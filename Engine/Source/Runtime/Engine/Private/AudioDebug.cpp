// Copyright Epic Games, Inc. All Rights Reserved.
#include "Audio/AudioDebug.h"

#include "ActiveSound.h"
#include "Audio.h"
#include "AudioDevice.h"
#include "AudioDeviceManager.h"
#include "AudioEffect.h"
#include "AudioVirtualLoop.h"
#include "CanvasTypes.h"
#include "Components/AudioComponent.h"
#include "DrawDebugHelpers.h"
#include "DSP/Dsp.h"
#include "Engine/Font.h"
#include "Engine/World.h"
#include "GameFramework/GameUserSettings.h"
#include "HAL/IConsoleManager.h"
#include "IAudioModulation.h"
#include "Misc/CommandLine.h"
#include "Misc/ConfigCacheIni.h"
#include "Misc/Parse.h"
#include "Serialization/Archive.h"
#include "Sound/AudioSettings.h"
#include "Sound/AudioVolume.h"
#include "Sound/ReverbEffect.h"
#include "Sound/SoundAttenuation.h"
#include "Sound/SoundClass.h"
#include "Sound/SoundConcurrency.h"
#include "Sound/SoundCue.h"
#include "Sound/SoundNodeWavePlayer.h"
#include "Sound/SoundMix.h"
#include "Sound/SoundSourceBus.h"
#include "Sound/SoundWave.h"
#include "UnrealEngine.h"

#if WITH_EDITOR
#include "Editor.h"
#include "Engine/GameViewportClient.h"
#include "LevelEditorViewport.h"
#include "UnrealClient.h"
#endif // WITH_EDITOR


#ifndef ENABLE_AUDIO_DEBUG
#error "Please define ENABLE_AUDIO_DEBUG"
#endif //ENABLE_AUDIO_DEBUG

#if ENABLE_AUDIO_DEBUG

// Console variables
static int32 ActiveSoundVisualizeModeCVar = 1;
FAutoConsoleVariableRef CVarAudioVisualizeActiveSoundsMode(
	TEXT("au.3dVisualize.ActiveSounds"),
	ActiveSoundVisualizeModeCVar,
	TEXT("Visualization mode for active sounds. \n")
	TEXT("0: Not Enabled, 1: Volume (Lin), 2: Volume (dB), 3: Distance, 4: Random color, 5: Occlusion"),
	ECVF_Default);

static int32 ActiveSoundVisualizeListenersCVar = 0;
FAutoConsoleVariableRef CVarAudioVisualizeListeners(
	TEXT("au.3dVisualize.Listeners"),
	ActiveSoundVisualizeListenersCVar,
	TEXT("Whether or not listeners are visible when 3d visualize is enabled. \n")
	TEXT("0: Not Enabled, 1: Enabled"), 
	ECVF_Default);

static int32 ActiveSoundVisualizeTypeCVar = 0;
FAutoConsoleVariableRef CVarAudioVisualizeActiveSounds(
	TEXT("au.3dVisualize.ActiveSounds.Type"),
	ActiveSoundVisualizeTypeCVar,
	TEXT("Whether to show all sounds, on AudioComponents (Components Only), or off of AudioComponents (Non-Component Only). \n")
	TEXT("0: All, 1: Components Only, 2: Non-Component Only"),
	ECVF_Default);

static int32 SpatialSourceVisualizeEnabledCVar = 1;
FAutoConsoleVariableRef CVarAudioVisualizeSpatialSourceEnabled(
	TEXT("au.3dVisualize.SpatialSources"),
	SpatialSourceVisualizeEnabledCVar,
	TEXT("Whether or not audio spatialized sources are visible when 3d visualize is enabled. \n")
	TEXT("0: Not Enabled, 1: Enabled"),
	ECVF_Default);

static int32 VirtualLoopsVisualizeEnabledCVar = 1;
FAutoConsoleVariableRef CVarAudioVisualizeVirtualLoopsEnabled(
	TEXT("au.3dVisualize.VirtualLoops"),
	VirtualLoopsVisualizeEnabledCVar,
	TEXT("Whether or not virtualized loops are visible when 3d visualize is enabled. \n")
	TEXT("0: Not Enabled, 1: Enabled"),
	ECVF_Default);

static int32 AudioDebugSoundMaxNumDisplayedCVar = 32;
FAutoConsoleVariableRef CVarAudioDebugSoundMaxNumDisplayed(
	TEXT("au.Debug.Sounds.Max"),
	AudioDebugSoundMaxNumDisplayedCVar,
	TEXT("Max number of sounds to display in full sound debugger view. \n")
	TEXT("Default: 32"),
	ECVF_Default);

static int32 AudioDebugSoundShowPathCVar = 1;
FAutoConsoleVariableRef CVarAudioDebugSoundShowPath(
	TEXT("au.Debug.Sounds.ShowPath"),
	AudioDebugSoundShowPathCVar,
	TEXT("Display full path of sound when enabled.\n")
	TEXT("0: Not Enabled, 1: Enabled"),
	ECVF_Default);

static FString AudioDebugSoundSortCVarCVar = TEXT("Name");
FAutoConsoleVariableRef CVarAudioDebugSoundSortCVar(
	TEXT("au.Debug.Sounds.Sort"),
	AudioDebugSoundSortCVarCVar,
	TEXT("Value to sort by and display when sound stats are active. \n")
	TEXT("Class, Distance, Name (Default), Priority (Highest of wave instances per sound), Time, Waves, Volume"),
	ECVF_Default);

static FString AudioDebugStatSoundTextColorCVar = TEXT("White");
FAutoConsoleVariableRef CVarAudioDebugStatSoundColor(
	TEXT("au.Debug.Sounds.TextColor"),
	AudioDebugStatSoundTextColorCVar,
	TEXT("Color of body text in audio debug views. \n")
	TEXT("White, Red, Orange, Yellow, Blue, Magenta, Purple, Black"),
	ECVF_Default);

static int32 SoundCueDebugShowPathCVar = 1;
FAutoConsoleVariableRef CVarAudioSoundCueDebugShowPath(
	TEXT("au.Debug.Soundcues.ShowPath"),
	SoundCueDebugShowPathCVar,
	TEXT("Display full path of sound cue when enabled.\n")
	TEXT("0: Not Enabled, 1: Enabled"),
	ECVF_Default);

static int32 SoundCueDebugShowDistanceCVar = 0;
FAutoConsoleVariableRef CVarAudioSoundCueDebugShowDistance(
	TEXT("au.Debug.Soundcues.ShowDistance"),
	SoundCueDebugShowDistanceCVar,
	TEXT("Display distance of sound cue when enabled.\n")
	TEXT("0: Not Enabled, 1: Enabled"),
	ECVF_Default);

static int32 SoundCueDebugMinimalCVar = 0;
FAutoConsoleVariableRef CVarAudioSoundCueDebugMinimal(
	TEXT("au.Debug.SoundCues.Minimal"),
	SoundCueDebugMinimalCVar,
	TEXT("Use the compact view of sound cue debug when enabled. \n")
	TEXT("0: Not Enabled, 1: Enabled"),
	ECVF_Default);

static int32 SoundCueDebugTabSpacingCVar = 5;
FAutoConsoleVariableRef CVarAudioSoundCueDebugTabSpacing(
	TEXT("au.Debug.SoundCues.Spacing.Tab"),
	SoundCueDebugTabSpacingCVar,
	TEXT("Size of tab (in characters) with compact view. \n")
	TEXT("Default: 5"),
	ECVF_Default);

static int32 SoundCueDebugCharSpacingCVar = 7;
FAutoConsoleVariableRef CVarSoundCueDebugCharSpacing(
	TEXT("au.Debug.SoundCues.Spacing.Char"),
	SoundCueDebugCharSpacingCVar,
	TEXT("Size of character (in pixels) with compact view. \n")
	TEXT("Default: 7"),
	ECVF_Default);

static int32 SoundDebugDisplayCornerXCVar = 100;
FAutoConsoleVariableRef CVarSoundDebugDisplayCornerX(
	TEXT("au.Debug.Display.X"),
	SoundDebugDisplayCornerXCVar,
	TEXT("X position on screen of debug statistics. \n")
	TEXT("Default: 100"),
	ECVF_Default);

static int32 SoundDebugDisplayCornerYCVar = -1;
FAutoConsoleVariableRef CVarSoundDebugDisplayCornerY(
	TEXT("au.Debug.Display.Y"),
	SoundDebugDisplayCornerYCVar,
	TEXT("X position on screen of debug statistics. \n")
	TEXT("Default: -1 (Disabled, uses default debug position)"),
	ECVF_Default);

namespace Audio
{
	const FColor HeaderColor = FColor::Green;

	FColor GetBodyColor()
	{
		return FColor::White;
	}

	FColor GetStatSoundBodyColor()
	{
		if (AudioDebugStatSoundTextColorCVar == TEXT("Red"))
		{
			return FColor::Red;
		}
		if (AudioDebugStatSoundTextColorCVar == TEXT("Orange"))
		{
			return FColor::Orange;
		}
		if (AudioDebugStatSoundTextColorCVar == TEXT("Yellow"))
		{
			return FColor::Yellow;
		}
		if (AudioDebugStatSoundTextColorCVar == TEXT("Green"))
		{
			return FColor::Green;
		}
		if (AudioDebugStatSoundTextColorCVar == TEXT("Blue"))
		{
			return FColor::Blue;
		}
		if (AudioDebugStatSoundTextColorCVar == TEXT("Magenta"))
		{
			return FColor::Magenta;
		}
		if (AudioDebugStatSoundTextColorCVar == TEXT("Purple"))
		{
			return FColor::Purple;
		}
		if (AudioDebugStatSoundTextColorCVar == TEXT("Black"))
		{
			return FColor::Black;
		}

		return FColor::White;
	}

	// Whether or not respective stat data is active for any audio device (set on game thread)
	static bool bDebugWavesForAllViewsEnabled = false;
	static bool bDebugCuesForAllViewsEnabled = false;
	static bool bDebugSoundsForAllViewsEnabled = false;
	static bool bDebugMixesForAllViewsEnabled = false;
	static bool bDebugReverbForAllViewsEnabled = false;
	static bool bDebugModulationForAllViewsEnabled = false;

	const int32 DebuggerTabWidth = 12;

	const float MinDisplayVolume = KINDA_SMALL_NUMBER; // -80 dB

	FAudioDevice* GetWorldAudio(UWorld* World)
	{
		check(IsInGameThread());

		if (!World)
		{
			return nullptr;
		}

		return World->GetAudioDeviceRaw();
	}

	struct FAudioStats
	{
		static const uint32 SoundWaves = 0x1;
		static const uint32 SoundCues = 0x2;
		static const uint32 Sounds = 0x4;
		static const uint32 SoundMixes = 0x8;
		static const uint32 SoundModulation = 0x10;
		static const uint32 SoundReverb = 0x20;

		// TODO: Move to console variables
		static const uint32 DebugSounds = 0x40;
		static const uint32 LongSoundNames = 0x80;

		enum class EDisplaySort : uint8
		{
			Class,
			Distance,
			Name,
			PlaybackTime,
			Priority,
			Waves,
			Volume
		};

		enum class EDisplayFlags : uint8
		{
			Debug = 0x01,
			Long_Names = 0x40,
		};

		struct FStatWaveInstanceInfo
		{
			TSharedPtr<FSoundSource::FDebugInfo, ESPMode::ThreadSafe> DebugInfo;
			FString Description;
			float Volume;
			int32 InstanceIndex;
			FName WaveInstanceName;
			FName SoundClassName;
			uint8 bPlayWhenSilent : 1;
		};

		struct FStatSoundInfo
		{
			FString SoundName;
			FString SoundPath;
			FName SoundClassName;
			float Distance;
			float PlaybackTime;
			float PlaybackTimeNonVirtualized;
			float Priority;
			float Volume;
			uint32 AudioComponentID;
			FTransform Transform;
			TArray<FStatWaveInstanceInfo> WaveInstanceInfos;

			TMultiMap<EAttenuationShape::Type, FBaseAttenuationSettings::AttenuationShapeDetails> ShapeDetailsMap;
		};

		struct FStatSoundMix
		{
			FString MixName;
			float InterpValue;
			int32 RefCount;
			bool bIsCurrentEQ;
		};

		uint8 DisplayFlags;
		EDisplaySort DisplaySort;
		uint32 EnabledStats;
		TArray<FTransform> ListenerTransforms;
		TArray<FStatSoundInfo> StatSoundInfos;
		TArray<FStatSoundMix> StatSoundMixes;

		FAudioStats()
			: DisplayFlags(0)
			, DisplaySort(EDisplaySort::Name)
			, EnabledStats(0)
		{
		}
	};

	void UpdateDisplaySort(FAudioStats& InAudioStats)
	{
		if (AudioDebugSoundSortCVarCVar == TEXT("distance"))
		{
			InAudioStats.DisplaySort = FAudioStats::EDisplaySort::Distance;
		}
		else if (AudioDebugSoundSortCVarCVar == TEXT("class"))
		{
			InAudioStats.DisplaySort = FAudioStats::EDisplaySort::Class;
		}
		else if (AudioDebugSoundSortCVarCVar == TEXT("name"))
		{
			InAudioStats.DisplaySort = FAudioStats::EDisplaySort::Name;
		}
		else if (AudioDebugSoundSortCVarCVar == TEXT("time"))
		{
			InAudioStats.DisplaySort = FAudioStats::EDisplaySort::PlaybackTime;
		}
		else if (AudioDebugSoundSortCVarCVar == TEXT("priority"))
		{
			InAudioStats.DisplaySort = FAudioStats::EDisplaySort::Priority;
		}
		else if (AudioDebugSoundSortCVarCVar == TEXT("volume"))
		{
			InAudioStats.DisplaySort = FAudioStats::EDisplaySort::Volume;
		}
		else if (AudioDebugSoundSortCVarCVar == TEXT("waves"))
		{
			InAudioStats.DisplaySort = FAudioStats::EDisplaySort::Waves;
		}
	}

	struct FAudioStats_AudioThread
	{
		uint32 RequestedStats;

		FAudioStats_AudioThread()
			: RequestedStats(0)
		{
		}
	};

	TMap<FDeviceId, FAudioStats> AudioDeviceStats;
	TMap<FDeviceId, FAudioStats_AudioThread> AudioDeviceStats_AudioThread;

	void HandleDumpActiveSounds(UWorld* World)
	{
		if (GEngine && GEngine->GetAudioDeviceManager())
		{
			GEngine->GetAudioDeviceManager()->GetDebugger().DumpActiveSounds();
		}
	}

	void HandleClearMutesAndSolos(UWorld* World)
	{
		if (GEngine && GEngine->GetAudioDeviceManager())
		{
			GEngine->GetAudioDeviceManager()->GetDebugger().ClearMutesAndSolos();
		}
	}

	template <typename SoundType>
	void PlayDebugSound(const TCHAR* Cmd, FAudioDevice& InAudioDevice, UWorld& InWorld, TUniqueFunction<void(SoundType& /*InSound*/)> InInitFunction)
<<<<<<< HEAD
	{
		UAudioComponent* TestComp = InAudioDevice.GetTestComponent(&InWorld);
		if (!TestComp)
		{
			return;
		}

		bool bAssetPathSet = false;
		FString AssetPath;
		if (FParse::Value(Cmd, TEXT("Name"), AssetPath))
		{
			if (const UAudioSettings* AudioSettings = GetDefault<UAudioSettings>())
			{
				const FName SoundName(*AssetPath);
				for (const FSoundDebugEntry& DebugSound : AudioSettings->DebugSounds)
				{
					const FSoftObjectPath& ObjectPath = DebugSound.Sound;
					if (DebugSound.DebugName == SoundName && ObjectPath.IsValid())
					{
						AssetPath = ObjectPath.ToString();
						bAssetPathSet = true;
						break;
					}
				}
			}
		}

		if (!bAssetPathSet)
		{
			bAssetPathSet = FParse::Value(Cmd, TEXT("Path"), AssetPath);
		}

		if (!bAssetPathSet)
		{
			TArray<FString> Tokens;
			FString CmdStr = Cmd;
			CmdStr.ParseIntoArray(Tokens, TEXT(" "));
			if (!Tokens.Num())
			{
				return;
			}

			AssetPath = Tokens[0];
		}

		// Load up an arbitrary cue
		SoundType* SoundObject = LoadObject<SoundType>(nullptr, *AssetPath, nullptr, LOAD_None, nullptr);
		if (!SoundObject)
		{
			return;
		}

		TestComp->Stop();
		TestComp->Sound = SoundObject;
		TestComp->bAutoDestroy = true;

		float Radius = 1.0f;
		float Azimuth = 0.0f;
		float Elevation = 0.0f;
		TestComp->bAllowSpatialization |= FParse::Value(Cmd, TEXT("Radius"), Radius);
		TestComp->bAllowSpatialization |= FParse::Value(Cmd, TEXT("Azimuth"), Azimuth);
		TestComp->bAllowSpatialization |= FParse::Value(Cmd, TEXT("Elevation"), Elevation);
		if (TestComp->bAllowSpatialization)
		{
			TestComp->bAllowSpatialization = true;
			FTransform TestTransform;
			InAudioDevice.GetListenerTransform(0, TestTransform);

			static const float AziOffset = 90.0f;
			static const float ElevOffset = 90.0f;

			const FVector EulerAngles = TestTransform.GetRotation().Euler();
			Azimuth = FMath::DegreesToRadians(-1.0f * (EulerAngles.Z + Azimuth + AziOffset));
			Elevation = FMath::DegreesToRadians(Elevation + EulerAngles.Y - ElevOffset);

			const float X = Radius * FMath::Sin(Elevation) * FMath::Sin(Azimuth);
			const float Y = Radius * FMath::Sin(Elevation) * FMath::Cos(Azimuth);
			const float Z = Radius * FMath::Cos(Elevation);

			const FVector Translation(X, Y, Z);
			TestTransform.AddToTranslation(Translation);
			TestComp->SetComponentToWorld(TestTransform);
		}

		InInitFunction(*SoundObject);
		TestComp->Play();
	}

	void HandlePlayDebugSoundCue(const TArray<FString>& InArgs, UWorld* World)
	{
		if (!World)
		{
			return;
		}

		auto PlayDebugSoundCue = [](const TCHAR * InCmd, FAudioDevice & InAudioDevice, UWorld & InWorld)
		{
			bool bSetLooping = false;
			PlayDebugSound<USoundCue>(InCmd, InAudioDevice, InWorld, [InCmd](USoundCue& InCue)
			{
				TArray<USoundNodeWavePlayer*> WavePlayers;
				InCue.RecursiveFindNode<USoundNodeWavePlayer>(InCue.FirstNode, WavePlayers);

				for (int32 i = 0; i < WavePlayers.Num(); ++i)
				{
					if (USoundWave* SoundWave = WavePlayers[i]->GetSoundWave())
					{
						FAudioDebugger::LogSubtitle(InCmd, *SoundWave);
					}
				}
			});
		};

		FString Cmd = FString::Join(InArgs, TEXT(" "));

		if (FParse::Param(*Cmd, TEXT("AllViews")))
		{
			if (FAudioDeviceManager* DeviceManager = FAudioDeviceManager::Get())
			{
				DeviceManager->IterateOverAllDevices([PlayDebugSoundCue, Cmd, World](Audio::FDeviceId, FAudioDevice* AudioDevice)
				{
					if (AudioDevice)
					{
						PlayDebugSoundCue(*Cmd, *AudioDevice, *World);
					}
				});
			}
		}
		else
		{
			if (FAudioDevice* AudioDevice = World->GetAudioDeviceRaw())
			{
				PlayDebugSoundCue(*Cmd, *AudioDevice, *World);
			}
		}
	}

	void HandlePlayDebugSoundWave(const TArray<FString>& InArgs, UWorld* World)
	{
		if (!World)
		{
			return;
		}

		FString Cmd = FString::Join(InArgs, TEXT(" "));

		auto PlayDebugSoundWave = [](const TCHAR * InCmd, FAudioDevice & InAudioDevice, UWorld & InWorld)
		{
			PlayDebugSound<USoundWave>(InCmd, InAudioDevice, InWorld, [InCmd](USoundWave& InSoundWave)
			{
				FAudioDebugger::LogSubtitle(InCmd, InSoundWave);
			});
		};

		if (FParse::Param(*Cmd, TEXT("AllViews")))
		{
			if (FAudioDeviceManager* DeviceManager = FAudioDeviceManager::Get())
			{
				DeviceManager->IterateOverAllDevices([PlayDebugSoundWave, Cmd, World](Audio::FDeviceId, FAudioDevice* AudioDevice)
				{
					if (AudioDevice)
					{
						PlayDebugSoundWave(*Cmd, *AudioDevice, *World);
					}
				});
			}
		}
		else if (World)
		{
			if (FAudioDevice* AudioDevice = World->GetAudioDeviceRaw())
			{
				PlayDebugSoundWave(*Cmd, *AudioDevice, *World);
			}
		}
	}

	void HandleStopDebugSound(const TArray<FString>& InArgs, UWorld* InWorld)
	{
		if (!InWorld)
		{
			return;
		}

		FString Cmd = FString::Join(InArgs, TEXT(" "));

		if (FParse::Param(*Cmd, TEXT("AllViews")))
		{
			if (FAudioDeviceManager* DeviceManager = FAudioDeviceManager::Get())
			{
				DeviceManager->IterateOverAllDevices([InWorld](Audio::FDeviceId, FAudioDevice* AudioDevice)
				{
					if (AudioDevice)
					{
						AudioDevice->StopTestComponent();
					}
				});
			}
		}
		else if (InWorld)
		{
			if (FAudioDevice* AudioDevice = InWorld->GetAudioDeviceRaw())
			{
				AudioDevice->StopTestComponent();
			}
		}
	}

	void DebugSoundObject(const TArray<FString>& Args, UWorld* InWorld, const uint32 InStatToEnable, bool& bAllEnabled)
=======
>>>>>>> 6bbb88c8
	{
		UAudioComponent* TestComp = InAudioDevice.GetTestComponent(&InWorld);
		if (!TestComp)
		{
			return;
		}

		bool bAssetPathSet = false;
		FString AssetPath;
		if (FParse::Value(Cmd, TEXT("Name"), AssetPath))
		{
			if (const UAudioSettings* AudioSettings = GetDefault<UAudioSettings>())
			{
				const FName SoundName(*AssetPath);
				for (const FSoundDebugEntry& DebugSound : AudioSettings->DebugSounds)
				{
					const FSoftObjectPath& ObjectPath = DebugSound.Sound;
					if (DebugSound.DebugName == SoundName && ObjectPath.IsValid())
					{
						AssetPath = ObjectPath.ToString();
						bAssetPathSet = true;
						break;
					}
				}
			}
		}

		if (!bAssetPathSet)
		{
			bAssetPathSet = FParse::Value(Cmd, TEXT("Path"), AssetPath);
		}

		if (!bAssetPathSet)
		{
			TArray<FString> Tokens;
			FString CmdStr = Cmd;
			CmdStr.ParseIntoArray(Tokens, TEXT(" "));
			if (!Tokens.Num())
			{
				return;
			}

			AssetPath = Tokens[0];
		}

		// Load up an arbitrary cue
		SoundType* SoundObject = LoadObject<SoundType>(nullptr, *AssetPath, nullptr, LOAD_None, nullptr);
		if (!SoundObject)
		{
			return;
		}

		TestComp->Stop();
		TestComp->Sound = SoundObject;
		TestComp->bAutoDestroy = true;

		float Radius = 1.0f;
		float Azimuth = 0.0f;
		float Elevation = 0.0f;
		TestComp->bAllowSpatialization |= FParse::Value(Cmd, TEXT("Radius"), Radius);
		TestComp->bAllowSpatialization |= FParse::Value(Cmd, TEXT("Azimuth"), Azimuth);
		TestComp->bAllowSpatialization |= FParse::Value(Cmd, TEXT("Elevation"), Elevation);
		if (TestComp->bAllowSpatialization)
		{
			TestComp->bAllowSpatialization = true;
			FTransform TestTransform;
			InAudioDevice.GetListenerTransform(0, TestTransform);

			static const float AziOffset = 90.0f;
			static const float ElevOffset = 90.0f;

			const FVector EulerAngles = TestTransform.GetRotation().Euler();
			Azimuth = FMath::DegreesToRadians(-1.0f * (EulerAngles.Z + Azimuth + AziOffset));
			Elevation = FMath::DegreesToRadians(Elevation + EulerAngles.Y - ElevOffset);

			const float X = Radius * FMath::Sin(Elevation) * FMath::Sin(Azimuth);
			const float Y = Radius * FMath::Sin(Elevation) * FMath::Cos(Azimuth);
			const float Z = Radius * FMath::Cos(Elevation);

			const FVector Translation(X, Y, Z);
			TestTransform.AddToTranslation(Translation);
			TestComp->SetComponentToWorld(TestTransform);
		}

		InInitFunction(*SoundObject);
		TestComp->Play();
	}

	void HandlePlayDebugSoundCue(const TArray<FString>& InArgs, UWorld* World)
	{
		if (!World)
		{
			return;
		}

		auto PlayDebugSoundCue = [](const TCHAR * InCmd, FAudioDevice & InAudioDevice, UWorld & InWorld)
		{
			bool bSetLooping = false;
			PlayDebugSound<USoundCue>(InCmd, InAudioDevice, InWorld, [InCmd](USoundCue& InCue)
			{
				TArray<USoundNodeWavePlayer*> WavePlayers;
				InCue.RecursiveFindNode<USoundNodeWavePlayer>(InCue.FirstNode, WavePlayers);

				for (int32 i = 0; i < WavePlayers.Num(); ++i)
				{
					if (USoundWave* SoundWave = WavePlayers[i]->GetSoundWave())
					{
						FAudioDebugger::LogSubtitle(InCmd, *SoundWave);
					}
				}
			});
		};

		FString Cmd = FString::Join(InArgs, TEXT(" "));

		if (FParse::Param(*Cmd, TEXT("AllViews")))
		{
			if (FAudioDeviceManager* DeviceManager = FAudioDeviceManager::Get())
			{
				DeviceManager->IterateOverAllDevices([PlayDebugSoundCue, Cmd, World](Audio::FDeviceId, FAudioDevice* AudioDevice)
				{
					if (AudioDevice)
					{
						PlayDebugSoundCue(*Cmd, *AudioDevice, *World);
					}
				});
			}
		}
		else
		{
			if (FAudioDevice* AudioDevice = World->GetAudioDeviceRaw())
			{
				PlayDebugSoundCue(*Cmd, *AudioDevice, *World);
			}
		}
	}

	void HandlePlayDebugSoundWave(const TArray<FString>& InArgs, UWorld* World)
	{
		if (!World)
		{
			return;
		}

		FString Cmd = FString::Join(InArgs, TEXT(" "));

		auto PlayDebugSoundWave = [](const TCHAR * InCmd, FAudioDevice & InAudioDevice, UWorld & InWorld)
		{
			PlayDebugSound<USoundWave>(InCmd, InAudioDevice, InWorld, [InCmd](USoundWave& InSoundWave)
			{
				FAudioDebugger::LogSubtitle(InCmd, InSoundWave);
			});
		};

		if (FParse::Param(*Cmd, TEXT("AllViews")))
		{
			if (FAudioDeviceManager* DeviceManager = FAudioDeviceManager::Get())
			{
				DeviceManager->IterateOverAllDevices([PlayDebugSoundWave, Cmd, World](Audio::FDeviceId, FAudioDevice* AudioDevice)
				{
					if (AudioDevice)
					{
						PlayDebugSoundWave(*Cmd, *AudioDevice, *World);
					}
				});
			}
		}
		else if (World)
		{
			if (FAudioDevice* AudioDevice = World->GetAudioDeviceRaw())
			{
				PlayDebugSoundWave(*Cmd, *AudioDevice, *World);
			}
		}
	}

	void HandleStopDebugSound(const TArray<FString>& InArgs, UWorld* InWorld)
	{
		if (!InWorld)
		{
			return;
		}

		FString Cmd = FString::Join(InArgs, TEXT(" "));

		if (FParse::Param(*Cmd, TEXT("AllViews")))
		{
			if (FAudioDeviceManager* DeviceManager = FAudioDeviceManager::Get())
			{
				DeviceManager->IterateOverAllDevices([InWorld](Audio::FDeviceId, FAudioDevice* AudioDevice)
				{
					if (AudioDevice)
					{
						AudioDevice->StopTestComponent();
					}
				});
			}
		}
		else if (InWorld)
		{
			if (FAudioDevice* AudioDevice = InWorld->GetAudioDeviceRaw())
			{
				AudioDevice->StopTestComponent();
			}
		}
	}

	void DebugSoundObject(const TArray<FString>& Args, UWorld* InWorld, const uint32 InStatToEnable, bool& bAllEnabled)
	{
		if (Args.Num() > 0)
		{
			bool bAllViews = false;
			for (int32 i = 1; i < Args.Num(); ++i)
			{
				bAllViews |= Args[i] == TEXT("-AllViews");
			}

			bool bEnablementRequest = Args[0].ToBool();
			bAllEnabled = bAllViews ? bEnablementRequest : false;
			bEnablementRequest
				? Audio::FAudioDebugger::SetStats(InStatToEnable, bAllViews ? nullptr : InWorld)
				: Audio::FAudioDebugger::ClearStats(InStatToEnable, bAllViews ? nullptr : InWorld);
		}
	}

	bool DebugShouldRenderStat(UWorld* World, FCanvas* Canvas, bool bEnablementBool, uint32 InAudioStat, FAudioDevice** OutAudioDevice)
	{
		if (!Canvas || !World)
		{
			return false;
		}

		*OutAudioDevice = World->GetAudioDeviceRaw();
		if (!*OutAudioDevice)
		{
			return false;
		}

		if (bEnablementBool)
		{
			return true;
		}

		if (!bEnablementBool)
		{
			FAudioStats* AudioStats = AudioDeviceStats.Find((*OutAudioDevice)->DeviceID);
			if (!AudioStats || !(AudioStats->EnabledStats & InAudioStat))
			{
				return false;
			}
		}

		return true;
	}
} // namespace Audio

// Console Commands
static FAutoConsoleCommandWithWorld GAudioDumpActiveSounds(TEXT("au.DumpActiveSounds"), TEXT("Outputs data about all the currently active sounds."), FConsoleCommandWithWorldDelegate::CreateStatic(&Audio::HandleDumpActiveSounds), ECVF_Cheat);
static FAutoConsoleCommandWithWorld GAudioClearMutesAndSolos(TEXT("au.ClearMutesAndSolos"), TEXT("Clears any solo-ing/mute-ing sounds"), FConsoleCommandWithWorldDelegate::CreateStatic(&Audio::HandleClearMutesAndSolos), ECVF_Cheat);

static FAutoConsoleCommandWithWorldAndArgs GAudioPlayDebugSoundCue
(
	TEXT("au.Debug.PlaySoundCue"),
	TEXT("Plays a SoundCue:\n")
	TEXT("-Name <SoundName>: If a debug sound with the short name is specified in AudioSettings, plays that sound.\n")
	TEXT("-Path <ObjectPath>: Finds SoundCue asset at the provided path and if found, plays that sound.\n")
	TEXT("-Radius <Distance>: If set, enables sound spatialization and sets radial distance between listener and source emitting sound.\n")
	TEXT("-Azimuth <Angle>: If set, enables sound spatialization and sets azimuth angle between listener and source emitting sound (in degrees, where 0 is straight ahead, negative to left, positive to right).\n")
	TEXT("-Elevation <Angle>: If set, enables sound spatialization and sets azimuth angle between listener and source emitting sound (in degrees, where 0 is straight ahead, negative to left, positive to right).\n")
	TEXT("-AllViews: If option provided, plays sound through all viewports.\n")
	TEXT("-LogSubtitles: If option provided, logs sounds subtitle if set\n"),
	FConsoleCommandWithWorldAndArgsDelegate::CreateStatic(&Audio::HandlePlayDebugSoundCue),
	ECVF_Cheat
);

static FAutoConsoleCommandWithWorldAndArgs GAudioPlayDebugSoundWave
(
	TEXT("au.Debug.PlaySoundWave"),
	TEXT("Plays a SoundWave:\n")
		TEXT("-Name <SoundName>: If a debug sound with the short name is specified in AudioSettings, plays that sound.\n")
		TEXT("-Path <ObjectPath>: Finds SoundWave asset at the provided path and if found, plays that sound.\n")
		TEXT("-Radius: If set, enables sound spatialization and sets radial distance between listener and source emitting sound.\n")
		TEXT("-Azimuth <Angle>: If set, enables sound spatialization and sets azimuth angle between listener and source emitting sound (in degrees, where 0 is straight ahead, negative to left, positive to right).\n")
		TEXT("-Elevation <Angle>: If set, enables sound spatialization and sets azimuth angle between listener and source emitting sound (in degrees, where 0 is straight ahead, negative to left, positive to right).\n")
		TEXT("-AllViews: If option provided, plays sound through all viewports.\n")
		TEXT("-LogSubtitles: If option provided, logs sounds subtitle if set\n"),
	FConsoleCommandWithWorldAndArgsDelegate::CreateStatic(&Audio::HandlePlayDebugSoundWave),
	ECVF_Cheat
);

static FAutoConsoleCommandWithWorldAndArgs GAudioStopDebugSound
(
	TEXT("au.Debug.StopSound"),
	TEXT("Stops debug sound.\n")
		TEXT("-AllViews: If option provided, stops all debug sounds in all viewports.\n"),
	FConsoleCommandWithWorldAndArgsDelegate::CreateStatic(&Audio::HandleStopDebugSound),
	ECVF_Cheat
);

static FAutoConsoleCommandWithWorldAndArgs GAudioDebugSoundCues
(
	TEXT("au.Debug.SoundCues"),
		TEXT("Post SoundCue information to viewport(s).\n")
		TEXT("0: Disable, 1: Enable\n")
	TEXT("(Optional) -AllViews: Enables/Disables for all viewports, not just those associated with the current world"),
	FConsoleCommandWithWorldAndArgsDelegate::CreateStatic([](const TArray<FString>& Args, UWorld* InWorld)
	{
		Audio::DebugSoundObject(Args, InWorld, Audio::FAudioStats::SoundCues, Audio::bDebugCuesForAllViewsEnabled);
	}), ECVF_Cheat
);

static FAutoConsoleCommandWithWorldAndArgs GAudioDebugSounds
(
	TEXT("au.Debug.Sounds"),
		TEXT("Post Sound information to viewport(s).\n")
		TEXT("0: Disable, 1: Enable\n")
	TEXT("(Optional) -AllViews: Enables/Disables for all viewports, not just those associated with the current world"),
	FConsoleCommandWithWorldAndArgsDelegate::CreateStatic([](const TArray<FString>& Args, UWorld* InWorld)
	{
		Audio::DebugSoundObject(Args, InWorld, Audio::FAudioStats::Sounds, Audio::bDebugSoundsForAllViewsEnabled);
	}), ECVF_Cheat
);

static FAutoConsoleCommandWithWorldAndArgs GAudioDebugSoundWaves
(
	TEXT("au.Debug.SoundWaves"),
	TEXT("Post SoundWave information to viewport(s).\n")
		TEXT("0: Disable, 1: Enable\n")
		TEXT("(Optional) -AllViews: Enables/Disables for all viewports, not just those associated with the current world"),
	FConsoleCommandWithWorldAndArgsDelegate::CreateStatic([](const TArray<FString>& Args, UWorld* InWorld)
	{
		Audio::DebugSoundObject(Args, InWorld, Audio::FAudioStats::SoundWaves, Audio::bDebugWavesForAllViewsEnabled);
	}), ECVF_Cheat
);

static FAutoConsoleCommandWithWorldAndArgs GAudioDebugSoundMixes
(
	TEXT("au.Debug.SoundMixes"),
	TEXT("Post SoundMix information to viewport(s).\n")
		TEXT("0: Disable, 1: Enable\n")
		TEXT("(Optional) -AllViews: Enables/Disables for all viewports, not just those associated with the current world"),
	FConsoleCommandWithWorldAndArgsDelegate::CreateStatic([](const TArray<FString>& Args, UWorld* InWorld)
	{
		Audio::DebugSoundObject(Args, InWorld, Audio::FAudioStats::SoundMixes, Audio::bDebugMixesForAllViewsEnabled);
	}), ECVF_Cheat
);

static FAutoConsoleCommandWithWorldAndArgs GAudioDebugSoundReverb
(
	TEXT("au.Debug.SoundReverb"),
	TEXT("Post SoundReverb information to viewport(s).\n")
	TEXT("0: Disable, 1: Enable\n")
	TEXT("(Optional) -AllViews: Enables/Disables for all viewports, not just those associated with the current world"),
	FConsoleCommandWithWorldAndArgsDelegate::CreateStatic([](const TArray<FString>& Args, UWorld* InWorld)
	{
		Audio::DebugSoundObject(Args, InWorld, Audio::FAudioStats::SoundReverb, Audio::bDebugReverbForAllViewsEnabled);
	}), ECVF_Cheat
);

static FAutoConsoleCommandWithWorldAndArgs GAudioDebugSoundModulation
(
	TEXT("au.Debug.SoundModulators"),
	TEXT("Post SoundModulation information to viewport(s).\n")
		TEXT("0: Disable, 1: Enable\n")
		TEXT("(Optional) -AllViews: Enables/Disables for all viewports, not just those associated with the current world"),
	FConsoleCommandWithWorldAndArgsDelegate::CreateStatic([](const TArray<FString>& Args, UWorld* InWorld)
	{
		Audio::DebugSoundObject(Args, InWorld, Audio::FAudioStats::SoundModulation, Audio::bDebugModulationForAllViewsEnabled);
	}), ECVF_Cheat
);


namespace Audio
{
	/** Audio Debugger Implementation */
	FAudioDebugger::FAudioDebugger()
		: bVisualize3dDebug(0)
	{
		WorldRegisteredWithDeviceHandle = FAudioDeviceWorldDelegates::OnWorldRegisteredToAudioDevice.AddLambda([this](const UWorld* InWorld, FDeviceId InDeviceId)
		{
			uint32 StatsToSet = 0;
			uint32 StatsToClear = 0;
			if (bDebugSoundsForAllViewsEnabled)
			{
				StatsToSet |= FAudioStats::Sounds;
			}
			else
			{
				StatsToClear |= FAudioStats::Sounds;
			}

			if (bDebugCuesForAllViewsEnabled)
			{
				StatsToSet |= FAudioStats::SoundCues;
			}
			else
			{
				StatsToClear |= FAudioStats::SoundCues;
			}

			if (bDebugWavesForAllViewsEnabled)
			{
				StatsToSet |= FAudioStats::SoundWaves;
			}
			else
			{
				StatsToClear |= FAudioStats::SoundWaves;
			}

			if (bDebugModulationForAllViewsEnabled)
			{
				StatsToSet |= FAudioStats::SoundModulation;
			}
			else
			{
				StatsToClear |= FAudioStats::SoundModulation;
			}

			if (bDebugMixesForAllViewsEnabled)
			{
				StatsToSet |= FAudioStats::SoundMixes;
			}
			else
			{
				StatsToClear |= FAudioStats::SoundMixes;
			}

			if (bDebugReverbForAllViewsEnabled)
			{
				StatsToSet |= FAudioStats::SoundReverb;
			}
			else
			{
				StatsToClear |= FAudioStats::SoundReverb;
			}

			SetStats(InDeviceId, StatsToSet);
			ClearStats(InDeviceId, StatsToClear);
		});
	}

	bool FAudioDebugger::IsVisualizeDebug3dEnabled() const
	{
		return bVisualize3dDebug;
	}

	void FAudioDebugger::ToggleVisualizeDebug3dEnabled()
	{
		bVisualize3dDebug = !bVisualize3dDebug;
	}

	#if WITH_EDITOR
	void FAudioDebugger::OnBeginPIE()
	{
		FAudioDeviceManager* DeviceManager = GEngine->GetAudioDeviceManager();
		if (DeviceManager)
		{
			DeviceManager->GetDebugger().ClearMutesAndSolos();
		}
	}

	void FAudioDebugger::OnEndPIE()
	{
		FAudioDeviceManager* DeviceManager = GEngine->GetAudioDeviceManager();
		if (DeviceManager)
		{
			DeviceManager->GetDebugger().ClearMutesAndSolos();
		}
	}
	#endif // WITH_EDITOR

	void FAudioDebugger::QuerySoloMuteSoundClass(const FString& Name, bool& bOutIsSoloed, bool& bOutIsMuted, FString& OutReason) const
	{
		GetDebugSoloMuteStateX(Name, DebugNames.SoloSoundClass, DebugNames.MuteSoundClass, bOutIsSoloed, bOutIsMuted, OutReason);
	}

	void FAudioDebugger::QuerySoloMuteSoundWave(const FString& Name, bool& bOutIsSoloed, bool& bOutIsMuted, FString& OutReason) const
	{
		GetDebugSoloMuteStateX(Name, DebugNames.SoloSoundWave, DebugNames.MuteSoundWave, bOutIsSoloed, bOutIsMuted, OutReason);
	}

	void FAudioDebugger::QuerySoloMuteSoundCue(const FString& Name, bool& bOutIsSoloed, bool& bOutIsMuted, FString& OutReason) const
	{
		GetDebugSoloMuteStateX(Name, DebugNames.SoloSoundCue, DebugNames.MuteSoundCue, bOutIsSoloed, bOutIsMuted, OutReason);
	}

	void FAudioDebugger::SetNameArray(FName InName, TArray<FName>& InNameArray, bool bOnOff)
	{
		ExecuteCmdOnAudioThread([InName, &InNameArray, bOnOff]
		{
			if (bOnOff)
			{
				InNameArray.AddUnique(InName);
			}
			else
			{
				InNameArray.Remove(InName);
			}
		});
	}

	void FAudioDebugger::ToggleNameArray(FName InName, TArray<FName>& InNameArray, bool bExclusive )
	{
		ExecuteCmdOnAudioThread([InName, &InNameArray, bExclusive]
		{ 
			// On already?
			int32 IndexOf = InNameArray.IndexOfByKey(InName);
			if (IndexOf != INDEX_NONE)
			{			
				if (bExclusive)
				{
					// Turn off everything if we are exclusive.
					InNameArray.Empty();
				}
				else
				{
					InNameArray.RemoveAtSwap(IndexOf);
				}
			}
			else // Add it.
			{
				// If we are exclusive, turn off everything else first.
				if (bExclusive)
				{
					InNameArray.Empty();
				}

				// Allow for NAME_None to act as a clear
				if (InName != NAME_None)
				{
					InNameArray.Add(InName);
				}						
			}
		});
	}

	void FAudioDebugger::SetAudioMixerDebugSound(const TCHAR* SoundName)
	{
		ExecuteCmdOnAudioThread([Name = FString(SoundName), this]{ DebugNames.DebugAudioMixerSoundName = Name; });
	}

	void FAudioDebugger::SetAudioDebugSound(const TCHAR* SoundName)
	{
		ExecuteCmdOnAudioThread([Name = FString(SoundName), this]{ 
			DebugNames.DebugSoundName = Name;
			DebugNames.bDebugSoundName = DebugNames.DebugSoundName != TEXT("");
		});	
	}

	const FString& FAudioDebugger::GetAudioMixerDebugSoundName() const
	{
		check(IsInAudioThread());
		return DebugNames.DebugAudioMixerSoundName;
	}

	bool FAudioDebugger::GetAudioDebugSound(FString& OutDebugSound)
	{
		check(IsInAudioThread());
		if (DebugNames.bDebugSoundName)
		{
			OutDebugSound = DebugNames.DebugSoundName;
			return true;
		}
		return false;
	}

	void FAudioDebugger::ExecuteCmdOnAudioThread(TFunction<void()> Cmd)
	{
		// If not on audio thread, queue it.
		if (!IsInAudioThread())
		{
			FAudioThread::RunCommandOnAudioThread(Cmd);
			return;
		}

		// Otherwise, do it inline.
		Cmd();
	}

	void FAudioDebugger::GetDebugSoloMuteStateX(
		const FString& Name, 
		const TArray<FName>& Solos,
		const TArray<FName>& Mutes,	
		bool& bOutIsSoloed, 
		bool& bOutIsMuted, 
		FString& OutReason) const
	{
		check(IsInAudioThread());
	
		// Allow for partial matches of the name.
		auto MatchesPartOfName = [&Name](FName i) -> bool { return Name.Contains(i.GetPlainNameString()); };

		// Solo active?
		if (Solos.Num() > 0)
		{
			if (Solos.ContainsByPredicate(MatchesPartOfName))
			{
				bOutIsSoloed = true;
				OutReason = FString::Printf(TEXT("Sound is soloed explicitly."));
			}
			else
			{
				// Something else is soloed (record the first item in the solo list for debug reason).
				bOutIsMuted = true;
				OutReason = FString::Printf(TEXT("Sound is muted due to [%s] being soloed"), *Solos[0].ToString() );
			}
		}
		// Are we explicitly muted?
		else if (Mutes.ContainsByPredicate(MatchesPartOfName))
		{
			bOutIsMuted = true;
			OutReason = FString::Printf(TEXT("Sound is explicitly muted"));
		}
	}

	void FAudioDebugger::DrawDebugInfo(const FSoundSource& SoundSource)
	{
	#if ENABLE_DRAW_DEBUG
		const FWaveInstance* WaveInstance = SoundSource.GetWaveInstance();
		if (!WaveInstance)
		{
			return;
		}

		const FActiveSound* ActiveSound = WaveInstance->ActiveSound;
		if (!ActiveSound)
		{
			return;
		}

		if (!SpatialSourceVisualizeEnabledCVar)
		{
			return;
		}

		FAudioDeviceManager* DeviceManager = GEngine->GetAudioDeviceManager();
		if (DeviceManager && DeviceManager->IsVisualizeDebug3dEnabled())
		{
			DECLARE_CYCLE_STAT(TEXT("FAudioThreadTask.DrawSourceDebugInfo"), STAT_AudioDrawSourceDebugInfo, STATGROUP_TaskGraphTasks);

			const FSoundBuffer* Buffer = SoundSource.GetBuffer();
			const bool bSpatialized = Buffer && Buffer->NumChannels == 2 && WaveInstance->GetUseSpatialization();
			if (bSpatialized)
			{
				const FRotator Rotator = ActiveSound->Transform.GetRotation().Rotator();

				TWeakObjectPtr<UWorld> WorldPtr = WaveInstance->ActiveSound->GetWeakWorld();
				FVector LeftChannelSourceLoc;
				FVector RightChannelSourceLoc;
				SoundSource.GetChannelLocations(LeftChannelSourceLoc, RightChannelSourceLoc);
				FAudioThread::RunCommandOnGameThread([LeftChannelSourceLoc, RightChannelSourceLoc, Rotator, WorldPtr]()
				{
					if (WorldPtr.IsValid())
					{
						UWorld* World = WorldPtr.Get();
						DrawDebugCrosshairs(World, LeftChannelSourceLoc, Rotator, 20.0f, FColor::Red, false, -1.0f, SDPG_Foreground);
						DrawDebugCrosshairs(World, RightChannelSourceLoc, Rotator, 20.0f, FColor::Green, false, -1.0f, SDPG_Foreground);
					}
				}, GET_STATID(STAT_AudioDrawSourceDebugInfo));
			}
		}
	#endif // ENABLE_DRAW_DEBUG
	}

	void FAudioDebugger::DrawDebugInfo(const FActiveSound& ActiveSound, const TArray<FWaveInstance*>& ThisSoundsWaveInstances, const float DeltaTime)
	{
	#if ENABLE_DRAW_DEBUG
		if (!ActiveSoundVisualizeModeCVar)
		{
			return;
		}

		// Only draw spatialized sounds
		const USoundBase* Sound = ActiveSound.GetSound();
		if (!Sound || !ActiveSound.bAllowSpatialization)
		{
			return;
		}

		const float PlaybackTime = ActiveSound.PlaybackTime;
		const float PlaybackTimeNonVirtualized = ActiveSound.PlaybackTimeNonVirtualized;
		const bool bOccluded = ActiveSound.bIsOccluded;

		// Sounds requiring culling can start and immediately stop repeatedly when subscribed
		// concurrency is flooded, so don't show the initial frame.
		if (FMath::IsNearlyZero(PlaybackTimeNonVirtualized))
		{
			return;
		}

		if (ActiveSoundVisualizeTypeCVar > 0)
		{
			if (ActiveSoundVisualizeTypeCVar == 1 && ActiveSound.GetAudioComponentID() == 0)
			{
				return;
			}

			if (ActiveSoundVisualizeTypeCVar == 2 && ActiveSound.GetAudioComponentID() > 0)
			{
				return;
			}
		}

		FAudioDeviceManager* DeviceManager = GEngine->GetAudioDeviceManager();
		if (DeviceManager && DeviceManager->IsVisualizeDebug3dEnabled())
		{
			DECLARE_CYCLE_STAT(TEXT("FAudioThreadTask.DrawActiveSoundDebugInfo"), STAT_AudioDrawActiveSoundDebugInfo, STATGROUP_TaskGraphTasks);

			const FString Name = Sound->GetName();
			const FTransform CurTransform = ActiveSound.Transform;
			FColor TextColor = FColor::White;
			const float CurMaxDistance = ActiveSound.MaxDistance;
			float DisplayValue = 0.0f;
			float FilterValue = 0.0f;
			if (ActiveSoundVisualizeModeCVar == 1 || ActiveSoundVisualizeModeCVar == 2)
			{
				for (FWaveInstance* WaveInstance : ThisSoundsWaveInstances)
				{
					DisplayValue = FMath::Max(DisplayValue, WaveInstance->GetVolumeWithDistanceAndOcclusionAttenuation() * WaveInstance->GetDynamicVolume());
				}
			}
			else if (ActiveSoundVisualizeModeCVar == 3)
			{
				if (ActiveSound.AudioDevice)
				{
					DisplayValue = ActiveSound.AudioDevice->GetDistanceToNearestListener(ActiveSound.Transform.GetLocation()) / CurMaxDistance;
				}
			}
			else if (ActiveSoundVisualizeModeCVar == 4)
			{
				TextColor = ActiveSound.DebugColor;
			}
			else if (ActiveSoundVisualizeModeCVar == 5)
			{
				DisplayValue = ActiveSound.CurrentOcclusionVolumeAttenuation.GetValue();
				FilterValue = ActiveSound.CurrentOcclusionFilterFrequency.GetValue();
			}

			TWeakObjectPtr<UWorld> WorldPtr = ActiveSound.GetWeakWorld();
			FAudioThread::RunCommandOnGameThread([Name, TextColor, CurTransform, DisplayValue, WorldPtr, CurMaxDistance, PlaybackTime, PlaybackTimeNonVirtualized, bOccluded, FilterValue, DeltaTime]()
			{
				if (WorldPtr.IsValid())
				{
					static const float ColorRedHue = 0.0f;
					static const float ColorGreenHue = 85.0f;

					const FVector Location = CurTransform.GetLocation();
					UWorld* DebugWorld = WorldPtr.Get();
					DrawDebugSphere(DebugWorld, Location, 10.0f, 8, FColor::White, false, -1.0f, SDPG_Foreground);
					FColor Color = TextColor;

					FString Descriptor;
					if (ActiveSoundVisualizeModeCVar == 1 || ActiveSoundVisualizeModeCVar == 2)
					{
						const float DisplayDbVolume = Audio::ConvertToDecibels(DisplayValue);
						if (ActiveSoundVisualizeModeCVar == 1)
						{
							Descriptor = FString::Printf(TEXT(" (Vol: %.3f [Active: %.2fs, Playing: %.2fs])"), DisplayValue, PlaybackTime, PlaybackTimeNonVirtualized);
						}
						else
						{
							Descriptor = FString::Printf(TEXT(" (Vol: %.3f dB [Active: %.2fs, Playing: %.2fs])"), DisplayDbVolume, PlaybackTime, PlaybackTimeNonVirtualized);
						}
						static const float DbColorMinVol = -30.0f;
						const float DbVolume = FMath::Clamp(DisplayDbVolume, DbColorMinVol, 0.0f);
						const float Hue = FMath::Lerp(ColorRedHue, ColorGreenHue, (-1.0f * DbVolume / DbColorMinVol) + 1.0f);
						Color = FLinearColor::MakeFromHSV8(static_cast<uint8>(Hue), 255u, 255u).ToFColor(true);
					}
					else if (ActiveSoundVisualizeModeCVar == 3)
					{
						Descriptor = FString::Printf(TEXT(" (Dist: %.3f, Max: %.3f)"), DisplayValue * CurMaxDistance, CurMaxDistance);
						const float Hue = FMath::Lerp(ColorGreenHue, ColorRedHue, DisplayValue);
						Color = FLinearColor::MakeFromHSV8(static_cast<uint8>(FMath::Clamp(Hue, 0.0f, 255.f)), 255u, 255u).ToFColor(true);
					}
					else if (ActiveSoundVisualizeModeCVar == 5)
					{
						Descriptor = FString::Printf(TEXT(" (Occlusion Volume: %.3f, Occlusion Filter: %.3f)"), DisplayValue, FilterValue);
						if (bOccluded)
						{
							Color = FColor::Red;
						}
						else
						{
							Color = FColor::Green;
						}
					}

					const FString Description = FString::Printf(TEXT("%s%s"), *Name, *Descriptor);
					DrawDebugString(DebugWorld, Location + FVector(0, 0, 32), *Description, nullptr, Color, DeltaTime, false);
				}
			}, GET_STATID(STAT_AudioDrawActiveSoundDebugInfo));
		}
	#endif // ENABLE_DRAW_DEBUG
	}

	void FAudioDebugger::DrawDebugInfo(UWorld& World, const TArray<FListener>& Listeners)
	{
	#if ENABLE_DRAW_DEBUG
		if (!ActiveSoundVisualizeListenersCVar)
		{
			return;
		}

		check(IsInAudioThread());

		FAudioDeviceManager* DeviceManager = GEngine->GetAudioDeviceManager();
		if (DeviceManager && DeviceManager->IsVisualizeDebug3dEnabled())
		{
			DECLARE_CYCLE_STAT(TEXT("FAudioThreadTask.DrawListenerDebugInfo"), STAT_AudioDrawListenerDebugInfo, STATGROUP_TaskGraphTasks);
			const TWeakObjectPtr<UWorld> WorldPtr = &World;
			for (const FListener& Listener : Listeners)
			{
				const FVector ListenerPosition = Listener.GetPosition(true);
				const FVector ListenerFront = Listener.GetFront();
				const FVector ListenerUp = Listener.GetUp();
				const FVector ListenerRight = Listener.GetRight();

				FAudioThread::RunCommandOnGameThread([WorldPtr, ListenerPosition, ListenerFront, ListenerUp, ListenerRight]()
				{
					if (WorldPtr.IsValid())
					{
						static float ArrowLength	 = 30.0f;
						static float ArrowHeadSize	 = 8.0f;
						static float Lifetime		 = -1.0f;
						static float Thickness		 = 0.9f;
						static uint8 DepthPriority	 = SDPG_Foreground;
						static bool bPersistentLines = false;

						DrawDebugDirectionalArrow(WorldPtr.Get(), ListenerPosition, ListenerPosition + (ArrowLength * ListenerFront), ArrowHeadSize, FColor::Red, bPersistentLines, Lifetime, DepthPriority, Thickness);
						DrawDebugDirectionalArrow(WorldPtr.Get(), ListenerPosition, ListenerPosition + (ArrowLength * ListenerUp), ArrowHeadSize, FColor::Blue, bPersistentLines, Lifetime, DepthPriority, Thickness);
						DrawDebugDirectionalArrow(WorldPtr.Get(), ListenerPosition, ListenerPosition + (ArrowLength * ListenerRight), ArrowHeadSize, FColor::Green, bPersistentLines, Lifetime, DepthPriority, Thickness);
						DrawDebugSphere(WorldPtr.Get(), ListenerPosition, 5.0f, 8, FColor::Magenta, bPersistentLines, Lifetime, DepthPriority);
					}
				}, GET_STATID(STAT_AudioDrawListenerDebugInfo));
			}
		}
	#endif // ENABLE_DRAW_DEBUG
	}

	void FAudioDebugger::DrawDebugInfo(const FAudioVirtualLoop& VirtualLoop)
	{
	#if ENABLE_DRAW_DEBUG
		if (!GEngine)
		{
			return;
		}

		if (!VirtualLoopsVisualizeEnabledCVar)
		{
			return;
		}

		FAudioDeviceManager* DeviceManager = GEngine->GetAudioDeviceManager();
		if (DeviceManager && DeviceManager->IsVisualizeDebug3dEnabled())
		{
			DECLARE_CYCLE_STAT(TEXT("FAudioThreadTask.DrawVirtualLoopDebugInfo"), STAT_AudioDrawVirtualLoopDebugInfo, STATGROUP_TaskGraphTasks);

			const FActiveSound& ActiveSound = VirtualLoop.GetActiveSound();
			USoundBase* Sound = ActiveSound.GetSound();
			check(Sound);

			const FTransform Transform = ActiveSound.Transform;
			const TWeakObjectPtr<UWorld> World = ActiveSound.GetWeakWorld();
			const FString Name = Sound->GetName();
			const float DrawInterval = VirtualLoop.GetUpdateInterval();
			const float TimeVirtualized = VirtualLoop.GetTimeVirtualized();
			FAudioThread::RunCommandOnGameThread([World, Transform, Name, DrawInterval, TimeVirtualized]()
			{
				if (World.IsValid())
				{
					const FString Description = FString::Printf(TEXT("%s [Virt: %.2fs]"), *Name, TimeVirtualized);
					FVector Location = Transform.GetLocation();
					FRotator Rotation = Transform.GetRotation().Rotator();
					DrawDebugCrosshairs(World.Get(), Location, Rotation, 20.0f, FColor::Blue, false, DrawInterval, SDPG_Foreground);
					DrawDebugString(World.Get(), Location + FVector(0, 0, 32), *Description, nullptr, FColor::Blue, DrawInterval, false);
				}
			}, GET_STATID(STAT_AudioDrawVirtualLoopDebugInfo));
		}
	#endif // ENABLE_DRAW_DEBUG
	}

	int32 FAudioDebugger::DrawDebugStats(UWorld& World, FViewport* OutViewport, FCanvas* InCanvas, int32 InY)
	{
		check(IsInGameThread());

		if (OutViewport)
		{
			return DrawDebugStatsInternal(World, *OutViewport, InCanvas, InY);
		}

		if (UGameViewportClient* GameViewport = World.GetGameViewport())
		{
			if (GameViewport->Viewport)
			{
				return DrawDebugStatsInternal(World, *GameViewport->Viewport, InCanvas, InY);
			}

			return InY;
		}

#if WITH_EDITOR
		if (GEditor)
		{
			// Level editor viewport may not be a game viewport, but should still display debug stats, so check if this case is covered and display accordingly
			const TArray<FLevelEditorViewportClient*>& LevelViewportClients = GEditor->GetLevelViewportClients();
			for (FLevelEditorViewportClient* ViewportClient : LevelViewportClients)
			{
				if (ViewportClient && ViewportClient->Viewport)
				{
					UWorld* EditorWorld = ViewportClient->GetWorld();
					if (EditorWorld && EditorWorld == &World)
					{
						const FText SystemDisplayName = NSLOCTEXT("AudioDebugger", "AudioDebugger_DrawDebugData", "Audio Debug Data");
						if (DrawDebugStatsEnabled())
						{
							ViewportClient->AddRealtimeOverride(true, SystemDisplayName);
<<<<<<< HEAD
						}
						else if (!bAllowUsingDeprecatedDebugStats)
						{
							ViewportClient->RemoveRealtimeOverride(SystemDisplayName);
						}
=======
						}

						ViewportClient->RemoveRealtimeOverride(SystemDisplayName);

>>>>>>> 6bbb88c8
						return DrawDebugStatsInternal(World, *ViewportClient->Viewport, InCanvas, InY);
					}
				}
			}
		}
#endif // WITH_EDITOR

		return InY;
	}

	bool FAudioDebugger::DrawDebugStatsEnabled()
	{
		return bDebugWavesForAllViewsEnabled
			|| bDebugCuesForAllViewsEnabled
			|| bDebugSoundsForAllViewsEnabled
			|| bDebugMixesForAllViewsEnabled
			|| bDebugReverbForAllViewsEnabled
			|| bDebugModulationForAllViewsEnabled;
	}

	int32 FAudioDebugger::DrawDebugStatsInternal(UWorld& World, FViewport& Viewport, FCanvas* InCanvas, int32 InY)
	{
		FCanvas* Canvas = InCanvas ? InCanvas : Viewport.GetDebugCanvas();
<<<<<<< HEAD
		if (!Canvas || bAllowUsingDeprecatedDebugStats)
=======
		if (!Canvas)
>>>>>>> 6bbb88c8
		{
			return InY;
		}

		int32 X = SoundDebugDisplayCornerXCVar;
		int32 Y = SoundDebugDisplayCornerYCVar < 0 ? InY : SoundDebugDisplayCornerYCVar;

		Y = RenderStatMixes(&World, &Viewport, Canvas, X, Y);
		Y = RenderStatModulators(&World, &Viewport, Canvas, X, Y, nullptr, nullptr);
		Y = RenderStatReverb(&World, &Viewport, Canvas, X, Y);
		Y = RenderStatSounds(&World, &Viewport, Canvas, X, Y);
		Y = RenderStatCues(&World, &Viewport, Canvas, X, Y);
		Y = RenderStatWaves(&World, &Viewport, Canvas, X, Y);

		return Y;
	}

	void FAudioDebugger::DumpActiveSounds() const
	{
		if (!GEngine)
		{
			return;
		}

		if (!IsInAudioThread())
		{
			DECLARE_CYCLE_STAT(TEXT("FAudioThreadTask.DumpActiveSounds"), STAT_AudioDumpActiveSounds, STATGROUP_TaskGraphTasks);
			FAudioThread::RunCommandOnAudioThread([this]()
			{
				DumpActiveSounds();
			}, GET_STATID(STAT_AudioDumpActiveSounds));
			return;
		}

		FAudioDeviceHandle AudioDevice = GEngine->GetAudioDeviceManager()->GetActiveAudioDevice();
		if (!AudioDevice)
		{
			return;
		}

		const TArray<FActiveSound*>& ActiveSounds = AudioDevice->GetActiveSounds();
		UE_LOG(LogAudio, Display, TEXT("Active Sound Count: %d"), ActiveSounds.Num());
		UE_LOG(LogAudio, Display, TEXT("------------------------"), ActiveSounds.Num());

		for (const FActiveSound* ActiveSound : ActiveSounds)
		{
			if (ActiveSound)
			{
				UE_LOG(LogAudio, Display, TEXT("%s (%.3g) - %s"), *ActiveSound->GetSound()->GetName(), ActiveSound->GetSound()->GetDuration(), *ActiveSound->GetAudioComponentName());

				for (const TPair<UPTRINT, FWaveInstance*>& WaveInstancePair : ActiveSound->GetWaveInstances())
				{
					const FWaveInstance* WaveInstance = WaveInstancePair.Value;
					UE_LOG(LogAudio, Display, TEXT("   %s (%.3g) (%d) - %.3g"),
						*WaveInstance->GetName(), WaveInstance->WaveData->GetDuration(),
						WaveInstance->WaveData->GetResourceSizeBytes(EResourceSizeMode::EstimatedTotal),
						WaveInstance->GetVolumeWithDistanceAndOcclusionAttenuation() * WaveInstance->GetDynamicVolume());
				}
			}
		}
	}

	void FAudioDebugger::ResolveDesiredStats(FViewportClient* ViewportClient)
	{
		if (!ViewportClient)
		{
			return;
		}

		FAudioDevice* AudioDevice = GetWorldAudio(ViewportClient->GetWorld());
		if (!AudioDevice)
		{
			return;
		}

		uint32 SetStatFlags = 0;
		uint32 ClearStatFlags = 0;

		if (ViewportClient->IsStatEnabled(TEXT("SoundCues")))
		{
			SetStatFlags |= FAudioStats::SoundCues;
		}
		else
		{
			ClearStatFlags |= FAudioStats::SoundCues;
		}

		if (ViewportClient->IsStatEnabled(TEXT("SoundWaves")))
		{
			SetStatFlags |= FAudioStats::SoundWaves;
		}
		else
		{
			ClearStatFlags |= FAudioStats::SoundWaves;
		}

		if (ViewportClient->IsStatEnabled(TEXT("SoundMixes")))
		{
			SetStatFlags |= FAudioStats::SoundMixes;
		}
		else
		{
			ClearStatFlags |= FAudioStats::SoundMixes;
		}

		if (ViewportClient->IsStatEnabled(TEXT("Sounds")))
		{
			FAudioStats& Stats = AudioDeviceStats.FindOrAdd(AudioDevice->DeviceID);
			SetStatFlags |= FAudioStats::Sounds;

			if (Stats.DisplayFlags & static_cast<uint8>(FAudioStats::EDisplayFlags::Debug))
			{
				SetStatFlags |= FAudioStats::DebugSounds;
			}
			else
			{
				ClearStatFlags |= FAudioStats::DebugSounds;
			}

			if (Stats.DisplayFlags & static_cast<uint8>(FAudioStats::EDisplayFlags::Long_Names))
			{
				SetStatFlags |= FAudioStats::LongSoundNames;
			}
			else
			{
				ClearStatFlags |= FAudioStats::LongSoundNames;
			}
		}
		else
		{
			ClearStatFlags |= FAudioStats::Sounds;
			ClearStatFlags |= FAudioStats::DebugSounds;
			ClearStatFlags |= FAudioStats::LongSoundNames;
		}

		DECLARE_CYCLE_STAT(TEXT("FAudioThreadTask.ResolveDesiredStats"), STAT_AudioResolveDesiredStats, STATGROUP_TaskGraphTasks);

		const uint32 DeviceID = AudioDevice->DeviceID;
		if (IsInAudioThread())
		{
			FAudioStats_AudioThread& Stats = AudioDeviceStats_AudioThread.FindOrAdd(DeviceID);
			Stats.RequestedStats |= SetStatFlags;
			Stats.RequestedStats &= ~ClearStatFlags;
		}
		else
		{
			FAudioThread::RunCommandOnAudioThread([SetStatFlags, ClearStatFlags, DeviceID]()
			{
				FAudioStats_AudioThread& Stats = AudioDeviceStats_AudioThread.FindOrAdd(DeviceID);
				Stats.RequestedStats |= SetStatFlags;
				Stats.RequestedStats &= ~ClearStatFlags;
			}, GET_STATID(STAT_AudioResolveDesiredStats));
		}
	}

	int32 FAudioDebugger::RenderStatCues(UWorld* World, FViewport* Viewport, FCanvas* Canvas, int32 X, int32 Y)
	{
		FAudioDevice* AudioDevice = nullptr;
		if (!DebugShouldRenderStat(World, Canvas, bDebugCuesForAllViewsEnabled, FAudioStats::SoundCues, &AudioDevice))
		{
			return Y;
		}

		UFont* StatsFont = GetStatsFont();
		const int32 FontSpacing = 2;
		const int32 FontHeight = StatsFont->GetMaxCharHeight() + FontSpacing;

		Canvas->DrawShadowedString(X, Y, TEXT("Active Sound Cues:"), StatsFont, HeaderColor);
		Y += FontHeight;

		int32 ActiveSoundCount = 0;

		FAudioStats& AudioStats = AudioDeviceStats.FindOrAdd(AudioDevice->DeviceID);
		if (!SoundCueDebugMinimalCVar)
		{
			for (const FAudioStats::FStatSoundInfo& StatSoundInfo : AudioStats.StatSoundInfos)
			{
				for (const FAudioStats::FStatWaveInstanceInfo& WaveInstanceInfo : StatSoundInfo.WaveInstanceInfos)
				{
					if (WaveInstanceInfo.Volume >= MinDisplayVolume)
					{
						FColor Color = FColor::White;
						FString MuteSoloReason;

						if (FSoundSource::FDebugInfo* DebugInfo = WaveInstanceInfo.DebugInfo.Get())
						{
							// Color code same as icons. Red (mute), Yellow (solo), White (normal).
							FScopeLock Lock(&DebugInfo->CS);
							Color = DebugInfo->bIsMuted ? FColor::Red : DebugInfo->bIsSoloed ? FColor::Yellow : FColor::White;
							MuteSoloReason = !DebugInfo->MuteSoloReason.IsEmpty() ? FString::Printf(TEXT(" - %s"), *DebugInfo->MuteSoloReason) : TEXT("");
						}

						const FString TheString = FString::Printf(TEXT("%4i. %6.2f %s %s %s"), ActiveSoundCount++, WaveInstanceInfo.Volume, *StatSoundInfo.SoundName, *StatSoundInfo.SoundClassName.ToString(), *MuteSoloReason);
						Canvas->DrawShadowedString(X, Y, *TheString, StatsFont, Color);
						Y += FontHeight;
						break;
					}
				}
			}
		}
		else
		{
			FString SoundPath, SoundName;
			static int32 PrevNameLength = 0;
			static int32 PrevClassLength = 0;

			const int32 TabSpacing = FMath::Clamp(SoundCueDebugTabSpacingCVar, 1, SoundCueDebugTabSpacingCVar);
			const int32 CharSpacing = FMath::Clamp(SoundCueDebugCharSpacingCVar, 1, SoundCueDebugCharSpacingCVar);
			const int32 NumberSpacing = 6 * CharSpacing;	// 6 character len for 2 decimal float + 2 spaces 'X.XX  '

			// Tab out name and class length and reset previous length counters
			int32 TabbedName = (PrevNameLength / TabSpacing + 1) * TabSpacing;
			int32 TabbedClass = (PrevClassLength / TabSpacing + 1) * TabSpacing;
			PrevNameLength = PrevClassLength = 0;

			for (const FAudioStats::FStatSoundInfo& StatSoundInfo : AudioStats.StatSoundInfos)
			{
				for (const FAudioStats::FStatWaveInstanceInfo& WaveInstanceInfo : StatSoundInfo.WaveInstanceInfos)
				{
					if (WaveInstanceInfo.Volume >= MinDisplayVolume)
					{
						FColor Color = FColor::White;
						FString MuteSoloReason;
						bool bMutedOrSoloed = false;

						if (!StatSoundInfo.SoundPath.Split(TEXT("."), &SoundPath, &SoundName))
						{
							if (!StatSoundInfo.SoundPath.Split(SUBOBJECT_DELIMITER, &SoundPath, &SoundName))
							{
								SoundPath = StatSoundInfo.SoundPath;
							}
						}
						SoundName = StatSoundInfo.SoundName;

						if (SoundName.Len() > PrevNameLength)
						{
							PrevNameLength = SoundName.Len();
						}

						if ((int32)StatSoundInfo.SoundClassName.GetStringLength() > PrevClassLength)
						{
							PrevClassLength = StatSoundInfo.SoundClassName.GetStringLength();
						}

						if (FSoundSource::FDebugInfo* DebugInfo = WaveInstanceInfo.DebugInfo.Get())
						{
							// Color code same as icons. Red (mute), Yellow (solo), White (normal).
							FScopeLock Lock(&DebugInfo->CS);
							Color = DebugInfo->bIsMuted ? FColor::Red : DebugInfo->bIsSoloed ? FColor::Yellow : FColor::White;
							bMutedOrSoloed = DebugInfo->bIsMuted || DebugInfo->bIsSoloed;
							MuteSoloReason = !DebugInfo->MuteSoloReason.IsEmpty() ? FString::Printf(TEXT(" - %s"), *DebugInfo->MuteSoloReason) : TEXT("");
						}

						const int32 SoundNameIndex = ActiveSoundCount++;
						const FString LeadingNumber = FString::Printf(TEXT("%4i. "), SoundNameIndex);
						const FString Volume = FString::Printf(TEXT("%6.2f "), WaveInstanceInfo.Volume);
						const FString PathAndMuting = FString::Printf(TEXT("Path: %s %s"), *SoundPath, *MuteSoloReason);

						int32 CurrentX = X;
						Canvas->DrawShadowedString(CurrentX, Y, *LeadingNumber, StatsFont, Color);
						CurrentX += NumberSpacing;
						Canvas->DrawShadowedString(CurrentX, Y, *Volume, StatsFont, bMutedOrSoloed ? Color : FColor::Orange);
						CurrentX += NumberSpacing;

						if (SoundCueDebugShowDistanceCVar)
						{
							const FString DistanceText = FString::Printf(TEXT("%6.2f "), StatSoundInfo.Distance);
							Canvas->DrawShadowedString(CurrentX, Y, *DistanceText, StatsFont, bMutedOrSoloed ? Color : FColor::White);
							CurrentX += (NumberSpacing * 2);
						}

						Canvas->DrawShadowedString(CurrentX, Y, *SoundName, StatsFont, bMutedOrSoloed ? Color : FColor(0, 255, 255));
						CurrentX += (TabbedName * CharSpacing);
						Canvas->DrawShadowedString(CurrentX, Y, *StatSoundInfo.SoundClassName.ToString(), StatsFont, bMutedOrSoloed ? Color : FColor::Yellow);

						if (SoundCueDebugShowPathCVar)
						{
							CurrentX += (TabbedClass * CharSpacing);
							Canvas->DrawShadowedString(CurrentX, Y, *PathAndMuting, StatsFont, Color);
						}

						Y += FontHeight;
						break;
					}
				}
			}
		}

		Canvas->DrawShadowedString(X, Y, *FString::Printf(TEXT("Total: %i"), ActiveSoundCount), GetStatsFont(), GetBodyColor());
		Y += FontHeight;

		return Y;
	}

	int32 FAudioDebugger::RenderStatMixes(UWorld* World, FViewport* Viewport, FCanvas* Canvas, int32 X, int32 Y)
	{
		FAudioDevice* AudioDevice = nullptr;
		if (!DebugShouldRenderStat(World, Canvas, bDebugMixesForAllViewsEnabled, FAudioStats::SoundMixes, &AudioDevice))
		{
			return Y;
		}

		const int32 FontHeight = GetStatsFont()->GetMaxCharHeight() + 2;
		FAudioStats& AudioStats = AudioDeviceStats.FindOrAdd(AudioDevice->DeviceID);
		Canvas->DrawShadowedString(X, Y, TEXT("Active Sound Mixes:"), GetStatsFont(), HeaderColor);
		Y += FontHeight;

		bool bDisplayedSoundMixes = false;

		if (AudioStats.StatSoundMixes.Num() > 0)
		{
			bDisplayedSoundMixes = true;

			for (const FAudioStats::FStatSoundMix& StatSoundMix : AudioStats.StatSoundMixes)
			{
				const FString TheString = FString::Printf(TEXT("%s - Fade Proportion: %1.2f - Total Ref Count: %i"), *StatSoundMix.MixName, StatSoundMix.InterpValue, StatSoundMix.RefCount);

				const FColor& TextColor = (StatSoundMix.bIsCurrentEQ ? FColor::Yellow : GetBodyColor());

				Canvas->DrawShadowedString(X + DebuggerTabWidth, Y, *TheString, GetStatsFont(), TextColor);
				Y += FontHeight;
			}
		}

		if (!bDisplayedSoundMixes)
		{
			Canvas->DrawShadowedString(X + DebuggerTabWidth, Y, TEXT("None"), GetStatsFont(), GetBodyColor());
			Y += FontHeight;
		}

		Y += FontHeight;
		return Y;
	}

	int32 FAudioDebugger::RenderStatModulators(UWorld* World, FViewport* Viewport, FCanvas* Canvas, int32 X, int32 Y, const FVector* ViewLocation, const FRotator* ViewRotation)
	{
		FAudioDevice* AudioDevice = nullptr;
		if (!DebugShouldRenderStat(World, Canvas, bDebugModulationForAllViewsEnabled, FAudioStats::SoundModulation, &AudioDevice))
		{
			return Y;
		}

		const int32 FontHeight = GetStatsFont()->GetMaxCharHeight() + 2;
		Canvas->DrawShadowedString(X, Y, TEXT("Active Sound Modulation:"), GetStatsFont(), HeaderColor);
		Y += FontHeight;

		bool bDisplayedSoundModulationInfo = false;
		if (IAudioModulationManager* Modulation = AudioDevice->ModulationInterface.Get())
		{
			const int32 YInit = Y;
			Y = Modulation->OnRenderStat(Viewport, Canvas, X, Y, *GetStatsFont(), ViewLocation, ViewRotation);
			bDisplayedSoundModulationInfo = Y != YInit;
		}

		if (!bDisplayedSoundModulationInfo)
		{
			Canvas->DrawShadowedString(X + DebuggerTabWidth, Y, TEXT("None"), GetStatsFont(), GetBodyColor());
			Y += FontHeight;
		}

		Y += FontHeight;
		return Y;
	}

	int32 FAudioDebugger::RenderStatReverb(UWorld* World, FViewport* Viewport, FCanvas* Canvas, int32 X, int32 Y)
	{
		FAudioDevice* AudioDevice = nullptr;
		if (!DebugShouldRenderStat(World, Canvas, bDebugReverbForAllViewsEnabled, FAudioStats::SoundReverb, &AudioDevice))
		{
			return Y;
		}

		const int32 Height = static_cast<int32>(GetStatsFont()->GetMaxCharHeight() + 2);

		FString TheString;
		const FLinearColor LinearBodyColor = FLinearColor(GetBodyColor());
		if (UReverbEffect* ReverbEffect = AudioDevice->GetCurrentReverbEffect())
		{
			TheString = FString::Printf(TEXT("Active Reverb Effect: %s"), *ReverbEffect->GetName());
			Canvas->DrawShadowedString(X, Y, *TheString, GetStatsFont(), HeaderColor);
			Y += Height;

			AAudioVolume* CurrentAudioVolume = nullptr;
			const int32 ProxyCount = AudioDevice->ListenerProxies.Num();
			for (int i = 0; i < ProxyCount; ++i)
			{
				const FTransform& Transform = AudioDevice->ListenerProxies[i].Transform;
				AAudioVolume* PlayerAudioVolume = World->GetAudioSettings(Transform.GetLocation(), nullptr, nullptr);
				if (PlayerAudioVolume && ((CurrentAudioVolume == nullptr) || (PlayerAudioVolume->GetPriority() > CurrentAudioVolume->GetPriority())))
				{
					CurrentAudioVolume = PlayerAudioVolume;
				}
			}
			if (CurrentAudioVolume && CurrentAudioVolume->GetReverbSettings().ReverbEffect)
			{
				TheString = FString::Printf(TEXT("  Audio Volume Reverb Effect: %s (Priority: %g Volume Name: %s)"), *CurrentAudioVolume->GetReverbSettings().ReverbEffect->GetName(), CurrentAudioVolume->GetPriority(), *CurrentAudioVolume->GetName());
			}
			else
			{
				TheString = TEXT("  Audio Volume Reverb Effect: None");
			}
			Canvas->DrawShadowedString(X, Y, *TheString, GetStatsFont(), LinearBodyColor);
			Y += Height;

			const TMap<FName, FActivatedReverb>& ActivatedReverbs = AudioDevice->GetActiveReverb();
			if (ActivatedReverbs.Num() == 0)
			{
				TheString = TEXT("  Activated Reverb: None");
				Canvas->DrawShadowedString(X, Y, *TheString, GetStatsFont(), LinearBodyColor);
				Y += Height;
			}
			else if (ActivatedReverbs.Num() == 1)
			{
				auto It = ActivatedReverbs.CreateConstIterator();
				TheString = FString::Printf(TEXT("  Activated Reverb Effect: %s (Priority: %g Tag: '%s')"), *It.Value().ReverbSettings.ReverbEffect->GetName(), It.Value().Priority, *It.Key().ToString());
				Canvas->DrawShadowedString(X, Y, *TheString, GetStatsFont(), LinearBodyColor);
				Y += Height;
			}
			else
			{
				Canvas->DrawShadowedString(X, Y, TEXT("  Activated Reverb Effects:"), GetStatsFont(), LinearBodyColor);
				Y += Height;
				TMap<int32, FString> PrioritySortedActivatedReverbs;
				for (auto It = ActivatedReverbs.CreateConstIterator(); It; ++It)
				{
					TheString = FString::Printf(TEXT("    %s (Priority: %g Tag: '%s')"), *It.Value().ReverbSettings.ReverbEffect->GetName(), It.Value().Priority, *It.Key().ToString());
					PrioritySortedActivatedReverbs.Add(It.Value().Priority, TheString);
				}
				for (auto It = PrioritySortedActivatedReverbs.CreateConstIterator(); It; ++It)
				{
					Canvas->DrawShadowedString(X, Y, *It.Value(), GetStatsFont(), LinearBodyColor);
					Y += Height;
				}
			}
		}
		else
		{
			TheString = TEXT("Active Reverb Effect: None");
			Canvas->DrawShadowedString(X, Y, *TheString, GetStatsFont(), HeaderColor);
			Y += Height;
		}

		Y += Height;
		return Y;
	}

	int32 FAudioDebugger::RenderStatSounds(UWorld* World, FViewport* Viewport, FCanvas* Canvas, int32 X, int32 Y)
	{
		FAudioDevice* AudioDevice = nullptr;
		if (!DebugShouldRenderStat(World, Canvas, bDebugSoundsForAllViewsEnabled, FAudioStats::Sounds, &AudioDevice))
		{
			return Y;
		}

		const int32 FontHeight = GetStatsFont()->GetMaxCharHeight() + 2;

		FAudioStats& AudioStats = AudioDeviceStats.FindOrAdd(AudioDevice->DeviceID);
		const uint8 bDebug = AudioStats.DisplayFlags & static_cast<uint8>(FAudioStats::EDisplayFlags::Debug);
		UpdateDisplaySort(AudioStats);

		// Sort the list.
		FString SortingName;
		switch (AudioStats.DisplaySort)
		{
			case FAudioStats::EDisplaySort::Class:
		{
				AudioStats.StatSoundInfos.Sort([](const FAudioStats::FStatSoundInfo& A, const FAudioStats::FStatSoundInfo& B) { return A.SoundClassName.LexicalLess(B.SoundClassName); });
				SortingName = TEXT("Class");
				break;
		}
			case FAudioStats::EDisplaySort::Distance:
		{
			AudioStats.StatSoundInfos.Sort([](const FAudioStats::FStatSoundInfo& A, const FAudioStats::FStatSoundInfo& B) { return A.Distance < B.Distance; });
				SortingName = TEXT("Distance");
				break;
		}
			case FAudioStats::EDisplaySort::PlaybackTime:
		{
				AudioStats.StatSoundInfos.Sort([](const FAudioStats::FStatSoundInfo& A, const FAudioStats::FStatSoundInfo& B) { return A.PlaybackTime > B.PlaybackTime; });
				SortingName = TEXT("Time");
				break;
			}
			case FAudioStats::EDisplaySort::Priority:
			{
				AudioStats.StatSoundInfos.Sort([](const FAudioStats::FStatSoundInfo& A, const FAudioStats::FStatSoundInfo& B) { return A.Priority > B.Priority; });
				SortingName = TEXT("Priority");
				break;
		}
			case FAudioStats::EDisplaySort::Waves:
		{
			AudioStats.StatSoundInfos.Sort([](const FAudioStats::FStatSoundInfo& A, const FAudioStats::FStatSoundInfo& B) { return A.WaveInstanceInfos.Num() > B.WaveInstanceInfos.Num(); });
				SortingName = TEXT("Waves");
				break;
			}
			case FAudioStats::EDisplaySort::Volume:
			{
				AudioStats.StatSoundInfos.Sort([](const FAudioStats::FStatSoundInfo& A, const FAudioStats::FStatSoundInfo& B) { return A.Volume > B.Volume; });
				SortingName = TEXT("Volume");
				break;
			}
			case FAudioStats::EDisplaySort::Name:
			default:
			{
				AudioStats.StatSoundInfos.Sort([](const FAudioStats::FStatSoundInfo& A, const FAudioStats::FStatSoundInfo& B)
				{
					if (AudioDebugSoundShowPathCVar)
					{
						return A.SoundPath < B.SoundPath;
					}
					return A.SoundName < B.SoundName;
				});
				SortingName = TEXT("Name");
				break;
			}
		}

		Canvas->DrawShadowedString(X, Y, TEXT("Active Sounds:"), GetStatsFont(), HeaderColor);
		Y += FontHeight;

		const FString InfoText = FString::Printf(TEXT(" Sorting By: %s, Visualize Attenuation: %s"), *SortingName, bDebug ? TEXT("Enabled") : TEXT("Disabled"));
		Canvas->DrawShadowedString(X, Y, *InfoText, GetStatsFont(), FColor(128, 255, 128));
		Y += FontHeight;

		static int32 FieldLength = 40;
		static int32 NameHeaderPad = static_cast<int32>(FieldLength * 1.25f);
		if (AudioStats.DisplaySort == FAudioStats::EDisplaySort::Name || AudioStats.DisplaySort == FAudioStats::EDisplaySort::Distance)
		{
			const FString FieldName = FString(TEXT("Distance")).RightPad(NameHeaderPad).Left(NameHeaderPad);
			Canvas->DrawShadowedString(X, Y, *FString::Printf(TEXT("Index %s Name"), *FieldName), GetStatsFont(), GetBodyColor());
		}
		else
		{
			const FString FieldName = SortingName.RightPad(FieldLength).Left(FieldLength);
			Canvas->DrawShadowedString(X, Y, *FString::Printf(TEXT("Index %s Name"), *FieldName), GetStatsFont(), GetBodyColor());
		}
		Y += FontHeight;

		int32 TotalSoundWavesNum = 0;
		const FColor BodyColor = GetStatSoundBodyColor();
		for (int32 SoundIndex = 0; SoundIndex < AudioStats.StatSoundInfos.Num(); ++SoundIndex)
		{
			const FAudioStats::FStatSoundInfo& StatSoundInfo = AudioStats.StatSoundInfos[SoundIndex];
			const int32 WaveInstancesNum = StatSoundInfo.WaveInstanceInfos.Num();
			if (WaveInstancesNum == 0)
			{
				continue;
			}
			TotalSoundWavesNum += WaveInstancesNum;

			if (SoundIndex >= AudioDebugSoundMaxNumDisplayedCVar)
			{
				continue;
			}

			bool bDisplayWaves = false;
			const FString DisplayName = AudioDebugSoundShowPathCVar ? StatSoundInfo.SoundPath : StatSoundInfo.SoundName;
			FString DebugValue;
			switch (AudioStats.DisplaySort)
			{
				case FAudioStats::EDisplaySort::Class:
				{
					DebugValue = *StatSoundInfo.SoundClassName.ToString();
					break;
				}
				case FAudioStats::EDisplaySort::PlaybackTime:
				{
					if (FMath::IsNearlyEqual(StatSoundInfo.PlaybackTime, StatSoundInfo.PlaybackTimeNonVirtualized))
					{
						DebugValue = FString::Printf(TEXT("%08.2f"), StatSoundInfo.PlaybackTime);
					}
					else
					{
						DebugValue = FString::Printf(TEXT("%08.2f (%08.2f Non-Virt)"), StatSoundInfo.PlaybackTime, StatSoundInfo.PlaybackTimeNonVirtualized);
					}
					break;
				}
				case FAudioStats::EDisplaySort::Priority:
				{
					if (FMath::IsNearlyEqual(StatSoundInfo.Priority, TNumericLimits<float>::Max()))
					{
						DebugValue += TEXT("Always  ");
					}
					else
					{
						DebugValue = FString::Printf(TEXT("%06.2f"), StatSoundInfo.Priority);
					}
					break;
				}
				case FAudioStats::EDisplaySort::Volume:
				{
					DebugValue = FString::Printf(TEXT("%01.2f (%04.2f dB)"), StatSoundInfo.Volume, Audio::ConvertToDecibels(StatSoundInfo.Volume));
					break;
				}
				case FAudioStats::EDisplaySort::Waves:
			{
					DebugValue = FString::Printf(TEXT("%03u"), StatSoundInfo.WaveInstanceInfos.Num());
					bDisplayWaves = true;
					break;
				}
				case FAudioStats::EDisplaySort::Name:
				case FAudioStats::EDisplaySort::Distance:
				default:
				{
					DebugValue = FString::Printf(TEXT("%08.2f"), StatSoundInfo.Distance);
					break;
				}
				}

			const FString DebugStr = FString::Printf(TEXT("  %03i    %s %s"), SoundIndex, *DebugValue.RightPad(FieldLength - 4).Left(FieldLength - 4), *DisplayName);
			Canvas->DrawShadowedString(X, Y, *DebugStr, GetStatsFont(), BodyColor);
			Y += FontHeight;

			if (bDisplayWaves)
			{
				for (int32 WaveIndex = 0; WaveIndex < WaveInstancesNum; WaveIndex++)
				{
					const FString WaveStr = *FString::Printf(TEXT("    %02i    %s"), WaveIndex, *StatSoundInfo.WaveInstanceInfos[WaveIndex].Description);
					Canvas->DrawShadowedString(X, Y, *WaveStr, GetStatsFont(), FColor(205, 205, 205));
					Y += FontHeight;
				}
			}
		}

		Canvas->DrawShadowedString(X, Y, *FString::Printf(TEXT("Audio Device ID: %u, Max Sounds Displayed: %i"), AudioDevice->DeviceID, AudioDebugSoundMaxNumDisplayedCVar), GetStatsFont(), HeaderColor);
		Y += FontHeight;

		Canvas->DrawShadowedString(X, Y, *FString::Printf(TEXT("Total Sounds: %i, Sound Waves: %i"), AudioStats.StatSoundInfos.Num(), TotalSoundWavesNum), GetStatsFont(), HeaderColor);
		Y += FontHeight;

		for (int32 i = 0; i < AudioStats.ListenerTransforms.Num(); ++i)
		{
			FString LocStr = AudioStats.ListenerTransforms[i].GetLocation().ToString();
			Canvas->DrawShadowedString(X, Y, *FString::Printf(TEXT("Listener '%d' Position: %s"), i, *LocStr), GetStatsFont(), HeaderColor);
			Y += FontHeight;
		}

		Y += FontHeight;

		if (!bDebug)
		{
			return Y;
		}

		// Draw sound cue's sphere only in debug.
		for (const FAudioStats::FStatSoundInfo& StatSoundInfo : AudioStats.StatSoundInfos)
		{
			const FTransform& SoundTransform = StatSoundInfo.Transform;
			const int32 WaveInstancesNum = StatSoundInfo.WaveInstanceInfos.Num();

			if (StatSoundInfo.Distance > 100.0f && WaveInstancesNum > 0)
			{
				float SphereRadius = 0.f;
				float SphereInnerRadius = 0.f;

				if (StatSoundInfo.ShapeDetailsMap.Num() > 0)
				{
					const FString DebugName = AudioDebugSoundShowPathCVar ? StatSoundInfo.SoundPath : StatSoundInfo.SoundName;
					DrawDebugString(World, SoundTransform.GetTranslation(), *DebugName, nullptr, BodyColor, 0.01f);

					for (auto ShapeDetailsIt = StatSoundInfo.ShapeDetailsMap.CreateConstIterator(); ShapeDetailsIt; ++ShapeDetailsIt)
					{
						const FBaseAttenuationSettings::AttenuationShapeDetails& ShapeDetails = ShapeDetailsIt.Value();
						switch (ShapeDetailsIt.Key())
						{
						case EAttenuationShape::Sphere:
							if (ShapeDetails.Falloff > 0.f)
							{
								DrawDebugSphere(World, SoundTransform.GetTranslation(), ShapeDetails.Extents.X + ShapeDetails.Falloff, 10, FColor(155, 155, 255));
								DrawDebugSphere(World, SoundTransform.GetTranslation(), ShapeDetails.Extents.X, 10, FColor(55, 55, 255));
							}
							else
							{
								DrawDebugSphere(World, SoundTransform.GetTranslation(), ShapeDetails.Extents.X, 10, FColor(155, 155, 255));
							}
							break;

						case EAttenuationShape::Box:
							if (ShapeDetails.Falloff > 0.f)
							{
								DrawDebugBox(World, SoundTransform.GetTranslation(), ShapeDetails.Extents + FVector(ShapeDetails.Falloff), SoundTransform.GetRotation(), FColor(155, 155, 255));
								DrawDebugBox(World, SoundTransform.GetTranslation(), ShapeDetails.Extents, SoundTransform.GetRotation(), FColor(55, 55, 255));
							}
							else
							{
								DrawDebugBox(World, SoundTransform.GetTranslation(), ShapeDetails.Extents, SoundTransform.GetRotation(), FColor(155, 155, 255));
							}
							break;

						case EAttenuationShape::Capsule:

							if (ShapeDetails.Falloff > 0.f)
							{
								DrawDebugCapsule(World, SoundTransform.GetTranslation(), ShapeDetails.Extents.X + ShapeDetails.Falloff, ShapeDetails.Extents.Y + ShapeDetails.Falloff, SoundTransform.GetRotation(), FColor(155, 155, 255));
								DrawDebugCapsule(World, SoundTransform.GetTranslation(), ShapeDetails.Extents.X, ShapeDetails.Extents.Y, SoundTransform.GetRotation(), FColor(55, 55, 255));
							}
							else
							{
								DrawDebugCapsule(World, SoundTransform.GetTranslation(), ShapeDetails.Extents.X, ShapeDetails.Extents.Y, SoundTransform.GetRotation(), FColor(155, 155, 255));
							}
							break;

						case EAttenuationShape::Cone:
						{
							const FVector Origin = SoundTransform.GetTranslation() - (SoundTransform.GetUnitAxis(EAxis::X) * ShapeDetails.ConeOffset);

							if (ShapeDetails.Falloff > 0.f || ShapeDetails.Extents.Z > 0.f)
							{
								const float OuterAngle = FMath::DegreesToRadians(ShapeDetails.Extents.Y + ShapeDetails.Extents.Z);
								const float InnerAngle = FMath::DegreesToRadians(ShapeDetails.Extents.Y);
								DrawDebugCone(World, Origin, SoundTransform.GetUnitAxis(EAxis::X), ShapeDetails.Extents.X + ShapeDetails.Falloff + ShapeDetails.ConeOffset, OuterAngle, OuterAngle, 10, FColor(155, 155, 255));
								DrawDebugCone(World, Origin, SoundTransform.GetUnitAxis(EAxis::X), ShapeDetails.Extents.X + ShapeDetails.ConeOffset, InnerAngle, InnerAngle, 10, FColor(55, 55, 255));
							}
							else
							{
								const float Angle = FMath::DegreesToRadians(ShapeDetails.Extents.Y);
								DrawDebugCone(World, Origin, SoundTransform.GetUnitAxis(EAxis::X), ShapeDetails.Extents.X + ShapeDetails.ConeOffset, Angle, Angle, 10, FColor(155, 155, 255));
							}

							if (!FMath::IsNearlyZero(ShapeDetails.ConeSphereRadius, KINDA_SMALL_NUMBER))
							{
								if (ShapeDetails.ConeSphereFalloff > 0.f)
								{

									DrawDebugSphere(World, Origin, ShapeDetails.ConeSphereRadius + ShapeDetails.ConeSphereFalloff, 10, FColor(155, 155, 255));
									DrawDebugSphere(World, Origin, ShapeDetails.ConeSphereRadius, 10, FColor(55, 55, 255));
								}
								else
								{
									DrawDebugSphere(World, Origin, ShapeDetails.ConeSphereRadius, 10, FColor(155, 155, 255));
								}
							}

							break;
						}

						default:
							check(false);
						}
					}
				}
			}
		}

		return Y;
	}

	int32 FAudioDebugger::RenderStatWaves(UWorld* World, FViewport* Viewport, FCanvas* Canvas, int32 X, int32 Y)
	{
		FAudioDevice* AudioDevice = nullptr;
		if (!DebugShouldRenderStat(World, Canvas, bDebugWavesForAllViewsEnabled, FAudioStats::SoundWaves, &AudioDevice))
		{
			return Y;
		}

		const int32 FontHeight = GetStatsFont()->GetMaxCharHeight() + 2;

		FAudioStats& AudioStats = AudioDeviceStats.FindOrAdd(AudioDevice->DeviceID);
		Canvas->DrawShadowedString(X, Y, TEXT("Active Sound Waves:"), GetStatsFont(), FLinearColor::Green);
		Y += DebuggerTabWidth;

		using FWaveInstancePair = TPair<const FAudioStats::FStatWaveInstanceInfo*, const FAudioStats::FStatSoundInfo*>;
		TArray<FWaveInstancePair> WaveInstances;
		for (const FAudioStats::FStatSoundInfo& StatSoundInfo : AudioStats.StatSoundInfos)
		{
			for (const FAudioStats::FStatWaveInstanceInfo& WaveInstanceInfo : StatSoundInfo.WaveInstanceInfos)
			{
				if (WaveInstanceInfo.Volume >= MinDisplayVolume || WaveInstanceInfo.bPlayWhenSilent != 0)
				{
					WaveInstances.Emplace(&WaveInstanceInfo, &StatSoundInfo);
				}
			}
		}

		WaveInstances.Sort([](const FWaveInstancePair& A, const FWaveInstancePair& B) { return A.Key->InstanceIndex < B.Key->InstanceIndex; });

		const FColor BodyColor = GetBodyColor();
		for (const FWaveInstancePair& WaveInstanceInfo : WaveInstances)
		{
			UAudioComponent* AudioComponent = UAudioComponent::GetAudioComponentFromID(WaveInstanceInfo.Value->AudioComponentID);
			AActor* SoundOwner = AudioComponent ? AudioComponent->GetOwner() : nullptr;

			FString TheString = *FString::Printf(TEXT("%4i.    %6.2f  %s   Owner: %s   SoundClass: %s"),
				WaveInstanceInfo.Key->InstanceIndex,
				WaveInstanceInfo.Key->Volume,
				*WaveInstanceInfo.Key->WaveInstanceName.ToString(),
				SoundOwner ? *SoundOwner->GetName() : TEXT("None"),
				*WaveInstanceInfo.Key->SoundClassName.ToString());
			Canvas->DrawShadowedString(X, Y, *TheString, GetStatsFont(), WaveInstanceInfo.Key->bPlayWhenSilent == 0 ? BodyColor : FColor::Yellow);
			Y += FontHeight;
		}

		const int32 ActiveInstances = WaveInstances.Num();

		const int32 Max = AudioDevice->GetMaxChannels() / 2;
		float f = FMath::Clamp<float>((float)(ActiveInstances - Max) / (float)Max, 0.f, 1.f);
		const int32 R = FMath::TruncToInt(f * 255);

		if (ActiveInstances > Max)
		{
			f = FMath::Clamp<float>((float)(Max - ActiveInstances) / (float)Max, 0.5f, 1.f);
		}
		else
		{
			f = 1.0f;
		}
		const int32 G = FMath::TruncToInt(f * 255);
		const int32 B = 0;

		Canvas->DrawShadowedString(X, Y, *FString::Printf(TEXT(" Total: %i"), ActiveInstances), GetStatsFont(), FColor(R, G, B));
		Y += 2 * FontHeight;

		return Y;
	}

	void FAudioDebugger::RemoveDevice(const FAudioDevice& AudioDevice)
	{
		AudioDeviceStats.Remove(AudioDevice.DeviceID);
		AudioDeviceStats_AudioThread.Remove(AudioDevice.DeviceID);
	}

	void FAudioDebugger::ClearStats(const uint32 StatsToClear, UWorld* InWorld)
	{
		if (!GEngine)
		{
			return;
		}

		if (FAudioDeviceManager* DeviceManager = GEngine->GetAudioDeviceManager())
		{
			Audio::FAudioDebugger& DebuggerInstance = DeviceManager->GetDebugger();
			DeviceManager->IterateOverAllDevices(
				[&DebuggerInstance, World = InWorld, ClearedStats = StatsToClear](FDeviceId DeviceId, const FAudioDevice* AudioDevice)
				{
					if (!World || World->GetAudioDevice().GetDeviceID() == DeviceId)
					{
						DebuggerInstance.ClearStats(DeviceId, ClearedStats);
					}
				}
			);
		}
	}

	void FAudioDebugger::ClearStats(FDeviceId DeviceId, const uint32 StatsToClear)
	{
		if (IsInGameThread())
		{
			FAudioStats& Stats = AudioDeviceStats.FindOrAdd(DeviceId);
			Stats.EnabledStats &= ~StatsToClear;
		}

		if (!IsInAudioThread())
		{
			DECLARE_CYCLE_STAT(TEXT("FAudioThreadTask.ClearStats"), STAT_AudioClearStats, STATGROUP_TaskGraphTasks);

			FAudioThread::RunCommandOnAudioThread([this, DeviceId, StatsToClear]()
			{
				ClearStats(DeviceId, StatsToClear);
			}, GET_STATID(STAT_AudioClearStats));
			return;
		}

		FAudioStats_AudioThread& Stats = AudioDeviceStats_AudioThread.FindOrAdd(DeviceId);
		Stats.RequestedStats &= ~StatsToClear;
	}

	void FAudioDebugger::SetStats(const uint32 StatsToSet, UWorld* InWorld)
	{
		if (!GEngine)
		{
			return;
		}

		if (FAudioDeviceManager* DeviceManager = GEngine->GetAudioDeviceManager())
		{
			Audio::FAudioDebugger& DebuggerInstance = DeviceManager->GetDebugger();
			DeviceManager->IterateOverAllDevices(
				[&DebuggerInstance, World = InWorld, StatsSet = StatsToSet](FDeviceId DeviceId, const FAudioDevice* AudioDevice)
				{
					if (!World || World->GetAudioDevice().GetDeviceID() == DeviceId)
					{
						DebuggerInstance.SetStats(DeviceId, StatsSet);
					}
				}
			);
		}
	}

	void FAudioDebugger::SetStats(FDeviceId DeviceId, const uint32 StatsToSet)
	{
		if (IsInGameThread())
		{
			FAudioStats& Stats = AudioDeviceStats.FindOrAdd(DeviceId);
			Stats.EnabledStats |= StatsToSet;
		}

		if (!IsInAudioThread())
		{
			DECLARE_CYCLE_STAT(TEXT("FAudioThreadTask.SetStats"), STAT_AudioSetStats, STATGROUP_TaskGraphTasks);

			FAudioThread::RunCommandOnAudioThread([this, DeviceId, StatsToSet]()
			{
				SetStats(DeviceId, StatsToSet);
			}, GET_STATID(STAT_AudioSetStats));
			return;
		}

		FAudioStats_AudioThread& Stats = AudioDeviceStats_AudioThread.FindOrAdd(DeviceId);
		Stats.RequestedStats |= StatsToSet;
	}

	bool FAudioDebugger::PostStatModulatorHelp(UWorld* World, FCommonViewportClient* ViewportClient, const TCHAR* Stream)
	{
		// Ignore if all Viewports are closed.
		if (!ViewportClient)
		{
			return false;
		}

		if (FAudioDevice* AudioDevice = World->GetAudioDeviceRaw())
		{
			if (AudioDevice->IsModulationPluginEnabled())
			{
				if (IAudioModulationManager* Modulation = AudioDevice->ModulationInterface.Get())
				{
					if (!Modulation->OnPostHelp(ViewportClient, Stream))
					{
						return false;
					}
				}
			}
		}

		return true;
	}

	void FAudioDebugger::SendUpdateResultsToGameThread(const FAudioDevice& AudioDevice, const int32 FirstActiveIndex)
	{
		check(IsInAudioThread());

		FAudioStats_AudioThread* Stats_AudioThread = AudioDeviceStats_AudioThread.Find(AudioDevice.DeviceID);
		if (!Stats_AudioThread)
		{
			return;
		}

		TArray<FAudioStats::FStatSoundInfo> StatSoundInfos;
		TArray<FAudioStats::FStatSoundMix> StatSoundMixes;

		const uint32 RequestedStats = Stats_AudioThread->RequestedStats;
		TMap<FActiveSound*, int32> ActiveSoundToInfoIndex;
	
		const bool bDebug = (RequestedStats & FAudioStats::DebugSounds) != 0;

		static const uint32 SoundMask =
			FAudioStats::Sounds |
			FAudioStats::SoundCues |
			FAudioStats::SoundMixes |
			FAudioStats::SoundWaves;
		if (RequestedStats & SoundMask)
		{
			for (FActiveSound* ActiveSound : AudioDevice.GetActiveSounds())
			{
				if (USoundBase* SoundBase = ActiveSound->GetSound())
				{				
					if (!bDebug || ActiveSound->GetSound()->bDebug)
					{
						ActiveSoundToInfoIndex.Add(ActiveSound, StatSoundInfos.AddDefaulted());
						FAudioStats::FStatSoundInfo& StatSoundInfo = StatSoundInfos.Last();
						StatSoundInfo.SoundName = SoundBase->GetName();
						StatSoundInfo.SoundPath = SoundBase->GetPathName();
						StatSoundInfo.Distance = 0.f;
						if (ActiveSound->bAllowSpatialization)
						{
							StatSoundInfo.Distance = AudioDevice.GetDistanceToNearestListener(ActiveSound->Transform.GetTranslation());
						}
						StatSoundInfo.PlaybackTime = ActiveSound->PlaybackTime;
						StatSoundInfo.Priority = ActiveSound->GetHighestPriority();
						StatSoundInfo.PlaybackTimeNonVirtualized = ActiveSound->PlaybackTimeNonVirtualized;
					
						StatSoundInfo.Volume = 0.0f;
						for (const TPair<UPTRINT, FWaveInstance*>& Pair : ActiveSound->GetWaveInstances())
						{
							StatSoundInfo.Volume = FMath::Max(StatSoundInfo.Volume, Pair.Value->GetVolumeWithDistanceAndOcclusionAttenuation() * Pair.Value->GetDynamicVolume());
						}

						if (USoundClass* SoundClass = ActiveSound->GetSoundClass())
						{
							StatSoundInfo.SoundClassName = SoundClass->GetFName();

						}
						else
						{
							StatSoundInfo.SoundClassName = NAME_None;
						}

						StatSoundInfo.Transform = ActiveSound->Transform;
						StatSoundInfo.AudioComponentID = ActiveSound->GetAudioComponentID();

						if (bDebug && ActiveSound->GetSound()->bDebug)
						{
							ActiveSound->CollectAttenuationShapesForVisualization(StatSoundInfo.ShapeDetailsMap);
						}
					}
				}
			}

			// Iterate through all wave instances.
			const TArray<FWaveInstance*>& WaveInstances = AudioDevice.GetActiveWaveInstances();
			auto WaveInstanceSourceMap = AudioDevice.GetWaveInstanceSourceMap();
			for (int32 InstanceIndex = FirstActiveIndex; InstanceIndex < WaveInstances.Num(); ++InstanceIndex)
			{
				const FWaveInstance* WaveInstance = WaveInstances[InstanceIndex];
				const FActiveSound* ActiveSound = WaveInstance->ActiveSound;
				check(ActiveSound);

				if (const int32* SoundInfoIndex = ActiveSoundToInfoIndex.Find(ActiveSound))
				{
					const USoundClass* SoundClass = ActiveSound->GetSoundClass();
<<<<<<< HEAD
					if (const USoundClass* WaveSoundClass = WaveInstance->SoundClass)
=======
					if (const USoundClass* WaveSoundClass = WaveInstance->SoundClass) //-V1051
>>>>>>> 6bbb88c8
					{
						SoundClass = WaveSoundClass;
					}

					FAudioStats::FStatWaveInstanceInfo WaveInstanceInfo;
					FSoundSource* Source = WaveInstanceSourceMap.FindRef(WaveInstance);
					WaveInstanceInfo.Description = Source ? Source->Describe((RequestedStats & FAudioStats::LongSoundNames) != 0) : FString(TEXT("No source"));
					WaveInstanceInfo.Volume = WaveInstance->GetVolumeWithDistanceAndOcclusionAttenuation() * WaveInstance->GetDynamicVolume();
					WaveInstanceInfo.InstanceIndex = InstanceIndex;
					WaveInstanceInfo.WaveInstanceName = *WaveInstance->GetName();
					WaveInstanceInfo.bPlayWhenSilent = ActiveSound->IsPlayWhenSilent() ? 1 : 0;
					WaveInstanceInfo.DebugInfo = Source ? Source->DebugInfo : WaveInstanceInfo.DebugInfo;
					WaveInstanceInfo.SoundClassName = SoundClass ? SoundClass->GetFName() : NAME_None;
					StatSoundInfos[*SoundInfoIndex].WaveInstanceInfos.Add(MoveTemp(WaveInstanceInfo));
				}
			}
		}

		if (RequestedStats & FAudioStats::SoundMixes)
		{
			if (const FAudioEffectsManager* Effects = AudioDevice.GetEffects())
			{
				const USoundMix* CurrentEQMix = Effects->GetCurrentEQMix();

				for (const TPair<USoundMix*, FSoundMixState>& SoundMixPair : AudioDevice.GetSoundMixModifiers())
				{
					StatSoundMixes.AddDefaulted();
					FAudioStats::FStatSoundMix& StatSoundMix = StatSoundMixes.Last();
					StatSoundMix.MixName = SoundMixPair.Key->GetName();
					StatSoundMix.InterpValue = SoundMixPair.Value.InterpValue;
					StatSoundMix.RefCount = SoundMixPair.Value.ActiveRefCount + SoundMixPair.Value.PassiveRefCount;
					StatSoundMix.bIsCurrentEQ = (SoundMixPair.Key == CurrentEQMix);
				}
			}
		}

		DECLARE_CYCLE_STAT(TEXT("FGameThreadAudioTask.AudioSendResults"), STAT_AudioSendResults, STATGROUP_TaskGraphTasks);

		const uint32 AudioDeviceID = AudioDevice.DeviceID;

		TArray<FTransform> ListenerTransforms;
		for (const FListener& Listener : AudioDevice.GetListeners())
		{
			ListenerTransforms.Add(Listener.Transform);
		}
		FAudioThread::RunCommandOnGameThread([AudioDeviceID, ListenerTransforms, StatSoundInfos, StatSoundMixes]()
		{
			FAudioStats& Stats = AudioDeviceStats.FindOrAdd(AudioDeviceID);
			Stats.ListenerTransforms = ListenerTransforms;
			Stats.StatSoundInfos = StatSoundInfos;
			Stats.StatSoundMixes = StatSoundMixes;
		}, GET_STATID(STAT_AudioSendResults));
	}

	void FAudioDebugger::UpdateAudibleInactiveSounds(const uint32 FirstActiveIndex, const TArray<FWaveInstance*>& WaveInstances)
	{
	#if STATS
		uint32 AudibleInactiveSounds = 0;
		// Count how many sounds are not being played but were audible
		for (uint32 InstanceIndex = 0; InstanceIndex < FirstActiveIndex; ++InstanceIndex)
		{
			const FWaveInstance* WaveInstance = WaveInstances[InstanceIndex];
			const float WaveInstanceVol = WaveInstance->GetVolumeWithDistanceAndOcclusionAttenuation() * WaveInstance->GetDynamicVolume();
			if (WaveInstanceVol > MinDisplayVolume)
			{
				AudibleInactiveSounds++;
			}
		}
		SET_DWORD_STAT(STAT_AudibleWavesDroppedDueToPriority, AudibleInactiveSounds);
	#endif
	}

	void FAudioDebugger::ClearMutesAndSolos()
	{
		DebugNames.MuteSoundClass.Empty();
		DebugNames.MuteSoundCue.Empty();
		DebugNames.MuteSoundWave.Empty();
		DebugNames.SoloSoundClass.Empty();
		DebugNames.SoloSoundCue.Empty();
		DebugNames.SoloSoundWave.Empty();
	}

	void FAudioDebugger::LogSubtitle(const TCHAR* InCmd, USoundWave& InSoundWave)
	{
		const bool bLogSubtitle = FParse::Param(InCmd, TEXT("LogSubtitle"));
		if (bLogSubtitle)
		{
			FString Subtitle;
			for (int32 i = 0; i < InSoundWave.Subtitles.Num(); i++)
			{
				Subtitle += InSoundWave.Subtitles[i].Text.ToString();
			}

			if (Subtitle.Len() == 0)
			{
<<<<<<< HEAD
				Subtitle = InSoundWave.SpokenText;
=======
				Subtitle = InSoundWave.SpokenText_DEPRECATED;
>>>>>>> 6bbb88c8
			}

			if (Subtitle.Len() == 0)
			{
				Subtitle = "<NO SUBTITLE>";
			}

			UE_LOG(LogAudio, Display, TEXT("Subtitle:  %s"), *Subtitle);
#if WITH_EDITORONLY_DATA
			UE_LOG(LogAudio, Display, TEXT("Comment:   %s"), *InSoundWave.Comment);
#endif // WITH_EDITORONLY_DATA
			UE_LOG(LogAudio, Display, TEXT("Mature:    %s"), InSoundWave.bMature ? TEXT("Yes") : TEXT("No"));
		}
	}
} // namespace Audio
#endif // ENABLE_AUDIO_DEBUG<|MERGE_RESOLUTION|>--- conflicted
+++ resolved
@@ -391,217 +391,6 @@
 
 	template <typename SoundType>
 	void PlayDebugSound(const TCHAR* Cmd, FAudioDevice& InAudioDevice, UWorld& InWorld, TUniqueFunction<void(SoundType& /*InSound*/)> InInitFunction)
-<<<<<<< HEAD
-	{
-		UAudioComponent* TestComp = InAudioDevice.GetTestComponent(&InWorld);
-		if (!TestComp)
-		{
-			return;
-		}
-
-		bool bAssetPathSet = false;
-		FString AssetPath;
-		if (FParse::Value(Cmd, TEXT("Name"), AssetPath))
-		{
-			if (const UAudioSettings* AudioSettings = GetDefault<UAudioSettings>())
-			{
-				const FName SoundName(*AssetPath);
-				for (const FSoundDebugEntry& DebugSound : AudioSettings->DebugSounds)
-				{
-					const FSoftObjectPath& ObjectPath = DebugSound.Sound;
-					if (DebugSound.DebugName == SoundName && ObjectPath.IsValid())
-					{
-						AssetPath = ObjectPath.ToString();
-						bAssetPathSet = true;
-						break;
-					}
-				}
-			}
-		}
-
-		if (!bAssetPathSet)
-		{
-			bAssetPathSet = FParse::Value(Cmd, TEXT("Path"), AssetPath);
-		}
-
-		if (!bAssetPathSet)
-		{
-			TArray<FString> Tokens;
-			FString CmdStr = Cmd;
-			CmdStr.ParseIntoArray(Tokens, TEXT(" "));
-			if (!Tokens.Num())
-			{
-				return;
-			}
-
-			AssetPath = Tokens[0];
-		}
-
-		// Load up an arbitrary cue
-		SoundType* SoundObject = LoadObject<SoundType>(nullptr, *AssetPath, nullptr, LOAD_None, nullptr);
-		if (!SoundObject)
-		{
-			return;
-		}
-
-		TestComp->Stop();
-		TestComp->Sound = SoundObject;
-		TestComp->bAutoDestroy = true;
-
-		float Radius = 1.0f;
-		float Azimuth = 0.0f;
-		float Elevation = 0.0f;
-		TestComp->bAllowSpatialization |= FParse::Value(Cmd, TEXT("Radius"), Radius);
-		TestComp->bAllowSpatialization |= FParse::Value(Cmd, TEXT("Azimuth"), Azimuth);
-		TestComp->bAllowSpatialization |= FParse::Value(Cmd, TEXT("Elevation"), Elevation);
-		if (TestComp->bAllowSpatialization)
-		{
-			TestComp->bAllowSpatialization = true;
-			FTransform TestTransform;
-			InAudioDevice.GetListenerTransform(0, TestTransform);
-
-			static const float AziOffset = 90.0f;
-			static const float ElevOffset = 90.0f;
-
-			const FVector EulerAngles = TestTransform.GetRotation().Euler();
-			Azimuth = FMath::DegreesToRadians(-1.0f * (EulerAngles.Z + Azimuth + AziOffset));
-			Elevation = FMath::DegreesToRadians(Elevation + EulerAngles.Y - ElevOffset);
-
-			const float X = Radius * FMath::Sin(Elevation) * FMath::Sin(Azimuth);
-			const float Y = Radius * FMath::Sin(Elevation) * FMath::Cos(Azimuth);
-			const float Z = Radius * FMath::Cos(Elevation);
-
-			const FVector Translation(X, Y, Z);
-			TestTransform.AddToTranslation(Translation);
-			TestComp->SetComponentToWorld(TestTransform);
-		}
-
-		InInitFunction(*SoundObject);
-		TestComp->Play();
-	}
-
-	void HandlePlayDebugSoundCue(const TArray<FString>& InArgs, UWorld* World)
-	{
-		if (!World)
-		{
-			return;
-		}
-
-		auto PlayDebugSoundCue = [](const TCHAR * InCmd, FAudioDevice & InAudioDevice, UWorld & InWorld)
-		{
-			bool bSetLooping = false;
-			PlayDebugSound<USoundCue>(InCmd, InAudioDevice, InWorld, [InCmd](USoundCue& InCue)
-			{
-				TArray<USoundNodeWavePlayer*> WavePlayers;
-				InCue.RecursiveFindNode<USoundNodeWavePlayer>(InCue.FirstNode, WavePlayers);
-
-				for (int32 i = 0; i < WavePlayers.Num(); ++i)
-				{
-					if (USoundWave* SoundWave = WavePlayers[i]->GetSoundWave())
-					{
-						FAudioDebugger::LogSubtitle(InCmd, *SoundWave);
-					}
-				}
-			});
-		};
-
-		FString Cmd = FString::Join(InArgs, TEXT(" "));
-
-		if (FParse::Param(*Cmd, TEXT("AllViews")))
-		{
-			if (FAudioDeviceManager* DeviceManager = FAudioDeviceManager::Get())
-			{
-				DeviceManager->IterateOverAllDevices([PlayDebugSoundCue, Cmd, World](Audio::FDeviceId, FAudioDevice* AudioDevice)
-				{
-					if (AudioDevice)
-					{
-						PlayDebugSoundCue(*Cmd, *AudioDevice, *World);
-					}
-				});
-			}
-		}
-		else
-		{
-			if (FAudioDevice* AudioDevice = World->GetAudioDeviceRaw())
-			{
-				PlayDebugSoundCue(*Cmd, *AudioDevice, *World);
-			}
-		}
-	}
-
-	void HandlePlayDebugSoundWave(const TArray<FString>& InArgs, UWorld* World)
-	{
-		if (!World)
-		{
-			return;
-		}
-
-		FString Cmd = FString::Join(InArgs, TEXT(" "));
-
-		auto PlayDebugSoundWave = [](const TCHAR * InCmd, FAudioDevice & InAudioDevice, UWorld & InWorld)
-		{
-			PlayDebugSound<USoundWave>(InCmd, InAudioDevice, InWorld, [InCmd](USoundWave& InSoundWave)
-			{
-				FAudioDebugger::LogSubtitle(InCmd, InSoundWave);
-			});
-		};
-
-		if (FParse::Param(*Cmd, TEXT("AllViews")))
-		{
-			if (FAudioDeviceManager* DeviceManager = FAudioDeviceManager::Get())
-			{
-				DeviceManager->IterateOverAllDevices([PlayDebugSoundWave, Cmd, World](Audio::FDeviceId, FAudioDevice* AudioDevice)
-				{
-					if (AudioDevice)
-					{
-						PlayDebugSoundWave(*Cmd, *AudioDevice, *World);
-					}
-				});
-			}
-		}
-		else if (World)
-		{
-			if (FAudioDevice* AudioDevice = World->GetAudioDeviceRaw())
-			{
-				PlayDebugSoundWave(*Cmd, *AudioDevice, *World);
-			}
-		}
-	}
-
-	void HandleStopDebugSound(const TArray<FString>& InArgs, UWorld* InWorld)
-	{
-		if (!InWorld)
-		{
-			return;
-		}
-
-		FString Cmd = FString::Join(InArgs, TEXT(" "));
-
-		if (FParse::Param(*Cmd, TEXT("AllViews")))
-		{
-			if (FAudioDeviceManager* DeviceManager = FAudioDeviceManager::Get())
-			{
-				DeviceManager->IterateOverAllDevices([InWorld](Audio::FDeviceId, FAudioDevice* AudioDevice)
-				{
-					if (AudioDevice)
-					{
-						AudioDevice->StopTestComponent();
-					}
-				});
-			}
-		}
-		else if (InWorld)
-		{
-			if (FAudioDevice* AudioDevice = InWorld->GetAudioDeviceRaw())
-			{
-				AudioDevice->StopTestComponent();
-			}
-		}
-	}
-
-	void DebugSoundObject(const TArray<FString>& Args, UWorld* InWorld, const uint32 InStatToEnable, bool& bAllEnabled)
-=======
->>>>>>> 6bbb88c8
 	{
 		UAudioComponent* TestComp = InAudioDevice.GetTestComponent(&InWorld);
 		if (!TestComp)
@@ -1518,18 +1307,10 @@
 						if (DrawDebugStatsEnabled())
 						{
 							ViewportClient->AddRealtimeOverride(true, SystemDisplayName);
-<<<<<<< HEAD
 						}
-						else if (!bAllowUsingDeprecatedDebugStats)
-						{
-							ViewportClient->RemoveRealtimeOverride(SystemDisplayName);
-						}
-=======
-						}
 
 						ViewportClient->RemoveRealtimeOverride(SystemDisplayName);
 
->>>>>>> 6bbb88c8
 						return DrawDebugStatsInternal(World, *ViewportClient->Viewport, InCanvas, InY);
 					}
 				}
@@ -1553,11 +1334,7 @@
 	int32 FAudioDebugger::DrawDebugStatsInternal(UWorld& World, FViewport& Viewport, FCanvas* InCanvas, int32 InY)
 	{
 		FCanvas* Canvas = InCanvas ? InCanvas : Viewport.GetDebugCanvas();
-<<<<<<< HEAD
-		if (!Canvas || bAllowUsingDeprecatedDebugStats)
-=======
 		if (!Canvas)
->>>>>>> 6bbb88c8
 		{
 			return InY;
 		}
@@ -2576,11 +2353,7 @@
 				if (const int32* SoundInfoIndex = ActiveSoundToInfoIndex.Find(ActiveSound))
 				{
 					const USoundClass* SoundClass = ActiveSound->GetSoundClass();
-<<<<<<< HEAD
-					if (const USoundClass* WaveSoundClass = WaveInstance->SoundClass)
-=======
 					if (const USoundClass* WaveSoundClass = WaveInstance->SoundClass) //-V1051
->>>>>>> 6bbb88c8
 					{
 						SoundClass = WaveSoundClass;
 					}
@@ -2676,11 +2449,7 @@
 
 			if (Subtitle.Len() == 0)
 			{
-<<<<<<< HEAD
-				Subtitle = InSoundWave.SpokenText;
-=======
 				Subtitle = InSoundWave.SpokenText_DEPRECATED;
->>>>>>> 6bbb88c8
 			}
 
 			if (Subtitle.Len() == 0)
