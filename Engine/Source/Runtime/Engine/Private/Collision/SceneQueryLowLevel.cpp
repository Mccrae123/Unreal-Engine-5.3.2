// Copyright 1998-2019 Epic Games, Inc. All Rights Reserved.

#if WITH_PHYSX
#include "PhysXPublic.h"
#endif
#include "Physics/PhysicsInterfaceDeclares.h"
#include "Physics/PhysicsInterfaceCore.h"
#include "PhysicsInterfaceDeclaresCore.h"

#include "PhysicsEngine/CollisionQueryFilterCallback.h"
#include "PhysicsCore.h"
#if PHYSICS_INTERFACE_PHYSX
#include "PhysXInterfaceWrapper.h"
#endif

#include "PhysTestSerializer.h"

#include "SQAccelerator.h"
#include "SQVerifier.h"
#include "PBDRigidsSolver.h"
#include "Chaos/PBDRigidsEvolutionGBF.h"

int32 ForceStandardSQ = 0;
FAutoConsoleVariableRef CVarForceStandardSQ(TEXT("p.ForceStandardSQ"), ForceStandardSQ, TEXT("If enabled, we force the standard scene query even if custom SQ structure is enabled"));


#if !UE_BUILD_SHIPPING
int32 SerializeSQs = 0;
int32 SerializeBadSQs = 0;
int32 ReplaySQs = 0;

FAutoConsoleVariableRef CVarSerializeSQs(TEXT("p.SerializeSQs"), SerializeSQs, TEXT("If enabled, we create a sq capture per sq. This can be very expensive as the entire scene is saved out"));
FAutoConsoleVariableRef CVarReplaySweeps(TEXT("p.ReplaySQs"), ReplaySQs, TEXT("If enabled, we rerun the sq against chaos"));
FAutoConsoleVariableRef CVarSerializeBadSweeps(TEXT("p.SerializeBadSQs"), SerializeBadSQs, TEXT("If enabled, we create a sq capture whenever chaos and physx diverge"));

void FinalizeCapture(FPhysTestSerializer& Serializer)
{
	if (SerializeSQs)
	{
		Serializer.Serialize(TEXT("SQCapture"));
	}
#if WITH_PHYSX
	if (ReplaySQs)
	{
		const bool bReplaySuccess = SQComparisonHelper(Serializer);
		if (!bReplaySuccess)
		{
			UE_LOG(LogPhysicsCore, Warning, TEXT("Chaos SQ does not match physx"));
			if (SerializeBadSQs && !SerializeSQs)
			{
				Serializer.Serialize(TEXT("BadSQCapture"));
			}
		}
	}
#endif
}
#else
constexpr int32 SerializeSQs = 0;
constexpr int32 ReplaySQs = 0;
// No-op in shipping
void FinalizeCapture(FPhysTestSerializer& Serializer) {}
#endif

void LowLevelRaycast(FPhysScene& Scene, const FVector& Start, const FVector& Dir, float DeltaMag, FPhysicsHitCallback<FHitRaycast>& HitBuffer, EHitFlags OutputFlags, FQueryFlags QueryFlags, const FCollisionFilterData& Filter, const FQueryFilterData& QueryFilterData, ICollisionQueryFilterCallbackBase* QueryCallback, const FQueryDebugParams& DebugParams)
{
<<<<<<< HEAD
#if WITH_CUSTOM_SQ_STRUCTURE
	if (ForceStandardSQ == 0)
	{
		ISQAccelerator* SQAccelerator = Scene.GetSQAccelerator();
		SQAccelerator->Raycast(Start, Dir, DeltaMag, HitBuffer, OutputFlags, QueryFlags, Filter, QueryFilterData, *QueryCallback);
		FinalizeQuery(HitBuffer);
	}
	else
#endif
=======
#if !defined(PHYSICS_INTERFACE_PHYSX) || !PHYSICS_INTERFACE_PHYSX
	if (const auto& SolverAccelerationStructure = Scene.GetScene().GetSpacialAcceleration())
>>>>>>> 69078e53
	{
		FChaosSQAccelerator SQAccelerator(*SolverAccelerationStructure);
		double Time = 0.0;
		{
			FScopedDurationTimer Timer(Time);
			SQAccelerator.Raycast(Start, Dir, DeltaMag, HitBuffer, OutputFlags, QueryFilterData, *QueryCallback, DebugParams);
		}

		/*if (((SerializeSQs && Time * 1000.0 * 1000.0 > SerializeSQs) || (false)) && IsInGameThread())
		{
			FPhysTestSerializer Serializer;
			Serializer.SetPhysicsData(*Scene.GetSolver()->GetEvolution());
			FSQCapture& RaycastCapture = Serializer.CaptureSQ();
			RaycastCapture.StartCaptureChaosRaycast(*Scene.GetSolver()->GetEvolution(), Start, Dir, DeltaMag, OutputFlags, QueryFilterData, Filter, *QueryCallback);
			RaycastCapture.EndCaptureChaosRaycast(HitBuffer);

			FinalizeCapture(Serializer);
		}*/
	}
#else
	if (SerializeSQs | ReplaySQs)
	{
<<<<<<< HEAD
		ISQAccelerator* SQAccelerator = Scene.GetSQAccelerator();
		SQAccelerator->Sweep(QueryGeom, StartTM, Dir, DeltaMag, HitBuffer, OutputFlags, QueryFlags, Filter, QueryFilterData, *QueryCallback);
		FinalizeQuery(HitBuffer);
=======
		FPhysTestSerializer Serializer;
		Serializer.SetPhysicsData(*Scene.GetPxScene());
		FSQCapture& SweepCapture = Serializer.CaptureSQ();
		SweepCapture.StartCapturePhysXRaycast(*Scene.GetPxScene(), Start, Dir, DeltaMag, OutputFlags, QueryFilterData, Filter, *QueryCallback);
		Scene.GetPxScene()->raycast(U2PVector(Start), U2PVector(Dir), DeltaMag, HitBuffer, U2PHitFlags(OutputFlags), QueryFilterData, QueryCallback);
		SweepCapture.EndCapturePhysXRaycast(HitBuffer);

		FinalizeCapture(Serializer);
>>>>>>> 69078e53
	}
	else
	{
		Scene.GetPxScene()->raycast(U2PVector(Start), U2PVector(Dir), DeltaMag, HitBuffer, U2PHitFlags(OutputFlags), QueryFilterData, QueryCallback);
	}
#endif
}

void LowLevelSweep(FPhysScene& Scene, const FPhysicsGeometry& QueryGeom, const FTransform& StartTM, const FVector& Dir, float DeltaMag, FPhysicsHitCallback<FHitSweep>& HitBuffer, EHitFlags OutputFlags, FQueryFlags QueryFlags, const FCollisionFilterData& Filter, const FQueryFilterData& QueryFilterData, ICollisionQueryFilterCallbackBase* QueryCallback, const FQueryDebugParams& DebugParams)
{
#if !defined(PHYSICS_INTERFACE_PHYSX) || !PHYSICS_INTERFACE_PHYSX
	if (const auto& SolverAccelerationStructure = Scene.GetScene().GetSpacialAcceleration())
	{
		FChaosSQAccelerator SQAccelerator(*SolverAccelerationStructure);
		{
			//ISQAccelerator* SQAccelerator = Scene.GetSQAccelerator();
			double Time = 0.0;
			{
				FScopedDurationTimer Timer(Time);
				SQAccelerator.Sweep(QueryGeom, StartTM, Dir, DeltaMag, HitBuffer, OutputFlags, QueryFilterData, *QueryCallback, DebugParams);
			}
			
			if (((SerializeSQs && Time * 1000.0 * 1000.0 > SerializeSQs) || (false)) && IsInGameThread())
			{
				FPhysTestSerializer Serializer;
				Serializer.SetPhysicsData(*Scene.GetSolver()->GetEvolution());
				FSQCapture& SweepCapture = Serializer.CaptureSQ();
				SweepCapture.StartCaptureChaosSweep(*Scene.GetSolver()->GetEvolution(), QueryGeom, StartTM, Dir, DeltaMag, OutputFlags, QueryFilterData, Filter, *QueryCallback);
				SweepCapture.EndCaptureChaosSweep(HitBuffer);

				FinalizeCapture(Serializer);
			}
		}

		/*if (SerializeSQs && IsInGameThread())
		{
			FPhysTestSerializer Serializer;
			Serializer.SetPhysicsData(*Scene.GetSolver()->GetEvolution());
			FSQCapture& SweepCapture = Serializer.CaptureSQ();
			SweepCapture.StartCaptureChaosSweep(*Scene.GetSolver()->GetEvolution(), QueryGeom, StartTM, Dir, DeltaMag, OutputFlags, QueryFilterData, Filter, *QueryCallback);
			SQAccelerator.Sweep(QueryGeom, StartTM, Dir, DeltaMag, HitBuffer, OutputFlags, QueryFilterData, *QueryCallback);
			SweepCapture.EndCaptureChaosSweep(HitBuffer);

			FinalizeCapture(Serializer);
		}
		else
		{
			//ISQAccelerator* SQAccelerator = Scene.GetSQAccelerator();
			double Time = 0.0;
			{
				FScopedDurationTimer Timer(Time);
				SQAccelerator.Sweep(QueryGeom, StartTM, Dir, DeltaMag, HitBuffer, OutputFlags, QueryFilterData, *QueryCallback);
			}
			if(Time > )
		}*/
	}
#else
	if (SerializeSQs | ReplaySQs)
	{
		FPhysTestSerializer Serializer;
		Serializer.SetPhysicsData(*Scene.GetPxScene());
		FSQCapture& SweepCapture = Serializer.CaptureSQ();
		SweepCapture.StartCapturePhysXSweep(*Scene.GetPxScene(), QueryGeom, StartTM, Dir, DeltaMag, OutputFlags, QueryFilterData, Filter, *QueryCallback);
		Scene.GetPxScene()->sweep(QueryGeom, U2PTransform(StartTM), U2PVector(Dir), DeltaMag, HitBuffer, U2PHitFlags(OutputFlags), QueryFilterData, QueryCallback);
		SweepCapture.EndCapturePhysXSweep(HitBuffer);

		FinalizeCapture(Serializer);
	}
	else
	{
		Scene.GetPxScene()->sweep(QueryGeom, U2PTransform(StartTM), U2PVector(Dir), DeltaMag, HitBuffer, U2PHitFlags(OutputFlags), QueryFilterData, QueryCallback);
	}
#endif
}

void LowLevelOverlap(FPhysScene& Scene, const FPhysicsGeometry& QueryGeom, const FTransform& GeomPose, FPhysicsHitCallback<FHitOverlap>& HitBuffer, FQueryFlags QueryFlags, const FCollisionFilterData& Filter, const FQueryFilterData& QueryFilterData, ICollisionQueryFilterCallbackBase* QueryCallback, const FQueryDebugParams& DebugParams)
{
#if !defined(PHYSICS_INTERFACE_PHYSX) || !PHYSICS_INTERFACE_PHYSX
	if (const auto& SolverAccelerationStructure = Scene.GetScene().GetSpacialAcceleration())
	{
		FChaosSQAccelerator SQAccelerator(*SolverAccelerationStructure);
		if (false && SerializeSQs && IsInGameThread())
		{
			FPhysTestSerializer Serializer;
			Serializer.SetPhysicsData(*Scene.GetSolver()->GetEvolution());
			FSQCapture& OverlapCapture = Serializer.CaptureSQ();
			OverlapCapture.StartCaptureChaosOverlap(*Scene.GetSolver()->GetEvolution(), QueryGeom, GeomPose, QueryFilterData, Filter, *QueryCallback);
			SQAccelerator.Overlap(QueryGeom, GeomPose, HitBuffer, QueryFilterData, *QueryCallback);
			OverlapCapture.EndCaptureChaosOverlap(HitBuffer);

			FinalizeCapture(Serializer);
		}
		else
		{
			//ISQAccelerator* SQAccelerator = Scene.GetSQAccelerator();
			SQAccelerator.Overlap(QueryGeom, GeomPose, HitBuffer, QueryFilterData, *QueryCallback);
		}
	}
#else
	if (SerializeSQs | ReplaySQs)
	{
		FPhysTestSerializer Serializer;
		Serializer.SetPhysicsData(*Scene.GetPxScene());
		FSQCapture& SweepCapture = Serializer.CaptureSQ();
		SweepCapture.StartCapturePhysXOverlap(*Scene.GetPxScene(), QueryGeom, GeomPose, QueryFilterData, Filter, *QueryCallback);
		Scene.GetPxScene()->overlap(QueryGeom, U2PTransform(GeomPose), HitBuffer, QueryFilterData, QueryCallback);
		SweepCapture.EndCapturePhysXOverlap(HitBuffer);

		FinalizeCapture(Serializer);
	}
	else
	{
		Scene.GetPxScene()->overlap(QueryGeom, U2PTransform(GeomPose), HitBuffer, QueryFilterData, QueryCallback);
	}		
#endif
}

//#endif // WITH_PHYSX <|MERGE_RESOLUTION|>--- conflicted
+++ resolved
@@ -63,20 +63,8 @@
 
 void LowLevelRaycast(FPhysScene& Scene, const FVector& Start, const FVector& Dir, float DeltaMag, FPhysicsHitCallback<FHitRaycast>& HitBuffer, EHitFlags OutputFlags, FQueryFlags QueryFlags, const FCollisionFilterData& Filter, const FQueryFilterData& QueryFilterData, ICollisionQueryFilterCallbackBase* QueryCallback, const FQueryDebugParams& DebugParams)
 {
-<<<<<<< HEAD
-#if WITH_CUSTOM_SQ_STRUCTURE
-	if (ForceStandardSQ == 0)
-	{
-		ISQAccelerator* SQAccelerator = Scene.GetSQAccelerator();
-		SQAccelerator->Raycast(Start, Dir, DeltaMag, HitBuffer, OutputFlags, QueryFlags, Filter, QueryFilterData, *QueryCallback);
-		FinalizeQuery(HitBuffer);
-	}
-	else
-#endif
-=======
 #if !defined(PHYSICS_INTERFACE_PHYSX) || !PHYSICS_INTERFACE_PHYSX
 	if (const auto& SolverAccelerationStructure = Scene.GetScene().GetSpacialAcceleration())
->>>>>>> 69078e53
 	{
 		FChaosSQAccelerator SQAccelerator(*SolverAccelerationStructure);
 		double Time = 0.0;
@@ -99,11 +87,6 @@
 #else
 	if (SerializeSQs | ReplaySQs)
 	{
-<<<<<<< HEAD
-		ISQAccelerator* SQAccelerator = Scene.GetSQAccelerator();
-		SQAccelerator->Sweep(QueryGeom, StartTM, Dir, DeltaMag, HitBuffer, OutputFlags, QueryFlags, Filter, QueryFilterData, *QueryCallback);
-		FinalizeQuery(HitBuffer);
-=======
 		FPhysTestSerializer Serializer;
 		Serializer.SetPhysicsData(*Scene.GetPxScene());
 		FSQCapture& SweepCapture = Serializer.CaptureSQ();
@@ -112,7 +95,6 @@
 		SweepCapture.EndCapturePhysXRaycast(HitBuffer);
 
 		FinalizeCapture(Serializer);
->>>>>>> 69078e53
 	}
 	else
 	{
