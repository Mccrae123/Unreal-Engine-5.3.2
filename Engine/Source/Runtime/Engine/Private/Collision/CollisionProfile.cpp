// Copyright Epic Games, Inc. All Rights Reserved.

#include "Engine/CollisionProfile.h"
#include "Misc/ConfigCacheIni.h"
#include "UObject/Package.h"
#include "CollisionQueryParams.h"
#include "PhysicsEngine/BodyInstance.h"
#include "Components/PrimitiveComponent.h"
#include "UObject/UObjectHash.h"
#include "UObject/UObjectIterator.h"

DEFINE_LOG_CATEGORY_STATIC(LogCollisionProfile, Warning, All)

#define MIN_CUSTOMIZABLE_COLLISIONCHANNEL	ECC_GameTraceChannel1
#define MAX_CUSTOMIZABLE_COLLISIONCHANNEL	ECC_GameTraceChannel18
#define IS_VALID_COLLISIONCHANNEL(x) ((x)> ECC_Destructible && (x) < ECC_OverlapAll_Deprecated)

// do not chnage this name. This value is serialize to other object, if you change, it will mess up serialization, you'll need to fix up name by versioning
FName UCollisionProfile::CustomCollisionProfileName = FName(TEXT("Custom"));

//////////////////////////////////////////////////////////////////////////
FCollisionResponseTemplate::FCollisionResponseTemplate()
	: CollisionEnabled(ECollisionEnabled::NoCollision)
	, ObjectType(ECollisionChannel::ECC_WorldStatic)
	, bCanModify(true)
	, ResponseToChannels()
#if WITH_EDITORONLY_DATA
	, HelpMessage(TEXT("Needs description"))
#endif
{
}

bool FCollisionResponseTemplate::IsEqual(const TEnumAsByte<ECollisionEnabled::Type> InCollisionEnabled, 
	const TEnumAsByte<enum ECollisionChannel> InObjectType, 
	const struct FCollisionResponseContainer& InResponseToChannels)
{
	return (CollisionEnabled == InCollisionEnabled && ObjectType == InObjectType && 
		FMemory::Memcmp(&InResponseToChannels, &ResponseToChannels, sizeof(FCollisionResponseContainer))== 0);
}

//////////////////////////////////////////////////////////////////////////

ENGINE_API const FName UCollisionProfile::NoCollision_ProfileName = FName(TEXT("NoCollision"));
ENGINE_API const FName UCollisionProfile::BlockAll_ProfileName = FName(TEXT("BlockAll"));
ENGINE_API const FName UCollisionProfile::PhysicsActor_ProfileName = FName(TEXT("PhysicsActor"));
ENGINE_API const FName UCollisionProfile::BlockAllDynamic_ProfileName = FName(TEXT("BlockAllDynamic"));
ENGINE_API const FName UCollisionProfile::Pawn_ProfileName = FName(TEXT("Pawn"));
ENGINE_API const FName UCollisionProfile::Vehicle_ProfileName = FName(TEXT("Vehicle"));
ENGINE_API const FName UCollisionProfile::DefaultProjectile_ProfileName = FName(TEXT("DefaultProjectile"));


UCollisionProfile::UCollisionProfile(const FObjectInitializer& ObjectInitializer)
	: Super(ObjectInitializer)
{
	SectionName = TEXT("Collision");
}

UCollisionProfile* UCollisionProfile::Get()
{
	static bool bInitialized = false;
	// this is singletone. Use default object
	UCollisionProfile* CollisionProfile = GetMutableDefault<UCollisionProfile>();

	if (!bInitialized)
	{
		CollisionProfile->LoadProfileConfig();
		bInitialized = true;
	}

	return CollisionProfile;
}

void UCollisionProfile::PostReloadConfig(FProperty* PropertyThatWasLoaded)
{
	if (HasAnyFlags(RF_ClassDefaultObject))
	{
		LoadProfileConfig();
	}
}

void UCollisionProfile::GetProfileNames(TArray<TSharedPtr<FName>>& OutNameList)
{
	const UCollisionProfile* CollisionProfile = UCollisionProfile::Get();
	check(CollisionProfile);

	int32 NumProfiles = CollisionProfile->GetNumOfProfiles();

	OutNameList.Empty(NumProfiles);

	for (int32 ProfileId = 0; ProfileId < NumProfiles; ++ProfileId)
	{
		const FCollisionResponseTemplate* ProfileTemplate = CollisionProfile->GetProfileByIndex(ProfileId);
		check(ProfileTemplate);

		OutNameList.Add(MakeShareable(new FName(ProfileTemplate->Name)));
	}
}

bool UCollisionProfile::GetChannelAndResponseParams(FName ProfileName, ECollisionChannel &CollisionChannel, FCollisionResponseParams &ResponseParams)
{
	const UCollisionProfile* CollisionProfile = UCollisionProfile::Get();
	check(CollisionProfile);

	FCollisionResponseTemplate Template;

	if (CollisionProfile->GetProfileTemplate(ProfileName, Template))
	{
		CollisionChannel = Template.ObjectType;
		ResponseParams = FCollisionResponseParams(Template.ResponseToChannels);
		return true;
	}

	// Check for redirects
	const FName* RedirectName = CollisionProfile->LookForProfileRedirect(ProfileName);
	if (RedirectName && CollisionProfile->GetProfileTemplate(*RedirectName, Template))
	{
		CollisionChannel = Template.ObjectType;
		ResponseParams = FCollisionResponseParams(Template.ResponseToChannels);
		return true;
	}

	return false;
}

bool UCollisionProfile::GetProfileTemplate(FName ProfileName, struct FCollisionResponseTemplate& ProfileData) const
{
	// verify if it is in redirect first
	if ( ProfileName != NAME_None )
	{
		return FindProfileData(Profiles, ProfileName, ProfileData);
	}

	return false;
}

bool UCollisionProfile::CheckRedirect(FName ProfileName, FBodyInstance& BodyInstance, struct FCollisionResponseTemplate& Template) const
{
	// make sure we're not setting invalid collision profile name
	if ( FBodyInstance::IsValidCollisionProfileName(ProfileName) )
	{
		const FName* NewName = ProfileRedirectsMap.Find(ProfileName);
		if ( NewName )
		{
			// if it's same as old version
			// we can use redirect
			// otherwise we don't want to use redirect
			BodyInstance.CollisionProfileName = *NewName;

			// if new profile name exists
			if ( *NewName != NAME_None )
			{
				const bool bSuccessfullyFoundProfileData = FindProfileData(Profiles, *NewName, Template);
				check(bSuccessfullyFoundProfileData);
			}

			return true;
		}
	}

	return false;
}

const FName* UCollisionProfile::LookForProfileRedirect(FName ProfileName) const
{
	return ProfileRedirectsMap.Find(ProfileName);
}

bool UCollisionProfile::FindProfileData(const TArray<FCollisionResponseTemplate>& ProfileList, FName ProfileName, struct FCollisionResponseTemplate& ProfileData) const
{
	if ( ProfileName != NAME_None )
	{
		for ( auto Iter = ProfileList.CreateConstIterator(); Iter; ++Iter )
		{
			if ( (*Iter).Name == ProfileName )
			{
				ProfileData = (*Iter);
				return true;
			}
		}
	}

	return false;
}

bool UCollisionProfile::ReadConfig(FName ProfileName, FBodyInstance& BodyInstance) const
{
	FCollisionResponseTemplate Template;

	// first check redirect
	// if that fails, just get profile
	if ( CheckRedirect(ProfileName, BodyInstance, Template) ||
		GetProfileTemplate(ProfileName, Template) )
	{
		// note that this can be called during loading or run-time (because of the function)
		// from property, it just uses property handle to set all data
		// but we can't use functions - i.e. SetCollisionEnabled - 
		// which will reset ProfileName by default
		BodyInstance.CollisionEnabled = Template.CollisionEnabled;
		BodyInstance.ObjectType = Template.ObjectType;
		BodyInstance.CollisionResponses.SetCollisionResponseContainer(Template.ResponseToChannels);
		BodyInstance.UpdatePhysicsFilterData();
		return true;
	}

	return false;
}

const FCollisionResponseTemplate* UCollisionProfile::GetProfileByIndex(int32 Index) const
{ 
	if (Profiles.IsValidIndex(Index))
	{
		return &Profiles[Index]; 
	}

	return NULL;
}

// @todo check with Terrence, if this gets saved or not to local
void UCollisionProfile::AddChannelRedirect(FName OldName, FName NewName)
{
	if(OldName != NewName)
	{
		FName& NewValue = CollisionChannelRedirectsMap.FindOrAdd(OldName);
		NewValue = NewName;

		CollisionChannelRedirects.Empty();

		// now add back to it
		TArray<FString> KeyValues;
		for(auto Iter=CollisionChannelRedirectsMap.CreateConstIterator(); Iter; ++Iter)
		{
			const FName &Key = Iter.Key();
			const FName &Value = Iter.Value();
			CollisionChannelRedirects.Add(FRedirector(Key, Value));
		}

		// if change collision channel redirect, it will requires for all profiles to refresh that data
		for(auto Iter=Profiles.CreateIterator(); Iter; ++Iter)
		{
			SaveCustomResponses(*Iter);
		}
	}
}

void UCollisionProfile::AddProfileRedirect(FName OldName, FName NewName)
{
	if(OldName != NewName)
	{
		ProfileRedirectsMap.FindOrAdd(OldName) = NewName;

		ProfileRedirects.Empty();

		// now add back to it
		TArray<FString> KeyValues;
		for(auto Iter=ProfileRedirectsMap.CreateConstIterator(); Iter; ++Iter)
		{
			const FName &Key = Iter.Key();
			const FName &Value = Iter.Value();
			ProfileRedirects.Add(FRedirector(Key, Value));
		}
	}
}

void UCollisionProfile::LoadProfileConfig(bool bForceInit)
{
	/** 
	 * This function loads all config data to memory
	 * 
	 * 1. First it fixes the meta data for each custom channel name since those meta data is used for #2
	 * 2. Load Default Profile so that it can be used later
	 * 3. Second it sets up Correct ResponseToChannel for all profiles
	 * 4. It loads profile redirect data 
	 **/
	// read "EngineTraceChanne" and "GameTraceChanne" and set meta data
	FConfigSection* Configs = GConfig->GetSectionPrivate( TEXT("/Script/Engine.CollisionProfile"), false, true, GEngineIni );

	OnLoadProfileConfig.Broadcast(this);

	// before any op, verify if profiles contains invalid name - such as Custom profile name - remove all of them
	for (auto Iter=Profiles.CreateConstIterator(); Iter; ++Iter)
	{
		// make sure it doens't have any 
		if (Iter->Name == CustomCollisionProfileName)
		{
			UE_LOG(LogCollisionProfile, Error, TEXT("Profiles contain invalid name : %s is reserved for internal use"), *CustomCollisionProfileName.ToString());
			Profiles.RemoveAt(Iter.GetIndex());
		}
	}
	// 1. First loads all meta data for custom channels
	// this can be used in #2, so had to fix up first

	// this is to replace ECollisionChannel's DisplayName to be defined by users
	FString EngineTraceChannel	= TEXT("EngineTraceChannel");
	FString GameTraceChannel	= TEXT("GameTraceChannel");

	// find the enum
	UEnum* Enum = StaticEnum<ECollisionChannel>();
	// we need this Enum
	check (Enum);
	UStruct* Struct = FCollisionResponseContainer::StaticStruct(); 
	check (Struct);
	static const FString DisplayNameKey = TEXT("DisplayName");
	static const FString ScriptNameKey = TEXT("ScriptName");
	static const FString TraceType = TEXT("TraceQuery");
	static const FString TraceValue = TEXT("1");
	static const FString HiddenMeta = TEXT("Hidden");

	// need to initialize displaynames separate
	int32 NumEnum = Enum->NumEnums();
	ChannelDisplayNames.Empty(NumEnum);
	ChannelDisplayNames.AddZeroed(NumEnum);
	TraceTypeMapping.Empty();
	ObjectTypeMapping.Empty();

	// first go through enum entry, and add suffix to displaynames
	static const FString Prefix = TEXT("ECC_");

	// need to have mapping table between ECollisionChannel and EObjectTypeQuery/ETraceTypeQuery
	UEnum* ObjectTypeEnum = StaticEnum<EObjectTypeQuery>();
	UEnum* TraceTypeEnum = StaticEnum<ETraceTypeQuery>();
	check (ObjectTypeEnum && TraceTypeEnum);

	for ( int32 EnumIndex=0; EnumIndex<NumEnum; ++EnumIndex )
	{
		FString EnumName = Enum->GetNameStringByIndex(EnumIndex);
		EnumName.RightChopInline(Prefix.Len(), false);
		FName DisplayName = FName(*EnumName);

		if ( IS_VALID_COLLISIONCHANNEL(EnumIndex) )
		{
			// verify if the Struct name matches
			// this is to avoid situations where they mismatch and causes random bugs
			FField* Field = FindFProperty<FField>(Struct, DisplayName);

			if (!Field)
			{
				// error - this is bad. This means somebody changed variable name without changing channel enum
				UE_LOG(LogCollisionProfile, Error, TEXT("Variable (%s) isn't found for Channel (%s). \nPlease make sure you name matches between ECollisionChannel and FCollisionResponseContainer."), *DisplayName.ToString(), *EnumName);
			}

#if WITH_EDITOR
			// clear displayname since we're setting it in below
			Enum->RemoveMetaData(*DisplayNameKey, EnumIndex);
			Enum->RemoveMetaData(*ScriptNameKey, EnumIndex);
			if (Enum->HasMetaData(*HiddenMeta, EnumIndex) == false)
			{
				Enum->SetMetaData(*HiddenMeta, NULL, EnumIndex);
			}
#endif			
		}
		else
		{
			// fix up FCollisionQueryFlag AllObjects flag, if trace type=1
			ECollisionChannel CollisionChannel = (ECollisionChannel)EnumIndex;
			// for any engine level collision profile, we hard coded here
			// meta data doesn't work in cooked build, so we'll have to manually handle them
			if ((CollisionChannel == ECC_Visibility) || (CollisionChannel == ECC_Camera))
			{
				// remove from object query flags
				FCollisionQueryFlag::Get().RemoveFromAllObjectsQueryFlag(CollisionChannel);
				TraceTypeMapping.Add(CollisionChannel);
			}
			else if ( CollisionChannel < ECC_OverlapAll_Deprecated )
			{
				ObjectTypeMapping.Add(CollisionChannel);
			}
		}

		ChannelDisplayNames[EnumIndex] = DisplayName;
	}

	// Now Load Channel setups, and set display names if customized
	// also initialize DefaultResposneContainer with default response for each channel
	FCollisionResponseContainer::DefaultResponseContainer.SetAllChannels(ECR_Block);
	FCollisionResponseContainer::DefaultResponseContainer.SetResponse( COLLISION_GIZMO, ECR_Ignore );

	// we can't guarantee that DefaultChannelResponses was loaded ordered (from
	// config) - in the following loop, we fill out TraceTypeMapping and 
	// ObjectTypeMapping from DefaultChannelResponses, and those mappings expect 
	// to be ordered (since we reinterpret the index to be an enum value itself 
	// in functions like ConvertToCollisionChannel(), etc.)
	DefaultChannelResponses.Sort([](const FCustomChannelSetup& Rhs, const FCustomChannelSetup& Lhs)->bool 
		{ 
			return (Rhs.Channel < Lhs.Channel);
		}
	);

	for (int32 ChannelResponseIndex = 0; ChannelResponseIndex < DefaultChannelResponses.Num(); ++ChannelResponseIndex)
	{
		const FCustomChannelSetup& CustomChannel = DefaultChannelResponses[ChannelResponseIndex];
		int32 EnumIndex = CustomChannel.Channel;
		// make sure it is the range of channels we allow to change
		if ( IS_VALID_COLLISIONCHANNEL(EnumIndex) )
		{
			if ( CustomChannel.Name != NAME_None )
			{
				// before you set meta data, you'll have to save this value to modify 
				// ECollisionResponseContainer variables meta data
				FString VariableName = ChannelDisplayNames[EnumIndex].ToString();
				FString DisplayValue = CustomChannel.Name.ToString();

				if (TraceTypeMapping.Contains(EnumIndex) || ObjectTypeMapping.Contains(EnumIndex))
				{
					UE_LOG(LogCollisionProfile, Warning, TEXT("Cannot map multiple responses to the same collision channel (%d); ignoring '%s' "), EnumIndex, *DisplayValue);
					DefaultChannelResponses.RemoveAt(ChannelResponseIndex);
					// decrement iterator so this index gets processed again (since we just removed an entry)
					--ChannelResponseIndex;
					continue;
				}

				// also has to set this for internal use
				ChannelDisplayNames[EnumIndex] = FName(*DisplayValue);

#if WITH_EDITOR
				// Create the name to use when exposing this channel for scripting
				FString ScriptValue = DisplayValue;
				ScriptValue.RemoveSpacesInline();
				if (!ScriptValue.StartsWith(Prefix))
				{
					ScriptValue.InsertAt(0, Prefix);
				}

				// set displayvalue for this enum entry
				Enum->SetMetaData(*DisplayNameKey, *DisplayValue, EnumIndex);
				Enum->SetMetaData(*ScriptNameKey, *ScriptValue, EnumIndex);
				// also need to remove "Hidden"
				Enum->RemoveMetaData(*HiddenMeta, EnumIndex);
#endif 
				// now add MetaData type for trace type if it does
				if (CustomChannel.bTraceType)
				{
#if WITH_EDITOR
					// add to enum
					Enum->SetMetaData(*TraceType, *TraceValue, EnumIndex);
#endif
					// remove from all object queries
					FCollisionQueryFlag::Get().RemoveFromAllObjectsQueryFlag(CustomChannel.Channel);
					TraceTypeMapping.Add(CustomChannel.Channel);
				}
				// if it has display value
				else 
				{
#if WITH_EDITOR
					// add to enum
					Enum->RemoveMetaData(*TraceType, EnumIndex);
#endif
					ObjectTypeMapping.Add(CustomChannel.Channel);

					if (CustomChannel.bStaticObject)
					{
						// add to static object 
						FCollisionQueryFlag::Get().AddToAllStaticObjectsQueryFlag(CustomChannel.Channel);
					}
				}
#if WITH_EDITOR
				// now enum is fixed, so find member variable for the field
				FField* Field = FindFProperty<FField>(Struct, FName(*VariableName));
				// I verified up in the class, this can't happen
				check (Field);
				Field->SetMetaData(*DisplayNameKey, *DisplayValue);
				Field->SetMetaData(*ScriptNameKey, *ScriptValue);
#endif
			}
			else
			{
				// missing name
				UE_LOG(LogCollisionProfile, Warning, TEXT("Name can't be empty for Channel (%d) "), EnumIndex );
			}

			// allow it to set default response
			FCollisionResponseContainer::DefaultResponseContainer.SetResponse((ECollisionChannel) EnumIndex, CustomChannel.DefaultResponse);
		}
		else
		{
			// you can't customize those channels
			UE_LOG(LogCollisionProfile, Warning, TEXT("Default Setup doesn't allow for predefined engine channels (%d) "), EnumIndex);
		}
	}

#if WITH_EDITOR
	// now propagate all changes to the channels to EObjectTypeQuery and ETraceTypeQuery for blueprint accessibility
	// this code is to show in editor more friendly, so it doesn't have to be set if it's not for editor
	int32 ObjectTypeMappingCount = 0;
	int32 TraceTypeMappingCount  = 0;

	// first go through fill up ObjectType Enum
	for ( int32 EnumIndex=0; EnumIndex<NumEnum; ++EnumIndex )
	{
		// if not hidden
		const FString& Hidden = Enum->GetMetaData(*HiddenMeta, EnumIndex);
		if ( Hidden.IsEmpty() )
		{
			const FString& DisplayName = Enum->GetMetaData(*DisplayNameKey, EnumIndex);
			const FString& ScriptName = Enum->GetMetaData(*ScriptNameKey, EnumIndex);
			if ( !DisplayName.IsEmpty() )
			{
				// find out trace type or object type
				if (Enum->GetMetaData(*TraceType, EnumIndex) == TraceValue)
				{
					int32 TraceTypeIndex = TraceTypeMapping.Find((ECollisionChannel)EnumIndex);
					if (ensure(TraceTypeIndex != INDEX_NONE))
					{
						TraceTypeEnum->RemoveMetaData(*HiddenMeta, TraceTypeIndex);
						TraceTypeEnum->SetMetaData(*DisplayNameKey, *DisplayName, TraceTypeIndex);
						TraceTypeEnum->SetMetaData(*ScriptNameKey, *ScriptName, TraceTypeIndex);
						++TraceTypeMappingCount;
					}
				}
				else
				{
					int32 ObjectTypeIndex = ObjectTypeMapping.Find((ECollisionChannel)EnumIndex);
					if (ensure(ObjectTypeIndex != INDEX_NONE))
					{
						ObjectTypeEnum->RemoveMetaData(*HiddenMeta, ObjectTypeIndex);
						ObjectTypeEnum->SetMetaData(*DisplayNameKey, *DisplayName, ObjectTypeIndex);
						ObjectTypeEnum->SetMetaData(*ScriptNameKey, *ScriptName, ObjectTypeIndex);
						++ObjectTypeMappingCount;
					}
				}
			}
		}
	}

	// make sure TraceTypeEnumIndex matches TraceTypeMapping
	check (TraceTypeMapping.Num()  == TraceTypeMappingCount);
	check (ObjectTypeMapping.Num() == ObjectTypeMappingCount);
#endif

	// collision redirector has to be loaded before profile
	CollisionChannelRedirectsMap.Empty();

	for(auto Iter = CollisionChannelRedirects.CreateConstIterator(); Iter; ++Iter)
	{
		FName OldName = Iter->OldName;
		FName NewName = Iter->NewName;

		// at least we need to have OldName
		if(OldName!= NAME_None && NewName != NAME_None)
		{
			// add to pair
			CollisionChannelRedirectsMap.Add(OldName, NewName);
		}
		else
		{
			// print error 
			UE_LOG(LogCollisionProfile, Warning, TEXT("CollisionChannel Redirects : Name Can't be none (%s: %s)"), *OldName.ToString(), *NewName.ToString());
		}
	}

	// 2. Second loads all set up back to ResponseToChannels
	// this does a lot of iteration, but this only happens once loaded, so it's better to be convenient than efficient
	// fill up Profiles data
	FillProfileData(Profiles, Enum, EditProfiles);

	// 3. It loads redirect data  - now time to load profile redirect
	ProfileRedirectsMap.Empty();

	// handle profile redirect here
	for(auto Iter = ProfileRedirects.CreateConstIterator(); Iter; ++Iter)
	{
		FName OldName = Iter->OldName;
		FName NewName = Iter->NewName;

		// at least we need to have OldName
		if(OldName!= NAME_None && NewName != NAME_None)
		{
			FCollisionResponseTemplate Template;

			// make sure the template exists
			if(FindProfileData(Profiles, NewName, Template))
			{
				// add to pair
				ProfileRedirectsMap.Add(OldName, NewName);
			}
			else
			{
				// print error
				UE_LOG(LogCollisionProfile, Warning, TEXT("ProfileRedirect (%s : %s) - New Name (\'%s\') isn't found "),
					*OldName.ToString(), *NewName.ToString(), *NewName.ToString());
			}
		}
	}

#if WITH_EDITOR
	if (bForceInit)
	{
		// go through objects, and see if we can reinitialize profile
		for(TObjectIterator<UPrimitiveComponent> PrimIt; PrimIt; ++PrimIt)
		{
			PrimIt->UpdateCollisionProfile();
		}
	}
#endif
}

void UCollisionProfile::FillProfileData(TArray<FCollisionResponseTemplate>& ProfileList, const UEnum* CollisionChannelEnum, TArray<FCustomProfile>& EditProfileList)
{
	// first go through if same name is found later, delete previous entry, this way if game overrides, 
	// we delete engine version and use game version
	int32 NumProfile = ProfileList.Num();
	for ( int32 PriIndex=NumProfile-1; PriIndex>=0 ; --PriIndex )
	{
		FCollisionResponseTemplate& Template = ProfileList[PriIndex];
		// now we iterate previous list
		for ( int32 SubIndex=PriIndex-1; SubIndex>=0; --SubIndex )
		{
			FCollisionResponseTemplate& SubTemplate = ProfileList[SubIndex];
			// if name is same
			if (Template.Name != NAME_None && Template.Name == SubTemplate.Name)
			{
				// delete SubTemplate
				ProfileList.RemoveAt(SubIndex);
				// now you need to decrease all index, otherwise you'll get messed up
				// you're iterating through same list
				--PriIndex;
				--SubIndex;
			}
		}
	}
	// --------------------------------------------------------------------------
	// this is a bit convoluted, but to make editing easier this seems best way
	// my intention here is really to allow users to edit easier
	// First using "DisplayName" will be more user-friendly
	// Second, allowing default reponse simplifies a lot of things
	// --------------------------------------------------------------------------
	for (int32 ProfileIndex = 0; ProfileIndex<ProfileList.Num(); ++ProfileIndex)
	{
		FCollisionResponseTemplate& Template = ProfileList[ProfileIndex];

		if (Template.ObjectTypeName!=NAME_None)
		{
			// find what object type it is and fill it up
			int32 EnumIndex = ReturnContainerIndexFromChannelName(Template.ObjectTypeName);
			if (EnumIndex != INDEX_NONE)
			{
				// first verify if this is real object type
				ECollisionChannel ObjectTypeEnum = (ECollisionChannel)EnumIndex;
				EObjectTypeQuery ObjectTypeQuery = ConvertToObjectType(ObjectTypeEnum);
				if (ObjectTypeQuery != ObjectTypeQuery_MAX)
				{
					Template.ObjectType = ObjectTypeEnum;
				}
				else
				{
					UE_LOG(LogCollisionProfile, Warning, TEXT("Profile (%s) ObjectTypeName (%s) is Trace Type. You can set Object Type Channel to Object Type."),
						*Template.Name.ToString(), *Template.ObjectTypeName.ToString());

					ProfileList.RemoveAt(ProfileIndex);
					--ProfileIndex;
					continue;
				}
			}
			else
			{
				UE_LOG(LogCollisionProfile, Warning, TEXT("Profile (%s) ObjectTypeName (%s) is invalid. "), 
					*Template.Name.ToString(), *Template.ObjectTypeName.ToString());

				ProfileList.RemoveAt(ProfileIndex);
				--ProfileIndex;
				continue;
			}
		}

		// set to engine default
		Template.ResponseToChannels = FCollisionResponseContainer::DefaultResponseContainer;

		LoadCustomResponses(Template, CollisionChannelEnum, Template.CustomResponses);
		//---------------------------------------------------------------------------------------
		// now load EditProfiles for extra edition of profiles for each game project
		// this one, only search the profile and see if it can change values
		//---------------------------------------------------------------------------------------
		for (auto CustomIter = EditProfileList.CreateIterator(); CustomIter; ++CustomIter)
		{
			if ( (*CustomIter).Name == Template.Name )
			{
				LoadCustomResponses(Template, CollisionChannelEnum, (*CustomIter).CustomResponses);
				break;
			}
		}
	}
}

int32 UCollisionProfile::LoadCustomResponses(FCollisionResponseTemplate& Template, const UEnum* CollisionChannelEnum, TArray<FResponseChannel>& CustomResponses) const
{
	int32 NumOfItemsCustomized=0;

	// now loads all custom setups
	for (auto ChannelIter = CustomResponses.CreateIterator(); ChannelIter; ++ChannelIter)
	{
		FResponseChannel& Custom = *ChannelIter;
		bool bValueFound=false;

		int32 EnumIndex = ReturnContainerIndexFromChannelName(Custom.Channel);
		if (EnumIndex != INDEX_NONE)
		{
			// use the enum index to set to response to channel
			Template.ResponseToChannels.EnumArray[EnumIndex] = Custom.Response;
			bValueFound = true;
			++NumOfItemsCustomized;
		}
		else
		{
			// print error
			UE_LOG(LogCollisionProfile, Warning, TEXT("Profile (%s) - Custom Channel Name = \'%s\' hasn't been found"), 
				*Template.Name.ToString(), *Custom.Channel.ToString());
		}
	}

	return (NumOfItemsCustomized == CustomResponses.Num());
}

void UCollisionProfile::SaveCustomResponses(FCollisionResponseTemplate& Template) const
{
	const FCollisionResponseContainer& DefaultContainer = FCollisionResponseContainer::GetDefaultResponseContainer();

	Template.CustomResponses.Empty();
	for(int32 Index=0; Index<32; ++Index)
	{
		//Save responses different from default
		if(Template.ResponseToChannels.EnumArray[Index] != DefaultContainer.EnumArray[Index])
		{
			const FName ChannelDisplayName = ChannelDisplayNames[Index];
			//The channel should either be a public engine channel or an existing game channel
			if((Index < ECollisionChannel::ECC_EngineTraceChannel1)
				|| (DefaultChannelResponses.FindByPredicate([ChannelDisplayName](const FCustomChannelSetup& ChannelSetup) { return ChannelSetup.Name == ChannelDisplayName; }) != nullptr))
			{
				Template.CustomResponses.Add(FResponseChannel(ChannelDisplayName, (ECollisionResponse)(Template.ResponseToChannels.EnumArray[Index])));
			}
		}
	}
}

int32 UCollisionProfile::ReturnContainerIndexFromChannelName(FName& DisplayName)  const
{
	// if we don't find it in new name
	// @note: I think we can search redirect first in case anybody would like to reuse the name
	// but that seems overhead moving forward. However that is possibility. 
	// this code is only one that has to support old redirects
	// other code should only use new names
	int32 NameIndex = ChannelDisplayNames.Find(DisplayName);
	if (NameIndex == INDEX_NONE)
	{
		// search for redirects
		const FName* NewName = CollisionChannelRedirectsMap.Find(DisplayName);
		if (NewName)
		{
			DisplayName = *NewName;
			return ChannelDisplayNames.Find(*NewName);
		}
	}

	return NameIndex;
}

FName UCollisionProfile::ReturnChannelNameFromContainerIndex(int32 ContainerIndex) const
{
	if (ChannelDisplayNames.IsValidIndex(ContainerIndex))
	{
		return ChannelDisplayNames[ContainerIndex];
	}

	return NAME_None;
}

ECollisionChannel UCollisionProfile::ConvertToCollisionChannel(bool TraceType, int32 Index) const
{
	if (TraceType)
	{
		if ( TraceTypeMapping.IsValidIndex(Index) )
		{
			return TraceTypeMapping[Index];
		}
	}
	else
	{
		if ( ObjectTypeMapping.IsValidIndex(Index) )
		{
			return ObjectTypeMapping[Index];
		}
	}

	// invalid
	return ECC_MAX;
}

EObjectTypeQuery UCollisionProfile::ConvertToObjectType(ECollisionChannel CollisionChannel) const
{
	if (CollisionChannel < ECC_MAX)
	{
		int32 ObjectTypeIndex = 0;
		for(const auto& MappedCollisionChannel : ObjectTypeMapping)
		{
			if(MappedCollisionChannel == CollisionChannel)
			{
				return (EObjectTypeQuery)ObjectTypeIndex;
			}

			ObjectTypeIndex++;
		}
	}

	return ObjectTypeQuery_MAX;
}

ETraceTypeQuery UCollisionProfile::ConvertToTraceType(ECollisionChannel CollisionChannel) const
{
	if (CollisionChannel < ECC_MAX)
	{
		int32 TraceTypeIndex = 0;
		for(const auto& MappedCollisionChannel : TraceTypeMapping)
		{
			if(MappedCollisionChannel == CollisionChannel)
			{
				return (ETraceTypeQuery)TraceTypeIndex;
			}

			TraceTypeIndex++;
		}
	}

	return TraceTypeQuery_MAX;
}

#if WITH_EDITOR
void UCollisionProfile::PostEditChangeProperty(FPropertyChangedEvent& PropertyChangedEvent)
{
	LoadProfileConfig(false);

	Super::PostEditChangeProperty(PropertyChangedEvent);
}
#endif

bool FCollisionProfilePrivateAccessor::AddProfileTemplate(FCollisionResponseTemplate& NewProfileData)
{
	UCollisionProfile* CollisionProfile = UCollisionProfile::Get();
	FCollisionResponseTemplate ProfileData;
	if (!CollisionProfile->GetProfileTemplate(NewProfileData.Name, ProfileData))
	{
		CollisionProfile->SaveCustomResponses(NewProfileData);
		CollisionProfile->Profiles.Add(NewProfileData);
		if (CollisionProfile->GetProfileTemplate(NewProfileData.Name, ProfileData))
		{
			CollisionProfile->LoadProfileConfig(true);
<<<<<<< HEAD
			CollisionProfile->UpdateDefaultConfigFile();
=======
			CollisionProfile->TryUpdateDefaultConfigFile();
>>>>>>> 6bbb88c8
			return true;
		}
	}
	return false;
}<|MERGE_RESOLUTION|>--- conflicted
+++ resolved
@@ -841,11 +841,7 @@
 		if (CollisionProfile->GetProfileTemplate(NewProfileData.Name, ProfileData))
 		{
 			CollisionProfile->LoadProfileConfig(true);
-<<<<<<< HEAD
-			CollisionProfile->UpdateDefaultConfigFile();
-=======
 			CollisionProfile->TryUpdateDefaultConfigFile();
->>>>>>> 6bbb88c8
 			return true;
 		}
 	}
