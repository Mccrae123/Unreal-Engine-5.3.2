--- conflicted
+++ resolved
@@ -369,20 +369,6 @@
 		}
 	);
 
-<<<<<<< HEAD
-	// we can't guarantee that DefaultChannelResponses was loaded ordered (from
-	// config) - in the following loop, we fill out TraceTypeMapping and 
-	// ObjectTypeMapping from DefaultChannelResponses, and those mappings expect 
-	// to be ordered (since we reinterpret the index to be an enum value itself 
-	// in functions like ConvertToCollisionChannel(), etc.)
-	DefaultChannelResponses.Sort([](const FCustomChannelSetup& Rhs, const FCustomChannelSetup& Lhs)->bool 
-		{ 
-			return (Rhs.Channel < Lhs.Channel);
-		}
-	);
-
-=======
->>>>>>> e1398df1
 	for (int32 ChannelResponseIndex = 0; ChannelResponseIndex < DefaultChannelResponses.Num(); ++ChannelResponseIndex)
 	{
 		const FCustomChannelSetup& CustomChannel = DefaultChannelResponses[ChannelResponseIndex];
