--- conflicted
+++ resolved
@@ -563,11 +563,7 @@
 		UObject* NewObj = nullptr;
 
 		// create a static 2d texture
-<<<<<<< HEAD
-		NewObj = RenderTarget->ConstructTexture2D(CreatePackage( *PackageName), Name, RenderTarget->GetMaskedFlags() | RF_Public | RF_Standalone, CTF_Default | CTF_AllowMips, NULL);
-=======
 		NewObj = RenderTarget->ConstructTexture2D(CreatePackage( *PackageName), Name, RenderTarget->GetMaskedFlags() | RF_Public | RF_Standalone, CTF_Default | CTF_AllowMips, nullptr);
->>>>>>> 6bbb88c8
 		UTexture2D* NewTex = Cast<UTexture2D>(NewObj);
 
 		if (NewTex != nullptr)
@@ -681,11 +677,7 @@
 
 void UKismetRenderingLibrary::BeginDrawCanvasToRenderTarget(UObject* WorldContextObject, UTextureRenderTarget2D* TextureRenderTarget, UCanvas*& Canvas, FVector2D& Size, FDrawToRenderTargetContext& Context)
 {
-<<<<<<< HEAD
-	Canvas = NULL;
-=======
 	Canvas = nullptr;
->>>>>>> 6bbb88c8
 	Size = FVector2D(0, 0);
 	Context = FDrawToRenderTargetContext();
 	
