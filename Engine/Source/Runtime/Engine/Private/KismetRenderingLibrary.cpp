// Copyright 1998-2019 Epic Games, Inc. All Rights Reserved.

#include "Kismet/KismetRenderingLibrary.h"
#include "HAL/FileManager.h"
#include "Misc/Paths.h"
#include "Serialization/BufferArchive.h"
#include "EngineGlobals.h"
#include "RenderingThread.h"
#include "Engine/Engine.h"
#include "CanvasTypes.h"
#include "Engine/Canvas.h"
#include "Misc/App.h"
#include "TextureResource.h"
#include "SceneUtils.h"
#include "Logging/MessageLog.h"
#include "Engine/TextureRenderTarget2D.h"
#include "ImageUtils.h"
#include "OneColorShader.h"
#include "PipelineStateCache.h"
#include "ClearQuad.h"
#include "Engine/Texture2D.h"
#include "RHI.h"

#if WITH_EDITOR
#include "AssetRegistryModule.h"
#include "AssetToolsModule.h"
#include "IAssetTools.h"
#include "IContentBrowserSingleton.h"
#include "PackageTools.h"
#endif

//////////////////////////////////////////////////////////////////////////
// UKismetRenderingLibrary

#define LOCTEXT_NAMESPACE "KismetRenderingLibrary"

UKismetRenderingLibrary::UKismetRenderingLibrary(const FObjectInitializer& ObjectInitializer)
	: Super(ObjectInitializer)
{
}

void UKismetRenderingLibrary::ClearRenderTarget2D(UObject* WorldContextObject, UTextureRenderTarget2D* TextureRenderTarget, FLinearColor ClearColor)
{
	UWorld* World = GEngine->GetWorldFromContextObject(WorldContextObject, EGetWorldErrorMode::LogAndReturnNull);

	if (TextureRenderTarget
		&& TextureRenderTarget->Resource
		&& World)
	{
		FTextureRenderTargetResource* RenderTargetResource = TextureRenderTarget->GameThread_GetRenderTargetResource();
		ENQUEUE_RENDER_COMMAND(ClearRTCommand)(
			[RenderTargetResource, ClearColor](FRHICommandList& RHICmdList)
			{
				FRHIRenderPassInfo RPInfo(RenderTargetResource->GetRenderTargetTexture(), ERenderTargetActions::DontLoad_Store);
				TransitionRenderPassTargets(RHICmdList, RPInfo);
				RHICmdList.BeginRenderPass(RPInfo, TEXT("ClearRT"));
				DrawClearQuad(RHICmdList, ClearColor);
				RHICmdList.EndRenderPass();
			});
	}
}

UTextureRenderTarget2D* UKismetRenderingLibrary::CreateRenderTarget2D(UObject* WorldContextObject, int32 Width, int32 Height, ETextureRenderTargetFormat Format, FLinearColor ClearColor)
{
	UWorld* World = GEngine->GetWorldFromContextObject(WorldContextObject, EGetWorldErrorMode::LogAndReturnNull);

	if (Width > 0 && Height > 0 && World && FApp::CanEverRender())
	{
		UTextureRenderTarget2D* NewRenderTarget2D = NewObject<UTextureRenderTarget2D>(WorldContextObject);
		check(NewRenderTarget2D);
		NewRenderTarget2D->RenderTargetFormat = Format;
		NewRenderTarget2D->ClearColor = ClearColor;
		NewRenderTarget2D->InitAutoFormat(Width, Height);		
		NewRenderTarget2D->UpdateResourceImmediate(true);

		return NewRenderTarget2D; 
	}

	return nullptr;
}

// static 
void UKismetRenderingLibrary::ReleaseRenderTarget2D(UTextureRenderTarget2D* TextureRenderTarget)
{
	if (!TextureRenderTarget)
	{
		return;
	}

	TextureRenderTarget->ReleaseResource();
}

void UKismetRenderingLibrary::DrawMaterialToRenderTarget(UObject* WorldContextObject, UTextureRenderTarget2D* TextureRenderTarget, UMaterialInterface* Material)
{
	UWorld* World = GEngine->GetWorldFromContextObject(WorldContextObject, EGetWorldErrorMode::LogAndReturnNull);

	if (!World)
	{
		FMessageLog("Blueprint").Warning(LOCTEXT("DrawMaterialToRenderTarget_InvalidWorldContextObject", "DrawMaterialToRenderTarget: WorldContextObject is not valid."));
	}
	else if (!Material)
	{
		FMessageLog("Blueprint").Warning(FText::Format(LOCTEXT("DrawMaterialToRenderTarget_InvalidMaterial", "DrawMaterialToRenderTarget[{0}]: Material must be non-null."), FText::FromString(GetPathNameSafe(WorldContextObject))));
	}
	else if (!TextureRenderTarget)
	{
		FMessageLog("Blueprint").Warning(FText::Format(LOCTEXT("DrawMaterialToRenderTarget_InvalidTextureRenderTarget", "DrawMaterialToRenderTarget[{0}]: TextureRenderTarget must be non-null."), FText::FromString(GetPathNameSafe(WorldContextObject))));
	}
	else if (!TextureRenderTarget->Resource)
	{
		FMessageLog("Blueprint").Warning(FText::Format(LOCTEXT("DrawMaterialToRenderTarget_ReleasedTextureRenderTarget", "DrawMaterialToRenderTarget[{0}]: render target has been released."), FText::FromString(GetPathNameSafe(WorldContextObject))));
	}
	else
	{
		World->SendAllEndOfFrameUpdates();

		FTextureRenderTargetResource* RenderTargetResource = TextureRenderTarget->GameThread_GetRenderTargetResource();

		UCanvas* Canvas = World->GetCanvasForDrawMaterialToRenderTarget();

		FCanvas RenderCanvas(
			RenderTargetResource, 
			nullptr, 
			World,
			World->FeatureLevel);

		Canvas->Init(TextureRenderTarget->SizeX, TextureRenderTarget->SizeY, nullptr, &RenderCanvas);
		Canvas->Update();

		TDrawEvent<FRHICommandList>* DrawMaterialToTargetEvent = new TDrawEvent<FRHICommandList>();

		FName RTName = TextureRenderTarget->GetFName();
		ENQUEUE_RENDER_COMMAND(BeginDrawEventCommand)(
<<<<<<< HEAD
			[RTName, DrawMaterialToTargetEvent, RenderTargetResource](FRHICommandListImmediate& RHICmdList)
			{
				RenderTargetResource->FlushDeferredResourceUpdate(RHICmdList);
=======
			[RTName, DrawMaterialToTargetEvent](FRHICommandListImmediate& RHICmdList)
			{
				// Update resources that were marked for deferred update. This is important
				// in cases where the blueprint is invoked in the same frame that the render
				// target is created. Among other things, this will perform deferred render
				// target clears.
				FDeferredUpdateResource::UpdateResources(RHICmdList);
>>>>>>> edccb068

				BEGIN_DRAW_EVENTF(
					RHICmdList, 
					DrawCanvasToTarget, 
					(*DrawMaterialToTargetEvent), 
					*RTName.ToString());
			});

		Canvas->K2_DrawMaterial(Material, FVector2D(0, 0), FVector2D(TextureRenderTarget->SizeX, TextureRenderTarget->SizeY), FVector2D(0, 0));

		RenderCanvas.Flush_GameThread();
		Canvas->Canvas = NULL;

		//UpdateResourceImmediate must be called here to ensure mips are generated.
		TextureRenderTarget->UpdateResourceImmediate(false);
		ENQUEUE_RENDER_COMMAND(CanvasRenderTargetResolveCommand)(
			[DrawMaterialToTargetEvent](FRHICommandList& RHICmdList)
			{
				STOP_DRAW_EVENT((*DrawMaterialToTargetEvent));
				delete DrawMaterialToTargetEvent;
			}
		);
	}
}

void UKismetRenderingLibrary::ExportRenderTarget(UObject* WorldContextObject, UTextureRenderTarget2D* TextureRenderTarget, const FString& FilePath, const FString& FileName)
{
	FString TotalFileName = FPaths::Combine(*FilePath, *FileName);
	FText PathError;
	FPaths::ValidatePath(TotalFileName, &PathError);


	if (!TextureRenderTarget)
	{
		FMessageLog("Blueprint").Warning(LOCTEXT("ExportRenderTarget_InvalidTextureRenderTarget", "ExportRenderTarget: TextureRenderTarget must be non-null."));
	}
	else if (!TextureRenderTarget->Resource)
	{
		FMessageLog("Blueprint").Warning(LOCTEXT("ExportRenderTarget_ReleasedTextureRenderTarget", "ExportRenderTarget: render target has been released."));
	}
	else if (!PathError.IsEmpty())
	{
		FMessageLog("Blueprint").Warning(FText::Format(LOCTEXT("ExportRenderTarget_InvalidFilePath", "ExportRenderTarget: Invalid file path provided: '{0}'"), PathError));
	}
	else if (FileName.IsEmpty())
	{
		FMessageLog("Blueprint").Warning(LOCTEXT("ExportRenderTarget_InvalidFileName", "ExportRenderTarget: FileName must be non-empty."));
	}
	else
	{
		FArchive* Ar = IFileManager::Get().CreateFileWriter(*TotalFileName);

		if (Ar)
		{
			FBufferArchive Buffer;

			bool bSuccess = false;
			if (TextureRenderTarget->RenderTargetFormat == RTF_RGBA16f)
			{
				// Note == is case insensitive
				if (FPaths::GetExtension(TotalFileName) == TEXT("HDR"))
				{
					bSuccess = FImageUtils::ExportRenderTarget2DAsHDR(TextureRenderTarget, Buffer);
				}
				else
				{
					bSuccess = FImageUtils::ExportRenderTarget2DAsEXR(TextureRenderTarget, Buffer);
				}
				
			}
			else
			{
				bSuccess = FImageUtils::ExportRenderTarget2DAsPNG(TextureRenderTarget, Buffer);
			}

			if (bSuccess)
			{
				Ar->Serialize(const_cast<uint8*>(Buffer.GetData()), Buffer.Num());
			}

			delete Ar;
		}
		else
		{
			FMessageLog("Blueprint").Warning(LOCTEXT("ExportRenderTarget_FileWriterFailedToCreate", "ExportRenderTarget: FileWrite failed to create."));
		}
	}
}

EPixelFormat ReadRenderTargetHelper(
	TArray<FColor>& OutLDRValues,
	TArray<FLinearColor>& OutHDRValues,
	UObject* WorldContextObject,
	UTextureRenderTarget2D* TextureRenderTarget,
	int32 X,
	int32 Y,
	int32 Width,
	int32 Height)
{
	EPixelFormat OutFormat = PF_Unknown;

	if (!TextureRenderTarget)
	{
		return OutFormat;
	}

	FTextureRenderTarget2DResource* RTResource = (FTextureRenderTarget2DResource*)TextureRenderTarget->GameThread_GetRenderTargetResource();
	if (!RTResource)
	{
		return OutFormat;
	}

	X = FMath::Clamp(X, 0, TextureRenderTarget->SizeX - 1);
	Y = FMath::Clamp(Y, 0, TextureRenderTarget->SizeY - 1);
	Width = FMath::Clamp(Width, 1, TextureRenderTarget->SizeX);
	Height = FMath::Clamp(Height, 1, TextureRenderTarget->SizeY);
	Width = Width - FMath::Max(X + Width - TextureRenderTarget->SizeX, 0);
	Height = Height - FMath::Max(Y + Height - TextureRenderTarget->SizeY, 0);

	FIntRect SampleRect(X, Y, X + Width, Y + Height);
	FReadSurfaceDataFlags ReadSurfaceDataFlags;

	FRenderTarget* RenderTarget = TextureRenderTarget->GameThread_GetRenderTargetResource();
	OutFormat = TextureRenderTarget->GetFormat();

	const int32 NumPixelsToRead = Width * Height;

	switch (OutFormat)
	{
	case PF_B8G8R8A8:
		OutLDRValues.SetNumUninitialized(NumPixelsToRead);
		if (!RenderTarget->ReadPixelsPtr(OutLDRValues.GetData(), ReadSurfaceDataFlags, SampleRect))
		{
			OutFormat = PF_Unknown;
		}
		break;
	case PF_FloatRGBA:
		OutHDRValues.SetNumUninitialized(NumPixelsToRead);
		if (!RenderTarget->ReadLinearColorPixelsPtr(OutHDRValues.GetData(), ReadSurfaceDataFlags, SampleRect))
		{
			OutFormat = PF_Unknown;
		}
		break;
	default:
		OutFormat = PF_Unknown;
		break;
	}

	return OutFormat;
}

FColor UKismetRenderingLibrary::ReadRenderTargetUV(UObject* WorldContextObject, UTextureRenderTarget2D* TextureRenderTarget, float U, float V)
{
	if (!TextureRenderTarget)
	{
		return FColor::Red;
	}

	U = FMath::Clamp(U, 0.0f, 1.0f);
	V = FMath::Clamp(V, 0.0f, 1.0f);
	int32 XPos = U * (float)TextureRenderTarget->SizeX;
	int32 YPos = V * (float)TextureRenderTarget->SizeY;

	return ReadRenderTargetPixel(WorldContextObject, TextureRenderTarget, XPos, YPos);
}

FColor UKismetRenderingLibrary::ReadRenderTargetPixel(UObject* WorldContextObject, UTextureRenderTarget2D* TextureRenderTarget, int32 X, int32 Y)
{	
	TArray<FColor> Samples;
	TArray<FLinearColor> LinearSamples;

	switch (ReadRenderTargetHelper(Samples, LinearSamples, WorldContextObject, TextureRenderTarget, X, Y, 1, 1))
	{
	case PF_B8G8R8A8:
		check(Samples.Num() == 1 && LinearSamples.Num() == 0);
		return Samples[0];
	case PF_FloatRGBA:
		check(Samples.Num() == 0 && LinearSamples.Num() == 1);
		return LinearSamples[0].ToFColor(true);
	case PF_Unknown:
	default:
		return FColor::Red;
	}
}

FLinearColor UKismetRenderingLibrary::ReadRenderTargetRawPixel(UObject * WorldContextObject, UTextureRenderTarget2D * TextureRenderTarget, int32 X, int32 Y)
{
	TArray<FColor> Samples;
	TArray<FLinearColor> LinearSamples;

	switch (ReadRenderTargetHelper(Samples, LinearSamples, WorldContextObject, TextureRenderTarget, X, Y, 1, 1))
	{
	case PF_B8G8R8A8:
		check(Samples.Num() == 1 && LinearSamples.Num() == 0);
		return FLinearColor(float(Samples[0].R), float(Samples[0].G), float(Samples[0].B), float(Samples[0].A));
	case PF_FloatRGBA:
		check(Samples.Num() == 0 && LinearSamples.Num() == 1);
		return LinearSamples[0];
	case PF_Unknown:
	default:
		return FLinearColor::Red;
	}
}

FLinearColor UKismetRenderingLibrary::ReadRenderTargetRawUV(UObject * WorldContextObject, UTextureRenderTarget2D * TextureRenderTarget, float U, float V)
{
	if (!TextureRenderTarget)
	{
		return FLinearColor::Red;
	}

	U = FMath::Clamp(U, 0.0f, 1.0f);
	V = FMath::Clamp(V, 0.0f, 1.0f);
	int32 XPos = U * (float)TextureRenderTarget->SizeX;
	int32 YPos = V * (float)TextureRenderTarget->SizeY;

	return ReadRenderTargetRawPixel(WorldContextObject, TextureRenderTarget, XPos, YPos);
}

/*

void UKismetRenderingLibrary::CreateTexture2DFromRenderTarget(UObject* WorldContextObject, UTextureRenderTarget2D* RenderTarget, const FString &TextureAssetName)
{
	if (RenderTarget && Texture)
	{

		//FImageUtils::CreateTexture2D

		UTexture2D* NewTexture = RenderTarget->ConstructTexture2D(Texture->GetOuter(), Texture->GetName(), RenderTarget->GetMaskedFlags(), CTF_Default, NULL);

		check(NewTexture == Texture);
		NewTexture->UpdateResource();
	}
	else if (!RenderTarget)
	{
		FMessageLog("Blueprint").Warning(LOCTEXT("ConvertRenderTargetToTexture2D_InvalidRenderTarget", "ExportRenderTarget: RenderTarget must be non-null."));
	}
	else if (!Texture)
	{
		FMessageLog("Blueprint").Warning(LOCTEXT("ConvertRenderTargetToTexture2D_InvalidTexture", "ExportRenderTarget: Texture must be non-null."));
	}

}*/

UTexture2D* UKismetRenderingLibrary::RenderTargetCreateStaticTexture2DEditorOnly(UTextureRenderTarget2D* RenderTarget, FString InName, enum TextureCompressionSettings CompressionSettings, enum TextureMipGenSettings MipSettings)
{
#if WITH_EDITOR
	if (!RenderTarget)
	{
		FMessageLog("Blueprint").Warning(LOCTEXT("RenderTargetCreateStaticTexture2D_InvalidRenderTarget", "RenderTargetCreateStaticTexture2DEditorOnly: RenderTarget must be non-null."));
		return nullptr;
	}
	else if (!RenderTarget->Resource)
	{
		FMessageLog("Blueprint").Warning(LOCTEXT("RenderTargetCreateStaticTexture2D_ReleasedRenderTarget", "RenderTargetCreateStaticTexture2DEditorOnly: RenderTarget has been released."));
		return nullptr;
	}
	else
	{
		FString Name;
		FString PackageName;
		IAssetTools& AssetTools = FModuleManager::Get().LoadModuleChecked<FAssetToolsModule>("AssetTools").Get();

		//Use asset name only if directories are specified, otherwise full path
		if (!InName.Contains(TEXT("/")))
		{
			FString AssetName = RenderTarget->GetOutermost()->GetName();
			const FString SanitizedBasePackageName = UPackageTools::SanitizePackageName(AssetName);
			const FString PackagePath = FPackageName::GetLongPackagePath(SanitizedBasePackageName) + TEXT("/");
			AssetTools.CreateUniqueAssetName(PackagePath, InName, PackageName, Name);
		}
		else
		{
			InName.RemoveFromStart(TEXT("/"));
			InName.RemoveFromStart(TEXT("Content/"));
			InName.StartsWith(TEXT("Game/")) == true ? InName.InsertAt(0, TEXT("/")) : InName.InsertAt(0, TEXT("/Game/"));
			AssetTools.CreateUniqueAssetName(InName, TEXT(""), PackageName, Name);
		}

		UObject* NewObj = nullptr;

		// create a static 2d texture
		NewObj = RenderTarget->ConstructTexture2D(CreatePackage(NULL, *PackageName), Name, RenderTarget->GetMaskedFlags() | RF_Public | RF_Standalone, CTF_Default | CTF_AllowMips, NULL);
		UTexture2D* NewTex = Cast<UTexture2D>(NewObj);

		if (NewTex != nullptr)
		{
			// package needs saving
			NewObj->MarkPackageDirty();

			// Notify the asset registry
			FAssetRegistryModule::AssetCreated(NewObj);

			// Update Compression and Mip settings
			NewTex->CompressionSettings = CompressionSettings;
			NewTex->MipGenSettings = MipSettings;
			NewTex->PostEditChange();

			return NewTex;
		}
		FMessageLog("Blueprint").Warning(LOCTEXT("RenderTargetCreateStaticTexture2D_FailedToCreateTexture", "RenderTargetCreateStaticTexture2DEditorOnly: Failed to create a new texture."));
	}
#else
	FMessageLog("Blueprint").Error(LOCTEXT("Texture2D's cannot be created at runtime.", "RenderTargetCreateStaticTexture2DEditorOnly: Can't create Texture2D at run time. "));
#endif
	return nullptr;
}


void UKismetRenderingLibrary::ConvertRenderTargetToTexture2DEditorOnly( UObject* WorldContextObject, UTextureRenderTarget2D* RenderTarget, UTexture2D* Texture )
{
#if WITH_EDITOR
	if (!RenderTarget)
	{
		FMessageLog("Blueprint").Warning(LOCTEXT("ConvertRenderTargetToTexture2D_InvalidRenderTarget", "ConvertRenderTargetToTexture2DEditorOnly: RenderTarget must be non-null."));
	}
	else if (!RenderTarget->Resource)
	{
		FMessageLog("Blueprint").Warning(LOCTEXT("ConvertRenderTargetToTexture2D_ReleasedTextureRenderTarget", "ConvertRenderTargetToTexture2DEditorOnly: render target has been released."));
	}
	else if (!Texture)
	{
		FMessageLog("Blueprint").Warning(LOCTEXT("ConvertRenderTargetToTexture2D_InvalidTexture", "ConvertRenderTargetToTexture2DEditorOnly: Texture must be non-null."));
	}
	else
	{
		UTexture2D* NewTexture = RenderTarget->ConstructTexture2D(Texture->GetOuter(), Texture->GetName(), RenderTarget->GetMaskedFlags() | RF_Public | RF_Standalone, CTF_Default, NULL);

		check(NewTexture == Texture);

		NewTexture->Modify();
		NewTexture->MarkPackageDirty();
		NewTexture->PostEditChange();
		NewTexture->UpdateResource();
	}
#else
	FMessageLog("Blueprint").Error(LOCTEXT("Convert to render target can't be used at run time.", "ConvertRenderTarget: Can't convert render target to texture2d at run time. "));
#endif

}

void UKismetRenderingLibrary::ExportTexture2D(UObject* WorldContextObject, UTexture2D* Texture, const FString& FilePath, const FString& FileName)
{
	FString TotalFileName = FPaths::Combine(*FilePath, *FileName);
	FText PathError;
	FPaths::ValidatePath(TotalFileName, &PathError);

	if (Texture && !FileName.IsEmpty() && PathError.IsEmpty())
	{
		FArchive* Ar = IFileManager::Get().CreateFileWriter(*TotalFileName);

		if (Ar)
		{
			FBufferArchive Buffer;
			bool bSuccess = FImageUtils::ExportTexture2DAsHDR(Texture, Buffer);

			if (bSuccess)
			{
				Ar->Serialize(const_cast<uint8*>(Buffer.GetData()), Buffer.Num());
			}

			delete Ar;
		}
		else
		{
			FMessageLog("Blueprint").Warning(LOCTEXT("ExportTexture2D_FileWriterFailedToCreate", "ExportTexture2D: FileWrite failed to create."));
		}
	}

	else if (!Texture)
	{
		FMessageLog("Blueprint").Warning(LOCTEXT("ExportTexture2D_InvalidTextureRenderTarget", "ExportTexture2D: TextureRenderTarget must be non-null."));
	}
	if (!PathError.IsEmpty())
	{
		FMessageLog("Blueprint").Warning(FText::Format(LOCTEXT("ExportTexture2D_InvalidFilePath", "ExportTexture2D: Invalid file path provided: '{0}'"), PathError));
	}
	if (FileName.IsEmpty())
	{
		FMessageLog("Blueprint").Warning(LOCTEXT("ExportTexture2D_InvalidFileName", "ExportTexture2D: FileName must be non-empty."));
	}
}

UTexture2D* UKismetRenderingLibrary::ImportFileAsTexture2D(UObject* WorldContextObject, const FString& Filename)
{
	return FImageUtils::ImportFileAsTexture2D(Filename);
}

UTexture2D* UKismetRenderingLibrary::ImportBufferAsTexture2D(UObject* WorldContextObject, const TArray<uint8>& Buffer)
{
	return FImageUtils::ImportBufferAsTexture2D(Buffer);
}

void UKismetRenderingLibrary::BeginDrawCanvasToRenderTarget(UObject* WorldContextObject, UTextureRenderTarget2D* TextureRenderTarget, UCanvas*& Canvas, FVector2D& Size, FDrawToRenderTargetContext& Context)
{
	UWorld* World = GEngine->GetWorldFromContextObject(WorldContextObject, EGetWorldErrorMode::LogAndReturnNull);

	Canvas = NULL;
	Size = FVector2D(0, 0);
	Context = FDrawToRenderTargetContext();

	if (!World)
	{
		FMessageLog("Blueprint").Warning(LOCTEXT("BeginDrawCanvasToRenderTarget_InvalidWorldContextObject", "BeginDrawCanvasToRenderTarget: WorldContextObject is not valid."));
	}
	else if (!TextureRenderTarget)
	{
		FMessageLog("Blueprint").Warning(LOCTEXT("BeginDrawCanvasToRenderTarget_InvalidTextureRenderTarget", "BeginDrawCanvasToRenderTarget: TextureRenderTarget must be non-null."));
	}
	else if (!TextureRenderTarget->Resource)
	{
		FMessageLog("Blueprint").Warning(LOCTEXT("BeginDrawCanvasToRenderTarget_ReleasedTextureRenderTarget", "BeginDrawCanvasToRenderTarget: render target has been released."));
	}
	else
	{
		Context.RenderTarget = TextureRenderTarget;

		Canvas = World->GetCanvasForRenderingToTarget();

		Size = FVector2D(TextureRenderTarget->SizeX, TextureRenderTarget->SizeY);

		FCanvas* NewCanvas = new FCanvas(
			TextureRenderTarget->GameThread_GetRenderTargetResource(), 
			nullptr, 
			World,
			World->FeatureLevel, 
			// Draw immediately so that interleaved SetVectorParameter (etc) function calls work as expected
			FCanvas::CDM_ImmediateDrawing);
		Canvas->Init(TextureRenderTarget->SizeX, TextureRenderTarget->SizeY, nullptr, NewCanvas);
		Canvas->Update();

		Context.DrawEvent = new TDrawEvent<FRHICommandList>();

		FName RTName = TextureRenderTarget->GetFName();
		TDrawEvent<FRHICommandList>* DrawEvent = Context.DrawEvent;
		ENQUEUE_RENDER_COMMAND(BeginDrawEventCommand)(
			[RTName, DrawEvent](FRHICommandList& RHICmdList)
			{
				BEGIN_DRAW_EVENTF(
					RHICmdList, 
					DrawCanvasToTarget, 
					(*DrawEvent), 
					*RTName.ToString());
			});
	}
}

void UKismetRenderingLibrary::EndDrawCanvasToRenderTarget(UObject* WorldContextObject, const FDrawToRenderTargetContext& Context)
{
	UWorld* World = GEngine->GetWorldFromContextObject(WorldContextObject, EGetWorldErrorMode::LogAndReturnNull);

	if (World)
	{
		UCanvas* WorldCanvas = World->GetCanvasForRenderingToTarget();

		if (WorldCanvas->Canvas)
		{
			WorldCanvas->Canvas->Flush_GameThread();
			delete WorldCanvas->Canvas;
			WorldCanvas->Canvas = nullptr;
		}
		
		if (Context.RenderTarget)
		{
			FTextureRenderTargetResource* RenderTargetResource = Context.RenderTarget->GameThread_GetRenderTargetResource();
			TDrawEvent<FRHICommandList>* DrawEvent = Context.DrawEvent;
			ENQUEUE_RENDER_COMMAND(CanvasRenderTargetResolveCommand)(
				[RenderTargetResource, DrawEvent](FRHICommandList& RHICmdList)
				{
					RHICmdList.CopyToResolveTarget(RenderTargetResource->GetRenderTargetTexture(), RenderTargetResource->TextureRHI, FResolveParams());
					STOP_DRAW_EVENT((*DrawEvent));
					delete DrawEvent;
				}
			);

			// Remove references to the context now that we've resolved it, to avoid a crash when EndDrawCanvasToRenderTarget is called multiple times with the same context
			// const cast required, as BP will treat Context as an output without the const
			const_cast<FDrawToRenderTargetContext&>(Context) = FDrawToRenderTargetContext();
		}
		else
		{
			FMessageLog("Blueprint").Warning(LOCTEXT("EndDrawCanvasToRenderTarget_InvalidContext", "EndDrawCanvasToRenderTarget: Context must be valid."));
		}
	}
	else
	{
		FMessageLog("Blueprint").Warning(LOCTEXT("EndDrawCanvasToRenderTarget_InvalidWorldContextObject", "EndDrawCanvasToRenderTarget: WorldContextObject is not valid."));
	}
}

FSkelMeshSkinWeightInfo UKismetRenderingLibrary::MakeSkinWeightInfo(int32 Bone0, uint8 Weight0, int32 Bone1, uint8 Weight1, int32 Bone2, uint8 Weight2, int32 Bone3, uint8 Weight3)
{
	FSkelMeshSkinWeightInfo Info;
	FMemory::Memzero(&Info, sizeof(FSkelMeshSkinWeightInfo));
	Info.Bones[0] = Bone0;
	Info.Weights[0] = Weight0;
	Info.Bones[1] = Bone1;
	Info.Weights[1] = Weight1;
	Info.Bones[2] = Bone2;
	Info.Weights[2] = Weight2;
	Info.Bones[3] = Bone3;
	Info.Weights[3] = Weight3;
	return Info;
}


void UKismetRenderingLibrary::BreakSkinWeightInfo(FSkelMeshSkinWeightInfo InWeight, int32& Bone0, uint8& Weight0, int32& Bone1, uint8& Weight1, int32& Bone2, uint8& Weight2, int32& Bone3, uint8& Weight3)
{
	FMemory::Memzero(&InWeight, sizeof(FSkelMeshSkinWeightInfo));
	Bone0 = InWeight.Bones[0];
	Weight0 = InWeight.Weights[0];
	Bone1 = InWeight.Bones[1];
	Weight1 = InWeight.Weights[1];
	Bone2 = InWeight.Bones[2];
	Weight2 = InWeight.Weights[2];
	Bone3 = InWeight.Bones[3];
	Weight3 = InWeight.Weights[3];
}

#undef LOCTEXT_NAMESPACE<|MERGE_RESOLUTION|>--- conflicted
+++ resolved
@@ -64,7 +64,7 @@
 {
 	UWorld* World = GEngine->GetWorldFromContextObject(WorldContextObject, EGetWorldErrorMode::LogAndReturnNull);
 
-	if (Width > 0 && Height > 0 && World && FApp::CanEverRender())
+	if (Width > 0 && Height > 0 && World)
 	{
 		UTextureRenderTarget2D* NewRenderTarget2D = NewObject<UTextureRenderTarget2D>(WorldContextObject);
 		check(NewRenderTarget2D);
@@ -131,19 +131,9 @@
 
 		FName RTName = TextureRenderTarget->GetFName();
 		ENQUEUE_RENDER_COMMAND(BeginDrawEventCommand)(
-<<<<<<< HEAD
 			[RTName, DrawMaterialToTargetEvent, RenderTargetResource](FRHICommandListImmediate& RHICmdList)
 			{
 				RenderTargetResource->FlushDeferredResourceUpdate(RHICmdList);
-=======
-			[RTName, DrawMaterialToTargetEvent](FRHICommandListImmediate& RHICmdList)
-			{
-				// Update resources that were marked for deferred update. This is important
-				// in cases where the blueprint is invoked in the same frame that the render
-				// target is created. Among other things, this will perform deferred render
-				// target clears.
-				FDeferredUpdateResource::UpdateResources(RHICmdList);
->>>>>>> edccb068
 
 				BEGIN_DRAW_EVENTF(
 					RHICmdList, 
