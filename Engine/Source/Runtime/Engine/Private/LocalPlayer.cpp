--- conflicted
+++ resolved
@@ -978,97 +978,7 @@
 	if (!bNeedStereo)
 	{
 		// Create the projection matrix (and possibly constrain the view rectangle)
-<<<<<<< HEAD
-		if (ViewInfo.bConstrainAspectRatio)
-		{			
-			// Enforce a particular aspect ratio for the render of the scene. 
-			// Results in black bars at top/bottom etc.
-			ProjectionData.SetConstrainedViewRectangle(ViewportClient->Viewport->CalculateViewExtents(ViewInfo.AspectRatio, UnconstrainedRectangle));
-	
-			if (ViewInfo.ProjectionMode == ECameraProjectionMode::Orthographic)
-			{
-				const float YScale = 1.0f / ViewInfo.AspectRatio;
-	
-				const float OrthoWidth = ViewInfo.OrthoWidth / 2.0f;
-				const float OrthoHeight = ViewInfo.OrthoWidth / 2.0f * YScale;
-				const float NearPlane = ProjectionData.ViewMatrix.GetOrigin().Z;
-				const float FarPlane = NearPlane - 2.0f*WORLD_MAX;
-				const float InverseRange = 1.0f / (FarPlane - NearPlane);
-				const float ZScale = -2.0f * InverseRange;
-				const float ZOffset = -(FarPlane + NearPlane) * InverseRange;
-
-				ProjectionData.ProjectionMatrix = FReversedZOrthoMatrix(
-					OrthoWidth,
-					OrthoHeight,
-					ZScale,
-					ZOffset
-					);
-			}
-			else
-			{
-				// Avoid divide by zero in the projection matrix calculation by clamping FOV
-				ProjectionData.ProjectionMatrix = FReversedZPerspectiveMatrix( 
-					FMath::Max(0.001f, ViewInfo.FOV) * (float)PI / 360.0f,
-					ViewInfo.AspectRatio,
-					1.0f,
-					GNearClippingPlane );
-			}
-		}
-		else 
-		{
-			// Avoid divide by zero in the projection matrix calculation by clamping FOV
-			float MatrixFOV = FMath::Max(0.001f, ViewInfo.FOV) * (float)PI / 360.0f;
-			float XAxisMultiplier;
-			float YAxisMultiplier;
-
-			// if x is bigger, and we're respecting x or major axis, AND mobile isn't forcing us to be Y axis aligned
-			if (((SizeX > SizeY) && (AspectRatioAxisConstraint == AspectRatio_MajorAxisFOV)) || (AspectRatioAxisConstraint == AspectRatio_MaintainXFOV) || (ViewInfo.ProjectionMode == ECameraProjectionMode::Orthographic))
-			{
-				//if the viewport is wider than it is tall
-				XAxisMultiplier = 1.0f;
-				YAxisMultiplier = SizeX / (float)SizeY;
-			}
-			else
-			{
-				//if the viewport is taller than it is wide
-				XAxisMultiplier = SizeY / (float)SizeX;
-				YAxisMultiplier = 1.0f;
-			}
-	
-			if (ViewInfo.ProjectionMode == ECameraProjectionMode::Orthographic)
-			{
-				const float NearPlane = ProjectionData.ViewMatrix.GetOrigin().Z;
-				const float FarPlane = NearPlane - 2.0f*WORLD_MAX;
-	
-				const float OrthoWidth = ViewInfo.OrthoWidth / 2.0f * XAxisMultiplier;
-				const float OrthoHeight = (ViewInfo.OrthoWidth / 2.0f) / YAxisMultiplier;
-	
-				const float InverseRange = 1.0f / (FarPlane - NearPlane);
-				const float ZScale = -2.0f * InverseRange;
-				const float ZOffset = -(FarPlane + NearPlane) * InverseRange;
-
-				ProjectionData.ProjectionMatrix = FReversedZOrthoMatrix(
-					OrthoWidth, 
-					OrthoHeight,
-					ZScale,
-					ZOffset
-					);		
-			}
-			else
-			{
-				ProjectionData.ProjectionMatrix = FReversedZPerspectiveMatrix(
-					MatrixFOV,
-					MatrixFOV,
-					XAxisMultiplier,
-					YAxisMultiplier,
-					GNearClippingPlane,
-					GNearClippingPlane
-					);
-			}
-		}
-=======
 		FMinimalViewInfo::CalculateProjectionMatrixGivenView(ViewInfo, AspectRatioAxisConstraint, ViewportClient->Viewport, /*inout*/ ProjectionData);
->>>>>>> cce8678d
 	}
 	else
 	{
