// Copyright Epic Games, Inc. All Rights Reserved.

#include "Engine/LocalPlayer.h"
#include "Engine/ChildConnection.h"
#include "Engine/GameInstance.h"
#include "Engine/GameViewportClient.h"
#include "Misc/FileHelper.h"
#include "GameFramework/Pawn.h"
#include "GameFramework/WorldSettings.h"
#include "UObject/UObjectAnnotation.h"
#include "Logging/LogScopedCategoryAndVerbosityOverride.h"
#include "Math/InverseRotationMatrix.h"
#include "UObject/UObjectIterator.h"
#include "GameFramework/PlayerState.h"
#include "Engine/SkeletalMesh.h"
#include "Components/SkeletalMeshComponent.h"
#include "Physics/Experimental/PhysScene_Chaos.h"
#include "UnrealEngine.h"

#include "Net/OnlineEngineInterface.h"
#include "SceneManagement.h"
#include "Rendering/SkeletalMeshRenderData.h"
#include "HAL/PlatformApplicationMisc.h"
#include "GenericPlatform/GenericPlatformInputDeviceMapper.h"
#include "Framework/Application/SlateApplication.h"

#include "IXRTrackingSystem.h"
#include "IXRCamera.h"
#include "SceneView.h"
#include "SceneViewExtension.h"
#include "Net/DataChannel.h"

#include "GameDelegates.h"
#include "UnrealClient.h"

#include UE_INLINE_GENERATED_CPP_BY_NAME(LocalPlayer)

#if !(UE_BUILD_SHIPPING || UE_BUILD_TEST)
#include "Engine/DebugCameraController.h"
#endif

DEFINE_LOG_CATEGORY(LogPlayerManagement);

#if !UE_BUILD_SHIPPING

static TAutoConsoleVariable<int32> CVarViewportTest(
	TEXT("r.Test.ConstrainedView"),
	0,
	TEXT("Allows to test different viewport rectangle configuations (in game only) as they can happen when using cinematics/Editor.\n")
	TEXT("0: off(default)\n")
	TEXT("1..7: Various Configuations"),
	ECVF_RenderThreadSafe);

#endif // !UE_BUILD_SHIPPING

int32 GCalcLocalPlayerCachedLODDistanceFactor = 1;
static FAutoConsoleVariableRef CVarCalcLocalPlayerCachedLODDistanceFactor(
	TEXT("r.CalcLocalPlayerCachedLODDistanceFactor"),
	GCalcLocalPlayerCachedLODDistanceFactor,
	TEXT("Should we calculate a LOD Distance Factor based on the current FOV.  Should not be necessary since LOD is already based on screen size.\n")
	);

DECLARE_CYCLE_STAT(TEXT("CalcSceneView"), STAT_CalcSceneView, STATGROUP_Engine);

//////////////////////////////////////////////////////////////////////////
// Things used by ULocalPlayer::Exec
//@TODO: EXEC

bool GShouldLogOutAFrameOfMoveComponent = false;
bool GShouldLogOutAFrameOfSetBodyTransform = false;

//////////////////////////////////////////////////////////////////////////
// ULocalPlayer

FLocalPlayerContext::FLocalPlayerContext()
{

}

FLocalPlayerContext::FLocalPlayerContext( const class ULocalPlayer* InLocalPlayer, UWorld* InWorld )
	: World(InWorld)
{
	SetLocalPlayer( InLocalPlayer );
}

FLocalPlayerContext::FLocalPlayerContext( const class APlayerController* InPlayerController )
{
	SetPlayerController( InPlayerController );
}

bool FLocalPlayerContext::IsValid() const
{
	if (ULocalPlayer* LocalPlayerPtr = LocalPlayer.Get())
	{
		if (UWorld* WorldPtr = GetWorld())
		{
			if (APlayerController* PC = (WorldPtr ? LocalPlayerPtr->GetPlayerController(WorldPtr) : ToRawPtr(LocalPlayerPtr->PlayerController)))
			{
				return (PC->Player != nullptr);
			}
		}
	}

	return false;
}

bool FLocalPlayerContext::IsInitialized() const
{
	return LocalPlayer.IsValid();
}

UWorld* FLocalPlayerContext::GetWorld() const
{
	UWorld* WorldPtr = World.Get();
	if (WorldPtr != nullptr)
	{
		return WorldPtr;
	}

	return GetLocalPlayer()->GetWorld();
}

UGameInstance* FLocalPlayerContext::GetGameInstance() const
{
	if (UWorld* WorldPtr = GetWorld())
	{
		return WorldPtr->GetGameInstance();
	}

	return nullptr;
}

ULocalPlayer* FLocalPlayerContext::GetLocalPlayer() const
{
	ULocalPlayer* LocalPlayerPtr = LocalPlayer.Get();
	check(LocalPlayerPtr);
	return LocalPlayerPtr;
}

APlayerController* FLocalPlayerContext::GetPlayerController() const
{
	ULocalPlayer* LocalPlayerPtr = GetLocalPlayer();
	UWorld* WorldPtr = World.Get();
	return (WorldPtr ? LocalPlayerPtr->GetPlayerController(WorldPtr) : ToRawPtr(LocalPlayerPtr->PlayerController));
}

class AGameStateBase* FLocalPlayerContext::GetGameState() const
{
	AGameStateBase* GameState = nullptr;

	if (UWorld* WorldPtr = World.Get())
	{
		GameState = WorldPtr->GetGameState();
	}
	else
	{
		ULocalPlayer* LocalPlayerPtr = GetLocalPlayer();
		if (UWorld* LocalPlayerWorld = LocalPlayerPtr ? LocalPlayerPtr->GetWorld() : nullptr)
		{
			GameState = LocalPlayerWorld->GetGameState();
		}
	}

	return GameState;
}

APlayerState* FLocalPlayerContext::GetPlayerState() const
{
	APlayerController* PC = GetPlayerController();
	return PC ? PC->PlayerState : nullptr;
}

AHUD* FLocalPlayerContext::GetHUD() const
{
	APlayerController* PC = GetPlayerController();
	return PC ? PC->MyHUD : nullptr;
}

class APawn* FLocalPlayerContext::GetPawn() const
{
	APlayerController* PC = GetPlayerController();
	return PC ? PC->GetPawn() : nullptr;
}

void FLocalPlayerContext::SetLocalPlayer( const ULocalPlayer* InLocalPlayer )
{
	LocalPlayer = MakeWeakObjectPtr(const_cast<ULocalPlayer*>(InLocalPlayer));
}

void FLocalPlayerContext::SetPlayerController( const APlayerController* InPlayerController )
{
	check( InPlayerController->IsLocalPlayerController() );
	LocalPlayer = CastChecked<ULocalPlayer>(InPlayerController->Player);
	World = InPlayerController->GetWorld();
}

bool FLocalPlayerContext::IsFromLocalPlayer(const AActor* ActorToTest) const
{
	if (ActorToTest)
	{
		if (ULocalPlayer* LocalPlayerPtr = LocalPlayer.Get())
		{
			if (UWorld* WorldPtr = GetWorld())
			{
				if (APlayerController* PC = (WorldPtr ? LocalPlayerPtr->GetPlayerController(WorldPtr) : ToRawPtr(LocalPlayerPtr->PlayerController)))
				{
					if (   ActorToTest == PC
					    || ActorToTest == PC->GetPawn()
					    || ActorToTest == PC->PlayerState)
					{
						return true;
					}
				}
			}
		}
	}

	return false;
}


//////////////////////////////////////////////////////////////////////////
// ULocalPlayer

ULocalPlayer::ULocalPlayer(const FObjectInitializer& ObjectInitializer)
	: Super(ObjectInitializer)
	, SlateOperations( FReply::Unhandled() )
{
	PendingLevelPlayerControllerClass = APlayerController::StaticClass();
}

void ULocalPlayer::PlayerAdded(UGameViewportClient* InViewportClient, int32 InControllerID)
{
	ViewportClient = InViewportClient;
	SetControllerId(InControllerID);

	SubsystemCollection.Initialize(this);
}

void ULocalPlayer::PlayerAdded(UGameViewportClient* InViewportClient, FPlatformUserId InUserId)
{
	ViewportClient = InViewportClient;
	SetPlatformUserId(InUserId);

	SubsystemCollection.Initialize(this);
}

void ULocalPlayer::InitOnlineSession()
{
	// FIXME: This may be obsolete, still here to support a few straggler cases that do stuff in child classes
}

void ULocalPlayer::PlayerRemoved()
{
	SubsystemCollection.Deinitialize();
}

bool ULocalPlayer::SpawnPlayActor(const FString& URL,FString& OutError, UWorld* InWorld)
{
	check(InWorld);
	if (!InWorld->IsNetMode(NM_Client))
	{
		FURL PlayerURL(NULL, *URL, TRAVEL_Absolute);

		// Get player nickname
		FString PlayerName = GetNickname();
		if (PlayerName.Len() > 0)
		{
			PlayerURL.AddOption(*FString::Printf(TEXT("Name=%s"), *PlayerName));
		}

		// Send any game-specific url options for this player
		FString GameUrlOptions = GetGameLoginOptions();
		if (GameUrlOptions.Len() > 0)
		{
			PlayerURL.AddOption(*FString::Printf(TEXT("%s"), *GameUrlOptions));
		}

		// Get player unique id
		FUniqueNetIdRepl UniqueId(GetPreferredUniqueNetId());

		PlayerController = InWorld->SpawnPlayActor(this, ROLE_SimulatedProxy, PlayerURL, UniqueId, OutError, GEngine->GetGamePlayers(InWorld).Find(this));
	}
	else
	{
		// Statically bind to the specified player controller
		UClass* PCClass = PendingLevelPlayerControllerClass;
		// The PlayerController gets replicated from the client though the engine assumes that every Player always has
		// a valid PlayerController so we spawn a dummy one that is going to be replaced later.

		//
		// Look at APlayerController::OnActorChannelOpen + UNetConnection::HandleClientPlayer for the code the
		// replaces this fake player controller with the real replicated one from the server
		//

		FActorSpawnParameters SpawnInfo;
		SpawnInfo.ObjectFlags |= RF_Transient;	// We never want to save player controllers into a map
		PlayerController = InWorld->SpawnActor<APlayerController>(PCClass, SpawnInfo);
		const int32 PlayerIndex = GEngine->GetGamePlayers(InWorld).Find(this);
		PlayerController->NetPlayerIndex = PlayerIndex;
		PlayerController->Player = this;
	}
	return PlayerController != NULL;
}

void ULocalPlayer::SendSplitJoin(TArray<FString>& Options)
{
	UNetDriver* NetDriver = NULL;

	UWorld* World = GetWorld();
	if (World)
	{
		NetDriver = World->GetNetDriver();
	}

	if (World == NULL || NetDriver == NULL || NetDriver->ServerConnection == NULL || NetDriver->ServerConnection->GetConnectionState() != USOCK_Open)
	{
		UE_LOG(LogPlayerManagement, Warning, TEXT("SendSplitJoin(): Not connected to a server"));
	}
	else if (!bSentSplitJoin)
	{
		// make sure we don't already have a connection
		bool bNeedToSendJoin = false;
		if (PlayerController == NULL)
		{
			bNeedToSendJoin = true;
		}
		else if (NetDriver->ServerConnection->PlayerController != PlayerController)
		{
			bNeedToSendJoin = true;
			for (int32 i = 0; i < NetDriver->ServerConnection->Children.Num(); i++)
			{
				if (NetDriver->ServerConnection->Children[i]->PlayerController == PlayerController)
				{
					bNeedToSendJoin = false;
					break;
				}
			}
		}

		if (bNeedToSendJoin)
		{
			// use the default URL except for player name for splitscreen players
			FURL URL;
			URL.LoadURLConfig(TEXT("DefaultPlayer"), GGameIni);

			// Send the player nickname at login
			FString PlayerName = GetNickname();
			if (PlayerName.Len() > 0)
			{
				URL.AddOption(*FString::Printf(TEXT("Name=%s"), *PlayerName));
			}

			// Send any game-specific url options for this player
			FString GameUrlOptions = GetGameLoginOptions();
			if (GameUrlOptions.Len() > 0)
			{
				URL.AddOption(*FString::Printf(TEXT("%s"), *GameUrlOptions));
			}

			for (FString& Option : Options)
			{
				URL.AddOption(*FString::Printf(TEXT("%s"), *Option));
			}

			// Send the player unique Id at login
			FUniqueNetIdRepl UniqueIdRepl(GetPreferredUniqueNetId());

			FString URLString = URL.ToString();
			FNetControlMessage<NMT_JoinSplit>::Send(NetDriver->ServerConnection, URLString, UniqueIdRepl);
			bSentSplitJoin = true;
		}
	}
}

void ULocalPlayer::FinishDestroy()
{
	if ( !IsTemplate() )
	{
		for (FSceneViewStateReference& ViewState : ViewStates)
		{
			ViewState.Destroy();
		}
	}
	Super::FinishDestroy();
}

/**
 * Singleton managing saved locked views and the current per-player state.
 */
class FLockedViewState
{
public:
	/** Singleton accessor. */
	static FLockedViewState& Get()
	{
		static FLockedViewState State;
		return State;
	}

	/**
	 * Retrieves the locked view point for the given player.
	 * @param Player			The player for which to retrieve the locked view point.
	 * @param OutViewLocation	The location at which the view was locked.
	 * @param OutViewRotation	The rotation at which the view was locked.
	 * @param OutFOV			The FOV at which the view was locked.
	 * @returns true if the view is locked, false if it is not.
	 */
	bool GetViewPoint(ULocalPlayer const* Player, FVector& OutViewLocation, FRotator& OutViewRotation, float& OutFOV)
	{
		FPlayerState PlayerState = PlayerStates.GetAnnotation(Player);
		if (PlayerState.bLocked)
		{
			OutViewLocation = PlayerState.ViewPoint.Location;
			OutViewRotation = PlayerState.ViewPoint.Rotation;
			OutFOV = PlayerState.ViewPoint.FOV;
			return true;
		}
		return false;
	}

	/**
	 * Returns true if the player's viewpoint is locked.
	 */
	bool IsViewLocked(ULocalPlayer const* Player)
	{
		FPlayerState PlayerState = PlayerStates.GetAnnotation(Player);
		return PlayerState.bLocked;
	}

	/**
	 * Forces the player's view to be unlocked.
	 */
	void UnlockView(ULocalPlayer* Player)
	{
		PlayerStates.RemoveAnnotation(Player);
	}

	/**
	 * Processes a LockView console command.
	 * @param Player	The player for which the command was given.
	 * @param Args		Arguments to the LockView command.
	 */
	void LockView(ULocalPlayer* Player, const TArray<FString>& Args)
	{
		bool bPrintHelp = false;
		bool bShouldLockView = false;
		FPlayerState PlayerState = PlayerStates.GetAnnotation(Player);

		// ? as only arg == display help.
		if (Args.Num() == 1 && Args[0] == TEXT("?"))
		{
			bPrintHelp = true;
		}
		// No args == toggle view locking.
		else if (Args.Num() == 0)
		{
			if (PlayerState.bLocked)
			{
				PlayerStates.RemoveAnnotation(Player);
			}
			else
			{
				FMinimalViewInfo MinViewInfo;
				Player->GetViewPoint(MinViewInfo);
				PlayerState.ViewPoint.Location = MinViewInfo.Location;
				PlayerState.ViewPoint.Rotation = MinViewInfo.Rotation;
				PlayerState.ViewPoint.FOV = MinViewInfo.FOV;
				bShouldLockView = true;
			}
		}
		// One arg == lock view at named location.
		else if (Args.Num() == 1)
		{
			FName ViewName(*Args[0]);
			if (Viewpoints.Contains(ViewName))
			{
				PlayerState.ViewPoint = Viewpoints.FindRef(ViewName);
			}
			else
			{
				FMinimalViewInfo MinViewInfo;
				Player->GetViewPoint(MinViewInfo);
				PlayerState.ViewPoint.Location = MinViewInfo.Location;
				PlayerState.ViewPoint.Rotation = MinViewInfo.Rotation;
				PlayerState.ViewPoint.FOV = MinViewInfo.FOV;
				Viewpoints.Add(ViewName,PlayerState.ViewPoint);
			}
			bShouldLockView = true;
		}
		// Six args == specify explicit location
		else if (Args.Num() == 6)
		{
			bool bAnyEmpty = false;
			for (int32 i = 0; i < Args.Num(); ++i)
			{
				bAnyEmpty |= Args[i].Len() == 0;
			}
			if (bAnyEmpty)
			{
				bPrintHelp = true;
			}
			else
			{
				PlayerState.ViewPoint = GetViewPointFromStrings(&Args[0],Args.Num());
				bShouldLockView = true;
			}
		}
		// Seven args == specify an explicit location and store it.
		else if (Args.Num() == 7)
		{
			bool bAnyEmpty = false;
			for (int32 i = 0; i < Args.Num(); ++i)
			{
				bAnyEmpty |= Args[i].Len() == 0;
			}
			if (bAnyEmpty)
			{
				bPrintHelp = true;
			}
			else
			{
				FName ViewName(*Args[0]);
				PlayerState.ViewPoint = GetViewPointFromStrings(&Args[1],Args.Num() - 1);
				Viewpoints.Add(ViewName,PlayerState.ViewPoint);
				bShouldLockView = true;
			}
		}
		// Anything else: unrecognized. Print help.
		else
		{
			bPrintHelp = true;
		}

		if (bShouldLockView)
		{
			PlayerState.bLocked = true;

			// Also copy to the clipboard.
			FString ViewPointString = ViewPointToString(PlayerState.ViewPoint);
			FPlatformApplicationMisc::ClipboardCopy(*ViewPointString);

			PlayerStates.AddAnnotation(Player, MoveTemp(PlayerState));
		}

		if (bPrintHelp)
		{
			UE_LOG(LogConsoleResponse,Display,
				TEXT("Locks the player view and rendering time.\n")
				TEXT("r.LockView ?\n")
				TEXT("   Displays this message.\n")
				TEXT("r.LockView\n")
				TEXT("   Toggles whether the view is currently locked.\n")
				TEXT("r.LockView <name>\n")
				TEXT("   Locks the view at the named location. If there is no stored view with that name the current view is stored with that name.\n")
				TEXT("r.LockView x y z pitch yaw roll\n")
				TEXT("   Locks the view at the specified location and rotation.\n")
				TEXT("r.LockView <name> x y z pitch yaw roll\n")
				TEXT("   Locks the view at the specified location and rotation and stores it with the specified name.\n")
				);
		}
	}

private:
	/**
	 * Information stored for a given viewpoint.
	 */
	struct FViewPoint
	{
		FVector Location;
		float FOV;
		FRotator Rotation;
	};

	/** Viewpoints stored by name. */
	TMap<FName,FViewPoint> Viewpoints;

	/**
	 * Per-player state attached to ULocalPlayer objects via a sparse UObject
	 * annotation.
	 */
	struct FPlayerState
	{
		FViewPoint ViewPoint;
		bool bLocked;

		FPlayerState()
		{
			ViewPoint.Location = FVector::ZeroVector;
			ViewPoint.FOV = 90.0f;
			ViewPoint.Rotation = FRotator::ZeroRotator;
			bLocked = false;
		}

		bool IsDefault() const
		{
			return bLocked == false
				&& ViewPoint.Location == FVector::ZeroVector
				&& ViewPoint.FOV == 90.0f
				&& ViewPoint.Rotation == FRotator::ZeroRotator;
		}
	};
	FUObjectAnnotationSparse<FPlayerState,/*bAutoRemove=*/true> PlayerStates;

	/** Default constructor. */
	FLockedViewState()
	{
	}

	/**
	 * Parses a viewpoint from an array of strings.
	 *   WARNING: It is expected that the array has six entries!
	 */
	static FViewPoint GetViewPointFromStrings(const FString* Strings, int32 NumStrings)
	{
		FViewPoint ViewPoint;
		if (NumStrings == 6)
		{
			ViewPoint.Location.X = FCString::Atof(*Strings[0]);
			ViewPoint.Location.Y = FCString::Atof(*Strings[1]);
			ViewPoint.Location.Z = FCString::Atof(*Strings[2]);
			ViewPoint.Rotation.Pitch = FCString::Atof(*Strings[3]);
			ViewPoint.Rotation.Yaw = FCString::Atof(*Strings[4]);
			ViewPoint.Rotation.Roll = FCString::Atof(*Strings[5]);
			ViewPoint.FOV = 90.0f;
		}
		return ViewPoint;
	}

	/**
	 * Constructs a string from the view point.
	 */
	static FString ViewPointToString(const FViewPoint& ViewPoint)
	{
		return FString::Printf(TEXT("%f %f %f %f %f %f"),
			ViewPoint.Location.X,
			ViewPoint.Location.Y,
			ViewPoint.Location.Z,
			ViewPoint.Rotation.Pitch,
			ViewPoint.Rotation.Yaw,
			ViewPoint.Rotation.Roll
			);
	}

	/**
	 * Constructs a string representing all locked views and copies it to the
	 * clipboard. Passing this string to r.LockViews will restore the state of
	 * those locked views.
	 */
	static void CopyLockedViews()
	{
		FString LockedViewsStr;
		FLockedViewState& This = FLockedViewState::Get();
		bool bFirst = true;

		for (TMap<FName,FViewPoint>::TConstIterator It(This.Viewpoints); It; ++It)
		{
			LockedViewsStr += FString::Printf(
				TEXT("%s%s %s"),
				bFirst ? TEXT("") : TEXT(";\n"),
				*It.Key().ToString(),
				*ViewPointToString(It.Value())
				);
			bFirst = false;
		}
		FPlatformApplicationMisc::ClipboardCopy(*LockedViewsStr);
		UE_LOG(LogConsoleResponse,Display,TEXT("%s"),*LockedViewsStr);
	}

	static FAutoConsoleCommand CmdCopyLockedViews;
};

/** Console command to copy all named locked views to the clipboard. */
FAutoConsoleCommand FLockedViewState::CmdCopyLockedViews(
	TEXT("r.CopyLockedViews"),
	TEXT("Copies all locked views in to a string that r.LockView will accept to reload them."),
	FConsoleCommandDelegate::CreateStatic(FLockedViewState::CopyLockedViews)
	);

void ULocalPlayer::GetViewPoint(FMinimalViewInfo& OutViewInfo) const
{
	if (FLockedViewState::Get().GetViewPoint(this, OutViewInfo.Location, OutViewInfo.Rotation, OutViewInfo.FOV) == false
		&& PlayerController != NULL)
	{
		if (PlayerController->PlayerCameraManager != NULL)
		{
			OutViewInfo = PlayerController->PlayerCameraManager->GetCameraCacheView();
			OutViewInfo.FOV = PlayerController->PlayerCameraManager->GetFOVAngle();
			PlayerController->GetPlayerViewPoint(/*out*/ OutViewInfo.Location, /*out*/ OutViewInfo.Rotation);
		}
		else
		{
			PlayerController->GetPlayerViewPoint(/*out*/ OutViewInfo.Location, /*out*/ OutViewInfo.Rotation);
		}
	}

	if (ViewportClient != nullptr)
	{
		FSceneViewExtensionContext SceneViewExtensionContext(ViewportClient->Viewport);
		SceneViewExtensionContext.bStereoEnabled = true;
		for (const FSceneViewExtensionRef& ViewExt : GEngine->ViewExtensions->GatherActiveExtensions(SceneViewExtensionContext))
		{
			ViewExt->SetupViewPoint(PlayerController, OutViewInfo);
		};
	}

	// We store the originally desired FOV as other classes may adjust to account for ultra-wide aspect ratios
	OutViewInfo.DesiredFOV = OutViewInfo.FOV;
}

void ULocalPlayer::ReceivedPlayerController(APlayerController* NewController)
{
	QUICK_SCOPE_CYCLE_COUNTER(STAT_LocalPlayer_HandlePlayerControllerChanged);
	
	Super::ReceivedPlayerController(NewController);
	
	// Broadcast an event for anyone that may be listening
	OnPlayerControllerChanged().Broadcast(NewController);

	// Tell any local player subsystems
	const TArray<ULocalPlayerSubsystem*>& LPSubsystems = SubsystemCollection.GetSubsystemArray<ULocalPlayerSubsystem>(ULocalPlayerSubsystem::StaticClass());
	for (ULocalPlayerSubsystem* WorldSubsystem : LPSubsystems)
	{
		WorldSubsystem->PlayerControllerChanged(NewController);
	}
}

bool ULocalPlayer::CalcSceneViewInitOptions(
	struct FSceneViewInitOptions& ViewInitOptions,
	FViewport* Viewport,
	class FViewElementDrawer* ViewDrawer,
	int32 StereoViewIndex)
{
	QUICK_SCOPE_CYCLE_COUNTER(STAT_CalcSceneViewInitOptions);
	if ((PlayerController == NULL) || (Size.X <= 0.f) || (Size.Y <= 0.f) || (Viewport == NULL))
	{
		return false;
	}
	// get the projection data
	if (GetProjectionData(Viewport, /*inout*/ ViewInitOptions, StereoViewIndex) == false)
	{
		// Return NULL if this we didn't get back the info we needed
		return false;
	}

	// return if we have an invalid view rect
	if (!ViewInitOptions.IsValidViewRectangle())
	{
		return false;
	}

	if (PlayerController->PlayerCameraManager != NULL)
	{
		// Apply screen fade effect to screen.
		if (PlayerController->PlayerCameraManager->bEnableFading)
		{
			ViewInitOptions.OverlayColor = PlayerController->PlayerCameraManager->FadeColor;
			ViewInitOptions.OverlayColor.A = FMath::Clamp(PlayerController->PlayerCameraManager->FadeAmount, 0.0f, 1.0f);
		}

		// Do color scaling if desired.
		if (PlayerController->PlayerCameraManager->bEnableColorScaling)
		{
			ViewInitOptions.ColorScale = FLinearColor(
				PlayerController->PlayerCameraManager->ColorScale.X,
				PlayerController->PlayerCameraManager->ColorScale.Y,
				PlayerController->PlayerCameraManager->ColorScale.Z
				);
		}

		// Was there a camera cut this frame?
		ViewInitOptions.bInCameraCut = PlayerController->PlayerCameraManager->bGameCameraCutThisFrame;
	}

	if (GEngine->StereoRenderingDevice.IsValid())
	{
		ViewInitOptions.StereoPass = GEngine->StereoRenderingDevice->GetViewPassForIndex(StereoViewIndex != INDEX_NONE, StereoViewIndex);
	}

	check(PlayerController && PlayerController->GetWorld());

	const uint32 ViewIndex = StereoViewIndex != INDEX_NONE ? StereoViewIndex : 0;

	// Make sure the ViewStates array has enough elements for the given ViewIndex.
	{
		const int32 RequiredViewStates = (ViewIndex + 1) - ViewStates.Num();
		
		if (RequiredViewStates > 0)
		{
			ViewStates.AddDefaulted(RequiredViewStates);		
		}
	}

	// Allocate the current ViewState if necessary
	if (ViewStates[ViewIndex].GetReference() == nullptr)
	{
		const UWorld* CurrentWorld = GetWorld();
<<<<<<< HEAD
		const ERHIFeatureLevel::Type FeatureLevel = CurrentWorld ? CurrentWorld->FeatureLevel.GetValue() : GMaxRHIFeatureLevel;
=======
		const ERHIFeatureLevel::Type FeatureLevel = CurrentWorld ? CurrentWorld->GetFeatureLevel() : GMaxRHIFeatureLevel;
>>>>>>> 4af6daef

		ViewStates[ViewIndex].Allocate(FeatureLevel);
	}

	ViewInitOptions.SceneViewStateInterface = ViewStates[ViewIndex].GetReference();
	ViewInitOptions.ViewActor = PlayerController->GetViewTarget();

	// TODO: Switch to GetLocalPlayerIndex during GetControllerId deprecation, this is only used by MotionControllerComponent
	ViewInitOptions.PlayerIndex = GetControllerId();
	ViewInitOptions.ViewElementDrawer = ViewDrawer;
	ViewInitOptions.BackgroundColor = FLinearColor::Black;
	ViewInitOptions.LODDistanceFactor = PlayerController->LocalPlayerCachedLODDistanceFactor;
	ViewInitOptions.StereoViewIndex = StereoViewIndex;
	ViewInitOptions.WorldToMetersScale = PlayerController->GetWorldSettings()->WorldToMeters;
	ViewInitOptions.CursorPos = Viewport->HasMouseCapture() ? FIntPoint(-1, -1) : FIntPoint(Viewport->GetMouseX(), Viewport->GetMouseY());
	ViewInitOptions.OriginOffsetThisFrame = PlayerController->GetWorld()->OriginOffsetThisFrame;

	return true;
}

FSceneView* ULocalPlayer::CalcSceneView( class FSceneViewFamily* ViewFamily,
	FVector& OutViewLocation,
	FRotator& OutViewRotation,
	FViewport* Viewport,
	class FViewElementDrawer* ViewDrawer,
	int32 StereoViewIndex)
{
	SCOPE_CYCLE_COUNTER(STAT_CalcSceneView);

	FSceneViewInitOptions ViewInitOptions;

	if (!CalcSceneViewInitOptions(ViewInitOptions, Viewport, ViewDrawer, StereoViewIndex))
	{
		return nullptr;
	}

	// Get the viewpoint...technically doing this twice
	// but it makes GetProjectionData better
	FMinimalViewInfo ViewInfo;
	GetViewPoint(ViewInfo);
	ViewInitOptions.ViewLocation = ViewInfo.Location;
	ViewInitOptions.ViewRotation = ViewInfo.Rotation;
	ViewInitOptions.bUseFieldOfViewForLOD = ViewInfo.bUseFieldOfViewForLOD;
	ViewInitOptions.FOV = ViewInfo.FOV;
	ViewInitOptions.DesiredFOV = ViewInfo.DesiredFOV;

	// Fill out the rest of the view init options
	ViewInitOptions.ViewFamily = ViewFamily;

	if (!PlayerController->bRenderPrimitiveComponents)
	{
		// Emplaces an empty show only primitive list.
		ViewInitOptions.ShowOnlyPrimitives.Emplace();
	}
	else
	{
		QUICK_SCOPE_CYCLE_COUNTER(STAT_BuildHiddenComponentList);
		PlayerController->BuildHiddenComponentList(ViewInfo.Location, /*out*/ ViewInitOptions.HiddenPrimitives);
	}

	//@TODO: SPLITSCREEN: This call will have an issue with splitscreen, as the show flags are shared across the view family
	EngineShowFlagOrthographicOverride( ViewInitOptions.IsPerspectiveProjection(), ViewFamily->EngineShowFlags );

	FSceneView* const View = new FSceneView(ViewInitOptions);

	OutViewLocation = View->ViewLocation;
	OutViewRotation = View->ViewRotation;
	// Pass on the previous view transform from the view info (probably provided by the camera if set)
	View->PreviousViewTransform = ViewInfo.PreviousViewTransform;

	ViewFamily->Views.Add(View);

	{
<<<<<<< HEAD
=======
		QUICK_SCOPE_CYCLE_COUNTER(STAT_PostprocessSettings);
		CSV_SCOPED_TIMING_STAT_EXCLUSIVE(PostProcessSettings);
>>>>>>> 4af6daef
		View->StartFinalPostprocessSettings(ViewInfo.Location);

		TArray<FPostProcessSettings> const* CameraAnimPPSettings = nullptr;
		TArray<float> const* CameraAnimPPBlendWeights = nullptr;
		TArray<EViewTargetBlendOrder> const* CameraAnimPPBlendOrders = nullptr;

		// Base overrides (post process volumes, etc)
		if (PlayerController->PlayerCameraManager)
		{
			PlayerController->PlayerCameraManager->GetCachedPostProcessBlends(CameraAnimPPSettings, CameraAnimPPBlendWeights, CameraAnimPPBlendOrders);

			for (int32 PPIdx = 0; PPIdx < CameraAnimPPBlendWeights->Num(); ++PPIdx)
			{
				if ((*CameraAnimPPBlendOrders)[PPIdx] == VTBlendOrder_Base)
				{
					View->OverridePostProcessSettings( (*CameraAnimPPSettings)[PPIdx], (*CameraAnimPPBlendWeights)[PPIdx]);
				}
			}
		}

<<<<<<< HEAD
		//	CAMERA OVERRIDE
=======
		// Main camera
>>>>>>> 4af6daef
		View->OverridePostProcessSettings(ViewInfo.PostProcessSettings, ViewInfo.PostProcessBlendWeight);

		// Camera overrides (cameras blending in, camera modifiers, etc)
		if (PlayerController->PlayerCameraManager &&
				CameraAnimPPSettings && CameraAnimPPBlendWeights && CameraAnimPPBlendOrders)
		{
			for (int32 PPIdx = 0; PPIdx < CameraAnimPPBlendWeights->Num(); ++PPIdx)
			{
				if ((*CameraAnimPPBlendOrders)[PPIdx] == VTBlendOrder_Override)
				{
					View->OverridePostProcessSettings( (*CameraAnimPPSettings)[PPIdx], (*CameraAnimPPBlendWeights)[PPIdx]);
				}
			}

			PlayerController->PlayerCameraManager->UpdatePhotographyPostProcessing(View->FinalPostProcessSettings);
		}

		if (GEngine->StereoRenderingDevice.IsValid())
		{
			FPostProcessSettings StereoDeviceOverridePostProcessinSettings;
			float BlendWeight = 1.0f;
			bool StereoSettingsAvailable = GEngine->StereoRenderingDevice->OverrideFinalPostprocessSettings(&StereoDeviceOverridePostProcessinSettings, View->StereoPass, View->StereoViewIndex, BlendWeight);
			if (StereoSettingsAvailable)
			{
				View->OverridePostProcessSettings(StereoDeviceOverridePostProcessinSettings, BlendWeight);
			}
		}

#if !(UE_BUILD_SHIPPING || UE_BUILD_TEST)
		ADebugCameraController* DebugCameraController = Cast<ADebugCameraController>(PlayerController);
		if (DebugCameraController != nullptr)
		{
			DebugCameraController->UpdateVisualizeBufferPostProcessing(View->FinalPostProcessSettings);
		}
#endif

		View->EndFinalPostprocessSettings(ViewInitOptions);
	}

	for (int ViewExt = 0; ViewExt < ViewFamily->ViewExtensions.Num(); ViewExt++)
	{
		ViewFamily->ViewExtensions[ViewExt]->SetupView(*ViewFamily, *View);
	}

	return View;
}

ULocalPlayer::FOptionalAllottedSize::FOptionalAllottedSize(std::nullptr_t Empty)
	: Value(-std::numeric_limits<float>::infinity(), -std::numeric_limits<float>::infinity())
{}

ULocalPlayer::FOptionalAllottedSize::FOptionalAllottedSize(const FVector2d* InVector2D)
{
	if (InVector2D)
	{
		Value.X = static_cast<float>(InVector2D->X);
		Value.Y = static_cast<float>(InVector2D->Y);
	}
	else
	{
		Value.X = -std::numeric_limits<float>::infinity();
		Value.Y = -std::numeric_limits<float>::infinity();
	}
}

ULocalPlayer::FOptionalAllottedSize::FOptionalAllottedSize(const FVector2f* InVector)
{
	if (InVector)
	{
		Value = *InVector;
	}
	else
	{
		Value.X = -std::numeric_limits<float>::infinity();
		Value.Y = -std::numeric_limits<float>::infinity();
	}
}

ULocalPlayer::FOptionalAllottedSize::operator bool() const
{
	return Value.X != -std::numeric_limits<float>::infinity();
}

bool ULocalPlayer::GetPixelBoundingBox(const FBox& ActorBox, FVector2D& OutLowerLeft, FVector2D& OutUpperRight, const FVector2f* OptionalAllotedSize)
{
	//@TODO: CAMERA: This has issues with aspect-ratio constrained cameras
	if ((ViewportClient != NULL) && (ViewportClient->Viewport != NULL) && (PlayerController != NULL))
	{
		// get the projection data
		FSceneViewProjectionData ProjectionData;
		if (GetProjectionData(ViewportClient->Viewport, /*out*/ ProjectionData) == false)
		{
			return false;
		}

		return ULocalPlayer::GetPixelBoundingBox(ProjectionData, ActorBox, OutLowerLeft, OutUpperRight, OptionalAllotedSize);
	}
	else
	{
		return false;
	}
}

bool ULocalPlayer::GetPixelBoundingBox(const FSceneViewProjectionData& ProjectionData, const FBox& ActorBox, FVector2D& OutLowerLeft, FVector2D& OutUpperRight, const FVector2f* OptionalAllotedSize)
{
	// if we passed in an optional size, use it for the viewrect
	FIntRect ViewRect = ProjectionData.GetConstrainedViewRect();
	if (OptionalAllotedSize != NULL)
	{
		ViewRect.Min = FIntPoint(0, 0);
		ViewRect.Max = FIntPoint(OptionalAllotedSize->X, OptionalAllotedSize->Y);
	}

	// transform the box
	const int32 NumOfVerts = 8;
	FVector Vertices[NumOfVerts] =
	{
		FVector(ActorBox.Min),
		FVector(ActorBox.Min.X, ActorBox.Min.Y, ActorBox.Max.Z),
		FVector(ActorBox.Min.X, ActorBox.Max.Y, ActorBox.Min.Z),
		FVector(ActorBox.Max.X, ActorBox.Min.Y, ActorBox.Min.Z),
		FVector(ActorBox.Max.X, ActorBox.Max.Y, ActorBox.Min.Z),
		FVector(ActorBox.Max.X, ActorBox.Min.Y, ActorBox.Max.Z),
		FVector(ActorBox.Min.X, ActorBox.Max.Y, ActorBox.Max.Z),
		FVector(ActorBox.Max)
	};

	// create the view projection matrix
	const FMatrix ViewProjectionMatrix = ProjectionData.ComputeViewProjectionMatrix();

	int SuccessCount = 0;
	OutLowerLeft = FVector2D(FLT_MAX, FLT_MAX);
	OutUpperRight = FVector2D(FLT_MIN, FLT_MIN);
	for (int i = 0; i < NumOfVerts; ++i)
	{
		//grab the point in screen space
		const FVector4 ScreenPoint = ViewProjectionMatrix.TransformFVector4(FVector4(Vertices[i], 1.0f));

		if (ScreenPoint.W > 0.0f)
		{
			float InvW = 1.0f / ScreenPoint.W;
			FVector2D PixelPoint = FVector2D(ViewRect.Min.X + (0.5f + ScreenPoint.X * 0.5f * InvW) * ViewRect.Width(),
				ViewRect.Min.Y + (0.5f - ScreenPoint.Y * 0.5f * InvW) * ViewRect.Height());

			PixelPoint.X = FMath::Clamp<float>(PixelPoint.X, 0, ViewRect.Width());
			PixelPoint.Y = FMath::Clamp<float>(PixelPoint.Y, 0, ViewRect.Height());

			OutLowerLeft.X = FMath::Min(OutLowerLeft.X, PixelPoint.X);
			OutLowerLeft.Y = FMath::Min(OutLowerLeft.Y, PixelPoint.Y);

			OutUpperRight.X = FMath::Max(OutUpperRight.X, PixelPoint.X);
			OutUpperRight.Y = FMath::Max(OutUpperRight.Y, PixelPoint.Y);

			++SuccessCount;
		}
	}

	// make sure we are calculating with more than one point;
	return SuccessCount >= 2;
}

bool ULocalPlayer::GetPixelBoundingBox(const FBox& ActorBox, FVector2D& OutLowerLeft, FVector2D& OutUpperRight, FOptionalAllottedSize OptionalAllotedSize)
{
	if (OptionalAllotedSize)
	{
		return GetPixelBoundingBox(ActorBox, OutLowerLeft, OutUpperRight, &OptionalAllotedSize.Value);
	}
	else
	{
		return GetPixelBoundingBox(ActorBox, OutLowerLeft, OutUpperRight);
	}
}

bool ULocalPlayer::GetPixelBoundingBox(const FSceneViewProjectionData& ProjectionData, const FBox& ActorBox, FVector2D& OutLowerLeft, FVector2D& OutUpperRight, FOptionalAllottedSize OptionalAllotedSize)
{
	if (OptionalAllotedSize)
	{
		return GetPixelBoundingBox(ProjectionData, ActorBox, OutLowerLeft, OutUpperRight, &OptionalAllotedSize.Value);
	}
	else
	{
		return GetPixelBoundingBox(ProjectionData, ActorBox, OutLowerLeft, OutUpperRight);
	}
}

bool ULocalPlayer::GetPixelPoint(const FVector& InPoint, FVector2D& OutPoint, const FVector2f* OptionalAllotedSize)
{
	//@TODO: CAMERA: This has issues with aspect-ratio constrained cameras
	if ((ViewportClient != NULL) && (ViewportClient->Viewport != NULL) && (PlayerController != NULL))
	{
		// get the projection data
		FSceneViewProjectionData ProjectionData;
		if (GetProjectionData(ViewportClient->Viewport, /*inout*/ ProjectionData) == false)
		{
			return false;
		}

		return ULocalPlayer::GetPixelPoint(ProjectionData, InPoint, OutPoint, OptionalAllotedSize);
	}

	return false;
}

bool ULocalPlayer::GetPixelPoint(const FSceneViewProjectionData& ProjectionData, const FVector& InPoint, FVector2D& OutPoint, const FVector2f* OptionalAllotedSize)
{
	bool bInFrontOfCamera = true;

	// if we passed in an optional size, use it for the viewrect
	FIntRect ViewRect = ProjectionData.GetConstrainedViewRect();
	if (OptionalAllotedSize != NULL)
	{
		ViewRect.Min = FIntPoint(0, 0);
		ViewRect.Max = FIntPoint(OptionalAllotedSize->X, OptionalAllotedSize->Y);
	}

	// create the view projection matrix
	const FMatrix ViewProjectionMatrix = ProjectionData.ComputeViewProjectionMatrix();

	//@TODO: CAMERA: Validate this code!
	// grab the point in screen space
	FVector4 ScreenPoint = ViewProjectionMatrix.TransformFVector4(FVector4(InPoint, 1.0f));

	ScreenPoint.W = (ScreenPoint.W == 0) ? UE_KINDA_SMALL_NUMBER : ScreenPoint.W;

	float InvW = 1.0f / ScreenPoint.W;
	OutPoint = FVector2D(ViewRect.Min.X + (0.5f + ScreenPoint.X * 0.5f * InvW) * ViewRect.Width(),
		ViewRect.Min.Y + (0.5f - ScreenPoint.Y * 0.5f * InvW) * ViewRect.Height());

	if (ScreenPoint.W < 0.0f)
	{
		bInFrontOfCamera = false;
		OutPoint = FVector2D(ViewRect.Max) - OutPoint;
	}

	return bInFrontOfCamera;
}

bool ULocalPlayer::GetPixelPoint(const FVector& InPoint, FVector2D& OutPoint, FOptionalAllottedSize OptionalAllotedSize)
{
	if (OptionalAllotedSize)
	{
		return GetPixelPoint(InPoint, OutPoint, &OptionalAllotedSize.Value);
	}
	else
	{
		return GetPixelPoint(InPoint, OutPoint);
	}
}

bool ULocalPlayer::GetPixelPoint(const FSceneViewProjectionData& ProjectionData, const FVector& InPoint, FVector2D& OutPoint, FOptionalAllottedSize OptionalAllotedSize)
{
	if (OptionalAllotedSize)
	{
		return GetPixelPoint(ProjectionData, InPoint, OutPoint, &OptionalAllotedSize.Value);
	}
	else
	{
		return GetPixelPoint(ProjectionData, InPoint, OutPoint);
	}
}

bool ULocalPlayer::GetProjectionData(FViewport* Viewport, FSceneViewProjectionData& ProjectionData, int32 StereoViewIndex) const
{
	// If the actor
	if ((Viewport == NULL) || (PlayerController == NULL) || (Viewport->GetSizeXY().X == 0) || (Viewport->GetSizeXY().Y == 0) || (Size.X == 0) || (Size.Y == 0))
	{
		return false;
	}

	int32 X = FMath::TruncToInt(Origin.X * Viewport->GetSizeXY().X);
	int32 Y = FMath::TruncToInt(Origin.Y * Viewport->GetSizeXY().Y);

	X += Viewport->GetInitialPositionXY().X;
	Y += Viewport->GetInitialPositionXY().Y;

	uint32 SizeX = FMath::TruncToInt(Size.X * Viewport->GetSizeXY().X);
	uint32 SizeY = FMath::TruncToInt(Size.Y * Viewport->GetSizeXY().Y);

#if !(UE_BUILD_SHIPPING || UE_BUILD_TEST)

	// We expect some size to avoid problems with the view rect manipulation
	if(SizeX > 50 && SizeY > 50)
	{
		int32 Value = CVarViewportTest.GetValueOnGameThread();

		if(Value)
		{
			int InsetX = SizeX / 4;
			int InsetY = SizeY / 4;

			// this allows to test various typical view port situations (todo: split screen)
			switch(Value)
			{
				case 1: X += InsetX; Y += InsetY; SizeX -= InsetX * 2; SizeY -= InsetY * 2;break;
				case 2: Y += InsetY; SizeY -= InsetY * 2; break;
				case 3: X += InsetX; SizeX -= InsetX * 2; break;
				case 4: SizeX /= 2; SizeY /= 2; break;
				case 5: SizeX /= 2; SizeY /= 2; X += SizeX;	break;
				case 6: SizeX /= 2; SizeY /= 2; Y += SizeY; break;
				case 7: SizeX /= 2; SizeY /= 2; X += SizeX; Y += SizeY; break;
			}
		}
	}
#endif

	FIntRect UnconstrainedRectangle = FIntRect(X, Y, X+SizeX, Y+SizeY);

	ProjectionData.SetViewRectangle(UnconstrainedRectangle);

	// Get the viewpoint.
	FMinimalViewInfo ViewInfo;
	GetViewPoint(/*out*/ ViewInfo);

	// If stereo rendering is enabled, update the size and offset appropriately for this pass
	const bool bNeedStereo = StereoViewIndex != INDEX_NONE && GEngine->IsStereoscopic3D();
	const bool bIsHeadTrackingAllowed =
		GEngine->XRSystem.IsValid() &&
		(GetWorld() != nullptr ? GEngine->XRSystem->IsHeadTrackingAllowedForWorld(*GetWorld()) : GEngine->XRSystem->IsHeadTrackingAllowed());
	if (bNeedStereo)
	{
		GEngine->StereoRenderingDevice->AdjustViewRect(StereoViewIndex, X, Y, SizeX, SizeY);
	}

	// scale distances for cull distance purposes by the ratio of our current FOV to the default FOV
	if (GCalcLocalPlayerCachedLODDistanceFactor != 0)
	{
		PlayerController->LocalPlayerCachedLODDistanceFactor = ViewInfo.FOV / FMath::Max<float>(0.01f, (PlayerController->PlayerCameraManager != NULL) ? PlayerController->PlayerCameraManager->DefaultFOV : 90.f);
	}
	else // This should be removed in the final version. Leaving in so this can be toggled on and off in order to evaluate it.
	{
		PlayerController->LocalPlayerCachedLODDistanceFactor = 1.f;
	}

    FVector StereoViewLocation = ViewInfo.Location;
    if (bNeedStereo || bIsHeadTrackingAllowed)
    {
		auto XRCamera = GEngine->XRSystem.IsValid() ? GEngine->XRSystem->GetXRCamera() : nullptr;
		if (XRCamera.IsValid())
		{
			AActor* ViewTarget = PlayerController->GetViewTarget();
			const bool bHasActiveCamera = ViewTarget && ViewTarget->HasActiveCameraComponent();
			XRCamera->UseImplicitHMDPosition(bHasActiveCamera);
		}

		if (GEngine->StereoRenderingDevice.IsValid())
		{
			GEngine->StereoRenderingDevice->CalculateStereoViewOffset(StereoViewIndex, ViewInfo.Rotation, GetWorld()->GetWorldSettings()->WorldToMeters, StereoViewLocation);
		}
    }

	// Create the view matrix
	ProjectionData.ViewOrigin = StereoViewLocation;
	ProjectionData.ViewRotationMatrix = FInverseRotationMatrix(ViewInfo.Rotation) * FMatrix(
		FPlane(0,	0,	1,	0),
		FPlane(1,	0,	0,	0),
		FPlane(0,	1,	0,	0),
		FPlane(0,	0,	0,	1));

	// @todo viewext this use case needs to be revisited
	if (!bNeedStereo)
	{
		// Create the projection matrix (and possibly constrain the view rectangle)
		FMinimalViewInfo::CalculateProjectionMatrixGivenView(ViewInfo, AspectRatioAxisConstraint, Viewport, /*inout*/ ProjectionData);

		for (auto& ViewExt : GEngine->ViewExtensions->GatherActiveExtensions(FSceneViewExtensionContext(Viewport)))
        {
			ViewExt->SetupViewProjectionMatrix(ProjectionData);
		};
	}
	else
	{
		// Let the stereoscopic rendering device handle creating its own projection matrix, as needed
		ProjectionData.ProjectionMatrix = GEngine->StereoRenderingDevice->GetStereoProjectionMatrix(StereoViewIndex);

		// calculate the out rect
		ProjectionData.SetViewRectangle(FIntRect(X, Y, X + SizeX, Y + SizeY));
	}

	return true;
}

bool ULocalPlayer::HandleDNCommand( const TCHAR* Cmd, FOutputDevice& Ar )
{
	// Create a pending Note actor (only in PIE)
	if( PlayerController )
	{
		FString Comment = FString(Cmd);
		int32 NewNoteIndex = GEngine->PendingDroppedNotes.AddZeroed();
		FDropNoteInfo& NewNote = GEngine->PendingDroppedNotes[NewNoteIndex];

		// Use the pawn's location if we have one
		if( PlayerController->GetPawnOrSpectator() != NULL )
		{
			NewNote.Location = PlayerController->GetPawnOrSpectator()->GetActorLocation();
		}
		else
		{
			// No pawn, so just use the camera's location
			FRotator CameraRotation;
			PlayerController->GetPlayerViewPoint(NewNote.Location, CameraRotation);
		}

		NewNote.Rotation = PlayerController->GetControlRotation();
		NewNote.Comment = Comment;
		UE_LOG(LogPlayerManagement, Log, TEXT("Note Dropped: (%3.2f,%3.2f,%3.2f) - '%s'"), NewNote.Location.X, NewNote.Location.Y, NewNote.Location.Z, *NewNote.Comment);
	}
	return true;
}


bool ULocalPlayer::HandleExitCommand( const TCHAR* Cmd, FOutputDevice& Ar )
{
	// If there is no viewport it was already closed.
	if ( ViewportClient && ViewportClient->Viewport )
	{
		ViewportClient->CloseRequested(ViewportClient->Viewport);
	}

	FGameDelegates::Get().GetExitCommandDelegate().Broadcast();

	return true;
}

bool ULocalPlayer::HandleListMoveBodyCommand( const TCHAR* Cmd, FOutputDevice& Ar )
{
	GShouldLogOutAFrameOfSetBodyTransform = true;
	return true;
}

bool ULocalPlayer::HandleListAwakeBodiesCommand( const TCHAR* Cmd, FOutputDevice& Ar )
{
	GetWorld()->GetPhysicsScene()->ListAwakeRigidBodies(true);
	return true;
}

bool ULocalPlayer::HandleListSimBodiesCommand( const TCHAR* Cmd, FOutputDevice& Ar )
{
	GetWorld()->GetPhysicsScene()->ListAwakeRigidBodies(false);
	return true;
}

bool ULocalPlayer::HandleMoveComponentTimesCommand( const TCHAR* Cmd, FOutputDevice& Ar )
{
	GShouldLogOutAFrameOfMoveComponent = true;
	return true;
}

bool ULocalPlayer::HandleListSkelMeshesCommand( const TCHAR* Cmd, FOutputDevice& Ar )
{
	// Iterate over all skeletal mesh components and create mapping from skeletal mesh to instance.
	TMultiMap<USkeletalMesh*,USkeletalMeshComponent*> SkeletalMeshToInstancesMultiMap;
	for( TObjectIterator<USkeletalMeshComponent> It; It; ++It )
	{
		USkeletalMeshComponent* SkeletalMeshComponent = *It;
		USkeletalMesh* SkeletalMesh = SkeletalMeshComponent->GetSkeletalMeshAsset();

		if( !SkeletalMeshComponent->IsTemplate() )
		{
			SkeletalMeshToInstancesMultiMap.Add( SkeletalMesh, SkeletalMeshComponent );
		}
	}

	// Retrieve player location for distance checks.
	FVector PlayerLocation = FVector::ZeroVector;
	if( PlayerController && PlayerController->GetPawn() )
	{
		PlayerLocation = PlayerController->GetPawn()->GetActorLocation();
	}

	// Iterate over multi-map and dump information sorted by skeletal mesh.
	for( TObjectIterator<USkeletalMesh> It; It; ++It )
	{
		// Look up array of instances associated with this key/ skeletal mesh.
		USkeletalMesh* SkeletalMesh = *It;
		TArray<USkeletalMeshComponent*> SkeletalMeshComponents;
		SkeletalMeshToInstancesMultiMap.MultiFind( SkeletalMesh, SkeletalMeshComponents );

		if( SkeletalMesh && SkeletalMeshComponents.Num() )
		{
			// Dump information about skeletal mesh.
			FSkeletalMeshRenderData* SkelMeshRenderData = SkeletalMesh->GetResourceForRendering();
			check(SkelMeshRenderData->LODRenderData.Num());
			UE_LOG(LogPlayerManagement, Log, TEXT("%5i Vertices for LOD 0 of %s"), SkelMeshRenderData->LODRenderData[0].GetNumVertices(),*SkeletalMesh->GetFullName());

			// Dump all instances.
			for( int32 InstanceIndex=0; InstanceIndex<SkeletalMeshComponents.Num(); InstanceIndex++ )
			{
				USkeletalMeshComponent* SkeletalMeshComponent = SkeletalMeshComponents[InstanceIndex];
				check(SkeletalMeshComponent);
				UWorld* World = SkeletalMeshComponent->GetWorld();
				check(World);
				float TimeSinceLastRender = World->GetTimeSeconds() - SkeletalMeshComponent->GetLastRenderTime();

				UE_LOG(LogPlayerManagement, Log, TEXT("%s%2i  Component    : %s"),
					(TimeSinceLastRender > 0.5) ? TEXT(" ") : TEXT("*"),
					InstanceIndex,
					*SkeletalMeshComponent->GetFullName() );
				if( SkeletalMeshComponent->GetOwner() )
				{
					UE_LOG(LogPlayerManagement, Log, TEXT("     Owner        : %s"),*SkeletalMeshComponent->GetOwner()->GetFullName());
				}
				UE_LOG(LogPlayerManagement, Log, TEXT("     LastRender   : %f"), TimeSinceLastRender);
				UE_LOG(LogPlayerManagement, Log, TEXT("     CullDistance : %f   Distance: %f   Location: (%7.1f,%7.1f,%7.1f)"),
					SkeletalMeshComponent->CachedMaxDrawDistance,
					FVector::Dist( PlayerLocation, SkeletalMeshComponent->Bounds.Origin ),
					SkeletalMeshComponent->Bounds.Origin.X,
					SkeletalMeshComponent->Bounds.Origin.Y,
					SkeletalMeshComponent->Bounds.Origin.Z );
			}
		}
	}
	return true;
}

bool ULocalPlayer::HandleListPawnComponentsCommand( const TCHAR* Cmd, FOutputDevice& Ar )
{
	for( TObjectIterator<APawn> It; It; ++It )
	{
		APawn *Pawn = *It;
		UE_LOG(LogPlayerManagement, Log, TEXT("Components for pawn: %s (collision component: %s)"),*Pawn->GetName(),*Pawn->GetRootComponent()->GetName());

		int32 CompIdx = 0;
		for (UActorComponent* Comp : Pawn->GetComponents())
		{
			if (Comp && Comp->IsRegistered())
			{
				UE_LOG(LogPlayerManagement, Log, TEXT("  %d: %s"),CompIdx,*Comp->GetName());
			}
			++CompIdx;
		}
	}
	return true;
}


bool ULocalPlayer::HandleExecCommand( const TCHAR* Cmd, FOutputDevice& Ar )
{
	TCHAR Filename[512];
	if( FParse::Token( Cmd, Filename, UE_ARRAY_COUNT(Filename), 0 ) )
	{
		ExecMacro( Filename, Ar );
	}
	return true;
}

bool ULocalPlayer::HandleToggleDrawEventsCommand( const TCHAR* Cmd, FOutputDevice& Ar )
{
//Added ability to toggle this on during a test build if needed
#if WITH_PROFILEGPU || UE_BUILD_TEST
	if( GetEmitDrawEvents() )
	{
		SetEmitDrawEvents(false);
		UE_LOG(LogEngine, Warning, TEXT("Draw events are now DISABLED"));
	}
	else
	{
		SetEmitDrawEvents(true);
		UE_LOG(LogEngine, Warning, TEXT("Draw events are now ENABLED"));
	}
#endif
	return true;
}

bool ULocalPlayer::HandleToggleStreamingVolumesCommand( const TCHAR* Cmd, FOutputDevice& Ar )
{
	if (FParse::Command(&Cmd, TEXT("ON")))
	{
		GetWorld()->DelayStreamingVolumeUpdates( 0 );
	}
	else if (FParse::Command(&Cmd, TEXT("OFF")))
	{
		GetWorld()->DelayStreamingVolumeUpdates( INDEX_NONE );
	}
	else
	{
		if( GetWorld()->StreamingVolumeUpdateDelay == INDEX_NONE )
		{
			GetWorld()->DelayStreamingVolumeUpdates( 0 );
		}
		else
		{
			GetWorld()->DelayStreamingVolumeUpdates( INDEX_NONE );
		}
	}
	return true;
}

#if UE_ALLOW_EXEC_COMMANDS
bool ULocalPlayer::Exec(UWorld* InWorld, const TCHAR* Cmd,FOutputDevice& Ar)
{
// NOTE: all of these can probably be #if !(UE_BUILD_SHIPPING || UE_BUILD_TEST) out

	if( FParse::Command(&Cmd,TEXT("LISTMOVEBODY")) )
	{
		return HandleListMoveBodyCommand( Cmd, Ar );
	}
	else if( FParse::Command(&Cmd,TEXT("r.LockView")) )
	{
		TArray<FString> Lines;
		FString CmdString(Cmd);
		int32 NewLineIndex;
		if (CmdString.FindChar(TEXT(';'),NewLineIndex))
		{
			CmdString.ParseIntoArray(Lines,TEXT(";"),true);
		}
		else
		{
			Lines.Add(CmdString);
		}

		for (int32 LineIndex = 0; LineIndex < Lines.Num(); ++LineIndex)
		{
			TArray<FString> Args;
			Lines[LineIndex].ParseIntoArrayWS(Args);
			FLockedViewState::Get().LockView(this,Args);
		}
		if (Lines.Num() > 1)
		{
			FLockedViewState::Get().UnlockView(this);
		}
		return true;
	}
	else if (FParse::Command(&Cmd, TEXT("r.ResetViewState")))
	{
		// Reset states (e.g. TemporalAA index) to make rendering more deterministic (for automated screenshot verification)
		for (auto& State : ViewStates)
		{
			if (FSceneViewStateInterface* Ref = State.GetReference())
			{
				Ref->ResetViewState();
			}
		}

		return true;
	}
	// This will list all awake rigid bodies
	else if( FParse::Command(&Cmd,TEXT("LISTAWAKEBODIES")) )
	{
		return HandleListAwakeBodiesCommand( Cmd, Ar );
	}
	// This will list all simulating rigid bodies
	else if( FParse::Command(&Cmd,TEXT("LISTSIMBODIES")) )
	{
		return HandleListSimBodiesCommand( Cmd, Ar );
	}
	else if( FParse::Command(&Cmd, TEXT("MOVECOMPTIMES")) )
	{
		return HandleMoveComponentTimesCommand( Cmd, Ar );
	}
	else if( FParse::Command(&Cmd,TEXT("LISTSKELMESHES")) )
	{
		return HandleListSkelMeshesCommand( Cmd, Ar );
	}
	else if ( FParse::Command(&Cmd,TEXT("LISTPAWNCOMPONENTS")) )
	{
		return HandleListPawnComponentsCommand( Cmd, Ar );
	}
	else if( FParse::Command(&Cmd,TEXT("EXEC")) )
	{
		return HandleExecCommand( Cmd, Ar );
	}
#if WITH_PROFILEGPU
	else if( FParse::Command(&Cmd,TEXT("TOGGLEDRAWEVENTS")) )
	{
		return HandleToggleDrawEventsCommand( Cmd, Ar );
	}
#endif
	else if( FParse::Command(&Cmd,TEXT("TOGGLESTREAMINGVOLUMES")) )
	{
		return HandleToggleStreamingVolumesCommand( Cmd, Ar );
	}
	else if(ViewportClient && ViewportClient->Exec( InWorld, Cmd,Ar))
	{
		return true;
	}
	else if ( Super::Exec( InWorld, Cmd, Ar ) )
	{
		return true;
	}
	else
	{
		return false;
	}
}
#endif // UE_ALLOW_EXEC_COMMANDS

bool ULocalPlayer::Exec_Editor(UWorld* InWorld, const TCHAR* Cmd, FOutputDevice& Ar)
{
#if WITH_EDITOR
	if (GIsEditor)
	{
		// Override a few commands in PIE
		if (FParse::Command(&Cmd, TEXT("DN")))
		{
			return HandleDNCommand(Cmd, Ar);
		}

		if( FParse::Command(&Cmd,TEXT("Exit"))
		||	FParse::Command(&Cmd,TEXT("Quit")))
		{
			return HandleExitCommand( Cmd, Ar );
		}

		if (FParse::Command(&Cmd, TEXT("FocusNextPIEWindow")))
		{
			GEngine->FocusNextPIEWorld(InWorld);
			return true;
		}
		if (FParse::Command(&Cmd, TEXT("FocusLastPIEWindow")))
		{
			GEngine->FocusNextPIEWorld(InWorld, true);
			return true;
		}

		if (Super::Exec_Editor(InWorld, Cmd, Ar))
		{
			return true;
		}
	}
#endif // WITH_EDITOR

	return false;
}

void ULocalPlayer::ExecMacro( const TCHAR* Filename, FOutputDevice& Ar )
{
	// make sure Binaries is specified in the filename
	FString FixedFilename;
	if (!FCString::Stristr(Filename, TEXT("Binaries")))
	{
		FixedFilename = FString(TEXT("../../Binaries/")) + Filename;
		Filename = *FixedFilename;
	}

	FString Text;
	if (FFileHelper::LoadFileToString(Text, Filename))
	{
		UE_LOG(LogPlayerManagement, Log, TEXT("Execing %s"), Filename);
		const TCHAR* Data = *Text;
		FString Line;
		while( FParse::Line(&Data, Line) )
		{
			Exec(GetWorld(), *Line, Ar);
		}
	}
	else
	{
		UE_SUPPRESS(LogExec, Warning, Ar.Logf(TEXT("Can't find file '%s'"), Filename));
	}
}

void ULocalPlayer::SetControllerId( int32 NewControllerId )
{
	if ( ControllerId != NewControllerId )
	{
		UE_LOG(LogPlayerManagement, Log, TEXT("%s changing ControllerId from %i to %i"), *GetFName().ToString(), ControllerId, NewControllerId);

		const int32 CurrentControllerId = ControllerId;

		// set this player's ControllerId to -1 so that if we need to swap controllerIds with another player we don't
		// re-enter the function for this player.
		ControllerId = -1;

		// see if another player is already using this ControllerId; if so, swap controllerIds with them
		// TODO: Re-evaluate if this swap logic makes sense during controller id deprecation
		GEngine->SwapControllerId(this, CurrentControllerId, NewControllerId);
		ControllerId = NewControllerId;

		OnControllerIdChanged().Broadcast(NewControllerId, CurrentControllerId);

		if (GEngine->IsControllerIdUsingPlatformUserId())
		{
			// This won't recurse back because we've already modified ControllerId
<<<<<<< HEAD
			SetPlatformUserId(FPlatformMisc::GetPlatformUserForUserIndex(NewControllerId));
		}
	}
}

void ULocalPlayer::SetPlatformUserId(FPlatformUserId NewPlatformUserId)
{
	if (NewPlatformUserId != PlatformUserId)
	{
		const FPlatformUserId CurrentPlatformUserId = PlatformUserId;

		// set this player's CurrentPlatformUserId to PLATFORMUSERID_NONE so that if we need to swap
		// platform users with another player we don't re-enter the function for this player.
		PlatformUserId = PLATFORMUSERID_NONE;

		// see if another player is already using this PlatformUserID; if so, swap PlatformUserIDs with them
		GEngine->SwapPlatformUserId(this, CurrentPlatformUserId, NewPlatformUserId);
		PlatformUserId = NewPlatformUserId;
		
		OnPlatformUserIdChanged().Broadcast(NewPlatformUserId, CurrentPlatformUserId);

		if (GEngine->IsControllerIdUsingPlatformUserId())
		{
			SetControllerId(FPlatformMisc::GetUserIndexForPlatformUser(PlatformUserId));
		}
	}
}

int32 ULocalPlayer::GetLocalPlayerIndex() const
{
	// TODO: Add caching
=======
			SetPlatformUserId(IPlatformInputDeviceMapper::Get().GetPlatformUserForUserIndex(NewControllerId));
		}
	}
}

void ULocalPlayer::SetPlatformUserId(FPlatformUserId NewPlatformUserId)
{
	if (NewPlatformUserId != PlatformUserId)
	{
		const FPlatformUserId CurrentPlatformUserId = PlatformUserId;

		// set this player's CurrentPlatformUserId to PLATFORMUSERID_NONE so that if we need to swap
		// platform users with another player we don't re-enter the function for this player.
		PlatformUserId = PLATFORMUSERID_NONE;

		// see if another player is already using this PlatformUserID; if so, swap PlatformUserIDs with them
		GEngine->SwapPlatformUserId(this, CurrentPlatformUserId, NewPlatformUserId);
		PlatformUserId = NewPlatformUserId;
		
		OnPlatformUserIdChanged().Broadcast(NewPlatformUserId, CurrentPlatformUserId);

		if (GEngine->IsControllerIdUsingPlatformUserId())
		{
			SetControllerId(IPlatformInputDeviceMapper::Get().GetUserIndexForPlatformUser(PlatformUserId));
		}
	}
}

int32 ULocalPlayer::GetPlatformUserIndex() const
{
	FPlatformUserId UserId = GetPlatformUserId();
	return IPlatformInputDeviceMapper::Get().GetUserIndexForPlatformUser(UserId);
}

int32 ULocalPlayer::GetLocalPlayerIndex() const
{
>>>>>>> 4af6daef
	return GetIndexInGameInstance();
}

FString ULocalPlayer::GetNickname() const
{
	UWorld* World = GetWorld();
	if (World != NULL)
	{
		// Try to get platform identity first
		FString PlatformNickname;
		if (UOnlineEngineInterface::Get()->GetPlayerPlatformNickname(World, PlatformUserId, PlatformNickname))
		{
			return PlatformNickname;
		}

		FUniqueNetIdRepl UniqueId = GetPreferredUniqueNetId();
		if (UniqueId.IsValid())
		{
			return UOnlineEngineInterface::Get()->GetPlayerNickname(World, UniqueId);
		}
	}

	return TEXT("");
}

FUniqueNetIdRepl ULocalPlayer::GetUniqueNetIdFromCachedControllerId() const
{
	UWorld* World = GetWorld();
	if (World != nullptr)
	{
		return FUniqueNetIdRepl(UOnlineEngineInterface::Get()->GetUniquePlayerIdWrapper(World, ControllerId));
	}

	return FUniqueNetIdRepl();
}

FUniqueNetIdRepl ULocalPlayer::GetUniqueNetIdForPlatformUser() const
{
	UWorld* World = GetWorld();
	if (World != nullptr)
	{
		return FUniqueNetIdRepl(UOnlineEngineInterface::Get()->GetUniquePlayerIdWrapper(World, PlatformUserId));
	}

	return FUniqueNetIdRepl();
}

FUniqueNetIdRepl ULocalPlayer::GetCachedUniqueNetId() const
{
	return CachedUniqueNetId;
}

void ULocalPlayer::SetCachedUniqueNetId(FUniqueNetIdPtr NewUniqueNetId)
{
	CachedUniqueNetId = NewUniqueNetId;
}

void ULocalPlayer::SetCachedUniqueNetId(TYPE_OF_NULLPTR)
{
	CachedUniqueNetId = FUniqueNetIdRepl(nullptr);
}

void ULocalPlayer::SetCachedUniqueNetId(const FUniqueNetIdRepl& NewUniqueNetId)
{
	CachedUniqueNetId = NewUniqueNetId;
}

FUniqueNetIdRepl ULocalPlayer::GetPreferredUniqueNetId() const
{
	// Prefer the cached unique net id (only if it's valid)
	// This is for backwards compatibility for games that don't yet cache the unique id properly
	if (GetCachedUniqueNetId().IsValid())
	{
		return GetCachedUniqueNetId();
	}

	// If the cached unique net id is not valid, then use the platfomr user
	return GetUniqueNetIdForPlatformUser();
}

bool ULocalPlayer::IsCachedUniqueNetIdPairedWithControllerId() const
{
	// Get the UniqueNetId that is paired with the controller
	FUniqueNetIdRepl UniqueIdFromController = GetUniqueNetIdFromCachedControllerId();
	return (CachedUniqueNetId == UniqueIdFromController);
}

TSharedPtr<FSlateUser> ULocalPlayer::GetSlateUser()
{
	return FSlateApplication::Get().GetUserFromControllerId(ControllerId);
}

TSharedPtr<const FSlateUser> ULocalPlayer::GetSlateUser() const
{
	return FSlateApplication::Get().GetUserFromControllerId(ControllerId);
}

UWorld* ULocalPlayer::GetWorld() const
{
	return ViewportClient ? ViewportClient->GetWorld() : nullptr;
}

UGameInstance* ULocalPlayer::GetGameInstance() const
{
	return ViewportClient ? ViewportClient->GetGameInstance() : nullptr;
}

int32 ULocalPlayer::GetIndexInGameInstance() const
{
	int32 FoundIndex = INDEX_NONE;
	UGameInstance* GameInstance = GetGameInstance();
	if (GameInstance)
	{
		const TArray<ULocalPlayer*>& LocalPlayers = GameInstance->GetLocalPlayers();
		LocalPlayers.Find(const_cast<ULocalPlayer*>(this), FoundIndex);
	}

	return FoundIndex;
}

void ULocalPlayer::AddReferencedObjects(UObject* InThis, FReferenceCollector& Collector)
{
	ULocalPlayer* This = CastChecked<ULocalPlayer>(InThis);

	for (FSceneViewStateReference& ViewState : This->ViewStates)
	{
		FSceneViewStateInterface* Ref = ViewState.GetReference();
		if (Ref)
		{
			Ref->AddReferencedObjects(Collector);
		}
	}

	This->SubsystemCollection.AddReferencedObjects(This, Collector);

	UPlayer::AddReferencedObjects(This, Collector);
}

bool ULocalPlayer::IsPrimaryPlayer() const
{
	return GetLocalPlayerIndex() == 0;
}

void ULocalPlayer::CleanupViewState(FStringView MidParentRootPath /*= {}*/)
{
	for (FSceneViewStateReference& State : ViewStates)
	{
		FSceneViewStateInterface* Ref = State.GetReference();
		if (Ref)
		{
			Ref->ClearMIDPool(MidParentRootPath);
		}
	}
}

<|MERGE_RESOLUTION|>--- conflicted
+++ resolved
@@ -795,11 +795,7 @@
 	if (ViewStates[ViewIndex].GetReference() == nullptr)
 	{
 		const UWorld* CurrentWorld = GetWorld();
-<<<<<<< HEAD
-		const ERHIFeatureLevel::Type FeatureLevel = CurrentWorld ? CurrentWorld->FeatureLevel.GetValue() : GMaxRHIFeatureLevel;
-=======
 		const ERHIFeatureLevel::Type FeatureLevel = CurrentWorld ? CurrentWorld->GetFeatureLevel() : GMaxRHIFeatureLevel;
->>>>>>> 4af6daef
 
 		ViewStates[ViewIndex].Allocate(FeatureLevel);
 	}
@@ -873,11 +869,8 @@
 	ViewFamily->Views.Add(View);
 
 	{
-<<<<<<< HEAD
-=======
 		QUICK_SCOPE_CYCLE_COUNTER(STAT_PostprocessSettings);
 		CSV_SCOPED_TIMING_STAT_EXCLUSIVE(PostProcessSettings);
->>>>>>> 4af6daef
 		View->StartFinalPostprocessSettings(ViewInfo.Location);
 
 		TArray<FPostProcessSettings> const* CameraAnimPPSettings = nullptr;
@@ -898,11 +891,7 @@
 			}
 		}
 
-<<<<<<< HEAD
-		//	CAMERA OVERRIDE
-=======
 		// Main camera
->>>>>>> 4af6daef
 		View->OverridePostProcessSettings(ViewInfo.PostProcessSettings, ViewInfo.PostProcessBlendWeight);
 
 		// Camera overrides (cameras blending in, camera modifiers, etc)
@@ -1676,8 +1665,7 @@
 		if (GEngine->IsControllerIdUsingPlatformUserId())
 		{
 			// This won't recurse back because we've already modified ControllerId
-<<<<<<< HEAD
-			SetPlatformUserId(FPlatformMisc::GetPlatformUserForUserIndex(NewControllerId));
+			SetPlatformUserId(IPlatformInputDeviceMapper::Get().GetPlatformUserForUserIndex(NewControllerId));
 		}
 	}
 }
@@ -1700,38 +1688,6 @@
 
 		if (GEngine->IsControllerIdUsingPlatformUserId())
 		{
-			SetControllerId(FPlatformMisc::GetUserIndexForPlatformUser(PlatformUserId));
-		}
-	}
-}
-
-int32 ULocalPlayer::GetLocalPlayerIndex() const
-{
-	// TODO: Add caching
-=======
-			SetPlatformUserId(IPlatformInputDeviceMapper::Get().GetPlatformUserForUserIndex(NewControllerId));
-		}
-	}
-}
-
-void ULocalPlayer::SetPlatformUserId(FPlatformUserId NewPlatformUserId)
-{
-	if (NewPlatformUserId != PlatformUserId)
-	{
-		const FPlatformUserId CurrentPlatformUserId = PlatformUserId;
-
-		// set this player's CurrentPlatformUserId to PLATFORMUSERID_NONE so that if we need to swap
-		// platform users with another player we don't re-enter the function for this player.
-		PlatformUserId = PLATFORMUSERID_NONE;
-
-		// see if another player is already using this PlatformUserID; if so, swap PlatformUserIDs with them
-		GEngine->SwapPlatformUserId(this, CurrentPlatformUserId, NewPlatformUserId);
-		PlatformUserId = NewPlatformUserId;
-		
-		OnPlatformUserIdChanged().Broadcast(NewPlatformUserId, CurrentPlatformUserId);
-
-		if (GEngine->IsControllerIdUsingPlatformUserId())
-		{
 			SetControllerId(IPlatformInputDeviceMapper::Get().GetUserIndexForPlatformUser(PlatformUserId));
 		}
 	}
@@ -1745,7 +1701,6 @@
 
 int32 ULocalPlayer::GetLocalPlayerIndex() const
 {
->>>>>>> 4af6daef
 	return GetIndexInGameInstance();
 }
 
