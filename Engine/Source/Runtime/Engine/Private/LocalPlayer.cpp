// Copyright Epic Games, Inc. All Rights Reserved.

#include "Engine/LocalPlayer.h"
#include "Misc/FileHelper.h"
#include "EngineDefines.h"
#include "EngineGlobals.h"
#include "Engine/Scene.h"
#include "Camera/CameraTypes.h"
#include "GameFramework/Actor.h"
#include "GameFramework/Pawn.h"
#include "Engine/World.h"
#include "SceneView.h"
#include "UObject/UObjectAnnotation.h"
#include "Logging/LogScopedCategoryAndVerbosityOverride.h"
#include "UObject/UObjectIterator.h"
#include "GameFramework/OnlineReplStructs.h"
#include "GameFramework/PlayerController.h"
#include "GameFramework/PlayerState.h"
#include "Engine/SkeletalMesh.h"
#include "Components/SkeletalMeshComponent.h"
#include "UnrealEngine.h"
#include "EngineUtils.h"

#include "Net/OnlineEngineInterface.h"
#include "SceneManagement.h"
#include "Physics/PhysicsInterfaceCore.h"
#include "Rendering/SkeletalMeshRenderData.h"
#include "HAL/PlatformApplicationMisc.h"
#include "Framework/Application/SlateApplication.h"

#include "IHeadMountedDisplay.h"
#include "IXRTrackingSystem.h"
#include "IXRCamera.h"
#include "SceneViewExtension.h"
#include "Net/DataChannel.h"

#include "GameDelegates.h"

#if !(UE_BUILD_SHIPPING || UE_BUILD_TEST)
#include "Engine/DebugCameraController.h"
#endif

DEFINE_LOG_CATEGORY(LogPlayerManagement);

#if !UE_BUILD_SHIPPING

static TAutoConsoleVariable<int32> CVarViewportTest(
	TEXT("r.Test.ConstrainedView"),
	0,
	TEXT("Allows to test different viewport rectangle configuations (in game only) as they can happen when using cinematics/Editor.\n")
	TEXT("0: off(default)\n")
	TEXT("1..7: Various Configuations"),
	ECVF_RenderThreadSafe);

#endif // !UE_BUILD_SHIPPING

int32 GCalcLocalPlayerCachedLODDistanceFactor = 1;
static FAutoConsoleVariableRef CVarCalcLocalPlayerCachedLODDistanceFactor(
	TEXT("r.CalcLocalPlayerCachedLODDistanceFactor"),
	GCalcLocalPlayerCachedLODDistanceFactor,
	TEXT("Should we calculate a LOD Distance Factor based on the current FOV.  Should not be necessary since LOD is already based on screen size.\n")
	);

DECLARE_CYCLE_STAT(TEXT("CalcSceneView"), STAT_CalcSceneView, STATGROUP_Engine);

//////////////////////////////////////////////////////////////////////////
// Things used by ULocalPlayer::Exec
//@TODO: EXEC

bool GShouldLogOutAFrameOfMoveComponent = false;
bool GShouldLogOutAFrameOfSetBodyTransform = false;

//////////////////////////////////////////////////////////////////////////
// ULocalPlayer

FLocalPlayerContext::FLocalPlayerContext()
{

}

FLocalPlayerContext::FLocalPlayerContext( const class ULocalPlayer* InLocalPlayer, UWorld* InWorld )
	: World(InWorld)
{
	SetLocalPlayer( InLocalPlayer );
}

FLocalPlayerContext::FLocalPlayerContext( const class APlayerController* InPlayerController )
{
	SetPlayerController( InPlayerController );
}

FLocalPlayerContext::FLocalPlayerContext( const FLocalPlayerContext& InPlayerContext )
	: World(InPlayerContext.World)
{
	check(InPlayerContext.GetLocalPlayer());
	SetLocalPlayer(InPlayerContext.GetLocalPlayer());
}

bool FLocalPlayerContext::IsValid() const
{
	if (ULocalPlayer* LocalPlayerPtr = LocalPlayer.Get())
	{
		if (UWorld* WorldPtr = GetWorld())
		{
			if (APlayerController* PC = (WorldPtr ? LocalPlayerPtr->GetPlayerController(WorldPtr) : ToRawPtr(LocalPlayerPtr->PlayerController)))
			{
				return (PC->Player != nullptr);
			}
		}
	}

	return false;
}

bool FLocalPlayerContext::IsInitialized() const
{
	return LocalPlayer.IsValid();
}

UWorld* FLocalPlayerContext::GetWorld() const
{
	UWorld* WorldPtr = World.Get();
	if (WorldPtr != nullptr)
	{
		return WorldPtr;
	}

	return GetLocalPlayer()->GetWorld();
}

UGameInstance* FLocalPlayerContext::GetGameInstance() const
{
	if (UWorld* WorldPtr = GetWorld())
	{
		return WorldPtr->GetGameInstance();
	}

	return nullptr;
}

ULocalPlayer* FLocalPlayerContext::GetLocalPlayer() const
{
	ULocalPlayer* LocalPlayerPtr = LocalPlayer.Get();
	check(LocalPlayerPtr);
	return LocalPlayerPtr;
}

APlayerController* FLocalPlayerContext::GetPlayerController() const
{
	ULocalPlayer* LocalPlayerPtr = GetLocalPlayer();
	UWorld* WorldPtr = World.Get();
	return (WorldPtr ? LocalPlayerPtr->GetPlayerController(WorldPtr) : ToRawPtr(LocalPlayerPtr->PlayerController));
}

class AGameStateBase* FLocalPlayerContext::GetGameState() const
{
	AGameStateBase* GameState = nullptr;

	if (UWorld* WorldPtr = World.Get())
	{
		GameState = WorldPtr->GetGameState();
	}
	else
	{
		ULocalPlayer* LocalPlayerPtr = GetLocalPlayer();
		if (UWorld* LocalPlayerWorld = LocalPlayerPtr->GetWorld())
		{
			GameState = LocalPlayerWorld->GetGameState();
		}
	}

	return GameState;
}

APlayerState* FLocalPlayerContext::GetPlayerState() const
{
	APlayerController* PC = GetPlayerController();
	return PC ? PC->PlayerState : nullptr;
}

AHUD* FLocalPlayerContext::GetHUD() const
{
	APlayerController* PC = GetPlayerController();
	return PC ? PC->MyHUD : nullptr;
}

class APawn* FLocalPlayerContext::GetPawn() const
{
	APlayerController* PC = GetPlayerController();
	return PC ? PC->GetPawn() : nullptr;
}

void FLocalPlayerContext::SetLocalPlayer( const ULocalPlayer* InLocalPlayer )
{
	LocalPlayer = MakeWeakObjectPtr(const_cast<ULocalPlayer*>(InLocalPlayer));
}

void FLocalPlayerContext::SetPlayerController( const APlayerController* InPlayerController )
{
	check( InPlayerController->IsLocalPlayerController() );
	LocalPlayer = CastChecked<ULocalPlayer>(InPlayerController->Player);
	World = InPlayerController->GetWorld();
}

bool FLocalPlayerContext::IsFromLocalPlayer(const AActor* ActorToTest) const
{
	if (ActorToTest)
	{
		if (ULocalPlayer* LocalPlayerPtr = LocalPlayer.Get())
		{
			if (UWorld* WorldPtr = GetWorld())
			{
				if (APlayerController* PC = (WorldPtr ? LocalPlayerPtr->GetPlayerController(WorldPtr) : ToRawPtr(LocalPlayerPtr->PlayerController)))
				{
					if (   ActorToTest == PC
					    || ActorToTest == PC->GetPawn()
					    || ActorToTest == PC->PlayerState)
					{
						return true;
					}
				}
			}
		}
	}

	return false;
}


//////////////////////////////////////////////////////////////////////////
// ULocalPlayer

ULocalPlayer::ULocalPlayer(const FObjectInitializer& ObjectInitializer)
	: Super(ObjectInitializer)
	, SlateOperations( FReply::Unhandled() )
{
	PendingLevelPlayerControllerClass = APlayerController::StaticClass();
}

void ULocalPlayer::PostInitProperties()
{
	Super::PostInitProperties();
	if ( !IsTemplate() )
	{
		int32 NumViews = 1;
		if (GEngine->StereoRenderingDevice.IsValid())
		{
			NumViews = GEngine->StereoRenderingDevice->GetDesiredNumberOfViews(true);
			check(NumViews > 0);			
		}

		const UWorld* CurrentWorld = GetWorld();
		const ERHIFeatureLevel::Type FeatureLevel = CurrentWorld ? CurrentWorld->FeatureLevel.GetValue() : GMaxRHIFeatureLevel;

		ViewStates.SetNum(NumViews);
		for (auto& State : ViewStates)
		{
			State.Allocate(FeatureLevel);
		}		
	}
}

void ULocalPlayer::PlayerAdded(UGameViewportClient* InViewportClient, int32 InControllerID)
{
	ViewportClient = InViewportClient;
	SetControllerId(InControllerID);

	SubsystemCollection.Initialize(this);
}

void ULocalPlayer::InitOnlineSession()
{
	// FIXME: This may be obsolete, still here to support a few straggler cases that do stuff in child classes
}

void ULocalPlayer::PlayerRemoved()
{
	SubsystemCollection.Deinitialize();
}

bool ULocalPlayer::SpawnPlayActor(const FString& URL,FString& OutError, UWorld* InWorld)
{
	check(InWorld);
	if (!InWorld->IsNetMode(NM_Client))
	{
		FURL PlayerURL(NULL, *URL, TRAVEL_Absolute);

		// Get player nickname
		FString PlayerName = GetNickname();
		if (PlayerName.Len() > 0)
		{
			PlayerURL.AddOption(*FString::Printf(TEXT("Name=%s"), *PlayerName));
		}

		// Send any game-specific url options for this player
		FString GameUrlOptions = GetGameLoginOptions();
		if (GameUrlOptions.Len() > 0)
		{
			PlayerURL.AddOption(*FString::Printf(TEXT("%s"), *GameUrlOptions));
		}

		// Get player unique id
		FUniqueNetIdRepl UniqueId(GetPreferredUniqueNetId());

		PlayerController = InWorld->SpawnPlayActor(this, ROLE_SimulatedProxy, PlayerURL, UniqueId, OutError, GEngine->GetGamePlayers(InWorld).Find(this));
	}
	else
	{
		// Statically bind to the specified player controller
		UClass* PCClass = PendingLevelPlayerControllerClass;
		// The PlayerController gets replicated from the client though the engine assumes that every Player always has
		// a valid PlayerController so we spawn a dummy one that is going to be replaced later.

		//
		// Look at APlayerController::OnActorChannelOpen + UNetConnection::HandleClientPlayer for the code the
		// replaces this fake player controller with the real replicated one from the server
		//

		FActorSpawnParameters SpawnInfo;
		SpawnInfo.ObjectFlags |= RF_Transient;	// We never want to save player controllers into a map
		PlayerController = InWorld->SpawnActor<APlayerController>(PCClass, SpawnInfo);
		const int32 PlayerIndex = GEngine->GetGamePlayers(InWorld).Find(this);
		PlayerController->NetPlayerIndex = PlayerIndex;
		PlayerController->Player = this;
	}
	return PlayerController != NULL;
}

void ULocalPlayer::SendSplitJoin(TArray<FString>& Options)
{
	UNetDriver* NetDriver = NULL;

	UWorld* World = GetWorld();
	if (World)
	{
		NetDriver = World->GetNetDriver();
	}

	if (World == NULL || NetDriver == NULL || NetDriver->ServerConnection == NULL || NetDriver->ServerConnection->GetConnectionState() != USOCK_Open)
	{
		UE_LOG(LogPlayerManagement, Warning, TEXT("SendSplitJoin(): Not connected to a server"));
	}
	else if (!bSentSplitJoin)
	{
		// make sure we don't already have a connection
		bool bNeedToSendJoin = false;
		if (PlayerController == NULL)
		{
			bNeedToSendJoin = true;
		}
		else if (NetDriver->ServerConnection->PlayerController != PlayerController)
		{
			bNeedToSendJoin = true;
			for (int32 i = 0; i < NetDriver->ServerConnection->Children.Num(); i++)
			{
				if (NetDriver->ServerConnection->Children[i]->PlayerController == PlayerController)
				{
					bNeedToSendJoin = false;
					break;
				}
			}
		}

		if (bNeedToSendJoin)
		{
			// use the default URL except for player name for splitscreen players
			FURL URL;
			URL.LoadURLConfig(TEXT("DefaultPlayer"), GGameIni);

			// Send the player nickname at login
			FString PlayerName = GetNickname();
			if (PlayerName.Len() > 0)
			{
				URL.AddOption(*FString::Printf(TEXT("Name=%s"), *PlayerName));
			}

			// Send any game-specific url options for this player
			FString GameUrlOptions = GetGameLoginOptions();
			if (GameUrlOptions.Len() > 0)
			{
				URL.AddOption(*FString::Printf(TEXT("%s"), *GameUrlOptions));
			}

			for (FString& Option : Options)
			{
				URL.AddOption(*FString::Printf(TEXT("%s"), *Option));
			}

			// Send the player unique Id at login
			FUniqueNetIdRepl UniqueIdRepl(GetPreferredUniqueNetId());

			FString URLString = URL.ToString();
			FNetControlMessage<NMT_JoinSplit>::Send(NetDriver->ServerConnection, URLString, UniqueIdRepl);
			bSentSplitJoin = true;
		}
	}
}

void ULocalPlayer::FinishDestroy()
{
	if ( !IsTemplate() )
	{
		for (FSceneViewStateReference& ViewState : ViewStates)
		{
			ViewState.Destroy();
		}
	}
	Super::FinishDestroy();
}

/**
 * Singleton managing saved locked views and the current per-player state.
 */
class FLockedViewState
{
public:
	/** Singleton accessor. */
	static FLockedViewState& Get()
	{
		static FLockedViewState State;
		return State;
	}

	/**
	 * Retrieves the locked view point for the given player.
	 * @param Player			The player for which to retrieve the locked view point.
	 * @param OutViewLocation	The location at which the view was locked.
	 * @param OutViewRotation	The rotation at which the view was locked.
	 * @param OutFOV			The FOV at which the view was locked.
	 * @returns true if the view is locked, false if it is not.
	 */
	bool GetViewPoint(ULocalPlayer const* Player, FVector& OutViewLocation, FRotator& OutViewRotation, float& OutFOV)
	{
		FPlayerState PlayerState = PlayerStates.GetAnnotation(Player);
		if (PlayerState.bLocked)
		{
			OutViewLocation = PlayerState.ViewPoint.Location;
			OutViewRotation = PlayerState.ViewPoint.Rotation;
			OutFOV = PlayerState.ViewPoint.FOV;
			return true;
		}
		return false;
	}

	/**
	 * Returns true if the player's viewpoint is locked.
	 */
	bool IsViewLocked(ULocalPlayer const* Player)
	{
		FPlayerState PlayerState = PlayerStates.GetAnnotation(Player);
		return PlayerState.bLocked;
	}

	/**
	 * Forces the player's view to be unlocked.
	 */
	void UnlockView(ULocalPlayer* Player)
	{
		PlayerStates.RemoveAnnotation(Player);
	}

	/**
	 * Processes a LockView console command.
	 * @param Player	The player for which the command was given.
	 * @param Args		Arguments to the LockView command.
	 */
	void LockView(ULocalPlayer* Player, const TArray<FString>& Args)
	{
		bool bPrintHelp = false;
		bool bShouldLockView = false;
		FPlayerState PlayerState = PlayerStates.GetAnnotation(Player);

		// ? as only arg == display help.
		if (Args.Num() == 1 && Args[0] == TEXT("?"))
		{
			bPrintHelp = true;
		}
		// No args == toggle view locking.
		else if (Args.Num() == 0)
		{
			if (PlayerState.bLocked)
			{
				PlayerStates.RemoveAnnotation(Player);
			}
			else
			{
				FMinimalViewInfo MinViewInfo;
				Player->GetViewPoint(MinViewInfo);
				PlayerState.ViewPoint.Location = MinViewInfo.Location;
				PlayerState.ViewPoint.Rotation = MinViewInfo.Rotation;
				PlayerState.ViewPoint.FOV = MinViewInfo.FOV;
				bShouldLockView = true;
			}
		}
		// One arg == lock view at named location.
		else if (Args.Num() == 1)
		{
			FName ViewName(*Args[0]);
			if (Viewpoints.Contains(ViewName))
			{
				PlayerState.ViewPoint = Viewpoints.FindRef(ViewName);
			}
			else
			{
				FMinimalViewInfo MinViewInfo;
				Player->GetViewPoint(MinViewInfo);
				PlayerState.ViewPoint.Location = MinViewInfo.Location;
				PlayerState.ViewPoint.Rotation = MinViewInfo.Rotation;
				PlayerState.ViewPoint.FOV = MinViewInfo.FOV;
				Viewpoints.Add(ViewName,PlayerState.ViewPoint);
			}
			bShouldLockView = true;
		}
		// Six args == specify explicit location
		else if (Args.Num() == 6)
		{
			bool bAnyEmpty = false;
			for (int32 i = 0; i < Args.Num(); ++i)
			{
				bAnyEmpty |= Args[i].Len() == 0;
			}
			if (bAnyEmpty)
			{
				bPrintHelp = true;
			}
			else
			{
				PlayerState.ViewPoint = GetViewPointFromStrings(&Args[0],Args.Num());
				bShouldLockView = true;
			}
		}
		// Seven args == specify an explicit location and store it.
		else if (Args.Num() == 7)
		{
			bool bAnyEmpty = false;
			for (int32 i = 0; i < Args.Num(); ++i)
			{
				bAnyEmpty |= Args[i].Len() == 0;
			}
			if (bAnyEmpty)
			{
				bPrintHelp = true;
			}
			else
			{
				FName ViewName(*Args[0]);
				PlayerState.ViewPoint = GetViewPointFromStrings(&Args[1],Args.Num() - 1);
				Viewpoints.Add(ViewName,PlayerState.ViewPoint);
				bShouldLockView = true;
			}
		}
		// Anything else: unrecognized. Print help.
		else
		{
			bPrintHelp = true;
		}

		if (bShouldLockView)
		{
			PlayerState.bLocked = true;

			// Also copy to the clipboard.
			FString ViewPointString = ViewPointToString(PlayerState.ViewPoint);
			FPlatformApplicationMisc::ClipboardCopy(*ViewPointString);

			PlayerStates.AddAnnotation(Player, MoveTemp(PlayerState));
		}

		if (bPrintHelp)
		{
			UE_LOG(LogConsoleResponse,Display,
				TEXT("Locks the player view and rendering time.\n")
				TEXT("r.LockView ?\n")
				TEXT("   Displays this message.\n")
				TEXT("r.LockView\n")
				TEXT("   Toggles whether the view is currently locked.\n")
				TEXT("r.LockView <name>\n")
				TEXT("   Locks the view at the named location. If there is no stored view with that name the current view is stored with that name.\n")
				TEXT("r.LockView x y z pitch yaw roll\n")
				TEXT("   Locks the view at the specified location and rotation.\n")
				TEXT("r.LockView <name> x y z pitch yaw roll\n")
				TEXT("   Locks the view at the specified location and rotation and stores it with the specified name.\n")
				);
		}
	}

private:
	/**
	 * Information stored for a given viewpoint.
	 */
	struct FViewPoint
	{
		FVector Location;
		float FOV;
		FRotator Rotation;
	};

	/** Viewpoints stored by name. */
	TMap<FName,FViewPoint> Viewpoints;

	/**
	 * Per-player state attached to ULocalPlayer objects via a sparse UObject
	 * annotation.
	 */
	struct FPlayerState
	{
		FViewPoint ViewPoint;
		bool bLocked;

		FPlayerState()
		{
			ViewPoint.Location = FVector::ZeroVector;
			ViewPoint.FOV = 90.0f;
			ViewPoint.Rotation = FRotator::ZeroRotator;
			bLocked = false;
		}

		bool IsDefault() const
		{
			return bLocked == false
				&& ViewPoint.Location == FVector::ZeroVector
				&& ViewPoint.FOV == 90.0f
				&& ViewPoint.Rotation == FRotator::ZeroRotator;
		}
	};
	FUObjectAnnotationSparse<FPlayerState,/*bAutoRemove=*/true> PlayerStates;

	/** Default constructor. */
	FLockedViewState()
	{
	}

	/**
	 * Parses a viewpoint from an array of strings.
	 *   WARNING: It is expected that the array has six entries!
	 */
	static FViewPoint GetViewPointFromStrings(const FString* Strings, int32 NumStrings)
	{
		FViewPoint ViewPoint;
		if (NumStrings == 6)
		{
			ViewPoint.Location.X = FCString::Atof(*Strings[0]);
			ViewPoint.Location.Y = FCString::Atof(*Strings[1]);
			ViewPoint.Location.Z = FCString::Atof(*Strings[2]);
			ViewPoint.Rotation.Pitch = FCString::Atof(*Strings[3]);
			ViewPoint.Rotation.Yaw = FCString::Atof(*Strings[4]);
			ViewPoint.Rotation.Roll = FCString::Atof(*Strings[5]);
			ViewPoint.FOV = 90.0f;
		}
		return ViewPoint;
	}

	/**
	 * Constructs a string from the view point.
	 */
	static FString ViewPointToString(const FViewPoint& ViewPoint)
	{
		return FString::Printf(TEXT("%f %f %f %f %f %f"),
			ViewPoint.Location.X,
			ViewPoint.Location.Y,
			ViewPoint.Location.Z,
			ViewPoint.Rotation.Pitch,
			ViewPoint.Rotation.Yaw,
			ViewPoint.Rotation.Roll
			);
	}

	/**
	 * Constructs a string representing all locked views and copies it to the
	 * clipboard. Passing this string to r.LockViews will restore the state of
	 * those locked views.
	 */
	static void CopyLockedViews()
	{
		FString LockedViewsStr;
		FLockedViewState& This = FLockedViewState::Get();
		bool bFirst = true;

		for (TMap<FName,FViewPoint>::TConstIterator It(This.Viewpoints); It; ++It)
		{
			LockedViewsStr += FString::Printf(
				TEXT("%s%s %s"),
				bFirst ? TEXT("") : TEXT(";\n"),
				*It.Key().ToString(),
				*ViewPointToString(It.Value())
				);
			bFirst = false;
		}
		FPlatformApplicationMisc::ClipboardCopy(*LockedViewsStr);
		UE_LOG(LogConsoleResponse,Display,TEXT("%s"),*LockedViewsStr);
	}

	static FAutoConsoleCommand CmdCopyLockedViews;
};

/** Console command to copy all named locked views to the clipboard. */
FAutoConsoleCommand FLockedViewState::CmdCopyLockedViews(
	TEXT("r.CopyLockedViews"),
	TEXT("Copies all locked views in to a string that r.LockView will accept to reload them."),
	FConsoleCommandDelegate::CreateStatic(FLockedViewState::CopyLockedViews)
	);

void ULocalPlayer::GetViewPoint(FMinimalViewInfo& OutViewInfo) const
{
	if (FLockedViewState::Get().GetViewPoint(this, OutViewInfo.Location, OutViewInfo.Rotation, OutViewInfo.FOV) == false
		&& PlayerController != NULL)
	{
		if (PlayerController->PlayerCameraManager != NULL)
		{
			OutViewInfo = PlayerController->PlayerCameraManager->GetCameraCachePOV();
			OutViewInfo.FOV = PlayerController->PlayerCameraManager->GetFOVAngle();
			PlayerController->GetPlayerViewPoint(/*out*/ OutViewInfo.Location, /*out*/ OutViewInfo.Rotation);
		}
		else
		{
			PlayerController->GetPlayerViewPoint(/*out*/ OutViewInfo.Location, /*out*/ OutViewInfo.Rotation);
		}
	}

<<<<<<< HEAD
	for (auto& ViewExt : GEngine->ViewExtensions->GatherActiveExtensions(FSceneViewExtensionContext(ViewportClient->Viewport)))
=======
	if (ViewportClient != nullptr)
>>>>>>> 6bbb88c8
	{
		for (auto& ViewExt : GEngine->ViewExtensions->GatherActiveExtensions(FSceneViewExtensionContext(ViewportClient->Viewport)))
		{
			ViewExt->SetupViewPoint(PlayerController, OutViewInfo);
		};
	}

	// We store the originally desired FOV as other classes may adjust to account for ultra-wide aspect ratios
	OutViewInfo.DesiredFOV = OutViewInfo.FOV;
}

bool ULocalPlayer::CalcSceneViewInitOptions(
	struct FSceneViewInitOptions& ViewInitOptions,
	FViewport* Viewport,
	class FViewElementDrawer* ViewDrawer,
	int32 StereoViewIndex)
{
	QUICK_SCOPE_CYCLE_COUNTER(STAT_CalcSceneViewInitOptions);
	if ((PlayerController == NULL) || (Size.X <= 0.f) || (Size.Y <= 0.f) || (Viewport == NULL))
	{
		return false;
	}
	// get the projection data
	if (GetProjectionData(Viewport, /*inout*/ ViewInitOptions, StereoViewIndex) == false)
	{
		// Return NULL if this we didn't get back the info we needed
		return false;
	}

	// return if we have an invalid view rect
	if (!ViewInitOptions.IsValidViewRectangle())
	{
		return false;
	}

	if (PlayerController->PlayerCameraManager != NULL)
	{
		// Apply screen fade effect to screen.
		if (PlayerController->PlayerCameraManager->bEnableFading)
		{
			ViewInitOptions.OverlayColor = PlayerController->PlayerCameraManager->FadeColor;
			ViewInitOptions.OverlayColor.A = FMath::Clamp(PlayerController->PlayerCameraManager->FadeAmount, 0.0f, 1.0f);
		}

		// Do color scaling if desired.
		if (PlayerController->PlayerCameraManager->bEnableColorScaling)
		{
			ViewInitOptions.ColorScale = FLinearColor(
				PlayerController->PlayerCameraManager->ColorScale.X,
				PlayerController->PlayerCameraManager->ColorScale.Y,
				PlayerController->PlayerCameraManager->ColorScale.Z
				);
		}

		// Was there a camera cut this frame?
		ViewInitOptions.bInCameraCut = PlayerController->PlayerCameraManager->bGameCameraCutThisFrame;
	}

	if (GEngine->StereoRenderingDevice.IsValid())
	{
		ViewInitOptions.StereoPass = GEngine->StereoRenderingDevice->GetViewPassForIndex(StereoViewIndex != INDEX_NONE, StereoViewIndex);
	}

	check(PlayerController && PlayerController->GetWorld());

<<<<<<< HEAD
	uint32 ViewIndex = 0;
	if (GEngine->StereoRenderingDevice.IsValid())
	{
		ViewIndex = GEngine->StereoRenderingDevice->GetViewIndexForPass(StereoPass);
	}

	if (!ViewStates.IsValidIndex(ViewIndex))
	{
		ViewStates.EmplaceAt(ViewIndex);
		ViewStates[ViewIndex].Allocate();
=======
	const uint32 ViewIndex = StereoViewIndex != INDEX_NONE ? StereoViewIndex : 0;

	// Make sure the ViewStates array has enough elements for the given ViewIndex.
	{
		const int32 RequiredViewStates = (ViewIndex + 1) - ViewStates.Num();
		
		if (RequiredViewStates > 0)
		{
			ViewStates.AddDefaulted(RequiredViewStates);		
		}
	}

	// Allocate the current ViewState if necessary
	if (ViewStates[ViewIndex].GetReference() == nullptr)
	{
		const UWorld* CurrentWorld = GetWorld();
		const ERHIFeatureLevel::Type FeatureLevel = CurrentWorld ? CurrentWorld->FeatureLevel.GetValue() : GMaxRHIFeatureLevel;

		ViewStates[ViewIndex].Allocate(FeatureLevel);
>>>>>>> 6bbb88c8
	}

	ViewInitOptions.SceneViewStateInterface = ViewStates[ViewIndex].GetReference();
	ViewInitOptions.ViewActor = PlayerController->GetViewTarget();

	// TODO: Switch to GetLocalPlayerIndex during GetControllerId deprecation, this is only used by MotionControllerComponent
	ViewInitOptions.PlayerIndex = GetControllerId();
	ViewInitOptions.ViewElementDrawer = ViewDrawer;
	ViewInitOptions.BackgroundColor = FLinearColor::Black;
	ViewInitOptions.LODDistanceFactor = PlayerController->LocalPlayerCachedLODDistanceFactor;
	ViewInitOptions.StereoViewIndex = StereoViewIndex;
	ViewInitOptions.WorldToMetersScale = PlayerController->GetWorldSettings()->WorldToMeters;
	ViewInitOptions.CursorPos = Viewport->HasMouseCapture() ? FIntPoint(-1, -1) : FIntPoint(Viewport->GetMouseX(), Viewport->GetMouseY());
	ViewInitOptions.OriginOffsetThisFrame = PlayerController->GetWorld()->OriginOffsetThisFrame;

	return true;
}

FSceneView* ULocalPlayer::CalcSceneView( class FSceneViewFamily* ViewFamily,
	FVector& OutViewLocation,
	FRotator& OutViewRotation,
	FViewport* Viewport,
	class FViewElementDrawer* ViewDrawer,
	int32 StereoViewIndex)
{
	SCOPE_CYCLE_COUNTER(STAT_CalcSceneView);

	FSceneViewInitOptions ViewInitOptions;

	if (!CalcSceneViewInitOptions(ViewInitOptions, Viewport, ViewDrawer, StereoViewIndex))
	{
		return nullptr;
	}

	// Get the viewpoint...technically doing this twice
	// but it makes GetProjectionData better
	FMinimalViewInfo ViewInfo;
	GetViewPoint(ViewInfo);
	ViewInitOptions.ViewLocation = ViewInfo.Location;
	ViewInitOptions.ViewRotation = ViewInfo.Rotation;
	ViewInitOptions.bUseFieldOfViewForLOD = ViewInfo.bUseFieldOfViewForLOD;
	ViewInitOptions.FOV = ViewInfo.FOV;
	ViewInitOptions.DesiredFOV = ViewInfo.DesiredFOV;

	// Fill out the rest of the view init options
	ViewInitOptions.ViewFamily = ViewFamily;

	if (!PlayerController->bRenderPrimitiveComponents)
	{
		// Emplaces an empty show only primitive list.
		ViewInitOptions.ShowOnlyPrimitives.Emplace();
	}
	else
	{
		QUICK_SCOPE_CYCLE_COUNTER(STAT_BuildHiddenComponentList);
		PlayerController->BuildHiddenComponentList(ViewInfo.Location, /*out*/ ViewInitOptions.HiddenPrimitives);
	}

	//@TODO: SPLITSCREEN: This call will have an issue with splitscreen, as the show flags are shared across the view family
	EngineShowFlagOrthographicOverride( ViewInitOptions.IsPerspectiveProjection(), ViewFamily->EngineShowFlags );

	FSceneView* const View = new FSceneView(ViewInitOptions);

	OutViewLocation = View->ViewLocation;
	OutViewRotation = View->ViewRotation;
	// Pass on the previous view transform from the view info (probably provided by the camera if set)
	View->PreviousViewTransform = ViewInfo.PreviousViewTransform;

	ViewFamily->Views.Add(View);

	{
		View->StartFinalPostprocessSettings(ViewInfo.Location);

		// CameraAnim override
		if (PlayerController->PlayerCameraManager)
		{
			TArray<FPostProcessSettings> const* CameraAnimPPSettings;
			TArray<float> const* CameraAnimPPBlendWeights;
			PlayerController->PlayerCameraManager->GetCachedPostProcessBlends(CameraAnimPPSettings, CameraAnimPPBlendWeights);

			for (int32 PPIdx = 0; PPIdx < CameraAnimPPBlendWeights->Num(); ++PPIdx)
			{
				View->OverridePostProcessSettings( (*CameraAnimPPSettings)[PPIdx], (*CameraAnimPPBlendWeights)[PPIdx]);
			}
		}

		//	CAMERA OVERRIDE
		View->OverridePostProcessSettings(ViewInfo.PostProcessSettings, ViewInfo.PostProcessBlendWeight);

		if (PlayerController->PlayerCameraManager)
		{
			PlayerController->PlayerCameraManager->UpdatePhotographyPostProcessing(View->FinalPostProcessSettings);
		}

		if (GEngine->StereoRenderingDevice.IsValid())
		{
			FPostProcessSettings StereoDeviceOverridePostProcessinSettings;
			float BlendWeight = 1.0f;
			bool StereoSettingsAvailable = GEngine->StereoRenderingDevice->OverrideFinalPostprocessSettings(&StereoDeviceOverridePostProcessinSettings, View->StereoPass, View->StereoViewIndex, BlendWeight);
			if (StereoSettingsAvailable)
			{
				View->OverridePostProcessSettings(StereoDeviceOverridePostProcessinSettings, BlendWeight);
			}
		}

#if !(UE_BUILD_SHIPPING || UE_BUILD_TEST)
		ADebugCameraController* DebugCameraController = Cast<ADebugCameraController>(PlayerController);
		if (DebugCameraController != nullptr)
		{
			DebugCameraController->UpdateVisualizeBufferPostProcessing(View->FinalPostProcessSettings);
		}
#endif

		View->EndFinalPostprocessSettings(ViewInitOptions);
	}

	for (int ViewExt = 0; ViewExt < ViewFamily->ViewExtensions.Num(); ViewExt++)
	{
		ViewFamily->ViewExtensions[ViewExt]->SetupView(*ViewFamily, *View);
	}

	return View;
}

bool ULocalPlayer::GetPixelBoundingBox(const FBox& ActorBox, FVector2D& OutLowerLeft, FVector2D& OutUpperRight, const FVector2D* OptionalAllotedSize)
{
	//@TODO: CAMERA: This has issues with aspect-ratio constrained cameras
	if ((ViewportClient != NULL) && (ViewportClient->Viewport != NULL) && (PlayerController != NULL))
	{
		// get the projection data
		FSceneViewProjectionData ProjectionData;
		if (GetProjectionData(ViewportClient->Viewport, /*out*/ ProjectionData) == false)
		{
			return false;
		}

		return ULocalPlayer::GetPixelBoundingBox(ProjectionData, ActorBox, OutLowerLeft, OutUpperRight, OptionalAllotedSize);
	}
	else
	{
		return false;
	}
}

bool ULocalPlayer::GetPixelBoundingBox(const FSceneViewProjectionData& ProjectionData, const FBox& ActorBox, FVector2D& OutLowerLeft, FVector2D& OutUpperRight, const FVector2D* OptionalAllotedSize)
{
	// if we passed in an optional size, use it for the viewrect
	FIntRect ViewRect = ProjectionData.GetConstrainedViewRect();
	if (OptionalAllotedSize != NULL)
	{
		ViewRect.Min = FIntPoint(0, 0);
		ViewRect.Max = FIntPoint(OptionalAllotedSize->X, OptionalAllotedSize->Y);
	}

	// transform the box
	const int32 NumOfVerts = 8;
	FVector Vertices[NumOfVerts] =
	{
		FVector(ActorBox.Min),
		FVector(ActorBox.Min.X, ActorBox.Min.Y, ActorBox.Max.Z),
		FVector(ActorBox.Min.X, ActorBox.Max.Y, ActorBox.Min.Z),
		FVector(ActorBox.Max.X, ActorBox.Min.Y, ActorBox.Min.Z),
		FVector(ActorBox.Max.X, ActorBox.Max.Y, ActorBox.Min.Z),
		FVector(ActorBox.Max.X, ActorBox.Min.Y, ActorBox.Max.Z),
		FVector(ActorBox.Min.X, ActorBox.Max.Y, ActorBox.Max.Z),
		FVector(ActorBox.Max)
	};

	// create the view projection matrix
	const FMatrix ViewProjectionMatrix = ProjectionData.ComputeViewProjectionMatrix();

	int SuccessCount = 0;
	OutLowerLeft = FVector2D(FLT_MAX, FLT_MAX);
	OutUpperRight = FVector2D(FLT_MIN, FLT_MIN);
	for (int i = 0; i < NumOfVerts; ++i)
	{
		//grab the point in screen space
		const FVector4 ScreenPoint = ViewProjectionMatrix.TransformFVector4(FVector4(Vertices[i], 1.0f));

		if (ScreenPoint.W > 0.0f)
		{
			float InvW = 1.0f / ScreenPoint.W;
			FVector2D PixelPoint = FVector2D(ViewRect.Min.X + (0.5f + ScreenPoint.X * 0.5f * InvW) * ViewRect.Width(),
				ViewRect.Min.Y + (0.5f - ScreenPoint.Y * 0.5f * InvW) * ViewRect.Height());

			PixelPoint.X = FMath::Clamp<float>(PixelPoint.X, 0, ViewRect.Width());
			PixelPoint.Y = FMath::Clamp<float>(PixelPoint.Y, 0, ViewRect.Height());

			OutLowerLeft.X = FMath::Min(OutLowerLeft.X, PixelPoint.X);
			OutLowerLeft.Y = FMath::Min(OutLowerLeft.Y, PixelPoint.Y);

			OutUpperRight.X = FMath::Max(OutUpperRight.X, PixelPoint.X);
			OutUpperRight.Y = FMath::Max(OutUpperRight.Y, PixelPoint.Y);

			++SuccessCount;
		}
	}

	// make sure we are calculating with more than one point;
	return SuccessCount >= 2;
}

bool ULocalPlayer::GetPixelPoint(const FVector& InPoint, FVector2D& OutPoint, const FVector2D* OptionalAllotedSize)
{
	//@TODO: CAMERA: This has issues with aspect-ratio constrained cameras
	if ((ViewportClient != NULL) && (ViewportClient->Viewport != NULL) && (PlayerController != NULL))
	{
		// get the projection data
		FSceneViewProjectionData ProjectionData;
		if (GetProjectionData(ViewportClient->Viewport, /*inout*/ ProjectionData) == false)
		{
			return false;
		}

		return ULocalPlayer::GetPixelPoint(ProjectionData, InPoint, OutPoint, OptionalAllotedSize);
	}

	return false;
}

bool ULocalPlayer::GetPixelPoint(const FSceneViewProjectionData& ProjectionData, const FVector& InPoint, FVector2D& OutPoint, const FVector2D* OptionalAllotedSize)
{
	bool bInFrontOfCamera = true;

	// if we passed in an optional size, use it for the viewrect
	FIntRect ViewRect = ProjectionData.GetConstrainedViewRect();
	if (OptionalAllotedSize != NULL)
	{
		ViewRect.Min = FIntPoint(0, 0);
		ViewRect.Max = FIntPoint(OptionalAllotedSize->X, OptionalAllotedSize->Y);
	}

	// create the view projection matrix
	const FMatrix ViewProjectionMatrix = ProjectionData.ComputeViewProjectionMatrix();

	//@TODO: CAMERA: Validate this code!
	// grab the point in screen space
	FVector4 ScreenPoint = ViewProjectionMatrix.TransformFVector4(FVector4(InPoint, 1.0f));

	ScreenPoint.W = (ScreenPoint.W == 0) ? KINDA_SMALL_NUMBER : ScreenPoint.W;

	float InvW = 1.0f / ScreenPoint.W;
	OutPoint = FVector2D(ViewRect.Min.X + (0.5f + ScreenPoint.X * 0.5f * InvW) * ViewRect.Width(),
		ViewRect.Min.Y + (0.5f - ScreenPoint.Y * 0.5f * InvW) * ViewRect.Height());

	if (ScreenPoint.W < 0.0f)
	{
		bInFrontOfCamera = false;
		OutPoint = FVector2D(ViewRect.Max) - OutPoint;
	}

	return bInFrontOfCamera;
}

bool ULocalPlayer::GetProjectionData(FViewport* Viewport, FSceneViewProjectionData& ProjectionData, int32 StereoViewIndex) const
{
	// If the actor
	if ((Viewport == NULL) || (PlayerController == NULL) || (Viewport->GetSizeXY().X == 0) || (Viewport->GetSizeXY().Y == 0) || (Size.X == 0) || (Size.Y == 0))
	{
		return false;
	}

	int32 X = FMath::TruncToInt(Origin.X * Viewport->GetSizeXY().X);
	int32 Y = FMath::TruncToInt(Origin.Y * Viewport->GetSizeXY().Y);

	X += Viewport->GetInitialPositionXY().X;
	Y += Viewport->GetInitialPositionXY().Y;

	uint32 SizeX = FMath::TruncToInt(Size.X * Viewport->GetSizeXY().X);
	uint32 SizeY = FMath::TruncToInt(Size.Y * Viewport->GetSizeXY().Y);

#if !(UE_BUILD_SHIPPING || UE_BUILD_TEST)

	// We expect some size to avoid problems with the view rect manipulation
	if(SizeX > 50 && SizeY > 50)
	{
		int32 Value = CVarViewportTest.GetValueOnGameThread();

		if(Value)
		{
			int InsetX = SizeX / 4;
			int InsetY = SizeY / 4;

			// this allows to test various typical view port situations (todo: split screen)
			switch(Value)
			{
				case 1: X += InsetX; Y += InsetY; SizeX -= InsetX * 2; SizeY -= InsetY * 2;break;
				case 2: Y += InsetY; SizeY -= InsetY * 2; break;
				case 3: X += InsetX; SizeX -= InsetX * 2; break;
				case 4: SizeX /= 2; SizeY /= 2; break;
				case 5: SizeX /= 2; SizeY /= 2; X += SizeX;	break;
				case 6: SizeX /= 2; SizeY /= 2; Y += SizeY; break;
				case 7: SizeX /= 2; SizeY /= 2; X += SizeX; Y += SizeY; break;
			}
		}
	}
#endif

	FIntRect UnconstrainedRectangle = FIntRect(X, Y, X+SizeX, Y+SizeY);

	ProjectionData.SetViewRectangle(UnconstrainedRectangle);

	// Get the viewpoint.
	FMinimalViewInfo ViewInfo;
	GetViewPoint(/*out*/ ViewInfo);

	// If stereo rendering is enabled, update the size and offset appropriately for this pass
<<<<<<< HEAD
	const bool bNeedStereo = IStereoRendering::IsStereoEyePass(StereoPass) && GEngine->IsStereoscopic3D();
=======
	const bool bNeedStereo = StereoViewIndex != INDEX_NONE && GEngine->IsStereoscopic3D();
>>>>>>> 6bbb88c8
	const bool bIsHeadTrackingAllowed =
		GEngine->XRSystem.IsValid() &&
		(GetWorld() != nullptr ? GEngine->XRSystem->IsHeadTrackingAllowedForWorld(*GetWorld()) : GEngine->XRSystem->IsHeadTrackingAllowed());
	if (bNeedStereo)
	{
		GEngine->StereoRenderingDevice->AdjustViewRect(StereoViewIndex, X, Y, SizeX, SizeY);
	}

	// scale distances for cull distance purposes by the ratio of our current FOV to the default FOV
	if (GCalcLocalPlayerCachedLODDistanceFactor != 0)
	{
		PlayerController->LocalPlayerCachedLODDistanceFactor = ViewInfo.FOV / FMath::Max<float>(0.01f, (PlayerController->PlayerCameraManager != NULL) ? PlayerController->PlayerCameraManager->DefaultFOV : 90.f);
	}
	else // This should be removed in the final version. Leaving in so this can be toggled on and off in order to evaluate it.
	{
		PlayerController->LocalPlayerCachedLODDistanceFactor = 1.f;
	}

    FVector StereoViewLocation = ViewInfo.Location;
    if (bNeedStereo || bIsHeadTrackingAllowed)
    {
		auto XRCamera = GEngine->XRSystem.IsValid() ? GEngine->XRSystem->GetXRCamera() : nullptr;
		if (XRCamera.IsValid())
		{
			AActor* ViewTarget = PlayerController->GetViewTarget();
			const bool bHasActiveCamera = ViewTarget && ViewTarget->HasActiveCameraComponent();
			XRCamera->UseImplicitHMDPosition(bHasActiveCamera);
		}

		if (GEngine->StereoRenderingDevice.IsValid())
		{
			GEngine->StereoRenderingDevice->CalculateStereoViewOffset(StereoViewIndex, ViewInfo.Rotation, GetWorld()->GetWorldSettings()->WorldToMeters, StereoViewLocation);
		}
    }

	// Create the view matrix
	ProjectionData.ViewOrigin = StereoViewLocation;
	ProjectionData.ViewRotationMatrix = FInverseRotationMatrix(ViewInfo.Rotation) * FMatrix(
		FPlane(0,	0,	1,	0),
		FPlane(1,	0,	0,	0),
		FPlane(0,	1,	0,	0),
		FPlane(0,	0,	0,	1));

	// @todo viewext this use case needs to be revisited
	if (!bNeedStereo)
	{
		// Create the projection matrix (and possibly constrain the view rectangle)
		FMinimalViewInfo::CalculateProjectionMatrixGivenView(ViewInfo, AspectRatioAxisConstraint, Viewport, /*inout*/ ProjectionData);

		for (auto& ViewExt : GEngine->ViewExtensions->GatherActiveExtensions(FSceneViewExtensionContext(Viewport)))
        {
			ViewExt->SetupViewProjectionMatrix(ProjectionData);
		};
	}
	else
	{
		// Let the stereoscopic rendering device handle creating its own projection matrix, as needed
		ProjectionData.ProjectionMatrix = GEngine->StereoRenderingDevice->GetStereoProjectionMatrix(StereoViewIndex);

		// calculate the out rect
		ProjectionData.SetViewRectangle(FIntRect(X, Y, X + SizeX, Y + SizeY));
	}

	return true;
}

bool ULocalPlayer::HandleDNCommand( const TCHAR* Cmd, FOutputDevice& Ar )
{
	// Create a pending Note actor (only in PIE)
	if( PlayerController )
	{
		FString Comment = FString(Cmd);
		int32 NewNoteIndex = GEngine->PendingDroppedNotes.AddZeroed();
		FDropNoteInfo& NewNote = GEngine->PendingDroppedNotes[NewNoteIndex];

		// Use the pawn's location if we have one
		if( PlayerController->GetPawnOrSpectator() != NULL )
		{
			NewNote.Location = PlayerController->GetPawnOrSpectator()->GetActorLocation();
		}
		else
		{
			// No pawn, so just use the camera's location
			FRotator CameraRotation;
			PlayerController->GetPlayerViewPoint(NewNote.Location, CameraRotation);
		}

		NewNote.Rotation = PlayerController->GetControlRotation();
		NewNote.Comment = Comment;
		UE_LOG(LogPlayerManagement, Log, TEXT("Note Dropped: (%3.2f,%3.2f,%3.2f) - '%s'"), NewNote.Location.X, NewNote.Location.Y, NewNote.Location.Z, *NewNote.Comment);
	}
	return true;
}


bool ULocalPlayer::HandleExitCommand( const TCHAR* Cmd, FOutputDevice& Ar )
{
	// If there is no viewport it was already closed.
	if ( ViewportClient && ViewportClient->Viewport )
	{
		ViewportClient->CloseRequested(ViewportClient->Viewport);
	}

	FGameDelegates::Get().GetExitCommandDelegate().Broadcast();

	return true;
}

bool ULocalPlayer::HandleListMoveBodyCommand( const TCHAR* Cmd, FOutputDevice& Ar )
{
	GShouldLogOutAFrameOfSetBodyTransform = true;
	return true;
}

bool ULocalPlayer::HandleListAwakeBodiesCommand( const TCHAR* Cmd, FOutputDevice& Ar )
{
	GetWorld()->GetPhysicsScene()->ListAwakeRigidBodies(true);
	return true;
}

bool ULocalPlayer::HandleListSimBodiesCommand( const TCHAR* Cmd, FOutputDevice& Ar )
{
	GetWorld()->GetPhysicsScene()->ListAwakeRigidBodies(false);
	return true;
}

bool ULocalPlayer::HandleMoveComponentTimesCommand( const TCHAR* Cmd, FOutputDevice& Ar )
{
	GShouldLogOutAFrameOfMoveComponent = true;
	return true;
}

bool ULocalPlayer::HandleListSkelMeshesCommand( const TCHAR* Cmd, FOutputDevice& Ar )
{
	// Iterate over all skeletal mesh components and create mapping from skeletal mesh to instance.
	TMultiMap<USkeletalMesh*,USkeletalMeshComponent*> SkeletalMeshToInstancesMultiMap;
	for( TObjectIterator<USkeletalMeshComponent> It; It; ++It )
	{
		USkeletalMeshComponent* SkeletalMeshComponent = *It;
		USkeletalMesh* SkeletalMesh = SkeletalMeshComponent->SkeletalMesh;

		if( !SkeletalMeshComponent->IsTemplate() )
		{
			SkeletalMeshToInstancesMultiMap.Add( SkeletalMesh, SkeletalMeshComponent );
		}
	}

	// Retrieve player location for distance checks.
	FVector PlayerLocation = FVector::ZeroVector;
	if( PlayerController && PlayerController->GetPawn() )
	{
		PlayerLocation = PlayerController->GetPawn()->GetActorLocation();
	}

	// Iterate over multi-map and dump information sorted by skeletal mesh.
	for( TObjectIterator<USkeletalMesh> It; It; ++It )
	{
		// Look up array of instances associated with this key/ skeletal mesh.
		USkeletalMesh* SkeletalMesh = *It;
		TArray<USkeletalMeshComponent*> SkeletalMeshComponents;
		SkeletalMeshToInstancesMultiMap.MultiFind( SkeletalMesh, SkeletalMeshComponents );

		if( SkeletalMesh && SkeletalMeshComponents.Num() )
		{
			// Dump information about skeletal mesh.
			FSkeletalMeshRenderData* SkelMeshRenderData = SkeletalMesh->GetResourceForRendering();
			check(SkelMeshRenderData->LODRenderData.Num());
			UE_LOG(LogPlayerManagement, Log, TEXT("%5i Vertices for LOD 0 of %s"), SkelMeshRenderData->LODRenderData[0].GetNumVertices(),*SkeletalMesh->GetFullName());

			// Dump all instances.
			for( int32 InstanceIndex=0; InstanceIndex<SkeletalMeshComponents.Num(); InstanceIndex++ )
			{
				USkeletalMeshComponent* SkeletalMeshComponent = SkeletalMeshComponents[InstanceIndex];
				check(SkeletalMeshComponent);
				UWorld* World = SkeletalMeshComponent->GetWorld();
				check(World);
				float TimeSinceLastRender = World->GetTimeSeconds() - SkeletalMeshComponent->GetLastRenderTime();

				UE_LOG(LogPlayerManagement, Log, TEXT("%s%2i  Component    : %s"),
					(TimeSinceLastRender > 0.5) ? TEXT(" ") : TEXT("*"),
					InstanceIndex,
					*SkeletalMeshComponent->GetFullName() );
				if( SkeletalMeshComponent->GetOwner() )
				{
					UE_LOG(LogPlayerManagement, Log, TEXT("     Owner        : %s"),*SkeletalMeshComponent->GetOwner()->GetFullName());
				}
				UE_LOG(LogPlayerManagement, Log, TEXT("     LastRender   : %f"), TimeSinceLastRender);
				UE_LOG(LogPlayerManagement, Log, TEXT("     CullDistance : %f   Distance: %f   Location: (%7.1f,%7.1f,%7.1f)"),
					SkeletalMeshComponent->CachedMaxDrawDistance,
					FVector::Dist( PlayerLocation, SkeletalMeshComponent->Bounds.Origin ),
					SkeletalMeshComponent->Bounds.Origin.X,
					SkeletalMeshComponent->Bounds.Origin.Y,
					SkeletalMeshComponent->Bounds.Origin.Z );
			}
		}
	}
	return true;
}

bool ULocalPlayer::HandleListPawnComponentsCommand( const TCHAR* Cmd, FOutputDevice& Ar )
{
	for( TObjectIterator<APawn> It; It; ++It )
	{
		APawn *Pawn = *It;
		UE_LOG(LogPlayerManagement, Log, TEXT("Components for pawn: %s (collision component: %s)"),*Pawn->GetName(),*Pawn->GetRootComponent()->GetName());

		int32 CompIdx = 0;
		for (UActorComponent* Comp : Pawn->GetComponents())
		{
			if (Comp && Comp->IsRegistered())
			{
				UE_LOG(LogPlayerManagement, Log, TEXT("  %d: %s"),CompIdx,*Comp->GetName());
			}
			++CompIdx;
		}
	}
	return true;
}


bool ULocalPlayer::HandleExecCommand( const TCHAR* Cmd, FOutputDevice& Ar )
{
	TCHAR Filename[512];
	if( FParse::Token( Cmd, Filename, UE_ARRAY_COUNT(Filename), 0 ) )
	{
		ExecMacro( Filename, Ar );
	}
	return true;
}

bool ULocalPlayer::HandleToggleDrawEventsCommand( const TCHAR* Cmd, FOutputDevice& Ar )
{
//Added ability to toggle this on during a test build if needed
#if WITH_PROFILEGPU || UE_BUILD_TEST
	if( GetEmitDrawEvents() )
	{
		SetEmitDrawEvents(false);
		UE_LOG(LogEngine, Warning, TEXT("Draw events are now DISABLED"));
	}
	else
	{
		SetEmitDrawEvents(true);
		UE_LOG(LogEngine, Warning, TEXT("Draw events are now ENABLED"));
	}
#endif
	return true;
}

bool ULocalPlayer::HandleToggleStreamingVolumesCommand( const TCHAR* Cmd, FOutputDevice& Ar )
{
	if (FParse::Command(&Cmd, TEXT("ON")))
	{
		GetWorld()->DelayStreamingVolumeUpdates( 0 );
	}
	else if (FParse::Command(&Cmd, TEXT("OFF")))
	{
		GetWorld()->DelayStreamingVolumeUpdates( INDEX_NONE );
	}
	else
	{
		if( GetWorld()->StreamingVolumeUpdateDelay == INDEX_NONE )
		{
			GetWorld()->DelayStreamingVolumeUpdates( 0 );
		}
		else
		{
			GetWorld()->DelayStreamingVolumeUpdates( INDEX_NONE );
		}
	}
	return true;
}

bool ULocalPlayer::Exec(UWorld* InWorld, const TCHAR* Cmd,FOutputDevice& Ar)
{
#if WITH_EDITOR
	if (GIsEditor)
	{
		// Override a few commands in PIE
		if( FParse::Command(&Cmd,TEXT("DN")) )
		{
			return HandleDNCommand( Cmd, Ar );
		}

		if( FParse::Command(&Cmd,TEXT("Exit"))
		||	FParse::Command(&Cmd,TEXT("Quit")))
		{
			return HandleExitCommand( Cmd, Ar );
		}

		if( FParse::Command(&Cmd,TEXT("FocusNextPIEWindow")))
		{
			GEngine->FocusNextPIEWorld(InWorld);
			return true;
		}
		if( FParse::Command(&Cmd,TEXT("FocusLastPIEWindow")))
		{
			GEngine->FocusNextPIEWorld(InWorld, true);
			return true;
		}

	}
#endif // WITH_EDITOR

// NOTE: all of these can probably be #if !(UE_BUILD_SHIPPING || UE_BUILD_TEST) out

	if( FParse::Command(&Cmd,TEXT("LISTMOVEBODY")) )
	{
		return HandleListMoveBodyCommand( Cmd, Ar );
	}
	else if( FParse::Command(&Cmd,TEXT("r.LockView")) )
	{
		TArray<FString> Lines;
		FString CmdString(Cmd);
		int32 NewLineIndex;
		if (CmdString.FindChar(TEXT(';'),NewLineIndex))
		{
			CmdString.ParseIntoArray(Lines,TEXT(";"),true);
		}
		else
		{
			Lines.Add(CmdString);
		}

		for (int32 LineIndex = 0; LineIndex < Lines.Num(); ++LineIndex)
		{
			TArray<FString> Args;
			Lines[LineIndex].ParseIntoArrayWS(Args);
			FLockedViewState::Get().LockView(this,Args);
		}
		if (Lines.Num() > 1)
		{
			FLockedViewState::Get().UnlockView(this);
		}
		return true;
	}
	else if (FParse::Command(&Cmd, TEXT("r.ResetViewState")))
	{
		// Reset states (e.g. TemporalAA index) to make rendering more deterministic (for automated screenshot verification)
		for (auto& State : ViewStates)
		{
			if (FSceneViewStateInterface* Ref = State.GetReference())
			{
				Ref->ResetViewState();
			}
		}

		return true;
	}
#if WITH_PHYSX
	// This will list all awake rigid bodies
	else if( FParse::Command(&Cmd,TEXT("LISTAWAKEBODIES")) )
	{
		return HandleListAwakeBodiesCommand( Cmd, Ar );
	}
	// This will list all simulating rigid bodies
	else if( FParse::Command(&Cmd,TEXT("LISTSIMBODIES")) )
	{
		return HandleListSimBodiesCommand( Cmd, Ar );
	}
#endif
	else if( FParse::Command(&Cmd, TEXT("MOVECOMPTIMES")) )
	{
		return HandleMoveComponentTimesCommand( Cmd, Ar );
	}
	else if( FParse::Command(&Cmd,TEXT("LISTSKELMESHES")) )
	{
		return HandleListSkelMeshesCommand( Cmd, Ar );
	}
	else if ( FParse::Command(&Cmd,TEXT("LISTPAWNCOMPONENTS")) )
	{
		return HandleListPawnComponentsCommand( Cmd, Ar );
	}
	else if( FParse::Command(&Cmd,TEXT("EXEC")) )
	{
		return HandleExecCommand( Cmd, Ar );
	}
#if WITH_PROFILEGPU
	else if( FParse::Command(&Cmd,TEXT("TOGGLEDRAWEVENTS")) )
	{
		return HandleToggleDrawEventsCommand( Cmd, Ar );
	}
#endif
	else if( FParse::Command(&Cmd,TEXT("TOGGLESTREAMINGVOLUMES")) )
	{
		return HandleToggleStreamingVolumesCommand( Cmd, Ar );
	}
	else if(ViewportClient && ViewportClient->Exec( InWorld, Cmd,Ar))
	{
		return true;
	}
	else if ( Super::Exec( InWorld, Cmd, Ar ) )
	{
		return true;
	}
	else
	{
		return false;
	}
}

void ULocalPlayer::ExecMacro( const TCHAR* Filename, FOutputDevice& Ar )
{
	// make sure Binaries is specified in the filename
	FString FixedFilename;
	if (!FCString::Stristr(Filename, TEXT("Binaries")))
	{
		FixedFilename = FString(TEXT("../../Binaries/")) + Filename;
		Filename = *FixedFilename;
	}

	FString Text;
	if (FFileHelper::LoadFileToString(Text, Filename))
	{
		UE_LOG(LogPlayerManagement, Log, TEXT("Execing %s"), Filename);
		const TCHAR* Data = *Text;
		FString Line;
		while( FParse::Line(&Data, Line) )
		{
			Exec(GetWorld(), *Line, Ar);
		}
	}
	else
	{
		UE_SUPPRESS(LogExec, Warning, Ar.Logf(TEXT("Can't find file '%s'"), Filename));
	}
}

void ULocalPlayer::SetControllerId( int32 NewControllerId )
{
	if ( ControllerId != NewControllerId )
	{
		UE_LOG(LogPlayerManagement, Log, TEXT("%s changing ControllerId from %i to %i"), *GetFName().ToString(), ControllerId, NewControllerId);

		const int32 CurrentControllerId = ControllerId;

		// set this player's ControllerId to -1 so that if we need to swap controllerIds with another player we don't
		// re-enter the function for this player.
		ControllerId = -1;

		// see if another player is already using this ControllerId; if so, swap controllerIds with them
		// TODO: Re-evaluate if this swap logic makes sense during controller id deprecation
		GEngine->SwapControllerId(this, CurrentControllerId, NewControllerId);
		ControllerId = NewControllerId;

		OnControllerIdChanged().Broadcast(NewControllerId, CurrentControllerId);

		if (GEngine->IsControllerIdUsingPlatformUserId())
		{
			// This won't recurse back because we've already modified ControllerId
			SetPlatformUserId(FPlatformMisc::GetPlatformUserForUserIndex(NewControllerId));
		}
	}
}

void ULocalPlayer::SetPlatformUserId(FPlatformUserId InPlatformUserId)
{
	if (InPlatformUserId != PlatformUserId)
	{
		const FPlatformUserId CurrentPlatformUserId = PlatformUserId;

		PlatformUserId = InPlatformUserId;
		OnPlatformUserIdChanged().Broadcast(InPlatformUserId, CurrentPlatformUserId);

		if (GEngine->IsControllerIdUsingPlatformUserId())
		{
			SetControllerId(FPlatformMisc::GetUserIndexForPlatformUser(PlatformUserId));
		}
	}
}

int32 ULocalPlayer::GetLocalPlayerIndex() const
{
	// TODO: Add caching
	return GetIndexInGameInstance();
}

FString ULocalPlayer::GetNickname() const
{
	UWorld* World = GetWorld();
	if (World != NULL)
	{
		// Try to get platform identity first
		FString PlatformNickname;
		if (UOnlineEngineInterface::Get()->GetPlayerPlatformNickname(World, PlatformUserId, PlatformNickname))
		{
			return PlatformNickname;
		}

		FUniqueNetIdRepl UniqueId = GetPreferredUniqueNetId();
		if (UniqueId.IsValid())
		{
			return UOnlineEngineInterface::Get()->GetPlayerNickname(World, UniqueId);
		}
	}

	return TEXT("");
}

FUniqueNetIdRepl ULocalPlayer::GetUniqueNetIdFromCachedControllerId() const
{
	UWorld* World = GetWorld();
	if (World != nullptr)
	{
		return FUniqueNetIdRepl(UOnlineEngineInterface::Get()->GetUniquePlayerIdWrapper(World, ControllerId));
	}

	return FUniqueNetIdRepl();
}

FUniqueNetIdRepl ULocalPlayer::GetUniqueNetIdForPlatformUser() const
{
	UWorld* World = GetWorld();
	if (World != nullptr)
	{
		return FUniqueNetIdRepl(UOnlineEngineInterface::Get()->GetUniquePlayerIdWrapper(World, PlatformUserId));
	}

	return FUniqueNetIdRepl();
}

FUniqueNetIdRepl ULocalPlayer::GetCachedUniqueNetId() const
{
	return CachedUniqueNetId;
}

void ULocalPlayer::SetCachedUniqueNetId(FUniqueNetIdPtr NewUniqueNetId)
<<<<<<< HEAD
=======
{
	CachedUniqueNetId = NewUniqueNetId;
}

void ULocalPlayer::SetCachedUniqueNetId(TYPE_OF_NULLPTR)
{
	CachedUniqueNetId = FUniqueNetIdRepl(nullptr);
}

void ULocalPlayer::SetCachedUniqueNetId(const FUniqueNetIdRepl& NewUniqueNetId)
>>>>>>> 6bbb88c8
{
	CachedUniqueNetId = NewUniqueNetId;
}

FUniqueNetIdRepl ULocalPlayer::GetPreferredUniqueNetId() const
{
	// Prefer the cached unique net id (only if it's valid)
	// This is for backwards compatibility for games that don't yet cache the unique id properly
	if (GetCachedUniqueNetId().IsValid())
	{
		return GetCachedUniqueNetId();
	}

	// If the cached unique net id is not valid, then use the platfomr user
	return GetUniqueNetIdForPlatformUser();
}

bool ULocalPlayer::IsCachedUniqueNetIdPairedWithControllerId() const
{
	// Get the UniqueNetId that is paired with the controller
	FUniqueNetIdRepl UniqueIdFromController = GetUniqueNetIdFromCachedControllerId();
	return (CachedUniqueNetId == UniqueIdFromController);
}

TSharedPtr<FSlateUser> ULocalPlayer::GetSlateUser()
{
	return FSlateApplication::Get().GetUserFromControllerId(ControllerId);
}

TSharedPtr<const FSlateUser> ULocalPlayer::GetSlateUser() const
{
	return FSlateApplication::Get().GetUserFromControllerId(ControllerId);
}

UWorld* ULocalPlayer::GetWorld() const
{
	return ViewportClient ? ViewportClient->GetWorld() : nullptr;
}

UGameInstance* ULocalPlayer::GetGameInstance() const
{
	return ViewportClient ? ViewportClient->GetGameInstance() : nullptr;
}

int32 ULocalPlayer::GetIndexInGameInstance() const
{
	int32 FoundIndex = INDEX_NONE;
	UGameInstance* GameInstance = GetGameInstance();
	if (GameInstance)
	{
		const TArray<ULocalPlayer*>& LocalPlayers = GameInstance->GetLocalPlayers();
		LocalPlayers.Find(const_cast<ULocalPlayer*>(this), FoundIndex);
	}

	return FoundIndex;
}

void ULocalPlayer::AddReferencedObjects(UObject* InThis, FReferenceCollector& Collector)
{
	ULocalPlayer* This = CastChecked<ULocalPlayer>(InThis);

	for (FSceneViewStateReference& ViewState : This->ViewStates)
	{
		FSceneViewStateInterface* Ref = ViewState.GetReference();
		if (Ref)
		{
			Ref->AddReferencedObjects(Collector);
		}
	}

	UPlayer::AddReferencedObjects(This, Collector);
}

bool ULocalPlayer::IsPrimaryPlayer() const
{
	if (UWorld* World = GetWorld())
	{
		ULocalPlayer* const PrimaryPlayer = GetOuterUEngine()->GetFirstGamePlayer(World);
		return (this == PrimaryPlayer);
	}
	return false;
}

void ULocalPlayer::CleanupViewState()
{
	for (FSceneViewStateReference& State : ViewStates)
	{
		FSceneViewStateInterface* Ref = State.GetReference();
		if (Ref)
		{
			Ref->ClearMIDPool();
		}
	}
}
<|MERGE_RESOLUTION|>--- conflicted
+++ resolved
@@ -717,11 +717,7 @@
 		}
 	}
 
-<<<<<<< HEAD
-	for (auto& ViewExt : GEngine->ViewExtensions->GatherActiveExtensions(FSceneViewExtensionContext(ViewportClient->Viewport)))
-=======
 	if (ViewportClient != nullptr)
->>>>>>> 6bbb88c8
 	{
 		for (auto& ViewExt : GEngine->ViewExtensions->GatherActiveExtensions(FSceneViewExtensionContext(ViewportClient->Viewport)))
 		{
@@ -787,18 +783,6 @@
 
 	check(PlayerController && PlayerController->GetWorld());
 
-<<<<<<< HEAD
-	uint32 ViewIndex = 0;
-	if (GEngine->StereoRenderingDevice.IsValid())
-	{
-		ViewIndex = GEngine->StereoRenderingDevice->GetViewIndexForPass(StereoPass);
-	}
-
-	if (!ViewStates.IsValidIndex(ViewIndex))
-	{
-		ViewStates.EmplaceAt(ViewIndex);
-		ViewStates[ViewIndex].Allocate();
-=======
 	const uint32 ViewIndex = StereoViewIndex != INDEX_NONE ? StereoViewIndex : 0;
 
 	// Make sure the ViewStates array has enough elements for the given ViewIndex.
@@ -818,7 +802,6 @@
 		const ERHIFeatureLevel::Type FeatureLevel = CurrentWorld ? CurrentWorld->FeatureLevel.GetValue() : GMaxRHIFeatureLevel;
 
 		ViewStates[ViewIndex].Allocate(FeatureLevel);
->>>>>>> 6bbb88c8
 	}
 
 	ViewInitOptions.SceneViewStateInterface = ViewStates[ViewIndex].GetReference();
@@ -1126,11 +1109,7 @@
 	GetViewPoint(/*out*/ ViewInfo);
 
 	// If stereo rendering is enabled, update the size and offset appropriately for this pass
-<<<<<<< HEAD
-	const bool bNeedStereo = IStereoRendering::IsStereoEyePass(StereoPass) && GEngine->IsStereoscopic3D();
-=======
 	const bool bNeedStereo = StereoViewIndex != INDEX_NONE && GEngine->IsStereoscopic3D();
->>>>>>> 6bbb88c8
 	const bool bIsHeadTrackingAllowed =
 		GEngine->XRSystem.IsValid() &&
 		(GetWorld() != nullptr ? GEngine->XRSystem->IsHeadTrackingAllowedForWorld(*GetWorld()) : GEngine->XRSystem->IsHeadTrackingAllowed());
@@ -1657,8 +1636,6 @@
 }
 
 void ULocalPlayer::SetCachedUniqueNetId(FUniqueNetIdPtr NewUniqueNetId)
-<<<<<<< HEAD
-=======
 {
 	CachedUniqueNetId = NewUniqueNetId;
 }
@@ -1669,7 +1646,6 @@
 }
 
 void ULocalPlayer::SetCachedUniqueNetId(const FUniqueNetIdRepl& NewUniqueNetId)
->>>>>>> 6bbb88c8
 {
 	CachedUniqueNetId = NewUniqueNetId;
 }
