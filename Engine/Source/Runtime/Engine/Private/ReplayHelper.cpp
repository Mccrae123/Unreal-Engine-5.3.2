--- conflicted
+++ resolved
@@ -855,32 +855,13 @@
 				// if we have replicated all checkpoint actors, move on to the next state
 				if (CheckpointSaveContext.NextAmortizedItem == CheckpointSaveContext.PendingCheckpointActors.Num())
 				{
-<<<<<<< HEAD
-					CheckpointSaveContext.CheckpointSaveState = ECheckpointSaveState::CacheDeletedActors;
-
-=======
 					CheckpointSaveContext.PendingCheckpointActors.Empty();
 					CheckpointSaveContext.PendingActorToIndex.Empty();
 					
->>>>>>> d731a049
 					Connection->SetReserveDestroyedChannels(false);
 					Connection->SetIgnoreReservedChannels(false);
 
-<<<<<<< HEAD
-			case ECheckpointSaveState::CacheDeletedActors:
-			{
-				// Postpone execution of this state if we have used too much of our alloted time, this value can be tweaked based on profiling
-				const double RequiredRatioFor_CacheDeletedActors = 0.6;
-				if ((bExecuteNextState = ShouldExecuteState(Params, CurrentTime, RequiredRatioFor_CacheDeletedActors)) == true)
-				{
-					SCOPED_NAMED_EVENT(FReplayHelper_CacheDeletedActors, FColor::Green);
-
-					//
-					// We're done saving this checkpoint, now we need to write out all data for it.
-					//
-=======
 					CheckpointSaveContext.CheckpointSaveState = ECheckpointSaveState::SerializeDeletedStartupActors;
->>>>>>> d731a049
 
 					CheckpointSaveContext.bWriteCheckpointOffset = HasLevelStreamingFixes();
 					if (HasLevelStreamingFixes())
@@ -892,11 +873,7 @@
 
 					*CheckpointArchive << CurrentLevelIndex;
 
-<<<<<<< HEAD
-					CacheDeletedActors(Connection);
-=======
 					CheckpointSaveContext.NextAmortizedItem = 0;
->>>>>>> d731a049
 					CheckpointSaveContext.CheckpointSaveState = ECheckpointSaveState::SerializeDeletedStartupActors;
 				}
 			}
@@ -1157,11 +1134,6 @@
 		CheckpointArchive->Seek(Pos);
 	}
 
-<<<<<<< HEAD
-	UE_LOG(LogDemo, Log, TEXT("Checkpoint. SerializeGuidCache: %i/%i (total %i), took %.3f (%.3f)"), CheckpointSaveContext.NextAmortizedItem, CheckpointSaveContext.NetGuidCacheSnapshot.Num(), CheckpointSaveContext.NumNetGuidsForRecording, FPlatformTime::Seconds() - Params.StartCheckpointTime, FPlatformTime::Seconds() - StartTime);
-
-=======
->>>>>>> d731a049
 	return bCompleted;
 }
 
@@ -1179,12 +1151,8 @@
 		*CheckpointArchive << DeletedCount;
 	}
 
-<<<<<<< HEAD
-	const double StartTime = FPlatformTime::Seconds();
-=======
 	FCheckpointStepHelper StepHelper(ECheckpointSaveState::SerializeDeletedStartupActors, Params.StartCheckpointTime, &CheckpointSaveContext.NextAmortizedItem, DeletedActors.Num());
 
->>>>>>> d731a049
 	const double Deadline = Params.StartCheckpointTime + Params.CheckpointMaxUploadTimePerFrame;
 
 	check(DeletedActors.Num() == 0 || DeletedActors.IsValidIndex(CheckpointSaveContext.NextAmortizedItem));
@@ -1207,11 +1175,6 @@
 
 	const bool bCompleted = (CheckpointSaveContext.NextAmortizedItem == DeletedActors.Num());
 
-<<<<<<< HEAD
-	UE_LOG(LogDemo, Log, TEXT("Checkpoint. SerializeDeletedStartupActors: %i/%i, took %.3f (%.3f)"), CheckpointSaveContext.NextAmortizedItem, DeletedActors.Num(), FPlatformTime::Seconds() - Params.StartCheckpointTime, FPlatformTime::Seconds() - StartTime);
-
-=======
->>>>>>> d731a049
 	return bCompleted;
 }
 
@@ -1226,12 +1189,8 @@
 		*CheckpointArchive << TotalCount;
 	}
 
-<<<<<<< HEAD
-	const double StartTime = FPlatformTime::Seconds();
-=======
 	FCheckpointStepHelper StepHelper(ECheckpointSaveState::SerializeDeltaDynamicDestroyed, Params.StartCheckpointTime, &CheckpointSaveContext.NextAmortizedItem, TotalCount);
 
->>>>>>> d731a049
 	const double Deadline = Params.StartCheckpointTime + Params.CheckpointMaxUploadTimePerFrame;
 
 	check(TotalCount == 0 || CheckpointSaveContext.DeltaCheckpointData.DestroyedDynamicActors.IsValidId(FSetElementId::FromInteger(CheckpointSaveContext.NextAmortizedItem)));
@@ -1251,11 +1210,6 @@
 
 	const bool bCompleted = (CheckpointSaveContext.NextAmortizedItem == TotalCount);
 
-<<<<<<< HEAD
-	UE_LOG(LogDemo, Log, TEXT("Checkpoint. SerializeDeltaDynamicDestroyed: %i/%i, took %.3f (%.3f)"), CheckpointSaveContext.NextAmortizedItem, TotalCount, FPlatformTime::Seconds() - Params.StartCheckpointTime, FPlatformTime::Seconds() - StartTime);
-
-=======
->>>>>>> d731a049
 	return bCompleted;
 }
 
@@ -1270,12 +1224,8 @@
 		*CheckpointArchive << TotalCount;
 	}
 
-<<<<<<< HEAD
-	const double StartTime = FPlatformTime::Seconds();
-=======
 	FCheckpointStepHelper StepHelper(ECheckpointSaveState::SerializeDeltaClosedChannels, Params.StartCheckpointTime, &CheckpointSaveContext.NextAmortizedItem, TotalCount);
 
->>>>>>> d731a049
 	const double Deadline = Params.StartCheckpointTime + Params.CheckpointMaxUploadTimePerFrame;
 
 	check(TotalCount == 0 || CheckpointSaveContext.DeltaChannelCloseKeys.IsValidIndex(CheckpointSaveContext.NextAmortizedItem));
@@ -1297,11 +1247,6 @@
 	}
 
 	const bool bCompleted = (CheckpointSaveContext.NextAmortizedItem == TotalCount);
-<<<<<<< HEAD
-
-	UE_LOG(LogDemo, Log, TEXT("Checkpoint. SerializeDeltaClosedChannels: %i/%i, took %.3f (%.3f)"), CheckpointSaveContext.NextAmortizedItem, TotalCount, FPlatformTime::Seconds() - Params.StartCheckpointTime, FPlatformTime::Seconds() - StartTime);
-=======
->>>>>>> d731a049
 
 	return bCompleted;
 }
@@ -1478,17 +1423,10 @@
 						// Save payload size (in bits)
 						uint32 NumBits = ExternalData->NumBits;
 						Ar.SerializeIntPacked(NumBits);
-<<<<<<< HEAD
 
 						// Save GUID
 						Ar << NetworkGUID;
 
-=======
-
-						// Save GUID
-						Ar << NetworkGUID;
-
->>>>>>> d731a049
 						// Save payload
 						Ar.Serialize(ExternalData->Data.GetData(), ExternalData->Data.Num());
 					}
@@ -1501,19 +1439,14 @@
 			else
 			{
 				PRAGMA_DISABLE_DEPRECATION_WARNINGS
-<<<<<<< HEAD
-				FRepChangedPropertyTracker* PropertyTracker = Connection->Driver->RepChangedPropertyTrackerMap.FindChecked(Object).Get();
-=======
 				TSharedPtr<FRepChangedPropertyTracker> PropertyTracker = Connection->Driver->FindRepChangedPropertyTracker(Object);
 				check(PropertyTracker.IsValid());
->>>>>>> d731a049
 
 				uint32 ExternalDataNumBits = PropertyTracker->ExternalDataNumBits;
 				if (ExternalDataNumBits > 0)
 				{
 					// Save payload size (in bits)
 					Ar.SerializeIntPacked(ExternalDataNumBits);
-<<<<<<< HEAD
 
 					// Save GUID
 					Ar << Pair.Value;
@@ -1521,15 +1454,6 @@
 					// Save payload
 					Ar.Serialize(PropertyTracker->ExternalData.GetData(), PropertyTracker->ExternalData.Num());
 
-=======
-
-					// Save GUID
-					Ar << Pair.Value;
-
-					// Save payload
-					Ar.Serialize(PropertyTracker->ExternalData.GetData(), PropertyTracker->ExternalData.Num());
-
->>>>>>> d731a049
 					PropertyTracker->ExternalData.Empty();
 					PropertyTracker->ExternalDataNumBits = 0;
 				}
@@ -1604,28 +1528,6 @@
 	}
 }
 
-void FReplayHelper::CacheDeletedActors(UNetConnection* Connection)
-{
-	if (Connection && Connection->Driver)
-	{
-		const double StartTime = FPlatformTime::Seconds();
-
-		// initialize serialization
-		CheckpointSaveContext.CheckpointDeletedNetStartupActors.Reset();
-		CheckpointSaveContext.NextAmortizedItem = 0;
-
-		const bool bDeltaCheckpoint = HasDeltaCheckpoints();
-
-		// delta entries already copied into CheckpointSaveContext.DeltaCheckpointData
-		if (!bDeltaCheckpoint)
-		{
-			CheckpointSaveContext.CheckpointDeletedNetStartupActors.Append(RecordingDeletedNetStartupActors);
-		}
-
-		UE_LOG(LogDemo, Verbose, TEXT("CacheDeletedActors: %d, %.1f ms"), bDeltaCheckpoint ? CheckpointSaveContext.DeltaCheckpointData.RecordingDeletedNetStartupActors.Num() : CheckpointSaveContext.CheckpointDeletedNetStartupActors.Num(), (FPlatformTime::Seconds() - StartTime) * 1000);
-	}
-}
-
 bool FReplayHelper::ReplicateCheckpointActor(AActor* ToReplicate, UNetConnection* Connection, class FRepActorsCheckpointParams& Params)
 {
 	// Early out if the actor has been destroyed or the world is streamed out.
@@ -1721,13 +1623,8 @@
 {
 	check(Connection && Connection->Driver);
 
-<<<<<<< HEAD
-	UNetDriver::FRepChangedPropertyTrackerWrapper* PropertyTrackerWrapper = Connection->Driver->RepChangedPropertyTrackerMap.Find(OwningObject);
-	if (PropertyTrackerWrapper == nullptr)
-=======
 	TSharedPtr<FRepChangedPropertyTracker> PropertyTracker = Connection->Driver->FindRepChangedPropertyTracker(OwningObject);
 	if (!PropertyTracker.IsValid())
->>>>>>> d731a049
 	{
 		return false;
 	}
@@ -1787,8 +1684,6 @@
 
 	return false;
 }
-<<<<<<< HEAD
-=======
 
 void FDeltaCheckpointData::CountBytes(FArchive& Ar) const
 {
@@ -1813,7 +1708,6 @@
 	GRANULAR_NETWORK_MEMORY_TRACKING_TRACK("CheckpointDeletedNetStartupActors", CheckpointDeletedNetStartupActors.CountBytes(Ar));
 	GRANULAR_NETWORK_MEMORY_TRACKING_TRACK("NameTableMap", NameTableMap.CountBytes(Ar));
 }
->>>>>>> d731a049
 
 void FReplayHelper::Serialize(FArchive& Ar)
 {
