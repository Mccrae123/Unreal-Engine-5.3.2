--- conflicted
+++ resolved
@@ -1438,7 +1438,6 @@
 		if (UObject* Object = Pair.Key.Get())
 		{
 			if (FExternalDataWrapper* ExternalData = ExternalDataMap.Find(Object))
-<<<<<<< HEAD
 			{
 				if (ExternalData->NumBits > 0)
 				{
@@ -1467,58 +1466,6 @@
 					}
 				}
 			}
-			else
-			{
-				PRAGMA_DISABLE_DEPRECATION_WARNINGS
-				TSharedPtr<FRepChangedPropertyTracker> PropertyTracker = Connection->Driver->FindRepChangedPropertyTracker(Object);
-				check(PropertyTracker.IsValid());
-
-				uint32 ExternalDataNumBits = PropertyTracker->ExternalDataNumBits;
-				if (ExternalDataNumBits > 0)
-				{
-					// Save payload size (in bits)
-					Ar.SerializeIntPacked(ExternalDataNumBits);
-
-					// Save GUID
-					Ar << Pair.Value;
-
-					// Save payload
-					Ar.Serialize(PropertyTracker->ExternalData.GetData(), PropertyTracker->ExternalData.Num());
-
-					PropertyTracker->ExternalData.Empty();
-					PropertyTracker->ExternalDataNumBits = 0;
-				}
-				PRAGMA_ENABLE_DEPRECATION_WARNINGS
-=======
-			{
-				if (ExternalData->NumBits > 0)
-				{
-					FNetworkGUID NetworkGUID = ExternalData->NetGUID;
-					if (!NetworkGUID.IsValid())
-					{
-						// try the lookup again, it may not have been registered when the data was added
-						NetworkGUID = Connection->Driver->GuidCache->NetGUIDLookup.FindRef(Object);
-					}
-
-					if (NetworkGUID.IsValid())
-					{
-						// Save payload size (in bits)
-						uint32 NumBits = ExternalData->NumBits;
-						Ar.SerializeIntPacked(NumBits);
-
-						// Save GUID
-						Ar << NetworkGUID;
-
-						// Save payload
-						Ar.Serialize(ExternalData->Data.GetData(), ExternalData->Data.Num());
-					}
-					else
-					{
-						UE_LOG(LogDemo, Warning, TEXT("SaveExternalData: Discarding external data for object with no net guid: %s"), *GetNameSafe(Object));
-					}
-				}
->>>>>>> 4af6daef
-			}
 		}
 	}
 
@@ -1630,11 +1577,6 @@
 			ActorChannel->ConditionalCleanUp(false, EChannelCloseReason::Dormancy);
 		}
 
-<<<<<<< HEAD
-		UpdateExternalDataForObject(Connection, ToReplicate);
-
-=======
->>>>>>> 4af6daef
 		const double CheckpointTime = FPlatformTime::Seconds();
 
 		if (Params.CheckpointMaxUploadTimePerFrame > 0 && CheckpointTime - Params.StartCheckpointTime > Params.CheckpointMaxUploadTimePerFrame)
@@ -1681,15 +1623,6 @@
 	}
 }
 
-<<<<<<< HEAD
-PRAGMA_DISABLE_DEPRECATION_WARNINGS
-bool FReplayHelper::UpdateExternalDataForObject(UNetConnection* Connection, UObject* OwningObject)
-{
-	check(Connection && Connection->Driver);
-
-	TSharedPtr<FRepChangedPropertyTracker> PropertyTracker = Connection->Driver->FindRepChangedPropertyTracker(OwningObject);
-	if (!PropertyTracker.IsValid())
-=======
 // only allow one chunk of data per object at a time (first wins), when recording ticks it will store/clear it
 bool FReplayHelper::SetExternalDataForObject(UNetConnection* Connection, UObject* OwningObject, const uint8* Src, const int32 NumBits)
 {
@@ -1699,20 +1632,9 @@
 	FNetworkGUID NetworkGUID = Connection->Driver->GuidCache->NetGUIDLookup.FindRef(OwningObject);
 
 	if (!ExternalDataMap.Contains(OwningObject))
->>>>>>> 4af6daef
 	{
 		ObjectsWithExternalDataMap.Add(OwningObject, NetworkGUID);
 
-<<<<<<< HEAD
-	if (PropertyTracker->ExternalData.Num() == 0)
-	{
-		return false;
-	}
-
-	if (FNetworkGUID* NetworkGUID = Connection->Driver->GuidCache->NetGUIDLookup.Find(OwningObject))
-	{
-		ObjectsWithExternalDataMap.Add(OwningObject, *NetworkGUID);
-=======
 		FExternalDataWrapper ExternalData;
 		ExternalData.NetGUID = NetworkGUID;
 		ExternalData.NumBits = NumBits;
@@ -1721,24 +1643,13 @@
 
 		ExternalData.Data.AddUninitialized(NumBytes);
 		FMemory::Memcpy(ExternalData.Data.GetData(), Src, NumBytes);
->>>>>>> 4af6daef
 
 		ExternalDataMap.Emplace(OwningObject, MoveTemp(ExternalData));
 		return true;
 	}
 	else
 	{
-<<<<<<< HEAD
-		UE_LOG(LogDemo, Warning, TEXT("UpdateExternalDataForObject: Discarding external data for object with no net guid: %s"), *GetNameSafe(OwningObject));
-
-		// Clear external data if the actor has never replicated yet (and doesn't have a net guid)
-		PropertyTracker->ExternalData.Reset();
-		PropertyTracker->ExternalDataNumBits = 0;
-
-		return false;
-=======
 		UE_LOG(LogDemo, Warning, TEXT("SetExternalDataForObject: Discarding external data for object, already exists: %s"), *GetNameSafe(OwningObject));
->>>>>>> 4af6daef
 	}
 
 	return false;
@@ -1757,53 +1668,6 @@
 	GRANULAR_NETWORK_MEMORY_TRACKING_TRACK("CheckpointDeletedNetStartupActors", CheckpointDeletedNetStartupActors.CountBytes(Ar));
 	GRANULAR_NETWORK_MEMORY_TRACKING_TRACK("NameTableMap", NameTableMap.CountBytes(Ar));
 }
-PRAGMA_ENABLE_DEPRECATION_WARNINGS
-
-// only allow one chunk of data per object at a time (first wins), when recording ticks it will store/clear it
-bool FReplayHelper::SetExternalDataForObject(UNetConnection* Connection, UObject* OwningObject, const uint8* Src, const int32 NumBits)
-{
-	check(Connection && Connection->Driver);
-
-	// It's fine if we don't find the guid, we may replicate the actor later this frame which will register it
-	FNetworkGUID NetworkGUID = Connection->Driver->GuidCache->NetGUIDLookup.FindRef(OwningObject);
-
-	if (!ExternalDataMap.Contains(OwningObject))
-	{
-		ObjectsWithExternalDataMap.Add(OwningObject, NetworkGUID);
-
-		FExternalDataWrapper ExternalData;
-		ExternalData.NetGUID = NetworkGUID;
-		ExternalData.NumBits = NumBits;
-
-		const int32 NumBytes = (NumBits + 7) >> 3;
-
-		ExternalData.Data.AddUninitialized(NumBytes);
-		FMemory::Memcpy(ExternalData.Data.GetData(), Src, NumBytes);
-
-		ExternalDataMap.Emplace(OwningObject, MoveTemp(ExternalData));
-		return true;
-	}
-	else
-	{
-		UE_LOG(LogDemo, Warning, TEXT("SetExternalDataForObject: Discarding external data for object, already exists: %s"), *GetNameSafe(OwningObject));
-	}
-
-	return false;
-}
-
-void FReplayHelper::FCheckpointSaveStateContext::CountBytes(FArchive& Ar) const
-{
-	GRANULAR_NETWORK_MEMORY_TRACKING_INIT(Ar, "FCheckpointSaveStateContext::CountBytes");
-
-	GRANULAR_NETWORK_MEMORY_TRACKING_TRACK("CheckpointAckState", CheckpointAckState.CountBytes(Ar));
-	GRANULAR_NETWORK_MEMORY_TRACKING_TRACK("PendingCheckpointActors", PendingCheckpointActors.CountBytes(Ar));
-	GRANULAR_NETWORK_MEMORY_TRACKING_TRACK("PendingActorToIndex", PendingActorToIndex.CountBytes(Ar));
-	GRANULAR_NETWORK_MEMORY_TRACKING_TRACK("DeltaCheckpointData", DeltaCheckpointData.CountBytes(Ar));
-	GRANULAR_NETWORK_MEMORY_TRACKING_TRACK("DeltaChannelCloseKeys", DeltaChannelCloseKeys.CountBytes(Ar));
-	GRANULAR_NETWORK_MEMORY_TRACKING_TRACK("NetGuidCacheSnapshot", NetGuidCacheSnapshot.CountBytes(Ar));
-	GRANULAR_NETWORK_MEMORY_TRACKING_TRACK("CheckpointDeletedNetStartupActors", CheckpointDeletedNetStartupActors.CountBytes(Ar));
-	GRANULAR_NETWORK_MEMORY_TRACKING_TRACK("NameTableMap", NameTableMap.CountBytes(Ar));
-}
 
 void FReplayHelper::Serialize(FArchive& Ar)
 {
@@ -1882,7 +1746,6 @@
 		GRANULAR_NETWORK_MEMORY_TRACKING_TRACK("RecordingDeletedNetStartupActors",
 			RecordingDeletedNetStartupActors.CountBytes(Ar);
 			for (FString& ActorString : RecordingDeletedNetStartupActors)
-<<<<<<< HEAD
 			{
 				Ar << ActorString;
 			}
@@ -1891,24 +1754,11 @@
 		GRANULAR_NETWORK_MEMORY_TRACKING_TRACK("RecordingDeletedNetStartupActors",
 			RecordingDeletedNetStartupActors.CountBytes(Ar);
 			for (FString& ActorString : RecordingDeletedNetStartupActors)
-=======
->>>>>>> 4af6daef
 			{
 				Ar << ActorString;
 			}
 		);
 
-<<<<<<< HEAD
-=======
-		GRANULAR_NETWORK_MEMORY_TRACKING_TRACK("RecordingDeletedNetStartupActors",
-			RecordingDeletedNetStartupActors.CountBytes(Ar);
-			for (FString& ActorString : RecordingDeletedNetStartupActors)
-			{
-				Ar << ActorString;
-			}
-		);
-
->>>>>>> 4af6daef
 		GRANULAR_NETWORK_MEMORY_TRACKING_TRACK("WeakLevelsByName", WeakLevelsByName.CountBytes(Ar));
 	}
 }
@@ -2499,8 +2349,6 @@
 	ResultManager.HandleNetResult(MoveTemp(Result));
 }
 
-<<<<<<< HEAD
-=======
 void FReplayHelper::ResetDeltaCheckpointTracking(UNetConnection* Connection)
 {
 	DECLARE_SCOPE_CYCLE_COUNTER(TEXT("ReplayResetDeltaCheckpoint time"), STAT_ReplayResetDeltaCheckpoint, STATGROUP_Net);
@@ -2531,7 +2379,6 @@
 	}
 }
 
->>>>>>> 4af6daef
 void FReplayResultHandler::InitResultHandler(FReplayHelper* InReplayHelper)
 {
 	ReplayHelper = InReplayHelper;
@@ -2563,8 +2410,4 @@
 	}
 
 	return EHandleNetResult::Handled;
-<<<<<<< HEAD
-}
-=======
-}
->>>>>>> 4af6daef
+}