// Copyright Epic Games, Inc. All Rights Reserved.
#include "Sound/SoundSubmix.h"

#include "AudioDevice.h"
#include "AudioDeviceManager.h"
#include "Engine/Engine.h"
#include "EngineGlobals.h"
#include "Sound/SoundSubmixSend.h"
#include "UObject/UObjectIterator.h"
#include "DSP/Dsp.h"
#include "DSP/SpectrumAnalyzer.h"

#if WITH_EDITOR
#include "Framework/Notifications/NotificationManager.h"
#include "Widgets/Notifications/SNotificationList.h"
#include "Subsystems/AssetEditorSubsystem.h"
#include "Editor.h"
#include "Async/Async.h"
#endif // WITH_EDITOR

static int32 ClearBrokenSubmixAssetsCVar = 0;
FAutoConsoleVariableRef CVarFixUpBrokenSubmixAssets(
	TEXT("au.submix.clearbrokensubmixassets"),
	ClearBrokenSubmixAssetsCVar,
	TEXT("If fixed, will verify that we don't have a submix list a child submix that doesn't have it as it's parent, or vice versa.\n")
	TEXT("0: Disable, >0: Enable"),
	ECVF_Default);

USoundSubmixWithParentBase::USoundSubmixWithParentBase(const FObjectInitializer& ObjectInitializer)
	: Super(ObjectInitializer)
	, ParentSubmix(nullptr)
{}

USoundSubmixBase::USoundSubmixBase(const FObjectInitializer& ObjectInitializer)
#if WITH_EDITORONLY_DATA
	: SoundSubmixGraph(nullptr)
#endif // WITH_EDITORONLY_DATA
{}

USoundSubmix::USoundSubmix(const FObjectInitializer& ObjectInitializer)
	: Super(ObjectInitializer)
	, bMuteWhenBackgrounded(0)
	, AmbisonicsPluginSettings(nullptr)
	, EnvelopeFollowerAttackTime(10)
	, EnvelopeFollowerReleaseTime(500)
	, GainMode(EGainParamMode::Linear)
	, OutputVolume(1.0f)
	, WetLevel(1.0f)
	, DryLevel(0.0f)
#if WITH_EDITOR
	, OutputVolumeDB(0.0f)
	, WetLevelDB(0.0f)
	, DryLevelDB(-120.0f)
#endif
{
}

void USoundSubmix::PostLoad()
{
	Super::PostLoad();

#if WITH_EDITOR
	OutputVolumeDB = Audio::ConvertToDecibels(OutputVolume);
	WetLevelDB = Audio::ConvertToDecibels(WetLevel);
	DryLevelDB = Audio::ConvertToDecibels(DryLevel);
#endif

}

UEndpointSubmix::UEndpointSubmix(const FObjectInitializer& ObjectInitializer)
	: Super(ObjectInitializer)
	, EndpointType(IAudioEndpointFactory::GetTypeNameForDefaultEndpoint())
{

}

USoundfieldSubmix::USoundfieldSubmix(const FObjectInitializer& ObjectInitializer)
	: Super(ObjectInitializer)
	, SoundfieldEncodingFormat(ISoundfieldFactory::GetFormatNameForInheritedEncoding())
{}

USoundfieldEndpointSubmix::USoundfieldEndpointSubmix(const FObjectInitializer& ObjectInitializer)
	: Super(ObjectInitializer)
	, SoundfieldEndpointType(ISoundfieldEndpointFactory::DefaultSoundfieldEndpointName())
{}

void USoundSubmix::StartRecordingOutput(const UObject* WorldContextObject, float ExpectedDuration)
{
	if (!GEngine)
	{
		return;
	}

	// Find device for this specific audio recording thing.
	if (UWorld* ThisWorld = GEngine->GetWorldFromContextObject(WorldContextObject, EGetWorldErrorMode::LogAndReturnNull))
	{
		if (FAudioDevice* AudioDevice = ThisWorld->GetAudioDeviceRaw())
		{
			StartRecordingOutput(AudioDevice, ExpectedDuration);
		}
	}
}

void USoundSubmix::StartRecordingOutput(FAudioDevice* InDevice, float ExpectedDuration)
{
	if (InDevice)
	{
		InDevice->StartRecording(this, ExpectedDuration);
	}
}

void USoundSubmix::StopRecordingOutput(const UObject* WorldContextObject, EAudioRecordingExportType ExportType, const FString& Name, FString Path, USoundWave* ExistingSoundWaveToOverwrite)
{
	if (!GEngine)
	{
		return;
	}

	// Find device for this specific audio recording thing.
	if (UWorld* ThisWorld = GEngine->GetWorldFromContextObject(WorldContextObject, EGetWorldErrorMode::LogAndReturnNull))
	{
		if (FAudioDevice* AudioDevice = ThisWorld->GetAudioDeviceRaw())
		{
			StopRecordingOutput(AudioDevice, ExportType, Name, Path, ExistingSoundWaveToOverwrite);
		}
	}
}

void USoundSubmix::StopRecordingOutput(FAudioDevice* InDevice, EAudioRecordingExportType ExportType, const FString& Name, FString Path, USoundWave* ExistingSoundWaveToOverwrite /*= nullptr*/)
{
	if (InDevice)
	{
		float SampleRate;
		float ChannelCount;

		Audio::AlignedFloatBuffer& RecordedBuffer = InDevice->StopRecording(this, ChannelCount, SampleRate);

		// This occurs when Stop Recording Output is called when Start Recording Output was not called.
		if (RecordedBuffer.Num() == 0)
		{
			return;
		}

		// Pack output data into DSPSampleBuffer and record it out!
		RecordingData.Reset(new Audio::FAudioRecordingData());

		RecordingData->InputBuffer = Audio::TSampleBuffer<int16>(RecordedBuffer, ChannelCount, SampleRate);

		switch (ExportType)
		{
			case EAudioRecordingExportType::SoundWave:
			{
				// If we're using the editor, we can write out a USoundWave to the content directory. Otherwise, we just generate a USoundWave without writing it to disk.
				if (GIsEditor)
				{
					RecordingData->Writer.BeginWriteToSoundWave(Name, RecordingData->InputBuffer, Path, [this](const USoundWave* Result)
					{
						if (OnSubmixRecordedFileDone.IsBound())
						{
							OnSubmixRecordedFileDone.Broadcast(Result);
						}
					});
				}
				else
				{
					RecordingData->Writer.BeginGeneratingSoundWaveFromBuffer(RecordingData->InputBuffer, nullptr, [this](const USoundWave* Result)
					{
						if (OnSubmixRecordedFileDone.IsBound())
						{
							OnSubmixRecordedFileDone.Broadcast(Result);
						}
					});
				}
			}
			break;
			
			case EAudioRecordingExportType::WavFile:
			{
				RecordingData->Writer.BeginWriteToWavFile(RecordingData->InputBuffer, Name, Path, [this]()
				{
					if (OnSubmixRecordedFileDone.IsBound())
					{
						OnSubmixRecordedFileDone.Broadcast(nullptr);
					}
				});
			}
			break;

			default:
			break;
		}
	}
}

void USoundSubmix::StartEnvelopeFollowing(const UObject* WorldContextObject)
{
	if (!GEngine)
	{
		return;
	}

	// Find device for this specific audio recording thing.
	if (UWorld* ThisWorld = GEngine->GetWorldFromContextObject(WorldContextObject, EGetWorldErrorMode::LogAndReturnNull))
	{
		if (FAudioDevice* AudioDevice = ThisWorld->GetAudioDeviceRaw())
		{
			StartEnvelopeFollowing(AudioDevice);
		}
	}
}

void USoundSubmix::StartEnvelopeFollowing(FAudioDevice* InAudioDevice)
{
	if (InAudioDevice)
	{
		InAudioDevice->StartEnvelopeFollowing(this);
	}
}

void USoundSubmix::StopEnvelopeFollowing(const UObject* WorldContextObject)
{
	if (!GEngine)
	{
		return;
	}

	// Find device for this specific audio recording thing.
	if (UWorld* ThisWorld = GEngine->GetWorldFromContextObject(WorldContextObject, EGetWorldErrorMode::LogAndReturnNull))
	{
		if (FAudioDevice* AudioDevice = ThisWorld->GetAudioDeviceRaw())
		{
			StopEnvelopeFollowing(AudioDevice);
		}
	}
}

void USoundSubmix::StopEnvelopeFollowing(FAudioDevice* InAudioDevice)
{
	if (InAudioDevice)
	{
		InAudioDevice->StopEnvelopeFollowing(this);
	}
}

void USoundSubmix::AddEnvelopeFollowerDelegate(const UObject* WorldContextObject, const FOnSubmixEnvelopeBP& OnSubmixEnvelopeBP)
{
	if (!GEngine)
	{
		return;
	}

	// Find device for this specific audio recording thing.
	if (UWorld* ThisWorld = GEngine->GetWorldFromContextObject(WorldContextObject, EGetWorldErrorMode::LogAndReturnNull))
<<<<<<< HEAD
	{
		if (FAudioDevice* AudioDevice = ThisWorld->GetAudioDeviceRaw())
		{
			AudioDevice->AddEnvelopeFollowerDelegate(this, OnSubmixEnvelopeBP);
		}
=======
	{
		if (FAudioDevice* AudioDevice = ThisWorld->GetAudioDeviceRaw())
		{
			AudioDevice->AddEnvelopeFollowerDelegate(this, OnSubmixEnvelopeBP);
		}
	}
}

void USoundSubmix::AddSpectralAnalysisDelegate(const UObject* WorldContextObject, const TArray<FSoundSubmixSpectralAnalysisBandSettings>& InBandSettings, const FOnSubmixSpectralAnalysisBP& OnSubmixSpectralAnalysisBP, float UpdateRate,  float DecibelNoiseFloor, bool bDoNormalize, bool bDoAutoRange, float AutoRangeAttackTime, float AutoRangeReleaseTime)
{

	if (!GEngine)
	{
		return;
	}

	// Find device for this specific audio recording thing.
	if (UWorld* ThisWorld = GEngine->GetWorldFromContextObject(WorldContextObject, EGetWorldErrorMode::LogAndReturnNull))
	{
		if (FAudioDevice* AudioDevice = ThisWorld->GetAudioDeviceRaw())
		{
			FSoundSpectrumAnalyzerDelegateSettings DelegateSettings = USoundSubmix::GetSpectrumAnalysisDelegateSettings(InBandSettings, UpdateRate, DecibelNoiseFloor, bDoNormalize, bDoAutoRange, AutoRangeAttackTime, AutoRangeReleaseTime);


			AudioDevice->AddSpectralAnalysisDelegate(this, DelegateSettings, OnSubmixSpectralAnalysisBP);
		}
	}
}

void USoundSubmix::RemoveSpectralAnalysisDelegate(const UObject* WorldContextObject, const FOnSubmixSpectralAnalysisBP& OnSubmixSpectralAnalysisBP)
{
	if (!GEngine)
	{
		return;
	}

	// Find device for this specific audio recording thing.
	if (UWorld* ThisWorld = GEngine->GetWorldFromContextObject(WorldContextObject, EGetWorldErrorMode::LogAndReturnNull))
	{
		if (FAudioDevice* AudioDevice = ThisWorld->GetAudioDeviceRaw())
		{
			AudioDevice->RemoveSpectralAnalysisDelegate(this, OnSubmixSpectralAnalysisBP);
		}
	}
}

void USoundSubmix::StartSpectralAnalysis(const UObject* WorldContextObject, EFFTSize FFTSize, EFFTPeakInterpolationMethod InterpolationMethod, EFFTWindowType WindowType, float HopSize, EAudioSpectrumType SpectrumType)
{
	if (!GEngine)
	{
		return;
	}

	// Find device for this specific audio recording thing.
	if (UWorld* ThisWorld = GEngine->GetWorldFromContextObject(WorldContextObject, EGetWorldErrorMode::LogAndReturnNull))
	{	
		if (FAudioDevice* AudioDevice = ThisWorld->GetAudioDeviceRaw())
		{
			StartSpectralAnalysis(AudioDevice, FFTSize, InterpolationMethod, WindowType, HopSize, SpectrumType);
		}
	}
}

void USoundSubmix::StartSpectralAnalysis(FAudioDevice* InAudioDevice, EFFTSize FFTSize, EFFTPeakInterpolationMethod InterpolationMethod, EFFTWindowType WindowType, float HopSize, EAudioSpectrumType SpectrumType)
{
	if (!GEngine)
	{
		return;
	}

	if (InAudioDevice)
	{
		FSoundSpectrumAnalyzerSettings Settings = USoundSubmix::GetSpectrumAnalyzerSettings(FFTSize, InterpolationMethod, WindowType, HopSize, SpectrumType);
		InAudioDevice->StartSpectrumAnalysis(this, Settings);
	}
}

void USoundSubmix::StopSpectralAnalysis(const UObject* WorldContextObject)
{
	if (!GEngine)
	{
		return;
	}

	// Find device for this specific audio recording thing.
	if (UWorld* ThisWorld = GEngine->GetWorldFromContextObject(WorldContextObject, EGetWorldErrorMode::LogAndReturnNull))
	{
		if (FAudioDevice* AudioDevice = ThisWorld->GetAudioDeviceRaw())
		{
			AudioDevice->StopSpectrumAnalysis(this);
		}
	}
}

void USoundSubmix::StopSpectralAnalysis(FAudioDevice* InAudioDevice)
{
	if (InAudioDevice)
	{
		InAudioDevice->StopSpectrumAnalysis(this);
>>>>>>> 24776ab6
	}
}

void USoundSubmix::SetSubmixOutputVolume(const UObject* WorldContextObject, float InOutputVolume)
{
	if (!GEngine)
	{
		return;
	}

	if (UWorld* ThisWorld = GEngine->GetWorldFromContextObject(WorldContextObject, EGetWorldErrorMode::LogAndReturnNull))
	{
		if (FAudioDevice* AudioDevice = ThisWorld->GetAudioDeviceRaw())
		{
			AudioDevice->SetSubmixOutputVolume(this, InOutputVolume);
		}
	}
}

#if WITH_EDITOR
void USoundSubmix::PostEditChangeProperty(struct FPropertyChangedEvent& PropertyChangedEvent)
{
	if (PropertyChangedEvent.Property != nullptr)
	{
		FName ChangedPropName = PropertyChangedEvent.Property->GetFName();

		bool bUpdateSubmixGain = false;

		if (ChangedPropName == GET_MEMBER_NAME_CHECKED(USoundSubmix, OutputVolume))
		{
			OutputVolumeDB = Audio::ConvertToDecibels(OutputVolume);
			bUpdateSubmixGain = true;
		}
		else if (ChangedPropName == GET_MEMBER_NAME_CHECKED(USoundSubmix, WetLevel))
		{
			WetLevelDB = Audio::ConvertToDecibels(OutputVolume);
			bUpdateSubmixGain = true;
		}
		else if (ChangedPropName == GET_MEMBER_NAME_CHECKED(USoundSubmix, DryLevel))
		{
			DryLevelDB = Audio::ConvertToDecibels(DryLevel);
			bUpdateSubmixGain = true;
		}
		else if (ChangedPropName == GET_MEMBER_NAME_CHECKED(USoundSubmix, OutputVolumeDB))
		{
			if (OutputVolumeDB <= -120.f)
			{
				OutputVolume = 0.0f;
			}
			else
			{
				OutputVolume = Audio::ConvertToLinear(OutputVolumeDB);
			}
			bUpdateSubmixGain = true;
		}
		else if (ChangedPropName == GET_MEMBER_NAME_CHECKED(USoundSubmix, WetLevelDB))
		{
			if (WetLevelDB <= -120.f)
			{
				WetLevel = 0.0f;
			}
			else
			{
				WetLevel = Audio::ConvertToLinear(WetLevelDB);
			}
			bUpdateSubmixGain = true;
		}
		else if (ChangedPropName == GET_MEMBER_NAME_CHECKED(USoundSubmix, DryLevelDB))
		{
			if (DryLevelDB <= -120.0f)
			{
				DryLevel = 0.0f;
			}
			else
			{
				DryLevel = Audio::ConvertToLinear(DryLevelDB);
			}
			bUpdateSubmixGain = true;
		}

		// Force the properties to be initialized for this SoundSubmix on all active audio devices
		if (FAudioDeviceManager* AudioDeviceManager = FAudioDeviceManager::Get())
		{
			if (bUpdateSubmixGain)
			{
				const float NewOutputVolume = OutputVolume;
				const float NewWetLevel = WetLevel;
				const float NewDryLevel = DryLevel;
				USoundSubmix* SoundSubmix = this;
				AudioDeviceManager->IterateOverAllDevices([SoundSubmix, NewOutputVolume, NewWetLevel, NewDryLevel](Audio::FDeviceId Id, FAudioDevice* Device)
				{
					Device->SetSubmixWetDryLevel(SoundSubmix, NewOutputVolume, NewWetLevel, NewDryLevel);
				});
			}

			if (PropertyChangedEvent.Property->GetFName() == GET_MEMBER_NAME_CHECKED(USoundSubmix, SubmixEffectChain))
			{
				AudioDeviceManager->RegisterSoundSubmix(this);
			}
		}

		if (PropertyChangedEvent.Property->GetFName() == GET_MEMBER_NAME_CHECKED(USoundSubmix, SubmixEffectChain))
		{
			// Force the properties to be initialized for this SoundSubmix on all active audio devices
			if (FAudioDeviceManager* AudioDeviceManager = GEngine->GetAudioDeviceManager())
			{
				AudioDeviceManager->RegisterSoundSubmix(this);
			}
		}
	}

	Super::PostEditChangeProperty(PropertyChangedEvent);
}
#endif

FString USoundSubmixBase::GetDesc()
{
	return FString(TEXT("Sound Submix"));
}

void USoundSubmixBase::BeginDestroy()
{
	Super::BeginDestroy();

	// Use the main/default audio device for storing and retrieving sound class properties
	FAudioDeviceManager* AudioDeviceManager = (GEngine ? GEngine->GetAudioDeviceManager() : nullptr);

	// Force the properties to be initialized for this SoundClass on all active audio devices
	if (AudioDeviceManager)
	{
		AudioDeviceManager->UnregisterSoundSubmix(this);
	}
}

void USoundSubmixBase::PostLoad()
{
	Super::PostLoad();

	if (ClearBrokenSubmixAssetsCVar)
	{
		for (int32 ChildIndex = ChildSubmixes.Num() - 1; ChildIndex >= 0; ChildIndex--)
		{
			USoundSubmixBase* ChildSubmix = ChildSubmixes[ChildIndex];

			if (!ChildSubmix)
			{
				continue;
			}

			if (USoundSubmixWithParentBase* CastedChildSubmix = Cast<USoundSubmixWithParentBase>(ChildSubmix))
			{
				if (!ensure(CastedChildSubmix->ParentSubmix == this))
				{
					UE_LOG(LogAudio, Warning, TEXT("Submix had a child submix that didn't explicitly mark this submix as a parent!"));
					ChildSubmixes.RemoveAtSwap(ChildIndex);
				}
			}
			else
			{
				ensureMsgf(false, TEXT("Submix had a child submix that doesn't have an output!"));
				ChildSubmixes.RemoveAtSwap(ChildIndex);
			}
		}
	}

	// Use the main/default audio device for storing and retrieving sound class properties
	FAudioDeviceManager* AudioDeviceManager = (GEngine ? GEngine->GetAudioDeviceManager() : nullptr);

	// Force the properties to be initialized for this SoundClass on all active audio devices
	if (AudioDeviceManager)
	{
		AudioDeviceManager->RegisterSoundSubmix(this);
	}
}

#if WITH_EDITOR

void USoundSubmixBase::PostDuplicate(EDuplicateMode::Type DuplicateMode)
{
	if (DuplicateMode == EDuplicateMode::Normal)
	{
		ChildSubmixes.Reset();
	}
}

void USoundSubmixBase::PreEditChange(FProperty* PropertyAboutToChange)
{
	if (PropertyAboutToChange && PropertyAboutToChange->GetFName() == GET_MEMBER_NAME_CHECKED(USoundSubmixBase, ChildSubmixes))
	{
		// Take a copy of the current state of child classes
		BackupChildSubmixes = ChildSubmixes;
	}
}

void USoundSubmixBase::PostEditChangeProperty(FPropertyChangedEvent& PropertyChangedEvent)
{
	if (!GEngine)
	{
		return;
	}

	if (PropertyChangedEvent.Property != nullptr)
	{
		if (PropertyChangedEvent.Property->GetFName() == GET_MEMBER_NAME_CHECKED(USoundSubmixBase, ChildSubmixes))
		{
			// Find child that was changed/added
			for (int32 ChildIndex = 0; ChildIndex < ChildSubmixes.Num(); ChildIndex++)
			{
				if (ChildSubmixes[ChildIndex] != nullptr && !BackupChildSubmixes.Contains(ChildSubmixes[ChildIndex]))
				{
					if (ChildSubmixes[ChildIndex]->RecurseCheckChild(this))
					{
						// Contains cycle so revert to old layout - launch notification to inform user
						FNotificationInfo Info(NSLOCTEXT("Engine", "UnableToChangeSoundSubmixChildDueToInfiniteLoopNotification", "Could not change SoundSubmix child as it would create a loop"));
						Info.ExpireDuration = 5.0f;
						Info.Image = FCoreStyle::Get().GetBrush(TEXT("MessageLog.Error"));
						FSlateNotificationManager::Get().AddNotification(Info);

						// Revert to the child submixes
						ChildSubmixes = BackupChildSubmixes;
					}
					else if (USoundSubmixWithParentBase* SubmixWithParent = CastChecked<USoundSubmixWithParentBase>(ChildSubmixes[ChildIndex]))
					{
						// Update parentage
						SubmixWithParent->SetParentSubmix(this);
					}
					break;
				}
			}

			// Update old child's parent if it has been removed
			for (int32 ChildIndex = 0; ChildIndex < BackupChildSubmixes.Num(); ChildIndex++)
			{
				if (BackupChildSubmixes[ChildIndex] != nullptr && !ChildSubmixes.Contains(BackupChildSubmixes[ChildIndex]))
				{
					BackupChildSubmixes[ChildIndex]->Modify();
					if (USoundSubmixWithParentBase* SubmixWithParent = Cast<USoundSubmixWithParentBase>(BackupChildSubmixes[ChildIndex]))
					{
						SubmixWithParent->ParentSubmix = nullptr;
					}
				}
			}

			// Force the properties to be initialized for this SoundSubmix on all active audio devices
			if (FAudioDeviceManager* AudioDeviceManager = GEngine->GetAudioDeviceManager())
			{
				AudioDeviceManager->RegisterSoundSubmix(this);
			}
		}
	}

	BackupChildSubmixes.Reset();

	Super::PostEditChangeProperty(PropertyChangedEvent);
}

TArray<USoundSubmixBase*> USoundSubmixBase::BackupChildSubmixes;

bool USoundSubmixBase::RecurseCheckChild(const USoundSubmixBase* ChildSoundSubmix) const
{
	for (int32 Index = 0; Index < ChildSubmixes.Num(); Index++)
	{
		if (ChildSubmixes[Index])
		{
			if (ChildSubmixes[Index] == ChildSoundSubmix)
			{
				return true;
			}

			if (ChildSubmixes[Index]->RecurseCheckChild(ChildSoundSubmix))
			{
				return true;
			}
		}
	}

	return false;
}

void USoundSubmixWithParentBase::SetParentSubmix(USoundSubmixBase* InParentSubmix)
{
	if (ParentSubmix != InParentSubmix)
	{
		if (ParentSubmix)
		{
			ParentSubmix->Modify();
			ParentSubmix->ChildSubmixes.Remove(this);
		}

		Modify();
		ParentSubmix = InParentSubmix;
		if (ParentSubmix)
		{
			ParentSubmix->ChildSubmixes.AddUnique(this);
		}
	}
}

#if WITH_EDITOR
void USoundSubmixWithParentBase::PostEditChangeProperty(struct FPropertyChangedEvent& PropertyChangedEvent)
{
	if (!GEngine)
	{
		return;
	}

	if (PropertyChangedEvent.Property != nullptr)
	{
		FName ChangedPropName = PropertyChangedEvent.Property->GetFName();

		if (ChangedPropName == GET_MEMBER_NAME_CHECKED(USoundSubmixWithParentBase, ParentSubmix))
		{
			// Add this sound class to the parent class if it's not already added
			if (ParentSubmix)
			{
				bool bIsChildSubmix = false;
				for (int32 i = 0; i < ParentSubmix->ChildSubmixes.Num(); ++i)
				{
					USoundSubmixBase* ChildSubmix = ParentSubmix->ChildSubmixes[i];
					if (ChildSubmix && ChildSubmix == this)
					{
						bIsChildSubmix = true;
						break;
					}
				}

				if (!bIsChildSubmix)
				{
					ParentSubmix->Modify();
					ParentSubmix->ChildSubmixes.AddUnique(this);
				}
			}

			Modify();

			// Force the properties to be initialized for this SoundSubmix on all active audio devices
			if (FAudioDeviceManager* AudioDeviceManager = GEngine->GetAudioDeviceManager())
			{
				AudioDeviceManager->RegisterSoundSubmix(this);
			}
		}
	}

	Super::PostEditChangeProperty(PropertyChangedEvent);
}

void USoundSubmixWithParentBase::PostDuplicate(EDuplicateMode::Type DuplicateMode)
{
	if (DuplicateMode == EDuplicateMode::Normal)
	{
		SetParentSubmix(nullptr);
	}

	Super::PostDuplicate(DuplicateMode);
}
#endif

void USoundSubmixBase::AddReferencedObjects(UObject* InThis, FReferenceCollector& Collector)
{
	USoundSubmixBase* This = CastChecked<USoundSubmixBase>(InThis);

	Collector.AddReferencedObject(This->SoundSubmixGraph, This);

	for (USoundSubmixBase* Backup : This->BackupChildSubmixes)
	{
		Collector.AddReferencedObject(Backup);
	}

	Super::AddReferencedObjects(InThis, Collector);
}
#endif // WITH_EDITOR

ISoundfieldFactory* USoundfieldSubmix::GetSoundfieldFactoryForSubmix() const
{
	// If this isn't called in the game thread, a ParentSubmix could get destroyed while we are recursing through the submix graph.
	// ensure(IsInGameThread());

	FName SoundfieldFormat = GetSubmixFormat();
	check(SoundfieldFormat != ISoundfieldFactory::GetFormatNameForInheritedEncoding());

	return ISoundfieldFactory::Get(SoundfieldFormat);
}

const USoundfieldEncodingSettingsBase* USoundfieldSubmix::GetSoundfieldEncodingSettings() const
{
	return GetEncodingSettings();
}

TArray<USoundfieldEffectBase *> USoundfieldSubmix::GetSoundfieldProcessors() const
{
	return SoundfieldEffectChain;
}

FName USoundfieldSubmix::GetSubmixFormat() const
{
	USoundfieldSubmix* ParentSoundfieldSubmix = Cast<USoundfieldSubmix>(ParentSubmix);

	if (!ParentSoundfieldSubmix || SoundfieldEncodingFormat != ISoundfieldFactory::GetFormatNameForInheritedEncoding())
	{
		if (SoundfieldEncodingFormat == ISoundfieldFactory::GetFormatNameForInheritedEncoding())
		{
			return ISoundfieldFactory::GetFormatNameForNoEncoding();
		}
		else
		{
			return SoundfieldEncodingFormat;
		}

	}
	else if(ParentSoundfieldSubmix)
	{
		// If this submix matches the format of whatever submix it's plugged into, 
		// Recurse into the submix graph to find it.
		return ParentSoundfieldSubmix->GetSubmixFormat();
	}
	else
	{
		return ISoundfieldFactory::GetFormatNameForNoEncoding();
		}
}

const USoundfieldEncodingSettingsBase* USoundfieldSubmix::GetEncodingSettings() const
{
	FName SubmixFormatName = GetSubmixFormat();

	USoundfieldSubmix* ParentSoundfieldSubmix = Cast<USoundfieldSubmix>(ParentSubmix);

	if (EncodingSettings)
	{
		return EncodingSettings;
	}
	else if (ParentSoundfieldSubmix && SoundfieldEncodingFormat == ISoundfieldFactory::GetFormatNameForInheritedEncoding())
	{
		// If this submix matches the format of whatever it's plugged into,
		// Recurse into the submix graph to match it's settings.
		return ParentSoundfieldSubmix->GetEncodingSettings();
	}
	else if (ISoundfieldFactory* Factory = ISoundfieldFactory::Get(SubmixFormatName))
	{
		// If we don't have any encoding settings, use the default.
		return Factory->GetDefaultEncodingSettings();
	}
	else
	{
		// If we don't have anything, exit.
		return nullptr;
	}
}

void USoundfieldSubmix::SanitizeLinks()
{
	bool bShouldRefreshGraph = false;

	// Iterate through children and check encoding formats.
	for (int32 Index = ChildSubmixes.Num() - 1; Index >= 0; Index--)
	{
		if (!SubmixUtils::AreSubmixFormatsCompatible(ChildSubmixes[Index], this))
		{
			CastChecked<USoundSubmixWithParentBase>(ChildSubmixes[Index])->ParentSubmix = nullptr;
			ChildSubmixes[Index]->Modify();
			ChildSubmixes.RemoveAtSwap(Index);
			bShouldRefreshGraph = true;
		}
	}

	// If this submix is now incompatible with the parent submix, disconnect it.
	if (!SubmixUtils::AreSubmixFormatsCompatible(this, ParentSubmix))
	{
		ParentSubmix->ChildSubmixes.RemoveSwap(this);
		ParentSubmix->Modify();
		ParentSubmix = nullptr;
		bShouldRefreshGraph = true;
	}

	if (bShouldRefreshGraph)
	{
#if WITH_EDITOR
		SubmixUtils::RefreshEditorForSubmix(this);
#endif
	}
}

#if WITH_EDITOR

void USoundfieldSubmix::PostEditChangeProperty(struct FPropertyChangedEvent& PropertyChangedEvent)
{
	// Whether to clean up now invalid links between submix and refresh the submix graph editor.
	bool bShouldSanitizeLinks = false;

	if (PropertyChangedEvent.Property != nullptr)
	{
		if (PropertyChangedEvent.Property->GetFName() == GET_MEMBER_NAME_CHECKED(USoundfieldSubmix, SoundfieldEncodingFormat))
		{
			bShouldSanitizeLinks = true;
		}
	}

	Super::PostEditChangeProperty(PropertyChangedEvent);

	if (bShouldSanitizeLinks)
	{
		SanitizeLinks();
	}
}

#endif // WITH_EDITOR

IAudioEndpointFactory* UEndpointSubmix::GetAudioEndpointForSubmix() const
{
	return IAudioEndpointFactory::Get(EndpointType);
}

const UAudioEndpointSettingsBase* UEndpointSubmix::GetEndpointSettings() const
{
	return EndpointSettings;
}

ISoundfieldEndpointFactory* USoundfieldEndpointSubmix::GetSoundfieldEndpointForSubmix() const
{
	return ISoundfieldEndpointFactory::Get(SoundfieldEndpointType);
}

const USoundfieldEndpointSettingsBase* USoundfieldEndpointSubmix::GetEndpointSettings() const
{
	return EndpointSettings;
}

const USoundfieldEncodingSettingsBase* USoundfieldEndpointSubmix::GetEncodingSettings() const
{
	return EncodingSettings;
}

TArray<USoundfieldEffectBase*> USoundfieldEndpointSubmix::GetSoundfieldProcessors() const
{
	return SoundfieldEffectChain;
}


FSoundSpectrumAnalyzerSettings USoundSubmix::GetSpectrumAnalyzerSettings(EFFTSize FFTSize, EFFTPeakInterpolationMethod InterpolationMethod, EFFTWindowType WindowType, float HopSize, EAudioSpectrumType SpectrumType)
{
	FSoundSpectrumAnalyzerSettings OutSettings;

	OutSettings.FFTSize = FFTSize;
	OutSettings.WindowType = WindowType;
	OutSettings.InterpolationMethod = InterpolationMethod;
	OutSettings.HopSize = HopSize;
	OutSettings.SpectrumType = SpectrumType;

	return OutSettings;
}

FSoundSpectrumAnalyzerDelegateSettings USoundSubmix::GetSpectrumAnalysisDelegateSettings(const TArray<FSoundSubmixSpectralAnalysisBandSettings>& InBandSettings, float UpdateRate, float DecibelNoiseFloor, bool bDoNormalize, bool bDoAutoRange, float AutoRangeAttackTime, float AutoRangeReleaseTime)
{
	FSoundSpectrumAnalyzerDelegateSettings DelegateSettings;

	DelegateSettings.BandSettings = InBandSettings;
	DelegateSettings.UpdateRate = UpdateRate;
	DelegateSettings.DecibelNoiseFloor = DecibelNoiseFloor;
	DelegateSettings.bDoNormalize = bDoNormalize;
	DelegateSettings.bDoAutoRange = bDoAutoRange;
	DelegateSettings.AutoRangeAttackTime = AutoRangeAttackTime;
	DelegateSettings.AutoRangeReleaseTime = AutoRangeReleaseTime;

	return DelegateSettings;
}

void USoundfieldEndpointSubmix::SanitizeLinks()
{
	bool bShouldRefreshEditor = false;

	// Iterate through children and check encoding formats.
	for (int32 Index = ChildSubmixes.Num() - 1; Index >= 0; Index--)
	{
		if (!SubmixUtils::AreSubmixFormatsCompatible(ChildSubmixes[Index], this))
		{
			CastChecked<USoundSubmixWithParentBase>(ChildSubmixes[Index])->ParentSubmix = nullptr;
			ChildSubmixes[Index]->Modify();
			ChildSubmixes.RemoveAtSwap(Index);

			bShouldRefreshEditor = true;
		}
	}
	
	if (bShouldRefreshEditor)
	{
#if WITH_EDITOR
		SubmixUtils::RefreshEditorForSubmix(this);
#endif
	}
}

#if WITH_EDITOR

void USoundfieldEndpointSubmix::PostEditChangeProperty(struct FPropertyChangedEvent& PropertyChangedEvent)
{
	if (PropertyChangedEvent.Property != nullptr)
	{
		static const FName NAME_SoundfieldFormat(TEXT("SoundfieldEndpointType"));

		if (PropertyChangedEvent.Property->GetFName() == NAME_SoundfieldFormat)
		{
			// Add this sound class to the parent class if it's not already added
			SanitizeLinks();
		}
	}

	Super::PostEditChangeProperty(PropertyChangedEvent);
}

#endif // WITH_EDITOR

ENGINE_API bool SubmixUtils::AreSubmixFormatsCompatible(const USoundSubmixBase* ChildSubmix, const USoundSubmixBase* ParentSubmix)
{
	const USoundfieldSubmix* ChildSoundfieldSubmix = Cast<const USoundfieldSubmix>(ChildSubmix);

	// If both the child and parent are soundfield submixes, ensure that their formats are compatible.
	{
		const USoundfieldSubmix* ParentSoundfieldSubmix = Cast<const USoundfieldSubmix>(ParentSubmix);

		if (ChildSoundfieldSubmix && ParentSoundfieldSubmix)
		{
			ISoundfieldFactory* ChildSoundfieldFactory = ChildSoundfieldSubmix->GetSoundfieldFactoryForSubmix();
			ISoundfieldFactory* ParentSoundfieldFactory = ParentSoundfieldSubmix->GetSoundfieldFactoryForSubmix();

			if (ChildSoundfieldFactory && ParentSoundfieldFactory)
			{
				return ChildSoundfieldFactory->CanTranscodeToSoundfieldFormat(ParentSoundfieldFactory->GetSoundfieldFormatName(), *(ParentSoundfieldSubmix->GetSoundfieldEncodingSettings()->GetProxy()))
					|| ParentSoundfieldFactory->CanTranscodeFromSoundfieldFormat(ChildSoundfieldFactory->GetSoundfieldFormatName(), *(ChildSoundfieldSubmix->GetSoundfieldEncodingSettings()->GetProxy()));
			}
			else
			{
				return true;
			}
		}
	}

	// If the child is a soundfield submix and the parent is a soundfield endpoint submix, ensure that they have compatible formats.
	{
		const USoundfieldEndpointSubmix* ParentSoundfieldEndpointSubmix = Cast<const USoundfieldEndpointSubmix>(ParentSubmix);
		
		if (ChildSoundfieldSubmix && ParentSoundfieldEndpointSubmix)
		{
			ISoundfieldFactory* ChildSoundfieldFactory = ChildSoundfieldSubmix->GetSoundfieldFactoryForSubmix();
			ISoundfieldFactory* ParentSoundfieldFactory = ParentSoundfieldEndpointSubmix->GetSoundfieldEndpointForSubmix();

			if (ChildSoundfieldFactory && ParentSoundfieldFactory)
			{
				return ChildSoundfieldFactory->CanTranscodeToSoundfieldFormat(ParentSoundfieldFactory->GetSoundfieldFormatName(),  *(ParentSoundfieldEndpointSubmix->GetEncodingSettings()->GetProxy()))
					|| ParentSoundfieldFactory->CanTranscodeFromSoundfieldFormat(ChildSoundfieldFactory->GetSoundfieldFormatName(), *(ChildSoundfieldSubmix->GetSoundfieldEncodingSettings()->GetProxy()));
			}
			else
			{
				return true;
			}
		}
	}

	// Otherwise, these submixes are compatible.
	return true;
}

#if WITH_EDITOR

ENGINE_API void SubmixUtils::RefreshEditorForSubmix(const USoundSubmixBase* InSubmix)
{
	if (!GEditor || !InSubmix)
	{
		return;
	}

	TWeakObjectPtr<USoundSubmixBase> WeakSubmix = TWeakObjectPtr<USoundSubmixBase>(const_cast<USoundSubmixBase*>(InSubmix));

	// Since we may be in the middle of a PostEditProperty call,
	// Dispatch a command to close and reopen the editor window next tick.
	AsyncTask(ENamedThreads::GameThread, [WeakSubmix]
	{
			if (WeakSubmix.IsValid())
			{
				UAssetEditorSubsystem* EditorSubsystem = GEditor->GetEditorSubsystem<UAssetEditorSubsystem>();
				TArray<IAssetEditorInstance*> SubmixEditors = EditorSubsystem->FindEditorsForAsset(WeakSubmix.Get());
				for (IAssetEditorInstance* Editor : SubmixEditors)
				{
					Editor->CloseWindow();
				}

				EditorSubsystem->OpenEditorForAsset(WeakSubmix.Get());
			}
	});
}

#endif // WITH_EDITOR<|MERGE_RESOLUTION|>--- conflicted
+++ resolved
@@ -251,13 +251,6 @@
 
 	// Find device for this specific audio recording thing.
 	if (UWorld* ThisWorld = GEngine->GetWorldFromContextObject(WorldContextObject, EGetWorldErrorMode::LogAndReturnNull))
-<<<<<<< HEAD
-	{
-		if (FAudioDevice* AudioDevice = ThisWorld->GetAudioDeviceRaw())
-		{
-			AudioDevice->AddEnvelopeFollowerDelegate(this, OnSubmixEnvelopeBP);
-		}
-=======
 	{
 		if (FAudioDevice* AudioDevice = ThisWorld->GetAudioDeviceRaw())
 		{
@@ -357,7 +350,6 @@
 	if (InAudioDevice)
 	{
 		InAudioDevice->StopSpectrumAnalysis(this);
->>>>>>> 24776ab6
 	}
 }
 
@@ -454,15 +446,6 @@
 			}
 
 			if (PropertyChangedEvent.Property->GetFName() == GET_MEMBER_NAME_CHECKED(USoundSubmix, SubmixEffectChain))
-			{
-				AudioDeviceManager->RegisterSoundSubmix(this);
-			}
-		}
-
-		if (PropertyChangedEvent.Property->GetFName() == GET_MEMBER_NAME_CHECKED(USoundSubmix, SubmixEffectChain))
-		{
-			// Force the properties to be initialized for this SoundSubmix on all active audio devices
-			if (FAudioDeviceManager* AudioDeviceManager = GEngine->GetAudioDeviceManager())
 			{
 				AudioDeviceManager->RegisterSoundSubmix(this);
 			}
