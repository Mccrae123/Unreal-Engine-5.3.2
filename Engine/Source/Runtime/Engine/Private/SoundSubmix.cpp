// Copyright Epic Games, Inc. All Rights Reserved.
#include "Sound/SoundSubmix.h"

#include "AudioDevice.h"
<<<<<<< HEAD
=======
#include "Engine/Engine.h"
#include "Engine/World.h"
>>>>>>> 4af6daef
#include "Sound/SampleBufferIO.h"

#include UE_INLINE_GENERATED_CPP_BY_NAME(SoundSubmix)

#if WITH_EDITOR
#include "Framework/Notifications/NotificationManager.h"
#include "IAudioEndpoint.h"
#include "Widgets/Notifications/SNotificationList.h"
#include "ISoundfieldEndpoint.h"
#include "Subsystems/AssetEditorSubsystem.h"
#include "Editor.h"
#include "Async/Async.h"
#endif // WITH_EDITOR

static int32 ClearBrokenSubmixAssetsCVar = 0;
FAutoConsoleVariableRef CVarFixUpBrokenSubmixAssets(
	TEXT("au.submix.clearbrokensubmixassets"),
	ClearBrokenSubmixAssetsCVar,
	TEXT("If set, will verify that we don't have a submix that lists a child submix that is no longer its child, and the former children will not erroneously list their previous parents.\n")
	TEXT("0: Disable, >0: Enable"),
	ECVF_Default);

USoundSubmixWithParentBase::USoundSubmixWithParentBase(const FObjectInitializer& ObjectInitializer)
	: Super(ObjectInitializer)
	, ParentSubmix(nullptr)
{}

USoundSubmixBase::USoundSubmixBase(const FObjectInitializer& ObjectInitializer)
#if WITH_EDITORONLY_DATA
	: SoundSubmixGraph(nullptr)
#endif // WITH_EDITORONLY_DATA
{}

USoundSubmix::USoundSubmix(const FObjectInitializer& ObjectInitializer)
	: Super(ObjectInitializer)
	, bMuteWhenBackgrounded(0)
	, AmbisonicsPluginSettings(nullptr)
	, EnvelopeFollowerAttackTime(10)
	, EnvelopeFollowerReleaseTime(500)
	, OutputVolume(-1.0f)
	, WetLevel(-1.0f)
	, DryLevel(-1.0f)
{
	OutputVolumeModulation.Value = 0.f;
	WetLevelModulation.Value = 0.f;
	DryLevelModulation.Value = -96.f;
}

void USoundSubmix::Serialize(FArchive& Ar)
{
	Super::Serialize(Ar);

#if WITH_EDITORONLY_DATA
	if (Ar.IsLoading() || Ar.IsSaving())
	{
		// use -96dB as a noise floor when fixing up linear volume settings
		static constexpr float LinearNeg96dB = 0.0000158489319f;

		// convert any old deprecated values to the new value
		if (OutputVolume >= 0.0f)
		{
			if (OutputVolume <= LinearNeg96dB)
			{
				OutputVolumeModulation.Value = -96.f;
			}
			else
			{
				OutputVolumeModulation.Value = Audio::ConvertToDecibels(OutputVolume);
			}
			OutputVolume = -1.0f;
		}

		if (WetLevel >= 0.0f)
		{
			if (WetLevel <= LinearNeg96dB)
			{
				WetLevelModulation.Value = -96.f;
			}
			else
			{
				WetLevelModulation.Value = Audio::ConvertToDecibels(WetLevel);
			}
			WetLevel = -1.0f;
		}
<<<<<<< HEAD

		if (DryLevel >= 0.0f)
		{
			if (DryLevel <= LinearNeg96dB)
			{
				DryLevelModulation.Value = -96.f;
			}
			else
			{
				DryLevelModulation.Value = Audio::ConvertToDecibels(DryLevel);
			}
			DryLevel = -1.0f;
		}

		// fix values previously saved as linear values
		if (OutputVolumeModulation.Value > 0.0f)
		{
			OutputVolumeModulation.Value = Audio::ConvertToDecibels(OutputVolumeModulation.Value);
		}

		if (WetLevelModulation.Value > 0.0f)
		{
			WetLevelModulation.Value = Audio::ConvertToDecibels(WetLevelModulation.Value);
		}

=======

		if (DryLevel >= 0.0f)
		{
			if (DryLevel <= LinearNeg96dB)
			{
				DryLevelModulation.Value = -96.f;
			}
			else
			{
				DryLevelModulation.Value = Audio::ConvertToDecibels(DryLevel);
			}
			DryLevel = -1.0f;
		}

		// fix values previously saved as linear values
		if (OutputVolumeModulation.Value > 0.0f)
		{
			OutputVolumeModulation.Value = Audio::ConvertToDecibels(OutputVolumeModulation.Value);
		}

		if (WetLevelModulation.Value > 0.0f)
		{
			WetLevelModulation.Value = Audio::ConvertToDecibels(WetLevelModulation.Value);
		}

>>>>>>> 4af6daef
		if (DryLevelModulation.Value > 0.0f)
		{
			DryLevelModulation.Value = Audio::ConvertToDecibels(DryLevelModulation.Value);
		}

		OutputVolumeModulation.VersionModulators();
		WetLevelModulation.VersionModulators();
		DryLevelModulation.VersionModulators();
	}
#endif // WITH_EDITORONLY_DATA
}

UEndpointSubmix::UEndpointSubmix(const FObjectInitializer& ObjectInitializer)
	: Super(ObjectInitializer)
	, EndpointType(IAudioEndpointFactory::GetTypeNameForDefaultEndpoint())
{

}

USoundfieldSubmix::USoundfieldSubmix(const FObjectInitializer& ObjectInitializer)
	: Super(ObjectInitializer)
	, SoundfieldEncodingFormat(ISoundfieldFactory::GetFormatNameForInheritedEncoding())
{}

USoundfieldEndpointSubmix::USoundfieldEndpointSubmix(const FObjectInitializer& ObjectInitializer)
	: Super(ObjectInitializer)
	, SoundfieldEndpointType(ISoundfieldEndpointFactory::DefaultSoundfieldEndpointName())
{}

void USoundSubmix::StartRecordingOutput(const UObject* WorldContextObject, float ExpectedDuration)
{
	if (!GEngine)
	{
		return;
	}

	// Find device for this specific audio recording thing.
	if (UWorld* ThisWorld = GEngine->GetWorldFromContextObject(WorldContextObject, EGetWorldErrorMode::LogAndReturnNull))
	{
		if (FAudioDevice* AudioDevice = ThisWorld->GetAudioDeviceRaw())
		{
			StartRecordingOutput(AudioDevice, ExpectedDuration);
		}
	}
}

void USoundSubmix::StartRecordingOutput(FAudioDevice* InDevice, float ExpectedDuration)
{
	if (InDevice)
	{
		InDevice->StartRecording(this, ExpectedDuration);
	}
}

void USoundSubmix::StopRecordingOutput(const UObject* WorldContextObject, EAudioRecordingExportType ExportType, const FString& Name, FString Path, USoundWave* ExistingSoundWaveToOverwrite)
{
	if (!GEngine)
	{
		return;
	}

	// Find device for this specific audio recording thing.
	if (UWorld* ThisWorld = GEngine->GetWorldFromContextObject(WorldContextObject, EGetWorldErrorMode::LogAndReturnNull))
	{
		if (FAudioDevice* AudioDevice = ThisWorld->GetAudioDeviceRaw())
		{
			StopRecordingOutput(AudioDevice, ExportType, Name, Path, ExistingSoundWaveToOverwrite);
		}
	}
}

void USoundSubmix::StopRecordingOutput(FAudioDevice* InDevice, EAudioRecordingExportType ExportType, const FString& Name, FString Path, USoundWave* ExistingSoundWaveToOverwrite /*= nullptr*/)
{
	if (InDevice)
	{
		float SampleRate;
		float ChannelCount;

		Audio::AlignedFloatBuffer& RecordedBuffer = InDevice->StopRecording(this, ChannelCount, SampleRate);

		// This occurs when Stop Recording Output is called when Start Recording Output was not called.
		if (RecordedBuffer.Num() == 0)
		{
			return;
		}

		// Pack output data into DSPSampleBuffer and record it out!
		RecordingData.Reset(new Audio::FAudioRecordingData());

		RecordingData->InputBuffer = Audio::TSampleBuffer<int16>(RecordedBuffer, ChannelCount, SampleRate);

		switch (ExportType)
		{
			case EAudioRecordingExportType::SoundWave:
			{
				// If we're using the editor, we can write out a USoundWave to the content directory. Otherwise, we just generate a USoundWave without writing it to disk.
				if (GIsEditor)
				{
					RecordingData->Writer.BeginWriteToSoundWave(Name, RecordingData->InputBuffer, Path, [this](const USoundWave* Result)
					{
						if (OnSubmixRecordedFileDone.IsBound())
						{
							OnSubmixRecordedFileDone.Broadcast(Result);
						}
					});
				}
				else
				{
					RecordingData->Writer.BeginGeneratingSoundWaveFromBuffer(RecordingData->InputBuffer, nullptr, [this](const USoundWave* Result)
					{
						if (OnSubmixRecordedFileDone.IsBound())
						{
							OnSubmixRecordedFileDone.Broadcast(Result);
						}
					});
				}
			}
			break;
			
			case EAudioRecordingExportType::WavFile:
			{
				RecordingData->Writer.BeginWriteToWavFile(RecordingData->InputBuffer, Name, Path, [this]()
				{
					if (OnSubmixRecordedFileDone.IsBound())
					{
						OnSubmixRecordedFileDone.Broadcast(nullptr);
					}
				});
			}
			break;

			default:
			break;
		}
	}
}

void USoundSubmix::StartEnvelopeFollowing(const UObject* WorldContextObject)
{
	if (!GEngine)
	{
		return;
	}

	// Find device for this specific audio recording thing.
	if (UWorld* ThisWorld = GEngine->GetWorldFromContextObject(WorldContextObject, EGetWorldErrorMode::LogAndReturnNull))
	{
		if (FAudioDevice* AudioDevice = ThisWorld->GetAudioDeviceRaw())
		{
			StartEnvelopeFollowing(AudioDevice);
		}
	}
}

void USoundSubmix::StartEnvelopeFollowing(FAudioDevice* InAudioDevice)
{
	if (InAudioDevice)
	{
		InAudioDevice->StartEnvelopeFollowing(this);
	}
}

void USoundSubmix::StopEnvelopeFollowing(const UObject* WorldContextObject)
{
	if (!GEngine)
	{
		return;
	}

	// Find device for this specific audio recording thing.
	if (UWorld* ThisWorld = GEngine->GetWorldFromContextObject(WorldContextObject, EGetWorldErrorMode::LogAndReturnNull))
	{
		if (FAudioDevice* AudioDevice = ThisWorld->GetAudioDeviceRaw())
		{
			StopEnvelopeFollowing(AudioDevice);
		}
	}
}

void USoundSubmix::StopEnvelopeFollowing(FAudioDevice* InAudioDevice)
{
	if (InAudioDevice)
	{
		InAudioDevice->StopEnvelopeFollowing(this);
	}
}

void USoundSubmix::AddEnvelopeFollowerDelegate(const UObject* WorldContextObject, const FOnSubmixEnvelopeBP& OnSubmixEnvelopeBP)
{
	if (!GEngine)
	{
		return;
	}

	// Find device for this specific audio recording thing.
	if (UWorld* ThisWorld = GEngine->GetWorldFromContextObject(WorldContextObject, EGetWorldErrorMode::LogAndReturnNull))
	{
		if (FAudioDevice* AudioDevice = ThisWorld->GetAudioDeviceRaw())
		{
			AudioDevice->AddEnvelopeFollowerDelegate(this, OnSubmixEnvelopeBP);
		}
	}
}

void USoundSubmix::AddSpectralAnalysisDelegate(const UObject* WorldContextObject, const TArray<FSoundSubmixSpectralAnalysisBandSettings>& InBandSettings, const FOnSubmixSpectralAnalysisBP& OnSubmixSpectralAnalysisBP, float UpdateRate,  float DecibelNoiseFloor, bool bDoNormalize, bool bDoAutoRange, float AutoRangeAttackTime, float AutoRangeReleaseTime)
{

	if (!GEngine)
	{
		return;
	}

	// Find device for this specific audio recording thing.
	if (UWorld* ThisWorld = GEngine->GetWorldFromContextObject(WorldContextObject, EGetWorldErrorMode::LogAndReturnNull))
	{
		if (FAudioDevice* AudioDevice = ThisWorld->GetAudioDeviceRaw())
		{
			FSoundSpectrumAnalyzerDelegateSettings DelegateSettings = USoundSubmix::GetSpectrumAnalysisDelegateSettings(InBandSettings, UpdateRate, DecibelNoiseFloor, bDoNormalize, bDoAutoRange, AutoRangeAttackTime, AutoRangeReleaseTime);


			AudioDevice->AddSpectralAnalysisDelegate(this, DelegateSettings, OnSubmixSpectralAnalysisBP);
		}
	}
}

void USoundSubmix::RemoveSpectralAnalysisDelegate(const UObject* WorldContextObject, const FOnSubmixSpectralAnalysisBP& OnSubmixSpectralAnalysisBP)
{
	if (!GEngine)
	{
		return;
	}

	// Find device for this specific audio recording thing.
	if (UWorld* ThisWorld = GEngine->GetWorldFromContextObject(WorldContextObject, EGetWorldErrorMode::LogAndReturnNull))
	{
		if (FAudioDevice* AudioDevice = ThisWorld->GetAudioDeviceRaw())
		{
			AudioDevice->RemoveSpectralAnalysisDelegate(this, OnSubmixSpectralAnalysisBP);
		}
	}
}

void USoundSubmix::StartSpectralAnalysis(const UObject* WorldContextObject, EFFTSize FFTSize, EFFTPeakInterpolationMethod InterpolationMethod, EFFTWindowType WindowType, float HopSize, EAudioSpectrumType SpectrumType)
{
	if (!GEngine)
	{
		return;
	}

	// Find device for this specific audio recording thing.
	if (UWorld* ThisWorld = GEngine->GetWorldFromContextObject(WorldContextObject, EGetWorldErrorMode::LogAndReturnNull))
	{	
		if (FAudioDevice* AudioDevice = ThisWorld->GetAudioDeviceRaw())
		{
			StartSpectralAnalysis(AudioDevice, FFTSize, InterpolationMethod, WindowType, HopSize, SpectrumType);
		}
	}
}

void USoundSubmix::StartSpectralAnalysis(FAudioDevice* InAudioDevice, EFFTSize FFTSize, EFFTPeakInterpolationMethod InterpolationMethod, EFFTWindowType WindowType, float HopSize, EAudioSpectrumType SpectrumType)
{
	if (!GEngine)
	{
		return;
	}

	if (InAudioDevice)
	{
		FSoundSpectrumAnalyzerSettings Settings = USoundSubmix::GetSpectrumAnalyzerSettings(FFTSize, InterpolationMethod, WindowType, HopSize, SpectrumType);
		InAudioDevice->StartSpectrumAnalysis(this, Settings);
	}
}

void USoundSubmix::StopSpectralAnalysis(const UObject* WorldContextObject)
{
	if (!GEngine)
	{
		return;
	}

	// Find device for this specific audio recording thing.
	if (UWorld* ThisWorld = GEngine->GetWorldFromContextObject(WorldContextObject, EGetWorldErrorMode::LogAndReturnNull))
	{
		if (FAudioDevice* AudioDevice = ThisWorld->GetAudioDeviceRaw())
		{
			AudioDevice->StopSpectrumAnalysis(this);
		}
	}
}

void USoundSubmix::StopSpectralAnalysis(FAudioDevice* InAudioDevice)
{
	if (InAudioDevice)
	{
		InAudioDevice->StopSpectrumAnalysis(this);
	}
}

void USoundSubmix::SetSubmixOutputVolume(const UObject* WorldContextObject, float InOutputVolume)
{
	if (!GEngine)
	{
		return;
	}

	if (UWorld* ThisWorld = GEngine->GetWorldFromContextObject(WorldContextObject, EGetWorldErrorMode::LogAndReturnNull))
	{
		if (FAudioDevice* AudioDevice = ThisWorld->GetAudioDeviceRaw())
		{
			AudioDevice->SetSubmixOutputVolume(this, InOutputVolume);
		}
	}
}

void USoundSubmix::SetSubmixWetLevel(const UObject* WorldContextObject, float InWetLevel)
{
	if (!GEngine)
	{
		return;
	}

	if (UWorld* ThisWorld = GEngine->GetWorldFromContextObject(WorldContextObject, EGetWorldErrorMode::LogAndReturnNull))
	{
		if (FAudioDevice* AudioDevice = ThisWorld->GetAudioDeviceRaw())
		{
			AudioDevice->SetSubmixWetLevel(this, InWetLevel);
		}
	}
}

void USoundSubmix::SetSubmixDryLevel(const UObject* WorldContextObject, float InDryLevel)
{
	if (!GEngine)
	{
		return;
	}

	if (UWorld* ThisWorld = GEngine->GetWorldFromContextObject(WorldContextObject, EGetWorldErrorMode::LogAndReturnNull))
	{
		if (FAudioDevice* AudioDevice = ThisWorld->GetAudioDeviceRaw())
		{
			AudioDevice->SetSubmixDryLevel(this, InDryLevel);
		}
	}
}

#if WITH_EDITOR
void USoundSubmix::PostEditChangeProperty(struct FPropertyChangedEvent& PropertyChangedEvent)
{
	if (PropertyChangedEvent.Property != nullptr)
	{
		// Force the properties to be initialized for this SoundSubmix on all active audio devices
		if (FAudioDeviceManager* AudioDeviceManager = FAudioDeviceManager::Get())
		{
			FName MemberName = PropertyChangedEvent.MemberProperty->GetFName();

			if (MemberName == GET_MEMBER_NAME_CHECKED(USoundSubmix, bAutoDisable))
			{
				const bool NewAutoDisable = bAutoDisable;
				USoundSubmix* SoundSubmix = this;
				AudioDeviceManager->IterateOverAllDevices([SoundSubmix, NewAutoDisable](Audio::FDeviceId Id, FAudioDevice* Device)
				{
					Device->SetSubmixAutoDisable(SoundSubmix, NewAutoDisable);
				});
			}

			if (MemberName == GET_MEMBER_NAME_CHECKED(USoundSubmix, AutoDisableTime))
			{
				const float NewAutoDisableTime = AutoDisableTime;
				USoundSubmix* SoundSubmix = this;
				AudioDeviceManager->IterateOverAllDevices([SoundSubmix, NewAutoDisableTime](Audio::FDeviceId Id, FAudioDevice* Device)
				{
					Device->SetSubmixAutoDisableTime(SoundSubmix, NewAutoDisableTime);
				});
			}

			if (MemberName == GET_MEMBER_NAME_CHECKED(USoundSubmix, OutputVolumeModulation)
				|| MemberName == GET_MEMBER_NAME_CHECKED(USoundSubmix, WetLevelModulation)
				|| MemberName == GET_MEMBER_NAME_CHECKED(USoundSubmix, DryLevelModulation))
			{
				USoundSubmix* SoundSubmix = this;

<<<<<<< HEAD
				TSet<TObjectPtr<USoundModulatorBase>> NewVolumeMod = OutputVolumeModulation.Modulators;
				TSet<TObjectPtr<USoundModulatorBase>> NewWetLevelMod = WetLevelModulation.Modulators;
				TSet<TObjectPtr<USoundModulatorBase>> NewDryLevelMod = DryLevelModulation.Modulators;

				AudioDeviceManager->IterateOverAllDevices([SoundSubmix, VolMod = MoveTemp(NewVolumeMod), WetMod = MoveTemp(NewWetLevelMod), DryMod = MoveTemp(NewDryLevelMod)](Audio::FDeviceId Id, FAudioDevice* Device) mutable
				{
					Device->UpdateSubmixModulationSettings(SoundSubmix, VolMod, WetMod, DryMod);
				});

				float NewVolumeModBase = OutputVolumeModulation.Value;
				float NewWetModBase = WetLevelModulation.Value;
				float NewDryModBase = DryLevelModulation.Value;

				AudioDeviceManager->IterateOverAllDevices([SoundSubmix, NewVolumeModBase, NewWetModBase, NewDryModBase](Audio::FDeviceId Id, FAudioDevice* Device) 
				{
=======
				PushModulationChanges();

				float NewVolumeModBase = OutputVolumeModulation.Value;
				float NewWetModBase = WetLevelModulation.Value;
				float NewDryModBase = DryLevelModulation.Value;

				AudioDeviceManager->IterateOverAllDevices([SoundSubmix, NewVolumeModBase, NewWetModBase, NewDryModBase](Audio::FDeviceId Id, FAudioDevice* Device) 
				{
>>>>>>> 4af6daef
					Device->SetSubmixModulationBaseLevels(SoundSubmix, NewVolumeModBase, NewWetModBase, NewDryModBase);
				});
			}

			if (MemberName == GET_MEMBER_NAME_CHECKED(USoundSubmix, SubmixEffectChain))
			{
				AudioDeviceManager->RegisterSoundSubmix(this);
			}
		}
	}

	Super::PostEditChangeProperty(PropertyChangedEvent);
}
#endif

void USoundSubmix::SetOutputVolumeModulation(const FSoundModulationDestinationSettings& InVolMod)
{
	OutputVolumeModulation = InVolMod;
	PushModulationChanges();
}

void USoundSubmix::SetWetVolumeModulation(const FSoundModulationDestinationSettings& InVolMod)
{
	WetLevelModulation = InVolMod;
	PushModulationChanges();
}

void USoundSubmix::SetDryVolumeModulation(const FSoundModulationDestinationSettings& InVolMod)
{
	DryLevelModulation = InVolMod;
	PushModulationChanges();
}

void USoundSubmix::PushModulationChanges()
{
	if (FAudioDeviceManager* AudioDeviceManager = FAudioDeviceManager::Get())
	{
		// Send the changes to the Modulation System
		TSet<TObjectPtr<USoundModulatorBase>> NewVolumeMod = OutputVolumeModulation.Modulators;
		TSet<TObjectPtr<USoundModulatorBase>> NewWetLevelMod = WetLevelModulation.Modulators;
		TSet<TObjectPtr<USoundModulatorBase>> NewDryLevelMod = DryLevelModulation.Modulators;
		AudioDeviceManager->IterateOverAllDevices([SoundSubmix = this, VolMod = MoveTemp(NewVolumeMod), WetMod = MoveTemp(NewWetLevelMod), DryMod = MoveTemp(NewDryLevelMod)](Audio::FDeviceId Id, FAudioDevice* Device) mutable
		{
		    if (Device)
		    {
		    	Device->UpdateSubmixModulationSettings(SoundSubmix, VolMod, WetMod, DryMod);
			}
		});
	}
}

FString USoundSubmixBase::GetDesc()
{
	return FString(TEXT("Sound Submix"));
}

void USoundSubmixBase::BeginDestroy()
{
	// Use the main/default audio device for storing and retrieving sound class properties
	FAudioDeviceManager* AudioDeviceManager = (GEngine ? GEngine->GetAudioDeviceManager() : nullptr);

	// Force the properties to be initialized for this SoundClass on all active audio devices
	if (AudioDeviceManager)
	{
		AudioDeviceManager->UnregisterSoundSubmix(this);
	}

	// This has to be called AFTER device unregistration.
	// Otherwise, the object can be in a partially destroyed state.
	Super::BeginDestroy();
}

void USoundSubmixBase::PostLoad()
{
	Super::PostLoad();

	if (ClearBrokenSubmixAssetsCVar)
	{
		for (int32 ChildIndex = ChildSubmixes.Num() - 1; ChildIndex >= 0; ChildIndex--)
		{
			USoundSubmixBase* ChildSubmix = ChildSubmixes[ChildIndex];

			if (!ChildSubmix)
			{
				continue;
			}

			if (USoundSubmixWithParentBase* CastedChildSubmix = Cast<USoundSubmixWithParentBase>(ChildSubmix))
			{
				if (!ensure(CastedChildSubmix->ParentSubmix == this))
				{
					UE_LOG(LogAudio, Warning, TEXT("Submix had a child submix that didn't explicitly mark this submix as a parent!"));
					ChildSubmixes.RemoveAtSwap(ChildIndex);
				}
			}
			else
			{
				ensureMsgf(false, TEXT("Submix had a child submix that doesn't have an output!"));
				ChildSubmixes.RemoveAtSwap(ChildIndex);
			}
		}
	}

	// Use the main/default audio device for storing and retrieving sound class properties
	FAudioDeviceManager* AudioDeviceManager = (GEngine ? GEngine->GetAudioDeviceManager() : nullptr);

	// Force the properties to be initialized for this SoundClass on all active audio devices
	const FString PathName = GetPathName();

	// Do not support auto-registration for submixes in the temp directory
	// (to avoid issues with validation & automatically rooting objects on load).
	const bool bIsTemp = PathName.StartsWith(TEXT("/Temp/"));
	if (AudioDeviceManager && !bIsTemp)
	{
		AudioDeviceManager->RegisterSoundSubmix(this);
	}
}

#if WITH_EDITOR

void USoundSubmixBase::PostDuplicate(EDuplicateMode::Type DuplicateMode)
{
	if (DuplicateMode == EDuplicateMode::Normal)
	{
		ChildSubmixes.Reset();
	}
}

void USoundSubmixBase::PreEditChange(FProperty* PropertyAboutToChange)
{
	if (PropertyAboutToChange && PropertyAboutToChange->GetFName() == GET_MEMBER_NAME_CHECKED(USoundSubmixBase, ChildSubmixes))
	{
		// Take a copy of the current state of child classes
		BackupChildSubmixes = ChildSubmixes;
	}
}

void USoundSubmixBase::PostEditChangeProperty(FPropertyChangedEvent& PropertyChangedEvent)
{
	if (!GEngine)
	{
		return;
	}

	if (PropertyChangedEvent.Property != nullptr)
	{
		if (PropertyChangedEvent.Property->GetFName() == GET_MEMBER_NAME_CHECKED(USoundSubmixBase, ChildSubmixes))
		{
			// Find child that was changed/added
			for (int32 ChildIndex = 0; ChildIndex < ChildSubmixes.Num(); ChildIndex++)
			{
				if (ChildSubmixes[ChildIndex] != nullptr && !BackupChildSubmixes.Contains(ChildSubmixes[ChildIndex]))
				{
					if (ChildSubmixes[ChildIndex]->RecurseCheckChild(this))
					{
						// Contains cycle so revert to old layout - launch notification to inform user
						FNotificationInfo Info(NSLOCTEXT("Engine", "UnableToChangeSoundSubmixChildDueToInfiniteLoopNotification", "Could not change SoundSubmix child as it would create a loop"));
						Info.ExpireDuration = 5.0f;
						Info.Image = FCoreStyle::Get().GetBrush(TEXT("MessageLog.Error"));
						FSlateNotificationManager::Get().AddNotification(Info);

						// Revert to the child submixes
						ChildSubmixes = BackupChildSubmixes;
					}
					else if (USoundSubmixWithParentBase* SubmixWithParent = CastChecked<USoundSubmixWithParentBase>(ChildSubmixes[ChildIndex]))
					{
						// Update parentage
						SubmixWithParent->SetParentSubmix(this);
					}
					break;
				}
			}

			// Update old child's parent if it has been removed
			for (int32 ChildIndex = 0; ChildIndex < BackupChildSubmixes.Num(); ChildIndex++)
			{
				if (BackupChildSubmixes[ChildIndex] != nullptr && !ChildSubmixes.Contains(BackupChildSubmixes[ChildIndex]))
				{
					BackupChildSubmixes[ChildIndex]->Modify();
					if (USoundSubmixWithParentBase* SubmixWithParent = Cast<USoundSubmixWithParentBase>(BackupChildSubmixes[ChildIndex]))
					{
						SubmixWithParent->ParentSubmix = nullptr;
					}
				}
			}

			// Force the properties to be initialized for this SoundSubmix on all active audio devices
			if (FAudioDeviceManager* AudioDeviceManager = GEngine->GetAudioDeviceManager())
			{
				AudioDeviceManager->RegisterSoundSubmix(this);
			}
		}
	}

	BackupChildSubmixes.Reset();

	Super::PostEditChangeProperty(PropertyChangedEvent);
}

TArray<TObjectPtr<USoundSubmixBase>> USoundSubmixBase::BackupChildSubmixes;

bool USoundSubmixBase::RecurseCheckChild(const USoundSubmixBase* ChildSoundSubmix) const
{
	for (int32 Index = 0; Index < ChildSubmixes.Num(); Index++)
	{
		if (ChildSubmixes[Index])
		{
			if (ChildSubmixes[Index] == ChildSoundSubmix)
			{
				return true;
			}

			if (ChildSubmixes[Index]->RecurseCheckChild(ChildSoundSubmix))
			{
				return true;
			}
		}
	}

	return false;
}

void USoundSubmixWithParentBase::SetParentSubmix(USoundSubmixBase* InParentSubmix)
{
	if (ParentSubmix != InParentSubmix)
	{
		if (ParentSubmix)
		{
			ParentSubmix->Modify();
			ParentSubmix->ChildSubmixes.Remove(this);
		}

		Modify();
		ParentSubmix = InParentSubmix;
		if (ParentSubmix)
		{
			ParentSubmix->ChildSubmixes.AddUnique(this);
		}
	}
}

#if WITH_EDITOR
void USoundSubmixWithParentBase::PostEditChangeProperty(struct FPropertyChangedEvent& PropertyChangedEvent)
{
	if (!GEngine)
	{
		return;
	}

	if (PropertyChangedEvent.Property != nullptr)
	{
		FName ChangedPropName = PropertyChangedEvent.Property->GetFName();

		if (ChangedPropName == GET_MEMBER_NAME_CHECKED(USoundSubmixWithParentBase, ParentSubmix))
		{
			// Add this sound class to the parent class if it's not already added
			if (ParentSubmix)
			{
				bool bIsChildSubmix = false;
				for (int32 i = 0; i < ParentSubmix->ChildSubmixes.Num(); ++i)
				{
					USoundSubmixBase* ChildSubmix = ParentSubmix->ChildSubmixes[i];
					if (ChildSubmix && ChildSubmix == this)
					{
						bIsChildSubmix = true;
						break;
					}
				}

				if (!bIsChildSubmix)
				{
					ParentSubmix->Modify();
					ParentSubmix->ChildSubmixes.AddUnique(this);
				}
			}

			Modify();

			// Force the properties to be initialized for this SoundSubmix on all active audio devices
			if (FAudioDeviceManager* AudioDeviceManager = GEngine->GetAudioDeviceManager())
			{
				AudioDeviceManager->RegisterSoundSubmix(this);
			}
		}
	}

	Super::PostEditChangeProperty(PropertyChangedEvent);
}

void USoundSubmixWithParentBase::PostDuplicate(EDuplicateMode::Type DuplicateMode)
{
	if (DuplicateMode == EDuplicateMode::Normal)
	{
		SetParentSubmix(nullptr);
	}

	Super::PostDuplicate(DuplicateMode);
}
#endif

void USoundSubmixBase::AddReferencedObjects(UObject* InThis, FReferenceCollector& Collector)
{
	USoundSubmixBase* This = CastChecked<USoundSubmixBase>(InThis);

	Collector.AddReferencedObject(This->SoundSubmixGraph, This);

	for (auto& Backup : This->BackupChildSubmixes)
	{
		Collector.AddReferencedObject(Backup);
	}

	Super::AddReferencedObjects(InThis, Collector);
}
#endif // WITH_EDITOR

ISoundfieldFactory* USoundfieldSubmix::GetSoundfieldFactoryForSubmix() const
{
	// If this isn't called in the game thread, a ParentSubmix could get destroyed while we are recursing through the submix graph.
	// ensure(IsInGameThread());

	FName SoundfieldFormat = GetSubmixFormat();
	check(SoundfieldFormat != ISoundfieldFactory::GetFormatNameForInheritedEncoding());

	return ISoundfieldFactory::Get(SoundfieldFormat);
}

const USoundfieldEncodingSettingsBase* USoundfieldSubmix::GetSoundfieldEncodingSettings() const
{
	return GetEncodingSettings();
}

TArray<USoundfieldEffectBase *> USoundfieldSubmix::GetSoundfieldProcessors() const
{
	return SoundfieldEffectChain;
}

FName USoundfieldSubmix::GetSubmixFormat() const
{
	USoundfieldSubmix* ParentSoundfieldSubmix = Cast<USoundfieldSubmix>(ParentSubmix);

	if (!ParentSoundfieldSubmix || SoundfieldEncodingFormat != ISoundfieldFactory::GetFormatNameForInheritedEncoding())
	{
		if (SoundfieldEncodingFormat == ISoundfieldFactory::GetFormatNameForInheritedEncoding())
		{
			return ISoundfieldFactory::GetFormatNameForNoEncoding();
		}
		else
		{
			return SoundfieldEncodingFormat;
		}

	}
	else if(ParentSoundfieldSubmix)
	{
		// If this submix matches the format of whatever submix it's plugged into, 
		// Recurse into the submix graph to find it.
		return ParentSoundfieldSubmix->GetSubmixFormat();
	}
	else
	{
		return ISoundfieldFactory::GetFormatNameForNoEncoding();
		}
}

const USoundfieldEncodingSettingsBase* USoundfieldSubmix::GetEncodingSettings() const
{
	FName SubmixFormatName = GetSubmixFormat();

	USoundfieldSubmix* ParentSoundfieldSubmix = Cast<USoundfieldSubmix>(ParentSubmix);

	if (EncodingSettings)
	{
		return EncodingSettings;
	}
	else if (ParentSoundfieldSubmix && SoundfieldEncodingFormat == ISoundfieldFactory::GetFormatNameForInheritedEncoding())
	{
		// If this submix matches the format of whatever it's plugged into,
		// Recurse into the submix graph to match it's settings.
		return ParentSoundfieldSubmix->GetEncodingSettings();
	}
	else if (ISoundfieldFactory* Factory = ISoundfieldFactory::Get(SubmixFormatName))
	{
		// If we don't have any encoding settings, use the default.
		return Factory->GetDefaultEncodingSettings();
	}
	else
	{
		// If we don't have anything, exit.
		return nullptr;
	}
}

void USoundfieldSubmix::SanitizeLinks()
{
	bool bShouldRefreshGraph = false;

	// Iterate through children and check encoding formats.
	for (int32 Index = ChildSubmixes.Num() - 1; Index >= 0; Index--)
	{
		if (!SubmixUtils::AreSubmixFormatsCompatible(ChildSubmixes[Index], this))
		{
			CastChecked<USoundSubmixWithParentBase>(ChildSubmixes[Index])->ParentSubmix = nullptr;
			ChildSubmixes[Index]->Modify();
			ChildSubmixes.RemoveAtSwap(Index);
			bShouldRefreshGraph = true;
		}
	}

	// If this submix is now incompatible with the parent submix, disconnect it.
	if (ParentSubmix && !SubmixUtils::AreSubmixFormatsCompatible(this, ParentSubmix))
	{
		ParentSubmix->ChildSubmixes.RemoveSwap(this);
		ParentSubmix->Modify();
		ParentSubmix = nullptr;
		bShouldRefreshGraph = true;
	}

	if (bShouldRefreshGraph)
	{
#if WITH_EDITOR
		SubmixUtils::RefreshEditorForSubmix(this);
#endif
	}
}

#if WITH_EDITOR

void USoundfieldSubmix::PostEditChangeProperty(struct FPropertyChangedEvent& PropertyChangedEvent)
{
	// Whether to clean up now invalid links between submix and refresh the submix graph editor.
	bool bShouldSanitizeLinks = false;

	if (PropertyChangedEvent.Property != nullptr)
	{
		if (PropertyChangedEvent.Property->GetFName() == GET_MEMBER_NAME_CHECKED(USoundfieldSubmix, SoundfieldEncodingFormat))
		{
			bShouldSanitizeLinks = true;
			
			FAudioDeviceManager* AudioDeviceManager = FAudioDeviceManager::Get();
			if (AudioDeviceManager)
			{
				AudioDeviceManager->InitSoundSubmixes();
			}
		}
	}

	Super::PostEditChangeProperty(PropertyChangedEvent);

	if (bShouldSanitizeLinks)
	{
		SanitizeLinks();
	}
}
void UEndpointSubmix::PostEditChangeProperty(struct FPropertyChangedEvent& PropertyChangedEvent)
{	
	if (PropertyChangedEvent.Property != nullptr)
	{
		const FName PropertyName = PropertyChangedEvent.Property->GetFName();
		if (PropertyName == GET_MEMBER_NAME_CHECKED(UEndpointSubmix, EndpointType)
		|| PropertyName == GET_MEMBER_NAME_CHECKED(UEndpointSubmix, EndpointSettings)
		|| PropertyName == GET_MEMBER_NAME_CHECKED(UEndpointSubmix, EndpointSettingsClass)
		)
		{
			// Remove-re-add submix. Causes reinit with plugins.
			if (FAudioDeviceManager* AudioDeviceManager = GEngine->GetAudioDeviceManager())
			{
				AudioDeviceManager->UnregisterSoundSubmix(this);
				AudioDeviceManager->RegisterSoundSubmix(this);
			}
		}
	}
	Super::PostEditChangeProperty(PropertyChangedEvent);
}

#endif // WITH_EDITOR

void UEndpointSubmix::PostLoad()
{
	// Validate our endpoint type is enabled.
	TArray<FName> EndpointTypeNames = IAudioEndpointFactory::GetAvailableEndpointTypes();
	if (!EndpointTypeNames.Contains(EndpointType))
	{
		const FName DefaultEndpoint = IAudioEndpointFactory::GetTypeNameForDefaultEndpoint();
		UE_LOG(LogAudio, Warning, TEXT("UEndpointSubmix [%s] has endpoint type [%s] which is not currently currently enabled. Changing to [%s]"),
			*GetName(), *EndpointType.ToString(), *DefaultEndpoint.ToString());
		EndpointType = DefaultEndpoint;
	}

	
	Super::PostLoad();
}

void USoundfieldSubmix::PostLoad()
{
	// Make sure the Encoding format is something we can use.
	// Fallback to something that works otherwise and warn.

	TArray<FName> FactoryNames = ISoundfieldFactory::GetAvailableSoundfieldFormats();
	if (!FactoryNames.Contains(SoundfieldEncodingFormat))
	{
		const FName NoEncoding = ISoundfieldFactory::GetFormatNameForNoEncoding();
		UE_LOG(LogAudio, Warning, TEXT("SoundfieldSubmix [%s] has Encoding format [%s] which is not currently currently enabled. Changing to [%s]"),
			*GetName(), *SoundfieldEncodingFormat.ToString(), *NoEncoding.ToString());
		SoundfieldEncodingFormat = NoEncoding;
		SanitizeLinks();
	}

	Super::PostLoad();
}


IAudioEndpointFactory* UEndpointSubmix::GetAudioEndpointForSubmix() const
{
	return IAudioEndpointFactory::Get(EndpointType);
}

const UAudioEndpointSettingsBase* UEndpointSubmix::GetEndpointSettings() const
{
	return EndpointSettings;
}

ISoundfieldEndpointFactory* USoundfieldEndpointSubmix::GetSoundfieldEndpointForSubmix() const
{
	return ISoundfieldEndpointFactory::Get(SoundfieldEndpointType);
}

const USoundfieldEndpointSettingsBase* USoundfieldEndpointSubmix::GetEndpointSettings() const
{
	return EndpointSettings;
}

const USoundfieldEncodingSettingsBase* USoundfieldEndpointSubmix::GetEncodingSettings() const
{
	return EncodingSettings;
}

TArray<USoundfieldEffectBase*> USoundfieldEndpointSubmix::GetSoundfieldProcessors() const
{
	return SoundfieldEffectChain;
}


FSoundSpectrumAnalyzerSettings USoundSubmix::GetSpectrumAnalyzerSettings(EFFTSize FFTSize, EFFTPeakInterpolationMethod InterpolationMethod, EFFTWindowType WindowType, float HopSize, EAudioSpectrumType SpectrumType)
{
	FSoundSpectrumAnalyzerSettings OutSettings;

	OutSettings.FFTSize = FFTSize;
	OutSettings.WindowType = WindowType;
	OutSettings.InterpolationMethod = InterpolationMethod;
	OutSettings.SpectrumType = SpectrumType;

	const float MinHopSize = 0.001f;
	const float MaxHopSize = 10.0f;
	OutSettings.HopSize = FMath::Clamp(HopSize, MinHopSize, MaxHopSize);

	return OutSettings;
}

FSoundSpectrumAnalyzerDelegateSettings USoundSubmix::GetSpectrumAnalysisDelegateSettings(const TArray<FSoundSubmixSpectralAnalysisBandSettings>& InBandSettings, float UpdateRate, float DecibelNoiseFloor, bool bDoNormalize, bool bDoAutoRange, float AutoRangeAttackTime, float AutoRangeReleaseTime)
{
	FSoundSpectrumAnalyzerDelegateSettings DelegateSettings;

	DelegateSettings.BandSettings = InBandSettings;
	DelegateSettings.UpdateRate = UpdateRate;
	DelegateSettings.DecibelNoiseFloor = DecibelNoiseFloor;
	DelegateSettings.bDoNormalize = bDoNormalize;
	DelegateSettings.bDoAutoRange = bDoAutoRange;
	DelegateSettings.AutoRangeAttackTime = AutoRangeAttackTime;
	DelegateSettings.AutoRangeReleaseTime = AutoRangeReleaseTime;

	return DelegateSettings;
}

void USoundfieldEndpointSubmix::SanitizeLinks()
{
	bool bShouldRefreshEditor = false;

	// Iterate through children and check encoding formats.
	for (int32 Index = ChildSubmixes.Num() - 1; Index >= 0; Index--)
	{
		if (!SubmixUtils::AreSubmixFormatsCompatible(ChildSubmixes[Index], this))
		{
			CastChecked<USoundSubmixWithParentBase>(ChildSubmixes[Index])->ParentSubmix = nullptr;
			ChildSubmixes[Index]->Modify();
			ChildSubmixes.RemoveAtSwap(Index);

			bShouldRefreshEditor = true;
		}
	}
	
	if (bShouldRefreshEditor)
	{
#if WITH_EDITOR
		SubmixUtils::RefreshEditorForSubmix(this);
#endif
	}
}


void USoundfieldEndpointSubmix::PostLoad()
{
	// Validate we're set to something that's enabled.	
	TArray<FName> SoundfieldEndpointTypeNames = ISoundfieldEndpointFactory::GetAllSoundfieldEndpointTypes();
	if (!SoundfieldEndpointTypeNames.Contains(SoundfieldEndpointType))
	{
		const FName DefaultEndpoint = ISoundfieldEndpointFactory::DefaultSoundfieldEndpointName();
		UE_LOG(LogAudio, Warning, TEXT("USoundfieldEndpointSubmix [%s] has endpoint type [%s] which is not currently currently enabled. Changing to [%s]"),
			*GetName(), *SoundfieldEndpointType.ToString(), *DefaultEndpoint.ToString());
		SoundfieldEndpointType = DefaultEndpoint;
		SanitizeLinks();
	}

	Super::PostLoad();	
}


#if WITH_EDITOR

void USoundfieldEndpointSubmix::PostEditChangeProperty(struct FPropertyChangedEvent& PropertyChangedEvent)
{
	if (PropertyChangedEvent.Property != nullptr)
	{
		static const FName NAME_SoundfieldFormat(TEXT("SoundfieldEndpointType"));

		if (PropertyChangedEvent.Property->GetFName() == NAME_SoundfieldFormat)
		{			
			// Remove-re-add submix. Causes reinit with plugins.
			if (FAudioDeviceManager* AudioDeviceManager = GEngine->GetAudioDeviceManager())
			{
				AudioDeviceManager->UnregisterSoundSubmix(this);
				AudioDeviceManager->RegisterSoundSubmix(this);
			}
			
			// Add this sound class to the parent class if it's not already added
			SanitizeLinks();
		}
	}

	Super::PostEditChangeProperty(PropertyChangedEvent);
}

#endif // WITH_EDITOR

ENGINE_API bool SubmixUtils::AreSubmixFormatsCompatible(const USoundSubmixBase* ChildSubmix, const USoundSubmixBase* ParentSubmix)
{
	if (!ChildSubmix || !ParentSubmix)
	{
		return false;
	}

	const USoundfieldSubmix* ChildSoundfieldSubmix = Cast<const USoundfieldSubmix>(ChildSubmix);

	// If both the child and parent are soundfield submixes, ensure that their formats are compatible.
	{
		const USoundfieldSubmix* ParentSoundfieldSubmix = Cast<const USoundfieldSubmix>(ParentSubmix);

		if (ChildSoundfieldSubmix && ParentSoundfieldSubmix)
		{
			ISoundfieldFactory* ChildSoundfieldFactory = ChildSoundfieldSubmix->GetSoundfieldFactoryForSubmix();
			ISoundfieldFactory* ParentSoundfieldFactory = ParentSoundfieldSubmix->GetSoundfieldFactoryForSubmix();

			if (ChildSoundfieldFactory && ParentSoundfieldFactory)
			{
				bool bCanTranscode = false;

				// To
				if (const USoundfieldEncodingSettingsBase* ParentEncodingSettings = ParentSoundfieldSubmix->GetSoundfieldEncodingSettings())
				{
					bCanTranscode |= ChildSoundfieldFactory->CanTranscodeToSoundfieldFormat(ParentSoundfieldFactory->GetSoundfieldFormatName(), *ParentEncodingSettings->GetProxy());
				}
				// From
				if (const USoundfieldEncodingSettingsBase* ChildEncodingSettings = ChildSoundfieldSubmix->GetSoundfieldEncodingSettings())
				{
					bCanTranscode |= ParentSoundfieldFactory->CanTranscodeFromSoundfieldFormat(ChildSoundfieldFactory->GetSoundfieldFormatName(), *ChildEncodingSettings->GetProxy());
				}
				
				return bCanTranscode;
			}
			else
			{
				return true;
			}
		}
	}

	// If the child is a soundfield submix and the parent is a soundfield endpoint submix, ensure that they have compatible formats.
	{
		const USoundfieldEndpointSubmix* ParentSoundfieldEndpointSubmix = Cast<const USoundfieldEndpointSubmix>(ParentSubmix);
		
		if (ChildSoundfieldSubmix && ParentSoundfieldEndpointSubmix)
		{
			ISoundfieldFactory* ChildSoundfieldFactory = ChildSoundfieldSubmix->GetSoundfieldFactoryForSubmix();
			ISoundfieldFactory* ParentSoundfieldFactory = ParentSoundfieldEndpointSubmix->GetSoundfieldEndpointForSubmix();

			if (ChildSoundfieldFactory && ParentSoundfieldFactory)
			{
				bool bCanTranscode = false;

				// TO. (Endpoint settings).
				if (const USoundfieldEncodingSettingsBase* ParentEndpointSettings = ParentSoundfieldEndpointSubmix->GetEncodingSettings())
				{
					bCanTranscode |= ChildSoundfieldFactory->CanTranscodeToSoundfieldFormat(ParentSoundfieldFactory->GetSoundfieldFormatName(), *ParentEndpointSettings->GetProxy());
				}

				// From
				if (const USoundfieldEncodingSettingsBase* ChildEncodingSettings = ChildSoundfieldSubmix->GetSoundfieldEncodingSettings())
				{
					bCanTranscode |= ParentSoundfieldFactory->CanTranscodeFromSoundfieldFormat(ChildSoundfieldFactory->GetSoundfieldFormatName(), *ChildEncodingSettings->GetProxy());
				}
				
				return bCanTranscode;
			}
			else
			{
				return true;
			}
		}
	}

	// Otherwise, these submixes are compatible.
	return true;
}

#if WITH_EDITOR

ENGINE_API void SubmixUtils::RefreshEditorForSubmix(const USoundSubmixBase* InSubmix)
{
	if (!GEditor || !InSubmix)
	{
		return;
	}

	TWeakObjectPtr<USoundSubmixBase> WeakSubmix = TWeakObjectPtr<USoundSubmixBase>(const_cast<USoundSubmixBase*>(InSubmix));

	// Since we may be in the middle of a PostEditProperty call,
	// Dispatch a command to close and reopen the editor window next tick.
	AsyncTask(ENamedThreads::GameThread, [WeakSubmix]
	{
			if (WeakSubmix.IsValid())
			{
				UAssetEditorSubsystem* EditorSubsystem = GEditor->GetEditorSubsystem<UAssetEditorSubsystem>();
				TArray<IAssetEditorInstance*> SubmixEditors = EditorSubsystem->FindEditorsForAsset(WeakSubmix.Get());
				for (IAssetEditorInstance* Editor : SubmixEditors)
				{
					Editor->CloseWindow(EAssetEditorCloseReason::EditorRefreshRequested);
				}

				EditorSubsystem->OpenEditorForAsset(WeakSubmix.Get());
			}
	});
}

#endif // WITH_EDITOR
<|MERGE_RESOLUTION|>--- conflicted
+++ resolved
@@ -2,11 +2,8 @@
 #include "Sound/SoundSubmix.h"
 
 #include "AudioDevice.h"
-<<<<<<< HEAD
-=======
 #include "Engine/Engine.h"
 #include "Engine/World.h"
->>>>>>> 4af6daef
 #include "Sound/SampleBufferIO.h"
 
 #include UE_INLINE_GENERATED_CPP_BY_NAME(SoundSubmix)
@@ -91,7 +88,6 @@
 			}
 			WetLevel = -1.0f;
 		}
-<<<<<<< HEAD
 
 		if (DryLevel >= 0.0f)
 		{
@@ -117,33 +113,6 @@
 			WetLevelModulation.Value = Audio::ConvertToDecibels(WetLevelModulation.Value);
 		}
 
-=======
-
-		if (DryLevel >= 0.0f)
-		{
-			if (DryLevel <= LinearNeg96dB)
-			{
-				DryLevelModulation.Value = -96.f;
-			}
-			else
-			{
-				DryLevelModulation.Value = Audio::ConvertToDecibels(DryLevel);
-			}
-			DryLevel = -1.0f;
-		}
-
-		// fix values previously saved as linear values
-		if (OutputVolumeModulation.Value > 0.0f)
-		{
-			OutputVolumeModulation.Value = Audio::ConvertToDecibels(OutputVolumeModulation.Value);
-		}
-
-		if (WetLevelModulation.Value > 0.0f)
-		{
-			WetLevelModulation.Value = Audio::ConvertToDecibels(WetLevelModulation.Value);
-		}
-
->>>>>>> 4af6daef
 		if (DryLevelModulation.Value > 0.0f)
 		{
 			DryLevelModulation.Value = Audio::ConvertToDecibels(DryLevelModulation.Value);
@@ -526,15 +495,7 @@
 			{
 				USoundSubmix* SoundSubmix = this;
 
-<<<<<<< HEAD
-				TSet<TObjectPtr<USoundModulatorBase>> NewVolumeMod = OutputVolumeModulation.Modulators;
-				TSet<TObjectPtr<USoundModulatorBase>> NewWetLevelMod = WetLevelModulation.Modulators;
-				TSet<TObjectPtr<USoundModulatorBase>> NewDryLevelMod = DryLevelModulation.Modulators;
-
-				AudioDeviceManager->IterateOverAllDevices([SoundSubmix, VolMod = MoveTemp(NewVolumeMod), WetMod = MoveTemp(NewWetLevelMod), DryMod = MoveTemp(NewDryLevelMod)](Audio::FDeviceId Id, FAudioDevice* Device) mutable
-				{
-					Device->UpdateSubmixModulationSettings(SoundSubmix, VolMod, WetMod, DryMod);
-				});
+				PushModulationChanges();
 
 				float NewVolumeModBase = OutputVolumeModulation.Value;
 				float NewWetModBase = WetLevelModulation.Value;
@@ -542,16 +503,6 @@
 
 				AudioDeviceManager->IterateOverAllDevices([SoundSubmix, NewVolumeModBase, NewWetModBase, NewDryModBase](Audio::FDeviceId Id, FAudioDevice* Device) 
 				{
-=======
-				PushModulationChanges();
-
-				float NewVolumeModBase = OutputVolumeModulation.Value;
-				float NewWetModBase = WetLevelModulation.Value;
-				float NewDryModBase = DryLevelModulation.Value;
-
-				AudioDeviceManager->IterateOverAllDevices([SoundSubmix, NewVolumeModBase, NewWetModBase, NewDryModBase](Audio::FDeviceId Id, FAudioDevice* Device) 
-				{
->>>>>>> 4af6daef
 					Device->SetSubmixModulationBaseLevels(SoundSubmix, NewVolumeModBase, NewWetModBase, NewDryModBase);
 				});
 			}
