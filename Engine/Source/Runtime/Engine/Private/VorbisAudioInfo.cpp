// Copyright Epic Games, Inc. All Rights Reserved.


#include "VorbisAudioInfo.h"
#include "Interfaces/IAudioFormat.h"
#include "Audio.h"
#include <ogg/os_types.h>
#include <vorbis/codec.h>
<<<<<<< HEAD
=======
#include "Misc/Paths.h"
>>>>>>> 4af6daef
#if PLATFORM_WINDOWS
#include "Misc/Paths.h"
#include "Windows/WindowsHWrapper.h"
#endif

#if WITH_OGGVORBIS

#pragma pack(push, 8)
#include "vorbis/vorbisfile.h"
#pragma pack(pop)
#endif

#if PLATFORM_LITTLE_ENDIAN
#define VORBIS_BYTE_ORDER 0
#else
#define VORBIS_BYTE_ORDER 1
#endif

// Non-windows platform don't load Dlls
#if !WITH_OGGVORBIS_DLL
static FThreadSafeBool bDllLoaded = true;
#else
static FThreadSafeBool bDllLoaded;
#endif

static int32 VorbisReadFailiureTimeoutCVar = 1;
FAutoConsoleVariableRef CVarVorbisReadFailiureTimeout(
	TEXT("au.vorbis.ReadFailiureTimeout"),
	VorbisReadFailiureTimeoutCVar,
	TEXT("When set to 1, we bail on decoding Ogg Vorbis sounds if we were not able to successfully decode them after several attempts.\n"),
	ECVF_Default);

/**
 * Channel order expected for a multi-channel ogg vorbis file.
 * Ordering taken from http://xiph.org/vorbis/doc/Vorbis_I_spec.html#x1-800004.3.9
 */
namespace VorbisChannelInfo
{
	const int32 Order[8][8] = {
		{ 0 },
		{ 0, 1 },
		{ 0, 2, 1 },
		{ 0, 1, 2, 3 },
		{ 0, 2, 1, 3, 4 },
		{ 0, 2, 1, 4, 5, 3 },
		{ 0, 2, 1, 4, 5, 6, 3 },
		{ 0, 2, 1, 4, 5, 6, 7, 3 }
	};
};

/*------------------------------------------------------------------------------------
	FVorbisFileWrapper. Hides Vorbis structs from public headers.
------------------------------------------------------------------------------------*/
struct FVorbisFileWrapper
{
	FVorbisFileWrapper()
	{
#if WITH_OGGVORBIS
		FMemory::Memzero( &vf, sizeof( OggVorbis_File ) );
#endif
	}

	~FVorbisFileWrapper()
	{
#if WITH_OGGVORBIS
		// Only clear vorbis if the DLL succeeded in loading
		if (bDllLoaded)
		{
			ov_clear(&vf);
		}
#endif
	}

#if WITH_OGGVORBIS
	/** Ogg vorbis decompression state */
	OggVorbis_File	vf;
#endif
};

#if WITH_OGGVORBIS
/*------------------------------------------------------------------------------------
	FVorbisAudioInfo.
------------------------------------------------------------------------------------*/
FVorbisAudioInfo::FVorbisAudioInfo()
	: VFWrapper(new FVorbisFileWrapper())
	, SrcBufferData(NULL)
	, SrcBufferDataSize(0)
	, BufferOffset(0)
	, CurrentBufferChunkOffset(0)
	, TimesLoopedWithoutDecompressedAudio(0)
	, CurrentStreamingChunkData(nullptr)
	, CurrentStreamingChunkIndex(INDEX_NONE)
	, NextStreamingChunkIndex(0)
	, CurrentStreamingChunksSize(0)
	, bHeaderParsed(false)
{
	// Make sure we have properly allocated a VFWrapper
	check(VFWrapper != NULL);
}

FVorbisAudioInfo::~FVorbisAudioInfo()
{
	FScopeLock ScopeLock(&VorbisCriticalSection);
	check(VFWrapper != nullptr);
	delete VFWrapper;
	VFWrapper = nullptr;
}

/** Emulate read from memory functionality */
size_t FVorbisAudioInfo::ReadMemory( void *Ptr, uint32 Size )
{
	check(Ptr);
	size_t BytesToRead = FMath::Min(Size, SrcBufferDataSize - BufferOffset);
	FMemory::Memcpy( Ptr, SrcBufferData + BufferOffset, BytesToRead );
	BufferOffset += BytesToRead;
	return( BytesToRead );
}

static size_t OggReadMemory( void *ptr, size_t size, size_t nmemb, void *datasource )
{
	check(ptr);
	check(datasource);
	FVorbisAudioInfo* OggInfo = (FVorbisAudioInfo*)datasource;
	return( OggInfo->ReadMemory( ptr, size * nmemb ) );
}

int FVorbisAudioInfo::SeekMemory( uint32 offset, int whence )
{
	switch( whence )
	{
	case SEEK_SET:
		BufferOffset = offset;
		break;

	case SEEK_CUR:
		BufferOffset += offset;
		break;

	case SEEK_END:
		BufferOffset = SrcBufferDataSize - offset;
		break;

	default:
		checkf(false, TEXT("Uknown seek type"));
		break;
	}

	BufferOffset = FMath::Clamp<uint32>(BufferOffset, 0, SrcBufferDataSize);
	return( BufferOffset );
}

static int OggSeekMemory( void *datasource, ogg_int64_t offset, int whence )
{
	FVorbisAudioInfo* OggInfo = ( FVorbisAudioInfo* )datasource;
	return( OggInfo->SeekMemory( offset, whence ) );
}

int FVorbisAudioInfo::CloseMemory( void )
{
	return( 0 );
}

static int OggCloseMemory( void *datasource )
{
	FVorbisAudioInfo* OggInfo = ( FVorbisAudioInfo* )datasource;
	return( OggInfo->CloseMemory() );
}

long FVorbisAudioInfo::TellMemory( void )
{
	return( BufferOffset );
}

static long OggTellMemory( void *datasource )
{
	FVorbisAudioInfo *OggInfo = ( FVorbisAudioInfo* )datasource;
	return( OggInfo->TellMemory() );
}

/** Emulate read from memory functionality */
size_t FVorbisAudioInfo::ReadStreaming(void *Ptr, uint32 Size )
{
	size_t NumBytesRead = 0;

	while (NumBytesRead < Size)
	{
		if (!CurrentStreamingChunkData || CurrentStreamingChunkIndex != NextStreamingChunkIndex)
		{
			CurrentStreamingChunkIndex = NextStreamingChunkIndex;

			check(CurrentStreamingChunkIndex >= 0);

			if (static_cast<uint32>(CurrentStreamingChunkIndex) >= StreamingSoundWave->GetNumChunks())
			{
				CurrentStreamingChunkData = nullptr;
				CurrentStreamingChunksSize = 0;
			}
			else
			{
				CurrentStreamingChunkData = GetLoadedChunk(StreamingSoundWave, CurrentStreamingChunkIndex, CurrentStreamingChunksSize);
			}

			if (CurrentStreamingChunkData)
			{
				check(CurrentStreamingChunkIndex < (int32)StreamingSoundWave->GetNumChunks());
				CurrentBufferChunkOffset = 0;
			}
		}

		// No chunk data -- either looping or something else happened with stream
		if (!CurrentStreamingChunkData)
		{
			return NumBytesRead;
		}

		check(CurrentStreamingChunksSize >= CurrentBufferChunkOffset);
		// How many bytes left in the current chunk
		uint32 BytesLeftInCurrentChunk = CurrentStreamingChunksSize - CurrentBufferChunkOffset;

		check(Size >= NumBytesRead);
		// How many more bytes we want to read
		uint32 NumBytesLeftToRead = Size - NumBytesRead;

		// The amount of audio we're going to copy is the min of the bytes left in the chunk and the bytes left we need to read.
		size_t BytesToCopy = FMath::Min(BytesLeftInCurrentChunk, NumBytesLeftToRead);
		if (BytesToCopy > 0)
		{
			void* WriteBufferLocation = (void*)((uint8*)Ptr + NumBytesRead);
			FMemory::Memcpy(WriteBufferLocation, CurrentStreamingChunkData + CurrentBufferChunkOffset, BytesToCopy);

			// Increment the BufferOffset by how many bytes we copied from the stream
			BufferOffset += BytesToCopy;

			// Increment the current buffer's offset
			CurrentBufferChunkOffset += BytesToCopy;

			// Increment the number of bytes we read this callback.
			NumBytesRead += BytesToCopy;
		}

		// If we need to read more bytes than are left in the current chunk, we're going to need to increment the chunk index so we read the next chunk of audio
		if (NumBytesLeftToRead >= BytesLeftInCurrentChunk)
		{
			NextStreamingChunkIndex++;
		}
	}

	return NumBytesRead;
}

static size_t OggReadStreaming( void *ptr, size_t size, size_t nmemb, void *datasource )
{
	check(ptr);
	check(datasource);
	if (FVorbisAudioInfo* OggInfo = (FVorbisAudioInfo*)datasource)
	{
		return OggInfo->ReadStreaming(ptr, size * nmemb);
	}
	UE_LOG(LogAudio, Error, TEXT("OggReadStreaming had null audio info datasource."));
	return 0;
}

int FVorbisAudioInfo::CloseStreaming( void )
{
	return( 0 );
}

static int OggCloseStreaming( void *datasource )
{
	FVorbisAudioInfo* OggInfo = ( FVorbisAudioInfo* )datasource;
	return( OggInfo->CloseStreaming() );
}

#define CASE_AND_STRING(X) case X: return TEXT(#X)

static const TCHAR* GetVorbisError(const int32 InErrorCode)
{
	switch (InErrorCode)
	{
		CASE_AND_STRING(OV_FALSE);
		CASE_AND_STRING(OV_EOF);
		CASE_AND_STRING(OV_HOLE);

		CASE_AND_STRING(OV_EREAD);
		CASE_AND_STRING(OV_EFAULT);
		CASE_AND_STRING(OV_EIMPL);
		CASE_AND_STRING(OV_EINVAL);
		CASE_AND_STRING(OV_ENOTVORBIS);
		CASE_AND_STRING(OV_EBADHEADER);
		CASE_AND_STRING(OV_EVERSION);
		CASE_AND_STRING(OV_ENOTAUDIO);
		CASE_AND_STRING(OV_EBADPACKET);
		CASE_AND_STRING(OV_EBADLINK);
		CASE_AND_STRING(OV_ENOSEEK);
	default:
		break;
	}
	return TEXT("Unknown");
}

#undef CASE_AND_STRING

bool FVorbisAudioInfo::GetCompressedInfoCommon(void* Callbacks, FSoundQualityInfo* QualityInfo)
{
	if (!bDllLoaded)
	{
		UE_LOG(LogAudio, Error, TEXT("FVorbisAudioInfo::GetCompressedInfoCommon failed due to vorbis DLL not being loaded."));
		bHasError = true;
		return false;
	}

	// Set up the read from memory variables
	int Result = ov_open_callbacks(this, &VFWrapper->vf, NULL, 0, (*(ov_callbacks*)Callbacks));
	if (Result < 0)
	{
<<<<<<< HEAD
		UE_LOG(LogAudio, Error, TEXT("FVorbisAudioInfo::ReadCompressedInfo, ov_open_callbacks error code: %d : %s"), Result,GetVorbisError(Result));
=======
		UE_LOG(LogAudio, Warning, TEXT("FVorbisAudioInfo::ReadCompressedInfo, ov_open_callbacks error code: %d : %s"), Result,GetVorbisError(Result));
		bHasError = true;
		LastErrorCode = Result;
>>>>>>> 4af6daef
		return false;
	}

	if( QualityInfo )
	{
		// The compression could have resampled the source to make loopable
		vorbis_info* vi = ov_info( &VFWrapper->vf, -1 );
		QualityInfo->SampleRate = vi->rate;
		QualityInfo->NumChannels = vi->channels;
		ogg_int64_t PCMTotal = ov_pcm_total( &VFWrapper->vf, -1 );
		if (PCMTotal >= 0)
		{
			QualityInfo->SampleDataSize = PCMTotal * QualityInfo->NumChannels * sizeof( int16 );
			QualityInfo->Duration = ( float )ov_time_total( &VFWrapper->vf, -1 );
		}
		else if (PCMTotal == OV_EINVAL)
		{
			// indicates an error or that the bitstream is non-seekable
			QualityInfo->SampleDataSize = 0;
			QualityInfo->Duration = 0.0f;
		}
	}

	return true;
}

/**
 * Reads the header information of an ogg vorbis file
 *
 * @param	Resource		Info about vorbis data
 */
bool FVorbisAudioInfo::ReadCompressedInfo( const uint8* InSrcBufferData, uint32 InSrcBufferDataSize, FSoundQualityInfo* QualityInfo )
{
	if (!bDllLoaded)
	{
		UE_LOG(LogAudio, Error, TEXT("FVorbisAudioInfo::ReadCompressedInfo failed due to vorbis DLL not being loaded."));
		return false;
	}
	
	if (bHeaderParsed)
	{
		UE_LOG(LogAudio, Error, TEXT("FVorbisAudioInfo::ReadCompressedInfo failed due to the header being parsed already."));
		return false;
	}

	if (!VFWrapper)
	{
		UE_LOG(LogAudio, Error, TEXT("FVorbisAudioInfo::ReadCompressedInfo failed due to not having vorbis wrapper."));
		return false;
	}
	
	SCOPE_CYCLE_COUNTER( STAT_VorbisPrepareDecompressionTime );

	FScopeLock ScopeLock(&VorbisCriticalSection);

	ov_callbacks Callbacks;

	SrcBufferData = InSrcBufferData;
	SrcBufferDataSize = InSrcBufferDataSize;
	BufferOffset = 0;

	Callbacks.read_func = OggReadMemory;
	Callbacks.seek_func = OggSeekMemory;
	Callbacks.close_func = OggCloseMemory;
	Callbacks.tell_func = OggTellMemory;

	bHeaderParsed = GetCompressedInfoCommon(&Callbacks, QualityInfo);

	if (!bHeaderParsed)
	{	
		UE_LOG(LogAudio, Error, TEXT("Failed to parse header for compressed vorbis file."));
	}


	return bHeaderParsed;
}


/**
 * Decompress an entire ogg vorbis data file to a TArray
 */
void FVorbisAudioInfo::ExpandFile( uint8* DstBuffer, FSoundQualityInfo* QualityInfo )
{
	if (!bDllLoaded)
	{
		UE_LOG(LogAudio, Error, TEXT("FVorbisAudioInfo::ExpandFile failed due to vorbis DLL not being loaded."));
		return;
	}

	uint32		TotalBytesRead, BytesToRead;

	check( VFWrapper != NULL );
	check( DstBuffer );
	check( QualityInfo );

	FScopeLock ScopeLock(&VorbisCriticalSection);

	if (!bHeaderParsed)
	{
		UE_LOG(LogAudio, Error, TEXT("Failed to expand vorbis file to not parsing header first."));
		return;
	}

	// A zero buffer size means decompress the entire ogg vorbis stream to PCM.
	TotalBytesRead = 0;
	BytesToRead = QualityInfo->SampleDataSize;

	char* Destination = ( char* )DstBuffer;
	while( TotalBytesRead < BytesToRead )
	{
		long BytesRead = ov_read( &VFWrapper->vf, Destination, BytesToRead - TotalBytesRead, 0, 2, 1, NULL );

		if (BytesRead < 0)
		{
			// indicates an error - fill remainder of buffer with zero
			FMemory::Memzero(Destination, BytesToRead - TotalBytesRead);
			return;
		}

		TotalBytesRead += BytesRead;
		Destination += BytesRead;
	}
}



/**
 * Decompresses ogg vorbis data to raw PCM data.
 *
 * @param	PCMData		where to place the decompressed sound
 * @param	bLooping	whether to loop the wav by seeking to the start, or pad the buffer with zeroes
 * @param	BufferSize	number of bytes of PCM data to create. A value of 0 means decompress the entire sound.
 *
 * @return	bool		true if the end of the data was reached (for both single shot and looping sounds)
 */

bool FVorbisAudioInfo::ReadCompressedData( uint8* InDestination, bool bLooping, uint32 BufferSize )
{
	if (!bDllLoaded)
	{
		UE_LOG(LogAudio, Error, TEXT("FVorbisAudioInfo::ReadCompressedData failed due to vorbis DLL not being loaded."));
		return true;
	}

	bool		bLooped;
	uint32		TotalBytesRead;

#if PLATFORM_ANDROID
	// Something on android spams threads, so we will only mark the GT and AT
	CONDITIONAL_SCOPE_CYCLE_COUNTER(STAT_VorbisDecompressTime, IsInGameThread() || IsInAudioThread());
#else
	SCOPE_CYCLE_COUNTER(STAT_VorbisDecompressTime);
#endif

	FScopeLock ScopeLock(&VorbisCriticalSection);

	if (!bHeaderParsed)
	{
		UE_LOG(LogAudio, Error, TEXT("FVorbisAudioInfo::ReadCompressedData failed due to not parsing header first."));
		return true;
	}

	bLooped = false;

	// Work out number of samples to read
	TotalBytesRead = 0;
	char* Destination = ( char* )InDestination;

	check( VFWrapper != NULL );

	while( TotalBytesRead < BufferSize )
	{
		long BytesRead = ov_read( &VFWrapper->vf, Destination, BufferSize - TotalBytesRead, 0, 2, 1, NULL );
		if( !BytesRead )
		{
			// We've reached the end
			bLooped = true;
			if( bLooping )
			{
				int Result = ov_pcm_seek_page( &VFWrapper->vf, 0 );
				if (Result < 0)
				{
					// indicates an error - fill remainder of buffer with zero
					FMemory::Memzero(Destination, BufferSize - TotalBytesRead);
					return true;
				}
			}
			else
			{
				int32 Count = ( BufferSize - TotalBytesRead );
				FMemory::Memzero( Destination, Count );

				BytesRead += BufferSize - TotalBytesRead;
			}
		}
		else if (BytesRead < 0)
		{
			// indicates an error - fill remainder of buffer with zero
			FMemory::Memzero(Destination, BufferSize - TotalBytesRead);
			return false;
		}

		TotalBytesRead += BytesRead;
		Destination += BytesRead;
	}

	return( bLooped );
}

void FVorbisAudioInfo::SeekToTime( const float SeekTime )
{
	if (!bDllLoaded)
	{
		UE_LOG(LogAudio, Error, TEXT("FVorbisAudioInfo::SeekToTime failed due to vorbis DLL not being loaded."));
		return;
	}

	FScopeLock ScopeLock(&VorbisCriticalSection);

	if (!bHeaderParsed)
	{
		UE_LOG(LogAudio, Error, TEXT("FVorbisAudioInfo::SeekToTime failed due to not parsing header first."));
		return;
	}

	const float TargetTime = FMath::Min(SeekTime, (float)ov_time_total(&VFWrapper->vf, -1));
	ov_time_seek( &VFWrapper->vf, TargetTime );
}

void FVorbisAudioInfo::EnableHalfRate( bool HalfRate )
{
	if (!bDllLoaded)
	{
		UE_LOG(LogAudio, Error, TEXT("FVorbisAudioInfo::EnableHalfRate failed due to vorbis DLL not being loaded."));
		return;
	}

	FScopeLock ScopeLock(&VorbisCriticalSection);

	if (!bHeaderParsed)
	{
		UE_LOG(LogAudio, Error, TEXT("FVorbisAudioInfo::EnableHalfRate failed due to not parsing header first."));
		return;
	}

	ov_halfrate(&VFWrapper->vf, int32(HalfRate));
}

bool FVorbisAudioInfo::StreamCompressedInfoInternal(const FSoundWaveProxyPtr& InWaveProxy, struct FSoundQualityInfo* QualityInfo)
{
	if (ensure(InWaveProxy.IsValid()))
	{
		if (!bDllLoaded)
		{
			UE_LOG(LogAudio, Error, TEXT("FVorbisAudioInfo::StreamCompressedInfoInternal failed to parse header due to vorbis DLL not being loaded for sound '%s'."), *InWaveProxy->GetFName().ToString());
			return false;
		}

		SCOPE_CYCLE_COUNTER( STAT_VorbisPrepareDecompressionTime );

		FScopeLock ScopeLock(&VorbisCriticalSection);

		if (!VFWrapper)
		{
			UE_LOG(LogAudio, Error, TEXT("FVorbisAudioInfo::StreamCompressedInfoInternal failed due to no vorbis wrapper for sound '%s'."), *InWaveProxy->GetFName().ToString());
			return false;
		}

		ov_callbacks Callbacks;

		SrcBufferData = NULL;
		SrcBufferDataSize = 0;
		BufferOffset = 0;

		Callbacks.read_func = OggReadStreaming;
		Callbacks.close_func = OggCloseStreaming;
		Callbacks.seek_func = NULL;	// Force streaming
		Callbacks.tell_func = NULL;	// Force streaming

		bHeaderParsed = GetCompressedInfoCommon(&Callbacks, QualityInfo);
		if (!bHeaderParsed)
		{
			UE_LOG(LogAudio, Error, TEXT("FVorbisAudioInfo::StreamCompressedInfoInternal failed to parse header for '%s'. LastError=%s"), 
				*InWaveProxy->GetFName().ToString(), GetVorbisError(LastErrorCode));
		}
	

		return bHeaderParsed;
	}

	return false;
}

int32 FVorbisAudioInfo::GetAudioDataStartOffset() const
{
	FScopeLock ScopeLock(&VorbisCriticalSection);

	if (VFWrapper && VFWrapper->vf.dataoffsets)
	{
		return VFWrapper->vf.dataoffsets[0];
	}
	return -1;
}


const uint8* FVorbisAudioInfo::GetLoadedChunk(FSoundWaveProxyPtr InSoundWave, uint32 ChunkIndex, uint32& OutChunkSize)
{
	if (ensure(InSoundWave.IsValid()))
	{
		if (ChunkIndex >= InSoundWave->GetNumChunks())
		{
			OutChunkSize = 0;
			return nullptr;
		}
		else if (ChunkIndex == 0)
		{
			TArrayView<const uint8> ZerothChunk = FSoundWaveProxy::GetZerothChunk(InSoundWave, true);
			OutChunkSize = ZerothChunk.Num();
			return ZerothChunk.GetData();
		}
		else
		{
			CurCompressedChunkHandle = IStreamingManager::Get().GetAudioStreamingManager().GetLoadedChunk(InSoundWave, ChunkIndex, false, true);
			OutChunkSize = CurCompressedChunkHandle.Num();
			return CurCompressedChunkHandle.GetData();
		}
	}

	return nullptr;
}

bool FVorbisAudioInfo::StreamCompressedData(uint8* InDestination, bool bLooping, uint32 BufferSize, int32& OutNumBytesStreamed)
{
	const uint32 DestinationSize = BufferSize;

	if (!bDllLoaded)
	{
		UE_LOG(LogAudio, Error, TEXT("FVorbisAudioInfo::StreamCompressedData failed due to vorbis DLL not being loaded."));
		return true;
	}

	check( VFWrapper != NULL );

#if PLATFORM_ANDROID
	// Something on android spams threads, so we will only mark the GT and AT
	CONDITIONAL_SCOPE_CYCLE_COUNTER(STAT_VorbisDecompressTime, IsInGameThread() || IsInAudioThread());
#else
	SCOPE_CYCLE_COUNTER(STAT_VorbisDecompressTime);
#endif
	FScopeLock ScopeLock(&VorbisCriticalSection);

	if (!bHeaderParsed)
	{
		UE_LOG(LogAudio, Error, TEXT("FVorbisAudioInfo::StreamCompressedData failed due to not parsing header first."));
		return true;
	}

	bool bLooped = false;

	while( BufferSize > 0 )
	{
		long BytesActuallyRead = ov_read( &VFWrapper->vf, (char*)InDestination, (int)BufferSize, 0, 2, 1, NULL );

		if( BytesActuallyRead <= 0 )
		{
			// if we read 0 bytes or there was an error, instead of assuming we looped, lets write out zero's.
			// this means that the chunk wasn't loaded in time.

			check(StreamingSoundWave->GetNumChunks() < ((uint32)TNumericLimits<int32>::Max()));

			if (NextStreamingChunkIndex < static_cast<int32>(StreamingSoundWave->GetNumChunks()))
			{
				// zero out the rest of the buffer
				FMemory::Memzero(InDestination, BufferSize);
				OutNumBytesStreamed = DestinationSize;
				return false;
			}

			// We've reached the end
			bLooped = true;
			TimesLoopedWithoutDecompressedAudio++;

			// Clean up decoder state:
			BufferOffset = 0;
			ov_clear(&VFWrapper->vf);
			FMemory::Memzero(&VFWrapper->vf, sizeof(OggVorbis_File));

			constexpr int32 NumReadFailiuresUntilTimeout = 64;
			const bool bDidTimeoutOnDecompressionFailiures = (VorbisReadFailiureTimeoutCVar > 0) && (TimesLoopedWithoutDecompressedAudio >= NumReadFailiuresUntilTimeout);

			UE_CLOG(bDidTimeoutOnDecompressionFailiures, LogAudio, Error, TEXT("Timed out trying to decompress a looping sound after %d attempts; aborting."), VorbisReadFailiureTimeoutCVar);

			// If we're looping, then we need to make sure we wrap the stream chunks back to 0
			if (bLooping && !bDidTimeoutOnDecompressionFailiures)
			{
				NextStreamingChunkIndex = 0;
			}
			else
			{
				// Here we clear out the remainder of the buffer and bail.
				FMemory::Memzero(InDestination, BufferSize);
				BytesActuallyRead = BufferSize;
				break;
			}

			// Since we can't tell a streaming file to go back to the start of the stream (there is no seek) we have to close and reopen it.
			ov_callbacks Callbacks;
			Callbacks.read_func = OggReadStreaming;
			Callbacks.close_func = OggCloseStreaming;
			Callbacks.seek_func = NULL;	// Force streaming
			Callbacks.tell_func = NULL;	// Force streaming
			int Result = ov_open_callbacks(this, &VFWrapper->vf, NULL, 0, Callbacks);
			if (Result < 0)
			{
				LastErrorCode = Result;
				bHasError = true;
				UE_LOG(LogAudio, Error, TEXT("FVorbisAudioInfo::StreamCompressedData, ov_open_callbacks error code: %d : %s"), Result, GetVorbisError(Result));
				break;
			}

			// else we start over to get the samples from the start of the compressed audio data
			continue;
		}
		else
		{
			TimesLoopedWithoutDecompressedAudio = 0;
		}

		InDestination += BytesActuallyRead;
		BufferSize -= BytesActuallyRead;
	}

	OutNumBytesStreamed = DestinationSize - BufferSize;
	return( bLooped );
}

void LoadVorbisLibraries()
{
	static bool bIsInitialized = false;
	if (!bIsInitialized)
	{
		bIsInitialized = true;
#if WITH_OGGVORBIS_DLL && WITH_OGGVORBIS
		//@todo if ogg is every ported to another platform, then use the platform abstraction to load these DLLs
		// Load the Ogg dlls
#  if _MSC_VER >= 1900
		FString VSVersion = TEXT("VS2015/");
#  else
#    error "Unsupported Visual Studio version."
#  endif
		FString PlatformString = TEXT("Win32");
		FString DLLNameStub = TEXT(".dll");
#if PLATFORM_64BITS
		PlatformString = TEXT("Win64");
		DLLNameStub = TEXT("_64.dll");
#endif
#if PLATFORM_HOLOLENS
		PlatformString = TEXT("HoloLens");
#endif

#if PLATFORM_CPU_ARM_FAMILY
#if PLATFORM_64BITS
		FString RootOggPath = FPaths::EngineDir() / TEXT("Binaries/ThirdParty/Ogg/") / PlatformString / VSVersion / TEXT("arm64/");
		FString RootVorbisPath = FPaths::EngineDir() / TEXT("Binaries/ThirdParty/Vorbis/") / PlatformString / VSVersion / TEXT("arm64/");
#else
		FString RootOggPath = FPaths::EngineDir() / TEXT("Binaries/ThirdParty/Ogg/") / PlatformString / VSVersion / TEXT("arm/");
		FString RootVorbisPath = FPaths::EngineDir() / TEXT("Binaries/ThirdParty/Vorbis/") / PlatformString / VSVersion / TEXT("arm/");
#endif
#else
		FString RootOggPath = FPaths::EngineDir() / TEXT("Binaries/ThirdParty/Ogg/") / PlatformString / VSVersion;
		FString RootVorbisPath = FPaths::EngineDir() / TEXT("Binaries/ThirdParty/Vorbis/") / PlatformString / VSVersion;
#endif

		FString DLLToLoad = RootOggPath + TEXT("libogg") + DLLNameStub;
		void* LibOggHandle = FPlatformProcess::GetDllHandle(*DLLToLoad);
		verifyf(LibOggHandle, TEXT("Failed to load DLL %s"), *DLLToLoad);
		// Load the Vorbis dlls
		DLLToLoad = RootVorbisPath + TEXT("libvorbis") + DLLNameStub;

		void* LibVorbisHandle = FPlatformProcess::GetDllHandle(*DLLToLoad);
		verifyf(LibVorbisHandle, TEXT("Failed to load DLL %s"), *DLLToLoad);
		DLLToLoad = RootVorbisPath + TEXT("libvorbisfile") + DLLNameStub;
		
		void* LibVorbisFileHandle = FPlatformProcess::GetDllHandle(*DLLToLoad);
		verifyf(LibVorbisFileHandle, TEXT("Failed to load DLL %s"), *DLLToLoad);

		// Set that we successfully loaded everything so we can do nothing if it fails and avoid a crash
		bDllLoaded = LibOggHandle && LibVorbisHandle && LibVorbisFileHandle;

		if (!bDllLoaded)
		{
			UE_LOG(LogAudio, Error, TEXT("Failed to load lib vorbis libraries."));
		}
		else
		{
			UE_LOG(LogAudioDebug, Display, TEXT("Lib vorbis DLL was dynamically loaded."));
		}
#elif WITH_OGGVORBIS
		bDllLoaded = true;
#endif	//WITH_OGGVORBIS_DLL
	}
}

#endif		// WITH_OGGVORBIS
<|MERGE_RESOLUTION|>--- conflicted
+++ resolved
@@ -6,12 +6,8 @@
 #include "Audio.h"
 #include <ogg/os_types.h>
 #include <vorbis/codec.h>
-<<<<<<< HEAD
-=======
 #include "Misc/Paths.h"
->>>>>>> 4af6daef
 #if PLATFORM_WINDOWS
-#include "Misc/Paths.h"
 #include "Windows/WindowsHWrapper.h"
 #endif
 
@@ -325,13 +321,9 @@
 	int Result = ov_open_callbacks(this, &VFWrapper->vf, NULL, 0, (*(ov_callbacks*)Callbacks));
 	if (Result < 0)
 	{
-<<<<<<< HEAD
-		UE_LOG(LogAudio, Error, TEXT("FVorbisAudioInfo::ReadCompressedInfo, ov_open_callbacks error code: %d : %s"), Result,GetVorbisError(Result));
-=======
 		UE_LOG(LogAudio, Warning, TEXT("FVorbisAudioInfo::ReadCompressedInfo, ov_open_callbacks error code: %d : %s"), Result,GetVorbisError(Result));
 		bHasError = true;
 		LastErrorCode = Result;
->>>>>>> 4af6daef
 		return false;
 	}
 
