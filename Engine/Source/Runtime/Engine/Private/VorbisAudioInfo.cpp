--- conflicted
+++ resolved
@@ -197,9 +197,6 @@
 		if (!CurrentStreamingChunkData || CurrentStreamingChunkIndex != NextStreamingChunkIndex)
 		{
 			CurrentStreamingChunkIndex = NextStreamingChunkIndex;
-<<<<<<< HEAD
-			CurrentStreamingChunkData = GetLoadedChunk(StreamingSoundWave, CurrentStreamingChunkIndex, CurrentStreamingChunksSize);
-=======
 
 			check(CurrentStreamingChunkIndex >= 0);
 
@@ -213,7 +210,6 @@
 				CurrentStreamingChunkData = GetLoadedChunk(StreamingSoundWave, CurrentStreamingChunkIndex, CurrentStreamingChunksSize);
 			}
 
->>>>>>> a1e6ec07
 			if (CurrentStreamingChunkData)
 			{
 				check(CurrentStreamingChunkIndex < StreamingSoundWave->RunningPlatformData->Chunks.Num());
