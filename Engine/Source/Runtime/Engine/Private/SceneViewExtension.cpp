// Copyright Epic Games, Inc. All Rights Reserved.

#include "SceneViewExtension.h"
#include "Engine/Engine.h"

//
// FSceneViewExtensionBase
//

FSceneViewExtensionBase::~FSceneViewExtensionBase()
{
	// The engine stores view extensions by TWeakPtr<ISceneViewExtension>,
	// so they will be automatically unregistered when removed.
}

<<<<<<< HEAD
bool FSceneViewExtensionBase::IsActiveThisFrameInContext(FSceneViewExtensionContext& Context) const
=======
// Temporary override so that old behaviour still functions. Will be removed along with IsActiveThisFrame(FViewport*).
bool FSceneViewExtensionBase::IsActiveThisFrame_Internal(const FSceneViewExtensionContext & Context) const
{
	PRAGMA_DISABLE_DEPRECATION_WARNINGS
	return ISceneViewExtension::IsActiveThisFrame(Context.Viewport);
	PRAGMA_ENABLE_DEPRECATION_WARNINGS
}

bool FSceneViewExtensionBase::IsActiveThisFrame(const FSceneViewExtensionContext& Context) const
>>>>>>> 3aae9151
{
	// Go over any existing activation lambdas
	for (const FSceneViewExtensionIsActiveFunctor& IsActiveFunction : IsActiveThisFrameFunctions)
	{
		TOptional<bool> IsActive = IsActiveFunction(this, Context);

<<<<<<< HEAD
		// If the function does not return a definive answer, try the next one.
=======
		// If the function does not return a definitive answer, try the next one.
>>>>>>> 3aae9151
		if (IsActive.IsSet())
		{
			return IsActive.GetValue();
		}
	}

	// Fall back to the validation based on the viewport.
<<<<<<< HEAD
	return IsActiveThisFrame(Context.Viewport);
=======
	return IsActiveThisFrame_Internal(Context);
}


//
// FWorldSceneViewExtension
//

FWorldSceneViewExtension::FWorldSceneViewExtension(const FAutoRegister& AutoReg, UWorld* InWorld)
	: FSceneViewExtensionBase(AutoReg)
	, World(InWorld)
{
	check(InWorld != nullptr);
>>>>>>> 3aae9151
}

bool FWorldSceneViewExtension::IsActiveThisFrame_Internal(const FSceneViewExtensionContext& Context) const
{
	return World == Context.GetWorld();
}


//
// FSceneViewExtensions
//

void FSceneViewExtensions::RegisterExtension(const FSceneViewExtensionRef& RegisterMe)
{
	if (ensure(GEngine))
	{
		auto& KnownExtensions = GEngine->ViewExtensions->KnownExtensions;
		// Compact the list of known extensions.
		for (int32 i = 0; i < KnownExtensions.Num(); )
		{
			if (KnownExtensions[i].IsValid())
			{
				i++;
			}
			else
			{
				KnownExtensions.RemoveAtSwap(i);
			}
		}

		KnownExtensions.AddUnique(RegisterMe);
	}
}

void FSceneViewExtensions::ForEachActiveViewExtension(
	const TArray<TWeakPtr<ISceneViewExtension, ESPMode::ThreadSafe>>& InExtensions,
	const FSceneViewExtensionContext& InContext,
	const TFunctionRef<void(const FSceneViewExtensionRef&)>& Func)
{
<<<<<<< HEAD
	FSceneViewExtensionContext Context(InViewport);
	return GatherActiveExtensions(Context);
}

const TArray<TSharedRef<class ISceneViewExtension, ESPMode::ThreadSafe>> FSceneViewExtensions::GatherActiveExtensions(FSceneViewExtensionContext& InContext) const
{
	TArray<TSharedRef<class ISceneViewExtension, ESPMode::ThreadSafe>> ActiveExtensions;
	ActiveExtensions.Reserve(KnownExtensions.Num());

	for (auto& ViewExtPtr : KnownExtensions)
	{
		auto ViewExt = ViewExtPtr.Pin();
		if (ViewExt.IsValid() && ViewExt->IsActiveThisFrameInContext(InContext))
=======
	for (const TWeakPtr<ISceneViewExtension, ESPMode::ThreadSafe>& ViewExtPtr : InExtensions)
	{
		TSharedPtr<ISceneViewExtension, ESPMode::ThreadSafe> ViewExt = ViewExtPtr.Pin();
		if (ViewExt.IsValid() && ViewExt->IsActiveThisFrame(InContext))
>>>>>>> 3aae9151
		{
			Func(ViewExt.ToSharedRef());
		}
	}
}

// @todo viewext : We should cache all the active extensions in OnStartFrame somewhere
const TArray<FSceneViewExtensionRef> FSceneViewExtensions::GatherActiveExtensions(FViewport* InViewport /* = nullptr */) const
{
	FSceneViewExtensionContext Context(InViewport);
	return GatherActiveExtensions(Context);
}

const TArray<FSceneViewExtensionRef> FSceneViewExtensions::GatherActiveExtensions(const FSceneViewExtensionContext& InContext) const
{
	TArray<FSceneViewExtensionRef> ActiveExtensions;
	ActiveExtensions.Reserve(KnownExtensions.Num());

	ForEachActiveViewExtension(KnownExtensions, InContext, [&ActiveExtensions](const FSceneViewExtensionRef& ActiveExtension)
		{
			ActiveExtensions.Add(ActiveExtension);
		});

	struct SortPriority
	{
		bool operator () (const FSceneViewExtensionRef& A, const FSceneViewExtensionRef& B) const
		{
			return A->GetPriority() > B->GetPriority();
		}
	};

	Sort(ActiveExtensions.GetData(), ActiveExtensions.Num(), SortPriority());

	return ActiveExtensions;
}
<|MERGE_RESOLUTION|>--- conflicted
+++ resolved
@@ -13,9 +13,6 @@
 	// so they will be automatically unregistered when removed.
 }
 
-<<<<<<< HEAD
-bool FSceneViewExtensionBase::IsActiveThisFrameInContext(FSceneViewExtensionContext& Context) const
-=======
 // Temporary override so that old behaviour still functions. Will be removed along with IsActiveThisFrame(FViewport*).
 bool FSceneViewExtensionBase::IsActiveThisFrame_Internal(const FSceneViewExtensionContext & Context) const
 {
@@ -25,18 +22,13 @@
 }
 
 bool FSceneViewExtensionBase::IsActiveThisFrame(const FSceneViewExtensionContext& Context) const
->>>>>>> 3aae9151
 {
 	// Go over any existing activation lambdas
 	for (const FSceneViewExtensionIsActiveFunctor& IsActiveFunction : IsActiveThisFrameFunctions)
 	{
 		TOptional<bool> IsActive = IsActiveFunction(this, Context);
 
-<<<<<<< HEAD
-		// If the function does not return a definive answer, try the next one.
-=======
 		// If the function does not return a definitive answer, try the next one.
->>>>>>> 3aae9151
 		if (IsActive.IsSet())
 		{
 			return IsActive.GetValue();
@@ -44,9 +36,6 @@
 	}
 
 	// Fall back to the validation based on the viewport.
-<<<<<<< HEAD
-	return IsActiveThisFrame(Context.Viewport);
-=======
 	return IsActiveThisFrame_Internal(Context);
 }
 
@@ -60,7 +49,6 @@
 	, World(InWorld)
 {
 	check(InWorld != nullptr);
->>>>>>> 3aae9151
 }
 
 bool FWorldSceneViewExtension::IsActiveThisFrame_Internal(const FSceneViewExtensionContext& Context) const
@@ -100,26 +88,10 @@
 	const FSceneViewExtensionContext& InContext,
 	const TFunctionRef<void(const FSceneViewExtensionRef&)>& Func)
 {
-<<<<<<< HEAD
-	FSceneViewExtensionContext Context(InViewport);
-	return GatherActiveExtensions(Context);
-}
-
-const TArray<TSharedRef<class ISceneViewExtension, ESPMode::ThreadSafe>> FSceneViewExtensions::GatherActiveExtensions(FSceneViewExtensionContext& InContext) const
-{
-	TArray<TSharedRef<class ISceneViewExtension, ESPMode::ThreadSafe>> ActiveExtensions;
-	ActiveExtensions.Reserve(KnownExtensions.Num());
-
-	for (auto& ViewExtPtr : KnownExtensions)
-	{
-		auto ViewExt = ViewExtPtr.Pin();
-		if (ViewExt.IsValid() && ViewExt->IsActiveThisFrameInContext(InContext))
-=======
 	for (const TWeakPtr<ISceneViewExtension, ESPMode::ThreadSafe>& ViewExtPtr : InExtensions)
 	{
 		TSharedPtr<ISceneViewExtension, ESPMode::ThreadSafe> ViewExt = ViewExtPtr.Pin();
 		if (ViewExt.IsValid() && ViewExt->IsActiveThisFrame(InContext))
->>>>>>> 3aae9151
 		{
 			Func(ViewExt.ToSharedRef());
 		}
