// Copyright Epic Games, Inc. All Rights Reserved.

#include "Engine/StreamableRenderAsset.h"
#include "Misc/App.h"
#include "ContentStreaming.h"
<<<<<<< HEAD

=======
#include "Rendering/NaniteCoarseMeshStreamingManager.h"

static const TCHAR* GNoRefBiasQualityLevelCVarName = TEXT("r.Streaming.NoRefLODBiasQualityLevel");
static const TCHAR* GNoRefBiasQualityLevelScalabilitySection = TEXT("ViewDistanceQuality");
static int32 GNoRefBiasQualityLevel = -1;
static FAutoConsoleVariableRef CVarNoRefBiasQualityLevel(
	GNoRefBiasQualityLevelCVarName,
	GNoRefBiasQualityLevel,
	TEXT("The quality level for the no-ref mesh streaming LOD bias"),
	ECVF_Scalability);

>>>>>>> 6bbb88c8
extern bool TrackRenderAssetEvent(struct FStreamingRenderAsset* StreamingRenderAsset, UStreamableRenderAsset* RenderAsset, bool bForceMipLevelsToBeResident, const FRenderAssetStreamingManager* Manager);

UStreamableRenderAsset::UStreamableRenderAsset(const FObjectInitializer& ObjectInitializer)
	: Super(ObjectInitializer)
{
	check(sizeof(FStreamableRenderResourceState) == sizeof(uint64));
<<<<<<< HEAD
=======

	SetNoRefStreamingLODBias(-1);
	NoRefStreamingLODBias.Init(GNoRefBiasQualityLevelCVarName, GNoRefBiasQualityLevelScalabilitySection);
>>>>>>> 6bbb88c8
}

void UStreamableRenderAsset::RegisterMipLevelChangeCallback(UPrimitiveComponent* Component, int32 LODIndex, float TimeoutSecs, bool bOnStreamIn, FLODStreamingCallback&& Callback)
{
	check(IsInGameThread());

	if (StreamingIndex != INDEX_NONE)
	{
		const int32 ExpectedResidentMips = CachedSRRState.MaxNumLODs - (LODIndex - CachedSRRState.AssetLODBias);
		if (bOnStreamIn == (CachedSRRState.NumResidentLODs >= ExpectedResidentMips))
		{
			Callback(Component, this, ELODStreamingCallbackResult::Success);
			return;
		}
		
		new (MipChangeCallbacks) FLODStreamingCallbackPayload(Component, FApp::GetCurrentTime() + TimeoutSecs, ExpectedResidentMips, bOnStreamIn, MoveTemp(Callback));
	}
	else
	{
		Callback(Component, this, ELODStreamingCallbackResult::StreamingDisabled);
	}
}

void UStreamableRenderAsset::RemoveMipLevelChangeCallback(UPrimitiveComponent* Component)
{
	check(IsInGameThread());

	for (int32 Idx = 0; Idx < MipChangeCallbacks.Num(); ++Idx)
	{
		if (MipChangeCallbacks[Idx].Component == Component)
		{
			MipChangeCallbacks[Idx].Callback(Component, this, ELODStreamingCallbackResult::ComponentRemoved);
			MipChangeCallbacks.RemoveAtSwap(Idx--);
		}
	}
}

void UStreamableRenderAsset::RemoveAllMipLevelChangeCallbacks()
{
	for (int32 Idx = 0; Idx < MipChangeCallbacks.Num(); ++Idx)
	{
		const FLODStreamingCallbackPayload& Payload = MipChangeCallbacks[Idx];
		Payload.Callback(Payload.Component, this, ELODStreamingCallbackResult::AssetRemoved);
	}
	MipChangeCallbacks.Empty();
}

void UStreamableRenderAsset::TickMipLevelChangeCallbacks(TArray<UStreamableRenderAsset*>* DeferredTickCBAssets)
{
	if (MipChangeCallbacks.Num() > 0)
	{
		if (DeferredTickCBAssets)
		{
			DeferredTickCBAssets->Add(this);
			return;
		}

		const double Now = FApp::GetCurrentTime();
		const int32 ResidentMips = CachedSRRState.NumResidentLODs;

		for (int32 Idx = 0; Idx < MipChangeCallbacks.Num(); ++Idx)
		{
			const FLODStreamingCallbackPayload& Payload = MipChangeCallbacks[Idx];

			if (Payload.bOnStreamIn == (ResidentMips >= Payload.ExpectedResidentMips))
			{
				Payload.Callback(Payload.Component, this, ELODStreamingCallbackResult::Success);
				MipChangeCallbacks.RemoveAt(Idx--);
				continue;
			}

			if (Now > Payload.Deadline)
			{
				Payload.Callback(Payload.Component, this, ELODStreamingCallbackResult::TimedOut);
				MipChangeCallbacks.RemoveAt(Idx--);
			}
		}
	}
}

<<<<<<< HEAD
=======
#if WITH_EDITOR
struct FResourceSizeNeedsUpdating
{
	static FResourceSizeNeedsUpdating& Get()
	{
		static FResourceSizeNeedsUpdating Singleton;
		return Singleton;
	}

	void Add(UObject* InObject)
	{
		TWeakObjectPtr<UObject> NewValue(InObject);
		const uint32 NewHash = GetTypeHash(NewValue);

		FScopeLock ScopeLock(&Lock);
		const int32 OriginalNum = Pending.Num();
		Pending.AddByHash(NewHash, MoveTemp(NewValue));

		// Schedule update to occur when not in the middle of a TickStreaming call
		// TickStreaming can be called by multiple threads
		// TickStreaming may also possibly be called where OnObjectPropertyChanged could cause problems
		if (OriginalNum == 0)
		{
			FTSTicker::GetCoreTicker().AddTicker(FTickerDelegate::CreateRaw(this, &FResourceSizeNeedsUpdating::BroadcastOnObjectPropertyChanged));
		}
	}

private:

	bool BroadcastOnObjectPropertyChanged(float DeltaTime)
	{
		check(IsInGameThread());
		if (IsInGameThread())
		{
			FScopeLock ScopeLock(&Lock);
			if (Pending.Num() > 0)
			{
				FPropertyChangedEvent EmptyPropertyChangedEvent(nullptr);
				for (const TWeakObjectPtr<UObject>& WeakObjectPtr : Pending)
				{
					if (UObject* Obj = WeakObjectPtr.Get())
					{
						FCoreUObjectDelegates::OnObjectPropertyChanged.Broadcast(Obj, EmptyPropertyChangedEvent);
					}
				}
				Pending.Empty();
			}
		}

		// Return false because we only wanted one tick
		return false;
	}

	FCriticalSection Lock;
	TSet<TWeakObjectPtr<UObject>> Pending;
};
#endif // WITH_EDITOR

>>>>>>> 6bbb88c8
void UStreamableRenderAsset::TickStreaming(bool bSendCompletionEvents, TArray<UStreamableRenderAsset*>* DeferredTickCBAssets)
{
	// if resident and requested mip counts match then no pending request is in flight
	if (PendingUpdate)
	{
		// When there is no renderthread, allow the gamethread to tick as the renderthread.
		PendingUpdate->Tick(GIsThreadedRendering ? FRenderAssetUpdate::TT_None : FRenderAssetUpdate::TT_Render);

		if (PendingUpdate->IsCompleted())
		{
			if (PendingUpdate->IsSuccessfullyFinished())
			{
				CachedSRRState.NumResidentLODs = CachedSRRState.NumRequestedLODs;
			}
			else
			{
<<<<<<< HEAD
				check(PendingUpdate->IsCancelled());
=======
				checkf(PendingUpdate->IsCancelled(), TEXT("Invalid completion of streaming request for asset %s of type %s."), *GetName(), *GetClass()->GetName());
>>>>>>> 6bbb88c8
				CachedSRRState.NumRequestedLODs = CachedSRRState.NumResidentLODs;
			}

			PendingUpdate.SafeRelease();

#if WITH_EDITOR
			if (GIsEditor && bSendCompletionEvents)
			{
				// When all the requested mips are streamed in, generate an empty property changed event, to force the
				// ResourceSize asset registry tag to be recalculated.
<<<<<<< HEAD
				FPropertyChangedEvent EmptyPropertyChangedEvent(nullptr);
				FCoreUObjectDelegates::OnObjectPropertyChanged.Broadcast(this, EmptyPropertyChangedEvent);
=======
				FResourceSizeNeedsUpdating::Get().Add(this);
>>>>>>> 6bbb88c8
			}
#endif
		}
	}

	if (bSendCompletionEvents)
	{
		TickMipLevelChangeCallbacks(DeferredTickCBAssets);
	}
}

void UStreamableRenderAsset::SetForceMipLevelsToBeResident(float Seconds, int32 CinematicLODGroupMask)
{
	const int32 LODGroup = GetLODGroupForStreaming();
	if (CinematicLODGroupMask && LODGroup >= 0 && LODGroup < UE_ARRAY_COUNT(FMath::BitFlag))
	{
		const uint32 TextureGroupBitfield = (uint32)CinematicLODGroupMask;
		bUseCinematicMipLevels = !!(TextureGroupBitfield & FMath::BitFlag[LODGroup]);
	}
	else
	{
		bUseCinematicMipLevels = false;
	}

	ForceMipLevelsToBeResidentTimestamp = FApp::GetCurrentTime() + Seconds;
}

void UStreamableRenderAsset::CancelPendingStreamingRequest()
{
	if (PendingUpdate && !PendingUpdate->IsCancelled())
	{
		PendingUpdate->Abort();
	}
}

bool UStreamableRenderAsset::HasPendingInitOrStreaming(bool bWaitForLODTransition) const 
{
	if (!!PendingUpdate)
	{
		return true;
	}

	if (CachedSRRState.IsValid())
	{
		// Avoid a cache miss unless the hint suggests Init could be pending.
		if (CachedSRRState.bHasPendingInitHint)
		{
			if (HasPendingRenderResourceInitialization())
			{
				return true;
			}
			else if (IsInGameThread())
			{
				CachedSRRState.bHasPendingInitHint = false;
			}
		}
		if (bWaitForLODTransition && CachedSRRState.bHasPendingLODTransitionHint)
		{
			if (HasPendingLODTransition())
			{
				return true;
			}
			else if (IsInGameThread())
			{
				CachedSRRState.bHasPendingLODTransitionHint = false;
			}
		}
		return false;
	}

	return HasPendingRenderResourceInitialization() || (bWaitForLODTransition && HasPendingLODTransition());
}

/** Whether there is a pending update and it is locked within an update step. Used to prevent dealocks in SuspendRenderAssetStreaming(). */
bool UStreamableRenderAsset::IsPendingStreamingRequestLocked() const
{
	return PendingUpdate && PendingUpdate->IsLocked();
}

void UStreamableRenderAsset::LinkStreaming()
{
	// Note that this must be called after InitResource() otherwise IsStreamable will always be false.
<<<<<<< HEAD
	if (!IsTemplate() && RenderResourceSupportsStreaming() && IStreamingManager::Get().IsRenderAssetStreamingEnabled(GetRenderAssetType()))
	{
		if (StreamingIndex == INDEX_NONE)
		{
			IStreamingManager::Get().GetRenderAssetStreamingManager().AddStreamingRenderAsset(this);
=======
	EStreamableRenderAssetType RenderAssetType = GetRenderAssetType();
	if (!IsTemplate() && RenderResourceSupportsStreaming() && IStreamingManager::Get().IsRenderAssetStreamingEnabled(RenderAssetType))
	{
		if (StreamingIndex == INDEX_NONE)
		{
			if (RenderAssetType == EStreamableRenderAssetType::NaniteCoarseMesh)
			{
				IStreamingManager::Get().GetNaniteCoarseMeshStreamingManager()->RegisterRenderAsset(this);
			}
			else
			{
				IStreamingManager::Get().GetRenderAssetStreamingManager().AddStreamingRenderAsset(this);
			}
>>>>>>> 6bbb88c8
		}
	}
	else
	{
		UnlinkStreaming();
	}
}

void UStreamableRenderAsset::UnlinkStreaming()
{
	if (StreamingIndex != INDEX_NONE)
	{
<<<<<<< HEAD
		IStreamingManager::Get().GetRenderAssetStreamingManager().RemoveStreamingRenderAsset(this);
=======
		EStreamableRenderAssetType RenderAssetType = GetRenderAssetType();
		if (RenderAssetType == EStreamableRenderAssetType::NaniteCoarseMesh)
		{
			IStreamingManager::Get().GetNaniteCoarseMeshStreamingManager()->UnregisterRenderAsset(this);
		}
		else
		{
			IStreamingManager::Get().GetRenderAssetStreamingManager().RemoveStreamingRenderAsset(this);
		}

>>>>>>> 6bbb88c8
		// Reset the timer effect from SetForceMipLevelsToBeResident()
		ForceMipLevelsToBeResidentTimestamp = 0;
		// No more streaming events can happen now
		RemoveAllMipLevelChangeCallbacks();
	}
}

bool UStreamableRenderAsset::IsFullyStreamedIn()
{
	// Note that if CachedSRRState is not valid, then this asset is not streamable and is then at max resolution.
	if (!CachedSRRState.IsValid() 
		|| !CachedSRRState.bSupportsStreaming 
		|| (CachedSRRState.NumResidentLODs >= (CachedSRRState.MaxNumLODs - CachedCombinedLODBias)))
	{
		return true;
	}

	// IsFullyStreamedIn() might be used incorrectly if any logic waits on it to be true.
	ensureMsgf(CachedSRRState.NumResidentLODs != CachedSRRState.NumNonOptionalLODs, TEXT("IsFullyStreamedIn() is being called on (%s) which might not have optional LODs mounted."), *GetFName().ToString());

	return false;
}

void UStreamableRenderAsset::WaitForPendingInitOrStreaming(bool bWaitForLODTransition, bool bSendCompletionEvents)
{
<<<<<<< HEAD
=======
	TRACE_CPUPROFILER_EVENT_SCOPE(UStreamableRenderAsset::WaitForPendingInitOrStreaming);

>>>>>>> 6bbb88c8
	while (HasPendingInitOrStreaming(bWaitForLODTransition))
	{
		ensure(!IsAssetStreamingSuspended());

		// Advance the streaming state.
		TickStreaming(bSendCompletionEvents);
		// Make sure any render commands are executed, in particular things like InitRHI, or asset updates on the render thread.
		FlushRenderingCommands();
<<<<<<< HEAD
		// Give some time increment so that LOD transition can complete, and also for the gamethread to give room for streaming async tasks.
		FPlatformProcess::Sleep(RENDER_ASSET_STREAMING_SLEEP_DT);
=======

		// Most of the time, sleeping is not required, so avoid loosing a whole quantum (10ms on W10Pro) unless stricly necessary.
		if (HasPendingInitOrStreaming(bWaitForLODTransition))
		{
			// Give some time increment so that LOD transition can complete, and also for the gamethread to give room for streaming async tasks.
			FPlatformProcess::Sleep(RENDER_ASSET_STREAMING_SLEEP_DT);
		}
>>>>>>> 6bbb88c8
	}
}

void UStreamableRenderAsset::WaitForStreaming(bool bWaitForLODTransition, bool bSendCompletionEvents)
{
	// Complete pending streaming so that the asset can executing new requests if needed.
	WaitForPendingInitOrStreaming(bWaitForLODTransition, bSendCompletionEvents);

	if (IsStreamable())
	{
		// Update the streamer state for this asset and execute new requests if needed. For example force loading to all LODs.
		IStreamingManager::Get().GetRenderAssetStreamingManager().UpdateIndividualRenderAsset(this);
		// Wait for any action to complete.
		WaitForPendingInitOrStreaming(bWaitForLODTransition, bSendCompletionEvents);
	}
}

void UStreamableRenderAsset::BeginDestroy()
{
	Super::BeginDestroy();

	// Abort any pending streaming operation.
	CancelPendingStreamingRequest();

	// Safely unlink the asset from list of streamable.
	UnlinkStreaming();

	// Remove from the list of tracked assets if necessary
	TrackRenderAssetEvent(nullptr, this, false, nullptr);
}

bool UStreamableRenderAsset::IsReadyForFinishDestroy()
{
	if (!Super::IsReadyForFinishDestroy())
	{
		return false;
	}

	if (PendingUpdate)
	{
		// To avoid async tasks from timing-out the GC, we tick as Async to force completion if this is relevant.
		// This could lead the asset from releasing the PendingUpdate, which will be deleted once the async task completes.
		if (PendingUpdate->GetRelevantThread() == FRenderAssetUpdate::TT_Async)
		{
			PendingUpdate->Tick(FRenderAssetUpdate::TT_GameRunningAsync);
		}
		else
		{
			PendingUpdate->Tick(GIsThreadedRendering ? FRenderAssetUpdate::TT_None : FRenderAssetUpdate::TT_Render);
		}

		if (PendingUpdate->IsCompleted())
		{
			PendingUpdate.SafeRelease();
		}
	}

	return !PendingUpdate.IsValid();
<<<<<<< HEAD
=======
}

int32 UStreamableRenderAsset::GetCurrentNoRefStreamingLODBias() const
{
	return GetNoRefStreamingLODBias().GetValue(GNoRefBiasQualityLevel);
>>>>>>> 6bbb88c8
}<|MERGE_RESOLUTION|>--- conflicted
+++ resolved
@@ -3,9 +3,6 @@
 #include "Engine/StreamableRenderAsset.h"
 #include "Misc/App.h"
 #include "ContentStreaming.h"
-<<<<<<< HEAD
-
-=======
 #include "Rendering/NaniteCoarseMeshStreamingManager.h"
 
 static const TCHAR* GNoRefBiasQualityLevelCVarName = TEXT("r.Streaming.NoRefLODBiasQualityLevel");
@@ -17,19 +14,15 @@
 	TEXT("The quality level for the no-ref mesh streaming LOD bias"),
 	ECVF_Scalability);
 
->>>>>>> 6bbb88c8
 extern bool TrackRenderAssetEvent(struct FStreamingRenderAsset* StreamingRenderAsset, UStreamableRenderAsset* RenderAsset, bool bForceMipLevelsToBeResident, const FRenderAssetStreamingManager* Manager);
 
 UStreamableRenderAsset::UStreamableRenderAsset(const FObjectInitializer& ObjectInitializer)
 	: Super(ObjectInitializer)
 {
 	check(sizeof(FStreamableRenderResourceState) == sizeof(uint64));
-<<<<<<< HEAD
-=======
 
 	SetNoRefStreamingLODBias(-1);
 	NoRefStreamingLODBias.Init(GNoRefBiasQualityLevelCVarName, GNoRefBiasQualityLevelScalabilitySection);
->>>>>>> 6bbb88c8
 }
 
 void UStreamableRenderAsset::RegisterMipLevelChangeCallback(UPrimitiveComponent* Component, int32 LODIndex, float TimeoutSecs, bool bOnStreamIn, FLODStreamingCallback&& Callback)
@@ -110,8 +103,6 @@
 	}
 }
 
-<<<<<<< HEAD
-=======
 #if WITH_EDITOR
 struct FResourceSizeNeedsUpdating
 {
@@ -170,7 +161,6 @@
 };
 #endif // WITH_EDITOR
 
->>>>>>> 6bbb88c8
 void UStreamableRenderAsset::TickStreaming(bool bSendCompletionEvents, TArray<UStreamableRenderAsset*>* DeferredTickCBAssets)
 {
 	// if resident and requested mip counts match then no pending request is in flight
@@ -187,11 +177,7 @@
 			}
 			else
 			{
-<<<<<<< HEAD
-				check(PendingUpdate->IsCancelled());
-=======
 				checkf(PendingUpdate->IsCancelled(), TEXT("Invalid completion of streaming request for asset %s of type %s."), *GetName(), *GetClass()->GetName());
->>>>>>> 6bbb88c8
 				CachedSRRState.NumRequestedLODs = CachedSRRState.NumResidentLODs;
 			}
 
@@ -202,12 +188,7 @@
 			{
 				// When all the requested mips are streamed in, generate an empty property changed event, to force the
 				// ResourceSize asset registry tag to be recalculated.
-<<<<<<< HEAD
-				FPropertyChangedEvent EmptyPropertyChangedEvent(nullptr);
-				FCoreUObjectDelegates::OnObjectPropertyChanged.Broadcast(this, EmptyPropertyChangedEvent);
-=======
 				FResourceSizeNeedsUpdating::Get().Add(this);
->>>>>>> 6bbb88c8
 			}
 #endif
 		}
@@ -290,13 +271,6 @@
 void UStreamableRenderAsset::LinkStreaming()
 {
 	// Note that this must be called after InitResource() otherwise IsStreamable will always be false.
-<<<<<<< HEAD
-	if (!IsTemplate() && RenderResourceSupportsStreaming() && IStreamingManager::Get().IsRenderAssetStreamingEnabled(GetRenderAssetType()))
-	{
-		if (StreamingIndex == INDEX_NONE)
-		{
-			IStreamingManager::Get().GetRenderAssetStreamingManager().AddStreamingRenderAsset(this);
-=======
 	EStreamableRenderAssetType RenderAssetType = GetRenderAssetType();
 	if (!IsTemplate() && RenderResourceSupportsStreaming() && IStreamingManager::Get().IsRenderAssetStreamingEnabled(RenderAssetType))
 	{
@@ -310,7 +284,6 @@
 			{
 				IStreamingManager::Get().GetRenderAssetStreamingManager().AddStreamingRenderAsset(this);
 			}
->>>>>>> 6bbb88c8
 		}
 	}
 	else
@@ -323,9 +296,6 @@
 {
 	if (StreamingIndex != INDEX_NONE)
 	{
-<<<<<<< HEAD
-		IStreamingManager::Get().GetRenderAssetStreamingManager().RemoveStreamingRenderAsset(this);
-=======
 		EStreamableRenderAssetType RenderAssetType = GetRenderAssetType();
 		if (RenderAssetType == EStreamableRenderAssetType::NaniteCoarseMesh)
 		{
@@ -336,7 +306,6 @@
 			IStreamingManager::Get().GetRenderAssetStreamingManager().RemoveStreamingRenderAsset(this);
 		}
 
->>>>>>> 6bbb88c8
 		// Reset the timer effect from SetForceMipLevelsToBeResident()
 		ForceMipLevelsToBeResidentTimestamp = 0;
 		// No more streaming events can happen now
@@ -362,11 +331,8 @@
 
 void UStreamableRenderAsset::WaitForPendingInitOrStreaming(bool bWaitForLODTransition, bool bSendCompletionEvents)
 {
-<<<<<<< HEAD
-=======
 	TRACE_CPUPROFILER_EVENT_SCOPE(UStreamableRenderAsset::WaitForPendingInitOrStreaming);
 
->>>>>>> 6bbb88c8
 	while (HasPendingInitOrStreaming(bWaitForLODTransition))
 	{
 		ensure(!IsAssetStreamingSuspended());
@@ -375,10 +341,6 @@
 		TickStreaming(bSendCompletionEvents);
 		// Make sure any render commands are executed, in particular things like InitRHI, or asset updates on the render thread.
 		FlushRenderingCommands();
-<<<<<<< HEAD
-		// Give some time increment so that LOD transition can complete, and also for the gamethread to give room for streaming async tasks.
-		FPlatformProcess::Sleep(RENDER_ASSET_STREAMING_SLEEP_DT);
-=======
 
 		// Most of the time, sleeping is not required, so avoid loosing a whole quantum (10ms on W10Pro) unless stricly necessary.
 		if (HasPendingInitOrStreaming(bWaitForLODTransition))
@@ -386,7 +348,6 @@
 			// Give some time increment so that LOD transition can complete, and also for the gamethread to give room for streaming async tasks.
 			FPlatformProcess::Sleep(RENDER_ASSET_STREAMING_SLEEP_DT);
 		}
->>>>>>> 6bbb88c8
 	}
 }
 
@@ -445,12 +406,9 @@
 	}
 
 	return !PendingUpdate.IsValid();
-<<<<<<< HEAD
-=======
 }
 
 int32 UStreamableRenderAsset::GetCurrentNoRefStreamingLODBias() const
 {
 	return GetNoRefStreamingLODBias().GetValue(GNoRefBiasQualityLevel);
->>>>>>> 6bbb88c8
 }