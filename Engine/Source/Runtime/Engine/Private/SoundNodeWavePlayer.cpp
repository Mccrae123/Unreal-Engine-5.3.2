--- conflicted
+++ resolved
@@ -143,16 +143,6 @@
 		if (*RequiresInitialization)
 		{
 			bPlayFailed = 0;
-<<<<<<< HEAD
-			
-			Audio::FParameterTransmitterInitParams Params;
-			Params.DefaultParams = ActiveSound.GetTransmitter()->GetParameters();
-			Params.InstanceID = ActiveSound.GetAudioComponentID();
-			Params.SampleRate = AudioDevice->GetSampleRate();
-
-			if (FSoundCueParameterTransmitter* SoundCueTransmitter = static_cast<FSoundCueParameterTransmitter*>(ActiveSound.GetTransmitter()))
-			{
-=======
 
 			if (FSoundCueParameterTransmitter* SoundCueTransmitter = static_cast<FSoundCueParameterTransmitter*>(ActiveSound.GetTransmitter()))
 			{
@@ -164,7 +154,6 @@
 
 				SoundWave->InitParameters(Params.DefaultParams);
 				
->>>>>>> 4af6daef
 				const TSharedPtr<Audio::IParameterTransmitter> SoundWaveTransmitter = SoundWave->CreateParameterTransmitter(MoveTemp(Params));
 				
 				if (SoundWaveTransmitter.IsValid())
