--- conflicted
+++ resolved
@@ -505,19 +505,11 @@
 	if ( UActorComponent * Component = Cast<UActorComponent>(Subobject) )
 	{
 		Component->OnDestroyedFromReplication();
-<<<<<<< HEAD
 	}
 	// Experimental
 	else if (IInterface_ActorSubobject* SubojectInterface = Cast<IInterface_ActorSubobject>(Subobject))
 	{
 		SubojectInterface->OnDestroyedFromReplication();
-=======
->>>>>>> 6bbb88c8
-	}
-	// Experimental
-	else if (IInterface_ActorSubobject* SubojectInterface = Cast<IInterface_ActorSubobject>(Subobject))
-	{
-		SubojectInterface->OnDestroyedFromReplication();
 	}
 }
 
@@ -526,11 +518,6 @@
 	bForceNetAddressable = 1;
 }
 
-void AActor::SetNetAddressable()
-{
-	bForceNetAddressable = 1;
-}
-
 bool AActor::IsNameStableForNetworking() const
 {
 	return IsNetStartupActor() || HasAnyFlags( RF_ClassDefaultObject | RF_ArchetypeObject ) || bForceNetAddressable != 0;
