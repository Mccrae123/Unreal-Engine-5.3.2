--- conflicted
+++ resolved
@@ -11,10 +11,7 @@
 #include "GameFramework/GameNetworkManager.h"
 #include "NetworkingDistanceConstants.h"
 #include "PhysicsReplication.h"
-<<<<<<< HEAD
-=======
 #include "PhysicsEngine/PhysicsSettings.h"
->>>>>>> 4af6daef
 #include "DrawDebugHelpers.h"
 #include "Net/Core/PushModel/PushModel.h"
 #include "Interfaces/Interface_ActorSubobject.h"
@@ -383,16 +380,10 @@
 			bool bFoundInCache = false;
 
 			UWorld* World = GetWorld();
-<<<<<<< HEAD
-			if (FPhysScene_Chaos* Scene = static_cast<FPhysScene_Chaos*>(World->GetPhysicsScene()))
-			{
-				if (FRigidBodyState* FoundState = Scene->ReplicationCache.Map.Find(FObjectKey(RootPrimComp)))
-=======
 			int ServerFrame = 0; 
 			if (FPhysScene_Chaos* Scene = static_cast<FPhysScene_Chaos*>(World->GetPhysicsScene()))
 			{
 				if (const FRigidBodyState* FoundState = Scene->GetStateFromReplicationCache(RootPrimComp, ServerFrame)) 
->>>>>>> 4af6daef
 				{
 					ReplicatedMovement.FillFrom(*FoundState, this, Scene->ReplicationCache.ServerFrame);
 					bFoundInCache = true;
@@ -404,11 +395,7 @@
 				// fallback to GT data
 				FRigidBodyState RBState;
 				RootPrimComp->GetRigidBodyState(RBState);
-<<<<<<< HEAD
-				ReplicatedMovement.FillFrom(RBState, this, 0);
-=======
 				ReplicatedMovement.FillFrom(RBState, this, ServerFrame);
->>>>>>> 4af6daef
 			}
 
 			// Don't replicate movement if we're welded to another parent actor.
@@ -524,20 +511,16 @@
 	{
 		if (ActorComp && ActorComp->GetReplicationCondition() != COND_Never)
 		{
-<<<<<<< HEAD
+#if SUBOBJECT_TRANSITION_VALIDATION
+			if (UActorChannel::CanIgnoreDeprecatedReplicateSubObjects() && !ActorComp->IsUsingRegisteredSubObjectList())
+			{
+				// Ignore components that only work with the old virtual method
+				continue;
+			}
+#endif
+
 			UActorChannel::SetCurrentSubObjectOwner(ActorComp);
 			WroteSomething |= ActorComp->ReplicateSubobjects(Channel, Bunch, RepFlags);		// Lets the component add subobjects before replicating its own properties.
-=======
-#if SUBOBJECT_TRANSITION_VALIDATION
-			if (UActorChannel::CanIgnoreDeprecatedReplicateSubObjects() && !ActorComp->IsUsingRegisteredSubObjectList())
-			{
-				// Ignore components that only work with the old virtual method
-				continue;
-			}
-#endif
-
-			UActorChannel::SetCurrentSubObjectOwner(ActorComp);
-			WroteSomething |= ActorComp->ReplicateSubobjects(Channel, Bunch, RepFlags);		// Lets the component add subobjects before replicating its own properties.
 
 #if SUBOBJECT_TRANSITION_VALIDATION
 			if (UActorChannel::CanIgnoreDeprecatedReplicateSubObjects())
@@ -547,7 +530,6 @@
 			}
 #endif
 
->>>>>>> 4af6daef
 			UActorChannel::SetCurrentSubObjectOwner(this);
 			WroteSomething |= Channel->ReplicateSubobject(ActorComp, *Bunch, *RepFlags);	// (this makes those subobjects 'supported', and from here on those objects may have reference replicated)		
 		}
@@ -633,15 +615,11 @@
 
 void AActor::AddReplicatedSubObject(UObject* SubObject, ELifetimeCondition NetCondition)
 {
-<<<<<<< HEAD
-	check(IsValid(SubObject));
-=======
 	if( !IsValid(SubObject) )
 	{
 		ensureMsgf(TEXT("Ignoring AddReplicatedSubObject for %s. Invalid pointer received."), *GetNameSafe(this));
 		return;
 	}
->>>>>>> 4af6daef
 
 	ensureMsgf(IsUsingRegisteredSubObjectList(), TEXT("%s is registering subobjects but bReplicateUsingRegisteredSubObjectList is false. Without the flag set to true the registered subobjects will not be replicated."), *GetName());
 
@@ -662,26 +640,18 @@
 #endif
 }
 
-<<<<<<< HEAD
-void AActor::RemoveReplicatedSubObject(UObject* SubObject)
-=======
 bool AActor::RemoveReplicatedSubObjectFromList(UObject* SubObject)
->>>>>>> 4af6daef
 {
 	check(SubObject);
 	const bool bWasRemoved = ReplicatedSubObjects.RemoveSubObject(SubObject);
 
 	UE_CLOG(bWasRemoved, LogNetSubObject, Verbose, TEXT("%s (0x%p) removed replicated subobject %s (0x%p)"), *GetName(), this, *SubObject->GetName(), SubObject);
-<<<<<<< HEAD
-
-=======
 	return bWasRemoved;
 }
 
 void AActor::RemoveReplicatedSubObject(UObject* SubObject)
 {
 	const bool bWasRemoved = RemoveReplicatedSubObjectFromList(SubObject);
->>>>>>> 4af6daef
 #if UE_WITH_IRIS
 	if (bWasRemoved)
 	{
@@ -690,10 +660,6 @@
 #endif // UE_WITH_IRIS
 }
 
-<<<<<<< HEAD
-
-=======
->>>>>>> 4af6daef
 void AActor::DestroyReplicatedSubObjectOnRemotePeers(UObject* SubObject)
 {
 	check(SubObject);
@@ -719,12 +685,6 @@
 
 	if (IsUsingRegisteredSubObjectList())
 	{
-<<<<<<< HEAD
-		RemoveReplicatedSubObject(SubObject);
-	}
-}
-
-=======
 		RemoveReplicatedSubObjectFromList(SubObject);
 	}
 }
@@ -786,7 +746,6 @@
 		RemoveActorComponentReplicatedSubObjectFromList(OwnerComponent, SubObject);
 	}
 }
->>>>>>> 4af6daef
 
 void AActor::TearOffReplicatedSubObjectOnRemotePeers(UObject* SubObject)
 {
@@ -813,11 +772,7 @@
 
 	if (IsUsingRegisteredSubObjectList())
 	{
-<<<<<<< HEAD
-		RemoveReplicatedSubObject(SubObject);
-=======
 		RemoveReplicatedSubObjectFromList(SubObject);
->>>>>>> 4af6daef
 	}
 
 }
@@ -825,9 +780,6 @@
 void AActor::AddActorComponentReplicatedSubObject(UActorComponent* OwnerComponent, UObject* SubObject, ELifetimeCondition NetCondition)
 {
 	check(IsValid(OwnerComponent));
-<<<<<<< HEAD
-	check(IsValid(SubObject));
-=======
 
 	if (!IsValid(SubObject))
 	{
@@ -835,7 +787,6 @@
 		return;
 	}
 	
->>>>>>> 4af6daef
 	ensureMsgf(OwnerComponent->GetIsReplicated(), TEXT("Only components with replication enabled can register subobjects. %s::%s has replication disabled."), *GetName(), *SubObject->GetName());
 	ensureMsgf(NetCondition != COND_Custom, TEXT("Custom netconditions do not work with SubObjects. %s::%s will not be replicated."), *GetName(), *SubObject->GetName());
 
@@ -873,27 +824,13 @@
 	}
 }
 
-<<<<<<< HEAD
-void AActor::RemoveActorComponentReplicatedSubObject(UActorComponent* OwnerComponent, UObject* SubObject)
-=======
 bool AActor::RemoveActorComponentReplicatedSubObjectFromList(UActorComponent* OwnerComponent, UObject* SubObject)
->>>>>>> 4af6daef
 {
 	check(OwnerComponent);
 	check(SubObject);
 
 	if (FReplicatedComponentInfo* ComponentInfo = ReplicatedComponentsInfo.FindByKey(OwnerComponent))
 	{
-<<<<<<< HEAD
-		bool bWasRemoved = ComponentInfo->SubObjects.RemoveSubObject(SubObject);
-
-		UE_CLOG(bWasRemoved, LogNetSubObject, Verbose, TEXT("%s::%s (0x%p) removed replicated subobject %s (0x%p)"), *GetName(), *OwnerComponent->GetName(), OwnerComponent, *SubObject->GetName(), SubObject);
-
-#if UE_WITH_IRIS
-		UE::Net::FReplicationSystemUtil::EndReplicationForActorComponentSubObject(OwnerComponent, SubObject);
-#endif // UE_WITH_IRIS
-	}
-=======
 		const bool bWasRemoved = ComponentInfo->SubObjects.RemoveSubObject(SubObject);
 
 		UE_CLOG(bWasRemoved, LogNetSubObject, Verbose, TEXT("%s::%s (0x%p) removed replicated subobject %s (0x%p)"), *GetName(), *OwnerComponent->GetName(), OwnerComponent, *SubObject->GetName(), SubObject);
@@ -914,7 +851,6 @@
 		UE::Net::FReplicationSystemUtil::EndReplicationForActorComponentSubObject(OwnerComponent, SubObject);
 	}
 #endif
->>>>>>> 4af6daef
 }
 
 bool AActor::IsReplicatedSubObjectRegistered(const UObject* SubObject) const
@@ -1027,11 +963,6 @@
 {
 	using namespace UE::Net;
 
-<<<<<<< HEAD
-	Super::RegisterReplicationFragments(Context, RegistrationFlags);
-
-=======
->>>>>>> 4af6daef
 	// Build descriptors and allocate PropertyReplicationFragments for this object
 	FReplicationFragmentUtil::CreateAndRegisterFragmentsForObject(this, Context, RegistrationFlags);
 
@@ -1153,8 +1084,6 @@
 	}
 #endif // UE_WITH_IRIS
 }
-<<<<<<< HEAD
-=======
 
 bool AActor::CanTriggerResimulation() const
 {
@@ -1174,5 +1103,4 @@
 float AActor::GetResimulationThreshold() const
 {
 	return UPhysicsSettings::Get()->PhysicsPrediction.ResimulationErrorThreshold;
-}
->>>>>>> 4af6daef
+}