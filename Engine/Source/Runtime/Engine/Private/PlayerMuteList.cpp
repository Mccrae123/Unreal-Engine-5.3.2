--- conflicted
+++ resolved
@@ -8,11 +8,8 @@
 #include "GameFramework/GameSession.h"
 #include "GameFramework/PlayerState.h"
 
-<<<<<<< HEAD
-=======
 #include UE_INLINE_GENERATED_CPP_BY_NAME(PlayerMuteList)
 
->>>>>>> d731a049
 FString LexToString(const EVoiceBlockReasons& Reason)
 {
 	FString Result;
@@ -240,8 +237,4 @@
 	}
 
 	return Output;
-<<<<<<< HEAD
-}
-=======
-}
->>>>>>> d731a049
+}
