// Copyright Epic Games, Inc. All Rights Reserved.

#include "GameFramework/PlayerMuteList.h"
#include "Engine/World.h"
#include "GameFramework/PlayerController.h"
#include "Engine/LocalPlayer.h"
#include "Net/OnlineEngineInterface.h"
#include "GameFramework/GameSession.h"
#include "GameFramework/PlayerState.h"

<<<<<<< HEAD
static inline void AddIdToMuteList(TArray< FUniqueNetIdRef >& MuteList, const FUniqueNetIdPtr& UniqueIdToAdd)
{
	auto UniqueIdToAddPred = [&UniqueIdToAdd](FUniqueNetIdRef Other) { return UniqueIdToAdd.IsValid() && *UniqueIdToAdd == *Other; };
	if (MuteList.IndexOfByPredicate(UniqueIdToAddPred) == INDEX_NONE)
=======
FString LexToString(const EVoiceBlockReasons& Reason)
{
	FString Result;
	for (EVoiceBlockReasons BlockFlag : TEnumRange<EVoiceBlockReasons>())
>>>>>>> 6bbb88c8
	{
		if (EnumHasAnyFlags(Reason, BlockFlag))
		{
			if (!Result.IsEmpty())
			{
				Result += TEXT("|");
			}

			switch (Reason)
			{
			case EVoiceBlockReasons::None:
				Result += TEXT("NONE");
				break;
			case EVoiceBlockReasons::Muted:
				Result += TEXT("MUTED");
				break;
			case EVoiceBlockReasons::MutedBy:
				Result += TEXT("MUTED BY");
				break;
			case EVoiceBlockReasons::Gameplay:
				Result += TEXT("GAMEPLAY");
				break;
			case EVoiceBlockReasons::Blocked:
				Result += TEXT("BLOCKED");
				break;
			case EVoiceBlockReasons::BlockedBy:
				Result += TEXT("BLOCKED BY");
				break;
			default:
				ensureMsgf(false, TEXT("Invalid reason: %u"), static_cast<uint8>(Reason));
				Result += TEXT("invalid");
			}
		}
	}

	return Result;
}

<<<<<<< HEAD
static inline void RemoveIdFromMuteList(TArray< FUniqueNetIdRef >& MuteList, const FUniqueNetIdPtr& UniqueIdToRemove)
{
	auto UniqueIdToRemovePred = [&UniqueIdToRemove](FUniqueNetIdRef Other) { return UniqueIdToRemove.IsValid() && *UniqueIdToRemove == *Other; };
	int32 RemoveIndex = MuteList.IndexOfByPredicate(UniqueIdToRemovePred);
	if (RemoveIndex != INDEX_NONE)
	{
		MuteList.RemoveAtSwap(RemoveIndex);
	}
=======
bool FPlayerMuteList::AddVoiceBlockReason(const FUniqueNetIdPtr& PlayerId, EVoiceBlockReasons VoiceBlockReason)
{
	check(VoiceBlockReason != EVoiceBlockReasons::None);

	EVoiceBlockReasons& BlockReasons = VoicePacketFilterMap.FindOrAdd(PlayerId.ToSharedRef());
	const EVoiceBlockReasons OldBlockReasons = BlockReasons;
	EnumAddFlags(BlockReasons, VoiceBlockReason);
	
	return OldBlockReasons == EVoiceBlockReasons::None;
>>>>>>> 6bbb88c8
}

bool FPlayerMuteList::RemoveVoiceBlockReason(const FUniqueNetIdPtr& PlayerId, EVoiceBlockReasons VoiceBlockReason)
{
<<<<<<< HEAD
	const FUniqueNetIdPtr& PlayerIdToMute = MuteId.GetUniqueNetId();
=======
	check(VoiceBlockReason != EVoiceBlockReasons::None);
>>>>>>> 6bbb88c8

	if (EVoiceBlockReasons* BlockReasons = VoicePacketFilterMap.Find(PlayerId.ToSharedRef()))
	{
		const EVoiceBlockReasons OldBlockReasons = *BlockReasons;
		EnumRemoveFlags(*BlockReasons, VoiceBlockReason);

		return OldBlockReasons != EVoiceBlockReasons::None && *BlockReasons == EVoiceBlockReasons::None;
	}

	return false;
}

void FPlayerMuteList::ServerMutePlayer(APlayerController* OwningPC, const FUniqueNetIdRepl& MuteId)
{
	// Add explicit mute to reasons to block comms.
	if (AddVoiceBlockReason(MuteId.GetUniqueNetId(), EVoiceBlockReasons::Muted))
	{
		// This is the first reason added, so we transitioned unmuted -> muted. Replicate mute state to client
		OwningPC->ClientMutePlayer(MuteId);
	}

	// Find the muted player's player controller so it can be notified
	APlayerController* OtherPC = OwningPC->GetPlayerControllerForMuting(MuteId);
	const FUniqueNetIdRepl& OwningPlayerId = OwningPC->PlayerState->GetUniqueId();
	if (OtherPC != NULL)
	{
		// Update their packet filter too
		if (OtherPC->MuteList.AddVoiceBlockReason(OwningPlayerId.GetUniqueNetId(), EVoiceBlockReasons::MutedBy))
		{
			// This is the first reason added, so we transitioned unmuted -> muted. Tell the other PC to mute this one
			OtherPC->ClientMutePlayer(OwningPlayerId);
		}
	}
}

void FPlayerMuteList::ServerUnmutePlayer(APlayerController* OwningPC, const FUniqueNetIdRepl& UnmuteId)
{
<<<<<<< HEAD
	const FUniqueNetIdPtr& PlayerIdToUnmute = UnmuteId.GetUniqueNetId();

	// If the player was found, remove them from our explicit list
	RemoveIdFromMuteList(VoiceMuteList, PlayerIdToUnmute);
=======
	// Remove explicit mute from reasons to block comms.
	if (RemoveVoiceBlockReason(UnmuteId.GetUniqueNetId(), EVoiceBlockReasons::Muted))
	{
		// We removed the last flag, transitioning from muted -> unmuted. Replicate mute state to client.
		OwningPC->ClientUnmutePlayer(UnmuteId);
	}
>>>>>>> 6bbb88c8

	// Find the muted player's player controller so it can be notified
	APlayerController* OtherPC = OwningPC->GetPlayerControllerForMuting(UnmuteId);
	const FUniqueNetIdRepl& OwningPlayerId = OwningPC->PlayerState->GetUniqueId();
	if (OtherPC != NULL)
	{
<<<<<<< HEAD
		const FUniqueNetIdRepl& OwningPlayerId = OwningPC->PlayerState->GetUniqueId();
		auto PlayerIdToUnmutePred = [&PlayerIdToUnmute](FUniqueNetIdRef Other) { return PlayerIdToUnmute.IsValid() && *PlayerIdToUnmute == *Other; };
		auto OwningPlayerIdPred = [&OwningPlayerId](FUniqueNetIdRef Other) { return *OwningPlayerId == *Other; };

		// Make sure this player isn't muted for gameplay reasons
		if (GameplayVoiceMuteList.IndexOfByPredicate(PlayerIdToUnmutePred) == INDEX_NONE &&
			// And make sure they didn't mute us
			OtherPC->MuteList.VoiceMuteList.IndexOfByPredicate(OwningPlayerIdPred) == INDEX_NONE)
		{
			OwningPC->ClientUnmutePlayer(UnmuteId);
		}

		// If the other player doesn't have this player muted
		if (OtherPC->MuteList.VoiceMuteList.IndexOfByPredicate(OwningPlayerIdPred) == INDEX_NONE &&
			OtherPC->MuteList.GameplayVoiceMuteList.IndexOfByPredicate(OwningPlayerIdPred) == INDEX_NONE)
=======
		// Update their packet filter list too
		if (OtherPC->MuteList.RemoveVoiceBlockReason(OwningPlayerId.GetUniqueNetId(), EVoiceBlockReasons::MutedBy))
>>>>>>> 6bbb88c8
		{
			// We removed the last flag, transitioning from muted->unmuted.Replicate mute state to other PC.
			OtherPC->ClientUnmutePlayer(OwningPlayerId);
		}
	}
}

void FPlayerMuteList::GameplayMutePlayer(APlayerController* OwningPC, const FUniqueNetIdRepl& MuteId)
{
<<<<<<< HEAD
	const FUniqueNetIdPtr& PlayerIdToMute = MuteId.GetUniqueNetId();

	// Add to the filter list on clients (used for peer to peer voice)
	AddIdToMuteList(VoicePacketFilter, PlayerIdToMute);

	// Use the local player to determine the controller id
	ULocalPlayer* LP = Cast<ULocalPlayer>(OwningPC->Player);
	if (LP != NULL)
=======
	// Add gameplay to the list of reasons to block comms.
	if (AddVoiceBlockReason(MuteId.GetUniqueNetId(), EVoiceBlockReasons::Gameplay))
>>>>>>> 6bbb88c8
	{
		// This is the first reason added, so we transitioned unmuted -> muted. Replicate mute state to client
		OwningPC->ClientMutePlayer(MuteId);
	}
}

void FPlayerMuteList::GameplayUnmutePlayer(APlayerController* OwningPC, const FUniqueNetIdRepl& UnmuteId)
{
<<<<<<< HEAD
	const FUniqueNetIdPtr& PlayerIdToUnmute = UnmuteId.GetUniqueNetId();

	// It's safe to remove them from the filter list on clients (used for peer to peer voice)
	RemoveIdFromMuteList(VoicePacketFilter, PlayerIdToUnmute);

	// Use the local player to determine the controller id
	ULocalPlayer* LP = Cast<ULocalPlayer>(OwningPC->Player);
	if (LP != NULL)
=======
	// Remove gameplay from the list of reasons to block comms.
	if (RemoveVoiceBlockReason(UnmuteId.GetUniqueNetId(), EVoiceBlockReasons::Gameplay))
>>>>>>> 6bbb88c8
	{
		// This is the first reason added, so we transitioned unmuted -> muted. Tell the other PC to mute this one.
		OwningPC->ClientUnmutePlayer(UnmuteId);
	}
}

void FPlayerMuteList::GameplayUnmuteAllPlayers(APlayerController* OwningPC)
{
<<<<<<< HEAD
	const FUniqueNetIdPtr& PlayerIdToMute = MuteId.GetUniqueNetId();

	// Don't add if already muted
	AddIdToMuteList(GameplayVoiceMuteList, PlayerIdToMute);
=======
	TArray<FUniqueNetIdRepl> PlayersToUnmute;
>>>>>>> 6bbb88c8

	for (TTuple<FUniqueNetIdRef, EVoiceBlockReasons>& PacketFilterEntry : VoicePacketFilterMap)
	{
		if (RemoveVoiceBlockReason(PacketFilterEntry.Key, EVoiceBlockReasons::Gameplay))
		{
			// If there's no reason left to block comms, add it to the array of ids to unmute.
			PlayersToUnmute.Add(PacketFilterEntry.Key);
		}
	}

	if (PlayersToUnmute.Num() > 0)
	{
		// Now process all unmutes on the client
		OwningPC->ClientUnmutePlayers(PlayersToUnmute);
	}
}

void FPlayerMuteList::ServerBlockPlayer(APlayerController* OwningPC, const FUniqueNetIdRepl& BlockId)
{
<<<<<<< HEAD
	UWorld* World = OwningPC->GetWorld();

	const FUniqueNetIdPtr& PlayerIdToUnmute = UnmuteId.GetUniqueNetId();

	// Remove from the gameplay mute list
	RemoveIdFromMuteList(GameplayVoiceMuteList, PlayerIdToUnmute);
=======
	// Add block to the list of reasons to block comms.
	if (AddVoiceBlockReason(BlockId.GetUniqueNetId(), EVoiceBlockReasons::Blocked))
	{
		// This is the first reason added, so we transitioned unmuted -> muted. Replicate mute state to client
		OwningPC->ClientMutePlayer(BlockId);
	}
>>>>>>> 6bbb88c8

	// Find the muted player's player controller so it can be notified
	APlayerController* OtherPC = OwningPC->GetPlayerControllerForMuting(BlockId);
	if (OtherPC != NULL)
	{
		// Update their packet filter list too
		// But don't inform the other client that they have been blocked
		OtherPC->MuteList.AddVoiceBlockReason(OwningPC->PlayerState->GetUniqueId().GetUniqueNetId(), EVoiceBlockReasons::BlockedBy);
	}
}

void FPlayerMuteList::ServerUnblockPlayer(APlayerController* OwningPC, const FUniqueNetIdRepl& UnblockId)
{
	// Remove gameplay from the list of reasons to block comms.
	if (RemoveVoiceBlockReason(UnblockId.GetUniqueNetId(), EVoiceBlockReasons::Blocked))
	{
<<<<<<< HEAD
		const FUniqueNetIdRepl& OwningPlayerId = OwningPC->PlayerState->GetUniqueId();
		auto PlayerIdToUnmutePred = [&PlayerIdToUnmute](FUniqueNetIdRef Other) { return PlayerIdToUnmute.IsValid() && *PlayerIdToUnmute == *Other; };
		auto OwningPlayerIdPred = [&OwningPlayerId](FUniqueNetIdRef Other) { return OwningPlayerId.IsValid() && *OwningPlayerId == *Other; };

		// Make sure this player isn't explicitly muted
		if (VoiceMuteList.IndexOfByPredicate(PlayerIdToUnmutePred) == INDEX_NONE &&
			// And make sure they didn't mute us
			OtherPC->MuteList.VoiceMuteList.IndexOfByPredicate(OwningPlayerIdPred) == INDEX_NONE)
		{
			RemoveIdFromMuteList(VoicePacketFilter, PlayerIdToUnmute);
=======
		// We removed the last flag, transitioning from muted -> unmuted. Replicate mute state to client.
		OwningPC->ClientUnmutePlayer(UnblockId);
	}
>>>>>>> 6bbb88c8

	// Find the muted player's player controller so it can be notified
	APlayerController* OtherPC = OwningPC->GetPlayerControllerForMuting(UnblockId);
	if (OtherPC != NULL)
	{
		// Update their packet filter list too
		OtherPC->MuteList.RemoveVoiceBlockReason(OwningPC->PlayerState->GetUniqueId().GetUniqueNetId(), EVoiceBlockReasons::BlockedBy);
	}
}

bool FPlayerMuteList::IsPlayerMuted(const FUniqueNetId& PlayerId)
{
<<<<<<< HEAD
	auto PlayerIdToUnmutePred = [&PlayerId](FUniqueNetIdRef Other) { return PlayerId == *Other; };
	return VoicePacketFilter.IndexOfByPredicate(PlayerIdToUnmutePred) != INDEX_NONE;
=======
	const EVoiceBlockReasons* VoiceBlockReasonsForPlayer = VoicePacketFilterMap.Find(PlayerId.AsShared());

	return VoiceBlockReasonsForPlayer && *VoiceBlockReasonsForPlayer != EVoiceBlockReasons::None;
>>>>>>> 6bbb88c8
}

FString DumpMutelistState(UWorld* World)
{
	FString Output = TEXT("Muting state\n");

	if (World)
	{
		for(FConstPlayerControllerIterator Iterator = World->GetPlayerControllerIterator(); Iterator; ++Iterator)
		{
			if (APlayerController* PlayerController = Iterator->Get())
			{
				Output += FString::Printf(TEXT("Player: %s\n"), PlayerController->PlayerState ? *PlayerController->PlayerState->GetPlayerName() : TEXT("NONAME"));
				Output += FString::Printf(TEXT("VoiceChannel: %d\n"), PlayerController->MuteList.VoiceChannelIdx);
				Output += FString::Printf(TEXT("Handshake: %s\n"), PlayerController->MuteList.bHasVoiceHandshakeCompleted ? TEXT("true") : TEXT("false"));

				Output += FString(TEXT("System mutes:\n"));
				for (const TPair<FUniqueNetIdRef, EVoiceBlockReasons>& PlayerFilterEntry : PlayerController->MuteList.VoicePacketFilterMap)
				{
					if (PlayerFilterEntry.Value != EVoiceBlockReasons::None)
					{
						Output += FString::Printf(TEXT("%s:%s\n"), *PlayerFilterEntry.Key->ToString(), *LexToString(PlayerFilterEntry.Value));
					}
				}

				Output += TEXT("\n");
			}
		}
	}

	return Output;
}<|MERGE_RESOLUTION|>--- conflicted
+++ resolved
@@ -8,17 +8,10 @@
 #include "GameFramework/GameSession.h"
 #include "GameFramework/PlayerState.h"
 
-<<<<<<< HEAD
-static inline void AddIdToMuteList(TArray< FUniqueNetIdRef >& MuteList, const FUniqueNetIdPtr& UniqueIdToAdd)
-{
-	auto UniqueIdToAddPred = [&UniqueIdToAdd](FUniqueNetIdRef Other) { return UniqueIdToAdd.IsValid() && *UniqueIdToAdd == *Other; };
-	if (MuteList.IndexOfByPredicate(UniqueIdToAddPred) == INDEX_NONE)
-=======
 FString LexToString(const EVoiceBlockReasons& Reason)
 {
 	FString Result;
 	for (EVoiceBlockReasons BlockFlag : TEnumRange<EVoiceBlockReasons>())
->>>>>>> 6bbb88c8
 	{
 		if (EnumHasAnyFlags(Reason, BlockFlag))
 		{
@@ -57,16 +50,6 @@
 	return Result;
 }
 
-<<<<<<< HEAD
-static inline void RemoveIdFromMuteList(TArray< FUniqueNetIdRef >& MuteList, const FUniqueNetIdPtr& UniqueIdToRemove)
-{
-	auto UniqueIdToRemovePred = [&UniqueIdToRemove](FUniqueNetIdRef Other) { return UniqueIdToRemove.IsValid() && *UniqueIdToRemove == *Other; };
-	int32 RemoveIndex = MuteList.IndexOfByPredicate(UniqueIdToRemovePred);
-	if (RemoveIndex != INDEX_NONE)
-	{
-		MuteList.RemoveAtSwap(RemoveIndex);
-	}
-=======
 bool FPlayerMuteList::AddVoiceBlockReason(const FUniqueNetIdPtr& PlayerId, EVoiceBlockReasons VoiceBlockReason)
 {
 	check(VoiceBlockReason != EVoiceBlockReasons::None);
@@ -76,16 +59,11 @@
 	EnumAddFlags(BlockReasons, VoiceBlockReason);
 	
 	return OldBlockReasons == EVoiceBlockReasons::None;
->>>>>>> 6bbb88c8
 }
 
 bool FPlayerMuteList::RemoveVoiceBlockReason(const FUniqueNetIdPtr& PlayerId, EVoiceBlockReasons VoiceBlockReason)
 {
-<<<<<<< HEAD
-	const FUniqueNetIdPtr& PlayerIdToMute = MuteId.GetUniqueNetId();
-=======
 	check(VoiceBlockReason != EVoiceBlockReasons::None);
->>>>>>> 6bbb88c8
 
 	if (EVoiceBlockReasons* BlockReasons = VoicePacketFilterMap.Find(PlayerId.ToSharedRef()))
 	{
@@ -123,45 +101,20 @@
 
 void FPlayerMuteList::ServerUnmutePlayer(APlayerController* OwningPC, const FUniqueNetIdRepl& UnmuteId)
 {
-<<<<<<< HEAD
-	const FUniqueNetIdPtr& PlayerIdToUnmute = UnmuteId.GetUniqueNetId();
-
-	// If the player was found, remove them from our explicit list
-	RemoveIdFromMuteList(VoiceMuteList, PlayerIdToUnmute);
-=======
 	// Remove explicit mute from reasons to block comms.
 	if (RemoveVoiceBlockReason(UnmuteId.GetUniqueNetId(), EVoiceBlockReasons::Muted))
 	{
 		// We removed the last flag, transitioning from muted -> unmuted. Replicate mute state to client.
 		OwningPC->ClientUnmutePlayer(UnmuteId);
 	}
->>>>>>> 6bbb88c8
 
 	// Find the muted player's player controller so it can be notified
 	APlayerController* OtherPC = OwningPC->GetPlayerControllerForMuting(UnmuteId);
 	const FUniqueNetIdRepl& OwningPlayerId = OwningPC->PlayerState->GetUniqueId();
 	if (OtherPC != NULL)
 	{
-<<<<<<< HEAD
-		const FUniqueNetIdRepl& OwningPlayerId = OwningPC->PlayerState->GetUniqueId();
-		auto PlayerIdToUnmutePred = [&PlayerIdToUnmute](FUniqueNetIdRef Other) { return PlayerIdToUnmute.IsValid() && *PlayerIdToUnmute == *Other; };
-		auto OwningPlayerIdPred = [&OwningPlayerId](FUniqueNetIdRef Other) { return *OwningPlayerId == *Other; };
-
-		// Make sure this player isn't muted for gameplay reasons
-		if (GameplayVoiceMuteList.IndexOfByPredicate(PlayerIdToUnmutePred) == INDEX_NONE &&
-			// And make sure they didn't mute us
-			OtherPC->MuteList.VoiceMuteList.IndexOfByPredicate(OwningPlayerIdPred) == INDEX_NONE)
-		{
-			OwningPC->ClientUnmutePlayer(UnmuteId);
-		}
-
-		// If the other player doesn't have this player muted
-		if (OtherPC->MuteList.VoiceMuteList.IndexOfByPredicate(OwningPlayerIdPred) == INDEX_NONE &&
-			OtherPC->MuteList.GameplayVoiceMuteList.IndexOfByPredicate(OwningPlayerIdPred) == INDEX_NONE)
-=======
 		// Update their packet filter list too
 		if (OtherPC->MuteList.RemoveVoiceBlockReason(OwningPlayerId.GetUniqueNetId(), EVoiceBlockReasons::MutedBy))
->>>>>>> 6bbb88c8
 		{
 			// We removed the last flag, transitioning from muted->unmuted.Replicate mute state to other PC.
 			OtherPC->ClientUnmutePlayer(OwningPlayerId);
@@ -171,19 +124,8 @@
 
 void FPlayerMuteList::GameplayMutePlayer(APlayerController* OwningPC, const FUniqueNetIdRepl& MuteId)
 {
-<<<<<<< HEAD
-	const FUniqueNetIdPtr& PlayerIdToMute = MuteId.GetUniqueNetId();
-
-	// Add to the filter list on clients (used for peer to peer voice)
-	AddIdToMuteList(VoicePacketFilter, PlayerIdToMute);
-
-	// Use the local player to determine the controller id
-	ULocalPlayer* LP = Cast<ULocalPlayer>(OwningPC->Player);
-	if (LP != NULL)
-=======
 	// Add gameplay to the list of reasons to block comms.
 	if (AddVoiceBlockReason(MuteId.GetUniqueNetId(), EVoiceBlockReasons::Gameplay))
->>>>>>> 6bbb88c8
 	{
 		// This is the first reason added, so we transitioned unmuted -> muted. Replicate mute state to client
 		OwningPC->ClientMutePlayer(MuteId);
@@ -192,19 +134,8 @@
 
 void FPlayerMuteList::GameplayUnmutePlayer(APlayerController* OwningPC, const FUniqueNetIdRepl& UnmuteId)
 {
-<<<<<<< HEAD
-	const FUniqueNetIdPtr& PlayerIdToUnmute = UnmuteId.GetUniqueNetId();
-
-	// It's safe to remove them from the filter list on clients (used for peer to peer voice)
-	RemoveIdFromMuteList(VoicePacketFilter, PlayerIdToUnmute);
-
-	// Use the local player to determine the controller id
-	ULocalPlayer* LP = Cast<ULocalPlayer>(OwningPC->Player);
-	if (LP != NULL)
-=======
 	// Remove gameplay from the list of reasons to block comms.
 	if (RemoveVoiceBlockReason(UnmuteId.GetUniqueNetId(), EVoiceBlockReasons::Gameplay))
->>>>>>> 6bbb88c8
 	{
 		// This is the first reason added, so we transitioned unmuted -> muted. Tell the other PC to mute this one.
 		OwningPC->ClientUnmutePlayer(UnmuteId);
@@ -213,14 +144,7 @@
 
 void FPlayerMuteList::GameplayUnmuteAllPlayers(APlayerController* OwningPC)
 {
-<<<<<<< HEAD
-	const FUniqueNetIdPtr& PlayerIdToMute = MuteId.GetUniqueNetId();
-
-	// Don't add if already muted
-	AddIdToMuteList(GameplayVoiceMuteList, PlayerIdToMute);
-=======
 	TArray<FUniqueNetIdRepl> PlayersToUnmute;
->>>>>>> 6bbb88c8
 
 	for (TTuple<FUniqueNetIdRef, EVoiceBlockReasons>& PacketFilterEntry : VoicePacketFilterMap)
 	{
@@ -240,21 +164,12 @@
 
 void FPlayerMuteList::ServerBlockPlayer(APlayerController* OwningPC, const FUniqueNetIdRepl& BlockId)
 {
-<<<<<<< HEAD
-	UWorld* World = OwningPC->GetWorld();
-
-	const FUniqueNetIdPtr& PlayerIdToUnmute = UnmuteId.GetUniqueNetId();
-
-	// Remove from the gameplay mute list
-	RemoveIdFromMuteList(GameplayVoiceMuteList, PlayerIdToUnmute);
-=======
 	// Add block to the list of reasons to block comms.
 	if (AddVoiceBlockReason(BlockId.GetUniqueNetId(), EVoiceBlockReasons::Blocked))
 	{
 		// This is the first reason added, so we transitioned unmuted -> muted. Replicate mute state to client
 		OwningPC->ClientMutePlayer(BlockId);
 	}
->>>>>>> 6bbb88c8
 
 	// Find the muted player's player controller so it can be notified
 	APlayerController* OtherPC = OwningPC->GetPlayerControllerForMuting(BlockId);
@@ -271,22 +186,9 @@
 	// Remove gameplay from the list of reasons to block comms.
 	if (RemoveVoiceBlockReason(UnblockId.GetUniqueNetId(), EVoiceBlockReasons::Blocked))
 	{
-<<<<<<< HEAD
-		const FUniqueNetIdRepl& OwningPlayerId = OwningPC->PlayerState->GetUniqueId();
-		auto PlayerIdToUnmutePred = [&PlayerIdToUnmute](FUniqueNetIdRef Other) { return PlayerIdToUnmute.IsValid() && *PlayerIdToUnmute == *Other; };
-		auto OwningPlayerIdPred = [&OwningPlayerId](FUniqueNetIdRef Other) { return OwningPlayerId.IsValid() && *OwningPlayerId == *Other; };
-
-		// Make sure this player isn't explicitly muted
-		if (VoiceMuteList.IndexOfByPredicate(PlayerIdToUnmutePred) == INDEX_NONE &&
-			// And make sure they didn't mute us
-			OtherPC->MuteList.VoiceMuteList.IndexOfByPredicate(OwningPlayerIdPred) == INDEX_NONE)
-		{
-			RemoveIdFromMuteList(VoicePacketFilter, PlayerIdToUnmute);
-=======
 		// We removed the last flag, transitioning from muted -> unmuted. Replicate mute state to client.
 		OwningPC->ClientUnmutePlayer(UnblockId);
 	}
->>>>>>> 6bbb88c8
 
 	// Find the muted player's player controller so it can be notified
 	APlayerController* OtherPC = OwningPC->GetPlayerControllerForMuting(UnblockId);
@@ -299,14 +201,9 @@
 
 bool FPlayerMuteList::IsPlayerMuted(const FUniqueNetId& PlayerId)
 {
-<<<<<<< HEAD
-	auto PlayerIdToUnmutePred = [&PlayerId](FUniqueNetIdRef Other) { return PlayerId == *Other; };
-	return VoicePacketFilter.IndexOfByPredicate(PlayerIdToUnmutePred) != INDEX_NONE;
-=======
 	const EVoiceBlockReasons* VoiceBlockReasonsForPlayer = VoicePacketFilterMap.Find(PlayerId.AsShared());
 
 	return VoiceBlockReasonsForPlayer && *VoiceBlockReasonsForPlayer != EVoiceBlockReasons::None;
->>>>>>> 6bbb88c8
 }
 
 FString DumpMutelistState(UWorld* World)
