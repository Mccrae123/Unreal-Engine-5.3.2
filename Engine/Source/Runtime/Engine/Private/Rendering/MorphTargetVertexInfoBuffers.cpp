--- conflicted
+++ resolved
@@ -25,10 +25,6 @@
 		RHIUnlockBuffer(MorphDataBuffer);
 	}
 
-<<<<<<< HEAD
-	MorphData.Empty();
-	bIsMorphCPUDataValid = false;
-=======
 	MorphDataSRV = RHICreateShaderResourceView(FShaderResourceViewInitializer((BufferSize > 0) ? MorphDataBuffer : nullptr));
 
 	if (bEmptyMorphCPUDataOnInitRHI && BufferSize > 0)
@@ -36,7 +32,6 @@
 		MorphData.Empty();
 		bIsMorphCPUDataValid = false;
 	}
->>>>>>> d731a049
 	bRHIIntialized = true;
 }
 
@@ -83,15 +78,9 @@
 		check(bIsMorphCPUDataValid);
 		ValidateVertexBuffers(true);
 	}
-<<<<<<< HEAD
-	else
-	{
-		check(!bRHIIntialized);
-=======
 	else if(Ar.IsLoading())
 	{
 		ResetCPUData();
->>>>>>> d731a049
 	}
 
 	Ar << MorphData
@@ -478,8 +467,6 @@
 bool FMorphTargetVertexInfoBuffers::IsPlatformShaderSupported(EShaderPlatform ShaderPlatform)
 {
 	return IsFeatureLevelSupported(ShaderPlatform, ERHIFeatureLevel::SM5);
-<<<<<<< HEAD
-=======
 }
 
 template <bool bRenderThread>
@@ -517,5 +504,4 @@
 FBufferRHIRef FMorphTargetVertexInfoBuffers::CreateMorphRHIBuffer_Async()
 {
 	return CreateMorphRHIBuffer_Internal<false>();
->>>>>>> d731a049
 }