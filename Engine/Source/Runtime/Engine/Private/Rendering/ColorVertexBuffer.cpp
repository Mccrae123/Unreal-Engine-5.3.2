--- conflicted
+++ resolved
@@ -417,50 +417,15 @@
 	}
 }
 
-<<<<<<< HEAD
-void FColorVertexBuffer::InitRHIForStreaming(FRHIBuffer* IntermediateBuffer, FRHIResourceUpdateBatcher& Batcher)
-{
-	if (VertexBufferRHI && IntermediateBuffer)
-	{
-		Batcher.QueueUpdateRequest(VertexBufferRHI, IntermediateBuffer);
-		if (ColorComponentsSRV)
-		{
-			Batcher.QueueUpdateRequest(ColorComponentsSRV, VertexBufferRHI, 4, PF_R8G8B8A8);
-		}
-	}
-}
-
-void FColorVertexBuffer::ReleaseRHIForStreaming(FRHIResourceUpdateBatcher& Batcher)
-{
-	if (VertexBufferRHI)
-	{
-		Batcher.QueueUpdateRequest(VertexBufferRHI, nullptr);
-	}
-	if (ColorComponentsSRV)
-	{
-		Batcher.QueueUpdateRequest(ColorComponentsSRV, nullptr, 0, 0);
-	}
-}
-
-void FColorVertexBuffer::InitRHI()
-=======
 void FColorVertexBuffer::InitRHI(FRHICommandListBase& RHICmdList)
->>>>>>> 4af6daef
 {
 	TRACE_CPUPROFILER_EVENT_SCOPE(FColorVertexBuffer::InitRHI);
 	SCOPED_LOADTIMER(FColorVertexBuffer_InitRHI);
 
-	const bool bHadVertexData = VertexData != nullptr;
 	VertexBufferRHI = CreateRHIBuffer_RenderThread();
 	if (VertexBufferRHI && RHISupportsManualVertexFetch(GMaxRHIShaderPlatform))
 	{
-<<<<<<< HEAD
-		// When VertexData is null, this buffer hasn't been streamed in yet. We still need to create a FRHIShaderResourceView which will be
-		// cached in a vertex factory uniform buffer later. The nullptr tells the RHI that the SRV doesn't view on anything yet.
-		ColorComponentsSRV = RHICreateShaderResourceView(FShaderResourceViewInitializer(bHadVertexData ? VertexBufferRHI : nullptr, PF_R8G8B8A8));
-=======
 		ColorComponentsSRV = RHICmdList.CreateShaderResourceView(VertexBufferRHI, 4, PF_R8G8B8A8);
->>>>>>> 4af6daef
 	}
 }
 
