// Copyright Epic Games, Inc. All Rights Reserved.

#include "Rendering/StaticMeshVertexBuffer.h"

#include "Components.h"
#include "DataDrivenShaderPlatformInfo.h"
#include "EngineUtils.h"
#include "LocalVertexFactory.h"
#include "MeshUVChannelInfo.h"
#include "ProfilingDebugging/LoadTimeTracker.h"
#include "RHIResourceUpdates.h"
#include "StaticMeshVertexData.h"

FStaticMeshVertexBuffer::FStaticMeshVertexBuffer() :
	TangentsData(nullptr),
	TexcoordData(nullptr),
	TangentsDataPtr(nullptr),
	TexcoordDataPtr(nullptr),
	NumTexCoords(0),
	NumVertices(0),
	bUseFullPrecisionUVs(false),
	bUseHighPrecisionTangentBasis(false)
{}

FStaticMeshVertexBuffer::~FStaticMeshVertexBuffer()
{
	CleanUp();
}

/** Delete existing resources */
void FStaticMeshVertexBuffer::CleanUp()
{
	if (TangentsData)
	{
		delete TangentsData;
		TangentsData = nullptr;
	}
	if (TexcoordData)
	{
		delete TexcoordData;
		TexcoordData = nullptr;
	}
}

void FStaticMeshVertexBuffer::Init(uint32 InNumVertices, uint32 InNumTexCoords, bool bNeedsCPUAccess)
{
	NumTexCoords = InNumTexCoords;
	NumVertices = InNumVertices;
	NeedsCPUAccess = bNeedsCPUAccess;

	// Allocate the vertex data storage type.
	AllocateData(bNeedsCPUAccess);

	// Allocate the vertex data buffer.
	TangentsData->ResizeBuffer(NumVertices);
	TangentsDataPtr = NumVertices ? TangentsData->GetDataPointer() : nullptr;
	TexcoordData->ResizeBuffer(NumVertices * GetNumTexCoords());
	TexcoordDataPtr = NumVertices ? TexcoordData->GetDataPointer() : nullptr;
}

/**
* Initializes the buffer with the given vertices.
* @param InVertices - The vertices to initialize the buffer with.
* @param InNumTexCoords - The number of texture coordinate to store in the buffer.
*/
void FStaticMeshVertexBuffer::Init(const TArray<FStaticMeshBuildVertex>& InVertices, uint32 InNumTexCoords, const FStaticMeshVertexBufferFlags & InInitFlags)
<<<<<<< HEAD
{
	Init(InVertices.Num(), InNumTexCoords, InInitFlags.bNeedsCPUAccess);
=======
{
	FConstMeshBuildVertexView VertexView = MakeConstMeshBuildVertexView(InVertices);
	Init(VertexView, InInitFlags);
}

/**
* Initializes the buffer with the given vertex view.
* @param InVertices - The vertices to initialize the buffer with.
* @param InNumTexCoords - The number of texture coordinate to store in the buffer.
*/
void FStaticMeshVertexBuffer::Init(const FConstMeshBuildVertexView& InVertices, const FStaticMeshVertexBufferFlags& InInitFlags)
{
	Init(InVertices.Position.Num(), InVertices.UVs.Num(), InInitFlags.bNeedsCPUAccess);
>>>>>>> 4af6daef

	// Copy the vertices into the buffer.
	for (int32 VertexIndex = 0; VertexIndex < InVertices.Position.Num(); VertexIndex++)
	{
		const uint32 DestVertexIndex = VertexIndex;
		SetVertexTangents(DestVertexIndex, InVertices.TangentX[VertexIndex], InVertices.TangentY[VertexIndex], InVertices.TangentZ[VertexIndex]);

		for (int32 UVIndex = 0; UVIndex < InVertices.UVs.Num(); UVIndex++)
		{
<<<<<<< HEAD
			SetVertexUV(DestVertexIndex, UVIndex, SourceVertex.UVs[UVIndex], InInitFlags.bUseBackwardsCompatibleF16TruncUVs);
=======
			SetVertexUV(DestVertexIndex, UVIndex, InVertices.UVs[UVIndex][VertexIndex], InInitFlags.bUseBackwardsCompatibleF16TruncUVs);
>>>>>>> 4af6daef
		}
	}
}

/**
* Initializes this vertex buffer with the contents of the given vertex buffer.
* @param InVertexBuffer - The vertex buffer to initialize from.
*/
void FStaticMeshVertexBuffer::Init(const FStaticMeshVertexBuffer& InVertexBuffer, bool bNeedsCPUAccess)
{
	NeedsCPUAccess = bNeedsCPUAccess;
	NumTexCoords = InVertexBuffer.GetNumTexCoords();
	NumVertices = InVertexBuffer.GetNumVertices();
	bUseFullPrecisionUVs = InVertexBuffer.GetUseFullPrecisionUVs();
	bUseHighPrecisionTangentBasis = InVertexBuffer.GetUseHighPrecisionTangentBasis();

	if (NumVertices)
	{
		AllocateData(bNeedsCPUAccess);
		{
			check(TangentsData->GetStride() == InVertexBuffer.TangentsData->GetStride());
			TangentsData->ResizeBuffer(NumVertices);
			TangentsDataPtr = TangentsData->GetDataPointer();
			const uint8* InData = InVertexBuffer.TangentsDataPtr;
			FMemory::Memcpy(TangentsDataPtr, InData, TangentsData->GetStride() * NumVertices);
		}
		{
			check(TexcoordData->GetStride() == InVertexBuffer.TexcoordData->GetStride());
			check(GetNumTexCoords() == InVertexBuffer.GetNumTexCoords());
			const uint8* InData = InVertexBuffer.TexcoordDataPtr;

			TexcoordData->ResizeBuffer(NumVertices * GetNumTexCoords());
			TexcoordDataPtr = TexcoordData->GetDataPointer();
			FMemory::Memcpy(TexcoordDataPtr, InData, TexcoordData->GetStride() * NumVertices * GetNumTexCoords());
		}
	}
}

void FStaticMeshVertexBuffer::ConvertHalfTexcoordsToFloat(const uint8* InData)
{
	check(TexcoordData);
	SetUseFullPrecisionUVs(true);

	FStaticMeshVertexDataInterface* OriginalTexcoordData = TexcoordData;

	typedef TStaticMeshVertexUVsDatum<typename TStaticMeshVertexUVsTypeSelector<EStaticMeshVertexUVType::HighPrecision>::UVsTypeT> UVType;
	TexcoordData = new TStaticMeshVertexData<UVType>(OriginalTexcoordData->GetAllowCPUAccess());
	TexcoordData->ResizeBuffer(NumVertices * GetNumTexCoords());
	TexcoordDataPtr = TexcoordData->GetDataPointer();
	TexcoordStride = sizeof(UVType);

	FVector2f* DestTexcoordDataPtr = (FVector2f*)TexcoordDataPtr;
	FVector2DHalf* SourceTexcoordDataPtr = (FVector2DHalf*)(InData ? InData : OriginalTexcoordData->GetDataPointer());
	for (uint32 i = 0; i < NumVertices * GetNumTexCoords(); i++)
	{
		*DestTexcoordDataPtr++ = *SourceTexcoordDataPtr++;
	}

	delete OriginalTexcoordData;
	OriginalTexcoordData = nullptr;
}


void FStaticMeshVertexBuffer::AppendVertices( const FStaticMeshBuildVertex* Vertices, const uint32 NumVerticesToAppend, bool bUseBackwardsCompatibleF16TruncUVs)
{
	if ((TangentsData == nullptr || TexcoordData == nullptr) && NumVerticesToAppend > 0)
	{
		check(NumVertices == 0);
		NumTexCoords = 1;

		// Allocate the vertex data storage type if it has never been allocated before
		AllocateData(NeedsCPUAccess);
	}

	if( NumVerticesToAppend > 0 )
	{
		check( Vertices != nullptr );

		const uint32 FirstDestVertexIndex = NumVertices;
		NumVertices += NumVerticesToAppend;

		TangentsData->ResizeBuffer(NumVertices);
		TexcoordData->ResizeBuffer(NumVertices * GetNumTexCoords());

		if( NumVertices > 0 )
		{
			TangentsDataPtr = TangentsData->GetDataPointer();
			TexcoordDataPtr = TexcoordData->GetDataPointer();

			// Copy the vertices into the buffer.
			for( uint32 VertexIter = 0; VertexIter < NumVerticesToAppend; ++VertexIter )
			{
				const FStaticMeshBuildVertex& SourceVertex = Vertices[ VertexIter ];

				const uint32 DestVertexIndex = FirstDestVertexIndex + VertexIter;

				SetVertexTangents( DestVertexIndex, SourceVertex.TangentX, SourceVertex.TangentY, SourceVertex.TangentZ );
				for( uint32 UVIndex = 0; UVIndex < NumTexCoords; UVIndex++ )
				{
					SetVertexUV( DestVertexIndex, UVIndex, SourceVertex.UVs[ UVIndex ], bUseBackwardsCompatibleF16TruncUVs );
				}
			}
		}
	}
}


/**
* Serializer
*
* @param	Ar				Archive to serialize with
* @param	bNeedsCPUAccess	Whether the elements need to be accessed by the CPU
*/
void FStaticMeshVertexBuffer::Serialize(FArchive& Ar, bool bNeedsCPUAccess)
{
	NeedsCPUAccess = bNeedsCPUAccess;

	DECLARE_SCOPE_CYCLE_COUNTER(TEXT("FStaticMeshVertexBuffer::Serialize"), STAT_StaticMeshVertexBuffer_Serialize, STATGROUP_LoadTime);

	FStripDataFlags StripFlags(Ar, 0, FPackageFileVersion::CreateUE4Version(VER_UE4_STATIC_SKELETAL_MESH_SERIALIZATION_FIX));

	SerializeMetaData(Ar);

	if (Ar.IsLoading())
	{
		// Allocate the vertex data storage type.
		AllocateData(bNeedsCPUAccess);
	}

	if (!StripFlags.IsDataStrippedForServer() || Ar.IsCountingMemory())
	{
		if (TangentsData != nullptr)
		{
			// Serialize the vertex data.
			TangentsData->Serialize(Ar);

			// Make a copy of the vertex data pointer.
			TangentsDataPtr = NumVertices ? TangentsData->GetDataPointer() : nullptr;
		}

		if (TexcoordData != nullptr)
		{
			// Serialize the vertex data.
			TexcoordData->Serialize(Ar);

			// Make a copy of the vertex data pointer.
			TexcoordDataPtr = NumVertices ? TexcoordData->GetDataPointer() : nullptr;
		}
	}
}

void FStaticMeshVertexBuffer::SerializeMetaData(FArchive& Ar)
{
	Ar << NumTexCoords << NumVertices;
	Ar << bUseFullPrecisionUVs;
	Ar << bUseHighPrecisionTangentBasis;

	InitTangentAndTexCoordStrides();
}

void FStaticMeshVertexBuffer::ClearMetaData()
{
	NumTexCoords = NumVertices = 0;
	bUseFullPrecisionUVs = false;
	bUseHighPrecisionTangentBasis = false;
	TangentsStride = TexcoordStride = 0;
}


/**
* Specialized assignment operator, only used when importing LOD's.
*/
void FStaticMeshVertexBuffer::operator=(const FStaticMeshVertexBuffer &Other)
{
	//VertexData doesn't need to be allocated here because Build will be called next,
	CleanUp();
	bUseFullPrecisionUVs = Other.bUseFullPrecisionUVs;
	bUseHighPrecisionTangentBasis = Other.bUseHighPrecisionTangentBasis;
}

template <bool bRenderThread>
FBufferRHIRef FStaticMeshVertexBuffer::CreateTangentsRHIBuffer_Internal()
{
	return CreateRHIBuffer<bRenderThread>(TangentsData, GetNumVertices(), BUF_Static | BUF_ShaderResource, TEXT("TangentsRHIBuffer"));
}

FBufferRHIRef FStaticMeshVertexBuffer::CreateTangentsRHIBuffer_RenderThread()
{
	return CreateTangentsRHIBuffer_Internal<true>();
}

FBufferRHIRef FStaticMeshVertexBuffer::CreateTangentsRHIBuffer_Async()
{
	return CreateTangentsRHIBuffer_Internal<false>();
}

template <bool bRenderThread>
FBufferRHIRef FStaticMeshVertexBuffer::CreateTexCoordRHIBuffer_Internal()
{
	return CreateRHIBuffer<bRenderThread>(TexcoordData, GetNumTexCoords(), BUF_Static | BUF_ShaderResource, TEXT("TexCoordRHIBuffer"));
}

FBufferRHIRef FStaticMeshVertexBuffer::CreateTexCoordRHIBuffer_RenderThread()
{
	return CreateTexCoordRHIBuffer_Internal<true>();
}

FBufferRHIRef FStaticMeshVertexBuffer::CreateTexCoordRHIBuffer_Async()
{
	return CreateTexCoordRHIBuffer_Internal<false>();
}

void FStaticMeshVertexBuffer::InitRHIForStreaming(
	FRHIBuffer* IntermediateTangentsBuffer,
	FRHIBuffer* IntermediateTexCoordBuffer,
	FRHIResourceUpdateBatcher& Batcher)
{
	check(TangentsVertexBuffer.VertexBufferRHI && TexCoordVertexBuffer.VertexBufferRHI);
	if (IntermediateTangentsBuffer)
	{
		Batcher.QueueUpdateRequest(TangentsVertexBuffer.VertexBufferRHI, IntermediateTangentsBuffer);
	}
	if (IntermediateTexCoordBuffer)
	{
		Batcher.QueueUpdateRequest(TexCoordVertexBuffer.VertexBufferRHI, IntermediateTexCoordBuffer);
	}
}

void FStaticMeshVertexBuffer::ReleaseRHIForStreaming(FRHIResourceUpdateBatcher& Batcher)
{
	check(TangentsVertexBuffer.VertexBufferRHI && TexCoordVertexBuffer.VertexBufferRHI);
	Batcher.QueueUpdateRequest(TangentsVertexBuffer.VertexBufferRHI, nullptr);
	Batcher.QueueUpdateRequest(TexCoordVertexBuffer.VertexBufferRHI, nullptr);
}

<<<<<<< HEAD
void FStaticMeshVertexBuffer::InitRHIForStreaming(
	FRHIBuffer* IntermediateTangentsBuffer,
	FRHIBuffer* IntermediateTexCoordBuffer,
	FRHIResourceUpdateBatcher& Batcher)
{
	check(TangentsVertexBuffer.VertexBufferRHI && TexCoordVertexBuffer.VertexBufferRHI);
	if (IntermediateTangentsBuffer)
	{
		Batcher.QueueUpdateRequest(TangentsVertexBuffer.VertexBufferRHI, IntermediateTangentsBuffer);
		if (TangentsSRV)
		{
			Batcher.QueueUpdateRequest(
				TangentsSRV,
				TangentsVertexBuffer.VertexBufferRHI,
				GetUseHighPrecisionTangentBasis() ? 8u : 4u,
				GetUseHighPrecisionTangentBasis() ? (uint8)PF_R16G16B16A16_SNORM : (uint8)PF_R8G8B8A8_SNORM);;
		}
	}
	if (IntermediateTexCoordBuffer)
	{
		Batcher.QueueUpdateRequest(TexCoordVertexBuffer.VertexBufferRHI, IntermediateTexCoordBuffer);
		if (TextureCoordinatesSRV)
		{
			Batcher.QueueUpdateRequest(
				TextureCoordinatesSRV,
				TexCoordVertexBuffer.VertexBufferRHI,
				GetUseFullPrecisionUVs() ? 8u : 4u,
				GetUseFullPrecisionUVs() ? (uint8)PF_G32R32F : (uint8)PF_G16R16F);
		}
	}
}

void FStaticMeshVertexBuffer::ReleaseRHIForStreaming(FRHIResourceUpdateBatcher& Batcher)
{
	check(TangentsVertexBuffer.VertexBufferRHI && TexCoordVertexBuffer.VertexBufferRHI);
	Batcher.QueueUpdateRequest(TangentsVertexBuffer.VertexBufferRHI, nullptr);
	Batcher.QueueUpdateRequest(TexCoordVertexBuffer.VertexBufferRHI, nullptr);
	if (TangentsSRV)
	{
		Batcher.QueueUpdateRequest(TangentsSRV, nullptr, 0, 0);
	}
	if (TextureCoordinatesSRV)
	{
		Batcher.QueueUpdateRequest(TextureCoordinatesSRV, nullptr, 0, 0);
	}
}

void FStaticMeshVertexBuffer::InitRHI()
=======
void FStaticMeshVertexBuffer::InitRHI(FRHICommandListBase& RHICmdList)
>>>>>>> 4af6daef
{
	TRACE_CPUPROFILER_EVENT_SCOPE(FStaticMeshVertexBuffer::InitRHI);
	SCOPED_LOADTIMER(FStaticMeshVertexBuffer_InitRHI);

	// When bAllowCPUAccess is true the meshes is likely going to be used for Niagara to spawn particles on mesh surface.
	// And it can be the case for CPU *and* GPU access: no differenciation today. That is why we create a SRV in this case.
	// This also avoid setting lots of states on all the members of all the different buffers used by meshes. Follow up: https://jira.it.epicgames.net/browse/UE-69376.

	const bool bHadTangentsData = TangentsData != nullptr;
	const bool bCreateTangentsSRV = bHadTangentsData && TangentsData->GetAllowCPUAccess();
	TangentsVertexBuffer.VertexBufferRHI = CreateTangentsRHIBuffer_RenderThread();
	if (TangentsVertexBuffer.VertexBufferRHI && (bCreateTangentsSRV || RHISupportsManualVertexFetch(GMaxRHIShaderPlatform) || FLocalVertexFactory::IsGPUSkinPassThroughSupported(GMaxRHIShaderPlatform)))
	{
<<<<<<< HEAD
		// When TangentsData is null, this buffer hasn't been streamed in yet. We still need to create a FRHIShaderResourceView which will be
		// cached in a vertex factory uniform buffer later. The nullptr tells the RHI that the SRV doesn't view on anything yet.
		TangentsSRV = RHICreateShaderResourceView(FShaderResourceViewInitializer(
			bHadTangentsData ? TangentsVertexBuffer.VertexBufferRHI : nullptr,
			GetUseHighPrecisionTangentBasis() ? PF_R16G16B16A16_SNORM : PF_R8G8B8A8_SNORM));
=======
		uint32       Stride = GetUseHighPrecisionTangentBasis() ? 8 : 4;
		EPixelFormat Format = GetUseHighPrecisionTangentBasis() ? PF_R16G16B16A16_SNORM : PF_R8G8B8A8_SNORM;
		TangentsSRV = RHICmdList.CreateShaderResourceView(TangentsVertexBuffer.VertexBufferRHI, Stride, Format);
>>>>>>> 4af6daef
	}

	const bool bHadTexCoordData = TexcoordData != nullptr;
	const bool bCreateTexCoordSRV = bHadTexCoordData && TexcoordData->GetAllowCPUAccess();
	TexCoordVertexBuffer.VertexBufferRHI = CreateTexCoordRHIBuffer_RenderThread();
	if (TexCoordVertexBuffer.VertexBufferRHI && (bCreateTexCoordSRV || RHISupportsManualVertexFetch(GMaxRHIShaderPlatform)))
	{
<<<<<<< HEAD
		// When TexcoordData is null, this buffer hasn't been streamed in yet. We still need to create a FRHIShaderResourceView which will be
		// cached in a vertex factory uniform buffer later. The nullptr tells the RHI that the SRV doesn't view on anything yet.
		TextureCoordinatesSRV = RHICreateShaderResourceView(FShaderResourceViewInitializer(
			bHadTexCoordData ? TexCoordVertexBuffer.VertexBufferRHI : nullptr,
			GetUseFullPrecisionUVs() ? PF_G32R32F : PF_G16R16F));
=======
		uint32       Stride = GetUseFullPrecisionUVs() ? 8 : 4;
		EPixelFormat Format = GetUseFullPrecisionUVs() ? PF_G32R32F : PF_G16R16F;
		TextureCoordinatesSRV = RHICmdList.CreateShaderResourceView(TexCoordVertexBuffer.VertexBufferRHI, Stride, Format);
>>>>>>> 4af6daef
	}
}

void FStaticMeshVertexBuffer::ReleaseRHI()
{
	TangentsSRV.SafeRelease();
	TextureCoordinatesSRV.SafeRelease();
	TangentsVertexBuffer.ReleaseRHI();
	TexCoordVertexBuffer.ReleaseRHI();
}

void FStaticMeshVertexBuffer::InitResource(FRHICommandListBase& RHICmdList)
{
	FRenderResource::InitResource(RHICmdList);
	TangentsVertexBuffer.InitResource(RHICmdList);
	TexCoordVertexBuffer.InitResource(RHICmdList);
}

void FStaticMeshVertexBuffer::ReleaseResource()
{
	FRenderResource::ReleaseResource();
	TangentsVertexBuffer.ReleaseResource();
	TexCoordVertexBuffer.ReleaseResource();
}

void FStaticMeshVertexBuffer::AllocateData(bool bNeedsCPUAccess /*= true*/)
{
	// Clear any old VertexData before allocating.
	CleanUp();

	uint32 VertexStride = 0;
	if (GetUseHighPrecisionTangentBasis())
	{
		typedef TStaticMeshVertexTangentDatum<typename TStaticMeshVertexTangentTypeSelector<EStaticMeshVertexTangentBasisType::HighPrecision>::TangentTypeT> TangentType;
		TangentsStride = sizeof(TangentType);
		TangentsData = new TStaticMeshVertexData<TangentType>(bNeedsCPUAccess);
	}
	else
	{
		typedef TStaticMeshVertexTangentDatum<typename TStaticMeshVertexTangentTypeSelector<EStaticMeshVertexTangentBasisType::Default>::TangentTypeT> TangentType;
		TangentsStride = sizeof(TangentType);
		TangentsData = new TStaticMeshVertexData<TangentType>(bNeedsCPUAccess);
	}

	if (GetUseFullPrecisionUVs())
	{
		typedef TStaticMeshVertexUVsDatum<typename TStaticMeshVertexUVsTypeSelector<EStaticMeshVertexUVType::HighPrecision>::UVsTypeT> UVType;
		TexcoordStride = sizeof(UVType);
		TexcoordData = new TStaticMeshVertexData<UVType>(bNeedsCPUAccess);
	}
	else
	{
		typedef TStaticMeshVertexUVsDatum<typename TStaticMeshVertexUVsTypeSelector<EStaticMeshVertexUVType::Default>::UVsTypeT> UVType;
		TexcoordStride = sizeof(UVType);
		TexcoordData = new TStaticMeshVertexData<UVType>(bNeedsCPUAccess);
	}
}

int FStaticMeshVertexBuffer::GetTangentSize() const
{
	if (GetUseHighPrecisionTangentBasis())
	{
		typedef TStaticMeshVertexTangentDatum<typename TStaticMeshVertexTangentTypeSelector<EStaticMeshVertexTangentBasisType::HighPrecision>::TangentTypeT> TangentType;
		TangentsStride = sizeof(TangentType);
		return TangentsStride * GetNumVertices();
	}
	else
	{
		typedef TStaticMeshVertexTangentDatum<typename TStaticMeshVertexTangentTypeSelector<EStaticMeshVertexTangentBasisType::Default>::TangentTypeT> TangentType;
		TangentsStride = sizeof(TangentType);
		return TangentsStride * GetNumVertices();
	}
}

int FStaticMeshVertexBuffer::GetTexCoordSize() const
{
	if (GetUseFullPrecisionUVs())
	{
		typedef TStaticMeshVertexUVsDatum<typename TStaticMeshVertexUVsTypeSelector<EStaticMeshVertexUVType::HighPrecision>::UVsTypeT> UVType;
		TexcoordStride = sizeof(UVType);
		return TexcoordStride * GetNumTexCoords() * GetNumVertices();
	}
	else
	{
		typedef TStaticMeshVertexUVsDatum<typename TStaticMeshVertexUVsTypeSelector<EStaticMeshVertexUVType::Default>::UVsTypeT> UVType;
		TexcoordStride = sizeof(UVType);
		return TexcoordStride * GetNumTexCoords() * GetNumVertices();
	}
}

void FStaticMeshVertexBuffer::InitTangentAndTexCoordStrides()
{
	typedef TStaticMeshVertexTangentDatum<typename TStaticMeshVertexTangentTypeSelector<EStaticMeshVertexTangentBasisType::HighPrecision>::TangentTypeT> HighPrecTangentType;
	typedef TStaticMeshVertexTangentDatum<typename TStaticMeshVertexTangentTypeSelector<EStaticMeshVertexTangentBasisType::Default>::TangentTypeT> DefaultTangentType;
	typedef TStaticMeshVertexUVsDatum<typename TStaticMeshVertexUVsTypeSelector<EStaticMeshVertexUVType::HighPrecision>::UVsTypeT> HighPrecUVType;
	typedef TStaticMeshVertexUVsDatum<typename TStaticMeshVertexUVsTypeSelector<EStaticMeshVertexUVType::Default>::UVsTypeT> DefaultUVType;

	TangentsStride = GetUseHighPrecisionTangentBasis() ? sizeof(HighPrecTangentType) : sizeof(DefaultTangentType);
	TexcoordStride = GetUseFullPrecisionUVs() ? sizeof(HighPrecUVType) : sizeof(DefaultUVType);
}

void FStaticMeshVertexBuffer::BindTangentVertexBuffer(const FVertexFactory* VertexFactory, FStaticMeshDataType& Data) const
{
	{
		Data.TangentsSRV = TangentsSRV;
	}

	{
		uint32 TangentSizeInBytes = 0;
		uint32 TangentXOffset = 0;
		uint32 TangentZOffset = 0;
		EVertexElementType TangentElemType = VET_None;

		if (GetUseHighPrecisionTangentBasis())
		{
			typedef TStaticMeshVertexTangentDatum<typename TStaticMeshVertexTangentTypeSelector<EStaticMeshVertexTangentBasisType::HighPrecision>::TangentTypeT> TangentType;
			TangentElemType = TStaticMeshVertexTangentTypeSelector<EStaticMeshVertexTangentBasisType::HighPrecision>::VertexElementType;
			TangentXOffset = STRUCT_OFFSET(TangentType, TangentX);
			TangentZOffset = STRUCT_OFFSET(TangentType, TangentZ);
			TangentSizeInBytes = sizeof(TangentType);

		}
		else
		{
			typedef TStaticMeshVertexTangentDatum<typename TStaticMeshVertexTangentTypeSelector<EStaticMeshVertexTangentBasisType::Default>::TangentTypeT> TangentType;
			TangentElemType = TStaticMeshVertexTangentTypeSelector<EStaticMeshVertexTangentBasisType::Default>::VertexElementType;
			TangentXOffset = STRUCT_OFFSET(TangentType, TangentX);
			TangentZOffset = STRUCT_OFFSET(TangentType, TangentZ);
			TangentSizeInBytes = sizeof(TangentType);
		}

		Data.TangentBasisComponents[0] = FVertexStreamComponent(
			&TangentsVertexBuffer,
			TangentXOffset,
			TangentSizeInBytes,
			TangentElemType,
			EVertexStreamUsage::ManualFetch
		);

		Data.TangentBasisComponents[1] = FVertexStreamComponent(
			&TangentsVertexBuffer,
			TangentZOffset,
			TangentSizeInBytes,
			TangentElemType,
			EVertexStreamUsage::ManualFetch
		);
	}
}

void FStaticMeshVertexBuffer::BindPackedTexCoordVertexBuffer(const FVertexFactory* VertexFactory, FStaticMeshDataType& Data, int32 MaxNumTexCoords) const
{
	Data.TextureCoordinates.Empty();
	Data.NumTexCoords = GetNumTexCoords();

	{
		Data.TextureCoordinatesSRV = TextureCoordinatesSRV;
	}

	{
		EVertexElementType UVDoubleWideVertexElementType = VET_None;
		EVertexElementType UVVertexElementType = VET_None;
		uint32 UVSizeInBytes = 0;
		if (GetUseFullPrecisionUVs())
		{
			UVSizeInBytes = sizeof(TStaticMeshVertexUVsTypeSelector<EStaticMeshVertexUVType::HighPrecision>::UVsTypeT);
			UVDoubleWideVertexElementType = VET_Float4;
			UVVertexElementType = VET_Float2;
		}
		else
		{
			UVSizeInBytes = sizeof(TStaticMeshVertexUVsTypeSelector<EStaticMeshVertexUVType::Default>::UVsTypeT);
			UVDoubleWideVertexElementType = VET_Half4;
			UVVertexElementType = VET_Half2;
		}

		uint32 UvStride = UVSizeInBytes * GetNumTexCoords();

		// If the max num of UVs is specified, clamp to that number.
		int32 ClampedNumTexCoords = GetNumTexCoords();
		if (MaxNumTexCoords > -1)
		{
			ClampedNumTexCoords = FMath::Min<int32>(GetNumTexCoords(), MaxNumTexCoords);
		}
		check(ClampedNumTexCoords >= 0);

		int32 UVIndex;
		for (UVIndex = 0; UVIndex < (int32)ClampedNumTexCoords - 1; UVIndex += 2)
		{
			Data.TextureCoordinates.Add(FVertexStreamComponent(
				&TexCoordVertexBuffer,
				UVSizeInBytes * UVIndex,
				UvStride,
				UVDoubleWideVertexElementType,
				EVertexStreamUsage::ManualFetch
			));
		}

		// possible last UV channel if we have an odd number
		if (UVIndex < (int32)ClampedNumTexCoords)
		{
			Data.TextureCoordinates.Add(FVertexStreamComponent(
				&TexCoordVertexBuffer,
				UVSizeInBytes * UVIndex,
				UvStride,
				UVVertexElementType,
				EVertexStreamUsage::ManualFetch
			));
		}
	}
}

void FStaticMeshVertexBuffer::BindTexCoordVertexBuffer(const FVertexFactory* VertexFactory, FStaticMeshDataType& Data, int ClampedNumTexCoords) const
{
	Data.TextureCoordinates.Empty();
	Data.NumTexCoords = GetNumTexCoords();

	{
		Data.TextureCoordinatesSRV = TextureCoordinatesSRV;
	}

	{
		EVertexElementType UVVertexElementType = VET_None;
		uint32 UVSizeInBytes = 0;

		if (GetUseFullPrecisionUVs())
		{
			UVSizeInBytes = sizeof(TStaticMeshVertexUVsTypeSelector<EStaticMeshVertexUVType::HighPrecision>::UVsTypeT);
			UVVertexElementType = VET_Float2;
		}
		else
		{
			UVSizeInBytes = sizeof(TStaticMeshVertexUVsTypeSelector<EStaticMeshVertexUVType::Default>::UVsTypeT);
			UVVertexElementType = VET_Half2;
		}

		uint32 UvStride = UVSizeInBytes * GetNumTexCoords();

		if (ClampedNumTexCoords > -1)
		{
			ClampedNumTexCoords = FMath::Min<uint32>(GetNumTexCoords(), MAX_TEXCOORDS);
		}
		else
		{
			ClampedNumTexCoords = GetNumTexCoords();
		}

		check(ClampedNumTexCoords >= 0);

		for (uint32 UVIndex = 0; UVIndex < (uint32)ClampedNumTexCoords; UVIndex++)
		{
			Data.TextureCoordinates.Add(FVertexStreamComponent(
				&TexCoordVertexBuffer,
				UVSizeInBytes * UVIndex,
				UvStride,
				UVVertexElementType,
				EVertexStreamUsage::ManualFetch
			));
		}
	}
}

void FStaticMeshVertexBuffer::BindLightMapVertexBuffer(const FVertexFactory* VertexFactory, FStaticMeshDataType& Data, int LightMapCoordinateIndex) const
{
	LightMapCoordinateIndex = LightMapCoordinateIndex < (int32)GetNumTexCoords() ? LightMapCoordinateIndex : (int32)GetNumTexCoords() - 1;
	//FIXME: pso precache triggers this before mesh postload has completed. normally, EnforceLightmapRestrictions called from mesh postload prevents this
	//check(LightMapCoordinateIndex >= 0);  

	Data.LightMapCoordinateIndex = LightMapCoordinateIndex;
	Data.NumTexCoords = GetNumTexCoords();

	{
		Data.TextureCoordinatesSRV = TextureCoordinatesSRV;
	}

	{
		EVertexElementType UVVertexElementType = VET_None;
		uint32 UVSizeInBytes = 0;

		if (GetUseFullPrecisionUVs())
		{
			UVSizeInBytes = sizeof(TStaticMeshVertexUVsTypeSelector<EStaticMeshVertexUVType::HighPrecision>::UVsTypeT);
			UVVertexElementType = VET_Float2;
		}
		else
		{
			UVSizeInBytes = sizeof(TStaticMeshVertexUVsTypeSelector<EStaticMeshVertexUVType::Default>::UVsTypeT);
			UVVertexElementType = VET_Half2;
		}

		uint32 UvStride = UVSizeInBytes * GetNumTexCoords();

		if (LightMapCoordinateIndex >= 0 && (uint32)LightMapCoordinateIndex < GetNumTexCoords())
		{
			Data.LightMapCoordinateComponent = FVertexStreamComponent(
				&TexCoordVertexBuffer,
				UVSizeInBytes * LightMapCoordinateIndex,
				UvStride,
				UVVertexElementType, 
				EVertexStreamUsage::ManualFetch
			);
		}
	}
}<|MERGE_RESOLUTION|>--- conflicted
+++ resolved
@@ -64,10 +64,6 @@
 * @param InNumTexCoords - The number of texture coordinate to store in the buffer.
 */
 void FStaticMeshVertexBuffer::Init(const TArray<FStaticMeshBuildVertex>& InVertices, uint32 InNumTexCoords, const FStaticMeshVertexBufferFlags & InInitFlags)
-<<<<<<< HEAD
-{
-	Init(InVertices.Num(), InNumTexCoords, InInitFlags.bNeedsCPUAccess);
-=======
 {
 	FConstMeshBuildVertexView VertexView = MakeConstMeshBuildVertexView(InVertices);
 	Init(VertexView, InInitFlags);
@@ -81,7 +77,6 @@
 void FStaticMeshVertexBuffer::Init(const FConstMeshBuildVertexView& InVertices, const FStaticMeshVertexBufferFlags& InInitFlags)
 {
 	Init(InVertices.Position.Num(), InVertices.UVs.Num(), InInitFlags.bNeedsCPUAccess);
->>>>>>> 4af6daef
 
 	// Copy the vertices into the buffer.
 	for (int32 VertexIndex = 0; VertexIndex < InVertices.Position.Num(); VertexIndex++)
@@ -91,11 +86,7 @@
 
 		for (int32 UVIndex = 0; UVIndex < InVertices.UVs.Num(); UVIndex++)
 		{
-<<<<<<< HEAD
-			SetVertexUV(DestVertexIndex, UVIndex, SourceVertex.UVs[UVIndex], InInitFlags.bUseBackwardsCompatibleF16TruncUVs);
-=======
 			SetVertexUV(DestVertexIndex, UVIndex, InVertices.UVs[UVIndex][VertexIndex], InInitFlags.bUseBackwardsCompatibleF16TruncUVs);
->>>>>>> 4af6daef
 		}
 	}
 }
@@ -331,58 +322,7 @@
 	Batcher.QueueUpdateRequest(TexCoordVertexBuffer.VertexBufferRHI, nullptr);
 }
 
-<<<<<<< HEAD
-void FStaticMeshVertexBuffer::InitRHIForStreaming(
-	FRHIBuffer* IntermediateTangentsBuffer,
-	FRHIBuffer* IntermediateTexCoordBuffer,
-	FRHIResourceUpdateBatcher& Batcher)
-{
-	check(TangentsVertexBuffer.VertexBufferRHI && TexCoordVertexBuffer.VertexBufferRHI);
-	if (IntermediateTangentsBuffer)
-	{
-		Batcher.QueueUpdateRequest(TangentsVertexBuffer.VertexBufferRHI, IntermediateTangentsBuffer);
-		if (TangentsSRV)
-		{
-			Batcher.QueueUpdateRequest(
-				TangentsSRV,
-				TangentsVertexBuffer.VertexBufferRHI,
-				GetUseHighPrecisionTangentBasis() ? 8u : 4u,
-				GetUseHighPrecisionTangentBasis() ? (uint8)PF_R16G16B16A16_SNORM : (uint8)PF_R8G8B8A8_SNORM);;
-		}
-	}
-	if (IntermediateTexCoordBuffer)
-	{
-		Batcher.QueueUpdateRequest(TexCoordVertexBuffer.VertexBufferRHI, IntermediateTexCoordBuffer);
-		if (TextureCoordinatesSRV)
-		{
-			Batcher.QueueUpdateRequest(
-				TextureCoordinatesSRV,
-				TexCoordVertexBuffer.VertexBufferRHI,
-				GetUseFullPrecisionUVs() ? 8u : 4u,
-				GetUseFullPrecisionUVs() ? (uint8)PF_G32R32F : (uint8)PF_G16R16F);
-		}
-	}
-}
-
-void FStaticMeshVertexBuffer::ReleaseRHIForStreaming(FRHIResourceUpdateBatcher& Batcher)
-{
-	check(TangentsVertexBuffer.VertexBufferRHI && TexCoordVertexBuffer.VertexBufferRHI);
-	Batcher.QueueUpdateRequest(TangentsVertexBuffer.VertexBufferRHI, nullptr);
-	Batcher.QueueUpdateRequest(TexCoordVertexBuffer.VertexBufferRHI, nullptr);
-	if (TangentsSRV)
-	{
-		Batcher.QueueUpdateRequest(TangentsSRV, nullptr, 0, 0);
-	}
-	if (TextureCoordinatesSRV)
-	{
-		Batcher.QueueUpdateRequest(TextureCoordinatesSRV, nullptr, 0, 0);
-	}
-}
-
-void FStaticMeshVertexBuffer::InitRHI()
-=======
 void FStaticMeshVertexBuffer::InitRHI(FRHICommandListBase& RHICmdList)
->>>>>>> 4af6daef
 {
 	TRACE_CPUPROFILER_EVENT_SCOPE(FStaticMeshVertexBuffer::InitRHI);
 	SCOPED_LOADTIMER(FStaticMeshVertexBuffer_InitRHI);
@@ -396,17 +336,9 @@
 	TangentsVertexBuffer.VertexBufferRHI = CreateTangentsRHIBuffer_RenderThread();
 	if (TangentsVertexBuffer.VertexBufferRHI && (bCreateTangentsSRV || RHISupportsManualVertexFetch(GMaxRHIShaderPlatform) || FLocalVertexFactory::IsGPUSkinPassThroughSupported(GMaxRHIShaderPlatform)))
 	{
-<<<<<<< HEAD
-		// When TangentsData is null, this buffer hasn't been streamed in yet. We still need to create a FRHIShaderResourceView which will be
-		// cached in a vertex factory uniform buffer later. The nullptr tells the RHI that the SRV doesn't view on anything yet.
-		TangentsSRV = RHICreateShaderResourceView(FShaderResourceViewInitializer(
-			bHadTangentsData ? TangentsVertexBuffer.VertexBufferRHI : nullptr,
-			GetUseHighPrecisionTangentBasis() ? PF_R16G16B16A16_SNORM : PF_R8G8B8A8_SNORM));
-=======
 		uint32       Stride = GetUseHighPrecisionTangentBasis() ? 8 : 4;
 		EPixelFormat Format = GetUseHighPrecisionTangentBasis() ? PF_R16G16B16A16_SNORM : PF_R8G8B8A8_SNORM;
 		TangentsSRV = RHICmdList.CreateShaderResourceView(TangentsVertexBuffer.VertexBufferRHI, Stride, Format);
->>>>>>> 4af6daef
 	}
 
 	const bool bHadTexCoordData = TexcoordData != nullptr;
@@ -414,17 +346,9 @@
 	TexCoordVertexBuffer.VertexBufferRHI = CreateTexCoordRHIBuffer_RenderThread();
 	if (TexCoordVertexBuffer.VertexBufferRHI && (bCreateTexCoordSRV || RHISupportsManualVertexFetch(GMaxRHIShaderPlatform)))
 	{
-<<<<<<< HEAD
-		// When TexcoordData is null, this buffer hasn't been streamed in yet. We still need to create a FRHIShaderResourceView which will be
-		// cached in a vertex factory uniform buffer later. The nullptr tells the RHI that the SRV doesn't view on anything yet.
-		TextureCoordinatesSRV = RHICreateShaderResourceView(FShaderResourceViewInitializer(
-			bHadTexCoordData ? TexCoordVertexBuffer.VertexBufferRHI : nullptr,
-			GetUseFullPrecisionUVs() ? PF_G32R32F : PF_G16R16F));
-=======
 		uint32       Stride = GetUseFullPrecisionUVs() ? 8 : 4;
 		EPixelFormat Format = GetUseFullPrecisionUVs() ? PF_G32R32F : PF_G16R16F;
 		TextureCoordinatesSRV = RHICmdList.CreateShaderResourceView(TexCoordVertexBuffer.VertexBufferRHI, Stride, Format);
->>>>>>> 4af6daef
 	}
 }
 
