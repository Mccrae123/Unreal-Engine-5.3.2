--- conflicted
+++ resolved
@@ -256,15 +256,9 @@
 			// Create the vertex buffer.
 			FRHIResourceCreateInfo CreateInfo(ResourceArray);
 			TangentsVertexBuffer.VertexBufferRHI = RHICreateVertexBuffer(ResourceArray->GetResourceDataSize(), BUF_Static | BUF_ShaderResource, CreateInfo);
-<<<<<<< HEAD
-			if (RHISupportsManualVertexFetch(GMaxRHIShaderPlatform))
-			{
-				TangentsSRV = RHICreateShaderResourceView(TangentsVertexBuffer.VertexBufferRHI, GetUseHighPrecisionTangentBasis() ? 8 : 4, GetUseHighPrecisionTangentBasis() ? PF_A16B16G16R16 : PF_R8G8B8A8);
-=======
 			if (RHISupportsManualVertexFetch(GMaxRHIShaderPlatform) || IsGPUSkinCacheAvailable())
 			{
 				TangentsSRV = RHICreateShaderResourceView(TangentsVertexBuffer.VertexBufferRHI, GetUseHighPrecisionTangentBasis() ? 8 : 4, GetUseHighPrecisionTangentBasis() ? PF_R16G16B16A16_SNORM : PF_R8G8B8A8_SNORM);
->>>>>>> a23640a2
 			}
 		}
 	}
