// Copyright Epic Games, Inc. All Rights Reserved.

#include "Engine/SubsurfaceProfile.h"
#include "DataDrivenShaderPlatformInfo.h"
#include "Math/Float16.h"
#include "Rendering/BurleyNormalizedSSS.h"
#include "EngineModule.h"
#include "RenderTargetPool.h"
#include "PixelShaderUtils.h"
#include "RenderingThread.h"

#include UE_INLINE_GENERATED_CPP_BY_NAME(SubsurfaceProfile)

DEFINE_LOG_CATEGORY_STATIC(LogSubsurfaceProfile, Log, All);

static TAutoConsoleVariable<int32> CVarSSProfilesPreIntegratedTextureResolution(
	TEXT("r.SSProfilesPreIntegratedTextureResolution"),
	64,
	TEXT("The resolution of the subsurface profile preintegrated texture.\n"),
	ECVF_RenderThreadSafe
);

static TAutoConsoleVariable<int32> CVarSSProfilesSamplingChannelSelection(
	TEXT("r.SSProfilesSamplingChannelSelection"),
	1,
	TEXT("0. Select the sampling channel based on max DMFP.\n")
	TEXT("1. based on max MFP."),
	ECVF_RenderThreadSafe
);

#if !(UE_BUILD_SHIPPING || UE_BUILD_TEST)
static TAutoConsoleVariable<int32> CVarSSProfilesPreIntegratedTextureForceUpdate(
	TEXT("r.SSProfilesPreIntegratedTextureForceUpdate"),
	0,
	TEXT("0: Only update the preintegrated texture as needed.\n")
	TEXT("1: Force to update the preintegrated texture for debugging.\n"),
	ECVF_Cheat | ECVF_RenderThreadSafe);
#endif

static bool ForceUpdateSSProfilesPreIntegratedTexture()
{
#if !(UE_BUILD_SHIPPING || UE_BUILD_TEST)
	return (CVarSSProfilesPreIntegratedTextureForceUpdate.GetValueOnAnyThread() == 1);
#else
	return false;
#endif
}


// lives on the render thread
ENGINE_API TGlobalResource<FSubsurfaceProfileTexture> GSubsurfaceProfileTextureObject;

// Texture with one or more SubSurfaceProfiles or 0 if there is no user
static TRefCountPtr<IPooledRenderTarget> GSSProfiles;

// Texture with one or more pre-integrated textures or 0 if there is no user
static TRefCountPtr<IPooledRenderTarget> GSSProfilesPreIntegratedTexture;

void ConvertSubsurfaceParametersFromSeparableToBurley(const FSubsurfaceProfileStruct& Settings, FLinearColor& SurfaceAlbedo, FLinearColor& MeanFreePathColor, float& MeanFreePathDistance)
{
	MapFallOffColor2SurfaceAlbedoAndDiffuseMeanFreePath(Settings.FalloffColor.R, SurfaceAlbedo.R, MeanFreePathColor.R);
	MapFallOffColor2SurfaceAlbedoAndDiffuseMeanFreePath(Settings.FalloffColor.G, SurfaceAlbedo.G, MeanFreePathColor.G);
	MapFallOffColor2SurfaceAlbedoAndDiffuseMeanFreePath(Settings.FalloffColor.B, SurfaceAlbedo.B, MeanFreePathColor.B);

	//Normalize mean free path color and set the corresponding dfmp
	float MaxMeanFreePathColor = FMath::Max3(MeanFreePathColor.R, MeanFreePathColor.G, MeanFreePathColor.B);
	if (MaxMeanFreePathColor > 1)
	{
		MeanFreePathColor /= MaxMeanFreePathColor;
		MeanFreePathDistance = FMath::Clamp(Settings.ScatterRadius * MaxMeanFreePathColor, 0.1f, 50.0f);	// 50.0f is the ClampMax of MeanFreePathDistance.
	}
}

void UpgradeSeparableToBurley(FSubsurfaceProfileStruct& Settings)
{
	ConvertSubsurfaceParametersFromSeparableToBurley(Settings, Settings.SurfaceAlbedo, Settings.MeanFreePathColor, Settings.MeanFreePathDistance);
	Settings.MeanFreePathDistance /= (2.229f * 2.229f);
	Settings.Tint = Settings.SubsurfaceColor;
	Settings.bEnableBurley = true;
}

// Match the magic number in BurleyNormalizedSSSCommon.ush
const float Dmfp2MfpMagicNumber = 0.6f;

void UpgradeDiffuseMeanFreePathToMeanFreePath(FSubsurfaceProfileStruct& Settings)
{
	// 1. Update dmfp to mean free path
	const float CmToMm = 10.0f;
	
	FLinearColor OldDmfp = Settings.MeanFreePathColor * Settings.MeanFreePathDistance;
	
	FLinearColor Mfp = GetMeanFreePathFromDiffuseMeanFreePath(Settings.SurfaceAlbedo, OldDmfp);
	Mfp *= Dmfp2MfpMagicNumber;

	Settings.MeanFreePathDistance = FMath::Max3(Mfp.R, Mfp.G, Mfp.B);
	Settings.MeanFreePathColor = Mfp / Settings.MeanFreePathDistance;

	// Support mfp < 0.1f
	if (Settings.MeanFreePathDistance < 0.1f)
	{
		Settings.MeanFreePathColor = Settings.MeanFreePathColor * (Settings.MeanFreePathDistance / 0.1f);
		Settings.MeanFreePathDistance = 0.1f;
	}

	Settings.bEnableMeanFreePath = true;

	//2. Fix scaling
	// Previously, the scaling is scaled up by 1/(SUBSURFACE_KERNEL_SIZE / BURLEY_CM_2_MM). To maintain the same
	// visual appearance, apply that scale up to world unit scale
	Settings.WorldUnitScale /= (SUBSURFACE_KERNEL_SIZE / CmToMm);
}

void UpgradeSubsurfaceProfileParameters(FSubsurfaceProfileStruct& Settings)
{
	if (!Settings.bEnableBurley)
	{
		UpgradeSeparableToBurley(Settings);
	}

	if (!Settings.bEnableMeanFreePath)
	{
		UpgradeDiffuseMeanFreePathToMeanFreePath(Settings);
	}
}

FSubsurfaceProfileTexture::FSubsurfaceProfileTexture()
{
	check(IsInGameThread());

	FSubsurfaceProfileStruct DefaultSkin;

	//The default burley in slot 0 behaves the same as Separable previously
	UpgradeSubsurfaceProfileParameters(DefaultSkin);

	// add element 0, it is used as default profile
	SubsurfaceProfileEntries.Add(FSubsurfaceProfileEntry(DefaultSkin, 0));
}

FSubsurfaceProfileTexture::~FSubsurfaceProfileTexture()
{
}

int32 FSubsurfaceProfileTexture::AddProfile(const FSubsurfaceProfileStruct Settings, const USubsurfaceProfile* InProfile)
{
	check(InProfile);
	check(FindAllocationId(InProfile) == -1);

	int32 RetAllocationId = -1;
	{
		for (int32 i = 1; i < SubsurfaceProfileEntries.Num(); ++i)
		{
			if (SubsurfaceProfileEntries[i].Profile == 0)
			{
				RetAllocationId = i;
				SubsurfaceProfileEntries[RetAllocationId].Profile = InProfile;
				break;
			}
		}

		if(RetAllocationId == -1)
		{
			RetAllocationId = SubsurfaceProfileEntries.Num();
			SubsurfaceProfileEntries.Add(FSubsurfaceProfileEntry(Settings, InProfile));
		}
	}

	UpdateProfile(RetAllocationId, Settings);

	return RetAllocationId;
}


void FSubsurfaceProfileTexture::RemoveProfile(const USubsurfaceProfile* InProfile)
{
	int32 AllocationId = FindAllocationId(InProfile);

	if(AllocationId == -1)
	{
		// -1: no allocation, no work needed
		return;
	}

	// >0 as 0 is used as default profile which should never be removed
	check(AllocationId > 0);

	check(SubsurfaceProfileEntries[AllocationId].Profile == InProfile);

	// make it available for reuse
	SubsurfaceProfileEntries[AllocationId].Profile = 0;
	SubsurfaceProfileEntries[AllocationId].Settings.Invalidate();
}

void FSubsurfaceProfileTexture::UpdateProfile(int32 AllocationId, const FSubsurfaceProfileStruct Settings)
{
	check(IsInRenderingThread());


	if (AllocationId == -1)
	{
		// if we modify a profile that is not assigned/used yet, no work is needed
		return;
	}

	check(AllocationId < SubsurfaceProfileEntries.Num());

	SubsurfaceProfileEntries[AllocationId].Settings = Settings;

	GSSProfiles.SafeRelease();
	GSSProfilesPreIntegratedTexture.SafeRelease();
}

IPooledRenderTarget* FSubsurfaceProfileTexture::GetTexture()
{
	return GSSProfiles;
}

IPooledRenderTarget* FSubsurfaceProfileTexture::GetTexture(FRHICommandListImmediate& RHICmdList)
{
	if (!GSSProfiles)
	{
		CreateTexture(RHICmdList);
	}

	return GSSProfiles;
}

class FSSProfilePreIntegratedPS : public FGlobalShader
{
public:
	DECLARE_GLOBAL_SHADER(FSSProfilePreIntegratedPS);
	SHADER_USE_PARAMETER_STRUCT(FSSProfilePreIntegratedPS, FGlobalShader);

	BEGIN_SHADER_PARAMETER_STRUCT(FParameters, )
		SHADER_PARAMETER_TEXTURE(Texture2D, SourceSSProfilesTexture)
		SHADER_PARAMETER_SAMPLER(SamplerState, SourceSSProfilesSampler)
		SHADER_PARAMETER(FVector4f, SourceSSProfilesTextureSizeAndInvSize)
		SHADER_PARAMETER(FVector4f, TargetSSProfilesPreIntegratedTextureSizeAndInvSize)
		SHADER_PARAMETER(int32, SourceSubsurfaceProfileInt)
		RENDER_TARGET_BINDING_SLOTS()
	END_SHADER_PARAMETER_STRUCT()

	static bool ShouldCompilePermutation(const FGlobalShaderPermutationParameters& Parameters)
	{
		return IsMobilePlatform(Parameters.Platform);
	}
};

IMPLEMENT_GLOBAL_SHADER(FSSProfilePreIntegratedPS, "/Engine/Private/SSProfilePreIntegratedMobile.usf", "SSProfilePreIntegratedPS", SF_Pixel);

IPooledRenderTarget* FSubsurfaceProfileTexture::GetSSProfilesPreIntegratedTexture(FRDGBuilder& GraphBuilder, EShaderPlatform ShaderPlatform)
{
	// For now the pre-integrated texture only used on mobile platform
	if (!IsMobilePlatform(ShaderPlatform))
	{
		return nullptr;
	}

	// PreIntegrated SSS look up texture
	int32 SSProfilesPreIntegratedTextureResolution = FMath::RoundUpToPowerOfTwo(FMath::Max(CVarSSProfilesPreIntegratedTextureResolution.GetValueOnAnyThread(), 32));
	
	// Generate the new preintegrated texture if needed.
	if (!GSSProfilesPreIntegratedTexture ||
		GSSProfilesPreIntegratedTexture->GetDesc().Extent != SSProfilesPreIntegratedTextureResolution ||
		ForceUpdateSSProfilesPreIntegratedTexture())
	{
		GSSProfilesPreIntegratedTexture.SafeRelease();

		int32 SubsurfaceProfileEntriesNum = SubsurfaceProfileEntries.Num();
		// Use RGB10A2 since it could be compressed by mobile hardware according to ARM.
		FRDGTextureDesc ProfileTextureDesc = FRDGTextureDesc::Create2DArray(
			SSProfilesPreIntegratedTextureResolution, 
			PF_A2B10G10R10, 
			FClearValueBinding::Black, 
			TexCreate_TargetArraySlicesIndependently | TexCreate_ShaderResource | TexCreate_RenderTargetable,
			SubsurfaceProfileEntriesNum);
		FRDGTextureRef ProfileTexture = GraphBuilder.CreateTexture(ProfileTextureDesc, TEXT("SSProfilePreIntegratedTexture"));

		for (int32 i = 0; i < SubsurfaceProfileEntriesNum; ++i)
		{
			FSSProfilePreIntegratedPS::FParameters* PassParameters = GraphBuilder.AllocParameters<FSSProfilePreIntegratedPS::FParameters>();
			PassParameters->RenderTargets[0] = FRenderTargetBinding(ProfileTexture, ERenderTargetLoadAction::EClear, 0, i);

			PassParameters->SourceSSProfilesTexture = GetSubsurfaceProfileTextureWithFallback();
			PassParameters->SourceSSProfilesSampler = TStaticSamplerState<SF_Point, AM_Clamp, AM_Clamp, AM_Clamp>::GetRHI();

			FIntVector SourceSSProfilesTextureSize = PassParameters->SourceSSProfilesTexture->GetSizeXYZ();

			PassParameters->SourceSSProfilesTextureSizeAndInvSize = FVector4f(SourceSSProfilesTextureSize.X, SourceSSProfilesTextureSize.Y, 1.0f / SourceSSProfilesTextureSize.X, 1.0f / SourceSSProfilesTextureSize.Y);
			PassParameters->TargetSSProfilesPreIntegratedTextureSizeAndInvSize = FVector4f(SSProfilesPreIntegratedTextureResolution, SSProfilesPreIntegratedTextureResolution, 1.0f / SSProfilesPreIntegratedTextureResolution, 1.0f / SSProfilesPreIntegratedTextureResolution);
			PassParameters->SourceSubsurfaceProfileInt = i;

			FIntRect ViewRect = FIntRect(FIntPoint(0, 0), SSProfilesPreIntegratedTextureResolution);

			const auto GlobalShaderMap = GetGlobalShaderMap(ERHIFeatureLevel::ES3_1);
			TShaderMapRef<FSSProfilePreIntegratedPS> PixelShader(GlobalShaderMap);

			FPixelShaderUtils::AddFullscreenPass(GraphBuilder, GlobalShaderMap, RDG_EVENT_NAME("SSS::SSProfilePreIntegrated"), PixelShader, PassParameters, ViewRect);
		}

		GSSProfilesPreIntegratedTexture = ConvertToExternalAccessTexture(GraphBuilder, ProfileTexture);
	}

	return GSSProfilesPreIntegratedTexture;
}

<<<<<<< HEAD
void FSubsurfaceProfileTexture::ReleaseDynamicRHI()
=======
void FSubsurfaceProfileTexture::ReleaseRHI()
>>>>>>> 4af6daef
{
	GSSProfiles.SafeRelease();
	GSSProfilesPreIntegratedTexture.SafeRelease();
}

static float GetNextSmallerPositiveFloat(float x)
{
	check(x > 0);
	uint32 bx = *(uint32 *)&x;

	// float are ordered like int, at least for the positive part
	uint32 ax = bx - 1;

	return *(float *)&ax;
}

// NOTE: Changing offsets below requires updating all instances of #SSSS_CONSTANTS
// TODO: This needs to be defined in a single place and shared between C++ and shaders!
#define SSSS_TINT_SCALE_OFFSET					0
#define BSSS_SURFACEALBEDO_OFFSET               (SSSS_TINT_SCALE_OFFSET+1)
#define BSSS_DMFP_OFFSET                        (BSSS_SURFACEALBEDO_OFFSET+1)
#define SSSS_TRANSMISSION_OFFSET				(BSSS_DMFP_OFFSET+1)
#define SSSS_BOUNDARY_COLOR_BLEED_OFFSET		(SSSS_TRANSMISSION_OFFSET+1)
#define SSSS_DUAL_SPECULAR_OFFSET				(SSSS_BOUNDARY_COLOR_BLEED_OFFSET+1)
#define SSSS_KERNEL0_OFFSET						(SSSS_DUAL_SPECULAR_OFFSET+1)
#define SSSS_KERNEL0_SIZE						13
#define SSSS_KERNEL1_OFFSET						(SSSS_KERNEL0_OFFSET + SSSS_KERNEL0_SIZE)
#define SSSS_KERNEL1_SIZE						9
#define SSSS_KERNEL2_OFFSET						(SSSS_KERNEL1_OFFSET + SSSS_KERNEL1_SIZE)
#define SSSS_KERNEL2_SIZE						6
#define SSSS_KERNEL_TOTAL_SIZE					(SSSS_KERNEL0_SIZE + SSSS_KERNEL1_SIZE + SSSS_KERNEL2_SIZE)
#define BSSS_TRANSMISSION_PROFILE_OFFSET		(SSSS_KERNEL0_OFFSET + SSSS_KERNEL_TOTAL_SIZE)
#define BSSS_TRANSMISSION_PROFILE_SIZE			32
#define	SSSS_MAX_TRANSMISSION_PROFILE_DISTANCE	5.0f // See MaxTransmissionProfileDistance in ComputeTransmissionProfile(), SeparableSSS.cpp
#define	SSSS_MAX_DUAL_SPECULAR_ROUGHNESS		2.0f

//------------------------------------------------------------------------------------------
// Consistent in BurleyNormalizedSSSCommon.ush and SubsurfaceProfile.cpp

#define SSS_TYPE_BURLEY	    0
#define SSS_TYPE_SSSS		1

// Make sure UIMax|ClampMax of WorldUnitScale * ENC_WORLDUNITSCALE_IN_CM_TO_UNIT <= 1
#define ENC_WORLDUNITSCALE_IN_CM_TO_UNIT 0.02f
#define DEC_UNIT_TO_WORLDUNITSCALE_IN_CM 1/ENC_WORLDUNITSCALE_IN_CM_TO_UNIT

// Make sure DiffuseMeanFreePath * 10(cm to mm) * ENC_DIFFUSEMEANFREEPATH_IN_MM_TO_UNIT <= 1
// Although UI switches to mean free path, the diffuse mean free path is maintained to have the 
// same range as before [0, 50] cm.
// 1 mfp can map to 1.44 dmfp (surface albedo -> 0.0) or 43.50 dmfp (surface albedo -> 1.0).
#define ENC_DIFFUSEMEANFREEPATH_IN_MM_TO_UNIT (0.01f*0.2f)
#define DEC_UNIT_TO_DIFFUSEMEANFREEPATH_IN_MM 1/ENC_DIFFUSEMEANFREEPATH_IN_MM_TO_UNIT

#define ENC_EXTINCTIONSCALE_FACTOR	0.01f
#define DEC_EXTINCTIONSCALE_FACTOR  1/ENC_EXTINCTIONSCALE_FACTOR
//------------------------------------------------------------------------------------------

//in [0,1]
float EncodeWorldUnitScale(float WorldUnitScale)
{
	return WorldUnitScale * ENC_WORLDUNITSCALE_IN_CM_TO_UNIT;
}

float DecodeWorldUnitScale(float EncodedWorldUnitScale)
{
	return EncodedWorldUnitScale * DEC_UNIT_TO_WORLDUNITSCALE_IN_CM;
}

//in [0,1]
FLinearColor EncodeDiffuseMeanFreePath(FLinearColor DiffuseMeanFreePath)
{
	return DiffuseMeanFreePath * ENC_DIFFUSEMEANFREEPATH_IN_MM_TO_UNIT;
}

FLinearColor DecodeDiffuseMeanFreePath(FLinearColor EncodedDiffuseMeanFreePath)
{
	return EncodedDiffuseMeanFreePath * DEC_UNIT_TO_DIFFUSEMEANFREEPATH_IN_MM;
}

//in [0,1]
float EncodeScatteringDistribution(float ScatteringDistribution)
{
	return (ScatteringDistribution + 1.0f) * 0.5f;
}

float DecodeScatteringDistribution(float ScatteringDistribution)
{
	return ScatteringDistribution * 2.0f - 1.0f;
}

<<<<<<< HEAD
=======
float EncodeExtinctionScale(float ExtinctionScale)
{
	return ExtinctionScale * ENC_EXTINCTIONSCALE_FACTOR;
}

float DecodeExtinctionScale(float ExtinctionScale)
{
	return ExtinctionScale * DEC_EXTINCTIONSCALE_FACTOR;
}


>>>>>>> 4af6daef
void SetupSurfaceAlbedoAndDiffuseMeanFreePath(FLinearColor& SurfaceAlbedo, FLinearColor& Dmfp)
{
	int32 SamplingSelectionMethod = FMath::Clamp(CVarSSProfilesSamplingChannelSelection.GetValueOnAnyThread(), 0, 1);
	FLinearColor Distance = SamplingSelectionMethod == 0 ?
		Dmfp															// 0: by max diffuse mean free path
		: GetMeanFreePathFromDiffuseMeanFreePath(SurfaceAlbedo, Dmfp);	// 1: by max mean free path
	//Store the value that corresponds to the largest Dmfp (diffuse mean free path) channel to A channel.
	//This is an optimization to shift finding the max correspondence workload
	//to CPU.
	const float MaxComp = FMath::Max3(Distance.R, Distance.G, Distance.B);
	const uint32 IndexOfMaxComp = (Distance.R == MaxComp) ? 0 : ((Distance.G == MaxComp) ? 1 : 2);
<<<<<<< HEAD

	SurfaceAlbedo.A = SurfaceAlbedo.Component(IndexOfMaxComp);
	Dmfp.A = Dmfp.Component(IndexOfMaxComp);

=======

	SurfaceAlbedo.A = SurfaceAlbedo.Component(IndexOfMaxComp);
	Dmfp.A = Dmfp.Component(IndexOfMaxComp);

>>>>>>> 4af6daef
	// Apply clamping so that dmfp is within encoding range.
	Dmfp = Dmfp.GetClamped(0.0f, DEC_UNIT_TO_DIFFUSEMEANFREEPATH_IN_MM);
}

float Sqrt2(float X)
{
	return sqrtf(sqrtf(X));
}

float Pow4(float X)
{
	return X * X * X * X;
}

void FSubsurfaceProfileTexture::CreateTexture(FRHICommandListImmediate& RHICmdList)
{
	uint32 Height = SubsurfaceProfileEntries.Num();

	check(Height);

	// true:16bit (currently required to have very small and very large kernel sizes), false: 8bit
	const bool b16Bit = true;

	// Each row of the texture contains SSS parameters, followed by 3 precomputed kernels. Texture must be wide enough to fit all data.
	const uint32 Width = BSSS_TRANSMISSION_PROFILE_OFFSET + BSSS_TRANSMISSION_PROFILE_SIZE;

	// at minimum 64 lines (less reallocations)
	FPooledRenderTargetDesc Desc(FPooledRenderTargetDesc::Create2DDesc(FIntPoint(Width, FMath::Max(Height, (uint32)64)), PF_B8G8R8A8, FClearValueBinding::None, TexCreate_None, TexCreate_ShaderResource, false));
	if (b16Bit)
	{
		Desc.Format = PF_A16B16G16R16;
	}
	
	GRenderTargetPool.FindFreeElement(RHICmdList, Desc, GSSProfiles, TEXT("SSProfiles"));

	// Write the contents of the texture.
	uint32 DestStride;
	uint8* DestBuffer = (uint8*)RHICmdList.LockTexture2D(GSSProfiles->GetRHI(), 0, RLM_WriteOnly, DestStride, false);

	FLinearColor TextureRow[Width];
	FMemory::Memzero(TextureRow);

	// bias to avoid div by 0 and a jump to a different value
	// this basically means we don't want subsurface scattering
	// 0.0001f turned out to be too small to fix the issue (for a small KernelSize)
	const float Bias = 0.009f;
	const float CmToMm = 10.f;
	const float MmToCm = 0.1f;
	const float FloatScaleInitial = 0x10000;
	const float FloatScale = GetNextSmallerPositiveFloat(FloatScaleInitial);
	check((int32)GetNextSmallerPositiveFloat(FloatScaleInitial) == (FloatScaleInitial - 1));

	for (uint32 y = 0; y < Height; ++y)
	{
		FSubsurfaceProfileStruct Data = SubsurfaceProfileEntries[y].Settings;

		// Fix for postload() not yet called.
		UpgradeSubsurfaceProfileParameters(Data);

		Data.Tint = Data.Tint.GetClamped();
		Data.FalloffColor = Data.FalloffColor.GetClamped(Bias);
		Data.MeanFreePathColor = Data.MeanFreePathColor.GetClamped(Bias); // In Cm
		Data.TransmissionTintColor = Data.TransmissionTintColor.GetClamped(Bias);
		Data.SurfaceAlbedo = Data.SurfaceAlbedo.GetClamped(Bias);

		// to allow blending of the Subsurface with fullres in the shader and
		// to depricate {scatter radius, falloff} in favor of albedo/MFP, need the `subsurface color` as tint.
		TextureRow[SSSS_TINT_SCALE_OFFSET] = Data.Tint;
		TextureRow[SSSS_TINT_SCALE_OFFSET].A = EncodeWorldUnitScale(Data.WorldUnitScale);
<<<<<<< HEAD
		
		const float UnitToCm = Data.WorldUnitScale;

		FLinearColor DifffuseMeanFreePathInMm;

		if (Data.bEnableMeanFreePath)
		{
			DifffuseMeanFreePathInMm = GetDiffuseMeanFreePathFromMeanFreePath(Data.SurfaceAlbedo, Data.MeanFreePathColor * Data.MeanFreePathDistance) * CmToMm / Dmfp2MfpMagicNumber;
		}
		else
		{
			DifffuseMeanFreePathInMm = (Data.MeanFreePathColor * Data.MeanFreePathDistance) * CmToMm;
			UE_LOG(LogSubsurfaceProfile, Warning, TEXT("DMFP has already been upgraded to MFP. Should not reach here."));
		}

=======

		FLinearColor DifffuseMeanFreePathInMm;

		if (Data.bEnableMeanFreePath)
		{
			DifffuseMeanFreePathInMm = GetDiffuseMeanFreePathFromMeanFreePath(Data.SurfaceAlbedo, Data.MeanFreePathColor * Data.MeanFreePathDistance) * CmToMm / Dmfp2MfpMagicNumber;
		}
		else
		{
			DifffuseMeanFreePathInMm = (Data.MeanFreePathColor * Data.MeanFreePathDistance) * CmToMm;
			UE_LOG(LogSubsurfaceProfile, Warning, TEXT("DMFP has already been upgraded to MFP. Should not reach here."));
		}

>>>>>>> 4af6daef
		SetupSurfaceAlbedoAndDiffuseMeanFreePath(Data.SurfaceAlbedo, DifffuseMeanFreePathInMm);
		TextureRow[BSSS_SURFACEALBEDO_OFFSET] = Data.SurfaceAlbedo;
		TextureRow[BSSS_DMFP_OFFSET] = EncodeDiffuseMeanFreePath(DifffuseMeanFreePathInMm);

		TextureRow[SSSS_BOUNDARY_COLOR_BLEED_OFFSET] = Data.BoundaryColorBleed;

		TextureRow[SSSS_BOUNDARY_COLOR_BLEED_OFFSET].A = Data.bEnableBurley ? SSS_TYPE_BURLEY : SSS_TYPE_SSSS;

		float MaterialRoughnessToAverage = Data.Roughness0 * (1.0f - Data.LobeMix) + Data.Roughness1 * Data.LobeMix;

		TextureRow[SSSS_DUAL_SPECULAR_OFFSET].R = FMath::Clamp(Data.Roughness0 / SSSS_MAX_DUAL_SPECULAR_ROUGHNESS, 0.0f, 1.0f);
		TextureRow[SSSS_DUAL_SPECULAR_OFFSET].G = FMath::Clamp(Data.Roughness1 / SSSS_MAX_DUAL_SPECULAR_ROUGHNESS, 0.0f, 1.0f);
		TextureRow[SSSS_DUAL_SPECULAR_OFFSET].B = Data.LobeMix;
		TextureRow[SSSS_DUAL_SPECULAR_OFFSET].A = FMath::Clamp(MaterialRoughnessToAverage / SSSS_MAX_DUAL_SPECULAR_ROUGHNESS, 0.0f, 1.0f);

		//X:ExtinctionScale, Y:Normal Scale, Z:ScatteringDistribution, W:OneOverIOR
		TextureRow[SSSS_TRANSMISSION_OFFSET].R = EncodeExtinctionScale(Data.ExtinctionScale);
		TextureRow[SSSS_TRANSMISSION_OFFSET].G = Data.NormalScale;
		TextureRow[SSSS_TRANSMISSION_OFFSET].B = EncodeScatteringDistribution(Data.ScatteringDistribution);
		TextureRow[SSSS_TRANSMISSION_OFFSET].A = 1.0f / Data.IOR;

		if (Data.bEnableBurley)
		{
			Data.ScatterRadius = FMath::Max(DifffuseMeanFreePathInMm.GetMax()*MmToCm, 0.1f);

			ComputeMirroredBSSSKernel(&TextureRow[SSSS_KERNEL0_OFFSET], SSSS_KERNEL0_SIZE, Data.SurfaceAlbedo,
				DifffuseMeanFreePathInMm, Data.ScatterRadius);
			ComputeMirroredBSSSKernel(&TextureRow[SSSS_KERNEL1_OFFSET], SSSS_KERNEL1_SIZE, Data.SurfaceAlbedo,
				DifffuseMeanFreePathInMm, Data.ScatterRadius);
			ComputeMirroredBSSSKernel(&TextureRow[SSSS_KERNEL2_OFFSET], SSSS_KERNEL2_SIZE, Data.SurfaceAlbedo,
				DifffuseMeanFreePathInMm, Data.ScatterRadius);

			Data.ScatterRadius *= (Data.WorldUnitScale * 10.0f);
		}
		else
		{
			UE_LOG(LogSubsurfaceProfile, Warning, TEXT("Dipole model has already been upgraded to Burley. Should not reach here."));
		}

		ComputeTransmissionProfileBurley(&TextureRow[BSSS_TRANSMISSION_PROFILE_OFFSET], BSSS_TRANSMISSION_PROFILE_SIZE, 
<<<<<<< HEAD
			Data.FalloffColor, Data.ExtinctionScale, Data.SurfaceAlbedo, DifffuseMeanFreePathInMm, UnitToCm * CmToMm, Data.TransmissionTintColor);
=======
			Data.FalloffColor, Data.ExtinctionScale, Data.SurfaceAlbedo, DifffuseMeanFreePathInMm, Data.WorldUnitScale, Data.TransmissionTintColor);
>>>>>>> 4af6daef

		// could be lower than 1 (but higher than 0) to range compress for better quality (for 8 bit)
		const float TableMaxRGB = 1.0f;
		const float TableMaxA = 3.0f;
		const FVector4f TableColorScale = FVector4f(
			1.0f / TableMaxRGB,
			1.0f / TableMaxRGB,
			1.0f / TableMaxRGB,
			1.0f / TableMaxA);

		const float CustomParameterMaxRGB = 1.0f;
		const float CustomParameterMaxA = 1.0f;
		const FVector4f CustomParameterColorScale = FVector4f(
			1.0f / CustomParameterMaxRGB,
			1.0f / CustomParameterMaxRGB,
			1.0f / CustomParameterMaxRGB,
			1.0f / CustomParameterMaxA);

		// each kernel is normalized to be 1 per channel (center + one_side_samples * 2)
		for (int32 Pos = 0; Pos < Width; ++Pos)
		{
			FVector4f C = FVector4f(TextureRow[Pos]);

			// Remap custom parameter and kernel values into 0..1
			if (Pos >= SSSS_KERNEL0_OFFSET && Pos < SSSS_KERNEL0_OFFSET + SSSS_KERNEL_TOTAL_SIZE)
			{
				C *= TableColorScale;
				// requires 16bit (could be made with 8 bit e.g. using sample0.w as 8bit scale applied to all samples (more multiplications in the shader))
				C.W *= Data.ScatterRadius / SUBSURFACE_RADIUS_SCALE;
			}
			else
			{
				C *= CustomParameterColorScale;
			}

			if (b16Bit)
			{
				// scale from 0..1 to 0..0xffff
				// scale with 0x10000 and round down to evenly distribute, avoid 0x10000

				// RGBA16 UNorm is not supported on android mobile, it falls back to RGBA16F.
				const bool bUseRGBA16F = GPixelFormats[PF_A16B16G16R16].PlatformFormat == GPixelFormats[PF_FloatRGBA].PlatformFormat;

				if (bUseRGBA16F)
				{ 
					float PlatformFloatScale = 1.0f / (FloatScaleInitial - 1.0f);

					uint16* Dest = (uint16*)(DestBuffer + DestStride * y);

					Dest[Pos * 4 + 0] = FFloat16(((uint16)(C.X * FloatScale)) * PlatformFloatScale).Encoded;
					Dest[Pos * 4 + 1] = FFloat16(((uint16)(C.Y * FloatScale)) * PlatformFloatScale).Encoded;
					Dest[Pos * 4 + 2] = FFloat16(((uint16)(C.Z * FloatScale)) * PlatformFloatScale).Encoded;
					Dest[Pos * 4 + 3] = FFloat16(((uint16)(C.W * FloatScale)) * PlatformFloatScale).Encoded;
				}
				else
				{
					uint16* Dest = (uint16*)(DestBuffer + DestStride * y);

					Dest[Pos * 4 + 0] = (uint16)(C.X * FloatScale);
					Dest[Pos * 4 + 1] = (uint16)(C.Y * FloatScale);
					Dest[Pos * 4 + 2] = (uint16)(C.Z * FloatScale);
					Dest[Pos * 4 + 3] = (uint16)(C.W * FloatScale);
				}
			}
			else
			{
				FColor* Dest = (FColor*)(DestBuffer + DestStride * y);

				Dest[Pos] = FColor(FMath::Quantize8UnsignedByte(C.X), FMath::Quantize8UnsignedByte(C.Y), FMath::Quantize8UnsignedByte(C.Z), FMath::Quantize8UnsignedByte(C.W));
			}
		}
	}

	RHICmdList.UnlockTexture2D(GSSProfiles->GetRHI(), 0, false);
}

TCHAR MiniFontCharFromIndex(uint32 Index)
{
	if (Index <= 9)
	{
		return (TCHAR)('0' + Index);
	}

	Index -= 10;

	if (Index <= 'Z' - 'A')
	{
		return (TCHAR)('A' + Index);
	}

	return (TCHAR)'?';
}

bool FSubsurfaceProfileTexture::GetEntryString(uint32 Index, FString& Out) const
{
	if (Index >= (uint32)SubsurfaceProfileEntries.Num())
	{
		return false;
	}

	const FSubsurfaceProfileStruct& ref = SubsurfaceProfileEntries[Index].Settings;


	Out = FString::Printf(TEXT(" %c. %p SurfaceAlbedo=%.1f %.1f %.1f, MeanFreePathColor=%.1f %.1f %.1f, MeanFreePathDistance=%.1f, WorldUnitScale=%.1f,\
								Tint=%.1f %.1f %.1f, BoundaryColorBleeding=%.1f %.1f %.1f, TransmissionTintColor=%.1f %.1f %.1f, EnableBurley=%.1f"), 
		MiniFontCharFromIndex(Index), 
		SubsurfaceProfileEntries[Index].Profile,
		ref.SurfaceAlbedo.R, ref.SurfaceAlbedo.G, ref.SurfaceAlbedo.B,
		ref.MeanFreePathColor.R, ref.MeanFreePathColor.G, ref.MeanFreePathColor.B,
		ref.MeanFreePathDistance,
		ref.WorldUnitScale,
		ref.Tint.R, ref.Tint.G, ref.Tint.B,
		ref.BoundaryColorBleed.R, ref.BoundaryColorBleed.G, ref.BoundaryColorBleed.B, 
		ref.TransmissionTintColor.R, ref.TransmissionTintColor.G, ref.TransmissionTintColor.B,
		ref.bEnableBurley?1.0f:0.0f);

	return true;
}

int32 FSubsurfaceProfileTexture::FindAllocationId(const USubsurfaceProfile* InProfile) const
{
	// we start at 1 because [0] is the default profile and always [0].Profile = 0 so we don't need to iterate that one
	for (int32 i = 1; i < SubsurfaceProfileEntries.Num(); ++i)
	{
		if (SubsurfaceProfileEntries[i].Profile == InProfile)
		{
			return i;
		}
	}

	return -1;
}

// for debugging
void FSubsurfaceProfileTexture::Dump()
{
#if !(UE_BUILD_SHIPPING || UE_BUILD_TEST)
	UE_LOG(LogSubsurfaceProfile, Log, TEXT("USubsurfaceProfileManager::Dump"));
	for (int32 i = 0; i < SubsurfaceProfileEntries.Num(); ++i)
	{
		// + 1 as the Id is one higher than the array index, 0 is used for the default profile (not assigned)
		UE_LOG(LogSubsurfaceProfile, Log, TEXT("  %d. AllocationId=%d, Pointer=%p"), i, i + 1, SubsurfaceProfileEntries[i].Profile);

		{
			UE_LOG(LogSubsurfaceProfile, Log, TEXT("     SurfaceAlbedo=%f %f %f"),
				SubsurfaceProfileEntries[i].Settings.SurfaceAlbedo.R, SubsurfaceProfileEntries[i].Settings.SurfaceAlbedo.G, SubsurfaceProfileEntries[i].Settings.SurfaceAlbedo.B);
			UE_LOG(LogSubsurfaceProfile, Log, TEXT("     MeanFreePathColor=%f %f %f"),
				SubsurfaceProfileEntries[i].Settings.MeanFreePathColor.R, SubsurfaceProfileEntries[i].Settings.MeanFreePathColor.G, SubsurfaceProfileEntries[i].Settings.MeanFreePathColor.B);
			UE_LOG(LogSubsurfaceProfile, Log, TEXT("     MeanFreePathDistance=%f"),
				SubsurfaceProfileEntries[i].Settings.MeanFreePathDistance);
			UE_LOG(LogSubsurfaceProfile, Log, TEXT("     WorldUnitScale=%f"),
				SubsurfaceProfileEntries[i].Settings.WorldUnitScale);
			UE_LOG(LogSubsurfaceProfile, Log, TEXT("     Tint=%f %f %f"),
				SubsurfaceProfileEntries[i].Settings.Tint.R, SubsurfaceProfileEntries[i].Settings.Tint.G, SubsurfaceProfileEntries[i].Settings.Tint.B);
			UE_LOG(LogSubsurfaceProfile, Log, TEXT("     Boundary Color Bleed=%f %f %f"),
				SubsurfaceProfileEntries[i].Settings.BoundaryColorBleed.R, SubsurfaceProfileEntries[i].Settings.BoundaryColorBleed.G, SubsurfaceProfileEntries[i].Settings.BoundaryColorBleed.B);
			UE_LOG(LogSubsurfaceProfile, Log, TEXT("     TransmissionTintColor=%f %f %f"),
				SubsurfaceProfileEntries[i].Settings.TransmissionTintColor.R, SubsurfaceProfileEntries[i].Settings.TransmissionTintColor.G, SubsurfaceProfileEntries[i].Settings.TransmissionTintColor.B);
			UE_LOG(LogSubsurfaceProfile, Log, TEXT("     EnableBurley=%.1f"),
				SubsurfaceProfileEntries[i].Settings.bEnableBurley?1.0f:0.0f);
		}
	}

	UE_LOG(LogSubsurfaceProfile, Log, TEXT(""));
#endif
}

FName GetSubsurfaceProfileParameterName()
{
	static FName NameSubsurfaceProfile(TEXT("__SubsurfaceProfile"));
	return NameSubsurfaceProfile;
}

float GetSubsurfaceProfileId(const USubsurfaceProfile* In)
{
	int32 AllocationId = 0;
	if (In)
	{
		// can be optimized (cached)
		AllocationId = GSubsurfaceProfileTextureObject.FindAllocationId(In);
	}
	else
	{
		// no profile specified means we use the default one stored at [0] which is human skin
		AllocationId = 0;
	}
	return AllocationId / 255.0f;
}

FRHITexture* GetSubsurfaceProfileTexture()
{
	return GSSProfiles ? GSSProfiles->GetRHI() : nullptr;
}

FRHITexture* GetSubsurfaceProfileTextureWithFallback()
{
	return GSSProfiles ? GSSProfiles->GetRHI() : static_cast<FRHITexture*>(GBlackTexture->TextureRHI);
}

FRHITexture* GetSSProfilesPreIntegratedTextureWithFallback()
{
	return GSSProfilesPreIntegratedTexture ? GSSProfilesPreIntegratedTexture->GetRHI() : static_cast<FRHITexture*>(GBlackArrayTexture->TextureRHI);
}

void UpdateSubsurfaceProfileTexture(FRDGBuilder& GraphBuilder, EShaderPlatform ShaderPlatform)
{
	GSubsurfaceProfileTextureObject.GetTexture(GraphBuilder.RHICmdList);
	GSubsurfaceProfileTextureObject.GetSSProfilesPreIntegratedTexture(GraphBuilder, ShaderPlatform);
}

// ------------------------------------------------------

USubsurfaceProfile::USubsurfaceProfile(const FObjectInitializer& ObjectInitializer)
	: Super(ObjectInitializer)
{
}

void USubsurfaceProfile::BeginDestroy()
{
	USubsurfaceProfile* Ref = this;
	ENQUEUE_RENDER_COMMAND(RemoveSubsurfaceProfile)(
		[Ref](FRHICommandList& RHICmdList)
		{
			GSubsurfaceProfileTextureObject.RemoveProfile(Ref);
		});

	Super::BeginDestroy();
}

void USubsurfaceProfile::PostEditChangeProperty(struct FPropertyChangedEvent& PropertyChangedEvent)
{
	const FSubsurfaceProfileStruct SettingsLocal = this->Settings;
	USubsurfaceProfile* Profile = this;
	GetRendererModule().InvalidatePathTracedOutput();
	ENQUEUE_RENDER_COMMAND(UpdateSubsurfaceProfile)(
		[SettingsLocal, Profile](FRHICommandListImmediate& RHICmdList)
		{
			// any changes to the setting require an update of the texture
			GSubsurfaceProfileTextureObject.UpdateProfile(SettingsLocal, Profile);
		});
}

void USubsurfaceProfile::PostLoad()
{
	Super::PostLoad();

	UpgradeSubsurfaceProfileParameters(this->Settings);
}
<|MERGE_RESOLUTION|>--- conflicted
+++ resolved
@@ -303,11 +303,7 @@
 	return GSSProfilesPreIntegratedTexture;
 }
 
-<<<<<<< HEAD
-void FSubsurfaceProfileTexture::ReleaseDynamicRHI()
-=======
 void FSubsurfaceProfileTexture::ReleaseRHI()
->>>>>>> 4af6daef
 {
 	GSSProfiles.SafeRelease();
 	GSSProfilesPreIntegratedTexture.SafeRelease();
@@ -398,8 +394,6 @@
 	return ScatteringDistribution * 2.0f - 1.0f;
 }
 
-<<<<<<< HEAD
-=======
 float EncodeExtinctionScale(float ExtinctionScale)
 {
 	return ExtinctionScale * ENC_EXTINCTIONSCALE_FACTOR;
@@ -411,7 +405,6 @@
 }
 
 
->>>>>>> 4af6daef
 void SetupSurfaceAlbedoAndDiffuseMeanFreePath(FLinearColor& SurfaceAlbedo, FLinearColor& Dmfp)
 {
 	int32 SamplingSelectionMethod = FMath::Clamp(CVarSSProfilesSamplingChannelSelection.GetValueOnAnyThread(), 0, 1);
@@ -423,17 +416,10 @@
 	//to CPU.
 	const float MaxComp = FMath::Max3(Distance.R, Distance.G, Distance.B);
 	const uint32 IndexOfMaxComp = (Distance.R == MaxComp) ? 0 : ((Distance.G == MaxComp) ? 1 : 2);
-<<<<<<< HEAD
 
 	SurfaceAlbedo.A = SurfaceAlbedo.Component(IndexOfMaxComp);
 	Dmfp.A = Dmfp.Component(IndexOfMaxComp);
 
-=======
-
-	SurfaceAlbedo.A = SurfaceAlbedo.Component(IndexOfMaxComp);
-	Dmfp.A = Dmfp.Component(IndexOfMaxComp);
-
->>>>>>> 4af6daef
 	// Apply clamping so that dmfp is within encoding range.
 	Dmfp = Dmfp.GetClamped(0.0f, DEC_UNIT_TO_DIFFUSEMEANFREEPATH_IN_MM);
 }
@@ -503,9 +489,6 @@
 		// to depricate {scatter radius, falloff} in favor of albedo/MFP, need the `subsurface color` as tint.
 		TextureRow[SSSS_TINT_SCALE_OFFSET] = Data.Tint;
 		TextureRow[SSSS_TINT_SCALE_OFFSET].A = EncodeWorldUnitScale(Data.WorldUnitScale);
-<<<<<<< HEAD
-		
-		const float UnitToCm = Data.WorldUnitScale;
 
 		FLinearColor DifffuseMeanFreePathInMm;
 
@@ -519,21 +502,6 @@
 			UE_LOG(LogSubsurfaceProfile, Warning, TEXT("DMFP has already been upgraded to MFP. Should not reach here."));
 		}
 
-=======
-
-		FLinearColor DifffuseMeanFreePathInMm;
-
-		if (Data.bEnableMeanFreePath)
-		{
-			DifffuseMeanFreePathInMm = GetDiffuseMeanFreePathFromMeanFreePath(Data.SurfaceAlbedo, Data.MeanFreePathColor * Data.MeanFreePathDistance) * CmToMm / Dmfp2MfpMagicNumber;
-		}
-		else
-		{
-			DifffuseMeanFreePathInMm = (Data.MeanFreePathColor * Data.MeanFreePathDistance) * CmToMm;
-			UE_LOG(LogSubsurfaceProfile, Warning, TEXT("DMFP has already been upgraded to MFP. Should not reach here."));
-		}
-
->>>>>>> 4af6daef
 		SetupSurfaceAlbedoAndDiffuseMeanFreePath(Data.SurfaceAlbedo, DifffuseMeanFreePathInMm);
 		TextureRow[BSSS_SURFACEALBEDO_OFFSET] = Data.SurfaceAlbedo;
 		TextureRow[BSSS_DMFP_OFFSET] = EncodeDiffuseMeanFreePath(DifffuseMeanFreePathInMm);
@@ -574,11 +542,7 @@
 		}
 
 		ComputeTransmissionProfileBurley(&TextureRow[BSSS_TRANSMISSION_PROFILE_OFFSET], BSSS_TRANSMISSION_PROFILE_SIZE, 
-<<<<<<< HEAD
-			Data.FalloffColor, Data.ExtinctionScale, Data.SurfaceAlbedo, DifffuseMeanFreePathInMm, UnitToCm * CmToMm, Data.TransmissionTintColor);
-=======
 			Data.FalloffColor, Data.ExtinctionScale, Data.SurfaceAlbedo, DifffuseMeanFreePathInMm, Data.WorldUnitScale, Data.TransmissionTintColor);
->>>>>>> 4af6daef
 
 		// could be lower than 1 (but higher than 0) to range compress for better quality (for 8 bit)
 		const float TableMaxRGB = 1.0f;
