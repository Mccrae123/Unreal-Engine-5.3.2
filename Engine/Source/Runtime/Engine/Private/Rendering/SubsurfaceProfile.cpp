--- conflicted
+++ resolved
@@ -441,34 +441,17 @@
 			Data.ScatterRadius = FMath::Max(Data.MeanFreePathDistance*Data.MeanFreePathColor.GetMax()/2.229f, 0.1f);
 
 			ComputeMirroredBSSSKernel(&TextureRow[SSSS_KERNEL0_OFFSET], SSSS_KERNEL0_SIZE, Data.SurfaceAlbedo,
-<<<<<<< HEAD
-				DifffuseMeanFreePath, Data.ScatterRadius);
-			ComputeMirroredBSSSKernel(&TextureRow[SSSS_KERNEL1_OFFSET], SSSS_KERNEL1_SIZE, Data.SurfaceAlbedo,
-				DifffuseMeanFreePath, Data.ScatterRadius);
-			ComputeMirroredBSSSKernel(&TextureRow[SSSS_KERNEL2_OFFSET], SSSS_KERNEL2_SIZE, Data.SurfaceAlbedo,
-				DifffuseMeanFreePath, Data.ScatterRadius);
-=======
 				DifffuseMeanFreePathInMm, Data.ScatterRadius);
 			ComputeMirroredBSSSKernel(&TextureRow[SSSS_KERNEL1_OFFSET], SSSS_KERNEL1_SIZE, Data.SurfaceAlbedo,
 				DifffuseMeanFreePathInMm, Data.ScatterRadius);
 			ComputeMirroredBSSSKernel(&TextureRow[SSSS_KERNEL2_OFFSET], SSSS_KERNEL2_SIZE, Data.SurfaceAlbedo,
 				DifffuseMeanFreePathInMm, Data.ScatterRadius);
->>>>>>> 6bbb88c8
 
 			// Then, scale up by world unit scale and the fitting parameters to affect screen space sampling location.
 			// For high irradiance, the lose of energy due to insufficient sampling count needs to be compensated to
 			// make Burley fallback looks the same to Burley. Set 1.0f when we have enough samples.
 			const float SamplingCountCompensation = 0.707f;
 			Data.ScatterRadius *= (Data.WorldUnitScale * 10.0f)*2.229f* SamplingCountCompensation;
-<<<<<<< HEAD
-
-			// Reset subsurface rgb component to 1. So in the combine pass, we will directly use the subsurface scattering result
-			// in Burley fallback and Burley mode.
-			TextureRow[SSSS_SUBSURFACE_COLOR_OFFSET].R = 1; 
-			TextureRow[SSSS_SUBSURFACE_COLOR_OFFSET].G = 1; 
-			TextureRow[SSSS_SUBSURFACE_COLOR_OFFSET].B = 1; 
-=======
->>>>>>> 6bbb88c8
 		}
 		else
 		{
