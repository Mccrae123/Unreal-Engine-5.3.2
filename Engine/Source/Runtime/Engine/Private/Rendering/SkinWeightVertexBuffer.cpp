--- conflicted
+++ resolved
@@ -128,7 +128,6 @@
 void FSkinWeightLookupVertexBuffer::InitRHI(FRHICommandListBase& RHICmdList)
 {
 	// BUF_ShaderResource is needed for support of the SkinCache (we could make is dependent on GEnableGPUSkinCacheShaders or are there other users?)
-	const bool bHadLookupData = LookupData != nullptr;
 	VertexBufferRHI = CreateRHIBuffer_RenderThread();
 	if (VertexBufferRHI)
 	{
@@ -140,11 +139,7 @@
 
 		if (bSRV)
 		{
-<<<<<<< HEAD
-			SRVValue = RHICreateShaderResourceView(FShaderResourceViewInitializer(bHadLookupData? VertexBufferRHI : nullptr, PixelFormat));
-=======
 			SRVValue = RHICmdList.CreateShaderResourceView(VertexBufferRHI, PixelFormatStride, PixelFormat);
->>>>>>> 4af6daef
 		}
 	}
 }
@@ -170,13 +165,7 @@
 {
 	if (VertexBufferRHI && IntermediateBuffer)
 	{
-<<<<<<< HEAD
-		check(SRVValue);
 		Batcher.QueueUpdateRequest(VertexBufferRHI, IntermediateBuffer);
-		Batcher.QueueUpdateRequest(SRVValue, VertexBufferRHI, PixelFormatStride, PixelFormat);
-=======
-		Batcher.QueueUpdateRequest(VertexBufferRHI, IntermediateBuffer);
->>>>>>> 4af6daef
 	}
 }
 
@@ -186,13 +175,6 @@
 	{
 		Batcher.QueueUpdateRequest(VertexBufferRHI, nullptr);
 	}
-<<<<<<< HEAD
-	if (SRVValue)
-	{
-		Batcher.QueueUpdateRequest(SRVValue, nullptr, 0, 0);
-	}
-=======
->>>>>>> 4af6daef
 }
 
 void FSkinWeightLookupVertexBuffer::GetWeightOffsetAndInfluenceCount(uint32 VertexIndex, uint32& OutWeightOffset, uint32& OutInfluenceCount) const
@@ -432,13 +414,7 @@
 {
 	if (VertexBufferRHI && IntermediateBuffer)
 	{
-<<<<<<< HEAD
-		check(SRVValue);
 		Batcher.QueueUpdateRequest(VertexBufferRHI, IntermediateBuffer);
-		Batcher.QueueUpdateRequest(SRVValue, VertexBufferRHI, GetPixelFormatStride(), GetPixelFormat());
-=======
-		Batcher.QueueUpdateRequest(VertexBufferRHI, IntermediateBuffer);
->>>>>>> 4af6daef
 	}
 }
 
@@ -448,13 +424,6 @@
 	{
 		Batcher.QueueUpdateRequest(VertexBufferRHI, nullptr);
 	}
-<<<<<<< HEAD
-	if (SRVValue)
-	{
-		Batcher.QueueUpdateRequest(SRVValue, nullptr, 0, 0);
-	}
-=======
->>>>>>> 4af6daef
 }
 
 bool FSkinWeightDataVertexBuffer::IsWeightDataValid() const
@@ -467,7 +436,6 @@
 	SCOPED_LOADTIMER(FSkinWeightVertexBuffer_InitRHI);
 
 	// BUF_ShaderResource is needed for support of the SkinCache (we could make is dependent on GEnableGPUSkinCacheShaders or are there other users?)
-	const bool bHadWeightData = WeightData != nullptr;
 	VertexBufferRHI = CreateRHIBuffer_RenderThread();
 	
 	bool bSRV = VertexBufferRHI && GPixelFormats[GetPixelFormat()].Supported;
@@ -478,11 +446,7 @@
 
 	if (bSRV)
 	{
-<<<<<<< HEAD
-		SRVValue = RHICreateShaderResourceView(FShaderResourceViewInitializer(bHadWeightData ? VertexBufferRHI : nullptr, GetPixelFormat()));
-=======
 		SRVValue = RHICmdList.CreateShaderResourceView(VertexBufferRHI, GetPixelFormatStride(), GetPixelFormat());
->>>>>>> 4af6daef
 	}
 }
 
@@ -717,20 +681,7 @@
 	if (Ar.IsLoading() && Ar.CustomVer(FAnimObjectVersion::GUID) < FAnimObjectVersion::UnlimitedBoneInfluences)
 	{
 		// LookupVertexBuffer doesn't exist before this version, so construct its content from scratch
-<<<<<<< HEAD
-		uint32 MaxBoneInfluences = VertexBuffer.DataVertexBuffer.GetMaxBoneInfluences();
-		uint32 NumVertices = VertexBuffer.DataVertexBuffer.GetNumBoneWeights() / VertexBuffer.DataVertexBuffer.GetMaxBoneInfluences();
-		VertexBuffer.LookupVertexBuffer.Init(NumVertices);
-
-		uint32 WeightOffset = 0;
-		for (uint32 VertIdx = 0; VertIdx < NumVertices; VertIdx++)
-		{
-			VertexBuffer.LookupVertexBuffer.SetWeightOffsetAndInfluenceCount(VertIdx, WeightOffset * VertexBuffer.GetBoneIndexAndWeightByteSize(), MaxBoneInfluences);
-			WeightOffset += MaxBoneInfluences;
-		}
-=======
 		VertexBuffer.RebuildLookupVertexBuffer();
->>>>>>> 4af6daef
 	}
 	else
 	{
