--- conflicted
+++ resolved
@@ -158,23 +158,11 @@
 		CreateInfo.bWithoutNativeResource = !WeightData;
 
 		// BUF_ShaderResource is needed for support of the SkinCache (we could make is dependent on GEnableGPUSkinCacheShaders or are there other users?)
-<<<<<<< HEAD
-		VertexBufferRHI = RHICreateVertexBuffer(ResourceArray->GetResourceDataSize(), BUF_Static | BUF_ShaderResource, CreateInfo);
-
-		bool bSRV = GSupportsResourceView && GPixelFormats[PF_R32_UINT].Supported;
-		// When bAllowCPUAccess is true, the meshes is likely going to be used for Niagara to spawn particles on mesh surface.
-		// And it can be the case for CPU *and* GPU access: no differenciation today. That is why we create a SRV in this case.
-		// This also avoid setting lots of states on all the members of all the different buffers used by meshes. Follow up: https://jira.it.epicgames.net/browse/UE-69376.
-		bSRV |= GetNeedsCPUAccess();
-
-		if (bSRV)
-=======
 		if (bRenderThread)
 		{
 			return RHICreateVertexBuffer(SizeInBytes, BuffFlags, CreateInfo);
 		}
 		else
->>>>>>> a1e6ec07
 		{
 			return RHIAsyncCreateVertexBuffer(SizeInBytes, BuffFlags, CreateInfo);
 		}
