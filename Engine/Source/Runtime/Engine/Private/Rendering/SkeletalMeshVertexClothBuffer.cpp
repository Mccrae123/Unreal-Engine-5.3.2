// Copyright Epic Games, Inc. All Rights Reserved.

#include "Rendering/SkeletalMeshVertexClothBuffer.h"
#include "Containers/ClosableMpscQueue.h"
#include "Rendering/SkeletalMeshVertexBuffer.h"
#include "EngineUtils.h"
#include "Experimental/Containers/HazardPointer.h"
#include "ProfilingDebugging/LoadTimeTracker.h"
#include "RHIResourceUpdates.h"
#include "RHI.h"

/**
* Constructor
*/
FSkeletalMeshVertexClothBuffer::FSkeletalMeshVertexClothBuffer()
	: VertexData(nullptr),
	Data(nullptr),
	Stride(0),
	NumVertices(0)
{

}

/**
* Destructor
*/
FSkeletalMeshVertexClothBuffer::~FSkeletalMeshVertexClothBuffer()
{
	// clean up everything
	CleanUp();
}

/**
* Assignment. Assumes that vertex buffer will be rebuilt
*/

FSkeletalMeshVertexClothBuffer& FSkeletalMeshVertexClothBuffer::operator=(const FSkeletalMeshVertexClothBuffer& Other)
{
	CleanUp();
	return *this;
}

/**
* Copy Constructor
*/
FSkeletalMeshVertexClothBuffer::FSkeletalMeshVertexClothBuffer(const FSkeletalMeshVertexClothBuffer& Other)
	: VertexData(nullptr),
	Data(nullptr),
	Stride(0),
	NumVertices(0)
{

}

/**
* @return text description for the resource type
*/
FString FSkeletalMeshVertexClothBuffer::GetFriendlyName() const
{
	return TEXT("Skeletal-mesh vertex APEX cloth mesh-mesh mapping buffer");
}

/**
* Delete existing resources
*/
void FSkeletalMeshVertexClothBuffer::CleanUp()
{
	delete VertexData;
	VertexData = nullptr;
}

void FSkeletalMeshVertexClothBuffer::ClearMetaData()
{
	ClothIndexMapping.Empty();
	NumVertices = 0;
}

template <bool bRenderThread>
FBufferRHIRef FSkeletalMeshVertexClothBuffer::CreateRHIBuffer_Internal()
{
	return CreateRHIBuffer<bRenderThread>(VertexData, NumVertices, BUF_Static | BUF_ShaderResource, TEXT("FSkeletalMeshVertexClothBuffer"));
}

FBufferRHIRef FSkeletalMeshVertexClothBuffer::CreateRHIBuffer_RenderThread()
{
	return CreateRHIBuffer_Internal<true>();
}

FBufferRHIRef FSkeletalMeshVertexClothBuffer::CreateRHIBuffer_Async()
{
	return CreateRHIBuffer_Internal<false>();
}

void FSkeletalMeshVertexClothBuffer::InitRHIForStreaming(FRHIBuffer* IntermediateBuffer, FRHIResourceUpdateBatcher& Batcher)
{
	if (VertexBufferRHI && IntermediateBuffer)
	{
<<<<<<< HEAD
		check(VertexBufferSRV);
		Batcher.QueueUpdateRequest(VertexBufferRHI, IntermediateBuffer);
		Batcher.QueueUpdateRequest(VertexBufferSRV, VertexBufferRHI, sizeof(FVector4f), PF_A32B32G32R32F);
=======
		Batcher.QueueUpdateRequest(VertexBufferRHI, IntermediateBuffer);
>>>>>>> 4af6daef
	}
}

void FSkeletalMeshVertexClothBuffer::ReleaseRHIForStreaming(FRHIResourceUpdateBatcher& Batcher)
{
	if (VertexBufferRHI)
	{
		Batcher.QueueUpdateRequest(VertexBufferRHI, nullptr);
	}
<<<<<<< HEAD
	if (VertexBufferSRV)
	{
		Batcher.QueueUpdateRequest(VertexBufferSRV, nullptr, 0, 0);
	}
=======
>>>>>>> 4af6daef
}

/**
* Initialize the RHI resource for this vertex buffer
*/
void FSkeletalMeshVertexClothBuffer::InitRHI(FRHICommandListBase& RHICmdList)
{
	SCOPED_LOADTIMER(FSkeletalMeshVertexClothBuffer_InitRHI);

	const bool bHadVertexData = VertexData != nullptr;
	VertexBufferRHI = CreateRHIBuffer_RenderThread();
	if (VertexBufferRHI)
	{
<<<<<<< HEAD
		// When VertexData is null, this buffer hasn't been streamed in yet. We still need to create a FRHIShaderResourceView which will be
		// cached in a vertex factory uniform buffer later. The nullptr tells the RHI that the SRV doesn't view on anything yet.
		VertexBufferSRV = RHICreateShaderResourceView(FShaderResourceViewInitializer(bHadVertexData ? VertexBufferRHI : nullptr, PF_A32B32G32R32F));
=======
		VertexBufferSRV = RHICmdList.CreateShaderResourceView(VertexBufferRHI, 16, PF_A32B32G32R32F);
>>>>>>> 4af6daef
	}
}

/**
* Release the RHI resource for this vertex buffer
*/
void FSkeletalMeshVertexClothBuffer::ReleaseRHI()
{
	VertexBufferSRV.SafeRelease();
	// call the base class's ReleaseRHI() since we overrode it
	FVertexBuffer::ReleaseRHI();
}

/**
* Serializer for this class
* @param Ar - archive to serialize to
* @param B - data to serialize
*/
FArchive& operator<<(FArchive& Ar, FSkeletalMeshVertexClothBuffer& VertexBuffer)
{
	FStripDataFlags StripFlags(Ar, 0, FPackageFileVersion::CreateUE4Version(VER_UE4_STATIC_SKELETAL_MESH_SERIALIZATION_FIX));

	if (Ar.IsLoading())
	{
		VertexBuffer.AllocateData();
	}

	if (!StripFlags.IsDataStrippedForServer() || Ar.IsCountingMemory())
	{
		if (VertexBuffer.VertexData != NULL)
		{
			VertexBuffer.VertexData->Serialize(Ar);

			// update cached buffer info
			VertexBuffer.NumVertices = VertexBuffer.VertexData->GetNumVertices();
			VertexBuffer.Data = (VertexBuffer.NumVertices > 0) ? VertexBuffer.VertexData->GetDataPointer() : nullptr;
			VertexBuffer.Stride = VertexBuffer.VertexData->GetStride();
		}

		Ar << VertexBuffer.ClothIndexMapping;
	}

	return Ar;
}

void FSkeletalMeshVertexClothBuffer::SerializeMetaData(FArchive& Ar)
{
	Ar << ClothIndexMapping << Stride << NumVertices;
}


/**
* Initializes the buffer with the given vertices.
* @param InVertices - The vertices to initialize the buffer with.
*/
void FSkeletalMeshVertexClothBuffer::Init(const TArray<FMeshToMeshVertData>& InMappingData, const TArray<FClothBufferIndexMapping>& InClothIndexMapping)
{
	// Allocate new data
	AllocateData();

	// Resize the buffer to hold enough data for all passed in vertices
	VertexData->ResizeBuffer(InMappingData.Num());

	Data = VertexData->GetDataPointer();
	Stride = VertexData->GetStride();
	NumVertices = VertexData->GetNumVertices();

	// Copy the vertices into the buffer.
	checkSlow(Stride*NumVertices == sizeof(FMeshToMeshVertData) * InMappingData.Num());
	//appMemcpy(Data, &InMappingData(0), Stride*NumVertices);
	for (int32 Index = 0; Index < InMappingData.Num(); Index++)
	{
		const FMeshToMeshVertData& SourceMapping = InMappingData[Index];
		const int32 DestVertexIndex = Index;
		MappingData(DestVertexIndex) = SourceMapping;
	}
	ClothIndexMapping = InClothIndexMapping;
}

/**
* Allocates the vertex data storage type.
*/
void FSkeletalMeshVertexClothBuffer::AllocateData()
{
	CleanUp();

	VertexData = new TSkeletalMeshVertexData<FMeshToMeshVertData>(true);
}<|MERGE_RESOLUTION|>--- conflicted
+++ resolved
@@ -95,13 +95,7 @@
 {
 	if (VertexBufferRHI && IntermediateBuffer)
 	{
-<<<<<<< HEAD
-		check(VertexBufferSRV);
 		Batcher.QueueUpdateRequest(VertexBufferRHI, IntermediateBuffer);
-		Batcher.QueueUpdateRequest(VertexBufferSRV, VertexBufferRHI, sizeof(FVector4f), PF_A32B32G32R32F);
-=======
-		Batcher.QueueUpdateRequest(VertexBufferRHI, IntermediateBuffer);
->>>>>>> 4af6daef
 	}
 }
 
@@ -111,13 +105,6 @@
 	{
 		Batcher.QueueUpdateRequest(VertexBufferRHI, nullptr);
 	}
-<<<<<<< HEAD
-	if (VertexBufferSRV)
-	{
-		Batcher.QueueUpdateRequest(VertexBufferSRV, nullptr, 0, 0);
-	}
-=======
->>>>>>> 4af6daef
 }
 
 /**
@@ -127,17 +114,10 @@
 {
 	SCOPED_LOADTIMER(FSkeletalMeshVertexClothBuffer_InitRHI);
 
-	const bool bHadVertexData = VertexData != nullptr;
 	VertexBufferRHI = CreateRHIBuffer_RenderThread();
 	if (VertexBufferRHI)
 	{
-<<<<<<< HEAD
-		// When VertexData is null, this buffer hasn't been streamed in yet. We still need to create a FRHIShaderResourceView which will be
-		// cached in a vertex factory uniform buffer later. The nullptr tells the RHI that the SRV doesn't view on anything yet.
-		VertexBufferSRV = RHICreateShaderResourceView(FShaderResourceViewInitializer(bHadVertexData ? VertexBufferRHI : nullptr, PF_A32B32G32R32F));
-=======
 		VertexBufferSRV = RHICmdList.CreateShaderResourceView(VertexBufferRHI, 16, PF_A32B32G32R32F);
->>>>>>> 4af6daef
 	}
 }
 
