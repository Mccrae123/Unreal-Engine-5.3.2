// Copyright Epic Games, Inc. All Rights Reserved.


#include "Sound/SoundEffectPreset.h"
#include "Sound/SoundEffectSource.h"
#include "Engine/Engine.h"
#include "AudioDeviceManager.h"
#include "CoreGlobals.h"

USoundEffectPreset::USoundEffectPreset(const FObjectInitializer& ObjectInitializer)
	: Super(ObjectInitializer)
	, bInitialized(false)
{

}

<<<<<<< HEAD
USoundEffectPreset::~USoundEffectPreset()
{
	for (int32 i = 0; i < Instances.Num(); ++i)
	{
		if (Instances[i])
		{
			Instances[i]->ClearPreset(false /* bRemoveFromPreset */);
		}
	}
	Instances.Reset();
}


void USoundEffectPreset::EffectCommand(TFunction<void()> Command)
{
	for (int32 i = 0; i < Instances.Num(); ++i)
	{
		if (Instances[i])
		{
			Instances[i]->EffectCommand(Command);
		}
	}
}

=======
>>>>>>> 90fae962
void USoundEffectPreset::Update()
{
	for (int32 i = Instances.Num() - 1; i >= 0; --i)
	{
<<<<<<< HEAD
		if (!Instances[i] || Instances[i]->GetPreset() == nullptr)
		{
			Instances.RemoveAtSwap(i, 1, false /* bAllowShrinking */);
		}
		else
		{
			Instances[i]->SetPreset(this);
=======
		TSoundEffectPtr EffectSharedPtr = Instances[i].Pin();
		if (!EffectSharedPtr.IsValid() || EffectSharedPtr->GetPreset() == nullptr)
		{
			Instances.RemoveAtSwap(i, 1);
		}
		else
		{
			RegisterInstance(*this, EffectSharedPtr);
>>>>>>> 90fae962
		}
	}
}

void USoundEffectPreset::AddEffectInstance(TSoundEffectPtr& InEffectPtr)
{
	if (!bInitialized)
	{
		bInitialized = true;
		Init();

		// Call the optional virtual function which subclasses can implement if they need initialization
		OnInit();
	}

	Instances.AddUnique(TSoundEffectWeakPtr(InEffectPtr));
}

void USoundEffectPreset::AddReferencedEffects(FReferenceCollector& InCollector)
{
	FReferenceCollector* Collector = &InCollector;
	IterateEffects<FSoundEffectBase>([Collector](FSoundEffectBase& Instance)
	{
		if (const USoundEffectPreset* EffectPreset = Instance.GetPreset())
		{
			Collector->AddReferencedObject(EffectPreset);
		}
	});
}

void USoundEffectPreset::BeginDestroy()
{
<<<<<<< HEAD
	Instances.RemoveSwap(InSource);
=======
	IterateEffects<FSoundEffectBase>([](FSoundEffectBase& Instance)
	{
		Instance.ClearPreset();
	});
	Instances.Reset();

	Super::BeginDestroy();
}

void USoundEffectPreset::RemoveEffectInstance(TSoundEffectPtr& InEffectPtr)
{
	Instances.RemoveSwap(TSoundEffectWeakPtr(InEffectPtr));
>>>>>>> 90fae962
}

#if WITH_EDITORONLY_DATA
void USoundEffectPreset::PostEditChangeProperty(FPropertyChangedEvent& PropertyChangedEvent)
{
	// Copy the settings to the thread safe version
	Init();
	OnInit();
	Update();
}

void USoundEffectSourcePresetChain::PostEditChangeProperty(FPropertyChangedEvent& PropertyChangedEvent)
{
	if (GEngine)
	{
		FAudioDeviceManager* AudioDeviceManager = GEngine->GetAudioDeviceManager();
		AudioDeviceManager->UpdateSourceEffectChain(GetUniqueID(), Chain, bPlayEffectChainTails);
	}
}
#endif // WITH_EDITORONLY_DATA

void USoundEffectSourcePresetChain::AddReferencedEffects(FReferenceCollector& Collector)
{
	for (FSourceEffectChainEntry& SourceEffect : Chain)
	{
		if (SourceEffect.Preset)
		{
			SourceEffect.Preset->AddReferencedEffects(Collector);
		}
	}
}<|MERGE_RESOLUTION|>--- conflicted
+++ resolved
@@ -14,46 +14,10 @@
 
 }
 
-<<<<<<< HEAD
-USoundEffectPreset::~USoundEffectPreset()
-{
-	for (int32 i = 0; i < Instances.Num(); ++i)
-	{
-		if (Instances[i])
-		{
-			Instances[i]->ClearPreset(false /* bRemoveFromPreset */);
-		}
-	}
-	Instances.Reset();
-}
-
-
-void USoundEffectPreset::EffectCommand(TFunction<void()> Command)
-{
-	for (int32 i = 0; i < Instances.Num(); ++i)
-	{
-		if (Instances[i])
-		{
-			Instances[i]->EffectCommand(Command);
-		}
-	}
-}
-
-=======
->>>>>>> 90fae962
 void USoundEffectPreset::Update()
 {
 	for (int32 i = Instances.Num() - 1; i >= 0; --i)
 	{
-<<<<<<< HEAD
-		if (!Instances[i] || Instances[i]->GetPreset() == nullptr)
-		{
-			Instances.RemoveAtSwap(i, 1, false /* bAllowShrinking */);
-		}
-		else
-		{
-			Instances[i]->SetPreset(this);
-=======
 		TSoundEffectPtr EffectSharedPtr = Instances[i].Pin();
 		if (!EffectSharedPtr.IsValid() || EffectSharedPtr->GetPreset() == nullptr)
 		{
@@ -62,7 +26,6 @@
 		else
 		{
 			RegisterInstance(*this, EffectSharedPtr);
->>>>>>> 90fae962
 		}
 	}
 }
@@ -95,9 +58,6 @@
 
 void USoundEffectPreset::BeginDestroy()
 {
-<<<<<<< HEAD
-	Instances.RemoveSwap(InSource);
-=======
 	IterateEffects<FSoundEffectBase>([](FSoundEffectBase& Instance)
 	{
 		Instance.ClearPreset();
@@ -110,7 +70,6 @@
 void USoundEffectPreset::RemoveEffectInstance(TSoundEffectPtr& InEffectPtr)
 {
 	Instances.RemoveSwap(TSoundEffectWeakPtr(InEffectPtr));
->>>>>>> 90fae962
 }
 
 #if WITH_EDITORONLY_DATA
