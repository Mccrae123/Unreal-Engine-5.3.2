--- conflicted
+++ resolved
@@ -7,7 +7,6 @@
 #include "Engine/SkeletalMesh.h"
 #include "UObject/DevObjectVersion.h"
 #include "UObject/Package.h"
-#include "Algo/AnyOf.h"
 
 #if WITH_EDITOR
 #include "ProfilingDebugging/CookStats.h"
@@ -23,7 +22,6 @@
 #include "Serialization/LargeMemoryReader.h"
 #include "Serialization/LargeMemoryWriter.h"
 #include "Async/Async.h"
-#include "UObject/GarbageCollection.h"
 
 #if ENABLE_COOK_STATS
 namespace SkeletalMeshCookStats
@@ -161,190 +159,6 @@
 	}
 } //namespace DDCUtils64Bit
 
-<<<<<<< HEAD
-namespace MorphTargetUtils
-{
-	void ApplyMorphTargetsEditorData(USkeletalMesh* SkeletalMesh, TMap<FName, TArray<FMorphTargetLODModel> >& MorphLODModelsPerTargetName, bool bIsSerializeSaving)
-	{
-		//Make sure we do not create new morph target during a gc
-		FGCScopeGuard GCScopeGuard;
-
-		FSkeletalMeshModel* SkelMeshModel = SkeletalMesh->GetImportedModel();
-		check(SkelMeshModel);
-
-		TMap<FName, UMorphTarget*> ExistingMorphTargets;
-		ExistingMorphTargets.Reserve(SkeletalMesh->GetMorphTargets().Num());
-		for (UMorphTarget* MorphTarget : SkeletalMesh->GetMorphTargets())
-		{
-			ExistingMorphTargets.Add(MorphTarget->GetFName(), MorphTarget);
-		}
-		int32 MorphTargetNumber = MorphLODModelsPerTargetName.Num();
-		TArray<UMorphTarget*> ToDeleteMorphTargets;
-		ToDeleteMorphTargets.Append(SkeletalMesh->GetMorphTargets());
-		SkeletalMesh->GetMorphTargets().Empty();
-		//Rebuild the MorphTarget object
-		for (TPair<FName, TArray<FMorphTargetLODModel>> TargetNameAndMorphLODModels : MorphLODModelsPerTargetName)
-		{
-			FName MorphTargetName = TargetNameAndMorphLODModels.Key;
-			const TArray<FMorphTargetLODModel>& MorphTargetLODModels = TargetNameAndMorphLODModels.Value;
-			int32 MorphLODModelNumber = MorphTargetLODModels.Num();
-
-			UMorphTarget* MorphTarget = ExistingMorphTargets.FindRef(MorphTargetName);
-			if (!MorphTarget)
-			{
-				if (!Algo::AnyOf(MorphTargetLODModels, [](const FMorphTargetLODModel& Model) { return Model.Vertices.Num() > 0;}))
-				{
-					//Skip this empty morphtarget
-					continue;
-				}
-				//When we save the cook result we should never have to build a new morph target
-				//When saving cook build, we call GetPlatformSkeletalMeshRenderData in USkeletalMesh::BeginCacheForCookedPlatformData
-				//which happen before the serialization of that cook skeletalmesh
-				if (!bIsSerializeSaving)
-				{
-					MorphTarget = NewObject<UMorphTarget>(SkeletalMesh, MorphTargetName);
-					check(MorphTarget);
-				}
-				else
-				{
-					UE_ASSET_LOG(LogSkeletalMesh, Error, SkeletalMesh, TEXT("Cannot cache a skeletalmesh during a serialize if some morph targets need to be created. The solution is to Pre cache the skeletalmesh before the serialization so no morph target get created."));
-					continue;
-				}
-			}
-			else
-			{
-				ToDeleteMorphTargets.Remove(MorphTarget);
-			}
-			MorphTarget->EmptyMorphLODModels();
-			SkeletalMesh->GetMorphTargets().Add(MorphTarget);
-			
-			MorphTarget->GetMorphLODModels().AddDefaulted(MorphLODModelNumber);
-			for (int32 MorphDataIndex = 0; MorphDataIndex < MorphLODModelNumber; ++MorphDataIndex)
-			{
-				MorphTarget->GetMorphLODModels()[MorphDataIndex] = MorphTargetLODModels[MorphDataIndex];
-			}
-		}
-		//Rebuild the mapping and rehook the curve data
-		SkeletalMesh->InitMorphTargets();
-
-		//Clear any async flags after the morphtargets have been set to the skeletalmesh
-		for (UMorphTarget* MorphTarget : SkeletalMesh->GetMorphTargets())
-		{
-			const EInternalObjectFlags AsyncFlags = EInternalObjectFlags::Async | EInternalObjectFlags::AsyncLoading;
-			MorphTarget->ClearInternalFlags(AsyncFlags);
-		}
-
-		//Make sure the old unused morph targets are clean up properly
-		for (UMorphTarget* ToDeleteMorphTarget : ToDeleteMorphTargets)
-		{
-			ToDeleteMorphTarget->BaseSkelMesh = nullptr;
-			ToDeleteMorphTarget->EmptyMorphLODModels();
-			ToDeleteMorphTarget->MarkAsGarbage();
-		}
-	}
-}
-//Serialize the LODInfo and append the result to the KeySuffix to build the LODInfo part of the DDC KEY
-//Note: this serializer is only used to build the mesh DDC key, no versioning is required
-static void SerializeLODInfoForDDC(USkeletalMesh* SkeletalMesh, FString& KeySuffix)
-{
-	TArray<FSkeletalMeshLODInfo>& LODInfos = SkeletalMesh->GetLODInfoArray();
-	const bool bIs16BitfloatBufferSupported = GVertexElementTypeSupport.IsSupported(VET_Half2);
-	for (int32 LODIndex = 0; LODIndex < SkeletalMesh->GetLODNum(); ++LODIndex)
-	{
-		check(LODInfos.IsValidIndex(LODIndex));
-		FSkeletalMeshLODInfo& LODInfo = LODInfos[LODIndex];
-		bool bValidLODSettings = false;
-		if (SkeletalMesh->GetLODSettings() != nullptr)
-		{
-			const int32 NumSettings = FMath::Min(SkeletalMesh->GetLODSettings()->GetNumberOfSettings(), SkeletalMesh->GetLODNum());
-			if (LODIndex < NumSettings)
-			{
-				bValidLODSettings = true;
-			}
-		}
-		const FSkeletalMeshLODGroupSettings* SkeletalMeshLODGroupSettings = bValidLODSettings ? &SkeletalMesh->GetLODSettings()->GetSettingsForLODLevel(LODIndex) : nullptr;
-		LODInfo.BuildGUID = LODInfo.ComputeDeriveDataCacheKey(SkeletalMeshLODGroupSettings);
-		KeySuffix += LODInfo.BuildGUID.ToString(EGuidFormats::Digits);
-	}
-}
-
-// If skeletal mesh derived data needs to be rebuilt (new format, serialization
-// differences, etc.) replace the version GUID below with a new one.
-// In case of merge conflicts with DDC versions, you MUST generate a new GUID
-// and set this new GUID as the version.
-#define SKELETALMESH_DERIVEDDATA_VER TEXT("25C49E579B3142DDA2A8C14037267679")
-
-const FString& GetSkeletalMeshDerivedDataVersion()
-{
-	static FString CachedVersionString = SKELETALMESH_DERIVEDDATA_VER;
-	return CachedVersionString;
-}
-
-FString BuildSkeletalMeshDerivedDataKey(const ITargetPlatform* TargetPlatform, USkeletalMesh* SkelMesh)
-{
-	FString KeySuffix(TEXT(""));
-
-	if (SkelMesh->GetUseLegacyMeshDerivedDataKey() )
-	{
-		//Old asset will have the same LOD settings for bUseFullPrecisionUVs. We can use the LOD 0
-		const FSkeletalMeshLODInfo* BaseLODInfo = SkelMesh->GetLODInfo(0);
-		bool bUseFullPrecisionUVs = BaseLODInfo ? BaseLODInfo->BuildSettings.bUseFullPrecisionUVs : false;
-		KeySuffix += SkelMesh->GetImportedModel()->GetIdString();
-		KeySuffix += (bUseFullPrecisionUVs || !GVertexElementTypeSupport.IsSupported(VET_Half2)) ? "1" : "0";
-	}
-	else
-	{
-		FString tmpDebugString;
-		//Synchronize the user data that are part of the key
-		SkelMesh->GetImportedModel()->SyncronizeLODUserSectionsData();
-		tmpDebugString = SkelMesh->GetImportedModel()->GetIdString();
-		KeySuffix += tmpDebugString;
-		tmpDebugString = SkelMesh->GetImportedModel()->GetLODModelIdString();
-		KeySuffix += tmpDebugString;
-		
-		//Add the max gpu bone per section
-		const int32 MaxGPUSkinBones = FGPUBaseSkinVertexFactory::GetMaxGPUSkinBones(TargetPlatform);
-		KeySuffix += FString::FromInt(MaxGPUSkinBones);
-
-		tmpDebugString = TEXT("");
-		SerializeLODInfoForDDC(SkelMesh, tmpDebugString);
-		KeySuffix += tmpDebugString;
-	}
-
-	KeySuffix += SkelMesh->GetHasVertexColors() ? "1" : "0";
-	KeySuffix += SkelMesh->GetVertexColorGuid().ToString(EGuidFormats::Digits);
-	
-	if (SkelMesh->GetEnableLODStreaming(TargetPlatform))
-	{
-		const int32 MaxNumStreamedLODs = SkelMesh->GetMaxNumStreamedLODs(TargetPlatform);
-		const int32 MaxNumOptionalLODs = SkelMesh->GetMaxNumOptionalLODs(TargetPlatform);
-		KeySuffix += *FString::Printf(TEXT("1%08x%08x"), MaxNumStreamedLODs, MaxNumOptionalLODs);
-	}
-	else
-	{
-		KeySuffix += TEXT("0zzzzzzzzzzzzzzzz");
-	}
-
-	if (TargetPlatform->GetPlatformInfo().PlatformGroupName == TEXT("Desktop")
-		&& GStripSkeletalMeshLodsDuringCooking != 0
-		&& CVarSkeletalMeshKeepMobileMinLODSettingOnDesktop.GetValueOnAnyThread() != 0)
-	{
-		KeySuffix += TEXT("_MinMLOD");
-	}
-
-	IMeshBuilderModule::GetForPlatform(TargetPlatform).AppendToDDCKey(KeySuffix, true);
-	const bool bUnlimitedBoneInfluences = FGPUBaseSkinVertexFactory::GetUnlimitedBoneInfluences();
-	KeySuffix += bUnlimitedBoneInfluences ? "1" : "0";
-
-	return FDerivedDataCacheInterface::BuildCacheKey(
-		TEXT("SKELETALMESH"),
-		*GetSkeletalMeshDerivedDataVersion(),
-		*KeySuffix
-	);
-}
-
-=======
->>>>>>> d731a049
 /** This code verify that the data is all in sync index buffer versus sections data. It is active only in debug build*/
 void VerifyAllLodSkeletalMeshModelIntegrity(USkinnedAsset* Owner)
 {
@@ -449,11 +263,7 @@
 			FLargeMemoryReader Ar(DerivedData.GetData(), DerivedData.Num(), ELargeMemoryReaderFlags::Persistent);
 
 			//Helper structure to change the morph targets
-<<<<<<< HEAD
-			TMap<FName, TArray<FMorphTargetLODModel> > MorphLODModelsPerTargetName;
-=======
 			TUniquePtr<FFinishBuildMorphTargetData> FinishBuildMorphTargetData;
->>>>>>> d731a049
 
 			//With skeletal mesh build refactor we serialize the LODModel data into the DDC
 			//We need to store those so we do not have to rerun the reduction to make them up to date
@@ -466,25 +276,6 @@
 
 				//Get the morph target data, we put it in the compilation context to apply them in the game thread before the InitResources
 				{
-<<<<<<< HEAD
-					int32 MorphTargetNumber = 0;
-					Ar << MorphTargetNumber;
-					MorphLODModelsPerTargetName.Reserve(MorphTargetNumber);
-					//We cannot serialize directly the UMorphTarget with a FMemoryArchive. This is not supported.
-					for (int32 MorphTargetIndex = 0; MorphTargetIndex < MorphTargetNumber; ++MorphTargetIndex)
-					{
-						FName MorphTargetName = NAME_None;
-						Ar << MorphTargetName;
-						TArray<FMorphTargetLODModel>& MorphTargetLODModels = MorphLODModelsPerTargetName.FindOrAdd(MorphTargetName);
-						int32 MorphLODModelNumber = 0;
-						Ar << MorphLODModelNumber;
-						MorphTargetLODModels.Empty(MorphLODModelNumber);
-						MorphTargetLODModels.AddDefaulted(MorphLODModelNumber);
-						for (int32 MorphDataIndex = 0; MorphDataIndex < MorphLODModelNumber; ++MorphDataIndex)
-						{
-							Ar << MorphTargetLODModels[MorphDataIndex];
-						}
-=======
 					if (Owner->GetMorphTargets().Num() > 0)
 					{
 						FinishBuildMorphTargetData = Owner->GetMorphTargets()[0]->CreateFinishBuildMorphTargetData();
@@ -493,7 +284,6 @@
 					{
 						// Create and initialize the FinishBuildInternalData, use the class default object to call the virtual function
 						FinishBuildMorphTargetData = UMorphTarget::StaticClass()->GetDefaultObject<UMorphTarget>()->CreateFinishBuildMorphTargetData();
->>>>>>> d731a049
 					}
 					check(FinishBuildMorphTargetData);
 					FinishBuildMorphTargetData->LoadFromMemoryArchive(Ar);
@@ -523,11 +313,6 @@
 			}
 
 			//Apply the morphtargets change if any
-<<<<<<< HEAD
-			if (MorphLODModelsPerTargetName.Num() > 0)
-			{
-				MorphTargetUtils::ApplyMorphTargetsEditorData(Owner, MorphLODModelsPerTargetName, ContextPtr->bIsSerializeSaving);
-=======
 			if (FinishBuildMorphTargetData.IsValid())
 			{
 				// Morph target is only supported on USkeletalMesh
@@ -535,7 +320,6 @@
 				{
 					FinishBuildMorphTargetData->ApplyEditorData(SkMesh, ContextPtr ? ContextPtr->bIsSerializeSaving : false);
 				}
->>>>>>> d731a049
 			}
 
 			int32 T1 = FPlatformTime::Cycles();
@@ -556,31 +340,6 @@
 				FSkeletalMeshLODModel* LODModel = &(SkelMeshModel->LODModels[LODIndex]);
 				FSkeletalMeshLODInfo* LODInfo = Owner->GetLODInfo(LODIndex);
 				check(LODInfo);
-<<<<<<< HEAD
-				//We want to avoid building a LOD if the LOD was generated from a previous LODIndex.
-				const bool bIsGeneratedLodNotInline = (LODInfo->bHasBeenSimplified && Owner->IsReductionActive(LODIndex) && Owner->GetReductionSettings(LODIndex).BaseLOD < LODIndex);
-				
-				//Make sure the LOD have all the data needed to be build
-				const bool bRawDataEmpty = Owner->IsLODImportedDataEmpty(LODIndex);
-				const bool bRawBuildDataAvailable = Owner->IsLODImportedDataBuildAvailable(LODIndex);
-				
-				//Build the source model before the render data, if we are a purely generated LOD we do not need to be build
-				IMeshBuilderModule& MeshBuilderModule = IMeshBuilderModule::GetForPlatform(TargetPlatform);
-				if (!bIsGeneratedLodNotInline && !bRawDataEmpty && bRawBuildDataAvailable)
-				{
-					LODInfo->bHasBeenSimplified = false;
-					const bool bRegenDepLODs = true;
-					FSkeletalMeshBuildParameters BuildParameters(Owner, TargetPlatform, LODIndex, bRegenDepLODs);
-					MeshBuilderModule.BuildSkeletalMesh(BuildParameters);
-					LODModel = &(SkelMeshModel->LODModels[LODIndex]);
-				}
-				else
-				{
-					//We need to synchronize when we are generated mesh or if we have load an old asset that was not re-imported
-					LODModel->SyncronizeUserSectionsDataArray();
-				}
-=======
->>>>>>> d731a049
 
 				FSkeletalMeshLODRenderData* LODData = new FSkeletalMeshLODRenderData();
 				LODRenderData.Add(LODData);
@@ -864,11 +623,7 @@
 	PendingFirstLODIdx = CurrentFirstLODIdx;
 
 PRAGMA_DISABLE_DEPRECATION_WARNINGS
-<<<<<<< HEAD
-	bSupportRayTracing = Owner->bSupportRayTracing;
-=======
 	bSupportRayTracing = Owner->GetSupportRayTracing();
->>>>>>> d731a049
 PRAGMA_ENABLE_DEPRECATION_WARNINGS
 }
 
