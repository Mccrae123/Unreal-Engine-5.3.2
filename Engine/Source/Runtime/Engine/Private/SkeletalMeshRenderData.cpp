// Copyright Epic Games, Inc. All Rights Reserved.

#include "Rendering/SkeletalMeshRenderData.h"
#include "Engine/SkinnedAsset.h"
#include "Rendering/SkeletalMeshModel.h"
#include "Engine/SkeletalMesh.h"
#include "Engine/SkinnedAssetAsyncCompileUtils.h"
#include "Engine/SkinnedAssetCommon.h"
#include "EngineLogs.h"
#include "UObject/Package.h"

#if WITH_EDITOR
#include "ProfilingDebugging/CookStats.h"
#include "DerivedDataCacheInterface.h"
#include "IMeshBuilderModule.h"
#include "RenderingThread.h"
#include "Serialization/LargeMemoryReader.h"
#include "Serialization/LargeMemoryWriter.h"

#if ENABLE_COOK_STATS
namespace SkeletalMeshCookStats
{
	static FCookStats::FDDCResourceUsageStats UsageStats;
	static FCookStatsManager::FAutoRegisterCallback RegisterCookStats([](FCookStatsManager::AddStatFuncRef AddStat)
	{
		UsageStats.LogStats(AddStat, TEXT("SkeletalMesh.Usage"), TEXT(""));
	});
}
#endif

extern int32 GStripSkeletalMeshLodsDuringCooking;

#endif // WITH_EDITOR

int32 GSkeletalMeshKeepMobileMinLODSettingOnDesktop = 0;
static FAutoConsoleVariableRef CVarSkeletalMeshKeepMobileMinLODSettingOnDesktop(
	TEXT("r.SkeletalMesh.KeepMobileMinLODSettingOnDesktop"),
	GSkeletalMeshKeepMobileMinLODSettingOnDesktop,
	TEXT("If non-zero, mobile setting for MinLOD will be stored in the cooked data for desktop platforms"));

#if WITH_EDITOR

/** 
 * Utility functions for storing and accessing data that exceeds the usual signed 32bit limits 
 * for data length.
 * We achieve this by splitting the data into multiple chunks that the DDC can handle along with 
 * a header chunk. Then when the data is requested we can load each chunk and reconstruct the 
 * original data.
 */
namespace DDCUtils64Bit
{
	struct FDDCChunkingHeader
	{
		/** Overall size of the data when reconstructed. */
		int64 TotalSize;
		/** The number of chunks that the data was split into. */
		int32 NumChunks;
	};

	/** The same as calling GetDerivedDataCacheRef().GetSynchronous(...) but with a TArray64 as the output parameter. */
	bool GetSynchronous(const FString& DerivedDataKey, USkinnedAsset* Owner, TArray64<uint8>& OutDerivedData)
	{
		TStringBuilder<512> OwnerPathName;
		Owner->GetPathName(nullptr, OwnerPathName);

		TArray<uint8> Data32Bit;
		if (GetDerivedDataCacheRef().GetSynchronous(*DerivedDataKey, Data32Bit, OwnerPathName))
		{
			// Note that currently the MoveTemp does nothing and the data is being copied although 
			// at some point this might be optimized and the TArray64 will just assume ownership of
			// the TArrays allocation instead.
			OutDerivedData = MoveTemp(Data32Bit);
			return true;
		}
		else
		{
			TStringBuilder<512> HeaderKey;
			HeaderKey << DerivedDataKey << TEXT("Header");

			TArray<uint8> HeaderData;
			HeaderData.Reserve(sizeof(FDDCChunkingHeader));

			// Early out if we cannot find the header or that it is the wrong size (in which case we cannot cast it)
			if (!GetDerivedDataCacheRef().GetSynchronous(HeaderKey.ToString(), HeaderData, Owner->GetPathName()) || HeaderData.Num() != sizeof(FDDCChunkingHeader))
			{
				return false;
			}

			FDDCChunkingHeader* Header = (FDDCChunkingHeader*)HeaderData.GetData();
			OutDerivedData.Reserve(Header->TotalSize);

			for (int32 ChunkIndex = 0; ChunkIndex < Header->NumChunks; ChunkIndex++)
			{
				TStringBuilder<512> ChunkKey;
				ChunkKey << DerivedDataKey << TEXT("Chunk") << ChunkIndex;

				TArray<uint8> ChunkData;
				if (!GetDerivedDataCacheRef().GetSynchronous(ChunkKey.ToString(), ChunkData, OwnerPathName))
				{
					OutDerivedData.Empty(); // Get rid of any partial results we might have
					return false;
				}

				OutDerivedData.Append(ChunkData);
			}

			return true;
		}
	}

	/** The same as calling GetDerivedDataCacheRef().Put(...) but with a TArrayView64 as the input data. */
	void Put(const FString& DerivedDataKey, USkinnedAsset* Owner, TArrayView64<const uint8> DerivedData)
	{
		TStringBuilder<512> OwnerPathName;
		Owner->GetPathName(nullptr, OwnerPathName);

		// We don't use the full 32 bit range as internally the DDC might append info to the end of 
		// the chunk, so we reserve 4kb for this, which is more than enough space to be safe.

		const int64 ChunkSize = MAX_int32 - (4 * 1024);
		if (DerivedData.Num() <= ChunkSize)
		{
			TArrayView<const uint8> DerivedData32Bit(DerivedData.GetData(), (int32)DerivedData.Num());
			GetDerivedDataCacheRef().Put(*DerivedDataKey, DerivedData32Bit, OwnerPathName);
		}
		else
		{
			const int32 NumChunks = (int32)FMath::DivideAndRoundUp(DerivedData.Num(), ChunkSize);

			FDDCChunkingHeader Header{ DerivedData.Num(), NumChunks };

			{
				TStringBuilder<512> HeaderKey;
				HeaderKey << DerivedDataKey << TEXT("Header");

				TArrayView<const uint8> HeaderView((uint8*)&Header, sizeof(FDDCChunkingHeader));

				GetDerivedDataCacheRef().Put(HeaderKey.ToString(), HeaderView, OwnerPathName);
			}

			for (int32 ChunkIndex = 0; ChunkIndex < NumChunks; ++ChunkIndex)
			{
				const int64 ChunkStart = ChunkIndex * ChunkSize;
				const uint64 BytesInChunk = FMath::Min(ChunkSize, DerivedData.Num() - ChunkStart);

				TArrayView<const uint8> ChunkData(DerivedData.GetData() + ChunkStart, (int32)BytesInChunk);

				TStringBuilder<512> ChunkKey;
				ChunkKey << DerivedDataKey << TEXT("Chunk") << ChunkIndex;
				GetDerivedDataCacheRef().Put(ChunkKey.ToString(), ChunkData, OwnerPathName);
			}
		}
	}
} //namespace DDCUtils64Bit

/** This code verify that the data is all in sync index buffer versus sections data. It is active only in debug build*/
void VerifyAllLodSkeletalMeshModelIntegrity(USkinnedAsset* Owner)
{
	if (!Owner || !Owner->GetImportedModel())
	{
		return;
	}

	FSkeletalMeshModel* SkelMeshModel = Owner->GetImportedModel();
	for (int32 LODIndex = 0; LODIndex < SkelMeshModel->LODModels.Num(); LODIndex++)
	{
		FSkeletalMeshLODModel* LODModel = &(SkelMeshModel->LODModels[LODIndex]);
		int32 SectionsVerticeNum = 0;
		int32 SectionsTriangleNum = 0;
		for (const FSkelMeshSection& Section : LODModel->Sections)
		{
			SectionsVerticeNum += Section.GetNumVertices();
			SectionsTriangleNum += Section.NumTriangles;
			int32 LastSectionIndexBuffer = Section.BaseIndex + (Section.NumTriangles * 3);
			if (Section.NumTriangles > 0)
			{
				//Remove 1 if we have at least one triangle
				LastSectionIndexBuffer--;
			}

			if (LODModel->IndexBuffer.IsValidIndex(LastSectionIndexBuffer))
			{
				uint32 FirstSectionIndexBufferValue = LODModel->IndexBuffer[Section.BaseIndex];
				uint32 LastSectionIndexBufferValue = LODModel->IndexBuffer[LastSectionIndexBuffer];
				if (FirstSectionIndexBufferValue < Section.BaseVertexIndex || LastSectionIndexBufferValue >= Section.BaseVertexIndex + Section.GetNumVertices())
				{
					UE_ASSET_LOG(LogSkeletalMesh, Error, Owner, TEXT("The source model is corrupted! Section triangle refer to a vertex not in the section. LOD %d"), LODIndex);
				}
			}
			else
			{
				UE_ASSET_LOG(LogSkeletalMesh, Error, Owner, TEXT("The source model is corrupted! Section index buffer is invalid. LOD %d"), LODIndex);
			}
		}

		if (LODModel->NumVertices != SectionsVerticeNum)
		{
			UE_ASSET_LOG(LogSkeletalMesh, Error, Owner, TEXT("The source model is corrupted! Total sections vertice count is different from source model vertice count. LOD %d"), LODIndex);
		}
		if ((LODModel->IndexBuffer.Num() / 3) != SectionsTriangleNum)
		{
			UE_ASSET_LOG(LogSkeletalMesh, Error, Owner, TEXT("The source model is corrupted! Total sections triangle count is different from source model triangle count (index count divide by 3). LOD %d"), LODIndex);
		}
	}
}

FString FSkeletalMeshRenderData::GetDerivedDataKey(const ITargetPlatform* TargetPlatform, USkinnedAsset* Owner)
{
	return Owner->BuildDerivedDataKey(TargetPlatform);
}

void FSkeletalMeshRenderData::Cache(const ITargetPlatform* TargetPlatform, USkinnedAsset* Owner, FSkinnedAssetCompilationContext* ContextPtr)
{
	check(Owner);
	// Disable ContextPtr check because only USkeletalMesh supports it.
	//check(ContextPtr);

	check(LODRenderData.Num() == 0); // Should only be called on new, empty RenderData
	check(TargetPlatform);

	auto SerializeLodModelDdcData = [&Owner](FSkeletalMeshLODModel* LODModel, FArchive& Ar)
	{
		//Make sure we add everything FSkeletalMeshLODModel got modified by the skeletalmesh builder
		Ar << LODModel->Sections;
		Ar << LODModel->NumVertices;
		Ar << LODModel->NumTexCoords;
		Ar << LODModel->IndexBuffer;
		Ar << LODModel->ActiveBoneIndices;
		Ar << LODModel->RequiredBones;
		Ar << LODModel->MeshToImportVertexMap;
		Ar << LODModel->MaxImportVertex;
		TArray<uint32>& RawPointIndices = LODModel->GetRawPointIndices();
		Ar << RawPointIndices;
	};

	{
		COOK_STAT(auto Timer = SkeletalMeshCookStats::UsageStats.TimeSyncWork());
		int32 T0 = FPlatformTime::Cycles();

		//When we import a skeletalmesh, in some cases the asset is not yet built, and the usersectiondata and the inline cache are not set
		//until the initial build. This is due to the section count which is establish by the initial build of the import data. The section count
		//is part of the key because users can change section settings(see UserSectionData). So when we do a initial build we do not compute yet
		//the key and force the build code path, the key will be compute after the build and the DDC data will be store with the computed key.
		const bool bAllowDdcFetch = Owner->IsInitialBuildDone();
		if (bAllowDdcFetch)
		{
			DerivedDataKey = Owner->BuildDerivedDataKey(TargetPlatform);
		}
		
		//If we have an initial build, the ddc key will be computed only after the build. Some structure are missing until we first build the asset to get the drived data key
		
		TArray64<uint8> DerivedData;
		if(bAllowDdcFetch && DDCUtils64Bit::GetSynchronous(DerivedDataKey, Owner, DerivedData))
		{
			COOK_STAT(Timer.AddHit(DerivedData.Num()));

			FLargeMemoryReader Ar(DerivedData.GetData(), DerivedData.Num(), ELargeMemoryReaderFlags::Persistent);

			//Helper structure to change the morph targets
			TUniquePtr<FFinishBuildMorphTargetData> FinishBuildMorphTargetData;

			//With skeletal mesh build refactor we serialize the LODModel data into the DDC
			//We need to store those so we do not have to rerun the reduction to make them up to date
			//with the serialize renderdata. This allow to use DDC when changing the reduction settings.
			//The old workflow has to reduce the LODModel before getting the render data DDC.
			if (!Owner->GetUseLegacyMeshDerivedDataKey())
			{
				FSkeletalMeshModel* SkelMeshModel = Owner->GetImportedModel();
				check(SkelMeshModel);

				//Get the morph target data, we put it in the compilation context to apply them in the game thread before the InitResources
				{
					if (Owner->GetMorphTargets().Num() > 0)
					{
						FinishBuildMorphTargetData = Owner->GetMorphTargets()[0]->CreateFinishBuildMorphTargetData();
					}
					else
					{
						// Create and initialize the FinishBuildInternalData, use the class default object to call the virtual function
						FinishBuildMorphTargetData = UMorphTarget::StaticClass()->GetDefaultObject<UMorphTarget>()->CreateFinishBuildMorphTargetData();
					}
					check(FinishBuildMorphTargetData);
					FinishBuildMorphTargetData->LoadFromMemoryArchive(Ar);
				}

				//Serialize the LODModel sections since they are dependent on the reduction
				for (int32 LODIndex = 0; LODIndex < SkelMeshModel->LODModels.Num(); LODIndex++)
				{
					FSkeletalMeshLODModel* LODModel = &(SkelMeshModel->LODModels[LODIndex]);
					SerializeLodModelDdcData(LODModel, Ar);
					LODModel->SyncronizeUserSectionsDataArray();
				}
			}

			Serialize(Ar, Owner);
			for (int32 LODIndex = 0; LODIndex < LODRenderData.Num(); ++LODIndex)
			{
				FSkeletalMeshLODRenderData& LODData = LODRenderData[LODIndex];
				if (LODData.bStreamedDataInlined)
				{
					break;
				}
				constexpr uint8 DummyStripFlags = 0;
				const bool bForceKeepCPUResources = FSkeletalMeshLODRenderData::ShouldForceKeepCPUResources();
				const bool bNeedsCPUAccess = FSkeletalMeshLODRenderData::ShouldKeepCPUResources(Owner, LODIndex, bForceKeepCPUResources);
				LODData.SerializeStreamedData(Ar, Owner, LODIndex, DummyStripFlags, bNeedsCPUAccess, bForceKeepCPUResources);
			}

			//Apply the morphtargets change if any
			if (FinishBuildMorphTargetData.IsValid())
			{
				// Morph target is only supported on USkeletalMesh
				if (USkeletalMesh* SkMesh = Cast<USkeletalMesh>(Owner))
				{
					FinishBuildMorphTargetData->ApplyEditorData(SkMesh, ContextPtr ? ContextPtr->bIsSerializeSaving : false);
				}
			}

			int32 T1 = FPlatformTime::Cycles();
			UE_LOG(LogSkeletalMesh, Verbose, TEXT("Skeletal Mesh found in DDC [%fms] %s"), FPlatformTime::ToMilliseconds(T1 - T0), *Owner->GetPathName());
		}
		else
		{
			UE_LOG(LogSkeletalMesh, Log, TEXT("Building Skeletal Mesh %s..."),*Owner->GetName());

			// Allocate empty entries for each LOD level in source mesh
			FSkeletalMeshModel* SkelMeshModel = Owner->GetImportedModel();
			check(SkelMeshModel);

			for (int32 LODIndex = 0; LODIndex < SkelMeshModel->LODModels.Num(); LODIndex++)
			{
				Owner->BuildLODModel(TargetPlatform, LODIndex);

<<<<<<< HEAD
				FSkeletalMeshLODModel* LODModel = &(SkelMeshModel->LODModels[LODIndex]);
				FSkeletalMeshLODInfo* LODInfo = Owner->GetLODInfo(LODIndex);
=======
				const FSkeletalMeshLODModel* LODModel = &(SkelMeshModel->LODModels[LODIndex]);
				const FSkeletalMeshLODInfo* LODInfo = Owner->GetLODInfo(LODIndex);
>>>>>>> 4af6daef
				check(LODInfo);

				FSkeletalMeshLODRenderData* LODData = new FSkeletalMeshLODRenderData();
				LODRenderData.Add(LODData);
				
				//Get the UVs and tangents precision build settings flag specific for this LOD index
				ESkeletalMeshVertexFlags VertexBufferBuildFlags = Owner->GetVertexBufferFlags();
				{
					const bool bUseFullPrecisionUVs = LODInfo->BuildSettings.bUseFullPrecisionUVs;
					const bool bUseHighPrecisionTangentBasis = LODInfo->BuildSettings.bUseHighPrecisionTangentBasis;
					const bool bUseBackwardsCompatibleF16TruncUVs = LODInfo->BuildSettings.bUseBackwardsCompatibleF16TruncUVs;
					const bool bUseHighPrecisionWeights = LODInfo->BuildSettings.bUseHighPrecisionSkinWeights;
					if (bUseFullPrecisionUVs)
					{
						VertexBufferBuildFlags |= ESkeletalMeshVertexFlags::UseFullPrecisionUVs;
					}
					if (bUseHighPrecisionTangentBasis)
					{
						VertexBufferBuildFlags |= ESkeletalMeshVertexFlags::UseHighPrecisionTangentBasis;
					}
					if (bUseBackwardsCompatibleF16TruncUVs)
					{
						VertexBufferBuildFlags |= ESkeletalMeshVertexFlags::UseBackwardsCompatibleF16TruncUVs;
					}
					if (bUseHighPrecisionWeights)
					{
						VertexBufferBuildFlags |= ESkeletalMeshVertexFlags::UseHighPrecisionWeights;
					}
				}
				LODData->BuildFromLODModel(LODModel, LODInfo->VertexAttributes, VertexBufferBuildFlags);
			}

			FLargeMemoryWriter Ar(0, /*bIsPersistent=*/ true);

			//If we load an old asset we want to be sure the serialize ddc will be the same has before the skeletalmesh build refactor
			//So we do not serialize the LODModel sections.
			if (!Owner->GetUseLegacyMeshDerivedDataKey())
			{
				int32 MorphTargetNumber = Owner->GetMorphTargets().Num();
				Ar << MorphTargetNumber;
				for (int32 MorphTargetIndex = 0; MorphTargetIndex < MorphTargetNumber; ++MorphTargetIndex)
				{
					Owner->GetMorphTargets()[MorphTargetIndex]->SerializeMemoryArchive(Ar);
				}
				//No need to serialize the morph target mapping since we will rebuild the mapping when loading a ddc

				//Serialize the LODModel sections since they are dependent on the reduction
				for (int32 LODIndex = 0; LODIndex < SkelMeshModel->LODModels.Num(); LODIndex++)
				{
					FSkeletalMeshLODModel* LODModel = &(SkelMeshModel->LODModels[LODIndex]);
					SerializeLodModelDdcData(LODModel, Ar);
				}
			}

			IMeshBuilderModule& MeshBuilderModule = IMeshBuilderModule::GetForPlatform(TargetPlatform);
			MeshBuilderModule.PostBuildSkeletalMesh(this, Owner);

			//Serialize the render data
			Serialize(Ar, Owner);
			for (int32 LODIndex = 0; LODIndex < LODRenderData.Num(); ++LODIndex)
			{
				FSkeletalMeshLODRenderData& LODData = LODRenderData[LODIndex];
				if (LODData.bStreamedDataInlined)
				{
					break;
				}
				const uint8 LODStripFlags = FSkeletalMeshLODRenderData::GenerateClassStripFlags(Ar, Owner, LODIndex);
				const bool bForceKeepCPUResources = FSkeletalMeshLODRenderData::ShouldForceKeepCPUResources();
				const bool bNeedsCPUAccess = FSkeletalMeshLODRenderData::ShouldKeepCPUResources(Owner, LODIndex, bForceKeepCPUResources);
				LODData.SerializeStreamedData(Ar, Owner, LODIndex, LODStripFlags, bNeedsCPUAccess, bForceKeepCPUResources);
			}

			//Recompute the derived data key in case there was some data correction during the build process, this make sure the DDC key is always representing the correct build result.
			//There should never be correction of the data during the build, the data has to be corrected in the post load before calling this function.
			FString BuiltDerivedDataKey = Owner->BuildDerivedDataKey(TargetPlatform);
			//Only compare keys if the ddc fetch was allowed
			if (bAllowDdcFetch)
			{
				if (BuiltDerivedDataKey != DerivedDataKey)
				{
					//If we are in this case we should resave the asset so the source data will be the same and we can use this DDC. Reduction can change the number of sections and the user section data is in the DDC key.
					//So if we change the reduction algorithm, its possible we fall in this situation.
					//We save the real data key which force the asset to always rebuild when the editor is loading it until the user save it
					UE_LOG(LogSkeletalMesh, Log, TEXT("Skeletal mesh [%s]: The derived data key is different after the build. Save the asset to avoid rebuilding it everytime the editor load it."), *Owner->GetPathName());
				}
			}
			else
			{
				//After the initial build we set the key to the built one
				DerivedDataKey = BuiltDerivedDataKey;
			}

			//Store the data using the built key to avoid DDC corruption
			TArrayView64<const uint8> ArView(Ar.GetData(), Ar.TotalSize());
			DDCUtils64Bit::Put(BuiltDerivedDataKey, Owner, ArView);

			int32 T1 = FPlatformTime::Cycles();
			UE_LOG(LogSkeletalMesh, Log, TEXT("Built Skeletal Mesh [%.2fs] %s"), FPlatformTime::ToMilliseconds(T1 - T0) / 1000.0f, *Owner->GetPathName());
			COOK_STAT(Timer.AddMiss(DerivedData.Num()));
		}
	}
	VerifyAllLodSkeletalMeshModelIntegrity(Owner);
}

void FSkeletalMeshRenderData::SyncUVChannelData(const TArray<FSkeletalMaterial>& ObjectData)
{
	TUniquePtr< TArray<FMeshUVChannelInfo> > UpdateData = MakeUnique< TArray<FMeshUVChannelInfo> >();
	UpdateData->Empty(ObjectData.Num());

	for (const FSkeletalMaterial& SkeletalMaterial : ObjectData)
	{
		UpdateData->Add(SkeletalMaterial.UVChannelData);
	}

	// SyncUVChannelData can be called from any thread during async skeletal mesh compilation. 
	// There is currently multiple race conditions in ENQUEUE_RENDER_COMMAND making it unsafe to be called from
	// any other thread than rendering or game because of the render thread suspension mecanism.
	// We sidestep the issue here by avoiding a call to ENQUEUE_RENDER_COMMAND if the resource has not been initialized and is still unknown
	// to the render thread.
	if (bInitialized)
	{
		ENQUEUE_RENDER_COMMAND(SyncUVChannelData)([this, UpdateData = MoveTemp(UpdateData)](FRHICommandListImmediate& RHICmdList)
		{
			Swap(UVChannelDataPerMaterial, *UpdateData.Get());
		});
	}
	else
	{
		Swap(UVChannelDataPerMaterial, *UpdateData.Get());
	}
}

#endif // WITH_EDITOR

FSkeletalMeshRenderData::FSkeletalMeshRenderData()
	: bReadyForStreaming(false)
	, NumInlinedLODs(0)
	, NumNonOptionalLODs(0)
	, CurrentFirstLODIdx(0)
	, PendingFirstLODIdx(0)
	, LODBiasModifier(0)
	, bSupportRayTracing(true)
	, bInitialized(false)
{}

FSkeletalMeshRenderData::~FSkeletalMeshRenderData()
{
	FSkeletalMeshLODRenderData** LODRenderDataArray = LODRenderData.GetData();
	for (int32 LODIndex = 0; LODIndex < LODRenderData.Num(); ++LODIndex)
	{
		LODRenderDataArray[LODIndex]->Release();
		// Prevent the array from calling the destructor to handle correctly the refcount.
		// For compatibility reason, LODRenderDataArray is using ptr directly instead of TRefCountPtr.
		LODRenderDataArray[LODIndex] = nullptr;
	}
	LODRenderData.Empty();
}

int32 FSkeletalMeshRenderData::GetNumNonStreamingLODs() const
{
	int LODCount = 0;
	for (int32 Idx = LODRenderData.Num() - 1; Idx >= 0; --Idx)
	{
		if (LODRenderData[Idx].bStreamedDataInlined)
		{
			++LODCount;
		}
		else
		{
			break;
		}
	}

	if (LODCount == 0 && LODRenderData.Num())
	{
		return 1;
	}
	else
	{
		return LODCount;
	}
}

int32 FSkeletalMeshRenderData::GetNumNonOptionalLODs() const
{
	int LODCount = 0;
	for (int32 Idx = LODRenderData.Num() - 1; Idx >= 0; --Idx)
	{
		// Make sure GetNumNonOptionalLODs() is bigger than GetNumNonStreamingLODs().
		if (LODRenderData[Idx].bStreamedDataInlined || !LODRenderData[Idx].bIsLODOptional)
		{
			++LODCount;
		}
		else
		{
			break;
		}
	}

	if (LODCount == 0 && LODRenderData.Num())
	{
		return 1;
	}
	else
	{
		return LODCount;
	}
}

void FSkeletalMeshRenderData::Serialize(FArchive& Ar, USkinnedAsset* Owner)
{
	DECLARE_SCOPE_CYCLE_COUNTER(TEXT("FSkeletalMeshRenderData::Serialize"), STAT_SkeletalMeshRenderData_Serialize, STATGROUP_LoadTime);

#if PLATFORM_DESKTOP

	if (Ar.IsFilterEditorOnly())
	{
		int32 MinMobileLODIdx = 0;
		bool bShouldSerialize = GSkeletalMeshKeepMobileMinLODSettingOnDesktop != 0;
#if WITH_EDITOR
		if (Ar.IsSaving())
		{
			if (Ar.CookingTarget()->GetPlatformInfo().PlatformGroupName == TEXT("Desktop")
				&& GStripSkeletalMeshLodsDuringCooking != 0
				&& GSkeletalMeshKeepMobileMinLODSettingOnDesktop != 0)
			{
				// Serialize 0 value when per quality level properties are used
				if (!Owner->IsMinLodQualityLevelEnable())
				{
					MinMobileLODIdx = Owner->GetMinLod().GetValueForPlatform(TEXT("Mobile")) - Owner->GetMinLod().GetValueForPlatform(TEXT("Desktop"));
					// Will be cast to uint8 when applying LOD bias. Also, make sure it's not < 0,
					// which can happen if the desktop min LOD is higher than the mobile setting
					MinMobileLODIdx = FMath::Clamp(MinMobileLODIdx, 0, 255); 
				}													
			}
			else
			{
				bShouldSerialize = false;
			}
		}
#endif

		if (bShouldSerialize)
		{
			Ar << MinMobileLODIdx;

			if (Ar.IsLoading() && GMaxRHIFeatureLevel == ERHIFeatureLevel::ES3_1)
			{
				LODBiasModifier = MinMobileLODIdx;
			}
		}
	}
#endif // PLATFORM_DESKTOP

	LODRenderData.Serialize(Ar, Owner);

#if WITH_EDITOR
	if (Ar.IsSaving())
	{
		NumInlinedLODs = GetNumNonStreamingLODs();
		NumNonOptionalLODs = GetNumNonOptionalLODs();
	}
#endif
	Ar << NumInlinedLODs << NumNonOptionalLODs;
#if WITH_EDITOR
	//Recompute on load because previously we were storing NumOptionalLODs, which is less convenient because it includes first LODs (and can be stripped by MinMip).
	if (Ar.IsLoading())
	{
		NumInlinedLODs = GetNumNonStreamingLODs();
		NumNonOptionalLODs = GetNumNonOptionalLODs();
	}
#endif
	ensure(LODRenderData.Num() >= NumInlinedLODs);
	
#if WITH_EDITORONLY_DATA
	const bool bUsingCookedEditorData = Owner->GetOutermost()->bIsCookedForEditor;
	if (bUsingCookedEditorData && Ar.IsLoading())
	{
		CurrentFirstLODIdx = Owner->GetMinLodIdx();
	}
	else
#endif
	{
		CurrentFirstLODIdx = LODRenderData.Num() - NumInlinedLODs;
	}

	PendingFirstLODIdx = CurrentFirstLODIdx;

PRAGMA_DISABLE_DEPRECATION_WARNINGS
	bSupportRayTracing = Owner->GetSupportRayTracing();
PRAGMA_ENABLE_DEPRECATION_WARNINGS
}

void FSkeletalMeshRenderData::InitResources(bool bNeedsVertexColors, TArray<UMorphTarget*>& InMorphTargets, USkinnedAsset* Owner)
{
	if (!bInitialized)
	{
		// initialize resources for each lod
		for (int32 LODIndex = 0; LODIndex < LODRenderData.Num(); LODIndex++)
		{
			FSkeletalMeshLODRenderData& RenderData = LODRenderData[LODIndex];

			if(RenderData.GetNumVertices() > 0)
			{
				RenderData.InitResources(bNeedsVertexColors, LODIndex, InMorphTargets, Owner);
			}
		}

		ENQUEUE_RENDER_COMMAND(CmdSetSkeletalMeshReadyForStreaming)(
			[this, Owner](FRHICommandListImmediate&)
		{
			bReadyForStreaming = true;
		});

		bInitialized = true;
	}
}

void FSkeletalMeshRenderData::ReleaseResources()
{
	if (bInitialized)
	{
		// release resources for each lod
		for (int32 LODIndex = 0; LODIndex < LODRenderData.Num(); LODIndex++)
		{
			LODRenderData[LODIndex].ReleaseResources();
		}
		bInitialized = false;
	}
}

uint32 FSkeletalMeshRenderData::GetNumBoneInfluences(int32 MinLODIndex) const
{
	uint32 NumBoneInfluences = 0;
	for (int32 LODIndex = MinLODIndex; LODIndex < LODRenderData.Num(); ++LODIndex)
	{
		const FSkeletalMeshLODRenderData& Data = LODRenderData[LODIndex];
		NumBoneInfluences = FMath::Max(NumBoneInfluences, Data.GetVertexBufferMaxBoneInfluences());
	}

	return NumBoneInfluences;
}

uint32 FSkeletalMeshRenderData::GetNumBoneInfluences() const
{
	return GetNumBoneInfluences(0);
}

bool FSkeletalMeshRenderData::RequiresCPUSkinning(ERHIFeatureLevel::Type FeatureLevel, int32 MinLODIndex) const
{
	const int32 MaxGPUSkinBones = FGPUBaseSkinVertexFactory::GetMaxGPUSkinBones();
	const int32 MaxBonesPerChunk = GetMaxBonesPerSection(MinLODIndex);
	// Do CPU skinning if we need too many bones per chunk
	return (MaxBonesPerChunk > MaxGPUSkinBones);
}

bool FSkeletalMeshRenderData::RequiresCPUSkinning(ERHIFeatureLevel::Type FeatureLevel) const
{
	return RequiresCPUSkinning(FeatureLevel, 0);
}

void FSkeletalMeshRenderData::GetResourceSizeEx(FResourceSizeEx& CumulativeResourceSize)
{
	for (int32 LODIndex = 0; LODIndex < LODRenderData.Num(); ++LODIndex)
	{
		const FSkeletalMeshLODRenderData& RenderData = LODRenderData[LODIndex];
		RenderData.GetResourceSizeEx(CumulativeResourceSize);
	}
}

SIZE_T FSkeletalMeshRenderData::GetCPUAccessMemoryOverhead() const
{
	SIZE_T Result = 0;
	for (int32 LODIndex = 0; LODIndex < LODRenderData.Num(); ++LODIndex)
	{
		const FSkeletalMeshLODRenderData& RenderData = LODRenderData[LODIndex];
		Result += RenderData.GetCPUAccessMemoryOverhead();
	}
	return Result;
}

int32 FSkeletalMeshRenderData::GetMaxBonesPerSection(int32 MinLODIdx) const
{
	int32 MaxBonesPerSection = 0;
	for (int32 LODIndex = MinLODIdx; LODIndex < LODRenderData.Num(); ++LODIndex)
	{
		const FSkeletalMeshLODRenderData& RenderData = LODRenderData[LODIndex];
		for (int32 SectionIndex = 0; SectionIndex < RenderData.RenderSections.Num(); ++SectionIndex)
		{
			MaxBonesPerSection = FMath::Max<int32>(MaxBonesPerSection, RenderData.RenderSections[SectionIndex].BoneMap.Num());
		}
	}
	return MaxBonesPerSection;
}

bool FSkeletalMeshRenderData::AnyRenderSectionCastsShadows(int32 MinLODIdx) const
{
	for (int32 LODIndex = MinLODIdx; LODIndex < LODRenderData.Num(); LODIndex++)
	{
		for (const FSkelMeshRenderSection& RenderSection : LODRenderData[LODIndex].RenderSections)
		{
			if (RenderSection.bCastShadow)
			{
				return true;
			}
		}
	}

	return false;
}

int32 FSkeletalMeshRenderData::GetMaxBonesPerSection() const
{
	return GetMaxBonesPerSection(0);
}

int32 FSkeletalMeshRenderData::GetFirstValidLODIdx(int32 MinIdx) const
{
	const int32 LODCount = LODRenderData.Num();
	if (LODCount == 0)
	{
		return INDEX_NONE;
	}

	int32 LODIndex = FMath::Clamp<int32>(MinIdx, 0, LODCount - 1);
	while (LODIndex < LODCount && !LODRenderData[LODIndex].GetNumVertices())
	{
		++LODIndex;
	}
	return (LODIndex < LODCount) ? LODIndex : INDEX_NONE;
}<|MERGE_RESOLUTION|>--- conflicted
+++ resolved
@@ -331,13 +331,8 @@
 			{
 				Owner->BuildLODModel(TargetPlatform, LODIndex);
 
-<<<<<<< HEAD
-				FSkeletalMeshLODModel* LODModel = &(SkelMeshModel->LODModels[LODIndex]);
-				FSkeletalMeshLODInfo* LODInfo = Owner->GetLODInfo(LODIndex);
-=======
 				const FSkeletalMeshLODModel* LODModel = &(SkelMeshModel->LODModels[LODIndex]);
 				const FSkeletalMeshLODInfo* LODInfo = Owner->GetLODInfo(LODIndex);
->>>>>>> 4af6daef
 				check(LODInfo);
 
 				FSkeletalMeshLODRenderData* LODData = new FSkeletalMeshLODRenderData();
