--- conflicted
+++ resolved
@@ -21,11 +21,8 @@
 #include "EngineUtils.h"
 #include "Serialization/LargeMemoryReader.h"
 #include "Serialization/LargeMemoryWriter.h"
-<<<<<<< HEAD
-=======
 #include "Async/Async.h"
 #include "UObject/GarbageCollection.h"
->>>>>>> 6bbb88c8
 
 #if ENABLE_COOK_STATS
 namespace SkeletalMeshCookStats
@@ -162,8 +159,6 @@
 	}
 } //namespace DDCUtils64Bit
 
-<<<<<<< HEAD
-=======
 namespace MorphTargetUtils
 {
 	void ApplyMorphTargetsEditorData(USkeletalMesh* SkeletalMesh, TMap<FName, TArray<FMorphTargetLODModel> >& MorphLODModelsPerTargetName, bool bIsSerializeSaving)
@@ -245,7 +240,6 @@
 		}
 	}
 }
->>>>>>> 6bbb88c8
 //Serialize the LODInfo and append the result to the KeySuffix to build the LODInfo part of the DDC KEY
 //Note: this serializer is only used to build the mesh DDC key, no versioning is required
 static void SerializeLODInfoForDDC(USkeletalMesh* SkeletalMesh, FString& KeySuffix)
@@ -275,11 +269,7 @@
 // differences, etc.) replace the version GUID below with a new one.
 // In case of merge conflicts with DDC versions, you MUST generate a new GUID
 // and set this new GUID as the version.
-<<<<<<< HEAD
-#define SKELETALMESH_DERIVEDDATA_VER TEXT("91550326BADA436B92C8BF16C910465C")
-=======
 #define SKELETALMESH_DERIVEDDATA_VER TEXT("25C49E579B3142DDA2A8C14037267679")
->>>>>>> 6bbb88c8
 
 const FString& GetSkeletalMeshDerivedDataVersion()
 {
@@ -320,13 +310,6 @@
 
 	KeySuffix += SkelMesh->GetHasVertexColors() ? "1" : "0";
 	KeySuffix += SkelMesh->GetVertexColorGuid().ToString(EGuidFormats::Digits);
-<<<<<<< HEAD
-
-	static auto* VarMeshStreaming = IConsoleManager::Get().FindConsoleVariable(TEXT("r.MeshStreaming"));
-	const bool bMeshStreamingEnabled = !VarMeshStreaming || VarMeshStreaming->GetInt() != 0;
-	const bool bSupportLODStreaming = SkelMesh->GetSupportsLODStreaming(TargetPlatform);
-=======
->>>>>>> 6bbb88c8
 	
 	if (SkelMesh->GetEnableLODStreaming(TargetPlatform))
 	{
@@ -346,11 +329,7 @@
 		KeySuffix += TEXT("_MinMLOD");
 	}
 
-<<<<<<< HEAD
-	IMeshBuilderModule::GetForPlatform(TargetPlatform).AppendToDDCKey(KeySuffix);
-=======
 	IMeshBuilderModule::GetForPlatform(TargetPlatform).AppendToDDCKey(KeySuffix, true);
->>>>>>> 6bbb88c8
 	const bool bUnlimitedBoneInfluences = FGPUBaseSkinVertexFactory::GetUnlimitedBoneInfluences();
 	KeySuffix += bUnlimitedBoneInfluences ? "1" : "0";
 
@@ -417,17 +396,10 @@
 	return BuildSkeletalMeshDerivedDataKey(TargetPlatform, Owner);
 }
 
-<<<<<<< HEAD
-void FSkeletalMeshRenderData::Cache(const ITargetPlatform* TargetPlatform, USkeletalMesh* Owner)
-{
-	check(Owner);
-
-=======
 void FSkeletalMeshRenderData::Cache(const ITargetPlatform* TargetPlatform, USkeletalMesh* Owner, FSkeletalMeshCompilationContext* ContextPtr)
 {
 	check(Owner);
 	check(ContextPtr);
->>>>>>> 6bbb88c8
 
 	check(LODRenderData.Num() == 0); // Should only be called on new, empty RenderData
 	check(TargetPlatform);
@@ -443,27 +415,13 @@
 		Ar << LODModel->RequiredBones;
 		Ar << LODModel->MeshToImportVertexMap;
 		Ar << LODModel->MaxImportVertex;
-<<<<<<< HEAD
-		LODModel->RawPointIndices.Serialize(Ar, Owner);
-=======
 		TArray<uint32>& RawPointIndices = LODModel->GetRawPointIndices();
 		Ar << RawPointIndices;
->>>>>>> 6bbb88c8
 	};
 
 	{
 		COOK_STAT(auto Timer = SkeletalMeshCookStats::UsageStats.TimeSyncWork());
 		int32 T0 = FPlatformTime::Cycles();
-<<<<<<< HEAD
-		DerivedDataKey = BuildSkeletalMeshDerivedDataKey(TargetPlatform, Owner);
-
-		TArray64<uint8> DerivedData;
-		if(DDCUtils64Bit::GetSynchronous(DerivedDataKey, Owner, DerivedData))
-		{
-			COOK_STAT(Timer.AddHit(DerivedData.Num()));
-			
-			FLargeMemoryReader Ar(DerivedData.GetData(), DerivedData.Num(), ELargeMemoryReaderFlags::Persistent);
-=======
 
 		//When we import a skeletalmesh, in some cases the asset is not yet built, and the usersectiondata and the inline cache are not set
 		//until the initial build. This is due to the section count which is establish by the initial build of the import data. The section count
@@ -481,7 +439,6 @@
 		if(bAllowDdcFetch && DDCUtils64Bit::GetSynchronous(DerivedDataKey, Owner, DerivedData))
 		{
 			COOK_STAT(Timer.AddHit(DerivedData.Num()));
->>>>>>> 6bbb88c8
 
 			FLargeMemoryReader Ar(DerivedData.GetData(), DerivedData.Num(), ELargeMemoryReaderFlags::Persistent);
 
@@ -497,18 +454,7 @@
 				FSkeletalMeshModel* SkelMeshModel = Owner->GetImportedModel();
 				check(SkelMeshModel);
 
-<<<<<<< HEAD
-				int32 MorphTargetNumber = 0;
-				Ar << MorphTargetNumber;
-				TArray<UMorphTarget*> ToDeleteMorphTargets;
-				ToDeleteMorphTargets.Append(Owner->GetMorphTargets());
-				Owner->GetMorphTargets().Empty();
-				//Rebuild the MorphTarget object
-				//We cannot serialize directly the UMorphTarget with a FMemoryArchive. This is not supported.
-				for (int32 MorphTargetIndex = 0; MorphTargetIndex < MorphTargetNumber; ++MorphTargetIndex)
-=======
 				//Get the morph target data, we put it in the compilation context to apply them in the game thread before the InitResources
->>>>>>> 6bbb88c8
 				{
 					int32 MorphTargetNumber = 0;
 					Ar << MorphTargetNumber;
@@ -516,24 +462,6 @@
 					//We cannot serialize directly the UMorphTarget with a FMemoryArchive. This is not supported.
 					for (int32 MorphTargetIndex = 0; MorphTargetIndex < MorphTargetNumber; ++MorphTargetIndex)
 					{
-<<<<<<< HEAD
-						MorphTarget = NewObject<UMorphTarget>(Owner, MorphTargetName);
-						check(MorphTarget);
-					}
-					else
-					{
-						ToDeleteMorphTargets.Remove(MorphTarget);
-					}
-					MorphTarget->MorphLODModels.Empty();
-					Owner->GetMorphTargets().Add(MorphTarget);
-					check(MorphTargetIndex == Owner->GetMorphTargets().Num() - 1);
-					int32 MorphLODModelNumber = 0;
-					Ar << MorphLODModelNumber;
-					MorphTarget->MorphLODModels.AddDefaulted(MorphLODModelNumber);
-					for (int32 MorphDataIndex = 0; MorphDataIndex < MorphLODModelNumber; ++MorphDataIndex)
-					{
-						Ar << MorphTarget->MorphLODModels[MorphDataIndex];
-=======
 						FName MorphTargetName = NAME_None;
 						Ar << MorphTargetName;
 						TArray<FMorphTargetLODModel>& MorphTargetLODModels = MorphLODModelsPerTargetName.FindOrAdd(MorphTargetName);
@@ -545,7 +473,6 @@
 						{
 							Ar << MorphTargetLODModels[MorphDataIndex];
 						}
->>>>>>> 6bbb88c8
 					}
 				}
 
@@ -607,10 +534,7 @@
 				IMeshBuilderModule& MeshBuilderModule = IMeshBuilderModule::GetForPlatform(TargetPlatform);
 				if (!bIsGeneratedLodNotInline && !bRawDataEmpty && bRawBuildDataAvailable)
 				{
-<<<<<<< HEAD
-=======
 					LODInfo->bHasBeenSimplified = false;
->>>>>>> 6bbb88c8
 					const bool bRegenDepLODs = true;
 					FSkeletalMeshBuildParameters BuildParameters(Owner, TargetPlatform, LODIndex, bRegenDepLODs);
 					MeshBuilderModule.BuildSkeletalMesh(BuildParameters);
@@ -647,11 +571,7 @@
 			}
 
 			FLargeMemoryWriter Ar(0, /*bIsPersistent=*/ true);
-<<<<<<< HEAD
-			
-=======
-
->>>>>>> 6bbb88c8
+
 			//If we load an old asset we want to be sure the serialize ddc will be the same has before the skeletalmesh build refactor
 			//So we do not serialize the LODModel sections.
 			if (!Owner->GetUseLegacyMeshDerivedDataKey())
@@ -662,16 +582,7 @@
 				{
 					FName MorphTargetName = Owner->GetMorphTargets()[MorphTargetIndex]->GetFName();
 					Ar << MorphTargetName;
-<<<<<<< HEAD
-					int32 MorphLODModelNumber = Owner->GetMorphTargets()[MorphTargetIndex]->MorphLODModels.Num();
-					Ar << MorphLODModelNumber;
-					for (int32 MorphIndex = 0; MorphIndex < MorphLODModelNumber; ++MorphIndex)
-					{
-						Ar << Owner->GetMorphTargets()[MorphTargetIndex]->MorphLODModels[MorphIndex];
-					}
-=======
 					Owner->GetMorphTargets()[MorphTargetIndex]->SerializeMemoryArchive(Ar);
->>>>>>> 6bbb88c8
 				}
 				//No need to serialize the morph target mapping since we will rebuild the mapping when loading a ddc
 
@@ -684,10 +595,6 @@
 			}
 
 			IMeshBuilderModule& MeshBuilderModule = IMeshBuilderModule::GetForPlatform(TargetPlatform);
-<<<<<<< HEAD
-
-=======
->>>>>>> 6bbb88c8
 			MeshBuilderModule.PostBuildSkeletalMesh(this, Owner);
 
 			//Serialize the render data
@@ -847,12 +754,8 @@
 	DECLARE_SCOPE_CYCLE_COUNTER(TEXT("FSkeletalMeshRenderData::Serialize"), STAT_SkeletalMeshRenderData_Serialize, STATGROUP_LoadTime);
 
 #if PLATFORM_DESKTOP
-<<<<<<< HEAD
-	if (Ar.IsCooking() || FPlatformProperties::RequiresCookedData())
-=======
 
 	if (Ar.IsFilterEditorOnly())
->>>>>>> 6bbb88c8
 	{
 		int32 MinMobileLODIdx = 0;
 		bool bShouldSerialize = CVarSkeletalMeshKeepMobileMinLODSettingOnDesktop.GetValueOnAnyThread() != 0;
@@ -863,31 +766,13 @@
 				&& GStripSkeletalMeshLodsDuringCooking != 0
 				&& CVarSkeletalMeshKeepMobileMinLODSettingOnDesktop.GetValueOnAnyThread() != 0)
 			{
-<<<<<<< HEAD
-				MinMobileLODIdx = Owner->GetMinLod().GetValueForPlatformIdentifiers(TEXT("Mobile")) - Owner->GetMinLod().GetValueForPlatformIdentifiers(TEXT("Desktop"));
-=======
 				MinMobileLODIdx = Owner->GetMinLod().GetValueForPlatform(TEXT("Mobile")) - Owner->GetMinLod().GetValueForPlatform(TEXT("Desktop"));
->>>>>>> 6bbb88c8
 				MinMobileLODIdx = FMath::Clamp(MinMobileLODIdx, 0, 255); // Will be cast to uint8 when applying LOD bias. Also, make sure it's not < 0,
 																		 // which can happen if the desktop min LOD is higher than the mobile setting
 			}
 			else
 			{
 				bShouldSerialize = false;
-<<<<<<< HEAD
-=======
-			}
-		}
-#endif
-
-		if (bShouldSerialize)
-		{
-			Ar << MinMobileLODIdx;
-
-			if (Ar.IsLoading() && GMaxRHIFeatureLevel == ERHIFeatureLevel::ES3_1)
-			{
-				LODBiasModifier = MinMobileLODIdx;
->>>>>>> 6bbb88c8
 			}
 		}
 #endif
@@ -921,37 +806,14 @@
 		NumInlinedLODs = GetNumNonStreamingLODs();
 		NumNonOptionalLODs = GetNumNonOptionalLODs();
 	}
-#endif // PLATFORM_DESKTOP
-
-	LODRenderData.Serialize(Ar, Owner);
-
-#if WITH_EDITOR
-	if (Ar.IsSaving())
-	{
-		NumInlinedLODs = GetNumNonStreamingLODs();
-		NumNonOptionalLODs = GetNumNonOptionalLODs();
-	}
-#endif
-	Ar << NumInlinedLODs << NumNonOptionalLODs;
-#if WITH_EDITOR
-	//Recompute on load because previously we were storing NumOptionalLODs, which is less convenient because it includes first LODs (and can be stripped by MinMip).
-	if (Ar.IsLoading())
-	{
-		NumInlinedLODs = GetNumNonStreamingLODs();
-		NumNonOptionalLODs = GetNumNonOptionalLODs();
-	}
 #endif
 	
 	CurrentFirstLODIdx = LODRenderData.Num() - NumInlinedLODs;
 	PendingFirstLODIdx = CurrentFirstLODIdx;
 
-<<<<<<< HEAD
-	bSupportRayTracing = Owner->bSupportRayTracing;
-=======
 PRAGMA_DISABLE_DEPRECATION_WARNINGS
 	bSupportRayTracing = Owner->bSupportRayTracing;
 PRAGMA_ENABLE_DEPRECATION_WARNINGS
->>>>>>> 6bbb88c8
 }
 
 void FSkeletalMeshRenderData::InitResources(bool bNeedsVertexColors, TArray<UMorphTarget*>& InMorphTargets, USkeletalMesh* Owner)
@@ -1005,22 +867,6 @@
 }
 
 uint32 FSkeletalMeshRenderData::GetNumBoneInfluences() const
-<<<<<<< HEAD
-{
-	return GetNumBoneInfluences(0);
-}
-
-bool FSkeletalMeshRenderData::RequiresCPUSkinning(ERHIFeatureLevel::Type FeatureLevel, int32 MinLODIndex) const
-{
-	const int32 MaxGPUSkinBones = FGPUBaseSkinVertexFactory::GetMaxGPUSkinBones();
-	const int32 MaxBonesPerChunk = GetMaxBonesPerSection(MinLODIndex);
-	// Do CPU skinning if we need too many bones per chunk, or if we have too many influences per vertex on lower end
-	return (MaxBonesPerChunk > MaxGPUSkinBones) || (GetNumBoneInfluences(MinLODIndex) > MAX_INFLUENCES_PER_STREAM && FeatureLevel < ERHIFeatureLevel::ES3_1);
-}
-
-bool FSkeletalMeshRenderData::RequiresCPUSkinning(ERHIFeatureLevel::Type FeatureLevel) const
-{
-=======
 {
 	return GetNumBoneInfluences(0);
 }
@@ -1035,7 +881,6 @@
 
 bool FSkeletalMeshRenderData::RequiresCPUSkinning(ERHIFeatureLevel::Type FeatureLevel) const
 {
->>>>>>> 6bbb88c8
 	return RequiresCPUSkinning(FeatureLevel, 0);
 }
 
@@ -1048,28 +893,21 @@
 	}
 }
 
-<<<<<<< HEAD
+SIZE_T FSkeletalMeshRenderData::GetCPUAccessMemoryOverhead() const
+{
+	SIZE_T Result = 0;
+	for (int32 LODIndex = 0; LODIndex < LODRenderData.Num(); ++LODIndex)
+	{
+		const FSkeletalMeshLODRenderData& RenderData = LODRenderData[LODIndex];
+		Result += RenderData.GetCPUAccessMemoryOverhead();
+	}
+	return Result;
+}
+
 int32 FSkeletalMeshRenderData::GetMaxBonesPerSection(int32 MinLODIdx) const
 {
 	int32 MaxBonesPerSection = 0;
 	for (int32 LODIndex = MinLODIdx; LODIndex < LODRenderData.Num(); ++LODIndex)
-=======
-SIZE_T FSkeletalMeshRenderData::GetCPUAccessMemoryOverhead() const
-{
-	SIZE_T Result = 0;
-	for (int32 LODIndex = 0; LODIndex < LODRenderData.Num(); ++LODIndex)
->>>>>>> 6bbb88c8
-	{
-		const FSkeletalMeshLODRenderData& RenderData = LODRenderData[LODIndex];
-		Result += RenderData.GetCPUAccessMemoryOverhead();
-	}
-	return Result;
-}
-
-int32 FSkeletalMeshRenderData::GetMaxBonesPerSection(int32 MinLODIdx) const
-{
-	int32 MaxBonesPerSection = 0;
-	for (int32 LODIndex = MinLODIdx; LODIndex < LODRenderData.Num(); ++LODIndex)
 	{
 		const FSkeletalMeshLODRenderData& RenderData = LODRenderData[LODIndex];
 		for (int32 SectionIndex = 0; SectionIndex < RenderData.RenderSections.Num(); ++SectionIndex)
