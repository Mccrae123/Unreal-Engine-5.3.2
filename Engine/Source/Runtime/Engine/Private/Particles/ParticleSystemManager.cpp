--- conflicted
+++ resolved
@@ -597,11 +597,7 @@
 				// FORT-319316 - Tracking down why we sometimes have a PSC with no world in the manager?
 				if (!PSC->GetWorld())
 				{
-<<<<<<< HEAD
-					UE_LOG(LogParticles, Warning, TEXT("PSC(%s) has no world but is inside PSC Manager. Template(%s) PendingKill(%d) IsTickManaged(%d) ManagerHandle(%d) PendingAdd(%d) PendingRemove(%d)"), *GetFullNameSafe(PSC), *GetFullNameSafe(PSC->Template), PSC->IsPendingKill(), PSC->IsTickManaged(), PSC->GetManagerHandle(), PSC->IsPendingManagerAdd(), PSC->IsPendingManagerRemove());
-=======
 					UE_LOG(LogParticles, Warning, TEXT("PSC(%s) has no world but is inside PSC Manager. Template(%s) IsValid(%d) IsTickManaged(%d) ManagerHandle(%d) PendingAdd(%d) PendingRemove(%d)"), *GetFullNameSafe(PSC), *GetFullNameSafe(PSC->Template), IsValid(PSC), PSC->IsTickManaged(), PSC->GetManagerHandle(), PSC->IsPendingManagerAdd(), PSC->IsPendingManagerRemove());
->>>>>>> 6bbb88c8
 					PSC->SetPendingManagerAdd(false);
 					PSC->SetPendingManagerRemove(true);
 					TickData.bPendingUnregister = true;
