--- conflicted
+++ resolved
@@ -30,14 +30,11 @@
 #include "Particles/ParticleSystemComponent.h"
 
 
-<<<<<<< HEAD
-=======
 DECLARE_STATS_GROUP(TEXT("ParticleStats"), STATGROUP_ParticleStats, STATCAT_Advanced);
 DECLARE_CYCLE_STAT(TEXT("Particle Stats Tick [GT]"), STAT_ParticleStats_TickGT, STATGROUP_ParticleStats);
 DECLARE_CYCLE_STAT(TEXT("Particle Stats Tick [RT]"), STAT_ParticleStats_TickRT, STATGROUP_ParticleStats);
 
 TAtomic<bool> FParticlePerfStats::bCSVStatsEnabled(false);
->>>>>>> 6bbb88c8
 TAtomic<bool> FParticlePerfStats::bStatsEnabled(true);
 TAtomic<int32> FParticlePerfStats::WorldStatsReaders(0);
 TAtomic<int32> FParticlePerfStats::SystemStatsReaders(0);
@@ -50,30 +47,18 @@
 #endif
 
 FCriticalSection FParticlePerfStatsManager::WorldToPerfStatsGuard;
-<<<<<<< HEAD
-TMap<TWeakObjectPtr<UWorld>, TUniquePtr<FParticlePerfStats>> FParticlePerfStatsManager::WorldToPerfStats;
-=======
 TMap<TWeakObjectPtr<const UWorld>, TUniquePtr<FParticlePerfStats>> FParticlePerfStatsManager::WorldToPerfStats;
->>>>>>> 6bbb88c8
 TArray<TUniquePtr<FParticlePerfStats>> FParticlePerfStatsManager::FreeWorldStatsPool;
 
 #if WITH_PER_SYSTEM_PARTICLE_PERF_STATS
 FCriticalSection FParticlePerfStatsManager::SystemToPerfStatsGuard;
-<<<<<<< HEAD
-TMap<TWeakObjectPtr<UFXSystemAsset>, TUniquePtr<FParticlePerfStats>> FParticlePerfStatsManager::SystemToPerfStats;
-=======
 TMap<TWeakObjectPtr<const UFXSystemAsset>, TUniquePtr<FParticlePerfStats>> FParticlePerfStatsManager::SystemToPerfStats;
->>>>>>> 6bbb88c8
 TArray<TUniquePtr<FParticlePerfStats>> FParticlePerfStatsManager::FreeSystemStatsPool;
 #endif
 
 #if WITH_PER_COMPONENT_PARTICLE_PERF_STATS
 FCriticalSection FParticlePerfStatsManager::ComponentToPerfStatsGuard;
-<<<<<<< HEAD
-TMap<TWeakObjectPtr<UFXSystemComponent>, TUniquePtr<FParticlePerfStats>> FParticlePerfStatsManager::ComponentToPerfStats;
-=======
 TMap<TWeakObjectPtr<const UFXSystemComponent>, TUniquePtr<FParticlePerfStats>> FParticlePerfStatsManager::ComponentToPerfStats;
->>>>>>> 6bbb88c8
 TArray<TUniquePtr<FParticlePerfStats>> FParticlePerfStatsManager::FreeComponentStatsPool;
 #endif
 
@@ -123,19 +108,11 @@
 				bGatherWorldStats = FCString::Atoi(*Args[1]) != 0;
 			}
 			if (Args.Num() > 2)
-<<<<<<< HEAD
 			{
 				bGatherSystemStats = FCString::Atoi(*Args[2]) != 0;
 			}
 			if (Args.Num() > 3)
 			{
-=======
-			{
-				bGatherSystemStats = FCString::Atoi(*Args[2]) != 0;
-			}
-			if (Args.Num() > 3)
-			{
->>>>>>> 6bbb88c8
 				bGatherComponentStats = FCString::Atoi(*Args[3]) != 0;
 			}
 
@@ -206,19 +183,11 @@
 		FParticlePerfStats::RemoveComponentStatReader();
 	}
 }
-<<<<<<< HEAD
 
 void FParticlePerfStatsManager::Reset()
 {
 	FlushRenderingCommands();
 
-=======
-
-void FParticlePerfStatsManager::Reset()
-{
-	FlushRenderingCommands();
-
->>>>>>> 6bbb88c8
 	{
 		FScopeLock ScopeLock(&FParticlePerfStatsManager::WorldToPerfStatsGuard);
 		for (TObjectIterator<UWorld> WorldIt; WorldIt; ++WorldIt)
@@ -238,7 +207,6 @@
 		SystemToPerfStats.Empty();
 	}
 	#endif
-<<<<<<< HEAD
 
 #if WITH_PER_COMPONENT_PARTICLE_PERF_STATS
 	{
@@ -246,7 +214,7 @@
 		for (TObjectIterator<UFXSystemComponent> CompIt; CompIt; ++CompIt)
 		{
 			CompIt->ParticlePerfStats = nullptr;
-			CompIt->RecreateRenderState_Concurrent();
+			CompIt->MarkRenderStateDirty();
 		}
 		ComponentToPerfStats.Empty();
 	}
@@ -254,7 +222,7 @@
 	{
 		for (TObjectIterator<UFXSystemComponent> CompIt; CompIt; ++CompIt)
 		{
-			CompIt->RecreateRenderState_Concurrent();
+			CompIt->MarkRenderStateDirty();
 		}
 	}
 #endif
@@ -264,49 +232,15 @@
 {
 	if (FParticlePerfStats::ShouldGatherStats())
 	{
+		SCOPE_CYCLE_COUNTER(STAT_ParticleStats_TickGT);
+
 		check(Listeners.Num() > 0);
 
 		//Tick our listeners so they can consume the finished frame data.
 		TArray<FParticlePerfStatsListenerPtr, TInlineAllocator<8>> ToRemove;
 		for (FParticlePerfStatsListenerPtr& Listener : Listeners)
 		{
-			if (Listener->Tick() == false)
-=======
-
-#if WITH_PER_COMPONENT_PARTICLE_PERF_STATS
-	{
-		FScopeLock ScopeLock(&FParticlePerfStatsManager::ComponentToPerfStatsGuard);
-		for (TObjectIterator<UFXSystemComponent> CompIt; CompIt; ++CompIt)
-		{
-			CompIt->ParticlePerfStats = nullptr;
-			CompIt->MarkRenderStateDirty();
-		}
-		ComponentToPerfStats.Empty();
-	}
-#else
-	{
-		for (TObjectIterator<UFXSystemComponent> CompIt; CompIt; ++CompIt)
-		{
-			CompIt->MarkRenderStateDirty();
-		}
-	}
-#endif
-}
-
-void FParticlePerfStatsManager::Tick()
-{
-	if (FParticlePerfStats::ShouldGatherStats())
-	{
-		SCOPE_CYCLE_COUNTER(STAT_ParticleStats_TickGT);
-
-		check(Listeners.Num() > 0);
-
-		//Tick our listeners so they can consume the finished frame data.
-		TArray<FParticlePerfStatsListenerPtr, TInlineAllocator<8>> ToRemove;
-		for (FParticlePerfStatsListenerPtr& Listener : Listeners)
-		{
 			if (Listener.IsValid() == false || Listener.IsUnique() || Listener->Tick() == false)
->>>>>>> 6bbb88c8
 			{
 				ToRemove.Add(Listener);
 			}
@@ -317,10 +251,7 @@
 		(
 			[ListenersRT=TArray<FParticlePerfStatsListenerPtr, TInlineAllocator<8>>(Listeners)](FRHICommandListImmediate& RHICmdList)
 			{
-<<<<<<< HEAD
-=======
 				SCOPE_CYCLE_COUNTER(STAT_ParticleStats_TickRT);
->>>>>>> 6bbb88c8
 				for (FParticlePerfStatsListenerPtr Listener : ListenersRT)
 				{
 					Listener->TickRT();
@@ -435,8 +366,7 @@
 	}
 }
 
-<<<<<<< HEAD
-FParticlePerfStats* FParticlePerfStatsManager::GetWorldPerfStats(UWorld* World)
+FParticlePerfStats* FParticlePerfStatsManager::GetWorldPerfStats(const UWorld* World)
 {
 	checkSlow(World && FParticlePerfStats::GetGatherWorldStats() && FParticlePerfStats::GetStatsEnabled());
 
@@ -465,7 +395,7 @@
 	return World->ParticlePerfStats;
 }
 
-FParticlePerfStats* FParticlePerfStatsManager::GetSystemPerfStats(UFXSystemAsset* FXAsset)
+FParticlePerfStats* FParticlePerfStatsManager::GetSystemPerfStats(const UFXSystemAsset* FXAsset)
 {
 #if WITH_PER_SYSTEM_PARTICLE_PERF_STATS
 	checkSlow(FXAsset && FParticlePerfStats::GetGatherSystemStats() && FParticlePerfStats::GetStatsEnabled());
@@ -478,27 +408,11 @@
 			if (FreeSystemStatsPool.Num())
 			{
 				PerfStats = FreeSystemStatsPool.Pop();
-=======
-FParticlePerfStats* FParticlePerfStatsManager::GetWorldPerfStats(const UWorld* World)
-{
-	checkSlow(World && FParticlePerfStats::GetGatherWorldStats() && FParticlePerfStats::GetStatsEnabled());
-
-	if (World->ParticlePerfStats == nullptr)
-	{
-		FScopeLock ScopeLock(&WorldToPerfStatsGuard);
-		TUniquePtr<FParticlePerfStats>& PerfStats = WorldToPerfStats.FindOrAdd(World);
-		if (PerfStats == nullptr)
-		{
-			if (FreeWorldStatsPool.Num())
-			{
-				PerfStats = FreeWorldStatsPool.Pop();
->>>>>>> 6bbb88c8
 			}
 			else
 			{
 				PerfStats.Reset(new FParticlePerfStats());
 			}
-<<<<<<< HEAD
 
 		}
 		FXAsset->ParticlePerfStats = PerfStats.Get();
@@ -513,7 +427,7 @@
 	return nullptr;
 }
 
-FParticlePerfStats* FParticlePerfStatsManager::GetComponentPerfStats(UFXSystemComponent* FXComponent)
+FParticlePerfStats* FParticlePerfStatsManager::GetComponentPerfStats(const UFXSystemComponent* FXComponent)
 {
 #if WITH_PER_COMPONENT_PARTICLE_PERF_STATS
 	checkSlow(FXComponent && FParticlePerfStats::GetGatherComponentStats() && FParticlePerfStats::GetStatsEnabled());
@@ -526,101 +440,27 @@
 			if (FreeComponentStatsPool.Num())
 			{
 				PerfStats = FreeComponentStatsPool.Pop();
-=======
-		}
-		World->ParticlePerfStats = PerfStats.Get();
+			}
+			else
+			{
+				PerfStats.Reset(new FParticlePerfStats());
+			}
+
+		}
+		FXComponent->ParticlePerfStats = PerfStats.Get();
 
 		for (auto& Listener : Listeners)
 		{
-			Listener->OnAddWorld(World);
-		}
-	}
-	return World->ParticlePerfStats;
-}
-
-FParticlePerfStats* FParticlePerfStatsManager::GetSystemPerfStats(const UFXSystemAsset* FXAsset)
-{
-#if WITH_PER_SYSTEM_PARTICLE_PERF_STATS
-	checkSlow(FXAsset && FParticlePerfStats::GetGatherSystemStats() && FParticlePerfStats::GetStatsEnabled());
-	if (FXAsset->ParticlePerfStats == nullptr)
-	{
-		FScopeLock ScopeLock(&SystemToPerfStatsGuard);
-		TUniquePtr<FParticlePerfStats>& PerfStats = SystemToPerfStats.FindOrAdd(FXAsset);
-		if (PerfStats == nullptr)
-		{
-			if (FreeSystemStatsPool.Num())
-			{
-				PerfStats = FreeSystemStatsPool.Pop();
->>>>>>> 6bbb88c8
-			}
-			else
-			{
-				PerfStats.Reset(new FParticlePerfStats());
-			}
-
-		}
-<<<<<<< HEAD
-		FXComponent->ParticlePerfStats = PerfStats.Get();
-
-		for (auto& Listener : Listeners)
-		{
 			Listener->OnAddComponent(FXComponent);
 		}
 	}
 	return FXComponent->ParticlePerfStats;
-=======
-		FXAsset->ParticlePerfStats = PerfStats.Get();
-
-		for (auto& Listener : Listeners)
-		{
-			Listener->OnAddSystem(FXAsset);
-		}
-	}
-	return FXAsset->ParticlePerfStats;
->>>>>>> 6bbb88c8
 #endif
 	return nullptr;
 }
 
-<<<<<<< HEAD
 void FParticlePerfStatsManager::TogglePerfStatsRender(UWorld* World)
 {
-=======
-FParticlePerfStats* FParticlePerfStatsManager::GetComponentPerfStats(const UFXSystemComponent* FXComponent)
-{
-#if WITH_PER_COMPONENT_PARTICLE_PERF_STATS
-	checkSlow(FXComponent && FParticlePerfStats::GetGatherComponentStats() && FParticlePerfStats::GetStatsEnabled());
-	if (FXComponent->ParticlePerfStats == nullptr)
-	{
-		FScopeLock ScopeLock(&ComponentToPerfStatsGuard);
-		TUniquePtr<FParticlePerfStats>& PerfStats = ComponentToPerfStats.FindOrAdd(FXComponent);
-		if (PerfStats == nullptr)
-		{
-			if (FreeComponentStatsPool.Num())
-			{
-				PerfStats = FreeComponentStatsPool.Pop();
-			}
-			else
-			{
-				PerfStats.Reset(new FParticlePerfStats());
-			}
-
-		}
-		FXComponent->ParticlePerfStats = PerfStats.Get();
-
-		for (auto& Listener : Listeners)
-		{
-			Listener->OnAddComponent(FXComponent);
-		}
-	}
-	return FXComponent->ParticlePerfStats;
-#endif
-	return nullptr;
-}
-
-void FParticlePerfStatsManager::TogglePerfStatsRender(UWorld* World)
-{
->>>>>>> 6bbb88c8
 #if ENABLE_PARTICLE_PERF_STATS_RENDER
 	if (auto* Found = DebugRenderListenerUsers.Find(World))
 	{
@@ -653,11 +493,7 @@
 void FParticlePerfStatsManager::OnStartup()
 {
 	BeginFrameHandle = FCoreDelegates::OnBeginFrame.AddStatic(Tick);
-<<<<<<< HEAD
-#if CSV_PROFILER
-=======
 #if CSV_PROFILER && !UE_BUILD_SHIPPING
->>>>>>> 6bbb88c8
 	if (FCsvProfiler* CSVProfiler = FCsvProfiler::Get())
 	{
 		CSVStartHandle = CSVProfiler->OnCSVProfileStart().AddStatic(FParticlePerfStatsListener_CSVProfiler::OnCSVStart);
@@ -669,11 +505,7 @@
 void FParticlePerfStatsManager::OnShutdown()
 {
 	FCoreDelegates::OnBeginFrame.Remove(BeginFrameHandle);
-<<<<<<< HEAD
-#if CSV_PROFILER
-=======
 #if CSV_PROFILER && !UE_BUILD_SHIPPING
->>>>>>> 6bbb88c8
 	if (FCsvProfiler* CSVProfiler = FCsvProfiler::Get())
 	{
 		CSVProfiler->OnCSVProfileStart().Remove(CSVStartHandle);
@@ -684,29 +516,17 @@
 
 //////////////////////////////////////////////////////////////////////////
 
-<<<<<<< HEAD
-FParticlePerfStats* FParticlePerfStats::GetWorldPerfStats(UWorld* World)
-=======
 FParticlePerfStats* FParticlePerfStats::GetWorldPerfStats(const UWorld* World)
->>>>>>> 6bbb88c8
 {
 	return FParticlePerfStatsManager::GetWorldPerfStats(World);
 }
 
-<<<<<<< HEAD
-FParticlePerfStats* FParticlePerfStats::GetSystemPerfStats(UFXSystemAsset* FXAsset)
-=======
 FParticlePerfStats* FParticlePerfStats::GetSystemPerfStats(const UFXSystemAsset* FXAsset)
->>>>>>> 6bbb88c8
 {
 	return FParticlePerfStatsManager::GetSystemPerfStats(FXAsset);
 }
 
-<<<<<<< HEAD
-FParticlePerfStats* FParticlePerfStats::GetComponentPerfStats(UFXSystemComponent* FXComponent)
-=======
 FParticlePerfStats* FParticlePerfStats::GetComponentPerfStats(const UFXSystemComponent* FXComponent)
->>>>>>> 6bbb88c8
 {
 	return FParticlePerfStatsManager::GetComponentPerfStats(FXComponent);
 }
@@ -721,10 +541,7 @@
 {
 	check(IsInActualRenderingThread());
 	GetRenderThreadStats().Reset();
-<<<<<<< HEAD
-=======
 	GetGPUStats().Reset();
->>>>>>> 6bbb88c8
 }
 
 FParticlePerfStats::FParticlePerfStats()
@@ -762,14 +579,9 @@
 
 void FParticlePerfStats::TickRT()
 {	
-<<<<<<< HEAD
-	check(IsInActualRenderingThread());
-	GetRenderThreadStats().Reset();
-=======
 	check(IsInRenderingThread());
 	GetRenderThreadStats().Reset();
 	GetGPUStats().Reset();
->>>>>>> 6bbb88c8
 }
 
 //////////////////////////////////////////////////////////////////////////
@@ -838,8 +650,6 @@
 
 //////////////////////////////////////////////////////////////////////////
 
-<<<<<<< HEAD
-=======
 FAccumulatedParticlePerfStats_GPU::FAccumulatedParticlePerfStats_GPU()
 {
 	Reset();
@@ -870,7 +680,6 @@
 
 //////////////////////////////////////////////////////////////////////////
 
->>>>>>> 6bbb88c8
 FAccumulatedParticlePerfStats::FAccumulatedParticlePerfStats()
 {
 	ResetGT();
@@ -885,7 +694,7 @@
 void FAccumulatedParticlePerfStats::ResetRT()
 {
 	RenderThreadStats.Reset();
-<<<<<<< HEAD
+	GPUStats.Reset();
 }
 
 void FAccumulatedParticlePerfStats::Reset(bool bSyncWithRT)
@@ -910,33 +719,6 @@
 	}
 }
 
-=======
-	GPUStats.Reset();
-}
-
-void FAccumulatedParticlePerfStats::Reset(bool bSyncWithRT)
-{
-	ResetGT();
-
-	if (bSyncWithRT)
-	{
-		FlushRenderingCommands();
-		ResetRT();
-	}
-	else
-	{
-		//Not syncing with RT so must update these on the RT.
-		ENQUEUE_RENDER_COMMAND(FResetAccumulatedParticlePerfMaxRT)
-		(
-			[&](FRHICommandListImmediate& RHICmdList)
-			{
-				ResetRT();
-			}
-		);
-	}
-}
-
->>>>>>> 6bbb88c8
 void FAccumulatedParticlePerfStats::Tick(FParticlePerfStats& Stats)
 {
 	check(IsInGameThread());
@@ -947,10 +729,7 @@
 {
 	check(IsInActualRenderingThread());
 	RenderThreadStats.Tick(Stats);
-<<<<<<< HEAD
-=======
 	GPUStats.Tick(Stats);
->>>>>>> 6bbb88c8
 }
 
 void FAccumulatedParticlePerfStats::AddMax(TArray<uint64, TInlineAllocator<ACCUMULATED_PARTICLE_PERF_STAT_MAX_SAMPLES>>& MaxArray, int64 NewValue)
@@ -981,11 +760,7 @@
 	FScopeLock Lock(&AccumulatedStatsGuard);
 
 	FParticlePerfStatsManager::ForAllWorldStats(
-<<<<<<< HEAD
-		[&](TWeakObjectPtr<UWorld>& WeakWorld, TUniquePtr<FParticlePerfStats>& Stats)
-=======
 		[&](TWeakObjectPtr<const UWorld>& WeakWorld, TUniquePtr<FParticlePerfStats>& Stats)
->>>>>>> 6bbb88c8
 		{
 			AccumulatedWorldStats.Add(WeakWorld) = MakeUnique<FAccumulatedParticlePerfStats>();
 		}
@@ -993,11 +768,7 @@
 
 #if WITH_PER_SYSTEM_PARTICLE_PERF_STATS
 	FParticlePerfStatsManager::ForAllSystemStats(
-<<<<<<< HEAD
-		[&](TWeakObjectPtr<UFXSystemAsset>& WeakSystem, TUniquePtr<FParticlePerfStats>& Stats)
-=======
 		[&](TWeakObjectPtr<const UFXSystemAsset>& WeakSystem, TUniquePtr<FParticlePerfStats>& Stats)
->>>>>>> 6bbb88c8
 		{
 			AccumulatedSystemStats.Add(WeakSystem) = MakeUnique<FAccumulatedParticlePerfStats>();
 		}
@@ -1006,18 +777,13 @@
 
 #if WITH_PER_COMPONENT_PARTICLE_PERF_STATS
 	FParticlePerfStatsManager::ForAllComponentStats(
-<<<<<<< HEAD
-		[&](TWeakObjectPtr<UFXSystemComponent>& WeakComponent, TUniquePtr<FParticlePerfStats>& Stats)
-=======
 		[&](TWeakObjectPtr<const UFXSystemComponent>& WeakComponent, TUniquePtr<FParticlePerfStats>& Stats)
->>>>>>> 6bbb88c8
 		{
 			AccumulatedComponentStats.Add(WeakComponent) = MakeUnique<FAccumulatedParticlePerfStats>();
 		}
 	);
 #endif
 }
-<<<<<<< HEAD
 
 void FParticlePerfStatsListener_GatherAll::End()
 {
@@ -1031,21 +797,6 @@
 #endif
 }
 
-=======
-
-void FParticlePerfStatsListener_GatherAll::End()
-{
-	FScopeLock Lock(&AccumulatedStatsGuard);
-	AccumulatedWorldStats.Empty();
-#if WITH_PER_SYSTEM_PARTICLE_PERF_STATS
-	AccumulatedSystemStats.Empty();
-#endif
-#if WITH_PER_COMPONENT_PARTICLE_PERF_STATS
-	AccumulatedComponentStats.Empty();
-#endif
-}
-
->>>>>>> 6bbb88c8
 template<typename T, typename TFunc>
 void FParticlePerfStatsListener_GatherAll::TickStats_Internal(TMap<TWeakObjectPtr<T>, TUniquePtr<FAccumulatedParticlePerfStats>>& StatsMap, TFunc Func)
 {
@@ -1108,11 +859,7 @@
 #endif
 }
 
-<<<<<<< HEAD
-void FParticlePerfStatsListener_GatherAll::OnAddWorld(const TWeakObjectPtr<UWorld>& NewWorld)
-=======
 void FParticlePerfStatsListener_GatherAll::OnAddWorld(const TWeakObjectPtr<const UWorld>& NewWorld)
->>>>>>> 6bbb88c8
 {
 	if(bGatherWorldStats)
 	{
@@ -1121,11 +868,7 @@
 	}
 }
 
-<<<<<<< HEAD
-void FParticlePerfStatsListener_GatherAll::OnRemoveWorld(const TWeakObjectPtr<UWorld>& World)
-=======
 void FParticlePerfStatsListener_GatherAll::OnRemoveWorld(const TWeakObjectPtr<const UWorld>& World)
->>>>>>> 6bbb88c8
 {
 	if (bGatherWorldStats)
 	{
@@ -1135,11 +878,7 @@
 }
 
 #if WITH_PER_SYSTEM_PARTICLE_PERF_STATS
-<<<<<<< HEAD
-void FParticlePerfStatsListener_GatherAll::OnAddSystem(const TWeakObjectPtr<UFXSystemAsset>& NewSystem)
-=======
 void FParticlePerfStatsListener_GatherAll::OnAddSystem(const TWeakObjectPtr<const UFXSystemAsset>& NewSystem)
->>>>>>> 6bbb88c8
 {
 	if (bGatherSystemStats)
 	{
@@ -1148,11 +887,7 @@
 	}
 }
 
-<<<<<<< HEAD
-void FParticlePerfStatsListener_GatherAll::OnRemoveSystem(const TWeakObjectPtr<UFXSystemAsset>& System)
-=======
 void FParticlePerfStatsListener_GatherAll::OnRemoveSystem(const TWeakObjectPtr<const UFXSystemAsset>& System)
->>>>>>> 6bbb88c8
 {
 	if (bGatherSystemStats)
 	{
@@ -1163,11 +898,7 @@
 #endif
 
 #if WITH_PER_COMPONENT_PARTICLE_PERF_STATS
-<<<<<<< HEAD
-void FParticlePerfStatsListener_GatherAll ::OnAddComponent(const TWeakObjectPtr<UFXSystemComponent>& NewComponent)
-=======
 void FParticlePerfStatsListener_GatherAll ::OnAddComponent(const TWeakObjectPtr<const UFXSystemComponent>& NewComponent)
->>>>>>> 6bbb88c8
 {
 	if (bGatherComponentStats)
 	{
@@ -1176,11 +907,7 @@
 	}
 }
 
-<<<<<<< HEAD
-void FParticlePerfStatsListener_GatherAll::OnRemoveComponent(const TWeakObjectPtr<UFXSystemComponent>& Component)
-=======
 void FParticlePerfStatsListener_GatherAll::OnRemoveComponent(const TWeakObjectPtr<const UFXSystemComponent>& Component)
->>>>>>> 6bbb88c8
 {
 	if (bGatherComponentStats)
 	{
@@ -1206,31 +933,14 @@
 			return;
 		}
 
-<<<<<<< HEAD
-		const FAccumulatedParticlePerfStats_GT& GTSTats = PerfStats->GetGameThreadStats();
-		const FAccumulatedParticlePerfStats_RT& RTSTats = PerfStats->GetRenderThreadStats_GameThread();
-
-		if ((GTSTats.NumFrames == 0 && RTSTats.NumFrames == 0) || (GTSTats.AccumulatedStats.NumInstances == 0 && RTSTats.AccumulatedStats.NumInstances == 0))
-=======
 		const FAccumulatedParticlePerfStats_GT& GTStats = PerfStats->GetGameThreadStats();
 		const FAccumulatedParticlePerfStats_RT& RTStats = PerfStats->GetRenderThreadStats();
 
 		if ((GTStats.NumFrames == 0 && RTStats.NumFrames == 0) || (GTStats.AccumulatedStats.NumInstances == 0 && RTStats.AccumulatedStats.NumInstances == 0))
->>>>>>> 6bbb88c8
 		{
 			return;
 		}
 
-<<<<<<< HEAD
-		const uint64 TotalGameThread = GTSTats.GetTotalCycles();
-		const uint64 TotalRenderThread = RTSTats.GetTotalCycles();
-
-		const uint64 MaxPerFrameTotalGameThreadFirst = GTSTats.MaxPerFrameTotalCycles.Num() > 0 ? GTSTats.MaxPerFrameTotalCycles[0] : 0;
-		const uint64 MaxPerFrameTotalGameThreadLast = GTSTats.MaxPerFrameTotalCycles.Num() > 0 ? GTSTats.MaxPerFrameTotalCycles.Last() : 0;
-
-		const uint64 MaxPerFrameTotalRenderThreadFirst = RTSTats.MaxPerFrameTotalCycles.Num() > 0 ? RTSTats.MaxPerFrameTotalCycles[0] : 0;
-		const uint64 MaxPerFrameTotalRenderThreadLast = RTSTats.MaxPerFrameTotalCycles.Num() > 0 ? RTSTats.MaxPerFrameTotalCycles.Last() : 0;
-=======
 		const uint64 TotalGameThread = GTStats.GetTotalCycles();
 		const uint64 TotalRenderThread = RTStats.GetTotalCycles();
 
@@ -1239,28 +949,10 @@
 
 		const uint64 MaxPerFrameTotalRenderThreadFirst = RTStats.MaxPerFrameTotalCycles.Num() > 0 ? RTStats.MaxPerFrameTotalCycles[0] : 0;
 		const uint64 MaxPerFrameTotalRenderThreadLast = RTStats.MaxPerFrameTotalCycles.Num() > 0 ? RTStats.MaxPerFrameTotalCycles.Last() : 0;
->>>>>>> 6bbb88c8
 		//TODO: Add per instance max?
 
 		tempString.Reset();
 		tempString.Appendf(TEXT(",%s"), *Name);
-<<<<<<< HEAD
-		tempString.Appendf(TEXT(",%u"), uint32(FPlatformTime::ToMilliseconds64(GTSTats.GetPerFrameAvgCycles()) * 1000.0));
-		tempString.Appendf(TEXT(",%u"), uint32(FPlatformTime::ToMilliseconds64(GTSTats.GetPerInstanceAvgCycles()) * 1000.0));
-		tempString.Appendf(TEXT(",%u"), uint32(FPlatformTime::ToMilliseconds64(RTSTats.GetPerFrameAvgCycles()) * 1000.0));
-		tempString.Appendf(TEXT(",%u"), uint32(FPlatformTime::ToMilliseconds64(RTSTats.GetPerInstanceAvgCycles()) * 1000.0));
-		tempString.Appendf(TEXT(",%u"), uint32(GTSTats.NumFrames));
-		tempString.Appendf(TEXT(",%u"), uint32(GTSTats.AccumulatedStats.NumInstances));
-		tempString.Appendf(TEXT(",%u"), uint32(FPlatformTime::ToMilliseconds64(GTSTats.AccumulatedStats.TickGameThreadCycles) * 1000.0));
-		tempString.Appendf(TEXT(",%u"), uint32(FPlatformTime::ToMilliseconds64(GTSTats.AccumulatedStats.TickConcurrentCycles) * 1000.0));
-		tempString.Appendf(TEXT(",%u"), uint32(FPlatformTime::ToMilliseconds64(GTSTats.AccumulatedStats.FinalizeCycles) * 1000.0));
-		tempString.Appendf(TEXT(",%u"), uint32(FPlatformTime::ToMilliseconds64(GTSTats.AccumulatedStats.EndOfFrameCycles) * 1000.0));
-		tempString.Appendf(TEXT(",%u"), uint32(FPlatformTime::ToMilliseconds64(RTSTats.AccumulatedStats.RenderUpdateCycles) * 1000.0));
-		tempString.Appendf(TEXT(",%u"), uint32(FPlatformTime::ToMilliseconds64(RTSTats.AccumulatedStats.GetDynamicMeshElementsCycles) * 1000.0));
-
-		tempString.Appendf(TEXT(",%u,[ "), uint32(FPlatformTime::ToMilliseconds64(GTSTats.MaxPerFrameTotalCycles.Num() > 0 ? GTSTats.MaxPerFrameTotalCycles[0] : 0) * 1000.0));
-		for (uint64 v : GTSTats.MaxPerFrameTotalCycles)
-=======
 		tempString.Appendf(TEXT(",%u"), uint32(FPlatformTime::ToMilliseconds64(GTStats.GetPerFrameAvgCycles()) * 1000.0));
 		tempString.Appendf(TEXT(",%u"), uint32(FPlatformTime::ToMilliseconds64(GTStats.GetPerInstanceAvgCycles()) * 1000.0));
 		tempString.Appendf(TEXT(",%u"), uint32(FPlatformTime::ToMilliseconds64(RTStats.GetPerFrameAvgCycles()) * 1000.0));
@@ -1276,19 +968,13 @@
 
 		tempString.Appendf(TEXT(",%u,[ "), uint32(FPlatformTime::ToMilliseconds64(GTStats.MaxPerFrameTotalCycles.Num() > 0 ? GTStats.MaxPerFrameTotalCycles[0] : 0) * 1000.0));
 		for (uint64 v : GTStats.MaxPerFrameTotalCycles)
->>>>>>> 6bbb88c8
 		{
 			tempString.Appendf(TEXT("%u "), uint32(FPlatformTime::ToMilliseconds64(v) * 1000.0));
 		}
 		tempString.Append(TEXT("]"));
 
-<<<<<<< HEAD
-		tempString.Appendf(TEXT(",%u,[ "), uint32(FPlatformTime::ToMilliseconds64(RTSTats.MaxPerInstanceCycles.Num() > 0 ? RTSTats.MaxPerInstanceCycles[0] : 0) * 1000.0));
-		for (uint64 v : RTSTats.MaxPerFrameTotalCycles)
-=======
 		tempString.Appendf(TEXT(",%u,[ "), uint32(FPlatformTime::ToMilliseconds64(RTStats.MaxPerInstanceCycles.Num() > 0 ? RTStats.MaxPerInstanceCycles[0] : 0) * 1000.0));
 		for (uint64 v : RTStats.MaxPerFrameTotalCycles)
->>>>>>> 6bbb88c8
 		{
 			tempString.Appendf(TEXT("%u "), uint32(FPlatformTime::ToMilliseconds64(v) * 1000.0));
 		}
@@ -1358,11 +1044,7 @@
 
 
 #if WITH_PARTICLE_PERF_STATS
-<<<<<<< HEAD
-FAccumulatedParticlePerfStats* FParticlePerfStatsListener_GatherAll::GetStats(UWorld* World)
-=======
 FAccumulatedParticlePerfStats* FParticlePerfStatsListener_GatherAll::GetStats(const UWorld* World)
->>>>>>> 6bbb88c8
 {
 	if (TUniquePtr<FAccumulatedParticlePerfStats>* StatsPtr = AccumulatedWorldStats.Find(World))
 	{
@@ -1372,11 +1054,7 @@
 }
 #endif
 #if WITH_PER_SYSTEM_PARTICLE_PERF_STATS
-<<<<<<< HEAD
-FAccumulatedParticlePerfStats* FParticlePerfStatsListener_GatherAll::GetStats(UFXSystemAsset* System) 
-=======
 FAccumulatedParticlePerfStats* FParticlePerfStatsListener_GatherAll::GetStats(const UFXSystemAsset* System)
->>>>>>> 6bbb88c8
 {
 	if (TUniquePtr<FAccumulatedParticlePerfStats>* StatsPtr = AccumulatedSystemStats.Find(System))
 	{
@@ -1386,11 +1064,7 @@
 }
 #endif
 #if WITH_PER_COMPONENT_PARTICLE_PERF_STATS
-<<<<<<< HEAD
-FAccumulatedParticlePerfStats* FParticlePerfStatsListener_GatherAll::GetStats(UFXSystemComponent* Component) 
-=======
 FAccumulatedParticlePerfStats* FParticlePerfStatsListener_GatherAll::GetStats(const UFXSystemComponent* Component) 
->>>>>>> 6bbb88c8
 {
 	if (TUniquePtr<FAccumulatedParticlePerfStats>* StatsPtr = AccumulatedComponentStats.Find(Component))
 	{
@@ -1428,9 +1102,6 @@
 
 //////////////////////////////////////////////////////////////////////////
 
-<<<<<<< HEAD
-#if CSV_PROFILER
-=======
 #if WITH_PARTICLE_PERF_CSV_STATS
 
 CSV_DEFINE_CATEGORY_MODULE(ENGINE_API, Particles, false);
@@ -1465,19 +1136,92 @@
 	FConsoleVariableDelegate::CreateStatic(&OnDetailedCSVStatsEnabledChanged),
 	ECVF_Default);
 
->>>>>>> 6bbb88c8
 
 FParticlePerfStatsListenerPtr FParticlePerfStatsListener_CSVProfiler::CSVListener;
 void FParticlePerfStatsListener_CSVProfiler::OnCSVStart()
 {
-<<<<<<< HEAD
-	CSVListener = MakeShared<FParticlePerfStatsListener_CSVProfiler, ESPMode::ThreadSafe>();
-	FParticlePerfStatsManager::AddListener(CSVListener);
+	if (bDetailedCSVStats && CSVListener.IsValid() == false)
+	{
+		CSVListener = MakeShared<FParticlePerfStatsListener_CSVProfiler, ESPMode::ThreadSafe>();
+		FParticlePerfStatsManager::AddListener(CSVListener);
+	}
 }
 
 void FParticlePerfStatsListener_CSVProfiler::OnCSVEnd()
 {
-	FParticlePerfStatsManager::RemoveListener(CSVListener.Get());
+	if (CSVListener.IsValid())
+	{
+		FParticlePerfStatsManager::RemoveListener(CSVListener.Get());
+		CSVListener.Reset();
+	}
+}
+
+bool FParticlePerfStatsListener_CSVProfiler::Tick()
+{
+	check(FParticlePerfStats::GetCSVStatsEnabled());
+
+	FParticlePerfStatsListener_GatherAll::Tick();
+
+	if (FCsvProfiler* CSVProfiler = FCsvProfiler::Get())
+	{
+#if WITH_PER_SYSTEM_PARTICLE_PERF_STATS
+		FParticlePerfStatsManager::ForAllSystemStats(
+			[&](TWeakObjectPtr<const UFXSystemAsset>& WeakSystem, TUniquePtr<FParticlePerfStats>& Stats)
+			{
+				if (Stats->GetGameThreadStats().NumInstances > 0)
+				{
+					if (const UFXSystemAsset* System = WeakSystem.Get())
+					{
+						float TotalTime = FPlatformTime::ToMilliseconds64(Stats->GetGameThreadStats().GetTotalCycles()) * 1000.0f;
+						float GTTime = FPlatformTime::ToMilliseconds64(Stats->GetGameThreadStats().GetTotalCycles_GTOnly()) * 1000.0f;
+						float AvgTime = FPlatformTime::ToMilliseconds64(Stats->GetGameThreadStats().GetPerInstanceAvgCycles()) * 1000.0f;
+						int32 Count = (int32)Stats->GetGameThreadStats().NumInstances;
+						float Activation = FPlatformTime::ToMilliseconds64(Stats->GetGameThreadStats().ActivationCycles) * 1000.0f;
+						float Wait = FPlatformTime::ToMilliseconds64(Stats->GetGameThreadStats().WaitCycles) * 1000.0f;
+
+						CSVProfiler->RecordCustomStat(System->CSVStat_Total, CSV_CATEGORY_INDEX(Particles), TotalTime, ECsvCustomStatOp::Set);
+						CSVProfiler->RecordCustomStat(System->CSVStat_GTOnly, CSV_CATEGORY_INDEX(Particles), GTTime, ECsvCustomStatOp::Set);
+						CSVProfiler->RecordCustomStat(System->CSVStat_InstAvgGT, CSV_CATEGORY_INDEX(Particles), AvgTime, ECsvCustomStatOp::Set);
+						CSVProfiler->RecordCustomStat(System->CSVStat_Count, CSV_CATEGORY_INDEX(Particles), Count, ECsvCustomStatOp::Set);
+
+						CSVProfiler->RecordCustomStat(System->CSVStat_Activation, CSV_CATEGORY_INDEX(Particles), Activation, ECsvCustomStatOp::Set);
+						CSVProfiler->RecordCustomStat(System->CSVStat_Waits, CSV_CATEGORY_INDEX(Particles), Wait, ECsvCustomStatOp::Set);
+					}
+				}
+			}
+		);
+#endif
+		return true;
+	}
+
+	return false;
+}
+
+void FParticlePerfStatsListener_CSVProfiler::TickRT()
+{
+	FParticlePerfStatsListener_GatherAll::TickRT();
+	if (FCsvProfiler* CSVProfiler = FCsvProfiler::Get())
+	{
+#if WITH_PER_SYSTEM_PARTICLE_PERF_STATS
+		FParticlePerfStatsManager::ForAllSystemStats(
+			[&](TWeakObjectPtr<const UFXSystemAsset>& WeakSystem, TUniquePtr<FParticlePerfStats>& Stats)
+			{
+				if (const UFXSystemAsset* System = WeakSystem.Get())
+				{
+					const float RTTime = FPlatformTime::ToMilliseconds64(Stats->GetRenderThreadStats().GetTotalCycles()) * 1000.0f;
+					const float RTAvgTime = FPlatformTime::ToMilliseconds64(Stats->GetRenderThreadStats().GetPerInstanceAvgCycles()) * 1000.0f;
+					CSVProfiler->RecordCustomStat(System->CSVStat_RT, CSV_CATEGORY_INDEX(Particles), RTTime, ECsvCustomStatOp::Set);
+					CSVProfiler->RecordCustomStat(System->CSVStat_InstAvgRT, CSV_CATEGORY_INDEX(Particles), RTAvgTime, ECsvCustomStatOp::Set);
+
+					const float GpuTime = float(Stats->GetGPUStats().GetTotalMicroseconds());
+					const float GpuAvgTime = float(Stats->GetGPUStats().GetPerInstanceAvgMicroseconds());
+					CSVProfiler->RecordCustomStat(System->CSVStat_GPU, CSV_CATEGORY_INDEX(Particles), GpuTime, ECsvCustomStatOp::Set);
+					CSVProfiler->RecordCustomStat(System->CSVStat_InstAvgGPU, CSV_CATEGORY_INDEX(Particles), GpuAvgTime, ECsvCustomStatOp::Set);
+				}
+			}
+		);
+#endif
+	}
 }
 
 void FParticlePerfStatsListener_CSVProfiler::End()
@@ -1489,7 +1233,7 @@
 	DumpStatsToFile();
 }
 
-#endif
+#endif//WITH_PARTICLE_PERF_CSV_STATS
 
 //////////////////////////////////////////////////////////////////////////
 
@@ -1543,8 +1287,8 @@
 		}
 
 		const FAccumulatedParticlePerfStats_GT& GTStats = PerfStats->GetGameThreadStats();
-		const FAccumulatedParticlePerfStats_RT& RTStats = PerfStats->GetRenderThreadStats_GameThread();
-		UFXSystemAsset* System = it.Key().Get();
+		const FAccumulatedParticlePerfStats_RT& RTStats = PerfStats->GetRenderThreadStats();
+		const UFXSystemAsset* System = it.Key().Get();
 		if (GTStats.NumFrames == 0 || RTStats.NumFrames == 0 || System == nullptr)
 		{
 			continue;
@@ -1601,213 +1345,6 @@
 	return Y;
 }
 
-=======
-	if (bDetailedCSVStats && CSVListener.IsValid() == false)
-	{
-		CSVListener = MakeShared<FParticlePerfStatsListener_CSVProfiler, ESPMode::ThreadSafe>();
-		FParticlePerfStatsManager::AddListener(CSVListener);
-	}
-}
-
-void FParticlePerfStatsListener_CSVProfiler::OnCSVEnd()
-{
-	if (CSVListener.IsValid())
-	{
-		FParticlePerfStatsManager::RemoveListener(CSVListener.Get());
-		CSVListener.Reset();
-	}
-}
-
-bool FParticlePerfStatsListener_CSVProfiler::Tick()
-{
-	check(FParticlePerfStats::GetCSVStatsEnabled());
-
-	FParticlePerfStatsListener_GatherAll::Tick();
-
-	if (FCsvProfiler* CSVProfiler = FCsvProfiler::Get())
-	{
-#if WITH_PER_SYSTEM_PARTICLE_PERF_STATS
-		FParticlePerfStatsManager::ForAllSystemStats(
-			[&](TWeakObjectPtr<const UFXSystemAsset>& WeakSystem, TUniquePtr<FParticlePerfStats>& Stats)
-			{
-				if (Stats->GetGameThreadStats().NumInstances > 0)
-				{
-					if (const UFXSystemAsset* System = WeakSystem.Get())
-					{
-						float TotalTime = FPlatformTime::ToMilliseconds64(Stats->GetGameThreadStats().GetTotalCycles()) * 1000.0f;
-						float GTTime = FPlatformTime::ToMilliseconds64(Stats->GetGameThreadStats().GetTotalCycles_GTOnly()) * 1000.0f;
-						float AvgTime = FPlatformTime::ToMilliseconds64(Stats->GetGameThreadStats().GetPerInstanceAvgCycles()) * 1000.0f;
-						int32 Count = (int32)Stats->GetGameThreadStats().NumInstances;
-						float Activation = FPlatformTime::ToMilliseconds64(Stats->GetGameThreadStats().ActivationCycles) * 1000.0f;
-						float Wait = FPlatformTime::ToMilliseconds64(Stats->GetGameThreadStats().WaitCycles) * 1000.0f;
-
-						CSVProfiler->RecordCustomStat(System->CSVStat_Total, CSV_CATEGORY_INDEX(Particles), TotalTime, ECsvCustomStatOp::Set);
-						CSVProfiler->RecordCustomStat(System->CSVStat_GTOnly, CSV_CATEGORY_INDEX(Particles), GTTime, ECsvCustomStatOp::Set);
-						CSVProfiler->RecordCustomStat(System->CSVStat_InstAvgGT, CSV_CATEGORY_INDEX(Particles), AvgTime, ECsvCustomStatOp::Set);
-						CSVProfiler->RecordCustomStat(System->CSVStat_Count, CSV_CATEGORY_INDEX(Particles), Count, ECsvCustomStatOp::Set);
-
-						CSVProfiler->RecordCustomStat(System->CSVStat_Activation, CSV_CATEGORY_INDEX(Particles), Activation, ECsvCustomStatOp::Set);
-						CSVProfiler->RecordCustomStat(System->CSVStat_Waits, CSV_CATEGORY_INDEX(Particles), Wait, ECsvCustomStatOp::Set);
-					}
-				}
-			}
-		);
-#endif
-		return true;
-	}
-
-	return false;
-}
-
-void FParticlePerfStatsListener_CSVProfiler::TickRT()
-{
-	FParticlePerfStatsListener_GatherAll::TickRT();
-	if (FCsvProfiler* CSVProfiler = FCsvProfiler::Get())
-	{
-#if WITH_PER_SYSTEM_PARTICLE_PERF_STATS
-		FParticlePerfStatsManager::ForAllSystemStats(
-			[&](TWeakObjectPtr<const UFXSystemAsset>& WeakSystem, TUniquePtr<FParticlePerfStats>& Stats)
-			{
-				if (const UFXSystemAsset* System = WeakSystem.Get())
-				{
-					const float RTTime = FPlatformTime::ToMilliseconds64(Stats->GetRenderThreadStats().GetTotalCycles()) * 1000.0f;
-					const float RTAvgTime = FPlatformTime::ToMilliseconds64(Stats->GetRenderThreadStats().GetPerInstanceAvgCycles()) * 1000.0f;
-					CSVProfiler->RecordCustomStat(System->CSVStat_RT, CSV_CATEGORY_INDEX(Particles), RTTime, ECsvCustomStatOp::Set);
-					CSVProfiler->RecordCustomStat(System->CSVStat_InstAvgRT, CSV_CATEGORY_INDEX(Particles), RTAvgTime, ECsvCustomStatOp::Set);
-
-					const float GpuTime = float(Stats->GetGPUStats().GetTotalMicroseconds());
-					const float GpuAvgTime = float(Stats->GetGPUStats().GetPerInstanceAvgMicroseconds());
-					CSVProfiler->RecordCustomStat(System->CSVStat_GPU, CSV_CATEGORY_INDEX(Particles), GpuTime, ECsvCustomStatOp::Set);
-					CSVProfiler->RecordCustomStat(System->CSVStat_InstAvgGPU, CSV_CATEGORY_INDEX(Particles), GpuAvgTime, ECsvCustomStatOp::Set);
-				}
-			}
-		);
-#endif
-	}
-}
-
-void FParticlePerfStatsListener_CSVProfiler::End()
-{
-	if (GLog != nullptr)
-	{
-		DumpStatsToDevice(*GLog);
-	}
-	DumpStatsToFile();
-}
-
-#endif//WITH_PARTICLE_PERF_CSV_STATS
-
 //////////////////////////////////////////////////////////////////////////
 
-int32 FParticlePerfStatsListener_DebugRender::RenderStats(class UWorld* World, class FViewport* Viewport, class FCanvas* Canvas, int32 /*X*/, int32 Y, const FVector* ViewLocation, const FRotator* ViewRotation)
-{
-#if WITH_PER_SYSTEM_PARTICLE_PERF_STATS
-	UFont* Font = GEngine->GetSmallFont();
-	check(Font != nullptr);
-
-	float CharWidth = 0.0f;
-	float CharHeight = 0.0f;
-	Font->GetCharSize('W', CharWidth, CharHeight);
-	const float ColumnWidth = 32 * CharWidth;
-	const int32 FontHeight = Font->GetMaxCharHeight() + 2.0f;
-
-	int32 X = 100;
-
-	// Draw background
-	{
-		int32 NumRows = 0;
-		for (auto it = AccumulatedSystemStats.CreateIterator(); it; ++it)
-		{
-			FAccumulatedParticlePerfStats* PerfStats = it.Value().Get();
-			if (PerfStats == nullptr || PerfStats->GetGameThreadStats().NumFrames == 0)
-			{
-				continue;
-			}
-			++NumRows;
-		}
-	}
-
-	static FLinearColor HeaderBackground = FLinearColor(1.0f, 1.0f, 1.0f, 0.5f);
-	static FLinearColor BackgroundColors[] = { FLinearColor(0.6f, 0.6f, 0.6f, 0.5f), FLinearColor(0.4f, 0.4f, 0.4f, 0.5f) };
-
-	// Display Header
-	Canvas->DrawTile(X - 2, Y - 1, (ColumnWidth * 5) + 4, FontHeight, 0.0f, 0.0f, 1.0f, 1.0f, HeaderBackground);
-	Canvas->DrawShadowedString(X + ColumnWidth * 0, Y, TEXT("System Name"), Font, FLinearColor::Yellow);
-	Canvas->DrawShadowedString(X + ColumnWidth * 1, Y, TEXT("Average PerFrame GT | GT CNC | RT"), Font, FLinearColor::Yellow);
-	Canvas->DrawShadowedString(X + ColumnWidth * 2, Y, TEXT("Average PerInstance GT | GT CNC | RT"), Font, FLinearColor::Yellow);
-	Canvas->DrawShadowedString(X + ColumnWidth * 3, Y, TEXT("Peak PerFrame GT | RT"), Font, FLinearColor::Yellow);
-	Y += FontHeight;
-
-	FString tempString;
-	int32 RowNum = 0;
-	for (auto it = AccumulatedSystemStats.CreateIterator(); it; ++it)
-	{
-		FAccumulatedParticlePerfStats* PerfStats = it.Value().Get();
-		if (PerfStats == nullptr)
-		{
-			continue;
-		}
-
-		const FAccumulatedParticlePerfStats_GT& GTStats = PerfStats->GetGameThreadStats();
-		const FAccumulatedParticlePerfStats_RT& RTStats = PerfStats->GetRenderThreadStats();
-		const UFXSystemAsset* System = it.Key().Get();
-		if (GTStats.NumFrames == 0 || RTStats.NumFrames == 0 || System == nullptr)
-		{
-			continue;
-		}
-
-		// Background
-		++RowNum;
-		Canvas->DrawTile(X - 2, Y - 1, (ColumnWidth * 5) + 4, FontHeight, 0.0f, 0.0f, 1.0f, 1.0f, BackgroundColors[RowNum & 1]);
-
-		// System Name
-		FString SystemName = System->GetFName().ToString();
-		Canvas->DrawShadowedString(X + ColumnWidth * 0, Y, *SystemName, Font, FLinearColor::Yellow);
-
-		// Average Per Frame
-		tempString.Reset();
-		tempString.Appendf(
-			TEXT("%4u | %4u | %4u"),
-			uint32(FPlatformTime::ToMilliseconds64(GTStats.AccumulatedStats.TickGameThreadCycles + GTStats.AccumulatedStats.FinalizeCycles) * 1000.0 / double(GTStats.NumFrames)),
-			uint32(FPlatformTime::ToMilliseconds64(GTStats.AccumulatedStats.TickConcurrentCycles + GTStats.AccumulatedStats.EndOfFrameCycles) * 1000.0 / double(GTStats.NumFrames)),
-			uint32(FPlatformTime::ToMilliseconds64(RTStats.AccumulatedStats.RenderUpdateCycles + RTStats.AccumulatedStats.GetDynamicMeshElementsCycles) * 1000.0 / double(RTStats.NumFrames)),
-			uint32(FPlatformTime::ToMilliseconds64(GTStats.AccumulatedStats.TickGameThreadCycles) * 1000.0 / double(GTStats.NumFrames))
-		);
-		Canvas->DrawShadowedString(X + ColumnWidth * 1, Y, *tempString, Font, FLinearColor::Yellow);
-
-		// Average Per Instances
-		tempString.Reset();
-		tempString.Appendf(
-			TEXT("%4u | %4u | %4u"),
-			uint32(FPlatformTime::ToMilliseconds64(GTStats.AccumulatedStats.TickGameThreadCycles + GTStats.AccumulatedStats.FinalizeCycles) * 1000.0 / double(GTStats.AccumulatedStats.NumInstances)),
-			uint32(FPlatformTime::ToMilliseconds64(GTStats.AccumulatedStats.TickConcurrentCycles + GTStats.AccumulatedStats.EndOfFrameCycles) * 1000.0 / double(GTStats.AccumulatedStats.NumInstances)),
-			uint32(FPlatformTime::ToMilliseconds64(RTStats.AccumulatedStats.RenderUpdateCycles + RTStats.AccumulatedStats.GetDynamicMeshElementsCycles) * 1000.0 / double(RTStats.AccumulatedStats.NumInstances)),
-			uint32(FPlatformTime::ToMilliseconds64(GTStats.AccumulatedStats.TickGameThreadCycles) * 1000.0 / double(GTStats.AccumulatedStats.NumInstances))
-		);
-		Canvas->DrawShadowedString(X + ColumnWidth * 2, Y, *tempString, Font, FLinearColor::Yellow);
-
-		// Peak Per Frame
-		tempString.Reset();
-		tempString.Append(TEXT("GT[ "));
-		for (uint64 v : GTStats.MaxPerFrameTotalCycles)
-		{
-			tempString.Appendf(TEXT("%4u "), uint32(FPlatformTime::ToMilliseconds64(v) * 1000.0));
-		}
-		tempString.Append(TEXT("] RT["));
-		for (uint64 v : RTStats.MaxPerFrameTotalCycles)
-		{
-			tempString.Appendf(TEXT("%4u "), uint32(FPlatformTime::ToMilliseconds64(v) * 1000.0));
-		}
-		tempString.Append(TEXT("]"));
-		Canvas->DrawShadowedString(X + ColumnWidth * 3, Y, *tempString, Font, FLinearColor::Yellow);
-
-		Y += FontHeight;
-	}
-#endif
-	return Y;
-}
-
->>>>>>> 6bbb88c8
-//////////////////////////////////////////////////////////////////////////
-
 #endif //WITH_PARTICLE_PERF_STATS