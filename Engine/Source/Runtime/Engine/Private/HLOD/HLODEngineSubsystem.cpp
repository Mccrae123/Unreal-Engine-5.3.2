// Copyright Epic Games, Inc. All Rights Reserved.

#include "HLOD/HLODEngineSubsystem.h"

#include UE_INLINE_GENERATED_CPP_BY_NAME(HLODEngineSubsystem)

#if WITH_EDITOR

#include "AssetRegistry/AssetData.h"
#include "AssetRegistry/AssetDependencyGatherer.h"
#include "EngineUtils.h"
#include "Engine/LODActor.h"
#include "Engine/HLODProxy.h"
#include "Engine/World.h"
#include "Editor.h"
#include "UnrealEngine.h"
#include "HierarchicalLOD.h"
#include "Misc/PathViews.h"
#include "Modules/ModuleManager.h"
#include "IHierarchicalLODUtilities.h"
#include "HierarchicalLODUtilitiesModule.h"
#include "UObject/ObjectSaveContext.h"

void UHLODEngineSubsystem::Initialize(FSubsystemCollectionBase& Collection)
{
	bDisableHLODCleanupOnLoad = false;
	bDisableHLODSpawningOnLoad = false;

	Super::Initialize(Collection);
	RegisterRecreateLODActorsDelegates();
}

void UHLODEngineSubsystem::Deinitialize()
{
	UnregisterRecreateLODActorsDelegates();
	Super::Deinitialize();
}

void UHLODEngineSubsystem::DisableHLODCleanupOnLoad(bool bInDisableHLODCleanup)
{
	bDisableHLODCleanupOnLoad = bInDisableHLODCleanup;
}

void UHLODEngineSubsystem::DisableHLODSpawningOnLoad(bool bInDisableHLODSpawning)
{
	bDisableHLODSpawningOnLoad = bInDisableHLODSpawning;

	UnregisterRecreateLODActorsDelegates();
	RegisterRecreateLODActorsDelegates();
}

void UHLODEngineSubsystem::OnSaveLODActorsToHLODPackagesChanged()
{
	UnregisterRecreateLODActorsDelegates();
	RegisterRecreateLODActorsDelegates();
}

void UHLODEngineSubsystem::UnregisterRecreateLODActorsDelegates()
{
	FWorldDelegates::OnPostWorldInitialization.Remove(OnPostWorldInitializationDelegateHandle);
	FWorldDelegates::LevelAddedToWorld.Remove(OnLevelAddedToWorldDelegateHandle);
}

void UHLODEngineSubsystem::RegisterRecreateLODActorsDelegates()
{
	if (GetDefault<UHierarchicalLODSettings>()->bSaveLODActorsToHLODPackages && !bDisableHLODSpawningOnLoad)
	{
		OnPostWorldInitializationDelegateHandle = FWorldDelegates::OnPostWorldInitialization.AddUObject(this, &UHLODEngineSubsystem::RecreateLODActorsForWorld);
		OnLevelAddedToWorldDelegateHandle = FWorldDelegates::LevelAddedToWorld.AddUObject(this, &UHLODEngineSubsystem::RecreateLODActorsForLevel);
		OnPreSaveWorlDelegateHandle = FEditorDelegates::PreSaveWorldWithContext.AddUObject(this, &UHLODEngineSubsystem::OnPreSaveWorld);
	}	
}

void UHLODEngineSubsystem::RecreateLODActorsForWorld(UWorld* InWorld, const UWorld::InitializationValues InInitializationValues)
{
	// For each level in this world
	for (ULevel* Level : InWorld->GetLevels())
	{
		RecreateLODActorsForLevel(Level, InWorld);
	}
}

void UHLODEngineSubsystem::RecreateLODActorsForLevel(ULevel* InLevel, UWorld* InWorld)
{
	bool bShouldRecreateActors = InWorld && !InWorld->bIsTearingDown && !InWorld->IsPreviewWorld();
	if (!bShouldRecreateActors)
	{
		return;
	}

	FHierarchicalLODUtilitiesModule& Module = FModuleManager::LoadModuleChecked<FHierarchicalLODUtilitiesModule>("HierarchicalLODUtilities");
	IHierarchicalLODUtilities* Utilities = Module.GetUtilities();

	// First, destroy invalid HLOD actors. If needed, they will be recreated below.
	if (!bDisableHLODCleanupOnLoad && !GIsCookerLoadingPackage)
	{
		CleanupHLODs(InLevel);
	}

	// Look for HLODProxy packages associated with this level
	int32 NumLODLevels = InLevel->GetWorldSettings()->GetHierarchicalLODSetup().Num();
	for (int32 LODIndex = 0; LODIndex < NumLODLevels; ++LODIndex)
	{
		// Obtain HLOD package for the current HLOD level
		UHLODProxy* HLODProxy = Utilities->RetrieveLevelHLODProxy(InLevel, LODIndex);
		if (HLODProxy)
		{
			// Spawn LODActors from the HLODDesc, if any is found
			HLODProxy->SpawnLODActors(InLevel);
		}
	}
}

bool UHLODEngineSubsystem::CleanupHLODs(ULevel* InLevel)
{
	bool bPerformedCleanup = false;

	for (AActor* Actor : InLevel->Actors)
	{
		if (ALODActor* LODActor = Cast<ALODActor>(Actor))
		{
			bPerformedCleanup |= CleanupHLOD(LODActor);
		}
	}

	return bPerformedCleanup;
}

bool UHLODEngineSubsystem::CleanupHLODs(UWorld* InWorld)
{
	bool bPerformedCleanup = false;

	for (TActorIterator<ALODActor> It(InWorld); It; ++It)
	{
		bPerformedCleanup |= CleanupHLOD(*It);
	}

	return bPerformedCleanup;
}

bool UHLODEngineSubsystem::CleanupHLOD(ALODActor* InLODActor)
{
	bool bShouldDestroyActor = false;

	if (InLODActor->GetLevel()->GetWorldSettings()->GetHierarchicalLODSetup().Num() == 0)
	{
		UE_LOG(LogEngine, Warning, TEXT("Deleting LODActor %s found in map with no HLOD setup or disabled HLOD system. Resave %s to silence warning."), *InLODActor->GetName(), *InLODActor->GetOutermost()->GetPathName());
		bShouldDestroyActor = true;
	}
	else if (!InLODActor->GetProxy() || InLODActor->GetProxy()->GetMap() != TSoftObjectPtr<UWorld>(InLODActor->GetLevel()->GetTypedOuter<UWorld>()))
	{
		UE_LOG(LogEngine, Warning, TEXT("Deleting LODActor %s with invalid HLODProxy. Resave %s to silence warning."), *InLODActor->GetName(), *InLODActor->GetOutermost()->GetPathName());
		bShouldDestroyActor = true;
	}
	else if (GetDefault<UHierarchicalLODSettings>()->bSaveLODActorsToHLODPackages)
	{
		if (!InLODActor->HasAnyFlags(RF_Transient))
		{
			UE_LOG(LogEngine, Warning, TEXT("Deleting non-transient LODActor %s. Rebuild HLOD & resave %s to silence warning."), *InLODActor->GetName(), *InLODActor->GetOutermost()->GetPathName());
		}

		bShouldDestroyActor = true;
	}

	if (bShouldDestroyActor)
	{
		InLODActor->GetWorld()->EditorDestroyActor(InLODActor, true);
	}

	return bShouldDestroyActor;
}

void UHLODEngineSubsystem::OnPreSaveWorld(UWorld* InWorld, FObjectPreSaveContext ObjectSaveContext)
{
	// When cooking, make sure that the LODActors are not transient
	if (InWorld && InWorld->PersistentLevel && ObjectSaveContext.IsCooking())
	{
		for (AActor* Actor : InWorld->PersistentLevel->Actors)
		{
			if (ALODActor* LODActor = Cast<ALODActor>(Actor))
			{
				if (LODActor->WasBuiltFromHLODDesc())
				{
					EObjectFlags TransientFlags = EObjectFlags::RF_Transient | EObjectFlags::RF_DuplicateTransient;
					if (LODActor->HasAnyFlags(TransientFlags))
					{
						LODActor->ClearFlags(TransientFlags);

						const bool bIncludeNestedObjects = true;
						ForEachObjectWithOuter(LODActor, [TransientFlags](UObject* Subobject)
						{
							Subobject->ClearFlags(TransientFlags);
						}, bIncludeNestedObjects);
					}
				}
			}
		}
	}
}

<<<<<<< HEAD
=======
class FHLODDependencyGatherer : public IAssetDependencyGatherer
{
public:
	virtual void GatherDependencies(const FAssetData& AssetData, const FAssetRegistryState& AssetRegistryState,
		TFunctionRef<FARCompiledFilter(const FARFilter&)> CompileFilterFunc,
		TArray<IAssetDependencyGatherer::FGathereredDependency>& OutDependencies,
		TArray<FString>& OutDependencyDirectories) const override;
};

void FHLODDependencyGatherer::GatherDependencies(const FAssetData& AssetData,
	const FAssetRegistryState& AssetRegistryState, TFunctionRef<FARCompiledFilter(const FARFilter&)> CompileFilterFunc,
	TArray<IAssetDependencyGatherer::FGathereredDependency>& OutDependencies,
	TArray<FString>& OutDependencyDirectories) const
{
	if (!GetDefault<UHierarchicalLODSettings>()->bSaveLODActorsToHLODPackages)
	{
		return;
	}

	// Record a dependency on the paths to HLODProxy packages that can be associated with
	// this level if they exist
	FHierarchicalLODUtilitiesModule& Module = FModuleManager::LoadModuleChecked<FHierarchicalLODUtilitiesModule>("HierarchicalLODUtilities");
	IHierarchicalLODUtilities* Utilities = Module.GetUtilities();

	// TODO: GetHLODPackageName is usually constructed from the World's packagename, but this can be replaced by ULevelStreaming::PackageNameToLoad
	// We need to write the list of LevelStreaming PackageNameToLoad into the AssetData so we can read it from here.
	FString Wildcard = Utilities->GetWildcardOfHLODPackagesForPackage(AssetData.PackageName.ToString());
	FARFilter PossibleAssetsFilter;
	PossibleAssetsFilter.PackagePaths.Add(FName(FPathViews::GetPath(Wildcard)));
	TArray<FAssetData> FilteredAssets;
	AssetRegistryState.GetAssets(CompileFilterFunc(PossibleAssetsFilter), {}, FilteredAssets);
	FString PackageName;
	for (const FAssetData& FilteredAsset : FilteredAssets)
	{
		FilteredAsset.PackageName.ToString(PackageName);
		if (PackageName.MatchesWildcard(Wildcard))
		{
			OutDependencies.Emplace(IAssetDependencyGatherer::FGathereredDependency{ FilteredAsset.PackageName,
				UE::AssetRegistry::EDependencyProperty::Game | UE::AssetRegistry::EDependencyProperty::Build });
		}
	}
}
REGISTER_ASSETDEPENDENCY_GATHERER(FHLODDependencyGatherer, UWorld);

>>>>>>> 4af6daef
#endif // WITH_EDITOR
<|MERGE_RESOLUTION|>--- conflicted
+++ resolved
@@ -198,8 +198,6 @@
 	}
 }
 
-<<<<<<< HEAD
-=======
 class FHLODDependencyGatherer : public IAssetDependencyGatherer
 {
 public:
@@ -244,5 +242,4 @@
 }
 REGISTER_ASSETDEPENDENCY_GATHERER(FHLODDependencyGatherer, UWorld);
 
->>>>>>> 4af6daef
 #endif // WITH_EDITOR
