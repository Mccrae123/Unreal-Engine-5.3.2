// Copyright Epic Games, Inc. All Rights Reserved.

#include "Math/RandomStream.h"
#include "MaterialShared.h"
#include "Materials/Material.h"
#include "Materials/MaterialRenderProxy.h"
#include "CanvasItem.h"
#include "CanvasTypes.h"
#include "Rendering/SkeletalMeshLODRenderData.h"
#include "UnrealEngine.h"
#include "DynamicMeshBuilder.h"
#include "PrimitiveSceneProxy.h"
#include "Engine/LightMapTexture2D.h"
#include "SceneInterface.h"
#include "UnrealClient.h"
#include "SceneManagement.h"

/** Emits draw events for a given FMeshBatch and the FPrimitiveSceneProxy corresponding to that mesh element. */
#if WANTS_DRAW_MESH_EVENTS

void BeginMeshDrawEvent_Inner(FRHICommandList& RHICmdList, const FPrimitiveSceneProxy* PrimitiveSceneProxy, const FMeshBatch& Mesh, FDrawEvent& MeshEvent)
{
	// Only show material and resource name at the top level
	if (PrimitiveSceneProxy)
	{
		BEGIN_DRAW_EVENTF(
			RHICmdList, 
			MaterialEvent, 
			MeshEvent, 
			TEXT("%s %s"), 
			// Note: this is the parent's material name, not the material instance
			*Mesh.MaterialRenderProxy->GetIncompleteMaterialWithFallback(PrimitiveSceneProxy ? PrimitiveSceneProxy->GetScene().GetFeatureLevel() : GMaxRHIFeatureLevel).GetFriendlyName(),
			PrimitiveSceneProxy->GetResourceName().IsValid() ? *PrimitiveSceneProxy->GetResourceName().ToString() : TEXT(""));
	}
	else
	{
		BEGIN_DRAW_EVENTF(
			RHICmdList, 
			MaterialEvent, 
			MeshEvent, 
			// Note: this is the parent's material name, not the material instance
			*Mesh.MaterialRenderProxy->GetIncompleteMaterialWithFallback(GMaxRHIFeatureLevel).GetFriendlyName());
	}
}

#endif

void DrawPlane10x10(class FPrimitiveDrawInterface* PDI,const FMatrix& ObjectToWorld, float Radii, FVector2D UVMin, FVector2D UVMax, const FMaterialRenderProxy* MaterialRenderProxy, uint8 DepthPriorityGroup)
{
	// -> TileCount * TileCount * 2 triangles
	const uint32 TileCount = 10;

	FDynamicMeshBuilder MeshBuilder(PDI->View->GetFeatureLevel());

	// todo: reserve or better cache the mesh

	float Step = 2.0f / TileCount;

	for(int32 y = 0; y < TileCount; ++y)
	{
		// implemented this way to avoid cracks, could be optimized
		float y0 = y * Step - 1.0f;
		float y1 = (y + 1) * Step - 1.0f;

		float V0 = FMath::Lerp(UVMin.Y, UVMax.Y, y0 * 0.5f + 0.5f);
		float V1 = FMath::Lerp(UVMin.Y, UVMax.Y, y1 * 0.5f + 0.5f);

		for(int32 x = 0; x < TileCount; ++x)
		{
			// implemented this way to avoid cracks, could be optimized
			float x0 = x * Step - 1.0f;
			float x1 = (x + 1) * Step - 1.0f;

			float U0 = FMath::Lerp(UVMin.X, UVMax.X, x0 * 0.5f + 0.5f);
			float U1 = FMath::Lerp(UVMin.X, UVMax.X, x1 * 0.5f + 0.5f);

			// Calculate verts for a face pointing down Z
			MeshBuilder.AddVertex(FVector3f(x0, y0, 0), FVector2f(U0, V0), FVector3f(1, 0, 0), FVector3f(0, 1, 0), FVector3f(0, 0, 1), FColor::White);
			MeshBuilder.AddVertex(FVector3f(x0, y1, 0), FVector2f(U0, V1), FVector3f(1, 0, 0), FVector3f(0, 1, 0), FVector3f(0, 0, 1), FColor::White);
			MeshBuilder.AddVertex(FVector3f(x1, y1, 0), FVector2f(U1, V1), FVector3f(1, 0, 0), FVector3f(0, 1, 0), FVector3f(0, 0, 1), FColor::White);
			MeshBuilder.AddVertex(FVector3f(x1, y0, 0), FVector2f(U1, V0), FVector3f(1, 0, 0), FVector3f(0, 1, 0), FVector3f(0, 0, 1), FColor::White);

			int Index = (x + y * TileCount) * 4;
			MeshBuilder.AddTriangle(Index + 0, Index + 1, Index + 2);
			MeshBuilder.AddTriangle(Index + 0, Index + 2, Index + 3);
		}
	}	

	MeshBuilder.Draw(PDI, FScaleMatrix(Radii) * ObjectToWorld, MaterialRenderProxy, DepthPriorityGroup, 0.f);
}

void DrawTriangle(class FPrimitiveDrawInterface* PDI, const FVector& A, const FVector& B, const FVector& C, const FMaterialRenderProxy* MaterialRenderProxy, uint8 DepthPriorityGroup)
{
	FVector2f UVs[4] =
	{
		FVector2f(0,0),
		FVector2f(0,1),
		FVector2f(1,1),
		FVector2f(1,0),
	};

	FDynamicMeshBuilder MeshBuilder(PDI->View->GetFeatureLevel());

	FVector3f Normal = FVector3f(0, 0, 1);
	FVector3f Tangent = FVector3f(1, 0, 0);	

	MeshBuilder.AddVertex(FDynamicMeshVertex((FVector3f)A, Tangent, Normal, UVs[0],FColor::White));

	MeshBuilder.AddVertex(FDynamicMeshVertex((FVector3f)B, Tangent, Normal, UVs[1], FColor::White));
	MeshBuilder.AddVertex(FDynamicMeshVertex((FVector3f)C, Tangent, Normal, UVs[2], FColor::White));

	MeshBuilder.AddTriangle(0, 1, 2);
	MeshBuilder.Draw(PDI, FMatrix::Identity, MaterialRenderProxy, DepthPriorityGroup, false, false);

	PDI->DrawLine(A, B, FColor::Yellow, DepthPriorityGroup, 1.f);
	PDI->DrawLine(A, C, FColor::Yellow, DepthPriorityGroup, 1.f);
	PDI->DrawLine(B, C, FColor::Yellow, DepthPriorityGroup, 1.f);
}


void GetBoxMesh(const FMatrix& BoxToWorld,const FVector& Radii,const FMaterialRenderProxy* MaterialRenderProxy,uint8 DepthPriorityGroup,int32 ViewIndex,FMeshElementCollector& Collector, HHitProxy* HitProxy)
{
	// Calculate verts for a face pointing down Z
	FVector3f Positions[4] =
	{
		FVector3f(-1, -1, +1),
		FVector3f(-1, +1, +1),
		FVector3f(+1, +1, +1),
		FVector3f(+1, -1, +1)
	};
	FVector2f UVs[4] =
	{
		FVector2f(0,0),
		FVector2f(0,1),
		FVector2f(1,1),
		FVector2f(1,0),
	};

	// Then rotate this face 6 times
	FRotator3f FaceRotations[6];
	FaceRotations[0] = FRotator3f(0,		0,	0);
	FaceRotations[1] = FRotator3f(90.f,	0,	0);
	FaceRotations[2] = FRotator3f(-90.f,	0,  0);
	FaceRotations[3] = FRotator3f(0,		0,	90.f);
	FaceRotations[4] = FRotator3f(0,		0,	-90.f);
	FaceRotations[5] = FRotator3f(180.f,	0,	0);

	FDynamicMeshBuilder MeshBuilder(Collector.GetFeatureLevel());

	for(int32 f=0; f<6; f++)
	{
		FMatrix44f FaceTransform = FRotationMatrix44f(FaceRotations[f]);

		int32 VertexIndices[4];
		for(int32 VertexIndex = 0;VertexIndex < 4;VertexIndex++)
		{
			VertexIndices[VertexIndex] = MeshBuilder.AddVertex(
				FaceTransform.TransformPosition( Positions[VertexIndex] ),
				UVs[VertexIndex],
				FaceTransform.TransformVector(FVector3f(1,0,0)),
				FaceTransform.TransformVector(FVector3f(0,1,0)),
				FaceTransform.TransformVector(FVector3f(0,0,1)),
				FColor::White
				);
		}

		MeshBuilder.AddTriangle(VertexIndices[0],VertexIndices[1],VertexIndices[2]);
		MeshBuilder.AddTriangle(VertexIndices[0],VertexIndices[2],VertexIndices[3]);
	}

	MeshBuilder.GetMesh(FScaleMatrix(Radii) * BoxToWorld,MaterialRenderProxy,DepthPriorityGroup,false,false,true,ViewIndex,Collector,HitProxy);
}

void DrawBox(FPrimitiveDrawInterface* PDI,const FMatrix& BoxToWorld,const FVector& Radii,const FMaterialRenderProxy* MaterialRenderProxy,uint8 DepthPriorityGroup)
{
	// Calculate verts for a face pointing down Z
	FVector3f Positions[4] =
	{
		FVector3f(-1, -1, +1),
		FVector3f(-1, +1, +1),
		FVector3f(+1, +1, +1),
		FVector3f(+1, -1, +1)
	};
	FVector2f UVs[4] =
	{
		FVector2f(0,0),
		FVector2f(0,1),
		FVector2f(1,1),
		FVector2f(1,0),
	};

	// Then rotate this face 6 times
	FRotator3f FaceRotations[6];
	FaceRotations[0] = FRotator3f(0,		0,	0);
	FaceRotations[1] = FRotator3f(90.f,	0,	0);
	FaceRotations[2] = FRotator3f(-90.f,	0,  0);
	FaceRotations[3] = FRotator3f(0,		0,	90.f);
	FaceRotations[4] = FRotator3f(0,		0,	-90.f);
	FaceRotations[5] = FRotator3f(180.f,	0,	0);

	FDynamicMeshBuilder MeshBuilder(PDI->View->GetFeatureLevel());

	for(int32 f=0; f<6; f++)
	{
		FMatrix44f FaceTransform = FRotationMatrix44f(FaceRotations[f]);

		int32 VertexIndices[4];
		for(int32 VertexIndex = 0;VertexIndex < 4;VertexIndex++)
		{
			VertexIndices[VertexIndex] = MeshBuilder.AddVertex(
				FaceTransform.TransformPosition( Positions[VertexIndex] ),
				UVs[VertexIndex],
				FaceTransform.TransformVector(FVector3f(1,0,0)),
				FaceTransform.TransformVector(FVector3f(0,1,0)),
				FaceTransform.TransformVector(FVector3f(0,0,1)),
				FColor::White
				);
		}

		MeshBuilder.AddTriangle(VertexIndices[0],VertexIndices[1],VertexIndices[2]);
		MeshBuilder.AddTriangle(VertexIndices[0],VertexIndices[2],VertexIndices[3]);
	}

	MeshBuilder.Draw(PDI,FScaleMatrix(Radii) * BoxToWorld,MaterialRenderProxy,DepthPriorityGroup,0.f);
}

void GetOrientedHalfSphereMesh(const FVector& Center, const FRotator& Orientation, const FVector& Radii, int32 NumSides, int32 NumRings, float StartAngle, float EndAngle, const FMaterialRenderProxy* MaterialRenderProxy, uint8 DepthPriority,
	bool bDisableBackfaceCulling, int32 ViewIndex, FMeshElementCollector& Collector, bool bUseSelectionOutline, HHitProxy* HitProxy)
{
	// Use a mesh builder to draw the sphere.
	FDynamicMeshBuilder MeshBuilder(Collector.GetFeatureLevel());
	{
		// The first/last arc are on top of each other.
		int32 NumVerts = (NumSides + 1) * (NumRings + 1);
		FDynamicMeshVertex* Verts = (FDynamicMeshVertex*)FMemory::Malloc(NumVerts * sizeof(FDynamicMeshVertex));

		// Calculate verts for one arc
		FDynamicMeshVertex* ArcVerts = (FDynamicMeshVertex*)FMemory::Malloc((NumRings + 1) * sizeof(FDynamicMeshVertex));

		for (int32 i = 0; i<NumRings + 1; i++)
		{
			FDynamicMeshVertex* ArcVert = &ArcVerts[i];

			float angle = StartAngle + ((float)i / NumRings) * (EndAngle-StartAngle);

			// Note- unit sphere, so position always has mag of one. We can just use it for normal!			
			ArcVert->Position.X = 0.0f;
			ArcVert->Position.Y = FMath::Sin(angle);
			ArcVert->Position.Z = FMath::Cos(angle);

			ArcVert->SetTangents(
				FVector3f(1, 0, 0),
				FVector3f(0.0f, -ArcVert->Position.Z, ArcVert->Position.Y),
				ArcVert->Position
				);

			ArcVert->TextureCoordinate[0].X = 0.0f;
			ArcVert->TextureCoordinate[0].Y = ((float)i / NumRings);
		}

		// Then rotate this arc NumSides+1 times.
		for (int32 s = 0; s<NumSides + 1; s++)
		{
			FRotator3f ArcRotator(0, 360.f * (float)s / NumSides, 0);
			FRotationMatrix44f ArcRot(ArcRotator);
			float XTexCoord = ((float)s / NumSides);

			for (int32 v = 0; v<NumRings + 1; v++)
			{
				int32 VIx = (NumRings + 1)*s + v;

				Verts[VIx].Position = ArcRot.TransformPosition(ArcVerts[v].Position);

				Verts[VIx].SetTangents(
					ArcRot.TransformVector(ArcVerts[v].TangentX.ToFVector3f()),
					ArcRot.TransformVector(ArcVerts[v].GetTangentY()),
					ArcRot.TransformVector(ArcVerts[v].TangentZ.ToFVector3f())
					);

				Verts[VIx].TextureCoordinate[0].X = XTexCoord;
				Verts[VIx].TextureCoordinate[0].Y = ArcVerts[v].TextureCoordinate[0].Y;
			}
		}

		// Add all of the vertices we generated to the mesh builder.
		for (int32 VertIdx = 0; VertIdx < NumVerts; VertIdx++)
		{
			MeshBuilder.AddVertex(Verts[VertIdx]);
		}

		// Add all of the triangles we generated to the mesh builder.
		for (int32 s = 0; s<NumSides; s++)
		{
			int32 a0start = (s + 0) * (NumRings + 1);
			int32 a1start = (s + 1) * (NumRings + 1);

			for (int32 r = 0; r<NumRings; r++)
			{
				MeshBuilder.AddTriangle(a0start + r + 0, a1start + r + 0, a0start + r + 1);
				MeshBuilder.AddTriangle(a1start + r + 0, a1start + r + 1, a0start + r + 1);
			}
		}

		// Free our local copy of verts and arc verts
		FMemory::Free(Verts);
		FMemory::Free(ArcVerts);
	}
	MeshBuilder.GetMesh(FScaleMatrix(Radii) * FRotationMatrix(Orientation) * FTranslationMatrix(Center), MaterialRenderProxy, DepthPriority, bDisableBackfaceCulling, false, bUseSelectionOutline, ViewIndex, Collector, HitProxy);
}

void GetHalfSphereMesh(const FVector& Center, const FVector& Radii, int32 NumSides, int32 NumRings, float StartAngle, float EndAngle, const FMaterialRenderProxy* MaterialRenderProxy, uint8 DepthPriority, 
					bool bDisableBackfaceCulling, int32 ViewIndex, FMeshElementCollector& Collector,bool bUseSelectionOutline,HHitProxy* HitProxy)
{
	GetOrientedHalfSphereMesh(Center, FRotator::ZeroRotator, Radii, NumSides, NumRings, StartAngle, EndAngle, MaterialRenderProxy, DepthPriority, bDisableBackfaceCulling, ViewIndex, Collector, bUseSelectionOutline, HitProxy);
}

void GetSphereMesh(const FVector& Center, const FVector& Radii, int32 NumSides, int32 NumRings, const FMaterialRenderProxy* MaterialRenderProxy, uint8 DepthPriority,
					bool bDisableBackfaceCulling, int32 ViewIndex, FMeshElementCollector& Collector)
{
	GetSphereMesh(Center, Radii, NumSides, NumRings, MaterialRenderProxy, DepthPriority, bDisableBackfaceCulling, ViewIndex, Collector, true, NULL);
}

extern ENGINE_API void GetSphereMesh(const FVector& Center, const FVector& Radii, int32 NumSides, int32 NumRings, const FMaterialRenderProxy* MaterialRenderProxy, uint8 DepthPriority,
	bool bDisableBackfaceCulling, int32 ViewIndex, FMeshElementCollector& Collector, bool bUseSelectionOutline, HHitProxy* HitProxy)
{
	GetHalfSphereMesh(Center, Radii, NumSides, NumRings, 0, UE_PI, MaterialRenderProxy, DepthPriority, bDisableBackfaceCulling, ViewIndex, Collector, bUseSelectionOutline, HitProxy);
}

void DrawSphere(FPrimitiveDrawInterface* PDI,const FVector& Center,const FRotator& Orientation,const FVector& Radii,int32 NumSides,int32 NumRings,const FMaterialRenderProxy* MaterialRenderProxy,uint8 DepthPriority,bool bDisableBackfaceCulling)
{
	// Use a mesh builder to draw the sphere.
	FDynamicMeshBuilder MeshBuilder(PDI->View->GetFeatureLevel());
	{
		// The first/last arc are on top of each other.
		int32 NumVerts = (NumSides+1) * (NumRings+1);
		FDynamicMeshVertex* Verts = (FDynamicMeshVertex*)FMemory::Malloc( NumVerts * sizeof(FDynamicMeshVertex) );

		// Calculate verts for one arc
		FDynamicMeshVertex* ArcVerts = (FDynamicMeshVertex*)FMemory::Malloc( (NumRings+1) * sizeof(FDynamicMeshVertex) );

		for(int32 i=0; i<NumRings+1; i++)
		{
			FDynamicMeshVertex* ArcVert = &ArcVerts[i];

			float angle = ((float)i/NumRings) * UE_PI;

			// Note- unit sphere, so position always has mag of one. We can just use it for normal!			
			ArcVert->Position.X = 0.0f;
			ArcVert->Position.Y = FMath::Sin(angle);
			ArcVert->Position.Z = FMath::Cos(angle);

			ArcVert->SetTangents(
				FVector3f(1,0,0),
				FVector3f(0.0f,-ArcVert->Position.Z,ArcVert->Position.Y),
				ArcVert->Position
				);

			ArcVert->TextureCoordinate[0].X = 0.0f;
			ArcVert->TextureCoordinate[0].Y = ((float)i/NumRings);
		}

		// Then rotate this arc NumSides+1 times.
		for(int32 s=0; s<NumSides+1; s++)
		{
			FRotator3f ArcRotator(0, 360.f * (float)s/NumSides, 0);
			FRotationMatrix44f ArcRot( ArcRotator );
			float XTexCoord = ((float)s/NumSides);

			for(int32 v=0; v<NumRings+1; v++)
			{
				int32 VIx = (NumRings+1)*s + v;

				Verts[VIx].Position = ArcRot.TransformPosition( ArcVerts[v].Position );
				
				Verts[VIx].SetTangents(
					ArcRot.TransformVector( ArcVerts[v].TangentX.ToFVector3f()),
					ArcRot.TransformVector( ArcVerts[v].GetTangentY() ),
					ArcRot.TransformVector( ArcVerts[v].TangentZ.ToFVector3f())
					);

				Verts[VIx].TextureCoordinate[0].X = XTexCoord;
				Verts[VIx].TextureCoordinate[0].Y = ArcVerts[v].TextureCoordinate[0].Y;
			}
		}

		// Add all of the vertices we generated to the mesh builder.
		for(int32 VertIdx=0; VertIdx < NumVerts; VertIdx++)
		{
			MeshBuilder.AddVertex(Verts[VertIdx]);
		}
		
		// Add all of the triangles we generated to the mesh builder.
		for(int32 s=0; s<NumSides; s++)
		{
			int32 a0start = (s+0) * (NumRings+1);
			int32 a1start = (s+1) * (NumRings+1);

			for(int32 r=0; r<NumRings; r++)
			{
				MeshBuilder.AddTriangle(a0start + r + 0, a1start + r + 0, a0start + r + 1);
				MeshBuilder.AddTriangle(a1start + r + 0, a1start + r + 1, a0start + r + 1);
			}
		}

		// Free our local copy of verts and arc verts
		FMemory::Free(Verts);
		FMemory::Free(ArcVerts);
	}
	MeshBuilder.Draw(PDI, FScaleMatrix( Radii ) * FRotationMatrix(Orientation) * FTranslationMatrix( Center ), MaterialRenderProxy, DepthPriority,bDisableBackfaceCulling);
}

FVector CalcConeVert(float Angle1, float Angle2, float AzimuthAngle)
{
	float ang1 = FMath::Clamp<float>(Angle1, 0.01f, (float)UE_PI - 0.01f);
	float ang2 = FMath::Clamp<float>(Angle2, 0.01f, (float)UE_PI - 0.01f);

	float sinX_2 = FMath::Sin(0.5f * ang1);
	float sinY_2 = FMath::Sin(0.5f * ang2);

	float sinSqX_2 = sinX_2 * sinX_2;
	float sinSqY_2 = sinY_2 * sinY_2;

	float tanX_2 = FMath::Tan(0.5f * ang1);
	float tanY_2 = FMath::Tan(0.5f * ang2);


	float phi = FMath::Atan2(FMath::Sin(AzimuthAngle)*sinY_2, FMath::Cos(AzimuthAngle)*sinX_2);
	float sinPhi = FMath::Sin(phi);
	float cosPhi = FMath::Cos(phi);
	float sinSqPhi = sinPhi*sinPhi;
	float cosSqPhi = cosPhi*cosPhi;

	float rSq, r, Sqr, alpha, beta;

	rSq = sinSqX_2*sinSqY_2 / (sinSqX_2*sinSqPhi + sinSqY_2*cosSqPhi);
	r = FMath::Sqrt(rSq);
	Sqr = FMath::Sqrt(1 - rSq);
	alpha = r*cosPhi;
	beta = r*sinPhi;

	FVector ConeVert;

	ConeVert.X = (1 - 2 * rSq);
	ConeVert.Y = 2 * Sqr*alpha;
	ConeVert.Z = 2 * Sqr*beta;

	return ConeVert;
}

void BuildConeVerts(float Angle1, float Angle2, float Scale, float XOffset, uint32 NumSides, TArray<FDynamicMeshVertex>& OutVerts, TArray<uint32>& OutIndices)
{
	TArray<FVector> ConeVerts;
	ConeVerts.AddUninitialized(NumSides);

	for (uint32 i = 0; i < NumSides; i++)
	{
		float Fraction = (float)i / (float)(NumSides);
		float Azi = 2.f* UE_PI*Fraction;
		ConeVerts[i] = (CalcConeVert(Angle1, Angle2, Azi) * Scale) + FVector(XOffset,0,0);
	}

	for (uint32 i = 0; i < NumSides; i++)
	{
		// Normal of the current face 
		FVector TriTangentZ = ConeVerts[(i + 1) % NumSides] ^ ConeVerts[i]; // aka triangle normal
		FVector TriTangentY = ConeVerts[i];
		FVector TriTangentX = TriTangentZ ^ TriTangentY;


		FDynamicMeshVertex V0, V1, V2;

		V0.Position = FVector3f(0) + FVector3f(XOffset,0,0);
		V0.TextureCoordinate[0].X = 0.0f;
		V0.TextureCoordinate[0].Y = (float)i / NumSides;
		V0.SetTangents((FVector3f)TriTangentX, (FVector3f)TriTangentY, (FVector3f)FVector(-1, 0, 0));
		int32 I0 = OutVerts.Add(V0);

		V1.Position = (FVector3f)ConeVerts[i];
		V1.TextureCoordinate[0].X = 1.0f;
		V1.TextureCoordinate[0].Y = (float)i / NumSides;
		FVector TriTangentZPrev = ConeVerts[i] ^ ConeVerts[i == 0 ? NumSides - 1 : i - 1]; // Normal of the previous face connected to this face
		V1.SetTangents((FVector3f)TriTangentX, (FVector3f)TriTangentY, (FVector3f)(TriTangentZPrev + TriTangentZ).GetSafeNormal());
		int32 I1 = OutVerts.Add(V1);

		V2.Position = (FVector3f)ConeVerts[(i + 1) % NumSides];
		V2.TextureCoordinate[0].X = 1.0f;
		V2.TextureCoordinate[0].Y = (float)((i + 1) % NumSides) / NumSides;
		FVector TriTangentZNext = ConeVerts[(i + 2) % NumSides] ^ ConeVerts[(i + 1) % NumSides]; // Normal of the next face connected to this face
		V2.SetTangents((FVector3f)TriTangentX, (FVector3f)TriTangentY, (FVector3f)(TriTangentZNext + TriTangentZ).GetSafeNormal());
		int32 I2 = OutVerts.Add(V2);

		// Flip winding for negative scale
		if(Scale >= 0.f)
		{
			OutIndices.Add(I0);
			OutIndices.Add(I1);
			OutIndices.Add(I2);
		}
		else
		{
			OutIndices.Add(I0);
			OutIndices.Add(I2);
			OutIndices.Add(I1);
		}
	}
}

void DrawCone(FPrimitiveDrawInterface* PDI,const FMatrix& ConeToWorld, float Angle1, float Angle2, uint32 NumSides, bool bDrawSideLines, const FLinearColor& SideLineColor, const FMaterialRenderProxy* MaterialRenderProxy, uint8 DepthPriority)
{
	TArray<FDynamicMeshVertex> MeshVerts;
	TArray<uint32> MeshIndices;
	BuildConeVerts(Angle1, Angle2, 1.f, 0.f, NumSides, MeshVerts, MeshIndices);

	FDynamicMeshBuilder MeshBuilder(PDI->View->GetFeatureLevel());
	MeshBuilder.AddVertices(MeshVerts);
	MeshBuilder.AddTriangles(MeshIndices);
	MeshBuilder.Draw(PDI, ConeToWorld, MaterialRenderProxy, DepthPriority, 0.f);

	if(bDrawSideLines)
	{
		TArray<FVector> ConeVerts;
		ConeVerts.AddUninitialized(NumSides);

		// Draw lines down major directions
		for(int32 i=0; i<4; i++)
		{
			float Fraction = (float)i / (float)(4);
			float Azi = 2.f* UE_PI*Fraction;
			FVector ConeVert = CalcConeVert(Angle1, Angle2, Azi);
			PDI->DrawLine( ConeToWorld.GetOrigin(), ConeToWorld.TransformPosition(ConeVert), SideLineColor, DepthPriority );
		}
	}
}


void BuildCylinderVerts(const FVector& Base, const FVector& XAxis, const FVector& YAxis, const FVector& ZAxis, double Radius, double HalfHeight, uint32 Sides, TArray<FDynamicMeshVertex>& OutVerts, TArray<uint32>& OutIndices)
{
	const float	AngleDelta = 2.0f * UE_PI / Sides;
	FVector	LastVertex = Base + XAxis * Radius;

	FVector2D TC = FVector2D(0.0f, 0.0f);
	float TCStep = 1.0f / Sides;

	FVector TopOffset = HalfHeight * ZAxis;

	int32 BaseVertIndex = OutVerts.Num();

	//Compute vertices for base circle.
	for (uint32 SideIndex = 0; SideIndex < Sides; SideIndex++)
	{
		const FVector Vertex = Base + (XAxis * FMath::Cos(AngleDelta * (SideIndex + 1)) + YAxis * FMath::Sin(AngleDelta * (SideIndex + 1))) * Radius;
		FVector Normal = Vertex - Base;
		Normal.Normalize();

		FDynamicMeshVertex MeshVertex;

		MeshVertex.Position = FVector3f(Vertex - TopOffset);
		MeshVertex.TextureCoordinate[0] = FVector2f(TC);

		MeshVertex.SetTangents(
			(FVector3f)-ZAxis,
			FVector3f((-ZAxis) ^ Normal),
			(FVector3f)Normal
			);

		OutVerts.Add(MeshVertex); //Add bottom vertex

		LastVertex = Vertex;
		TC.X += TCStep;
	}

	LastVertex = Base + XAxis * Radius;
	TC = FVector2D(0.0f, 1.0f);

	//Compute vertices for the top circle
	for (uint32 SideIndex = 0; SideIndex < Sides; SideIndex++)
	{
		const FVector Vertex = Base + (XAxis * FMath::Cos(AngleDelta * (SideIndex + 1)) + YAxis * FMath::Sin(AngleDelta * (SideIndex + 1))) * Radius;
		FVector Normal = Vertex - Base;
		Normal.Normalize();

		FDynamicMeshVertex MeshVertex;

		MeshVertex.Position = FVector3f(Vertex + TopOffset);
		MeshVertex.TextureCoordinate[0] = FVector2f(TC);

		MeshVertex.SetTangents(
			(FVector3f)-ZAxis,
			FVector3f((-ZAxis) ^ Normal),
			(FVector3f)Normal
			);

		OutVerts.Add(MeshVertex); //Add top vertex

		LastVertex = Vertex;
		TC.X += TCStep;
	}

	//Add top/bottom triangles, in the style of a fan.
	//Note if we wanted nice rendering of the caps then we need to duplicate the vertices and modify
	//texture/tangent coordinates.
	for (uint32 SideIndex = 1; SideIndex < Sides; SideIndex++)
	{
		int32 V0 = BaseVertIndex;
		int32 V1 = BaseVertIndex + SideIndex;
		int32 V2 = BaseVertIndex + ((SideIndex + 1) % Sides);

		//bottom
		OutIndices.Add(V0);
		OutIndices.Add(V1);
		OutIndices.Add(V2);

		// top
		OutIndices.Add(Sides + V2);
		OutIndices.Add(Sides + V1);
		OutIndices.Add(Sides + V0);
	}

	//Add sides.

	for (uint32 SideIndex = 0; SideIndex < Sides; SideIndex++)
	{
		int32 V0 = BaseVertIndex + SideIndex;
		int32 V1 = BaseVertIndex + ((SideIndex + 1) % Sides);
		int32 V2 = V0 + Sides;
		int32 V3 = V1 + Sides;

		OutIndices.Add(V0);
		OutIndices.Add(V2);
		OutIndices.Add(V1);

		OutIndices.Add(V2);
		OutIndices.Add(V3);
		OutIndices.Add(V1);
	}

}

void GetCylinderMesh(const FVector& Start, const FVector& End, double Radius, int32 Sides, const FMaterialRenderProxy* MaterialInstance, uint8 DepthPriority, int32 ViewIndex, FMeshElementCollector& Collector, HHitProxy* HitProxy)
{
	FVector Dir = End - Start;
	double Length = Dir.Size();

	if (Length > UE_SMALL_NUMBER)
	{
		FVector Z = Dir.GetUnsafeNormal();
		FVector X, Y;
		Z.GetUnsafeNormal().FindBestAxisVectors(X, Y);

		GetCylinderMesh(FMatrix::Identity, Z * Length*0.5 + Start, X, Y, Z, Radius, Length * 0.5f, Sides, MaterialInstance, DepthPriority, ViewIndex, Collector, HitProxy);
	}

}

void GetCylinderMesh(const FVector& Base, const FVector& XAxis, const FVector& YAxis, const FVector& ZAxis,
				  double Radius, double HalfHeight, int32 Sides, const FMaterialRenderProxy* MaterialRenderProxy, uint8 DepthPriority, int32 ViewIndex, FMeshElementCollector& Collector, HHitProxy* HitProxy)
{
	GetCylinderMesh( FMatrix::Identity, Base, XAxis, YAxis, ZAxis, Radius, HalfHeight, Sides, MaterialRenderProxy, DepthPriority, ViewIndex, Collector, HitProxy );
}

void GetCylinderMesh(const FMatrix& CylToWorld, const FVector& Base, const FVector& XAxis, const FVector& YAxis, const FVector& ZAxis, double Radius, double HalfHeight, uint32 Sides, const FMaterialRenderProxy* MaterialRenderProxy, uint8 DepthPriority, int32 ViewIndex, FMeshElementCollector& Collector, HHitProxy* HitProxy)
{
	TArray<FDynamicMeshVertex> MeshVerts;
	TArray<uint32> MeshIndices;
	BuildCylinderVerts(Base, XAxis, YAxis, ZAxis, Radius, HalfHeight, Sides, MeshVerts, MeshIndices);


	FDynamicMeshBuilder MeshBuilder(Collector.GetFeatureLevel());
	MeshBuilder.AddVertices(MeshVerts);
	MeshBuilder.AddTriangles(MeshIndices);

	MeshBuilder.GetMesh(CylToWorld, MaterialRenderProxy, DepthPriority, false, false, true, ViewIndex, Collector, HitProxy);
}

void GetConeMesh(const FMatrix& LocalToWorld, float AngleWidth, float AngleHeight, uint32 NumSides, const FMaterialRenderProxy* MaterialRenderProxy, uint8 DepthPriority, int32 ViewIndex, FMeshElementCollector& Collector, HHitProxy* HitProxy)
{
	TArray<FDynamicMeshVertex> MeshVerts;
	TArray<uint32> MeshIndices;
	BuildConeVerts(AngleWidth * UE_PI / 180, AngleHeight * UE_PI / 180, 1.f, 0.f, NumSides, MeshVerts, MeshIndices);
	FDynamicMeshBuilder MeshBuilder(Collector.GetFeatureLevel());
	MeshBuilder.AddVertices(MeshVerts);
	MeshBuilder.AddTriangles(MeshIndices);
	MeshBuilder.GetMesh(LocalToWorld, MaterialRenderProxy, DepthPriority, false, false, true, ViewIndex, Collector, HitProxy);
}

void GetCapsuleMesh(const FVector& Origin, const FVector& XAxis, const FVector& YAxis, const FVector& ZAxis, const FLinearColor& Color, double Radius, double HalfHeight, int32 NumSides, const FMaterialRenderProxy* MaterialRenderProxy, uint8 DepthPriority, bool bDisableBackfaceCulling, int32 ViewIndex, FMeshElementCollector& Collector, HHitProxy* HitProxy)
{
	const double HalfAxis = FMath::Max<double>(HalfHeight - Radius, 1.f);
	const FVector BottomEnd = Origin + Radius * ZAxis;
	const FVector TopEnd = BottomEnd + (2 * HalfAxis) * ZAxis;
	const double CylinderHalfHeight = (TopEnd - BottomEnd).Size() * 0.5;
	const FVector CylinderLocation = BottomEnd + CylinderHalfHeight * ZAxis;

	GetOrientedHalfSphereMesh(TopEnd, FRotationMatrix::MakeFromXY(XAxis, YAxis).Rotator(), FVector(Radius), NumSides, NumSides, 0, UE_PI / 2, MaterialRenderProxy, DepthPriority, bDisableBackfaceCulling, ViewIndex, Collector, false, HitProxy);
	GetCylinderMesh(CylinderLocation, XAxis, YAxis, ZAxis, Radius, CylinderHalfHeight, NumSides, MaterialRenderProxy, DepthPriority, ViewIndex, Collector, HitProxy);
	GetOrientedHalfSphereMesh(BottomEnd, FRotationMatrix::MakeFromXY(XAxis, YAxis).Rotator(), FVector(Radius), NumSides, NumSides, UE_PI / 2, UE_PI, MaterialRenderProxy, DepthPriority, bDisableBackfaceCulling, ViewIndex, Collector, false, HitProxy);
}


void DrawCylinder(FPrimitiveDrawInterface* PDI,const FVector& Base, const FVector& XAxis, const FVector& YAxis, const FVector& ZAxis,
	double Radius, double HalfHeight, uint32 Sides, const FMaterialRenderProxy* MaterialRenderProxy, uint8 DepthPriority)
{
	DrawCylinder( PDI, FMatrix::Identity, Base, XAxis, YAxis, ZAxis, Radius, HalfHeight, Sides, MaterialRenderProxy, DepthPriority );
}

void DrawCylinder(FPrimitiveDrawInterface* PDI, const FMatrix& CylToWorld, const FVector& Base, const FVector& XAxis, const FVector& YAxis, const FVector& ZAxis, double Radius, double HalfHeight, uint32 Sides, const FMaterialRenderProxy* MaterialRenderProxy, uint8 DepthPriority)
{
	TArray<FDynamicMeshVertex> MeshVerts;
	TArray<uint32> MeshIndices;
	BuildCylinderVerts(Base, XAxis, YAxis, ZAxis, Radius, HalfHeight, Sides, MeshVerts, MeshIndices);


	FDynamicMeshBuilder MeshBuilder(PDI->View->GetFeatureLevel());
	MeshBuilder.AddVertices(MeshVerts);
	MeshBuilder.AddTriangles(MeshIndices);

	MeshBuilder.Draw(PDI, CylToWorld, MaterialRenderProxy, DepthPriority,0.f);
}

void DrawCylinder(class FPrimitiveDrawInterface* PDI, const FVector& Start, const FVector& End, double Radius, int32 Sides, const FMaterialRenderProxy* MaterialInstance, uint8 DepthPriority)
{
	FVector Dir = End - Start;
	double Length = Dir.Size();

	if (Length > UE_SMALL_NUMBER)
	{
		FVector Z = Dir.GetUnsafeNormal();
		FVector X, Y;
		Z.GetUnsafeNormal().FindBestAxisVectors(X, Y);

		DrawCylinder(PDI, FMatrix::Identity, Z * Length*0.5 + Start, X, Y, Z, Radius, Length * 0.5f, Sides, MaterialInstance, DepthPriority);
	}

}

void DrawTorus(FPrimitiveDrawInterface* PDI, const FMatrix& Transform, const FVector& XAxis, const FVector& YAxis, 
			   double OuterRadius, double InnerRadius, int32 OuterSegments, int32 InnerSegments, const FMaterialRenderProxy* MaterialRenderProxy,
			   uint8 DepthPriority, bool bPartial, float Angle, bool bEndCaps)
{
	if (OuterSegments < 3)
	{
		OuterSegments = 3;
	}

	if (InnerSegments < 3)
	{
		InnerSegments = 3;
	}

	const float	AngleDelta = (bPartial ? Angle : 2.0f * UE_PI) / OuterSegments;
	FVector	LastVertex = XAxis * OuterRadius;

	int32 OuterSlices = bPartial ? (bEndCaps ? OuterSegments + 3 : OuterSegments + 1) : OuterSegments;
	const float InnerAngleDelta = 2.0f * UE_PI / InnerSegments;

	FVector ZAxis = XAxis ^ YAxis;
	ZAxis.Normalize();

	FVector2f TC = FVector2f(0.0f, 0.0f);
	float TCStepX = 1.0f / InnerSegments;
	float TCStepY = 1.0f / OuterSegments;

	FDynamicMeshBuilder MeshBuilder(PDI->View->GetFeatureLevel());

	for (int32 OuterIndex = 0; OuterIndex < OuterSlices; OuterIndex++)
	{
		float OuterAngle = AngleDelta * OuterIndex;

		FVector UnitDir = (XAxis * FMath::Cos(OuterAngle) + YAxis * FMath::Sin(OuterAngle));
		FVector InnerCenter = UnitDir * OuterRadius;

		TC.X = 0.0f;
		TC.Y = TCStepY * OuterIndex;

		bool bIsEndCapVertex = (bPartial && bEndCaps && (OuterIndex == 0 || OuterIndex == OuterSlices - 1));

		for (int32 InnerIndex = 0; InnerIndex < InnerSegments; InnerIndex++)
		{
			float InnerAngle = InnerAngleDelta * (InnerIndex + 1);

			FVector Vertex = InnerCenter;
			FVector Dir = UnitDir * FMath::Cos(InnerAngle) + ZAxis * FMath::Sin(InnerAngle);

			if (!bIsEndCapVertex)
			{
				Vertex += Dir * InnerRadius;
			}

			FDynamicMeshVertex MeshVertex;
			MeshVertex.Position = FVector3f(Vertex);
			MeshVertex.TextureCoordinate[0] = TC;
			MeshVertex.TextureCoordinate[0].X += TCStepX * InnerIndex;

			FVector TangentX = -UnitDir * FMath::Sin(InnerAngle) + ZAxis * FMath::Cos(InnerAngle);
			FVector TangentY = Dir ^ TangentX;
			FVector TangentZ = Dir;
			MeshVertex.SetTangents((FVector3f)TangentX, (FVector3f)TangentY, (FVector3f)TangentZ);

			MeshBuilder.AddVertex(MeshVertex); //Add bottom vertex
		}
	}

	// Add sides.
	int32 NumVertices = OuterSlices * InnerSegments;
	int32 LoopSegments = bPartial ? OuterSlices - 1 : OuterSlices;

	for (int32 OuterIndex = 0; OuterIndex < LoopSegments; OuterIndex++)
	{
		int32 BaseVertexIndex = OuterIndex * InnerSegments;

		bool bIsEndCap = (bPartial && bEndCaps && (OuterIndex == 0 || OuterIndex == OuterSlices - 1));

		for (int32 InnerIndex = 0; InnerIndex < InnerSegments; InnerIndex++)
		{
			int32 V0 = BaseVertexIndex + InnerIndex;
			int32 V1 = BaseVertexIndex + ((InnerIndex + 1) % InnerSegments);
			int32 V2 = (V0 + InnerSegments) % NumVertices;
			int32 V3 = (V1 + InnerSegments) % NumVertices;

			if (bIsEndCap)
			{
				if (OuterIndex == 0)
				{
					MeshBuilder.AddTriangle(V0, V2, V3);
				}
				else
				{
					MeshBuilder.AddTriangle(V0, V1, V2);
				}
			}
			else
			{
				MeshBuilder.AddTriangle(V0, V2, V1);
				MeshBuilder.AddTriangle(V2, V3, V1);
			}
		}
	}

	MeshBuilder.Draw(PDI, Transform, MaterialRenderProxy, DepthPriority, 0.f);
}


void DrawDisc(class FPrimitiveDrawInterface* PDI,const FVector& Base,const FVector& XAxis,const FVector& YAxis,FColor Color,double Radius,int32 NumSides,const FMaterialRenderProxy* MaterialRenderProxy, uint8 DepthPriority)
{
	check (NumSides >= 3);

	const float	AngleDelta = 2.0f * UE_PI / NumSides;

	FVector2D TC = FVector2D(0.0f, 0.0f);
	float TCStep = 1.0f / NumSides;
	
	FVector ZAxis = (XAxis) ^ YAxis;

	FDynamicMeshBuilder MeshBuilder(PDI->View->GetFeatureLevel());

	//Compute vertices for base circle.
	for(int32 SideIndex = 0;SideIndex < NumSides;SideIndex++)
	{
		const FVector Vertex = Base + (XAxis * FMath::Cos(AngleDelta * (SideIndex)) + YAxis * FMath::Sin(AngleDelta * (SideIndex))) * Radius;
		FVector Normal = Vertex - Base;
		Normal.Normalize();

		FDynamicMeshVertex MeshVertex;
		MeshVertex.Position = (FVector3f)Vertex;
		MeshVertex.Color = Color;
		MeshVertex.TextureCoordinate[0] = FVector2f(TC);
		MeshVertex.TextureCoordinate[0].X += TCStep * SideIndex;

		MeshVertex.SetTangents(
			(FVector3f)-ZAxis,
			FVector3f((-ZAxis) ^ Normal),
			(FVector3f)Normal
			);

		MeshBuilder.AddVertex(MeshVertex); //Add bottom vertex
	}
	
	//Add top/bottom triangles, in the style of a fan.
	for(int32 SideIndex = 0; SideIndex < NumSides-1; SideIndex++)
	{
		int32 V0 = 0;
		int32 V1 = SideIndex;
		int32 V2 = (SideIndex + 1);

		MeshBuilder.AddTriangle(V0, V1, V2);
		MeshBuilder.AddTriangle(V0, V2, V1);
	}

	MeshBuilder.Draw(PDI, FMatrix::Identity, MaterialRenderProxy, DepthPriority,0.f);
}

void DrawFlatArrow(class FPrimitiveDrawInterface* PDI,const FVector& Base,const FVector& XAxis,const FVector& YAxis,FColor Color,float Length,int32 Width, const FMaterialRenderProxy* MaterialRenderProxy, uint8 DepthPriority, float Thickness)
{
	float DistanceFromBaseToHead = Length/3.0f;
	float DistanceFromBaseToTip = DistanceFromBaseToHead*2.0f;
	float WidthOfBase = Width;
	float WidthOfHead = 2*Width;

	FVector ArrowPoints[7];
	//base points
	ArrowPoints[0] = Base - YAxis*(WidthOfBase*.5f);
	ArrowPoints[1] = Base + YAxis*(WidthOfBase*.5f);
	//inner head
	ArrowPoints[2] = ArrowPoints[0] + XAxis*DistanceFromBaseToHead;
	ArrowPoints[3] = ArrowPoints[1] + XAxis*DistanceFromBaseToHead;
	//outer head
	ArrowPoints[4] = ArrowPoints[2] - YAxis*(WidthOfBase*.5f);
	ArrowPoints[5] = ArrowPoints[3] + YAxis*(WidthOfBase*.5f);
	//tip
	ArrowPoints[6] = Base + XAxis*Length;

	//Draw lines
	{
		//base
		PDI->DrawLine(ArrowPoints[0], ArrowPoints[1], Color, DepthPriority);
		//base sides
		PDI->DrawLine(ArrowPoints[0], ArrowPoints[2], Color, DepthPriority);
		PDI->DrawLine(ArrowPoints[1], ArrowPoints[3], Color, DepthPriority);
		//head base
		PDI->DrawLine(ArrowPoints[2], ArrowPoints[4], Color, DepthPriority);
		PDI->DrawLine(ArrowPoints[3], ArrowPoints[5], Color, DepthPriority);
		//head sides
		PDI->DrawLine(ArrowPoints[4], ArrowPoints[6], Color, DepthPriority);
		PDI->DrawLine(ArrowPoints[5], ArrowPoints[6], Color, DepthPriority);

	}

	FDynamicMeshBuilder MeshBuilder(PDI->View->GetFeatureLevel());

	//Compute vertices for base circle.
	for(int32 i = 0; i< 7; ++i)
	{
		FDynamicMeshVertex MeshVertex;
		MeshVertex.Position = (FVector3f)ArrowPoints[i];
		MeshVertex.Color = Color;
		MeshVertex.TextureCoordinate[0] = FVector2f(0.0f, 0.0f);;
		MeshVertex.SetTangents(FVector3f(XAxis^YAxis), (FVector3f)YAxis, (FVector3f)XAxis);
		MeshBuilder.AddVertex(MeshVertex); //Add bottom vertex
	}
	
	//Add triangles / double sided
	{
		MeshBuilder.AddTriangle(0, 2, 1); //base
		MeshBuilder.AddTriangle(0, 1, 2); //base
		MeshBuilder.AddTriangle(1, 2, 3); //base
		MeshBuilder.AddTriangle(1, 3, 2); //base
		MeshBuilder.AddTriangle(4, 5, 6); //head
		MeshBuilder.AddTriangle(4, 6, 5); //head
	}

	MeshBuilder.Draw(PDI, FMatrix::Identity, MaterialRenderProxy, DepthPriority, 0.f);
}

// Line drawing utility functions.

void DrawWireBox(FPrimitiveDrawInterface* PDI, const FBox& Box, const FLinearColor& Color, uint8 DepthPriority, float Thickness, float DepthBias, bool bScreenSpace)
{
	FVector	B[2],P,Q;
	int32 i,j;

	B[0]=Box.Min;
	B[1]=Box.Max;

	for( i=0; i<2; i++ ) for( j=0; j<2; j++ )
	{
		P.X=B[i].X; Q.X=B[i].X;
		P.Y=B[j].Y; Q.Y=B[j].Y;
		P.Z=B[0].Z; Q.Z=B[1].Z;
		PDI->DrawLine(P, Q, Color, DepthPriority, Thickness, DepthBias, bScreenSpace);

		P.Y=B[i].Y; Q.Y=B[i].Y;
		P.Z=B[j].Z; Q.Z=B[j].Z;
		P.X=B[0].X; Q.X=B[1].X;
		PDI->DrawLine(P, Q, Color, DepthPriority, Thickness, DepthBias, bScreenSpace);

		P.Z=B[i].Z; Q.Z=B[i].Z;
		P.X=B[j].X; Q.X=B[j].X;
		P.Y=B[0].Y; Q.Y=B[1].Y;
		PDI->DrawLine(P, Q, Color, DepthPriority, Thickness, DepthBias, bScreenSpace);
	}
}


void DrawWireBox(FPrimitiveDrawInterface* PDI, const FMatrix& Matrix, const FBox& Box, const FLinearColor& Color, uint8 DepthPriority, float Thickness, float DepthBias, bool bScreenSpace)
{
	FVector B[ 2 ];
	B[ 0 ] = Box.Min;
	B[ 1 ] = Box.Max;

	for( int i = 0; i < 2; i++ )
	{
		for( int j = 0; j < 2; j++ )
		{
			FVector P, Q;

			P.X = B[ i ].X; Q.X = B[ i ].X;
			P.Y = B[ j ].Y; Q.Y = B[ j ].Y;
			P.Z = B[ 0 ].Z; Q.Z = B[ 1 ].Z;
			P = Matrix.TransformPosition( P ); Q = Matrix.TransformPosition( Q );
			PDI->DrawLine(P, Q, Color, DepthPriority, Thickness, DepthBias, bScreenSpace);

			P.Y = B[ i ].Y; Q.Y = B[ i ].Y;
			P.Z = B[ j ].Z; Q.Z = B[ j ].Z;
			P.X = B[ 0 ].X; Q.X = B[ 1 ].X;
			P = Matrix.TransformPosition( P ); Q = Matrix.TransformPosition( Q );
			PDI->DrawLine(P, Q, Color, DepthPriority, Thickness, DepthBias, bScreenSpace);

			P.Z = B[ i ].Z; Q.Z = B[ i ].Z;
			P.X = B[ j ].X; Q.X = B[ j ].X;
			P.Y = B[ 0 ].Y; Q.Y = B[ 1 ].Y;
			P = Matrix.TransformPosition( P ); Q = Matrix.TransformPosition( Q );
			PDI->DrawLine(P, Q, Color, DepthPriority, Thickness, DepthBias, bScreenSpace);
		}
	}
}


void DrawCircle(FPrimitiveDrawInterface* PDI, const FVector& Base, const FVector& X, const FVector& Y, const FLinearColor& Color, double Radius, int32 NumSides, uint8 DepthPriority, float Thickness, float DepthBias, bool bScreenSpace)
{
	const float	AngleDelta = 2.0f * UE_PI / NumSides;
	FVector	LastVertex = Base + X * Radius;

	for(int32 SideIndex = 0;SideIndex < NumSides;SideIndex++)
	{
		const FVector Vertex = Base + (X * FMath::Cos(AngleDelta * (SideIndex + 1)) + Y * FMath::Sin(AngleDelta * (SideIndex + 1))) * Radius;
		PDI->DrawTranslucentLine(LastVertex, Vertex, Color, DepthPriority, Thickness, DepthBias, bScreenSpace);
		LastVertex = Vertex;
	}
}

void DrawArc(FPrimitiveDrawInterface* PDI, const FVector Base, const FVector X, const FVector Y, const float MinAngle, const float MaxAngle, const double Radius, const int32 Sections, const FLinearColor& Color, uint8 DepthPriority)
{
	float AngleStep = (MaxAngle - MinAngle)/((float)(Sections));
	float CurrentAngle = MinAngle;

	FVector LastVertex = Base + Radius * ( FMath::Cos(CurrentAngle * (UE_PI/180.0f)) * X + FMath::Sin(CurrentAngle * (UE_PI/180.0f)) * Y );
	CurrentAngle += AngleStep;

	for(int32 i=0; i<Sections; i++)
	{
		FVector ThisVertex = Base + Radius * ( FMath::Cos(CurrentAngle * (UE_PI/180.0f)) * X + FMath::Sin(CurrentAngle * (UE_PI/180.0f)) * Y );
		PDI->DrawTranslucentLine( LastVertex, ThisVertex, Color, DepthPriority );
		LastVertex = ThisVertex;
		CurrentAngle += AngleStep;
	}
}
void DrawRectangleMesh(FPrimitiveDrawInterface* PDI, const FVector& Center, const FVector& XAxis, const FVector& YAxis, 
					   FColor Color, float Width, float Height, const FMaterialRenderProxy* MaterialRenderProxy, uint8 DepthPriority)
{
	FVector XOffset = XAxis * Width * 0.5f;
	FVector YOffset = YAxis * Height * 0.5f;

	// Calculate verts for a face lying in plane defined by the X and Y vectors
	FVector Positions[4] =
	{
		Center - XOffset - YOffset,
		Center + XOffset - YOffset,
		Center + XOffset + YOffset,
		Center - XOffset + YOffset
	};

	FVector2f UVs[4] =
	{
		FVector2f(0.0f,0.0f),
		FVector2f(0.0f,1.0f),
		FVector2f(1.0f,1.0f),
		FVector2f(1.0f,0.0f),
	};

	FDynamicMeshBuilder MeshBuilder(PDI->View->GetFeatureLevel());

	int32 VertexIndices[4];
	for (int32 VertexIndex = 0; VertexIndex < 4; VertexIndex++)
	{
		VertexIndices[VertexIndex] = MeshBuilder.AddVertex(
			(FVector3f)Positions[VertexIndex],
			UVs[VertexIndex],
			FVector3f(1.0f, 0.0f, 0.0f),
			FVector3f(0.0f, 1.0f, 0.0f),
			FVector3f(0.0f, 0.0f, 1.0f),
			Color
		);
	}

	MeshBuilder.AddTriangle(VertexIndices[0], VertexIndices[1], VertexIndices[2]);
	MeshBuilder.AddTriangle(VertexIndices[0], VertexIndices[2], VertexIndices[3]);
<<<<<<< HEAD

	MeshBuilder.AddTriangle(VertexIndices[0], VertexIndices[2], VertexIndices[1]);
	MeshBuilder.AddTriangle(VertexIndices[0], VertexIndices[3], VertexIndices[2]);

	MeshBuilder.Draw(PDI, FMatrix::Identity, MaterialRenderProxy, DepthPriority, 0.f);
}

void DrawRectangle(class FPrimitiveDrawInterface* PDI, const FVector& Center, const FVector& XAxis, const FVector& YAxis, FColor Color, float Width, float Height, uint8 DepthPriority, float Thickness, float DepthBias, bool bScreenSpace)
{
	FVector XOffset = XAxis * Width * 0.5f;
	FVector YOffset = YAxis * Height * 0.5f;

	// Calculate verts for a face lying in plane defined by the X and Y vectors
	FVector Positions[4] =
	{
		Center - XOffset - YOffset,
		Center + XOffset - YOffset,
		Center + XOffset + YOffset,
		Center - XOffset + YOffset
	};

	FVector2D UVs[4] =
	{
		FVector2D(0.0f,0.0f),
		FVector2D(0.0f,1.0f),
		FVector2D(1.0f,1.0f),
		FVector2D(1.0f,0.0f),
	};

	PDI->DrawLine(Positions[0], Positions[1], Color, DepthPriority, Thickness, DepthBias, bScreenSpace);
	PDI->DrawLine(Positions[1], Positions[2], Color, DepthPriority, Thickness, DepthBias, bScreenSpace);
	PDI->DrawLine(Positions[2], Positions[3], Color, DepthPriority, Thickness, DepthBias, bScreenSpace);
	PDI->DrawLine(Positions[3], Positions[0], Color, DepthPriority, Thickness, DepthBias, bScreenSpace);
}

=======

	MeshBuilder.AddTriangle(VertexIndices[0], VertexIndices[2], VertexIndices[1]);
	MeshBuilder.AddTriangle(VertexIndices[0], VertexIndices[3], VertexIndices[2]);

	MeshBuilder.Draw(PDI, FMatrix::Identity, MaterialRenderProxy, DepthPriority, 0.f);
}

void DrawRectangle(class FPrimitiveDrawInterface* PDI, const FVector& Center, const FVector& XAxis, const FVector& YAxis, FColor Color, float Width, float Height, uint8 DepthPriority, float Thickness, float DepthBias, bool bScreenSpace)
{
	FVector XOffset = XAxis * Width * 0.5f;
	FVector YOffset = YAxis * Height * 0.5f;

	// Calculate verts for a face lying in plane defined by the X and Y vectors
	FVector Positions[4] =
	{
		Center - XOffset - YOffset,
		Center + XOffset - YOffset,
		Center + XOffset + YOffset,
		Center - XOffset + YOffset
	};

	FVector2D UVs[4] =
	{
		FVector2D(0.0f,0.0f),
		FVector2D(0.0f,1.0f),
		FVector2D(1.0f,1.0f),
		FVector2D(1.0f,0.0f),
	};

	PDI->DrawLine(Positions[0], Positions[1], Color, DepthPriority, Thickness, DepthBias, bScreenSpace);
	PDI->DrawLine(Positions[1], Positions[2], Color, DepthPriority, Thickness, DepthBias, bScreenSpace);
	PDI->DrawLine(Positions[2], Positions[3], Color, DepthPriority, Thickness, DepthBias, bScreenSpace);
	PDI->DrawLine(Positions[3], Positions[0], Color, DepthPriority, Thickness, DepthBias, bScreenSpace);
}

>>>>>>> 4af6daef
void DrawWireSphere(class FPrimitiveDrawInterface* PDI, const FVector& Base, const FLinearColor& Color, double Radius, int32 NumSides, uint8 DepthPriority, float Thickness, float DepthBias, bool bScreenSpace)
{
	DrawCircle(PDI, Base, FVector(1,0,0), FVector(0,1,0), Color, Radius, NumSides, DepthPriority, Thickness, DepthBias, bScreenSpace);
	DrawCircle(PDI, Base, FVector(1, 0, 0), FVector(0, 0, 1), Color, Radius, NumSides, DepthPriority, Thickness, DepthBias, bScreenSpace);
	DrawCircle(PDI, Base, FVector(0, 1, 0), FVector(0, 0, 1), Color, Radius, NumSides, DepthPriority, Thickness, DepthBias, bScreenSpace);
}

void DrawWireSphereAutoSides(class FPrimitiveDrawInterface* PDI, const FVector& Base, const FLinearColor& Color, double Radius, uint8 DepthPriority, float Thickness, float DepthBias, bool bScreenSpace)
{
	// Guess a good number of sides
	int32 NumSides =  FMath::Clamp<int32>(Radius/4.f, 16, 64);
	DrawWireSphere(PDI, Base, Color, Radius, NumSides, DepthPriority, Thickness, DepthBias, bScreenSpace);
}

void DrawWireSphere(class FPrimitiveDrawInterface* PDI, const FTransform& Transform, const FLinearColor& Color, double Radius, int32 NumSides, uint8 DepthPriority, float Thickness, float DepthBias, bool bScreenSpace)
{
	DrawCircle(PDI, Transform.GetLocation(), Transform.GetScaledAxis(EAxis::X), Transform.GetScaledAxis(EAxis::Y), Color, Radius, NumSides, DepthPriority, Thickness, DepthBias, bScreenSpace);
	DrawCircle(PDI, Transform.GetLocation(), Transform.GetScaledAxis(EAxis::X), Transform.GetScaledAxis(EAxis::Z), Color, Radius, NumSides, DepthPriority, Thickness, DepthBias, bScreenSpace);
	DrawCircle(PDI, Transform.GetLocation(), Transform.GetScaledAxis(EAxis::Y), Transform.GetScaledAxis(EAxis::Z), Color, Radius, NumSides, DepthPriority, Thickness, DepthBias, bScreenSpace);
}


void DrawWireSphereAutoSides(class FPrimitiveDrawInterface* PDI, const FTransform& Transform, const FLinearColor& Color, double Radius, uint8 DepthPriority, float Thickness, float DepthBias, bool bScreenSpace)
{
	// Guess a good number of sides
	int32 NumSides =  FMath::Clamp<int32>(Radius/4.f, 16, 64);
	DrawWireSphere(PDI, Transform, Color, Radius, NumSides, DepthPriority, Thickness, DepthBias, bScreenSpace);
}

void DrawWireCylinder(FPrimitiveDrawInterface* PDI, const FVector& Base, const FVector& X, const FVector& Y, const FVector& Z, const FLinearColor& Color, double Radius, double HalfHeight, int32 NumSides, uint8 DepthPriority, float Thickness, float DepthBias, bool bScreenSpace)
{
	const float	AngleDelta = 2.0f * UE_PI / NumSides;
	FVector	LastVertex = Base + X * Radius;

	for(int32 SideIndex = 0;SideIndex < NumSides;SideIndex++)
	{
		const FVector Vertex = Base + (X * FMath::Cos(AngleDelta * (SideIndex + 1)) + Y * FMath::Sin(AngleDelta * (SideIndex + 1))) * Radius;

		PDI->DrawLine(LastVertex - Z * HalfHeight, Vertex - Z * HalfHeight, Color, DepthPriority, Thickness, DepthBias, bScreenSpace);
		PDI->DrawLine(LastVertex + Z * HalfHeight, Vertex + Z * HalfHeight, Color, DepthPriority, Thickness, DepthBias, bScreenSpace);
		PDI->DrawLine(LastVertex - Z * HalfHeight, LastVertex + Z * HalfHeight, Color, DepthPriority, Thickness, DepthBias, bScreenSpace);

		LastVertex = Vertex;
	}
}


static void DrawHalfCircle(FPrimitiveDrawInterface* PDI, const FVector& Base, const FVector& X, const FVector& Y, const FLinearColor& Color, double Radius, int32 NumSides, float Thickness, float DepthBias, bool bScreenSpace)
{
	const float	AngleDelta = (float)UE_PI / ((float)NumSides);
	FVector	LastVertex = Base + X * Radius;

	for(int32 SideIndex = 0; SideIndex < NumSides; SideIndex++)
	{
		const FVector	Vertex = Base + (X * FMath::Cos(AngleDelta * (SideIndex + 1)) + Y * FMath::Sin(AngleDelta * (SideIndex + 1))) * Radius;
		PDI->DrawTranslucentLine(LastVertex, Vertex, Color, SDPG_World, Thickness, DepthBias, bScreenSpace);
		LastVertex = Vertex;
	}	
}

void DrawWireCapsule(FPrimitiveDrawInterface* PDI, const FVector& Base, const FVector& X, const FVector& Y, const FVector& Z, const FLinearColor& Color, double Radius, double HalfHeight, int32 NumSides, uint8 DepthPriority, float Thickness, float DepthBias, bool bScreenSpace)
{
	const FVector Origin = Base;
	const FVector XAxis = X.GetSafeNormal();
	const FVector YAxis = Y.GetSafeNormal();
	const FVector ZAxis = Z.GetSafeNormal();

	// because we are drawing a capsule we have to have room for the "domed caps"
	const double XScale = X.Size();
	const double YScale = Y.Size();
	const double ZScale = Z.Size();
	double CapsuleRadius = Radius * FMath::Max(XScale,YScale);
	HalfHeight *= ZScale;
	CapsuleRadius = FMath::Clamp(CapsuleRadius, 0.f, HalfHeight);	//cap radius based on total height
	HalfHeight -= CapsuleRadius;
	HalfHeight = FMath::Max( 0.0f, HalfHeight );

	// Draw top and bottom circles
	const FVector TopEnd = Origin + (HalfHeight * ZAxis);
	const FVector BottomEnd = Origin - (HalfHeight * ZAxis);

	DrawCircle(PDI, TopEnd, XAxis, YAxis, Color, CapsuleRadius, NumSides, DepthPriority, Thickness, DepthBias, bScreenSpace);
	DrawCircle(PDI, BottomEnd, XAxis, YAxis, Color, CapsuleRadius, NumSides, DepthPriority, Thickness, DepthBias, bScreenSpace);

	// Draw domed caps
	DrawHalfCircle(PDI, TopEnd, YAxis, ZAxis, Color, CapsuleRadius, NumSides / 2, Thickness, DepthBias, bScreenSpace);
	DrawHalfCircle(PDI, TopEnd, XAxis, ZAxis, Color, CapsuleRadius, NumSides / 2, Thickness, DepthBias, bScreenSpace);

	const FVector NegZAxis = -ZAxis;

	DrawHalfCircle(PDI, BottomEnd, YAxis, NegZAxis, Color, CapsuleRadius, NumSides / 2, Thickness, DepthBias, bScreenSpace);
	DrawHalfCircle(PDI, BottomEnd, XAxis, NegZAxis, Color, CapsuleRadius, NumSides / 2, Thickness, DepthBias, bScreenSpace);

	// we set NumSides to 4 as it makes a nicer looking capsule as we only draw 2 HalfCircles above
	const int32 NumCylinderLines = 4;

	// Draw lines for the cylinder portion 
	const float	AngleDelta = 2.0f * UE_PI / NumCylinderLines;
	FVector	LastVertex = Base + XAxis * CapsuleRadius;

	for( int32 SideIndex = 0; SideIndex < NumCylinderLines; SideIndex++ )
	{
		const FVector Vertex = Base + (XAxis * FMath::Cos(AngleDelta * (SideIndex + 1)) + YAxis * FMath::Sin(AngleDelta * (SideIndex + 1))) * CapsuleRadius;

		PDI->DrawTranslucentLine(LastVertex - ZAxis * HalfHeight, LastVertex + ZAxis * HalfHeight, Color, DepthPriority, Thickness, DepthBias, bScreenSpace);

		LastVertex = Vertex;
	}
}

void DrawWireCone(FPrimitiveDrawInterface* PDI, TArray<FVector>& Verts, const FTransform& Transform, double ConeLength, double ConeAngle, int32 ConeSides, const FLinearColor& Color, uint8 DepthPriority, float Thickness, float DepthBias, bool bScreenSpace)
{
	static const float TwoPI = 2.0f * UE_PI;
	static const float ToRads = UE_PI / 180.0f;
	static const float MaxAngle = 89.0f * ToRads + 0.001f;
	const float ClampedConeAngle = FMath::Clamp(ConeAngle * ToRads, 0.001f, MaxAngle);
	const float SinClampedConeAngle = FMath::Sin( ClampedConeAngle );
	const float CosClampedConeAngle = FMath::Cos( ClampedConeAngle );
	const FVector ConeDirection(1,0,0);
	const FVector ConeUpVector(0,1,0);
	const FVector ConeLeftVector(0,0,1);

	Verts.AddUninitialized( ConeSides );

	for ( int32 i = 0 ; i < Verts.Num() ; ++i )
	{
		const float Theta = static_cast<float>( (TwoPI * i) / Verts.Num() );
		Verts[i] = (ConeDirection * (ConeLength * CosClampedConeAngle)) +
			((SinClampedConeAngle * ConeLength * FMath::Cos( Theta )) * ConeUpVector) +
			((SinClampedConeAngle * ConeLength * FMath::Sin( Theta )) * ConeLeftVector);
	}

	// Transform to world space.
	for ( int32 i = 0 ; i < Verts.Num() ; ++i )
	{
		Verts[i] = Transform.TransformPosition( Verts[i] );
	}

	// Draw spokes.
	for ( int32 i = 0 ; i < Verts.Num(); ++i )
	{
		PDI->DrawTranslucentLine(Transform.GetLocation(), Verts[i], Color, DepthPriority, Thickness, DepthBias, bScreenSpace);
	}

	// Draw rim.
	for ( int32 i = 0 ; i < Verts.Num()-1 ; ++i )
	{
		PDI->DrawTranslucentLine(Verts[i], Verts[i + 1], Color, DepthPriority, Thickness, DepthBias, bScreenSpace);
	}
	PDI->DrawTranslucentLine(Verts[Verts.Num() - 1], Verts[0], Color, DepthPriority, Thickness, DepthBias, bScreenSpace);
}

void DrawWireCone(FPrimitiveDrawInterface* PDI, TArray<FVector>& Verts, const FMatrix& Transform, double ConeLength, double ConeAngle, int32 ConeSides, const FLinearColor& Color, uint8 DepthPriority, float Thickness, float DepthBias, bool bScreenSpace)
{
	DrawWireCone(PDI, Verts, FTransform(Transform), ConeLength, ConeAngle, ConeSides, Color, DepthPriority, Thickness, DepthBias, bScreenSpace);
}

void DrawWireSphereCappedCone(FPrimitiveDrawInterface* PDI, const FTransform& Transform, double ConeLength, double ConeAngle, int32 ConeSides, int32 ArcFrequency, int32 CapSegments, const FLinearColor& Color, uint8 DepthPriority)
{
	// The cap only works if there are an even number of verts generated so add another if needed 
	if ((ConeSides & 0x1) != 0)
	{
		++ConeSides;
	}

	TArray<FVector> Verts;
	DrawWireCone(PDI, Verts, Transform, ConeLength, ConeAngle, ConeSides, Color, DepthPriority, 0);

	// Draw arcs
	int32 ArcCount = (int32)(Verts.Num() / 2);
	for ( int32 i = 0; i < ArcCount; i += ArcFrequency )
	{
		const FVector X = Transform.GetUnitAxis( EAxis::X );
		FVector Y = Verts[i] - Verts[ArcCount + i]; Y.Normalize();

		DrawArc(PDI, Transform.GetTranslation(), X, Y, -ConeAngle, ConeAngle, ConeLength, CapSegments, Color, DepthPriority);
	}
}


void DrawWireChoppedCone(FPrimitiveDrawInterface* PDI,const FVector& Base,const FVector& X,const FVector& Y,const FVector& Z,const FLinearColor& Color,double Radius, double TopRadius,double HalfHeight,int32 NumSides,uint8 DepthPriority)
{
	const float	AngleDelta = 2.0f * UE_PI / NumSides;
	FVector	LastVertex = Base + X * Radius;
	FVector LastTopVertex = Base + X * TopRadius;

	for(int32 SideIndex = 0;SideIndex < NumSides;SideIndex++)
	{
		const FVector Vertex = Base + (X * FMath::Cos(AngleDelta * (SideIndex + 1)) + Y * FMath::Sin(AngleDelta * (SideIndex + 1))) * Radius;
		const FVector TopVertex = Base + (X * FMath::Cos(AngleDelta * (SideIndex + 1)) + Y * FMath::Sin(AngleDelta * (SideIndex + 1))) * TopRadius;	

		PDI->DrawLine(LastVertex - Z * HalfHeight,Vertex - Z * HalfHeight,Color,DepthPriority);
		PDI->DrawLine(LastTopVertex + Z * HalfHeight,TopVertex + Z * HalfHeight,Color,DepthPriority);
		PDI->DrawLine(LastVertex - Z * HalfHeight,LastTopVertex + Z * HalfHeight,Color,DepthPriority);

		LastVertex = Vertex;
		LastTopVertex = TopVertex;
	}
}

void DrawOrientedWireBox(FPrimitiveDrawInterface* PDI, const FVector& Base, const FVector& X, const FVector& Y, const FVector& Z, FVector Extent, const FLinearColor& Color, uint8 DepthPriority, float Thickness, float DepthBias, bool bScreenSpace)
{
	FVector	B[2],P,Q;

	FMatrix M(X, Y, Z, Base);
	B[0] = -Extent;
	B[1] = Extent;

	for (int32 i = 0; i < 2; i++)
	{
		for (int32 j = 0; j < 2; j++)
		{
			P.X = B[i].X; Q.X = B[i].X;
			P.Y = B[j].Y; Q.Y = B[j].Y;
			P.Z = B[0].Z; Q.Z = B[1].Z;
			P = M.TransformPosition(P);
			Q = M.TransformPosition(Q);
			PDI->DrawTranslucentLine(P, Q, Color, DepthPriority, Thickness, DepthBias, bScreenSpace);

			P.Y = B[i].Y; Q.Y = B[i].Y;
			P.Z = B[j].Z; Q.Z = B[j].Z;
			P.X = B[0].X; Q.X = B[1].X;
			P = M.TransformPosition(P);
			Q = M.TransformPosition(Q);
			PDI->DrawTranslucentLine(P, Q, Color, DepthPriority, Thickness, DepthBias, bScreenSpace);

			P.Z = B[i].Z; Q.Z = B[i].Z;
			P.X = B[j].X; Q.X = B[j].X;
			P.Y = B[0].Y; Q.Y = B[1].Y;
			P = M.TransformPosition(P);
			Q = M.TransformPosition(Q);
			PDI->DrawTranslucentLine(P, Q, Color, DepthPriority, Thickness, DepthBias, bScreenSpace);
		}
	}
}


void DrawCoordinateSystem(FPrimitiveDrawInterface* PDI, FVector const& AxisLoc, FRotator const& AxisRot, float Scale, uint8 DepthPriority, float Thickness)
{
	FRotationMatrix R(AxisRot);
	FVector const X = R.GetScaledAxis( EAxis::X );
	FVector const Y = R.GetScaledAxis( EAxis::Y );
	FVector const Z = R.GetScaledAxis( EAxis::Z );

	PDI->DrawLine(AxisLoc, AxisLoc + X*Scale, FLinearColor::Red, DepthPriority, Thickness );
	PDI->DrawLine(AxisLoc, AxisLoc + Y*Scale, FLinearColor::Green, DepthPriority, Thickness );
	PDI->DrawLine(AxisLoc, AxisLoc + Z*Scale, FLinearColor::Blue, DepthPriority, Thickness );
}


void DrawCoordinateSystem(FPrimitiveDrawInterface* PDI, FVector const& AxisLoc, FRotator const& AxisRot, float Scale, const FLinearColor& InColor, uint8 DepthPriority, float Thickness)
{
	FRotationMatrix R(AxisRot);
	FVector const X = R.GetScaledAxis(EAxis::X);
	FVector const Y = R.GetScaledAxis(EAxis::Y);
	FVector const Z = R.GetScaledAxis(EAxis::Z);

	PDI->DrawLine(AxisLoc, AxisLoc + X * Scale, InColor, DepthPriority, Thickness);
	PDI->DrawLine(AxisLoc, AxisLoc + Y * Scale, InColor, DepthPriority, Thickness);
	PDI->DrawLine(AxisLoc, AxisLoc + Z * Scale, InColor, DepthPriority, Thickness);
}


void DrawDirectionalArrow(FPrimitiveDrawInterface* PDI,const FMatrix& ArrowToWorld,const FLinearColor& InColor,float Length,float ArrowSize,uint8 DepthPriority,float Thickness)
{
	PDI->DrawLine(ArrowToWorld.TransformPosition(FVector(Length,0,0)),ArrowToWorld.TransformPosition(FVector::ZeroVector),InColor,DepthPriority,Thickness);
	PDI->DrawLine(ArrowToWorld.TransformPosition(FVector(Length,0,0)),ArrowToWorld.TransformPosition(FVector(Length-ArrowSize,+ArrowSize,+ArrowSize)),InColor,DepthPriority,Thickness);
	PDI->DrawLine(ArrowToWorld.TransformPosition(FVector(Length,0,0)),ArrowToWorld.TransformPosition(FVector(Length-ArrowSize,+ArrowSize,-ArrowSize)),InColor,DepthPriority,Thickness);
	PDI->DrawLine(ArrowToWorld.TransformPosition(FVector(Length,0,0)),ArrowToWorld.TransformPosition(FVector(Length-ArrowSize,-ArrowSize,+ArrowSize)),InColor,DepthPriority,Thickness);
	PDI->DrawLine(ArrowToWorld.TransformPosition(FVector(Length,0,0)),ArrowToWorld.TransformPosition(FVector(Length-ArrowSize,-ArrowSize,-ArrowSize)),InColor,DepthPriority,Thickness);
}

void DrawConnectedArrow(class FPrimitiveDrawInterface* PDI, const FMatrix& ArrowToWorld, const FLinearColor& Color, float ArrowHeight, float ArrowWidth, uint8 DepthPriority, float Thickness, int32 NumSpokes)
{
	float RotPerSpoke = (2.0f * UE_PI) / (float)NumSpokes;
	FQuat Rotator(FVector(1.0f, 0.0f, 0.0f), RotPerSpoke);

	FVector Origin = ArrowToWorld.GetOrigin();
	FVector SpokePoint = FVector(-ArrowHeight, ArrowWidth, 0);
	for(int32 CurrSpoke = 0 ; CurrSpoke < NumSpokes ; ++CurrSpoke)
	{
		PDI->DrawLine(Origin, ArrowToWorld.TransformPosition(SpokePoint), Color, DepthPriority, Thickness);
		FVector PrevPoint = SpokePoint;
		SpokePoint = Rotator.RotateVector(SpokePoint);
		PDI->DrawLine(ArrowToWorld.TransformPosition(PrevPoint), ArrowToWorld.TransformPosition(SpokePoint), Color, DepthPriority, Thickness);
	}
}

void DrawWireStar(FPrimitiveDrawInterface* PDI,const FVector& Position, float Size, const FLinearColor& Color,uint8 DepthPriority)
{
	PDI->DrawLine(Position + Size * FVector(1,0,0), Position - Size * FVector(1,0,0), Color, DepthPriority);
	PDI->DrawLine(Position + Size * FVector(0,1,0), Position - Size * FVector(0,1,0), Color, DepthPriority);
	PDI->DrawLine(Position + Size * FVector(0,0,1), Position - Size * FVector(0,0,1), Color, DepthPriority);
}

void DrawDashedLine(FPrimitiveDrawInterface* PDI, const FVector& Start, const FVector& End, const FLinearColor& Color, double DashSize, uint8 DepthPriority, float DepthBias)
{
	FVector LineDir = End - Start;
	double LineLeft = (End - Start).Size();
	if (LineLeft)
	{
		LineDir /= LineLeft;
	}

	const int32 nLines = FMath::CeilToInt32(LineLeft / (DashSize*2));
	PDI->AddReserveLines(DepthPriority, nLines, DepthBias != 0);

	const FVector Dash = (DashSize * LineDir);

	FVector DrawStart = Start;
	while (LineLeft > DashSize)
	{
		const FVector DrawEnd = DrawStart + Dash;

		PDI->DrawLine(DrawStart, DrawEnd, Color, DepthPriority, 0.0f, DepthBias);

		LineLeft -= 2*DashSize;
		DrawStart = DrawEnd + Dash;
	}
	if (LineLeft > 0.0f)
	{
		const FVector DrawEnd = End;

		PDI->DrawLine(DrawStart, DrawEnd, Color, DepthPriority, 0.0f, DepthBias);
	}
}

void DrawWireDiamond(FPrimitiveDrawInterface* PDI,const FMatrix& DiamondMatrix, float Size, const FLinearColor& InColor,uint8 DepthPriority, float Thickness)
{
	const FVector TopPoint = DiamondMatrix.TransformPosition( FVector(0,0,1) * Size );
	const FVector BottomPoint = DiamondMatrix.TransformPosition( FVector(0,0,-1) * Size );

	const float OneOverRootTwo = FMath::Sqrt(0.5f);

	FVector SquarePoints[4];
	SquarePoints[0] = DiamondMatrix.TransformPosition( FVector(1,1,0) * Size * OneOverRootTwo );
	SquarePoints[1] = DiamondMatrix.TransformPosition( FVector(1,-1,0) * Size * OneOverRootTwo );
	SquarePoints[2] = DiamondMatrix.TransformPosition( FVector(-1,-1,0) * Size * OneOverRootTwo );
	SquarePoints[3] = DiamondMatrix.TransformPosition( FVector(-1,1,0) * Size * OneOverRootTwo );

	PDI->DrawLine(TopPoint, SquarePoints[0], InColor, DepthPriority, Thickness);
	PDI->DrawLine(TopPoint, SquarePoints[1], InColor, DepthPriority, Thickness);
	PDI->DrawLine(TopPoint, SquarePoints[2], InColor, DepthPriority, Thickness);
	PDI->DrawLine(TopPoint, SquarePoints[3], InColor, DepthPriority, Thickness);

	PDI->DrawLine(BottomPoint, SquarePoints[0], InColor, DepthPriority, Thickness);
	PDI->DrawLine(BottomPoint, SquarePoints[1], InColor, DepthPriority, Thickness);
	PDI->DrawLine(BottomPoint, SquarePoints[2], InColor, DepthPriority, Thickness);
	PDI->DrawLine(BottomPoint, SquarePoints[3], InColor, DepthPriority, Thickness);

	PDI->DrawLine(SquarePoints[0], SquarePoints[1], InColor, DepthPriority, Thickness);
	PDI->DrawLine(SquarePoints[1], SquarePoints[2], InColor, DepthPriority, Thickness);
	PDI->DrawLine(SquarePoints[2], SquarePoints[3], InColor, DepthPriority, Thickness);
	PDI->DrawLine(SquarePoints[3], SquarePoints[0], InColor, DepthPriority, Thickness);
}

static FLinearColor ApplySelectionIntensity(const FLinearColor& FinalColor, bool bSelected, bool bHovered, bool bUseOverlayIntensity)
{
	static const float BaseIntensity = 0.5f;
	static const float SelectedIntensity = 0.5f;
	static const float HoverIntensity = 0.15f;

	const float OverlayIntensity = bUseOverlayIntensity ? GEngine->SelectionHighlightIntensity : 1.0f;
	float ResultingIntensity = bSelected ? SelectedIntensity : (bHovered ? HoverIntensity : 0.0f);

	ResultingIntensity = (ResultingIntensity * OverlayIntensity) + BaseIntensity;

	FLinearColor ret = FinalColor * FMath::Pow(ResultingIntensity, 2.2f);
	ret.A = FinalColor.A;

	return ret;
}

FLinearColor GetSelectionColor(const FLinearColor& BaseColor,bool bSelected,bool bHovered, bool bUseOverlayIntensity)
{
	FLinearColor FinalColor = BaseColor;
	if( bSelected )
	{
		FinalColor = GEngine->GetSelectedMaterialColor();
	}

	return ApplySelectionIntensity(FinalColor, bSelected, bHovered, bUseOverlayIntensity );

}

FLinearColor GetViewSelectionColor(const FLinearColor& BaseColor, const FSceneView& View, bool bSelected, bool bHovered, bool bUseOverlayIntensity, bool bIndividuallySelected)
{
	FLinearColor FinalColor = BaseColor;
#if WITH_EDITOR
	if (View.bHasSelectedComponents && !bIndividuallySelected)
	{
		FinalColor = GEngine->GetSubduedSelectionOutlineColor();
	}
	else if( bSelected )
	{
		FinalColor = GEngine->GetSelectedMaterialColor();
	}
#endif

	return ApplySelectionIntensity(FinalColor, bSelected, bHovered, bUseOverlayIntensity );
}

bool IsRichView(const FSceneViewFamily& ViewFamily)
{
	// Flags which make the view rich when absent.
	if( !ViewFamily.EngineShowFlags.LOD ||
		// Force FDrawBasePassDynamicMeshAction to be used since it has access to the view and can implement the show flags
		!ViewFamily.EngineShowFlags.VolumetricLightmap ||
		!ViewFamily.EngineShowFlags.IndirectLightingCache ||
		!ViewFamily.EngineShowFlags.Lighting ||
		!ViewFamily.EngineShowFlags.Materials)
	{
		return true;
	}

	// Flags which make the view rich when present.
	if( ViewFamily.UseDebugViewPS()	||
		ViewFamily.EngineShowFlags.LightComplexity ||
		ViewFamily.EngineShowFlags.StationaryLightOverlap ||
		ViewFamily.EngineShowFlags.BSPSplit ||
		ViewFamily.EngineShowFlags.LightMapDensity ||
		ViewFamily.EngineShowFlags.PropertyColoration ||
		ViewFamily.EngineShowFlags.MeshEdges ||
		ViewFamily.EngineShowFlags.LightInfluences ||
		ViewFamily.EngineShowFlags.Wireframe ||
		ViewFamily.EngineShowFlags.LevelColoration ||
		ViewFamily.EngineShowFlags.LODColoration ||
		ViewFamily.EngineShowFlags.HLODColoration ||
		ViewFamily.EngineShowFlags.MassProperties )
	{
		return true;
	}

	return false;
}

void ApplyViewModeOverrides(
	int32 ViewIndex,
	const FEngineShowFlags& EngineShowFlags,
	ERHIFeatureLevel::Type FeatureLevel,
	const FPrimitiveSceneProxy* PrimitiveSceneProxy,
	bool bSelected,
	FMeshBatch& Mesh,
	FMeshElementCollector& Collector
	)
{
#if !UE_BUILD_TEST

	// If debug viewmodes are not allowed, skip all of the debug viewmode handling.
	if (!AllowDebugViewmodes())
	{
		return;
	}

	const bool bMaterialModifiesMeshPosition = Mesh.MaterialRenderProxy->GetIncompleteMaterialWithFallback(FeatureLevel).MaterialModifiesMeshPosition_RenderThread();

	if (EngineShowFlags.Wireframe)
	{
		// In wireframe mode, draw the edges of the mesh with the specified wireframe color, or
		// with the level or property color if level or property coloration is enabled.
		FLinearColor BaseColor( PrimitiveSceneProxy->GetWireframeColor() );
		if (EngineShowFlags.PropertyColoration)
		{
			BaseColor = PrimitiveSceneProxy->GetPropertyColor();
		}
		else if (EngineShowFlags.LevelColoration)
		{
			BaseColor = PrimitiveSceneProxy->GetLevelColor();
		}

		if (bMaterialModifiesMeshPosition)
		{
			// If the material is mesh-modifying, we cannot rely on substitution.
			auto WireframeMaterialInstance = new FOverrideSelectionColorMaterialRenderProxy(
				Mesh.MaterialRenderProxy,
				GetSelectionColor(BaseColor, bSelected, PrimitiveSceneProxy->IsHovered(), /*bUseOverlayIntensity=*/false)
			);

			Mesh.bWireframe = true;
			Mesh.MaterialRenderProxy = WireframeMaterialInstance;
			Collector.RegisterOneFrameMaterialProxy(WireframeMaterialInstance);
		}
		else
		{
			auto WireframeMaterialInstance = new FColoredMaterialRenderProxy(
				GEngine->WireframeMaterial->GetRenderProxy(),
				GetSelectionColor(BaseColor, bSelected, PrimitiveSceneProxy->IsHovered(), /*bUseOverlayIntensity=*/false)
			);

			Mesh.bWireframe = true;
			Mesh.MaterialRenderProxy = WireframeMaterialInstance;
			Collector.RegisterOneFrameMaterialProxy(WireframeMaterialInstance);
		}
	}
	else if (!EngineShowFlags.Materials)
	{
		// Don't render unlit translucency when in 'lighting only' viewmode.
		const FMaterial& Mat = Mesh.MaterialRenderProxy->GetIncompleteMaterialWithFallback(FeatureLevel);
		if (Mat.GetShadingModels().IsLit()
			// Don't render translucency in 'lighting only', since the viewmode works by overriding with an opaque material
			// This would cause a mismatch of the material's blend mode with the primitive's view relevance,
			// And make faint particles block the view
			&& !IsTranslucentBlendMode(Mat.GetBlendMode()))
		{
			// When materials aren't shown, apply the same basic material to all meshes.
			bool bTextureMapped = false;
			FVector2D LMResolution;

			if (EngineShowFlags.LightMapDensity && Mesh.LCI)
			{
				auto Interaction = Mesh.LCI->GetLightMapInteraction(FeatureLevel);
				auto Texture = Interaction.GetTexture(AllowHighQualityLightmaps(FeatureLevel));

				if (Interaction.GetType() == LMIT_Texture && Texture)
				{
					LMResolution.X = Texture->GetSizeX();
					LMResolution.Y = Texture->GetSizeY();
					bTextureMapped = true;
				}
			}

			if (bTextureMapped == false)
			{
				FMaterialRenderProxy* RenderProxy = GEngine->LevelColorationLitMaterial->GetRenderProxy();
				auto LightingOnlyMaterialInstance = new FColoredMaterialRenderProxy(
					RenderProxy,
					GEngine->LightingOnlyBrightness
				);

				Mesh.MaterialRenderProxy = LightingOnlyMaterialInstance;
				Collector.RegisterOneFrameMaterialProxy(LightingOnlyMaterialInstance);
			}
			else
			{
				FMaterialRenderProxy* RenderProxy = GEngine->LightingTexelDensityMaterial->GetRenderProxy();
				auto LightingDensityMaterialInstance = new FLightingDensityMaterialRenderProxy(
					RenderProxy,
					GEngine->LightingOnlyBrightness,
					LMResolution
					);

				Mesh.MaterialRenderProxy = LightingDensityMaterialInstance;
				Collector.RegisterOneFrameMaterialProxy(LightingDensityMaterialInstance);
			}
		}
	}
	else
	{	
		if (EngineShowFlags.PropertyColoration)
		{
			const FLinearColor SelectionColor = GetSelectionColor(PrimitiveSceneProxy->GetPropertyColor(), bSelected, PrimitiveSceneProxy->IsHovered());
			FMaterialRenderProxy* PropertyColorationMaterialInstance = nullptr;

			if (bMaterialModifiesMeshPosition)
			{
				// If the material is mesh-modifying, we cannot rely on substitution.
				PropertyColorationMaterialInstance = new FOverrideSelectionColorMaterialRenderProxy(Mesh.MaterialRenderProxy, SelectionColor);
			}
			else
			{
				// In property coloration mode, override the mesh's material with a color that was chosen based on property value.
				const UMaterial* PropertyColorationMaterial = EngineShowFlags.Lighting ? GEngine->LevelColorationLitMaterial : GEngine->LevelColorationUnlitMaterial;

				PropertyColorationMaterialInstance = new FColoredMaterialRenderProxy(PropertyColorationMaterial->GetRenderProxy(), SelectionColor);
			}

			Mesh.MaterialRenderProxy = PropertyColorationMaterialInstance;
			Collector.RegisterOneFrameMaterialProxy(PropertyColorationMaterialInstance);
		}
		else if (EngineShowFlags.LevelColoration)
		{
			const FLinearColor SelectionColor = GetSelectionColor(PrimitiveSceneProxy->GetLevelColor(), bSelected, PrimitiveSceneProxy->IsHovered());
			FMaterialRenderProxy* LevelColorationMaterialInstance = nullptr;

			if (bMaterialModifiesMeshPosition)
			{
				// If the material is mesh-modifying, we cannot rely on substitution.
				LevelColorationMaterialInstance = new FOverrideSelectionColorMaterialRenderProxy(Mesh.MaterialRenderProxy, SelectionColor);
			}
			else
			{
				const UMaterial* LevelColorationMaterial = EngineShowFlags.Lighting ? GEngine->LevelColorationLitMaterial : GEngine->LevelColorationUnlitMaterial;
				// Draw the mesh with level coloration.
				LevelColorationMaterialInstance = new FColoredMaterialRenderProxy(LevelColorationMaterial->GetRenderProxy(), SelectionColor);
			}

			Mesh.MaterialRenderProxy = LevelColorationMaterialInstance;
			Collector.RegisterOneFrameMaterialProxy(LevelColorationMaterialInstance);
		}
		else if (EngineShowFlags.BSPSplit
			&& PrimitiveSceneProxy->ShowInBSPSplitViewmode())
		{
			// Determine unique color for model component.
			FLinearColor BSPSplitColor;
			FRandomStream RandomStream(GetTypeHash(PrimitiveSceneProxy->GetPrimitiveComponentId().PrimIDValue));
			BSPSplitColor.R = RandomStream.GetFraction();
			BSPSplitColor.G = RandomStream.GetFraction();
			BSPSplitColor.B = RandomStream.GetFraction();
			BSPSplitColor.A = 1.0f;

			// Piggy back on the level coloration material.
			const UMaterial* BSPSplitMaterial = EngineShowFlags.Lighting ? GEngine->LevelColorationLitMaterial : GEngine->LevelColorationUnlitMaterial;
			
			// Draw BSP mesh with unique color for each model component.
			auto BSPSplitMaterialInstance = new FColoredMaterialRenderProxy(
				BSPSplitMaterial->GetRenderProxy(),
				GetSelectionColor(BSPSplitColor,bSelected,PrimitiveSceneProxy->IsHovered())
				);
			Mesh.MaterialRenderProxy = BSPSplitMaterialInstance;
			Collector.RegisterOneFrameMaterialProxy(BSPSplitMaterialInstance);
		}
		else if (PrimitiveSceneProxy->HasStaticLighting() && !PrimitiveSceneProxy->HasValidSettingsForStaticLighting())
		{
			auto InvalidSettingsMaterialInstance = new FColoredMaterialRenderProxy(
				GEngine->InvalidLightmapSettingsMaterial->GetRenderProxy(),
				GetSelectionColor(PrimitiveSceneProxy->GetLevelColor(),bSelected,PrimitiveSceneProxy->IsHovered())
				);
			Mesh.MaterialRenderProxy = InvalidSettingsMaterialInstance;
			Collector.RegisterOneFrameMaterialProxy(InvalidSettingsMaterialInstance);
		}

		//Draw a wireframe overlay last, if requested
		if (EngineShowFlags.MeshEdges)
		{
			FMeshBatch& MeshEdgeElement = Collector.AllocateMesh();
			MeshEdgeElement = Mesh;
			// Avoid infinite recursion
			MeshEdgeElement.bCanApplyViewModeOverrides = false;

			
			// Draw the mesh's edges in blue, on top of the base geometry.
			if (bMaterialModifiesMeshPosition)
			{
				// If the material is mesh-modifying, we cannot rely on substitution
				auto WireframeMaterialInstance = new FOverrideSelectionColorMaterialRenderProxy(
					MeshEdgeElement.MaterialRenderProxy,
					PrimitiveSceneProxy->GetWireframeColor()
				);

				MeshEdgeElement.bWireframe = true;
				MeshEdgeElement.MaterialRenderProxy = WireframeMaterialInstance;
				Collector.RegisterOneFrameMaterialProxy(WireframeMaterialInstance);

				Collector.AddMesh(ViewIndex, MeshEdgeElement);
			}
			else
			{
				auto WireframeMaterialInstance = new FColoredMaterialRenderProxy(
					GEngine->WireframeMaterial->GetRenderProxy(),
					PrimitiveSceneProxy->GetWireframeColor()
				);

				MeshEdgeElement.bWireframe = true;
				MeshEdgeElement.MaterialRenderProxy = WireframeMaterialInstance;
				Collector.RegisterOneFrameMaterialProxy(WireframeMaterialInstance);

				Collector.AddMesh(ViewIndex, MeshEdgeElement);
			}
		}
	}
#endif
}


bool IsUVOutOfBounds(FVector2D UV)
{
	const float FudgeFactor = 1.0f/1024.0f;
	return (UV.X < -FudgeFactor || UV.X > (1.0f+FudgeFactor))
		|| (UV.Y < -FudgeFactor || UV.Y > (1.0f+FudgeFactor));
}

template<class VertexBufferType, class IndexBufferType>
void DrawUVsInternal(FViewport* InViewport, FCanvas* InCanvas, int32 InTextYPos, const int32 LODLevel, int32 UVChannel, TArray<FVector2D> SelectedEdgeTexCoords, VertexBufferType& VertexBuffer, IndexBufferType& Indices )
{
	//draw a string showing what UV channel and LOD is being displayed
	InCanvas->DrawShadowedString( 
		6,
		InTextYPos,
		*FText::Format( NSLOCTEXT("UnrealEd", "UVOverlay_F", "Showing UV channel {0} for LOD {1}"), FText::AsNumber(UVChannel), FText::AsNumber(LODLevel) ).ToString(),
		GEngine->GetSmallFont(),
		FLinearColor::White
		);
	InTextYPos += 18;

	if( ( ( uint32 )UVChannel < VertexBuffer.GetNumTexCoords() ) )
	{
		//calculate scaling
		const uint32 BorderWidth = 5;
		const uint32 MinY = InTextYPos + BorderWidth;
		const uint32 MinX = BorderWidth;
		const FVector2D UVBoxOrigin(MinX, MinY);
		const FVector2D BoxOrigin( MinX - 1, MinY - 1 );
		const uint32 UVBoxScale = FMath::Min(InViewport->GetSizeXY().X / InCanvas->GetDPIScale() - MinX, InViewport->GetSizeXY().Y / InCanvas->GetDPIScale() - MinY) - BorderWidth;
		const uint32 BoxSize = UVBoxScale + 2;
		FCanvasTileItem BoxBackgroundTileItem(BoxOrigin, GWhiteTexture, FVector2D(BoxSize, BoxSize), FLinearColor(0, 0, 0, 0.4f));
		BoxBackgroundTileItem.BlendMode = SE_BLEND_AlphaComposite;
		InCanvas->DrawItem(BoxBackgroundTileItem);
		FCanvasBoxItem BoxItem( BoxOrigin, FVector2D( BoxSize, BoxSize ) );
		BoxItem.SetColor( FLinearColor::Black );
		InCanvas->DrawItem( BoxItem );

		{
			//draw triangles
			uint32 NumIndices = Indices.Num();
			FCanvasLineItem LineItem;
			for (uint32 i = 0; i < NumIndices - 2; i += 3)
			{
				FVector2D UVs[3];
				bool bOutOfBounds[3];

				for (int32 Corner = 0; Corner < 3; Corner++)
				{
					UVs[Corner] = FVector2D(VertexBuffer.GetVertexUV(Indices[i + Corner], UVChannel));
					bOutOfBounds[Corner] = IsUVOutOfBounds(UVs[Corner]);
				}

				for (int32 Edge = 0; Edge < 3; Edge++)
				{
					int32 Corner1 = Edge;
					int32 Corner2 = (Edge + 1) % 3;
					FLinearColor Color = (bOutOfBounds[Corner1] || bOutOfBounds[Corner2]) ? FLinearColor(0.6f, 0.0f, 0.0f) : (SelectedEdgeTexCoords.Num() > 0 ? FLinearColor(0.4f, 0.4f, 0.4f) : FLinearColor::White);
					LineItem.SetColor(Color);
					LineItem.Draw(InCanvas, UVs[Corner1] * UVBoxScale + UVBoxOrigin, UVs[Corner2] * UVBoxScale + UVBoxOrigin);
				}
			}
		}

		{
			// Draw any edges that are currently selected by the user
			FCanvasLineItem LineItem;
			if (SelectedEdgeTexCoords.Num() > 0)
			{
				LineItem.SetColor(FLinearColor::Yellow);
				LineItem.LineThickness = 2.0f;
				for (int32 UVIndex = 0; UVIndex < SelectedEdgeTexCoords.Num(); UVIndex += 2)
				{
					FVector2D UVs[2];
					UVs[0] = (SelectedEdgeTexCoords[UVIndex]);
					UVs[1] = (SelectedEdgeTexCoords[UVIndex + 1]);

					LineItem.Draw(InCanvas, UVs[0] * UVBoxScale + UVBoxOrigin, UVs[1] * UVBoxScale + UVBoxOrigin);
				}
			}
		}
	}
}

void DrawUVs(FViewport* InViewport, FCanvas* InCanvas, int32 InTextYPos, const int32 LODLevel, int32 UVChannel, TArray<FVector2D> SelectedEdgeTexCoords, FStaticMeshRenderData* StaticMeshRenderData, FSkeletalMeshLODRenderData* SkeletalMeshRenderData )
{
	if(StaticMeshRenderData)
	{
		FIndexArrayView IndexBuffer = StaticMeshRenderData->LODResources[LODLevel].IndexBuffer.GetArrayView();
		DrawUVsInternal(InViewport, InCanvas, InTextYPos, LODLevel, UVChannel, SelectedEdgeTexCoords, StaticMeshRenderData->LODResources[LODLevel].VertexBuffers.StaticMeshVertexBuffer, IndexBuffer);
	}
	else if(SkeletalMeshRenderData)
	{
		TArray<uint32> IndexBuffer;
		SkeletalMeshRenderData->MultiSizeIndexContainer.GetIndexBuffer(IndexBuffer);
		DrawUVsInternal(InViewport, InCanvas, InTextYPos, LODLevel, UVChannel, SelectedEdgeTexCoords, SkeletalMeshRenderData->StaticVertexBuffers.StaticMeshVertexBuffer, IndexBuffer);
	}
	else
	{
		check(false); // Must supply either StaticMeshRenderData or SkeletalMeshRenderData
	}
}<|MERGE_RESOLUTION|>--- conflicted
+++ resolved
@@ -1084,7 +1084,6 @@
 
 	MeshBuilder.AddTriangle(VertexIndices[0], VertexIndices[1], VertexIndices[2]);
 	MeshBuilder.AddTriangle(VertexIndices[0], VertexIndices[2], VertexIndices[3]);
-<<<<<<< HEAD
 
 	MeshBuilder.AddTriangle(VertexIndices[0], VertexIndices[2], VertexIndices[1]);
 	MeshBuilder.AddTriangle(VertexIndices[0], VertexIndices[3], VertexIndices[2]);
@@ -1120,43 +1119,6 @@
 	PDI->DrawLine(Positions[3], Positions[0], Color, DepthPriority, Thickness, DepthBias, bScreenSpace);
 }
 
-=======
-
-	MeshBuilder.AddTriangle(VertexIndices[0], VertexIndices[2], VertexIndices[1]);
-	MeshBuilder.AddTriangle(VertexIndices[0], VertexIndices[3], VertexIndices[2]);
-
-	MeshBuilder.Draw(PDI, FMatrix::Identity, MaterialRenderProxy, DepthPriority, 0.f);
-}
-
-void DrawRectangle(class FPrimitiveDrawInterface* PDI, const FVector& Center, const FVector& XAxis, const FVector& YAxis, FColor Color, float Width, float Height, uint8 DepthPriority, float Thickness, float DepthBias, bool bScreenSpace)
-{
-	FVector XOffset = XAxis * Width * 0.5f;
-	FVector YOffset = YAxis * Height * 0.5f;
-
-	// Calculate verts for a face lying in plane defined by the X and Y vectors
-	FVector Positions[4] =
-	{
-		Center - XOffset - YOffset,
-		Center + XOffset - YOffset,
-		Center + XOffset + YOffset,
-		Center - XOffset + YOffset
-	};
-
-	FVector2D UVs[4] =
-	{
-		FVector2D(0.0f,0.0f),
-		FVector2D(0.0f,1.0f),
-		FVector2D(1.0f,1.0f),
-		FVector2D(1.0f,0.0f),
-	};
-
-	PDI->DrawLine(Positions[0], Positions[1], Color, DepthPriority, Thickness, DepthBias, bScreenSpace);
-	PDI->DrawLine(Positions[1], Positions[2], Color, DepthPriority, Thickness, DepthBias, bScreenSpace);
-	PDI->DrawLine(Positions[2], Positions[3], Color, DepthPriority, Thickness, DepthBias, bScreenSpace);
-	PDI->DrawLine(Positions[3], Positions[0], Color, DepthPriority, Thickness, DepthBias, bScreenSpace);
-}
-
->>>>>>> 4af6daef
 void DrawWireSphere(class FPrimitiveDrawInterface* PDI, const FVector& Base, const FLinearColor& Color, double Radius, int32 NumSides, uint8 DepthPriority, float Thickness, float DepthBias, bool bScreenSpace)
 {
 	DrawCircle(PDI, Base, FVector(1,0,0), FVector(0,1,0), Color, Radius, NumSides, DepthPriority, Thickness, DepthBias, bScreenSpace);
