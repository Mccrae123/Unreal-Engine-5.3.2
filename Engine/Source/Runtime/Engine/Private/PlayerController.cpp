// Copyright Epic Games, Inc. All Rights Reserved.

#include "GameFramework/PlayerController.h"
#include "Misc/PackageName.h"
#include "UObject/LinkerLoad.h"
#include "EngineGlobals.h"
#include "TimerManager.h"
#include "Widgets/DeclarativeSyntaxSupport.h"
#include "CollisionQueryParams.h"
#include "Engine/World.h"
#include "SceneView.h"
#include "Components/PrimitiveComponent.h"
#include "Camera/CameraActor.h"
#include "UObject/Package.h"
#include "Engine/Canvas.h"
#include "GameFramework/GameModeBase.h"
#include "GameFramework/PlayerStart.h"
#include "Components/SkeletalMeshComponent.h"
#include "Components/AudioComponent.h"
#include "Components/ForceFeedbackComponent.h"
#include "Kismet/GameplayStatics.h"
#include "LatentActions.h"
#include "Engine/Engine.h"
#include "Engine/LevelStreaming.h"
#include "Engine/LocalPlayer.h"
#include "Engine/NetConnection.h"
#include "ContentStreaming.h"
#include "DrawDebugHelpers.h"
#include "EngineUtils.h"
#include "Framework/Application/SlateApplication.h"
#include "Framework/Application/SlateUser.h"
#include "Widgets/SViewport.h"
#include "Engine/Console.h"
#include "Net/UnrealNetwork.h"
#include "Net/Core/Misc/NetConditionGroupManager.h"
#include "Engine/WorldComposition.h"
#include "Engine/LevelScriptActor.h"
#include "GameFramework/GameNetworkManager.h"
#include "Interfaces/NetworkPredictionInterface.h"
#include "Net/OnlineEngineInterface.h"
#include "GameFramework/OnlineSession.h"
#include "IHeadMountedDisplay.h"
#include "IXRTrackingSystem.h"
#include "IXRCamera.h"
#include "IXRInput.h"
#include "GameFramework/TouchInterface.h"
#include "DisplayDebugHelpers.h"
#include "MoviePlayerProxy.h"
#include "Engine/ActorChannel.h"
#include "GameFramework/PawnMovementComponent.h"
#include "GameFramework/SpectatorPawn.h"
#include "GameFramework/HUD.h"
#include "Engine/InputDelegateBinding.h"
#include "Widgets/Input/SVirtualJoystick.h"
#include "GameFramework/LocalMessage.h"
#include "GameFramework/CheatManager.h"
#include "GameFramework/PlayerInput.h"
#include "GameFramework/InputSettings.h"
#include "GameFramework/PlayerState.h"
#include "GameFramework/GameStateBase.h"
#include "Haptics/HapticFeedbackEffect_Base.h"
#include "Engine/ChildConnection.h"
#include "VisualLogger/VisualLogger.h"
#include "Logging/MessageLog.h"
#include "Slate/SceneViewport.h"
#include "Engine/NetworkObjectList.h"
#include "GameFramework/GameSession.h"
#include "GameMapsSettings.h"
#include "Particles/EmitterCameraLensEffectBase.h"
#include "LevelUtils.h"
#include "WorldPartition/WorldPartition.h"
#include "WorldPartition/WorldPartitionSubsystem.h"
#include "Physics/AsyncPhysicsInputComponent.h"
#include "GenericPlatform/GenericPlatformInputDeviceMapper.h"
#include "PBDRigidsSolver.h"

#if UE_WITH_IRIS
#include "Iris/ReplicationSystem/ReplicationSystem.h"
#include "Net/Iris/ReplicationSystem/ActorReplicationBridge.h"
#include "Net/Iris/ReplicationSystem/ReplicationSystemUtil.h"
#endif // UE_WITH_IRIS

#include UE_INLINE_GENERATED_CPP_BY_NAME(PlayerController)

DEFINE_LOG_CATEGORY(LogPlayerController);

#define LOCTEXT_NAMESPACE "PlayerController"

DECLARE_CYCLE_STAT(TEXT("PC Tick Actor"), STAT_PC_TickActor, STATGROUP_PlayerController);
DECLARE_CYCLE_STAT(TEXT("  PC Tick Input"), STAT_PC_TickInput, STATGROUP_PlayerController);
DECLARE_CYCLE_STAT(TEXT("    PC Build Input Stack"), STAT_PC_BuildInputStack, STATGROUP_PlayerController);
DECLARE_CYCLE_STAT(TEXT("    PC Process Input Stack"), STAT_PC_ProcessInputStack, STATGROUP_PlayerController);

// CVars
namespace PlayerControllerCVars
{
	// Resync timestamps on pawn ack
	static int32 NetResetServerPredictionDataOnPawnAck = 1;
	FAutoConsoleVariableRef CVarNetResetServerPredictionDataOnPawnAck(
		TEXT("PlayerController.NetResetServerPredictionDataOnPawnAck"),
		NetResetServerPredictionDataOnPawnAck,
		TEXT("Whether to reset server prediction data for the possessed Pawn when the pawn ack handshake completes.\n")
		TEXT("0: Disable, 1: Enable"),
		ECVF_Default);
}

namespace NetworkPhysicsCvars
{
	int32 NumRedundantCmds = 3;
	FAutoConsoleVariableRef CVarNumRedundantCmds(TEXT("np2.NumRedundantCmds"), NumRedundantCmds, TEXT("Number of redundant user cmds to send per frame"));

#if (UE_BUILD_SHIPPING || UE_BUILD_TEST)
	int32 EnableDebugRPC = 0;
#else
	int32 EnableDebugRPC = 1;
#endif
	FAutoConsoleVariableRef CVarEnableDebugRPC(TEXT("np2.EnableDebugRPC"), EnableDebugRPC, TEXT("Sends extra debug information to clients about server side input buffering"));

	int32 EnableNetworkPhysicsPrediction = 0;
	FAutoConsoleVariableRef CVarEnableNetworkPhysicsPrediction(TEXT("np2.EnableNetworkPhysicsPrediction"), EnableNetworkPhysicsPrediction, TEXT("Enables network physics prediction"));
}


const float RetryClientRestartThrottleTime = 0.5f;
const float RetryServerAcknowledgeThrottleTime = 0.25f;
const float RetryServerCheckSpectatorThrottleTime = 0.25f;

// Note: This value should be sufficiently small such that it is considered to be in the past before RetryClientRestartThrottleTime and RetryServerAcknowledgeThrottleTime.
const float ForceRetryClientRestartTime = -100.0f;


//////////////////////////////////////////////////////////////////////////
// APlayerController

APlayerController::APlayerController(const FObjectInitializer& ObjectInitializer)
	: Super(ObjectInitializer)
{
	NetPriority = 3.0f;
	CheatClass = UCheatManager::StaticClass();
	ClientCap = 0;
	LocalPlayerCachedLODDistanceFactor = 1.0f;
	bIsUsingStreamingVolumes = true;
	PrimaryActorTick.TickGroup = TG_PrePhysics;
	PrimaryActorTick.bTickEvenWhenPaused = true;
	bAllowTickBeforeBeginPlay = true;
	bShouldPerformFullTickWhenPaused = false;
	LastRetryPlayerTime = ForceRetryClientRestartTime;
	DefaultMouseCursor = EMouseCursor::Default;
	DefaultClickTraceChannel = ECollisionChannel::ECC_Visibility;
	HitResultTraceDistance = 100000.f;

	LastMovementUpdateTime = 0.f;
	LastMovementHitch = 0.f;

	bCinemaDisableInputMove = false;
	bCinemaDisableInputLook = false;

	bInputEnabled = true;
	bEnableTouchEvents = true;
	bForceFeedbackEnabled = true;
	ForceFeedbackScale = 1.f;

<<<<<<< HEAD
	bEnableStreamingSource = true;
	bStreamingSourceShouldActivate = true;
	bStreamingSourceShouldBlockOnSlowStreaming = true;
=======
	// default to true; won't do anything if enable motion controls in input settings isn't also true
	SetMotionControlsEnabled(true);

	bEnableStreamingSource = true;
	bStreamingSourceShouldActivate = true;
	bStreamingSourceShouldBlockOnSlowStreaming = true;
	StreamingSourcePriority = EStreamingSourcePriority::Default;
>>>>>>> d731a049

	bAutoManageActiveCameraTarget = true;
	bRenderPrimitiveComponents = true;
	SmoothTargetViewRotationSpeed = 20.f;
	bHidePawnInCinematicMode = false;

	bIsPlayerController = true;
	bIsLocalPlayerController = false;
<<<<<<< HEAD
	bDisableHaptics = false;	
=======
	bDisableHaptics = false;
	bShouldFlushInputWhenViewportFocusChanges = true;
>>>>>>> d731a049

	ClickEventKeys.Add(EKeys::LeftMouseButton);

	if (RootComponent)
	{
		// We want to drive rotation with ControlRotation regardless of attachment state.
		RootComponent->SetUsingAbsoluteRotation(true);
	}

	if(NetworkPhysicsCvars::EnableNetworkPhysicsPrediction == 1)
	{
		bAsyncPhysicsTickEnabled = true;
	}
}

float APlayerController::GetNetPriority(const FVector& ViewPos, const FVector& ViewDir, AActor* Viewer, AActor* ViewTarget, UActorChannel* InChannel, float Time, bool bLowBandwidth)
{
	if ( Viewer == this )
	{
		Time *= 4.f;
	}
	return NetPriority * Time;
}

const AActor* APlayerController::GetNetOwner() const
{
	return this;
}

UPlayer* APlayerController::GetNetOwningPlayer() 
{
	return Player;
}

bool APlayerController::HasNetOwner() const
{
	// Player controllers are their own net owners
	return true;
}

UNetConnection* APlayerController::GetNetConnection() const
{
	// A controller without a player has no "owner"
	return (Player != NULL) ? NetConnection : NULL;
}

bool APlayerController::DestroyNetworkActorHandled()
{
	UNetConnection* C = Cast<UNetConnection>(Player);
	if (C)
	{
		if (C->Channels[0] && C->GetConnectionState() != USOCK_Closed)
		{
			C->bPendingDestroy = true;
			C->Channels[0]->Close(EChannelCloseReason::Destroyed);
		}
		return true;
	}

	return false;
}

bool APlayerController::IsLocalController() const
{
	// Never local on dedicated server. IsServerOnly() is checked at compile time and optimized out appropriately.
	if (FPlatformProperties::IsServerOnly())
	{
		checkSlow(!bIsLocalPlayerController);
		return false;
	}
	
	// Fast path if we have this bool set.
	if (bIsLocalPlayerController)
	{
		return true;
	}

	ENetMode NetMode = GetNetMode();
	if (NetMode == NM_DedicatedServer)
	{
		// This is still checked for the PIE case, which would not be caught in the IsServerOnly() check above.
		checkSlow(!bIsLocalPlayerController);
		return false;
	}

	if (NetMode == NM_Client || NetMode == NM_Standalone)
	{
		// Clients or Standalone only receive their own PC. We are not ROLE_AutonomousProxy until after PostInitializeComponents so we can't check that.
		bIsLocalPlayerController = true;
		return true;
	}

	return bIsLocalPlayerController;
}


void APlayerController::FailedToSpawnPawn()
{
	Super::FailedToSpawnPawn();
	ChangeState(NAME_Inactive);
	ClientGotoState(NAME_Inactive);
}

FName APlayerController::NetworkRemapPath(FName InPackageName, bool bReading)
{
	// For PIE Networking: remap the packagename to our local PIE packagename
	FString PackageNameStr = InPackageName.ToString();
	GEngine->NetworkRemapPath(GetNetConnection(), PackageNameStr, bReading);
	return FName(*PackageNameStr);
}

/// @cond DOXYGEN_WARNINGS

void APlayerController::ClientUpdateLevelStreamingStatus_Implementation(FName PackageName, bool bNewShouldBeLoaded, bool bNewShouldBeVisible, bool bNewShouldBlockOnLoad, int32 LODIndex, FNetLevelVisibilityTransactionId TransactionId)
{
	PackageName = NetworkRemapPath(PackageName, true);
	
	UWorld* World = GetWorld();

	// Distance dependent streaming levels should be controlled by client only
	if (World && World->WorldComposition)
	{
		if (World->WorldComposition->IsDistanceDependentLevel(PackageName))
		{
			return;
		}
	}

	// if we're about to commit a map change, we assume that the streaming update is based on the to be loaded map and so defer it until that is complete
	if (GEngine->ShouldCommitPendingMapChange(World))
	{
		GEngine->AddNewPendingStreamingLevel(World, PackageName, bNewShouldBeLoaded, bNewShouldBeVisible, LODIndex);		
	}
	else
	{
		// search for the level object by name
		ULevelStreaming* LevelStreamingObject = nullptr;
		if (World && PackageName != NAME_None)
		{
			for (ULevelStreaming* CurrentLevelStreamingObject : World->GetStreamingLevels())
			{
				if (CurrentLevelStreamingObject && CurrentLevelStreamingObject->GetWorldAssetPackageFName() == PackageName)
				{
					LevelStreamingObject = CurrentLevelStreamingObject;
					if (LevelStreamingObject)
					{
						// If we're unloading any levels, we need to request a one frame delay of garbage collection to make sure it happens after the level is actually unloaded
						if (LevelStreamingObject->ShouldBeLoaded() && !bNewShouldBeLoaded)
						{
							GEngine->DelayGarbageCollection();
						}

						LevelStreamingObject->SetShouldBeLoaded(bNewShouldBeLoaded);
						LevelStreamingObject->SetShouldBeVisible(bNewShouldBeVisible);
						LevelStreamingObject->bShouldBlockOnLoad = bNewShouldBlockOnLoad;
						LevelStreamingObject->SetLevelLODIndex(LODIndex);
						LevelStreamingObject->UpdateNetVisibilityTransactionState(bNewShouldBeVisible, TransactionId);
					}
					else
					{
						UE_LOG(LogStreaming, Log, TEXT("Unable to handle streaming object %s"),*LevelStreamingObject->GetName() );
					}

					// break out of object iterator if we found a match
					break;
				}
			}
		}

		if (LevelStreamingObject == NULL)
		{
			UE_LOG(LogStreaming, Log, TEXT("Unable to find streaming object %s"), *PackageName.ToString() );
		}
	}
}

void APlayerController::ClientUpdateMultipleLevelsStreamingStatus_Implementation( const TArray<FUpdateLevelStreamingLevelStatus>& LevelStatuses )
{
	for( const FUpdateLevelStreamingLevelStatus& LevelStatus : LevelStatuses )
	{
		ClientUpdateLevelStreamingStatus_Implementation(LevelStatus.PackageName, LevelStatus.bNewShouldBeLoaded, LevelStatus.bNewShouldBeVisible, LevelStatus.bNewShouldBlockOnLoad, LevelStatus.LODIndex, FNetLevelVisibilityTransactionId());
	}
}

void APlayerController::ClientAckUpdateLevelVisibility_Implementation(FName PackageName, FNetLevelVisibilityTransactionId TransactionId, bool bClientAckCanMakeVisibleResponse)
{
	if (ensureAlwaysMsgf(TransactionId.IsClientTransaction(), TEXT("APlayerController::ClientAckUpdateLevelVisibility Expected TransactionId to be ClientTransaction")))
	{
		// find streaming levels and update request id
		PackageName = NetworkRemapPath(PackageName, true);

		if (ULevelStreaming* LevelStreamingObject = FLevelUtils::FindStreamingLevel(GetWorld(), PackageName))
		{
			FAckNetVisibilityTransaction::Call(LevelStreamingObject, TransactionId, bClientAckCanMakeVisibleResponse);
		}
	}
}

void APlayerController::ClientFlushLevelStreaming_Implementation()
{
	UWorld* World = GetWorld();
	// if we're already doing a map change, requesting another blocking load is just wasting time	
	if (GEngine->ShouldCommitPendingMapChange(World))
	{
		// request level streaming be flushed next frame
		World->UpdateLevelStreaming();
		World->bRequestedBlockOnAsyncLoading = true;
		// request GC as soon as possible to remove any unloaded levels from memory
		GEngine->ForceGarbageCollection();
	}
}


void APlayerController::ServerUpdateLevelVisibility_Implementation(const FUpdateLevelVisibilityLevelInfo& LevelVisibility)
{
	QUICK_SCOPE_CYCLE_COUNTER(STAT_ServerUpdateLevelVisibility);

	UNetConnection* Connection = Cast<UNetConnection>(Player);
	if (Connection != NULL)
	{
		FUpdateLevelVisibilityLevelInfo LevelVisibilityCopy = LevelVisibility;
		LevelVisibilityCopy.PackageName = NetworkRemapPath(LevelVisibilityCopy.PackageName, true);
		// FileName and packageName might differ so we have to remap the filename as well.
		LevelVisibilityCopy.FileName = NetworkRemapPath(LevelVisibilityCopy.FileName, true);

		Connection->UpdateLevelVisibility(LevelVisibilityCopy);

		// If this is a client instigated request respond with the request id so that the client knows that we have received the visibility update
		if (LevelVisibilityCopy.VisibilityRequestId.IsClientTransaction())
		{
			// In case a making visible request was done but querying the server is not supported, reponse true to unblock the client
			const bool bClientAckCanMakeVisibleResponse = !FLevelUtils::SupportsMakingVisibleTransactionRequests(GetWorld()) || (LevelVisibilityCopy.bTryMakeVisible && Connection->GetClientMakingVisibleLevelNames().Contains(LevelVisibilityCopy.PackageName));
			ClientAckUpdateLevelVisibility(LevelVisibility.PackageName, LevelVisibilityCopy.VisibilityRequestId, bClientAckCanMakeVisibleResponse);
		}
	}
}

bool APlayerController::ServerUpdateLevelVisibility_Validate(const FUpdateLevelVisibilityLevelInfo& LevelVisibility)
{
	QUICK_SCOPE_CYCLE_COUNTER(STAT_ServerUpdateLevelVisibility_Validate);

	RPC_VALIDATE(LevelVisibility.PackageName.IsValid());

	FText Reason;

	if (!FPackageName::IsValidLongPackageName(LevelVisibility.PackageName.ToString(), true, &Reason))
	{
		UE_LOG(LogPlayerController, Warning, TEXT( "ServerUpdateLevelVisibility() Invalid package name: %s (%s)" ), *LevelVisibility.PackageName.ToString(), *Reason.ToString());
		return false;
	}

	return true;
}

void APlayerController::ServerUpdateMultipleLevelsVisibility_Implementation( const TArray<FUpdateLevelVisibilityLevelInfo>& LevelVisibilities )
{
	for(const FUpdateLevelVisibilityLevelInfo& LevelVisibility : LevelVisibilities)
	{
		ServerUpdateLevelVisibility_Implementation(LevelVisibility);
	}
}

bool APlayerController::ServerUpdateMultipleLevelsVisibility_Validate( const TArray<FUpdateLevelVisibilityLevelInfo>& LevelVisibilities )
{
	for(const FUpdateLevelVisibilityLevelInfo& LevelVisibility : LevelVisibilities)
	{
		if(!ServerUpdateLevelVisibility_Validate(LevelVisibility))
		{
			return false;
		}
	}

	return true;
}

void APlayerController::ClientAddTextureStreamingLoc_Implementation(FVector InLoc, float Duration, bool bOverrideLocation )
{
	if (!IStreamingManager::HasShutdown())
	{
		IStreamingManager::Get().AddViewLocation(InLoc, 1.0f, bOverrideLocation, Duration);
	}
}

/// @endcond

void APlayerController::SetNetSpeed(int32 NewSpeed)
{
	UNetDriver* Driver = GetWorld()->GetNetDriver();
	if (Player != NULL && Driver != NULL)
	{
		Player->CurrentNetSpeed = FMath::Clamp(NewSpeed, 1800, Driver->MaxClientRate);
		if (Driver->ServerConnection != NULL)
		{
			Driver->ServerConnection->CurrentNetSpeed = Player->CurrentNetSpeed;
		}
	}
}

FString APlayerController::ConsoleCommand(const FString& Cmd, bool bWriteToLog)
{
	if (Player != nullptr)
	{
		return Player->ConsoleCommand(Cmd, bWriteToLog);
	}

	return TEXT("");
}

void APlayerController::CleanUpAudioComponents()
{
	TInlineComponentArray<UAudioComponent*> Components;
	GetComponents(Components);

	for(int32 CompIndex = 0; CompIndex < Components.Num(); CompIndex++)
	{
		UAudioComponent* AComp = Components[CompIndex];
		if (AComp->Sound == NULL)
		{
			AComp->DestroyComponent();
		}
	}
}

AActor* APlayerController::GetViewTarget() const
{
	AActor* CameraManagerViewTarget = PlayerCameraManager ? PlayerCameraManager->GetViewTarget() : NULL;

	return CameraManagerViewTarget ? CameraManagerViewTarget : const_cast<APlayerController*>(this);
}

void APlayerController::SetViewTarget(class AActor* NewViewTarget, struct FViewTargetTransitionParams TransitionParams)
{
	if (PlayerCameraManager)
	{
		PlayerCameraManager->SetViewTarget(NewViewTarget, TransitionParams);
	}
}


void APlayerController::AutoManageActiveCameraTarget(AActor* SuggestedTarget)
{
	if (bAutoManageActiveCameraTarget)
	{
		// See if there is a CameraActor with an auto-activate index that matches us.
		if (GetNetMode() == NM_Client)
		{
			// Clients don't know their own index on the server, so they have to trust that if they use a camera with an auto-activate index, that's their own index.
			ACameraActor* CurrentCameraActor = Cast<ACameraActor>(GetViewTarget());
			if (CurrentCameraActor)
			{
				const int32 CameraAutoIndex = CurrentCameraActor->GetAutoActivatePlayerIndex();
				if (CameraAutoIndex != INDEX_NONE)
				{					
					return;
				}
			}
		}
		else
		{
			// See if there is a CameraActor in the level that auto-activates for this PC.
			ACameraActor* AutoCameraTarget = GetAutoActivateCameraForPlayer();
			if (AutoCameraTarget)
			{
				SetViewTarget(AutoCameraTarget);
				return;
			}
		}

		// No auto-activate CameraActor, so use the suggested target.
		SetViewTarget(SuggestedTarget);
	}
}



ACameraActor* APlayerController::GetAutoActivateCameraForPlayer() const
{
	if (GetNetMode() == NM_Client)
	{
		// Clients get their view target replicated, they don't use placed cameras because they don't know their own index.
		return NULL;
	}

	UWorld* CurWorld = GetWorld();
	if (!CurWorld)
	{
		return NULL;
	}

	// Only bother if there are any registered cameras.
	FConstCameraActorIterator CameraIterator = CurWorld->GetAutoActivateCameraIterator();
	if (!CameraIterator)
	{
		return NULL;
	}

	// Find our player index
	int32 IterIndex = 0;
	int32 PlayerIndex = INDEX_NONE;
	for( FConstPlayerControllerIterator Iterator = CurWorld->GetPlayerControllerIterator(); Iterator; ++Iterator, ++IterIndex )
	{
		const APlayerController* PlayerController = Iterator->Get();
		if (PlayerController == this)
		{
			PlayerIndex = IterIndex;
			break;
		}
	}

	if (PlayerIndex != INDEX_NONE)
	{
		// Find the matching camera
		for( /*CameraIterater initialized above*/; CameraIterator; ++CameraIterator)
		{
			ACameraActor* CameraActor = CameraIterator->Get();
			if (CameraActor && CameraActor->GetAutoActivatePlayerIndex() == PlayerIndex)
			{
				return CameraActor;
			}
		}
	}

	return NULL;
}

/// @cond DOXYGEN_WARNINGS

bool APlayerController::ServerNotifyLoadedWorld_Validate(FName WorldPackageName)
{
	RPC_VALIDATE( WorldPackageName.IsValid() );
	return true;
}

void APlayerController::ServerNotifyLoadedWorld_Implementation(FName WorldPackageName)
{
	WorldPackageName = NetworkRemapPath(WorldPackageName, true);

	UE_LOG(LogPlayerController, Verbose, TEXT("APlayerController::ServerNotifyLoadedWorld_Implementation: Client loaded %s"), *WorldPackageName.ToString());

	UWorld* CurWorld = GetWorld();

	// Only valid for calling, for PC's in the process of seamless traveling
	// NOTE: SeamlessTravelCount tracks client seamless travel, through the serverside gameplay code; this should not be replaced.
	if (CurWorld != NULL && !CurWorld->IsNetMode(NM_Client) && SeamlessTravelCount > 0 && LastCompletedSeamlessTravelCount < SeamlessTravelCount)
	{
		// Update our info on what world the client is in
		UNetConnection* const Connection = Cast<UNetConnection>(Player);

		if (Connection != NULL)
		{
			Connection->SetClientWorldPackageName(WorldPackageName);
		}

		// if both the server and this client have completed the transition, handle it
		FSeamlessTravelHandler& SeamlessTravelHandler = GEngine->SeamlessTravelHandlerForWorld(CurWorld);
		AGameModeBase* CurGameMode = CurWorld->GetAuthGameMode();

		if (!SeamlessTravelHandler.IsInTransition() && WorldPackageName == CurWorld->GetOutermost()->GetFName() && CurGameMode != NULL)
		{
			AController* TravelPlayer = this;
			CurGameMode->HandleSeamlessTravelPlayer(TravelPlayer);
		}
	}
}

/// @cond DOXYGEN_WARNINGS

bool APlayerController::HasClientLoadedCurrentWorld()
{
	UNetConnection* Connection = Cast<UNetConnection>(Player);
	if (Connection == NULL && UNetConnection::GNetConnectionBeingCleanedUp != NULL && UNetConnection::GNetConnectionBeingCleanedUp->PlayerController == this)
	{
		Connection = UNetConnection::GNetConnectionBeingCleanedUp;
	}
	if (Connection != NULL)
	{
		// NOTE: To prevent exploits, child connections must not use the parent connections ClientWorldPackageName value at all.
		return (Connection->GetClientWorldPackageName() == GetWorld()->GetOutermost()->GetFName());
	}
	else
	{
		// if we have no client connection, we're local, so we always have the current world
		return true;
	}
}

void APlayerController::ForceSingleNetUpdateFor(AActor* Target)
{
	if (Target == NULL)
	{
		UE_LOG(LogPlayerController, Warning, TEXT("PlayerController::ForceSingleNetUpdateFor(): No Target specified"));
	}
	else if (GetNetMode() == NM_Client)
	{
		UE_LOG(LogPlayerController, Warning, TEXT("PlayerController::ForceSingleNetUpdateFor(): Only valid on server"));
	}
	else
	{
		if (UNetConnection* Conn = Cast<UNetConnection>(Player))
		{
			if (Conn->GetUChildConnection() != NULL)
			{
				Conn = ((UChildConnection*)Conn)->Parent;
				checkSlow(Conn != NULL);
			}

			if (UActorChannel* Channel = Conn->FindActorChannelRef(Target))
			{
				if (UNetDriver* NetDriver = Conn->GetDriver())
				{
					if (FNetworkObjectInfo* NetActor = NetDriver->FindOrAddNetworkObjectInfo(Target))
					{
						NetActor->bPendingNetUpdate = true; // will cause some other clients to do lesser checks too, but that's unavoidable with the current functionality
					}
				}
			}
		}
	}
}

void APlayerController::SmoothTargetViewRotation(APawn* TargetPawn, float DeltaSeconds)
{
	BlendedTargetViewRotation = FMath::RInterpTo(BlendedTargetViewRotation, TargetViewRotation, DeltaSeconds, SmoothTargetViewRotationSpeed);
}


void APlayerController::InitInputSystem()
{
	if (PlayerInput == nullptr)
	{
		const UClass* OverrideClass = OverridePlayerInputClass.Get();
		
		PlayerInput = NewObject<UPlayerInput>(this, OverrideClass ? OverrideClass : UInputSettings::GetDefaultPlayerInputClass());
	}

	SetupInputComponent();

	CurrentMouseCursor = DefaultMouseCursor;
	CurrentClickTraceChannel = DefaultClickTraceChannel;

	UWorld* World = GetWorld();
	check(World);
	World->PersistentLevel->PushPendingAutoReceiveInput(this);

	// setup optional touchscreen interface
	CreateTouchInterface();
}

void APlayerController::SafeRetryClientRestart()
{
	if (AcknowledgedPawn != GetPawn())
	{
		UWorld* World = GetWorld();
		check(World);

		if (World->TimeSince(LastRetryPlayerTime) > RetryClientRestartThrottleTime)
		{
			ClientRetryClientRestart(GetPawn());
			LastRetryPlayerTime = World->TimeSeconds;
		}
	}
}


/// @cond DOXYGEN_WARNINGS

/** Avoid calling ClientRestart if we have already accepted this pawn */
void APlayerController::ClientRetryClientRestart_Implementation(APawn* NewPawn)
{
	if (NewPawn == NULL)
	{
		return;
	}

	UE_LOG(LogPlayerController, Verbose, TEXT("ClientRetryClientRestart_Implementation %s, AcknowledgedPawn: %s"), *GetNameSafe(NewPawn), *GetNameSafe(AcknowledgedPawn));

	// Avoid calling ClientRestart if we have already accepted this pawn
	if( (GetPawn() != NewPawn) || (NewPawn->Controller != this) || (NewPawn != AcknowledgedPawn) )
	{
		SetPawn(NewPawn);
		NewPawn->Controller = this;
		NewPawn->OnRep_Controller();
		ClientRestart(GetPawn());
	}
}

void APlayerController::ClientRestart_Implementation(APawn* NewPawn)
{
	UE_LOG(LogPlayerController, Verbose, TEXT("ClientRestart_Implementation %s"), *GetNameSafe(NewPawn));

	ResetIgnoreInputFlags();
	AcknowledgedPawn = NULL;

	SetPawn(NewPawn);
	if ( (GetPawn() != NULL) && GetPawn()->GetTearOff() )
	{
		UnPossess();
		SetPawn(NULL);
		AcknowledgePossession(GetPawn());
		return;
	}

	if ( GetPawn() == NULL )
	{
		// We failed to possess, ask server to verify and potentially resend the pawn
		ServerCheckClientPossessionReliable();
		return;
	}

	// Only acknowledge non-null Pawns here. ClientRestart is only ever called by the Server for valid pawns,
	// but we may receive the function call before Pawn is replicated over, so it will resolve to NULL.
	AcknowledgePossession(GetPawn());

	AController* OldController = GetPawn()->Controller;
	GetPawn()->Controller = this;
	if (OldController != this)
	{
		// In case this is received before APawn::OnRep_Controller is called
		GetPawn()->NotifyControllerChanged();
	}
	GetPawn()->DispatchRestart(true);
	
	if (GetLocalRole() < ROLE_Authority)
	{
		ChangeState( NAME_Playing );
		if (bAutoManageActiveCameraTarget)
		{
			AutoManageActiveCameraTarget(GetPawn());
			ResetCameraMode();
		}
	}
}

/// @endcond

void APlayerController::OnPossess(APawn* PawnToPossess)
{
	if ( PawnToPossess != NULL && 
		(PlayerState == NULL || !PlayerState->IsOnlyASpectator()) )
	{
		const bool bNewPawn = (GetPawn() != PawnToPossess);

		if (GetPawn() && bNewPawn)
		{
			UnPossess();
		}

		if (PawnToPossess->Controller != NULL)
		{
			PawnToPossess->Controller->UnPossess();
		}

		PawnToPossess->PossessedBy(this);

		// update rotation to match possessed pawn's rotation
		SetControlRotation( PawnToPossess->GetActorRotation() );

		SetPawn(PawnToPossess);
		check(GetPawn() != NULL);

		if (GetPawn() && GetPawn()->PrimaryActorTick.bStartWithTickEnabled)
		{
			GetPawn()->SetActorTickEnabled(true);
		}

		INetworkPredictionInterface* NetworkPredictionInterface = GetPawn() ? Cast<INetworkPredictionInterface>(GetPawn()->GetMovementComponent()) : NULL;
		if (NetworkPredictionInterface)
		{
			NetworkPredictionInterface->ResetPredictionData_Server();
		}

		AcknowledgedPawn = NULL;
		
		// Local PCs will have the Restart() triggered right away in ClientRestart (via PawnClientRestart()), but the server should call Restart() locally for remote PCs.
		// We're really just trying to avoid calling Restart() multiple times.
		if (!IsLocalPlayerController())
		{
			GetPawn()->DispatchRestart(false);
		}

		ClientRestart(GetPawn());
		
		ChangeState( NAME_Playing );
		if (bAutoManageActiveCameraTarget)
		{
			AutoManageActiveCameraTarget(GetPawn());
			ResetCameraMode();
		}
	}
}

void APlayerController::AcknowledgePossession(APawn* P)
{
	if (Cast<ULocalPlayer>(Player) != NULL)
	{
		AcknowledgedPawn = P;
		if (P != NULL)
		{
			P->RecalculateBaseEyeHeight();
		}
		ServerAcknowledgePossession(P);
	}
}

void APlayerController::ReceivedPlayer()
{
	if (IsInState(NAME_Spectating))
	{
		if (GetSpectatorPawn() == NULL)
		{
			BeginSpectatingState();
		}
	}
}

FVector APlayerController::GetFocalLocation() const
{
	if (GetPawnOrSpectator())
	{
		return GetPawnOrSpectator()->GetActorLocation();
	}
	else
	{
		return GetSpawnLocation();
	}
}

void APlayerController::PostLoad()
{
	Super::PostLoad();

	if (GetLinkerUEVersion() < VER_UE4_SPLIT_TOUCH_AND_CLICK_ENABLES)
	{
		bEnableTouchEvents = bEnableClickEvents;
	}
}

void APlayerController::GetActorEyesViewPoint( FVector& out_Location, FRotator& out_Rotation ) const
{
	// If we have a Pawn, this is our view point.
	if (GetPawnOrSpectator() != NULL)
	{
		GetPawnOrSpectator()->GetActorEyesViewPoint(out_Location, out_Rotation);
	}
	else
	{
		out_Location = PlayerCameraManager ? PlayerCameraManager->GetCameraLocation() : GetSpawnLocation();
		out_Rotation = GetControlRotation();
	}
}

void APlayerController::CalcCamera(float DeltaTime, FMinimalViewInfo& OutResult)
{
	OutResult.Location = GetFocalLocation();
	OutResult.Rotation = GetControlRotation();
}


void APlayerController::GetPlayerViewPoint( FVector& out_Location, FRotator& out_Rotation ) const
{
	if (IsInState(NAME_Spectating) && HasAuthority() && !IsLocalController())
	{
		// Server uses the synced location from clients. Important for view relevancy checks.
		out_Location = LastSpectatorSyncLocation;
		out_Rotation = LastSpectatorSyncRotation;
	}
	else if (PlayerCameraManager != NULL && 
		PlayerCameraManager->GetCameraCacheTime() > 0.f) // Whether camera was updated at least once)
	{
		PlayerCameraManager->GetCameraViewPoint(out_Location, out_Rotation);
	}
	else
	{
		AActor* TheViewTarget = GetViewTarget();

		if( TheViewTarget != NULL )
		{
			out_Location = TheViewTarget->GetActorLocation();
			out_Rotation = TheViewTarget->GetActorRotation();
		}
		else
		{
			Super::GetPlayerViewPoint(out_Location,out_Rotation);
		}

		out_Location.DiagnosticCheckNaN(*FString::Printf(TEXT("APlayerController::GetPlayerViewPoint: out_Location, ViewTarget=%s"), *GetNameSafe(TheViewTarget)));
		out_Rotation.DiagnosticCheckNaN(*FString::Printf(TEXT("APlayerController::GetPlayerViewPoint: out_Rotation, ViewTarget=%s"), *GetNameSafe(TheViewTarget)));
	}
}

void APlayerController::UpdateRotation( float DeltaTime )
{
	// Calculate Delta to be applied on ViewRotation
	FRotator DeltaRot(RotationInput);

	FRotator ViewRotation = GetControlRotation();

	if (PlayerCameraManager)
	{
		PlayerCameraManager->ProcessViewRotation(DeltaTime, ViewRotation, DeltaRot);
	}

	AActor* ViewTarget = GetViewTarget();
	if (!PlayerCameraManager || !ViewTarget || !ViewTarget->HasActiveCameraComponent() || ViewTarget->HasActivePawnControlCameraComponent())
	{
		if (IsLocalPlayerController() && GEngine->XRSystem.IsValid() && GetWorld() != nullptr && GEngine->XRSystem->IsHeadTrackingAllowedForWorld(*GetWorld()))
		{
			auto XRCamera = GEngine->XRSystem->GetXRCamera();
			if (XRCamera.IsValid())
			{
				XRCamera->ApplyHMDRotation(this, ViewRotation);
			}
		}
	}

	SetControlRotation(ViewRotation);

	APawn* const P = GetPawnOrSpectator();
	if (P)
	{
		P->FaceRotation(ViewRotation, DeltaTime);
	}
}

void APlayerController::FellOutOfWorld(const UDamageType& dmgType) {}

void APlayerController::PostInitializeComponents()
{
	Super::PostInitializeComponents();

	if ( IsValid(this) && (GetNetMode() != NM_Client) )
	{
		// create a new player replication info
		InitPlayerState();
	}

	SpawnPlayerCameraManager();
	ResetCameraMode(); 

	if ( GetNetMode() == NM_Client )
	{
		SpawnDefaultHUD();
	}

	AddCheats();

	bPlayerIsWaiting = true;
	StateName = NAME_Spectating; // Don't use ChangeState, because we want to defer spawning the SpectatorPawn until the Player is received
}

/// @cond DOXYGEN_WARNINGS

bool APlayerController::ServerShortTimeout_Validate()
{
	return true;
}

void APlayerController::ServerShortTimeout_Implementation()
{
	QUICK_SCOPE_CYCLE_COUNTER(STAT_PC_ServerShortTimeout);
	if (!bShortConnectTimeOut)
	{
		UWorld* World = GetWorld();
		check(World);

		bShortConnectTimeOut = true;

		// quick update of pickups and gameobjectives since this player is now relevant
		if (GetWorldSettings()->GetPauserPlayerState() != NULL)
		{
			// update everything immediately, as TimeSeconds won't get advanced while paused
			// so otherwise it won't happen at all until the game is unpaused
			// this floods the network, but we're paused, so no gameplay is going on that would care much
			for (TSharedPtr<FNetworkObjectInfo> NetworkObjectInfo : World->GetNetDriver()->GetNetworkObjectList().GetAllObjects())
			{
				if (NetworkObjectInfo.IsValid())
				{
					AActor* const A = NetworkObjectInfo->WeakActor.Get();
					if (A)
					{
						if (!A->bOnlyRelevantToOwner)
						{
							A->ForceNetUpdate();
						}
					}
				}
			}
		}
		else 
		{
			if (World->GetNetDriver())
			{
				float NetUpdateTimeOffset = (World->GetAuthGameMode()->GetNumPlayers() < 8) ? 0.2f : 0.5f;
				auto ValidActorTest = [](const AActor* const Actor)
				{
					return (Actor->NetUpdateFrequency < 1) && !Actor->bOnlyRelevantToOwner;
				};
				World->GetNetDriver()->ForceAllActorsNetUpdateTime(NetUpdateTimeOffset, ValidActorTest);
			}
		}
	}
}

/// @cond DOXYGEN_WARNINGS

void APlayerController::AddCheats(bool bForce)
{
	// Cheat manager is completely disabled in shipping by default
#if UE_WITH_CHEAT_MANAGER
	UWorld* World = GetWorld();
	check(World);

	// Abort if cheat manager exists or there is no cheat class
	if (CheatManager || !CheatClass)
	{
		return;
	}

	// Spawn if game mode says we are allowed, or if bForce
	if ( (World->GetAuthGameMode() && World->GetAuthGameMode()->AllowCheats(this)) || bForce)
	{
		CheatManager = NewObject<UCheatManager>(this, CheatClass);
		CheatManager->InitCheatManager();
	}
#endif
}

void APlayerController::EnableCheats()
{
	// In non-shipping builds this can be called to enable cheats in multiplayer and override AllowCheats
#if !UE_BUILD_SHIPPING
	AddCheats(true);
#else
	AddCheats();
#endif
}

void APlayerController::SpawnDefaultHUD()
{
	if ( Cast<ULocalPlayer>(Player) == NULL )
	{
		return;
	}

	UE_LOG(LogPlayerController, Verbose, TEXT("SpawnDefaultHUD"));
	FActorSpawnParameters SpawnInfo;
	SpawnInfo.Owner = this;
	SpawnInfo.Instigator = GetInstigator();
	SpawnInfo.ObjectFlags |= RF_Transient;	// We never want to save HUDs into a map
	MyHUD = GetWorld()->SpawnActor<AHUD>( SpawnInfo );
}

void APlayerController::CreateTouchInterface()
{
	ULocalPlayer* LocalPlayer = Cast<ULocalPlayer>(Player);

	// do we want to show virtual joysticks?
	if (LocalPlayer && LocalPlayer->ViewportClient && SVirtualJoystick::ShouldDisplayTouchInterface())
	{
		// in case we already had one, remove it
		if (VirtualJoystick.IsValid())
		{
			Cast<ULocalPlayer>(Player)->ViewportClient->RemoveViewportWidgetContent(VirtualJoystick.ToSharedRef());
		}

		if (CurrentTouchInterface == nullptr)
		{
			// load what the game wants to show at startup
			FSoftObjectPath DefaultTouchInterfaceName = GetDefault<UInputSettings>()->DefaultTouchInterface;

			if (DefaultTouchInterfaceName.IsValid())
			{
				// activate this interface if we have it
				CurrentTouchInterface = LoadObject<UTouchInterface>(NULL, *DefaultTouchInterfaceName.ToString());
			}
		}

		if (CurrentTouchInterface)
		{
			// create the joystick 
			VirtualJoystick = CreateVirtualJoystick();

			// add it to the player's viewport
			LocalPlayer->ViewportClient->AddViewportWidgetContent(VirtualJoystick.ToSharedRef());

			ActivateTouchInterface(CurrentTouchInterface);
		}
	}
}

TSharedPtr<SVirtualJoystick> APlayerController::CreateVirtualJoystick()
{
	return SNew(SVirtualJoystick);
}

void APlayerController::CleanupGameViewport()
{
	ULocalPlayer* LocalPlayer = Cast<ULocalPlayer>(Player);

	if (VirtualJoystick.IsValid())
	{
		ActivateTouchInterface(nullptr);
	}
}

AHUD* APlayerController::GetHUD() const
{
	return MyHUD;
}

void APlayerController::SetMouseCursorWidget(EMouseCursor::Type Cursor, class UUserWidget* CursorWidget)
{
	ULocalPlayer* LocalPlayer = Cast<ULocalPlayer>(Player);
	if (LocalPlayer && LocalPlayer->ViewportClient)
	{
		LocalPlayer->ViewportClient->AddCursorWidget(Cursor, CursorWidget);
	}
}

void APlayerController::GetViewportSize(int32& SizeX, int32& SizeY) const
{
	SizeX = 0;
	SizeY = 0;

	ULocalPlayer* LocPlayer = Cast<ULocalPlayer>(Player);
	if( LocPlayer && LocPlayer->ViewportClient )
	{
		FVector2D ViewportSize;
		LocPlayer->ViewportClient->GetViewportSize(ViewportSize);

		SizeX = ViewportSize.X;
		SizeY = ViewportSize.Y;
	}
}

void APlayerController::Reset()
{
	if ( GetPawn() != NULL )
	{
		PawnPendingDestroy( GetPawn() );
		UnPossess();
	}

	Super::Reset();

	SetViewTarget(this);
	ResetCameraMode();

	bPlayerIsWaiting = !PlayerState->IsOnlyASpectator();
	ChangeState(NAME_Spectating);
}

/// @cond DOXYGEN_WARNINGS

void APlayerController::ClientReset_Implementation()
{
	ResetCameraMode();
	SetViewTarget(this);

	bPlayerIsWaiting = (PlayerState == nullptr) || !PlayerState->IsOnlyASpectator();
	ChangeState(NAME_Spectating);
}

void APlayerController::ClientGotoState_Implementation(FName NewState)
{
	ChangeState(NewState);
}

/// @endcond


void APlayerController::UnFreeze() {}

bool APlayerController::IsFrozen()
{
	return GetWorldTimerManager().IsTimerActive(TimerHandle_UnFreeze);
}

/// @cond DOXYGEN_WARNINGS

void APlayerController::ServerAcknowledgePossession_Implementation(APawn* P)
{
	UE_LOG(LogPlayerController, Verbose, TEXT("ServerAcknowledgePossession_Implementation %s"), *GetNameSafe(P));
	AcknowledgedPawn = P;

	if (PlayerControllerCVars::NetResetServerPredictionDataOnPawnAck != 0)
	{
		if (AcknowledgedPawn && AcknowledgedPawn == GetPawn())
		{
			INetworkPredictionInterface* NetworkPredictionInterface = GetPawn() ? Cast<INetworkPredictionInterface>(GetPawn()->GetMovementComponent()) : NULL;
			if (NetworkPredictionInterface)
			{
				NetworkPredictionInterface->ResetPredictionData_Server();
			}
		}
	}
}

bool APlayerController::ServerAcknowledgePossession_Validate(APawn* P)
{
	if (P)
	{
		// Valid to acknowledge no possessed pawn
		RPC_VALIDATE( !P->HasAnyFlags(RF_ClassDefaultObject) );
	}
	return true;
}

/// @endcond

void APlayerController::OnUnPossess()
{
	if (GetPawn() != NULL)
	{
		if (GetLocalRole() == ROLE_Authority)
		{
			GetPawn()->SetReplicates(true);
		}
		GetPawn()->UnPossessed();

		if (GetViewTarget() == GetPawn())
		{
			SetViewTarget(this);
		}
	}
	SetPawn(NULL);
}

/// @cond DOXYGEN_WARNINGS

void APlayerController::ClientSetHUD_Implementation(TSubclassOf<AHUD> NewHUDClass)
{
	if ( MyHUD != NULL )
	{

		MyHUD->Destroy();
		MyHUD = NULL;
	}

	FActorSpawnParameters SpawnInfo;
	SpawnInfo.Owner = this;
	SpawnInfo.Instigator = GetInstigator();
	SpawnInfo.ObjectFlags |= RF_Transient;	// We never want to save HUDs into a map

	MyHUD = GetWorld()->SpawnActor<AHUD>(NewHUDClass, SpawnInfo );
}

/// @endcond

void APlayerController::CleanupPlayerState()
{
	if (PlayerState)
	{
		// By default this destroys it, but games can override
		PlayerState->OnDeactivated();
	}
	PlayerState = NULL;
}

void APlayerController::OnActorChannelOpen(FInBunch& InBunch, UNetConnection* Connection)
{
	SetAsLocalPlayerController();

	// Attempt to match the player controller to a local viewport (client side)
	InBunch << NetPlayerIndex;
	if (Connection->Driver != NULL && Connection == Connection->Driver->ServerConnection)
	{
		if (NetPlayerIndex == 0)
		{
			// main connection PlayerController
			Connection->HandleClientPlayer(this, Connection); 
		}
		else
		{
			int32 ChildIndex = int32(NetPlayerIndex) - 1;
			if (Connection->Children.IsValidIndex(ChildIndex))
			{
				// received a new PlayerController for an already existing child
				Connection->Children[ChildIndex]->HandleClientPlayer(this, Connection);
			}
			else
			{
				// create a split connection on the client
				UChildConnection* Child = Connection->Driver->CreateChild(Connection); 
				Child->HandleClientPlayer(this, Connection);
				UE_LOG(LogNet, Verbose, TEXT("Client received PlayerController=%s. Num child connections=%i."), *GetName(), Connection->Children.Num());
			}
		}
	}
}

bool APlayerController::UseShortConnectTimeout() const
{
	return bShortConnectTimeOut;
}

void APlayerController::OnSerializeNewActor(FOutBunch& OutBunch)
{
	// serialize PlayerIndex as part of the initial bunch for PlayerControllers so they can be matched to the correct client-side viewport
	OutBunch << NetPlayerIndex;
}

void APlayerController::OnNetCleanup(UNetConnection* Connection)
{
	UWorld* World = GetWorld();
	// destroy the PC that was waiting for a swap, if it exists
	if (World != NULL)
	{
		World->DestroySwappedPC(Connection);
	}

	check(UNetConnection::GNetConnectionBeingCleanedUp == NULL);
	UNetConnection::GNetConnectionBeingCleanedUp = Connection;
	//@note: if we ever implement support for splitscreen players leaving a match without the primary player leaving, we'll need to insert
	// a call to ClearOnlineDelegates() here so that PlayerController.ClearOnlineDelegates can use the correct ControllerId (which lives
	// in ULocalPlayer)
	if (Player && Player->PlayerController == this)
	{
		Player->PlayerController = nullptr;
	}
	Player = NULL;
	NetConnection = NULL;	
	Destroy( true );
	UNetConnection::GNetConnectionBeingCleanedUp = NULL;
}

/// @cond DOXYGEN_WARNINGS

void APlayerController::ClientReceiveLocalizedMessage_Implementation( TSubclassOf<ULocalMessage> Message, int32 Switch, APlayerState* RelatedPlayerState_1, APlayerState* RelatedPlayerState_2, UObject* OptionalObject )
{
	// Wait for player to be up to date with replication when joining a server, before stacking up messages
	if (GetNetMode() == NM_DedicatedServer || GetWorld()->GetGameState() == nullptr || Message == nullptr)
	{
		return;
	}

	FClientReceiveData ClientData;
	ClientData.LocalPC = this;
	ClientData.MessageIndex = Switch;
	ClientData.RelatedPlayerState_1 = RelatedPlayerState_1;
	ClientData.RelatedPlayerState_2 = RelatedPlayerState_2;
	ClientData.OptionalObject = OptionalObject;

	Message->GetDefaultObject<ULocalMessage>()->ClientReceive( ClientData );
}

void APlayerController::ClientPlaySound_Implementation(USoundBase* Sound, float VolumeMultiplier /* = 1.f */, float PitchMultiplier /* = 1.f */)
{
	FVector AudioPosition = GetFocalLocation();
	UGameplayStatics::PlaySoundAtLocation( this, Sound, AudioPosition, VolumeMultiplier, PitchMultiplier );
}

void APlayerController::ClientPlaySoundAtLocation_Implementation(USoundBase* Sound, FVector Location, float VolumeMultiplier /* = 1.f */, float PitchMultiplier /* = 1.f */)
{
	UGameplayStatics::PlaySoundAtLocation( this, Sound, Location, VolumeMultiplier, PitchMultiplier );
}

void APlayerController::ClientMessage_Implementation( const FString& S, FName Type, float MsgLifeTime )
{
	if ( GetNetMode() == NM_DedicatedServer || GetWorld()->GetGameState() == nullptr )
	{
		return;
	}

	if (Type == NAME_None)
	{
		Type = FName(TEXT("Event"));
	}

	ClientTeamMessage(PlayerState, S, Type, MsgLifeTime);
}

void APlayerController::ClientTeamMessage_Implementation( APlayerState* SenderPlayerState, const FString& S, FName Type, float MsgLifeTime  )
{
	FString SMod = S;
	static FName NAME_Say = FName(TEXT("Say"));
	if( (Type == NAME_Say) && ( SenderPlayerState != NULL ) )
	{
		SMod = FString::Printf(TEXT("%s: %s"), *SenderPlayerState->GetPlayerName(), *SMod);
	}

	// since this is on the client, we can assume that if Player exists, it is a LocalPlayer
	if (Player != NULL)
	{
		UGameViewportClient *ViewportClient = CastChecked<ULocalPlayer>(Player)->ViewportClient;
		if ( ViewportClient && ViewportClient->ViewportConsole )
		{
			CastChecked<ULocalPlayer>(Player)->ViewportClient->ViewportConsole->OutputText(SMod);
		}
	}
}

bool APlayerController::ServerToggleAILogging_Validate()
{
	return true;
}

void APlayerController::ServerToggleAILogging_Implementation()
{
	if (CheatManager)
	{
		CheatManager->ServerToggleAILogging();
	}
}

/// @endcond

void APlayerController::PawnLeavingGame()
{
	if (GetPawn() != NULL)
	{
		GetPawn()->Destroy();
		SetPawn(NULL);
	}
}

void APlayerController::BeginPlay()
{
	Super::BeginPlay();

	// If the viewport is currently set to lock mouse always, we need to cache what widget the mouse needs to be locked to even if the
	// widget does not have mouse capture.
	ULocalPlayer* LocalPlayer = Cast<ULocalPlayer>( Player );

	if ( LocalPlayer && LocalPlayer->ViewportClient )
	{
		if ( LocalPlayer->ViewportClient->ShouldAlwaysLockMouse() )
		{
			LocalPlayer->GetSlateOperations().LockMouseToWidget( LocalPlayer->ViewportClient->GetGameViewportWidget().ToSharedRef() );
		}
	}

	//If we are faking touch events show the cursor
	if (FSlateApplication::IsInitialized() && FSlateApplication::Get().IsFakingTouchEvents())
	{
		SetShowMouseCursor(true);
	}
}

void APlayerController::EndPlay(const EEndPlayReason::Type EndPlayReason)
{
	ULocalPlayer* LocalPlayer = Cast<ULocalPlayer>(Player);
	if (LocalPlayer)
	{
		if (VirtualJoystick.IsValid())
		{
			ActivateTouchInterface(nullptr);
		}

		if (FSlateApplication::IsInitialized())
		{
			IInputInterface* InputInterface = FSlateApplication::Get().GetInputInterface();
			if (InputInterface)
			{
				// Stop any force feedback effects that may be active
				InputInterface->SetForceFeedbackChannelValues(LocalPlayer->GetControllerId(), FForceFeedbackValues());
			}
		}
	}

	if (CheatManager)
	{
		CheatManager->ReceiveEndPlay();
	}
	
	Super::EndPlay(EndPlayReason);
}

void APlayerController::Destroyed()
{
	if (GetPawn() != NULL)
	{
		// Handle players leaving the game
		if (Player == NULL && GetLocalRole() == ROLE_Authority)
		{
			PawnLeavingGame();
		}
		else
		{
			UnPossess();
		}
	}

	if (GetSpectatorPawn() != NULL)
	{
		DestroySpectatorPawn();
	}
	if ( MyHUD != NULL )
	{
		MyHUD->Destroy();
		MyHUD = NULL;
	}

	if (PlayerCameraManager != NULL)
	{
		PlayerCameraManager->Destroy();
		PlayerCameraManager = NULL;
	}

	// Tells the game info to forcibly remove this player's CanUnpause delegates from its list of Pausers.
	// Prevents the game from being stuck in a paused state when a PC that paused the game is destroyed before the game is unpaused.
	AGameModeBase* const GameMode = GetWorld()->GetAuthGameMode();
	if (GameMode)
	{
		GameMode->ForceClearUnpauseDelegates(this);
	}

	PlayerInput = NULL;
	CheatManager = NULL;

	Super::Destroyed();
}

void APlayerController::FOV(float F)
{
	if (PlayerCameraManager != NULL)
	{
		PlayerCameraManager->SetFOV(F);
	}
}

void APlayerController::PreClientTravel( const FString& PendingURL, ETravelType TravelType, bool bIsSeamlessTravel )
{
	UGameInstance* GameInstance = GetGameInstance();
	if (GameInstance)
	{
		GameInstance->NotifyPreClientTravel(PendingURL, TravelType, bIsSeamlessTravel);
	}
}

void APlayerController::Camera( FName NewMode )
{
	ServerCamera(NewMode);
}

/// @cond DOXYGEN_WARNINGS

void APlayerController::ServerCamera_Implementation( FName NewMode )
{
	SetCameraMode(NewMode);
}

bool APlayerController::ServerCamera_Validate( FName NewMode )
{
	RPC_VALIDATE( NewMode.IsValid() );
	return true;
}

void APlayerController::ClientSetCameraMode_Implementation( FName NewCamMode )
{
	if (PlayerCameraManager)
	{
		PlayerCameraManager->CameraStyle = NewCamMode;
	}
}

/// @endcond

void APlayerController::SetCameraMode( FName NewCamMode )
{
	if (PlayerCameraManager)
	{
		PlayerCameraManager->CameraStyle = NewCamMode;
	}
	
	if ( GetNetMode() == NM_DedicatedServer )
	{
		ClientSetCameraMode( NewCamMode );
	}
}

void APlayerController::ResetCameraMode()
{
	FName DefaultMode = NAME_Default;
	if (PlayerCameraManager)
	{
		DefaultMode = PlayerCameraManager->CameraStyle;
	}

	SetCameraMode(DefaultMode);
}

/// @cond DOXYGEN_WARNINGS

void APlayerController::ClientSetCameraFade_Implementation(bool bEnableFading, FColor FadeColor, FVector2D FadeAlpha, float FadeTime, bool bFadeAudio, bool bHoldWhenFinished)
{
	if (PlayerCameraManager != nullptr)
	{
		if (bEnableFading)
		{
			// Allow fading from the current FadeAmount to allow for smooth transitions into new fades
			const float FadeStart = FadeAlpha.X >= 0.f ? FadeAlpha.X : PlayerCameraManager->FadeAmount;
			PlayerCameraManager->StartCameraFade(FadeStart, FadeAlpha.Y, FadeTime, FadeColor.ReinterpretAsLinear(), bFadeAudio, bHoldWhenFinished);
		}
		else
		{
			PlayerCameraManager->StopCameraFade();
		}
	}
}

/// @endcond

void APlayerController::SendClientAdjustment()
{
	if(!NetworkPhysicsCvars::EnableNetworkPhysicsPrediction)
	{
		if (ServerFrameInfo.LastProcessedInputFrame != INDEX_NONE && ServerFrameInfo.LastProcessedInputFrame != ServerFrameInfo.LastSentLocalFrame)
		{
			ServerFrameInfo.LastSentLocalFrame = ServerFrameInfo.LastProcessedInputFrame;		
			ClientRecvServerAckFrame(ServerFrameInfo.LastProcessedInputFrame, ServerFrameInfo.LastLocalFrame, ServerFrameInfo.QuantizedTimeDilation);

			if (NetworkPhysicsCvars::EnableDebugRPC)
			{
				ClientRecvServerAckFrameDebug(InputBuffer.HeadFrame() - ServerFrameInfo.LastProcessedInputFrame, ServerFrameInfo.TargetNumBufferedCmds);
			}
		}
	}
	else
	{
		if (ServerLatestTimestampToCorrect.ServerFrame == INDEX_NONE)
		{
			//Nothing to correct so do not update client
			return;
		}

		ClientCorrectionAsyncPhysicsTimestamp(ServerLatestTimestampToCorrect);
		ServerLatestTimestampToCorrect.ServerFrame = INDEX_NONE;

		if (AcknowledgedPawn != GetPawn() && !GetSpectatorPawn())
		{
			return;
		}
	}

	// Server sends updates.
	// Note: we do this for both the pawn and spectator in case an implementation has a networked spectator.
	APawn* RemotePawn = GetPawnOrSpectator();
	if (RemotePawn && (RemotePawn->GetRemoteRole() == ROLE_AutonomousProxy) && !IsNetMode(NM_Client))
	{
		INetworkPredictionInterface* NetworkPredictionInterface = Cast<INetworkPredictionInterface>(RemotePawn->GetMovementComponent());
		if (NetworkPredictionInterface)
		{
			NetworkPredictionInterface->SendClientAdjustment();
		}
	}
}

void APlayerController::PushClientInput(int32 InRecvClientInputFrame, TArray<uint8>& Data)
{
	InputBuffer.Write(InRecvClientInputFrame) = MoveTemp(Data);

	// Do the RPC right here, including the redundant send. This should probably be time based and managed somewhere else like in Tick eventually
	for (int32 Frame = FMath::Max(1, InRecvClientInputFrame-NetworkPhysicsCvars::NumRedundantCmds+1); Frame <= InRecvClientInputFrame; ++Frame)
	{
		ServerRecvClientInputFrame(Frame, InputBuffer.Get(Frame));
	}
}

void APlayerController::ServerRecvClientInputFrame_Implementation(int32 InRecvClientInputFrame, const TArray<uint8>& Data)
{
	if (InRecvClientInputFrame < 0)
	{
		return;
	}

	for (int32 DroppedFrame = InputBuffer.HeadFrame()+1; DroppedFrame < InRecvClientInputFrame && DroppedFrame > 0; ++DroppedFrame)
	{
		UE_LOG(LogPlayerController, Warning, TEXT( "ClientInput Gap in frames (Dropped). %s [%s]. DroppedFrame: %d. RecvFrame: %d. LastProcessInputFrame: %d" ), *GetName(), PlayerState ? *PlayerState->GetPlayerName() : TEXT("???"), DroppedFrame, InRecvClientInputFrame, ServerFrameInfo.LastProcessedInputFrame);
		//ServerFrameInfo.LastProcessedInputFrame++; // Ehh lets try this for now
		InputBuffer.Write(DroppedFrame) = InputBuffer.Get(DroppedFrame-1);
	}

	InputBuffer.Write(InRecvClientInputFrame) = MoveTemp(const_cast<TArray<uint8>&>(Data));

	if (ServerFrameInfo.LastProcessedInputFrame < InputBuffer.TailFrame())
	{
		// At this point, things are pretty bad and we are going to drop commands. 
		// We still need guards client side to not send too many commands
		UE_LOG(LogPlayerController, Warning, TEXT( "ClientInput buffer overflow. %s [%s]. RecvFrame: %d. LastProcessInputFrame: %d." ), *GetName(), PlayerState ? *PlayerState->GetPlayerName() : TEXT("???"), InRecvClientInputFrame, ServerFrameInfo.LastProcessedInputFrame);
		ServerFrameInfo.LastProcessedInputFrame = (InputBuffer.TailFrame() + InputBuffer.HeadFrame()) / 2;
	}
}

void APlayerController::ClientRecvServerAckFrame_Implementation(int32 LastProcessedInputFrame, int32 RecvServerFrameNumber, int8 TimeDilation)
{
	ClientFrameInfo.LastRecvServerFrame = RecvServerFrameNumber;
	ClientFrameInfo.LastProcessedInputFrame = LastProcessedInputFrame;
	ClientFrameInfo.QuantizedTimeDilation = TimeDilation;
}

void APlayerController::ClientRecvServerAckFrameDebug_Implementation(uint8 NumBuffered, float TargetNumBufferedCmds)
{
	ClientFrameInfo.LastRecvInputFrame = ClientFrameInfo.LastProcessedInputFrame + NumBuffered;
	ClientFrameInfo.TargetNumBufferedCmds = TargetNumBufferedCmds;
}

/// @cond DOXYGEN_WARNINGS

void APlayerController::ClientCapBandwidth_Implementation(int32 Cap)
{
	ClientCap = Cap;
	if( (Player != NULL) && (Player->CurrentNetSpeed > Cap) )
	{
		SetNetSpeed(Cap);
	}
}

/// @endcond

void APlayerController::UpdatePing(float InPing)
{
	if (PlayerState != NULL)
	{
		PlayerState->UpdatePing(InPing);
	}
}


void APlayerController::SetSpawnLocation(const FVector& NewLocation)
{
	SpawnLocation = NewLocation;
	LastSpectatorSyncLocation = NewLocation;
}


void APlayerController::SetInitialLocationAndRotation(const FVector& NewLocation, const FRotator& NewRotation)
{
	Super::SetInitialLocationAndRotation(NewLocation, NewRotation);
	SetSpawnLocation(NewLocation);
	if (GetSpectatorPawn())
	{
		GetSpectatorPawn()->TeleportTo(NewLocation, NewRotation, false, true);
	}
}

/// @cond DOXYGEN_WARNINGS

bool APlayerController::ServerUpdateCamera_Validate(FVector_NetQuantize CamLoc, int32 CamPitchAndYaw)
{
	return true;
}

void APlayerController::ServerUpdateCamera_Implementation(FVector_NetQuantize CamLoc, int32 CamPitchAndYaw)
{
	if (!PlayerCameraManager || !PlayerCameraManager->bUseClientSideCameraUpdates)
	{
		return;
	}

	FPOV NewPOV;
	NewPOV.Location = FRepMovement::RebaseOntoLocalOrigin(CamLoc, this);
	
	NewPOV.Rotation.Yaw = FRotator::DecompressAxisFromShort( (CamPitchAndYaw >> 16) & 65535 );
	NewPOV.Rotation.Pitch = FRotator::DecompressAxisFromShort(CamPitchAndYaw & 65535);

#if ENABLE_DRAW_DEBUG
	if ( PlayerCameraManager->bDebugClientSideCamera )
	{
		// show differences (on server) between local and replicated camera
		const FVector PlayerCameraLoc = PlayerCameraManager->GetCameraLocation();

		UWorld* World = GetWorld();
		DrawDebugSphere(World, PlayerCameraLoc, 10, 10, FColor::Green );
		DrawDebugSphere(World, NewPOV.Location, 10, 10, FColor::Yellow );
		DrawDebugLine(World, PlayerCameraLoc, PlayerCameraLoc + 100*PlayerCameraManager->GetCameraRotation().Vector(), FColor::Green);
		DrawDebugLine(World, NewPOV.Location, NewPOV.Location + 100*NewPOV.Rotation.Vector(), FColor::Yellow);
	}
	else
#endif
	{
		//@TODO: CAMERA: Fat pipe
		FMinimalViewInfo NewInfo = PlayerCameraManager->GetCameraCacheView();
		NewInfo.Location = NewPOV.Location;
		NewInfo.Rotation = NewPOV.Rotation;
		PlayerCameraManager->FillCameraCache(NewInfo);
	}
}

/// @endcond

bool APlayerController::ServerExecRPC_Validate(const FString& Msg)
{
	return true;
}

void APlayerController::ServerExecRPC_Implementation(const FString& Msg)
{
#if !UE_BUILD_SHIPPING
	ClientMessage(ConsoleCommand(Msg));
#endif
}
	
void APlayerController::ServerExec(const FString& Msg)
{
#if !UE_BUILD_SHIPPING

	if (Msg.Len() > 128)
	{
		UE_LOG(LogPlayerController, Warning, TEXT("APlayerController::ServerExec. Msg too big for network RPC. Truncating to 128 character"));
	}

	ServerExecRPC(Msg.Left(128));
#endif
}

void APlayerController::RestartLevel()
{
	if( GetNetMode()==NM_Standalone )
	{
		ClientTravel( TEXT("?restart"), TRAVEL_Relative );
	}
}

void APlayerController::LocalTravel( const FString& FURL )
{
	if( GetNetMode()==NM_Standalone )
	{
		ClientTravel( FURL, TRAVEL_Relative );
	}
}

void APlayerController::ClientReturnToMainMenuWithTextReason_Implementation(const FText& ReturnReason)
{
	if (UGameInstance* const GameInstance = GetGameInstance())
	{
		GameInstance->ReturnToMainMenu();
	}
	else
	{
		UWorld* const World = GetWorld();
		GEngine->HandleDisconnect(World, World->GetNetDriver());
	}
}

void APlayerController::ClientReturnToMainMenu_Implementation(const FString& ReturnReason)
{
	ClientReturnToMainMenuWithTextReason_Implementation(FText::FromString(ReturnReason));
}

bool APlayerController::SetPause( bool bPause, FCanUnpause CanUnpauseDelegate)
{
	bool bResult = false;
	if (GetNetMode() != NM_Client)
	{
		AGameModeBase* const GameMode = GetWorld()->GetAuthGameMode();
		if (GameMode != nullptr)
		{
			bool bCurrentPauseState = IsPaused();
			if (bPause && !bCurrentPauseState)
			{
				// Pause gamepad rumbling too if needed
				bResult = GameMode->SetPause(this, CanUnpauseDelegate);

				// Force an update, otherwise since the game time is not updating, the net driver
				// might not see that it is time for the world settings actor to replicate
				ForceSingleNetUpdateFor(GetWorldSettings());
			}
			else if (!bPause && bCurrentPauseState)
			{
				bResult = GameMode->ClearPause();
			}
		}
	}
	return bResult;
}

bool APlayerController::IsPaused() const
{
	return GetWorldSettings()->GetPauserPlayerState() != NULL;
}

void APlayerController::Pause()
{
	ServerPause();
}

/// @cond DOXYGEN_WARNINGS

bool APlayerController::ServerPause_Validate()
{
#if UE_BUILD_SHIPPING
	// Don't let clients remotely pause the game in shipping builds.
	return IsLocalController();
#else
	return true;
#endif
}

void APlayerController::ServerPause_Implementation()
{
	SetPause(!IsPaused());
}

/// @endcond

void APlayerController::SetName(const FString& S)
{
	if (!S.IsEmpty())
	{
		// Games can override this to persist name on the client if desired
		ServerChangeName(S);
	}
}

/// @cond DOXYGEN_WARNINGS

void APlayerController::ServerChangeName_Implementation( const FString& S )
{
	AGameModeBase* GameMode = GetWorld()->GetAuthGameMode();
	if (!S.IsEmpty() && GameMode)
	{
		GameMode->ChangeName( this, S, true );
	}
}

bool APlayerController::ServerChangeName_Validate( const FString& S )
{
	RPC_VALIDATE( !S.IsEmpty() );
	return true;
}

/// @endcond

void APlayerController::SwitchLevel(const FString& FURL)
{
	const ENetMode NetMode = GetNetMode();
	if (NetMode == NM_Standalone || NetMode == NM_ListenServer)
	{
		GetWorld()->ServerTravel(FURL);
	}
}

void APlayerController::NotifyLoadedWorld(FName WorldPackageName, bool bFinalDest)
{
	// place the camera at the first playerstart we can find
	SetViewTarget(this);
	
	for( TActorIterator<APlayerStart> It(GetWorld()); It; ++It )
	{
		APlayerStart* P = *It;

		FRotator SpawnRotation(ForceInit);
		SpawnRotation.Yaw = P->GetActorRotation().Yaw;
		SetInitialLocationAndRotation(P->GetActorLocation(), SpawnRotation);
		break;
	}
}

void APlayerController::GameHasEnded(AActor* EndGameFocus, bool bIsWinner)
{
	// and transition to the game ended state
	SetViewTarget(EndGameFocus);
	ClientGameEnded(EndGameFocus, bIsWinner);
}

/// @cond DOXYGEN_WARNINGS

void APlayerController::ClientGameEnded_Implementation(AActor* EndGameFocus, bool bIsWinner)
{
	SetViewTarget(EndGameFocus);
}

/// @endcond

bool APlayerController::GetHitResultUnderCursor(ECollisionChannel TraceChannel, bool bTraceComplex, FHitResult& HitResult) const
{
	ULocalPlayer* LocalPlayer = Cast<ULocalPlayer>(Player);
	bool bHit = false;
	if (LocalPlayer && LocalPlayer->ViewportClient)
	{
		FVector2D MousePosition;
		if (LocalPlayer->ViewportClient->GetMousePosition(MousePosition))
		{
			bHit = GetHitResultAtScreenPosition(MousePosition, TraceChannel, bTraceComplex, HitResult);
		}
	}

	if(!bHit)	//If there was no hit we reset the results. This is redundant but helps Blueprint users
	{
		HitResult = FHitResult();
	}

	return bHit;
}

bool APlayerController::GetHitResultUnderCursorByChannel(ETraceTypeQuery TraceChannel, bool bTraceComplex, FHitResult& HitResult) const
{
	ULocalPlayer* LocalPlayer = Cast<ULocalPlayer>(Player);
	bool bHit = false;
	if (LocalPlayer && LocalPlayer->ViewportClient)
	{
		FVector2D MousePosition;
		if (LocalPlayer->ViewportClient->GetMousePosition(MousePosition))
		{
			bHit = GetHitResultAtScreenPosition(MousePosition, TraceChannel, bTraceComplex, HitResult);
		}
	}

	if(!bHit)	//If there was no hit we reset the results. This is redundant but helps Blueprint users
	{
		HitResult = FHitResult();
	}

	return bHit;
}

bool APlayerController::GetHitResultUnderCursorForObjects(const TArray<TEnumAsByte<EObjectTypeQuery> > & ObjectTypes, bool bTraceComplex, FHitResult& HitResult) const
{
	ULocalPlayer* LocalPlayer = Cast<ULocalPlayer>(Player);
	bool bHit = false;
	if (LocalPlayer && LocalPlayer->ViewportClient)
	{
		FVector2D MousePosition;
		if (LocalPlayer->ViewportClient->GetMousePosition(MousePosition))
		{
			bHit = GetHitResultAtScreenPosition(MousePosition, ObjectTypes, bTraceComplex, HitResult);
		}
	}

	if(!bHit)	//If there was no hit we reset the results. This is redundant but helps Blueprint users
	{
		HitResult = FHitResult();
	}

	return bHit;
}

bool APlayerController::GetHitResultUnderFinger(ETouchIndex::Type FingerIndex, ECollisionChannel TraceChannel, bool bTraceComplex, FHitResult& HitResult) const
{
	bool bHit = false;
	if (PlayerInput)
	{
		FVector2f TouchPosition;
		bool bIsPressed = false;
		GetInputTouchState(FingerIndex, TouchPosition.X, TouchPosition.Y, bIsPressed);
		if (bIsPressed)
		{
			bHit = GetHitResultAtScreenPosition(FVector2D(TouchPosition), TraceChannel, bTraceComplex, HitResult);
		}
	}

	if(!bHit)	//If there was no hit we reset the results. This is redundant but helps Blueprint users
	{
		HitResult = FHitResult();
	}

	return bHit;
}

bool APlayerController::GetHitResultUnderFingerByChannel(ETouchIndex::Type FingerIndex, ETraceTypeQuery TraceChannel, bool bTraceComplex, FHitResult& HitResult) const
{
	bool bHit = false;
	if (PlayerInput)
	{
		FVector2f TouchPosition;
		bool bIsPressed = false;
		GetInputTouchState(FingerIndex, TouchPosition.X, TouchPosition.Y, bIsPressed);
		if (bIsPressed)
		{
			bHit = GetHitResultAtScreenPosition(FVector2D(TouchPosition), TraceChannel, bTraceComplex, HitResult);
		}
	}

	if(!bHit)	//If there was no hit we reset the results. This is redundant but helps Blueprint users
	{
		HitResult = FHitResult();
	}

	return bHit;
}

bool APlayerController::GetHitResultUnderFingerForObjects(ETouchIndex::Type FingerIndex, const TArray<TEnumAsByte<EObjectTypeQuery> > & ObjectTypes, bool bTraceComplex, FHitResult& HitResult) const
{
	bool bHit = false;
	if (PlayerInput)
	{
		FVector2f TouchPosition;
		bool bIsPressed = false;
		GetInputTouchState(FingerIndex, TouchPosition.X, TouchPosition.Y, bIsPressed);
		if (bIsPressed)
		{
			bHit = GetHitResultAtScreenPosition(FVector2D(TouchPosition), ObjectTypes, bTraceComplex, HitResult);
		}
	}

	if(!bHit)	//If there was no hit we reset the results. This is redundant but helps Blueprint users
	{
		HitResult = FHitResult();
	}

	return bHit;
}

bool APlayerController::DeprojectMousePositionToWorld(FVector& WorldLocation, FVector& WorldDirection) const
{
	ULocalPlayer* const LocalPlayer = GetLocalPlayer();
	if (LocalPlayer && LocalPlayer->ViewportClient)
	{
		FVector2D ScreenPosition;
		if (LocalPlayer->ViewportClient->GetMousePosition(ScreenPosition))
		{
			return UGameplayStatics::DeprojectScreenToWorld(this, ScreenPosition, WorldLocation, WorldDirection);
		}
	}

	return false;
}

bool APlayerController::DeprojectScreenPositionToWorld(float ScreenX, float ScreenY, FVector& WorldLocation, FVector& WorldDirection) const
{
	return UGameplayStatics::DeprojectScreenToWorld(this, FVector2D(ScreenX, ScreenY), WorldLocation, WorldDirection);
}


bool APlayerController::ProjectWorldLocationToScreen(FVector WorldLocation, FVector2D& ScreenLocation, bool bPlayerViewportRelative) const
{
	return UGameplayStatics::ProjectWorldToScreen(this, WorldLocation, ScreenLocation, bPlayerViewportRelative);
}

bool APlayerController::ProjectWorldLocationToScreenWithDistance(FVector WorldLocation, FVector& ScreenLocation, bool bPlayerViewportRelative) const
{
	// find distance
	ULocalPlayer const* const LP = GetLocalPlayer();
	if (LP && LP->ViewportClient)
	{
		// get the projection data
		FSceneViewProjectionData ProjectionData;
		if (LP->GetProjectionData(LP->ViewportClient->Viewport, /*out*/ ProjectionData))
		{
			FVector2D ScreenPosition2D;
			FMatrix const ViewProjectionMatrix = ProjectionData.ComputeViewProjectionMatrix();
			if ( FSceneView::ProjectWorldToScreen(WorldLocation, ProjectionData.GetConstrainedViewRect(), ViewProjectionMatrix, ScreenPosition2D) )
			{
				if ( bPlayerViewportRelative )
				{
					ScreenPosition2D -= FVector2D(ProjectionData.GetConstrainedViewRect().Min);
				}

				ScreenLocation = FVector(ScreenPosition2D.X, ScreenPosition2D.Y, FVector::Dist(ProjectionData.ViewOrigin, WorldLocation));
				PostProcessWorldToScreen(WorldLocation, ScreenPosition2D, bPlayerViewportRelative);

				return true;
			}
		}
	}

	return false;
}

bool APlayerController::PostProcessWorldToScreen(FVector WorldLocation, FVector2D& ScreenLocation, bool bPlayerViewportRelative) const
{
	return true;
}

bool APlayerController::GetHitResultAtScreenPosition(const FVector2D ScreenPosition, const ECollisionChannel TraceChannel, const FCollisionQueryParams& CollisionQueryParams, FHitResult& HitResult) const
{
	// Early out if we clicked on a HUD hitbox
	if (GetHUD() != NULL && GetHUD()->GetHitBoxAtCoordinates(ScreenPosition, true))
	{
		return false;
	}

	FVector WorldOrigin;
	FVector WorldDirection;
	if (UGameplayStatics::DeprojectScreenToWorld(this, ScreenPosition, WorldOrigin, WorldDirection) == true)
	{
		return GetWorld()->LineTraceSingleByChannel(HitResult, WorldOrigin, WorldOrigin + WorldDirection * HitResultTraceDistance, TraceChannel, CollisionQueryParams);
	}

	return false;
}

bool APlayerController::GetHitResultAtScreenPosition(const FVector2D ScreenPosition, const ECollisionChannel TraceChannel, bool bTraceComplex, FHitResult& HitResult) const
{
	FCollisionQueryParams CollisionQueryParams(SCENE_QUERY_STAT(ClickableTrace), bTraceComplex );
	return GetHitResultAtScreenPosition( ScreenPosition, TraceChannel, CollisionQueryParams, HitResult );
}

bool APlayerController::GetHitResultAtScreenPosition(const FVector2D ScreenPosition, const ETraceTypeQuery TraceChannel, bool bTraceComplex, FHitResult& HitResult) const
{
	return GetHitResultAtScreenPosition( ScreenPosition, UEngineTypes::ConvertToCollisionChannel( TraceChannel ), bTraceComplex, HitResult );
}

bool APlayerController::GetHitResultAtScreenPosition(const FVector2D ScreenPosition, const TArray<TEnumAsByte<EObjectTypeQuery> > & ObjectTypes, bool bTraceComplex, FHitResult& HitResult) const
{
	// Early out if we clicked on a HUD hitbox
	if (GetHUD() != NULL && GetHUD()->GetHitBoxAtCoordinates(ScreenPosition, true))
	{
		return false;
	}

	FVector WorldOrigin;
	FVector WorldDirection;
	if (UGameplayStatics::DeprojectScreenToWorld(this, ScreenPosition, WorldOrigin, WorldDirection) == true)
	{
		FCollisionObjectQueryParams const ObjParam(ObjectTypes);
		return GetWorld()->LineTraceSingleByObjectType(HitResult, WorldOrigin, WorldOrigin + WorldDirection * HitResultTraceDistance, ObjParam, FCollisionQueryParams(SCENE_QUERY_STAT(ClickableTrace), bTraceComplex));
	}

	return false;
}

void APlayerController::SetMouseLocation(const int X, const int Y)
{
	ULocalPlayer* LocalPlayer = Cast<ULocalPlayer>( Player );
	if (LocalPlayer)
	{
		UGameViewportClient* ViewportClient = LocalPlayer->ViewportClient;
		if (ViewportClient)
		{
			FViewport* Viewport = ViewportClient->Viewport;
			if (Viewport)
			{
				Viewport->SetMouse( X, Y );
			}
		}
	}
}

/* PlayerTick is only called if the PlayerController has a PlayerInput object.  Therefore, it will not be called on servers for non-locally controlled playercontrollers. */
void APlayerController::PlayerTick( float DeltaTime )
{
	if (!bShortConnectTimeOut)
	{
		bShortConnectTimeOut = true;
		ServerShortTimeout();
	}

	TickPlayerInput(DeltaTime, DeltaTime == 0.f);

	if ((Player != NULL) && (Player->PlayerController == this))
	{
		// Validate current state
		bool bUpdateRotation = false;
		if (IsInState(NAME_Playing))
		{
			if( GetPawn() == NULL )
			{
				ChangeState(NAME_Inactive);
			}
			else if (Player && GetPawn() && GetPawn() == AcknowledgedPawn)
			{
				bUpdateRotation = true;
			}
		}
		
		if ( IsInState(NAME_Inactive) )
		{
			if (GetLocalRole() < ROLE_Authority)
			{
				SafeServerCheckClientPossession();
			}

			bUpdateRotation = !IsFrozen();
		}
		else if ( IsInState(NAME_Spectating) )
		{
			if (GetLocalRole() < ROLE_Authority)
			{
				SafeServerUpdateSpectatorState();
			}

			bUpdateRotation = true;
		}

		// Update rotation
		if (bUpdateRotation)
		{
			UpdateRotation(DeltaTime);
		}
	}
}

void APlayerController::FlushPressedKeys()
{
	if (PlayerInput)
	{
		PlayerInput->FlushPressedKeys();
	}
}

TSubclassOf<UPlayerInput> APlayerController::GetOverridePlayerInputClass() const
{
	return OverridePlayerInputClass;
}

bool APlayerController::InputKey(FKey Key, EInputEvent EventType, float AmountDepressed, bool bGamepad)
{
	FInputKeyParams Params;
	Params.Key = Key;
	Params.Event = EventType;
	Params.Delta.X = AmountDepressed;
	Params.bIsGamepadOverride = bGamepad;
	
	return InputKey(Params);
}

bool APlayerController::InputKey(const FInputKeyParams& Params)
{
	bool bResult = false;

<<<<<<< HEAD
	// Any analog values can simply be passed to the UPlayerInput
	if(Params.Key.IsAnalog())
	{
=======
	// Only process the given input if it came from an input device that is owned by our owning local player
	if (GetDefault<UInputSettings>()->bFilterInputByPlatformUser &&
		IPlatformInputDeviceMapper::Get().GetUserForInputDevice(Params.InputDevice) != GetPlatformUserId())
	{
		return false;
	}
	
	// Any analog values can simply be passed to the UPlayerInput
	if(Params.Key.IsAnalog())
	{
>>>>>>> d731a049
		if(PlayerInput)
		{
			bResult = PlayerInput->InputKey(Params);
		}
	}
	// But we need special case XR handling for non-analog values...
	else
	{
		if (GEngine->XRSystem.IsValid())
		{
			auto XRInput = GEngine->XRSystem->GetXRInput();
			if (XRInput && XRInput->HandleInputKey(PlayerInput, Params.Key, Params.Event, Params.Delta.X, Params.IsGamepad()))
			{
				return true;
			}
		}

		if (PlayerInput)
		{
			bResult = PlayerInput->InputKey(Params);
			if (bEnableClickEvents && (ClickEventKeys.Contains(Params.Key) || ClickEventKeys.Contains(EKeys::AnyKey)))
			{
				FVector2D MousePosition;
				UGameViewportClient* ViewportClient = CastChecked<ULocalPlayer>(Player)->ViewportClient;
				if (ViewportClient && ViewportClient->GetMousePosition(MousePosition))
				{
					UPrimitiveComponent* ClickedPrimitive = nullptr;
					if (bEnableMouseOverEvents)
					{
						ClickedPrimitive = CurrentClickablePrimitive.Get();
					}
					else
					{
						FHitResult HitResult;
						const bool bHit = GetHitResultAtScreenPosition(MousePosition, CurrentClickTraceChannel, true, HitResult);
						if (bHit)
						{
							ClickedPrimitive = HitResult.Component.Get();
						}
					}
					if(GetHUD())
					{
						if (GetHUD()->UpdateAndDispatchHitBoxClickEvents(MousePosition, Params.Event))
						{
							ClickedPrimitive = nullptr;
						}
					}

					if (ClickedPrimitive)
					{
						switch(Params.Event)
						{
						case IE_Pressed:
						case IE_DoubleClick:
							ClickedPrimitive->DispatchOnClicked(Params.Key);
							break;

						case IE_Released:
							ClickedPrimitive->DispatchOnReleased(Params.Key);
							break;

						case IE_Axis:
						case IE_Repeat:
							break;
						}
					}

					bResult = true;
				}
			}
		}
	}
	
	return bResult;
}

bool APlayerController::InputAxis(FKey Key, float Delta, float DeltaTime, int32 NumSamples, bool bGamepad)
{
	FInputKeyParams Params;
	Params.Key = Key;
	Params.Delta = FVector(static_cast<double>(Delta), 0.0, 0.0);
	Params.NumSamples = NumSamples;
	Params.DeltaTime = DeltaTime;
	Params.bIsGamepadOverride = bGamepad;

	return InputKey(Params);
}

bool APlayerController::InputTouch(uint32 Handle, ETouchType::Type Type, const FVector2D& TouchLocation, float Force, FDateTime DeviceTimestamp, uint32 TouchpadIndex)
{
	if (GEngine->XRSystem.IsValid())
	{
		auto XRInput = GEngine->XRSystem->GetXRInput();
		if(XRInput && XRInput->HandleInputTouch(Handle, Type, TouchLocation, DeviceTimestamp, TouchpadIndex))
		{
			return true;
		}
	}

	bool bResult = false;
	if (PlayerInput)
	{
		bResult = PlayerInput->InputTouch(Handle, Type, TouchLocation, Force, DeviceTimestamp, TouchpadIndex);

		if (bEnableTouchEvents || bEnableTouchOverEvents)
		{
			const ETouchIndex::Type FingerIndex = ETouchIndex::Type(Handle);

			FHitResult HitResult;
			const bool bHit = GetHitResultAtScreenPosition(TouchLocation, CurrentClickTraceChannel, true, HitResult);

			UPrimitiveComponent* PreviousComponent = CurrentTouchablePrimitives[Handle].Get();
			UPrimitiveComponent* CurrentComponent = (bHit ? HitResult.Component.Get() : NULL);

			if (GetHUD())
			{
				if (Type == ETouchType::Began || Type == ETouchType::Ended)
				{
					if (GetHUD()->UpdateAndDispatchHitBoxClickEvents(TouchLocation, (Type == ETouchType::Began ? EInputEvent::IE_Pressed : EInputEvent::IE_Released)))
					{
						CurrentComponent = NULL;
					}
				}
			}

			switch(Type)
			{
			case ETouchType::Began:
				// Give it a begin touch
				if (bEnableTouchEvents && (CurrentComponent != NULL))
				{
					CurrentComponent->DispatchOnInputTouchBegin(FingerIndex);
				}

				// Give a touch enter event
				if (bEnableTouchOverEvents)
				{
					UPrimitiveComponent::DispatchTouchOverEvents(FingerIndex, PreviousComponent, CurrentComponent);
					CurrentTouchablePrimitives[Handle] = CurrentComponent;
				}
				break;
			case ETouchType::Ended:
				// Give it a touch exit
				if (bEnableTouchEvents && (CurrentComponent != NULL))
				{
					CurrentComponent->DispatchOnInputTouchEnd(FingerIndex);
				}

				// Give it a end touch
				if (bEnableTouchOverEvents)
				{
					// Handle the case where the finger moved faster than tick, and is being released over a different component than it was last dragged over
					if ((PreviousComponent != CurrentComponent) && (PreviousComponent != NULL))
					{
						// First notify the old component that the touch left it to go to the current component
						UPrimitiveComponent::DispatchTouchOverEvents(FingerIndex, PreviousComponent, CurrentComponent);
					}

					// Now notify that the current component is being released and thus the touch is leaving it
					PreviousComponent = CurrentComponent;
					CurrentComponent = NULL;
					UPrimitiveComponent::DispatchTouchOverEvents(FingerIndex, PreviousComponent, CurrentComponent);
					CurrentTouchablePrimitives[Handle] = CurrentComponent;
				}
				break;
			default:
				break;
			};
		}
	}

	return bResult;
}

bool APlayerController::InputMotion(const FVector& Tilt, const FVector& RotationRate, const FVector& Gravity, const FVector& Acceleration)
{
	bool bResult = false;

	if (PlayerInput && bEnableMotionControls)
	{
		bResult = PlayerInput->InputMotion(Tilt, RotationRate, Gravity, Acceleration);
	}

	return bResult;
}

void APlayerController::SetMotionControlsEnabled(bool bEnabled)
{
	bEnableMotionControls = bEnabled;
	if (bEnableMotionControls && !GetDefault<UInputSettings>()->bEnableMotionControls)
	{
		UE_LOG(LogPlayerController, Warning, TEXT("Player bEnableMotionControls has been set to true, but motion controls are disabled in the input settings! See UInputSettings::bEnableMotionControls"));
	}
}

bool APlayerController::ShouldShowMouseCursor() const
{
	return bShowMouseCursor;
}

void APlayerController::SetShowMouseCursor(bool bShow)
{
	if (bShowMouseCursor != bShow)
	{
		UE_LOG(LogViewport, Display, TEXT("Player bShowMouseCursor Changed, %s -> %s"),
			bShowMouseCursor ? TEXT("True") : TEXT("False"),
			bShow ? TEXT("True") : TEXT("False")
		);

		bShowMouseCursor = bShow;
	}
}

EMouseCursor::Type APlayerController::GetMouseCursor() const
{
	if (ShouldShowMouseCursor())
	{
		return CurrentMouseCursor;
	}

	return EMouseCursor::None;
}

void APlayerController::SetupInputComponent()
{
	// A subclass could create a different InputComponent class but still want the default bindings
	if (InputComponent == NULL)
	{
		InputComponent = NewObject<UInputComponent>(this, UInputSettings::GetDefaultInputComponentClass(), TEXT("PC_InputComponent0"));
		InputComponent->RegisterComponent();
	}

	if (UInputDelegateBinding::SupportsInputDelegate(GetClass()))
	{
		InputComponent->bBlockInput = bBlockInput;		
		UInputDelegateBinding::BindInputDelegatesWithSubojects(this, InputComponent);
	}
}


void APlayerController::BuildInputStack(TArray<UInputComponent*>& InputStack)
{
	// Controlled pawn gets last dibs on the input stack
	APawn* ControlledPawn = GetPawnOrSpectator();
	if (ControlledPawn)
	{
		if (ControlledPawn->InputEnabled())
		{
			// Get the explicit input component that is created upon Pawn possession. This one gets last dibs.
			if (ControlledPawn->InputComponent)
			{
				InputStack.Push(ControlledPawn->InputComponent);
			}

			// See if there is another InputComponent that was added to the Pawn's components array (possibly by script).
			for (UActorComponent* ActorComponent : ControlledPawn->GetComponents())
			{
				UInputComponent* PawnInputComponent = Cast<UInputComponent>(ActorComponent);
				if (PawnInputComponent && PawnInputComponent != ControlledPawn->InputComponent)
				{
					InputStack.Push(PawnInputComponent);
				}
			}
		}
	}

	// LevelScriptActors are put on the stack next
	for (ULevel* Level : GetWorld()->GetLevels())
	{
		ALevelScriptActor* ScriptActor = Level->GetLevelScriptActor();
		if (ScriptActor)
		{
			if (ScriptActor->InputEnabled() && ScriptActor->InputComponent)
			{
				InputStack.Push(ScriptActor->InputComponent);
			}
		}
	}

	if (InputEnabled())
	{
		InputStack.Push(InputComponent);
	}

	// Components pushed on to the stack get priority
	for (int32 Idx=0; Idx<CurrentInputStack.Num(); ++Idx)
	{
		UInputComponent* IC = CurrentInputStack[Idx].Get();
		if (IC)
		{
			InputStack.Push(IC);
		}
		else
		{
			CurrentInputStack.RemoveAt(Idx--);
		}
	}
}

void APlayerController::ProcessPlayerInput(const float DeltaTime, const bool bGamePaused)
{
	static TArray<UInputComponent*> InputStack;

	// must be called non-recursively and on the game thread
	check(IsInGameThread() && !InputStack.Num());

	// process all input components in the stack, top down
	{
		SCOPE_CYCLE_COUNTER(STAT_PC_BuildInputStack);
		BuildInputStack(InputStack);
	}

	// process the desired components
	{
		SCOPE_CYCLE_COUNTER(STAT_PC_ProcessInputStack);
		PlayerInput->ProcessInputStack(InputStack, DeltaTime, bGamePaused);
	}

	InputStack.Reset();
}

void APlayerController::PreProcessInput(const float DeltaTime, const bool bGamePaused)
{
}

void APlayerController::PostProcessInput(const float DeltaTime, const bool bGamePaused)
{
	if( IsLookInputIgnored() )
	{
		// zero look inputs
		RotationInput = FRotator::ZeroRotator;
	}
}

void APlayerController::ResetIgnoreInputFlags()
{
	// The movement locks can be set in cinematic mode, but if a restart occurs, we don't want them to be reset.
	if (!bCinemaDisableInputMove)
	{
		IgnoreMoveInput = GetDefault<APlayerController>()->IgnoreMoveInput;
	}

	if (!bCinemaDisableInputLook)
	{
		IgnoreLookInput = GetDefault<APlayerController>()->IgnoreLookInput;
	}
}

void APlayerController::SetCinematicMode( bool bInCinematicMode, bool bAffectsMovement, bool bAffectsTurning)
{
	if ( bAffectsMovement && (bInCinematicMode != bCinemaDisableInputMove) )
	{
		SetIgnoreMoveInput(bInCinematicMode);
		bCinemaDisableInputMove = bInCinematicMode;
	}
	if ( bAffectsTurning && (bInCinematicMode != bCinemaDisableInputLook) )
	{
		SetIgnoreLookInput(bInCinematicMode);
		bCinemaDisableInputLook = bInCinematicMode;
	}
}


void APlayerController::SetViewTargetWithBlend(AActor* NewViewTarget, float BlendTime, EViewTargetBlendFunction BlendFunc, float BlendExp, bool bLockOutgoing)
{
	FViewTargetTransitionParams TransitionParams;
	TransitionParams.BlendTime = BlendTime;
	TransitionParams.BlendFunction = BlendFunc;
	TransitionParams.BlendExp = BlendExp;
	TransitionParams.bLockOutgoing = bLockOutgoing;

	SetViewTarget(NewViewTarget, TransitionParams);
}

/// @cond DOXYGEN_WARNINGS

void APlayerController::ClientSetViewTarget_Implementation( AActor* A, FViewTargetTransitionParams TransitionParams )
{
	if (PlayerCameraManager && !PlayerCameraManager->bClientSimulatingViewTarget)
	{
		if( A == NULL )
		{
			ServerVerifyViewTarget();
			return;
		}
		// don't force view to self while unpossessed (since server may be doing it having destroyed the pawn)
		if ( IsInState(NAME_Inactive) && A == this )
		{
			return;
		}
		SetViewTarget(A, TransitionParams);
	}
}

bool APlayerController::ServerVerifyViewTarget_Validate()
{
	return true;
}

void APlayerController::ServerVerifyViewTarget_Implementation()
{
	AActor* TheViewTarget = GetViewTarget();
	if( TheViewTarget == this )
	{
		return;
	}
	ClientSetViewTarget( TheViewTarget );
}

/// @endcond

void APlayerController::SpawnPlayerCameraManager()
{
	// servers and owning clients get cameras
	// If no archetype specified, spawn an Engine.PlayerCameraManager.  NOTE all games should specify an archetype.
	FActorSpawnParameters SpawnInfo;
	SpawnInfo.Owner = this;
	SpawnInfo.Instigator = GetInstigator();
	SpawnInfo.ObjectFlags |= RF_Transient;	// We never want to save camera managers into a map
	if (PlayerCameraManagerClass != NULL)
	{
		PlayerCameraManager = GetWorld()->SpawnActor<APlayerCameraManager>(PlayerCameraManagerClass, SpawnInfo);
	}
	else
	{
		PlayerCameraManager = GetWorld()->SpawnActor<APlayerCameraManager>(SpawnInfo);
	}

	if (PlayerCameraManager != NULL)
	{
		PlayerCameraManager->InitializeFor(this);
	}
	else
	{
		UE_LOG(LogPlayerController, Log,  TEXT("Couldn't Spawn PlayerCameraManager for Player!!") );
	}
}

void APlayerController::GetAudioListenerPosition(FVector& OutLocation, FVector& OutFrontDir, FVector& OutRightDir) const
{
	FVector ViewLocation;
	FRotator ViewRotation;

	if (bOverrideAudioListener)
	{
		USceneComponent* ListenerComponent = AudioListenerComponent.Get();
		if (ListenerComponent != nullptr)
		{
			ViewRotation = ListenerComponent->GetComponentRotation() + AudioListenerRotationOverride;
			ViewLocation = ListenerComponent->GetComponentLocation() + ViewRotation.RotateVector(AudioListenerLocationOverride);
		}
		else
		{
			ViewLocation = AudioListenerLocationOverride;
			ViewRotation = AudioListenerRotationOverride;
		}
	}
	else
	{
		GetPlayerViewPoint(ViewLocation, ViewRotation);
	}

	const FRotationTranslationMatrix ViewRotationMatrix(ViewRotation, ViewLocation);

	OutLocation = ViewLocation;
	OutFrontDir = ViewRotationMatrix.GetUnitAxis( EAxis::X );
	OutRightDir = ViewRotationMatrix.GetUnitAxis( EAxis::Y );
}

bool APlayerController::GetAudioListenerAttenuationOverridePosition(FVector& OutLocation) const
{
	if (bOverrideAudioAttenuationListener)
	{
		USceneComponent* ListenerComponent = AudioListenerAttenuationComponent.Get();
		if (ListenerComponent)
		{
			OutLocation = ListenerComponent->GetComponentLocation() + AudioListenerAttenuationOverride;
		}
		else
		{
			OutLocation = AudioListenerAttenuationOverride;
		}
		return true;
	}
	return false;
}


void APlayerController::SetAudioListenerOverride(USceneComponent* AttachedComponent, FVector Location, FRotator Rotation)
{
	bOverrideAudioListener = true;
	AudioListenerComponent = AttachedComponent;
	AudioListenerLocationOverride = Location;
	AudioListenerRotationOverride = Rotation;
}

void APlayerController::ClearAudioListenerOverride()
{
	bOverrideAudioListener = false;
	AudioListenerComponent = nullptr;
}

void APlayerController::SetAudioListenerAttenuationOverride(USceneComponent* AttachToComponent, FVector AttenuationLocationOverride)
{
	bOverrideAudioAttenuationListener = true;
	AudioListenerAttenuationComponent = AttachToComponent;
	AudioListenerAttenuationOverride = AttenuationLocationOverride;
}

void APlayerController::ClearAudioListenerAttenuationOverride()
{
	bOverrideAudioAttenuationListener = false;
	AudioListenerAttenuationComponent = nullptr;
}

/// @cond DOXYGEN_WARNINGS

bool APlayerController::ServerCheckClientPossession_Validate()
{
	return true;
}

void APlayerController::ServerCheckClientPossession_Implementation()
{
	if (AcknowledgedPawn != GetPawn())
	{
		// Client already throttles their call to this function, so respond immediately by resetting LastRetryClientTime
		LastRetryPlayerTime = ForceRetryClientRestartTime;
		SafeRetryClientRestart();			
	}
}

bool APlayerController::ServerCheckClientPossessionReliable_Validate()
{
	return true;
}

void APlayerController::ServerCheckClientPossessionReliable_Implementation()
{
	ServerCheckClientPossession_Implementation();
}

/// @endcond

void APlayerController::SafeServerCheckClientPossession()
{
	if (GetPawn() && AcknowledgedPawn != GetPawn())
	{
		UWorld* World = GetWorld();
		if (World->TimeSince(LastRetryPlayerTime) > RetryServerAcknowledgeThrottleTime)
		{
			ServerCheckClientPossession();
			LastRetryPlayerTime = World->TimeSeconds;
		}
	}
}

void APlayerController::SafeServerUpdateSpectatorState()
{
	if (IsInState(NAME_Spectating))
	{
		UWorld* World = GetWorld();
		if (World->TimeSince(LastSpectatorStateSynchTime) > RetryServerCheckSpectatorThrottleTime)
		{
			ServerSetSpectatorLocation(GetFocalLocation(), GetControlRotation());
			LastSpectatorStateSynchTime = World->TimeSeconds;
		}
	}
}

/// @cond DOXYGEN_WARNINGS

bool APlayerController::ServerSetSpectatorLocation_Validate(FVector NewLoc, FRotator NewRot)
{
	return true;
}

void APlayerController::ServerSetSpectatorLocation_Implementation(FVector NewLoc, FRotator NewRot)
{
	UWorld* World = GetWorld();
	if ( IsInState(NAME_Spectating) )
	{
		LastSpectatorSyncLocation = NewLoc;
		LastSpectatorSyncRotation = NewRot;
		if ( World->TimeSeconds - LastSpectatorStateSynchTime > 2.f )
		{
			ClientGotoState(GetStateName());
			LastSpectatorStateSynchTime = World->TimeSeconds;
		}
	}
	// if we receive this with !bIsSpectating, the client is in the wrong state; tell it what state it should be in
	else if (World->TimeSeconds != LastSpectatorStateSynchTime)
	{
		if (AcknowledgedPawn != GetPawn())
		{
			SafeRetryClientRestart();			
		}
		else
		{
			ClientGotoState(GetStateName());
			ClientSetViewTarget(GetViewTarget());
		}
		
		LastSpectatorStateSynchTime = World->TimeSeconds;
	}
}

bool APlayerController::ServerSetSpectatorWaiting_Validate(bool bWaiting)
{
	return true;
}

void APlayerController::ServerSetSpectatorWaiting_Implementation(bool bWaiting)
{
	if (IsInState(NAME_Spectating))
	{
		bPlayerIsWaiting = true;
	}
}

void APlayerController::ClientSetSpectatorWaiting_Implementation(bool bWaiting)
{
	if (IsInState(NAME_Spectating))
	{
		bPlayerIsWaiting = true;
	}
}

float APlayerController::GetDeprecatedInputYawScale() const
{
	if (GetDefault<UInputSettings>()->bEnableLegacyInputScales)
	{
		return InputYawScale_DEPRECATED;
	}
	else
	{
		UE_LOG(LogPlayerController, Warning, TEXT("Attempting to access legacy input scales without the setting enabled! See UInputSettings::bEnableLegacyInputScales."));
		return 1.0f;
	}
}

float APlayerController::GetDeprecatedInputPitchScale() const
{
	if (GetDefault<UInputSettings>()->bEnableLegacyInputScales)
	{
		return InputPitchScale_DEPRECATED;
	}
	else
	{
		UE_LOG(LogPlayerController, Warning, TEXT("Attempting to access legacy input scales without the setting enabled! See UInputSettings::bEnableLegacyInputScales."));
		return 1.0f;
	}
}

float APlayerController::GetDeprecatedInputRollScale() const
{
	if (GetDefault<UInputSettings>()->bEnableLegacyInputScales)
	{
		return InputRollScale_DEPRECATED;
	}
	else
	{
		UE_LOG(LogPlayerController, Warning, TEXT("Attempting to access legacy input scales without the setting enabled! See UInputSettings::bEnableLegacyInputScales."));
		return 1.0f;
	}
}

void APlayerController::SetDeprecatedInputYawScale(float NewValue)
{
	if (GetDefault<UInputSettings>()->bEnableLegacyInputScales)
	{
		InputYawScale_DEPRECATED = NewValue;
	}
	else
	{
		UE_LOG(LogPlayerController, Warning, TEXT("Attempting to access legacy input scales without the setting enabled! See UInputSettings::bEnableLegacyInputScales."));
	}
}

void APlayerController::SetDeprecatedInputPitchScale(float NewValue)
{
	if (GetDefault<UInputSettings>()->bEnableLegacyInputScales)
	{
		InputPitchScale_DEPRECATED = NewValue;
	}
	else
	{
		UE_LOG(LogPlayerController, Warning, TEXT("Attempting to access legacy input scales without the setting enabled! See UInputSettings::bEnableLegacyInputScales."));
	}
}

void APlayerController::SetDeprecatedInputRollScale(float NewValue)
{
	if (GetDefault<UInputSettings>()->bEnableLegacyInputScales)
	{
		InputRollScale_DEPRECATED = NewValue;
	}
	else
	{
		UE_LOG(LogPlayerController, Warning, TEXT("Attempting to access legacy input scales without the setting enabled! See UInputSettings::bEnableLegacyInputScales."));
	}
}

bool APlayerController::ServerViewNextPlayer_Validate()
{
	return true;
}

void APlayerController::ServerViewNextPlayer_Implementation()
{
	if (IsInState(NAME_Spectating))
	{
		ViewAPlayer(+1);
	}
}

bool APlayerController::ServerViewPrevPlayer_Validate()
{
	return true;
}

void APlayerController::ServerViewPrevPlayer_Implementation()
{
	if (IsInState(NAME_Spectating))
	{
		ViewAPlayer(-1);
	}
}

/// @endcond

APlayerState* APlayerController::GetNextViewablePlayer(int32 dir)
{
	UWorld* World = GetWorld();
	AGameModeBase* GameMode = World->GetAuthGameMode();
	AGameStateBase* GameState = World->GetGameState();

	// Can't continue unless we have the GameState and GameMode
	if (!GameState || !GameMode)
	{
		return nullptr;
	}

	APlayerState* NextPlayerState = (PlayerCameraManager ? PlayerCameraManager->ViewTarget.GetPlayerState() : nullptr);
	
	// If we don't have a NextPlayerState, use our own.
	// This will allow us to attempt to find another player to view or, if all else fails, makes sure we have a playerstate set for next time.
	int32 NextIndex = (NextPlayerState ? GameState->PlayerArray.Find(NextPlayerState) : GameState->PlayerArray.Find(PlayerState));

	//Check that NextIndex is a valid index, as Find() may return INDEX_NONE
	if (!GameState->PlayerArray.IsValidIndex(NextIndex))
	{
		return nullptr;
	}

	// Cycle through the player states until we find a valid one.
	for (int32 i = 0; i < GameState->PlayerArray.Num(); ++i)
	{
		NextIndex = ((NextIndex == 0) && (dir < 0)) ? (GameState->PlayerArray.Num() - 1) : ((NextIndex == (GameState->PlayerArray.Num() - 1)) && (dir > 0)) ? 0 : NextIndex += dir;
		NextPlayerState = GameState->PlayerArray[NextIndex];

		// Make sure we're not trying to view our own player state.
		if (NextPlayerState != PlayerState)
		{
			AController* NextController = Cast<AController>(NextPlayerState->GetOwner());

			// Check they have a pawn & the game mode is ok with us spectating them.
			if (NextController && NextController->GetPawn() && GameMode->CanSpectate(this, NextPlayerState))
			{
				break;
			}
		}
	}

	// If we've failed to find another player to view, we'll be back to our original view target playerstate.
	return NextPlayerState;
}

void APlayerController::ViewAPlayer(int32 dir)
{
	APlayerState* const NextPlayerState = GetNextViewablePlayer(dir);

	if ( NextPlayerState != nullptr )
	{
		SetViewTarget(NextPlayerState);
	}
}

/// @cond DOXYGEN_WARNINGS

bool APlayerController::ServerViewSelf_Validate(FViewTargetTransitionParams TransitionParams)
{
	return true;
}

void APlayerController::ServerViewSelf_Implementation(FViewTargetTransitionParams TransitionParams)
{
	if (IsInState(NAME_Spectating))
	{
		ResetCameraMode();
		SetViewTarget( this, TransitionParams );
		ClientSetViewTarget( this, TransitionParams );
	}
}

/// @endcond

void APlayerController::StartFire( uint8 FireModeNum ) 
{
	if ( ((IsInState(NAME_Spectating) && bPlayerIsWaiting) || IsInState(NAME_Inactive)) && !IsFrozen() )
	{
		ServerRestartPlayer();
	}
	else if ( IsInState(NAME_Spectating) )
	{
		ServerViewNextPlayer();
	}
	else if ( GetPawn() && !bCinematicMode && !GetWorld()->bPlayersOnly )
	{
		GetPawn()->PawnStartFire( FireModeNum );
	}
}

bool APlayerController::NotifyServerReceivedClientData(APawn* InPawn, float TimeStamp)
{
	if (GetPawn() != InPawn || (GetNetMode() == NM_Client))
	{
		return false;
	}

	if (AcknowledgedPawn != GetPawn())
	{
		SafeRetryClientRestart();
		return false;
	}

	return true;
}

/// @cond DOXYGEN_WARNINGS

bool APlayerController::ServerRestartPlayer_Validate()
{
	return true;
}

void APlayerController::ServerRestartPlayer_Implementation()
{
	UE_LOG(LogPlayerController, Verbose, TEXT("SERVER RESTART PLAYER"));
	if ( GetNetMode() == NM_Client )
	{
		return;
	}

	if ( IsInState(NAME_Inactive) || (IsInState(NAME_Spectating) && bPlayerIsWaiting) )
	{
		AGameModeBase* const GameMode = GetWorld()->GetAuthGameMode();
		if ( !GameMode->PlayerCanRestart(this) )
		{
			return;
		}

		// If we're still attached to a Pawn, leave it
		if ( GetPawn() != NULL )
		{
			UnPossess();
		}

		GameMode->RestartPlayer(this);
	}
	else if ( GetPawn() != NULL )
	{
		ClientRetryClientRestart(GetPawn());
	}
}

/// @endcond

bool APlayerController::CanRestartPlayer()
{
	return PlayerState && !PlayerState->IsOnlyASpectator() && HasClientLoadedCurrentWorld() && PendingSwapConnection == NULL;
}

/// @cond DOXYGEN_WARNINGS

void APlayerController::ClientIgnoreMoveInput_Implementation(bool bIgnore)
{
	SetIgnoreMoveInput(bIgnore);
}

void APlayerController::ClientIgnoreLookInput_Implementation(bool bIgnore)
{
	SetIgnoreLookInput(bIgnore);
}

/// @endcond

void APlayerController::DisplayDebug(class UCanvas* Canvas, const FDebugDisplayInfo& DebugDisplay, float& YL, float& YPos)
{
	Super::DisplayDebug(Canvas, DebugDisplay, YL, YPos);

	FDisplayDebugManager& DisplayDebugManager = Canvas->DisplayDebugManager;
	DisplayDebugManager.SetDrawColor(FColor(255, 255, 0));
	DisplayDebugManager.DrawString(FString::Printf(TEXT("STATE %s"), *GetStateName().ToString()));

	if (DebugDisplay.IsDisplayOn(NAME_Camera))
	{
		if (PlayerCameraManager != nullptr)
		{
			DisplayDebugManager.DrawString(FString(TEXT("<<<< CAMERA >>>>")));
			PlayerCameraManager->DisplayDebug(Canvas, DebugDisplay, YL, YPos);
		}
		else
		{
			DisplayDebugManager.SetDrawColor(FColor::Red);
			DisplayDebugManager.DrawString(FString(TEXT("<<<< NO CAMERA >>>>")));
		}
	}
	if ( DebugDisplay.IsDisplayOn(NAME_Input) )
	{
		TArray<UInputComponent*> InputStack;
		BuildInputStack(InputStack);

		DisplayDebugManager.SetDrawColor(FColor::White);
		DisplayDebugManager.DrawString(FString(TEXT("<<<< INPUT STACK >>>")));

		for(int32 i=InputStack.Num() - 1; i >= 0; --i)
		{
			AActor* InputComponentOwner = InputStack[i]->GetOwner();
			DisplayDebugManager.SetDrawColor(FColor::White);
			if (InputComponentOwner)
			{
				DisplayDebugManager.DrawString(FString::Printf(TEXT(" %s.%s"), *InputComponentOwner->GetName(), *InputStack[i]->GetName()));
			}
			else
			{
				DisplayDebugManager.DrawString(FString::Printf(TEXT(" %s"), *InputStack[i]->GetName()));
			}
		}

		if (PlayerInput)
		{
			PlayerInput->DisplayDebug(Canvas, DebugDisplay, YL, YPos);
		}
		else
		{
			DisplayDebugManager.SetDrawColor(FColor::Red);
			DisplayDebugManager.DrawString(FString(TEXT("NO INPUT")));
		}
	}
	if ( DebugDisplay.IsDisplayOn("ForceFeedback"))
	{
		DisplayDebugManager.SetDrawColor(FColor::White);
		DisplayDebugManager.DrawString(FString::Printf(TEXT("Force Feedback - Enabled: %s LL: %.2f LS: %.2f RL: %.2f RS: %.2f"), (bForceFeedbackEnabled ? TEXT("true") : TEXT("false")), ForceFeedbackValues.LeftLarge, ForceFeedbackValues.LeftSmall, ForceFeedbackValues.RightLarge, ForceFeedbackValues.RightSmall));
		DisplayDebugManager.DrawString(FString::Printf(TEXT("Pawn: %s"), this->AcknowledgedPawn ? *this->AcknowledgedPawn->GetFName().ToString() : TEXT("none")));
		
#if !(UE_BUILD_SHIPPING || UE_BUILD_TEST)
		DisplayDebugManager.DrawString(TEXT("-------------Last Played Force Feedback--------------"));												      
		DisplayDebugManager.DrawString(TEXT("Name Tag Duration IsLooping StartTime"));
		const float CurrentTime = GetWorld()->GetTimeSeconds();
		for (int32 i = ForceFeedbackEffectHistoryEntries.Num() - 1; i >= 0; --i)
		{
			if (CurrentTime > ForceFeedbackEffectHistoryEntries[i].TimeShown + 5.0f)
			{
				ForceFeedbackEffectHistoryEntries.RemoveAtSwap(i, 1, /*bAllowShrinking=*/ false);
			}
			else
			{
				const FActiveForceFeedbackEffect& LastActiveEffect = ForceFeedbackEffectHistoryEntries[i].LastActiveForceFeedbackEffect;
				const FString HistoryEntry = FString::Printf(TEXT("%s %s %f %s %f"), 
															*LastActiveEffect.ForceFeedbackEffect->GetFName().ToString(), 
															*LastActiveEffect.Parameters.Tag.ToString(), 
															LastActiveEffect.ForceFeedbackEffect->GetDuration(),
															(LastActiveEffect.Parameters.bLooping ? TEXT("true") : TEXT("false")),
															ForceFeedbackEffectHistoryEntries[i].TimeShown);
				DisplayDebugManager.DrawString(HistoryEntry);
			}
		}
		DisplayDebugManager.DrawString(TEXT("-----------------------------------------------------"));

		DisplayDebugManager.DrawString(TEXT("----------Current Playing Force Feedback-------------"));
		DisplayDebugManager.DrawString(TEXT("Name Tag/Component Distance Duration IsLooping PlayTime"));
		for (int32 Index = ActiveForceFeedbackEffects.Num() - 1; Index >= 0; --Index)
		{
			const FActiveForceFeedbackEffect& ActiveEffect = ActiveForceFeedbackEffects[Index];
			FForceFeedbackValues ActiveValues;
			ActiveEffect.GetValues(ActiveValues);
			if (ActiveValues.LeftLarge > 0.f || ActiveValues.LeftSmall > 0.f || ActiveValues.RightLarge > 0.f || ActiveValues.RightSmall > 0.f)
			{
				const FString ActiveEntry = FString::Printf(TEXT("%s %s N/A %.2f %s %.2f - LL: %.2f LS: %.2f RL: %.2f RS: %.2f"),
					*ActiveEffect.ForceFeedbackEffect->GetFName().ToString(),
					*ActiveEffect.Parameters.Tag.ToString(),
					ActiveEffect.ForceFeedbackEffect->GetDuration(),
					(ActiveEffect.Parameters.bLooping ? TEXT("true") : TEXT("false")),
					ActiveEffect.PlayTime,
					ActiveValues.LeftLarge, ActiveValues.LeftSmall, ActiveValues.RightLarge, ActiveValues.RightSmall);
				DisplayDebugManager.DrawString(ActiveEntry);
			}
		}
		if (FForceFeedbackManager* FFM = FForceFeedbackManager::Get(GetWorld()))
		{
			FFM->DrawDebug(GetFocalLocation(), DisplayDebugManager);
		}
		DisplayDebugManager.DrawString(TEXT("-----------------------------------------------------"));
#endif
	}

	YPos = DisplayDebugManager.GetYPos();
}

void APlayerController::SetCinematicMode(bool bInCinematicMode, bool bHidePlayer, bool bAffectsHUD, bool bAffectsMovement, bool bAffectsTurning)
{
	bCinematicMode = bInCinematicMode;
	bHidePawnInCinematicMode = bCinematicMode && bHidePlayer;

	// If we have a pawn we need to determine if we should show/hide the player
	if (GetPawn() != NULL)
	{
		// Only hide the pawn if in cinematic mode and we want to
		if (bCinematicMode && bHidePawnInCinematicMode)
		{
			GetPawn()->SetActorHiddenInGame(true);
		}
		// Always safe to show the pawn when not in cinematic mode
		else if (!bCinematicMode)
		{
			GetPawn()->SetActorHiddenInGame(false);
		}
	}

	// Let the input system know about cinematic mode
	SetCinematicMode(bCinematicMode, bAffectsMovement, bAffectsTurning);

	// Replicate to the client
	ClientSetCinematicMode(bCinematicMode, bAffectsMovement, bAffectsTurning, bAffectsHUD);
}

/// @cond DOXYGEN_WARNINGS

void APlayerController::ClientSetCinematicMode_Implementation(bool bInCinematicMode, bool bAffectsMovement, bool bAffectsTurning, bool bAffectsHUD)
{
	bCinematicMode = bInCinematicMode;

	// If there's a HUD, set whether it should be shown or not
	if (MyHUD && bAffectsHUD)
	{
		MyHUD->bShowHUD = !bCinematicMode;
		ULocalPlayer* LocPlayer = Cast<ULocalPlayer>(Player);
		if (VirtualJoystick.IsValid())
		{
			VirtualJoystick->SetJoystickVisibility(MyHUD->bShowHUD, true);
		}
	}

	// Let the input system know about cinematic mode
	SetCinematicMode(bCinematicMode, bAffectsMovement, bAffectsTurning);
}

void APlayerController::ClientForceGarbageCollection_Implementation()
{
	GEngine->ForceGarbageCollection();
}

/// @endcond

void APlayerController::LevelStreamingStatusChanged(ULevelStreaming* LevelObject, bool bNewShouldBeLoaded, bool bNewShouldBeVisible, bool bNewShouldBlockOnLoad, int32 LODIndex )
{
	FNetLevelVisibilityTransactionId TransactionId;
	if (GetNetMode() == NM_Client)
	{
		TransactionId.SetIsClientInstigator(true);
	}
	else if (NetConnection)
	{
		// For server instigated visibility status changes we assign a transaction id that is used to ensure that we do not enable replication until visibility is confirmed by the client
		const FName PackageName = NetworkRemapPath(LevelObject->GetWorldAssetPackageFName(), true);

		TransactionId = NetConnection->UpdateLevelStreamStatusChangedTransactionId(LevelObject, PackageName, bNewShouldBeVisible);
	}

	ClientUpdateLevelStreamingStatus(NetworkRemapPath(LevelObject->GetWorldAssetPackageFName(), false), bNewShouldBeLoaded, bNewShouldBeVisible, bNewShouldBlockOnLoad, LODIndex, TransactionId);
}

/// @cond DOXYGEN_WARNINGS

void APlayerController::ClientPrepareMapChange_Implementation(FName LevelName, bool bFirst, bool bLast)
{
	// Only call on the first local player controller to handle it being called on multiple PCs for splitscreen.
	if (GetGameInstance() == nullptr)
	{
		return;
	}

	APlayerController* PlayerController = GetGameInstance()->GetFirstLocalPlayerController();
	if( PlayerController != this )
	{
		return;
	}

	if (bFirst)
	{
		PendingMapChangeLevelNames.Empty();
		GetWorldTimerManager().ClearTimer(TimerHandle_DelayedPrepareMapChange);
	}
	PendingMapChangeLevelNames.Add(LevelName);
	if (bLast)
	{
		DelayedPrepareMapChange();
	}
}

/// @endcond

void APlayerController::DelayedPrepareMapChange()
{
	UWorld* World = GetWorld();
	if (World->IsPreparingMapChange())
	{
		// we must wait for the previous one to complete
		GetWorldTimerManager().SetTimer(TimerHandle_DelayedPrepareMapChange, this, &APlayerController::DelayedPrepareMapChange, 0.01f );
	}
	else
	{
		World->PrepareMapChange(PendingMapChangeLevelNames);
	}
}

/// @cond DOXYGEN_WARNINGS

void APlayerController::ClientCommitMapChange_Implementation()
{
	if (GetWorldTimerManager().IsTimerActive(TimerHandle_DelayedPrepareMapChange))
	{
		GetWorldTimerManager().SetTimer(TimerHandle_ClientCommitMapChange, this, &APlayerController::ClientCommitMapChange, 0.01f);
	}
	else
	{
		if (bAutoManageActiveCameraTarget)
		{
			if (GetPawnOrSpectator() != NULL)
			{
				AutoManageActiveCameraTarget(GetPawnOrSpectator());
			}
			else
			{
				AutoManageActiveCameraTarget(this);
			}
		}
		GetWorld()->CommitMapChange();
	}
}

void APlayerController::ClientCancelPendingMapChange_Implementation()
{
	GetWorld()->CancelPendingMapChange();
}

void APlayerController::ClientSetBlockOnAsyncLoading_Implementation()
{
	GetWorld()->bRequestedBlockOnAsyncLoading = true;
}

/// @endcond

void APlayerController::GetSeamlessTravelActorList(bool bToEntry, TArray<AActor*>& ActorList)
{
	if (MyHUD != NULL)
	{
		ActorList.Add(MyHUD);
	}

	// Should player camera persist or just be recreated?  (clients have to recreate on host)
	ActorList.Add(PlayerCameraManager);
}


void APlayerController::SeamlessTravelTo(APlayerController* NewPC)
{
	CleanUpAudioComponents();
}

void APlayerController::SeamlessTravelFrom(APlayerController* OldPC)
{
	// copy PlayerState data
	if (OldPC->PlayerState)
	{
		OldPC->PlayerState->Reset();
		OldPC->PlayerState->SeamlessTravelTo(PlayerState);

		//@fixme: need a way to replace PlayerStates that doesn't cause incorrect "player left the game"/"player entered the game" messages
		OldPC->PlayerState->Destroy();
		OldPC->PlayerState = NULL;
	}
}

void APlayerController::PostSeamlessTravel()
{
	// Track the last completed seamless travel for the player
	LastCompletedSeamlessTravelCount = SeamlessTravelCount;

	CleanUpAudioComponents();

	if (PlayerCameraManager == nullptr)
	{
		SpawnPlayerCameraManager();
	}

}

void APlayerController::OnAddedToPlayerControllerList()
{
	UWorld* World = GetWorld();
	// Possible we are moved into a world with no WorldPartitionSubsystem by the seamless travel (FSeamlessTravelHandler::StartTravel with no TransitionMap)
	if (UWorldPartitionSubsystem* WorldPartitionSubsystem = World->GetSubsystem<UWorldPartitionSubsystem>())
	{
		WorldPartitionSubsystem->RegisterStreamingSourceProvider(this);
	}
}

void APlayerController::OnRemovedFromPlayerControllerList()
{
	if (UWorld* World = GetWorld())
	{
		if (UWorldPartitionSubsystem* WorldPartitionSubsystem = World->GetSubsystem<UWorldPartitionSubsystem>())
		{
			verify(WorldPartitionSubsystem->UnregisterStreamingSourceProvider(this));
		}
	}
}

void APlayerController::GetStreamingSourceLocationAndRotation(FVector& OutLocation, FRotator& OutRotation) const
{
	GetPlayerViewPoint(OutLocation, OutRotation);
}

void APlayerController::GetStreamingSourceShapes(TArray<FStreamingSourceShape>& OutShapes) const
{
	if (StreamingSourceShapes.Num())
	{
		OutShapes.Append(StreamingSourceShapes);
	}
}

bool APlayerController::GetStreamingSource(FWorldPartitionStreamingSource& OutStreamingSource) const
{
	const ENetMode NetMode = GetNetMode();
	const bool bIsServer = (NetMode == NM_DedicatedServer || NetMode == NM_ListenServer);
	if (IsStreamingSourceEnabled() && (IsLocalController() || bIsServer))
	{
		GetStreamingSourceLocationAndRotation(OutStreamingSource.Location, OutStreamingSource.Rotation);
		OutStreamingSource.Name = GetFName();
		OutStreamingSource.TargetState = StreamingSourceShouldActivate() ? EStreamingSourceTargetState::Activated : EStreamingSourceTargetState::Loaded;
		OutStreamingSource.bBlockOnSlowLoading = StreamingSourceShouldBlockOnSlowStreaming();
		OutStreamingSource.DebugColor = StreamingSourceDebugColor;
		OutStreamingSource.Priority = GetStreamingSourcePriority();
		GetStreamingSourceShapes(OutStreamingSource.Shapes);
		return true;
	}
	return false;
}

/// @cond DOXYGEN_WARNINGS

void APlayerController::ClientEnableNetworkVoice_Implementation(bool bEnable)
{
	ToggleSpeaking(bEnable);
}

/// @endcond

void APlayerController::StartTalking()
{
	ToggleSpeaking(true);
}

void APlayerController::StopTalking()
{
	ToggleSpeaking(false);
}

void APlayerController::ToggleSpeaking(bool bSpeaking)
{
	ULocalPlayer* LP = Cast<ULocalPlayer>(Player);
	if (LP != NULL)
	{
		UWorld* World = GetWorld();
		if (bSpeaking)
		{
			UOnlineEngineInterface::Get()->StartNetworkedVoice(World, LP->GetControllerId());
		}
		else
		{
			UOnlineEngineInterface::Get()->StopNetworkedVoice(World, LP->GetControllerId());
		}
	}
}

/// @cond DOXYGEN_WARNINGS

void APlayerController::ClientVoiceHandshakeComplete_Implementation()
{
	MuteList.bHasVoiceHandshakeCompleted = true;
}

/// @endcond

void APlayerController::GameplayMutePlayer(const FUniqueNetIdRepl& PlayerNetId)
{
	if (PlayerNetId.IsValid())
	{
		MuteList.GameplayMutePlayer(this, PlayerNetId);
	}
}

void APlayerController::GameplayUnmutePlayer(const FUniqueNetIdRepl& PlayerNetId)
{
	if (PlayerNetId.IsValid())
	{
		MuteList.GameplayUnmutePlayer(this, PlayerNetId);
	}
}

void APlayerController::GameplayUnmuteAllPlayers()
{
	MuteList.GameplayUnmuteAllPlayers(this);
}

/// @cond DOXYGEN_WARNINGS

void APlayerController::ServerMutePlayer_Implementation(FUniqueNetIdRepl PlayerId)
{
	MuteList.ServerMutePlayer(this, PlayerId);
}

bool APlayerController::ServerMutePlayer_Validate(FUniqueNetIdRepl PlayerId)
{
	return PlayerId.IsValid();
}

void APlayerController::ServerUnmutePlayer_Implementation(FUniqueNetIdRepl PlayerId)
{
	MuteList.ServerUnmutePlayer(this, PlayerId);
}

bool APlayerController::ServerUnmutePlayer_Validate(FUniqueNetIdRepl PlayerId)
{
	return PlayerId.IsValid();
}

void APlayerController::ClientMutePlayer_Implementation(FUniqueNetIdRepl PlayerId)
{
	// Use the local player to determine the controller id
	ULocalPlayer* LP = Cast<ULocalPlayer>(Player);
	UWorld* World = GetWorld();

	if (LP != NULL && World)
	{
		// Have the voice subsystem mute this player
		UOnlineEngineInterface::Get()->MuteRemoteTalker(World, LP->GetControllerId(), PlayerId, false);
	}
}

void APlayerController::ClientUnmutePlayer_Implementation(FUniqueNetIdRepl PlayerId)
{
	// Use the local player to determine the controller id
	ULocalPlayer* LP = Cast<ULocalPlayer>(Player);
	UWorld* World = GetWorld();

	if (LP != NULL && World)
	{
		// Have the voice subsystem unmute this player
		UOnlineEngineInterface::Get()->UnmuteRemoteTalker(World, LP->GetControllerId(), PlayerId, false);
	}
}

void APlayerController::ClientUnmutePlayers_Implementation(const TArray<FUniqueNetIdRepl>& PlayerIds)
{
	ULocalPlayer* LP = Cast<ULocalPlayer>(Player);
	UWorld* World = GetWorld();

	// Use the local player to determine the controller id
	if (LP != NULL && World)
	{
		for (const FUniqueNetIdRepl& UnmuteId : PlayerIds)
		{
			if (UnmuteId.IsValid())
			{
				// Have the voice subsystem mute this player
				UOnlineEngineInterface::Get()->UnmuteRemoteTalker(World, LP->GetControllerId(), UnmuteId, false);
			}
		}
	}
}

void APlayerController::ServerBlockPlayer_Implementation(FUniqueNetIdRepl PlayerId)
{
	MuteList.ServerBlockPlayer(this, PlayerId);
}

bool APlayerController::ServerBlockPlayer_Validate(FUniqueNetIdRepl PlayerId)
{
	return PlayerId.IsValid() && PlayerState->GetUniqueId().IsValid();
}

void APlayerController::ServerUnblockPlayer_Implementation(FUniqueNetIdRepl PlayerId)
{
	MuteList.ServerUnblockPlayer(this, PlayerId);
}

bool APlayerController::ServerUnblockPlayer_Validate(FUniqueNetIdRepl PlayerId)
{
	return PlayerId.IsValid() && PlayerState->GetUniqueId().IsValid();
}

/// @endcond

APlayerController* APlayerController::GetPlayerControllerForMuting(const FUniqueNetIdRepl& PlayerNetId)
{
	return GetPlayerControllerFromNetId(GetWorld(), PlayerNetId);
}

bool APlayerController::IsPlayerMuted(const FUniqueNetId& PlayerId)
{
	return MuteList.IsPlayerMuted(PlayerId);
}

/// @cond DOXYGEN_WARNINGS

void APlayerController::ClientWasKicked_Implementation(const FText& KickReason)
{
}

void APlayerController::ClientStartOnlineSession_Implementation()
{
	if (IsPrimaryPlayer() && PlayerState && GetGameInstance() && GetGameInstance()->GetOnlineSession())
	{
		GetGameInstance()->GetOnlineSession()->StartOnlineSession(PlayerState->SessionName);
	}
}

void APlayerController::ClientEndOnlineSession_Implementation()
{
	if (IsPrimaryPlayer() && PlayerState && GetGameInstance() && GetGameInstance()->GetOnlineSession())
	{
		GetGameInstance()->GetOnlineSession()->EndOnlineSession(PlayerState->SessionName);
	}
}

/// @endcond

void APlayerController::ConsoleKey(FKey Key)
{
#if ALLOW_CONSOLE
	if (ULocalPlayer* LocalPlayer = Cast<ULocalPlayer>(Player))
	{
		if (LocalPlayer->ViewportClient && LocalPlayer->ViewportClient->ViewportConsole)
		{
			LocalPlayer->ViewportClient->ViewportConsole->InputKey(IPlatformInputDeviceMapper::Get().GetDefaultInputDevice(), Key, IE_Pressed);
		}
	}
#endif // ALLOW_CONSOLE
}
void APlayerController::SendToConsole(const FString& Command)
{
#if ALLOW_CONSOLE
	if (ULocalPlayer* LocalPlayer = Cast<ULocalPlayer>(Player))
	{
		if (LocalPlayer->ViewportClient && LocalPlayer->ViewportClient->ViewportConsole)
		{
			LocalPlayer->ViewportClient->ViewportConsole->ConsoleCommand(Command);
		}
	}
#endif // ALLOW_CONSOLE
}


bool APlayerController::IsPrimaryPlayer() const
{
	int32 SSIndex;
	return !IsSplitscreenPlayer(&SSIndex) || SSIndex == 0;
}

bool APlayerController::IsSplitscreenPlayer(int32* OutSplitscreenPlayerIndex) const
{
	bool bResult = false;

	if (OutSplitscreenPlayerIndex)
	{
		*OutSplitscreenPlayerIndex = NetPlayerIndex;
	}

	if (Player != NULL)
	{
		ULocalPlayer* const LP = Cast<ULocalPlayer>(Player);
		if (LP != NULL)
		{
			const TArray<ULocalPlayer*>& GamePlayers = LP->GetOuterUEngine()->GetGamePlayers(GetWorld());
			if (GamePlayers.Num() > 1)
			{
				if (OutSplitscreenPlayerIndex)
				{
					*OutSplitscreenPlayerIndex = GamePlayers.Find(LP);
				}
				bResult = true;
			}
		}
		else
		{
			UNetConnection* RemoteConnection = Cast<UNetConnection>(Player);
			if (RemoteConnection->Children.Num() > 0)
			{
				if (OutSplitscreenPlayerIndex)
				{
					*OutSplitscreenPlayerIndex = 0;
				}
				bResult = true;
			}
			else
			{
				UChildConnection* const ChildRemoteConnection = Cast<UChildConnection>(RemoteConnection);
				if (ChildRemoteConnection)
				{
					if (OutSplitscreenPlayerIndex && ChildRemoteConnection->Parent)
					{
						*OutSplitscreenPlayerIndex = ChildRemoteConnection->Parent->Children.Find(ChildRemoteConnection) + 1;
					}
					bResult = true;
				}
			}
		}
	}

	return bResult;
}


APlayerState* APlayerController::GetSplitscreenPlayerByIndex(int32 PlayerIndex) const
{
	APlayerState* Result = NULL;
	if ( Player != NULL )
	{
		if ( IsSplitscreenPlayer() )
		{
			ULocalPlayer* LP = Cast<ULocalPlayer>(Player);
			UNetConnection* RemoteConnection = Cast<UNetConnection>(Player);
			if ( LP != NULL )
			{
				const TArray<ULocalPlayer*>& GamePlayers = LP->GetOuterUEngine()->GetGamePlayers(GetWorld());
				// this PC is a local player
				if ( PlayerIndex >= 0 && PlayerIndex < GamePlayers.Num() )
				{
					ULocalPlayer* SplitPlayer = GamePlayers[PlayerIndex];
					Result = SplitPlayer->PlayerController->PlayerState;
				}
				else
				{
					UE_LOG(LogPlayerController, Warning, TEXT("(%s) APlayerController::%s:GetSplitscreenPlayerByIndex: requested player at invalid index! PlayerIndex:%i NumLocalPlayers:%i"),
						*GetFName().ToString(), *GetStateName().ToString(), PlayerIndex, GamePlayers.Num());
				}
			}
			else if ( RemoteConnection != NULL )
			{
				if ( GetNetMode() == NM_Client )
				{
					//THIS SHOULD NEVER HAPPEN - IF HAVE A REMOTECONNECTION, WE SHOULDN'T BE A CLIENT
					// this player is a client
					UE_LOG(LogPlayerController, Warning, TEXT("(%s) APlayerController::%s:GetSplitscreenPlayerByIndex: CALLED ON CLIENT WITH VALID REMOTE NETCONNECTION!"),
						*GetFName().ToString(), *GetStateName().ToString());
				}
				else
				{
					UChildConnection* ChildRemoteConnection = Cast<UChildConnection>(RemoteConnection);
					if ( ChildRemoteConnection != NULL )
					{
						// this player controller is not the primary player in the splitscreen layout
						UNetConnection* PrimaryConnection = ChildRemoteConnection->Parent;
						if ( PlayerIndex == 0 )
						{
							Result = PrimaryConnection->PlayerController->PlayerState;
						}
						else
						{
							PlayerIndex--;
							if ( PlayerIndex >= 0 && PlayerIndex < PrimaryConnection->Children.Num() )
							{
								ChildRemoteConnection = PrimaryConnection->Children[PlayerIndex];
								Result = ChildRemoteConnection->PlayerController->PlayerState;
							}
						}
					}
					else if ( RemoteConnection->Children.Num() > 0 )
					{
						// this PC is the primary splitscreen player
						if ( PlayerIndex == 0 )
						{
							// they want this player controller's PlayerState
							Result = PlayerState;
						}
						else
						{
							// our split-screen's PlayerState is being requested.
							PlayerIndex--;
							if ( PlayerIndex >= 0 && PlayerIndex < RemoteConnection->Children.Num() )
							{
								ChildRemoteConnection = RemoteConnection->Children[PlayerIndex];
								Result = ChildRemoteConnection->PlayerController->PlayerState;
							}
						}
					}
					else
					{
						UE_LOG(LogPlayerController, Log, TEXT("(%s) APlayerController::%s:%s: %s IS NOT THE PRIMARY CONNECTION AND HAS NO CHILD CONNECTIONS!"), *GetFName().ToString(), *GetStateName().ToString(), Player);
					}
				}
			}
			else
			{
				UE_LOG(LogPlayerController, Log, TEXT("(%s) APlayerController::%s:%s: %s IS NOT A ULocalPlayer* AND NOT A RemoteConnection! (No valid UPlayer* reference)"), *GetFName().ToString(), *GetStateName().ToString(), Player);
			}
		}
	}
	else
	{
		UE_LOG(LogPlayerController, Log, TEXT("(%s) APlayerController::%s:%s: %s"), *GetFName().ToString(), *GetStateName().ToString(),  "NULL value for Player!");
	}

	return Result;
}


int32 APlayerController::GetSplitscreenPlayerCount() const
{
	int32 Result = 0;

	if ( IsSplitscreenPlayer() )
	{
		if ( Player != NULL )
		{
			ULocalPlayer* const LP = Cast<ULocalPlayer>(Player);
			UNetConnection* RemoteConnection = Cast<UNetConnection>(Player);
			if ( LP != NULL )
			{
				Result = LP->GetOuterUEngine()->GetNumGamePlayers(GetWorld());
			}
			else if ( RemoteConnection != NULL )
			{
				if ( Cast<UChildConnection>(RemoteConnection) != NULL )
				{
					// we're the secondary (or otherwise) player in the split - we need to move up to the primary connection
					RemoteConnection = Cast<UChildConnection>(RemoteConnection)->Parent;
				}

				// add one for the primary player
				Result = RemoteConnection->Children.Num() + 1;
			}
			else
			{
				UE_LOG(LogPlayerController, Log, TEXT("(%s) APlayerController::%s:%s NOT A ULocalPlayer* AND NOT A RemoteConnection!"), *GetFName().ToString(), *GetStateName().ToString());
			}
		}
		else
		{
			UE_LOG(LogPlayerController, Log, TEXT("(%s) APlayerController::%s:%s called without a valid UPlayer* value!"), *GetFName().ToString(), *GetStateName().ToString());
		}
	}

	return Result;
}

/// @cond DOXYGEN_WARNINGS

void APlayerController::ClientSetForceMipLevelsToBeResident_Implementation( UMaterialInterface* Material, float ForceDuration, int32 CinematicTextureGroups )
{
	if ( Material != NULL && IsPrimaryPlayer() )
	{
		Material->SetForceMipLevelsToBeResident( false, false, ForceDuration, CinematicTextureGroups );
	}
}

void APlayerController::ClientPrestreamTextures_Implementation( AActor* ForcedActor, float ForceDuration, bool bEnableStreaming, int32 CinematicTextureGroups)
{
	if ( ForcedActor != NULL && IsPrimaryPlayer() )
	{
		ForcedActor->PrestreamTextures( ForceDuration, bEnableStreaming, CinematicTextureGroups );
	}
}

void APlayerController::ClientPlayForceFeedback_Internal_Implementation( UForceFeedbackEffect* ForceFeedbackEffect, FForceFeedbackParameters Params)
{
	if (ForceFeedbackEffect)
	{
		if (Params.Tag != NAME_None)
		{
			for (int32 Index = ActiveForceFeedbackEffects.Num() - 1; Index >= 0; --Index)
			{
				if (ActiveForceFeedbackEffects[Index].Parameters.Tag == Params.Tag)
				{
					ActiveForceFeedbackEffects.RemoveAtSwap(Index);
				}
			}
		}

		ActiveForceFeedbackEffects.Emplace(ForceFeedbackEffect, Params);

#if !(UE_BUILD_SHIPPING || UE_BUILD_TEST)
		ForceFeedbackEffectHistoryEntries.Emplace(ActiveForceFeedbackEffects.Last(), GetWorld()->GetTimeSeconds());
#endif
	}
}

void APlayerController::K2_ClientPlayForceFeedback(class UForceFeedbackEffect* ForceFeedbackEffect, FName Tag, bool bLooping, bool bIgnoreTimeDilation, bool bPlayWhilePaused)
{
	FForceFeedbackParameters Params;
	Params.Tag = Tag;
	Params.bLooping = bLooping;
	Params.bIgnoreTimeDilation = bIgnoreTimeDilation;
	Params.bPlayWhilePaused = bPlayWhilePaused;
	ClientPlayForceFeedback(ForceFeedbackEffect, Params);
}

void APlayerController::ClientStopForceFeedback_Implementation( UForceFeedbackEffect* ForceFeedbackEffect, FName Tag)
{
	if (ForceFeedbackEffect == NULL && Tag == NAME_None)
	{
		ActiveForceFeedbackEffects.Empty();
	}
	else
	{
		for (int32 Index = ActiveForceFeedbackEffects.Num() - 1; Index >= 0; --Index)
		{
			if (    (ForceFeedbackEffect == NULL || ActiveForceFeedbackEffects[Index].ForceFeedbackEffect == ForceFeedbackEffect)
				 && (Tag == NAME_None || ActiveForceFeedbackEffects[Index].Parameters.Tag == Tag) )
			{
				ActiveForceFeedbackEffects.RemoveAtSwap(Index);
			}
		}
	}
}

/// @endcond

uint64 APlayerController::FDynamicForceFeedbackAction::HandleAllocator = 0;

bool APlayerController::FDynamicForceFeedbackAction::Update(const float DeltaTime, FForceFeedbackValues& Values)
{
	TimeElapsed += DeltaTime;

	if (TotalTime >= 0.f && TimeElapsed >= TotalTime)
	{
		return false;
	}

	ForceFeedbackDetails.Update(Values);
	return true;
}

/** Action that interpolates a component over time to a desired position */
class FLatentDynamicForceFeedbackAction : public FPendingLatentAction
{
public:
	/** Time over which interpolation should happen */
	float TotalTime;
	/** Time so far elapsed for the interpolation */
	float TimeElapsed;
	/** If we are currently running. If false, update will complete */
	uint8 bRunning:1;
	/** Whether the latent action is currently in the player controller's array */
	uint8 bAddedToPlayerController:1;

	TWeakObjectPtr<APlayerController> PlayerController;

	FDynamicForceFeedbackDetails ForceFeedbackDetails;

	/** Function to execute on completion */
	FName ExecutionFunction;
	/** Link to fire on completion */
	int32 OutputLink;
	/** Latent action ID */
	int32 LatentUUID;
	/** Object to call callback on upon completion */
	FWeakObjectPtr CallbackTarget;

	FLatentDynamicForceFeedbackAction(APlayerController* InPlayerController, const float InDuration, const FLatentActionInfo& LatentInfo)
		: TotalTime(InDuration)
		, TimeElapsed(0.f)
		, bRunning(true)
		, bAddedToPlayerController(false)
		, PlayerController(InPlayerController)
		, ExecutionFunction(LatentInfo.ExecutionFunction)
		, OutputLink(LatentInfo.Linkage)
		, LatentUUID(LatentInfo.UUID)
		, CallbackTarget(LatentInfo.CallbackTarget)
	{
	}

	~FLatentDynamicForceFeedbackAction()
	{
		if (bAddedToPlayerController)
		{
			if (APlayerController* PC = PlayerController.Get())
			{
				PC->LatentDynamicForceFeedbacks.Remove(LatentUUID);
			}
		}
	}

	virtual void UpdateOperation(FLatentResponse& Response) override
	{
		// Update elapsed time
		TimeElapsed += Response.ElapsedTime();

		const bool bComplete = (!bRunning || (TotalTime >= 0.f && TimeElapsed >= TotalTime) || !PlayerController.IsValid());

		if (APlayerController* PC = PlayerController.Get())
		{
			if (bComplete)
			{
				PC->LatentDynamicForceFeedbacks.Remove(LatentUUID);
				bAddedToPlayerController = false;
			}
			else
			{
				PC->LatentDynamicForceFeedbacks.Add(LatentUUID, &ForceFeedbackDetails);
				bAddedToPlayerController = true;
			}
		}

		Response.FinishAndTriggerIf(bComplete, ExecutionFunction, OutputLink, CallbackTarget);
	}

	virtual void NotifyObjectDestroyed() override
	{
		if (APlayerController* PC = PlayerController.Get())
		{
			PC->LatentDynamicForceFeedbacks.Remove(LatentUUID);
			bAddedToPlayerController = false;
		}
	}

	virtual void NotifyActionAborted() override
	{
		if (APlayerController* PC = PlayerController.Get())
		{
			PC->LatentDynamicForceFeedbacks.Remove(LatentUUID);
			bAddedToPlayerController = false;
		}
	}
};

void APlayerController::PlayDynamicForceFeedback(float Intensity, float Duration, bool bAffectsLeftLarge, bool bAffectsLeftSmall, bool bAffectsRightLarge, bool bAffectsRightSmall, TEnumAsByte<EDynamicForceFeedbackAction::Type> Action, FLatentActionInfo LatentInfo)
{
	FLatentActionManager& LatentActionManager = GetWorld()->GetLatentActionManager();
	FLatentDynamicForceFeedbackAction* LatentAction = LatentActionManager.FindExistingAction<FLatentDynamicForceFeedbackAction>(LatentInfo.CallbackTarget, LatentInfo.UUID);

	if (LatentAction)
	{
		if (Action == EDynamicForceFeedbackAction::Stop)
		{
			LatentAction->bRunning = false;
		}
		else
		{
			if (Action == EDynamicForceFeedbackAction::Start)
			{
				LatentAction->TotalTime = Duration;
				LatentAction->TimeElapsed = 0.f;
				LatentAction->bRunning = true;
			}

			LatentAction->ForceFeedbackDetails.Intensity = Intensity;
			LatentAction->ForceFeedbackDetails.bAffectsLeftLarge = bAffectsLeftLarge;
			LatentAction->ForceFeedbackDetails.bAffectsLeftSmall = bAffectsLeftSmall;
			LatentAction->ForceFeedbackDetails.bAffectsRightLarge = bAffectsRightLarge;
			LatentAction->ForceFeedbackDetails.bAffectsRightSmall = bAffectsRightSmall;
		}
	}
	else if (Action == EDynamicForceFeedbackAction::Start)
	{
		LatentAction = new FLatentDynamicForceFeedbackAction(this, Duration, LatentInfo);

		LatentAction->ForceFeedbackDetails.Intensity = Intensity;
		LatentAction->ForceFeedbackDetails.bAffectsLeftLarge = bAffectsLeftLarge;
		LatentAction->ForceFeedbackDetails.bAffectsLeftSmall = bAffectsLeftSmall;
		LatentAction->ForceFeedbackDetails.bAffectsRightLarge = bAffectsRightLarge;
		LatentAction->ForceFeedbackDetails.bAffectsRightSmall = bAffectsRightSmall;

		LatentActionManager.AddNewAction(LatentInfo.CallbackTarget, LatentInfo.UUID, LatentAction);
	}
}


void APlayerController::TestServerLevelVisibilityChange(const FName PackageName, const FName FileName)
{
#if !(UE_BUILD_TEST||UE_BUILD_SHIPPING)
	FUpdateLevelVisibilityLevelInfo LevelInfo;
	LevelInfo.bIsVisible = true;
	LevelInfo.PackageName = PackageName;
	LevelInfo.FileName = FileName;
	ServerUpdateLevelVisibility(LevelInfo);
#endif
}


FDynamicForceFeedbackHandle APlayerController::PlayDynamicForceFeedback(float Intensity, float Duration, bool bAffectsLeftLarge, bool bAffectsLeftSmall, bool bAffectsRightLarge, bool bAffectsRightSmall, EDynamicForceFeedbackAction::Type Action, FDynamicForceFeedbackHandle ActionHandle)
{
	FDynamicForceFeedbackHandle FeedbackHandle = 0;

	if (Action == EDynamicForceFeedbackAction::Stop)
	{
		if (ActionHandle > 0)
		{
			DynamicForceFeedbacks.Remove(ActionHandle);
		}
	}
	else
	{
		FDynamicForceFeedbackAction* FeedbackAction = (ActionHandle > 0 ? DynamicForceFeedbacks.Find(ActionHandle) : nullptr);

		if (FeedbackAction == nullptr && Action == EDynamicForceFeedbackAction::Start)
		{
			if (ActionHandle > 0)
			{
				if (ActionHandle <= FDynamicForceFeedbackAction::HandleAllocator)
				{
					// Restarting a stopped/finished index, this is fine
					FeedbackAction = &DynamicForceFeedbacks.Add(ActionHandle);
					FeedbackAction->Handle = ActionHandle;
				}
				else
				{
					UE_LOG(LogPlayerController, Error, TEXT("Specifying an ID to start a dynamic force feedback with that has not yet been assigned is unsafe. No action has been started."));
				}
			}
			else
			{
				FeedbackAction = &DynamicForceFeedbacks.Add(++FDynamicForceFeedbackAction::HandleAllocator);
				FeedbackAction->Handle = FDynamicForceFeedbackAction::HandleAllocator;
			}
		}

		if (FeedbackAction)
		{
			if (Action == EDynamicForceFeedbackAction::Start)
			{
				FeedbackAction->TotalTime = Duration;
				FeedbackAction->TimeElapsed = 0.f;
			}

			FeedbackAction->ForceFeedbackDetails.Intensity = Intensity;
			FeedbackAction->ForceFeedbackDetails.bAffectsLeftLarge = bAffectsLeftLarge;
			FeedbackAction->ForceFeedbackDetails.bAffectsLeftSmall = bAffectsLeftSmall;
			FeedbackAction->ForceFeedbackDetails.bAffectsRightLarge = bAffectsRightLarge;
			FeedbackAction->ForceFeedbackDetails.bAffectsRightSmall = bAffectsRightSmall;

			FeedbackHandle = FeedbackAction->Handle;
		}
	}

	return FeedbackHandle;
}

void APlayerController::PlayHapticEffect(UHapticFeedbackEffect_Base* HapticEffect, EControllerHand Hand, float Scale, bool bLoop)
{
	if (HapticEffect)
	{
		switch (Hand)
		{
		case EControllerHand::Left:
			ActiveHapticEffect_Left.Reset();
			ActiveHapticEffect_Left = MakeShareable(new FActiveHapticFeedbackEffect(HapticEffect, Scale, bLoop));
			break;
		case EControllerHand::Right:
			ActiveHapticEffect_Right.Reset();
			ActiveHapticEffect_Right = MakeShareable(new FActiveHapticFeedbackEffect(HapticEffect, Scale, bLoop));
			break;
		case EControllerHand::Gun:
			ActiveHapticEffect_Gun.Reset();
			ActiveHapticEffect_Gun = MakeShareable(new FActiveHapticFeedbackEffect(HapticEffect, Scale, bLoop));
			break;
		case EControllerHand::HMD:
			ActiveHapticEffect_HMD.Reset();
			ActiveHapticEffect_HMD = MakeShareable(new FActiveHapticFeedbackEffect(HapticEffect, Scale, bLoop));
			break;
		default:
			UE_LOG(LogPlayerController, Warning, TEXT("Invalid hand specified (%d) for haptic feedback effect %s"), (int32)Hand, *HapticEffect->GetName());
			break;
		}
	}
}

void APlayerController::StopHapticEffect(EControllerHand Hand)
{
	SetHapticsByValue(0.f, 0.f, Hand);
}

void APlayerController::SetDisableHaptics(bool bNewDisabled)
{
	if (bNewDisabled)
	{
		StopHapticEffect(EControllerHand::Left);
		StopHapticEffect(EControllerHand::Right);
		StopHapticEffect(EControllerHand::Gun);
	}

	bDisableHaptics = bNewDisabled;
}

static TAutoConsoleVariable<int32> CVarDisableHaptics(TEXT("input.DisableHaptics"),0,TEXT("If greater than zero, no haptic feedback is processed."));

void APlayerController::SetHapticsByValue(const float Frequency, const float Amplitude, EControllerHand Hand)
{
	bool bAreHapticsDisabled = bDisableHaptics || (CVarDisableHaptics.GetValueOnGameThread() > 0);
	if (bAreHapticsDisabled)
	{
		return;
	}

	if (Hand == EControllerHand::Left)
	{
		ActiveHapticEffect_Left.Reset();
	}
	else if (Hand == EControllerHand::Right)
	{
		ActiveHapticEffect_Right.Reset();
	}
	else if (Hand == EControllerHand::Gun)
	{
		ActiveHapticEffect_Gun.Reset();
	}
	else if (Hand == EControllerHand::HMD)
	{
		ActiveHapticEffect_HMD.Reset();
	}
	else
	{
		UE_LOG(LogPlayerController, Warning, TEXT("Invalid hand specified (%d) for setting haptic feedback values (F: %f A: %f)"), (int32)Hand, Frequency, Amplitude);
		return;
	}

	if (Player == nullptr)
	{
		return;
	}

	IInputInterface* InputInterface = FSlateApplication::Get().GetInputInterface();
	if (InputInterface)
	{
		const int32 ControllerId = CastChecked<ULocalPlayer>(Player)->GetControllerId();

		FHapticFeedbackValues Values(Frequency, Amplitude);
		InputInterface->SetHapticFeedbackValues(ControllerId, (int32)Hand, Values);
	}
}

void APlayerController::SetControllerLightColor(FColor Color)
{
	if (Player == nullptr)
	{
		return;
	}

	if (FSlateApplication::IsInitialized())
	{
		IInputInterface* InputInterface = FSlateApplication::Get().GetInputInterface();
		if (InputInterface)
		{
			const int32 ControllerId = CastChecked<ULocalPlayer>(Player)->GetControllerId();
			InputInterface->SetLightColor(ControllerId, Color);
		}
	}
}

void APlayerController::ResetControllerLightColor()
{
	if (Player == nullptr)
	{
		return;
	}

	if (FSlateApplication::IsInitialized())
	{
		IInputInterface* InputInterface = FSlateApplication::Get().GetInputInterface();
		if (InputInterface)
		{
			const int32 ControllerId = CastChecked<ULocalPlayer>(Player)->GetControllerId();
			InputInterface->ResetLightColor(ControllerId);
		}
	}
}

void APlayerController::ProcessForceFeedbackAndHaptics(const float DeltaTime, const bool bGamePaused)
{
	if (Player == nullptr)
	{
		return;
	}

	ForceFeedbackValues.LeftLarge = ForceFeedbackValues.LeftSmall = ForceFeedbackValues.RightLarge = ForceFeedbackValues.RightSmall = 0.f;

	FHapticFeedbackValues LeftHaptics, RightHaptics, GunHaptics;
	bool bLeftHapticsNeedUpdate = false;
	bool bRightHapticsNeedUpdate = false;
	bool bGunHapticsNeedUpdate = false;
	FHapticFeedbackValues HMDHaptics;
	bool bHMDHapticsNeedUpdate = false;

	// Always process feedback by default, but if the game is paused then only static
	// effects that are flagged to play while paused will play
	bool bProcessFeedback = true;
#if WITH_EDITOR
	if (bProcessFeedback)
	{
		const ULocalPlayer* LocalPlayer = Cast<ULocalPlayer>(Player);
		if (LocalPlayer && LocalPlayer->ViewportClient)
		{
			if (FSceneViewport* Viewport = LocalPlayer->ViewportClient->GetGameViewport())
			{
				bProcessFeedback = !Viewport->GetPlayInEditorIsSimulate();
			}
		}
	}	
#endif

	UWorld* World = GetWorld();

	if (bProcessFeedback)
	{
		// --- Force Feedback --------------------------
		for (int32 Index = ActiveForceFeedbackEffects.Num() - 1; Index >= 0; --Index)
		{
			// If the game is paused, only tick force feedback effects that want to ignore time dilation
			if (!bGamePaused || ActiveForceFeedbackEffects[Index].Parameters.bPlayWhilePaused)
			{
				if (!ActiveForceFeedbackEffects[Index].Update(DeltaTime, ForceFeedbackValues))
				{
					ActiveForceFeedbackEffects.RemoveAtSwap(Index);
				}
			}
		}

		const bool bProcessDynamicFeedback = !bGamePaused;
		if (bProcessDynamicFeedback)
		{
			for (TSortedMap<uint64, FDynamicForceFeedbackAction>::TIterator It(DynamicForceFeedbacks.CreateIterator()); It; ++It)
			{
				if (!It.Value().Update(DeltaTime, ForceFeedbackValues))
				{
					It.RemoveCurrent();
				}
			}

			for (const TPair<int32, FDynamicForceFeedbackDetails*>& DynamicEntry : LatentDynamicForceFeedbacks)
			{
				DynamicEntry.Value->Update(ForceFeedbackValues);
			}
		}

		if (FForceFeedbackManager* ForceFeedbackManager = FForceFeedbackManager::Get(World))
		{
			ForceFeedbackManager->Update(GetFocalLocation(), ForceFeedbackValues);
		}

		// Apply ForceFeedbackScale
		ForceFeedbackValues.LeftLarge  = FMath::Clamp(ForceFeedbackValues.LeftLarge * ForceFeedbackScale, 0.f, 1.f);
		ForceFeedbackValues.RightLarge = FMath::Clamp(ForceFeedbackValues.RightLarge * ForceFeedbackScale, 0.f, 1.f);
		ForceFeedbackValues.LeftSmall  = FMath::Clamp(ForceFeedbackValues.LeftSmall * ForceFeedbackScale, 0.f, 1.f);
		ForceFeedbackValues.RightSmall = FMath::Clamp(ForceFeedbackValues.RightSmall * ForceFeedbackScale, 0.f, 1.f);

		// --- Haptic Feedback -------------------------
		if (bProcessDynamicFeedback)
		{
			if (ActiveHapticEffect_Left.IsValid())
			{
				const bool bPlaying = ActiveHapticEffect_Left->Update(DeltaTime, LeftHaptics);
				if (!bPlaying)
				{
					ActiveHapticEffect_Left->bLoop ? ActiveHapticEffect_Left->Restart() : ActiveHapticEffect_Left.Reset();
				}

				bLeftHapticsNeedUpdate = true;
			}

			if (ActiveHapticEffect_Right.IsValid())
			{
				const bool bPlaying = ActiveHapticEffect_Right->Update(DeltaTime, RightHaptics);
				if (!bPlaying)
				{
					ActiveHapticEffect_Right->bLoop ? ActiveHapticEffect_Right->Restart() : ActiveHapticEffect_Right.Reset();
				}

				bRightHapticsNeedUpdate = true;
			}

			if (ActiveHapticEffect_Gun.IsValid())
			{
				const bool bPlaying = ActiveHapticEffect_Gun->Update(DeltaTime, GunHaptics);
				if (!bPlaying)
				{
					ActiveHapticEffect_Gun->bLoop ? ActiveHapticEffect_Gun->Restart() : ActiveHapticEffect_Gun.Reset();
				}

				bGunHapticsNeedUpdate = true;
			}
			if (ActiveHapticEffect_HMD.IsValid())
			{
				const bool bPlaying = ActiveHapticEffect_HMD->Update(DeltaTime, HMDHaptics);
				if (!bPlaying)
				{
					ActiveHapticEffect_HMD->bLoop ? ActiveHapticEffect_HMD->Restart() : ActiveHapticEffect_HMD.Reset();
				}

				bHMDHapticsNeedUpdate = true;
			}
		}
	}

	if (FSlateApplication::IsInitialized())
	{
		int32 ControllerId = GetInputIndex();

		if (ControllerId != INVALID_CONTROLLERID)
		{
			IInputInterface* InputInterface = FSlateApplication::Get().GetInputInterface();
			if (InputInterface)
			{
				// Adjust the ControllerId to account for the controller ID offset applied in UGameViewportClient::InputKey/Axis
				// to play the force feedback on the correct controller if the offset player gamepad IDs feature is in use. 
				const int32 NumLocalPlayers = World->GetGameInstance()->GetNumLocalPlayers();
				if (NumLocalPlayers > 1 && GetDefault<UGameMapsSettings>()->bOffsetPlayerGamepadIds)
				{
					--ControllerId;
				}

				UpdateForceFeedback(InputInterface, ControllerId);

				const bool bAreHapticsDisabled = (CVarDisableHaptics.GetValueOnGameThread() > 0) || bDisableHaptics;
				if (!bAreHapticsDisabled)
				{
					// Haptic Updates
					if (bLeftHapticsNeedUpdate)
					{
						InputInterface->SetHapticFeedbackValues(ControllerId, (int32)EControllerHand::Left, LeftHaptics);
					}
					if (bRightHapticsNeedUpdate)
					{
						InputInterface->SetHapticFeedbackValues(ControllerId, (int32)EControllerHand::Right, RightHaptics);
					}
					if (bGunHapticsNeedUpdate)
					{
						InputInterface->SetHapticFeedbackValues(ControllerId, (int32)EControllerHand::Gun, GunHaptics);
					}
					if (bHMDHapticsNeedUpdate)
					{
						InputInterface->SetHapticFeedbackValues(ControllerId, (int32)EControllerHand::HMD, HMDHaptics);
					}
				}
			}
		}
	}
}

void APlayerController::UpdateForceFeedback(IInputInterface* InputInterface, const int32 ControllerId)
{
	InputInterface->SetForceFeedbackChannelValues(ControllerId, (bForceFeedbackEnabled ? ForceFeedbackValues : FForceFeedbackValues()));
}

/// @cond DOXYGEN_WARNINGS

void APlayerController::ClientStartCameraShake_Implementation( TSubclassOf<class UCameraShakeBase> Shake, float Scale, ECameraShakePlaySpace PlaySpace, FRotator UserPlaySpaceRot )
{
	if (PlayerCameraManager != NULL)
	{
		PlayerCameraManager->StartCameraShake(Shake, Scale, PlaySpace, UserPlaySpaceRot);
	}
}

void APlayerController::ClientStopCameraShake_Implementation( TSubclassOf<class UCameraShakeBase> Shake, bool bImmediately )
{
	if (PlayerCameraManager != NULL)
	{
		PlayerCameraManager->StopAllInstancesOfCameraShake(Shake, bImmediately);
	}
}

void APlayerController::ClientStartCameraShakeFromSource(TSubclassOf<class UCameraShakeBase> Shake, class UCameraShakeSourceComponent* SourceComponent)
{
	if (PlayerCameraManager != NULL)
	{
		PlayerCameraManager->StartCameraShakeFromSource(Shake, SourceComponent);
	}
}

void APlayerController::ClientStopCameraShakesFromSource(class UCameraShakeSourceComponent* SourceComponent, bool bImmediately)
{
	if (PlayerCameraManager != NULL)
	{
		PlayerCameraManager->StopAllCameraShakesFromSource(SourceComponent, bImmediately);
	}
}

void APlayerController::ClientSpawnGenericCameraLensEffect_Implementation(TSubclassOf<class AActor> LensEffectEmitterClass)
{
	if (PlayerCameraManager != NULL)
	{
		PlayerCameraManager->AddGenericCameraLensEffect(*LensEffectEmitterClass);
	}
}

void APlayerController::ClientSpawnCameraLensEffect_Implementation( TSubclassOf<AEmitterCameraLensEffectBase> LensEffectEmitterClass )
{
	if (PlayerCameraManager != NULL)
	{
		PlayerCameraManager->AddGenericCameraLensEffect(*LensEffectEmitterClass);
	}
}

void APlayerController::ClientClearCameraLensEffects_Implementation()
{
	if (PlayerCameraManager != NULL)
	{
		PlayerCameraManager->ClearCameraLensEffects();
	}
}

/// @endcond

void APlayerController::ReceivedGameModeClass(TSubclassOf<AGameModeBase> GameModeClass)
{
}

void APlayerController::ReceivedSpectatorClass(TSubclassOf<ASpectatorPawn> SpectatorClass)
{
	if (IsInState(NAME_Spectating))
	{
		if (GetSpectatorPawn() == NULL)
		{
			BeginSpectatingState();
		}
	}
}

void APlayerController::SetPawn(APawn* InPawn)
{
#if UE_WITH_IRIS
	if (GetLocalRole() == ROLE_Authority)
	{
		if (const UReplicationSystem* ReplicationSystem = UE::Net::FReplicationSystemUtil::GetReplicationSystem(this))
		{
			if (APawn* PrevPawn = GetPawn(); PrevPawn != InPawn)
			{
				if (IsValid(PrevPawn))
				{
					UE::Net::FReplicationSystemUtil::RemoveDependentActor(this, PrevPawn);
				}

				if (IsValid(InPawn))
				{
					UE::Net::FReplicationSystemUtil::AddDependentActor(this, InPawn);
				}
			}
		}
	}
#endif

	if (InPawn == NULL)
	{
		// Attempt to move the PC to the current camera location if no pawn was specified
		const FVector NewLocation = (PlayerCameraManager != NULL) ? PlayerCameraManager->GetCameraLocation() : GetSpawnLocation();
		SetSpawnLocation(NewLocation);

		if (bAutoManageActiveCameraTarget)
		{
			AutoManageActiveCameraTarget(this);
		}
	}

	Super::SetPawn(InPawn);

	// If we have a pawn we need to determine if we should show/hide the player for cinematic mode
	if (GetPawn() && bCinematicMode && bHidePawnInCinematicMode)
	{
		GetPawn()->SetActorHiddenInGame(true);
	}
}

void APlayerController::GetLifetimeReplicatedProps(TArray< FLifetimeProperty > & OutLifetimeProps) const
{
	Super::GetLifetimeReplicatedProps(OutLifetimeProps);

	// These used to only replicate if PlayerCameraManager->GetViewTargetPawn() != GetPawn()
	// But, since they also don't update unless that condition is true, these values won't change, thus won't send
	// This is a little less efficient, but fits into the new condition system well, and shouldn't really add much overhead
	DOREPLIFETIME_CONDITION(APlayerController, TargetViewRotation, COND_OwnerOnly);

	// Replicate SpawnLocation for remote spectators
	DOREPLIFETIME_CONDITION(APlayerController, SpawnLocation, COND_OwnerOnly);

	DOREPLIFETIME_CONDITION(APlayerController, AsyncPhysicsDataComponent, COND_OwnerOnly);
}

void APlayerController::OnRep_AsyncPhysicsDataComponent()
{
	AsyncPhysicsDataComponent->SetDataClass(AsyncPhysicsDataClass);
}

void APlayerController::SetPlayer( UPlayer* InPlayer )
{
	FMoviePlayerProxyBlock MoviePlayerBlock;
	if(AsyncPhysicsDataClass && GetLocalRole() == ROLE_Authority)
	{
		static const FName AsyncPhysicsDataComponentName(TEXT("PC_AsyncPhysicsDataComponent"));
		AsyncPhysicsDataComponent = NewObject<UAsyncPhysicsInputComponent>(this, AsyncPhysicsDataComponentName);
		AsyncPhysicsDataComponent->SetDataClass(AsyncPhysicsDataClass);
		AsyncPhysicsDataComponent->RegisterComponent();
	}

	check(InPlayer!=NULL);

	const bool bIsSameLevel = InPlayer->PlayerController && (InPlayer->PlayerController->GetLevel() == GetLevel());
	// Detach old player if it's in the same level.
	if (bIsSameLevel)
	{
		InPlayer->PlayerController->Player = NULL;
	}

	// Set the viewport.
	Player = InPlayer;
	InPlayer->PlayerController = this;

	// cap outgoing rate to max set by server
	UNetDriver* Driver = GetWorld()->GetNetDriver();
	if( (ClientCap>=2600) && Driver && Driver->ServerConnection )
	{
		Player->CurrentNetSpeed = Driver->ServerConnection->CurrentNetSpeed = FMath::Clamp( ClientCap, 1800, Driver->MaxClientRate );
	}

	// initializations only for local players
	ULocalPlayer *LP = Cast<ULocalPlayer>(InPlayer);
	if (LP != NULL)
	{
		// Clients need this marked as local (server already knew at construction time)
		SetAsLocalPlayerController();
		LP->InitOnlineSession();
		InitInputSystem();
	}
	else
	{
		NetConnection = Cast<UNetConnection>(InPlayer);
		if (NetConnection)
		{
			NetConnection->OwningActor = this;

#if UE_WITH_IRIS
			UpdateOwningNetConnection();
			UE::Net::FReplicationSystemUtil::UpdateSubObjectGroupMemberships(this);
#endif // UE_WITH_IRIS
		}
	}

	UpdateStateInputComponents();

#if ENABLE_VISUAL_LOG
	if (GetLocalRole() == ROLE_Authority && FVisualLogger::Get().IsRecordingOnServer())
	{
		OnServerStartedVisualLogger(true);
	}
#endif

	// notify script that we've been assigned a valid player
	ReceivedPlayer();
}

ULocalPlayer* APlayerController::GetLocalPlayer() const
{
	return Cast<ULocalPlayer>(Player);
}

FPlatformUserId APlayerController::GetPlatformUserId() const
{
	if (const ULocalPlayer* LocalPlayer = GetLocalPlayer())
	{
		return LocalPlayer->GetPlatformUserId();
	}
	return PLATFORMUSERID_NONE;
}

bool APlayerController::IsInViewportClient(UGameViewportClient* ViewportClient) const
{
	const ULocalPlayer* LocalPlayer = GetLocalPlayer();
	if (LocalPlayer && ViewportClient)
	{
		TSharedPtr<const FSlateUser> SlateUser = LocalPlayer->GetSlateUser();
		if (SlateUser && SlateUser->IsWidgetDirectlyUnderCursor(ViewportClient->GetGameViewportWidget()))
		{
			return true;
		}
	}
	return false;
}

int32 APlayerController::GetInputIndex() const
{
	if (ULocalPlayer* LocalPlayer = Cast<ULocalPlayer>(Player))
	{
		return LocalPlayer->GetControllerId();
	}
	return INVALID_CONTROLLERID;
}

void APlayerController::TickPlayerInput(const float DeltaSeconds, const bool bGamePaused)
{
	SCOPE_CYCLE_COUNTER(STAT_PC_TickInput);

	check(PlayerInput);
	PlayerInput->Tick(DeltaSeconds);

	if (ULocalPlayer* LocalPlayer = Cast<ULocalPlayer>(Player))
	{
		if (bEnableMouseOverEvents)
		{
			FVector2D MousePosition;
			FHitResult HitResult;
			bool bHit = false;
			
			UGameViewportClient* ViewportClient = LocalPlayer->ViewportClient;

			// Only send mouse hit events if we're directly over the viewport.
			if ( IsInViewportClient(ViewportClient) )
			{
				if ( ViewportClient->GetMousePosition(MousePosition) )
				{
					bHit = GetHitResultAtScreenPosition(MousePosition, CurrentClickTraceChannel, true, /*out*/ HitResult);
				}
			}

			UPrimitiveComponent* PreviousComponent = CurrentClickablePrimitive.Get();
			UPrimitiveComponent* CurrentComponent = (bHit ? HitResult.Component.Get() : NULL);

			UPrimitiveComponent::DispatchMouseOverEvents(PreviousComponent, CurrentComponent);

			CurrentClickablePrimitive = CurrentComponent;
		}

		if (bEnableTouchOverEvents)
		{
			for (int32 TouchIndexInt = 0; TouchIndexInt < EKeys::NUM_TOUCH_KEYS; ++TouchIndexInt)
			{
				const ETouchIndex::Type FingerIndex = ETouchIndex::Type(TouchIndexInt);

				FHitResult HitResult;
				const bool bHit = GetHitResultUnderFinger(FingerIndex, CurrentClickTraceChannel, true, /*out*/ HitResult);

				UPrimitiveComponent* PreviousComponent = CurrentTouchablePrimitives[TouchIndexInt].Get();
				UPrimitiveComponent* CurrentComponent = (bHit ? HitResult.Component.Get() : NULL);

				UPrimitiveComponent::DispatchTouchOverEvents(FingerIndex, PreviousComponent, CurrentComponent);

				CurrentTouchablePrimitives[TouchIndexInt] = CurrentComponent;
			}
		}
	}

	ProcessPlayerInput(DeltaSeconds, bGamePaused);
	ProcessForceFeedbackAndHaptics(DeltaSeconds, bGamePaused);
}

void APlayerController::TickActor( float DeltaSeconds, ELevelTick TickType, FActorTickFunction& ThisTickFunction )
{
	CSV_SCOPED_TIMING_STAT_EXCLUSIVE(PlayerControllerTick);
	SCOPE_CYCLE_COUNTER(STAT_PlayerControllerTick);
	SCOPE_CYCLE_COUNTER(STAT_PC_TickActor);

	if (TickType == LEVELTICK_PauseTick && !ShouldPerformFullTickWhenPaused())
	{
		if (PlayerInput)
		{
			TickPlayerInput(DeltaSeconds, true);
		}

		// Clear axis inputs from previous frame.
		RotationInput = FRotator::ZeroRotator;

		if (IsValid(this))
		{
			Tick(DeltaSeconds);	// perform any tick functions unique to an actor subclass
		}

		return; //root of tick hierarchy
	}

	//root of tick hierarchy

	const bool bIsClient = IsNetMode(NM_Client);
	const bool bIsLocallyControlled = IsLocalPlayerController();

	if ((GetRemoteRole() == ROLE_AutonomousProxy) && !bIsClient && !bIsLocallyControlled)
	{
		// force physics update for clients that aren't sending movement updates in a timely manner 
		// this prevents cheats associated with artificially induced ping spikes
		// skip updates if pawn lost autonomous proxy role (e.g. TurnOff() call)
		if (IsValid(GetPawn()) && GetPawn()->GetRemoteRole() == ROLE_AutonomousProxy && GetPawn()->IsReplicatingMovement())
		{
			UMovementComponent* PawnMovement = GetPawn()->GetMovementComponent();
			INetworkPredictionInterface* NetworkPredictionInterface = Cast<INetworkPredictionInterface>(PawnMovement);
			if (NetworkPredictionInterface && IsValid(PawnMovement->UpdatedComponent))
			{
				FNetworkPredictionData_Server* ServerData = NetworkPredictionInterface->HasPredictionData_Server() ? NetworkPredictionInterface->GetPredictionData_Server() : nullptr;
				if (ServerData)
				{
					UWorld* World = GetWorld();
					if (ServerData->ServerTimeStamp != 0.f)
					{
						const float WorldTimeStamp = World->GetTimeSeconds();
						const float TimeSinceUpdate = WorldTimeStamp - ServerData->ServerTimeStamp;
						const float PawnTimeSinceUpdate = TimeSinceUpdate * GetPawn()->CustomTimeDilation;
						// See how long we wait to force an update. Setting MAXCLIENTUPDATEINTERVAL to zero allows the server to disable this feature.
						const AGameNetworkManager* GameNetworkManager = (const AGameNetworkManager*)(AGameNetworkManager::StaticClass()->GetDefaultObject());
						const float ForcedUpdateInterval = GameNetworkManager->MAXCLIENTUPDATEINTERVAL;
						const float ForcedUpdateMaxDuration = FMath::Min(GameNetworkManager->MaxClientForcedUpdateDuration, 5.0f);

						// If currently resolving forced updates, and exceeded max duration, then wait for a valid update before enabling them again.
						ServerData->bForcedUpdateDurationExceeded = false;
						if (ServerData->bTriggeringForcedUpdates)
						{
							const float PawnTimeSinceForcingUpdates = (WorldTimeStamp - ServerData->ServerTimeBeginningForcedUpdates) * GetPawn()->CustomTimeDilation;
							if (PawnTimeSinceForcingUpdates > ForcedUpdateMaxDuration * GetPawn()->GetActorTimeDilation())
							{
								if (ServerData->ServerTimeStamp > ServerData->ServerTimeLastForcedUpdate)
								{
									// An update came in that was not a forced update (ie a real move), since ServerTimeStamp advanced outside this code.
									ServerData->ResetForcedUpdateState();
								}
								else
								{
									if (ServerData->bLastRequestNeedsForcedUpdates)
									{
										// No valid updates, don't reset anything but don't mark as exceeded either
										// Keep forced updates going until new and valid move request is received
									}
									else
									{
										// Waiting for ServerTimeStamp to advance from a client move.
										ServerData->bForcedUpdateDurationExceeded = true;
									}
								}
							}
						}
						
						const float CurrentRealTime = World->GetRealTimeSeconds();
						const bool bHitch = (CurrentRealTime - LastMovementUpdateTime) > GameNetworkManager->ServerForcedUpdateHitchThreshold && (LastMovementUpdateTime != 0);
						LastMovementHitch = bHitch ? CurrentRealTime : LastMovementHitch;
						const bool bRecentHitch = bHitch || (CurrentRealTime - LastMovementHitch < GameNetworkManager->ServerForcedUpdateHitchCooldown);
						LastMovementUpdateTime = CurrentRealTime;

						// Trigger forced update if allowed
						if (!bRecentHitch && ForcedUpdateInterval > 0.f && PawnTimeSinceUpdate > FMath::Max<float>(DeltaSeconds+0.06f, ForcedUpdateInterval * GetPawn()->GetActorTimeDilation()))
						{
							//UE_LOG(LogPlayerController, Warning, TEXT("ForcedMovementTick. PawnTimeSinceUpdate: %f, DeltaSeconds: %f, DeltaSeconds+: %f"), PawnTimeSinceUpdate, DeltaSeconds, DeltaSeconds+0.06f);
							const USkeletalMeshComponent* PawnMesh = GetPawn()->FindComponentByClass<USkeletalMeshComponent>();
							if (!ServerData->bForcedUpdateDurationExceeded && (!PawnMesh || !PawnMesh->IsSimulatingPhysics()))
							{
								const bool bDidUpdate = NetworkPredictionInterface->ForcePositionUpdate(PawnTimeSinceUpdate);

								// Refresh this pointer in case it has changed (which can happen if character is destroyed or repossessed).
								ServerData = NetworkPredictionInterface->HasPredictionData_Server() ? NetworkPredictionInterface->GetPredictionData_Server() : nullptr;

								if (bDidUpdate && ServerData)
								{
									ServerData->ServerTimeLastForcedUpdate = WorldTimeStamp;

									// Detect initial conditions triggering forced updates.
									if (!ServerData->bTriggeringForcedUpdates)
									{
										ServerData->ServerTimeBeginningForcedUpdates = ServerData->ServerTimeStamp;
										ServerData->bTriggeringForcedUpdates = true;
									}

									// Set server timestamp, if there was movement.
									ServerData->ServerTimeStamp = WorldTimeStamp;
								}
							}
						}
					}
					else
					{
						// If timestamp is zero, set to current time so we don't have a huge initial delta time for correction.
						ServerData->ServerTimeStamp = World->GetTimeSeconds();
						ServerData->ResetForcedUpdateState();
					}
				}
			}
		}

		// update viewtarget replicated info
		if (PlayerCameraManager != nullptr)
		{
			APawn* TargetPawn = PlayerCameraManager->GetViewTargetPawn();
			
			if ((TargetPawn != GetPawn()) && (TargetPawn != nullptr))
			{
				TargetViewRotation = TargetPawn->GetViewRotation();
			}
		}
	}
	else if (GetLocalRole() > ROLE_SimulatedProxy)
	{
		// Process PlayerTick with input.
		if (!PlayerInput && (Player == nullptr || Cast<ULocalPlayer>( Player ) != nullptr))
		{
			InitInputSystem();
		}

		if (PlayerInput)
		{
			QUICK_SCOPE_CYCLE_COUNTER(PlayerTick);
			PlayerTick(DeltaSeconds);
		}

		if (!IsValid(this))
		{
			return;
		}

		// update viewtarget replicated info
		if (PlayerCameraManager != nullptr)
		{
			APawn* TargetPawn = PlayerCameraManager->GetViewTargetPawn();
			if ((TargetPawn != GetPawn()) && (TargetPawn != nullptr))
			{
				SmoothTargetViewRotation(TargetPawn, DeltaSeconds);
			}

			// Send a camera update if necessary.
			// That position will be used as the base for replication
			// (i.e., the origin that will be used when calculating NetCullDistance for other Actors / Objects).
			// We only do this when the Pawn will move, to prevent spamming RPCs.
			if (bIsClient && bIsLocallyControlled && GetPawn() && PlayerCameraManager->bUseClientSideCameraUpdates)
			{
				UPawnMovementComponent* PawnMovement = GetPawn()->GetMovementComponent();
				if (PawnMovement != nullptr &&
					!PawnMovement->IsMoveInputIgnored() &&
					(PawnMovement->GetLastInputVector() != FVector::ZeroVector || PawnMovement->Velocity != FVector::ZeroVector))
				{
					PlayerCameraManager->bShouldSendClientSideCameraUpdate = true;
				}
			}
		}
	}

	if (IsValid(this))
	{
		QUICK_SCOPE_CYCLE_COUNTER(Tick);
		Tick(DeltaSeconds);	// perform any tick functions unique to an actor subclass
	}

	// Clear old axis inputs since we are done with them. 
	RotationInput = FRotator::ZeroRotator;

	if(!!NetworkPhysicsCvars::EnableNetworkPhysicsPrediction && GetLocalRole() == ROLE_AutonomousProxy && bIsClient)
	{
		UpdateServerAsyncPhysicsTickOffset();
	}

#if !(UE_BUILD_SHIPPING || UE_BUILD_TEST)
	if (CheatManager != nullptr)
	{
		CheatManager->TickCollisionDebug();
	}
#endif // !(UE_BUILD_SHIPPING || UE_BUILD_TEST)
}

bool APlayerController::IsNetRelevantFor(const AActor* RealViewer, const AActor* ViewTarget, const FVector& SrcLocation) const
{
	return ( this==RealViewer );
}

void APlayerController::ClientTravel(const FString& URL, ETravelType TravelType, bool bSeamless, FGuid MapPackageGuid)
{
	// Keep track of seamless travel serverside
	if (bSeamless && TravelType == TRAVEL_Relative)
	{
		SeamlessTravelCount++;
	}

	// Now pass on to the RPC
	ClientTravelInternal(URL, TravelType, bSeamless, MapPackageGuid);
}

/// @cond DOXYGEN_WARNINGS

void APlayerController::ClientTravelInternal_Implementation(const FString& URL, ETravelType TravelType, bool bSeamless, FGuid MapPackageGuid)
{
	UWorld* World = GetWorld();

	// Warn the client.
	PreClientTravel(URL, TravelType, bSeamless);

	if (bSeamless && TravelType == TRAVEL_Relative)
	{
		World->SeamlessTravel(URL);
	}
	else
	{
		if (bSeamless)
		{
			UE_LOG(LogPlayerController, Warning, TEXT("Unable to perform seamless travel because TravelType was %i, not TRAVEL_Relative"), int32(TravelType));
		}
		// Do the travel.
		GEngine->SetClientTravel(World, *URL, (ETravelType)TravelType);
	}
}

/// @endcond

FString APlayerController::GetPlayerNetworkAddress()
{
	if( Player && Player->IsA(UNetConnection::StaticClass()) )
		return Cast<UNetConnection>(Player)->LowLevelGetRemoteAddress();
	else
		return TEXT("");
}

FString APlayerController::GetServerNetworkAddress()
{
	UNetDriver* NetDriver = NULL;
	if (UWorld* World = GetWorld())
	{
		NetDriver = World->GetNetDriver();
	}

	if( NetDriver && NetDriver->ServerConnection )
	{
		return NetDriver->ServerConnection->LowLevelGetRemoteAddress();
	}

	return TEXT("");
}

bool APlayerController::DefaultCanUnpause()
{
	return GetWorldSettings() != NULL && GetWorldSettings()->GetPauserPlayerState() == PlayerState;
}

void APlayerController::StartSpectatingOnly()
{
	ChangeState(NAME_Spectating);
	PlayerState->SetIsSpectator(true);
	PlayerState->SetIsOnlyASpectator(true);
	bPlayerIsWaiting = false; // Can't spawn, we are only allowed to be a spectator.
}

void APlayerController::EndPlayingState()
{
	if ( GetPawn() != NULL )
	{
		GetPawn()->SetRemoteViewPitch( 0.f );
	}
}


void APlayerController::BeginSpectatingState()
{
	if (GetPawn() != NULL && GetLocalRole() == ROLE_Authority && ShouldKeepCurrentPawnUponSpectating() == false)
	{
		UnPossess();
	}

	DestroySpectatorPawn();
	SetSpectatorPawn(SpawnSpectatorPawn());
}

void APlayerController::SetSpectatorPawn(class ASpectatorPawn* NewSpectatorPawn)
{
	if (IsInState(NAME_Spectating))
	{
		RemovePawnTickDependency(SpectatorPawn);
		SpectatorPawn = NewSpectatorPawn;
		
		if (NewSpectatorPawn)
		{
			// setting to a new valid spectator pawn
			AttachToPawn(NewSpectatorPawn);
			AddPawnTickDependency(NewSpectatorPawn);
			AutoManageActiveCameraTarget(NewSpectatorPawn);
		}
		else
		{
			// clearing the spectator pawn, try to attach to the regular pawn
			APawn* const MyPawn = GetPawn();
			AttachToPawn(MyPawn);
			AddPawnTickDependency(MyPawn);
			if (MyPawn)
			{
				AutoManageActiveCameraTarget(MyPawn);
			}
			else
			{
				AutoManageActiveCameraTarget(this);
			}
		}
	}
}

ASpectatorPawn* APlayerController::SpawnSpectatorPawn()
{
	ASpectatorPawn* SpawnedSpectator = nullptr;

	// Only spawned for the local player
	if ((GetSpectatorPawn() == nullptr) && IsLocalController())
	{
		UWorld* World = GetWorld();
		if (AGameStateBase const* const GameState = World->GetGameState())
		{
			if (UClass* SpectatorClass = GameState->SpectatorClass)
			{
				FActorSpawnParameters SpawnParams;
				SpawnParams.Owner = this;
				SpawnParams.SpawnCollisionHandlingOverride = ESpawnActorCollisionHandlingMethod::AlwaysSpawn;

				SpawnParams.ObjectFlags |= RF_Transient;	// We never want to save spectator pawns into a map
				SpawnedSpectator = World->SpawnActor<ASpectatorPawn>(SpectatorClass, GetSpawnLocation(), GetControlRotation(), SpawnParams);
				if (SpawnedSpectator)
				{
					SpawnedSpectator->SetReplicates(false); // Client-side only
					SpawnedSpectator->PossessedBy(this);
					SpawnedSpectator->DispatchRestart(true);
					if (SpawnedSpectator->PrimaryActorTick.bStartWithTickEnabled)
					{
						SpawnedSpectator->SetActorTickEnabled(true);
					}

					UE_LOG(LogPlayerController, Verbose, TEXT("Spawned spectator %s [server:%d]"), *GetNameSafe(SpawnedSpectator), GetNetMode() < NM_Client);
				}
				else
				{
					UE_LOG(LogPlayerController, Warning, TEXT("Failed to spawn spectator with class %s"), *GetNameSafe(SpectatorClass));
				}
			}
		}
		else
		{
			// This normally happens on clients if the Player is replicated but the GameState has not yet.
			UE_LOG(LogPlayerController, Verbose, TEXT("NULL GameState when trying to spawn spectator!"));
		}
	}

	return SpawnedSpectator;
}


void APlayerController::DestroySpectatorPawn()
{
	if (GetSpectatorPawn())
	{
		if (GetViewTarget() == GetSpectatorPawn())
		{
			SetViewTarget(this);
		}

		GetWorld()->DestroyActor(GetSpectatorPawn());
		SetSpectatorPawn(NULL);
	}
}


APawn* APlayerController::GetPawnOrSpectator() const
{
	return GetPawn() ? GetPawn() : GetSpectatorPawn();
}


void APlayerController::UpdateStateInputComponents()
{
	// update Inactive state component
	if (StateName == NAME_Inactive && IsLocalController())
	{
		if (InactiveStateInputComponent == NULL)
		{
			static const FName InactiveStateInputComponentName(TEXT("PC_InactiveStateInputComponent0"));
			InactiveStateInputComponent = NewObject<UInputComponent>(this, UInputSettings::GetDefaultInputComponentClass(), InactiveStateInputComponentName);
			SetupInactiveStateInputComponent(InactiveStateInputComponent);
			InactiveStateInputComponent->RegisterComponent();
			PushInputComponent(InactiveStateInputComponent);
		}
	}
	else if (InactiveStateInputComponent)
	{
		PopInputComponent(InactiveStateInputComponent);
		InactiveStateInputComponent->DestroyComponent();
		InactiveStateInputComponent = NULL;
	}
}

void APlayerController::ChangeState(FName NewState)
{
	if(NewState != StateName)
	{
		// end current state
		if(StateName == NAME_Spectating)
		{
			EndSpectatingState();
		}
		else if(StateName == NAME_Playing)
		{
			EndPlayingState();
		}

		Super::ChangeState(NewState); // Will set StateName, also handles EndInactiveState/BeginInactiveState

		// start new state
		if(StateName == NAME_Playing)
		{
			BeginPlayingState();
		}
		else if (StateName == NAME_Spectating)
		{
			BeginSpectatingState();
		}

		UpdateStateInputComponents();
	}
}

void APlayerController::BeginPlayingState()
{
}

void APlayerController::EndSpectatingState()
{
	if ( PlayerState != NULL )
	{
		if ( PlayerState->IsOnlyASpectator() )
		{
			UE_LOG(LogPlayerController, Warning, TEXT("Spectator only UPlayer* leaving spectating state"));
		}
		PlayerState->SetIsSpectator(false);
	}

	bPlayerIsWaiting = false;

	DestroySpectatorPawn();
}

void APlayerController::BeginInactiveState()
{
	if ( (GetPawn() != NULL) && (GetPawn()->Controller == this) )
	{
		GetPawn()->Controller = NULL;
	}
	SetPawn(NULL);

	GetWorldTimerManager().SetTimer(TimerHandle_UnFreeze, this, &APlayerController::UnFreeze, GetMinRespawnDelay());
}

float APlayerController::GetMinRespawnDelay()
{
	AGameStateBase const* const GameState = GetWorld()->GetGameState();
	
	if (GameState)
	{
		return GameState->GetPlayerRespawnDelay(this);
	}
	return 1.0f;
}

void APlayerController::EndInactiveState()
{
}

void APlayerController::SetupInactiveStateInputComponent(UInputComponent* InComponent)
{
	check(InComponent);

	InComponent->BindAxis("Spectator_Turn", this, &APlayerController::AddYawInput);
	InComponent->BindAxis("Spectator_LookUp", this, &APlayerController::AddPitchInput);
}


void APlayerController::PushInputComponent(UInputComponent* InInputComponent)
{
	if (InInputComponent)
	{
		bool bPushed = false;
		CurrentInputStack.RemoveSingle(InInputComponent);
		for (int32 Index = CurrentInputStack.Num() - 1; Index >= 0; --Index)
		{
			UInputComponent* IC = CurrentInputStack[Index].Get();
			if (IC == nullptr)
			{
				CurrentInputStack.RemoveAt(Index);
			}
			else if (IC->Priority <= InInputComponent->Priority)
			{
				CurrentInputStack.Insert(InInputComponent, Index + 1);
				bPushed = true;
				break;
			}
		}
		if (!bPushed)
		{
			CurrentInputStack.Insert(InInputComponent, 0);
		}
	}
}

bool APlayerController::PopInputComponent(UInputComponent* InInputComponent)
{
	if (InInputComponent)
	{
		if (CurrentInputStack.RemoveSingle(InInputComponent) > 0)
		{
			InInputComponent->ClearBindingValues();
			return true;
		}
	}
	return false;
}

bool APlayerController::IsInputComponentInStack(const UInputComponent* InInputComponent) const
{
	return InInputComponent && CurrentInputStack.Contains(InInputComponent);
}

void APlayerController::AddPitchInput(float Val)
{	
	RotationInput.Pitch += !IsLookInputIgnored() ? Val * (GetDefault<UInputSettings>()->bEnableLegacyInputScales ? InputPitchScale_DEPRECATED : 1.0f) : 0.0f;
}

void APlayerController::AddYawInput(float Val)
{
	RotationInput.Yaw += !IsLookInputIgnored() ? Val * (GetDefault<UInputSettings>()->bEnableLegacyInputScales ? InputYawScale_DEPRECATED : 1.0f) : 0.0f;
}

void APlayerController::AddRollInput(float Val)
{
	RotationInput.Roll += !IsLookInputIgnored() ? Val * (GetDefault<UInputSettings>()->bEnableLegacyInputScales ? InputRollScale_DEPRECATED : 1.0f) : 0.0f;
}

bool APlayerController::IsInputKeyDown(const FKey Key) const
{
	return (PlayerInput ? PlayerInput->IsPressed(Key) : false);
}

bool APlayerController::WasInputKeyJustPressed(const FKey Key) const
{
	return (PlayerInput ? PlayerInput->WasJustPressed(Key) : false);
}

bool APlayerController::WasInputKeyJustReleased(const FKey Key) const
{
	return (PlayerInput ? PlayerInput->WasJustReleased(Key) : false);
}

float APlayerController::GetInputAnalogKeyState(const FKey Key) const
{
	return (PlayerInput ? PlayerInput->GetKeyValue(Key) : 0.f);
}

FVector APlayerController::GetInputVectorKeyState(const FKey Key) const
{
	return (PlayerInput ? PlayerInput->GetRawVectorKeyValue(Key) : FVector());
}

void APlayerController::GetInputTouchState(ETouchIndex::Type FingerIndex, float& LocationX, float& LocationY, bool& bIsCurrentlyPressed) const
{
	if (PlayerInput)
	{
		if (FingerIndex < EKeys::NUM_TOUCH_KEYS)
		{
			LocationX = PlayerInput->Touches[FingerIndex].X;
			LocationY = PlayerInput->Touches[FingerIndex].Y;
			bIsCurrentlyPressed = PlayerInput->Touches[FingerIndex].Z != 0 ? true : false;
		}
		else
		{
			bIsCurrentlyPressed = false;
			UE_LOG(LogPlayerController, Warning, TEXT("Requesting information for invalid finger index."));
		}
	}
	else
	{
		LocationX = LocationY = 0.f;
		bIsCurrentlyPressed = false;
	}
}
void APlayerController::GetInputTouchState(ETouchIndex::Type FingerIndex, double& LocationX, double& LocationY, bool& bIsCurrentlyPressed) const
{
	float X = (float)LocationX, Y = (float)LocationY;
	GetInputTouchState(FingerIndex, X, Y, bIsCurrentlyPressed);
	LocationX = X;
	LocationY = Y;
}

void APlayerController::GetInputMotionState(FVector& Tilt, FVector& RotationRate, FVector& Gravity, FVector& Acceleration) const
{
	Tilt = GetInputVectorKeyState(EKeys::Tilt);
	RotationRate = GetInputVectorKeyState(EKeys::RotationRate);
	Gravity = GetInputVectorKeyState(EKeys::Gravity);
	Acceleration = GetInputVectorKeyState(EKeys::Acceleration);
}

float APlayerController::GetInputKeyTimeDown(const FKey Key) const
{
	return (PlayerInput ? PlayerInput->GetTimeDown(Key) : 0.f);
}

bool APlayerController::GetMousePosition(float& LocationX, float& LocationY) const
{
	bool bGotMousePosition = false;
	ULocalPlayer* LocalPlayer = Cast<ULocalPlayer>(Player);

	if (LocalPlayer && LocalPlayer->ViewportClient)
	{
		FVector2D MousePosition;
		
		bGotMousePosition = LocalPlayer->ViewportClient->GetMousePosition(MousePosition);

		if (bGotMousePosition)
		{
			LocationX = MousePosition.X;
			LocationY = MousePosition.Y;
		}
	}

	return bGotMousePosition;
}
bool APlayerController::GetMousePosition(double& LocationX, double& LocationY) const
{
	float X, Y;
	if(GetMousePosition(X, Y))
	{
		LocationX = X;
		LocationY = Y;
		return true;
	}
	return false;
}

void APlayerController::GetInputMouseDelta(float& DeltaX, float& DeltaY) const
{
	if (PlayerInput)
	{
		DeltaX = PlayerInput->GetKeyValue(EKeys::MouseX);
		DeltaY = PlayerInput->GetKeyValue(EKeys::MouseY);
	}
	else
	{
		DeltaX = DeltaY = 0.f;
	}
}

void APlayerController::GetInputMouseDelta(double& DeltaX, double& DeltaY) const
{
	float DX, DY;
	GetInputMouseDelta(DX, DY);
	DeltaX = DX;
	DeltaY = DY;
}

void APlayerController::GetInputAnalogStickState(EControllerAnalogStick::Type WhichStick, float& StickX, float& StickY) const
{
	if (PlayerInput)
	{
		switch (WhichStick)
		{
		case EControllerAnalogStick::CAS_LeftStick:
			StickX = PlayerInput->GetKeyValue(EKeys::Gamepad_LeftX);
			StickY = PlayerInput->GetKeyValue(EKeys::Gamepad_LeftY);
			break;

		case EControllerAnalogStick::CAS_RightStick:
			StickX = PlayerInput->GetKeyValue(EKeys::Gamepad_RightX);
			StickY = PlayerInput->GetKeyValue(EKeys::Gamepad_RightY);
			break;

		default:
			StickX = 0.f;
			StickY = 0.f;
		}
	}
	else
	{
		StickX = StickY = 0.f;
	}
}
void APlayerController::GetInputAnalogStickState(EControllerAnalogStick::Type WhichStick, double& StickX, double& StickY) const
{
	float DX, DY;
	GetInputMouseDelta(DX, DY);
	StickX = DX;
	StickY = DY;
}

void APlayerController::EnableInput(class APlayerController* PlayerController)
{
	if (PlayerController == this || PlayerController == NULL)
	{
		bInputEnabled = true;
	}
	else
	{
		UE_LOG(LogPlayerController, Error, TEXT("EnableInput can only be specified on a PlayerController for itself"));
	}
}

void APlayerController::DisableInput(class APlayerController* PlayerController)
{
	if (PlayerController == this || PlayerController == NULL)
	{
		bInputEnabled = false;
	}
	else
	{
		UE_LOG(LogPlayerController, Error, TEXT("DisableInput can only be specified on a PlayerController for itself"));
	}
}


void APlayerController::ActivateTouchInterface(UTouchInterface* NewTouchInterface)
{
	CurrentTouchInterface = NewTouchInterface;
	if(NewTouchInterface)
	{
		if (!VirtualJoystick.IsValid())
		{
			CreateTouchInterface();
		}
		else
		{
			NewTouchInterface->Activate(VirtualJoystick);
		}
	}
	else if (VirtualJoystick.IsValid())
	{
		ULocalPlayer* LocalPlayer = Cast<ULocalPlayer>(Player);
		if (LocalPlayer && LocalPlayer->ViewportClient)
		{
			LocalPlayer->ViewportClient->RemoveViewportWidgetContent(VirtualJoystick.ToSharedRef());
		}
		//clear any input before clearing the VirtualJoystick
		FlushPressedKeys();
		VirtualJoystick = NULL;
	}
}

void APlayerController::SetVirtualJoystickVisibility(bool bVisible)
{
	if (VirtualJoystick.IsValid())
	{
		VirtualJoystick->SetJoystickVisibility(bVisible, false);
	}
}

void FInputModeDataBase::SetFocusAndLocking(FReply& SlateOperations, TSharedPtr<SWidget> InWidgetToFocus, bool bLockMouseToViewport, TSharedRef<SViewport> InViewportWidget) const
{
	if (InWidgetToFocus.IsValid())
	{
		SlateOperations.SetUserFocus(InWidgetToFocus.ToSharedRef());
	}

	if (bLockMouseToViewport)
	{	
		SlateOperations.LockMouseToWidget(InViewportWidget);
	}
	else
	{
		SlateOperations.ReleaseMouseLock();
	}
}

FInputModeUIOnly& FInputModeUIOnly::SetWidgetToFocus(TSharedPtr<SWidget> InWidgetToFocus)
{
#if !(UE_BUILD_SHIPPING || UE_BUILD_TEST)
	if (InWidgetToFocus.IsValid() && !InWidgetToFocus->SupportsKeyboardFocus())
	{
		UE_LOG(LogPlayerController, Error, TEXT("InputMode:UIOnly - Attempting to focus Non-Focusable widget %s!"), *InWidgetToFocus->ToString());
	}
#endif
	WidgetToFocus = InWidgetToFocus;
	return *this;
}

FInputModeUIOnly& FInputModeUIOnly::SetLockMouseToViewportBehavior(EMouseLockMode InMouseLockMode)
{
	MouseLockMode = InMouseLockMode;
	return *this;
}

void FInputModeUIOnly::ApplyInputMode(FReply& SlateOperations, class UGameViewportClient& GameViewportClient) const
{
	TSharedPtr<SViewport> ViewportWidget = GameViewportClient.GetGameViewportWidget();
	if (ViewportWidget.IsValid())
	{
		const bool bLockMouseToViewport = MouseLockMode == EMouseLockMode::LockAlways
												 || (MouseLockMode == EMouseLockMode::LockInFullscreen && GameViewportClient.IsExclusiveFullscreenViewport());
		SetFocusAndLocking(SlateOperations, WidgetToFocus, bLockMouseToViewport, ViewportWidget.ToSharedRef());

		SlateOperations.ReleaseMouseCapture();

		GameViewportClient.SetMouseLockMode(MouseLockMode);
		GameViewportClient.SetIgnoreInput(true);
		GameViewportClient.SetMouseCaptureMode(EMouseCaptureMode::NoCapture);
	}
}

void FInputModeGameAndUI::ApplyInputMode(FReply& SlateOperations, class UGameViewportClient& GameViewportClient) const
{
	TSharedPtr<SViewport> ViewportWidget = GameViewportClient.GetGameViewportWidget();
	if (ViewportWidget.IsValid())
	{
		const bool bLockMouseToViewport = MouseLockMode == EMouseLockMode::LockAlways
			|| (MouseLockMode == EMouseLockMode::LockInFullscreen && GameViewportClient.IsExclusiveFullscreenViewport());
		SetFocusAndLocking(SlateOperations, WidgetToFocus, bLockMouseToViewport, ViewportWidget.ToSharedRef());

		SlateOperations.ReleaseMouseCapture();

		GameViewportClient.SetMouseLockMode(MouseLockMode);
		GameViewportClient.SetIgnoreInput(false);
		GameViewportClient.SetHideCursorDuringCapture(bHideCursorDuringCapture);
		GameViewportClient.SetMouseCaptureMode(EMouseCaptureMode::CaptureDuringMouseDown);
	}
}

void FInputModeGameOnly::ApplyInputMode(FReply& SlateOperations, class UGameViewportClient& GameViewportClient) const
{
	TSharedPtr<SViewport> ViewportWidget = GameViewportClient.GetGameViewportWidget();
	if (ViewportWidget.IsValid())
	{
		TSharedRef<SViewport> ViewportWidgetRef = ViewportWidget.ToSharedRef();
		SlateOperations.UseHighPrecisionMouseMovement(ViewportWidgetRef);
		SlateOperations.SetUserFocus(ViewportWidgetRef);
		SlateOperations.LockMouseToWidget(ViewportWidgetRef);
		GameViewportClient.SetMouseLockMode(EMouseLockMode::LockOnCapture);
		GameViewportClient.SetIgnoreInput(false);
		GameViewportClient.SetMouseCaptureMode(bConsumeCaptureMouseDown ? EMouseCaptureMode::CapturePermanently : EMouseCaptureMode::CapturePermanently_IncludingInitialMouseDown);
	}
}

void APlayerController::SetInputMode(const FInputModeDataBase& InData)
{
	UGameViewportClient* GameViewportClient = GetWorld()->GetGameViewport();
	ULocalPlayer* LocalPlayer = Cast< ULocalPlayer >( Player );
	if ( GameViewportClient && LocalPlayer )
	{
		InData.ApplyInputMode( LocalPlayer->GetSlateOperations(), *GameViewportClient );
		bShouldFlushInputWhenViewportFocusChanges = InData.ShouldFlushInputOnViewportFocus();
	}
}

void APlayerController::UpdateCameraManager(float DeltaSeconds)
{
	if (PlayerCameraManager != NULL)
	{
		PlayerCameraManager->UpdateCamera(DeltaSeconds);
	}
}

void APlayerController::BuildHiddenComponentList(const FVector& ViewLocation, TSet<FPrimitiveComponentId>& HiddenComponentsOut)
{
	// Makes no sens to build hidden component list if should not render any components.
	check(bRenderPrimitiveComponents);

	// Translate the hidden actors list to a hidden primitive list.
	UpdateHiddenActors(ViewLocation);

	for (int32 ActorIndex = 0; ActorIndex < HiddenActors.Num(); ++ActorIndex)
	{
		AActor* HiddenActor = HiddenActors[ActorIndex];
		if (HiddenActor != NULL)
		{
			TInlineComponentArray<UPrimitiveComponent*> Components;
			HiddenActor->GetComponents(Components);

			for (int32 ComponentIndex = 0; ComponentIndex < Components.Num(); ComponentIndex++)
			{
				UPrimitiveComponent* PrimitiveComponent = Components[ComponentIndex];
				if (PrimitiveComponent->IsRegistered())
				{
					HiddenComponentsOut.Add(PrimitiveComponent->ComponentId);

					for (USceneComponent* AttachedChild : PrimitiveComponent->GetAttachChildren())
					{						
						UPrimitiveComponent* AttachChildPC = Cast<UPrimitiveComponent>(AttachedChild);
						if (AttachChildPC && AttachChildPC->IsRegistered())
						{
							HiddenComponentsOut.Add(AttachChildPC->ComponentId);
						}
					}
				}
			}
		}
		else
		{
			HiddenActors.RemoveAt(ActorIndex);
			ActorIndex--;
		}
	}

	// iterate backwards so we can remove as we go
	HiddenComponentsOut.Reserve(HiddenComponentsOut.Num() + HiddenPrimitiveComponents.Num());
	for (int32 ComponentIndx = HiddenPrimitiveComponents.Num() - 1; ComponentIndx >= 0; --ComponentIndx)
	{
		if (UPrimitiveComponent* Component = HiddenPrimitiveComponents[ComponentIndx].Get())
		{
			if (Component->IsRegistered())
			{
				HiddenComponentsOut.Add(Component->ComponentId);
			}
		}
		else
		{
			HiddenPrimitiveComponents.RemoveAtSwap(ComponentIndx);
		}
	}

	// Allow a chance to operate on a per primitive basis
	UpdateHiddenComponents(ViewLocation, HiddenComponentsOut);
}

/// @cond DOXYGEN_WARNINGS

void APlayerController::ClientRepObjRef_Implementation(UObject *Object)
{
	UE_LOG(LogPlayerController, Warning, TEXT("APlayerController::ClientRepObjRef repped: %s"), Object ? *Object->GetName() : TEXT("NULL") );
}

/// @endcond

void FDynamicForceFeedbackDetails::Update(FForceFeedbackValues& Values) const
{
	if (bAffectsLeftLarge)
	{
		Values.LeftLarge = FMath::Clamp(Intensity, Values.LeftLarge, 1.f);
	}
	if (bAffectsLeftSmall)
	{
		Values.LeftSmall = FMath::Clamp(Intensity, Values.LeftSmall, 1.f);
	}
	if (bAffectsRightLarge)
	{
		Values.RightLarge = FMath::Clamp(Intensity, Values.RightLarge, 1.f);
	}
	if (bAffectsRightSmall)
	{
		Values.RightSmall = FMath::Clamp(Intensity, Values.RightSmall, 1.f);
	}
}

/// @cond DOXYGEN_WARNINGS

void APlayerController::OnServerStartedVisualLogger_Implementation(bool bIsLogging)
{
#if ENABLE_VISUAL_LOG
	FVisualLogger::Get().SetIsRecordingOnServer(bIsLogging);
	ClientMessage(FString::Printf(TEXT("Visual Loggger is %s."), FVisualLogger::Get().IsRecordingOnServer() ? TEXT("now recording") : TEXT("disabled")));
#endif
}

/// @endcond

bool APlayerController::ShouldPerformFullTickWhenPaused() const
{
	return bShouldPerformFullTickWhenPaused || 
		(/*bIsInVr =*/GEngine->StereoRenderingDevice.IsValid() && GEngine->StereoRenderingDevice->IsStereoEnabled() && 
			GEngine->XRSystem.IsValid() && GEngine->XRSystem->GetHMDDevice() && GEngine->XRSystem->GetHMDDevice()->IsHMDConnected());
}

void APlayerController::IncludeInNetConditionGroup(FName NetGroup)
{
	checkf(!UE::Net::IsSpecialNetConditionGroup(NetGroup), TEXT("Cannot add a player to special netcondition group %s manually. This group membership is managed by the network engine automatically."), *NetGroup.ToString());
	checkf(!NetGroup.IsNone(), TEXT("Invalid netcondition group: NONE"));
	NetConditionGroups.AddUnique(NetGroup);

#if UE_WITH_IRIS
	UE::Net::FReplicationSystemUtil::UpdateSubObjectGroupMemberships(this);
#endif
}

void APlayerController::RemoveFromNetConditionGroup(FName NetGroup)
{
	NetConditionGroups.RemoveSingleSwap(NetGroup);
#if UE_WITH_IRIS
	UE::Net::FReplicationSystemUtil::RemoveSubObjectGroupMembership(this, NetGroup);
#endif
}


#if UE_WITH_IRIS
void APlayerController::BeginReplication()
{
	// Always allow the PlayerController to be replicated as it is required for travel.
	FActorBeginReplicationParams Params;
	Params.bIncludeInLevelGroupFilter = false;
	Super::BeginReplication(Params);

	// Enable groups once owner is set!!
	UE::Net::FReplicationSystemUtil::UpdateSubObjectGroupMemberships(this);
}
#endif // UE_WITH_IRIS

UAsyncPhysicsData* APlayerController::GetAsyncPhysicsDataToWrite() const
{
	return AsyncPhysicsDataComponent ? AsyncPhysicsDataComponent->GetDataToWrite() : nullptr;
}

const UAsyncPhysicsData* APlayerController::GetAsyncPhysicsDataToConsume() const
{
	return AsyncPhysicsDataComponent ? AsyncPhysicsDataComponent->GetDataToConsume() : nullptr;
}

void APlayerController::ExecuteAsyncPhysicsCommand(const FAsyncPhysicsTimestamp& AsyncPhysicsTimestamp, UObject* OwningObject, const TFunction<void()>& Command)
{
	if(UWorld* World = GetWorld())
	{
		if(FPhysScene* PhysScene = World->GetPhysicsScene())
		{
			const int32 PhysicsStep = IsLocalController() ? AsyncPhysicsTimestamp.LocalFrame : AsyncPhysicsTimestamp.ServerFrame;
			PhysScene->EnqueueAsyncPhysicsCommand(PhysicsStep, OwningObject, Command);
		}
	}
}

FAsyncPhysicsTimestamp APlayerController::GetAsyncPhysicsTimestamp(float DeltaSeconds)
{
	using namespace Chaos;

	FAsyncPhysicsTimestamp Timestamp;

	if(UWorld* World = GetWorld())
	{
		if (FPhysScene* PhysScene = World->GetPhysicsScene())
		{
			if (FPBDRigidsSolver* Solver = static_cast<FPBDRigidsSolver*>(PhysScene->GetSolver()))
			{
				const FReal DeltaTime = Solver->GetAsyncDeltaTime();
				const int32 PendingSteps = (DeltaTime > 0.0) ? DeltaSeconds / DeltaTime : 0;

				int32 LocalPhysicsStep;
				if(Solver->IsGameThreadFrozen())
				{
					//We are calling inside the async tick, so use the current frame
					LocalPhysicsStep = Solver->GetCurrentFrame();
				}
				else
				{
					//We are on the GT so give the upcoming async tick
					LocalPhysicsStep = Solver->GetMarshallingManager().GetExternalTimestamp_External();
				}
				
				LocalPhysicsStep += PendingSteps;	//Add any pending steps user wants to wait on
				Timestamp.ServerFrame = LocalPhysicsStep;
				Timestamp.LocalFrame = LocalPhysicsStep;

				if (IsLocalController())
				{
					//If local controller we update server frame based on our estimate
					Timestamp.ServerFrame = LocalPhysicsStep + LocalToServerAsyncPhysicsTickOffset;
				}
			}
		}
	}

	return Timestamp;
}

void APlayerController::UpdateServerAsyncPhysicsTickOffset()
{
	FAsyncPhysicsTimestamp Timestamp = GetAsyncPhysicsTimestamp();
	if(ClientLatestAsyncPhysicsStepSent == Timestamp.LocalFrame)
	{
		//If GT is running faster than physics sim the physics timestep will not have changed, so no need to send another update to server
		//This ensures monotonic increase
		return;
	}

	ClientLatestAsyncPhysicsStepSent = Timestamp.LocalFrame;
	ServerSendLatestAsyncPhysicsTimestamp(Timestamp);
}

void APlayerController::ServerSendLatestAsyncPhysicsTimestamp_Implementation(FAsyncPhysicsTimestamp Timestamp)
{
	//This tells the server how the client thinks the async physics tick will line up.
	//Timestamps could be out of order due to networking, so we make sure they are sorted using the client's local frame which is monotonically increasing
	int32 Idx;
	for(Idx = ServerPendingTimestamps.Num() - 1; Idx >= 0; --Idx)
	{
		ensureMsgf(ServerPendingTimestamps[Idx].LocalFrame != Timestamp.LocalFrame, TEXT("Client should never send duplicate timestamps, something is wrong"));
		if(ServerPendingTimestamps[Idx].LocalFrame < Timestamp.LocalFrame)
		{
			break;
		}
	}
	ServerPendingTimestamps.Insert(Timestamp, Idx + 1);
}

void APlayerController::ClientCorrectionAsyncPhysicsTimestamp_Implementation(FAsyncPhysicsTimestamp Timestamp)
{
	//This tells the client that a timestamp it sent out was wrong (for example we ran locally on step 5 and expected server to run on step 10, but it actually ran on step 11).
	//The error can only be later. That is, it can never be that we expect to run on server step 10 but actually ran on sever step 9
	//Once a timestamp has been corrected, any earlier timestamps can be ignored (these can be out of order because of networking)

	ensureMsgf(Timestamp.ServerFrame != ClientLatestCorrectedOffsetServerStep, TEXT("Server only sends at most one correction per timestamp, duplicate corrections means something is wrong"));
	if(Timestamp.ServerFrame < ClientLatestCorrectedOffsetServerStep)
	{
		//already corrected after this so do nothing
		return;
	}

	const int32 NewOffset = Timestamp.ServerFrame - Timestamp.LocalFrame; //The new offset as reported by the server
	ensureMsgf(NewOffset >= LocalToServerAsyncPhysicsTickOffset, TEXT("The offset between client and server can only ever increase"));
	LocalToServerAsyncPhysicsTickOffset = NewOffset;
}

void APlayerController::ClientAckTimeDilation_Implementation(float TimeDilation, int32 ServerStep)
{
	if(ServerStep < ClientLatestTimeDilationServerStep)
	{
		//Stale ack so do nothing
		return;
	}

	ensureMsgf(ClientLatestTimeDilationServerStep != ServerStep, TEXT("Server should send at most one time dilation per step, duplicate means something is wrong"));
	ClientLatestTimeDilationServerStep = ServerStep;
	if(UWorld* World = GetWorld())
	{
		World->GetPhysicsScene()->SetNetworkDeltaTimeScale(TimeDilation);
	}
}

void APlayerController::AsyncPhysicsTickActor(float DeltaTime, float SimTime)
{
	Super::AsyncPhysicsTickActor(DeltaTime, SimTime);

	if(NetworkPhysicsCvars::EnableNetworkPhysicsPrediction)
	{
		//TODO: only kick this off if server and using this feature
		if (IsLocalController()) { return; }

		if (ServerPendingTimestamps.Num() == 0)
		{
			//TODO: starved for input user needs to speed up
			return;
		}

		const FAsyncPhysicsTimestamp ActualTimestamp = GetAsyncPhysicsTimestamp();

		//If the pending timestamp is bigger than the server frame we simple wait, otherwise make sure they aren't too early
		if (ServerPendingTimestamps[0].ServerFrame <= ActualTimestamp.ServerFrame)
		{
			if (ServerPendingTimestamps[0].ServerFrame < ActualTimestamp.ServerFrame)
			{
				//The earliest pending client timestamp is too early, so their offset must be bigger than they thought
				ServerLatestTimestampToCorrect.ServerFrame = ActualTimestamp.ServerFrame;
				ServerLatestTimestampToCorrect.LocalFrame = ServerPendingTimestamps[0].LocalFrame;	//The client's local frame stays the same there's just a mismatch on the server frame
			}

			ServerPendingTimestamps.RemoveAt(0);	//We've updated the client if needed, so can discard
			//NOTE: we purposely don't fixup any future pending client timestamps. This is because the RPC is unreliable so it's best to send the error correction redundantly over multiple frames if needed
		}
	}
}


#undef LOCTEXT_NAMESPACE
<|MERGE_RESOLUTION|>--- conflicted
+++ resolved
@@ -160,11 +160,6 @@
 	bForceFeedbackEnabled = true;
 	ForceFeedbackScale = 1.f;
 
-<<<<<<< HEAD
-	bEnableStreamingSource = true;
-	bStreamingSourceShouldActivate = true;
-	bStreamingSourceShouldBlockOnSlowStreaming = true;
-=======
 	// default to true; won't do anything if enable motion controls in input settings isn't also true
 	SetMotionControlsEnabled(true);
 
@@ -172,7 +167,6 @@
 	bStreamingSourceShouldActivate = true;
 	bStreamingSourceShouldBlockOnSlowStreaming = true;
 	StreamingSourcePriority = EStreamingSourcePriority::Default;
->>>>>>> d731a049
 
 	bAutoManageActiveCameraTarget = true;
 	bRenderPrimitiveComponents = true;
@@ -181,12 +175,8 @@
 
 	bIsPlayerController = true;
 	bIsLocalPlayerController = false;
-<<<<<<< HEAD
-	bDisableHaptics = false;	
-=======
 	bDisableHaptics = false;
 	bShouldFlushInputWhenViewportFocusChanges = true;
->>>>>>> d731a049
 
 	ClickEventKeys.Add(EKeys::LeftMouseButton);
 
@@ -2389,11 +2379,6 @@
 {
 	bool bResult = false;
 
-<<<<<<< HEAD
-	// Any analog values can simply be passed to the UPlayerInput
-	if(Params.Key.IsAnalog())
-	{
-=======
 	// Only process the given input if it came from an input device that is owned by our owning local player
 	if (GetDefault<UInputSettings>()->bFilterInputByPlatformUser &&
 		IPlatformInputDeviceMapper::Get().GetUserForInputDevice(Params.InputDevice) != GetPlatformUserId())
@@ -2404,7 +2389,6 @@
 	// Any analog values can simply be passed to the UPlayerInput
 	if(Params.Key.IsAnalog())
 	{
->>>>>>> d731a049
 		if(PlayerInput)
 		{
 			bResult = PlayerInput->InputKey(Params);
