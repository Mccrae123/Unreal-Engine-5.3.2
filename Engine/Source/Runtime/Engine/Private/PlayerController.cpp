--- conflicted
+++ resolved
@@ -66,13 +66,9 @@
 #include "LevelUtils.h"
 #include "WorldPartition/WorldPartitionSubsystem.h"
 #include "Physics/AsyncPhysicsInputComponent.h"
-<<<<<<< HEAD
-#include "PBDRigidsSolver.h"
-=======
 #include "Physics/NetworkPhysicsComponent.h"
 #include "PBDRigidsSolver.h"
 #include "PhysicsEngine/PhysicsSettings.h"
->>>>>>> 4af6daef
 
 #if UE_WITH_IRIS
 #include "Iris/ReplicationSystem/ReplicationSystem.h"
@@ -116,18 +112,10 @@
 #endif
 	FAutoConsoleVariableRef CVarEnableDebugRPC(TEXT("np2.EnableDebugRPC"), EnableDebugRPC, TEXT("Sends extra debug information to clients about server side input buffering"));
 
-<<<<<<< HEAD
-	int32 EnableNetworkPhysicsPrediction = 0;
-	FAutoConsoleVariableRef CVarEnableNetworkPhysicsPrediction(TEXT("np2.EnableNetworkPhysicsPrediction"), EnableNetworkPhysicsPrediction, TEXT("Enables network physics prediction"));
-}
-
-
-=======
 	int32 NetworkPhysicsPredictionFrameOffset = 4;
 	FAutoConsoleVariableRef CVarNetworkPhysicsPredictionFrameOffset(TEXT("np2.NetworkPhysicsPredictionFrameOffset"), NetworkPhysicsPredictionFrameOffset, TEXT("Additional frame offset to be added to the local to server offset used by network prediction"));
 }
 
->>>>>>> 4af6daef
 const float RetryClientRestartThrottleTime = 0.5f;
 const float RetryServerAcknowledgeThrottleTime = 0.25f;
 const float RetryServerCheckSpectatorThrottleTime = 0.25f;
@@ -209,12 +197,6 @@
 		RootComponent->SetUsingAbsoluteRotation(true);
 	}
 
-<<<<<<< HEAD
-	if(NetworkPhysicsCvars::EnableNetworkPhysicsPrediction == 1)
-	{
-		bAsyncPhysicsTickEnabled = true;
-	}
-=======
 	if (UPhysicsSettings::Get()->PhysicsPrediction.bEnablePhysicsPrediction)
 	{
 		bAsyncPhysicsTickEnabled = true;
@@ -222,7 +204,6 @@
 #if UE_ENABLE_DEBUG_DRAWING
 	CurrentInputModeDebugString = TEXT("Default");
 #endif	// UE_ENABLE_DEBUG_DRAWING
->>>>>>> 4af6daef
 }
 
 float APlayerController::GetNetPriority(const FVector& ViewPos, const FVector& ViewDir, AActor* Viewer, AActor* ViewTarget, UActorChannel* InChannel, float Time, bool bLowBandwidth)
@@ -1685,11 +1666,7 @@
 
 void APlayerController::SendClientAdjustment()
 {
-<<<<<<< HEAD
-	if(!NetworkPhysicsCvars::EnableNetworkPhysicsPrediction)
-=======
 	if(!UPhysicsSettings::Get()->PhysicsPrediction.bEnablePhysicsPrediction)
->>>>>>> 4af6daef
 	{
 		if (ServerFrameInfo.LastProcessedInputFrame != INDEX_NONE && ServerFrameInfo.LastProcessedInputFrame != ServerFrameInfo.LastSentLocalFrame)
 		{
@@ -1769,7 +1746,6 @@
 }
 
 void APlayerController::ClientRecvServerAckFrame_Implementation(int32 LastProcessedInputFrame, int32 RecvServerFrameNumber, int8 TimeDilation)
-<<<<<<< HEAD
 {
 	ClientFrameInfo.LastRecvServerFrame = RecvServerFrameNumber;
 	ClientFrameInfo.LastProcessedInputFrame = LastProcessedInputFrame;
@@ -1778,16 +1754,6 @@
 
 void APlayerController::ClientRecvServerAckFrameDebug_Implementation(uint8 NumBuffered, float TargetNumBufferedCmds)
 {
-=======
-{
-	ClientFrameInfo.LastRecvServerFrame = RecvServerFrameNumber;
-	ClientFrameInfo.LastProcessedInputFrame = LastProcessedInputFrame;
-	ClientFrameInfo.QuantizedTimeDilation = TimeDilation;
-}
-
-void APlayerController::ClientRecvServerAckFrameDebug_Implementation(uint8 NumBuffered, float TargetNumBufferedCmds)
-{
->>>>>>> 4af6daef
 	ClientFrameInfo.LastRecvInputFrame = ClientFrameInfo.LastProcessedInputFrame + NumBuffered;
 	ClientFrameInfo.TargetNumBufferedCmds = TargetNumBufferedCmds;
 }
@@ -3472,27 +3438,6 @@
 { 
 	const bool bNewShouldBlockOnUnload = false;
 	LevelStreamingStatusChanged(LevelObject, bNewShouldBeLoaded, bNewShouldBeVisible, bNewShouldBlockOnLoad, bNewShouldBlockOnUnload, LODIndex);
-<<<<<<< HEAD
-}
-
-void APlayerController::LevelStreamingStatusChanged(ULevelStreaming* LevelObject, bool bNewShouldBeLoaded, bool bNewShouldBeVisible, bool bNewShouldBlockOnLoad, bool bNewShouldBlockOnUnload, int32 LODIndex)
-{
-	FNetLevelVisibilityTransactionId TransactionId;
-	if (GetNetMode() == NM_Client)
-	{
-		TransactionId.SetIsClientInstigator(true);
-	}
-	else if (NetConnection)
-	{
-		// For server instigated visibility status changes we assign a transaction id that is used to ensure that we do not enable replication until visibility is confirmed by the client
-		const FName PackageName = NetworkRemapPath(LevelObject->GetWorldAssetPackageFName(), true);
-
-		TransactionId = NetConnection->UpdateLevelStreamStatusChangedTransactionId(LevelObject, PackageName, bNewShouldBeVisible);
-	}
-
-	ClientUpdateLevelStreamingStatus(NetworkRemapPath(LevelObject->GetWorldAssetPackageFName(), false), bNewShouldBeLoaded, bNewShouldBeVisible, bNewShouldBlockOnLoad, LODIndex, TransactionId, bNewShouldBlockOnUnload);
-=======
->>>>>>> 4af6daef
 }
 
 void APlayerController::LevelStreamingStatusChanged(ULevelStreaming* LevelObject, bool bNewShouldBeLoaded, bool bNewShouldBeVisible, bool bNewShouldBlockOnLoad, bool bNewShouldBlockOnUnload, int32 LODIndex)
@@ -3644,8 +3589,6 @@
 }
 
 void APlayerController::OnAddedToPlayerControllerList()
-<<<<<<< HEAD
-=======
 {
 	UWorld* World = GetWorld();
 	// Possible we are moved into a world with no WorldPartitionSubsystem by the seamless travel (FSeamlessTravelHandler::StartTravel with no TransitionMap)
@@ -3713,73 +3656,6 @@
 /// @cond DOXYGEN_WARNINGS
 
 void APlayerController::ClientEnableNetworkVoice_Implementation(bool bEnable)
->>>>>>> 4af6daef
-{
-	UWorld* World = GetWorld();
-	// Possible we are moved into a world with no WorldPartitionSubsystem by the seamless travel (FSeamlessTravelHandler::StartTravel with no TransitionMap)
-	if (UWorldPartitionSubsystem* WorldPartitionSubsystem = World->GetSubsystem<UWorldPartitionSubsystem>())
-	{
-		WorldPartitionSubsystem->RegisterStreamingSourceProvider(this);
-	}
-}
-
-void APlayerController::OnRemovedFromPlayerControllerList()
-{
-	if (UWorld* World = GetWorld())
-	{
-		if (UWorldPartitionSubsystem* WorldPartitionSubsystem = World->GetSubsystem<UWorldPartitionSubsystem>())
-		{
-			verify(WorldPartitionSubsystem->UnregisterStreamingSourceProvider(this));
-		}
-	}
-}
-
-void APlayerController::GetStreamingSourceLocationAndRotation(FVector& OutLocation, FRotator& OutRotation) const
-{
-	GetPlayerViewPoint(OutLocation, OutRotation);
-}
-
-void APlayerController::GetStreamingSourceShapes(TArray<FStreamingSourceShape>& OutShapes) const
-{
-	if (StreamingSourceShapes.Num())
-	{
-		OutShapes.Append(StreamingSourceShapes);
-	}
-}
-
-bool APlayerController::GetStreamingSource(FWorldPartitionStreamingSource& OutStreamingSource) const
-{
-	checkNoEntry();
-	return false;
-}
-
-bool APlayerController::GetStreamingSources(TArray<FWorldPartitionStreamingSource>& OutStreamingSources) const
-{
-	const ENetMode NetMode = GetNetMode();
-	const bool bIsServer = (NetMode == NM_DedicatedServer || NetMode == NM_ListenServer);
-	if (IsStreamingSourceEnabled() && (IsLocalController() || bIsServer))
-	{
-		return GetStreamingSourcesInternal(OutStreamingSources);
-	}
-	return false;
-}
-
-bool APlayerController::GetStreamingSourcesInternal(TArray<FWorldPartitionStreamingSource>& OutStreamingSources) const
-{
-	FWorldPartitionStreamingSource& StreamingSource = OutStreamingSources.AddDefaulted_GetRef();
-	GetStreamingSourceLocationAndRotation(StreamingSource.Location, StreamingSource.Rotation);
-	StreamingSource.Name = GetFName();
-	StreamingSource.TargetState = StreamingSourceShouldActivate() ? EStreamingSourceTargetState::Activated : EStreamingSourceTargetState::Loaded;
-	StreamingSource.bBlockOnSlowLoading = StreamingSourceShouldBlockOnSlowStreaming();
-	StreamingSource.DebugColor = StreamingSourceDebugColor;
-	StreamingSource.Priority = GetStreamingSourcePriority();
-	GetStreamingSourceShapes(StreamingSource.Shapes);
-	return true;
-}
-
-/// @cond DOXYGEN_WARNINGS
-
-void APlayerController::ClientEnableNetworkVoice_Implementation(bool bEnable)
 {
 	ToggleSpeaking(bEnable);
 }
@@ -3871,14 +3747,11 @@
 	ULocalPlayer* LP = Cast<ULocalPlayer>(Player);
 	UWorld* World = GetWorld();
 
-<<<<<<< HEAD
-=======
 	// @todo: As of now we don't have a proper way to inform the client of the specific voice block reason
 	// without changing the function signatures, therefore all server reasons are funneled into the client
 	// as "muted" for the time being.
 	MuteList.AddVoiceBlockReason(PlayerId.GetUniqueNetId(), EVoiceBlockReasons::Muted);
 
->>>>>>> 4af6daef
 	if (LP != NULL && World)
 	{
 		// Have the voice subsystem mute this player
@@ -3892,11 +3765,8 @@
 	ULocalPlayer* LP = Cast<ULocalPlayer>(Player);
 	UWorld* World = GetWorld();
 
-<<<<<<< HEAD
-=======
 	MuteList.RemoveVoiceBlockReason(PlayerId.GetUniqueNetId(), EVoiceBlockReasons::Muted);
 
->>>>>>> 4af6daef
 	if (LP != NULL && World)
 	{
 		// Have the voice subsystem unmute this player
@@ -3905,7 +3775,6 @@
 }
 
 void APlayerController::ClientUnmutePlayers_Implementation(const TArray<FUniqueNetIdRepl>& PlayerIds)
-<<<<<<< HEAD
 {
 	ULocalPlayer* LP = Cast<ULocalPlayer>(Player);
 	UWorld* World = GetWorld();
@@ -3941,43 +3810,6 @@
 
 bool APlayerController::ServerUnblockPlayer_Validate(FUniqueNetIdRepl PlayerId)
 {
-=======
-{
-	ULocalPlayer* LP = Cast<ULocalPlayer>(Player);
-	UWorld* World = GetWorld();
-
-	// Use the local player to determine the controller id
-	if (LP != NULL && World)
-	{
-		for (const FUniqueNetIdRepl& UnmuteId : PlayerIds)
-		{
-			if (UnmuteId.IsValid())
-			{
-				// Have the voice subsystem mute this player
-				UOnlineEngineInterface::Get()->UnmuteRemoteTalker(World, LP->GetControllerId(), UnmuteId, false);
-			}
-		}
-	}
-}
-
-void APlayerController::ServerBlockPlayer_Implementation(FUniqueNetIdRepl PlayerId)
-{
-	MuteList.ServerBlockPlayer(this, PlayerId);
-}
-
-bool APlayerController::ServerBlockPlayer_Validate(FUniqueNetIdRepl PlayerId)
-{
-	return PlayerId.IsValid() && PlayerState->GetUniqueId().IsValid();
-}
-
-void APlayerController::ServerUnblockPlayer_Implementation(FUniqueNetIdRepl PlayerId)
-{
-	MuteList.ServerUnblockPlayer(this, PlayerId);
-}
-
-bool APlayerController::ServerUnblockPlayer_Validate(FUniqueNetIdRepl PlayerId)
-{
->>>>>>> 4af6daef
 	return PlayerId.IsValid() && PlayerState->GetUniqueId().IsValid();
 }
 
@@ -4976,13 +4808,6 @@
 
 	// Replicate SpawnLocation for remote spectators
 	DOREPLIFETIME_CONDITION(APlayerController, SpawnLocation, COND_OwnerOnly);
-
-	DOREPLIFETIME_CONDITION(APlayerController, AsyncPhysicsDataComponent, COND_OwnerOnly);
-}
-
-void APlayerController::OnRep_AsyncPhysicsDataComponent()
-{
-	AsyncPhysicsDataComponent->SetDataClass(AsyncPhysicsDataClass);
 }
 
 void APlayerController::OnRep_AsyncPhysicsDataComponent()
@@ -4991,17 +4816,6 @@
 void APlayerController::SetPlayer( UPlayer* InPlayer )
 {
 	FMoviePlayerProxyBlock MoviePlayerBlock;
-<<<<<<< HEAD
-	if(AsyncPhysicsDataClass && GetLocalRole() == ROLE_Authority)
-	{
-		static const FName AsyncPhysicsDataComponentName(TEXT("PC_AsyncPhysicsDataComponent"));
-		AsyncPhysicsDataComponent = NewObject<UAsyncPhysicsInputComponent>(this, AsyncPhysicsDataComponentName);
-		AsyncPhysicsDataComponent->SetDataClass(AsyncPhysicsDataClass);
-		AsyncPhysicsDataComponent->RegisterComponent();
-	}
-
-=======
->>>>>>> 4af6daef
 	check(InPlayer!=NULL);
 
 	const bool bIsSameLevel = InPlayer->PlayerController && (InPlayer->PlayerController->GetLevel() == GetLevel());
@@ -5349,11 +5163,7 @@
 	// Clear old axis inputs since we are done with them. 
 	RotationInput = FRotator::ZeroRotator;
 
-<<<<<<< HEAD
-	if(!!NetworkPhysicsCvars::EnableNetworkPhysicsPrediction && GetLocalRole() == ROLE_AutonomousProxy && bIsClient)
-=======
 	if(UPhysicsSettings::Get()->PhysicsPrediction.bEnablePhysicsPrediction && GetLocalRole() == ROLE_AutonomousProxy && bIsClient)
->>>>>>> 4af6daef
 	{
 		UpdateServerAsyncPhysicsTickOffset();
 	}
@@ -5883,11 +5693,7 @@
 void APlayerController::GetInputAnalogStickState(EControllerAnalogStick::Type WhichStick, double& StickX, double& StickY) const
 {
 	float DX, DY;
-<<<<<<< HEAD
-	GetInputMouseDelta(DX, DY);
-=======
 	GetInputAnalogStickState(WhichStick, DX, DY);
->>>>>>> 4af6daef
 	StickX = DX;
 	StickY = DY;
 }
@@ -6077,14 +5883,11 @@
 	{
 		InData.ApplyInputMode( LocalPlayer->GetSlateOperations(), *GameViewportClient );
 		bShouldFlushInputWhenViewportFocusChanges = InData.ShouldFlushInputOnViewportFocus();
-<<<<<<< HEAD
-=======
 
 		// Keep track of the name of this input mode for debug purposes
 #if UE_ENABLE_DEBUG_DRAWING
 		CurrentInputModeDebugString = InData.GetDebugDisplayName();
 #endif
->>>>>>> 4af6daef
 	}
 }
 
@@ -6254,37 +6057,22 @@
 
 UAsyncPhysicsData* APlayerController::GetAsyncPhysicsDataToWrite() const
 {
-<<<<<<< HEAD
-	return AsyncPhysicsDataComponent ? AsyncPhysicsDataComponent->GetDataToWrite() : nullptr;
-=======
 	return nullptr;
->>>>>>> 4af6daef
 }
 
 const UAsyncPhysicsData* APlayerController::GetAsyncPhysicsDataToConsume() const
 {
-<<<<<<< HEAD
-	return AsyncPhysicsDataComponent ? AsyncPhysicsDataComponent->GetDataToConsume() : nullptr;
-}
-
-void APlayerController::ExecuteAsyncPhysicsCommand(const FAsyncPhysicsTimestamp& AsyncPhysicsTimestamp, UObject* OwningObject, const TFunction<void()>& Command)
-=======
 	return nullptr;  
 }
 
 void APlayerController::ExecuteAsyncPhysicsCommand(const FAsyncPhysicsTimestamp& AsyncPhysicsTimestamp, UObject* OwningObject, const TFunction<void()>& Command, const bool bEnableResim)
->>>>>>> 4af6daef
 {
 	if(UWorld* World = GetWorld())
 	{
 		if(FPhysScene* PhysScene = World->GetPhysicsScene())
 		{
 			const int32 PhysicsStep = IsLocalController() ? AsyncPhysicsTimestamp.LocalFrame : AsyncPhysicsTimestamp.ServerFrame;
-<<<<<<< HEAD
-			PhysScene->EnqueueAsyncPhysicsCommand(PhysicsStep, OwningObject, Command);
-=======
 			PhysScene->EnqueueAsyncPhysicsCommand(PhysicsStep, OwningObject, Command, bEnableResim);
->>>>>>> 4af6daef
 		}
 	}
 }
@@ -6304,21 +6092,7 @@
 				const FReal DeltaTime = Solver->GetAsyncDeltaTime();
 				const int32 PendingSteps = (DeltaTime > 0.0) ? DeltaSeconds / DeltaTime : 0;
 
-<<<<<<< HEAD
-				int32 LocalPhysicsStep;
-				if(Solver->IsGameThreadFrozen())
-				{
-					//We are calling inside the async tick, so use the current frame
-					LocalPhysicsStep = Solver->GetCurrentFrame();
-				}
-				else
-				{
-					//We are on the GT so give the upcoming async tick
-					LocalPhysicsStep = Solver->GetMarshallingManager().GetExternalTimestamp_External();
-				}
-=======
 				int32 LocalPhysicsStep = Solver->GetCurrentFrame();
->>>>>>> 4af6daef
 				
 				LocalPhysicsStep += PendingSteps;	//Add any pending steps user wants to wait on
 				Timestamp.ServerFrame = LocalPhysicsStep;
@@ -6338,8 +6112,6 @@
 
 void APlayerController::UpdateServerAsyncPhysicsTickOffset()
 {
-<<<<<<< HEAD
-=======
 	if (UWorld* World = GetWorld())
 	{
 		if (FPhysScene* PhysScene = World->GetPhysicsScene())
@@ -6350,7 +6122,6 @@
 			}
 		}
 	}
->>>>>>> 4af6daef
 	FAsyncPhysicsTimestamp Timestamp = GetAsyncPhysicsTimestamp();
 	if(ClientLatestAsyncPhysicsStepSent == Timestamp.LocalFrame)
 	{
@@ -6392,10 +6163,6 @@
 		return;
 	}
 
-<<<<<<< HEAD
-	const int32 NewOffset = Timestamp.ServerFrame - Timestamp.LocalFrame; //The new offset as reported by the server
-	ensureMsgf(NewOffset >= LocalToServerAsyncPhysicsTickOffset, TEXT("The offset between client and server can only ever increase"));
-=======
 	if (UWorld* World = GetWorld())
 	{
 		if (FPhysScene* PhysScene = World->GetPhysicsScene())
@@ -6413,7 +6180,6 @@
 	const int32 FrameOffset = LocalToServerAsyncPhysicsTickOffset == 0 ? (NetworkPhysicsCvars::NetworkPhysicsPredictionFrameOffset + (CurrentTimestamp.LocalFrame - Timestamp.LocalFrame) / 2) : 0;
 
 	const int32 NewOffset = FMath::Max(LocalToServerAsyncPhysicsTickOffset,Timestamp.ServerFrame - Timestamp.LocalFrame + FrameOffset); //The new offset as reported by the server
->>>>>>> 4af6daef
 	LocalToServerAsyncPhysicsTickOffset = NewOffset;
 }
 
@@ -6437,11 +6203,7 @@
 {
 	Super::AsyncPhysicsTickActor(DeltaTime, SimTime);
 
-<<<<<<< HEAD
-	if(NetworkPhysicsCvars::EnableNetworkPhysicsPrediction)
-=======
 	if(UPhysicsSettings::Get()->PhysicsPrediction.bEnablePhysicsPrediction)
->>>>>>> 4af6daef
 	{
 		//TODO: only kick this off if server and using this feature
 		if (IsLocalController()) { return; }
@@ -6454,25 +6216,9 @@
 
 		const FAsyncPhysicsTimestamp ActualTimestamp = GetAsyncPhysicsTimestamp();
 
-<<<<<<< HEAD
-		//If the pending timestamp is bigger than the server frame we simple wait, otherwise make sure they aren't too early
-		if (ServerPendingTimestamps[0].ServerFrame <= ActualTimestamp.ServerFrame)
-		{
-			if (ServerPendingTimestamps[0].ServerFrame < ActualTimestamp.ServerFrame)
-			{
-				//The earliest pending client timestamp is too early, so their offset must be bigger than they thought
-				ServerLatestTimestampToCorrect.ServerFrame = ActualTimestamp.ServerFrame;
-				ServerLatestTimestampToCorrect.LocalFrame = ServerPendingTimestamps[0].LocalFrame;	//The client's local frame stays the same there's just a mismatch on the server frame
-			}
-
-			ServerPendingTimestamps.RemoveAt(0);	//We've updated the client if needed, so can discard
-			//NOTE: we purposely don't fixup any future pending client timestamps. This is because the RPC is unreliable so it's best to send the error correction redundantly over multiple frames if needed
-		}
-=======
 		ServerLatestTimestampToCorrect.ServerFrame = ActualTimestamp.ServerFrame;
 		ServerLatestTimestampToCorrect.LocalFrame = ServerPendingTimestamps[0].LocalFrame;
 		ServerPendingTimestamps.Reset();
->>>>>>> 4af6daef
 	}
 }
 
