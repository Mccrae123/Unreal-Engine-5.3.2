--- conflicted
+++ resolved
@@ -706,25 +706,11 @@
 	// Purge any NULL graphs
 	FBlueprintEditorUtils::PurgeNullGraphs(this);
 
-<<<<<<< HEAD
-	// Remove stale breakpoints
-	for (int32 i = 0; i < Breakpoints.Num(); ++i)
-	{
-		UBreakpoint* Breakpoint = Breakpoints[i];
-		const UEdGraphNode* const Location = Breakpoint ? Breakpoint->GetLocation() : nullptr;
-		if (!Location || !Location->IsIn(this))
-		{
-			Breakpoints.RemoveAt(i);
-			--i;
-		}
-	}
-=======
 #if WITH_EDITOR
 	// Restore breakpoints for this Blueprint
 	FKismetDebugUtilities::RestoreBreakpointsOnLoad(this);
 # endif
 	Breakpoints_DEPRECATED.Empty();
->>>>>>> 6bbb88c8
 
 	// Make sure we have an SCS and ensure it's transactional
 	if( FBlueprintEditorUtils::SupportsConstructionScript(this) )
@@ -901,11 +887,7 @@
 	UObject* BlueprintCDO = nullptr;
 	if (GeneratedClass)
 	{
-<<<<<<< HEAD
-		BlueprintCDO = GeneratedClass->GetDefaultObject();
-=======
 		BlueprintCDO = GeneratedClass->GetDefaultObject(/*bCreateIfNeeded*/false);
->>>>>>> 6bbb88c8
 		if (BlueprintCDO)
 		{
 			BlueprintCDO->GetAssetRegistryTags(OutTags);
@@ -1473,40 +1455,6 @@
 	return bNoErrors;
 }
 
-bool UBlueprint::GetBlueprintHierarchyFromClass(const UClass* InClass, TArray<UBlueprintGeneratedClass*>& OutBlueprintParents)
-{
-	OutBlueprintParents.Reset();
-
-	bool bNoErrors = true;
-	UBlueprintGeneratedClass* CurrentClass = Cast<UBlueprintGeneratedClass>(const_cast<UClass*>(InClass));
-	while (CurrentClass)
-	{
-		OutBlueprintParents.Add(CurrentClass);
-
-		UBlueprint* BP = UBlueprint::GetBlueprintFromClass(CurrentClass);
-
-#if WITH_EDITORONLY_DATA
-		if (BP)
-		{
-			bNoErrors &= (BP->Status != BS_Error);
-		}
-#endif // #if WITH_EDITORONLY_DATA
-
-		// If valid, use stored ParentClass rather than the actual UClass::GetSuperClass(); handles the case when the class has not been recompiled yet after a reparent operation.
-		if (BP && BP->ParentClass)
-		{
-			CurrentClass = Cast<UBlueprintGeneratedClass>(BP->ParentClass);
-		}
-		else
-		{
-			check(CurrentClass);
-			CurrentClass = Cast<UBlueprintGeneratedClass>(CurrentClass->GetSuperClass());
-		}
-	}
-
-	return bNoErrors;
-}
-
 #if WITH_EDITOR
 bool UBlueprint::IsBlueprintHierarchyErrorFree(const UClass* InClass)
 {
