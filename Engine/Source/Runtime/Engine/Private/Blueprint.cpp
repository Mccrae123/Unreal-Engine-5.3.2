// Copyright Epic Games, Inc. All Rights Reserved.

#include "Engine/Blueprint.h"

#include "Misc/CoreMisc.h"
#include "Misc/ConfigCacheIni.h"
#include "UObject/BlueprintsObjectVersion.h"
#include "UObject/FrameworkObjectVersion.h"
#include "UObject/ObjectSaveContext.h"
#include "UObject/UObjectHash.h"
#include "Serialization/PropertyLocalizationDataGathering.h"
#include "UObject/UnrealType.h"
#include "Components/ActorComponent.h"
#include "Components/SceneComponent.h"
#include "GameFramework/Actor.h"
#include "Misc/SecureHash.h"
#include "Engine/BlueprintGeneratedClass.h"
#include "EdGraph/EdGraph.h"
#include "Components/TimelineComponent.h"
#include "Modules/ModuleManager.h"
#include "UObject/TextProperty.h"

#if WITH_EDITOR
#include "BlueprintCompilationManager.h"
#include "Settings/ProjectPackagingSettings.h"
#include "Engine/SimpleConstructionScript.h"
#include "Engine/SCS_Node.h"
#include "Kismet2/BlueprintEditorUtils.h"
#include "Kismet2/ComponentEditorUtils.h"
#include "Kismet2/KismetEditorUtilities.h"
#include "Kismet2/CompilerResultsLog.h"
#include "Kismet2/StructureEditorUtils.h"
#include "WatchPointViewer.h"
#include "FindInBlueprintManager.h"
#include "CookerSettings.h"
#include "Editor.h"
#include "Logging/MessageLog.h"
#include "Settings/EditorLoadingSavingSettings.h"
#include "Engine/TimelineTemplate.h"
#include "Curves/CurveBase.h"
#include "Interfaces/ITargetPlatform.h"
#include "UObject/MetaData.h"
#include "BlueprintAssetHandler.h"
#include "Blueprint/BlueprintExtension.h"
#include "UObject/TextProperty.h"
#include "Kismet2/Breakpoint.h"
#endif

#include "Engine/InheritableComponentHandler.h"

#if WITH_EDITORONLY_DATA
#include "Kismet2/KismetDebugUtilities.h"
#endif

DEFINE_LOG_CATEGORY(LogBlueprint);

//////////////////////////////////////////////////////////////////////////
// Static Helpers

#if WITH_EDITOR
/**
 * Updates the blueprint's OwnedComponents, such that they reflect changes made 
 * natively since the blueprint was last saved (a change in AttachParents, etc.)
 * 
 * @param  Blueprint	The blueprint whose components you wish to vet.
 */
void UBlueprint::ConformNativeComponents()
{
	if (UClass* const BlueprintClass = GeneratedClass)
	{
		if (AActor* BlueprintCDO = Cast<AActor>(BlueprintClass->ClassDefaultObject))
		{
			TInlineComponentArray<UActorComponent*> OldNativeComponents;
			// collect the native components that this blueprint was serialized out 
			// with (the native components it had last time it was saved)
			BlueprintCDO->GetComponents(OldNativeComponents);

			UClass* const NativeSuperClass = FBlueprintEditorUtils::FindFirstNativeClass(BlueprintClass);
			AActor* NativeCDO = CastChecked<AActor>(NativeSuperClass->ClassDefaultObject);
			// collect the more up to date native components (directly from the 
			// native super-class)
			TInlineComponentArray<UActorComponent*> NewNativeComponents;
			NativeCDO->GetComponents(NewNativeComponents);
														   			
			// loop through all components that this blueprint thinks come from its
			// native super-class (last time it was saved)
			for (UActorComponent* Component : OldNativeComponents)
			{
				if (UActorComponent* NativeComponent = FComponentEditorUtils::FindMatchingComponent(Component, NewNativeComponents))
				{
					USceneComponent* SceneComponent = Cast<USceneComponent>(Component);
					if (SceneComponent == nullptr)
					{
						// if this isn't a scene-component, then we don't care
						// (we're looking to fixup scene-component parents)
						continue;
					}
					USceneComponent* OldNativeParent = Cast<USceneComponent>(FComponentEditorUtils::FindMatchingComponent(SceneComponent->GetAttachParent(), NewNativeComponents));
					USceneComponent* NativeSceneComponent = CastChecked<USceneComponent>(NativeComponent);
					// if this native component has since been reparented, we need
					// to make sure that this blueprint reflects that change
					if (OldNativeParent != NativeSceneComponent->GetAttachParent())
					{
						USceneComponent* NewParent = nullptr;
						if (NativeSceneComponent->GetAttachParent() != nullptr)
						{
							NewParent = CastChecked<USceneComponent>(FComponentEditorUtils::FindMatchingComponent(NativeSceneComponent->GetAttachParent(), OldNativeComponents));
						}
						SceneComponent->SetupAttachment(NewParent, SceneComponent->GetAttachSocketName());
					}
				}
				else
				{
					// the component has been removed from the native class
						// @TODO: I think we already handle removed native components elsewhere, so maybe we should error here?
	// 				BlueprintCDO->RemoveOwnedComponent(Component);
	// 
	// 				USimpleConstructionScript* BlueprintSCS = Blueprint->SimpleConstructionScript;
	// 				USCS_Node* ComponentNode = BlueprintSCS->CreateNode(Component, Component->GetFName());
	// 
	// 				BlueprintSCS->AddNode(ComponentNode);
				}
			}
		}
	}
}

#endif // WITH_EDITOR


//////////////////////////////////////////////////////////////////////////
// FBPVariableDescription

int32 FBPVariableDescription::FindMetaDataEntryIndexForKey(const FName Key) const
{
	for(int32 i=0; i<MetaDataArray.Num(); i++)
	{
		if(MetaDataArray[i].DataKey == Key)
		{
			return i;
		}
	}
	return INDEX_NONE;
}

bool FBPVariableDescription::HasMetaData(const FName Key) const
{
	return FindMetaDataEntryIndexForKey(Key) != INDEX_NONE;
}

/** Gets a metadata value on the variable; asserts if the value isn't present.  Check for validiy using FindMetaDataEntryIndexForKey. */
const FString& FBPVariableDescription::GetMetaData(const FName Key) const
{
	int32 EntryIndex = FindMetaDataEntryIndexForKey(Key);
	check(EntryIndex != INDEX_NONE);
	return MetaDataArray[EntryIndex].DataValue;
}

void FBPVariableDescription::SetMetaData(const FName Key, FString Value)
{
	int32 EntryIndex = FindMetaDataEntryIndexForKey(Key);
	if(EntryIndex != INDEX_NONE)
	{
		MetaDataArray[EntryIndex].DataValue = MoveTemp(Value);
	}
	else
	{
		MetaDataArray.Emplace( FBPVariableMetaDataEntry(Key, MoveTemp(Value)) );
	}
}

void FBPVariableDescription::RemoveMetaData(const FName Key)
{
	int32 EntryIndex = FindMetaDataEntryIndexForKey(Key);
	if(EntryIndex != INDEX_NONE)
	{
		MetaDataArray.RemoveAtSwap(EntryIndex);
	}
}

//////////////////////////////////////////////////////////////////////////
// UBlueprintCore

#if WITH_EDITORONLY_DATA
namespace
{
	void GatherBlueprintForLocalization(const UObject* const Object, FPropertyLocalizationDataGatherer& PropertyLocalizationDataGatherer, const EPropertyLocalizationGathererTextFlags GatherTextFlags)
	{
		const UBlueprintCore* const BlueprintCore = CastChecked<UBlueprintCore>(Object);

		// Blueprint assets never exist at runtime, so treat all of their properties as editor-only, but allow their script (which is available at runtime) to be gathered by a game
		EPropertyLocalizationGathererTextFlags BlueprintGatherFlags = GatherTextFlags | EPropertyLocalizationGathererTextFlags::ForceEditorOnlyProperties;

#if WITH_EDITOR
		if (const UBlueprint* const Blueprint = Cast<UBlueprint>(Object))
		{
			// Force non-data-only blueprints to set the HasScript flag, as they may not currently have bytecode due to a compilation error
			bool bForceHasScript = !FBlueprintEditorUtils::IsDataOnlyBlueprint(Blueprint);
			if (!bForceHasScript)
			{
				// Also do this for blueprints that derive from something containing text properties, as these may propagate default values from their parent class on load
				if (UClass* BlueprintParentClass = Blueprint->ParentClass.Get())
				{
					TArray<UStruct*> TypesToCheck;
					TypesToCheck.Add(BlueprintParentClass);

					TSet<UStruct*> TypesChecked;
					while (!bForceHasScript && TypesToCheck.Num() > 0)
					{
						UStruct* TypeToCheck = TypesToCheck.Pop(/*bAllowShrinking*/false);
						TypesChecked.Add(TypeToCheck);

						for (TFieldIterator<const FProperty> PropIt(TypeToCheck, EFieldIteratorFlags::IncludeSuper, EFieldIteratorFlags::ExcludeDeprecated, EFieldIteratorFlags::IncludeInterfaces); !bForceHasScript && PropIt; ++PropIt)
						{
							auto ProcessInnerProperty = [&bForceHasScript, &TypesToCheck, &TypesChecked](const FProperty* InProp) -> bool
							{
								if (const FTextProperty* TextProp = CastField<const FTextProperty>(InProp))
								{
									bForceHasScript = true;
									return true;
								}
								if (const FStructProperty* StructProp = CastField<const FStructProperty>(InProp))
								{
									if (!TypesChecked.Contains(StructProp->Struct))
									{
										TypesToCheck.Add(StructProp->Struct);
									}
									return true;
								}
								return false;
							};

							if (!ProcessInnerProperty(*PropIt))
							{
								if (const FArrayProperty* ArrayProp = CastField<const FArrayProperty>(*PropIt))
								{
									ProcessInnerProperty(ArrayProp->Inner);
								}
								if (const FMapProperty* MapProp = CastField<const FMapProperty>(*PropIt))
								{
									ProcessInnerProperty(MapProp->KeyProp);
									ProcessInnerProperty(MapProp->ValueProp);
								}
								if (const FSetProperty* SetProp = CastField<const FSetProperty>(*PropIt))
								{
									ProcessInnerProperty(SetProp->ElementProp);
								}
							}
						}
					}
				}
			}

			if (bForceHasScript)
			{
				BlueprintGatherFlags |= EPropertyLocalizationGathererTextFlags::ForceHasScript;
			}
		}
#endif

		PropertyLocalizationDataGatherer.GatherLocalizationDataFromObject(BlueprintCore, BlueprintGatherFlags);
	}
}
#endif

UBlueprintCore::UBlueprintCore(const FObjectInitializer& ObjectInitializer)
	: Super(ObjectInitializer)
{
#if WITH_EDITORONLY_DATA
	{ static const FAutoRegisterLocalizationDataGatheringCallback AutomaticRegistrationOfLocalizationGatherer(UBlueprintCore::StaticClass(), &GatherBlueprintForLocalization); }
#endif

	bLegacyNeedToPurgeSkelRefs = true;
}

void UBlueprintCore::Serialize(FArchive& Ar)
{
	Super::Serialize(Ar);

#if WITH_EDITOR
	Ar.UsingCustomVersion(FBlueprintsObjectVersion::GUID);
	Ar.UsingCustomVersion(FFrameworkObjectVersion::GUID);

	if (Ar.IsLoading() && Ar.CustomVer(FFrameworkObjectVersion::GUID) < FFrameworkObjectVersion::BlueprintGeneratedClassIsAlwaysAuthoritative)
	{
		// No longer in use.
		bool bLegacyGeneratedClassIsAuthoritative;
		Ar << bLegacyGeneratedClassIsAuthoritative;
	}
#endif

	if ((Ar.UEVer() < VER_UE4_BLUEPRINT_SKEL_CLASS_TRANSIENT_AGAIN)
		&& (Ar.UEVer() != VER_UE4_BLUEPRINT_SKEL_TEMPORARY_TRANSIENT))
	{
		Ar << SkeletonGeneratedClass;
		if( SkeletonGeneratedClass )
		{
			// If we serialized in a skeleton class, make sure it and all its children are updated to be transient
			SkeletonGeneratedClass->SetFlags(RF_Transient);
			TArray<UObject*> SubObjs;
			GetObjectsWithOuter(SkeletonGeneratedClass, SubObjs, true);
			for(auto SubObjIt = SubObjs.CreateIterator(); SubObjIt; ++SubObjIt)
			{
				(*SubObjIt)->SetFlags(RF_Transient);
			}
		}

		// We only want to serialize in the GeneratedClass if the SkeletonClass didn't trigger a recompile
		bool bSerializeGeneratedClass = true;
		if (UBlueprint* BP = Cast<UBlueprint>(this))
		{
			bSerializeGeneratedClass = !Ar.IsLoading() || !BP->bHasBeenRegenerated;
		}

		if (bSerializeGeneratedClass)
		{
			Ar << GeneratedClass;
		}
		else if (Ar.IsLoading())
		{
			UClass* DummyClass = NULL;
			Ar << DummyClass;
		}
	}

	if( Ar.IsLoading() && !BlueprintGuid.IsValid() )
	{
		GenerateDeterministicGuid();
	}
}

void UBlueprintCore::GenerateDeterministicGuid()
{
	FString HashString = GetPathName();
	HashString.Shrink();
	ensure( HashString.Len() );

	uint32 HashBuffer[ 5 ];
	uint32 BufferLength = HashString.Len() * sizeof( HashString[0] );
	FSHA1::HashBuffer(*HashString, BufferLength, reinterpret_cast< uint8* >( HashBuffer ));
	BlueprintGuid.A = HashBuffer[ 1 ];
	BlueprintGuid.B = HashBuffer[ 2 ];
	BlueprintGuid.C = HashBuffer[ 3 ];
	BlueprintGuid.D = HashBuffer[ 4 ];
}

UBlueprint::UBlueprint(const FObjectInitializer& ObjectInitializer)
	: Super(ObjectInitializer)
#if WITH_EDITOR
	, bRunConstructionScriptOnDrag(true)
	, bRunConstructionScriptInSequencer(false)
	, bGenerateConstClass(false)
#endif
#if WITH_EDITORONLY_DATA
	, bDuplicatingReadOnly(false)
	, bCachedDependenciesUpToDate(false)
	// @todo: BP2CPP_remove
	PRAGMA_DISABLE_DEPRECATION_WARNINGS
	, bHasAnyNonReducibleFunction(EIsBPNonReducible::Unkown)
	PRAGMA_ENABLE_DEPRECATION_WARNINGS
#endif
{
}

#if WITH_EDITORONLY_DATA
static TAutoConsoleVariable<bool> CVarBPDisableSearchDataUpdateOnSave(
	TEXT("bp.DisableSearchDataUpdateOnSave"),
	false,
	TEXT("Don't update Blueprint search metadata on save (for QA/testing purposes only). On an editor relaunch, it should include the BP in the unindexed count after the first search."),
	ECVF_Cheat);

static TAutoConsoleVariable<bool> CVarBPForceOldSearchDataFormatVersionOnSave(
	TEXT("bp.ForceOldSearchDataFormatVersionOnSave"),
	false,
	TEXT("Force Blueprint search metadata to use an old format version on save (for QA/testing purposes only). On an editor relaunch, it should include the BP in the out-of-date count after the first search."),
	ECVF_Cheat);

void UBlueprint::PreSave(const class ITargetPlatform* TargetPlatform)
{
	PRAGMA_DISABLE_DEPRECATION_WARNINGS;
	Super::PreSave(TargetPlatform);
	PRAGMA_ENABLE_DEPRECATION_WARNINGS;
}

void UBlueprint::PreSave(FObjectPreSaveContext ObjectSaveContext)
{
	Super::PreSave(ObjectSaveContext);

	// Clear all upgrade notes, the user has saved and should not see them anymore
	UpgradeNotesLog.Reset();
	const ITargetPlatform* TargetPlatform = ObjectSaveContext.GetTargetPlatform();

	if (!TargetPlatform || TargetPlatform->HasEditorOnlyData())
	{
		// This will force an immediate (synchronous) update of this Blueprint's index tag value.
		EAddOrUpdateBlueprintSearchMetadataFlags Flags = EAddOrUpdateBlueprintSearchMetadataFlags::ForceRecache;

		// For regression testing, we exclude the registry tag on save by clearing the cached value.
		// Expected result: On an editor relaunch it should cause this BP to be reported as "unindexed," until the asset is loaded.
		if (CVarBPDisableSearchDataUpdateOnSave.GetValueOnGameThread())
		{
			Flags |= EAddOrUpdateBlueprintSearchMetadataFlags::ClearCachedValue;
		}

		// For regression testing, we allow an old format version to be used as an override on save.
		// Expected result: On an editor relaunch it should cause this BP to be reported as "out-of-date," until the asset is loaded.
		EFiBVersion OverrideVersion = EFiBVersion::FIB_VER_NONE;
		if (CVarBPForceOldSearchDataFormatVersionOnSave.GetValueOnGameThread())
		{
			OverrideVersion = EFiBVersion::FIB_VER_BASE;
		}

		// Cache the BP for use (immediate, since we're about to save)
		FFindInBlueprintSearchManager::Get().AddOrUpdateBlueprintSearchMetadata(this, Flags, OverrideVersion);
	}
}

void UBlueprint::GetPreloadDependencies(TArray<UObject*>& OutDeps)
{
	Super::GetPreloadDependencies(OutDeps);
	for (UClass* ClassIt = ParentClass; (ClassIt != NULL) && !(ClassIt->HasAnyClassFlags(CLASS_Native)); ClassIt = ClassIt->GetSuperClass())
	{
		if (ClassIt->ClassGeneratedBy)
		{
			OutDeps.Add(ClassIt->ClassGeneratedBy);
		}
	}
}
#endif // WITH_EDITORONLY_DATA

void UBlueprint::Serialize(FArchive& Ar)
{
	Super::Serialize(Ar);

#if WITH_EDITORONLY_DATA
	Ar.UsingCustomVersion(FUE5ReleaseStreamObjectVersion::GUID);

	if(Ar.IsLoading() && Ar.UEVer() < VER_UE4_BLUEPRINT_VARS_NOT_READ_ONLY)
	{
		// Allow all blueprint defined vars to be read/write.  undoes previous convention of making exposed variables read-only
		for (int32 i = 0; i < NewVariables.Num(); ++i)
		{
			FBPVariableDescription& Variable = NewVariables[i];
			Variable.PropertyFlags &= ~CPF_BlueprintReadOnly;
		}
	}

	if (Ar.UEVer() < VER_UE4_K2NODE_REFERENCEGUIDS)
	{
		for (int32 Index = 0; Index < NewVariables.Num(); ++Index)
		{
			NewVariables[Index].VarGuid = FGuid::NewGuid();
		}
	}

	// Preload our parent blueprints
	if (Ar.IsLoading())
	{
		for (UClass* ClassIt = ParentClass; ClassIt && !ClassIt->HasAnyClassFlags(CLASS_Native); ClassIt = ClassIt->GetSuperClass())
		{
			// In some cases, a non-native parent class may not have an associated Blueprint asset - we consider that to be ok here since we're just preloading.
			if (ClassIt->ClassGeneratedBy && ClassIt->ClassGeneratedBy->HasAnyFlags(RF_NeedLoad))
			{
				ClassIt->ClassGeneratedBy->GetLinker()->Preload(ClassIt->ClassGeneratedBy);
			}
		}
	}

	for (int32 i = 0; i < NewVariables.Num(); ++i)
	{
		FBPVariableDescription& Variable = NewVariables[i];

		// Actor variables can't have default values (because Blueprint templates are library elements that can 
		// bridge multiple levels and different levels might not have the actor that the default is referencing).
		if (Ar.UEVer() < VER_UE4_FIX_BLUEPRINT_VARIABLE_FLAGS)
		{
			const FEdGraphPinType& VarType = Variable.VarType;

			bool bDisableEditOnTemplate = false;
			if (VarType.PinSubCategoryObject.IsValid()) // ignore variables that don't have associated objects
			{
				const UClass* ClassObject = Cast<UClass>(VarType.PinSubCategoryObject.Get());
				// if the object type is an actor...
				if ((ClassObject != NULL) && ClassObject->IsChildOf(AActor::StaticClass()))
				{
					// hide the default value field
					bDisableEditOnTemplate = true;
				}
			}

			if (bDisableEditOnTemplate)
			{
				Variable.PropertyFlags |= CPF_DisableEditOnTemplate;
			}
			else
			{
				Variable.PropertyFlags &= ~CPF_DisableEditOnTemplate;
			}
		}

		if (Ar.IsLoading())
		{
			// Validate metadata keys/values on load only
			FBlueprintEditorUtils::FixupVariableDescription(this, Variable);
		}
	}
#endif // WITH_EDITORONLY_DATA
}

#if WITH_EDITOR

bool UBlueprint::RenameGeneratedClasses( const TCHAR* InName, UObject* NewOuter, ERenameFlags Flags )
{
	const bool bRenameGeneratedClasses = !(Flags & REN_SkipGeneratedClasses );

	if(bRenameGeneratedClasses)
	{
		const auto TryFreeCDOName = [](UClass* ForClass, UObject* ToOuter, ERenameFlags InFlags)
		{
			if(ForClass->ClassDefaultObject)
			{
				FName CDOName = ForClass->GetDefaultObjectName();
				
				if(UObject* Obj = StaticFindObjectFast(UObject::StaticClass(), ToOuter, CDOName))
				{
					FName NewName = MakeUniqueObjectName(ToOuter, Obj->GetClass(), CDOName);
					Obj->Rename(*(NewName.ToString()), ToOuter, InFlags|REN_ForceNoResetLoaders|REN_DontCreateRedirectors);
				}
			}
		};

		FName SkelClassName, GenClassName;
		GetBlueprintClassNames(GenClassName, SkelClassName, FName(InName));

		UPackage* NewTopLevelObjectOuter = NewOuter ? NewOuter->GetOutermost() : NULL;
		if (GeneratedClass != NULL)
		{
			// check for collision of CDO name, move aside if necessary:
			TryFreeCDOName(GeneratedClass, NewTopLevelObjectOuter, Flags);
			bool bMovedOK = GeneratedClass->Rename(*GenClassName.ToString(), NewTopLevelObjectOuter, Flags);
			if (!bMovedOK)
			{
				return false;
			}
		}

		// Also move skeleton class, if different from generated class, to new package (again, to create redirector)
		if (SkeletonGeneratedClass != NULL && SkeletonGeneratedClass != GeneratedClass)
		{
			TryFreeCDOName(SkeletonGeneratedClass, NewTopLevelObjectOuter, Flags);
			bool bMovedOK = SkeletonGeneratedClass->Rename(*SkelClassName.ToString(), NewTopLevelObjectOuter, Flags);
			if (!bMovedOK)
			{
				return false;
			}
		}
	}
	return true;
}

bool UBlueprint::Rename( const TCHAR* InName, UObject* NewOuter, ERenameFlags Flags )
{
	const FName OldName = GetFName();

	// Move generated class/CDO to the new package, to create redirectors
	if ( !RenameGeneratedClasses(InName, NewOuter, Flags) )
	{
		return false;
	}

	return Super::Rename( InName, NewOuter, Flags );
}

void UBlueprint::PostDuplicate(bool bDuplicateForPIE)
{
	Super::PostDuplicate(bDuplicateForPIE);
	if( !bDuplicatingReadOnly )
	{
		FBlueprintEditorUtils::PostDuplicateBlueprint(this, bDuplicateForPIE);
	}

	if (GeneratedClass)
	{
		GeneratedClass->GetDefaultObject()->PostDuplicate(bDuplicateForPIE);
	}
}

UClass* UBlueprint::RegenerateClass(UClass* ClassToRegenerate, UObject* PreviousCDO)
{
	LoadModulesRequiredForCompilation();

	// ensure that we have UProperties for any properties declared in the blueprint:
	if(!GeneratedClass || !HasAnyFlags(RF_BeingRegenerated) || bIsRegeneratingOnLoad || bHasBeenRegenerated)
	{
		return GeneratedClass;
	}
		
	// tag ourself as bIsRegeneratingOnLoad so that any reentrance via ForceLoad calls doesn't recurse:
	bIsRegeneratingOnLoad = true;
		
	UPackage* Package = GetOutermost();
	bool bIsPackageDirty = Package ? Package->IsDirty() : false;

	UClass* GeneratedClassResolved = GeneratedClass;

	UBlueprint::ForceLoadMetaData(this);
	if (ensure(GeneratedClassResolved->ClassDefaultObject ))
	{
		UBlueprint::ForceLoadMembers(GeneratedClassResolved);
		UBlueprint::ForceLoadMembers(GeneratedClassResolved->ClassDefaultObject);
	}
	UBlueprint::ForceLoadMembers(this);

PRAGMA_DISABLE_DEPRECATION_WARNINGS
	for (UBlueprintExtension* Extension : Extensions)
	{
		ForceLoad(Extension);
		Extension->PreloadObjectsForCompilation(this);
	}
PRAGMA_ENABLE_DEPRECATION_WARNINGS

	FBlueprintEditorUtils::PreloadConstructionScript( this );

	FBlueprintEditorUtils::LinkExternalDependencies( this );

	FBlueprintEditorUtils::RefreshVariables(this);
		
	// Preload Overridden Components
	if (InheritableComponentHandler)
	{
		InheritableComponentHandler->PreloadAll();
	}

	FBlueprintCompilationManager::NotifyBlueprintLoaded( this ); 
		
	FBlueprintEditorUtils::PreloadBlueprintSpecificData( this );

	FBlueprintEditorUtils::UpdateOutOfDateAnimBlueprints(this);

	// clear this now that we're not in a re-entrrant context - bHasBeenRegenerated will guard against 'real' 
	// double regeneration calls:
	bIsRegeneratingOnLoad = false;

	if( Package )
	{
		Package->SetDirtyFlag(bIsPackageDirty);
	}

	return GeneratedClassResolved;
}

void UBlueprint::RemoveChildRedirectors()
{
	TArray<UObject*> ChildObjects;
	GetObjectsWithOuter(this, ChildObjects);
	for (UObject* ChildObject : ChildObjects)
	{
		if (ChildObject->IsA<UObjectRedirector>())
		{
			ChildObject->ClearFlags(RF_Public|RF_Standalone);
			ChildObject->SetFlags(RF_Transient);
			ChildObject->RemoveFromRoot();
		}
	}
}

void UBlueprint::RemoveGeneratedClasses()
{
	FBlueprintEditorUtils::RemoveGeneratedClasses(this);
}

void UBlueprint::PostLoad()
{
	Super::PostLoad();

	// Can't use TGuardValue here as bIsRegeneratingOnLoad is a bitfield
	struct FScopedRegeneratingOnLoad
	{
		UBlueprint& Blueprint;
		bool bPreviousValue;
		FScopedRegeneratingOnLoad(UBlueprint& InBlueprint)
			: Blueprint(InBlueprint)
			, bPreviousValue(InBlueprint.bIsRegeneratingOnLoad)
		{
			// if the blueprint's package is still in the midst of loading, then
			// bIsRegeneratingOnLoad needs to be set to prevent UObject renames
			// from resetting loaders
			Blueprint.bIsRegeneratingOnLoad = true;
			if (UPackage* Package = Blueprint.GetOutermost())
			{
				// checking (Package->LinkerLoad != nullptr) ensures this 
				// doesn't get set when duplicating blueprints (which also calls 
				// PostLoad), and checking RF_WasLoaded makes sure we only 
				// forcefully set bIsRegeneratingOnLoad for blueprints that need 
				// it (ones still actively loading)
				Blueprint.bIsRegeneratingOnLoad = bPreviousValue || ((Package->GetLinker() != nullptr) && !Package->HasAnyFlags(RF_WasLoaded));
			}
		}
		~FScopedRegeneratingOnLoad()
		{
			Blueprint.bIsRegeneratingOnLoad = bPreviousValue;
		}
	} GuardIsRegeneratingOnLoad(*this);

	// Mark the blueprint as in error if there has been a major version bump
	if (BlueprintSystemVersion < UBlueprint::GetCurrentBlueprintSystemVersion())
	{
		Status = BS_Error;
	}

	// Purge any NULL graphs
	FBlueprintEditorUtils::PurgeNullGraphs(this);

#if WITH_EDITOR
	// Restore breakpoints for this Blueprint
	FKismetDebugUtilities::RestoreBreakpointsOnLoad(this);
# endif
	Breakpoints_DEPRECATED.Empty();

	// Make sure we have an SCS and ensure it's transactional
	if( FBlueprintEditorUtils::SupportsConstructionScript(this) )
	{
		if(SimpleConstructionScript == nullptr)
		{
			check(nullptr != GeneratedClass);
			SimpleConstructionScript = NewObject<USimpleConstructionScript>(GeneratedClass);
			SimpleConstructionScript->SetFlags(RF_Transactional);

			UBlueprintGeneratedClass* BPGClass = Cast<UBlueprintGeneratedClass>(*GeneratedClass);
			if(BPGClass)
			{
				BPGClass->SimpleConstructionScript = SimpleConstructionScript;
			}
		}
		else
		{
			if (!SimpleConstructionScript->HasAnyFlags(RF_Transactional))
			{
				SimpleConstructionScript->SetFlags(RF_Transactional);
			}
		}
	}

	// Make sure the CDO's scene root component is valid
	FBlueprintEditorUtils::UpdateRootComponentReference(this);

	// Make sure all the components are used by this blueprint
	FBlueprintEditorUtils::UpdateComponentTemplates(this);

	// Make sure that all of the parent function calls are valid
	FBlueprintEditorUtils::ConformCallsToParentFunctions(this);

	// Make sure that all of the events this BP implements are valid
	FBlueprintEditorUtils::ConformImplementedEvents(this);

	// Make sure that all of the interfaces this BP implements have all required graphs
	FBlueprintEditorUtils::ConformImplementedInterfaces(this);

	// Make sure that there are no function graphs that are marked as bAllowDeletion=false 
	// (possible if a blueprint was reparented prior to 4.11).
	if (GetLinkerCustomVersion(FBlueprintsObjectVersion::GUID) < FBlueprintsObjectVersion::AllowDeletionConformed)
	{
		FBlueprintEditorUtils::ConformAllowDeletionFlag(this);
	}

#if WITH_EDITORONLY_DATA
	// Ensure all the pin watches we have point to something useful
	FBlueprintEditorUtils::UpdateStalePinWatches(this);
#endif // WITH_EDITORONLY_DATA

	FStructureEditorUtils::RemoveInvalidStructureMemberVariableFromBlueprint(this);

#if WITH_EDITOR
	// Do not want to run this code without the editor present nor when running commandlets.
	if(GEditor && GIsEditor && !IsRunningCommandlet())
	{
		// Gathers Find-in-Blueprint data, makes sure that it is fresh and ready, especially if the asset did not have any available.
		FFindInBlueprintSearchManager::Get().AddOrUpdateBlueprintSearchMetadata(this);
	}
#endif
}

#if WITH_EDITORONLY_DATA
void UBlueprint::DeclareConstructClasses(TArray<FTopLevelAssetPath>& OutConstructClasses, const UClass* SpecificSubclass)
{
	Super::DeclareConstructClasses(OutConstructClasses, SpecificSubclass);
	OutConstructClasses.Add(FTopLevelAssetPath(UObjectRedirector::StaticClass()));
}
#endif


void UBlueprint::DebuggingWorldRegistrationHelper(UObject* ObjectProvidingWorld, UObject* ValueToRegister)
{
	if (ObjectProvidingWorld != NULL)
	{
		// Fix up the registration with the world
		UWorld* ObjWorld = NULL;
		UObject* ObjOuter = ObjectProvidingWorld->GetOuter();
		while (ObjOuter != NULL)
		{
			ObjWorld = Cast<UWorld>(ObjOuter);
			if (ObjWorld != NULL)
			{
				break;
			}

			ObjOuter = ObjOuter->GetOuter();
		}

		// if we can't find the world on the outer chain, fallback to the GetWorld method
		if (ObjWorld == NULL)
		{
			ObjWorld = ObjectProvidingWorld->GetWorld();
		}

		if (ObjWorld != NULL)
		{
			if( !ObjWorld->HasAnyFlags(RF_BeginDestroyed))
			{
				ObjWorld->NotifyOfBlueprintDebuggingAssociation(this, ValueToRegister);
			}
			OnSetObjectBeingDebuggedDelegate.Broadcast(ValueToRegister);
		}
	}
}

UClass* UBlueprint::GetBlueprintClass() const
{
	return UBlueprintGeneratedClass::StaticClass();
}

void UBlueprint::SetObjectBeingDebugged(UObject* NewObject)
{
	// Unregister the old object (even if PendingKill)
	if (UObject* OldObject = CurrentObjectBeingDebugged.Get(true))
	{
		if (OldObject == NewObject)
		{
			// Nothing changed
			return;
		}

		DebuggingWorldRegistrationHelper(OldObject, nullptr);
	}

	// Note that we allow macro Blueprints to bypass this check
	if ((NewObject != nullptr) && !GCompilingBlueprint && BlueprintType != BPTYPE_MacroLibrary)
	{
		// You can only debug instances of this!
		if (!ensureMsgf(
				NewObject->IsA(this->GeneratedClass), 
				TEXT("Type mismatch: Expected %s, Found %s"), 
				this->GeneratedClass ? *(this->GeneratedClass->GetName()) : TEXT("NULL"), 
				NewObject->GetClass() ? *(NewObject->GetClass()->GetName()) : TEXT("NULL")))
		{
			NewObject = nullptr;
		}
	}

	// Update the current object being debugged
	CurrentObjectBeingDebugged = NewObject;

	// Register the new object
	if (NewObject != nullptr)
	{
		ObjectPathToDebug = NewObject->GetPathName();
		DebuggingWorldRegistrationHelper(NewObject, NewObject);
	}
	else
	{
		ObjectPathToDebug = FString();
	}
}

void UBlueprint::UnregisterObjectBeingDebugged()
{
	// This is implemented as a set to null and restore of ObjectPathToDebug, so subclasses have their overrides called properly
	FString LastPath = ObjectPathToDebug;
	SetObjectBeingDebugged(nullptr);
	ObjectPathToDebug = LastPath;
}

void UBlueprint::SetWorldBeingDebugged(UWorld *NewWorld)
{
	CurrentWorldBeingDebugged = NewWorld;
}

void UBlueprint::GetReparentingRules(TSet< const UClass* >& AllowedChildrenOfClasses, TSet< const UClass* >& DisallowedChildrenOfClasses) const
{

}

bool UBlueprint::CanAlwaysRecompileWhilePlayingInEditor() const
{
	return false;
}

void UBlueprint::GetAssetRegistryTags(TArray<FAssetRegistryTag>& OutTags) const
{
	// We use Generated instead of Skeleton because the CDO data is more accurate on Generated
	UObject* BlueprintCDO = nullptr;
	if (GeneratedClass)
	{
		BlueprintCDO = GeneratedClass->GetDefaultObject(/*bCreateIfNeeded*/false);
		if (BlueprintCDO)
		{
			BlueprintCDO->GetAssetRegistryTags(OutTags);
		}
	}

	Super::GetAssetRegistryTags(OutTags);

	// Output native parent class and generated class as if they were AssetRegistrySearchable
	FString GeneratedClassVal;
	if (GeneratedClass)
	{
		GeneratedClassVal = FObjectPropertyBase::GetExportPath(GeneratedClass);
	}
	else
	{
		GeneratedClassVal = TEXT("None");
	}

	FString NativeParentClassName, ParentClassName;
	if ( ParentClass )
	{
		ParentClassName = FObjectPropertyBase::GetExportPath(ParentClass);

		// Walk up until we find a native class (ie 'while they are BP classes')
		UClass* NativeParentClass = ParentClass;
		while (Cast<UBlueprintGeneratedClass>(NativeParentClass) != nullptr) // can't use IsA on UClass
		{
			NativeParentClass = NativeParentClass->GetSuperClass();
		}
		NativeParentClassName = FObjectPropertyBase::GetExportPath(NativeParentClass);
	}
	else
	{
		NativeParentClassName = ParentClassName = TEXT("None");
	}


	OutTags.Add(FAssetRegistryTag(FBlueprintTags::BlueprintPathWithinPackage, GetPathName(GetOutermost()), FAssetRegistryTag::TT_Hidden));
	OutTags.Add(FAssetRegistryTag(FBlueprintTags::GeneratedClassPath, GeneratedClassVal, FAssetRegistryTag::TT_Hidden));
	OutTags.Add(FAssetRegistryTag(FBlueprintTags::ParentClassPath, ParentClassName, FAssetRegistryTag::TT_Alphabetical));
	OutTags.Add(FAssetRegistryTag(FBlueprintTags::NativeParentClassPath, NativeParentClassName, FAssetRegistryTag::TT_Alphabetical));

	// BlueprintGeneratedClass is not automatically traversed so we have to manually add NumReplicatedProperties
	int32 NumReplicatedProperties = 0;
	UBlueprintGeneratedClass* BlueprintClass = Cast<UBlueprintGeneratedClass>(SkeletonGeneratedClass);
	if (BlueprintClass)
	{
		NumReplicatedProperties = BlueprintClass->NumReplicatedProperties;
	}
	OutTags.Add(FAssetRegistryTag(FBlueprintTags::NumReplicatedProperties, FString::FromInt(NumReplicatedProperties), FAssetRegistryTag::TT_Numerical));
	OutTags.Add(FAssetRegistryTag(FBlueprintTags::BlueprintDescription, BlueprintDescription, FAssetRegistryTag::TT_Hidden));
	OutTags.Add(FAssetRegistryTag(FBlueprintTags::BlueprintCategory, BlueprintCategory, FAssetRegistryTag::TT_Hidden));
	OutTags.Add(FAssetRegistryTag(FBlueprintTags::BlueprintDisplayName, BlueprintDisplayName, FAssetRegistryTag::TT_Hidden));

	uint32 ClassFlagsTagged = 0;
	if (BlueprintClass)
	{
		ClassFlagsTagged = BlueprintClass->GetClassFlags();
	}
	else
	{
		ClassFlagsTagged = GetClass()->GetClassFlags();
	}
	OutTags.Add( FAssetRegistryTag(FBlueprintTags::ClassFlags, FString::FromInt(ClassFlagsTagged), FAssetRegistryTag::TT_Hidden) );

	OutTags.Add( FAssetRegistryTag(FBlueprintTags::IsDataOnly,
			FBlueprintEditorUtils::IsDataOnlyBlueprint(this) ? TEXT("True") : TEXT("False"),
			FAssetRegistryTag::TT_Alphabetical ) );

	// Only add the FiB tags in the editor, this now gets run for standalone uncooked games
	if ( ParentClass && GIsEditor && !GetOutermost()->HasAnyPackageFlags(PKG_ForDiffing) && !IsRunningCookCommandlet())
	{
		FString Value;
		const bool bRebuildSearchData = false;
		FSearchData SearchData = FFindInBlueprintSearchManager::Get().QuerySingleBlueprint((UBlueprint*)this, bRebuildSearchData);
		if (SearchData.IsValid())
		{
			Value = SearchData.Value;
		}
		
		OutTags.Add( FAssetRegistryTag(FBlueprintTags::FindInBlueprintsData, Value, FAssetRegistryTag::TT_Hidden) );
	}

	// Only show for strict blueprints (not animation or widget blueprints)
	// Note: Can't be an Actor specific check on the gen class, as CB only queries the CDO for the majority type to determine which columns are shown in the view
	if (ExactCast<UBlueprint>(this) != nullptr)
	{
		// Determine how many inherited native components exist
		int32 NumNativeComponents = 0;
		if (BlueprintCDO != nullptr)
		{
			TArray<UObject*> PotentialComponents;
			BlueprintCDO->GetDefaultSubobjects(/*out*/ PotentialComponents);

			for (UObject* TestSubObject : PotentialComponents)
			{
				if (Cast<UActorComponent>(TestSubObject) != nullptr)
				{
					++NumNativeComponents;
				}
			}
		}
		OutTags.Add(FAssetRegistryTag(FBlueprintTags::NumNativeComponents, FString::FromInt(NumNativeComponents), UObject::FAssetRegistryTag::TT_Numerical));

		// Determine how many components are added via a SimpleConstructionScript (both newly introduced and inherited from parent BPs)
		int32 NumAddedComponents = 0;
		for (UBlueprintGeneratedClass* TestBPClass = BlueprintClass; TestBPClass != nullptr; TestBPClass = Cast<UBlueprintGeneratedClass>(TestBPClass->GetSuperClass()))
		{
			const UBlueprint* AssociatedBP = Cast<const UBlueprint>(TestBPClass->ClassGeneratedBy);
			if (AssociatedBP && AssociatedBP->SimpleConstructionScript != nullptr)
			{
				NumAddedComponents += AssociatedBP->SimpleConstructionScript->GetAllNodes().Num();
			}
		}
		OutTags.Add(FAssetRegistryTag(FBlueprintTags::NumBlueprintComponents, FString::FromInt(NumAddedComponents), UObject::FAssetRegistryTag::TT_Numerical));
	}
}

#if WITH_EDITOR
void UBlueprint::GetExtendedAssetRegistryTagsForSave(const ITargetPlatform* TargetPlatform, TArray<FAssetRegistryTag>& OutTags) const
{
	Super::GetExtendedAssetRegistryTagsForSave(TargetPlatform, OutTags);

	if ( ParentClass && GIsEditor && !GetOutermost()->HasAnyPackageFlags(PKG_ForDiffing) && IsRunningCookCommandlet())
	{
		if (!TargetPlatform || TargetPlatform->HasEditorOnlyData())
		{
			FString Value;
			const bool bRebuildSearchData = false;
			FSearchData SearchData = FFindInBlueprintSearchManager::Get().QuerySingleBlueprint((UBlueprint*)this, bRebuildSearchData);
			if (SearchData.IsValid())
			{
				Value = SearchData.Value;
			}
			
			OutTags.Add( FAssetRegistryTag(FBlueprintTags::FindInBlueprintsData, Value, FAssetRegistryTag::TT_Hidden) );
		}
	}
}
#endif

void UBlueprint::PostLoadAssetRegistryTags(const FAssetData& InAssetData, TArray<FAssetRegistryTag>& OutTagsAndValuesToUpdate) const
{
	Super::PostLoadAssetRegistryTags(InAssetData, OutTagsAndValuesToUpdate);
	PostLoadBlueprintAssetRegistryTags(InAssetData, OutTagsAndValuesToUpdate);
}

void UBlueprint::PostLoadBlueprintAssetRegistryTags(const FAssetData& InAssetData, TArray<FAssetRegistryTag>& OutTagsAndValuesToUpdate)
{
	auto FixTagValueShortClassName = [&InAssetData, &OutTagsAndValuesToUpdate](FName TagName, FAssetRegistryTag::ETagType TagType)
	{
		FString TagValue = InAssetData.GetTagValueRef<FString>(TagName);
		if (!TagValue.IsEmpty() && TagValue != TEXT("None"))
		{
			if (UClass::TryFixShortClassNameExportPath(TagValue, ELogVerbosity::Warning, TEXT("UBlueprint::PostLoadAssetRegistryTags")))
			{
				OutTagsAndValuesToUpdate.Add(FAssetRegistryTag(TagName, TagValue, TagType));
			}
		}
	};

	FixTagValueShortClassName(FBlueprintTags::GeneratedClassPath, FAssetRegistryTag::TT_Hidden);
	FixTagValueShortClassName(FBlueprintTags::ParentClassPath, FAssetRegistryTag::TT_Alphabetical);
	FixTagValueShortClassName(FBlueprintTags::NativeParentClassPath, FAssetRegistryTag::TT_Alphabetical);
}

FPrimaryAssetId UBlueprint::GetPrimaryAssetId() const
{
	// Forward to our Class, which will forward to CDO if needed
	// We use Generated instead of Skeleton because the CDO data is more accurate on Generated
	if (GeneratedClass && GeneratedClass->ClassDefaultObject)
	{
		return GeneratedClass->GetPrimaryAssetId();
	}

	return FPrimaryAssetId();
}

FString UBlueprint::GetFriendlyName() const
{
	return GetName();
}

bool UBlueprint::AllowsDynamicBinding() const
{
	return FBlueprintEditorUtils::IsActorBased(this);
}

bool UBlueprint::SupportsInputEvents() const
{
	return ParentClass && ParentClass->IsChildOf(UObject::StaticClass());
}

struct FBlueprintInnerHelper
{
	template<typename TOBJ, typename TARR>
	static TOBJ* FindObjectByName(TARR& Array, const FName& TimelineName)
	{
		for(int32 i=0; i<Array.Num(); i++)
		{
			TOBJ* Obj = Array[i];
			if((NULL != Obj) && (Obj->GetFName() == TimelineName))
			{
				return Obj;
			}
		}
		return NULL;
	}
};

UActorComponent* UBlueprint::FindTemplateByName(const FName& TemplateName) const
{
	return FBlueprintInnerHelper::FindObjectByName<UActorComponent>(ComponentTemplates, TemplateName);
}

const UTimelineTemplate* UBlueprint::FindTimelineTemplateByVariableName(const FName& TimelineName) const
{
	const FName TimelineTemplateName = *UTimelineTemplate::TimelineVariableNameToTemplateName(TimelineName);
	const UTimelineTemplate* Timeline =  FBlueprintInnerHelper::FindObjectByName<const UTimelineTemplate>(Timelines, TimelineTemplateName);

	// >>> Backwards Compatibility:  VER_UE4_EDITORONLY_BLUEPRINTS
	if(Timeline)
	{
		ensure(Timeline->GetOuter() && Timeline->GetOuter()->IsA(UClass::StaticClass()));
	}
	else
	{
		Timeline = FBlueprintInnerHelper::FindObjectByName<const UTimelineTemplate>(Timelines, TimelineName);
		if(Timeline)
		{
			ensure(Timeline->GetOuter() && Timeline->GetOuter() == this);
		}
	}
	// <<< End Backwards Compatibility

	return Timeline;
}

UTimelineTemplate* UBlueprint::FindTimelineTemplateByVariableName(const FName& TimelineName)
{
	const FName TimelineTemplateName = *UTimelineTemplate::TimelineVariableNameToTemplateName(TimelineName);
	UTimelineTemplate* Timeline = FBlueprintInnerHelper::FindObjectByName<UTimelineTemplate>(Timelines, TimelineTemplateName);
	
	// >>> Backwards Compatibility:  VER_UE4_EDITORONLY_BLUEPRINTS
	if(Timeline)
	{
		ensure(Timeline->GetOuter() && Timeline->GetOuter()->IsA(UClass::StaticClass()));
	}
	else
	{
		Timeline = FBlueprintInnerHelper::FindObjectByName<UTimelineTemplate>(Timelines, TimelineName);
		if(Timeline)
		{
			ensure(Timeline->GetOuter() && Timeline->GetOuter() == this);
		}
	}
	// <<< End Backwards Compatibility

	return Timeline;
}

bool UBlueprint::ForceLoad(UObject* Obj)
{
	FLinkerLoad* Linker = Obj->GetLinker();
	if (Linker && !Obj->HasAnyFlags(RF_LoadCompleted))
	{
		check(!GEventDrivenLoaderEnabled);
		Obj->SetFlags(RF_NeedLoad);
		Linker->Preload(Obj);
		return true;
	}
	return false;
}

void UBlueprint::ForceLoadMembers(UObject* InObject)
{
	// Collect a list of all things this element owns
	TArray<UObject*> MemberReferences;
	FReferenceFinder ComponentCollector(MemberReferences, InObject, false, true, true, true);
	ComponentCollector.FindReferences(InObject);

	// Iterate over the list, and preload everything so it is valid for refreshing
	for (TArray<UObject*>::TIterator it(MemberReferences); it; ++it)
	{
		UObject* CurrentObject = *it;
		if (ForceLoad(CurrentObject))
		{
			ForceLoadMembers(CurrentObject);
		}
	}
}

void UBlueprint::ForceLoadMetaData(UObject* InObject)
{
	checkSlow(InObject);
	UPackage* Package = InObject->GetOutermost();
	checkSlow(Package);
	UMetaData* MetaData = Package->GetMetaData();
	checkSlow(MetaData);
	ForceLoad(MetaData);
}

bool UBlueprint::ValidateGeneratedClass(const UClass* InClass)
{
	const UBlueprintGeneratedClass* GeneratedClass = Cast<const UBlueprintGeneratedClass>(InClass);
	if (!ensure(GeneratedClass))
	{
		return false;
	}
	const UBlueprint* Blueprint = GetBlueprintFromClass(GeneratedClass);
	if (!ensure(Blueprint))
	{
		return false;
	}

	for (auto CompIt = Blueprint->ComponentTemplates.CreateConstIterator(); CompIt; ++CompIt)
	{
		const UActorComponent* Component = (*CompIt);
		if (!ensure(Component && (Component->GetOuter() == GeneratedClass)))
		{
			return false;
		}
	}
	for (auto CompIt = GeneratedClass->ComponentTemplates.CreateConstIterator(); CompIt; ++CompIt)
	{
		const UActorComponent* Component = (*CompIt);
		if (!ensure(Component && (Component->GetOuter() == GeneratedClass)))
		{
			return false;
		}
	}

	for (auto CompIt = Blueprint->Timelines.CreateConstIterator(); CompIt; ++CompIt)
	{
		const UTimelineTemplate* Template = (*CompIt);
		if (!ensure(Template && (Template->GetOuter() == GeneratedClass)))
		{
			return false;
		}
	}
	for (auto CompIt = GeneratedClass->Timelines.CreateConstIterator(); CompIt; ++CompIt)
	{
		const UTimelineTemplate* Template = (*CompIt);
		if (!ensure(Template && (Template->GetOuter() == GeneratedClass)))
		{
			return false;
		}
	}

	if (const USimpleConstructionScript* SimpleConstructionScript = Blueprint->SimpleConstructionScript)
	{
		if (!ensure(SimpleConstructionScript->GetOuter() == GeneratedClass))
		{
			return false;
		}
	}
	if (const USimpleConstructionScript* SimpleConstructionScript = GeneratedClass->SimpleConstructionScript)
	{
		if (!ensure(SimpleConstructionScript->GetOuter() == GeneratedClass))
		{
			return false;
		}
	}

	if (const UInheritableComponentHandler* InheritableComponentHandler = Blueprint->InheritableComponentHandler)
	{
		if (!ensure(InheritableComponentHandler->GetOuter() == GeneratedClass))
		{
			return false;
		}
	}

	if (const UInheritableComponentHandler* InheritableComponentHandler = GeneratedClass->InheritableComponentHandler)
	{
		if (!ensure(InheritableComponentHandler->GetOuter() == GeneratedClass))
		{
			return false;
		}
	}

	return true;
}

void UBlueprint::BeginCacheForCookedPlatformData(const ITargetPlatform *TargetPlatform)
{
	Super::BeginCacheForCookedPlatformData(TargetPlatform);

	// Reset, in case data was previously cooked for another platform.
	ClearAllCachedCookedPlatformData();

	if (GeneratedClass && GeneratedClass->IsChildOf<AActor>())
	{
		int32 NumCookedComponents = 0;
		const double StartTime = FPlatformTime::Seconds();

		// Don't cook component data if the template won't be valid in the target context.
		auto ShouldCookBlueprintComponentTemplate = [TargetPlatform](const UActorComponent* InComponentTemplate) -> bool
		{
			if (InComponentTemplate)
			{
				return InComponentTemplate->NeedsLoadForTargetPlatform(TargetPlatform)
					&& (!TargetPlatform->IsClientOnly() || InComponentTemplate->NeedsLoadForClient())
					&& (!TargetPlatform->IsServerOnly() || InComponentTemplate->NeedsLoadForServer());
			}

			return false;
		};

		auto ShouldCookBlueprintComponentTemplateData = [](UBlueprintGeneratedClass* InBPGClass) -> bool
		{
			// Check to see if we should cook component data for the given class type.
			bool bResult = false;
			switch (GetDefault<UCookerSettings>()->BlueprintComponentDataCookingMethod)
			{
			case EBlueprintComponentDataCookingMethod::EnabledBlueprintsOnly:
				if (AActor* CDO = Cast<AActor>(InBPGClass->GetDefaultObject(false)))
				{
					bResult = CDO->ShouldCookOptimizedBPComponentData();
				}
				break;

			case EBlueprintComponentDataCookingMethod::AllBlueprints:
				bResult = true;
				break;

			case EBlueprintComponentDataCookingMethod::Disabled:
			default:
				break;
			}
			
			return bResult;
		};

		// Only cook component data if the setting is enabled and this is an Actor-based Blueprint class.
		if (UBlueprintGeneratedClass* BPGClass = CastChecked<UBlueprintGeneratedClass>(*GeneratedClass))
		{
			if (ShouldCookBlueprintComponentTemplateData(BPGClass))
			{
				// Cook all overridden SCS component node templates inherited from the parent class hierarchy.
				if (UInheritableComponentHandler* TargetInheritableComponentHandler = BPGClass->GetInheritableComponentHandler())
				{
					for (auto RecordIt = TargetInheritableComponentHandler->CreateRecordIterator(); RecordIt; ++RecordIt)
					{
						// Only generate cooked data if the target platform supports the template class type. Cooked data may already have been generated if the component was inherited from a nativized parent class.
						if (!RecordIt->CookedComponentInstancingData.bHasValidCookedData && ShouldCookBlueprintComponentTemplate(RecordIt->ComponentTemplate))
						{
							// Note: This will currently block until finished.
							// @TODO - Make this an async task so we can potentially cook instancing data for multiple components in parallel.
							FBlueprintEditorUtils::BuildComponentInstancingData(RecordIt->ComponentTemplate, RecordIt->CookedComponentInstancingData);
							++NumCookedComponents;
						}
					}
				}

				// Cook all SCS component templates that are owned by this class.
				if (BPGClass->SimpleConstructionScript)
				{
					for (auto Node : BPGClass->SimpleConstructionScript->GetAllNodes())
					{
						// Only generate cooked data if the target platform supports the template class type.
						if (ShouldCookBlueprintComponentTemplate(Node->ComponentTemplate))
						{
							// Note: This will currently block until finished.
							// @TODO - Make this an async task so we can potentially cook instancing data for multiple components in parallel.
							FBlueprintEditorUtils::BuildComponentInstancingData(Node->ComponentTemplate, Node->CookedComponentInstancingData);
							++NumCookedComponents;
						}
					}
				}

				// Cook all UCS/AddComponent node templates that are owned by this class.
				for (UActorComponent* ComponentTemplate : BPGClass->ComponentTemplates)
				{
					// Only generate cooked data if the target platform supports the template class type.
					if (ShouldCookBlueprintComponentTemplate(ComponentTemplate))
					{
						FBlueprintCookedComponentInstancingData& CookedComponentInstancingData = BPGClass->CookedComponentInstancingData.FindOrAdd(ComponentTemplate->GetFName());

						// Note: This will currently block until finished.
						// @TODO - Make this an async task so we can potentially cook instancing data for multiple components in parallel.
						FBlueprintEditorUtils::BuildComponentInstancingData(ComponentTemplate, CookedComponentInstancingData);
						++NumCookedComponents;
					}
				}

				// Flag that the BP class has cooked data to support fast path component instancing.
				BPGClass->bHasCookedComponentInstancingData = true;
			}
		}

		if (NumCookedComponents > 0)
		{
			UE_LOG(LogBlueprint, Log, TEXT("%s: Cooked %d component(s) in %.02g ms"), *GetName(), NumCookedComponents, (FPlatformTime::Seconds() - StartTime) * 1000.0);
		}
	}
}

bool UBlueprint::IsCachedCookedPlatformDataLoaded(const ITargetPlatform* TargetPlatform)
{
	// @TODO - Check async tasks for completion. For now just return TRUE since all tasks will currently block until finished.
	return true;
}

void UBlueprint::ClearAllCachedCookedPlatformData()
{
	Super::ClearAllCachedCookedPlatformData();

	if (UBlueprintGeneratedClass* BPGClass = Cast<UBlueprintGeneratedClass>(*GeneratedClass))
	{
		// Clear cooked data for overridden SCS component node templates inherited from the parent class hierarchy.
		if (UInheritableComponentHandler* TargetInheritableComponentHandler = BPGClass->GetInheritableComponentHandler())
		{
			for (auto RecordIt = TargetInheritableComponentHandler->CreateRecordIterator(); RecordIt; ++RecordIt)
			{
				RecordIt->CookedComponentInstancingData = FBlueprintCookedComponentInstancingData();
			}
		}

		// Clear cooked data for SCS component node templates.
		if (BPGClass->SimpleConstructionScript)
		{
			for (auto Node : BPGClass->SimpleConstructionScript->GetAllNodes())
			{
				Node->CookedComponentInstancingData = FBlueprintCookedComponentInstancingData();
			}
		}

		// Clear cooked data for UCS/AddComponent node templates.
		BPGClass->CookedComponentInstancingData.Empty();
	}
}

void UBlueprint::BeginDestroy()
{
	Super::BeginDestroy();

	FBlueprintEditorUtils::RemoveAllLocalBookmarks(this);

	// For each cached dependency, remove ourselves from its cached dependent set.
	for (const TWeakObjectPtr<UBlueprint>& DependencyReference : CachedDependencies)
	{
		if (UBlueprint* Dependency = DependencyReference.Get())
		{
			Dependency->CachedDependents.Remove(MakeWeakObjectPtr(this));
		}
	}
}

#endif // WITH_EDITOR

#if WITH_EDITORONLY_DATA
<<<<<<< HEAD
=======
bool UBlueprint::ShouldCookPropertyGuids() const
{
	switch (ShouldCookPropertyGuidsValue)
	{
	case EShouldCookBlueprintPropertyGuids::No:
		return false;

	case EShouldCookBlueprintPropertyGuids::Yes:
		return true;

	case EShouldCookBlueprintPropertyGuids::Inherit:
		if (const UBlueprint* ParentBlueprint = UBlueprint::GetBlueprintFromClass(ParentClass))
		{
			return ParentBlueprint->ShouldCookPropertyGuids();
		}
		break;
	}

	return false;
}

>>>>>>> d731a049
UBlueprint* UBlueprint::GetBlueprintFromClass(const UClass* InClass)
{
	UBlueprint* BP = NULL;
	if (InClass != NULL)
	{
		BP = Cast<UBlueprint>(InClass->ClassGeneratedBy);
	}
	return BP;
}

bool UBlueprint::GetBlueprintHierarchyFromClass(const UClass* InClass, TArray<UBlueprint*>& OutBlueprintParents)
{
	OutBlueprintParents.Reset();

	bool bNoErrors = true;
	const UClass* CurrentClass = InClass;
	while (UBlueprint* BP = UBlueprint::GetBlueprintFromClass(CurrentClass))
	{
		OutBlueprintParents.Add(BP);

		bNoErrors &= (BP->Status != BS_Error);

		// If valid, use stored ParentClass rather than the actual UClass::GetSuperClass(); handles the case when the class has not been recompiled yet after a reparent operation.
		if (BP->ParentClass)
		{
			CurrentClass = BP->ParentClass;
		}
		else
		{
			check(CurrentClass);
			CurrentClass = CurrentClass->GetSuperClass();
		}
	}

	return bNoErrors;
}
#endif

bool UBlueprint::GetBlueprintHierarchyFromClass(const UClass* InClass, TArray<UBlueprintGeneratedClass*>& OutBlueprintParents)
{
	OutBlueprintParents.Reset();

	bool bNoErrors = true;
	UBlueprintGeneratedClass* CurrentClass = Cast<UBlueprintGeneratedClass>(const_cast<UClass*>(InClass));
	while (CurrentClass)
	{
		OutBlueprintParents.Add(CurrentClass);

#if WITH_EDITORONLY_DATA
		UBlueprint* BP = UBlueprint::GetBlueprintFromClass(CurrentClass);

		if (BP)
		{
			bNoErrors &= (BP->Status != BS_Error);
		}
<<<<<<< HEAD
=======

		// If valid, use stored ParentClass rather than the actual UClass::GetSuperClass(); handles the case when the class has not been recompiled yet after a reparent operation.
		if (BP && BP->ParentClass)
		{
			CurrentClass = Cast<UBlueprintGeneratedClass>(BP->ParentClass);
		}
		else
#endif // #if WITH_EDITORONLY_DATA
		{
			check(CurrentClass);
			CurrentClass = Cast<UBlueprintGeneratedClass>(CurrentClass->GetSuperClass());
		}
	}

	return bNoErrors;
}

bool UBlueprint::GetBlueprintHierarchyFromClass(const UClass* InClass, TArray<IBlueprintPropertyGuidProvider*>& OutBlueprintParents)
{
	OutBlueprintParents.Reset();

	bool bNoErrors = true;

	UBlueprintGeneratedClass* CurrentClass = Cast<UBlueprintGeneratedClass>(const_cast<UClass*>(InClass));
	while (CurrentClass)
	{
		IBlueprintPropertyGuidProvider* GuidProviderToAdd = CurrentClass;

#if WITH_EDITORONLY_DATA
		UBlueprint* BP = UBlueprint::GetBlueprintFromClass(CurrentClass);

		if (BP)
		{
			GuidProviderToAdd = BP;
			bNoErrors &= (BP->Status != BS_Error);
		}
>>>>>>> d731a049

		// If valid, use stored ParentClass rather than the actual UClass::GetSuperClass(); handles the case when the class has not been recompiled yet after a reparent operation.
		if (BP && BP->ParentClass)
		{
			CurrentClass = Cast<UBlueprintGeneratedClass>(BP->ParentClass);
		}
		else
#endif // #if WITH_EDITORONLY_DATA
		{
			check(CurrentClass);
			CurrentClass = Cast<UBlueprintGeneratedClass>(CurrentClass->GetSuperClass());
		}

		OutBlueprintParents.Add(GuidProviderToAdd);
	}

	return bNoErrors;
}

#if WITH_EDITOR
bool UBlueprint::IsBlueprintHierarchyErrorFree(const UClass* InClass)
{
	const UClass* CurrentClass = InClass;
	while (UBlueprint* BP = UBlueprint::GetBlueprintFromClass(CurrentClass))
	{
		if(BP->Status == BS_Error)
		{
			return false;
		}

		// If valid, use stored ParentClass rather than the actual UClass::GetSuperClass(); handles the case when the class has not been recompiled yet after a reparent operation.
		if(const UClass* ParentClass = BP->ParentClass)
		{
			CurrentClass = ParentClass;
		}
		else
		{
			check(CurrentClass);
			CurrentClass = CurrentClass->GetSuperClass();
		}
	}

	return true;
}
#endif

FName UBlueprint::FindBlueprintPropertyNameFromGuid(const FGuid& PropertyGuid) const
{
#if WITH_EDITORONLY_DATA
	for (const FBPVariableDescription& BPVarDesc : NewVariables)
	{
		if (BPVarDesc.VarGuid == PropertyGuid)
		{
			return BPVarDesc.VarName;
		}
	}
#endif

	return NAME_None;
}

FGuid UBlueprint::FindBlueprintPropertyGuidFromName(const FName PropertyName) const
{
#if WITH_EDITORONLY_DATA
	for (const FBPVariableDescription& BPVarDesc : NewVariables)
	{
		if (BPVarDesc.VarName == PropertyName)
		{
			return BPVarDesc.VarGuid;
		}
	}
#endif

	return FGuid();
}

ETimelineSigType UBlueprint::GetTimelineSignatureForFunctionByName(const FName& FunctionName, const FName& ObjectPropertyName)
{
	check(SkeletonGeneratedClass != NULL);
	
	UClass* UseClass = SkeletonGeneratedClass;

	// If an object property was specified, find the class of that property instead
	if(ObjectPropertyName != NAME_None)
	{
		FObjectPropertyBase* ObjProperty = FindFProperty<FObjectPropertyBase>(SkeletonGeneratedClass, ObjectPropertyName);
		if(ObjProperty == NULL)
		{
			UE_LOG(LogBlueprint, Log, TEXT("GetTimelineSignatureForFunction: Object Property '%s' not found."), *ObjectPropertyName.ToString());
			return ETS_InvalidSignature;
		}

		UseClass = ObjProperty->PropertyClass;
	}

	UFunction* Function = FindUField<UFunction>(UseClass, FunctionName);
	if(Function == NULL)
	{
		UE_LOG(LogBlueprint, Log, TEXT("GetTimelineSignatureForFunction: Function '%s' not found in class '%s'."), *FunctionName.ToString(), *UseClass->GetName());
		return ETS_InvalidSignature;
	}

	return UTimelineComponent::GetTimelineSignatureForFunction(Function);


	//UE_LOG(LogBlueprint, Log, TEXT("GetTimelineSignatureForFunction: No SkeletonGeneratedClass in Blueprint '%s'."), *GetName());
	//return ETS_InvalidSignature;
}

FString UBlueprint::GetDesc(void)
{
	FString BPType;
	switch (BlueprintType)
	{
		case BPTYPE_MacroLibrary:
			BPType = TEXT("macros for");
			break;
		case BPTYPE_Const:
			BPType = TEXT("const extends");
			break;
		case BPTYPE_Interface:
			// Always extends interface, so no extraneous information needed
			BPType = TEXT("");
			break;
		default:
			BPType = TEXT("extends");
			break;
	}
	const FString ResultString = FString::Printf(TEXT("%s %s"), *BPType, *ParentClass->GetName());

	return ResultString;
}

bool UBlueprint::NeedsLoadForClient() const
{
	return false;
}

bool UBlueprint::NeedsLoadForServer() const
{
	return false;
}

bool UBlueprint::NeedsLoadForEditorGame() const
{
	return true;
}

void UBlueprint::TagSubobjects(EObjectFlags NewFlags)
{
	Super::TagSubobjects(NewFlags);

	if (GeneratedClass && !GeneratedClass->HasAnyFlags(GARBAGE_COLLECTION_KEEPFLAGS))
	{
		GeneratedClass->SetFlags(NewFlags);
		GeneratedClass->TagSubobjects(NewFlags);
	}

	if (SkeletonGeneratedClass && SkeletonGeneratedClass != GeneratedClass && !SkeletonGeneratedClass->HasAnyFlags(GARBAGE_COLLECTION_KEEPFLAGS))
	{
		SkeletonGeneratedClass->SetFlags(NewFlags);
		SkeletonGeneratedClass->TagSubobjects(NewFlags);
	}
}

void UBlueprint::GetAllGraphs(TArray<UEdGraph*>& Graphs) const
{
#if WITH_EDITORONLY_DATA
	for (int32 i = 0; i < FunctionGraphs.Num(); ++i)
	{
		UEdGraph* Graph = FunctionGraphs[i];
		if(Graph)
		{
			Graphs.Add(Graph);
			Graph->GetAllChildrenGraphs(Graphs);
		}
	}
	for (int32 i = 0; i < MacroGraphs.Num(); ++i)
	{
		UEdGraph* Graph = MacroGraphs[i];
		if(Graph)
		{
			Graphs.Add(Graph);
			Graph->GetAllChildrenGraphs(Graphs);
		}
	}

	for (int32 i = 0; i < UbergraphPages.Num(); ++i)
	{
		UEdGraph* Graph = UbergraphPages[i];
		if(Graph)
		{
			Graphs.Add(Graph);
			Graph->GetAllChildrenGraphs(Graphs);
		}
	}

	for (int32 i = 0; i < DelegateSignatureGraphs.Num(); ++i)
	{
		UEdGraph* Graph = DelegateSignatureGraphs[i];
		if(Graph)
		{
			Graphs.Add(Graph);
			Graph->GetAllChildrenGraphs(Graphs);
		}
	}

	for (int32 BPIdx=0; BPIdx<ImplementedInterfaces.Num(); BPIdx++)
	{
		const FBPInterfaceDescription& InterfaceDesc = ImplementedInterfaces[BPIdx];
		for (int32 GraphIdx = 0; GraphIdx < InterfaceDesc.Graphs.Num(); GraphIdx++)
		{
			UEdGraph* Graph = InterfaceDesc.Graphs[GraphIdx];
			if(Graph)
			{
				Graphs.Add(Graph);
				Graph->GetAllChildrenGraphs(Graphs);
			}
		}
	}
#endif // WITH_EDITORONLY_DATA
}

#if WITH_EDITOR
void UBlueprint::Message_Note(const FString& MessageToLog)
{
	if( CurrentMessageLog )
	{
		CurrentMessageLog->Note(*MessageToLog);
	}
	else
	{
		UE_LOG(LogBlueprint, Log, TEXT("[%s] %s"), *GetName(), *MessageToLog);
	}
}

void UBlueprint::Message_Warn(const FString& MessageToLog)
{
	if( CurrentMessageLog )
	{
		CurrentMessageLog->Warning(*MessageToLog);
	}
	else
	{
		UE_LOG(LogBlueprint, Warning, TEXT("[%s] %s"), *GetName(), *MessageToLog);
	}
}

void UBlueprint::Message_Error(const FString& MessageToLog)
{
	if( CurrentMessageLog )
	{
		CurrentMessageLog->Error(*MessageToLog);
	}
	else
	{
		UE_LOG(LogBlueprint, Error, TEXT("[%s] %s"), *GetName(), *MessageToLog);
	}
}

bool UBlueprint::ChangeOwnerOfTemplates()
{
	struct FUniqueNewNameHelper
	{
	private:
		FString NewName;
		bool isValid;
	public:
		FUniqueNewNameHelper(const FString& Name, UObject* Outer) : isValid(false)
		{
			const uint32 Hash = FCrc::StrCrc32<TCHAR>(*Name);
			NewName = FString::Printf(TEXT("%s__%08X"), *Name, Hash);
			isValid = IsUniqueObjectName(FName(*NewName), Outer);
			if (!isValid)
			{
				check(Outer);
				UE_LOG(LogBlueprint, Warning, TEXT("ChangeOwnerOfTemplates: Cannot generate a deterministic new name. Old name: %s New outer: %s"), *Name, *Outer->GetName());
			}
		}

		const TCHAR* Get() const
		{
			return isValid ? *NewName : NULL;
		}
	};

	UBlueprintGeneratedClass* BPGClass = Cast<UBlueprintGeneratedClass>(*GeneratedClass);
	bool bIsStillStale = false;
	if (BPGClass)
	{
		// >>> Backwards Compatibility:  VER_UE4_EDITORONLY_BLUEPRINTS
		bool bMigratedOwner = false;
		TSet<class UCurveBase*> Curves;
		for( auto CompIt = ComponentTemplates.CreateIterator(); CompIt; ++CompIt )
		{
			UActorComponent* Component = (*CompIt);
			if (Component)
			{
				if (Component->GetOuter() == this)
				{
					const bool bRenamed = Component->Rename(*Component->GetName(), BPGClass, REN_ForceNoResetLoaders | REN_DoNotDirty);
					ensure(bRenamed);
					bIsStillStale |= !bRenamed;
					bMigratedOwner = true;
				}
				if (auto TimelineComponent = Cast<UTimelineComponent>(Component))
				{
					TimelineComponent->GetAllCurves(Curves);
				}
			}
		}

		for( auto CompIt = Timelines.CreateIterator(); CompIt; ++CompIt )
		{
			UTimelineTemplate* Template = (*CompIt);
			if (Template)
			{
				if(Template->GetOuter() == this)
				{
					const FName OldTemplateName = Template->GetFName();
					ensure(!OldTemplateName.ToString().EndsWith(UTimelineTemplate::TemplatePostfix));
					const bool bRenamed = Template->Rename(*UTimelineTemplate::TimelineVariableNameToTemplateName(Template->GetFName()), BPGClass, REN_ForceNoResetLoaders|REN_DoNotDirty);
					ensure(bRenamed);
					bIsStillStale |= !bRenamed;
					ensure(OldTemplateName == Template->GetVariableName());
					bMigratedOwner = true;
				}
				Template->GetAllCurves(Curves);
			}
		}
		for (auto Curve : Curves)
		{
			if (Curve && (Curve->GetOuter() == this))
			{
				const bool bRenamed = Curve->Rename(FUniqueNewNameHelper(Curve->GetName(), BPGClass).Get(), BPGClass, REN_ForceNoResetLoaders | REN_DoNotDirty);
				ensure(bRenamed);
				bIsStillStale |= !bRenamed;
			}
		}

		if(USimpleConstructionScript* SCS = SimpleConstructionScript)
		{
			if(SCS->GetOuter() == this)
			{
				const bool bRenamed = SCS->Rename(FUniqueNewNameHelper(SCS->GetName(), BPGClass).Get(), BPGClass, REN_ForceNoResetLoaders | REN_DoNotDirty);
				ensure(bRenamed);
				bIsStillStale |= !bRenamed;
				bMigratedOwner = true;
			}

			for (USCS_Node* SCSNode : SCS->GetAllNodes())
			{
				UActorComponent* Component = SCSNode ? ToRawPtr(SCSNode->ComponentTemplate) : NULL;
				if (Component && Component->GetOuter() == this)
				{
					const bool bRenamed = Component->Rename(FUniqueNewNameHelper(Component->GetName(), BPGClass).Get(), BPGClass, REN_ForceNoResetLoaders | REN_DoNotDirty);
					ensure(bRenamed);
					bIsStillStale |= !bRenamed;
					bMigratedOwner = true;
				}
			}
		}

		if (bMigratedOwner)
		{
			if( !HasAnyFlags( RF_Transient ))
			{
				// alert the user that blueprints gave been migrated and require re-saving to enable them to locate and fix them without nagging them.
				FMessageLog("BlueprintLog").Warning( FText::Format( NSLOCTEXT( "Blueprint", "MigrationWarning", "Blueprint {0} has been migrated and requires re-saving to avoid import errors" ), FText::FromString( *GetName() )));

				if( GetDefault<UEditorLoadingSavingSettings>()->bDirtyMigratedBlueprints )
				{
					UPackage* BPPackage = GetOutermost();

					if( BPPackage )
					{
						BPPackage->SetDirtyFlag( true );
					}
				}
			}

			BPGClass->ComponentTemplates = ComponentTemplates;
			BPGClass->Timelines = Timelines;
			BPGClass->SimpleConstructionScript = SimpleConstructionScript;
		}
		// <<< End Backwards Compatibility
	}
	else
	{
		UE_LOG(LogBlueprint, Log, TEXT("ChangeOwnerOfTemplates: No BlueprintGeneratedClass in %s"), *GetName());
	}
	return !bIsStillStale;
}

#if WITH_EDITOR
bool UBlueprint::Modify(bool bAlwaysMarkDirty)
{
	bCachedDependenciesUpToDate = false;
	return Super::Modify(bAlwaysMarkDirty);
}
#endif

void UBlueprint::GatherDependencies(TSet<TWeakObjectPtr<UBlueprint>>& InDependencies) const
{

}

void UBlueprint::ReplaceDeprecatedNodes()
{
	TArray<UEdGraph*> Graphs;
	GetAllGraphs(Graphs);

	for ( auto It = Graphs.CreateIterator(); It; ++It )
	{
		UEdGraph* const Graph = *It;
		const UEdGraphSchema* Schema = Graph->GetSchema();
		Schema->BackwardCompatibilityNodeConversion(Graph, true);
	}
}

void UBlueprint::ClearEditorReferences()
{
	FKismetEditorUtilities::OnBlueprintUnloaded.Broadcast(this);
	if (UBlueprintGeneratedClass* BPGC = Cast<UBlueprintGeneratedClass>(GeneratedClass))
	{
		FKismetEditorUtilities::OnBlueprintGeneratedClassUnloaded.Broadcast(BPGC);
	}
}

UInheritableComponentHandler* UBlueprint::GetInheritableComponentHandler(bool bCreateIfNecessary)
{
	static const FBoolConfigValueHelper EnableInheritableComponents(TEXT("Kismet"), TEXT("bEnableInheritableComponents"), GEngineIni);
	if (!EnableInheritableComponents)
	{
		return nullptr;
	}

	if (!InheritableComponentHandler && bCreateIfNecessary)
	{
		UBlueprintGeneratedClass* BPGC = CastChecked<UBlueprintGeneratedClass>(GeneratedClass);
		ensure(!BPGC->InheritableComponentHandler);
		InheritableComponentHandler = BPGC->GetInheritableComponentHandler(true);
	}
	return InheritableComponentHandler;
}


EDataValidationResult UBlueprint::IsDataValid(TArray<FText>& ValidationErrors)
{
	EDataValidationResult IsValid = GeneratedClass ? GeneratedClass->GetDefaultObject()->IsDataValid(ValidationErrors) : EDataValidationResult::Invalid;
	IsValid = (IsValid == EDataValidationResult::NotValidated) ? EDataValidationResult::Valid : IsValid;

	if (SimpleConstructionScript)
	{
		EDataValidationResult IsSCSValid = SimpleConstructionScript->IsDataValid(ValidationErrors);
		IsValid = CombineDataValidationResults(IsValid, IsSCSValid);
	}

	if (InheritableComponentHandler)
	{
		EDataValidationResult IsICHValid = InheritableComponentHandler->IsDataValid(ValidationErrors);
		IsValid = CombineDataValidationResults(IsValid, IsICHValid);
	}

	for (UActorComponent* Component : ComponentTemplates)
	{
		if (Component)
		{
			EDataValidationResult IsComponentValid = Component->IsDataValid(ValidationErrors);
			IsValid = CombineDataValidationResults(IsValid, IsComponentValid);
		}
	}

	for (UTimelineTemplate* Timeline : Timelines)
	{
		if (Timeline)
		{
			EDataValidationResult IsTimelineValid = Timeline->IsDataValid(ValidationErrors);
			IsValid = CombineDataValidationResults(IsValid, IsTimelineValid);
		}
	}

	return IsValid;
}

bool UBlueprint::FindDiffs(const UBlueprint* OtherBlueprint, FDiffResults& Results) const
{
	return false;
}

FName UBlueprint::GetFunctionNameFromClassByGuid(const UClass* InClass, const FGuid FunctionGuid)
{
	return FBlueprintEditorUtils::GetFunctionNameFromClassByGuid(InClass, FunctionGuid);
}

bool UBlueprint::GetFunctionGuidFromClassByFieldName(const UClass* InClass, const FName FunctionName, FGuid& FunctionGuid)
{
	return FBlueprintEditorUtils::GetFunctionGuidFromClassByFieldName(InClass, FunctionName, FunctionGuid);
}

UEdGraph* UBlueprint::GetLastEditedUberGraph() const
{
	for ( int32 LastEditedIndex = LastEditedDocuments.Num() - 1; LastEditedIndex >= 0; LastEditedIndex-- )
	{
		if ( UObject* Obj = LastEditedDocuments[LastEditedIndex].EditedObjectPath.ResolveObject() )
		{
			if ( UEdGraph* Graph = Cast<UEdGraph>(Obj) )
			{
				for ( int32 GraphIndex = 0; GraphIndex < UbergraphPages.Num(); GraphIndex++ )
				{
					if ( Graph == UbergraphPages[GraphIndex] )
					{
						return UbergraphPages[GraphIndex];
					}
				}
			}
		}
	}

	if ( UbergraphPages.Num() > 0 )
	{
		return UbergraphPages[0];
	}

	return nullptr;
}

PRAGMA_DISABLE_DEPRECATION_WARNINGS

TArrayView<const TObjectPtr<UBlueprintExtension>> UBlueprint::GetExtensions() const
{
	return Extensions;
}

int32 UBlueprint::AddExtension(const TObjectPtr<UBlueprintExtension>& InExtension)
{
	int32 Index = Extensions.Add(InExtension);
	OnExtensionAdded.Broadcast(InExtension);
	return Index;
}

int32 UBlueprint::RemoveExtension(const TObjectPtr<UBlueprintExtension>& InExtension)
{
	int32 NumRemoved = Extensions.RemoveSingleSwap(InExtension);
	if (NumRemoved > 0)
	{
		OnExtensionRemoved.Broadcast(InExtension);
	}
	return NumRemoved;
}

PRAGMA_ENABLE_DEPRECATION_WARNINGS

#endif //WITH_EDITOR

#if WITH_EDITORONLY_DATA
void UBlueprint::LoadModulesRequiredForCompilation()
{
	static const FName KismetCompilerModuleName("KismetCompiler");
	static const FName MovieSceneToolsModuleName("MovieSceneTools");

	FModuleManager::Get().LoadModule(KismetCompilerModuleName);
	FModuleManager::Get().LoadModule(MovieSceneToolsModuleName);
}
#endif //WITH_EDITORONLY_DATA<|MERGE_RESOLUTION|>--- conflicted
+++ resolved
@@ -1454,8 +1454,6 @@
 #endif // WITH_EDITOR
 
 #if WITH_EDITORONLY_DATA
-<<<<<<< HEAD
-=======
 bool UBlueprint::ShouldCookPropertyGuids() const
 {
 	switch (ShouldCookPropertyGuidsValue)
@@ -1477,7 +1475,6 @@
 	return false;
 }
 
->>>>>>> d731a049
 UBlueprint* UBlueprint::GetBlueprintFromClass(const UClass* InClass)
 {
 	UBlueprint* BP = NULL;
@@ -1533,8 +1530,6 @@
 		{
 			bNoErrors &= (BP->Status != BS_Error);
 		}
-<<<<<<< HEAD
-=======
 
 		// If valid, use stored ParentClass rather than the actual UClass::GetSuperClass(); handles the case when the class has not been recompiled yet after a reparent operation.
 		if (BP && BP->ParentClass)
@@ -1571,7 +1566,6 @@
 			GuidProviderToAdd = BP;
 			bNoErrors &= (BP->Status != BS_Error);
 		}
->>>>>>> d731a049
 
 		// If valid, use stored ParentClass rather than the actual UClass::GetSuperClass(); handles the case when the class has not been recompiled yet after a reparent operation.
 		if (BP && BP->ParentClass)
