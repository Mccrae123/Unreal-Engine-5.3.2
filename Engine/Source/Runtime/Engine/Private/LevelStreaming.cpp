// Copyright Epic Games, Inc. All Rights Reserved.

#include "Engine/LevelStreaming.h"
#include "Engine/LevelStreamingGCHelper.h"
#include "ContentStreaming.h"
#include "Misc/App.h"
#include "UObject/Package.h"
#include "UObject/ReferenceChainSearch.h"
#include "Misc/PackageName.h"
#include "UObject/LinkerLoad.h"
#include "EngineGlobals.h"
#include "Engine/Level.h"
#include "Engine/EngineTypes.h"
#include "Engine/World.h"
#include "UObject/ObjectRedirector.h"
#include "GameFramework/PlayerController.h"
#include "Engine/Engine.h"
#include "Engine/LevelStreamingAlwaysLoaded.h"
#include "Engine/LevelStreamingPersistent.h"
#include "Engine/LevelStreamingVolume.h"
#include "LevelUtils.h"
#include "EngineUtils.h"
#if WITH_EDITOR
	#include "Framework/Notifications/NotificationManager.h"
	#include "Widgets/Notifications/SNotificationList.h"
#endif
#include "Engine/LevelStreamingDynamic.h"
#include "Components/BrushComponent.h"
#include "Engine/CoreSettings.h"
#include "PhysicsEngine/BodySetup.h"
#include "SceneInterface.h"
#include "Engine/NetDriver.h"
#include "Engine/NetConnection.h"
#include "Engine/PackageMapClient.h"
#include "Serialization/LoadTimeTrace.h"
#include "AssetRegistry/AssetRegistryModule.h"

#include UE_INLINE_GENERATED_CPP_BY_NAME(LevelStreaming)

DEFINE_LOG_CATEGORY(LogLevelStreaming);

#define LOCTEXT_NAMESPACE "World"

// CVars
namespace LevelStreamingCVars
{
	// There are cases where we might have multiple visibility requests (and data) in flight leading to the server 
	// starting to replicate data based on an older visibility/streamingstatus update which can lead to broken channels
	// to mitigate this problem we assign a TransactionId to each request/update to make sure that we are acting on the correct data
#if UE_WITH_IRIS
	static bool bDefaultAllowClientUseMakingInvisibleTransactionRequests = true;
#else
	static bool bDefaultAllowClientUseMakingInvisibleTransactionRequests = false;
#endif
	FAutoConsoleVariableRef CVarDefaultAllowClientUseMakingInvisibleTransactionRequests(
		TEXT("LevelStreaming.DefaultAllowClientUseMakingInvisibleTransactionRequests"),
		bDefaultAllowClientUseMakingInvisibleTransactionRequests,
		TEXT("Flag combined with world support to use making invisible transaction requests to the server\n")
		TEXT("that determines whether the client should wait for the server to acknowledge visibility update before making streaming levels invisible.\n")
		TEXT("0: Disable, 1: Enable"),
		ECVF_Default);

	static bool bDefaultAllowClientUseMakingVisibleTransactionRequests = false;
	FAutoConsoleVariableRef CVarDefaultAllowClientUseMakingVisibleTransactionRequests(
		TEXT("LevelStreaming.DefaultAllowClientUseMakingVisibleTransactionRequests"),
		bDefaultAllowClientUseMakingVisibleTransactionRequests,
		TEXT("Flag combined with world support to use making visible transaction requests to the server\n")
		TEXT("that determines whether the client should wait for the server to acknowledge visibility update before making streaming levels visible.\n")
		TEXT("0: Disable, 1: Enable"),
		ECVF_Default);

#if UE_WITH_IRIS
	static bool bShouldServerUseMakingVisibleTransactionRequest = true;
#else
	static bool bShouldServerUseMakingVisibleTransactionRequest = false;
#endif
	FAutoConsoleVariableRef CVarShouldServerUseMakingVisibleTransactionRequest(
		TEXT("LevelStreaming.ShouldServerUseMakingVisibleTransactionRequest"),
		bShouldServerUseMakingVisibleTransactionRequest,
		TEXT("Whether server should wait for client to acknowledge visibility update before treating streaming levels as visible by the client.\n")
		TEXT("0: Disable, 1: Enable"),
		ECVF_Default);

	static bool bShouldReuseUnloadedButStillAroundLevels = true;
	FAutoConsoleVariableRef CVarShouldReuseUnloadedButStillAroundLevels(
		TEXT("LevelStreaming.ShouldReuseUnloadedButStillAroundLevels"),
		bShouldReuseUnloadedButStillAroundLevels,
		TEXT("Whether level streaming will reuse the unloaded levels that aren't GC'd yet.\n")
		TEXT("0: Disable, 1: Enable"),
		ECVF_ReadOnly);
}

bool ULevelStreaming::DefaultAllowClientUseMakingInvisibleTransactionRequests()
{
	return LevelStreamingCVars::bDefaultAllowClientUseMakingInvisibleTransactionRequests;
}

bool ULevelStreaming::DefaultAllowClientUseMakingVisibleTransactionRequests()
{
	return LevelStreamingCVars::bDefaultAllowClientUseMakingVisibleTransactionRequests;
}

bool ULevelStreaming::ShouldClientUseMakingInvisibleTransactionRequest() const
{
	if (!bSkipClientUseMakingInvisibleTransactionRequest)
	{
		// Rely on the world to decide whether the client should wait for the server to acknowledge
		// visibility before making streaming levels invisible on the client.
		UWorld* World = GetWorld();
		return World && World->SupportsMakingInvisibleTransactionRequests();
	}
	return false;
}

bool ULevelStreaming::ShouldClientUseMakingVisibleTransactionRequest() const
{
	if (!bSkipClientUseMakingVisibleTransactionRequest)
	{
		// Rely on the world to decide whether the client should wait for the server to acknowledge
		// visibility before making streaming levels visible on the client.
		UWorld* World = GetWorld();
		return World && World->SupportsMakingVisibleTransactionRequests();
	}
	return false;
}

bool ULevelStreaming::ShouldServerUseMakingVisibleTransactionRequest()
{
	return LevelStreamingCVars::bShouldServerUseMakingVisibleTransactionRequest;
}

bool ULevelStreaming::ShouldReuseUnloadedButStillAroundLevels(const ULevel* InLevel)
{
	UWorld* OuterWorld = InLevel ? InLevel->GetTypedOuter<UWorld>() : nullptr;
	if (OuterWorld && OuterWorld->IsGameWorld() && !LevelStreamingCVars::bShouldReuseUnloadedButStillAroundLevels)
	{
		return false;
	}
	return true;
}

int32 ULevelStreamingDynamic::UniqueLevelInstanceId = 0;

/**
 * This helper function is defined here so that it can go into the 4.18.1 hotfix (for UE-51791),
 * even though it would make more logical sense to have this logic in a member function of UNetDriver.
 * We're getting away with this because UNetDriver::GuidCache is (unfortunately) public.
 *
 * Renames any package entries in the GuidCache with a path matching UnPrefixedName to have a PIE prefix.
 * This is needed because a client may receive an export for a level package before it's loaded and
 * its name registered with FSoftObjectPath::AddPIEPackageName. In this case, the entry in the GuidCache
 * will not be PIE-prefixed, but when the level is actually loaded, its package will be renamed with the
 * prefix. Any subsequent references to this package won't resolve unless the name is fixed up.
 *
 * @param World the world whose NetDriver will be used for the rename
 * @param UnPrefixedPackageName the path of the package to rename
 */
static void NetDriverRenameStreamingLevelPackageForPIE(const UWorld* World, FName UnPrefixedPackageName)
{
	FWorldContext* WorldContext = GEngine->GetWorldContextFromWorld(World);
	if (!WorldContext || WorldContext->WorldType != EWorldType::PIE)
	{
		return;
	}

	for (FNamedNetDriver& Driver : WorldContext->ActiveNetDrivers)
	{
		if (Driver.NetDriver && Driver.NetDriver->GuidCache.IsValid())
	{
			for (TPair<FNetworkGUID, FNetGuidCacheObject>& GuidPair : Driver.NetDriver->GuidCache->ObjectLookup)
	{
		// Only look for packages, which will have a static GUID and an invalid OuterGUID.
		const bool bIsPackage = GuidPair.Key.IsStatic() && !GuidPair.Value.OuterGUID.IsValid();
		if (bIsPackage && GuidPair.Value.PathName == UnPrefixedPackageName)
		{
			GuidPair.Value.PathName = *UWorld::ConvertToPIEPackageName(GuidPair.Value.PathName.ToString(), WorldContext->PIEInstance);
		}
	}
		}
	}
}

FStreamLevelAction::FStreamLevelAction(bool bIsLoading, const FName& InLevelName, bool bIsMakeVisibleAfterLoad, bool bInShouldBlock, const FLatentActionInfo& InLatentInfo, UWorld* World)
	: bLoading(bIsLoading)
	, bMakeVisibleAfterLoad(bIsMakeVisibleAfterLoad)
	, bShouldBlock(bInShouldBlock)
	, LevelName(InLevelName)
	, LatentInfo(InLatentInfo)
{
	ULevelStreaming* LocalLevel = FindAndCacheLevelStreamingObject( LevelName, World );
	Level = LocalLevel;
	ActivateLevel( LocalLevel );
}

void FStreamLevelAction::UpdateOperation(FLatentResponse& Response)
{
	ULevelStreaming* LevelStreamingObject = Level.Get(); // to avoid confusion.
	const bool bIsLevelValid = LevelStreamingObject != nullptr;
	UE_LOG(LogLevelStreaming, Verbose, TEXT("FStreamLevelAction::UpdateOperation() LevelName %s, bIsLevelValid %d"), *LevelName.ToString(), (int32)bIsLevelValid);
	if (bIsLevelValid)
	{
		bool bIsOperationFinished = UpdateLevel(LevelStreamingObject);
	Response.FinishAndTriggerIf(bIsOperationFinished, LatentInfo.ExecutionFunction, LatentInfo.Linkage, LatentInfo.CallbackTarget);
	}
	else
	{
		Response.FinishAndTriggerIf(true, LatentInfo.ExecutionFunction, LatentInfo.Linkage, LatentInfo.CallbackTarget);
	}
}

#if WITH_EDITOR
FString FStreamLevelAction::GetDescription() const
{
	return FString::Printf(TEXT("Streaming Level in progress...(%s)"), *LevelName.ToString());
}
#endif

/**
* Helper function to potentially find a level streaming object by name
*
* @param	LevelName							Name of level to search streaming object for in case Level is NULL
* @return	level streaming object or NULL if none was found
*/
ULevelStreaming* FStreamLevelAction::FindAndCacheLevelStreamingObject( const FName LevelName, UWorld* InWorld )
{
	// Search for the level object by name.
	if( LevelName != NAME_None )
	{
		FString SearchPackageName = MakeSafeLevelName( LevelName, InWorld );
		if (FPackageName::IsShortPackageName(SearchPackageName))
		{
			// Make sure MyMap1 and Map1 names do not resolve to a same streaming level
			SearchPackageName = TEXT("/") + SearchPackageName;
		}

		for (ULevelStreaming* LevelStreaming : InWorld->GetStreamingLevels())
		{
			// We check only suffix of package name, to handle situations when packages were saved for play into a temporary folder
			// Like Saved/Autosaves/PackageName
			if (LevelStreaming && 
				LevelStreaming->GetWorldAssetPackageName().EndsWith(SearchPackageName, ESearchCase::IgnoreCase))
			{
				return LevelStreaming;
			}
		}
	}

	return NULL;
}

/**
 * Given a level name, returns a level name that will work with Play on Editor or Play on Console
 *
 * @param	InLevelName		Raw level name (no UEDPIE or UED<console> prefix)
 * @param	InWorld			World in which to check for other instances of the name
 */
FString FStreamLevelAction::MakeSafeLevelName( const FName& InLevelName, UWorld* InWorld )
{
	// Special case for PIE, the PackageName gets mangled.
	if (!InWorld->StreamingLevelsPrefix.IsEmpty())
	{
		FString PackageName = FPackageName::GetShortName(InLevelName);
		if (!PackageName.StartsWith(InWorld->StreamingLevelsPrefix))
		{
			PackageName = InWorld->StreamingLevelsPrefix + PackageName;
		}

		if (!FPackageName::IsShortPackageName(InLevelName))
		{
			PackageName = FPackageName::GetLongPackagePath(InLevelName.ToString()) + TEXT("/") + PackageName;
		}
		
		return PackageName;
	}
	
	return InLevelName.ToString();
}
/**
* Handles "Activated" for single ULevelStreaming object.
*
* @param	LevelStreamingObject	LevelStreaming object to handle "Activated" for.
*/
void FStreamLevelAction::ActivateLevel( ULevelStreaming* LevelStreamingObject )
{	
	if (LevelStreamingObject)
	{
		// Loading.
		if (bLoading)
		{
			UE_LOG(LogStreaming, Log, TEXT("Streaming in level %s (%s)..."),*LevelStreamingObject->GetName(),*LevelStreamingObject->GetWorldAssetPackageName());
			LevelStreamingObject->SetShouldBeLoaded(true);
			LevelStreamingObject->SetShouldBeVisible(LevelStreamingObject->GetShouldBeVisibleFlag()	|| bMakeVisibleAfterLoad);
			LevelStreamingObject->bShouldBlockOnLoad = bShouldBlock;
		}
		// Unloading.
		else 
		{
			UE_LOG(LogStreaming, Log, TEXT("Streaming out level %s (%s)..."),*LevelStreamingObject->GetName(),*LevelStreamingObject->GetWorldAssetPackageName());
			LevelStreamingObject->SetShouldBeLoaded(false);
			LevelStreamingObject->SetShouldBeVisible(false);
			LevelStreamingObject->bShouldBlockOnUnload = bShouldBlock;
		}

		// If we have a valid world
		if (UWorld* LevelWorld = LevelStreamingObject->GetWorld())
		{
				const bool bShouldBeLoaded = LevelStreamingObject->ShouldBeLoaded();
				const bool bShouldBeVisible = LevelStreamingObject->ShouldBeVisible();

			UE_LOG(LogLevel, Log, TEXT("ActivateLevel %s %i %i %i"),
				*LevelStreamingObject->GetWorldAssetPackageName(),
				bShouldBeLoaded,
				bShouldBeVisible,
				bShouldBlock);

			// Notify players of the change
			for (FConstPlayerControllerIterator Iterator = LevelWorld->GetPlayerControllerIterator(); Iterator; ++Iterator)
			{
				if (APlayerController* PlayerController = Iterator->Get())
				{
					PlayerController->LevelStreamingStatusChanged(
						LevelStreamingObject,
						bShouldBeLoaded,
					bShouldBeVisible,
						bShouldBlock,
					INDEX_NONE);
				}
			}
		}
	}
	else
	{
		UE_LOG(LogLevel, Warning, TEXT("Failed to find streaming level object associated with '%s'"), *LevelName.ToString() );
	}
}

/**
* Handles "UpdateOp" for single ULevelStreaming object.
*
* @param	LevelStreamingObject	LevelStreaming object to handle "UpdateOp" for.
*
* @return true if operation has completed, false if still in progress
*/
bool FStreamLevelAction::UpdateLevel( ULevelStreaming* LevelStreamingObject )
{
	// No level streaming object associated with this sequence.
	if (LevelStreamingObject == nullptr)
	{
		return true;
	}
	// Level is neither loaded nor should it be so we finished (in the sense that we have a pending GC request) unloading.
	else if ((LevelStreamingObject->GetLoadedLevel() == nullptr) && !LevelStreamingObject->ShouldBeLoaded() )
	{
		return true;
	}
	// Level shouldn't be loaded but is as background level streaming is enabled so we need to fire finished event regardless.
	else if (LevelStreamingObject->GetLoadedLevel() && !LevelStreamingObject->ShouldBeLoaded() && !GUseBackgroundLevelStreaming)
	{
		return true;
	}
	// Level is both loaded and wanted so we finished loading.
	else if (LevelStreamingObject->GetLoadedLevel() && LevelStreamingObject->ShouldBeLoaded() 
		// Make sure we are visible if we are required to be so.
		&& (!bMakeVisibleAfterLoad || LevelStreamingObject->GetLoadedLevel()->bIsVisible) )
	{
		return true;
	}

	// Loading/ unloading in progress.
	return false;
}

/*-----------------------------------------------------------------------------
	ULevelStreaming* implementation.
-----------------------------------------------------------------------------*/

ULevelStreaming::ULevelStreaming(const FObjectInitializer& ObjectInitializer)
	: Super(ObjectInitializer)
	, bIsStatic(false)
{
# if WITH_EDITORONLY_DATA
	bShouldBeVisibleInEditor = true;
#endif
	LevelColor = FLinearColor::White;
	LevelTransform = FTransform::Identity;
	MinTimeBetweenVolumeUnloadRequests = 2.0f;
	bDrawOnLevelStatusMap = true;
	LevelLODIndex = INDEX_NONE;
	CurrentState = ECurrentState::Removed;
	bSkipClientUseMakingInvisibleTransactionRequest = false;
	bSkipClientUseMakingVisibleTransactionRequest = false;
}

void ULevelStreaming::PostLoad()
{
	Super::PostLoad();

	const bool PIESession = GetWorld()->WorldType == EWorldType::PIE || GetOutermost()->HasAnyPackageFlags(PKG_PlayInEditor);

#if WITH_EDITOR
	// If this streaming level was saved with a short package name, try to convert it to a long package name
	if ( !PIESession && PackageName_DEPRECATED != NAME_None )
	{
		const FString DeprecatedPackageNameString = PackageName_DEPRECATED.ToString();
		if ( FPackageName::IsShortPackageName(PackageName_DEPRECATED) == false )
		{
			// Convert the FName reference to a TSoftObjectPtr, then broadcast that we loaded a reference
			// so this reference is gathered by the cooker without having to resave the package.
			SetWorldAssetByPackageName(PackageName_DEPRECATED);
			WorldAsset.GetUniqueID().PostLoadPath(GetLinker());
		}
		else
		{
			UE_LOG(LogLevelStreaming, Display, TEXT("Invalid streaming level package name (%s). Only long package names are supported. This streaming level may not load or save properly."), *DeprecatedPackageNameString);
		}
	}
#endif

	if (!IsValidStreamingLevel())
	{
		const FString WorldPackageName = GetWorldAssetPackageName();
		UE_LOG(LogLevelStreaming, Display, TEXT("Failed to find streaming level package file: %s. This streaming level may not load or save properly."), *WorldPackageName);
#if WITH_EDITOR
		if (GIsEditor)
		{
			// Launch notification to inform user of default change
			FFormatNamedArguments Args;
			Args.Add(TEXT("PackageName"), FText::FromString(WorldPackageName));
			FNotificationInfo Info(FText::Format(LOCTEXT("LevelStreamingFailToStreamLevel", "Failed to find streamed level {PackageName}, please fix the reference to it in the Level Browser"), Args));
			Info.ExpireDuration = 7.0f;

			FSlateNotificationManager::Get().AddNotification(Info);
		}
#endif // WITH_EDITOR
	}

#if WITH_EDITOR
	if (GetLinkerUEVersion() < VER_UE4_LEVEL_STREAMING_DRAW_COLOR_TYPE_CHANGE)
	{
		LevelColor = DrawColor_DEPRECATED;
	}
#endif
}

UWorld* ULevelStreaming::GetWorld() const
{
	// Fail gracefully if a CDO
	if(IsTemplate())
	{
		return nullptr;
	}
	// Otherwise 
	else
	{
		return CastChecked<UWorld>(GetOuter());
	}
}

bool ULevelStreaming::IsLevelVisible() const
{
	return LoadedLevel && LoadedLevel->bIsVisible;
}

void ULevelStreaming::Serialize( FArchive& Ar )
{
	Super::Serialize(Ar);
	
	if (Ar.IsLoading())
	{
		if (GetOutermost()->HasAnyPackageFlags(PKG_PlayInEditor) && GetOutermost()->GetPIEInstanceID() != INDEX_NONE)
		{
			RenameForPIE(GetOutermost()->GetPIEInstanceID());
		}
	}
}

void ULevelStreaming::OnLevelAdded()
{
	if (LoadedLevel)
	{
		if (LoadedLevel->bIsVisible)
		{
			CurrentState = ECurrentState::LoadedVisible;
		}
		else
		{
			CurrentState = ECurrentState::LoadedNotVisible;
		}
	}
	else
	{
		CurrentState = ECurrentState::Unloaded;
	}
}

void ULevelStreaming::OnLevelRemoved()
{
	// If in one of the transitional states removing the level will be highly problematic
	ensure(CurrentState != ECurrentState::Loading);
	ensure(CurrentState != ECurrentState::MakingInvisible);
	ensure(CurrentState != ECurrentState::MakingVisible);

	CurrentState = ECurrentState::Removed;
}

bool ULevelStreaming::DetermineTargetState()
{
	FScopeCycleCounterUObject ContextScope(this);

	UWorld* World = GetWorld();

#if WITH_EDITOR
	// Don't bother loading sub-levels in PIE for levels that aren't visible in editor
	if (World->IsPlayInEditor() && GEngine->OnlyLoadEditorVisibleLevelsInPIE())
	{
		if (!GetShouldBeVisibleInEditor())
		{
			return false;
		}
	}
#endif
	
	bool bContinueToConsider = true;

	switch(CurrentState)
	{
	case ECurrentState::MakingVisible:
		ensure(LoadedLevel);
		if (!ShouldBeVisible() && GetWorld()->GetCurrentLevelPendingVisibility() != LoadedLevel)
		{
			// Since level doesn't need to be visible anymore, change TargetState to ETargetState::LoadedNotVisible.
			// Next UpdateStreamingState will handle switching CurrentState to ECurrentState::LoadedNotVisible.
			// From there, regular flow will properly handle TargetState.
			TargetState = ETargetState::LoadedNotVisible;
		}
		else
		{
			TargetState = ETargetState::LoadedVisible;
		}
		break;

	case ECurrentState::MakingInvisible:
		ensure(LoadedLevel);
		TargetState = ETargetState::LoadedNotVisible;
		break;

	case ECurrentState::Loading:
		TargetState = ETargetState::LoadedNotVisible;
		break;

	case ECurrentState::Unloaded:
		if (bIsRequestingUnloadAndRemoval)
		{
			TargetState = ETargetState::UnloadedAndRemoved;
		}
		else if (World->GetShouldForceUnloadStreamingLevels())
		{
			bContinueToConsider = false;
		}
		else if (!World->IsGameWorld())
		{
			TargetState = ETargetState::LoadedNotVisible;
		}
		else if (ShouldBeLoaded())
		{
			TargetState = ETargetState::LoadedNotVisible;
		}
		else
		{
			bContinueToConsider = false;
		}
		break;

	case ECurrentState::LoadedNotVisible:
		if (bIsRequestingUnloadAndRemoval || World->GetShouldForceUnloadStreamingLevels())
		{
			TargetState = ETargetState::Unloaded;
		}
		else if (World->IsGameWorld() && !ShouldBeLoaded())
		{
			TargetState = ETargetState::Unloaded;
		}
		else if (!IsDesiredLevelLoaded())
		{
			TargetState = ETargetState::LoadedNotVisible;
		}
		else if (ShouldBeVisible())
		{
			TargetState = ETargetState::LoadedVisible;
		}
		else
		{
			bContinueToConsider = false;
		}
		break;

	case ECurrentState::LoadedVisible:
		if (bIsRequestingUnloadAndRemoval || World->GetShouldForceUnloadStreamingLevels())
		{
			TargetState = ETargetState::LoadedNotVisible;
		}
		else if (World->IsGameWorld() && !ShouldBeLoaded())
		{
			TargetState = ETargetState::LoadedNotVisible;
		}
		else if (!ShouldBeVisible())
		{
			TargetState = ETargetState::LoadedNotVisible;
		}
		else if (!IsDesiredLevelLoaded())
		{
			TargetState = ETargetState::LoadedVisible;
		}
		else
		{
			bContinueToConsider = false;
		}
		break;

	case ECurrentState::FailedToLoad:

		// Anything that affects whether we might try to reload changes current state itself
		bContinueToConsider = false;
		break;

	case ECurrentState::Removed:

		// Never continue to consider a removed streaming level
		bContinueToConsider = false;
		break;

	default:
		ensure(false);
	}

	return bContinueToConsider;
}

bool ULevelStreaming::IsConcernedByNetVisibilityTransactionAck() const
{
	UWorld* World = GetWorld();
	return LoadedLevel && !LoadedLevel->bClientOnlyVisible && World && World->IsGameWorld() && World->IsNetMode(NM_Client) && (World->NetDriver && World->NetDriver->ServerConnection->GetConnectionState() == USOCK_Open);
}

bool ULevelStreaming::IsWaitingForNetVisibilityTransactionAck(ENetLevelVisibilityRequest InRequestType) const
{
	if (NetVisibilityState.PendingRequestType.IsSet() && (NetVisibilityState.PendingRequestType == InRequestType) && IsConcernedByNetVisibilityTransactionAck())
	{
		check(((NetVisibilityState.PendingRequestType == ENetLevelVisibilityRequest::MakingInvisible) && ShouldClientUseMakingInvisibleTransactionRequest()) ||
			  ((NetVisibilityState.PendingRequestType == ENetLevelVisibilityRequest::MakingVisible) && ShouldClientUseMakingVisibleTransactionRequest()));

		return (NetVisibilityState.ClientPendingRequestIndex != NetVisibilityState.ClientAckedRequestIndex) || NetVisibilityState.bHasClientPendingRequest;
	}

	return false;
}

void ULevelStreaming::ServerUpdateLevelVisibility(bool bIsVisible, bool bTryMakeVisible, FNetLevelVisibilityTransactionId TransactionId)
{
	if (IsConcernedByNetVisibilityTransactionAck())
	{
<<<<<<< HEAD
=======
		UWorld* World = GetWorld();
		for (FConstPlayerControllerIterator Iterator = World->GetPlayerControllerIterator(); Iterator; ++Iterator)
		{
			if (APlayerController* PlayerController = Iterator->Get())
			{
				FUpdateLevelVisibilityLevelInfo LevelVisibility(LoadedLevel, bIsVisible, bTryMakeVisible);
				LevelVisibility.PackageName = PlayerController->NetworkRemapPath(LevelVisibility.PackageName, false);
				LevelVisibility.VisibilityRequestId = TransactionId;
				PlayerController->ServerUpdateLevelVisibility(LevelVisibility);
			}
		}
	}
}

bool ULevelStreaming::ShouldWaitForServerAckBeforeChangingVisibilityState(ENetLevelVisibilityRequest InRequestType, bool bInShouldBeVisible)
{
	if (IsWaitingForNetVisibilityTransactionAck(InRequestType))
	{
		const bool bTargetShouldBeVisible = (NetVisibilityState.PendingRequestType == ENetLevelVisibilityRequest::MakingVisible);
		const bool bTargetStateMatches = (bInShouldBeVisible == bTargetShouldBeVisible);
		if (bTargetStateMatches && NetVisibilityState.bHasClientPendingRequest)
		{
			// We have a pending request, IncrementTransactionIndex and send ServerUpdateLevelVisibility request to server
			FNetLevelVisibilityTransactionId TransactionId;
			TransactionId.SetIsClientInstigator(true);
			TransactionId.SetTransactionIndex(NetVisibilityState.ClientPendingRequestIndex);
			NetVisibilityState.ClientAckedRequestIndex = NetVisibilityState.ClientPendingRequestIndex;
			NetVisibilityState.ClientPendingRequestIndex = TransactionId.IncrementTransactionIndex();
			NetVisibilityState.ClientAckedRequestCanMakeVisible.Reset();
			NetVisibilityState.bHasClientPendingRequest = false;

			const bool bIsVisible = false;
			const bool bTryMakeVisible = (InRequestType == ENetLevelVisibilityRequest::MakingVisible);
			ServerUpdateLevelVisibility(bIsVisible, bTryMakeVisible, TransactionId);
			return true;
		}
		else if (NetVisibilityState.ClientPendingRequestIndex != NetVisibilityState.ClientAckedRequestIndex)
		{
			// Wait for server to acknowledge the visibility change
			return true;
		}

		// Invalidate request
		NetVisibilityState.InvalidateClientPendingRequest();
	}
	return false;
};

bool ULevelStreaming::CanMakeInvisible()
{
	if (ShouldClientUseMakingInvisibleTransactionRequest())
	{
		if (ShouldWaitForServerAckBeforeChangingVisibilityState(ENetLevelVisibilityRequest::MakingInvisible, bShouldBeVisible))
		{
			return false;
		}
	}
	return true;
}

bool ULevelStreaming::CanMakeVisible()
{
	if (ShouldClientUseMakingVisibleTransactionRequest())
	{
		if (ShouldWaitForServerAckBeforeChangingVisibilityState(ENetLevelVisibilityRequest::MakingVisible, true))
		{
			return false;
		}
		else if (NetVisibilityState.ClientAckedRequestCanMakeVisible.IsSet() && !NetVisibilityState.ClientAckedRequestCanMakeVisible.GetValue())
		{
			// Server response was negative
			// Until client and server streaming level state matches, client starts another visibilily request to try to make level visible
			check(!IsWaitingForNetVisibilityTransactionAck(ENetLevelVisibilityRequest::MakingVisible));
			BeginClientNetVisibilityRequest(true);
			return false;
		}
	}
	return true;
}

void ULevelStreaming::UpdateNetVisibilityTransactionState(bool bInShouldBeVisible, FNetLevelVisibilityTransactionId TransactionId)
{
	UWorld* World = GetWorld();
	if (World && World->IsGameWorld())
	{
		const bool bIsClientTransaction = TransactionId.IsClientTransaction();
		const ENetLevelVisibilityRequest Target = bInShouldBeVisible ? ENetLevelVisibilityRequest::MakingVisible : ENetLevelVisibilityRequest::MakingInvisible;
		// Check if client is already waiting
		if (bIsClientTransaction && IsWaitingForNetVisibilityTransactionAck(Target))
		{
			return;
		}

		NetVisibilityState.InvalidateClientPendingRequest();
		NetVisibilityState.ServerRequestIndex = bIsClientTransaction ? FNetLevelVisibilityTransactionId::InvalidTransactionIndex : TransactionId.GetTransactionIndex();

		if (bIsClientTransaction)
		{
			if (!bInShouldBeVisible && ShouldClientUseMakingInvisibleTransactionRequest())
			{
				// If this is a client request to make invisible, we will conditionally send a notification to the server before we make the level invisible
				if (!LoadedLevel || (World->GetCurrentLevelPendingInvisibility() != LoadedLevel))
				{
					NetVisibilityState.bHasClientPendingRequest = true;
					NetVisibilityState.PendingRequestType = ENetLevelVisibilityRequest::MakingInvisible;
				}
			}
			else if (bInShouldBeVisible && ShouldClientUseMakingVisibleTransactionRequest())
			{
				// If this is a client request to make visible, we will conditionally send a notification to the server before we make the level visible
				if (!LoadedLevel || (World->GetCurrentLevelPendingVisibility() != LoadedLevel))
				{
					NetVisibilityState.bHasClientPendingRequest = true;
					NetVisibilityState.PendingRequestType = ENetLevelVisibilityRequest::MakingVisible;
				}
			}
		}
	}
}

void ULevelStreaming::BeginClientNetVisibilityRequest(bool bInShouldBeVisible)
{
	UWorld* World = GetWorld();
	if (World && World->IsGameWorld() && World->IsNetMode(NM_Client))
	{
		FNetLevelVisibilityTransactionId TransactionId;
		TransactionId.SetIsClientInstigator(true);

		UpdateNetVisibilityTransactionState(bInShouldBeVisible, TransactionId);
	}
}

void ULevelStreaming::AckNetVisibilityTransaction(FNetLevelVisibilityTransactionId InAckedClientTransactionId, bool bInClientAckCanMakeVisible)
{
	if (ensure(NetVisibilityState.ClientPendingRequestIndex != NetVisibilityState.ClientAckedRequestIndex))
	{
		NetVisibilityState.ClientAckedRequestIndex = InAckedClientTransactionId.GetTransactionIndex();

		// If received an ack for MakingVisible, store the server response in ClientAckedRequestCanMakeVisible
		if ((NetVisibilityState.PendingRequestType == ENetLevelVisibilityRequest::MakingVisible) &&
			(NetVisibilityState.ClientPendingRequestIndex == NetVisibilityState.ClientAckedRequestIndex))
		{
			check(ShouldClientUseMakingVisibleTransactionRequest());
			NetVisibilityState.ClientAckedRequestCanMakeVisible = bInClientAckCanMakeVisible;
		}
	}
}

void ULevelStreaming::UpdateStreamingState(bool& bOutUpdateAgain, bool& bOutRedetermineTarget)
{
	FScopeCycleCounterUObject ContextScope(this);

	UWorld* World = GetWorld();

	bOutUpdateAgain = false;
	bOutRedetermineTarget = false;

	auto UpdateStreamingState_RequestLevel = [&]()
	{
>>>>>>> d731a049
		bool bBlockOnLoad = (bShouldBlockOnLoad || ShouldBeAlwaysLoaded());
		const bool bAllowLevelLoadRequests = (bBlockOnLoad || World->AllowLevelLoadRequests());
		bBlockOnLoad |= (!GUseBackgroundLevelStreaming || !World->IsGameWorld());

		const ECurrentState PreviousState = CurrentState;

		RequestLevel(World, bAllowLevelLoadRequests, (bBlockOnLoad ? ULevelStreaming::AlwaysBlock : ULevelStreaming::BlockAlwaysLoadedLevelsOnly));

		if (CurrentState != ECurrentState::Loading)
		{
			bOutRedetermineTarget = true;

			if (CurrentState != PreviousState)
			{
				bOutUpdateAgain = true;
			}
		}

		if (LoadedLevel == nullptr)
		{
			DiscardPendingUnloadLevel(World);
		}
	};

	switch(CurrentState)
	{
	case ECurrentState::MakingVisible:
		if (ensure(LoadedLevel))
		{
			// Handle case where MakingVisible is not needed anymore
			if (TargetState == ETargetState::LoadedNotVisible)
			{
				CurrentState = ECurrentState::LoadedNotVisible;
				bOutUpdateAgain = true;
				bOutRedetermineTarget = true;
				// Make sure to update level visibility state (in case the server already acknowledged a Making Visible request)
				if (ShouldClientUseMakingVisibleTransactionRequest())
				{
					ServerUpdateLevelVisibility(false);
				}
			}
			else
			{
				// Only respond with ServerTransactionId if the is the target visibility state is supposed to be visible
				FNetLevelVisibilityTransactionId TransactionId;
				if (bShouldBeVisible)
				{
					TransactionId.SetTransactionIndex(NetVisibilityState.ServerRequestIndex);
				}

				// Calling CanMakeVisible will trigger a request for visibility if necessary
				if (!CanMakeVisible())
				{
<<<<<<< HEAD
=======
					check(LoadedLevel != World->GetCurrentLevelPendingVisibility());
					break;
				}

				World->AddToWorld(LoadedLevel, LevelTransform, !bShouldBlockOnLoad, TransactionId);

				if (LoadedLevel->bIsVisible)
				{
>>>>>>> d731a049
					// immediately discard previous level
					DiscardPendingUnloadLevel(World);

					if (World->Scene)
					{
						QUICK_SCOPE_CYCLE_COUNTER(STAT_UpdateLevelStreamingInner_OnLevelAddedToWorld);
						// Notify the new level has been added after the old has been discarded
						World->Scene->OnLevelAddedToWorld(LoadedLevel->GetOutermost()->GetFName(), World, LoadedLevel->bIsLightingScenario);
					}

					CurrentState = ECurrentState::LoadedVisible;
					bOutUpdateAgain = true;
					bOutRedetermineTarget = true;
				}
			}
		}
		break;

	case ECurrentState::MakingInvisible:
		if (ensure(LoadedLevel))
		{
			auto RemoveLevelFromScene = [World, this]()
			{
				if (World->Scene)
				{
					World->Scene->OnLevelRemovedFromWorld(LoadedLevel->GetOutermost()->GetFName(), World, LoadedLevel->bIsLightingScenario);
				}
			};

			const bool bWasVisible = LoadedLevel->bIsVisible;

			// We do not want to have any changes in flights when ending play, so before making invisible we wait for server acknowledgment
			if (!CanMakeInvisible())
			{
				check(LoadedLevel != World->GetCurrentLevelPendingInvisibility());
				break;
			}

			FNetLevelVisibilityTransactionId TransactionId;
			// Only respond with ServerTransactionId if the is the target visibility state is supposed to be not visible
			if (bShouldBeVisible == false)
			{
				TransactionId.SetTransactionIndex(NetVisibilityState.ServerRequestIndex);
			}

			// Hide loaded level, incrementally if necessary
			World->RemoveFromWorld(LoadedLevel, !bShouldBlockOnUnload && World->IsGameWorld(), TransactionId);

			// Hide loaded level immediately if bRequireFullVisibilityToRender is set
			const bool LevelBecameInvisible = bWasVisible && !LoadedLevel->bIsVisible;
			if (LoadedLevel->bRequireFullVisibilityToRender && LevelBecameInvisible)
			{
				RemoveLevelFromScene();
			}

			// If the level is now hidden & all components have been removed from the world
			const bool LevelWasRemovedFromWorld = !LoadedLevel->bIsVisible && !LoadedLevel->bIsBeingRemoved;
			if (LevelWasRemovedFromWorld)
			{
				// Remove level from scene if we haven't done it already
				if (!LoadedLevel->bRequireFullVisibilityToRender)
				{
					RemoveLevelFromScene();
				}

				CurrentState = ECurrentState::LoadedNotVisible;
				bOutUpdateAgain = true;
				bOutRedetermineTarget = true;
			}
		}
		break;

	case ECurrentState::Loading:
		// Just waiting
		break;

	case ECurrentState::Unloaded:
		
		switch (TargetState)
		{
			case ETargetState::LoadedNotVisible:
			{
				UpdateStreamingState_RequestLevel();
			}
			break;

			case ETargetState::UnloadedAndRemoved:
				World->RemoveStreamingLevel(this);
				bOutRedetermineTarget = true;
				break;

			default:
				ensure(false);
		}
		break;

	case ECurrentState::LoadedNotVisible:
		switch (TargetState)
		{
		case ETargetState::LoadedVisible:
			CurrentState = ECurrentState::MakingVisible;
			// Make sure client pending visibility request (if any) matches current state
			NetVisibilityState.InvalidateClientPendingRequest();
			BeginClientNetVisibilityRequest(ShouldBeVisible());
			bOutUpdateAgain = true;
			break;

		case ETargetState::Unloaded:
			DiscardPendingUnloadLevel(World);
			ClearLoadedLevel();
			DiscardPendingUnloadLevel(World);

			bOutUpdateAgain = true;
			bOutRedetermineTarget = true;
			break;

		case ETargetState::LoadedNotVisible:
			if (LoadedLevel && !IsDesiredLevelLoaded())
			{
				// Process PendingUnloadLevel to unblock level streaming state machine (no new request will start while there's a pending level to unload) 
				// This rare case can happen if desired level (typically LODPackage) changed between last RequestLevel call and AsyncLevelLoadComplete completion callback.
				DiscardPendingUnloadLevel(World);
			}

			UpdateStreamingState_RequestLevel();
			
			// This is to fix the Blocking load on a redirected world package
			// When loading a redirected streaming level the state will go from: Unloaded -> LoadedNotVisible
			// This state change will generate a new RequestLevel call which will load the redirected package.
			// In blocking load, loading will be done after the UpdateStreamingState_RequestLevel call and leave us in the LoadedNotVisible (with a loadedlevel) state which would prevent the bOutUpdateAgain from being set to true.
			// So this condition here makes sure that we aren't loading (async) and that we should be visible (LoadedNotVisible isn't our final target).
			// If that is the case we request another update.
			if (CurrentState != ECurrentState::Loading)
			{
				bOutUpdateAgain |= ShouldBeVisible();
			}
			break;

		default:
			ensure(false);
		}

		break;

	case ECurrentState::LoadedVisible:
		switch (TargetState)
		{
		case ETargetState::LoadedNotVisible:
			CurrentState = ECurrentState::MakingInvisible;
			// Make sure client pending visibility request (if any) matches current state
			NetVisibilityState.InvalidateClientPendingRequest();
			BeginClientNetVisibilityRequest(ShouldBeVisible());
			bOutUpdateAgain = true;
			break;

		case ETargetState::LoadedVisible:
			UpdateStreamingState_RequestLevel();
			break;

		default:
			ensure(false);
		}

		break;

	case ECurrentState::FailedToLoad:
		bOutRedetermineTarget = true;
		break;

	default:
		ensureMsgf(false, TEXT("Unexpected state in ULevelStreaming::UpdateStreamingState for '%s'. CurrentState='%s' TargetState='%s'"), *GetPathName(), EnumToString(CurrentState), EnumToString(TargetState));
	}
}

const TCHAR* ULevelStreaming::EnumToString(ECurrentState InCurrentState)
{
	switch (InCurrentState)
	{
	case ECurrentState::Removed:
		return TEXT("Removed");
	case ECurrentState::Unloaded:
		return TEXT("Unloaded");
	case ECurrentState::FailedToLoad:
		return TEXT("FailedToLoad");
	case ECurrentState::Loading:
		return TEXT("Loading");
	case ECurrentState::LoadedNotVisible:
		return TEXT("LoadedNotVisible");
	case ECurrentState::MakingVisible:
		return TEXT("MakingVisible");
	case ECurrentState::LoadedVisible:
		return TEXT("LoadedVisible");
	case ECurrentState::MakingInvisible:
		return TEXT("MakingInvisible");
	}
	ensure(false);
	return TEXT("Unknown");
}

const TCHAR* ULevelStreaming::EnumToString(ETargetState InTargetState)
{
	switch (InTargetState)
	{
	case ETargetState::Unloaded:
		return TEXT("Unloaded");
	case ETargetState::UnloadedAndRemoved:
		return TEXT("UnloadedAndRemoved");
	case ETargetState::LoadedNotVisible:
		return TEXT("LoadedNotVisible");
	case ETargetState::LoadedVisible:
		return TEXT("LoadedVisible");
	}
	ensure(false);
	return TEXT("Unknown");
}

FName ULevelStreaming::GetLODPackageName() const
{
	if (LODPackageNames.IsValidIndex(LevelLODIndex))
	{
		return LODPackageNames[LevelLODIndex];
	}
	else
	{
		return GetWorldAssetPackageFName();
	}
}

FName ULevelStreaming::GetLODPackageNameToLoad() const
{
	if (LODPackageNames.IsValidIndex(LevelLODIndex))
	{
		return LODPackageNamesToLoad.IsValidIndex(LevelLODIndex) ? LODPackageNamesToLoad[LevelLODIndex] : NAME_None;
	}
	else
	{
		return PackageNameToLoad;
	}
}

#if WITH_EDITOR
void ULevelStreaming::RemoveLevelFromCollectionForReload()
{
	if (LoadedLevel)
	{
		// Remove the loaded level from its current collection, if any.
		if (LoadedLevel->GetCachedLevelCollection())
		{
			LoadedLevel->GetCachedLevelCollection()->RemoveLevel(LoadedLevel);
		}
	}
}

void ULevelStreaming::AddLevelToCollectionAfterReload()
{
	if (LoadedLevel)
	{
		// Remove the loaded level from its current collection, if any.
		if (LoadedLevel->GetCachedLevelCollection())
		{
			LoadedLevel->GetCachedLevelCollection()->RemoveLevel(LoadedLevel);
		}
		// Add this level to the correct collection
		const ELevelCollectionType CollectionType = bIsStatic ? ELevelCollectionType::StaticLevels : ELevelCollectionType::DynamicSourceLevels;
		FLevelCollection& LC = GetWorld()->FindOrAddCollectionByType(CollectionType);
		LC.AddLevel(LoadedLevel);
	}
}
#endif

FUObjectAnnotationSparse<ULevelStreaming::FLevelAnnotation, false> ULevelStreaming::LevelAnnotations;

void ULevelStreaming::RemoveLevelAnnotation(const ULevel* Level)
{
	ULevelStreaming::LevelAnnotations.RemoveAnnotation(Level);
}

ULevelStreaming* ULevelStreaming::FindStreamingLevel(const ULevel* Level)
{
	ULevelStreaming* FoundLevelStreaming = nullptr;
	if (Level && Level->OwningWorld && !Level->IsPersistentLevel())
	{
		FLevelAnnotation LevelAnnotation = LevelAnnotations.GetAnnotation(Level);
		if (LevelAnnotation.LevelStreaming)
		{
			check(LevelAnnotation.LevelStreaming->GetLoadedLevel() == Level);
			FoundLevelStreaming = LevelAnnotation.LevelStreaming;
		}

		if (!FoundLevelStreaming)
		{
			// fallback search
			for (ULevelStreaming* CurStreamingLevel : Level->OwningWorld->GetStreamingLevels())
			{
				if (CurStreamingLevel && CurStreamingLevel->GetLoadedLevel() == Level)
				{
					FoundLevelStreaming = CurStreamingLevel;
					break;
				}
			}
			// we shouldn't have found a streaming level here
			ensure(!FoundLevelStreaming);
		}
	}

	return FoundLevelStreaming;
}

void ULevelStreaming::SetLoadedLevel(ULevel* Level)
{ 
	// Pending level should be unloaded at this point
	check(PendingUnloadLevel == nullptr);
	PendingUnloadLevel = LoadedLevel;
	LoadedLevel = Level;
	bHasCachedLoadedLevelPackageName = false;

	// Cancel unloading for this level, in case it was queued for it
	FLevelStreamingGCHelper::CancelUnloadRequest(LoadedLevel);

	// Add this level to the correct collection
	const ELevelCollectionType CollectionType =	bIsStatic ? ELevelCollectionType::StaticLevels : ELevelCollectionType::DynamicSourceLevels;

	UWorld* World = GetWorld();

	FLevelCollection& LC = World->FindOrAddCollectionByType(CollectionType);
	LC.RemoveLevel(PendingUnloadLevel);

	if (PendingUnloadLevel)
	{
		RemoveLevelAnnotation(PendingUnloadLevel);
	}

	if (LoadedLevel)
	{
		LoadedLevel->OwningWorld = World;
		ULevelStreaming::LevelAnnotations.AddAnnotation(LoadedLevel, FLevelAnnotation(this));

		// Remove the loaded level from its current collection, if any.
		if (LoadedLevel->GetCachedLevelCollection())
		{
			LoadedLevel->GetCachedLevelCollection()->RemoveLevel(LoadedLevel);
		}
		LC.AddLevel(LoadedLevel);

		CurrentState = (LoadedLevel->bIsVisible ? ECurrentState::LoadedVisible : ECurrentState::LoadedNotVisible);
	}
	else
	{
		CurrentState = ECurrentState::Unloaded;
	}

	World->UpdateStreamingLevelShouldBeConsidered(this);

	// Virtual call for derived classes to add their logic
	OnLevelLoadedChanged(LoadedLevel);

	if (LoadedLevel)
	{
		LoadedLevel->OnLevelLoaded();
	}
}

void ULevelStreaming::DiscardPendingUnloadLevel(UWorld* PersistentWorld)
{
	if (PendingUnloadLevel)
	{
		if (PendingUnloadLevel->bIsVisible)
		{
			PersistentWorld->RemoveFromWorld(PendingUnloadLevel);
		}

		if (!PendingUnloadLevel->bIsVisible)
		{
			FLevelStreamingGCHelper::RequestUnload(PendingUnloadLevel);
			PendingUnloadLevel = nullptr;
		}
	}
}

bool ULevelStreaming::IsDesiredLevelLoaded() const
{
	if (LoadedLevel)
	{
		const bool bIsGameWorld = GetWorld()->IsGameWorld();
		const FName DesiredPackageName = bIsGameWorld ? GetLODPackageName() : GetWorldAssetPackageFName();
		const FName LoadedLevelPackageName = GetLoadedLevelPackageName();

		return (LoadedLevelPackageName == DesiredPackageName);
	}

	return false;
}

void ULevelStreaming::PrepareLoadedLevel(ULevel* InLevel, UPackage* InLevelPackage, int32 InPIEInstanceID)
{
	check(InLevel);
	UWorld* LevelOwningWorld = InLevel->OwningWorld;

	if (ensure(LevelOwningWorld))
	{
		ULevel* PendingLevelVisOrInvis = (LevelOwningWorld->GetCurrentLevelPendingVisibility() ? LevelOwningWorld->GetCurrentLevelPendingVisibility() : LevelOwningWorld->GetCurrentLevelPendingInvisibility());
		if (PendingLevelVisOrInvis && PendingLevelVisOrInvis == LoadedLevel)
		{
			// We can't change current loaded level if it's still processing visibility request
			// On next UpdateLevelStreaming call this loaded package will be found in memory by RequestLevel function in case visibility request has finished
			UE_LOG(LogLevelStreaming, Verbose, TEXT("Delaying setting result of async load new level %s, because current loaded level still processing visibility request"), *InLevelPackage->GetName());
		}
		else
		{
			check(PendingUnloadLevel == nullptr);

#if WITH_EDITOR
			if (InPIEInstanceID != INDEX_NONE)
			{
				InLevel->FixupForPIE(InPIEInstanceID);
			}
#endif
			SetLoadedLevel(InLevel);
			// Broadcast level loaded event to blueprints
			OnLevelLoaded.Broadcast();
		}
	}

	InLevel->HandleLegacyMapBuildData();

	// Notify the streamer to start building incrementally the level streaming data.
	IStreamingManager::Get().AddLevel(InLevel);

	// Make sure this level will start to render only when it will be fully added to the world
	if (ShouldRequireFullVisibilityToRender())
	{
		InLevel->bRequireFullVisibilityToRender = true;
		// LOD levels should not be visible on server
		if (LODPackageNames.Num() > 0)
		{
			InLevel->bClientOnlyVisible = LODPackageNames.Contains(InLevelPackage->GetFName());
		}
	}

	// Apply streaming level property to level
	InLevel->bClientOnlyVisible |= bClientOnlyVisible;

	// In the editor levels must be in the levels array regardless of whether they are visible or not
	if (ensure(LevelOwningWorld) && LevelOwningWorld->WorldType == EWorldType::Editor)
	{
		LevelOwningWorld->AddLevel(InLevel);
#if WITH_EDITOR
		// We should also at this point, apply the level's editor transform
		if (!InLevel->bAlreadyMovedActors)
		{
			FLevelUtils::ApplyEditorTransform(this, false);
			InLevel->bAlreadyMovedActors = true;
		}
#endif // WITH_EDITOR
	}
}

bool ULevelStreaming::RequestLevel(UWorld* PersistentWorld, bool bAllowLevelLoadRequests, EReqLevelBlock BlockPolicy)
{
	// Quit early in case load request already issued
	if (CurrentState == ECurrentState::Loading)
	{
		return true;
	}

	// Previous attempts have failed, no reason to try again
	if (CurrentState == ECurrentState::FailedToLoad)
	{
		return false;
	}

	QUICK_SCOPE_CYCLE_COUNTER(STAT_ULevelStreaming_RequestLevel);
	FScopeCycleCounterUObject Context(PersistentWorld);

	// Package name we want to load
	const bool bIsGameWorld = PersistentWorld->IsGameWorld();
	const FName DesiredPackageName = bIsGameWorld ? GetLODPackageName() : GetWorldAssetPackageFName();
	const FName LoadedLevelPackageName = GetLoadedLevelPackageName();

	// Check if currently loaded level is what we want right now
	if (LoadedLevel && LoadedLevelPackageName == DesiredPackageName)
	{
		return true;
	}

	// Can not load new level now, there is still level pending unload
	if (PendingUnloadLevel)
	{
		return false;
	}

	// Can not load new level now either, we're still processing visibility for this one
	ULevel* PendingLevelVisOrInvis = (PersistentWorld->GetCurrentLevelPendingVisibility() ? PersistentWorld->GetCurrentLevelPendingVisibility() : PersistentWorld->GetCurrentLevelPendingInvisibility());
    if (PendingLevelVisOrInvis && PendingLevelVisOrInvis == LoadedLevel)
    {
		UE_LOG(LogLevelStreaming, Verbose, TEXT("Delaying load of new level %s, because %s still processing visibility request."), *DesiredPackageName.ToString(), *CachedLoadedLevelPackageName.ToString());
		return false;
	}

	// Validate that our new streaming level is unique, check for clash with currently loaded streaming levels
	for (ULevelStreaming* OtherLevel : PersistentWorld->GetStreamingLevels())
	{
		if (OtherLevel == nullptr || OtherLevel == this)
		{
			continue;
		}

		const ECurrentState OtherState = OtherLevel->GetCurrentState();
		if (OtherState == ECurrentState::FailedToLoad || OtherState == ECurrentState::Removed || (OtherState == ECurrentState::Unloaded && (OtherLevel->TargetState == ETargetState::Unloaded || OtherLevel->TargetState == ETargetState::UnloadedAndRemoved)))
		{
			// If the other level isn't loaded or in the process of being loaded we don't need to consider it
			continue;
		}

		if (OtherLevel->WorldAsset == WorldAsset)
		{ 
			if (OtherLevel->GetIsRequestingUnloadAndRemoval())
			{
				return false; // Cannot load new level now, retry until the OtherLevel is done unloading
			}
			else
			{
				UE_LOG(LogLevelStreaming, Warning, TEXT("Streaming Level '%s' uses same destination for level ('%s') as '%s'. Level cannot be loaded again and this StreamingLevel will be flagged as failed to load."), *GetPathName(), *WorldAsset.GetLongPackageName(), *OtherLevel->GetPathName());
				CurrentState = ECurrentState::FailedToLoad;
				return false;
			}
		}
	}

	TRACE_LOADTIME_REQUEST_GROUP_SCOPE(TEXT("LevelStreaming - %s"), *GetPathName());

	EPackageFlags PackageFlags = PKG_ContainsMap;
	int32 PIEInstanceID = INDEX_NONE;

	// Try to find the [to be] loaded package.
	UWorld* World = nullptr;
<<<<<<< HEAD
	UPackage* LevelPackage = (UPackage*)StaticFindObjectFast(UPackage::StaticClass(), nullptr, DesiredPackageName, 0, 0, RF_NoFlags, EInternalObjectFlags::Garbage);
=======
	UPackage* LevelPackage = (UPackage*)StaticFindObjectFast(UPackage::StaticClass(), nullptr, DesiredPackageName, /*bExactClass=*/false, RF_NoFlags, EInternalObjectFlags::Garbage);
>>>>>>> d731a049
	
	if (LevelPackage)
	{
		// Find world object and use its PersistentLevel pointer.
		World = UWorld::FindWorldInPackage(LevelPackage);

		// Check for a redirector. Follow it, if found.
		if (!World)
		{
			World = UWorld::FollowWorldRedirectorInPackage(LevelPackage);
			LevelPackage = World ? World->GetOutermost() : nullptr;
		}
	}

	// copy streaming level on demand if we are in PIE
	// (the world is already loaded for the editor, just find it and copy it)
	if ( LevelPackage == nullptr && PersistentWorld->IsPlayInEditor() )
	{
		if (PersistentWorld->GetOutermost()->HasAnyPackageFlags(PKG_PlayInEditor))
		{
			PackageFlags |= PKG_PlayInEditor;
		}
		PIEInstanceID = PersistentWorld->GetOutermost()->GetPIEInstanceID();

		const FString NonPrefixedLevelName = UWorld::StripPIEPrefixFromPackageName(DesiredPackageName.ToString(), PersistentWorld->StreamingLevelsPrefix);
		UPackage* EditorLevelPackage = FindObjectFast<UPackage>(nullptr, FName(*NonPrefixedLevelName));

		bool bShouldDuplicate = EditorLevelPackage && (BlockPolicy == AlwaysBlock || EditorLevelPackage->IsDirty() || !GEngine->PreferToStreamLevelsInPIE());
		if (bShouldDuplicate)
		{
			// Do the duplication
			UWorld* PIELevelWorld = UWorld::DuplicateWorldForPIE(NonPrefixedLevelName, PersistentWorld);
			if (PIELevelWorld)
			{
				check(PendingUnloadLevel == NULL);
				SetLoadedLevel(PIELevelWorld->PersistentLevel);

				// Broadcast level loaded event to blueprints
				{
					QUICK_SCOPE_CYCLE_COUNTER(STAT_OnLevelLoaded_Broadcast);
					OnLevelLoaded.Broadcast();
				}

				return true;
			}
			else if (PersistentWorld->WorldComposition == NULL) // In world composition streaming levels are not loaded by default
			{
				if ( bAllowLevelLoadRequests )
				{
					UE_LOG(LogLevelStreaming, Log, TEXT("World to duplicate for PIE '%s' not found. Attempting load."), *NonPrefixedLevelName);
				}
				else
				{
					UE_LOG(LogLevelStreaming, Warning, TEXT("Unable to duplicate PIE World: '%s'"), *NonPrefixedLevelName);
				}
			}
		}
	}

	// Package is already or still loaded.
	if (LevelPackage)
	{
		if (World != nullptr)
		{
			if (!IsValid(World))
			{
				// We're trying to reload a level that has very recently been marked for garbage collection, it might not have been cleaned up yet
				// So continue attempting to reload the package if possible
				UE_LOG(LogLevelStreaming, Verbose, TEXT("RequestLevel: World is pending kill %s"), *DesiredPackageName.ToString());
				return false;
			}

#if !(UE_BUILD_SHIPPING || UE_BUILD_TEST)
			if (World->PersistentLevel == nullptr)
			{
				UE_LOG(LogLevelStreaming, Error, TEXT("World exists but PersistentLevel doesn't for %s, most likely caused by reference to world of unloaded level and GC setting reference to null while keeping world object"), *World->GetOutermost()->GetName());
				UE_LOG(LogLevelStreaming, Error, TEXT("Most likely caused by reference to world of unloaded level and GC setting reference to null while keeping world object. Referenced by:"));

<<<<<<< HEAD
				UEngine::FindAndPrintStaleReferencesToObject(World, UObjectBaseUtility::IsPendingKillEnabled() ? ELogVerbosity::Fatal : ELogVerbosity::Error);
=======
				UEngine::FindAndPrintStaleReferencesToObject(World, UObjectBaseUtility::IsPendingKillEnabled() ? EPrintStaleReferencesOptions::Fatal : (EPrintStaleReferencesOptions::Error | EPrintStaleReferencesOptions::Ensure));
>>>>>>> d731a049

				return false;
			}
#endif
			check(ULevelStreaming::ShouldReuseUnloadedButStillAroundLevels(World->PersistentLevel));
			if (World->PersistentLevel != LoadedLevel)
			{
				// Level already exists but may have the wrong type due to being inactive before, so copy data over
				World->WorldType = PersistentWorld->WorldType;
				World->PersistentLevel->OwningWorld = PersistentWorld;

				PrepareLoadedLevel(World->PersistentLevel, LevelPackage, PIEInstanceID);
			}
			
			return true;
		}
	}

	// Async load package if world object couldn't be found and we are allowed to request a load.
	if (bAllowLevelLoadRequests)
	{
		const FName DesiredPackageNameToLoad = bIsGameWorld ? GetLODPackageNameToLoad() : PackageNameToLoad;
		FString NormalizedPackageName = (DesiredPackageNameToLoad.IsNone() ? DesiredPackageName : DesiredPackageNameToLoad).ToString();
		// The PackageName might be an objectpath; convert it to a packagename if it is not one already
		NormalizedPackageName = FPackageName::ObjectPathToPackageName(NormalizedPackageName);
		FPackagePath PackagePath = FPackagePath::FromPackageNameChecked(NormalizedPackageName);

		if (FPackageName::DoesPackageExist(PackagePath, &PackagePath))
		{
			CurrentState = ECurrentState::Loading;
			FWorldNotifyStreamingLevelLoading::Started(PersistentWorld);
			
			ULevel::StreamedLevelsOwningWorld.Add(DesiredPackageName, PersistentWorld);
			UWorld::WorldTypePreLoadMap.FindOrAdd(DesiredPackageName) = PersistentWorld->WorldType;

			// Kick off async load request.
			STAT_ADD_CUSTOMMESSAGE_NAME( STAT_NamedMarker, *(FString( TEXT( "RequestLevel - " ) + DesiredPackageName.ToString() )) );
			TRACE_BOOKMARK(TEXT("RequestLevel - %s"), *DesiredPackageName.ToString());
			
			FLinkerInstancingContext* InstancingContextPtr = nullptr;
#if WITH_EDITOR
			FLinkerInstancingContext InstancingContext;
			if (DesiredPackageName != NAME_None && PackagePath.GetPackageFName() != DesiredPackageName)
			{
				// When loading an instanced package we want to avoid it being processed as an asset so we make sure to set it RF_Transient.
				// If the package is not created here, it will get created by the LoadPackageAsync call. 
				// Gameworld packages (PIE) are already ignored so we can let LoadPackageAsync do its job.
				if (!bIsGameWorld)
				{
					UPackage* NewPackage = CreatePackage(*DesiredPackageName.ToString());
					NewPackage->SetFlags(RF_Transient);
				}

				// When loading an instanced package we need to build an instancing context in case non external actors part of the level are 
				// pulling on external actors.
				FString ExternalActorsPath = ULevel::GetExternalActorsPath(PackagePath.GetPackageName());
				TArray<FString> ActorPackageNames = ULevel::GetOnDiskExternalActorPackages(ExternalActorsPath);
								
				InstancingContextPtr = &InstancingContext;
				for (const FString& ActorPackageName : ActorPackageNames)
				{
					const FString InstancedName = ULevel::GetExternalActorPackageInstanceName(DesiredPackageName.ToString(), ActorPackageName);
					InstancingContext.AddPackageMapping(FName(*ActorPackageName), FName(*InstancedName));
				}
			}
#endif

			LoadPackageAsync(PackagePath, DesiredPackageName, FLoadPackageAsyncDelegate::CreateUObject(this, &ULevelStreaming::AsyncLevelLoadComplete), PackageFlags, PIEInstanceID, GetPriority(), InstancingContextPtr);

			// streamingServer: server loads everything?
			// Editor immediately blocks on load and we also block if background level streaming is disabled.
			if (BlockPolicy == AlwaysBlock || (ShouldBeAlwaysLoaded() && BlockPolicy != NeverBlock))
			{
				if (IsAsyncLoading())
				{
					UE_LOG(LogStreaming, Display, TEXT("ULevelStreaming::RequestLevel(%s) is flushing async loading"), *DesiredPackageName.ToString());
				}

				// Finish all async loading.
				FlushAsyncLoading();
			}
		}
		else
		{
			UE_LOG(LogStreaming, Error,TEXT("Couldn't find file for package %s."), *PackagePath.GetDebugName());
			CurrentState = ECurrentState::FailedToLoad;
			return false;
		}
	}

	return true;
}

void ULevelStreaming::AsyncLevelLoadComplete(const FName& InPackageName, UPackage* InLoadedPackage, EAsyncLoadingResult::Type Result)
{
	CurrentState = ECurrentState::LoadedNotVisible;
	if (UWorld* World = GetWorld())
	{
		if (World->GetStreamingLevels().Contains(this))
		{
			FWorldNotifyStreamingLevelLoading::Finished(World);
		}
	}

	if (InLoadedPackage)
	{
		UPackage* LevelPackage = InLoadedPackage;
		
		// Try to find a UWorld object in the level package.
		UWorld* World = UWorld::FindWorldInPackage(LevelPackage);

		if (World)
		{
			if (ULevel* Level = World->PersistentLevel)
			{
				PrepareLoadedLevel(Level, LevelPackage, GetOutermost()->GetPIEInstanceID());
			}
			else
			{
				UE_LOG(LogLevelStreaming, Warning, TEXT("Couldn't find ULevel object in package '%s'"), *InPackageName.ToString() );
			}
		}
		else
		{
			// No world in this package
			LevelPackage->ClearPackageFlags(PKG_ContainsMap);

			// There could have been a redirector in the package. Attempt to follow it.
			UObjectRedirector* WorldRedirector = nullptr;
			UWorld* DestinationWorld = UWorld::FollowWorldRedirectorInPackage(LevelPackage, &WorldRedirector);
			if (DestinationWorld)
			{
				// To follow the world redirector for level streaming...
				// 1) Update all globals that refer to the redirector package by name
				// 2) Update the PackageNameToLoad to refer to the new package location
				// 3) If the package name to load was the same as the destination package name...
				//         ... update the package name to the new package and let the next RequestLevel try this process again.
				//    If the package name to load was different...
				//         ... it means the specified package name was explicit and we will just load from another file.

				FName OldDesiredPackageName = InPackageName;
				TWeakObjectPtr<UWorld>* OwningWorldPtr = ULevel::StreamedLevelsOwningWorld.Find(OldDesiredPackageName);
				UWorld* OwningWorld = OwningWorldPtr ? OwningWorldPtr->Get() : NULL;
				ULevel::StreamedLevelsOwningWorld.Remove(OldDesiredPackageName);

				// Try again with the destination package to load.
				// IMPORTANT: check this BEFORE changing PackageNameToLoad, otherwise you wont know if the package name was supposed to be different.
				const bool bLoadingIntoDifferentPackage = (GetWorldAssetPackageFName() != PackageNameToLoad) && (PackageNameToLoad != NAME_None);

				// ... now set PackageNameToLoad
				PackageNameToLoad = DestinationWorld->GetOutermost()->GetFName();

				if ( PackageNameToLoad != OldDesiredPackageName )
				{
					EWorldType::Type* OldPackageWorldType = UWorld::WorldTypePreLoadMap.Find(OldDesiredPackageName);
					if ( OldPackageWorldType )
					{
						UWorld::WorldTypePreLoadMap.FindOrAdd(PackageNameToLoad) = *OldPackageWorldType;
						UWorld::WorldTypePreLoadMap.Remove(OldDesiredPackageName);
					}
				}

				// Now determine if we are loading into the package explicitly or if it is okay to just load the other package.
				if ( bLoadingIntoDifferentPackage )
				{
					// Loading into a new custom package explicitly. Load the destination world directly into the package.
					// Detach the linker to load from a new file into the same package.
					FLinkerLoad* PackageLinker = FLinkerLoad::FindExistingLinkerForPackage(LevelPackage);
					if (PackageLinker)
					{
						PackageLinker->Detach();
						DeleteLoader(PackageLinker);
						PackageLinker = nullptr;
					}

					// Make sure the redirector is not in the way of the new world.
					// Pass NULL as the name to make a new unique name and GetTransientPackage() for the outer to remove it from the package.
					WorldRedirector->Rename(NULL, GetTransientPackage(), REN_DoNotDirty | REN_DontCreateRedirectors | REN_ForceNoResetLoaders | REN_NonTransactional);

					// Change the loaded world's type back to inactive since it won't be used.
					DestinationWorld->WorldType = EWorldType::Inactive;
				}
				else
				{
					// Loading the requested package normally. Fix up the destination world then update the requested package to the destination.
					if (OwningWorld)
					{
						if (DestinationWorld->PersistentLevel)
						{
							DestinationWorld->PersistentLevel->OwningWorld = OwningWorld;
						}

						// In some cases, BSP render data is not created because the OwningWorld was not set correctly.
						// Regenerate that render data here
						DestinationWorld->PersistentLevel->InvalidateModelSurface();
						DestinationWorld->PersistentLevel->CommitModelSurfaces();
					}
					
					SetWorldAsset(DestinationWorld);
				}
			}
		}
	}
	else if (Result == EAsyncLoadingResult::Canceled)
	{
		// Cancel level streaming
		CurrentState = ECurrentState::Unloaded;
		SetShouldBeLoaded(false);
	}
	else
	{
		UE_LOG(LogLevelStreaming, Warning, TEXT("Failed to load package '%s'"), *InPackageName.ToString() );
		
		CurrentState = ECurrentState::FailedToLoad;
 		SetShouldBeLoaded(false);
	}

	// Clean up the world type list and owning world list now that PostLoad has occurred
	UWorld::WorldTypePreLoadMap.Remove(InPackageName);
	ULevel::StreamedLevelsOwningWorld.Remove(InPackageName);

	STAT_ADD_CUSTOMMESSAGE_NAME( STAT_NamedMarker, *(FString( TEXT( "RequestLevelComplete - " ) + InPackageName.ToString() )) );
	TRACE_BOOKMARK(TEXT("RequestLevelComplete - %s"), *InPackageName.ToString());
}

bool ULevelStreaming::IsStreamingStatePending() const
{
	UWorld* PersistentWorld = GetWorld();
	if (PersistentWorld)
	{
		if (IsLevelLoaded() == ShouldBeLoaded() && 
			(IsLevelVisible() == ShouldBeVisible() || !ShouldBeLoaded())) // visibility state does not matter if sub-level set to be unloaded
		{
			const FName DesiredPackageName = PersistentWorld->IsGameWorld() ? GetLODPackageName() : GetWorldAssetPackageFName();
			if (!LoadedLevel || CachedLoadedLevelPackageName == DesiredPackageName)
			{
				return false;
			}
		}
		
		return true;
	}
	
	return false;
}

void ULevelStreaming::SetIsRequestingUnloadAndRemoval(const bool bInIsRequestingUnloadAndRemoval)
{
	if (bInIsRequestingUnloadAndRemoval != bIsRequestingUnloadAndRemoval)
	{
		bIsRequestingUnloadAndRemoval = bInIsRequestingUnloadAndRemoval;
		// Only need to do this if setting to true because if we weren't already being considered and in a transitional state
		// we would have already been removed so it would be irrelevant
		if (bInIsRequestingUnloadAndRemoval)
		{
			if (UWorld* World = GetWorld())
			{
				World->UpdateStreamingLevelShouldBeConsidered(this);
			}
		}
	}
}

#if WITH_EDITOR
void ULevelStreaming::SetShouldBeVisibleInEditor(const bool bInShouldBeVisibleInEditor)
{
	if (bInShouldBeVisibleInEditor != bShouldBeVisibleInEditor)
	{
		bShouldBeVisibleInEditor = bInShouldBeVisibleInEditor;
		if (UWorld* World = GetWorld())
		{
			World->UpdateStreamingLevelShouldBeConsidered(this);
		}
	}
}
#endif

ULevelStreaming* ULevelStreaming::CreateInstance(const FString& InstanceUniqueName)
{
	ULevelStreaming* StreamingLevelInstance = nullptr;
	
	UWorld* InWorld = GetWorld();
	if (InWorld)
	{
		// Create instance long package name 
		FString InstanceShortPackageName = InWorld->StreamingLevelsPrefix + FPackageName::GetShortName(InstanceUniqueName);
		FString InstancePackagePath = FPackageName::GetLongPackagePath(GetWorldAssetPackageName()) + TEXT("/");
		FName	InstanceUniquePackageName = FName(*(InstancePackagePath + InstanceShortPackageName));

		// check if instance name is unique among existing streaming level objects
		const bool bUniqueName = (InWorld->GetStreamingLevels().IndexOfByPredicate(ULevelStreaming::FPackageNameMatcher(InstanceUniquePackageName)) == INDEX_NONE);
				
		if (bUniqueName)
		{
			StreamingLevelInstance = NewObject<ULevelStreaming>(InWorld, GetClass(), NAME_None, RF_Transient, NULL);
			// new level streaming instance will load the same map package as this object
			StreamingLevelInstance->PackageNameToLoad = ((PackageNameToLoad == NAME_None) ? GetWorldAssetPackageFName() : PackageNameToLoad);
			// under a provided unique name

			FSoftObjectPath WorldAssetPath(*WriteToString<512>(InstanceUniquePackageName, TEXT("."), FPackageName::GetShortName(StreamingLevelInstance->PackageNameToLoad)));
			StreamingLevelInstance->SetWorldAsset(TSoftObjectPtr<UWorld>(WorldAssetPath));
			StreamingLevelInstance->SetShouldBeLoaded(false);
			StreamingLevelInstance->SetShouldBeVisible(false);
			StreamingLevelInstance->LevelTransform = LevelTransform;

			// add a new instance to streaming level list
			InWorld->AddStreamingLevel(StreamingLevelInstance);
		}
		else
		{
			UE_LOG(LogStreaming, Warning, TEXT("Provided streaming level instance name is not unique: %s"), *InstanceUniquePackageName.ToString());
		}
	}
	
	return StreamingLevelInstance;
}

void ULevelStreaming::BroadcastLevelLoadedStatus(UWorld* PersistentWorld, FName LevelPackageName, bool bLoaded)
{
	for (ULevelStreaming* StreamingLevel : PersistentWorld->GetStreamingLevels())
	{
		if (StreamingLevel->GetWorldAssetPackageFName() == LevelPackageName)
		{
			if (bLoaded)
			{
				StreamingLevel->OnLevelLoaded.Broadcast();
			}
			else
			{
				StreamingLevel->OnLevelUnloaded.Broadcast();
			}
		}
	}
}
	
void ULevelStreaming::BroadcastLevelVisibleStatus(UWorld* PersistentWorld, FName LevelPackageName, bool bVisible)
{
	TArray<ULevelStreaming*, TInlineAllocator<1>> LevelsToBroadcast;

	for (ULevelStreaming* StreamingLevel : PersistentWorld->GetStreamingLevels())
	{
		if (StreamingLevel->GetWorldAssetPackageFName() == LevelPackageName)
		{
			LevelsToBroadcast.Add(StreamingLevel);
		}
	}

	for (ULevelStreaming* StreamingLevel : LevelsToBroadcast)
	{
		if (bVisible)
		{
			StreamingLevel->OnLevelShown.Broadcast();
		}
		else
		{
			StreamingLevel->OnLevelHidden.Broadcast();
		}
	}
}

void ULevelStreaming::SetWorldAsset(const TSoftObjectPtr<UWorld>& NewWorldAsset)
{
	if (WorldAsset != NewWorldAsset)
	{
		WorldAsset = NewWorldAsset;
		bHasCachedWorldAssetPackageFName = false;
		bHasCachedLoadedLevelPackageName = false;

		if (CurrentState == ECurrentState::FailedToLoad)
		{
			CurrentState = ECurrentState::Unloaded;
		}

		if (UWorld* World = GetWorld())
		{
			World->UpdateStreamingLevelShouldBeConsidered(this);
		}
	}
}

FString ULevelStreaming::GetWorldAssetPackageName() const
{
	return GetWorldAssetPackageFName().ToString();
}

FName ULevelStreaming::GetWorldAssetPackageFName() const
{
	if (!bHasCachedWorldAssetPackageFName)
	{
		CachedWorldAssetPackageFName = WorldAsset.ToSoftObjectPath().GetLongPackageFName();
		bHasCachedWorldAssetPackageFName = true;
	}
	return CachedWorldAssetPackageFName;
}

FName ULevelStreaming::GetLoadedLevelPackageName() const
{
	if( !bHasCachedLoadedLevelPackageName )
	{
		CachedLoadedLevelPackageName = (LoadedLevel ? LoadedLevel->GetOutermost()->GetFName() : NAME_None);
		bHasCachedLoadedLevelPackageName = true;
	}

	return CachedLoadedLevelPackageName;
}

void ULevelStreaming::SetWorldAssetByPackageName(FName InPackageName)
{
	// Need to strip PIE prefix from object name, only the package has it
	const FString TargetWorldPackageName = InPackageName.ToString();
	const FString TargetWorldObjectName = UWorld::RemovePIEPrefix(FPackageName::GetLongPackageAssetName(TargetWorldPackageName));
	TSoftObjectPtr<UWorld> NewWorld;
	NewWorld = FString::Printf(TEXT("%s.%s"), *TargetWorldPackageName, *TargetWorldObjectName);
	SetWorldAsset(NewWorld);
}

void ULevelStreaming::RenameForPIE(int32 PIEInstanceID, bool bKeepWorldAssetName)
{
	const UWorld* const World = GetWorld();

	// Apply PIE prefix so this level references
	if (!WorldAsset.IsNull())
	{
		// Store original name 
		if (PackageNameToLoad == NAME_None)
		{
			FString NonPrefixedName = UWorld::StripPIEPrefixFromPackageName(
				GetWorldAssetPackageName(), 
				UWorld::BuildPIEPackagePrefix(PIEInstanceID));
			PackageNameToLoad = FName(*NonPrefixedName);
		}
		FName PlayWorldStreamingPackageName = FName(*UWorld::ConvertToPIEPackageName(GetWorldAssetPackageName(), PIEInstanceID));
		FSoftObjectPath::AddPIEPackageName(PlayWorldStreamingPackageName);
		if (bKeepWorldAssetName)
		{
			SetWorldAsset(TSoftObjectPtr<UWorld>(FString::Printf(TEXT("%s.%s"), *PlayWorldStreamingPackageName.ToString(), *FPackageName::ObjectPathToObjectName(WorldAsset.ToString()))));
		}
		else
		{
			SetWorldAssetByPackageName(PlayWorldStreamingPackageName);
		}

		NetDriverRenameStreamingLevelPackageForPIE(World, PackageNameToLoad);
	}
	
	// Rename LOD levels if any
	if (LODPackageNames.Num() > 0)
	{
		LODPackageNamesToLoad.Reset(LODPackageNames.Num());
		for (FName& LODPackageName : LODPackageNames)
		{
			// Store LOD level original package name
			LODPackageNamesToLoad.Add(LODPackageName); 
			// Apply PIE prefix to package name			
			const FName NonPrefixedLODPackageName = LODPackageName;
			LODPackageName = FName(*UWorld::ConvertToPIEPackageName(LODPackageName.ToString(), PIEInstanceID));
			FSoftObjectPath::AddPIEPackageName(LODPackageName);

			NetDriverRenameStreamingLevelPackageForPIE(World, NonPrefixedLODPackageName);
		}
	}
}

void ULevelStreaming::SetPriority(const int32 NewPriority)
{
	if (NewPriority != StreamingPriority)
	{
		StreamingPriority = NewPriority;

		if (CurrentState != ECurrentState::Removed && CurrentState != ECurrentState::FailedToLoad)
		{
			if (UWorld* World = GetWorld())
			{
				World->UpdateStreamingLevelPriority(this);
			}
		}
	}
}

void ULevelStreaming::SetLevelLODIndex(const int32 LODIndex)
{
	if (LODIndex != LevelLODIndex)
	{
		LevelLODIndex = LODIndex;

		if (CurrentState == ECurrentState::FailedToLoad)
		{
			CurrentState = ECurrentState::Unloaded;
		}

		if (UWorld* World = GetWorld())
		{
			World->UpdateStreamingLevelShouldBeConsidered(this);
		}
	}
}

void ULevelStreaming::SetShouldBeVisible(const bool bInShouldBeVisible)
{
	if (bInShouldBeVisible != bShouldBeVisible)
	{
		bShouldBeVisible = bInShouldBeVisible;
		if (UWorld* World = GetWorld())
		{
			World->UpdateStreamingLevelShouldBeConsidered(this);
		}
	}
}

void ULevelStreaming::SetShouldBeLoaded(const bool bInShouldBeLoaded)
{
}

bool ULevelStreaming::ShouldBeVisible() const
{
	if( GetWorld()->IsGameWorld() )
	{
		// Game and play in editor viewport codepath.
		return bShouldBeVisible && ShouldBeLoaded();
	}
#if WITH_EDITORONLY_DATA
	// Editor viewport codepath.
	return bShouldBeVisibleInEditor;
#else
	return false;
#endif
}

FBox ULevelStreaming::GetStreamingVolumeBounds()
{
	FBox Bounds(ForceInit);

	// Iterate over each volume associated with this LevelStreaming object
	for(int32 VolIdx=0; VolIdx<EditorStreamingVolumes.Num(); VolIdx++)
	{
		ALevelStreamingVolume* StreamingVol = EditorStreamingVolumes[VolIdx];
		if(StreamingVol && StreamingVol->GetBrushComponent())
		{
			Bounds += StreamingVol->GetBrushComponent()->BrushBodySetup->AggGeom.CalcAABB(StreamingVol->GetBrushComponent()->GetComponentTransform());
		}
	}

	return Bounds;
}

#if WITH_EDITOR
void ULevelStreaming::PostEditChangeProperty(FPropertyChangedEvent& PropertyChangedEvent)
{
	FProperty* OutermostProperty = PropertyChangedEvent.Property;
	if ( OutermostProperty != NULL )
	{
		const FName PropertyName = OutermostProperty->GetFName();
		if (PropertyName == GET_MEMBER_NAME_CHECKED(ULevelStreaming, LevelTransform))
		{
			GetWorld()->UpdateLevelStreaming();
		}
		else if (PropertyName == GET_MEMBER_NAME_CHECKED(ULevelStreaming, EditorStreamingVolumes))
		{
			RemoveStreamingVolumeDuplicates();

			// Update levels references in each streaming volume 
			for (TActorIterator<ALevelStreamingVolume> It(GetWorld()); It; ++It)
			{
				(*It)->UpdateStreamingLevelsRefs();
			}
		}

		else if (PropertyName == GET_MEMBER_NAME_CHECKED(ULevelStreaming, LevelColor))
		{
			// Make sure the level's Level Color change is applied immediately by reregistering the
			// components of the actor's in the level
			if (LoadedLevel != nullptr)
			{
				LoadedLevel->MarkLevelComponentsRenderStateDirty();
			}
		}
		else if (PropertyName == GET_MEMBER_NAME_CHECKED(ULevelStreaming, WorldAsset))
		{
			bHasCachedWorldAssetPackageFName = false;
			bHasCachedLoadedLevelPackageName = false;
		}
		else if (PropertyName == GET_MEMBER_NAME_CHECKED(ULevelStreaming, bIsStatic))
		{
			if (LoadedLevel)
			{
				const ELevelCollectionType NewCollectionType = bIsStatic ? ELevelCollectionType::StaticLevels : ELevelCollectionType::DynamicSourceLevels;
				FLevelCollection* PreviousCollection = LoadedLevel->GetCachedLevelCollection();

				if (PreviousCollection && PreviousCollection->GetType() != NewCollectionType)
				{
					PreviousCollection->RemoveLevel(LoadedLevel);

					UWorld* World = GetWorld();
					FLevelCollection& LC = World->FindOrAddCollectionByType(NewCollectionType);
					LC.AddLevel(LoadedLevel);
				}
			}
		}
	}

	Super::PostEditChangeProperty(PropertyChangedEvent);
}

void ULevelStreaming::RemoveStreamingVolumeDuplicates()
{
	for (int32 VolumeIdx = EditorStreamingVolumes.Num()-1; VolumeIdx >= 0; VolumeIdx--)
	{
		ALevelStreamingVolume* Volume = EditorStreamingVolumes[VolumeIdx];
		if (Volume) // Allow duplicate null entries, for array editor convenience
		{
			int32 DuplicateIdx = EditorStreamingVolumes.Find(Volume);
			check(DuplicateIdx != INDEX_NONE);
			if (DuplicateIdx != VolumeIdx)
			{
				EditorStreamingVolumes.RemoveAt(VolumeIdx);
			}
		}
	}
}

#endif // WITH_EDITOR

ALevelScriptActor* ULevelStreaming::GetLevelScriptActor()
{
	if (LoadedLevel)
	{
		return LoadedLevel->GetLevelScriptActor();
	}
	return nullptr;
}

bool ULevelStreaming::IsValidStreamingLevel() const
{
	const bool PIESession = GetWorld()->WorldType == EWorldType::PIE || GetOutermost()->HasAnyPackageFlags(PKG_PlayInEditor);
	if (!PIESession && !WorldAsset.IsNull())
	{
		FName WorldPackageName = GetWorldAssetPackageFName();

		if (UPackage* WorldPackage = FindObjectFast<UPackage>(nullptr, WorldPackageName))
		{
			if (FLinkerLoad* Linker = WorldPackage->GetLinker())
			{
				/**
				 * This support packages that were or will be instanced on load.
				 * This might be redundant but it avoid changing the behavior of this function where a loaded package can still fail 
				 * if it doesn't have on disk file associated to it.
				 */
				return FPackageName::DoesPackageExist(Linker->GetPackagePath());
			}
		}

		FPackagePath WorldPackagePath;
		return FPackagePath::TryFromPackageName(WorldPackageName, /* Out*/ WorldPackagePath) && FPackageName::DoesPackageExist(WorldPackagePath);
	}
	return true;
}

EStreamingStatus ULevelStreaming::GetLevelStreamingStatus() const
{
	if (CurrentState == ECurrentState::FailedToLoad)
	{
		return LEVEL_FailedToLoad;
	}
	else if (CurrentState == ECurrentState::MakingInvisible)
	{
		return LEVEL_MakingInvisible;
	}
	else if (LoadedLevel)
	{
		if (CurrentState == ECurrentState::LoadedVisible)
		{
			return LEVEL_Visible;
		}
		else if ((CurrentState == ECurrentState::MakingVisible) && (GetWorld()->GetCurrentLevelPendingVisibility() == LoadedLevel))
		{
			return LEVEL_MakingVisible;
		}
		return LEVEL_Loaded;
	}
	else
	{
		if (CurrentState == ECurrentState::Loading)
		{
			return LEVEL_Loading;
		}

		check(CurrentState == ECurrentState::Removed || CurrentState == ECurrentState::Unloaded);
		// See whether the level's world object is still around.
		UPackage* LevelPackage = FindObjectFast<UPackage>(nullptr, GetWorldAssetPackageFName());
		UWorld* LevelWorld = LevelPackage ? UWorld::FindWorldInPackage(LevelPackage) : nullptr;
		return LevelWorld ? LEVEL_UnloadedButStillAround : LEVEL_Unloaded;
	}
}

/** Utility that gets a color for a particular level status */
FColor ULevelStreaming::GetLevelStreamingStatusColor(EStreamingStatus Status)
{
	switch (Status)
	{
	case LEVEL_Unloaded: return FColor::Red;
	case LEVEL_UnloadedButStillAround: return FColor::Purple;
	case LEVEL_Loading: return FColor::Yellow;
	case LEVEL_Loaded: return FColor::Cyan;
	case LEVEL_MakingVisible: return FColor::Blue;
	case LEVEL_Visible: return FColor::Green;
	case LEVEL_Preloading: return FColor::Magenta;
	case LEVEL_FailedToLoad: return FColorList::Maroon;
	case LEVEL_MakingInvisible: return FColorList::Orange;
	default: return FColor::White;
	};
}

const TCHAR* ULevelStreaming::GetLevelStreamingStatusDisplayName(EStreamingStatus Status)
{
	switch (Status)
	{
	case LEVEL_Unloaded: return TEXT("Unloaded");
	case LEVEL_UnloadedButStillAround: return TEXT("Unloaded Still Around");
	case LEVEL_Loading: return TEXT("Loading");
	case LEVEL_Loaded: return TEXT("Loaded Not Visible");
	case LEVEL_MakingVisible: return TEXT("Making Visible");
	case LEVEL_Visible: return TEXT("Loaded Visible");
	case LEVEL_Preloading: return TEXT("Preloading");
	case LEVEL_FailedToLoad: return TEXT("Failed to Load");
	case LEVEL_MakingInvisible: return TEXT("Making Invisible");
	default: return TEXT("Unknown");
	};
}

#if WITH_EDITOR
void ULevelStreaming::PostEditUndo()
{
	Super::PostEditUndo();

	if (UWorld* World = GetWorld())
	{
		World->UpdateStreamingLevelShouldBeConsidered(this);
	}
}

TOptional<FFolder::FRootObject> ULevelStreaming::GetFolderRootObject() const
{ 
	// We consider that if either the loaded level or its world persistent level uses actor folder objects, the loaded level is the folder root object.
<<<<<<< HEAD
	if (LoadedLevel && 
		(LoadedLevel != LoadedLevel->GetWorld()->PersistentLevel) && 
		(LoadedLevel->IsUsingActorFolders() || LoadedLevel->GetWorld()->PersistentLevel->IsUsingActorFolders()))
	{
		return FFolder::FRootObject(LoadedLevel);
	}
	return FFolder::GetDefaultRootObject();
=======
	if (LoadedLevel)
	{
		if (LoadedLevel->IsUsingActorFolders() || LoadedLevel->GetWorld()->PersistentLevel->IsUsingActorFolders())
		{
			return FFolder::FRootObject(LoadedLevel);
		}
		else
		{
			return FFolder::GetWorldRootFolder(LoadedLevel->GetWorld()).GetRootObject();
		}
	}
	return TOptional<FFolder::FRootObject>();
>>>>>>> d731a049
}

const FName& ULevelStreaming::GetFolderPath() const
{
	return FolderPath;
}

void ULevelStreaming::SetFolderPath(const FName& InFolderPath)
{
	if (FolderPath != InFolderPath)
	{
		Modify();

		FolderPath = InFolderPath;

		// @TODO: Should this be broadcasted through the editor, similar to BroadcastLevelActorFolderChanged?
	}
}
#endif	// WITH_EDITOR

/*-----------------------------------------------------------------------------
	ULevelStreamingPersistent implementation.
-----------------------------------------------------------------------------*/
ULevelStreamingPersistent::ULevelStreamingPersistent(const FObjectInitializer& ObjectInitializer)
	: Super(ObjectInitializer)
{
}

/*-----------------------------------------------------------------------------
	ULevelStreamingDynamic implementation.
-----------------------------------------------------------------------------*/
ULevelStreamingDynamic::ULevelStreamingDynamic(const FObjectInitializer& ObjectInitializer)
	: Super(ObjectInitializer)
{
}

void ULevelStreamingDynamic::PostLoad()
{
	Super::PostLoad();

	// Initialize startup state of the streaming level
	if ( GetWorld()->IsGameWorld() )
	{
		SetShouldBeLoaded(bInitiallyLoaded);
		SetShouldBeVisible(bInitiallyVisible);
	}
}

void ULevelStreamingDynamic::SetShouldBeLoaded(const bool bInShouldBeLoaded)
{
	if (bInShouldBeLoaded != bShouldBeLoaded)
	{
		bShouldBeLoaded = bInShouldBeLoaded;
		if (UWorld* World = GetWorld())
		{
			World->UpdateStreamingLevelShouldBeConsidered(this);
		}
	}
}

ULevelStreamingDynamic* ULevelStreamingDynamic::LoadLevelInstance(UObject* WorldContextObject, const FString LevelObjectPath, const FVector Location, const FRotator Rotation, bool& bOutSuccess, const FString& OptionalLevelNameOverride, TSubclassOf<ULevelStreamingDynamic> OptionalLevelStreamingClass, bool bLoadAsTempPackage)
{
	bOutSuccess = false;
	UWorld* const World = GEngine->GetWorldFromContextObject(WorldContextObject, EGetWorldErrorMode::LogAndReturnNull);
	if (!World)
	{
		return nullptr;
	}

	// Check whether requested map exists
	// LevelObjectPath may be either an objectpath, a package name, or a file path; and packagename/object path may be a LongPackageName or ShortPackageName
	// convert that flexible input to ObjectPath with a LongPackageName
	FString PackageName;
	FString ObjectRelativePath;
	if (FPackageName::IsShortPackageName(LevelObjectPath) || FPackageName::IsValidObjectPath(LevelObjectPath))
	{
		FString UnusedClassName;
		FString ObjectName;
		FString SubObjectName;
		FPackageName::SplitFullObjectPath(LevelObjectPath, UnusedClassName, PackageName, ObjectName, SubObjectName);
	}
	else if (!FPackageName::TryConvertFilenameToLongPackageName(LevelObjectPath, PackageName))
	{
		// An unrecognized path or format
		return nullptr;
	}

	IAssetRegistry& AssetRegistry = FModuleManager::LoadModuleChecked<FAssetRegistryModule>(TEXT("AssetRegistry")).Get();
	FName ExistingPackageName = AssetRegistry.GetFirstPackageByName(PackageName);
	bOutSuccess = !ExistingPackageName.IsNone();
	if (!bOutSuccess)
	{
		return nullptr;
	}
<<<<<<< HEAD
	FString LongPackageNameObjectPath = ExistingPackageName.ToString() + ObjectRelativePath;

	return LoadLevelInstance_Internal(World, LongPackageNameObjectPath, FTransform(Rotation, Location), bOutSuccess, OptionalLevelNameOverride, OptionalLevelStreamingClass, bLoadAsTempPackage);
=======
	const FString LongPackageName = ExistingPackageName.ToString();
	FLoadLevelInstanceParams Params(World, LongPackageName, FTransform(Rotation, Location));
	Params.OptionalLevelNameOverride = OptionalLevelNameOverride.IsEmpty() ? nullptr : &OptionalLevelNameOverride;
	Params.OptionalLevelStreamingClass = OptionalLevelStreamingClass;
	Params.bLoadAsTempPackage = bLoadAsTempPackage;
	return LoadLevelInstance(Params, bOutSuccess);
>>>>>>> d731a049
}

ULevelStreamingDynamic* ULevelStreamingDynamic::LoadLevelInstanceBySoftObjectPtr(UObject* WorldContextObject, const TSoftObjectPtr<UWorld> Level, const FVector Location, const FRotator Rotation, bool& bOutSuccess, const FString& OptionalLevelNameOverride, TSubclassOf<ULevelStreamingDynamic> OptionalLevelStreamingClass, bool bLoadAsTempPackage)
{
	return LoadLevelInstanceBySoftObjectPtr(WorldContextObject, Level, FTransform(Rotation, Location), bOutSuccess, OptionalLevelNameOverride, OptionalLevelStreamingClass, bLoadAsTempPackage);
}

ULevelStreamingDynamic* ULevelStreamingDynamic::LoadLevelInstanceBySoftObjectPtr(UObject* WorldContextObject, const TSoftObjectPtr<UWorld> Level, const FTransform LevelTransform, bool& bOutSuccess, const FString& OptionalLevelNameOverride, TSubclassOf<ULevelStreamingDynamic> OptionalLevelStreamingClass, bool bLoadAsTempPackage)
{
	bOutSuccess = false;
	if (Level.IsNull())
	{
		return nullptr;
	}

	UWorld* World = GEngine->GetWorldFromContextObject(WorldContextObject, EGetWorldErrorMode::LogAndReturnNull);

	FLoadLevelInstanceParams Params(World, Level.GetLongPackageName(), LevelTransform);
	Params.OptionalLevelNameOverride = OptionalLevelNameOverride.IsEmpty() ? nullptr : &OptionalLevelNameOverride;
	Params.OptionalLevelStreamingClass = OptionalLevelStreamingClass;
	Params.bLoadAsTempPackage = bLoadAsTempPackage;
	return LoadLevelInstance(Params, bOutSuccess);
}

ULevelStreamingDynamic* ULevelStreamingDynamic::LoadLevelInstance(const FLoadLevelInstanceParams& Params, bool& bOutSuccess)
{
	bOutSuccess = false;
	if (!Params.World)
	{
		return nullptr;
	}

	if (Params.LongPackageName.IsEmpty())
	{
		return nullptr;
	}

<<<<<<< HEAD
	return LoadLevelInstance_Internal(World, Level.GetLongPackageName(), LevelTransform, bOutSuccess, OptionalLevelNameOverride, OptionalLevelStreamingClass, bLoadAsTempPackage);
}

ULevelStreamingDynamic* ULevelStreamingDynamic::LoadLevelInstance_Internal(UWorld* World, const FString& LongPackageName, const FTransform LevelTransform, bool& bOutSuccess, const FString& OptionalLevelNameOverride, TSubclassOf<ULevelStreamingDynamic> OptionalLevelStreamingClass, bool bLoadAsTempPackage)
=======
	return LoadLevelInstance_Internal(Params, bOutSuccess);
}


ULevelStreamingDynamic* ULevelStreamingDynamic::LoadLevelInstance_Internal(const FLoadLevelInstanceParams& Params, bool& bOutSuccess)
>>>>>>> d731a049
{
	const FString PackagePath = FPackageName::GetLongPackagePath(Params.LongPackageName);
	FString ShortPackageName = FPackageName::GetShortName(Params.LongPackageName);
	UClass* LevelStreamingClass = Params.OptionalLevelStreamingClass != nullptr ? Params.OptionalLevelStreamingClass.Get() : ULevelStreamingDynamic::StaticClass();

	if (ShortPackageName.StartsWith(Params.World->StreamingLevelsPrefix))
	{
		ShortPackageName.RightChopInline(Params.World->StreamingLevelsPrefix.Len(), false);
	}

	// Remove PIE prefix if it's there before we actually load the level
	const FString OnDiskPackageName = PackagePath + TEXT("/") + ShortPackageName;

	// Determine loaded package name
	TStringBuilder<512> LevelPackageNameStrBuilder;
<<<<<<< HEAD
	if (bLoadAsTempPackage)
	{
		LevelPackageNameStrBuilder.Append(TEXT("/Temp"));
	}
	LevelPackageNameStrBuilder.Append(PackagePath);
	LevelPackageNameStrBuilder.Append(TEXT("/"));
		
	bool bNeedsUniqueTest = false;
	if (OptionalLevelNameOverride.IsEmpty())
	{
		LevelPackageNameStrBuilder.Append(ShortPackageName);
		LevelPackageNameStrBuilder.Append(TEXT("_LevelInstance_"));
		LevelPackageNameStrBuilder.Append(FString::FromInt(++UniqueLevelInstanceId));
=======
	if (Params.bLoadAsTempPackage)
	{
		LevelPackageNameStrBuilder.Append(TEXT("/Temp"));
>>>>>>> d731a049
	}
	LevelPackageNameStrBuilder.Append(PackagePath);
	LevelPackageNameStrBuilder.Append(TEXT("/"));
		
	bool bNeedsUniqueTest = false;
	if (Params.OptionalLevelNameOverride)
	{
		// Use the supplied suffix, which is expected to result in a unique package name but we have to check if it is not.
<<<<<<< HEAD
		LevelPackageNameStrBuilder.Append(OptionalLevelNameOverride);
=======
		LevelPackageNameStrBuilder.Append(*Params.OptionalLevelNameOverride);
>>>>>>> d731a049
		bNeedsUniqueTest = true;
	}
	else
	{
		LevelPackageNameStrBuilder.Append(ShortPackageName);
		LevelPackageNameStrBuilder.Append(TEXT("_LevelInstance_"));
		LevelPackageNameStrBuilder.Append(FString::FromInt(++UniqueLevelInstanceId));
	}

	const FString LevelPackageNameStr(LevelPackageNameStrBuilder.ToString());
	const FName UnmodifiedLevelPackageName = FName(*LevelPackageNameStr);
#if WITH_EDITOR
	const bool bIsPlayInEditor = Params.World->IsPlayInEditor();
	int32 PIEInstance = INDEX_NONE;
	if (bIsPlayInEditor)
	{
		const FWorldContext& WorldContext = GEngine->GetWorldContextFromWorldChecked(Params.World);
		PIEInstance = WorldContext.PIEInstance;
	}
#endif
	if (bNeedsUniqueTest)
	{
		FName ModifiedLevelPackageName = UnmodifiedLevelPackageName;
#if WITH_EDITOR
		if (bIsPlayInEditor)
		{
			ModifiedLevelPackageName = FName(*UWorld::ConvertToPIEPackageName(LevelPackageNameStr, PIEInstance));
		}
#endif
		if (Params.World->GetStreamingLevels().ContainsByPredicate([&ModifiedLevelPackageName](ULevelStreaming* LS) { return LS && LS->GetWorldAssetPackageFName() == ModifiedLevelPackageName; }))
		{
			// The streaming level already exists, error and return.
			UE_LOG(LogLevelStreaming, Error, TEXT("LoadLevelInstance called with a name that already exists, returning nullptr. LevelPackageName:%s"), *ModifiedLevelPackageName.ToString());
			return nullptr;
		}
	}
    
	// Setup streaming level object that will load specified map
	ULevelStreamingDynamic* StreamingLevel = NewObject<ULevelStreamingDynamic>(Params.World, LevelStreamingClass, NAME_None, RF_Transient, NULL);

	FSoftObjectPath WorldAssetPath(*WriteToString<512>(UnmodifiedLevelPackageName, TEXT("."), ShortPackageName));
    StreamingLevel->SetWorldAsset(TSoftObjectPtr<UWorld>(WorldAssetPath));
#if WITH_EDITOR
	if (bIsPlayInEditor)
	{
		// Necessary for networking in PIE
		StreamingLevel->RenameForPIE(PIEInstance);
	}
#endif // WITH_EDITOR
    StreamingLevel->LevelColor = FColor::MakeRandomColor();
    StreamingLevel->SetShouldBeLoaded(true);
    StreamingLevel->SetShouldBeVisible(Params.bInitiallyVisible);
    StreamingLevel->bShouldBlockOnLoad = false;
    StreamingLevel->bInitiallyLoaded = true;
    StreamingLevel->bInitiallyVisible = Params.bInitiallyVisible;
	// Transform
    StreamingLevel->LevelTransform = Params.LevelTransform;
	// Map to Load
    StreamingLevel->PackageNameToLoad = FName(*OnDiskPackageName);
          
    // Add the new level to world.
    Params.World->AddStreamingLevel(StreamingLevel);
      
	bOutSuccess = true;
    return StreamingLevel;
}	

/*-----------------------------------------------------------------------------
	ULevelStreamingAlwaysLoaded implementation.
-----------------------------------------------------------------------------*/

ULevelStreamingAlwaysLoaded::ULevelStreamingAlwaysLoaded(const FObjectInitializer& ObjectInitializer)
	: Super(ObjectInitializer)
{
	SetShouldBeVisible(true);
}

void ULevelStreamingAlwaysLoaded::GetPrestreamPackages(TArray<UObject*>& OutPrestream)
{
	OutPrestream.Add(GetLoadedLevel()); // Nulls will be ignored later
}

#undef LOCTEXT_NAMESPACE
<|MERGE_RESOLUTION|>--- conflicted
+++ resolved
@@ -659,8 +659,6 @@
 {
 	if (IsConcernedByNetVisibilityTransactionAck())
 	{
-<<<<<<< HEAD
-=======
 		UWorld* World = GetWorld();
 		for (FConstPlayerControllerIterator Iterator = World->GetPlayerControllerIterator(); Iterator; ++Iterator)
 		{
@@ -820,7 +818,6 @@
 
 	auto UpdateStreamingState_RequestLevel = [&]()
 	{
->>>>>>> d731a049
 		bool bBlockOnLoad = (bShouldBlockOnLoad || ShouldBeAlwaysLoaded());
 		const bool bAllowLevelLoadRequests = (bBlockOnLoad || World->AllowLevelLoadRequests());
 		bBlockOnLoad |= (!GUseBackgroundLevelStreaming || !World->IsGameWorld());
@@ -874,8 +871,6 @@
 				// Calling CanMakeVisible will trigger a request for visibility if necessary
 				if (!CanMakeVisible())
 				{
-<<<<<<< HEAD
-=======
 					check(LoadedLevel != World->GetCurrentLevelPendingVisibility());
 					break;
 				}
@@ -884,7 +879,6 @@
 
 				if (LoadedLevel->bIsVisible)
 				{
->>>>>>> d731a049
 					// immediately discard previous level
 					DiscardPendingUnloadLevel(World);
 
@@ -1421,11 +1415,7 @@
 
 	// Try to find the [to be] loaded package.
 	UWorld* World = nullptr;
-<<<<<<< HEAD
-	UPackage* LevelPackage = (UPackage*)StaticFindObjectFast(UPackage::StaticClass(), nullptr, DesiredPackageName, 0, 0, RF_NoFlags, EInternalObjectFlags::Garbage);
-=======
 	UPackage* LevelPackage = (UPackage*)StaticFindObjectFast(UPackage::StaticClass(), nullptr, DesiredPackageName, /*bExactClass=*/false, RF_NoFlags, EInternalObjectFlags::Garbage);
->>>>>>> d731a049
 	
 	if (LevelPackage)
 	{
@@ -1504,11 +1494,7 @@
 				UE_LOG(LogLevelStreaming, Error, TEXT("World exists but PersistentLevel doesn't for %s, most likely caused by reference to world of unloaded level and GC setting reference to null while keeping world object"), *World->GetOutermost()->GetName());
 				UE_LOG(LogLevelStreaming, Error, TEXT("Most likely caused by reference to world of unloaded level and GC setting reference to null while keeping world object. Referenced by:"));
 
-<<<<<<< HEAD
-				UEngine::FindAndPrintStaleReferencesToObject(World, UObjectBaseUtility::IsPendingKillEnabled() ? ELogVerbosity::Fatal : ELogVerbosity::Error);
-=======
 				UEngine::FindAndPrintStaleReferencesToObject(World, UObjectBaseUtility::IsPendingKillEnabled() ? EPrintStaleReferencesOptions::Fatal : (EPrintStaleReferencesOptions::Error | EPrintStaleReferencesOptions::Ensure));
->>>>>>> d731a049
 
 				return false;
 			}
@@ -2252,15 +2238,6 @@
 TOptional<FFolder::FRootObject> ULevelStreaming::GetFolderRootObject() const
 { 
 	// We consider that if either the loaded level or its world persistent level uses actor folder objects, the loaded level is the folder root object.
-<<<<<<< HEAD
-	if (LoadedLevel && 
-		(LoadedLevel != LoadedLevel->GetWorld()->PersistentLevel) && 
-		(LoadedLevel->IsUsingActorFolders() || LoadedLevel->GetWorld()->PersistentLevel->IsUsingActorFolders()))
-	{
-		return FFolder::FRootObject(LoadedLevel);
-	}
-	return FFolder::GetDefaultRootObject();
-=======
 	if (LoadedLevel)
 	{
 		if (LoadedLevel->IsUsingActorFolders() || LoadedLevel->GetWorld()->PersistentLevel->IsUsingActorFolders())
@@ -2273,7 +2250,6 @@
 		}
 	}
 	return TOptional<FFolder::FRootObject>();
->>>>>>> d731a049
 }
 
 const FName& ULevelStreaming::GetFolderPath() const
@@ -2368,18 +2344,12 @@
 	{
 		return nullptr;
 	}
-<<<<<<< HEAD
-	FString LongPackageNameObjectPath = ExistingPackageName.ToString() + ObjectRelativePath;
-
-	return LoadLevelInstance_Internal(World, LongPackageNameObjectPath, FTransform(Rotation, Location), bOutSuccess, OptionalLevelNameOverride, OptionalLevelStreamingClass, bLoadAsTempPackage);
-=======
 	const FString LongPackageName = ExistingPackageName.ToString();
 	FLoadLevelInstanceParams Params(World, LongPackageName, FTransform(Rotation, Location));
 	Params.OptionalLevelNameOverride = OptionalLevelNameOverride.IsEmpty() ? nullptr : &OptionalLevelNameOverride;
 	Params.OptionalLevelStreamingClass = OptionalLevelStreamingClass;
 	Params.bLoadAsTempPackage = bLoadAsTempPackage;
 	return LoadLevelInstance(Params, bOutSuccess);
->>>>>>> d731a049
 }
 
 ULevelStreamingDynamic* ULevelStreamingDynamic::LoadLevelInstanceBySoftObjectPtr(UObject* WorldContextObject, const TSoftObjectPtr<UWorld> Level, const FVector Location, const FRotator Rotation, bool& bOutSuccess, const FString& OptionalLevelNameOverride, TSubclassOf<ULevelStreamingDynamic> OptionalLevelStreamingClass, bool bLoadAsTempPackage)
@@ -2417,18 +2387,11 @@
 		return nullptr;
 	}
 
-<<<<<<< HEAD
-	return LoadLevelInstance_Internal(World, Level.GetLongPackageName(), LevelTransform, bOutSuccess, OptionalLevelNameOverride, OptionalLevelStreamingClass, bLoadAsTempPackage);
-}
-
-ULevelStreamingDynamic* ULevelStreamingDynamic::LoadLevelInstance_Internal(UWorld* World, const FString& LongPackageName, const FTransform LevelTransform, bool& bOutSuccess, const FString& OptionalLevelNameOverride, TSubclassOf<ULevelStreamingDynamic> OptionalLevelStreamingClass, bool bLoadAsTempPackage)
-=======
 	return LoadLevelInstance_Internal(Params, bOutSuccess);
 }
 
 
 ULevelStreamingDynamic* ULevelStreamingDynamic::LoadLevelInstance_Internal(const FLoadLevelInstanceParams& Params, bool& bOutSuccess)
->>>>>>> d731a049
 {
 	const FString PackagePath = FPackageName::GetLongPackagePath(Params.LongPackageName);
 	FString ShortPackageName = FPackageName::GetShortName(Params.LongPackageName);
@@ -2444,25 +2407,9 @@
 
 	// Determine loaded package name
 	TStringBuilder<512> LevelPackageNameStrBuilder;
-<<<<<<< HEAD
-	if (bLoadAsTempPackage)
+	if (Params.bLoadAsTempPackage)
 	{
 		LevelPackageNameStrBuilder.Append(TEXT("/Temp"));
-	}
-	LevelPackageNameStrBuilder.Append(PackagePath);
-	LevelPackageNameStrBuilder.Append(TEXT("/"));
-		
-	bool bNeedsUniqueTest = false;
-	if (OptionalLevelNameOverride.IsEmpty())
-	{
-		LevelPackageNameStrBuilder.Append(ShortPackageName);
-		LevelPackageNameStrBuilder.Append(TEXT("_LevelInstance_"));
-		LevelPackageNameStrBuilder.Append(FString::FromInt(++UniqueLevelInstanceId));
-=======
-	if (Params.bLoadAsTempPackage)
-	{
-		LevelPackageNameStrBuilder.Append(TEXT("/Temp"));
->>>>>>> d731a049
 	}
 	LevelPackageNameStrBuilder.Append(PackagePath);
 	LevelPackageNameStrBuilder.Append(TEXT("/"));
@@ -2471,11 +2418,7 @@
 	if (Params.OptionalLevelNameOverride)
 	{
 		// Use the supplied suffix, which is expected to result in a unique package name but we have to check if it is not.
-<<<<<<< HEAD
-		LevelPackageNameStrBuilder.Append(OptionalLevelNameOverride);
-=======
 		LevelPackageNameStrBuilder.Append(*Params.OptionalLevelNameOverride);
->>>>>>> d731a049
 		bNeedsUniqueTest = true;
 	}
 	else
