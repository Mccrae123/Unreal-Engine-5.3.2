// Copyright Epic Games, Inc. All Rights Reserved.

#include "AsyncActionLoadPrimaryAsset.h"
#include "Engine/AssetManager.h"
#include "Engine/StreamableManager.h"

#include UE_INLINE_GENERATED_CPP_BY_NAME(AsyncActionLoadPrimaryAsset)

void UAsyncActionLoadPrimaryAssetBase::Activate()
{
	check(UAssetManager::IsInitialized());
	UAssetManager& Manager = UAssetManager::Get();
	switch (Operation)
	{
	case EAssetManagerOperation::Load:
		LoadHandle = Manager.LoadPrimaryAssets(AssetsToLoad, LoadBundles);
		break;
	case EAssetManagerOperation::ChangeBundleStateMatching:
		LoadHandle = Manager.ChangeBundleStateForMatchingPrimaryAssets(LoadBundles, OldBundles);
		break;
	case EAssetManagerOperation::ChangeBundleStateList:
		LoadHandle = Manager.ChangeBundleStateForPrimaryAssets(AssetsToLoad, LoadBundles, OldBundles);
		break;
	}
		
	if (LoadHandle.IsValid())
	{
		if (!LoadHandle->HasLoadCompleted())
		{
			LoadHandle->BindCompleteDelegate(FStreamableDelegate::CreateUObject(this, &UAsyncActionLoadPrimaryAssetBase::HandleLoadCompleted));
			return;
		}
	}

	// Either load already succeeded, or it failed
	HandleLoadCompleted();
}

void UAsyncActionLoadPrimaryAssetBase::HandleLoadCompleted()
{
	LoadHandle.Reset();
	SetReadyToDestroy();
}

void UAsyncActionLoadPrimaryAssetBase::GetCurrentlyLoadedAssets(TArray<UObject*>& AssetList)
{
<<<<<<< HEAD
	if (UAssetManager* Manager = UAssetManager::GetIfValid())
	{
		// The assets may have already been loaded but the handle was invalid, check the original list
		for (const FPrimaryAssetId& IdToLoad : AssetsToLoad)
		{
			UObject* LoadedObject = Manager->GetPrimaryAssetObject(IdToLoad);
			if (LoadedObject)
			{
				AssetList.Add(LoadedObject);
			}
=======
	check(UAssetManager::IsInitialized());
	UAssetManager& Manager = UAssetManager::Get();
	// The assets may have already been loaded but the handle was invalid, check the original list
	for (const FPrimaryAssetId& IdToLoad : AssetsToLoad)
	{
		UObject* LoadedObject = Manager.GetPrimaryAssetObject(IdToLoad);
		if (LoadedObject)
		{
			AssetList.Add(LoadedObject);
>>>>>>> 4af6daef
		}
	}
}

UAsyncActionLoadPrimaryAsset* UAsyncActionLoadPrimaryAsset::AsyncLoadPrimaryAsset(UObject* WorldContextObject, FPrimaryAssetId PrimaryAsset, const TArray<FName>& LoadBundles)
{
	UAsyncActionLoadPrimaryAsset* Action = NewObject<UAsyncActionLoadPrimaryAsset>();
	Action->AssetsToLoad.Add(PrimaryAsset);
	Action->LoadBundles = LoadBundles;
	Action->Operation = EAssetManagerOperation::Load;
	Action->RegisterWithGameInstance(WorldContextObject);

	return Action;
}

void UAsyncActionLoadPrimaryAsset::HandleLoadCompleted()
{
	UObject* AssetLoaded = nullptr;
	TArray<UObject*> AssetList;

	GetCurrentlyLoadedAssets(AssetList);

	if (AssetList.Num() > 0)
	{
		AssetLoaded = AssetList[0];
	}

	Super::HandleLoadCompleted();
	Completed.Broadcast(AssetLoaded);
}

UAsyncActionLoadPrimaryAssetClass* UAsyncActionLoadPrimaryAssetClass::AsyncLoadPrimaryAssetClass(UObject* WorldContextObject, FPrimaryAssetId PrimaryAsset, const TArray<FName>& LoadBundles)
{
	UAsyncActionLoadPrimaryAssetClass* Action = NewObject<UAsyncActionLoadPrimaryAssetClass>();
	Action->AssetsToLoad.Add(PrimaryAsset);
	Action->LoadBundles = LoadBundles;
	Action->Operation = EAssetManagerOperation::Load;
	Action->RegisterWithGameInstance(WorldContextObject);

	return Action;
}

void UAsyncActionLoadPrimaryAssetClass::HandleLoadCompleted()
{
	TSubclassOf<UObject> AssetLoaded = nullptr;
	TArray<UObject*> AssetList;

	GetCurrentlyLoadedAssets(AssetList);

	if (AssetList.Num() > 0)
	{
		AssetLoaded = Cast<UClass>(AssetList[0]);
	}

	Super::HandleLoadCompleted();
	Completed.Broadcast(AssetLoaded);
}

UAsyncActionLoadPrimaryAssetList* UAsyncActionLoadPrimaryAssetList::AsyncLoadPrimaryAssetList(UObject* WorldContextObject, const TArray<FPrimaryAssetId>& PrimaryAssetList, const TArray<FName>& LoadBundles)
{
	UAsyncActionLoadPrimaryAssetList* Action = NewObject<UAsyncActionLoadPrimaryAssetList>();
	Action->AssetsToLoad = PrimaryAssetList;
	Action->LoadBundles = LoadBundles;
	Action->Operation = EAssetManagerOperation::Load;
	Action->RegisterWithGameInstance(WorldContextObject);

	return Action;
}

void UAsyncActionLoadPrimaryAssetList::HandleLoadCompleted()
{
	TArray<UObject*> AssetList;

	GetCurrentlyLoadedAssets(AssetList);

	Super::HandleLoadCompleted();
	Completed.Broadcast(AssetList);
}

UAsyncActionLoadPrimaryAssetClassList* UAsyncActionLoadPrimaryAssetClassList::AsyncLoadPrimaryAssetClassList(UObject* WorldContextObject, const TArray<FPrimaryAssetId>& PrimaryAssetList, const TArray<FName>& LoadBundles)
{
	UAsyncActionLoadPrimaryAssetClassList* Action = NewObject<UAsyncActionLoadPrimaryAssetClassList>();
	Action->AssetsToLoad = PrimaryAssetList;
	Action->LoadBundles = LoadBundles;
	Action->Operation = EAssetManagerOperation::Load;
	Action->RegisterWithGameInstance(WorldContextObject);

	return Action;
}

void UAsyncActionLoadPrimaryAssetClassList::HandleLoadCompleted()
{
	TArray<TSubclassOf<UObject>> AssetClassList;
	TArray<UObject*> AssetList;

	GetCurrentlyLoadedAssets(AssetList);

	for (UObject* LoadedAsset : AssetList)
	{
		UClass* LoadedClass = Cast<UClass>(LoadedAsset);

		if (LoadedClass)
		{
			AssetClassList.Add(LoadedClass);
		}
	}

	Super::HandleLoadCompleted();
	Completed.Broadcast(AssetClassList);
}

UAsyncActionChangePrimaryAssetBundles* UAsyncActionChangePrimaryAssetBundles::AsyncChangeBundleStateForMatchingPrimaryAssets(UObject* WorldContextObject, const TArray<FName>& NewBundles, const TArray<FName>& OldBundles)
{
	UAsyncActionChangePrimaryAssetBundles* Action = NewObject<UAsyncActionChangePrimaryAssetBundles>();
	Action->LoadBundles = NewBundles;
	Action->OldBundles = OldBundles;
	Action->Operation = EAssetManagerOperation::ChangeBundleStateMatching;
	Action->RegisterWithGameInstance(WorldContextObject);
	
	return Action;
}

UAsyncActionChangePrimaryAssetBundles* UAsyncActionChangePrimaryAssetBundles::AsyncChangeBundleStateForPrimaryAssetList(UObject* WorldContextObject, const TArray<FPrimaryAssetId>& PrimaryAssetList, const TArray<FName>& AddBundles, const TArray<FName>& RemoveBundles)
{
	UAsyncActionChangePrimaryAssetBundles* Action = NewObject<UAsyncActionChangePrimaryAssetBundles>();
	Action->LoadBundles = AddBundles;
	Action->OldBundles = RemoveBundles;
	Action->AssetsToLoad = PrimaryAssetList;
	Action->Operation = EAssetManagerOperation::ChangeBundleStateList;
	Action->RegisterWithGameInstance(WorldContextObject);

	return Action;
}

void UAsyncActionChangePrimaryAssetBundles::HandleLoadCompleted()
{
	Super::HandleLoadCompleted();
	Completed.Broadcast();
}<|MERGE_RESOLUTION|>--- conflicted
+++ resolved
@@ -44,18 +44,6 @@
 
 void UAsyncActionLoadPrimaryAssetBase::GetCurrentlyLoadedAssets(TArray<UObject*>& AssetList)
 {
-<<<<<<< HEAD
-	if (UAssetManager* Manager = UAssetManager::GetIfValid())
-	{
-		// The assets may have already been loaded but the handle was invalid, check the original list
-		for (const FPrimaryAssetId& IdToLoad : AssetsToLoad)
-		{
-			UObject* LoadedObject = Manager->GetPrimaryAssetObject(IdToLoad);
-			if (LoadedObject)
-			{
-				AssetList.Add(LoadedObject);
-			}
-=======
 	check(UAssetManager::IsInitialized());
 	UAssetManager& Manager = UAssetManager::Get();
 	// The assets may have already been loaded but the handle was invalid, check the original list
@@ -65,7 +53,6 @@
 		if (LoadedObject)
 		{
 			AssetList.Add(LoadedObject);
->>>>>>> 4af6daef
 		}
 	}
 }
