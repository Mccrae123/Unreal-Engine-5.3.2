// Copyright 1998-2019 Epic Games, Inc. All Rights Reserved.

#include "Engine/InheritableComponentHandler.h"
#include "Components/ActorComponent.h"
#include "Engine/Engine.h"
#include "Engine/SCS_Node.h"
#include "UObject/PropertyPortFlags.h"
#include "UObject/LinkerLoad.h"
#include "UObject/BlueprintsObjectVersion.h"
#include "UObject/UObjectHash.h" // for FindObjectWithOuter()

#if WITH_EDITOR
#include "Kismet2/BlueprintEditorUtils.h"
#endif // WITH_EDITOR

// UInheritableComponentHandler

const FString UInheritableComponentHandler::SCSDefaultSceneRootOverrideNamePrefix(TEXT("ICH-"));

void UInheritableComponentHandler::Serialize(FArchive& Ar)
{
	Super::Serialize(Ar);

	Ar.UsingCustomVersion(FBlueprintsObjectVersion::GUID);
}

void UInheritableComponentHandler::PostLoad()
{
	Super::PostLoad();
	
#if WITH_EDITOR
	if (!GIsDuplicatingClassForReinstancing)
	{
		for (int32 Index = Records.Num() - 1; Index >= 0; --Index)
		{
			FComponentOverrideRecord& Record = Records[Index];
			if (Record.ComponentTemplate)
			{
				if (GetLinkerCustomVersion(FBlueprintsObjectVersion::GUID) < FBlueprintsObjectVersion::SCSHasComponentTemplateClass)
				{
					// Fix up component class on load, if it's not already set.
					if (Record.ComponentClass == nullptr)
					{
						Record.ComponentClass = Record.ComponentTemplate->GetClass();
					}
				}
				
				// Fix up component template name on load, if it doesn't match the original template name. Otherwise, archetype lookups will fail for this template.
				// For example, this can occur after a component variable rename in a parent BP class, but before a child BP class with an override template is loaded.
				if (UActorComponent* OriginalTemplate = Record.ComponentKey.GetOriginalTemplate())
				{
					FString ExpectedTemplateName = OriginalTemplate->GetName();
					if (USCS_Node* SCSNode = Record.ComponentKey.FindSCSNode())
					{
						// We append a prefix onto SCS default scene root node overrides. This is done to ensure that the override template does not collide with our owner's own SCS default scene root node template.
						if (SCSNode == SCSNode->GetSCS()->GetDefaultSceneRootNode())
						{
							ExpectedTemplateName = SCSDefaultSceneRootOverrideNamePrefix + ExpectedTemplateName;
						}
					}

					if (ExpectedTemplateName != Record.ComponentTemplate->GetName())
					{
						FixComponentTemplateName(Record.ComponentTemplate, ExpectedTemplateName);
					}
				}

				if (!CastChecked<UActorComponent>(Record.ComponentTemplate->GetArchetype())->IsEditableWhenInherited())
				{
					Record.ComponentTemplate->MarkPendingKill(); // hack needed to be able to identify if NewObject returns this back to us in the future
					Records.RemoveAtSwap(Index);
				}
			}
		}
	}
#endif
}

#if WITH_EDITOR
UActorComponent* UInheritableComponentHandler::CreateOverridenComponentTemplate(const FComponentKey& Key)
{
	for (int32 Index = 0; Index < Records.Num(); ++Index)
	{
		FComponentOverrideRecord& Record = Records[Index];
		if (Record.ComponentKey.Match(Key))
		{
			if (Record.ComponentTemplate)
			{
				return Record.ComponentTemplate;
			}
			Records.RemoveAtSwap(Index);
			break;
		}
	}

	UActorComponent* BestArchetype = FindBestArchetype(Key);
	if (!BestArchetype)
	{
		UE_LOG(LogBlueprint, Warning, TEXT("CreateOverridenComponentTemplate '%s': cannot find archetype for component '%s' from '%s'"),
			*GetPathNameSafe(this), *Key.GetSCSVariableName().ToString(), *GetPathNameSafe(Key.GetComponentOwner()));
		return NULL;
	}
	
	FName NewComponentTemplateName = BestArchetype->GetFName();
	if (USCS_Node* SCSNode = Key.FindSCSNode())
	{
		// If this template will override an inherited DefaultSceneRoot node from a parent class's SCS, adjust the template name so that we don't reallocate our owner class's SCS DefaultSceneRoot node template.
		// Note: This is currently the only case where a child class can have both an SCS node template and an override template associated with the same variable name, that is not considered to be a collision.
		if (SCSNode == SCSNode->GetSCS()->GetDefaultSceneRootNode())
		{
			NewComponentTemplateName = FName(*(SCSDefaultSceneRootOverrideNamePrefix + BestArchetype->GetName()));
		}
	}

	ensure(Cast<UBlueprintGeneratedClass>(GetOuter()));
	
	// If we find an existing object with our name that the object recycling system won't allow for we need to deal with it 
	// or else the NewObject call below will fatally assert
	UObject* ExistingObj = FindObjectFast<UObject>(GetOuter(), NewComponentTemplateName);
	if (ExistingObj && !ExistingObj->GetClass()->IsChildOf(BestArchetype->GetClass()))
	{
		// If this isn't an unnecessary component there is something else we need to investigate
		// but if it is, just consign it to oblivion as its purpose is no longer required with the allocation
		// of an object of the same name
		UActorComponent* ExistingComp = Cast<UActorComponent>(ExistingObj);
		if (ensure(ExistingComp) && ensure(UnnecessaryComponents.RemoveSwap(ExistingComp) > 0))
		{
			ExistingObj->Rename(nullptr, GetTransientPackage(), REN_DontCreateRedirectors | REN_ForceNoResetLoaders);
			ExistingObj->MarkPendingKill();
		}
	}

	UActorComponent* NewComponentTemplate = NewObject<UActorComponent>(
		GetOuter(), BestArchetype->GetClass(), NewComponentTemplateName, RF_ArchetypeObject | RF_Public | RF_InheritableComponentTemplate, BestArchetype);

	// HACK: NewObject can return a pre-existing object which will not have been initialized to the archetype.  When we remove the old handlers, we mark them pending
	//       kill so we can identify that situation here (see UE-13987/UE-13990)
	if (NewComponentTemplate->IsPendingKill())
	{
		NewComponentTemplate->ClearPendingKill();
		UEngine::FCopyPropertiesForUnrelatedObjectsParams CopyParams;
		CopyParams.bDoDelta = false;
		UEngine::CopyPropertiesForUnrelatedObjects(BestArchetype, NewComponentTemplate, CopyParams);
	}

	// Clear transient flag if it was transient before and re copy off archetype
<<<<<<< HEAD
	if (NewComponentTemplate->HasAnyFlags(RF_Transient) && UnnecessaryComponents.Contains(NewComponentTemplate))
		{
			NewComponentTemplate->ClearFlags(RF_Transient);
		UnnecessaryComponents.Remove(NewComponentTemplate);
=======
	if (NewComponentTemplate->HasAnyFlags(RF_Transient))
	{
		const int32 ComponentIndex = UnnecessaryComponents.Find(NewComponentTemplate);
		if (ComponentIndex != INDEX_NONE)
		{
			NewComponentTemplate->ClearFlags(RF_Transient);
			UnnecessaryComponents.RemoveAtSwap(ComponentIndex);
>>>>>>> 647851d4

			UEngine::FCopyPropertiesForUnrelatedObjectsParams CopyParams;
			CopyParams.bDoDelta = false;
			UEngine::CopyPropertiesForUnrelatedObjects(BestArchetype, NewComponentTemplate, CopyParams);
		}
<<<<<<< HEAD
=======
	}
>>>>>>> 647851d4

	FComponentOverrideRecord NewRecord;
	NewRecord.ComponentKey = Key;
	NewRecord.ComponentClass = NewComponentTemplate->GetClass();
	NewRecord.ComponentTemplate = NewComponentTemplate;
	Records.Emplace(MoveTemp(NewRecord));

	return NewComponentTemplate;
}

void UInheritableComponentHandler::RemoveOverridenComponentTemplate(const FComponentKey& Key)
{
	for (int32 Index = 0; Index < Records.Num(); ++Index)
	{
		const FComponentOverrideRecord& Record = Records[Index];
		if (Record.ComponentKey.Match(Key))
		{
			Record.ComponentTemplate->MarkPendingKill(); // hack needed to be able to identify if NewObject returns this back to us in the future
			Records.RemoveAtSwap(Index);
			break;
		}
	}
}

void UInheritableComponentHandler::UpdateOwnerClass(UBlueprintGeneratedClass* OwnerClass)
{
	for (FComponentOverrideRecord& Record : Records)
	{
		UActorComponent* OldComponentTemplate = Record.ComponentTemplate;
		if (OldComponentTemplate && (OwnerClass != OldComponentTemplate->GetOuter()))
		{
			Record.ComponentTemplate = DuplicateObject(OldComponentTemplate, OwnerClass, OldComponentTemplate->GetFName());
		}
	}
}

void UInheritableComponentHandler::ValidateTemplates()
{
	for (int32 Index = 0; Index < Records.Num();)
	{
		bool bIsValidAndNecessary = false;
		{
			FComponentOverrideRecord& Record = Records[Index];
			FComponentKey& ComponentKey = Record.ComponentKey;
			
			FName VarName = ComponentKey.GetSCSVariableName();
			if (ComponentKey.RefreshVariableName())
			{
				FName NewName = ComponentKey.GetSCSVariableName();
				UE_LOG(LogBlueprint, Log, TEXT("ValidateTemplates '%s': variable old name '%s' new name '%s'"),
					*GetPathNameSafe(this), *VarName.ToString(), *NewName.ToString());
				VarName = NewName;

				MarkPackageDirty();
			}

			if (IsRecordValid(Record))
			{
				if (IsRecordNecessary(Record))
				{
					bIsValidAndNecessary = true;
				}
				else
				{
					// Set transient flag so this object does not get used as an archetype for subclasses
					if (Record.ComponentTemplate)
					{
						Record.ComponentTemplate->SetFlags(RF_Transient);
						UnnecessaryComponents.AddUnique(Record.ComponentTemplate);
					}

					UE_LOG(LogBlueprint, Log, TEXT("ValidateTemplates '%s': overridden template is unnecessary and will be removed - component '%s' from '%s'"),
						*GetPathNameSafe(this), *VarName.ToString(), *GetPathNameSafe(ComponentKey.GetComponentOwner()));
				}
			}
			else
			{
				UE_LOG(LogBlueprint, Log, TEXT("ValidateTemplates '%s': overridden template is invalid and will be removed - component '%s' from '%s' (this can happen when a class was recently reparented)"),
					*GetPathNameSafe(this), *VarName.ToString(), *GetPathNameSafe(ComponentKey.GetComponentOwner()));
			}
		}

		if (bIsValidAndNecessary)
		{
			++Index;
		}
		else
		{
			Records.RemoveAtSwap(Index);
		}
	}
}

bool UInheritableComponentHandler::IsValid() const
{
	for (const FComponentOverrideRecord& Record : Records)
	{
		if (!IsRecordValid(Record))
		{
			return false;
		}
	}
	return true;
}

bool UInheritableComponentHandler::IsRecordValid(const FComponentOverrideRecord& Record) const
{
	UClass* OwnerClass = Cast<UClass>(GetOuter());
	if (!ensure(OwnerClass))
	{
		return false;
	}

	if (!Record.ComponentTemplate)
	{
		// Note: We still consider the record to be valid, even if the template is missing, if we have valid class information. This typically will indicate that the template object was filtered at load time (to save space, e.g. dedicated server).
		return Record.ComponentClass != nullptr;
	}

	if (Record.ComponentTemplate->GetOuter() != OwnerClass)
	{
		return false;
	}

	if (!Record.ComponentKey.IsValid())
	{
		return false;
	}

	UClass* ComponentOwner = Record.ComponentKey.GetComponentOwner();
	if (!ComponentOwner || !OwnerClass->IsChildOf(ComponentOwner))
	{
		return false;
	}

	// Note: If the original template is missing, we consider the record to be unnecessary, but not invalid.
	UActorComponent* OriginalTemplate = Record.ComponentKey.GetOriginalTemplate();
	if (OriginalTemplate != nullptr && OriginalTemplate->GetClass() != Record.ComponentTemplate->GetClass())
	{
		return false;
	}
	
	return true;
}

struct FComponentComparisonHelper
{
	static bool AreIdentical(UObject* ObjectA, UObject* ObjectB)
	{
		if (!ObjectA || !ObjectB || (ObjectA->GetClass() != ObjectB->GetClass()))
		{
			return false;
		}

		bool Result = true;
		for (UProperty* Prop = ObjectA->GetClass()->PropertyLink; Prop && Result; Prop = Prop->PropertyLinkNext)
		{
			bool bConsiderProperty = Prop->ShouldDuplicateValue(); //Should the property be compared at all?
			if (bConsiderProperty)
			{
				for (int32 Idx = 0; (Idx < Prop->ArrayDim) && Result; Idx++)
				{
					if (!Prop->Identical_InContainer(ObjectA, ObjectB, Idx, PPF_DeepComparison))
					{
						Result = false;
					}
				}
			}
		}
		if (Result)
		{
			// Allow the component to compare its native/ intrinsic properties.
			Result = ObjectA->AreNativePropertiesIdenticalTo(ObjectB);
		}
		return Result;
	}
};

bool UInheritableComponentHandler::IsRecordNecessary(const FComponentOverrideRecord& Record) const
{
	// If the record's template was not loaded, check to see if the class information is valid.
	if (Record.ComponentTemplate == nullptr)
	{
		if (Record.ComponentClass != nullptr)
		{
			UObject* ComponentCDO = Record.ComponentClass->GetDefaultObject();
			if (ComponentCDO != nullptr)
			{
				// The record is considered necessary if the class information is valid but the template was not loaded due to client/server exclusion at load time (e.g. uncooked dedicated server).
				return !UObject::CanCreateInCurrentContext(ComponentCDO);
			}
		}
		
		// Otherwise, we don't need to keep the record if the template is NULL.
		return false;
	}
	else
	{
		// Consider the record to be unnecessary if the original template no longer exists.
		UActorComponent* OriginalTemplate = Record.ComponentKey.GetOriginalTemplate();
		if (OriginalTemplate == nullptr)
		{
			return false;
		}
	
		UActorComponent* ChildComponentTemplate = Record.ComponentTemplate;
		UActorComponent* ParentComponentTemplate = FindBestArchetype(Record.ComponentKey);
		check(ChildComponentTemplate && ParentComponentTemplate && (ParentComponentTemplate != ChildComponentTemplate));
		return !FComponentComparisonHelper::AreIdentical(ChildComponentTemplate, ParentComponentTemplate);
	}
}

UActorComponent* UInheritableComponentHandler::FindBestArchetype(const FComponentKey& Key) const
{
	UActorComponent* ClosestArchetype = nullptr;

	UBlueprintGeneratedClass* ActualBPGC = Cast<UBlueprintGeneratedClass>(GetOuter());
	if (ActualBPGC && Key.GetComponentOwner() && (ActualBPGC != Key.GetComponentOwner()))
	{
		ActualBPGC = Cast<UBlueprintGeneratedClass>(ActualBPGC->GetSuperClass());
		while (!ClosestArchetype && ActualBPGC)
		{
			if (ActualBPGC->InheritableComponentHandler)
			{
				ClosestArchetype = ActualBPGC->InheritableComponentHandler->GetOverridenComponentTemplate(Key);
			}
			ActualBPGC = Cast<UBlueprintGeneratedClass>(ActualBPGC->GetSuperClass());
		}

		if (!ClosestArchetype)
		{
			ClosestArchetype = Key.GetOriginalTemplate();
		}
	}

	return ClosestArchetype;
}

bool UInheritableComponentHandler::RefreshTemplateName(const FComponentKey& OldKey)
{
	for (FComponentOverrideRecord& Record : Records)
	{
		if (Record.ComponentKey.Match(OldKey))
		{
			Record.ComponentKey.RefreshVariableName();
			return true;
		}
	}
	return false;
}

FComponentKey UInheritableComponentHandler::FindKey(UActorComponent* ComponentTemplate) const
{
	for (const FComponentOverrideRecord& Record : Records)
	{
		if (Record.ComponentTemplate == ComponentTemplate)
		{
			return Record.ComponentKey;
		}
	}
	return FComponentKey();
}

#endif

void UInheritableComponentHandler::PreloadAllTempates()
{
	for (const FComponentOverrideRecord& Record : Records)
	{
		if (Record.ComponentTemplate && Record.ComponentTemplate->HasAllFlags(RF_NeedLoad))
		{
			if (FLinkerLoad* Linker = Record.ComponentTemplate->GetLinker())
			{
				Linker->Preload(Record.ComponentTemplate);
			}
		}
	}
}

void UInheritableComponentHandler::PreloadAll()
{
	if (HasAllFlags(RF_NeedLoad))
	{
		if (FLinkerLoad* Linker = GetLinker())
		{
			Linker->Preload(this);
		}
	}
	PreloadAllTempates();
}

FComponentKey UInheritableComponentHandler::FindKey(const FName VariableName) const
{
	for (const FComponentOverrideRecord& Record : Records)
	{
		if (Record.ComponentKey.GetSCSVariableName() == VariableName || (Record.ComponentTemplate && Record.ComponentTemplate->GetFName() == VariableName))
		{
			return Record.ComponentKey;
		}
	}
	return FComponentKey();
}

UActorComponent* UInheritableComponentHandler::GetOverridenComponentTemplate(const FComponentKey& Key) const
{
	const FComponentOverrideRecord* Record = FindRecord(Key);
	return Record ? Record->ComponentTemplate : nullptr;
}

const FBlueprintCookedComponentInstancingData* UInheritableComponentHandler::GetOverridenComponentTemplateData(const FComponentKey& Key) const
{
	const FComponentOverrideRecord* Record = FindRecord(Key);
	return Record ? &Record->CookedComponentInstancingData : nullptr;
}

const FComponentOverrideRecord* UInheritableComponentHandler::FindRecord(const FComponentKey& Key) const
{
	for (const FComponentOverrideRecord& Record : Records)
	{
		if (Record.ComponentKey.Match(Key))
		{
			return &Record;
		}
	}
	return nullptr;
}

void UInheritableComponentHandler::FixComponentTemplateName(UActorComponent* ComponentTemplate, const FString& NewName)
{
	// Look for a collision with the template we're trying to rename here. It's possible that names were swapped on the
	// original component template objects that were inherited from the associated Blueprint's parent class, for example.
	FComponentOverrideRecord* MatchingRecord = Records.FindByPredicate([ComponentTemplate, &NewName](FComponentOverrideRecord& Record)
	{
		if (Record.ComponentTemplate && Record.ComponentTemplate != ComponentTemplate && Record.ComponentTemplate->GetName() == NewName)
		{
			const UActorComponent* OriginalTemplate = Record.ComponentKey.GetOriginalTemplate();
			return ensureMsgf(OriginalTemplate && OriginalTemplate->GetFName() != Record.ComponentTemplate->GetFName(),
				TEXT("Found a collision with an existing override record, but its associated template object is either invalid or already matches its inherited template's name (%s). This is unexpected."), *NewName);
		}

		return false;
	});

	// If we found a collision, temporarily rename the associated template object to something unique so that it no longer
	// collides with the one we're trying to correct here. This will be fixed up when we later encounter this record during
	// PostLoad() validation and see that it still doesn't match its original template name.
	if (MatchingRecord)
	{
		MatchingRecord->ComponentTemplate->Rename(nullptr, nullptr, REN_DontCreateRedirectors | REN_ForceNoResetLoaders);
	}

	// Now that we're sure there are no collisions with other records, we can safely rename this one to its new name.
	ComponentTemplate->Rename(*NewName, nullptr, REN_DontCreateRedirectors | REN_ForceNoResetLoaders);
}

// FComponentOverrideRecord

FComponentKey::FComponentKey(const USCS_Node* SCSNode) : OwnerClass(nullptr)
{
	if (SCSNode)
	{
		const USimpleConstructionScript* ParentSCS = SCSNode->GetSCS();
		OwnerClass      = ParentSCS ? ParentSCS->GetOwnerClass() : nullptr;
		AssociatedGuid  = SCSNode->VariableGuid;
		SCSVariableName = SCSNode->GetVariableName();
	}
}

#if WITH_EDITOR
FComponentKey::FComponentKey(UBlueprint* Blueprint, const FUCSComponentId& UCSComponentID)
{
	OwnerClass     = Blueprint->GeneratedClass;
	AssociatedGuid = UCSComponentID.GetAssociatedGuid();
}
#endif // WITH_EDITOR

bool FComponentKey::Match(const FComponentKey& OtherKey) const
{
	return (OwnerClass == OtherKey.OwnerClass) && (AssociatedGuid == OtherKey.AssociatedGuid);
}

USCS_Node* FComponentKey::FindSCSNode() const
{
	USimpleConstructionScript* ParentSCS = (OwnerClass && IsSCSKey()) ? CastChecked<UBlueprintGeneratedClass>(OwnerClass)->SimpleConstructionScript : nullptr;
	return ParentSCS ? ParentSCS->FindSCSNodeByGuid(AssociatedGuid) : nullptr;
}

UActorComponent* FComponentKey::GetOriginalTemplate() const
{
	UActorComponent* ComponentTemplate = nullptr;
	if (IsSCSKey())
	{
		if (USCS_Node* SCSNode = FindSCSNode())
		{
			ComponentTemplate = SCSNode->ComponentTemplate;
		}
	}
#if WITH_EDITOR
	else if (IsUCSKey())
	{
		ComponentTemplate = FBlueprintEditorUtils::FindUCSComponentTemplate(*this);
	}
#endif // WITH_EDITOR
	return ComponentTemplate;
}

bool FComponentKey::RefreshVariableName()
{
	if (IsValid() && IsSCSKey())
	{
		USCS_Node* SCSNode = FindSCSNode();
		const FName UpdatedName = SCSNode ? SCSNode->GetVariableName() : NAME_None;

		if (UpdatedName != SCSVariableName)
		{
			SCSVariableName = UpdatedName;
			return true;
		}
	}
	return false;
}<|MERGE_RESOLUTION|>--- conflicted
+++ resolved
@@ -144,12 +144,6 @@
 	}
 
 	// Clear transient flag if it was transient before and re copy off archetype
-<<<<<<< HEAD
-	if (NewComponentTemplate->HasAnyFlags(RF_Transient) && UnnecessaryComponents.Contains(NewComponentTemplate))
-		{
-			NewComponentTemplate->ClearFlags(RF_Transient);
-		UnnecessaryComponents.Remove(NewComponentTemplate);
-=======
 	if (NewComponentTemplate->HasAnyFlags(RF_Transient))
 	{
 		const int32 ComponentIndex = UnnecessaryComponents.Find(NewComponentTemplate);
@@ -157,16 +151,12 @@
 		{
 			NewComponentTemplate->ClearFlags(RF_Transient);
 			UnnecessaryComponents.RemoveAtSwap(ComponentIndex);
->>>>>>> 647851d4
 
 			UEngine::FCopyPropertiesForUnrelatedObjectsParams CopyParams;
 			CopyParams.bDoDelta = false;
 			UEngine::CopyPropertiesForUnrelatedObjects(BestArchetype, NewComponentTemplate, CopyParams);
 		}
-<<<<<<< HEAD
-=======
-	}
->>>>>>> 647851d4
+	}
 
 	FComponentOverrideRecord NewRecord;
 	NewRecord.ComponentKey = Key;
