--- conflicted
+++ resolved
@@ -156,11 +156,8 @@
 
 			UEngine::FCopyPropertiesForUnrelatedObjectsParams CopyParams;
 			CopyParams.bDoDelta = false;
-<<<<<<< HEAD
-=======
 			// No good can come of replacing references to BestArchetype with references to NewComponentTemplate
 			CopyParams.bNotifyObjectReplacement = false;
->>>>>>> 33e6966e
 			UEngine::CopyPropertiesForUnrelatedObjects(BestArchetype, NewComponentTemplate, CopyParams);
 		}
 	}
