--- conflicted
+++ resolved
@@ -5,12 +5,9 @@
 #include "RHI.h"
 #include "GPUSkinVertexFactory.h"
 #include "ColorSpace.h"
-<<<<<<< HEAD
-=======
 #include "SceneManagement.h"
 
 #include UE_INLINE_GENERATED_CPP_BY_NAME(RendererSettings)
->>>>>>> d731a049
 
 #if WITH_EDITOR
 #include "Editor/EditorEngine.h"
@@ -95,10 +92,7 @@
 	GreenChromaticityCoordinate = FVector2D::ZeroVector;
 	BlueChromaticityCoordinate = FVector2D::ZeroVector;
 	WhiteChromaticityCoordinate = FVector2D::ZeroVector;
-<<<<<<< HEAD
-=======
 	bEnableVirtualTextureOpacityMask = false;
->>>>>>> d731a049
 }
 
 void URendererSettings::PostInitProperties()
@@ -313,14 +307,11 @@
 		{
 			UpdateWorkingColorSpaceAndChromaticities();
 		}
-<<<<<<< HEAD
-=======
 
 		if (PropertyChangedEvent.GetPropertyName() == GET_MEMBER_NAME_CHECKED(URendererSettings, ShadowMapMethod))
 		{
 			CheckForMissingShaderModels();
 		}
->>>>>>> d731a049
 	}
 }
 
@@ -363,8 +354,6 @@
 		return !bForwardShading;
 	}
 
-<<<<<<< HEAD
-=======
 	PRAGMA_DISABLE_DEPRECATION_WARNINGS
 	// only allow changing ExtendDefaultLuminanceRange if it was disabled.
 	// we don't want new projects disabling this setting but still allow existing projects to enable it.
@@ -376,7 +365,6 @@
 	}
 	PRAGMA_ENABLE_DEPRECATION_WARNINGS
 
->>>>>>> d731a049
 	return true;
 }
 
@@ -522,8 +510,6 @@
 	{
 		FColorSpace::GetWorking().GetChromaticities(RedChromaticityCoordinate, GreenChromaticityCoordinate, BlueChromaticityCoordinate, WhiteChromaticityCoordinate);
 	}
-<<<<<<< HEAD
-=======
 	
 	FColorSpace UpdatedColorSpace = FColorSpace::GetWorking();
 
@@ -533,7 +519,6 @@
 			// Set or update the global uniform buffer for Working Color Space conversions.
 			GDefaultWorkingColorSpaceUniformBuffer.Update(UpdatedColorSpace);
 		});
->>>>>>> d731a049
 }
 
 
