--- conflicted
+++ resolved
@@ -150,23 +150,22 @@
 			}
 		}
 
-<<<<<<< HEAD
+		if (PropertyChangedEvent.Property->GetFName() == GET_MEMBER_NAME_CHECKED(URendererSettings, VirtualTextureTileSize))
+		{
+			VirtualTextureTileSize = FMath::RoundUpToPowerOfTwo(VirtualTextureTileSize);
+		}
+
+		if (PropertyChangedEvent.Property->GetFName() == GET_MEMBER_NAME_CHECKED(URendererSettings, VirtualTextureTileBorderSize))
+		{
+			VirtualTextureTileBorderSize = FMath::RoundUpToPowerOfTwo(VirtualTextureTileBorderSize);
+		}
+
 		if ((PropertyChangedEvent.Property->GetFName() == GET_MEMBER_NAME_CHECKED(URendererSettings, bSupportSkyAtmosphere)))
 		{
 			if (!bSupportSkyAtmosphere)
 			{
 				bSupportSkyAtmosphereAffectsHeightFog = 0; // Always disable sky affecting height fog if sky is disabled.
 			}
-=======
-		if (PropertyChangedEvent.Property->GetFName() == GET_MEMBER_NAME_CHECKED(URendererSettings, VirtualTextureTileSize))
-		{
-			VirtualTextureTileSize = FMath::RoundUpToPowerOfTwo(VirtualTextureTileSize);
-		}
-
-		if (PropertyChangedEvent.Property->GetFName() == GET_MEMBER_NAME_CHECKED(URendererSettings, VirtualTextureTileBorderSize))
-		{
-			VirtualTextureTileBorderSize = FMath::RoundUpToPowerOfTwo(VirtualTextureTileBorderSize);
->>>>>>> 6ce81590
 		}
 
 		ExportValuesToConsoleVariables(PropertyChangedEvent.Property);
