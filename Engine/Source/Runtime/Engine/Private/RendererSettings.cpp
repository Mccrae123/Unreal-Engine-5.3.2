--- conflicted
+++ resolved
@@ -4,10 +4,7 @@
 #include "PixelFormat.h"
 #include "RHI.h"
 #include "GPUSkinVertexFactory.h"
-<<<<<<< HEAD
-=======
 #include "ColorSpace.h"
->>>>>>> 6bbb88c8
 
 #if WITH_EDITOR
 #include "Editor/EditorEngine.h"
@@ -81,17 +78,12 @@
 	bEnableRayTracingSkylight = 0;
 	bEnablePathTracing = 0;
 	bEnableRayTracingTextureLOD = 0;
-<<<<<<< HEAD
-	bLPV = 1;
-	MaxSkinBones = FGPUBaseSkinVertexFactory::GHardwareMaxGPUSkinBones;
-=======
 	MaxSkinBones = FGPUBaseSkinVertexFactory::GHardwareMaxGPUSkinBones;
 	WorkingColorSpaceChoice = EWorkingColorSpace::sRGB;
 	RedChromaticityCoordinate = FVector2D::ZeroVector;
 	GreenChromaticityCoordinate = FVector2D::ZeroVector;
 	BlueChromaticityCoordinate = FVector2D::ZeroVector;
 	WhiteChromaticityCoordinate = FVector2D::ZeroVector;
->>>>>>> 6bbb88c8
 }
 
 void URendererSettings::PostInitProperties()
@@ -262,8 +254,6 @@
 					GEditor->BuildReflectionCaptures();
 				}
 			}
-<<<<<<< HEAD
-=======
 		}
 
 		if (PropertyChangedEvent.Property->GetFName() == GET_MEMBER_NAME_CHECKED(URendererSettings, WorkingColorSpaceChoice))
@@ -282,7 +272,6 @@
 			(PropertyChangedEvent.Property->GetFName() == GET_MEMBER_NAME_CHECKED(URendererSettings, WhiteChromaticityCoordinate)))
 		{
 			UpdateWorkingColorSpaceAndChromaticities();
->>>>>>> 6bbb88c8
 		}
 	}
 }
