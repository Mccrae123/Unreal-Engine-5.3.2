--- conflicted
+++ resolved
@@ -17,19 +17,12 @@
 #include "Misc/MessageDialog.h"
 #include "HAL/PlatformFileManager.h"
 
-<<<<<<< HEAD
-#if PLATFORM_WINDOWS
-=======
 #if PLATFORM_WINDOWS || PLATFORM_LINUX
->>>>>>> 4af6daef
 #include "Framework/Docking/TabManager.h"
 #include "Framework/Notifications/NotificationManager.h"
 #include "Misc/ConfigCacheIni.h"
 #include "Widgets/Notifications/SNotificationList.h"
-<<<<<<< HEAD
-=======
 #include "DataDrivenShaderPlatformInfo.h"
->>>>>>> 4af6daef
 #endif
 
 /** The editor object. */
@@ -95,10 +88,6 @@
 	bEnableRayTracing = 0;
 	bUseHardwareRayTracingForLumen = 0;
 	bEnableRayTracingShadows = 0;
-<<<<<<< HEAD
-	bEnableRayTracingSkylight = 0;
-=======
->>>>>>> 4af6daef
 	bEnablePathTracing = 0;
 	bEnableRayTracingTextureLOD = 0;
 	DefaultBoneInfluenceLimit = 0;
@@ -272,21 +261,16 @@
 			}
 		}
 
-<<<<<<< HEAD
+		if ((PropertyChangedEvent.Property->GetFName() == GET_MEMBER_NAME_CHECKED(URendererSettings, MobileShadingPath)))
+		{
+			if (MobileShadingPath.GetValue() == 0)
+			{
+				bMobileSupportDeferredOnOpenGL = 0;
+			}
+		}
+
 		if ((PropertyChangedEvent.Property->GetFName() == GET_MEMBER_NAME_CHECKED(URendererSettings, bEnableStrata)))
 		{
-=======
-		if ((PropertyChangedEvent.Property->GetFName() == GET_MEMBER_NAME_CHECKED(URendererSettings, MobileShadingPath)))
-		{
-			if (MobileShadingPath.GetValue() == 0)
-			{
-				bMobileSupportDeferredOnOpenGL = 0;
-			}
-		}
-
-		if ((PropertyChangedEvent.Property->GetFName() == GET_MEMBER_NAME_CHECKED(URendererSettings, bEnableStrata)))
-		{
->>>>>>> 4af6daef
 			if (bEnableStrata)
 			{
 				FMessageDialog::Open(EAppMsgType::Ok, LOCTEXT("Substrate Experimental", "Warning: Substrate is experimental. Be aware that any materials saved when Substrate is enabled won't be rendered correctly if Substrate is disabled later on."));
@@ -379,8 +363,6 @@
 		|| InProperty->GetFName() == GET_MEMBER_NAME_CHECKED(URendererSettings, ShadowMapMethod))
 	{
 		return !bForwardShading;
-<<<<<<< HEAD
-=======
 	}
 
 	if ((InProperty->GetFName() == GET_MEMBER_NAME_CHECKED(URendererSettings, bMobileSupportDeferredOnOpenGL)))
@@ -396,7 +378,6 @@
 	if ((InProperty->GetFName() == GET_MEMBER_NAME_CHECKED(URendererSettings, bExtendDefaultLuminanceRangeInAutoExposureSettings)))
 	{
 		return bCanEditExtendDefaultLuminanceRange;
->>>>>>> 4af6daef
 	}
 	PRAGMA_ENABLE_DEPRECATION_WARNINGS
 
@@ -472,57 +453,6 @@
 				}
 			};
 
-<<<<<<< HEAD
-	PRAGMA_DISABLE_DEPRECATION_WARNINGS
-	// only allow changing ExtendDefaultLuminanceRange if it was disabled.
-	// we don't want new projects disabling this setting but still allow existing projects to enable it.
-	static bool bCanEditExtendDefaultLuminanceRange = !bExtendDefaultLuminanceRangeInAutoExposureSettings;
-
-	if ((InProperty->GetFName() == GET_MEMBER_NAME_CHECKED(URendererSettings, bExtendDefaultLuminanceRangeInAutoExposureSettings)))
-	{
-		return bCanEditExtendDefaultLuminanceRange;
-	}
-	PRAGMA_ENABLE_DEPRECATION_WARNINGS
-
-	return true;
-}
-
-void URendererSettings::CheckForMissingShaderModels()
-{
-	// Don't show the SM6 toasts on non-Windows platforms to avoid confusion around platform requirements.
-#if PLATFORM_WINDOWS
-	if (GIsEditor && ShadowMapMethod == EShadowMapMethod::VirtualShadowMaps)
-	{
-		TArray<FString> D3D11TargetedShaderFormats;
-		GConfig->GetArray(TEXT("/Script/WindowsTargetPlatform.WindowsTargetSettings"), TEXT("D3D11TargetedShaderFormats"), D3D11TargetedShaderFormats, GEngineIni);
-
-		TArray<FString> D3D12TargetedShaderFormats;
-		GConfig->GetArray(TEXT("/Script/WindowsTargetPlatform.WindowsTargetSettings"), TEXT("D3D12TargetedShaderFormats"), D3D12TargetedShaderFormats, GEngineIni);
-
-		TArray<FString> TargetedRHIs;
-		GConfig->GetArray(TEXT("/Script/WindowsTargetPlatform.WindowsTargetSettings"), TEXT("TargetedRHIs"), TargetedRHIs, GEngineIni);
-
-		if (TargetedRHIs.Contains(TEXT("PCD3D_SM6")))
-		{
-			D3D12TargetedShaderFormats.AddUnique(TEXT("PCD3D_SM6"));
-		}
-
-		const bool bProjectUsesD3D = (D3D11TargetedShaderFormats.Num() + D3D12TargetedShaderFormats.Num()) > 0;
-
-		if (bProjectUsesD3D && !D3D12TargetedShaderFormats.Contains(TEXT("PCD3D_SM6")))
-		{
-			auto DismissNotification = [this]()
-			{
-				if (TSharedPtr<SNotificationItem> NotificationPin = ShaderModelNotificationPtr.Pin())
-				{
-					NotificationPin->SetCompletionState(SNotificationItem::CS_None);
-					NotificationPin->ExpireAndFadeout();
-					ShaderModelNotificationPtr.Reset();
-				}
-			};
-
-=======
->>>>>>> 4af6daef
 			auto OpenProjectSettings = []()
 			{
 				FGlobalTabmanager::Get()->TryInvokeTab(FName("ProjectSettings"));
@@ -541,37 +471,26 @@
 				SNotificationItem::CS_None));
 
 			Info.Text = LOCTEXT("NeedProjectSettings", "Missing Project Settings!");
-<<<<<<< HEAD
-			Info.SubText = LOCTEXT("VirtualShadowMapsNeedsSM6Setting", "Shader Model 6 (SM6) is required to use Virtual Shadow Maps. Please enable this in:\n  Project Settings -> Platforms -> Windows -> D3D12 Targeted Shader Formats\nVirtual shadow maps will not work until this is enabled.");
 			Info.HyperlinkText = LOCTEXT("ProjectSettingsHyperlinkText", "Open Project Settings");
 			Info.Hyperlink = FSimpleDelegate::CreateLambda(OpenProjectSettings);
 
+			if (bProjectMissingD3DSM6)
+			{
+				Info.SubText = LOCTEXT("VirtualShadowMapsNeedsSM6Setting", "Shader Model 6 (SM6) is required to use Virtual Shadow Maps. Please enable this in:\n  Project Settings -> Platforms -> Windows -> D3D12 Targeted Shader Formats\nVirtual shadow maps will not work until this is enabled.");
+			}
+			else if (bProjectMissingWindowsVulkanSM6)
+			{
+				Info.SubText = LOCTEXT("VirtualShadowMapsNeedsVulkanSM6WindowsSetting", "Shader Model 6 (SM6) is required to use Virtual Shadow Maps. Please enable this in:\n  Project Settings -> Platforms -> Windows -> Vulkan Targeted Shader Formats\nVirtual shadow maps will not work in Vulkan on Windows until this is enabled.");
+			}
+			else if (bProjectMissingLinuxVulkanSM6)
+			{
+				Info.SubText = LOCTEXT("VirtualShadowMapsNeedsVulkanSM6LinuxSetting", "Shader Model 6 (SM6) is required to use Virtual Shadow Maps. Please enable this in:\n  Project Settings -> Platforms -> Linux -> Targeted RHIs\nVirtual shadow maps will not work in Vulkan on Linux until this is enabled.");
+			}
+
 			ShaderModelNotificationPtr = FSlateNotificationManager::Get().AddNotification(Info);
 		}
 	}
-#endif // PLATFORM_WINDOWS
-=======
-			Info.HyperlinkText = LOCTEXT("ProjectSettingsHyperlinkText", "Open Project Settings");
-			Info.Hyperlink = FSimpleDelegate::CreateLambda(OpenProjectSettings);
-
-			if (bProjectMissingD3DSM6)
-			{
-				Info.SubText = LOCTEXT("VirtualShadowMapsNeedsSM6Setting", "Shader Model 6 (SM6) is required to use Virtual Shadow Maps. Please enable this in:\n  Project Settings -> Platforms -> Windows -> D3D12 Targeted Shader Formats\nVirtual shadow maps will not work until this is enabled.");
-			}
-			else if (bProjectMissingWindowsVulkanSM6)
-			{
-				Info.SubText = LOCTEXT("VirtualShadowMapsNeedsVulkanSM6WindowsSetting", "Shader Model 6 (SM6) is required to use Virtual Shadow Maps. Please enable this in:\n  Project Settings -> Platforms -> Windows -> Vulkan Targeted Shader Formats\nVirtual shadow maps will not work in Vulkan on Windows until this is enabled.");
-			}
-			else if (bProjectMissingLinuxVulkanSM6)
-			{
-				Info.SubText = LOCTEXT("VirtualShadowMapsNeedsVulkanSM6LinuxSetting", "Shader Model 6 (SM6) is required to use Virtual Shadow Maps. Please enable this in:\n  Project Settings -> Platforms -> Linux -> Targeted RHIs\nVirtual shadow maps will not work in Vulkan on Linux until this is enabled.");
-			}
-
-			ShaderModelNotificationPtr = FSlateNotificationManager::Get().AddNotification(Info);
-		}
-	}
 #endif // PLATFORM_WINDOWS || PLATFORM_LINUX
->>>>>>> 4af6daef
 }
 #endif // #if WITH_EDITOR
 
