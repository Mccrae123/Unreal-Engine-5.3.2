// Copyright Epic Games, Inc. All Rights Reserved.

#include "GameFramework/PlayerState.h"
#include "Engine/World.h"
#include "GameFramework/Controller.h"
#include "GameFramework/PlayerController.h"
#include "GameFramework/EngineMessage.h"
#include "Net/UnrealNetwork.h"
#include "Net/OnlineEngineInterface.h"
#include "GameFramework/GameStateBase.h"
#include "Net/Core/PushModel/PushModel.h"
#if UE_WITH_IRIS
#include "Net/Iris/ReplicationSystem/ReplicationSystemUtil.h"
#include "Iris/ReplicationSystem/ReplicationSystem.h"
#include "Iris/ReplicationSystem/Prioritization/NetObjectPrioritizer.h"
#endif

#include UE_INLINE_GENERATED_CPP_BY_NAME(PlayerState)

PRAGMA_DISABLE_DEPRECATION_WARNINGS
APlayerState::APlayerState(const FObjectInitializer& ObjectInitializer)
	: Super(ObjectInitializer
		.DoNotCreateDefaultSubobject(TEXT("Sprite")) )
{
	SetRemoteRoleForBackwardsCompat(ROLE_SimulatedProxy);
	bReplicates = true;
	bAlwaysRelevant = true;
	SetReplicatingMovement(false);
	NetUpdateFrequency = 1;

	// Note: this is very important to set to false. Though all replication infos are spawned at run time, during seamless travel
	// they are held on to and brought over into the new world. In ULevel::InitializeActors, these PlayerStates may be treated as map/startup actors
	// and given static NetGUIDs. This also causes their deletions to be recorded and sent to new clients, which if unlucky due to name conflicts,
	// may end up deleting the new PlayerStates they had just spaned.
	bNetLoadOnClient = false;

	EngineMessageClass = UEngineMessage::StaticClass();
	SessionName = NAME_GameSession;

	bShouldUpdateReplicatedPing = true; // Preserved behavior before bShouldUpdateReplicatedPing was added
	bUseCustomPlayerNames = false;
}
PRAGMA_ENABLE_DEPRECATION_WARNINGS

PRAGMA_DISABLE_DEPRECATION_WARNINGS
APlayerState::~APlayerState()
{
}
PRAGMA_ENABLE_DEPRECATION_WARNINGS

void APlayerState::UpdatePing(float InPing)
{
	QUICK_SCOPE_CYCLE_COUNTER(STAT_PlayerState_UpdatePing);

	// Limit the size of the ping, to avoid overflowing PingBucket values
	InPing = FMath::Min(1.1f, InPing);

	float CurTime = GetWorld()->RealTimeSeconds;

	float InPingInMs = InPing * 1000.f;

	if ((CurTime - CurPingBucketTimestamp) >= 1.f)
	{
		// Trigger ping recalculation now, while all buckets are 'full'
		//	(misses the latest ping update, but averages a full 4 seconds data)
		RecalculateAvgPing();

		CurPingBucket = (CurPingBucket + 1) % UE_ARRAY_COUNT(PingBucket);
		CurPingBucketTimestamp = CurTime;


		PingBucket[CurPingBucket].PingSum = FMath::FloorToInt(InPingInMs);
		PingBucket[CurPingBucket].PingCount = 1;

		PRAGMA_DISABLE_DEPRECATION_WARNINGS
		PingBucketV2[CurPingBucket] = PingAvgDataV2();
		PRAGMA_ENABLE_DEPRECATION_WARNINGS
	}
	// Limit the number of pings we accept per-bucket, to avoid overflowing PingBucket values
	else if (PingBucket[CurPingBucket].PingCount < 7)
	{
		PingBucket[CurPingBucket].PingSum += FMath::FloorToInt(InPingInMs);
		PingBucket[CurPingBucket].PingCount++;
	}

	PRAGMA_DISABLE_DEPRECATION_WARNINGS
	TArray<uint16>& CurrentBucketPingValues = PingBucketV2[CurPingBucket].PingValues;

	// This makes sure we will actually add the ping value to the list, since much of the time the new ping value will be higher than
	// what is already there.
	if (InPingInMs < CurrentBucketPingValues[PingAvgDataV2::MAX_PING_VALUES_SIZE - 1])
	{
		for (int32 i = 0; i < PingAvgDataV2::MAX_PING_VALUES_SIZE; i++)
		{
			// This will keep the list of ping values we're currently using sorted - this will insert
			// a ping value if it is less than any in current list and remove the new max value.
			if (InPingInMs < CurrentBucketPingValues[i])
			{
				CurrentBucketPingValues.Insert(FMath::FloorToInt(InPingInMs), i);
				CurrentBucketPingValues.RemoveAt(PingAvgDataV2::MAX_PING_VALUES_SIZE);
				break;
			}
		}
	}
	PRAGMA_ENABLE_DEPRECATION_WARNINGS
}

void APlayerState::RecalculateAvgPing()
{
	int32 Sum = 0;
	int32 Count = 0;

	for (uint8 i=0; i<UE_ARRAY_COUNT(PingBucket); i++)
	{
		Sum += PingBucket[i].PingSum;
		Count += PingBucket[i].PingCount;
	}

	PRAGMA_DISABLE_DEPRECATION_WARNINGS
	int32 SumV2 = 0;
	int32 NumValidValues = 0;
	for (; NumValidValues < PingAvgDataV2::MAX_PING_VALUES_SIZE; NumValidValues++)
	{
		if (PingBucketV2[CurPingBucket].PingValues[NumValidValues] != MAX_uint16)
		{
			SumV2 += PingBucketV2[CurPingBucket].PingValues[NumValidValues];
		}
	}

	// Use NumValidValues instead of MAX_PING_VALUES_SIZE in case there are fewer valid values.
	PingBucketV2[CurPingBucket].AvgPingV2 = NumValidValues > 0 ? SumV2 / NumValidValues : MAX_flt;

	float AvgSumV2 = 0.0f;
	for (int32 i = 0; i < UE_ARRAY_COUNT(PingBucketV2); i++)
	{
		AvgSumV2 += PingBucketV2[i].AvgPingV2;
	}

	ExactPingV2 = AvgSumV2 / UE_ARRAY_COUNT(PingBucketV2);
	PRAGMA_ENABLE_DEPRECATION_WARNINGS

	// Calculate the average, and divide it by 4 to optimize replication
	ExactPing = (Count > 0 ? ((float)Sum / (float)Count) : 0.f);

	if (bShouldUpdateReplicatedPing || !HasAuthority())
	{
		SetCompressedPing(FMath::Min(255, (int32)(ExactPing * 0.25f)));
	}
}

void APlayerState::DispatchOverrideWith(APlayerState* PlayerState)
{
	OverrideWith(PlayerState);
	ReceiveOverrideWith(PlayerState);
}

void APlayerState::DispatchCopyProperties(APlayerState* PlayerState)
{
	CopyProperties(PlayerState);
	ReceiveCopyProperties(PlayerState);
}

void APlayerState::OverrideWith(APlayerState* PlayerState)
{
	SetIsSpectator(PlayerState->IsSpectator());
	SetIsOnlyASpectator(PlayerState->IsOnlyASpectator());
	SetUniqueId(PlayerState->GetUniqueId());
	SetPlayerNameInternal(PlayerState->GetPlayerName());
}


void APlayerState::CopyProperties(APlayerState* PlayerState)
{
	PlayerState->SetScore(GetScore());
	PlayerState->SetCompressedPing(GetCompressedPing());
	PlayerState->ExactPing = ExactPing;
	PlayerState->SetPlayerId(GetPlayerId());
	PlayerState->SetUniqueId(GetUniqueId());
	PlayerState->SetPlayerNameInternal(GetPlayerName());
	PlayerState->SetStartTime(GetStartTime());
	PlayerState->SavedNetworkAddress = SavedNetworkAddress;
}

void APlayerState::OnDeactivated()
{
	// By default we duplicate the inactive player state and destroy the old one
	Destroy();
}

void APlayerState::OnReactivated()
{
	// Stub
}

void APlayerState::PostInitializeComponents()
{
	Super::PostInitializeComponents();

	UWorld* World = GetWorld();
	AGameStateBase* GameStateBase = World->GetGameState();

	// register this PlayerState with the game state
	if (GameStateBase != nullptr )
	{
		GameStateBase->AddPlayerState(this);
	}

	if (GetLocalRole() < ROLE_Authority)
	{
		return;
	}

	AController* OwningController = GetOwningController();
	if (OwningController != nullptr)
	{
		SetIsABot(Cast<APlayerController>(OwningController) == nullptr);
	}

	if (GameStateBase)
	{
		SetStartTime(GameStateBase->GetPlayerStartTime(OwningController));
	}
}

class AController* APlayerState::GetOwningController() const
{
	return Cast<AController>(GetOwner());
}

class APlayerController* APlayerState::GetPlayerController() const
{
	return Cast<APlayerController>(GetOwner());
}

void APlayerState::ClientInitialize(AController* C)
{
	SetOwner(C);
}

void APlayerState::OnRep_Score()
{
}

void APlayerState::OnRep_bIsInactive()
{
	// remove and re-add from the GameState so it's in the right list  
	UWorld* World = GetWorld();
	if (World && World->GetGameState())
	{
		World->GetGameState()->RemovePlayerState(this);
		World->GetGameState()->AddPlayerState(this);
	}
}

bool APlayerState::ShouldBroadCastWelcomeMessage(bool bExiting)
{
	return (!IsInactive() && GetNetMode() != NM_Standalone);
}

void APlayerState::Destroyed()
{
	UWorld* World = GetWorld();
	if (World->GetGameState() != nullptr)
	{
		World->GetGameState()->RemovePlayerState(this);
	}

	if( ShouldBroadCastWelcomeMessage(true) )
	{
		for (FConstPlayerControllerIterator Iterator = World->GetPlayerControllerIterator(); Iterator; ++Iterator)
		{
			APlayerController* PlayerController = Iterator->Get();
			if( PlayerController )
			{
				PlayerController->ClientReceiveLocalizedMessage( EngineMessageClass, 4, this);
			}
		}
	}

	// Remove the player from the online session
	UnregisterPlayerWithSession();
	Super::Destroyed();
}


void APlayerState::Reset()
{
	Super::Reset();
	SetScore(0);
	ForceNetUpdate();
}

FString APlayerState::GetHumanReadableName() const
{
	return GetPlayerName();
}

void APlayerState::OnRep_PlayerName()
{
	OldNamePrivate = GetPlayerName();
	HandleWelcomeMessage();
}

void APlayerState::SetPlayerNameInternal(const FString& S)
{
	MARK_PROPERTY_DIRTY_FROM_NAME(APlayerState, PlayerNamePrivate, this);
	PlayerNamePrivate = S;
}

void APlayerState::SetPlayerName(const FString& S)
{
	SetPlayerNameInternal(S);

	// RepNotify callback won't get called by net code if we are the server
	ENetMode NetMode = GetNetMode();
	if (NetMode == NM_Standalone || NetMode == NM_ListenServer)
	{
		OnRep_PlayerName();
	}

	OldNamePrivate = GetPlayerName();
	ForceNetUpdate();
}

FString APlayerState::GetPlayerName() const
{
	return bUseCustomPlayerNames ? GetPlayerNameCustom() : PlayerNamePrivate;
}

FString APlayerState::GetPlayerNameCustom() const
{
	return PlayerNamePrivate;
}

FString APlayerState::GetOldPlayerName() const
{
	return OldNamePrivate;
}

void APlayerState::SetOldPlayerName(const FString& S)
{
	OldNamePrivate = S;
}

void APlayerState::HandleWelcomeMessage()
{
	UWorld* World = GetWorld();
	if (World == nullptr || World->TimeSeconds < 2)
	{
		bHasBeenWelcomed = true;
		return;
	}

	// new player or name change
	if (bHasBeenWelcomed)
	{
		if (ShouldBroadCastWelcomeMessage())
		{
			for (FConstPlayerControllerIterator Iterator = World->GetPlayerControllerIterator(); Iterator; ++Iterator)
			{
				APlayerController* PlayerController = Iterator->Get();
				if (PlayerController)
				{
					PlayerController->ClientReceiveLocalizedMessage(EngineMessageClass, 2, this);
				}
			}
		}
	}
	else
	{
		int32 WelcomeMessageNum = IsOnlyASpectator() ? 16 : 1;
		bHasBeenWelcomed = true;

		if (ShouldBroadCastWelcomeMessage())
		{
			for (FConstPlayerControllerIterator Iterator = World->GetPlayerControllerIterator(); Iterator; ++Iterator)
			{
				APlayerController* PlayerController = Iterator->Get();
				if (PlayerController)
				{
					PlayerController->ClientReceiveLocalizedMessage(EngineMessageClass, WelcomeMessageNum, this);
				}
			}
		}
	}
}

void APlayerState::OnRep_PlayerId()
{
}

void APlayerState::OnRep_UniqueId()
{
	// First notify it's changed
	OnSetUniqueId();

	// Register player with session
	RegisterPlayerWithSession(false);
}

void APlayerState::RegisterPlayerWithSession(bool bWasFromInvite)
{
	if (GetNetMode() != NM_Standalone)
	{
		if (GetUniqueId().IsValid()) // May not be valid if this is was created via DebugCreatePlayer
		{
			// Register the player as part of the session
			const APlayerState* PlayerState = GetDefault<APlayerState>();
<<<<<<< HEAD
			UOnlineEngineInterface::Get()->RegisterPlayer(GetWorld(), PlayerState->SessionName, GetUniqueId(), bWasFromInvite);
=======
			if (UOnlineEngineInterface::Get()->DoesSessionExist(GetWorld(), PlayerState->SessionName))
			{
				UOnlineEngineInterface::Get()->RegisterPlayer(GetWorld(), PlayerState->SessionName, GetUniqueId(), bWasFromInvite);
			}
>>>>>>> d731a049
		}
	}
}

void APlayerState::UnregisterPlayerWithSession()
{
	if (GetNetMode() == NM_Client && GetUniqueId().IsValid())
	{
		const APlayerState* PlayerState = GetDefault<APlayerState>();
		if (PlayerState->SessionName != NAME_None)
		{
<<<<<<< HEAD
			UOnlineEngineInterface::Get()->UnregisterPlayer(GetWorld(), PlayerState->SessionName, GetUniqueId());
=======
			if (UOnlineEngineInterface::Get()->DoesSessionExist(GetWorld(), PlayerState->SessionName))
			{
				UOnlineEngineInterface::Get()->UnregisterPlayer(GetWorld(), PlayerState->SessionName, GetUniqueId());
			}
>>>>>>> d731a049
		}
	}
}

APlayerState* APlayerState::Duplicate()
{
	FActorSpawnParameters SpawnInfo;
	SpawnInfo.Instigator = GetInstigator();
	SpawnInfo.SpawnCollisionHandlingOverride = ESpawnActorCollisionHandlingMethod::AlwaysSpawn;
	SpawnInfo.ObjectFlags |= RF_Transient;	// We never want to save player states into a map
	APlayerState* NewPlayerState = GetWorld()->SpawnActor<APlayerState>(GetClass(), SpawnInfo );
	// Can fail in case of multiplayer PIE teardown
	if (NewPlayerState)
	{
		DispatchCopyProperties(NewPlayerState);
	}
	return NewPlayerState;
}

void APlayerState::SeamlessTravelTo(APlayerState* NewPlayerState)
{
	DispatchCopyProperties(NewPlayerState);
	NewPlayerState->SetIsOnlyASpectator(IsOnlyASpectator());
}


bool APlayerState::IsPrimaryPlayer() const
{
	return true;
}

void APlayerState::GetLifetimeReplicatedProps(TArray< FLifetimeProperty > & OutLifetimeProps) const
{
	Super::GetLifetimeReplicatedProps(OutLifetimeProps);

	FDoRepLifetimeParams SharedParams;
	SharedParams.bIsPushBased = true;

	DOREPLIFETIME_WITH_PARAMS_FAST(APlayerState, Score, SharedParams);
	DOREPLIFETIME_WITH_PARAMS_FAST(APlayerState, bIsSpectator, SharedParams);
	DOREPLIFETIME_WITH_PARAMS_FAST(APlayerState, bOnlySpectator, SharedParams);
	DOREPLIFETIME_WITH_PARAMS_FAST(APlayerState, bFromPreviousLevel, SharedParams);
	DOREPLIFETIME_WITH_PARAMS_FAST(APlayerState, StartTime, SharedParams);
	DOREPLIFETIME_WITH_PARAMS_FAST(APlayerState, PlayerNamePrivate, SharedParams);

	SharedParams.Condition = COND_SkipOwner;
	DOREPLIFETIME_WITH_PARAMS_FAST(APlayerState, CompressedPing, SharedParams);

	SharedParams.Condition = COND_InitialOnly;
	DOREPLIFETIME_WITH_PARAMS_FAST(APlayerState, PlayerId, SharedParams);
	DOREPLIFETIME_WITH_PARAMS_FAST(APlayerState, bIsABot, SharedParams);
	DOREPLIFETIME_WITH_PARAMS_FAST(APlayerState, bIsInactive, SharedParams);
	DOREPLIFETIME_WITH_PARAMS_FAST(APlayerState, UniqueId, SharedParams);
}


PRAGMA_DISABLE_DEPRECATION_WARNINGS
void APlayerState::SetScore(const float NewScore)
{
	MARK_PROPERTY_DIRTY_FROM_NAME(APlayerState, Score, this);
	Score = NewScore;
}

void APlayerState::SetPlayerId(const int32 NewId)
{
	MARK_PROPERTY_DIRTY_FROM_NAME(APlayerState, PlayerId, this);
	PlayerId = NewId;
}

void APlayerState::SetCompressedPing(const uint8 NewPing)
{
	MARK_PROPERTY_DIRTY_FROM_NAME(APlayerState, CompressedPing, this);
	CompressedPing = NewPing;
}

float APlayerState::GetPingInMilliseconds() const
{
	if (ExactPing > 0.0f)
	{
		// Prefer the exact ping if set (only on the server or for the local players)
		return ExactPing;
	}
	else
	{
		// Otherwise, use the replicated compressed ping
		return CompressedPing * 4.0f;
	}
}

void APlayerState::SetIsSpectator(const bool bNewSpectator)
{
	MARK_PROPERTY_DIRTY_FROM_NAME(APlayerState, bIsSpectator, this);
	bIsSpectator = bNewSpectator;
}

void APlayerState::SetIsOnlyASpectator(const bool bNewSpectator)
{
	MARK_PROPERTY_DIRTY_FROM_NAME(APlayerState, bOnlySpectator, this);
	bOnlySpectator = bNewSpectator;
}

void APlayerState::SetIsABot(const bool bNewIsABot)
{
	MARK_PROPERTY_DIRTY_FROM_NAME(APlayerState, bIsABot, this);
	bIsABot = bNewIsABot;
}

void APlayerState::SetIsInactive(const bool bNewInactive)
{
	MARK_PROPERTY_DIRTY_FROM_NAME(APlayerState, bIsInactive, this);
	bIsInactive = bNewInactive;
}

void APlayerState::SetIsFromPreviousLevel(const bool bNewFromPreviousLevel)
{
	MARK_PROPERTY_DIRTY_FROM_NAME(APlayerState, bFromPreviousLevel, this);
	bFromPreviousLevel = bNewFromPreviousLevel;
}

void APlayerState::SetStartTime(const int32 NewStartTime)
{
	MARK_PROPERTY_DIRTY_FROM_NAME(APlayerState, StartTime, this);
	StartTime = NewStartTime;
}

FUniqueNetIdRepl APlayerState::BP_GetUniqueId() const
{
	return GetUniqueId();
}

void APlayerState::SetUniqueId(const FUniqueNetIdPtr& InUniqueId)
{
	MARK_PROPERTY_DIRTY_FROM_NAME(APlayerState, UniqueId, this);
	UniqueId.SetUniqueNetId(InUniqueId);
	OnSetUniqueId();
}

void APlayerState::SetUniqueId(const FUniqueNetIdRepl& NewUniqueId)
{
	MARK_PROPERTY_DIRTY_FROM_NAME(APlayerState, UniqueId, this);
	UniqueId = NewUniqueId;
	OnSetUniqueId();
}

void APlayerState::SetUniqueId(FUniqueNetIdRepl&& NewUniqueId)
{
	MARK_PROPERTY_DIRTY_FROM_NAME(APlayerState, UniqueId, this);
	UniqueId = MoveTemp(NewUniqueId);
	OnSetUniqueId();
}

void APlayerState::OnSetUniqueId()
{

}

void APlayerState::SetPawnPrivate(APawn* InPawn)
{
	if (InPawn != PawnPrivate)
	{
		if (PawnPrivate)
		{
			PawnPrivate->OnDestroyed.RemoveDynamic(this, &APlayerState::OnPawnPrivateDestroyed);
		}
		PawnPrivate = InPawn;
		if (PawnPrivate)
		{
			PawnPrivate->OnDestroyed.AddDynamic(this, &APlayerState::OnPawnPrivateDestroyed);
		}
	}
}

void APlayerState::OnPawnPrivateDestroyed(AActor* InActor)
{
	if (InActor == PawnPrivate)
	{
		PawnPrivate = nullptr;
	}
}

<<<<<<< HEAD
PRAGMA_ENABLE_DEPRECATION_WARNINGS
=======
PRAGMA_ENABLE_DEPRECATION_WARNINGS

#if UE_WITH_IRIS
void APlayerState::BeginReplication()
{
	using namespace UE::Net;

	Super::BeginReplication();

	/**
	 * If we're replicating using Iris we set the prioritizer to one named PlayerState if there is one.
	 * For example add the following to your DefaultEngine.ini to limit the number of player states
	 * replicated each frame, but still allow the owning connection's to be replicated each frame.
	 * You can also implement your own prioritzer of course.
	 * 
	 * [/Script/IrisCore.NetObjectPrioritizerDefinitions]
	 * +NetObjectPrioritizerDefinitions=(PrioritizerName=PlayerState, ClassName=/Script/IrisCore.NetObjectCountLimiter, ConfigClassName=/Script/Engine.PlayerStateCountLimiterConfig)
	 */
	const FNetHandle NetHandle = FReplicationSystemUtil::GetNetHandle(this);
	if (!NetHandle.IsValid())
	{
		return;
	}

	UReplicationSystem* ReplicationSystem = GetReplicationSystem(NetHandle.GetReplicationSystemId());
	if (ReplicationSystem == nullptr)
	{
		return;
	}

	FNetObjectPrioritizerHandle PrioritizerHandle = ReplicationSystem->GetPrioritizerHandle(FName("PlayerState", FNAME_Find));
	if (PrioritizerHandle != InvalidNetObjectPrioritizerHandle)
	{
		ReplicationSystem->SetPrioritizer(NetHandle, PrioritizerHandle);
	}	
}
#endif
>>>>>>> d731a049
<|MERGE_RESOLUTION|>--- conflicted
+++ resolved
@@ -406,14 +406,10 @@
 		{
 			// Register the player as part of the session
 			const APlayerState* PlayerState = GetDefault<APlayerState>();
-<<<<<<< HEAD
-			UOnlineEngineInterface::Get()->RegisterPlayer(GetWorld(), PlayerState->SessionName, GetUniqueId(), bWasFromInvite);
-=======
 			if (UOnlineEngineInterface::Get()->DoesSessionExist(GetWorld(), PlayerState->SessionName))
 			{
 				UOnlineEngineInterface::Get()->RegisterPlayer(GetWorld(), PlayerState->SessionName, GetUniqueId(), bWasFromInvite);
 			}
->>>>>>> d731a049
 		}
 	}
 }
@@ -425,14 +421,10 @@
 		const APlayerState* PlayerState = GetDefault<APlayerState>();
 		if (PlayerState->SessionName != NAME_None)
 		{
-<<<<<<< HEAD
-			UOnlineEngineInterface::Get()->UnregisterPlayer(GetWorld(), PlayerState->SessionName, GetUniqueId());
-=======
 			if (UOnlineEngineInterface::Get()->DoesSessionExist(GetWorld(), PlayerState->SessionName))
 			{
 				UOnlineEngineInterface::Get()->UnregisterPlayer(GetWorld(), PlayerState->SessionName, GetUniqueId());
 			}
->>>>>>> d731a049
 		}
 	}
 }
@@ -613,9 +605,6 @@
 	}
 }
 
-<<<<<<< HEAD
-PRAGMA_ENABLE_DEPRECATION_WARNINGS
-=======
 PRAGMA_ENABLE_DEPRECATION_WARNINGS
 
 #if UE_WITH_IRIS
@@ -652,5 +641,4 @@
 		ReplicationSystem->SetPrioritizer(NetHandle, PrioritizerHandle);
 	}	
 }
-#endif
->>>>>>> d731a049
+#endif