--- conflicted
+++ resolved
@@ -445,7 +445,6 @@
 }
 
 void APlayerState::SetCompressedPing(const uint8 NewPing)
-<<<<<<< HEAD
 {
 	MARK_PROPERTY_DIRTY_FROM_NAME(APlayerState, CompressedPing, this);
 	CompressedPing = NewPing;
@@ -453,15 +452,6 @@
 
 float APlayerState::GetPingInMilliseconds() const
 {
-=======
-{
-	MARK_PROPERTY_DIRTY_FROM_NAME(APlayerState, CompressedPing, this);
-	CompressedPing = NewPing;
-}
-
-float APlayerState::GetPingInMilliseconds() const
-{
->>>>>>> 4af6daef
 	if (ExactPing > 0.0f)
 	{
 		// Prefer the exact ping if set (only on the server or for the local players)
@@ -515,16 +505,6 @@
 	return GetUniqueId();
 }
 
-<<<<<<< HEAD
-void APlayerState::SetUniqueId(const FUniqueNetIdPtr& InUniqueId)
-{
-	MARK_PROPERTY_DIRTY_FROM_NAME(APlayerState, UniqueId, this);
-	UniqueId.SetUniqueNetId(InUniqueId);
-	OnSetUniqueId();
-}
-
-=======
->>>>>>> 4af6daef
 void APlayerState::SetUniqueId(const FUniqueNetIdRepl& NewUniqueId)
 {
 	MARK_PROPERTY_DIRTY_FROM_NAME(APlayerState, UniqueId, this);
@@ -542,7 +522,6 @@
 void APlayerState::OnSetUniqueId()
 {
 
-<<<<<<< HEAD
 }
 
 void APlayerState::SetPawnPrivate(APawn* InPawn)
@@ -561,26 +540,6 @@
 	}
 }
 
-=======
-}
-
-void APlayerState::SetPawnPrivate(APawn* InPawn)
-{
-	if (InPawn != PawnPrivate)
-	{
-		if (PawnPrivate)
-		{
-			PawnPrivate->OnDestroyed.RemoveDynamic(this, &APlayerState::OnPawnPrivateDestroyed);
-		}
-		PawnPrivate = InPawn;
-		if (PawnPrivate)
-		{
-			PawnPrivate->OnDestroyed.AddDynamic(this, &APlayerState::OnPawnPrivateDestroyed);
-		}
-	}
-}
-
->>>>>>> 4af6daef
 void APlayerState::OnPawnPrivateDestroyed(AActor* InActor)
 {
 	if (InActor == PawnPrivate)
