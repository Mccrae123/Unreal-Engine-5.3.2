--- conflicted
+++ resolved
@@ -36,18 +36,6 @@
 
 namespace EditorSessionWriterDefs
 {
-<<<<<<< HEAD
-	static const float HeartbeatPeriodSeconds = 60;
-}
-
-FEditorSessionSummaryWriter::FEditorSessionSummaryWriter() :
-	CurrentSession(nullptr)
-	, StartupSeconds(0.0)
-	, LastUserInteractionTime(0.0f)
-	, HeartbeatTimeElapsed(0.0f)
-	, bShutdown(false)
-{
-=======
 	// Number of seconds to wait between each update of the mutable metrics.
 	static const float HeartbeatPeriodSeconds = 60;
 
@@ -99,7 +87,6 @@
 	{
 		return IsMainLoopStaled(CurrTime, FDateTime::FromUnixTimestamp(LastTickTimestamp));
 	}
->>>>>>> 90fae962
 }
 
 FEditorSessionSummaryWriter::FEditorSessionSummaryWriter(uint32 InOutOfProcessMonitorProcessId)
@@ -111,20 +98,7 @@
 
 FEditorSessionSummaryWriter::~FEditorSessionSummaryWriter()
 {
-<<<<<<< HEAD
-	// Register for crash and app state callbacks
-	FCoreDelegates::OnHandleSystemError.AddRaw(this, &FEditorSessionSummaryWriter::OnCrashing);
-	FCoreDelegates::ApplicationWillTerminateDelegate.AddRaw(this, &FEditorSessionSummaryWriter::OnTerminate);
-	FCoreDelegates::IsVanillaProductChanged.AddRaw(this, &FEditorSessionSummaryWriter::OnVanillaStateChanged);
-	FUserActivityTracking::OnActivityChanged.AddRaw(this, &FEditorSessionSummaryWriter::OnUserActivity);
-	FSlateApplication::Get().GetOnModalLoopTickEvent().AddRaw(this, &FEditorSessionSummaryWriter::Tick);
-
-	StartupSeconds = FPlatformTime::Seconds();
-
-	InitializeSessions();
-=======
 	Shutdown(); // In case it wasn't already called.
->>>>>>> 90fae962
 }
 
 void FEditorSessionSummaryWriter::Initialize()
@@ -181,12 +155,6 @@
 	CurrentSession->Timestamp = InCurrTimeUtc;
 }
 
-<<<<<<< HEAD
-	const double CurrentSeconds = FPlatformTime::Seconds();
-	CurrentSession->SessionDuration = FMath::FloorToInt(CurrentSeconds - StartupSeconds);
-
-	const double IdleSeconds = CurrentSeconds - LastUserInteractionTime;
-=======
 void FEditorSessionSummaryWriter::UpdateEditorIdleTime(const FDateTime& InActivityTimeUtc, bool bSaveSession)
 {
 	if (EditorSessionWriterUtils::UpdateIdleTime(InActivityTimeUtc, LastEditorActivityUtcTime, CurrentSession->TotalEditorInactivitySeconds, EditorSessionWriterDefs::EditorInactivitySecondsForIdleState) && bSaveSession)
@@ -206,7 +174,6 @@
 void FEditorSessionSummaryWriter::UpdateLegacyIdleTimes()
 {
 	int32 IdleSecondsTmp = FPlatformAtomics::AtomicRead(&CurrentSession->IdleSeconds); // Atomically load only once.
->>>>>>> 90fae962
 
 	// 1 + 1 minutes
 	if (IdleSecondsTmp > (60 + 60))
@@ -247,11 +214,6 @@
 		FDateTime CurrTickTime = FDateTime::UtcNow();
 		FDateTime LastTickTime = FDateTime::FromUnixTimestamp(LastTickUtcTime);
 
-<<<<<<< HEAD
-	if (HeartbeatTimeElapsed > EditorSessionWriterDefs::HeartbeatPeriodSeconds)
-	{
-		HeartbeatTimeElapsed = 0.0f;
-=======
 		// Did not 'Tick' for a long time? The main thread was busy (or blocked). Consider the Editor as active for that period of time.
 		if (EditorSessionWriterUtils::IsMainLoopStaled(CurrTickTime, LastTickTime))
 		{
@@ -275,7 +237,6 @@
 		}
 
 		LastTickUtcTime.Store(CurrTickTime.ToUnixTimestamp());
->>>>>>> 90fae962
 
 		// Update other session stats approximatively every minute.
 		HeartbeatTimeElapsed += DeltaTime;
@@ -330,25 +291,9 @@
 
 void FEditorSessionSummaryWriter::LowDriveSpaceDetected()
 {
-<<<<<<< HEAD
-	FCoreDelegates::OnHandleSystemError.RemoveAll(this);
-	FCoreDelegates::ApplicationWillTerminateDelegate.RemoveAll(this);
-	FCoreDelegates::IsVanillaProductChanged.RemoveAll(this);
-	FUserActivityTracking::OnActivityChanged.RemoveAll(this);
-
-	if (CurrentSession != nullptr)
-	{
-		if (!CurrentSession->bIsTerminating && !CurrentSession->bCrashed)
-		{
-			FSlateApplication::Get().GetOnModalLoopTickEvent().RemoveAll(this);
-			
-			CurrentSession->bWasShutdown = true;
-		}
-=======
 	if (CurrentSession)
 	{
 		CurrentSession->bIsLowDriveSpace = true;
->>>>>>> 90fae962
 
 		TrySaveCurrentSession();
 	}
@@ -377,20 +322,7 @@
 		UpdateLegacyIdleTimes();
 		if (!TrySaveCurrentSession()) // The system lock was taken by another process.
 		{
-<<<<<<< HEAD
-			if (CurrentSession->bWasShutdown)
-			{
-				CurrentSession->Save();
-			}
-			else
-			{
-				CurrentSession->SaveForCrash();
-			}
-
-			FEditorAnalyticsSession::Unlock();
-=======
 			CurrentSession->LogEvent(FEditorAnalyticsSession::EEventType::Shutdown, CurrTimeUtc); // Use the lockless mechanism. It doesn't save everything, but it carries the critical information.
->>>>>>> 90fae962
 		}
 
 		CurrentSession.Reset();
@@ -432,7 +364,6 @@
 	Session->ProjectVersion = ProjectSettings.ProjectVersion;
 	Session->EngineVersion = FEngineVersion::Current().ToString(EVersionComponent::Changelist);
 	Session->Timestamp = Session->StartupTimestamp = FDateTime::UtcNow();
-	Session->SessionDuration = 0;
 	Session->bIsDebugger = FPlatformMisc::IsDebuggerPresent();
 	Session->bWasEverDebugger = FPlatformMisc::IsDebuggerPresent();
 	Session->CurrentUserActivity = GetUserActivityString();
@@ -502,13 +433,7 @@
 
 		if (GIsGPUCrashed)
 		{
-<<<<<<< HEAD
-			CurrentSession->SaveForCrash();
-			
-			FEditorAnalyticsSession::Unlock();
-=======
 			CurrentSession->LogEvent(FEditorAnalyticsSession::EEventType::GpuCrashed, CurrTime);
->>>>>>> 90fae962
 		}
 
 		// NOTE: Don't try to save the session, we don't know if the lock used to save the key-store is corrupted (or held by the crashing thread) when OnCrashing() is called from the crash handler thread.
@@ -520,17 +445,7 @@
 	// NOTE: This function can be called from any thread (from the crashing thread too) and is likely concurrent with other functions such as Tick(), Initiallize() or Shutdown() running on the game thread.
 	if (CurrentSession != nullptr)
 	{
-<<<<<<< HEAD
-		UpdateTimestamps();
-
-		CurrentSession->bIsTerminating = true;
-
-		if (FEditorAnalyticsSession::Lock())
-		{
-			CurrentSession->SaveForCrash();
-=======
 		FDateTime CurrTime = FDateTime::UtcNow();
->>>>>>> 90fae962
 		
 		// If the main loop was not ticking, consider the Editor as 'active'. It was doing something or was waiting for something.
 		if (!EditorSessionWriterUtils::IsMainLoopStaled(CurrTime, LastTickUtcTime))
