--- conflicted
+++ resolved
@@ -191,23 +191,7 @@
 
 		UpdateTimestamps();
 
-<<<<<<< HEAD
-		if (FEditorAnalyticsSession::Lock())
-		{
-			if (CurrentSession->bWasShutdown)
-			{
-				CurrentSession->Save();
-			}
-			else
-			{
-				CurrentSession->SaveForCrash();
-			}
-
-			FEditorAnalyticsSession::Unlock();
-		}
-=======
-		TrySaveCurrentSession();
->>>>>>> 29fa4b65
+		TrySaveCurrentSession();
 
 		delete CurrentSession;
 		CurrentSession = nullptr;
@@ -288,16 +272,7 @@
 		CurrentSession->bCrashed = true;
 		CurrentSession->bGPUCrashed = GIsGPUCrashed;
 
-<<<<<<< HEAD
-		if (FEditorAnalyticsSession::Lock())
-		{
-			CurrentSession->SaveForCrash();
-			
-			FEditorAnalyticsSession::Unlock();
-		}
-=======
-		TrySaveCurrentSession();
->>>>>>> 29fa4b65
+		TrySaveCurrentSession();
 	}
 }
 
@@ -309,16 +284,7 @@
 
 		CurrentSession->bIsTerminating = true;
 
-<<<<<<< HEAD
-		if (FEditorAnalyticsSession::Lock())
-		{
-			CurrentSession->SaveForCrash();
-		
-			FEditorAnalyticsSession::Unlock();
-		}
-=======
-		TrySaveCurrentSession();
->>>>>>> 29fa4b65
+		TrySaveCurrentSession();
 
 		if (IsEngineExitRequested())
 		{
