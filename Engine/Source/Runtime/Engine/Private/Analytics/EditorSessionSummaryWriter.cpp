// Copyright Epic Games, Inc. All Rights Reserved.

#include "EditorSessionSummaryWriter.h"

#if WITH_EDITOR

#include "EngineAnalytics.h"
#include "EngineGlobals.h"
#include "GeneralProjectSettings.h"
#include "RHI.h"
#include "UserActivityTracking.h"

#include "Engine/Engine.h"
#include "Framework/Application/SlateApplication.h"
#include "HAL/ExceptionHandling.h"
#include "HAL/PlatformProcess.h"
#include "HAL/PlatformTime.h"
<<<<<<< HEAD
=======
#include "HAL/FileManager.h"
>>>>>>> 24776ab6
#include "IAnalyticsProviderET.h"
#include "Interfaces/IPluginManager.h"
#include "Interfaces/IProjectManager.h"
#include "Logging/LogMacros.h"
#include "Misc/App.h"
#include "Misc/CommandLine.h"
#include "Misc/CoreDelegates.h"
#include "Misc/EngineBuildSettings.h"
#include "Misc/EngineVersion.h"
#include "Misc/Guid.h"
#include "GenericPlatform/GenericPlatformCrashContext.h"

#include "EditorAnalyticsSession.h"
#include "IVREditorModule.h"
#include "Kismet2/DebuggerCommands.h"
#include "Editor.h"

#define LOCTEXT_NAMESPACE "SessionSummary"

DEFINE_LOG_CATEGORY_STATIC(LogEditorSessionSummary, Verbose, All);

namespace EditorSessionWriterDefs
{
<<<<<<< HEAD
	// Number of seconds to wait between each update of the mutable metrics.
	static const float HeartbeatPeriodSeconds = 60;

	// In the first minutes, update every seconds because lot of crashes occurs in the first minute.
	static const float EarlyHeartbeatPeriodSeconds = 1;
=======
	// Number of seconds to wait before checking again if the debugger is connected.
	static const float DebuggerCheckPeriodSeconds = 1;
>>>>>>> 24776ab6

	// The upper CPU usage % considered as Idle. If the CPU usage goes above this threshold, the Editor is considered 'active'.
	constexpr float IdleCpuUsagePercent = 20;

	// The number of seconds required between Editor activities to consider the Editor as 'inactive' (user input, cpu burst).
	constexpr double EditorInactivitySecondsForIdleState = 5 * 60.0; // To be comparable to the 5-min user inactivity.
<<<<<<< HEAD
}

FEditorSessionSummaryWriter::FEditorSessionSummaryWriter(uint32 InProcessMonitorProcessId)
	: HeartbeatTimeElapsed(0.0f)
=======

	// Returns the default period at which the session is saved.
	constexpr double GetDefaultSavePeriodSecs()
	{
	#if PLATFORM_WINDOWS
		return 30; // Saving to a couple of values to the registry takes about 5ms, so we can save more or less frequently.
	#else
		return 60; // On other platforms, were we must load/parse/update/save a .ini, this is rather slow, so throttle it more.
	#endif
	}
}

FEditorSessionSummaryWriter::FEditorSessionSummaryWriter(uint32 InProcessMonitorProcessId)
	: NextDebuggerCheckSecs(FPlatformTime::Seconds())
>>>>>>> 24776ab6
	, LastUserActivityTimeSecs(FPlatformTime::Seconds())
	, AccountedUserIdleSecs(0)
	, LastEditorActivityTimeSecs(FPlatformTime::Seconds())
	, SessionStartTimeUtc(FDateTime::UtcNow()) // Reliable only if system date/time doesn't change (like daylight savings or user altering it)
	, SessionStartTimeSecs(FPlatformTime::Seconds()) // Don't rely on system date/time. May suffer from lack of precision over long period of time (few seconds over a day).
	, OutOfProcessMonitorProcessId(InProcessMonitorProcessId)
{
}

FEditorSessionSummaryWriter::~FEditorSessionSummaryWriter()
{
	Shutdown(); // In case it wasn't already called.
}

void FEditorSessionSummaryWriter::Initialize()
{
	if (!FEngineAnalytics::IsAvailable() || CurrentSession != nullptr)
	{
		return;
	}

	UE_LOG(LogEditorSessionSummary, Verbose, TEXT("Initializing EditorSessionSummaryWriter for editor session tracking"));

	if (FEditorAnalyticsSession::TryLock()) // System wide lock to write the session file/registry. Don't block if already taken, delay initialisation to the next Tick().
	{
		// Create a session Session for this session
		CurrentSession = CreateCurrentSession(SessionStartTimeUtc, OutOfProcessMonitorProcessId);
<<<<<<< HEAD
=======

		// Update the idle/inactivity timers. The session start time is taken when the FEditorSessionSummaryWriter is created, but it is possible to have a very long gap of time until the
		// session itself is created if the session lock is contented. In such case, the session is created at the next Tick() and it may come much later if the computer hibernated in-between.
		double CurrTimeSecs = FPlatformTime::Seconds();
		UpdateUserIdleTime(CurrTimeSecs, /*bReset*/false);
		UpdateEditorIdleTime(CurrTimeSecs, /*bReset*/false);
		UpdateSessionDuration(CurrTimeSecs);

>>>>>>> 24776ab6
		CurrentSession->Save();
		LastSaveTimeSecs = CurrTimeSecs;

		UE_LOG(LogEditorSessionSummary, Log, TEXT("EditorSessionSummaryWriter initialized"));

		// Update the session list.
		TArray<FString> StoredSessions;
		FEditorAnalyticsSession::GetStoredSessionIDs(StoredSessions);
		StoredSessions.Add(CurrentSession->SessionId);
		FEditorAnalyticsSession::SaveStoredSessionIDs(StoredSessions);

		FEditorAnalyticsSession::Unlock();

		// Attached debugger was checked during session creation, schedule the next one in n seconds.
		NextDebuggerCheckSecs = CurrTimeSecs + EditorSessionWriterDefs::DebuggerCheckPeriodSeconds;
	}

	if (CurrentSession)
	{
		// Reset all 'inactivity' timers to 'now'.
		double CurrTimSecs = FPlatformTime::Seconds();
		LastUserActivityTimeSecs.Store(CurrTimSecs);
		LastEditorActivityTimeSecs.Store(CurrTimSecs);

		// Register for crash and app state callbacks
		FCoreDelegates::OnHandleSystemError.AddRaw(this, &FEditorSessionSummaryWriter::OnCrashing); // WARNING: Don't assume this function is only called from game thread.
		FCoreDelegates::ApplicationWillTerminateDelegate.AddRaw(this, &FEditorSessionSummaryWriter::OnTerminate); // WARNING: Don't assume this function is only called from game thread.
		FCoreDelegates::IsVanillaProductChanged.AddRaw(this, &FEditorSessionSummaryWriter::OnVanillaStateChanged);
<<<<<<< HEAD
=======
		FCoreDelegates::OnUserLoginChangedEvent.AddRaw(this, &FEditorSessionSummaryWriter::OnUserLoginChanged);
>>>>>>> 24776ab6
		FEditorDelegates::PreBeginPIE.AddRaw(this, &FEditorSessionSummaryWriter::OnEnterPIE);
		FEditorDelegates::EndPIE.AddRaw(this, &FEditorSessionSummaryWriter::OnExitPIE);
		FUserActivityTracking::OnActivityChanged.AddRaw(this, &FEditorSessionSummaryWriter::OnUserActivity);
		FSlateApplication::Get().GetOnModalLoopTickEvent().AddRaw(this, &FEditorSessionSummaryWriter::Tick);
		FSlateApplication::Get().GetLastUserInteractionTimeUpdateEvent().AddRaw(this, &FEditorSessionSummaryWriter::OnSlateUserInteraction);
	}
}

void FEditorSessionSummaryWriter::UpdateSessionDuration(double CurrTimeSecs)
{
	// NOTE: The code below is to handle a super edge case where a computer would go to sleep and suspend the application while 1 thread was about to update the duration
	//       while another was on the edge of starting updating it. On resume, a race condition between the threads exists and the duration observed by both thread will be
	//       very different. One would include the hibernate time, not the other. Must proceed carefully to ensure the greatest value is written.
	int32 NewSessionDuration = FMath::FloorToInt(static_cast<float>(CurrTimeSecs - SessionStartTimeSecs));
	do
	{
<<<<<<< HEAD
		// WARNING: To avoid breaking public API in 4.25.1, TotalUserInactivitySeconds field was repurposed to store the session duration. It should be renamed appropriately in 4.26.
		int32 OldSessionDurationSecs = FPlatformAtomics::AtomicRead(&CurrentSession->TotalUserInactivitySeconds);
		if (NewSessionDuration > OldSessionDurationSecs)
		{
			if (FPlatformAtomics::InterlockedCompareExchange(&CurrentSession->TotalUserInactivitySeconds, NewSessionDuration, OldSessionDurationSecs) == OldSessionDurationSecs)
=======
		int32 OldSessionDurationSecs = FPlatformAtomics::AtomicRead(&CurrentSession->SessionDuration);
		if (NewSessionDuration > OldSessionDurationSecs)
		{
			if (FPlatformAtomics::InterlockedCompareExchange(&CurrentSession->SessionDuration, NewSessionDuration, OldSessionDurationSecs) == OldSessionDurationSecs)
>>>>>>> 24776ab6
			{
				return; // Value was exchanged successfully.
			}
		}
		else
		{
			return; // Another thread updated with a greater duration.
		}
	} while (true);
}

void FEditorSessionSummaryWriter::UpdateSessionTimestamp(const FDateTime& InCurrTimeUtc)
{
	CurrentSession->Timestamp = InCurrTimeUtc;
}

// The editor idle time tries to account for the user inputs as well as CPU usage of the Editor. It is accumulated differently than the user idle
// times. User idle time is incremented after a grace period of N minutes. The Editor idle time is incremented every time a period of fixed idle
// time is completed.
bool FEditorSessionSummaryWriter::UpdateEditorIdleTime(double CurrTimeSecs, bool bReset)
{
	bool bSessionUpdated = false;

	double LastActivityExpectedSecs = LastEditorActivityTimeSecs.Load();
	double InactivitySeconds = CurrTimeSecs - LastActivityExpectedSecs;
	if (InactivitySeconds >= EditorSessionWriterDefs::EditorInactivitySecondsForIdleState) // Was idle long enough to account this span of time as Idle?
	{
		// Ensure only one thread increments the counter.
		if (LastEditorActivityTimeSecs.CompareExchange(LastActivityExpectedSecs, CurrTimeSecs))
		{
			// Add up this span of inactivity and reset the counter to start another span.
			FPlatformAtomics::InterlockedAdd(&CurrentSession->TotalEditorInactivitySeconds, FMath::FloorToInt(static_cast<float>(InactivitySeconds)));
			bSessionUpdated = true;
			bReset = true;
		}
	}

	if (bReset)
	{
		LastEditorActivityTimeSecs.Store(CurrTimeSecs);
	}

	return bSessionUpdated;
}

bool FEditorSessionSummaryWriter::UpdateUserIdleTime(double CurrTimeSecs, bool bReset)
{
	bool bSessionUpdated = false;

	// How much time elapsed since the last activity.
	double TotalIdleSecs = CurrTimeSecs - LastUserActivityTimeSecs.Load();
	if (TotalIdleSecs > 60.0) // Less than a minute is always considered normal interaction delay.
	{
		double LastAccountedIdleSecs = AccountedUserIdleSecs.Load();
		double UnaccountedIdleSecs   = TotalIdleSecs - LastAccountedIdleSecs;

		// If one or more minute is unaccounted
		if (UnaccountedIdleSecs >= 60.0)
		{
			double AccountedIdleMins = FMath::FloorToDouble(LastAccountedIdleSecs/60); // Minutes already accounted for.
			double ToAccountIdleMins = FMath::FloorToDouble(UnaccountedIdleSecs/60);   // New minutes to account for (entire minute only)

			// Delta = LatestAccounted - AlreadyAccounted
			double DeltaIdle1Min  = FMath::Max(0.0, AccountedIdleMins + ToAccountIdleMins - 1)  - FMath::Max(0.0, AccountedIdleMins - 1);  // The first minute of this idle sequence is considered 'normal interaction delay' and in not accounted as idle.
			double DeltaIdle5Min  = FMath::Max(0.0, AccountedIdleMins + ToAccountIdleMins - 5)  - FMath::Max(0.0, AccountedIdleMins - 5);  // The 5 first minutes of this idle sequence are considered 'normal interaction delay' and are not accounted for the 5-min timer.
			double DeltaIdle30Min = FMath::Max(0.0, AccountedIdleMins + ToAccountIdleMins - 30) - FMath::Max(0.0, AccountedIdleMins - 30); // The 30 first minutes of this idle sequence are considered 'normal interaction delay' and are not accounted for the 30-min timer.

			// Ensure only one thread adds the current delta time.
			if (AccountedUserIdleSecs.CompareExchange(LastAccountedIdleSecs, LastAccountedIdleSecs + ToAccountIdleMins * 60.0)) // Only add the 'accounted' minutes and keep fraction of minutes running.
			{
				FPlatformAtomics::InterlockedAdd(&CurrentSession->Idle1Min, FMath::RoundToInt(static_cast<float>(DeltaIdle1Min)));
				FPlatformAtomics::InterlockedAdd(&CurrentSession->Idle5Min, FMath::RoundToInt(static_cast<float>(DeltaIdle5Min)));
				FPlatformAtomics::InterlockedAdd(&CurrentSession->Idle30Min, FMath::RoundToInt(static_cast<float>(DeltaIdle30Min)));
				bSessionUpdated = true;
			}
		}
	}

	if (bReset)
	{
		AccountedUserIdleSecs.Store(0);
		LastUserActivityTimeSecs.Store(CurrTimeSecs);
	}

    // WARNING: The code is supposed to be concurrent safe, but does't block. Calling UpdateUserIdleTime() and reading the counter back may not read the latest value if another thread concurrently
	//          updated the values. In normal condition, this means +/- a minute on the reader. In case of computer was hibernating with this race condition pending, the error is bigger. Several hours
	//          of idle could be lost, but this is very unlikely (compute goes to hibernation while two threads are about to concurrently update idle time), losing this idle time is not statistically significant.

	return bSessionUpdated; // True if the idle timers were updated.
<<<<<<< HEAD
=======
}

bool FEditorSessionSummaryWriter::UpdateOutOfProcessMonitorState(bool bQuickCheck)
{
	if (CurrentSession->MonitorProcessID == 0)
	{
		return false; // Nothing to update, monitor is not running in background (not supported/not in monitor mode/failed to launch)
	}
	else if (CurrentSession->MonitorExitCode.IsSet() && *CurrentSession->MonitorExitCode != ECrashExitCodes::OutOfProcessReporterExitedUnexpectedly)
	{
		return false; // Already have the real exit code set.
	}
	else if (TOptional<int32> ExitCode = FGenericCrashContext::GetOutOfProcessCrashReporterExitCode())
	{
		CurrentSession->MonitorExitCode = MoveTemp(ExitCode); // Just acquired the real exit code from the engine.
		return true;
	}
	else if (bQuickCheck)
	{
		return false; // All the code above is pretty fast and can run every tick. IsApplicationRunning() is very slow, so exit here.
	}
	else if (!CurrentSession->MonitorExitCode.IsSet() && !FPlatformProcess::IsApplicationRunning(CurrentSession->MonitorProcessID))
	{
		// Set a rather unique, but known exit code as place holder, hoping that next update, the engine will report the real one.
		CurrentSession->MonitorExitCode.Emplace(ECrashExitCodes::OutOfProcessReporterExitedUnexpectedly);
		return true;
	}
	// else -> either CrashReportClientEditor is still running or we already flagged it as dead.
	return false;
>>>>>>> 24776ab6
}

void FEditorSessionSummaryWriter::Tick(float DeltaTime)
{
	if (bShutdown)
	{
		return;
	}
	
	// Try late initialization (in case the global lock was already taken during init and the session couldn't be created or the user just toggled 'send data' on).
	if (CurrentSession == nullptr)
	{
		Initialize();
		return;
	}

	const double CurrentTimeSecs = FPlatformTime::Seconds();
<<<<<<< HEAD

	// If the Editor process CPU usage is high enough, this count as an activity.
=======
	const FDateTime CurrentTimeUtc = FDateTime::UtcNow();

	// In the n first seconds, save more frequently because lot of bad things happen early and we'd like to have the data as accurate as possible.
	constexpr double EarlySessionAgeSecs = 30;
	constexpr double EarlySavePeriodSecs = 1;
	constexpr double DefaultSavePeriodSecs = EditorSessionWriterDefs::GetDefaultSavePeriodSecs();
	const double SessionAgeSecs = CurrentTimeSecs - SessionStartTimeSecs;
	bool bSaveSession = (CurrentTimeSecs - LastSaveTimeSecs >= (SessionAgeSecs <= EarlySessionAgeSecs ? EarlySavePeriodSecs : DefaultSavePeriodSecs));

	// Update all variables that are cheap to update.
	extern ENGINE_API float GAverageFPS;
	CurrentSession->AverageFPS = GAverageFPS;
	CurrentSession->LastTickTimestamp = CurrentTimeUtc;
	CurrentSession->SessionTickCount++;
	CurrentSession->EngineTickCount = GFrameCounter;

	// Detect if the Editor process CPU usage is high, this count as an activity and this resets Editor idle counter.
>>>>>>> 24776ab6
	if (FPlatformTime::GetCPUTime().CPUTimePct > EditorSessionWriterDefs::IdleCpuUsagePercent)
	{
		UpdateEditorIdleTime(CurrentTimeSecs, /*bReset*/true);
	}

<<<<<<< HEAD
	// Update other session stats approximatively every minute.
	HeartbeatTimeElapsed += DeltaTime;

	// In the first seconds of the session, be more granular about updating the session (many crashes occurs there), update/save every second or so, then every minutes later on.
	if (HeartbeatTimeElapsed >= EditorSessionWriterDefs::HeartbeatPeriodSeconds || (CurrentTimeSecs - SessionStartTimeSecs <= 30.0 && HeartbeatTimeElapsed >= EditorSessionWriterDefs::EarlyHeartbeatPeriodSeconds))
=======
	// Detect if CRC state changed since the last update.
	bSaveSession |= UpdateOutOfProcessMonitorState(/*bQuickCheck*/true);

	// Detect if the VR mode changed since the last update.
	bool bVREditorModeActive = IVREditorModule::Get().IsVREditorModeActive();
	if (bVREditorModeActive != CurrentSession->bIsInVRMode)
>>>>>>> 24776ab6
	{
		CurrentSession->bIsInVRMode = bVREditorModeActive;
		bSaveSession = true;
	}

	// Detect if the PIE state changed since the last update.
	bool bInPie = FPlayWorldCommandCallbacks::IsInPIE();
	if (bInPie != CurrentSession->bIsInPIE)
	{
		CurrentSession->bIsInPIE = bInPie;
		bSaveSession = true;
	}

<<<<<<< HEAD
		// Check if the out of process monitor is running.
		if (CurrentSession->MonitorProcessID != 0 && !CurrentSession->MonitorExceptCode.IsSet())
		{
			// The out-of-process application reporting our crash shouldn't die before this process.
			if (!FPlatformProcess::IsApplicationRunning(CurrentSession->MonitorProcessID))
			{
				CurrentSession->MonitorExceptCode.Emplace(ECrashExitCodes::OutOfProcessReporterExitedUnexpectedly);
			}
		}

		// check if the debugger is present
=======
	// Periodially check if the debugger is attached. The call might be slightly expensive on some platforms, so throttle it down.
	if (CurrentTimeSecs >= NextDebuggerCheckSecs)
	{
		// Ignoring the debugger changes how IsDebuggerPresent() behave and masks the usage of the debugger if true.
		if (GIgnoreDebugger)
		{
			bSaveSession |= CurrentSession->bIsDebuggerIgnored == false; // Only saved it when it goes from false to true.
			CurrentSession->bIsDebuggerIgnored = true;
		}

		// Check if the debugger is present.
>>>>>>> 24776ab6
		bool bIsDebuggerPresent = FPlatformMisc::IsDebuggerPresent();
		if (CurrentSession->bIsDebugger != bIsDebuggerPresent)
		{
			CurrentSession->bIsDebugger = bIsDebuggerPresent;
<<<<<<< HEAD

			if (!CurrentSession->bWasEverDebugger && CurrentSession->bIsDebugger)
			{
				CurrentSession->bWasEverDebugger = true;
			}
		}

		extern ENGINE_API float GAverageFPS;
		CurrentSession->AverageFPS = GAverageFPS;
		CurrentSession->bIsInVRMode = IVREditorModule::Get().IsVREditorModeActive();
		CurrentSession->bIsInPIE = FPlayWorldCommandCallbacks::IsInPIE();

		TrySaveCurrentSession(FDateTime::UtcNow(), CurrentTimeSecs); // Saving also updates session duration/timestamp/userIdle/editorIdle
=======
			if (bIsDebuggerPresent && !CurrentSession->bWasEverDebugger)
			{
				CurrentSession->bWasEverDebugger = true;
			}
			bSaveSession = true;
		}
		NextDebuggerCheckSecs = CurrentTimeSecs + EditorSessionWriterDefs::DebuggerCheckPeriodSeconds;
	}

	if (bSaveSession)
	{
		// TODO: Consider cloning the session and saving in another thread. It cost about 1 to 6ms on Windows to save in the main thread.
		TrySaveCurrentSession(CurrentTimeUtc, CurrentTimeSecs); // Saving also updates session duration/timestamp/userIdle/editorIdle
>>>>>>> 24776ab6
	}
}

void FEditorSessionSummaryWriter::LowDriveSpaceDetected()
{
	if (CurrentSession)
	{
		CurrentSession->bIsLowDriveSpace = true;
		TrySaveCurrentSession(FDateTime::UtcNow(), FPlatformTime::Seconds());
	}
}

void FEditorSessionSummaryWriter::Shutdown()
{
	// NOTE: Initialize(), Shutdown() and ~FEditorSessionSummaryWriter() are expected to be called from the game thread only.
	if (CurrentSession && !bShutdown)
	{
		// NOTE: Shutdown() may crash if a delegate is broadcasted from another thread at the same time (that's a bug in 4.24.x, 4.25.x) the delegate are modified.
		FEditorDelegates::PreBeginPIE.RemoveAll(this);
		FEditorDelegates::EndPIE.RemoveAll(this);
		FCoreDelegates::ApplicationWillTerminateDelegate.RemoveAll(this);
		FCoreDelegates::IsVanillaProductChanged.RemoveAll(this);
		FUserActivityTracking::OnActivityChanged.RemoveAll(this);
		FSlateApplication::Get().GetOnModalLoopTickEvent().RemoveAll(this);
		FSlateApplication::Get().GetLastUserInteractionTimeUpdateEvent().RemoveAll(this);
<<<<<<< HEAD
=======
		FCoreDelegates::OnUserLoginChangedEvent.RemoveAll(this);
>>>>>>> 24776ab6
		FCoreDelegates::OnHandleSystemError.RemoveAll(this);

		CurrentSession->bWasShutdown = true;
		double CurrTimeSecs = FPlatformTime::Seconds();
		FDateTime CurrTimeUtc = FDateTime::UtcNow();

		if (!TrySaveCurrentSession(CurrTimeUtc, CurrTimeSecs)) // If the save fails (because the lock was already taken)
		{
			UpdateUserIdleTime(CurrTimeSecs, /*bReset*/false);
			UpdateEditorIdleTime(CurrTimeSecs, /*bReset*/false);
			UpdateSessionDuration(CurrTimeSecs);
			CurrentSession->LogEvent(FEditorAnalyticsSession::EEventType::Shutdown, CurrTimeUtc); // Use the lockless mechanism. It doesn't save everything, but it carries the critical information.
		}

		CurrentSession.Reset();
	}

	bShutdown = true;
}

<<<<<<< HEAD
TUniquePtr<FEditorAnalyticsSession> FEditorSessionSummaryWriter::CreateCurrentSession(const FDateTime& StartupTimeUtc, uint32 OutOfProcessMonitorProcessId)
=======
TUniquePtr<FEditorAnalyticsSession> FEditorSessionSummaryWriter::CreateCurrentSession(const FDateTime& StartupTimeUtc, uint32 CrashReportClientProcessId)
>>>>>>> 24776ab6
{
	check(FEngineAnalytics::IsAvailable()); // The function assumes the caller checked it before calling.

	TUniquePtr<FEditorAnalyticsSession> Session = MakeUnique<FEditorAnalyticsSession>();
	IAnalyticsProviderET& AnalyticProvider = FEngineAnalytics::GetProvider();

	FGuid SessionId;
	if (FGuid::Parse(AnalyticProvider.GetSessionID(), SessionId))
	{
		// convert session GUID to one without braces or other chars that might not be suitable for storage
		Session->SessionId = SessionId.ToString(EGuidFormats::DigitsWithHyphens);
	}
	else
	{
		Session->SessionId = AnalyticProvider.GetSessionID();
	}

	const UGeneralProjectSettings& ProjectSettings = *GetDefault<UGeneralProjectSettings>();

	// Remember the AppId/AppVersion/UserId used during this session. They will be used if the summary is sent from another process/instance.
	Session->AppId = AnalyticProvider.GetAppID();
	Session->AppVersion = AnalyticProvider.GetAppVersion();
	Session->UserId = AnalyticProvider.GetUserID();

	FString ProjectName = FApp::GetProjectName();
	if (ProjectName.Len() && ProjectSettings.ProjectName.Len())
	{
		if (ProjectSettings.ProjectName != ProjectName)
		{
			ProjectName = ProjectName / ProjectSettings.ProjectName; // The project names don't match, report both.
		}
	}
	else if (ProjectName.IsEmpty())
	{
		ProjectName = ProjectSettings.ProjectName;
	}

	Session->PlatformProcessID = FPlatformProcess::GetCurrentProcessId();
<<<<<<< HEAD
	Session->MonitorProcessID = OutOfProcessMonitorProcessId;
	Session->ProjectName = ProjectSettings.ProjectName.Len() ? ProjectSettings.ProjectName : FApp::GetProjectName();
=======
	Session->MonitorProcessID = CrashReportClientProcessId;
	Session->ProjectName = ProjectName;
>>>>>>> 24776ab6
	Session->ProjectID = ProjectSettings.ProjectID.ToString(EGuidFormats::DigitsWithHyphens);
	Session->ProjectDescription = ProjectSettings.Description;
	Session->ProjectVersion = ProjectSettings.ProjectVersion;
	Session->EngineVersion = FEngineVersion::Current().ToString(EVersionComponent::Changelist);
	Session->StartupTimestamp = StartupTimeUtc;
<<<<<<< HEAD
=======
	Session->LastTickTimestamp = FDateTime::UtcNow();
>>>>>>> 24776ab6
	Session->Timestamp = FDateTime::UtcNow();
	Session->bIsDebugger = FPlatformMisc::IsDebuggerPresent();
	Session->bWasEverDebugger = FPlatformMisc::IsDebuggerPresent();
	Session->CurrentUserActivity = GetUserActivityString();
	Session->bIsVanilla = GEngine && GEngine->IsVanillaProduct();
	Session->CommandLine = FCommandLine::GetForLogging();
	Session->EngineTickCount = GFrameCounter;

	// TODO: Add a function later on to PlatfomCrashContext to check existance of CRC. This is only used on windows at the moment to categorize cases where CRC fails to report the exit code (only supported on Windows).
#if PLATFORM_WINDOWS
	// If the monitor process (CRC) did not launch, check if the executable is present. (Few people seems to delete it or not build it)
	if (Session->MonitorProcessID == 0)
	{
		const FString EngineDir = FPlatformMisc::EngineDir();

		// Find the path to crash reporter binary. Avoid creating FStrings.
		FString CrcPathRel = EngineDir / TEXT("Binaries") / FPlatformProcess::GetBinariesSubdirectory() / TEXT("CrashReportClientEditor.exe");
		FString CrcPathDev = EngineDir / TEXT("Binaries") / FPlatformProcess::GetBinariesSubdirectory() / TEXT("CrashReportClientEditor-Win64-Development.exe");

		Session->bIsCrcExeMissing = !IFileManager::Get().FileExists(*CrcPathRel) && !IFileManager::Get().FileExists(*CrcPathDev);
	}
#endif

	FString OSMajor;
	FString OSMinor;
	FPlatformMisc::GetOSVersions(/*out*/ OSMajor, /*out*/ OSMinor);
	FPlatformMemoryStats Stats = FPlatformMemory::GetStats();

	Session->DesktopGPUAdapter = FPlatformMisc::GetPrimaryGPUBrand();
	Session->RenderingGPUAdapter = GRHIAdapterName;
	Session->GPUVendorID = GRHIVendorId;
	Session->GPUDeviceID = GRHIDeviceId;
	Session->GRHIDeviceRevision = GRHIDeviceRevision;
	Session->GRHIAdapterInternalDriverVersion = GRHIAdapterInternalDriverVersion;
	Session->GRHIAdapterUserDriverVersion = GRHIAdapterUserDriverVersion;
	Session->GRHIName = GDynamicRHI ? GDynamicRHI->GetName() : TEXT("");
	Session->TotalPhysicalRAM = Stats.TotalPhysical;
	Session->CPUPhysicalCores = FPlatformMisc::NumberOfCores();
	Session->CPULogicalCores = FPlatformMisc::NumberOfCoresIncludingHyperthreads();
	Session->CPUVendor = FPlatformMisc::GetCPUVendor();
	Session->CPUBrand = FPlatformMisc::GetCPUBrand();
	Session->OSMajor = OSMajor;
	Session->OSMinor = OSMinor;
	Session->OSVersion = FPlatformMisc::GetOSVersion();
	Session->bIs64BitOS = FPlatformMisc::Is64bitOperatingSystem();

	extern ENGINE_API float GAverageFPS;
	Session->AverageFPS = GAverageFPS;
	Session->bIsInVRMode = IVREditorModule::Get().IsVREditorModeActive();
	Session->bIsInEnterprise = IProjectManager::Get().IsEnterpriseProject();
	Session->bIsInPIE = FPlayWorldCommandCallbacks::IsInPIE();

	TArray<TSharedRef<IPlugin>> Plugins = IPluginManager::Get().GetEnabledPlugins();
	for (const TSharedRef<IPlugin>& Plugin : Plugins)
	{
		Session->Plugins.Add(Plugin->GetName());
	}

	Session->Plugins.Sort();

	// The out-of-process application reporting our crash shouldn't die before this process.
	if (Session->MonitorProcessID != 0 && !FPlatformProcess::IsApplicationRunning(Session->MonitorProcessID))
	{
		Session->MonitorExceptCode.Emplace(ECrashExitCodes::OutOfProcessReporterExitedUnexpectedly);
	}

	return Session;
}

extern CORE_API bool GIsGPUCrashed;
void FEditorSessionSummaryWriter::OnCrashing()
{
	// NOTE: This function is called from the crashing thread or a crash processing thread and is concurrent with other functions such as Tick(), Initialize() or Shutdown() running on the game thread.
	if (CurrentSession != nullptr)
	{
		double CurrTimeSecs = FPlatformTime::Seconds();
		UpdateUserIdleTime(CurrTimeSecs, /*bReset*/false);
		UpdateEditorIdleTime(CurrTimeSecs, /*bSaveSession*/false);
		UpdateSessionDuration(CurrTimeSecs);
		CurrentSession->LogEvent(FEditorAnalyticsSession::EEventType::Crashed, FDateTime::UtcNow());

		if (GIsGPUCrashed)
		{
			CurrentSession->LogEvent(FEditorAnalyticsSession::EEventType::GpuCrashed, FDateTime::UtcNow());
			CurrentSession->bGPUCrashed = true; // Not atomic and not strictly required, the logged event will cover for it, but for debugging this is easier when looking in the registry directly.
		}

<<<<<<< HEAD
		// At last, try to save the session. It may fail, but the locklessly logged events above will carry the most important information.
		TrySaveCurrentSession(FDateTime::UtcNow(), FPlatformTime::Seconds());
=======
		// NOTE: Don't explicitely Shutdown(), it is expected to be called on game thread to prevent unregistering delegate from a random thread.
		// NOTE: Don't call TrySaveCurrentSession(), not all fields are atomic and saving could write a corrupted version if the field is written at the same time.
>>>>>>> 24776ab6
	}
}

void FEditorSessionSummaryWriter::OnTerminate()
{
	// NOTE: This function can be called from any thread (from the crashing thread too) and is likely concurrent with other functions such as Tick(), Initialize() or Shutdown() running on the game thread.
	if (CurrentSession != nullptr)
	{
		double CurrTimeSecs = FPlatformTime::Seconds();
		UpdateUserIdleTime(CurrTimeSecs, /*bReset*/false);
		UpdateEditorIdleTime(CurrTimeSecs, /*bSaveSession*/false);
		UpdateSessionDuration(CurrTimeSecs);
		CurrentSession->LogEvent(FEditorAnalyticsSession::EEventType::Terminated, FDateTime::UtcNow());

<<<<<<< HEAD
		// At last, try to save the session. It may fail, but the locklessly logged events above will carry the most important information.
		TrySaveCurrentSession(FDateTime::UtcNow(), FPlatformTime::Seconds());

		// NOTE: Don't explicitely Shutdown(), it is expected to be called on game thread to prevent unregistering delegate from a random thread.
=======
		// NOTE: Don't explicitely Shutdown(), it is expected to be called on game thread to prevent unregistering delegate from a random thread.
		// NOTE: Don't call TrySaveCurrentSession(), not all fields are atomic and saving could write a corrupted version if the field is written at the same time.
>>>>>>> 24776ab6
	}
}

void FEditorSessionSummaryWriter::OnVanillaStateChanged(bool bIsVanilla)
{
	if (CurrentSession != nullptr && CurrentSession->bIsVanilla != bIsVanilla)
	{
		CurrentSession->bIsVanilla = bIsVanilla;
		TrySaveCurrentSession(FDateTime::UtcNow(), FPlatformTime::Seconds());
	}
}

void FEditorSessionSummaryWriter::OnUserActivity(const FUserActivity& UserActivity)
{
	if (CurrentSession != nullptr)
	{
		CurrentSession->CurrentUserActivity = GetUserActivityString();
		TrySaveCurrentSession(FDateTime::UtcNow(), FPlatformTime::Seconds());
<<<<<<< HEAD
=======
	}
}

void FEditorSessionSummaryWriter::OnUserLoginChanged(bool bLoggingIn, int32, int32)
{
	if (!bLoggingIn)
	{
		CurrentSession->bIsUserLoggingOut = true;

		double CurrTimeSecs = FPlatformTime::Seconds();
		FDateTime CurrTimeUtc = FDateTime::UtcNow();
		if (!TrySaveCurrentSession(CurrTimeUtc, CurrTimeSecs)) // If the save fails (because the lock was already taken)
		{
			UpdateUserIdleTime(CurrTimeSecs, /*bReset*/false);
			UpdateEditorIdleTime(CurrTimeSecs, /*bReset*/false);
			UpdateSessionDuration(CurrTimeSecs);
			CurrentSession->LogEvent(FEditorAnalyticsSession::EEventType::LogOut, FDateTime::UtcNow()); // Use the lockless mechanism. It doesn't save everything, but it carries the critical information.
		}
>>>>>>> 24776ab6
	}
}

FString FEditorSessionSummaryWriter::GetUserActivityString()
{
	const FUserActivity& UserActivity = FUserActivityTracking::GetUserActivity();

	if (UserActivity.ActionName.IsEmpty())
	{
		return TEXT("Unknown");
	}

	return UserActivity.ActionName;
}

void FEditorSessionSummaryWriter::OnSlateUserInteraction(double CurrSlateInteractionTime)
{
<<<<<<< HEAD
=======
	CurrentSession->UserInteractionCount++;

>>>>>>> 24776ab6
	// User input 'reset' the idle timers.
	double CurrTimeSecs = FPlatformTime::Seconds();
	bool bSave = UpdateUserIdleTime(CurrTimeSecs, /*bReset*/true);
	bSave |= UpdateEditorIdleTime(CurrTimeSecs, /*bReset*/true);
	if (bSave)
	{
		TrySaveCurrentSession(FDateTime::UtcNow(), CurrTimeSecs);
	}
}

void FEditorSessionSummaryWriter::OnEnterPIE(const bool /*bIsSimulating*/)
{
	if (CurrentSession != nullptr)
	{
		CurrentSession->bIsInPIE = true;
		TrySaveCurrentSession(FDateTime::UtcNow(), FPlatformTime::Seconds());
	}
}

void FEditorSessionSummaryWriter::OnExitPIE(const bool /*bIsSimulating*/)
{
	if (CurrentSession != nullptr)
	{
		CurrentSession->bIsInPIE = false;
		TrySaveCurrentSession(FDateTime::UtcNow(), FPlatformTime::Seconds());
	}
}

bool FEditorSessionSummaryWriter::TrySaveCurrentSession(const FDateTime& CurrTimeUtc, double CurrTimeSecs)
{
	if (FEditorAnalyticsSession::TryLock()) // Inter-process lock to grant this process exclusive access to the key-store file/registry.
	{
		if (SaveSessionLock.TryLock()) // Intra-process lock to grant the calling thread exclusive access to the key-store file/registry.
		{
<<<<<<< HEAD
=======
			UpdateOutOfProcessMonitorState(/*bQuickCheck*/true);
>>>>>>> 24776ab6
			UpdateUserIdleTime(CurrTimeSecs, /*bReset*/false);
			UpdateEditorIdleTime(CurrTimeSecs, /*bReset*/false);
			UpdateSessionDuration(CurrTimeSecs);
			UpdateSessionTimestamp(CurrTimeUtc);
			CurrentSession->Save();
<<<<<<< HEAD
=======
			LastSaveTimeSecs = CurrTimeSecs;
>>>>>>> 24776ab6
			SaveSessionLock.Unlock();
		}
		FEditorAnalyticsSession::Unlock();
		return true;
	}
	return false;
}

#undef LOCTEXT_NAMESPACE
#endif // WITH_EDITOR<|MERGE_RESOLUTION|>--- conflicted
+++ resolved
@@ -15,10 +15,7 @@
 #include "HAL/ExceptionHandling.h"
 #include "HAL/PlatformProcess.h"
 #include "HAL/PlatformTime.h"
-<<<<<<< HEAD
-=======
 #include "HAL/FileManager.h"
->>>>>>> 24776ab6
 #include "IAnalyticsProviderET.h"
 #include "Interfaces/IPluginManager.h"
 #include "Interfaces/IProjectManager.h"
@@ -42,28 +39,14 @@
 
 namespace EditorSessionWriterDefs
 {
-<<<<<<< HEAD
-	// Number of seconds to wait between each update of the mutable metrics.
-	static const float HeartbeatPeriodSeconds = 60;
-
-	// In the first minutes, update every seconds because lot of crashes occurs in the first minute.
-	static const float EarlyHeartbeatPeriodSeconds = 1;
-=======
 	// Number of seconds to wait before checking again if the debugger is connected.
 	static const float DebuggerCheckPeriodSeconds = 1;
->>>>>>> 24776ab6
 
 	// The upper CPU usage % considered as Idle. If the CPU usage goes above this threshold, the Editor is considered 'active'.
 	constexpr float IdleCpuUsagePercent = 20;
 
 	// The number of seconds required between Editor activities to consider the Editor as 'inactive' (user input, cpu burst).
 	constexpr double EditorInactivitySecondsForIdleState = 5 * 60.0; // To be comparable to the 5-min user inactivity.
-<<<<<<< HEAD
-}
-
-FEditorSessionSummaryWriter::FEditorSessionSummaryWriter(uint32 InProcessMonitorProcessId)
-	: HeartbeatTimeElapsed(0.0f)
-=======
 
 	// Returns the default period at which the session is saved.
 	constexpr double GetDefaultSavePeriodSecs()
@@ -78,7 +61,6 @@
 
 FEditorSessionSummaryWriter::FEditorSessionSummaryWriter(uint32 InProcessMonitorProcessId)
 	: NextDebuggerCheckSecs(FPlatformTime::Seconds())
->>>>>>> 24776ab6
 	, LastUserActivityTimeSecs(FPlatformTime::Seconds())
 	, AccountedUserIdleSecs(0)
 	, LastEditorActivityTimeSecs(FPlatformTime::Seconds())
@@ -106,8 +88,6 @@
 	{
 		// Create a session Session for this session
 		CurrentSession = CreateCurrentSession(SessionStartTimeUtc, OutOfProcessMonitorProcessId);
-<<<<<<< HEAD
-=======
 
 		// Update the idle/inactivity timers. The session start time is taken when the FEditorSessionSummaryWriter is created, but it is possible to have a very long gap of time until the
 		// session itself is created if the session lock is contented. In such case, the session is created at the next Tick() and it may come much later if the computer hibernated in-between.
@@ -116,7 +96,6 @@
 		UpdateEditorIdleTime(CurrTimeSecs, /*bReset*/false);
 		UpdateSessionDuration(CurrTimeSecs);
 
->>>>>>> 24776ab6
 		CurrentSession->Save();
 		LastSaveTimeSecs = CurrTimeSecs;
 
@@ -136,19 +115,11 @@
 
 	if (CurrentSession)
 	{
-		// Reset all 'inactivity' timers to 'now'.
-		double CurrTimSecs = FPlatformTime::Seconds();
-		LastUserActivityTimeSecs.Store(CurrTimSecs);
-		LastEditorActivityTimeSecs.Store(CurrTimSecs);
-
 		// Register for crash and app state callbacks
 		FCoreDelegates::OnHandleSystemError.AddRaw(this, &FEditorSessionSummaryWriter::OnCrashing); // WARNING: Don't assume this function is only called from game thread.
 		FCoreDelegates::ApplicationWillTerminateDelegate.AddRaw(this, &FEditorSessionSummaryWriter::OnTerminate); // WARNING: Don't assume this function is only called from game thread.
 		FCoreDelegates::IsVanillaProductChanged.AddRaw(this, &FEditorSessionSummaryWriter::OnVanillaStateChanged);
-<<<<<<< HEAD
-=======
 		FCoreDelegates::OnUserLoginChangedEvent.AddRaw(this, &FEditorSessionSummaryWriter::OnUserLoginChanged);
->>>>>>> 24776ab6
 		FEditorDelegates::PreBeginPIE.AddRaw(this, &FEditorSessionSummaryWriter::OnEnterPIE);
 		FEditorDelegates::EndPIE.AddRaw(this, &FEditorSessionSummaryWriter::OnExitPIE);
 		FUserActivityTracking::OnActivityChanged.AddRaw(this, &FEditorSessionSummaryWriter::OnUserActivity);
@@ -165,18 +136,10 @@
 	int32 NewSessionDuration = FMath::FloorToInt(static_cast<float>(CurrTimeSecs - SessionStartTimeSecs));
 	do
 	{
-<<<<<<< HEAD
-		// WARNING: To avoid breaking public API in 4.25.1, TotalUserInactivitySeconds field was repurposed to store the session duration. It should be renamed appropriately in 4.26.
-		int32 OldSessionDurationSecs = FPlatformAtomics::AtomicRead(&CurrentSession->TotalUserInactivitySeconds);
-		if (NewSessionDuration > OldSessionDurationSecs)
-		{
-			if (FPlatformAtomics::InterlockedCompareExchange(&CurrentSession->TotalUserInactivitySeconds, NewSessionDuration, OldSessionDurationSecs) == OldSessionDurationSecs)
-=======
 		int32 OldSessionDurationSecs = FPlatformAtomics::AtomicRead(&CurrentSession->SessionDuration);
 		if (NewSessionDuration > OldSessionDurationSecs)
 		{
 			if (FPlatformAtomics::InterlockedCompareExchange(&CurrentSession->SessionDuration, NewSessionDuration, OldSessionDurationSecs) == OldSessionDurationSecs)
->>>>>>> 24776ab6
 			{
 				return; // Value was exchanged successfully.
 			}
@@ -266,8 +229,6 @@
 	//          of idle could be lost, but this is very unlikely (compute goes to hibernation while two threads are about to concurrently update idle time), losing this idle time is not statistically significant.
 
 	return bSessionUpdated; // True if the idle timers were updated.
-<<<<<<< HEAD
-=======
 }
 
 bool FEditorSessionSummaryWriter::UpdateOutOfProcessMonitorState(bool bQuickCheck)
@@ -297,7 +258,6 @@
 	}
 	// else -> either CrashReportClientEditor is still running or we already flagged it as dead.
 	return false;
->>>>>>> 24776ab6
 }
 
 void FEditorSessionSummaryWriter::Tick(float DeltaTime)
@@ -315,10 +275,6 @@
 	}
 
 	const double CurrentTimeSecs = FPlatformTime::Seconds();
-<<<<<<< HEAD
-
-	// If the Editor process CPU usage is high enough, this count as an activity.
-=======
 	const FDateTime CurrentTimeUtc = FDateTime::UtcNow();
 
 	// In the n first seconds, save more frequently because lot of bad things happen early and we'd like to have the data as accurate as possible.
@@ -336,26 +292,17 @@
 	CurrentSession->EngineTickCount = GFrameCounter;
 
 	// Detect if the Editor process CPU usage is high, this count as an activity and this resets Editor idle counter.
->>>>>>> 24776ab6
 	if (FPlatformTime::GetCPUTime().CPUTimePct > EditorSessionWriterDefs::IdleCpuUsagePercent)
 	{
 		UpdateEditorIdleTime(CurrentTimeSecs, /*bReset*/true);
 	}
 
-<<<<<<< HEAD
-	// Update other session stats approximatively every minute.
-	HeartbeatTimeElapsed += DeltaTime;
-
-	// In the first seconds of the session, be more granular about updating the session (many crashes occurs there), update/save every second or so, then every minutes later on.
-	if (HeartbeatTimeElapsed >= EditorSessionWriterDefs::HeartbeatPeriodSeconds || (CurrentTimeSecs - SessionStartTimeSecs <= 30.0 && HeartbeatTimeElapsed >= EditorSessionWriterDefs::EarlyHeartbeatPeriodSeconds))
-=======
 	// Detect if CRC state changed since the last update.
 	bSaveSession |= UpdateOutOfProcessMonitorState(/*bQuickCheck*/true);
 
 	// Detect if the VR mode changed since the last update.
 	bool bVREditorModeActive = IVREditorModule::Get().IsVREditorModeActive();
 	if (bVREditorModeActive != CurrentSession->bIsInVRMode)
->>>>>>> 24776ab6
 	{
 		CurrentSession->bIsInVRMode = bVREditorModeActive;
 		bSaveSession = true;
@@ -369,19 +316,6 @@
 		bSaveSession = true;
 	}
 
-<<<<<<< HEAD
-		// Check if the out of process monitor is running.
-		if (CurrentSession->MonitorProcessID != 0 && !CurrentSession->MonitorExceptCode.IsSet())
-		{
-			// The out-of-process application reporting our crash shouldn't die before this process.
-			if (!FPlatformProcess::IsApplicationRunning(CurrentSession->MonitorProcessID))
-			{
-				CurrentSession->MonitorExceptCode.Emplace(ECrashExitCodes::OutOfProcessReporterExitedUnexpectedly);
-			}
-		}
-
-		// check if the debugger is present
-=======
 	// Periodially check if the debugger is attached. The call might be slightly expensive on some platforms, so throttle it down.
 	if (CurrentTimeSecs >= NextDebuggerCheckSecs)
 	{
@@ -393,26 +327,10 @@
 		}
 
 		// Check if the debugger is present.
->>>>>>> 24776ab6
 		bool bIsDebuggerPresent = FPlatformMisc::IsDebuggerPresent();
 		if (CurrentSession->bIsDebugger != bIsDebuggerPresent)
 		{
 			CurrentSession->bIsDebugger = bIsDebuggerPresent;
-<<<<<<< HEAD
-
-			if (!CurrentSession->bWasEverDebugger && CurrentSession->bIsDebugger)
-			{
-				CurrentSession->bWasEverDebugger = true;
-			}
-		}
-
-		extern ENGINE_API float GAverageFPS;
-		CurrentSession->AverageFPS = GAverageFPS;
-		CurrentSession->bIsInVRMode = IVREditorModule::Get().IsVREditorModeActive();
-		CurrentSession->bIsInPIE = FPlayWorldCommandCallbacks::IsInPIE();
-
-		TrySaveCurrentSession(FDateTime::UtcNow(), CurrentTimeSecs); // Saving also updates session duration/timestamp/userIdle/editorIdle
-=======
 			if (bIsDebuggerPresent && !CurrentSession->bWasEverDebugger)
 			{
 				CurrentSession->bWasEverDebugger = true;
@@ -426,7 +344,6 @@
 	{
 		// TODO: Consider cloning the session and saving in another thread. It cost about 1 to 6ms on Windows to save in the main thread.
 		TrySaveCurrentSession(CurrentTimeUtc, CurrentTimeSecs); // Saving also updates session duration/timestamp/userIdle/editorIdle
->>>>>>> 24776ab6
 	}
 }
 
@@ -452,10 +369,7 @@
 		FUserActivityTracking::OnActivityChanged.RemoveAll(this);
 		FSlateApplication::Get().GetOnModalLoopTickEvent().RemoveAll(this);
 		FSlateApplication::Get().GetLastUserInteractionTimeUpdateEvent().RemoveAll(this);
-<<<<<<< HEAD
-=======
 		FCoreDelegates::OnUserLoginChangedEvent.RemoveAll(this);
->>>>>>> 24776ab6
 		FCoreDelegates::OnHandleSystemError.RemoveAll(this);
 
 		CurrentSession->bWasShutdown = true;
@@ -476,11 +390,7 @@
 	bShutdown = true;
 }
 
-<<<<<<< HEAD
-TUniquePtr<FEditorAnalyticsSession> FEditorSessionSummaryWriter::CreateCurrentSession(const FDateTime& StartupTimeUtc, uint32 OutOfProcessMonitorProcessId)
-=======
 TUniquePtr<FEditorAnalyticsSession> FEditorSessionSummaryWriter::CreateCurrentSession(const FDateTime& StartupTimeUtc, uint32 CrashReportClientProcessId)
->>>>>>> 24776ab6
 {
 	check(FEngineAnalytics::IsAvailable()); // The function assumes the caller checked it before calling.
 
@@ -519,22 +429,14 @@
 	}
 
 	Session->PlatformProcessID = FPlatformProcess::GetCurrentProcessId();
-<<<<<<< HEAD
-	Session->MonitorProcessID = OutOfProcessMonitorProcessId;
-	Session->ProjectName = ProjectSettings.ProjectName.Len() ? ProjectSettings.ProjectName : FApp::GetProjectName();
-=======
 	Session->MonitorProcessID = CrashReportClientProcessId;
 	Session->ProjectName = ProjectName;
->>>>>>> 24776ab6
 	Session->ProjectID = ProjectSettings.ProjectID.ToString(EGuidFormats::DigitsWithHyphens);
 	Session->ProjectDescription = ProjectSettings.Description;
 	Session->ProjectVersion = ProjectSettings.ProjectVersion;
 	Session->EngineVersion = FEngineVersion::Current().ToString(EVersionComponent::Changelist);
 	Session->StartupTimestamp = StartupTimeUtc;
-<<<<<<< HEAD
-=======
 	Session->LastTickTimestamp = FDateTime::UtcNow();
->>>>>>> 24776ab6
 	Session->Timestamp = FDateTime::UtcNow();
 	Session->bIsDebugger = FPlatformMisc::IsDebuggerPresent();
 	Session->bWasEverDebugger = FPlatformMisc::IsDebuggerPresent();
@@ -595,12 +497,6 @@
 
 	Session->Plugins.Sort();
 
-	// The out-of-process application reporting our crash shouldn't die before this process.
-	if (Session->MonitorProcessID != 0 && !FPlatformProcess::IsApplicationRunning(Session->MonitorProcessID))
-	{
-		Session->MonitorExceptCode.Emplace(ECrashExitCodes::OutOfProcessReporterExitedUnexpectedly);
-	}
-
 	return Session;
 }
 
@@ -622,13 +518,8 @@
 			CurrentSession->bGPUCrashed = true; // Not atomic and not strictly required, the logged event will cover for it, but for debugging this is easier when looking in the registry directly.
 		}
 
-<<<<<<< HEAD
-		// At last, try to save the session. It may fail, but the locklessly logged events above will carry the most important information.
-		TrySaveCurrentSession(FDateTime::UtcNow(), FPlatformTime::Seconds());
-=======
 		// NOTE: Don't explicitely Shutdown(), it is expected to be called on game thread to prevent unregistering delegate from a random thread.
 		// NOTE: Don't call TrySaveCurrentSession(), not all fields are atomic and saving could write a corrupted version if the field is written at the same time.
->>>>>>> 24776ab6
 	}
 }
 
@@ -643,15 +534,8 @@
 		UpdateSessionDuration(CurrTimeSecs);
 		CurrentSession->LogEvent(FEditorAnalyticsSession::EEventType::Terminated, FDateTime::UtcNow());
 
-<<<<<<< HEAD
-		// At last, try to save the session. It may fail, but the locklessly logged events above will carry the most important information.
-		TrySaveCurrentSession(FDateTime::UtcNow(), FPlatformTime::Seconds());
-
-		// NOTE: Don't explicitely Shutdown(), it is expected to be called on game thread to prevent unregistering delegate from a random thread.
-=======
 		// NOTE: Don't explicitely Shutdown(), it is expected to be called on game thread to prevent unregistering delegate from a random thread.
 		// NOTE: Don't call TrySaveCurrentSession(), not all fields are atomic and saving could write a corrupted version if the field is written at the same time.
->>>>>>> 24776ab6
 	}
 }
 
@@ -670,8 +554,6 @@
 	{
 		CurrentSession->CurrentUserActivity = GetUserActivityString();
 		TrySaveCurrentSession(FDateTime::UtcNow(), FPlatformTime::Seconds());
-<<<<<<< HEAD
-=======
 	}
 }
 
@@ -690,7 +572,6 @@
 			UpdateSessionDuration(CurrTimeSecs);
 			CurrentSession->LogEvent(FEditorAnalyticsSession::EEventType::LogOut, FDateTime::UtcNow()); // Use the lockless mechanism. It doesn't save everything, but it carries the critical information.
 		}
->>>>>>> 24776ab6
 	}
 }
 
@@ -708,11 +589,8 @@
 
 void FEditorSessionSummaryWriter::OnSlateUserInteraction(double CurrSlateInteractionTime)
 {
-<<<<<<< HEAD
-=======
 	CurrentSession->UserInteractionCount++;
 
->>>>>>> 24776ab6
 	// User input 'reset' the idle timers.
 	double CurrTimeSecs = FPlatformTime::Seconds();
 	bool bSave = UpdateUserIdleTime(CurrTimeSecs, /*bReset*/true);
@@ -747,19 +625,13 @@
 	{
 		if (SaveSessionLock.TryLock()) // Intra-process lock to grant the calling thread exclusive access to the key-store file/registry.
 		{
-<<<<<<< HEAD
-=======
 			UpdateOutOfProcessMonitorState(/*bQuickCheck*/true);
->>>>>>> 24776ab6
 			UpdateUserIdleTime(CurrTimeSecs, /*bReset*/false);
 			UpdateEditorIdleTime(CurrTimeSecs, /*bReset*/false);
 			UpdateSessionDuration(CurrTimeSecs);
 			UpdateSessionTimestamp(CurrTimeUtc);
 			CurrentSession->Save();
-<<<<<<< HEAD
-=======
 			LastSaveTimeSecs = CurrTimeSecs;
->>>>>>> 24776ab6
 			SaveSessionLock.Unlock();
 		}
 		FEditorAnalyticsSession::Unlock();
