--- conflicted
+++ resolved
@@ -21,13 +21,10 @@
 #include "DerivedDataCacheInterface.h"
 #include "DerivedDataCacheUsageStats.h"
 #include "Virtualization/VirtualizationSystem.h"
-<<<<<<< HEAD
-=======
 
 #if WITH_EDITOR
 #include "ZenServerInterface.h"
 #endif
->>>>>>> d731a049
 
 bool FStudioAnalytics::bInitialized = false;
 volatile double FStudioAnalytics::TimeEstimation = 0;
@@ -231,13 +228,6 @@
 		}
 
 		// Grab the DDC summary stats
-<<<<<<< HEAD
-		FDerivedDataCacheSummaryStats DDCSummaryStats;
-		GetDerivedDataCacheRef().GatherSummaryStats(DDCSummaryStats);
-		
-		for (const FDerivedDataCacheSummaryStat& Stat : DDCSummaryStats.Stats)
-=======
->>>>>>> d731a049
 		{
 			FDerivedDataCacheSummaryStats DDCSummaryStats;
 			GetDerivedDataCacheRef().GatherSummaryStats(DDCSummaryStats);
@@ -309,64 +299,6 @@
 			}
 		}
 
-<<<<<<< HEAD
-		// Grab the Virtualization stats
-		IVirtualizationSystem& System = IVirtualizationSystem::Get();
-
-		FPayloadActivityInfo PayloadActivityInfo = System.GetAccumualtedPayloadActivityInfo();
-
-		const FString BaseName = TEXT("Virtualization");
-
-		{
-			FString AttrName = BaseName + TEXT(".Enabled");
-			Attributes.Emplace(MoveTemp(AttrName), System.IsEnabled());
-		}
-
-		{
-			FString AttrName = BaseName + TEXT(".Cache.TimeSpent");
-			Attributes.Emplace(MoveTemp(AttrName), (double)PayloadActivityInfo.Cache.CyclesSpent * FPlatformTime::GetSecondsPerCycle());
-		}
-
-		{
-			FString AttrName = BaseName + TEXT(".Cache.PayloadCount");
-			Attributes.Emplace(MoveTemp(AttrName), (double)PayloadActivityInfo.Cache.PayloadCount);
-		}
-
-		{
-			FString AttrName = BaseName + TEXT(".Cache.TotalBytes");
-			Attributes.Emplace(MoveTemp(AttrName), (double)PayloadActivityInfo.Cache.TotalBytes);
-		}
-
-		{
-			FString AttrName = BaseName + TEXT(".Push.TimeSpent");
-			Attributes.Emplace(MoveTemp(AttrName), (double)PayloadActivityInfo.Push.CyclesSpent * FPlatformTime::GetSecondsPerCycle());
-		}
-
-		{
-			FString AttrName = BaseName + TEXT(".Push.PayloadCount");
-			Attributes.Emplace(MoveTemp(AttrName), (double)PayloadActivityInfo.Push.PayloadCount);
-		}
-
-		{
-			FString AttrName = BaseName + TEXT(".Push.TotalBytes");
-			Attributes.Emplace(MoveTemp(AttrName), (double)PayloadActivityInfo.Push.TotalBytes);
-		}
-
-		{
-			FString AttrName = BaseName + TEXT(".Pull.TimeSpent");
-			Attributes.Emplace(MoveTemp(AttrName), (double)PayloadActivityInfo.Pull.CyclesSpent * FPlatformTime::GetSecondsPerCycle());
-		}
-
-		{
-			FString AttrName = BaseName + TEXT(".Pull.PayloadCount");
-			Attributes.Emplace(MoveTemp(AttrName), (double)PayloadActivityInfo.Pull.PayloadCount);
-		}
-
-		{
-			FString AttrName = BaseName + TEXT(".Pull.TotalBytes");
-			Attributes.Emplace(MoveTemp(AttrName), (double)PayloadActivityInfo.Pull.TotalBytes);
-		}
-=======
 #if UE_WITH_ZEN
 		if (UE::Zen::IsDefaultServicePresent())
 		{
@@ -452,7 +384,6 @@
 			}
 		}
 #endif
->>>>>>> d731a049
 
 		// Store it all in the loading event
 		FStudioAnalytics::GetProvider().RecordEvent(TEXT("Core.Loading"), Attributes);
