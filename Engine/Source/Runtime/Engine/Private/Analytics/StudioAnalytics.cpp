--- conflicted
+++ resolved
@@ -158,36 +158,7 @@
 
 	if (FStudioAnalytics::IsAvailable())
 	{
-<<<<<<< HEAD
-		TArray<FAnalyticsEventAttribute> Attributes;
-
-		Attributes.Emplace(TEXT("LoadingName"), LoadingName);
-		Attributes.Emplace(TEXT("LoadingSeconds"), SecondsSpentLoading);
-		Attributes.Append(InAttributes);
-
-=======
->>>>>>> 4af6daef
 		FStudioAnalytics::GetProvider().RecordEvent(TEXT("Performance.Loading"), Attributes);
-
-#if ENABLE_COOK_STATS
-
-		// Gather DDC analytics
-		GetDerivedDataCacheRef().GatherAnalytics(Attributes);
-
-		// Gather Virtualization analytics
-		UE::Virtualization::IVirtualizationSystem::Get().GatherAnalytics(Attributes);
-
-#if UE_WITH_ZEN
-		// Gather Zen analytics
-		if (UE::Zen::IsDefaultServicePresent())
-		{
-			UE::Zen::GetDefaultServiceInstance().GatherAnalytics(Attributes);
-		}
-#endif
-
-		// Store it all in the loading event
-		FStudioAnalytics::GetProvider().RecordEvent(TEXT("Core.Loading"), Attributes);
-#endif
 	}
 
 #if ENABLE_COOK_STATS
