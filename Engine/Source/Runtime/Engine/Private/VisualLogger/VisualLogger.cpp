--- conflicted
+++ resolved
@@ -295,9 +295,6 @@
 	{
 		// It's first and only one usage of LogOwner as regular object to get names. We assume once that LogOwner is correct here and only here.
 		CurrentEntry = &CurrentEntryPerObject.Add(LogOwner);
-<<<<<<< HEAD
-		ObjectToNameMap.Add(LogOwner, FName(*FString::Printf(TEXT("%s [%d]"), *LogOwner->GetName(), LogOwner->GetUniqueID())));
-=======
 
 		const UWorld* World = GetWorldForVisualLogger(LogOwner);
 		const bool bIsStandalone = (World == nullptr || World->GetNetMode() == NM_Standalone);
@@ -307,7 +304,6 @@
 			bForceUniqueLogNames ? *FString::Printf(TEXT(" [%d]"), LogOwner->GetUniqueID()) : TEXT("")));
 
 		ObjectToNameMap.Add(LogOwner, LogName);
->>>>>>> 6bbb88c8
 		ObjectToClassNameMap.Add(LogOwner, *(LogOwner->GetClass()->GetName()));
 		ObjectToWorldMap.Add(LogOwner, World);
 
@@ -321,15 +317,6 @@
 		checkf(CurrentEntry != nullptr, TEXT("bInitializeEntry can only be true when CurrentEntry is valid."));
 		CurrentEntry->InitializeEntry(TimeStamp);
 
-<<<<<<< HEAD
-		const AActor* ObjectAsActor = Cast<AActor>(LogOwner);
-		if (ObjectAsActor)
-		{
-			CurrentEntry->Location = ObjectAsActor->GetActorLocation();
-		}
-
-		auto& RedirectionMap = GetRedirectionMap(LogOwner);
-=======
 
 		if (const AActor* ObjectAsActor = Cast<AActor>(LogOwner))
 		{
@@ -339,7 +326,6 @@
 
 		FReadScopeLock RedirectScopeLock(RedirectRWLock);
 		FOwnerToChildrenRedirectionMap& RedirectionMap = GetRedirectionMap(LogOwner);
->>>>>>> 6bbb88c8
 		if (RedirectionMap.Contains(LogOwner))
 		{
 			if (const IVisualLoggerDebugSnapshotInterface* DebugSnapshotInterface = Cast<const IVisualLoggerDebugSnapshotInterface>(LogOwner))
@@ -356,12 +342,7 @@
 		}
 		else
 		{
-<<<<<<< HEAD
-			const IVisualLoggerDebugSnapshotInterface* DebugSnapshotInterface = Cast<const IVisualLoggerDebugSnapshotInterface>(LogOwner);
-			if (DebugSnapshotInterface)
-=======
 			if (const IVisualLoggerDebugSnapshotInterface* DebugSnapshotInterface = Cast<const IVisualLoggerDebugSnapshotInterface>(LogOwner))
->>>>>>> 6bbb88c8
 			{
 				DebugSnapshotInterface->GrabDebugSnapshot(CurrentEntry);
 			}
@@ -594,15 +575,7 @@
 {
 	SetIsRecording(false);
 	SetIsRecordingToFile(false);
-<<<<<<< HEAD
-
-	if (bUseBinaryFileDevice)
-	{
-		RemoveDevice(&FVisualLoggerBinaryFileDevice::Get());
-	}
-=======
 	RemoveDevice(&FVisualLoggerBinaryFileDevice::Get());
->>>>>>> 6bbb88c8
 }
 
 void FVisualLogger::Cleanup(UWorld* OldWorld, const bool bReleaseMemory)
