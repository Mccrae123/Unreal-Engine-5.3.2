--- conflicted
+++ resolved
@@ -2,10 +2,7 @@
 
 #include "Kismet/GameplayStatics.h"
 #include "Engine/Blueprint.h"
-<<<<<<< HEAD
-=======
 #include "Engine/Engine.h"
->>>>>>> 4af6daef
 #include "Engine/GameInstance.h"
 #include "Engine/GameViewportClient.h"
 #include "Serialization/ObjectAndNameAsStringProxyArchive.h"
@@ -1627,21 +1624,12 @@
 
 		// If OwningActor isn't supplied to this function, derive an owner from the WorldContextObject
 		const AActor* ActiveSoundOwner = OwningActor ? OwningActor : GameplayStatics::GetActorOwnerFromWorldContextObject(WorldContextObject);
-<<<<<<< HEAD
 
 		NewActiveSound.SetOwner(ActiveSoundOwner);
 
 		TArray<FAudioParameter> Params;
 		UActorSoundParameterInterface::Fill(ActiveSoundOwner, Params);
 
-=======
-
-		NewActiveSound.SetOwner(ActiveSoundOwner);
-
-		TArray<FAudioParameter> Params;
-		UActorSoundParameterInterface::Fill(ActiveSoundOwner, Params);
-
->>>>>>> 4af6daef
 		AudioDevice->AddNewActiveSound(NewActiveSound, &Params);
 	}
 }
@@ -2508,7 +2496,6 @@
 			[LoadedDelegate, UserIndex](const FString& SlotName, FPlatformUserId PlatformUserId, bool bSuccess, const TArray<uint8>& Data)
 			{
 				check(IsInGameThread());
-<<<<<<< HEAD
 
 				USaveGame* LoadedGame = nullptr;
 				if (bSuccess)
@@ -2516,15 +2503,6 @@
 					LoadedGame = LoadGameFromMemory(Data);
 				}
 
-=======
-
-				USaveGame* LoadedGame = nullptr;
-				if (bSuccess)
-				{
-					LoadedGame = LoadGameFromMemory(Data);
-				}
-
->>>>>>> 4af6daef
 				LoadedDelegate.ExecuteIfBound(SlotName, UserIndex, LoadedGame);
 			}
 		);
