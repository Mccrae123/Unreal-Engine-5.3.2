// Copyright Epic Games, Inc. All Rights Reserved.

#include "Kismet/GameplayStatics.h"
#include "Serialization/MemoryWriter.h"
#include "Serialization/CustomVersion.h"
#include "Serialization/ObjectAndNameAsStringProxyArchive.h"
#include "Misc/PackageName.h"
#include "Misc/EngineVersion.h"
#include "GameFramework/DamageType.h"
#include "GameFramework/Pawn.h"
#include "WorldCollision.h"
#include "SceneView.h"
#include "Components/PrimitiveComponent.h"
#include "Serialization/MemoryReader.h"
#include "UObject/Package.h"
#include "Audio.h"
#include "GameFramework/WorldSettings.h"
#include "Engine/CollisionProfile.h"
#include "ParticleHelper.h"
#include "Particles/ParticleSystemComponent.h"
#include "Engine/LevelStreaming.h"
#include "Engine/LocalPlayer.h"
#include "ActiveSound.h"
#include "DrawDebugHelpers.h"
#include "EngineUtils.h"
#include "AudioDevice.h"
#include "SaveGameSystem.h"
#include "DVRStreaming.h"
#include "PlatformFeatures.h"
#include "GameFramework/Character.h"
#include "Sound/SoundBase.h"
#include "Sound/DialogueWave.h"
#include "GameFramework/SaveGame.h"
#include "PhysicalMaterials/PhysicalMaterial.h"
#include "Components/DecalComponent.h"
#include "Components/ForceFeedbackComponent.h"
#include "LandscapeProxy.h"
#include "Logging/MessageLog.h"
#include "Components/HierarchicalInstancedStaticMeshComponent.h"
#include "PhysicsEngine/PhysicsSettings.h"
#include "PhysicsEngine/BodySetup.h"
#include "Misc/EngineVersion.h"
#include "ContentStreaming.h"
#include "Async/Async.h"
#include "Engine/SceneCapture2D.h"
#include "Components/SceneCaptureComponent2D.h"
#include "Sound/SoundCue.h"
#include "Sound/SoundWave.h"

#define LOCTEXT_NAMESPACE "GameplayStatics"

static const int UE4_SAVEGAME_FILE_TYPE_TAG = 0x53415647;		// "sAvG"

struct FSaveGameFileVersion
{
	enum Type
	{
		InitialVersion = 1,
		// serializing custom versions into the savegame data to handle that type of versioning
		AddedCustomVersions = 2,

		// -----<new versions can be added above this line>-------------------------------------------------
		VersionPlusOne,
		LatestVersion = VersionPlusOne - 1
	};
};

DECLARE_CYCLE_STAT(TEXT("BreakHitResult"), STAT_BreakHitResult, STATGROUP_Game);
DECLARE_CYCLE_STAT(TEXT("MakeHitResult"), STAT_MakeHitResult, STATGROUP_Game);
DECLARE_CYCLE_STAT(TEXT("SpawnTime"), STAT_SpawnTime, STATGROUP_Game);

//////////////////////////////////////////////////////////////////////////
// FSaveGameHeader

struct FSaveGameHeader
{
	FSaveGameHeader();
	FSaveGameHeader(TSubclassOf<USaveGame> ObjectType);

	void Empty();
	bool IsEmpty() const;

	void Read(FMemoryReader& MemoryReader);
	void Write(FMemoryWriter& MemoryWriter);

	int32 FileTypeTag;
	int32 SaveGameFileVersion;
	int32 PackageFileUE4Version;
	FEngineVersion SavedEngineVersion;
	int32 CustomVersionFormat;
	FCustomVersionContainer CustomVersions;
	FString SaveGameClassName;
};

FSaveGameHeader::FSaveGameHeader()
	: FileTypeTag(0)
	, SaveGameFileVersion(0)
	, PackageFileUE4Version(0)
	, CustomVersionFormat(static_cast<int32>(ECustomVersionSerializationFormat::Unknown))
{}

FSaveGameHeader::FSaveGameHeader(TSubclassOf<USaveGame> ObjectType)
	: FileTypeTag(UE4_SAVEGAME_FILE_TYPE_TAG)
	, SaveGameFileVersion(FSaveGameFileVersion::LatestVersion)
	, PackageFileUE4Version(GPackageFileUE4Version)
	, SavedEngineVersion(FEngineVersion::Current())
	, CustomVersionFormat(static_cast<int32>(ECustomVersionSerializationFormat::Latest))
	, CustomVersions(FCurrentCustomVersions::GetAll())
	, SaveGameClassName(ObjectType->GetPathName())
{}

void FSaveGameHeader::Empty()
{
	FileTypeTag = 0;
	SaveGameFileVersion = 0;
	PackageFileUE4Version = 0;
	SavedEngineVersion.Empty();
	CustomVersionFormat = (int32)ECustomVersionSerializationFormat::Unknown;
	CustomVersions.Empty();
	SaveGameClassName.Empty();
}

bool FSaveGameHeader::IsEmpty() const
{
	return (FileTypeTag == 0);
}

void FSaveGameHeader::Read(FMemoryReader& MemoryReader)
{
	Empty();

	MemoryReader << FileTypeTag;

	if (FileTypeTag != UE4_SAVEGAME_FILE_TYPE_TAG)
	{
		// this is an old saved game, back up the file pointer to the beginning and assume version 1
		MemoryReader.Seek(0);
		SaveGameFileVersion = FSaveGameFileVersion::InitialVersion;

		// Note for 4.8 and beyond: if you get a crash loading a pre-4.8 version of your savegame file and 
		// you don't want to delete it, try uncommenting these lines and changing them to use the version 
		// information from your previous build. Then load and resave your savegame file.
		//MemoryReader.SetUE4Ver(MyPreviousUE4Version);				// @see GPackageFileUE4Version
		//MemoryReader.SetEngineVer(MyPreviousEngineVersion);		// @see FEngineVersion::Current()
	}
	else
	{
		// Read version for this file format
		MemoryReader << SaveGameFileVersion;

		// Read engine and UE4 version information
		MemoryReader << PackageFileUE4Version;

		MemoryReader << SavedEngineVersion;

		MemoryReader.SetUE4Ver(PackageFileUE4Version);
		MemoryReader.SetEngineVer(SavedEngineVersion);

		if (SaveGameFileVersion >= FSaveGameFileVersion::AddedCustomVersions)
		{
			MemoryReader << CustomVersionFormat;

			CustomVersions.Serialize(MemoryReader, static_cast<ECustomVersionSerializationFormat::Type>(CustomVersionFormat));
			MemoryReader.SetCustomVersions(CustomVersions);
		}
	}

	// Get the class name
	MemoryReader << SaveGameClassName;
}

void FSaveGameHeader::Write(FMemoryWriter& MemoryWriter)
{
	// write file type tag. identifies this file type and indicates it's using proper versioning
	// since older UE4 versions did not version this data.
	MemoryWriter << FileTypeTag;

	// Write version for this file format
	MemoryWriter << SaveGameFileVersion;

	// Write out engine and UE4 version information
	MemoryWriter << PackageFileUE4Version;
	MemoryWriter << SavedEngineVersion;

	// Write out custom version data
	MemoryWriter << CustomVersionFormat;
	CustomVersions.Serialize(MemoryWriter, static_cast<ECustomVersionSerializationFormat::Type>(CustomVersionFormat));

	// Write the class name so we know what class to load to
	MemoryWriter << SaveGameClassName;
}

//////////////////////////////////////////////////////////////////////////
// UGameplayStatics

UGameplayStatics::UGameplayStatics(const FObjectInitializer& ObjectInitializer)
	: Super(ObjectInitializer)
{
}

class UGameInstance* UGameplayStatics::GetGameInstance(const UObject* WorldContextObject)
{
	UWorld* World = GEngine->GetWorldFromContextObject(WorldContextObject, EGetWorldErrorMode::LogAndReturnNull);
	return World ? World->GetGameInstance() : nullptr;
}

class APlayerController* UGameplayStatics::GetPlayerController(const UObject* WorldContextObject, int32 PlayerIndex ) 
{
	if (UWorld* World = GEngine->GetWorldFromContextObject(WorldContextObject, EGetWorldErrorMode::LogAndReturnNull))
	{
		uint32 Index = 0;
		for (FConstPlayerControllerIterator Iterator = World->GetPlayerControllerIterator(); Iterator; ++Iterator)
		{
			APlayerController* PlayerController = Iterator->Get();
			if (Index == PlayerIndex)
			{
				return PlayerController;
			}
			Index++;
		}
	}
	return nullptr;
}

class APlayerController* UGameplayStatics::GetPlayerControllerFromID(const UObject* WorldContextObject, int32 ControllerID)
{
	if (UWorld* World = GEngine->GetWorldFromContextObject(WorldContextObject, EGetWorldErrorMode::LogAndReturnNull))
	{
		for (FConstPlayerControllerIterator Iterator = World->GetPlayerControllerIterator(); Iterator; ++Iterator)
		{
			APlayerController* PlayerController = Iterator->Get();
			int32 PlayerControllerID = GetPlayerControllerID(PlayerController);
			if (PlayerControllerID != INDEX_NONE && PlayerControllerID == ControllerID)
			{
				return PlayerController;
			}
		}
	}
	return nullptr;
}

ACharacter* UGameplayStatics::GetPlayerCharacter(const UObject* WorldContextObject, int32 PlayerIndex)
{
	APlayerController* PC = GetPlayerController(WorldContextObject, PlayerIndex);
	return PC ? Cast<ACharacter>(PC->GetPawn()) : nullptr;
}

APawn* UGameplayStatics::GetPlayerPawn(const UObject* WorldContextObject, int32 PlayerIndex)
{
	APlayerController* PC = GetPlayerController(WorldContextObject, PlayerIndex);
	return PC ? PC->GetPawnOrSpectator() : nullptr;
}

APlayerCameraManager* UGameplayStatics::GetPlayerCameraManager(const UObject* WorldContextObject, int32 PlayerIndex)
{
	APlayerController* const PC = GetPlayerController(WorldContextObject, PlayerIndex);
	return PC ? PC->PlayerCameraManager : nullptr;
}

APlayerController* UGameplayStatics::CreatePlayer(const UObject* WorldContextObject, int32 ControllerId, bool bSpawnPlayerController)
{
	UWorld* World = GEngine->GetWorldFromContextObject(WorldContextObject, EGetWorldErrorMode::LogAndReturnNull);
	FString Error;

	ULocalPlayer* LocalPlayer = World ? World->GetGameInstance()->CreateLocalPlayer(ControllerId, Error, bSpawnPlayerController) : nullptr;

	if (Error.Len() > 0)
	{
		UE_LOG(LogPlayerManagement, Error, TEXT("Failed to Create Player: %s"), *Error);
	}

	return (LocalPlayer ? LocalPlayer->PlayerController : nullptr);
}

void UGameplayStatics::RemovePlayer(APlayerController* PlayerController, bool bDestroyPawn)
{
	if (PlayerController)
	{
		if (UWorld* World = PlayerController->GetWorld())
		{
			if (ULocalPlayer* LocalPlayer = PlayerController->GetLocalPlayer())
			{
				APawn* PlayerPawn = (bDestroyPawn ? PlayerController->GetPawn() : nullptr);
				if (World->GetGameInstance()->RemoveLocalPlayer(LocalPlayer) && PlayerPawn)
				{
					PlayerPawn->Destroy();
				}
			}
		}
	}
}

int32 UGameplayStatics::GetPlayerControllerID(APlayerController* PlayerController)
{
	if (PlayerController)
	{
		if (ULocalPlayer* LocalPlayer = PlayerController->GetLocalPlayer())
		{
			return LocalPlayer->GetControllerId();
		}
	}

	return INDEX_NONE;
}

void UGameplayStatics::SetPlayerControllerID(APlayerController* PlayerController, int32 ControllerId)
{
	if (PlayerController)
	{
		if (ULocalPlayer* LocalPlayer = PlayerController->GetLocalPlayer())
		{
			LocalPlayer->SetControllerId(ControllerId);
		}
	}
}

AGameModeBase* UGameplayStatics::GetGameMode(const UObject* WorldContextObject)
{
	UWorld* const World = GEngine->GetWorldFromContextObject(WorldContextObject, EGetWorldErrorMode::LogAndReturnNull);
	return World ? World->GetAuthGameMode() : NULL;
}

AGameStateBase* UGameplayStatics::GetGameState(const UObject* WorldContextObject)
{
	UWorld* const World = GEngine->GetWorldFromContextObject(WorldContextObject, EGetWorldErrorMode::LogAndReturnNull);
	return World ? World->GetGameState() : nullptr;
}

class UClass* UGameplayStatics::GetObjectClass(const UObject* Object)
{
	return Object ? Object->GetClass() : nullptr;
}

float UGameplayStatics::GetGlobalTimeDilation(const UObject* WorldContextObject)
{
	UWorld* const World = GEngine->GetWorldFromContextObject(WorldContextObject, EGetWorldErrorMode::LogAndReturnNull);
	return World ? World->GetWorldSettings()->TimeDilation : 1.f;
}

void UGameplayStatics::SetGlobalTimeDilation(const UObject* WorldContextObject, float TimeDilation)
{
	UWorld* const World = GEngine->GetWorldFromContextObject(WorldContextObject, EGetWorldErrorMode::LogAndReturnNull);
	if (World != nullptr)
	{
		AWorldSettings* const WorldSettings = World->GetWorldSettings();
		if (WorldSettings != nullptr)
		{
			float const ActualTimeDilation = WorldSettings->SetTimeDilation(TimeDilation);
			if (TimeDilation != ActualTimeDilation)
			{
				UE_LOG(LogBlueprintUserMessages, Warning, TEXT("Time Dilation must be between %f and %f.  Clamped value to that range."), WorldSettings->MinGlobalTimeDilation, WorldSettings->MaxGlobalTimeDilation);
			}
		}
	}
}

bool UGameplayStatics::SetGamePaused(const UObject* WorldContextObject, bool bPaused)
{
	UGameInstance* const GameInstance = GetGameInstance( WorldContextObject );
	APlayerController* const PC = GameInstance ? GameInstance->GetFirstLocalPlayerController() : nullptr;
	return PC ? PC->SetPause(bPaused) : false;
}

bool UGameplayStatics::IsGamePaused(const UObject* WorldContextObject)
{
	UWorld* const World = GEngine->GetWorldFromContextObject(WorldContextObject, EGetWorldErrorMode::LogAndReturnNull);
	return World ? World->IsPaused() : false;
}

void UGameplayStatics::SetForceDisableSplitscreen(const UObject* WorldContextObject, bool bDisable)
{
	UWorld* World = GEngine->GetWorldFromContextObject(WorldContextObject, EGetWorldErrorMode::LogAndReturnNull);
	if (World)
	{
		UGameViewportClient* GameViewportClient = World->GetGameViewport();
		if (GameViewportClient)
		{
			GameViewportClient->SetForceDisableSplitscreen(bDisable);
		}
	}
}

bool UGameplayStatics::IsSplitscreenForceDisabled(const UObject* WorldContextObject)
{
	UWorld* const World = GEngine->GetWorldFromContextObject(WorldContextObject, EGetWorldErrorMode::LogAndReturnNull);
	if (World)
	{
		UGameViewportClient* GameViewportClient = World->GetGameViewport();
		if (GameViewportClient)
		{
			return GameViewportClient->IsSplitscreenForceDisabled();
		}
	}
	return false;
}

void UGameplayStatics::SetEnableWorldRendering(const UObject* WorldContextObject, bool bEnable)
{
	UWorld* World = GEngine->GetWorldFromContextObject(WorldContextObject, EGetWorldErrorMode::LogAndReturnNull);
	if (World)
	{
		UGameViewportClient* GameViewportClient = World->GetGameViewport();
		if (GameViewportClient)
		{
			GameViewportClient->bDisableWorldRendering = !bEnable;
		}
	}
}

bool UGameplayStatics::GetEnableWorldRendering(const UObject* WorldContextObject)
{
	UWorld* const World = GEngine->GetWorldFromContextObject(WorldContextObject, EGetWorldErrorMode::LogAndReturnNull);
	if (World)
	{
		UGameViewportClient* const GameViewportClient = World->GetGameViewport();
		if (GameViewportClient)
		{
			return !GameViewportClient->bDisableWorldRendering;
		}
	}

	return false;
}

EMouseCaptureMode UGameplayStatics::GetViewportMouseCaptureMode(const UObject* WorldContextObject)
{
	UWorld* const World = GEngine->GetWorldFromContextObject(WorldContextObject, EGetWorldErrorMode::LogAndReturnNull);
	if (World)
	{
		UGameViewportClient* const GameViewportClient = World->GetGameViewport();
		if (GameViewportClient)
		{
			return GameViewportClient->CaptureMouseOnClick();
		}
	}

	return EMouseCaptureMode::NoCapture;
}

void UGameplayStatics::SetViewportMouseCaptureMode(const UObject* WorldContextObject, const EMouseCaptureMode MouseCaptureMode)
{
	UWorld* const World = GEngine->GetWorldFromContextObject(WorldContextObject, EGetWorldErrorMode::LogAndReturnNull);
	if (World)
	{
		UGameViewportClient* const GameViewportClient = World->GetGameViewport();
		if (GameViewportClient)
		{
			GameViewportClient->SetCaptureMouseOnClick(MouseCaptureMode);
		}
	}
}

/** @RETURN True if weapon trace from Origin hits component VictimComp.  OutHitResult will contain properties of the hit. */
static bool ComponentIsDamageableFrom(UPrimitiveComponent* VictimComp, FVector const& Origin, AActor const* IgnoredActor, const TArray<AActor*>& IgnoreActors, ECollisionChannel TraceChannel, FHitResult& OutHitResult)
{
	FCollisionQueryParams LineParams(SCENE_QUERY_STAT(ComponentIsVisibleFrom), true, IgnoredActor);
	LineParams.AddIgnoredActors( IgnoreActors );

	// Do a trace from origin to middle of box
	UWorld* const World = VictimComp->GetWorld();
	check(World);

	FVector const TraceEnd = VictimComp->Bounds.Origin;
	FVector TraceStart = Origin;
	if (Origin == TraceEnd)
	{
		// tiny nudge so LineTraceSingle doesn't early out with no hits
		TraceStart.Z += 0.01f;
	}

	// Only do a line trace if there is a valid channel, if it is invalid then result will have no fall off
	if (TraceChannel != ECollisionChannel::ECC_MAX)
	{
		bool const bHadBlockingHit = World->LineTraceSingleByChannel(OutHitResult, TraceStart, TraceEnd, TraceChannel, LineParams);
		//::DrawDebugLine(World, TraceStart, TraceEnd, FLinearColor::Red, true);

		// If there was a blocking hit, it will be the last one
		if (bHadBlockingHit)
		{
			if (OutHitResult.Component == VictimComp)
			{
				// if blocking hit was the victim component, it is visible
				return true;
			}
			else
			{
				// if we hit something else blocking, it's not
				UE_LOG(LogDamage, Log, TEXT("Radial Damage to %s blocked by %s (%s)"), *GetNameSafe(VictimComp), *GetNameSafe(OutHitResult.GetActor()), *GetNameSafe(OutHitResult.Component.Get()));
				return false;
			}
		}
	}
	else
	{
		UE_LOG(LogDamage, Warning, TEXT("ECollisionChannel::ECC_MAX is not valid! No falloff is added to damage"));
	}

	// didn't hit anything, assume nothing blocking the damage and victim is consequently visible
	// but since we don't have a hit result to pass back, construct a simple one, modeling the damage as having hit a point at the component's center.
	FVector const FakeHitLoc = VictimComp->GetComponentLocation();
	FVector const FakeHitNorm = (Origin - FakeHitLoc).GetSafeNormal();		// normal points back toward the epicenter
	OutHitResult = FHitResult(VictimComp->GetOwner(), VictimComp, FakeHitLoc, FakeHitNorm);
	return true;
}

bool UGameplayStatics::ApplyRadialDamage(const UObject* WorldContextObject, float BaseDamage, const FVector& Origin, float DamageRadius, TSubclassOf<UDamageType> DamageTypeClass, const TArray<AActor*>& IgnoreActors, AActor* DamageCauser, AController* InstigatedByController, bool bDoFullDamage, ECollisionChannel DamagePreventionChannel )
{
	float DamageFalloff = bDoFullDamage ? 0.f : 1.f;
	return ApplyRadialDamageWithFalloff(WorldContextObject, BaseDamage, 0.f, Origin, 0.f, DamageRadius, DamageFalloff, DamageTypeClass, IgnoreActors, DamageCauser, InstigatedByController, DamagePreventionChannel);
}

bool UGameplayStatics::ApplyRadialDamageWithFalloff(const UObject* WorldContextObject, float BaseDamage, float MinimumDamage, const FVector& Origin, float DamageInnerRadius, float DamageOuterRadius, float DamageFalloff, TSubclassOf<class UDamageType> DamageTypeClass, const TArray<AActor*>& IgnoreActors, AActor* DamageCauser, AController* InstigatedByController, ECollisionChannel DamagePreventionChannel)
{
	FCollisionQueryParams SphereParams(SCENE_QUERY_STAT(ApplyRadialDamage),  false, DamageCauser);

	SphereParams.AddIgnoredActors(IgnoreActors);

	// query scene to see what we hit
	TArray<FOverlapResult> Overlaps;
	if (UWorld* World = GEngine->GetWorldFromContextObject(WorldContextObject, EGetWorldErrorMode::LogAndReturnNull))
	{
		World->OverlapMultiByObjectType(Overlaps, Origin, FQuat::Identity, FCollisionObjectQueryParams(FCollisionObjectQueryParams::InitType::AllDynamicObjects), FCollisionShape::MakeSphere(DamageOuterRadius), SphereParams);
	}

	// collate into per-actor list of hit components
	TMap<AActor*, TArray<FHitResult> > OverlapComponentMap;
	for (int32 Idx = 0; Idx < Overlaps.Num(); ++Idx)
	{
		FOverlapResult const& Overlap = Overlaps[Idx];
		AActor* const OverlapActor = Overlap.GetActor();

		if (OverlapActor &&
			OverlapActor->CanBeDamaged() &&
			OverlapActor != DamageCauser &&
			Overlap.Component.IsValid())
		{
			FHitResult Hit;
			if (ComponentIsDamageableFrom(Overlap.Component.Get(), Origin, DamageCauser, IgnoreActors, DamagePreventionChannel, Hit))
			{
				TArray<FHitResult>& HitList = OverlapComponentMap.FindOrAdd(OverlapActor);
				HitList.Add(Hit);
			}
		}
	}

	bool bAppliedDamage = false;

	if (OverlapComponentMap.Num() > 0)
	{
		// make sure we have a good damage type
		TSubclassOf<UDamageType> const ValidDamageTypeClass = DamageTypeClass ? DamageTypeClass : TSubclassOf<UDamageType>(UDamageType::StaticClass());

		FRadialDamageEvent DmgEvent;
		DmgEvent.DamageTypeClass = ValidDamageTypeClass;
		DmgEvent.Origin = Origin;
		DmgEvent.Params = FRadialDamageParams(BaseDamage, MinimumDamage, DamageInnerRadius, DamageOuterRadius, DamageFalloff);

		// call damage function on each affected actors
		for (TMap<AActor*, TArray<FHitResult> >::TIterator It(OverlapComponentMap); It; ++It)
		{
			AActor* const Victim = It.Key();
			TArray<FHitResult> const& ComponentHits = It.Value();
			DmgEvent.ComponentHits = ComponentHits;

			Victim->TakeDamage(BaseDamage, DmgEvent, InstigatedByController, DamageCauser);

			bAppliedDamage = true;
		}
	}

	return bAppliedDamage;
}

float UGameplayStatics::ApplyPointDamage(AActor* DamagedActor, float BaseDamage, FVector const& HitFromDirection, FHitResult const& HitInfo, AController* EventInstigator, AActor* DamageCauser, TSubclassOf<UDamageType> DamageTypeClass)
{
	if (DamagedActor && BaseDamage != 0.f)
	{
		// make sure we have a good damage type
		TSubclassOf<UDamageType> const ValidDamageTypeClass = DamageTypeClass ? DamageTypeClass : TSubclassOf<UDamageType>(UDamageType::StaticClass());
		FPointDamageEvent PointDamageEvent(BaseDamage, HitInfo, HitFromDirection, ValidDamageTypeClass);

		return DamagedActor->TakeDamage(BaseDamage, PointDamageEvent, EventInstigator, DamageCauser);
	}

	return 0.f;
}

float UGameplayStatics::ApplyDamage(AActor* DamagedActor, float BaseDamage, AController* EventInstigator, AActor* DamageCauser, TSubclassOf<UDamageType> DamageTypeClass)
{
	if ( DamagedActor && (BaseDamage != 0.f) )
	{
		// make sure we have a good damage type
		TSubclassOf<UDamageType> const ValidDamageTypeClass = DamageTypeClass ? DamageTypeClass : TSubclassOf<UDamageType>(UDamageType::StaticClass());
		FDamageEvent DamageEvent(ValidDamageTypeClass);

		return DamagedActor->TakeDamage(BaseDamage, DamageEvent, EventInstigator, DamageCauser);
	}

	return 0.f;
}

UObject* UGameplayStatics::SpawnObject(TSubclassOf<UObject> ObjectClass, UObject* Outer)
{
	if (*ObjectClass == nullptr)
	{
		UE_LOG(LogScript, Warning, TEXT("UGameplayStatics::SpawnObject no class specified"));
		return nullptr;
	}

	if (!Outer)
	{
		UE_LOG(LogScript, Warning, TEXT("UGameplayStatics::SpawnObject null outer"));
		return nullptr;
	}

	if (ObjectClass->ClassWithin && !Outer->IsA(ObjectClass->ClassWithin))
	{
		UE_LOG(LogScript, Warning, TEXT("UGameplayStatics::SpawnObject outer %s is not %s"), *GetPathNameSafe(Outer), *GetPathNameSafe(ObjectClass->ClassWithin));
		return nullptr;
	}

	return NewObject<UObject>(Outer, ObjectClass, NAME_None, RF_StrongRefOnFrame);
}

class AActor* UGameplayStatics::BeginSpawningActorFromBlueprint(const UObject* WorldContextObject, const class UBlueprint* Blueprint, const FTransform& SpawnTransform, bool bNoCollisionFail)
{
	if (Blueprint && Blueprint->GeneratedClass)
	{
		if( Blueprint->GeneratedClass->IsChildOf(AActor::StaticClass()) )
		{
			ESpawnActorCollisionHandlingMethod const CollisionHandlingOverride = bNoCollisionFail ? ESpawnActorCollisionHandlingMethod::AdjustIfPossibleButDontSpawnIfColliding : ESpawnActorCollisionHandlingMethod::AlwaysSpawn;
			return BeginDeferredActorSpawnFromClass(WorldContextObject, *Blueprint->GeneratedClass, SpawnTransform, CollisionHandlingOverride);
		}
		else
		{
			UE_LOG(LogScript, Warning, TEXT("UGameplayStatics::BeginSpawningActorFromBlueprint: %s is not an actor class"), *Blueprint->GeneratedClass->GetName() );
		}
	}
	return nullptr;
}

// deprecated
class AActor* UGameplayStatics::BeginSpawningActorFromClass(const UObject* WorldContextObject, TSubclassOf<AActor> ActorClass, const FTransform& SpawnTransform, bool bNoCollisionFail /*= false*/, AActor* Owner /*= nullptr*/)
{
	ESpawnActorCollisionHandlingMethod const CollisionHandlingOverride = bNoCollisionFail ? ESpawnActorCollisionHandlingMethod::AdjustIfPossibleButDontSpawnIfColliding : ESpawnActorCollisionHandlingMethod::AlwaysSpawn;
	return BeginDeferredActorSpawnFromClass(WorldContextObject, ActorClass, SpawnTransform, CollisionHandlingOverride, Owner);
}

class AActor* UGameplayStatics::BeginDeferredActorSpawnFromClass(const UObject* WorldContextObject, TSubclassOf<AActor> ActorClass, const FTransform& SpawnTransform, ESpawnActorCollisionHandlingMethod CollisionHandlingOverride /*= ESpawnActorCollisionHandlingMethod::Undefined*/, AActor* Owner /*= nullptr*/)
{
	SCOPE_CYCLE_COUNTER(STAT_SpawnTime);
	if (UClass* Class = *ActorClass)
	{
		// If the WorldContextObject is a Pawn we will use that as the instigator.
		// Otherwise if the WorldContextObject is an Actor we will share its instigator.
		// If the value is set via the exposed parameter on SpawnNode it will be overwritten anyways, so this is safe to specify here
		UObject* MutableWorldContextObject = const_cast<UObject*>(WorldContextObject);
		APawn* AutoInstigator = Cast<APawn>(MutableWorldContextObject);
		if (AutoInstigator == nullptr)
		{
			if (AActor* ContextActor = Cast<AActor>(MutableWorldContextObject))
			{
				AutoInstigator = ContextActor->GetInstigator();
			}
		}

		if (UWorld* World = GEngine->GetWorldFromContextObject(WorldContextObject, EGetWorldErrorMode::LogAndReturnNull))
		{
			return World->SpawnActorDeferred<AActor>(Class, SpawnTransform, Owner, AutoInstigator, CollisionHandlingOverride);
		}
		else
		{
			//@TODO: RuntimeErrors: Overlogging
			UE_LOG(LogScript, Warning, TEXT("UGameplayStatics::BeginSpawningActorFromClass: %s can not be spawned in NULL world"), *Class->GetName());		
		}
	}
	else
	{
		UE_LOG(LogScript, Warning, TEXT("UGameplayStatics::BeginSpawningActorFromClass: can not spawn an actor from a NULL class"));
	}
	return nullptr;
}

AActor* UGameplayStatics::FinishSpawningActor(AActor* Actor, const FTransform& SpawnTransform)
{
	SCOPE_CYCLE_COUNTER(STAT_SpawnTime);
	if (Actor)
	{
		Actor->FinishSpawning(SpawnTransform);
	}

	return Actor;
}

void UGameplayStatics::LoadStreamLevel(const UObject* WorldContextObject, FName LevelName,bool bMakeVisibleAfterLoad,bool bShouldBlockOnLoad,FLatentActionInfo LatentInfo)
{
	if (UWorld* World = GEngine->GetWorldFromContextObject(WorldContextObject, EGetWorldErrorMode::LogAndReturnNull))
	{
		FLatentActionManager& LatentManager = World->GetLatentActionManager();
		if (LatentManager.FindExistingAction<FStreamLevelAction>(LatentInfo.CallbackTarget, LatentInfo.UUID) == nullptr)
		{
			FStreamLevelAction* NewAction = new FStreamLevelAction(true, LevelName, bMakeVisibleAfterLoad, bShouldBlockOnLoad, LatentInfo, World);
			LatentManager.AddNewAction(LatentInfo.CallbackTarget, LatentInfo.UUID, NewAction);
		}
	}
}

void UGameplayStatics::UnloadStreamLevel(const UObject* WorldContextObject, FName LevelName,FLatentActionInfo LatentInfo,bool bShouldBlockOnUnload)
{
	if (UWorld* World = GEngine->GetWorldFromContextObject(WorldContextObject, EGetWorldErrorMode::LogAndReturnNull))
	{
		FLatentActionManager& LatentManager = World->GetLatentActionManager();
		if (LatentManager.FindExistingAction<FStreamLevelAction>(LatentInfo.CallbackTarget, LatentInfo.UUID) == nullptr)
		{
			FStreamLevelAction* NewAction = new FStreamLevelAction(false, LevelName, false, bShouldBlockOnUnload, LatentInfo, World );
			LatentManager.AddNewAction(LatentInfo.CallbackTarget, LatentInfo.UUID, NewAction );
		}
	}
}

ULevelStreaming* UGameplayStatics::GetStreamingLevel(const UObject* WorldContextObject, FName InPackageName)
{
	if (InPackageName != NAME_None)
	{
		if (UWorld* World = GEngine->GetWorldFromContextObject(WorldContextObject, EGetWorldErrorMode::LogAndReturnNull))
		{
			FString SearchPackageName = FStreamLevelAction::MakeSafeLevelName(InPackageName, World);
			if (FPackageName::IsShortPackageName(SearchPackageName))
			{
				// Make sure MyMap1 and Map1 names do not resolve to a same streaming level
				SearchPackageName = TEXT("/") + SearchPackageName;
			}

			for (ULevelStreaming* LevelStreaming : World->GetStreamingLevels())
			{
				// We check only suffix of package name, to handle situations when packages were saved for play into a temporary folder
				// Like Saved/Autosaves/PackageName
				if (LevelStreaming && LevelStreaming->GetWorldAssetPackageName().EndsWith(SearchPackageName, ESearchCase::IgnoreCase))
				{
					return LevelStreaming;
				}
			}
		}
	}
	
	return NULL;
}

void UGameplayStatics::FlushLevelStreaming(const UObject* WorldContextObject)
{
	if (UWorld* World = GEngine->GetWorldFromContextObject(WorldContextObject, EGetWorldErrorMode::LogAndReturnNull))
	{
		World->FlushLevelStreaming();
	}
}

void UGameplayStatics::CancelAsyncLoading()
{
	::CancelAsyncLoading();
}

void UGameplayStatics::OpenLevel(const UObject* WorldContextObject, FName LevelName, bool bAbsolute, FString Options)
{
	UWorld* World = GEngine->GetWorldFromContextObject(WorldContextObject, EGetWorldErrorMode::LogAndReturnNull);
	if (World == nullptr)
	{
		return;
	}

	const ETravelType TravelType = (bAbsolute ? TRAVEL_Absolute : TRAVEL_Relative);
	FWorldContext &WorldContext = GEngine->GetWorldContextFromWorldChecked(World);
	FString Cmd = LevelName.ToString();
	if (Options.Len() > 0)
	{
		Cmd += FString(TEXT("?")) + Options;
	}
	FURL TestURL(&WorldContext.LastURL, *Cmd, TravelType);
	if (TestURL.IsLocalInternal())
	{
		// make sure the file exists if we are opening a local file
		if (!GEngine->MakeSureMapNameIsValid(TestURL.Map))
		{
			UE_LOG(LogLevel, Warning, TEXT("WARNING: The map '%s' does not exist."), *TestURL.Map);
		}
	}

	GEngine->SetClientTravel( World, *Cmd, TravelType );
}

FString UGameplayStatics::GetCurrentLevelName(const UObject* WorldContextObject, bool bRemovePrefixString)
{
	if (UWorld* World = GEngine->GetWorldFromContextObject(WorldContextObject, EGetWorldErrorMode::LogAndReturnNull))
	{
		FString LevelName = World->GetMapName();
		if (bRemovePrefixString)
		{
			LevelName.RemoveFromStart(World->StreamingLevelsPrefix);
		}
		return LevelName;
	}
	return FString();
}

FVector UGameplayStatics::GetActorArrayAverageLocation(const TArray<AActor*>& Actors)
{
	FVector LocationSum(0,0,0); // sum of locations
	int32 ActorCount = 0; // num actors
	// iterate over actors
	for(int32 ActorIdx=0; ActorIdx<Actors.Num(); ActorIdx++)
	{
		AActor* A = Actors[ActorIdx];
		// Check actor is non-null, not deleted, and has a root component
		if (A && !A->IsPendingKill() && A->GetRootComponent())
		{
			LocationSum += A->GetActorLocation();
			ActorCount++;
		}
	}

	// Find average
	FVector Average(0,0,0);
	if(ActorCount > 0)
	{
		Average = LocationSum/((float)ActorCount);
	}
	return Average;
}

void UGameplayStatics::GetActorArrayBounds(const TArray<AActor*>& Actors, bool bOnlyCollidingComponents, FVector& Center, FVector& BoxExtent)
{
	FBox ActorBounds(ForceInit);
	// Iterate over actors and accumulate bouding box
	for(int32 ActorIdx=0; ActorIdx<Actors.Num(); ActorIdx++)
	{
		AActor* A = Actors[ActorIdx];
		// Check actor is non-null, not deleted
		if(A && !A->IsPendingKill())
		{
			ActorBounds += A->GetComponentsBoundingBox(!bOnlyCollidingComponents);
		}
	}

	// if a valid box, get its center and extent
	Center = BoxExtent = FVector::ZeroVector;
	if(ActorBounds.IsValid)
	{
		Center = ActorBounds.GetCenter();
		BoxExtent = ActorBounds.GetExtent();
	}
}

AActor* UGameplayStatics::GetActorOfClass(const UObject* WorldContextObject, TSubclassOf<AActor> ActorClass)
{
	QUICK_SCOPE_CYCLE_COUNTER(UGameplayStatics_GetActorOfClass);

	// We do nothing if no is class provided
	if (ActorClass)
	{
		if (UWorld* World = GEngine->GetWorldFromContextObject(WorldContextObject, EGetWorldErrorMode::LogAndReturnNull))
		{
			for (TActorIterator<AActor> It(World, ActorClass); It; ++It)
			{
				AActor* Actor = *It;
				return Actor;
			}
		}
	}

	return nullptr;
}

void UGameplayStatics::GetAllActorsOfClass(const UObject* WorldContextObject, TSubclassOf<AActor> ActorClass, TArray<AActor*>& OutActors)
{
	QUICK_SCOPE_CYCLE_COUNTER(UGameplayStatics_GetAllActorsOfClass);
	OutActors.Reset();

	// We do nothing if no is class provided, rather than giving ALL actors!
	if (ActorClass)
	{
		if (UWorld* World = GEngine->GetWorldFromContextObject(WorldContextObject, EGetWorldErrorMode::LogAndReturnNull))
	{
		for(TActorIterator<AActor> It(World, ActorClass); It; ++It)
		{
			AActor* Actor = *It;
				OutActors.Add(Actor);
			}
		}
	}
}

void UGameplayStatics::GetAllActorsWithInterface(const UObject* WorldContextObject, TSubclassOf<UInterface> Interface, TArray<AActor*>& OutActors)
{
	QUICK_SCOPE_CYCLE_COUNTER(UGameplayStatics_GetAllActorsWithInterface);
	OutActors.Reset();

	// We do nothing if no interface provided, rather than giving ALL actors!
	if (Interface)
	{
		if (UWorld* World = GEngine->GetWorldFromContextObject(WorldContextObject, EGetWorldErrorMode::LogAndReturnNull))
	{
		for(FActorIterator It(World); It; ++It)
		{
			AActor* Actor = *It;
				if (Actor->GetClass()->ImplementsInterface(Interface))
			{
				OutActors.Add(Actor);
			}
		}
	}
}
}

void UGameplayStatics::GetAllActorsWithTag(const UObject* WorldContextObject, FName Tag, TArray<AActor*>& OutActors)
{
	QUICK_SCOPE_CYCLE_COUNTER(UGameplayStatics_GetAllActorsWithTag);
	OutActors.Reset();

	// We do nothing if no tag is provided, rather than giving ALL actors!
	if (!Tag.IsNone())
	{
		if (UWorld* World = GEngine->GetWorldFromContextObject(WorldContextObject, EGetWorldErrorMode::LogAndReturnNull))
		{
			for (FActorIterator It(World); It; ++It)
			{
				AActor* Actor = *It;
				if (Actor->ActorHasTag(Tag))
				{
					OutActors.Add(Actor);
				}
			}
		}
	}
}


void UGameplayStatics::GetAllActorsOfClassWithTag(const UObject* WorldContextObject, TSubclassOf<AActor> ActorClass, FName Tag, TArray<AActor*>& OutActors)
{
	QUICK_SCOPE_CYCLE_COUNTER(UGameplayStatics_GetAllActorsOfClass);
	OutActors.Reset();

	UWorld* World = GEngine->GetWorldFromContextObject(WorldContextObject, EGetWorldErrorMode::LogAndReturnNull);

	// We do nothing if no is class provided, rather than giving ALL actors!
	if (ActorClass && World)
	{
		for (TActorIterator<AActor> It(World, ActorClass); It; ++It)
		{
			AActor* Actor = *It;
			if (Actor && !Actor->IsPendingKill() && Actor->ActorHasTag(Tag))
			{
				OutActors.Add(Actor);
			}
		}
	}
}

void UGameplayStatics::PlayWorldCameraShake(const UObject* WorldContextObject, TSubclassOf<class UCameraShake> Shake, FVector Epicenter, float InnerRadius, float OuterRadius, float Falloff, bool bOrientShakeTowardsEpicenter)
{
	UWorld* World = GEngine->GetWorldFromContextObject(WorldContextObject, EGetWorldErrorMode::LogAndReturnNull);
	if(World != nullptr)
	{
		APlayerCameraManager::PlayWorldCameraShake(World, Shake, Epicenter, InnerRadius, OuterRadius, Falloff, bOrientShakeTowardsEpicenter);
	}
}

UParticleSystemComponent* CreateParticleSystem(UParticleSystem* EmitterTemplate, UWorld* World, AActor* Actor, bool bAutoDestroy, EPSCPoolMethod PoolingMethod)
{
	//Defaulting to creating systems from a pool. Can be disabled via fx.ParticleSystemPool.Enable 0
	UParticleSystemComponent* PSC = nullptr;

	if (FApp::CanEverRender() && World && !World->IsNetMode(NM_DedicatedServer))
	{
		if (PoolingMethod != EPSCPoolMethod::None)
		{
			//If system is set to auto destroy the we should be safe to automatically allocate from a the world pool.
			PSC = World->GetPSCPool().CreateWorldParticleSystem(EmitterTemplate, World, PoolingMethod);
		}
		else
		{
			PSC = NewObject<UParticleSystemComponent>((Actor ? Actor : (UObject*)World));
			PSC->bAutoDestroy = bAutoDestroy;
			PSC->bAllowAnyoneToDestroyMe = true;
			PSC->SecondsBeforeInactive = 0.0f;
			PSC->bAutoActivate = false;
			PSC->SetTemplate(EmitterTemplate);
			PSC->bOverrideLODMethod = false;
		}
	}

	return PSC;
}

UParticleSystemComponent* UGameplayStatics::SpawnEmitterAtLocation(const UObject* WorldContextObject, UParticleSystem* EmitterTemplate, FVector SpawnLocation, FRotator SpawnRotation, bool bAutoDestroy, EPSCPoolMethod PoolingMethod, bool bAutoActivateSystem)
{
	return SpawnEmitterAtLocation(WorldContextObject, EmitterTemplate, SpawnLocation, SpawnRotation, FVector(1.f), bAutoDestroy, PoolingMethod, bAutoActivateSystem);
}

UParticleSystemComponent* UGameplayStatics::InternalSpawnEmitterAtLocation(UWorld* World, UParticleSystem* EmitterTemplate, FVector SpawnLocation, FRotator SpawnRotation, FVector SpawnScale, bool bAutoDestroy, EPSCPoolMethod PoolingMethod, bool bAutoActivateSystem)
{
	check(World && EmitterTemplate);

	UParticleSystemComponent* PSC = CreateParticleSystem(EmitterTemplate, World, World->GetWorldSettings(), bAutoDestroy, PoolingMethod);
	if (PSC)
	{
		PSC->SetUsingAbsoluteLocation(true);
		PSC->SetUsingAbsoluteRotation(true);
		PSC->SetUsingAbsoluteScale(true);
		PSC->SetRelativeLocation_Direct(SpawnLocation);
		PSC->SetRelativeRotation_Direct(SpawnRotation);
		PSC->SetRelativeScale3D_Direct(SpawnScale);

		PSC->RegisterComponentWithWorld(World);
		if (bAutoActivateSystem)
		{
			PSC->ActivateSystem(true);
		}
	

		// Notify the texture streamer so that PSC gets managed as a dynamic component.
		IStreamingManager::Get().NotifyPrimitiveUpdated(PSC);

#if !(UE_BUILD_SHIPPING || UE_BUILD_TEST)
		if (PSC->Template && PSC->Template->IsImmortal())
		{
			UE_LOG(LogParticles, Warning, TEXT("GameplayStatics::SpawnEmitterAtLocation spawned potentially immortal particle system! %s (%s) may stay in world despite never spawning particles after burst spawning is over."),
				*(PSC->GetPathName()), *(PSC->Template->GetPathName())
			);
		}
#endif

		return PSC;
	}

	return nullptr;
}

UParticleSystemComponent* UGameplayStatics::SpawnEmitterAtLocation(const UObject* WorldContextObject, UParticleSystem* EmitterTemplate, FVector SpawnLocation, FRotator SpawnRotation, FVector SpawnScale, bool bAutoDestroy, EPSCPoolMethod PoolingMethod, bool bAutoActivateSystem)
{
	UParticleSystemComponent* PSC = nullptr;
	if (EmitterTemplate)
	{
		if (UWorld* World = GEngine->GetWorldFromContextObject(WorldContextObject, EGetWorldErrorMode::LogAndReturnNull))
		{
			PSC = InternalSpawnEmitterAtLocation(World, EmitterTemplate, SpawnLocation, SpawnRotation, SpawnScale, bAutoDestroy, PoolingMethod, bAutoActivateSystem);
		}
	}
	return PSC;
}

UParticleSystemComponent* UGameplayStatics::SpawnEmitterAtLocation(UWorld* World, UParticleSystem* EmitterTemplate, const FTransform& SpawnTransform, bool bAutoDestroy, EPSCPoolMethod PoolingMethod, bool bAutoActivateSystem)
{
	UParticleSystemComponent* PSC = nullptr;
	if (World && EmitterTemplate)
	{
		PSC = InternalSpawnEmitterAtLocation(World, EmitterTemplate, SpawnTransform.GetLocation(), SpawnTransform.GetRotation().Rotator(), SpawnTransform.GetScale3D(), bAutoDestroy, PoolingMethod, bAutoActivateSystem);
	}
	return PSC;
}

UParticleSystemComponent* UGameplayStatics::SpawnEmitterAttached(UParticleSystem* EmitterTemplate, USceneComponent* AttachToComponent, FName AttachPointName, FVector Location, FRotator Rotation, EAttachLocation::Type LocationType, bool bAutoDestroy, EPSCPoolMethod PoolingMethod, bool bAutoActivateSystem)
{
	return SpawnEmitterAttached(EmitterTemplate, AttachToComponent, AttachPointName, Location, Rotation, FVector(1.f), LocationType, bAutoDestroy, PoolingMethod, bAutoActivateSystem);
}

UParticleSystemComponent* UGameplayStatics::SpawnEmitterAttached(UParticleSystem* EmitterTemplate, USceneComponent* AttachToComponent, FName AttachPointName, FVector Location, FRotator Rotation, FVector Scale, EAttachLocation::Type LocationType, bool bAutoDestroy, EPSCPoolMethod PoolingMethod, bool bAutoActivateSystem)
{
	UParticleSystemComponent* PSC = nullptr;
	if (EmitterTemplate)
	{
		if (AttachToComponent == nullptr)
		{
			UE_LOG(LogScript, Warning, TEXT("UGameplayStatics::SpawnEmitterAttached: NULL AttachComponent specified!"));
		}
		else
		{
			UWorld* const World = AttachToComponent->GetWorld();
			if (World && !World->IsNetMode(NM_DedicatedServer))
			{
				PSC = CreateParticleSystem(EmitterTemplate, World, AttachToComponent->GetOwner(), bAutoDestroy, PoolingMethod);

				if (PSC != nullptr)
				{
					PSC->SetupAttachment(AttachToComponent, AttachPointName);

					if (LocationType == EAttachLocation::KeepWorldPosition)
					{
						const FTransform ParentToWorld = AttachToComponent->GetSocketTransform(AttachPointName);
						const FTransform ComponentToWorld(Rotation, Location, Scale);
						const FTransform RelativeTM = ComponentToWorld.GetRelativeTransform(ParentToWorld);
						PSC->SetRelativeLocation_Direct(RelativeTM.GetLocation());
						PSC->SetRelativeRotation_Direct(RelativeTM.GetRotation().Rotator());
						PSC->SetRelativeScale3D_Direct(RelativeTM.GetScale3D());
					}
					else
					{
						PSC->SetRelativeLocation_Direct(Location);
						PSC->SetRelativeRotation_Direct(Rotation);

						if (LocationType == EAttachLocation::SnapToTarget)
						{
							// SnapToTarget indicates we "keep world scale", this indicates we we want the inverse of the parent-to-world scale 
							// to calculate world scale at Scale 1, and then apply the passed in Scale
							const FTransform ParentToWorld = AttachToComponent->GetSocketTransform(AttachPointName);
							PSC->SetRelativeScale3D_Direct(Scale * ParentToWorld.GetSafeScaleReciprocal(ParentToWorld.GetScale3D()));
						}
						else
						{
							PSC->SetRelativeScale3D_Direct(Scale);
						}
					}

					PSC->RegisterComponentWithWorld(World);
					if(bAutoActivateSystem)
					{
						PSC->ActivateSystem(true);
					}

					// Notify the texture streamer so that PSC gets managed as a dynamic component.
					IStreamingManager::Get().NotifyPrimitiveUpdated(PSC);

#if !(UE_BUILD_SHIPPING || UE_BUILD_TEST)
					if (PSC->Template && PSC->Template->IsImmortal())
					{
						const FString OnScreenMessage = FString::Printf(TEXT("SpawnEmitterAttached spawned potentially immortal particle system! %s (%s) may stay in world despite never spawning particles after burst spawning is over."), *(PSC->GetPathName()), *(PSC->Template->GetName()));
						GEngine->AddOnScreenDebugMessage((uint64)((PTRINT)AttachToComponent), 3.f, FColor::Red, OnScreenMessage);
						UE_LOG(LogParticles, Log, TEXT("GameplayStatics::SpawnEmitterAttached spawned potentially immortal particle system! %s (%s) may stay in world despite never spawning particles after burst spawning is over."),
							*(PSC->GetPathName()), *(PSC->Template->GetPathName())
						);
					}
#endif
				}
			}
		}
	}
	return PSC;
}

void UGameplayStatics::BreakHitResult(const FHitResult& Hit, bool& bBlockingHit, bool& bInitialOverlap, float& Time, float& Distance, FVector& Location, FVector& ImpactPoint, FVector& Normal, FVector& ImpactNormal, UPhysicalMaterial*& PhysMat, AActor*& HitActor, UPrimitiveComponent*& HitComponent, FName& HitBoneName, int32& HitItem, int32& FaceIndex, FVector& TraceStart, FVector& TraceEnd)
{
	SCOPE_CYCLE_COUNTER(STAT_BreakHitResult);
	bBlockingHit = Hit.bBlockingHit;
	bInitialOverlap = Hit.bStartPenetrating;
	Time = Hit.Time;
	Distance = Hit.Distance;
	Location = Hit.Location;
	ImpactPoint = Hit.ImpactPoint;
	Normal = Hit.Normal;
	ImpactNormal = Hit.ImpactNormal;	
	PhysMat = Hit.PhysMaterial.Get();
	HitActor = Hit.GetActor();
	HitComponent = Hit.GetComponent();
	HitBoneName = Hit.BoneName;
	HitItem = Hit.Item;
	TraceStart = Hit.TraceStart;
	TraceEnd = Hit.TraceEnd;
	FaceIndex = Hit.FaceIndex;
}

FHitResult UGameplayStatics::MakeHitResult(bool bBlockingHit, bool bInitialOverlap, float Time, float Distance, FVector Location, FVector ImpactPoint, FVector Normal, FVector ImpactNormal, class UPhysicalMaterial* PhysMat, class AActor* HitActor, class UPrimitiveComponent* HitComponent, FName HitBoneName, int32 HitItem, int32 FaceIndex, FVector TraceStart, FVector TraceEnd)
{
	SCOPE_CYCLE_COUNTER(STAT_MakeHitResult);
	FHitResult Hit;
	Hit.bBlockingHit = bBlockingHit;
	Hit.bStartPenetrating = bInitialOverlap;
	Hit.Time = Time;
	Hit.Distance = Distance;
	Hit.Location = Location;
	Hit.ImpactPoint = ImpactPoint;
	Hit.Normal = Normal;
	Hit.ImpactNormal = ImpactNormal;
	Hit.PhysMaterial = PhysMat;
	Hit.Actor = HitActor;
	Hit.Component = HitComponent;
	Hit.BoneName = HitBoneName;
	Hit.Item = HitItem;
	Hit.TraceStart = TraceStart;
	Hit.TraceEnd = TraceEnd;
	Hit.FaceIndex = FaceIndex;
	return Hit;
}

EPhysicalSurface UGameplayStatics::GetSurfaceType(const struct FHitResult& Hit)
{
	UPhysicalMaterial* const HitPhysMat = Hit.PhysMaterial.Get();
	return UPhysicalMaterial::DetermineSurfaceType( HitPhysMat );
}

bool UGameplayStatics::FindCollisionUV(const struct FHitResult& Hit, int32 UVChannel, FVector2D& UV)
{
	bool bSuccess = false;

	if (!UPhysicsSettings::Get()->bSupportUVFromHitResults)
	{
		FMessageLog("PIE").Warning(LOCTEXT("CollisionUVNoSupport", "Calling FindCollisionUV but 'Support UV From Hit Results' is not enabled in project settings. This is required for finding UV for collision results."));
	}
	else
	{
		UPrimitiveComponent* HitPrimComp = Hit.Component.Get();
		if (HitPrimComp)
		{
			UBodySetup* BodySetup = HitPrimComp->GetBodySetup();
			if (BodySetup)
			{
				const FVector LocalHitPos = HitPrimComp->GetComponentToWorld().InverseTransformPosition(Hit.Location);

				bSuccess = BodySetup->CalcUVAtLocation(LocalHitPos, Hit.FaceIndex, UVChannel, UV);
			}
		}
	}

	return bSuccess;
}

bool UGameplayStatics::AreAnyListenersWithinRange(const UObject* WorldContextObject, const FVector& Location, float MaximumRange)
{
	if (!GEngine || !GEngine->UseSound())
	{
		return false;
	}
	
	UWorld* ThisWorld = GEngine->GetWorldFromContextObject(WorldContextObject, EGetWorldErrorMode::LogAndReturnNull);
	if (!ThisWorld)
	{
		return false;
	}
	
	// If there is no valid world from the world context object then there certainly are no listeners
	if (FAudioDeviceHandle AudioDevice = ThisWorld->GetAudioDevice())
	{
		return AudioDevice->LocationIsAudible(Location, MaximumRange);
	}	

	return false;
}

bool UGameplayStatics::GetClosestListenerLocation(const UObject* WorldContextObject, const FVector& Location, float MaximumRange, const bool bAllowAttenuationOverride, FVector& ListenerPosition)
{
	if (!GEngine || !GEngine->UseSound())
	{
		return false;
	}

	UWorld* ThisWorld = GEngine->GetWorldFromContextObject(WorldContextObject, EGetWorldErrorMode::LogAndReturnNull);
	if (!ThisWorld)
	{
		return false;
	}

	// If there is no valid world from the world context object then there certainly are no listeners
	FAudioDeviceHandle AudioDevice = ThisWorld->GetAudioDevice();
	if (!AudioDevice)
	{
		return false;
	}

	float OutDistSq;
	const int32 ClosestListenerIndex = AudioDevice->FindClosestListenerIndex(Location, OutDistSq, bAllowAttenuationOverride);
	if (ClosestListenerIndex == INDEX_NONE || ((MaximumRange * MaximumRange) < OutDistSq))
	{
		return false;
	}

	return AudioDevice->GetListenerPosition(ClosestListenerIndex, ListenerPosition, bAllowAttenuationOverride);
}

void UGameplayStatics::SetGlobalPitchModulation(const UObject* WorldContextObject, float PitchModulation, float TimeSec)
{
	if (!GEngine || !GEngine->UseSound())
	{
		return;
	}

	UWorld* ThisWorld = GEngine->GetWorldFromContextObject(WorldContextObject, EGetWorldErrorMode::LogAndReturnNull);
	if (!ThisWorld || !ThisWorld->bAllowAudioPlayback || ThisWorld->IsNetMode(NM_DedicatedServer))
	{
		return;
	}

	if (FAudioDeviceHandle AudioDevice = ThisWorld->GetAudioDevice())
	{
		AudioDevice->SetGlobalPitchModulation(PitchModulation, TimeSec);
	}
}

void UGameplayStatics::SetSoundClassDistanceScale(const UObject* WorldContextObject, USoundClass* SoundClass, float DistanceAttenuationScale, float TimeSec)
{
	if (!GEngine || !GEngine->UseSound())
	{
		return;
	}

	UWorld* ThisWorld = GEngine->GetWorldFromContextObject(WorldContextObject, EGetWorldErrorMode::LogAndReturnNull);
	if (!ThisWorld || !ThisWorld->bAllowAudioPlayback || ThisWorld->IsNetMode(NM_DedicatedServer))
	{
		return;
	}

	if (FAudioDeviceHandle AudioDevice = ThisWorld->GetAudioDevice())
	{
		AudioDevice->SetSoundClassDistanceScale(SoundClass, DistanceAttenuationScale, TimeSec);
	}
}

void UGameplayStatics::SetGlobalListenerFocusParameters(const UObject* WorldContextObject, float FocusAzimuthScale, float NonFocusAzimuthScale, float FocusDistanceScale, float NonFocusDistanceScale, float FocusVolumeScale, float NonFocusVolumeScale, float FocusPriorityScale, float NonFocusPriorityScale)
{
	if (!GEngine || !GEngine->UseSound())
	{
		return;
	}

	UWorld* ThisWorld = GEngine->GetWorldFromContextObject(WorldContextObject, EGetWorldErrorMode::LogAndReturnNull);
	if (!ThisWorld || !ThisWorld->bAllowAudioPlayback || ThisWorld->IsNetMode(NM_DedicatedServer))
	{
		return;
	}

	if (FAudioDeviceHandle AudioDevice = ThisWorld->GetAudioDevice())
	{
		FGlobalFocusSettings NewFocusSettings;
		NewFocusSettings.FocusAzimuthScale = FMath::Max(FocusAzimuthScale, 0.0f);
		NewFocusSettings.NonFocusAzimuthScale = FMath::Max(NonFocusAzimuthScale, 0.0f);
		NewFocusSettings.FocusDistanceScale = FMath::Max(FocusDistanceScale, 0.0f);
		NewFocusSettings.NonFocusDistanceScale = FMath::Max(NonFocusDistanceScale, 0.0f);
		NewFocusSettings.FocusVolumeScale = FMath::Max(FocusVolumeScale, 0.0f);
		NewFocusSettings.NonFocusVolumeScale = FMath::Max(NonFocusVolumeScale, 0.0f);
		NewFocusSettings.FocusPriorityScale = FMath::Max(FocusPriorityScale, 0.0f);
		NewFocusSettings.NonFocusPriorityScale = FMath::Max(NonFocusPriorityScale, 0.0f);

		AudioDevice->SetGlobalFocusSettings(NewFocusSettings);
	}
}

void UGameplayStatics::PlaySound2D(const UObject* WorldContextObject, USoundBase* Sound, float VolumeMultiplier, float PitchMultiplier, float StartTime, USoundConcurrency* ConcurrencySettings, AActor* OwningActor)
{
	if (!Sound || !GEngine || !GEngine->UseSound())
	{
		return;
	}

	UWorld* ThisWorld = GEngine->GetWorldFromContextObject(WorldContextObject, EGetWorldErrorMode::LogAndReturnNull);
	if (!ThisWorld || !ThisWorld->bAllowAudioPlayback || ThisWorld->IsNetMode(NM_DedicatedServer))
	{
		return;
	}

	if (FAudioDeviceHandle AudioDevice = ThisWorld->GetAudioDevice())
	{
		FActiveSound NewActiveSound;
		NewActiveSound.SetSound(Sound);
		NewActiveSound.SetWorld(ThisWorld);

		NewActiveSound.SetPitch(PitchMultiplier);
		NewActiveSound.SetVolume(VolumeMultiplier);

		NewActiveSound.RequestedStartTime = FMath::Max(0.f, StartTime);

		NewActiveSound.bIsUISound = true;
		NewActiveSound.bAllowSpatialization = false;

		if (ConcurrencySettings)
		{
			NewActiveSound.ConcurrencySet.Add(ConcurrencySettings);
		}

		NewActiveSound.Priority = Sound->Priority;
		NewActiveSound.SubtitlePriority = Sound->GetSubtitlePriority();

		NewActiveSound.SetOwner(OwningActor);

		AudioDevice->AddNewActiveSound(NewActiveSound);
	}
}

UAudioComponent* UGameplayStatics::CreateSound2D(const UObject* WorldContextObject, USoundBase* Sound, float VolumeMultiplier, float PitchMultiplier, float StartTime, USoundConcurrency* ConcurrencySettings, bool bPersistAcrossLevelTransition, bool bAutoDestroy)
{
	if (!Sound || !GEngine || !GEngine->UseSound())
	{
		return nullptr;
	}

	UWorld* ThisWorld = GEngine->GetWorldFromContextObject(WorldContextObject, EGetWorldErrorMode::LogAndReturnNull);
	if (!ThisWorld || !ThisWorld->bAllowAudioPlayback || ThisWorld->IsNetMode(NM_DedicatedServer))
	{
		return nullptr;
	}

	FAudioDevice::FCreateComponentParams Params = bPersistAcrossLevelTransition
		? FAudioDevice::FCreateComponentParams(ThisWorld->GetAudioDeviceRaw())
		: FAudioDevice::FCreateComponentParams(ThisWorld);

	if (ConcurrencySettings)
	{
		Params.ConcurrencySet.Add(ConcurrencySettings);
	}

	UAudioComponent* AudioComponent = FAudioDevice::CreateComponent(Sound, Params);
	if (AudioComponent)
	{
		AudioComponent->SetVolumeMultiplier(VolumeMultiplier);
		AudioComponent->SetPitchMultiplier(PitchMultiplier);
		AudioComponent->bAllowSpatialization = false;
		AudioComponent->bIsUISound = true;
		AudioComponent->bAutoDestroy = bAutoDestroy;
		AudioComponent->bIgnoreForFlushing = bPersistAcrossLevelTransition;
		AudioComponent->SubtitlePriority = Sound->GetSubtitlePriority();
	}
	return AudioComponent;
}

UAudioComponent* UGameplayStatics::SpawnSound2D(const UObject* WorldContextObject, USoundBase* Sound, float VolumeMultiplier, float PitchMultiplier, float StartTime, USoundConcurrency* ConcurrencySettings, bool bPersistAcrossLevelTransition, bool bAutoDestroy)
{
	UAudioComponent* AudioComponent = CreateSound2D(WorldContextObject, Sound, VolumeMultiplier, PitchMultiplier, StartTime, ConcurrencySettings, bPersistAcrossLevelTransition, bAutoDestroy);
	if (AudioComponent)
	{
		AudioComponent->Play(StartTime);
	}
	return AudioComponent;
}

void UGameplayStatics::PlaySoundAtLocation(const UObject* WorldContextObject, class USoundBase* Sound, FVector Location, FRotator Rotation, float VolumeMultiplier, float PitchMultiplier, float StartTime, class USoundAttenuation* AttenuationSettings, class USoundConcurrency* ConcurrencySettings, AActor* OwningActor)
{
	if (!Sound || !GEngine || !GEngine->UseSound())
	{
		return;
	}

	UWorld* ThisWorld = GEngine->GetWorldFromContextObject(WorldContextObject, EGetWorldErrorMode::LogAndReturnNull);
	if (!ThisWorld || !ThisWorld->bAllowAudioPlayback || ThisWorld->IsNetMode(NM_DedicatedServer))
	{
		return;
	}

	if (FAudioDeviceHandle AudioDevice = ThisWorld->GetAudioDevice())
	{
		AudioDevice->PlaySoundAtLocation(Sound, ThisWorld, VolumeMultiplier, PitchMultiplier, StartTime, Location, Rotation, AttenuationSettings, ConcurrencySettings, nullptr, OwningActor);
	}
}

UAudioComponent* UGameplayStatics::SpawnSoundAtLocation(const UObject* WorldContextObject, USoundBase* Sound, FVector Location, FRotator Rotation, float VolumeMultiplier, float PitchMultiplier, float StartTime, USoundAttenuation* AttenuationSettings, USoundConcurrency* ConcurrencySettings, bool bAutoDestroy)
{
	if (!Sound || !GEngine || !GEngine->UseSound())
	{
		return nullptr;
	}

	UWorld* ThisWorld = GEngine->GetWorldFromContextObject(WorldContextObject, EGetWorldErrorMode::LogAndReturnNull);
	if (!ThisWorld || !ThisWorld->bAllowAudioPlayback || ThisWorld->IsNetMode(NM_DedicatedServer))
	{
		return nullptr;
	}

	const bool bIsInGameWorld = ThisWorld->IsGameWorld();

	FAudioDevice::FCreateComponentParams Params(ThisWorld);
	Params.SetLocation(Location);
	Params.AttenuationSettings = AttenuationSettings;
	
	if (ConcurrencySettings)
	{
		Params.ConcurrencySet.Add(ConcurrencySettings);
	}

	UAudioComponent* AudioComponent = FAudioDevice::CreateComponent(Sound, Params);

	if (AudioComponent)
	{
		AudioComponent->SetWorldLocationAndRotation(Location, Rotation);
		AudioComponent->SetVolumeMultiplier(VolumeMultiplier);
		AudioComponent->SetPitchMultiplier(PitchMultiplier);
		AudioComponent->bAllowSpatialization	= bIsInGameWorld;
		AudioComponent->bIsUISound				= !bIsInGameWorld;
		AudioComponent->bAutoDestroy			= bAutoDestroy;
		AudioComponent->SubtitlePriority		= Sound->GetSubtitlePriority();
		AudioComponent->Play(StartTime);
	}

	return AudioComponent;
}

UAudioComponent* UGameplayStatics::SpawnSoundAttached(USoundBase* Sound, USceneComponent* AttachToComponent, FName AttachPointName, FVector Location, FRotator Rotation, EAttachLocation::Type LocationType, bool bStopWhenAttachedToDestroyed, float VolumeMultiplier, float PitchMultiplier, float StartTime, USoundAttenuation* AttenuationSettings, USoundConcurrency* ConcurrencySettings, bool bAutoDestroy)
{
	if (!Sound)
	{
		return nullptr;
	}

	if (!AttachToComponent)
	{
		UE_LOG(LogScript, Warning, TEXT("UGameplayStatics::SpawnSoundAttached: NULL AttachComponent specified! Trying to spawn sound [%s],"), *Sound->GetName());
		return nullptr;
	}

	UWorld* const ThisWorld = AttachToComponent->GetWorld();
	if (ThisWorld && ThisWorld->IsNetMode(NM_DedicatedServer))
	{
		// FAudioDevice::CreateComponent will fail to create the AudioComponent in a real dedicated server, but we need to check netmode here for Editor support.
		return nullptr;
	}

	// Location used to check whether to create a component if out of range
	FVector TestLocation = Location;
	if (LocationType == EAttachLocation::KeepRelativeOffset)
	{
		if (AttachPointName != NAME_None)
		{
			TestLocation = AttachToComponent->GetSocketTransform(AttachPointName).TransformPosition(Location);
		}
		else
		{
			TestLocation = AttachToComponent->GetComponentTransform().TransformPosition(Location);
		}
	}
	else if (LocationType == EAttachLocation::SnapToTarget || LocationType == EAttachLocation::SnapToTargetIncludingScale)
	{
		// If AttachPointName is NAME_None, will return just the component position
		TestLocation = AttachToComponent->GetSocketLocation(AttachPointName);
	}

	FAudioDevice::FCreateComponentParams Params(ThisWorld, AttachToComponent->GetOwner());
	Params.SetLocation(TestLocation);
	Params.bStopWhenOwnerDestroyed = bStopWhenAttachedToDestroyed;
	Params.AttenuationSettings = AttenuationSettings;

	if (ConcurrencySettings)
	{
		Params.ConcurrencySet.Add(ConcurrencySettings);
	}

	UAudioComponent* AudioComponent = FAudioDevice::CreateComponent(Sound, Params);
	if (AudioComponent)
	{
		if (UWorld* ComponentWorld = AudioComponent->GetWorld())
		{
			const bool bIsInGameWorld = ComponentWorld->IsGameWorld();

			if (LocationType == EAttachLocation::SnapToTarget || LocationType == EAttachLocation::SnapToTargetIncludingScale)
			{
				AudioComponent->AttachToComponent(AttachToComponent, FAttachmentTransformRules::SnapToTargetNotIncludingScale, AttachPointName);
			}
			else
			{
				AudioComponent->AttachToComponent(AttachToComponent, FAttachmentTransformRules::KeepRelativeTransform, AttachPointName);
				if (LocationType == EAttachLocation::KeepWorldPosition)
				{
					AudioComponent->SetWorldLocationAndRotation(Location, Rotation);
				}
				else
				{
					AudioComponent->SetRelativeLocationAndRotation(Location, Rotation);
				}
			}

			AudioComponent->SetVolumeMultiplier(VolumeMultiplier);
			AudioComponent->SetPitchMultiplier(PitchMultiplier);
			AudioComponent->bAllowSpatialization = bIsInGameWorld;
			AudioComponent->bIsUISound = !bIsInGameWorld;
			AudioComponent->bAutoDestroy = bAutoDestroy;
			AudioComponent->SubtitlePriority = Sound->GetSubtitlePriority();
			AudioComponent->Play(StartTime);
		}
	}

	return AudioComponent;
}

void UGameplayStatics::PlayDialogue2D(const UObject* WorldContextObject, UDialogueWave* Dialogue, const FDialogueContext& Context, float VolumeMultiplier, float PitchMultiplier, float StartTime)
{
	if (Dialogue)
	{
		PlaySound2D(WorldContextObject, Dialogue->GetWaveFromContext(Context), VolumeMultiplier, PitchMultiplier, StartTime);
	}
}

UAudioComponent* UGameplayStatics::SpawnDialogue2D(const UObject* WorldContextObject, UDialogueWave* Dialogue, const FDialogueContext& Context, float VolumeMultiplier, float PitchMultiplier, float StartTime, bool bAutoDestroy)
{
	if (Dialogue)
	{
		return SpawnSound2D(WorldContextObject, Dialogue->GetWaveFromContext(Context), VolumeMultiplier, PitchMultiplier, StartTime, nullptr, false, bAutoDestroy);
	}
	return nullptr;
}

void UGameplayStatics::PlayDialogueAtLocation(const UObject* WorldContextObject, UDialogueWave* Dialogue, const FDialogueContext& Context, FVector Location, FRotator Rotation, float VolumeMultiplier, float PitchMultiplier, float StartTime, USoundAttenuation* AttenuationSettings)
{
	if (Dialogue)
	{
		PlaySoundAtLocation(WorldContextObject, Dialogue->GetWaveFromContext(Context), Location, Rotation, VolumeMultiplier, PitchMultiplier, StartTime, AttenuationSettings);
	}
}

UAudioComponent* UGameplayStatics::SpawnDialogueAtLocation(const UObject* WorldContextObject, UDialogueWave* Dialogue, const FDialogueContext& Context, FVector Location, FRotator Rotation, float VolumeMultiplier, float PitchMultiplier, float StartTime, USoundAttenuation* AttenuationSettings, bool bAutoDestroy)
{
	if (Dialogue)
	{
		return SpawnSoundAtLocation(WorldContextObject, Dialogue->GetWaveFromContext(Context), Location, Rotation, VolumeMultiplier, PitchMultiplier, StartTime, AttenuationSettings, nullptr, bAutoDestroy);
	}
	return nullptr;
}

UAudioComponent* UGameplayStatics::SpawnDialogueAttached(UDialogueWave* Dialogue, const FDialogueContext& Context, USceneComponent* AttachToComponent, FName AttachPointName, FVector Location, FRotator Rotation, EAttachLocation::Type LocationType, bool bStopWhenAttachedToDestroyed, float VolumeMultiplier, float PitchMultiplier, float StartTime, USoundAttenuation* AttenuationSettings, bool bAutoDestroy)
{
	if (Dialogue)
	{
		return SpawnSoundAttached(Dialogue->GetWaveFromContext(Context), AttachToComponent, AttachPointName, Location, Rotation, LocationType, bStopWhenAttachedToDestroyed, VolumeMultiplier, PitchMultiplier, StartTime, AttenuationSettings, nullptr, bAutoDestroy);
	}
	return nullptr;
}

void UGameplayStatics::SetSubtitlesEnabled(bool bEnabled)
{
	if (GEngine)
	{
		GEngine->bSubtitlesEnabled = bEnabled;
	}
}

bool UGameplayStatics::AreSubtitlesEnabled()
{
	if (GEngine)
	{
		return GEngine->bSubtitlesEnabled;
	}
	return 0;
}

void UGameplayStatics::SetBaseSoundMix(const UObject* WorldContextObject, USoundMix* InSoundMix)
{
	if (!InSoundMix || !GEngine || !GEngine->UseSound())
	{
		return;
	}

	UWorld* ThisWorld = GEngine->GetWorldFromContextObject(WorldContextObject, EGetWorldErrorMode::LogAndReturnNull);
	if (!ThisWorld || !ThisWorld->bAllowAudioPlayback)
	{
		return;
	}

	if (FAudioDeviceHandle AudioDevice = ThisWorld->GetAudioDevice())
	{
		AudioDevice->SetBaseSoundMix(InSoundMix);
	}
}

void UGameplayStatics::PushSoundMixModifier(const UObject* WorldContextObject, USoundMix* InSoundMixModifier)
{
	if (!InSoundMixModifier || !GEngine || !GEngine->UseSound())
	{
		return;
	}

	UWorld* ThisWorld = GEngine->GetWorldFromContextObject(WorldContextObject, EGetWorldErrorMode::LogAndReturnNull);
	if (!ThisWorld || !ThisWorld->bAllowAudioPlayback)
	{
		return;
	}

	if (FAudioDeviceHandle AudioDevice = ThisWorld->GetAudioDevice())
	{
		AudioDevice->PushSoundMixModifier(InSoundMixModifier);
	}
}

void UGameplayStatics::PrimeSound(USoundBase* InSound)
{
	if (!InSound || !GEngine || !GEngine->UseSound())
	{
		return;
	}

	if (USoundCue* InSoundCue = Cast<USoundCue>(InSound))
	{
		InSoundCue->PrimeSoundCue();
	}
	else if (USoundWave* InSoundWave = Cast<USoundWave>(InSound))
	{
		if (InSoundWave->GetNumChunks() > 1)
		{
			IStreamingManager::Get().GetAudioStreamingManager().RequestChunk(InSoundWave, 1, TFunction<void(EAudioChunkLoadResult)>());
		}
	}
}

void UGameplayStatics::SetSoundMixClassOverride(const UObject* WorldContextObject, class USoundMix* InSoundMixModifier, class USoundClass* InSoundClass, float Volume, float Pitch, float FadeInTime, bool bApplyToChildren)
{
	if (!InSoundMixModifier || !GEngine || !GEngine->UseSound())
	{
		return;
	}

	UWorld* ThisWorld = GEngine->GetWorldFromContextObject(WorldContextObject, EGetWorldErrorMode::LogAndReturnNull);
	if (!ThisWorld || !ThisWorld->bAllowAudioPlayback)
	{
		return;
	}

	if (FAudioDeviceHandle AudioDevice = ThisWorld->GetAudioDevice())
	{
		AudioDevice->SetSoundMixClassOverride(InSoundMixModifier, InSoundClass, Volume, Pitch, FadeInTime, bApplyToChildren);
	}
}

void UGameplayStatics::ClearSoundMixClassOverride(const UObject* WorldContextObject, class USoundMix* InSoundMixModifier, class USoundClass* InSoundClass, float FadeOutTime)
{
	if (!InSoundMixModifier || !GEngine || !GEngine->UseSound())
	{
		return;
	}

	UWorld* ThisWorld = GEngine->GetWorldFromContextObject(WorldContextObject, EGetWorldErrorMode::LogAndReturnNull);
	if (!ThisWorld || !ThisWorld->bAllowAudioPlayback)
	{
		return;
	}

	if (FAudioDeviceHandle AudioDevice = ThisWorld->GetAudioDevice())
	{
		AudioDevice->ClearSoundMixClassOverride(InSoundMixModifier, InSoundClass, FadeOutTime);
	}
}

void UGameplayStatics::PopSoundMixModifier(const UObject* WorldContextObject, USoundMix* InSoundMixModifier)
{
	if (InSoundMixModifier == nullptr || GEngine == nullptr || !GEngine->UseSound())
	{
		return;
	}

	UWorld* ThisWorld = GEngine->GetWorldFromContextObject(WorldContextObject, EGetWorldErrorMode::LogAndReturnNull);
	if (ThisWorld == nullptr || !ThisWorld->bAllowAudioPlayback)
	{
		return;
	}

	if (FAudioDeviceHandle AudioDevice = ThisWorld->GetAudioDevice())
	{
		AudioDevice->PopSoundMixModifier(InSoundMixModifier);
	}
}

void UGameplayStatics::ClearSoundMixModifiers(const UObject* WorldContextObject)
{
	if (!GEngine || !GEngine->UseSound())
	{
		return;
	}

	UWorld* ThisWorld = GEngine->GetWorldFromContextObject(WorldContextObject, EGetWorldErrorMode::LogAndReturnNull);
	if (!ThisWorld || !ThisWorld->bAllowAudioPlayback)
	{
		return;
	}

	if (FAudioDeviceHandle AudioDevice = ThisWorld->GetAudioDevice())
	{
		AudioDevice->ClearSoundMixModifiers();
	}
}

void UGameplayStatics::ActivateReverbEffect(const UObject* WorldContextObject, class UReverbEffect* ReverbEffect, FName TagName, float Priority, float Volume, float FadeTime)
{
	if (ReverbEffect == nullptr || !GEngine || !GEngine->UseSound())
	{
		return;
	}

	UWorld* ThisWorld = GEngine->GetWorldFromContextObject(WorldContextObject, EGetWorldErrorMode::LogAndReturnNull);
	if (!ThisWorld || !ThisWorld->bAllowAudioPlayback)
	{
		return;
	}

	if (FAudioDeviceHandle AudioDevice = ThisWorld->GetAudioDevice())
	{
		AudioDevice->ActivateReverbEffect(ReverbEffect, TagName, Priority, Volume, FadeTime);
	}
}

void UGameplayStatics::DeactivateReverbEffect(const UObject* WorldContextObject, FName TagName)
{
	if (GEngine == nullptr || !GEngine->UseSound())
	{
		return;
	}

	UWorld* ThisWorld = GEngine->GetWorldFromContextObject(WorldContextObject, EGetWorldErrorMode::LogAndReturnNull);
	if (!ThisWorld || !ThisWorld->bAllowAudioPlayback)
	{
		return;
	}

	if (FAudioDeviceHandle AudioDevice = ThisWorld->GetAudioDevice())
	{
		AudioDevice->DeactivateReverbEffect(TagName);
	}
}

class UReverbEffect* UGameplayStatics::GetCurrentReverbEffect(const UObject* WorldContextObject)
{
	if (GEngine == nullptr || !GEngine->UseSound())
	{
		return nullptr;
	}

	UWorld* ThisWorld = GEngine->GetWorldFromContextObject(WorldContextObject, EGetWorldErrorMode::LogAndReturnNull);
	if (!ThisWorld || !ThisWorld->bAllowAudioPlayback)
	{
		return nullptr;
	}

	if (FAudioDeviceHandle AudioDevice = ThisWorld->GetAudioDevice())
	{
		return AudioDevice->GetCurrentReverbEffect();
	}
	return nullptr;
}

void UGameplayStatics::SetMaxAudioChannelsScaled(const UObject* WorldContextObject, float MaxChannelCountScale)
{
	if (GEngine == nullptr || !GEngine->UseSound())
	{
		return;
	}

	UWorld* ThisWorld = GEngine->GetWorldFromContextObject(WorldContextObject, EGetWorldErrorMode::LogAndReturnNull);
	if (!ThisWorld || !ThisWorld->bAllowAudioPlayback)
	{
		return;
	}

	if (FAudioDeviceHandle AudioDevice = ThisWorld->GetAudioDevice())
	{
		AudioDevice->SetMaxChannelsScaled(MaxChannelCountScale);
	}
}

int32 UGameplayStatics::GetMaxAudioChannelCount(const UObject* WorldContextObject)
{
	if (GEngine == nullptr || !GEngine->UseSound())
	{
		return 0;
	}


	UWorld* ThisWorld = GEngine->GetWorldFromContextObject(WorldContextObject, EGetWorldErrorMode::LogAndReturnNull);
	if (!ThisWorld || !ThisWorld->bAllowAudioPlayback)
	{
		return 0;
	}

	if (FAudioDeviceHandle AudioDevice = ThisWorld->GetAudioDevice())
	{
		return AudioDevice->GetMaxChannels();
	}

	return 0;
}


UDecalComponent* CreateDecalComponent(class UMaterialInterface* DecalMaterial, FVector DecalSize, UWorld* World, AActor* Actor, float LifeSpan)
{
	UDecalComponent* DecalComp = NewObject<UDecalComponent>((Actor ? Actor : (UObject*)World));
	DecalComp->bAllowAnyoneToDestroyMe = true;
	DecalComp->SetDecalMaterial(DecalMaterial);
	DecalComp->DecalSize = DecalSize;
	DecalComp->SetUsingAbsoluteScale(true);
	DecalComp->RegisterComponentWithWorld(World);

	if (LifeSpan > 0.f)
	{
		DecalComp->SetLifeSpan(LifeSpan);
	}

	return DecalComp;
}

UDecalComponent* UGameplayStatics::SpawnDecalAtLocation(const UObject* WorldContextObject, class UMaterialInterface* DecalMaterial, FVector DecalSize, FVector Location, FRotator Rotation, float LifeSpan)
{
	if (DecalMaterial)
	{
		if (UWorld* World = GEngine->GetWorldFromContextObject(WorldContextObject, EGetWorldErrorMode::LogAndReturnNull))
		{
			UDecalComponent* DecalComp = CreateDecalComponent(DecalMaterial, DecalSize, World, World->GetWorldSettings(), LifeSpan);
			DecalComp->SetWorldLocationAndRotation(Location, Rotation);
			return DecalComp;
		}
	}
	return nullptr;
}

UDecalComponent* UGameplayStatics::SpawnDecalAttached(class UMaterialInterface* DecalMaterial, FVector DecalSize, class USceneComponent* AttachToComponent, FName AttachPointName, FVector Location, FRotator Rotation, EAttachLocation::Type LocationType, float LifeSpan)
{
	if (DecalMaterial)
	{
		if (!AttachToComponent)
		{
			UE_LOG(LogScript, Warning, TEXT("UGameplayStatics::SpawnDecalAttached: NULL AttachComponent specified!"));
		}
		else
		{
			UPrimitiveComponent* AttachToPrimitive = Cast<UPrimitiveComponent>(AttachToComponent);
			if (!AttachToPrimitive || AttachToPrimitive->bReceivesDecals)
			{
				if (AttachToPrimitive && Cast<AWorldSettings>(AttachToPrimitive->GetOwner()))
				{
					// special case: don't attach to component when it's owned by invisible WorldSettings (decals on BSP brush)
					return SpawnDecalAtLocation(AttachToPrimitive->GetOwner(), DecalMaterial, DecalSize, Location, Rotation, LifeSpan);
				}
				else
				{
					UDecalComponent* DecalComp = CreateDecalComponent(DecalMaterial, DecalSize, AttachToComponent->GetWorld(), AttachToComponent->GetOwner(), LifeSpan);
					DecalComp->AttachToComponent(AttachToComponent, FAttachmentTransformRules::KeepRelativeTransform, AttachPointName);
					if (LocationType == EAttachLocation::KeepWorldPosition)
					{
						DecalComp->SetWorldLocationAndRotation(Location, Rotation);
					}
					else
					{
						DecalComp->SetRelativeLocationAndRotation(Location, Rotation);
					}
					return DecalComp;
				}
			}
		}
	}
	return nullptr;
}

UForceFeedbackComponent* CreateForceFeedbackComponent(UForceFeedbackEffect* FeedbackEffect, AActor* Actor, const bool bLooping, const float IntensityMultiplier, UForceFeedbackAttenuation* AttenuationSettings, const bool bAutoDestroy)
{
	UForceFeedbackComponent* ForceFeedbackComp = NewObject<UForceFeedbackComponent>(Actor);
	ForceFeedbackComp->bAutoActivate = false;
	ForceFeedbackComp->bAutoDestroy = bAutoDestroy;
	ForceFeedbackComp->bLooping = bLooping;
	ForceFeedbackComp->ForceFeedbackEffect = FeedbackEffect;
	ForceFeedbackComp->IntensityMultiplier = IntensityMultiplier;
	ForceFeedbackComp->AttenuationSettings = AttenuationSettings;
	ForceFeedbackComp->RegisterComponent();

	return ForceFeedbackComp;
}

UForceFeedbackComponent* UGameplayStatics::SpawnForceFeedbackAtLocation(const UObject* WorldContextObject, UForceFeedbackEffect* ForceFeedbackEffect, const FVector Location, const FRotator Rotation, const bool bLooping, const float IntensityMultiplier, const float StartTime, UForceFeedbackAttenuation* AttenuationSettings, const bool bAutoDestroy)
{
	if (ForceFeedbackEffect)
	{
		if (UWorld* World = GEngine->GetWorldFromContextObject(WorldContextObject, EGetWorldErrorMode::LogAndReturnNull))
		{
			UForceFeedbackComponent* ForceFeedbackComp = CreateForceFeedbackComponent(ForceFeedbackEffect, World->GetWorldSettings(), bLooping, IntensityMultiplier, AttenuationSettings, bAutoDestroy);
			ForceFeedbackComp->SetWorldLocationAndRotation(Location, Rotation);
			ForceFeedbackComp->Play(StartTime);
			return ForceFeedbackComp;
		}
	}
	return nullptr;
}

UForceFeedbackComponent* UGameplayStatics::SpawnForceFeedbackAttached(UForceFeedbackEffect* ForceFeedbackEffect, USceneComponent* AttachToComponent, FName AttachPointName, FVector Location, FRotator Rotation, EAttachLocation::Type LocationType, const bool bStopWhenAttachedToDestroyed, const bool bLooping, const float IntensityMultiplier, const float StartTime, UForceFeedbackAttenuation* AttenuationSettings, const bool bAutoDestroy)
{
	if (ForceFeedbackEffect && AttachToComponent)
	{
		UForceFeedbackComponent* ForceFeedbackComp = CreateForceFeedbackComponent(ForceFeedbackEffect, AttachToComponent->GetOwner(), bLooping, IntensityMultiplier, AttenuationSettings, bAutoDestroy);
		ForceFeedbackComp->bStopWhenOwnerDestroyed = bStopWhenAttachedToDestroyed;
		ForceFeedbackComp->AttachToComponent(AttachToComponent, FAttachmentTransformRules::KeepRelativeTransform, AttachPointName);
		if (LocationType == EAttachLocation::KeepWorldPosition)
		{
			ForceFeedbackComp->SetWorldLocationAndRotation(Location, Rotation);
		}
		else
		{
			ForceFeedbackComp->SetRelativeLocationAndRotation(Location, Rotation);
		}
		ForceFeedbackComp->Play(StartTime);
		return ForceFeedbackComp;
	}
	return nullptr;
}

//////////////////////////////////////////////////////////////////////////

USaveGame* UGameplayStatics::CreateSaveGameObject(TSubclassOf<USaveGame> SaveGameClass)
{
	// Don't save if no class or if class is the abstract base class.
	if (*SaveGameClass && (*SaveGameClass != USaveGame::StaticClass()))
	{
		return NewObject<USaveGame>(GetTransientPackage(), SaveGameClass);
	}
	return nullptr;
}

bool UGameplayStatics::SaveGameToMemory(USaveGame* SaveGameObject, TArray<uint8>& OutSaveData )
{
	if (SaveGameObject)
	{
		FMemoryWriter MemoryWriter(OutSaveData, true);
<<<<<<< HEAD

		FSaveGameHeader SaveHeader(SaveGameObject->GetClass());
		SaveHeader.Write(MemoryWriter);

		// Then save the object state, replacing object refs and names with strings
		FObjectAndNameAsStringProxyArchive Ar(MemoryWriter, false);
		SaveGameObject->Serialize(Ar);

=======

		FSaveGameHeader SaveHeader(SaveGameObject->GetClass());
		SaveHeader.Write(MemoryWriter);

		// Then save the object state, replacing object refs and names with strings
		FObjectAndNameAsStringProxyArchive Ar(MemoryWriter, false);
		SaveGameObject->Serialize(Ar);

>>>>>>> 90fae962
		return true; // Not sure if there's a failure case here.
	}

	return false;
}

bool UGameplayStatics::SaveDataToSlot(const TArray<uint8>& InSaveData, const FString& SlotName, const int32 UserIndex)
{
	ISaveGameSystem* SaveSystem = IPlatformFeaturesModule::Get().GetSaveGameSystem();

	if (SaveSystem && InSaveData.Num() > 0 && SlotName.Len() > 0)
	{
		// Stuff that data into the save system with the desired file name
		return SaveSystem->SaveGame(false, *SlotName, UserIndex, InSaveData);
	}

	return false;
}

void UGameplayStatics::AsyncSaveGameToSlot(USaveGame* SaveGameObject, const FString& SlotName, const int32 UserIndex, FAsyncSaveGameToSlotDelegate SavedDelegate)
{
	TArray<uint8> ObjectBytes;
	if (SaveGameToMemory(SaveGameObject, ObjectBytes))
	{
		AsyncTask(ENamedThreads::AnyHiPriThreadNormalTask, [SlotName, UserIndex, SavedDelegate, ObjectBytes]()
		{
			bool bSuccess = SaveDataToSlot(ObjectBytes, SlotName, UserIndex);

			// Now schedule the callback on the game thread, but only if it was bound to anything
			if (SavedDelegate.IsBound())
			{
				AsyncTask(ENamedThreads::GameThread, [SlotName, UserIndex, SavedDelegate, bSuccess]()
				{
					SavedDelegate.ExecuteIfBound(SlotName, UserIndex, bSuccess);
				});
			}
		});
	}
	else if (SavedDelegate.IsBound())
	{
		SavedDelegate.ExecuteIfBound(SlotName, UserIndex, false);
	}
}

bool UGameplayStatics::SaveGameToSlot(USaveGame* SaveGameObject, const FString& SlotName, const int32 UserIndex)
{
	// This is a wrapper around the functions reading to/from a byte array
	TArray<uint8> ObjectBytes;
	if (SaveGameToMemory(SaveGameObject, ObjectBytes))
	{
		return SaveDataToSlot(ObjectBytes, SlotName, UserIndex);
	}
	return false;
}

bool UGameplayStatics::DoesSaveGameExist(const FString& SlotName, const int32 UserIndex)
{
	if (ISaveGameSystem* SaveSystem = IPlatformFeaturesModule::Get().GetSaveGameSystem())
	{
		return SaveSystem->DoesSaveGameExist(*SlotName, UserIndex);
	}
	return false;
}

bool UGameplayStatics::DeleteGameInSlot(const FString& SlotName, const int32 UserIndex)
{
	if (ISaveGameSystem* SaveSystem = IPlatformFeaturesModule::Get().GetSaveGameSystem())
	{
		return SaveSystem->DeleteGame(false, *SlotName, UserIndex);
	}
	return false;
}

USaveGame* UGameplayStatics::LoadGameFromMemory(const TArray<uint8>& InSaveData)
	{
	if (InSaveData.Num() == 0)
		{
		// Empty buffer, return instead of causing a bad serialize that could crash
	return nullptr;
}

	USaveGame* OutSaveGameObject = nullptr;

	FMemoryReader MemoryReader(InSaveData, true);

	FSaveGameHeader SaveHeader;
	SaveHeader.Read(MemoryReader);

	// Try and find it, and failing that, load it
	UClass* SaveGameClass = FindObject<UClass>(ANY_PACKAGE, *SaveHeader.SaveGameClassName);
	if (SaveGameClass == nullptr)
	{
		SaveGameClass = LoadObject<UClass>(nullptr, *SaveHeader.SaveGameClassName);
	}

	// If we have a class, try and load it.
	if (SaveGameClass != nullptr)
	{
		OutSaveGameObject = NewObject<USaveGame>(GetTransientPackage(), SaveGameClass);

		FObjectAndNameAsStringProxyArchive Ar(MemoryReader, true);
		OutSaveGameObject->Serialize(Ar);
	}

	return OutSaveGameObject;
}

bool UGameplayStatics::LoadDataFromSlot(TArray<uint8>& OutSaveData, const FString& SlotName, const int32 UserIndex)
{
	ISaveGameSystem* SaveSystem = IPlatformFeaturesModule::Get().GetSaveGameSystem();
	// If we have a save system and a valid name..
	if (SaveSystem && (SlotName.Len() > 0))
	{
		if (SaveSystem->LoadGame(false, *SlotName, UserIndex, OutSaveData))
		{
			return true;
		}
	}

	// Clear buffer on a failed read
	OutSaveData.Reset();
	return false;
}

void UGameplayStatics::AsyncLoadGameFromSlot(const FString& SlotName, const int32 UserIndex, FAsyncLoadGameFromSlotDelegate LoadedDelegate)
{
	AsyncTask(ENamedThreads::AnyHiPriThreadNormalTask, [SlotName, UserIndex, LoadedDelegate]()
	{
		// Do the actual I/O on the background thread
		TArray<uint8> ObjectBytes;
		LoadDataFromSlot(ObjectBytes, SlotName, UserIndex);

		// Now schedule the serialize and callback on the game thread
		AsyncTask(ENamedThreads::GameThread, [SlotName, UserIndex, LoadedDelegate, ObjectBytes]()
		{
			USaveGame* LoadedGame = nullptr;
			if (ObjectBytes.Num() > 0)
			{
				LoadedGame = LoadGameFromMemory(ObjectBytes);
			}

			LoadedDelegate.ExecuteIfBound(SlotName, UserIndex, LoadedGame);
		});
	});
}

USaveGame* UGameplayStatics::LoadGameFromSlot(const FString& SlotName, const int32 UserIndex)
{
	// This is a wrapper around the functions reading to/from a byte array
	TArray<uint8> ObjectBytes;
	if (LoadDataFromSlot(ObjectBytes, SlotName, UserIndex))
	{
		return LoadGameFromMemory(ObjectBytes);
	}

	return nullptr;
}

FMemoryReader UGameplayStatics::StripSaveGameHeader(const TArray<uint8>& SaveData)
{
	FMemoryReader MemoryReader(SaveData, /*bIsPersistent =*/true);

	FSaveGameHeader SaveHeader;
	SaveHeader.Read(MemoryReader);

	return MemoryReader;
}

float UGameplayStatics::GetWorldDeltaSeconds(const UObject* WorldContextObject)
{
	UWorld* World = GEngine->GetWorldFromContextObject(WorldContextObject, EGetWorldErrorMode::LogAndReturnNull);
	return World ? World->GetDeltaSeconds() : 0.f;
}

float UGameplayStatics::GetTimeSeconds(const UObject* WorldContextObject)
{
	UWorld* World = GEngine->GetWorldFromContextObject(WorldContextObject, EGetWorldErrorMode::LogAndReturnNull);
	return World ? World->GetTimeSeconds() : 0.f;
}

float UGameplayStatics::GetUnpausedTimeSeconds(const UObject* WorldContextObject)
{
	UWorld* World = GEngine->GetWorldFromContextObject(WorldContextObject, EGetWorldErrorMode::LogAndReturnNull);
	return World ? World->GetUnpausedTimeSeconds() : 0.f;
}

float UGameplayStatics::GetRealTimeSeconds(const UObject* WorldContextObject)
{
	UWorld* World = GEngine->GetWorldFromContextObject(WorldContextObject, EGetWorldErrorMode::LogAndReturnNull);
	return World ? World->GetRealTimeSeconds() : 0.f;
}

float UGameplayStatics::GetAudioTimeSeconds(const UObject* WorldContextObject)
{
	UWorld* World = GEngine->GetWorldFromContextObject(WorldContextObject, EGetWorldErrorMode::LogAndReturnNull);
	return World ? World->GetAudioTimeSeconds() : 0.f;
}

void UGameplayStatics::GetAccurateRealTime(const UObject* WorldContextObject, int32& Seconds, float& PartialSeconds)
{
	double TimeSeconds = FPlatformTime::Seconds() - GStartTime;
	Seconds = floor(TimeSeconds);
	PartialSeconds = TimeSeconds - double(Seconds);
}

void UGameplayStatics::EnableLiveStreaming(bool Enable)
{
	if (IDVRStreamingSystem* StreamingSystem = IPlatformFeaturesModule::Get().GetStreamingSystem())
	{
		StreamingSystem->EnableStreaming(Enable);
	}
}

FString UGameplayStatics::GetPlatformName()
{
	// the string that BP users care about is actually the platform name that we'd name the .ini file directory (Windows, not WindowsEditor)
	return FPlatformProperties::IniPlatformName();
}

bool UGameplayStatics::BlueprintSuggestProjectileVelocity(const UObject* WorldContextObject, FVector& OutTossVelocity, FVector StartLocation, FVector EndLocation, float LaunchSpeed, float OverrideGravityZ, ESuggestProjVelocityTraceOption::Type TraceOption, float CollisionRadius, bool bFavorHighArc, bool bDrawDebug)
{
	// simple pass-through to the C++ interface
	return UGameplayStatics::SuggestProjectileVelocity(WorldContextObject, OutTossVelocity, StartLocation, EndLocation, LaunchSpeed, bFavorHighArc, CollisionRadius, OverrideGravityZ, TraceOption, FCollisionResponseParams::DefaultResponseParam, TArray<AActor*>(), bDrawDebug);
}

// note: this will automatically fall back to line test if radius is small enough
// Based on analytic solution to ballistic angle of launch http://en.wikipedia.org/wiki/Trajectory_of_a_projectile#Angle_required_to_hit_coordinate_.28x.2Cy.29
bool UGameplayStatics::SuggestProjectileVelocity(const UObject* WorldContextObject, FVector& OutTossVelocity, FVector Start, FVector End, float TossSpeed, bool bFavorHighArc, float CollisionRadius, float OverrideGravityZ, ESuggestProjVelocityTraceOption::Type TraceOption, const FCollisionResponseParams& ResponseParam, const TArray<AActor*>& ActorsToIgnore, bool bDrawDebug)
{
	const FVector FlightDelta = End - Start;
	const FVector DirXY = FlightDelta.GetSafeNormal2D();
	const float DeltaXY = FlightDelta.Size2D();

	const float DeltaZ = FlightDelta.Z;

	const float TossSpeedSq = FMath::Square(TossSpeed);

	const UWorld* const World = GEngine->GetWorldFromContextObject(WorldContextObject, EGetWorldErrorMode::LogAndReturnNull);
	if (World == nullptr)
	{
		return false;
	}
	const float GravityZ = FMath::IsNearlyEqual(OverrideGravityZ, 0.0f) ? -World->GetGravityZ() : -OverrideGravityZ;

	// v^4 - g*(g*x^2 + 2*y*v^2)
	const float InsideTheSqrt = FMath::Square(TossSpeedSq) - GravityZ * ( (GravityZ * FMath::Square(DeltaXY)) + (2.f * DeltaZ * TossSpeedSq) );
	if (InsideTheSqrt < 0.f)
	{
		// sqrt will be imaginary, therefore no solutions
		return false;
	}

	// if we got here, there are 2 solutions: one high-angle and one low-angle.

	const float SqrtPart = FMath::Sqrt(InsideTheSqrt);

	// this is the tangent of the firing angle for the first (+) solution
	const float TanSolutionAngleA = (TossSpeedSq + SqrtPart) / (GravityZ * DeltaXY);
	// this is the tangent of the firing angle for the second (-) solution
	const float TanSolutionAngleB = (TossSpeedSq - SqrtPart) / (GravityZ * DeltaXY);
	
	// mag in the XY dir = sqrt( TossSpeedSq / (TanSolutionAngle^2 + 1) );
	const float MagXYSq_A = TossSpeedSq / (FMath::Square(TanSolutionAngleA) + 1.f);
	const float MagXYSq_B = TossSpeedSq / (FMath::Square(TanSolutionAngleB) + 1.f);

	bool bFoundAValidSolution = false;

	// trace if desired
	if (TraceOption == ESuggestProjVelocityTraceOption::DoNotTrace)
	{
		// choose which arc
		const float FavoredMagXYSq = bFavorHighArc ? FMath::Min(MagXYSq_A, MagXYSq_B) : FMath::Max(MagXYSq_A, MagXYSq_B);
		const float ZSign = bFavorHighArc ?
							(MagXYSq_A < MagXYSq_B) ? FMath::Sign(TanSolutionAngleA) : FMath::Sign(TanSolutionAngleB) :
							(MagXYSq_A > MagXYSq_B) ? FMath::Sign(TanSolutionAngleA) : FMath::Sign(TanSolutionAngleB);

		// finish calculations
		const float MagXY = FMath::Sqrt(FavoredMagXYSq);
		const float MagZ = FMath::Sqrt(TossSpeedSq - FavoredMagXYSq);		// pythagorean

		// final answer!
		OutTossVelocity = (DirXY * MagXY) + (FVector::UpVector * MagZ * ZSign);
		bFoundAValidSolution = true;

#if ENABLE_DRAW_DEBUG
	 	if (bDrawDebug)
	 	{
	 		static const float StepSize = 0.125f;
	 		FVector TraceStart = Start;
	 		for ( float Step=0.f; Step<1.f; Step+=StepSize )
	 		{
	 			const float TimeInFlight = (Step+StepSize) * DeltaXY/MagXY;
	 
	 			// d = vt + .5 a t^2
				const FVector TraceEnd = Start + OutTossVelocity*TimeInFlight + FVector(0.f, 0.f, 0.5f * -GravityZ * FMath::Square(TimeInFlight) - CollisionRadius);
	 
	 			DrawDebugLine( World, TraceStart, TraceEnd, (bFoundAValidSolution ? FColor::Yellow : FColor::Red), true );
	 			TraceStart = TraceEnd;
	 		}
	 	}
#endif // ENABLE_DRAW_DEBUG
	}
	else
	{
		// need to trace to validate

		// sort potential solutions by priority
		float PrioritizedSolutionsMagXYSq[2];
		PrioritizedSolutionsMagXYSq[0] = bFavorHighArc ? FMath::Min(MagXYSq_A, MagXYSq_B) : FMath::Max(MagXYSq_A, MagXYSq_B);
		PrioritizedSolutionsMagXYSq[1] = bFavorHighArc ? FMath::Max(MagXYSq_A, MagXYSq_B) : FMath::Min(MagXYSq_A, MagXYSq_B);

		float PrioritizedSolutionZSign[2];
		PrioritizedSolutionZSign[0] = bFavorHighArc ?
										(MagXYSq_A < MagXYSq_B) ? FMath::Sign(TanSolutionAngleA) : FMath::Sign(TanSolutionAngleB) :
										(MagXYSq_A > MagXYSq_B) ? FMath::Sign(TanSolutionAngleA) : FMath::Sign(TanSolutionAngleB);
		PrioritizedSolutionZSign[1] = bFavorHighArc ?
										(MagXYSq_A > MagXYSq_B) ? FMath::Sign(TanSolutionAngleA) : FMath::Sign(TanSolutionAngleB) :
										(MagXYSq_A < MagXYSq_B) ? FMath::Sign(TanSolutionAngleA) : FMath::Sign(TanSolutionAngleB);

		FVector PrioritizedProjVelocities[2];

		// try solutions in priority order
		int32 ValidSolutionIdx = INDEX_NONE;
		for (int32 CurrentSolutionIdx=0; (CurrentSolutionIdx<2); ++CurrentSolutionIdx)
		{
			const float MagXY = FMath::Sqrt( PrioritizedSolutionsMagXYSq[CurrentSolutionIdx] );
			const float MagZ = FMath::Sqrt( TossSpeedSq - PrioritizedSolutionsMagXYSq[CurrentSolutionIdx] );		// pythagorean
			const float ZSign = PrioritizedSolutionZSign[CurrentSolutionIdx];

			PrioritizedProjVelocities[CurrentSolutionIdx] = (DirXY * MagXY) + (FVector::UpVector * MagZ * ZSign);

			// iterate along the arc, doing stepwise traces
			bool bFailedTrace = false;
			static const float StepSize = 0.125f;
			FVector TraceStart = Start;
			for ( float Step=0.f; Step<1.f; Step+=StepSize )
			{
				const float TimeInFlight = (Step+StepSize) * DeltaXY/MagXY;

				// d = vt + .5 a t^2
				const FVector TraceEnd = Start + PrioritizedProjVelocities[CurrentSolutionIdx]*TimeInFlight + FVector(0.f, 0.f, 0.5f * -GravityZ * FMath::Square(TimeInFlight) - CollisionRadius);

				if ( (TraceOption == ESuggestProjVelocityTraceOption::OnlyTraceWhileAscending) && (TraceEnd.Z < TraceStart.Z) )
				{
					// falling, we are done tracing
					if (!bDrawDebug)
					{
						// if we're drawing, we continue stepping without the traces
						// else we can just trivially end the iteration loop
						break;
					}
				}
				else
				{
					FCollisionQueryParams QueryParams(SCENE_QUERY_STAT(SuggestProjVelTrace), true);
					QueryParams.AddIgnoredActors(ActorsToIgnore);
					if (World->SweepTestByChannel(TraceStart, TraceEnd, FQuat::Identity, ECC_WorldDynamic, FCollisionShape::MakeSphere(CollisionRadius), QueryParams, ResponseParam))
					{
						// hit something, failed
						bFailedTrace = true;

#if ENABLE_DRAW_DEBUG
						if (bDrawDebug)
						{
							// draw failed segment in red
							DrawDebugLine( World, TraceStart, TraceEnd, FColor::Red, true );
						}
#endif // ENABLE_DRAW_DEBUG

						break;
					}

				}

#if ENABLE_DRAW_DEBUG
				if (bDrawDebug)
				{
					DrawDebugLine( World, TraceStart, TraceEnd, FColor::Yellow, true );
				}
#endif // ENABLE_DRAW_DEBUG

				// advance
				TraceStart = TraceEnd;
			}

			if (bFailedTrace == false)
			{
				// passes all traces along the arc, we have a valid solution and can be done
				ValidSolutionIdx = CurrentSolutionIdx;
				break;
			}
		}

		if (ValidSolutionIdx != INDEX_NONE)
		{
			OutTossVelocity = PrioritizedProjVelocities[ValidSolutionIdx];
			bFoundAValidSolution = true;
		}
	}

	return bFoundAValidSolution;
}

// note: this will automatically fall back to line test if radius is small enough
bool UGameplayStatics::PredictProjectilePath(const UObject* WorldContextObject, const FPredictProjectilePathParams& PredictParams, FPredictProjectilePathResult& PredictResult)
{
	PredictResult.Reset();
	bool bBlockingHit = false;

	UWorld const* const World = GEngine->GetWorldFromContextObject(WorldContextObject, EGetWorldErrorMode::LogAndReturnNull);
	if (World && PredictParams.SimFrequency > KINDA_SMALL_NUMBER)
	{
		const float SubstepDeltaTime = 1.f / PredictParams.SimFrequency;
		const float GravityZ = FMath::IsNearlyEqual(PredictParams.OverrideGravityZ, 0.0f) ? World->GetGravityZ() : PredictParams.OverrideGravityZ;
		const float ProjectileRadius = PredictParams.ProjectileRadius;

		FCollisionQueryParams QueryParams(SCENE_QUERY_STAT(PredictProjectilePath), PredictParams.bTraceComplex);
		FCollisionObjectQueryParams ObjQueryParams;
		const bool bTraceWithObjectType = (PredictParams.ObjectTypes.Num() > 0);
		const bool bTracePath = PredictParams.bTraceWithCollision && (PredictParams.bTraceWithChannel || bTraceWithObjectType);
		if (bTracePath)
		{
			QueryParams.AddIgnoredActors(PredictParams.ActorsToIgnore);
			if (bTraceWithObjectType)
			{
				for (auto Iter = PredictParams.ObjectTypes.CreateConstIterator(); Iter; ++Iter)
				{
					const ECollisionChannel& Channel = UCollisionProfile::Get()->ConvertToCollisionChannel(false, *Iter);
					ObjQueryParams.AddObjectTypesToQuery(Channel);
				}
			}
		}

		FVector CurrentVel = PredictParams.LaunchVelocity;
		FVector TraceStart = PredictParams.StartLocation;
		FVector TraceEnd = TraceStart;
		float CurrentTime = 0.f;
		PredictResult.PathData.Reserve(FMath::Min(128, FMath::CeilToInt(PredictParams.MaxSimTime * PredictParams.SimFrequency)));
		PredictResult.AddPoint(TraceStart, CurrentVel, CurrentTime);

		FHitResult ObjectTraceHit(NoInit);
		FHitResult ChannelTraceHit(NoInit);
		ObjectTraceHit.Time = 1.f;
		ChannelTraceHit.Time = 1.f;

		const float MaxSimTime = PredictParams.MaxSimTime;
		while (CurrentTime < MaxSimTime)
		{
			// Limit step to not go further than total time.
			const float PreviousTime = CurrentTime;
			const float ActualStepDeltaTime = FMath::Min(MaxSimTime - CurrentTime, SubstepDeltaTime);
			CurrentTime += ActualStepDeltaTime;

			// Integrate (Velocity Verlet method)
			TraceStart = TraceEnd;
			FVector OldVelocity = CurrentVel;
			CurrentVel = OldVelocity + FVector(0.f, 0.f, GravityZ * ActualStepDeltaTime);
			TraceEnd = TraceStart + (OldVelocity + CurrentVel) * (0.5f * ActualStepDeltaTime);
			PredictResult.LastTraceDestination.Set(TraceEnd, CurrentVel, CurrentTime);

			if (bTracePath)
			{
				bool bObjectHit = false;
				bool bChannelHit = false;
				if (bTraceWithObjectType)
				{
					bObjectHit = World->SweepSingleByObjectType(ObjectTraceHit, TraceStart, TraceEnd, FQuat::Identity, ObjQueryParams, FCollisionShape::MakeSphere(ProjectileRadius), QueryParams);
				}
				if (PredictParams.bTraceWithChannel)
				{
					bChannelHit = World->SweepSingleByChannel(ChannelTraceHit, TraceStart, TraceEnd, FQuat::Identity, PredictParams.TraceChannel, FCollisionShape::MakeSphere(ProjectileRadius), QueryParams);
				}

				// See if there were any hits.
				if (bObjectHit || bChannelHit)
				{
					// Hit! We are done. Choose trace with earliest hit time.
					PredictResult.HitResult = (ObjectTraceHit.Time < ChannelTraceHit.Time) ? ObjectTraceHit : ChannelTraceHit;
					const float HitTimeDelta = ActualStepDeltaTime * PredictResult.HitResult.Time;
					const float TotalTimeAtHit = PreviousTime + HitTimeDelta;
					const FVector VelocityAtHit = OldVelocity + FVector(0.f, 0.f, GravityZ * HitTimeDelta);
					PredictResult.AddPoint(PredictResult.HitResult.Location, VelocityAtHit, TotalTimeAtHit);
					bBlockingHit = true;
					break;
				}
			}

			PredictResult.AddPoint(TraceEnd, CurrentVel, CurrentTime);
		}

		// Draw debug path
#if ENABLE_DRAW_DEBUG
		if (PredictParams.DrawDebugType != EDrawDebugTrace::None)
		{
			const bool bPersistent = PredictParams.DrawDebugType == EDrawDebugTrace::Persistent;
			const float LifeTime = (PredictParams.DrawDebugType == EDrawDebugTrace::ForDuration) ? PredictParams.DrawDebugTime : 0.f;
			const float DrawRadius = (ProjectileRadius > 0.f) ? ProjectileRadius : 5.f;

			// draw the path
			for (const FPredictProjectilePathPointData& PathPt : PredictResult.PathData)
			{
				::DrawDebugSphere(World, PathPt.Location, DrawRadius, 12, FColor::Green, bPersistent, LifeTime);
			}
			// draw the impact point
			if (bBlockingHit)
			{
				::DrawDebugSphere(World, PredictResult.HitResult.Location, DrawRadius + 1.0f, 12, FColor::Red, bPersistent, LifeTime);
			}
		}
#endif //ENABLE_DRAW_DEBUG
	}

	return bBlockingHit;
}


// TODO: Deprecated, remove
bool UGameplayStatics::PredictProjectilePath(
	const UObject* WorldContextObject,
	FHitResult& OutHit,
	TArray<FVector>& OutPathPositions,
	FVector& OutLastTraceDestination,
	FVector StartPos,
	FVector LaunchVelocity,
	bool bTracePath,
	float ProjectileRadius,
	const TArray<TEnumAsByte<EObjectTypeQuery> >& ObjectTypes,
	bool bTraceComplex,
	const TArray<AActor*>& ActorsToIgnore,
	EDrawDebugTrace::Type DrawDebugType,
	float DrawDebugTime,
	float SimFrequency,
	float MaxSimTime,
	float OverrideGravityZ)
{
	return Blueprint_PredictProjectilePath_ByObjectType(
		WorldContextObject,
		OutHit,
		OutPathPositions,
		OutLastTraceDestination,
		StartPos,
		LaunchVelocity,
		bTracePath,
		ProjectileRadius,
		ObjectTypes,
		bTraceComplex,
		ActorsToIgnore,
		DrawDebugType,
		DrawDebugTime,
		SimFrequency,
		MaxSimTime,
		OverrideGravityZ);
}

bool UGameplayStatics::Blueprint_PredictProjectilePath_Advanced(const UObject* WorldContextObject, const FPredictProjectilePathParams& PredictParams, FPredictProjectilePathResult& PredictResult)
{
	return PredictProjectilePath(WorldContextObject, PredictParams, PredictResult);
}

// BP wrapper to general-purpose function.
bool UGameplayStatics::Blueprint_PredictProjectilePath_ByObjectType(
	const UObject* WorldContextObject,
	FHitResult& OutHit,
	TArray<FVector>& OutPathPositions,
	FVector& OutLastTraceDestination,
	FVector StartPos,
	FVector LaunchVelocity,
	bool bTracePath,
	float ProjectileRadius,
	const TArray<TEnumAsByte<EObjectTypeQuery> >& ObjectTypes,
	bool bTraceComplex,
	const TArray<AActor*>& ActorsToIgnore,
	EDrawDebugTrace::Type DrawDebugType,
	float DrawDebugTime,
	float SimFrequency,
	float MaxSimTime,
	float OverrideGravityZ)
{
	FPredictProjectilePathParams Params = FPredictProjectilePathParams(ProjectileRadius, StartPos, LaunchVelocity, MaxSimTime);
	Params.bTraceWithCollision = bTracePath;
	Params.bTraceComplex = bTraceComplex;
	Params.ActorsToIgnore = ActorsToIgnore;
	Params.DrawDebugType = DrawDebugType;
	Params.DrawDebugTime = DrawDebugTime;
	Params.SimFrequency = SimFrequency;
	Params.OverrideGravityZ = OverrideGravityZ;
	Params.ObjectTypes = ObjectTypes; // Object trace
	Params.bTraceWithChannel = false;

	// Do the trace
	FPredictProjectilePathResult PredictResult;
	bool bHit = PredictProjectilePath(WorldContextObject, Params, PredictResult);

	// Fill in results.
	OutHit = PredictResult.HitResult;
	OutLastTraceDestination = PredictResult.LastTraceDestination.Location;
	OutPathPositions.Empty(PredictResult.PathData.Num());
	for (const FPredictProjectilePathPointData& PathPoint : PredictResult.PathData)
	{
		OutPathPositions.Add(PathPoint.Location);
	}
	return bHit;
}

// BP wrapper to general-purpose function.
bool UGameplayStatics::Blueprint_PredictProjectilePath_ByTraceChannel(
	const UObject* WorldContextObject,
	FHitResult& OutHit,
	TArray<FVector>& OutPathPositions,
	FVector& OutLastTraceDestination,
	FVector StartPos,
	FVector LaunchVelocity,
	bool bTracePath,
	float ProjectileRadius,
	TEnumAsByte<ECollisionChannel> TraceChannel,
	bool bTraceComplex,
	const TArray<AActor*>& ActorsToIgnore,
	EDrawDebugTrace::Type DrawDebugType,
	float DrawDebugTime,
	float SimFrequency,
	float MaxSimTime,
	float OverrideGravityZ)
{
	FPredictProjectilePathParams Params = FPredictProjectilePathParams(ProjectileRadius, StartPos, LaunchVelocity, MaxSimTime);
	Params.bTraceWithCollision = bTracePath;
	Params.bTraceComplex = bTraceComplex;
	Params.ActorsToIgnore = ActorsToIgnore;
	Params.DrawDebugType = DrawDebugType;
	Params.DrawDebugTime = DrawDebugTime;
	Params.SimFrequency = SimFrequency;
	Params.OverrideGravityZ = OverrideGravityZ;
	Params.TraceChannel = TraceChannel; // Trace by channel

	// Do the trace
	FPredictProjectilePathResult PredictResult;
	bool bHit = PredictProjectilePath(WorldContextObject, Params, PredictResult);

	// Fill in results.
	OutHit = PredictResult.HitResult;
	OutLastTraceDestination = PredictResult.LastTraceDestination.Location;
	OutPathPositions.Empty(PredictResult.PathData.Num());
	for (const FPredictProjectilePathPointData& PathPoint : PredictResult.PathData)
	{
		OutPathPositions.Add(PathPoint.Location);
	}
	return bHit;
}


bool UGameplayStatics::SuggestProjectileVelocity_CustomArc(const UObject* WorldContextObject, FVector& OutLaunchVelocity, FVector StartPos, FVector EndPos, float OverrideGravityZ /*= 0*/, float ArcParam /*= 0.5f */)
{
	/* Make sure the start and end aren't the same location */
	FVector const StartToEnd = EndPos - StartPos;
	float const StartToEndDist = StartToEnd.Size();

	UWorld const* const World = GEngine->GetWorldFromContextObject(WorldContextObject, EGetWorldErrorMode::LogAndReturnNull);
	if (World && StartToEndDist > KINDA_SMALL_NUMBER)
	{
		const float GravityZ = FMath::IsNearlyEqual(OverrideGravityZ, 0.0f) ? World->GetGravityZ() : OverrideGravityZ;

		// choose arc according to the arc param
		FVector const StartToEndDir = StartToEnd / StartToEndDist;
		FVector LaunchDir = FMath::Lerp(FVector::UpVector, StartToEndDir, ArcParam).GetSafeNormal();

		// v = sqrt ( g * dx^2 / ( (dx tan(angle) + dz) * 2 * cos(angle))^2 ) )

		FRotator const LaunchRot = LaunchDir.Rotation();
		float const Angle = FMath::DegreesToRadians(LaunchRot.Pitch);

		float const Dx = StartToEnd.Size2D();
		float const Dz = StartToEnd.Z;
		float const NumeratorInsideSqrt = (GravityZ * FMath::Square(Dx) * 0.5f);
		float const DenominatorInsideSqrt = (Dz - (Dx * FMath::Tan(Angle))) * FMath::Square(FMath::Cos(Angle));
		float const InsideSqrt = NumeratorInsideSqrt / DenominatorInsideSqrt;
		if (InsideSqrt >= 0.f)
		{
			// there exists a solution
			float const Speed = FMath::Sqrt(InsideSqrt);	// this is the mag of the vertical component
			OutLaunchVelocity = LaunchDir * Speed;
			return true;
		}
	}

	OutLaunchVelocity = FVector::ZeroVector;
	return false;
}

FIntVector UGameplayStatics::GetWorldOriginLocation(const UObject* WorldContextObject)
{
	UWorld* World = GEngine->GetWorldFromContextObject(WorldContextObject, EGetWorldErrorMode::LogAndReturnNull);
	return World ? World->OriginLocation : FIntVector::ZeroValue;
}

void UGameplayStatics::SetWorldOriginLocation(const UObject* WorldContextObject, FIntVector NewLocation)
{
	UWorld* World = GEngine->GetWorldFromContextObject(WorldContextObject, EGetWorldErrorMode::LogAndReturnNull);
	if ( World )
	{
		World->RequestNewWorldOrigin(NewLocation);
	}
}

FVector UGameplayStatics::RebaseLocalOriginOntoZero(UObject* WorldContextObject, FVector WorldLocation)
{
	return FRepMovement::RebaseOntoZeroOrigin(WorldLocation, GetWorldOriginLocation(WorldContextObject));
}

FVector UGameplayStatics::RebaseZeroOriginOntoLocal(UObject* WorldContextObject, FVector WorldLocation)
{
	return FRepMovement::RebaseOntoLocalOrigin(WorldLocation, GetWorldOriginLocation(WorldContextObject));
}

int32 UGameplayStatics::GrassOverlappingSphereCount(const UObject* WorldContextObject, const UStaticMesh* Mesh, FVector CenterPosition, float Radius)
{
	int32 Count = 0;

	UWorld* const World = GEngine->GetWorldFromContextObject(WorldContextObject, EGetWorldErrorMode::LogAndReturnNull);
	if (World)
	{
		const FSphere Sphere(CenterPosition, Radius);

		// check every landscape
		for (TActorIterator<ALandscapeProxy> It(World); It; ++It)
		{
			ALandscapeProxy* L = *It;
			if (L)
			{
				for (UHierarchicalInstancedStaticMeshComponent const* HComp : L->FoliageComponents)
				{
					if (HComp && (HComp->GetStaticMesh() == Mesh))
					{
						Count += HComp->GetOverlappingSphereCount(Sphere);
					}
				}
			}
		}
	}

	return Count;
}


bool UGameplayStatics::DeprojectScreenToWorld(APlayerController const* Player, const FVector2D& ScreenPosition, FVector& WorldPosition, FVector& WorldDirection)
{
	ULocalPlayer* const LP = Player ? Player->GetLocalPlayer() : nullptr;
	if (LP && LP->ViewportClient)
	{
		// get the projection data
		FSceneViewProjectionData ProjectionData;
		if (LP->GetProjectionData(LP->ViewportClient->Viewport, eSSP_FULL, /*out*/ ProjectionData))
		{
			FMatrix const InvViewProjMatrix = ProjectionData.ComputeViewProjectionMatrix().InverseFast();
			FSceneView::DeprojectScreenToWorld(ScreenPosition, ProjectionData.GetConstrainedViewRect(), InvViewProjMatrix, /*out*/ WorldPosition, /*out*/ WorldDirection);
			return true;
		}
	}

	// something went wrong, zero things and return false
	WorldPosition = FVector::ZeroVector;
	WorldDirection = FVector::ZeroVector;
	return false;
}

bool UGameplayStatics::ProjectWorldToScreen(APlayerController const* Player, const FVector& WorldPosition, FVector2D& ScreenPosition, bool bPlayerViewportRelative)
{
	ULocalPlayer* const LP = Player ? Player->GetLocalPlayer() : nullptr;
	if (LP && LP->ViewportClient)
	{
		// get the projection data
		FSceneViewProjectionData ProjectionData;
		if (LP->GetProjectionData(LP->ViewportClient->Viewport, eSSP_FULL, /*out*/ ProjectionData))
		{
			FMatrix const ViewProjectionMatrix = ProjectionData.ComputeViewProjectionMatrix();
			bool bResult = FSceneView::ProjectWorldToScreen(WorldPosition, ProjectionData.GetConstrainedViewRect(), ViewProjectionMatrix, ScreenPosition);

			if (bPlayerViewportRelative)
			{
				ScreenPosition -= FVector2D(ProjectionData.GetConstrainedViewRect().Min);
			}

			bResult = bResult && Player->PostProcessWorldToScreen(WorldPosition, ScreenPosition, bPlayerViewportRelative);
			return bResult;
		}
	}

	ScreenPosition = FVector2D::ZeroVector;
	return false;
}

void UGameplayStatics::CalculateViewProjectionMatricesFromViewTarget(AActor* InViewTarget, FMatrix& OutViewMatrix, FMatrix& OutProjectionMatrix, FMatrix& OutViewProjectionMatrix)
{
	if (InViewTarget)
	{
		FMinimalViewInfo MinimalViewInfo;
		InViewTarget->CalcCamera(0.f, MinimalViewInfo);

		// This is kinda weird odd one-off, can this be integrated into the MinimalViewInfo?
		TOptional<FMatrix> CustomProjectionMatrix;
		if (ASceneCapture2D* SceneCapture2D = Cast<ASceneCapture2D>(InViewTarget))
		{
			if (USceneCaptureComponent2D* SceneCaptureComponent2D = SceneCapture2D->GetCaptureComponent2D())
			{
				if (SceneCaptureComponent2D && SceneCaptureComponent2D->bUseCustomProjectionMatrix)
				{
					CustomProjectionMatrix = SceneCaptureComponent2D->CustomProjectionMatrix;
				}
			}
		}

		CalculateViewProjectionMatricesFromMinimalView(MinimalViewInfo, CustomProjectionMatrix, OutViewMatrix, OutProjectionMatrix, OutViewProjectionMatrix);
	}
}

void UGameplayStatics::CalculateViewProjectionMatricesFromMinimalView(const FMinimalViewInfo& MinimalViewInfo, const TOptional<FMatrix>& CustomProjectionMatrix, FMatrix& OutViewMatrix, FMatrix& OutProjectionMatrix, FMatrix& OutViewProjectionMatrix)
{
	if (CustomProjectionMatrix.IsSet())
	{
		OutProjectionMatrix = AdjustProjectionMatrixForRHI(CustomProjectionMatrix.GetValue());
	}
	else
	{
		OutProjectionMatrix = AdjustProjectionMatrixForRHI(MinimalViewInfo.CalculateProjectionMatrix());
	}

	FMatrix ViewRotationMatrix = FInverseRotationMatrix(MinimalViewInfo.Rotation) * FMatrix(
		FPlane(0, 0, 1, 0),
		FPlane(1, 0, 0, 0),
		FPlane(0, 1, 0, 0),
		FPlane(0, 0, 0, 1));

	OutViewMatrix = FTranslationMatrix(-MinimalViewInfo.Location) * ViewRotationMatrix;
	//OutInvProjectionMatrix = OutProjectionMatrix.Inverse();
	//OutInvViewMatrix = ViewRotationMatrix.GetTransposed() * FTranslationMatrix(MinimalViewInfo.Location);

	OutViewProjectionMatrix = OutViewMatrix * OutProjectionMatrix;
	//OutInvViewProjectionMatrix = OutInvProjectionMatrix * OutInvViewMatrix;
}

void UGameplayStatics::GetViewProjectionMatrix(FMinimalViewInfo DesiredView, FMatrix &ViewMatrix, FMatrix &ProjectionMatrix, FMatrix &ViewProjectionMatrix)
{
	TOptional<FMatrix> CustomMatrix;
	CalculateViewProjectionMatricesFromMinimalView(DesiredView, CustomMatrix, ViewMatrix, ProjectionMatrix, ViewProjectionMatrix);
}

bool UGameplayStatics::GrabOption( FString& Options, FString& Result )
{
	FString QuestionMark(TEXT("?"));

	if( Options.Left(1).Equals(QuestionMark, ESearchCase::CaseSensitive) )
	{
		// Get result.
		Result = Options.Mid(1, MAX_int32);
		const int32 QMIdx = Result.Find(QuestionMark, ESearchCase::CaseSensitive);
		if (QMIdx != INDEX_NONE)
		{
			Result.LeftInline(QMIdx, false);
		}

		// Update options.
		Options.MidInline(1, MAX_int32, false);
		if (Options.Contains(QuestionMark, ESearchCase::CaseSensitive))
		{
			Options.MidInline(Options.Find(QuestionMark, ESearchCase::CaseSensitive), MAX_int32, false);
		}
		else
		{
			Options = FString();
		}

		return true;
	}

	return false;
}

void UGameplayStatics::GetKeyValue( const FString& Pair, FString& Key, FString& Value )
{
	const int32 EqualSignIndex = Pair.Find(TEXT("="), ESearchCase::CaseSensitive);
	if( EqualSignIndex != INDEX_NONE )
	{
		Key = Pair.Left(EqualSignIndex);
		Value = Pair.Mid(EqualSignIndex + 1, MAX_int32);
	}
	else
	{
		Key = Pair;
		Value = TEXT("");
	}
}

FString UGameplayStatics::ParseOption( FString Options, const FString& Key )
{
	FString ReturnValue;
	FString Pair, PairKey, PairValue;
	while( GrabOption( Options, Pair ) )
	{
		GetKeyValue( Pair, PairKey, PairValue );
		if (Key == PairKey)
		{
			ReturnValue = MoveTemp(PairValue);
			break;
		}
	}
	return ReturnValue;
}

bool UGameplayStatics::HasOption( FString Options, const FString& Key )
{
	FString Pair, PairKey, PairValue;
	while( GrabOption( Options, Pair ) )
	{
		GetKeyValue( Pair, PairKey, PairValue );
		if (Key == PairKey)
		{
			return true;
		}
	}
	return false;
}

int32 UGameplayStatics::GetIntOption( const FString& Options, const FString& Key, int32 DefaultValue)
{
	const FString InOpt = ParseOption( Options, Key );
	if ( !InOpt.IsEmpty() )
	{
		return FCString::Atoi(*InOpt);
	}
	return DefaultValue;
}

bool UGameplayStatics::HasLaunchOption(const FString& OptionToCheck)
{
	return FParse::Param(FCommandLine::Get(), *OptionToCheck);
}

/**
 * Calculate projection matrices from a specified view target
 */
static void GetProjectionMatricesFromViewTarget(AActor* InViewTarget, FMatrix& OutViewProjectionMatrix, FMatrix& OutInvViewProjectionMatrix);

#undef LOCTEXT_NAMESPACE<|MERGE_RESOLUTION|>--- conflicted
+++ resolved
@@ -1993,7 +1993,6 @@
 	if (SaveGameObject)
 	{
 		FMemoryWriter MemoryWriter(OutSaveData, true);
-<<<<<<< HEAD
 
 		FSaveGameHeader SaveHeader(SaveGameObject->GetClass());
 		SaveHeader.Write(MemoryWriter);
@@ -2002,16 +2001,6 @@
 		FObjectAndNameAsStringProxyArchive Ar(MemoryWriter, false);
 		SaveGameObject->Serialize(Ar);
 
-=======
-
-		FSaveGameHeader SaveHeader(SaveGameObject->GetClass());
-		SaveHeader.Write(MemoryWriter);
-
-		// Then save the object state, replacing object refs and names with strings
-		FObjectAndNameAsStringProxyArchive Ar(MemoryWriter, false);
-		SaveGameObject->Serialize(Ar);
-
->>>>>>> 90fae962
 		return true; // Not sure if there's a failure case here.
 	}
 
