// Copyright 1998-2017 Epic Games, Inc. All Rights Reserved.

#include "GameFramework/Actor.h"
#include "Serialization/AsyncLoading.h"
#include "EngineDefines.h"
#include "EngineStats.h"
#include "EngineGlobals.h"
#include "GameFramework/DamageType.h"
#include "TimerManager.h"
#include "GameFramework/Pawn.h"
#include "Components/PrimitiveComponent.h"
#include "AI/Navigation/NavigationSystem.h"
#include "Components/InputComponent.h"
#include "Engine/Engine.h"
#include "UObject/UObjectHash.h"
#include "UObject/PropertyPortFlags.h"
#include "Kismet/GameplayStatics.h"
#include "Engine/BlueprintGeneratedClass.h"
#include "Engine/LocalPlayer.h"
#include "ContentStreaming.h"
#include "DrawDebugHelpers.h"
#include "Engine/InputDelegateBinding.h"
#include "Engine/LevelStreamingPersistent.h"
#include "PhysicsPublic.h"
#include "Logging/MessageLog.h"
#include "Net/UnrealNetwork.h"
#include "Net/RepLayout.h"
#include "Matinee/MatineeActor.h"
#include "Matinee/InterpGroup.h"
#include "Matinee/InterpGroupInst.h"
#include "Engine/Canvas.h"
#include "DisplayDebugHelpers.h"
#include "Animation/AnimInstance.h"
#include "Engine/DemoNetDriver.h"
#include "Components/PawnNoiseEmitterComponent.h"
#include "Components/ChildActorComponent.h"
#include "Camera/CameraComponent.h"
#include "PhysicalMaterials/PhysicalMaterial.h"
#include "Engine/NetworkObjectList.h"

DEFINE_LOG_CATEGORY(LogActor);

DEFINE_STAT(STAT_GetComponentsTime);
DECLARE_CYCLE_STAT(TEXT("PostActorConstruction"), STAT_PostActorConstruction, STATGROUP_Engine);

#if UE_BUILD_SHIPPING
#define DEBUG_CALLSPACE(Format, ...)
#else
#define DEBUG_CALLSPACE(Format, ...) UE_LOG(LogNet, VeryVerbose, Format, __VA_ARGS__);
#endif

#define LOCTEXT_NAMESPACE "Actor"

FMakeNoiseDelegate AActor::MakeNoiseDelegate = FMakeNoiseDelegate::CreateStatic(&AActor::MakeNoiseImpl);

#if !UE_BUILD_SHIPPING
FOnProcessEvent AActor::ProcessEventDelegate;
#endif

uint32 AActor::BeginPlayCallDepth = 0;

AActor::AActor()
{
	InitializeDefaults();
}


AActor::AActor(const FObjectInitializer& ObjectInitializer)
{
	// Forward to default constructor (we don't use ObjectInitializer for anything, this is for compatibility with inherited classes that call Super( ObjectInitializer )
	InitializeDefaults();
}

void AActor::InitializeDefaults()
{
	PrimaryActorTick.TickGroup = TG_PrePhysics;
	// Default to no tick function, but if we set 'never ticks' to false (so there is a tick function) it is enabled by default
	PrimaryActorTick.bCanEverTick = false;
	PrimaryActorTick.bStartWithTickEnabled = true;
	PrimaryActorTick.SetTickFunctionEnable(false); 

	CustomTimeDilation = 1.0f;

	Role = ROLE_Authority;
	RemoteRole = ROLE_None;
	bReplicates = false;
	NetPriority = 1.0f;
	NetUpdateFrequency = 100.0f;
	MinNetUpdateFrequency = 2.0f;
	bNetLoadOnClient = true;
#if WITH_EDITORONLY_DATA
	bEditable = true;
	bListedInSceneOutliner = true;
	bHiddenEdLayer = false;
	bHiddenEdTemporary = false;
	bHiddenEdLevel = false;
	bActorLabelEditable = true;
	SpriteScale = 1.0f;
	bEnableAutoLODGeneration = true;	
#endif // WITH_EDITORONLY_DATA
	NetCullDistanceSquared = 225000000.0f;
	NetDriverName = NAME_GameNetDriver;
	NetDormancy = DORM_Awake;
	// will be updated in PostInitProperties
	bActorEnableCollision = true;
	bActorSeamlessTraveled = false;
	InputConsumeOption_DEPRECATED = ICO_ConsumeBoundKeys;
	bBlockInput = false;
	bCanBeDamaged = true;
	bFindCameraComponentWhenViewTarget = true;
	bAllowReceiveTickEventOnDedicatedServer = true;
	bRelevantForNetworkReplays = true;
	bGenerateOverlapEventsDuringLevelStreaming = false;
	bHasDeferredComponentRegistration = false;
#if WITH_EDITORONLY_DATA
	PivotOffset = FVector::ZeroVector;
#endif
	SpawnCollisionHandlingMethod = ESpawnActorCollisionHandlingMethod::AlwaysSpawn;
}

void FActorTickFunction::ExecuteTick(float DeltaTime, enum ELevelTick TickType, ENamedThreads::Type CurrentThread, const FGraphEventRef& MyCompletionGraphEvent)
{
	if (Target && !Target->IsPendingKillOrUnreachable())
	{
		FScopeCycleCounterUObject ActorScope(Target);
		Target->TickActor(DeltaTime*Target->CustomTimeDilation, TickType, *this);	
	}
}

FString FActorTickFunction::DiagnosticMessage()
{
	return Target->GetFullName() + TEXT("[TickActor]");
}

bool AActor::CheckDefaultSubobjectsInternal()
{
	bool Result = Super::CheckDefaultSubobjectsInternal();
	if (Result)
	{
		Result = CheckActorComponents();
	}
	return Result;
}

bool AActor::CheckActorComponents()
{
	DEFINE_LOG_CATEGORY_STATIC(LogCheckComponents, Warning, All);

	bool bResult = true;

	for (UActorComponent* Inner : GetComponents())
	{
		if (!Inner)
		{
			continue;
		}
		if (Inner->IsPendingKill())
		{
			UE_LOG(LogCheckComponents, Warning, TEXT("Component is pending kill. Me = %s, Component = %s"), *this->GetFullName(), *Inner->GetFullName());
		}
		if (Inner->IsTemplate() && !IsTemplate())
		{
			UE_LOG(LogCheckComponents, Error, TEXT("Component is a template but I am not. Me = %s, Component = %s"), *this->GetFullName(), *Inner->GetFullName());
			bResult = false;
		}
		UObject* Archetype = Inner->GetArchetype();
		if (Archetype != Inner->GetClass()->GetDefaultObject())
		{
			if (Archetype != GetClass()->GetDefaultSubobjectByName(Inner->GetFName()))
			{
				UE_LOG(LogCheckComponents, Error, TEXT("Component archetype is not the CDO nor a default subobject of my class. Me = %s, Component = %s, Archetype = %s"), *this->GetFullName(), *Inner->GetFullName(), *Archetype->GetFullName());
				bResult = false;
			}
		}
	}
	for (int32 Index = 0; Index < BlueprintCreatedComponents.Num(); Index++)
	{
		UActorComponent* Inner = BlueprintCreatedComponents[Index];
		if (!Inner)
		{
			continue;
		}
		if (Inner->GetOuter() != this)
		{
			UE_LOG(LogCheckComponents, Error, TEXT("SerializedComponent does not have me as an outer. Me = %s, Component = %s"), *this->GetFullName(), *Inner->GetFullName());
			bResult = false;
		}
		if (Inner->IsPendingKill())
		{
			UE_LOG(LogCheckComponents, Warning, TEXT("SerializedComponent is pending kill. Me = %s, Component = %s"), *this->GetFullName(), *Inner->GetFullName());
		}
		if (Inner->IsTemplate() && !IsTemplate())
		{
			UE_LOG(LogCheckComponents, Error, TEXT("SerializedComponent is a template but I am not. Me = %s, Component = %s"), *this->GetFullName(), *Inner->GetFullName());
			bResult = false;
		}
		UObject* Archetype = Inner->GetArchetype();
		if (Archetype != Inner->GetClass()->GetDefaultObject())
		{
			if (Archetype != GetClass()->GetDefaultSubobjectByName(Inner->GetFName()))
			{
				UE_LOG(LogCheckComponents, Error, TEXT("SerializedComponent archetype is not the CDO nor a default subobject of my class. Me = %s, Component = %s, Archetype = %s"), *this->GetFullName(), *Inner->GetFullName(), *Archetype->GetFullName());
				bResult = false;
			}
		}
	}
	return bResult;
}

void AActor::ResetOwnedComponents()
{
#if WITH_EDITOR
	// Identify any natively-constructed components referenced by properties that either failed to serialize or came in as NULL.
	if(HasAnyFlags(RF_WasLoaded) && NativeConstructedComponentToPropertyMap.Num() > 0)
	{
		for (UActorComponent* Component : OwnedComponents)
		{
			// Only consider native components
			if (Component && Component->CreationMethod == EComponentCreationMethod::Native)
			{
				// Find the property or properties that previously referenced the natively-constructed component.
				TArray<UObjectProperty*> Properties;
				NativeConstructedComponentToPropertyMap.MultiFind(Component->GetFName(), Properties);

				// Determine if the property or properties are no longer valid references (either it got serialized out that way or something failed during load)
				for (UObjectProperty* ObjProp : Properties)
				{
					check(ObjProp != nullptr);
					UActorComponent* ActorComponent = Cast<UActorComponent>(ObjProp->GetObjectPropertyValue_InContainer(this));
					if (ActorComponent == nullptr)
					{
						// Restore the natively-constructed component instance
						ObjProp->SetObjectPropertyValue_InContainer(this, Component);
					}
				}
			}
		}

		// Clear out the mapping as we don't need it anymore
		NativeConstructedComponentToPropertyMap.Empty();
	}
#endif

	OwnedComponents.Reset();
	ReplicatedComponents.Reset();

	ForEachObjectWithOuter(this, [this](UObject* Child)
	{
		UActorComponent* Component = Cast<UActorComponent>(Child);
		if (Component && Component->GetOwner() == this)
		{
			OwnedComponents.Add(Component);

			if (Component->GetIsReplicated())
			{
				ReplicatedComponents.Add(Component);
			}
		}
	}, true, RF_NoFlags, EInternalObjectFlags::PendingKill);
}

void AActor::PostInitProperties()
{
	Super::PostInitProperties();
	RemoteRole = (bReplicates ? ROLE_SimulatedProxy : ROLE_None);

	// Make sure the OwnedComponents list correct.  
	// Under some circumstances sub-object instancing can result in bogus/duplicate entries.
	// This is not necessary for CDOs
	if (!HasAnyFlags(RF_ClassDefaultObject))
	{
		ResetOwnedComponents();
	}
}

bool AActor::CanBeInCluster() const
{
	return bCanBeInCluster;
}

void AActor::AddReferencedObjects(UObject* InThis, FReferenceCollector& Collector)
{
	AActor* This = CastChecked<AActor>(InThis);
	Collector.AddReferencedObjects(This->OwnedComponents);
#if WITH_EDITOR
	if (This->CurrentTransactionAnnotation.IsValid())
	{
		This->CurrentTransactionAnnotation->AddReferencedObjects(Collector);
	}
#endif
	Super::AddReferencedObjects(InThis, Collector);
}

UWorld* AActor::GetWorld() const
{
	// CDO objects do not belong to a world
	// If the actors outer is destroyed or unreachable we are shutting down and the world should be NULL
	if (!HasAnyFlags(RF_ClassDefaultObject) && !GetOuter()->HasAnyFlags(RF_BeginDestroyed) && !GetOuter()->IsUnreachable())
	{
		if (ULevel* Level = GetLevel())
		{
			return Level->OwningWorld;
		}
	}
	return nullptr;
}

FTimerManager& AActor::GetWorldTimerManager() const
{
	return GetWorld()->GetTimerManager();
}

UGameInstance* AActor::GetGameInstance() const
{
	return GetWorld()->GetGameInstance();
}

bool AActor::IsNetStartupActor() const
{
	return bNetStartup;
}

FVector AActor::GetVelocity() const
{
	if ( RootComponent )
	{
		return RootComponent->GetComponentVelocity();
	}

	return FVector::ZeroVector;
}

void AActor::ClearCrossLevelReferences()
{
	if(RootComponent && GetRootComponent()->GetAttachParent() && (GetOutermost() != GetRootComponent()->GetAttachParent()->GetOutermost()))
	{
		GetRootComponent()->DetachFromComponent(FDetachmentTransformRules::KeepRelativeTransform);
	}
}

bool AActor::TeleportTo( const FVector& DestLocation, const FRotator& DestRotation, bool bIsATest, bool bNoCheck )
{
	SCOPE_CYCLE_COUNTER(STAT_TeleportToTime);

	if(RootComponent == NULL)
	{
		return false;
	}

	UWorld* MyWorld = GetWorld();

	// Can't move non-movable actors during play
	if( (RootComponent->Mobility == EComponentMobility::Static) && MyWorld->AreActorsInitialized() )
	{
		return false;
	}

	if ( bIsATest && (GetActorLocation() == DestLocation) )
	{
		return true;
	}

	FVector const PrevLocation = GetActorLocation();
	FVector NewLocation = DestLocation;
	bool bTeleportSucceeded = true;
	UPrimitiveComponent* ActorPrimComp = Cast<UPrimitiveComponent>(RootComponent);
	if ( ActorPrimComp )
	{
		if (!bNoCheck && (ActorPrimComp->IsQueryCollisionEnabled() || (GetNetMode() != NM_Client)) )
		{
			// Apply the pivot offset to the desired location
			FVector Offset = GetRootComponent()->Bounds.Origin - PrevLocation;
			NewLocation = NewLocation + Offset;

			// check if able to find an acceptable destination for this actor that doesn't embed it in world geometry
			bTeleportSucceeded = MyWorld->FindTeleportSpot(this, NewLocation, DestRotation);
			NewLocation = NewLocation - Offset;
		}

		if (NewLocation.ContainsNaN() || PrevLocation.ContainsNaN())
		{
			bTeleportSucceeded = false;
			UE_LOG(LogActor, Log,  TEXT("Attempted to teleport to NaN"));
		}

		if ( bTeleportSucceeded )
		{
			// check whether this actor unacceptably encroaches on any other actors.
			if ( bIsATest || bNoCheck )
			{
				ActorPrimComp->SetWorldLocationAndRotation(NewLocation, DestRotation);
			}
			else
			{
				FVector const Delta = NewLocation - PrevLocation;
				bTeleportSucceeded = ActorPrimComp->MoveComponent(Delta, DestRotation, false, nullptr, MOVECOMP_NoFlags, ETeleportType::TeleportPhysics);
			}
			if( bTeleportSucceeded )
			{
				TeleportSucceeded(bIsATest);
			}
		}
	}
	else if (RootComponent)
	{
		// not a primitivecomponent, just set directly
		GetRootComponent()->SetWorldLocationAndRotation(NewLocation, DestRotation, false, nullptr, ETeleportType::TeleportPhysics);
	}

	return bTeleportSucceeded; 
}


bool AActor::K2_TeleportTo( FVector DestLocation, FRotator DestRotation )
{
	return TeleportTo(DestLocation, DestRotation, false, false);
}

void AActor::SetTickPrerequisite(AActor* PrerequisiteActor)
{
	AddTickPrerequisiteActor(PrerequisiteActor);
}

void AActor::AddTickPrerequisiteActor(AActor* PrerequisiteActor)
{
	if (PrimaryActorTick.bCanEverTick && PrerequisiteActor && PrerequisiteActor->PrimaryActorTick.bCanEverTick)
	{
		PrimaryActorTick.AddPrerequisite(PrerequisiteActor, PrerequisiteActor->PrimaryActorTick);
	}
}

void AActor::AddTickPrerequisiteComponent(UActorComponent* PrerequisiteComponent)
{
	if (PrimaryActorTick.bCanEverTick && PrerequisiteComponent && PrerequisiteComponent->PrimaryComponentTick.bCanEverTick)
	{
		PrimaryActorTick.AddPrerequisite(PrerequisiteComponent, PrerequisiteComponent->PrimaryComponentTick);
	}
}

void AActor::RemoveTickPrerequisiteActor(AActor* PrerequisiteActor)
{
	if (PrerequisiteActor)
	{
		PrimaryActorTick.RemovePrerequisite(PrerequisiteActor, PrerequisiteActor->PrimaryActorTick);
	}
}

void AActor::RemoveTickPrerequisiteComponent(UActorComponent* PrerequisiteComponent)
{
	if (PrerequisiteComponent)
	{
		PrimaryActorTick.RemovePrerequisite(PrerequisiteComponent, PrerequisiteComponent->PrimaryComponentTick);
	}
}

bool AActor::GetTickableWhenPaused()
{
	return PrimaryActorTick.bTickEvenWhenPaused;
}

void AActor::SetTickableWhenPaused(bool bTickableWhenPaused)
{
	PrimaryActorTick.bTickEvenWhenPaused = bTickableWhenPaused;
}

void AActor::AddControllingMatineeActor( AMatineeActor& InMatineeActor )
{
	if (RootComponent)
	{
		RootComponent->PrimaryComponentTick.AddPrerequisite(&InMatineeActor, InMatineeActor.PrimaryActorTick);
	}

	PrimaryActorTick.AddPrerequisite(&InMatineeActor, InMatineeActor.PrimaryActorTick);
	ControllingMatineeActors.AddUnique(&InMatineeActor);
}

void AActor::RemoveControllingMatineeActor( AMatineeActor& InMatineeActor )
{
	if (RootComponent)
	{
		RootComponent->PrimaryComponentTick.RemovePrerequisite(&InMatineeActor, InMatineeActor.PrimaryActorTick);
	}

	PrimaryActorTick.RemovePrerequisite(&InMatineeActor, InMatineeActor.PrimaryActorTick);
	ControllingMatineeActors.RemoveSwap(&InMatineeActor);
}

void AActor::BeginDestroy()
{
	ULevel* OwnerLevel = Cast<ULevel>(GetOuter());
	UnregisterAllComponents();
	if (OwnerLevel && !OwnerLevel->HasAnyInternalFlags(EInternalObjectFlags::Unreachable))
	{
		OwnerLevel->Actors.RemoveSingleSwap(this, false);
	}
	Super::BeginDestroy();
}

bool AActor::IsReadyForFinishDestroy()
{
	return Super::IsReadyForFinishDestroy() && DetachFence.IsFenceComplete();
}

void AActor::Serialize(FArchive& Ar)
{
#if WITH_EDITOR
	// Prior to load, map natively-constructed component instances for Blueprint-generated class types to any serialized properties that might reference them.
	// We'll use this information post-load to determine if any owned components may not have been serialized through the reference property (i.e. in case the serialized property value ends up being NULL).
	if (Ar.IsLoading()
		&& OwnedComponents.Num() > 0
		&& !(Ar.GetPortFlags() & PPF_Duplicate)
		&& HasAllFlags(RF_WasLoaded|RF_NeedPostLoad))
	{
		if (const UBlueprintGeneratedClass* BPGC = Cast<UBlueprintGeneratedClass>(GetClass()))
		{
			NativeConstructedComponentToPropertyMap.Reset();
			NativeConstructedComponentToPropertyMap.Reserve(OwnedComponents.Num());
			for(TFieldIterator<UObjectProperty> PropertyIt(BPGC, EFieldIteratorFlags::IncludeSuper); PropertyIt; ++PropertyIt)
			{
				UObjectProperty* ObjProp = *PropertyIt;

				// Ignore transient properties since they won't be serialized
				if(!ObjProp->HasAnyPropertyFlags(CPF_Transient))
				{
					UActorComponent* ActorComponent = Cast<UActorComponent>(ObjProp->GetObjectPropertyValue_InContainer(this));
					if(ActorComponent != nullptr && ActorComponent->CreationMethod == EComponentCreationMethod::Native)
					{
						NativeConstructedComponentToPropertyMap.Add(ActorComponent->GetFName(), ObjProp);
					}
				}
			}
		}
	}

	// When duplicating for PIE all components need to be gathered up and duplicated even if there are no other property references to them
	// otherwise we can end up with Attach Parents that do not get redirected to the correct component. However, if there is a transient component
	// we'll let that drop
	if (Ar.GetPortFlags() & PPF_DuplicateForPIE)
	{
		TArray<UActorComponent*> DuplicatingComponents;
		if (Ar.IsSaving())
		{
			DuplicatingComponents.Reserve(OwnedComponents.Num());
			for (UActorComponent* OwnedComponent : OwnedComponents)
			{
				if (OwnedComponent && !OwnedComponent->HasAnyFlags(RF_Transient))
				{
					DuplicatingComponents.Add(OwnedComponent);
				}
			}
		}
		Ar << DuplicatingComponents;
	}
#endif

	Super::Serialize(Ar);
}

void AActor::PostLoad()
{
	Super::PostLoad();

	// add ourselves to our Owner's Children array
	if (Owner != NULL)
	{
		checkSlow(!Owner->Children.Contains(this));
		Owner->Children.Add(this);
	}

	if (GetLinkerUE4Version() < VER_UE4_CONSUME_INPUT_PER_BIND)
	{
		bBlockInput = (InputConsumeOption_DEPRECATED == ICO_ConsumeAll);
	}

	if (GetLinkerUE4Version() < VER_UE4_PRIVATE_REMOTE_ROLE)
	{
		bReplicates = (RemoteRole != ROLE_None);
	}

	// Ensure that this is not set for CDO (there was a case where this might have occurred in an older version when converting actor instances to BPs - see UE-18490)
	if (HasAnyFlags(RF_ClassDefaultObject))
	{
		bExchangedRoles = false;
	}

	if (AActor* ParentActor = ParentComponentActor_DEPRECATED.Get())
	{
		TInlineComponentArray<UChildActorComponent*> ParentChildActorComponents(ParentActor);
		for (UChildActorComponent* ChildActorComponent : ParentChildActorComponents)
		{
			if (ChildActorComponent->GetChildActor() == this)
			{
				ParentComponent = ChildActorComponent;
				break;
			}
		}
	}

	if ( GIsEditor )
	{
#if WITH_EDITORONLY_DATA
		// Propagate the hidden at editor startup flag to the transient hidden flag
		bHiddenEdTemporary = bHiddenEd;

		// Check/warning when loading actors in editor. Should never load IsPendingKill() Actors!
		if ( IsPendingKill() )
		{
			UE_LOG(LogActor, Log,  TEXT("Loaded Actor (%s) with IsPendingKill() == true"), *GetName() );
		}
#endif // WITH_EDITORONLY_DATA
	}
}

void AActor::PostLoadSubobjects(FObjectInstancingGraph* OuterInstanceGraph)
{
	USceneComponent* OldRoot = RootComponent;
	USceneComponent* OldRootParent = (OldRoot ? OldRoot->GetAttachParent() : nullptr);
	bool bHadRoot = !!OldRoot;
	FRotator OldRotation;
	FVector OldTranslation;
	FVector OldScale;
	if (bHadRoot)
	{
		OldRotation = OldRoot->RelativeRotation;
		OldTranslation = OldRoot->RelativeLocation;
		OldScale = OldRoot->RelativeScale3D;
	}

	Super::PostLoadSubobjects(OuterInstanceGraph);

	// If this is a Blueprint class, we may need to manually apply default value overrides to some inherited components in a cooked
	// build scenario. This can occur, for example, if we have a nativized Blueprint class somewhere in the class inheritance hierarchy.
<<<<<<< HEAD
	if (FPlatformProperties::RequiresCookedData())
=======
	if (FPlatformProperties::RequiresCookedData() && !IsTemplate())
>>>>>>> 50b84fc1
	{
		const UBlueprintGeneratedClass* BPGC = Cast<UBlueprintGeneratedClass>(GetClass());
		if (BPGC != nullptr && BPGC->bHasNativizedParent)
		{
			UBlueprintGeneratedClass::CheckAndApplyComponentTemplateOverrides(this);
		}
	}

	ResetOwnedComponents();

	if (RootComponent && bHadRoot && OldRoot != RootComponent)
	{
		UE_LOG(LogActor, Log, TEXT("Root component has changed, relocating new root component to old position %s->%s"), *OldRoot->GetFullName(), *GetRootComponent()->GetFullName());
		GetRootComponent()->RelativeRotation = OldRotation;
		GetRootComponent()->RelativeLocation = OldTranslation;
		GetRootComponent()->RelativeScale3D = OldScale;
		
		// Migrate any attachment to the new root
		if (OldRoot->GetAttachParent())
		{
			// Users may try to fixup attachment to the root on their own, avoid creating a cycle.
			if (OldRoot->GetAttachParent() != RootComponent)
			{
				RootComponent->SetupAttachment(OldRoot->GetAttachParent());
			}
		}

		// Attach old root to new root, if the user did not do something on their own during construction that differs from the serialized value.
		if (OldRoot->GetAttachParent() == OldRootParent && OldRoot->GetAttachParent() != RootComponent)
		{
			UE_LOG(LogActor, Log, TEXT("--- Attaching old root to new root %s->%s"), *OldRoot->GetFullName(), *GetRootComponent()->GetFullName());
			OldRoot->SetupAttachment(RootComponent);
		}

		// Reset the transform on the old component
		OldRoot->RelativeRotation = FRotator::ZeroRotator;
		OldRoot->RelativeLocation = FVector::ZeroVector;
		OldRoot->RelativeScale3D = FVector(1.0f, 1.0f, 1.0f);
	}
}

void AActor::ProcessEvent(UFunction* Function, void* Parameters)
{
	#if WITH_EDITOR
	static const FName CallInEditorMeta(TEXT("CallInEditor"));
	const bool bAllowScriptExecution = GAllowActorScriptExecutionInEditor || Function->GetBoolMetaData(CallInEditorMeta);
	#else
	const bool bAllowScriptExecution = GAllowActorScriptExecutionInEditor;
	#endif
	UWorld* MyWorld = GetWorld();
	if( ((MyWorld && (MyWorld->AreActorsInitialized() || bAllowScriptExecution)) || HasAnyFlags(RF_ClassDefaultObject)) && !IsGarbageCollecting() )
	{
#if !UE_BUILD_SHIPPING
		if (!ProcessEventDelegate.IsBound() || !ProcessEventDelegate.Execute(this, Function, Parameters))
		{
			Super::ProcessEvent(Function, Parameters);
		}
#else
		Super::ProcessEvent(Function, Parameters);
#endif
	}
}

void AActor::ApplyWorldOffset(const FVector& InOffset, bool bWorldShift)
{
	// Attached components will be shifted by parents, will shift only USceneComponents derived components
	if (RootComponent != nullptr && RootComponent->GetAttachParent() == nullptr)
	{
		RootComponent->ApplyWorldOffset(InOffset, bWorldShift);
	}

	// Shift UActorComponent derived components, but not USceneComponents
 	for (UActorComponent* ActorComponent : GetComponents())
 	{
 		if (IsValid(ActorComponent) && !ActorComponent->IsA<USceneComponent>())
 		{
 			ActorComponent->ApplyWorldOffset(InOffset, bWorldShift);
 		}
 	}
 	
	// Navigation receives update during component registration. World shift needs a separate path to shift all navigation data
	// So this normally should happen only in the editor when user moves visible sub-levels
	if (!bWorldShift && !InOffset.IsZero())
	{
		if (RootComponent != nullptr && RootComponent->IsRegistered())
		{
			UNavigationSystem::UpdateNavOctreeBounds(this);
			UNavigationSystem::UpdateActorAndComponentsInNavOctree(*this);
		}
	}
}

/** Thread safe container for actor related global variables */
class FActorThreadContext : public TThreadSingleton<FActorThreadContext>
{
	friend TThreadSingleton<FActorThreadContext>;

	FActorThreadContext()
		: TestRegisterTickFunctions(nullptr)
	{
	}
public:
	/** Tests tick function registration */
	AActor* TestRegisterTickFunctions;
};

void AActor::RegisterActorTickFunctions(bool bRegister)
{
	check(!IsTemplate());

	if(bRegister)
	{
		if(PrimaryActorTick.bCanEverTick)
		{
			PrimaryActorTick.Target = this;
			PrimaryActorTick.SetTickFunctionEnable(PrimaryActorTick.bStartWithTickEnabled || PrimaryActorTick.IsTickFunctionEnabled());
			PrimaryActorTick.RegisterTickFunction(GetLevel());
		}
	}
	else
	{
		if(PrimaryActorTick.IsTickFunctionRegistered())
		{
			PrimaryActorTick.UnRegisterTickFunction();			
		}
	}

	FActorThreadContext::Get().TestRegisterTickFunctions = this; // we will verify the super call chain is intact. Don't copy and paste this to another actor class!
}

void AActor::RegisterAllActorTickFunctions(bool bRegister, bool bDoComponents)
{
	if(!IsTemplate())
	{
		// Prevent repeated redundant attempts
		if (bTickFunctionsRegistered != bRegister)
		{
			FActorThreadContext& ThreadContext = FActorThreadContext::Get();
			check(ThreadContext.TestRegisterTickFunctions == nullptr);
			RegisterActorTickFunctions(bRegister);
			bTickFunctionsRegistered = bRegister;
			checkf(ThreadContext.TestRegisterTickFunctions == this, TEXT("Failed to route Actor RegisterTickFunctions (%s)"), *GetFullName());
			ThreadContext.TestRegisterTickFunctions = nullptr;
		}

		if (bDoComponents)
		{
			for (UActorComponent* Component : GetComponents())
			{
				if (Component)
				{
					Component->RegisterAllComponentTickFunctions(bRegister);
				}
			}
		}
	}
}

void AActor::SetActorTickEnabled(bool bEnabled)
{
	if (!IsTemplate() && PrimaryActorTick.bCanEverTick)
	{
		PrimaryActorTick.SetTickFunctionEnable(bEnabled);
	}
}

bool AActor::IsActorTickEnabled() const
{
	return PrimaryActorTick.IsTickFunctionEnabled();
}

void AActor::SetActorTickInterval(float TickInterval)
{
	PrimaryActorTick.TickInterval = TickInterval;
}

float AActor::GetActorTickInterval() const
{
	return PrimaryActorTick.TickInterval;
}

bool AActor::Rename( const TCHAR* InName, UObject* NewOuter, ERenameFlags Flags )
{
	if (NewOuter)
	{
		RegisterAllActorTickFunctions(false, true); // unregister all tick functions
		UnregisterAllComponents();
	}

	bool bSuccess = Super::Rename( InName, NewOuter, Flags );

	if (NewOuter && NewOuter->IsA<ULevel>())
	{
		UWorld* World = NewOuter->GetWorld();
		if (World && World->bIsWorldInitialized)
		{
			RegisterAllComponents();
		}
		RegisterAllActorTickFunctions(true, true); // register all tick functions
	}
	return bSuccess;
}

UNetConnection* AActor::GetNetConnection() const
{
	return Owner ? Owner->GetNetConnection() : NULL;
}

UPlayer* AActor::GetNetOwningPlayer()
{
	// We can only replicate RPCs to the owning player
	if (Role == ROLE_Authority)
	{
		if (Owner)
		{
			return Owner->GetNetOwningPlayer();
		}
	}
	return NULL;
}

bool AActor::DestroyNetworkActorHandled()
{
	return false;
}

void AActor::TickActor( float DeltaSeconds, ELevelTick TickType, FActorTickFunction& ThisTickFunction )
{
	//root of tick hierarchy

	// Non-player update.
	const bool bShouldTick = ((TickType!=LEVELTICK_ViewportsOnly) || ShouldTickIfViewportsOnly());
	if(bShouldTick)
	{
		// If an Actor has been Destroyed or its level has been unloaded don't execute any queued ticks
		if (!IsPendingKill() && GetWorld())
		{
			Tick(DeltaSeconds);	// perform any tick functions unique to an actor subclass
		}
	}
}

void AActor::Tick( float DeltaSeconds )
{
	// Blueprint code outside of the construction script should not run in the editor
	// Allow tick if we are not a dedicated server, or we allow this tick on dedicated servers
	if (GetWorldSettings() != nullptr && (bAllowReceiveTickEventOnDedicatedServer || !IsRunningDedicatedServer()))
	{
		ReceiveTick(DeltaSeconds);
	}


	// Update any latent actions we have for this actor

	// If this tick is skipped on a frame because we've got a TickInterval, our latent actions will be ticked
	// anyway by UWorld::Tick(). Given that, our latent actions don't need to be passed a larger
	// DeltaSeconds to make up the frames that they missed (because they wouldn't have missed any).
	// So pass in the world's DeltaSeconds value rather than our specific DeltaSeconds value.
	UWorld* MyWorld = GetWorld();
	MyWorld->GetLatentActionManager().ProcessLatentActions(this, MyWorld->GetDeltaSeconds());

	if (bAutoDestroyWhenFinished)
	{
		bool bOKToDestroy = true;

		for (UActorComponent* const Comp : GetComponents())
		{
			if (Comp && !Comp->IsReadyForOwnerToAutoDestroy())
			{
				bOKToDestroy = false;
				break;
			}
		}

		// die!
		if (bOKToDestroy)
		{
			Destroy();
		}
	}
}


/** If true, actor is ticked even if TickType==LEVELTICK_ViewportsOnly */
bool AActor::ShouldTickIfViewportsOnly() const
{
	return false;
}

void AActor::PreReplication( IRepChangedPropertyTracker & ChangedPropertyTracker )
{
	// Attachment replication gets filled in by GatherCurrentMovement(), but in the case of a detached root we need to trigger remote detachment.
	AttachmentReplication.AttachParent = nullptr;

	if ( bReplicateMovement || (RootComponent && RootComponent->GetAttachParent()) )
	{
		GatherCurrentMovement();
	}

	DOREPLIFETIME_ACTIVE_OVERRIDE( AActor, ReplicatedMovement, bReplicateMovement );

	// Don't need to replicate AttachmentReplication if the root component replicates, because it already handles it.
	DOREPLIFETIME_ACTIVE_OVERRIDE( AActor, AttachmentReplication, RootComponent && !RootComponent->GetIsReplicated() );

	UBlueprintGeneratedClass* BPClass = Cast<UBlueprintGeneratedClass>(GetClass());
	if (BPClass != NULL)
	{
		BPClass->InstancePreReplication(this, ChangedPropertyTracker);
	}
}

void AActor::CallPreReplication(UNetDriver* NetDriver)
{
	if (NetDriver == nullptr)
	{
		return;
	}

	PreReplication(*NetDriver->FindOrCreateRepChangedPropertyTracker(this).Get());

	// Call PreReplication on all owned components that are replicated
	for (UActorComponent* Component : ReplicatedComponents)
	{
		// Only call on components that aren't pending kill
		if (Component && !Component->IsPendingKill())
		{
			Component->PreReplication(*NetDriver->FindOrCreateRepChangedPropertyTracker(Component).Get());
		}
	}
}

void AActor::PostActorCreated()
{
	// nothing at the moment
}

void AActor::GetComponentsBoundingCylinder(float& OutCollisionRadius, float& OutCollisionHalfHeight, bool bNonColliding) const
{
	bool bIgnoreRegistration = false;

#if WITH_EDITOR
	if(IsTemplate())
	{
		// Editor code calls this function on default objects when placing them in the viewport, so no components will be registered in those cases.
		UWorld* MyWorld = GetWorld();
		if (!MyWorld || !MyWorld->IsGameWorld())
		{
			bIgnoreRegistration = true;
		}
		else
		{
			UE_LOG(LogActor, Log, TEXT("WARNING AActor::GetComponentsBoundingCylinder : Called on default object '%s'. Will likely return zero size."), *this->GetPathName());
		}
	}
#elif !(UE_BUILD_SHIPPING || UE_BUILD_TEST)
	if (IsTemplate())
	{
		UE_LOG(LogActor, Log, TEXT("WARNING AActor::GetComponentsBoundingCylinder : Called on default object '%s'. Will likely return zero size."), *this->GetPathName());
	}
#endif

	float Radius = 0.f;
	float HalfHeight = 0.f;

	for (const UActorComponent* ActorComponent : GetComponents())
	{
		const UPrimitiveComponent* PrimComp = Cast<const UPrimitiveComponent>(ActorComponent);
		if (PrimComp)
		{
			// Only use collidable components to find collision bounding box.
			if ((bIgnoreRegistration || PrimComp->IsRegistered()) && (bNonColliding || PrimComp->IsCollisionEnabled()))
			{
				float TestRadius, TestHalfHeight;
				PrimComp->CalcBoundingCylinder(TestRadius, TestHalfHeight);
				Radius = FMath::Max(Radius, TestRadius);
				HalfHeight = FMath::Max(HalfHeight, TestHalfHeight);
			}
		}
	}

	OutCollisionRadius = Radius;
	OutCollisionHalfHeight = HalfHeight;
}


void AActor::GetSimpleCollisionCylinder(float& CollisionRadius, float& CollisionHalfHeight) const
{
	if (IsRootComponentCollisionRegistered())
	{
		RootComponent->CalcBoundingCylinder(CollisionRadius, CollisionHalfHeight);
	}
	else
	{
		GetComponentsBoundingCylinder(CollisionRadius, CollisionHalfHeight, false);
	}
}

bool AActor::IsRootComponentCollisionRegistered() const
{
	return RootComponent != NULL && RootComponent->IsRegistered() && RootComponent->IsCollisionEnabled();
}

bool AActor::IsAttachedTo(const AActor* Other) const
{
	return (RootComponent && Other && Other->RootComponent) ? RootComponent->IsAttachedTo(Other->RootComponent) : false;
}

bool AActor::IsBasedOnActor(const AActor* Other) const
{
	return IsAttachedTo(Other);
}

bool AActor::Modify( bool bAlwaysMarkDirty/*=true*/ )
{
	if (!CanModify())
	{
		return false;
	}

	// Any properties that reference a blueprint constructed component needs to avoid creating a reference to the component from the transaction
	// buffer, so we temporarily switch the property to non-transactional while the modify occurs
	TArray<UObjectProperty*> TemporarilyNonTransactionalProperties;
	if (GUndo)
	{
		for (TFieldIterator<UObjectProperty> PropertyIt(GetClass(), EFieldIteratorFlags::IncludeSuper); PropertyIt; ++PropertyIt)
		{
			UObjectProperty* ObjProp = *PropertyIt;
			if (!ObjProp->HasAllPropertyFlags(CPF_NonTransactional))
			{
				UActorComponent* ActorComponent = Cast<UActorComponent>(ObjProp->GetObjectPropertyValue(ObjProp->ContainerPtrToValuePtr<void>(this)));
				if (ActorComponent && ActorComponent->IsCreatedByConstructionScript())
				{
					ObjProp->SetPropertyFlags(CPF_NonTransactional);
					TemporarilyNonTransactionalProperties.Add(ObjProp);
				}
			}
		}
	}

	bool bSavedToTransactionBuffer = UObject::Modify( bAlwaysMarkDirty );

	for (UObjectProperty* ObjProp : TemporarilyNonTransactionalProperties)
	{
		ObjProp->ClearPropertyFlags(CPF_NonTransactional);
	}

	// If the root component is blueprint constructed we don't save it to the transaction buffer
	if( RootComponent && !RootComponent->IsCreatedByConstructionScript())
	{
		bSavedToTransactionBuffer = RootComponent->Modify( bAlwaysMarkDirty ) || bSavedToTransactionBuffer;
	}

	return bSavedToTransactionBuffer;
}

FBox AActor::GetComponentsBoundingBox(bool bNonColliding) const
{
	FBox Box(ForceInit);

	for (const UActorComponent* ActorComponent : GetComponents())
	{
		const UPrimitiveComponent* PrimComp = Cast<const UPrimitiveComponent>(ActorComponent);
		if (PrimComp)
		{
			// Only use collidable components to find collision bounding box.
			if (PrimComp->IsRegistered() && (bNonColliding || PrimComp->IsCollisionEnabled()))
			{
				Box += PrimComp->Bounds.GetBox();
			}
		}
	}

	return Box;
}

FBox AActor::CalculateComponentsBoundingBoxInLocalSpace( bool bNonColliding ) const
{
	FBox Box(ForceInit);

	const FTransform& ActorToWorld = GetTransform();
	const FTransform WorldToActor = ActorToWorld.Inverse();

	for( const UActorComponent* ActorComponent : GetComponents() )
	{
		const UPrimitiveComponent* PrimComp = Cast<const UPrimitiveComponent>( ActorComponent );
		if( PrimComp )
		{
			// Only use collidable components to find collision bounding box.
			if( PrimComp->IsRegistered() && ( bNonColliding || PrimComp->IsCollisionEnabled() ) )
			{
				const FTransform ComponentToActor = PrimComp->ComponentToWorld * WorldToActor;
				FBoxSphereBounds ActorSpaceComponentBounds = PrimComp->CalcBounds( ComponentToActor );

				Box += ActorSpaceComponentBounds.GetBox();
			}
		}
	}

	return Box;
}

bool AActor::CheckStillInWorld()
{
	if (IsPendingKill())
	{
		return false;
	}
	UWorld* MyWorld = GetWorld();
	if (!MyWorld)
	{
		return false;
	}

	// check the variations of KillZ
	AWorldSettings* WorldSettings = MyWorld->GetWorldSettings( true );

	if (!WorldSettings->bEnableWorldBoundsChecks)
	{
		return true;
	}

	if( GetActorLocation().Z < WorldSettings->KillZ )
	{
		UDamageType const* const DmgType = WorldSettings->KillZDamageType ? WorldSettings->KillZDamageType->GetDefaultObject<UDamageType>() : GetDefault<UDamageType>();
		FellOutOfWorld(*DmgType);
		return false;
	}
	// Check if box has poked outside the world
	else if( ( RootComponent != NULL ) && ( GetRootComponent()->IsRegistered() == true ) )
	{
		const FBox&	Box = GetRootComponent()->Bounds.GetBox();
		if(	Box.Min.X < -HALF_WORLD_MAX || Box.Max.X > HALF_WORLD_MAX ||
			Box.Min.Y < -HALF_WORLD_MAX || Box.Max.Y > HALF_WORLD_MAX ||
			Box.Min.Z < -HALF_WORLD_MAX || Box.Max.Z > HALF_WORLD_MAX )
		{
			UE_LOG(LogActor, Warning, TEXT("%s is outside the world bounds!"), *GetName());
			OutsideWorldBounds();
			// not safe to use physics or collision at this point
			SetActorEnableCollision(false);
			DisableComponentsSimulatePhysics();
			return false;
		}
	}

	return true;
}

void AActor::SetTickGroup(ETickingGroup NewTickGroup)
{
	PrimaryActorTick.TickGroup = NewTickGroup;
}

void AActor::ClearComponentOverlaps()
{
	TInlineComponentArray<UPrimitiveComponent*> PrimitiveComponents;
	GetComponents(PrimitiveComponents);

	// Remove owned components from overlap tracking
	// We don't traverse the RootComponent attachment tree since that might contain
	// components owned by other actors.
	TArray<FOverlapInfo, TInlineAllocator<3>> OverlapsForCurrentComponent;
	for (UPrimitiveComponent* const PrimComp : PrimitiveComponents)
	{
		OverlapsForCurrentComponent.Reset();
		OverlapsForCurrentComponent.Append(PrimComp->GetOverlapInfos());
		for (const FOverlapInfo& CurrentOverlap : OverlapsForCurrentComponent)
		{
			const bool bDoNotifies = true;
			const bool bSkipNotifySelf = false;
			PrimComp->EndComponentOverlap(CurrentOverlap, bDoNotifies, bSkipNotifySelf);
		}
	}
}

void AActor::UpdateOverlaps(bool bDoNotifies)
{
	// just update the root component, which will cascade down to the children
	USceneComponent* const RootComp = GetRootComponent();
	if (RootComp)
	{
		RootComp->UpdateOverlaps(NULL, bDoNotifies);
	}
}

bool AActor::IsOverlappingActor(const AActor* Other) const
{
	for (UActorComponent* OwnedComp : OwnedComponents)
	{
		if (UPrimitiveComponent* PrimComp = Cast<UPrimitiveComponent>(OwnedComp))
		{
			if (PrimComp->IsOverlappingActor(Other))
			{
				// found one, finished
				return true;
			}
		}
	}
	return false;
}

void AActor::GetOverlappingActors(TArray<AActor*>& OutOverlappingActors, TSubclassOf<AActor> ClassFilter) const
{
	// prepare output
	TSet<AActor*> OverlappingActors;
	GetOverlappingActors(OverlappingActors, ClassFilter);

	OutOverlappingActors.Reset(OverlappingActors.Num());

	for (AActor* OverlappingActor : OverlappingActors)
	{
		OutOverlappingActors.Add(OverlappingActor);
	}
}

void AActor::GetOverlappingActors(TSet<AActor*>& OutOverlappingActors, TSubclassOf<AActor> ClassFilter) const
{
	// prepare output
	OutOverlappingActors.Reset();
	TSet<AActor*> OverlappingActorsForCurrentComponent;

	for(UActorComponent* OwnedComp : OwnedComponents)
	{
		if(UPrimitiveComponent* PrimComp = Cast<UPrimitiveComponent>(OwnedComp))
		{
			PrimComp->GetOverlappingActors(OverlappingActorsForCurrentComponent, ClassFilter);

			OutOverlappingActors.Reserve(OutOverlappingActors.Num() + OverlappingActorsForCurrentComponent.Num());

			// then merge it into our final list
			for (AActor* OverlappingActor : OverlappingActorsForCurrentComponent)
			{
				if (OverlappingActor != this)
				{
					OutOverlappingActors.Add(OverlappingActor);
				}
			}
		}
	}
}

void AActor::GetOverlappingComponents(TArray<UPrimitiveComponent*>& OutOverlappingComponents) const
{
	TSet<UPrimitiveComponent*> OverlappingComponents;
	GetOverlappingComponents(OverlappingComponents);

	OutOverlappingComponents.Reset(OverlappingComponents.Num());

	for (UPrimitiveComponent* OverlappingComponent : OverlappingComponents)
	{
		OutOverlappingComponents.Add(OverlappingComponent);
	}
}

void AActor::GetOverlappingComponents(TSet<UPrimitiveComponent*>& OutOverlappingComponents) const
{
	OutOverlappingComponents.Reset();
	TArray<UPrimitiveComponent*> OverlappingComponentsForCurrentComponent;

	for (UActorComponent* OwnedComp : OwnedComponents)
	{
		if (UPrimitiveComponent* PrimComp = Cast<UPrimitiveComponent>(OwnedComp))
		{
			// get list of components from the component
			PrimComp->GetOverlappingComponents(OverlappingComponentsForCurrentComponent);

			OutOverlappingComponents.Reserve(OutOverlappingComponents.Num() + OverlappingComponentsForCurrentComponent.Num());

			// then merge it into our final list
			for (UPrimitiveComponent* OverlappingComponent : OverlappingComponentsForCurrentComponent)
			{
				OutOverlappingComponents.Add(OverlappingComponent);
			}
		}
	}
}

void AActor::NotifyActorBeginOverlap(AActor* OtherActor)
{
	// call BP handler
	ReceiveActorBeginOverlap(OtherActor);
}

void AActor::NotifyActorEndOverlap(AActor* OtherActor)
{
	// call BP handler
	ReceiveActorEndOverlap(OtherActor);
}

void AActor::NotifyActorBeginCursorOver()
{
	// call BP handler
	ReceiveActorBeginCursorOver();
}

void AActor::NotifyActorEndCursorOver()
{
	// call BP handler
	ReceiveActorEndCursorOver();
}

void AActor::NotifyActorOnClicked(FKey ButtonPressed)
{
	// call BP handler
	ReceiveActorOnClicked(ButtonPressed);
}

void AActor::NotifyActorOnReleased(FKey ButtonReleased)
{
	// call BP handler
	ReceiveActorOnReleased(ButtonReleased);
}

void AActor::NotifyActorOnInputTouchBegin(const ETouchIndex::Type FingerIndex)
{
	// call BP handler
	ReceiveActorOnInputTouchBegin(FingerIndex);
}

void AActor::NotifyActorOnInputTouchEnd(const ETouchIndex::Type FingerIndex)
{
	// call BP handler
	ReceiveActorOnInputTouchEnd(FingerIndex);
}

void AActor::NotifyActorOnInputTouchEnter(const ETouchIndex::Type FingerIndex)
{
	// call BP handler
	ReceiveActorOnInputTouchEnter(FingerIndex);
}

void AActor::NotifyActorOnInputTouchLeave(const ETouchIndex::Type FingerIndex)
{
	// call BP handler
	ReceiveActorOnInputTouchLeave(FingerIndex);
}


void AActor::NotifyHit(class UPrimitiveComponent* MyComp, AActor* Other, class UPrimitiveComponent* OtherComp, bool bSelfMoved, FVector HitLocation, FVector HitNormal, FVector NormalImpulse, const FHitResult& Hit)
{
	// call BP handler
	ReceiveHit(MyComp, Other, OtherComp, bSelfMoved, HitLocation, HitNormal, NormalImpulse, Hit);
}

/** marks all PrimitiveComponents for which their Owner is relevant for visibility as dirty because the Owner of some Actor in the chain has changed
 * @param TheActor the actor to mark components dirty for
 */
static void MarkOwnerRelevantComponentsDirty(AActor* TheActor)
{
	TInlineComponentArray<UPrimitiveComponent*> Components;
	TheActor->GetComponents(Components);

	for (int32 i = 0; i < Components.Num(); i++)
	{
		UPrimitiveComponent* Primitive = Components[i];
		if (Primitive->IsRegistered() && (Primitive->bOnlyOwnerSee || Primitive->bOwnerNoSee))
		{
			Primitive->MarkRenderStateDirty();
		}
	}

	// recurse over children of this Actor
	for (int32 i = 0; i < TheActor->Children.Num(); i++)
	{
		AActor* Child = TheActor->Children[i];
		if (Child != NULL && !Child->IsPendingKill())
		{
			MarkOwnerRelevantComponentsDirty(Child);
		}
	}
}

bool AActor::WasRecentlyRendered(float Tolerance) const
{
	UWorld* World = GetWorld();
	return (World) ? (World->GetTimeSeconds() - GetLastRenderTime() <= Tolerance) : false;
}

float AActor::GetLastRenderTime() const
{
	// return most recent of Components' LastRenderTime
	// @todo UE4 maybe check base component and components attached to it instead?
	float LastRenderTime = -1000.f;
	for (const UActorComponent* ActorComponent : GetComponents())
	{
		const UPrimitiveComponent* PrimComp = Cast<const UPrimitiveComponent>(ActorComponent);
		if (PrimComp && PrimComp->IsRegistered())
		{
			LastRenderTime = FMath::Max(LastRenderTime, PrimComp->LastRenderTime);
		}
	}
	return LastRenderTime;
}

void AActor::SetOwner( AActor *NewOwner )
{
	if (Owner != NewOwner && !IsPendingKill())
	{
		if (NewOwner != NULL && NewOwner->IsOwnedBy(this))
		{
			UE_LOG(LogActor, Error, TEXT("SetOwner(): Failed to set '%s' owner of '%s' because it would cause an Owner loop"), *NewOwner->GetName(), *GetName());
			return;
		}

		// Sets this actor's parent to the specified actor.
		AActor* OldOwner = Owner;
		if( Owner != NULL )
		{
			// remove from old owner's Children array
			verifySlow(Owner->Children.Remove(this) == 1);
		}

		Owner = NewOwner;

		if( Owner != NULL )
		{
			// add to new owner's Children array
			checkSlow(!Owner->Children.Contains(this));
			Owner->Children.Add(this);
		}

		// mark all components for which Owner is relevant for visibility to be updated
		MarkOwnerRelevantComponentsDirty(this);
	}
}

bool AActor::HasNetOwner() const
{
	if (Owner == NULL)
	{
		// all basic AActors are unable to call RPCs without special AActors as their owners (ie APlayerController)
		return false;
	}

	// Find the topmost actor in this owner chain
	AActor* TopOwner = NULL;
	for (TopOwner = Owner; TopOwner->Owner; TopOwner = TopOwner->Owner)
	{
	}

	return TopOwner->HasNetOwner();
}

void AActor::K2_AttachRootComponentTo(USceneComponent* InParent, FName InSocketName, EAttachLocation::Type AttachLocationType /*= EAttachLocation::KeepRelativeOffset */, bool bWeldSimulatedBodies /*=true*/)
{
PRAGMA_DISABLE_DEPRECATION_WARNINGS
	AttachRootComponentTo(InParent, InSocketName, AttachLocationType, bWeldSimulatedBodies);
PRAGMA_ENABLE_DEPRECATION_WARNINGS
}

void AActor::AttachRootComponentTo(USceneComponent* InParent, FName InSocketName, EAttachLocation::Type AttachLocationType /*= EAttachLocation::KeepRelativeOffset */, bool bWeldSimulatedBodies /*=false*/)
{
	if(RootComponent && InParent)
	{
PRAGMA_DISABLE_DEPRECATION_WARNINGS
		RootComponent->AttachTo(InParent, InSocketName, AttachLocationType, bWeldSimulatedBodies);
PRAGMA_ENABLE_DEPRECATION_WARNINGS
	}
}

void AActor::K2_AttachToComponent(USceneComponent* Parent, FName SocketName, EAttachmentRule LocationRule, EAttachmentRule RotationRule, EAttachmentRule ScaleRule, bool bWeldSimulatedBodies)
{
	AttachToComponent(Parent, FAttachmentTransformRules(LocationRule, RotationRule, ScaleRule, bWeldSimulatedBodies), SocketName);
}

void AActor::AttachToComponent(USceneComponent* Parent, const FAttachmentTransformRules& AttachmentRules, FName SocketName)
{
	if (RootComponent && Parent)
	{
		RootComponent->AttachToComponent(Parent, AttachmentRules, SocketName);
	}
}

void AActor::OnRep_AttachmentReplication()
{
	if (AttachmentReplication.AttachParent)
	{
		if (RootComponent)
		{
			USceneComponent* AttachParentComponent = (AttachmentReplication.AttachComponent ? AttachmentReplication.AttachComponent : AttachmentReplication.AttachParent->GetRootComponent());

			if (AttachParentComponent)
			{
				RootComponent->RelativeLocation = AttachmentReplication.LocationOffset;
				RootComponent->RelativeRotation = AttachmentReplication.RotationOffset;
				RootComponent->RelativeScale3D = AttachmentReplication.RelativeScale3D;
				RootComponent->AttachToComponent(AttachParentComponent, FAttachmentTransformRules::KeepRelativeTransform,  AttachmentReplication.AttachSocket);
			}
		}
	}
	else
	{
		DetachFromActor(FDetachmentTransformRules::KeepWorldTransform);

		// Handle the case where an object was both detached and moved on the server in the same frame.
		// Calling this extraneously does not hurt but will properly fire events if the movement state changed while attached.
		// This is needed because client side movement is ignored when attached
		OnRep_ReplicatedMovement();
	}
}

void AActor::K2_AttachRootComponentToActor(AActor* InParentActor, FName InSocketName /*= NAME_None*/, EAttachLocation::Type AttachLocationType /*= EAttachLocation::KeepRelativeOffset */, bool bWeldSimulatedBodies /*=true*/)
{
PRAGMA_DISABLE_DEPRECATION_WARNINGS
	AttachRootComponentToActor(InParentActor, InSocketName, AttachLocationType, bWeldSimulatedBodies);
PRAGMA_ENABLE_DEPRECATION_WARNINGS
}

void AActor::AttachRootComponentToActor(AActor* InParentActor, FName InSocketName /*= NAME_None*/, EAttachLocation::Type AttachLocationType /*= EAttachLocation::KeepRelativeOffset */, bool bWeldSimulatedBodies /*=false*/)
{
	if (RootComponent && InParentActor)
	{
		USceneComponent* ParentDefaultAttachComponent = InParentActor->GetDefaultAttachComponent();
		if (ParentDefaultAttachComponent)
		{
PRAGMA_DISABLE_DEPRECATION_WARNINGS
			RootComponent->AttachTo(ParentDefaultAttachComponent, InSocketName, AttachLocationType, bWeldSimulatedBodies );
PRAGMA_ENABLE_DEPRECATION_WARNINGS
		}
	}
}

void AActor::K2_AttachToActor(AActor* ParentActor, FName SocketName, EAttachmentRule LocationRule, EAttachmentRule RotationRule, EAttachmentRule ScaleRule, bool bWeldSimulatedBodies)
{
	AttachToActor(ParentActor, FAttachmentTransformRules(LocationRule, RotationRule, ScaleRule, bWeldSimulatedBodies), SocketName);
}

void AActor::AttachToActor(AActor* ParentActor, const FAttachmentTransformRules& AttachmentRules, FName SocketName)
{
	if (RootComponent && ParentActor)
	{
		USceneComponent* ParentDefaultAttachComponent = ParentActor->GetDefaultAttachComponent();
		if (ParentDefaultAttachComponent)
		{
			RootComponent->AttachToComponent(ParentDefaultAttachComponent, AttachmentRules, SocketName);
		}
	}
}

void AActor::SnapRootComponentTo(AActor* InParentActor, FName InSocketName/* = NAME_None*/)
{
	if (RootComponent && InParentActor)
	{
		USceneComponent* ParentDefaultAttachComponent = InParentActor->GetDefaultAttachComponent();
		if (ParentDefaultAttachComponent)
		{
			RootComponent->SnapTo(ParentDefaultAttachComponent, InSocketName);
		}
	}
}

void AActor::DetachRootComponentFromParent(bool bMaintainWorldPosition)
{
	if(RootComponent)
	{
PRAGMA_DISABLE_DEPRECATION_WARNINGS
		RootComponent->DetachFromParent(bMaintainWorldPosition);
PRAGMA_ENABLE_DEPRECATION_WARNINGS

		// Clear AttachmentReplication struct
		AttachmentReplication = FRepAttachment();
	}
}

void AActor::K2_DetachFromActor(EDetachmentRule LocationRule /*= EDetachmentRule::KeepRelative*/, EDetachmentRule RotationRule /*= EDetachmentRule::KeepRelative*/, EDetachmentRule ScaleRule /*= EDetachmentRule::KeepRelative*/)
{
	DetachFromActor(FDetachmentTransformRules(LocationRule, RotationRule, ScaleRule, true));
}

void AActor::DetachFromActor(const FDetachmentTransformRules& DetachmentRules)
{
	if (RootComponent)
	{
		RootComponent->DetachFromComponent(DetachmentRules);
	}
}

void AActor::DetachSceneComponentsFromParent(USceneComponent* InParentComponent, bool bMaintainWorldPosition)
{
	DetachAllSceneComponents(InParentComponent, bMaintainWorldPosition ? FDetachmentTransformRules::KeepWorldTransform : FDetachmentTransformRules::KeepRelativeTransform);
}

void AActor::DetachAllSceneComponents(USceneComponent* InParentComponent, const FDetachmentTransformRules& DetachmentRules)
{
	if (InParentComponent != NULL)
	{
		TInlineComponentArray<USceneComponent*> Components;
		GetComponents(Components);

		for (int32 Index = 0; Index < Components.Num(); ++Index)
		{
			USceneComponent* SceneComp = Components[Index];
			if (SceneComp->GetAttachParent() == InParentComponent)
			{
				SceneComp->DetachFromComponent(DetachmentRules);
			}
		}
	}
}

AActor* AActor::GetAttachParentActor() const
{
	if (GetRootComponent() && GetRootComponent()->GetAttachParent())
	{
		return GetRootComponent()->GetAttachParent()->GetOwner();
	}

	return nullptr;
}

FName AActor::GetAttachParentSocketName() const
{
	if (GetRootComponent() && GetRootComponent()->GetAttachParent())
	{
		return GetRootComponent()->GetAttachSocketName();
	}

	return NAME_None;
}

void AActor::GetAttachedActors(TArray<class AActor*>& OutActors) const
{
	OutActors.Reset();
	if (RootComponent != NULL)
	{
		// Current set of components to check
		TInlineComponentArray<USceneComponent*> CompsToCheck;

		// Set of all components we have checked
		TInlineComponentArray<USceneComponent*> CheckedComps;

		CompsToCheck.Push(RootComponent);

		// While still work left to do
		while(CompsToCheck.Num() > 0)
		{
			// Get the next off the queue
			const bool bAllowShrinking = false;
			USceneComponent* SceneComp = CompsToCheck.Pop(bAllowShrinking);

			// Add it to the 'checked' set, should not already be there!
			if (!CheckedComps.Contains(SceneComp))
			{
				CheckedComps.Add(SceneComp);

				AActor* CompOwner = SceneComp->GetOwner();
				if (CompOwner != NULL)
				{
					if (CompOwner != this)
					{
						// If this component has a different owner, add that owner to our output set and do nothing more
						OutActors.AddUnique(CompOwner);
					}
					else
					{
						// This component is owned by us, we need to add its children
						for (USceneComponent* ChildComp : SceneComp->GetAttachChildren())
						{
							// Add any we have not explored yet to the set to check
							if ((ChildComp != NULL) && !CheckedComps.Contains(ChildComp))
							{
								CompsToCheck.Push(ChildComp);
							}
						}
					}
				}
			}
		}
	}
}

bool AActor::ActorHasTag(FName Tag) const
{
	return (Tag != NAME_None) && Tags.Contains(Tag);
}

bool AActor::IsInLevel(const ULevel *TestLevel) const
{
	return (GetOuter() == TestLevel);
}

bool AActor::IsInPersistentLevel(bool bIncludeLevelStreamingPersistent) const
{
	ULevel* MyLevel = GetLevel();
	UWorld* World = GetWorld();
	return ( (MyLevel == World->PersistentLevel) || ( bIncludeLevelStreamingPersistent && World->StreamingLevels.Num() > 0 &&
														Cast<ULevelStreamingPersistent>(World->StreamingLevels[0]) != NULL &&
														World->StreamingLevels[0]->GetLoadedLevel() == MyLevel ) );
}


bool AActor::IsMatineeControlled() const 
{
	bool bMovedByMatinee = false;
	for(auto It(ControllingMatineeActors.CreateConstIterator()); It; It++)
	{
		AMatineeActor* ControllingMatineeActor = *It;
		if(ControllingMatineeActor != NULL)
		{
			UInterpGroupInst* GroupInst = ControllingMatineeActor->FindGroupInst(this);
			if(GroupInst != NULL)
			{
				if(GroupInst->Group && GroupInst->Group->HasMoveTrack())
				{
					bMovedByMatinee = true;
					break;
				}
			}
			else
			{
				UE_LOG(LogActor, Log, TEXT("IsMatineeControlled: ControllingMatineeActor is set but no GroupInstance (%s)"), *GetPathName());
			}
		}
	}
	return bMovedByMatinee;
}

bool AActor::IsRootComponentStatic() const
{
	return(RootComponent != NULL && RootComponent->Mobility == EComponentMobility::Static);
}

bool AActor::IsRootComponentStationary() const
{
	return(RootComponent != NULL && RootComponent->Mobility == EComponentMobility::Stationary);
}

bool AActor::IsRootComponentMovable() const
{
	return(RootComponent != NULL && RootComponent->Mobility == EComponentMobility::Movable);
}

FVector AActor::GetTargetLocation(AActor* RequestedBy) const
{
	return GetActorLocation();
}


bool AActor::IsRelevancyOwnerFor(const AActor* ReplicatedActor, const AActor* ActorOwner, const AActor* ConnectionActor) const
{
	return (ActorOwner == this);
}

void AActor::ForceNetUpdate()
{
	if (NetDormancy > DORM_Awake)
	{
		FlushNetDormancy(); 
	}

	SetNetUpdateTime(GetWorld()->TimeSeconds - 0.01f);
}

bool AActor::IsReplicationPausedForConnection(const FNetViewer& ConnectionOwnerNetViewer)
{
	return false;
}

void AActor::OnReplicationPausedChanged(bool bIsReplicationPaused)
{
}

void AActor::SetNetDormancy(ENetDormancy NewDormancy)
{
	if (IsNetMode(NM_Client))
	{
		return;
	}
	
	UWorld* MyWorld = GetWorld();
	UNetDriver* NetDriver = GEngine->FindNamedNetDriver(MyWorld, NetDriverName);
	if (NetDriver)
	{
		NetDormancy = NewDormancy;

		// If not dormant, flush actor from NetDriver's dormant list
		if (NewDormancy <= DORM_Awake)
		{
			// Since we are coming out of dormancy, make sure we are on the network actor list
			MyWorld->AddNetworkActor( this );

			NetDriver->FlushActorDormancy(this);

			if (MyWorld->DemoNetDriver && MyWorld->DemoNetDriver != NetDriver)
			{
				MyWorld->DemoNetDriver->FlushActorDormancy(this);
			}
		}
	}
}

/** Removes the actor from the NetDriver's dormancy list: forcing at least one more update. */
void AActor::FlushNetDormancy()
{
	if (IsNetMode(NM_Client) || NetDormancy <= DORM_Awake)
	{
		return;
	}

	if (NetDormancy == DORM_Initial)
	{
		// No longer initially dormant
		NetDormancy = DORM_DormantAll;
	}

	// Don't proceed with network operations if not actually set to replicate
	if (!bReplicates)
	{
		return;
	}

	UWorld* MyWorld = GetWorld();

	// Add to network actors list if needed
	MyWorld->AddNetworkActor( this );
	
	UNetDriver* NetDriver = GetNetDriver();
	if (NetDriver)
	{
		NetDriver->FlushActorDormancy(this);

		if (MyWorld->DemoNetDriver && MyWorld->DemoNetDriver!= NetDriver)
		{
			MyWorld->DemoNetDriver->FlushActorDormancy(this);
		}
	}
}

void AActor::ForcePropertyCompare()
{
	if ( IsNetMode( NM_Client ) )
	{
		return;
	}

	if ( !bReplicates )
	{
		return;
	}

	const UWorld* MyWorld = GetWorld();

	UNetDriver* NetDriver = GetNetDriver();

	if ( NetDriver )
	{
		NetDriver->ForcePropertyCompare( this );

		if ( MyWorld->DemoNetDriver && MyWorld->DemoNetDriver != NetDriver )
		{
			MyWorld->DemoNetDriver->ForcePropertyCompare( this );
		}
	}
}

void AActor::PostRenderFor(APlayerController *PC, UCanvas *Canvas, FVector CameraPosition, FVector CameraDir) {}

void AActor::PrestreamTextures( float Seconds, bool bEnableStreaming, int32 CinematicTextureGroups )
{
	// This only handles non-location-based streaming. Location-based streaming is handled by SeqAct_StreamInTextures::UpdateOp.
	float Duration = 0.0;
	if ( bEnableStreaming )
	{
		// A Seconds==0.0f, it means infinite (e.g. 30 days)
		Duration = FMath::IsNearlyZero(Seconds) ? (60.0f*60.0f*24.0f*30.0f) : Seconds;
	}

	// Iterate over all components of that actor
	TInlineComponentArray<UMeshComponent*> Components;
	GetComponents(Components);

	for (int32 ComponentIndex=0; ComponentIndex < Components.Num(); ComponentIndex++)
	{
		// If its a static mesh component, with a static mesh
		UMeshComponent* MeshComponent = Components[ComponentIndex];
		if ( MeshComponent->IsRegistered() )
		{
			MeshComponent->PrestreamTextures( Duration, false, CinematicTextureGroups );
		}
	}
}

void AActor::OnRep_Instigator() {}

void AActor::OnRep_ReplicateMovement() {}

void AActor::RouteEndPlay(const EEndPlayReason::Type EndPlayReason)
{
	if (bActorInitialized)
	{
		UWorld* World = GetWorld();
		if (World && World->HasBegunPlay())
		{
			EndPlay(EndPlayReason);
		}
	}

	UninitializeComponents();
}

void AActor::EndPlay(const EEndPlayReason::Type EndPlayReason)
{
	if (ActorHasBegunPlay == EActorBeginPlayState::HasBegunPlay)
	{
		ActorHasBegunPlay = EActorBeginPlayState::HasNotBegunPlay;

		// Dispatch the blueprint events
		ReceiveEndPlay(EndPlayReason);
		OnEndPlay.Broadcast(this, EndPlayReason);

		TInlineComponentArray<UActorComponent*> Components;
		GetComponents(Components);

		for (UActorComponent* Component : Components)
		{
			if (Component->HasBegunPlay())
			{
				Component->EndPlay(EndPlayReason);
			}
		}
	}

	// Behaviors specific to an actor being unloaded due to a streaming level removal
	if (EndPlayReason == EEndPlayReason::RemovedFromWorld)
	{
		ClearComponentOverlaps();

		bActorInitialized = false;
		GetWorld()->RemoveNetworkActor(this);
	}

	// Clear any ticking lifespan timers
	if (TimerHandle_LifeSpanExpired.IsValid())
	{
		SetLifeSpan(0.f);
	}

	UNavigationSystem::OnActorUnregistered(this);
}

FVector AActor::GetPlacementExtent() const
{
	FVector Extent(0.f);
	if( (RootComponent && GetRootComponent()->ShouldCollideWhenPlacing()) && bCollideWhenPlacing) 
	{
		TInlineComponentArray<USceneComponent*> Components;
		GetComponents(Components);

		FBox ActorBox(ForceInit);
		for (int32 ComponentID=0; ComponentID<Components.Num(); ++ComponentID)
		{
			USceneComponent* SceneComp = Components[ComponentID];
			if (SceneComp->ShouldCollideWhenPlacing() )
			{
				ActorBox += SceneComp->GetPlacementExtent().GetBox();
			}
		}

		// Get box extent, adjusting for any difference between the center of the box and the actor pivot
		FVector AdjustedBoxExtent = ActorBox.GetExtent() - ActorBox.GetCenter();
		float CollisionRadius = FMath::Sqrt((AdjustedBoxExtent.X * AdjustedBoxExtent.X) + (AdjustedBoxExtent.Y * AdjustedBoxExtent.Y));
		Extent = FVector(CollisionRadius, CollisionRadius, AdjustedBoxExtent.Z);
	}
	return Extent;
}

class UClass* AActor::GetActorClass() const
{
	return GetClass();
}

void AActor::Destroyed()
{
	RouteEndPlay(EEndPlayReason::Destroyed);

	ReceiveDestroyed();
	OnDestroyed.Broadcast(this);
}

void AActor::TearOff()
{
	const ENetMode NetMode = GetNetMode();

	if (NetMode == NM_ListenServer || NetMode == NM_DedicatedServer)
	{
		bTearOff = true;
	}
}

void AActor::TornOff() {}

void AActor::Reset()
{
	K2_OnReset();
}

void AActor::FellOutOfWorld(const UDamageType& dmgType)
{
	DisableComponentsSimulatePhysics();
	SetActorHiddenInGame(true);
	SetActorEnableCollision(false);
	Destroy();
}

void AActor::MakeNoise(float Loudness, APawn* NoiseInstigator, FVector NoiseLocation, float MaxRange, FName Tag)
{
	NoiseInstigator = NoiseInstigator ? NoiseInstigator : Instigator;
	if ((GetNetMode() != NM_Client) && NoiseInstigator)
	{
		AActor::MakeNoiseDelegate.Execute(this, Loudness, NoiseInstigator
			, NoiseLocation.IsZero() ? GetActorLocation() : NoiseLocation
			, MaxRange
			, Tag);
	}
}

void AActor::MakeNoiseImpl(AActor* NoiseMaker, float Loudness, APawn* NoiseInstigator, const FVector& NoiseLocation, float MaxRange, FName Tag)
{
	check(NoiseMaker);

	UPawnNoiseEmitterComponent* NoiseEmitterComponent = NoiseInstigator->GetPawnNoiseEmitterComponent();
	if (NoiseEmitterComponent)
	{
		// Note: MaxRange and Tag are not supported for this legacy component. Use AISense_Hearing instead.
		NoiseEmitterComponent->MakeNoise( NoiseMaker, Loudness, NoiseLocation );
	}
}

void AActor::SetMakeNoiseDelegate(const FMakeNoiseDelegate& NewDelegate)
{
	if (NewDelegate.IsBound())
	{
		MakeNoiseDelegate = NewDelegate;
	}
}

float AActor::TakeDamage(float DamageAmount, FDamageEvent const& DamageEvent, AController* EventInstigator, AActor* DamageCauser)
{
	float ActualDamage = DamageAmount;

	UDamageType const* const DamageTypeCDO = DamageEvent.DamageTypeClass ? DamageEvent.DamageTypeClass->GetDefaultObject<UDamageType>() : GetDefault<UDamageType>();
	if (DamageEvent.IsOfType(FPointDamageEvent::ClassID))
	{
		// point damage event, pass off to helper function
		FPointDamageEvent* const PointDamageEvent = (FPointDamageEvent*) &DamageEvent;
		ActualDamage = InternalTakePointDamage(ActualDamage, *PointDamageEvent, EventInstigator, DamageCauser);

		// K2 notification for this actor
		if (ActualDamage != 0.f)
		{
			ReceivePointDamage(ActualDamage, DamageTypeCDO, PointDamageEvent->HitInfo.ImpactPoint, PointDamageEvent->HitInfo.ImpactNormal, PointDamageEvent->HitInfo.Component.Get(), PointDamageEvent->HitInfo.BoneName, PointDamageEvent->ShotDirection, EventInstigator, DamageCauser, PointDamageEvent->HitInfo);
			OnTakePointDamage.Broadcast(this, ActualDamage, EventInstigator, PointDamageEvent->HitInfo.ImpactPoint, PointDamageEvent->HitInfo.Component.Get(), PointDamageEvent->HitInfo.BoneName, PointDamageEvent->ShotDirection, DamageTypeCDO, DamageCauser);

			// Notify the component
			UPrimitiveComponent* const PrimComp = PointDamageEvent->HitInfo.Component.Get();
			if (PrimComp)
			{
				PrimComp->ReceiveComponentDamage(DamageAmount, DamageEvent, EventInstigator, DamageCauser);
			}
		}
	}
	else if (DamageEvent.IsOfType(FRadialDamageEvent::ClassID))
	{
		// radial damage event, pass off to helper function
		FRadialDamageEvent* const RadialDamageEvent = (FRadialDamageEvent*) &DamageEvent;
		ActualDamage = InternalTakeRadialDamage(ActualDamage, *RadialDamageEvent, EventInstigator, DamageCauser);

		// K2 notification for this actor
		if (ActualDamage != 0.f)
		{
			FHitResult const& Hit = (RadialDamageEvent->ComponentHits.Num() > 0) ? RadialDamageEvent->ComponentHits[0] : FHitResult();
			ReceiveRadialDamage(ActualDamage, DamageTypeCDO, RadialDamageEvent->Origin, Hit, EventInstigator, DamageCauser);

			// add any desired physics impulses to our components
			for (int HitIdx = 0; HitIdx < RadialDamageEvent->ComponentHits.Num(); ++HitIdx)
			{
				FHitResult const& CompHit = RadialDamageEvent->ComponentHits[HitIdx];
				UPrimitiveComponent* const PrimComp = CompHit.Component.Get();
				if (PrimComp && PrimComp->GetOwner() == this)
				{
					PrimComp->ReceiveComponentDamage(DamageAmount, DamageEvent, EventInstigator, DamageCauser);
				}
			}
		}
	}

	// generic damage notifications sent for any damage
	// note we will broadcast these for negative damage as well
	if (ActualDamage != 0.f)
	{
		ReceiveAnyDamage(ActualDamage, DamageTypeCDO, EventInstigator, DamageCauser);
		OnTakeAnyDamage.Broadcast(this, ActualDamage, DamageTypeCDO, EventInstigator, DamageCauser);
		if (EventInstigator != NULL)
		{
			EventInstigator->InstigatedAnyDamage(ActualDamage, DamageTypeCDO, this, DamageCauser);
		}
	}

	return ActualDamage;
}

float AActor::InternalTakeRadialDamage(float Damage, FRadialDamageEvent const& RadialDamageEvent, class AController* EventInstigator, class AActor* DamageCauser)
{
	float ActualDamage = Damage;

	FVector ClosestHitLoc(0);

	// find closest component
	// @todo, something more accurate here to account for size of components, e.g. closest point on the component bbox?
	// @todo, sum up damage contribution to each component?
	float ClosestHitDistSq = MAX_FLT;
	for (int32 HitIdx=0; HitIdx<RadialDamageEvent.ComponentHits.Num(); ++HitIdx)
	{
		FHitResult const& Hit = RadialDamageEvent.ComponentHits[HitIdx];
		float const DistSq = (Hit.ImpactPoint - RadialDamageEvent.Origin).SizeSquared();
		if (DistSq < ClosestHitDistSq)
		{
			ClosestHitDistSq = DistSq;
			ClosestHitLoc = Hit.ImpactPoint;
		}
	}

	float const RadialDamageScale = RadialDamageEvent.Params.GetDamageScale( FMath::Sqrt(ClosestHitDistSq) );

	ActualDamage = FMath::Lerp(RadialDamageEvent.Params.MinimumDamage, ActualDamage, FMath::Max(0.f, RadialDamageScale));

	return ActualDamage;
}

float AActor::InternalTakePointDamage(float Damage, FPointDamageEvent const& PointDamageEvent, AController* EventInstigator, AActor* DamageCauser)
{
	return Damage;
}

// deprecated
void AActor::ReceivePointDamage(float Damage, const class UDamageType* DamageType, FVector HitLocation, FVector HitNormal, class UPrimitiveComponent* HitComponent, FName BoneName, FVector ShotFromDirection, class AController* InstigatedBy, AActor* DamageCauser)
{
	// Call proper version with a default FHitResult.
	ReceivePointDamage(Damage, DamageType, HitLocation, HitNormal, HitComponent, BoneName, ShotFromDirection, InstigatedBy, DamageCauser, FHitResult());
}

/** Util to check if prim comp pointer is valid and still alive */
extern bool IsPrimCompValidAndAlive(UPrimitiveComponent* PrimComp);

/** Used to determine if it is ok to call a notification on this object */
bool IsActorValidToNotify(AActor* Actor)
{
	return (Actor != NULL) && !Actor->IsPendingKill() && !Actor->GetClass()->HasAnyClassFlags(CLASS_NewerVersionExists);
}

void AActor::InternalDispatchBlockingHit(UPrimitiveComponent* MyComp, UPrimitiveComponent* OtherComp, bool bSelfMoved, FHitResult const& Hit)
{
	check(MyComp);

	if (OtherComp != nullptr)
	{
		AActor* OtherActor = OtherComp->GetOwner();

		// Call virtual
		if(IsActorValidToNotify(this))
		{
			NotifyHit(MyComp, OtherActor, OtherComp, bSelfMoved, Hit.ImpactPoint, Hit.ImpactNormal, FVector(0,0,0), Hit);
		}

		// If we are still ok, call delegate on actor
		if(IsActorValidToNotify(this))
		{
			OnActorHit.Broadcast(this, OtherActor, FVector(0,0,0), Hit);
		}

		// If component is still alive, call delegate on component
		if(!MyComp->IsPendingKill())
		{
			MyComp->OnComponentHit.Broadcast(MyComp, OtherActor, OtherComp, FVector(0,0,0), Hit);
		}
	}
}

void AActor::DispatchBlockingHit(UPrimitiveComponent* MyComp, UPrimitiveComponent* OtherComp, bool bSelfMoved, FHitResult const& Hit)
{
	InternalDispatchBlockingHit(MyComp, OtherComp, bSelfMoved, bSelfMoved ? Hit : FHitResult::GetReversedHit(Hit));
}


FString AActor::GetHumanReadableName() const
{
	return GetName();
}

void AActor::DisplayDebug(UCanvas* Canvas, const FDebugDisplayInfo& DebugDisplay, float& YL, float& YPos)
{
	FDisplayDebugManager& DisplayDebugManager = Canvas->DisplayDebugManager;
	DisplayDebugManager.SetDrawColor(FColor(255, 0, 0));

	FString T = GetHumanReadableName();
	if( IsPendingKill() )
	{
		T = FString::Printf(TEXT("%s DELETED (IsPendingKill() == true)"), *T);
	}
	if( T != "" )
	{
		DisplayDebugManager.DrawString(T);
	}

	DisplayDebugManager.SetDrawColor(FColor(255, 255, 255));

	if( DebugDisplay.IsDisplayOn(TEXT("net")) )
	{
		if( GetNetMode() != NM_Standalone )
		{
			// networking attributes
			T = FString::Printf(TEXT("ROLE: %i RemoteRole: %i NetNode: %i"), (int32)Role, (int32)RemoteRole, (int32)GetNetMode());

			if( bTearOff )
			{
				T = T + FString(TEXT(" Tear Off"));
			}
			DisplayDebugManager.DrawString(T);
		}
	}

	DisplayDebugManager.DrawString(FString::Printf(TEXT("Location: %s Rotation: %s"), *GetActorLocation().ToCompactString(), *GetActorRotation().ToCompactString()));

	if( DebugDisplay.IsDisplayOn(TEXT("physics")) )
	{
		DisplayDebugManager.DrawString(FString::Printf(TEXT("Velocity: %s Speed: %f Speed2D: %f"), *GetVelocity().ToCompactString(), GetVelocity().Size(), GetVelocity().Size2D()));
	}

	if( DebugDisplay.IsDisplayOn(TEXT("collision")) )
	{
		Canvas->DrawColor.B = 0;
		float MyRadius, MyHeight;
		GetComponentsBoundingCylinder(MyRadius, MyHeight);
		DisplayDebugManager.DrawString(FString::Printf(TEXT("Collision Radius: %f Height: %f"), MyRadius, MyHeight));

		if ( RootComponent == NULL )
		{
			DisplayDebugManager.DrawString(FString(TEXT("No RootComponent")));
		}

		T = FString(TEXT("Overlapping "));

		TSet<AActor*> TouchingActors;
		GetOverlappingActors(TouchingActors);
		bool bFoundAnyOverlaps = false;
		for (AActor* const TestActor : TouchingActors)
		{
			if (TestActor &&
				!TestActor->IsPendingKill())
			{
				T = T + TestActor->GetName() + " ";
				bFoundAnyOverlaps = true;
			}
		}

		if (!bFoundAnyOverlaps)
		{
			T = TEXT("Overlapping nothing");
		}
		DisplayDebugManager.DrawString(T);
	}
	DisplayDebugManager.DrawString(FString::Printf(TEXT(" Instigator: %s Owner: %s"), 
		(Instigator ? *Instigator->GetName() : TEXT("None")), (Owner ? *Owner->GetName() : TEXT("None"))));

	static FName NAME_Animation(TEXT("Animation"));
	static FName NAME_Bones = FName(TEXT("Bones"));
	if (DebugDisplay.IsDisplayOn(NAME_Animation) || DebugDisplay.IsDisplayOn(NAME_Bones))
	{
		TInlineComponentArray<USkeletalMeshComponent*> Components;
		GetComponents(Components);

		if (DebugDisplay.IsDisplayOn(NAME_Animation))
		{
			for (USkeletalMeshComponent* Comp : Components)
			{
				UAnimInstance* AnimInstance = Comp->GetAnimInstance();
				if (AnimInstance)
				{
					AnimInstance->DisplayDebug(Canvas, DebugDisplay, YL, YPos);
				}
			}
		}

		static FName NAME_3DBones = FName(TEXT("3DBones"));
		if (DebugDisplay.IsDisplayOn(NAME_Bones))
		{
			bool bSimpleBones = !DebugDisplay.IsCategoryToggledOn(NAME_3DBones, false);
			for (USkeletalMeshComponent* Comp : Components)
			{
				Comp->DebugDrawBones(Canvas, bSimpleBones);
			}
		}
	}
}

void AActor::OutsideWorldBounds()
{
	Destroy();
}

bool AActor::CanBeBaseForCharacter(APawn* APawn) const
{
	return true;
}

void AActor::BecomeViewTarget( APlayerController* PC )
{
	K2_OnBecomeViewTarget(PC);
}

void AActor::EndViewTarget( APlayerController* PC )
{
	K2_OnEndViewTarget(PC);
}

APawn* AActor::GetInstigator() const
{
	return Instigator;
}

AController* AActor::GetInstigatorController() const
{
	return Instigator ? Instigator->Controller : NULL;
}

void AActor::CalcCamera(float DeltaTime, FMinimalViewInfo& OutResult)
{
	if (bFindCameraComponentWhenViewTarget)
	{
		// Look for the first active camera component and use that for the view
		TInlineComponentArray<UCameraComponent*> Cameras;
		GetComponents<UCameraComponent>(/*out*/ Cameras);

		for (UCameraComponent* CameraComponent : Cameras)
		{
			if (CameraComponent->bIsActive)
			{
				CameraComponent->GetCameraView(DeltaTime, OutResult);
				return;
			}
		}
	}

	GetActorEyesViewPoint(OutResult.Location, OutResult.Rotation);
}

bool AActor::HasActiveCameraComponent() const
{
	if (bFindCameraComponentWhenViewTarget)
	{
		// Look for the first active camera component and use that for the view
		for (const UActorComponent* Component : OwnedComponents)
		{
			const UCameraComponent* CameraComponent = Cast<const UCameraComponent>(Component);
			if (CameraComponent)
			{
				if (CameraComponent->bIsActive)
				{
					return true;
				}
			}
		}
	}
	return false;
}

bool AActor::HasActivePawnControlCameraComponent() const
{
	if (bFindCameraComponentWhenViewTarget)
	{
		// Look for the first active camera component and use that for the view
		for (const UActorComponent* Component : OwnedComponents)
		{
			const UCameraComponent* CameraComponent = Cast<const UCameraComponent>(Component);
			if (CameraComponent)
			{
				if (CameraComponent->bIsActive && CameraComponent->bUsePawnControlRotation)
				{
					return true;
				}
			}
		}
	}
	return false;
}

void AActor::ForceNetRelevant()
{
	if ( !NeedsLoadForClient() )
	{
		UE_LOG(LogSpawn, Warning, TEXT("ForceNetRelevant called for actor that doesn't load on client: %s" ), *GetFullName() );
		return;
	}

	if (RemoteRole == ROLE_None)
	{
		SetReplicates(true);
		bAlwaysRelevant = true;
		if (NetUpdateFrequency == 0.f)
		{
			NetUpdateFrequency = 0.1f;
		}
	}
	ForceNetUpdate();
}

void AActor::GetActorEyesViewPoint( FVector& OutLocation, FRotator& OutRotation ) const
{
	OutLocation = GetActorLocation();
	OutRotation = GetActorRotation();
}

enum ECollisionResponse AActor::GetComponentsCollisionResponseToChannel(enum ECollisionChannel Channel) const
{
	ECollisionResponse OutResponse = ECR_Ignore;

	TInlineComponentArray<UPrimitiveComponent*> Components;
	GetComponents(Components);

	for (int32 i = 0; i < Components.Num(); i++)
	{
		UPrimitiveComponent* Primitive = Components[i];
		if ( Primitive->IsCollisionEnabled() )
		{
			// find Max of the response, blocking > overlapping > ignore
			OutResponse = FMath::Max(Primitive->GetCollisionResponseToChannel(Channel), OutResponse);
		}
	}

	return OutResponse;
};

void AActor::AddOwnedComponent(UActorComponent* Component)
{
	check(Component->GetOwner() == this);

	Modify();

	bool bAlreadyInSet = false;
	OwnedComponents.Add(Component, &bAlreadyInSet);

	if (!bAlreadyInSet)
	{
		if (Component->GetIsReplicated())
		{
			ReplicatedComponents.Add(Component);
		}

		if (Component->IsCreatedByConstructionScript())
		{
			BlueprintCreatedComponents.Add(Component);
		}
		else if (Component->CreationMethod == EComponentCreationMethod::Instance)
		{
			InstanceComponents.Add(Component);
		}
	}
}

void AActor::RemoveOwnedComponent(UActorComponent* Component)
{
	Modify();

	if (OwnedComponents.Remove(Component) > 0)
	{
		ReplicatedComponents.Remove(Component);
		if (Component->IsCreatedByConstructionScript())
		{
			BlueprintCreatedComponents.RemoveSingleSwap(Component);
		}
		else if (Component->CreationMethod == EComponentCreationMethod::Instance)
		{
			InstanceComponents.RemoveSingleSwap(Component);
		}
	}
}

#if DO_CHECK
bool AActor::OwnsComponent(UActorComponent* Component) const
{
	return OwnedComponents.Contains(Component);
}
#endif

void AActor::UpdateReplicatedComponent(UActorComponent* Component)
{
	checkf(Component->GetOwner() == this, TEXT("UE-9568: Component %s being updated for Actor %s"), *Component->GetPathName(), *GetPathName() );
	if (Component->GetIsReplicated())
	{
		ReplicatedComponents.Add(Component);
	}
	else
	{
		ReplicatedComponents.Remove(Component);
	}
}

void AActor::UpdateAllReplicatedComponents()
{
	ReplicatedComponents.Reset();

	for (UActorComponent* Component : OwnedComponents)
	{
		if (Component != NULL)
		{
			UpdateReplicatedComponent(Component);
		}
	}
}

const TArray<UActorComponent*>& AActor::GetInstanceComponents() const
{
	return InstanceComponents;
}

void AActor::AddInstanceComponent(UActorComponent* Component)
{
	Component->CreationMethod = EComponentCreationMethod::Instance;
	InstanceComponents.AddUnique(Component);
}

void AActor::RemoveInstanceComponent(UActorComponent* Component)
{
	InstanceComponents.Remove(Component);
}

void AActor::ClearInstanceComponents(const bool bDestroyComponents)
{
	if (bDestroyComponents)
	{
		// Need to cache because calling destroy will remove them from InstanceComponents
		TArray<UActorComponent*> CachedComponents(InstanceComponents);

		// Run in reverse to reduce memory churn when the components are removed from InstanceComponents
		for (int32 Index=CachedComponents.Num()-1; Index >= 0; --Index)
		{
			CachedComponents[Index]->DestroyComponent();
		}
	}
	else
	{
		InstanceComponents.Reset();
	}
}

UActorComponent* AActor::FindComponentByClass(const TSubclassOf<UActorComponent> ComponentClass) const
{
	UActorComponent* FoundComponent = NULL;
	for (UActorComponent* Component : OwnedComponents)
	{
		if (Component && Component->IsA(ComponentClass))
		{
			FoundComponent = Component;
			break;
		}
	}

	return FoundComponent;
}

UActorComponent* AActor::GetComponentByClass(TSubclassOf<UActorComponent> ComponentClass) const
{
	return FindComponentByClass(ComponentClass);
}

TArray<UActorComponent*> AActor::GetComponentsByClass(TSubclassOf<UActorComponent> ComponentClass) const
{
	TArray<UActorComponent*> ValidComponents;

        // In the UActorComponent case we can skip the IsA checks for a slight performance benefit
	if (ComponentClass == UActorComponent::StaticClass())
	{
		for (UActorComponent* Component : OwnedComponents)
		{
			if (Component)
			{
				ValidComponents.Add(Component);
			}
		}
	}
	else if (*ComponentClass)
	{
		for (UActorComponent* Component : OwnedComponents)
		{
			if (Component && Component->IsA(ComponentClass))
			{
				ValidComponents.Add(Component);
			}
		}
	}
	
	return ValidComponents;
}

TArray<UActorComponent*> AActor::GetComponentsByTag(TSubclassOf<UActorComponent> ComponentClass, FName Tag) const
{
	TArray<UActorComponent*> ComponentsByClass = GetComponentsByClass(ComponentClass);

	TArray<UActorComponent*> ComponentsByTag;
	ComponentsByTag.Reserve(ComponentsByClass.Num());
	for (int i = 0; i < ComponentsByClass.Num(); ++i)
	{
		if (ComponentsByClass[i]->ComponentHasTag(Tag))
		{
			ComponentsByTag.Push(ComponentsByClass[i]);
		}
	}

	return ComponentsByTag;
}

void AActor::DisableComponentsSimulatePhysics()
{
	TInlineComponentArray<UPrimitiveComponent*> Components;
	GetComponents(Components);

	for (UPrimitiveComponent* Component : Components)
	{
		Component->SetSimulatePhysics(false);
	}
}

void AActor::PostRegisterAllComponents() 
{
}

/** Util to call OnComponentCreated on components */
static void DispatchOnComponentsCreated(AActor* NewActor)
{
	TInlineComponentArray<UActorComponent*> Components;
	NewActor->GetComponents(Components);

	for (UActorComponent* ActorComp : Components)
	{
		if (ActorComp && !ActorComp->HasBeenCreated())
		{
			ActorComp->OnComponentCreated();
		}
	}
}

#if WITH_EDITOR
void AActor::PostEditImport()
{
	Super::PostEditImport();

	DispatchOnComponentsCreated(this);
}
#endif

/** Util that sets up the actor's component hierarchy (when users forget to do so, in their native ctor) */
static USceneComponent* FixupNativeActorComponents(AActor* Actor)
{
	USceneComponent* SceneRootComponent = Actor->GetRootComponent();
	if (SceneRootComponent == nullptr)
	{
		TInlineComponentArray<USceneComponent*> SceneComponents;
		Actor->GetComponents(SceneComponents);
		if (SceneComponents.Num() > 0)
		{
			UE_LOG(LogActor, Warning, TEXT("%s has natively added scene component(s), but none of them were set as the actor's RootComponent - picking one arbitrarily"), *Actor->GetFullName());
	
			// if the user forgot to set one of their native components as the root, 
			// we arbitrarily pick one for them (otherwise the SCS could attempt to 
			// create its own root, and nest native components under it)
			for (USceneComponent* Component : SceneComponents)
			{
				if ((Component == nullptr) ||
					(Component->GetAttachParent() != nullptr) ||
					(Component->CreationMethod != EComponentCreationMethod::Native))
				{
					continue;
				}

				SceneRootComponent = Component;
				Actor->SetRootComponent(Component);
				break;
			}
		}
	}

	return SceneRootComponent;
}

// Simple and short-lived cache for storing transforms between beginning and finishing spawning.
static TMap< TWeakObjectPtr<AActor>, FTransform > GSpawnActorDeferredTransformCache;

static void ValidateDeferredTransformCache()
{
	// clean out any entries where the actor is no longer valid
	// could happen if an actor is destroyed before FinishSpawning is called
	for (auto It = GSpawnActorDeferredTransformCache.CreateIterator(); It; ++It)
	{
		const TWeakObjectPtr<AActor>& ActorRef = It.Key();
		if (ActorRef.IsValid() == false)
		{
			It.RemoveCurrent();
		}
	}
}

void AActor::PostSpawnInitialize(FTransform const& UserSpawnTransform, AActor* InOwner, APawn* InInstigator, bool bRemoteOwned, bool bNoFail, bool bDeferConstruction)
{
	// General flow here is like so
	// - Actor sets up the basics.
	// - Actor gets PreInitializeComponents()
	// - Actor constructs itself, after which its components should be fully assembled
	// - Actor components get OnComponentCreated
	// - Actor components get InitializeComponent
	// - Actor gets PostInitializeComponents() once everything is set up
	//
	// This should be the same sequence for deferred or nondeferred spawning.

	// It's not safe to call UWorld accessor functions till the world info has been spawned.
	UWorld* const World = GetWorld();
	bool const bActorsInitialized = World && World->AreActorsInitialized();

	CreationTime = (World ? World->GetTimeSeconds() : 0.f);

	// Set network role.
	check(Role == ROLE_Authority);
	ExchangeNetRoles(bRemoteOwned);

	USceneComponent* const SceneRootComponent = FixupNativeActorComponents(this);
	if (SceneRootComponent != nullptr)
	{
		// Set the actor's location and rotation since it has a native rootcomponent
		// Note that we respect any initial transformation the root component may have from the CDO, so the final transform
		// might necessarily be exactly the passed-in UserSpawnTransform.
 		const FTransform RootTransform(SceneRootComponent->RelativeRotation, SceneRootComponent->RelativeLocation, SceneRootComponent->RelativeScale3D);
 		const FTransform FinalRootComponentTransform = RootTransform * UserSpawnTransform;
		SceneRootComponent->SetWorldTransform(FinalRootComponentTransform);
	}

	// Call OnComponentCreated on all default (native) components
	DispatchOnComponentsCreated(this);

	// If this is a Blueprint class, we may need to manually apply default value overrides to some inherited components in a
	// cooked build scenario. This can occur, for example, if we have a nativized Blueprint class in the inheritance hierarchy.
	// Note: This should be done prior to executing the construction script, in case there are any dependencies on default values.
	if (FPlatformProperties::RequiresCookedData())
	{
		const UBlueprintGeneratedClass* BPGC = Cast<UBlueprintGeneratedClass>(GetClass());
		if (BPGC != nullptr && BPGC->bHasNativizedParent)
		{
			UBlueprintGeneratedClass::CheckAndApplyComponentTemplateOverrides(this);
		}
	}

	// Register the actor's default (native) components, but only if we have a native scene root. If we don't, it implies that there could be only non-scene components
	// at the native class level. In that case, if this is a Blueprint instance, we need to defer native registration until after SCS execution can establish a scene root.
	// Note: This API will also call PostRegisterAllComponents() on the actor instance. If deferred, PostRegisterAllComponents() won't be called until the root is set by SCS.
	bHasDeferredComponentRegistration = (SceneRootComponent == nullptr && Cast<UBlueprintGeneratedClass>(GetClass()) != nullptr);
	if (!bHasDeferredComponentRegistration)
	{
		RegisterAllComponents();
	}

	// Set owner.
	SetOwner(InOwner);

	// Set instigator
	Instigator = InInstigator;

#if WITH_EDITOR
	// When placing actors in the editor, init any random streams 
	if (!bActorsInitialized)
	{
		SeedAllRandomStreams();
	}
#endif

	// See if anything has deleted us
	if( IsPendingKill() && !bNoFail )
	{
		return;
	}

	// Send messages. We've fully spawned
	PostActorCreated();

	// Executes native and BP construction scripts.
	// After this, we can assume all components are created and assembled.
	if (!bDeferConstruction)
	{
		FinishSpawning(UserSpawnTransform, true);
	}
	else if (SceneRootComponent != nullptr)
	{
		// we have a native root component and are deferring construction, store our original UserSpawnTransform
		// so we can do the proper thing if the user passes in a different transform during FinishSpawning
		GSpawnActorDeferredTransformCache.Emplace(this, UserSpawnTransform);
	}
}

#include "GameFramework/SpawnActorTimer.h"

void AActor::FinishSpawning(const FTransform& UserTransform, bool bIsDefaultTransform, const FComponentInstanceDataCache* InstanceDataCache)
{
#if ENABLE_SPAWNACTORTIMER
	FScopedSpawnActorTimer SpawnTimer(GetClass()->GetFName(), ESpawnActorTimingType::FinishSpawning);
	SpawnTimer.SetActorName(GetFName());
#endif

	if (ensure(!bHasFinishedSpawning))
	{
		bHasFinishedSpawning = true;

		FTransform FinalRootComponentTransform = (RootComponent ? RootComponent->ComponentToWorld : UserTransform);

		// see if we need to adjust the transform (i.e. in deferred cases where the caller passes in a different transform here 
		// than was passed in during the original SpawnActor call)
		if (RootComponent && !bIsDefaultTransform)
		{
			FTransform const* const OriginalSpawnTransform = GSpawnActorDeferredTransformCache.Find(this);
			if (OriginalSpawnTransform)
			{
				GSpawnActorDeferredTransformCache.Remove(this);

				if (OriginalSpawnTransform->Equals(UserTransform) == false)
				{
					UserTransform.GetLocation().DiagnosticCheckNaN(TEXT("AActor::FinishSpawning: UserTransform.GetLocation()"));
					UserTransform.GetRotation().DiagnosticCheckNaN(TEXT("AActor::FinishSpawning: UserTransform.GetRotation()"));

					// caller passed a different transform!
					// undo the original spawn transform to get back to the template transform, so we can recompute a good
					// final transform that takes into account the template's transform
					FTransform const TemplateTransform = RootComponent->ComponentToWorld * OriginalSpawnTransform->Inverse();
					FinalRootComponentTransform = TemplateTransform * UserTransform;
				}
			}

			// should be fast and relatively rare
			ValidateDeferredTransformCache();
		}

		FinalRootComponentTransform.GetLocation().DiagnosticCheckNaN(TEXT("AActor::FinishSpawning: FinalRootComponentTransform.GetLocation()"));
		FinalRootComponentTransform.GetRotation().DiagnosticCheckNaN(TEXT("AActor::FinishSpawning: FinalRootComponentTransform.GetRotation()"));

		ExecuteConstruction(FinalRootComponentTransform, InstanceDataCache, bIsDefaultTransform);

		{
			SCOPE_CYCLE_COUNTER(STAT_PostActorConstruction);
			PostActorConstruction();
		}
	}
}

void AActor::PostActorConstruction()
{
	UWorld* const World = GetWorld();
	bool const bActorsInitialized = World && World->AreActorsInitialized();

	if (bActorsInitialized)
	{
		PreInitializeComponents();
	}

	// If this is dynamically spawned replicated actor, defer calls to BeginPlay and UpdateOverlaps until replicated properties are deserialized
	const bool bDeferBeginPlayAndUpdateOverlaps = (bExchangedRoles && RemoteRole == ROLE_Authority);

	if (bActorsInitialized)
	{
		// Call InitializeComponent on components
		InitializeComponents();

		// actor should have all of its components created and registered now, do any collision checking and handling that we need to do
		if (World)
		{
			switch (SpawnCollisionHandlingMethod)
			{
			case ESpawnActorCollisionHandlingMethod::AdjustIfPossibleButAlwaysSpawn:
			{
				// Try to find a spawn position
				FVector AdjustedLocation = GetActorLocation();
				FRotator AdjustedRotation = GetActorRotation();
				if (World->FindTeleportSpot(this, AdjustedLocation, AdjustedRotation))
				{
					SetActorLocationAndRotation(AdjustedLocation, AdjustedRotation, false, nullptr, ETeleportType::TeleportPhysics);
				}
			}
			break;
			case ESpawnActorCollisionHandlingMethod::AdjustIfPossibleButDontSpawnIfColliding:
			{
				// Try to find a spawn position			
				FVector AdjustedLocation = GetActorLocation();
				FRotator AdjustedRotation = GetActorRotation();
				if (World->FindTeleportSpot(this, AdjustedLocation, AdjustedRotation))
				{
					SetActorLocationAndRotation(AdjustedLocation, AdjustedRotation, false, nullptr, ETeleportType::TeleportPhysics);
				}
				else
				{
					UE_LOG(LogSpawn, Warning, TEXT("SpawnActor failed because of collision at the spawn location [%s] for [%s]"), *AdjustedLocation.ToString(), *GetClass()->GetName());
					Destroy();
				}
			}
			break;
			case ESpawnActorCollisionHandlingMethod::DontSpawnIfColliding:
				if (World->EncroachingBlockingGeometry(this, GetActorLocation(), GetActorRotation()))
				{
					UE_LOG(LogSpawn, Warning, TEXT("SpawnActor failed because of collision at the spawn location [%s] for [%s]"), *GetActorLocation().ToString(), *GetClass()->GetName());
					Destroy();
				}
				break;
			case ESpawnActorCollisionHandlingMethod::Undefined:
			case ESpawnActorCollisionHandlingMethod::AlwaysSpawn:
			default:
				// note we use "always spawn" as default, so treat undefined as that
				// nothing to do here, just proceed as normal
				break;
			}
		}

		if (!IsPendingKill())
		{
			PostInitializeComponents();
			if (!IsPendingKill())
			{
				if (!bActorInitialized)
				{
					UE_LOG(LogActor, Fatal, TEXT("%s failed to route PostInitializeComponents.  Please call Super::PostInitializeComponents() in your <className>::PostInitializeComponents() function. "), *GetFullName());
				}

				bool bRunBeginPlay = !bDeferBeginPlayAndUpdateOverlaps && (BeginPlayCallDepth > 0 || World->HasBegunPlay());
				if (bRunBeginPlay)
				{
					if (AActor* ParentActor = GetParentActor())
					{
						// Child Actors cannot run begin play until their parent has run
						bRunBeginPlay = (ParentActor->HasActorBegunPlay() || ParentActor->IsActorBeginningPlay());
					}
				}

				if (bRunBeginPlay)
				{
					SCOPE_CYCLE_COUNTER(STAT_ActorBeginPlay);
					DispatchBeginPlay();
				}
			}
		}
	}
	else
	{
		// Set IsPendingKill() to true so that when the initial undo record is made,
		// the actor will be treated as destroyed, in that undo an add will
		// actually work
		MarkPendingKill();
		Modify(false);
		ClearPendingKill();
	}

	if (!IsPendingKill())
	{
		// Components are all there and we've begun play, init overlapping state
		if (!bDeferBeginPlayAndUpdateOverlaps)
		{
			UpdateOverlaps();
		}

		// Notify the texture streaming manager about the new actor.
		IStreamingManager::Get().NotifyActorSpawned(this);
	}
}

void AActor::SetReplicates(bool bInReplicates)
{ 
	if (Role == ROLE_Authority)
	{
		if (bReplicates == false && bInReplicates == true)
		{
			if (UWorld* MyWorld = GetWorld())		// GetWorld will return NULL on CDO, FYI
			{
				MyWorld->AddNetworkActor(this);
			}
		}

		RemoteRole = (bInReplicates ? ROLE_SimulatedProxy : ROLE_None);
		bReplicates = bInReplicates;
	}
	else
	{
		UE_LOG(LogActor, Warning, TEXT("SetReplicates called on actor '%s' that is not valid for having its role modified."), *GetName());
	}
}

void AActor::SetReplicateMovement(bool bInReplicateMovement)
{
	bReplicateMovement = bInReplicateMovement;
}

void AActor::SetAutonomousProxy(const bool bInAutonomousProxy, const bool bAllowForcePropertyCompare)
{
	if (bReplicates)
	{
		const TEnumAsByte<enum ENetRole> OldRemoteRole = RemoteRole;

		RemoteRole = (bInAutonomousProxy ? ROLE_AutonomousProxy : ROLE_SimulatedProxy);

		if (bAllowForcePropertyCompare && RemoteRole != OldRemoteRole)
		{ 
			// We have to do this so the role change above will replicate (turn off shadow state sharing for a frame)
			// This is because RemoteRole is special since it will change between connections, so we have to special case
			ForcePropertyCompare();
		}
	}
	else
	{
		UE_LOG(LogActor, Warning, TEXT("SetAutonomousProxy called on a unreplicated actor '%s"), *GetName());
	}
}

void AActor::CopyRemoteRoleFrom(const AActor* CopyFromActor)
{
	RemoteRole = CopyFromActor->GetRemoteRole();
	if (RemoteRole != ROLE_None)
	{
		GetWorld()->AddNetworkActor(this);
	}
}

void AActor::PostNetInit()
{
	if(RemoteRole != ROLE_Authority)
	{
		UE_LOG(LogActor, Warning, TEXT("AActor::PostNetInit %s Remoterole: %d"), *GetName(), (int)RemoteRole);
	}
	check(RemoteRole == ROLE_Authority);

	if (!HasActorBegunPlay())
	{
		const UWorld* MyWorld = GetWorld();
		if (MyWorld && MyWorld->HasBegunPlay())
		{
			SCOPE_CYCLE_COUNTER(STAT_ActorBeginPlay);
			DispatchBeginPlay();
		}
	}

	UpdateOverlaps();
}

void AActor::ExchangeNetRoles(bool bRemoteOwned)
{
	checkf(!HasAnyFlags(RF_ClassDefaultObject), TEXT("ExchangeNetRoles should never be called on a CDO as it causes issues when replicating actors over the network due to mutated transient data!"));

	if (!bExchangedRoles)
	{
		if (bRemoteOwned)
		{
			Exchange( Role, RemoteRole );
		}
		bExchangedRoles = true;
	}
}

void AActor::SwapRolesForReplay()
{
	Swap(Role, RemoteRole);
}

void AActor::DispatchBeginPlay()
{
	UWorld* World = (!HasActorBegunPlay() && !IsPendingKill() ? GetWorld() : nullptr);

	if (World)
	{
		const uint32 CurrentCallDepth = BeginPlayCallDepth++;

		BeginPlay();

		ensure(BeginPlayCallDepth - 1 == CurrentCallDepth);
		BeginPlayCallDepth = CurrentCallDepth;
	}
}

void AActor::BeginPlay()
{
	ensureMsgf(ActorHasBegunPlay == EActorBeginPlayState::HasNotBegunPlay, TEXT("BeginPlay was called on actor %s which was in state %d"), *GetPathName(), ActorHasBegunPlay);
	SetLifeSpan( InitialLifeSpan );
	RegisterAllActorTickFunctions(true, false); // Components are done below.

	TInlineComponentArray<UActorComponent*> Components;
	GetComponents(Components);

	ActorHasBegunPlay = EActorBeginPlayState::BeginningPlay;
	for (UActorComponent* Component : Components)
	{
		// bHasBegunPlay will be true for the component if the component was renamed and moved to a new outer during initialization
		if (Component->IsRegistered() && !Component->HasBegunPlay())
		{
			Component->RegisterAllComponentTickFunctions(true);
			Component->BeginPlay();
		}
		else
		{
			// When an Actor begins play we expect only the not bAutoRegister false components to not be registered
			//check(!Component->bAutoRegister);
		}
	}

	ReceiveBeginPlay();

	ActorHasBegunPlay = EActorBeginPlayState::HasBegunPlay;
}

void AActor::EnableInput(APlayerController* PlayerController)
{
	if (PlayerController)
	{
		// If it doesn't exist create it and bind delegates
		if (!InputComponent)
		{
			InputComponent = NewObject<UInputComponent>(this);
			InputComponent->RegisterComponent();
			InputComponent->bBlockInput = bBlockInput;
			InputComponent->Priority = InputPriority;

			if (UInputDelegateBinding::SupportsInputDelegate(GetClass()))
			{
				UInputDelegateBinding::BindInputDelegates(GetClass(), InputComponent);
			}
		}
		else
		{
			// Make sure we only have one instance of the InputComponent on the stack
			PlayerController->PopInputComponent(InputComponent);
		}

		PlayerController->PushInputComponent(InputComponent);
	}
}

void AActor::DisableInput(APlayerController* PlayerController)
{
	if (InputComponent)
	{
		if (PlayerController)
		{
			PlayerController->PopInputComponent(InputComponent);
		}
		else
		{
			for (FConstPlayerControllerIterator PCIt = GetWorld()->GetPlayerControllerIterator(); PCIt; ++PCIt)
			{
				(*PCIt)->PopInputComponent(InputComponent);
			}
		}
	}
}

float AActor::GetInputAxisValue(const FName InputAxisName) const
{
	float Value = 0.f;

	if (InputComponent)
	{
		Value = InputComponent->GetAxisValue(InputAxisName);
	}

	return Value;
}

float AActor::GetInputAxisKeyValue(const FKey InputAxisKey) const
{
	float Value = 0.f;

	if (InputComponent)
	{
		Value = InputComponent->GetAxisKeyValue(InputAxisKey);
	}

	return Value;
}

FVector AActor::GetInputVectorAxisValue(const FKey InputAxisKey) const
{
	FVector Value;

	if (InputComponent)
	{
		Value = InputComponent->GetVectorAxisValue(InputAxisKey);
	}

	return Value;
}

bool AActor::SetActorLocation(const FVector& NewLocation, bool bSweep, FHitResult* OutSweepHitResult, ETeleportType Teleport)
{
	if (RootComponent)
	{
		const FVector Delta = NewLocation - GetActorLocation();
		return RootComponent->MoveComponent(Delta, GetActorQuat(), bSweep, OutSweepHitResult, MOVECOMP_NoFlags, Teleport);
	}
	else if (OutSweepHitResult)
	{
		*OutSweepHitResult = FHitResult();
	}

	return false;
}

bool AActor::SetActorRotation(FRotator NewRotation, ETeleportType Teleport)
{
#if ENABLE_NAN_DIAGNOSTIC
	if (NewRotation.ContainsNaN())
	{
		logOrEnsureNanError(TEXT("AActor::SetActorRotation found NaN in FRotator NewRotation"));
		NewRotation = FRotator::ZeroRotator;
	}
#endif
	if (RootComponent)
	{
		return RootComponent->MoveComponent(FVector::ZeroVector, NewRotation, true, nullptr, MOVECOMP_NoFlags, Teleport);
	}

	return false;
}

bool AActor::SetActorRotation(const FQuat& NewRotation, ETeleportType Teleport)
{
#if ENABLE_NAN_DIAGNOSTIC
	if (NewRotation.ContainsNaN())
	{
		logOrEnsureNanError(TEXT("AActor::SetActorRotation found NaN in FQuat NewRotation"));
	}
#endif
	if (RootComponent)
	{
		return RootComponent->MoveComponent(FVector::ZeroVector, NewRotation, true, nullptr, MOVECOMP_NoFlags, Teleport);
	}

	return false;
}

bool AActor::SetActorLocationAndRotation(FVector NewLocation, FRotator NewRotation, bool bSweep, FHitResult* OutSweepHitResult, ETeleportType Teleport)
{
#if ENABLE_NAN_DIAGNOSTIC
	if (NewRotation.ContainsNaN())
	{
		logOrEnsureNanError(TEXT("AActor::SetActorLocationAndRotation found NaN in FRotator NewRotation"));
		NewRotation = FRotator::ZeroRotator;
	}
#endif
	if (RootComponent)
	{
		const FVector Delta = NewLocation - GetActorLocation();
		return RootComponent->MoveComponent(Delta, NewRotation, bSweep, OutSweepHitResult, MOVECOMP_NoFlags, Teleport);
	}
	else if (OutSweepHitResult)
	{
		*OutSweepHitResult = FHitResult();
	}

	return false;
}

bool AActor::SetActorLocationAndRotation(FVector NewLocation, const FQuat& NewRotation, bool bSweep, FHitResult* OutSweepHitResult, ETeleportType Teleport)
{
#if ENABLE_NAN_DIAGNOSTIC
	if (NewRotation.ContainsNaN())
	{
		logOrEnsureNanError(TEXT("AActor::SetActorLocationAndRotation found NaN in FQuat NewRotation"));
	}
#endif
	if (RootComponent)
	{
		const FVector Delta = NewLocation - GetActorLocation();
		return RootComponent->MoveComponent(Delta, NewRotation, bSweep, OutSweepHitResult, MOVECOMP_NoFlags, Teleport);
	}
	else if (OutSweepHitResult)
	{
		*OutSweepHitResult = FHitResult();
	}

	return false;
}

void AActor::SetActorScale3D(FVector NewScale3D)
{
	if (RootComponent)
	{
		RootComponent->SetWorldScale3D(NewScale3D);
	}
}


FVector AActor::GetActorScale3D() const
{
	if (RootComponent)
	{
		return RootComponent->GetComponentScale();
	}
	return FVector(1,1,1);
}

void AActor::AddActorWorldOffset(FVector DeltaLocation, bool bSweep, FHitResult* OutSweepHitResult, ETeleportType Teleport)
{
	if (RootComponent)
	{
		RootComponent->AddWorldOffset(DeltaLocation, bSweep, OutSweepHitResult, Teleport);
	}
	else if (OutSweepHitResult)
	{
		*OutSweepHitResult = FHitResult();
	}
}

void AActor::AddActorWorldRotation(FRotator DeltaRotation, bool bSweep, FHitResult* OutSweepHitResult, ETeleportType Teleport)
{
	if (RootComponent)
	{
		RootComponent->AddWorldRotation(DeltaRotation, bSweep, OutSweepHitResult, Teleport);
	}
	else if (OutSweepHitResult)
	{
		*OutSweepHitResult = FHitResult();
	}
}

void AActor::AddActorWorldRotation(const FQuat& DeltaRotation, bool bSweep, FHitResult* OutSweepHitResult, ETeleportType Teleport)
{
	if (RootComponent)
	{
		RootComponent->AddWorldRotation(DeltaRotation, bSweep, OutSweepHitResult, Teleport);
	}
	else if (OutSweepHitResult)
	{
		*OutSweepHitResult = FHitResult();
	}
}

void AActor::AddActorWorldTransform(const FTransform& DeltaTransform, bool bSweep, FHitResult* OutSweepHitResult, ETeleportType Teleport)
{
	if (RootComponent)
	{
		RootComponent->AddWorldTransform(DeltaTransform, bSweep, OutSweepHitResult, Teleport);
	}
	else if (OutSweepHitResult)
	{
		*OutSweepHitResult = FHitResult();
	}
}


bool AActor::SetActorTransform(const FTransform& NewTransform, bool bSweep, FHitResult* OutSweepHitResult, ETeleportType Teleport)
{
	// we have seen this gets NAN from kismet, and would like to see if this
	// happens, and if so, something else is giving NAN as output
	if (RootComponent)
	{
		if (ensureMsgf(!NewTransform.ContainsNaN(), TEXT("SetActorTransform: Get NAN Transform data for %s: %s"), *GetNameSafe(this), *NewTransform.ToString()))
		{
			RootComponent->SetWorldTransform(NewTransform, bSweep, OutSweepHitResult, Teleport);
		}
		else
		{
			if (OutSweepHitResult)
			{
				*OutSweepHitResult = FHitResult();
			}
		}
		return true;
	}

	if (OutSweepHitResult)
	{
		*OutSweepHitResult = FHitResult();
	}
	return false;
}

void AActor::AddActorLocalOffset(FVector DeltaLocation, bool bSweep, FHitResult* OutSweepHitResult, ETeleportType Teleport)
{
	if(RootComponent)
	{
		RootComponent->AddLocalOffset(DeltaLocation, bSweep, OutSweepHitResult, Teleport);
	}
	else if (OutSweepHitResult)
	{
		*OutSweepHitResult = FHitResult();
	}
}

void AActor::AddActorLocalRotation(FRotator DeltaRotation, bool bSweep, FHitResult* OutSweepHitResult, ETeleportType Teleport)
{
	if(RootComponent)
	{
		RootComponent->AddLocalRotation(DeltaRotation, bSweep, OutSweepHitResult, Teleport);
	}
	else if (OutSweepHitResult)
	{
		*OutSweepHitResult = FHitResult();
	}
}

void AActor::AddActorLocalRotation(const FQuat& DeltaRotation, bool bSweep, FHitResult* OutSweepHitResult, ETeleportType Teleport)
{
	if (RootComponent)
	{
		RootComponent->AddLocalRotation(DeltaRotation, bSweep, OutSweepHitResult, Teleport);
	}
	else if (OutSweepHitResult)
	{
		*OutSweepHitResult = FHitResult();
	}
}

void AActor::AddActorLocalTransform(const FTransform& NewTransform, bool bSweep, FHitResult* OutSweepHitResult, ETeleportType Teleport)
{
	if(RootComponent)
	{
		RootComponent->AddLocalTransform(NewTransform, bSweep, OutSweepHitResult, Teleport);
	}
	else if (OutSweepHitResult)
	{
		*OutSweepHitResult = FHitResult();
	}
}

void AActor::SetActorRelativeLocation(FVector NewRelativeLocation, bool bSweep, FHitResult* OutSweepHitResult, ETeleportType Teleport)
{
	if (RootComponent)
	{
		RootComponent->SetRelativeLocation(NewRelativeLocation, bSweep, OutSweepHitResult, Teleport);
	}
	else if (OutSweepHitResult)
	{
		*OutSweepHitResult = FHitResult();
	}
}

void AActor::SetActorRelativeRotation(FRotator NewRelativeRotation, bool bSweep, FHitResult* OutSweepHitResult, ETeleportType Teleport)
{
	if (RootComponent)
	{
		RootComponent->SetRelativeRotation(NewRelativeRotation, bSweep, OutSweepHitResult, Teleport);
	}
	else if (OutSweepHitResult)
	{
		*OutSweepHitResult = FHitResult();
	}
}

void AActor::SetActorRelativeRotation(const FQuat& NewRelativeRotation, bool bSweep, FHitResult* OutSweepHitResult, ETeleportType Teleport)
{
	if (RootComponent)
	{
		RootComponent->SetRelativeRotation(NewRelativeRotation, bSweep, OutSweepHitResult, Teleport);
	}
	else if (OutSweepHitResult)
	{
		*OutSweepHitResult = FHitResult();
	}
}

void AActor::SetActorRelativeTransform(const FTransform& NewRelativeTransform, bool bSweep, FHitResult* OutSweepHitResult, ETeleportType Teleport)
{
	if (RootComponent)
	{
		RootComponent->SetRelativeTransform(NewRelativeTransform, bSweep, OutSweepHitResult, Teleport);
	}
	else if (OutSweepHitResult)
	{
		*OutSweepHitResult = FHitResult();
	}
}

void AActor::SetActorRelativeScale3D(FVector NewRelativeScale)
{
	if (RootComponent)
	{
		if (NewRelativeScale.ContainsNaN())
		{
			FMessageLog("Blueprint").Warning(FText::Format(LOCTEXT("InvalidScale", "Scale '{0}' is not valid."), FText::FromString(NewRelativeScale.ToString())));
			return;
		}

		RootComponent->SetRelativeScale3D(NewRelativeScale);
	}
}

FVector AActor::GetActorRelativeScale3D() const
{
	if (RootComponent)
	{
		return RootComponent->RelativeScale3D;
	}
	return FVector(1,1,1);
}

void AActor::SetActorHiddenInGame( bool bNewHidden )
{
	if (bHidden != bNewHidden)
	{
		bHidden = bNewHidden;
		MarkComponentsRenderStateDirty();
	}
}

void AActor::SetActorEnableCollision(bool bNewActorEnableCollision)
{
	if(bActorEnableCollision != bNewActorEnableCollision)
	{
		bActorEnableCollision = bNewActorEnableCollision;

		// Notify components about the change
		TInlineComponentArray<UActorComponent*> Components;
		GetComponents(Components);

		for(int32 CompIdx=0; CompIdx<Components.Num(); CompIdx++)
		{
			Components[CompIdx]->OnActorEnableCollisionChanged();
		}
	}
}


bool AActor::Destroy( bool bNetForce, bool bShouldModifyLevel )
{
	// It's already pending kill or in DestroyActor(), no need to beat the corpse
	if (!IsPendingKillPending())
	{
		UWorld* World = GetWorld();
		if (World)
		{
			World->DestroyActor( this, bNetForce, bShouldModifyLevel );
		}
		else
		{
			UE_LOG(LogSpawn, Warning, TEXT("Destroying %s, which doesn't have a valid world pointer"), *GetPathName());
		}
	}

	return IsPendingKillPending();
}

void AActor::K2_DestroyActor()
{
	Destroy();
}

void AActor::K2_DestroyComponent(UActorComponent* Component)
{
	// If its a valid component, and we own it, destroy it
	if(Component && Component->GetOwner() == this)
	{
		Component->DestroyComponent();
	}
}

UPrimitiveComponent* AActor::GetRootPrimitiveComponent() const
{ 
	return Cast<class UPrimitiveComponent>(RootComponent); 
}

bool AActor::SetRootComponent(class USceneComponent* NewRootComponent)
{
	/** Only components owned by this actor can be used as a its root component. */
	if (ensure(NewRootComponent == NULL || NewRootComponent->GetOwner() == this))
	{
		RootComponent = NewRootComponent;
		return true;
	}

	return false;
}

void AActor::GetActorBounds(bool bOnlyCollidingComponents, FVector& Origin, FVector& BoxExtent) const
{
	const FBox Bounds = GetComponentsBoundingBox(!bOnlyCollidingComponents);

	// To keep consistency with the other GetBounds functions, transform our result into an origin / extent formatting
	Bounds.GetCenterAndExtents(Origin, BoxExtent);
}


AWorldSettings * AActor::GetWorldSettings() const
{
	UWorld* World = GetWorld();
	return (World ? World->GetWorldSettings() : nullptr);
}

UNetDriver* GetNetDriver_Internal(UWorld* World, FName NetDriverName)
{
	if (NetDriverName == NAME_GameNetDriver)
	{
		return (World ? World->GetNetDriver() : nullptr);
	}

	return GEngine->FindNamedNetDriver(World, NetDriverName);
}

// Note: this is a private implementation that should no t be called directly except by the public wrappers (GetNetMode()) where some optimizations are inlined.
ENetMode AActor::InternalGetNetMode() const
{
	UWorld* World = GetWorld();
	UNetDriver* NetDriver = GetNetDriver_Internal(World, NetDriverName);
	if (NetDriver != nullptr)
	{
		return NetDriver->GetNetMode();
	}

	if (World != nullptr && World->DemoNetDriver != nullptr)
	{
		return World->DemoNetDriver->GetNetMode();
	}

	return NM_Standalone;
}

UNetDriver* AActor::GetNetDriver() const
{
	return GetNetDriver_Internal(GetWorld(), NetDriverName);
}

void AActor::SetNetDriverName(FName NewNetDriverName)
{
	if (NewNetDriverName != NetDriverName)
	{
		UWorld* World = GetWorld();
		if (World)
		{
			World->RemoveNetworkActor(this);
		}

		NetDriverName = NewNetDriverName;

		if (World)
		{
			World->AddNetworkActor(this);
		}
	}
}

//
// Return whether a function should be executed remotely.
//
int32 AActor::GetFunctionCallspace( UFunction* Function, void* Parameters, FFrame* Stack )
{
	// Quick reject 1.
	if ((Function->FunctionFlags & FUNC_Static))
	{
		// Call local
		DEBUG_CALLSPACE(TEXT("GetFunctionCallspace Local1: %s"), *Function->GetName());
		return FunctionCallspace::Local;
	}

	if (GAllowActorScriptExecutionInEditor)
	{
		// Call local
		DEBUG_CALLSPACE(TEXT("GetFunctionCallspace Local2: %s"), *Function->GetName());
		return FunctionCallspace::Local;
	}

	UWorld* World = GetWorld();
	if (!World)
	{
		// Call local
		DEBUG_CALLSPACE(TEXT("GetFunctionCallspace Local3: %s"), *Function->GetName());
		return FunctionCallspace::Local;
	}

	// If we are on a client and function is 'skip on client', absorb it
	FunctionCallspace::Type Callspace = (Role < ROLE_Authority) && Function->HasAllFunctionFlags(FUNC_BlueprintAuthorityOnly) ? FunctionCallspace::Absorbed : FunctionCallspace::Local;
	
	if (IsPendingKill())
	{
		// Never call remote on a pending kill actor. 
		// We can call it local or absorb it depending on authority/role check above.
		DEBUG_CALLSPACE(TEXT("GetFunctionCallspace: IsPendingKill %s %s"), *Function->GetName(), FunctionCallspace::ToString(Callspace));
		return Callspace;
	}

	if (Function->FunctionFlags & FUNC_NetRequest)
	{
		// Call remote
		DEBUG_CALLSPACE(TEXT("GetFunctionCallspace NetRequest: %s"), *Function->GetName());
		return FunctionCallspace::Remote;
	}	
	
	if (Function->FunctionFlags & FUNC_NetResponse)
	{
		if (Function->RPCId > 0)
		{
			// Call local
			DEBUG_CALLSPACE(TEXT("GetFunctionCallspace NetResponse Local: %s"), *Function->GetName());
			return FunctionCallspace::Local;
		}

		// Shouldn't happen, so skip call
		DEBUG_CALLSPACE(TEXT("GetFunctionCallspace NetResponse Absorbed: %s"), *Function->GetName());
		return FunctionCallspace::Absorbed;
	}

	const ENetMode NetMode = GetNetMode();
	// Quick reject 2. Has to be a network game to continue
	if (NetMode == NM_Standalone)
	{
		if (Role < ROLE_Authority && (Function->FunctionFlags & FUNC_NetServer))
		{
			// Don't let clients call server functions (in edge cases where NetMode is standalone (net driver is null))
			DEBUG_CALLSPACE(TEXT("GetFunctionCallspace No Authority Server Call Absorbed: %s"), *Function->GetName());
			return FunctionCallspace::Absorbed;
		}

		// Call local
		return FunctionCallspace::Local;
	}
	
	// Dedicated servers don't care about "cosmetic" functions.
	if (NetMode == NM_DedicatedServer && Function->HasAllFunctionFlags(FUNC_BlueprintCosmetic))
	{
		DEBUG_CALLSPACE(TEXT("GetFunctionCallspace Blueprint Cosmetic Absorbed: %s"), *Function->GetName());
		return FunctionCallspace::Absorbed;
	}

	if (!(Function->FunctionFlags & FUNC_Net))
	{
		// Not a network function
		DEBUG_CALLSPACE(TEXT("GetFunctionCallspace Not Net: %s %s"), *Function->GetName(), FunctionCallspace::ToString(Callspace));
		return Callspace;
	}
	
	bool bIsServer = NetMode == NM_ListenServer || NetMode == NM_DedicatedServer;

	// get the top most function
	while (Function->GetSuperFunction() != NULL)
	{
		Function = Function->GetSuperFunction();
	}

	if ((Function->FunctionFlags & FUNC_NetMulticast))
	{
		if(bIsServer)
		{
			// Server should execute locally and call remotely
			if (RemoteRole != ROLE_None)
			{
				DEBUG_CALLSPACE(TEXT("GetFunctionCallspace Multicast: %s"), *Function->GetName());
				return (FunctionCallspace::Local | FunctionCallspace::Remote);
			}

			DEBUG_CALLSPACE(TEXT("GetFunctionCallspace Multicast NoRemoteRole: %s"), *Function->GetName());
			return FunctionCallspace::Local;
		}
		else
		{
			// Client should only execute locally iff it is allowed to (function is not KismetAuthorityOnly)
			DEBUG_CALLSPACE(TEXT("GetFunctionCallspace Multicast Client: %s %s"), *Function->GetName(), FunctionCallspace::ToString(Callspace));
			return Callspace;
		}
	}

	// if we are the server, and it's not a send-to-client function,
	if (bIsServer && !(Function->FunctionFlags & FUNC_NetClient))
	{
		// don't replicate
		DEBUG_CALLSPACE(TEXT("GetFunctionCallspace Server calling Server function: %s %s"), *Function->GetName(), FunctionCallspace::ToString(Callspace));
		return Callspace;
	}
	// if we aren't the server, and it's not a send-to-server function,
	if (!bIsServer && !(Function->FunctionFlags & FUNC_NetServer))
	{
		// don't replicate
		DEBUG_CALLSPACE(TEXT("GetFunctionCallspace Client calling Client function: %s %s"), *Function->GetName(), FunctionCallspace::ToString(Callspace));
		return Callspace;
	}

	// Check if the actor can potentially call remote functions	
	if (Role == ROLE_Authority)
	{
		UNetConnection* NetConnection = GetNetConnection();
		if (NetConnection == NULL)
		{
			UPlayer *ClientPlayer = GetNetOwningPlayer();
			if (ClientPlayer == NULL)
			{
				// Check if a player ever owned this (topmost owner is playercontroller or beacon)
				if (HasNetOwner())
				{
					// Network object with no owning player, we must absorb
					DEBUG_CALLSPACE(TEXT("GetFunctionCallspace Client without owner absorbed %s"), *Function->GetName());
					return FunctionCallspace::Absorbed;
				}
				
				// Role authority object calling a client RPC locally (ie AI owned objects)
				DEBUG_CALLSPACE(TEXT("GetFunctionCallspace authority non client owner %s %s"), *Function->GetName(), FunctionCallspace::ToString(Callspace));
				return Callspace;
			}
			else if (Cast<ULocalPlayer>(ClientPlayer) != NULL)
			{
				// This is a local player, call locally
				DEBUG_CALLSPACE(TEXT("GetFunctionCallspace Client local function: %s %s"), *Function->GetName(), FunctionCallspace::ToString(Callspace));
				return Callspace;
			}
		}
		else if (!NetConnection->Driver || !NetConnection->Driver->World)
		{
			// NetDriver does not have a world, most likely shutting down
			DEBUG_CALLSPACE(TEXT("GetFunctionCallspace NetConnection with no driver or world absorbed: %s %s %s"),
				*Function->GetName(), 
				NetConnection->Driver ? *NetConnection->Driver->GetName() : TEXT("NoNetDriver"),
				NetConnection->Driver && NetConnection->Driver->World ? *NetConnection->Driver->World->GetName() : TEXT("NoWorld"));
			return FunctionCallspace::Absorbed;
		}

		// There is a valid net connection, so continue and call remotely
	}

	// about to call remotely - unless the actor is not actually replicating
	if (RemoteRole == ROLE_None)
	{
		if (!bIsServer)
		{
			UE_LOG(LogNet, Warning, TEXT("Client is absorbing remote function %s on actor %s because RemoteRole is ROLE_None"), *Function->GetName(), *GetName() );
		}

		DEBUG_CALLSPACE(TEXT("GetFunctionCallspace RemoteRole None absorbed %s"), *Function->GetName());
		return FunctionCallspace::Absorbed;
	}

	// Call remotely
	DEBUG_CALLSPACE(TEXT("GetFunctionCallspace RemoteRole Remote %s"), *Function->GetName());
	return FunctionCallspace::Remote;
}

bool AActor::CallRemoteFunction( UFunction* Function, void* Parameters, FOutParmRec* OutParms, FFrame* Stack )
{
	UNetDriver* NetDriver = GetNetDriver();
	if (NetDriver)
	{
		NetDriver->ProcessRemoteFunction(this, Function, Parameters, OutParms, Stack, NULL);
		return true;
	}

	return false;
}

void AActor::DispatchPhysicsCollisionHit(const FRigidBodyCollisionInfo& MyInfo, const FRigidBodyCollisionInfo& OtherInfo, const FCollisionImpactData& RigidCollisionData)
{
#if 0
	if(true)
	{
		FString MyName = MyInfo.Component ? FString(*MyInfo.Component->GetPathName()) : FString(TEXT(""));
		FString OtherName = OtherInfo.Component ? FString(*OtherInfo.Component->GetPathName()) : FString(TEXT(""));
		UE_LOG(LogPhysics, Log,  TEXT("COLLIDE! %s - %s"), *MyName, *OtherName );
	}
#endif

	checkSlow(RigidCollisionData.ContactInfos.Num() > 0);

	// @todo At the moment we only pass the first contact in the ContactInfos array. Maybe improve this?
	const FRigidBodyContactInfo& ContactInfo = RigidCollisionData.ContactInfos[0];

	FHitResult Result;
	Result.Location = Result.ImpactPoint = ContactInfo.ContactPosition;
	Result.Normal = Result.ImpactNormal = ContactInfo.ContactNormal;
	Result.PenetrationDepth = ContactInfo.ContactPenetration;
	Result.PhysMaterial = ContactInfo.PhysMaterial[1];
	Result.Actor = OtherInfo.Actor;
	Result.Component = OtherInfo.Component;
	Result.Item = OtherInfo.BodyIndex;
	Result.BoneName = OtherInfo.BoneName;
	Result.bBlockingHit = true;

	NotifyHit(MyInfo.Component.Get(), OtherInfo.Actor.Get(), OtherInfo.Component.Get(), true, Result.Location, Result.Normal, RigidCollisionData.TotalNormalImpulse, Result);

	// Execute delegates if bound

	if (OnActorHit.IsBound())
	{
		OnActorHit.Broadcast(this, OtherInfo.Actor.Get(), RigidCollisionData.TotalNormalImpulse, Result);
	}

	UPrimitiveComponent* MyInfoComponent = MyInfo.Component.Get();
	if (MyInfoComponent && MyInfoComponent->OnComponentHit.IsBound())
	{
		MyInfoComponent->OnComponentHit.Broadcast(MyInfoComponent, OtherInfo.Actor.Get(), OtherInfo.Component.Get(), RigidCollisionData.TotalNormalImpulse, Result);
	}
}

#if WITH_EDITOR
bool AActor::IsTemporarilyHiddenInEditor(const bool bIncludeParent) const
{
	if (bHiddenEdTemporary)
	{
		return true;
	}

	if (bIncludeParent)
	{
		if (UChildActorComponent* ParentCAC = ParentComponent.Get())
		{
			return ParentCAC->GetOwner()->IsTemporarilyHiddenInEditor(true);
		}
	}

	return false;
}
#endif

bool AActor::IsChildActor() const
{
	return ParentComponent.IsValid();
}

UChildActorComponent* AActor::GetParentComponent() const
{
	return ParentComponent.Get();
}

AActor* AActor::GetParentActor() const
{
	AActor* ParentActor = nullptr;
	if (UChildActorComponent* ParentComponentPtr = GetParentComponent())
	{
		ParentActor = ParentComponentPtr->GetOwner();
	}

	return ParentActor;
}

void AActor::GetAllChildActors(TArray<AActor*>& ChildActors, bool bIncludeDescendants) const
{
	TInlineComponentArray<UChildActorComponent*> ChildActorComponents(this);

	ChildActors.Reserve(ChildActors.Num() + ChildActorComponents.Num());
	for (UChildActorComponent* CAC : ChildActorComponents)
	{
		if (AActor* ChildActor = CAC->GetChildActor())
		{
			ChildActors.Add(ChildActor);
			if (bIncludeDescendants)
			{
				ChildActor->GetAllChildActors(ChildActors, true);
			}
		}
	}
}


// COMPONENTS

void AActor::UnregisterAllComponents(const bool bForReregister)
{
	TInlineComponentArray<UActorComponent*> Components;
	GetComponents(Components);

	for(UActorComponent* Component : Components)
	{
		if( Component->IsRegistered() && (!bForReregister || Component->AllowReregistration())) // In some cases unregistering one component can unregister another, so we do a check here to avoid trying twice
		{
			Component->UnregisterComponent();
		}
	}

	PostUnregisterAllComponents();
}

void AActor::RegisterAllComponents()
{
	// 0 - means register all components
	verify(IncrementalRegisterComponents(0));

	// Clear this flag as it's no longer deferred
	bHasDeferredComponentRegistration = false;
}

// Walks through components hierarchy and returns closest to root parent component that is unregistered
// Only for components that belong to the same owner
static USceneComponent* GetUnregisteredParent(UActorComponent* Component)
{
	USceneComponent* ParentComponent = nullptr;
	USceneComponent* SceneComponent = Cast<USceneComponent>(Component);
	
	while (	SceneComponent && 
			SceneComponent->GetAttachParent() &&
			SceneComponent->GetAttachParent()->GetOwner() == Component->GetOwner() &&
			!SceneComponent->GetAttachParent()->IsRegistered())
	{
		SceneComponent = SceneComponent->GetAttachParent();
		if (SceneComponent->bAutoRegister && !SceneComponent->IsPendingKill())
		{
			// We found unregistered parent that should be registered
			// But keep looking up the tree
			ParentComponent = SceneComponent;
		}
	}

	return ParentComponent;
}

bool AActor::IncrementalRegisterComponents(int32 NumComponentsToRegister)
{
	if (NumComponentsToRegister == 0)
	{
		// 0 - means register all components
		NumComponentsToRegister = MAX_int32;
	}

	UWorld* const World = GetWorld();
	check(World);

	// If we are not a game world, then register tick functions now. If we are a game world we wait until right before BeginPlay(),
	// so as to not actually tick until BeginPlay() executes (which could otherwise happen in network games).
	if (bAllowTickBeforeBeginPlay || !World->IsGameWorld())
	{
		RegisterAllActorTickFunctions(true, false); // components will be handled when they are registered
	}
	
	// Register RootComponent first so all other children components can reliably use it (i.e., call GetLocation) when they register
	if (RootComponent != NULL && !RootComponent->IsRegistered())
	{
#if PERF_TRACK_DETAILED_ASYNC_STATS
		FScopeCycleCounterUObject ContextScope(RootComponent);
#endif
		if (RootComponent->bAutoRegister)
		{
			// Before we register our component, save it to our transaction buffer so if "undone" it will return to an unregistered state.
			// This should prevent unwanted components hanging around when undoing a copy/paste or duplication action.
			RootComponent->Modify(false);

			RootComponent->RegisterComponentWithWorld(World);
		}
	}

	int32 NumTotalRegisteredComponents = 0;
	int32 NumRegisteredComponentsThisRun = 0;
	TInlineComponentArray<UActorComponent*> Components;
	GetComponents(Components);
	TSet<UActorComponent*> RegisteredParents;
	
	for (int32 CompIdx = 0; CompIdx < Components.Num() && NumRegisteredComponentsThisRun < NumComponentsToRegister; CompIdx++)
	{
		UActorComponent* Component = Components[CompIdx];
		if (!Component->IsRegistered() && Component->bAutoRegister && !Component->IsPendingKill())
		{
			// Ensure that all parent are registered first
			USceneComponent* UnregisteredParentComponent = GetUnregisteredParent(Component);
			if (UnregisteredParentComponent)
			{
				bool bParentAlreadyHandled = false;
				RegisteredParents.Add(UnregisteredParentComponent, &bParentAlreadyHandled);
				if (bParentAlreadyHandled)
				{
					UE_LOG(LogActor, Error, TEXT("AActor::IncrementalRegisterComponents parent component '%s' cannot be registered in actor '%s'"), *GetPathNameSafe(UnregisteredParentComponent), *GetPathName());
					break;
				}

				// Register parent first, then return to this component on a next iteration
				Component = UnregisteredParentComponent;
				CompIdx--;
				NumTotalRegisteredComponents--; // because we will try to register the parent again later...
			}
#if PERF_TRACK_DETAILED_ASYNC_STATS
			FScopeCycleCounterUObject ContextScope(Component);
#endif
				
			// Before we register our component, save it to our transaction buffer so if "undone" it will return to an unregistered state.
			// This should prevent unwanted components hanging around when undoing a copy/paste or duplication action.
			Component->Modify(false);

			Component->RegisterComponentWithWorld(World);
			NumRegisteredComponentsThisRun++;
		}

		NumTotalRegisteredComponents++;
	}

	// See whether we are done
	if (Components.Num() == NumTotalRegisteredComponents)
	{
#if PERF_TRACK_DETAILED_ASYNC_STATS
		QUICK_SCOPE_CYCLE_COUNTER(STAT_AActor_IncrementalRegisterComponents_PostRegisterAllComponents);
#endif
		// Finally, call PostRegisterAllComponents
		PostRegisterAllComponents();
		return true;
	}
	
	// Still have components to register
	return false;
}

bool AActor::HasValidRootComponent()
{ 
	return (RootComponent != NULL && RootComponent->IsRegistered()); 
}

void AActor::MarkComponentsAsPendingKill()
{
	// Iterate components and mark them all as pending kill.
	TInlineComponentArray<UActorComponent*> Components(this);

	for (UActorComponent* Component : Components)
	{
		// Modify component so undo/ redo works in the editor.
		if (GIsEditor)
		{
			Component->Modify();
		}
		Component->OnComponentDestroyed(true);
		Component->MarkPendingKill();
	}
}

void AActor::ReregisterAllComponents()
{
	UnregisterAllComponents(true);
	RegisterAllComponents();
}

void AActor::UpdateComponentTransforms()
{
	for (UActorComponent* ActorComp : GetComponents())
	{
		if (ActorComp && ActorComp->IsRegistered())
		{
			ActorComp->UpdateComponentToWorld();
		}
	}
}

void AActor::MarkComponentsRenderStateDirty()
{
	for (UActorComponent* ActorComp : GetComponents())
	{
		if (ActorComp && ActorComp->IsRegistered())
		{
			ActorComp->MarkRenderStateDirty();
			if (UChildActorComponent* ChildActorComponent = Cast<UChildActorComponent>(ActorComp))
			{
				if (ChildActorComponent->GetChildActor())
				{
					ChildActorComponent->GetChildActor()->MarkComponentsRenderStateDirty();
				}
			}
		}
	}
}

void AActor::InitializeComponents()
{
	TInlineComponentArray<UActorComponent*> Components;
	GetComponents(Components);

	for (UActorComponent* ActorComp : Components)
	{
		if (ActorComp->IsRegistered())
		{
			if (ActorComp->bAutoActivate && !ActorComp->IsActive())
			{
				ActorComp->Activate(true);
			}

			if (ActorComp->bWantsInitializeComponent && !ActorComp->HasBeenInitialized())
			{
				// Broadcast the activation event since Activate occurs too early to fire a callback in a game
				ActorComp->InitializeComponent();
			}
		}
	}
}

void AActor::UninitializeComponents()
{
	TInlineComponentArray<UActorComponent*> Components;
	GetComponents(Components);

	for (UActorComponent* ActorComp : Components)
	{
		if (ActorComp->HasBeenInitialized())
		{
			ActorComp->UninitializeComponent();
		}
	}
}

void AActor::DrawDebugComponents(FColor const& BaseColor) const
{
#if ENABLE_DRAW_DEBUG
	TInlineComponentArray<USceneComponent*> Components;
	GetComponents(Components);

	UWorld* MyWorld = GetWorld();

	for(int32 ComponentIndex = 0; ComponentIndex < Components.Num(); ComponentIndex++)
	{
		USceneComponent const* const Component = Components[ComponentIndex]; 

		FVector const Loc = Component->GetComponentLocation();
		FRotator const Rot = Component->GetComponentRotation();

		// draw coord system at component loc
		DrawDebugCoordinateSystem(MyWorld, Loc, Rot, 10.f);

		// draw line from me to my parent
		if (Component->GetAttachParent())
		{
			DrawDebugLine(MyWorld, Component->GetAttachParent()->GetComponentLocation(), Loc, BaseColor);
		}

		// draw component name
		DrawDebugString(MyWorld, Loc+FVector(0,0,32), *Component->GetName());
	}
#endif // ENABLE_DRAW_DEBUG
}


void AActor::InvalidateLightingCacheDetailed(bool bTranslationOnly)
{
	for (UActorComponent* Component : GetComponents())
	{
		if(Component && Component->IsRegistered())
		{
			Component->InvalidateLightingCacheDetailed(true, bTranslationOnly);
		}
	}
}

 // COLLISION

bool AActor::ActorLineTraceSingle(struct FHitResult& OutHit, const FVector& Start, const FVector& End, ECollisionChannel TraceChannel, const struct FCollisionQueryParams& Params)
{
	OutHit = FHitResult(1.f);
	OutHit.TraceStart = Start;
	OutHit.TraceEnd = End;
	bool bHasHit = false;
	
	TInlineComponentArray<UPrimitiveComponent*> Components;
	GetComponents(Components);

	for (int32 ComponentIndex=0; ComponentIndex<Components.Num(); ComponentIndex++)
	{
		FHitResult HitResult;
		UPrimitiveComponent* Primitive = Components[ComponentIndex];
		if( Primitive->IsRegistered() && Primitive->IsCollisionEnabled() 
			&& (Primitive->GetCollisionResponseToChannel(TraceChannel) == ECollisionResponse::ECR_Block) 
			&& Primitive->LineTraceComponent(HitResult, Start, End, Params) )
		{
			// return closest hit
			if( HitResult.Time < OutHit.Time )
			{
				OutHit = HitResult;
				bHasHit = true;
			}
		}
	}

	return bHasHit;
}

float AActor::ActorGetDistanceToCollision(const FVector& Point, ECollisionChannel TraceChannel, FVector& ClosestPointOnCollision, UPrimitiveComponent** OutPrimitiveComponent) const
{
	ClosestPointOnCollision = Point;
	float ClosestPointDistanceSqr = -1.f;

	TInlineComponentArray<UPrimitiveComponent*> Components;
	GetComponents(Components);

	for (int32 ComponentIndex=0; ComponentIndex<Components.Num(); ComponentIndex++)
	{
		UPrimitiveComponent* Primitive = Components[ComponentIndex];
		if( Primitive->IsRegistered() && Primitive->IsCollisionEnabled() 
			&& (Primitive->GetCollisionResponseToChannel(TraceChannel) == ECollisionResponse::ECR_Block) )
		{
			FVector ClosestPoint;
			float DistanceSqr = -1.f;

			if (!Primitive->GetSquaredDistanceToCollision(Point, DistanceSqr, ClosestPoint))
			{
				// Invalid result, impossible to be better than ClosestPointDistance
				continue;
			}

			if( (ClosestPointDistanceSqr < 0.f) || (DistanceSqr < ClosestPointDistanceSqr) )
			{
				ClosestPointDistanceSqr = DistanceSqr;
				ClosestPointOnCollision = ClosestPoint;
				if( OutPrimitiveComponent )
				{
					*OutPrimitiveComponent = Primitive;
				}

				// If we're inside collision, we're not going to find anything better, so abort search we've got our best find.
				if( DistanceSqr <= KINDA_SMALL_NUMBER )
				{
					break;
				}
			}
		}
	}

	return (ClosestPointDistanceSqr > 0.f ? FMath::Sqrt(ClosestPointDistanceSqr) : ClosestPointDistanceSqr);
}


void AActor::LifeSpanExpired()
{
	Destroy();
}

void AActor::SetLifeSpan( float InLifespan )
{
	// Store the new value
	InitialLifeSpan = InLifespan;
	// Initialize a timer for the actors lifespan if there is one. Otherwise clear any existing timer
	if ((Role == ROLE_Authority || bTearOff) && !IsPendingKill())
	{
		if( InLifespan > 0.0f)
		{
			GetWorldTimerManager().SetTimer( TimerHandle_LifeSpanExpired, this, &AActor::LifeSpanExpired, InLifespan );
		}
		else
		{
			GetWorldTimerManager().ClearTimer( TimerHandle_LifeSpanExpired );		
		}
	}
}

float AActor::GetLifeSpan() const
{
	// Timer remaining returns -1.0f if there is no such timer - return this as ZERO
	const float CurrentLifespan = GetWorldTimerManager().GetTimerRemaining(TimerHandle_LifeSpanExpired);
	return ( CurrentLifespan != -1.0f ) ? CurrentLifespan : 0.0f;
}

void AActor::PostInitializeComponents()
{
	if( !IsPendingKill() )
	{
		bActorInitialized = true;

		UNavigationSystem::OnActorRegistered(this);
		
		UpdateAllReplicatedComponents();
	}
}

void AActor::PreInitializeComponents()
{
	if (AutoReceiveInput != EAutoReceiveInput::Disabled)
	{
		const int32 PlayerIndex = int32(AutoReceiveInput.GetValue()) - 1;

		APlayerController* PC = UGameplayStatics::GetPlayerController(this, PlayerIndex);
		if (PC)
		{
			EnableInput(PC);
		}
		else
		{
			GetWorld()->PersistentLevel->RegisterActorForAutoReceiveInput(this, PlayerIndex);
		}
	}
}

float AActor::GetActorTimeDilation() const
{
	// get actor custom time dilation
	// if you do slomo, that changes WorldSettings->TimeDilation
	// So multiply to get final TimeDilation
	return CustomTimeDilation*GetWorldSettings()->GetEffectiveTimeDilation();
}

UMaterialInstanceDynamic* AActor::MakeMIDForMaterial(class UMaterialInterface* Parent)
{
	// Deprecating this function. 
	// Please use PrimitiveComponent->CreateAndSetMaterialInstanceDynamic
	// OR PrimitiveComponent->CreateAndSetMaterialInstanceDynamicFromMaterial
	// OR UMaterialInstanceDynamic::Create

	return NULL;
}

float AActor::GetDistanceTo(const AActor* OtherActor) const
{
	return OtherActor ? (GetActorLocation() - OtherActor->GetActorLocation()).Size() : 0.f;
}

float AActor::GetSquaredDistanceTo(const AActor* OtherActor) const
{
	return OtherActor ? (GetActorLocation() - OtherActor->GetActorLocation()).SizeSquared() : 0.f;
}

float AActor::GetHorizontalDistanceTo(const AActor* OtherActor) const
{
	return OtherActor ? (GetActorLocation() - OtherActor->GetActorLocation()).Size2D() : 0.f;
}

float AActor::GetVerticalDistanceTo(const AActor* OtherActor) const
{
	return OtherActor ? FMath::Abs((GetActorLocation().Z - OtherActor->GetActorLocation().Z)) : 0.f;
}

float AActor::GetDotProductTo(const AActor* OtherActor) const
{
	if (OtherActor)
	{
		FVector Dir = GetActorForwardVector();
		FVector Offset = OtherActor->GetActorLocation() - GetActorLocation();
		Offset = Offset.GetSafeNormal();
		return FVector::DotProduct(Dir, Offset);
	}
	return -2.0;
}

float AActor::GetHorizontalDotProductTo(const AActor* OtherActor) const
{
	if (OtherActor)
	{
		FVector Dir = GetActorForwardVector();
		FVector Offset = OtherActor->GetActorLocation() - GetActorLocation();
		Offset = Offset.GetSafeNormal2D();
		return FVector::DotProduct(Dir, Offset);
	}
	return -2.0;
}


#if WITH_EDITOR
const int32 AActor::GetNumUncachedStaticLightingInteractions() const
{
	if (GetRootComponent())
	{
		return GetRootComponent()->GetNumUncachedStaticLightingInteractions();
	}
	return 0;
}
#endif // WITH_EDITOR


// K2 versions of various transform changing operations.
// Note: we pass null for the hit result if not sweeping, for better perf.
// This assumes this K2 function is only used by blueprints, which initializes the param for each function call.

bool AActor::K2_SetActorLocation(FVector NewLocation, bool bSweep, FHitResult& SweepHitResult, bool bTeleport)
{
	return SetActorLocation(NewLocation, bSweep, (bSweep ? &SweepHitResult : nullptr), TeleportFlagToEnum(bTeleport));
}

bool AActor::K2_SetActorRotation(FRotator NewRotation, bool bTeleportPhysics)
{
	return SetActorRotation(NewRotation, TeleportFlagToEnum(bTeleportPhysics));
}

bool AActor::K2_SetActorLocationAndRotation(FVector NewLocation, FRotator NewRotation, bool bSweep, FHitResult& SweepHitResult, bool bTeleport)
{
	return SetActorLocationAndRotation(NewLocation, NewRotation, bSweep, (bSweep ? &SweepHitResult : nullptr), TeleportFlagToEnum(bTeleport));
}

void AActor::K2_AddActorWorldOffset(FVector DeltaLocation, bool bSweep, FHitResult& SweepHitResult, bool bTeleport)
{
	AddActorWorldOffset(DeltaLocation, bSweep, (bSweep ? &SweepHitResult : nullptr), TeleportFlagToEnum(bTeleport));
}

void AActor::K2_AddActorWorldRotation(FRotator DeltaRotation, bool bSweep, FHitResult& SweepHitResult, bool bTeleport)
{
	AddActorWorldRotation(DeltaRotation, bSweep, (bSweep ? &SweepHitResult : nullptr), TeleportFlagToEnum(bTeleport));
}

void AActor::K2_AddActorWorldTransform(const FTransform& DeltaTransform, bool bSweep, FHitResult& SweepHitResult, bool bTeleport)
{
	AddActorWorldTransform(DeltaTransform, bSweep, (bSweep ? &SweepHitResult : nullptr), TeleportFlagToEnum(bTeleport));
}

bool AActor::K2_SetActorTransform(const FTransform& NewTransform, bool bSweep, FHitResult& SweepHitResult, bool bTeleport)
{
	return SetActorTransform(NewTransform, bSweep, (bSweep ? &SweepHitResult : nullptr), TeleportFlagToEnum(bTeleport));
}

void AActor::K2_AddActorLocalOffset(FVector DeltaLocation, bool bSweep, FHitResult& SweepHitResult, bool bTeleport)
{
	AddActorLocalOffset(DeltaLocation, bSweep, (bSweep ? &SweepHitResult : nullptr), TeleportFlagToEnum(bTeleport));
}

void AActor::K2_AddActorLocalRotation(FRotator DeltaRotation, bool bSweep, FHitResult& SweepHitResult, bool bTeleport)
{
	AddActorLocalRotation(DeltaRotation, bSweep, (bSweep ? &SweepHitResult : nullptr), TeleportFlagToEnum(bTeleport));
}

void AActor::K2_AddActorLocalTransform(const FTransform& NewTransform, bool bSweep, FHitResult& SweepHitResult, bool bTeleport)
{
	AddActorLocalTransform(NewTransform, bSweep, (bSweep ? &SweepHitResult : nullptr), TeleportFlagToEnum(bTeleport));
}

void AActor::K2_SetActorRelativeLocation(FVector NewRelativeLocation, bool bSweep, FHitResult& SweepHitResult, bool bTeleport)
{
	SetActorRelativeLocation(NewRelativeLocation, bSweep, (bSweep ? &SweepHitResult : nullptr), TeleportFlagToEnum(bTeleport));
}

void AActor::K2_SetActorRelativeRotation(FRotator NewRelativeRotation, bool bSweep, FHitResult& SweepHitResult, bool bTeleport)
{
	SetActorRelativeRotation(NewRelativeRotation, bSweep, (bSweep ? &SweepHitResult : nullptr), TeleportFlagToEnum(bTeleport));
}

void AActor::K2_SetActorRelativeTransform(const FTransform& NewRelativeTransform, bool bSweep, FHitResult& SweepHitResult, bool bTeleport)
{
	SetActorRelativeTransform(NewRelativeTransform, bSweep, (bSweep ? &SweepHitResult : nullptr), TeleportFlagToEnum(bTeleport));
}

float AActor::GetGameTimeSinceCreation()
{
	if (UWorld* MyWorld = GetWorld())
	{
		return MyWorld->GetTimeSeconds() - CreationTime;		
	}
	// return 0.f if GetWorld return's null
	else
	{
		return 0.f;
	}
}

void AActor::SetNetUpdateTime( float NewUpdateTime )
{
	FNetworkObjectInfo* NetActor = GetNetworkObjectInfo();

	if ( NetActor != nullptr )
	{
		// Only allow the next update to be sooner than the current one
		NetActor->NextUpdateTime = FMath::Min( NetActor->NextUpdateTime, (double)NewUpdateTime );
	}			
}

FNetworkObjectInfo* AActor::GetNetworkObjectInfo() const
{
	UWorld* World = GetWorld();

	if ( World != nullptr )
	{
		UNetDriver* NetDriver = World->GetNetDriver();

		if ( NetDriver != nullptr )
		{
			return NetDriver->GetNetworkObjectInfo( this );
		}
	}

	return nullptr;
}

#undef LOCTEXT_NAMESPACE<|MERGE_RESOLUTION|>--- conflicted
+++ resolved
@@ -630,11 +630,7 @@
 
 	// If this is a Blueprint class, we may need to manually apply default value overrides to some inherited components in a cooked
 	// build scenario. This can occur, for example, if we have a nativized Blueprint class somewhere in the class inheritance hierarchy.
-<<<<<<< HEAD
-	if (FPlatformProperties::RequiresCookedData())
-=======
 	if (FPlatformProperties::RequiresCookedData() && !IsTemplate())
->>>>>>> 50b84fc1
 	{
 		const UBlueprintGeneratedClass* BPGC = Cast<UBlueprintGeneratedClass>(GetClass());
 		if (BPGC != nullptr && BPGC->bHasNativizedParent)
