// Copyright 1998-2019 Epic Games, Inc. All Rights Reserved.

#include "GameFramework/Actor.h"
#include "EngineDefines.h"
#include "EngineStats.h"
#include "EngineGlobals.h"
#include "GameFramework/DamageType.h"
#include "TimerManager.h"
#include "GameFramework/Pawn.h"
#include "Components/PrimitiveComponent.h"
#include "AI/NavigationSystemBase.h"
#include "Components/InputComponent.h"
#include "Engine/Engine.h"
#include "UObject/UObjectHash.h"
#include "UObject/PropertyPortFlags.h"
#include "Kismet/GameplayStatics.h"
#include "Engine/BlueprintGeneratedClass.h"
#include "Engine/LocalPlayer.h"
#include "ContentStreaming.h"
#include "DrawDebugHelpers.h"
#include "Engine/InputDelegateBinding.h"
#include "Engine/LevelStreamingPersistent.h"
#include "PhysicsPublic.h"
#include "Logging/MessageLog.h"
#include "Net/UnrealNetwork.h"
#include "Net/RepLayout.h"
#include "Matinee/MatineeActor.h"
#include "Matinee/InterpGroup.h"
#include "Matinee/InterpGroupInst.h"
#include "Engine/Canvas.h"
#include "DisplayDebugHelpers.h"
#include "Animation/AnimInstance.h"
#include "Engine/DemoNetDriver.h"
#include "Components/PawnNoiseEmitterComponent.h"
#include "Components/ChildActorComponent.h"
#include "Camera/CameraComponent.h"
#include "PhysicalMaterials/PhysicalMaterial.h"
#include "Engine/NetworkObjectList.h"
#include "HAL/LowLevelMemTracker.h"
#include "DeviceProfiles/DeviceProfileManager.h"
#include "Interfaces/ITargetPlatform.h"
#include "DeviceProfiles/DeviceProfile.h"

DEFINE_LOG_CATEGORY(LogActor);

DEFINE_STAT(STAT_GetComponentsTime);
DECLARE_CYCLE_STAT(TEXT("PostActorConstruction"), STAT_PostActorConstruction, STATGROUP_Engine);

#if UE_BUILD_SHIPPING
#define DEBUG_CALLSPACE(Format, ...)
#else
#define DEBUG_CALLSPACE(Format, ...) UE_LOG(LogNet, VeryVerbose, Format, __VA_ARGS__);
#endif

#define LOCTEXT_NAMESPACE "Actor"

FMakeNoiseDelegate AActor::MakeNoiseDelegate = FMakeNoiseDelegate::CreateStatic(&AActor::MakeNoiseImpl);

#if WITH_EDITOR
FUObjectAnnotationSparseBool GSelectedActorAnnotation;
#endif

#if !UE_BUILD_SHIPPING
FOnProcessEvent AActor::ProcessEventDelegate;
#endif

#if (CSV_PROFILER && !UE_BUILD_SHIPPING)

/** Count of total actors created */
int32 CSVActorTotalCount = 0;
/** Map of Actor class names to count */
TMap<FName, int32> CSVActorClassNameToCountMap;
/** Critical section to control access to map */
FCriticalSection CSVActorClassNameToCountMapLock;

#endif // (CSV_PROFILER && !UE_BUILD_SHIPPING)

uint32 AActor::BeginPlayCallDepth = 0;

AActor::AActor()
{
	InitializeDefaults();
}

AActor::AActor(const FObjectInitializer& ObjectInitializer)
{
	// Forward to default constructor (we don't use ObjectInitializer for anything, this is for compatibility with inherited classes that call Super( ObjectInitializer )
	InitializeDefaults();
}

void AActor::InitializeDefaults()
{
	PrimaryActorTick.TickGroup = TG_PrePhysics;
	// Default to no tick function, but if we set 'never ticks' to false (so there is a tick function) it is enabled by default
	PrimaryActorTick.bCanEverTick = false;
	PrimaryActorTick.bStartWithTickEnabled = true;
	PrimaryActorTick.SetTickFunctionEnable(false); 

	CustomTimeDilation = 1.0f;

	SetRole(ROLE_Authority);
	RemoteRole = ROLE_None;
	bReplicates = false;
	NetPriority = 1.0f;
	NetUpdateFrequency = 100.0f;
	MinNetUpdateFrequency = 2.0f;
	bNetLoadOnClient = true;
#if WITH_EDITORONLY_DATA
	bEditable = true;
	bListedInSceneOutliner = true;
	bIsEditorPreviewActor = false;
	bHiddenEdLayer = false;
	bHiddenEdTemporary = false;
	bHiddenEdLevel = false;
	bActorLabelEditable = true;
	SpriteScale = 1.0f;
	bEnableAutoLODGeneration = true;
	bOptimizeBPComponentData = false;
#endif // WITH_EDITORONLY_DATA
	NetCullDistanceSquared = 225000000.0f;
	NetDriverName = NAME_GameNetDriver;
	NetDormancy = DORM_Awake;
	// will be updated in PostInitProperties
	bActorEnableCollision = true;
	bActorSeamlessTraveled = false;
	bBlockInput = false;
	SetCanBeDamaged(true);
	bFindCameraComponentWhenViewTarget = true;
	bAllowReceiveTickEventOnDedicatedServer = true;
	bRelevantForNetworkReplays = true;
	bRelevantForLevelBounds = true;
	
	// Overlap collision settings
	bGenerateOverlapEventsDuringLevelStreaming = false;
	UpdateOverlapsMethodDuringLevelStreaming = EActorUpdateOverlapsMethod::UseConfigDefault;
	DefaultUpdateOverlapsMethodDuringLevelStreaming = EActorUpdateOverlapsMethod::OnlyUpdateMovable;
	
	bHasDeferredComponentRegistration = false;
#if WITH_EDITORONLY_DATA
	PivotOffset = FVector::ZeroVector;
#endif
	SpawnCollisionHandlingMethod = ESpawnActorCollisionHandlingMethod::AlwaysSpawn;

#if (CSV_PROFILER && !UE_BUILD_SHIPPING)
	// Increment actor class count
	{
		if (!HasAnyFlags(RF_ArchetypeObject | RF_ClassDefaultObject))
		{
			FScopeLock Lock(&CSVActorClassNameToCountMapLock);

			const UClass* ParentNativeClass = GetParentNativeClass(GetClass());
			FName NativeClassName = ParentNativeClass ? ParentNativeClass->GetFName() : NAME_None;
			int32& CurrentCount = CSVActorClassNameToCountMap.FindOrAdd(NativeClassName);
			CurrentCount++;
			CSVActorTotalCount++;
		}
	}
#endif // (CSV_PROFILER && !UE_BUILD_SHIPPING)
}

void FActorTickFunction::ExecuteTick(float DeltaTime, enum ELevelTick TickType, ENamedThreads::Type CurrentThread, const FGraphEventRef& MyCompletionGraphEvent)
{
	if (Target && !Target->IsPendingKillOrUnreachable())
	{
		if (TickType != LEVELTICK_ViewportsOnly || Target->ShouldTickIfViewportsOnly())
		{
			FScopeCycleCounterUObject ActorScope(Target);
			Target->TickActor(DeltaTime*Target->CustomTimeDilation, TickType, *this);
		}
	}
}

FString FActorTickFunction::DiagnosticMessage()
{
	return Target->GetFullName() + TEXT("[TickActor]");
}

FName FActorTickFunction::DiagnosticContext(bool bDetailed)
{
	if (bDetailed)
	{
		// Format is "ActorNativeClass/ActorClass"
		FString ContextString = FString::Printf(TEXT("%s/%s"), *GetParentNativeClass(Target->GetClass())->GetName(), *Target->GetClass()->GetName());
		return FName(*ContextString);
	}
	else
	{
		return GetParentNativeClass(Target->GetClass())->GetFName();
	}
}

bool AActor::CheckDefaultSubobjectsInternal() const
{
	bool Result = Super::CheckDefaultSubobjectsInternal();
	if (Result)
	{
		Result = CheckActorComponents();
	}
	return Result;
}

bool AActor::CheckActorComponents() const
{
	DEFINE_LOG_CATEGORY_STATIC(LogCheckComponents, Warning, All);

	bool bResult = true;

	for (UActorComponent* Inner : GetComponents())
	{
		if (!Inner)
		{
			continue;
		}
		if (Inner->IsPendingKill())
		{
			UE_LOG(LogCheckComponents, Warning, TEXT("Component is pending kill. Me = %s, Component = %s"), *this->GetFullName(), *Inner->GetFullName());
		}
		if (Inner->IsTemplate() && !IsTemplate())
		{
			UE_LOG(LogCheckComponents, Error, TEXT("Component is a template but I am not. Me = %s, Component = %s"), *this->GetFullName(), *Inner->GetFullName());
			bResult = false;
		}
	}
	for (int32 Index = 0; Index < BlueprintCreatedComponents.Num(); Index++)
	{
		UActorComponent* Inner = BlueprintCreatedComponents[Index];
		if (!Inner)
		{
			continue;
		}
		if (Inner->GetOuter() != this)
		{
			UE_LOG(LogCheckComponents, Error, TEXT("SerializedComponent does not have me as an outer. Me = %s, Component = %s"), *this->GetFullName(), *Inner->GetFullName());
			bResult = false;
		}
		if (Inner->IsPendingKill())
		{
			UE_LOG(LogCheckComponents, Warning, TEXT("SerializedComponent is pending kill. Me = %s, Component = %s"), *this->GetFullName(), *Inner->GetFullName());
		}
		if (Inner->IsTemplate() && !IsTemplate())
		{
			UE_LOG(LogCheckComponents, Error, TEXT("SerializedComponent is a template but I am not. Me = %s, Component = %s"), *this->GetFullName(), *Inner->GetFullName());
			bResult = false;
		}
		UObject* Archetype = Inner->GetArchetype();
		if (Archetype != Inner->GetClass()->GetDefaultObject())
		{
			if (Archetype != GetClass()->GetDefaultSubobjectByName(Inner->GetFName()))
			{
				UE_LOG(LogCheckComponents, Error, TEXT("SerializedComponent archetype is not the CDO nor a default subobject of my class. Me = %s, Component = %s, Archetype = %s"), *this->GetFullName(), *Inner->GetFullName(), *Archetype->GetFullName());
				bResult = false;
			}
		}
	}
	return bResult;
}

void AActor::ResetOwnedComponents()
{
#if WITH_EDITOR
	// Identify any natively-constructed components referenced by properties that either failed to serialize or came in as nullptr.
	if(HasAnyFlags(RF_WasLoaded) && NativeConstructedComponentToPropertyMap.Num() > 0)
	{
		for (UActorComponent* Component : OwnedComponents)
		{
			// Only consider native components
			if (Component && Component->CreationMethod == EComponentCreationMethod::Native)
			{
				// Find the property or properties that previously referenced the natively-constructed component.
				TArray<UObjectProperty*> Properties;
				NativeConstructedComponentToPropertyMap.MultiFind(Component->GetFName(), Properties);

				// Determine if the property or properties are no longer valid references (either it got serialized out that way or something failed during load)
				for (UObjectProperty* ObjProp : Properties)
				{
					check(ObjProp != nullptr);
					UActorComponent* ActorComponent = Cast<UActorComponent>(ObjProp->GetObjectPropertyValue_InContainer(this));
					if (ActorComponent == nullptr)
					{
						// Restore the natively-constructed component instance
						ObjProp->SetObjectPropertyValue_InContainer(this, Component);
					}
				}
			}
		}

		// Clear out the mapping as we don't need it anymore
		NativeConstructedComponentToPropertyMap.Empty();
	}
#endif

	OwnedComponents.Reset();
	ReplicatedComponents.Reset();

	ForEachObjectWithOuter(this, [this](UObject* Child)
	{
		UActorComponent* Component = Cast<UActorComponent>(Child);
		if (Component && Component->GetOwner() == this)
		{
			OwnedComponents.Add(Component);

			if (Component->GetIsReplicated())
			{
				ReplicatedComponents.AddUnique(Component);
			}
		}
	}, true, RF_NoFlags, EInternalObjectFlags::PendingKill);
}

void AActor::PostInitProperties()
{
	Super::PostInitProperties();
	RemoteRole = (bReplicates ? ROLE_SimulatedProxy : ROLE_None);

	// Make sure the OwnedComponents list correct.  
	// Under some circumstances sub-object instancing can result in bogus/duplicate entries.
	// This is not necessary for CDOs
	if (!HasAnyFlags(RF_ClassDefaultObject))
	{
		ResetOwnedComponents();
	}
}

bool AActor::CanBeInCluster() const
{
	return bCanBeInCluster;
}

void AActor::AddReferencedObjects(UObject* InThis, FReferenceCollector& Collector)
{
	AActor* This = CastChecked<AActor>(InThis);
	Collector.AddReferencedObjects(This->OwnedComponents);
#if WITH_EDITOR
	if (This->CurrentTransactionAnnotation.IsValid())
	{
		This->CurrentTransactionAnnotation->AddReferencedObjects(Collector);
	}
#endif
	Super::AddReferencedObjects(InThis, Collector);
}

bool AActor::IsEditorOnly() const
{ 
	return bIsEditorOnlyActor; 
}

#if WITH_EDITOR

bool AActor::NeedsLoadForTargetPlatform(const ITargetPlatform* TargetPlatform) const
{
	// this is expected to be by far the most common case, saves us some time in the cook.
	if (!RootComponent || RootComponent->DetailMode == EDetailMode::DM_Low)
	{
		return true;
	}

	if(UDeviceProfile* DeviceProfile = UDeviceProfileManager::Get().FindProfile(TargetPlatform->IniPlatformName()))
	{
		// get local scalability CVars that could cull this actor
		int32 CVarCullBasedOnDetailLevel;
		if(DeviceProfile->GetConsolidatedCVarValue(TEXT("r.CookOutUnusedDetailModeComponents"), CVarCullBasedOnDetailLevel) && CVarCullBasedOnDetailLevel == 1)
		{
			int32 CVarDetailMode;
			if(DeviceProfile->GetConsolidatedCVarValue(TEXT("r.DetailMode"), CVarDetailMode))
			{
				// Check root component's detail mode.
				// If e.g. the component's detail mode is High and the platform detail is Medium,
				// then we should cull it.
				if((int32)RootComponent->DetailMode > CVarDetailMode)
				{
					return false;
				}
			}
		}
	}

	return true;
}

#endif

UWorld* AActor::GetWorld() const
{
	// CDO objects do not belong to a world
	// If the actors outer is destroyed or unreachable we are shutting down and the world should be nullptr
	if (!HasAnyFlags(RF_ClassDefaultObject) && ensureMsgf(GetOuter(), TEXT("Actor: %s has a null OuterPrivate in AActor::GetWorld()"), *GetFullName())
		&& !GetOuter()->HasAnyFlags(RF_BeginDestroyed) && !GetOuter()->IsUnreachable())
	{
		if (ULevel* Level = GetLevel())
		{
			return Level->OwningWorld;
		}
	}
	return nullptr;
}

FTimerManager& AActor::GetWorldTimerManager() const
{
	return GetWorld()->GetTimerManager();
}

UGameInstance* AActor::GetGameInstance() const
{
	return GetWorld()->GetGameInstance();
}

bool AActor::IsNetStartupActor() const
{
	return bNetStartup;
}

FVector AActor::GetVelocity() const
{
	if ( RootComponent )
	{
		return RootComponent->GetComponentVelocity();
	}

	return FVector::ZeroVector;
}

void AActor::ClearCrossLevelReferences()
{
	// TODO: Change GetOutermost to GetLevel?
	if(RootComponent && GetRootComponent()->GetAttachParent() && (GetOutermost() != GetRootComponent()->GetAttachParent()->GetOutermost()))
	{
		GetRootComponent()->DetachFromComponent(FDetachmentTransformRules::KeepRelativeTransform);
	}
}

bool AActor::TeleportTo( const FVector& DestLocation, const FRotator& DestRotation, bool bIsATest, bool bNoCheck )
{
	SCOPE_CYCLE_COUNTER(STAT_TeleportToTime);

	if(RootComponent == nullptr)
	{
		return false;
	}

	UWorld* MyWorld = GetWorld();

	// Can't move non-movable actors during play
	if( (RootComponent->Mobility == EComponentMobility::Static) && MyWorld->AreActorsInitialized() )
	{
		return false;
	}

	if ( bIsATest && (GetActorLocation() == DestLocation) )
	{
		return true;
	}

	FVector const PrevLocation = GetActorLocation();
	FVector NewLocation = DestLocation;
	bool bTeleportSucceeded = true;
	UPrimitiveComponent* ActorPrimComp = Cast<UPrimitiveComponent>(RootComponent);
	if ( ActorPrimComp )
	{
		if (!bNoCheck && (ActorPrimComp->IsQueryCollisionEnabled() || (GetNetMode() != NM_Client)) )
		{
			// Apply the pivot offset to the desired location
			FVector Offset = GetRootComponent()->Bounds.Origin - PrevLocation;
			NewLocation = NewLocation + Offset;

			// check if able to find an acceptable destination for this actor that doesn't embed it in world geometry
			bTeleportSucceeded = MyWorld->FindTeleportSpot(this, NewLocation, DestRotation);
			NewLocation = NewLocation - Offset;
		}

		if (NewLocation.ContainsNaN() || PrevLocation.ContainsNaN())
		{
			bTeleportSucceeded = false;
			UE_LOG(LogActor, Log,  TEXT("Attempted to teleport to NaN"));
		}

		if ( bTeleportSucceeded )
		{
			// check whether this actor unacceptably encroaches on any other actors.
			if ( bIsATest || bNoCheck )
			{
				ActorPrimComp->SetWorldLocationAndRotation(NewLocation, DestRotation);
			}
			else
			{
				FVector const Delta = NewLocation - PrevLocation;
				bTeleportSucceeded = ActorPrimComp->MoveComponent(Delta, DestRotation, false, nullptr, MOVECOMP_NoFlags, ETeleportType::TeleportPhysics);
			}
			if( bTeleportSucceeded )
			{
				TeleportSucceeded(bIsATest);
			}
		}
	}
	else if (RootComponent)
	{
		// not a primitivecomponent, just set directly
		GetRootComponent()->SetWorldLocationAndRotation(NewLocation, DestRotation, false, nullptr, ETeleportType::TeleportPhysics);
	}

	return bTeleportSucceeded; 
}


bool AActor::K2_TeleportTo( FVector DestLocation, FRotator DestRotation )
{
	return TeleportTo(DestLocation, DestRotation, false, false);
}

void AActor::AddTickPrerequisiteActor(AActor* PrerequisiteActor)
{
	if (PrimaryActorTick.bCanEverTick && PrerequisiteActor && PrerequisiteActor->PrimaryActorTick.bCanEverTick)
	{
		PrimaryActorTick.AddPrerequisite(PrerequisiteActor, PrerequisiteActor->PrimaryActorTick);
	}
}

void AActor::AddTickPrerequisiteComponent(UActorComponent* PrerequisiteComponent)
{
	if (PrimaryActorTick.bCanEverTick && PrerequisiteComponent && PrerequisiteComponent->PrimaryComponentTick.bCanEverTick)
	{
		PrimaryActorTick.AddPrerequisite(PrerequisiteComponent, PrerequisiteComponent->PrimaryComponentTick);
	}
}

void AActor::RemoveTickPrerequisiteActor(AActor* PrerequisiteActor)
{
	if (PrerequisiteActor)
	{
		PrimaryActorTick.RemovePrerequisite(PrerequisiteActor, PrerequisiteActor->PrimaryActorTick);
	}
}

void AActor::RemoveTickPrerequisiteComponent(UActorComponent* PrerequisiteComponent)
{
	if (PrerequisiteComponent)
	{
		PrimaryActorTick.RemovePrerequisite(PrerequisiteComponent, PrerequisiteComponent->PrimaryComponentTick);
	}
}

bool AActor::GetTickableWhenPaused()
{
	return PrimaryActorTick.bTickEvenWhenPaused;
}

void AActor::SetTickableWhenPaused(bool bTickableWhenPaused)
{
	PrimaryActorTick.bTickEvenWhenPaused = bTickableWhenPaused;
}

void AActor::AddControllingMatineeActor( AMatineeActor& InMatineeActor )
{
	if (RootComponent)
	{
		RootComponent->PrimaryComponentTick.AddPrerequisite(&InMatineeActor, InMatineeActor.PrimaryActorTick);
	}

	PrimaryActorTick.AddPrerequisite(&InMatineeActor, InMatineeActor.PrimaryActorTick);
	ControllingMatineeActors.AddUnique(&InMatineeActor);
}

void AActor::RemoveControllingMatineeActor( AMatineeActor& InMatineeActor )
{
	if (RootComponent)
	{
		RootComponent->PrimaryComponentTick.RemovePrerequisite(&InMatineeActor, InMatineeActor.PrimaryActorTick);
	}

	PrimaryActorTick.RemovePrerequisite(&InMatineeActor, InMatineeActor.PrimaryActorTick);
	ControllingMatineeActors.RemoveSwap(&InMatineeActor);
}

void AActor::BeginDestroy()
{
	ULevel* OwnerLevel = GetLevel();
	UnregisterAllComponents();
	if (OwnerLevel && !OwnerLevel->HasAnyInternalFlags(EInternalObjectFlags::Unreachable))
	{
		OwnerLevel->Actors.RemoveSingleSwap(this, false);
	}

#if (CSV_PROFILER && !UE_BUILD_SHIPPING)
	// Decrement actor class count
	{
		if (!HasAnyFlags(RF_ArchetypeObject | RF_ClassDefaultObject))
		{
			FScopeLock Lock(&CSVActorClassNameToCountMapLock);

			const UClass* ParentNativeClass = GetParentNativeClass(GetClass());
			FName NativeClassName = ParentNativeClass ? ParentNativeClass->GetFName() : NAME_None;
			int32* CurrentCount = CSVActorClassNameToCountMap.Find(NativeClassName);
			if (CurrentCount)
			{
				(*CurrentCount)--;
			}
			CSVActorTotalCount--;
		}
	}
#endif // (CSV_PROFILER && !UE_BUILD_SHIPPING)

	Super::BeginDestroy();
}

bool AActor::IsReadyForFinishDestroy()
{
	return Super::IsReadyForFinishDestroy() && DetachFence.IsFenceComplete();
}

void AActor::Serialize(FArchive& Ar)
{
#if WITH_EDITOR
	// Prior to load, map natively-constructed component instances for Blueprint-generated class types to any serialized properties that might reference them.
	// We'll use this information post-load to determine if any owned components may not have been serialized through the reference property (i.e. in case the serialized property value ends up being NULL).
	if (Ar.IsLoading()
		&& OwnedComponents.Num() > 0
		&& !(Ar.GetPortFlags() & PPF_Duplicate)
		&& HasAllFlags(RF_WasLoaded|RF_NeedPostLoad))
	{
		if (const UBlueprintGeneratedClass* BPGC = Cast<UBlueprintGeneratedClass>(GetClass()))
		{
			NativeConstructedComponentToPropertyMap.Reset();
			NativeConstructedComponentToPropertyMap.Reserve(OwnedComponents.Num());
			for(TFieldIterator<UObjectProperty> PropertyIt(BPGC, EFieldIteratorFlags::IncludeSuper); PropertyIt; ++PropertyIt)
			{
				UObjectProperty* ObjProp = *PropertyIt;

				// Ignore transient properties since they won't be serialized
				if(!ObjProp->HasAnyPropertyFlags(CPF_Transient))
				{
					UActorComponent* ActorComponent = Cast<UActorComponent>(ObjProp->GetObjectPropertyValue_InContainer(this));
					if(ActorComponent != nullptr && ActorComponent->CreationMethod == EComponentCreationMethod::Native)
					{
						NativeConstructedComponentToPropertyMap.Add(ActorComponent->GetFName(), ObjProp);
					}
				}
			}
		}
	}

	// When duplicating for PIE all components need to be gathered up and duplicated even if there are no other property references to them
	// otherwise we can end up with Attach Parents that do not get redirected to the correct component. However, if there is a transient component
	// we'll let that drop
	if (Ar.GetPortFlags() & PPF_DuplicateForPIE)
	{
		TInlineComponentArray<UActorComponent*> DuplicatingComponents;
		if (Ar.IsSaving())
		{
			DuplicatingComponents.Reserve(OwnedComponents.Num());
			for (UActorComponent* OwnedComponent : OwnedComponents)
			{
				if (OwnedComponent && !OwnedComponent->HasAnyFlags(RF_Transient))
				{
					DuplicatingComponents.Add(OwnedComponent);
				}
			}
		}
		Ar << DuplicatingComponents;
	}
#endif

	Super::Serialize(Ar);
}

void AActor::PostLoad()
{
	Super::PostLoad();

	// add ourselves to our Owner's Children array
	if (Owner != nullptr)
	{
		checkSlow(!Owner->Children.Contains(this));
		Owner->Children.Add(this);
	}

	if (GetLinkerUE4Version() < VER_UE4_PRIVATE_REMOTE_ROLE)
	{
		bReplicates = (RemoteRole != ROLE_None);
	}

	// Ensure that this is not set for CDO (there was a case where this might have occurred in an older version when converting actor instances to BPs - see UE-18490)
	if (HasAnyFlags(RF_ClassDefaultObject))
	{
		bExchangedRoles = false;
	}

#if WITH_EDITORONLY_DATA
	if (AActor* ParentActor = ParentComponentActor_DEPRECATED.Get())
	{
		TInlineComponentArray<UChildActorComponent*> ParentChildActorComponents(ParentActor);
		for (UChildActorComponent* ChildActorComponent : ParentChildActorComponents)
		{
			if (ChildActorComponent->GetChildActor() == this)
			{
				ParentComponent = ChildActorComponent;
				break;
			}
		}
	}

	if ( GIsEditor )
	{
		// Propagate the hidden at editor startup flag to the transient hidden flag
		bHiddenEdTemporary = bHiddenEd;

		// Check/warning when loading actors in editor. Should never load IsPendingKill() Actors!
		if ( IsPendingKill() )
		{
			UE_LOG(LogActor, Log,  TEXT("Loaded Actor (%s) with IsPendingKill() == true"), *GetName() );
		}
	}
#endif // WITH_EDITORONLY_DATA

	// Since the actor is being loading, it finished spawning by definition when it was originally spawned, so set to true now
	bHasFinishedSpawning = true;
}

void AActor::PostLoadSubobjects(FObjectInstancingGraph* OuterInstanceGraph)
{
	USceneComponent* OldRoot = RootComponent;
	USceneComponent* OldRootParent = (OldRoot ? OldRoot->GetAttachParent() : nullptr);
	bool bHadRoot = !!OldRoot;
	FRotator OldRotation;
	FVector OldTranslation;
	FVector OldScale;
	if (bHadRoot)
	{
		OldRotation = OldRoot->GetRelativeRotation();
		OldTranslation = OldRoot->GetRelativeLocation();
		OldScale = OldRoot->GetRelativeScale3D();
	}

	Super::PostLoadSubobjects(OuterInstanceGraph);

	ResetOwnedComponents();

	if (RootComponent && bHadRoot && OldRoot != RootComponent && OldRoot->IsIn(this))
	{
		UE_LOG(LogActor, Log, TEXT("Root component has changed, relocating new root component to old position %s->%s"), *OldRoot->GetFullName(), *GetRootComponent()->GetFullName());
		GetRootComponent()->SetRelativeRotation_Direct(OldRotation);
		GetRootComponent()->SetRelativeLocation_Direct(OldTranslation);
		GetRootComponent()->SetRelativeScale3D_Direct(OldScale);
		
		// Migrate any attachment to the new root
		if (OldRoot->GetAttachParent())
		{
			// Users may try to fixup attachment to the root on their own, avoid creating a cycle.
			if (OldRoot->GetAttachParent() != RootComponent)
			{
				RootComponent->SetupAttachment(OldRoot->GetAttachParent());
			}
		}

		// Attach old root to new root, if the user did not do something on their own during construction that differs from the serialized value.
		if (OldRoot->GetAttachParent() == OldRootParent && OldRoot->GetAttachParent() != RootComponent)
		{
			UE_LOG(LogActor, Log, TEXT("--- Attaching old root to new root %s->%s"), *OldRoot->GetFullName(), *GetRootComponent()->GetFullName());
			OldRoot->SetupAttachment(RootComponent);
		}

		// Reset the transform on the old component
		OldRoot->SetRelativeRotation_Direct(FRotator::ZeroRotator);
		OldRoot->SetRelativeLocation_Direct(FVector::ZeroVector);
		OldRoot->SetRelativeScale3D_Direct(FVector(1.0f, 1.0f, 1.0f));
	}
}

void AActor::ProcessEvent(UFunction* Function, void* Parameters)
{
	LLM_SCOPE(ELLMTag::EngineMisc);

#if !UE_BUILD_SHIPPING
	if (!ProcessEventDelegate.IsBound())
#endif
	{
		// Apply UObject::ProcessEvent's early outs before doing any other work
		// If the process event delegate is bound, we need to allow the process to play out
		if ((Function->FunctionFlags & FUNC_Native) == 0 && (Function->Script.Num() == 0))
		{
			return;
		}
	}

	#if WITH_EDITOR
	static const FName CallInEditorMeta(TEXT("CallInEditor"));
	const bool bAllowScriptExecution = GAllowActorScriptExecutionInEditor || Function->GetBoolMetaData(CallInEditorMeta);
	#else
	const bool bAllowScriptExecution = GAllowActorScriptExecutionInEditor;
	#endif
	UWorld* MyWorld = GetWorld();
	if( ((MyWorld && (MyWorld->AreActorsInitialized() || bAllowScriptExecution)) || HasAnyFlags(RF_ClassDefaultObject)) && !IsGarbageCollecting() )
	{
#if !UE_BUILD_SHIPPING
		if (!ProcessEventDelegate.IsBound() || !ProcessEventDelegate.Execute(this, Function, Parameters))
		{
			Super::ProcessEvent(Function, Parameters);
		}
#else
		Super::ProcessEvent(Function, Parameters);
#endif
	}
}

void AActor::ApplyWorldOffset(const FVector& InOffset, bool bWorldShift)
{
	// Attached components will be shifted by parents, will shift only USceneComponents derived components
	if (RootComponent != nullptr && RootComponent->GetAttachParent() == nullptr)
	{
		RootComponent->ApplyWorldOffset(InOffset, bWorldShift);
	}

	// Shift UActorComponent derived components, but not USceneComponents
 	for (UActorComponent* ActorComponent : GetComponents())
 	{
 		if (IsValid(ActorComponent) && !ActorComponent->IsA<USceneComponent>())
 		{
 			ActorComponent->ApplyWorldOffset(InOffset, bWorldShift);
 		}
 	}
 	
	// Navigation receives update during component registration. World shift needs a separate path to shift all navigation data
	// So this normally should happen only in the editor when user moves visible sub-levels
	if (!bWorldShift && !InOffset.IsZero())
	{
		if (RootComponent != nullptr && RootComponent->IsRegistered())
		{
			FNavigationSystem::OnActorBoundsChanged(*this);
			FNavigationSystem::UpdateActorAndComponentData(*this);
		}
	}
}

/** Thread safe container for actor related global variables */
class FActorThreadContext : public TThreadSingleton<FActorThreadContext>
{
	friend TThreadSingleton<FActorThreadContext>;

	FActorThreadContext()
		: TestRegisterTickFunctions(nullptr)
	{
	}
public:
	/** Tests tick function registration */
	AActor* TestRegisterTickFunctions;
};

void AActor::RegisterActorTickFunctions(bool bRegister)
{
	check(!IsTemplate());

	if(bRegister)
	{
		if(PrimaryActorTick.bCanEverTick)
		{
			PrimaryActorTick.Target = this;
			PrimaryActorTick.SetTickFunctionEnable(PrimaryActorTick.bStartWithTickEnabled || PrimaryActorTick.IsTickFunctionEnabled());
			PrimaryActorTick.RegisterTickFunction(GetLevel());
		}
	}
	else
	{
		if(PrimaryActorTick.IsTickFunctionRegistered())
		{
			PrimaryActorTick.UnRegisterTickFunction();			
		}
	}

	FActorThreadContext::Get().TestRegisterTickFunctions = this; // we will verify the super call chain is intact. Don't copy and paste this to another actor class!
}

void AActor::RegisterAllActorTickFunctions(bool bRegister, bool bDoComponents)
{
	if(!IsTemplate())
	{
		// Prevent repeated redundant attempts
		if (bTickFunctionsRegistered != bRegister)
		{
			FActorThreadContext& ThreadContext = FActorThreadContext::Get();
			check(ThreadContext.TestRegisterTickFunctions == nullptr);
			RegisterActorTickFunctions(bRegister);
			bTickFunctionsRegistered = bRegister;
			checkf(ThreadContext.TestRegisterTickFunctions == this, TEXT("Failed to route Actor RegisterTickFunctions (%s)"), *GetFullName());
			ThreadContext.TestRegisterTickFunctions = nullptr;
		}

		if (bDoComponents)
		{
			for (UActorComponent* Component : GetComponents())
			{
				if (Component)
				{
					Component->RegisterAllComponentTickFunctions(bRegister);
				}
			}
		}
	}
}

void AActor::SetActorTickEnabled(bool bEnabled)
{
	if (PrimaryActorTick.bCanEverTick && !IsTemplate())
	{
		PrimaryActorTick.SetTickFunctionEnable(bEnabled);
	}
}

bool AActor::IsActorTickEnabled() const
{
	return PrimaryActorTick.IsTickFunctionEnabled();
}

void AActor::SetActorTickInterval(float TickInterval)
{
	PrimaryActorTick.TickInterval = TickInterval;
}

float AActor::GetActorTickInterval() const
{
	return PrimaryActorTick.TickInterval;
}

bool AActor::Rename( const TCHAR* InName, UObject* NewOuter, ERenameFlags Flags )
{
	const bool bRenameTest = ((Flags & REN_Test) != 0);
	const bool bChangingOuters = (NewOuter && (NewOuter != GetOuter()));

	if (!bRenameTest && bChangingOuters)
	{
		RegisterAllActorTickFunctions(false, true); // unregister all tick functions
		UnregisterAllComponents();

		if (ULevel* MyLevel = GetLevel())
		{
			int32 ActorIndex;
			if (MyLevel->Actors.Find(this, ActorIndex))
			{
				MyLevel->Actors[ActorIndex] = nullptr;
				MyLevel->ActorsForGC.Remove(this);
				// TODO: There may need to be some consideration about removing this actor from the level cluster, but that would probably require destroying the entire cluster, so defer for now
			}
		}
	}

	const bool bSuccess = Super::Rename( InName, NewOuter, Flags );

	if (!bRenameTest && bChangingOuters)
	{
		if (ULevel* MyLevel = GetLevel())
		{
			MyLevel->Actors.Add(this);
			MyLevel->ActorsForGC.Add(this);

			UWorld* World = MyLevel->GetWorld();
			if (World && World->bIsWorldInitialized)
			{
				RegisterAllComponents();
			}
			RegisterAllActorTickFunctions(true, true); // register all tick functions
		}
	}
	return bSuccess;
}

UNetConnection* AActor::GetNetConnection() const
{
	return Owner ? Owner->GetNetConnection() : nullptr;
}

UPlayer* AActor::GetNetOwningPlayer()
{
	// We can only replicate RPCs to the owning player
	if (GetLocalRole() == ROLE_Authority)
	{
		if (Owner)
		{
			return Owner->GetNetOwningPlayer();
		}
	}
	return nullptr;
}

bool AActor::DestroyNetworkActorHandled()
{
	return false;
}

void AActor::TickActor( float DeltaSeconds, ELevelTick TickType, FActorTickFunction& ThisTickFunction )
{
	//root of tick hierarchy

	// Non-player update.
	// If an Actor has been Destroyed or its level has been unloaded don't execute any queued ticks
	if (!IsPendingKill() && GetWorld())
	{
		Tick(DeltaSeconds);	// perform any tick functions unique to an actor subclass
	}
}

void AActor::Tick( float DeltaSeconds )
{
	if (GetClass()->HasAnyClassFlags(CLASS_CompiledFromBlueprint) || !GetClass()->HasAnyClassFlags(CLASS_Native))
	{
		// Blueprint code outside of the construction script should not run in the editor
		// Allow tick if we are not a dedicated server, or we allow this tick on dedicated servers
		if (GetWorldSettings() != nullptr && (bAllowReceiveTickEventOnDedicatedServer || !IsRunningDedicatedServer()))
		{
			ReceiveTick(DeltaSeconds);
		}


		// Update any latent actions we have for this actor

		// If this tick is skipped on a frame because we've got a TickInterval, our latent actions will be ticked
		// anyway by UWorld::Tick(). Given that, our latent actions don't need to be passed a larger
		// DeltaSeconds to make up the frames that they missed (because they wouldn't have missed any).
		// So pass in the world's DeltaSeconds value rather than our specific DeltaSeconds value.
		UWorld* MyWorld = GetWorld();
		if (MyWorld)
		{
			MyWorld->GetLatentActionManager().ProcessLatentActions(this, MyWorld->GetDeltaSeconds());
		}
	}

	if (bAutoDestroyWhenFinished)
	{
		bool bOKToDestroy = true;

		for (UActorComponent* const Comp : GetComponents())
		{
			if (Comp && !Comp->IsReadyForOwnerToAutoDestroy())
			{
				bOKToDestroy = false;
				break;
			}
		}

		// die!
		if (bOKToDestroy)
		{
			Destroy();
		}
	}
}


/** If true, actor is ticked even if TickType==LEVELTICK_ViewportsOnly */
bool AActor::ShouldTickIfViewportsOnly() const
{
	return false;
}

void AActor::PreReplication(IRepChangedPropertyTracker & ChangedPropertyTracker)
{
	// Attachment replication gets filled in by GatherCurrentMovement(), but in the case of a detached root we need to trigger remote detachment.
	AttachmentReplication.AttachParent = nullptr;
	AttachmentReplication.AttachComponent = nullptr;

	GatherCurrentMovement();

PRAGMA_DISABLE_DEPRECATION_WARNINGS
	DOREPLIFETIME_ACTIVE_OVERRIDE(AActor, ReplicatedMovement, IsReplicatingMovement());
PRAGMA_ENABLE_DEPRECATION_WARNINGS

	// Don't need to replicate AttachmentReplication if the root component replicates, because it already handles it.
	DOREPLIFETIME_ACTIVE_OVERRIDE(AActor, AttachmentReplication, RootComponent && !RootComponent->GetIsReplicated());

	UBlueprintGeneratedClass* BPClass = Cast<UBlueprintGeneratedClass>(GetClass());
	if (BPClass != nullptr)
	{
		BPClass->InstancePreReplication(this, ChangedPropertyTracker);
	}
}

void AActor::CallPreReplication(UNetDriver* NetDriver)
{
	if (NetDriver == nullptr)
	{
		return;
	}

	IRepChangedPropertyTracker* const ActorChangedPropertyTracker = NetDriver->FindOrCreateRepChangedPropertyTracker(this).Get();

	// PreReplication is only called on the server, except when we're recording a Client Replay.
	// In that case we call PreReplication on the locally controlled Character as well.
	const ENetRole LocalRole = GetLocalRole();
	if ((LocalRole == ROLE_Authority) || ((LocalRole == ROLE_AutonomousProxy) && GetWorld()->IsRecordingClientReplay()))
	{
		PreReplication(*ActorChangedPropertyTracker);
	}

	// If we're recording a replay, call this for everyone (includes SimulatedProxies).
	if (ActorChangedPropertyTracker->IsReplay())
	{
		PreReplicationForReplay(*ActorChangedPropertyTracker);
	}

	// Call PreReplication on all owned components that are replicated
	for (UActorComponent* Component : ReplicatedComponents)
	{
		// Only call on components that aren't pending kill
		if (Component && !Component->IsPendingKill())
		{
			Component->PreReplication(*NetDriver->FindOrCreateRepChangedPropertyTracker(Component).Get());
		}
	}
}

void AActor::PreReplicationForReplay(IRepChangedPropertyTracker & ChangedPropertyTracker)
{
	GatherCurrentMovement();
}

void AActor::RewindForReplay()
{
}

void AActor::PostActorCreated()
{
	// nothing at the moment
}

void AActor::GetComponentsBoundingCylinder(float& OutCollisionRadius, float& OutCollisionHalfHeight, bool bNonColliding) const
{
	bool bIgnoreRegistration = false;

#if WITH_EDITOR
	if(IsTemplate())
	{
		// Editor code calls this function on default objects when placing them in the viewport, so no components will be registered in those cases.
		UWorld* MyWorld = GetWorld();
		if (!MyWorld || !MyWorld->IsGameWorld())
		{
			bIgnoreRegistration = true;
		}
		else
		{
			UE_LOG(LogActor, Log, TEXT("WARNING AActor::GetComponentsBoundingCylinder : Called on default object '%s'. Will likely return zero size."), *this->GetPathName());
		}
	}
#elif !(UE_BUILD_SHIPPING || UE_BUILD_TEST)
	if (IsTemplate())
	{
		UE_LOG(LogActor, Log, TEXT("WARNING AActor::GetComponentsBoundingCylinder : Called on default object '%s'. Will likely return zero size."), *this->GetPathName());
	}
#endif

	float Radius = 0.f;
	float HalfHeight = 0.f;

	for (const UActorComponent* ActorComponent : GetComponents())
	{
		const UPrimitiveComponent* PrimComp = Cast<const UPrimitiveComponent>(ActorComponent);
		if (PrimComp)
		{
			// Only use collidable components to find collision bounding box.
			if ((bIgnoreRegistration || PrimComp->IsRegistered()) && (bNonColliding || PrimComp->IsCollisionEnabled()))
			{
				float TestRadius, TestHalfHeight;
				PrimComp->CalcBoundingCylinder(TestRadius, TestHalfHeight);
				Radius = FMath::Max(Radius, TestRadius);
				HalfHeight = FMath::Max(HalfHeight, TestHalfHeight);
			}
		}
	}

	OutCollisionRadius = Radius;
	OutCollisionHalfHeight = HalfHeight;
}


void AActor::GetSimpleCollisionCylinder(float& CollisionRadius, float& CollisionHalfHeight) const
{
	if (IsRootComponentCollisionRegistered())
	{
		RootComponent->CalcBoundingCylinder(CollisionRadius, CollisionHalfHeight);
	}
	else
	{
		GetComponentsBoundingCylinder(CollisionRadius, CollisionHalfHeight, false);
	}
}

bool AActor::IsRootComponentCollisionRegistered() const
{
	return RootComponent != nullptr && RootComponent->IsRegistered() && RootComponent->IsCollisionEnabled();
}

bool AActor::IsAttachedTo(const AActor* Other) const
{
	return (RootComponent && Other && Other->RootComponent) ? RootComponent->IsAttachedTo(Other->RootComponent) : false;
}

bool AActor::IsBasedOnActor(const AActor* Other) const
{
	return IsAttachedTo(Other);
}

#if WITH_EDITOR
bool AActor::Modify( bool bAlwaysMarkDirty/*=true*/ )
{
	if (!CanModify())
	{
		return false;
	}

	// Any properties that reference a blueprint constructed component needs to avoid creating a reference to the component from the transaction
	// buffer, so we temporarily switch the property to non-transactional while the modify occurs
	TArray<UObjectProperty*> TemporarilyNonTransactionalProperties;
	if (GUndo)
	{
		for (TFieldIterator<UObjectProperty> PropertyIt(GetClass(), EFieldIteratorFlags::IncludeSuper); PropertyIt; ++PropertyIt)
		{
			UObjectProperty* ObjProp = *PropertyIt;
			if (!ObjProp->HasAllPropertyFlags(CPF_NonTransactional))
			{
				UActorComponent* ActorComponent = Cast<UActorComponent>(ObjProp->GetObjectPropertyValue(ObjProp->ContainerPtrToValuePtr<void>(this)));
				if (ActorComponent && ActorComponent->IsCreatedByConstructionScript())
				{
					ObjProp->SetPropertyFlags(CPF_NonTransactional);
					TemporarilyNonTransactionalProperties.Add(ObjProp);
				}
			}
		}
	}

	bool bSavedToTransactionBuffer = UObject::Modify( bAlwaysMarkDirty );

	for (UObjectProperty* ObjProp : TemporarilyNonTransactionalProperties)
	{
		ObjProp->ClearPropertyFlags(CPF_NonTransactional);
	}

	// If the root component is blueprint constructed we don't save it to the transaction buffer
	if( RootComponent && !RootComponent->IsCreatedByConstructionScript())
	{
		bSavedToTransactionBuffer = RootComponent->Modify( bAlwaysMarkDirty ) || bSavedToTransactionBuffer;
	}

	return bSavedToTransactionBuffer;
}
#endif

FBox AActor::GetComponentsBoundingBox(bool bNonColliding) const
{
	FBox Box(ForceInit);

	for (const UActorComponent* ActorComponent : GetComponents())
	{
		const UPrimitiveComponent* PrimComp = Cast<const UPrimitiveComponent>(ActorComponent);
		if (PrimComp)
		{
			// Only use collidable components to find collision bounding box.
			if (PrimComp->IsRegistered() && (bNonColliding || PrimComp->IsCollisionEnabled()))
			{
				Box += PrimComp->Bounds.GetBox();
			}
		}
	}

	return Box;
}

FBox AActor::CalculateComponentsBoundingBoxInLocalSpace( bool bNonColliding ) const
{
	FBox Box(ForceInit);

	const FTransform& ActorToWorld = GetTransform();
	const FTransform WorldToActor = ActorToWorld.Inverse();

	for( const UActorComponent* ActorComponent : GetComponents() )
	{
		const UPrimitiveComponent* PrimComp = Cast<const UPrimitiveComponent>( ActorComponent );
		if( PrimComp )
		{
			// Only use collidable components to find collision bounding box.
			if( PrimComp->IsRegistered() && ( bNonColliding || PrimComp->IsCollisionEnabled() ) )
			{
				const FTransform ComponentToActor = PrimComp->GetComponentTransform() * WorldToActor;
				FBoxSphereBounds ActorSpaceComponentBounds = PrimComp->CalcBounds( ComponentToActor );

				Box += ActorSpaceComponentBounds.GetBox();
			}
		}
	}

	return Box;
}

bool AActor::CheckStillInWorld()
{
	if (IsPendingKill())
	{
		return false;
	}
	UWorld* MyWorld = GetWorld();
	if (!MyWorld)
	{
		return false;
	}

	// Only authority or non-networked actors should be destroyed, otherwise misprediction can destroy something the server is intending to keep alive.
	if (!(HasAuthority() || GetLocalRole() == ROLE_None))
	{
		return true;
	}

	// check the variations of KillZ
	AWorldSettings* WorldSettings = MyWorld->GetWorldSettings( true );

	if (!WorldSettings->bEnableWorldBoundsChecks)
	{
		return true;
	}

	if( GetActorLocation().Z < WorldSettings->KillZ )
	{
		UDamageType const* const DmgType = WorldSettings->KillZDamageType ? WorldSettings->KillZDamageType->GetDefaultObject<UDamageType>() : GetDefault<UDamageType>();
		FellOutOfWorld(*DmgType);
		return false;
	}
	// Check if box has poked outside the world
	else if( ( RootComponent != nullptr ) && ( GetRootComponent()->IsRegistered() == true ) )
	{
		const FBox&	Box = GetRootComponent()->Bounds.GetBox();
		if(	Box.Min.X < -HALF_WORLD_MAX || Box.Max.X > HALF_WORLD_MAX ||
			Box.Min.Y < -HALF_WORLD_MAX || Box.Max.Y > HALF_WORLD_MAX ||
			Box.Min.Z < -HALF_WORLD_MAX || Box.Max.Z > HALF_WORLD_MAX )
		{
			UE_LOG(LogActor, Warning, TEXT("%s is outside the world bounds!"), *GetName());
			OutsideWorldBounds();
			// not safe to use physics or collision at this point
			SetActorEnableCollision(false);
			DisableComponentsSimulatePhysics();
			return false;
		}
	}

	return true;
}

void AActor::SetTickGroup(ETickingGroup NewTickGroup)
{
	PrimaryActorTick.TickGroup = NewTickGroup;
}

void AActor::ClearComponentOverlaps()
{
	TInlineComponentArray<UPrimitiveComponent*> PrimitiveComponents;
	GetComponents(PrimitiveComponents);

	// Remove owned components from overlap tracking
	// We don't traverse the RootComponent attachment tree since that might contain
	// components owned by other actors.
	TArray<FOverlapInfo, TInlineAllocator<3>> OverlapsForCurrentComponent;
	for (UPrimitiveComponent* const PrimComp : PrimitiveComponents)
	{
		OverlapsForCurrentComponent.Reset();
		OverlapsForCurrentComponent.Append(PrimComp->GetOverlapInfos());
		for (const FOverlapInfo& CurrentOverlap : OverlapsForCurrentComponent)
		{
			const bool bDoNotifies = true;
			const bool bSkipNotifySelf = false;
			PrimComp->EndComponentOverlap(CurrentOverlap, bDoNotifies, bSkipNotifySelf);
		}
	}
}

void AActor::UpdateOverlaps(bool bDoNotifies)
{
	// just update the root component, which will cascade down to the children
	USceneComponent* const RootComp = GetRootComponent();
	if (RootComp)
	{
		RootComp->UpdateOverlaps(nullptr, bDoNotifies);
	}
}

bool AActor::IsOverlappingActor(const AActor* Other) const
{
	for (UActorComponent* OwnedComp : OwnedComponents)
	{
		if (UPrimitiveComponent* PrimComp = Cast<UPrimitiveComponent>(OwnedComp))
		{
			if ((PrimComp->GetOverlapInfos().Num() > 0) && PrimComp->IsOverlappingActor(Other))
			{
				// found one, finished
				return true;
			}
		}
	}
	return false;
}

void AActor::GetOverlappingActors(TArray<AActor*>& OutOverlappingActors, TSubclassOf<AActor> ClassFilter) const
{
	// prepare output
	TSet<AActor*> OverlappingActors;
	GetOverlappingActors(OverlappingActors, ClassFilter);

	OutOverlappingActors.Reset(OverlappingActors.Num());

	for (AActor* OverlappingActor : OverlappingActors)
	{
		OutOverlappingActors.Add(OverlappingActor);
	}
}

void AActor::GetOverlappingActors(TSet<AActor*>& OutOverlappingActors, TSubclassOf<AActor> ClassFilter) const
{
	// prepare output
	OutOverlappingActors.Reset();
	TSet<AActor*> OverlappingActorsForCurrentComponent;

	for(UActorComponent* OwnedComp : OwnedComponents)
	{
		if(UPrimitiveComponent* PrimComp = Cast<UPrimitiveComponent>(OwnedComp))
		{
			PrimComp->GetOverlappingActors(OverlappingActorsForCurrentComponent, ClassFilter);

			OutOverlappingActors.Reserve(OutOverlappingActors.Num() + OverlappingActorsForCurrentComponent.Num());

			// then merge it into our final list
			for (AActor* OverlappingActor : OverlappingActorsForCurrentComponent)
			{
				if (OverlappingActor != this)
				{
					OutOverlappingActors.Add(OverlappingActor);
				}
			}
		}
	}
}

void AActor::GetOverlappingComponents(TArray<UPrimitiveComponent*>& OutOverlappingComponents) const
{
	TSet<UPrimitiveComponent*> OverlappingComponents;
	GetOverlappingComponents(OverlappingComponents);

	OutOverlappingComponents.Reset(OverlappingComponents.Num());

	for (UPrimitiveComponent* OverlappingComponent : OverlappingComponents)
	{
		OutOverlappingComponents.Add(OverlappingComponent);
	}
}

void AActor::GetOverlappingComponents(TSet<UPrimitiveComponent*>& OutOverlappingComponents) const
{
	OutOverlappingComponents.Reset();
	TArray<UPrimitiveComponent*> OverlappingComponentsForCurrentComponent;

	for (UActorComponent* OwnedComp : OwnedComponents)
	{
		if (UPrimitiveComponent* PrimComp = Cast<UPrimitiveComponent>(OwnedComp))
		{
			// get list of components from the component
			PrimComp->GetOverlappingComponents(OverlappingComponentsForCurrentComponent);

			OutOverlappingComponents.Reserve(OutOverlappingComponents.Num() + OverlappingComponentsForCurrentComponent.Num());

			// then merge it into our final list
			for (UPrimitiveComponent* OverlappingComponent : OverlappingComponentsForCurrentComponent)
			{
				OutOverlappingComponents.Add(OverlappingComponent);
			}
		}
	}
}

void AActor::NotifyActorBeginOverlap(AActor* OtherActor)
{
	// call BP handler
	ReceiveActorBeginOverlap(OtherActor);
}

void AActor::NotifyActorEndOverlap(AActor* OtherActor)
{
	// call BP handler
	ReceiveActorEndOverlap(OtherActor);
}

void AActor::NotifyActorBeginCursorOver()
{
	// call BP handler
	ReceiveActorBeginCursorOver();
}

void AActor::NotifyActorEndCursorOver()
{
	// call BP handler
	ReceiveActorEndCursorOver();
}

void AActor::NotifyActorOnClicked(FKey ButtonPressed)
{
	// call BP handler
	ReceiveActorOnClicked(ButtonPressed);
}

void AActor::NotifyActorOnReleased(FKey ButtonReleased)
{
	// call BP handler
	ReceiveActorOnReleased(ButtonReleased);
}

void AActor::NotifyActorOnInputTouchBegin(const ETouchIndex::Type FingerIndex)
{
	// call BP handler
	ReceiveActorOnInputTouchBegin(FingerIndex);
}

void AActor::NotifyActorOnInputTouchEnd(const ETouchIndex::Type FingerIndex)
{
	// call BP handler
	ReceiveActorOnInputTouchEnd(FingerIndex);
}

void AActor::NotifyActorOnInputTouchEnter(const ETouchIndex::Type FingerIndex)
{
	// call BP handler
	ReceiveActorOnInputTouchEnter(FingerIndex);
}

void AActor::NotifyActorOnInputTouchLeave(const ETouchIndex::Type FingerIndex)
{
	// call BP handler
	ReceiveActorOnInputTouchLeave(FingerIndex);
}


void AActor::NotifyHit(class UPrimitiveComponent* MyComp, AActor* Other, class UPrimitiveComponent* OtherComp, bool bSelfMoved, FVector HitLocation, FVector HitNormal, FVector NormalImpulse, const FHitResult& Hit)
{
	// call BP handler
	ReceiveHit(MyComp, Other, OtherComp, bSelfMoved, HitLocation, HitNormal, NormalImpulse, Hit);
}

/** marks all PrimitiveComponents for which their Owner is relevant for visibility as dirty because the Owner of some Actor in the chain has changed
 * @param TheActor the actor to mark components dirty for
 */
static void MarkOwnerRelevantComponentsDirty(AActor* TheActor)
{
	for (UActorComponent* Component : TheActor->GetComponents())
	{
		UPrimitiveComponent* Primitive = Cast<UPrimitiveComponent>(Component);
		if (Primitive && Primitive->IsRegistered() && (Primitive->bOnlyOwnerSee || Primitive->bOwnerNoSee))
		{
			Primitive->MarkRenderStateDirty();
		}
	}

	// recurse over children of this Actor
	for (int32 i = 0; i < TheActor->Children.Num(); i++)
	{
		AActor* Child = TheActor->Children[i];
		if (Child != nullptr && !Child->IsPendingKill())
		{
			MarkOwnerRelevantComponentsDirty(Child);
		}
	}
}

bool AActor::WasRecentlyRendered(float Tolerance) const
{
	if (const UWorld* const World = GetWorld())
	{
		// Adjust tolerance, so visibility is not affected by bad frame rate / hitches.
		const float RenderTimeThreshold = FMath::Max(Tolerance, World->DeltaTimeSeconds + KINDA_SMALL_NUMBER);

		// If the current cached value is less than the tolerance then we don't need to go look at the components
		return World->TimeSince(GetLastRenderTime()) <= RenderTimeThreshold;
	}
	return false;
}

float AActor::GetLastRenderTime() const
{
	return LastRenderTime;
}

void AActor::SetOwner(AActor* NewOwner)
{
	if (Owner != NewOwner && !IsPendingKill())
	{
		if (NewOwner != nullptr && NewOwner->IsOwnedBy(this))
		{
			UE_LOG(LogActor, Error, TEXT("SetOwner(): Failed to set '%s' owner of '%s' because it would cause an Owner loop"), *NewOwner->GetName(), *GetName());
			return;
		}

		// Sets this actor's parent to the specified actor.
		if (Owner != nullptr)
		{
			// remove from old owner's Children array
			verifySlow(Owner->Children.Remove(this) == 1);
		}

		Owner = NewOwner;
		// MARK_PROPERTY_DIRTY_BY_NAME(AActor, Owner, this);

		if (Owner != nullptr)
		{
			// add to new owner's Children array
			checkSlow(!Owner->Children.Contains(this));
			Owner->Children.Add(this);
		}

		// mark all components for which Owner is relevant for visibility to be updated
		if (bHasFinishedSpawning)
		{
			MarkOwnerRelevantComponentsDirty(this);
		}
	}
}

bool AActor::HasLocalNetOwner() const
{
	// I might be the top owner if I am a Pawn or a Controller (owner will be null)
	const AActor* TopOwner = this;

	if (Owner != nullptr)
	{
		// I have an owner so search that for the top owner
		for (TopOwner = Owner; TopOwner->Owner; TopOwner = TopOwner->Owner)
		{
		}
	}

	// Top owner will normally be a Pawn or a Controller
	if (const APawn* Pawn = Cast<APawn>(TopOwner))
	{
		return Pawn->IsLocallyControlled();
	}

	const AController* Controller = Cast<AController>(TopOwner);
	return Controller && Controller->IsLocalController();
}

bool AActor::HasNetOwner() const
{
	if (Owner == nullptr)
	{
		// all basic AActors are unable to call RPCs without special AActors as their owners (ie APlayerController)
		return false;
	}

	// Find the topmost actor in this owner chain
	AActor* TopOwner = nullptr;
	for (TopOwner = Owner; TopOwner->Owner; TopOwner = TopOwner->Owner)
	{
	}

	return TopOwner->HasNetOwner();
}

void AActor::K2_AttachRootComponentTo(USceneComponent* InParent, FName InSocketName, EAttachLocation::Type AttachLocationType /*= EAttachLocation::KeepRelativeOffset */, bool bWeldSimulatedBodies /*=true*/)
{
PRAGMA_DISABLE_DEPRECATION_WARNINGS
	if (RootComponent && InParent)
	{
		RootComponent->AttachTo(InParent, InSocketName, AttachLocationType, bWeldSimulatedBodies);
	}
PRAGMA_ENABLE_DEPRECATION_WARNINGS
}

void AActor::K2_AttachToComponent(USceneComponent* Parent, FName SocketName, EAttachmentRule LocationRule, EAttachmentRule RotationRule, EAttachmentRule ScaleRule, bool bWeldSimulatedBodies)
{
	AttachToComponent(Parent, FAttachmentTransformRules(LocationRule, RotationRule, ScaleRule, bWeldSimulatedBodies), SocketName);
}

void AActor::AttachToComponent(USceneComponent* Parent, const FAttachmentTransformRules& AttachmentRules, FName SocketName)
{
	if (RootComponent && Parent)
	{
		RootComponent->AttachToComponent(Parent, AttachmentRules, SocketName);
	}
}

void AActor::OnRep_AttachmentReplication()
{
	if (AttachmentReplication.AttachParent)
	{
		if (RootComponent)
		{
			USceneComponent* AttachParentComponent = (AttachmentReplication.AttachComponent ? AttachmentReplication.AttachComponent : AttachmentReplication.AttachParent->GetRootComponent());

			if (AttachParentComponent)
			{
				RootComponent->SetRelativeLocation_Direct(AttachmentReplication.LocationOffset);
				RootComponent->SetRelativeRotation_Direct(AttachmentReplication.RotationOffset);
				RootComponent->SetRelativeScale3D_Direct(AttachmentReplication.RelativeScale3D);

				// If we're already attached to the correct Parent and Socket, then the update must be position only.
				// AttachToComponent would early out in this case.
				// Note, we ignore the special case for simulated bodies in AttachToComponent as AttachmentReplication shouldn't get updated
				// if the body is simulated (see AActor::GatherMovement).
				const bool bAlreadyAttached = (AttachParentComponent == RootComponent->GetAttachParent() && AttachmentReplication.AttachSocket == RootComponent->GetAttachSocketName() && AttachParentComponent->GetAttachChildren().Contains(RootComponent));
				if (bAlreadyAttached)
				{
					// Note, this doesn't match AttachToComponent, but we're assuming it's safe to skip physics (see comment above).
					RootComponent->UpdateComponentToWorld(EUpdateTransformFlags::SkipPhysicsUpdate, ETeleportType::None);
				}
				else
				{
					RootComponent->AttachToComponent(AttachParentComponent, FAttachmentTransformRules::KeepRelativeTransform, AttachmentReplication.AttachSocket);
				}
			}
		}
	}
	else
	{
		DetachFromActor(FDetachmentTransformRules::KeepWorldTransform);

		// Handle the case where an object was both detached and moved on the server in the same frame.
		// Calling this extraneously does not hurt but will properly fire events if the movement state changed while attached.
		// This is needed because client side movement is ignored when attached
		if (IsReplicatingMovement())
		{
			OnRep_ReplicatedMovement();
		}
	}
}

void AActor::K2_AttachRootComponentToActor(AActor* InParentActor, FName InSocketName /*= NAME_None*/, EAttachLocation::Type AttachLocationType /*= EAttachLocation::KeepRelativeOffset */, bool bWeldSimulatedBodies /*=true*/)
{
	if (RootComponent && InParentActor)
	{
		USceneComponent* ParentDefaultAttachComponent = InParentActor->GetDefaultAttachComponent();
		if (ParentDefaultAttachComponent)
		{
PRAGMA_DISABLE_DEPRECATION_WARNINGS
			RootComponent->AttachTo(ParentDefaultAttachComponent, InSocketName, AttachLocationType, bWeldSimulatedBodies );
PRAGMA_ENABLE_DEPRECATION_WARNINGS
		}
	}
}

void AActor::K2_AttachToActor(AActor* ParentActor, FName SocketName, EAttachmentRule LocationRule, EAttachmentRule RotationRule, EAttachmentRule ScaleRule, bool bWeldSimulatedBodies)
{
	AttachToActor(ParentActor, FAttachmentTransformRules(LocationRule, RotationRule, ScaleRule, bWeldSimulatedBodies), SocketName);
}

void AActor::AttachToActor(AActor* ParentActor, const FAttachmentTransformRules& AttachmentRules, FName SocketName)
{
	if (RootComponent && ParentActor)
	{
		USceneComponent* ParentDefaultAttachComponent = ParentActor->GetDefaultAttachComponent();
		if (ParentDefaultAttachComponent)
		{
			RootComponent->AttachToComponent(ParentDefaultAttachComponent, AttachmentRules, SocketName);
		}
	}
}

void AActor::SnapRootComponentTo(AActor* InParentActor, FName InSocketName/* = NAME_None*/)
{
	if (RootComponent && InParentActor)
	{
		USceneComponent* ParentDefaultAttachComponent = InParentActor->GetDefaultAttachComponent();
		if (ParentDefaultAttachComponent)
		{
			RootComponent->AttachToComponent(ParentDefaultAttachComponent, FAttachmentTransformRules::SnapToTargetNotIncludingScale, InSocketName);
		}
	}
}

void AActor::DetachRootComponentFromParent(bool bMaintainWorldPosition)
{
	if(RootComponent)
	{
PRAGMA_DISABLE_DEPRECATION_WARNINGS
		RootComponent->DetachFromParent(bMaintainWorldPosition);
PRAGMA_ENABLE_DEPRECATION_WARNINGS		

		// Clear AttachmentReplication struct
		AttachmentReplication = FRepAttachment();
		// MARK_PROPERTY_DIRTY_FROM_NAME(AActor, AttachmentReplication, this);
	}
}

void AActor::K2_DetachFromActor(EDetachmentRule LocationRule /*= EDetachmentRule::KeepRelative*/, EDetachmentRule RotationRule /*= EDetachmentRule::KeepRelative*/, EDetachmentRule ScaleRule /*= EDetachmentRule::KeepRelative*/)
{
	DetachFromActor(FDetachmentTransformRules(LocationRule, RotationRule, ScaleRule, true));
}

void AActor::DetachFromActor(const FDetachmentTransformRules& DetachmentRules)
{
	if (RootComponent)
	{
		RootComponent->DetachFromComponent(DetachmentRules);
	}
}

void AActor::DetachAllSceneComponents(USceneComponent* InParentComponent, const FDetachmentTransformRules& DetachmentRules)
{
	if (InParentComponent)
	{
		TInlineComponentArray<USceneComponent*> Components;
		GetComponents(Components);

		for (USceneComponent* SceneComp : Components)
		{
			if (SceneComp->GetAttachParent() == InParentComponent)
			{
				SceneComp->DetachFromComponent(DetachmentRules);
			}
		}
	}
}

AActor* AActor::GetAttachParentActor() const
{
	if (GetRootComponent() && GetRootComponent()->GetAttachParent())
	{
		return GetRootComponent()->GetAttachParent()->GetOwner();
	}

	return nullptr;
}

FName AActor::GetAttachParentSocketName() const
{
	if (GetRootComponent() && GetRootComponent()->GetAttachParent())
	{
		return GetRootComponent()->GetAttachSocketName();
	}

	return NAME_None;
}

void AActor::ForEachAttachedActors(TFunctionRef<bool(class AActor*)> Functor) const
{
	if (RootComponent != nullptr)
	{
		// Current set of components to check
		TInlineComponentArray<USceneComponent*> CompsToCheck;

		// Set of all components we have checked
		TInlineComponentArray<USceneComponent*> CheckedComps;

		CompsToCheck.Push(RootComponent);

		// While still work left to do
		while (CompsToCheck.Num() > 0)
		{
			// Get the next off the queue
			const bool bAllowShrinking = false;
			USceneComponent* SceneComp = CompsToCheck.Pop(bAllowShrinking);

			// Add it to the 'checked' set, should not already be there!
			CheckedComps.Add(SceneComp);

			AActor* CompOwner = SceneComp->GetOwner();
			if (CompOwner != nullptr)
			{
				if (CompOwner != this)
				{
					// If this component has a different owner, call the callback and stop if told.
					if (!Functor(CompOwner))
					{
						// The functor wants us to abort
						return;
					}
				}
				else
				{
					// This component is owned by us, we need to add its children
					for (USceneComponent* ChildComp : SceneComp->GetAttachChildren())
					{
						// Add any we have not explored yet to the set to check
						if (ChildComp != nullptr && !CheckedComps.Contains(ChildComp))
						{
							CompsToCheck.Push(ChildComp);
						}
					}
				}
			}
		}
	}
}

<<<<<<< HEAD
void AActor::GetAttachedActors(TArray<class AActor*>& OutActors) const
{
	OutActors.Reset();
=======
void AActor::GetAttachedActors(TArray<class AActor*>& OutActors, bool bResetArray) const
{
	if (bResetArray)
	{
		OutActors.Reset();
	}
>>>>>>> 69078e53
	ForEachAttachedActors([&OutActors](AActor * Actor) { OutActors.AddUnique(Actor); return true; });
}

bool AActor::ActorHasTag(FName Tag) const
{
	return (Tag != NAME_None) && Tags.Contains(Tag);
}

bool AActor::IsInLevel(const ULevel *TestLevel) const
{
	return (GetLevel() == TestLevel);
}

ULevel* AActor::GetLevel() const
{
	return GetTypedOuter<ULevel>();
}

bool AActor::IsInPersistentLevel(bool bIncludeLevelStreamingPersistent) const
{
	ULevel* MyLevel = GetLevel();
	UWorld* World = GetWorld();
	return ( (MyLevel == World->PersistentLevel) || ( bIncludeLevelStreamingPersistent && World->GetStreamingLevels().Num() > 0 &&
														Cast<ULevelStreamingPersistent>(World->GetStreamingLevels()[0]) &&
														World->GetStreamingLevels()[0]->GetLoadedLevel() == MyLevel ) );
}


bool AActor::IsMatineeControlled() const 
{
	bool bMovedByMatinee = false;
	for(auto It(ControllingMatineeActors.CreateConstIterator()); It; It++)
	{
		AMatineeActor* ControllingMatineeActor = *It;
		if(ControllingMatineeActor != nullptr)
		{
			UInterpGroupInst* GroupInst = ControllingMatineeActor->FindGroupInst(this);
			if(GroupInst != nullptr)
			{
				if(GroupInst->Group && GroupInst->Group->HasMoveTrack())
				{
					bMovedByMatinee = true;
					break;
				}
			}
			else
			{
				UE_LOG(LogActor, Log, TEXT("IsMatineeControlled: ControllingMatineeActor is set but no GroupInstance (%s)"), *GetPathName());
			}
		}
	}
	return bMovedByMatinee;
}

bool AActor::IsRootComponentStatic() const
{
	return(RootComponent != nullptr && RootComponent->Mobility == EComponentMobility::Static);
}

bool AActor::IsRootComponentStationary() const
{
	return(RootComponent != nullptr && RootComponent->Mobility == EComponentMobility::Stationary);
}

bool AActor::IsRootComponentMovable() const
{
	return(RootComponent != nullptr && RootComponent->Mobility == EComponentMobility::Movable);
}

FVector AActor::GetTargetLocation(AActor* RequestedBy) const
{
	return GetActorLocation();
}


bool AActor::IsRelevancyOwnerFor(const AActor* ReplicatedActor, const AActor* ActorOwner, const AActor* ConnectionActor) const
{
	return (ActorOwner == this);
}

void AActor::ForceNetUpdate()
{
	if (GetLocalRole() == ROLE_Authority)
	{
		// ForceNetUpdate on the game net driver only if we are the authority...
		UNetDriver* NetDriver = GetNetDriver();
		if (NetDriver && NetDriver->GetNetMode() < ENetMode::NM_Client) // ... and not a client
		{
			NetDriver->ForceNetUpdate(this);
			if (NetDormancy > DORM_Awake)
			{
				FlushNetDormancy(); 
			}
		}
	}
	
	// Even if not authority, still need to ForceNetUpdate on the demo net driver
	UWorld* MyWorld = GetWorld();
	if (MyWorld && MyWorld->DemoNetDriver)
	{
		MyWorld->DemoNetDriver->ForceNetUpdate(this);
	}
}

bool AActor::IsReplicationPausedForConnection(const FNetViewer& ConnectionOwnerNetViewer)
{
	return false;
}

void AActor::OnReplicationPausedChanged(bool bIsReplicationPaused)
{
}

void AActor::SetNetDormancy(ENetDormancy NewDormancy)
{
	if (IsNetMode(NM_Client))
	{
		return;
	}

	if (IsPendingKillPending())
	{
		return;
	}

	UWorld* MyWorld = GetWorld();
	UNetDriver* NetDriver = GEngine->FindNamedNetDriver(MyWorld, NetDriverName);
	if (NetDriver)
	{
		ENetDormancy OldDormancy = NetDormancy;
		NetDormancy = NewDormancy;

		// Tell driver about change
		if (OldDormancy != NewDormancy)
		{
			NetDriver->NotifyActorDormancyChange(this, OldDormancy);
		}

		// If not dormant, flush actor from NetDriver's dormant list
		if (NewDormancy <= DORM_Awake)
		{
			// Since we are coming out of dormancy, make sure we are on the network actor list
			MyWorld->AddNetworkActor( this );

			NetDriver->FlushActorDormancy(this);

			if (MyWorld->DemoNetDriver && MyWorld->DemoNetDriver != NetDriver)
			{
				MyWorld->DemoNetDriver->FlushActorDormancy(this);
			}
		}
	}
}

/** Removes the actor from the NetDriver's dormancy list: forcing at least one more update. */
void AActor::FlushNetDormancy()
{
	if (IsNetMode(NM_Client) || NetDormancy <= DORM_Awake || IsPendingKillPending())
	{
		return;
	}

	QUICK_SCOPE_CYCLE_COUNTER(NET_AActor_FlushNetDormancy);

	bool bWasDormInitial = false;
	if (NetDormancy == DORM_Initial)
	{
		// No longer initially dormant
		NetDormancy = DORM_DormantAll;
		bWasDormInitial = true;
	}

	// Don't proceed with network operations if not actually set to replicate
	if (!bReplicates)
	{
		return;
	}

	UWorld* const MyWorld = GetWorld();
	if (MyWorld)
	{
		// Add to network actors list if needed
		MyWorld->AddNetworkActor(this);
	
		UNetDriver* const NetDriver = GetNetDriver();
		if (NetDriver)
		{
			NetDriver->FlushActorDormancy(this);

			if (MyWorld->DemoNetDriver && MyWorld->DemoNetDriver != NetDriver)
			{
				MyWorld->DemoNetDriver->FlushActorDormancy(this, bWasDormInitial);
			}
		}
	}
}

void AActor::ForcePropertyCompare()
{
	if ( IsNetMode( NM_Client ) )
	{
		return;
	}

	if ( !bReplicates )
	{
		return;
	}

	const UWorld* MyWorld = GetWorld();

	UNetDriver* NetDriver = GetNetDriver();

	if ( NetDriver )
	{
		NetDriver->ForcePropertyCompare( this );

		if ( MyWorld->DemoNetDriver && MyWorld->DemoNetDriver != NetDriver )
		{
			MyWorld->DemoNetDriver->ForcePropertyCompare( this );
		}
	}
}

void AActor::PostRenderFor(APlayerController *PC, UCanvas *Canvas, FVector CameraPosition, FVector CameraDir) {}

void AActor::PrestreamTextures( float Seconds, bool bEnableStreaming, int32 CinematicTextureGroups )
{
	// This only handles non-location-based streaming. Location-based streaming is handled by SeqAct_StreamInTextures::UpdateOp.
	float Duration = 0.0;
	if ( bEnableStreaming )
	{
		// A Seconds==0.0f, it means infinite (e.g. 30 days)
		Duration = FMath::IsNearlyZero(Seconds) ? (60.0f*60.0f*24.0f*30.0f) : Seconds;
	}

	// Iterate over all components of that actor
	for (UActorComponent* Component : GetComponents())
	{
		// If its a static mesh component, with a static mesh
		UMeshComponent* MeshComponent = Cast<UMeshComponent>(Component);
		if (MeshComponent && MeshComponent->IsRegistered() )
		{
			MeshComponent->PrestreamTextures( Duration, false, CinematicTextureGroups );
		}
	}
}

void AActor::OnRep_Instigator() {}

void AActor::OnRep_ReplicateMovement() {}

void AActor::RouteEndPlay(const EEndPlayReason::Type EndPlayReason)
{
	if (bActorInitialized)
	{
		if (ActorHasBegunPlay == EActorBeginPlayState::HasBegunPlay)
		{
			EndPlay(EndPlayReason);
		}

		// Behaviors specific to an actor being unloaded due to a streaming level removal
		if (EndPlayReason == EEndPlayReason::RemovedFromWorld)
		{
			ClearComponentOverlaps();

			bActorInitialized = false;
			if (UWorld* World = GetWorld())
			{
				World->RemoveNetworkActor(this);
			}
		}

		// Clear any ticking lifespan timers
		if (TimerHandle_LifeSpanExpired.IsValid())
		{
			SetLifeSpan(0.f);
		}
	}

	UninitializeComponents();
}

void AActor::EndPlay(const EEndPlayReason::Type EndPlayReason)
{
	if (ActorHasBegunPlay == EActorBeginPlayState::HasBegunPlay)
	{
		ActorHasBegunPlay = EActorBeginPlayState::HasNotBegunPlay;

		// Dispatch the blueprint events
		ReceiveEndPlay(EndPlayReason);
		OnEndPlay.Broadcast(this, EndPlayReason);

		TInlineComponentArray<UActorComponent*> Components;
		GetComponents(Components);

		for (UActorComponent* Component : Components)
		{
			if (Component->HasBegunPlay())
			{
				Component->EndPlay(EndPlayReason);
			}
		}
	}
}

FVector AActor::GetPlacementExtent() const
{
	FVector Extent(0.f);
	if( (RootComponent && GetRootComponent()->ShouldCollideWhenPlacing()) && bCollideWhenPlacing) 
	{
		FBox ActorBox(ForceInit);
		for (UActorComponent* Component : GetComponents())
		{
			USceneComponent* SceneComp = Cast<USceneComponent>(Component);
			if (SceneComp && SceneComp->ShouldCollideWhenPlacing())
			{
				ActorBox += SceneComp->GetPlacementExtent().GetBox();
			}
		}

		// Get box extent, adjusting for any difference between the center of the box and the actor pivot
		FVector AdjustedBoxExtent = ActorBox.GetExtent() - ActorBox.GetCenter();
		float CollisionRadius = FMath::Sqrt((AdjustedBoxExtent.X * AdjustedBoxExtent.X) + (AdjustedBoxExtent.Y * AdjustedBoxExtent.Y));
		Extent = FVector(CollisionRadius, CollisionRadius, AdjustedBoxExtent.Z);
	}
	return Extent;
}

void AActor::Destroyed()
{
	RouteEndPlay(EEndPlayReason::Destroyed);

	ReceiveDestroyed();
	OnDestroyed.Broadcast(this);
}

void AActor::TearOff()
{
	const ENetMode NetMode = GetNetMode();

	if (NetMode == NM_ListenServer || NetMode == NM_DedicatedServer)
	{
		bTearOff = true;
		// MARK_PROPERTY_DIRTY_FROM_NAME(AActor, bTearOff, this);
		if (UNetDriver* NetDriver = GetNetDriver())
		{
			NetDriver->NotifyActorTearOff(this);
		}
	}
}

void AActor::TornOff() {}

void AActor::Reset()
{
	K2_OnReset();
}

void AActor::FellOutOfWorld(const UDamageType& dmgType)
{
	// Only authority or non-networked actors should be destroyed, otherwise misprediction can destroy something the server is intending to keep alive.
	if (HasAuthority() || GetLocalRole() == ROLE_None)
	{
		DisableComponentsSimulatePhysics();
		SetActorHiddenInGame(true);
		SetActorEnableCollision(false);
		Destroy();
	}
}

void AActor::MakeNoise(float Loudness, APawn* NoiseInstigator, FVector NoiseLocation, float MaxRange, FName Tag)
{
	NoiseInstigator = NoiseInstigator ? NoiseInstigator : GetInstigator();
	if ((GetNetMode() != NM_Client) && NoiseInstigator)
	{
		AActor::MakeNoiseDelegate.Execute(this, Loudness, NoiseInstigator
			, NoiseLocation.IsZero() ? GetActorLocation() : NoiseLocation
			, MaxRange
			, Tag);
	}
}

void AActor::MakeNoiseImpl(AActor* NoiseMaker, float Loudness, APawn* NoiseInstigator, const FVector& NoiseLocation, float MaxRange, FName Tag)
{
	check(NoiseMaker);

	UPawnNoiseEmitterComponent* NoiseEmitterComponent = NoiseInstigator->GetPawnNoiseEmitterComponent();
	if (NoiseEmitterComponent)
	{
		// Note: MaxRange and Tag are not supported for this legacy component. Use AISense_Hearing instead.
		NoiseEmitterComponent->MakeNoise( NoiseMaker, Loudness, NoiseLocation );
	}
}

void AActor::SetMakeNoiseDelegate(const FMakeNoiseDelegate& NewDelegate)
{
	if (NewDelegate.IsBound())
	{
		MakeNoiseDelegate = NewDelegate;
	}
}

float AActor::TakeDamage(float DamageAmount, FDamageEvent const& DamageEvent, AController* EventInstigator, AActor* DamageCauser)
{
	float ActualDamage = DamageAmount;

	UDamageType const* const DamageTypeCDO = DamageEvent.DamageTypeClass ? DamageEvent.DamageTypeClass->GetDefaultObject<UDamageType>() : GetDefault<UDamageType>();
	if (DamageEvent.IsOfType(FPointDamageEvent::ClassID))
	{
		// point damage event, pass off to helper function
		FPointDamageEvent* const PointDamageEvent = (FPointDamageEvent*) &DamageEvent;
		ActualDamage = InternalTakePointDamage(ActualDamage, *PointDamageEvent, EventInstigator, DamageCauser);

		// K2 notification for this actor
		if (ActualDamage != 0.f)
		{
			ReceivePointDamage(ActualDamage, DamageTypeCDO, PointDamageEvent->HitInfo.ImpactPoint, PointDamageEvent->HitInfo.ImpactNormal, PointDamageEvent->HitInfo.Component.Get(), PointDamageEvent->HitInfo.BoneName, PointDamageEvent->ShotDirection, EventInstigator, DamageCauser, PointDamageEvent->HitInfo);
			OnTakePointDamage.Broadcast(this, ActualDamage, EventInstigator, PointDamageEvent->HitInfo.ImpactPoint, PointDamageEvent->HitInfo.Component.Get(), PointDamageEvent->HitInfo.BoneName, PointDamageEvent->ShotDirection, DamageTypeCDO, DamageCauser);

			// Notify the component
			UPrimitiveComponent* const PrimComp = PointDamageEvent->HitInfo.Component.Get();
			if (PrimComp)
			{
				PrimComp->ReceiveComponentDamage(DamageAmount, DamageEvent, EventInstigator, DamageCauser);
			}
		}
	}
	else if (DamageEvent.IsOfType(FRadialDamageEvent::ClassID))
	{
		// radial damage event, pass off to helper function
		FRadialDamageEvent* const RadialDamageEvent = (FRadialDamageEvent*) &DamageEvent;
		ActualDamage = InternalTakeRadialDamage(ActualDamage, *RadialDamageEvent, EventInstigator, DamageCauser);

		// K2 notification for this actor
		if (ActualDamage != 0.f)
		{
			FHitResult const& Hit = (RadialDamageEvent->ComponentHits.Num() > 0) ? RadialDamageEvent->ComponentHits[0] : FHitResult();
			ReceiveRadialDamage(ActualDamage, DamageTypeCDO, RadialDamageEvent->Origin, Hit, EventInstigator, DamageCauser);
			OnTakeRadialDamage.Broadcast(this, ActualDamage, DamageTypeCDO, RadialDamageEvent->Origin, Hit, EventInstigator, DamageCauser);

			// add any desired physics impulses to our components
			for (int HitIdx = 0; HitIdx < RadialDamageEvent->ComponentHits.Num(); ++HitIdx)
			{
				FHitResult const& CompHit = RadialDamageEvent->ComponentHits[HitIdx];
				UPrimitiveComponent* const PrimComp = CompHit.Component.Get();
				if (PrimComp && PrimComp->GetOwner() == this)
				{
					PrimComp->ReceiveComponentDamage(DamageAmount, DamageEvent, EventInstigator, DamageCauser);
				}
			}
		}
	}

	// generic damage notifications sent for any damage
	// note we will broadcast these for negative damage as well
	if (ActualDamage != 0.f)
	{
		ReceiveAnyDamage(ActualDamage, DamageTypeCDO, EventInstigator, DamageCauser);
		OnTakeAnyDamage.Broadcast(this, ActualDamage, DamageTypeCDO, EventInstigator, DamageCauser);
		if (EventInstigator != nullptr)
		{
			EventInstigator->InstigatedAnyDamage(ActualDamage, DamageTypeCDO, this, DamageCauser);
		}
	}

	return ActualDamage;
}

float AActor::InternalTakeRadialDamage(float Damage, FRadialDamageEvent const& RadialDamageEvent, class AController* EventInstigator, class AActor* DamageCauser)
{
	float ActualDamage = Damage;

	FVector ClosestHitLoc(0);

	// find closest component
	// @todo, something more accurate here to account for size of components, e.g. closest point on the component bbox?
	// @todo, sum up damage contribution to each component?
	float ClosestHitDistSq = MAX_FLT;
	for (int32 HitIdx=0; HitIdx<RadialDamageEvent.ComponentHits.Num(); ++HitIdx)
	{
		FHitResult const& Hit = RadialDamageEvent.ComponentHits[HitIdx];
		float const DistSq = (Hit.ImpactPoint - RadialDamageEvent.Origin).SizeSquared();
		if (DistSq < ClosestHitDistSq)
		{
			ClosestHitDistSq = DistSq;
			ClosestHitLoc = Hit.ImpactPoint;
		}
	}

	float const RadialDamageScale = RadialDamageEvent.Params.GetDamageScale( FMath::Sqrt(ClosestHitDistSq) );

	ActualDamage = FMath::Lerp(RadialDamageEvent.Params.MinimumDamage, ActualDamage, FMath::Max(0.f, RadialDamageScale));

	return ActualDamage;
}

float AActor::InternalTakePointDamage(float Damage, FPointDamageEvent const& PointDamageEvent, AController* EventInstigator, AActor* DamageCauser)
{
	return Damage;
}

/** Util to check if prim comp pointer is valid and still alive */
extern bool IsPrimCompValidAndAlive(UPrimitiveComponent* PrimComp);

/** Used to determine if it is ok to call a notification on this object */
bool IsActorValidToNotify(AActor* Actor)
{
	return (Actor != nullptr) && !Actor->IsPendingKill() && !Actor->GetClass()->HasAnyClassFlags(CLASS_NewerVersionExists);
}

void AActor::InternalDispatchBlockingHit(UPrimitiveComponent* MyComp, UPrimitiveComponent* OtherComp, bool bSelfMoved, FHitResult const& Hit)
{
	check(MyComp);

	if (OtherComp != nullptr)
	{
		AActor* OtherActor = OtherComp->GetOwner();

		// Call virtual
		if(IsActorValidToNotify(this))
		{
			NotifyHit(MyComp, OtherActor, OtherComp, bSelfMoved, Hit.ImpactPoint, Hit.ImpactNormal, FVector(0,0,0), Hit);
		}

		// If we are still ok, call delegate on actor
		if(IsActorValidToNotify(this))
		{
			OnActorHit.Broadcast(this, OtherActor, FVector(0,0,0), Hit);
		}

		// If component is still alive, call delegate on component
		if(!MyComp->IsPendingKill())
		{
			MyComp->OnComponentHit.Broadcast(MyComp, OtherActor, OtherComp, FVector(0,0,0), Hit);
		}
	}
}

void AActor::DispatchBlockingHit(UPrimitiveComponent* MyComp, UPrimitiveComponent* OtherComp, bool bSelfMoved, FHitResult const& Hit)
{
	InternalDispatchBlockingHit(MyComp, OtherComp, bSelfMoved, bSelfMoved ? Hit : FHitResult::GetReversedHit(Hit));
}


FString AActor::GetHumanReadableName() const
{
	return GetName();
}

void AActor::DisplayDebug(UCanvas* Canvas, const FDebugDisplayInfo& DebugDisplay, float& YL, float& YPos)
{
	FDisplayDebugManager& DisplayDebugManager = Canvas->DisplayDebugManager;
	DisplayDebugManager.SetDrawColor(FColor(255, 0, 0));

	FString T = GetHumanReadableName();
	if( IsPendingKill() )
	{
		T = FString::Printf(TEXT("%s DELETED (IsPendingKill() == true)"), *T);
	}
	if( T != "" )
	{
		DisplayDebugManager.DrawString(T);
	}

	DisplayDebugManager.SetDrawColor(FColor(255, 255, 255));

	if( DebugDisplay.IsDisplayOn(TEXT("net")) )
	{
		if( GetNetMode() != NM_Standalone )
		{
			// networking attributes
			T = FString::Printf(TEXT("ROLE: %i RemoteRole: %i NetNode: %i"), (int32)GetLocalRole(), (int32)RemoteRole, (int32)GetNetMode());

			if( GetTearOff() )
			{
				T = T + FString(TEXT(" Tear Off"));
			}
			DisplayDebugManager.DrawString(T);
		}
	}

	DisplayDebugManager.DrawString(FString::Printf(TEXT("Location: %s Rotation: %s"), *GetActorLocation().ToCompactString(), *GetActorRotation().ToCompactString()));

	if( DebugDisplay.IsDisplayOn(TEXT("physics")) )
	{
		DisplayDebugManager.DrawString(FString::Printf(TEXT("Velocity: %s Speed: %f Speed2D: %f"), *GetVelocity().ToCompactString(), GetVelocity().Size(), GetVelocity().Size2D()));
	}

	if( DebugDisplay.IsDisplayOn(TEXT("collision")) )
	{
		Canvas->DrawColor.B = 0;
		float MyRadius, MyHeight;
		GetComponentsBoundingCylinder(MyRadius, MyHeight);
		DisplayDebugManager.DrawString(FString::Printf(TEXT("Collision Radius: %f Height: %f"), MyRadius, MyHeight));

		if ( RootComponent == nullptr )
		{
			DisplayDebugManager.DrawString(FString(TEXT("No RootComponent")));
		}

		T = FString(TEXT("Overlapping "));

		TSet<AActor*> TouchingActors;
		GetOverlappingActors(TouchingActors);
		bool bFoundAnyOverlaps = false;
		for (AActor* const TestActor : TouchingActors)
		{
			if (TestActor &&
				!TestActor->IsPendingKill())
			{
				T = T + TestActor->GetName() + " ";
				bFoundAnyOverlaps = true;
			}
		}

		if (!bFoundAnyOverlaps)
		{
			T = TEXT("Overlapping nothing");
		}
		DisplayDebugManager.DrawString(T);
	}
	DisplayDebugManager.DrawString(FString::Printf(TEXT(" Instigator: %s Owner: %s"), 
		*GetNameSafe(GetInstigator()), *GetNameSafe(Owner)));

	static FName NAME_Animation(TEXT("Animation"));
	static FName NAME_Bones = FName(TEXT("Bones"));
	if (DebugDisplay.IsDisplayOn(NAME_Animation) || DebugDisplay.IsDisplayOn(NAME_Bones))
	{
		if (DebugDisplay.IsDisplayOn(NAME_Animation))
		{
			for (UActorComponent* Comp : GetComponents())
			{
				if (USkeletalMeshComponent* SkelMeshComp = Cast<USkeletalMeshComponent>(Comp))
				{
					if (UAnimInstance* AnimInstance = SkelMeshComp->GetAnimInstance())
					{
						AnimInstance->DisplayDebug(Canvas, DebugDisplay, YL, YPos);
					}
				}
			}
		}
	}
}

void AActor::OutsideWorldBounds()
{
	Destroy();
}

bool AActor::CanBeBaseForCharacter(APawn* APawn) const
{
	return true;
}

void AActor::BecomeViewTarget( APlayerController* PC )
{
	K2_OnBecomeViewTarget(PC);
}

void AActor::EndViewTarget( APlayerController* PC )
{
	K2_OnEndViewTarget(PC);
}

PRAGMA_DISABLE_DEPRECATION_WARNINGS
APawn* AActor::GetInstigator() const
{
	return Instigator;
}

AController* AActor::GetInstigatorController() const
{
	return Instigator ? Instigator->Controller : nullptr;
}
PRAGMA_ENABLE_DEPRECATION_WARNINGS

void AActor::CalcCamera(float DeltaTime, FMinimalViewInfo& OutResult)
{
	if (bFindCameraComponentWhenViewTarget)
	{
		// Look for the first active camera component and use that for the view
		TInlineComponentArray<UCameraComponent*> Cameras;
		GetComponents<UCameraComponent>(/*out*/ Cameras);

		for (UCameraComponent* CameraComponent : Cameras)
		{
			if (CameraComponent->IsActive())
			{
				CameraComponent->GetCameraView(DeltaTime, OutResult);
				return;
			}
		}
	}

	GetActorEyesViewPoint(OutResult.Location, OutResult.Rotation);
}

bool AActor::HasActiveCameraComponent() const
{
	if (bFindCameraComponentWhenViewTarget)
	{
		// Look for the first active camera component and use that for the view
		for (const UActorComponent* Component : OwnedComponents)
		{
			const UCameraComponent* CameraComponent = Cast<const UCameraComponent>(Component);
			if (CameraComponent)
			{
				if (CameraComponent->IsActive())
				{
					return true;
				}
			}
		}
	}
	return false;
}

bool AActor::HasActivePawnControlCameraComponent() const
{
	if (bFindCameraComponentWhenViewTarget)
	{
		// Look for the first active camera component and use that for the view
		for (const UActorComponent* Component : OwnedComponents)
		{
			const UCameraComponent* CameraComponent = Cast<const UCameraComponent>(Component);
			if (CameraComponent)
			{
				if (CameraComponent->IsActive() && CameraComponent->bUsePawnControlRotation)
				{
					return true;
				}
			}
		}
	}
	return false;
}

void AActor::ForceNetRelevant()
{
	if ( !NeedsLoadForClient() )
	{
		UE_LOG(LogSpawn, Warning, TEXT("ForceNetRelevant called for actor that doesn't load on client: %s" ), *GetFullName() );
		return;
	}

	if (RemoteRole == ROLE_None)
	{
		SetReplicates(true);
		bAlwaysRelevant = true;
		if (NetUpdateFrequency == 0.f)
		{
			NetUpdateFrequency = 0.1f;
		}
	}
	ForceNetUpdate();
}

void AActor::GetActorEyesViewPoint( FVector& OutLocation, FRotator& OutRotation ) const
{
	OutLocation = GetActorLocation();
	OutRotation = GetActorRotation();
}

enum ECollisionResponse AActor::GetComponentsCollisionResponseToChannel(enum ECollisionChannel Channel) const
{
	ECollisionResponse OutResponse = ECR_Ignore;

	for (UActorComponent* ActorComponent : OwnedComponents)
	{
		UPrimitiveComponent* Primitive = Cast<UPrimitiveComponent>(ActorComponent);
		if ( Primitive && Primitive->IsCollisionEnabled() )
		{
			// find Max of the response, blocking > overlapping > ignore
			OutResponse = FMath::Max(Primitive->GetCollisionResponseToChannel(Channel), OutResponse);
		}
	}

	return OutResponse;
};

void AActor::AddOwnedComponent(UActorComponent* Component)
{
	check(Component->GetOwner() == this);

	// Note: we do not mark dirty here because this can be called when in editor when modifying transient components
	// if a component is added during this time it should not dirty.  Higher level code in the editor should always dirty the package anyway
	const bool bMarkDirty = false;
	Modify(bMarkDirty);

	bool bAlreadyInSet = false;
	OwnedComponents.Add(Component, &bAlreadyInSet);

	if (!bAlreadyInSet)
	{
		if (Component->GetIsReplicated())
		{
			ReplicatedComponents.AddUnique(Component);
		}

		if (Component->IsCreatedByConstructionScript())
		{
			BlueprintCreatedComponents.Add(Component);
		}
		else if (Component->CreationMethod == EComponentCreationMethod::Instance)
		{
			InstanceComponents.Add(Component);
		}
	}
}

void AActor::RemoveOwnedComponent(UActorComponent* Component)
{
	// Note: we do not mark dirty here because this can be called as part of component duplication when reinstancing components during blueprint compilation
	// if a component is removed during this time it should not dirty.  Higher level code in the editor should always dirty the package anyway.
	const bool bMarkDirty = false;
	Modify(bMarkDirty);

	if (OwnedComponents.Remove(Component) > 0)
	{
		ReplicatedComponents.Remove(Component);
		if (Component->IsCreatedByConstructionScript())
		{
			BlueprintCreatedComponents.RemoveSingleSwap(Component);
		}
		else if (Component->CreationMethod == EComponentCreationMethod::Instance)
		{
			InstanceComponents.RemoveSingleSwap(Component);
		}
	}
}

#if DO_CHECK
bool AActor::OwnsComponent(UActorComponent* Component) const
{
	return OwnedComponents.Contains(Component);
}
#endif

void AActor::UpdateReplicatedComponent(UActorComponent* Component)
{
	checkf(Component->GetOwner() == this, TEXT("UE-9568: Component %s being updated for Actor %s"), *Component->GetPathName(), *GetPathName() );
	if (Component->GetIsReplicated())
	{
		ReplicatedComponents.AddUnique(Component);
	}
	else
	{
		ReplicatedComponents.Remove(Component);
	}
}

void AActor::UpdateAllReplicatedComponents()
{
	ReplicatedComponents.Reset();

	for (UActorComponent* Component : OwnedComponents)
	{
		if (Component != nullptr && Component->GetIsReplicated())
		{
			// We reset the array so no need to add unique
			ReplicatedComponents.Add(Component);
		}
	}
}

const TArray<UActorComponent*>& AActor::GetInstanceComponents() const
{
	return InstanceComponents;
}

void AActor::AddInstanceComponent(UActorComponent* Component)
{
	Component->CreationMethod = EComponentCreationMethod::Instance;
	InstanceComponents.AddUnique(Component);
}

void AActor::RemoveInstanceComponent(UActorComponent* Component)
{
	InstanceComponents.Remove(Component);
}

void AActor::ClearInstanceComponents(const bool bDestroyComponents)
{
	if (bDestroyComponents)
	{
		// Need to cache because calling destroy will remove them from InstanceComponents
		TArray<UActorComponent*> CachedComponents(InstanceComponents);

		// Run in reverse to reduce memory churn when the components are removed from InstanceComponents
		for (int32 Index=CachedComponents.Num()-1; Index >= 0; --Index)
		{
			if (CachedComponents[Index])
			{
				CachedComponents[Index]->DestroyComponent();
			}
		}
	}
	else
	{
		InstanceComponents.Reset();
	}
}

UActorComponent* AActor::FindComponentByClass(const TSubclassOf<UActorComponent> ComponentClass) const
{
	UActorComponent* FoundComponent = nullptr;

	if (UClass* TargetClass = ComponentClass.Get())
	{
		for (UActorComponent* Component : OwnedComponents)
		{
			if (Component && Component->IsA(TargetClass))
			{
				FoundComponent = Component;
				break;
			}
		}
	}

	return FoundComponent;
}

UActorComponent* AActor::GetComponentByClass(TSubclassOf<UActorComponent> ComponentClass) const
{
	return FindComponentByClass(ComponentClass);
}

TArray<UActorComponent*> AActor::K2_GetComponentsByClass(TSubclassOf<UActorComponent> ComponentClass) const
{
	TArray<UActorComponent*> Components;
	GetComponents(ComponentClass, Components);
	return MoveTemp(Components);
}

TArray<UActorComponent*> AActor::GetComponentsByTag(TSubclassOf<UActorComponent> ComponentClass, FName Tag) const
{
	TInlineComponentArray<UActorComponent*> ComponentsByClass;
	GetComponents(ComponentClass, ComponentsByClass);

	TArray<UActorComponent*> ComponentsByTag;
	ComponentsByTag.Reserve(ComponentsByClass.Num());
	for (UActorComponent* Component : ComponentsByClass)
	{
		if (Component->ComponentHasTag(Tag))
		{
			ComponentsByTag.Push(Component);
		}
	}

	return MoveTemp(ComponentsByTag);
}

TArray<UActorComponent*> AActor::GetComponentsByInterface(TSubclassOf<UInterface> Interface) const
{
	TArray<UActorComponent*> Components;

	if (Interface)
	{
		for (UActorComponent* Component : GetComponents())
		{
			if (Component && Component->GetClass()->ImplementsInterface(Interface))
			{
				Components.Add(Component);
			}
		}
	}

	return Components;
}

void AActor::DisableComponentsSimulatePhysics()
{
	for (UActorComponent* Component : GetComponents())
	{
		if (UPrimitiveComponent* PrimComp = Cast<UPrimitiveComponent>(Component))
		{
			PrimComp->SetSimulatePhysics(false);
		}
	}
}

void AActor::PreRegisterAllComponents()
{
	FNavigationSystem::OnActorRegistered(*this);
}

void AActor::PostRegisterAllComponents() 
{
}

/** Util to call OnComponentCreated on components */
static void DispatchOnComponentsCreated(AActor* NewActor)
{
	TInlineComponentArray<UActorComponent*> Components;
	NewActor->GetComponents(Components);

	for (UActorComponent* ActorComp : Components)
	{
		if (!ActorComp->HasBeenCreated())
		{
			ActorComp->OnComponentCreated();
		}
	}
}

#if WITH_EDITOR
void AActor::PostEditImport()
{
	Super::PostEditImport();

	DispatchOnComponentsCreated(this);
}

bool AActor::IsSelectedInEditor() const
{
	return !IsPendingKill() && GSelectedActorAnnotation.Get(this);
}

#endif

/** Util that sets up the actor's component hierarchy (when users forget to do so, in their native ctor) */
static USceneComponent* FixupNativeActorComponents(AActor* Actor)
{
	USceneComponent* SceneRootComponent = Actor->GetRootComponent();
	if (SceneRootComponent == nullptr)
	{
		TInlineComponentArray<USceneComponent*> SceneComponents;
		Actor->GetComponents(SceneComponents);
		if (SceneComponents.Num() > 0)
		{
			UE_LOG(LogActor, Warning, TEXT("%s has natively added scene component(s), but none of them were set as the actor's RootComponent - picking one arbitrarily"), *Actor->GetFullName());
	
			// if the user forgot to set one of their native components as the root, 
			// we arbitrarily pick one for them (otherwise the SCS could attempt to 
			// create its own root, and nest native components under it)
			for (USceneComponent* Component : SceneComponents)
			{
				if ((Component == nullptr) ||
					(Component->GetAttachParent() != nullptr) ||
					(Component->CreationMethod != EComponentCreationMethod::Native))
				{
					continue;
				}

				SceneRootComponent = Component;
				Actor->SetRootComponent(Component);
				break;
			}
		}
	}

	return SceneRootComponent;
}

// Simple and short-lived cache for storing transforms between beginning and finishing spawning.
static TMap< TWeakObjectPtr<AActor>, FTransform > GSpawnActorDeferredTransformCache;

static void ValidateDeferredTransformCache()
{
	// clean out any entries where the actor is no longer valid
	// could happen if an actor is destroyed before FinishSpawning is called
	for (auto It = GSpawnActorDeferredTransformCache.CreateIterator(); It; ++It)
	{
		const TWeakObjectPtr<AActor>& ActorRef = It.Key();
		if (ActorRef.IsValid() == false)
		{
			It.RemoveCurrent();
		}
	}
}

void AActor::PostSpawnInitialize(FTransform const& UserSpawnTransform, AActor* InOwner, APawn* InInstigator, bool bRemoteOwned, bool bNoFail, bool bDeferConstruction)
{
	// General flow here is like so
	// - Actor sets up the basics.
	// - Actor gets PreInitializeComponents()
	// - Actor constructs itself, after which its components should be fully assembled
	// - Actor components get OnComponentCreated
	// - Actor components get InitializeComponent
	// - Actor gets PostInitializeComponents() once everything is set up
	//
	// This should be the same sequence for deferred or nondeferred spawning.

	// It's not safe to call UWorld accessor functions till the world info has been spawned.
	UWorld* const World = GetWorld();
	bool const bActorsInitialized = World && World->AreActorsInitialized();

	CreationTime = (World ? World->GetTimeSeconds() : 0.f);

	// Set network role.
	check(GetLocalRole() == ROLE_Authority);
	ExchangeNetRoles(bRemoteOwned);

	// Set owner.
	SetOwner(InOwner);

	// Set instigator
	SetInstigator(InInstigator);

	// Set the actor's world transform if it has a native rootcomponent.
	USceneComponent* const SceneRootComponent = FixupNativeActorComponents(this);
	if (SceneRootComponent != nullptr)
	{
		check(SceneRootComponent->GetOwner() == this);

		// Determine if the native root component's archetype originates from a converted (nativized) Blueprint class.
		UObject* RootComponentArchetype = SceneRootComponent->GetArchetype();
		UClass* ArchetypeOwnerClass = RootComponentArchetype->GetOuter()->GetClass();
		if (UBlueprintGeneratedClass* ArchetypeOwnerClassAsBPGC = Cast<UBlueprintGeneratedClass>(ArchetypeOwnerClass))
		{
			// In this case, the Actor CDO is a non-nativized Blueprint class (e.g. a child class) and the component's archetype
			// is an instanced default subobject within the non-nativized Blueprint's CDO. If the owner class also has a nativized
			// parent class somewhere in its inheritance hierarchy, we must redirect the query by walking up the archetype chain.
			if (ArchetypeOwnerClassAsBPGC->bHasNativizedParent)
			{
				do 
				{
					RootComponentArchetype = RootComponentArchetype->GetArchetype();
					ArchetypeOwnerClass = RootComponentArchetype->GetOuter()->GetClass();
				} while (Cast<UBlueprintGeneratedClass>(ArchetypeOwnerClass) != nullptr);
			}
		}

		if (Cast<UDynamicClass>(ArchetypeOwnerClass) != nullptr)
		{
			// For native root components either belonging to or inherited from a converted (nativized) Blueprint class, we currently do not use
			// the transformation that's set on the root component in the CDO. The reason is that in the non-nativized case, we ignore the default
			// transform when we instance a Blueprint-owned scene component that will also become the root (see USCS_Node::ExecuteNodeOnActor; in
			// the case of dynamically-spawned Blueprint instances, 'bIsDefaultTransform' will be false, and the scale from the SCS node's template
			// will not be applied in that code path in that case). Once a Blueprint class is nativized, we no longer run through that code path
			// when we spawn new instances of that class dynamically, but for consistency, we need to keep the same transform as in the non-
			// nativized case. We used to ignore any non-default transform value set on the root component at cook (nativization) time, but that 
			// doesn't work because existing placements of the Blueprint component in a scene may rely on the value that's stored in the CDO,
			// and as a result the instance-specific override value doesn't get serialized out to the instance as a result of delta serialization.
			SceneRootComponent->SetWorldTransform(UserSpawnTransform);
		}
		else
		{
			// In the "normal" case we do respect any non-default transform value that the root component may have received from the archetype
			// that's owned by the native CDO, so the final transform might not always necessarily equate to the passed-in UserSpawnTransform.
			const FTransform RootTransform(SceneRootComponent->GetRelativeRotation(), SceneRootComponent->GetRelativeLocation(), SceneRootComponent->GetRelativeScale3D());
			const FTransform FinalRootComponentTransform = RootTransform * UserSpawnTransform;
			SceneRootComponent->SetWorldTransform(FinalRootComponentTransform);
		}
	}

	// Call OnComponentCreated on all default (native) components
	DispatchOnComponentsCreated(this);

	// Register the actor's default (native) components, but only if we have a native scene root. If we don't, it implies that there could be only non-scene components
	// at the native class level. In that case, if this is a Blueprint instance, we need to defer native registration until after SCS execution can establish a scene root.
	// Note: This API will also call PostRegisterAllComponents() on the actor instance. If deferred, PostRegisterAllComponents() won't be called until the root is set by SCS.
	bHasDeferredComponentRegistration = (SceneRootComponent == nullptr && Cast<UBlueprintGeneratedClass>(GetClass()) != nullptr);
	if (!bHasDeferredComponentRegistration)
	{
		RegisterAllComponents();
	}

#if WITH_EDITOR
	// When placing actors in the editor, init any random streams 
	if (!bActorsInitialized)
	{
		SeedAllRandomStreams();
	}
#endif

	// See if anything has deleted us
	if( IsPendingKill() && !bNoFail )
	{
		return;
	}

	// Send messages. We've fully spawned
	PostActorCreated();

	// Executes native and BP construction scripts.
	// After this, we can assume all components are created and assembled.
	if (!bDeferConstruction)
	{
		FinishSpawning(UserSpawnTransform, true);
	}
	else if (SceneRootComponent != nullptr)
	{
		// we have a native root component and are deferring construction, store our original UserSpawnTransform
		// so we can do the proper thing if the user passes in a different transform during FinishSpawning
		GSpawnActorDeferredTransformCache.Emplace(this, UserSpawnTransform);
	}
}

#include "GameFramework/SpawnActorTimer.h"

void AActor::FinishSpawning(const FTransform& UserTransform, bool bIsDefaultTransform, const FComponentInstanceDataCache* InstanceDataCache)
{
#if ENABLE_SPAWNACTORTIMER
	FScopedSpawnActorTimer SpawnTimer(GetClass()->GetFName(), ESpawnActorTimingType::FinishSpawning);
	SpawnTimer.SetActorName(GetFName());
#endif

	if (ensure(!bHasFinishedSpawning))
	{
		bHasFinishedSpawning = true;

		FTransform FinalRootComponentTransform = (RootComponent ? RootComponent->GetComponentTransform() : UserTransform);

		// see if we need to adjust the transform (i.e. in deferred cases where the caller passes in a different transform here 
		// than was passed in during the original SpawnActor call)
		if (RootComponent && !bIsDefaultTransform)
		{
			FTransform const* const OriginalSpawnTransform = GSpawnActorDeferredTransformCache.Find(this);
			if (OriginalSpawnTransform)
			{
				GSpawnActorDeferredTransformCache.Remove(this);

				if (OriginalSpawnTransform->Equals(UserTransform) == false)
				{
					UserTransform.GetLocation().DiagnosticCheckNaN(TEXT("AActor::FinishSpawning: UserTransform.GetLocation()"));
					UserTransform.GetRotation().DiagnosticCheckNaN(TEXT("AActor::FinishSpawning: UserTransform.GetRotation()"));

					// caller passed a different transform!
					// undo the original spawn transform to get back to the template transform, so we can recompute a good
					// final transform that takes into account the template's transform
					FTransform const TemplateTransform = RootComponent->GetComponentTransform() * OriginalSpawnTransform->Inverse();
					FinalRootComponentTransform = TemplateTransform * UserTransform;
				}
			}

				// should be fast and relatively rare
				ValidateDeferredTransformCache();
			}

		FinalRootComponentTransform.GetLocation().DiagnosticCheckNaN(TEXT("AActor::FinishSpawning: FinalRootComponentTransform.GetLocation()"));
		FinalRootComponentTransform.GetRotation().DiagnosticCheckNaN(TEXT("AActor::FinishSpawning: FinalRootComponentTransform.GetRotation()"));

		ExecuteConstruction(FinalRootComponentTransform, nullptr, InstanceDataCache, bIsDefaultTransform);

		{
			SCOPE_CYCLE_COUNTER(STAT_PostActorConstruction);
			PostActorConstruction();
		}
	}
}

void AActor::PostActorConstruction()
{
	UWorld* const World = GetWorld();
	bool const bActorsInitialized = World && World->AreActorsInitialized();

	if (bActorsInitialized)
	{
		PreInitializeComponents();
	}

	// If this is dynamically spawned replicated actor, defer calls to BeginPlay and UpdateOverlaps until replicated properties are deserialized
	const bool bDeferBeginPlayAndUpdateOverlaps = (bExchangedRoles && RemoteRole == ROLE_Authority) && !GIsReinstancing;

	if (bActorsInitialized)
	{
		// Call InitializeComponent on components
		InitializeComponents();

		// actor should have all of its components created and registered now, do any collision checking and handling that we need to do
		if (World)
		{
			switch (SpawnCollisionHandlingMethod)
			{
			case ESpawnActorCollisionHandlingMethod::AdjustIfPossibleButAlwaysSpawn:
			{
				// Try to find a spawn position
				FVector AdjustedLocation = GetActorLocation();
				FRotator AdjustedRotation = GetActorRotation();
				if (World->FindTeleportSpot(this, AdjustedLocation, AdjustedRotation))
				{
					SetActorLocationAndRotation(AdjustedLocation, AdjustedRotation, false, nullptr, ETeleportType::TeleportPhysics);
				}
			}
			break;
			case ESpawnActorCollisionHandlingMethod::AdjustIfPossibleButDontSpawnIfColliding:
			{
				// Try to find a spawn position			
				FVector AdjustedLocation = GetActorLocation();
				FRotator AdjustedRotation = GetActorRotation();
				if (World->FindTeleportSpot(this, AdjustedLocation, AdjustedRotation))
				{
					SetActorLocationAndRotation(AdjustedLocation, AdjustedRotation, false, nullptr, ETeleportType::TeleportPhysics);
				}
				else
				{
					UE_LOG(LogSpawn, Warning, TEXT("SpawnActor failed because of collision at the spawn location [%s] for [%s]"), *AdjustedLocation.ToString(), *GetClass()->GetName());
					Destroy();
				}
			}
			break;
			case ESpawnActorCollisionHandlingMethod::DontSpawnIfColliding:
				if (World->EncroachingBlockingGeometry(this, GetActorLocation(), GetActorRotation()))
				{
					UE_LOG(LogSpawn, Warning, TEXT("SpawnActor failed because of collision at the spawn location [%s] for [%s]"), *GetActorLocation().ToString(), *GetClass()->GetName());
					Destroy();
				}
				break;
			case ESpawnActorCollisionHandlingMethod::Undefined:
			case ESpawnActorCollisionHandlingMethod::AlwaysSpawn:
			default:
				// note we use "always spawn" as default, so treat undefined as that
				// nothing to do here, just proceed as normal
				break;
			}
		}

		if (!IsPendingKill())
		{
			PostInitializeComponents();
			if (!IsPendingKill())
			{
				if (!bActorInitialized)
				{
					UE_LOG(LogActor, Fatal, TEXT("%s failed to route PostInitializeComponents.  Please call Super::PostInitializeComponents() in your <className>::PostInitializeComponents() function. "), *GetFullName());
				}

				bool bRunBeginPlay = !bDeferBeginPlayAndUpdateOverlaps && (BeginPlayCallDepth > 0 || World->HasBegunPlay());
				if (bRunBeginPlay)
				{
					if (AActor* ParentActor = GetParentActor())
					{
						// Child Actors cannot run begin play until their parent has run
						bRunBeginPlay = (ParentActor->HasActorBegunPlay() || ParentActor->IsActorBeginningPlay());
					}
				}

#if WITH_EDITOR
				if (bRunBeginPlay && bIsEditorPreviewActor)
				{
					bRunBeginPlay = false;
				}
#endif

				if (bRunBeginPlay)
				{
					SCOPE_CYCLE_COUNTER(STAT_ActorBeginPlay);
					DispatchBeginPlay();
				}
			}
		}
	}
	else
	{
		// Set IsPendingKill() to true so that when the initial undo record is made,
		// the actor will be treated as destroyed, in that undo an add will
		// actually work
		MarkPendingKill();
		Modify(false);
		ClearPendingKill();
	}
}

void AActor::SetReplicates(bool bInReplicates)
{ 
	if (GetLocalRole() == ROLE_Authority)
	{
		const bool bNewlyReplicates = (bReplicates == false && bInReplicates == true);
	
		// Due to SetRemoteRoleForBackwardsCompat, it's possible that bReplicates is false, but RemoteRole is something
		// other than ROLE_None.
		// So, we'll always set RemoteRole here regardless of whether or not bReplicates would change, to fix up that
		// case.
		RemoteRole = bInReplicates ? ROLE_SimulatedProxy : ROLE_None;
		bReplicates = bInReplicates;

		// Only call into net driver if we just started replicating changed
		// This actor should already be in the Network Actors List if it was already replicating.
		if (bNewlyReplicates)
		{
			// GetWorld will return nullptr on CDO, FYI
			if (UWorld* MyWorld = GetWorld())		
			{
				MyWorld->AddNetworkActor(this);
				ForcePropertyCompare();
			}
		}

		// MARK_PROPERTY_DIRTY_FROM_NAME(AActor, RemoteRole, this);
	}
	else
	{
		UE_LOG(LogActor, Warning, TEXT("SetReplicates called on actor '%s' that is not valid for having its role modified."), *GetName());
	}
}

void AActor::SetReplicateMovement(bool bInReplicateMovement)
{
	SetReplicatingMovement(bInReplicateMovement);
}

void AActor::SetAutonomousProxy(const bool bInAutonomousProxy, const bool bAllowForcePropertyCompare)
{
	if (bReplicates)
	{
		const TEnumAsByte<enum ENetRole> OldRemoteRole = RemoteRole;

		RemoteRole = (bInAutonomousProxy ? ROLE_AutonomousProxy : ROLE_SimulatedProxy);

		if (bAllowForcePropertyCompare && RemoteRole != OldRemoteRole)
		{
			// MARK_PROPERTY_DIRTY_FROM_NAME(AActor, RemoteRole, this);

			// We have to do this so the role change above will replicate (turn off shadow state sharing for a frame)
			// This is because RemoteRole is special since it will change between connections, so we have to special case
			ForcePropertyCompare();
		}
	}
	else
	{
		UE_LOG(LogActor, Warning, TEXT("SetAutonomousProxy called on a unreplicated actor '%s"), *GetName());
	}
}

void AActor::CopyRemoteRoleFrom(const AActor* CopyFromActor)
{
	RemoteRole = CopyFromActor->GetRemoteRole();
	// MARK_PROPERTY_DIRTY_FROM_NAME(AActor, RemoteRole, this);

	if (RemoteRole != ROLE_None)
	{
		GetWorld()->AddNetworkActor(this);
		ForcePropertyCompare();
	}
}

void AActor::PostNetInit()
{
	if(RemoteRole != ROLE_Authority)
	{
		UE_LOG(LogActor, Warning, TEXT("AActor::PostNetInit %s Remoterole: %d"), *GetName(), (int)RemoteRole);
	}
	check(RemoteRole == ROLE_Authority);

	if (!HasActorBegunPlay())
	{
		const UWorld* MyWorld = GetWorld();
		if (MyWorld && MyWorld->HasBegunPlay())
		{
			SCOPE_CYCLE_COUNTER(STAT_ActorBeginPlay);
			DispatchBeginPlay();
		}
	}
}

void AActor::ExchangeNetRoles(bool bRemoteOwned)
{
	checkf(!HasAnyFlags(RF_ClassDefaultObject), TEXT("ExchangeNetRoles should never be called on a CDO as it causes issues when replicating actors over the network due to mutated transient data!"));

	if (!bExchangedRoles)
	{
		if (bRemoteOwned)
		{
PRAGMA_DISABLE_DEPRECATION_WARNINGS
			Exchange( Role, RemoteRole );
PRAGMA_ENABLE_DEPRECATION_WARNINGS
		}
		bExchangedRoles = true;
	}
}

void AActor::SwapRoles()
{
PRAGMA_DISABLE_DEPRECATION_WARNINGS
	Swap(Role, RemoteRole);
PRAGMA_ENABLE_DEPRECATION_WARNINGS

	// MARK_PROPERTY_DIRTY_FROM_NAME(AActor, RemoteRole, this);
	// MARK_PROPERTY_DIRTY_FROM_NAME(AActor, Role, this);

	ForcePropertyCompare();
}

EActorUpdateOverlapsMethod AActor::GetUpdateOverlapsMethodDuringLevelStreaming() const
{
	if (UpdateOverlapsMethodDuringLevelStreaming == EActorUpdateOverlapsMethod::UseConfigDefault)
	{
		// In the case of a default value saying "use defaults", pick something else.
		return (DefaultUpdateOverlapsMethodDuringLevelStreaming != EActorUpdateOverlapsMethod::UseConfigDefault) ? DefaultUpdateOverlapsMethodDuringLevelStreaming : EActorUpdateOverlapsMethod::AlwaysUpdate;
	}
	return UpdateOverlapsMethodDuringLevelStreaming;
}

void AActor::DispatchBeginPlay(bool bFromLevelStreaming)
{
	UWorld* World = (!HasActorBegunPlay() && !IsPendingKill() ? GetWorld() : nullptr);

	if (World)
	{
		ensureMsgf(ActorHasBegunPlay == EActorBeginPlayState::HasNotBegunPlay, TEXT("BeginPlay was called on actor %s which was in state %d"), *GetPathName(), (int32)ActorHasBegunPlay);
		const uint32 CurrentCallDepth = BeginPlayCallDepth++;

		bActorBeginningPlayFromLevelStreaming = bFromLevelStreaming;
		ActorHasBegunPlay = EActorBeginPlayState::BeginningPlay;
		BeginPlay();

		ensure(BeginPlayCallDepth - 1 == CurrentCallDepth);
		BeginPlayCallDepth = CurrentCallDepth;

		if (bActorWantsDestroyDuringBeginPlay)
		{
			// Pass true for bNetForce as either it doesn't matter or it was true the first time to even 
			// get to the point we set bActorWantsDestroyDuringBeginPlay to true
			World->DestroyActor(this, true); 
		}
		
		if (!IsPendingKill())
		{
			// Initialize overlap state
			if (!bFromLevelStreaming)
			{
				UpdateOverlaps();
			}
			else
			{
				// Note: Conditionally doing notifies here since loading or streaming in isn't actually conceptually beginning a touch.
				//	     Rather, it was always touching and the mechanics of loading is just an implementation detail.
				if (bGenerateOverlapEventsDuringLevelStreaming)
				{
					UpdateOverlaps(bGenerateOverlapEventsDuringLevelStreaming);
				}
				else
				{
					bool bUpdateOverlaps = true;
					const EActorUpdateOverlapsMethod UpdateMethod = GetUpdateOverlapsMethodDuringLevelStreaming();
					switch (UpdateMethod)
					{
					case EActorUpdateOverlapsMethod::OnlyUpdateMovable:
						bUpdateOverlaps = IsRootComponentMovable();
						break;

					case EActorUpdateOverlapsMethod::NeverUpdate:
						bUpdateOverlaps = false;
						break;

					case EActorUpdateOverlapsMethod::AlwaysUpdate:
					default:
						bUpdateOverlaps = true;
						break;
					}

					if (bUpdateOverlaps)
					{
						UpdateOverlaps(bGenerateOverlapEventsDuringLevelStreaming);
					}
				}
			}
		}

		bActorBeginningPlayFromLevelStreaming = false;
	}
}

void AActor::BeginPlay()
{
	ensureMsgf(ActorHasBegunPlay == EActorBeginPlayState::BeginningPlay, TEXT("BeginPlay was called on actor %s which was in state %d"), *GetPathName(), (int32)ActorHasBegunPlay);
	SetLifeSpan( InitialLifeSpan );
	RegisterAllActorTickFunctions(true, false); // Components are done below.

	TInlineComponentArray<UActorComponent*> Components;
	GetComponents(Components);

	for (UActorComponent* Component : Components)
	{
		// bHasBegunPlay will be true for the component if the component was renamed and moved to a new outer during initialization
		if (Component->IsRegistered() && !Component->HasBegunPlay())
		{
			Component->RegisterAllComponentTickFunctions(true);
			Component->BeginPlay();
			ensureMsgf(Component->HasBegunPlay(), TEXT("Failed to route BeginPlay (%s)"), *Component->GetFullName());
		}
		else
		{
			// When an Actor begins play we expect only the not bAutoRegister false components to not be registered
			//check(!Component->bAutoRegister);
		}
	}

	ReceiveBeginPlay();

	ActorHasBegunPlay = EActorBeginPlayState::HasBegunPlay;
}

void AActor::EnableInput(APlayerController* PlayerController)
{
	if (PlayerController)
	{
		// If it doesn't exist create it and bind delegates
		if (!InputComponent)
		{
			InputComponent = NewObject<UInputComponent>(this);
			InputComponent->RegisterComponent();
			InputComponent->bBlockInput = bBlockInput;
			InputComponent->Priority = InputPriority;

			UInputDelegateBinding::BindInputDelegates(GetClass(), InputComponent);
		}
		else
		{
			// Make sure we only have one instance of the InputComponent on the stack
			PlayerController->PopInputComponent(InputComponent);
		}

		PlayerController->PushInputComponent(InputComponent);
	}
}

void AActor::DisableInput(APlayerController* PlayerController)
{
	if (InputComponent)
	{
		if (PlayerController)
		{
			PlayerController->PopInputComponent(InputComponent);
		}
		else
		{
			for (FConstPlayerControllerIterator PCIt = GetWorld()->GetPlayerControllerIterator(); PCIt; ++PCIt)
			{
				if (APlayerController* PC = PCIt->Get())
				{
					PC->PopInputComponent(InputComponent);
				}
			}
		}
	}
}

float AActor::GetInputAxisValue(const FName InputAxisName) const
{
	float Value = 0.f;

	if (InputComponent)
	{
		Value = InputComponent->GetAxisValue(InputAxisName);
	}

	return Value;
}

float AActor::GetInputAxisKeyValue(const FKey InputAxisKey) const
{
	float Value = 0.f;

	if (InputComponent)
	{
		Value = InputComponent->GetAxisKeyValue(InputAxisKey);
	}

	return Value;
}

FVector AActor::GetInputVectorAxisValue(const FKey InputAxisKey) const
{
	FVector Value;

	if (InputComponent)
	{
		Value = InputComponent->GetVectorAxisValue(InputAxisKey);
	}

	return Value;
}

bool AActor::SetActorLocation(const FVector& NewLocation, bool bSweep, FHitResult* OutSweepHitResult, ETeleportType Teleport)
{
	if (RootComponent)
	{
		const FVector Delta = NewLocation - GetActorLocation();
		return RootComponent->MoveComponent(Delta, GetActorQuat(), bSweep, OutSweepHitResult, MOVECOMP_NoFlags, Teleport);
	}
	else if (OutSweepHitResult)
	{
		*OutSweepHitResult = FHitResult();
	}

	return false;
}

bool AActor::SetActorRotation(FRotator NewRotation, ETeleportType Teleport)
{
#if ENABLE_NAN_DIAGNOSTIC
	if (NewRotation.ContainsNaN())
	{
		logOrEnsureNanError(TEXT("AActor::SetActorRotation found NaN in FRotator NewRotation"));
		NewRotation = FRotator::ZeroRotator;
	}
#endif
	if (RootComponent)
	{
		return RootComponent->MoveComponent(FVector::ZeroVector, NewRotation, true, nullptr, MOVECOMP_NoFlags, Teleport);
	}

	return false;
}

bool AActor::SetActorRotation(const FQuat& NewRotation, ETeleportType Teleport)
{
#if ENABLE_NAN_DIAGNOSTIC
	if (NewRotation.ContainsNaN())
	{
		logOrEnsureNanError(TEXT("AActor::SetActorRotation found NaN in FQuat NewRotation"));
	}
#endif
	if (RootComponent)
	{
		return RootComponent->MoveComponent(FVector::ZeroVector, NewRotation, true, nullptr, MOVECOMP_NoFlags, Teleport);
	}

	return false;
}

bool AActor::SetActorLocationAndRotation(FVector NewLocation, FRotator NewRotation, bool bSweep, FHitResult* OutSweepHitResult, ETeleportType Teleport)
{
#if ENABLE_NAN_DIAGNOSTIC
	if (NewRotation.ContainsNaN())
	{
		logOrEnsureNanError(TEXT("AActor::SetActorLocationAndRotation found NaN in FRotator NewRotation"));
		NewRotation = FRotator::ZeroRotator;
	}
#endif
	if (RootComponent)
	{
		const FVector Delta = NewLocation - GetActorLocation();
		return RootComponent->MoveComponent(Delta, NewRotation, bSweep, OutSweepHitResult, MOVECOMP_NoFlags, Teleport);
	}
	else if (OutSweepHitResult)
	{
		*OutSweepHitResult = FHitResult();
	}

	return false;
}

bool AActor::SetActorLocationAndRotation(FVector NewLocation, const FQuat& NewRotation, bool bSweep, FHitResult* OutSweepHitResult, ETeleportType Teleport)
{
#if ENABLE_NAN_DIAGNOSTIC
	if (NewRotation.ContainsNaN())
	{
		logOrEnsureNanError(TEXT("AActor::SetActorLocationAndRotation found NaN in FQuat NewRotation"));
	}
#endif
	if (RootComponent)
	{
		const FVector Delta = NewLocation - GetActorLocation();
		return RootComponent->MoveComponent(Delta, NewRotation, bSweep, OutSweepHitResult, MOVECOMP_NoFlags, Teleport);
	}
	else if (OutSweepHitResult)
	{
		*OutSweepHitResult = FHitResult();
	}

	return false;
}

void AActor::SetActorScale3D(FVector NewScale3D)
{
	if (RootComponent)
	{
		RootComponent->SetWorldScale3D(NewScale3D);
	}
}


FVector AActor::GetActorScale3D() const
{
	if (RootComponent)
	{
		return RootComponent->GetComponentScale();
	}
	return FVector(1,1,1);
}

void AActor::AddActorWorldOffset(FVector DeltaLocation, bool bSweep, FHitResult* OutSweepHitResult, ETeleportType Teleport)
{
	if (RootComponent)
	{
		RootComponent->AddWorldOffset(DeltaLocation, bSweep, OutSweepHitResult, Teleport);
	}
	else if (OutSweepHitResult)
	{
		*OutSweepHitResult = FHitResult();
	}
}

void AActor::AddActorWorldRotation(FRotator DeltaRotation, bool bSweep, FHitResult* OutSweepHitResult, ETeleportType Teleport)
{
	if (RootComponent)
	{
		RootComponent->AddWorldRotation(DeltaRotation, bSweep, OutSweepHitResult, Teleport);
	}
	else if (OutSweepHitResult)
	{
		*OutSweepHitResult = FHitResult();
	}
}

void AActor::AddActorWorldRotation(const FQuat& DeltaRotation, bool bSweep, FHitResult* OutSweepHitResult, ETeleportType Teleport)
{
	if (RootComponent)
	{
		RootComponent->AddWorldRotation(DeltaRotation, bSweep, OutSweepHitResult, Teleport);
	}
	else if (OutSweepHitResult)
	{
		*OutSweepHitResult = FHitResult();
	}
}

void AActor::AddActorWorldTransform(const FTransform& DeltaTransform, bool bSweep, FHitResult* OutSweepHitResult, ETeleportType Teleport)
{
	if (RootComponent)
	{
		RootComponent->AddWorldTransform(DeltaTransform, bSweep, OutSweepHitResult, Teleport);
	}
	else if (OutSweepHitResult)
	{
		*OutSweepHitResult = FHitResult();
	}
}


bool AActor::SetActorTransform(const FTransform& NewTransform, bool bSweep, FHitResult* OutSweepHitResult, ETeleportType Teleport)
{
	// we have seen this gets NAN from kismet, and would like to see if this
	// happens, and if so, something else is giving NAN as output
	if (RootComponent)
	{
		if (ensureMsgf(!NewTransform.ContainsNaN(), TEXT("SetActorTransform: Get NAN Transform data for %s: %s"), *GetNameSafe(this), *NewTransform.ToString()))
		{
			RootComponent->SetWorldTransform(NewTransform, bSweep, OutSweepHitResult, Teleport);
		}
		else
		{
			if (OutSweepHitResult)
			{
				*OutSweepHitResult = FHitResult();
			}
		}
		return true;
	}

	if (OutSweepHitResult)
	{
		*OutSweepHitResult = FHitResult();
	}
	return false;
}

void AActor::AddActorLocalOffset(FVector DeltaLocation, bool bSweep, FHitResult* OutSweepHitResult, ETeleportType Teleport)
{
	if(RootComponent)
	{
		RootComponent->AddLocalOffset(DeltaLocation, bSweep, OutSweepHitResult, Teleport);
	}
	else if (OutSweepHitResult)
	{
		*OutSweepHitResult = FHitResult();
	}
}

void AActor::AddActorLocalRotation(FRotator DeltaRotation, bool bSweep, FHitResult* OutSweepHitResult, ETeleportType Teleport)
{
	if(RootComponent)
	{
		RootComponent->AddLocalRotation(DeltaRotation, bSweep, OutSweepHitResult, Teleport);
	}
	else if (OutSweepHitResult)
	{
		*OutSweepHitResult = FHitResult();
	}
}

void AActor::AddActorLocalRotation(const FQuat& DeltaRotation, bool bSweep, FHitResult* OutSweepHitResult, ETeleportType Teleport)
{
	if (RootComponent)
	{
		RootComponent->AddLocalRotation(DeltaRotation, bSweep, OutSweepHitResult, Teleport);
	}
	else if (OutSweepHitResult)
	{
		*OutSweepHitResult = FHitResult();
	}
}

void AActor::AddActorLocalTransform(const FTransform& NewTransform, bool bSweep, FHitResult* OutSweepHitResult, ETeleportType Teleport)
{
	if(RootComponent)
	{
		RootComponent->AddLocalTransform(NewTransform, bSweep, OutSweepHitResult, Teleport);
	}
	else if (OutSweepHitResult)
	{
		*OutSweepHitResult = FHitResult();
	}
}

void AActor::SetActorRelativeLocation(FVector NewRelativeLocation, bool bSweep, FHitResult* OutSweepHitResult, ETeleportType Teleport)
{
	if (RootComponent)
	{
		RootComponent->SetRelativeLocation(NewRelativeLocation, bSweep, OutSweepHitResult, Teleport);
	}
	else if (OutSweepHitResult)
	{
		*OutSweepHitResult = FHitResult();
	}
}

void AActor::SetActorRelativeRotation(FRotator NewRelativeRotation, bool bSweep, FHitResult* OutSweepHitResult, ETeleportType Teleport)
{
	if (RootComponent)
	{
		RootComponent->SetRelativeRotation(NewRelativeRotation, bSweep, OutSweepHitResult, Teleport);
	}
	else if (OutSweepHitResult)
	{
		*OutSweepHitResult = FHitResult();
	}
}

void AActor::SetActorRelativeRotation(const FQuat& NewRelativeRotation, bool bSweep, FHitResult* OutSweepHitResult, ETeleportType Teleport)
{
	if (RootComponent)
	{
		RootComponent->SetRelativeRotation(NewRelativeRotation, bSweep, OutSweepHitResult, Teleport);
	}
	else if (OutSweepHitResult)
	{
		*OutSweepHitResult = FHitResult();
	}
}

void AActor::SetActorRelativeTransform(const FTransform& NewRelativeTransform, bool bSweep, FHitResult* OutSweepHitResult, ETeleportType Teleport)
{
	if (RootComponent)
	{
		RootComponent->SetRelativeTransform(NewRelativeTransform, bSweep, OutSweepHitResult, Teleport);
	}
	else if (OutSweepHitResult)
	{
		*OutSweepHitResult = FHitResult();
	}
}

void AActor::SetActorRelativeScale3D(FVector NewRelativeScale)
{
	if (RootComponent)
	{
		if (NewRelativeScale.ContainsNaN())
		{
			FMessageLog("Blueprint").Warning(FText::Format(LOCTEXT("InvalidScale", "Scale '{0}' is not valid."), FText::FromString(NewRelativeScale.ToString())));
			return;
		}

		RootComponent->SetRelativeScale3D(NewRelativeScale);
	}
}

FVector AActor::GetActorRelativeScale3D() const
{
	if (RootComponent)
	{
		return RootComponent->GetRelativeScale3D();
	}
	return FVector(1,1,1);
}

void AActor::SetActorHiddenInGame( bool bNewHidden )
{
	if (IsHidden() != bNewHidden)
	{
		SetHidden(bNewHidden);
		MarkComponentsRenderStateDirty();
	}
}

void AActor::SetActorEnableCollision(bool bNewActorEnableCollision)
{
	if(bActorEnableCollision != bNewActorEnableCollision)
	{
		bActorEnableCollision = bNewActorEnableCollision;

		// Notify components about the change
		TInlineComponentArray<UActorComponent*> Components;
		GetComponents(Components);

		for(int32 CompIdx=0; CompIdx<Components.Num(); CompIdx++)
		{
			Components[CompIdx]->OnActorEnableCollisionChanged();
		}

		// update overlaps once after all components have been updated
		UpdateOverlaps();
	}
}


bool AActor::Destroy( bool bNetForce, bool bShouldModifyLevel )
{
	// It's already pending kill or in DestroyActor(), no need to beat the corpse
	if (!IsPendingKillPending())
	{
		UWorld* World = GetWorld();
		if (World)
		{
			World->DestroyActor( this, bNetForce, bShouldModifyLevel );
		}
		else
		{
			UE_LOG(LogSpawn, Warning, TEXT("Destroying %s, which doesn't have a valid world pointer"), *GetPathName());
		}
	}

	return IsPendingKillPending();
}

void AActor::K2_DestroyActor()
{
	Destroy();
}

void AActor::K2_DestroyComponent(UActorComponent* Component)
{
	// If its a valid component, and we own it, destroy it
	if(Component && Component->GetOwner() == this)
	{
		Component->DestroyComponent();
	}
}

bool AActor::SetRootComponent(class USceneComponent* NewRootComponent)
{
	/** Only components owned by this actor can be used as a its root component. */
	if (ensure(NewRootComponent == nullptr || NewRootComponent->GetOwner() == this))
	{
		Modify();

		RootComponent = NewRootComponent;
		return true;
	}

	return false;
}

void AActor::GetActorBounds(bool bOnlyCollidingComponents, FVector& Origin, FVector& BoxExtent) const
{
	const FBox Bounds = GetComponentsBoundingBox(!bOnlyCollidingComponents);

	// To keep consistency with the other GetBounds functions, transform our result into an origin / extent formatting
	Bounds.GetCenterAndExtents(Origin, BoxExtent);
}


AWorldSettings * AActor::GetWorldSettings() const
{
	UWorld* World = GetWorld();
	return (World ? World->GetWorldSettings() : nullptr);
}

UNetDriver* GetNetDriver_Internal(UWorld* World, FName NetDriverName)
{
	if (NetDriverName == NAME_GameNetDriver)
	{
		return (World ? World->GetNetDriver() : nullptr);
	}

	return GEngine->FindNamedNetDriver(World, NetDriverName);
}

// Note: this is a private implementation that should no t be called directly except by the public wrappers (GetNetMode()) where some optimizations are inlined.
ENetMode AActor::InternalGetNetMode() const
{
	UWorld* World = GetWorld();
	UNetDriver* NetDriver = GetNetDriver_Internal(World, NetDriverName);
	if (NetDriver != nullptr)
	{
		return NetDriver->GetNetMode();
	}

	if (World != nullptr && World->DemoNetDriver != nullptr)
	{
		return World->DemoNetDriver->GetNetMode();
	}

	return NM_Standalone;
}

UNetDriver* AActor::GetNetDriver() const
{
	return GetNetDriver_Internal(GetWorld(), NetDriverName);
}

void AActor::SetNetDriverName(FName NewNetDriverName)
{
	if (NewNetDriverName != NetDriverName)
	{
		UWorld* World = GetWorld();
		if (World)
		{
			World->RemoveNetworkActor(this);
		}

		NetDriverName = NewNetDriverName;

		if (World)
		{
			World->AddNetworkActor(this);
		}
	}
}

//
// Return whether a function should be executed remotely.
//
int32 AActor::GetFunctionCallspace( UFunction* Function, FFrame* Stack )
{
	// Quick reject 1.
	if ((Function->FunctionFlags & FUNC_Static))
	{
		// Call local
		DEBUG_CALLSPACE(TEXT("GetFunctionCallspace Local1: %s"), *Function->GetName());
		return FunctionCallspace::Local;
	}

	if (GAllowActorScriptExecutionInEditor)
	{
		// Call local
		DEBUG_CALLSPACE(TEXT("GetFunctionCallspace Local2: %s"), *Function->GetName());
		return FunctionCallspace::Local;
	}

	UWorld* World = GetWorld();
	if (!World)
	{
		// Call local
		DEBUG_CALLSPACE(TEXT("GetFunctionCallspace Local3: %s"), *Function->GetName());
		return FunctionCallspace::Local;
	}

	const ENetRole LocalRole = GetLocalRole();

	// If we are on a client and function is 'skip on client', absorb it
	FunctionCallspace::Type Callspace = (LocalRole < ROLE_Authority) && Function->HasAllFunctionFlags(FUNC_BlueprintAuthorityOnly) ? FunctionCallspace::Absorbed : FunctionCallspace::Local;
	
	if (IsPendingKill())
	{
		// Never call remote on a pending kill actor. 
		// We can call it local or absorb it depending on authority/role check above.
		DEBUG_CALLSPACE(TEXT("GetFunctionCallspace: IsPendingKill %s %s"), *Function->GetName(), FunctionCallspace::ToString(Callspace));
		return Callspace;
	}

	if (Function->FunctionFlags & FUNC_NetRequest)
	{
		// Call remote
		DEBUG_CALLSPACE(TEXT("GetFunctionCallspace NetRequest: %s"), *Function->GetName());
		return FunctionCallspace::Remote;
	}	
	
	if (Function->FunctionFlags & FUNC_NetResponse)
	{
		if (Function->RPCId > 0)
		{
			// Call local
			DEBUG_CALLSPACE(TEXT("GetFunctionCallspace NetResponse Local: %s"), *Function->GetName());
			return FunctionCallspace::Local;
		}

		// Shouldn't happen, so skip call
		DEBUG_CALLSPACE(TEXT("GetFunctionCallspace NetResponse Absorbed: %s"), *Function->GetName());
		return FunctionCallspace::Absorbed;
	}

	const ENetMode NetMode = GetNetMode();
	// Quick reject 2. Has to be a network game to continue
	if (NetMode == NM_Standalone)
	{
		if (LocalRole < ROLE_Authority && (Function->FunctionFlags & FUNC_NetServer))
		{
			// Don't let clients call server functions (in edge cases where NetMode is standalone (net driver is null))
			DEBUG_CALLSPACE(TEXT("GetFunctionCallspace No Authority Server Call Absorbed: %s"), *Function->GetName());
			return FunctionCallspace::Absorbed;
		}

		// Call local
		return FunctionCallspace::Local;
	}
	
	// Dedicated servers don't care about "cosmetic" functions.
	if (NetMode == NM_DedicatedServer && Function->HasAllFunctionFlags(FUNC_BlueprintCosmetic))
	{
		DEBUG_CALLSPACE(TEXT("GetFunctionCallspace Blueprint Cosmetic Absorbed: %s"), *Function->GetName());
		return FunctionCallspace::Absorbed;
	}

	if (!(Function->FunctionFlags & FUNC_Net))
	{
		// Not a network function
		DEBUG_CALLSPACE(TEXT("GetFunctionCallspace Not Net: %s %s"), *Function->GetName(), FunctionCallspace::ToString(Callspace));
		return Callspace;
	}
	
	bool bIsServer = NetMode == NM_ListenServer || NetMode == NM_DedicatedServer;

	// get the top most function
	while (Function->GetSuperFunction() != nullptr)
	{
		Function = Function->GetSuperFunction();
	}

	if ((Function->FunctionFlags & FUNC_NetMulticast))
	{
		if(bIsServer)
		{
			// Server should execute locally and call remotely
			if (RemoteRole != ROLE_None)
			{
				DEBUG_CALLSPACE(TEXT("GetFunctionCallspace Multicast: %s"), *Function->GetName());
				return (FunctionCallspace::Local | FunctionCallspace::Remote);
			}

			DEBUG_CALLSPACE(TEXT("GetFunctionCallspace Multicast NoRemoteRole: %s"), *Function->GetName());
			return FunctionCallspace::Local;
		}
		else
		{
			// Client should only execute locally iff it is allowed to (function is not KismetAuthorityOnly)
			DEBUG_CALLSPACE(TEXT("GetFunctionCallspace Multicast Client: %s %s"), *Function->GetName(), FunctionCallspace::ToString(Callspace));
			return Callspace;
		}
	}

	// if we are the server, and it's not a send-to-client function,
	if (bIsServer && !(Function->FunctionFlags & FUNC_NetClient))
	{
		// don't replicate
		DEBUG_CALLSPACE(TEXT("GetFunctionCallspace Server calling Server function: %s %s"), *Function->GetName(), FunctionCallspace::ToString(Callspace));
		return Callspace;
	}
	// if we aren't the server, and it's not a send-to-server function,
	if (!bIsServer && !(Function->FunctionFlags & FUNC_NetServer))
	{
		// don't replicate
		DEBUG_CALLSPACE(TEXT("GetFunctionCallspace Client calling Client function: %s %s"), *Function->GetName(), FunctionCallspace::ToString(Callspace));
		return Callspace;
	}

	// Check if the actor can potentially call remote functions	
	if (LocalRole == ROLE_Authority)
	{
		UNetConnection* NetConnection = GetNetConnection();
		if (NetConnection == nullptr)
		{
			UPlayer *ClientPlayer = GetNetOwningPlayer();
			if (ClientPlayer == nullptr)
			{
				// Check if a player ever owned this (topmost owner is playercontroller or beacon)
				if (HasNetOwner())
				{
					// Network object with no owning player, we must absorb
					DEBUG_CALLSPACE(TEXT("GetFunctionCallspace Client without owner absorbed %s"), *Function->GetName());
					return FunctionCallspace::Absorbed;
				}
				
				// Role authority object calling a client RPC locally (ie AI owned objects)
				DEBUG_CALLSPACE(TEXT("GetFunctionCallspace authority non client owner %s %s"), *Function->GetName(), FunctionCallspace::ToString(Callspace));
				return Callspace;
			}
			else if (Cast<ULocalPlayer>(ClientPlayer) != nullptr)
			{
				// This is a local player, call locally
				DEBUG_CALLSPACE(TEXT("GetFunctionCallspace Client local function: %s %s"), *Function->GetName(), FunctionCallspace::ToString(Callspace));
				return Callspace;
			}
		}
		else if (!NetConnection->Driver || !NetConnection->Driver->World)
		{
			// NetDriver does not have a world, most likely shutting down
			DEBUG_CALLSPACE(TEXT("GetFunctionCallspace NetConnection with no driver or world absorbed: %s %s %s"),
				*Function->GetName(), 
				NetConnection->Driver ? *NetConnection->Driver->GetName() : TEXT("NoNetDriver"),
				NetConnection->Driver && NetConnection->Driver->World ? *NetConnection->Driver->World->GetName() : TEXT("NoWorld"));
			return FunctionCallspace::Absorbed;
		}

		// There is a valid net connection, so continue and call remotely
	}

	// about to call remotely - unless the actor is not actually replicating
	if (RemoteRole == ROLE_None)
	{
		if (!bIsServer)
		{
			UE_LOG(LogNet, Warning, TEXT("Client is absorbing remote function %s on actor %s because RemoteRole is ROLE_None"), *Function->GetName(), *GetName() );
		}

		DEBUG_CALLSPACE(TEXT("GetFunctionCallspace RemoteRole None absorbed %s"), *Function->GetName());
		return FunctionCallspace::Absorbed;
	}

	// Call remotely
	DEBUG_CALLSPACE(TEXT("GetFunctionCallspace RemoteRole Remote %s"), *Function->GetName());
	return FunctionCallspace::Remote;
}

bool AActor::CallRemoteFunction( UFunction* Function, void* Parameters, FOutParmRec* OutParms, FFrame* Stack )
{
	bool bProcessed = false;

	FWorldContext* const Context = GEngine->GetWorldContextFromWorld(GetWorld());
	if (Context != nullptr)
	{
		for (FNamedNetDriver& Driver : Context->ActiveNetDrivers)
		{
			if (Driver.NetDriver != nullptr && Driver.NetDriver->ShouldReplicateFunction(this, Function))
			{
				Driver.NetDriver->ProcessRemoteFunction(this, Function, Parameters, OutParms, Stack, nullptr);
				bProcessed = true;
			}
		}
	}

	return bProcessed;
}

void AActor::DispatchPhysicsCollisionHit(const FRigidBodyCollisionInfo& MyInfo, const FRigidBodyCollisionInfo& OtherInfo, const FCollisionImpactData& RigidCollisionData)
{
#if 0
	if(true)
	{
		FString MyName = MyInfo.Component ? FString(*MyInfo.Component->GetPathName()) : FString(TEXT(""));
		FString OtherName = OtherInfo.Component ? FString(*OtherInfo.Component->GetPathName()) : FString(TEXT(""));
		UE_LOG(LogPhysics, Log,  TEXT("COLLIDE! %s - %s"), *MyName, *OtherName );
	}
#endif

	checkSlow(RigidCollisionData.ContactInfos.Num() > 0);

	// @todo At the moment we only pass the first contact in the ContactInfos array. Maybe improve this?
	const FRigidBodyContactInfo& ContactInfo = RigidCollisionData.ContactInfos[0];

	FHitResult Result;
	Result.Location = Result.ImpactPoint = ContactInfo.ContactPosition;
	Result.Normal = Result.ImpactNormal = ContactInfo.ContactNormal;
	Result.PenetrationDepth = ContactInfo.ContactPenetration;
	Result.PhysMaterial = ContactInfo.PhysMaterial[1];
	Result.Actor = OtherInfo.Actor;
	Result.Component = OtherInfo.Component;
	Result.Item = OtherInfo.BodyIndex;
	Result.BoneName = OtherInfo.BoneName;
	Result.MyBoneName = MyInfo.BoneName;
	Result.bBlockingHit = true;

	NotifyHit(MyInfo.Component.Get(), OtherInfo.Actor.Get(), OtherInfo.Component.Get(), true, Result.Location, Result.Normal, RigidCollisionData.TotalNormalImpulse, Result);

	// Execute delegates if bound

	if (OnActorHit.IsBound())
	{
		OnActorHit.Broadcast(this, OtherInfo.Actor.Get(), RigidCollisionData.TotalNormalImpulse, Result);
	}

	UPrimitiveComponent* MyInfoComponent = MyInfo.Component.Get();
	if (MyInfoComponent && MyInfoComponent->OnComponentHit.IsBound())
	{
		MyInfoComponent->OnComponentHit.Broadcast(MyInfoComponent, OtherInfo.Actor.Get(), OtherInfo.Component.Get(), RigidCollisionData.TotalNormalImpulse, Result);
	}
}

#if WITH_EDITOR
bool AActor::IsTemporarilyHiddenInEditor(const bool bIncludeParent) const
{
	if (bHiddenEdTemporary)
	{
		return true;
	}

	if (bIncludeParent)
	{
		if (UChildActorComponent* ParentCAC = ParentComponent.Get())
		{
			return ParentCAC->GetOwner()->IsTemporarilyHiddenInEditor(true);
		}
	}

	return false;
}
#endif

bool AActor::IsChildActor() const
{
	return ParentComponent.IsValid();
}

UChildActorComponent* AActor::GetParentComponent() const
{
	return ParentComponent.Get();
}

AActor* AActor::GetParentActor() const
{
	AActor* ParentActor = nullptr;
	if (UChildActorComponent* ParentComponentPtr = GetParentComponent())
	{
		ParentActor = ParentComponentPtr->GetOwner();
	}

	return ParentActor;
}

void AActor::GetAllChildActors(TArray<AActor*>& ChildActors, bool bIncludeDescendants) const
{
	TInlineComponentArray<UChildActorComponent*> ChildActorComponents(this);

	ChildActors.Reserve(ChildActors.Num() + ChildActorComponents.Num());
	for (UChildActorComponent* CAC : ChildActorComponents)
	{
		if (AActor* ChildActor = CAC->GetChildActor())
		{
			ChildActors.Add(ChildActor);
			if (bIncludeDescendants)
			{
				ChildActor->GetAllChildActors(ChildActors, true);
			}
		}
	}
}


// COMPONENTS

void AActor::UnregisterAllComponents(const bool bForReregister)
{
	TInlineComponentArray<UActorComponent*> Components;
	GetComponents(Components);

	for(UActorComponent* Component : Components)
	{
		if( Component->IsRegistered() && (!bForReregister || Component->AllowReregistration())) // In some cases unregistering one component can unregister another, so we do a check here to avoid trying twice
		{
			Component->UnregisterComponent();
		}
	}

	PostUnregisterAllComponents();
}

void AActor::PostUnregisterAllComponents()
{
	FNavigationSystem::OnActorUnregistered(*this);
}

void AActor::RegisterAllComponents()
{
	PreRegisterAllComponents();

	// 0 - means register all components
	verify(IncrementalRegisterComponents(0));

	// Clear this flag as it's no longer deferred
	bHasDeferredComponentRegistration = false;
}

// Walks through components hierarchy and returns closest to root parent component that is unregistered
// Only for components that belong to the same owner
static USceneComponent* GetUnregisteredParent(UActorComponent* Component)
{
	USceneComponent* ParentComponent = nullptr;
	USceneComponent* SceneComponent = Cast<USceneComponent>(Component);
	
	while (	SceneComponent && 
			SceneComponent->GetAttachParent() &&
			SceneComponent->GetAttachParent()->GetOwner() == Component->GetOwner() &&
			!SceneComponent->GetAttachParent()->IsRegistered())
	{
		SceneComponent = SceneComponent->GetAttachParent();
		if (SceneComponent->bAutoRegister && !SceneComponent->IsPendingKill())
		{
			// We found unregistered parent that should be registered
			// But keep looking up the tree
			ParentComponent = SceneComponent;
		}
	}

	return ParentComponent;
}

bool AActor::IncrementalRegisterComponents(int32 NumComponentsToRegister)
{
	if (NumComponentsToRegister == 0)
	{
		// 0 - means register all components
		NumComponentsToRegister = MAX_int32;
	}

	UWorld* const World = GetWorld();
	check(World);

	// If we are not a game world, then register tick functions now. If we are a game world we wait until right before BeginPlay(),
	// so as to not actually tick until BeginPlay() executes (which could otherwise happen in network games).
	if (bAllowTickBeforeBeginPlay || !World->IsGameWorld())
	{
		RegisterAllActorTickFunctions(true, false); // components will be handled when they are registered
	}
	
	// Register RootComponent first so all other children components can reliably use it (i.e., call GetLocation) when they register
	if (RootComponent != nullptr && !RootComponent->IsRegistered())
	{
#if PERF_TRACK_DETAILED_ASYNC_STATS
		FScopeCycleCounterUObject ContextScope(RootComponent);
#endif
		if (RootComponent->bAutoRegister)
		{
			// Before we register our component, save it to our transaction buffer so if "undone" it will return to an unregistered state.
			// This should prevent unwanted components hanging around when undoing a copy/paste or duplication action.
			RootComponent->Modify(false);

			RootComponent->RegisterComponentWithWorld(World);
		}
	}

	int32 NumTotalRegisteredComponents = 0;
	int32 NumRegisteredComponentsThisRun = 0;
	TInlineComponentArray<UActorComponent*> Components;
	GetComponents(Components);
	TSet<UActorComponent*> RegisteredParents;
	
	for (int32 CompIdx = 0; CompIdx < Components.Num() && NumRegisteredComponentsThisRun < NumComponentsToRegister; CompIdx++)
	{
		UActorComponent* Component = Components[CompIdx];
		if (!Component->IsRegistered() && Component->bAutoRegister && !Component->IsPendingKill())
		{
			// Ensure that all parent are registered first
			USceneComponent* UnregisteredParentComponent = GetUnregisteredParent(Component);
			if (UnregisteredParentComponent)
			{
				bool bParentAlreadyHandled = false;
				RegisteredParents.Add(UnregisteredParentComponent, &bParentAlreadyHandled);
				if (bParentAlreadyHandled)
				{
					UE_LOG(LogActor, Error, TEXT("AActor::IncrementalRegisterComponents parent component '%s' cannot be registered in actor '%s'"), *GetPathNameSafe(UnregisteredParentComponent), *GetPathName());
					break;
				}

				// Register parent first, then return to this component on a next iteration
				Component = UnregisteredParentComponent;
				CompIdx--;
				NumTotalRegisteredComponents--; // because we will try to register the parent again later...
			}
#if PERF_TRACK_DETAILED_ASYNC_STATS
			FScopeCycleCounterUObject ContextScope(Component);
#endif
				
			// Before we register our component, save it to our transaction buffer so if "undone" it will return to an unregistered state.
			// This should prevent unwanted components hanging around when undoing a copy/paste or duplication action.
			Component->Modify(false);

			Component->RegisterComponentWithWorld(World);
			NumRegisteredComponentsThisRun++;
		}

		NumTotalRegisteredComponents++;
	}

	// See whether we are done
	if (Components.Num() == NumTotalRegisteredComponents)
	{
#if PERF_TRACK_DETAILED_ASYNC_STATS
		QUICK_SCOPE_CYCLE_COUNTER(STAT_AActor_IncrementalRegisterComponents_PostRegisterAllComponents);
#endif
		// Finally, call PostRegisterAllComponents
		PostRegisterAllComponents();
		return true;
	}
	
	// Still have components to register
	return false;
}

bool AActor::HasValidRootComponent()
{ 
	return (RootComponent != nullptr && RootComponent->IsRegistered()); 
}

void AActor::MarkComponentsAsPendingKill()
{
	// Iterate components and mark them all as pending kill.
	TInlineComponentArray<UActorComponent*> Components(this);

	for (UActorComponent* Component : Components)
	{
		// Modify component so undo/ redo works in the editor.
		if (GIsEditor)
		{
			Component->Modify();
		}
		Component->OnComponentDestroyed(true);
		Component->MarkPendingKill();
	}
}

void AActor::ReregisterAllComponents()
{
	UnregisterAllComponents(true);
	RegisterAllComponents();
}

void AActor::UpdateComponentTransforms()
{
	for (UActorComponent* ActorComp : GetComponents())
	{
		if (ActorComp && ActorComp->IsRegistered())
		{
			ActorComp->UpdateComponentToWorld();
		}
	}
}

void AActor::MarkComponentsRenderStateDirty()
{
	for (UActorComponent* ActorComp : GetComponents())
	{
		if (ActorComp && ActorComp->IsRegistered())
		{
			ActorComp->MarkRenderStateDirty();
			if (UChildActorComponent* ChildActorComponent = Cast<UChildActorComponent>(ActorComp))
			{
				if (ChildActorComponent->GetChildActor())
				{
					ChildActorComponent->GetChildActor()->MarkComponentsRenderStateDirty();
				}
			}
		}
	}
}

void AActor::InitializeComponents()
{
	QUICK_SCOPE_CYCLE_COUNTER(STAT_Actor_InitializeComponents);

	TInlineComponentArray<UActorComponent*> Components;
	GetComponents(Components);

	for (UActorComponent* ActorComp : Components)
	{
		if (ActorComp->IsRegistered())
		{
			if (ActorComp->bAutoActivate && !ActorComp->IsActive())
			{
				ActorComp->Activate(true);
			}

			if (ActorComp->bWantsInitializeComponent && !ActorComp->HasBeenInitialized())
			{
				// Broadcast the activation event since Activate occurs too early to fire a callback in a game
				ActorComp->InitializeComponent();
			}
		}
	}
}

void AActor::UninitializeComponents()
{
	TInlineComponentArray<UActorComponent*> Components;
	GetComponents(Components);

	for (UActorComponent* ActorComp : Components)
	{
		if (ActorComp->HasBeenInitialized())
		{
			ActorComp->UninitializeComponent();
		}
	}
}

void AActor::DrawDebugComponents(FColor const& BaseColor) const
{
#if ENABLE_DRAW_DEBUG
	UWorld* MyWorld = GetWorld();

	for (UActorComponent* ActorComp : GetComponents())
	{
		if (USceneComponent const* const Component = Cast<USceneComponent>(ActorComp))
		{
			FVector const Loc = Component->GetComponentLocation();
			FRotator const Rot = Component->GetComponentRotation();

			// draw coord system at component loc
			DrawDebugCoordinateSystem(MyWorld, Loc, Rot, 10.f);

			// draw line from me to my parent
			if (Component->GetAttachParent())
			{
				DrawDebugLine(MyWorld, Component->GetAttachParent()->GetComponentLocation(), Loc, BaseColor);
			}

			// draw component name
			DrawDebugString(MyWorld, Loc+FVector(0,0,32), *Component->GetName());
		}
	}
#endif // ENABLE_DRAW_DEBUG
}


void AActor::InvalidateLightingCacheDetailed(bool bTranslationOnly)
{
	if(GIsEditor && !GIsDemoMode)
	{
		for (UActorComponent* Component : GetComponents())
		{
			if (Component && Component->IsRegistered())
			{
				Component->InvalidateLightingCacheDetailed(true, bTranslationOnly);
			}
		}
	}
}

 // COLLISION

bool AActor::ActorLineTraceSingle(struct FHitResult& OutHit, const FVector& Start, const FVector& End, ECollisionChannel TraceChannel, const struct FCollisionQueryParams& Params) const
{
	OutHit = FHitResult(1.f);
	OutHit.TraceStart = Start;
	OutHit.TraceEnd = End;
	bool bHasHit = false;
	
	for (UActorComponent* Component : GetComponents())
	{
		FHitResult HitResult;
		UPrimitiveComponent* Primitive = Cast<UPrimitiveComponent>(Component);
		if (Primitive && Primitive->IsRegistered() && Primitive->IsCollisionEnabled() 
			&& (Primitive->GetCollisionResponseToChannel(TraceChannel) == ECollisionResponse::ECR_Block) 
			&& Primitive->LineTraceComponent(HitResult, Start, End, Params) )
		{
			// return closest hit
			if( HitResult.Time < OutHit.Time )
			{
				OutHit = HitResult;
				bHasHit = true;
			}
		}
	}

	return bHasHit;
}

float AActor::ActorGetDistanceToCollision(const FVector& Point, ECollisionChannel TraceChannel, FVector& ClosestPointOnCollision, UPrimitiveComponent** OutPrimitiveComponent) const
{
	ClosestPointOnCollision = Point;
	float ClosestPointDistanceSqr = -1.f;

	TInlineComponentArray<UPrimitiveComponent*> Components;
	GetComponents(Components);

	for (int32 ComponentIndex=0; ComponentIndex<Components.Num(); ComponentIndex++)
	{
		UPrimitiveComponent* Primitive = Components[ComponentIndex];
		if( Primitive->IsRegistered() && Primitive->IsCollisionEnabled() 
			&& (Primitive->GetCollisionResponseToChannel(TraceChannel) == ECollisionResponse::ECR_Block) )
		{
			FVector ClosestPoint;
			float DistanceSqr = -1.f;

			if (!Primitive->GetSquaredDistanceToCollision(Point, DistanceSqr, ClosestPoint))
			{
				// Invalid result, impossible to be better than ClosestPointDistance
				continue;
			}

			if( (ClosestPointDistanceSqr < 0.f) || (DistanceSqr < ClosestPointDistanceSqr) )
			{
				ClosestPointDistanceSqr = DistanceSqr;
				ClosestPointOnCollision = ClosestPoint;
				if( OutPrimitiveComponent )
				{
					*OutPrimitiveComponent = Primitive;
				}

				// If we're inside collision, we're not going to find anything better, so abort search we've got our best find.
				if( DistanceSqr <= KINDA_SMALL_NUMBER )
				{
					break;
				}
			}
		}
	}

	return (ClosestPointDistanceSqr > 0.f ? FMath::Sqrt(ClosestPointDistanceSqr) : ClosestPointDistanceSqr);
}


void AActor::LifeSpanExpired()
{
	Destroy();
}

void AActor::SetLifeSpan( float InLifespan )
{
	// Store the new value
	InitialLifeSpan = InLifespan;
	// Initialize a timer for the actors lifespan if there is one. Otherwise clear any existing timer
	if ((GetLocalRole() == ROLE_Authority || GetTearOff()) && !IsPendingKill())
	{
		if( InLifespan > 0.0f)
		{
			GetWorldTimerManager().SetTimer( TimerHandle_LifeSpanExpired, this, &AActor::LifeSpanExpired, InLifespan );
		}
		else
		{
			GetWorldTimerManager().ClearTimer( TimerHandle_LifeSpanExpired );		
		}
	}
}

float AActor::GetLifeSpan() const
{
	if (UWorld* World = GetWorld())
	{
		// Timer remaining returns -1.0f if there is no such timer - return this as ZERO
		const float CurrentLifespan = World->GetTimerManager().GetTimerRemaining(TimerHandle_LifeSpanExpired);
		return (CurrentLifespan != -1.0f) ? CurrentLifespan : 0.0f;
	}
	
	return 0.0f;
}

void AActor::PostInitializeComponents()
{
	QUICK_SCOPE_CYCLE_COUNTER(STAT_Actor_PostInitComponents);

	if( !IsPendingKill() )
	{
		bActorInitialized = true;
		
		UpdateAllReplicatedComponents();
	}
}

void AActor::PreInitializeComponents()
{
	if (AutoReceiveInput != EAutoReceiveInput::Disabled)
	{
		const int32 PlayerIndex = int32(AutoReceiveInput.GetValue()) - 1;

		APlayerController* PC = UGameplayStatics::GetPlayerController(this, PlayerIndex);
		if (PC)
		{
			EnableInput(PC);
		}
		else
		{
			GetWorld()->PersistentLevel->RegisterActorForAutoReceiveInput(this, PlayerIndex);
		}
	}
}

float AActor::GetActorTimeDilation() const
{
	// get actor custom time dilation
	// if you do slomo, that changes WorldSettings->TimeDilation
	// So multiply to get final TimeDilation
	return CustomTimeDilation * GetWorldSettings()->GetEffectiveTimeDilation();
}

float AActor::GetActorTimeDilation(const UWorld& ActorWorld) const
{
	checkSlow(&ActorWorld == GetWorld());
	return CustomTimeDilation * ActorWorld.GetWorldSettings()->GetEffectiveTimeDilation();
}

UMaterialInstanceDynamic* AActor::MakeMIDForMaterial(class UMaterialInterface* Parent)
{
	// Deprecating this function. 
	// Please use PrimitiveComponent->CreateAndSetMaterialInstanceDynamic
	// OR PrimitiveComponent->CreateAndSetMaterialInstanceDynamicFromMaterial
	// OR UMaterialInstanceDynamic::Create

	return nullptr;
}

float AActor::GetDistanceTo(const AActor* OtherActor) const
{
	return OtherActor ? (GetActorLocation() - OtherActor->GetActorLocation()).Size() : 0.f;
}

float AActor::GetSquaredDistanceTo(const AActor* OtherActor) const
{
	return OtherActor ? (GetActorLocation() - OtherActor->GetActorLocation()).SizeSquared() : 0.f;
}

float AActor::GetHorizontalDistanceTo(const AActor* OtherActor) const
{
	return OtherActor ? (GetActorLocation() - OtherActor->GetActorLocation()).Size2D() : 0.f;
}

float AActor::GetVerticalDistanceTo(const AActor* OtherActor) const
{
	return OtherActor ? FMath::Abs((GetActorLocation().Z - OtherActor->GetActorLocation().Z)) : 0.f;
}

float AActor::GetDotProductTo(const AActor* OtherActor) const
{
	if (OtherActor)
	{
		FVector Dir = GetActorForwardVector();
		FVector Offset = OtherActor->GetActorLocation() - GetActorLocation();
		Offset = Offset.GetSafeNormal();
		return FVector::DotProduct(Dir, Offset);
	}
	return -2.0;
}

float AActor::GetHorizontalDotProductTo(const AActor* OtherActor) const
{
	if (OtherActor)
	{
		FVector Dir = GetActorForwardVector();
		FVector Offset = OtherActor->GetActorLocation() - GetActorLocation();
		Offset = Offset.GetSafeNormal2D();
		return FVector::DotProduct(Dir, Offset);
	}
	return -2.0;
}


#if WITH_EDITOR
const int32 AActor::GetNumUncachedStaticLightingInteractions() const
{
	if (GetRootComponent())
	{
		return GetRootComponent()->GetNumUncachedStaticLightingInteractions();
	}
	return 0;
}
#endif // WITH_EDITOR


// K2 versions of various transform changing operations.
// Note: we pass null for the hit result if not sweeping, for better perf.
// This assumes this K2 function is only used by blueprints, which initializes the param for each function call.

bool AActor::K2_SetActorLocation(FVector NewLocation, bool bSweep, FHitResult& SweepHitResult, bool bTeleport)
{
	return SetActorLocation(NewLocation, bSweep, (bSweep ? &SweepHitResult : nullptr), TeleportFlagToEnum(bTeleport));
}

bool AActor::K2_SetActorRotation(FRotator NewRotation, bool bTeleportPhysics)
{
	return SetActorRotation(NewRotation, TeleportFlagToEnum(bTeleportPhysics));
}

bool AActor::K2_SetActorLocationAndRotation(FVector NewLocation, FRotator NewRotation, bool bSweep, FHitResult& SweepHitResult, bool bTeleport)
{
	return SetActorLocationAndRotation(NewLocation, NewRotation, bSweep, (bSweep ? &SweepHitResult : nullptr), TeleportFlagToEnum(bTeleport));
}

void AActor::K2_AddActorWorldOffset(FVector DeltaLocation, bool bSweep, FHitResult& SweepHitResult, bool bTeleport)
{
	AddActorWorldOffset(DeltaLocation, bSweep, (bSweep ? &SweepHitResult : nullptr), TeleportFlagToEnum(bTeleport));
}

void AActor::K2_AddActorWorldRotation(FRotator DeltaRotation, bool bSweep, FHitResult& SweepHitResult, bool bTeleport)
{
	AddActorWorldRotation(DeltaRotation, bSweep, (bSweep ? &SweepHitResult : nullptr), TeleportFlagToEnum(bTeleport));
}

void AActor::K2_AddActorWorldTransform(const FTransform& DeltaTransform, bool bSweep, FHitResult& SweepHitResult, bool bTeleport)
{
	AddActorWorldTransform(DeltaTransform, bSweep, (bSweep ? &SweepHitResult : nullptr), TeleportFlagToEnum(bTeleport));
}

bool AActor::K2_SetActorTransform(const FTransform& NewTransform, bool bSweep, FHitResult& SweepHitResult, bool bTeleport)
{
	return SetActorTransform(NewTransform, bSweep, (bSweep ? &SweepHitResult : nullptr), TeleportFlagToEnum(bTeleport));
}

void AActor::K2_AddActorLocalOffset(FVector DeltaLocation, bool bSweep, FHitResult& SweepHitResult, bool bTeleport)
{
	AddActorLocalOffset(DeltaLocation, bSweep, (bSweep ? &SweepHitResult : nullptr), TeleportFlagToEnum(bTeleport));
}

void AActor::K2_AddActorLocalRotation(FRotator DeltaRotation, bool bSweep, FHitResult& SweepHitResult, bool bTeleport)
{
	AddActorLocalRotation(DeltaRotation, bSweep, (bSweep ? &SweepHitResult : nullptr), TeleportFlagToEnum(bTeleport));
}

void AActor::K2_AddActorLocalTransform(const FTransform& NewTransform, bool bSweep, FHitResult& SweepHitResult, bool bTeleport)
{
	AddActorLocalTransform(NewTransform, bSweep, (bSweep ? &SweepHitResult : nullptr), TeleportFlagToEnum(bTeleport));
}

void AActor::K2_SetActorRelativeLocation(FVector NewRelativeLocation, bool bSweep, FHitResult& SweepHitResult, bool bTeleport)
{
	SetActorRelativeLocation(NewRelativeLocation, bSweep, (bSweep ? &SweepHitResult : nullptr), TeleportFlagToEnum(bTeleport));
}

void AActor::K2_SetActorRelativeRotation(FRotator NewRelativeRotation, bool bSweep, FHitResult& SweepHitResult, bool bTeleport)
{
	SetActorRelativeRotation(NewRelativeRotation, bSweep, (bSweep ? &SweepHitResult : nullptr), TeleportFlagToEnum(bTeleport));
}

void AActor::K2_SetActorRelativeTransform(const FTransform& NewRelativeTransform, bool bSweep, FHitResult& SweepHitResult, bool bTeleport)
{
	SetActorRelativeTransform(NewRelativeTransform, bSweep, (bSweep ? &SweepHitResult : nullptr), TeleportFlagToEnum(bTeleport));
}

float AActor::GetGameTimeSinceCreation() const
{
	if (UWorld* MyWorld = GetWorld())
	{
		return MyWorld->GetTimeSeconds() - CreationTime;		
	}
	// return 0.f if GetWorld return's null
	else
	{
		return 0.f;
	}
}

void AActor::SetNetUpdateTime( float NewUpdateTime )
{
	if ( FNetworkObjectInfo* NetActor = FindNetworkObjectInfo() )
	{
		// Only allow the next update to be sooner than the current one
		NetActor->NextUpdateTime = FMath::Min( NetActor->NextUpdateTime, (double)NewUpdateTime );
	}			
}

FNetworkObjectInfo* AActor::FindOrAddNetworkObjectInfo()
{
	if ( UWorld* World = GetWorld() )
	{
		if ( UNetDriver* NetDriver = World->GetNetDriver() )
		{
			return NetDriver->FindOrAddNetworkObjectInfo( this );
		}
	}

	return nullptr;
}

FNetworkObjectInfo* AActor::FindNetworkObjectInfo()
{
	if ( UWorld* World = GetWorld() )
	{
		if ( UNetDriver* NetDriver = World->GetNetDriver() )
		{
			return NetDriver->FindNetworkObjectInfo(this);
		}
	}

	return nullptr;
}

void AActor::PostRename(UObject* OldOuter, const FName OldName)
{
	Super::PostRename(OldOuter, OldName);

	if (UWorld* World = GetWorld())
	{
		if (UNetDriver* NetDriver = World->GetNetDriver())
		{
			NetDriver->NotifyActorRenamed(this, OldName);
		}

		if (World->DemoNetDriver)
		{
			World->DemoNetDriver->NotifyActorRenamed(this, OldName);
		}
	}
}

void AActor::SetLODParent(UPrimitiveComponent* InLODParent, float InParentDrawDistance)
{
	if (InLODParent)
	{
		InLODParent->MinDrawDistance = InParentDrawDistance;
		InLODParent->MarkRenderStateDirty();
	}

	TArray<UPrimitiveComponent*> ComponentsToBeReplaced;
	GetComponents(ComponentsToBeReplaced);

	for (UPrimitiveComponent* Component : ComponentsToBeReplaced)
	{
		// parent primitive will be null if no LOD parent is selected
		Component->SetLODParentPrimitive(InLODParent);
	}
}


void AActor::SetHidden(bool bInHidden)
{
PRAGMA_DISABLE_DEPRECATION_WARNINGS
	bHidden = bInHidden;
	// MARK_PROPERTY_DIRTY_FROM_NAME(AActor, bHidden, this);
PRAGMA_ENABLE_DEPRECATION_WARNINGS
}

void AActor::SetReplicatingMovement(bool bInReplicateMovement)
{
PRAGMA_DISABLE_DEPRECATION_WARNINGS
	bReplicateMovement = bInReplicateMovement;
	// MARK_PROPERTY_DIRTY_FROM_NAME(AActor, bReplicateMovement, this);
PRAGMA_ENABLE_DEPRECATION_WARNINGS
}

void AActor::SetCanBeDamaged(bool bInCanBeDamaged)
{
PRAGMA_DISABLE_DEPRECATION_WARNINGS
	bCanBeDamaged = bInCanBeDamaged;
	// MARK_PROPERTY_DIRTY_FROM_NAME(AActor, bCanBeDamaged, this);
PRAGMA_ENABLE_DEPRECATION_WARNINGS
}

void AActor::SetRole(ENetRole InRole)
{
PRAGMA_DISABLE_DEPRECATION_WARNINGS
	Role = InRole;
	// MARK_PROPERTY_DIRTY_FROM_NAME(AActor, Role, this);
PRAGMA_ENABLE_DEPRECATION_WARNINGS
}

FRepMovement& AActor::GetReplicatedMovement_Mutable()
{
PRAGMA_DISABLE_DEPRECATION_WARNINGS
	// MARK_PROPERTY_DIRTY_FROM_NAME(AActor, ReplicatedMovement, this);
	return ReplicatedMovement;
PRAGMA_ENABLE_DEPRECATION_WARNINGS
}

void AActor::SetReplicatedMovement(const FRepMovement& InReplicatedMovement)
{
	GetReplicatedMovement_Mutable() = InReplicatedMovement;
}

void AActor::SetInstigator(APawn* InInstigator)
{
PRAGMA_DISABLE_DEPRECATION_WARNINGS
	Instigator = InInstigator;
	// MARK_PROPERTY_DIRTY_FROM_NAME(AActor, Instigator, this);
PRAGMA_ENABLE_DEPRECATION_WARNINGS
}

#undef LOCTEXT_NAMESPACE<|MERGE_RESOLUTION|>--- conflicted
+++ resolved
@@ -1877,18 +1877,12 @@
 	}
 }
 
-<<<<<<< HEAD
-void AActor::GetAttachedActors(TArray<class AActor*>& OutActors) const
-{
-	OutActors.Reset();
-=======
 void AActor::GetAttachedActors(TArray<class AActor*>& OutActors, bool bResetArray) const
 {
 	if (bResetArray)
 	{
 		OutActors.Reset();
 	}
->>>>>>> 69078e53
 	ForEachAttachedActors([&OutActors](AActor * Actor) { OutActors.AddUnique(Actor); return true; });
 }
 
