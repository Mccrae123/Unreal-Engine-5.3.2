--- conflicted
+++ resolved
@@ -2235,7 +2235,6 @@
 	bool bHaveHit = false;
 
 	if (bEnablePerPolyCollision)
-<<<<<<< HEAD
 	{
 		// Using PrimitiveComponent implementation
 		//as it intersects against mesh polys.
@@ -2243,15 +2242,6 @@
 	}
 	else
 	{
-=======
-	{
-		// Using PrimitiveComponent implementation
-		//as it intersects against mesh polys.
-		bHaveHit =  UPrimitiveComponent::SweepComponent(OutHit, Start, End, ShapeWorldRotation, CollisionShape, bTraceComplex);
-	}
-	else
-	{
->>>>>>> 69078e53
 		FHitResult Hit;
 		for (int32 BodyIdx = 0; BodyIdx < Bodies.Num(); ++BodyIdx)
 		{
