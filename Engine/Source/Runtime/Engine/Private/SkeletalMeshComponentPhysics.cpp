--- conflicted
+++ resolved
@@ -76,13 +76,6 @@
 CSV_DECLARE_CATEGORY_MODULE_EXTERN(CORE_API, Basic);
 
 TAutoConsoleVariable<int32> CVarEnableClothPhysics(TEXT("p.ClothPhysics"), 1, TEXT("If 1, physics cloth will be used for simulation."));
-<<<<<<< HEAD
-TAutoConsoleVariable<int32> CVarEnableClothPhysicsUseTaskThread(TEXT("p.ClothPhysics.UseTaskThread"), 1, TEXT("If 1, run cloth on the task thread. If 0, run on game thread."));
-TAutoConsoleVariable<int32> CVarClothPhysicsTickWaitForParallelClothTask(TEXT("p.ClothPhysics.WaitForParallelClothTask"), 0, TEXT("If 1, always wait for cloth task completion in the Cloth Tick function. If 0, wait at end-of-frame updates instead if allowed by component settings"));
-TAutoConsoleVariable<int32> CVarEnableKinematicDeferralPrePhysicsCondition(TEXT("p.EnableKinematicDeferralPrePhysicsCondition"), 1, TEXT("If is 1, and deferral would've been disallowed due to EUpdateTransformFlags, allow if in PrePhysics tick. If 0, condition is unchanged."));
-
-TAutoConsoleVariable<int32> CVarDisableSkeletalMeshCollisionFiltering(TEXT("p.DisableSkeletalMeshCollisionFiltering"), 0, TEXT("If is 1, we are not using skeletal mesh collision filtering system. If 0, it is on."));
-=======
 static TAutoConsoleVariable<int32> CVarEnableClothPhysicsUseTaskThread(TEXT("p.ClothPhysics.UseTaskThread"), 1, TEXT("If 1, run cloth on the task thread. If 0, run on game thread."));
 static TAutoConsoleVariable<int32> CVarClothPhysicsTickWaitForParallelClothTask(TEXT("p.ClothPhysics.WaitForParallelClothTask"), 0, TEXT("If 1, always wait for cloth task completion in the Cloth Tick function. If 0, wait at end-of-frame updates instead if allowed by component settings"));
 
@@ -92,7 +85,6 @@
 static TAutoConsoleVariable<float> CVarClothTeleportRotationThreshold(TEXT("p.Cloth.TeleportRotationThreshold"), 0.f, TEXT("Require p.Cloth.TeleportOverride. Rotation threshold in degrees, ranging from 0 to 180.\n Conduct teleportation if the character's rotation is greater than this threshold in 1 frame.\n Zero or negative values will skip the check.\n Default 0."));
 
 static TAutoConsoleVariable<int32> CVarEnableKinematicDeferralPrePhysicsCondition(TEXT("p.EnableKinematicDeferralPrePhysicsCondition"), 1, TEXT("If is 1, and deferral would've been disallowed due to EUpdateTransformFlags, allow if in PrePhysics tick. If 0, condition is unchanged."));
->>>>>>> 6bbb88c8
 
 //This is the total cloth time split up among multiple computation (updating gpu, updating sim, etc...)
 DECLARE_CYCLE_STAT(TEXT("Cloth Total"), STAT_ClothTotalTime, STATGROUP_Physics);
@@ -579,23 +571,13 @@
 	OnConstraintBroken.Broadcast(ConstraintIndex);
 }
 
-<<<<<<< HEAD
+void USkeletalMeshComponent::OnPlasticDeformationWrapper(int32 ConstraintIndex)
+{
+	OnPlasticDeformation.Broadcast(ConstraintIndex);
+}
+
 void USkeletalMeshComponent::InitCollisionRelationships()
 {
-	if (CVarDisableSkeletalMeshCollisionFiltering.GetValueOnGameThread() == 1)
-	{
-		return;
-	}
-
-=======
-void USkeletalMeshComponent::OnPlasticDeformationWrapper(int32 ConstraintIndex)
-{
-	OnPlasticDeformation.Broadcast(ConstraintIndex);
-}
-
-void USkeletalMeshComponent::InitCollisionRelationships()
-{
->>>>>>> 6bbb88c8
 #if WITH_CHAOS
 	if (UPhysicsAsset* const PhysicsAsset = GetPhysicsAsset())
 	{
@@ -649,14 +631,6 @@
 
 void USkeletalMeshComponent::TermCollisionRelationships()
 {
-<<<<<<< HEAD
-	if (CVarDisableSkeletalMeshCollisionFiltering.GetValueOnGameThread() == 1)
-	{
-		return;
-	}
-
-=======
->>>>>>> 6bbb88c8
 #if WITH_CHAOS
 	if (UPhysicsAsset* const PhysicsAsset = GetPhysicsAsset())
 	{
@@ -1082,11 +1056,7 @@
 			int32 JointBoneIndex = GetBoneIndex(JointChildBoneName);
 
 			// If constraint has bone in mesh, and is either the parent or child of it, term it
-<<<<<<< HEAD
-			if(	JointBoneIndex != INDEX_NONE && (JointName == ParentBoneName ||	SkeletalMesh->GetRefSkeleton().BoneIsChildOf(JointBoneIndex, ParentBoneIndex)) )
-=======
 			if(	JointBoneIndex != INDEX_NONE && (JointChildBoneName == ParentBoneName ||	SkeletalMesh->GetRefSkeleton().BoneIsChildOf(JointBoneIndex, ParentBoneIndex)) )
->>>>>>> 6bbb88c8
 			{
 				Constraints[i]->TermConstraint();
 			}
@@ -2385,11 +2355,7 @@
 	}
 }
 
-<<<<<<< HEAD
-void USkeletalMeshComponent::GetSkinnedTangentBasis(USkeletalMeshComponent* Component, int32 VertexIndex, const FSkeletalMeshLODRenderData& LODData, const FSkinWeightVertexBuffer& SkinWeightBuffer, TArray<FMatrix>& CachedRefToLocals, FVector& OutTangentX, FVector& OutTangentY, FVector& OutTangentZ)
-=======
 void USkeletalMeshComponent::GetSkinnedTangentBasis(USkeletalMeshComponent* Component, int32 VertexIndex, const FSkeletalMeshLODRenderData& LODData, const FSkinWeightVertexBuffer& SkinWeightBuffer, TArray<FMatrix44f>& CachedRefToLocals, FVector3f& OutTangentX, FVector3f& OutTangentY, FVector3f& OutTangentZ)
->>>>>>> 6bbb88c8
 {
 	int32 SectionIndex;
 	int32 VertIndexInChunk;
@@ -2401,11 +2367,7 @@
 	return GetTypedSkinnedTangentBasis(Component, Section, LODData.StaticVertexBuffers, SkinWeightBuffer, VertIndexInChunk, CachedRefToLocals, OutTangentX, OutTangentY, OutTangentZ);
 }
 
-<<<<<<< HEAD
-void USkeletalMeshComponent::ComputeSkinnedTangentBasis(USkeletalMeshComponent* Component, TArray<FVector>& OutTangenXYZ, TArray<FMatrix>& CachedRefToLocals, const FSkeletalMeshLODRenderData& LODData, const FSkinWeightVertexBuffer& SkinWeightBuffer)
-=======
 void USkeletalMeshComponent::ComputeSkinnedTangentBasis(USkeletalMeshComponent* Component, TArray<FVector3f>& OutTangenXYZ, TArray<FMatrix44f>& CachedRefToLocals, const FSkeletalMeshLODRenderData& LODData, const FSkinWeightVertexBuffer& SkinWeightBuffer)
->>>>>>> 6bbb88c8
 {
 	// Fail if no mesh
 	if (!Component->SkeletalMesh)
@@ -2719,11 +2681,7 @@
 		return;
 	}
 
-<<<<<<< HEAD
-	if(SkeletalMesh->GetMeshClothingAssets().Num() > 0)
-=======
 	if(CVarEnableClothPhysics.GetValueOnGameThread() && (SkeletalMesh->GetMeshClothingAssets().Num() > 0))
->>>>>>> 6bbb88c8
 	{
 		UClass* SimFactoryClass = *ClothingSimulationFactory;
 		if (SimFactoryClass)
@@ -2759,12 +2717,8 @@
 				TArray<UClothingAssetBase*> AssetsInUse;
 				SkeletalMesh->GetClothingAssetsInUse(AssetsInUse);
 
-<<<<<<< HEAD
-				ClothingSimulation->FillContext(this, 0.f, ClothingSimulationContext);
-=======
 				const bool bIsInitialization = true;
 				ClothingSimulation->FillContext(this, 0.f, ClothingSimulationContext, bIsInitialization);
->>>>>>> 6bbb88c8
 
 				const int32 NumMeshAssets = SkeletalMesh->GetMeshClothingAssets().Num();
 				for (int32 BaseAssetIndex = 0; BaseAssetIndex < NumMeshAssets; ++BaseAssetIndex)
@@ -3153,12 +3107,6 @@
 						// Pose of the shape in actor space
 						FMatrix ShapeLocalPose = FPhysicsInterface::GetLocalTransform(Shape).ToMatrixWithScale();
 
-<<<<<<< HEAD
-#if WITH_CHAOS
-						// TODO: Add missing Chaos Cloth collision with environment
-#else
-=======
->>>>>>> 6bbb88c8
 						switch(GeoType)
 						{
 							default:
@@ -3576,17 +3524,10 @@
 			// Add an UpdateClothTransform delegate after the transform buffer flip, so that the cloths' transform gets updated when the component owning the cloth isn't moving, but the collision source is
 			const FOnBoneTransformsFinalizedMultiCast::FDelegate OnBoneTransformsFinalizedDelegate =
 				FOnBoneTransformsFinalizedMultiCast::FDelegate::CreateUObject(this, &USkeletalMeshComponent::UpdateClothTransform);
-<<<<<<< HEAD
 
 			// Add the new collision source
 			ClothCollisionSources.Emplace(InSourceComponent, InSourcePhysicsAsset, OnBoneTransformsFinalizedDelegate);
 
-=======
-
-			// Add the new collision source
-			ClothCollisionSources.Emplace(InSourceComponent, InSourcePhysicsAsset, OnBoneTransformsFinalizedDelegate);
-
->>>>>>> 6bbb88c8
 			// Add prerequisite so we don't end up with a frame delay
 			ClothTickFunction.AddPrerequisite(InSourceComponent, InSourceComponent->PrimaryComponentTick);
 		}
@@ -3954,22 +3895,10 @@
 
 	if (ShouldWaitForClothInTickFunction())
 	{
-<<<<<<< HEAD
-		ParallelClothTask = TGraphTask<FParallelClothTask>::CreateTask(nullptr, ENamedThreads::GameThread).ConstructAndDispatchWhenReady(*this, DeltaTime);
-		
-		if (ShouldWaitForClothInTickFunction())
-		{
-			FGraphEventArray Prerequisites;
-			Prerequisites.Add(ParallelClothTask);
-			FGraphEventRef ClothCompletionEvent = TGraphTask<FParallelClothCompletionTask>::CreateTask(&Prerequisites, ENamedThreads::GameThread).ConstructAndDispatchWhenReady(this);
-			ThisTickFunction.GetCompletionHandle()->DontCompleteUntil(ClothCompletionEvent);
-		}
-=======
 		FGraphEventArray Prerequisites;
 		Prerequisites.Add(ParallelClothTask);
 		FGraphEventRef ClothCompletionEvent = TGraphTask<FParallelClothCompletionTask>::CreateTask(&Prerequisites, ENamedThreads::GameThread).ConstructAndDispatchWhenReady(this);
 		ThisTickFunction.GetCompletionHandle()->DontCompleteUntil(ClothCompletionEvent);
->>>>>>> 6bbb88c8
 	}
 }
 
