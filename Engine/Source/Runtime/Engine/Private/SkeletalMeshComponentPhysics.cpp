--- conflicted
+++ resolved
@@ -47,10 +47,6 @@
 #include "SimulationEditorExtender.h"
 #endif
 
-<<<<<<< HEAD
-#if !PHYSICS_INTERFACE_PHYSX && WITH_CHAOS  // For cloth environmental collision
-=======
->>>>>>> d731a049
 #include "Chaos/Capsule.h"
 #include "Chaos/Sphere.h"
 #include "Chaos/Box.h"
@@ -59,10 +55,6 @@
 #include "Chaos/ImplicitObject.h"
 #include "Chaos/ImplicitObjectScaled.h"
 #include "Chaos/ImplicitObjectTransformed.h"
-<<<<<<< HEAD
-#endif  // #if !PHYSICS_INTERFACE_PHYSX && WITH_CHAOS
-=======
->>>>>>> d731a049
 
 #define LOCTEXT_NAMESPACE "SkeletalMeshComponentPhysics"
 
@@ -3117,18 +3109,9 @@
 						return;
 					}
 
-<<<<<<< HEAD
-#if PHYSICS_INTERFACE_PHYSX
-					// Matrices required to transform shapes into sim space (component space)
-					// Transform of external component and matrix describing external component -> this component
-					FTransform Transform = Component->GetComponentTransform();
-					FMatrix TransformMatrix = Transform.ToMatrixWithScale();
-					FMatrix ComponentToClothMatrix = TransformMatrix * GetComponentTransform().ToMatrixWithScale().Inverse();
-=======
 					using namespace Chaos;
 
 					const FReal Thickness = (FReal)EnvironmentCollisionConfig.Thickness;
->>>>>>> d731a049
 
 					auto AddSphere = [&NewCollisionData](const FImplicitSphere3& ImplicitSphere, const FTransform& ComponentToClothTransform, const FVec3& Scale = FVec3::OneVector)
 					{
@@ -3145,11 +3128,7 @@
 								ImplicitBox.Extents() * Scale * (FReal)0.5 + Thickness);
 						};
 
-<<<<<<< HEAD
-						switch(GeoType)
-=======
 					auto AddCapsule = [&NewCollisionData](const FImplicitCapsule3& ImplicitCapsule, const FTransform& ComponentToClothTransform, const FVec3& Scale = FVec3::OneVector)
->>>>>>> d731a049
 						{
 							const int32 BaseSphereIndex = NewCollisionData.Spheres.Num();
 
@@ -3213,18 +3192,9 @@
 							NewCollisionData.Convexes.Emplace(MoveTemp(Faces), MoveTemp(SurfacePoints));
 						};
 
-<<<<<<< HEAD
-								// we need to inflate the hull to get nicer collisions (only particles collide)
-								BoxGeo.halfExtents += PxVec3(EnvironmentCollisionConfig.Thickness);
-				
-								FPlane UPlane1(1, 0, 0, BoxGeo.halfExtents.x);
-								UPlane1 = UPlane1.TransformBy(FullTransformMatrix);
-								Convex.Faces[0].Plane = UPlane1;
-=======
 					FTransform ClothComponentTransform = GetComponentTransform();
 					ClothComponentTransform.RemoveScaling();  // The environment collision shape doesn't need the scale of the cloth skeletal mesh applied to it (but it does need the source scale from its component transform)
 					const FTransform ComponentToClothBaseTransform = Component->GetComponentTransform() * ClothComponentTransform.Inverse();
->>>>>>> d731a049
 
 					bool bHasSimpleCollision = false;
 
@@ -3259,14 +3229,6 @@
 							break;
 						case ImplicitObjectType::Box:
 							{
-<<<<<<< HEAD
-								PxConvexMeshGeometry& MeshGeo = GeoCollection.GetConvexGeometry();
-
-								if(MeshGeo.convexMesh)
-								{
-									NewCollisionData.Convexes.AddDefaulted();
-									FClothCollisionPrim_Convex& NewConvex = NewCollisionData.Convexes.Last();
-=======
 								const FImplicitBox3& ImplicitBox = ImplicitObject->GetObjectChecked<FImplicitBox3>();
 								AddBox(ImplicitBox, ComponentToClothTransform);
 							}
@@ -3331,7 +3293,6 @@
 								bHasSimpleCollision = true;
 							}
 							break;
->>>>>>> d731a049
 
 						// Scaled implicits
 						case ImplicitObjectType::IsScaled | ImplicitObjectType::Sphere:
@@ -3389,278 +3350,11 @@
 							UE_LOG(LogSkeletalMesh, Verbose, TEXT("Found unusable Triangle Mesh cloth environmental collision in [%s]"), !Component->GetOwner() ? TEXT("Unknown") : *Component->GetOwner()->GetFName().ToString());
 							break;
 
-<<<<<<< HEAD
-									PxHullPolygon HullData;
-									for(uint32 PolyIndex = 0; PolyIndex < NumPolys; ++PolyIndex)
-									{
-										MeshGeo.convexMesh->getPolygonData(PolyIndex, HullData);
-										PxPlane PPlane(HullData.mPlane[0], HullData.mPlane[1], HullData.mPlane[2], HullData.mPlane[3]);
-										FPlane UPlane = P2UPlane(PPlane);
-										UPlane = UPlane.TransformBy(FullTransformMatrix);
-										
-										UPlane.W += EnvironmentCollisionConfig.Thickness;
-
-										NewConvex.Faces[PolyIndex].Plane = UPlane;
-									}
-								}	
-							}
-=======
-						default: 
-							ensure(false);  // Is there a missing collision type?
->>>>>>> d731a049
-							break;
-						}
-					}
-#elif WITH_CHAOS
-					using namespace Chaos;
-
-					const FReal Thickness = (FReal)EnvironmentCollisionConfig.Thickness;
-
-					auto AddSphere = [&NewCollisionData](const FImplicitSphere3& ImplicitSphere, const FTransform& ComponentToClothTransform, const FVec3& Scale = FVec3::OneVector)
-					{
-						NewCollisionData.Spheres.Emplace(
-							ImplicitSphere.GetRadius() * Scale.X,  // Assumes uniform scale
-							ComponentToClothTransform.TransformPosition(ImplicitSphere.GetCenter()));
-					};
-
-					auto AddBox = [&NewCollisionData, Thickness](const FImplicitBox3& ImplicitBox, const FTransform& ComponentToClothTransform, const FVec3& Scale = FVec3::OneVector)
-						{
-							NewCollisionData.Boxes.Emplace(
-								ComponentToClothTransform.TransformPosition(ImplicitBox.GetCenter()),
-								ComponentToClothTransform.GetRotation(),
-								ImplicitBox.Extents() * Scale * (FReal)0.5 + Thickness);
-						};
-
-					auto AddCapsule = [&NewCollisionData](const FImplicitCapsule3& ImplicitCapsule, const FTransform& ComponentToClothTransform, const FVec3& Scale = FVec3::OneVector)
-						{
-							const int32 BaseSphereIndex = NewCollisionData.Spheres.Num();
-
-							const FReal Radius = ImplicitCapsule.GetRadius() * Scale.X;  // Assumes uniform scale
-							const FReal HalfHeight = ImplicitCapsule.GetHeight() * (FReal)0.5;
-							const FVector HalfSegment = ComponentToClothTransform.GetUnitAxis(EAxis::X) * HalfHeight * Scale.X;  // Assumes uniform scale
-							const FVector TransformedCenter = ComponentToClothTransform.TransformPosition(ImplicitCapsule.GetCenter());
-
-							NewCollisionData.Spheres.Emplace(Radius, TransformedCenter + HalfSegment);
-							NewCollisionData.Spheres.Emplace(Radius, TransformedCenter - HalfSegment);
-
-							NewCollisionData.SphereConnections.Emplace(BaseSphereIndex, BaseSphereIndex + 1);
-						};
-
-					auto AddConvex = [&NewCollisionData, Thickness](const FImplicitConvex3& ImplicitConvex, const FMatrix& ComponentToClothMatrix, const FVec3* const Scale = nullptr)
-						{
-							TArray<FClothCollisionPrim_ConvexFace> Faces;
-							const int32 NumPlanes = ImplicitConvex.NumPlanes();
-							Faces.SetNum(NumPlanes);
-
-							TArray<FVector> SurfacePoints;
-							const int32 NumSurfacePoints = ImplicitConvex.NumVertices();
-							SurfacePoints.SetNumUninitialized(NumSurfacePoints);
-
-							TArray<TArray<int32, TInlineAllocator<4>>, TInlineAllocator<16>> PointFaces;
-							PointFaces.SetNum(NumSurfacePoints);
-
-							for (int32 FaceIndex = 0; FaceIndex < NumPlanes; ++FaceIndex)
-							{
-								const TPlaneConcrete<FReal, 3>& Plane = ImplicitConvex.GetPlane(FaceIndex);
-								const FVec3& Normal = Plane.Normal();
-								const FVec3 Base = Plane.X() + Normal * (FReal)Thickness;
-
-								Faces[FaceIndex].Plane = FPlane(FVector(Base), FVector(Normal)).TransformBy(ComponentToClothMatrix);
-
-								const int32 NumFaceIndices = ImplicitConvex.NumPlaneVertices(FaceIndex);
-								Faces[FaceIndex].Indices.SetNumUninitialized(NumFaceIndices);
-
-								for (int32 Index = 0; Index < NumFaceIndices; ++Index)
-								{
-									const int32 PointIndex = ImplicitConvex.GetPlaneVertex(FaceIndex, Index);
-									Faces[FaceIndex].Indices[Index] = PointIndex;
-
-									PointFaces[PointIndex].Add(FaceIndex);
-								}
-							}
-
-							for (int32 PointIndex = 0; PointIndex < NumSurfacePoints; ++PointIndex)
-							{
-								check(PointFaces[PointIndex].Num() >= 3);
-								const int32 Index0 = PointFaces[PointIndex][0];
-								const int32 Index1 = PointFaces[PointIndex][1];
-								const int32 Index2 = PointFaces[PointIndex][2];
-
-								if (!FMath::IntersectPlanes3(SurfacePoints[PointIndex], Faces[Index0].Plane, Faces[Index1].Plane, Faces[Index2].Plane))
-								{
-									SurfacePoints[PointIndex] = ComponentToClothMatrix.TransformPosition(FVector(ImplicitConvex.GetVertex(PointIndex)));
-								}
-							}
-
-							NewCollisionData.Convexes.Emplace(MoveTemp(Faces), MoveTemp(SurfacePoints));
-						};
-
-					FTransform ClothComponentTransform = GetComponentTransform();
-					ClothComponentTransform.RemoveScaling();  // The environment collision shape doesn't need the scale of the cloth skeletal mesh applied to it (but it does need the source scale from its component transform)
-					const FTransform ComponentToClothBaseTransform = Component->GetComponentTransform() * ClothComponentTransform.Inverse();
-
-					bool bHasSimpleCollision = false;
-
-					for (FPhysicsShapeHandle& ShapeHandle : AllShapes)
-					{
-						FTransform ComponentToClothTransform = ComponentToClothBaseTransform;
-
-						const FImplicitObject* ImplicitObject = &ShapeHandle.GetGeometry();
-						EImplicitObjectType ImplicitType = ImplicitObject->GetType();
-
-						// Transformed implicits
-						if (ImplicitType == ImplicitObjectType::Transformed)
-						{
-							const TImplicitObjectTransformed<FReal, 3>& ImplicitTransformed = ImplicitObject->GetObjectChecked<TImplicitObjectTransformed<FReal, 3>>();
-							ImplicitObject = ImplicitTransformed.GetTransformedObject();
-							ImplicitType = ImplicitObject->GetType();
-
-							ComponentToClothTransform = ImplicitTransformed.GetTransform() * ComponentToClothTransform;
-							UE_LOG(LogSkeletalMesh, Verbose, TEXT("Found transformed environmental collision"));
-						}
-
-						switch (ImplicitType)
-						{
-						// Base implicits
-						case ImplicitObjectType::Sphere:
-							{
-								const FImplicitSphere3& ImplicitSphere = ImplicitObject->GetObjectChecked<FImplicitSphere3>();;
-								AddSphere(ImplicitSphere, ComponentToClothTransform);
-							}
-							UE_LOG(LogSkeletalMesh, Verbose, TEXT("Found Sphere cloth environmental collision in [%s]"), *Component->GetOwner()->GetFName().ToString());
-							bHasSimpleCollision = true;
-							break;
-						case ImplicitObjectType::Box:
-							{
-								const FImplicitBox3& ImplicitBox = ImplicitObject->GetObjectChecked<FImplicitBox3>();
-								AddBox(ImplicitBox, ComponentToClothTransform);
-							}
-							UE_LOG(LogSkeletalMesh, Verbose, TEXT("Found Box cloth environmental collision in [%s]"), *Component->GetOwner()->GetFName().ToString());
-							bHasSimpleCollision = true;
-							break;
-						case ImplicitObjectType::Capsule:
-							{
-								const FImplicitCapsule3& ImplicitCapsule = ImplicitObject->GetObjectChecked<FImplicitCapsule3>();
-								AddCapsule(ImplicitCapsule, ComponentToClothTransform);
-								UE_LOG(LogSkeletalMesh, Verbose, TEXT("Found Capsule cloth environmental collision in [%s]"), *Component->GetOwner()->GetFName().ToString());
-								bHasSimpleCollision = true;
-							}
-							break;
-						case ImplicitObjectType::Convex:
-							{
-								const FImplicitConvex3& ImplicitConvex = ImplicitObject->GetObjectChecked<FImplicitConvex3>();
-								AddConvex(ImplicitConvex, ComponentToClothTransform.ToMatrixNoScale());
-								UE_LOG(LogSkeletalMesh, Verbose, TEXT("Found Convex cloth environmental collision in [%s]"), *Component->GetOwner()->GetFName().ToString());
-								bHasSimpleCollision = true;
-							}
-							break;
-
-						// Instanced implicits
-						case ImplicitObjectType::IsInstanced | ImplicitObjectType::Sphere:
-							{
-								const TImplicitObjectInstanced<FImplicitSphere3>& ImplicitInstanced = ImplicitObject->GetObjectChecked<TImplicitObjectInstanced<FImplicitSphere3>>();
-								check(ImplicitInstanced.Object());
-								const FImplicitSphere3& ImplicitSphere = *ImplicitInstanced.GetInstancedObject();
-								AddSphere(ImplicitSphere, ComponentToClothTransform);
-								UE_LOG(LogSkeletalMesh, Verbose, TEXT("Found Instanced Sphere cloth environmental collision in [%s]"), *Component->GetOwner()->GetFName().ToString());
-								bHasSimpleCollision = true;
-							}
-							break;
-						case ImplicitObjectType::IsInstanced | ImplicitObjectType::Box:
-							{
-								const TImplicitObjectInstanced<FImplicitBox3>& ImplicitInstanced = ImplicitObject->GetObjectChecked<TImplicitObjectInstanced<FImplicitBox3>>();
-								check(ImplicitInstanced.Object());
-								const FImplicitBox3& ImplicitBox = *ImplicitInstanced.GetInstancedObject();
-								AddBox(ImplicitBox, ComponentToClothTransform);
-								UE_LOG(LogSkeletalMesh, Verbose, TEXT("Found Instanced Box cloth environmental collision in [%s]"), *Component->GetOwner()->GetFName().ToString());
-								bHasSimpleCollision = true;
-							}
-							break;
-						case ImplicitObjectType::IsInstanced | ImplicitObjectType::Capsule:
-							{
-								const TImplicitObjectInstanced<FImplicitCapsule3>& ImplicitInstanced = ImplicitObject->GetObjectChecked<TImplicitObjectInstanced<FImplicitCapsule3>>();
-								check(ImplicitInstanced.Object());
-								const FImplicitCapsule3& ImplicitCapsule = *ImplicitInstanced.GetInstancedObject();
-								AddCapsule(ImplicitCapsule, ComponentToClothTransform);
-								UE_LOG(LogSkeletalMesh, Verbose, TEXT("Found Instanced Capsule cloth environmental collision in [%s]"), *Component->GetOwner()->GetFName().ToString());
-								bHasSimpleCollision = true;
-							}
-							break;
-						case ImplicitObjectType::IsInstanced | ImplicitObjectType::Convex:
-							{
-								const TImplicitObjectInstanced<FImplicitConvex3>& ImplicitInstanced = ImplicitObject->GetObjectChecked<TImplicitObjectInstanced<FImplicitConvex3>>();
-								check(ImplicitInstanced.Object());
-								const FImplicitConvex3& ImplicitConvex = *ImplicitInstanced.GetInstancedObject();
-								AddConvex(ImplicitConvex, ComponentToClothTransform.ToMatrixNoScale());
-								UE_LOG(LogSkeletalMesh, Verbose, TEXT("Found Instanced Convex cloth environmental collision in [%s]"), *Component->GetOwner()->GetFName().ToString());
-								bHasSimpleCollision = true;
-							}
-							break;
-
-						// Scaled implicits
-						case ImplicitObjectType::IsScaled | ImplicitObjectType::Sphere:
-							{
-								const TImplicitObjectScaled<FImplicitSphere3>& ImplicitScaled = ImplicitObject->GetObjectChecked<TImplicitObjectScaled<FImplicitSphere3>>();
-								check(ImplicitScaled.Object());
-								const FImplicitSphere3& ImplicitSphere = *ImplicitScaled.GetUnscaledObject();
-								ensure(FVector::DistSquared(ComponentToClothTransform.GetScale3D(), FVector(ImplicitScaled.GetScale())) < KINDA_SMALL_NUMBER);
-								AddSphere(ImplicitSphere, ComponentToClothTransform, ImplicitScaled.GetScale());
-								UE_LOG(LogSkeletalMesh, Verbose, TEXT("Found Scaled Sphere cloth environmental collision in [%s]"), *Component->GetOwner()->GetFName().ToString());
-								bHasSimpleCollision = true;
-							}
-							break;
-						case ImplicitObjectType::IsScaled | ImplicitObjectType::Box:
-							{
-								const TImplicitObjectScaled<FImplicitBox3>& ImplicitScaled = ImplicitObject->GetObjectChecked<TImplicitObjectScaled<FImplicitBox3>>();
-								check(ImplicitScaled.Object());
-								const FImplicitBox3& ImplicitBox = *ImplicitScaled.GetUnscaledObject();
-								ensure(FVector::DistSquared(ComponentToClothTransform.GetScale3D(), FVector(ImplicitScaled.GetScale())) < KINDA_SMALL_NUMBER);
-								AddBox(ImplicitBox, ComponentToClothTransform, ImplicitScaled.GetScale());
-								UE_LOG(LogSkeletalMesh, Verbose, TEXT("Found Scaled Box cloth environmental collision in [%s]"), *Component->GetOwner()->GetFName().ToString());
-								bHasSimpleCollision = true;
-							}
-							break;
-						case ImplicitObjectType::IsScaled | ImplicitObjectType::Capsule:
-							{
-								const TImplicitObjectScaled<FImplicitCapsule3>& ImplicitScaled = ImplicitObject->GetObjectChecked<TImplicitObjectScaled<FImplicitCapsule3>>();
-								check(ImplicitScaled.Object());
-								const FImplicitCapsule3& ImplicitCapsule = *ImplicitScaled.GetUnscaledObject();
-								ensure(FVector::DistSquared(ComponentToClothTransform.GetScale3D(), FVector(ImplicitScaled.GetScale())) < KINDA_SMALL_NUMBER);
-								AddCapsule(ImplicitCapsule, ComponentToClothTransform, ImplicitScaled.GetScale());
-								UE_LOG(LogSkeletalMesh, Verbose, TEXT("Found Scaled Capsule cloth environmental collision in [%s]"), *Component->GetOwner()->GetFName().ToString());
-								bHasSimpleCollision = true;
-							}
-							break;
-						case ImplicitObjectType::IsScaled | ImplicitObjectType::Convex:
-							{
-								const TImplicitObjectScaled<FImplicitConvex3>& ImplicitScaled = ImplicitObject->GetObjectChecked<TImplicitObjectScaled<FImplicitConvex3>>();
-								check(ImplicitScaled.Object());
-								const FImplicitConvex3& ImplicitConvex = *ImplicitScaled.GetUnscaledObject();
-								ensure(FVector::DistSquared(ComponentToClothTransform.GetScale3D(), FVector(ImplicitScaled.GetScale())) < KINDA_SMALL_NUMBER);
-								AddConvex(ImplicitConvex, ComponentToClothTransform.ToMatrixWithScale());
-								UE_LOG(LogSkeletalMesh, Verbose, TEXT("Found Scaled Convex cloth environmental collision in [%s]"), *Component->GetOwner()->GetFName().ToString());
-								bHasSimpleCollision = true;
-							}
-							break;
-
-						// Triangle mesh
-						case ImplicitObjectType::TriangleMesh:
-						case ImplicitObjectType::IsInstanced | ImplicitObjectType::TriangleMesh:
-						case ImplicitObjectType::IsScaled | ImplicitObjectType::TriangleMesh:
-							// TODO: We could eventually want to collide cloth against triangle meshes,
-							//       however the concept of simple vs complex shape might need to be clarified
-							//       as it currently iterates over all shape to discard the triangle mesh ones.
-							UE_LOG(LogSkeletalMesh, Verbose, TEXT("Found unusable Triangle Mesh cloth environmental collision in [%s]"), !Component->GetOwner() ? TEXT("Unknown") : *Component->GetOwner()->GetFName().ToString());
-							break;
-
 						default: 
 							ensure(false);  // Is there a missing collision type?
 							break;
 						}
 					}
-#else
-					static_assert(false, "A physics engine interface must be defined to build");
-#endif
 					bSuccessfulRead = true;
 				});
 			}
