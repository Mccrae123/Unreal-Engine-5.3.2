--- conflicted
+++ resolved
@@ -203,11 +203,7 @@
 	PlayRateMultiplier = InPlayRate;
 	EffectiveBlendWeight = InFinalBlendWeight;
 	bLooping = bInLooping;
-<<<<<<< HEAD
-	BlendSpace.bIsEvaluator = false;	// HACK for 5.1.1 do allow us to fix UE-170739 without altering public API
-=======
 	bIsEvaluator = bInIsEvaluator;
->>>>>>> 74d0b334
 }
 
 FAnimTickRecord::FAnimTickRecord(
