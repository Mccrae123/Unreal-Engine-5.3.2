// Copyright Epic Games, Inc. All Rights Reserved.

#include "LevelInstance/LevelInstanceActor.h"
#include "LevelInstance/LevelInstanceSubsystem.h"
#include "LevelInstance/LevelInstanceComponent.h"
#include "LevelInstance/LevelInstanceInterface.h"
#include "LevelInstance/LevelInstanceEditorInstanceActor.h"
#include "Engine/World.h"
#include "Engine/Engine.h"
#include "LevelInstancePrivate.h"
#include "Net/UnrealNetwork.h"

#include UE_INLINE_GENERATED_CPP_BY_NAME(LevelInstanceActor)

#if WITH_EDITOR
#include "UObject/ObjectSaveContext.h"
#include "WorldPartition/WorldPartitionActorDesc.h"
#include "WorldPartition/LevelInstance/LevelInstanceActorDesc.h"
#include "LevelInstance/LevelInstanceEditorPivotActor.h"
#endif

#define LOCTEXT_NAMESPACE "LevelInstanceActor"

<<<<<<< HEAD
ALevelInstance::ALevelInstance(const FObjectInitializer& ObjectInitializer)
	: Super(ObjectInitializer)
#if WITH_EDITOR
	, bGuardLoadUnload(false)
#endif
=======
ALevelInstance::ALevelInstance()
	: LevelInstanceActorGuid(this)
	, LevelInstanceActorImpl(this)
>>>>>>> d731a049
{
	RootComponent = CreateDefaultSubobject<ULevelInstanceComponent>(TEXT("Root"));
	RootComponent->Mobility = EComponentMobility::Static;

#if WITH_EDITORONLY_DATA
	DesiredRuntimeBehavior = ELevelInstanceRuntimeBehavior::Partitioned;
#endif
}

void ALevelInstance::Serialize(FArchive& Ar)
{
	Super::Serialize(Ar);
	Ar << LevelInstanceActorGuid;

#if WITH_EDITORONLY_DATA
	if (Ar.GetPortFlags() & PPF_DuplicateForPIE)
	{
		// Remove PIE Prefix in case the LevelInstance was part of the DuplicateWorldForPIE
		// This can happen if the level (WorldAsset) is part of the world's levels.
		// ULevelStreaming::RenameForPIE will call FSoftObjectPath::AddPIEPackageName which will
		// force this softobjectpath to be processed by FSoftObjectPath::FixupForPIE (even one that comes from a level instance).
		WorldAsset = FSoftObjectPath(UWorld::RemovePIEPrefix(WorldAsset.ToString()));
	}
#endif
}

void ALevelInstance::GetLifetimeReplicatedProps(TArray<FLifetimeProperty>& OutLifetimeProps) const
{
	Super::GetLifetimeReplicatedProps(OutLifetimeProps);
	FDoRepLifetimeParams Params;
	Params.Condition = COND_InitialOnly;
	DOREPLIFETIME_WITH_PARAMS_FAST(ALevelInstance, LevelInstanceSpawnGuid, Params);
}

void ALevelInstance::OnRep_LevelInstanceSpawnGuid()
{
	if (GetLocalRole() != ENetRole::ROLE_Authority && !LevelInstanceActorGuid.IsValid())
	{
		check(LevelInstanceSpawnGuid.IsValid());
		LevelInstanceActorGuid.ActorGuid = LevelInstanceSpawnGuid;
		LevelInstanceActorImpl.RegisterLevelInstance();
	}
}

void ALevelInstance::PostRegisterAllComponents()
{
	Super::PostRegisterAllComponents();

#if WITH_EDITOR
	ResetUnsupportedWorldAsset();
#endif

	if (GetLocalRole() == ENetRole::ROLE_Authority && GetWorld()->IsGameWorld())
	{
#if !WITH_EDITOR
		// If the level instance was spawned, not loaded
		LevelInstanceActorGuid.AssignIfInvalid();
#endif
		LevelInstanceSpawnGuid = LevelInstanceActorGuid.GetGuid();
	}

	if (LevelInstanceActorGuid.IsValid())
	{
		LevelInstanceActorImpl.RegisterLevelInstance();
	}
}

void ALevelInstance::PostUnregisterAllComponents()
{
	Super::PostUnregisterAllComponents();

	LevelInstanceActorImpl.UnregisterLevelInstance();
}

bool ALevelInstance::IsLoadingEnabled() const
{
	return LevelInstanceActorImpl.IsLoadingEnabled();
}

const TSoftObjectPtr<UWorld>& ALevelInstance::GetWorldAsset() const
{
#if WITH_EDITORONLY_DATA
	return WorldAsset;
#else
	return CookedWorldAsset;
#endif
}

const FLevelInstanceID& ALevelInstance::GetLevelInstanceID() const
{
	return LevelInstanceActorImpl.GetLevelInstanceID();
}

bool ALevelInstance::HasValidLevelInstanceID() const
{
	return LevelInstanceActorImpl.HasValidLevelInstanceID();
}

const FGuid& ALevelInstance::GetLevelInstanceGuid() const
{
	return LevelInstanceActorGuid.GetGuid();
}

void ALevelInstance::OnLevelInstanceLoaded()
{
	LevelInstanceActorImpl.OnLevelInstanceLoaded();
}

#if WITH_EDITOR
ULevelInstanceComponent* ALevelInstance::GetLevelInstanceComponent() const
{
	return Cast<ULevelInstanceComponent>(RootComponent);
}

<<<<<<< HEAD
=======
TSubclassOf<AActor> ALevelInstance::GetEditorPivotClass() const
{
	return ALevelInstancePivot::StaticClass();
}

TUniquePtr<FWorldPartitionActorDesc> ALevelInstance::CreateClassActorDesc() const
{
	return TUniquePtr<FWorldPartitionActorDesc>(new FLevelInstanceActorDesc());
}

>>>>>>> d731a049
ALevelInstance::FOnLevelInstanceActorPostLoad ALevelInstance::OnLevelInstanceActorPostLoad;

void ALevelInstance::PostLoad()
{
	Super::PostLoad();

	OnLevelInstanceActorPostLoad.Broadcast(this);
}

void ALevelInstance::PreEditUndo()
{
	LevelInstanceActorImpl.PreEditUndo([this]() { Super::PreEditUndo(); });
}

void ALevelInstance::PostEditUndo(TSharedPtr<ITransactionObjectAnnotation> TransactionAnnotation)
{
	LevelInstanceActorImpl.PostEditUndo(TransactionAnnotation, [this](TSharedPtr<ITransactionObjectAnnotation> InTransactionAnnotation) { Super::PostEditUndo(InTransactionAnnotation); });
}

void ALevelInstance::PostEditUndo()
{
	LevelInstanceActorImpl.PostEditUndo([this]() { Super::PostEditUndo(); });
}

void ALevelInstance::PreEditChange(FProperty* PropertyThatWillChange)
{
	const bool bWorldAssetChange = PropertyThatWillChange->GetFName() == GET_MEMBER_NAME_CHECKED(ALevelInstance, WorldAsset);
	LevelInstanceActorImpl.PreEditChange(PropertyThatWillChange, bWorldAssetChange, [this](FProperty* Property) { Super::PreEditChange(Property); });
}

void ALevelInstance::CheckForErrors()
{
	Super::CheckForErrors();

<<<<<<< HEAD
	TArray<TPair<FText, TSoftObjectPtr<UWorld>>> LoopInfo;
	const ALevelInstance* LoopStart = nullptr;
	if (!CheckForLoop(GetWorldAsset(), &LoopInfo, &LoopStart))
	{
		TSharedRef<FTokenizedMessage> Error = FMessageLog("MapCheck").Error()->AddToken(FTextToken::Create(LOCTEXT("LevelInstanceActor_Loop_CheckForErrors", "LevelInstance level loop found!")));
		TSoftObjectPtr<UWorld> LoopStartAsset(LoopStart->GetLevel()->GetTypedOuter<UWorld>());
		Error->AddToken(FAssetNameToken::Create(LoopStartAsset.GetLongPackageName(), FText::FromString(LoopStartAsset.GetAssetName())));
		Error->AddToken(FTextToken::Create(FText::FromString(TEXT(":"))));
		Error->AddToken(FUObjectToken::Create(LoopStart));
		for (int32 i = LoopInfo.Num() - 1; i >= 0; --i)
		{
			Error->AddToken(FTextToken::Create(LoopInfo[i].Key));
			TSoftObjectPtr<UWorld> LevelInstancePtr = LoopInfo[i].Value;
			Error->AddToken(FAssetNameToken::Create(LevelInstancePtr.GetLongPackageName(), FText::FromString(LevelInstancePtr.GetAssetName())));
		}

		Error->AddToken(FMapErrorToken::Create(FName(TEXT("LevelInstanceActor_Loop_CheckForErrors"))));
	}

	FPackagePath WorldAssetPath;
	if (!FPackagePath::TryFromPackageName(GetWorldAssetPackage(), WorldAssetPath) || !FPackageName::DoesPackageExist(WorldAssetPath))
	{
		TSharedRef<FTokenizedMessage> Error = FMessageLog("MapCheck").Error()
			->AddToken(FTextToken::Create(LOCTEXT("LevelInstanceActor_InvalidPackage", "LevelInstance actor")))
			->AddToken(FUObjectToken::Create(this))
			->AddToken(FTextToken::Create(FText::FromString(TEXT("refers to an invalid asset:"))))
			->AddToken(FAssetNameToken::Create(GetWorldAsset().GetLongPackageName(), FText::FromString(GetWorldAsset().GetLongPackageName())))
			->AddToken(FMapErrorToken::Create(FName(TEXT("LevelInstanceActor_InvalidPackage_CheckForErrors"))));
	}
}

bool ALevelInstance::CheckForLoop(TSoftObjectPtr<UWorld> InLevelInstance, TArray<TPair<FText,TSoftObjectPtr<UWorld>>>* LoopInfo, const ALevelInstance** LoopStart) const
{
	bool bValid = true;
	if (ULevelInstanceSubsystem* LevelInstanceSubsystem = GetLevelInstanceSubsystem())
	{
		LevelInstanceSubsystem->ForEachLevelInstanceAncestorsAndSelf(this, [&bValid, &InLevelInstance, LoopInfo, LoopStart, this](const ALevelInstance* LevelInstanceActor)
		{
			FName LongPackageName(*InLevelInstance.GetLongPackageName());
			// Check to exclude NAME_None since Preview Levels are in the transient package
			// Check the level we are spawned in to detect the loop (this will handle loops caused by LevelInstances and by regular level streaming)
			if (LongPackageName != NAME_None && LevelInstanceActor->GetLevel()->GetPackage()->GetLoadedPath() == FPackagePath::FromPackageNameChecked(LongPackageName))
			{
				bValid = false;
				if (LoopStart)
				{
					*LoopStart = LevelInstanceActor;
				}
			}

			if (LoopInfo)
			{
				TSoftObjectPtr<UWorld> LevelInstancePtr = LevelInstanceActor == this ? InLevelInstance : LevelInstanceActor->GetWorldAsset();
				FText LevelInstanceName = FText::FromString(LevelInstanceActor->GetPathName());
				FText Description = FText::Format(LOCTEXT("LevelInstanceLoopLink", "-> Actor: {0} loads"), LevelInstanceName);
				LoopInfo->Emplace(Description, LevelInstancePtr);
			}
				
			return bValid;
		});
	}

	return bValid;
}

bool ALevelInstance::CanSetValue(TSoftObjectPtr<UWorld> InLevelInstance, FString* Reason) const
{
	// Set to null is valid
	if (InLevelInstance.IsNull())
	{
		return true;
	}

	FString PackageName;
	if (!FPackageName::DoesPackageExist(InLevelInstance.GetLongPackageName()))
	{
		if (Reason)
		{
			*Reason = FString::Format(TEXT("Attempting to set Level Instance to package {0} which does not exist. Ensure the level was saved before attepting to set the level instance world asset."), { InLevelInstance.GetLongPackageName() });
		}
		return false;
	}

	TArray<TPair<FText, TSoftObjectPtr<UWorld>>> LoopInfo;
	const ALevelInstance* LoopStart = nullptr;

	if (ULevel::GetIsLevelPartitionedFromPackage(*InLevelInstance.GetLongPackageName()))
	{
		if (Reason)
		{
			*Reason = FString::Format(TEXT("LevelInstance doesn't support partitioned world {0}\n"), { InLevelInstance.GetLongPackageName() });
		}

		return false;
	}

	if (!CheckForLoop(InLevelInstance, Reason ? &LoopInfo : nullptr, Reason ? &LoopStart : nullptr))
	{
		if (Reason)
		{
			if (ensure(LoopStart))
			{
				TSoftObjectPtr<UWorld> LoopStartAsset(LoopStart->GetLevel()->GetTypedOuter<UWorld>());
				*Reason = FString::Format(TEXT("Setting LevelInstance to {0} would cause loop {1}:{2}\n"), { InLevelInstance.GetLongPackageName(), LoopStart->GetName(), LoopStartAsset.GetLongPackageName() });
				for (int32 i = LoopInfo.Num() - 1; i >= 0; --i)
				{
					Reason->Append(FString::Format(TEXT("{0} {1}\n"), { *LoopInfo[i].Key.ToString(), *LoopInfo[i].Value.GetLongPackageName() }));
				}
			}
		}

		return false;
	}

	return true;
=======
	LevelInstanceActorImpl.CheckForErrors();
>>>>>>> d731a049
}

bool ALevelInstance::SetWorldAsset(TSoftObjectPtr<UWorld> InWorldAsset)
{
	FString Reason;
	if (!ULevelInstanceSubsystem::CanUseWorldAsset(this, InWorldAsset, &Reason))
	{
		UE_LOG(LogLevelInstance, Warning, TEXT("%s"), *Reason);
		return false;
	}

	WorldAsset = InWorldAsset;
	return true;
}

void ALevelInstance::PostEditChangeProperty(FPropertyChangedEvent& PropertyChangedEvent)
{
	const bool bWorldAssetChange = PropertyChangedEvent.Property && PropertyChangedEvent.Property->GetFName() == GET_MEMBER_NAME_CHECKED(ALevelInstance, WorldAsset);

	LevelInstanceActorImpl.PostEditChangeProperty(PropertyChangedEvent, bWorldAssetChange, [this](FPropertyChangedEvent& Event) { Super::PostEditChangeProperty(Event); });
}

bool ALevelInstance::CanEditChange(const FProperty* Property) const
{
<<<<<<< HEAD
	if (!Super::CanEditChange(InProperty))
	{
		return false;
	}

	if (IsEditing())
	{
		return false;
	}

	if (HasDirtyChildren())
	{
		return false;
	}

	return true;
=======
	return Super::CanEditChange(Property) && LevelInstanceActorImpl.CanEditChange(Property);
>>>>>>> d731a049
}

void ALevelInstance::PostEditImport()
{
<<<<<<< HEAD
	{
		TGuardValue<bool> LoadUnloadGuard(bGuardLoadUnload, true);
		Super::PostEditImport();
	}
	UpdateFromLevel();
=======
	LevelInstanceActorImpl.PostEditImport([this]() { Super::PostEditImport(); });
>>>>>>> d731a049
}

bool ALevelInstance::CanDeleteSelectedActor(FText& OutReason) const
{
<<<<<<< HEAD
	if (!Super::CanDeleteSelectedActor(OutReason))
	{
		return false;
	}

	if (IsEditing())
	{
		OutReason = LOCTEXT("HasEditingLevel", "Can't delete LevelInstance because it is editing!");
		return false;
	}

	if (HasChildEdit())
	{
		OutReason = LOCTEXT("HasEditingChildLevel", "Can't delete LevelInstance because it has editing child LevelInstances!");
		return false;
	}
	return true;
=======
	return Super::CanDeleteSelectedActor(OutReason) && LevelInstanceActorImpl.CanDeleteSelectedActor(OutReason);
>>>>>>> d731a049
}

void ALevelInstance::SetIsTemporarilyHiddenInEditor(bool bIsHidden)
{
	LevelInstanceActorImpl.SetIsTemporarilyHiddenInEditor(bIsHidden, [this](bool bInHidden) { Super::SetIsTemporarilyHiddenInEditor(bInHidden); });
}

bool ALevelInstance::SetIsHiddenEdLayer(bool bIsHiddenEdLayer)
{
	return LevelInstanceActorImpl.SetIsHiddenEdLayer(bIsHiddenEdLayer, [this](bool bInHiddenEdLayer) { return Super::SetIsHiddenEdLayer(bInHiddenEdLayer); });
}

void ALevelInstance::EditorGetUnderlyingActors(TSet<AActor*>& OutUnderlyingActors) const
{
	Super::EditorGetUnderlyingActors(OutUnderlyingActors);
<<<<<<< HEAD

	if (ULevelInstanceSubsystem* LevelInstanceSubsystem = GetLevelInstanceSubsystem())
	{
		LevelInstanceSubsystem->ForEachActorInLevelInstance(this, [&](AActor* LevelActor)
		{
			bool bAlreadySet = false;
			OutUnderlyingActors.Add(LevelActor, &bAlreadySet);
			if (!bAlreadySet)
			{
				LevelActor->EditorGetUnderlyingActors(OutUnderlyingActors);
			}
			return true;
		});
	}
}

void ALevelInstance::UpdateFromLevel()
{
	if (HasValidLevelInstanceID())
	{
		if (ULevelInstanceSubsystem* LevelInstanceSubsystem = GetLevelInstanceSubsystem())
		{
			if (IsLevelInstancePathValid() && SupportsLoading())
			{
				const bool bForceUpdate = true;
				LevelInstanceSubsystem->RequestLoadLevelInstance(this, bForceUpdate);
			}
			else if(IsLoaded())
			{
				UnloadLevelInstance();
			}
		}
	}
}

bool ALevelInstance::IsLoaded() const
{
	if (ULevelInstanceSubsystem* LevelInstanceSubsystem = GetLevelInstanceSubsystem())
	{
		return LevelInstanceSubsystem->IsLoaded(this);
	}

	return false;
}

void ALevelInstance::OnLevelInstanceLoaded()
{
	if (!GetWorld()->IsGameWorld())
	{
		// Propagate bounds dirtyness up and check if we need to hide our LevelInstance because self or ancestor is hidden
		bool bHiddenInEditor = false;
		GetLevelInstanceSubsystem()->ForEachLevelInstanceAncestorsAndSelf(this, [&bHiddenInEditor](const ALevelInstance* AncestorOrSelf)
		{
			AncestorOrSelf->GetLevel()->MarkLevelBoundsDirty();
			bHiddenInEditor |= AncestorOrSelf->IsTemporarilyHiddenInEditor();
			return true;
		});

		if (bHiddenInEditor)
		{
			SetIsTemporarilyHiddenInEditor(bHiddenInEditor);
		}
	}
=======
	LevelInstanceActorImpl.EditorGetUnderlyingActors(OutUnderlyingActors);
>>>>>>> d731a049
}

FBox ALevelInstance::GetStreamingBounds() const
{
	FBox LevelInstanceBounds;
	if (LevelInstanceActorImpl.GetBounds(LevelInstanceBounds))
	{
		return LevelInstanceBounds;
	}

	return Super::GetStreamingBounds();
}

bool ALevelInstance::IsLockLocation() const
{
<<<<<<< HEAD
	return Super::IsLockLocation() || IsEditing() || HasChildEdit();
=======
	return Super::IsLockLocation() || LevelInstanceActorImpl.IsLockLocation();
>>>>>>> d731a049
}

bool ALevelInstance::GetReferencedContentObjects(TArray<UObject*>& Objects) const
{
	Objects.Add(const_cast<ALevelInstance*>(this));
	return true;
}

bool ALevelInstance::GetSoftReferencedContentObjects(TArray<FSoftObjectPath>& SoftObjects) const
{
<<<<<<< HEAD
	if (HasValidLevelInstanceID())
	{
		if (ULevelInstanceSubsystem* LevelInstanceSubsystem = GetLevelInstanceSubsystem())
		{
			return LevelInstanceSubsystem->CanEditLevelInstance(this, OutReason);
		}
=======
	if (WorldAsset.ToSoftObjectPath().IsValid())
	{
		SoftObjects.Add(WorldAsset.ToSoftObjectPath());
		return true;
>>>>>>> d731a049
	}
	return false;
}

bool ALevelInstance::OpenAssetEditor()
{
<<<<<<< HEAD
	if (HasValidLevelInstanceID())
	{
		if (ULevelInstanceSubsystem* LevelInstanceSubsystem = GetLevelInstanceSubsystem())
		{
			return LevelInstanceSubsystem->CanCommitLevelInstance(this, OutReason);
		}
	}

	return false;
}

bool ALevelInstance::CanDiscard(FText* OutReason) const
{
	if (HasValidLevelInstanceID())
	{
		if (ULevelInstanceSubsystem* LevelInstanceSubsystem = GetLevelInstanceSubsystem())
		{
			return LevelInstanceSubsystem->CanDiscardLevelInstance(this, OutReason);
		}
=======
	return CanEnterEdit() ? EnterEdit() : false;
}

bool ALevelInstance::EditorCanAttachFrom(const AActor* InChild, FText& OutReason) const
{
	if (IsEditing())
	{
		return true;
>>>>>>> d731a049
	}

	return false;
}

<<<<<<< HEAD
bool ALevelInstance::IsEditing() const
{
	if (HasValidLevelInstanceID())
	{
		if (ULevelInstanceSubsystem* LevelInstanceSubsystem = GetLevelInstanceSubsystem())
		{
			return LevelInstanceSubsystem->IsEditingLevelInstance(this);
		}
	}
	return false;
}

ULevel* ALevelInstance::GetLoadedLevel() const
=======
FBox ALevelInstance::GetComponentsBoundingBox(bool bNonColliding, bool bIncludeFromChildActors) const
>>>>>>> d731a049
{
	FBox Box = Super::GetComponentsBoundingBox(bNonColliding, bIncludeFromChildActors);
	
	FBox LevelInstanceBounds;
	if (LevelInstanceActorImpl.GetBounds(LevelInstanceBounds))
	{
<<<<<<< HEAD
		return LevelInstanceSubsystem->GetLevelInstanceLevel(this);
	}
	return nullptr;
}

bool ALevelInstance::HasChildEdit() const
{
	if (HasValidLevelInstanceID())
	{
		if (ULevelInstanceSubsystem* LevelInstanceSubsystem = GetLevelInstanceSubsystem())
		{
			return LevelInstanceSubsystem->HasChildEdit(this);
		}
	}

	return false;
}

void ALevelInstance::Edit(AActor* ContextActor)
{
	ULevelInstanceSubsystem* LevelInstanceSubsystem = GetLevelInstanceSubsystem();
	check(LevelInstanceSubsystem);
	LevelInstanceSubsystem->EditLevelInstance(this, ContextActor);
}

void ALevelInstance::Commit()
{
	ULevelInstanceSubsystem* LevelInstanceSubsystem = GetLevelInstanceSubsystem();
	check(LevelInstanceSubsystem);
	LevelInstanceSubsystem->CommitLevelInstance(this);
}

void ALevelInstance::Discard()
{
	ULevelInstanceSubsystem* LevelInstanceSubsystem = GetLevelInstanceSubsystem();
	check(LevelInstanceSubsystem);
	const bool bDiscardEdits = true;
	LevelInstanceSubsystem->CommitLevelInstance(this, bDiscardEdits);
}

bool ALevelInstance::HasDirtyChildren() const
=======
		Box += LevelInstanceBounds;
	}
	
	return Box;
}

void ALevelInstance::PushSelectionToProxies()
>>>>>>> d731a049
{
	Super::PushSelectionToProxies();

	LevelInstanceActorImpl.PushSelectionToProxies();
}

void ALevelInstance::PushLevelInstanceEditingStateToProxies(bool bInEditingState)
{
	Super::PushLevelInstanceEditingStateToProxies(bInEditingState);

	LevelInstanceActorImpl.PushLevelInstanceEditingStateToProxies(bInEditingState);
}

void ALevelInstance::PreSave(FObjectPreSaveContext ObjectSaveContext)
{
	Super::PreSave(ObjectSaveContext);

	if (IsRunningCookCommandlet())
	{
		ResetUnsupportedWorldAsset();

#if WITH_EDITORONLY_DATA
		if (IsLoadingEnabled())
		{
			CookedWorldAsset = WorldAsset;
		}
#endif
	}
}

void ALevelInstance::ResetUnsupportedWorldAsset()
{
	if (!ULevelInstanceSubsystem::CanUsePackage(*WorldAsset.GetLongPackageName()))
	{
		UE_LOG(LogLevelInstance, Warning, TEXT("LevelInstance doesn't support partitioned world %s, make sure to flag world partition's 'Can be Used by Level Instance'."), *WorldAsset.GetLongPackageName());
		WorldAsset.Reset();
	}
}

#endif

#undef LOCTEXT_NAMESPACE
<|MERGE_RESOLUTION|>--- conflicted
+++ resolved
@@ -21,17 +21,9 @@
 
 #define LOCTEXT_NAMESPACE "LevelInstanceActor"
 
-<<<<<<< HEAD
-ALevelInstance::ALevelInstance(const FObjectInitializer& ObjectInitializer)
-	: Super(ObjectInitializer)
-#if WITH_EDITOR
-	, bGuardLoadUnload(false)
-#endif
-=======
 ALevelInstance::ALevelInstance()
 	: LevelInstanceActorGuid(this)
 	, LevelInstanceActorImpl(this)
->>>>>>> d731a049
 {
 	RootComponent = CreateDefaultSubobject<ULevelInstanceComponent>(TEXT("Root"));
 	RootComponent->Mobility = EComponentMobility::Static;
@@ -146,8 +138,6 @@
 	return Cast<ULevelInstanceComponent>(RootComponent);
 }
 
-<<<<<<< HEAD
-=======
 TSubclassOf<AActor> ALevelInstance::GetEditorPivotClass() const
 {
 	return ALevelInstancePivot::StaticClass();
@@ -158,7 +148,6 @@
 	return TUniquePtr<FWorldPartitionActorDesc>(new FLevelInstanceActorDesc());
 }
 
->>>>>>> d731a049
 ALevelInstance::FOnLevelInstanceActorPostLoad ALevelInstance::OnLevelInstanceActorPostLoad;
 
 void ALevelInstance::PostLoad()
@@ -193,125 +182,7 @@
 {
 	Super::CheckForErrors();
 
-<<<<<<< HEAD
-	TArray<TPair<FText, TSoftObjectPtr<UWorld>>> LoopInfo;
-	const ALevelInstance* LoopStart = nullptr;
-	if (!CheckForLoop(GetWorldAsset(), &LoopInfo, &LoopStart))
-	{
-		TSharedRef<FTokenizedMessage> Error = FMessageLog("MapCheck").Error()->AddToken(FTextToken::Create(LOCTEXT("LevelInstanceActor_Loop_CheckForErrors", "LevelInstance level loop found!")));
-		TSoftObjectPtr<UWorld> LoopStartAsset(LoopStart->GetLevel()->GetTypedOuter<UWorld>());
-		Error->AddToken(FAssetNameToken::Create(LoopStartAsset.GetLongPackageName(), FText::FromString(LoopStartAsset.GetAssetName())));
-		Error->AddToken(FTextToken::Create(FText::FromString(TEXT(":"))));
-		Error->AddToken(FUObjectToken::Create(LoopStart));
-		for (int32 i = LoopInfo.Num() - 1; i >= 0; --i)
-		{
-			Error->AddToken(FTextToken::Create(LoopInfo[i].Key));
-			TSoftObjectPtr<UWorld> LevelInstancePtr = LoopInfo[i].Value;
-			Error->AddToken(FAssetNameToken::Create(LevelInstancePtr.GetLongPackageName(), FText::FromString(LevelInstancePtr.GetAssetName())));
-		}
-
-		Error->AddToken(FMapErrorToken::Create(FName(TEXT("LevelInstanceActor_Loop_CheckForErrors"))));
-	}
-
-	FPackagePath WorldAssetPath;
-	if (!FPackagePath::TryFromPackageName(GetWorldAssetPackage(), WorldAssetPath) || !FPackageName::DoesPackageExist(WorldAssetPath))
-	{
-		TSharedRef<FTokenizedMessage> Error = FMessageLog("MapCheck").Error()
-			->AddToken(FTextToken::Create(LOCTEXT("LevelInstanceActor_InvalidPackage", "LevelInstance actor")))
-			->AddToken(FUObjectToken::Create(this))
-			->AddToken(FTextToken::Create(FText::FromString(TEXT("refers to an invalid asset:"))))
-			->AddToken(FAssetNameToken::Create(GetWorldAsset().GetLongPackageName(), FText::FromString(GetWorldAsset().GetLongPackageName())))
-			->AddToken(FMapErrorToken::Create(FName(TEXT("LevelInstanceActor_InvalidPackage_CheckForErrors"))));
-	}
-}
-
-bool ALevelInstance::CheckForLoop(TSoftObjectPtr<UWorld> InLevelInstance, TArray<TPair<FText,TSoftObjectPtr<UWorld>>>* LoopInfo, const ALevelInstance** LoopStart) const
-{
-	bool bValid = true;
-	if (ULevelInstanceSubsystem* LevelInstanceSubsystem = GetLevelInstanceSubsystem())
-	{
-		LevelInstanceSubsystem->ForEachLevelInstanceAncestorsAndSelf(this, [&bValid, &InLevelInstance, LoopInfo, LoopStart, this](const ALevelInstance* LevelInstanceActor)
-		{
-			FName LongPackageName(*InLevelInstance.GetLongPackageName());
-			// Check to exclude NAME_None since Preview Levels are in the transient package
-			// Check the level we are spawned in to detect the loop (this will handle loops caused by LevelInstances and by regular level streaming)
-			if (LongPackageName != NAME_None && LevelInstanceActor->GetLevel()->GetPackage()->GetLoadedPath() == FPackagePath::FromPackageNameChecked(LongPackageName))
-			{
-				bValid = false;
-				if (LoopStart)
-				{
-					*LoopStart = LevelInstanceActor;
-				}
-			}
-
-			if (LoopInfo)
-			{
-				TSoftObjectPtr<UWorld> LevelInstancePtr = LevelInstanceActor == this ? InLevelInstance : LevelInstanceActor->GetWorldAsset();
-				FText LevelInstanceName = FText::FromString(LevelInstanceActor->GetPathName());
-				FText Description = FText::Format(LOCTEXT("LevelInstanceLoopLink", "-> Actor: {0} loads"), LevelInstanceName);
-				LoopInfo->Emplace(Description, LevelInstancePtr);
-			}
-				
-			return bValid;
-		});
-	}
-
-	return bValid;
-}
-
-bool ALevelInstance::CanSetValue(TSoftObjectPtr<UWorld> InLevelInstance, FString* Reason) const
-{
-	// Set to null is valid
-	if (InLevelInstance.IsNull())
-	{
-		return true;
-	}
-
-	FString PackageName;
-	if (!FPackageName::DoesPackageExist(InLevelInstance.GetLongPackageName()))
-	{
-		if (Reason)
-		{
-			*Reason = FString::Format(TEXT("Attempting to set Level Instance to package {0} which does not exist. Ensure the level was saved before attepting to set the level instance world asset."), { InLevelInstance.GetLongPackageName() });
-		}
-		return false;
-	}
-
-	TArray<TPair<FText, TSoftObjectPtr<UWorld>>> LoopInfo;
-	const ALevelInstance* LoopStart = nullptr;
-
-	if (ULevel::GetIsLevelPartitionedFromPackage(*InLevelInstance.GetLongPackageName()))
-	{
-		if (Reason)
-		{
-			*Reason = FString::Format(TEXT("LevelInstance doesn't support partitioned world {0}\n"), { InLevelInstance.GetLongPackageName() });
-		}
-
-		return false;
-	}
-
-	if (!CheckForLoop(InLevelInstance, Reason ? &LoopInfo : nullptr, Reason ? &LoopStart : nullptr))
-	{
-		if (Reason)
-		{
-			if (ensure(LoopStart))
-			{
-				TSoftObjectPtr<UWorld> LoopStartAsset(LoopStart->GetLevel()->GetTypedOuter<UWorld>());
-				*Reason = FString::Format(TEXT("Setting LevelInstance to {0} would cause loop {1}:{2}\n"), { InLevelInstance.GetLongPackageName(), LoopStart->GetName(), LoopStartAsset.GetLongPackageName() });
-				for (int32 i = LoopInfo.Num() - 1; i >= 0; --i)
-				{
-					Reason->Append(FString::Format(TEXT("{0} {1}\n"), { *LoopInfo[i].Key.ToString(), *LoopInfo[i].Value.GetLongPackageName() }));
-				}
-			}
-		}
-
-		return false;
-	}
-
-	return true;
-=======
 	LevelInstanceActorImpl.CheckForErrors();
->>>>>>> d731a049
 }
 
 bool ALevelInstance::SetWorldAsset(TSoftObjectPtr<UWorld> InWorldAsset)
@@ -336,64 +207,17 @@
 
 bool ALevelInstance::CanEditChange(const FProperty* Property) const
 {
-<<<<<<< HEAD
-	if (!Super::CanEditChange(InProperty))
-	{
-		return false;
-	}
-
-	if (IsEditing())
-	{
-		return false;
-	}
-
-	if (HasDirtyChildren())
-	{
-		return false;
-	}
-
-	return true;
-=======
 	return Super::CanEditChange(Property) && LevelInstanceActorImpl.CanEditChange(Property);
->>>>>>> d731a049
 }
 
 void ALevelInstance::PostEditImport()
 {
-<<<<<<< HEAD
-	{
-		TGuardValue<bool> LoadUnloadGuard(bGuardLoadUnload, true);
-		Super::PostEditImport();
-	}
-	UpdateFromLevel();
-=======
 	LevelInstanceActorImpl.PostEditImport([this]() { Super::PostEditImport(); });
->>>>>>> d731a049
 }
 
 bool ALevelInstance::CanDeleteSelectedActor(FText& OutReason) const
 {
-<<<<<<< HEAD
-	if (!Super::CanDeleteSelectedActor(OutReason))
-	{
-		return false;
-	}
-
-	if (IsEditing())
-	{
-		OutReason = LOCTEXT("HasEditingLevel", "Can't delete LevelInstance because it is editing!");
-		return false;
-	}
-
-	if (HasChildEdit())
-	{
-		OutReason = LOCTEXT("HasEditingChildLevel", "Can't delete LevelInstance because it has editing child LevelInstances!");
-		return false;
-	}
-	return true;
-=======
 	return Super::CanDeleteSelectedActor(OutReason) && LevelInstanceActorImpl.CanDeleteSelectedActor(OutReason);
->>>>>>> d731a049
 }
 
 void ALevelInstance::SetIsTemporarilyHiddenInEditor(bool bIsHidden)
@@ -409,73 +233,7 @@
 void ALevelInstance::EditorGetUnderlyingActors(TSet<AActor*>& OutUnderlyingActors) const
 {
 	Super::EditorGetUnderlyingActors(OutUnderlyingActors);
-<<<<<<< HEAD
-
-	if (ULevelInstanceSubsystem* LevelInstanceSubsystem = GetLevelInstanceSubsystem())
-	{
-		LevelInstanceSubsystem->ForEachActorInLevelInstance(this, [&](AActor* LevelActor)
-		{
-			bool bAlreadySet = false;
-			OutUnderlyingActors.Add(LevelActor, &bAlreadySet);
-			if (!bAlreadySet)
-			{
-				LevelActor->EditorGetUnderlyingActors(OutUnderlyingActors);
-			}
-			return true;
-		});
-	}
-}
-
-void ALevelInstance::UpdateFromLevel()
-{
-	if (HasValidLevelInstanceID())
-	{
-		if (ULevelInstanceSubsystem* LevelInstanceSubsystem = GetLevelInstanceSubsystem())
-		{
-			if (IsLevelInstancePathValid() && SupportsLoading())
-			{
-				const bool bForceUpdate = true;
-				LevelInstanceSubsystem->RequestLoadLevelInstance(this, bForceUpdate);
-			}
-			else if(IsLoaded())
-			{
-				UnloadLevelInstance();
-			}
-		}
-	}
-}
-
-bool ALevelInstance::IsLoaded() const
-{
-	if (ULevelInstanceSubsystem* LevelInstanceSubsystem = GetLevelInstanceSubsystem())
-	{
-		return LevelInstanceSubsystem->IsLoaded(this);
-	}
-
-	return false;
-}
-
-void ALevelInstance::OnLevelInstanceLoaded()
-{
-	if (!GetWorld()->IsGameWorld())
-	{
-		// Propagate bounds dirtyness up and check if we need to hide our LevelInstance because self or ancestor is hidden
-		bool bHiddenInEditor = false;
-		GetLevelInstanceSubsystem()->ForEachLevelInstanceAncestorsAndSelf(this, [&bHiddenInEditor](const ALevelInstance* AncestorOrSelf)
-		{
-			AncestorOrSelf->GetLevel()->MarkLevelBoundsDirty();
-			bHiddenInEditor |= AncestorOrSelf->IsTemporarilyHiddenInEditor();
-			return true;
-		});
-
-		if (bHiddenInEditor)
-		{
-			SetIsTemporarilyHiddenInEditor(bHiddenInEditor);
-		}
-	}
-=======
 	LevelInstanceActorImpl.EditorGetUnderlyingActors(OutUnderlyingActors);
->>>>>>> d731a049
 }
 
 FBox ALevelInstance::GetStreamingBounds() const
@@ -491,11 +249,7 @@
 
 bool ALevelInstance::IsLockLocation() const
 {
-<<<<<<< HEAD
-	return Super::IsLockLocation() || IsEditing() || HasChildEdit();
-=======
 	return Super::IsLockLocation() || LevelInstanceActorImpl.IsLockLocation();
->>>>>>> d731a049
 }
 
 bool ALevelInstance::GetReferencedContentObjects(TArray<UObject*>& Objects) const
@@ -506,126 +260,36 @@
 
 bool ALevelInstance::GetSoftReferencedContentObjects(TArray<FSoftObjectPath>& SoftObjects) const
 {
-<<<<<<< HEAD
-	if (HasValidLevelInstanceID())
-	{
-		if (ULevelInstanceSubsystem* LevelInstanceSubsystem = GetLevelInstanceSubsystem())
-		{
-			return LevelInstanceSubsystem->CanEditLevelInstance(this, OutReason);
-		}
-=======
 	if (WorldAsset.ToSoftObjectPath().IsValid())
 	{
 		SoftObjects.Add(WorldAsset.ToSoftObjectPath());
 		return true;
->>>>>>> d731a049
 	}
 	return false;
 }
 
 bool ALevelInstance::OpenAssetEditor()
 {
-<<<<<<< HEAD
-	if (HasValidLevelInstanceID())
-	{
-		if (ULevelInstanceSubsystem* LevelInstanceSubsystem = GetLevelInstanceSubsystem())
-		{
-			return LevelInstanceSubsystem->CanCommitLevelInstance(this, OutReason);
-		}
+	return CanEnterEdit() ? EnterEdit() : false;
+}
+
+bool ALevelInstance::EditorCanAttachFrom(const AActor* InChild, FText& OutReason) const
+{
+	if (IsEditing())
+	{
+		return true;
 	}
 
 	return false;
 }
 
-bool ALevelInstance::CanDiscard(FText* OutReason) const
-{
-	if (HasValidLevelInstanceID())
-	{
-		if (ULevelInstanceSubsystem* LevelInstanceSubsystem = GetLevelInstanceSubsystem())
-		{
-			return LevelInstanceSubsystem->CanDiscardLevelInstance(this, OutReason);
-		}
-=======
-	return CanEnterEdit() ? EnterEdit() : false;
-}
-
-bool ALevelInstance::EditorCanAttachFrom(const AActor* InChild, FText& OutReason) const
-{
-	if (IsEditing())
-	{
-		return true;
->>>>>>> d731a049
-	}
-
-	return false;
-}
-
-<<<<<<< HEAD
-bool ALevelInstance::IsEditing() const
-{
-	if (HasValidLevelInstanceID())
-	{
-		if (ULevelInstanceSubsystem* LevelInstanceSubsystem = GetLevelInstanceSubsystem())
-		{
-			return LevelInstanceSubsystem->IsEditingLevelInstance(this);
-		}
-	}
-	return false;
-}
-
-ULevel* ALevelInstance::GetLoadedLevel() const
-=======
 FBox ALevelInstance::GetComponentsBoundingBox(bool bNonColliding, bool bIncludeFromChildActors) const
->>>>>>> d731a049
 {
 	FBox Box = Super::GetComponentsBoundingBox(bNonColliding, bIncludeFromChildActors);
 	
 	FBox LevelInstanceBounds;
 	if (LevelInstanceActorImpl.GetBounds(LevelInstanceBounds))
 	{
-<<<<<<< HEAD
-		return LevelInstanceSubsystem->GetLevelInstanceLevel(this);
-	}
-	return nullptr;
-}
-
-bool ALevelInstance::HasChildEdit() const
-{
-	if (HasValidLevelInstanceID())
-	{
-		if (ULevelInstanceSubsystem* LevelInstanceSubsystem = GetLevelInstanceSubsystem())
-		{
-			return LevelInstanceSubsystem->HasChildEdit(this);
-		}
-	}
-
-	return false;
-}
-
-void ALevelInstance::Edit(AActor* ContextActor)
-{
-	ULevelInstanceSubsystem* LevelInstanceSubsystem = GetLevelInstanceSubsystem();
-	check(LevelInstanceSubsystem);
-	LevelInstanceSubsystem->EditLevelInstance(this, ContextActor);
-}
-
-void ALevelInstance::Commit()
-{
-	ULevelInstanceSubsystem* LevelInstanceSubsystem = GetLevelInstanceSubsystem();
-	check(LevelInstanceSubsystem);
-	LevelInstanceSubsystem->CommitLevelInstance(this);
-}
-
-void ALevelInstance::Discard()
-{
-	ULevelInstanceSubsystem* LevelInstanceSubsystem = GetLevelInstanceSubsystem();
-	check(LevelInstanceSubsystem);
-	const bool bDiscardEdits = true;
-	LevelInstanceSubsystem->CommitLevelInstance(this, bDiscardEdits);
-}
-
-bool ALevelInstance::HasDirtyChildren() const
-=======
 		Box += LevelInstanceBounds;
 	}
 	
@@ -633,7 +297,6 @@
 }
 
 void ALevelInstance::PushSelectionToProxies()
->>>>>>> d731a049
 {
 	Super::PushSelectionToProxies();
 
