--- conflicted
+++ resolved
@@ -45,14 +45,6 @@
 #if WITH_EDITOR
 TOptional<FFolder::FRootObject> ULevelStreamingLevelInstance::GetFolderRootObject() const
 {
-<<<<<<< HEAD
-	if (ALevelInstance* LevelInstance = GetLevelInstanceActor())
-	{
-		return FFolder::FRootObject(LevelInstance);
-	}
-
-	return TOptional<FFolder::FRootObject>();
-=======
 	if (ILevelInstanceInterface* LevelInstance = GetLevelInstance())
 	{
 		if (AActor* Actor = CastChecked<AActor>(LevelInstance))
@@ -63,7 +55,6 @@
 	// When LevelInstance is null, it's because the level instance is being streamed-out. 
 	// Return the world as root object.
 	return FFolder::GetWorldRootFolder(GetWorld()).GetRootObject();
->>>>>>> d731a049
 }
 
 FBox ULevelStreamingLevelInstance::GetBounds() const
@@ -205,14 +196,6 @@
 
 	bool bOutSuccess = false;
 
-<<<<<<< HEAD
-	const FString ShortPackageName = FPackageName::GetShortName(LevelInstanceActor->GetWorldAsset().GetLongPackageName());
-	// Build a unique and deterministic LevelInstance level instance name by using LevelInstanceID. 
-	// Distinguish game from editor since we don't want to duplicate for PIE already loaded editor instances (not yet supported).
-	const FString Suffix = FString::Printf(TEXT("%s_LevelInstance_%016llx_%d"), *ShortPackageName, LevelInstanceActor->GetLevelInstanceID().GetHash(), LevelInstanceActor->GetWorld()->IsGameWorld() ? 1 : 0);
-	const bool bLoadAsTempPackage = true;
-	ULevelStreamingLevelInstance* LevelStreaming = Cast<ULevelStreamingLevelInstance>(ULevelStreamingDynamic::LoadLevelInstanceBySoftObjectPtr(LevelInstanceActor->GetWorld(), LevelInstanceActor->GetWorldAsset(), LevelInstanceActor->GetActorTransform(), bOutSuccess, Suffix, ULevelStreamingLevelInstance::StaticClass(), bLoadAsTempPackage));
-=======
 	const FString ShortPackageName = FPackageName::GetShortName(LevelInstance->GetWorldAsset().GetLongPackageName());
 	// Build a unique and deterministic LevelInstance level instance name by using LevelInstanceID. 
 	// Distinguish game from editor since we don't want to duplicate for PIE already loaded editor instances (not yet supported).
@@ -231,7 +214,6 @@
 	}
 	
 	ULevelStreamingLevelInstance* LevelStreaming = Cast<ULevelStreamingLevelInstance>(ULevelStreamingDynamic::LoadLevelInstance(Params, bOutSuccess));
->>>>>>> d731a049
 	if (bOutSuccess)
 	{
 		LevelStreaming->LevelInstanceID = LevelInstance->GetLevelInstanceID();
@@ -269,29 +251,9 @@
 				{
 					if (LevelActor)
 					{
-<<<<<<< HEAD
-						ResetLoaders(LevelActor->GetExternalPackage());
-						LevelActor->GetPackage()->SetFlags(RF_Transient);
-					}
-
-					LevelActor->PushSelectionToProxies();
-					LevelActor->PushLevelInstanceEditingStateToProxies(LevelInstanceActor->IsInEditingLevelInstance());
-				}
-			}
-			Level->ForEachActorFolder([](UActorFolder* ActorFolder)
-			{
-				if (ActorFolder->IsPackageExternal())
-				{
-					ResetLoaders(ActorFolder->GetExternalPackage());
-					ActorFolder->GetPackage()->SetFlags(RF_Transient);
-				}
-				return true;
-			});
-=======
 						LevelStreaming->PrepareLevelInstanceLoadedActor(*LevelActor, LevelInstance, false);
 					}
 				}
->>>>>>> d731a049
 
 				Level->ForEachActorFolder([](UActorFolder* ActorFolder)
 				{
