--- conflicted
+++ resolved
@@ -168,12 +168,8 @@
 
 		FTextureResource* ToDelete = PrivateResource;
 		// Free the resource.
-<<<<<<< HEAD
-		ENQUEUE_RENDER_COMMAND(DeleteResource)([ToDelete = Resource](FRHICommandListImmediate& RHICmdList)
-=======
 		SetResource(nullptr);
 		ENQUEUE_RENDER_COMMAND(DeleteResource)([ToDelete](FRHICommandListImmediate& RHICmdList)
->>>>>>> 3aae9151
 		{
 			ToDelete->ReleaseResource();
 			delete ToDelete;
@@ -209,16 +205,9 @@
 			}
 
 			// Init the texture reference, which needs to be set from a render command, since TextureReference.TextureReferenceRHI is gamethread coherent.
-<<<<<<< HEAD
-			FTextureResource* ResourceToInit = Resource;
-			ENQUEUE_RENDER_COMMAND(SetTextureReference)([this, ResourceToInit](FRHICommandListImmediate& RHICmdList)
-			{
-				ResourceToInit->SetTextureReference(TextureReference.TextureReferenceRHI);
-=======
 			ENQUEUE_RENDER_COMMAND(SetTextureReference)([this, NewResource](FRHICommandListImmediate& RHICmdList)
 			{
 				NewResource->SetTextureReference(TextureReference.TextureReferenceRHI);
->>>>>>> 3aae9151
 			});
 			BeginInitResource(NewResource);
 			// Now that the resource is ready for streaming, bind it to the streamer.
@@ -865,11 +854,7 @@
 		// Ensure NumMipsInTail is within valid range to safeguard on the above expressions. 
 		const int32 NumMipsInTail = FMath::Clamp<int32>(PlatformData->GetNumMipsInTail(), 1, NumMips);
 
-<<<<<<< HEAD
-		// Bias is not allowed to shrink the mip count bellow NumMipsInTail.
-=======
 		// Bias is not allowed to shrink the mip count below NumMipsInTail.
->>>>>>> 3aae9151
 		NumRequestedMips = FMath::Max<int32>(NumMips - ResourceLODBias, NumMipsInTail);
 
 		// If trying to load optional mips, check if the first resource mip is available.
