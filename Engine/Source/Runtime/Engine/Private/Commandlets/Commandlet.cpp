--- conflicted
+++ resolved
@@ -24,10 +24,7 @@
 	ShowErrorCount = true;
 	ShowProgress = true;
 	FastExit = false;
-<<<<<<< HEAD
-=======
 	UseCommandletResultAsExitCode = false;
->>>>>>> 4af6daef
 }
 
 
