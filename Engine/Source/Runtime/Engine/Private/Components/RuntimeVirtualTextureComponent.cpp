--- conflicted
+++ resolved
@@ -40,15 +40,12 @@
 
 #endif
 
-<<<<<<< HEAD
-=======
 void URuntimeVirtualTextureComponent::SetVirtualTexture(URuntimeVirtualTexture* InVirtualTexture) 
 {
 	VirtualTexture = InVirtualTexture; 
 	MarkRenderStateDirty();
 }
 
->>>>>>> 6bbb88c8
 void URuntimeVirtualTextureComponent::GetHidePrimitiveSettings(bool& OutHidePrimitiveEditor, bool& OutHidePrimitiveGame) const
 {
 	OutHidePrimitiveEditor = bHidePrimitives;
@@ -103,14 +100,10 @@
 
 void URuntimeVirtualTextureComponent::Invalidate(FBoxSphereBounds const& InWorldBounds)
 {
-<<<<<<< HEAD
-	GetScene()->InvalidateRuntimeVirtualTexture(this, InWorldBounds);
-=======
 	if (GetScene() != nullptr)
 	{
 		GetScene()->InvalidateRuntimeVirtualTexture(this, InWorldBounds);
 	}
->>>>>>> 6bbb88c8
 }
 
 FBoxSphereBounds URuntimeVirtualTextureComponent::CalcBounds(const FTransform& LocalToWorld) const
@@ -118,8 +111,6 @@
 	return FBoxSphereBounds(FBox(FVector(0.f, 0.f, 0.f), FVector(1.f, 1.f, 1.f))).TransformBy(LocalToWorld);
 }
 
-<<<<<<< HEAD
-=======
 #if WITH_EDITOR
 void URuntimeVirtualTextureComponent::SetBoundsAlignActor(AActor* InActor)
 {
@@ -127,7 +118,6 @@
 }
 #endif
 
->>>>>>> 6bbb88c8
 FTransform URuntimeVirtualTextureComponent::GetTexelSnapTransform() const
 {
 	FVector Offset(ForceInitToZero);
@@ -158,10 +148,7 @@
 			uint32 SinglePhysicalSpace : 1;
 			uint32 EnableCompressCrunch : 1;
 			uint32 ContinuousUpdate : 1;
-<<<<<<< HEAD
-=======
 			uint32 bUseLowQualityCompression : 1;
->>>>>>> 6bbb88c8
 		};
 	};
 
@@ -299,20 +286,6 @@
 	return bCanEdit;
 }
 
-bool URuntimeVirtualTextureComponent::CanEditChange(const FProperty* InProperty) const
-{
-	bool bCanEdit = Super::CanEditChange(InProperty);
-	if (InProperty->GetFName() == TEXT("bEnableCompressCrunch"))
-	{
-		bCanEdit &= NumStreamingMips() > 0 && GetVirtualTexture() != nullptr && GetVirtualTexture()->GetCompressTextures();
-	}
-	else if (InProperty->GetFName() == TEXT("bUseStreamingLowMipsInEditor"))
-	{
-		bCanEdit &= GetStreamingTexture() != nullptr && NumStreamingMips() > 0;
-	}
-	return bCanEdit;
-}
-
 void URuntimeVirtualTextureComponent::CheckForErrors()
 {
 	Super::CheckForErrors();
