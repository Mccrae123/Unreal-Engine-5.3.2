--- conflicted
+++ resolved
@@ -359,40 +359,7 @@
 	// Instance components will be added during the owner's initialization
 	if (OwnerPrivate && CreationMethod != EComponentCreationMethod::Instance)
 	{
-<<<<<<< HEAD
-		if (!FPlatformProperties::RequiresCookedData() && !OwnerPrivate->GetClass()->bCooked && CreationMethod == EComponentCreationMethod::Native && HasAllFlags(RF_NeedLoad|RF_DefaultSubObject))
-		{
-			UObject* MyArchetype = GetArchetype();
-			if (IsValid(MyArchetype) && MyArchetype != GetClass()->ClassDefaultObject)
-			{
-				OwnerPrivate->AddOwnedComponent(this);
-			}
-			else
-			{
-				// else: this is a natively created component that thinks its archetype is the CDO of
-				// this class, rather than a template component and this isn't the template component.
-				// Delete this stale component
-#if WITH_EDITOR
-				if (HasAnyInternalFlags(EInternalObjectFlags::AsyncLoading))
-				{
-					// Async loading components cannot be pending kill, or the async loading code will assert when trying to postload them.
-					// Instead, wait until the postload and mark pending kill at that time
-					bMarkPendingKillOnPostLoad = true;
-				}
-				else
-#endif // WITH_EDITOR
-				{
-					MarkAsGarbage();
-				}
-			}
-		}
-		else
-		{
-			OwnerPrivate->AddOwnedComponent(this);
-		}
-=======
 		OwnerPrivate->AddOwnedComponent(this);
->>>>>>> 4af6daef
 	}
 }
 
@@ -1261,8 +1228,6 @@
 		{
 			Scene->UnregisterAsyncPhysicsTickComponent(this);
 		}
-<<<<<<< HEAD
-=======
 	}
 }
 
@@ -1288,19 +1253,7 @@
 				SetAsyncPhysicsTickEnabled(false);
 			}
 		,false);
->>>>>>> 4af6daef
-	}
-}
-
-void UActorComponent::SetAsyncPhysicsTickEnabled(bool bEnable)
-{
-	// Components don't have async physics functions until they are registered with the world
-	if(bRegistered)
-	{
-		RegisterAsyncPhysicsTickEnabled(bEnable);
-	}
-	
-	bAsyncPhysicsTickEnabled = bEnable;
+	}
 }
 
 void UActorComponent::TickComponent(float DeltaTime, enum ELevelTick TickType, FActorComponentTickFunction *ThisTickFunction)
@@ -2157,7 +2110,6 @@
 }
 
 void UActorComponent::AddReplicatedSubObject(UObject* SubObject, ELifetimeCondition NetCondition)
-<<<<<<< HEAD
 {
 	if (AActor* MyOwner=GetOwner())
 	{
@@ -2177,30 +2129,7 @@
 {
 	if (AActor* MyOwner = GetOwner())
 	{
-		if (!MyOwner->HasAuthority())
-		{
-			// Only the authority can call this.
-			return;
-		}
-
-		UE_LOG(LogNetSubObject, Verbose, TEXT("%s::%s (0x%p) requested to Delete replicated subobject on clients %s (0x%p)"), *MyOwner->GetName(), *GetName(), this, *SubObject->GetName(), SubObject);
-
-		if (FWorldContext* const Context = GEngine->GetWorldContextFromWorld(GetWorld()))
-		{
-			for (const FNamedNetDriver& Driver : Context->ActiveNetDrivers)
-			{
-				if (Driver.NetDriver)
-				{
-					Driver.NetDriver->DeleteSubObjectOnClients(MyOwner, SubObject);
-				}
-			}
-		}
-
-
-		if (IsUsingRegisteredSubObjectList())
-		{
-			MyOwner->RemoveActorComponentReplicatedSubObject(this, SubObject);
-		}
+		MyOwner->DestroyReplicatedSubObjectOnRemotePeers(this, SubObject);
 	}
 }
 
@@ -2208,29 +2137,7 @@
 {
 	if (AActor* MyOwner=GetOwner())
 	{
-		if (!MyOwner->HasAuthority())
-		{
-			// Only the authority can call this.
-			return;
-		}
-
-		UE_LOG(LogNetSubObject, Verbose, TEXT("%s::%s (0x%p) requested to TearOff replicated subobject on clients %s (0x%p)"), *MyOwner->GetName(), *GetName(), this, *SubObject->GetName(), SubObject);
-	
-		if (FWorldContext* const Context = GEngine->GetWorldContextFromWorld(GetWorld()))
-		{
-			for (const FNamedNetDriver& Driver : Context->ActiveNetDrivers)
-			{
-				if (Driver.NetDriver)
-				{
-					Driver.NetDriver->TearOffSubObjectOnClients(MyOwner, SubObject);
-				}
-			}
-		}
-
-		if (IsUsingRegisteredSubObjectList())
-		{
-			MyOwner->RemoveActorComponentReplicatedSubObject(this, SubObject);
-		}
+		MyOwner->TearOffReplicatedSubObjectOnRemotePeers(this, SubObject);
 	}
 }
 
@@ -2248,80 +2155,23 @@
 {
 	UActorChannel::SetCurrentSubObjectOwner(this);
 	return false;
-=======
-{
-	if (AActor* MyOwner=GetOwner())
-	{
-		MyOwner->AddActorComponentReplicatedSubObject(this, SubObject, NetCondition);
-	}
->>>>>>> 4af6daef
-}
-
-void UActorComponent::RemoveReplicatedSubObject(UObject* SubObject)
-{
-<<<<<<< HEAD
-	PRAGMA_DISABLE_DEPRECATION_WARNINGS
+}
+
+bool UActorComponent::GetComponentClassCanReplicate() const
+{
+	return true;
+}
+
+ENetRole UActorComponent::GetOwnerRole() const
+{
+	AActor* MyOwner = GetOwner();
+	return (MyOwner ? MyOwner->GetLocalRole() : ROLE_None);
+}
+
+void UActorComponent::GetLifetimeReplicatedProps( TArray< FLifetimeProperty > & OutLifetimeProps ) const
+{
 	UBlueprintGeneratedClass* BPClass = Cast<UBlueprintGeneratedClass>(GetClass());
 	if (BPClass != NULL)
-=======
-	if (AActor* MyOwner=GetOwner())
-	{
-		MyOwner->RemoveActorComponentReplicatedSubObject(this, SubObject);
-	}
-}
-
-void UActorComponent::DestroyReplicatedSubObjectOnRemotePeers(UObject* SubObject)
-{
-	if (AActor* MyOwner = GetOwner())
-	{
-		MyOwner->DestroyReplicatedSubObjectOnRemotePeers(this, SubObject);
-	}
-}
-
-void UActorComponent::TearOffReplicatedSubObjectOnRemotePeers(UObject* SubObject)
-{
-	if (AActor* MyOwner=GetOwner())
-	{
-		MyOwner->TearOffReplicatedSubObjectOnRemotePeers(this, SubObject);
-	}
-}
-
-bool UActorComponent::IsReplicatedSubObjectRegistered(const UObject* SubObject) const
-{
-	if (AActor* MyOwner=GetOwner())
->>>>>>> 4af6daef
-	{
-		return MyOwner->IsActorComponentReplicatedSubObjectRegistered(this, SubObject);
-	}
-<<<<<<< HEAD
-	PRAGMA_ENABLE_DEPRECATION_WARNINGS
-=======
-
-	return false;
-}
-
-bool UActorComponent::ReplicateSubobjects(UActorChannel* Channel, FOutBunch* Bunch, FReplicationFlags* RepFlags)
-{
-	UActorChannel::SetCurrentSubObjectOwner(this);
-	return false;
->>>>>>> 4af6daef
-}
-
-bool UActorComponent::GetComponentClassCanReplicate() const
-{
-	return true;
-}
-
-ENetRole UActorComponent::GetOwnerRole() const
-{
-	AActor* MyOwner = GetOwner();
-	return (MyOwner ? MyOwner->GetLocalRole() : ROLE_None);
-}
-
-void UActorComponent::GetLifetimeReplicatedProps( TArray< FLifetimeProperty > & OutLifetimeProps ) const
-{
-	UBlueprintGeneratedClass* BPClass = Cast<UBlueprintGeneratedClass>(GetClass());
-	if (BPClass != NULL)
 	{
 		BPClass->GetLifetimeBlueprintReplicationList(OutLifetimeProps);
 	}
@@ -2363,11 +2213,6 @@
 #if UE_WITH_IRIS
 void UActorComponent::RegisterReplicationFragments(UE::Net::FFragmentRegistrationContext& Context, UE::Net::EFragmentRegistrationFlags RegistrationFlags)
 {
-<<<<<<< HEAD
-	Super::RegisterReplicationFragments(Context, RegistrationFlags);
-
-=======
->>>>>>> 4af6daef
 	// Build descriptors and allocate PropertyReplicationFragments for this object
 	UE::Net::FReplicationFragmentUtil::CreateAndRegisterFragmentsForObject(this, Context, RegistrationFlags);
 }
@@ -2484,7 +2329,6 @@
 {
 	FRWScopeLock Lock(AllUCSModifiedPropertiesLock, SLT_Write);
 	if (TArray<FSimpleMemberReference>* UCSModifiedProperties = AllUCSModifiedProperties.Find(this))
-<<<<<<< HEAD
 	{
 		for (FProperty* Property : Properties)
 		{
@@ -2506,29 +2350,6 @@
 	FRWScopeLock Lock(AllUCSModifiedPropertiesLock, SLT_ReadOnly);
 	if (TArray<FSimpleMemberReference>* UCSModifiedProperties = AllUCSModifiedProperties.Find(CastChecked<UActorComponent>(InThis)))
 	{
-=======
-	{
-		for (FProperty* Property : Properties)
-		{
-			FSimpleMemberReference MemberReference;
-			FMemberReference::FillSimpleMemberReference<FProperty>(Property, MemberReference);
-			UCSModifiedProperties->RemoveSwap(MemberReference);
-		}
-	}
-}
-
-void UActorComponent::ClearUCSModifiedProperties()
-{
-	FRWScopeLock Lock(AllUCSModifiedPropertiesLock, SLT_Write);
-	AllUCSModifiedProperties.Remove(this);
-}
-
-void UActorComponent::AddReferencedObjects(UObject* InThis, FReferenceCollector& Collector)
-{
-	FRWScopeLock Lock(AllUCSModifiedPropertiesLock, SLT_ReadOnly);
-	if (TArray<FSimpleMemberReference>* UCSModifiedProperties = AllUCSModifiedProperties.Find(CastChecked<UActorComponent>(InThis)))
-	{
->>>>>>> 4af6daef
 		for (FSimpleMemberReference& MemberReference : *UCSModifiedProperties)
 		{
 			Collector.AddReferencedObject(MemberReference.MemberParent);
