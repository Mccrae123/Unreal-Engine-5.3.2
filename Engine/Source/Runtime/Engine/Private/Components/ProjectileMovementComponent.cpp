--- conflicted
+++ resolved
@@ -872,20 +872,6 @@
 
 			if (USceneComponent* InterpComponent = GetInterpolatedComponent())
 			{
-<<<<<<< HEAD
-				// Apply result
-				if (UpdatedComponent)
-				{
-					const FVector NewRelTranslation = UpdatedComponent->GetComponentToWorld().InverseTransformVectorNoScale(InterpLocationOffset) + InterpInitialLocationOffset;
-					if (bInterpRotation)
-					{
-						const FQuat NewRelRotation = InterpRotationOffset * InterpInitialRotationOffset;
-						InterpComponent->SetRelativeLocationAndRotation(NewRelTranslation, NewRelRotation);
-					}
-					else
-					{
-						InterpComponent->SetRelativeLocation(NewRelTranslation);
-=======
 				const bool bShouldThrottleNow = UpdateThrottleInterpolation(DeltaTime, InterpComponent);
 				if (bShouldThrottleNow)
 				{
@@ -912,7 +898,6 @@
 						{
 							InterpComponent->SetRelativeLocation(NewRelTranslation);
 						}
->>>>>>> 4af6daef
 					}
 				}
 			}
@@ -922,7 +907,6 @@
 			ResetInterpolation();
 			bInterpolationComplete = true;
 		}
-<<<<<<< HEAD
 
 		// Might be done interpolating and want to disable tick
 		if (bInterpolationComplete && bAutoUpdateTickRegistration && (UpdatedComponent == nullptr))
@@ -930,14 +914,6 @@
 			UpdateTickRegistration();
 		}
 	}
-=======
-
-		// Might be done interpolating and want to disable tick
-		if (bInterpolationComplete && bAutoUpdateTickRegistration && (UpdatedComponent == nullptr))
-		{
-			UpdateTickRegistration();
-		}
-	}
 }
 
 
@@ -997,5 +973,4 @@
 void UProjectileMovementComponent::ResetThrottleInterpolation(float DeltaTime)
 {
 	ThrottleInterpolationFramesSinceInterp = 0;
->>>>>>> 4af6daef
-}
+}
