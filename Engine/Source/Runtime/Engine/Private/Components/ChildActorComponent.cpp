// Copyright 1998-2019 Epic Games, Inc. All Rights Reserved.

#include "Components/ChildActorComponent.h"
#include "Engine/World.h"
#include "UObject/UObjectHash.h"
#include "UObject/Package.h"
#include "UObject/PropertyPortFlags.h"
#include "Net/UnrealNetwork.h"
#include "Engine/Engine.h"

DEFINE_LOG_CATEGORY_STATIC(LogChildActorComponent, Warning, All);

UChildActorComponent::UChildActorComponent(const FObjectInitializer& ObjectInitializer)
	: Super(ObjectInitializer)
{
	bAllowReregistration = false;
}

void UChildActorComponent::OnRegister()
{
	Super::OnRegister();

	if (ChildActor)
	{
		if (ChildActor->GetClass() != ChildActorClass)
		{
			bNeedsRecreate = true;
			ChildActorName = NAME_None;
		}
		else
		{
			ChildActorName = ChildActor->GetFName();
		}

		if (bNeedsRecreate)
		{
			bNeedsRecreate = false;
			DestroyChildActor();
			CreateChildActor();
		}
		else
		{
<<<<<<< HEAD
			USceneComponent* ChildRoot = ChildActor->GetRootComponent();
			if (ChildRoot && ChildRoot->GetAttachParent() != this)
			{
				// attach new actor to this component
				// we can't attach in CreateChildActor since it has intermediate Mobility set up
				// causing spam with inconsistent mobility set up
				// so moving Attach to happen in Register
				ChildRoot->AttachToComponent(this, FAttachmentTransformRules::SnapToTargetNotIncludingScale);
			}

=======
>>>>>>> 69078e53
			// Ensure the components replication is correctly initialized
			SetIsReplicated(ChildActor->GetIsReplicated());
		}
	}
	else if (ChildActorClass)
	{
		CreateChildActor();
	}
}

void UChildActorComponent::Serialize(FArchive& Ar)
{
	Super::Serialize(Ar);

	if (Ar.HasAllPortFlags(PPF_DuplicateForPIE))
	{
		// PIE duplication should just work normally
		Ar << ChildActorTemplate;
	}
	else if (Ar.HasAllPortFlags(PPF_Duplicate))
	{
		if (GIsEditor && Ar.IsLoading() && !IsTemplate())
		{
			// If we're not a template then we do not want the duplicate so serialize manually and destroy the template that was created for us
			Ar.Serialize(&ChildActorTemplate, sizeof(UObject*));

			if (AActor* UnwantedDuplicate = static_cast<AActor*>(FindObjectWithOuter(this, AActor::StaticClass())))
			{
				UnwantedDuplicate->MarkPendingKill();
			}
		}
		else if (!GIsEditor && !Ar.IsLoading() && !GIsDuplicatingClassForReinstancing)
		{
			// Avoid the archiver in the duplicate writer case because we want to avoid the duplicate being created
			Ar.Serialize(&ChildActorTemplate, sizeof(UObject*));
		}
		else
		{
			// When we're loading outside of the editor we won't have created the duplicate, so its fine to just use the normal path
			// When we're loading a template then we want the duplicate, so it is fine to use normal archiver
			// When we're saving in the editor we'll create the duplicate, but on loading decide whether to take it or not
			Ar << ChildActorTemplate;
		}
	}

#if WITH_EDITOR
	if (ChildActorClass == nullptr)
	{
#if DO_CHECK
		if (FBlueprintSupport::IsClassPlaceholder(ChildActorClass.DebugAccessRawClassPtr()))
		{
			ensureMsgf(false, TEXT("Unexpectedly encountered placeholder class while serializing a component"));
		}
		else
#endif
		{
			if (!FBlueprintSupport::IsDeferredDependencyPlaceholder(ChildActorTemplate))
			{
				// It is unknown how this state can come to be, so for now we'll simply correct the issue and record that it occurs and 
				// and if it is occurring frequently, then investigate how the state comes to pass
				if (!ensureAlwaysMsgf(ChildActorTemplate == nullptr, TEXT("Found unexpected ChildActorTemplate %s when ChildActorClass is null"), *ChildActorTemplate->GetFullName()))
				{
					ChildActorTemplate = nullptr;
				}
			}
		}
	}
	// Since we sometimes serialize properties in instead of using duplication and we can end up pointing at the wrong template
	else if (!Ar.IsPersistent() && ChildActorTemplate)
	{
		if (IsTemplate())
		{
			// If we are a template and are not pointing at a component we own we'll need to fix that
			if (ChildActorTemplate->GetOuter() != this)
			{
				const FString TemplateName = FString::Printf(TEXT("%s_%s_CAT"), *GetName(), *ChildActorClass->GetName());
				if (UObject* ExistingTemplate = StaticFindObject(nullptr, this, *TemplateName))
				{
					ChildActorTemplate = CastChecked<AActor>(ExistingTemplate);
				}
				else
				{
					ChildActorTemplate = CastChecked<AActor>(StaticDuplicateObject(ChildActorTemplate, this, *TemplateName));
				}
			}
		}
		else
		{
			// Because the template may have fixed itself up, the tagged property delta serialized for 
			// the instance may point at a trashed template, so always repoint us to the archetypes template
			ChildActorTemplate = CastChecked<UChildActorComponent>(GetArchetype())->ChildActorTemplate;
		}
	}
#endif
}

#if WITH_EDITOR
void UChildActorComponent::PostEditImport()
{
	Super::PostEditImport();

	if (IsTemplate())
	{
		TArray<UObject*> Children;
		GetObjectsWithOuter(this, Children, false);

		for (UObject* Child : Children)
		{
			if (Child->GetClass() == ChildActorClass)
			{
				ChildActorTemplate = CastChecked<AActor>(Child);
				break;
			}
		}
	}
	else
	{
		ChildActorTemplate = CastChecked<UChildActorComponent>(GetArchetype())->ChildActorTemplate;
	}

	// Any cached instance data is invalid if we've had data imported in to us
	if (CachedInstanceData)
	{
		delete CachedInstanceData;
		CachedInstanceData = nullptr;
	}
}

void UChildActorComponent::PostEditChangeProperty(FPropertyChangedEvent& PropertyChangedEvent)
{
	if (PropertyChangedEvent.Property && PropertyChangedEvent.Property->GetFName() == GET_MEMBER_NAME_CHECKED(UChildActorComponent, ChildActorClass))
	{
		ChildActorName = NAME_None;

		if (IsTemplate())
		{
			// This case is necessary to catch the situation where we are propogating the change down to child blueprints
			SetChildActorClass(ChildActorClass);
		}
		else
		{
			UChildActorComponent* Archetype = CastChecked<UChildActorComponent>(GetArchetype());
			ChildActorTemplate = (Archetype->ChildActorClass == ChildActorClass ? Archetype->ChildActorTemplate : nullptr);
		}

		// If this was created by construction script, the post edit change super call will destroy it anyways
		if (!IsCreatedByConstructionScript())
		{
			DestroyChildActor();
			CreateChildActor();
		}
	}

	Super::PostEditChangeProperty(PropertyChangedEvent);
}

void UChildActorComponent::PostEditChangeChainProperty(FPropertyChangedChainEvent& PropertyChangedEvent)
{
	if (PropertyChangedEvent.Property && PropertyChangedEvent.Property->GetFName() == GET_MEMBER_NAME_CHECKED(UChildActorComponent, ChildActorClass))
	{
		if (IsTemplate())
		{
			SetChildActorClass(ChildActorClass);
		}
		else
		{
			ChildActorTemplate = CastChecked<UChildActorComponent>(GetArchetype())->ChildActorTemplate;
		}
	}

	Super::PostEditChangeChainProperty(PropertyChangedEvent);
}

void UChildActorComponent::PostEditUndo()
{
	Super::PostEditUndo();

	// This hack exists to fix up known cases where the AttachChildren array is broken in very problematic ways.
	// The correct fix will be to use a Transaction Annotation at the SceneComponent level, however, it is too risky
	// to do right now, so this will go away when that is done.
	for (USceneComponent*& Component : FDirectAttachChildrenAccessor::Get(this))
	{
		if (Component)
		{
			if (Component->IsPendingKill() && Component->GetOwner() == ChildActor)
			{
				Component = ChildActor->GetRootComponent();
			}
		}
	}
	
}
#endif

void UChildActorComponent::GetLifetimeReplicatedProps(TArray<FLifetimeProperty>& OutLifetimeProps) const
{
	Super::GetLifetimeReplicatedProps(OutLifetimeProps);

	DOREPLIFETIME(UChildActorComponent, ChildActor);
}

struct FActorParentComponentSetter
{
private:
	static void Set(AActor* ChildActor, UChildActorComponent* ParentComponent)
	{
		ChildActor->ParentComponent = ParentComponent;
	}

	friend UChildActorComponent;
};

void UChildActorComponent::PostRepNotifies()
{
	Super::PostRepNotifies();

	if (ChildActor)
	{
		FActorParentComponentSetter::Set(ChildActor, this);

		ChildActorClass = ChildActor->GetClass();
		ChildActorName = ChildActor->GetFName();
	}
	else
	{
		ChildActorClass = nullptr;
		ChildActorName = NAME_None;
	}
}

void UChildActorComponent::OnComponentDestroyed(bool bDestroyingHierarchy)
{
	Super::OnComponentDestroyed(bDestroyingHierarchy);

	DestroyChildActor();
}

void UChildActorComponent::OnUnregister()
{
	Super::OnUnregister();

	DestroyChildActor();
}

FChildActorComponentInstanceData::FChildActorComponentInstanceData(const UChildActorComponent* Component)
	: FSceneComponentInstanceData(Component)
	, ChildActorName(Component->GetChildActorName())
	, ComponentInstanceData(nullptr)
{
	if (Component->GetChildActor())
	{
		ComponentInstanceData = MakeShared<FComponentInstanceDataCache>(Component->GetChildActor());
		// If it is empty dump it
		if (!ComponentInstanceData->HasInstanceData())
		{
			ComponentInstanceData.Reset();
		}

		USceneComponent* ChildRootComponent = Component->GetChildActor()->GetRootComponent();
		if (ChildRootComponent)
		{
			for (USceneComponent* AttachedComponent : ChildRootComponent->GetAttachChildren())
			{
				if (AttachedComponent)
				{
					AActor* AttachedActor = AttachedComponent->GetOwner();
					if (AttachedActor != Component->GetChildActor())
					{
						FChildActorAttachedActorInfo Info;
						Info.Actor = AttachedActor;
						Info.SocketName = AttachedComponent->GetAttachSocketName();
						Info.RelativeTransform = AttachedComponent->GetRelativeTransform();
						AttachedActors.Add(Info);
					}
				}
			}
		}
	}
}

bool FChildActorComponentInstanceData::ContainsData() const
{
	return AttachedActors.Num() > 0 || (ComponentInstanceData && ComponentInstanceData->HasInstanceData()) || Super::ContainsData();
}

void FChildActorComponentInstanceData::ApplyToComponent(UActorComponent* Component, const ECacheApplyPhase CacheApplyPhase)
{
	Super::ApplyToComponent(Component, CacheApplyPhase);
	CastChecked<UChildActorComponent>(Component)->ApplyComponentInstanceData(this, CacheApplyPhase);
}

void FChildActorComponentInstanceData::AddReferencedObjects(FReferenceCollector& Collector)
{
	Super::AddReferencedObjects(Collector);
	if (ComponentInstanceData)
	{
		ComponentInstanceData->AddReferencedObjects(Collector);
	}
}

void UChildActorComponent::AddReferencedObjects(UObject* InThis, FReferenceCollector& Collector)
{
	UChildActorComponent* This = CastChecked<UChildActorComponent>(InThis);

	if (This->CachedInstanceData)
	{
		This->CachedInstanceData->AddReferencedObjects(Collector);
	}

	Super::AddReferencedObjects(InThis, Collector);
}

void UChildActorComponent::BeginDestroy()
{
	Super::BeginDestroy();

	if (CachedInstanceData)
	{
		delete CachedInstanceData;
		CachedInstanceData = nullptr;
	}
}

TStructOnScope<FActorComponentInstanceData> UChildActorComponent::GetComponentInstanceData() const
{
	TStructOnScope<FActorComponentInstanceData> InstanceData;
	if (CachedInstanceData)
	{
		InstanceData.InitializeAs<FChildActorComponentInstanceData>(*CachedInstanceData);
		delete CachedInstanceData;
		CachedInstanceData = nullptr;
	}
	else
	{
		InstanceData.InitializeAs<FChildActorComponentInstanceData>(this);
	}
	return InstanceData;
}

void UChildActorComponent::ApplyComponentInstanceData(FChildActorComponentInstanceData* ChildActorInstanceData, const ECacheApplyPhase CacheApplyPhase)
{
	check(ChildActorInstanceData);

	ChildActorName = ChildActorInstanceData->ChildActorName;
	if (ChildActor)
	{
		// Only rename if it is safe to
		if(ChildActorName != NAME_None)
		{
			const FString ChildActorNameString = ChildActorName.ToString();
			if (ChildActor->Rename(*ChildActorNameString, nullptr, REN_Test))
			{
				ChildActor->Rename(*ChildActorNameString, nullptr, REN_DoNotDirty | REN_ForceNoResetLoaders);
			}
		}

		if (ChildActorInstanceData->ComponentInstanceData)
		{
			ChildActorInstanceData->ComponentInstanceData->ApplyToActor(ChildActor, CacheApplyPhase);
		}

		USceneComponent* ChildActorRoot = ChildActor->GetRootComponent();
		if (ChildActorRoot)
		{
			for (const FChildActorAttachedActorInfo& AttachInfo : ChildActorInstanceData->AttachedActors)
			{
				AActor* AttachedActor = AttachInfo.Actor.Get();
				if (AttachedActor)
				{
					USceneComponent* AttachedRootComponent = AttachedActor->GetRootComponent();
					if (AttachedRootComponent)
					{
						AttachedActor->DetachFromActor(FDetachmentTransformRules::KeepWorldTransform);
						AttachedRootComponent->AttachToComponent(ChildActorRoot, FAttachmentTransformRules::KeepWorldTransform, AttachInfo.SocketName);
						AttachedRootComponent->SetRelativeTransform(AttachInfo.RelativeTransform);
						AttachedRootComponent->UpdateComponentToWorld();
					}
				}
			}
		}
	}
}

void UChildActorComponent::SetChildActorClass(TSubclassOf<AActor> Class)
{
	ChildActorClass = Class;
	if (IsTemplate())
	{
		if (ChildActorClass)
		{
			if (ChildActorTemplate == nullptr || (ChildActorTemplate->GetClass() != ChildActorClass))
			{
				Modify();

				AActor* NewChildActorTemplate = NewObject<AActor>(GetTransientPackage(), ChildActorClass, NAME_None, RF_ArchetypeObject | RF_Transactional | RF_Public);

				if (ChildActorTemplate)
				{
					UEngine::CopyPropertiesForUnrelatedObjects(ChildActorTemplate, NewChildActorTemplate);
#if WITH_EDITOR
					NewChildActorTemplate->ClearActorLabel();
#endif
					ChildActorTemplate->Rename(nullptr, GetTransientPackage(), REN_DontCreateRedirectors);
				}

				ChildActorTemplate = NewChildActorTemplate;

				// Record initial object state in case we're in a transaction context.
				ChildActorTemplate->Modify();

				// Now set the actual name and outer to the BPGC.
				const FString TemplateName = FString::Printf(TEXT("%s_%s_CAT"), *GetName(), *ChildActorClass->GetName());

				ChildActorTemplate->Rename(*TemplateName, this, REN_DoNotDirty | REN_DontCreateRedirectors | REN_ForceNoResetLoaders);
			}
		}
		else if (ChildActorTemplate)
		{
			Modify();

			ChildActorTemplate->Rename(nullptr, GetTransientPackage(), REN_DontCreateRedirectors);
			ChildActorTemplate = nullptr;
		}
	}
	else
	{
		// Clear actor template if it no longer matches the set class
		if (ChildActorTemplate && ChildActorTemplate->GetClass() != ChildActorClass)
		{
			ChildActorTemplate = nullptr;
		}

		if (IsRegistered())
		{
			ChildActorName = NAME_None;
			DestroyChildActor();
			CreateChildActor();
		}
	}
}

#if WITH_EDITOR
void UChildActorComponent::PostLoad()
{
	Super::PostLoad();

	// For a period of time the parent component property on Actor was not a UPROPERTY so this value was not set
	if (ChildActor)
	{
		// Since the template could have been changed we need to respawn the child actor
		// Don't do this if there is no linker which implies component was created via duplication
		if (ChildActorTemplate && GetLinker())
		{
			bNeedsRecreate = true;
		}
		else
		{
			FActorParentComponentSetter::Set(ChildActor, this);
			ChildActor->SetFlags(RF_TextExportTransient | RF_NonPIEDuplicateTransient);
		}
	}

}
#endif

void UChildActorComponent::CreateChildActor()
{
	AActor* MyOwner = GetOwner();

	if (MyOwner && !MyOwner->HasAuthority())
	{
		AActor* ChildClassCDO = (ChildActorClass ? ChildActorClass->GetDefaultObject<AActor>() : nullptr);
		if (ChildClassCDO && ChildClassCDO->GetIsReplicated())
		{
			// If we belong to an actor that is not authoritative and the child class is replicated then we expect that Actor will be replicated across so don't spawn one
			return;
		}
	}

	// Kill spawned actor if we have one
	DestroyChildActor();

	// If we have a class to spawn.
	if(ChildActorClass != nullptr)
	{
		UWorld* World = GetWorld();
		if(World != nullptr)
		{
			// Before we spawn let's try and prevent cyclic disaster
			bool bSpawn = true;
			AActor* Actor = MyOwner;
			while (Actor && bSpawn)
			{
				if (Actor->GetClass() == ChildActorClass)
				{
					bSpawn = false;
					UE_LOG(LogChildActorComponent, Error, TEXT("Found cycle in child actor component '%s'.  Not spawning Actor of class '%s' to break."), *GetPathName(), *ChildActorClass->GetName());
				}
				Actor = Actor->GetParentActor();
			}

			if (bSpawn)
			{
				FActorSpawnParameters Params;
				Params.SpawnCollisionHandlingOverride = ESpawnActorCollisionHandlingMethod::AlwaysSpawn;
				Params.bDeferConstruction = true; // We defer construction so that we set ParentComponent prior to component registration so they appear selected
				Params.bAllowDuringConstructionScript = true;
				Params.OverrideLevel = (MyOwner ? MyOwner->GetLevel() : nullptr);
				Params.Name = ChildActorName;
				if (ChildActorTemplate && ChildActorTemplate->GetClass() == ChildActorClass)
				{
					Params.Template = ChildActorTemplate;
				}
				Params.ObjectFlags |= (RF_TextExportTransient | RF_NonPIEDuplicateTransient);
				if (!HasAllFlags(RF_Transactional))
				{
					Params.ObjectFlags &= ~RF_Transactional;
				}
				if (HasAllFlags(RF_Transient) || IsEditorOnly())
				{
					// If we are either transient or editor only, set our created actor to transient. We can't programatically set editor only on an actor so this is the best option
					Params.ObjectFlags |= RF_Transient;
				}

				// Spawn actor of desired class
				ConditionalUpdateComponentToWorld();
				FVector Location = GetComponentLocation();
				FRotator Rotation = GetComponentRotation();
				ChildActor = World->SpawnActor(ChildActorClass, &Location, &Rotation, Params);

				// If spawn was successful, 
				if(ChildActor != nullptr)
				{
					ChildActorName = ChildActor->GetFName();

					// Remember which component spawned it (for selection in editor etc)
					FActorParentComponentSetter::Set(ChildActor, this);

					// Parts that we deferred from SpawnActor
					const FComponentInstanceDataCache* ComponentInstanceData = (CachedInstanceData ? CachedInstanceData->ComponentInstanceData.Get() : nullptr);
					ChildActor->FinishSpawning(GetComponentTransform(), false, ComponentInstanceData);

					ChildActor->AttachToComponent(this, FAttachmentTransformRules::SnapToTargetNotIncludingScale);

					SetIsReplicated(ChildActor->GetIsReplicated());

					if (CachedInstanceData)
					{
						for (const FChildActorAttachedActorInfo& AttachedActorInfo : CachedInstanceData->AttachedActors)
						{
							AActor* AttachedActor = AttachedActorInfo.Actor.Get();

							if (AttachedActor && AttachedActor->GetAttachParentActor() == nullptr)
							{
								AttachedActor->AttachToActor(ChildActor, FAttachmentTransformRules::KeepWorldTransform, AttachedActorInfo.SocketName);
								AttachedActor->SetActorRelativeTransform(AttachedActorInfo.RelativeTransform);
							}
						}
					}

				}
			}
		}
	}

	// This is no longer needed
	if (CachedInstanceData)
	{
		delete CachedInstanceData;
		CachedInstanceData = nullptr;
	}
}

void UChildActorComponent::DestroyChildActor()
{
	// If we own an Actor, kill it now unless we don't have authority on it, for that we rely on the server
	// If the level that the child actor is being removed then don't destory the child actor so re-adding it doesn't
	// need to create a new actor
	if (ChildActor && ChildActor->HasAuthority() && !GetOwner()->GetLevel()->bIsBeingRemoved)
	{
		if (!GExitPurge)
		{
			// if still alive, destroy, otherwise just clear the pointer
			const bool bIsChildActorPendingKillOrUnreachable = ChildActor->IsPendingKillOrUnreachable();
			if (!bIsChildActorPendingKillOrUnreachable)
			{
#if WITH_EDITOR
				if (CachedInstanceData)
				{
					delete CachedInstanceData;
					CachedInstanceData = nullptr;
				}
#else
				check(!CachedInstanceData);
#endif
				// If we're already tearing down we won't be needing this
				if (!HasAnyFlags(RF_BeginDestroyed) && !IsUnreachable())
				{
					CachedInstanceData = new FChildActorComponentInstanceData(this);
				}
			}

			UWorld* World = ChildActor->GetWorld();
			// World may be nullptr during shutdown
			if (World != nullptr)
			{
				UClass* ChildClass = ChildActor->GetClass();

				// We would like to make certain that our name is not going to accidentally get taken from us while we're destroyed
				// so we increment ClassUnique beyond our index to be certain of it.  This is ... a bit hacky.
				if (!GFastPathUniqueNameGeneration)
				{
					UpdateSuffixForNextNewObject(ChildActor->GetOuter(), ChildClass, [this](int32& Index) { Index = FMath::Max(Index, ChildActor->GetFName().GetNumber()); });
				}

				// If we are getting here due to garbage collection we can't rename, so we'll have to abandon this child actor name and pick up a new one
				if (!IsGarbageCollecting())
				{
					const FString ObjectBaseName = FString::Printf(TEXT("DESTROYED_%s_CHILDACTOR"), *ChildClass->GetName());
					ChildActor->Rename(*MakeUniqueObjectName(ChildActor->GetOuter(), ChildClass, *ObjectBaseName).ToString(), nullptr, REN_DoNotDirty | REN_ForceNoResetLoaders);
				}
				else
				{
					ChildActorName = NAME_None;
					if (CachedInstanceData)
					{
						CachedInstanceData->ChildActorName = NAME_None;
					}
				}

				if (!bIsChildActorPendingKillOrUnreachable)
				{
					World->DestroyActor(ChildActor);
				}
			}
		}

		ChildActor = nullptr;
	}
}

void UChildActorComponent::BeginPlay()
{
	Super::BeginPlay();

	if (ChildActor && !ChildActor->HasActorBegunPlay())
	{
		const AActor* Owner = GetOwner();
		const bool bFromLevelStreaming = Owner ? Owner->IsActorBeginningPlayFromLevelStreaming() : false;
		ChildActor->DispatchBeginPlay(bFromLevelStreaming);
	}
}<|MERGE_RESOLUTION|>--- conflicted
+++ resolved
@@ -40,19 +40,6 @@
 		}
 		else
 		{
-<<<<<<< HEAD
-			USceneComponent* ChildRoot = ChildActor->GetRootComponent();
-			if (ChildRoot && ChildRoot->GetAttachParent() != this)
-			{
-				// attach new actor to this component
-				// we can't attach in CreateChildActor since it has intermediate Mobility set up
-				// causing spam with inconsistent mobility set up
-				// so moving Attach to happen in Register
-				ChildRoot->AttachToComponent(this, FAttachmentTransformRules::SnapToTargetNotIncludingScale);
-			}
-
-=======
->>>>>>> 69078e53
 			// Ensure the components replication is correctly initialized
 			SetIsReplicated(ChildActor->GetIsReplicated());
 		}
