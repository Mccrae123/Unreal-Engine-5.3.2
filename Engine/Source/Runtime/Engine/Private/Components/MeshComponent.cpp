// Copyright Epic Games, Inc. All Rights Reserved.

#include "Components/MeshComponent.h"
#include "Materials/Material.h"
#include "Engine/Texture2D.h"
#include "Materials/MaterialInstanceDynamic.h"
#include "ContentStreaming.h"
#include "Streaming/TextureStreamingHelpers.h"
#include "Engine/World.h"
#if WITH_EDITOR
#include "Rendering/StaticLightingSystemInterface.h"
<<<<<<< HEAD
=======
#include "TextureCompiler.h"
>>>>>>> 6bbb88c8
#endif

DEFINE_LOG_CATEGORY_STATIC(LogMaterialParameter, Warning, All);

UMeshComponent::UMeshComponent(const FObjectInitializer& ObjectInitializer)
	: Super(ObjectInitializer)
{
	CastShadow = true;
	bUseAsOccluder = true;
	bCanEverAffectNavigation = true;
	bCachedMaterialParameterIndicesAreDirty = true;
	bEnableMaterialParameterCaching = false;
}

UMaterialInterface* UMeshComponent::GetMaterial(int32 ElementIndex) const
{
	if (OverrideMaterials.IsValidIndex(ElementIndex))
	{
		return OverrideMaterials[ElementIndex];
	}
	else
	{
		return nullptr;
	}
}

void UMeshComponent::SetMaterial(int32 ElementIndex, UMaterialInterface* Material)
{
	if (ElementIndex >= 0)
	{
		if (OverrideMaterials.IsValidIndex(ElementIndex) && (OverrideMaterials[ElementIndex] == Material))
		{
			// Do nothing, the material is already set
		}
		else
		{
			// Grow the array if the new index is too large
			if (OverrideMaterials.Num() <= ElementIndex)
			{
				OverrideMaterials.AddZeroed(ElementIndex + 1 - OverrideMaterials.Num());
			}
			
			// Check if we are setting a dynamic instance of the original material, or replacing a nullptr material  (if not we should dirty the material parameter name cache)
			if (Material != nullptr)
			{
				UMaterialInstanceDynamic* DynamicMaterial = Cast<UMaterialInstanceDynamic>(Material);
				if (!((DynamicMaterial != nullptr && DynamicMaterial->Parent == OverrideMaterials[ElementIndex]) || OverrideMaterials[ElementIndex] == nullptr))
				{
					// Mark cached material parameter names dirty
					MarkCachedMaterialParameterNameIndicesDirty();
				}
			}	

			// Set the material and invalidate things
			OverrideMaterials[ElementIndex] = Material;
			MarkRenderStateDirty();			
			if (Material)
			{
				Material->AddToCluster(this, true);
			}

			FBodyInstance* BodyInst = GetBodyInstance();
			if (BodyInst && BodyInst->IsValidBodyInstance())
			{
				BodyInst->UpdatePhysicalMaterials();
			}

#if WITH_EDITOR
<<<<<<< HEAD
			FStaticLightingSystemInterface::OnPrimitiveComponentUnregistered.Broadcast(this);
			if (HasValidSettingsForStaticLighting(false))
			{
				FStaticLightingSystemInterface::OnPrimitiveComponentRegistered.Broadcast(this);
=======
			// Static Lighting is updated when compilation finishes
			if (!IsCompiling())
			{
				FStaticLightingSystemInterface::OnPrimitiveComponentUnregistered.Broadcast(this);
				if (HasValidSettingsForStaticLighting(false))
				{
					FStaticLightingSystemInterface::OnPrimitiveComponentRegistered.Broadcast(this);
				}
>>>>>>> 6bbb88c8
			}
#endif
		}
	}
}

void UMeshComponent::SetMaterialByName(FName MaterialSlotName, UMaterialInterface* Material)
{
	int32 MaterialIndex = GetMaterialIndex(MaterialSlotName);
	if (MaterialIndex < 0)
		return;

	SetMaterial(MaterialIndex, Material);
}

FMaterialRelevance UMeshComponent::GetMaterialRelevance(ERHIFeatureLevel::Type InFeatureLevel) const
{
	// Combine the material relevance for all materials.
	FMaterialRelevance Result;
	for(int32 ElementIndex = 0;ElementIndex < GetNumMaterials();ElementIndex++)
	{
		UMaterialInterface const* MaterialInterface = GetMaterial(ElementIndex);
		if(!MaterialInterface)
		{
			MaterialInterface = UMaterial::GetDefaultMaterial(MD_Surface);
		}
		Result |= MaterialInterface->GetRelevance_Concurrent(InFeatureLevel);
	}
	return Result;
}

int32 UMeshComponent::GetNumOverrideMaterials() const
{
	return OverrideMaterials.Num();
}

#if WITH_EDITOR
void UMeshComponent::PostEditChangeChainProperty(FPropertyChangedChainEvent& PropertyChangedEvent)
{
	Super::PostEditChangeChainProperty(PropertyChangedEvent);

	if (PropertyChangedEvent.Property != nullptr)
	{
		if (PropertyChangedEvent.Property->GetFName() == GET_MEMBER_NAME_STRING_CHECKED(UMeshComponent, OverrideMaterials))
		{
			CleanUpOverrideMaterials();
		}
	}
}

void UMeshComponent::CleanUpOverrideMaterials()
{
	bool bUpdated = false;

	//We have to remove material override Ids that are bigger then the material list
	if (GetNumOverrideMaterials() > GetNumMaterials())
	{
		//Remove the override material id that are superior to the static mesh materials number
		int32 RemoveCount = GetNumOverrideMaterials() - GetNumMaterials();
		OverrideMaterials.RemoveAt(GetNumMaterials(), RemoveCount);
		bUpdated = true;
	}

	if (bUpdated)
	{
		MarkRenderStateDirty();
	}
}
#endif

void UMeshComponent::EmptyOverrideMaterials()
{
	if (OverrideMaterials.Num())
	{
		OverrideMaterials.Reset();
		MarkRenderStateDirty();
	}
}

int32 UMeshComponent::GetNumMaterials() const
{
	return 0;
}

void UMeshComponent::GetUsedMaterials(TArray<UMaterialInterface*>& OutMaterials, bool bGetDebugMaterials) const
{
	for (int32 ElementIndex = 0; ElementIndex < GetNumMaterials(); ElementIndex++)
	{
		if (UMaterialInterface* MaterialInterface = GetMaterial(ElementIndex))
		{
			OutMaterials.Add(MaterialInterface);
		}
	}
}

void UMeshComponent::PrestreamTextures( float Seconds, bool bPrioritizeCharacterTextures, int32 CinematicTextureGroups )
{
	// If requested, tell the streaming system to only process character textures for 30 frames.
	if (bPrioritizeCharacterTextures)
	{
		IStreamingManager::Get().SetDisregardWorldResourcesForFrames(30);
	}

	TArray<UTexture*> Textures;
	GetUsedTextures(/*out*/ Textures, EMaterialQualityLevel::Num);

#if WITH_EDITOR
	FTextureCompilingManager::Get().FinishCompilation(Textures);
#endif

	for (UTexture* Texture : Textures)
	{
		if (UTexture2D* Texture2D = Cast<UTexture2D>(Texture))
		{
			Texture2D->SetForceMipLevelsToBeResident(Seconds, CinematicTextureGroups);
		}
	}
}

void UMeshComponent::RegisterLODStreamingCallback(FLODStreamingCallback&& Callback, int32 LODIdx, float TimeoutSecs, bool bOnStreamIn)
{
	check(IsInGameThread());
	Callback(this, nullptr, ELODStreamingCallbackResult::NotImplemented);
}

void UMeshComponent::SetTextureForceResidentFlag( bool bForceMiplevelsToBeResident )
{
	const int32 CinematicTextureGroups = 0;
	const float Seconds = -1.0f;

	TArray<UTexture*> Textures;
	GetUsedTextures(/*out*/ Textures, EMaterialQualityLevel::Num);

#if WITH_EDITOR
	FTextureCompilingManager::Get().FinishCompilation(Textures);
#endif

	for (UTexture* Texture : Textures)
	{
		if (UTexture2D* Texture2D = Cast<UTexture2D>(Texture))
		{
			Texture2D->SetForceMipLevelsToBeResident(Seconds, CinematicTextureGroups);
			Texture2D->bForceMiplevelsToBeResident = bForceMiplevelsToBeResident;
		}
	}
}

TArray<class UMaterialInterface*> UMeshComponent::GetMaterials() const
{
	TArray<class UMaterialInterface*> OutMaterials;
	int32 TotalNumMaterials = GetNumMaterials();
	if(TotalNumMaterials > 0)
	{
		// make sure to extend it
		OutMaterials.AddZeroed(TotalNumMaterials);

		for(int32 MaterialIndex=0; MaterialIndex < TotalNumMaterials; ++MaterialIndex)
		{
			OutMaterials[MaterialIndex] = GetMaterial(MaterialIndex);
		}
	}

	return OutMaterials;
}

int32 UMeshComponent::GetMaterialIndex(FName MaterialSlotName) const
{
	//This function should be override
	return -1;
}

TArray<FName> UMeshComponent::GetMaterialSlotNames() const
{
	//This function should be override
	return TArray<FName>();
}

bool UMeshComponent::IsMaterialSlotNameValid(FName MaterialSlotName) const
{
	//This function should be override
	return false;
}

void UMeshComponent::SetScalarParameterValueOnMaterials(const FName ParameterName, const float ParameterValue)
{
	if (!bEnableMaterialParameterCaching)
	{
		const TArray<UMaterialInterface*> MaterialInterfaces = GetMaterials();		
		for (int32 MaterialIndex = 0; MaterialIndex < MaterialInterfaces.Num(); ++MaterialIndex)
		{
			UMaterialInterface* MaterialInterface = MaterialInterfaces[MaterialIndex];
			if (MaterialInterface)
			{
				UMaterialInstanceDynamic* DynamicMaterial = Cast<UMaterialInstanceDynamic>(MaterialInterface);
				if (!DynamicMaterial)
				{
					DynamicMaterial = CreateAndSetMaterialInstanceDynamic(MaterialIndex);
				}
				DynamicMaterial->SetScalarParameterValue(ParameterName, ParameterValue);
			}
		}
	}
	else
	{
		if (bCachedMaterialParameterIndicesAreDirty)
		{
			CacheMaterialParameterNameIndices();
		}

		// Look up material index array according to ParameterName
		if (FMaterialParameterCache* ParameterCache = MaterialParameterCache.Find(ParameterName))
		{
			const TArray<int32>& MaterialIndices = ParameterCache->ScalarParameterMaterialIndices;
			// Loop over all the material indices and update set the parameter value on the corresponding materials		
			for (int32 MaterialIndex : MaterialIndices)
			{
				UMaterialInterface* MaterialInterface = GetMaterial(MaterialIndex);
				if (MaterialInterface)
				{
					UMaterialInstanceDynamic* DynamicMaterial = Cast<UMaterialInstanceDynamic>(MaterialInterface);
					if (!DynamicMaterial)
					{
						DynamicMaterial = CreateAndSetMaterialInstanceDynamic(MaterialIndex);
					}
					DynamicMaterial->SetScalarParameterValue(ParameterName, ParameterValue);
				}
			}
		}
		else
		{
			UE_LOG(LogMaterialParameter, Log, TEXT("%s material parameter hasn't found on the component %s"), *ParameterName.ToString(), *GetPathName());
		}
	}
}

void UMeshComponent::SetVectorParameterValueOnMaterials(const FName ParameterName, const FVector ParameterValue)
{
	if (!bEnableMaterialParameterCaching)
	{
		const TArray<UMaterialInterface*> MaterialInterfaces = GetMaterials();
		for (int32 MaterialIndex = 0; MaterialIndex < MaterialInterfaces.Num(); ++MaterialIndex)
		{
			UMaterialInterface* MaterialInterface = MaterialInterfaces[MaterialIndex];
			if (MaterialInterface)
			{
				UMaterialInstanceDynamic* DynamicMaterial = Cast<UMaterialInstanceDynamic>(MaterialInterface);
				if (!DynamicMaterial)
				{
					DynamicMaterial = CreateAndSetMaterialInstanceDynamic(MaterialIndex);
				}
				DynamicMaterial->SetVectorParameterValue(ParameterName, ParameterValue);
			}
		}
	}
	else
	{
		if (bCachedMaterialParameterIndicesAreDirty)
		{
			CacheMaterialParameterNameIndices();
		}

		// Look up material index array according to ParameterName
		if (FMaterialParameterCache* ParameterCache = MaterialParameterCache.Find(ParameterName))
		{
			const TArray<int32>& MaterialIndices = ParameterCache->VectorParameterMaterialIndices;
			// Loop over all the material indices and update set the parameter value on the corresponding materials		
			for (int32 MaterialIndex : MaterialIndices)
			{
				UMaterialInterface* MaterialInterface = GetMaterial(MaterialIndex);
				if (MaterialInterface)
				{
					UMaterialInstanceDynamic* DynamicMaterial = Cast<UMaterialInstanceDynamic>(MaterialInterface);
					if (!DynamicMaterial)
					{
						DynamicMaterial = CreateAndSetMaterialInstanceDynamic(MaterialIndex);
					}
					DynamicMaterial->SetVectorParameterValue(ParameterName, ParameterValue);
				}
			}
		}
	}
}

void UMeshComponent::MarkCachedMaterialParameterNameIndicesDirty()
{
	// Flag the cached material parameter indices as dirty
	bCachedMaterialParameterIndicesAreDirty = true;
}

void UMeshComponent::CacheMaterialParameterNameIndices()
{
	QUICK_SCOPE_CYCLE_COUNTER(STAT_CacheMaterialParameterNameIndices);
	if (!bEnableMaterialParameterCaching)
	{
		return;
	}

	// Clean up possible previous data
	MaterialParameterCache.Reset();

	// not sure if this is the best way to do this
	const UWorld* World = GetWorld();
	// to set the default value for scalar params, we use a FMaterialResource, which means the world has to be rendering
	const bool bHasMaterialResource = (World && World->WorldType != EWorldType::Inactive);
	
	// Retrieve all used materials
	TArray<UMaterialInterface*> MaterialInterfaces = GetMaterials();
	int32 MaterialIndex = 0;
	for (UMaterialInterface* MaterialInterface : MaterialInterfaces)
	{
		if (MaterialInterface)
		{
			TArray<FMaterialParameterInfo> OutParameterInfo;
			TArray<FGuid> OutParameterIds;

			// Retrieve all scalar parameter names from the material
			MaterialInterface->GetAllScalarParameterInfo(OutParameterInfo, OutParameterIds);
			for (FMaterialParameterInfo& ParameterInfo : OutParameterInfo)
			{
				// Add or retrieve entry for this parameter name
				FMaterialParameterCache& ParameterCache = MaterialParameterCache.FindOrAdd(ParameterInfo.Name);
				// Add the corresponding material index
				ParameterCache.ScalarParameterMaterialIndices.Add(MaterialIndex);
				
				// GetScalarParameterDefault() expects to use a FMaterialResource, which means the world has to be rendering
				if (bHasMaterialResource)
				{
					// store the default value
					 MaterialInterface->GetScalarParameterDefaultValue(ParameterInfo, ParameterCache.ScalarParameterDefaultValue);
				}
			}

			// Empty parameter names and ids
			OutParameterInfo.Reset();
			OutParameterIds.Reset();

			// Retrieve all vector parameter names from the material
			MaterialInterface->GetAllVectorParameterInfo(OutParameterInfo, OutParameterIds);
			for (FMaterialParameterInfo& ParameterInfo : OutParameterInfo)
			{
				// Add or retrieve entry for this parameter name
				FMaterialParameterCache& ParameterCache = MaterialParameterCache.FindOrAdd(ParameterInfo.Name);
				// Add the corresponding material index
				ParameterCache.VectorParameterMaterialIndices.Add(MaterialIndex);
			}
		}
		++MaterialIndex;
	}

	bCachedMaterialParameterIndicesAreDirty = false;
}

void UMeshComponent::GetStreamingTextureInfoInner(FStreamingTextureLevelContext& LevelContext, const TArray<FStreamingTextureBuildInfo>* PreBuiltData, float ComponentScaling, TArray<FStreamingRenderAssetPrimitiveInfo>& OutStreamingTextures) const
{
	if (CanSkipGetTextureStreamingRenderAssetInfo())
	{
		return;
	}

	LevelContext.BindBuildData(PreBuiltData);

	const int32 NumMaterials = GetNumMaterials();
	for (int32 MaterialIndex = 0; MaterialIndex < NumMaterials; ++MaterialIndex)
	{
		FPrimitiveMaterialInfo MaterialData;
		if (GetMaterialStreamingData(MaterialIndex, MaterialData))
		{
			LevelContext.ProcessMaterial(Bounds, MaterialData, ComponentScaling, OutStreamingTextures, bIsValidTextureStreamingBuiltData, this);
		}
	}
}

#if !(UE_BUILD_SHIPPING || UE_BUILD_TEST)

void UMeshComponent::LogMaterialsAndTextures(FOutputDevice& Ar, int32 Indent) const
{
	Ar.Logf(TEXT("%s%s:"), FCString::Tab(Indent), *GetClass()->GetName());

	for (int32 MaterialIndex = 0; MaterialIndex < OverrideMaterials.Num(); ++MaterialIndex)
	{
		Ar.Logf(TEXT("%s[Material Override: %d]"), FCString::Tab(Indent + 1), MaterialIndex);
		const UMaterialInterface* MaterialInterface = OverrideMaterials[MaterialIndex];
		if (MaterialInterface)
		{
			MaterialInterface->LogMaterialsAndTextures(Ar, Indent + 2);
		}
		else
		{
			Ar.Logf(TEXT("%snullptr"), FCString::Tab(Indent + 2), MaterialIndex);
		}
	}

	// Backup the material overrides so we can access the mesh original materials.
	TArray<class UMaterialInterface*> OverrideMaterialsBackup;
	FMemory::Memswap(&OverrideMaterialsBackup, &const_cast<UMeshComponent*>(this)->OverrideMaterials, sizeof(OverrideMaterialsBackup));

	TArray<UMaterialInterface*> MaterialInterfaces = GetMaterials();
	for (int32 MaterialIndex = 0; MaterialIndex < MaterialInterfaces.Num(); ++MaterialIndex)
	{
		Ar.Logf(TEXT("%s[Mesh Material: %d]"), FCString::Tab(Indent + 1), MaterialIndex);
		const UMaterialInterface* MaterialInterface = MaterialInterfaces[MaterialIndex];
		if (MaterialInterface)
		{
			MaterialInterface->LogMaterialsAndTextures(Ar, Indent + 2);
		}
		else
		{
			Ar.Logf(TEXT("%snullptr"), FCString::Tab(Indent + 2), MaterialIndex);
		}
	}

	// Restore the overrides.
	FMemory::Memswap(&OverrideMaterialsBackup, &const_cast<UMeshComponent*>(this)->OverrideMaterials, sizeof(OverrideMaterialsBackup));
}

#endif<|MERGE_RESOLUTION|>--- conflicted
+++ resolved
@@ -9,10 +9,7 @@
 #include "Engine/World.h"
 #if WITH_EDITOR
 #include "Rendering/StaticLightingSystemInterface.h"
-<<<<<<< HEAD
-=======
 #include "TextureCompiler.h"
->>>>>>> 6bbb88c8
 #endif
 
 DEFINE_LOG_CATEGORY_STATIC(LogMaterialParameter, Warning, All);
@@ -81,12 +78,6 @@
 			}
 
 #if WITH_EDITOR
-<<<<<<< HEAD
-			FStaticLightingSystemInterface::OnPrimitiveComponentUnregistered.Broadcast(this);
-			if (HasValidSettingsForStaticLighting(false))
-			{
-				FStaticLightingSystemInterface::OnPrimitiveComponentRegistered.Broadcast(this);
-=======
 			// Static Lighting is updated when compilation finishes
 			if (!IsCompiling())
 			{
@@ -95,7 +86,6 @@
 				{
 					FStaticLightingSystemInterface::OnPrimitiveComponentRegistered.Broadcast(this);
 				}
->>>>>>> 6bbb88c8
 			}
 #endif
 		}
