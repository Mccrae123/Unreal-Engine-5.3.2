// Copyright Epic Games, Inc. All Rights Reserved.

/*-----------------------------------------------------------------------------
	ULineBatchComponent implementation.
-----------------------------------------------------------------------------*/

#include "Components/LineBatchComponent.h"
#include "PrimitiveViewRelevance.h"
#include "PrimitiveSceneProxy.h"
#include "Engine/Engine.h"
#include "Materials/Material.h"
#include "Materials/MaterialRenderProxy.h"
#include "Engine/CollisionProfile.h"
#include "SceneManagement.h"
#include "DynamicMeshBuilder.h"

#include UE_INLINE_GENERATED_CPP_BY_NAME(LineBatchComponent)

/** Represents a LineBatchComponent to the scene manager. */
class ENGINE_API FLineBatcherSceneProxy : public FPrimitiveSceneProxy
{
public:
	SIZE_T GetTypeHash() const override;

	FLineBatcherSceneProxy(const ULineBatchComponent* InComponent);

	virtual void GetDynamicMeshElements(const TArray<const FSceneView*>& Views, const FSceneViewFamily& ViewFamily, uint32 VisibilityMap, FMeshElementCollector& Collector) const override;

	/**
<<<<<<< HEAD
	*  Returns a struct that describes to the renderer when to draw this proxy.
	*	@param		Scene view to use to determine our relevence.
	*  @return		View relevance struct
=======
	*	Returns a struct that describes to the renderer when to draw this proxy.
	*	@param		View view to use to determine our relevance.
	*	@return		View relevance struct
>>>>>>> 4af6daef
	*/
	virtual FPrimitiveViewRelevance GetViewRelevance(const FSceneView* View) const override;
	virtual uint32 GetMemoryFootprint( void ) const override;
	uint32 GetAllocatedSize( void ) const;

private:
	TArray<FBatchedLine> Lines;
	TArray<FBatchedPoint> Points;
	TArray<FBatchedMesh> Meshes;
};


FLineBatcherSceneProxy::FLineBatcherSceneProxy(const ULineBatchComponent* InComponent) :
	FPrimitiveSceneProxy(InComponent), Lines(InComponent->BatchedLines), 
	Points(InComponent->BatchedPoints), Meshes(InComponent->BatchedMeshes)
{
	bWillEverBeLit = false;
}

SIZE_T FLineBatcherSceneProxy::GetTypeHash() const
{
	static size_t UniquePointer;
	return reinterpret_cast<size_t>(&UniquePointer);
}

void FLineBatcherSceneProxy::GetDynamicMeshElements(const TArray<const FSceneView*>& Views, const FSceneViewFamily& ViewFamily, uint32 VisibilityMap, FMeshElementCollector& Collector) const
{
	QUICK_SCOPE_CYCLE_COUNTER( STAT_LineBatcherSceneProxy_GetDynamicMeshElements );

	for (int32 ViewIndex = 0; ViewIndex < Views.Num(); ViewIndex++)
	{
		if (VisibilityMap & (1 << ViewIndex))
		{
			const FSceneView* View = Views[ViewIndex];

#if UE_ENABLE_DEBUG_DRAWING
			//If we are in a debug draw build, this line batcher should write out to the debug only PDI
			FPrimitiveDrawInterface* PDI = Collector.GetDebugPDI(ViewIndex);
#else
			FPrimitiveDrawInterface* PDI = Collector.GetPDI(ViewIndex);
#endif
			for (const FBatchedLine& Line: Lines)
			{
				PDI->DrawLine(Line.Start,Line.End, Line.Color, Line.DepthPriority, Line.Thickness);
			}

			for (const FBatchedPoint& Point: Points)
			{
				PDI->DrawPoint(Point.Position, Point.Color, Point.PointSize, Point.DepthPriority);
			}

			for (const FBatchedMesh& Mesh: Meshes)
			{
				static FVector const PosX(1.f,0,0);
				static FVector const PosY(0,1.f,0);
				static FVector const PosZ(0,0,1.f);

				// this seems far from optimal in terms of perf, but it's for debugging
				FDynamicMeshBuilder MeshBuilder(View->GetFeatureLevel());

				// set up geometry
				for (const FVector& Vert: Mesh.MeshVerts)
				{
<<<<<<< HEAD
					MeshBuilder.AddVertex((FVector3f)M.MeshVerts[VertIdx], FVector2f::ZeroVector, (FVector3f)PosX, (FVector3f)PosY, (FVector3f)PosZ, FColor::White );
=======
					MeshBuilder.AddVertex((FVector3f)Vert, FVector2f::ZeroVector, (FVector3f)PosX, (FVector3f)PosY, (FVector3f)PosZ, FColor::White );
>>>>>>> 4af6daef
				}
				//MeshBuilder.AddTriangles(M.MeshIndices);
				for (int32 Idx=0; Idx < Mesh.MeshIndices.Num(); Idx+=3)
				{
					MeshBuilder.AddTriangle( Mesh.MeshIndices[Idx], Mesh.MeshIndices[Idx+1], Mesh.MeshIndices[Idx+2] );
				}

<<<<<<< HEAD
				FMaterialRenderProxy* const MaterialRenderProxy = new FColoredMaterialRenderProxy(GEngine->DebugMeshMaterial->GetRenderProxy(), M.Color);
				Collector.RegisterOneFrameMaterialProxy(MaterialRenderProxy);

				MeshBuilder.GetMesh(FMatrix::Identity, MaterialRenderProxy, M.DepthPriority, false, false, ViewIndex, Collector);
=======
				FMaterialRenderProxy* const MaterialRenderProxy = new FColoredMaterialRenderProxy(GEngine->DebugMeshMaterial->GetRenderProxy(), Mesh.Color);
				Collector.RegisterOneFrameMaterialProxy(MaterialRenderProxy);

				MeshBuilder.GetMesh(FMatrix::Identity, MaterialRenderProxy, Mesh.DepthPriority, false, false, ViewIndex, Collector);
>>>>>>> 4af6daef
			}
		}
	}
}

/**
*	Returns a struct that describes to the renderer when to draw this proxy.
*	@param		View view to use to determine our relevance.
*	@return		View relevance struct
*/
FPrimitiveViewRelevance FLineBatcherSceneProxy::GetViewRelevance(const FSceneView* View) const
{
	FPrimitiveViewRelevance ViewRelevance;
	ViewRelevance.bDrawRelevance = IsShown(View);
	ViewRelevance.bDynamicRelevance = true;
	// ideally the TranslucencyRelevance should be filled out by the material, here we do it conservative
	ViewRelevance.bSeparateTranslucency = ViewRelevance.bNormalTranslucency = true;
	return ViewRelevance;
}

uint32 FLineBatcherSceneProxy::GetMemoryFootprint( void ) const
{
	return( sizeof( *this ) + GetAllocatedSize() );
}

uint32 FLineBatcherSceneProxy::GetAllocatedSize( void ) const 
{ 
	return( FPrimitiveSceneProxy::GetAllocatedSize() + Lines.GetAllocatedSize() + Points.GetAllocatedSize() + Meshes.GetAllocatedSize() ); 
}

ULineBatchComponent::ULineBatchComponent(const FObjectInitializer& ObjectInitializer)
	: Super(ObjectInitializer)
{
	bAutoActivate = true;
	bTickInEditor = true;
	PrimaryComponentTick.bCanEverTick = true;

	SetCollisionProfileName(UCollisionProfile::NoCollision_ProfileName);

	bUseEditorCompositing = true;
	SetGenerateOverlapEvents(false);
	bCalculateAccurateBounds = true;
	DefaultLifeTime = 1.0f;

	// Ignore streaming updates since GetUsedMaterials() is not implemented.
	bIgnoreStreamingManagerUpdate = true;
}

void ULineBatchComponent::DrawLine(const FVector& Start, const FVector& End, const FLinearColor& Color, uint8 DepthPriority, const float Thickness, const float LifeTime, uint32 BatchID)
{
	BatchedLines.Emplace(Start, End, Color, LifeTime, Thickness, DepthPriority, BatchID);

	// LineBatcher and PersistentLineBatcher components will be updated at the end of UWorld::Tick
	MarkRenderStateDirty();
}

void ULineBatchComponent::DrawLines(TArrayView<FBatchedLine> InLines)
{
	BatchedLines.Append(InLines);

	// LineBatcher and PersistentLineBatcher components will be updated at the end of UWorld::Tick
	MarkRenderStateDirty();
}

void ULineBatchComponent::DrawPoint(
	const FVector& Position,
	const FLinearColor& Color,
	float PointSize,
	uint8 DepthPriority,
	float LifeTime,
	uint32 BatchID
	)
{
	BatchedPoints.Emplace(Position, Color, PointSize, LifeTime, DepthPriority, BatchID);
	// LineBatcher and PersistentLineBatcher components will be updated at the end of UWorld::Tick
	MarkRenderStateDirty();
}

void ULineBatchComponent::DrawBox(const FBox& Box, const FMatrix& TM, FLinearColor Color, uint8 InDepthPriorityGroup, uint32 BatchID)
{
	FVector	B[2], P, Q;
	B[0] = Box.Min;
	B[1] = Box.Max;

	for( int32 ai=0; ai<2; ai++ ) for( int32 aj=0; aj<2; aj++ )
	{
		P.X=B[ai].X; Q.X=B[ai].X;
		P.Y=B[aj].Y; Q.Y=B[aj].Y;
		P.Z=B[0].Z; Q.Z=B[1].Z;
		BatchedLines.Emplace(TM.TransformPosition(P), TM.TransformPosition(Q), Color, DefaultLifeTime, 0.0f, InDepthPriorityGroup, BatchID);

		P.Y=B[ai].Y; Q.Y=B[ai].Y;
		P.Z=B[aj].Z; Q.Z=B[aj].Z;
		P.X=B[0].X; Q.X=B[1].X;
		BatchedLines.Emplace(TM.TransformPosition(P), TM.TransformPosition(Q), Color, DefaultLifeTime, 0.0f, InDepthPriorityGroup, BatchID);

		P.Z=B[ai].Z; Q.Z=B[ai].Z;
		P.X=B[aj].X; Q.X=B[aj].X;
		P.Y=B[0].Y; Q.Y=B[1].Y;
		BatchedLines.Emplace(TM.TransformPosition(P), TM.TransformPosition(Q), Color, DefaultLifeTime, 0.0f, InDepthPriorityGroup, BatchID);
	}

	// LineBatcher and PersistentLineBatcher components will be updated at the end of UWorld::Tick
	MarkRenderStateDirty();
}

void ULineBatchComponent::DrawBox(FVector const& Center, FVector const& Box, FLinearColor Color, float LifeTime, uint8 DepthPriority, float Thickness, uint32 BatchID)
{
	BatchedLines.Emplace(Center + FVector( Box.X,  Box.Y,  Box.Z), Center + FVector( Box.X, -Box.Y, Box.Z), Color, LifeTime, Thickness, DepthPriority, BatchID);
	BatchedLines.Emplace(Center + FVector( Box.X, -Box.Y,  Box.Z), Center + FVector(-Box.X, -Box.Y, Box.Z), Color, LifeTime, Thickness, DepthPriority, BatchID);
	BatchedLines.Emplace(Center + FVector(-Box.X, -Box.Y,  Box.Z), Center + FVector(-Box.X,  Box.Y, Box.Z) ,Color, LifeTime, Thickness, DepthPriority, BatchID);
	BatchedLines.Emplace(Center + FVector(-Box.X,  Box.Y,  Box.Z), Center + FVector( Box.X,  Box.Y, Box.Z), Color, LifeTime, Thickness, DepthPriority, BatchID);

	BatchedLines.Emplace(Center + FVector( Box.X,  Box.Y, -Box.Z), Center + FVector( Box.X, -Box.Y, -Box.Z), Color, LifeTime, Thickness, DepthPriority, BatchID);
	BatchedLines.Emplace(Center + FVector( Box.X, -Box.Y, -Box.Z), Center + FVector(-Box.X, -Box.Y, -Box.Z), Color, LifeTime, Thickness, DepthPriority, BatchID);
	BatchedLines.Emplace(Center + FVector(-Box.X, -Box.Y, -Box.Z), Center + FVector(-Box.X,  Box.Y, -Box.Z), Color, LifeTime, Thickness, DepthPriority, BatchID);
	BatchedLines.Emplace(Center + FVector(-Box.X,  Box.Y, -Box.Z), Center + FVector( Box.X,  Box.Y, -Box.Z), Color, LifeTime, Thickness, DepthPriority, BatchID);

	BatchedLines.Emplace(Center + FVector( Box.X,  Box.Y,  Box.Z), Center + FVector( Box.X,  Box.Y, -Box.Z), Color, LifeTime, Thickness, DepthPriority, BatchID);
	BatchedLines.Emplace(Center + FVector( Box.X, -Box.Y,  Box.Z), Center + FVector( Box.X, -Box.Y, -Box.Z), Color, LifeTime, Thickness, DepthPriority, BatchID);
	BatchedLines.Emplace(Center + FVector(-Box.X, -Box.Y,  Box.Z), Center + FVector(-Box.X, -Box.Y, -Box.Z), Color, LifeTime, Thickness, DepthPriority, BatchID);
	BatchedLines.Emplace(Center + FVector(-Box.X,  Box.Y,  Box.Z), Center + FVector(-Box.X,  Box.Y, -Box.Z), Color, LifeTime, Thickness, DepthPriority, BatchID);

	MarkRenderStateDirty();
}

void ULineBatchComponent::DrawBox(FVector const& Center, FVector const& Box, const FQuat& Rotation, FLinearColor Color, float LifeTime, uint8 DepthPriority, float Thickness, uint32 BatchID)
{
	FTransform const Transform(Rotation);
	FVector Start = Transform.TransformPosition(FVector( Box.X,  Box.Y,  Box.Z));
	FVector End = Transform.TransformPosition(FVector( Box.X, -Box.Y, Box.Z));
	BatchedLines.Emplace(Center + Start, Center + End, Color, LifeTime, Thickness, DepthPriority, BatchID);

	Start = Transform.TransformPosition(FVector( Box.X, -Box.Y,  Box.Z));
	End = Transform.TransformPosition(FVector(-Box.X, -Box.Y, Box.Z));
	BatchedLines.Emplace(Center + Start, Center + End, Color, LifeTime, Thickness, DepthPriority, BatchID);

	Start = Transform.TransformPosition(FVector(-Box.X, -Box.Y,  Box.Z));
	End = Transform.TransformPosition(FVector(-Box.X,  Box.Y, Box.Z));
	BatchedLines.Emplace(Center + Start, Center + End, Color, LifeTime, Thickness, DepthPriority, BatchID);

	Start = Transform.TransformPosition(FVector(-Box.X,  Box.Y,  Box.Z));
	End = Transform.TransformPosition(FVector( Box.X,  Box.Y, Box.Z));
	BatchedLines.Emplace(Center + Start, Center + End, Color, LifeTime, Thickness, DepthPriority, BatchID);

	Start = Transform.TransformPosition(FVector( Box.X,  Box.Y, -Box.Z));
	End = Transform.TransformPosition(FVector( Box.X, -Box.Y, -Box.Z));
	BatchedLines.Emplace(Center + Start, Center + End, Color, LifeTime, Thickness, DepthPriority, BatchID);

	Start = Transform.TransformPosition(FVector( Box.X, -Box.Y, -Box.Z));
	End = Transform.TransformPosition(FVector(-Box.X, -Box.Y, -Box.Z));
	BatchedLines.Emplace(Center + Start, Center + End, Color, LifeTime, Thickness, DepthPriority, BatchID);

	Start = Transform.TransformPosition(FVector(-Box.X, -Box.Y, -Box.Z));
	End = Transform.TransformPosition(FVector(-Box.X,  Box.Y, -Box.Z));
	BatchedLines.Emplace(Center + Start, Center + End, Color, LifeTime, Thickness, DepthPriority, BatchID);

	Start = Transform.TransformPosition(FVector(-Box.X,  Box.Y, -Box.Z));
	End = Transform.TransformPosition(FVector( Box.X,  Box.Y, -Box.Z));
	BatchedLines.Emplace(Center + Start, Center + End, Color, LifeTime, Thickness, DepthPriority, BatchID);

	Start = Transform.TransformPosition(FVector( Box.X,  Box.Y,  Box.Z));
	End = Transform.TransformPosition(FVector( Box.X,  Box.Y, -Box.Z));
	BatchedLines.Emplace(Center + Start, Center + End, Color, LifeTime, Thickness, DepthPriority, BatchID);

	Start = Transform.TransformPosition(FVector( Box.X, -Box.Y,  Box.Z));
	End = Transform.TransformPosition(FVector( Box.X, -Box.Y, -Box.Z));
	BatchedLines.Emplace(Center + Start, Center + End, Color, LifeTime, Thickness, DepthPriority, BatchID);

	Start = Transform.TransformPosition(FVector(-Box.X, -Box.Y,  Box.Z));
	End = Transform.TransformPosition(FVector(-Box.X, -Box.Y, -Box.Z));
	BatchedLines.Emplace(Center + Start, Center + End, Color, LifeTime, Thickness, DepthPriority, BatchID);

	Start = Transform.TransformPosition(FVector(-Box.X,  Box.Y,  Box.Z));
	End = Transform.TransformPosition(FVector(-Box.X,  Box.Y, -Box.Z));
	BatchedLines.Emplace(Center + Start, Center + End, Color, LifeTime, Thickness, DepthPriority, BatchID);

	MarkRenderStateDirty();
}

void ULineBatchComponent::DrawSolidBox(const FBox& Box, const FTransform& Xform, const FColor& Color, uint8 DepthPriority, float LifeTime, uint32 BatchID)
{
	int32 const NewMeshIdx = BatchedMeshes.Add(FBatchedMesh());
	FBatchedMesh& BM = BatchedMeshes[NewMeshIdx];

	BM.Color = Color;
	BM.DepthPriority = DepthPriority;
	BM.RemainingLifeTime = LifeTime;
	BM.BatchID = BatchID;

	BM.MeshVerts.AddUninitialized(8);
	BM.MeshVerts[0] = Xform.TransformPosition( FVector(Box.Min.X, Box.Min.Y, Box.Max.Z) );
	BM.MeshVerts[1] = Xform.TransformPosition( FVector(Box.Max.X, Box.Min.Y, Box.Max.Z) );
	BM.MeshVerts[2] = Xform.TransformPosition( FVector(Box.Min.X, Box.Min.Y, Box.Min.Z) );
	BM.MeshVerts[3] = Xform.TransformPosition( FVector(Box.Max.X, Box.Min.Y, Box.Min.Z) );
	BM.MeshVerts[4] = Xform.TransformPosition( FVector(Box.Min.X, Box.Max.Y, Box.Max.Z) );
	BM.MeshVerts[5] = Xform.TransformPosition( FVector(Box.Max.X, Box.Max.Y, Box.Max.Z) );
	BM.MeshVerts[6] = Xform.TransformPosition( FVector(Box.Min.X, Box.Max.Y, Box.Min.Z) );
	BM.MeshVerts[7] = Xform.TransformPosition( FVector(Box.Max.X, Box.Max.Y, Box.Min.Z) );

	// clockwise
	BM.MeshIndices.AddUninitialized(36);
	constexpr int32 Indices[36] = {	3,2,0,
		3,0,1,
		7,3,1,
		7,1,5,
		6,7,5,
		6,5,4,
		2,6,4,
		2,4,0,
		1,0,4,
		1,4,5,
		7,6,2,
		7,2,3	};

	for (int32 Idx=0; Idx<36; ++Idx)
	{
		BM.MeshIndices[Idx] = Indices[Idx];
	}

	MarkRenderStateDirty();
}

void ULineBatchComponent::DrawMesh(TArray<FVector> const& Verts, TArray<int32> const& Indices, FColor const& Color, uint8 DepthPriority, float LifeTime, uint32 BatchID)
{
	// modifying array element directly to avoid copying arrays
	int32 const NewMeshIdx = BatchedMeshes.Add(FBatchedMesh());
	FBatchedMesh& BM = BatchedMeshes[NewMeshIdx];

	BM.MeshIndices = Indices;
	BM.MeshVerts = Verts;
	BM.Color = Color;
	BM.DepthPriority = DepthPriority;
	BM.RemainingLifeTime = LifeTime;
	BM.BatchID = BatchID;

	MarkRenderStateDirty();
}

void ULineBatchComponent::DrawDirectionalArrow(const FMatrix& ArrowToWorld, FLinearColor InColor, float Length, float ArrowSize, uint8 DepthPriority, uint32 BatchID)
{
	const FVector Tip = ArrowToWorld.TransformPosition(FVector(Length,0,0));
	BatchedLines.Emplace(Tip,ArrowToWorld.TransformPosition(FVector::ZeroVector),InColor,DefaultLifeTime,0.0f,DepthPriority, BatchID);
	BatchedLines.Emplace(Tip,ArrowToWorld.TransformPosition(FVector(Length-ArrowSize,+ArrowSize,+ArrowSize)),InColor,DefaultLifeTime,0.0f,DepthPriority, BatchID);
	BatchedLines.Emplace(Tip,ArrowToWorld.TransformPosition(FVector(Length-ArrowSize,+ArrowSize,-ArrowSize)),InColor,DefaultLifeTime,0.0f,DepthPriority, BatchID);
	BatchedLines.Emplace(Tip,ArrowToWorld.TransformPosition(FVector(Length-ArrowSize,-ArrowSize,+ArrowSize)),InColor,DefaultLifeTime,0.0f,DepthPriority, BatchID);
	BatchedLines.Emplace(Tip,ArrowToWorld.TransformPosition(FVector(Length-ArrowSize,-ArrowSize,-ArrowSize)),InColor,DefaultLifeTime,0.0f,DepthPriority, BatchID);

	MarkRenderStateDirty();
}

void ULineBatchComponent::DrawDirectionalArrow(FVector const& LineStart, FVector const& LineEnd, float ArrowSize, FLinearColor Color, float LifeTime, uint8 DepthPriority, float Thickness, uint32 BatchID)
{
	FVector Dir = (LineEnd-LineStart);
	Dir.Normalize();
	FVector Up(0, 0, 1);
	FVector Right = Dir ^ Up;
	if (!Right.IsNormalized())
	{
		Dir.FindBestAxisVectors(Up, Right);
	}
	const FVector Origin = FVector::ZeroVector;
	FMatrix TM;
	// get matrix with dir/right/up
	TM.SetAxes(&Dir, &Right, &Up, &Origin);

	// since dir is x direction, my arrow will be pointing +y, -x and -y, -x
	const float ArrowSqrt = FMath::Sqrt(ArrowSize);

	BatchedLines.Emplace(LineStart,LineEnd, Color, LifeTime, Thickness, DepthPriority, BatchID);
	BatchedLines.Emplace(LineEnd,LineEnd + TM.TransformPosition(FVector(-ArrowSqrt, ArrowSqrt, 0)), Color, LifeTime, Thickness, DepthPriority, BatchID);
	BatchedLines.Emplace(LineEnd,LineEnd + TM.TransformPosition(FVector(-ArrowSqrt, -ArrowSqrt, 0)), Color, LifeTime, Thickness, DepthPriority, BatchID);

	MarkRenderStateDirty();
}


void ULineBatchComponent::AddHalfCircle(const FVector& Base, const FVector& X, const FVector& Y, const FLinearColor& Color, const float Radius, int32 NumSides, const float LifeTime, uint8 DepthPriority, const float Thickness, const uint32 BatchID)
{
<<<<<<< HEAD
	const float	AngleDelta = 2.0f * UE_PI / NumSides;
=======
	// Need at least 2 sides
	NumSides = FMath::Max(NumSides, 2);
	const float AngleDelta = 2.0f * UE_PI / NumSides;
>>>>>>> 4af6daef
	FVector	LastVertex = Base + X * Radius;

	for( int32 SideIndex = 0; SideIndex < (NumSides/2); SideIndex++)
	{
		FVector	Vertex = Base + (X * FMath::Cos(AngleDelta * (SideIndex + 1)) + Y * FMath::Sin(AngleDelta * (SideIndex + 1))) * Radius;
		BatchedLines.Emplace(LastVertex, Vertex, Color, LifeTime, Thickness, DepthPriority, BatchID);
		LastVertex = Vertex;
	}
}

void ULineBatchComponent::AddCircle(const FVector& Base, const FVector& X, const FVector& Y, const FLinearColor& Color, const float Radius, int32 NumSides, const float LifeTime, uint8 DepthPriority, const float Thickness, const uint32 BatchID)
{
	// Need at least 2 sides
	NumSides = FMath::Max(NumSides, 2);
	const float	AngleDelta = 2.0f * UE_PI / NumSides;
	FVector	LastVertex = Base + X * Radius;

	for (int32 SideIndex = 0; SideIndex < NumSides; SideIndex++)
	{
		const FVector Vertex = Base + (X * FMath::Cos(AngleDelta * (SideIndex + 1)) + Y * FMath::Sin(AngleDelta * (SideIndex + 1))) * Radius;
		BatchedLines.Emplace(LastVertex, Vertex, Color, LifeTime, Thickness, DepthPriority, BatchID);
		LastVertex = Vertex;
	}
}

/** Draw a circle */
void ULineBatchComponent::DrawCircle(const FVector& Base, const FVector& X, const FVector& Y, FLinearColor Color, float Radius, int32 NumSides, uint8 DepthPriority, uint32 BatchID)
{
	AddCircle(Base, X, Y, Color, Radius, NumSides, DefaultLifeTime, DepthPriority, 0.f, BatchID);
		
	MarkRenderStateDirty();
}

/** Draw a sphere */
void ULineBatchComponent::DrawSphere(FVector const& Center, float Radius, int32 Segments, FLinearColor Color, float LifeTime, uint8 DepthPriority, float Thickness, uint32 BatchID)
{
	// Need at least 4 segments
	Segments = FMath::Max(Segments, 4);

	const float AngleInc = 2.f * UE_PI / Segments;
	int32 NumSegmentsY = Segments;
	float Latitude = AngleInc;
	float SinY1 = 0.0f, CosY1 = 1.0f;

	TArray<FBatchedLine> Lines;
	Lines.Empty(NumSegmentsY * Segments * 2);
	while (NumSegmentsY--)
	{
		const float SinY2 = FMath::Sin(Latitude);
		const float CosY2 = FMath::Cos(Latitude);

		FVector Vertex1 = FVector(SinY1, 0.0f, CosY1) * Radius + Center;
		FVector Vertex3 = FVector(SinY2, 0.0f, CosY2) * Radius + Center;
		float Longitude = AngleInc;

		int32 NumSegmentsX = Segments;
		while (NumSegmentsX--)
		{
			const float SinX = FMath::Sin(Longitude);
			const float CosX = FMath::Cos(Longitude);

			const FVector Vertex2 = FVector((CosX * SinY1), (SinX * SinY1), CosY1) * Radius + Center;
			const FVector Vertex4 = FVector((CosX * SinY2), (SinX * SinY2), CosY2) * Radius + Center;

			BatchedLines.Emplace(Vertex1, Vertex2, Color, LifeTime, Thickness, DepthPriority, BatchID);
			BatchedLines.Emplace(Vertex1, Vertex3, Color, LifeTime, Thickness, DepthPriority, BatchID);

			Vertex1 = Vertex2;
			Vertex3 = Vertex4;
			Longitude += AngleInc;
		}
		SinY1 = SinY2;
		CosY1 = CosY2;
		Latitude += AngleInc;
	}

	MarkRenderStateDirty();
}

void ULineBatchComponent::DrawCylinder(FVector const& Start, FVector const& End, float Radius, int32 Segments, FLinearColor Color, float LifeTime, uint8 DepthPriority, float Thickness, uint32 BatchID)
{
	// Need at least 4 segments
	Segments = FMath::Max(Segments, 4);

	// Rotate a point around axis to form cylinder segments
	const float AngleInc = 360.f / Segments;
	float Angle = AngleInc;

	// Default for Axis is up
	FVector Axis = (End - Start).GetSafeNormal();
	if( Axis.IsZero() )
	{
		Axis = FVector(0.f, 0.f, 1.f);
	}

	FVector Perpendicular, Dummy;
	Axis.FindBestAxisVectors(Perpendicular, Dummy);
		
	FVector Segment = Perpendicular.RotateAngleAxis(0, Axis) * Radius;
	FVector P1 = Segment + Start;
	FVector P3 = Segment + End;

	while( Segments-- )
	{
		Segment = Perpendicular.RotateAngleAxis(Angle, Axis) * Radius;
		FVector P2 = Segment + Start;
		FVector P4 = Segment + End;

		BatchedLines.Emplace(P2, P4, Color, LifeTime, Thickness, DepthPriority, BatchID);
		BatchedLines.Emplace(P1, P2, Color, LifeTime, Thickness, DepthPriority, BatchID);
		BatchedLines.Emplace(P3, P4, Color, LifeTime, Thickness, DepthPriority, BatchID);

		P1 = P2;
		P3 = P4;
		Angle += AngleInc;
	}

	MarkRenderStateDirty();
}

void ULineBatchComponent::DrawCone(FVector const& Origin, FVector const& Direction, float Length, float AngleWidth, float AngleHeight, int32 NumSides, FLinearColor DrawColor, float LifeTime, uint8 DepthPriority, float Thickness, uint32 BatchID)
{
	// Need at least 4 sides
	NumSides = FMath::Max(NumSides, 4);

	const float Angle1 = FMath::Clamp<float>(AngleHeight, UE_KINDA_SMALL_NUMBER, (UE_PI - UE_KINDA_SMALL_NUMBER));
	const float Angle2 = FMath::Clamp<float>(AngleWidth, UE_KINDA_SMALL_NUMBER, (UE_PI - UE_KINDA_SMALL_NUMBER));

	const float SinX_2 = FMath::Sin(0.5f * Angle1);
	const float SinY_2 = FMath::Sin(0.5f * Angle2);

	const float SinSqX_2 = SinX_2 * SinX_2;
	const float SinSqY_2 = SinY_2 * SinY_2;

	TArray<FVector> ConeVerts;
	ConeVerts.AddUninitialized(NumSides);

	for(int32 i = 0; i < NumSides; i++)
	{
		const float Fraction	= (float)i/(float)(NumSides);
		const float Thi			= 2.f * UE_PI * Fraction;
		const float Phi			= FMath::Atan2(FMath::Sin(Thi)*SinY_2, FMath::Cos(Thi)*SinX_2);
		const float SinPhi		= FMath::Sin(Phi);
		const float CosPhi		= FMath::Cos(Phi);
		const float SinSqPhi	= SinPhi*SinPhi;
		const float CosSqPhi	= CosPhi*CosPhi;

		const float RSq			= SinSqX_2*SinSqY_2 / (SinSqX_2*SinSqPhi + SinSqY_2*CosSqPhi);
		const float R			= FMath::Sqrt(RSq);
		const float Sqr			= FMath::Sqrt(1-RSq);
		const float Alpha		= R*CosPhi;
		const float Beta		= R*SinPhi;

		ConeVerts[i].X = (1 - 2*RSq);
		ConeVerts[i].Y = 2 * Sqr * Alpha;
		ConeVerts[i].Z = 2 * Sqr * Beta;
	}

	// Calculate transform for cone.
	FVector YAxis, ZAxis;
	const FVector DirectionNorm = Direction.GetSafeNormal();
	DirectionNorm.FindBestAxisVectors(YAxis, ZAxis);
	const FMatrix ConeToWorld = FScaleMatrix(FVector(Length)) * FMatrix(DirectionNorm, YAxis, ZAxis, Origin);

	FVector CurrentPoint, PrevPoint, FirstPoint;
	for(int32 i = 0; i < NumSides; i++)
	{
		CurrentPoint = ConeToWorld.TransformPosition(ConeVerts[i]);
		BatchedLines.Emplace(ConeToWorld.GetOrigin(), CurrentPoint, DrawColor, LifeTime, Thickness, DepthPriority, BatchID);

		// PrevPoint must be defined to draw junctions
		if( i > 0 )
		{
			BatchedLines.Emplace(PrevPoint, CurrentPoint, DrawColor, LifeTime, Thickness, DepthPriority, BatchID);
		}
		else
		{
			FirstPoint = CurrentPoint;
		}

		PrevPoint = CurrentPoint;
	}
	// Connect last junction to first
	BatchedLines.Emplace(CurrentPoint, FirstPoint, DrawColor, LifeTime, Thickness, DepthPriority, BatchID);

	MarkRenderStateDirty();
}

void ULineBatchComponent::DrawCapsule(FVector const& Center, float HalfHeight, float Radius, const FQuat& Rotation, FLinearColor Color, float LifeTime, uint8 DepthPriority, float Thickness, uint32 BatchID)
{
	constexpr int32 DrawCollisionSides = 16;
	const FVector Origin = Center;
	const FMatrix Axes = FQuatRotationTranslationMatrix(Rotation, FVector::ZeroVector);
	const FVector XAxis = Axes.GetScaledAxis( EAxis::X );
	const FVector YAxis = Axes.GetScaledAxis( EAxis::Y );
	const FVector ZAxis = Axes.GetScaledAxis( EAxis::Z ); 

	// Draw top and bottom circles
	const float HalfAxis = FMath::Max<float>(HalfHeight - Radius, 1.f);
	const FVector TopEnd = Origin + HalfAxis*ZAxis;
	const FVector BottomEnd = Origin - HalfAxis*ZAxis;

	AddCircle(TopEnd, XAxis, YAxis, Color, Radius, DrawCollisionSides, LifeTime, DepthPriority, Thickness, BatchID);
	AddCircle( BottomEnd, XAxis, YAxis, Color, Radius, DrawCollisionSides, LifeTime, DepthPriority, Thickness, BatchID);

	// Draw domed caps
	AddHalfCircle( TopEnd, YAxis, ZAxis, Color, Radius, DrawCollisionSides, LifeTime, DepthPriority, Thickness, BatchID);
	AddHalfCircle( TopEnd, XAxis, ZAxis, Color, Radius, DrawCollisionSides, LifeTime, DepthPriority, Thickness, BatchID);

	const FVector NegZAxis = -ZAxis;

	AddHalfCircle( BottomEnd, YAxis, NegZAxis, Color, Radius, DrawCollisionSides, LifeTime, DepthPriority, Thickness, BatchID);
	AddHalfCircle( BottomEnd, XAxis, NegZAxis, Color, Radius, DrawCollisionSides, LifeTime, DepthPriority, Thickness, BatchID);

	// Draw connected lines
	BatchedLines.Emplace(TopEnd + Radius*XAxis, BottomEnd + Radius*XAxis, Color, LifeTime, Thickness, DepthPriority, BatchID);
	BatchedLines.Emplace(TopEnd - Radius*XAxis, BottomEnd - Radius*XAxis, Color, LifeTime, Thickness, DepthPriority, BatchID);
	BatchedLines.Emplace(TopEnd + Radius*XAxis, BottomEnd + Radius*XAxis, Color, LifeTime, Thickness, DepthPriority, BatchID);
	BatchedLines.Emplace(TopEnd - Radius*XAxis, BottomEnd - Radius*XAxis, Color, LifeTime, Thickness, DepthPriority, BatchID);

	MarkRenderStateDirty();
}

void ULineBatchComponent::TickComponent(float DeltaTime, enum ELevelTick TickType, FActorComponentTickFunction *ThisTickFunction)
{
	bool bDirty = false;
	// Update the life time of batched lines, removing the lines which have expired.
	for(int32 LineIndex=0; LineIndex < BatchedLines.Num(); LineIndex++)
	{
		FBatchedLine& Line = BatchedLines[LineIndex];
		if (Line.RemainingLifeTime > 0.0f)
		{
			Line.RemainingLifeTime -= DeltaTime;
			if(Line.RemainingLifeTime <= 0.0f)
			{
				// The line has expired, remove it.
				BatchedLines.RemoveAtSwap(LineIndex--);
				bDirty = true;
			}
		}
	}

	// Update the life time of batched points, removing the points which have expired.
	for(int32 PtIndex=0; PtIndex < BatchedPoints.Num(); PtIndex++)
	{
		FBatchedPoint& Pt = BatchedPoints[PtIndex];
		if (Pt.RemainingLifeTime > 0.0f)
		{
			Pt.RemainingLifeTime -= DeltaTime;
			if(Pt.RemainingLifeTime <= 0.0f)
			{
				// The point has expired, remove it.
				BatchedPoints.RemoveAtSwap(PtIndex--);
				bDirty = true;
			}
		}
	}

	// Update the life time of batched meshes, removing the meshes which have expired.
	for(int32 MeshIndex=0; MeshIndex < BatchedMeshes.Num(); MeshIndex++)
	{
		FBatchedMesh& Mesh = BatchedMeshes[MeshIndex];
		if (Mesh.RemainingLifeTime > 0.0f)
		{
			Mesh.RemainingLifeTime -= DeltaTime;
			if(Mesh.RemainingLifeTime <= 0.0f)
			{
				// The mesh has expired, remove it.
				BatchedMeshes.RemoveAtSwap(MeshIndex--);
				bDirty = true;
			}
		}
	}

	if(bDirty)
	{
		MarkRenderStateDirty();
	}
}

void ULineBatchComponent::ApplyWorldOffset(const FVector& InOffset, bool bWorldShift)
{
	Super::ApplyWorldOffset(InOffset, bWorldShift);

	bool bDirty = false;
	for (FBatchedLine& Line : BatchedLines)
	{
		Line.Start += InOffset;
		Line.End += InOffset;
		bDirty = true;
	}

	for (FBatchedPoint& Point : BatchedPoints)
	{
		Point.Position += InOffset;
		bDirty = true;
	}

	for (FBatchedMesh& Mesh : BatchedMeshes)
	{
		for (FVector& Vert : Mesh.MeshVerts)
		{
			Vert += InOffset;
			bDirty = true;
		}
	}

	if (bDirty)
	{
		MarkRenderStateDirty();
	}
}

/**
* Creates a new scene proxy for the line batcher component.
* @return	Pointer to the FLineBatcherSceneProxy
*/
FPrimitiveSceneProxy* ULineBatchComponent::CreateSceneProxy()
{
	return new FLineBatcherSceneProxy(this);
}

FBoxSphereBounds ULineBatchComponent::CalcBounds( const FTransform& LocalToWorld ) const 
{
	if (!bCalculateAccurateBounds)
	{
		const FVector BoxExtent(HALF_WORLD_MAX);
		return FBoxSphereBounds(FVector::ZeroVector, BoxExtent, BoxExtent.Size());
	}

	FBox BBox(ForceInit);
	for (const FBatchedLine& Line : BatchedLines)
	{
		BBox += Line.Start;
		BBox += Line.End;
	}

	for (const FBatchedPoint& Point : BatchedPoints)
	{
		BBox += Point.Position;
	}

	for (const FBatchedMesh& Mesh : BatchedMeshes)
	{
		for (const FVector& Vert : Mesh.MeshVerts)
		{
			BBox += Vert;
		}
	}

	if (BBox.IsValid)
	{
		// Points are in world space, so no need to transform.
		return FBoxSphereBounds(BBox);
	}
	else
	{
		const FVector BoxExtent(1.f);
		return FBoxSphereBounds(LocalToWorld.GetLocation(), BoxExtent, 1.f);
	}
}

void ULineBatchComponent::Flush()
{
	if (BatchedLines.Num() > 0 || BatchedPoints.Num() > 0 || BatchedMeshes.Num() > 0)
	{
		BatchedLines.Empty();
		BatchedPoints.Empty();
		BatchedMeshes.Empty();
		MarkRenderStateDirty();
	}
}
<<<<<<< HEAD
=======

void ULineBatchComponent::ClearBatch(uint32 BatchID)
{
	if (BatchID == INVALID_ID)
	{
		return;
	}
	
	bool bDirty = BatchedLines.RemoveAllSwap([BatchID](const FBatchedLine& Element) { return Element.BatchID == BatchID; }) > 0;
	bDirty |= BatchedPoints.RemoveAllSwap([BatchID](const FBatchedPoint& Pt) { return Pt.BatchID == BatchID; }) > 0;
	bDirty |= BatchedMeshes.RemoveAllSwap([BatchID](const FBatchedMesh& Mesh) { return Mesh.BatchID == BatchID; }) > 0;

	if(bDirty)
	{
		MarkRenderStateDirty();
	}
}

>>>>>>> 4af6daef
<|MERGE_RESOLUTION|>--- conflicted
+++ resolved
@@ -27,15 +27,9 @@
 	virtual void GetDynamicMeshElements(const TArray<const FSceneView*>& Views, const FSceneViewFamily& ViewFamily, uint32 VisibilityMap, FMeshElementCollector& Collector) const override;
 
 	/**
-<<<<<<< HEAD
-	*  Returns a struct that describes to the renderer when to draw this proxy.
-	*	@param		Scene view to use to determine our relevence.
-	*  @return		View relevance struct
-=======
 	*	Returns a struct that describes to the renderer when to draw this proxy.
 	*	@param		View view to use to determine our relevance.
 	*	@return		View relevance struct
->>>>>>> 4af6daef
 	*/
 	virtual FPrimitiveViewRelevance GetViewRelevance(const FSceneView* View) const override;
 	virtual uint32 GetMemoryFootprint( void ) const override;
@@ -99,11 +93,7 @@
 				// set up geometry
 				for (const FVector& Vert: Mesh.MeshVerts)
 				{
-<<<<<<< HEAD
-					MeshBuilder.AddVertex((FVector3f)M.MeshVerts[VertIdx], FVector2f::ZeroVector, (FVector3f)PosX, (FVector3f)PosY, (FVector3f)PosZ, FColor::White );
-=======
 					MeshBuilder.AddVertex((FVector3f)Vert, FVector2f::ZeroVector, (FVector3f)PosX, (FVector3f)PosY, (FVector3f)PosZ, FColor::White );
->>>>>>> 4af6daef
 				}
 				//MeshBuilder.AddTriangles(M.MeshIndices);
 				for (int32 Idx=0; Idx < Mesh.MeshIndices.Num(); Idx+=3)
@@ -111,17 +101,10 @@
 					MeshBuilder.AddTriangle( Mesh.MeshIndices[Idx], Mesh.MeshIndices[Idx+1], Mesh.MeshIndices[Idx+2] );
 				}
 
-<<<<<<< HEAD
-				FMaterialRenderProxy* const MaterialRenderProxy = new FColoredMaterialRenderProxy(GEngine->DebugMeshMaterial->GetRenderProxy(), M.Color);
-				Collector.RegisterOneFrameMaterialProxy(MaterialRenderProxy);
-
-				MeshBuilder.GetMesh(FMatrix::Identity, MaterialRenderProxy, M.DepthPriority, false, false, ViewIndex, Collector);
-=======
 				FMaterialRenderProxy* const MaterialRenderProxy = new FColoredMaterialRenderProxy(GEngine->DebugMeshMaterial->GetRenderProxy(), Mesh.Color);
 				Collector.RegisterOneFrameMaterialProxy(MaterialRenderProxy);
 
 				MeshBuilder.GetMesh(FMatrix::Identity, MaterialRenderProxy, Mesh.DepthPriority, false, false, ViewIndex, Collector);
->>>>>>> 4af6daef
 			}
 		}
 	}
@@ -401,13 +384,9 @@
 
 void ULineBatchComponent::AddHalfCircle(const FVector& Base, const FVector& X, const FVector& Y, const FLinearColor& Color, const float Radius, int32 NumSides, const float LifeTime, uint8 DepthPriority, const float Thickness, const uint32 BatchID)
 {
-<<<<<<< HEAD
-	const float	AngleDelta = 2.0f * UE_PI / NumSides;
-=======
 	// Need at least 2 sides
 	NumSides = FMath::Max(NumSides, 2);
 	const float AngleDelta = 2.0f * UE_PI / NumSides;
->>>>>>> 4af6daef
 	FVector	LastVertex = Base + X * Radius;
 
 	for( int32 SideIndex = 0; SideIndex < (NumSides/2); SideIndex++)
@@ -780,8 +759,6 @@
 		MarkRenderStateDirty();
 	}
 }
-<<<<<<< HEAD
-=======
 
 void ULineBatchComponent::ClearBatch(uint32 BatchID)
 {
@@ -800,4 +777,3 @@
 	}
 }
 
->>>>>>> 4af6daef
