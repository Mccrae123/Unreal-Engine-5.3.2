// Copyright Epic Games, Inc. All Rights Reserved.

#include "Components/AudioComponent.h"
#include "ActiveSound.h"
#include "Audio.h"
#include "Audio/ActorSoundParameterInterface.h"
#include "AudioDevice.h"
#include "AudioThread.h"
#include "Components/BillboardComponent.h"
#include "DSP/VolumeFader.h"
#include "Engine/Texture2D.h"
#include "Kismet/GameplayStatics.h"
#include "Misc/App.h"
#include "Sound/SoundCue.h"
#include "Sound/SoundNodeAttenuation.h"
#include "UObject/FrameworkObjectVersion.h"



DECLARE_CYCLE_STAT(TEXT("AudioComponent Play"), STAT_AudioComp_Play, STATGROUP_Audio);

static float BakedAnalysisTimeShiftCVar = 0.0f;
FAutoConsoleVariableRef CVarBackedAnalysisTimeShift(
	TEXT("au.AnalysisTimeShift"),
	BakedAnalysisTimeShiftCVar,
	TEXT("Shifts the timeline for baked analysis playback.\n")
	TEXT("Value: The time in seconds to shift the timeline."),
	ECVF_Default);

static int32 PrimeSoundOnAudioComponentSpawnCVar = 0;
FAutoConsoleVariableRef CVarPrimeSoundOnAudioComponentSpawn(
	TEXT("au.streamcaching.PrimeSoundOnAudioComponents"),
	PrimeSoundOnAudioComponentSpawnCVar,
	TEXT("When set to 1, automatically primes a USoundBase when a UAudioComponent is spawned with that sound, or when UAudioComponent::SetSound is called.\n"),
	ECVF_Default);

//CVar for how long voiceslots should be taken up when queuing sounds
static int32 TimeToTakeUpVoiceSlotCVar = int32(EQuartzCommandQuantization::EighthNote);
FAutoConsoleVariableRef CVarTimeToTakeUpVoiceSlot(
	TEXT("au.Quartz.TimeToTakeUpVoiceSlot"),
	TimeToTakeUpVoiceSlotCVar,
	TEXT("TheEQuartzCommandQuantization type (default: EQuartzCommandQuantization::EighthNote) before playing that a queued sound should take up a voice slot for\n")
	TEXT("Value: The EQuartzCommandQuantization index of the desired duration"),
	ECVF_Default);

static int32 WorldlessGetAudioTimeBehaviorCVar = 0;
FAutoConsoleVariableRef CVarWorldlessGetAudioTimeBehavior(
	TEXT("au.WorldlessGetAudioTimeBehavior"),
	WorldlessGetAudioTimeBehaviorCVar,
	TEXT("Determines the return value of GetAudioTime when an audio component does not belong to a world.\n")
	TEXT("0: 0.f (default), 1: Application's CurrentTime"),
	ECVF_Default);

uint64 UAudioComponent::AudioComponentIDCounter = 0;
TMap<uint64, UAudioComponent*> UAudioComponent::AudioIDToComponentMap;
FCriticalSection UAudioComponent::AudioIDToComponentMapLock;


UInitialActiveSoundParams::UInitialActiveSoundParams(const FObjectInitializer& ObjectInitializer)
	: Super(ObjectInitializer)
{
}

UAudioComponent::UAudioComponent(const FObjectInitializer& ObjectInitializer)
	: Super(ObjectInitializer)
{
	bUseAttachParentBound = true; // Avoid CalcBounds() when transform changes.
	bAutoDestroy = false;
	bAutoManageAttachment = false;
	bAutoActivate = true;
	bAllowAnyoneToDestroyMe = true;
	bAllowSpatialization = true;
	bStopWhenOwnerDestroyed = true;
	bNeverNeedsRenderUpdate = true;
	bWantsOnUpdateTransform = true;
#if WITH_EDITORONLY_DATA
	bVisualizeComponent = true;
#endif
	VolumeMultiplier = 1.f;
	bOverridePriority = false;
	bOverrideSubtitlePriority = false;
	bCanPlayMultipleInstances = false;
	bDisableParameterUpdatesWhilePlaying = false;
	bIsPreviewSound = false;
	bIsPaused = false;

	Priority = 1.f;
	SubtitlePriority = DEFAULT_SUBTITLE_PRIORITY;
	PitchMultiplier = 1.f;
	VolumeModulationMin = 1.f;
	VolumeModulationMax = 1.f;
	PitchModulationMin = 1.f;
	PitchModulationMax = 1.f;
	bEnableLowPassFilter = false;
	LowPassFilterFrequency = MAX_FILTER_FREQUENCY;
	OcclusionCheckInterval = 0.1f;
	ActiveCount = 0;

	EnvelopeFollowerAttackTime = 10;
	EnvelopeFollowerReleaseTime = 100;

	AudioDeviceID = INDEX_NONE;
	AudioComponentID = FPlatformAtomics::InterlockedIncrement(reinterpret_cast<volatile int64*>(&AudioComponentIDCounter));

	RandomStream.Initialize(FApp::bUseFixedSeed ? GetFName() : NAME_None);

	{
		// TODO: Consider only putting played/active components in to the map
		FScopeLock Lock(&AudioIDToComponentMapLock);
		AudioIDToComponentMap.Add(AudioComponentID, this);
	}
}

UAudioComponent* UAudioComponent::GetAudioComponentFromID(uint64 AudioComponentID)
{
	//although we should be in the game thread when calling this function, async loading makes it possible/common for these
	//components to be constructed outside of the game thread. this means we need a lock around anything that deals with the
	//AudioIDToComponentMap.
	FScopeLock Lock(&AudioIDToComponentMapLock);
	return AudioIDToComponentMap.FindRef(AudioComponentID);
}

void UAudioComponent::BeginDestroy()
{
	if (IsActive() && Sound && Sound->IsLooping())
	{
		UE_LOG(LogAudio, Verbose, TEXT("Audio Component is being destroyed prior to stopping looping sound '%s' directly."), *Sound->GetFullName());
		Stop();
	}

	ResetParameters();

	{
		FScopeLock Lock(&AudioIDToComponentMapLock);
		AudioIDToComponentMap.Remove(AudioComponentID);
	}

	Super::BeginDestroy();
}

FString UAudioComponent::GetDetailedInfoInternal() const
{
	FString Result;

	if (Sound != nullptr)
	{
		Result = Sound->GetPathName(nullptr);
	}
	else
	{
		Result = TEXT( "No_Sound" );
	}

	return Result;
}

void UAudioComponent::Serialize(FArchive& Ar)
{
	Super::Serialize(Ar);

	Ar.UsingCustomVersion(FFrameworkObjectVersion::GUID);

	if (Ar.IsLoading() && Ar.CustomVer(FFrameworkObjectVersion::GUID) < FFrameworkObjectVersion::ChangeAudioComponentOverrideSubtitlePriorityDefault)
	{
		// Since the default for overriding the priority changed delta serialize would not have written out anything for true, so if they've changed
		// the priority we'll assume they wanted true, otherwise, we'll leave it with the new false default
		if (SubtitlePriority != DEFAULT_SUBTITLE_PRIORITY)
		{
			bOverrideSubtitlePriority = true;
		}
	}

#if WITH_EDITORONLY_DATA
	if (Ar.IsLoading())
	{
		if (ConcurrencySettings_DEPRECATED != nullptr)
		{
			ConcurrencySet.Add(ConcurrencySettings_DEPRECATED);
			ConcurrencySettings_DEPRECATED = nullptr;
		}
	}
#endif // WITH_EDITORONLY_DATA
}

void UAudioComponent::PostLoad()
{
#if WITH_EDITORONLY_DATA
	const FPackageFileVersion LinkerUEVersion = GetLinkerUEVersion();

	// Translate the old HighFrequencyGainMultiplier value to the new LowPassFilterFrequency value
	if (LinkerUEVersion < VER_UE4_USE_LOW_PASS_FILTER_FREQ)
	{
		if (HighFrequencyGainMultiplier_DEPRECATED > 0.0f &&  HighFrequencyGainMultiplier_DEPRECATED < 1.0f)
		{
			bEnableLowPassFilter = true;

			// This seems like it wouldn't make sense, but the original implementation for HighFrequencyGainMultiplier (a number between 0.0 and 1.0).
			// In earlier versions, this was *not* used as a high frequency gain, but instead converted to a frequency value between 0.0 and 6000.0
			// then "converted" to a radian frequency value using an equation taken from XAudio2 documentation. To recover
			// the original intended frequency (approximately), we'll run it through that equation, then scale radian value by the max filter frequency.

			float FilterConstant = 2.0f * FMath::Sin(PI * 6000.0f * HighFrequencyGainMultiplier_DEPRECATED / 48000);
			LowPassFilterFrequency = FilterConstant * MAX_FILTER_FREQUENCY;
		}
	}
#endif

	if (PrimeSoundOnAudioComponentSpawnCVar && Sound)
	{
		UGameplayStatics::PrimeSound(Sound);
	}

	Super::PostLoad();
}

void UAudioComponent::OnRegister()
{
	if (bAutoManageAttachment && !IsActive())
	{
		// Detach from current parent, we are supposed to wait for activation.
		if (GetAttachParent())
		{
			// If no auto attach parent override, use the current parent when we activate
			if (!AutoAttachParent.IsValid())
			{
				AutoAttachParent = GetAttachParent();
			}
			// If no auto attach socket override, use current socket when we activate
			if (AutoAttachSocketName == NAME_None)
			{
				AutoAttachSocketName = GetAttachSocketName();
			}

			// If in a game world, detach now if necessary. Activation will cause auto-attachment.
			const UWorld* World = GetWorld();
			if (World->IsGameWorld())
			{
				// Prevent attachment before Super::OnRegister() tries to attach us, since we only attach when activated.
				if (GetAttachParent()->GetAttachChildren().Contains(this))
				{
					// Only detach if we are not about to auto attach to the same target, that would be wasteful.
					if (!bAutoActivate || (AutoAttachLocationRule != EAttachmentRule::KeepRelative && AutoAttachRotationRule != EAttachmentRule::KeepRelative && AutoAttachScaleRule != EAttachmentRule::KeepRelative) || (AutoAttachSocketName != GetAttachSocketName()) || (AutoAttachParent != GetAttachParent()))
					{
						DetachFromComponent(FDetachmentTransformRules(EDetachmentRule::KeepRelative, /*bCallModify=*/ false));
					}
				}
				else
				{
					SetupAttachment(nullptr, NAME_None);
				}
			}
		}

		SavedAutoAttachRelativeLocation = GetRelativeLocation();
		SavedAutoAttachRelativeRotation = GetRelativeRotation();
		SavedAutoAttachRelativeScale3D = GetRelativeScale3D();
	}

	Super::OnRegister();

	#if WITH_EDITORONLY_DATA
	UpdateSpriteTexture();
	#endif
}

void UAudioComponent::OnUnregister()
{
	// Route OnUnregister event.
	Super::OnUnregister();

	// Don't stop audio and clean up component if owner has been destroyed (default behaviour). This function gets
	// called from AActor::ClearComponents when an actor gets destroyed which is not usually what we want for one-
	// shot sounds.
	AActor* Owner = GetOwner();
	if (!Owner || bStopWhenOwnerDestroyed)
	{
		Stop();
	}
	Shutdown();
}

void UAudioComponent::EndPlay(const EEndPlayReason::Type EndPlayReason)
{
	Super::EndPlay(EndPlayReason);
	Shutdown();
}

const UObject* UAudioComponent::AdditionalStatObject() const
{
	return Sound;
}

void UAudioComponent::SetSound(USoundBase* NewSound)
{
	const bool bPlay = IsPlaying();

	// If this is an auto destroy component we need to prevent it from being auto-destroyed since we're really just restarting it
	const bool bWasAutoDestroy = bAutoDestroy;
	bAutoDestroy = false;
	//Only stop the existing sound if we are limited to one sound per component
	if (!bCanPlayMultipleInstances)
	{
		Stop();
	}
	bAutoDestroy = bWasAutoDestroy;

	Sound = NewSound;

	if (PrimeSoundOnAudioComponentSpawnCVar && Sound)
	{
		UGameplayStatics::PrimeSound(Sound);
	}

	if (bPlay && !bCanPlayMultipleInstances)
	{
		Play();
	}
}

bool UAudioComponent::IsReadyForOwnerToAutoDestroy() const
{
	return !IsPlaying();
}

void UAudioComponent::OnUpdateTransform(EUpdateTransformFlags UpdateTransformFlags, ETeleportType Teleport)
{
	Super::OnUpdateTransform(UpdateTransformFlags, Teleport);

	if (bPreviewComponent)
	{
		return;
	}

	if (FAudioDevice* AudioDevice = GetAudioDevice())
	{
		if (IsActive())
		{
			DECLARE_CYCLE_STAT(TEXT("FAudioThreadTask.UpdateAudioComponentTransform"), STAT_AudioUpdateComponentTransform, STATGROUP_AudioThreadCommands);

			AudioDevice->SendCommandToActiveSounds(AudioComponentID, [NewTransform = GetComponentTransform()](FActiveSound& ActiveSound)
			{
				ActiveSound.Transform = NewTransform;
			});
		}
	}
};

void UAudioComponent::BroadcastPlayState()
{
	if (OnAudioPlayStateChanged.IsBound())
	{
		OnAudioPlayStateChanged.Broadcast(GetPlayState());
	}

	if (OnAudioPlayStateChangedNative.IsBound())
	{
		OnAudioPlayStateChangedNative.Broadcast(this, GetPlayState());
	}
}

<<<<<<< HEAD
=======
float UAudioComponent::GetAudioTimeSeconds() const
{
	if (UWorld* World = GetWorld())
	{
		return World->GetAudioTimeSeconds();
	}

	if (WorldlessGetAudioTimeBehaviorCVar)
	{
		return FApp::GetCurrentTime();
	}

	return 0.f;
}

>>>>>>> 6bbb88c8
FBoxSphereBounds UAudioComponent::CalcBounds(const FTransform& LocalToWorld) const
{
	const USceneComponent* UseAutoParent = (bAutoManageAttachment && GetAttachParent() == nullptr) ? AutoAttachParent.Get() : nullptr;
	if (UseAutoParent)
	{
		// We use auto attachment but have detached, don't use our own bogus bounds (we're off near 0,0,0), use the usual parent's bounds.
		return UseAutoParent->Bounds;
	}

	return Super::CalcBounds(LocalToWorld);
}

void UAudioComponent::CancelAutoAttachment(bool bDetachFromParent, const UWorld* MyWorld)
{
	if (bAutoManageAttachment && MyWorld && MyWorld->IsGameWorld())
	{
		if (bDidAutoAttach)
		{
			// Restore relative transform from before attachment. Actual transform will be updated as part of DetachFromParent().
			SetRelativeLocation_Direct(SavedAutoAttachRelativeLocation);
			SetRelativeRotation_Direct(SavedAutoAttachRelativeRotation);
			SetRelativeScale3D_Direct(SavedAutoAttachRelativeScale3D);
			bDidAutoAttach = false;
		}

		if (bDetachFromParent)
		{
			DetachFromComponent(FDetachmentTransformRules::KeepRelativeTransform);
		}
	}
}

bool UAudioComponent::IsInAudibleRange(float* OutMaxDistance) const
{
	FAudioDevice* AudioDevice = GetAudioDevice();
	if (!AudioDevice)
	{
		return false;
	}

	float MaxDistance = 0.0f;
	float FocusFactor = 0.0f;
	const FVector Location = GetComponentTransform().GetLocation();
	const FSoundAttenuationSettings* AttenuationSettingsToApply = bAllowSpatialization ? GetAttenuationSettingsToApply() : nullptr;
	AudioDevice->GetMaxDistanceAndFocusFactor(Sound, GetWorld(), Location, AttenuationSettingsToApply, MaxDistance, FocusFactor);

	if (OutMaxDistance)
	{
		*OutMaxDistance = MaxDistance;
	}

	return AudioDevice->SoundIsAudible(Sound, GetWorld(), Location, AttenuationSettingsToApply, MaxDistance, FocusFactor);
}

void UAudioComponent::Play(float StartTime)
{
<<<<<<< HEAD
	PlayInternalRequestData Data;
	Data.StartTime = StartTime;
	PlayInternal(Data);
}

void UAudioComponent::PlayQuantized(
	  const UObject* WorldContextObject
	, UPARAM(ref) UQuartzClockHandle*& InClockHandle
	, UPARAM(ref) FQuartzQuantizationBoundary& InQuantizationBoundary
	, const FOnQuartzCommandEventBP& InDelegate
	, float InStartTime
	, float InFadeInDuration
	, float InFadeVolumeLevel
	, EAudioFaderCurve InFadeCurve)
{
	PlayInternalRequestData Data;

	Data.StartTime = InStartTime;
	Data.FadeInDuration = InFadeInDuration;
	Data.FadeVolumeLevel = InFadeVolumeLevel;
	Data.FadeCurve = InFadeCurve;

	if (InClockHandle != nullptr)
	{
		Data.QuantizedRequestData = InClockHandle->GetQuartzSubsystem()->CreateDataDataForSchedulePlaySound(InClockHandle, InDelegate, InQuantizationBoundary);
		UGameplayStatics::PrimeSound(Sound);
	}

	// validate clock existence 
	if (!InClockHandle)
	{
		UE_LOG(LogAudio, Warning, TEXT("Attempting to play Quantized Sound without supplying a Clock Handle"));	
	}
	else if (!InClockHandle->DoesClockExist(WorldContextObject))
	{
		UE_LOG(LogAudio, Warning, TEXT("Clock: '%s' Does not exist! Cannot play quantized sound: %s"), *Data.QuantizedRequestData.ClockName.ToString(), *this->Sound->GetName());
		Data.QuantizedRequestData = {};
	}

	PlayInternal(Data);
}

void UAudioComponent::PlayInternal(const PlayInternalRequestData& InPlayRequestData)
=======
	PlayInternalRequestData InternalRequestData;
	InternalRequestData.StartTime = StartTime;
	PlayInternal(InternalRequestData);
}

void UAudioComponent::ProcessCommand(const Audio::FQuartzQuantizedCommandDelegateData& Data)
>>>>>>> 6bbb88c8
{
}

void UAudioComponent::ProcessCommand(const Audio::FQuartzQueueCommandData& InQueueCommandData)
{
	if (UQuartzSubsystem* QuartzSubsystem = GetQuartzSubsystem())
	{
		QuartzSubsystem->PushLatencyTrackerResult(InQueueCommandData.RequestRecieved());

		//Queue the sound
		PlayQueuedQuantizedInternal(GetWorld(), InQueueCommandData.AudioComponentCommandInfo);
	}
}

void UAudioComponent::PlayQuantized(
	  const UObject* WorldContextObject
	, UPARAM(ref) UQuartzClockHandle*& InClockHandle
	, UPARAM(ref) FQuartzQuantizationBoundary& InQuantizationBoundary
	, const FOnQuartzCommandEventBP& InDelegate
	, float InStartTime
	, float InFadeInDuration
	, float InFadeVolumeLevel
	, EAudioFaderCurve InFadeCurve)
{
	//Initialize the tickable object portion of the Audio Component, if it hasn't been initialized already
	if (!FQuartzTickableObject::IsInitialized())
	{
		Init(GetWorld());
	}
	check(FQuartzTickableObject::IsInitialized() && CommandQueuePtr.IsValid());

	int32 TimeCVarVal = FMath::Clamp(CVarTimeToTakeUpVoiceSlot->GetInt(), 0, (int32)EQuartzCommandQuantization::Count - 1);
	EQuartzCommandQuantization MinimumQuantization = EQuartzCommandQuantization(TimeCVarVal);

	// Make an anticapatory quantization boundary to try to avoid taking up a whole voice slot while waiting for a queued event
	FQuartzQuantizationBoundary AnticipationQuantizationBoundary = FQuartzQuantizationBoundary(MinimumQuantization, 1.0f, EQuarztQuantizationReference::CurrentTimeRelative, true);

	FAudioComponentCommandInfo NewComponentCommandInfo(CommandQueuePtr, AnticipationQuantizationBoundary);

	// And a new pending quartz command data
	FAudioComponentPendingQuartzCommandData AudioComponentQuartzCommandData
	{
		AnticipationQuantizationBoundary,
		InDelegate,
		InStartTime,
		InFadeInDuration,
		InFadeVolumeLevel,
		InFadeCurve,
		NewComponentCommandInfo.CommandID,
		InClockHandle
	};

	// Guard against a null clock handle
	if (InClockHandle == nullptr)
	{
		return;
	}

	// Decide if we need to queue up the command to play at a later date (and not take up a voice slot) or if we can execute the command immediately

	// Make new audio component command info struct
	Audio::FQuartzClockTickRate OutTickRate;
	InClockHandle->GetCurrentTickRate(WorldContextObject, OutTickRate);

	int32 NumFramesBeforeMinTime = OutTickRate.GetFramesPerDuration(MinimumQuantization);
	int32 NumFramesForDesiredTime = OutTickRate.GetFramesPerDuration(InQuantizationBoundary.Quantization) * InQuantizationBoundary.Multiplier;

	// If the desired quantization time is less than our min time, just execute immediately
	const bool bStealVoiceSlot = NumFramesForDesiredTime <= NumFramesBeforeMinTime;
	const bool bClockIsNotRunning = !InClockHandle->IsClockRunning(WorldContextObject);
	const bool bCommandResetsClock = InQuantizationBoundary.bResetClockOnQueued;
	if (bStealVoiceSlot || bClockIsNotRunning || bCommandResetsClock)
	{
		AudioComponentQuartzCommandData.AnticapatoryBoundary = NewComponentCommandInfo.AnticapatoryBoundary = InQuantizationBoundary; // use the desired target boundary

		// Add to the list of pending data
		// todo: avoid this copy for OUR call to PlayQueuedQuantizedInternal()
		//		 (usually called by a Quartz command, so we follow the same data-caching pattern here)
		PendingQuartzCommandData.Add(AudioComponentQuartzCommandData);
		PlayQueuedQuantizedInternal(WorldContextObject, NewComponentCommandInfo);
	}
	else
	{
		// We need to make an "anticipatory" quantization boundary
		PendingQuartzCommandData.Add(AudioComponentQuartzCommandData); 
		InClockHandle->QueueQuantizedSound(WorldContextObject, InClockHandle, NewComponentCommandInfo, InDelegate, InQuantizationBoundary);
	}
}

void UAudioComponent::PlayQueuedQuantizedInternal(const UObject* WorldContextObject, FAudioComponentCommandInfo InCommandInfo)
{
	//Initialize the tickable object portion of the Audio Component, if it hasn't been initialized already
	if (!FQuartzTickableObject::IsInitialized())
	{
		Init(GetWorld());
	}
	check(FQuartzTickableObject::IsInitialized() && CommandQueuePtr.IsValid());

	bool bFoundQuantizedCommand = false;
	bool bIsValidCommand = true;
	UQuartzClockHandle* Handle = nullptr; // will be retrieved from PendingQuartzCommandData

	// Retrieve the stored data
	for (int32 i = PendingQuartzCommandData.Num() - 1; i >= 0; --i)
	{		
		const FAudioComponentPendingQuartzCommandData& PendingData = PendingQuartzCommandData[i];

		// Find the pending command ID
		if (PendingData.CommandID == InCommandInfo.CommandID)
		{
			Handle = PendingData.ClockHandle.Get();

			// Retrieve the pending data and queue up the quartz command
			PlayInternalRequestData InternalRequestData;

			InternalRequestData.StartTime = PendingData.StartTime;
			InternalRequestData.FadeInDuration = PendingData.FadeDuration;
			InternalRequestData.FadeVolumeLevel = PendingData.FadeVolume;
			InternalRequestData.FadeCurve = PendingData.FadeCurve;
			
			if (Handle != nullptr)
			{
				InternalRequestData.QuantizedRequestData = Handle->GetQuartzSubsystem()->CreateDataDataForSchedulePlaySound(Handle, PendingData.Delegate, PendingData.AnticapatoryBoundary);
				UGameplayStatics::PrimeSound(Sound);
			}

			// validate clock existence 
			if (!Handle)
			{
				UE_LOG(LogAudioQuartz, Warning, TEXT("Attempting to play Quantized Sound without supplying a Clock Handle"));
				bIsValidCommand = false;
			}
<<<<<<< HEAD
			FadeInTimeDuration = InPlayRequestData.FadeInDuration;

			// Auto attach if requested
			const bool bWasAutoAttached = bDidAutoAttach;
			bDidAutoAttach = false;
			if (bAutoManageAttachment && World->IsGameWorld())
=======
			else if (!Handle->DoesClockExist(WorldContextObject))
>>>>>>> 6bbb88c8
			{
				UE_LOG(LogAudioQuartz, Warning, TEXT("Clock: '%s' Does not exist! Cannot play quantized sound: '%s'"), *InternalRequestData.QuantizedRequestData.ClockName.ToString(), *this->Sound->GetName());
				bIsValidCommand = false;
			}

			// was the sound already stopped while we were caching it?
			if (PendingData.bHasBeenStoppedWhileQueued)
			{
				InternalRequestData.QuantizedRequestData.QuantizedCommandPtr->FailedToQueue(InternalRequestData.QuantizedRequestData);
				UE_LOG(LogAudioQuartz, Verbose, TEXT("Sound (%s) to be played (on Clock: %s) was stopped before being evaluated to play internally"), *InternalRequestData.QuantizedRequestData.ClockName.ToString(), *this->Sound->GetName());
				bIsValidCommand = false;
			}

			if (bIsValidCommand)
			{
				InternalRequestData.QuantizedRequestData.GameThreadSubscribers.Add(CommandQueuePtr);

				// Now play the quartz command
				PlayInternal(InternalRequestData);
			} 

			// remove the pending quartz command data from the audio component
			bFoundQuantizedCommand = true;
			PendingQuartzCommandData.RemoveAtSwap(i, 1, false);
			break;
		}
	}

	if (!bFoundQuantizedCommand)
	{
		UE_LOG(LogAudioQuartz, Warning, TEXT("Failed to find command ID '%d' for sound '%s'."),
			InCommandInfo.CommandID,
			*this->Sound->GetName());
	}
}

void UAudioComponent::PlayInternal(const PlayInternalRequestData& InPlayRequestData, USoundBase* InSoundOverride)
{
	SCOPE_CYCLE_COUNTER(STAT_AudioComp_Play);

	UWorld* World = GetWorld();
	const float AudioTimeSeconds = GetAudioTimeSeconds();
	USoundBase* SoundToPlay = InSoundOverride ? InSoundOverride : Sound.Get();
	if (SoundToPlay)
	{
		UE_LOG(LogAudio, Verbose, TEXT("%g: Playing AudioComponent : '%s' with Sound: '%s'. OneShot?: '%s'"), AudioTimeSeconds, *GetFullName(), *SoundToPlay->GetName(), !SoundToPlay->IsLooping() ? TEXT("YES") : TEXT("NO"));
	}

	// Reset our fading out flag in case this is a reused audio component and we are replaying after previously fading out
	bIsFadingOut = false;

<<<<<<< HEAD
			NewActiveSound.bEnableLowPassFilter = bEnableLowPassFilter;
			NewActiveSound.LowPassFilterFrequency = LowPassFilterFrequency;
			NewActiveSound.RequestedStartTime = FMath::Max(0.f, InPlayRequestData.StartTime);
=======
	// Stop sound if active & not set to play multiple instances, irrespective of whether or not a valid sound is set to play.
	const bool bIsSoundLooping = SoundToPlay && SoundToPlay->IsLooping();
	if (IsActive())
	{
		// Stop if this component is limited to one active sound that is not looping.
		if (!bCanPlayMultipleInstances || bIsSoundLooping)
		{
			// Prevent sound from being auto-destroyed since its just being restarted.
			bool bCurrentAutoDestroy = bAutoDestroy;
			bAutoDestroy = false;
			Stop();
			bAutoDestroy = bCurrentAutoDestroy;
		}
	}
>>>>>>> 6bbb88c8

	if (!SoundToPlay)
	{
		UE_LOG(LogAudio, Verbose, TEXT("%g: AudioComponent '%s' failed to play sound: No sound to play specified.'"), World ? World->GetAudioTimeSeconds() : 0.0f, *GetFullName());
		return;
	}

	if (World && !World->bAllowAudioPlayback)
	{
		return;
	}

	FAudioDevice* AudioDevice = GetAudioDevice();
	if (!AudioDevice)
	{
		return;
	}

	// Store the time that this audio component played
	TimeAudioComponentPlayed = AudioTimeSeconds;
	FadeInTimeDuration = InPlayRequestData.FadeInDuration;

	// Auto attach if requested
	const bool bWasAutoAttached = bDidAutoAttach;
	bDidAutoAttach = false;
	if (bAutoManageAttachment && World->IsGameWorld())
	{
		USceneComponent* NewParent = AutoAttachParent.Get();
		if (NewParent)
		{
			const bool bAlreadyAttached = GetAttachParent() && (GetAttachParent() == NewParent) && (GetAttachSocketName() == AutoAttachSocketName) && GetAttachParent()->GetAttachChildren().Contains(this);
			if (!bAlreadyAttached)
			{
				bDidAutoAttach = bWasAutoAttached;
				CancelAutoAttachment(true, World);
				SavedAutoAttachRelativeLocation = GetRelativeLocation();
				SavedAutoAttachRelativeRotation = GetRelativeRotation();
				SavedAutoAttachRelativeScale3D = GetRelativeScale3D();
				AttachToComponent(NewParent, FAttachmentTransformRules(AutoAttachLocationRule, AutoAttachRotationRule, AutoAttachScaleRule, false), AutoAttachSocketName);
			}

			bDidAutoAttach = true;
		}
		else
		{
			CancelAutoAttachment(true, World);
		}
	}

	// Create / configure new ActiveSound
	const FSoundAttenuationSettings* AttenuationSettingsToApply = bAllowSpatialization ? GetAttenuationSettingsToApply() : nullptr;

<<<<<<< HEAD
			NewActiveSound.ModulationRouting = ModulationRouting;

			// Setup audio component cooked analysis data playback data set
			if (AudioDevice->IsBakedAnalaysisQueryingEnabled())
			{
				TArray<USoundWave*> SoundWavesWithCookedData;
				NewActiveSound.bUpdatePlaybackTime = Sound->GetSoundWavesWithCookedAnalysisData(SoundWavesWithCookedData);
=======
	float MaxDistance = 0.0f;
	float FocusFactor = 1.0f;
	FVector Location = GetComponentTransform().GetLocation();
>>>>>>> 6bbb88c8

	AudioDevice->GetMaxDistanceAndFocusFactor(SoundToPlay, World, Location, AttenuationSettingsToApply, MaxDistance, FocusFactor);

	FActiveSound NewActiveSound;
	NewActiveSound.SetAudioComponent(*this);
	NewActiveSound.SetWorld(GetWorld());
	NewActiveSound.SetSound(SoundToPlay);
	NewActiveSound.SetSourceEffectChain(SourceEffectChain);
	NewActiveSound.SetSoundClass(SoundClassOverride);
	NewActiveSound.ConcurrencySet = ConcurrencySet;

	const float Volume = (VolumeModulationMax + ((VolumeModulationMin - VolumeModulationMax) * RandomStream.FRand())) * VolumeMultiplier;
	NewActiveSound.SetVolume(Volume);

	// The priority used for the active sound is the audio component's priority scaled with the sound's priority
	if (bOverridePriority)
	{
		NewActiveSound.Priority = Priority;
	}
	else
	{
		NewActiveSound.Priority = SoundToPlay->Priority;
	}

	const float Pitch = (PitchModulationMax + ((PitchModulationMin - PitchModulationMax) * RandomStream.FRand())) * PitchMultiplier;
	NewActiveSound.SetPitch(Pitch);

	NewActiveSound.bEnableLowPassFilter = bEnableLowPassFilter;
	NewActiveSound.LowPassFilterFrequency = LowPassFilterFrequency;
	NewActiveSound.RequestedStartTime = FMath::Max(0.f, InPlayRequestData.StartTime);

	if (bOverrideSubtitlePriority)
	{
		NewActiveSound.SubtitlePriority = SubtitlePriority;
	}
	else
	{
		NewActiveSound.SubtitlePriority = SoundToPlay->GetSubtitlePriority();
	}

<<<<<<< HEAD

			// Pass quantization data to the active sound
			NewActiveSound.QuantizedRequestData = InPlayRequestData.QuantizedRequestData;

			NewActiveSound.MaxDistance = MaxDistance;
			NewActiveSound.InstanceParameters = InstanceParameters;

			Audio::FVolumeFader& Fader = NewActiveSound.ComponentVolumeFader;
			Fader.SetVolume(0.0f); // Init to 0.0f to fade as default is 1.0f
			Fader.StartFade(InPlayRequestData.FadeVolumeLevel, InPlayRequestData.FadeInDuration, static_cast<Audio::EFaderCurve>(InPlayRequestData.FadeCurve));
=======
	NewActiveSound.bShouldRemainActiveIfDropped = bShouldRemainActiveIfDropped;
	NewActiveSound.bHandleSubtitles = (!bSuppressSubtitles || OnQueueSubtitles.IsBound());
	NewActiveSound.bIgnoreForFlushing = bIgnoreForFlushing;

	NewActiveSound.bIsUISound = bIsUISound;
	NewActiveSound.bIsMusic = bIsMusic;
	NewActiveSound.bAlwaysPlay = bAlwaysPlay;
	NewActiveSound.bReverb = bReverb;
	NewActiveSound.bCenterChannelOnly = bCenterChannelOnly;
	NewActiveSound.bIsPreviewSound = bIsPreviewSound;
	NewActiveSound.bLocationDefined = !bPreviewComponent;
	NewActiveSound.bIsPaused = bIsPaused;
>>>>>>> 6bbb88c8

	if (NewActiveSound.bLocationDefined)
	{
		NewActiveSound.Transform = GetComponentTransform();
	}

<<<<<<< HEAD
			// In editor, the audio thread is not run separate from the game thread, and can result in calling PlaybackComplete prior
			// to bIsActive being set. Therefore, we assign to the current state of ActiveCount as opposed to just setting to true.
			SetActiveFlag(ActiveCount > 0);

			BroadcastPlayState();
=======
	NewActiveSound.bAllowSpatialization = bAllowSpatialization;
	NewActiveSound.bHasAttenuationSettings = (AttenuationSettingsToApply != nullptr);
	if (NewActiveSound.bHasAttenuationSettings)
	{
		NewActiveSound.AttenuationSettings = *AttenuationSettingsToApply;
		NewActiveSound.FocusData.PriorityScale = AttenuationSettingsToApply->GetFocusPriorityScale(AudioDevice->GetGlobalFocusSettings(), FocusFactor);
	}

	NewActiveSound.EnvelopeFollowerAttackTime = FMath::Max(EnvelopeFollowerAttackTime, 0);
	NewActiveSound.EnvelopeFollowerReleaseTime = FMath::Max(EnvelopeFollowerReleaseTime, 0);

	NewActiveSound.bUpdatePlayPercentage = OnAudioPlaybackPercentNative.IsBound() || OnAudioPlaybackPercent.IsBound();
	NewActiveSound.bUpdateSingleEnvelopeValue = OnAudioSingleEnvelopeValue.IsBound() || OnAudioSingleEnvelopeValueNative.IsBound();
	NewActiveSound.bUpdateMultiEnvelopeValue = OnAudioMultiEnvelopeValue.IsBound() || OnAudioMultiEnvelopeValueNative.IsBound();

	NewActiveSound.ModulationRouting = ModulationRouting;

	// Setup audio component cooked analysis data playback data set
	if (AudioDevice->IsBakedAnalaysisQueryingEnabled())
	{
		TArray<USoundWave*> SoundWavesWithCookedData;
		NewActiveSound.bUpdatePlaybackTime = Sound->GetSoundWavesWithCookedAnalysisData(SoundWavesWithCookedData);

		// Reset the audio component's soundwave playback times
		SoundWavePlaybackTimes.Reset();
		for (USoundWave* SoundWave : SoundWavesWithCookedData)
		{
			SoundWavePlaybackTimes.Add(SoundWave->GetUniqueID(), FSoundWavePlaybackTimeData(SoundWave));
		}
	}


	// Pass quantization data to the active sound
	NewActiveSound.QuantizedRequestData = InPlayRequestData.QuantizedRequestData;

	// Pass down any source buffer listener we have
	NewActiveSound.SetSourceListener(SourceBufferListener, bShouldSourceBufferListenerZeroBuffer);

	NewActiveSound.MaxDistance = MaxDistance;

	Audio::FVolumeFader& Fader = NewActiveSound.ComponentVolumeFader;
	Fader.SetVolume(0.0f); // Init to 0.0f to fade as default is 1.0f
	Fader.StartFade(InPlayRequestData.FadeVolumeLevel, InPlayRequestData.FadeInDuration, static_cast<Audio::EFaderCurve>(InPlayRequestData.FadeCurve));

	// Bump ActiveCount... this is used to determine if an audio component is still active after a sound reports back as completed
	++ActiveCount;

	// Pass along whether or not component is setup to support multiple active sounds.
	// This is to ensure virtualization will function accordingly. Disable the feature
	// if the sound is looping as a safety mechanism to avoid stuck loops.
	if (bIsSoundLooping)
	{
		if (bCanPlayMultipleInstances)
		{
			UE_LOG(LogAudio, Warning, TEXT("'Can Play Multiple Instances' disabled: Sound '%s' set to looping"), *SoundToPlay->GetName());
>>>>>>> 6bbb88c8
		}

		AudioDevice->SetCanHaveMultipleActiveSounds(AudioComponentID, false);
	}
	else
	{
		AudioDevice->SetCanHaveMultipleActiveSounds(AudioComponentID, bCanPlayMultipleInstances);
	}

	TArray<FAudioParameter> SoundParams = InstanceParameters;

	if (AActor* Owner = GetOwner())
	{
		TArray<FAudioParameter> ActorParams;
		UActorSoundParameterInterface::Fill(Owner, ActorParams);
		FAudioParameter::Merge(MoveTemp(ActorParams), SoundParams);
	}
	else
	{
		UE_LOG(LogAudio, VeryVerbose, TEXT("AudioComponent : '%s' playing sound '%s' has no owner"), *GetFullName(), *Sound->GetName());
	}

	TArray<FAudioParameter> DefaultParamsCopy = DefaultParameters;
	FAudioParameter::Merge(MoveTemp(DefaultParamsCopy), SoundParams);

	AudioDevice->AddNewActiveSound(NewActiveSound, MoveTemp(SoundParams));

	// In editor, the audio thread is not run separate from the game thread, and can result in calling PlaybackComplete prior
	// to bIsActive being set. Therefore, we assign to the current state of ActiveCount as opposed to just setting to true.
	SetActiveFlag(ActiveCount > 0);

	BroadcastPlayState();
}

FAudioDevice* UAudioComponent::GetAudioDevice() const
{
	FAudioDevice* AudioDevice = nullptr;

	if (GEngine)
	{
		if (AudioDeviceID != INDEX_NONE)
		{
			FAudioDeviceManager* AudioDeviceManager = GEngine->GetAudioDeviceManager();
			AudioDevice = (AudioDeviceManager ? AudioDeviceManager->GetAudioDeviceRaw(AudioDeviceID) : nullptr);
		}
		else if (UWorld* World = GetWorld())
		{
			AudioDevice = World->GetAudioDeviceRaw();
		}
		else
		{
			AudioDevice = GEngine->GetMainAudioDeviceRaw();
		}
	}
	return AudioDevice;
}

void UAudioComponent::FadeIn(float FadeInDuration, float FadeVolumeLevel, float StartTime, const EAudioFaderCurve FadeCurve)
{
	PlayInternalRequestData Data;
	Data.StartTime = StartTime;
	Data.FadeInDuration = FadeInDuration;
	Data.FadeVolumeLevel = FadeVolumeLevel;
	Data.FadeCurve = FadeCurve;

	PlayInternal(Data);
}

void UAudioComponent::FadeOut(float FadeOutDuration, float FadeVolumeLevel, const EAudioFaderCurve FadeCurve)
{
	const bool bIsFadeOut = true;
	AdjustVolumeInternal(FadeOutDuration, FadeVolumeLevel, bIsFadeOut, FadeCurve);
}

void UAudioComponent::AdjustVolume(float AdjustVolumeDuration, float AdjustVolumeLevel, const EAudioFaderCurve FadeCurve)
{
	const bool bIsFadeOut = false;
	AdjustVolumeInternal(AdjustVolumeDuration, AdjustVolumeLevel, bIsFadeOut, FadeCurve);
}

void UAudioComponent::AdjustVolumeInternal(float AdjustVolumeDuration, float AdjustVolumeLevel, bool bInIsFadeOut, const EAudioFaderCurve FadeCurve)
{
	if (!IsActive())
	{
		return;
	}

	FAudioDevice* AudioDevice = GetAudioDevice();
	if (!AudioDevice)
	{
		return;
	}

	AdjustVolumeDuration = FMath::Max(0.0f, AdjustVolumeDuration);
	AdjustVolumeLevel = FMath::Max(0.0f, AdjustVolumeLevel);
	if (FMath::IsNearlyZero(AdjustVolumeDuration) && FMath::IsNearlyZero(AdjustVolumeLevel))
	{
		Stop();
		return;
	}

	const bool bWasFadingOut = bIsFadingOut;
	bIsFadingOut = bInIsFadeOut || FMath::IsNearlyZero(AdjustVolumeLevel);
<<<<<<< HEAD

	if (bWasFadingOut != bIsFadingOut)
	{
		BroadcastPlayState();
	}

	const uint64 InAudioComponentID = AudioComponentID;
	DECLARE_CYCLE_STAT(TEXT("FAudioThreadTask.AdjustVolume"), STAT_AudioAdjustVolume, STATGROUP_AudioThreadCommands);
	FAudioThread::RunCommandOnAudioThread([AudioDevice, InAudioComponentID, AdjustVolumeDuration, AdjustVolumeLevel, bInIsFadeOut, FadeCurve]()
=======

	if (bWasFadingOut != bIsFadingOut)
>>>>>>> 6bbb88c8
	{
		BroadcastPlayState();
	}

	DECLARE_CYCLE_STAT(TEXT("FAudioThreadTask.AdjustVolume"), STAT_AudioAdjustVolume, STATGROUP_AudioThreadCommands);
	AudioDevice->SendCommandToActiveSounds(AudioComponentID, [bInIsFadeOut, AdjustVolumeLevel, AdjustVolumeDuration, FadeCurve](FActiveSound& ActiveSound)
	{
		Audio::FVolumeFader& Fader = ActiveSound.ComponentVolumeFader;
		const float InitialTargetVolume = Fader.GetTargetVolume();

		// Ignore fade out request if requested volume is higher than current target.
		if (bInIsFadeOut && AdjustVolumeLevel >= InitialTargetVolume)
		{
			return;
		}

		const bool ToZeroVolume = FMath::IsNearlyZero(AdjustVolumeLevel);
		if (ActiveSound.FadeOut == FActiveSound::EFadeOut::Concurrency)
		{
			// Ignore adjust volume request if non-zero and currently voice stealing.
			if (!FMath::IsNearlyZero(AdjustVolumeLevel))
			{
				return;
			}

			// Ignore request of longer fade out than active target if active is concurrency (voice stealing) fade.
			if (AdjustVolumeDuration > Fader.GetFadeDuration())
			{
				return;
			}
		}
		else
		{
<<<<<<< HEAD
			ActiveSound->FadeOut = bInIsFadeOut || ToZeroVolume ? FActiveSound::EFadeOut::User : FActiveSound::EFadeOut::None;
=======
			ActiveSound.FadeOut = bInIsFadeOut || ToZeroVolume ? FActiveSound::EFadeOut::User : FActiveSound::EFadeOut::None;
>>>>>>> 6bbb88c8
		}

		if (bInIsFadeOut || ToZeroVolume)
		{
			// If negative, active indefinitely, so always make sure set to minimum positive value for active fade.
			const float OldActiveDuration = Fader.GetActiveDuration();
			const float NewActiveDuration = OldActiveDuration < 0.0f
				? AdjustVolumeDuration
				: FMath::Min(OldActiveDuration, AdjustVolumeDuration);
			Fader.SetActiveDuration(NewActiveDuration);
		}

		Fader.StartFade(AdjustVolumeLevel, AdjustVolumeDuration, static_cast<Audio::EFaderCurve>(FadeCurve));
	}, GET_STATID(STAT_AudioAdjustVolume));
}

void UAudioComponent::ResetParameters()
{
	InstanceParameters.Reset();
	ISoundParameterControllerInterface::ResetParameters();
}

void UAudioComponent::Stop()
{
	if (!IsActive())
	{
		for (auto& Command : PendingQuartzCommandData)
		{
			Command.bHasBeenStoppedWhileQueued = true;
		}

		return;
	}

	FAudioDevice* AudioDevice = GetAudioDevice();
	if (!AudioDevice)
	{
		return;
	}

	if (bIsPreviewSound)
	{
		ResetParameters();
	}

	// Set this to immediately be inactive
	SetActiveFlag(false);

	UE_LOG(LogAudio, Verbose, TEXT("%g: Stopping AudioComponent : '%s' with Sound: '%s'"), GetAudioTimeSeconds(), *GetFullName(), Sound ? *Sound->GetName() : TEXT("nullptr"));

	AudioDevice->StopActiveSound(AudioComponentID);

	BroadcastPlayState();
}

void UAudioComponent::StopDelayed(float DelayTime)
{
	// 1. Stop immediately if no delay time
	if (DelayTime < 0.0f || FMath::IsNearlyZero(DelayTime))
	{
		Stop();
		return;
	}

	if (!IsActive())
	{
		return;
	}

	FAudioDevice* AudioDevice = GetAudioDevice();
	if (!AudioDevice)
	{
		return;
	}

	// 2. Performs delayed stop with no fade
	DECLARE_CYCLE_STAT(TEXT("FAudioThreadTask.StopDelayed"), STAT_AudioStopDelayed, STATGROUP_AudioThreadCommands);
	AudioDevice->SendCommandToActiveSounds(AudioComponentID, [DelayTime](FActiveSound& ActiveSound)
	{
		if (const USoundBase* StoppingSound = ActiveSound.GetSound())
		{
			UE_LOG(LogAudio, Verbose, TEXT("%g: Delayed Stop requested for sound '%s'"),
				ActiveSound.GetWorld() ? ActiveSound.GetWorld()->GetAudioTimeSeconds() : 0.0f,
				*StoppingSound->GetName());
		}

		Audio::FVolumeFader& Fader = ActiveSound.ComponentVolumeFader;
		switch (ActiveSound.FadeOut)
		{
			case FActiveSound::EFadeOut::Concurrency:
				{
					// Ignore request of longer fade out than active target if active is concurrency (voice stealing) fade.
					if (DelayTime < Fader.GetFadeDuration())
					{
						Fader.SetActiveDuration(DelayTime);
					}
				}
				break;

			case FActiveSound::EFadeOut::User:
			case FActiveSound::EFadeOut::None:
			default:
			{
				ActiveSound.FadeOut = FActiveSound::EFadeOut::User;
				Fader.SetActiveDuration(DelayTime);
			}
			break;
		}
	}, GET_STATID(STAT_AudioStopDelayed));
}

void UAudioComponent::SetPaused(bool bPause)
{
	if (bIsPaused != bPause)
	{
		bIsPaused = bPause;

		if (IsActive())
		{
			UE_LOG(LogAudio, Verbose, TEXT("%g: Pausing AudioComponent : '%s' with Sound: '%s'"), GetAudioTimeSeconds(), *GetFullName(), Sound ? *Sound->GetName() : TEXT("nullptr"));

			if (FAudioDevice* AudioDevice = GetAudioDevice())
			{
				DECLARE_CYCLE_STAT(TEXT("FAudioThreadTask.PauseActiveSound"), STAT_AudioPauseActiveSound, STATGROUP_AudioThreadCommands);

				const uint64 MyAudioComponentID = AudioComponentID;
				FAudioThread::RunCommandOnAudioThread([AudioDevice, MyAudioComponentID, bPause]()
				{
					AudioDevice->PauseActiveSound(MyAudioComponentID, bPause);
				}, GET_STATID(STAT_AudioPauseActiveSound));
			}
		}

		BroadcastPlayState();
	}
}

void UAudioComponent::PlaybackCompleted(uint64 AudioComponentID, bool bFailedToStart)
{
	check(IsInAudioThread());

	DECLARE_CYCLE_STAT(TEXT("FGameThreadAudioTask.PlaybackCompleted"), STAT_AudioPlaybackCompleted, STATGROUP_TaskGraphTasks);

	FAudioThread::RunCommandOnGameThread([AudioComponentID, bFailedToStart]()
	{
		if (UAudioComponent* AudioComponent = GetAudioComponentFromID(AudioComponentID))
		{
			AudioComponent->PlaybackCompleted(bFailedToStart);
		}
	}, GET_STATID(STAT_AudioPlaybackCompleted));
}

void UAudioComponent::PlaybackCompleted(bool bFailedToStart)
{
	check(ActiveCount > 0);
	--ActiveCount;

	if (ActiveCount > 0)
	{
		return;
	}

	// Mark inactive before calling destroy to avoid recursion
	SetActiveFlag(false);

	if (!bFailedToStart && (OnAudioFinished.IsBound() || OnAudioFinishedNative.IsBound()))
	{
		INC_DWORD_STAT(STAT_AudioFinishedDelegatesCalled);
		SCOPE_CYCLE_COUNTER(STAT_AudioFinishedDelegates);

		OnAudioFinished.Broadcast();
		OnAudioFinishedNative.Broadcast(this);
	}

	// Auto destruction is handled via marking object for deletion.
	if (bAutoDestroy)
	{
		DestroyComponent();
	}
	// Otherwise see if we should detach ourself and wait until we're needed again
	else if (bAutoManageAttachment)
	{
		CancelAutoAttachment(true, GetWorld());
	}

	if (bIsPreviewSound)
	{
		ResetParameters();
	}

	BroadcastPlayState();
}

bool UAudioComponent::IsPlaying() const
{
	return IsActive();
}

bool UAudioComponent::IsVirtualized() const
{
	return bIsVirtualized;
}

EAudioComponentPlayState UAudioComponent::GetPlayState() const
{
	if (!IsActive())
	{
		return EAudioComponentPlayState::Stopped;
	}

	if (bIsPaused)
	{
		return EAudioComponentPlayState::Paused;
	}

	if (bIsFadingOut)
	{
		return EAudioComponentPlayState::FadingOut;
	}

	// Get the current audio time seconds and compare when it started and the fade in duration 
	float CurrentAudioTimeSeconds = GetAudioTimeSeconds();
	if (CurrentAudioTimeSeconds - TimeAudioComponentPlayed < FadeInTimeDuration)
	{
		return EAudioComponentPlayState::FadingIn;
	}

	// If we are not in any of the above states we are "playing"
	return EAudioComponentPlayState::Playing;
}

#if WITH_EDITORONLY_DATA
void UAudioComponent::UpdateSpriteTexture()
{
	if (SpriteComponent)
	{
		SpriteComponent->SpriteInfo.Category = TEXT("Sounds");
		SpriteComponent->SpriteInfo.DisplayName = NSLOCTEXT("SpriteCategory", "Sounds", "Sounds");

		if (bAutoActivate)
		{
			SpriteComponent->SetSprite(LoadObject<UTexture2D>(nullptr, TEXT("/Engine/EditorResources/AudioIcons/S_AudioComponent_AutoActivate.S_AudioComponent_AutoActivate")));
		}
		else
		{
			SpriteComponent->SetSprite(LoadObject<UTexture2D>(nullptr, TEXT("/Engine/EditorResources/AudioIcons/S_AudioComponent.S_AudioComponent")));
		}
	}
}
#endif

#if WITH_EDITOR
void UAudioComponent::PostEditChangeProperty(FPropertyChangedEvent& PropertyChangedEvent)
{
	if (IsActive())
	{
		// If this is an auto destroy component we need to prevent it from being auto-destroyed since we're really just restarting it
		const bool bWasAutoDestroy = bAutoDestroy;
		bAutoDestroy = false;
		Stop();
		bAutoDestroy = bWasAutoDestroy;
		Play();
	}

	if (PropertyChangedEvent.GetPropertyName() == GET_MEMBER_NAME_CHECKED(UAudioComponent, bCanPlayMultipleInstances))
	{
		GetAudioDevice()->SetCanHaveMultipleActiveSounds(AudioComponentID, bCanPlayMultipleInstances);
	}

#if WITH_EDITORONLY_DATA
	UpdateSpriteTexture();
#endif

	Super::PostEditChangeProperty(PropertyChangedEvent);
}
#endif // WITH_EDITOR

const FSoundAttenuationSettings* UAudioComponent::GetAttenuationSettingsToApply() const
{
	if (bOverrideAttenuation)
	{
		return &AttenuationOverrides;
	}
	else if (AttenuationSettings)
	{
		return &AttenuationSettings->Attenuation;
	}
	else if (Sound)
	{
		return Sound->GetAttenuationSettingsToApply();
	}
	return nullptr;
}

bool UAudioComponent::BP_GetAttenuationSettingsToApply(FSoundAttenuationSettings& OutAttenuationSettings)
{
	if (const FSoundAttenuationSettings* Settings = GetAttenuationSettingsToApply())
	{
		OutAttenuationSettings = *Settings;
		return true;
	}
	return false;
}

void UAudioComponent::CollectAttenuationShapesForVisualization(TMultiMap<EAttenuationShape::Type, FBaseAttenuationSettings::AttenuationShapeDetails>& ShapeDetailsMap) const
{
	const FSoundAttenuationSettings* AttenuationSettingsToApply = GetAttenuationSettingsToApply();

	if (AttenuationSettingsToApply)
	{
		AttenuationSettingsToApply->CollectAttenuationShapesForVisualization(ShapeDetailsMap);
	}

	// For sound cues we'll dig in and see if we can find any attenuation sound nodes that will affect the settings
	USoundCue* SoundCue = Cast<USoundCue>(Sound);
	if (SoundCue)
	{
		TArray<USoundNodeAttenuation*> AttenuationNodes;
		SoundCue->RecursiveFindAttenuation(SoundCue->FirstNode, AttenuationNodes);
		for (int32 NodeIndex = 0; NodeIndex < AttenuationNodes.Num(); ++NodeIndex)
		{
			AttenuationSettingsToApply = AttenuationNodes[NodeIndex]->GetAttenuationSettingsToApply();
			if (AttenuationSettingsToApply)
			{
				AttenuationSettingsToApply->CollectAttenuationShapesForVisualization(ShapeDetailsMap);
			}
		}
	}
}

void UAudioComponent::Activate(bool bReset)
{
	if (bReset || ShouldActivate() == true)
	{
		Play();
		if (IsActive())
		{
			OnComponentActivated.Broadcast(this, bReset);
		}
	}
}

void UAudioComponent::Deactivate()
{
	if (ShouldActivate() == false)
	{
		Stop();

		if (!IsActive())
		{
			OnComponentDeactivated.Broadcast(this);
		}
	}
}

void UAudioComponent::SetFadeInComplete()
{
	EAudioComponentPlayState PlayState = GetPlayState();
	if (PlayState != EAudioComponentPlayState::FadingIn)
	{
		BroadcastPlayState();
	}
}

void UAudioComponent::SetIsVirtualized(bool bInIsVirtualized)
{
	if (bIsVirtualized != bInIsVirtualized)
	{
		if (OnAudioVirtualizationChanged.IsBound())
		{
			OnAudioVirtualizationChanged.Broadcast(bInIsVirtualized);
		}

		if (OnAudioVirtualizationChangedNative.IsBound())
		{
			OnAudioVirtualizationChangedNative.Broadcast(this, bInIsVirtualized);
		}
	}

	bIsVirtualized = bInIsVirtualized ? 1 : 0;
}

<<<<<<< HEAD
void UAudioComponent::SetIntParameter( const FName InName, const int32 InInt )
=======
void UAudioComponent::SetSourceBufferListener(const FSharedISourceBufferListenerPtr& InPtr, bool bShouldZeroBuffer)
>>>>>>> 6bbb88c8
{
	SourceBufferListener = InPtr;
	bShouldSourceBufferListenerZeroBuffer = bShouldZeroBuffer;
}

void UAudioComponent::SetWaveParameter(FName InName, USoundWave* InWave)
{
	SetObjectParameter(InName, Cast<UObject>(InWave));
}

void UAudioComponent::SetFadeInComplete()
{
	EAudioComponentPlayState PlayState = GetPlayState();
	if (PlayState != EAudioComponentPlayState::FadingIn)
	{
		BroadcastPlayState();
	}
}

void UAudioComponent::SetIsVirtualized(bool bInIsVirtualized)
{
	if (bIsVirtualized != bInIsVirtualized)
	{
		if (OnAudioVirtualizationChanged.IsBound())
		{
			OnAudioVirtualizationChanged.Broadcast(bInIsVirtualized);
		}

		if (OnAudioVirtualizationChangedNative.IsBound())
		{
			OnAudioVirtualizationChangedNative.Broadcast(this, bInIsVirtualized);
		}
	}

	bIsVirtualized = bInIsVirtualized ? 1 : 0;
}

void UAudioComponent::SetVolumeMultiplier(const float NewVolumeMultiplier)
{
	VolumeMultiplier = NewVolumeMultiplier;
	VolumeModulationMin = VolumeModulationMax = 1.f;

	if (IsActive())
	{
		if (FAudioDevice* AudioDevice = GetAudioDevice())
		{
			DECLARE_CYCLE_STAT(TEXT("FAudioThreadTask.SetVolumeMultiplier"), STAT_AudioSetVolumeMultiplier, STATGROUP_AudioThreadCommands);
			AudioDevice->SendCommandToActiveSounds(AudioComponentID, [NewVolumeMultiplier](FActiveSound& ActiveSound)
			{
				ActiveSound.SetVolume(NewVolumeMultiplier);
			}, GET_STATID(STAT_AudioSetVolumeMultiplier));
		}
	}
}

void UAudioComponent::SetPitchMultiplier(const float NewPitchMultiplier)
{
	PitchMultiplier = NewPitchMultiplier;
	PitchModulationMin = PitchModulationMax = 1.f;

	if (IsActive())
	{
		if (FAudioDevice* AudioDevice = GetAudioDevice())
		{
			DECLARE_CYCLE_STAT(TEXT("FAudioThreadTask.SetPitchMultiplier"), STAT_AudioSetPitchMultiplier, STATGROUP_AudioThreadCommands);
			AudioDevice->SendCommandToActiveSounds(AudioComponentID, [NewPitchMultiplier](FActiveSound& ActiveSound)
			{
				ActiveSound.SetPitch(NewPitchMultiplier);
			}, GET_STATID(STAT_AudioSetPitchMultiplier));
		}
	}
}

void UAudioComponent::SetUISound(const bool bInIsUISound)
{
	bIsUISound = bInIsUISound;

	if (IsActive())
	{
		if (FAudioDevice* AudioDevice = GetAudioDevice())
		{
			DECLARE_CYCLE_STAT(TEXT("FAudioThreadTask.SetIsUISound"), STAT_AudioSetIsUISound, STATGROUP_AudioThreadCommands);
			AudioDevice->SendCommandToActiveSounds(AudioComponentID, [bInIsUISound](FActiveSound& ActiveSound)
			{
				ActiveSound.bIsUISound = bInIsUISound;
			}, GET_STATID(STAT_AudioSetIsUISound));
		}
	}
}

void UAudioComponent::AdjustAttenuation(const FSoundAttenuationSettings& InAttenuationSettings)
{
	bOverrideAttenuation = true;
	AttenuationOverrides = InAttenuationSettings;

	if (IsActive())
	{
		if (FAudioDevice* AudioDevice = GetAudioDevice())
		{
			DECLARE_CYCLE_STAT(TEXT("FAudioThreadTask.AdjustAttenuation"), STAT_AudioAdjustAttenuation, STATGROUP_AudioThreadCommands);
			AudioDevice->SendCommandToActiveSounds(AudioComponentID, [InAttenuationSettings](FActiveSound& ActiveSound)
			{
				ActiveSound.AttenuationSettings = InAttenuationSettings;
			}, GET_STATID(STAT_AudioAdjustAttenuation));
		}
	}
}

void UAudioComponent::SetSubmixSend(USoundSubmixBase* Submix, float SendLevel)
{
	if (FAudioDevice* AudioDevice = GetAudioDevice())
	{
		const uint64 MyAudioComponentID = AudioComponentID;

		FSoundSubmixSendInfo SendInfo;
		SendInfo.SoundSubmix = Submix;
		SendInfo.SendLevel = SendLevel;

		DECLARE_CYCLE_STAT(TEXT("FAudioThreadTask.AudioSetSubmixSend"), STAT_SetSubmixSend, STATGROUP_AudioThreadCommands);
		AudioDevice->SendCommandToActiveSounds(AudioComponentID, [SendInfo](FActiveSound& ActiveSound)
		{
			ActiveSound.SetSubmixSend(SendInfo);
		}, GET_STATID(STAT_SetSubmixSend));
	}
}

void UAudioComponent::SetBusSendEffectInternal(USoundSourceBus* InSourceBus, UAudioBus* InAudioBus, float SendLevel, EBusSendType InBusSendType)
{
	if (FAudioDevice* AudioDevice = GetAudioDevice())
	{

		FSoundSourceBusSendInfo SourceBusSendInfo;
		SourceBusSendInfo.SoundSourceBus = InSourceBus;
		SourceBusSendInfo.AudioBus = InAudioBus;
		SourceBusSendInfo.SendLevel = SendLevel;

		AudioDevice->SendCommandToActiveSounds(AudioComponentID, [InBusSendType, SourceBusSendInfo](FActiveSound& ActiveSound)
		{
			ActiveSound.SetSourceBusSend(InBusSendType, SourceBusSendInfo);
		});
	}
}

void UAudioComponent::SetSourceBusSendPreEffect(USoundSourceBus* SoundSourceBus, float SourceBusSendLevel)
{
	SetBusSendEffectInternal(SoundSourceBus, nullptr, SourceBusSendLevel, EBusSendType::PreEffect);
}

void UAudioComponent::SetSourceBusSendPostEffect(USoundSourceBus* SoundSourceBus, float SourceBusSendLevel)
{
	SetBusSendEffectInternal(SoundSourceBus, nullptr, SourceBusSendLevel, EBusSendType::PostEffect);
}

void UAudioComponent::SetAudioBusSendPreEffect(UAudioBus* AudioBus, float AudioBusSendLevel)
{
	SetBusSendEffectInternal(nullptr, AudioBus, AudioBusSendLevel, EBusSendType::PreEffect);
}

void UAudioComponent::SetAudioBusSendPostEffect(UAudioBus* AudioBus, float AudioBusSendLevel)
{
	SetBusSendEffectInternal(nullptr, AudioBus, AudioBusSendLevel, EBusSendType::PostEffect);
}

void UAudioComponent::SetLowPassFilterEnabled(bool InLowPassFilterEnabled)
{
	if (FAudioDevice* AudioDevice = GetAudioDevice())
	{
		DECLARE_CYCLE_STAT(TEXT("FAudioThreadTask.SetLowPassFilterFrequency"), STAT_AudioSetLowPassFilterEnabled, STATGROUP_AudioThreadCommands);
		AudioDevice->SendCommandToActiveSounds(AudioComponentID, [InLowPassFilterEnabled](FActiveSound& ActiveSound)
		{
			ActiveSound.bEnableLowPassFilter = InLowPassFilterEnabled;
		}, GET_STATID(STAT_AudioSetLowPassFilterEnabled));
	}
}

void UAudioComponent::SetLowPassFilterFrequency(float InLowPassFilterFrequency)
{
	if (FAudioDevice* AudioDevice = GetAudioDevice())
	{
		DECLARE_CYCLE_STAT(TEXT("FAudioThreadTask.SetLowPassFilterFrequency"), STAT_AudioSetLowPassFilterFrequency, STATGROUP_AudioThreadCommands);
		AudioDevice->SendCommandToActiveSounds(AudioComponentID, [InLowPassFilterFrequency](FActiveSound& ActiveSound)
		{
			ActiveSound.LowPassFilterFrequency = InLowPassFilterFrequency;
		}, GET_STATID(STAT_AudioSetLowPassFilterFrequency));
	}
}

void UAudioComponent::SetOutputToBusOnly(bool bInOutputToBusOnly)
{
	if (FAudioDevice* AudioDevice = GetAudioDevice())
	{
		DECLARE_CYCLE_STAT(TEXT("FAudioThreadTask.SetOutputToBusOnly"), STAT_AudioSetOutputToBusOnly, STATGROUP_AudioThreadCommands);
		AudioDevice->SendCommandToActiveSounds(AudioComponentID, [bInOutputToBusOnly](FActiveSound& ActiveSound)
		{
			ActiveSound.bHasActiveMainSubmixOutputOverride = true;
			ActiveSound.bHasActiveSubmixSendRoutingOverride = true;
			if (bInOutputToBusOnly)
			{
				ActiveSound.bHasActiveBusSendRoutingOverride = true;
				ActiveSound.bEnableBusSendRoutingOverride = true;
			}
			ActiveSound.bEnableMainSubmixOutputOverride = !bInOutputToBusOnly;
			ActiveSound.bEnableSubmixSendRoutingOverride = !bInOutputToBusOnly;
		});
	}
}

void UAudioComponent::SetOutputToBusOnly(bool bInOutputToBusOnly)
{
	if (FAudioDevice* AudioDevice = GetAudioDevice())
	{
		DECLARE_CYCLE_STAT(TEXT("FAudioThreadTask.SetOutputToBusOnly"), STAT_AudioSetOutputToBusOnly, STATGROUP_AudioThreadCommands);

		const uint64 MyAudioComponentID = AudioComponentID;
		FAudioThread::RunCommandOnAudioThread([AudioDevice, MyAudioComponentID, bInOutputToBusOnly]()
		{
			FActiveSound* ActiveSound = AudioDevice->FindActiveSound(MyAudioComponentID);
			if (ActiveSound)
			{
				ActiveSound->bHasActiveMainSubmixOutputOverride = true;
				ActiveSound->bHasActiveSubmixSendRoutingOverride = true;
				if (bInOutputToBusOnly)
				{
					ActiveSound->bHasActiveBusSendRoutingOverride = true;
					ActiveSound->bEnableBusSendRoutingOverride = true;
				}
				ActiveSound->bEnableMainSubmixOutputOverride = !bInOutputToBusOnly;
				ActiveSound->bEnableSubmixSendRoutingOverride = !bInOutputToBusOnly;
			}
		}, GET_STATID(STAT_AudioSetOutputToBusOnly));
	}
}

bool UAudioComponent::HasCookedFFTData() const
{
	if (Sound)
	{
		return Sound->HasCookedFFTData();
	}
	return false;
}

bool UAudioComponent::HasCookedAmplitudeEnvelopeData() const
{
	if (Sound)
	{
		return Sound->HasCookedAmplitudeEnvelopeData();
	}
	return false;
}

void UAudioComponent::SetPlaybackTimes(const TMap<uint32, float>& InSoundWavePlaybackTimes)
{
	// Reset the playback times for everything in case the wave instance stops and is not updated
	for (auto& Elem : SoundWavePlaybackTimes)
	{
		Elem.Value.PlaybackTime = 0.0f;
	}

	for (auto& Elem : InSoundWavePlaybackTimes)
	{
		uint32 ObjectId = Elem.Key;
		FSoundWavePlaybackTimeData* PlaybackTimeData = SoundWavePlaybackTimes.Find(ObjectId);
		if (PlaybackTimeData)
		{
			PlaybackTimeData->PlaybackTime = FMath::Max(Elem.Value - BakedAnalysisTimeShiftCVar, 0.0f);
		}
	}
}

bool UAudioComponent::GetCookedFFTData(const TArray<float>& FrequenciesToGet, TArray<FSoundWaveSpectralData>& OutSoundWaveSpectralData)
{
	bool bHadData = false;
	if (IsPlaying() && SoundWavePlaybackTimes.Num() > 0 && FrequenciesToGet.Num() > 0)
	{
		OutSoundWaveSpectralData.Reset();
		for (float Frequency : FrequenciesToGet)
		{
			FSoundWaveSpectralData NewEntry;
			NewEntry.FrequencyHz = Frequency;
			OutSoundWaveSpectralData.Add(NewEntry);
		}

		// Sort by frequency (lowest frequency first).
		OutSoundWaveSpectralData.Sort(FCompareSpectralDataByFrequencyHz());

		int32 NumEntriesAdded = 0;
		for (auto& Entry : SoundWavePlaybackTimes)
		{
			if (Entry.Value.PlaybackTime > 0.0f && Entry.Value.SoundWave->CookedSpectralTimeData.Num() > 0)
			{
				static TArray<FSoundWaveSpectralData> CookedSpectralData;
				CookedSpectralData.Reset();

				// Find the point in the spectral data that corresponds to the time
				Entry.Value.SoundWave->GetInterpolatedCookedFFTDataForTime(Entry.Value.PlaybackTime, Entry.Value.LastFFTCookedIndex, CookedSpectralData, Sound->IsLooping());

				if (CookedSpectralData.Num() > 0)
				{
					// Find the interpolated values given the frequencies we want to get
					for (FSoundWaveSpectralData& OutSpectralData : OutSoundWaveSpectralData)
					{
						// Check min edge case: we're requesting cooked FFT data lower than what we have cooked
						if (OutSpectralData.FrequencyHz < CookedSpectralData[0].FrequencyHz)
						{
							// Just mix in the lowest value we have cooked
							OutSpectralData.Magnitude += CookedSpectralData[0].Magnitude;
							OutSpectralData.NormalizedMagnitude += CookedSpectralData[0].NormalizedMagnitude;
						}
						// Check max edge case: we're requesting cooked FFT data at a higher frequency than what we have cooked
						else if (OutSpectralData.FrequencyHz >= CookedSpectralData.Last().FrequencyHz)
						{
							// Just mix in the highest value we have cooked
							OutSpectralData.Magnitude += CookedSpectralData.Last().Magnitude;
							OutSpectralData.NormalizedMagnitude += CookedSpectralData.Last().NormalizedMagnitude;
						}
						// We need to find the 2 closest cooked results and interpolate those
						else
						{
							for (int32 SpectralDataIndex = 0; SpectralDataIndex < CookedSpectralData.Num() - 1; ++SpectralDataIndex)
							{
								const FSoundWaveSpectralData& CurrentSpectralData = CookedSpectralData[SpectralDataIndex];
								const FSoundWaveSpectralData& NextSpectralData = CookedSpectralData[SpectralDataIndex + 1];
								if (OutSpectralData.FrequencyHz >= CurrentSpectralData.FrequencyHz && OutSpectralData.FrequencyHz < NextSpectralData.FrequencyHz)
								{
									float Alpha = (OutSpectralData.FrequencyHz - CurrentSpectralData.FrequencyHz) / (NextSpectralData.FrequencyHz - CurrentSpectralData.FrequencyHz);
									OutSpectralData.Magnitude += FMath::Lerp(CurrentSpectralData.Magnitude, NextSpectralData.Magnitude, Alpha);
									OutSpectralData.NormalizedMagnitude += FMath::Lerp(CurrentSpectralData.NormalizedMagnitude, NextSpectralData.NormalizedMagnitude, Alpha);

									break;
								}
							}
						}
					}

					++NumEntriesAdded;
					bHadData = true;
				}
			}
		}

		// Divide by the number of entries we added (i.e. we are averaging together multiple cooked FFT data in the case of multiple sound waves playing with cooked data)
		if (NumEntriesAdded > 1)
		{
			for (FSoundWaveSpectralData& OutSpectralData : OutSoundWaveSpectralData)
			{
				OutSpectralData.Magnitude /= NumEntriesAdded;
				OutSpectralData.NormalizedMagnitude /= NumEntriesAdded;
			}
		}
	}

	return bHadData;
}

bool UAudioComponent::GetCookedFFTDataForAllPlayingSounds(TArray<FSoundWaveSpectralDataPerSound>& OutSoundWaveSpectralData)
{
	bool bHadData = false;
	if (IsPlaying() && SoundWavePlaybackTimes.Num() > 0)
	{
		OutSoundWaveSpectralData.Reset();

		for (auto& Entry : SoundWavePlaybackTimes)
		{
			if (Entry.Value.PlaybackTime > 0.0f && Entry.Value.SoundWave->CookedSpectralTimeData.Num() > 0)
			{
				FSoundWaveSpectralDataPerSound NewOutput;
				NewOutput.SoundWave = Entry.Value.SoundWave;
				NewOutput.PlaybackTime = Entry.Value.PlaybackTime;

				// Find the point in the spectral data that corresponds to the time
				Entry.Value.SoundWave->GetInterpolatedCookedFFTDataForTime(Entry.Value.PlaybackTime, Entry.Value.LastFFTCookedIndex, NewOutput.SpectralData, Sound->IsLooping());
				if (NewOutput.SpectralData.Num())
				{
					OutSoundWaveSpectralData.Add(NewOutput);
					bHadData = true;
				}
			}
		}
	}
	return bHadData;
}

bool UAudioComponent::GetCookedEnvelopeData(float& OutEnvelopeData)
{
	bool bHadData = false;
	if (IsPlaying() && SoundWavePlaybackTimes.Num() > 0)
	{
		static TArray<FSoundWaveEnvelopeTimeData> CookedEnvelopeData;
		int32 NumEntriesAdded = 0;
		OutEnvelopeData = 0.0f;
		for (auto& Entry : SoundWavePlaybackTimes)
		{
			if (Entry.Value.SoundWave->CookedEnvelopeTimeData.Num() > 0 && Entry.Value.PlaybackTime > 0.0f)
			{
				CookedEnvelopeData.Reset();

				// Find the point in the spectral data that corresponds to the time
				float SoundWaveAmplitude = 0.0f;
				if (Entry.Value.SoundWave->GetInterpolatedCookedEnvelopeDataForTime(Entry.Value.PlaybackTime, Entry.Value.LastEnvelopeCookedIndex, SoundWaveAmplitude, Sound->IsLooping()))
				{
					OutEnvelopeData += SoundWaveAmplitude;
					++NumEntriesAdded;
					bHadData = true;
				}
			}
		}

		// Divide by number of entries we added... get average amplitude envelope
		if (bHadData)
		{
			OutEnvelopeData /= NumEntriesAdded;
		}
	}

	return bHadData;
}

bool UAudioComponent::GetCookedEnvelopeDataForAllPlayingSounds(TArray<FSoundWaveEnvelopeDataPerSound>& OutEnvelopeData)
{
	bool bHadData = false;
	if (IsPlaying() && SoundWavePlaybackTimes.Num() > 0)
	{
		for (auto& Entry : SoundWavePlaybackTimes)
		{
			if (Entry.Value.SoundWave->CookedEnvelopeTimeData.Num() > 0 && Entry.Value.PlaybackTime > 0.0f)
			{
				// Find the point in the spectral data that corresponds to the time
				float SoundWaveAmplitude = 0.0f;
				if (Entry.Value.SoundWave->GetInterpolatedCookedEnvelopeDataForTime(Entry.Value.PlaybackTime, Entry.Value.LastEnvelopeCookedIndex, SoundWaveAmplitude, Sound->IsLooping()))
				{
					FSoundWaveEnvelopeDataPerSound NewOutput;
					NewOutput.SoundWave = Entry.Value.SoundWave;
					NewOutput.PlaybackTime = Entry.Value.PlaybackTime;
					NewOutput.Envelope = SoundWaveAmplitude;
					OutEnvelopeData.Add(NewOutput);
					bHadData = true;
				}

			}
		}
	}
	return bHadData;
}

void UAudioComponent::SetSourceEffectChain(USoundEffectSourcePresetChain* InSourceEffectChain)
{
	SourceEffectChain = InSourceEffectChain;
}<|MERGE_RESOLUTION|>--- conflicted
+++ resolved
@@ -14,8 +14,6 @@
 #include "Sound/SoundCue.h"
 #include "Sound/SoundNodeAttenuation.h"
 #include "UObject/FrameworkObjectVersion.h"
-
-
 
 DECLARE_CYCLE_STAT(TEXT("AudioComponent Play"), STAT_AudioComp_Play, STATGROUP_Audio);
 
@@ -358,8 +356,6 @@
 	}
 }
 
-<<<<<<< HEAD
-=======
 float UAudioComponent::GetAudioTimeSeconds() const
 {
 	if (UWorld* World = GetWorld())
@@ -375,7 +371,6 @@
 	return 0.f;
 }
 
->>>>>>> 6bbb88c8
 FBoxSphereBounds UAudioComponent::CalcBounds(const FTransform& LocalToWorld) const
 {
 	const USceneComponent* UseAutoParent = (bAutoManageAttachment && GetAttachParent() == nullptr) ? AutoAttachParent.Get() : nullptr;
@@ -432,10 +427,24 @@
 
 void UAudioComponent::Play(float StartTime)
 {
-<<<<<<< HEAD
-	PlayInternalRequestData Data;
-	Data.StartTime = StartTime;
-	PlayInternal(Data);
+	PlayInternalRequestData InternalRequestData;
+	InternalRequestData.StartTime = StartTime;
+	PlayInternal(InternalRequestData);
+}
+
+void UAudioComponent::ProcessCommand(const Audio::FQuartzQuantizedCommandDelegateData& Data)
+{
+}
+
+void UAudioComponent::ProcessCommand(const Audio::FQuartzQueueCommandData& InQueueCommandData)
+{
+	if (UQuartzSubsystem* QuartzSubsystem = GetQuartzSubsystem())
+	{
+		QuartzSubsystem->PushLatencyTrackerResult(InQueueCommandData.RequestRecieved());
+
+		//Queue the sound
+		PlayQueuedQuantizedInternal(GetWorld(), InQueueCommandData.AudioComponentCommandInfo);
+	}
 }
 
 void UAudioComponent::PlayQuantized(
@@ -448,66 +457,6 @@
 	, float InFadeVolumeLevel
 	, EAudioFaderCurve InFadeCurve)
 {
-	PlayInternalRequestData Data;
-
-	Data.StartTime = InStartTime;
-	Data.FadeInDuration = InFadeInDuration;
-	Data.FadeVolumeLevel = InFadeVolumeLevel;
-	Data.FadeCurve = InFadeCurve;
-
-	if (InClockHandle != nullptr)
-	{
-		Data.QuantizedRequestData = InClockHandle->GetQuartzSubsystem()->CreateDataDataForSchedulePlaySound(InClockHandle, InDelegate, InQuantizationBoundary);
-		UGameplayStatics::PrimeSound(Sound);
-	}
-
-	// validate clock existence 
-	if (!InClockHandle)
-	{
-		UE_LOG(LogAudio, Warning, TEXT("Attempting to play Quantized Sound without supplying a Clock Handle"));	
-	}
-	else if (!InClockHandle->DoesClockExist(WorldContextObject))
-	{
-		UE_LOG(LogAudio, Warning, TEXT("Clock: '%s' Does not exist! Cannot play quantized sound: %s"), *Data.QuantizedRequestData.ClockName.ToString(), *this->Sound->GetName());
-		Data.QuantizedRequestData = {};
-	}
-
-	PlayInternal(Data);
-}
-
-void UAudioComponent::PlayInternal(const PlayInternalRequestData& InPlayRequestData)
-=======
-	PlayInternalRequestData InternalRequestData;
-	InternalRequestData.StartTime = StartTime;
-	PlayInternal(InternalRequestData);
-}
-
-void UAudioComponent::ProcessCommand(const Audio::FQuartzQuantizedCommandDelegateData& Data)
->>>>>>> 6bbb88c8
-{
-}
-
-void UAudioComponent::ProcessCommand(const Audio::FQuartzQueueCommandData& InQueueCommandData)
-{
-	if (UQuartzSubsystem* QuartzSubsystem = GetQuartzSubsystem())
-	{
-		QuartzSubsystem->PushLatencyTrackerResult(InQueueCommandData.RequestRecieved());
-
-		//Queue the sound
-		PlayQueuedQuantizedInternal(GetWorld(), InQueueCommandData.AudioComponentCommandInfo);
-	}
-}
-
-void UAudioComponent::PlayQuantized(
-	  const UObject* WorldContextObject
-	, UPARAM(ref) UQuartzClockHandle*& InClockHandle
-	, UPARAM(ref) FQuartzQuantizationBoundary& InQuantizationBoundary
-	, const FOnQuartzCommandEventBP& InDelegate
-	, float InStartTime
-	, float InFadeInDuration
-	, float InFadeVolumeLevel
-	, EAudioFaderCurve InFadeCurve)
-{
 	//Initialize the tickable object portion of the Audio Component, if it hasn't been initialized already
 	if (!FQuartzTickableObject::IsInitialized())
 	{
@@ -616,16 +565,7 @@
 				UE_LOG(LogAudioQuartz, Warning, TEXT("Attempting to play Quantized Sound without supplying a Clock Handle"));
 				bIsValidCommand = false;
 			}
-<<<<<<< HEAD
-			FadeInTimeDuration = InPlayRequestData.FadeInDuration;
-
-			// Auto attach if requested
-			const bool bWasAutoAttached = bDidAutoAttach;
-			bDidAutoAttach = false;
-			if (bAutoManageAttachment && World->IsGameWorld())
-=======
 			else if (!Handle->DoesClockExist(WorldContextObject))
->>>>>>> 6bbb88c8
 			{
 				UE_LOG(LogAudioQuartz, Warning, TEXT("Clock: '%s' Does not exist! Cannot play quantized sound: '%s'"), *InternalRequestData.QuantizedRequestData.ClockName.ToString(), *this->Sound->GetName());
 				bIsValidCommand = false;
@@ -677,11 +617,6 @@
 	// Reset our fading out flag in case this is a reused audio component and we are replaying after previously fading out
 	bIsFadingOut = false;
 
-<<<<<<< HEAD
-			NewActiveSound.bEnableLowPassFilter = bEnableLowPassFilter;
-			NewActiveSound.LowPassFilterFrequency = LowPassFilterFrequency;
-			NewActiveSound.RequestedStartTime = FMath::Max(0.f, InPlayRequestData.StartTime);
-=======
 	// Stop sound if active & not set to play multiple instances, irrespective of whether or not a valid sound is set to play.
 	const bool bIsSoundLooping = SoundToPlay && SoundToPlay->IsLooping();
 	if (IsActive())
@@ -696,7 +631,6 @@
 			bAutoDestroy = bCurrentAutoDestroy;
 		}
 	}
->>>>>>> 6bbb88c8
 
 	if (!SoundToPlay)
 	{
@@ -749,19 +683,9 @@
 	// Create / configure new ActiveSound
 	const FSoundAttenuationSettings* AttenuationSettingsToApply = bAllowSpatialization ? GetAttenuationSettingsToApply() : nullptr;
 
-<<<<<<< HEAD
-			NewActiveSound.ModulationRouting = ModulationRouting;
-
-			// Setup audio component cooked analysis data playback data set
-			if (AudioDevice->IsBakedAnalaysisQueryingEnabled())
-			{
-				TArray<USoundWave*> SoundWavesWithCookedData;
-				NewActiveSound.bUpdatePlaybackTime = Sound->GetSoundWavesWithCookedAnalysisData(SoundWavesWithCookedData);
-=======
 	float MaxDistance = 0.0f;
 	float FocusFactor = 1.0f;
 	FVector Location = GetComponentTransform().GetLocation();
->>>>>>> 6bbb88c8
 
 	AudioDevice->GetMaxDistanceAndFocusFactor(SoundToPlay, World, Location, AttenuationSettingsToApply, MaxDistance, FocusFactor);
 
@@ -802,18 +726,6 @@
 		NewActiveSound.SubtitlePriority = SoundToPlay->GetSubtitlePriority();
 	}
 
-<<<<<<< HEAD
-
-			// Pass quantization data to the active sound
-			NewActiveSound.QuantizedRequestData = InPlayRequestData.QuantizedRequestData;
-
-			NewActiveSound.MaxDistance = MaxDistance;
-			NewActiveSound.InstanceParameters = InstanceParameters;
-
-			Audio::FVolumeFader& Fader = NewActiveSound.ComponentVolumeFader;
-			Fader.SetVolume(0.0f); // Init to 0.0f to fade as default is 1.0f
-			Fader.StartFade(InPlayRequestData.FadeVolumeLevel, InPlayRequestData.FadeInDuration, static_cast<Audio::EFaderCurve>(InPlayRequestData.FadeCurve));
-=======
 	NewActiveSound.bShouldRemainActiveIfDropped = bShouldRemainActiveIfDropped;
 	NewActiveSound.bHandleSubtitles = (!bSuppressSubtitles || OnQueueSubtitles.IsBound());
 	NewActiveSound.bIgnoreForFlushing = bIgnoreForFlushing;
@@ -826,20 +738,12 @@
 	NewActiveSound.bIsPreviewSound = bIsPreviewSound;
 	NewActiveSound.bLocationDefined = !bPreviewComponent;
 	NewActiveSound.bIsPaused = bIsPaused;
->>>>>>> 6bbb88c8
 
 	if (NewActiveSound.bLocationDefined)
 	{
 		NewActiveSound.Transform = GetComponentTransform();
 	}
 
-<<<<<<< HEAD
-			// In editor, the audio thread is not run separate from the game thread, and can result in calling PlaybackComplete prior
-			// to bIsActive being set. Therefore, we assign to the current state of ActiveCount as opposed to just setting to true.
-			SetActiveFlag(ActiveCount > 0);
-
-			BroadcastPlayState();
-=======
 	NewActiveSound.bAllowSpatialization = bAllowSpatialization;
 	NewActiveSound.bHasAttenuationSettings = (AttenuationSettingsToApply != nullptr);
 	if (NewActiveSound.bHasAttenuationSettings)
@@ -895,7 +799,6 @@
 		if (bCanPlayMultipleInstances)
 		{
 			UE_LOG(LogAudio, Warning, TEXT("'Can Play Multiple Instances' disabled: Sound '%s' set to looping"), *SoundToPlay->GetName());
->>>>>>> 6bbb88c8
 		}
 
 		AudioDevice->SetCanHaveMultipleActiveSounds(AudioComponentID, false);
@@ -999,20 +902,8 @@
 
 	const bool bWasFadingOut = bIsFadingOut;
 	bIsFadingOut = bInIsFadeOut || FMath::IsNearlyZero(AdjustVolumeLevel);
-<<<<<<< HEAD
 
 	if (bWasFadingOut != bIsFadingOut)
-	{
-		BroadcastPlayState();
-	}
-
-	const uint64 InAudioComponentID = AudioComponentID;
-	DECLARE_CYCLE_STAT(TEXT("FAudioThreadTask.AdjustVolume"), STAT_AudioAdjustVolume, STATGROUP_AudioThreadCommands);
-	FAudioThread::RunCommandOnAudioThread([AudioDevice, InAudioComponentID, AdjustVolumeDuration, AdjustVolumeLevel, bInIsFadeOut, FadeCurve]()
-=======
-
-	if (bWasFadingOut != bIsFadingOut)
->>>>>>> 6bbb88c8
 	{
 		BroadcastPlayState();
 	}
@@ -1046,11 +937,7 @@
 		}
 		else
 		{
-<<<<<<< HEAD
-			ActiveSound->FadeOut = bInIsFadeOut || ToZeroVolume ? FActiveSound::EFadeOut::User : FActiveSound::EFadeOut::None;
-=======
 			ActiveSound.FadeOut = bInIsFadeOut || ToZeroVolume ? FActiveSound::EFadeOut::User : FActiveSound::EFadeOut::None;
->>>>>>> 6bbb88c8
 		}
 
 		if (bInIsFadeOut || ToZeroVolume)
@@ -1433,11 +1320,7 @@
 	bIsVirtualized = bInIsVirtualized ? 1 : 0;
 }
 
-<<<<<<< HEAD
-void UAudioComponent::SetIntParameter( const FName InName, const int32 InInt )
-=======
 void UAudioComponent::SetSourceBufferListener(const FSharedISourceBufferListenerPtr& InPtr, bool bShouldZeroBuffer)
->>>>>>> 6bbb88c8
 {
 	SourceBufferListener = InPtr;
 	bShouldSourceBufferListenerZeroBuffer = bShouldZeroBuffer;
@@ -1446,33 +1329,6 @@
 void UAudioComponent::SetWaveParameter(FName InName, USoundWave* InWave)
 {
 	SetObjectParameter(InName, Cast<UObject>(InWave));
-}
-
-void UAudioComponent::SetFadeInComplete()
-{
-	EAudioComponentPlayState PlayState = GetPlayState();
-	if (PlayState != EAudioComponentPlayState::FadingIn)
-	{
-		BroadcastPlayState();
-	}
-}
-
-void UAudioComponent::SetIsVirtualized(bool bInIsVirtualized)
-{
-	if (bIsVirtualized != bInIsVirtualized)
-	{
-		if (OnAudioVirtualizationChanged.IsBound())
-		{
-			OnAudioVirtualizationChanged.Broadcast(bInIsVirtualized);
-		}
-
-		if (OnAudioVirtualizationChangedNative.IsBound())
-		{
-			OnAudioVirtualizationChangedNative.Broadcast(this, bInIsVirtualized);
-		}
-	}
-
-	bIsVirtualized = bInIsVirtualized ? 1 : 0;
 }
 
 void UAudioComponent::SetVolumeMultiplier(const float NewVolumeMultiplier)
@@ -1642,32 +1498,6 @@
 			ActiveSound.bEnableMainSubmixOutputOverride = !bInOutputToBusOnly;
 			ActiveSound.bEnableSubmixSendRoutingOverride = !bInOutputToBusOnly;
 		});
-	}
-}
-
-void UAudioComponent::SetOutputToBusOnly(bool bInOutputToBusOnly)
-{
-	if (FAudioDevice* AudioDevice = GetAudioDevice())
-	{
-		DECLARE_CYCLE_STAT(TEXT("FAudioThreadTask.SetOutputToBusOnly"), STAT_AudioSetOutputToBusOnly, STATGROUP_AudioThreadCommands);
-
-		const uint64 MyAudioComponentID = AudioComponentID;
-		FAudioThread::RunCommandOnAudioThread([AudioDevice, MyAudioComponentID, bInOutputToBusOnly]()
-		{
-			FActiveSound* ActiveSound = AudioDevice->FindActiveSound(MyAudioComponentID);
-			if (ActiveSound)
-			{
-				ActiveSound->bHasActiveMainSubmixOutputOverride = true;
-				ActiveSound->bHasActiveSubmixSendRoutingOverride = true;
-				if (bInOutputToBusOnly)
-				{
-					ActiveSound->bHasActiveBusSendRoutingOverride = true;
-					ActiveSound->bEnableBusSendRoutingOverride = true;
-				}
-				ActiveSound->bEnableMainSubmixOutputOverride = !bInOutputToBusOnly;
-				ActiveSound->bEnableSubmixSendRoutingOverride = !bInOutputToBusOnly;
-			}
-		}, GET_STATID(STAT_AudioSetOutputToBusOnly));
 	}
 }
 
