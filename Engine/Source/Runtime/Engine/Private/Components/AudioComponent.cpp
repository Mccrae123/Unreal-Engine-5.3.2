--- conflicted
+++ resolved
@@ -273,10 +273,6 @@
 			// Bump ActiveCount... this is used to determine if an audio component is still active after "finishing"
 			++ActiveCount;
 
-<<<<<<< HEAD
-			// TODO - Audio Threading. This call would be a task call to dispatch to the audio thread
-=======
->>>>>>> aaefee4c
 			AudioDevice->AddNewActiveSound(NewActiveSound);
 			bIsActive = true;
 		}
