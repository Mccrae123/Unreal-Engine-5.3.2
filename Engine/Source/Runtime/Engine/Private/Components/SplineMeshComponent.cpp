--- conflicted
+++ resolved
@@ -20,13 +20,8 @@
 #include "RenderUtils.h"
 #include "SceneInterface.h"
 #include "UObject/UnrealType.h"
-<<<<<<< HEAD
-#include "MaterialDomain.h"
-#include "Materials/Material.h"
-=======
 #include "Materials/Material.h"
 #include "ComponentRecreateRenderStateContext.h"
->>>>>>> 4af6daef
 
 #if WITH_EDITOR
 #include "IHierarchicalLODUtilities.h"
@@ -40,8 +35,6 @@
 	GNoRecreateSplineMeshProxy,
 	TEXT("Optimization. If true, spline mesh proxies will not be recreated every time they are changed. They are simply updated."));
 
-<<<<<<< HEAD
-=======
 int32 GSplineMeshRenderNanite = 1;
 static FAutoConsoleVariableRef CVarSplineMeshRenderNanite(
 	TEXT("r.SplineMesh.RenderNanite"),
@@ -154,7 +147,6 @@
 	return SplineEvalDir(StartPos, StartTangent, EndPos, EndTangent, A);
 }
 
->>>>>>> 4af6daef
 FSplineMeshInstanceData::FSplineMeshInstanceData(const USplineMeshComponent* SourceComponent)
 	: FStaticMeshComponentInstanceData(SourceComponent)
 {
@@ -184,13 +176,9 @@
 	FVertexInputStreamArray& VertexStreams
 ) const
 {
-<<<<<<< HEAD
-	const auto* LocalVertexFactory = static_cast<const FLocalVertexFactory*>(VertexFactory);
-=======
 	const bool bUseGPUScene = UseGPUScene(Scene->GetShaderPlatform(), FeatureLevel);
 	const auto* LocalVertexFactory = static_cast<const FLocalVertexFactory*>(VertexFactory);
 	
->>>>>>> 4af6daef
 	if (BatchElement.bUserDataIsColorVertexBuffer)
 	{
 		FColorVertexBuffer* OverrideColorVertexBuffer = (FColorVertexBuffer*)BatchElement.UserData;
@@ -201,43 +189,11 @@
 			LocalVertexFactory->GetColorOverrideStream(OverrideColorVertexBuffer, VertexStreams);
 		}
 	}
-<<<<<<< HEAD
-	if (LocalVertexFactory->SupportsManualVertexFetch(FeatureLevel) || UseGPUScene(GMaxRHIShaderPlatform, FeatureLevel))
-=======
 	if (LocalVertexFactory->SupportsManualVertexFetch(FeatureLevel) || bUseGPUScene)
->>>>>>> 4af6daef
 	{
 		ShaderBindings.Add(Shader->GetUniformBufferParameter<FLocalVertexFactoryUniformShaderParameters>(), LocalVertexFactory->GetUniformBuffer());
 	}
 
-<<<<<<< HEAD
-	checkSlow(BatchElement.bIsSplineProxy);
-	FSplineMeshSceneProxy* SplineProxy = BatchElement.SplineMeshSceneProxy;
-	FSplineMeshParams& SplineParams = SplineProxy->SplineParams;
-
-	FVector4f ParamData[10];
-	// LWC_TODO: Precision loss
-	ParamData[0] = FVector4f(FVector3f(SplineParams.StartPos), SplineParams.StartRoll);
-	ParamData[1] = FVector4f(FVector3f(SplineParams.StartTangent), SplineParams.EndRoll);
-	ParamData[2] = FVector4f(FVector2f(SplineParams.StartScale), FVector2f(SplineParams.StartOffset));
-	ParamData[3] = FVector4f(FVector3f(SplineParams.EndPos), (float)(int32)SplineProxy->bSmoothInterpRollScale);
-	ParamData[4] = FVector4f(FVector3f(SplineParams.EndTangent), SplineProxy->SplineMeshMinZ);
-	ParamData[5] = FVector4f(FVector2f(SplineParams.EndScale), FVector2f(SplineParams.EndOffset));
-	ParamData[6] = FVector4f(FVector3f(SplineProxy->SplineUpDir), SplineProxy->SplineMeshScaleZ);
-
-		FVector3f DirMask(0, 0, 0);
-	DirMask = FVector3f::ZeroVector;
-		DirMask[SplineProxy->ForwardAxis] = 1;
-	ParamData[7] = FVector4f(DirMask, 0);
-		DirMask = FVector3f::ZeroVector;
-		DirMask[(SplineProxy->ForwardAxis + 1) % 3] = 1;
-	ParamData[8] = FVector4f(DirMask, 0);
-		DirMask = FVector3f::ZeroVector;
-		DirMask[(SplineProxy->ForwardAxis + 2) % 3] = 1;
-	ParamData[9] = FVector4f(DirMask, 0);
-
-	ShaderBindings.Add(SplineMeshParams, ParamData);
-=======
 	if (!bUseGPUScene)
 	{
 		checkSlow(BatchElement.bIsSplineProxy);
@@ -249,7 +205,6 @@
 
 		ShaderBindings.Add(SplineMeshParams, ParamData);
 	}
->>>>>>> 4af6daef
 }
 
 //////////////////////////////////////////////////////////////////////////
@@ -275,13 +230,8 @@
 );
 
 void InitSplineMeshVertexFactoryComponents(
-<<<<<<< HEAD
-	FStaticMeshVertexBuffers& VertexBuffers, 
-	FSplineMeshVertexFactory* VertexFactory, 
-=======
 	const FStaticMeshVertexBuffers& VertexBuffers, 
 	const FSplineMeshVertexFactory* VertexFactory, 
->>>>>>> 4af6daef
 	int32 LightMapCoordinateIndex, 
 	bool bOverrideColorVertexBuffer,
 	FLocalVertexFactory::FDataType& OutData)
@@ -347,11 +297,7 @@
 		FLocalVertexFactory::FDataType Data;
 		InitSplineMeshVertexFactoryComponents(RenderData2->VertexBuffers, VertexFactory, LightMapCoordinateIndex, bOverrideColorVertexBuffer, Data);
 		VertexFactory->SetData(Data);
-<<<<<<< HEAD
-		VertexFactory->InitResource();
-=======
 		VertexFactory->InitResource(RHICmdList);
->>>>>>> 4af6daef
 	});
 }
 
@@ -699,11 +645,6 @@
 	{
 		if (FMath::IsNearlyEqual(SplineBoundaryMin, SplineBoundaryMax))
 		{
-<<<<<<< HEAD
-			FBoxSphereBounds StaticMeshBounds = GetStaticMesh()->GetBounds();
-			OutScaleZ = 0.5f / USplineMeshComponent::GetAxisValueRef(StaticMeshBounds.BoxExtent, ForwardAxis); // 1/(2 * Extent)
-			OutMinZ = USplineMeshComponent::GetAxisValueRef(StaticMeshBounds.Origin, ForwardAxis) * OutScaleZ - 0.5f;
-=======
 			const FBoxSphereBounds StaticMeshBounds = GetStaticMesh()->GetBounds();
 			float MaxMeshLen = 2.0f * GetAxisValueRef(StaticMeshBounds.BoxExtent, ForwardAxis);
 			if (MaxMeshLen <= 0.0f)
@@ -715,7 +656,6 @@
 				Output.MeshScaleZ = 1.0f / MaxMeshLen;
 			}
 			Output.MeshMinZ = GetAxisValueRef(StaticMeshBounds.Origin, ForwardAxis) * Output.MeshScaleZ - 0.5f;
->>>>>>> 4af6daef
 		}
 		else
 		{
@@ -859,98 +799,10 @@
 #endif
 
 void USplineMeshComponent::CollectPSOPrecacheData(const FPSOPrecacheParams& BasePrecachePSOParams, FComponentPSOPrecacheParamsList& OutParams)
-<<<<<<< HEAD
 {
 	if (GetStaticMesh() == nullptr || GetStaticMesh()->GetRenderData() == nullptr)
 	{
 		return;
-	}
-
-	FVertexFactoryType* VertexFactoryType = &FSplineMeshVertexFactory::StaticType;
-	bool bSupportsManualVertexFetch = VertexFactoryType->SupportsManualVertexFetch(GMaxRHIFeatureLevel);
-
-	// Override color buffer is using same vertex element data as default one
-	bool bOverrideColorVertexBuffer = false;
-	int32 LightMapCoordinateIndex = GetStaticMesh()->GetLightMapCoordinateIndex();
-
-	bool bAnySectionCastsShadows = false;
-	FPSOPrecacheVertexFactoryDataPerMaterialIndexList VFTypesPerMaterialIndex;
-	for (FStaticMeshLODResources& LODRenderData : GetStaticMesh()->GetRenderData()->LODResources)
-	{
-		FVertexDeclarationElementList VertexElements;
-		if (!bSupportsManualVertexFetch)
-		{
-			FLocalVertexFactory::FDataType Data;
-			InitSplineMeshVertexFactoryComponents(LODRenderData.VertexBuffers, nullptr /*VertexFactory*/, LightMapCoordinateIndex, bOverrideColorVertexBuffer, Data);
-			FSplineMeshVertexFactory::GetVertexElements(GMaxRHIFeatureLevel, EVertexInputStreamType::Default, bSupportsManualVertexFetch, Data, VertexElements);						
-		}
-
-		for (FStaticMeshSection& RenderSection : LODRenderData.Sections)
-		{
-			bAnySectionCastsShadows |= RenderSection.bCastShadow;
-
-			int16 MaterialIndex = RenderSection.MaterialIndex;
-			FPSOPrecacheVertexFactoryDataPerMaterialIndex* VFsPerMaterial = VFTypesPerMaterialIndex.FindByPredicate(
-				[MaterialIndex](const FPSOPrecacheVertexFactoryDataPerMaterialIndex& Other) { return Other.MaterialIndex == MaterialIndex; });
-			if (VFsPerMaterial == nullptr)
-			{
-				VFsPerMaterial = &VFTypesPerMaterialIndex.AddDefaulted_GetRef();
-				VFsPerMaterial->MaterialIndex = RenderSection.MaterialIndex;
-			}
-
-			if (bSupportsManualVertexFetch)
-			{
-				VFsPerMaterial->VertexFactoryDataList.AddUnique(FPSOPrecacheVertexFactoryData(VertexFactoryType));
-			}
-			else
-			{	
-				VFsPerMaterial->VertexFactoryDataList.AddUnique(FPSOPrecacheVertexFactoryData(VertexFactoryType, VertexElements));
-			}			
-		}
-	}
-
-	FPSOPrecacheParams PrecachePSOParams = BasePrecachePSOParams;
-	PrecachePSOParams.bCastShadow = bAnySectionCastsShadows;
-	PrecachePSOParams.bReverseCulling = bReverseCulling;
-
-	for (FPSOPrecacheVertexFactoryDataPerMaterialIndex& VFsPerMaterial : VFTypesPerMaterialIndex)
-	{
-		UMaterialInterface* MaterialInterface = GetMaterial(VFsPerMaterial.MaterialIndex);
-		if (MaterialInterface == nullptr)
-		{
-			MaterialInterface = UMaterial::GetDefaultMaterial(MD_Surface);
-		}
-
-		FComponentPSOPrecacheParams& ComponentParams = OutParams[OutParams.AddDefaulted()];
-		ComponentParams.MaterialInterface = MaterialInterface;
-		ComponentParams.VertexFactoryDataList = VFsPerMaterial.VertexFactoryDataList;
-		ComponentParams.PSOPrecacheParams = PrecachePSOParams;
-	}
-}
-
-FPrimitiveSceneProxy* USplineMeshComponent::CreateSceneProxy()
-{
-	// Verify that the mesh is valid before using it.
-	const bool bMeshIsValid =
-		// make sure we have an actual staticmesh
-		GetStaticMesh() &&
-		GetStaticMesh()->IsCompiling() == false &&
-		GetStaticMesh()->HasValidRenderData() &&
-		!IsPSOPrecaching();
-
-	if (bMeshIsValid)
-	{
-		return ::new FSplineMeshSceneProxy(this);
-	}
-	else
-	{
-		return nullptr;
-=======
-{
-	if (GetStaticMesh() == nullptr || GetStaticMesh()->GetRenderData() == nullptr)
-	{
-		return;
->>>>>>> 4af6daef
 	}
 
 	FVertexFactoryType* VertexFactoryType = &FSplineMeshVertexFactory::StaticType;
