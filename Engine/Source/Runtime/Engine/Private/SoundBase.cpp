--- conflicted
+++ resolved
@@ -199,8 +199,6 @@
 {
 	return false;
 }
-<<<<<<< HEAD
-=======
 
 void USoundBase::Serialize(FArchive& Ar)
 {
@@ -217,4 +215,3 @@
 	}
 #endif // WITH_EDITORONLY_DATA
 }
->>>>>>> 5edfa17c
