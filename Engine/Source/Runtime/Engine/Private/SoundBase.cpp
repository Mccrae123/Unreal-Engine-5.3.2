// Copyright Epic Games, Inc. All Rights Reserved.
#include "Sound/SoundBase.h"

#include "AudioDevice.h"
#include "AudioParameter.h"
#include "Engine/AssetUserData.h"
#include "EngineDefines.h"
#include "IAudioParameterInterfaceRegistry.h"
#include "IAudioParameterTransmitter.h"
#include "Sound/AudioSettings.h"
#include "Sound/SoundClass.h"
#include "Sound/SoundSubmix.h"
<<<<<<< HEAD
=======

#include UE_INLINE_GENERATED_CPP_BY_NAME(SoundBase)
>>>>>>> d731a049


USoundBase::USoundBase(const FObjectInitializer& ObjectInitializer)
	: Super(ObjectInitializer)
	, VirtualizationMode(EVirtualizationMode::Restart)
	, Duration(-1.0f)
	, Priority(1.0f)
{
#if WITH_EDITORONLY_DATA
	MaxConcurrentPlayCount_DEPRECATED = 16;
#endif // WITH_EDITORONLY_DATA

	//Migrate bOutputToBusOnly settings to Enablement based UI
	bEnableBusSends = true;
	bEnableBaseSubmix = true;
	bEnableSubmixSends = true;
}

bool USoundBase::IsPlayable() const
{
	return false;
}

bool USoundBase::SupportsSubtitles() const
{
	return false;
}

bool USoundBase::HasAttenuationNode() const
{
	return false;
}

const FSoundAttenuationSettings* USoundBase::GetAttenuationSettingsToApply() const
{
	if (AttenuationSettings)
	{
		return &AttenuationSettings->Attenuation;
	}
	return nullptr;
}

float USoundBase::GetMaxDistance() const
{
	if (AttenuationSettings)
	{
		FSoundAttenuationSettings& Settings = AttenuationSettings->Attenuation;
		if (Settings.bAttenuate)
		{
			return Settings.GetMaxDimension();
		}
	}

	return FAudioDevice::GetMaxWorldDistance();
}

float USoundBase::GetDuration() const
{
	return Duration;
}

bool USoundBase::HasDelayNode() const
{
	return bHasDelayNode;
}

bool USoundBase::HasConcatenatorNode() const
{
	return bHasConcatenatorNode;
}

bool USoundBase::IsPlayWhenSilent() const
{
	return VirtualizationMode == EVirtualizationMode::PlayWhenSilent;
}

float USoundBase::GetVolumeMultiplier()
{
	return 1.f;
}

float USoundBase::GetPitchMultiplier()
{
	return 1.f;
}

bool USoundBase::IsOneShot() const
{
	return !IsLooping();
}

bool USoundBase::IsLooping() const
{
	return (GetDuration() >= INDEFINITELY_LOOPING_DURATION);
}

bool USoundBase::ShouldApplyInteriorVolumes()
{
	USoundClass* SoundClass = GetSoundClass();
	return SoundClass && SoundClass->Properties.bApplyAmbientVolumes;
}

USoundClass* USoundBase::GetSoundClass() const
{
	if (SoundClassObject)
	{
		return SoundClassObject;
	}

	const UAudioSettings* AudioSettings = GetDefault<UAudioSettings>();
	if (ensure(AudioSettings))
	{
		if (USoundClass* DefaultSoundClass = AudioSettings->GetDefaultSoundClass())
		{
			return DefaultSoundClass;
		}
	}

	return nullptr;
}

USoundSubmixBase* USoundBase::GetSoundSubmix() const
{
	return SoundSubmixObject;
}

void USoundBase::GetSoundSubmixSends(TArray<FSoundSubmixSendInfo>& OutSends) const
{
	OutSends = SoundSubmixSends;
}

void USoundBase::GetSoundSourceBusSends(EBusSendType BusSendType, TArray<FSoundSourceBusSendInfo>& OutSends) const
{
	if (BusSendType == EBusSendType::PreEffect)
	{
		OutSends = PreEffectBusSends;
	}
	else
	{
		OutSends = BusSends;
	}
}

void USoundBase::GetConcurrencyHandles(TArray<FConcurrencyHandle>& OutConcurrencyHandles) const
{
	const UAudioSettings* AudioSettings = GetDefault<UAudioSettings>();

	OutConcurrencyHandles.Reset();
	if (bOverrideConcurrency)
	{
		OutConcurrencyHandles.Add(ConcurrencyOverrides);
	}
	else if (!ConcurrencySet.IsEmpty())
	{
		for (const USoundConcurrency* Concurrency : ConcurrencySet)
		{
			if (Concurrency)
			{
				OutConcurrencyHandles.Emplace(*Concurrency);
			}
		}
	}
	else if (ensure(AudioSettings))
	{
		if (const USoundConcurrency* DefaultConcurrency = AudioSettings->GetDefaultSoundConcurrency())
		{
			OutConcurrencyHandles.Emplace(*DefaultConcurrency);
		}	
	}
}

float USoundBase::GetPriority() const
{
	return FMath::Clamp(Priority, MIN_SOUND_PRIORITY, MAX_SOUND_PRIORITY);
}

bool USoundBase::GetSoundWavesWithCookedAnalysisData(TArray<USoundWave*>& OutSoundWaves)
{
	return false;
}

#if WITH_EDITORONLY_DATA
void USoundBase::PostLoad()
{
	Super::PostLoad();

	if (bOutputToBusOnly_DEPRECATED)
	{
		bEnableBusSends = true;
		bEnableBaseSubmix = !bOutputToBusOnly_DEPRECATED;
		bEnableSubmixSends = !bOutputToBusOnly_DEPRECATED;
		bOutputToBusOnly_DEPRECATED = false;
	}

	const FPackageFileVersion LinkerUEVersion = GetLinkerUEVersion();

	if (LinkerUEVersion < VER_UE4_SOUND_CONCURRENCY_PACKAGE)
	{
		bOverrideConcurrency = true;
		ConcurrencyOverrides.bLimitToOwner = false;
		ConcurrencyOverrides.MaxCount = FMath::Max(MaxConcurrentPlayCount_DEPRECATED, 1);
		ConcurrencyOverrides.ResolutionRule = MaxConcurrentResolutionRule_DEPRECATED;
	}
}
#endif // WITH_EDITORONLY_DATA

bool USoundBase::CanBeClusterRoot() const
{
	return false;
}

bool USoundBase::CanBeInCluster() const
{
	return false;
}

void USoundBase::Serialize(FArchive& Ar)
{
	Super::Serialize(Ar);

#if WITH_EDITORONLY_DATA
	if (Ar.IsLoading() || Ar.IsSaving())
	{
		if (SoundConcurrencySettings_DEPRECATED != nullptr)
		{
			ConcurrencySet.Add(SoundConcurrencySettings_DEPRECATED);
			SoundConcurrencySettings_DEPRECATED = nullptr;
		}
	}
#endif // WITH_EDITORONLY_DATA
}

void USoundBase::AddAssetUserData(UAssetUserData* InUserData)
{
	if (InUserData != nullptr)
	{
		UAssetUserData* ExistingData = GetAssetUserDataOfClass(InUserData->GetClass());
		if (ExistingData != nullptr)
		{
			AssetUserData.Remove(ExistingData);
		}
		AssetUserData.Add(InUserData);
	}
}

UAssetUserData* USoundBase::GetAssetUserDataOfClass(TSubclassOf<UAssetUserData> InUserDataClass)
{
	for (int32 DataIdx = 0; DataIdx < AssetUserData.Num(); DataIdx++)
	{
		UAssetUserData* Datum = AssetUserData[DataIdx];
		if (Datum != nullptr && Datum->IsA(InUserDataClass))
		{
			return Datum;
		}
	}
	return nullptr;
}

void USoundBase::RemoveUserDataOfClass(TSubclassOf<UAssetUserData> InUserDataClass)
{
	for (int32 DataIdx = 0; DataIdx < AssetUserData.Num(); DataIdx++)
	{
		UAssetUserData* Datum = AssetUserData[DataIdx];
		if (Datum != nullptr && Datum->IsA(InUserDataClass))
		{
			AssetUserData.RemoveAt(DataIdx);
			return;
		}
	}
}

const TArray<UAssetUserData*>* USoundBase::GetAssetUserDataArray() const
{
	return &ToRawPtrTArrayUnsafe(AssetUserData);
}

TSharedPtr<Audio::IParameterTransmitter> USoundBase::CreateParameterTransmitter(Audio::FParameterTransmitterInitParams&& InParams) const
{
<<<<<<< HEAD
	class FDefaultParameterTransmitter : public Audio::IParameterTransmitter
	{
		uint64 InstanceID = INDEX_NONE;
		TArray<FAudioParameter> AudioParameters;

	public:
		FDefaultParameterTransmitter(Audio::FParameterTransmitterInitParams&& InParams)
			: InstanceID(MoveTemp(InParams.InstanceID))
			, AudioParameters(MoveTemp(InParams.DefaultParams))
		{
		}

		virtual ~FDefaultParameterTransmitter() = default;

		bool Reset() override
		{
			AudioParameters.Reset();
			return true;
		}

		bool SetParameters(TArray<FAudioParameter>&& InParameters) override
		{
			FAudioParameter::Merge(MoveTemp(InParameters), AudioParameters);
			return true;
		}

		uint64 GetInstanceID() const override
		{
			return InstanceID;
		}

		bool GetParameter(FName InName, FAudioParameter& OutValue) const override
		{
			if (const FAudioParameter* Param = FAudioParameter::FindParam(AudioParameters, InName))
			{
				OutValue = *Param;
				return true;
			}

			return false;
		}

		TArray<UObject*> GetReferencedObjects() const override
		{
			TArray<UObject*> Objects;
			for (const FAudioParameter& Param : AudioParameters)
			{
				if (Param.ObjectParam)
				{
					Objects.Add(Param.ObjectParam);
				}

				for (UObject* Object : Param.ArrayObjectParam)
				{
					if (Object)
					{
						Objects.Add(Object);
					}
				}
			}

			return Objects;
		}

		TUniquePtr<Audio::IParameterTransmitter> Clone() const override
		{
			return MakeUnique<FDefaultParameterTransmitter>(*this);
		}
	};

	return MakeUnique<FDefaultParameterTransmitter>(MoveTemp(InParams));
=======
	return nullptr;
>>>>>>> d731a049
}

void USoundBase::InitParameters(TArray<FAudioParameter>& ParametersToInit, FName InFeatureName)
{
	for (int32 i = ParametersToInit.Num() - 1; i >= 0; --i)
	{
		if (!IsParameterValid(ParametersToInit[i]))
		{
			ParametersToInit.RemoveAtSwap(i, 1, false /* bAllowShrinking */);
		}
	}
}

bool USoundBase::IsParameterValid(const FAudioParameter& InParameter) const
{
	if (InParameter.ParamName.IsNone())
	{
		return false;
	}

	switch (InParameter.ParamType)
	{
		case EAudioParameterType::BooleanArray:
		case EAudioParameterType::FloatArray:
		case EAudioParameterType::IntegerArray:
		case EAudioParameterType::NoneArray:
		case EAudioParameterType::ObjectArray:
		case EAudioParameterType::StringArray:
		case EAudioParameterType::String:
		{
			return false;
		}

		case EAudioParameterType::Object:
		case EAudioParameterType::None:
		{
			if (InParameter.ObjectParam)
			{
				return InParameter.ObjectParam->GetClass()->IsChildOf(USoundWave::StaticClass());
			}
		}

		default:
		{
			break;
		}
	}

	return true;
}

#if WITH_EDITORONLY_DATA

void USoundBase::SetTimecodeOffset(const FSoundTimecodeOffset& InTimecodeOffset)
{
	TimecodeOffset = InTimecodeOffset;
}

TOptional<FSoundTimecodeOffset> USoundBase::GetTimecodeOffset() const
{
	static const FSoundTimecodeOffset Defaults;
	if(TimecodeOffset == Defaults)
	{
		return {};
	}
	return TimecodeOffset;
}

#endif //WITH_EDITORONLY_DATA<|MERGE_RESOLUTION|>--- conflicted
+++ resolved
@@ -10,11 +10,8 @@
 #include "Sound/AudioSettings.h"
 #include "Sound/SoundClass.h"
 #include "Sound/SoundSubmix.h"
-<<<<<<< HEAD
-=======
 
 #include UE_INLINE_GENERATED_CPP_BY_NAME(SoundBase)
->>>>>>> d731a049
 
 
 USoundBase::USoundBase(const FObjectInitializer& ObjectInitializer)
@@ -293,81 +290,7 @@
 
 TSharedPtr<Audio::IParameterTransmitter> USoundBase::CreateParameterTransmitter(Audio::FParameterTransmitterInitParams&& InParams) const
 {
-<<<<<<< HEAD
-	class FDefaultParameterTransmitter : public Audio::IParameterTransmitter
-	{
-		uint64 InstanceID = INDEX_NONE;
-		TArray<FAudioParameter> AudioParameters;
-
-	public:
-		FDefaultParameterTransmitter(Audio::FParameterTransmitterInitParams&& InParams)
-			: InstanceID(MoveTemp(InParams.InstanceID))
-			, AudioParameters(MoveTemp(InParams.DefaultParams))
-		{
-		}
-
-		virtual ~FDefaultParameterTransmitter() = default;
-
-		bool Reset() override
-		{
-			AudioParameters.Reset();
-			return true;
-		}
-
-		bool SetParameters(TArray<FAudioParameter>&& InParameters) override
-		{
-			FAudioParameter::Merge(MoveTemp(InParameters), AudioParameters);
-			return true;
-		}
-
-		uint64 GetInstanceID() const override
-		{
-			return InstanceID;
-		}
-
-		bool GetParameter(FName InName, FAudioParameter& OutValue) const override
-		{
-			if (const FAudioParameter* Param = FAudioParameter::FindParam(AudioParameters, InName))
-			{
-				OutValue = *Param;
-				return true;
-			}
-
-			return false;
-		}
-
-		TArray<UObject*> GetReferencedObjects() const override
-		{
-			TArray<UObject*> Objects;
-			for (const FAudioParameter& Param : AudioParameters)
-			{
-				if (Param.ObjectParam)
-				{
-					Objects.Add(Param.ObjectParam);
-				}
-
-				for (UObject* Object : Param.ArrayObjectParam)
-				{
-					if (Object)
-					{
-						Objects.Add(Object);
-					}
-				}
-			}
-
-			return Objects;
-		}
-
-		TUniquePtr<Audio::IParameterTransmitter> Clone() const override
-		{
-			return MakeUnique<FDefaultParameterTransmitter>(*this);
-		}
-	};
-
-	return MakeUnique<FDefaultParameterTransmitter>(MoveTemp(InParams));
-=======
 	return nullptr;
->>>>>>> d731a049
 }
 
 void USoundBase::InitParameters(TArray<FAudioParameter>& ParametersToInit, FName InFeatureName)
