--- conflicted
+++ resolved
@@ -2,18 +2,14 @@
 #include "Sound/SoundBase.h"
 
 #include "AudioDevice.h"
-<<<<<<< HEAD
-=======
 #include "AudioParameter.h"
 #include "Engine/AssetUserData.h"
->>>>>>> 6bbb88c8
 #include "EngineDefines.h"
 #include "IAudioParameterInterfaceRegistry.h"
 #include "IAudioParameterTransmitter.h"
 #include "Sound/AudioSettings.h"
 #include "Sound/SoundClass.h"
 #include "Sound/SoundSubmix.h"
-#include "Engine/AssetUserData.h"
 
 
 USoundBase::USoundBase(const FObjectInitializer& ObjectInitializer)
@@ -166,11 +162,7 @@
 	{
 		OutConcurrencyHandles.Add(ConcurrencyOverrides);
 	}
-<<<<<<< HEAD
-	else if (ConcurrencySet.Num() > 0)
-=======
 	else if (!ConcurrencySet.IsEmpty())
->>>>>>> 6bbb88c8
 	{
 		for (const USoundConcurrency* Concurrency : ConcurrencySet)
 		{
@@ -185,11 +177,7 @@
 		if (const USoundConcurrency* DefaultConcurrency = AudioSettings->GetDefaultSoundConcurrency())
 		{
 			OutConcurrencyHandles.Emplace(*DefaultConcurrency);
-<<<<<<< HEAD
-		}
-=======
 		}	
->>>>>>> 6bbb88c8
 	}
 }
 
@@ -216,11 +204,7 @@
 		bOutputToBusOnly_DEPRECATED = false;
 	}
 
-<<<<<<< HEAD
-	const int32 LinkerUE4Version = GetLinkerUE4Version();
-=======
 	const FPackageFileVersion LinkerUEVersion = GetLinkerUEVersion();
->>>>>>> 6bbb88c8
 
 	if (LinkerUEVersion < VER_UE4_SOUND_CONCURRENCY_PACKAGE)
 	{
@@ -299,9 +283,6 @@
 
 const TArray<UAssetUserData*>* USoundBase::GetAssetUserDataArray() const
 {
-<<<<<<< HEAD
-	return &AssetUserData;
-=======
 	return &ToRawPtrTArrayUnsafe(AssetUserData);
 }
 
@@ -427,5 +408,4 @@
 	}
 
 	return true;
->>>>>>> 6bbb88c8
 }