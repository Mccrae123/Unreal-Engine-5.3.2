--- conflicted
+++ resolved
@@ -19,45 +19,11 @@
 #if WITH_EDITORONLY_DATA
 	MaxConcurrentPlayCount_DEPRECATED = 16;
 #endif // WITH_EDITORONLY_DATA
-<<<<<<< HEAD
-}
-
-void USoundBase::PostInitProperties()
-{
-	Super::PostInitProperties();
-
-	if (USoundBase::DefaultSoundClassObject == nullptr)
-	{
-		const FSoftObjectPath DefaultSoundClassName = GetDefault<UAudioSettings>()->DefaultSoundClassName;
-		if (DefaultSoundClassName.IsValid())
-		{
-			SCOPED_BOOT_TIMING("USoundBase::LoadSoundClass");
-			USoundBase::DefaultSoundClassObject = LoadObject<USoundClass>(nullptr, *DefaultSoundClassName.ToString());
-		}
-	}
-	SoundClassObject = USoundBase::DefaultSoundClassObject;
-
-	if (USoundBase::DefaultSoundConcurrencyObject == nullptr)
-	{
-		const FSoftObjectPath DefaultSoundConcurrencyName = GetDefault<UAudioSettings>()->DefaultSoundConcurrencyName;
-		if (DefaultSoundConcurrencyName.IsValid())
-		{
-			SCOPED_BOOT_TIMING("USoundBase::LoadSoundConcurrency");
-			USoundBase::DefaultSoundConcurrencyObject = LoadObject<USoundConcurrency>(nullptr, *DefaultSoundConcurrencyName.ToString());
-		}
-	}
-
-	if (USoundBase::DefaultSoundConcurrencyObject != nullptr)
-	{
-		ConcurrencySet.Add(USoundBase::DefaultSoundConcurrencyObject);
-	}
-=======
 
 	//Migrate bOutputToBusOnly settings to Enablement based UI
 	bEnableBusSends = true;
 	bEnableBaseSubmix = true;
 	bEnableSubmixSends = true;
->>>>>>> 3aae9151
 }
 
 bool USoundBase::IsPlayable() const
@@ -308,42 +274,13 @@
 	return nullptr;
 }
 
-<<<<<<< HEAD
-void USoundBase::AddAssetUserData(UAssetUserData* InUserData)
-{
-	if (InUserData != nullptr)
-	{
-		UAssetUserData* ExistingData = GetAssetUserDataOfClass(InUserData->GetClass());
-		if (ExistingData != nullptr)
-		{
-			AssetUserData.Remove(ExistingData);
-		}
-		AssetUserData.Add(InUserData);
-	}
-}
-
-UAssetUserData* USoundBase::GetAssetUserDataOfClass(TSubclassOf<UAssetUserData> InUserDataClass)
+void USoundBase::RemoveUserDataOfClass(TSubclassOf<UAssetUserData> InUserDataClass)
 {
 	for (int32 DataIdx = 0; DataIdx < AssetUserData.Num(); DataIdx++)
 	{
 		UAssetUserData* Datum = AssetUserData[DataIdx];
 		if (Datum != nullptr && Datum->IsA(InUserDataClass))
 		{
-			return Datum;
-		}
-	}
-	return nullptr;
-}
-
-=======
->>>>>>> 3aae9151
-void USoundBase::RemoveUserDataOfClass(TSubclassOf<UAssetUserData> InUserDataClass)
-{
-	for (int32 DataIdx = 0; DataIdx < AssetUserData.Num(); DataIdx++)
-	{
-		UAssetUserData* Datum = AssetUserData[DataIdx];
-		if (Datum != nullptr && Datum->IsA(InUserDataClass))
-		{
 			AssetUserData.RemoveAt(DataIdx);
 			return;
 		}
