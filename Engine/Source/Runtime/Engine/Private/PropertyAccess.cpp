--- conflicted
+++ resolved
@@ -675,12 +675,9 @@
 	}	
 };
 
-<<<<<<< HEAD
-=======
 // Unlike the copy assignment operator, the copy constructor doesn't take a lock
 FPropertyAccessLibrary::FPropertyAccessLibrary(const FPropertyAccessLibrary& Other) = default;
 
->>>>>>> 4af6daef
 const FPropertyAccessLibrary& FPropertyAccessLibrary::operator =(const FPropertyAccessLibrary& Other)
 {
 	// Need to perform a lock as copying can race with PatchPropertyOffsets in async loading thread-enabled builds
