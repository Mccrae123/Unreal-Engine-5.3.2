// Copyright Epic Games, Inc. All Rights Reserved.

#include "SkeletalDebugRendering.h"
#include "DrawDebugHelpers.h"
#include "Math/RotationMatrix.h"
#include "SceneManagement.h"
#include "Engine/PoseWatchRenderData.h"
#include "ReferenceSkeleton.h"


namespace SkeletalDebugRendering
{

/** A fast and simple bone drawing function. This draws a sphere and a pyramid connection to the PARENT bone.
 * Use this for basic debug drawing, but if the user is able to select or edit the bones, prefer DrawWireBoneAdvanced.*/
void DrawWireBone(
	FPrimitiveDrawInterface* PDI,
	const FVector& InStart,
	const FVector& InEnd,
	const FLinearColor& InColor,
	ESceneDepthPriorityGroup InDepthPriority,
	const float SphereRadius)
{
#if ENABLE_DRAW_DEBUG
	// Calc cone size 
	const FVector EndToStart = (InStart - InEnd);
	const float ConeLength = EndToStart.Size();
	const float Angle = FMath::RadiansToDegrees(FMath::Atan(SphereRadius / ConeLength));

	// Render Sphere for bone end point and a cone between it and its parent.
	DrawWireSphere(PDI, InEnd, InColor, SphereRadius, NumSphereSides, InDepthPriority, 0.0f, 1.0f);

	TArray<FVector> Verts;
	DrawWireCone(
		PDI,
		Verts,
		FRotationMatrix::MakeFromX(EndToStart) * FTranslationMatrix(InEnd),
		ConeLength,
		Angle,
		NumConeSides,
		InColor,
		InDepthPriority,
		0.0f,
		1.0f);
#endif
}

/** An advanced bone drawing function for use with interactive editors where the user can select and manipulate bones.
 *
 * Differences from DrawWireBone() include:
 * 1. Drawing all cone-connections to children as part of the "bone" itself so that the user can select the bone
 *	  by clicking on any of it's children connections (as in all DCC applications)
 * 2. Cone-connectors are drawn *between* spheres, not overlapping them (cleaner)
 * 3. Bone sphere is oriented with bone rotation.
 * 4. Connections to children can be colored individually to allow highlighting parent connections on selected children.
 *
 * This function, and the code required to structure the drawing in this manner, will incur some additional cost over
 * DrawWireBone(). So in cases where you just want to debug draw a skeleton; with no option to select or manipulate
 * the bones, it may be preferable to use DrawWireBone().
 */
void DrawWireBoneAdvanced(
	FPrimitiveDrawInterface* PDI,
	const FTransform& InBoneTransform,
	const TArray<FVector>& InChildLocations,
	const TArray<FLinearColor>& InChildColors,
	const FLinearColor& InColor,
	ESceneDepthPriorityGroup InDepthPriority,
	const float SphereRadius,
<<<<<<< HEAD
	const bool bDrawAxes)
=======
	const FBoneAxisDrawConfig& InAxisConfig)
>>>>>>> 4af6daef
{
#if ENABLE_DRAW_DEBUG

	const FVector BoneLocation = InBoneTransform.GetLocation();

	// draw wire sphere at joint origin, oriented with the bone
	DrawWireSphere(PDI, InBoneTransform, InColor, SphereRadius, NumSphereSides, InDepthPriority, 0.0f, 1.0f);

	// draw axes at joint location
<<<<<<< HEAD
	if (bDrawAxes)
	{
		SkeletalDebugRendering::DrawAxes(PDI, InBoneTransform, SDPG_Foreground, 0.f , SphereRadius);
=======
	if (InAxisConfig.bDraw)
	{
		const float Thickness = InAxisConfig.Thickness > 0.f ? InAxisConfig.Thickness : 0.f;
		const float Length = InAxisConfig.Length > 0.f ? InAxisConfig.Length : SphereRadius;
		SkeletalDebugRendering::DrawAxes(PDI, InBoneTransform, SDPG_Foreground, Thickness, Length);
>>>>>>> 4af6daef
	}

	// draw wire cones to each child
	for (int32 ChildIndex=0; ChildIndex<InChildLocations.Num(); ++ChildIndex)
	{
		const FVector& ChildPoint = InChildLocations[ChildIndex];
		// offset start/end based on bone radius
		const FVector RadiusOffset = (ChildPoint - BoneLocation).GetSafeNormal() * SphereRadius;
		const FVector Start = BoneLocation + RadiusOffset;
		const FVector End = ChildPoint - RadiusOffset;
			
		// calc cone size
		const FVector EndToStart = (Start - End);
		const float ConeLength = EndToStart.Size();
		const float Angle = FMath::RadiansToDegrees(FMath::Atan(SphereRadius / ConeLength));
		TArray<FVector> Verts;
		DrawWireCone(
			PDI,
			Verts,
			FRotationMatrix::MakeFromX(EndToStart) * FTranslationMatrix(End),
			ConeLength,
			Angle,
			NumConeSides,
			InChildColors[ChildIndex],
			InDepthPriority,
			0.0f,
			1.0f);
	}
#endif
}

void DrawAxes(
	FPrimitiveDrawInterface* PDI,
	const FTransform& Transform,
	ESceneDepthPriorityGroup InDepthPriority,
	const float Thickness,
	const float AxisLength)
{
#if ENABLE_DRAW_DEBUG
	// Display colored coordinate system axes for this joint.
	const FVector Origin = Transform.GetLocation();

	// Red = X
	FVector XAxis = Transform.TransformVector(FVector(1.0f, 0.0f, 0.0f));
	XAxis.Normalize();
	PDI->DrawLine(Origin, Origin + XAxis * AxisLength, FColor(255, 80, 80), InDepthPriority, Thickness, 1.0f);

	// Green = Y
	FVector YAxis = Transform.TransformVector(FVector(0.0f, 1.0f, 0.0f));
	YAxis.Normalize();
	PDI->DrawLine(Origin, Origin + YAxis * AxisLength, FColor(80, 255, 80), InDepthPriority, Thickness, 1.0f);

	// Blue = Z
	FVector ZAxis = Transform.TransformVector(FVector(0.0f, 0.0f, 1.0f));
	ZAxis.Normalize();
	PDI->DrawLine(Origin, Origin + ZAxis * AxisLength, FColor(80, 80, 255), InDepthPriority, Thickness, 1.0f);
#endif
}

void DrawConeConnection(
	FPrimitiveDrawInterface* PDI,
	const FVector& Start,
	const FVector& End,
	const float SphereRadius,
	const FLinearColor& Color)
{
#if ENABLE_DRAW_DEBUG
	// offset start/end based on bone radius
	const FVector RadiusOffset = (End - Start).GetSafeNormal() * SphereRadius;
	const FVector StartOffset = Start + RadiusOffset;
			
	// calc cone size
	const FVector EndToStart = (StartOffset - End);
	const float ConeLength = EndToStart.Size();
	const float Angle = FMath::RadiansToDegrees(FMath::Atan(SphereRadius / ConeLength));
	TArray<FVector> Verts;
	DrawWireCone(
		PDI,
		Verts,
		FRotationMatrix::MakeFromX(EndToStart) * FTranslationMatrix(End),
		ConeLength,
		Angle,
		NumConeSides,
		Color,
		ESceneDepthPriorityGroup::SDPG_Foreground,
		0.0f,
		1.0f);
#endif
}

#if WITH_EDITOR
void DrawBonesFromPoseWatch(
	FPrimitiveDrawInterface* PDI,
	const FAnimNodePoseWatch& PoseWatch,
	const bool bUseWorldTransform
)
{
	const TArray<FTransform>& InBoneTransforms = PoseWatch.GetBoneTransforms();
	const TArray<FBoneIndexType>& InRequiredBones = PoseWatch.GetRequiredBones();
	if (InRequiredBones.Num() == 0 || InBoneTransforms.Num() < InRequiredBones.Num())
	{
		return;
	}

	const FTransform WorldTransform = bUseWorldTransform ? PoseWatch.GetWorldTransform() : FTransform::Identity;
	const FVector RelativeOffset = WorldTransform.GetRotation().RotateVector(PoseWatch.GetViewportOffset());

	const TArray<int32>& ViewportMaskAllowList = PoseWatch.GetViewportAllowList();
	const TArray<int32>& ParentIndices = PoseWatch.GetParentIndices();

	TArray<FTransform> UseWorldTransforms;
	UseWorldTransforms.AddDefaulted(ParentIndices.Num());
	
	TArray<FBoneIndexType> UseRequiredBones;
	UseRequiredBones.Reserve(InRequiredBones.Num());

	for (const FBoneIndexType& BoneIndex : InRequiredBones)
	{
		check(ParentIndices.IsValidIndex(BoneIndex));
		const int32 ParentIndex = ParentIndices[BoneIndex];

		if (ParentIndex == INDEX_NONE)
		{
			UseWorldTransforms[BoneIndex] = InBoneTransforms[BoneIndex] * WorldTransform;
			UseWorldTransforms[BoneIndex].AddToTranslation(RelativeOffset);
		}
		else
		{
			UseWorldTransforms[BoneIndex] = InBoneTransforms[BoneIndex] * UseWorldTransforms[ParentIndex];
		}

		if (!ViewportMaskAllowList.Contains(BoneIndex))
		{
			continue;
		}

		UseRequiredBones.Add(BoneIndex);
	}

	const FLinearColor BoneColor = PoseWatch.GetBoneColor();

	FSkelDebugDrawConfig DrawConfig;
	DrawConfig.BoneDrawMode = EBoneDrawMode::All;
	DrawConfig.BoneDrawSize = 1.f;
	DrawConfig.bAddHitProxy = false;
	DrawConfig.bForceDraw = true;
	DrawConfig.DefaultBoneColor = BoneColor;
	DrawConfig.AffectedBoneColor = BoneColor;
	DrawConfig.SelectedBoneColor = BoneColor;
	DrawConfig.ParentOfSelectedBoneColor = BoneColor;

	SkeletalDebugRendering::DrawBonesInternal(
		PDI,
		WorldTransform.GetLocation() + RelativeOffset,
		UseRequiredBones,
		ParentIndices,
		UseWorldTransforms,
		/*SelectedBones*/TArray<int32>(),
		/*BoneColors*/TArray<FLinearColor>(),
		/*HitProxies*/TArray<TRefCountPtr<HHitProxy>>(),
		DrawConfig);
}
#endif

void DrawBones(
	FPrimitiveDrawInterface* PDI,
	const FVector& ComponentOrigin,
	const TArray<FBoneIndexType>& RequiredBones,
	const FReferenceSkeleton& RefSkeleton,
	const TArray<FTransform>& WorldTransforms,
	const TArray<int32>& InSelectedBones,
	const TArray<FLinearColor>& BoneColors,
	const TArray<TRefCountPtr<HHitProxy>>& HitProxies,
	const FSkelDebugDrawConfig& DrawConfig)
{
	// get parent indices of bones
	TArray<int32> ParentIndices;
	ParentIndices.AddUninitialized(RefSkeleton.GetNum());
	for (int32 BoneIndex = 0; BoneIndex < RefSkeleton.GetNum(); ++BoneIndex)
	{
		ParentIndices[BoneIndex] = RefSkeleton.GetParentIndex(BoneIndex);
	}

	SkeletalDebugRendering::DrawBonesInternal(
		PDI,
		ComponentOrigin,
		RequiredBones,
		ParentIndices,
		WorldTransforms,
		InSelectedBones,
		BoneColors,
		HitProxies,
		DrawConfig);
}

void DrawBonesInternal(
	FPrimitiveDrawInterface* PDI,
	const FVector& ComponentOrigin,
	const TArray<FBoneIndexType>& RequiredBones,
	const TArray<int32>& ParentIndices,
	const TArray<FTransform>& WorldTransforms,
	const TArray<int32>& InSelectedBones,
	const TArray<FLinearColor>& BoneColors,
	const TArray<TRefCountPtr<HHitProxy>>& HitProxies,
	const FSkelDebugDrawConfig& DrawConfig)
{
	const auto GetParentIndex = [ParentIndices](const int32 InBoneIndex) -> int32
	{
		if (ParentIndices.IsValidIndex(InBoneIndex))
		{
			return ParentIndices[InBoneIndex];
		}
		return INDEX_NONE;
	};

	// first determine which bones to draw, and which to filter out
	const int32 NumBones = ParentIndices.Num();
	TBitArray<> BonesToDraw(false, NumBones);
	const bool bDrawAll = DrawConfig.BoneDrawMode == EBoneDrawMode::All;
	const bool bDrawSelected = DrawConfig.BoneDrawMode == EBoneDrawMode::Selected;
	const bool bDrawSelectedAndParents = DrawConfig.BoneDrawMode == EBoneDrawMode::SelectedAndParents;
	const bool bDrawSelectedAndChildren = DrawConfig.BoneDrawMode == EBoneDrawMode::SelectedAndChildren;
	const bool bDrawSelectedAndParentsAndChildren = DrawConfig.BoneDrawMode == EBoneDrawMode::SelectedAndParentsAndChildren;

	// draw all bones
	if (bDrawAll)
	{
		BonesToDraw.Init(true, NumBones);
	}

	// add selected bones
	if (bDrawSelected || bDrawSelectedAndParents || bDrawSelectedAndChildren || bDrawSelectedAndParentsAndChildren)
	{
		for (int32 BoneIndex : InSelectedBones)
		{
<<<<<<< HEAD
			if (BoneIndex != INDEX_NONE)
=======
			if (BoneIndex != INDEX_NONE && BonesToDraw.IsValidIndex(BoneIndex))
>>>>>>> 4af6daef
			{
				BonesToDraw[BoneIndex] = true;
			}
		}
	}

	// add children of selected
	if (bDrawSelectedAndChildren || bDrawSelectedAndParentsAndChildren)
	{
		for (int32 BoneIndex = 0; BoneIndex < NumBones; ++BoneIndex)
		{
			const int32 ParentIndex = GetParentIndex(BoneIndex);
			if (ParentIndex != INDEX_NONE && BonesToDraw[ParentIndex])
			{
				BonesToDraw[BoneIndex] = true;
			}
		}
	}

	// add parents of selected
	if (bDrawSelectedAndParents || bDrawSelectedAndParentsAndChildren)
	{
		for (const int32 BoneIndex : InSelectedBones)
		{
			if (BoneIndex != INDEX_NONE)
			{
				for (int32 ParentIndex = GetParentIndex(BoneIndex); ParentIndex != INDEX_NONE; ParentIndex = GetParentIndex(ParentIndex))
				{
					BonesToDraw[ParentIndex] = true;
				}
			}
		}
	}

	// determine which bones are "affected" (these are ALL children of selected bones)
	TBitArray<> AffectedBones(false, NumBones);
	for (int32 BoneIndex = 0; BoneIndex < NumBones; ++BoneIndex)
	{
		for (int32 ParentIndex = GetParentIndex(BoneIndex); ParentIndex != INDEX_NONE; ParentIndex = GetParentIndex(ParentIndex))
		{
			if (InSelectedBones.Contains(ParentIndex))
			{
				AffectedBones[BoneIndex] = true;
				break;
			}
		}
	}

<<<<<<< HEAD
=======
	FBoneAxisDrawConfig AxisConfig = DrawConfig.AxisConfig;
	
>>>>>>> 4af6daef
	// spin through all required bones and render them
	const float BoneRadius = DrawConfig.BoneDrawSize;
	for (int32 Index = 0; Index < RequiredBones.Num(); ++Index)
	{
		const int32 BoneIndex = RequiredBones[Index];
		if ((!BoneColors.IsEmpty() && BoneIndex >= BoneColors.Num()) ||
			BoneIndex >= WorldTransforms.Num())
		{
			continue;
		}

		// skips bones that should not be drawn
		const bool bDoDraw = DrawConfig.bForceDraw || BonesToDraw[BoneIndex];
		if (!bDoDraw)
		{
			continue;
		}

		// determine color of bone based on selection / affected state
		const bool bIsSelected = InSelectedBones.Contains(BoneIndex);
		const bool bIsAffected = AffectedBones[BoneIndex];
		FLinearColor DefaultBoneColor = BoneColors.IsEmpty() ? DrawConfig.DefaultBoneColor : BoneColors[BoneIndex];
		FLinearColor BoneColor = bIsAffected ? DrawConfig.AffectedBoneColor : DefaultBoneColor;
		BoneColor = bIsSelected ? DrawConfig.SelectedBoneColor : BoneColor;

		// draw the little coordinate frame inside the bone ONLY if selected or affected
<<<<<<< HEAD
		const bool bDrawAxesInsideBone = bIsAffected || bIsSelected;
=======
		AxisConfig.bDraw = bIsAffected || bIsSelected;
>>>>>>> 4af6daef

		// draw cone to each child
		// but use a different color if this bone is NOT selected, but the child IS selected
		TArray<FVector> ChildPositions;
		TArray<FLinearColor> ChildColors;
		for (int32 ChildIndex = 0; ChildIndex < NumBones; ++ChildIndex)
		{
			const int32 ParentIndex = GetParentIndex(ChildIndex);
			if (ParentIndex >= WorldTransforms.Num())
			{
				continue;
			}
			if (ParentIndex == BoneIndex && RequiredBones.Contains(ChildIndex))
			{
				ChildPositions.Add(WorldTransforms[ChildIndex].GetLocation());
				FLinearColor ChildLineColor = BoneColor;
				if (!bIsSelected && InSelectedBones.Contains(ChildIndex))
				{
					ChildLineColor = DrawConfig.ParentOfSelectedBoneColor;
				}
				ChildColors.Add(ChildLineColor);
			}
		}

		const FTransform BoneTransform = WorldTransforms[BoneIndex];

		// Always set new hit proxy to prevent unintentionally using last drawn element's proxy
		PDI->SetHitProxy(DrawConfig.bAddHitProxy ? HitProxies[BoneIndex] : nullptr);

		// draw skeleton
		SkeletalDebugRendering::DrawWireBoneAdvanced(
			PDI,
			BoneTransform,
			ChildPositions,
			ChildColors,
			BoneColor,
			SDPG_Foreground,
			BoneRadius,
<<<<<<< HEAD
			bDrawAxesInsideBone);
=======
			AxisConfig);
>>>>>>> 4af6daef
		
		// special case for root connection to origin
		if (GetParentIndex(BoneIndex) == INDEX_NONE)
		{
			SkeletalDebugRendering::DrawConeConnection(PDI, BoneTransform.GetLocation(), ComponentOrigin, BoneRadius, FLinearColor::Red);
		}
		
		// special case for forcing drawing connection to parent when:
		// 1. parent is not selected AND
		// 2. only drawing selected or children of selected bones
		// In this case, the connection to the parent will not get drawn unless we force it here
		if (bDrawSelected || bDrawSelectedAndChildren)
		{
			if (InSelectedBones.Contains(BoneIndex))
			{
				const int32 ParentIndex = GetParentIndex(BoneIndex);
				if (!WorldTransforms.IsValidIndex(ParentIndex))
				{
					continue;
				}
				const FVector ParentPosition = WorldTransforms[ParentIndex].GetTranslation();
				SkeletalDebugRendering::DrawConeConnection(PDI, ParentPosition, BoneTransform.GetLocation(), BoneRadius, DrawConfig.ParentOfSelectedBoneColor);
			}
		}
		
		PDI->SetHitProxy(nullptr);
	}
}

}<|MERGE_RESOLUTION|>--- conflicted
+++ resolved
@@ -66,11 +66,7 @@
 	const FLinearColor& InColor,
 	ESceneDepthPriorityGroup InDepthPriority,
 	const float SphereRadius,
-<<<<<<< HEAD
-	const bool bDrawAxes)
-=======
 	const FBoneAxisDrawConfig& InAxisConfig)
->>>>>>> 4af6daef
 {
 #if ENABLE_DRAW_DEBUG
 
@@ -80,17 +76,11 @@
 	DrawWireSphere(PDI, InBoneTransform, InColor, SphereRadius, NumSphereSides, InDepthPriority, 0.0f, 1.0f);
 
 	// draw axes at joint location
-<<<<<<< HEAD
-	if (bDrawAxes)
-	{
-		SkeletalDebugRendering::DrawAxes(PDI, InBoneTransform, SDPG_Foreground, 0.f , SphereRadius);
-=======
 	if (InAxisConfig.bDraw)
 	{
 		const float Thickness = InAxisConfig.Thickness > 0.f ? InAxisConfig.Thickness : 0.f;
 		const float Length = InAxisConfig.Length > 0.f ? InAxisConfig.Length : SphereRadius;
 		SkeletalDebugRendering::DrawAxes(PDI, InBoneTransform, SDPG_Foreground, Thickness, Length);
->>>>>>> 4af6daef
 	}
 
 	// draw wire cones to each child
@@ -326,11 +316,7 @@
 	{
 		for (int32 BoneIndex : InSelectedBones)
 		{
-<<<<<<< HEAD
-			if (BoneIndex != INDEX_NONE)
-=======
 			if (BoneIndex != INDEX_NONE && BonesToDraw.IsValidIndex(BoneIndex))
->>>>>>> 4af6daef
 			{
 				BonesToDraw[BoneIndex] = true;
 			}
@@ -379,11 +365,8 @@
 		}
 	}
 
-<<<<<<< HEAD
-=======
 	FBoneAxisDrawConfig AxisConfig = DrawConfig.AxisConfig;
 	
->>>>>>> 4af6daef
 	// spin through all required bones and render them
 	const float BoneRadius = DrawConfig.BoneDrawSize;
 	for (int32 Index = 0; Index < RequiredBones.Num(); ++Index)
@@ -410,11 +393,7 @@
 		BoneColor = bIsSelected ? DrawConfig.SelectedBoneColor : BoneColor;
 
 		// draw the little coordinate frame inside the bone ONLY if selected or affected
-<<<<<<< HEAD
-		const bool bDrawAxesInsideBone = bIsAffected || bIsSelected;
-=======
 		AxisConfig.bDraw = bIsAffected || bIsSelected;
->>>>>>> 4af6daef
 
 		// draw cone to each child
 		// but use a different color if this bone is NOT selected, but the child IS selected
@@ -453,11 +432,7 @@
 			BoneColor,
 			SDPG_Foreground,
 			BoneRadius,
-<<<<<<< HEAD
-			bDrawAxesInsideBone);
-=======
 			AxisConfig);
->>>>>>> 4af6daef
 		
 		// special case for root connection to origin
 		if (GetParentIndex(BoneIndex) == INDEX_NONE)
