// Copyright 1998-2015 Epic Games, Inc. All Rights Reserved.

#include "EnginePrivate.h"
#include "Engine/SCS_Node.h"
#include "BlueprintUtilities.h"
#if WITH_EDITOR
#include "Kismet2/CompilerResultsLog.h"
#include "Kismet2/BlueprintEditorUtils.h"
#include "Kismet2/ComponentEditorUtils.h"
#include "Kismet2/Kismet2NameValidators.h"
#endif
#include "Engine/SimpleConstructionScript.h"

//////////////////////////////////////////////////////////////////////////
// USimpleConstructionScript

namespace
{
	// Helper method to register instanced components post-construction
	void RegisterInstancedComponent(UActorComponent* InstancedComponent)
	{
		if (!InstancedComponent->IsRegistered())
		{
			InstancedComponent->RegisterComponent();

			// If this is a scene component, recursively register any child components as well
			USceneComponent* InstancedSceneComponent = Cast<USceneComponent>(InstancedComponent);
			if(InstancedSceneComponent != nullptr)
			{
				for(auto InstancedChildComponent : InstancedSceneComponent->AttachChildren)
				{
					RegisterInstancedComponent(InstancedChildComponent);
				}
			}
		}
	}
}

USimpleConstructionScript::USimpleConstructionScript(const FObjectInitializer& ObjectInitializer)
	: Super(ObjectInitializer)
{
	RootNode_DEPRECATED = NULL;
	DefaultSceneRootNode = NULL;

#if WITH_EDITOR
	bIsConstructingEditorComponents = false;
#endif

	// Don't create a default scene root for the CDO and defer it for objects about to be loaded so we don't conflict with existing nodes
	if(!HasAnyFlags(RF_ClassDefaultObject|RF_NeedLoad))
	{
		ValidateSceneRootNodes();
	}
}

void USimpleConstructionScript::Serialize(FArchive& Ar)
{
	Super::Serialize(Ar);

	if(Ar.IsLoading())
	{
		int32 NodeIndex;

		if(Ar.UE4Ver() < VER_UE4_REMOVE_NATIVE_COMPONENTS_FROM_BLUEPRINT_SCS)
		{
			// If we previously had a root node, we need to move it into the new RootNodes array. This is done in Serialize() in order to support SCS preloading (which relies on a valid RootNodes array).
			if(RootNode_DEPRECATED != NULL)
			{
				// Ensure it's been loaded so that its properties are valid
				if(RootNode_DEPRECATED->HasAnyFlags(RF_NeedLoad))
				{
					RootNode_DEPRECATED->GetLinker()->Preload(RootNode_DEPRECATED);
				}

				// If the root node was not native
				if(!RootNode_DEPRECATED->bIsNative_DEPRECATED)
				{
					// Add the node to the root set
					RootNodes.Add(RootNode_DEPRECATED);
				}
				else
				{
					// For each child of the previously-native root node
					for (NodeIndex=0; NodeIndex < RootNode_DEPRECATED->ChildNodes.Num(); ++NodeIndex)
					{
						USCS_Node* Node = RootNode_DEPRECATED->ChildNodes[NodeIndex];
						if(Node != NULL)
						{
							// Ensure it's been loaded (may not have been yet if we're preloading the SCS)
							if(Node->HasAnyFlags(RF_NeedLoad))
							{
								Node->GetLinker()->Preload(Node);
							}

							// We only care about non-native child nodes (non-native nodes could only be attached to the root node in the previous version, so we don't need to examine native child nodes)
							if(!Node->bIsNative_DEPRECATED)
							{
								// Add the node to the root set
								RootNodes.Add(Node);

								// Set the previously-native root node as its parent component
								Node->bIsParentComponentNative = true;
								Node->ParentComponentOrVariableName = RootNode_DEPRECATED->NativeComponentName_DEPRECATED;
							}
						}
					}
				}

				// Clear the deprecated reference
				RootNode_DEPRECATED = NULL;
			}

			// Add any user-defined actor components to the root set
			for(NodeIndex = 0; NodeIndex < ActorComponentNodes_DEPRECATED.Num(); ++NodeIndex)
			{
				USCS_Node* Node = ActorComponentNodes_DEPRECATED[NodeIndex];
				if(Node != NULL)
				{
					// Ensure it's been loaded (may not have been yet if we're preloading the SCS)
					if(Node->HasAnyFlags(RF_NeedLoad))
					{
						Node->GetLinker()->Preload(Node);
					}

					if(!Node->bIsNative_DEPRECATED)
					{
						RootNodes.Add(Node);
					}
				}
			}

			// Clear the deprecated ActorComponent list
			ActorComponentNodes_DEPRECATED.Empty();
		}
	}
}

void USimpleConstructionScript::PreloadChain()
{
	GetLinker()->Preload(this);

	for (USCS_Node* Node : RootNodes)
	{
		Node->PreloadChain();
	}
}

void USimpleConstructionScript::PostLoad()
{
	Super::PostLoad();
	
	int32 NodeIndex;
	TArray<USCS_Node*> Nodes = GetAllNodes();

#if WITH_EDITOR
	// Get the Blueprint that owns the SCS
	UBlueprint* Blueprint = GetBlueprint();
	if (!Blueprint)
	{
		// sometimes the PostLoad can be called, after the object was trashed, we dont want this
		UE_LOG(LogBlueprint, Warning, TEXT("USimpleConstructionScript::PostLoad() '%s' cannot find its owner blueprint"), *GetPathName());
		return;
	}

	for (NodeIndex=0; NodeIndex < Nodes.Num(); ++NodeIndex)
	{
		USCS_Node* Node = Nodes[NodeIndex];

		// Fix up any uninitialized category names
		if(Node->CategoryName == NAME_None)
		{
			Node->CategoryName = TEXT("Default");
		}

		// Fix up components that may have switched from scene to non-scene type and vice-versa
		if(Node->ComponentTemplate != nullptr)
		{
			// Check to see if switched from scene to a non-scene component type
			if (!Node->ComponentTemplate->IsA<USceneComponent>())
			{
				// Otherwise, check to see if switched from scene to non-scene component type
				int32 RootNodeIndex = INDEX_NONE;
				if(!RootNodes.Find(Node, RootNodeIndex))
				{
					// Move the node into the root set if it's currently in the scene hierarchy
					USCS_Node* ParentNode = FindParentNode(Node);
					if(ParentNode != nullptr)
					{
						ParentNode->ChildNodes.Remove(Node);
					}

					RootNodes.Add(Node);
				}
				else
				{
					// Otherwise, if it's a root node, promote one of its children (if any) to take its place
					int32 PromoteIndex = FindPromotableChildNodeIndex(Node);
					if(PromoteIndex != INDEX_NONE)
					{
						// Remove it as a child node
						USCS_Node* ChildToPromote = Node->ChildNodes[PromoteIndex];
						Node->ChildNodes.RemoveAt(PromoteIndex);

						// Insert it as a root node just before its prior parent node; this way if it switches back to a scene type it won't supplant the new root we've just created
						RootNodes.Insert(ChildToPromote, RootNodeIndex);

						// Append previous root node's children to the new root
						ChildToPromote->ChildNodes.Append(Node->ChildNodes);

						// Clear all child nodes from the old root (because it's now a non-scene type and no longer supports attached components)
						Node->ChildNodes.Empty();

						// Copy any previous external attachment info from the previous root node
						ChildToPromote->bIsParentComponentNative = Node->bIsParentComponentNative;
						ChildToPromote->ParentComponentOrVariableName = Node->ParentComponentOrVariableName;
						ChildToPromote->ParentComponentOwnerClassName = Node->ParentComponentOwnerClassName;
					}

					// Clear info for any previous external attachment if set
					if(Node->ParentComponentOrVariableName != NAME_None)
					{
						Node->bIsParentComponentNative = false;
						Node->ParentComponentOrVariableName = NAME_None;
						Node->ParentComponentOwnerClassName = NAME_None;
					}
				}
			}
		}
	}

#endif // WITH_EDITOR

	// Fix up native/inherited parent attachments, in case anything has changed
	FixupRootNodeParentReferences();

	// Ensure that we have a valid scene root
	ValidateSceneRootNodes();

	// Reset non-native "root" scene component scale values, prior to the change in which
	// we began applying custom scale values to root components at construction time. This
	// way older, existing Blueprint actor instances won't start unexpectedly getting scaled.
	if(GetLinkerUE4Version() < VER_UE4_BLUEPRINT_USE_SCS_ROOTCOMPONENT_SCALE)
	{
		// Get the BlueprintGeneratedClass that owns the SCS
		UClass* BPGeneratedClass = GetOwnerClass();
		if(BPGeneratedClass != nullptr)
		{
			// Get the Blueprint class default object
			AActor* CDO = Cast<AActor>(BPGeneratedClass->GetDefaultObject(false));
			if(CDO != NULL)
			{
				// Check for a native root component
				USceneComponent* NativeRootComponent = CDO->GetRootComponent();
				if(NativeRootComponent == nullptr)
				{
					// If no native root component exists, find the first non-native, non-parented SCS node with a
					// scene component template. This will be designated as the root component at construction time.
					for(NodeIndex = 0; NodeIndex < RootNodes.Num(); ++NodeIndex)
					{
						USCS_Node* Node = RootNodes[NodeIndex];
						if(Node->ParentComponentOrVariableName == NAME_None)
						{
							// Note that we have to check for nullptr here, because it may be an ActorComponent type
							USceneComponent* SceneComponentTemplate = Cast<USceneComponent>(Node->ComponentTemplate);
							if(SceneComponentTemplate != nullptr
								&& SceneComponentTemplate->RelativeScale3D != FVector(1.0f, 1.0f, 1.0f))
							{
								UE_LOG(LogBlueprint, Warning, TEXT("%s: Found non-native root component custom scale for %s (%s) saved prior to being usable; reverting to default scale."), *BPGeneratedClass->GetName(), *Node->GetVariableName().ToString(), *SceneComponentTemplate->RelativeScale3D.ToString());
								SceneComponentTemplate->RelativeScale3D = FVector(1.0f, 1.0f, 1.0f);
							}

							// Done - no need to fix up any other nodes.
							break;
						}
					}
				}
			}
		}
	}
}

void USimpleConstructionScript::FixupSceneNodeHierarchy() 
{
#if WITH_EDITOR
	// determine the scene's root component, this isn't necessarily a node owned
	// by this SCS; it could be from a super SCS, or (if SceneRootNode and 
	// SceneRootComponentTemplate is not) it could be a native component
	USCS_Node* SceneRootNode = nullptr;
	USceneComponent* SceneRootComponentTemplate = GetSceneRootComponentTemplate(&SceneRootNode);

	// if there is no scene root (then there shouldn't be anything but the 
	// default placeholder root).
	if (SceneRootComponentTemplate == nullptr)
	{
		return;
	}

	bool const bIsSceneRootNative = (SceneRootNode == nullptr);
	bool const bThisOwnsSceneRoot = !bIsSceneRootNative && RootNodes.Contains(SceneRootNode);

	// iterate backwards so that we can remove nodes from the array as we go
	for (int32 NodeIndex = RootNodes.Num() - 1; NodeIndex >= 0; --NodeIndex)
	{
		USCS_Node* Node = RootNodes[NodeIndex];

		// we only care about the scene component hierarchy (non-scene components 
		// can share root placement)
		if ((Node->ComponentTemplate == nullptr) || !Node->ComponentTemplate->IsA<USceneComponent>())
		{
			continue;
		}

		// if this is the scene's root, then we shouldn't fix it up (instead we 
		// need to be nesting others under this one)
		if (SceneRootComponentTemplate == Node->ComponentTemplate)
		{
			continue;
		}

		// if this node has a clear parent already defined, then ignore it (I 
		// imagine that its attachment will be handled elsewhere)
		if (Node->ParentComponentOrVariableName != NAME_None)
		{
			continue;
		}

		if (bIsSceneRootNative)
		{
			// Parent to the native component template if not already attached
			Node->SetParent(SceneRootComponentTemplate);
		}
		else if (bThisOwnsSceneRoot)
		{
			// Reparent to this BP's root node if it's still in the root set
			RootNodes.Remove(Node);
			SceneRootNode->ChildNodes.Add(Node);
		}
		else
		{
			// Parent to an inherited parent BP's node if not already attached
			Node->SetParent(SceneRootNode);
		}
	}
#endif // #if WITH_EDITOR
}

void USimpleConstructionScript::FixupRootNodeParentReferences()
{
	// Get the BlueprintGeneratedClass that owns the SCS
	UClass* BPGeneratedClass = GetOwnerClass();
	if(BPGeneratedClass == NULL)
	{
		UE_LOG(LogBlueprint, Warning, TEXT("USimpleConstructionScript::FixupRootNodeParentReferences() - owner class is NULL; skipping."));
		// cannot do the rest of fixup without a BPGC
		return;
	}

	for (int32 NodeIndex=0; NodeIndex < RootNodes.Num(); ++NodeIndex)
	{
		// If this root node is parented to a native/inherited component template
		USCS_Node* RootNode = RootNodes[NodeIndex];
		if(RootNode->ParentComponentOrVariableName != NAME_None)
		{
			bool bWasFound = false;

			// If the node is parented to a native component
			if(RootNode->bIsParentComponentNative)
			{
				// Get the Blueprint class default object
				AActor* CDO = Cast<AActor>(BPGeneratedClass->GetDefaultObject(false));
				if(CDO != NULL)
				{
					// Look for the parent component in the CDO's components array
					TInlineComponentArray<UActorComponent*> Components;
					CDO->GetComponents(Components);

					for (auto CompIter = Components.CreateConstIterator(); CompIter && !bWasFound; ++CompIter)
					{
						UActorComponent* ComponentTemplate = *CompIter;
						bWasFound = ComponentTemplate->GetFName() == RootNode->ParentComponentOrVariableName;
					}
				}
				else 
				{ 
					// SCS and BGClass depends on each other (while their construction).
					// Class is not ready, so one have to break the dependency circle.
					continue;
				}
			}
			// Otherwise the node is parented to an inherited SCS node from a parent Blueprint
			else
			{
				// Get the Blueprint hierarchy
				TArray<const UBlueprintGeneratedClass*> ParentBPClassStack;
				const bool bErrorFree = UBlueprintGeneratedClass::GetGeneratedClassesHierarchy(BPGeneratedClass, ParentBPClassStack);

				// Find the parent Blueprint in the hierarchy
				for(int32 StackIndex = ParentBPClassStack.Num() - 1; StackIndex > 0; --StackIndex)
				{
					auto ParentClass = ParentBPClassStack[StackIndex];
					if( ParentClass != NULL
						&& ParentClass->SimpleConstructionScript != NULL
						&& ParentClass->GetFName() == RootNode->ParentComponentOwnerClassName)
					{
						// Attempt to locate a match by searching all the nodes that belong to the parent Blueprint's SCS
						TArray<USCS_Node*> ParentNodes = ParentClass->SimpleConstructionScript->GetAllNodes();
						for (int32 ParentNodeIndex=0; ParentNodeIndex < ParentNodes.Num() && !bWasFound; ++ParentNodeIndex)
						{
							USCS_Node* ParentNode = ParentNodes[ParentNodeIndex];
							bWasFound = ParentNode != NULL && ParentNode->VariableName == RootNode->ParentComponentOrVariableName;
						}

						// We found a match; no need to continue searching the hierarchy
						break;
					}
				}
			}

			// Clear parent info if we couldn't find the parent component instance
			if(!bWasFound)
			{
				UE_LOG(LogBlueprint, Warning, TEXT("USimpleConstructionScript::FixupRootNodeParentReferences() - Couldn't find %s parent component '%s' for '%s' in BlueprintGeneratedClass '%s' (it may have been removed)"), RootNode->bIsParentComponentNative ? TEXT("native") : TEXT("inherited"), *RootNode->ParentComponentOrVariableName.ToString(), *RootNode->GetVariableName().ToString(), *BPGeneratedClass->GetName());

				RootNode->bIsParentComponentNative = false;
				RootNode->ParentComponentOrVariableName = NAME_None;
				RootNode->ParentComponentOwnerClassName = NAME_None;
			}
		}
	}

	// call this after we do the above ParentComponentOrVariableName fixup, 
	// because this operates differently for root nodes that have their 
	// ParentComponentOrVariableName field cleared
	//
	// repairs invalid scene hierarchies (like when this Blueprint has been 
	// reparented and there is no longer an inherited scene root... meaning one
	// of the scene component nodes here needs to be promoted)
	FixupSceneNodeHierarchy();
}

void USimpleConstructionScript::ExecuteScriptOnActor(AActor* Actor, const FTransform& RootTransform, bool bIsDefaultTransform)
{
	if(RootNodes.Num() > 0)
	{
<<<<<<< HEAD
=======
		TSet<UActorComponent*> AllComponentsCreatedBySCS;
>>>>>>> cce8678d
		TInlineComponentArray<UActorComponent*> InstancedComponents;
		for(auto NodeIt = RootNodes.CreateIterator(); NodeIt; ++NodeIt)
		{
			USCS_Node* RootNode = *NodeIt;
			if(RootNode != nullptr)
			{
				// Get all native scene components
				TInlineComponentArray<USceneComponent*> Components;
				Actor->GetComponents(Components);
				for (int32 Index = Components.Num()-1; Index >= 0; --Index)
				{
					if (Components[Index]->CreationMethod == EComponentCreationMethod::Instance)
					{
						Components.RemoveAt(Index);
					}
				}

				// Get the native root component; if it's not set, the first native scene component will be used as root. This matches what's done in the SCS editor.
				USceneComponent* RootComponent = Actor->GetRootComponent();
				if(RootComponent == nullptr && Components.Num() > 0)
				{
					RootComponent = Components[0];
				}

				// If the root node specifies that it has a parent
				USceneComponent* ParentComponent = nullptr;
				if(RootNode->ParentComponentOrVariableName != NAME_None)
				{
					// Get the Actor class object
					UClass* ActorClass = Actor->GetClass();
					check(ActorClass != nullptr);

					// If the root node is parented to a "native" component (i.e. in the 'Components' array)
					if(RootNode->bIsParentComponentNative)
					{
						for(int32 CompIndex = 0; CompIndex < Components.Num(); ++CompIndex)
						{
							// If we found a match, remember the index
							if(Components[CompIndex]->GetFName() == RootNode->ParentComponentOrVariableName)
							{
								ParentComponent = Components[CompIndex];
								break;
							}
						}
					}
					else
					{
						// In the non-native case, the SCS node's variable name property is used as the parent identifier
						UObjectPropertyBase* Property = FindField<UObjectPropertyBase>(ActorClass, RootNode->ParentComponentOrVariableName);
						if(Property != nullptr)
						{
							// If we found a matching property, grab its value and use that as the parent for this node
							ParentComponent = Cast<USceneComponent>(Property->GetObjectPropertyValue_InContainer(Actor));
						}
					}
				}


				// Create the new component instance and any child components it may have
				UActorComponent* InstancedComponent = RootNode->ExecuteNodeOnActor(Actor, ParentComponent != nullptr ? ParentComponent : RootComponent, &RootTransform, bIsDefaultTransform);
				if(InstancedComponent != nullptr)
				{
					InstancedComponents.Add(InstancedComponent);
				}

				// get list of every component SCS created, in case some of them aren't in the attachment hierarchy any more (e.g. rigid bodies)
				TInlineComponentArray<USceneComponent*> ComponentsAfterSCS;
				Actor->GetComponents(ComponentsAfterSCS);
				for (auto C : ComponentsAfterSCS)
				{
					if (Components.Contains(C) == false)
					{
						AllComponentsCreatedBySCS.Add(C);
					}
				}
			}
		}

		// Register all instanced SCS components once SCS execution has finished; sorted in order to register the scene component hierarchy first, followed by the remaining actor components (in case they happen to depend on something in the scene hierarchy)
		InstancedComponents.Sort([](const UActorComponent& A, const UActorComponent& B) { return A.IsA<USceneComponent>(); });
		for(auto InstancedComponent : InstancedComponents)
		{
			RegisterInstancedComponent(InstancedComponent);
		}

		// now that the instanced components in the attachment hierarchy are registered, register any other components that SCS made but aren't in the attachment hierarchy for whatever reason.
		for (auto C : AllComponentsCreatedBySCS)
		{
			if (C->IsRegistered() == false)
			{
				C->RegisterComponent();
			}
		}
	}
	else if(Actor->GetRootComponent() == NULL) // Must have a root component at the end of SCS, so if we don't have one already (from base class), create a SceneComponent now
	{
		USceneComponent* SceneComp = NewObject<USceneComponent>(Actor);
		SceneComp->SetFlags(RF_Transactional);
		SceneComp->CreationMethod = EComponentCreationMethod::SimpleConstructionScript;
		SceneComp->SetWorldTransform(RootTransform);
		Actor->SetRootComponent(SceneComp);
		SceneComp->RegisterComponent();
	}
}

#if WITH_EDITOR
UBlueprint* USimpleConstructionScript::GetBlueprint() const
{
	if(auto OwnerClass = GetOwnerClass())
	{
		return Cast<UBlueprint>(OwnerClass->ClassGeneratedBy);
	}
// >>> Backwards Compatibility:  VER_UE4_EDITORONLY_BLUEPRINTS
	if(auto BP = Cast<UBlueprint>(GetOuter()))
	{
		return BP;
	}
// <<< End Backwards Compatibility
	return NULL;
}
#endif

UClass* USimpleConstructionScript::GetOwnerClass() const
{
	if(auto OwnerClass = Cast<UClass>(GetOuter()))
	{
		return OwnerClass;
	}
// >>> Backwards Compatibility:  VER_UE4_EDITORONLY_BLUEPRINTS
#if WITH_EDITOR
	if(auto BP = Cast<UBlueprint>(GetOuter()))
	{
		return BP->GeneratedClass;
	}
#endif
// <<< End Backwards Compatibility
	return NULL;
}

TArray<USCS_Node*> USimpleConstructionScript::GetAllNodes() const
{
	TArray<USCS_Node*> AllNodes;
	if(RootNodes.Num() > 0)
	{
		for(auto NodeIt = RootNodes.CreateConstIterator(); NodeIt; ++NodeIt)
		{
			USCS_Node* RootNode = *NodeIt;
			if(RootNode != NULL)
			{
				AllNodes.Append(RootNode->GetAllNodes());
			}
		}
	}

	return AllNodes;
}

TArray<const USCS_Node*> USimpleConstructionScript::GetAllNodesConst() const
{
	return TArray<const USCS_Node*>(GetAllNodes());
}

void USimpleConstructionScript::AddNode(USCS_Node* Node)
{
	if(!RootNodes.Contains(Node))
	{
		Modify();

		RootNodes.Add(Node);

		ValidateSceneRootNodes();
	}
}

void USimpleConstructionScript::RemoveNode(USCS_Node* Node)
{
	// If it's a root node we are removing, clear it from the list
	if(RootNodes.Contains(Node))
	{
		Modify();

		RootNodes.Remove(Node);

		Node->Modify();

		Node->bIsParentComponentNative = false;
		Node->ParentComponentOrVariableName = NAME_None;
		Node->ParentComponentOwnerClassName = NAME_None;

		ValidateSceneRootNodes();
	}
	// Not the root, so iterate over all nodes looking for the one with us in its ChildNodes array
	else
	{
		USCS_Node* ParentNode = FindParentNode(Node);
		if(ParentNode != NULL)
		{
			ParentNode->Modify();

			ParentNode->ChildNodes.Remove(Node);
		}
	}
}

int32 USimpleConstructionScript::FindPromotableChildNodeIndex(USCS_Node* InParentNode) const
{
	int32 PromoteIndex = INDEX_NONE;

	if (InParentNode->ChildNodes.Num() > 0)
	{
		PromoteIndex = 0;
		USCS_Node* Child = InParentNode->ChildNodes[PromoteIndex];

		// if this is an editor-only component, then it can't have any game-component children (better make sure that's the case)
		if (Child->ComponentTemplate != NULL && Child->ComponentTemplate->IsEditorOnly())
		{
			for (int32 ChildIndex = 1; ChildIndex < InParentNode->ChildNodes.Num(); ++ChildIndex)
			{
				Child = InParentNode->ChildNodes[ChildIndex];
				// we found a game-component sibling, better make it the child to promote
				if (Child->ComponentTemplate != NULL && !Child->ComponentTemplate->IsEditorOnly())
				{
					PromoteIndex = ChildIndex;
					break;
				}
			}
		}
	}

	return PromoteIndex;
}

void USimpleConstructionScript::RemoveNodeAndPromoteChildren(USCS_Node* Node)
{
	Node->Modify();

	if (RootNodes.Contains(Node))
	{
		USCS_Node* ChildToPromote = nullptr;
		int32 PromoteIndex = FindPromotableChildNodeIndex(Node);
		if(PromoteIndex != INDEX_NONE)
		{
			ChildToPromote = Node->ChildNodes[PromoteIndex];
			Node->ChildNodes.RemoveAt(PromoteIndex);
		}

		Modify();

		if(ChildToPromote != NULL)
		{
			ChildToPromote->Modify();

			RootNodes.Add(ChildToPromote);
			ChildToPromote->ChildNodes.Append(Node->ChildNodes);

			ChildToPromote->bIsParentComponentNative = Node->bIsParentComponentNative;
			ChildToPromote->ParentComponentOrVariableName = Node->ParentComponentOrVariableName;
			ChildToPromote->ParentComponentOwnerClassName = Node->ParentComponentOwnerClassName;
		}
		
		RootNodes.Remove(Node);

		Node->bIsParentComponentNative = false;
		Node->ParentComponentOrVariableName = NAME_None;
		Node->ParentComponentOwnerClassName = NAME_None;

		ValidateSceneRootNodes();
	}
	// Not the root so need to promote in place of node.
	else
	{
		USCS_Node* ParentNode = FindParentNode(Node);
		checkSlow(ParentNode);

		ParentNode->Modify();

		// remove node and move children onto parent
		int32 Location = ParentNode->ChildNodes.Find(Node);
		ParentNode->ChildNodes.Remove(Node);
		ParentNode->ChildNodes.Insert(Node->ChildNodes, Location);
	}

	// Clear out references to previous children
	Node->ChildNodes.Empty();
}


USCS_Node* USimpleConstructionScript::FindParentNode(USCS_Node* InNode) const
{
	TArray<USCS_Node*> AllNodes = GetAllNodes();
	for(int32 NodeIdx=0; NodeIdx<AllNodes.Num(); NodeIdx++)
	{
		USCS_Node* TestNode = AllNodes[NodeIdx];
		check(TestNode != NULL);
		if(TestNode->ChildNodes.Contains(InNode))
		{
			return TestNode;
		}
	}
	return NULL;
}

USCS_Node* USimpleConstructionScript::FindSCSNode(const FName InName) const
{
	TArray<USCS_Node*> AllNodes = GetAllNodes();
	USCS_Node* ReturnSCSNode = nullptr;

	for( USCS_Node* SCSNode : AllNodes )
	{
		if (SCSNode->GetVariableName() == InName || (SCSNode->ComponentTemplate && SCSNode->ComponentTemplate->GetFName() == InName))
		{
			ReturnSCSNode = SCSNode;
			break;
		}
	}
	return ReturnSCSNode;
}

USCS_Node* USimpleConstructionScript::FindSCSNodeByGuid(const FGuid Guid) const
<<<<<<< HEAD
{
	TArray<USCS_Node*> AllNodes = GetAllNodes();
	USCS_Node* ReturnSCSNode = nullptr;

	for (USCS_Node* SCSNode : AllNodes)
	{
		if (SCSNode->VariableGuid == Guid)
		{
			ReturnSCSNode = SCSNode;
			break;
		}
	}
	return ReturnSCSNode;
}

void USimpleConstructionScript::ValidateSceneRootNodes()
=======
>>>>>>> cce8678d
{
	TArray<USCS_Node*> AllNodes = GetAllNodes();
	USCS_Node* ReturnSCSNode = nullptr;

	for (USCS_Node* SCSNode : AllNodes)
	{
		if (SCSNode->VariableGuid == Guid)
		{
<<<<<<< HEAD
			DefaultSceneRootNode = CreateNode(USceneComponent::StaticClass(), USceneComponent::GetDefaultSceneRootVariableName());
			CastChecked<USceneComponent>(DefaultSceneRootNode->ComponentTemplate)->bVisualizeComponent = true;
=======
			ReturnSCSNode = SCSNode;
			break;
>>>>>>> cce8678d
		}
	}
	return ReturnSCSNode;
}

#if WITH_EDITOR
USceneComponent* USimpleConstructionScript::GetSceneRootComponentTemplate(USCS_Node** OutSCSNode) const
{
	UBlueprint* Blueprint = GetBlueprint();

	UClass* GeneratedClass = GetOwnerClass();

	if(OutSCSNode)
	{
		*OutSCSNode = nullptr;
	}

	// Get the Blueprint class default object
	AActor* CDO = nullptr;
	if(GeneratedClass != nullptr)
	{
		CDO = Cast<AActor>(GeneratedClass->GetDefaultObject(false));
	}

	// If the generated class does not yet have a CDO, defer to the parent class
	if(CDO == nullptr && Blueprint->ParentClass != nullptr)
	{
		CDO = Cast<AActor>(Blueprint->ParentClass->GetDefaultObject(false));
	}

	// Check to see if we already have a native root component template
	USceneComponent* RootComponentTemplate = nullptr;
	if(CDO != nullptr)
	{
		// If the root component property is not set, the first available scene component will be used as the root. This matches what's done in the SCS editor.
		RootComponentTemplate = CDO->GetRootComponent();
		if(!RootComponentTemplate)
		{
			TInlineComponentArray<USceneComponent*> SceneComponents;
			CDO->GetComponents(SceneComponents);
			if(SceneComponents.Num() > 0)
			{
<<<<<<< HEAD
				TInlineComponentArray<USceneComponent*> SceneComponents;
				CDO->GetComponents(SceneComponents);
				bHasSceneComponentRootNodes = SceneComponents.Num() > 0;
=======
				RootComponentTemplate = SceneComponents[0];
>>>>>>> cce8678d
			}
		}
	}

	// Don't add the default scene root if we already have a native scene root component
	if(!RootComponentTemplate)
	{
		// Get the Blueprint hierarchy
		TArray<UBlueprint*> BPStack;
		if(Blueprint->GeneratedClass != nullptr)
		{
			UBlueprint::GetBlueprintHierarchyFromClass(Blueprint->GeneratedClass, BPStack);
		}
		else if(Blueprint->ParentClass != nullptr)
		{
			UBlueprint::GetBlueprintHierarchyFromClass(Blueprint->ParentClass, BPStack);
		}

		// Note: Normally if the Blueprint has a parent, we can assume that the parent already has a scene root component set,
		// ...but we'll run through the hierarchy just in case there are legacy BPs out there that might not adhere to this assumption.
		TArray<const USimpleConstructionScript*> SCSStack;
		SCSStack.Add(this);

		for(int32 StackIndex = 0; StackIndex < BPStack.Num(); ++StackIndex)
		{
			if(BPStack[StackIndex] && BPStack[StackIndex]->SimpleConstructionScript)
			{
				SCSStack.AddUnique(BPStack[StackIndex]->SimpleConstructionScript);
			}
		}

		for(int32 StackIndex = 0; StackIndex < SCSStack.Num() && !RootComponentTemplate; ++StackIndex)
		{
			// Check for any scene component nodes in the root set that are not the default scene root
			const TArray<USCS_Node*>& SCSRootNodes = SCSStack[StackIndex]->GetRootNodes();
			for(int32 RootNodeIndex = 0; RootNodeIndex < SCSRootNodes.Num() && RootComponentTemplate == nullptr; ++RootNodeIndex)
			{
				USCS_Node* RootNode = SCSRootNodes[RootNodeIndex];
				if(RootNode != nullptr
					&& RootNode != DefaultSceneRootNode
					&& RootNode->ComponentTemplate != nullptr
					&& RootNode->ComponentTemplate->IsA<USceneComponent>())
				{
					if(OutSCSNode)
					{
						*OutSCSNode = RootNode;
					}
					
					RootComponentTemplate = Cast<USceneComponent>(RootNode->ComponentTemplate);
				}
			}
		}
	}

	return RootComponentTemplate;
}
#endif

void USimpleConstructionScript::ValidateSceneRootNodes()
{
#if WITH_EDITOR
	UBlueprint* Blueprint = GetBlueprint();

	if(DefaultSceneRootNode == nullptr)
	{
		// If applicable, create a default scene component node
		if(Blueprint != nullptr
			&& FBlueprintEditorUtils::IsActorBased(Blueprint)
			&& Blueprint->BlueprintType != BPTYPE_MacroLibrary)
		{
			DefaultSceneRootNode = CreateNode(USceneComponent::StaticClass(), USceneComponent::GetDefaultSceneRootVariableName());
			CastChecked<USceneComponent>(DefaultSceneRootNode->ComponentTemplate)->bVisualizeComponent = true;
		}
	}

	if(DefaultSceneRootNode != nullptr)
	{
		// Get the current root component template
		const USceneComponent* RootComponentTemplate = GetSceneRootComponentTemplate();

		// Add the default scene root back in if there are no other scene component nodes that can be used as root; otherwise, remove it
		if(RootComponentTemplate == nullptr
			&& !RootNodes.Contains(DefaultSceneRootNode))
		{
			RootNodes.Add(DefaultSceneRootNode);
		}
		else if(RootComponentTemplate != nullptr
			&& RootNodes.Contains(DefaultSceneRootNode))
		{
			RootNodes.Remove(DefaultSceneRootNode);

			// These shouldn't be set, but just in case...
			DefaultSceneRootNode->bIsParentComponentNative = false;
			DefaultSceneRootNode->ParentComponentOrVariableName = NAME_None;
			DefaultSceneRootNode->ParentComponentOwnerClassName = NAME_None;
		}
	}
#endif // WITH_EDITOR
}

#if WITH_EDITOR
void USimpleConstructionScript::GenerateListOfExistingNames(TArray<FName>& CurrentNames) const
{
	TArray<const USCS_Node*> ChildrenNodes = GetAllNodesConst();
	const UBlueprintGeneratedClass* OwnerClass = Cast<const UBlueprintGeneratedClass>(GetOuter());
	const UBlueprint* Blueprint = Cast<const UBlueprint>(OwnerClass ? OwnerClass->ClassGeneratedBy : NULL);
	// >>> Backwards Compatibility:  VER_UE4_EDITORONLY_BLUEPRINTS
	if (!Blueprint)
	{
		Blueprint = Cast<UBlueprint>(GetOuter());
	}
	// <<< End Backwards Compatibility
	check(Blueprint);

	TArray<UObject*> NativeCDOChildren;
	UClass* FirstNativeClass = FBlueprintEditorUtils::FindFirstNativeClass(Blueprint->ParentClass);
	GetObjectsWithOuter(FirstNativeClass->GetDefaultObject(), NativeCDOChildren, false);

	for (UObject* NativeCDOChild : NativeCDOChildren)
	{
		CurrentNames.Add(NativeCDOChild->GetFName());
	}

	if (Blueprint->SkeletonGeneratedClass)
	{
		// First add the class variables.
		FBlueprintEditorUtils::GetClassVariableList(Blueprint, CurrentNames, true);
		// Then the function names.
		FBlueprintEditorUtils::GetFunctionNameList(Blueprint, CurrentNames);
	}

<<<<<<< HEAD
	ensure(NULL != Cast<UBlueprintGeneratedClass>(Blueprint->GeneratedClass));

	FName NewComponentName(NAME_None);
	if (NewComponentClass->ClassGeneratedBy != nullptr)
	{
		const FString NewClassName = FBlueprintEditorUtils::GetClassNameWithoutSuffix(NewComponentClass);
		NewComponentName = MakeUniqueObjectName(Blueprint->GeneratedClass, NewComponentClass, FName(*NewClassName));
	}

	UActorComponent* NewComponentTemplate = ConstructObject<UActorComponent>(NewComponentClass, Blueprint->GeneratedClass, NewComponentName);
	NewComponentTemplate->SetFlags(RF_ArchetypeObject|RF_Transactional|RF_Public);
=======
	// And add their names
	for (int32 NodeIndex = 0; NodeIndex < ChildrenNodes.Num(); ++NodeIndex)
	{
		const USCS_Node* ChildNode = ChildrenNodes[NodeIndex];
		if (ChildNode)
		{
			if (ChildNode->VariableName != NAME_None)
			{
				CurrentNames.Add(ChildNode->VariableName);
			}
		}
	}
>>>>>>> cce8678d

	if (GetDefaultSceneRootNode())
	{
		CurrentNames.AddUnique(GetDefaultSceneRootNode()->GetVariableName());
	}
}

FName USimpleConstructionScript::GenerateNewComponentName(const UClass* ComponentClass, FName DesiredName ) const
{
	TArray<FName> CurrentNames;
	GenerateListOfExistingNames(CurrentNames);

	FName NewName;
	if (ComponentClass)
	{
		if (DesiredName != NAME_None && !CurrentNames.Contains(DesiredName))
		{
			NewName = DesiredName;
		}
		else
		{
			FString ComponentName;
			if (DesiredName != NAME_None)
			{
				ComponentName = DesiredName.ToString();
			}
			else
			{
				ComponentName = ComponentClass->GetName();

				if (!ComponentClass->HasAnyClassFlags(CLASS_CompiledFromBlueprint))
				{
					ComponentName.RemoveFromEnd(TEXT("Component"));
				}
				else
				{
					ComponentName.RemoveFromEnd("_C");
				}
			}

<<<<<<< HEAD
		if (NewComponentVariableName.ToString().EndsWith(TEXT("_C")))
		{
			const FString NameAsString = NewComponentVariableName.ToString();
			const int32 NewStrLen = NameAsString.Len() - 2;
			NewComponentVariableName = FName(*NameAsString.Left(NewStrLen));
		}

		// Now create a name for the new component.
		NewNode->VariableName = NewNode->GenerateNewComponentName( CurrentNames, NewComponentVariableName );
=======
			NewName = *ComponentName;
			int32 Counter = 1;
			while (CurrentNames.Contains(NewName))
			{
				NewName = FName(*(FString::Printf(TEXT("%s%d"), *ComponentName, Counter++)));
			}
		}
	}
	return NewName;
}
>>>>>>> cce8678d

USCS_Node* USimpleConstructionScript::CreateNodeImpl(UActorComponent* NewComponentTemplate, FName ComponentVariableName)
{
	auto NewNode = NewObject<USCS_Node>(this, MakeUniqueObjectName(this, USCS_Node::StaticClass()));
	NewNode->SetFlags(RF_Transactional);
	NewNode->ComponentTemplate = NewComponentTemplate;
	NewNode->VariableName = ComponentVariableName;

	// Note: This should match up with UEdGraphSchema_K2::VR_DefaultCategory
	NewNode->CategoryName = TEXT("Default");
	NewNode->VariableGuid = FGuid::NewGuid();
	return NewNode;
}

<<<<<<< HEAD
		NewNode->VariableGuid = FGuid::NewGuid();

		return NewNode;
	}
=======
USCS_Node* USimpleConstructionScript::CreateNode(UClass* NewComponentClass, FName NewComponentVariableName)
{
	UBlueprint* Blueprint = GetBlueprint();
	check(Blueprint);
	check(NewComponentClass->IsChildOf(UActorComponent::StaticClass()));
	ensure(Cast<UBlueprintGeneratedClass>(Blueprint->GeneratedClass));
>>>>>>> cce8678d

	// note that naming logic is duplicated in CreateNodeAndRenameComponent:
	NewComponentVariableName = GenerateNewComponentName(NewComponentClass, NewComponentVariableName);

	UActorComponent* NewComponentTemplate = NewObject<UActorComponent>(Blueprint->GeneratedClass, NewComponentClass, *(NewComponentVariableName.GetPlainNameString() + FGuid::NewGuid().ToString() ), RF_ArchetypeObject|RF_Transactional|RF_Public);

	return CreateNodeImpl(NewComponentTemplate, NewComponentVariableName);
}

USCS_Node* USimpleConstructionScript::CreateNodeAndRenameComponent(UActorComponent* NewComponentTemplate)
{
	check(NewComponentTemplate);

	// note that naming logic is duplicated in CreateNode:
	FName NewComponentVariableName = GenerateNewComponentName(NewComponentTemplate->GetClass());

	// Relocate the instance from the transient package to the BPGC and assign it a unique object name
	NewComponentTemplate->Rename(*(NewComponentVariableName.GetPlainNameString() + FGuid::NewGuid().ToString()), GetBlueprint()->GeneratedClass, REN_DontCreateRedirectors | REN_DoNotDirty);

	return CreateNodeImpl(NewComponentTemplate, NewComponentVariableName);
}

void USimpleConstructionScript::ValidateNodeVariableNames(FCompilerResultsLog& MessageLog)
{
	UBlueprint* Blueprint = GetBlueprint();
	check(Blueprint);

	TSharedPtr<FKismetNameValidator> ParentBPNameValidator;
	if( Blueprint->ParentClass != NULL )
	{
		UBlueprint* ParentBP = Cast<UBlueprint>(Blueprint->ParentClass->ClassGeneratedBy);
		if( ParentBP != NULL )
		{
			ParentBPNameValidator = MakeShareable(new FKismetNameValidator(ParentBP));
		}
	}

	TSharedPtr<FKismetNameValidator> CurrentBPNameValidator = MakeShareable(new FKismetNameValidator(Blueprint));

	TArray<USCS_Node*> Nodes = GetAllNodes();
	int32 Counter=0;

	for (int32 NodeIndex=0; NodeIndex < Nodes.Num(); ++NodeIndex)
	{
		USCS_Node* Node = Nodes[NodeIndex];
		if( Node && Node->ComponentTemplate && Node != DefaultSceneRootNode )
		{
			// Replace missing or invalid component variable names
			if( Node->VariableName == NAME_None
				|| Node->bVariableNameAutoGenerated_DEPRECATED
				|| !FComponentEditorUtils::IsValidVariableNameString(Node->ComponentTemplate, Node->VariableName.ToString()) )
			{
				FName OldName = Node->VariableName;

				// Generate a new default variable name for the component.
				Node->VariableName = GenerateNewComponentName(Node->ComponentTemplate->GetClass());
				Node->bVariableNameAutoGenerated_DEPRECATED = false;

				if( OldName != NAME_None )
				{
					FBlueprintEditorUtils::ReplaceVariableReferences(Blueprint, OldName, Node->VariableName);

					MessageLog.Warning(*FString::Printf(TEXT("Found a component variable with an invalid name (%s) - changed to %s."), *OldName.ToString(), *Node->VariableName.ToString()));
				}
			}
			else if( ParentBPNameValidator.IsValid() && ParentBPNameValidator->IsValid(Node->VariableName) != EValidatorResult::Ok )
			{
				FName OldName = Node->VariableName;

				FName NewVariableName = FBlueprintEditorUtils::FindUniqueKismetName(Blueprint, OldName.ToString());
				FBlueprintEditorUtils::RenameMemberVariable(Blueprint, OldName, NewVariableName );

				MessageLog.Warning(*FString::Printf(TEXT("Found a component variable with a conflicting name (%s) - changed to %s."), *OldName.ToString(), *Node->VariableName.ToString()));
			}
		}
	}
}

void USimpleConstructionScript::ValidateNodeTemplates(FCompilerResultsLog& MessageLog)
{
	int32 NodeIndex;
	TArray<USCS_Node*> Nodes = GetAllNodes();

	for (NodeIndex = 0; NodeIndex < Nodes.Num(); ++NodeIndex)
	{
		USCS_Node* Node = Nodes[NodeIndex];

		if (GetLinkerUE4Version() < VER_UE4_REMOVE_INPUT_COMPONENTS_FROM_BLUEPRINTS)
		{
<<<<<<< HEAD
			if (!Node->bIsNative_DEPRECATED && Node->ComponentTemplate->IsA<UInputComponent>())
=======
			if (!Node->bIsNative_DEPRECATED && Node->ComponentTemplate && Node->ComponentTemplate->IsA<UInputComponent>())
>>>>>>> cce8678d
			{
				RemoveNodeAndPromoteChildren(Node);
			}
		}

		// Couldn't find the template the Blueprint or C++ class must have been deleted out from under us
		if (Node->ComponentTemplate == nullptr)
		{
			RemoveNodeAndPromoteChildren(Node);
		}
	}
}

void USimpleConstructionScript::ClearEditorComponentReferences()
{
	TArray<USCS_Node*> Nodes = GetAllNodes();
	for(int32 i = 0; i < Nodes.Num(); ++i)
	{
		Nodes[i]->EditorComponentInstance = NULL;
	}
}

void USimpleConstructionScript::BeginEditorComponentConstruction()
{
	if(!bIsConstructingEditorComponents)
	{
		ClearEditorComponentReferences();

		bIsConstructingEditorComponents = true;
	}
}

void USimpleConstructionScript::EndEditorComponentConstruction()
{
	bIsConstructingEditorComponents = false;
}
#endif<|MERGE_RESOLUTION|>--- conflicted
+++ resolved
@@ -148,7 +148,7 @@
 void USimpleConstructionScript::PostLoad()
 {
 	Super::PostLoad();
-	
+
 	int32 NodeIndex;
 	TArray<USCS_Node*> Nodes = GetAllNodes();
 
@@ -227,7 +227,6 @@
 			}
 		}
 	}
-
 #endif // WITH_EDITOR
 
 	// Fix up native/inherited parent attachments, in case anything has changed
@@ -442,10 +441,7 @@
 {
 	if(RootNodes.Num() > 0)
 	{
-<<<<<<< HEAD
-=======
 		TSet<UActorComponent*> AllComponentsCreatedBySCS;
->>>>>>> cce8678d
 		TInlineComponentArray<UActorComponent*> InstancedComponents;
 		for(auto NodeIt = RootNodes.CreateIterator(); NodeIt; ++NodeIt)
 		{
@@ -765,7 +761,6 @@
 }
 
 USCS_Node* USimpleConstructionScript::FindSCSNodeByGuid(const FGuid Guid) const
-<<<<<<< HEAD
 {
 	TArray<USCS_Node*> AllNodes = GetAllNodes();
 	USCS_Node* ReturnSCSNode = nullptr;
@@ -776,29 +771,6 @@
 		{
 			ReturnSCSNode = SCSNode;
 			break;
-		}
-	}
-	return ReturnSCSNode;
-}
-
-void USimpleConstructionScript::ValidateSceneRootNodes()
-=======
->>>>>>> cce8678d
-{
-	TArray<USCS_Node*> AllNodes = GetAllNodes();
-	USCS_Node* ReturnSCSNode = nullptr;
-
-	for (USCS_Node* SCSNode : AllNodes)
-	{
-		if (SCSNode->VariableGuid == Guid)
-		{
-<<<<<<< HEAD
-			DefaultSceneRootNode = CreateNode(USceneComponent::StaticClass(), USceneComponent::GetDefaultSceneRootVariableName());
-			CastChecked<USceneComponent>(DefaultSceneRootNode->ComponentTemplate)->bVisualizeComponent = true;
-=======
-			ReturnSCSNode = SCSNode;
-			break;
->>>>>>> cce8678d
 		}
 	}
 	return ReturnSCSNode;
@@ -841,13 +813,7 @@
 			CDO->GetComponents(SceneComponents);
 			if(SceneComponents.Num() > 0)
 			{
-<<<<<<< HEAD
-				TInlineComponentArray<USceneComponent*> SceneComponents;
-				CDO->GetComponents(SceneComponents);
-				bHasSceneComponentRootNodes = SceneComponents.Num() > 0;
-=======
 				RootComponentTemplate = SceneComponents[0];
->>>>>>> cce8678d
 			}
 		}
 	}
@@ -979,19 +945,6 @@
 		FBlueprintEditorUtils::GetFunctionNameList(Blueprint, CurrentNames);
 	}
 
-<<<<<<< HEAD
-	ensure(NULL != Cast<UBlueprintGeneratedClass>(Blueprint->GeneratedClass));
-
-	FName NewComponentName(NAME_None);
-	if (NewComponentClass->ClassGeneratedBy != nullptr)
-	{
-		const FString NewClassName = FBlueprintEditorUtils::GetClassNameWithoutSuffix(NewComponentClass);
-		NewComponentName = MakeUniqueObjectName(Blueprint->GeneratedClass, NewComponentClass, FName(*NewClassName));
-	}
-
-	UActorComponent* NewComponentTemplate = ConstructObject<UActorComponent>(NewComponentClass, Blueprint->GeneratedClass, NewComponentName);
-	NewComponentTemplate->SetFlags(RF_ArchetypeObject|RF_Transactional|RF_Public);
-=======
 	// And add their names
 	for (int32 NodeIndex = 0; NodeIndex < ChildrenNodes.Num(); ++NodeIndex)
 	{
@@ -1004,7 +957,6 @@
 			}
 		}
 	}
->>>>>>> cce8678d
 
 	if (GetDefaultSceneRootNode())
 	{
@@ -1045,17 +997,6 @@
 				}
 			}
 
-<<<<<<< HEAD
-		if (NewComponentVariableName.ToString().EndsWith(TEXT("_C")))
-		{
-			const FString NameAsString = NewComponentVariableName.ToString();
-			const int32 NewStrLen = NameAsString.Len() - 2;
-			NewComponentVariableName = FName(*NameAsString.Left(NewStrLen));
-		}
-
-		// Now create a name for the new component.
-		NewNode->VariableName = NewNode->GenerateNewComponentName( CurrentNames, NewComponentVariableName );
-=======
 			NewName = *ComponentName;
 			int32 Counter = 1;
 			while (CurrentNames.Contains(NewName))
@@ -1066,7 +1007,6 @@
 	}
 	return NewName;
 }
->>>>>>> cce8678d
 
 USCS_Node* USimpleConstructionScript::CreateNodeImpl(UActorComponent* NewComponentTemplate, FName ComponentVariableName)
 {
@@ -1081,19 +1021,12 @@
 	return NewNode;
 }
 
-<<<<<<< HEAD
-		NewNode->VariableGuid = FGuid::NewGuid();
-
-		return NewNode;
-	}
-=======
 USCS_Node* USimpleConstructionScript::CreateNode(UClass* NewComponentClass, FName NewComponentVariableName)
 {
 	UBlueprint* Blueprint = GetBlueprint();
 	check(Blueprint);
 	check(NewComponentClass->IsChildOf(UActorComponent::StaticClass()));
 	ensure(Cast<UBlueprintGeneratedClass>(Blueprint->GeneratedClass));
->>>>>>> cce8678d
 
 	// note that naming logic is duplicated in CreateNodeAndRenameComponent:
 	NewComponentVariableName = GenerateNewComponentName(NewComponentClass, NewComponentVariableName);
@@ -1183,11 +1116,7 @@
 
 		if (GetLinkerUE4Version() < VER_UE4_REMOVE_INPUT_COMPONENTS_FROM_BLUEPRINTS)
 		{
-<<<<<<< HEAD
-			if (!Node->bIsNative_DEPRECATED && Node->ComponentTemplate->IsA<UInputComponent>())
-=======
 			if (!Node->bIsNative_DEPRECATED && Node->ComponentTemplate && Node->ComponentTemplate->IsA<UInputComponent>())
->>>>>>> cce8678d
 			{
 				RemoveNodeAndPromoteChildren(Node);
 			}
