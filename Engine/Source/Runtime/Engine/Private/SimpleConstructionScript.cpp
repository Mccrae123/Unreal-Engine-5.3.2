--- conflicted
+++ resolved
@@ -637,12 +637,8 @@
 
 		for (USCS_Node* RootNode : RootNodes)
 		{
-<<<<<<< HEAD
-			if(RootNode != nullptr)
-=======
 			// If the node is a default scene root and the actor already has a root component, skip it
 			if (RootNode && ((RootNode != DefaultSceneRootNode) || (RootComponent == nullptr)))
->>>>>>> 69078e53
 			{
 				// If the root node specifies that it has a parent
 				USceneComponent* ParentComponent = nullptr;
