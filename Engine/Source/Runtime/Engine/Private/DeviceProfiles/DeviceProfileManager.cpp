--- conflicted
+++ resolved
@@ -110,11 +110,6 @@
 	}
 }
 
-<<<<<<< HEAD
-void UDeviceProfileManager::InitializeCVarsForActiveDeviceProfile(bool bPushSettings, bool bForceDeviceProfilePriority)
-{
-	FString ActiveProfileName = DeviceProfileManagerSingleton ? DeviceProfileManagerSingleton->ActiveDeviceProfile->GetName() : GetPlatformDeviceProfileName();
-=======
 void UDeviceProfileManager::InitializeCVarsForActiveDeviceProfile(bool bPushSettings, bool bIsDeviceProfilePreview, bool bForceReload)
 {
 	FString ActiveProfileName;
@@ -132,7 +127,6 @@
 	{
 		ActiveProfileName = GetPlatformDeviceProfileName();
 	}
->>>>>>> 3aae9151
 
 	UE_LOG(LogInit, Log, TEXT("Applying CVar settings loaded from the selected device profile: [%s]"), *ActiveProfileName);
 
@@ -365,7 +359,9 @@
 								}
 							}
 
-							uint32 CVarPriority = (bIsScalabilityBucket && !bForceDeviceProfilePriority) ? ECVF_SetByScalability : ECVF_SetByDeviceProfile;
+							//If this is a dp preview then we set cvars with their existing priority so that we don't cause future issues when setting by scalability levels etc.
+							uint32 BaseCVarPriority = bIsDeviceProfilePreview ? ECVF_SetByMask : ECVF_SetByDeviceProfile;
+							uint32 CVarPriority = bIsScalabilityBucket ? ECVF_SetByScalability : BaseCVarPriority;
 							OnSetCVarFromIniEntry(*GDeviceProfilesIni, *CVarKey, *CVarValue, CVarPriority);
 							CVarsAlreadySetList.Add(CVarKey, CVarValue);
 						}
@@ -709,7 +705,7 @@
 /**
 * Overrides the device profile. The original profile can be restored with RestoreDefaultDeviceProfile
 */
-void UDeviceProfileManager::SetOverrideDeviceProfile(UDeviceProfile* DeviceProfile, bool bForceDeviceProfilePriority)
+void UDeviceProfileManager::SetOverrideDeviceProfile(UDeviceProfile* DeviceProfile, bool bIsDeviceProfilePreview)
 {
 	// pop any pushed settings
 	HandleDeviceProfileOverridePop();
@@ -719,7 +715,7 @@
 
 	// activate new one!
 	DeviceProfileManagerSingleton->SetActiveDeviceProfile(DeviceProfile);
-	InitializeCVarsForActiveDeviceProfile(true, bForceDeviceProfilePriority);
+	InitializeCVarsForActiveDeviceProfile(true, bIsDeviceProfilePreview);
 
 	// broadcast cvar sinks now that we are done
 	IConsoleManager::Get().CallAllConsoleVariableSinks();
@@ -737,10 +733,12 @@
 		if (CVar)
 		{
 			// restore it!
-			CVar->Set(*It.Value(), ECVF_SetByDeviceProfile);
+			CVar->SetWithCurrentPriority(*It.Value());			
 			UE_LOG(LogInit, Log, TEXT("Popping Device Profile CVar: [[%s:%s]]"), *It.Key(), *It.Value());
 		}
 	}
+
+	PushedSettings.Reset();
 
 	if(BaseDeviceProfile)
 	{
