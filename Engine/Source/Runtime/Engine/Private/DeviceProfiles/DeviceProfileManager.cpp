--- conflicted
+++ resolved
@@ -397,7 +397,6 @@
 {
 	// walk over the parent chain, gathering the cvars this DP inherits and contains
 	TMap<FName, FString> DeviceProfileCVars = GatherDeviceProfileCVars(DeviceProfileName, EDeviceProfileMode::DPM_SetCVars);
-<<<<<<< HEAD
 
 	// reset some global state
 	DeviceProfileScalabilityCVars.Empty();
@@ -452,62 +451,6 @@
 	}
 
 
-=======
-
-	// reset some global state
-	DeviceProfileScalabilityCVars.Empty();
-
-	// we should have always popped away old values by the time we get here
-	check(PushedSettings.Num() == 0);
-
-	// Preload a cvar we rely on in the loop below
-	if (FConfigSection* Section = GConfig->GetSectionPrivate(TEXT("ConsoleVariables"), false, true, *GEngineIni))
-	{
-		static FName AllowScalabilityAtRuntimeName = TEXT("dp.AllowScalabilityGroupsToChangeAtRuntime");
-		if (const FConfigValue* Value = Section->Find(AllowScalabilityAtRuntimeName))
-		{
-			const FString& KeyString = AllowScalabilityAtRuntimeName.ToString();
-			const FString& ValueString = Value->GetValue();
-			UE::ConfigUtilities::OnSetCVarFromIniEntry(*GEngineIni, *KeyString, *ValueString, ECVF_SetBySystemSettingsIni);
-		}
-	}
-
-	// for each DP cvar - push the old value to restore, cache ScalabiliutyGroups, and then set the values
-	for (TPair<FName, FString>& Pair : DeviceProfileCVars)
-	{
-		FString CVarKey = Pair.Key.ToString();
-		const FString& CVarValue = Pair.Value;
-
-		// get the actual cvar object
-		IConsoleVariable* CVar = IConsoleManager::Get().FindConsoleVariable(*CVarKey);
-		if (CVar)
-		{
-			// remember the previous value and priority
-			FPushedCVarSetting OldSetting = FPushedCVarSetting(CVar->GetString(), CVar->GetFlags());
-			PushedSettings.Add(CVarKey, OldSetting);
-
-			// indicate we are pushing, not setting
-			UE_LOG(LogDeviceProfileManager, Log, TEXT("Pushing Device Profile CVar: [[%s:%s -> %s]]"), *CVarKey, *OldSetting.Value, *CVarValue);
-		}
-		else
-		{
-			UE_LOG(LogDeviceProfileManager, Warning, TEXT("Creating unregistered Device Profile CVar: [[%s:%s]]"), *CVarKey, *Pair.Value);
-		}
-
-		// Cache any scalability related cvars so we can conveniently reapply them later as a way to reset the device defaults
-		bool bIsScalabilityBucket = CVarKey.StartsWith(TEXT("sg."));
-		if (bIsScalabilityBucket && CVarAllowScalabilityGroupsToChangeAtRuntime.GetValueOnGameThread() > 0)
-		{
-			DeviceProfileScalabilityCVars.Add(*CVarKey, *CVarValue);
-		}
-
-		// Set by scalability or DP, depending
-		uint32 CVarPriority = bIsScalabilityBucket ? ECVF_SetByScalability : ECVF_SetByDeviceProfile;
-		UE::ConfigUtilities::OnSetCVarFromIniEntry(*GDeviceProfilesIni, *CVarKey, *CVarValue, CVarPriority, false, true);
-	}
-
-
->>>>>>> 4af6daef
 	// now allow for ovverrides in !SHIPPING
 #if !UE_BUILD_SHIPPING
 #if PLATFORM_ANDROID
@@ -529,24 +472,6 @@
 	}
 #endif
 	// pre-apply any -dpcvars= items, so that they override anything in the DPs
-<<<<<<< HEAD
-	FString DPCVarString;
-	if (FParse::Value(FCommandLine::Get(), TEXT("DPCVars="), DPCVarString, false) || FParse::Value(FCommandLine::Get(), TEXT("DPCVar="), DPCVarString, false))
-	{
-		// look over a list of cvars
-		TArray<FString> DPCVars;
-		DPCVarString.ParseIntoArray(DPCVars, TEXT(","), true);
-		for (const FString& DPCVar : DPCVars)
-		{
-			// split up each Key=Value pair
-			FString CVarKey, CVarValue;
-			if (DPCVar.Split(TEXT("="), &CVarKey, &CVarValue))
-			{
-				UE_LOG(LogDeviceProfileManager, Log, TEXT("Setting CommandLine Device Profile CVar: [[%s:%s]]"), *CVarKey, *CVarValue);
-
-				// set it and remember it (no thanks, Ron Popeil)
-				UE::ConfigUtilities::OnSetCVarFromIniEntry(*GDeviceProfilesIni, *CVarKey, *CVarValue, ECVF_SetByDeviceProfile);
-=======
 	// Search for all occurrences of dpcvars and dpcvar on the command line.
 	static const TCHAR* DPCVarTags[]{ TEXT("DPCVars="), TEXT("DPCVar=") };
 	for (const TCHAR* Tag : DPCVarTags)
@@ -568,13 +493,11 @@
 					// set it and remember it (no thanks, Ron Popeil)
 					UE::ConfigUtilities::OnSetCVarFromIniEntry(*GDeviceProfilesIni, *CVarKey, *CVarValue, ECVF_SetByDeviceProfile);
 				}
->>>>>>> 4af6daef
-			}
-		}
-	}
-#endif
-}
-<<<<<<< HEAD
+			}
+		}
+	}
+#endif
+}
 
 /**
 * Set the cvar state to PushedSettings.
@@ -641,74 +564,6 @@
 	}
 }
 
-=======
-
-/**
-* Set the cvar state to PushedSettings.
-*/
-static void RestorePushedState(TMap<FString, FPushedCVarSetting>& PushedSettings)
-{
-	// restore pushed settings
-	for (TMap<FString, FPushedCVarSetting>::TIterator It(PushedSettings); It; ++It)
-	{
-		IConsoleVariable* CVar = IConsoleManager::Get().FindConsoleVariable(*It.Key());
-		if (CVar)
-		{
-			const FPushedCVarSetting& Setting = It.Value();
-
-			// Check if the priority has increased since we pushed it and is now higher than SetByDeviceProfile
-			EConsoleVariableFlags CurrentPriority = EConsoleVariableFlags(int32(CVar->GetFlags()) & (int32)ECVF_SetByMask);
-			if (CurrentPriority > ECVF_SetByDeviceProfile && CurrentPriority > Setting.SetBy )
-			{
-				UE_LOG(LogDeviceProfileManager, Warning, TEXT("Popping Device Profile CVar skipped because priority has been overridden to higher than ECVF_SetByDeviceProfile since the last push [[%s:%s]]"), *It.Key(), *Setting.Value);
-			}
-			else
-			{
-				// restore it!
-				CVar->SetWithCurrentPriority(*Setting.Value);
-				UE_LOG(LogDeviceProfileManager, Log, TEXT("Popping Device Profile CVar: [[%s:%s]]"), *It.Key(), *Setting.Value);
-			}
-
-		}
-	}
-
-	PushedSettings.Reset();
-}
-
-const FSelectedFragmentProperties* UDeviceProfileManager::GetActiveDeviceProfileFragmentByTag(FName& FragmentTag) const
-{
-	for (const FSelectedFragmentProperties& SelectedFragment : PlatformFragmentsSelected)
-	{
-		if (SelectedFragment.Tag == FragmentTag)
-		{
-			return &SelectedFragment;
-		}
-	}
-	return nullptr;
-}
-
-// enable/disable a tagged fragment.
-void UDeviceProfileManager::ChangeTaggedFragmentState(FName FragmentTag, bool bNewState)
-{
-	for (FSelectedFragmentProperties& Fragment : PlatformFragmentsSelected)
-	{
-		if (Fragment.Tag == FragmentTag)
-		{
-			if (bNewState != Fragment.bEnabled)
-			{
-				UE_LOG(LogInit, Log, TEXT("ChangeTaggedFragmentState: %s=%d"), *FragmentTag.ToString(), bNewState);
-				// unset entire DP's cvar state.
-				RestorePushedState(PushedSettings);
-				// set the new state and reapply all fragments.
-				Fragment.bEnabled = bNewState;
-				SetDeviceProfileCVars(GetActiveDeviceProfileName());
-			}
-			break;
-		}
-	}
-}
-
->>>>>>> 4af6daef
 void UDeviceProfileManager::InitializeCVarsForActiveDeviceProfile(bool bPushSettings, bool bIsDeviceProfilePreview, bool bForceReload)
 {
 	FString ActiveProfileName;
@@ -845,15 +700,12 @@
 		else
 		{
 			PlatformConfigFile = FConfigCacheIni::FindOrLoadPlatformConfig(LocalConfigFile, TEXT("DeviceProfiles"), ConfigPlatform);
-<<<<<<< HEAD
-=======
 		}
 #if !UE_BUILD_SHIPPING
 		if (!PlatformConfigFile->Contains(ProfileName) && !PlatformConfigFile->Contains(ProfileName + " DeviceProfile"))
 		{
 			// Display and not Error to allow tests to create profiles without failing
 			UE_LOG(LogDeviceProfileManager, Display, TEXT("Deviceprofile %s not found."), *ProfileName);
->>>>>>> 4af6daef
 		}
 #endif
 
@@ -1146,19 +998,11 @@
 {
 	// we're applying a preview mode on top of an overridden DP?
 	check(BaseDeviceProfile == nullptr);
-<<<<<<< HEAD
 
 	RestorePreviewDeviceProfile();
 
 	PreviewDeviceProfile = DeviceProfile;
 
-=======
-
-	RestorePreviewDeviceProfile();
-
-	PreviewDeviceProfile = DeviceProfile;
-
->>>>>>> 4af6daef
 	UE_LOG(LogDeviceProfileManager, Log, TEXT("SetPreviewDeviceProfile preview to %s"), *DeviceProfile->GetName());
 	// apply the preview DP cvars.
 	for (const auto& Pair : DeviceProfile->GetAllPreviewCVars())
@@ -1179,12 +1023,9 @@
 			}
 		}
 	}
-<<<<<<< HEAD
-=======
 
 	// broadcast cvar sinks now that we are done
 	IConsoleManager::Get().CallAllConsoleVariableSinks();
->>>>>>> 4af6daef
 }
 
 
@@ -1200,7 +1041,6 @@
 		RestorePushedState(PreviewPushedSettings);
 	}
 }
-<<<<<<< HEAD
 #endif
 
 /**
@@ -1213,20 +1053,6 @@
 	check(PreviewPushedSettings.Num() == 0);
 #endif
 
-=======
-#endif
-
-/**
-* Overrides the device profile. The original profile can be restored with RestoreDefaultDeviceProfile
-*/
-void UDeviceProfileManager::SetOverrideDeviceProfile(UDeviceProfile* DeviceProfile)
-{
-#if ALLOW_OTHER_PLATFORM_CONFIG
-	// we have an active preview running but we're changing the actual device's DP too?
-	check(PreviewPushedSettings.Num() == 0);
-#endif
-
->>>>>>> 4af6daef
 	// If we're not already overriding record the BaseDeviceProfile
 	if(!BaseDeviceProfile)
 	{
@@ -1309,7 +1135,6 @@
 }
 
 bool UDeviceProfileManager::AreProfilesTheSame(UDeviceProfile* Profile1, UDeviceProfile* Profile2) const
-<<<<<<< HEAD
 {
 	if (!AreTextureGroupsTheSame(Profile1, Profile2))
 	{
@@ -1371,69 +1196,6 @@
 #if ALLOW_OTHER_PLATFORM_CONFIG && WITH_EDITOR
 IDeviceProfileSelectorModule* UDeviceProfileManager::GetPreviewDeviceProfileSelectorModule(FConfigCacheIni* PreviewConfigSystemIn)
 {
-=======
-{
-	if (!AreTextureGroupsTheSame(Profile1, Profile2))
-	{
-		// This does null check
-		return false;
-	}
-
-	if (!Profile1->DeviceType.Equals(Profile2->DeviceType, ESearchCase::CaseSensitive))
-	{
-		return false;
-	}
-
-	if (!Profile1->BaseProfileName.Equals(Profile2->BaseProfileName, ESearchCase::CaseSensitive))
-	{
-		return false;
-	}
-
-
-	if (Profile1->CVars != Profile2->CVars)
-	{
-		return false;
-	}
-
-	if (Profile1->MatchingRules != Profile2->MatchingRules)
-	{
-		return false;
-	}
-
-	return true;
-}
-
-bool UDeviceProfileManager::AreTextureGroupsTheSame(UDeviceProfile* Profile1, UDeviceProfile* Profile2) const
-{
-	if (!Profile1 || !Profile2)
-	{
-		return false;
-	}
-
-	// If our groups are identical say yes
-	if (Profile1->TextureLODGroups == Profile2->TextureLODGroups)
-	{
-		return true;
-	}
-
-	UDeviceProfile* Parent1 = Profile1->GetParentProfile(true);
-	UDeviceProfile* Parent2 = Profile2->GetParentProfile(true);
-
-	// Also if both profiles inherit groups with no changes, count them as the same
-	if (Parent1 && Parent2 &&
-		Profile1->TextureLODGroups == Parent1->TextureLODGroups &&
-		Profile2->TextureLODGroups == Parent2->TextureLODGroups)
-	{
-		return true;
-	}
-
-	return false;
-}
-
-#if ALLOW_OTHER_PLATFORM_CONFIG && WITH_EDITOR
-IDeviceProfileSelectorModule* UDeviceProfileManager::GetPreviewDeviceProfileSelectorModule(FConfigCacheIni* PreviewConfigSystemIn)
-{
->>>>>>> 4af6daef
 	// If we're getting the selector for previewing the PreviewDeviceProfileSelectionModule, this can be separately configured to preview a target device.
 	FString PreviewDeviceProfileSelectionModuleName;
 	if (PreviewConfigSystemIn->GetString(TEXT("DeviceProfileManager"), TEXT("PreviewDeviceProfileSelectionModule"), PreviewDeviceProfileSelectionModuleName, GEngineIni))
