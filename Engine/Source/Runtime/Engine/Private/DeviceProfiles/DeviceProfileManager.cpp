--- conflicted
+++ resolved
@@ -48,11 +48,7 @@
 TMap<FString, FString> UDeviceProfileManager::DeviceProfileScalabilityCVars;
 
 FString UDeviceProfileManager::BackupSuffix = TEXT("_Backup");
-<<<<<<< HEAD
-TMap<FString, FString> UDeviceProfileManager::PushedSettings;
-=======
 TMap<FString, FPushedCVarSetting> UDeviceProfileManager::PushedSettings;
->>>>>>> d731a049
 TArray<FSelectedFragmentProperties> UDeviceProfileManager::PlatformFragmentsSelected;
 
 UDeviceProfileManager* UDeviceProfileManager::DeviceProfileManagerSingleton = nullptr;
@@ -196,90 +192,10 @@
 		checkNoEntry();
 #endif
 	}
-<<<<<<< HEAD
-
-	if (Mode == EDeviceProfileMode::DPM_SetCVars)
-	{
-		UE_LOG(LogDeviceProfileManager, Log, TEXT("Applying CVar settings loaded from the selected device profile: [%s]"), *DeviceProfileName);
-	}
-
-	check(ConfigSystem);
-
-	TArray< FString > AvailableProfiles;
-	ConfigSystem->GetSectionNames( GDeviceProfilesIni, AvailableProfiles );
-
-	// Look up the ini for this tree as we are far too early to use the UObject system
-	AvailableProfiles.Remove( TEXT( "DeviceProfiles" ) );
-
-	// Next we need to create a hierarchy of CVars from the Selected Device Profile, to it's eldest parent
-	// if we are just caching, this also contains the set of all CVars (including expanding scalability groups)
-	TMap<FString, FString> CVarsAlreadySetList;
-
-	// previewable subset of CVarsAlreadySetList
-	TMap<FString, FString> PreviewableCVars;
-
-	// reset some global state for "active DP" mode
-	if (Mode == EDeviceProfileMode::DPM_SetCVars)
-	{
-		DeviceProfileScalabilityCVars.Empty();
-
-		// we should have always pushed away old values by the time we get here
-		check(PushedSettings.Num() == 0);
-
-#if !UE_BUILD_SHIPPING
-#if PLATFORM_ANDROID
-		// allow ConfigRules to override cvars first
-		const TMap<FString, FString>& ConfigRules = FAndroidMisc::GetConfigRulesTMap();
-		for (const TPair<FString, FString>& Pair : ConfigRules)
-		{
-			FString Key = Pair.Key;
-			if (Key.StartsWith("cvar_"))
-			{
-				FString CVarKey = Key.RightChop(5);
-				FString CVarValue = Pair.Value;
-
-				UE_LOG(LogDeviceProfileManager, Log, TEXT("Setting ConfigRules Device Profile CVar: [[%s:%s]]"), *CVarKey, *CVarValue);
-
-				// set it and remember it
-				OnSetCVarFromIniEntry(*GDeviceProfilesIni, *CVarKey, *CVarValue, ECVF_SetByDeviceProfile);
-				CVarsAlreadySetList.Add(CVarKey, CVarValue);
-			}
-		}
-#endif
-#endif
-
-#if !UE_BUILD_SHIPPING
-		// pre-apply any -dpcvars= items, so that they override anything in the DPs
-		FString DPCVarString;
-		if (FParse::Value(FCommandLine::Get(), TEXT("DPCVars="), DPCVarString, false) || FParse::Value(FCommandLine::Get(), TEXT("DPCVar="), DPCVarString, false))
-		{
-			// look over a list of cvars
-			TArray<FString> DPCVars;
-			DPCVarString.ParseIntoArray(DPCVars, TEXT(","), true);
-			for (const FString& DPCVar : DPCVars)
-			{
-				// split up each Key=Value pair
-				FString CVarKey, CVarValue;
-				if (DPCVar.Split(TEXT("="), &CVarKey, &CVarValue))
-				{
-					UE_LOG(LogDeviceProfileManager, Log, TEXT("Setting CommandLine Device Profile CVar: [[%s:%s]]"), *CVarKey, *CVarValue);
-
-					// set it and remember it (no thanks, Ron Popeil)
-					OnSetCVarFromIniEntry(*GDeviceProfilesIni, *CVarKey, *CVarValue, ECVF_SetByDeviceProfile);
-					CVarsAlreadySetList.Add(CVarKey, CVarValue);
-				}
-			}
-		}
-#endif
-
-		// Preload a cvar we rely on
-		if (FConfigSection* Section = ConfigSystem->GetSectionPrivate(TEXT("ConsoleVariables"), false, true, *GEngineIni))
-=======
 	else
 	{
 		// the very first time, this is called to set cvars, we cache the current device's fragments
 		if (PlatformFragmentsSelected.Num() == 0)
->>>>>>> d731a049
 		{
 			PlatformFragmentsSelected = FindMatchingFragments(DeviceProfileName, GConfig);
 			if(PlatformFragmentsSelected.Num())
@@ -292,32 +208,6 @@
 		FragmentsSelected = PlatformFragmentsSelected;
 	}
 
-<<<<<<< HEAD
-	FString SectionSuffix = *FString::Printf(TEXT(" %s"), *UDeviceProfile::StaticClass()->GetName());
-
-	TSet<FString> FragmentCVarKeys;
-	TArray<FString> SelectedFragmentCVars;
-	TArray<FSelectedFragmentProperties> FragmentsSelected;
-
-	// Process the fragment matching rules.
-	// Only perform the matching process for the base DP for simplicity.
-	// Perform the matching process if no fragments were selected or we are previewing. re-use the matched array if already present.
-	if (Mode == EDeviceProfileMode::DPM_CacheValues || PlatformFragmentsSelected.Num() == 0)
-	{
-		// run the matching rules.
-		FragmentsSelected = FindMatchingFragments(DeviceProfileName, ConfigSystem);
-		if (Mode != EDeviceProfileMode::DPM_CacheValues)
-		{
-			// Store the newly selected fragments.
-			PlatformFragmentsSelected = FragmentsSelected;
-		}
-	}
-	else if (Mode != EDeviceProfileMode::DPM_CacheValues)
-	{
-		// use the existing selected fragment state.
-		FragmentsSelected = PlatformFragmentsSelected;
-	}
-=======
 
 	// directly look in the .ini instead of using FindDeviceProfile - not all of the parent DPs may be in existence, but we still need to go up the chain
 	// this will cache the DP names we know about
@@ -325,7 +215,6 @@
 	ConfigSystem->GetSectionNames(GDeviceProfilesIni, AvailableProfiles);
 	AvailableProfiles.Remove(TEXT("DeviceProfiles"));
 
->>>>>>> d731a049
 
 	// Here we gather the cvars from selected fragments in reverse order
 	for (int i = FragmentsSelected.Num() - 1; i >= 0; i--)
@@ -428,70 +317,7 @@
 						FName CVarKeyName(*CVarKey);
 						if (!DeviceProfileCVars.Find(CVarKeyName))
 						{
-<<<<<<< HEAD
-							IConsoleVariable* CVar = IConsoleManager::Get().FindConsoleVariable(*CVarKey);
-							if (Mode == EDeviceProfileMode::DPM_SetCVars)
-							{
-								if (CVar)
-								{
-									// remember the previous value
-									FString OldValue = CVar->GetString();
-									PushedSettings.Add(CVarKey, OldValue);
-
-									// indicate we are pushing, not setting
-									UE_LOG(LogDeviceProfileManager, Log, TEXT("Pushing Device Profile CVar: [[%s:%s -> %s]]"), *CVarKey, *OldValue, *CVarValue);
-								}
-								else
-								{
-									UE_LOG(LogDeviceProfileManager, Warning, TEXT("Creating unregistered Device Profile CVar: [[%s:%s]]"), *CVarKey, *CVarValue);
-								}
-							}
-
-							// General scalability bucket cvars are set as a suggested default but can be overridden by game settings.
-							bool bIsScalabilityBucket = CVarKey.StartsWith(TEXT("sg."));
-
-							if (Mode == EDeviceProfileMode::DPM_CacheValues)
-							{
-								if (bIsScalabilityBucket)
-								{
-									// don't overwrite any existing cvars when expanding
-									ExpandScalabilityCVar(ConfigSystem, CVarKey, CVarValue, CVarsAlreadySetList, false);
-								}
-
-								// cache key with value
-								CVarsAlreadySetList.Add(CVarKey, CVarValue);
-
-#if WITH_EDITOR
-								// if this is previewable, add it to the list - and also make any expanded scalability cvars previewable
-								if (CVar != nullptr && CVar->TestFlags(EConsoleVariableFlags::ECVF_Preview))
-								{
-									if (bIsScalabilityBucket)
-									{
-										// don't overwrite any existing cvars when expanding
-										ExpandScalabilityCVar(ConfigSystem, CVarKey, CVarValue, PreviewableCVars, false);
-									}
-									PreviewableCVars.Add(CVarKey, CVarValue);
-								}
-#endif
-							}
-							// actually set the cvar if not just caching
-							else
-							{
-								
-								// Cache any scalability related cvars so we can conveniently reapply them later as a way to reset the device defaults
-								if (bIsScalabilityBucket && CVarAllowScalabilityGroupsToChangeAtRuntime.GetValueOnGameThread() > 0)
-								{
-									DeviceProfileScalabilityCVars.Add(*CVarKey, *CVarValue);
-								}
-
-								//If this is a dp preview then we set cvars with their existing priority so that we don't cause future issues when setting by scalability levels etc.
-								uint32 CVarPriority = bIsScalabilityBucket ? ECVF_SetByScalability : ECVF_SetByDeviceProfile;
-								OnSetCVarFromIniEntry(*GDeviceProfilesIni, *CVarKey, *CVarValue, CVarPriority);
-								CVarsAlreadySetList.Add(CVarKey, CVarValue);
-							}
-=======
 							DeviceProfileCVars.Add(CVarKeyName, CVarValue);
->>>>>>> d731a049
 						}
 					}
 				}
@@ -531,13 +357,6 @@
 	// Preload a cvar we rely on in the loop below
 	if (FConfigSection* Section = GConfig->GetSectionPrivate(TEXT("ConsoleVariables"), false, true, *GEngineIni))
 	{
-<<<<<<< HEAD
-		UDeviceProfile* Profile = UDeviceProfileManager::Get().FindProfile(DeviceProfileName, false);
-		Profile->AddExpandedCVars(CVarsAlreadySetList);
-
-		// now remember all previewable cvars
-		Profile->AddPreviewCVars(PreviewableCVars);
-=======
 		static FName AllowScalabilityAtRuntimeName = TEXT("dp.AllowScalabilityGroupsToChangeAtRuntime");
 		if (const FConfigValue* Value = Section->Find(AllowScalabilityAtRuntimeName))
 		{
@@ -621,7 +440,6 @@
 				UE::ConfigUtilities::OnSetCVarFromIniEntry(*GDeviceProfilesIni, *CVarKey, *CVarValue, ECVF_SetByDeviceProfile);
 			}
 		}
->>>>>>> d731a049
 	}
 #endif
 }
@@ -712,36 +530,6 @@
 	SetDeviceProfileCVars(ActiveProfileName);
 }
 
-<<<<<<< HEAD
-#if ALLOW_OTHER_PLATFORM_CONFIG
-void UDeviceProfileManager::ExpandDeviceProfileCVars(UDeviceProfile* DeviceProfile)
-{
-	TMap<FString, FString> CVarsToAdd;
-	TMap<FString, FString> PreviewCVars;
-	IConsoleManager::VisitPlatformCVarsForEmulation(*DeviceProfile->DeviceType, false,
-		[&CVarsToAdd, &PreviewCVars](const FString& CVarName, const FString& CVarValue, EConsoleVariableFlags SetByAndPreview)
-		{
-			CVarsToAdd.Add(CVarName, CVarValue);
-			if (SetByAndPreview & EConsoleVariableFlags::ECVF_Preview)
-			{
-				PreviewCVars.Add(CVarName, CVarValue);
-			}
-		});
-
-	// we now have all the cvars for this platform without _any_ device profiles, so now add those into the map
-	DeviceProfile->AddExpandedCVars(CVarsToAdd);
-	DeviceProfile->AddPreviewCVars(PreviewCVars);
-
-	// and finalize them into a cache
-	ProcessDeviceProfileIniSettings(DeviceProfile->GetName(), EDeviceProfileMode::DPM_CacheValues);
-}
-#endif
-
-
-
-
-=======
->>>>>>> d731a049
 
 bool UDeviceProfileManager::DoActiveProfilesReference(const TSet<FString>& DeviceProfilesToQuery)
 {
@@ -1161,15 +949,9 @@
 		// skip over scalability group cvars (maybe they shouldn't be left in the AllExpandedCVars?)
 		if (CVar != nullptr && !CVar->TestFlags(EConsoleVariableFlags::ECVF_ScalabilityGroup))
 		{
-<<<<<<< HEAD
-			// remember the previous value so we can restore
-			FString OldValue = CVar->GetString();
-			PreviewPushedSettings.Add(Pair.Key, OldValue);
-=======
 			// remember the previous value and priority so we can restore
 			FPushedCVarSetting OldSetting = FPushedCVarSetting(CVar->GetString(), CVar->GetFlags());
 			PreviewPushedSettings.Add(Pair.Key, OldSetting);
->>>>>>> d731a049
 			//UE_LOG(LogDeviceProfileManager, Log, TEXT("Pushing Device Profile CVar: [[%s:%s]]"), *Pair.Key, *Pair.Value);
 			// cheat CVar can only be set in ConsoleVariables.ini
 			if (!CVar->TestFlags(EConsoleVariableFlags::ECVF_Cheat))
@@ -1193,7 +975,6 @@
 		// this sets us back to non-preview state.
 		RestorePushedState(PreviewPushedSettings);
 	}
-	PreviewDeviceProfile = nullptr;
 }
 #endif
 
@@ -1321,7 +1102,6 @@
 }
 
 bool UDeviceProfileManager::AreTextureGroupsTheSame(UDeviceProfile* Profile1, UDeviceProfile* Profile2) const
-<<<<<<< HEAD
 {
 	if (!Profile1 || !Profile2)
 	{
@@ -1348,35 +1128,6 @@
 	return false;
 }
 
-IDeviceProfileSelectorModule* UDeviceProfileManager::GetPreviewDeviceProfileSelectorModule(FConfigCacheIni* PreviewConfigSystemIn)
-=======
->>>>>>> d731a049
-{
-	if (!Profile1 || !Profile2)
-	{
-		return false;
-	}
-
-	// If our groups are identical say yes
-	if (Profile1->TextureLODGroups == Profile2->TextureLODGroups)
-	{
-		return true;
-	}
-
-	UDeviceProfile* Parent1 = Profile1->GetParentProfile(true);
-	UDeviceProfile* Parent2 = Profile2->GetParentProfile(true);
-
-	// Also if both profiles inherit groups with no changes, count them as the same
-	if (Parent1 && Parent2 &&
-		Profile1->TextureLODGroups == Parent1->TextureLODGroups &&
-		Profile2->TextureLODGroups == Parent2->TextureLODGroups)
-	{
-		return true;
-	}
-
-	return false;
-}
-
 #if ALLOW_OTHER_PLATFORM_CONFIG && WITH_EDITOR
 IDeviceProfileSelectorModule* UDeviceProfileManager::GetPreviewDeviceProfileSelectorModule(FConfigCacheIni* PreviewConfigSystemIn)
 {
@@ -1645,18 +1396,6 @@
 				}
 			}
 		}
-		else if (FParse::Command(&Cmd, TEXT("dpdumppreview")))
-		{
-			UDeviceProfile* DeviceProfile = UDeviceProfileManager::Get().FindProfile(Cmd, false);
-			if (DeviceProfile)
-			{
-				Ar.Logf(TEXT("All preview cvars found for deviceprofile %s"), Cmd);
-				for (const auto& Pair : DeviceProfile->GetAllPreviewCVars())
-				{
-					Ar.Logf(TEXT("%s = %s"), *Pair.Key, *Pair.Value);
-				}
-			}
-		}
 		else if (FParse::Command(&Cmd, TEXT("dppreview")))
 		{
 			UDeviceProfile* DeviceProfile = UDeviceProfileManager::Get().FindProfile(Cmd, false);
@@ -1683,15 +1422,8 @@
 				}));
 
 			// clear some cached cvars in other-platform expansions
-<<<<<<< HEAD
-			UDeviceProfileManager& DPM = UDeviceProfileManager::Get();
-			for (int32 Idx = 0; Idx < DPM.Profiles.Num(); Idx++)
-			{
-				UDeviceProfile* DeviceProfile = CastChecked<UDeviceProfile>(DPM.Profiles[Idx]);
-=======
 			for (TObjectPtr<UDeviceProfile> DeviceProfile : UDeviceProfileManager::Get().Profiles)
 			{
->>>>>>> d731a049
 				DeviceProfile->ClearAllExpandedCVars();
 			}
 
