--- conflicted
+++ resolved
@@ -20,11 +20,8 @@
 #include "ProfilingDebugging/CsvProfiler.h"
 #include "DeviceProfiles/DeviceProfileFragment.h"
 #include "GenericPlatform/GenericPlatformCrashContext.h"
-<<<<<<< HEAD
-=======
 
 DEFINE_LOG_CATEGORY_STATIC(LogDeviceProfileManager, Log, All);
->>>>>>> 6bbb88c8
 
 static TAutoConsoleVariable<FString> CVarDeviceProfileOverride(
 	TEXT("dp.Override"),
@@ -145,24 +142,6 @@
 	}
 }
 
-<<<<<<< HEAD
-void UDeviceProfileManager::InitializeCVarsForActiveDeviceProfile(bool bPushSettings, bool bIsDeviceProfilePreview, bool bForceReload)
-{
-	FString ActiveProfileName;
-	
-	if(DeviceProfileManagerSingleton)
-	{
-		ActiveProfileName = DeviceProfileManagerSingleton->ActiveDeviceProfile->GetName();
-
-		//Ensure we've loaded the device profiles for the active platform.
-		//This can be needed when overriding the device profile.
-		FString ActivePlatformName = DeviceProfileManagerSingleton->ActiveDeviceProfile->DeviceType;
-		FConfigCacheIni::LoadGlobalIniFile(GDeviceProfilesIni, TEXT("DeviceProfiles"), *ActivePlatformName, bForceReload);
-	}
-	else
-	{
-		ActiveProfileName = GetPlatformDeviceProfileName();
-=======
 void UDeviceProfileManager::ProcessDeviceProfileIniSettings(const FString& DeviceProfileName, EDeviceProfileMode Mode)
 {
 	FConfigCacheIni* ConfigSystem = GConfig;
@@ -182,7 +161,6 @@
 	if (Mode == EDeviceProfileMode::DPM_SetCVars)
 	{
 		UE_LOG(LogDeviceProfileManager, Log, TEXT("Applying CVar settings loaded from the selected device profile: [%s]"), *DeviceProfileName);
->>>>>>> 6bbb88c8
 	}
 
 	check(ConfigSystem);
@@ -269,35 +247,6 @@
 
 	FString SectionSuffix = *FString::Printf(TEXT(" %s"), *UDeviceProfile::StaticClass()->GetName());
 
-<<<<<<< HEAD
-#if WITH_EDITOR
-	TSet<FString> PreviewAllowlistCVars;
-	TSet<FString> PreviewDenylistCVars;
-	bool bFoundAllowDeny = false;
-	if (bIsDeviceProfilePreview)
-	{
-		// Walk up the device profile tree to find the most specific device profile with a Denylist or Allowlist of cvars to apply, and use those Allow/Denylists.
-		for(FString CurrentProfileName = ActiveProfileName, CurrentSectionName = ActiveProfileName + SectionSuffix;
-			PreviewAllowlistCVars.Num()==0 && PreviewDenylistCVars.Num()==0 && !CurrentProfileName.IsEmpty() && AvailableProfiles.Contains(CurrentSectionName);
-			CurrentProfileName = GConfig->GetStr(*CurrentSectionName, TEXT("BaseProfileName"), GDeviceProfilesIni), CurrentSectionName = CurrentProfileName + SectionSuffix)
-		{
-			TArray<FString> TempAllowlist;
-			GConfig->GetArray(*CurrentSectionName, TEXT("PreviewAllowlistCVars"), TempAllowlist, GDeviceProfilesIni);
-			for( FString& Item : TempAllowlist)
-			{
-				PreviewAllowlistCVars.Add(Item);
-			}
-
-			TArray<FString> TempDenylist;
-			GConfig->GetArray(*CurrentSectionName, TEXT("PreviewDenylistCVars"), TempDenylist, GDeviceProfilesIni);
-			for (FString& Item : TempDenylist)
-			{
-				PreviewDenylistCVars.Add(Item);
-			}
-		}
-	}
-#endif
-=======
 	TSet<FString> FragmentCVarKeys;
 	TArray<FString> SelectedFragmentCVars;
 	TArray<FSelectedFragmentProperties> FragmentsSelected;
@@ -344,7 +293,6 @@
 		}
 	}
 
->>>>>>> 6bbb88c8
 	// For each device profile, starting with the selected and working our way up the BaseProfileName tree,
 	// Find all CVars and set them 
 	FString BaseDeviceProfileName = DeviceProfileName;
@@ -429,22 +377,6 @@
 					{
 						if (!CVarsAlreadySetList.Find(CVarKey))
 						{
-#if WITH_EDITOR
-							if (bIsDeviceProfilePreview)
-							{
-								if (PreviewDenylistCVars.Contains(CVarKey))
-								{
-									UE_LOG(LogInit, Log, TEXT("Skipping Device Profile CVar due to PreviewDenylistCVars: [[%s]]"), *CVarKey);
-									continue;
-								}
-
-								if (PreviewAllowlistCVars.Num() > 0 && !PreviewAllowlistCVars.Contains(CVarKey))
-								{
-									UE_LOG(LogInit, Log, TEXT("Skipping Device Profile CVar due to PreviewAllowlistCVars: [[%s]]"), *CVarKey);
-									continue;
-								}
-							}
-#endif
 							IConsoleVariable* CVar = IConsoleManager::Get().FindConsoleVariable(*CVarKey);
 							if (Mode == EDeviceProfileMode::DPM_SetCVars)
 							{
@@ -500,19 +432,11 @@
 									DeviceProfileScalabilityCVars.Add(*CVarKey, *CVarValue);
 								}
 
-<<<<<<< HEAD
-							//If this is a dp preview then we set cvars with their existing priority so that we don't cause future issues when setting by scalability levels etc.
-							uint32 BaseCVarPriority = bIsDeviceProfilePreview ? ECVF_SetByMask : ECVF_SetByDeviceProfile;
-							uint32 CVarPriority = bIsScalabilityBucket ? ECVF_SetByScalability : BaseCVarPriority;
-							OnSetCVarFromIniEntry(*GDeviceProfilesIni, *CVarKey, *CVarValue, CVarPriority);
-							CVarsAlreadySetList.Add(CVarKey, CVarValue);
-=======
 								//If this is a dp preview then we set cvars with their existing priority so that we don't cause future issues when setting by scalability levels etc.
 								uint32 CVarPriority = bIsScalabilityBucket ? ECVF_SetByScalability : ECVF_SetByDeviceProfile;
 								OnSetCVarFromIniEntry(*GDeviceProfilesIni, *CVarKey, *CVarValue, CVarPriority);
 								CVarsAlreadySetList.Add(CVarKey, CVarValue);
 							}
->>>>>>> 6bbb88c8
 						}
 					}
 				}
@@ -690,23 +614,12 @@
 	return bDoActiveProfilesReferenceQuerySet;
 }
 
-void UDeviceProfileManager::ReapplyDeviceProfile(bool bForceReload)
+void UDeviceProfileManager::ReapplyDeviceProfile()
 {	
 	UDeviceProfile* OverrideProfile = DeviceProfileManagerSingleton->BaseDeviceProfile ? DeviceProfileManagerSingleton->GetActiveProfile() : nullptr;
 	UDeviceProfile* BaseProfile = DeviceProfileManagerSingleton->BaseDeviceProfile ? DeviceProfileManagerSingleton->BaseDeviceProfile : DeviceProfileManagerSingleton->GetActiveProfile();
 
-<<<<<<< HEAD
-	UE_LOG(LogInit, Log, TEXT("ReapplyDeviceProfile applying profile: [%s]"), *BaseProfile->GetName(), OverrideProfile ? *OverrideProfile->GetName() : TEXT("not set.") );
-
-	// pop any pushed settings
-	RestoreDefaultDeviceProfile();
-
-	// Set base profile and re-apply cvars.
-	SetActiveDeviceProfile(BaseProfile);
-	InitializeCVarsForActiveDeviceProfile(false, false, bForceReload);
-=======
 	UE_LOG(LogDeviceProfileManager, Log, TEXT("ReapplyDeviceProfile applying profile: [%s]"), *BaseProfile->GetName(), OverrideProfile ? *OverrideProfile->GetName() : TEXT("not set."));
->>>>>>> 6bbb88c8
 
 	if (OverrideProfile)
 	{
@@ -897,8 +810,6 @@
 }
 
 
-<<<<<<< HEAD
-=======
 void UDeviceProfileManager::GetProfileConfigFiles(OUT TArray<FString>& OutConfigFiles)
 {
 	TSet<FString> SetOfPaths;
@@ -916,7 +827,6 @@
 	OutConfigFiles = SetOfPaths.Array();
 }
 
->>>>>>> 6bbb88c8
 void UDeviceProfileManager::LoadProfiles()
 {
 	if( !HasAnyFlags( RF_ClassDefaultObject ) )
@@ -985,15 +895,9 @@
 				ITargetPlatform* Platform = TargetPlatforms[PlatformIndex];
 
 				// Set TextureLODSettings
-<<<<<<< HEAD
-				static FName NameDesktop(TEXT("Desktop"));
-				FString CookingDevicePlatformName = Platform->GetPlatformInfo().PlatformGroupName == NameDesktop ? Platform->PlatformName() : Platform->IniPlatformName();
-				const UTextureLODSettings* TextureLODSettingsObj = FindProfile(CookingDevicePlatformName, false);
-=======
 				const UTextureLODSettings* TextureLODSettingsObj = FindProfile(Platform->CookingDeviceProfileName(), false);
 				checkf(TextureLODSettingsObj, TEXT("No TextureLODSettings found for %s"), *Platform->CookingDeviceProfileName());
 
->>>>>>> 6bbb88c8
 				Platform->RegisterTextureLODSettings(TextureLODSettingsObj);
 			}
 
@@ -1110,7 +1014,7 @@
 /**
 * Overrides the device profile. The original profile can be restored with RestoreDefaultDeviceProfile
 */
-void UDeviceProfileManager::SetOverrideDeviceProfile(UDeviceProfile* DeviceProfile, bool bIsDeviceProfilePreview)
+void UDeviceProfileManager::SetOverrideDeviceProfile(UDeviceProfile* DeviceProfile)
 {
 #if ALLOW_OTHER_PLATFORM_CONFIG
 	// we have an active preview running but we're changing the actual device's DP too?
@@ -1131,11 +1035,7 @@
 
 	// activate new one!
 	DeviceProfileManagerSingleton->SetActiveDeviceProfile(DeviceProfile);
-<<<<<<< HEAD
-	InitializeCVarsForActiveDeviceProfile(true, bIsDeviceProfilePreview);
-=======
 	InitializeCVarsForActiveDeviceProfile();
->>>>>>> 6bbb88c8
 
 	// broadcast cvar sinks now that we are done
 	IConsoleManager::Get().CallAllConsoleVariableSinks();
@@ -1146,23 +1046,6 @@
 */
 void UDeviceProfileManager::RestoreDefaultDeviceProfile()
 {
-<<<<<<< HEAD
-	// restore pushed settings
-	for (TMap<FString, FString>::TIterator It(PushedSettings); It; ++It)
-	{
-		IConsoleVariable* CVar = IConsoleManager::Get().FindConsoleVariable(*It.Key());
-		if (CVar)
-		{
-			// restore it!
-			CVar->SetWithCurrentPriority(*It.Value());			
-			UE_LOG(LogInit, Log, TEXT("Popping Device Profile CVar: [[%s:%s]]"), *It.Key(), *It.Value());
-		}
-	}
-
-	PushedSettings.Reset();
-
-	if(BaseDeviceProfile)
-=======
 #if ALLOW_OTHER_PLATFORM_CONFIG
 	// We're restoring overridden DP while a preview is active?
 	check(PreviewPushedSettings.Num() == 0);
@@ -1170,7 +1053,6 @@
 
 	// have we been overridden?
 	if (BaseDeviceProfile)
->>>>>>> 6bbb88c8
 	{
 		UE_LOG(LogDeviceProfileManager, Log, TEXT("Restoring overridden DP back to %s"), *BaseDeviceProfile->GetName());
 		// this differs from previous behavior, we used to push only the cvar state that was modified by the override.
@@ -1388,13 +1270,8 @@
 
 	const void* TextureLODGroupsAddr = ActiveDeviceProfile ? ActiveDeviceProfile->TextureLODGroups.GetData() : nullptr;
 	const int32 NumTextureLODGroups = ActiveDeviceProfile ? ActiveDeviceProfile->TextureLODGroups.Num() : 0;
-<<<<<<< HEAD
-	UE_LOG(LogInit, Log, TEXT("Active device profile: [%p][%p %d] %s"), ActiveDeviceProfile, TextureLODGroupsAddr, NumTextureLODGroups, ActiveDeviceProfile ? *ActiveDeviceProfile->GetName() : TEXT("None"));
-	UE_LOG(LogInit, Log, TEXT("Profiles: %s"), *ProfileNames);
-=======
 	UE_LOG(LogDeviceProfileManager, Log, TEXT("Active device profile: [%p][%p %d] %s"), ActiveDeviceProfile, TextureLODGroupsAddr, NumTextureLODGroups, ActiveDeviceProfile ? *ActiveDeviceProfile->GetName() : TEXT("None"));
 	UE_LOG(LogDeviceProfileManager, Log, TEXT("Profiles: %s"), *ProfileNames);
->>>>>>> 6bbb88c8
 
 	ActiveDeviceProfileChangedDelegate.Broadcast();
 
