--- conflicted
+++ resolved
@@ -15,11 +15,8 @@
 #include "Internationalization/Regex.h"
 #include "GenericPlatform/GenericPlatformDriver.h"
 #include "GenericPlatform/GenericPlatformCrashContext.h"
-<<<<<<< HEAD
-=======
 
 #include UE_INLINE_GENERATED_CPP_BY_NAME(DeviceProfileMatching)
->>>>>>> d731a049
 
 // Platform independent source types
 static FName SRC_Chipset(TEXT("SRC_Chipset"));
@@ -90,21 +87,12 @@
 
 		ErrorsOUT.Reset();
 		FString Result = ParamsString;
-<<<<<<< HEAD
 
 		int32 VarTokenIndex = INDEX_NONE;
 		while ((VarTokenIndex = ParamsString.Find(TEXT("$("), ESearchCase::CaseSensitive, ESearchDir::FromEnd, VarTokenIndex)) != INDEX_NONE)
 		{
 			int32 VarTokenEndIndex = ParamsString.Find(TEXT(")"), ESearchCase::CaseSensitive, ESearchDir::FromStart, VarTokenIndex + 2);
 
-=======
-
-		int32 VarTokenIndex = INDEX_NONE;
-		while ((VarTokenIndex = ParamsString.Find(TEXT("$("), ESearchCase::CaseSensitive, ESearchDir::FromEnd, VarTokenIndex)) != INDEX_NONE)
-		{
-			int32 VarTokenEndIndex = ParamsString.Find(TEXT(")"), ESearchCase::CaseSensitive, ESearchDir::FromStart, VarTokenIndex + 2);
-
->>>>>>> d731a049
 			if (VarTokenEndIndex != INDEX_NONE)
 			{
 				FString SourceVarWithTokens = ParamsString.Mid(VarTokenIndex, (VarTokenEndIndex - VarTokenIndex) + 1);
@@ -126,7 +114,6 @@
 			{
 				ErrorsOUT = FString::Printf(TEXT("no closing parenthesis for %s"), *ParamsString);
 				return false;
-<<<<<<< HEAD
 			}
 		}
 		ExpandedResultOUT = Result;
@@ -173,113 +160,38 @@
 		else if (CompareType == CMP_Less)
 		{
 			if ((bNumericOperands && FCString::Atof(*SourceString) >= FCString::Atof(*MatchString)) || (!bNumericOperands && SourceString >= MatchString))
-=======
-			}
-		}
-		ExpandedResultOUT = Result;
-		return true;
-	}
-
-	void SetUserDefinedValue(FName PropertyName, const FString& PropertyValue)
-	{
-		UserDefinedValues.Add(PropertyName, PropertyValue);
-	}
-};
-
-class FRuleMatchRunner
-{
-	FRulePropertiesContainer& RuleProperties;
-	FOutputDevice* ErrorDevice;
-
-public:
-	struct FDeviceProfileMatchCriterion
-	{
-		FString Arg1;
-		FName Operator;
-		FString Arg2;
-	};
-
-	FRuleMatchRunner(FRulePropertiesContainer& RulePropertiesIN, FOutputDevice* ErrorDeviceIn) : RuleProperties(RulePropertiesIN), ErrorDevice(ErrorDeviceIn){}
-	bool ProcessRule(IDeviceProfileSelectorModule* DPSelectorModule, const FDeviceProfileMatchCriterion& DeviceProfileMatchCriterion, const FString& RuleName)
-	{
-		bool bCurrentMatch = true;
-
-		const FString& SourceString = DeviceProfileMatchCriterion.Arg1;
-		FName CompareType = DeviceProfileMatchCriterion.Operator;
-		const FString& MatchString = DeviceProfileMatchCriterion.Arg2;
-
-		const bool bNumericOperands = SourceString.IsNumeric() && MatchString.IsNumeric();
-
-		if (CompareType == CMP_Equal)
-		{
-			if (SourceString != MatchString)
->>>>>>> d731a049
-			{
-				bCurrentMatch = false;
-			}
-		}
-<<<<<<< HEAD
+			{
+				bCurrentMatch = false;
+			}
+		}
 		else if (CompareType == CMP_LessEqual)
 		{
 			if ((bNumericOperands && FCString::Atof(*SourceString) > FCString::Atof(*MatchString)) || (!bNumericOperands && SourceString > MatchString))
-=======
-		else if (CompareType == CMP_Less)
-		{
-			if ((bNumericOperands && FCString::Atof(*SourceString) >= FCString::Atof(*MatchString)) || (!bNumericOperands && SourceString >= MatchString))
->>>>>>> d731a049
-			{
-				bCurrentMatch = false;
-			}
-		}
-<<<<<<< HEAD
+			{
+				bCurrentMatch = false;
+			}
+		}
 		else if (CompareType == CMP_Greater)
 		{
 			if ((bNumericOperands && FCString::Atof(*SourceString) <= FCString::Atof(*MatchString)) || (!bNumericOperands && SourceString <= MatchString))
-=======
-		else if (CompareType == CMP_LessEqual)
-		{
-			if ((bNumericOperands && FCString::Atof(*SourceString) > FCString::Atof(*MatchString)) || (!bNumericOperands && SourceString > MatchString))
->>>>>>> d731a049
-			{
-				bCurrentMatch = false;
-			}
-		}
-<<<<<<< HEAD
+			{
+				bCurrentMatch = false;
+			}
+		}
 		else if (CompareType == CMP_GreaterEqual)
 		{
 			if ((bNumericOperands && FCString::Atof(*SourceString) < FCString::Atof(*MatchString)) || (!bNumericOperands && SourceString < MatchString))
-=======
-		else if (CompareType == CMP_Greater)
-		{
-			if ((bNumericOperands && FCString::Atof(*SourceString) <= FCString::Atof(*MatchString)) || (!bNumericOperands && SourceString <= MatchString))
->>>>>>> d731a049
-			{
-				bCurrentMatch = false;
-			}
-		}
-<<<<<<< HEAD
+			{
+				bCurrentMatch = false;
+			}
+		}
 		else if (CompareType == CMP_NotEqual)
 		{
 			if (*SourceString == MatchString)
-=======
-		else if (CompareType == CMP_GreaterEqual)
-		{
-			if ((bNumericOperands && FCString::Atof(*SourceString) < FCString::Atof(*MatchString)) || (!bNumericOperands && SourceString < MatchString))
->>>>>>> d731a049
-			{
-				bCurrentMatch = false;
-			}
-		}
-<<<<<<< HEAD
-=======
-		else if (CompareType == CMP_NotEqual)
-		{
-			if (*SourceString == MatchString)
-			{
-				bCurrentMatch = false;
-			}
-		}
->>>>>>> d731a049
+			{
+				bCurrentMatch = false;
+			}
+		}
 		else if (CompareType == CMP_Or || CompareType == CMP_And)
 		{
 			bool bArg1, bArg2;
@@ -557,7 +469,6 @@
 			FExpressionItem A = ExpressionStack.Pop();
 			FRuleMatchRunner::FDeviceProfileMatchCriterion crit;
 			crit.Operator = FName(RPNOutput[i].Value);
-<<<<<<< HEAD
 
 			// process the arguments and dereference any $(variables) to their content.
 			FString ErrorStr;
@@ -572,22 +483,6 @@
 				crit.Arg2 = TEXT("[UnknownArg2Variable]");
 			}
 
-=======
-
-			// process the arguments and dereference any $(variables) to their content.
-			FString ErrorStr;
-			if (!RuleProperties.ExpandVariables(DPSelectorModule, A.Value, crit.Arg1, ErrorStr))
-			{
-				Errors->Logf(TEXT("rule %s failed to expand Arg1, %s"), *RuleName, *ErrorStr);
-				crit.Arg1 = TEXT("[UnknownArg1Variable]");
-			}
-			if (!RuleProperties.ExpandVariables(DPSelectorModule, B.Value, crit.Arg2, ErrorStr))
-			{
-				Errors->Logf(TEXT("rule %s failed to expand Arg2, %s"), *RuleName, *ErrorStr);
-				crit.Arg2 = TEXT("[UnknownArg2Variable]");
-			}
-
->>>>>>> d731a049
 			bool bResult = MatchMe.ProcessRule(DPSelectorModule, crit, RuleName);
 			FExpressionItem C(bResult ? TEXT("true") : TEXT("false"), false);
 			ExpressionStack.Push(C);
@@ -733,11 +628,7 @@
 	UE_CLOG(DPMatchingErrorOutput.NumErrors > 0, LogInit, Fatal, TEXT("DeviceProfileMatching: %d Error(s) encountered while processing MatchedRules for %s"), DPMatchingErrorOutput.NumErrors, *ParentDP);
 #endif
 
-<<<<<<< HEAD
-	FGenericCrashContext::SetEngineData(TEXT("MatchingDPStatus_")+ParentDP, DPMatchingErrorOutput.NumErrors > 0 ? TEXT("Error") : TEXT("No errors"));
-=======
 	FGenericCrashContext::SetEngineData(TEXT("MatchingDPStatus"), ParentDP + (DPMatchingErrorOutput.NumErrors > 0 ? TEXT("Error") : TEXT("No errors")));
->>>>>>> d731a049
 
 	return SelectedFragments;
 }
@@ -783,10 +674,6 @@
 		
 	}
 	SelectedFragments = RemoveAllWhiteSpace(SelectedFragments);
-	if(!SelectedFragments.IsEmpty())
-	{
-		FGenericCrashContext::SetEngineData(TEXT("DeviceProfile.MatchedFragments"), SelectedFragments);
-	}
 
 	UE_CLOG(!SelectedFragments.IsEmpty(), LogInit, Log, TEXT("MatchesRules:Fragment string %s"), *SelectedFragments);
 	TArray<FSelectedFragmentProperties> MatchedFragments = FragmentStringToFragmentProperties(SelectedFragments);
