// Copyright Epic Games, Inc. All Rights Reserved.

#include "EdGraph/EdGraphNode.h"

#include "Serialization/PropertyLocalizationDataGathering.h"
#include "UObject/BlueprintsObjectVersion.h"
#include "UObject/FrameworkObjectVersion.h"
#include "UObject/ObjectSaveContext.h"
#include "UObject/ReleaseObjectVersion.h"
#include "UObject/UE5ReleaseStreamObjectVersion.h"
#include "Textures/SlateIcon.h"
#include "EngineLogs.h"
#if WITH_EDITOR
#include "CookerSettings.h"
#include "Kismet2/BlueprintEditorUtils.h"
#include "Misc/FeedbackContext.h"
#include "ScopedTransaction.h"
#include "FindInBlueprintManager.h"
#include "DiffResults.h"
<<<<<<< HEAD
=======
#include "DiffUtils.h"
>>>>>>> 4af6daef
#else
#include "EdGraph/EdGraphPin.h"
#endif

#define LOCTEXT_NAMESPACE "EdGraph"

FEdGraphTerminalType FEdGraphTerminalType::FromPinType(const FEdGraphPinType& PinType)
{
	FEdGraphTerminalType TerminalType;
	TerminalType.TerminalCategory = PinType.PinCategory;
	TerminalType.TerminalSubCategory = PinType.PinSubCategory;
	TerminalType.TerminalSubCategoryObject = PinType.PinSubCategoryObject;
	TerminalType.bTerminalIsConst = PinType.bIsConst;
	TerminalType.bTerminalIsWeakPointer = PinType.bIsWeakPointer;
	TerminalType.bTerminalIsUObjectWrapper = PinType.bIsUObjectWrapper;
	return TerminalType;
}

FArchive& operator<<(FArchive& Ar, FEdGraphTerminalType& T)
{
	Ar.UsingCustomVersion(FFrameworkObjectVersion::GUID);
	Ar.UsingCustomVersion(FReleaseObjectVersion::GUID);
	Ar.UsingCustomVersion(FUE5ReleaseStreamObjectVersion::GUID);

	if (Ar.CustomVer(FFrameworkObjectVersion::GUID) >= FFrameworkObjectVersion::PinsStoreFName)
	{
		Ar << T.TerminalCategory;
		Ar << T.TerminalSubCategory;
	}
	else
	{
		FString TerminalCategoryStr;
		Ar << TerminalCategoryStr;

		if (Ar.UEVer() < VER_UE4_ADDED_SOFT_OBJECT_PATH)
		{
			// Handle asset->soft object rename, this is here instead of BP code because this structure is embedded
			if (TerminalCategoryStr == TEXT("asset"))
			{
				TerminalCategoryStr = TEXT("softobject");
			}
			else if (TerminalCategoryStr == TEXT("assetclass"))
			{
				TerminalCategoryStr = TEXT("softclass");
			}
		}

		T.TerminalCategory = *TerminalCategoryStr;

		FString TerminalSubCategoryStr;
		Ar << TerminalSubCategoryStr;
		T.TerminalSubCategory = *TerminalSubCategoryStr;
	}

	// See: FArchive& operator<<( FArchive& Ar, FWeakObjectPtr& WeakObjectPtr )
	// The PinSubCategoryObject should be serialized into the package.
	if (!Ar.IsObjectReferenceCollector() || Ar.IsModifyingWeakAndStrongReferences() || Ar.IsPersistent())
	{
		UObject* Object = T.TerminalSubCategoryObject.Get(true);
		Ar << Object;
		if (Ar.IsLoading() || Ar.IsModifyingWeakAndStrongReferences())
		{
			T.TerminalSubCategoryObject = Object;
		}
	}

	Ar << T.bTerminalIsConst;
	Ar << T.bTerminalIsWeakPointer;

	if (Ar.CustomVer(FReleaseObjectVersion::GUID) >= FReleaseObjectVersion::PinTypeIncludesUObjectWrapperFlag)
	{
		Ar << T.bTerminalIsUObjectWrapper;
	}

	if (Ar.IsLoading())
	{
		bool bFixupPinCategories =
			(Ar.CustomVer(FUE5ReleaseStreamObjectVersion::GUID) < FUE5ReleaseStreamObjectVersion::BlueprintPinsUseRealNumbers) &&
			((T.TerminalCategory == TEXT("double")) || (T.TerminalCategory == TEXT("float")));

		if (bFixupPinCategories)
		{
			T.TerminalCategory = TEXT("real");
			T.TerminalSubCategory = TEXT("double");
		}
	}

	return Ar;
}

FName const FNodeMetadata::DefaultGraphNode(TEXT("DefaultGraphNode"));

#if WITH_EDITOR
UEdGraphNode::FCreatePinParams::FCreatePinParams(const FEdGraphPinType& PinType)
	: ContainerType(PinType.ContainerType)
	, bIsReference(PinType.bIsReference)
	, bIsConst(PinType.bIsConst)
	, Index(INDEX_NONE)
	, ValueTerminalType(PinType.PinValueType)
{
}
#endif // WITH_EDITOR

/////////////////////////////////////////////////////
// UGraphNodeContextMenuContext

UGraphNodeContextMenuContext::UGraphNodeContextMenuContext() :
	Pin(nullptr)
{
}

void UGraphNodeContextMenuContext::Init(const UEdGraph* InGraph, const UEdGraphNode* InNode, const UEdGraphPin* InPin, bool bInDebuggingMode)
{
	Graph = InGraph;
	Node = InNode;
	Pin = InPin;
	bIsDebugging = bInDebuggingMode;

#if WITH_EDITOR
	Blueprint = FBlueprintEditorUtils::FindBlueprintForGraph(Graph);
#endif

	if (Pin)
	{
		Node = Pin->GetOwningNode();
	}
}

/////////////////////////////////////////////////////
// UEdGraphNode

#if WITH_EDITORONLY_DATA
void GatherGraphNodeForLocalization(const UObject* const Object, FPropertyLocalizationDataGatherer& PropertyLocalizationDataGatherer, const EPropertyLocalizationGathererTextFlags GatherTextFlags)
{
	const UEdGraphNode* const GraphNode = CastChecked<UEdGraphNode>(Object);
	GraphNode->GatherForLocalization(PropertyLocalizationDataGatherer, GatherTextFlags);
}

void UEdGraphNode::GatherForLocalization(FPropertyLocalizationDataGatherer& PropertyLocalizationDataGatherer, const EPropertyLocalizationGathererTextFlags GatherTextFlags) const
{
	// We need to gather graph pins separately as they're no longer UObjects or UProperties
	// plus they have custom logic for working out whether they're the default value
	const FString PathToObject = GetPathName();
	for (const UEdGraphPin* Pin : Pins)
	{
		if (!Pin->DefaultTextValue.IsEmpty())
		{
			if (Pin->DoesDefaultValueMatchAutogenerated())
			{
				PropertyLocalizationDataGatherer.MarkDefaultTextInstance(Pin->DefaultTextValue);
			}
			else
			{
				PropertyLocalizationDataGatherer.GatherTextInstance(Pin->DefaultTextValue, FString::Printf(TEXT("%s.%s"), *PathToObject, *Pin->GetName()), /*bIsEditorOnly*/true);
			}
		}
	}

	PropertyLocalizationDataGatherer.GatherLocalizationDataFromObject(this, GatherTextFlags);
}
#endif

UEdGraphNode::UEdGraphNode(const FObjectInitializer& ObjectInitializer)
	: Super(ObjectInitializer)
	, AdvancedPinDisplay(ENodeAdvancedPins::NoPins)
	, EnabledState(ENodeEnabledState::Enabled)
	, bUserSetEnabledState(false)
#if WITH_EDITORONLY_DATA
	, bIsNodeEnabled_DEPRECATED(true)
	, bCanResizeNode(false)
	, bUnrelated(false)
	, bCommentBubblePinned(false)
	, bCommentBubbleVisible(false)
	, bCommentBubbleMakeVisible(false)
#endif // WITH_EDITORONLY_DATA

{
#if WITH_EDITORONLY_DATA
	{ static const FAutoRegisterLocalizationDataGatheringCallback AutomaticRegistrationOfLocalizationGatherer(UEdGraphNode::StaticClass(), &GatherGraphNodeForLocalization); }
#endif
}

void UEdGraphNode::Serialize(FArchive& Ar)
{
#if WITH_EDITOR
	Ar.UsingCustomVersion(FBlueprintsObjectVersion::GUID);
#endif

	Super::Serialize(Ar);

#if WITH_EDITOR
	if (Ar.IsLoading())
	{
		// If this was an older version, ensure that we update the enabled state for already-disabled nodes.
		// Note: We need to do this here and not in PostLoad() as it must be assigned prior to compile-on-load.
		if (!bIsNodeEnabled_DEPRECATED && !bUserSetEnabledState && EnabledState == ENodeEnabledState::Enabled)
		{
			EnabledState = ENodeEnabledState::Disabled;
		}

		if (Ar.IsPersistent() && !Ar.HasAnyPortFlags(PPF_Duplicate | PPF_DuplicateForPIE))
		{
			if (Ar.CustomVer(FBlueprintsObjectVersion::GUID) < FBlueprintsObjectVersion::EdGraphPinOptimized)
			{
				for (UEdGraphPin_Deprecated* LegacyPin : DeprecatedPins)
				{
					Ar.Preload(LegacyPin);
					if (UEdGraphPin::FindPinCreatedFromDeprecatedPin(LegacyPin) == nullptr)
					{
						UEdGraphPin::CreatePinFromDeprecatedPin(LegacyPin);
					}
				}
			}
		}
	}

	if (Ar.CustomVer(FBlueprintsObjectVersion::GUID) >= FBlueprintsObjectVersion::EdGraphPinOptimized)
	{
		UEdGraphPin::SerializeAsOwningNode(Ar, Pins);
	}
#endif
}

#if WITH_EDITORONLY_DATA
void UEdGraphNode::DeclareCustomVersions(FArchive& Ar, const UClass* SpecificSubclass)
{
	Super::DeclareCustomVersions(Ar, SpecificSubclass);
	UEdGraphPin::DeclarePinCustomVersions(Ar);
}
#endif


bool UEdGraphNode::GetCanRenameNode() const
{
#if WITH_EDITORONLY_DATA
	return bCanRenameNode;
#else
	return false;
#endif
}

#if WITH_EDITOR

FString UEdGraphNode::GetPropertyNameAndValueForDiff(const FProperty* Prop, const uint8* PropertyAddr) const
{
	FString ExportedStringValue;
	if (const FFloatProperty* FloatProp = CastField<const FFloatProperty>(Prop))
	{
		// special case for floats to remove unnecessary zeros
		const float FloatValue = FloatProp->GetPropertyValue(PropertyAddr);
		ExportedStringValue = FString::SanitizeFloat(FloatValue);
	}
	else
	{
		Prop->ExportTextItem_Direct(ExportedStringValue, PropertyAddr, NULL, NULL, PPF_PropertyWindow, NULL);
	}

	const bool bIsBool = Prop->IsA(FBoolProperty::StaticClass());
	return FString::Printf(TEXT("%s: %s"), *FName::NameToDisplayString(Prop->GetName(), bIsBool), *ExportedStringValue);
}


void UEdGraphNode::DiffProperties(UClass* StructA, UClass* StructB, UObject* DataA, UObject* DataB, FDiffResults& Results, FDiffSingleResult& Diff) const
{
	// Find the common parent class in case the other node isn't of the same type
	UClass* ClassToViewAs = StructA;
	while (!DataB->IsA(ClassToViewAs))
	{
		ClassToViewAs = ClassToViewAs->GetSuperClass();
	}

	DiffProperties(ClassToViewAs, ClassToViewAs, (uint8*)DataA, (uint8*)DataB, Results, Diff);
}

void UEdGraphNode::DiffProperties(UStruct* StructA, UStruct* StructB, uint8* DataA, uint8* DataB, FDiffResults& Results, FDiffSingleResult& Diff) const
{
	// Run through all the properties in the first struct
	for (TFieldIterator<FProperty> PropertyIt(StructA, EFieldIteratorFlags::IncludeSuper); PropertyIt; ++PropertyIt)
	{
		FProperty* Prop = *PropertyIt;
		FProperty* PropB = StructB->FindPropertyByName(Prop->GetFName());

		if (!PropB || Prop->GetClass() != PropB->GetClass())
		{
			// Skip if properties don't match
			continue;
		}

		// skip properties we cant see
		if (!Prop->HasAnyPropertyFlags(CPF_Edit | CPF_BlueprintVisible) ||
			Prop->HasAnyPropertyFlags(CPF_Transient) ||
			Prop->HasAnyPropertyFlags(CPF_DisableEditOnInstance) ||
			Prop->IsA(FDelegateProperty::StaticClass()) ||
			Prop->IsA(FMulticastDelegateProperty::StaticClass()))
		{
			continue;
		}

		if (!DiffUtils::Identical(FResolvedProperty(DataA, Prop), FResolvedProperty(DataB, PropB), StructA, StructB))
		{
			// Only bother setting up the display data if we're storing the result
			if (Results.CanStoreResults())
			{
				Diff.DisplayString = FText::Format(LOCTEXT("DIF_NodePropertyFmt", "Property Changed: {0} "), FText::FromString(Prop->GetName()));
			}
			Results.Add(Diff);
		}
	}
}

UEdGraphPin* UEdGraphNode::CreatePin(EEdGraphPinDirection Dir, const FEdGraphPinType& InPinType, const FName PinName, int32 Index /*= INDEX_NONE*/)
{
	UEdGraphPin* NewPin = UEdGraphPin::CreatePin(this);
	NewPin->PinName = PinName;
	NewPin->Direction = Dir;

	NewPin->PinType = InPinType;

	Modify(false);
	if (Pins.IsValidIndex(Index))
	{
		Pins.Insert(NewPin, Index);
	}
	else
	{
		Pins.Add(NewPin);
	}
	return NewPin;
}

UEdGraphPin* UEdGraphNode::CreatePin(const EEdGraphPinDirection Dir, const FName PinCategory, const FName PinSubCategory, UObject* PinSubCategoryObject, const FName PinName, const FCreatePinParams& PinParams)
{
	FEdGraphPinType PinType(PinCategory, PinSubCategory, PinSubCategoryObject, PinParams.ContainerType, PinParams.bIsReference, PinParams.ValueTerminalType);
	PinType.bIsConst = PinParams.bIsConst;

	return CreatePin(Dir, PinType, PinName, PinParams.Index);
}

UEdGraphPin* UEdGraphNode::FindPin(const FName PinName, const EEdGraphPinDirection Direction) const
{
	for (UEdGraphPin* Pin : Pins)
	{
		if ((Direction == EGPD_MAX || Direction == Pin->Direction) && Pin->PinName == PinName)
		{
			return Pin;
		}
	}

	return nullptr;
}

UEdGraphPin* UEdGraphNode::FindPin(const TCHAR* const PinName, const EEdGraphPinDirection Direction) const
{
	const FName PinFName(PinName, FNAME_Find);
	return (!PinFName.IsNone() ? FindPin(PinFName, Direction) : nullptr);
}

UEdGraphPin* UEdGraphNode::FindPinById(const FGuid PinId) const
{
	for (UEdGraphPin* Pin : Pins)
	{
		if (Pin->PinId == PinId)
		{
			return Pin;
		}
	}

	return nullptr;
}

UEdGraphPin* UEdGraphNode::FindPinByIdChecked(const FGuid PinId) const
{
	UEdGraphPin* Result = FindPinById(PinId);
	check(Result);
	return Result;
}

UEdGraphPin* UEdGraphNode::FindPinByPredicate(TFunctionRef<bool(UEdGraphPin* InPin)> InFunction) const
{
	for (UEdGraphPin* Pin : Pins)
	{
		if (InFunction(Pin))
		{
			return Pin;
		}
	}

	return nullptr;
}

bool UEdGraphNode::RemovePin(UEdGraphPin* Pin)
{
	check( Pin );
	
	Modify();
	UEdGraphPin* RootPin = (Pin->ParentPin != nullptr) ? Pin->ParentPin : Pin;
	RootPin->MarkAsGarbage();

	if (Pins.Remove( RootPin ))
	{
		// Remove any children pins to ensure the entirety of the pin's representation is removed
		for (UEdGraphPin* ChildPin : RootPin->SubPins)
		{
			Pins.Remove(ChildPin);
			ChildPin->MarkAsGarbage();
		}
		OnPinRemoved(Pin);
		return true;
	}

	return false;
}

void UEdGraphNode::BreakAllNodeLinks()
{
	TSet<UEdGraphNode*> NodeList;

	NodeList.Add(this);

	// Iterate over each pin and break all links
	for(int32 PinIdx = 0; PinIdx < Pins.Num(); ++PinIdx)
	{
		UEdGraphPin* Pin = Pins[PinIdx];

		// Save all the connected nodes to be notified below
		for (UEdGraphPin* Connection : Pin->LinkedTo)
		{
			NodeList.Add(Connection->GetOwningNode());
		}

		Pin->BreakAllPinLinks();
	}

	// Send a notification to all nodes that lost a connection
	for (UEdGraphNode* Node : NodeList)
	{
		Node->NodeConnectionListChanged();
	}
}

void UEdGraphNode::GetPinHoverText(const UEdGraphPin& Pin, FString& HoverTextOut) const
{
	ensure(Pin.GetOwningNode() == this);
	HoverTextOut = Pin.PinToolTip;
}

void UEdGraphNode::SnapToGrid(uint32 GridSnapSize)
<<<<<<< HEAD
{
	NodePosX = GridSnapSize * (NodePosX / GridSnapSize);
	NodePosY = GridSnapSize * (NodePosY / GridSnapSize);
}

bool UEdGraphNode::ShowVisualWarning() const
{
	return false;
}

FText UEdGraphNode::GetVisualWarningTooltipText() const
{
=======
{
	NodePosX = GridSnapSize * (NodePosX / GridSnapSize);
	NodePosY = GridSnapSize * (NodePosY / GridSnapSize);
}

bool UEdGraphNode::ShowVisualWarning() const
{
	return false;
}

FText UEdGraphNode::GetVisualWarningTooltipText() const
{
>>>>>>> 4af6daef
	return FText();
}

class UEdGraph* UEdGraphNode::GetGraph() const
{
	UEdGraph* Graph = Cast<UEdGraph>(GetOuter());
	if (Graph == nullptr && IsValid(this))
	{
		if(GetOuter() != GetTransientPackage())
		{
			ensureMsgf(false, TEXT("EdGraphNode::GetGraph : '%s' does not have a UEdGraph as an Outer."), *GetPathName());
		}
	}
	return Graph;
}

void UEdGraphNode::DestroyNode()
{
	UEdGraph* ParentGraph = GetGraph();
	check(ParentGraph);

	// Remove the node - this will break all links. Will be GC'd after this.
	ParentGraph->RemoveNode(this);
}

void UEdGraphNode::RemovePinAt(const int32 PinIndex, const EEdGraphPinDirection PinDirection)
{
	Modify();

	UEdGraphPin* OldPin = GetPinWithDirectionAt(PinIndex, PinDirection);
	checkf(OldPin, TEXT("Tried to remove a non-existent pin."));

	OldPin->BreakAllPinLinks();
	RemovePin(OldPin);

	GetGraph()->NotifyGraphChanged();
}

const class UEdGraphSchema* UEdGraphNode::GetSchema() const
{
	UEdGraph* ParentGraph = GetGraph();
	return ParentGraph ? ParentGraph->GetSchema() : NULL;
}

bool UEdGraphNode::IsCompatibleWithGraph(UEdGraph const* Graph) const
{
	return CanCreateUnderSpecifiedSchema(Graph->GetSchema());
}

FLinearColor UEdGraphNode::GetNodeTitleColor() const
{
	return FLinearColor(0.4f, 0.62f, 1.0f);
}

FLinearColor UEdGraphNode::GetNodeCommentColor() const
{
	return FLinearColor::White;
}

FLinearColor UEdGraphNode::GetNodeBodyTintColor() const
{
	return FLinearColor::White;
}

FText UEdGraphNode::GetTooltipText() const
{
	return GetClass()->GetToolTipText();
}

FString UEdGraphNode::GetDocumentationExcerptName() const
{
	// Default the node to searching for an excerpt named for the C++ node class name, including the U prefix.
	// This is done so that the excerpt name in the doc file can be found by find-in-files when searching for the full class name.
	UClass* MyClass = GetClass();
	return FString::Printf(TEXT("%s%s"), MyClass->GetPrefixCPP(), *MyClass->GetName());
}

FSlateIcon UEdGraphNode::GetIconAndTint(FLinearColor& OutColor) const
{
	static const FSlateIcon Icon = FSlateIcon(FAppStyle::GetAppStyleSetName(), "GraphEditor.Default_16x");
	return Icon;
}

FString UEdGraphNode::GetDescriptiveCompiledName() const
{
	return GetFName().GetPlainNameString();
}

bool UEdGraphNode::IsDeprecated() const
{
	return GetClass()->HasAnyClassFlags(CLASS_Deprecated);
}

FEdGraphNodeDeprecationResponse UEdGraphNode::GetDeprecationResponse(EEdGraphNodeDeprecationType DeprecationType) const
{
	FEdGraphNodeDeprecationResponse Response;

	if (DeprecationType == EEdGraphNodeDeprecationType::NodeTypeIsDeprecated)
	{
		Response.MessageType = EEdGraphNodeDeprecationMessageType::Warning;
		Response.MessageText = NSLOCTEXT("EdGraphCompiler", "NodeDeprecated_Warning", "@@ is deprecated; please replace or remove it.");
	}
	else if (DeprecationType == EEdGraphNodeDeprecationType::NodeHasDeprecatedReference)
	{
		Response.MessageType = EEdGraphNodeDeprecationMessageType::Warning;
		Response.MessageText = NSLOCTEXT("EdGraphCompiler", "NodeDeprecatedReference_Note", "@@ has a deprecated reference; please replace or remove it.");
	}

	return Response;
}

void UEdGraphNode::AddReferencedObjects(UObject* InThis, FReferenceCollector& Collector)
{
	Super::AddReferencedObjects(InThis, Collector);

	UEdGraphNode* This = CastChecked<UEdGraphNode>(InThis);
	for (UEdGraphPin* Pin : This->Pins)
	{
		if (Pin)
		{
			Pin->AddStructReferencedObjects(Collector);
		}
	}
}

void UEdGraphNode::PreSave(const class ITargetPlatform* TargetPlatform)
{
	PRAGMA_DISABLE_DEPRECATION_WARNINGS;
	Super::PreSave(TargetPlatform);
	PRAGMA_ENABLE_DEPRECATION_WARNINGS;
}

void UEdGraphNode::PreSave(FObjectPreSaveContext ObjectSaveContext)
{
	Super::PreSave(ObjectSaveContext);

#if WITH_EDITORONLY_DATA
	if (!NodeUpgradeMessage.IsEmpty())
	{
		// When saving, we clear any upgrade messages
		NodeUpgradeMessage = FText::GetEmpty();
	}
#endif // WITH_EDITORONLY_DATA
}

void UEdGraphNode::PostLoad()
{
	Super::PostLoad();

	// Create Guid if not present (and not CDO)
	if(!NodeGuid.IsValid() && !IsTemplate() && GetLinker() && GetLinker()->IsPersistent() && GetLinker()->IsLoading())
	{
		UE_LOG(LogBlueprint, Warning, TEXT("Node '%s' missing NodeGuid, this can cause deterministic cooking issues please resave package."), *GetPathName());

		// Generate new one
		CreateNewGuid();
	}

	// Duplicating a Blueprint needs to have a new Node Guid generated, which was not occuring before this version
	if(GetLinkerUEVersion() < VER_UE4_POST_DUPLICATE_NODE_GUID)
	{
		UE_LOG(LogBlueprint, Warning, TEXT("Node '%s' missing NodeGuid because of upgrade from old package version, this can cause deterministic cooking issues please resave package."), *GetPathName());

		// Generate new one
		CreateNewGuid();
	}
	// Moving to the new style comments requires conversion to preserve previous state
	if(GetLinkerUEVersion() < VER_UE4_GRAPH_INTERACTIVE_COMMENTBUBBLES)
	{
		bCommentBubbleVisible = !NodeComment.IsEmpty();
	}

	if (DeprecatedPins.Num())
	{
		for (UEdGraphPin_Deprecated* LegacyPin : DeprecatedPins)
		{
			LegacyPin->Rename(nullptr, GetTransientPackage(), REN_ForceNoResetLoaders|REN_NonTransactional);
			LegacyPin->SetFlags(RF_Transient);
			LegacyPin->MarkAsGarbage();
		}

		DeprecatedPins.Empty();
	}

}

void UEdGraphNode::PostEditChangeProperty(FPropertyChangedEvent& PropertyChangedEvent)
{
	Super::PostEditChangeProperty(PropertyChangedEvent);

	if(const UEdGraphSchema* Schema = GetSchema())
	{
		Schema->ForceVisualizationCacheClear();
	}
}

void UEdGraphNode::PostEditUndo()
{
	UEdGraphPin::ResolveAllPinReferences();
	
	return UObject::PostEditUndo();
}

void UEdGraphNode::ExportCustomProperties(FOutputDevice& Out, uint32 Indent)
{
	Super::ExportCustomProperties(Out, Indent);

	for (const UEdGraphPin* Pin : Pins)
	{
		FString PinString;
		Pin->ExportTextItem(PinString, PPF_Delimited);
		Out.Logf(TEXT("%sCustomProperties Pin %s\r\n"), FCString::Spc(Indent), *PinString);
	}
}

void UEdGraphNode::ImportCustomProperties(const TCHAR* SourceText, FFeedbackContext* Warn)
{
	Super::ImportCustomProperties(SourceText, Warn);

	if (FParse::Command(&SourceText, TEXT("Pin")))
	{
		UEdGraphPin* NewPin = UEdGraphPin::CreatePin(this);
		const bool bParseSuccess = NewPin->ImportTextItem(SourceText, PPF_Delimited, this, GWarn);
		if (bParseSuccess)
		{
			Pins.Add(NewPin);
		}
		else
		{
			// Still adding a nullptr to preserve indices
			Pins.Add(nullptr);
		}
	}
}

void UEdGraphNode::BeginDestroy()
{
	for (UEdGraphPin* Pin : Pins)
	{
		Pin->MarkAsGarbage();
	}

	Pins.Empty();

	Super::BeginDestroy();
}

void UEdGraphNode::CreateNewGuid()
{
	NodeGuid = FGuid::NewGuid();
}

void UEdGraphNode::FindDiffs(UEdGraphNode* OtherNode, struct FDiffResults& Results)
{
	if (OtherNode != nullptr)
	{
		FDiffSingleResult Diff;
		Diff.Diff = EDiffType::NODE_PROPERTY;
		Diff.Node1 = this;
		Diff.Node2 = OtherNode;
		Diff.ToolTip = LOCTEXT("DIF_NodePropertyToolTip", "A Property of the node has changed");
		Diff.Category = EDiffType::MODIFICATION;

		// Diff the properties between the nodes
		DiffProperties(GetClass(), OtherNode->GetClass(), this, OtherNode, Results, Diff);
	}
}

void UEdGraphNode::DestroyPin(UEdGraphPin* Pin)
{
	Pin->MarkAsGarbage();
}

bool UEdGraphNode::CanDuplicateNode() const
{
	return true;
}

bool UEdGraphNode::CanUserDeleteNode() const
{
	return true;
}

FText UEdGraphNode::GetNodeTitle(ENodeTitleType::Type TitleType) const
{
	return FText::FromString(GetClass()->GetName());
}

FString UEdGraphNode::GetFindReferenceSearchString() const
{
	return GetNodeTitle(ENodeTitleType::ListView).ToString();
}

UObject* UEdGraphNode::GetJumpTargetForDoubleClick() const
{
	return nullptr;
}

bool UEdGraphNode::CanJumpToDefinition() const
{
	return false;
}

void UEdGraphNode::JumpToDefinition() const
{
	// No implementation in the base graph node
}

FText UEdGraphNode::GetPinDisplayName(const UEdGraphPin* Pin) const
{
	return GetSchema()->GetPinDisplayName(Pin);
}

int32 UEdGraphNode::GetPinIndex(UEdGraphPin* Pin) const
{
	return Pins.Find(Pin);
}

bool UEdGraphNode::ShouldDrawNodeAsControlPointOnly(int32& OutInputPinIndex, int32& OutOutputPinIndex) const
{
	OutInputPinIndex = -1;
	OutOutputPinIndex = -1; 
	return false;
}


UEdGraphPin* UEdGraphNode::GetPinAt(int32 index) const
{
	if (Pins.Num() > index)
	{
		return Pins[index];
	}
	return nullptr;
}

UEdGraphPin* UEdGraphNode::GetPinWithDirectionAt(int32 PinIndex, EEdGraphPinDirection PinDirection) const
{
	// Map requested input to actual pin index
	int32 MatchingPinCount = 0;
	for (UEdGraphPin* Pin : Pins)
	{
		if (Pin->Direction == PinDirection)
		{
			if (PinIndex == MatchingPinCount)
			{
				return Pin;
			}
			++MatchingPinCount;
		}
	}

	return nullptr;
}

void UEdGraphNode::AddSearchMetaDataInfo(TArray<struct FSearchTagDataPair>& OutTaggedMetaData) const
{
	if (GetSchema() == nullptr)
	{
		ensure(false);
		return;
	}

	// Searchable - Primary label for the item in the search results
	OutTaggedMetaData.Add(FSearchTagDataPair(FFindInBlueprintSearchTags::FiB_Name, GetNodeTitle(ENodeTitleType::ListView)));

	// Searchable - As well as being searchable, this displays in the tooltip for the node
	OutTaggedMetaData.Add(FSearchTagDataPair(FFindInBlueprintSearchTags::FiB_ClassName, FText::FromString(GetClass()->GetName())));

	// Non-searchable - Used to lookup the node when attempting to jump to it
	OutTaggedMetaData.Add(FSearchTagDataPair(FFindInBlueprintSearchTags::FiB_NodeGuid, FText::FromString(NodeGuid.ToString(EGuidFormats::Digits))));

	// Non-searchable - Important for matching pin types with icons and colors, stored here so that each pin does not store it
	OutTaggedMetaData.Add(FSearchTagDataPair(FFindInBlueprintSearchTags::FiB_SchemaName, FText::FromString(GetSchema()->GetClass()->GetName())));

	// Non-Searchable - Used to display the icon and color for this node for better visual identification.
	FLinearColor GlyphColor = FLinearColor::White;
	FSlateIcon Icon = GetIconAndTint(GlyphColor);
	OutTaggedMetaData.Add(FSearchTagDataPair(FFindInBlueprintSearchTags::FiB_Glyph, FText::FromName(Icon.GetStyleName())));
	OutTaggedMetaData.Add(FSearchTagDataPair(FFindInBlueprintSearchTags::FiB_GlyphStyleSet, FText::FromName(Icon.GetStyleSetName())));
	OutTaggedMetaData.Add(FSearchTagDataPair(FFindInBlueprintSearchTags::FiB_GlyphColor, FText::FromString(GlyphColor.ToString())));
	OutTaggedMetaData.Add(FSearchTagDataPair(FFindInBlueprintSearchTags::FiB_Comment, FText::FromString(NodeComment)));
}

void UEdGraphNode::AddPinSearchMetaDataInfo(const UEdGraphPin* Pin, TArray<struct FSearchTagDataPair>& OutTaggedMetaData) const
{
	// Searchable - Primary label for the item in the search results
	OutTaggedMetaData.Add(FSearchTagDataPair(FFindInBlueprintSearchTags::FiB_Name, Pin->GetSchema()->GetPinDisplayName(Pin)));

	// Searchable - The pin's default value as a text string
	OutTaggedMetaData.Add(FSearchTagDataPair(FFindInBlueprintSearchTags::FiB_DefaultValue, Pin->GetDefaultAsText()));
}

void UEdGraphNode::OnUpdateCommentText( const FString& NewComment )
{
	if( !NodeComment.Equals( NewComment ))
	{
		const FScopedTransaction Transaction( LOCTEXT( "CommentCommitted", "Comment Changed" ) );
		Modify();
		NodeComment	= NewComment;
	}
}

FText UEdGraphNode::GetKeywords() const
{
	return GetClass()->GetMetaDataText(TEXT("Keywords"), TEXT("UObjectKeywords"), GetClass()->GetFullGroupName(false));
}

void UEdGraphNode::AddNodeUpgradeNote(FText InUpgradeNote)
{
#if WITH_EDITORONLY_DATA
	if (NodeUpgradeMessage.IsEmpty())
	{
		NodeUpgradeMessage = InUpgradeNote;
	}
	else
	{
		NodeUpgradeMessage = FText::Format(FText::FromString(TEXT("{0}\n{1}")), NodeUpgradeMessage, InUpgradeNote);
	}
#endif
}

bool UEdGraphNode::ShouldMakeCommentBubbleVisible() const
{
	return bCommentBubbleMakeVisible;
}

void UEdGraphNode::SetMakeCommentBubbleVisible(bool MakeVisible)
{
	bCommentBubbleMakeVisible = MakeVisible;
}

void UEdGraphNode::ForEachNodeDirectlyConnected(TFunctionRef<void(UEdGraphNode*)> Func)
{
	TSet<UEdGraphNode*> DirectNeighbors;
	for( UEdGraphPin* Pin : Pins )
	{
		if(Pin->LinkedTo.Num() > 0)
		{
			for(UEdGraphPin* Connection : Pin->LinkedTo)
			{
				// avoid including the current node in the case of a self connection:
				if(Connection->GetOwningNode() != this)
				{
					DirectNeighbors.Add(Connection->GetOwningNode());
				}
			}
		}
	}

	for(UEdGraphNode* Neighbor : DirectNeighbors)
	{
		Func(Neighbor);
	}
}

void UEdGraphNode::ForEachNodeDirectlyConnectedIf(TFunctionRef<bool(const UEdGraphPin* Pin)> Filter, TFunctionRef<void(UEdGraphNode*)> Func)
{
	TSet<UEdGraphNode*> NeighborsAcceptedForConsideration;
	for( UEdGraphPin* Pin : Pins )
	{
		if(Pin->LinkedTo.Num() > 0 && Filter(Pin))
		{
			for(UEdGraphPin* Connection : Pin->LinkedTo)
			{
				// avoid including the current node in the case of a self connection:
				if(Connection->GetOwningNode() != this)
				{
					NeighborsAcceptedForConsideration.Add(Connection->GetOwningNode());
				}
			}
		}
	}

	for(UEdGraphNode* Neighbor : NeighborsAcceptedForConsideration)
	{
		Func(Neighbor);
	}
}

void UEdGraphNode::ForEachNodeDirectlyConnectedToInputs(TFunctionRef<void(UEdGraphNode*)> Func)
{
	ForEachNodeDirectlyConnectedIf(
		[](const UEdGraphPin* Pin)
		{ 
			if(Pin->Direction == EGPD_Input)
			{
				return true;
			}
			return false;
		},
		Func
	);
}

void UEdGraphNode::ForEachNodeDirectlyConnectedToOutputs(TFunctionRef<void(UEdGraphNode*)> Func)
{
	ForEachNodeDirectlyConnectedIf(
		[](const UEdGraphPin* Pin)
		{ 
			if(Pin->Direction == EGPD_Output)
			{
				return true;
			}
			return false;
		},
		Func
	);
}

#endif	//#if WITH_EDITOR

bool UEdGraphNode::IsInDevelopmentMode() const
{
#if WITH_EDITOR
	// By default, development mode is implied when running in the editor and not cooking via commandlet, unless enabled in the project settings.
	return !IsRunningCommandlet() || GetDefault<UCookerSettings>()->bCompileBlueprintsInDevelopmentMode;
#else
	return false;
#endif
}

bool UEdGraphNode::IsAutomaticallyPlacedGhostNode() const
{
	return !bUserSetEnabledState && (EnabledState == ENodeEnabledState::Disabled);
}

void UEdGraphNode::MakeAutomaticallyPlacedGhostNode()
{
	EnabledState = ENodeEnabledState::Disabled;
	NodeComment = LOCTEXT("DisabledNodeComment", "This node is disabled and will not be called.\nDrag off pins to build functionality.").ToString();
	bUserSetEnabledState = false;
}

/////////////////////////////////////////////////////

#undef LOCTEXT_NAMESPACE<|MERGE_RESOLUTION|>--- conflicted
+++ resolved
@@ -17,10 +17,7 @@
 #include "ScopedTransaction.h"
 #include "FindInBlueprintManager.h"
 #include "DiffResults.h"
-<<<<<<< HEAD
-=======
 #include "DiffUtils.h"
->>>>>>> 4af6daef
 #else
 #include "EdGraph/EdGraphPin.h"
 #endif
@@ -468,7 +465,6 @@
 }
 
 void UEdGraphNode::SnapToGrid(uint32 GridSnapSize)
-<<<<<<< HEAD
 {
 	NodePosX = GridSnapSize * (NodePosX / GridSnapSize);
 	NodePosY = GridSnapSize * (NodePosY / GridSnapSize);
@@ -481,20 +477,6 @@
 
 FText UEdGraphNode::GetVisualWarningTooltipText() const
 {
-=======
-{
-	NodePosX = GridSnapSize * (NodePosX / GridSnapSize);
-	NodePosY = GridSnapSize * (NodePosY / GridSnapSize);
-}
-
-bool UEdGraphNode::ShowVisualWarning() const
-{
-	return false;
-}
-
-FText UEdGraphNode::GetVisualWarningTooltipText() const
-{
->>>>>>> 4af6daef
 	return FText();
 }
 
