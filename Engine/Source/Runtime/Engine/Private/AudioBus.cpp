--- conflicted
+++ resolved
@@ -5,18 +5,6 @@
 #include "AudioBusSubsystem.h"
 #include "AudioMixerDevice.h"
 #include "Engine/Engine.h"
-
-#include UE_INLINE_GENERATED_CPP_BY_NAME(AudioBus)
-
-FAudioBusProxy::FAudioBusProxy(UAudioBus* InAudioBus)
-{
-	if (InAudioBus)
-	{
-		AudioBusId = InAudioBus->GetUniqueID();
-		NumChannels = InAudioBus->GetNumChannels();
-	}
-}
-
 
 #include UE_INLINE_GENERATED_CPP_BY_NAME(AudioBus)
 
@@ -53,18 +41,9 @@
 		TArray<FAudioDevice*> AudioDevices = AudioDeviceManager->GetAudioDevices();
 		for (FAudioDevice* AudioDevice : AudioDevices)
 		{
-<<<<<<< HEAD
-			if (AudioDevice->IsAudioMixerEnabled())
-			{
-				UAudioBusSubsystem* AudioBusSubsystem = AudioDevice->GetSubsystem<UAudioBusSubsystem>();
-				check(AudioBusSubsystem);
-				AudioBusSubsystem->StopAudioBus(Audio::FAudioBusKey(AudioBusId));
-			}
-=======
 			UAudioBusSubsystem* AudioBusSubsystem = AudioDevice->GetSubsystem<UAudioBusSubsystem>();
 			check(AudioBusSubsystem);
 			AudioBusSubsystem->StopAudioBus(Audio::FAudioBusKey(AudioBusId));
->>>>>>> 4af6daef
 		}
 	}
 }
