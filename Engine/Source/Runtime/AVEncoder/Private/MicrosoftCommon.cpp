--- conflicted
+++ resolved
@@ -2,7 +2,7 @@
 
 #include "MicrosoftCommon.h"
 
-#if PLATFORM_WINDOWS || (PLATFORM_XBOXONE && WITH_LEGACY_XDK)
+#if PLATFORM_WINDOWS
 
 #if WMFMEDIA_SUPPORTED_PLATFORM
 	#pragma comment(lib, "mfplat")
@@ -24,24 +24,9 @@
 //	return Device;
 //}
 //#endif
-<<<<<<< HEAD
 //
-////
-//// XboxOne only code
-//// 
-//#if PLATFORM_XBOXONE 
-//ID3D12Device* GetUE4DxDevice()
-//{
-//	auto Device = static_cast<ID3D12Device*>(GDynamicRHI->RHIGetNativeDevice());
-//	checkf(Device != nullptr, TEXT("Failed to get UE4's ID3D12Device"));
-//	return Device;
-//}
-=======
->>>>>>> d731a049
-//
-//#endif
 
 
 } // namespace AVEncoder
 
-#endif // PLATFORM_WINDOWS || (PLATFORM_XBOXONE && WITH_LEGACY_XDK)
+#endif // PLATFORM_WINDOWS
