--- conflicted
+++ resolved
@@ -34,25 +34,6 @@
 	bool SetupForYUV420P(uint32 InWidth, uint32 InHeight);
 
 	// set up for an encoder that encodes a D3D11 texture (nvenc)
-<<<<<<< HEAD
-	bool SetupForD3D11(void* InApplicationD3DDevice, uint32 InWidth, uint32 InHeight);
-	
-	// set up for an encoder that encodes a D3D11 texture within a feature level 11.1 D3D11 device (amf)
-	bool SetupForD3D11Shared(void* InApplicationD3DDevice, uint32 InWidth, uint32 InHeight);
-	
-	// set up for an encoder that encodes a D3D12 texture (amf)
-	bool SetupForD3D12(void* InApplicationD3DDevice, uint32 InWidth, uint32 InHeight);
-
-	// set up for an encoder that encodes a D3D12 texture in the context of a D3D11 device (i.e. nvenc)
-	bool SetupForD3D12Shared(void* InApplicationD3DDevice, uint32 InWidth, uint32 InHeight);
-
-	// set up an encoder that encodes a CUArray in a CUDA context
-	bool SetupForCUDA(void* InApplicationContext, uint32 InWidth, uint32 InHeight);
-	
-#if PLATFORM_DESKTOP && !PLATFORM_APPLE
-	// set up an encoder that encodes a VkImage in the context of a VkDevice
-	bool SetupForVulkan(VkInstance InApplicationVulkanInstance, VkPhysicalDevice InApplicationVulkanPhysicalDevice, VkDevice InApplicationVulkanDevice, uint32 InWidth, uint32 InHeight);
-=======
 	bool SetupForD3D11(void* InApplicationD3DDevice);
 	
 	// set up for an encoder that encodes a D3D11 texture within a feature level 11.1 D3D11 device (amf)
@@ -70,7 +51,6 @@
 #if PLATFORM_DESKTOP && !PLATFORM_APPLE
 	// set up an encoder that encodes a VkImage in the context of a VkDevice
 	bool SetupForVulkan(VkInstance InApplicationVulkanInstance, VkPhysicalDevice InApplicationVulkanPhysicalDevice, VkDevice InApplicationVulkanDevice);
->>>>>>> d731a049
 #endif
 
 	// --- available encoders
