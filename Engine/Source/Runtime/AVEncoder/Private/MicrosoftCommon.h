--- conflicted
+++ resolved
@@ -5,11 +5,7 @@
 #include "Containers/UnrealString.h"
 #include "VideoCommon.h"
 
-<<<<<<< HEAD
-#if PLATFORM_WINDOWS || (PLATFORM_XBOXONE && WITH_LEGACY_XDK) || PLATFORM_HOLOLENS
-=======
 #if PLATFORM_MICROSOFT
->>>>>>> d731a049
 
 namespace AVEncoder
 {
@@ -34,15 +30,7 @@
 	}
 }
 
-<<<<<<< HEAD
-#if PLATFORM_WINDOWS || PLATFORM_HOLOLENS
-	#include "Windows/AllowWindowsPlatformTypes.h"
-#elif PLATFORM_XBOXONE
-	#include "XboxCommonAllowPlatformTypes.h"
-#endif
-=======
 #include "Microsoft/AllowMicrosoftPlatformTypes.h"
->>>>>>> d731a049
 
 // macro to deal with COM calls inside a function that returns `false` on error
 #define CHECK_HR(COM_call)\
@@ -88,15 +76,7 @@
 		}\
 	}
 
-<<<<<<< HEAD
-#if PLATFORM_WINDOWS || PLATFORM_HOLOLENS
-	#include "Windows/HideWindowsPlatformTypes.h"
-#elif PLATFORM_XBOXONE
-	#include "XboxCommonHidePlatformTypes.h"
-#endif
-=======
 #include "Microsoft/HideMicrosoftPlatformTypes.h"
->>>>>>> d731a049
 
 // following commented include causes name clash between UE4 and Windows `IMediaEventSink`,
 // we just need a couple of GUIDs from there so the solution is to duplicate them below
@@ -120,13 +100,6 @@
 //
 //ID3D11Device* GetUE4DxDevice();
 //
-<<<<<<< HEAD
-//#elif PLATFORM_XBOXONE
-//
-//ID3D12Device* GetUE4DxDevice();
-//
-=======
->>>>>>> d731a049
 //#endif
 
 //// scope-disable particular DX11 Debug Layer errors
@@ -178,9 +151,5 @@
 } // namespace AVEncoder
 
 
-<<<<<<< HEAD
-#endif // PLATFORM_WINDOWS || (PLATFORM_XBOXONE && WITH_LEGACY_XDK)
-=======
 #endif // PLATFORM_MICROSOFT
->>>>>>> d731a049
 
