// Copyright Epic Games, Inc. All Rights Reserved.

#include "VideoEncoderFactory.h"
#include "VideoEncoderInputImpl.h"
#include "RHI.h"

#include "Encoders/VideoEncoderH264_Dummy.h"

namespace AVEncoder
{

FCriticalSection			FVideoEncoderFactory::ProtectSingleton;
FVideoEncoderFactory		FVideoEncoderFactory::Singleton;
FThreadSafeCounter			FVideoEncoderFactory::NextID = 4711;

FVideoEncoderFactory& FVideoEncoderFactory::Get()
{
	if (!Singleton.bWasSetup)
	{
		ProtectSingleton.Lock();
		if (!Singleton.bWasSetup)
		{
			Singleton.bWasSetup = true;
			if (!Singleton.bDebugDontRegisterDefaultCodecs)
			{
				Singleton.RegisterDefaultCodecs();
			}
		}
		ProtectSingleton.Unlock();
	}
	return Singleton;
}

void FVideoEncoderFactory::Shutdown()
{
	FScopeLock		Guard(&ProtectSingleton);
	if (Singleton.bWasSetup)
	{
		Singleton.bWasSetup = false;
		Singleton.bDebugDontRegisterDefaultCodecs = false;
		Singleton.AvailableEncoders.Empty();
		Singleton.CreateEncoders.Empty();

	// 
#if defined(AVENCODER_VIDEO_ENCODER_AVAILABLE_NVENC)
		FNVENCCommon::Shutdown();
#endif
	}
}

void FVideoEncoderFactory::Debug_SetDontRegisterDefaultCodecs()
{
	check(!Singleton.bWasSetup);
	Singleton.bDebugDontRegisterDefaultCodecs = true;
}

void FVideoEncoderFactory::Register(const FVideoEncoderInfo& InInfo, const CreateEncoderCallback& InCreateEncoder)
{
	AvailableEncoders.Push(InInfo);
	AvailableEncoders.Last().ID = NextID.Increment();
	CreateEncoders.Push(InCreateEncoder);
}

void FVideoEncoderFactory::RegisterDefaultCodecs()
{

#if defined(AVENCODER_VIDEO_ENCODER_AVAILABLE_H264_DUMMY)
	FVideoEncoderH264_Dummy::Register(*this);
#endif

}

bool FVideoEncoderFactory::GetInfo(uint32 InID, FVideoEncoderInfo& OutInfo) const
{
	for (int32 Index = 0; Index < AvailableEncoders.Num(); ++Index)
	{
		if (AvailableEncoders[Index].ID == InID)
		{
			OutInfo = AvailableEncoders[Index];
			return true;
		}
	}
	return false;
}

bool FVideoEncoderFactory::HasEncoderForCodec(ECodecType CodecType) const
{
	for (const AVEncoder::FVideoEncoderInfo& EncoderInfo : AvailableEncoders)
	{
		if (EncoderInfo.CodecType == CodecType)
		{
			return true;
		}
	}
	return false;
}

TUniquePtr<FVideoEncoder> FVideoEncoderFactory::Create(uint32 InID, const FVideoEncoder::FLayerConfig& config)
{
	// HACK (M84FIX) create encoder without a ready FVideoEncoderInput
	TUniquePtr<FVideoEncoder>	Result;
	for (int32 Index = 0; Index < AvailableEncoders.Num(); ++Index)
	{
		if (AvailableEncoders[Index].ID == InID)
		{
			Result = CreateEncoders[Index]();

<<<<<<< HEAD
			FString RHIName = GDynamicRHI->GetName();

			if (RHIName == TEXT("D3D11"))
			{	
				TSharedRef<FVideoEncoderInput> Input = FVideoEncoderInput::CreateForD3D11(GDynamicRHI->RHIGetNativeDevice(), config.Width, config.Height, true, IsRHIDeviceAMD()).ToSharedRef();
=======
			ERHIInterfaceType RHIType = RHIGetInterfaceType();

			if (RHIType == ERHIInterfaceType::D3D11)
			{	
				TSharedRef<FVideoEncoderInput> Input = FVideoEncoderInput::CreateForD3D11(GDynamicRHI->RHIGetNativeDevice(), true, IsRHIDeviceAMD()).ToSharedRef();
>>>>>>> d731a049
				
				if (Result && !Result->Setup(Input, config))
				{
					Result.Reset();
				}
				break;
			}
<<<<<<< HEAD
			else if (RHIName == TEXT("D3D12"))
			{				
				TSharedRef<FVideoEncoderInput> Input = FVideoEncoderInput::CreateForD3D12(GDynamicRHI->RHIGetNativeDevice(), config.Width, config.Height, true, IsRHIDeviceNVIDIA()).ToSharedRef();
=======
			else if (RHIType == ERHIInterfaceType::D3D12)
			{				
				TSharedRef<FVideoEncoderInput> Input = FVideoEncoderInput::CreateForD3D12(GDynamicRHI->RHIGetNativeDevice(), true, IsRHIDeviceNVIDIA()).ToSharedRef();
>>>>>>> d731a049
				
				if (Result && !Result->Setup(Input, config))
				{
					Result.Reset();
				}
				break;
			}
#if PLATFORM_DESKTOP && !PLATFORM_APPLE
<<<<<<< HEAD
			else if (RHIName == TEXT("Vulkan"))
=======
			else if (RHIType == ERHIInterfaceType::Vulkan)
>>>>>>> d731a049
			{
				AVEncoder::FVulkanDataStruct VulkanData = {	static_cast<VkInstance>(GDynamicRHI->RHIGetNativeInstance()), 
															static_cast<VkPhysicalDevice>(GDynamicRHI->RHIGetNativePhysicalDevice()), 
															static_cast<VkDevice>(GDynamicRHI->RHIGetNativeDevice())};

<<<<<<< HEAD
				TSharedRef<FVideoEncoderInput> Input = FVideoEncoderInput::CreateForVulkan( &VulkanData, config.Width, config.Height, true).ToSharedRef();
=======
				TSharedRef<FVideoEncoderInput> Input = FVideoEncoderInput::CreateForVulkan( &VulkanData, true).ToSharedRef();
>>>>>>> d731a049
				
				if (Result && !Result->Setup(Input, config))
				{
					Result.Reset();
				}
				break;
			}
#endif
		}
	}
	return Result;
}

TUniquePtr<FVideoEncoder> FVideoEncoderFactory::Create(uint32 InID, TSharedPtr<FVideoEncoderInput> InInput, const FVideoEncoder::FLayerConfig& config)
{
	TUniquePtr<FVideoEncoder>		Result;
	if (InInput)
	{
		TSharedRef<FVideoEncoderInput>	Input(InInput.ToSharedRef());
		for (int32 Index = 0; Index < AvailableEncoders.Num(); ++Index)
		{
			if (AvailableEncoders[Index].ID == InID)
			{
				Result = CreateEncoders[Index]();
				if (Result && !Result->Setup(MoveTemp(Input), config))
				{
					Result.Reset();
				}
				break;
			}
		}
	}
	return Result;
}

} /* namespace AVEncoder */<|MERGE_RESOLUTION|>--- conflicted
+++ resolved
@@ -105,19 +105,11 @@
 		{
 			Result = CreateEncoders[Index]();
 
-<<<<<<< HEAD
-			FString RHIName = GDynamicRHI->GetName();
-
-			if (RHIName == TEXT("D3D11"))
-			{	
-				TSharedRef<FVideoEncoderInput> Input = FVideoEncoderInput::CreateForD3D11(GDynamicRHI->RHIGetNativeDevice(), config.Width, config.Height, true, IsRHIDeviceAMD()).ToSharedRef();
-=======
 			ERHIInterfaceType RHIType = RHIGetInterfaceType();
 
 			if (RHIType == ERHIInterfaceType::D3D11)
 			{	
 				TSharedRef<FVideoEncoderInput> Input = FVideoEncoderInput::CreateForD3D11(GDynamicRHI->RHIGetNativeDevice(), true, IsRHIDeviceAMD()).ToSharedRef();
->>>>>>> d731a049
 				
 				if (Result && !Result->Setup(Input, config))
 				{
@@ -125,15 +117,9 @@
 				}
 				break;
 			}
-<<<<<<< HEAD
-			else if (RHIName == TEXT("D3D12"))
-			{				
-				TSharedRef<FVideoEncoderInput> Input = FVideoEncoderInput::CreateForD3D12(GDynamicRHI->RHIGetNativeDevice(), config.Width, config.Height, true, IsRHIDeviceNVIDIA()).ToSharedRef();
-=======
 			else if (RHIType == ERHIInterfaceType::D3D12)
 			{				
 				TSharedRef<FVideoEncoderInput> Input = FVideoEncoderInput::CreateForD3D12(GDynamicRHI->RHIGetNativeDevice(), true, IsRHIDeviceNVIDIA()).ToSharedRef();
->>>>>>> d731a049
 				
 				if (Result && !Result->Setup(Input, config))
 				{
@@ -142,21 +128,13 @@
 				break;
 			}
 #if PLATFORM_DESKTOP && !PLATFORM_APPLE
-<<<<<<< HEAD
-			else if (RHIName == TEXT("Vulkan"))
-=======
 			else if (RHIType == ERHIInterfaceType::Vulkan)
->>>>>>> d731a049
 			{
 				AVEncoder::FVulkanDataStruct VulkanData = {	static_cast<VkInstance>(GDynamicRHI->RHIGetNativeInstance()), 
 															static_cast<VkPhysicalDevice>(GDynamicRHI->RHIGetNativePhysicalDevice()), 
 															static_cast<VkDevice>(GDynamicRHI->RHIGetNativeDevice())};
 
-<<<<<<< HEAD
-				TSharedRef<FVideoEncoderInput> Input = FVideoEncoderInput::CreateForVulkan( &VulkanData, config.Width, config.Height, true).ToSharedRef();
-=======
 				TSharedRef<FVideoEncoderInput> Input = FVideoEncoderInput::CreateForVulkan( &VulkanData, true).ToSharedRef();
->>>>>>> d731a049
 				
 				if (Result && !Result->Setup(Input, config))
 				{
