--- conflicted
+++ resolved
@@ -9,13 +9,6 @@
 #include "GenericPlatform/GenericPlatformMath.h"
 
 #include "Misc/Guid.h"
-<<<<<<< HEAD
-
-#if PLATFORM_DESKTOP && !PLATFORM_APPLE
-#include "VulkanRHIBridge.h"
-#endif
-=======
->>>>>>> d731a049
 
 #if PLATFORM_WINDOWS
 #include "MicrosoftCommon.h"
@@ -38,20 +31,12 @@
 
 	// --- construct video encoder input based on expected input frame format -------------------------
 
-<<<<<<< HEAD
-	TSharedPtr<FVideoEncoderInput> FVideoEncoderInput::CreateDummy(uint32 InWidth, uint32 InHeight, bool bIsResizable)
-=======
 	TSharedPtr<FVideoEncoderInput> FVideoEncoderInput::CreateDummy(bool bIsResizable)
->>>>>>> d731a049
 	{
 		TSharedPtr<FVideoEncoderInputImpl>	Input = MakeShared<FVideoEncoderInputImpl>();
 		Input->bIsResizable = bIsResizable;
 
-<<<<<<< HEAD
-		if (!Input->SetupForDummy(InWidth, InHeight))
-=======
 		if (!Input->SetupForDummy())
->>>>>>> d731a049
 		{
 			Input.Reset();
 		}
@@ -70,11 +55,7 @@
 		return Input;
 	}
 
-<<<<<<< HEAD
-	TSharedPtr<FVideoEncoderInput> FVideoEncoderInput::CreateForD3D11(void* InApplicationD3DDevice, uint32 InWidth, uint32 InHeight, bool bIsResizable, bool IsShared)
-=======
 	TSharedPtr<FVideoEncoderInput> FVideoEncoderInput::CreateForD3D11(void* InApplicationD3DDevice, bool bIsResizable, bool IsShared)
->>>>>>> d731a049
 	{
 		TSharedPtr<FVideoEncoderInputImpl>	Input = MakeShared<FVideoEncoderInputImpl>();
 
@@ -83,22 +64,14 @@
 
 		if (IsShared)
 		{
-<<<<<<< HEAD
-			if (!Input->SetupForD3D11Shared(static_cast<ID3D11Device*>(InApplicationD3DDevice), InWidth, InHeight))
-=======
 			if (!Input->SetupForD3D11Shared(static_cast<ID3D11Device*>(InApplicationD3DDevice)))
->>>>>>> d731a049
 			{
 				Input.Reset();
 			}
 		}
 		else
 		{
-<<<<<<< HEAD
-			if (!Input->SetupForD3D11(static_cast<ID3D11Device*>(InApplicationD3DDevice), InWidth, InHeight))
-=======
 			if (!Input->SetupForD3D11(static_cast<ID3D11Device*>(InApplicationD3DDevice)))
->>>>>>> d731a049
 			{
 				Input.Reset();
 			}
@@ -110,11 +83,7 @@
 	}
 
 
-<<<<<<< HEAD
-	TSharedPtr<FVideoEncoderInput> FVideoEncoderInput::CreateForD3D12(void* InApplicationD3DDevice, uint32 InWidth, uint32 InHeight, bool bIsResizable, bool IsShared)
-=======
 	TSharedPtr<FVideoEncoderInput> FVideoEncoderInput::CreateForD3D12(void* InApplicationD3DDevice, bool bIsResizable, bool IsShared)
->>>>>>> d731a049
 	{
 		TSharedPtr<FVideoEncoderInputImpl>	Input = MakeShared<FVideoEncoderInputImpl>();
 
@@ -123,22 +92,14 @@
 
 		if (IsShared)
 		{
-<<<<<<< HEAD
-			if (!Input->SetupForD3D12Shared(static_cast<ID3D12Device*>(InApplicationD3DDevice), InWidth, InHeight))
-=======
 			if (!Input->SetupForD3D12Shared(static_cast<ID3D12Device*>(InApplicationD3DDevice)))
->>>>>>> d731a049
 			{
 				Input.Reset();
 			}
 		}
 		else
 		{
-<<<<<<< HEAD
-			if (!Input->SetupForD3D12(static_cast<ID3D12Device*>(InApplicationD3DDevice), InWidth, InHeight))
-=======
 			if (!Input->SetupForD3D12(static_cast<ID3D12Device*>(InApplicationD3DDevice)))
->>>>>>> d731a049
 			{
 				Input.Reset();
 			}
@@ -149,17 +110,12 @@
 		return Input;
 	}
 
-<<<<<<< HEAD
-	TSharedPtr<FVideoEncoderInput> FVideoEncoderInput::CreateForCUDA(void* InApplicationContext, uint32 InWidth, uint32 InHeight, bool bIsResizable)
-=======
 	TSharedPtr<FVideoEncoderInput> FVideoEncoderInput::CreateForCUDA(void* InApplicationContext, bool bIsResizable)
->>>>>>> d731a049
 	{
 		TSharedPtr<FVideoEncoderInputImpl> Input = MakeShared<FVideoEncoderInputImpl>();
 		Input->bIsResizable = bIsResizable;
 
-<<<<<<< HEAD
-		if (!Input->SetupForCUDA(reinterpret_cast<CUcontext>(InApplicationContext), InWidth, InHeight))
+		if (!Input->SetupForCUDA(reinterpret_cast<CUcontext>(InApplicationContext)))
 		{
 			Input.Reset();
 		}
@@ -167,14 +123,14 @@
 	}
 
 #if PLATFORM_DESKTOP && !PLATFORM_APPLE
-	TSharedPtr<FVideoEncoderInput> FVideoEncoderInput::CreateForVulkan(void* InApplicationVulkanData, uint32 InWidth, uint32 InHeight, bool bIsResizable)
+	TSharedPtr<FVideoEncoderInput> FVideoEncoderInput::CreateForVulkan(void* InApplicationVulkanData, bool bIsResizable)
 	{
 		TSharedPtr<FVideoEncoderInputImpl>	Input = MakeShared<FVideoEncoderInputImpl>();
 		Input->bIsResizable = bIsResizable;
 
 		FVulkanDataStruct* VulkanData = static_cast<FVulkanDataStruct*>(InApplicationVulkanData);
 
-		if (!Input->SetupForVulkan(VulkanData->VulkanInstance, VulkanData->VulkanPhysicalDevice, VulkanData->VulkanDevice, InWidth, InHeight))
+		if (!Input->SetupForVulkan(VulkanData->VulkanInstance, VulkanData->VulkanPhysicalDevice, VulkanData->VulkanDevice))
 		{
 			Input.Reset();
 		}
@@ -183,11 +139,6 @@
 	}
 #endif
 
-	void FVideoEncoderInput::SetResolution(uint32 InWidth, uint32 InHeight)
-	{
-		Width = InWidth;
-		Height = InHeight;
-	}
 
 	void FVideoEncoderInput::SetMaxNumBuffers(uint32 InMaxNumBuffers)
 	{
@@ -210,57 +161,21 @@
 			}
 
 			check(ActiveFrames.Num() == 0);
-
-			while (!AvailableFrames.IsEmpty())
-			{
-				FVideoEncoderInputFrameImpl* Frame = nullptr;
-				AvailableFrames.Dequeue(Frame);
-				delete Frame;
-			}
 		}
 #if PLATFORM_WINDOWS
 		//	DEBUG_D3D11_REPORT_LIVE_DEVICE_OBJECT(FrameInfoD3D.EncoderDeviceD3D11);
 #endif
 	}
 
-	bool FVideoEncoderInputImpl::SetupForDummy(uint32 InWidth, uint32 InHeight)
+	bool FVideoEncoderInputImpl::SetupForDummy()
 	{
 		FrameFormat = EVideoFrameFormat::Undefined;
-		this->Width = InWidth;
-		this->Height = InHeight;
 		return true;
-=======
-		if (!Input->SetupForCUDA(reinterpret_cast<CUcontext>(InApplicationContext)))
-		{
-			Input.Reset();
-		}
-		return Input;
-	}
-
-#if PLATFORM_DESKTOP && !PLATFORM_APPLE
-	TSharedPtr<FVideoEncoderInput> FVideoEncoderInput::CreateForVulkan(void* InApplicationVulkanData, bool bIsResizable)
-	{
-		TSharedPtr<FVideoEncoderInputImpl>	Input = MakeShared<FVideoEncoderInputImpl>();
-		Input->bIsResizable = bIsResizable;
-
-		FVulkanDataStruct* VulkanData = static_cast<FVulkanDataStruct*>(InApplicationVulkanData);
-
-		if (!Input->SetupForVulkan(VulkanData->VulkanInstance, VulkanData->VulkanPhysicalDevice, VulkanData->VulkanDevice))
-		{
-			Input.Reset();
-		}
-
-		return Input;
->>>>>>> d731a049
-	}
-#endif
-
-<<<<<<< HEAD
+	}
+
 	bool FVideoEncoderInputImpl::SetupForYUV420P(uint32 InWidth, uint32 InHeight)
 	{
 		FrameFormat = EVideoFrameFormat::YUV420P;
-		this->Width = InWidth;
-		this->Height = InHeight;
 		FrameInfoYUV420P.StrideY = InWidth;
 		FrameInfoYUV420P.StrideU = (InWidth + 1) / 2;
 		FrameInfoYUV420P.StrideV = (InWidth + 1) / 2;
@@ -269,7 +184,7 @@
 		return true;
 	}
 
-	bool FVideoEncoderInputImpl::SetupForD3D11(void* InApplicationD3DDevice, uint32 InWidth, uint32 InHeight)
+	bool FVideoEncoderInputImpl::SetupForD3D11(void* InApplicationD3DDevice)
 	{
 #if PLATFORM_WINDOWS
 		TRefCountPtr<IDXGIDevice>	DXGIDevice;
@@ -310,8 +225,6 @@
 		DEBUG_SET_D3D11_OBJECT_NAME(FrameInfoD3D.EncoderDeviceContextD3D11, "FVideoEncoderInputImpl");
 
 		FrameFormat = EVideoFrameFormat::D3D11_R8G8B8A8_UNORM;
-		this->Width = InWidth;
-		this->Height = InHeight;
 
 		CollectAvailableEncoders();
 		return true;
@@ -320,7 +233,7 @@
 		return false;
 	}
 
-	bool FVideoEncoderInputImpl::SetupForD3D11Shared(void* InApplicationD3DDevice, uint32 InWidth, uint32 InHeight)
+	bool FVideoEncoderInputImpl::SetupForD3D11Shared(void* InApplicationD3DDevice)
 	{
 #if PLATFORM_WINDOWS
 
@@ -362,8 +275,6 @@
 		DEBUG_SET_D3D11_OBJECT_NAME(FrameInfoD3D.EncoderDeviceContextD3D11, "FVideoEncoderInputImpl");
 
 		FrameFormat = EVideoFrameFormat::D3D11_R8G8B8A8_UNORM;
-		this->Width = InWidth;
-		this->Height = InHeight;
 
 		CollectAvailableEncoders();
 		return true;
@@ -372,7 +283,7 @@
 		return false;
 	}
 
-	bool FVideoEncoderInputImpl::SetupForD3D12(void* InApplicationD3DDevice, uint32 InWidth, uint32 InHeight)
+	bool FVideoEncoderInputImpl::SetupForD3D12(void* InApplicationD3DDevice)
 	{
 #if PLATFORM_WINDOWS
 
@@ -401,63 +312,16 @@
 		}
 
 		FrameFormat = EVideoFrameFormat::D3D12_R8G8B8A8_UNORM;
-		this->Width = InWidth;
-		this->Height = InHeight;
 
 		CollectAvailableEncoders();
 		return true;
-=======
-
-	void FVideoEncoderInput::SetMaxNumBuffers(uint32 InMaxNumBuffers)
-	{
-		MaxNumBuffers = InMaxNumBuffers;
-	}
-
-	// --- encoder input frames -----------------------------------------------------------------------
-
-
-
-	// *** FVideoEncoderInputImpl *********************************************************************
-
-	FVideoEncoderInputImpl::~FVideoEncoderInputImpl()
-	{
-		{
-			FScopeLock Guard(&ProtectFrames);
-			if (ActiveFrames.Num() > 0)
-			{
-				UE_LOG(LogVideoEncoder, Error, TEXT("There are still %d active input frames."), ActiveFrames.Num());
-			}
-
-			check(ActiveFrames.Num() == 0);
-		}
-#if PLATFORM_WINDOWS
-		//	DEBUG_D3D11_REPORT_LIVE_DEVICE_OBJECT(FrameInfoD3D.EncoderDeviceD3D11);
-#endif
-	}
-
-	bool FVideoEncoderInputImpl::SetupForDummy()
-	{
-		FrameFormat = EVideoFrameFormat::Undefined;
-		return true;
-	}
-
-	bool FVideoEncoderInputImpl::SetupForYUV420P(uint32 InWidth, uint32 InHeight)
-	{
-		FrameFormat = EVideoFrameFormat::YUV420P;
-		FrameInfoYUV420P.StrideY = InWidth;
-		FrameInfoYUV420P.StrideU = (InWidth + 1) / 2;
-		FrameInfoYUV420P.StrideV = (InWidth + 1) / 2;
->>>>>>> d731a049
-
-		CollectAvailableEncoders();
-		return true;
-	}
-
-<<<<<<< HEAD
+
+#endif
+
 		return false;
 	}
 
-	bool FVideoEncoderInputImpl::SetupForD3D12Shared(void* InApplicationD3DDevice, uint32 InWidth, uint32 InHeight)
+	bool FVideoEncoderInputImpl::SetupForD3D12Shared(void* InApplicationD3DDevice)
 	{
 #if PLATFORM_WINDOWS
 
@@ -480,30 +344,6 @@
 		uint32				DeviceFlags = 0;
 		D3D_FEATURE_LEVEL	FeatureLevel = D3D_FEATURE_LEVEL_11_1;
 		D3D_FEATURE_LEVEL	ActualFeatureLevel;
-=======
-	bool FVideoEncoderInputImpl::SetupForD3D11(void* InApplicationD3DDevice)
-	{
-#if PLATFORM_WINDOWS
-		TRefCountPtr<IDXGIDevice>	DXGIDevice;
-		TRefCountPtr<IDXGIAdapter>	Adapter;
-
-		HRESULT	Result = static_cast<ID3D11Device*>(InApplicationD3DDevice)->QueryInterface(__uuidof(IDXGIDevice), (void**)DXGIDevice.GetInitReference());
-		if (Result != S_OK)
-		{
-			UE_LOG(LogVideoEncoder, Error, TEXT("ID3D11Device::QueryInterface() failed 0x%X - %s."), Result, *GetComErrorDescription(Result));
-			return false;
-		}
-		else if ((Result = DXGIDevice->GetAdapter(Adapter.GetInitReference())) != S_OK)
-		{
-			UE_LOG(LogVideoEncoder, Error, TEXT("DXGIDevice::GetAdapter() failed 0x%X - %s."), Result, *GetComErrorDescription(Result));
-			return false;
-		}
-
-		uint32				DeviceFlags = 0;
-		D3D_FEATURE_LEVEL	FeatureLevel = D3D_FEATURE_LEVEL_11_0;
-		D3D_FEATURE_LEVEL	ActualFeatureLevel;
-
->>>>>>> d731a049
 		if ((Result = D3D11CreateDevice(
 			Adapter,
 			D3D_DRIVER_TYPE_UNKNOWN,
@@ -519,7 +359,6 @@
 			UE_LOG(LogVideoEncoder, Error, TEXT("D3D11CreateDevice() failed 0x%X - %s."), Result, *GetComErrorDescription(Result));
 			return false;
 		}
-<<<<<<< HEAD
 
 		if (ActualFeatureLevel != D3D_FEATURE_LEVEL_11_1)
 		{
@@ -533,50 +372,34 @@
 		DEBUG_SET_D3D11_OBJECT_NAME(FrameInfoD3D.EncoderDeviceContextD3D11, "FVideoEncoderInputImpl");
 
 		FrameFormat = EVideoFrameFormat::D3D11_R8G8B8A8_UNORM;
-		this->Width = InWidth;
-		this->Height = InHeight;
-
-=======
-		DEBUG_SET_D3D11_OBJECT_NAME(FrameInfoD3D.EncoderDeviceD3D11, "FVideoEncoderInputImpl");
-		DEBUG_SET_D3D11_OBJECT_NAME(FrameInfoD3D.EncoderDeviceContextD3D11, "FVideoEncoderInputImpl");
-
-		FrameFormat = EVideoFrameFormat::D3D11_R8G8B8A8_UNORM;
-
->>>>>>> d731a049
+
 		CollectAvailableEncoders();
 		return true;
 
 #endif
+
 		return false;
 	}
 
-<<<<<<< HEAD
-		return false;
-	}
-
-
-	bool FVideoEncoderInputImpl::SetupForCUDA(void* InApplicationContext, uint32 InWidth, uint32 InHeight)
+
+	bool FVideoEncoderInputImpl::SetupForCUDA(void* InApplicationContext)
 	{
 		FrameInfoCUDA.EncoderContextCUDA = static_cast<CUcontext>(InApplicationContext);
 
 		FrameFormat = EVideoFrameFormat::CUDA_R8G8B8A8_UNORM;
-		this->Width = InWidth;
-		this->Height = InHeight;
 
 		CollectAvailableEncoders();
 		return true;
 	}
 
 #if PLATFORM_DESKTOP && !PLATFORM_APPLE
-	bool FVideoEncoderInputImpl::SetupForVulkan(VkInstance InApplicationVulkanInstance, VkPhysicalDevice InApplicationVulkanPhysicalDevice, VkDevice InApplicationVulkanDevice, uint32 InWidth, uint32 InHeight)
+	bool FVideoEncoderInputImpl::SetupForVulkan(VkInstance InApplicationVulkanInstance, VkPhysicalDevice InApplicationVulkanPhysicalDevice, VkDevice InApplicationVulkanDevice)
 	{
 		FrameInfoVulkan.VulkanInstance = InApplicationVulkanInstance;
 		FrameInfoVulkan.VulkanPhysicalDevice = InApplicationVulkanPhysicalDevice;
 		FrameInfoVulkan.VulkanDevice = InApplicationVulkanDevice;
 
 		FrameFormat = EVideoFrameFormat::VULKAN_R8G8B8A8_UNORM;
-		this->Width = InWidth;
-		this->Height = InHeight;
 
 		CollectAvailableEncoders();
 		return true;
@@ -652,9 +475,9 @@
 
 	// --- encoder input frames -----------------------------------------------------------------------
 
-	FVideoEncoderInputFrame* FVideoEncoderInputImpl::ObtainInputFrame()
-	{
-		FVideoEncoderInputFrameImpl* Frame = nullptr;
+	TSharedPtr<FVideoEncoderInputFrame> FVideoEncoderInputImpl::ObtainInputFrame()
+	{
+		TSharedPtr<FVideoEncoderInputFrameImpl> Frame;
 		FScopeLock						Guard(&ProtectFrames);
 
 		if (!AvailableFrames.IsEmpty())
@@ -665,7 +488,7 @@
 		}
 		else
 		{
-			Frame = CreateFrame();
+			Frame = MakeShareable(CreateFrame());
 			UE_LOG(LogVideoEncoder, Verbose, TEXT("Created new frame total frames: %d"), NumBuffers);
 		}
 
@@ -678,7 +501,8 @@
 			++NextFrameID; // skip 0 id
 		}
 
-		return const_cast<FVideoEncoderInputFrame*>(Frame->Obtain());
+		Frame->Obtain();
+		return Frame;
 	}
 
 	FVideoEncoderInputFrameImpl* FVideoEncoderInputImpl::CreateFrame()
@@ -727,7 +551,15 @@
 			}
 		}
 
-		int32 NumRemoved = ActiveFrames.Remove(InFrameImpl);
+		TSharedPtr<FVideoEncoderInputFrameImpl>* InFramePtrPtr = ActiveFrames.FindByPredicate([InFrameImpl](TSharedPtr<FVideoEncoderInputFrameImpl> ActiveFrame) { return ActiveFrame.Get() == InFrameImpl; });
+		if (!InFramePtrPtr)
+		{
+			// releasing a non active frame. might be after we flushed or something. ignore it.
+			return;
+		}
+
+		TSharedPtr<FVideoEncoderInputFrameImpl> InFramePtr = *InFramePtrPtr;
+		int32 NumRemoved = ActiveFrames.Remove(InFramePtr);
 		check(NumRemoved == 1);
 		if (NumRemoved > 0)
 		{
@@ -735,55 +567,33 @@
 			if (InFrame->GetFormat() != FrameFormat)
 			{
 				ProtectFrames.Unlock();
-				delete InFrameImpl;
 				NumBuffers--;
 				UE_LOG(LogVideoEncoder, Verbose, TEXT("Deleted buffer (format mismatch) total remaining: %d"), NumBuffers);
 				return;
 			}
 
-			// drop frame if resolution changed
-			if (bIsResizable && (InFrame->GetWidth() != this->Width || InFrame->GetHeight() != this->Height))
+			if (!AvailableFrames.IsEmpty() && NumBuffers > MaxNumBuffers)
 			{
 				ProtectFrames.Unlock();
-				delete InFrameImpl;
-				NumBuffers--;
-				UE_LOG(LogVideoEncoder, Verbose, TEXT("Deleted buffer (size mismatch) total remaining: %d"), NumBuffers);
-				return;
-			}
-
-			if (!AvailableFrames.IsEmpty() && NumBuffers > MaxNumBuffers)
-			{
-				ProtectFrames.Unlock();
-				delete InFrameImpl;
 				NumBuffers--;
 				UE_LOG(LogVideoEncoder, Verbose, TEXT("Deleted buffer (too many) total frames: %d"), NumBuffers);
 				return;
 			}
 
-			AvailableFrames.Enqueue(InFrameImpl);
+			AvailableFrames.Enqueue(InFramePtr);
 		}
 	}
 
 	void FVideoEncoderInputImpl::Flush()
 	{
-		ProtectFrames.Lock();
-		while (!AvailableFrames.IsEmpty())
-		{
-			FVideoEncoderInputFrameImpl* Frame = nullptr;
-			AvailableFrames.Dequeue(Frame);
-			ProtectFrames.Unlock();
-			delete Frame;
-			NumBuffers--;
-			ProtectFrames.Lock();
-		}
-		ProtectFrames.Unlock();
+		FScopeLock ScopeLock(&ProtectFrames);
+		AvailableFrames.Empty();
+		NumBuffers = 0;
 	}
 
 	void FVideoEncoderInputImpl::SetupFrameYUV420P(FVideoEncoderInputFrameImpl* Frame)
 	{
 		Frame->SetFormat(EVideoFrameFormat::YUV420P);
-		Frame->SetWidth(this->Width);
-		Frame->SetHeight(this->Height);
 		FVideoEncoderInputFrame::FYUV420P& YUV420P = Frame->GetYUV420P();
 		YUV420P.StrideY = FrameInfoYUV420P.StrideY;
 		YUV420P.StrideU = FrameInfoYUV420P.StrideU;
@@ -795,8 +605,6 @@
 	{
 #if PLATFORM_WINDOWS
 		Frame->SetFormat(FrameFormat);
-		Frame->SetWidth(this->Width);
-		Frame->SetHeight(this->Height);
 
 		FVideoEncoderInputFrame::FD3D11& Data = Frame->GetD3D11();
 		Data.EncoderDevice = FrameInfoD3D.EncoderDeviceD3D11;
@@ -807,173 +615,24 @@
 	{
 #if PLATFORM_WINDOWS
 		Frame->SetFormat(FrameFormat);
-		Frame->SetWidth(this->Width);
-		Frame->SetHeight(this->Height);
 
 		if (FrameFormat == EVideoFrameFormat::D3D11_R8G8B8A8_UNORM)
 		{
 			FVideoEncoderInputFrame::FD3D11& Data = Frame->GetD3D11();
 			Data.EncoderDevice = FrameInfoD3D.EncoderDeviceD3D11;
-=======
-	bool FVideoEncoderInputImpl::SetupForD3D11Shared(void* InApplicationD3DDevice)
-	{
-#if PLATFORM_WINDOWS
-
-		TRefCountPtr<IDXGIDevice>	DXGIDevice;
-		TRefCountPtr<IDXGIAdapter>	Adapter;
-
-		HRESULT		Result = static_cast<ID3D11Device*>(InApplicationD3DDevice)->QueryInterface(__uuidof(IDXGIDevice), (void**)DXGIDevice.GetInitReference());
-		if (Result != S_OK)
-		{
-			UE_LOG(LogVideoEncoder, Error, TEXT("ID3D11Device::QueryInterface() failed 0x%X - %s."), Result, *GetComErrorDescription(Result));
-			return false;
-		}
-		else if ((Result = DXGIDevice->GetAdapter(Adapter.GetInitReference())) != S_OK)
-		{
-			UE_LOG(LogVideoEncoder, Error, TEXT("DXGIDevice::GetAdapter() failed 0x%X - %s."), Result, *GetComErrorDescription(Result));
-			return false;
-		}
-
-		uint32				DeviceFlags = 0;
-		D3D_FEATURE_LEVEL	FeatureLevel = D3D_FEATURE_LEVEL_11_1;
-		D3D_FEATURE_LEVEL	ActualFeatureLevel;
-
-		if ((Result = D3D11CreateDevice(
-			Adapter,
-			D3D_DRIVER_TYPE_UNKNOWN,
-			NULL,
-			DeviceFlags,
-			&FeatureLevel,
-			1,
-			D3D11_SDK_VERSION,
-			FrameInfoD3D.EncoderDeviceD3D11.GetInitReference(),
-			&ActualFeatureLevel,
-			FrameInfoD3D.EncoderDeviceContextD3D11.GetInitReference())) != S_OK)
-		{
-			UE_LOG(LogVideoEncoder, Error, TEXT("D3D11CreateDevice() failed 0x%X - %s."), Result, *GetComErrorDescription(Result));
-			return false;
-		}
-		DEBUG_SET_D3D11_OBJECT_NAME(FrameInfoD3D.EncoderDeviceD3D11, "FVideoEncoderInputImpl");
-		DEBUG_SET_D3D11_OBJECT_NAME(FrameInfoD3D.EncoderDeviceContextD3D11, "FVideoEncoderInputImpl");
-
-		FrameFormat = EVideoFrameFormat::D3D11_R8G8B8A8_UNORM;
-
-		CollectAvailableEncoders();
-		return true;
-
-#endif
-		return false;
-	}
-
-	bool FVideoEncoderInputImpl::SetupForD3D12(void* InApplicationD3DDevice)
-	{
-#if PLATFORM_WINDOWS
-
-		LUID						AdapterLuid = static_cast<ID3D12Device*>(InApplicationD3DDevice)->GetAdapterLuid();
-		TRefCountPtr<IDXGIFactory4>	DXGIFactory;
-		HRESULT						Result;
-		if ((Result = CreateDXGIFactory(IID_PPV_ARGS(DXGIFactory.GetInitReference()))) != S_OK)
-		{
-			UE_LOG(LogVideoEncoder, Error, TEXT("CreateDXGIFactory() failed 0x%X - %s."), Result, *GetComErrorDescription(Result));
-			return false;
-		}
-		// get the adapter game uses to render
-		TRefCountPtr<IDXGIAdapter>	Adapter;
-		if ((Result = DXGIFactory->EnumAdapterByLuid(AdapterLuid, IID_PPV_ARGS(Adapter.GetInitReference()))) != S_OK)
-		{
-			UE_LOG(LogVideoEncoder, Error, TEXT("DXGIFactory::EnumAdapterByLuid() failed 0x%X - %s."), Result, *GetComErrorDescription(Result));
-			return false;
-		}
-
-		uint32				DeviceFlags = 0;
-		D3D_FEATURE_LEVEL	FeatureLevel = D3D_FEATURE_LEVEL_12_0; // TODO get this from the adaptor support
-		if ((Result = D3D12CreateDevice(Adapter, FeatureLevel, IID_PPV_ARGS(FrameInfoD3D.EncoderDeviceD3D12.GetInitReference()))) != S_OK)
-		{
-			UE_LOG(LogVideoEncoder, Error, TEXT("D3D11CreateDevice() failed 0x%X - %s."), Result, *GetComErrorDescription(Result));
-			return false;
-		}
-
-		FrameFormat = EVideoFrameFormat::D3D12_R8G8B8A8_UNORM;
-
-		CollectAvailableEncoders();
-		return true;
-
-#endif
-
-		return false;
-	}
-
-	bool FVideoEncoderInputImpl::SetupForD3D12Shared(void* InApplicationD3DDevice)
-	{
-#if PLATFORM_WINDOWS
-
-		LUID						AdapterLuid = static_cast<ID3D12Device*>(InApplicationD3DDevice)->GetAdapterLuid();
-		TRefCountPtr<IDXGIFactory4>	DXGIFactory;
-		HRESULT						Result;
-		if ((Result = CreateDXGIFactory(IID_PPV_ARGS(DXGIFactory.GetInitReference()))) != S_OK)
-		{
-			UE_LOG(LogVideoEncoder, Error, TEXT("CreateDXGIFactory() failed 0x%X - %s."), Result, *GetComErrorDescription(Result));
-			return false;
-		}
-		// get the adapter game uses to render
-		TRefCountPtr<IDXGIAdapter>	Adapter;
-		if ((Result = DXGIFactory->EnumAdapterByLuid(AdapterLuid, IID_PPV_ARGS(Adapter.GetInitReference()))) != S_OK)
-		{
-			UE_LOG(LogVideoEncoder, Error, TEXT("DXGIFactory::EnumAdapterByLuid() failed 0x%X - %s."), Result, *GetComErrorDescription(Result));
-			return false;
-		}
-
-		uint32				DeviceFlags = 0;
-		D3D_FEATURE_LEVEL	FeatureLevel = D3D_FEATURE_LEVEL_11_1;
-		D3D_FEATURE_LEVEL	ActualFeatureLevel;
-		if ((Result = D3D11CreateDevice(
-			Adapter,
-			D3D_DRIVER_TYPE_UNKNOWN,
-			NULL,
-			DeviceFlags,
-			&FeatureLevel,
-			1,
-			D3D11_SDK_VERSION,
-			FrameInfoD3D.EncoderDeviceD3D11.GetInitReference(),
-			&ActualFeatureLevel,
-			FrameInfoD3D.EncoderDeviceContextD3D11.GetInitReference())) != S_OK)
-		{
-			UE_LOG(LogVideoEncoder, Error, TEXT("D3D11CreateDevice() failed 0x%X - %s."), Result, *GetComErrorDescription(Result));
-			return false;
->>>>>>> d731a049
 		}
 		else
 		{
-<<<<<<< HEAD
 			FVideoEncoderInputFrame::FD3D12& Data = Frame->GetD3D12();
 			Data.EncoderDevice = FrameInfoD3D.EncoderDeviceD3D12;
 		}
-=======
-			UE_LOG(LogVideoEncoder, Error, TEXT("D3D11CreateDevice() - failed to create device w/ feature level 11.1 - needed to encode textures from D3D12."));
-			FrameInfoD3D.EncoderDeviceD3D11.SafeRelease();
-			FrameInfoD3D.EncoderDeviceContextD3D11.SafeRelease();
-			return false;
-		}
-
-		DEBUG_SET_D3D11_OBJECT_NAME(FrameInfoD3D.EncoderDeviceD3D11, "FVideoEncoderInputImpl");
-		DEBUG_SET_D3D11_OBJECT_NAME(FrameInfoD3D.EncoderDeviceContextD3D11, "FVideoEncoderInputImpl");
-
-		FrameFormat = EVideoFrameFormat::D3D11_R8G8B8A8_UNORM;
-
-		CollectAvailableEncoders();
-		return true;
-
->>>>>>> d731a049
-#endif
-	}
-
-<<<<<<< HEAD
+#endif
+	}
+
 	void FVideoEncoderInputImpl::SetupFrameVulkan(FVideoEncoderInputFrameImpl* Frame)
 	{
 #if PLATFORM_DESKTOP && !PLATFORM_APPLE
 		Frame->SetFormat(FrameFormat);
-		Frame->SetWidth(this->Width);
-		Frame->SetHeight(this->Height);
 
 		FVideoEncoderInputFrame::FVulkan& Data = Frame->GetVulkan();
 		Data.EncoderDevice = FrameInfoVulkan.VulkanDevice;
@@ -983,8 +642,6 @@
 	void FVideoEncoderInputImpl::SetupFrameCUDA(FVideoEncoderInputFrameImpl* Frame)
 	{
 		Frame->SetFormat(FrameFormat);
-		Frame->SetWidth(this->Width);
-		Frame->SetHeight(this->Height);
 		FVideoEncoderInputFrame::FCUDA& Data = Frame->GetCUDA();
 		Data.EncoderDevice = FrameInfoCUDA.EncoderContextCUDA;
 	}
@@ -995,57 +652,14 @@
 	TRefCountPtr<ID3D11Device> FVideoEncoderInputImpl::GetD3D11EncoderDevice() const
 	{
 		return FrameInfoD3D.EncoderDeviceD3D11;
-=======
-		return false;
-	}
-
-
-	bool FVideoEncoderInputImpl::SetupForCUDA(void* InApplicationContext)
-	{
-		FrameInfoCUDA.EncoderContextCUDA = static_cast<CUcontext>(InApplicationContext);
-
-		FrameFormat = EVideoFrameFormat::CUDA_R8G8B8A8_UNORM;
-
-		CollectAvailableEncoders();
-		return true;
-	}
-
-#if PLATFORM_DESKTOP && !PLATFORM_APPLE
-	bool FVideoEncoderInputImpl::SetupForVulkan(VkInstance InApplicationVulkanInstance, VkPhysicalDevice InApplicationVulkanPhysicalDevice, VkDevice InApplicationVulkanDevice)
-	{
-		FrameInfoVulkan.VulkanInstance = InApplicationVulkanInstance;
-		FrameInfoVulkan.VulkanPhysicalDevice = InApplicationVulkanPhysicalDevice;
-		FrameInfoVulkan.VulkanDevice = InApplicationVulkanDevice;
-
-		FrameFormat = EVideoFrameFormat::VULKAN_R8G8B8A8_UNORM;
-
-		CollectAvailableEncoders();
-		return true;
->>>>>>> d731a049
-	}
-
-<<<<<<< HEAD
+	}
+
 	TRefCountPtr<ID3D12Device> FVideoEncoderInputImpl::GetD3D12EncoderDevice() const
 	{
 		return FrameInfoD3D.EncoderDeviceD3D12;
-=======
-	// --- available encoders -------------------------------------------------------------------------
-
-	void FVideoEncoderInputImpl::CollectAvailableEncoders()
-	{
-		AvailableEncoders.Empty();
-		for (const FVideoEncoderInfo& Info : FVideoEncoderFactory::Get().GetAvailable())
-		{
-			if (Info.SupportedInputFormats.Contains(FrameFormat))
-			{
-				AvailableEncoders.Push(Info);
-			}
-		}
->>>>>>> d731a049
-	}
-#endif
-
-<<<<<<< HEAD
+	}
+#endif
+
 	CUcontext FVideoEncoderInputImpl::GetCUDAEncoderContext() const
 	{
 		return FrameInfoCUDA.EncoderContextCUDA;
@@ -1096,311 +710,12 @@
 		{
 			D3D12.EncoderTexture->AddRef();
 		}
-=======
-	const TArray<FVideoEncoderInfo>& FVideoEncoderInputImpl::GetAvailableEncoders()
-	{
-		return AvailableEncoders;
-	}
-
-	// --- encoder input frames -----------------------------------------------------------------------
-
-	bool FVideoEncoderInputImpl::IsUserManagedFrame(const FVideoEncoderInputFrame* InBuffer) const
-	{
-		const FVideoEncoderInputFrameImpl* Frame = static_cast<const FVideoEncoderInputFrameImpl*>(InBuffer);
-		FScopeLock						Guard(&ProtectFrames);
-		for (int32 Index = UserManagedFrames.Num() - 1; Index >= 0; --Index)
-		{
-			if (UserManagedFrames[Index].Key == Frame)
-			{
-				return true;
-			}
-		}
-		return false;
-	}
-
-	// create a user managed buffer
-	FVideoEncoderInputFrame* FVideoEncoderInputImpl::CreateBuffer(OnFrameReleasedCallback InOnFrameReleased)
-	{
-		FVideoEncoderInputFrameImpl* Frame = CreateFrame();
-		if (Frame)
-		{
-			FScopeLock						Guard(&ProtectFrames);
-			UserManagedFrames.Emplace(Frame, MoveTemp(InOnFrameReleased));
-		}
-		return Frame;
-	}
-
-	// destroy user managed buffer
-	void FVideoEncoderInputImpl::DestroyBuffer(FVideoEncoderInputFrame* InBuffer)
-	{
-		FVideoEncoderInputFrameImpl* Frame = static_cast<FVideoEncoderInputFrameImpl*>(InBuffer);
-		FScopeLock						Guard(&ProtectFrames);
-		bool							bAnythingRemoved = false;
-		for (int32 Index = UserManagedFrames.Num() - 1; Index >= 0; --Index)
-		{
-			if (UserManagedFrames[Index].Key == Frame)
-			{
-				UserManagedFrames.RemoveAt(Index);
-				bAnythingRemoved = true;
-			}
-		}
-		if (bAnythingRemoved)
-		{
-			delete Frame;
-		}
-	}
-
-	// --- encoder input frames -----------------------------------------------------------------------
-
-	TSharedPtr<FVideoEncoderInputFrame> FVideoEncoderInputImpl::ObtainInputFrame()
-	{
-		TSharedPtr<FVideoEncoderInputFrameImpl> Frame;
-		FScopeLock						Guard(&ProtectFrames);
-
-		if (!AvailableFrames.IsEmpty())
-		{
-
-			AvailableFrames.Dequeue(Frame);
-
-		}
-		else
-		{
-			Frame = MakeShareable(CreateFrame());
-			UE_LOG(LogVideoEncoder, Verbose, TEXT("Created new frame total frames: %d"), NumBuffers);
-		}
-
-		ActiveFrames.Push(Frame);
-
-		Frame->SetFrameID(NextFrameID++);
-
-		if (NextFrameID == 0)
-		{
-			++NextFrameID; // skip 0 id
-		}
-
-		Frame->Obtain();
-		return Frame;
-	}
-
-	FVideoEncoderInputFrameImpl* FVideoEncoderInputImpl::CreateFrame()
-	{
-		FVideoEncoderInputFrameImpl* Frame = new FVideoEncoderInputFrameImpl(this);
-		NumBuffers++;
-		switch (FrameFormat)
-		{
-		case EVideoFrameFormat::Undefined:
-			UE_LOG(LogVideoEncoder, Error, TEXT("Got undefined frame format!"));
-			break;
-		case EVideoFrameFormat::YUV420P:
-			SetupFrameYUV420P(Frame);
-			break;
-		case EVideoFrameFormat::D3D11_R8G8B8A8_UNORM:
-			SetupFrameD3D11(Frame);
-			break;
-		case EVideoFrameFormat::D3D12_R8G8B8A8_UNORM:
-			SetupFrameD3D12(Frame);
-			break;
-		case EVideoFrameFormat::VULKAN_R8G8B8A8_UNORM:
-			SetupFrameVulkan(Frame);
-			break;
-		case EVideoFrameFormat::CUDA_R8G8B8A8_UNORM:
-			SetupFrameCUDA(Frame);
-			break;
-		default:
-			check(false);
-			break;
-		}
-		return Frame;
-	}
-
-	void FVideoEncoderInputImpl::ReleaseInputFrame(FVideoEncoderInputFrame* InFrame)
-	{
-		FVideoEncoderInputFrameImpl* InFrameImpl = static_cast<FVideoEncoderInputFrameImpl*>(InFrame);
-
-		FScopeLock Guard(&ProtectFrames);
-		// check user managed buffers first
-		for (const UserManagedFrame& Frame : UserManagedFrames)
-		{
-			if (Frame.Key == InFrameImpl)
-			{
-				Frame.Value(InFrameImpl);
-				return;
-			}
-		}
-
-		TSharedPtr<FVideoEncoderInputFrameImpl>* InFramePtrPtr = ActiveFrames.FindByPredicate([InFrameImpl](TSharedPtr<FVideoEncoderInputFrameImpl> ActiveFrame) { return ActiveFrame.Get() == InFrameImpl; });
-		if (!InFramePtrPtr)
-		{
-			// releasing a non active frame. might be after we flushed or something. ignore it.
-			return;
-		}
-
-		TSharedPtr<FVideoEncoderInputFrameImpl> InFramePtr = *InFramePtrPtr;
-		int32 NumRemoved = ActiveFrames.Remove(InFramePtr);
-		check(NumRemoved == 1);
-		if (NumRemoved > 0)
-		{
-			// drop frame if format changed
-			if (InFrame->GetFormat() != FrameFormat)
-			{
-				ProtectFrames.Unlock();
-				NumBuffers--;
-				UE_LOG(LogVideoEncoder, Verbose, TEXT("Deleted buffer (format mismatch) total remaining: %d"), NumBuffers);
-				return;
-			}
-
-			if (!AvailableFrames.IsEmpty() && NumBuffers > MaxNumBuffers)
-			{
-				ProtectFrames.Unlock();
-				NumBuffers--;
-				UE_LOG(LogVideoEncoder, Verbose, TEXT("Deleted buffer (too many) total frames: %d"), NumBuffers);
-				return;
-			}
-
-			AvailableFrames.Enqueue(InFramePtr);
-		}
-	}
-
-	void FVideoEncoderInputImpl::Flush()
-	{
-		FScopeLock ScopeLock(&ProtectFrames);
-		AvailableFrames.Empty();
-		NumBuffers = 0;
-	}
-
-	void FVideoEncoderInputImpl::SetupFrameYUV420P(FVideoEncoderInputFrameImpl* Frame)
-	{
-		Frame->SetFormat(EVideoFrameFormat::YUV420P);
-		FVideoEncoderInputFrame::FYUV420P& YUV420P = Frame->GetYUV420P();
-		YUV420P.StrideY = FrameInfoYUV420P.StrideY;
-		YUV420P.StrideU = FrameInfoYUV420P.StrideU;
-		YUV420P.StrideV = FrameInfoYUV420P.StrideV;
-		YUV420P.Data[0] = YUV420P.Data[1] = YUV420P.Data[2] = nullptr;
-	}
-
-	void FVideoEncoderInputImpl::SetupFrameD3D11(FVideoEncoderInputFrameImpl* Frame)
-	{
-#if PLATFORM_WINDOWS
-		Frame->SetFormat(FrameFormat);
-
-		FVideoEncoderInputFrame::FD3D11& Data = Frame->GetD3D11();
-		Data.EncoderDevice = FrameInfoD3D.EncoderDeviceD3D11;
->>>>>>> d731a049
-#endif
-	}
-
-<<<<<<< HEAD
+#endif
+
 		CUDA.EncoderDevice = CloneFrom.CUDA.EncoderDevice;
 		CUDA.EncoderTexture = CloneFrom.CUDA.EncoderTexture;
 	}
 
-=======
-	void FVideoEncoderInputImpl::SetupFrameD3D12(FVideoEncoderInputFrameImpl* Frame)
-	{
-#if PLATFORM_WINDOWS
-		Frame->SetFormat(FrameFormat);
-
-		if (FrameFormat == EVideoFrameFormat::D3D11_R8G8B8A8_UNORM)
-		{
-			FVideoEncoderInputFrame::FD3D11& Data = Frame->GetD3D11();
-			Data.EncoderDevice = FrameInfoD3D.EncoderDeviceD3D11;
-		}
-		else
-		{
-			FVideoEncoderInputFrame::FD3D12& Data = Frame->GetD3D12();
-			Data.EncoderDevice = FrameInfoD3D.EncoderDeviceD3D12;
-		}
-#endif
-	}
-
-	void FVideoEncoderInputImpl::SetupFrameVulkan(FVideoEncoderInputFrameImpl* Frame)
-	{
-#if PLATFORM_DESKTOP && !PLATFORM_APPLE
-		Frame->SetFormat(FrameFormat);
-
-		FVideoEncoderInputFrame::FVulkan& Data = Frame->GetVulkan();
-		Data.EncoderDevice = FrameInfoVulkan.VulkanDevice;
-#endif
-	}
-
-	void FVideoEncoderInputImpl::SetupFrameCUDA(FVideoEncoderInputFrameImpl* Frame)
-	{
-		Frame->SetFormat(FrameFormat);
-		FVideoEncoderInputFrame::FCUDA& Data = Frame->GetCUDA();
-		Data.EncoderDevice = FrameInfoCUDA.EncoderContextCUDA;
-	}
-
-	// ---
-
-#if PLATFORM_WINDOWS
-	TRefCountPtr<ID3D11Device> FVideoEncoderInputImpl::GetD3D11EncoderDevice() const
-	{
-		return FrameInfoD3D.EncoderDeviceD3D11;
-	}
-
-	TRefCountPtr<ID3D12Device> FVideoEncoderInputImpl::GetD3D12EncoderDevice() const
-	{
-		return FrameInfoD3D.EncoderDeviceD3D12;
-	}
-#endif
-
-	CUcontext FVideoEncoderInputImpl::GetCUDAEncoderContext() const
-	{
-		return FrameInfoCUDA.EncoderContextCUDA;
-	}
-
-#if PLATFORM_DESKTOP && !PLATFORM_APPLE
-	void* FVideoEncoderInputImpl::GetVulkanEncoderDevice() const
-	{
-		return (void*)&FrameInfoVulkan;
-	}
-#endif
-
-	// *** FVideoEncoderInputFrame ********************************************************************
-
-	FVideoEncoderInputFrame::FVideoEncoderInputFrame()
-		: FrameID(0)
-		, TimestampUs(0)
-		, TimestampRTP(0)
-		, NumReferences(0)
-		, Format(EVideoFrameFormat::Undefined)
-		, Width(0)
-		, Height(0)
-		, bFreeYUV420PData(false)
-	{
-	}
-
-	FVideoEncoderInputFrame::FVideoEncoderInputFrame(const FVideoEncoderInputFrame& CloneFrom)
-		: FrameID(CloneFrom.FrameID)
-		, TimestampUs(CloneFrom.TimestampUs)
-		, TimestampRTP(CloneFrom.TimestampRTP)
-		, NumReferences(0)
-		, Format(CloneFrom.Format)
-		, Width(CloneFrom.Width)
-		, Height(CloneFrom.Height)
-		, bFreeYUV420PData(false)
-	{
-#if PLATFORM_WINDOWS
-		D3D11.EncoderDevice = CloneFrom.D3D11.EncoderDevice;
-		D3D11.Texture = CloneFrom.D3D11.Texture;
-		if ((D3D11.EncoderTexture = CloneFrom.D3D11.EncoderTexture) != nullptr)
-		{
-			D3D11.EncoderTexture->AddRef();
-		}
-
-		D3D12.EncoderDevice = CloneFrom.D3D12.EncoderDevice;
-		D3D12.Texture = CloneFrom.D3D12.Texture;
-		if ((D3D12.EncoderTexture = CloneFrom.D3D12.EncoderTexture) != nullptr)
-		{
-			D3D12.EncoderTexture->AddRef();
-		}
-#endif
-
-		CUDA.EncoderDevice = CloneFrom.CUDA.EncoderDevice;
-		CUDA.EncoderTexture = CloneFrom.CUDA.EncoderTexture;
-	}
-
->>>>>>> d731a049
 	FVideoEncoderInputFrame::~FVideoEncoderInputFrame()
 	{
 		if (bFreeYUV420PData)
@@ -1625,13 +940,8 @@
 			}
 		}
 	}
-<<<<<<< HEAD
-
-
-=======
-
-
->>>>>>> d731a049
+
+
 #if PLATFORM_DESKTOP && !PLATFORM_APPLE
 	void FVideoEncoderInputFrame::SetTexture(VkImage InTexture, FReleaseVulkanTextureCallback InOnReleaseTexture)
 	{
