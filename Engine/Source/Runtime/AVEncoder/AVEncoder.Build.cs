// Copyright Epic Games, Inc. All Rights Reserved.

using UnrealBuildTool;
using System.IO;
using System;

public class AVEncoder : ModuleRules
{
	public AVEncoder(ReadOnlyTargetRules Target) : base(Target)
	{
		// Without these two compilation fails on VS2017 with D8049: command line is too long to fit in debug record.
		bLegacyPublicIncludePaths = false;
		DefaultBuildSettings = BuildSettingsVersion.V2;

		// PCHUsage = PCHUsageMode.NoPCHs;

		// PrecompileForTargets = PrecompileTargetsType.None;

		PublicIncludePaths.AddRange(new string[] {
			// ... add public include paths required here ...
		});

		PrivateIncludePaths.AddRange(new string[] {
			// ... add other private include paths required here ...
		});

		PrivateDependencyModuleNames.AddRange(new string[] {
			"Engine"
		});

		PublicDependencyModuleNames.AddRange(new string[] {
			"RenderCore",
			"Core",
			"RHI",
			"CUDA"
			// ... add other public dependencies that you statically link with here ...
		});

		DynamicallyLoadedModuleNames.AddRange(new string[] {
			// ... add any modules that your module loads dynamically here ...
		});

		string EngineSourceDirectory = Path.GetFullPath(Target.RelativeEnginePath);

		if (Target.IsInPlatformGroup(UnrealPlatformGroup.Windows) || Target.IsInPlatformGroup(UnrealPlatformGroup.Unix))
		{
			AddEngineThirdPartyPrivateStaticDependencies(Target, "NVAftermath");
			PrivateIncludePathModuleNames.Add("VulkanRHI");

			PrivateIncludePaths.Add(Path.Combine(EngineSourceDirectory, "Source/Runtime/VulkanRHI/Private"));
			AddEngineThirdPartyPrivateStaticDependencies(Target, "Vulkan");

			PublicIncludePaths.Add(Path.Combine(EngineSourceDirectory, "Source/ThirdParty/Vulkan/Include"));
		}
<<<<<<< HEAD
		else if (Target.Platform == UnrealTargetPlatform.XboxOne)
		{
			PublicDefinitions.Add("AVENCODER_SUPPORTED_MICROSOFT_PLATFORM=1");
=======

		if (Target.IsInPlatformGroup(UnrealPlatformGroup.Windows))
		{
			PrivateDependencyModuleNames.AddRange(new string[] {
				"D3D11RHI",
				"D3D12RHI"
			});

			if (Target.Platform != UnrealTargetPlatform.XboxOne)
			{
				PublicSystemLibraries.AddRange(new string[] {
					"DXGI.lib",
					"d3d11.lib",
					"d3d12.lib"
				});
				
				PublicDelayLoadDLLs.Add("mfplat.dll");
				PublicDelayLoadDLLs.Add("mfuuid.dll");
				PublicDelayLoadDLLs.Add("Mfreadwrite.dll");
			}
>>>>>>> 3aae9151
		}
	}
}<|MERGE_RESOLUTION|>--- conflicted
+++ resolved
@@ -52,11 +52,6 @@
 
 			PublicIncludePaths.Add(Path.Combine(EngineSourceDirectory, "Source/ThirdParty/Vulkan/Include"));
 		}
-<<<<<<< HEAD
-		else if (Target.Platform == UnrealTargetPlatform.XboxOne)
-		{
-			PublicDefinitions.Add("AVENCODER_SUPPORTED_MICROSOFT_PLATFORM=1");
-=======
 
 		if (Target.IsInPlatformGroup(UnrealPlatformGroup.Windows))
 		{
@@ -77,7 +72,6 @@
 				PublicDelayLoadDLLs.Add("mfuuid.dll");
 				PublicDelayLoadDLLs.Add("Mfreadwrite.dll");
 			}
->>>>>>> 3aae9151
 		}
 	}
 }