--- conflicted
+++ resolved
@@ -16,17 +16,6 @@
 		// PCHUsage = PCHUsageMode.NoPCHs;
 
 		// PrecompileForTargets = PrecompileTargetsType.None;
-<<<<<<< HEAD
-
-		PublicIncludePaths.AddRange(new string[] {
-			// ... add public include paths required here ...
-		});
-
-		PrivateIncludePaths.AddRange(new string[] {
-			// ... add other private include paths required here ...
-		});
-=======
->>>>>>> d731a049
 
 		PrivateDependencyModuleNames.AddRange(new string[] {
 			"Engine"
@@ -40,49 +29,19 @@
 			// ... add other public dependencies that you statically link with here ...
 		});
 
-<<<<<<< HEAD
-		DynamicallyLoadedModuleNames.AddRange(new string[] {
-			// ... add any modules that your module loads dynamically here ...
-		});
-
-		string EngineSourceDirectory = Path.GetFullPath(Target.RelativeEnginePath);
-
-		if (Target.IsInPlatformGroup(UnrealPlatformGroup.Windows) || Target.IsInPlatformGroup(UnrealPlatformGroup.Unix))
-		{
-			AddEngineThirdPartyPrivateStaticDependencies(Target, "NVAftermath");
-			PrivateIncludePathModuleNames.Add("VulkanRHI");
-
-			PrivateIncludePaths.Add(Path.Combine(EngineSourceDirectory, "Source/Runtime/VulkanRHI/Private"));
-			AddEngineThirdPartyPrivateStaticDependencies(Target, "Vulkan");
-
-			PublicIncludePaths.Add(Path.Combine(EngineSourceDirectory, "Source/ThirdParty/Vulkan/Include"));
-		}
-
-=======
 		if (Target.IsInPlatformGroup(UnrealPlatformGroup.Windows) || Target.IsInPlatformGroup(UnrealPlatformGroup.Unix))
 		{
 			PublicIncludePathModuleNames.Add("Vulkan");
 		}
 
->>>>>>> d731a049
 		if (Target.IsInPlatformGroup(UnrealPlatformGroup.Windows))
 		{
 			PrivateDependencyModuleNames.AddRange(new string[] {
 				"D3D11RHI",
 				"D3D12RHI"
-<<<<<<< HEAD
-			});
-
-			PublicSystemLibraries.AddRange(new string[] {
-				"DXGI.lib",
-				"d3d11.lib",
-				"d3d12.lib"
-			});
-=======
 			});
 
 			AddEngineThirdPartyPrivateStaticDependencies(Target, "DX11", "DX12");
->>>>>>> d731a049
 			
 			PublicDelayLoadDLLs.Add("mfplat.dll");
 			PublicDelayLoadDLLs.Add("mfuuid.dll");
