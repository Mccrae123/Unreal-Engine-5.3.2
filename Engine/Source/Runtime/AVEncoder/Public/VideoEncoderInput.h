--- conflicted
+++ resolved
@@ -42,29 +42,6 @@
 	};
 #endif
 
-<<<<<<< HEAD
-	class AVENCODER_API FVideoEncoderInput
-	{
-	public:
-		// --- construct video encoder input based on expected input frame format
-		static TSharedPtr<FVideoEncoderInput> CreateDummy(bool isResizable = false);
-		static TSharedPtr<FVideoEncoderInput> CreateForYUV420P(uint32 InWidth, uint32 InHeight, bool isResizable = false);
-
-		// create input for an encoder that encodes a D3D11 texture 
-		static TSharedPtr<FVideoEncoderInput> CreateForD3D11(void* InApplicationD3D11Device, bool IsResizable = false, bool IsShared = false);
-
-		// create input for an encoder that encodes a D3D12 texture
-		static TSharedPtr<FVideoEncoderInput> CreateForD3D12(void* InApplicationD3D12Device, bool IsResizable = false, bool IsShared = false);
-
-		// create input for an encoder that encodes a CUarray
-		static TSharedPtr<FVideoEncoderInput> CreateForCUDA(void* InApplicationCudaContext, bool IsResizable = false);
-
-		// create input for an encoder that encodes a VkImage
-		static TSharedPtr<FVideoEncoderInput> CreateForVulkan(void* InApplicationVulkanData, bool IsResizable = false);
-
-		// --- properties
-		virtual void SetMaxNumBuffers(uint32 InMaxNumBuffers);
-=======
 	class FVideoEncoderInput
 	{
 	public:
@@ -86,7 +63,6 @@
 
 		// --- properties
 		AVENCODER_API virtual void SetMaxNumBuffers(uint32 InMaxNumBuffers);
->>>>>>> 4af6daef
 
 		EVideoFrameFormat GetFrameFormat() const { return FrameFormat; }
 
@@ -262,11 +238,7 @@
 		// the callback type used to create a registered encoder
 		using FReleaseCUDATextureCallback = TFunction<void(CUarray)>;
 
-<<<<<<< HEAD
-		void SetTexture(CUarray InTexture, EUnderlyingRHI UnderlyingRHI, void* SharedHandle, FReleaseCUDATextureCallback InOnReleaseTexture);
-=======
 		AVENCODER_API void SetTexture(CUarray InTexture, EUnderlyingRHI UnderlyingRHI, void* SharedHandle, FReleaseCUDATextureCallback InOnReleaseTexture);
->>>>>>> 4af6daef
 
 #if PLATFORM_DESKTOP && !PLATFORM_APPLE
 		// --- Vulkan
@@ -287,16 +259,6 @@
 		using FReleaseVulkanSurfaceCallback = TFunction<void(void*)>;
 		mutable FReleaseVulkanSurfaceCallback OnReleaseVulkanSurface;
 
-<<<<<<< HEAD
-		void SetTexture(VkImage InTexture, FReleaseVulkanTextureCallback InOnReleaseTexture);
-		void SetTexture(VkImage InTexture, VkDeviceMemory InTextureDeviceMemory, uint64 InTextureSize, FReleaseVulkanTextureCallback InOnReleaseTexture);
-#endif
-
-		virtual ~FVideoEncoderInputFrame();
-	protected:
-		FVideoEncoderInputFrame();
-		explicit FVideoEncoderInputFrame(const FVideoEncoderInputFrame& CloneFrom);
-=======
 		AVENCODER_API void SetTexture(VkImage InTexture, FReleaseVulkanTextureCallback InOnReleaseTexture);
 		AVENCODER_API void SetTexture(VkImage InTexture, VkDeviceMemory InTextureDeviceMemory, uint64 InTextureSize, FReleaseVulkanTextureCallback InOnReleaseTexture);
 #endif
@@ -305,7 +267,6 @@
 	protected:
 		AVENCODER_API FVideoEncoderInputFrame();
 		AVENCODER_API explicit FVideoEncoderInputFrame(const FVideoEncoderInputFrame& CloneFrom);
->>>>>>> 4af6daef
 		
 
 		uint32									FrameID;
