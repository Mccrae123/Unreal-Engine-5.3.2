// Copyright Epic Games, Inc. All Rights Reserved.

#include "AudioMixerPlatformSDL.h"
#include "Modules/ModuleManager.h"
#include "AudioMixer.h"
#include "AudioMixerDevice.h"
#include "CoreGlobals.h"
#include "Misc/ConfigCacheIni.h"

#if WITH_ENGINE
#include "AudioPluginUtilities.h"
#include "OpusAudioInfo.h"
#include "VorbisAudioInfo.h"
#include "ADPCMAudioInfo.h"
#endif // WITH_ENGINE

DECLARE_LOG_CATEGORY_EXTERN(LogAudioMixerSDL, Log, All);
DEFINE_LOG_CATEGORY(LogAudioMixerSDL);

namespace Audio
{
	// Static callback function used in SDL
	static void OnBufferEnd(void* BufferContext, uint8* OutputBuffer, int32 OutputBufferLength)
	{
		check(BufferContext);
		FMixerPlatformSDL* MixerPlatform = (FMixerPlatformSDL*)BufferContext;
		MixerPlatform->HandleOnBufferEnd(OutputBuffer, OutputBufferLength);
	}

	FMixerPlatformSDL::FMixerPlatformSDL()
		: AudioDeviceID(INDEX_NONE)
		, OutputBuffer(nullptr)
		, OutputBufferByteLength(0)
		, bSuspended(false)
		, bInitialized(false)
	{
	}

	FMixerPlatformSDL::~FMixerPlatformSDL()
	{
		if (bInitialized)
		{
			TeardownHardware();
		}
	}

	bool FMixerPlatformSDL::InitializeHardware()
	{
		if (bInitialized)
		{
			UE_LOG(LogAudioMixerSDL, Error, TEXT("SDL Audio already initialized."));
			return false;
		}

		int32 Result = SDL_InitSubSystem(SDL_INIT_AUDIO);
		if (Result < 0)
		{
			UE_LOG(LogAudioMixerSDL, Error, TEXT("SDL_InitSubSystem create failed: %d"), Result);
			return false;
		}

		const char* DriverName = SDL_GetCurrentAudioDriver();
		UE_LOG(LogAudioMixerSDL, Display, TEXT("Initialized SDL using %s platform API backend."), ANSI_TO_TCHAR(DriverName));

		bInitialized = true;
		return true;
	}

	bool FMixerPlatformSDL::TeardownHardware()
	{
		if(!bInitialized)
		{
			return true;
		}

		StopAudioStream();
		CloseAudioStream();

		// this is refcounted
		SDL_QuitSubSystem(SDL_INIT_AUDIO);
		bInitialized = false;

		return true;
	}

	bool FMixerPlatformSDL::IsInitialized() const
	{
		return bInitialized;
	}

	bool FMixerPlatformSDL::GetNumOutputDevices(uint32& OutNumOutputDevices)
	{
		if (!bInitialized)
		{
			UE_LOG(LogAudioMixerSDL, Error, TEXT("SDL2 Audio is not initialized."));
			return false;
		}

		SDL_bool IsCapture = SDL_FALSE;
		OutNumOutputDevices = SDL_GetNumAudioDevices(IsCapture);
		return true;
	}

	bool FMixerPlatformSDL::GetOutputDeviceInfo(const uint32 InDeviceIndex, FAudioPlatformDeviceInfo& OutInfo)
	{
		// To figure out the output device info, attempt to init at 7.1, and 48k.
		// SDL_OpenAudioDevice will attempt open the audio device with that spec but return what it actually used. We'll report that in OutInfo
		FAudioPlatformSettings PlatformSettings = GetPlatformSettings();
		SDL_AudioSpec DesiredSpec;
		DesiredSpec.freq = PlatformSettings.SampleRate;

		DesiredSpec.format = GetPlatformAudioFormat();
		DesiredSpec.channels = GetPlatformChannels();

		DesiredSpec.samples = PlatformSettings.CallbackBufferFrameSize;
		DesiredSpec.callback = OnBufferEnd;
		DesiredSpec.userdata = (void*)this;

		// It's not possible with SDL to tell whether a given index is default. It only supports directly opening a device handle by passing in a nullptr to SDL_OpenAudioDevice.
		OutInfo.bIsSystemDefault = false;

		const char* AudioDeviceName = nullptr;
		FString DeviceName;

		if (InDeviceIndex != AUDIO_MIXER_DEFAULT_DEVICE_INDEX)
		{
			AudioDeviceName = SDL_GetAudioDeviceName(InDeviceIndex, SDL_FALSE);
			DeviceName = ANSI_TO_TCHAR(AudioDeviceName);
		}
		else
		{
			DeviceName = TEXT("Default Audio Device");
		}

		SDL_AudioSpec ActualSpec;
		SDL_AudioDeviceID TempAudioDeviceID = SDL_OpenAudioDevice(AudioDeviceName, SDL_FALSE, &DesiredSpec, &ActualSpec, SDL_AUDIO_ALLOW_CHANNELS_CHANGE);
		if (!TempAudioDeviceID)
		{
			const char* ErrorText = SDL_GetError();
			UE_LOG(LogAudioMixerSDL, Error, TEXT("%s"), ANSI_TO_TCHAR(ErrorText));
		}

		// Name and Id are the same for SDL
		OutInfo.DeviceId = DeviceName;
		OutInfo.Name = OutInfo.DeviceId;
		OutInfo.SampleRate = ActualSpec.freq;
		
		OutInfo.Format = GetAudioStreamFormat();
<<<<<<< HEAD
		OutInfo.NumChannels = ActualSpec.channels;
=======

		ensure(ActualSpec.channels <= AUDIO_MIXER_MAX_OUTPUT_CHANNELS);
		OutInfo.NumChannels = FMath::Min<int32>(static_cast<int32>(ActualSpec.channels), AUDIO_MIXER_MAX_OUTPUT_CHANNELS);
>>>>>>> 90fae962

		// Assume default channel map order, SDL doesn't support us querying it directly
		OutInfo.OutputChannelArray.Reset();
		for (int32 i = 0; i < OutInfo.NumChannels; ++i)
		{
			OutInfo.OutputChannelArray.Add(EAudioMixerChannel::Type(i));
		}

		SDL_CloseAudioDevice(TempAudioDeviceID);

		return true;
	}

	bool FMixerPlatformSDL::GetDefaultOutputDeviceIndex(uint32& OutDefaultDeviceIndex) const
	{
		// It's not possible to know what index the default audio device is.
		OutDefaultDeviceIndex = AUDIO_MIXER_DEFAULT_DEVICE_INDEX;
		return true;
	}

	bool FMixerPlatformSDL::OpenAudioStream(const FAudioMixerOpenStreamParams& Params)
	{
		if (!bInitialized || AudioStreamInfo.StreamState != EAudioOutputStreamState::Closed)
		{
			return false;
		}

		OpenStreamParams = Params;

		AudioStreamInfo.Reset();
		AudioStreamInfo.OutputDeviceIndex = OpenStreamParams.OutputDeviceIndex;
		AudioStreamInfo.NumOutputFrames = OpenStreamParams.NumFrames;
		AudioStreamInfo.NumBuffers = OpenStreamParams.NumBuffers;
		AudioStreamInfo.AudioMixer = OpenStreamParams.AudioMixer;

		if (!GetOutputDeviceInfo(AudioStreamInfo.OutputDeviceIndex, AudioStreamInfo.DeviceInfo))
		{
			return false;
		}

		AudioSpecPrefered.format = GetPlatformAudioFormat();
		AudioSpecPrefered.freq = Params.SampleRate;
		AudioSpecPrefered.channels = AudioStreamInfo.DeviceInfo.NumChannels;
		AudioSpecPrefered.samples = OpenStreamParams.NumFrames;
		AudioSpecPrefered.callback = OnBufferEnd;
		AudioSpecPrefered.userdata = (void*)this;

		const char* DeviceName = nullptr;
		if (OpenStreamParams.OutputDeviceIndex != AUDIO_MIXER_DEFAULT_DEVICE_INDEX && OpenStreamParams.OutputDeviceIndex < (uint32)SDL_GetNumAudioDevices(0))
		{
			DeviceName = SDL_GetAudioDeviceName(OpenStreamParams.OutputDeviceIndex, 0);
		}

		// only the default device can be overriden
		FString CurrentDeviceName = GetCurrentDeviceName();
		if (OpenStreamParams.OutputDeviceIndex != AUDIO_MIXER_DEFAULT_DEVICE_INDEX || CurrentDeviceName.Len() <= 0)
		{
			UE_LOG(LogAudioMixerSDL, Log, TEXT("Opening %s audio device (device index %d)"), DeviceName ? ANSI_TO_TCHAR(DeviceName) : TEXT("default"), OpenStreamParams.OutputDeviceIndex);
			AudioDeviceID = SDL_OpenAudioDevice(DeviceName, 0, &AudioSpecPrefered, &AudioSpecReceived, 0);
		}
		else
		{
			UE_LOG(LogAudioMixerSDL, Log, TEXT("Opening overridden '%s' audio device (device index %d)"), *CurrentDeviceName, OpenStreamParams.OutputDeviceIndex);
			AudioDeviceID = SDL_OpenAudioDevice(TCHAR_TO_ANSI(*CurrentDeviceName), 0, &AudioSpecPrefered, &AudioSpecReceived, 0);
		}

		if (!AudioDeviceID)
		{
			const char* ErrorText = SDL_GetError();
			UE_LOG(LogAudioMixerSDL, Error, TEXT("%s"), ANSI_TO_TCHAR(ErrorText));
			return false;
		}

		// Make sure our device initialized as expected, we should have already filtered this out before this point.
		check(AudioSpecReceived.channels == AudioSpecPrefered.channels);
		check(AudioSpecReceived.samples == OpenStreamParams.NumFrames);

		// Compute the expected output byte length
		OutputBufferByteLength = OpenStreamParams.NumFrames * AudioStreamInfo.DeviceInfo.NumChannels * GetAudioStreamChannelSize();
		check(OutputBufferByteLength == AudioSpecReceived.size);

		AudioStreamInfo.StreamState = EAudioOutputStreamState::Open;

		return true;
	}

	bool FMixerPlatformSDL::CloseAudioStream()
	{
		if (AudioStreamInfo.StreamState == EAudioOutputStreamState::Closed)
		{
			return false;
		}

		if (!StopAudioStream())
		{
			return false;
		}

		if (AudioDeviceID != INDEX_NONE)
		{
			FScopeLock ScopedLock(&OutputBufferMutex);

			SDL_CloseAudioDevice(AudioDeviceID);

			OutputBuffer = nullptr;
			OutputBufferByteLength = 0;
		}

		AudioStreamInfo.StreamState = EAudioOutputStreamState::Closed;
		return true;
	}

	bool FMixerPlatformSDL::StartAudioStream()
	{
		if (!bInitialized || (AudioStreamInfo.StreamState != EAudioOutputStreamState::Open && AudioStreamInfo.StreamState != EAudioOutputStreamState::Stopped))
		{
			return false;
		}

		// Start generating audio
		BeginGeneratingAudio();

		// Unpause audio device to start it rendering audio
		SDL_PauseAudioDevice(AudioDeviceID, 0);

		AudioStreamInfo.StreamState = EAudioOutputStreamState::Running;

		return true;
	}

	bool FMixerPlatformSDL::StopAudioStream()
	{
		if (AudioStreamInfo.StreamState != EAudioOutputStreamState::Stopped && AudioStreamInfo.StreamState != EAudioOutputStreamState::Closed)
		{
			// Pause the audio device
			SDL_PauseAudioDevice(AudioDeviceID, 1);

			if (AudioStreamInfo.StreamState == EAudioOutputStreamState::Running)
			{
				StopGeneratingAudio();
			}

			check(AudioStreamInfo.StreamState == EAudioOutputStreamState::Stopped);
		}

		return true;
	}

	FAudioPlatformDeviceInfo FMixerPlatformSDL::GetPlatformDeviceInfo() const
	{
		return AudioStreamInfo.DeviceInfo;
	}

	void FMixerPlatformSDL::SubmitBuffer(const uint8* Buffer)
	{
		// Need to prevent the case in which we close down the audio stream leaving this point to potentially corrupt the free'ed pointer
		FScopeLock ScopedLock(&OutputBufferMutex);

		if (OutputBuffer)
		{
			FMemory::Memcpy(OutputBuffer, Buffer, OutputBufferByteLength);
		}
	}

	void FMixerPlatformSDL::HandleOnBufferEnd(uint8* InOutputBuffer, int32 InOutputBufferByteLength)
	{
		if (!bIsDeviceInitialized)
		{
			return;
		}

		OutputBuffer = InOutputBuffer;
		check(InOutputBufferByteLength == OutputBufferByteLength);

		ReadNextBuffer();
	}

	FName FMixerPlatformSDL::GetRuntimeFormat(USoundWave* InSoundWave)
	{
#if WITH_ENGINE
		static FName NAME_OGG(TEXT("OGG"));
		static FName NAME_OPUS(TEXT("OPUS"));
		static FName NAME_ADPCM(TEXT("ADPCM"));

		if (InSoundWave->IsStreaming(nullptr))
		{
			if (InSoundWave->IsSeekableStreaming())
			{
				return NAME_ADPCM;
			}

			return NAME_OPUS;
		}
		return NAME_OGG;
#else
		checkNoEntry();
		return FName();
#endif // WITH_ENGINE
	}

	bool FMixerPlatformSDL::HasCompressedAudioInfoClass(USoundWave* InSoundWave)
	{
		return true;
	}

	ICompressedAudioInfo* FMixerPlatformSDL::CreateCompressedAudioInfo(USoundWave* InSoundWave)
	{
#if WITH_ENGINE
		check(InSoundWave);

		if (InSoundWave->IsStreaming())
		{
			if (InSoundWave->IsSeekableStreaming())
			{
				return new FADPCMAudioInfo();
			}

			return new FOpusAudioInfo();
		}

		static FName NAME_OGG(TEXT("OGG"));
		if (InSoundWave->HasCompressedData(NAME_OGG))
		{
			return new FVorbisAudioInfo();
		}

		return new FADPCMAudioInfo();
#else
		checkNoEntry();
		return nullptr;
#endif // WITH_ENGINE
	}

	FString FMixerPlatformSDL::GetDefaultDeviceName()
	{
		static FString DefaultName(TEXT("Default SDL Audio Device."));
		return DefaultName;
	}

	void FMixerPlatformSDL::ResumeContext()
	{
		if (bSuspended)
		{
			SDL_UnlockAudioDevice(AudioDeviceID);
			UE_LOG(LogAudioMixerSDL, Display, TEXT("Resuming Audio"));
			bSuspended = false;
		}
	}

	void FMixerPlatformSDL::SuspendContext()
	{
		if (!bSuspended)
		{
			SDL_LockAudioDevice(AudioDeviceID);
			UE_LOG(LogAudioMixerSDL, Display, TEXT("Suspending Audio"));
			bSuspended = true;
		}
	}

	FAudioPlatformSettings FMixerPlatformSDL::GetPlatformSettings() const
	{
#if PLATFORM_UNIX
		return FAudioPlatformSettings::GetPlatformSettings(FPlatformProperties::GetRuntimeSettingsClassName());
#else
		// On Windows, use default parameters.
		return FAudioPlatformSettings();
#endif
	}
}<|MERGE_RESOLUTION|>--- conflicted
+++ resolved
@@ -146,13 +146,9 @@
 		OutInfo.SampleRate = ActualSpec.freq;
 		
 		OutInfo.Format = GetAudioStreamFormat();
-<<<<<<< HEAD
-		OutInfo.NumChannels = ActualSpec.channels;
-=======
 
 		ensure(ActualSpec.channels <= AUDIO_MIXER_MAX_OUTPUT_CHANNELS);
 		OutInfo.NumChannels = FMath::Min<int32>(static_cast<int32>(ActualSpec.channels), AUDIO_MIXER_MAX_OUTPUT_CHANNELS);
->>>>>>> 90fae962
 
 		// Assume default channel map order, SDL doesn't support us querying it directly
 		OutInfo.OutputChannelArray.Reset();
