// Copyright Epic Games, Inc. All Rights Reserved.

#include "Input/HittestGrid.h"
#include "Rendering/RenderingCommon.h"
#include "SlateGlobals.h"
#include "HAL/IConsoleManager.h"
#include "Rendering/DrawElements.h"
#include "Styling/CoreStyle.h"

DEFINE_LOG_CATEGORY_STATIC(LogHittestDebug, Display, All);

#define UE_SLATE_ENABLE_HITTEST_STATS !(UE_BUILD_SHIPPING || UE_BUILD_TEST)

#if UE_SLATE_ENABLE_HITTEST_STATS
DECLARE_CYCLE_STAT(TEXT("HitTestGrid AddWidget"), STAT_SlateHTG_AddWidget, STATGROUP_Slate);
DECLARE_CYCLE_STAT(TEXT("HitTestGrid RemoveWidget"), STAT_SlateHTG_RemoveWidget, STATGROUP_Slate);
DECLARE_CYCLE_STAT(TEXT("HitTestGrid Clear"), STAT_SlateHTG_Clear, STATGROUP_Slate);
DECLARE_CYCLE_STAT(TEXT("HitTestGrid GetCollapsedWidgets"), STAT_SlateHTG_GetCollapsedWidgets, STATGROUP_Slate);
<<<<<<< HEAD

#define LOCTEXT_NAMESPACE "HittestGrid"
#define UE_SLATE_HITTESTGRID_ARRAYSIZEMAX 0

#if UE_SLATE_HITTESTGRID_ARRAYSIZEMAX
int32 HittestGrid_CollapsedHittestGridArraySizeMax = 0;
int32 HittestGrid_CollapsedWidgetsArraySizeMax = 0;
#endif

=======
#endif

#define LOCTEXT_NAMESPACE "HittestGrid"
#define UE_SLATE_HITTESTGRID_ARRAYSIZEMAX 0

#if UE_SLATE_HITTESTGRID_ARRAYSIZEMAX
int32 HittestGrid_CollapsedHittestGridArraySizeMax = 0;
int32 HittestGrid_CollapsedWidgetsArraySizeMax = 0;
#endif

>>>>>>> 6bbb88c8
#if WITH_SLATE_DEBUGGING
FHittestGrid::FDebuggingFindNextFocusableWidget FHittestGrid::OnFindNextFocusableWidgetExecuted;
#endif //WITH_SLATE_DEBUGGING

constexpr bool IsCompatibleUserIndex(int32 RequestedUserIndex, int32 TestUserIndex)
{
	// INDEX_NONE means the user index is compatible with all
	return RequestedUserIndex == INDEX_NONE || TestUserIndex == INDEX_NONE|| RequestedUserIndex == TestUserIndex;
}

//
// Helper Functions
//

FVector2D ClosestPointOnSlateRotatedRect(const FVector2D &Point, const FSlateRotatedRect& RotatedRect)
{
	//no need to do any testing if we are inside of the rect
	if (RotatedRect.IsUnderLocation(Point))
	{
		return Point;
	}

	const static int32 NumOfCorners = 4;
	FVector2D Corners[NumOfCorners];
	Corners[0] = FVector2D(RotatedRect.TopLeft);
	Corners[1] = FVector2D(Corners[0]) + FVector2D(RotatedRect.ExtentX);
	Corners[2] = FVector2D(Corners[1]) + FVector2D(RotatedRect.ExtentY);
	Corners[3] = FVector2D(Corners[0]) + FVector2D(RotatedRect.ExtentY);

	FVector2D RetPoint;
	float ClosestDistSq = FLT_MAX;
	for (int32 i = 0; i < NumOfCorners; ++i)
	{
		//grab the closest point along the line segment
		const FVector2D ClosestPoint = FMath::ClosestPointOnSegment2D(Point, Corners[i], Corners[(i + 1) % NumOfCorners]);

		//get the distance between the two
		const float TestDist = FVector2D::DistSquared(Point, ClosestPoint);

		//if the distance is smaller than the current smallest, update our closest
		if (TestDist < ClosestDistSq)
		{
			RetPoint = ClosestPoint;
			ClosestDistSq = TestDist;
		}
	}

	return RetPoint;
}

FORCEINLINE float DistanceSqToSlateRotatedRect(const FVector2D &Point, const FSlateRotatedRect& RotatedRect)
{
	return FVector2D::DistSquared(ClosestPointOnSlateRotatedRect(Point, RotatedRect), Point);
}

FORCEINLINE bool IsOverlappingSlateRotatedRect(const FVector2D& Point, const float Radius, const FSlateRotatedRect& RotatedRect)
{
	return DistanceSqToSlateRotatedRect( Point, RotatedRect ) <= (Radius * Radius);
}

bool ContainsInteractableWidget(const TArray<FWidgetAndPointer>& PathToTest)
{
	for (int32 i = PathToTest.Num() - 1; i >= 0; --i)
	{
		const FWidgetAndPointer& WidgetAndPointer = PathToTest[i];
		if (WidgetAndPointer.Widget->IsInteractable())
		{
			return true;
		}
	}
	return false;
}


const FVector2D CellSize(128.0f, 128.0f);

//
// FHittestGrid::FWidgetIndex
//
const FHittestGrid::FWidgetData& FHittestGrid::FWidgetIndex::GetWidgetData() const
{
	check(Grid->WidgetArray.IsValidIndex(WidgetIndex));
	return Grid->WidgetArray[WidgetIndex];
}

//
// FHittestGrid::FGridTestingParams
//
struct FHittestGrid::FGridTestingParams
{
	/** Ctor */
	FGridTestingParams()
	: CellCoord(-1, -1)
	, CursorPositionInGrid(FVector2D::ZeroVector)
	, Radius(-1.0f)
	, bTestWidgetIsInteractive(false)
	{}

	FIntPoint CellCoord;
	FVector2D CursorPositionInGrid;
	float Radius;
	bool bTestWidgetIsInteractive;
};

//
// FHittestGrid::FCell
//

void FHittestGrid::FCell::AddIndex(int32 WidgetIndex)
{
	check(!WidgetIndexes.Contains(WidgetIndex));
	WidgetIndexes.Add(WidgetIndex);
}

void FHittestGrid::FCell::RemoveIndex(int32 WidgetIndex)
{
	WidgetIndexes.RemoveSingleSwap(WidgetIndex);
}

//
// FHittestGrid
//

FHittestGrid::FHittestGrid()
	: WidgetMap()
	, WidgetArray()
	, Cells()
	, AppendedGridArray()
	, Owner(nullptr)
	, CullingRect()
	, NumCells(0, 0)
	, GridOrigin(0, 0)
	, GridSize(0, 0)
	, CurrentUserIndex(INDEX_NONE)
{
}

TArray<FWidgetAndPointer> FHittestGrid::GetBubblePath(FVector2D DesktopSpaceCoordinate, float CursorRadius, bool bIgnoreEnabledStatus, int32 UserIndex)
{
	checkSlow(IsInGameThread());

	const FVector2D CursorPositionInGrid = DesktopSpaceCoordinate - GridOrigin;

	if (WidgetArray.Num() > 0 && Cells.Num() > 0)
	{
		FGridTestingParams TestingParams;
		TestingParams.CursorPositionInGrid = CursorPositionInGrid;
		TestingParams.CellCoord = GetCellCoordinate(CursorPositionInGrid);
		TestingParams.Radius = 0.0f;
		TestingParams.bTestWidgetIsInteractive = false;

		// First add the exact point test results
		const FIndexAndDistance BestHit = GetHitIndexFromCellIndex(TestingParams);
		if (BestHit.IsValid())
		{
			const FWidgetData& BestHitWidgetData = BestHit.GetWidgetData();
			const TSharedPtr<SWidget> FirstHitWidget = BestHitWidgetData.GetWidget();
			// Make Sure we landed on a valid widget
			if (FirstHitWidget.IsValid() && IsCompatibleUserIndex(UserIndex, BestHitWidgetData.UserIndex))
			{
				TArray<FWidgetAndPointer> Path;

				TSharedPtr<SWidget> CurWidget = FirstHitWidget;
				while (CurWidget.IsValid())
				{
					FGeometry DesktopSpaceGeometry = CurWidget->GetPaintSpaceGeometry();
					DesktopSpaceGeometry.AppendTransform(FSlateLayoutTransform(GridOrigin - GridWindowOrigin));

					Path.Emplace(FArrangedWidget(CurWidget.ToSharedRef(), DesktopSpaceGeometry));
					CurWidget = CurWidget->Advanced_GetPaintParentWidget();
				}

				if (!Path.Last().Widget->Advanced_IsWindow())
				{
					return TArray<FWidgetAndPointer>();
				}

				Algo::Reverse(Path);

				bool bRemovedDisabledWidgets = false;
				if (!bIgnoreEnabledStatus)
				{
					// @todo It might be more correct to remove all disabled widgets and non-hit testable widgets.  It doesn't make sense to have a hit test invisible widget as a leaf in the path
					// and that can happen if we remove a disabled widget. Furthermore if we did this we could then append custom paths in all cases since the leaf most widget would be hit testable
					// For backwards compatibility changing this could be risky
					const int32 DisabledWidgetIndex = Path.IndexOfByPredicate([](const FArrangedWidget& SomeWidget) { return !SomeWidget.Widget->IsEnabled(); });
					if (DisabledWidgetIndex != INDEX_NONE)
					{
						bRemovedDisabledWidgets = true;
						Path.RemoveAt(DisabledWidgetIndex, Path.Num() - DisabledWidgetIndex);
					}
				}

				if (!bRemovedDisabledWidgets && Path.Num() > 0)
				{
					if (BestHitWidgetData.CustomPath.IsValid())
					{
						const TArray<FWidgetAndPointer> BubblePathExtension = BestHitWidgetData.CustomPath.Pin()->GetBubblePathAndVirtualCursors(FirstHitWidget->GetTickSpaceGeometry(), DesktopSpaceCoordinate, bIgnoreEnabledStatus);
						Path.Append(BubblePathExtension);
					}
				}
	
				return Path;
			}
		}
	}

	return TArray<FWidgetAndPointer>();
}

bool FHittestGrid::SetHittestArea(const FVector2D& HittestPositionInDesktop, const FVector2D& HittestDimensions, const FVector2D& HitestOffsetInWindow)
{
	bool bWasCleared = false;

	// If the size of the hit test area changes we need to clear it out
	if (GridSize != HittestDimensions)
	{
		GridSize = HittestDimensions;
		NumCells = FIntPoint(FMath::CeilToInt(GridSize.X / CellSize.X), FMath::CeilToInt(GridSize.Y / CellSize.Y));
		
		const int32 NewTotalCells = NumCells.X * NumCells.Y;
		ClearInternal(NewTotalCells);

		bWasCleared = true;
	}

	GridOrigin = HittestPositionInDesktop;
	GridWindowOrigin = HitestOffsetInWindow;

	return bWasCleared;
}

void FHittestGrid::Clear()
{
	const int32 TotalCells = Cells.Num();
	ClearInternal(TotalCells);
}

void FHittestGrid::ClearInternal(int32 TotalCells)
{
<<<<<<< HEAD
	SCOPE_CYCLE_COUNTER(STAT_SlateHTG_Clear);
=======
#if UE_SLATE_ENABLE_HITTEST_STATS
	SCOPE_CYCLE_COUNTER(STAT_SlateHTG_Clear);
#endif
>>>>>>> 6bbb88c8
	Cells.Reset(TotalCells);
	Cells.SetNumZeroed(TotalCells);

	WidgetMap.Reset();
	WidgetArray.Reset();
	AppendedGridArray.Reset();
}

<<<<<<< HEAD
bool FHittestGrid::IsDescendantOf(const TSharedRef<SWidget> Parent, const FWidgetData& ChildData) const
=======
bool FHittestGrid::IsDescendantOf(const SWidget* ParentWidget, const FWidgetData& ChildData) const
>>>>>>> 6bbb88c8
{
	const TSharedPtr<SWidget> ChildWidgetPtr = ChildData.GetWidget();
	const SWidget* CurWidget = ChildWidgetPtr.Get();
	if (CurWidget == ParentWidget)
	{
		return false;
	}

<<<<<<< HEAD
	const SWidget* ParentWidget = &Parent.Get();
	const SWidget* CurWidget = ChildWidgetPtr.Get();

=======
>>>>>>> 6bbb88c8
	while (CurWidget)
	{
		if (ParentWidget == CurWidget)
		{
			return true;
		}
		CurWidget = CurWidget->Advanced_GetPaintParentWidget().Get();
	}

	return false;
}

#if WITH_SLATE_DEBUGGING
namespace HittestGridDebuggingText
{
	static FText Valid = LOCTEXT("StateValid", "Valid"); //~ The widget is valid will be consider as the result
	static FText NotCompatibleWithUserIndex = LOCTEXT("StateNotCompatibleWithUserIndex", "User Index not compatible"); //~ The widget is not compatible with the requested user index
	static FText DoesNotIntersect = LOCTEXT("StateDoesNotIntersect", "Does not intersect"); //~ The widget rect is not in the correct direction or is not intersecting with the "swept" rectangle
	static FText PreviousWidgetIsBetter = LOCTEXT("StatePreviousWidgetIsBetter", "Previous Widget was better"); //~ The widget would be valid but the previous valid is closer
	static FText NotADescendant = LOCTEXT("StateNotADescendant", "Not a descendant"); //~ We have a non escape boundary condition and the widget isn't a descendant of our boundary
	static FText Disabled = LOCTEXT("StateNotEnabled", "Disabled"); //~ The widget is not enabled
	static FText DoesNotSuportKeyboardFocus = LOCTEXT("StateDoesNotSuportKeyboardFocus", "Keyboard focus unsupported"); //~ THe widget does not support keyboard focus
}
	#define AddToNextFocusableWidgetCondidateDebugResults(Candidate, Result) { if (IntermediateResultsPtr) { IntermediateResultsPtr->Emplace((Candidate), (Result)); } }
#else
	#define AddToNextFocusableWidgetCondidateDebugResults(Candidate, Result) CA_ASSUME(Candidate)
#endif

template<typename TCompareFunc, typename TSourceSideFunc, typename TDestSideFunc>
TSharedPtr<SWidget> FHittestGrid::FindFocusableWidget(FSlateRect WidgetRect, const FSlateRect SweptRect, int32 AxisIndex, int32 Increment, const EUINavigation Direction, const FNavigationReply& NavigationReply, TCompareFunc CompareFunc, TSourceSideFunc SourceSideFunc, TDestSideFunc DestSideFunc, int32 UserIndex, TArray<FDebuggingFindNextFocusableWidgetArgs::FWidgetResult>* IntermediateResultsPtr) const
{
	FIntPoint CurrentCellPoint = GetCellCoordinate(WidgetRect.GetCenter());

	int32 StartingIndex = CurrentCellPoint[AxisIndex];

	float CurrentSourceSide = SourceSideFunc(WidgetRect);

	int32 StrideAxis, StrideAxisMin, StrideAxisMax;

	// Ensure that the hit test grid is valid before proceeding
	if (NumCells.X < 1 || NumCells.Y < 1)
	{
		return TSharedPtr<SWidget>();
	}

	if (AxisIndex == 0)
	{
		StrideAxis = 1;
		StrideAxisMin = FMath::Min(FMath::Max(FMath::FloorToInt(SweptRect.Top / CellSize.Y), 0), NumCells.Y - 1);
		StrideAxisMax = FMath::Min(FMath::Max(FMath::FloorToInt(SweptRect.Bottom / CellSize.Y), 0), NumCells.Y - 1);
	}
	else
	{
		StrideAxis = 0;
		StrideAxisMin = FMath::Min(FMath::Max(FMath::FloorToInt(SweptRect.Left / CellSize.X), 0), NumCells.X - 1);
		StrideAxisMax = FMath::Min(FMath::Max(FMath::FloorToInt(SweptRect.Right / CellSize.X), 0), NumCells.X - 1);
	}

	bool bWrapped = false;
	while (CurrentCellPoint[AxisIndex] >= 0 && CurrentCellPoint[AxisIndex] < NumCells[AxisIndex])
	{
		FIntPoint StrideCellPoint = CurrentCellPoint;
		int32 CurrentCellProcessed = CurrentCellPoint[AxisIndex];

		// Increment before the search as a wrap case will change our current cell.
		CurrentCellPoint[AxisIndex] += Increment;

		FSlateRect BestWidgetRect;
		TSharedPtr<SWidget> BestWidget = TSharedPtr<SWidget>();

		for (StrideCellPoint[StrideAxis] = StrideAxisMin; StrideCellPoint[StrideAxis] <= StrideAxisMax; ++StrideCellPoint[StrideAxis])
		{
			FCollapsedWidgetsArray WidgetIndexes;
			GetCollapsedWidgets(WidgetIndexes, StrideCellPoint.X, StrideCellPoint.Y);

			for (int32 i = WidgetIndexes.Num() - 1; i >= 0; --i)
			{
				const FWidgetData& TestCandidate = WidgetIndexes[i].GetWidgetData();
				const TSharedPtr<SWidget> TestWidget = TestCandidate.GetWidget();
				if (!TestWidget.IsValid())
				{
					continue;
				}

				if (!IsCompatibleUserIndex(UserIndex, TestCandidate.UserIndex))
				{
					AddToNextFocusableWidgetCondidateDebugResults(TestWidget, HittestGridDebuggingText::NotCompatibleWithUserIndex);
					continue;
				}

				FGeometry TestCandidateGeo = TestWidget->GetPaintSpaceGeometry();
				TestCandidateGeo.AppendTransform(FSlateLayoutTransform(-GridWindowOrigin));
				const FSlateRect TestCandidateRect = TestCandidateGeo.GetRenderBoundingRect();
				if (!(CompareFunc(DestSideFunc(TestCandidateRect), CurrentSourceSide) && FSlateRect::DoRectanglesIntersect(SweptRect, TestCandidateRect)))
				{
					AddToNextFocusableWidgetCondidateDebugResults(TestWidget, HittestGridDebuggingText::DoesNotIntersect);
					continue;
				}

				// If this found widget isn't closer then the previously found widget then keep looking.
				if (BestWidget.IsValid() && !CompareFunc(DestSideFunc(BestWidgetRect), DestSideFunc(TestCandidateRect)))
				{
					AddToNextFocusableWidgetCondidateDebugResults(TestWidget, HittestGridDebuggingText::PreviousWidgetIsBetter);
					continue;
<<<<<<< HEAD
				}

				// If we have a non escape boundary condition and this widget isn't a descendant of our boundary condition widget then it's invalid so we keep looking.
				if (NavigationReply.GetBoundaryRule() != EUINavigationRule::Escape
					&& NavigationReply.GetHandler().IsValid()
					&& !IsDescendantOf(NavigationReply.GetHandler().ToSharedRef(), TestCandidate))
				{
					AddToNextFocusableWidgetCondidateDebugResults(TestWidget, HittestGridDebuggingText::NotADescendant);
					continue;
				}

				if (!TestWidget->IsEnabled())
				{
					AddToNextFocusableWidgetCondidateDebugResults(TestWidget, HittestGridDebuggingText::Disabled);
					continue;
				}
				
				if (!TestWidget->SupportsKeyboardFocus())
				{
					AddToNextFocusableWidgetCondidateDebugResults(TestWidget, HittestGridDebuggingText::DoesNotSuportKeyboardFocus);
					continue;
				}

=======
				}

				// If we have a non escape boundary condition and this widget isn't a descendant of our boundary condition widget then it's invalid so we keep looking.
				if (NavigationReply.GetBoundaryRule() != EUINavigationRule::Escape
					&& NavigationReply.GetHandler().IsValid()
					&& !IsDescendantOf(NavigationReply.GetHandler().Get(), TestCandidate))
				{
					AddToNextFocusableWidgetCondidateDebugResults(TestWidget, HittestGridDebuggingText::NotADescendant);
					continue;
				}

				if (!TestWidget->IsEnabled())
				{
					AddToNextFocusableWidgetCondidateDebugResults(TestWidget, HittestGridDebuggingText::Disabled);
					continue;
				}
				
				if (!TestWidget->SupportsKeyboardFocus())
				{
					AddToNextFocusableWidgetCondidateDebugResults(TestWidget, HittestGridDebuggingText::DoesNotSuportKeyboardFocus);
					continue;
				}

>>>>>>> 6bbb88c8
				BestWidgetRect = TestCandidateRect;
				BestWidget = TestWidget;
				AddToNextFocusableWidgetCondidateDebugResults(TestWidget, HittestGridDebuggingText::Valid);
			}
		}

		if (BestWidget.IsValid())
		{
			// Check for the need to apply our rule
			if (CompareFunc(DestSideFunc(BestWidgetRect), SourceSideFunc(SweptRect)))
			{
				switch (NavigationReply.GetBoundaryRule())
				{
				case EUINavigationRule::Explicit:
					return NavigationReply.GetFocusRecipient();
				case EUINavigationRule::Custom:
				case EUINavigationRule::CustomBoundary:
				{
					const FNavigationDelegate& FocusDelegate = NavigationReply.GetFocusDelegate();
					if (FocusDelegate.IsBound())
					{
						return FocusDelegate.Execute(Direction);
					}
					return TSharedPtr<SWidget>();
				}
				case EUINavigationRule::Stop:
					return TSharedPtr<SWidget>();
				case EUINavigationRule::Wrap:
					CurrentSourceSide = DestSideFunc(SweptRect);
					FVector2D SampleSpot = WidgetRect.GetCenter();
					SampleSpot[AxisIndex] = CurrentSourceSide;
					CurrentCellPoint = GetCellCoordinate(SampleSpot);
					bWrapped = true;
					break;
				}
			}

			return BestWidget;
		}

		// break if we have looped back to where we started.
		if (bWrapped && StartingIndex == CurrentCellProcessed) { break; }

		// If were going to fail our bounds check and our rule is to a boundary condition (Wrap or CustomBoundary) handle appropriately
		if (!(CurrentCellPoint[AxisIndex] >= 0 && CurrentCellPoint[AxisIndex] < NumCells[AxisIndex]))
		{
			if (NavigationReply.GetBoundaryRule() == EUINavigationRule::Wrap)
			{
				if (bWrapped)
				{
					// If we've already wrapped, unfortunately it must be that the starting widget wasn't within the boundary
					break;
				}
				CurrentSourceSide = DestSideFunc(SweptRect);
				FVector2D SampleSpot = WidgetRect.GetCenter();
				SampleSpot[AxisIndex] = CurrentSourceSide;
				CurrentCellPoint = GetCellCoordinate(SampleSpot);
				bWrapped = true;
			}
			else if (NavigationReply.GetBoundaryRule() == EUINavigationRule::CustomBoundary)
			{
				const FNavigationDelegate& FocusDelegate = NavigationReply.GetFocusDelegate();
				if (FocusDelegate.IsBound())
				{
					return FocusDelegate.Execute(Direction);
				}
			}
		}
	}

	return TSharedPtr<SWidget>();
}

#undef AddToNextFocusableWidgetCondidateDebugResults

TSharedPtr<SWidget> FHittestGrid::FindNextFocusableWidget(const FArrangedWidget& StartingWidget, const EUINavigation Direction, const FNavigationReply& NavigationReply, const FArrangedWidget& RuleWidget, int32 UserIndex)
{
	FGeometry StartingWidgetGeo = StartingWidget.Widget->GetPaintSpaceGeometry();
	StartingWidgetGeo.AppendTransform(FSlateLayoutTransform(-GridWindowOrigin));
	FSlateRect WidgetRect = StartingWidgetGeo.GetRenderBoundingRect();

	FGeometry BoundingRuleWidgetGeo = RuleWidget.Widget->GetPaintSpaceGeometry();
	BoundingRuleWidgetGeo.AppendTransform(FSlateLayoutTransform(-GridWindowOrigin));
	FSlateRect BoundingRuleRect = BoundingRuleWidgetGeo.GetRenderBoundingRect();

	FSlateRect SweptWidgetRect = WidgetRect;

	TSharedPtr<SWidget> Widget = TSharedPtr<SWidget>();

#if WITH_SLATE_DEBUGGING
	TArray<FDebuggingFindNextFocusableWidgetArgs::FWidgetResult> IntermediateResults;
	TArray<FDebuggingFindNextFocusableWidgetArgs::FWidgetResult>* IntermediateResultsPtr = OnFindNextFocusableWidgetExecuted.IsBound() ? &IntermediateResults : nullptr;
#else
	TArray<FDebuggingFindNextFocusableWidgetArgs::FWidgetResult>* IntermediateResultsPtr = nullptr;
#endif

	switch (Direction)
	{
	case EUINavigation::Left:
		SweptWidgetRect.Left = BoundingRuleRect.Left;
		SweptWidgetRect.Right = BoundingRuleRect.Right;
		SweptWidgetRect.Top += 0.5f;
		SweptWidgetRect.Bottom -= 0.5f;
		Widget = FindFocusableWidget(WidgetRect, SweptWidgetRect, 0, -1, Direction, NavigationReply,
			[](float A, float B) { return A - 0.1f < B; }, // Compare function
			[](FSlateRect SourceRect) { return SourceRect.Left; }, // Source side function
			[](FSlateRect DestRect) { return DestRect.Right; }, // Dest side function
			UserIndex, IntermediateResultsPtr);
		break;
	case EUINavigation::Right:
		SweptWidgetRect.Left = BoundingRuleRect.Left;
		SweptWidgetRect.Right = BoundingRuleRect.Right;
		SweptWidgetRect.Top += 0.5f;
		SweptWidgetRect.Bottom -= 0.5f;
		Widget = FindFocusableWidget(WidgetRect, SweptWidgetRect, 0, 1, Direction, NavigationReply,
			[](float A, float B) { return A + 0.1f > B; }, // Compare function
			[](FSlateRect SourceRect) { return SourceRect.Right; }, // Source side function
			[](FSlateRect DestRect) { return DestRect.Left; }, // Dest side function
			UserIndex, IntermediateResultsPtr);
		break;
	case EUINavigation::Up:
		SweptWidgetRect.Top = BoundingRuleRect.Top;
		SweptWidgetRect.Bottom = BoundingRuleRect.Bottom;
		SweptWidgetRect.Left += 0.5f;
		SweptWidgetRect.Right -= 0.5f;
		Widget = FindFocusableWidget(WidgetRect, SweptWidgetRect, 1, -1, Direction, NavigationReply,
			[](float A, float B) { return A - 0.1f < B; }, // Compare function
			[](FSlateRect SourceRect) { return SourceRect.Top; }, // Source side function
			[](FSlateRect DestRect) { return DestRect.Bottom; }, // Dest side function
			UserIndex, IntermediateResultsPtr);
		break;
	case EUINavigation::Down:
		SweptWidgetRect.Top = BoundingRuleRect.Top;
		SweptWidgetRect.Bottom = BoundingRuleRect.Bottom;
		SweptWidgetRect.Left += 0.5f;
		SweptWidgetRect.Right -= 0.5f;
		Widget = FindFocusableWidget(WidgetRect, SweptWidgetRect, 1, 1, Direction, NavigationReply,
			[](float A, float B) { return A + 0.1f > B; }, // Compare function
			[](FSlateRect SourceRect) { return SourceRect.Bottom; }, // Source side function
			[](FSlateRect DestRect) { return DestRect.Top; }, // Dest side function
			UserIndex, IntermediateResultsPtr);
		break;

	default:
		break;
	}

#if WITH_SLATE_DEBUGGING
	if (IntermediateResultsPtr)
	{
		FDebuggingFindNextFocusableWidgetArgs Args {StartingWidget, Direction, NavigationReply, RuleWidget, UserIndex, Widget , MoveTemp(*IntermediateResultsPtr)};
		OnFindNextFocusableWidgetExecuted.Broadcast(this, Args);
	}
#endif

	return Widget;
}

FIntPoint FHittestGrid::GetCellCoordinate(FVector2D Position) const
{
	return FIntPoint(
		FMath::Min(FMath::Max(FMath::FloorToInt(Position.X / CellSize.X), 0), NumCells.X - 1),
		FMath::Min(FMath::Max(FMath::FloorToInt(Position.Y / CellSize.Y), 0), NumCells.Y - 1));
}

bool FHittestGrid::IsValidCellCoord(const FIntPoint& CellCoord) const
{
	return IsValidCellCoord(CellCoord.X, CellCoord.Y);
}

bool FHittestGrid::IsValidCellCoord(const int32 XCoord, const int32 YCoord) const
{
	return XCoord >= 0 && XCoord < NumCells.X && YCoord >= 0 && YCoord < NumCells.Y;
}

void FHittestGrid::AddGrid(const TSharedRef<const FHittestGrid>& OtherGrid)
{
	auto GetCollapsedHittestGrid_NoTests = [](const FHittestGrid* HittestGrid, FCollapsedHittestGridArray& OutResult)
	{
		OutResult.Add(HittestGrid);
		for (int32 Index = 0; Index < OutResult.Num(); ++Index)
		{
			for (const FAppendedGridData& AppendedGridData : OutResult[Index]->AppendedGridArray)
			{
				if (const TSharedPtr<const FHittestGrid> Grid = AppendedGridData.Grid.Pin())
				{
					OutResult.Add(Grid.Get());
				}
			}
		}
	};

	const bool bIsContains = AppendedGridArray.ContainsByPredicate([OtherGrid](const FAppendedGridData& Other) { return Other.Grid == OtherGrid; });
	if (ensure(CanBeAppended(&OtherGrid.Get())))
	{
		if (!bIsContains)
		{
			// Check for recursion
			FCollapsedHittestGridArray AllHittestGrid;
			GetCollapsedHittestGrid_NoTests(this, AllHittestGrid); // we are building a new array, do not perform size check
			const bool bIsInCollapsed = AllHittestGrid.ContainsByPredicate([OtherGrid](const FHittestGrid* Other) { return &*OtherGrid == Other; });
			ensure(!bIsInCollapsed);
			if (bIsInCollapsed)
			{
				return;
			}

			AppendedGridArray.Emplace(OtherGrid->Owner, OtherGrid);
		}
	}
	else
	{
		RemoveGrid(OtherGrid);
	}
}

void FHittestGrid::RemoveGrid(const TSharedRef<const FHittestGrid>& OtherGrid)
{
	const int32 AppendedGridIndex = AppendedGridArray.IndexOfByPredicate(
		[OtherGrid](const FAppendedGridData& Other)
		{
			return Other.Grid == OtherGrid;
		});
	if (AppendedGridIndex != INDEX_NONE)
	{
		AppendedGridArray.RemoveAtSwap(AppendedGridIndex);
	}
}

void FHittestGrid::RemoveGrid(const SWidget* OtherGridOwner)
{
	const int32 AppendedGridIndex = AppendedGridArray.IndexOfByPredicate(
		[OtherGridOwner](const FAppendedGridData& Other)
		{
			return Other.CachedOwner == OtherGridOwner;
		});
	if (AppendedGridIndex != INDEX_NONE)
	{
#if WITH_SLATE_DEBUGGING
		// Confirmed that the cached grid is valid
		if (const TSharedPtr<const FHittestGrid> Pin = AppendedGridArray[AppendedGridIndex].Grid.Pin())
		{
			ensure(Pin->Owner == OtherGridOwner);
		}
#endif
		AppendedGridArray.RemoveAtSwap(AppendedGridIndex);
	}
}

bool FHittestGrid::CanBeAppended(const FHittestGrid* OtherGrid) const
{
	return OtherGrid && OtherGrid->Owner && this != OtherGrid && SameSize(OtherGrid);
}

bool FHittestGrid::SameSize(const FHittestGrid* OtherGrid) const
{
	return GridOrigin == OtherGrid->GridOrigin && GridWindowOrigin == OtherGrid->GridWindowOrigin && GridSize == OtherGrid->GridSize;
}

void FHittestGrid::AddWidget(const TSharedRef<SWidget>& InWidget, int32 InBatchPriorityGroup, int32 InLayerId, int32 InSecondarySort)
{
<<<<<<< HEAD
	AddWidget(InWidget, InBatchPriorityGroup, InLayerId, FSlateInvalidationWidgetSortOrder());
=======
	AddWidget(&(InWidget.Get()), InBatchPriorityGroup, InLayerId, FSlateInvalidationWidgetSortOrder());
>>>>>>> 6bbb88c8
}

void FHittestGrid::AddWidget(const TSharedRef<SWidget>& InWidget, int32 InBatchPriorityGroup, int32 InLayerId, FSlateInvalidationWidgetSortOrder InSecondarySort)
{
<<<<<<< HEAD
=======
	AddWidget(&(InWidget.Get()), InBatchPriorityGroup, InLayerId, InSecondarySort);
}

void FHittestGrid::AddWidget(const SWidget* InWidget, int32 InBatchPriorityGroup, int32 InLayerId, FSlateInvalidationWidgetSortOrder InSecondarySort)
{
	check(InWidget);
>>>>>>> 6bbb88c8
	if (!InWidget->GetVisibility().IsHitTestVisible())
	{
		return;
	}

#if UE_SLATE_ENABLE_HITTEST_STATS
	SCOPE_CYCLE_COUNTER(STAT_SlateHTG_AddWidget);
<<<<<<< HEAD
=======
#endif
>>>>>>> 6bbb88c8

	// Track the widget and identify it's Widget Index
	FGeometry GridSpaceGeometry = InWidget->GetPaintSpaceGeometry();
	GridSpaceGeometry.AppendTransform(FSlateLayoutTransform(-GridWindowOrigin));

	// Currently using grid offset because the grid covers all desktop space.
	const FSlateRect BoundingRect = GridSpaceGeometry.GetRenderBoundingRect();

	// Starting and ending cells covered by this widget.	
	const FIntPoint UpperLeftCell = GetCellCoordinate(BoundingRect.GetTopLeft());
	const FIntPoint LowerRightCell = GetCellCoordinate(BoundingRect.GetBottomRight());

	const int64 PrimarySort = (((int64)InBatchPriorityGroup << 32) | InLayerId);

	bool bAddWidget = true;
<<<<<<< HEAD
	if (int32* FoundIndex = WidgetMap.Find(&*InWidget))
=======
	if (int32* FoundIndex = WidgetMap.Find(InWidget))
>>>>>>> 6bbb88c8
	{
		FWidgetData& WidgetData = WidgetArray[*FoundIndex];
		if (WidgetData.UpperLeftCell != UpperLeftCell || WidgetData.LowerRightCell != LowerRightCell)
		{
			// Need to be updated
			RemoveWidget(InWidget);
		}
		else
		{
			// Only update
			bAddWidget = false;
			WidgetData.PrimarySort = PrimarySort;
			WidgetData.SecondarySort = InSecondarySort;
			WidgetData.UserIndex = CurrentUserIndex;
		}
	}

	if (bAddWidget)
	{
<<<<<<< HEAD
		int32& WidgetIndex = WidgetMap.Add(&*InWidget);
		WidgetIndex = WidgetArray.Emplace(InWidget, UpperLeftCell, LowerRightCell, PrimarySort, InSecondarySort, CurrentUserIndex);
=======
		int32& WidgetIndex = WidgetMap.Add(InWidget);
		WidgetIndex = WidgetArray.Emplace(const_cast<SWidget*>(InWidget)->AsShared(), UpperLeftCell, LowerRightCell, PrimarySort, InSecondarySort, CurrentUserIndex);
>>>>>>> 6bbb88c8
		for (int32 XIndex = UpperLeftCell.X; XIndex <= LowerRightCell.X; ++XIndex)
		{
			for (int32 YIndex = UpperLeftCell.Y; YIndex <= LowerRightCell.Y; ++YIndex)
			{
				if (IsValidCellCoord(XIndex, YIndex))
				{
					CellAt(XIndex, YIndex).AddIndex(WidgetIndex);
				}
			}
		}
	}
}

void FHittestGrid::RemoveWidget(const TSharedRef<SWidget>& InWidget)
{
	RemoveWidget(&*InWidget);
}

void FHittestGrid::RemoveWidget(const SWidget* InWidget)
{
<<<<<<< HEAD
=======
#if UE_SLATE_ENABLE_HITTEST_STATS
>>>>>>> 6bbb88c8
	SCOPE_CYCLE_COUNTER(STAT_SlateHTG_RemoveWidget);
#endif

	int32 WidgetIndex = INDEX_NONE;
	if (WidgetMap.RemoveAndCopyValue(InWidget, WidgetIndex))
	{
		const FWidgetData& WidgetData = WidgetArray[WidgetIndex];

		// Starting and ending cells covered by this widget.	
		const FIntPoint& UpperLeftCell = WidgetData.UpperLeftCell;
		const FIntPoint& LowerRightCell = WidgetData.LowerRightCell;

		for (int32 XIndex = UpperLeftCell.X; XIndex <= LowerRightCell.X; ++XIndex)
		{
			for (int32 YIndex = UpperLeftCell.Y; YIndex <= LowerRightCell.Y; ++YIndex)
			{
				checkSlow(IsValidCellCoord(XIndex, YIndex));
				CellAt(XIndex, YIndex).RemoveIndex(WidgetIndex);
			}
		}

		WidgetArray.RemoveAt(WidgetIndex);
	}

	RemoveGrid(InWidget);
}

void FHittestGrid::UpdateWidget(const TSharedRef<SWidget>& InWidget, FSlateInvalidationWidgetSortOrder InSecondarySort)
{
<<<<<<< HEAD
	if (int32* FoundWidgetIndex = WidgetMap.Find(&*InWidget))
=======
	UpdateWidget(&(InWidget.Get()), InSecondarySort);
}

void FHittestGrid::UpdateWidget(const SWidget* InWidget, FSlateInvalidationWidgetSortOrder InSecondarySort)
{
	check(InWidget);
	if (int32* FoundWidgetIndex = WidgetMap.Find(InWidget))
>>>>>>> 6bbb88c8
	{
		WidgetArray[*FoundWidgetIndex].SecondarySort = InSecondarySort;
	}
}

void FHittestGrid::InsertCustomHitTestPath(const TSharedRef<SWidget> InWidget, TSharedRef<ICustomHitTestPath> CustomHitTestPath)
{
	InsertCustomHitTestPath(&InWidget.Get(), CustomHitTestPath);
}

void FHittestGrid::InsertCustomHitTestPath(const SWidget* InWidget, const TSharedRef<ICustomHitTestPath>& CustomHitTestPath)
{
	int32 WidgetIndex = WidgetMap.FindChecked(InWidget);
	FWidgetData& WidgetData = WidgetArray[WidgetIndex];
	WidgetData.CustomPath = CustomHitTestPath;
}

FHittestGrid::FIndexAndDistance FHittestGrid::GetHitIndexFromCellIndex(const FGridTestingParams& Params) const
{
	//check if the cell coord 
	if (IsValidCellCoord(Params.CellCoord))
	{
		// Get the cell and sort it 
		FCollapsedWidgetsArray WidgetIndexes;
		GetCollapsedWidgets(WidgetIndexes, Params.CellCoord.X, Params.CellCoord.Y);

#if 0 //Unroll some data for debugging if necessary
		struct FDebugData
		{
			FWidgetData WidgetData;
			FName WidgetType;
			FName WidgetLoc;
			TSharedPtr<SWidget> Widget;
		};

		TArray<FDebugData> DebugData;
		for (int32 i = 0; i < WidgetIndexes.Num(); ++i)
		{
			FDebugData& Cur = DebugData.AddDefaulted_GetRef();
			Cur.WidgetData = WidgetIndexes[i].GetWidgetData();
			Cur.Widget = Cur.WidgetData.GetWidget();
			Cur.WidgetType = Cur.Widget.IsValid() ? Cur.Widget->GetType() : NAME_None;
			Cur.WidgetLoc = Cur.Widget.IsValid() ? Cur.Widget->GetCreatedInLocation() : NAME_None;
		}
#endif

		// Consider front-most widgets first for hittesting.
		for (int32 i = WidgetIndexes.Num() - 1; i >= 0; --i)
		{
			check(WidgetIndexes[i].IsValid());
			const FWidgetData& TestCandidate = WidgetIndexes[i].GetWidgetData();
			const TSharedPtr<SWidget> TestWidget = TestCandidate.GetWidget();

			// When performing a point hittest, accept all hittestable widgets.
			// When performing a hittest with a radius, only grab interactive widgets.
			const bool bIsValidWidget = TestWidget.IsValid() && (!Params.bTestWidgetIsInteractive || TestWidget->IsInteractable());
			if (bIsValidWidget)
			{
				const FVector2D WindowSpaceCoordinate = Params.CursorPositionInGrid + GridWindowOrigin;

				const FGeometry& TestGeometry = TestWidget->GetPaintSpaceGeometry();

				bool bPointInsideClipMasks = true;

				if (WidgetIndexes[i].GetCullingRect().IsValid())
<<<<<<< HEAD
				{
					bPointInsideClipMasks = WidgetIndexes[i].GetCullingRect().ContainsPoint(WindowSpaceCoordinate);
				}

				if (bPointInsideClipMasks)
				{
=======
				{
					bPointInsideClipMasks = WidgetIndexes[i].GetCullingRect().ContainsPoint(WindowSpaceCoordinate);
				}

				if (bPointInsideClipMasks)
				{
>>>>>>> 6bbb88c8
					const TOptional<FSlateClippingState>& WidgetClippingState = TestWidget->GetCurrentClippingState();
					if (WidgetClippingState.IsSet())
					{
						// TODO: Solve non-zero radius cursors?
						bPointInsideClipMasks = WidgetClippingState->IsPointInside(WindowSpaceCoordinate);
					}
				}

				if (bPointInsideClipMasks)
				{
					// Compute the render space clipping rect (FGeometry exposes a layout space clipping rect).
					const FSlateRotatedRect WindowOrientedClipRect = TransformRect(
						Concatenate(
							Inverse(TestGeometry.GetAccumulatedLayoutTransform()),
							TestGeometry.GetAccumulatedRenderTransform()),
						FSlateRotatedRect(TestGeometry.GetLayoutBoundingRect())
					);

					if (IsOverlappingSlateRotatedRect(WindowSpaceCoordinate, Params.Radius, WindowOrientedClipRect))
					{
						// For non-0 radii also record the distance to cursor's center so that we can pick the closest hit from the results.
						const bool bNeedsDistanceSearch = Params.Radius > 0.0f;
						const float DistSq = (bNeedsDistanceSearch) ? DistanceSqToSlateRotatedRect(WindowSpaceCoordinate, WindowOrientedClipRect) : 0.0f;
						return FIndexAndDistance(WidgetIndexes[i], DistSq);
					}
				}
			}
		}
	}

	return FIndexAndDistance();
}

 void FHittestGrid::GetCollapsedHittestGrid(FCollapsedHittestGridArray& OutResult) const
{
	OutResult.Add(this);
	for (const FAppendedGridData& AppendedGridData : AppendedGridArray)
	{
		if (const TSharedPtr<const FHittestGrid>& AppendedGrid = AppendedGridData.Grid.Pin())
		{
			if (ensure(!OutResult.Contains(AppendedGrid.Get()))) // Check for recursion
			{
				if (ensure(SameSize(AppendedGrid.Get())))
				{
					AppendedGrid->GetCollapsedHittestGrid(OutResult);
				}
			}
		}
	}

#if UE_SLATE_HITTESTGRID_ARRAYSIZEMAX
	HittestGrid_CollapsedHittestGridArraySizeMax = FMath::Max(OutResult.Num(), HittestGrid_CollapsedHittestGridArraySizeMax);
#endif
}

#define UE_VERIFY_WIDGET_VALIDITE 0
 void FHittestGrid::GetCollapsedWidgets(FCollapsedWidgetsArray& OutResult, const int32 X, const int32 Y) const
 {
<<<<<<< HEAD
	 SCOPE_CYCLE_COUNTER(STAT_SlateHTG_GetCollapsedWidgets);

=======
#if UE_SLATE_ENABLE_HITTEST_STATS
	 SCOPE_CYCLE_COUNTER(STAT_SlateHTG_GetCollapsedWidgets);
#endif
>>>>>>> 6bbb88c8
	 const int32 CellIndex = Y * NumCells.X + X;
	 check(Cells.IsValidIndex(CellIndex));

	 FCollapsedHittestGridArray AllHitTestGrids;
	 GetCollapsedHittestGrid(AllHitTestGrids);

	 // N.B. it would be more efficient if we only rebuild if the cell has changed
	 //but the PrimarySort and SecondaySort are not updated directly and the cell doesn't know about it

	 {
		 for (const FHittestGrid* HittestGrid : AllHitTestGrids)
		 {
			 const TArray<int32>& WidgetsIndexes = HittestGrid->CellAt(X, Y).GetWidgetIndexes();
			 for (int32 WidgetIndex : WidgetsIndexes)
			 {
#if UE_VERIFY_WIDGET_VALIDITE
				 ensureAlways(HittestGrid->WidgetArray.IsValidIndex(WidgetIndex));
#endif
				 OutResult.Emplace(HittestGrid, WidgetIndex);
			 }
		 }

		 OutResult.StableSort([](const FWidgetIndex& A, const FWidgetIndex& B)
			 {
				 const FWidgetData& WidgetDataA = A.GetWidgetData();
				 const FWidgetData& WidgetDataB = B.GetWidgetData();
				 return WidgetDataA.PrimarySort < WidgetDataB.PrimarySort || (WidgetDataA.PrimarySort == WidgetDataB.PrimarySort && WidgetDataA.SecondarySort < WidgetDataB.SecondarySort);
			 });
	 }

#if UE_SLATE_HITTESTGRID_ARRAYSIZEMAX
	 HittestGrid_CollapsedWidgetsArraySizeMax = FMath::Max(OutResult.Num(), HittestGrid_CollapsedWidgetsArraySizeMax);
#endif
 }
#undef UE_VERIFY_WIDGET_VALIDITE

void FHittestGrid::RemoveStaleAppendedHittestGrid()
{
	for (int32 AppendedGridIndex = AppendedGridArray.Num() - 1; AppendedGridIndex >= 0; --AppendedGridIndex)
	{
		bool bToRemove = false;
		const TWeakPtr<const FHittestGrid>& WeakAppendedGrid = AppendedGridArray[AppendedGridIndex].Grid;
		if (const TSharedPtr<const FHittestGrid>& AppendedGrid = WeakAppendedGrid.Pin())
		{
			if (!SameSize(AppendedGrid.Get()))
			{
				bToRemove = true;
			}
		}
		else
		{
			// grid was removed without notifying the SlateInvalidationRoot.
			//That can happened when the widget containing the owner of the grid is removed in the same frame as it was added.
			bToRemove = true;
		}

		if (bToRemove)
		{
			AppendedGridArray.RemoveAtSwap(AppendedGridIndex);
		}
	}
}

#if WITH_SLATE_DEBUGGING
void FHittestGrid::LogGrid() const
{
	FString TempString;
	for (int32 y = 0; y < NumCells.Y; ++y)
	{
		for (int x = 0; x < NumCells.X; ++x)
		{
			TempString += "\t";
			TempString += "[";
			for (int32 i : CellAt(x, y).GetWidgetIndexes())
			{
				TempString += FString::Printf(TEXT("%d,"), i);
			}
			TempString += "]";
		}
		TempString += "\n";
	}

	TempString += "\n";

	UE_LOG(LogHittestDebug, Warning, TEXT("\n%s"), *TempString);

	for (TSparseArray<FWidgetData>::TConstIterator It(WidgetArray); It; ++It)
	{
		const FWidgetData& CurWidgetData = *It;
		const TSharedPtr<SWidget> CachedWidget = CurWidgetData.GetWidget();
<<<<<<< HEAD
		UE_LOG(LogHittestDebug, Warning, TEXT("  [%d][%d][%d] => %s @ %s"),
=======
		UE_LOG(LogHittestDebug, Warning, TEXT("  [%d][%lld] => %s @ %s"),
>>>>>>> 6bbb88c8
			It.GetIndex(),
			CurWidgetData.PrimarySort,
			CachedWidget.IsValid() ? *CachedWidget->ToString() : TEXT("Invalid Widget"),
			CachedWidget.IsValid() ? *CachedWidget->GetPaintSpaceGeometry().ToString() : TEXT("Invalid Widget"));
	}
}

constexpr FLinearColor GetUserColorFromIndex(int32 Index)
{
	switch (Index)
	{
	case 0:
		return FLinearColor::Red;
	case 1:
		return FLinearColor::Green;
	case 2:
		return FLinearColor::Blue;
	case 3:
		return FLinearColor::Yellow;
	default:
		return FLinearColor::White;
	}
};


void FHittestGrid::DisplayGrid(int32 InLayer, const FGeometry& AllottedGeometry, FSlateWindowElementList& WindowElementList, EDisplayGridFlags DisplayFlags) const
{
	static const FSlateBrush* FocusRectangleBrush = FCoreStyle::Get().GetBrush(TEXT("FocusRectangle"));
	static const FSlateBrush* BorderBrush = FCoreStyle::Get().GetBrush(TEXT("Border"));

	const FSlateBrush* Brush = EnumHasAnyFlags(DisplayFlags, EDisplayGridFlags::UseFocusBrush) ? FocusRectangleBrush : BorderBrush;

	auto DisplayGrid = [&] (const FHittestGrid* HittestGrid)
	{
		for (TSparseArray<FWidgetData>::TConstIterator It(HittestGrid->WidgetArray); It; ++It)
		{
			const FWidgetData& CurWidgetData = *It;
			const TSharedPtr<SWidget> CachedWidget = CurWidgetData.GetWidget();
			if (ensure(CachedWidget.IsValid())) // Widget should always be valid
			{
				if (EnumHasAnyFlags(DisplayFlags, EDisplayGridFlags::HideDisabledWidgets) && !CachedWidget->IsEnabled())
				{
					continue;
				}
				if (EnumHasAnyFlags(DisplayFlags, EDisplayGridFlags::HideUnsupportedKeyboardFocusWidgets) && !CachedWidget->SupportsKeyboardFocus())
				{
					continue;
				}

				FSlateDrawElement::MakeBox(
					WindowElementList,
					InLayer,
					CachedWidget->GetPaintSpaceGeometry().ToPaintGeometry(),
					Brush,
					ESlateDrawEffect::None,
					GetUserColorFromIndex(CurWidgetData.UserIndex)
				);
			}
		}
	};

	FCollapsedHittestGridArray AllHitTestGrids;
	GetCollapsedHittestGrid(AllHitTestGrids);
	for(const FHittestGrid* HittestGrid : AllHitTestGrids)
	{
		DisplayGrid(HittestGrid);
	}

	// Appended grid should always be valid
	FCollapsedHittestGridArray TestHitTestGrids;
	TestHitTestGrids.Add(this);
	for (int32 Index = 0; Index < TestHitTestGrids.Num(); ++Index)
	{
		const FHittestGrid* Grid = TestHitTestGrids[Index];
		for (const FAppendedGridData& OtherGridData : Grid->AppendedGridArray)
		{
			const TSharedPtr<const FHittestGrid> OtherGridPin = OtherGridData.Grid.Pin();
			if (ensureAlways(OtherGridPin.IsValid()))
			{
				TestHitTestGrids.Add(&*OtherGridPin);
			}
		}
	}
}

TArray<FHittestGrid::FWidgetSortData> FHittestGrid::GetAllWidgetSortDatas() const
{
	TArray<FWidgetSortData> Result;
	Result.Reserve(WidgetArray.Num());
	for (const FWidgetData& WidgetData : WidgetArray)
	{
		FWidgetSortData WidgetSortData = { WidgetData.WeakWidget, WidgetData.PrimarySort, WidgetData.SecondarySort };
		Result.Add(MoveTemp(WidgetSortData));
	}
	return Result;
}
#endif // WITH_SLATE_DEBUGGING

#undef UE_SLATE_HITTESTGRID_ARRAYSIZEMAX
<<<<<<< HEAD
#undef LOCTEXT_NAMESPACE
=======
#undef LOCTEXT_NAMESPACE
#undef UE_SLATE_ENABLE_HITTEST_STATS
>>>>>>> 6bbb88c8
<|MERGE_RESOLUTION|>--- conflicted
+++ resolved
@@ -16,7 +16,7 @@
 DECLARE_CYCLE_STAT(TEXT("HitTestGrid RemoveWidget"), STAT_SlateHTG_RemoveWidget, STATGROUP_Slate);
 DECLARE_CYCLE_STAT(TEXT("HitTestGrid Clear"), STAT_SlateHTG_Clear, STATGROUP_Slate);
 DECLARE_CYCLE_STAT(TEXT("HitTestGrid GetCollapsedWidgets"), STAT_SlateHTG_GetCollapsedWidgets, STATGROUP_Slate);
-<<<<<<< HEAD
+#endif
 
 #define LOCTEXT_NAMESPACE "HittestGrid"
 #define UE_SLATE_HITTESTGRID_ARRAYSIZEMAX 0
@@ -26,18 +26,6 @@
 int32 HittestGrid_CollapsedWidgetsArraySizeMax = 0;
 #endif
 
-=======
-#endif
-
-#define LOCTEXT_NAMESPACE "HittestGrid"
-#define UE_SLATE_HITTESTGRID_ARRAYSIZEMAX 0
-
-#if UE_SLATE_HITTESTGRID_ARRAYSIZEMAX
-int32 HittestGrid_CollapsedHittestGridArraySizeMax = 0;
-int32 HittestGrid_CollapsedWidgetsArraySizeMax = 0;
-#endif
-
->>>>>>> 6bbb88c8
 #if WITH_SLATE_DEBUGGING
 FHittestGrid::FDebuggingFindNextFocusableWidget FHittestGrid::OnFindNextFocusableWidgetExecuted;
 #endif //WITH_SLATE_DEBUGGING
@@ -278,13 +266,9 @@
 
 void FHittestGrid::ClearInternal(int32 TotalCells)
 {
-<<<<<<< HEAD
-	SCOPE_CYCLE_COUNTER(STAT_SlateHTG_Clear);
-=======
 #if UE_SLATE_ENABLE_HITTEST_STATS
 	SCOPE_CYCLE_COUNTER(STAT_SlateHTG_Clear);
 #endif
->>>>>>> 6bbb88c8
 	Cells.Reset(TotalCells);
 	Cells.SetNumZeroed(TotalCells);
 
@@ -293,11 +277,7 @@
 	AppendedGridArray.Reset();
 }
 
-<<<<<<< HEAD
-bool FHittestGrid::IsDescendantOf(const TSharedRef<SWidget> Parent, const FWidgetData& ChildData) const
-=======
 bool FHittestGrid::IsDescendantOf(const SWidget* ParentWidget, const FWidgetData& ChildData) const
->>>>>>> 6bbb88c8
 {
 	const TSharedPtr<SWidget> ChildWidgetPtr = ChildData.GetWidget();
 	const SWidget* CurWidget = ChildWidgetPtr.Get();
@@ -306,12 +286,6 @@
 		return false;
 	}
 
-<<<<<<< HEAD
-	const SWidget* ParentWidget = &Parent.Get();
-	const SWidget* CurWidget = ChildWidgetPtr.Get();
-
-=======
->>>>>>> 6bbb88c8
 	while (CurWidget)
 	{
 		if (ParentWidget == CurWidget)
@@ -416,31 +390,6 @@
 				{
 					AddToNextFocusableWidgetCondidateDebugResults(TestWidget, HittestGridDebuggingText::PreviousWidgetIsBetter);
 					continue;
-<<<<<<< HEAD
-				}
-
-				// If we have a non escape boundary condition and this widget isn't a descendant of our boundary condition widget then it's invalid so we keep looking.
-				if (NavigationReply.GetBoundaryRule() != EUINavigationRule::Escape
-					&& NavigationReply.GetHandler().IsValid()
-					&& !IsDescendantOf(NavigationReply.GetHandler().ToSharedRef(), TestCandidate))
-				{
-					AddToNextFocusableWidgetCondidateDebugResults(TestWidget, HittestGridDebuggingText::NotADescendant);
-					continue;
-				}
-
-				if (!TestWidget->IsEnabled())
-				{
-					AddToNextFocusableWidgetCondidateDebugResults(TestWidget, HittestGridDebuggingText::Disabled);
-					continue;
-				}
-				
-				if (!TestWidget->SupportsKeyboardFocus())
-				{
-					AddToNextFocusableWidgetCondidateDebugResults(TestWidget, HittestGridDebuggingText::DoesNotSuportKeyboardFocus);
-					continue;
-				}
-
-=======
 				}
 
 				// If we have a non escape boundary condition and this widget isn't a descendant of our boundary condition widget then it's invalid so we keep looking.
@@ -464,7 +413,6 @@
 					continue;
 				}
 
->>>>>>> 6bbb88c8
 				BestWidgetRect = TestCandidateRect;
 				BestWidget = TestWidget;
 				AddToNextFocusableWidgetCondidateDebugResults(TestWidget, HittestGridDebuggingText::Valid);
@@ -726,24 +674,17 @@
 
 void FHittestGrid::AddWidget(const TSharedRef<SWidget>& InWidget, int32 InBatchPriorityGroup, int32 InLayerId, int32 InSecondarySort)
 {
-<<<<<<< HEAD
-	AddWidget(InWidget, InBatchPriorityGroup, InLayerId, FSlateInvalidationWidgetSortOrder());
-=======
 	AddWidget(&(InWidget.Get()), InBatchPriorityGroup, InLayerId, FSlateInvalidationWidgetSortOrder());
->>>>>>> 6bbb88c8
 }
 
 void FHittestGrid::AddWidget(const TSharedRef<SWidget>& InWidget, int32 InBatchPriorityGroup, int32 InLayerId, FSlateInvalidationWidgetSortOrder InSecondarySort)
 {
-<<<<<<< HEAD
-=======
 	AddWidget(&(InWidget.Get()), InBatchPriorityGroup, InLayerId, InSecondarySort);
 }
 
 void FHittestGrid::AddWidget(const SWidget* InWidget, int32 InBatchPriorityGroup, int32 InLayerId, FSlateInvalidationWidgetSortOrder InSecondarySort)
 {
 	check(InWidget);
->>>>>>> 6bbb88c8
 	if (!InWidget->GetVisibility().IsHitTestVisible())
 	{
 		return;
@@ -751,10 +692,7 @@
 
 #if UE_SLATE_ENABLE_HITTEST_STATS
 	SCOPE_CYCLE_COUNTER(STAT_SlateHTG_AddWidget);
-<<<<<<< HEAD
-=======
-#endif
->>>>>>> 6bbb88c8
+#endif
 
 	// Track the widget and identify it's Widget Index
 	FGeometry GridSpaceGeometry = InWidget->GetPaintSpaceGeometry();
@@ -770,11 +708,7 @@
 	const int64 PrimarySort = (((int64)InBatchPriorityGroup << 32) | InLayerId);
 
 	bool bAddWidget = true;
-<<<<<<< HEAD
-	if (int32* FoundIndex = WidgetMap.Find(&*InWidget))
-=======
 	if (int32* FoundIndex = WidgetMap.Find(InWidget))
->>>>>>> 6bbb88c8
 	{
 		FWidgetData& WidgetData = WidgetArray[*FoundIndex];
 		if (WidgetData.UpperLeftCell != UpperLeftCell || WidgetData.LowerRightCell != LowerRightCell)
@@ -794,13 +728,8 @@
 
 	if (bAddWidget)
 	{
-<<<<<<< HEAD
-		int32& WidgetIndex = WidgetMap.Add(&*InWidget);
-		WidgetIndex = WidgetArray.Emplace(InWidget, UpperLeftCell, LowerRightCell, PrimarySort, InSecondarySort, CurrentUserIndex);
-=======
 		int32& WidgetIndex = WidgetMap.Add(InWidget);
 		WidgetIndex = WidgetArray.Emplace(const_cast<SWidget*>(InWidget)->AsShared(), UpperLeftCell, LowerRightCell, PrimarySort, InSecondarySort, CurrentUserIndex);
->>>>>>> 6bbb88c8
 		for (int32 XIndex = UpperLeftCell.X; XIndex <= LowerRightCell.X; ++XIndex)
 		{
 			for (int32 YIndex = UpperLeftCell.Y; YIndex <= LowerRightCell.Y; ++YIndex)
@@ -821,10 +750,7 @@
 
 void FHittestGrid::RemoveWidget(const SWidget* InWidget)
 {
-<<<<<<< HEAD
-=======
 #if UE_SLATE_ENABLE_HITTEST_STATS
->>>>>>> 6bbb88c8
 	SCOPE_CYCLE_COUNTER(STAT_SlateHTG_RemoveWidget);
 #endif
 
@@ -854,9 +780,6 @@
 
 void FHittestGrid::UpdateWidget(const TSharedRef<SWidget>& InWidget, FSlateInvalidationWidgetSortOrder InSecondarySort)
 {
-<<<<<<< HEAD
-	if (int32* FoundWidgetIndex = WidgetMap.Find(&*InWidget))
-=======
 	UpdateWidget(&(InWidget.Get()), InSecondarySort);
 }
 
@@ -864,7 +787,6 @@
 {
 	check(InWidget);
 	if (int32* FoundWidgetIndex = WidgetMap.Find(InWidget))
->>>>>>> 6bbb88c8
 	{
 		WidgetArray[*FoundWidgetIndex].SecondarySort = InSecondarySort;
 	}
@@ -930,21 +852,12 @@
 				bool bPointInsideClipMasks = true;
 
 				if (WidgetIndexes[i].GetCullingRect().IsValid())
-<<<<<<< HEAD
 				{
 					bPointInsideClipMasks = WidgetIndexes[i].GetCullingRect().ContainsPoint(WindowSpaceCoordinate);
 				}
 
 				if (bPointInsideClipMasks)
 				{
-=======
-				{
-					bPointInsideClipMasks = WidgetIndexes[i].GetCullingRect().ContainsPoint(WindowSpaceCoordinate);
-				}
-
-				if (bPointInsideClipMasks)
-				{
->>>>>>> 6bbb88c8
 					const TOptional<FSlateClippingState>& WidgetClippingState = TestWidget->GetCurrentClippingState();
 					if (WidgetClippingState.IsSet())
 					{
@@ -1003,14 +916,9 @@
 #define UE_VERIFY_WIDGET_VALIDITE 0
  void FHittestGrid::GetCollapsedWidgets(FCollapsedWidgetsArray& OutResult, const int32 X, const int32 Y) const
  {
-<<<<<<< HEAD
-	 SCOPE_CYCLE_COUNTER(STAT_SlateHTG_GetCollapsedWidgets);
-
-=======
 #if UE_SLATE_ENABLE_HITTEST_STATS
 	 SCOPE_CYCLE_COUNTER(STAT_SlateHTG_GetCollapsedWidgets);
 #endif
->>>>>>> 6bbb88c8
 	 const int32 CellIndex = Y * NumCells.X + X;
 	 check(Cells.IsValidIndex(CellIndex));
 
@@ -1101,11 +1009,7 @@
 	{
 		const FWidgetData& CurWidgetData = *It;
 		const TSharedPtr<SWidget> CachedWidget = CurWidgetData.GetWidget();
-<<<<<<< HEAD
-		UE_LOG(LogHittestDebug, Warning, TEXT("  [%d][%d][%d] => %s @ %s"),
-=======
 		UE_LOG(LogHittestDebug, Warning, TEXT("  [%d][%lld] => %s @ %s"),
->>>>>>> 6bbb88c8
 			It.GetIndex(),
 			CurWidgetData.PrimarySort,
 			CachedWidget.IsValid() ? *CachedWidget->ToString() : TEXT("Invalid Widget"),
@@ -1205,9 +1109,5 @@
 #endif // WITH_SLATE_DEBUGGING
 
 #undef UE_SLATE_HITTESTGRID_ARRAYSIZEMAX
-<<<<<<< HEAD
 #undef LOCTEXT_NAMESPACE
-=======
-#undef LOCTEXT_NAMESPACE
-#undef UE_SLATE_ENABLE_HITTEST_STATS
->>>>>>> 6bbb88c8
+#undef UE_SLATE_ENABLE_HITTEST_STATS