--- conflicted
+++ resolved
@@ -24,15 +24,6 @@
 
 #define LOCTEXT_NAMESPACE "SlateDebugger"
 
-<<<<<<< HEAD
-// Scalar goes from 0 to 1.  0 being all yellow, 1 being all red
-FLinearColor YellowToRedFromScalar(float Scalar)
-{
-	return FLinearColor(1.0f, 1.0f * (1.0f - Scalar), 0.0f);
-}
-
-=======
->>>>>>> 3aae9151
 FSlateDebuggingInputEventArgs::FSlateDebuggingInputEventArgs(ESlateDebuggingInputEvent InInputEventType, const FReply& InReply, const TSharedPtr<SWidget>& InHandlerWidget, const FString& InAdditionalContent)
 	: InputEventType(InInputEventType)
 	, Reply(InReply)
