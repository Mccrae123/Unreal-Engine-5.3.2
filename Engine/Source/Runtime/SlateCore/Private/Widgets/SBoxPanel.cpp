// Copyright Epic Games, Inc. All Rights Reserved.

#include "Widgets/SBoxPanel.h"
#include "Layout/LayoutUtils.h"

SLATE_IMPLEMENT_WIDGET(SBoxPanel)
void SBoxPanel::PrivateRegisterAttributes(FSlateAttributeInitializer& AttributeInitializer)
{
	FSlateWidgetSlotAttributeInitializer Initializer = SLATE_ADD_PANELCHILDREN_DEFINITION(AttributeInitializer, Children);
	FSlot::RegisterAttributes(Initializer);
}

SLATE_IMPLEMENT_WIDGET(SHorizontalBox)
void SHorizontalBox::PrivateRegisterAttributes(FSlateAttributeInitializer& AttributeInitializer)
{
}

SLATE_IMPLEMENT_WIDGET(SVerticalBox)
void SVerticalBox::PrivateRegisterAttributes(FSlateAttributeInitializer& AttributeInitializer)
{
}

SLATE_IMPLEMENT_WIDGET(SStackBox)
void SStackBox::PrivateRegisterAttributes(FSlateAttributeInitializer& AttributeInitializer)
{
}

void SHorizontalBox::Construct( const SHorizontalBox::FArguments& InArgs )
{
	Children.Reserve(InArgs._Slots.Num());
	for (const FSlot::FSlotArguments& Arg : InArgs._Slots)
	{
		// Because we want to override the AutoWidth, the base class doesn't exactly have the same parent.
		//We are casting from parent to child to a different parent to prevent a reinterpret_cast
		const FSlotBase::FSlotArguments& ChilSlotArgument = static_cast<const FSlotBase::FSlotArguments&>(Arg);
		const SBoxPanel::FSlot::FSlotArguments& BoxSlotArgument = static_cast<const SBoxPanel::FSlot::FSlotArguments&>(ChilSlotArgument);
		// Because InArgs is const&, we need to do some hacking here. That would need to changed in the future.
		//The Slot has a unique_ptr, it cannot be copied. Anyway, previously, the Children.Add(), was wrong if we added the same slot twice.
		//Because of that, it doesn't matter if we steal the slot from the FArguments.
		Children.AddSlot(MoveTemp(const_cast<SBoxPanel::FSlot::FSlotArguments&>(BoxSlotArgument)));
	}
}

void SVerticalBox::Construct( const SVerticalBox::FArguments& InArgs )
{
	Children.Reserve(InArgs._Slots.Num());
	for (const FSlot::FSlotArguments& Arg : InArgs._Slots)
	{
		const FSlotBase::FSlotArguments& ChilSlotArgument = static_cast<const FSlotBase::FSlotArguments&>(Arg);
		const SBoxPanel::FSlot::FSlotArguments& BoxSlotArgument = static_cast<const SBoxPanel::FSlot::FSlotArguments&>(ChilSlotArgument);
		Children.AddSlot(MoveTemp(const_cast<SBoxPanel::FSlot::FSlotArguments&>(BoxSlotArgument)));
	}
}

void SStackBox::Construct(const SStackBox::FArguments& InArgs)
{
	Children.Reserve(InArgs._Slots.Num());
	for (const FSlot::FSlotArguments& Arg : InArgs._Slots)
	{
		const FSlotBase::FSlotArguments& ChilSlotArgument = static_cast<const FSlotBase::FSlotArguments&>(Arg);
		const SBoxPanel::FSlot::FSlotArguments& BoxSlotArgument = static_cast<const SBoxPanel::FSlot::FSlotArguments&>(ChilSlotArgument);
		Children.AddSlot(MoveTemp(const_cast<SBoxPanel::FSlot::FSlotArguments&>(BoxSlotArgument)));
	}
}

SHorizontalBox::FSlot& SHorizontalBox::GetSlot(int32 SlotIndex)
{
	check(this->IsValidSlotIndex(SlotIndex));
	FSlotBase& BaseSlot = static_cast<FSlotBase&>(Children[SlotIndex]);
	return static_cast<SHorizontalBox::FSlot&>(BaseSlot);
}

const SHorizontalBox::FSlot& SHorizontalBox::GetSlot(int32 SlotIndex) const
{
	check(this->IsValidSlotIndex(SlotIndex));
	const FSlotBase& BaseSlot = static_cast<const FSlotBase&>(Children[SlotIndex]);
	return static_cast<const SHorizontalBox::FSlot&>(BaseSlot);
}

SVerticalBox::FSlot& SVerticalBox::GetSlot(int32 SlotIndex)
{
	check(this->IsValidSlotIndex(SlotIndex));
	FSlotBase& BaseSlot = static_cast<FSlotBase&>(Children[SlotIndex]);
	return static_cast<SVerticalBox::FSlot&>(BaseSlot);
}

const SVerticalBox::FSlot& SVerticalBox::GetSlot(int32 SlotIndex) const
{
	check(this->IsValidSlotIndex(SlotIndex));
	const FSlotBase& BaseSlot = static_cast<const FSlotBase&>(Children[SlotIndex]);
	return static_cast<const SVerticalBox::FSlot&>(BaseSlot);
}

SStackBox::FSlot& SStackBox::GetSlot(int32 SlotIndex)
{
	check(this->IsValidSlotIndex(SlotIndex));
	FSlotBase& BaseSlot = static_cast<FSlotBase&>(Children[SlotIndex]);
	return static_cast<SStackBox::FSlot&>(BaseSlot);
}

const SStackBox::FSlot& SStackBox::GetSlot(int32 SlotIndex) const
{
	check(this->IsValidSlotIndex(SlotIndex));
	const FSlotBase& BaseSlot = static_cast<const FSlotBase&>(Children[SlotIndex]);
	return static_cast<const SStackBox::FSlot&>(BaseSlot);
}

/**
 * Panels arrange their children in a space described by the AllottedGeometry parameter. The results of the arrangement
 * should be returned by appending a FArrangedWidget pair for every child widget. See StackPanel for an example
 *
 * @param AllottedGeometry    The geometry allotted for this widget by its parent.
 * @param ArrangedChildren    The array to which to add the WidgetGeometries that represent the arranged children.
 */
void SBoxPanel::OnArrangeChildren( const FGeometry& AllottedGeometry, FArrangedChildren& ArrangedChildren ) const
{
	const float Offset = 0.0f;
	const bool AllowShrink = true;

	if ( this->Orientation == EOrientation::Orient_Horizontal )
	{
		ArrangeChildrenInStack<EOrientation::Orient_Horizontal>(GSlateFlowDirection, this->Children, AllottedGeometry, ArrangedChildren, Offset, AllowShrink );
	}
	else
	{
		ArrangeChildrenInStack<EOrientation::Orient_Vertical>(GSlateFlowDirection, this->Children, AllottedGeometry, ArrangedChildren, Offset, AllowShrink );
	}
}

/**
 * Helper to ComputeDesiredSize().
 *
 * @param Orientation   Template parameters that controls the orientation in which the children are layed out
 * @param Children      The children whose size we want to assess in a horizontal or vertical arrangement.
 *
 * @return The size desired by the children given an orientation.
 */
template<EOrientation Orientation, typename SlotType>
static FVector2D ComputeDesiredSizeForBox( const TPanelChildren<SlotType>& Children )
{
	// The desired size of this panel is the total size desired by its children plus any margins specified in this panel.
	// The layout along the panel's axis is describe dy the SizeParam, while the perpendicular layout is described by the
	// alignment property.
	FVector2D MyDesiredSize(0,0);
	for( int32 ChildIndex=0; ChildIndex < Children.Num(); ++ChildIndex )
	{
		const SlotType& CurChild = Children[ChildIndex];
		
		if ( CurChild.GetWidget()->GetVisibility() != EVisibility::Collapsed )
		{
<<<<<<< HEAD

=======
>>>>>>> 4af6daef
			FVector2f CurChildDesiredSize = CurChild.GetWidget()->GetDesiredSize();

			if (Orientation == Orient_Vertical)
			{
				// For a vertical panel, we want to find the maximum desired width (including margin).
				// That will be the desired width of the whole panel.
				MyDesiredSize.X = FMath::Max(MyDesiredSize.X, CurChildDesiredSize.X + CurChild.GetPadding().template GetTotalSpaceAlong<Orient_Horizontal>());

				// Clamp to the max size if it was specified
				float FinalChildDesiredSize = CurChildDesiredSize.Y;
				float MaxSize = CurChild.GetMaxSize();
				if( MaxSize > 0 )
				{
					FinalChildDesiredSize = FMath::Min( MaxSize, FinalChildDesiredSize );
				}

				MyDesiredSize.Y += FinalChildDesiredSize + CurChild.GetPadding().template GetTotalSpaceAlong<Orient_Vertical>();
			}
			else
			{
				// A horizontal panel is just a sideways vertical panel: the axes are swapped.

				MyDesiredSize.Y = FMath::Max(MyDesiredSize.Y, CurChildDesiredSize.Y + CurChild.GetPadding().template GetTotalSpaceAlong<Orient_Vertical>());

				// Clamp to the max size if it was specified
				float FinalChildDesiredSize = CurChildDesiredSize.X;
				float MaxSize = CurChild.GetMaxSize();
				if( MaxSize > 0 )
				{
					FinalChildDesiredSize = FMath::Min( MaxSize, FinalChildDesiredSize );
				}

				MyDesiredSize.X += FinalChildDesiredSize + CurChild.GetPadding().template GetTotalSpaceAlong<Orient_Horizontal>();
			}
		}
	}

	return MyDesiredSize;
}

FVector2D SBoxPanel::ComputeDesiredSize( float ) const
{
	return (Orientation == Orient_Horizontal)
		? ComputeDesiredSizeForBox<Orient_Horizontal>(this->Children)
		: ComputeDesiredSizeForBox<Orient_Vertical>(this->Children);
}

FChildren* SBoxPanel::GetChildren()
{
	return &Children;
}

int32 SBoxPanel::RemoveSlot( const TSharedRef<SWidget>& SlotWidget )
{
	return Children.Remove(SlotWidget);
}

void SBoxPanel::ClearChildren()
{
	Children.Empty();
}

void SBoxPanel::SetOrientation(EOrientation InOrientation)
{
	if (Orientation != InOrientation)
	{
		Orientation = InOrientation;
		Invalidate(EInvalidateWidgetReason::Layout);
	}
}

SBoxPanel::SBoxPanel()
	: Children(this, GET_MEMBER_NAME_CHECKED(SBoxPanel, Children))
	, Orientation(EOrientation::Orient_Horizontal)
{

}

SBoxPanel::SBoxPanel( EOrientation InOrientation )
	: Children(this, GET_MEMBER_NAME_CHECKED(SBoxPanel, Children))
	, Orientation(InOrientation)
{

}


void SDragAndDropVerticalBox::Construct(const FArguments& InArgs)
{
	SVerticalBox::Construct(SVerticalBox::FArguments());

	OnCanAcceptDrop = InArgs._OnCanAcceptDrop;
	OnAcceptDrop = InArgs._OnAcceptDrop;
	OnDragDetected_Handler = InArgs._OnDragDetected;
	OnDragEnter_Handler = InArgs._OnDragEnter;
	OnDragLeave_Handler = InArgs._OnDragLeave;
	OnDrop_Handler = InArgs._OnDrop;

	CurrentDragOperationScreenSpaceLocation = FVector2f::ZeroVector;
	CurrentDragOverSlotIndex = INDEX_NONE;
}

FReply SDragAndDropVerticalBox::OnMouseButtonDown(const FGeometry& MyGeometry, const FPointerEvent& MouseEvent)
{
	if (MouseEvent.GetEffectingButton() == EKeys::LeftMouseButton)
	{
		return FReply::Handled().DetectDrag(SharedThis(this), EKeys::LeftMouseButton);
	}

	return FReply::Unhandled();
}

FReply SDragAndDropVerticalBox::OnDragDetected(const FGeometry& MyGeometry, const FPointerEvent& MouseEvent)
{
	FArrangedChildren ArrangedChildren(EVisibility::Visible);
	ArrangeChildren(MyGeometry, ArrangedChildren);

	int32 NodeUnderPositionIndex = SWidget::FindChildUnderMouse(ArrangedChildren, MouseEvent);

	if (Children.IsValidIndex(NodeUnderPositionIndex))
	{
		SVerticalBox::FSlot* Slot = static_cast<SVerticalBox::FSlot*>(&static_cast<FSlotBase&>(Children[NodeUnderPositionIndex]));
		if (OnDragDetected_Handler.IsBound())
		{
			return OnDragDetected_Handler.Execute(MyGeometry, MouseEvent, NodeUnderPositionIndex, Slot);
		}
	}

	return FReply::Unhandled();
}

void SDragAndDropVerticalBox::OnDragEnter(FGeometry const& MyGeometry, FDragDropEvent const& DragDropEvent)
{
	if (OnDragEnter_Handler.IsBound())
	{
		OnDragEnter_Handler.Execute(DragDropEvent);
	}
}

void SDragAndDropVerticalBox::OnDragLeave(FDragDropEvent const& DragDropEvent)
{
	ItemDropZone = TOptional<EItemDropZone>();
	CurrentDragOperationScreenSpaceLocation = FVector2f::ZeroVector;
	CurrentDragOverSlotIndex = INDEX_NONE;

	if (OnDragLeave_Handler.IsBound())
	{
		OnDragLeave_Handler.Execute(DragDropEvent);
	}
}

SDragAndDropVerticalBox::EItemDropZone SDragAndDropVerticalBox::ZoneFromPointerPosition(FVector2f LocalPointerPos, const FGeometry& CurrentGeometry, const FGeometry& StartGeometry) const
{
	FSlateLayoutTransform StartGeometryLayoutTransform = StartGeometry.GetAccumulatedLayoutTransform();
	FSlateLayoutTransform CurrentGeometryLayoutTransform = CurrentGeometry.GetAccumulatedLayoutTransform();

	if (StartGeometryLayoutTransform.GetTranslation().Y > CurrentGeometryLayoutTransform.GetTranslation().Y) // going up
	{
		return EItemDropZone::AboveItem;
	}
	else if (StartGeometryLayoutTransform.GetTranslation().Y < CurrentGeometryLayoutTransform.GetTranslation().Y) // going down
	{
		return EItemDropZone::BelowItem;
	}
	else
	{
		if (LocalPointerPos.Y <= CurrentGeometry.GetLocalSize().Y / 2.0f)
		{
			return EItemDropZone::AboveItem;
		}
		else
		{
			return EItemDropZone::BelowItem;
		}
	}
}

FReply SDragAndDropVerticalBox::OnDragOver(const FGeometry& MyGeometry, const FDragDropEvent& DragDropEvent)
{
	if (OnCanAcceptDrop.IsBound())
	{
		FArrangedChildren ArrangedChildren(EVisibility::Visible);
		ArrangeChildren(MyGeometry, ArrangedChildren);

		TSharedPtr<FDragAndDropVerticalBoxOp> DragOp = DragDropEvent.GetOperationAs<FDragAndDropVerticalBoxOp>();

		if (DragOp.IsValid() && ArrangedChildren.IsValidIndex(DragOp->SlotIndexBeingDragged))
		{
			int32 DragOverSlotIndex = SWidget::FindChildUnderPosition(ArrangedChildren, DragDropEvent.GetScreenSpacePosition());

			if (ArrangedChildren.IsValidIndex(DragOverSlotIndex))
			{
				FVector2f LocalPointerPos = ArrangedChildren[DragOverSlotIndex].Geometry.AbsoluteToLocal(DragDropEvent.GetScreenSpacePosition());
				EItemDropZone ItemHoverZone = ZoneFromPointerPosition(LocalPointerPos, ArrangedChildren[DragOverSlotIndex].Geometry, ArrangedChildren[DragOp->SlotIndexBeingDragged].Geometry);

				if (Children.IsValidIndex(DragOverSlotIndex))
				{
					SVerticalBox::FSlot* Slot = static_cast<SVerticalBox::FSlot*>(&static_cast<FSlotBase&>(Children[DragOverSlotIndex]));

					ItemDropZone = OnCanAcceptDrop.Execute(DragDropEvent, ItemHoverZone, Slot);
					CurrentDragOperationScreenSpaceLocation = DragDropEvent.GetScreenSpacePosition();
					CurrentDragOverSlotIndex = DragOverSlotIndex;

					return FReply::Handled();
				}
			}
		}
	}

	return FReply::Unhandled();
}

FReply SDragAndDropVerticalBox::OnDrop(const FGeometry& MyGeometry, const FDragDropEvent& DragDropEvent)
{
	FReply DropReply = FReply::Unhandled();

	if (OnAcceptDrop.IsBound())
	{
		FArrangedChildren ArrangedChildren(EVisibility::Visible);
		ArrangeChildren(MyGeometry, ArrangedChildren);

		if (DragDropEvent.GetOperationAs<FDragAndDropVerticalBoxOp>().IsValid())
		{
			int32 NodeUnderPositionIndex = SWidget::FindChildUnderPosition(ArrangedChildren, DragDropEvent.GetScreenSpacePosition());
			if (Children.IsValidIndex(NodeUnderPositionIndex))
			{
				SVerticalBox::FSlot* Slot = static_cast<SVerticalBox::FSlot*>(&static_cast<FSlotBase&>(Children[NodeUnderPositionIndex]));
				TOptional<EItemDropZone> ReportedZone = ItemDropZone;

				if (OnCanAcceptDrop.IsBound() && ItemDropZone.IsSet())
				{
					ReportedZone = OnCanAcceptDrop.Execute(DragDropEvent, ItemDropZone.GetValue(), Slot);
				}

				if (ReportedZone.IsSet())
				{
					DropReply = OnAcceptDrop.Execute(DragDropEvent, ReportedZone.GetValue(), NodeUnderPositionIndex, Slot);

					if (DropReply.IsEventHandled())
					{
						TSharedPtr<FDragAndDropVerticalBoxOp> DragOp = DragDropEvent.GetOperationAs<FDragAndDropVerticalBoxOp>();

						// Perform the slot changes
						Children.Move(DragOp->SlotIndexBeingDragged, NodeUnderPositionIndex);
					}
				}
			}

			ItemDropZone = TOptional<EItemDropZone>();
			CurrentDragOperationScreenSpaceLocation = FVector2f::ZeroVector;
			CurrentDragOverSlotIndex = INDEX_NONE;
		}		
	}

	return DropReply;
}

int32 SDragAndDropVerticalBox::OnPaint(const FPaintArgs& Args, const FGeometry& AllottedGeometry, const FSlateRect& MyCullingRect, FSlateWindowElementList& OutDrawElements, int32 LayerId, const FWidgetStyle& InWidgetStyle, bool bParentEnabled) const
{
	FArrangedChildren ArrangedChildren(EVisibility::Visible);
	ArrangeChildren(AllottedGeometry, ArrangedChildren);

	LayerId = SPanel::OnPaint(Args, AllottedGeometry, MyCullingRect, OutDrawElements, LayerId, InWidgetStyle, bParentEnabled);

	if (ItemDropZone.IsSet())
	{
		// Draw feedback for user dropping an item above, below.
		const FSlateBrush* DropIndicatorBrush = nullptr;

		switch (ItemDropZone.GetValue())
		{
			default:
			case EItemDropZone::AboveItem: DropIndicatorBrush = &DropIndicator_Above; break;
			case EItemDropZone::BelowItem: DropIndicatorBrush = &DropIndicator_Below; break;
		};

		if (ArrangedChildren.IsValidIndex(CurrentDragOverSlotIndex))
		{
			const FArrangedWidget& CurWidget = ArrangedChildren[CurrentDragOverSlotIndex];

			FSlateDrawElement::MakeBox
			(
				OutDrawElements,
				LayerId++,
				CurWidget.Geometry.ToPaintGeometry(),
				DropIndicatorBrush,
				ESlateDrawEffect::None,
				DropIndicatorBrush->GetTint(InWidgetStyle) * InWidgetStyle.GetColorAndOpacityTint()
			);
		}
	}

	return LayerId;
}<|MERGE_RESOLUTION|>--- conflicted
+++ resolved
@@ -148,10 +148,6 @@
 		
 		if ( CurChild.GetWidget()->GetVisibility() != EVisibility::Collapsed )
 		{
-<<<<<<< HEAD
-
-=======
->>>>>>> 4af6daef
 			FVector2f CurChildDesiredSize = CurChild.GetWidget()->GetDesiredSize();
 
 			if (Orientation == Orient_Vertical)
