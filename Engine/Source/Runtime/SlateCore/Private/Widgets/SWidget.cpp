--- conflicted
+++ resolved
@@ -18,10 +18,7 @@
 #include "Debugging/WidgetList.h"
 #include "Widgets/SWindow.h"
 #include "Trace/SlateTrace.h"
-<<<<<<< HEAD
-=======
 #include "Types/SlateAttributeMetaData.h"
->>>>>>> 6bbb88c8
 #include "Types/SlateCursorMetaData.h"
 #include "Types/SlateMouseEventsMetaData.h"
 #include "Types/ReflectionMetadata.h"
@@ -61,7 +58,6 @@
 DEFINE_STAT(STAT_SlatePrepass);
 DEFINE_STAT(STAT_SlateTotalWidgets);
 DEFINE_STAT(STAT_SlateSWidgetAllocSize);
-DEFINE_STAT(STAT_SlateGetMetaData);
 
 #if !UE_BUILD_SHIPPING && !UE_BUILD_TEST
 DEFINE_STAT(STAT_SlateGetMetaData);
@@ -173,43 +169,6 @@
 }
 #endif
 
-<<<<<<< HEAD
-	// Account for the case when the widget gets a new handle for some reason.  This should really never happen
-	if (PersistentState.CachedElementHandle.IsValid() && PersistentState.CachedElementHandle != CacheHandle)
-	{
-		ensureMsgf(!CacheHandle.IsValid(), TEXT("Widget was assigned a new cache handle.  This is not expected to happen."));
-		PersistentState.CachedElementHandle.RemoveFromCache();
-	}
-	PersistentState.CachedElementHandle = CacheHandle;
-
-	if (FastPathProxyHandle.IsValid(this))
-	{
-		FWidgetProxy& MyProxy = FastPathProxyHandle.GetProxy();
-
-		MyProxy.Visibility = GetVisibility();
-
-		PersistentState.OutgoingLayerId = NewLayerId;
-
-		if ((IsVolatile() && !IsVolatileIndirectly()) || (Advanced_IsInvalidationRoot() && !Advanced_IsWindow()))
-		{
-			AddUpdateFlags(EWidgetUpdateFlags::NeedsVolatilePaint);
-		}
-		else
-		{
-			RemoveUpdateFlags(EWidgetUpdateFlags::NeedsVolatilePaint);
-		}
-		FastPathProxyHandle.MarkWidgetUpdatedThisFrame();
-	}
-}
-
-#if UE_SLATE_WITH_WIDGET_UNIQUE_IDENTIFIER
-namespace SlateTraceMetaData
-{
-	uint64 UniqueIdGenerator = 0;
-}
-#endif
-
-=======
 SLATE_IMPLEMENT_WIDGET(SWidget)
 void SWidget::PrivateRegisterAttributes(FSlateAttributeInitializer& AttributeInitializer)
 {
@@ -224,7 +183,6 @@
 }
 
 PRAGMA_DISABLE_DEPRECATION_WARNINGS
->>>>>>> 6bbb88c8
 SWidget::SWidget()
 	: bCanSupportFocus(true)
 	, bCanHaveChildren(true)
@@ -237,15 +195,11 @@
 	, bCachedVolatile(false)
 	, bInheritedVolatility(false)
 	, bNeedsPrepass(true)
-<<<<<<< HEAD
-	, bUpdatingDesiredSize(false)
-=======
 	, bHasRegisteredSlateAttribute(false)
 	, bEnabledAttributesUpdate(true)
 	, bHasPendingAttributesInvalidation(false)
 	, bIsDeclarativeSyntaxConstructionCompleted(false)
 	, bIsHoveredAttributeSet(false)
->>>>>>> 6bbb88c8
 	, bHasCustomPrepass(false)
 	, bHasRelativeLayoutScale(false)
 	, bVolatilityAlwaysInvalidatesPrepass(false)
@@ -266,20 +220,12 @@
 	, RenderTransformAttribute(*this)
 	, CullingBoundsExtension()
 	, RenderOpacity(1.0f)
-<<<<<<< HEAD
-	, RenderTransform()
-	, RenderTransformPivot(FVector2D::ZeroVector)
 #if UE_SLATE_WITH_WIDGET_UNIQUE_IDENTIFIER
 	, UniqueIdentifier(++SlateTraceMetaData::UniqueIdGenerator)
 #endif
-=======
-#if UE_SLATE_WITH_WIDGET_UNIQUE_IDENTIFIER
-	, UniqueIdentifier(++SlateTraceMetaData::UniqueIdGenerator)
-#endif
 #if STATS
 	, AllocSize(0)
 #endif
->>>>>>> 6bbb88c8
 #if ENABLE_STATNAMEDEVENTS
 	, StatIDStringStorage(nullptr)
 #endif
@@ -305,11 +251,8 @@
 	}
 #endif
 
-<<<<<<< HEAD
-=======
 	bHasRegisteredSlateAttribute = false;
 
->>>>>>> 6bbb88c8
 	// Unregister all ActiveTimers so they aren't left stranded in the Application's list.
 	if (FSlateApplicationBase::IsInitialized())
 	{
@@ -399,27 +342,16 @@
 
 void SWidget::SWidgetConstruct(const FSlateBaseNamedArgs& Args)
 {
-<<<<<<< HEAD
-	EnabledState = Args._IsEnabled;
-	Visibility = Args._Visibility;
-	RenderOpacity = Args._RenderOpacity;
-	RenderTransform = Args._RenderTransform;
-	RenderTransformPivot = Args._RenderTransformPivot;
-=======
 	SetEnabled(Args._IsEnabled);
 	VisibilityAttribute.Assign(*this, Args._Visibility); // SetVisibility is virtual, assign directly to stay backward compatible
 	RenderOpacity = Args._RenderOpacity;
 	SetRenderTransform(Args._RenderTransform);
 	SetRenderTransformPivot(Args._RenderTransformPivot);
->>>>>>> 6bbb88c8
 	Tag = Args._Tag;
 	bForceVolatile = Args._ForceVolatile;
 	Clipping = Args._Clipping;
 	FlowDirectionPreference = Args._FlowDirectionPreference;
-<<<<<<< HEAD
-=======
 	bEnabledAttributesUpdate = Args._EnabledAttributesUpdate;
->>>>>>> 6bbb88c8
 	MetaData.Append(Args.MetaData);
 
 	if (Args._ToolTip.IsSet())
@@ -456,11 +388,8 @@
 	}
 #endif //WITH_ACCESSIBILITY
 
-<<<<<<< HEAD
-=======
-}
-
->>>>>>> 6bbb88c8
+}
+
 FReply SWidget::OnFocusReceived(const FGeometry& MyGeometry, const FFocusEvent& InFocusEvent)
 {
 	return FReply::Unhandled();
@@ -754,13 +683,10 @@
 
 	if (!GSlateIsOnFastUpdatePath || bNeedsPrepass)
 	{
-<<<<<<< HEAD
-=======
 		if (HasRegisteredSlateAttribute() && IsAttributesUpdatesEnabled() && !GSlateIsOnFastProcessInvalidation)
 		{
 			FSlateAttributeMetaData::UpdateAllAttributes(*this, FSlateAttributeMetaData::EInvalidationPermission::AllowInvalidationIfConstructed);
 		}
->>>>>>> 6bbb88c8
 		Prepass_Internal(InLayoutScaleMultiplier);
 	}
 }
@@ -776,11 +702,7 @@
 	if (FSlateInvalidationRoot* ChildInvalidationRoot = Child.FastPathProxyHandle.GetInvalidationRootHandle().GetInvalidationRoot())
 	{
 		SCOPED_NAMED_EVENT(SWidget_InvalidateChildRemovedFromTree, FColor::Red);
-<<<<<<< HEAD
-		Child.UpdateFastPathVisibility(false, true, ChildInvalidationRoot->GetHittestGrid());
-=======
 		Child.UpdateFastPathWidgetRemoved(ChildInvalidationRoot->GetHittestGrid());
->>>>>>> 6bbb88c8
 	}
 }
 
@@ -841,26 +763,6 @@
 	return false;
 }
 
-<<<<<<< HEAD
-void SWidget::SetFastPathSortOrder(const FSlateInvalidationWidgetSortOrder InSortOrder)
-{
-	if (InSortOrder != FastPathProxyHandle.GetWidgetSortOrder())
-	{
-		FastPathProxyHandle.WidgetSortOrder = InSortOrder;
-		if (FSlateInvalidationRoot* Root = FastPathProxyHandle.GetInvalidationRootHandle().GetInvalidationRoot())
-		{
-			if (FHittestGrid* HittestGrid = Root->GetHittestGrid())
-			{
-				HittestGrid->UpdateWidget(AsShared(), InSortOrder);
-			}
-		}
-
-		//TODO, update Cached LayerId
-	}
-}
-
-void SWidget::SetFastPathProxyHandle(const FWidgetProxyHandle& Handle, bool bInInvisibleDueToParentOrSelfVisibility, bool bParentVolatile)
-=======
 void SWidget::UpdateWidgetProxy(int32 NewLayerId, FSlateCachedElementsHandle& CacheHandle)
 {
 #if WITH_SLATE_DEBUGGING
@@ -922,22 +824,14 @@
 }
 
 void SWidget::SetFastPathProxyHandle(const FWidgetProxyHandle& Handle, FSlateInvalidationWidgetVisibility InvalidationVisibility, bool bParentVolatile)
->>>>>>> 6bbb88c8
 {
 	check(this != &SNullWidget::NullWidget.Get());
 
 	FastPathProxyHandle = Handle;
 
-<<<<<<< HEAD
-	bInvisibleDueToParentOrSelfVisibility = bInInvisibleDueToParentOrSelfVisibility;
 	bInheritedVolatility = bParentVolatile;
 
-	if (bInvisibleDueToParentOrSelfVisibility && PersistentState.CachedElementHandle.IsValid())
-=======
-	bInheritedVolatility = bParentVolatile;
-
 	if (!InvalidationVisibility.IsVisible() && PersistentState.CachedElementHandle.IsValid())
->>>>>>> 6bbb88c8
 	{
 #if WITH_SLATE_DEBUGGING
 		check(PersistentState.CachedElementHandle.IsOwnedByWidget(this));
@@ -947,15 +841,8 @@
 
 	if (IsVolatile() && !IsVolatileIndirectly())
 	{
-<<<<<<< HEAD
-		if (!HasAnyUpdateFlags(EWidgetUpdateFlags::NeedsVolatilePaint))
-		{
-			AddUpdateFlags(EWidgetUpdateFlags::NeedsVolatilePaint);
-		}
-=======
 		// Always add to the list, since it may have been removed with a ChildOrder invalidation.
 		AddUpdateFlags(EWidgetUpdateFlags::NeedsVolatilePaint);
->>>>>>> 6bbb88c8
 	}
 	else
 	{
@@ -968,36 +855,6 @@
 
 void SWidget::UpdateFastPathVisibility(FSlateInvalidationWidgetVisibility ParentVisibility, FHittestGrid* ParentHittestGrid)
 {
-<<<<<<< HEAD
-	// Don't consider visibility if just removing a widget
-	bool bParentAndSelfVisible = bParentVisible;
-	bool bFastPathValid = FastPathProxyHandle.IsValid(this);
-
-	FHittestGrid* HittestGridToRemoveFrom = ParentHittestGrid;
-	if (!bWidgetRemoved)
-	{
-		const EVisibility CurrentVisibility = GetVisibility();
-		bParentAndSelfVisible = bParentVisible && CurrentVisibility.IsVisible();
-		bInvisibleDueToParentOrSelfVisibility = !bParentAndSelfVisible;
-
-		if (bFastPathValid)
-		{
-			// Try and remove this from the current handles hit test grid.  If we are in a nested invalidation situation the hittest grid may have changed
-			HittestGridToRemoveFrom = FastPathProxyHandle.GetInvalidationRoot()->GetHittestGrid();
-			FWidgetProxy& Proxy = FastPathProxyHandle.GetProxy();
-			Proxy.Visibility = CurrentVisibility;
-		}
-	}
-	else if (!bFastPathValid)
-	{
-		// The widget can be deleted before the next FastWidgetPathList is built. Remove it now from its InvalidationRoot
-		if (FSlateInvalidationRoot* InvalidationRoot = FastPathProxyHandle.GetInvalidationRootHandle().GetInvalidationRoot())
-		{
-			InvalidationRoot->OnWidgetDestroyed(this);
-		}
-
-		FastPathProxyHandle = FWidgetProxyHandle();
-=======
 	const EVisibility CurrentVisibility = GetVisibility();
 	const FSlateInvalidationWidgetVisibility NewVisibility = FSlateInvalidationWidgetVisibility{ ParentVisibility, CurrentVisibility };
 
@@ -1008,7 +865,6 @@
 		HittestGridToRemoveFrom = FastPathProxyHandle.GetInvalidationRoot_NoCheck()->GetHittestGrid();
 		FWidgetProxy& Proxy = FastPathProxyHandle.GetProxy();
 		Proxy.Visibility = NewVisibility;
->>>>>>> 6bbb88c8
 	}
 
 	if (HittestGridToRemoveFrom)
@@ -1016,21 +872,6 @@
 		HittestGridToRemoveFrom->RemoveWidget(this);
 	}
 
-<<<<<<< HEAD
-	if (bWidgetRemoved)
-	{
-		PersistentState.CachedElementHandle.RemoveFromCache();
-	}
-	else
-	{
-		PersistentState.CachedElementHandle.ClearCachedElements();
-	}
-
-	// Loop through children
-	FChildren* MyChildren = GetAllChildren();
-	const int32 NumChildren = MyChildren->Num();
-	for (int32 ChildIndex = 0; ChildIndex < NumChildren; ++ChildIndex)
-=======
 	PersistentState.CachedElementHandle.ClearCachedElements();
 
 	// Loop through children
@@ -1052,7 +893,6 @@
 	FastPathProxyHandle = FWidgetProxyHandle();
 
 	if (HittestGridToRemoveFrom)
->>>>>>> 6bbb88c8
 	{
 		HittestGridToRemoveFrom->RemoveWidget(this);
 	}
@@ -1389,14 +1229,6 @@
 	SCOPED_NAMED_EVENT_TEXT("SWidget::Invalidate", FColor::Orange);
 
 	// Backwards compatibility fix:  Its no longer valid to just invalidate volatility since we need to repaint to cache elements if a widget becomes non-volatile. So after volatility changes force repaint
-<<<<<<< HEAD
-	if (InvalidateReason == EInvalidateWidgetReason::Volatility)
-	{
-		InvalidateReason = EInvalidateWidgetReason::PaintAndVolatility;
-	}
-
-	const bool bVolatilityChanged = EnumHasAnyFlags(InvalidateReason, EInvalidateWidgetReason::Volatility) ? Advanced_InvalidateVolatility() : false;
-=======
 	if (EnumHasAnyFlags(InvalidateReason, EInvalidateWidgetReason::Volatility))
 	{
 		InvalidateReason |= EInvalidateWidgetReason::PaintAndVolatility;
@@ -1407,7 +1239,6 @@
 		MarkPrepassAsDirty();
 		InvalidateReason |= EInvalidateWidgetReason::Layout;
 	}
->>>>>>> 6bbb88c8
 
 	if (EnumHasAnyFlags(InvalidateReason, EInvalidateWidgetReason::ChildOrder) || !PrepassLayoutScaleMultiplier.IsSet())
 	{
@@ -1416,11 +1247,8 @@
 		InvalidateReason |= EInvalidateWidgetReason::Layout;
 	}
 
-<<<<<<< HEAD
-=======
 	const bool bVolatilityChanged = EnumHasAnyFlags(InvalidateReason, EInvalidateWidgetReason::Volatility) ? Advanced_InvalidateVolatility() : false;
 
->>>>>>> 6bbb88c8
 	if(FastPathProxyHandle.IsValid(this))
 	{
 		// Current thinking is that visibility and volatility should be updated right away, not during fast path invalidation processing next frame
@@ -1442,13 +1270,6 @@
 		}
 
 		FastPathProxyHandle.MarkWidgetDirty_NoCheck(InvalidateReason);
-	}
-	else
-	{
-#if WITH_SLATE_DEBUGGING
-		FSlateDebugging::BroadcastWidgetInvalidate(this, nullptr, InvalidateReason);
-#endif
-		UE_TRACE_SLATE_WIDGET_INVALIDATED(this, nullptr, InvalidateReason);
 	}
 	else
 	{
@@ -1666,11 +1487,7 @@
 	UpdatedArgs.SetInheritedHittestability(bOutgoingHittestability);
 
 #if WITH_SLATE_DEBUGGING
-<<<<<<< HEAD
-	if (!FastPathProxyHandle.IsValid(this) && PersistentState.CachedElementHandle.IsValid())
-=======
 	if (FastPathProxyHandle.IsValid(this) && PersistentState.CachedElementHandle.HasCachedElements())
->>>>>>> 6bbb88c8
 	{
 		ensureMsgf(FastPathProxyHandle.GetProxy().Visibility.IsVisible()
 			, TEXT("The widget '%s' is collapsed or not visible. It should not have Cached Element."), *FReflectionMetaData::GetWidgetDebugInfo(this));
@@ -1846,10 +1663,6 @@
 #if WITH_SLATE_DEBUGGING
 	FSlateDebugging::BroadcastWidgetUpdatedByPaint(this, PreviousUpdateFlag);
 #endif
-<<<<<<< HEAD
-	UE_TRACE_SLATE_WIDGET_UPDATED(this, PreviousUpdateFlag);
-=======
->>>>>>> 6bbb88c8
 
 	return NewLayerId;
 }
@@ -1900,8 +1713,6 @@
 		CacheDesiredSize(PrepassLayoutScaleMultiplier.Get(1.0f));
 		bNeedsPrepass = false;
 	}
-<<<<<<< HEAD
-=======
 }
 
 void SWidget::Prepass_ChildLoop(float InLayoutScaleMultiplier, FChildren* MyChildren)
@@ -1951,34 +1762,6 @@
 			}
 			++ChildIndex;
 		});
->>>>>>> 6bbb88c8
-}
-
-void SWidget::Prepass_ChildLoop(float InLayoutScaleMultiplier, FChildren* MyChildren)
-{
-	const int32 NumChildren = MyChildren->Num();
-	for (int32 ChildIndex = 0; ChildIndex < MyChildren->Num(); ++ChildIndex)
-	{
-		const float ChildLayoutScaleMultiplier = bHasRelativeLayoutScale
-			? InLayoutScaleMultiplier * GetRelativeLayoutScale(ChildIndex, InLayoutScaleMultiplier)
-			: InLayoutScaleMultiplier;
-
-		const TSharedRef<SWidget>& Child = MyChildren->GetChildAt(ChildIndex);
-
-		if (Child->Visibility.Get() != EVisibility::Collapsed)
-		{
-			// Recur: Descend down the widget tree.
-			Child->Prepass_Internal(ChildLayoutScaleMultiplier);
-		}
-		else
-		{
-			// If the child widget is collapsed, we need to store the new layout scale it will have when 
-			// it is finally visible and invalidate it's prepass so that it gets that when its visiblity
-			// is finally invalidated.
-			Child->InvalidatePrepass();
-			Child->PrepassLayoutScaleMultiplier = ChildLayoutScaleMultiplier;
-		}
-	}
 }
 
 TSharedRef<FActiveTimerHandle> SWidget::RegisterActiveTimer(float TickPeriod, FWidgetActiveTimerDelegate TickFunction)
@@ -2082,24 +1865,15 @@
 
 void SWidget::AddMetadataInternal(const TSharedRef<ISlateMetaData>& AddMe)
 {
-<<<<<<< HEAD
-	MetaData.Add(AddMe);
-=======
 	int32 Index = MetaData.Add(AddMe);
 	checkf(Index != 0 || !HasRegisteredSlateAttribute(), TEXT("The first slot is reserved for SlateAttribute"));
->>>>>>> 6bbb88c8
 
 #if UE_WITH_SLATE_DEBUG_FIND_WIDGET_REFLECTION_METADATA || UE_SLATE_TRACE_ENABLED
 	if (AddMe->IsOfType<FReflectionMetaData>())
 	{
 #if UE_WITH_SLATE_DEBUG_FIND_WIDGET_REFLECTION_METADATA
-<<<<<<< HEAD
-		TSharedRef<FReflectionMetaData> Reflection = StaticCastSharedRef<FReflectionMetaData>(AddMe);
-		if (Reflection->Name == FindWidgetMetaData::WidgeName && Reflection->Asset.Get() && Reflection->Asset.Get()->GetFName() == FindWidgetMetaData::AssetName)
-=======
 		FReflectionMetaData& Reflection = static_cast<FReflectionMetaData&>(AddMe.Get());
 		if (Reflection.Name == FindWidgetMetaData::WidgeName && Reflection.Asset.Get() && Reflection.Asset.Get()->GetFName() == FindWidgetMetaData::AssetName)
->>>>>>> 6bbb88c8
 		{
 			FindWidgetMetaData::FoundWidget = this;
 		}
