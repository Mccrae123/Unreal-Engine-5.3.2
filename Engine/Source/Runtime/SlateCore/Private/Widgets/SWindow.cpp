// Copyright 1998-2019 Epic Games, Inc. All Rights Reserved.

#include "Widgets/SWindow.h"
#include "Application/SlateWindowHelper.h"
#include "Application/SlateApplicationBase.h"
#include "Layout/WidgetPath.h"
#include "Input/HittestGrid.h"
#include "HAL/PlatformApplicationMisc.h"
#include "Widgets/Images/SImage.h"

#if WITH_SLATE_DEBUGGING
#include "ProfilingDebugging/CsvProfiler.h"
#endif

#if WITH_ACCESSIBILITY
#include "Widgets/Accessibility/SlateCoreAccessibleWidgets.h"
#endif

FOverlayPopupLayer::FOverlayPopupLayer(const TSharedRef<SWindow>& InitHostWindow, const TSharedRef<SWidget>& InitPopupContent, TSharedPtr<SOverlay> InitOverlay)
	: FPopupLayer(InitHostWindow, InitPopupContent)
	, HostWindow(InitHostWindow)
	, Overlay(InitOverlay)
{
	Overlay->AddSlot()
	[
		InitPopupContent
	];
}

void FOverlayPopupLayer::Remove()
{
	Overlay->RemoveSlot(GetContent());
}

FSlateRect FOverlayPopupLayer::GetAbsoluteClientRect()
{
	return HostWindow->GetClientRectInScreen();
}


/**
 * An internal overlay used by Slate to support in-window pop ups and tooltips.
 * The overlay ignores DPI scaling when it does its own arrangement, but otherwise
 * passes all DPI scale values through.
 */
class SPopupLayer : public SPanel
{
public:
	SLATE_BEGIN_ARGS( SPopupLayer )
		{
			_Visibility = EVisibility::SelfHitTestInvisible;
		}

		SLATE_SUPPORTS_SLOT( FPopupLayerSlot )

	SLATE_END_ARGS()

	SPopupLayer()
		: Children(this)
	{}

	void Construct( const FArguments& InArgs, const TSharedRef<SWindow>& InWindow )
	{
		SetCanTick(false);

		OwnerWindow = InWindow;

		const int32 NumSlots = InArgs.Slots.Num();
		for ( int32 SlotIndex = 0; SlotIndex < NumSlots; ++SlotIndex )
		{
			Children.Add( InArgs.Slots[SlotIndex] );
		}
	}

	/** Make a new ListPanel::Slot  */
	FPopupLayerSlot& Slot()
	{
		return *(new FPopupLayerSlot());
	}

	/** Add a slot to the ListPanel */
	FPopupLayerSlot& AddSlot(int32 InsertAtIndex = INDEX_NONE)
	{
		FPopupLayerSlot& NewSlot = *new FPopupLayerSlot();
		if (InsertAtIndex == INDEX_NONE)
		{
			this->Children.Add( &NewSlot );
		}
		else
		{
			this->Children.Insert( &NewSlot, InsertAtIndex );
		}

		return NewSlot;
	}

	void RemoveSlot(const TSharedRef<SWidget>& WidgetToRemove)
	{
		for( int32 CurSlotIndex = 0; CurSlotIndex < Children.Num(); ++CurSlotIndex )
		{
			const FPopupLayerSlot& CurSlot = Children[ CurSlotIndex ];
			if( CurSlot.GetWidget() == WidgetToRemove )
			{
				Children.RemoveAt( CurSlotIndex );
				return;
			}
		}
	}

private:

	/**
	 * Each child slot essentially tries to place their contents at a specified position on the screen
	 * and scale as the widget initiating the popup, both of which are stored in the slot attributes.
	 * The tricky part is that the scale we are given is the fully accumulated layout scale of the widget, which already incorporates
	 * the DPI Scale of the window. The DPI Scale is also applied to the overlay since it is part of the window,
	 * so this scale needs to be factored out when determining the scale of the child geometry that will be created to hold the popup.
	 * We also optionally adjust the window position to keep it within the client bounds of the top-level window. This must be done in screenspace.
	 * This means some hairy transformation calculus goes on to ensure the computations are done in the proper space so scale is respected.
	 *
	 * There are 3 transformational spaces involved, each clearly specified in the variable names:
	 * Screen      - Basically desktop space. Contains desktop offset and DPI scale.
	 * WindowLocal - local space of the SWindow containing this popup. Screenspace == Concat(WindowLocal, DPI Scale, Desktop Offset)
	 * ChildLocal  - space of the child widget we want to display in the popup. The widget's LayoutTransform takes us from ChildLocal to WindowLocal space.
	 */
	virtual void OnArrangeChildren( const FGeometry& AllottedGeometry, FArrangedChildren& ArrangedChildren ) const override
	{
		// skip all this work if there are no children to arrange.
		if (Children.Num() == 0) return;

		// create a transform from screen to local space.
		// This assumes that the PopupLayer is part of an Overlay that takes up the entire window space.
		// We should technically be using the AllottedGeometry to transform from AbsoluteToLocal space just in case it has an additional scale on it.
		// But we can't because the absolute space of the geometry is sometimes given in desktop space (picking, ticking)
		// and sometimes in window space (painting), and we can't necessarily tell by inspection so we have to just make an assumption here.
		FSlateLayoutTransform ScreenToWindowLocal = (ensure(OwnerWindow.IsValid())) ? Inverse(OwnerWindow.Pin()->GetLocalToScreenTransform()) : FSlateLayoutTransform();

		for ( int32 ChildIndex = 0; ChildIndex < Children.Num(); ++ChildIndex )
		{
			const FPopupLayerSlot& CurChild = Children[ChildIndex];
			const EVisibility ChildVisibility = CurChild.GetWidget()->GetVisibility();
			if ( ArrangedChildren.Accepts(ChildVisibility) )
			{
				// This scale+translate forms the ChildLocal to Screenspace transform.
				// The translation may be adjusted based on clamping, but the scale is accurate,
				// so we can transform vectors into screenspace using the scale alone.
				const float ChildLocalToScreenScale = CurChild.Scale_Attribute.Get();
				FVector2D ChildLocalToScreenOffset = CurChild.DesktopPosition_Attribute.Get();
				// The size of the child is either the desired size of the widget (computed in the child's local space) or the size override (specified in screen space)
				const FVector2D ChildSizeChildLocal = CurChild.GetWidget()->GetDesiredSize();
				// Convert the desired size to screen space. Here is were we convert a vector to screenspace
				// before we have the final position in screenspace (which would be needed to transform a point).
				FVector2D ChildSizeScreenspace = TransformVector(ChildLocalToScreenScale, ChildSizeChildLocal);
				// But then allow each size dimension to be overridden by the slot, which specifies the overrides in screen space.
				ChildSizeScreenspace = FVector2D(
						CurChild.WidthOverride_Attribute.IsSet() ? CurChild.WidthOverride_Attribute.Get() : ChildSizeScreenspace.X,
						CurChild.HeightOverride_Attribute.IsSet() ? CurChild.HeightOverride_Attribute.Get() : ChildSizeScreenspace.Y);

				// If clamping, move the screen space position to ensure the screen space size stays within the client rect of the top level window.
				if(CurChild.Clamp_Attribute.Get())
				{
					const FSlateRect WindowClientRectScreenspace = (ensure(OwnerWindow.IsValid())) ? OwnerWindow.Pin()->GetClientRectInScreen() : FSlateRect();
					const FVector2D ClampBufferScreenspace = CurChild.ClampBuffer_Attribute.Get();
					const FSlateRect ClampedWindowClientRectScreenspace = WindowClientRectScreenspace.InsetBy(FMargin(ClampBufferScreenspace.X, ClampBufferScreenspace.Y));
					// Find how much our child wants to extend beyond our client space and subtract that amount, but don't push it past the client edge.
					ChildLocalToScreenOffset.X = FMath::Max(WindowClientRectScreenspace.Left, ChildLocalToScreenOffset.X - FMath::Max(0.0f, (ChildLocalToScreenOffset.X  + ChildSizeScreenspace.X ) - ClampedWindowClientRectScreenspace.Right));
					ChildLocalToScreenOffset.Y = FMath::Max(WindowClientRectScreenspace.Top, ChildLocalToScreenOffset.Y - FMath::Max(0.0f, (ChildLocalToScreenOffset.Y  + ChildSizeScreenspace.Y ) - ClampedWindowClientRectScreenspace.Bottom));
				}

				// We now have the final position, so construct the transform from ChildLocal to Screenspace
				const FSlateLayoutTransform ChildLocalToScreen(ChildLocalToScreenScale, ChildLocalToScreenOffset);
				// Using this we can compute the transform from ChildLocal to WindowLocal, which is effectively the LayoutTransform of the child widget.
				const FSlateLayoutTransform ChildLocalToWindowLocal = Concatenate(ChildLocalToScreen, ScreenToWindowLocal);
				// The ChildSize needs to be given in ChildLocal space when constructing a geometry.
				const FVector2D ChildSizeLocalspace = TransformVector(Inverse(ChildLocalToScreen), ChildSizeScreenspace);

				// The position is explicitly in desktop pixels.
				// The size and DPI scale come from the widget that is using
				// this overlay to "punch" through the UI.
				ArrangedChildren.AddWidget(AllottedGeometry.MakeChild(CurChild.GetWidget(), ChildSizeLocalspace, ChildLocalToWindowLocal));
			}
		}
	}

	virtual FVector2D ComputeDesiredSize(float) const override
	{
		return FVector2D(100,100);
	}

	/**
	 * All widgets must provide a way to access their children in a layout-agnostic way.
	 * Panels store their children in Slots, which creates a dilemma. Most panels
	 * can store their children in a TPanelChildren<Slot>, where the Slot class
	 * provides layout information about the child it stores. In that case
	 * GetChildren should simply return the TPanelChildren<Slot>. See StackPanel for an example.
	 */
	virtual FChildren* GetChildren() override
	{
		return &Children;
	}

	TPanelChildren<FPopupLayerSlot> Children;
	TWeakPtr<SWindow> OwnerWindow;
};


FVector2D SWindow::GetWindowSizeFromClientSize(FVector2D InClientSize, TOptional<float> DPIScale)
{
	// If this is a regular non-OS window, we need to compensate for the border and title bar area that we will add
	// Note: Windows with an OS border do this in ReshapeWindow
	if (IsRegularWindow() && !HasOSWindowBorder())
	{
		const FMargin BorderSize = GetWindowBorderSize();

		// Get DPIScale for border and title if not already supplied
		if (!DPIScale.IsSet())
		{
			if (NativeWindow.IsValid())
			{
				DPIScale = FPlatformApplicationMisc::GetDPIScaleFactorAtPoint(ScreenPosition.X, ScreenPosition.Y);
			}
			else
			{
				DPIScale = FPlatformApplicationMisc::GetDPIScaleFactorAtPoint(InitialDesiredScreenPosition.X, InitialDesiredScreenPosition.Y);
			}
		}

		// Apply DPIScale if not already applied by GetWindowBorderSize()
		if (!(NativeWindow.IsValid() && NativeWindow->IsMaximized()))
		{
			InClientSize.X += ((BorderSize.Left + BorderSize.Right) * DPIScale.GetValue());
			InClientSize.Y += ((BorderSize.Bottom + BorderSize.Top) * DPIScale.GetValue());
		}
		else
		{
			InClientSize.X += BorderSize.Left + BorderSize.Right;
			InClientSize.Y += BorderSize.Bottom + BorderSize.Top;
		}

		if (bCreateTitleBar)
		{
			InClientSize.Y += (SWindowDefs::DefaultTitleBarSize * DPIScale.GetValue());
		}
	}

	return InClientSize;
}

void SWindow::Construct(const FArguments& InArgs)
{
	check(InArgs._Style);
	this->Type = InArgs._Type;
	this->Style = InArgs._Style;
	this->WindowBackground = &InArgs._Style->BackgroundBrush;

	this->Title = InArgs._Title;
	this->bDragAnywhere = InArgs._bDragAnywhere;
	this->TransparencySupport = InArgs._SupportsTransparency.Value;
	this->Opacity = InArgs._InitialOpacity;
	this->bInitiallyMaximized = InArgs._IsInitiallyMaximized;
	this->bInitiallyMinimized = InArgs._IsInitiallyMinimized;
	this->SizingRule = InArgs._SizingRule;
	this->bIsPopupWindow = InArgs._IsPopupWindow;
	this->bIsTopmostWindow = InArgs._IsTopmostWindow;
	this->bFocusWhenFirstShown = InArgs._FocusWhenFirstShown;
	this->bHasOSWindowBorder = InArgs._UseOSWindowBorder;
	this->bHasCloseButton = InArgs._HasCloseButton;
	this->bHasMinimizeButton = InArgs._SupportsMinimize;
	this->bHasMaximizeButton = InArgs._SupportsMaximize;
	this->bHasSizingFrame = !InArgs._IsPopupWindow && InArgs._SizingRule == ESizingRule::UserSized;
	this->bShouldPreserveAspectRatio = InArgs._ShouldPreserveAspectRatio;
	this->WindowActivationPolicy = InArgs._ActivationPolicy;
	this->LayoutBorder = InArgs._LayoutBorder;
	this->UserResizeBorder = InArgs._UserResizeBorder;
	this->bVirtualWindow = false;
	this->SizeLimits = FWindowSizeLimits()
		.SetMinWidth(InArgs._MinWidth)
		.SetMinHeight(InArgs._MinHeight)
		.SetMaxWidth(InArgs._MaxWidth)
		.SetMaxHeight(InArgs._MaxHeight);
	this->bManualManageDPI = InArgs._bManualManageDPI;

	SetCanTick(false);

	// calculate window size from client size
	bCreateTitleBar = InArgs._CreateTitleBar && !bIsPopupWindow && Type != EWindowType::CursorDecorator && !bHasOSWindowBorder;

	// calculate initial window position
	FVector2D WindowPosition = InArgs._ScreenPosition;

	const bool bAnchorWindowWindowPositionTopLeft = FPlatformApplicationMisc::AnchorWindowWindowPositionTopLeft();
	if (bAnchorWindowWindowPositionTopLeft)
	{
		WindowPosition.X = WindowPosition.Y = 0;
	}
	else if (InArgs._AdjustInitialSizeAndPositionForDPIScale && !WindowPosition.IsZero())
	{
		// Will need to add additional logic to walk over multiple monitors at various DPIs to determine correct WindowPosition
		const float InitialDPIScale = FPlatformApplicationMisc::GetDPIScaleFactorAtPoint(WindowPosition.X, WindowPosition.Y);
		WindowPosition *= InitialDPIScale;
	}

	AutoCenterRule = InArgs._AutoCenter;

	// Get desktop metrics
	FDisplayMetrics DisplayMetrics;
	FSlateApplicationBase::Get().GetCachedDisplayMetrics( DisplayMetrics );
	const FPlatformRect& VirtualDisplayRect = DisplayMetrics.VirtualDisplayRect;
	FPlatformRect PrimaryDisplayRect = AutoCenterRule == EAutoCenter::PrimaryWorkArea ? DisplayMetrics.PrimaryDisplayWorkAreaRect : DisplayMetrics.GetMonitorWorkAreaFromPoint(WindowPosition);

	if (PrimaryDisplayRect == FPlatformRect(0, 0, 0, 0))
	{
		// If the primary display rect is empty we couldnt enumerate physical monitors (possibly remote desktop).  So assume virtual display rect is primary rect
		PrimaryDisplayRect = VirtualDisplayRect;
	}

	// If we're showing a pop-up window, to avoid creation of driver crashing sized
	// tooltips we limit the size a pop-up window can be if max size limit is unspecified.
	if ( bIsPopupWindow )
	{
		if ( !SizeLimits.GetMaxWidth().IsSet() )
		{
			SizeLimits.SetMaxWidth(PrimaryDisplayRect.Right - PrimaryDisplayRect.Left);
		}
		if ( !SizeLimits.GetMaxHeight().IsSet() )
		{
			SizeLimits.SetMaxHeight(PrimaryDisplayRect.Bottom - PrimaryDisplayRect.Top);
		}
	}

	// If we're manually positioning the window we need to check if it's outside
	// of the virtual bounds of the current displays or too large.
	if ( AutoCenterRule == EAutoCenter::None && InArgs._SaneWindowPlacement )
	{
		// Check to see if the upper left corner of the window is outside the virtual
		// bounds of the display, if so reset to preferred work area
		if (WindowPosition.X < VirtualDisplayRect.Left ||
			WindowPosition.X >= VirtualDisplayRect.Right ||
			WindowPosition.Y < VirtualDisplayRect.Top ||
			WindowPosition.Y >= VirtualDisplayRect.Bottom)
		{
			AutoCenterRule = EAutoCenter::PreferredWorkArea;
		}
	}

	FSlateRect AutoCenterRect(0, 0, 0, 0);
	float DPIScale = 1.0f;
	if (bAnchorWindowWindowPositionTopLeft)
	{
		WindowPosition.X = WindowPosition.Y = 0;
		DPIScale = FPlatformApplicationMisc::GetDPIScaleFactorAtPoint(WindowPosition.X, WindowPosition.Y);
	}
	else if (AutoCenterRule != EAutoCenter::None)
	{
		switch( AutoCenterRule )
		{
		default:
		case EAutoCenter::PrimaryWorkArea:
			AutoCenterRect = FSlateRect(
				(float)PrimaryDisplayRect.Left,
				(float)PrimaryDisplayRect.Top,
				(float)PrimaryDisplayRect.Right,
				(float)PrimaryDisplayRect.Bottom );
			break;
		case EAutoCenter::PreferredWorkArea:
			AutoCenterRect = FSlateApplicationBase::Get().GetPreferredWorkArea();
			break;
		}
		DPIScale = FPlatformApplicationMisc::GetDPIScaleFactorAtPoint(AutoCenterRect.Left, AutoCenterRect.Top);
	}
	else
	{
		DPIScale = FPlatformApplicationMisc::GetDPIScaleFactorAtPoint(WindowPosition.X, WindowPosition.Y);
	}

	// If the window has no OS border, simulate it ourselves, enlarging window by the size that OS border would have.
	const FVector2D DPIScaledClientSize = InArgs._AdjustInitialSizeAndPositionForDPIScale ? InArgs._ClientSize * DPIScale: InArgs._ClientSize;
	FVector2D WindowSize = GetWindowSizeFromClientSize(DPIScaledClientSize, DPIScale);

	// If we're manually positioning the window we need to check if it's outside
	// of the virtual bounds of the current displays or too large.
	if (AutoCenterRule == EAutoCenter::None || bAnchorWindowWindowPositionTopLeft)
	{
		if (InArgs._SaneWindowPlacement)
		{
			float PrimaryWidthPadding = DisplayMetrics.PrimaryDisplayWidth -
				(PrimaryDisplayRect.Right - PrimaryDisplayRect.Left);
			float PrimaryHeightPadding = DisplayMetrics.PrimaryDisplayHeight -
				(PrimaryDisplayRect.Bottom - PrimaryDisplayRect.Top);

			float VirtualWidth = (VirtualDisplayRect.Right - VirtualDisplayRect.Left);
			float VirtualHeight = (VirtualDisplayRect.Bottom - VirtualDisplayRect.Top);

			// Make sure that the window size is no larger than the virtual display area.
			WindowSize.X = FMath::Clamp(WindowSize.X, 0.0f, VirtualWidth - PrimaryWidthPadding);
			WindowSize.Y = FMath::Clamp(WindowSize.Y, 0.0f, VirtualHeight - PrimaryHeightPadding);
		}
	}
	else
	{
		if (InArgs._SaneWindowPlacement)
		{
			// Clamp window size to be no greater than the work area size
			WindowSize.X = FMath::Min(WindowSize.X, AutoCenterRect.GetSize().X);
			WindowSize.Y = FMath::Min(WindowSize.Y, AutoCenterRect.GetSize().Y);
		}

		// Setup a position and size for the main frame window that's centered in the desktop work area
		const FVector2D DisplayTopLeft( AutoCenterRect.Left, AutoCenterRect.Top );
		const FVector2D DisplaySize( AutoCenterRect.Right - AutoCenterRect.Left, AutoCenterRect.Bottom - AutoCenterRect.Top );

		WindowPosition = DisplayTopLeft + (DisplaySize - WindowSize) * 0.5f;

		// Don't allow the window to center to outside of the work area
		WindowPosition.X = FMath::Max(WindowPosition.X, AutoCenterRect.Left);
		WindowPosition.Y = FMath::Max(WindowPosition.Y, AutoCenterRect.Top);
	}

	this->InitialDesiredScreenPosition = WindowPosition;
	this->InitialDesiredSize = WindowSize;

	FSlateApplicationBase::Get().OnGlobalInvalidationToggled().AddSP(this, &SWindow::OnGlobalInvalidationToggled);

	// Resize without adding extra borders / title because they are already included in WindowSize
	ResizeWindowSize(WindowSize);

	this->ConstructWindowInternals();
	this->SetContent( InArgs._Content.Widget );
}


TSharedRef<SWindow> SWindow::MakeNotificationWindow()
{
	TSharedRef<SWindow> NewWindow =
		SNew(SWindow)
		.Type( EWindowType::Notification )
		.SupportsMaximize( false )
		.SupportsMinimize( false )
		.IsPopupWindow( true )
		.CreateTitleBar( false )
		.SizingRule( ESizingRule::Autosized )
		.SupportsTransparency( EWindowTransparency::PerWindow )
		.InitialOpacity( 0.0f )
		.FocusWhenFirstShown( false )
		.ActivationPolicy( EWindowActivationPolicy::Never );

	// Notification windows slide open so we'll mark them as resized frequently
	NewWindow->bSizeWillChangeOften = true;
	NewWindow->ExpectedMaxWidth = 1024;
	NewWindow->ExpectedMaxHeight = 256;

	return NewWindow;
}


TSharedRef<SWindow> SWindow::MakeToolTipWindow()
{
	TSharedRef<SWindow> NewWindow = SNew( SWindow )
		.Type( EWindowType::ToolTip )
		.IsPopupWindow( true )
		.IsTopmostWindow(true)
		.AdjustInitialSizeAndPositionForDPIScale(false)
		.SizingRule(ESizingRule::Autosized)
		.SupportsTransparency( EWindowTransparency::PerWindow )
		.FocusWhenFirstShown( false )
		.ActivationPolicy( EWindowActivationPolicy::Never );
	NewWindow->Opacity = 0.0f;

	// NOTE: These sizes are tweaked for SToolTip widgets (text wrap width of around 400 px)
	NewWindow->bSizeWillChangeOften = true;
	NewWindow->ExpectedMaxWidth = 512;
	NewWindow->ExpectedMaxHeight = 256;

	return NewWindow;
}


TSharedRef<SWindow> SWindow::MakeCursorDecorator()
{
	TSharedRef<SWindow> NewWindow = SNew( SWindow )
		.Type( EWindowType::CursorDecorator )
		.IsPopupWindow( true )
		.IsTopmostWindow(true)
		.SizingRule(ESizingRule::Autosized)
		.SupportsTransparency( EWindowTransparency::PerWindow )
		.FocusWhenFirstShown( false )
		.ActivationPolicy( EWindowActivationPolicy::Never );
	NewWindow->Opacity = 1.0f;

	return NewWindow;
}

FVector2D SWindow::ComputeWindowSizeForContent( FVector2D ContentSize )
{
	// @todo mainframe: This code should be updated to handle the case where we're spawning a window that doesn't have
	//                  a traditional title bar, such as a window that contains a primary SDockingArea.  Currently, the
	//                  size reported here will be too large!
	return ContentSize + FVector2D(0, SWindowDefs::DefaultTitleBarSize);
}

TSharedRef<SWidget> SWindow::MakeWindowTitleBar(const TSharedRef<SWindow>& Window, const TSharedPtr<SWidget>& CenterContent, EHorizontalAlignment TitleContentAlignment)
{
	return FSlateApplicationBase::Get().MakeWindowTitleBar(Window, nullptr, TitleContentAlignment, TitleBar);
}


EHorizontalAlignment SWindow::GetTitleAlignment()
{
	EWindowTitleAlignment::Type TitleAlignment = FSlateApplicationBase::Get().GetPlatformApplication()->GetWindowTitleAlignment();
	EHorizontalAlignment TitleContentAlignment;

	if (TitleAlignment == EWindowTitleAlignment::Left)
	{
		TitleContentAlignment = HAlign_Left;
	}
	else if (TitleAlignment == EWindowTitleAlignment::Center)
	{
		TitleContentAlignment = HAlign_Center;
	}
	else
	{
		TitleContentAlignment = HAlign_Right;
	}
	return TitleContentAlignment;
}

void SWindow::ConstructWindowInternals()
{
	ForegroundColor = FCoreStyle::Get().GetSlateColor("DefaultForeground");

	// Setup widget that represents the main area of the window.  That is, everything inside the window's border.
	TSharedRef< SVerticalBox > MainWindowArea =
		SNew( SVerticalBox )
		.Visibility( EVisibility::SelfHitTestInvisible );

	TSharedRef<SWidget> TitleBarWidget = MakeWindowTitleBar(SharedThis(this), nullptr, GetTitleAlignment());

	if (bCreateTitleBar)
	{
		// @todo mainframe: Should be measured from actual title bar content widgets.  Don't use a hard-coded size!
		TitleBarSize = SWindowDefs::DefaultTitleBarSize;

		MainWindowArea->AddSlot()
		.AutoHeight()
		[
			TitleBarWidget
		];
	}
	else
	{
		TitleBarSize = 0;
	}

	UpdateWindowContentVisibility();

	// create window content slot
	MainWindowArea->AddSlot()
		.FillHeight(1.0f)
		.Expose(ContentSlot)
		[
			SNullWidget::NullWidget
		];

	// create window
	if (Type != EWindowType::ToolTip && Type != EWindowType::CursorDecorator && !bIsPopupWindow && !bHasOSWindowBorder)
	{
		WindowBackgroundImage =
			FSlateApplicationBase::Get().MakeImage(
				WindowBackground,
				Style->BackgroundColor,
				WindowContentVisibility
			);

		WindowBorder =
			FSlateApplicationBase::Get().MakeImage(
				&Style->BorderBrush,
				FLinearColor::White,
				WindowContentVisibility
			);

		WindowOutline = FSlateApplicationBase::Get().MakeImage(
				&Style->OutlineBrush,
				Style->OutlineColor,
				WindowContentVisibility
			);

		this->ChildSlot
		[
			SAssignNew(WindowOverlay, SOverlay)
			.Visibility(EVisibility::SelfHitTestInvisible)
			// window background
			+ SOverlay::Slot()
			[
				WindowBackgroundImage.ToSharedRef()
			]

			// window border
			+ SOverlay::Slot()
			[
				WindowBorder.ToSharedRef()
			]

			// window outline
			+ SOverlay::Slot()
			[
				WindowOutline.ToSharedRef()
			]

			// main area
			+ SOverlay::Slot()
			[
				SAssignNew(ContentAreaVBox, SVerticalBox)
				.Visibility(WindowContentVisibility)

				+ SVerticalBox::Slot()
				.Padding(TAttribute<FMargin>::Create(TAttribute<FMargin>::FGetter::CreateSP(this, &SWindow::GetWindowBorderSize, false)))
				[
					MainWindowArea
				]
			]

			// pop-up layer
			+ SOverlay::Slot()
			[
				SAssignNew(PopupLayer, SPopupLayer, SharedThis(this))
			]
		];
	}
	else if ( bHasOSWindowBorder || bVirtualWindow )
	{
		this->ChildSlot
		[
			SAssignNew(WindowOverlay, SOverlay)
			+ SOverlay::Slot()
			[
				MainWindowArea
			]
 			+ SOverlay::Slot()
 			[
 				SAssignNew(PopupLayer, SPopupLayer, SharedThis(this))
 			]
		];
	}
}


/** Are any of our child windows active? */
bool SWindow::IsActive() const
{
	return FSlateApplicationBase::Get().GetActiveTopLevelWindow().Get() == this;
}

bool SWindow::HasActiveChildren() const
{
	for (int32 i = 0; i < ChildWindows.Num(); ++i)
	{
		if ( ChildWindows[i]->IsActive() || ChildWindows[i]->HasActiveChildren() )
		{
			return true;
		}
	}

	return false;
}

bool SWindow::HasActiveParent() const
{
	TSharedPtr<SWindow> ParentWindow = ParentWindowPtr.Pin();
	if ( ParentWindow.IsValid() )
	{
		if ( ParentWindow->IsActive() )
		{
			return true;
		}

		return ParentWindow->HasActiveParent();
	}

	return false;
}

FHittestGrid& SWindow::GetHittestGrid()
{
	return *HittestGrid;
}

FWindowSizeLimits SWindow::GetSizeLimits() const
{
	return SizeLimits;
}

void SWindow::SetAllowFastUpdate(bool bInAllowFastUpdate)
{
	bAllowFastUpdate = bInAllowFastUpdate;

	if (bAllowFastUpdate)
	{
		InvalidateChildOrder();
	}
}


void SWindow::Tick( const FGeometry& AllottedGeometry, const double InCurrentTime, const float InDeltaTime )
{
	if( Morpher.bIsActive )
	{
		if ( Morpher.Sequence.IsPlaying() )
		{
			const float InterpAlpha = Morpher.Sequence.GetLerp();

			if( Morpher.bIsAnimatingWindowSize )
			{
				FSlateRect WindowRect = FMath::Lerp( Morpher.StartingMorphShape, Morpher.TargetMorphShape, InterpAlpha );
				if( WindowRect != GetRectInScreen() )
				{
					check( SizingRule != ESizingRule::Autosized );
					this->ReshapeWindow( WindowRect );
				}
			}
			else // if animating position
			{
				const FVector2D StartPosition( Morpher.StartingMorphShape.Left, Morpher.StartingMorphShape.Top );
				const FVector2D TargetPosition( Morpher.TargetMorphShape.Left, Morpher.TargetMorphShape.Top );
				const FVector2D NewPosition( FMath::Lerp( StartPosition, TargetPosition, InterpAlpha ) );
				if( NewPosition != this->GetPositionInScreen() )
				{
					this->MoveWindowTo( NewPosition );
				}
			}

			const float NewOpacity = FMath::Lerp( Morpher.StartingOpacity, Morpher.TargetOpacity, InterpAlpha );
			this->SetOpacity( NewOpacity );
		}
		else
		{
			// The animation is complete, so just make sure the target size/position and opacity are reached
			if( Morpher.bIsAnimatingWindowSize )
			{
				if( Morpher.TargetMorphShape != GetRectInScreen() )
				{
					check( SizingRule != ESizingRule::Autosized );
					this->ReshapeWindow( Morpher.TargetMorphShape );
				}
			}
			else // if animating position
			{
				const FVector2D TargetPosition( Morpher.TargetMorphShape.Left, Morpher.TargetMorphShape.Top );
				if( TargetPosition != this->GetPositionInScreen() )
				{
					this->MoveWindowTo( TargetPosition );
				}
			}

			this->SetOpacity( Morpher.TargetOpacity );
			Morpher.bIsActive = false;
			SetCanTick(false);
		}
	}
}

FVector2D SWindow::GetInitialDesiredSizeInScreen() const
{
	return InitialDesiredSize;
}

FVector2D SWindow::GetInitialDesiredPositionInScreen() const
{
	return InitialDesiredScreenPosition;
}

FGeometry SWindow::GetWindowGeometryInScreen() const
{
	// We are scaling children for layout, but our pixel bounds are not changing.
	// FGeometry expects Size in Local space, but our size is stored in screen space.
	// So we need to transform Size into the window's local space for FGeometry.
	FSlateLayoutTransform LocalToScreen = GetLocalToScreenTransform();
	return FGeometry::MakeRoot( TransformVector(Inverse(LocalToScreen), Size), LocalToScreen );
}

FGeometry SWindow::GetWindowGeometryInWindow() const
{
	// We are scaling children for layout, but our pixel bounds are not changing.
	// FGeometry expects Size in Local space, but our size is stored in screen space (same as window space + screen offset).
	// So we need to transform Size into the window's local space for FGeometry.
	FSlateLayoutTransform LocalToWindow = GetLocalToWindowTransform();
	FVector2D ViewSize = GetViewportSize();
	return FGeometry::MakeRoot(TransformVector(Inverse(LocalToWindow), ViewSize), LocalToWindow );
}

FSlateLayoutTransform SWindow::GetLocalToScreenTransform() const
{
	return FSlateLayoutTransform(FSlateApplicationBase::Get().GetApplicationScale() * NativeWindow->GetDPIScaleFactor(), ScreenPosition);
}

FSlateLayoutTransform SWindow::GetLocalToWindowTransform() const
{
	return FSlateLayoutTransform(FSlateApplicationBase::Get().GetApplicationScale() * NativeWindow->GetDPIScaleFactor());
}


FVector2D SWindow::GetPositionInScreen() const
{
	return ScreenPosition;
}

FVector2D SWindow::GetSizeInScreen() const
{
	return Size;
}

FSlateRect SWindow::GetNonMaximizedRectInScreen() const
{
	int X = 0;
	int Y = 0;
	int Width = 0;
	int Height = 0;

	if ( NativeWindow.IsValid() && NativeWindow->GetRestoredDimensions(X, Y, Width, Height) )
	{
		return FSlateRect( X, Y, X+Width, Y+Height );
	}
	else
	{
		return GetRectInScreen();
	}
}

FSlateRect SWindow::GetRectInScreen() const
{
	if ( bVirtualWindow )
	{
		return FSlateRect(0, 0, Size.X, Size.Y);
	}

	return FSlateRect( ScreenPosition, ScreenPosition + Size );
}

FSlateRect SWindow::GetClientRectInScreen() const
{
	if ( bVirtualWindow )
	{
		return FSlateRect(0, 0, Size.X, Size.Y);
	}

	if (HasOSWindowBorder())
	{
		return GetRectInScreen();
	}

	return GetRectInScreen()
		.InsetBy(GetWindowBorderSize())
		.InsetBy(FMargin(0.0f, TitleBarSize, 0.0f, 0.0f));
}

FVector2D SWindow::GetClientSizeInScreen() const
{
	return GetClientRectInScreen().GetSize();
}

FSlateRect SWindow::GetClippingRectangleInWindow() const
{
	FVector2D ViewSize = GetViewportSize();
	return FSlateRect( 0, 0, ViewSize.X, ViewSize.Y );
}


FMargin SWindow::GetWindowBorderSize( bool bIncTitleBar ) const
{
// Mac didn't want a window border, and consoles don't either, so only do this in Windows

// @TODO This is not working for Linux. The window is not yet valid when this gets
// called from SWindow::Construct which is causing a default border to be retured even when the
// window is borderless. This causes problems for menu positioning.
	if (NativeWindow.IsValid() && NativeWindow->IsMaximized())
	{
		const float DesktopPixelsToSlateUnits = 1.0f / (FSlateApplicationBase::Get().GetApplicationScale() * NativeWindow->GetDPIScaleFactor());
		FMargin BorderSize(NativeWindow->GetWindowBorderSize() * DesktopPixelsToSlateUnits);
		if(bIncTitleBar)
		{
			// Add title bar size (whether it's visible or not)
			BorderSize.Top += NativeWindow->GetWindowTitleBarSize()*DesktopPixelsToSlateUnits;
		}

		return BorderSize;
	}

	return GetNonMaximizedWindowBorderSize();
}


FMargin SWindow::GetNonMaximizedWindowBorderSize() const
{
#if PLATFORM_WINDOWS || PLATFORM_LINUX
	return LayoutBorder;
#else
	return FMargin();
#endif
}


void SWindow::MoveWindowTo( FVector2D NewPosition )
{
	if (NativeWindow.IsValid())
	{
#if 1//PLATFORM_LINUX
		// Slate code often expects cached screen position to be accurate immediately after the move.
		// This expectation is generally invalid (see UE-1308) as there may be a delay before the OS reports it back.
		// This hack sets the position speculatively, keeping Slate happy while also giving the OS chance to report it
		// correctly after or even during the actual call.
		FVector2D SpeculativeScreenPosition(FMath::TruncToInt(NewPosition.X), FMath::TruncToInt(NewPosition.Y));
		SetCachedScreenPosition(SpeculativeScreenPosition);
#endif // PLATFORM_LINUX

		NativeWindow->MoveWindowTo( FMath::TruncToInt(NewPosition.X), FMath::TruncToInt(NewPosition.Y) );
	}
	else
	{
		InitialDesiredScreenPosition = NewPosition;
	}
}

void SWindow::ReshapeWindow( FVector2D NewPosition, FVector2D NewSize )
{
	const FVector2D CurrentPosition = GetPositionInScreen();
	const FVector2D CurrentSize = GetSizeInScreen();

	const FVector2D NewPositionTruncated = FVector2D(FMath::TruncToInt(NewPosition.X), FMath::TruncToInt(NewPosition.Y));
	const FVector2D NewSizeRounded = FVector2D(FMath::CeilToInt(NewSize.X), FMath::CeilToInt(NewSize.Y));

	if ( CurrentPosition != NewPositionTruncated || CurrentSize != NewSizeRounded )
	{
		if ( NativeWindow.IsValid() )
		{
			// Slate code often expects cached screen position to be accurate immediately after the move.
			// This expectation is generally invalid (see UE-1308) as there may be a delay before the OS reports it back.
			// This hack sets the position speculatively, keeping Slate happy while also giving the OS chance to report it
			// correctly after or even during the actual call.
			SetCachedScreenPosition(NewPositionTruncated);

			NativeWindow->ReshapeWindow(NewPositionTruncated.X, NewPositionTruncated.Y, NewSizeRounded.X, NewSizeRounded.Y);
		}
		else
		{
			InitialDesiredScreenPosition = NewPosition;
			InitialDesiredSize = NewSize;
		}

		SetCachedSize(NewSize);
	}
}

void SWindow::ReshapeWindow( const FSlateRect& InNewShape )
{
	ReshapeWindow(FVector2D(InNewShape.Left, InNewShape.Top), FVector2D(InNewShape.Right - InNewShape.Left, InNewShape.Bottom - InNewShape.Top));
}

void SWindow::Resize( FVector2D NewClientSize )
{
	ResizeWindowSize(GetWindowSizeFromClientSize(NewClientSize));
}

void SWindow::ResizeWindowSize( FVector2D NewWindowSize )
{
	Morpher.Sequence.JumpToEnd();

	NewWindowSize.X = FMath::Max(SizeLimits.GetMinWidth().Get(NewWindowSize.X), NewWindowSize.X);
	NewWindowSize.X = FMath::Min(SizeLimits.GetMaxWidth().Get(NewWindowSize.X), NewWindowSize.X);

	NewWindowSize.Y = FMath::Max(SizeLimits.GetMinHeight().Get(NewWindowSize.Y), NewWindowSize.Y);
	NewWindowSize.Y = FMath::Min(SizeLimits.GetMaxHeight().Get(NewWindowSize.Y), NewWindowSize.Y);

	// ReshapeWindow W/H takes an int, so lets move our new W/H to int before checking if they are the same size
	FIntPoint CurrentIntSize = FIntPoint(FMath::CeilToInt(Size.X), FMath::CeilToInt(Size.Y));
	FIntPoint NewIntSize     = FIntPoint(FMath::CeilToInt(NewWindowSize.X), FMath::CeilToInt(NewWindowSize.Y));

	if (CurrentIntSize != NewIntSize)
	{
		if (NativeWindow.IsValid())
		{
			NativeWindow->ReshapeWindow(FMath::TruncToInt(ScreenPosition.X), FMath::TruncToInt(ScreenPosition.Y), NewIntSize.X, NewIntSize.Y);
		}
		else
		{
			InitialDesiredSize = NewWindowSize;
		}
	}
	SetCachedSize(NewWindowSize);
}

FSlateRect SWindow::GetFullScreenInfo() const
{
	if (NativeWindow.IsValid())
	{
		int32 X;
		int32 Y;
		int32 Width;
		int32 Height;

		if ( NativeWindow->GetFullScreenInfo( X, Y, Width, Height ) )
		{
			return FSlateRect( X, Y, X + Width, Y + Height );
		}
	}

	return FSlateRect();
}

void SWindow::SetCachedScreenPosition(FVector2D NewPosition)
{
	ScreenPosition = NewPosition;

	InvalidateScreenPosition();

	OnWindowMoved.ExecuteIfBound( SharedThis( this ) );
}

void SWindow::SetCachedSize( FVector2D NewSize )
{
	if( NativeWindow.IsValid() )
	{
		NativeWindow->AdjustCachedSize( NewSize );
	}

	if(Size != NewSize)
	{
		Size = NewSize;
		InvalidateRoot();
	}
}

bool SWindow::IsMorphing() const
{
	return Morpher.bIsActive && Morpher.Sequence.IsPlaying();
}

bool SWindow::IsMorphingSize() const
{
	return IsMorphing() && Morpher.bIsAnimatingWindowSize;
}


void SWindow::MorphToPosition( const FCurveSequence& Sequence, const float TargetOpacity, const FVector2D& TargetPosition )
{
	Morpher.bIsAnimatingWindowSize = false;
	Morpher.Sequence = Sequence;
	Morpher.TargetOpacity = TargetOpacity;
	UpdateMorphTargetPosition( TargetPosition );
	StartMorph();
}


void SWindow::MorphToShape( const FCurveSequence& Sequence, const float TargetOpacity, const FSlateRect& TargetShape )
{
	Morpher.bIsAnimatingWindowSize = true;
	Morpher.Sequence = Sequence;
	Morpher.TargetOpacity = TargetOpacity;
	UpdateMorphTargetShape(TargetShape);
	StartMorph();
}

void SWindow::StartMorph()
{
	Morpher.StartingOpacity = GetOpacity();
	Morpher.StartingMorphShape = FSlateRect( this->ScreenPosition.X, this->ScreenPosition.Y, this->ScreenPosition.X + this->Size.X, this->ScreenPosition.Y + this->Size.Y );
	Morpher.bIsActive = true;
	Morpher.Sequence.JumpToStart();
	SetCanTick(true);
	if ( !ActiveTimerHandle.IsValid() )
	{
		ActiveTimerHandle = RegisterActiveTimer( 0.f, FWidgetActiveTimerDelegate::CreateSP( this, &SWindow::TriggerPlayMorphSequence ) );
	}
}


bool SWindow::CustomPrepass(float LayoutScaleMultiplier)
{
	if (bAllowFastUpdate && GSlateEnableGlobalInvalidation)
	{
		ProcessInvalidation();
		return NeedsPrepass();
	}
	else
	{
		return true;
	}
}

/*
void SWindow::Advanced_InvalidateRoot()
{
	InvalidateRoot();
}
*/

/*
FSlateColor SWindow::GetWindowBackgroundColor() const
{
	return Style->BackgroundColor;
}
*/

/*
const FSlateBrush* SWindow::GetWindowOutline() const
{
	return &Style->OutlineBrush;
}

FSlateColor SWindow::GetWindowOutlineColor() const
{
	return Style->OutlineColor;
}
*/

EVisibility SWindow::GetWindowVisibility() const
{
	return ( AcceptsInput() || FSlateApplicationBase::Get().IsWindowHousingInteractiveTooltip(SharedThis(this)) )
		? EVisibility::Visible
		: EVisibility::HitTestInvisible;
}

void SWindow::UpdateMorphTargetShape( const FSlateRect& TargetShape )
{
	Morpher.TargetMorphShape = TargetShape;
}

void SWindow::UpdateMorphTargetPosition( const FVector2D& TargetPosition )
{
	Morpher.TargetMorphShape.Left = Morpher.TargetMorphShape.Right = TargetPosition.X;
	Morpher.TargetMorphShape.Top = Morpher.TargetMorphShape.Bottom = TargetPosition.Y;
}

FVector2D SWindow::GetMorphTargetPosition() const
{
	return FVector2D( Morpher.TargetMorphShape.Left, Morpher.TargetMorphShape.Top );
}


FSlateRect SWindow::GetMorphTargetShape() const
{
	return Morpher.TargetMorphShape;
}

void SWindow::FlashWindow()
{
	if (TitleBar.IsValid())
	{
		TitleBar->Flash();
	}
}

void SWindow::DrawAttention(const FWindowDrawAttentionParameters& Parameters)
{
	if (NativeWindow.IsValid())
	{
		NativeWindow->DrawAttention(Parameters);
	}
}

void SWindow::BringToFront( bool bForce )
{
	if (NativeWindow.IsValid())
	{
		NativeWindow->BringToFront( bForce );
	}
}

void SWindow::HACK_ForceToFront()
{
	if (NativeWindow.IsValid())
	{
		NativeWindow->HACK_ForceToFront();
	}
}

TSharedPtr<FGenericWindow> SWindow::GetNativeWindow()
{
	return NativeWindow;
}

TSharedPtr<const FGenericWindow> SWindow::GetNativeWindow() const
{
	return NativeWindow;
}

float SWindow::GetDPIScaleFactor() const
{
	if (NativeWindow.IsValid())
	{
		return NativeWindow->GetDPIScaleFactor();
	}

	return 1.0f;
}

void SWindow::SetDPIScaleFactor(const float Factor)
{
	if (NativeWindow.IsValid())
	{
		NativeWindow->SetDPIScaleFactor(Factor);
	}
}

void SWindow::SetManualManageDPIChanges(const bool bManualDPI)
{
	bManualManageDPI = bManualDPI;

	if (NativeWindow.IsValid())
	{
		NativeWindow->SetManualManageDPIChanges(bManualManageDPI);
	}
}

bool SWindow::IsDescendantOf( const TSharedPtr<SWindow>& ParentWindow ) const
{
	TSharedPtr<SWindow> CandidateToCheck = this->GetParentWindow();

	// Keep checking our parent until we get to the root of the tree or find the window we were looking for.
	while (CandidateToCheck.IsValid())
	{
		if (CandidateToCheck == ParentWindow)
		{
			// One of our ancestor windows is the ParentWindow we were looking for!
			return true;
		}

		// Consider the next ancestor
		CandidateToCheck = CandidateToCheck->GetParentWindow();
	}

	return false;
}

void SWindow::SetNativeWindow( TSharedRef<FGenericWindow> InNativeWindow )
{
	check( ! NativeWindow.IsValid() );
	NativeWindow = InNativeWindow;
}

void SWindow::SetContent( TSharedRef<SWidget> InContent )
{
	if ( bIsPopupWindow || Type == EWindowType::CursorDecorator )
	{
		this->ChildSlot.operator[]( InContent );
	}
	else
	{
		this->ContentSlot->operator[]( InContent );
	}
	Invalidate(EInvalidateWidget::ChildOrder);
}

TSharedRef<const SWidget> SWindow::GetContent() const
{
	if ( bIsPopupWindow || Type == EWindowType::CursorDecorator )
	{
		return this->ChildSlot.GetChildAt(0);
	}
	else
	{
		return this->ContentSlot->GetWidget();
	}
}

bool SWindow::HasOverlay() const
{
	return WindowOverlay.IsValid();
}

SOverlay::FOverlaySlot& SWindow::AddOverlaySlot( const int32 ZOrder )
{
	if(!WindowOverlay.IsValid())
	{
		ensureMsgf( false, TEXT("This window does not support overlays. The added slot will not be visible!") );
		WindowOverlay = SNew(SOverlay).Visibility( EVisibility::HitTestInvisible );
	}

	return WindowOverlay->AddSlot(ZOrder);
}

void SWindow::RemoveOverlaySlot( const TSharedRef<SWidget>& InContent )
{
	if(WindowOverlay.IsValid())
	{
		WindowOverlay->RemoveSlot( InContent );
	}
}

TSharedPtr<FPopupLayer> SWindow::OnVisualizePopup(const TSharedRef<SWidget>& PopupContent)
{
	if ( WindowOverlay.IsValid() )
	{
		return MakeShareable(new FOverlayPopupLayer(SharedThis(this), PopupContent, WindowOverlay));
	}

	return TSharedPtr<FPopupLayer>();
}

/** Return a new slot in the popup layer. Assumes that the window has a popup layer. */
FPopupLayerSlot& SWindow::AddPopupLayerSlot()
{
	ensure( PopupLayer.IsValid() );
	return PopupLayer->AddSlot();
}

/** Counterpart to AddPopupLayerSlot */
void SWindow::RemovePopupLayerSlot( const TSharedRef<SWidget>& WidgetToRemove )
{
	PopupLayer->RemoveSlot( WidgetToRemove );
}

/** @return should this window show up in the taskbar */
bool SWindow::AppearsInTaskbar() const
{
	return !bIsPopupWindow && Type != EWindowType::ToolTip && Type != EWindowType::CursorDecorator;
}

/** Sets the delegate to execute right before the window is closed */
void SWindow::SetOnWindowClosed( const FOnWindowClosed& InDelegate )
{
	OnWindowClosed = InDelegate;
}

/** Sets the delegate to execute right after the window has been moved */
void SWindow::SetOnWindowMoved( const FOnWindowMoved& InDelegate)
{
	OnWindowMoved = InDelegate;
}

/** Sets the delegate to override RequestDestroyWindow */
void SWindow::SetRequestDestroyWindowOverride( const FRequestDestroyWindowOverride& InDelegate )
{
	RequestDestroyWindowOverride = InDelegate;
}

/** Request that this window be destroyed. The window is not destroyed immediately. Instead it is placed in a queue for destruction on next Tick */
void SWindow::RequestDestroyWindow()
{
	if( RequestDestroyWindowOverride.IsBound() )
	{
		RequestDestroyWindowOverride.Execute( SharedThis(this) );
	}
	else
	{
		FSlateApplicationBase::Get().RequestDestroyWindow( SharedThis(this) );
	}
}

/** Warning: use Request Destroy Window whenever possible!  This method destroys the window immediately! */
void SWindow::DestroyWindowImmediately()
{
	if ( NativeWindow.IsValid() )
	{
		// Destroy the native window
		NativeWindow->Destroy();
	}
}

/** Calls OnWindowClosed delegate and WindowClosedEvent when this window is about to be closed */
void SWindow::NotifyWindowBeingDestroyed()
{
	OnWindowClosed.ExecuteIfBound( SharedThis( this ) );
	WindowClosedEvent.Broadcast( SharedThis( this ) );

#if WITH_EDITOR
	if(bIsModalWindow)
	{
		FCoreDelegates::PostSlateModal.Broadcast();
	}
#endif

	// Logging to track down window shutdown issues
	if (IsRegularWindow())
	{
		UE_LOG(LogSlate, Log, TEXT("Window '%s' being destroyed"), *GetTitle().ToString());
	}
}

/** Make the window visible */
void SWindow::ShowWindow()
{
	// Make sure the viewport is setup for this window
	if( !bHasEverBeenShown )
	{
		if( ensure( NativeWindow.IsValid() ) )
		{
			// We can only create a viewport after the window has been shown (otherwise the swap chain creation may fail)
			FSlateApplicationBase::Get().GetRenderer()->CreateViewport( SharedThis( this ) );
		}

		// Auto sized windows don't know their size until after their position is set.
		// Repositioning the window on show with the new size solves this.
		if ( SizingRule == ESizingRule::Autosized && AutoCenterRule != EAutoCenter::None )
		{
			SlatePrepass( FSlateApplicationBase::Get().GetApplicationScale() * NativeWindow->GetDPIScaleFactor() );
			const FVector2D WindowDesiredSizePixels = GetDesiredSizeDesktopPixels();
			ReshapeWindow(InitialDesiredScreenPosition - (WindowDesiredSizePixels * 0.5f), WindowDesiredSizePixels);
		}

		// Set the window to be maximized if we need to.  Note that this won't actually show the window if its not
		// already shown.
		InitialMaximize();

		// Set the window to be minimized if we need to.  Note that this won't actually show the window if its not
		// already shown.
		InitialMinimize();
	}

	bHasEverBeenShown = true;

	if (NativeWindow.IsValid())
	{
		NativeWindow->Show();

		// If this is a tompost window (like a tooltip), make sure that its always rendered top most
		if( IsTopmostWindow() )
		{
			NativeWindow->BringToFront();
		}
	}
}

/** Make the window invisible */
void SWindow::HideWindow()
{
	if (NativeWindow.IsValid())
	{
		NativeWindow->Hide();
	}
}

void SWindow::EnableWindow( bool bEnable )
{
	NativeWindow->Enable( bEnable );

	for( int32 ChildIndex = 0; ChildIndex < ChildWindows.Num(); ++ChildIndex )
	{
		ChildWindows[ChildIndex]->EnableWindow( bEnable );
	}
}


/** @return true if the window is visible, false otherwise*/
bool SWindow::IsVisible() const
{
	return NativeWindow.IsValid() && NativeWindow->IsVisible();
}

bool SWindow::IsWindowMaximized() const
{
	if ( NativeWindow.IsValid() )
	{
		return NativeWindow->IsMaximized();
	}

	return false;
}

bool SWindow::IsWindowMinimized() const
{
	if ( NativeWindow.IsValid() )
	{
		return NativeWindow->IsMinimized();
	}

	return false;
}


/** Maximize the window if bInitiallyMaximized is set */
void SWindow::InitialMaximize()
{
	if (NativeWindow.IsValid() && bInitiallyMaximized)
	{
		NativeWindow->Maximize();
	}
}

void SWindow::InitialMinimize()
{
	if (NativeWindow.IsValid() && bInitiallyMinimized)
	{
		NativeWindow->Minimize();
	}
}

/**
 * Sets the opacity of this window
 *
 * @param	InOpacity	The new window opacity represented as a floating point scalar
 */
void SWindow::SetOpacity( const float InOpacity )
{
	if( Opacity != InOpacity )
	{
		check( NativeWindow.IsValid() );
		Opacity = InOpacity;
		NativeWindow->SetOpacity( Opacity );
	}
}


/** @return the window's current opacity */
float SWindow::GetOpacity() const
{
	return Opacity;
}

EWindowTransparency SWindow::GetTransparencySupport() const
{
	return TransparencySupport;
}


/** @return A String representation of the widget */
FString SWindow::ToString() const
{
	return FText::Format(NSLOCTEXT("SWindow", "Window_TitleFmt", " Window : {0} "), GetTitle()).ToString();
}

/** @return the window activation policy used when showing the window */
EWindowActivationPolicy SWindow::ActivationPolicy() const
{
	return WindowActivationPolicy;
}

/** @return true if the window accepts input; false if the window is non-interactive */
bool SWindow::AcceptsInput() const
{
	return Type != EWindowType::CursorDecorator && Type != EWindowType::ToolTip;
}

/** @return true if the user decides the size of the window; false if the content determines the size of the window */
bool SWindow::IsUserSized() const
{
	return SizingRule == ESizingRule::UserSized;
}

bool SWindow::IsAutosized() const
{
	return SizingRule == ESizingRule::Autosized;
}

void SWindow::SetSizingRule( ESizingRule InSizingRule )
{
	SizingRule = InSizingRule;
}

/** @return true if this is a vanilla window, or one being used for some special purpose: e.g. tooltip or menu */
bool SWindow::IsRegularWindow() const
{
	return !bIsPopupWindow && Type != EWindowType::ToolTip && Type != EWindowType::CursorDecorator;
}

/** @return true if the window should be on top of all other windows; false otherwise */
bool SWindow::IsTopmostWindow() const
{
	return bIsTopmostWindow;
}

/** @return true if mouse coordinates is within this window */
bool SWindow::IsScreenspaceMouseWithin(FVector2D ScreenspaceMouseCoordinate) const
{
	const FVector2D LocalMouseCoordinate = ScreenspaceMouseCoordinate - ScreenPosition;
	return !LocalMouseCoordinate.ContainsNaN() && NativeWindow->IsPointInWindow(FMath::TruncToInt(LocalMouseCoordinate.X), FMath::TruncToInt(LocalMouseCoordinate.Y));
}

/** @return true if this is a user-sized window with a thick edge */
bool SWindow::HasSizingFrame() const
{
	return bHasSizingFrame;
}

/** @return true if this window has a close button/box on the titlebar area */
bool SWindow::HasCloseBox() const
{
	return bHasCloseButton;
}

/** @return true if this window has a maximize button/box on the titlebar area */
bool SWindow::HasMaximizeBox() const
{
	return bHasMaximizeButton;
}

/** @return true if this window has a minimize button/box on the titlebar area */
bool SWindow::HasMinimizeBox() const
{
	return bHasMinimizeButton;
}

FCursorReply SWindow::OnCursorQuery( const FGeometry& MyGeometry, const FPointerEvent& CursorEvent ) const
{
	bool bUseOSSizingCursor = this->HasOSWindowBorder() && bHasSizingFrame;

#if PLATFORM_MAC // On Mac we depend on system's window resizing
	bUseOSSizingCursor = true;
#endif

	if (!bUseOSSizingCursor && bHasSizingFrame)
	{
		if (WindowZone == EWindowZone::TopLeftBorder || WindowZone == EWindowZone::BottomRightBorder)
		{
			return FCursorReply::Cursor(EMouseCursor::ResizeSouthEast);
		}
		else if (WindowZone == EWindowZone::BottomLeftBorder || WindowZone == EWindowZone::TopRightBorder)
		{
			return FCursorReply::Cursor(EMouseCursor::ResizeSouthWest);
		}
		else if (WindowZone == EWindowZone::TopBorder || WindowZone == EWindowZone::BottomBorder)
		{
			return FCursorReply::Cursor(EMouseCursor::ResizeUpDown);
		}
		else if (WindowZone == EWindowZone::LeftBorder || WindowZone == EWindowZone::RightBorder)
		{
			return FCursorReply::Cursor(EMouseCursor::ResizeLeftRight);
		}
	}
	return FCursorReply::Unhandled();
}

bool SWindow::OnIsActiveChanged( const FWindowActivateEvent& ActivateEvent )
{
	const bool bWasDeactivated = ActivateEvent.GetActivationType() == FWindowActivateEvent::EA_Deactivate;
	if (bWasDeactivated)
	{
		OnWindowDeactivated.ExecuteIfBound();	// deprecated
		WindowDeactivatedEvent.Broadcast();

		WidgetFocusedOnDeactivate.Reset();

		const EWindowMode::Type WindowMode = GetWindowMode();
		// If the window is not fullscreen, we do not want to automatically recapture the mouse unless an external UI such as Steam is open. Fullscreen windows we do.
		if (WindowMode != EWindowMode::Fullscreen && WidgetToFocusOnActivate.IsValid() && WidgetToFocusOnActivate.Pin()->HasMouseCapture() && !FSlateApplicationBase::Get().IsExternalUIOpened())
		{
			WidgetToFocusOnActivate.Reset();
		}
		else if (SupportsKeyboardFocus())
		{
			// If we have no specific widget to focus then cache the currently focused widget so we can restore its focus when we regain focus
			WidgetFocusedOnDeactivate = FSlateApplicationBase::Get().GetKeyboardFocusedWidget();
			if (!WidgetFocusedOnDeactivate.IsValid())
			{
				WidgetFocusedOnDeactivate = FSlateApplicationBase::Get().GetUserFocusedWidget(0);
			}
		}
	}
	else
	{
		if (ActivateEvent.GetActivationType() == FWindowActivateEvent::EA_Activate)
		{
			TArray< TSharedRef<SWindow> > JustThisWindow;
			JustThisWindow.Add(SharedThis(this));

			// If we're becoming active and we were set to restore keyboard focus to a specific widget
			// after reactivating, then do so now
			TSharedPtr< SWidget > PinnedWidgetToFocus(WidgetToFocusOnActivate.Pin());
			if (PinnedWidgetToFocus.IsValid())
			{
				FWidgetPath WidgetToFocusPath;
				if (FSlateWindowHelper::FindPathToWidget(JustThisWindow, PinnedWidgetToFocus.ToSharedRef(), WidgetToFocusPath))
				{
					FSlateApplicationBase::Get().SetAllUserFocus(WidgetToFocusPath, EFocusCause::WindowActivate);
				}
			}

			// If we didn't have a specified widget to focus (above)
			// We'll make sure all the users focus this window, however if they are already focusing something in the window we leave them be.
			else if (SupportsKeyboardFocus())
			{
				FWidgetPath WindowWidgetPath;
				TSharedRef<SWidget> WindowWidgetToFocus = WidgetFocusedOnDeactivate.IsValid() ? WidgetFocusedOnDeactivate.Pin().ToSharedRef() : AsShared();
				if (FSlateWindowHelper::FindPathToWidget(JustThisWindow, WindowWidgetToFocus, WindowWidgetPath))
				{
					FSlateApplicationBase::Get().SetAllUserFocusAllowingDescendantFocus(WindowWidgetPath, EFocusCause::WindowActivate);
				}
			}
		}

		OnWindowActivated.ExecuteIfBound();	// deprecated
		WindowActivatedEvent.Broadcast();
	}

	return true;
}


void SWindow::Maximize()
{
	if (NativeWindow.IsValid())
	{
		NativeWindow->Maximize();
	}
}

void SWindow::Restore()
{
	if (NativeWindow.IsValid())
	{
		NativeWindow->Restore();
	}
}

void SWindow::Minimize()
{
	if (NativeWindow.IsValid())
	{
		NativeWindow->Minimize();
	}
}

int32 SWindow::GetCornerRadius()
{
	return IsRegularWindow() ? SWindowDefs::CornerRadius : 0;
}

bool SWindow::SupportsKeyboardFocus() const
{
	return Type != EWindowType::ToolTip && Type != EWindowType::CursorDecorator;
}




FReply SWindow::OnFocusReceived(const FGeometry& MyGeometry, const FFocusEvent& InFocusEvent)
{
	return FReply::Handled();
}

FReply SWindow::OnMouseButtonDown( const FGeometry& MyGeometry, const FPointerEvent& MouseEvent )
{
	if (bDragAnywhere && MouseEvent.GetEffectingButton() == EKeys::LeftMouseButton)
	{
		MoveResizeZone = WindowZone;
		return FReply::Handled().CaptureMouse(SharedThis(this));
	}
	else
	{
		return FReply::Unhandled();
	}
}

FReply SWindow::OnMouseButtonUp( const FGeometry& MyGeometry, const FPointerEvent& MouseEvent )
{
	if (bDragAnywhere &&  this->HasMouseCapture() && MouseEvent.GetEffectingButton() == EKeys::LeftMouseButton)
	{
		MoveResizeZone =  EWindowZone::Unspecified;
		return FReply::Handled().ReleaseMouseCapture();
	}
	else
	{
		return FReply::Unhandled();
	}
}

FReply SWindow::OnMouseMove( const FGeometry& MyGeometry, const FPointerEvent& MouseEvent )
{
	if ( bDragAnywhere && this->HasMouseCapture() && MouseEvent.IsMouseButtonDown(EKeys::LeftMouseButton) && MoveResizeZone != EWindowZone::TitleBar )
	{
		this->MoveWindowTo( ScreenPosition + MouseEvent.GetCursorDelta() );
		return FReply::Handled();
	}
	else
	{
		return FReply::Unhandled();
	}

}

FVector2D SWindow::ComputeDesiredSize(float LayoutScaleMultiplier) const
{
	return SCompoundWidget::ComputeDesiredSize(LayoutScaleMultiplier) * LayoutScaleMultiplier;
}

bool SWindow::ComputeVolatility() const
{
	// If the entire window is volatile in fast path that defeats the whole purpose.
	return bAllowFastUpdate ? false : SWidget::ComputeVolatility();
}

void SWindow::OnGlobalInvalidationToggled(bool bGlobalInvalidationEnabled)
{
	InvalidateRoot();
	UE_LOG(LogSlate, Log, TEXT("Toggling fast path.  New State: %d"), bGlobalInvalidationEnabled);
}

const TArray< TSharedRef<SWindow> >& SWindow::GetChildWindows() const
{
	return ChildWindows;
}

TArray< TSharedRef<SWindow> >& SWindow::GetChildWindows()
{
	return ChildWindows;
}

void SWindow::AddChildWindow( const TSharedRef<SWindow>& ChildWindow )
{
	TSharedPtr<SWindow> PreviousParent = ChildWindow->ParentWindowPtr.Pin();
	if (PreviousParent.IsValid())
	{
		// This child already had a parent, so we are actually re-parenting it
		const bool bRemovedSuccessfully = PreviousParent->RemoveDescendantWindow(ChildWindow);
		check(bRemovedSuccessfully);
	}

	ChildWindow->ParentWindowPtr = SharedThis(this);
	ChildWindow->SetWindowBackground(&Style->ChildBackgroundBrush);

	FSlateApplicationBase::Get().ArrangeWindowToFrontVirtual( ChildWindows, ChildWindow );
}

TSharedPtr<SWindow> SWindow::GetParentWindow() const
{
	return ParentWindowPtr.Pin();
}


TSharedPtr<SWindow> SWindow::GetTopmostAncestor()
{
	TSharedPtr<SWindow> TopmostParentSoFar = SharedThis(this);
	while ( TopmostParentSoFar->ParentWindowPtr.IsValid() )
	{
		TopmostParentSoFar = TopmostParentSoFar->ParentWindowPtr.Pin();
	}

	return TopmostParentSoFar;
}

bool SWindow::RemoveDescendantWindow( const TSharedRef<SWindow>& DescendantToRemove )
{
	const bool bRemoved = 0 != ChildWindows.Remove(DescendantToRemove);

	for ( int32 ChildIndex=0; ChildIndex < ChildWindows.Num(); ++ChildIndex )
	{
		TSharedRef<SWindow>& ChildWindow = ChildWindows[ChildIndex];
		if ( ChildWindow->RemoveDescendantWindow( DescendantToRemove ))
		{
			// Reset to the non-child background style
			ChildWindow->SetWindowBackground(&Style->BackgroundBrush);
			return true;
		}
	}

	return false;
}

void SWindow::SetOnWorldSwitchHack( FOnSwitchWorldHack& InOnSwitchWorldHack )
{
	OnWorldSwitchHack = InOnSwitchWorldHack;
}

int32 SWindow::SwitchWorlds( int32 WorldId ) const
{
	return OnWorldSwitchHack.IsBound() ? OnWorldSwitchHack.Execute( WorldId ) : false;
}

bool PointWithinSlateRect(const FVector2D& Point, const FSlateRect& Rect)
{
	return Point.X >= Rect.Left && Point.X < Rect.Right &&
		Point.Y >= Rect.Top && Point.Y < Rect.Bottom;
}

EWindowZone::Type SWindow::GetCurrentWindowZone(FVector2D LocalMousePosition)
{
	const bool bIsFullscreenMode = GetWindowMode() == EWindowMode::WindowedFullscreen || GetWindowMode() == EWindowMode::Fullscreen;
	const bool bIsBorderlessGameWindow = Type == EWindowType::GameWindow && !bHasOSWindowBorder;

	const float WindowDPIScale = FSlateApplicationBase::Get().GetApplicationScale() * (NativeWindow.IsValid() ? NativeWindow->GetDPIScaleFactor() : 1.0f);

	const FMargin DPIScaledResizeBorder = UserResizeBorder * WindowDPIScale;

	const bool bIsCursorVisible = FSlateApplicationBase::Get().GetPlatformCursor()->GetType() != EMouseCursor::None;

	// Don't allow position/resizing of window while in fullscreen mode by ignoring Title Bar/Border Zones
	if ( (bIsFullscreenMode && !bIsBorderlessGameWindow) || !bIsCursorVisible )
	{
		return EWindowZone::ClientArea;
	}
	else if(LocalMousePosition.X >= 0 && LocalMousePosition.X < Size.X &&
			LocalMousePosition.Y >= 0 && LocalMousePosition.Y < Size.Y)
	{
		int32 Row = 1;
		int32 Col = 1;
		if (SizingRule == ESizingRule::UserSized && !bIsFullscreenMode && !NativeWindow->IsMaximized())
		{
			if (LocalMousePosition.X < (DPIScaledResizeBorder.Left + 5))
			{
				Col = 0;
			}
			else if (LocalMousePosition.X >= Size.X - (DPIScaledResizeBorder.Right + 5))
			{
				Col = 2;
			}

			if (LocalMousePosition.Y < (DPIScaledResizeBorder.Top + 5))
			{
				Row = 0;
			}
			else if (LocalMousePosition.Y >= Size.Y - (DPIScaledResizeBorder.Bottom + 5))
			{
				Row = 2;
			}

			// The actual border is smaller than the hit result zones
			// This grants larger corner areas to grab onto
			bool bInBorder =	LocalMousePosition.X < DPIScaledResizeBorder.Left ||
								LocalMousePosition.X >= Size.X - DPIScaledResizeBorder.Right ||
								LocalMousePosition.Y < DPIScaledResizeBorder.Top ||
								LocalMousePosition.Y >= Size.Y - DPIScaledResizeBorder.Bottom;

			if (!bInBorder)
			{
				Row = 1;
				Col = 1;
			}
		}

		static const EWindowZone::Type TypeZones[3][3] =
		{
			{EWindowZone::TopLeftBorder,		EWindowZone::TopBorder,		EWindowZone::TopRightBorder},
			{EWindowZone::LeftBorder,			EWindowZone::ClientArea,	EWindowZone::RightBorder},
			{EWindowZone::BottomLeftBorder,		EWindowZone::BottomBorder,	EWindowZone::BottomRightBorder},
		};

		EWindowZone::Type InZone = TypeZones[Row][Col];
		if (InZone == EWindowZone::ClientArea)
		{
			// Hittest to see if the widget under the mouse should be treated as a title bar (i.e. should move the window)
			FWidgetPath HitTestResults = FSlateApplicationBase::Get().GetHitTesting().LocateWidgetInWindow(FSlateApplicationBase::Get().GetCursorPos(), SharedThis(this), false);
			if( HitTestResults.Widgets.Num() > 0 )
			{
				const EWindowZone::Type ZoneOverride = HitTestResults.Widgets.Last().Widget->GetWindowZoneOverride();
				if( ZoneOverride != EWindowZone::Unspecified )
				{
					// The widget overrode the window zone
					InZone = ZoneOverride;
				}
				else if( HitTestResults.Widgets.Last().Widget == AsShared() )
				{
					// The window itself was hit, so check for a traditional title bar
					if ((LocalMousePosition.Y - DPIScaledResizeBorder.Top) < TitleBarSize*WindowDPIScale)
					{
						InZone = EWindowZone::TitleBar;
					}
				}
			}

			WindowZone = InZone;
		}
		else if (FSlateApplicationBase::Get().AnyMenusVisible())
		{
			// Prevent resizing when a menu is open.  This is consistent with OS behavior and prevents a number of crashes when menus
			// stay open while resizing windows causing their parents to often be clipped (SClippingHorizontalBox)
			WindowZone = EWindowZone::ClientArea;
		}
		else
		{
			WindowZone = InZone;
		}
	}
	else
	{
		WindowZone = EWindowZone::NotInWindow;
	}
	return WindowZone;
}

/**
 * Default constructor. Protected because SWindows must always be used via TSharedPtr. Instead, use FSlateApplication::MakeWindow()
 */
SWindow::SWindow()
	: bDragAnywhere( false )
	, Opacity( 1.0f )
	, SizingRule( ESizingRule::UserSized )
	, TransparencySupport( EWindowTransparency::None )
	, bIsPopupWindow( false )
	, bIsTopmostWindow( false )
	, bSizeWillChangeOften( false )
	, bInitiallyMaximized( false )
	, bInitiallyMinimized(false)
	, bHasEverBeenShown( false )
	, bFocusWhenFirstShown( true )
	, bHasOSWindowBorder( false )
	, bHasCloseButton( false )
	, bHasMinimizeButton( false )
	, bHasMaximizeButton( false )
	, bHasSizingFrame( false )
	, bIsModalWindow( false )
	, bIsMirrorWindow( false )
	, bShouldPreserveAspectRatio( false )
	, bManualManageDPI( false )
	, bAllowFastUpdate( false )
	, WindowActivationPolicy( EWindowActivationPolicy::Always )
	, InitialDesiredScreenPosition( FVector2D::ZeroVector )
	, InitialDesiredSize( FVector2D::ZeroVector )
	, ScreenPosition( FVector2D::ZeroVector )
	, PreFullscreenPosition( FVector2D::ZeroVector )
	, Size( FVector2D::ZeroVector )
	, ViewportSize( FVector2D::ZeroVector )
	, TitleBarSize( SWindowDefs::DefaultTitleBarSize )
	, ContentSlot(nullptr)
	, Style( &FCoreStyle::Get().GetWidgetStyle<FWindowStyle>("Window") )
	, WindowBackground( &Style->BackgroundBrush )
	, HittestGrid(MakeUnique<FHittestGrid>())
	, bShouldShowWindowContentDuringOverlay( false )
	, ExpectedMaxWidth( INDEX_NONE )
	, ExpectedMaxHeight( INDEX_NONE )
	, TitleBar()
	, bIsDrawingEnabled( true )
	
{
	bHasCustomPrepass = true;
	SetInvalidationRootWidget(*this);
	SetInvalidationRootHittestGrid(*HittestGrid);

#if WITH_ACCESSIBILITY
	AccessibleBehavior = EAccessibleBehavior::Auto;
#endif
}

SWindow::~SWindow()
{
<<<<<<< HEAD
#if WITH_ACCESSIBILITY
	AccessibleData = FAccessibleWidgetData(EAccessibleBehavior::Auto);
#endif
=======
	check(IsInGameThread());
>>>>>>> 69078e53
}


int32 SWindow::PaintSlowPath(const FSlateInvalidationContext& Context)
{
	HittestGrid->Clear();

	const FSlateRect WindowCullingBounds = GetClippingRectangleInWindow();
	const int32 LayerId = 0;
	const FGeometry WindowGeometry = GetWindowGeometryInWindow();

	int32 MaxLayerId = 0;

	//OutDrawElements.PushBatchPriortyGroup(*this);
	{
		
		MaxLayerId = Paint(*Context.PaintArgs, WindowGeometry, WindowCullingBounds, *Context.WindowElementList, LayerId, Context.WidgetStyle, Context.bParentEnabled);
	}

	//OutDrawElements.PopBatchPriortyGroup();



	return MaxLayerId;
}

int32 SWindow::PaintWindow( double CurrentTime, float DeltaTime, FSlateWindowElementList& OutDrawElements, const FWidgetStyle& InWidgetStyle, bool bParentEnabled )
{
	OutDrawElements.BeginDeferredGroup();

	const bool HittestCleared = HittestGrid->SetHittestArea(GetPositionInScreen(), GetViewportSize());


	FPaintArgs PaintArgs(nullptr, GetHittestGrid(), GetPositionInScreen(), CurrentTime, DeltaTime);

	FSlateInvalidationContext Context(OutDrawElements, InWidgetStyle);
	Context.bParentEnabled = bParentEnabled;
	// Fast path at the window level should only be enabled if global invalidation is allowed
	Context.bAllowFastPathUpdate = bAllowFastUpdate && GSlateEnableGlobalInvalidation;
	Context.LayoutScaleMultiplier = FSlateApplicationBase::Get().GetApplicationScale() * GetNativeWindow()->GetDPIScaleFactor();
	Context.PaintArgs = &PaintArgs;
	Context.IncomingLayerId = 0;
	Context.CullingRect = GetClippingRectangleInWindow();

	// Always set the window geometry and visibility
	PersistentState.AllottedGeometry = GetWindowGeometryInWindow();
	PersistentState.CullingBounds = GetClippingRectangleInWindow();
	if (!Visibility.IsBound())
	{
		SetVisibility(GetWindowVisibility());
	}


	FSlateInvalidationResult Result = PaintInvalidationRoot(Context);

#if WITH_SLATE_DEBUGGING
	if (GSlateHitTestGridDebugging)
	{
		const FGeometry& WindowGeometry = GetWindowGeometryInWindow();
		HittestGrid->DisplayGrid(INT_MAX, WindowGeometry, OutDrawElements);
		//HittestGrid->LogGrid
	}
#endif

	OutDrawElements.EndDeferredGroup();

	if (Context.bAllowFastPathUpdate)
	{
		OutDrawElements.PushCachedElementData(GetCachedElements());
	}

	if (OutDrawElements.ShouldResolveDeferred())
	{
		Result.MaxLayerIdPainted = OutDrawElements.PaintDeferred(Result.MaxLayerIdPainted, Context.CullingRect);
	}

	if (Context.bAllowFastPathUpdate)
	{
		OutDrawElements.PopCachedElementData();
	}

	return Result.MaxLayerIdPainted;

}

int32 SWindow::OnPaint(const FPaintArgs& Args, const FGeometry& AllottedGeometry, const FSlateRect& MyCullingRect, FSlateWindowElementList& OutDrawElements, int32 LayerId, const FWidgetStyle& InWidgetStyle, bool bParentEnabled) const
{
	int32 MaxLayer = SCompoundWidget::OnPaint(Args, AllottedGeometry, MyCullingRect, OutDrawElements, LayerId, InWidgetStyle, bParentEnabled);
	return MaxLayer;
}

FOptionalSize SWindow::GetTitleBarSize() const
{
	return TitleBarSize;
}


FVector2D SWindow::GetDesiredSizeDesktopPixels() const
{
	// Note that the window already takes the layout multiplier
	// into account when computing its desired size.
	// @See SWindow::ComputeDesiredSize
	return this->GetDesiredSize();
}

void SWindow::SetFullWindowOverlayContent(TSharedPtr<SWidget> InContent)
{
	if( FullWindowOverlayWidget.IsValid() )
	{
		// Remove the last slot
		WindowOverlay->RemoveSlot( FullWindowOverlayWidget.ToSharedRef() );
		FullWindowOverlayWidget.Reset();
	}

	if( InContent.IsValid() )
	{
		FullWindowOverlayWidget = InContent;

		// Create a slot in our overlay to hold the content
		WindowOverlay->AddSlot( 1 )
		[
			InContent.ToSharedRef()
		];
	}

	UpdateWindowContentVisibility();
}

/** Toggle window between fullscreen and normal mode */
void SWindow::SetWindowMode( EWindowMode::Type NewWindowMode )
{
	EWindowMode::Type CurrentWindowMode = NativeWindow->GetWindowMode();

	if( CurrentWindowMode != NewWindowMode )
	{
		bool bFullscreen = NewWindowMode != EWindowMode::Windowed;

		bool bWasFullscreen = CurrentWindowMode != EWindowMode::Windowed;

		// We need to store off the screen position when entering fullscreen so that we can move the window back to its original position after leaving fullscreen
		if( bFullscreen )
		{
			PreFullscreenPosition = ScreenPosition;
		}

		bIsDrawingEnabled = false;

		NativeWindow->SetWindowMode( NewWindowMode );

		const FVector2D vp = IsMirrorWindow() ? GetSizeInScreen() : GetViewportSize();
		FSlateApplicationBase::Get().GetRenderer()->UpdateFullscreenState(SharedThis(this), vp.X, vp.Y);

		if( TitleArea.IsValid() )
		{
			// Collapse the Window title bar when switching to Fullscreen
			TitleArea->SetVisibility( (NewWindowMode == EWindowMode::Fullscreen || NewWindowMode == EWindowMode::WindowedFullscreen ) ? EVisibility::Collapsed : EVisibility::Visible );
		}

		if( bWasFullscreen )
		{
			// If we left fullscreen, reset the screen position;
			MoveWindowTo(PreFullscreenPosition);
		}

		bIsDrawingEnabled = true;
	}

}

bool SWindow::HasFullWindowOverlayContent() const
{
	return FullWindowOverlayWidget.IsValid();
}

void SWindow::BeginFullWindowOverlayTransition()
{
	bShouldShowWindowContentDuringOverlay = true;
	UpdateWindowContentVisibility();
}

void SWindow::EndFullWindowOverlayTransition()
{
	bShouldShowWindowContentDuringOverlay = false;
	UpdateWindowContentVisibility();
}

void SWindow::SetNativeWindowButtonsVisibility(bool bVisible)
{
	if (NativeWindow.IsValid())
	{
		NativeWindow->SetNativeWindowButtonsVisibility(bVisible);
	}
}

EActiveTimerReturnType SWindow::TriggerPlayMorphSequence( double InCurrentTime, float InDeltaTime )
{
	Morpher.Sequence.Play( this->AsShared() );
	return EActiveTimerReturnType::Stop;
}

void SWindow::SetWindowBackground(const FSlateBrush* InWindowBackground)
{
	WindowBackground = InWindowBackground;
	if (WindowBackgroundImage)
	{
		WindowBackgroundImage->SetImage(WindowBackground);
	}
}

void SWindow::UpdateWindowContentVisibility()
{
	// The content of the window should be visible unless we have a full window overlay content
	// in which case the full window overlay content is visible but nothing under it
	WindowContentVisibility = (bShouldShowWindowContentDuringOverlay == true || !FullWindowOverlayWidget.IsValid()) ? EVisibility::SelfHitTestInvisible : EVisibility::Hidden;

	if (WindowBackgroundImage.IsValid())
	{
		WindowBackgroundImage->SetVisibility(WindowContentVisibility);
	}

	if (WindowBorder.IsValid())
	{
		WindowBorder->SetVisibility(WindowContentVisibility);
	}

	if (WindowOutline.IsValid())
	{
		WindowOutline->SetVisibility(WindowContentVisibility);
	}

	if (ContentAreaVBox.IsValid())
	{
		ContentAreaVBox->SetVisibility(WindowContentVisibility);
	}
}

#if WITH_EDITOR
FScopedSwitchWorldHack::FScopedSwitchWorldHack( const FWidgetPath& WidgetPath )
	: Window( WidgetPath.TopLevelWindow )
	, WorldId( -1 )
{
	if( Window.IsValid() )
	{
		WorldId = Window->SwitchWorlds( WorldId );
	}
}
#endif

#if WITH_ACCESSIBILITY
TSharedRef<FSlateAccessibleWidget> SWindow::CreateAccessibleWidget()
{
	return MakeShareable<FSlateAccessibleWidget>(new FSlateAccessibleWindow(SharedThis(this)));
}

TOptional<FText> SWindow::GetDefaultAccessibleText(EAccessibleType AccessibleType) const
{
	return GetTitle();
}
#endif<|MERGE_RESOLUTION|>--- conflicted
+++ resolved
@@ -2020,13 +2020,7 @@
 
 SWindow::~SWindow()
 {
-<<<<<<< HEAD
-#if WITH_ACCESSIBILITY
-	AccessibleData = FAccessibleWidgetData(EAccessibleBehavior::Auto);
-#endif
-=======
 	check(IsInGameThread());
->>>>>>> 69078e53
 }
 
 
