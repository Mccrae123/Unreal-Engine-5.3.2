// Copyright 1998-2019 Epic Games, Inc. All Rights Reserved.

#include "CoreMinimal.h"
#include "SlateGlobals.h"
#include "Types/SlateConstants.h"
#include "Styling/SlateWidgetStyle.h"

/** How much to scroll for each click of the mouse wheel (in Slate Screen Units). */
TAutoConsoleVariable<float> GlobalScrollAmount(
	TEXT("Slate.GlobalScrollAmount"),
	32.0f,
	TEXT("How much to scroll for each click of the mouse wheel (in Slate Screen Units)."));


float GSlateContrast = 1;

FAutoConsoleVariableRef CVarSlateContrast(
	TEXT("Slate.Contrast"),
	GSlateContrast,
<<<<<<< HEAD
	TEXT("The amount of contrast to apply to the UI.")
=======
	TEXT("The amount of contrast to apply to the UI (default 1).")
>>>>>>> a1e6ec07
);


// Enable fast widget paths outside the editor by default.  Only reason we don't enable them everywhere
// is that the editor is more complex than a game, and there are likely a larger swath of edge cases.
int32 GSlateFastWidgetPath = 0;

FAutoConsoleVariableRef CVarSlateFastWidgetPath(
	TEXT("Slate.EnableFastWidgetPath"),
	GSlateFastWidgetPath,
	TEXT("Whether or not we enable fast widget pathing.  This mode relies on parent pointers to work correctly.")
);


int32 GSlateEnableGlobalInvalidation = 0;
static FAutoConsoleVariableRef CVarSlateNewUpdateMethod(
	TEXT("Slate.EnableGlobalInvalidation"), 
	GSlateEnableGlobalInvalidation, 
	TEXT("")
);

bool GSlateIsOnFastUpdatePath = false;
bool GSlateIsInInvalidationSlowPath = false;

#if WITH_SLATE_DEBUGGING
int32 GSlateInvalidationDebugging = 0;
/** True if we should allow widgets to be cached in the UI at all. */
FAutoConsoleVariableRef CVarInvalidationDebugging(
	TEXT("Slate.InvalidationDebugging"),
	GSlateInvalidationDebugging,
	TEXT("Whether to show invalidation debugging visualization"));


int32 GSlateHitTestGridDebugging = 0;
/** True if we should allow widgets to be cached in the UI at all. */
FAutoConsoleVariableRef CVarHitTestGridDebugging(
	TEXT("Slate.HitTestGridDebugging"),
	GSlateHitTestGridDebugging,
	TEXT("Whether to show a visualization of everything in the hit teest grid"));

#endif

FSlateWidgetStyle::FSlateWidgetStyle()
{ }<|MERGE_RESOLUTION|>--- conflicted
+++ resolved
@@ -17,11 +17,7 @@
 FAutoConsoleVariableRef CVarSlateContrast(
 	TEXT("Slate.Contrast"),
 	GSlateContrast,
-<<<<<<< HEAD
-	TEXT("The amount of contrast to apply to the UI.")
-=======
 	TEXT("The amount of contrast to apply to the UI (default 1).")
->>>>>>> a1e6ec07
 );
 
 
