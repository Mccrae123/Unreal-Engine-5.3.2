// Copyright Epic Games, Inc. All Rights Reserved.

#include "FastUpdate/WidgetProxy.h"
#include "Widgets/SWidget.h"
#include "Rendering/DrawElements.h"
#include "Widgets/SWindow.h"
#include "FastUpdate/SlateInvalidationWidgetHeap.h"
#include "FastUpdate/SlateInvalidationWidgetList.h"
#include "ProfilingDebugging/CsvProfiler.h"
#include "Types/ReflectionMetadata.h"
#include "Input/HittestGrid.h"
#include "Trace/SlateTrace.h"
#include "Widgets/SWidgetUtils.h"

const FSlateWidgetPersistentState FSlateWidgetPersistentState::NoState;

FWidgetProxy::FWidgetProxy(SWidget& InWidget)
#if UE_SLATE_WITH_WIDGETPROXY_WEAKPTR
	: Widget(InWidget.AsShared())
#else
	: Widget(&InWidget)
#endif
	, Index(FSlateInvalidationWidgetIndex::Invalid)
	, ParentIndex(FSlateInvalidationWidgetIndex::Invalid)
	, LeafMostChildIndex(FSlateInvalidationWidgetIndex::Invalid)
	, CurrentInvalidateReason(EInvalidateWidgetReason::None)
	, Visibility()
	, PrivateFlags(0)
#if UE_SLATE_WITH_INVALIDATIONWIDGETLIST_DEBUGGING
	, PrivateDebugFlags(0)
#endif
{
#if UE_SLATE_WITH_WIDGETPROXY_WIDGETTYPE
	WidgetName = GetWidget()->GetType();
#endif
}

TSharedPtr<SWidget> FWidgetProxy::GetWidgetAsShared() const
{
#if UE_SLATE_WITH_WIDGETPROXY_WEAKPTR
	return Widget.Pin();
#else
	return Widget ? Widget->AsShared() : TSharedPtr<SWidget>();
#endif
}

FWidgetProxy::FUpdateResult FWidgetProxy::Update(const FPaintArgs& PaintArgs, FSlateWindowElementList& OutDrawElements)
{
	TSharedPtr<SWidget> CurrentWidget = GetWidgetAsShared();
	check(Visibility.IsVisible());

	// If Outgoing layer id remains index none, there was no change
	FUpdateResult Result;
<<<<<<< HEAD
=======

	if (!CurrentWidget.IsValid())
		return Result;
		
>>>>>>> 4af6daef
	if (CurrentWidget->HasAnyUpdateFlags(EWidgetUpdateFlags::NeedsRepaint|EWidgetUpdateFlags::NeedsVolatilePaint))
	{
		Result = Repaint(PaintArgs, OutDrawElements);
	}
	else
	{
		UE_TRACE_SCOPED_SLATE_WIDGET_UPDATE(CurrentWidget.Get());
		EWidgetUpdateFlags PreviousUpdateFlag = CurrentWidget->UpdateFlags;
		if (CurrentWidget->HasAnyUpdateFlags(EWidgetUpdateFlags::NeedsActiveTimerUpdate))
		{
			SCOPE_CYCLE_COUNTER(STAT_SlateExecuteActiveTimers);
			CurrentWidget->ExecuteActiveTimers(PaintArgs.GetCurrentTime(), PaintArgs.GetDeltaTime());

#if UE_SLATE_WITH_INVALIDATIONWIDGETLIST_DEBUGGING
			bDebug_Updated = true;
#endif
		}

		if (CurrentWidget->HasAnyUpdateFlags(EWidgetUpdateFlags::NeedsTick))
		{
			const FSlateWidgetPersistentState& MyState = CurrentWidget->GetPersistentState();

			INC_DWORD_STAT(STAT_SlateNumTickedWidgets);
			SCOPE_CYCLE_COUNTER(STAT_SlateTickWidgets);

			CurrentWidget->Tick(MyState.DesktopGeometry, PaintArgs.GetCurrentTime(), PaintArgs.GetDeltaTime());

#if UE_SLATE_WITH_INVALIDATIONWIDGETLIST_DEBUGGING
			bDebug_Updated = true;
#endif
		}

		// If the widet was invalidated while ticking. In slow mode the widget would be painted right away.
		//For now postpone for the next frame. Enabling this code would cause more issues with the list management.
		//if (EnumHasAnyFlags(CurrentInvalidateReason, EInvalidateWidgetReason::Paint))
		//{
		//	EnumRemoveFlags(CurrentInvalidateReason, EInvalidateWidgetReason::Paint);
		//	const EWidgetUpdateFlags FlagToAddAfterRepaint = CurrentWidget->UpdateFlags & (EWidgetUpdateFlags::NeedsActiveTimerUpdate | EWidgetUpdateFlags::NeedsTick);
		//	EnumRemoveFlags(CurrentWidget->UpdateFlags, EWidgetUpdateFlags::NeedsActiveTimerUpdate | EWidgetUpdateFlags::NeedsTick);
		//	Result = Repaint(PaintArgs, OutDrawElements);
		//	EnumAddFlags(CurrentWidget->UpdateFlags, FlagToAddAfterRepaint);
		//}

#if WITH_SLATE_DEBUGGING
		FSlateDebugging::BroadcastWidgetUpdated(CurrentWidget.Get(), PreviousUpdateFlag);
#endif
	}

	return Result;
}

void FWidgetProxy::ProcessLayoutInvalidation(FSlateInvalidationWidgetPostHeap& UpdateList, FSlateInvalidationWidgetList& FastWidgetPathList, FSlateInvalidationRoot& Root)
{
	SWidget* WidgetPtr = GetWidget();
	SCOPE_CYCLE_SWIDGET(WidgetPtr);
	// When layout changes compute a new desired size for this widget
	const FVector2f CurrentDesiredSize = WidgetPtr->GetDesiredSize();
	FVector2f NewDesiredSize = FVector2f::ZeroVector;
	if (!Visibility.IsCollapseDirectly())
	{
		if (WidgetPtr->NeedsPrepass())
		{
			WidgetPtr->SlatePrepass(WidgetPtr->PrepassLayoutScaleMultiplier.Get(1.0f));
		}
		else
		{
			WidgetPtr->CacheDesiredSize(WidgetPtr->PrepassLayoutScaleMultiplier.Get(1.0f));
		}

		NewDesiredSize = WidgetPtr->GetDesiredSize();
	}

	// Note even if volatile we need to recompute desired size. We do not need to invalidate parents though if they are volatile since they will naturally redraw this widget
	if (!WidgetPtr->IsVolatileIndirectly() && Visibility.IsVisible())
	{
		// Set the value directly instead of calling AddUpdateFlags as an optimization
		WidgetPtr->UpdateFlags |= EWidgetUpdateFlags::NeedsRepaint;
	}

	// If the desired size changed, invalidate the parent if it is visible
	if (NewDesiredSize != CurrentDesiredSize || EnumHasAnyFlags(CurrentInvalidateReason, EInvalidateWidgetReason::Visibility | EInvalidateWidgetReason::RenderTransform))
	{
		if (ParentIndex != FSlateInvalidationWidgetIndex::Invalid)
		{
			FWidgetProxy& ParentProxy = FastWidgetPathList[ParentIndex];
			if (ParentIndex == FastWidgetPathList.FirstIndex())
			{
				// root of the invalidation panel just invalidate the whole thing
				Root.InvalidateRootLayout(WidgetPtr);
			}
			else if (!ParentProxy.Visibility.IsCollapseDirectly())
			{
				ParentProxy.CurrentInvalidateReason |= EInvalidateWidgetReason::Layout;
#if WITH_SLATE_DEBUGGING
				FSlateDebugging::BroadcastWidgetInvalidate(ParentProxy.GetWidget(), WidgetPtr, EInvalidateWidgetReason::Layout);
#endif
				UE_TRACE_SLATE_WIDGET_INVALIDATED(ParentProxy.GetWidget(), WidgetPtr, EInvalidateWidgetReason::Layout);
				UpdateList.PushBackOrHeapUnique(ParentProxy);
			}
		}
		else if (TSharedPtr<SWidget> ParentWidget = WidgetPtr->GetParentWidget())
		{
			ParentWidget->Invalidate(EInvalidateWidgetReason::Layout);
		}
	}
}

bool FWidgetProxy::ProcessPostInvalidation(FSlateInvalidationWidgetPostHeap& UpdateList, FSlateInvalidationWidgetList& FastWidgetPathList, FSlateInvalidationRoot& Root)
{
	bool bWidgetNeedsRepaint = false;
	SWidget* WidgetPtr = GetWidget();

	if (Visibility.IsVisible() && ParentIndex != FSlateInvalidationWidgetIndex::Invalid && !WidgetPtr->PrepassLayoutScaleMultiplier.IsSet())
	{
		SCOPE_CYCLE_SWIDGET(WidgetPtr);
		// If this widget has never been prepassed make sure the parent prepasses it to set the correct multiplier
		FWidgetProxy& ParentProxy = FastWidgetPathList[ParentIndex];
		if (SWidget* ParentWidgetPtr = ParentProxy.GetWidget())
		{
			ParentWidgetPtr->MarkPrepassAsDirty();
			ParentProxy.CurrentInvalidateReason |= EInvalidateWidgetReason::Layout;
#if WITH_SLATE_DEBUGGING
			FSlateDebugging::BroadcastWidgetInvalidate(ParentWidgetPtr, WidgetPtr, EInvalidateWidgetReason::Layout);
#endif
			UE_TRACE_SLATE_WIDGET_INVALIDATED(ParentWidgetPtr, WidgetPtr, EInvalidateWidgetReason::Layout);
			UpdateList.HeapPushUnique(ParentProxy);
		}
		bWidgetNeedsRepaint = true;
	}
	else if (EnumHasAnyFlags(CurrentInvalidateReason, EInvalidateWidgetReason::RenderTransform | EInvalidateWidgetReason::Layout | EInvalidateWidgetReason::Visibility))
	{
		ProcessLayoutInvalidation(UpdateList, FastWidgetPathList, Root);
		
		bWidgetNeedsRepaint = true;
	}
	else if (EnumHasAnyFlags(CurrentInvalidateReason, EInvalidateWidgetReason::Paint) && !WidgetPtr->IsVolatileIndirectly())
	{
		SCOPE_CYCLE_SWIDGET(WidgetPtr);
		// Set the value directly instead of calling AddUpdateFlags as an optimization
		WidgetPtr->UpdateFlags |= EWidgetUpdateFlags::NeedsRepaint;

		bWidgetNeedsRepaint = true;
	}

	return bWidgetNeedsRepaint;
}

void FWidgetProxy::MarkProxyUpdatedThisFrame(FSlateInvalidationWidgetPostHeap& PostUpdateList)
{
	SWidget* WidgetPtr = GetWidget();
	if (WidgetPtr && Visibility.IsVisible() && WidgetPtr->HasAnyUpdateFlags(EWidgetUpdateFlags::AnyUpdate))
	{
		// If there are any updates still needed add them to the next update list
		PostUpdateList.PushBackUnique(*this);
	}
}

FWidgetProxy::FUpdateResult FWidgetProxy::Repaint(const FPaintArgs& PaintArgs, FSlateWindowElementList& OutDrawElements) const
{
	SWidget* WidgetPtr = GetWidget();
	check(WidgetPtr);

	const FSlateWidgetPersistentState& MyState = WidgetPtr->GetPersistentState();

	const int32 StartingClipIndex = OutDrawElements.GetClippingIndex();

	// Get the clipping manager into the correct state
	const bool bNeedsNewClipState = MyState.InitialClipState.IsSet();
	if (bNeedsNewClipState)
	{
		OutDrawElements.GetClippingManager().PushClippingState(MyState.InitialClipState.GetValue());
	}
	
	const int32 PrevUserIndex = PaintArgs.GetHittestGrid().GetUserIndex();

	PaintArgs.GetHittestGrid().SetUserIndex(MyState.IncomingUserIndex);
	TGuardValue<EFlowDirection> FlowGuard(GSlateFlowDirection, MyState.IncomingFlowDirection);
	
	FPaintArgs UpdatedArgs = PaintArgs.WithNewParent(MyState.PaintParent.Pin().Get());
	UpdatedArgs.SetInheritedHittestability(MyState.bInheritedHittestability);
	UpdatedArgs.SetDeferredPaint(MyState.bDeferredPainting);

	int32 PrevLayerId = MyState.OutgoingLayerId;

	if (GSlateEnableGlobalInvalidation)
	{
		if (WidgetPtr->HasAnyUpdateFlags(EWidgetUpdateFlags::NeedsVolatilePaint))
		{
			// Todo: this should be deprecated in favor of NeedsVolatilePrepass
			if (WidgetPtr->ShouldInvalidatePrepassDueToVolatility())
			{
				WidgetPtr->MarkPrepassAsDirty();
				WidgetPtr->SlatePrepass(WidgetPtr->GetPrepassLayoutScaleMultiplier());
			}
		}
	}

	if (MyState.InitialPixelSnappingMethod != EWidgetPixelSnapping::Inherit)
	{
		OutDrawElements.PushPixelSnappingMethod(MyState.InitialPixelSnappingMethod);
	}
	
	const int32 NewLayerId = WidgetPtr->Paint(UpdatedArgs, MyState.AllottedGeometry, MyState.CullingBounds, OutDrawElements, MyState.LayerId, MyState.WidgetStyle, MyState.bParentEnabled);

	PaintArgs.GetHittestGrid().SetUserIndex(PrevUserIndex);

	if (bNeedsNewClipState)
	{
		OutDrawElements.PopClip();
		// clip index should be what it was before.  if this assert fails something internal inside the above paint call did not pop clip properly
		check(StartingClipIndex == OutDrawElements.GetClippingIndex());
	}
	
<<<<<<< HEAD
=======
	if (MyState.InitialPixelSnappingMethod != EWidgetPixelSnapping::Inherit)
	{
		OutDrawElements.PopPixelSnappingMethod();
	}

>>>>>>> 4af6daef
	OutDrawElements.SetIsInGameLayer(MyState.bIsInGameLayer);
	return FUpdateResult{ PrevLayerId, NewLayerId };
}

FWidgetProxyHandle::FWidgetProxyHandle(const FSlateInvalidationRootHandle& InInvalidationRoot, FSlateInvalidationWidgetIndex InIndex, FSlateInvalidationWidgetSortOrder InSortIndex)
	: InvalidationRootHandle(InInvalidationRoot)
	, WidgetIndex(InIndex)
	, WidgetSortOrder(InSortIndex)
{
}

FWidgetProxyHandle::FWidgetProxyHandle(FSlateInvalidationWidgetIndex InIndex)
	: InvalidationRootHandle()
	, WidgetIndex(InIndex)
	, WidgetSortOrder()
{
}

bool FWidgetProxyHandle::IsValid(const SWidget& Widget) const
{
	FSlateInvalidationRoot* InvalidationRoot = InvalidationRootHandle.GetInvalidationRoot();
	return InvalidationRoot
		&& InvalidationRoot->GetFastPathWidgetList().IsValidIndex(WidgetIndex)
		&& InvalidationRoot->GetFastPathWidgetList()[WidgetIndex].GetWidget() == &Widget;
}

bool FWidgetProxyHandle::IsValid(const SWidget* Widget) const
{
	check(Widget);
	return IsValid(*Widget);
}

FSlateInvalidationWidgetVisibility FWidgetProxyHandle::GetWidgetVisibility(const SWidget* Widget) const
{
	if (IsValid(Widget))
	{
		return GetProxy().Visibility;
	}
	return FSlateInvalidationWidgetVisibility();
}

bool FWidgetProxyHandle::HasAllInvalidationReason(const SWidget* Widget, EInvalidateWidgetReason Reason) const
{
	if (IsValid(Widget))
	{
		return EnumHasAllFlags(GetProxy().CurrentInvalidateReason, Reason);
	}
	return false;
}

bool FWidgetProxyHandle::HasAnyInvalidationReason(const SWidget* Widget, EInvalidateWidgetReason Reason) const
{
	if (IsValid(Widget))
	{
		return EnumHasAnyFlags(GetProxy().CurrentInvalidateReason, Reason);
	}
	return false;
}

FWidgetProxy& FWidgetProxyHandle::GetProxy()
{
	return GetInvalidationRoot_NoCheck()->GetFastPathWidgetList()[WidgetIndex];
}

const FWidgetProxy& FWidgetProxyHandle::GetProxy() const
{
	return GetInvalidationRoot_NoCheck()->GetFastPathWidgetList()[WidgetIndex];
}

void FWidgetProxyHandle::MarkWidgetDirty_NoCheck(EInvalidateWidgetReason InvalidateReason)
{
	FWidgetProxy& Proxy = GetInvalidationRoot_NoCheck()->GetFastPathWidgetList()[WidgetIndex];
	GetInvalidationRoot_NoCheck()->InvalidateWidget(Proxy, InvalidateReason);
}

void FWidgetProxyHandle::MarkWidgetDirty_NoCheck(FWidgetProxy& Proxy)
{
	GetInvalidationRoot_NoCheck()->InvalidateWidget(Proxy, Proxy.CurrentInvalidateReason);
}

void FWidgetProxyHandle::UpdateWidgetFlags(const SWidget* Widget, EWidgetUpdateFlags PreviousFlags, EWidgetUpdateFlags NewFlags)
{
	if (PreviousFlags != NewFlags)
	{
		if ( FSlateInvalidationWidgetList::HasVolatileUpdateFlags(PreviousFlags) != FSlateInvalidationWidgetList::HasVolatileUpdateFlags(NewFlags)
			|| EnumHasAnyFlags(PreviousFlags, EWidgetUpdateFlags::NeedsVolatilePrepass) != EnumHasAnyFlags(NewFlags, EWidgetUpdateFlags::NeedsVolatilePrepass))
		{
			if (IsValid(Widget))
			{
				FWidgetProxy& Proxy = GetProxy();
				GetInvalidationRoot_NoCheck()->GetFastPathWidgetList().ProcessVolatileUpdateInvalidation(Proxy);
			}
		}
	}
}<|MERGE_RESOLUTION|>--- conflicted
+++ resolved
@@ -51,13 +51,10 @@
 
 	// If Outgoing layer id remains index none, there was no change
 	FUpdateResult Result;
-<<<<<<< HEAD
-=======
 
 	if (!CurrentWidget.IsValid())
 		return Result;
 		
->>>>>>> 4af6daef
 	if (CurrentWidget->HasAnyUpdateFlags(EWidgetUpdateFlags::NeedsRepaint|EWidgetUpdateFlags::NeedsVolatilePaint))
 	{
 		Result = Repaint(PaintArgs, OutDrawElements);
@@ -271,14 +268,11 @@
 		check(StartingClipIndex == OutDrawElements.GetClippingIndex());
 	}
 	
-<<<<<<< HEAD
-=======
 	if (MyState.InitialPixelSnappingMethod != EWidgetPixelSnapping::Inherit)
 	{
 		OutDrawElements.PopPixelSnappingMethod();
 	}
 
->>>>>>> 4af6daef
 	OutDrawElements.SetIsInGameLayer(MyState.bIsInGameLayer);
 	return FUpdateResult{ PrevLayerId, NewLayerId };
 }
