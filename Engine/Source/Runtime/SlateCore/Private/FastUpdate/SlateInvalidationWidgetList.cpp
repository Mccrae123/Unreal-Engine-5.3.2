--- conflicted
+++ resolved
@@ -1594,21 +1594,12 @@
 		if (!bOnlyVisible || InvalidateWidget.Visibility.IsVisible())
 		{
 			for (int32 Depth = GetDepth(Index); Depth > 0; --Depth)
-<<<<<<< HEAD
 			{
 				Builder << TEXT(' ');
 			}
 
 			if (SWidget* Widget = InvalidateWidget.GetWidget())
 			{
-=======
-			{
-				Builder << TEXT(' ');
-			}
-
-			if (SWidget* Widget = InvalidateWidget.GetWidget())
-			{
->>>>>>> d731a049
 				Builder << FReflectionMetaData::GetWidgetDebugInfo(Widget)
 					<< TEXT('(') << Widget->GetTag() << TEXT(')')
 					<< TEXT('[') << Widget->GetPersistentState().LayerId << TEXT(',') << Widget->GetPersistentState().OutgoingLayerId << TEXT(']');
@@ -1635,7 +1626,6 @@
 				Builder << TEXT("[---]");
 			}
 			Builder << TEXT("\t");
-<<<<<<< HEAD
 
 			if (InvalidateWidget.LeafMostChildIndex != FSlateInvalidationWidgetIndex::Invalid)
 			{
@@ -1654,26 +1644,6 @@
 			}
 			Builder << TEXT("\t");
 
-=======
-
-			if (InvalidateWidget.LeafMostChildIndex != FSlateInvalidationWidgetIndex::Invalid)
-			{
-				if (SWidget* Widget = (*this)[InvalidateWidget.LeafMostChildIndex].GetWidget())
-				{
-					Builder << FReflectionMetaData::GetWidgetDebugInfo(Widget) << TEXT("(") << Widget->GetTag() << TEXT(")");
-				}
-				else
-				{
-					Builder << TEXT("[None]");
-				}
-			}
-			else
-			{
-				Builder << TEXT("[---]");
-			}
-			Builder << TEXT("\t");
-
->>>>>>> d731a049
 			UE_LOG(LogSlate, Log, TEXT("%s"), Builder.ToString());
 		}
 	}
