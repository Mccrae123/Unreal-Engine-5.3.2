// Copyright Epic Games, Inc. All Rights Reserved.

#include "FastUpdate/SlateInvalidationRoot.h"
#include "FastUpdate/SlateInvalidationRootHandle.h"
#include "FastUpdate/SlateInvalidationRootList.h"
#include "FastUpdate/SlateInvalidationWidgetHeap.h"
#include "FastUpdate/SlateInvalidationWidgetList.h"
#include "Async/TaskGraphInterfaces.h"
#include "Application/SlateApplicationBase.h"
#include "Widgets/SWidget.h"
#include "Input/HittestGrid.h"
#include "Layout/Children.h"
#include "ProfilingDebugging/CsvProfiler.h"
#include "ProfilingDebugging/ScopedTimers.h"
#include "Trace/SlateTrace.h"
#include "Types/ReflectionMetadata.h"
#include "Types/SlateAttributeMetaData.h"
#include "Rendering/DrawElementPayloads.h"

CSV_DECLARE_CATEGORY_MODULE_EXTERN(SLATECORE_API, Slate);


#if WITH_SLATE_DEBUGGING
bool GSlateInvalidationRootDumpUpdateList = false;
static FAutoConsoleVariableRef CVarSlateInvalidationRootDumpUpdateList(
	TEXT("Slate.InvalidationRoot.DumpUpdateList"),
	GSlateInvalidationRootDumpUpdateList,
	TEXT("Each frame, log the widgets that will be updated.")
);
void DumpUpdateList(const FSlateInvalidationWidgetList& FastWidgetPathList, const TArray<FSlateInvalidationWidgetHeapElement>&);

bool GSlateInvalidationRootDumpUpdateListOnce = false;
static FAutoConsoleVariableRef CVarSlateInvalidationRootDumpUpdateListOnce(
	TEXT("Slate.InvalidationRoot.DumpUpdateListOnce"),
	GSlateInvalidationRootDumpUpdateListOnce,
	TEXT("Log the widgets that will be updated this frame.")
);

static FAutoConsoleCommand CVarHandleDumpUpdateListCommand_Deprecated(
	TEXT("Slate.DumpUpdateList"),
	TEXT("(Deprecated) use Slate.InvalidationRoot.DumpUpdateListOnce"),
	FConsoleCommandDelegate::CreateStatic([](){ GSlateInvalidationRootDumpUpdateListOnce = true; })
);

bool GSlateInvalidationRootDumpPreInvalidationList = false;
static FAutoConsoleVariableRef CVarSlateInvalidationRootDumpPreInvalidationList(
	TEXT("Slate.InvalidationRoot.DumpPreInvalidationList"),
	GSlateInvalidationRootDumpPreInvalidationList,
	TEXT("Each frame, log the widgets that are processed in the pre update phase.")
);
void LogPreInvalidationItem(const FSlateInvalidationWidgetList& FastWidgetPathList, FSlateInvalidationWidgetIndex WidgetIndex);

bool GSlateInvalidationRootDumpPrepassInvalidationList = false;
static FAutoConsoleVariableRef CVarSlateInvalidationRootDumpPrepassInvalidationList(
	TEXT("Slate.InvalidationRoot.DumpPrepassInvalidationList"),
	GSlateInvalidationRootDumpPrepassInvalidationList,
	TEXT("Each frame, log the widgets that are processed in the prepass update phase.")
);
void LogPrepassInvalidationItem(const FSlateInvalidationWidgetList& FastWidgetPathList, FSlateInvalidationWidgetIndex WidgetIndex);

bool GSlateInvalidationRootDumpPostInvalidationList = false;
static FAutoConsoleVariableRef CVarSlateInvalidationRootDumpPostInvalidationList(
	TEXT("Slate.InvalidationRoot.DumpPostInvalidationList"),
	GSlateInvalidationRootDumpPostInvalidationList,
	TEXT("Each frame, log the widgets that are processed in the post update phase.")
);
void LogPostInvalidationItem(const FSlateInvalidationWidgetList& FastWidgetPathList, FSlateInvalidationWidgetIndex WidgetIndex);
#endif

#if UE_SLATE_WITH_INVALIDATIONWIDGETLIST_DEBUGGING
bool GSlateInvalidationRootVerifyWidgetList = false;
static FAutoConsoleVariableRef CVarSlateInvalidationRootVerifyWidgetList(
	TEXT("Slate.InvalidationRoot.VerifyWidgetList"),
	GSlateInvalidationRootVerifyWidgetList,
	TEXT("Every tick, verify that the updated list does match a newly created list.")
);
void VerifyWidgetList(TSharedRef<SWidget> RootWidget, FSlateInvalidationRootHandle InvalidationRootHandle, FSlateInvalidationWidgetList& WidgetList);

bool GSlateInvalidationRootVerifyWidgetsIndex = false;
static FAutoConsoleVariableRef CVarSlateInvalidationRootVerifyWidgetsIndex(
	TEXT("Slate.InvalidationRoot.VerifyWidgetsIndex"),
	GSlateInvalidationRootVerifyWidgetsIndex,
	TEXT("Every tick, verify that every widgets has the correct corresponding index.")
);

bool GSlateInvalidationRootVerifyValidWidgets = false;
static FAutoConsoleVariableRef CVarSlateInvalidationRootVerifyValidWidgets(
	TEXT("Slate.InvalidationRoot.VerifyValidWidgets"),
	GSlateInvalidationRootVerifyValidWidgets,
	TEXT("Every tick, verify that every WidgetProxy has a valid SWidget.")
);

bool GSlateInvalidationRootVerifyHittestGrid = false;
static FAutoConsoleVariableRef CVarSlateInvalidationRootVerifyHittestGrid(
	TEXT("Slate.InvalidationRoot.VerifyHittestGrid"),
	GSlateInvalidationRootVerifyHittestGrid,
	TEXT("Every tick, verify the hittest grid.")
);
void VerifyHittest(SWidget* InvalidationRootWidget, FSlateInvalidationWidgetList& WidgetList, FHittestGrid* HittestGrid);

bool GSlateInvalidationRootVerifyWidgetVisibility = false;
static FAutoConsoleVariableRef CVarSlateInvalidationRootVerifyWidgetVisibility(
	TEXT("Slate.InvalidationRoot.VerifyWidgetVisibility"),
	GSlateInvalidationRootVerifyWidgetVisibility,
	TEXT("Every tick, verify that the cached visibility of the widgets is properly set.")
);
void VerifyWidgetVisibility(FSlateInvalidationWidgetList& WidgetList);

bool GSlateInvalidationRootVerifyWidgetVolatile = false;
static FAutoConsoleVariableRef CVarSlateInvalidationRootVerifyWidgetVolatile(
	TEXT("Slate.InvalidationRoot.VerifyWidgetVolatile"),
	GSlateInvalidationRootVerifyWidgetVolatile,
	TEXT("Every tick, verify that volatile widgets are mark properly and are in the correct list.")
);
void VerifyWidgetVolatile(FSlateInvalidationWidgetList& WidgetList, TArray<FSlateInvalidationWidgetHeapElement>& FinalUpdateList);

bool GSlateInvalidationRootVerifyWidgetsUpdateList = false;
static FAutoConsoleVariableRef CVarSlateInvalidationRootVerifyWidgetsUpdateList(
	TEXT("Slate.InvalidationRoot.VerifyWidgetUpdateList"),
	GSlateInvalidationRootVerifyWidgetsUpdateList,
	TEXT("Every tick, verify that pre and post update list contains the correct information and they are sorted.")
);
void VerifyWidgetsUpdateList_BeforeProcessPreUpdate(const TSharedRef<SWidget>&, FSlateInvalidationWidgetList*, FSlateInvalidationWidgetPreHeap*, FSlateInvalidationWidgetPostHeap*, TArray<FSlateInvalidationWidgetHeapElement>&);
void VerifyWidgetsUpdateList_ProcessPrepassUpdate(FSlateInvalidationWidgetList*, FSlateInvalidationWidgetPrepassHeap*, FSlateInvalidationWidgetPostHeap*);
void VerifyWidgetsUpdateList_BeforeProcessPostUpdate(const TSharedRef<SWidget>&, FSlateInvalidationWidgetList*, FSlateInvalidationWidgetPreHeap*, FSlateInvalidationWidgetPostHeap*, TArray<FSlateInvalidationWidgetHeapElement>&);
void VerifyWidgetsUpdateList_AfterProcessPostUpdate(const TSharedRef<SWidget>&, FSlateInvalidationWidgetList*, FSlateInvalidationWidgetPreHeap*, FSlateInvalidationWidgetPostHeap*, TArray<FSlateInvalidationWidgetHeapElement>&);

bool GSlateInvalidationRootVerifySlateAttribute = false;
static FAutoConsoleVariableRef CVarSlateInvalidationRootVerifySlateAttribute(
	TEXT("Slate.InvalidationRoot.VerifySlateAttribute"),
	GSlateInvalidationRootVerifySlateAttribute,
	TEXT("Every tick, verify that the widgets that have registered attribute are correctly updated once and the list contains all the widgets.")
);
void VerifySlateAttribute_BeforeUpdate(FSlateInvalidationWidgetList& FastWidgetPathList);
void VerifySlateAttribute_AfterUpdate(const FSlateInvalidationWidgetList& FastWidgetPathList);

bool GSlateInvalidationRootVerifyWidgetsAreUpdatedOnce = false;
static FAutoConsoleVariableRef CVarSlateInvalidationRootVerifyWidgetsAreUpdatedOnce(
	TEXT("Slate.InvalidationRoot.VerifyWidgetsAreUpdatedOnce"),
	GSlateInvalidationRootVerifyWidgetsAreUpdatedOnce,
	TEXT("Verify that the widgets are painted only once per tick.")
);

#endif //UE_SLATE_WITH_INVALIDATIONWIDGETLIST_DEBUGGING



int32 GSlateInvalidationWidgetListMaxArrayElements = 64;
FAutoConsoleVariableRef CVarSlateInvalidationWidgetListMaxArrayElements(
	TEXT("Slate.InvalidationList.MaxArrayElements"),
	GSlateInvalidationWidgetListMaxArrayElements,
	TEXT("With the invalidation system, the preferred size of the elements array."));

int32 GSlateInvalidationWidgetListNumberElementLeftBeforeSplitting = 40;
FAutoConsoleVariableRef CVarSlateInvalidationWidgetListNumElementLeftBeforeSplitting(
	TEXT("Slate.InvalidationList.NumberElementLeftBeforeSplitting"),
	GSlateInvalidationWidgetListNumberElementLeftBeforeSplitting,
	TEXT("With the invalidation system, when splitting, only split the array when the number of element left is under X."));

bool GSlateInvalidationEnableReindexLayerId = false;
FAutoConsoleVariableRef CVarSlateInvalidationEnableReindexLayerId(
	TEXT("Slate.InvalidationList.EnableReindexLayerId"),
	GSlateInvalidationEnableReindexLayerId,
	TEXT("With invalidation system, when a painted widget returns a bigger LayerId that it used to, re-index the other widgets."));

/**
 *
 */
 namespace Slate
 {
	bool EInvalidateWidgetReason_HasPreUpdateFlag(EInvalidateWidgetReason InvalidateReason)
	{
		return EnumHasAnyFlags(InvalidateReason, EInvalidateWidgetReason::AttributeRegistration | EInvalidateWidgetReason::ChildOrder);
	}

	bool EInvalidateWidgetReason_HasPostUpdateFlag(EInvalidateWidgetReason InvalidateReason)
	{
		static_assert(std::is_same<std::underlying_type_t<EInvalidateWidgetReason>, uint8>::value, "EInvalidateWidgetReason is not a uint8");
		const uint8 AnyPostUpdate = (0xFF & ~(uint8)EInvalidateWidgetReason::AttributeRegistration);
		return (((uint8)InvalidateReason & AnyPostUpdate) != 0);
	}

	constexpr EInvalidateWidgetReason PostInvalidationReason = EInvalidateWidgetReason::Layout
		| EInvalidateWidgetReason::Paint
		| EInvalidateWidgetReason::Volatility
		| EInvalidateWidgetReason::RenderTransform
		| EInvalidateWidgetReason::Visibility
		| EInvalidateWidgetReason::Prepass;
 }


/**
 *
 */
FSlateInvalidationRootList GSlateInvalidationRootListInstance;

FSlateInvalidationRoot::FSlateInvalidationRoot()
	: CachedViewOffset(0.0f, 0.0f)
	, CachedElementData(new FSlateCachedElementData)
	, InvalidationRootWidget(nullptr)
	, RootHittestGrid(nullptr)
	, CachedMaxLayerId(0)
	, bNeedsSlowPath(true)
	, bNeedScreenPositionShift(false)
	, bProcessingPreUpdate(false)
	, bProcessingAttributeUpdate(false)
	, bProcessingPrepassUpdate(false)
	, bProcessingPostUpdate(false)
	, bBuildingWidgetList(false)
	, bProcessingChildOrderInvalidation(false)
#if WITH_SLATE_DEBUGGING
	, LastPaintType(ESlateInvalidationPaintType::None)
	, PerformanceStat()
#endif
{
	InvalidationRootHandle = FSlateInvalidationRootHandle(GSlateInvalidationRootListInstance.AddInvalidationRoot(this));
	FSlateApplicationBase::Get().OnInvalidateAllWidgets().AddRaw(this, &FSlateInvalidationRoot::HandleInvalidateAllWidgets);

	const FSlateInvalidationWidgetList::FArguments Arg = { GSlateInvalidationWidgetListMaxArrayElements, GSlateInvalidationWidgetListNumberElementLeftBeforeSplitting };
	FastWidgetPathList = MakeUnique<FSlateInvalidationWidgetList>(InvalidationRootHandle, Arg);
	WidgetsNeedingPreUpdate = MakeUnique<FSlateInvalidationWidgetPreHeap>(*FastWidgetPathList);
	WidgetsNeedingPrepassUpdate = MakeUnique<FSlateInvalidationWidgetPrepassHeap>(*FastWidgetPathList);
	WidgetsNeedingPostUpdate = MakeUnique<FSlateInvalidationWidgetPostHeap>(*FastWidgetPathList);

#if WITH_SLATE_DEBUGGING
	SetLastPaintType(ESlateInvalidationPaintType::None);
#endif
}

FSlateInvalidationRoot::~FSlateInvalidationRoot()
{
	ClearAllFastPathData(true);

#if UE_SLATE_DEBUGGING_CLEAR_ALL_FAST_PATH_DATA
	ensure(FastWidgetPathToClearedBecauseOfDelay.Num() == 0);
#endif

	if (FSlateApplicationBase::IsInitialized())
	{
		FSlateApplicationBase::Get().OnInvalidateAllWidgets().RemoveAll(this);

		FSlateApplicationBase::Get().GetRenderer()->DestroyCachedFastPathElementData(CachedElementData);
	}
	else
	{
		delete CachedElementData;
	}

	GSlateInvalidationRootListInstance.RemoveInvalidationRoot(InvalidationRootHandle.GetUniqueId());
}

void FSlateInvalidationRoot::AddReferencedObjects(FReferenceCollector& Collector)
{
	CachedElementData->AddReferencedObjects(Collector);
}

FString FSlateInvalidationRoot::GetReferencerName() const
{
	return TEXT("FSlateInvalidationRoot");
}

void FSlateInvalidationRoot::InvalidateRoot(const SWidget* Investigator)
{
	InvalidateRootChildOrder(Investigator);
}

void FSlateInvalidationRoot::InvalidateRootChildOrder(const SWidget* Investigator)
{
	// Invalidate all proxy handles
	FastWidgetPathList->Reset();
	WidgetsNeedingPreUpdate->Reset(false);
	WidgetsNeedingPrepassUpdate->Reset(false);
	WidgetsNeedingPostUpdate->Reset(false);
	InvalidationRootWidget->Invalidate(EInvalidateWidgetReason::Prepass);
	bNeedsSlowPath = true;

#if WITH_SLATE_DEBUGGING
	FSlateDebugging::BroadcastInvalidationRootInvalidate(InvalidationRootWidget, Investigator, ESlateDebuggingInvalidateRootReason::ChildOrder);
#endif
	UE_TRACE_SLATE_ROOT_CHILDORDER_INVALIDATED(InvalidationRootWidget, Investigator);
}

void FSlateInvalidationRoot::InvalidateRootLayout(const SWidget* Investigator)
{
	InvalidationRootWidget->Invalidate(EInvalidateWidgetReason::Prepass);
	bNeedsSlowPath = true; // with the loop before it should only do one slateprepass

#if WITH_SLATE_DEBUGGING
	FSlateDebugging::BroadcastInvalidationRootInvalidate(InvalidationRootWidget, Investigator, ESlateDebuggingInvalidateRootReason::Root);
#endif
	UE_TRACE_SLATE_ROOT_INVALIDATED(InvalidationRootWidget, Investigator);
}

void FSlateInvalidationRoot::InvalidateWidget(FWidgetProxy& Proxy, EInvalidateWidgetReason InvalidateReason)
{
	ensureMsgf(bProcessingChildOrderInvalidation == false, TEXT("A widget got invalidated while building the childorder."));

	if (bProcessingAttributeUpdate)
	{
		if (ensureMsgf(FSlateAttributeBase::IsInvalidateWidgetReasonSupported(InvalidateReason)
			, TEXT("An invalid invalidation occurred while processing the widget attributes. That may result in an infinit loop.")))
		{
			return;
		}
	}

	if (!bNeedsSlowPath)
	{
		Proxy.CurrentInvalidateReason |= InvalidateReason;
		if (Slate::EInvalidateWidgetReason_HasPreUpdateFlag(InvalidateReason))
		{
			WidgetsNeedingPreUpdate->HeapPushUnique(Proxy);
		}

		if (!bProcessingPrepassUpdate && !bProcessingPostUpdate && EnumHasAnyFlags(InvalidateReason, EInvalidateWidgetReason::Prepass))
		{
			ensureMsgf(Proxy.GetWidget() && Proxy.GetWidget()->NeedsPrepass(), TEXT("A Prepass invalidation occurs and the widget doesn't have the NeedsPrepass flag."));
			ensureMsgf(EnumHasAnyFlags(InvalidateReason, EInvalidateWidgetReason::Layout), TEXT("The Prepass invalidation should include a Layout invalidation."));
			WidgetsNeedingPrepassUpdate->PushBackUnique(Proxy);
		}

		if (Slate::EInvalidateWidgetReason_HasPostUpdateFlag(InvalidateReason))
		{
			WidgetsNeedingPostUpdate->PushBackOrHeapUnique(Proxy);
		}

		{
			SWidget* WidgetPtr = Proxy.GetWidget();
#if WITH_SLATE_DEBUGGING
			FSlateDebugging::BroadcastWidgetInvalidate(WidgetPtr, nullptr, InvalidateReason);
#endif
			UE_TRACE_SLATE_WIDGET_INVALIDATED(WidgetPtr, nullptr, InvalidateReason);
		}
	}
}

void FSlateInvalidationRoot::InvalidateScreenPosition(const SWidget* Investigator)
{
	bNeedScreenPositionShift = true;

#if WITH_SLATE_DEBUGGING
	FSlateDebugging::BroadcastInvalidationRootInvalidate(InvalidationRootWidget, Investigator, ESlateDebuggingInvalidateRootReason::ScreenPosition);
#endif
}

const TSharedPtr<SWidget> FSlateInvalidationRoot::GetFastPathWidgetListRoot() const
{
	return GetFastPathWidgetList().GetRoot().Pin();
}

FSlateInvalidationResult FSlateInvalidationRoot::PaintInvalidationRoot(const FSlateInvalidationContext& Context)
{
	const int32 LayerId = 0;

	check(InvalidationRootWidget);
	check(RootHittestGrid);

#if WITH_SLATE_DEBUGGING
	SetLastPaintType(ESlateInvalidationPaintType::None);
#endif

	FSlateInvalidationResult Result;

	if (Context.bAllowFastPathUpdate)
	{
		Context.WindowElementList->PushCachedElementData(*CachedElementData);
	}

	TSharedRef<SWidget> RootWidget = GetRootWidget();

	if (bNeedScreenPositionShift)
	{
		SCOPED_NAMED_EVENT(Slate_InvalidateScreenPosition, FColor::Red);
		AdjustWidgetsDesktopGeometry(Context.PaintArgs->GetWindowToDesktopTransform());
		bNeedScreenPositionShift = false;
	}

<<<<<<< HEAD
	TGuardValue<EFlowDirection> FlowGuard(GSlateFlowDirection, RootWidget->ComputeFlowDirection());
=======
	EFlowDirection NewFlowDirection = GSlateFlowDirection;
	if (RootWidget->GetFlowDirectionPreference() == EFlowDirectionPreference::Inherit)
	{
		NewFlowDirection = GSlateFlowDirectionShouldFollowCultureByDefault ? FLayoutLocalization::GetLocalizedLayoutDirection() : RootWidget->ComputeFlowDirection();
	}
	TGuardValue<EFlowDirection> FlowGuard(GSlateFlowDirection, NewFlowDirection);
>>>>>>> 4af6daef
	if (!Context.bAllowFastPathUpdate || bNeedsSlowPath || GSlateIsInInvalidationSlowPath)
	{
		SCOPED_NAMED_EVENT(Slate_PaintSlowPath, FColor::Red);
		
		// Clears existing cached element lists
		ClearAllFastPathData(!Context.bAllowFastPathUpdate);

		GSlateIsOnFastUpdatePath = false;
		bNeedsSlowPath = false;

		CachedViewOffset = Context.ViewOffset;

		{
			if (Context.bAllowFastPathUpdate)
			{
				TGuardValue<bool> InSlowPathGuard(GSlateIsInInvalidationSlowPath, true);

				BuildFastPathWidgetList(RootWidget);
			}

			// Repopulates cached element lists
			CachedMaxLayerId = PaintSlowPath(Context);
#if WITH_SLATE_DEBUGGING
			SetLastPaintType(ESlateInvalidationPaintType::Slow);
#endif
		}

		Result.bRepaintedWidgets = true;

	}
	else if (!FastWidgetPathList->IsEmpty())
	{
		// We should not have been supplied a different root than the one we generated a path to
		check(RootWidget == FastWidgetPathList->GetRoot().Pin());

		Result.bRepaintedWidgets = PaintFastPath(Context);
	}

	if (Context.bAllowFastPathUpdate)
	{
		Context.WindowElementList->PopCachedElementData();
	}

	FinalUpdateList.Reset();

#if UE_SLATE_WITH_INVALIDATIONWIDGETLIST_DEBUGGING
	if (GSlateInvalidationRootVerifyHittestGrid && Context.bAllowFastPathUpdate)
	{
		VerifyHittest(InvalidationRootWidget, GetFastPathWidgetList(), GetHittestGrid());
	}
#endif

	Result.ViewOffset = CachedViewOffset;
	Result.MaxLayerIdPainted = CachedMaxLayerId;
	return Result;
}

void FSlateInvalidationRoot::OnWidgetDestroyed(const SWidget* Widget)
{
	// We need the index even if we've invalidated this root.  We need to clear out its proxy regardless
	const FSlateInvalidationWidgetIndex ProxyIndex = Widget->GetProxyHandle().GetWidgetIndex();
	if (FastWidgetPathList->IsValidIndex(ProxyIndex))
	{
		FSlateInvalidationWidgetList::InvalidationWidgetType& Proxy = (*FastWidgetPathList)[ProxyIndex];
		if (Proxy.IsSameWidget(Widget))
		{
			Proxy.ResetWidget();
		}
	}
}

void FSlateInvalidationRoot::PaintFastPath_AddUniqueSortedToFinalUpdateList(const FSlateInvalidationWidgetIndex InvalidationWidgetIndex)
{
	const FSlateInvalidationWidgetSortOrder SortIndex{ *FastWidgetPathList, InvalidationWidgetIndex };
	int32 BackwardIndex = FinalUpdateList.Num() - 1;
	for (; BackwardIndex >= 0; --BackwardIndex)
	{
		const FSlateInvalidationWidgetHeapElement NextWidgetElement = FinalUpdateList[BackwardIndex];
		if (NextWidgetElement.GetWidgetIndex() == InvalidationWidgetIndex)
		{
			// No need to insert
			return;
		}

		if (NextWidgetElement.GetWidgetSortOrder() > SortIndex)
		{
			break;
		}
	}

	FinalUpdateList.EmplaceAt(BackwardIndex + 1, InvalidationWidgetIndex, SortIndex);
}

namespace UE::Slate::Private
{
	struct FSlateInvalidationReindexHeap
	{
		FSlateInvalidationReindexHeap() = default;

		struct FWidgetOrderGreater
<<<<<<< HEAD
		{
			FORCEINLINE bool operator()(const FSlateInvalidationWidgetHeapElement& A, const FSlateInvalidationWidgetHeapElement& B) const
			{
				return A.GetWidgetSortOrder() < B.GetWidgetSortOrder();
			}
		};

		void HeapPush(FSlateInvalidationWidgetHeapElement Element)
		{
=======
		{
			FORCEINLINE bool operator()(const FSlateInvalidationWidgetHeapElement& A, const FSlateInvalidationWidgetHeapElement& B) const
			{
				return A.GetWidgetSortOrder() < B.GetWidgetSortOrder();
			}
		};

		void HeapPush(FSlateInvalidationWidgetHeapElement Element)
		{
>>>>>>> 4af6daef
			Heap.HeapPush(Element, FWidgetOrderGreater());
		}

		UE_NODISCARD FSlateInvalidationWidgetHeapElement HeapPeek()
		{
			return Heap.HeapTop();
		}

		void HeapPopDiscard()
		{
			Heap.HeapPopDiscard(FWidgetOrderGreater(), false);
		}

		UE_NODISCARD bool IsEmpty() const
		{
			return Heap.Num() == 0;
		}

	private:
		TArray<FSlateInvalidationWidgetHeapElement, TInlineAllocator<16>> Heap;
	};

	struct FSlateInvalidationPaintFastPathContext
	{
		FSlateInvalidationReindexHeap ReindexUpdateList;
	};
}

void FSlateInvalidationRoot::PaintFastPath_FixupParentLayerId(UE::Slate::Private::FSlateInvalidationPaintFastPathContext& FastPathContext, const FWidgetProxy& InvalidationWidget, const int32 NewOutgoingLayerId)
{
	// Update the parent outgoinglayerid and rerun the algo for it... we don't seems to need it maybe we can remove it for good.
	const FSlateInvalidationWidgetIndex ParentInvalidationWidgetIndex = InvalidationWidget.ParentIndex;
	if (ParentInvalidationWidgetIndex != FSlateInvalidationWidgetIndex::Invalid)
	{
		const FSlateInvalidationWidgetList::InvalidationWidgetType& ParentInvalidationWidget = (*FastWidgetPathList)[ParentInvalidationWidgetIndex];
		SWidget* ParentWidgetPtr = ParentInvalidationWidget.GetWidget();

		check(ParentWidgetPtr); // if the child is valid, then the parent must be valid
		if (ParentWidgetPtr->GetPersistentState().OutgoingLayerId < NewOutgoingLayerId)
		{
			const_cast<FSlateWidgetPersistentState&>(ParentWidgetPtr->GetPersistentState()).OutgoingLayerId = NewOutgoingLayerId;
			FastPathContext.ReindexUpdateList.HeapPush(FSlateInvalidationWidgetHeapElement{ ParentInvalidationWidgetIndex, FSlateInvalidationWidgetSortOrder{*FastWidgetPathList, ParentInvalidationWidgetIndex} });
		}
	}
}

void FSlateInvalidationRoot::PaintFastPath_FixupLayerId(UE::Slate::Private::FSlateInvalidationPaintFastPathContext& FastPaintContext, const FWidgetProxy& InvalidationWidget, const int32 NewOutgoingLayerId)
{
	// We ignore all deferred painting for now.
	if (InvalidationWidget.GetWidget()->GetPersistentState().bDeferredPainting)
	{
		return;
	}

	// For all sibling update the LayerId.
	//Option 1: The next sibling already needs a paint update. If the next sibling incremented the LayerId (most Widget), then just make sure the next LayerId is big enough. It will update the parent on its turn.
	//Option 2: The next sibling already needs a paint update. If the next sibling has the same LayerId (SVerticalBox/SConstraintCanvas), then we need to update the parent outgoing.
	//Option 3: The next sibling does not need a paint update. If the next sibling incremented the LayerId (most Widget), then re index the sibling (repaint it). It will update the parent on its turn.
	//Option 4: The next sibling does not need a paint update. If the next sibling has the same LayerId (SVerticalBox/SConstraintCanvas), then we need to update the parent outgoing and continue to the next sibling until one needs a paint update.

	bool bFoundAtLeastOneSibling = false;
	bool bFixupParentLayerId = false;
	const int32 LayerId = InvalidationWidget.GetWidget()->GetPersistentState().LayerId;

	FSlateInvalidationWidgetList::FIndexRange ParentWidgetRange;
	{
		if (InvalidationWidget.ParentIndex != FSlateInvalidationWidgetIndex::Invalid)
		{
			const FSlateInvalidationWidgetList::InvalidationWidgetType& ParentInvalidationWidget = (*FastWidgetPathList)[InvalidationWidget.ParentIndex];
			ParentWidgetRange = { *FastWidgetPathList, ParentInvalidationWidget.Index, ParentInvalidationWidget.LeafMostChildIndex };
		}
	}

	FSlateInvalidationWidgetIndex NextSiblingIndex = FastWidgetPathList->FindNextSibling(InvalidationWidget.Index);
	while (NextSiblingIndex != FSlateInvalidationWidgetIndex::Invalid)
	{
		const FSlateInvalidationWidgetList::InvalidationWidgetType& NextSiblingInvalidationWidget = (*FastWidgetPathList)[NextSiblingIndex];
		SWidget* NextSiblingWidgetPtr = NextSiblingInvalidationWidget.GetWidget();
		if (NextSiblingInvalidationWidget.Visibility.IsVisible() && NextSiblingWidgetPtr)
		{
			// We ignore all deferred painting for now.
			if (!NextSiblingWidgetPtr->GetPersistentState().bDeferredPainting)
			{
				bFoundAtLeastOneSibling = true;

				// Is this widget going to be painted anyway (already in the list). If so, just update it's internal LayerId.
				//Because of the Visible and GetWidget are test, we cannot only test the last item from the FinaUpdateList.
				bool bNextSiblingWillBePainted = false;
				for (int32 BackwardIndex = FinalUpdateList.Num() - 1; BackwardIndex >= 0; --BackwardIndex)
				{
					const FSlateInvalidationWidgetHeapElement WidgetElement = FinalUpdateList[BackwardIndex];
					if (WidgetElement.GetWidgetIndex() == NextSiblingIndex)
					{
						bNextSiblingWillBePainted = NextSiblingWidgetPtr->HasAnyUpdateFlags(EWidgetUpdateFlags::NeedsRepaint | EWidgetUpdateFlags::NeedsVolatilePaint);
						break;
					}
					// We can stop if they are not in the same hierarchy.
					if (ParentWidgetRange.IsValid() && !ParentWidgetRange.Include(WidgetElement.GetWidgetSortOrder()))
					{
						break;
					}
				}

				if (bNextSiblingWillBePainted)
<<<<<<< HEAD
				{
					// Need to update the parent OuterLayerId in case we are using SVerticalBox/SConstraintCanvas (that reuse the same LayerId to improve rendering performance).
					if (NextSiblingWidgetPtr->GetPersistentState().LayerId == LayerId)
					{
						// Push the parent update, the new LayerId. The algo will paint the next sibling. Then confirm (on the next loop that the parent is ok).
					}
					else if (NextSiblingWidgetPtr->GetPersistentState().LayerId < NewOutgoingLayerId + 1)
					{
						// The next sibling should also update the parent but in case the parent do a FMath::Max() logic, we do not take any chances.
						// Make sure the LayerId is correct for the next sibling.
						const_cast<FSlateWidgetPersistentState&>(NextSiblingWidgetPtr->GetPersistentState()).LayerId = NewOutgoingLayerId + 1;
					}
					break;
				}
				else if (NextSiblingWidgetPtr->GetPersistentState().LayerId == LayerId)
				{
					// We cannot assume that every other siblings will also have the same LayerId. We need to loop and update for every next sibling.
					// Keep looping for the next sibling.
				}
				else if (NextSiblingWidgetPtr->GetPersistentState().LayerId < NewOutgoingLayerId + 1)
				{
					// We are re-indexing this sibling. It should also update the parent but in case the parent do a FMath::Max() logic, we do not take any chances.
					// Re-indexing the this sibling (for now we are just painting it).
					//NB, if we do a property re-indexing algo, we need to update this sibling LayerId and all the children (recursively) of this sibling.
					const_cast<FSlateWidgetPersistentState&>(NextSiblingWidgetPtr->GetPersistentState()).LayerId = NewOutgoingLayerId + 1;
					NextSiblingWidgetPtr->UpdateFlags |= EWidgetUpdateFlags::NeedsRepaint;

					PaintFastPath_AddUniqueSortedToFinalUpdateList(NextSiblingIndex);
					break;
				}
				else
				{
=======
				{
					// Need to update the parent OuterLayerId in case we are using SVerticalBox/SConstraintCanvas (that reuse the same LayerId to improve rendering performance).
					if (NextSiblingWidgetPtr->GetPersistentState().LayerId == LayerId)
					{
						// Push the parent update, the new LayerId. The algo will paint the next sibling. Then confirm (on the next loop that the parent is ok).
					}
					else if (NextSiblingWidgetPtr->GetPersistentState().LayerId < NewOutgoingLayerId + 1)
					{
						// The next sibling should also update the parent but in case the parent do a FMath::Max() logic, we do not take any chances.
						// Make sure the LayerId is correct for the next sibling.
						const_cast<FSlateWidgetPersistentState&>(NextSiblingWidgetPtr->GetPersistentState()).LayerId = NewOutgoingLayerId + 1;
					}
					break;
				}
				else if (NextSiblingWidgetPtr->GetPersistentState().LayerId == LayerId)
				{
					// We cannot assume that every other siblings will also have the same LayerId. We need to loop and update for every next sibling.
					// Keep looping for the next sibling.
				}
				else if (NextSiblingWidgetPtr->GetPersistentState().LayerId < NewOutgoingLayerId + 1)
				{
					// We are re-indexing this sibling. It should also update the parent but in case the parent do a FMath::Max() logic, we do not take any chances.
					// Re-indexing the this sibling (for now we are just painting it).
					//NB, if we do a property re-indexing algo, we need to update this sibling LayerId and all the children (recursively) of this sibling.
					const_cast<FSlateWidgetPersistentState&>(NextSiblingWidgetPtr->GetPersistentState()).LayerId = NewOutgoingLayerId + 1;
					NextSiblingWidgetPtr->UpdateFlags |= EWidgetUpdateFlags::NeedsRepaint;

					PaintFastPath_AddUniqueSortedToFinalUpdateList(NextSiblingIndex);
					break;
				}
				else
				{
>>>>>>> 4af6daef
					// The Parent put gabs in the LayerId (like SOverlay) we can stop looking for issues.
					break;
				}
			}
		}
		NextSiblingIndex = FastWidgetPathList->FindNextSibling(NextSiblingIndex);
	}

	// Update or no update. Check if the parent needs an update.
	PaintFastPath_FixupParentLayerId(FastPaintContext, InvalidationWidget, NewOutgoingLayerId);
}

bool FSlateInvalidationRoot::PaintFastPath_UpdateNextWidget(const FSlateInvalidationContext& Context, UE::Slate::Private::FSlateInvalidationPaintFastPathContext& FastPaintContext)
{
	bool bNeedsPaint = false;
	const bool bAllowShrinking = false;
	const FSlateInvalidationWidgetIndex MyIndex = FinalUpdateList.Pop(bAllowShrinking).GetWidgetIndex();
<<<<<<< HEAD

	FSlateInvalidationWidgetList::InvalidationWidgetType& InvalidationWidget = (*FastWidgetPathList)[MyIndex];
	SWidget* WidgetPtr = InvalidationWidget.GetWidget();

#if UE_SLATE_WITH_INVALIDATIONWIDGETLIST_DEBUGGING
	if (GSlateInvalidationRootVerifyWidgetsAreUpdatedOnce)
	{
		ensureAlwaysMsgf(!InvalidationWidget.bDebug_Updated, TEXT("VerifyWidgetsAreUpdatedOnce failed. Widget '%s' is going to be updated more than once"), *FReflectionMetaData::GetWidgetDebugInfo(WidgetPtr));
	}
#endif

	// Check visibility, it was tested before adding it to the list but another widget may have change while updating.
	if (InvalidationWidget.Visibility.IsVisible() && WidgetPtr)
	{
		const FWidgetProxy::FUpdateResult UpdateResult = InvalidationWidget.Update(*Context.PaintArgs, *Context.WindowElementList);

		// NB WidgetPtr can now be invalid. The widget can now be collapsed.

=======

	FSlateInvalidationWidgetList::InvalidationWidgetType& InvalidationWidget = (*FastWidgetPathList)[MyIndex];
	SWidget* WidgetPtr = InvalidationWidget.GetWidget();

#if UE_SLATE_WITH_INVALIDATIONWIDGETLIST_DEBUGGING
	if (GSlateInvalidationRootVerifyWidgetsAreUpdatedOnce)
	{
		ensureAlwaysMsgf(!InvalidationWidget.bDebug_Updated, TEXT("VerifyWidgetsAreUpdatedOnce failed. Widget '%s' is going to be updated more than once"), *FReflectionMetaData::GetWidgetDebugInfo(WidgetPtr));
	}
#endif

	// Check visibility, it was tested before adding it to the list but another widget may have change while updating.
	if (InvalidationWidget.Visibility.IsVisible() && WidgetPtr)
	{
		const FWidgetProxy::FUpdateResult UpdateResult = InvalidationWidget.Update(*Context.PaintArgs, *Context.WindowElementList);

		// NB WidgetPtr can now be invalid. The widget can now be collapsed.

>>>>>>> 4af6daef
		if (UpdateResult.bPainted)
		{
			bNeedsPaint = true;

			{
				// Remove from the update list elements that are processed by this paint
				FSlateInvalidationWidgetList::FIndexRange PaintedWidgetRange{ *FastWidgetPathList, InvalidationWidget.Index, InvalidationWidget.LeafMostChildIndex };
				while (FinalUpdateList.Num() > 0)
				{
					const int32 LastIndex = FinalUpdateList.Num() - 1;
					// It's already been processed by the previous draw
					if (!PaintedWidgetRange.Include(FinalUpdateList[LastIndex].GetWidgetSortOrder()))
					{
						break;
					}

					// It's already been processed by the previous draw
					FinalUpdateList.RemoveAt(LastIndex, 1, bAllowShrinking);
				}
			}

			// Did it painted more elements than it previously had
			if (UpdateResult.NewOutgoingLayerId > UpdateResult.PreviousOutgoingLayerId && GSlateInvalidationEnableReindexLayerId)
			{
				if (InvalidationWidget.Visibility.IsVisible() && WidgetPtr)
				{
					PaintFastPath_FixupLayerId(FastPaintContext, InvalidationWidget, UpdateResult.NewOutgoingLayerId);
				}
			}

			CachedMaxLayerId = FMath::Max(UpdateResult.NewOutgoingLayerId, CachedMaxLayerId);
		}
	}

	return bNeedsPaint;
}

bool FSlateInvalidationRoot::PaintFastPath(const FSlateInvalidationContext& Context)
{
	SCOPED_NAMED_EVENT(SWidget_FastPathUpdate, FColor::Green);
	CSV_SCOPED_TIMING_STAT(Slate, FastPathUpdate);

	check(!bNeedsSlowPath);

#if WITH_SLATE_DEBUGGING
	if (GSlateInvalidationRootDumpUpdateList || GSlateInvalidationRootDumpUpdateListOnce)
	{
		DumpUpdateList(*FastWidgetPathList, FinalUpdateList);
	}
#endif
#if UE_SLATE_WITH_INVALIDATIONWIDGETLIST_DEBUGGING
	if (GSlateInvalidationRootVerifyWidgetsAreUpdatedOnce)
	{
		FastWidgetPathList->ForEachInvalidationWidget([](FSlateInvalidationWidgetList::InvalidationWidgetType& InvalidationWidget)
			{
				InvalidationWidget.bDebug_Updated = false;
			});
	}
#endif
<<<<<<< HEAD

	bool bWidgetsNeededRepaint = false;
	{
		TGuardValue<bool> OnFastPathGuard(GSlateIsOnFastUpdatePath, true);


		// Widgets that needs reindexing while updating the FinalUpdateList.
		UE::Slate::Private::FSlateInvalidationPaintFastPathContext FastPaintContext;

=======

	bool bWidgetsNeededRepaint = false;
	{
		TGuardValue<bool> OnFastPathGuard(GSlateIsOnFastUpdatePath, true);


		// Widgets that needs reindexing while updating the FinalUpdateList.
		UE::Slate::Private::FSlateInvalidationPaintFastPathContext FastPaintContext;

>>>>>>> 4af6daef
		// The update list is put in reverse order by ProcessInvalidation
		while (FinalUpdateList.Num() > 0 || !FastPaintContext.ReindexUpdateList.IsEmpty())
		{
			if (FinalUpdateList.Num() > 0 && !FastPaintContext.ReindexUpdateList.IsEmpty())
			{
				const FSlateInvalidationWidgetIndex MyReindex = FastPaintContext.ReindexUpdateList.HeapPeek().GetWidgetIndex();
				const FSlateInvalidationWidgetList::InvalidationWidgetType& ReindexInvalidationWidget = (*FastWidgetPathList)[MyReindex];

				const FSlateInvalidationWidgetList::FIndexRange ReindexWidgetRange{ *FastWidgetPathList, ReindexInvalidationWidget.Index, ReindexInvalidationWidget.LeafMostChildIndex };
				if (ReindexWidgetRange.Include(FinalUpdateList[FinalUpdateList.Num() - 1].GetWidgetSortOrder()))
				{
					// If the next widget to update is inside the widget range of the re-index widget, then update the child widget first.
					const bool bPainted = PaintFastPath_UpdateNextWidget(Context, FastPaintContext);
					bWidgetsNeededRepaint = bWidgetsNeededRepaint || bPainted;
					if (bNeedsSlowPath)
					{
						break;
					}
				}
				else
				{
					// The next widget to update is not a children/grand children of the re-index. Reindex it.
					FastPaintContext.ReindexUpdateList.HeapPopDiscard();
					SWidget* ReindexWidgetPtr = ReindexInvalidationWidget.GetWidget();
					if (ReindexInvalidationWidget.Visibility.IsVisible() && ReindexWidgetPtr)
					{
						PaintFastPath_FixupLayerId(FastPaintContext, ReindexInvalidationWidget, ReindexWidgetPtr->GetPersistentState().OutgoingLayerId);
					}
				}
			}
			else if (FinalUpdateList.Num() > 0)
			{
				const bool bPainted = PaintFastPath_UpdateNextWidget(Context, FastPaintContext);
				bWidgetsNeededRepaint = bWidgetsNeededRepaint || bPainted;
				if (bNeedsSlowPath)
				{
					break;
				}
			}
			else
			{
				const FSlateInvalidationWidgetIndex MyReindex = FastPaintContext.ReindexUpdateList.HeapPeek().GetWidgetIndex();
				const FSlateInvalidationWidgetList::InvalidationWidgetType& ReindexInvalidationWidget = (*FastWidgetPathList)[MyReindex];

				FastPaintContext.ReindexUpdateList.HeapPopDiscard();
				SWidget* ReindexWidgetPtr = ReindexInvalidationWidget.GetWidget();
				if (ReindexInvalidationWidget.Visibility.IsVisible() && ReindexWidgetPtr)
				{
					PaintFastPath_FixupLayerId(FastPaintContext, ReindexInvalidationWidget, ReindexWidgetPtr->GetPersistentState().OutgoingLayerId);
				}
			}
		}

		FinalUpdateList.Reset();
	}

	bool bExecuteSlowPath = bNeedsSlowPath;
	if (bExecuteSlowPath)
	{
		SCOPED_NAMED_EVENT(Slate_PaintSlowPath, FColor::Red);
		CachedMaxLayerId = PaintSlowPath(Context);
	}

#if WITH_SLATE_DEBUGGING
	SetLastPaintType(bExecuteSlowPath ? ESlateInvalidationPaintType::Slow : ESlateInvalidationPaintType::Fast);
#endif

	return bWidgetsNeededRepaint;
}

void FSlateInvalidationRoot::AdjustWidgetsDesktopGeometry(UE::Slate::FDeprecateVector2DParameter WindowToDesktopTransform)
{
	FSlateLayoutTransform WindowToDesktop(WindowToDesktopTransform);

	FastWidgetPathList->ForEachWidget([WindowToDesktopTransform, &WindowToDesktop](SWidget& Widget)
		{
			Widget.PersistentState.DesktopGeometry.AppendTransform(WindowToDesktop);
		});
}

void FSlateInvalidationRoot::BuildFastPathWidgetList(const TSharedRef<SWidget>& RootWidget)
{
	TGuardValue<bool> Tmp(bBuildingWidgetList, true);

	// We do not care if update are requested. We need to redo all the data.
	WidgetsNeedingPreUpdate->Reset(false);
	WidgetsNeedingPrepassUpdate->Reset(false);
	WidgetsNeedingPostUpdate->Reset(false);
	FinalUpdateList.Reset();

	// Rebuild the list and update SlateAttribute
	FastWidgetPathList->BuildWidgetList(RootWidget);
}

void FSlateInvalidationRoot::ProcessPreUpdate()
{
#if UE_SLATE_WITH_INVALIDATIONWIDGETLIST_DEBUGGING
	if (GSlateInvalidationRootVerifyWidgetsUpdateList)
	{
		VerifyWidgetsUpdateList_BeforeProcessPreUpdate(GetRootWidget(), FastWidgetPathList.Get(), WidgetsNeedingPreUpdate.Get(), WidgetsNeedingPostUpdate.Get(), FinalUpdateList);
	}
	if (GSlateInvalidationRootVerifySlateAttribute)
	{
		VerifySlateAttribute_BeforeUpdate(*FastWidgetPathList);
	}
#endif

	TGuardValue<bool> Tmp(bProcessingPreUpdate, true);

	TSharedRef<SWidget> RootWidget = GetRootWidget();
	if (FastWidgetPathList->GetRoot().Pin() != RootWidget)
	{
		BuildFastPathWidgetList(RootWidget);

		// Add the root to the update list (to prepass and paint it)
		check(RootWidget->GetProxyHandle().IsValid(&RootWidget.Get()));
		WidgetsNeedingPostUpdate->Reset(true); // we can clear the post list, because all widgets will be updated
		RootWidget->Invalidate(EInvalidateWidgetReason::Prepass);
	}
	else
	{
		{
#if WITH_SLATE_DEBUGGING
			if (GSlateInvalidationRootDumpPreInvalidationList)
			{
				UE_LOG(LogSlate, Log, TEXT("Dumping Pre Invalidation List"));
				UE_LOG(LogSlate, Log, TEXT("-------------------"));
			}
#endif

			/** */
			struct FChildOrderInvalidationCallbackImpl : FSlateInvalidationWidgetList::IProcessChildOrderInvalidationCallback
			{
				FChildOrderInvalidationCallbackImpl(
					const FSlateInvalidationWidgetList& InWidgetList
					, FSlateInvalidationWidgetPreHeap& InPreUpdate
					, FSlateInvalidationWidgetPrepassHeap& InPrepassUpdate
					, FSlateInvalidationWidgetPostHeap& InPostUpdate)
					: WidgetList(InWidgetList)
					, PreUpdate(InPreUpdate)
					, PrepassUpdate(InPrepassUpdate)
					, PostUpdate(InPostUpdate)
				{}
				virtual ~FChildOrderInvalidationCallbackImpl() = default;
				const FSlateInvalidationWidgetList& WidgetList;
				FSlateInvalidationWidgetPreHeap& PreUpdate;
				FSlateInvalidationWidgetPrepassHeap& PrepassUpdate;
				FSlateInvalidationWidgetPostHeap& PostUpdate;
				TArray<FSlateInvalidationWidgetPreHeap::FElement*, FConcurrentLinearArrayAllocator> WidgetToResort;

				virtual void PreChildRemove(const FSlateInvalidationWidgetList::FIndexRange& Range) override
				{
					// The widgets got removed from the list. There is no need to update them anymore.
					//Also, their index will not be valid after this function.
					PreUpdate.RemoveRange(Range);
					PostUpdate.RemoveRange(Range);
					PrepassUpdate.RemoveRange(Range);
				}
				using FReIndexOperation = FSlateInvalidationWidgetList::IProcessChildOrderInvalidationCallback::FReIndexOperation;
				virtual void ProxiesReIndexed(const FReIndexOperation& Operation) override
				{
					// Re-index in Pre and Post list (modify the index and the sort value)
					FChildOrderInvalidationCallbackImpl const* Self = this;
					auto ReIndexIfNeeded = [&Operation, Self](FSlateInvalidationWidgetPreHeap::FElement& Element)
					{
						if (Operation.GetRange().Include(Element.GetWidgetSortOrder()))
						{
							FSlateInvalidationWidgetIndex NewIndex = Operation.ReIndex(Element.GetWidgetIndex());
							Element = FSlateInvalidationWidgetPreHeap::FElement{ NewIndex, FSlateInvalidationWidgetSortOrder{ Self->WidgetList, NewIndex } };
						}
					};
					PreUpdate.ForEachIndexes(ReIndexIfNeeded);
					PostUpdate.ForEachIndexes(ReIndexIfNeeded);
					PrepassUpdate.ForEachIndexes(ReIndexIfNeeded);
				}
				using FReSortOperation = FSlateInvalidationWidgetList::IProcessChildOrderInvalidationCallback::FReSortOperation;
				virtual void ProxiesPreResort(const FReSortOperation& Operation) override
				{
					// The sort order value will change but the order (operator<) is still valid.
					FChildOrderInvalidationCallbackImpl* Self = this;
					auto ReSortIfNeeded = [&Operation, Self](FSlateInvalidationWidgetPreHeap::FElement& Element)
					{
						if (Operation.GetRange().Include(Element.GetWidgetSortOrder()))
						{
							Self->WidgetToResort.Add(&Element);
						}
					};
					PreUpdate.ForEachIndexes(ReSortIfNeeded);
					PostUpdate.ForEachIndexes(ReSortIfNeeded);
					PrepassUpdate.ForEachIndexes(ReSortIfNeeded);
				}
				virtual void ProxiesPostResort()
				{
					for (FSlateInvalidationWidgetPreHeap::FElement* Element : WidgetToResort)
					{
						FSlateInvalidationWidgetIndex Index = Element->GetWidgetIndex();
						(*Element) = FSlateInvalidationWidgetPreHeap::FElement{ Index, FSlateInvalidationWidgetSortOrder{ WidgetList, Index } };
					}
					WidgetToResort.Reset();
				}
			};

			FChildOrderInvalidationCallbackImpl ChildOrderInvalidationCallback{ *FastWidgetPathList, *WidgetsNeedingPreUpdate, *WidgetsNeedingPrepassUpdate, *WidgetsNeedingPostUpdate };

			while(WidgetsNeedingPreUpdate->Num() > 0 && !bNeedsSlowPath)
			{
				// Process ChildOrder && AttributeRegistration invalidation.

				const FSlateInvalidationWidgetIndex WidgetIndex = WidgetsNeedingPreUpdate->HeapPop();
				SWidget* WidgetPtr = nullptr;
				EInvalidateWidgetReason CurrentInvalidateReason = EInvalidateWidgetReason::None;
				{
					// After an ChildOrder, the index may not have changed but the internal array may have grow.
					//Growing may invalidate the array address.
					const FSlateInvalidationWidgetList::InvalidationWidgetType& InvalidationWidget = (*FastWidgetPathList)[WidgetIndex];
					WidgetPtr = InvalidationWidget.GetWidget();
					CurrentInvalidateReason = InvalidationWidget.CurrentInvalidateReason;
				}

				// It could have been destroyed
				if (WidgetPtr)
				{
#if WITH_SLATE_DEBUGGING
					if (GSlateInvalidationRootDumpPreInvalidationList)
					{
						LogPreInvalidationItem(*FastWidgetPathList, WidgetIndex);
					}
#endif

					bool bIsInvalidationWidgetValid = true;
					if (EnumHasAnyFlags(CurrentInvalidateReason, EInvalidateWidgetReason::ChildOrder))
					{
// Uncomment to see to be able to compare the list before and after when debugging
#if 0
						TArray<TTuple<FSlateInvalidationWidgetIndex, FSlateInvalidationWidgetSortOrder, TWeakPtr<SWidget>>, FConcurrentLinearArrayAllocator> PreviousPreUpdate;
						TArray<TTuple<FSlateInvalidationWidgetIndex, FSlateInvalidationWidgetSortOrder, TWeakPtr<SWidget>>, FConcurrentLinearArrayAllocator> PreviousPrepassUpdate;
						TArray<TTuple<FSlateInvalidationWidgetIndex, FSlateInvalidationWidgetSortOrder, TWeakPtr<SWidget>>, FConcurrentLinearArrayAllocator> PreviousPostUpdate;
						PreviousPreUpdate.Reserve(WidgetsNeedingPreUpdate->Num());
						PreviousPrepassUpdate.Reserve(WidgetsNeedingPrepassUpdate->Num());
						PreviousPostUpdate.Reserve(WidgetsNeedingPostUpdate->Num());
						for (const auto& Element : WidgetsNeedingPreUpdate->GetRaw())
						{
							ensureAlwaysMsgf(FastWidgetPathList->IsValidIndex(Element.GetWidgetIndex()), TEXT("The element is invalid"));
							PreviousPreUpdate.Emplace(Element.GetWidgetIndex(), Element.GetWidgetSortOrder(), (*FastWidgetPathList)[Element.GetWidgetIndex()].GetWidgetAsShared());
						}
						for (const auto& Element : WidgetsNeedingPrepassUpdate->GetRaw())
						{
							ensureAlwaysMsgf(FastWidgetPathList->IsValidIndex(Element.GetWidgetIndex()), TEXT("The element is invalid."));
							PreviousPrepassUpdate.Emplace(Element.GetWidgetIndex(), Element.GetWidgetSortOrder(), (*FastWidgetPathList)[Element.GetWidgetIndex()].GetWidgetAsShared());
						}
						for (const auto& Element : WidgetsNeedingPostUpdate->GetRaw())
						{
							ensureAlwaysMsgf(FastWidgetPathList->IsValidIndex(Element.GetWidgetIndex()), TEXT("The element is invalid."));
							PreviousPostUpdate.Emplace(Element.GetWidgetIndex(), Element.GetWidgetSortOrder(), (*FastWidgetPathList)[Element.GetWidgetIndex()].GetWidgetAsShared());
						}
#endif

						TGuardValue<bool> ProcessChildOrderInvalidationGuardValue(bProcessingChildOrderInvalidation, true);
						bIsInvalidationWidgetValid = FastWidgetPathList->ProcessChildOrderInvalidation(WidgetIndex, ChildOrderInvalidationCallback);
						if (bIsInvalidationWidgetValid)
						{
							FSlateInvalidationWidgetList::InvalidationWidgetType& InvalidationWidget = (*FastWidgetPathList)[WidgetIndex];
							EnumRemoveFlags(InvalidationWidget.CurrentInvalidateReason, EInvalidateWidgetReason::ChildOrder);
						}
					}

					if (bIsInvalidationWidgetValid && EnumHasAnyFlags(CurrentInvalidateReason, EInvalidateWidgetReason::AttributeRegistration))
					{
						FSlateInvalidationWidgetList::InvalidationWidgetType& InvalidationWidget = (*FastWidgetPathList)[WidgetIndex];
						FastWidgetPathList->ProcessAttributeRegistrationInvalidation(InvalidationWidget);
						EnumRemoveFlags(InvalidationWidget.CurrentInvalidateReason, EInvalidateWidgetReason::AttributeRegistration);
					}
				}
			}
		}
	}


#if UE_SLATE_WITH_INVALIDATIONWIDGETLIST_DEBUGGING
	if (GSlateInvalidationRootVerifyWidgetList)
	{
		VerifyWidgetList(RootWidget, InvalidationRootHandle, GetFastPathWidgetList());
	}

	if (GSlateInvalidationRootVerifyWidgetsIndex)
	{
		ensureMsgf(FastWidgetPathList->VerifyWidgetsIndex(), TEXT("We failed to verify that every widgets has the correct index."));
	}

	if (GSlateInvalidationRootVerifyValidWidgets)
	{
		ensureMsgf(FastWidgetPathList->VerifyProxiesWidget(), TEXT("We failed to verify that every WidgetProxy has a valid SWidget"));
	}
#endif //UE_SLATE_WITH_INVALIDATIONWIDGETLIST_DEBUGGING
}

void FSlateInvalidationRoot::ProcessAttributeUpdate()
{
	TGuardValue<bool> Tmp(bProcessingAttributeUpdate, true);


	FSlateInvalidationWidgetList::FWidgetAttributeIterator AttributeItt = FastWidgetPathList->CreateWidgetAttributeIterator();
	while (AttributeItt.IsValid())
	{
		FSlateInvalidationWidgetList::InvalidationWidgetType& InvalidationWidget = (*FastWidgetPathList)[AttributeItt.GetCurrentIndex()];
		SWidget* WidgetPtr = InvalidationWidget.GetWidget();
		if (ensureAlways(WidgetPtr))
		{
			if (!InvalidationWidget.Visibility.IsCollapseIndirectly())
			{
				// if my parent is not collapse, then update my visible state
				FSlateAttributeMetaData::UpdateOnlyVisibilityAttributes(*WidgetPtr, FSlateAttributeMetaData::EInvalidationPermission::AllowInvalidation);
				if (!InvalidationWidget.Visibility.IsCollapsed())
				{
#if UE_SLATE_WITH_INVALIDATIONWIDGETLIST_DEBUGGING
					ensureAlwaysMsgf(!GSlateInvalidationRootVerifySlateAttribute || InvalidationWidget.bDebug_AttributeUpdated == false, TEXT("Attribute should only be updated once per frame."));
					InvalidationWidget.bDebug_AttributeUpdated = true;
#endif

#if WITH_SLATE_DEBUGGING
					FSlateInvalidationWidgetVisibility PreviousVisibility = InvalidationWidget.Visibility;
					FSlateInvalidationWidgetIndex PreviousLeafMostChildIndex = InvalidationWidget.LeafMostChildIndex;
#endif

					FSlateAttributeMetaData::UpdateExceptVisibilityAttributes(*WidgetPtr, FSlateAttributeMetaData::EInvalidationPermission::AllowInvalidation);
					AttributeItt.Advance();

#if WITH_SLATE_DEBUGGING
					ensureMsgf(PreviousVisibility == InvalidationWidget.Visibility, TEXT("The visibility of widget '%s' doesn't match the previous visibility after the attribute update."), *FReflectionMetaData::GetWidgetDebugInfo(WidgetPtr));
					ensureMsgf(PreviousLeafMostChildIndex == InvalidationWidget.LeafMostChildIndex, TEXT("The number of child of widget '%s' doesn't match the previous count after the attribute update."), *FReflectionMetaData::GetWidgetDebugInfo(WidgetPtr));
#endif
				}
				else
				{
					AttributeItt.AdvanceToNextSibling();
				}
			}
			else
			{
				AttributeItt.AdvanceToNextParent();
			}
		}
		else
		{
			AttributeItt.Advance();
		}
	}
#if UE_SLATE_WITH_INVALIDATIONWIDGETLIST_DEBUGGING
	if (GSlateInvalidationRootVerifySlateAttribute)
	{
		VerifySlateAttribute_AfterUpdate(*FastWidgetPathList);
	}
#endif //UE_SLATE_WITH_INVALIDATIONWIDGETLIST_DEBUGGING
}

void FSlateInvalidationRoot::ProcessPrepassUpdate()
{
	TGuardValue<bool> Tmp(bProcessingPrepassUpdate, true);

#if WITH_SLATE_DEBUGGING
	if (GSlateInvalidationRootDumpPostInvalidationList)
	{
		UE_LOG(LogSlate, Log, TEXT("Dumping Prepass Invalidation List"));
		UE_LOG(LogSlate, Log, TEXT("-------------------"));
	}
#endif

#if UE_SLATE_WITH_INVALIDATIONWIDGETLIST_DEBUGGING
	if (GSlateInvalidationRootVerifyWidgetsUpdateList)
	{
		VerifyWidgetsUpdateList_ProcessPrepassUpdate(FastWidgetPathList.Get(), WidgetsNeedingPrepassUpdate.Get(), WidgetsNeedingPostUpdate.Get());
	}
#endif

	FSlateInvalidationWidgetList::FIndexRange PreviousInvalidationWidgetRange;

	// It update forward (smallest index to biggest )
	while (WidgetsNeedingPrepassUpdate->Num())
	{
		const FSlateInvalidationWidgetPrepassHeap::FElement WidgetElement = WidgetsNeedingPrepassUpdate->HeapPop();
		if (PreviousInvalidationWidgetRange.IsValid())
		{
			// It's already been processed by the previous slate prepass
			if (PreviousInvalidationWidgetRange.Include(WidgetElement.GetWidgetSortOrder()))
			{
				continue;
			}
		}
		FWidgetProxy& WidgetProxy = (*FastWidgetPathList)[WidgetElement.GetWidgetIndex()];
		PreviousInvalidationWidgetRange = FSlateInvalidationWidgetList::FIndexRange(*FastWidgetPathList, WidgetProxy.Index, WidgetProxy.LeafMostChildIndex);

		// Widget could be null if it was removed and we are on the slow path
		if (SWidget* WidgetPtr = WidgetProxy.GetWidget())
		{
#if WITH_SLATE_DEBUGGING
			if (GSlateInvalidationRootDumpPrepassInvalidationList)
			{
				LogPrepassInvalidationItem(*FastWidgetPathList, WidgetElement.GetWidgetIndex());
			}
#endif

			if (!WidgetProxy.Visibility.IsCollapsed() && WidgetProxy.bIsVolatilePrepass)
			{
				WidgetPtr->MarkPrepassAsDirty();
			}

			// Run the invalidation, it will also be run in ProcessPostUpdate.
			//If there is no new invalidation, then the Widget's CurrentInvalidation should be none and nothing will be execute.
			//Then, if needed, ProcessPostUpdate will add the widget to the FinalUpdateList in the update correct order.
			WidgetProxy.ProcessPostInvalidation(*WidgetsNeedingPostUpdate, *FastWidgetPathList, *this);
			EnumRemoveFlags(WidgetProxy.CurrentInvalidateReason, Slate::PostInvalidationReason);
		}
	}
	WidgetsNeedingPrepassUpdate->Reset(true);
}

bool FSlateInvalidationRoot::ProcessPostUpdate()
{
#if UE_SLATE_WITH_INVALIDATIONWIDGETLIST_DEBUGGING
	if (GSlateInvalidationRootVerifyWidgetsUpdateList)
	{
		VerifyWidgetsUpdateList_BeforeProcessPostUpdate(GetRootWidget(), FastWidgetPathList.Get(), WidgetsNeedingPreUpdate.Get(), WidgetsNeedingPostUpdate.Get(), FinalUpdateList);
	}
#endif

	TGuardValue<bool> Tmp(bProcessingPostUpdate, true);
	bool bWidgetsNeedRepaint = false;

#if WITH_SLATE_DEBUGGING
	if (GSlateInvalidationRootDumpPostInvalidationList)
	{
		UE_LOG(LogSlate, Log, TEXT("Dumping Post Invalidation List"));
		UE_LOG(LogSlate, Log, TEXT("-------------------"));
	}
#endif

	// It update backward (biggest index to smallest)
	while (WidgetsNeedingPostUpdate->Num() && !bNeedsSlowPath)
	{
		const FSlateInvalidationWidgetPostHeap::FElement WidgetElement = WidgetsNeedingPostUpdate->HeapPop();
		FWidgetProxy& WidgetProxy = (*FastWidgetPathList)[WidgetElement.GetWidgetIndex()];

		// Widget could be null if it was removed and we are on the slow path
		if (SWidget* WidgetPtr = WidgetProxy.GetWidget())
		{
#if WITH_SLATE_DEBUGGING
			if (GSlateInvalidationRootDumpPostInvalidationList)
			{
				LogPostInvalidationItem(*FastWidgetPathList, WidgetElement.GetWidgetIndex());
			}
#endif

			bWidgetsNeedRepaint |= WidgetProxy.ProcessPostInvalidation(*WidgetsNeedingPostUpdate, *FastWidgetPathList, *this);
			EnumRemoveFlags(WidgetProxy.CurrentInvalidateReason, Slate::PostInvalidationReason);

			if (WidgetPtr->HasAnyUpdateFlags(EWidgetUpdateFlags::AnyUpdate) && WidgetProxy.Visibility.IsVisible())
			{
				FinalUpdateList.Emplace(WidgetElement.GetWidgetIndex(), WidgetElement.GetWidgetSortOrder());
			}
		}
	}
	WidgetsNeedingPostUpdate->Reset(true);

#if UE_SLATE_WITH_INVALIDATIONWIDGETLIST_DEBUGGING
	if (GSlateInvalidationRootVerifyWidgetsUpdateList && !bNeedsSlowPath)
	{
		VerifyWidgetsUpdateList_AfterProcessPostUpdate(GetRootWidget(), FastWidgetPathList.Get(), WidgetsNeedingPreUpdate.Get(), WidgetsNeedingPostUpdate.Get(), FinalUpdateList);
	}
#endif

	return bWidgetsNeedRepaint;
}

bool FSlateInvalidationRoot::ProcessInvalidation()
{
	SCOPED_NAMED_EVENT(Slate_InvalidationProcessing, FColor::Blue);
	CSV_SCOPED_TIMING_STAT(Slate, InvalidationProcessing);
#if WITH_SLATE_DEBUGGING
	PerformanceStat = FPerformanceStat();
	FScopedDurationTimer TmpPerformance_ProcessInvalidation(PerformanceStat.InvalidationProcessing);
#endif

	TGuardValue<bool> OnFastPathGuard(GSlateIsOnFastProcessInvalidation, true);

	bool bWidgetsNeedRepaint = false;

	if (!bNeedsSlowPath)
	{
		check(WidgetsNeedingPreUpdate);
		check(WidgetsNeedingPrepassUpdate);
		check(WidgetsNeedingPostUpdate);

		SCOPED_NAMED_EVENT(Slate_InvalidationProcessing_PreUpdate, FColor::Blue);
#if WITH_SLATE_DEBUGGING
		FScopedDurationTimer TmpPerformance(PerformanceStat.WidgetsPreUpdate);
#endif

		ProcessPreUpdate();
	}

	if (!bNeedsSlowPath)
	{
		SCOPED_NAMED_EVENT(Slate_InvalidationProcessing_AttributeUpdate, FColor::Blue);
#if WITH_SLATE_DEBUGGING
		FScopedDurationTimer TmpPerformance(PerformanceStat.WidgetsAttribute);
#endif

		ProcessAttributeUpdate();
	}

	/** Re-run any ChildOrder invalidation. Attributes may have added new ChildOrder. */
	if (!bNeedsSlowPath && WidgetsNeedingPreUpdate->Num() > 0)
	{
		SCOPED_NAMED_EVENT(Slate_InvalidationProcessing_PreUpdate, FColor::Blue);

		ProcessPreUpdate();
	}

	if (!bNeedsSlowPath)
	{
		// Put all widgets in the VolatileUpdate list in the WidgetsNeedingPostUpdate
		WidgetsNeedingPrepassUpdate->Heapify();
		WidgetsNeedingPostUpdate->Heapify();
		{
			for (FSlateInvalidationWidgetList::FWidgetVolatileUpdateIterator Iterator = FastWidgetPathList->CreateWidgetVolatileUpdateIterator(true)
				; Iterator.IsValid()
				; Iterator.Advance())
			{
				FSlateInvalidationWidgetList::InvalidationWidgetType& InvalidationWidget = (*FastWidgetPathList)[Iterator.GetCurrentIndex()];
				WidgetsNeedingPostUpdate->HeapPushUnique(InvalidationWidget);
				if (InvalidationWidget.bIsVolatilePrepass)
				{
					InvalidationWidget.CurrentInvalidateReason |= EInvalidateWidgetReason::Layout;
					WidgetsNeedingPrepassUpdate->HeapPushUnique(InvalidationWidget);
				}
			}
		}
	}

	if (!bNeedsSlowPath)
	{
		SCOPED_NAMED_EVENT(Slate_InvalidationProcessing_PrepassUpdate, FColor::Blue);
#if WITH_SLATE_DEBUGGING
		FScopedDurationTimer TmpPerformance(PerformanceStat.WidgetsPrepass);
#endif

		ProcessPrepassUpdate();
	}

	if (!bNeedsSlowPath)
	{
		FinalUpdateList.Reset(WidgetsNeedingPostUpdate->Num());

		SCOPED_NAMED_EVENT(Slate_InvalidationProcessing_PostUpdate, FColor::Blue);
#if WITH_SLATE_DEBUGGING
		FScopedDurationTimer TmpPerformance(PerformanceStat.WidgetsUpdate);
#endif

		bWidgetsNeedRepaint = ProcessPostUpdate();
	}
	
	if (bNeedsSlowPath)
	{
		WidgetsNeedingPreUpdate->Reset(true);
		WidgetsNeedingPrepassUpdate->Reset(true);
		WidgetsNeedingPostUpdate->Reset(true);
		FinalUpdateList.Reset();
		CachedElementData->Empty();
		bWidgetsNeedRepaint = true;
	}

#if UE_SLATE_WITH_INVALIDATIONWIDGETLIST_DEBUGGING
	if (GSlateInvalidationRootVerifyWidgetVisibility && !bNeedsSlowPath)
	{
		VerifyWidgetVisibility(GetFastPathWidgetList());
	}
	if (GSlateInvalidationRootVerifyWidgetVolatile && !bNeedsSlowPath)
	{
		VerifyWidgetVolatile(GetFastPathWidgetList(), FinalUpdateList);
	}
#endif //UE_SLATE_WITH_INVALIDATIONWIDGETLIST_DEBUGGING

	return bWidgetsNeedRepaint;
}

void FSlateInvalidationRoot::ClearAllFastPathData(bool bClearResourcesImmediately)
{
	FastWidgetPathList->ForEachWidget([bClearResourcesImmediately](SWidget& Widget)
		{
			Widget.PersistentState.CachedElementHandle = FSlateCachedElementsHandle::Invalid;
			if (bClearResourcesImmediately)
			{
				Widget.FastPathProxyHandle = FWidgetProxyHandle();
			}
		});
	FastWidgetPathList->Reset();

#if UE_SLATE_DEBUGGING_CLEAR_ALL_FAST_PATH_DATA
	if (!bClearResourcesImmediately)
	{
		for (const FWidgetProxy& Proxy : FastWidgetPathList)
		{
			if (SWidget* Widget = Proxy.GetWidget())
			{
				if (Widget->FastPathProxyHandle.IsValid())
				{
					FastWidgetPathToClearedBecauseOfDelay.Add(Widget);
				}
			}
		}
	}
	else
	{
		for (const FWidgetProxy& Proxy : FastWidgetPathList)
		{
			FastWidgetPathToClearedBecauseOfDelay.RemoveSingleSwap(Proxy.GetWidget());
		}
	}
#endif

	WidgetsNeedingPreUpdate->Reset(false);
	WidgetsNeedingPrepassUpdate->Reset(false);
	WidgetsNeedingPostUpdate->Reset(false);
	FastWidgetPathList->Empty();
	CachedElementData->Empty();
	FinalUpdateList.Empty();
}

void FSlateInvalidationRoot::HandleInvalidateAllWidgets(bool bClearResourcesImmediately)
{
	Advanced_ResetInvalidation(bClearResourcesImmediately);
	OnRootInvalidated();
}

void FSlateInvalidationRoot::Advanced_ResetInvalidation(bool bClearResourcesImmediately)
{
	InvalidateRootChildOrder();

	if (bClearResourcesImmediately)
	{
		ClearAllFastPathData(true);
	}

	bNeedsSlowPath = true;
}

#if WITH_SLATE_DEBUGGING
void DumpUpdateList(const FSlateInvalidationWidgetList& FastWidgetPathList, const TArray<FSlateInvalidationWidgetHeapElement>& FinalUpdateList)
{
	UE_LOG(LogSlate, Log, TEXT("Dumping Update List"));
	UE_LOG(LogSlate, Log, TEXT("-------------------"));
	// The update list is put in reverse order 
	for (int32 ListIndex = FinalUpdateList.Num() - 1; ListIndex >= 0; --ListIndex)
	{
		const FSlateInvalidationWidgetIndex MyIndex = FinalUpdateList[ListIndex].GetWidgetIndex();

		const FWidgetProxy& WidgetProxy = FastWidgetPathList[MyIndex];
		const SWidget* WidgetPtr = WidgetProxy.GetWidget();
		if (WidgetProxy.Visibility.IsVisible() && WidgetPtr)
		{
			if (WidgetPtr->HasAnyUpdateFlags(EWidgetUpdateFlags::NeedsVolatilePaint))
			{
				UE_LOG(LogSlate, Log, TEXT("Volatile Repaint %s"), *FReflectionMetaData::GetWidgetDebugInfo(WidgetPtr));
			}
			else if (WidgetPtr->HasAnyUpdateFlags(EWidgetUpdateFlags::NeedsRepaint))
			{
				UE_LOG(LogSlate, Log, TEXT("Repaint %s"), *FReflectionMetaData::GetWidgetDebugInfo(WidgetPtr));
			}
			else
			{
				if (WidgetPtr->HasAnyUpdateFlags(EWidgetUpdateFlags::NeedsActiveTimerUpdate))
				{
					UE_LOG(LogSlate, Log, TEXT("ActiveTimer %s"), *FReflectionMetaData::GetWidgetDebugInfo(WidgetPtr));
				}

				if (WidgetPtr->HasAnyUpdateFlags(EWidgetUpdateFlags::NeedsTick))
				{
					UE_LOG(LogSlate, Log, TEXT("Tick %s"), *FReflectionMetaData::GetWidgetDebugInfo(WidgetPtr));
				}
			}
		}
	}
	UE_LOG(LogSlate, Log, TEXT("-------------------"));

	GSlateInvalidationRootDumpUpdateListOnce = false;
}


void LogPreInvalidationItem(const FSlateInvalidationWidgetList& FastWidgetPathList, FSlateInvalidationWidgetIndex WidgetIndex)
{
	const FWidgetProxy& Proxy = FastWidgetPathList[WidgetIndex];

	if (EnumHasAnyFlags(Proxy.CurrentInvalidateReason, EInvalidateWidgetReason::AttributeRegistration))
	{
		UE_LOG(LogSlate, Log, TEXT("  AttributeRegistration %s"), *FReflectionMetaData::GetWidgetDebugInfo(Proxy.GetWidget()));
	}
	else if (EnumHasAnyFlags(Proxy.CurrentInvalidateReason, EInvalidateWidgetReason::ChildOrder))
	{
		UE_LOG(LogSlate, Log, TEXT("  Child Order %s"), *FReflectionMetaData::GetWidgetDebugInfo(Proxy.GetWidget()));
	}
	else
	{
		UE_LOG(LogSlate, Log, TEXT("  [?] %s"), *FReflectionMetaData::GetWidgetDebugInfo(Proxy.GetWidget()));
	}
}

void LogPrepassInvalidationItem(const FSlateInvalidationWidgetList& FastWidgetPathList, FSlateInvalidationWidgetIndex WidgetIndex)
{
	const FWidgetProxy& Proxy = FastWidgetPathList[WidgetIndex];
	UE_LOG(LogSlate, Log, TEXT("  Prepass %s"), *FReflectionMetaData::GetWidgetDebugInfo(Proxy.GetWidget()));
}

void LogPostInvalidationItem(const FSlateInvalidationWidgetList& FastWidgetPathList, FSlateInvalidationWidgetIndex WidgetIndex)
{
	const FWidgetProxy& Proxy = FastWidgetPathList[WidgetIndex];

	if (EnumHasAnyFlags(Proxy.CurrentInvalidateReason, EInvalidateWidgetReason::Layout))
	{
		UE_LOG(LogSlate, Log, TEXT("  Layout %s"), *FReflectionMetaData::GetWidgetDebugInfo(Proxy.GetWidget()));
	}
	else if (EnumHasAnyFlags(Proxy.CurrentInvalidateReason, EInvalidateWidgetReason::Visibility))
	{
		UE_LOG(LogSlate, Log, TEXT("  Visibility %s"), *FReflectionMetaData::GetWidgetDebugInfo(Proxy.GetWidget()));
	}
	else if (EnumHasAnyFlags(Proxy.CurrentInvalidateReason, EInvalidateWidgetReason::Volatility))
	{
		UE_LOG(LogSlate, Log, TEXT("  Volatility %s"), *FReflectionMetaData::GetWidgetDebugInfo(Proxy.GetWidget()));
	}
	else if (EnumHasAnyFlags(Proxy.CurrentInvalidateReason, EInvalidateWidgetReason::RenderTransform))
	{
		UE_LOG(LogSlate, Log, TEXT("  RenderTransform %s"), *FReflectionMetaData::GetWidgetDebugInfo(Proxy.GetWidget()));
	}
	else if (EnumHasAnyFlags(Proxy.CurrentInvalidateReason, EInvalidateWidgetReason::Paint))
	{
		UE_LOG(LogSlate, Log, TEXT("  Paint %s"), *FReflectionMetaData::GetWidgetDebugInfo(Proxy.GetWidget()));
	}
	else if (!Proxy.GetWidget()->HasAnyUpdateFlags(EWidgetUpdateFlags::AnyUpdate))
	{
		UE_LOG(LogSlate, Log, TEXT("  [?] %s"), *FReflectionMetaData::GetWidgetDebugInfo(Proxy.GetWidget()));
	}
}
#endif

#if UE_SLATE_WITH_INVALIDATIONWIDGETLIST_DEBUGGING

#define UE_SLATE_LOG_ERROR_IF_FALSE(Test, FlagToReset, Message, ...) \
	ensureAlwaysMsgf((Test), Message, ##__VA_ARGS__); \
	if (!(Test)) \
	{ \
		UE_LOG(LogSlate, Error, Message, ##__VA_ARGS__); \
		FlagToReset->Set(false, FlagToReset->GetFlags()); \
		return; \
	}

void VerifyWidgetList(TSharedRef<SWidget> RootWidget, FSlateInvalidationRootHandle InvalidationRootHandle, FSlateInvalidationWidgetList& WidgetList)
{
	FSlateInvalidationWidgetList List(InvalidationRootHandle, FSlateInvalidationWidgetList::FArguments{ 128, 128, 1000, false });
	List.BuildWidgetList(RootWidget);
	bool bIsIdentical = (List.DeapCompare(WidgetList));
	if (!bIsIdentical)
	{
		UE_LOG(LogSlate, Log, TEXT("**-- New Build List --**"));
		List.LogWidgetsList(true);
		UE_LOG(LogSlate, Log, TEXT("**-- Invaliation Root List --**"));
		WidgetList.LogWidgetsList(true);

		UE_SLATE_LOG_ERROR_IF_FALSE(false, CVarSlateInvalidationRootVerifyWidgetList, TEXT("The updated list doesn't match a newly created list."));
	}
}

void VerifyHittest(SWidget* InvalidationRootWidget, FSlateInvalidationWidgetList& WidgetList, FHittestGrid* HittestGrid)
{
	check(InvalidationRootWidget);
	check(HittestGrid);

	UE_SLATE_LOG_ERROR_IF_FALSE(WidgetList.VerifySortOrder()
		, CVarSlateInvalidationRootVerifyHittestGrid
		, TEXT("The array's sort order for InvalidationRoot '%s' is not respected.")
		, *FReflectionMetaData::GetWidgetPath(InvalidationRootWidget));

	TArray<FHittestGrid::FWidgetSortData> WeakHittestGridSortDatas = HittestGrid->GetAllWidgetSortDatas();

	struct FHittestWidgetSortData
	{
		const SWidget* Widget;
		int64 PrimarySort;
		FSlateInvalidationWidgetSortOrder SecondarySort;
	};

	TArray<FHittestWidgetSortData, FConcurrentLinearArrayAllocator> HittestGridSortDatas;
	HittestGridSortDatas.Reserve(WeakHittestGridSortDatas.Num());

	// Widgets need to be valid in the hittestgrid
	for (const FHittestGrid::FWidgetSortData& Data : WeakHittestGridSortDatas)
	{
		TSharedPtr<SWidget> Widget = Data.WeakWidget.Pin();
		UE_SLATE_LOG_ERROR_IF_FALSE(Widget, CVarSlateInvalidationRootVerifyHittestGrid, TEXT("A widget is invalid in the HittestGrid"));

		FHittestWidgetSortData SortData = { Widget.Get(), Data.PrimarySort, Data.SecondarySort };
		HittestGridSortDatas.Add(MoveTemp(SortData));
	}

	// The order in the WidgetList is sorted. It's not the case of the HittestGrid.

	FSlateInvalidationWidgetSortOrder PreviousSecondarySort;
	const SWidget* LastWidget = nullptr;
	WidgetList.ForEachWidget([&HittestGridSortDatas, &PreviousSecondarySort, &LastWidget](const SWidget& Widget)
		{
			if (Widget.GetVisibility().IsHitTestVisible())
			{
				// Is the widget in the hittestgrid
				const int32 FoundHittestIndex = HittestGridSortDatas.IndexOfByPredicate([&Widget](const FHittestWidgetSortData& HittestGrid)
					{
						return HittestGrid.Widget == &Widget;
					});
				const bool bHasFoundWidget = HittestGridSortDatas.IsValidIndex(FoundHittestIndex);
				if (!bHasFoundWidget)
				{
					return;
				}

				UE_SLATE_LOG_ERROR_IF_FALSE(Widget.GetProxyHandle().GetWidgetSortOrder() == HittestGridSortDatas[FoundHittestIndex].SecondarySort
					, CVarSlateInvalidationRootVerifyHittestGrid
					, TEXT("The SecondarySort of widget '%s' doesn't match the SecondarySort inside the HittestGrid.")
					, *FReflectionMetaData::GetWidgetPath(Widget));

				LastWidget = &Widget;
				PreviousSecondarySort = HittestGridSortDatas[FoundHittestIndex].SecondarySort;

				HittestGridSortDatas.RemoveAtSwap(FoundHittestIndex);
			}
		});

	const int32 FoundHittestIndex = HittestGridSortDatas.IndexOfByPredicate([InvalidationRootWidget](const FHittestWidgetSortData& HittestGrid)
		{
			return HittestGrid.Widget == InvalidationRootWidget;
		});
	if (HittestGridSortDatas.IsValidIndex(FoundHittestIndex))
	{
		HittestGridSortDatas.RemoveAtSwap(FoundHittestIndex);
	}

	// New Widget could be added with an ChildOrder invalidation while Painting or SlatePrepass.
	//They wouldn't be in the WidgetList yet. Make sure a parent has the ChildOrder Invalidation (so they get repainted to the hittest grid).
	for (const FHittestWidgetSortData& HittestGridSortData : HittestGridSortDatas)
	{
		UE_SLATE_LOG_ERROR_IF_FALSE(HittestGridSortData.Widget != nullptr
			, CVarSlateInvalidationRootVerifyHittestGrid
			, TEXT("A widget in the HittestGrid is invalid and shouldn't be in the HittestGrid."));

		if (!HittestGridSortData.Widget->GetProxyHandle().IsValid(HittestGridSortData.Widget))
		{
			// Is the parent have ChildOrder invalidation
			FSlateInvalidationWidgetIndex ParentWidetIndex = FSlateInvalidationWidgetIndex::Invalid;
			SWidget* ParentWidget = HittestGridSortData.Widget->GetParentWidget().Get();
			while(ParentWidget)
			{
				if (ParentWidget->GetProxyHandle().IsValid(ParentWidget))
				{
					ParentWidetIndex = ParentWidget->GetProxyHandle().GetWidgetIndex();
					break;
				}
				ParentWidget = ParentWidget->GetParentWidget().Get();
			}

			if (ParentWidetIndex != FSlateInvalidationWidgetIndex::Invalid)
			{
				UE_SLATE_LOG_ERROR_IF_FALSE(WidgetList.IsValidIndex(ParentWidetIndex) && EnumHasAllFlags(WidgetList[ParentWidetIndex].CurrentInvalidateReason, EInvalidateWidgetReason::ChildOrder)
					, CVarSlateInvalidationRootVerifyHittestGrid
					, TEXT("The parent widget doesn't has ChildOrder invaldiation. The hittest grid has an invalid widget."));
			}
		}
	}
}

void VerifyWidgetVisibility(FSlateInvalidationWidgetList& WidgetList)
{
	WidgetList.ForEachInvalidationWidget([&WidgetList](FSlateInvalidationWidgetList::InvalidationWidgetType& InvalidationWidget)
		{
			if (SWidget* Widget = InvalidationWidget.GetWidget())
			{
				{
					const EVisibility WidgetVisibility = Widget->GetVisibility();
					bool bParentIsVisible = true;
					bool bParentIsCollapsed = false;

					const TSharedPtr<SWidget> ParentWidget = Widget->GetParentWidget();
					if (InvalidationWidget.ParentIndex != FSlateInvalidationWidgetIndex::Invalid)
					{
						// Confirm that we have the correct parent
						UE_SLATE_LOG_ERROR_IF_FALSE(WidgetList.IsValidIndex(InvalidationWidget.ParentIndex)
							, CVarSlateInvalidationRootVerifyWidgetVisibility
							, TEXT("Widget '%s' Parent index is invalid.")
							, *FReflectionMetaData::GetWidgetDebugInfo(Widget));

						const FSlateInvalidationWidgetList::InvalidationWidgetType& ParentInvalidationWidget = WidgetList[InvalidationWidget.ParentIndex];
						UE_SLATE_LOG_ERROR_IF_FALSE(ParentWidget.Get() == ParentInvalidationWidget.GetWidget()
							, CVarSlateInvalidationRootVerifyWidgetVisibility
							, TEXT("Widget '%s' Parent is not '%s'.")
							, *FReflectionMetaData::GetWidgetDebugInfo(Widget)
							, *FReflectionMetaData::GetWidgetDebugInfo(ParentWidget.Get()));

						bParentIsVisible = ParentInvalidationWidget.Visibility.IsVisible();
						bParentIsCollapsed = ParentInvalidationWidget.Visibility.IsCollapsed();
					}
					else
					{
						UE_SLATE_LOG_ERROR_IF_FALSE(ParentWidget == nullptr || ParentWidget->Advanced_IsInvalidationRoot()
							, CVarSlateInvalidationRootVerifyWidgetVisibility
							, TEXT("Widget '%s' Parent is valid and is not an invalidation root.")
							, *FReflectionMetaData::GetWidgetDebugInfo(Widget));
					}

					UE_SLATE_LOG_ERROR_IF_FALSE(InvalidationWidget.Visibility.AreAncestorsVisible() == bParentIsVisible
						, CVarSlateInvalidationRootVerifyWidgetVisibility
						, TEXT("Widget '%s' AreAncestorsVisible flag is wrong.")
						, *FReflectionMetaData::GetWidgetDebugInfo(Widget));
					UE_SLATE_LOG_ERROR_IF_FALSE(InvalidationWidget.Visibility.IsVisible() == (bParentIsVisible && WidgetVisibility.IsVisible())
						, CVarSlateInvalidationRootVerifyWidgetVisibility
						, TEXT("Widget '%s' IsVisible flag is wrong.")
						, *FReflectionMetaData::GetWidgetDebugInfo(Widget));
					UE_SLATE_LOG_ERROR_IF_FALSE(InvalidationWidget.Visibility.IsCollapsed() == bParentIsCollapsed || WidgetVisibility == EVisibility::Collapsed
						, CVarSlateInvalidationRootVerifyWidgetVisibility
						, TEXT("Widget '%s' IsCollapsed flag is wrong.")
						, *FReflectionMetaData::GetWidgetDebugInfo(Widget));
					UE_SLATE_LOG_ERROR_IF_FALSE(InvalidationWidget.Visibility.IsCollapseIndirectly() == bParentIsCollapsed
						, CVarSlateInvalidationRootVerifyWidgetVisibility
						, TEXT("Widget '%s' IsCollapseIndirectly flag is wrong.")
						, *FReflectionMetaData::GetWidgetDebugInfo(Widget));
				}
				{
					if (!InvalidationWidget.Visibility.IsVisible())
					{
						UE_SLATE_LOG_ERROR_IF_FALSE(!Widget->GetPersistentState().CachedElementHandle.HasCachedElements()
							, CVarSlateInvalidationRootVerifyWidgetVisibility
							, TEXT("Widget '%s' has cached element and is not visibled.")
							, *FReflectionMetaData::GetWidgetDebugInfo(Widget));
					}
				}
				{
					// Cache last frame visibility
					InvalidationWidget.bDebug_LastFrameVisible = InvalidationWidget.Visibility.IsVisible();
					InvalidationWidget.bDebug_LastFrameVisibleSet = true;
				}
			}
		});
}

void VerifyWidgetVolatile(FSlateInvalidationWidgetList& WidgetList, TArray<FSlateInvalidationWidgetHeapElement>& FinalUpdateList)
{
	SWidget* Root = WidgetList.GetRoot().Pin().Get();
	check(Root);
	WidgetList.ForEachWidget([Root, &FinalUpdateList](SWidget& Widget)
		{
			if (&Widget != Root && GSlateInvalidationRootVerifyWidgetVolatile)
			{
				{
					const bool bWasVolatile = Widget.IsVolatile();
					Widget.CacheVolatility();
					const bool bIsVolatile = Widget.IsVolatile();
					UE_SLATE_LOG_ERROR_IF_FALSE(bWasVolatile == bIsVolatile
						, CVarSlateInvalidationRootVerifyWidgetVolatile
						, TEXT("Widget '%s' volatily changed without an invalidation.")
						, *FReflectionMetaData::GetWidgetDebugInfo(Widget));
				}

				const TSharedPtr<const SWidget> ParentWidget = Widget.GetParentWidget();
				UE_SLATE_LOG_ERROR_IF_FALSE(ParentWidget
					, CVarSlateInvalidationRootVerifyWidgetVolatile
					, TEXT("Parent widget of widget '%s' is invalid.")
					, *FReflectionMetaData::GetWidgetDebugInfo(Widget));

				{
					const bool bShouldBeVolatileIndirectly = ParentWidget->IsVolatileIndirectly() || ParentWidget->IsVolatile();
					UE_SLATE_LOG_ERROR_IF_FALSE(Widget.IsVolatileIndirectly() == bShouldBeVolatileIndirectly
					, CVarSlateInvalidationRootVerifyWidgetVolatile
					, TEXT("Widget '%s' should be set as %s.")
					, *FReflectionMetaData::GetWidgetDebugInfo(Widget)
					, (bShouldBeVolatileIndirectly ? TEXT("volatile indirectly") : TEXT("not volatile indirectly")));
				}

				if (Widget.IsVolatile() && !Widget.IsVolatileIndirectly())
				{
					UE_SLATE_LOG_ERROR_IF_FALSE(Widget.HasAnyUpdateFlags(EWidgetUpdateFlags::NeedsVolatilePaint)
						, CVarSlateInvalidationRootVerifyWidgetVolatile
						, TEXT("Widget '%s' is volatile but doesn't have the update flag NeedsVolatilePaint.")
						, *FReflectionMetaData::GetWidgetDebugInfo(Widget));

					if (Widget.GetProxyHandle().IsValid(Widget))
					{
						const bool bIsVisible = Widget.GetProxyHandle().GetProxy().Visibility.IsVisible();
						const FSlateInvalidationWidgetIndex WidgetIndex = Widget.GetProxyHandle().GetWidgetIndex();
						const bool bIsContains = FinalUpdateList.ContainsByPredicate([WidgetIndex](const FSlateInvalidationWidgetHeapElement& Other)
							{
								return Other.GetWidgetIndex() == WidgetIndex;
							});
						UE_SLATE_LOG_ERROR_IF_FALSE(bIsContains || !bIsVisible
							, CVarSlateInvalidationRootVerifyWidgetVolatile
							, TEXT("Widget '%s' is volatile but is not in the update list.")
							, *FReflectionMetaData::GetWidgetDebugInfo(Widget));
					}
				}
			}
		});
}

void VerifyWidgetsUpdateList_BeforeProcessPreUpdate(const TSharedRef<SWidget>& RootWidget,
	FSlateInvalidationWidgetList* FastWidgetPathList,
	FSlateInvalidationWidgetPreHeap* WidgetsNeedingPreUpdate,
	FSlateInvalidationWidgetPostHeap* WidgetsNeedingPostUpdate,
	TArray<FSlateInvalidationWidgetHeapElement>& FinalUpdateList)
{
	if (FastWidgetPathList->GetRoot().Pin() != RootWidget)
	{
		return;
	}

	for (const FSlateInvalidationWidgetHeapElement& WidgetElement : FinalUpdateList)
	{
		UE_SLATE_LOG_ERROR_IF_FALSE(FastWidgetPathList->IsValidIndex(WidgetElement.GetWidgetIndex())
			, CVarSlateInvalidationRootVerifyWidgetsUpdateList
			, TEXT("A WidgetIndex is invalid. The Widget can be invalid (because it's not been processed yet)."));
	}

	UE_SLATE_LOG_ERROR_IF_FALSE(WidgetsNeedingPreUpdate->IsValidHeap_Debug()
		, CVarSlateInvalidationRootVerifyWidgetsUpdateList
		, TEXT("The PreUpdate list need to stay a valid heap"));

	WidgetsNeedingPreUpdate->ForEachIndexes([FastWidgetPathList](const FSlateInvalidationWidgetPreHeap::FElement& Element)
		{
			UE_SLATE_LOG_ERROR_IF_FALSE(FastWidgetPathList->IsValidIndex(Element.GetWidgetIndex())
				, CVarSlateInvalidationRootVerifyWidgetsUpdateList
				, TEXT("An element is not valid."));
			const FSlateInvalidationWidgetList::InvalidationWidgetType& InvalidationWidget = (*FastWidgetPathList)[Element.GetWidgetIndex()];
			if (SWidget* Widget = (*FastWidgetPathList)[Element.GetWidgetIndex()].GetWidget())
			{
				UE_SLATE_LOG_ERROR_IF_FALSE(Widget->GetProxyHandle().GetWidgetSortOrder() == Element.GetWidgetSortOrder()
					, CVarSlateInvalidationRootVerifyWidgetsUpdateList
					, TEXT("The sort order of the widget '%s' do not matches what is in the heap.")
					, *FReflectionMetaData::GetWidgetDebugInfo(Widget));
				UE_SLATE_LOG_ERROR_IF_FALSE(Widget->GetProxyHandle().GetWidgetIndex() == Element.GetWidgetIndex()
					, CVarSlateInvalidationRootVerifyWidgetsUpdateList
					, TEXT("The widget index of the widget '%s' do not matches what is in the heap.")
					, *FReflectionMetaData::GetWidgetDebugInfo(Widget));
			}
		});

	FastWidgetPathList->ForEachInvalidationWidget([WidgetsNeedingPreUpdate](FSlateInvalidationWidgetList::InvalidationWidgetType& InvalidationWidget)
		{
			UE_SLATE_LOG_ERROR_IF_FALSE(WidgetsNeedingPreUpdate->Contains_Debug(InvalidationWidget.Index) == InvalidationWidget.bContainedByWidgetPreHeap
				, CVarSlateInvalidationRootVerifyWidgetsUpdateList
				, TEXT("Widget '%s' is or is not in the PreUpdate but the flag say otherwise.")
				, *FReflectionMetaData::GetWidgetDebugInfo(InvalidationWidget.GetWidget()));
		});
}

void VerifyWidgetsUpdateList_ProcessPrepassUpdate(FSlateInvalidationWidgetList* FastWidgetPathList, FSlateInvalidationWidgetPrepassHeap* WidgetsNeedingPrepassUpdate, FSlateInvalidationWidgetPostHeap* WidgetsNeedingPostUpdate)
{
	// Make sure every widget in the WidgetsNeedingPrepassUpdate is also in the WidgetsNeedingPostUpdate list.
	WidgetsNeedingPrepassUpdate->ForEachIndexes([FastWidgetPathList, WidgetsNeedingPostUpdate](const FSlateInvalidationWidgetPrepassHeap::FElement& Element)
		{
			const FSlateInvalidationWidgetList::InvalidationWidgetType& InvalidationWidget = (*FastWidgetPathList)[Element.GetWidgetIndex()];
			const SWidget* Widget = InvalidationWidget.GetWidget();
			UE_SLATE_LOG_ERROR_IF_FALSE(WidgetsNeedingPostUpdate->Contains_Debug(Element.GetWidgetIndex())
				, CVarSlateInvalidationRootVerifyWidgetsUpdateList
				, TEXT("Widget '%s' is in the WidgetsNeedingPrepassUpdate list but not in the WidgetsNeedingPostUpdate.")
				, *FReflectionMetaData::GetWidgetDebugInfo(InvalidationWidget.GetWidget()));
		});
}

void VerifyWidgetsUpdateList_BeforeProcessPostUpdate(const TSharedRef<SWidget>& RootWidget,
	FSlateInvalidationWidgetList* FastWidgetPathList,
	FSlateInvalidationWidgetPreHeap* WidgetsNeedingPreUpdate,
	FSlateInvalidationWidgetPostHeap* WidgetsNeedingPostUpdate,
	TArray<FSlateInvalidationWidgetHeapElement>& FinalUpdateList)
{
	if (FastWidgetPathList->GetRoot().Pin() != RootWidget)
	{
		return;
	}

	UE_SLATE_LOG_ERROR_IF_FALSE(WidgetsNeedingPostUpdate->IsValidHeap_Debug()
		, CVarSlateInvalidationRootVerifyWidgetsUpdateList
		, TEXT("The PostUpdate list need to stay a valid heap"));

	// Widget in SWidget::Prepass may have added new widget.
	//This is not desired, it will introduce a frame delay compare to slow path.
	//UE_SLATE_LOG_ERROR_IF_FALSE(WidgetsNeedingPreUpdate->Num() == 0
	//	, CVarSlateInvalidationRootVerifyWidgetsUpdateList
	//	, TEXT("The PreUpdate list should be empty"));

	UE_SLATE_LOG_ERROR_IF_FALSE(FinalUpdateList.Num() == 0
		, CVarSlateInvalidationRootVerifyWidgetsUpdateList
		, TEXT("The Final Update list should be empty."));

	WidgetsNeedingPostUpdate->ForEachIndexes([FastWidgetPathList](const FSlateInvalidationWidgetPreHeap::FElement& Element)
		{
			UE_SLATE_LOG_ERROR_IF_FALSE(FastWidgetPathList->IsValidIndex(Element.GetWidgetIndex())
				, CVarSlateInvalidationRootVerifyWidgetsUpdateList
				, TEXT("An element is not valid."));

			const FSlateInvalidationWidgetList::InvalidationWidgetType& InvalidationWidget = (*FastWidgetPathList)[Element.GetWidgetIndex()];
			const SWidget* Widget = InvalidationWidget.GetWidget();

			// The widget was valid but a Custom Prepass could have destroyed the widget.
			if (Widget)
			{
				UE_SLATE_LOG_ERROR_IF_FALSE(Widget->GetProxyHandle().GetWidgetSortOrder() == Element.GetWidgetSortOrder()
					, CVarSlateInvalidationRootVerifyWidgetsUpdateList
					, TEXT("The sort order of the widget '%s' do not matches what is in the heap.")
					, *FReflectionMetaData::GetWidgetDebugInfo(Widget));
				UE_SLATE_LOG_ERROR_IF_FALSE(Widget->GetProxyHandle().GetWidgetIndex() == Element.GetWidgetIndex()
					, CVarSlateInvalidationRootVerifyWidgetsUpdateList
					, TEXT("The widget index of the widget '%s' do not matches what is in the heap.")
					, *FReflectionMetaData::GetWidgetDebugInfo(Widget));
			}
		});

	FastWidgetPathList->ForEachInvalidationWidget([WidgetsNeedingPostUpdate](FSlateInvalidationWidgetList::InvalidationWidgetType& InvalidationWidget)
		{
			UE_SLATE_LOG_ERROR_IF_FALSE(WidgetsNeedingPostUpdate->Contains_Debug(InvalidationWidget.Index) == InvalidationWidget.bContainedByWidgetPostHeap
				, CVarSlateInvalidationRootVerifyWidgetsUpdateList
				, TEXT("Widget '%s' is or is not in the PostUpdate but the flag say otherwise.")
				, *FReflectionMetaData::GetWidgetDebugInfo(InvalidationWidget.GetWidget()));
		});
}

void VerifyWidgetsUpdateList_AfterProcessPostUpdate(const TSharedRef<SWidget>& RootWidget,
	FSlateInvalidationWidgetList* FastWidgetPathList,
	FSlateInvalidationWidgetPreHeap* WidgetsNeedingPreUpdate,
	FSlateInvalidationWidgetPostHeap* WidgetsNeedingPostUpdate,
	TArray<FSlateInvalidationWidgetHeapElement>& FinalUpdateList)
{
	if (FastWidgetPathList->GetRoot().Pin() != RootWidget)
	{
		return;
	}

	UE_SLATE_LOG_ERROR_IF_FALSE(WidgetsNeedingPreUpdate->Num() == 0
		, CVarSlateInvalidationRootVerifyWidgetsUpdateList
		, TEXT("The list of Pre Update should already been processed."));
	UE_SLATE_LOG_ERROR_IF_FALSE(WidgetsNeedingPostUpdate->Num() == 0
		, CVarSlateInvalidationRootVerifyWidgetsUpdateList
		, TEXT("The list of Post Update should already been processed."));

	for(const FSlateInvalidationWidgetHeapElement& WidgetElement : FinalUpdateList)
	{
		const FSlateInvalidationWidgetIndex WidgetIndex = WidgetElement.GetWidgetIndex();
		const FSlateInvalidationWidgetList::InvalidationWidgetType& InvalidationWidget = (*FastWidgetPathList)[WidgetIndex];
		const SWidget* Widget = InvalidationWidget.GetWidget();

		// The widget was valid but a Custom Prepass could have destroyed the widget.
		if (Widget)
		{
			UE_SLATE_LOG_ERROR_IF_FALSE(InvalidationWidget.CurrentInvalidateReason == EInvalidateWidgetReason::None
				, CVarSlateInvalidationRootVerifyWidgetsUpdateList
				, TEXT("The widget '%s' is in the update list and it still has a Invalidation Reason.")
				, *FReflectionMetaData::GetWidgetDebugInfo(Widget));
			UE_SLATE_LOG_ERROR_IF_FALSE(Widget->HasAnyUpdateFlags(EWidgetUpdateFlags::AnyUpdate)
				, CVarSlateInvalidationRootVerifyWidgetsUpdateList
				, TEXT("The widget '%s' is in the update list but doesn't have an update flag set.")
				, *FReflectionMetaData::GetWidgetDebugInfo(Widget));
		}
	}
}

void VerifySlateAttribute_BeforeUpdate(FSlateInvalidationWidgetList& FastWidgetPathList)
{
	FastWidgetPathList.ForEachInvalidationWidget([](FSlateInvalidationWidgetList::InvalidationWidgetType& InvalidationWidget)
		{
			InvalidationWidget.bDebug_AttributeUpdated = false;
		});
}

void VerifySlateAttribute_AfterUpdate(const FSlateInvalidationWidgetList& FastWidgetPathList)
{
	const bool bElementIndexListValid = FastWidgetPathList.VerifyElementIndexList();
	UE_SLATE_LOG_ERROR_IF_FALSE(bElementIndexListValid
		, CVarSlateInvalidationRootVerifySlateAttribute
		, TEXT("The VerifySlateAttribute failed in post."));
}

#undef UE_SLATE_LOG_ERROR_IF_FALSE
#endif //UE_SLATE_WITH_INVALIDATIONWIDGETLIST_DEBUGGING

/**
 * 
 */
FSlateInvalidationRootHandle::FSlateInvalidationRootHandle()
	: InvalidationRoot(nullptr)
	, UniqueId(INDEX_NONE)
{

}

FSlateInvalidationRootHandle::FSlateInvalidationRootHandle(int32 InUniqueId)
	: UniqueId(InUniqueId)
{
	InvalidationRoot = GSlateInvalidationRootListInstance.GetInvalidationRoot(UniqueId);
}

FSlateInvalidationRoot* FSlateInvalidationRootHandle::GetInvalidationRoot() const
{
	return GSlateInvalidationRootListInstance.GetInvalidationRoot(UniqueId);
}
<|MERGE_RESOLUTION|>--- conflicted
+++ resolved
@@ -375,16 +375,12 @@
 		bNeedScreenPositionShift = false;
 	}
 
-<<<<<<< HEAD
-	TGuardValue<EFlowDirection> FlowGuard(GSlateFlowDirection, RootWidget->ComputeFlowDirection());
-=======
 	EFlowDirection NewFlowDirection = GSlateFlowDirection;
 	if (RootWidget->GetFlowDirectionPreference() == EFlowDirectionPreference::Inherit)
 	{
 		NewFlowDirection = GSlateFlowDirectionShouldFollowCultureByDefault ? FLayoutLocalization::GetLocalizedLayoutDirection() : RootWidget->ComputeFlowDirection();
 	}
 	TGuardValue<EFlowDirection> FlowGuard(GSlateFlowDirection, NewFlowDirection);
->>>>>>> 4af6daef
 	if (!Context.bAllowFastPathUpdate || bNeedsSlowPath || GSlateIsInInvalidationSlowPath)
 	{
 		SCOPED_NAMED_EVENT(Slate_PaintSlowPath, FColor::Red);
@@ -485,7 +481,6 @@
 		FSlateInvalidationReindexHeap() = default;
 
 		struct FWidgetOrderGreater
-<<<<<<< HEAD
 		{
 			FORCEINLINE bool operator()(const FSlateInvalidationWidgetHeapElement& A, const FSlateInvalidationWidgetHeapElement& B) const
 			{
@@ -495,17 +490,6 @@
 
 		void HeapPush(FSlateInvalidationWidgetHeapElement Element)
 		{
-=======
-		{
-			FORCEINLINE bool operator()(const FSlateInvalidationWidgetHeapElement& A, const FSlateInvalidationWidgetHeapElement& B) const
-			{
-				return A.GetWidgetSortOrder() < B.GetWidgetSortOrder();
-			}
-		};
-
-		void HeapPush(FSlateInvalidationWidgetHeapElement Element)
-		{
->>>>>>> 4af6daef
 			Heap.HeapPush(Element, FWidgetOrderGreater());
 		}
 
@@ -610,7 +594,6 @@
 				}
 
 				if (bNextSiblingWillBePainted)
-<<<<<<< HEAD
 				{
 					// Need to update the parent OuterLayerId in case we are using SVerticalBox/SConstraintCanvas (that reuse the same LayerId to improve rendering performance).
 					if (NextSiblingWidgetPtr->GetPersistentState().LayerId == LayerId)
@@ -643,40 +626,6 @@
 				}
 				else
 				{
-=======
-				{
-					// Need to update the parent OuterLayerId in case we are using SVerticalBox/SConstraintCanvas (that reuse the same LayerId to improve rendering performance).
-					if (NextSiblingWidgetPtr->GetPersistentState().LayerId == LayerId)
-					{
-						// Push the parent update, the new LayerId. The algo will paint the next sibling. Then confirm (on the next loop that the parent is ok).
-					}
-					else if (NextSiblingWidgetPtr->GetPersistentState().LayerId < NewOutgoingLayerId + 1)
-					{
-						// The next sibling should also update the parent but in case the parent do a FMath::Max() logic, we do not take any chances.
-						// Make sure the LayerId is correct for the next sibling.
-						const_cast<FSlateWidgetPersistentState&>(NextSiblingWidgetPtr->GetPersistentState()).LayerId = NewOutgoingLayerId + 1;
-					}
-					break;
-				}
-				else if (NextSiblingWidgetPtr->GetPersistentState().LayerId == LayerId)
-				{
-					// We cannot assume that every other siblings will also have the same LayerId. We need to loop and update for every next sibling.
-					// Keep looping for the next sibling.
-				}
-				else if (NextSiblingWidgetPtr->GetPersistentState().LayerId < NewOutgoingLayerId + 1)
-				{
-					// We are re-indexing this sibling. It should also update the parent but in case the parent do a FMath::Max() logic, we do not take any chances.
-					// Re-indexing the this sibling (for now we are just painting it).
-					//NB, if we do a property re-indexing algo, we need to update this sibling LayerId and all the children (recursively) of this sibling.
-					const_cast<FSlateWidgetPersistentState&>(NextSiblingWidgetPtr->GetPersistentState()).LayerId = NewOutgoingLayerId + 1;
-					NextSiblingWidgetPtr->UpdateFlags |= EWidgetUpdateFlags::NeedsRepaint;
-
-					PaintFastPath_AddUniqueSortedToFinalUpdateList(NextSiblingIndex);
-					break;
-				}
-				else
-				{
->>>>>>> 4af6daef
 					// The Parent put gabs in the LayerId (like SOverlay) we can stop looking for issues.
 					break;
 				}
@@ -694,7 +643,6 @@
 	bool bNeedsPaint = false;
 	const bool bAllowShrinking = false;
 	const FSlateInvalidationWidgetIndex MyIndex = FinalUpdateList.Pop(bAllowShrinking).GetWidgetIndex();
-<<<<<<< HEAD
 
 	FSlateInvalidationWidgetList::InvalidationWidgetType& InvalidationWidget = (*FastWidgetPathList)[MyIndex];
 	SWidget* WidgetPtr = InvalidationWidget.GetWidget();
@@ -713,26 +661,6 @@
 
 		// NB WidgetPtr can now be invalid. The widget can now be collapsed.
 
-=======
-
-	FSlateInvalidationWidgetList::InvalidationWidgetType& InvalidationWidget = (*FastWidgetPathList)[MyIndex];
-	SWidget* WidgetPtr = InvalidationWidget.GetWidget();
-
-#if UE_SLATE_WITH_INVALIDATIONWIDGETLIST_DEBUGGING
-	if (GSlateInvalidationRootVerifyWidgetsAreUpdatedOnce)
-	{
-		ensureAlwaysMsgf(!InvalidationWidget.bDebug_Updated, TEXT("VerifyWidgetsAreUpdatedOnce failed. Widget '%s' is going to be updated more than once"), *FReflectionMetaData::GetWidgetDebugInfo(WidgetPtr));
-	}
-#endif
-
-	// Check visibility, it was tested before adding it to the list but another widget may have change while updating.
-	if (InvalidationWidget.Visibility.IsVisible() && WidgetPtr)
-	{
-		const FWidgetProxy::FUpdateResult UpdateResult = InvalidationWidget.Update(*Context.PaintArgs, *Context.WindowElementList);
-
-		// NB WidgetPtr can now be invalid. The widget can now be collapsed.
-
->>>>>>> 4af6daef
 		if (UpdateResult.bPainted)
 		{
 			bNeedsPaint = true;
@@ -792,7 +720,6 @@
 			});
 	}
 #endif
-<<<<<<< HEAD
 
 	bool bWidgetsNeededRepaint = false;
 	{
@@ -802,17 +729,6 @@
 		// Widgets that needs reindexing while updating the FinalUpdateList.
 		UE::Slate::Private::FSlateInvalidationPaintFastPathContext FastPaintContext;
 
-=======
-
-	bool bWidgetsNeededRepaint = false;
-	{
-		TGuardValue<bool> OnFastPathGuard(GSlateIsOnFastUpdatePath, true);
-
-
-		// Widgets that needs reindexing while updating the FinalUpdateList.
-		UE::Slate::Private::FSlateInvalidationPaintFastPathContext FastPaintContext;
-
->>>>>>> 4af6daef
 		// The update list is put in reverse order by ProcessInvalidation
 		while (FinalUpdateList.Num() > 0 || !FastPaintContext.ReindexUpdateList.IsEmpty())
 		{
