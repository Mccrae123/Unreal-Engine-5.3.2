--- conflicted
+++ resolved
@@ -526,7 +526,6 @@
 
 		check(ParentWidgetPtr); // if the child is valid, then the parent must be valid
 		if (ParentWidgetPtr->GetPersistentState().OutgoingLayerId < NewOutgoingLayerId)
-<<<<<<< HEAD
 		{
 			const_cast<FSlateWidgetPersistentState&>(ParentWidgetPtr->GetPersistentState()).OutgoingLayerId = NewOutgoingLayerId;
 			FastPathContext.ReindexUpdateList.HeapPush(FSlateInvalidationWidgetHeapElement{ ParentInvalidationWidgetIndex, FSlateInvalidationWidgetSortOrder{*FastWidgetPathList, ParentInvalidationWidgetIndex} });
@@ -568,49 +567,6 @@
 		SWidget* NextSiblingWidgetPtr = NextSiblingInvalidationWidget.GetWidget();
 		if (NextSiblingInvalidationWidget.Visibility.IsVisible() && NextSiblingWidgetPtr)
 		{
-=======
-		{
-			const_cast<FSlateWidgetPersistentState&>(ParentWidgetPtr->GetPersistentState()).OutgoingLayerId = NewOutgoingLayerId;
-			FastPathContext.ReindexUpdateList.HeapPush(FSlateInvalidationWidgetHeapElement{ ParentInvalidationWidgetIndex, FSlateInvalidationWidgetSortOrder{*FastWidgetPathList, ParentInvalidationWidgetIndex} });
-		}
-	}
-}
-
-void FSlateInvalidationRoot::PaintFastPath_FixupLayerId(UE::Slate::Private::FSlateInvalidationPaintFastPathContext& FastPaintContext, const FWidgetProxy& InvalidationWidget, const int32 NewOutgoingLayerId)
-{
-	// We ignore all deferred painting for now.
-	if (InvalidationWidget.GetWidget()->GetPersistentState().bDeferredPainting)
-	{
-		return;
-	}
-
-	// For all sibling update the LayerId.
-	//Option 1: The next sibling already needs a paint update. If the next sibling incremented the LayerId (most Widget), then just make sure the next LayerId is big enough. It will update the parent on its turn.
-	//Option 2: The next sibling already needs a paint update. If the next sibling has the same LayerId (SVerticalBox/SConstraintCanvas), then we need to update the parent outgoing.
-	//Option 3: The next sibling does not need a paint update. If the next sibling incremented the LayerId (most Widget), then re index the sibling (repaint it). It will update the parent on its turn.
-	//Option 4: The next sibling does not need a paint update. If the next sibling has the same LayerId (SVerticalBox/SConstraintCanvas), then we need to update the parent outgoing and continue to the next sibling until one needs a paint update.
-
-	bool bFoundAtLeastOneSibling = false;
-	bool bFixupParentLayerId = false;
-	const int32 LayerId = InvalidationWidget.GetWidget()->GetPersistentState().LayerId;
-
-	FSlateInvalidationWidgetList::FIndexRange ParentWidgetRange;
-	{
-		if (InvalidationWidget.ParentIndex != FSlateInvalidationWidgetIndex::Invalid)
-		{
-			const FSlateInvalidationWidgetList::InvalidationWidgetType& ParentInvalidationWidget = (*FastWidgetPathList)[InvalidationWidget.ParentIndex];
-			ParentWidgetRange = { *FastWidgetPathList, ParentInvalidationWidget.Index, ParentInvalidationWidget.LeafMostChildIndex };
-		}
-	}
-
-	FSlateInvalidationWidgetIndex NextSiblingIndex = FastWidgetPathList->FindNextSibling(InvalidationWidget.Index);
-	while (NextSiblingIndex != FSlateInvalidationWidgetIndex::Invalid)
-	{
-		const FSlateInvalidationWidgetList::InvalidationWidgetType& NextSiblingInvalidationWidget = (*FastWidgetPathList)[NextSiblingIndex];
-		SWidget* NextSiblingWidgetPtr = NextSiblingInvalidationWidget.GetWidget();
-		if (NextSiblingInvalidationWidget.Visibility.IsVisible() && NextSiblingWidgetPtr)
-		{
->>>>>>> d731a049
 			// We ignore all deferred painting for now.
 			if (!NextSiblingWidgetPtr->GetPersistentState().bDeferredPainting)
 			{
@@ -678,7 +634,6 @@
 	// Update or no update. Check if the parent needs an update.
 	PaintFastPath_FixupParentLayerId(FastPaintContext, InvalidationWidget, NewOutgoingLayerId);
 }
-<<<<<<< HEAD
 
 bool FSlateInvalidationRoot::PaintFastPath_UpdateNextWidget(const FSlateInvalidationContext& Context, UE::Slate::Private::FSlateInvalidationPaintFastPathContext& FastPaintContext)
 {
@@ -705,36 +660,8 @@
 
 		if (UpdateResult.bPainted)
 		{
-=======
-
-bool FSlateInvalidationRoot::PaintFastPath_UpdateNextWidget(const FSlateInvalidationContext& Context, UE::Slate::Private::FSlateInvalidationPaintFastPathContext& FastPaintContext)
-{
-	bool bNeedsPaint = false;
-	const bool bAllowShrinking = false;
-	const FSlateInvalidationWidgetIndex MyIndex = FinalUpdateList.Pop(bAllowShrinking).GetWidgetIndex();
-
-	FSlateInvalidationWidgetList::InvalidationWidgetType& InvalidationWidget = (*FastWidgetPathList)[MyIndex];
-	SWidget* WidgetPtr = InvalidationWidget.GetWidget();
-
-#if UE_SLATE_WITH_INVALIDATIONWIDGETLIST_DEBUGGING
-	if (GSlateInvalidationRootVerifyWidgetsAreUpdatedOnce)
-	{
-		ensureAlwaysMsgf(!InvalidationWidget.bDebug_Updated, TEXT("VerifyWidgetsAreUpdatedOnce failed. Widget '%s' is going to be updated more than once"), *FReflectionMetaData::GetWidgetDebugInfo(WidgetPtr));
-	}
-#endif
-
-	// Check visibility, it was tested before adding it to the list but another widget may have change while updating.
-	if (InvalidationWidget.Visibility.IsVisible() && WidgetPtr)
-	{
-		const FWidgetProxy::FUpdateResult UpdateResult = InvalidationWidget.Update(*Context.PaintArgs, *Context.WindowElementList);
-
-		// NB WidgetPtr can now be invalid. The widget can now be collapsed.
-
-		if (UpdateResult.bPainted)
-		{
 			bNeedsPaint = true;
 
->>>>>>> d731a049
 			{
 				// Remove from the update list elements that are processed by this paint
 				FSlateInvalidationWidgetList::FIndexRange PaintedWidgetRange{ *FastWidgetPathList, InvalidationWidget.Index, InvalidationWidget.LeafMostChildIndex };
@@ -746,21 +673,12 @@
 					{
 						break;
 					}
-<<<<<<< HEAD
 
 					// It's already been processed by the previous draw
 					FinalUpdateList.RemoveAt(LastIndex, 1, bAllowShrinking);
 				}
 			}
 
-=======
-
-					// It's already been processed by the previous draw
-					FinalUpdateList.RemoveAt(LastIndex, 1, bAllowShrinking);
-				}
-			}
-
->>>>>>> d731a049
 			// Did it painted more elements than it previously had
 			if (UpdateResult.NewOutgoingLayerId > UpdateResult.PreviousOutgoingLayerId && GSlateInvalidationEnableReindexLayerId)
 			{
@@ -804,17 +722,10 @@
 	{
 		TGuardValue<bool> OnFastPathGuard(GSlateIsOnFastUpdatePath, true);
 
-<<<<<<< HEAD
 
 		// Widgets that needs reindexing while updating the FinalUpdateList.
 		UE::Slate::Private::FSlateInvalidationPaintFastPathContext FastPaintContext;
 
-=======
-
-		// Widgets that needs reindexing while updating the FinalUpdateList.
-		UE::Slate::Private::FSlateInvalidationPaintFastPathContext FastPaintContext;
-
->>>>>>> d731a049
 		// The update list is put in reverse order by ProcessInvalidation
 		while (FinalUpdateList.Num() > 0 || !FastPaintContext.ReindexUpdateList.IsEmpty())
 		{
