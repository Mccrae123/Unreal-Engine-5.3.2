--- conflicted
+++ resolved
@@ -44,17 +44,6 @@
 	#undef generic
 #endif	//PLATFORM_COMPILER_HAS_GENERIC_KEYWORD
 
-<<<<<<< HEAD
-
-namespace FreeTypeConstants
-{
-	/** The horizontal DPI we render at (horizontal and vertical) */
-	inline const uint32 RenderDPI = 96;
-} // namespace FreeTypeConstants
-
-
-=======
->>>>>>> 4af6daef
 namespace FreeTypeUtils
 {
 
