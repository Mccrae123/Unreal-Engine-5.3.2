--- conflicted
+++ resolved
@@ -755,21 +755,12 @@
 								}
 							}
 						};
-<<<<<<< HEAD
 
 						auto GetNextGlyphToRenderIndex = [&OutGlyphsToRender](const int32 GlyphToRenderIndex) -> int32
 						{
 							FShapedGlyphEntry& ShapedGlyphEntry = OutGlyphsToRender[GlyphToRenderIndex];
 							int32 NextGlyphToRenderIndex = GlyphToRenderIndex + 1;
 
-=======
-
-						auto GetNextGlyphToRenderIndex = [&OutGlyphsToRender](const int32 GlyphToRenderIndex) -> int32
-						{
-							FShapedGlyphEntry& ShapedGlyphEntry = OutGlyphsToRender[GlyphToRenderIndex];
-							int32 NextGlyphToRenderIndex = GlyphToRenderIndex + 1;
-
->>>>>>> 24776ab6
 							// Walk forward to find the first glyph in the next cluster; the number of characters in this glyph is the difference between their two source indices
 							for (; NextGlyphToRenderIndex < OutGlyphsToRender.Num(); ++NextGlyphToRenderIndex)
 							{
