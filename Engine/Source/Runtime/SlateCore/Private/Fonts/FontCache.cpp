--- conflicted
+++ resolved
@@ -680,84 +680,18 @@
 const FCharacterEntry& FCharacterList::GetCharacter(TCHAR Character, const EFontFallback MaxFontFallback)
 {
 #if WITH_FREETYPE
-<<<<<<< HEAD
-	const FCharacterListEntry* InternalEntry = nullptr;
-	const bool bDirectIndexChar = Character < MaxDirectIndexedEntries;
-
-	// First get a reference to the character, if it is already mapped (mapped does not mean cached though)
-	if (bDirectIndexChar)
-	{
-		if (DirectIndexEntries.IsValidIndex(Character))
-		{
-			InternalEntry = &DirectIndexEntries[Character];
-		}
-	}
-	else
-	{
-		const FCharacterListEntry* const FoundEntry = MappedEntries.Find(Character);
-		if (FoundEntry)
-		{
-			InternalEntry = FoundEntry;
-		}
-	}
-
-	// Determine whether the character needs caching, and map it if needed
-	bool bNeedCaching = false;
-
-	if (InternalEntry)
-=======
 	if (const FCharacterEntry* const FoundEntry = MappedEntries.Find(Character))
->>>>>>> d731a049
 	{
 		// For already-cached characters, reject characters that don't fall within maximum font fallback level requirements
 		if (Character == SlateFontRendererUtils::InvalidSubChar || MaxFontFallback >= FoundEntry->FallbackLevel)
 		{
-<<<<<<< HEAD
-			bNeedCaching = false;
-			InternalEntry = nullptr;
-=======
 			return *FoundEntry;
->>>>>>> d731a049
 		}
 	}
 	else if (CanCacheCharacter(Character, MaxFontFallback))
 	{
 		if (const FCharacterEntry* NewEntry = CacheCharacter(Character))
 		{
-<<<<<<< HEAD
-			DirectIndexEntries.AddZeroed((Character - DirectIndexEntries.Num()) + 1);
-			InternalEntry = &DirectIndexEntries[Character];
-		}
-		else
-		{
-			InternalEntry = &MappedEntries.Add(Character);
-		}
-	}
-
-	if (InternalEntry)
-	{
-		if (bNeedCaching)
-		{
-			InternalEntry = CacheCharacter(Character);
-		}
-		// For already-cached characters, reject characters that don't fall within maximum font fallback level requirements
-		else if (Character != SlateFontRendererUtils::InvalidSubChar && MaxFontFallback < InternalEntry->FallbackLevel)
-		{
-			InternalEntry = nullptr;
-		}
-	}
-
-	if (InternalEntry)
-	{
-		return MakeCharacterEntry(Character, *InternalEntry);
-	}
-
-	// We have exhausted our options, looks like even InvalidSubChar can't be cached
-	// so just return an invalid character instead of going into an infinite loop.
-	if (Character == SlateFontRendererUtils::InvalidSubChar)
-	{
-		return FCharacterEntry{};
-=======
 			return *NewEntry;
 		}
 	}
@@ -767,21 +701,9 @@
 	if (Character != SlateFontRendererUtils::InvalidSubChar)
 	{
 		return GetCharacter(SlateFontRendererUtils::InvalidSubChar, MaxFontFallback);
->>>>>>> d731a049
 	}
 #endif
 
-<<<<<<< HEAD
-	return GetCharacter(SlateFontRendererUtils::InvalidSubChar, MaxFontFallback);
-#else
-	// CacheCharacter always returns invalid characters when FreeType is not available
-	// so just shortcut to this instead.
-	return FCharacterEntry{};
-#endif
-}
-
-FCharacterList::FCharacterListEntry* FCharacterList::CacheCharacter(TCHAR Character)
-=======
 	// CacheCharacter always returns invalid characters when FreeType is not available
 	// so just shortcut to this instead.
 	static const FCharacterEntry Invalid{};
@@ -789,7 +711,6 @@
 }
 
 const FCharacterEntry* FCharacterList::CacheCharacter(TCHAR Character)
->>>>>>> d731a049
 {
 #if WITH_FREETYPE
 	// Fake shape the character
@@ -830,35 +751,6 @@
 				}
 			}
 
-<<<<<<< HEAD
-			FCharacterListEntry NewInternalEntry;
-			NewInternalEntry.ShapedGlyphEntry.FontFaceData = MakeShared<FShapedGlyphFaceData>(FaceGlyphData.FaceAndMemory, GlyphFlags, FontInfo.Size, FinalFontScale);
-			NewInternalEntry.ShapedGlyphEntry.GlyphIndex = GlyphIndex;
-			NewInternalEntry.ShapedGlyphEntry.XAdvance = XAdvance;
-			NewInternalEntry.ShapedGlyphEntry.bIsVisible = !bIsWhitespace;
-
-			NewInternalEntry.KerningCache = FontCache.FontRenderer->GetKerningCache(*FontDataPtr, FontInfo.Size, FinalFontScale);
-
-			NewInternalEntry.FontData = FontDataPtr;
-			NewInternalEntry.FallbackLevel = FaceGlyphData.CharFallbackLevel;
-			NewInternalEntry.HasKerning = bHasKerning;
-			NewInternalEntry.Valid = Character == 0 || GlyphIndex != 0;
-
-			// Cache the shaped entry in the font cache
-			if (NewInternalEntry.Valid)
-			{
-				FontCache.GetShapedGlyphFontAtlasData(NewInternalEntry.ShapedGlyphEntry, FontKey.GetFontOutlineSettings());
-
-				if (Character < MaxDirectIndexedEntries)
-				{
-					DirectIndexEntries[Character] = MoveTemp(NewInternalEntry);
-					return &DirectIndexEntries[Character];
-				}
-				else
-				{
-					return &MappedEntries.Add(Character, MoveTemp(NewInternalEntry));
-				}
-=======
 			FShapedGlyphEntry ShapedGlyphEntry;
 			ShapedGlyphEntry.FontFaceData = MakeShared<FShapedGlyphFaceData>(FaceGlyphData.FaceAndMemory, GlyphFlags, FontInfo.Size, FinalFontScale, FontInfo.GetClampSkew());
 			ShapedGlyphEntry.GlyphIndex = GlyphIndex;
@@ -899,7 +791,6 @@
 				}
 
 				return &MappedEntries.Add(Character, MoveTemp(CharEntry));
->>>>>>> d731a049
 			}
 		}
 	}
@@ -907,45 +798,6 @@
 #endif // WITH_FREETYPE
 
 	return nullptr;
-<<<<<<< HEAD
-}
-
-FCharacterEntry FCharacterList::MakeCharacterEntry(TCHAR Character, const FCharacterListEntry& InternalEntry) const
-{
-	FCharacterEntry CharEntry;
-
-	CharEntry.Valid = InternalEntry.Valid;
-	if (CharEntry.Valid)
-	{
-		FShapedGlyphFontAtlasData ShapedGlyphFontAtlasData = FontCache.GetShapedGlyphFontAtlasData(InternalEntry.ShapedGlyphEntry, FontKey.GetFontOutlineSettings());
-		CharEntry.Valid = ShapedGlyphFontAtlasData.Valid;
-
-		if (CharEntry.Valid)
-		{
-			CharEntry.Character = Character;
-			CharEntry.GlyphIndex = InternalEntry.ShapedGlyphEntry.GlyphIndex;
-			CharEntry.FontData = InternalEntry.FontData;
-			CharEntry.KerningCache = InternalEntry.KerningCache;
-			CharEntry.FontScale = InternalEntry.ShapedGlyphEntry.FontFaceData->FontScale;
-			CharEntry.BitmapRenderScale = InternalEntry.ShapedGlyphEntry.FontFaceData->BitmapRenderScale;
-			CharEntry.StartU = ShapedGlyphFontAtlasData.StartU;
-			CharEntry.StartV = ShapedGlyphFontAtlasData.StartV;
-			CharEntry.USize = ShapedGlyphFontAtlasData.USize;
-			CharEntry.VSize = ShapedGlyphFontAtlasData.VSize;
-			CharEntry.VerticalOffset = ShapedGlyphFontAtlasData.VerticalOffset;
-			CharEntry.HorizontalOffset = ShapedGlyphFontAtlasData.HorizontalOffset;
-			CharEntry.GlobalDescender = GetBaseline(); // All fonts within a composite font need to use the baseline of the default font
-			CharEntry.XAdvance = InternalEntry.ShapedGlyphEntry.XAdvance;
-			CharEntry.TextureIndex = ShapedGlyphFontAtlasData.TextureIndex;
-			CharEntry.HasKerning = InternalEntry.HasKerning;
-			CharEntry.SupportsOutline = ShapedGlyphFontAtlasData.SupportsOutline;
-			CharEntry.FallbackLevel = InternalEntry.FallbackLevel;
-		}
-	}
-
-	return CharEntry;
-=======
->>>>>>> d731a049
 }
 
 FSlateFontCache::FSlateFontCache( TSharedRef<ISlateFontAtlasFactory> InFontAtlasFactory, ESlateTextureAtlasThreadId InOwningThread)
