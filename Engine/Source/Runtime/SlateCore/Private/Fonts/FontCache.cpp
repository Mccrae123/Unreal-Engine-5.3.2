// Copyright Epic Games, Inc. All Rights Reserved.

#include "Fonts/FontCache.h"
#include "Misc/ScopeLock.h"
#include "HAL/IConsoleManager.h"
#include "Application/SlateApplicationBase.h"
#include "Fonts/FontCacheFreeType.h"
#include "Fonts/FontCacheHarfBuzz.h"
#include "Fonts/FontCacheCompositeFont.h"
#include "Fonts/SlateFontRenderer.h"
#include "Fonts/SlateTextShaper.h"
#include "Fonts/LegacySlateFontInfoCache.h"
#include "Fonts/FontCacheUtils.h"

#include UE_INLINE_GENERATED_CPP_BY_NAME(FontCache)

#include <limits>

DECLARE_DWORD_ACCUMULATOR_STAT(TEXT("Num Font Atlases"), STAT_SlateNumFontAtlases, STATGROUP_SlateMemory);
DECLARE_DWORD_ACCUMULATOR_STAT(TEXT("Num Font Non-Atlased Textures"), STAT_SlateNumFontNonAtlasedTextures, STATGROUP_SlateMemory);
DECLARE_MEMORY_STAT(TEXT("Shaped Glyph Sequence Memory"), STAT_SlateShapedGlyphSequenceMemory, STATGROUP_SlateMemory);
DEFINE_STAT(STAT_SlateFontMeasureCacheMemory);

static FAtlasFlushParams FontAtlasFlushParams;
FAutoConsoleVariableRef CVarMaxAtlasPagesBeforeFlush(
	TEXT("Slate.MaxFontAtlasPagesBeforeFlush"),
	FontAtlasFlushParams.InitialMaxAtlasPagesBeforeFlushRequest,
	TEXT("The number of font atlas textures created and used before we flush the font cache if a texture atlas is full"));

FAutoConsoleVariableRef CVarMaxFontNonAtlasPagesBeforeFlush(
	TEXT("Slate.MaxFontNonAtlasTexturesBeforeFlush"),
	FontAtlasFlushParams.InitialMaxNonAtlasPagesBeforeFlushRequest,
	TEXT("The number of large glyph font textures initially."));

FAutoConsoleVariableRef CVarGrowFontAtlasFrameWindow(
	TEXT("Slate.GrowFontAtlasFrameWindow"),
	FontAtlasFlushParams.GrowAtlasFrameWindow,
	TEXT("The number of frames within the font atlas will resize rather than flush."));

FAutoConsoleVariableRef CVarGrowFontNonAtlasFrameWindow(
	TEXT("Slate.GrowFontNonAtlasFrameWindow"),
	FontAtlasFlushParams.GrowNonAtlasFrameWindow,
	TEXT("The number of frames within the large font glyph pool will resize rather than flush."));

static int32 UnloadFreeTypeDataOnFlush = 1;
FAutoConsoleVariableRef CVarUnloadFreeTypeDataOnFlush(
	TEXT("Slate.UnloadFreeTypeDataOnFlush"),
	UnloadFreeTypeDataOnFlush,
	TEXT("Releases the free type data when the font cache is flushed"));

static TAutoConsoleVariable<int32> CVarDefaultTextShapingMethod(
	TEXT("Slate.DefaultTextShapingMethod"),
	static_cast<int32>(ETextShapingMethod::Auto),
	TEXT("0: Auto (default), 1: KerningOnly, 2: FullShaping."),
	ECVF_Default
	);

#if !UE_BUILD_SHIPPING
static bool bDumpFontCacheStats = false;
FAutoConsoleVariableRef CVarDumpFontCacheStats(
	TEXT("Slate.DumpFontCacheStats"),
	bDumpFontCacheStats,
	TEXT("Dump statistics about font cache usage."));

static bool bFlushFontCache = false;
FAutoConsoleVariableRef CVarFlushFontCache(
	TEXT("Slate.FlushFontCache"),
	bFlushFontCache,
	TEXT("Flush the font cache."));
#endif

ETextShapingMethod GetDefaultTextShapingMethod()
{
	const int32 DefaultTextShapingMethodAsInt = CVarDefaultTextShapingMethod.AsVariable()->GetInt();
	if (DefaultTextShapingMethodAsInt >= static_cast<int32>(ETextShapingMethod::Auto) && DefaultTextShapingMethodAsInt <= static_cast<int32>(ETextShapingMethod::FullShaping))
	{
		return static_cast<ETextShapingMethod>(DefaultTextShapingMethodAsInt);
	}
	return ETextShapingMethod::Auto;
}


bool FShapedGlyphEntry::HasValidGlyph() const
{
#if WITH_FREETYPE
	TSharedPtr<FFreeTypeFace> FontFacePin = FontFaceData ? FontFaceData->FontFace.Pin() : nullptr;
	if (FontFacePin && GlyphIndex != 0)
	{
		const uint32 InvalidSubCharGlyphIndex = FT_Get_Char_Index(FontFacePin->GetFace(), SlateFontRendererUtils::InvalidSubChar);
		return GlyphIndex != InvalidSubCharGlyphIndex;
	}
#endif	// WITH_FREETYPE

	return false;
}

float FShapedGlyphEntry::GetBitmapRenderScale() const
{
	return FontFaceData ? FontFaceData->BitmapRenderScale : 1.0f;
}


FShapedGlyphEntryKey::FShapedGlyphEntryKey(const FShapedGlyphFaceData& InFontFaceData, uint32 InGlyphIndex, const FFontOutlineSettings& InOutlineSettings)
	: FontFace(InFontFaceData.FontFace)
	, OutlineSeparateFillAlpha(InOutlineSettings.bSeparateFillAlpha)
	, GlyphIndex(InGlyphIndex)
	, KeyHash(0)
	, FontSkew(InFontFaceData.FontSkew)
{
#if WITH_FREETYPE
	FontRenderSize = FreeTypeUtils::ComputeFontPixelSize(InFontFaceData.FontSize, InFontFaceData.FontScale);
#else
	FontRenderSize = 0;
#endif
	OutlineRenderSize = FMath::TruncToInt(FMath::RoundToFloat(InOutlineSettings.OutlineSize * InFontFaceData.FontScale));

	KeyHash = HashCombine(KeyHash, GetTypeHash(FontFace));
	KeyHash = HashCombine(KeyHash, GetTypeHash(FontRenderSize));
	KeyHash = HashCombine(KeyHash, GetTypeHash(OutlineRenderSize));
	KeyHash = HashCombine(KeyHash, GetTypeHash(OutlineSeparateFillAlpha));
	KeyHash = HashCombine(KeyHash, GetTypeHash(GlyphIndex));
	KeyHash = HashCombine(KeyHash, GetTypeHash(FontSkew));
}

FShapedGlyphSequence::FShapedGlyphSequence(TArray<FShapedGlyphEntry> InGlyphsToRender, const int16 InTextBaseline, const uint16 InMaxTextHeight, const UObject* InFontMaterial, const FFontOutlineSettings& InOutlineSettings, const FSourceTextRange& InSourceTextRange)
	: GlyphsToRender(MoveTemp(InGlyphsToRender))
	, TextBaseline(InTextBaseline)
	, MaxTextHeight(InMaxTextHeight)
	, FontMaterial(InFontMaterial)
	, OutlineSettings(InOutlineSettings)
	, SequenceWidth(0)
	, GlyphFontFaces()
	, SourceIndicesToGlyphData(InSourceTextRange)
{
	const int32 NumGlyphsToRender = GlyphsToRender.Num();
	for (int32 CurrentGlyphIndex = 0; CurrentGlyphIndex < NumGlyphsToRender; ++CurrentGlyphIndex)
	{
		const FShapedGlyphEntry& CurrentGlyph = GlyphsToRender[CurrentGlyphIndex];

		// Track unique font faces
		if (CurrentGlyph.FontFaceData->FontFace.IsValid())
		{
			GlyphFontFaces.AddUnique(CurrentGlyph.FontFaceData->FontFace);
		}

		// Update the measured width
		SequenceWidth += CurrentGlyph.XAdvance;

		FSourceIndexToGlyphData* SourceIndexToGlyphData = SourceIndicesToGlyphData.GetGlyphData(CurrentGlyph.SourceIndex);
		
		// Skip if index is invalid or hidden
		if (!SourceIndexToGlyphData)
		{
			// Track reverse look-up data
<<<<<<< HEAD
			UE_LOG(LogSlate, Warning, TEXT("No Gylph! Index %i. Valid %i, %i, Valid Glyph %i, Visible %i, Num %i, Grapheme %i, Dir %u"),
=======
			UE_LOG(LogSlate, Warning, TEXT("No Glyph! Index %i. Valid %i, %i, Valid Glyph %i, Visible %i, Num %i, Grapheme %i, Dir %u"),
>>>>>>> 4af6daef
				CurrentGlyph.SourceIndex,
				SourceIndicesToGlyphData.GetSourceTextStartIndex(),
				SourceIndicesToGlyphData.GetSourceTextEndIndex(),
				CurrentGlyph.HasValidGlyph(),
				CurrentGlyph.bIsVisible,
				CurrentGlyph.NumCharactersInGlyph,
				CurrentGlyph.NumGraphemeClustersInGlyph,
<<<<<<< HEAD
				CurrentGlyph.TextDirection);
=======
				int(CurrentGlyph.TextDirection));
>>>>>>> 4af6daef

#if WITH_FREETYPE
			// Track font info if possible
			if (CurrentGlyph.FontFaceData.IsValid())
			{
				if (TSharedPtr<FFreeTypeFace> FontFacePtr = CurrentGlyph.FontFaceData->FontFace.Pin())
				{
					FT_Face FontFace = FontFacePtr->GetFace();
					UE_LOG(LogSlate, Warning, TEXT("Font missing Gylph. Valid %i, Loading %i"),
						FontFacePtr->IsFaceValid(),
						FontFacePtr->IsFaceLoading());
				}
			}
#endif // WITH_FREETYPE
			
			if (!CurrentGlyph.HasValidGlyph() || !CurrentGlyph.bIsVisible)
			{
				continue;
			}
		}

		checkSlow(SourceIndexToGlyphData);
		if (SourceIndexToGlyphData->IsValid())
		{
			// If this data already exists then it means a single character produced multiple glyphs and we need to track it as an additional glyph (these are always within the same cluster block)
			SourceIndexToGlyphData->AdditionalGlyphIndices.Add(CurrentGlyphIndex);
		}
		else
		{
			*SourceIndexToGlyphData = FSourceIndexToGlyphData(CurrentGlyphIndex);
		}
	}

#if SLATE_CHECK_UOBJECT_SHAPED_GLYPH_SEQUENCE
	if (FontMaterial)
	{
		FontMaterialWeakPtr = FontMaterial;
		DebugFontMaterialName = FontMaterial->GetFName();
	}
	if (OutlineSettings.OutlineMaterial)
	{
		OutlineMaterialWeakPtr = OutlineSettings.OutlineMaterial;
		DebugOutlineMaterialName = OutlineSettings.OutlineMaterial->GetFName();
	}
#endif

	// Track memory usage
	INC_MEMORY_STAT_BY(STAT_SlateShapedGlyphSequenceMemory, GetAllocatedSize());
}

FShapedGlyphSequence::~FShapedGlyphSequence()
{
	// Untrack memory usage
	DEC_MEMORY_STAT_BY(STAT_SlateShapedGlyphSequenceMemory, GetAllocatedSize());
}

SIZE_T FShapedGlyphSequence::GetAllocatedSize() const
{
	return GlyphsToRender.GetAllocatedSize() + GlyphFontFaces.GetAllocatedSize() + SourceIndicesToGlyphData.GetAllocatedSize();
}

bool FShapedGlyphSequence::IsDirty() const
{
	for (const auto& GlyphFontFace : GlyphFontFaces)
	{
		if (!GlyphFontFace.IsValid())
		{
			return true;
		}
	}

	return false;
}

int32 FShapedGlyphSequence::GetMeasuredWidth() const
{
	return SequenceWidth;
}

TOptional<int32> FShapedGlyphSequence::GetMeasuredWidth(const int32 InStartIndex, const int32 InEndIndex, const bool InIncludeKerningWithPrecedingGlyph) const
{
	int32 MeasuredWidth = 0;

	if (InIncludeKerningWithPrecedingGlyph && InStartIndex > 0)
	{
		const TOptional<int8> Kerning = GetKerning(InStartIndex - 1);
		MeasuredWidth += Kerning.Get(0);
	}

	auto GlyphCallback = [&](const FShapedGlyphEntry& CurrentGlyph, int32 CurrentGlyphIndex) -> bool
	{
		MeasuredWidth += CurrentGlyph.XAdvance;
		return true;
	};

	if (EnumerateLogicalGlyphsInSourceRange(InStartIndex, InEndIndex, GlyphCallback) == EEnumerateGlyphsResult::EnumerationComplete)
	{
		return MeasuredWidth;
	}

	return TOptional<int32>();
}

FShapedGlyphSequence::FGlyphOffsetResult FShapedGlyphSequence::GetGlyphAtOffset(FSlateFontCache& InFontCache, const int32 InHorizontalOffset, const int32 InStartOffset) const
{
	if (GlyphsToRender.Num() == 0)
	{
		return FGlyphOffsetResult();
	}

	int32 CurrentOffset = InStartOffset;
	const FShapedGlyphEntry* MatchedGlyph = nullptr;

	const int32 NumGlyphsToRender = GlyphsToRender.Num();
	for (int32 CurrentGlyphIndex = 0; CurrentGlyphIndex < NumGlyphsToRender; ++CurrentGlyphIndex)
	{
		const FShapedGlyphEntry& CurrentGlyph = GlyphsToRender[CurrentGlyphIndex];

		if (HasFoundGlyphAtOffset(InFontCache, InHorizontalOffset, CurrentGlyph, CurrentGlyphIndex, /*InOut*/CurrentOffset, /*Out*/MatchedGlyph))
		{
			break;
		}
	}

	// Found a valid glyph?
	if (MatchedGlyph)
	{
		return FGlyphOffsetResult(MatchedGlyph, CurrentOffset);
	}

	// Hit was outside of our measure boundary, so return the start or end source index, depending on the reading direction of the right-most glyph
	if (GlyphsToRender.Last().TextDirection == TextBiDi::ETextDirection::LeftToRight)
	{
		return FGlyphOffsetResult(SourceIndicesToGlyphData.GetSourceTextEndIndex());
	}
	else
	{
		return FGlyphOffsetResult(SourceIndicesToGlyphData.GetSourceTextStartIndex());
	}
}

TOptional<FShapedGlyphSequence::FGlyphOffsetResult> FShapedGlyphSequence::GetGlyphAtOffset(FSlateFontCache& InFontCache, const int32 InStartIndex, const int32 InEndIndex, const int32 InHorizontalOffset, const int32 InStartOffset, const bool InIncludeKerningWithPrecedingGlyph) const
{
	int32 CurrentOffset = InStartOffset;
	const FShapedGlyphEntry* MatchedGlyph = nullptr;
	const FShapedGlyphEntry* RightmostGlyph = nullptr;

	if (InIncludeKerningWithPrecedingGlyph && InStartIndex > 0)
	{
		const TOptional<int8> Kerning = GetKerning(InStartIndex - 1);
		CurrentOffset += Kerning.Get(0);
	}

	auto GlyphCallback = [&](const FShapedGlyphEntry& CurrentGlyph, int32 CurrentGlyphIndex) -> bool
	{
		if (HasFoundGlyphAtOffset(InFontCache, InHorizontalOffset, CurrentGlyph, CurrentGlyphIndex, /*InOut*/CurrentOffset, /*Out*/MatchedGlyph))
		{
			return false; // triggers the enumeration to abort
		}

		RightmostGlyph = &CurrentGlyph;
		return true;
	};

	if (EnumerateVisualGlyphsInSourceRange(InStartIndex, InEndIndex, GlyphCallback) != EEnumerateGlyphsResult::EnumerationFailed)
	{
		// Found a valid glyph?
		if (MatchedGlyph)
		{
			return FGlyphOffsetResult(MatchedGlyph, CurrentOffset);
		}

		// Hit was outside of our measure boundary, so return the start or end index (if valid), depending on the reading direction of the right-most glyph we tested
		if (!RightmostGlyph || RightmostGlyph->TextDirection == TextBiDi::ETextDirection::LeftToRight)
		{
			if (InEndIndex >= SourceIndicesToGlyphData.GetSourceTextStartIndex() && InEndIndex <= SourceIndicesToGlyphData.GetSourceTextEndIndex())
			{
				return FGlyphOffsetResult(InEndIndex);
			}
		}
		else
		{
			if (InStartIndex >= SourceIndicesToGlyphData.GetSourceTextStartIndex() && InStartIndex <= SourceIndicesToGlyphData.GetSourceTextEndIndex())
			{
				return FGlyphOffsetResult(InStartIndex);
			}
		}
	}

	return TOptional<FGlyphOffsetResult>();
}

bool FShapedGlyphSequence::HasFoundGlyphAtOffset(FSlateFontCache& InFontCache, const int32 InHorizontalOffset, const FShapedGlyphEntry& InCurrentGlyph, const int32 InCurrentGlyphIndex, int32& InOutCurrentOffset, const FShapedGlyphEntry*& OutMatchedGlyph) const
{
	// Skip any glyphs that don't represent any characters (these are additional glyphs when a character produces multiple glyphs, and we process them below when we find their primary glyph, so can ignore them now)
	if (InCurrentGlyph.NumCharactersInGlyph == 0)
	{
		return false;
	}

	// A single character may produce multiple glyphs which must be treated as a single logic unit
	int32 TotalGlyphSpacing = 0;
	int32 TotalGlyphAdvance = 0;
	for (int32 SubGlyphIndex = InCurrentGlyphIndex;; ++SubGlyphIndex)
	{
		const FShapedGlyphEntry& SubGlyph = GlyphsToRender[SubGlyphIndex];
		const FShapedGlyphFontAtlasData SubGlyphAtlasData = InFontCache.GetShapedGlyphFontAtlasData(SubGlyph,FFontOutlineSettings::NoOutline);
		TotalGlyphSpacing += SubGlyphAtlasData.HorizontalOffset + SubGlyph.XAdvance;
		TotalGlyphAdvance += SubGlyph.XAdvance;

		const bool bIsWithinGlyphCluster = GlyphsToRender.IsValidIndex(SubGlyphIndex + 1) && SubGlyph.SourceIndex == GlyphsToRender[SubGlyphIndex + 1].SourceIndex;
		if (!bIsWithinGlyphCluster)
		{
			break;
		}
	}

	// Round our test toward the glyphs center position, but don't do this for ligatures as they're handled outside of this function
	const int32 GlyphWidthToTest = (InCurrentGlyph.NumGraphemeClustersInGlyph > 1) ? TotalGlyphSpacing : TotalGlyphSpacing / 2;

	// Did we reach our desired hit-point?
	if (InHorizontalOffset < (InOutCurrentOffset + GlyphWidthToTest))
	{
		if (InCurrentGlyph.TextDirection == TextBiDi::ETextDirection::LeftToRight)
		{
			OutMatchedGlyph = &InCurrentGlyph;
		}
		else
		{
			// Right-to-left text needs to return the previous glyph index, since that is the logical "next" glyph
			const int32 PreviousGlyphIndex = InCurrentGlyphIndex - 1;
			if (GlyphsToRender.IsValidIndex(PreviousGlyphIndex))
			{
				OutMatchedGlyph = &GlyphsToRender[PreviousGlyphIndex];
			}
			else
			{
				OutMatchedGlyph = &InCurrentGlyph;
			}
		}

		return true;
	}

	InOutCurrentOffset += TotalGlyphAdvance;
	return false;
}

TOptional<int8> FShapedGlyphSequence::GetKerning(const int32 InIndex) const
{
	const FSourceIndexToGlyphData* SourceIndexToGlyphData = SourceIndicesToGlyphData.GetGlyphData(InIndex);
	if (SourceIndexToGlyphData && SourceIndexToGlyphData->IsValid())
	{
		const FShapedGlyphEntry& CurrentGlyph = GlyphsToRender[SourceIndexToGlyphData->GlyphIndex];
		checkSlow(CurrentGlyph.SourceIndex == InIndex);
		return CurrentGlyph.Kerning;
	}

	// If we got here it means we couldn't find the glyph
	return TOptional<int8>();
}

FShapedGlyphSequencePtr FShapedGlyphSequence::GetSubSequence(const int32 InStartIndex, const int32 InEndIndex) const
{
	TArray<FShapedGlyphEntry> SubGlyphsToRender;
	SubGlyphsToRender.Reserve(InEndIndex - InStartIndex);

	FSourceTextRange SubSequenceRange(InStartIndex, InEndIndex - InStartIndex);

	auto GlyphCallback = [&SubGlyphsToRender, &SubSequenceRange](const FShapedGlyphEntry& CurrentGlyph, int32 CurrentGlyphIndex) -> bool
	{
		SubGlyphsToRender.Add(CurrentGlyph);

		SubSequenceRange.TextStart = FMath::Min(SubSequenceRange.TextStart, CurrentGlyph.SourceIndex);
		SubSequenceRange.TextLen = FMath::Max(SubSequenceRange.TextLen, static_cast<int32>(CurrentGlyph.NumCharactersInGlyph));

		return true;
	};

	if (EnumerateVisualGlyphsInSourceRange(InStartIndex, InEndIndex, GlyphCallback) == EEnumerateGlyphsResult::EnumerationComplete)
	{
		return MakeShared<FShapedGlyphSequence>(MoveTemp(SubGlyphsToRender), TextBaseline, MaxTextHeight, FontMaterial, OutlineSettings, SubSequenceRange);
	}

	return nullptr;
}

void FShapedGlyphSequence::AddReferencedObjects(FReferenceCollector& Collector)
{
#if SLATE_CHECK_UOBJECT_SHAPED_GLYPH_SEQUENCE
	if (GSlateCheckUObjectShapedGlyphSequence)
	{
		// pending kill objects may still be rendered for a frame so it is valid for the check to pass
		const bool bEvenIfPendingKill = true;
		// This test needs to be thread safe. It doesn't give us as many chances to trap bugs here but it is still useful
		const bool bThreadSafe = true;
		if (!DebugFontMaterialName.IsNone())
		{
			const UObject* FontMaterialPin = FontMaterialWeakPtr.GetEvenIfUnreachable();
			if (FontMaterial != FontMaterialPin)
			{
				UE_LOG(LogSlate, Fatal, TEXT("Material % s has become invalid. This means the FShapedGlyphSequence::FontMaterial was garbage collected while slate was using it"), *DebugFontMaterialName.ToString());
			}
		}
		if (!DebugOutlineMaterialName.IsNone())
		{
			const UObject* OutlineMaterialPin = OutlineMaterialWeakPtr.GetEvenIfUnreachable();
			if (OutlineSettings.OutlineMaterial != OutlineMaterialPin)
			{
				UE_LOG(LogSlate, Fatal, TEXT("Material %s has become invalid. This means the FShapedGlyphSequence::OutlineSettings::OutlineMaterial was garbage collected while slate was using it"), *DebugOutlineMaterialName.ToString());
			}
		}
	}
#endif

	Collector.AddReferencedObject(FontMaterial);
	Collector.AddReferencedObject(OutlineSettings.OutlineMaterial);
}

FShapedGlyphSequence::EEnumerateGlyphsResult FShapedGlyphSequence::EnumerateLogicalGlyphsInSourceRange(const int32 InStartIndex, const int32 InEndIndex, const FForEachShapedGlyphEntryCallback& InGlyphCallback) const
{
	if (InStartIndex == InEndIndex)
	{
		// Nothing to enumerate, but don't say we failed
		return EEnumerateGlyphsResult::EnumerationComplete;
	}

	// Enumerate the corresponding glyph for each source index in the given range
	int32 SourceIndex = InStartIndex;
	while (SourceIndex < InEndIndex)
	{
		// Get the glyph(s) that correspond to this source index
		const FSourceIndexToGlyphData* SourceIndexToGlyphData = SourceIndicesToGlyphData.GetGlyphData(SourceIndex);
		if (!(SourceIndexToGlyphData && SourceIndexToGlyphData->IsValid()))
		{
			return EEnumerateGlyphsResult::EnumerationFailed;
		}

		// Enumerate each glyph generated by the given source index
		const int32 StartGlyphIndex = SourceIndexToGlyphData->GetLowestGlyphIndex();
		const int32 EndGlyphIndex = SourceIndexToGlyphData->GetHighestGlyphIndex();
		for (int32 CurrentGlyphIndex = StartGlyphIndex; CurrentGlyphIndex <= EndGlyphIndex; ++CurrentGlyphIndex)
		{
			const FShapedGlyphEntry& CurrentGlyph = GlyphsToRender[CurrentGlyphIndex];

			if (!InGlyphCallback(CurrentGlyph, CurrentGlyphIndex))
			{
				return EEnumerateGlyphsResult::EnumerationAborted;
			}

			// Advance the source index by the number of characters within this glyph
			SourceIndex += CurrentGlyph.NumCharactersInGlyph;
		}
	}

	return (SourceIndex == InEndIndex) ? EEnumerateGlyphsResult::EnumerationComplete : EEnumerateGlyphsResult::EnumerationFailed;
}

FShapedGlyphSequence::EEnumerateGlyphsResult FShapedGlyphSequence::EnumerateVisualGlyphsInSourceRange(const int32 InStartIndex, const int32 InEndIndex, const FForEachShapedGlyphEntryCallback& InGlyphCallback) const
{
	if (InStartIndex == InEndIndex)
	{
		// Nothing to enumerate, but don't say we failed
		return EEnumerateGlyphsResult::EnumerationComplete;
	}

	// The given range is exclusive, but we use an inclusive range when performing all the bounds testing below (as it makes things simpler)
	const FSourceIndexToGlyphData* StartSourceIndexToGlyphData = SourceIndicesToGlyphData.GetGlyphData(InStartIndex);
	const FSourceIndexToGlyphData* EndSourceIndexToGlyphData = SourceIndicesToGlyphData.GetGlyphData(InEndIndex - 1);

	// If we found a start glyph but no end glyph, test to see whether the start glyph spans to the end glyph (as may happen with a ligature)
	if ((StartSourceIndexToGlyphData && StartSourceIndexToGlyphData->IsValid()) && !(EndSourceIndexToGlyphData && EndSourceIndexToGlyphData->IsValid()))
	{
		const FShapedGlyphEntry& StartGlyph = GlyphsToRender[StartSourceIndexToGlyphData->GlyphIndex];

		const int32 GlyphEndSourceIndex = StartGlyph.SourceIndex + StartGlyph.NumCharactersInGlyph;
		if (GlyphEndSourceIndex == InEndIndex)
		{
			EndSourceIndexToGlyphData = StartSourceIndexToGlyphData;
		}
	}

	// Found valid glyphs to enumerate between?
	if (!(StartSourceIndexToGlyphData && StartSourceIndexToGlyphData->IsValid() && EndSourceIndexToGlyphData && EndSourceIndexToGlyphData->IsValid()))
	{
		return EEnumerateGlyphsResult::EnumerationFailed;
	}

	// Find the real start and end glyph indices - taking into account characters that may have produced multiple glyphs when shaped
	int32 StartGlyphIndex = INDEX_NONE;
	int32 EndGlyphIndex = INDEX_NONE;
	if (StartSourceIndexToGlyphData->GlyphIndex <= EndSourceIndexToGlyphData->GlyphIndex)
	{
		StartGlyphIndex = StartSourceIndexToGlyphData->GetLowestGlyphIndex();
		EndGlyphIndex = EndSourceIndexToGlyphData->GetHighestGlyphIndex();
	}
	else
	{
		StartGlyphIndex = EndSourceIndexToGlyphData->GetLowestGlyphIndex();
		EndGlyphIndex = StartSourceIndexToGlyphData->GetHighestGlyphIndex();
	}
	check(StartGlyphIndex <= EndGlyphIndex);

	bool bStartIndexInRange = SourceIndicesToGlyphData.GetSourceTextStartIndex() == InStartIndex;
	bool bEndIndexInRange = SourceIndicesToGlyphData.GetSourceTextEndIndex() == InEndIndex;

	// Enumerate everything in the found range
	for (int32 CurrentGlyphIndex = StartGlyphIndex; CurrentGlyphIndex <= EndGlyphIndex; ++CurrentGlyphIndex)
	{
		const FShapedGlyphEntry& CurrentGlyph = GlyphsToRender[CurrentGlyphIndex];

		if (!bStartIndexInRange || !bEndIndexInRange)
		{
			const int32 GlyphStartSourceIndex = CurrentGlyph.SourceIndex;
			const int32 GlyphEndSourceIndex = CurrentGlyph.SourceIndex + CurrentGlyph.NumCharactersInGlyph;

			if (!bStartIndexInRange && GlyphStartSourceIndex == InStartIndex)
			{
				bStartIndexInRange = true;
			}

			if (!bEndIndexInRange && GlyphEndSourceIndex == InEndIndex)
			{
				bEndIndexInRange = true;
			}
		}

		if (!InGlyphCallback(CurrentGlyph, CurrentGlyphIndex))
		{
			return EEnumerateGlyphsResult::EnumerationAborted;
		}
	}

	return (bStartIndexInRange && bEndIndexInRange) ? EEnumerateGlyphsResult::EnumerationComplete : EEnumerateGlyphsResult::EnumerationFailed;
}

FCharacterList::FCharacterList( const FSlateFontKey& InFontKey, FSlateFontCache& InFontCache )
	: FontKey( InFontKey )
	, FontCache( InFontCache )
#if WITH_EDITORONLY_DATA
	, CompositeFontHistoryRevision( INDEX_NONE )
#endif	// WITH_EDITORONLY_DATA
	, MaxHeight( 0 )
	, Baseline( 0 )
{
#if WITH_EDITORONLY_DATA
	const FCompositeFont* const CompositeFont = InFontKey.GetFontInfo().GetCompositeFont();
	if( CompositeFont )
	{
		CompositeFontHistoryRevision = CompositeFont->HistoryRevision;
	}
#endif	// WITH_EDITORONLY_DATA
}

#if WITH_EDITORONLY_DATA
bool FCharacterList::IsStale() const
{
	const FCompositeFont* const CompositeFont = FontKey.GetFontInfo().GetCompositeFont();
	return CompositeFontHistoryRevision != (CompositeFont ? CompositeFont->HistoryRevision : INDEX_NONE);
}
#endif	// WITH_EDITORONLY_DATA

int8 FCharacterList::GetKerning(TCHAR FirstChar, TCHAR SecondChar, const EFontFallback MaxFontFallback)
{
	const FCharacterEntry& First = GetCharacter(FirstChar, MaxFontFallback);
	const FCharacterEntry& Second = GetCharacter(SecondChar, MaxFontFallback);
	return GetKerning(First, Second);
}

int8 FCharacterList::GetKerning( const FCharacterEntry& FirstCharacterEntry, const FCharacterEntry& SecondCharacterEntry )
{
#if WITH_FREETYPE
	// We can only get kerning if both characters are using the same font
	if (FirstCharacterEntry.Valid &&
		SecondCharacterEntry.Valid &&
		FirstCharacterEntry.FontData && 
		FirstCharacterEntry.HasKerning && 
		*FirstCharacterEntry.FontData == *SecondCharacterEntry.FontData
		)
	{
		const TSharedPtr<FFreeTypeKerningCache>& KerningCache = FirstCharacterEntry.KerningCache;
		if (KerningCache)
		{
			FT_Vector KerningVector;
			if (KerningCache->FindOrCache(FirstCharacterEntry.GlyphIndex, SecondCharacterEntry.GlyphIndex, KerningVector))
			{
				return FreeTypeUtils::Convert26Dot6ToRoundedPixel<int8>(KerningVector.x);
			}
		}
	}
#endif // WITH_FREETYPE
	return 0;
}

uint16 FCharacterList::GetMaxHeight() const
{
	if( MaxHeight == 0 )
	{
		MaxHeight = FontCache.GetMaxCharacterHeight( FontKey.GetFontInfo(), FontKey.GetScale() );
	}

	return MaxHeight;
}

int16 FCharacterList::GetBaseline() const
{
	if (Baseline == 0)
	{
		Baseline = FontCache.GetBaseline( FontKey.GetFontInfo(), FontKey.GetScale() );
	}

	return Baseline;
}

bool FCharacterList::CanCacheCharacter(TCHAR Character, const EFontFallback MaxFontFallback) const
{
	bool bReturnVal = false;

	if (Character == SlateFontRendererUtils::InvalidSubChar)
	{
		bReturnVal = true;
	}
	else
	{
		float SubFontScalingFactor = 1.0f;
		const FFontData& FontData = FontCache.CompositeFontCache->GetFontDataForCodepoint(FontKey.GetFontInfo(), Character, SubFontScalingFactor);

		bReturnVal = FontCache.FontRenderer->CanLoadCodepoint(FontData, Character, MaxFontFallback);
	}

	return bReturnVal;
}

const FCharacterEntry& FCharacterList::GetCharacter(TCHAR Character, const EFontFallback MaxFontFallback)
{
#if WITH_FREETYPE
	if (const FCharacterEntry* const FoundEntry = MappedEntries.Find(Character))
	{
		// For already-cached characters, reject characters that don't fall within maximum font fallback level requirements
		if (Character == SlateFontRendererUtils::InvalidSubChar || MaxFontFallback >= FoundEntry->FallbackLevel)
		{
			return *FoundEntry;
		}
	}
	else if (CanCacheCharacter(Character, MaxFontFallback))
	{
		if (const FCharacterEntry* NewEntry = CacheCharacter(Character))
		{
			return *NewEntry;
		}
	}
	
	// If we weren't able to cache the character, try fetching an invalid character to display instead.
	// If we're already invalid, just return an invalid entry so we don't loop.
	if (Character != SlateFontRendererUtils::InvalidSubChar)
	{
		return GetCharacter(SlateFontRendererUtils::InvalidSubChar, MaxFontFallback);
	}
#endif

	// CacheCharacter always returns invalid characters when FreeType is not available
	// so just shortcut to this instead.
	static const FCharacterEntry Invalid{};
	return Invalid;
}

const FCharacterEntry* FCharacterList::CacheCharacter(TCHAR Character)
{
#if WITH_FREETYPE
	// Fake shape the character
	{
		const FSlateFontInfo& FontInfo = FontKey.GetFontInfo();

		// Get the data needed to render this character
		float SubFontScalingFactor = 1.0f;
		const FFontData* FontDataPtr = &FontCache.CompositeFontCache->GetFontDataForCodepoint(FontInfo, Character, SubFontScalingFactor);
		FFreeTypeFaceGlyphData FaceGlyphData = FontCache.FontRenderer->GetFontFaceForCodepoint(*FontDataPtr, Character, FontInfo.FontFallback);

		// Found a valid font face?
		if (FaceGlyphData.FaceAndMemory.IsValid())
		{
			// Only scalable font types can use sub-font scaling
			if (!FT_IS_SCALABLE(FaceGlyphData.FaceAndMemory->GetFace()))
			{
				SubFontScalingFactor = 1.0f;
			}

			const float FinalFontScale = FontKey.GetScale() * SubFontScalingFactor;

			uint32 GlyphFlags = 0;
			SlateFontRendererUtils::AppendGlyphFlags(*FaceGlyphData.FaceAndMemory, *FontDataPtr, GlyphFlags);

			const bool bHasKerning = FT_HAS_KERNING(FaceGlyphData.FaceAndMemory->GetFace()) != 0;

			const bool bIsWhitespace = FText::IsWhitespace(Character);
			const uint32 GlyphIndex = FT_Get_Char_Index(FaceGlyphData.FaceAndMemory->GetFace(), Character);

			int16 XAdvance = 0;
			{
				FT_Fixed CachedAdvanceData = 0;
				TSharedRef<FFreeTypeAdvanceCache> AdvanceCache = FontCache.FTCacheDirectory->GetAdvanceCache(FaceGlyphData.FaceAndMemory->GetFace(), GlyphFlags, FontInfo.Size, FinalFontScale);
				if (AdvanceCache->FindOrCache(GlyphIndex, CachedAdvanceData))
				{
					XAdvance = FreeTypeUtils::Convert26Dot6ToRoundedPixel<int16>((CachedAdvanceData + (1 << 9)) >> 10);
				}
			}

			FShapedGlyphEntry ShapedGlyphEntry;
			ShapedGlyphEntry.FontFaceData = MakeShared<FShapedGlyphFaceData>(FaceGlyphData.FaceAndMemory, GlyphFlags, FontInfo.Size, FinalFontScale, FontInfo.GetClampSkew());
			ShapedGlyphEntry.GlyphIndex = GlyphIndex;
			ShapedGlyphEntry.XAdvance = XAdvance;
			ShapedGlyphEntry.bIsVisible = !bIsWhitespace;

			FCharacterEntry CharEntry;
			CharEntry.Valid = Character == 0 || GlyphIndex != 0;

			// Cache the shaped entry in the font cache
			if (CharEntry.Valid)
			{
				const FShapedGlyphFontAtlasData ShapedGlyphFontAtlasData = FontCache.GetShapedGlyphFontAtlasData(ShapedGlyphEntry, FontKey.GetFontOutlineSettings());
				if (ShapedGlyphFontAtlasData.Valid)
				{
					CharEntry.Character = Character;
					CharEntry.GlyphIndex = GlyphIndex;
					CharEntry.FontData = FontDataPtr;
					CharEntry.KerningCache = FontCache.FontRenderer->GetKerningCache(*FontDataPtr, FontInfo.Size, FinalFontScale);
					CharEntry.FontScale = ShapedGlyphEntry.FontFaceData->FontScale;
					CharEntry.BitmapRenderScale = ShapedGlyphEntry.FontFaceData->BitmapRenderScale;
					CharEntry.StartU = ShapedGlyphFontAtlasData.StartU;
					CharEntry.StartV = ShapedGlyphFontAtlasData.StartV;
					CharEntry.USize = ShapedGlyphFontAtlasData.USize;
					CharEntry.VSize = ShapedGlyphFontAtlasData.VSize;
					CharEntry.VerticalOffset = ShapedGlyphFontAtlasData.VerticalOffset;
					CharEntry.HorizontalOffset = ShapedGlyphFontAtlasData.HorizontalOffset;
					CharEntry.GlobalDescender = GetBaseline(); // All fonts within a composite font need to use the baseline of the default font
					CharEntry.XAdvance = ShapedGlyphEntry.XAdvance;
					CharEntry.TextureIndex = ShapedGlyphFontAtlasData.TextureIndex;
					CharEntry.FallbackLevel = FaceGlyphData.CharFallbackLevel;
					CharEntry.HasKerning = bHasKerning;
					CharEntry.SupportsOutline = ShapedGlyphFontAtlasData.SupportsOutline;
				}
				else
				{
					CharEntry.Valid = false;
				}

				return &MappedEntries.Add(Character, MoveTemp(CharEntry));
			}
		}
	}
	
#endif // WITH_FREETYPE

	return nullptr;
}

FSlateFontCache::FSlateFontCache( TSharedRef<ISlateFontAtlasFactory> InFontAtlasFactory, ESlateTextureAtlasThreadId InOwningThread)
	: FSlateFlushableAtlasCache(&FontAtlasFlushParams)
	, FTLibrary( new FFreeTypeLibrary() )
	, FTCacheDirectory( new FFreeTypeCacheDirectory() )
	, CompositeFontCache( new FCompositeFontCache( FTLibrary.Get() ) )
	, FontRenderer( new FSlateFontRenderer( FTLibrary.Get(), FTCacheDirectory.Get(), CompositeFontCache.Get() ) )
	, TextShaper( new FSlateTextShaper( FTCacheDirectory.Get(), CompositeFontCache.Get(), FontRenderer.Get(), this ) )
	, FontAtlasFactory( InFontAtlasFactory )
	, bFlushRequested( false )
	, OwningThread(InOwningThread)
	, EllipsisText(NSLOCTEXT("FontCache", "TextOverflowIndicator", "\u2026"))
{
	FInternationalization::Get().OnCultureChanged().AddRaw(this, &FSlateFontCache::HandleCultureChanged);
}

FSlateFontCache::~FSlateFontCache()
{
	FInternationalization::Get().OnCultureChanged().RemoveAll(this);

	// Make sure things get destroyed in the correct order
	FontToCharacterListCache.Empty();
	ShapedGlyphToAtlasData.Empty();
	TextShaper.Reset();
	FontRenderer.Reset();
	CompositeFontCache.Reset();
	FTCacheDirectory.Reset();
	FTLibrary.Reset();
}

int32 FSlateFontCache::GetNumAtlasPages() const
{
	return GrayscaleFontAtlasIndices.Num() + ColorFontAtlasIndices.Num();
}

FSlateShaderResource* FSlateFontCache::GetAtlasPageResource(const int32 InIndex) const
{
	const int32 AllFontTexturesIndex = InIndex < GrayscaleFontAtlasIndices.Num() ? GrayscaleFontAtlasIndices[InIndex] : ColorFontAtlasIndices[InIndex - GrayscaleFontAtlasIndices.Num()];
	return AllFontTextures[AllFontTexturesIndex]->GetSlateTexture();
}

bool FSlateFontCache::IsAtlasPageResourceAlphaOnly(const int32 InIndex) const
{
	const int32 AllFontTexturesIndex = InIndex < GrayscaleFontAtlasIndices.Num() ? GrayscaleFontAtlasIndices[InIndex] : ColorFontAtlasIndices[InIndex - GrayscaleFontAtlasIndices.Num()];
	return AllFontTextures[AllFontTexturesIndex]->IsGrayscale();
}

bool FSlateFontCache::AddNewEntry(const FShapedGlyphEntry& InShapedGlyph, const FFontOutlineSettings& InOutlineSettings, FShapedGlyphFontAtlasData& OutAtlasData)
{
	// Render the glyph
	FCharacterRenderData RenderData;
	const bool bDidRender = FontRenderer->GetRenderData(InShapedGlyph, InOutlineSettings, RenderData);

	OutAtlasData.Valid = bDidRender && AddNewEntry(RenderData, OutAtlasData.TextureIndex, OutAtlasData.StartU, OutAtlasData.StartV, OutAtlasData.USize, OutAtlasData.VSize);
	if (OutAtlasData.Valid)
	{
		OutAtlasData.VerticalOffset = RenderData.VerticalOffset;
		OutAtlasData.HorizontalOffset = RenderData.HorizontalOffset;
		OutAtlasData.SupportsOutline = RenderData.bSupportsOutline;
	}

	return OutAtlasData.Valid;
}

bool FSlateFontCache::AddNewEntry( const FCharacterRenderData InRenderData, uint8& OutTextureIndex, uint16& OutGlyphX, uint16& OutGlyphY, uint16& OutGlyphWidth, uint16& OutGlyphHeight )
{
	// Will this entry fit within any atlas texture?
	const FIntPoint FontAtlasSize = FontAtlasFactory->GetAtlasSize(InRenderData.bIsGrayscale);
	if (InRenderData.SizeX > FontAtlasSize.X || InRenderData.SizeY > FontAtlasSize.Y)
	{
		TSharedPtr<ISlateFontTexture> NonAtlasedTexture = FontAtlasFactory->CreateNonAtlasedTexture(InRenderData.SizeX, InRenderData.SizeY, InRenderData.bIsGrayscale, InRenderData.RawPixels);
		if (NonAtlasedTexture.IsValid())
		{
			INC_DWORD_STAT_BY(STAT_SlateNumFontNonAtlasedTextures, 1);

			UE_LOG(LogSlate, Warning, TEXT("SlateFontCache - Glyph texture is too large to store in the font atlas, so we're falling back to a non-atlased texture for this glyph. This may have SERIOUS performance implications. Atlas page size: { %d, %d }. Glyph render size: { %d, %d }"),
				FontAtlasSize.X, FontAtlasSize.Y,
				InRenderData.SizeX, InRenderData.SizeY
				);

			if (AllFontTextures.Num() >= std::numeric_limits<uint8>::max())
			{
				UE_LOG(LogSlate, Warning, TEXT("SlateFontCache - Glyph texture has more than 256 textures."));
				return false;
			}
			OutTextureIndex = (uint8)AllFontTextures.Add(NonAtlasedTexture.ToSharedRef());
			NonAtlasedTextureIndices.Add(OutTextureIndex);

			OutGlyphX = 0;
			OutGlyphY = 0;
			OutGlyphWidth = InRenderData.SizeX;
			OutGlyphHeight = InRenderData.SizeY;
			
			if (!bFlushRequested)
			{
				UpdateFlushCounters(GrayscaleFontAtlasIndices.Num(), ColorFontAtlasIndices.Num(), NonAtlasedTextureIndices.Num());
			}

			return true;
		}

		UE_LOG(LogSlate, Warning, TEXT("SlateFontCache - Glyph texture is too large to store in the font atlas, but we cannot support rendering such a large texture. Atlas page size: { %d, %d }. Glyph render size: { %d, %d }"),
			FontAtlasSize.X, FontAtlasSize.Y,
			InRenderData.SizeX, InRenderData.SizeY);

		return false;
	}

	auto FillOutputParamsFromAtlasedTextureSlot = [&](const FAtlasedTextureSlot& AtlasedTextureSlot)
	{
		int32 GlyphX = AtlasedTextureSlot.X + (int32)AtlasedTextureSlot.Padding;
		int32 GlyphY = AtlasedTextureSlot.Y + (int32)AtlasedTextureSlot.Padding;
		int32 GlyphWidth = AtlasedTextureSlot.Width - (int32)(2.f * AtlasedTextureSlot.Padding);
		int32 GlyphHeight = AtlasedTextureSlot.Height - (int32)(2.f * AtlasedTextureSlot.Padding);
		ensureMsgf(GlyphX >= 0 && GlyphX <= std::numeric_limits<uint16>::max(), TEXT("The Glyph size is too big"));
		ensureMsgf(GlyphY >= 0 && GlyphY <= std::numeric_limits<uint16>::max(), TEXT("The Glyph size is too big"));
		ensureMsgf(GlyphWidth >= 0 && GlyphWidth <= std::numeric_limits<uint16>::max(), TEXT("The Glyph size is too big"));
		ensureMsgf(GlyphHeight >= 0 && GlyphHeight <= std::numeric_limits<uint16>::max(), TEXT("The Glyph size is too big"));
		OutGlyphX = (uint16)GlyphX;
		OutGlyphY = (uint16)GlyphY;
		OutGlyphWidth = (uint16)GlyphWidth;
		OutGlyphHeight = (uint16)GlyphHeight;
	};

	TArray<uint8>& FontAtlasIndices = InRenderData.bIsGrayscale ? GrayscaleFontAtlasIndices : ColorFontAtlasIndices;

	for (const uint8 FontAtlasIndex : FontAtlasIndices)
	{
		FSlateFontAtlas& FontAtlas = static_cast<FSlateFontAtlas&>(AllFontTextures[FontAtlasIndex].Get());
		checkSlow(FontAtlas.IsGrayscale() == InRenderData.bIsGrayscale);

		// Add the character to the texture
		const FAtlasedTextureSlot* NewSlot = FontAtlas.AddCharacter(InRenderData);
		if( NewSlot )
		{
			OutTextureIndex = FontAtlasIndex;
			FillOutputParamsFromAtlasedTextureSlot(*NewSlot);
			return true;
		}
	}

	if (AllFontTextures.Num() >= std::numeric_limits<uint8>::max())
	{
		UE_LOG(LogSlate, Warning, TEXT("SlateFontCache - Atlas has more than 256 textures."));
		return false;
	}

	TSharedRef<FSlateFontAtlas> FontAtlas = FontAtlasFactory->CreateFontAtlas(InRenderData.bIsGrayscale);
	OutTextureIndex = (uint8)AllFontTextures.Add(FontAtlas);
	FontAtlasIndices.Add(OutTextureIndex);

	INC_DWORD_STAT_BY(STAT_SlateNumFontAtlases, 1);

	// Add the character to the texture
	const FAtlasedTextureSlot* NewSlot = FontAtlas->AddCharacter(InRenderData);
	if( NewSlot )
	{
		FillOutputParamsFromAtlasedTextureSlot(*NewSlot);
	}

	if (!bFlushRequested)
	{
		UpdateFlushCounters(GrayscaleFontAtlasIndices.Num(), ColorFontAtlasIndices.Num(), NonAtlasedTextureIndices.Num());
	}

	return NewSlot != nullptr;
}

FShapedGlyphSequenceRef FSlateFontCache::ShapeBidirectionalText( const FString& InText, const FSlateFontInfo &InFontInfo, const float InFontScale, const TextBiDi::ETextDirection InBaseDirection, const ETextShapingMethod InTextShapingMethod ) const
{
	return ShapeBidirectionalText(*InText, 0, InText.Len(), InFontInfo, InFontScale, InBaseDirection, InTextShapingMethod);
}

FShapedGlyphSequenceRef FSlateFontCache::ShapeBidirectionalText( const TCHAR* InText, const int32 InTextStart, const int32 InTextLen, const FSlateFontInfo &InFontInfo, const float InFontScale, const TextBiDi::ETextDirection InBaseDirection, const ETextShapingMethod InTextShapingMethod ) const
{
	return TextShaper->ShapeBidirectionalText(InText, InTextStart, InTextLen, InFontInfo, InFontScale, InBaseDirection, InTextShapingMethod);
}

FShapedGlyphSequenceRef FSlateFontCache::ShapeUnidirectionalText( const FString& InText, const FSlateFontInfo &InFontInfo, const float InFontScale, const TextBiDi::ETextDirection InTextDirection, const ETextShapingMethod InTextShapingMethod ) const
{
	return ShapeUnidirectionalText(*InText, 0, InText.Len(), InFontInfo, InFontScale, InTextDirection, InTextShapingMethod);
}

FShapedGlyphSequenceRef FSlateFontCache::ShapeUnidirectionalText( const TCHAR* InText, const int32 InTextStart, const int32 InTextLen, const FSlateFontInfo &InFontInfo, const float InFontScale, const TextBiDi::ETextDirection InTextDirection, const ETextShapingMethod InTextShapingMethod ) const
{
	return TextShaper->ShapeUnidirectionalText(InText, InTextStart, InTextLen, InFontInfo, InFontScale, InTextDirection, InTextShapingMethod);
}

FCharacterList& FSlateFontCache::GetCharacterList( const FSlateFontInfo &InFontInfo, float FontScale, const FFontOutlineSettings& InOutlineSettings )
{
	// Create a key for looking up each character
	const FSlateFontKey FontKey( InFontInfo, InOutlineSettings, FontScale );

	TUniquePtr<FCharacterList>* CachedCharacterList = FontToCharacterListCache.Find( FontKey );

	if(CachedCharacterList)
	{
#if WITH_EDITORONLY_DATA
		// Clear out this entry if it's stale so that we make a new one
		if((*CachedCharacterList)->IsStale())
		{
			FontToCharacterListCache.Remove(FontKey);
			FlushData();
		}
		else
#endif	// WITH_EDITORONLY_DATA
		{
			return **CachedCharacterList;
		}
	}

	return *FontToCharacterListCache.Add(FontKey, MakeUnique<FCharacterList>(FontKey, *this));
}

FShapedGlyphFontAtlasData FSlateFontCache::GetShapedGlyphFontAtlasData( const FShapedGlyphEntry& InShapedGlyph, const FFontOutlineSettings& InOutlineSettings )
{
	uint8 CachedTypeIndex = (uint8)(InOutlineSettings.OutlineSize <= 0 ? EFontCacheAtlasDataType::Regular : EFontCacheAtlasDataType::Outline);

	const int32 CachedAtlasDataThreadIndex = static_cast<int32>(OwningThread);

	// Has the atlas data already been cached on the glyph?
	{
		TSharedPtr<FShapedGlyphFontAtlasData> CachedAtlasDataPin = InShapedGlyph.CachedAtlasData[CachedTypeIndex][CachedAtlasDataThreadIndex].Pin();
		if (CachedAtlasDataPin.IsValid())
		{
			return *CachedAtlasDataPin;
		}
	}

	// Not cached on the glyph, so create a key for to look up this glyph, as it may
	// have already been cached by another shaped text sequence
	const FShapedGlyphEntryKey GlyphKey(*InShapedGlyph.FontFaceData, InShapedGlyph.GlyphIndex, InOutlineSettings);

	// Has the atlas data already been cached by another shaped text sequence?
	const TSharedRef<FShapedGlyphFontAtlasData>* FoundAtlasData = ShapedGlyphToAtlasData.Find(GlyphKey);
	if (FoundAtlasData)
	{
		InShapedGlyph.CachedAtlasData[CachedTypeIndex][CachedAtlasDataThreadIndex] = *FoundAtlasData;
		return **FoundAtlasData;
	}

	{
		QUICK_SCOPE_CYCLE_COUNTER(STAT_SlateFontCacheAddNewShapedEntry)

		// Not cached at all... create a new entry
		TSharedRef<FShapedGlyphFontAtlasData> NewAtlasData = MakeShareable(new FShapedGlyphFontAtlasData());
		AddNewEntry(InShapedGlyph, InOutlineSettings, *NewAtlasData);

		if (NewAtlasData->Valid)
		{
			InShapedGlyph.CachedAtlasData[CachedTypeIndex][CachedAtlasDataThreadIndex] = NewAtlasData;
			ShapedGlyphToAtlasData.Add(GlyphKey, NewAtlasData);
		}

		return *NewAtlasData;
	}
}

FShapedGlyphSequenceRef FSlateFontCache::GetOverflowEllipsisText(const FSlateFontInfo& InFontInfo, const float InFontScale)
{
	return ShapeOverflowEllipsisText(InFontInfo, InFontScale);
}

FShapedGlyphSequenceRef FSlateFontCache::ShapeOverflowEllipsisText(const FSlateFontInfo& InFontInfo, const float InFontScale)
{
	return ShapeBidirectionalText(EllipsisText.ToString(), InFontInfo, InFontScale, TextBiDi::ETextDirection::LeftToRight, GetDefaultTextShapingMethod());
}

const FFontData& FSlateFontCache::GetDefaultFontData( const FSlateFontInfo& InFontInfo ) const
{
	return CompositeFontCache->GetDefaultFontData(InFontInfo);
}

const FFontData& FSlateFontCache::GetFontDataForCodepoint( const FSlateFontInfo& InFontInfo, const UTF32CHAR InCodepoint, float& OutScalingFactor ) const
{
	return CompositeFontCache->GetFontDataForCodepoint(InFontInfo, InCodepoint, OutScalingFactor);
}

uint16 FSlateFontCache::GetMaxCharacterHeight( const FSlateFontInfo& InFontInfo, float FontScale ) const
{
	return FontRenderer->GetMaxHeight(InFontInfo, FontScale);
}

int16 FSlateFontCache::GetBaseline( const FSlateFontInfo& InFontInfo, float FontScale ) const
{
	return FontRenderer->GetBaseline(InFontInfo, FontScale);
}

void FSlateFontCache::GetUnderlineMetrics( const FSlateFontInfo& InFontInfo, const float FontScale, int16& OutUnderlinePos, int16& OutUnderlineThickness ) const
{
	FontRenderer->GetUnderlineMetrics(InFontInfo, FontScale, OutUnderlinePos, OutUnderlineThickness);
}

void FSlateFontCache::GetStrikeMetrics( const FSlateFontInfo& InFontInfo, const float FontScale, int16& OutStrikeLinePos, int16& OutStrikeLineThickness ) const
{
	FontRenderer->GetStrikeMetrics(InFontInfo, FontScale, OutStrikeLinePos, OutStrikeLineThickness);
}

int8 FSlateFontCache::GetKerning( const FFontData& InFontData, const float InSize, TCHAR First, TCHAR Second, float Scale ) const
{
	return FontRenderer->GetKerning(InFontData, InSize, First, Second, Scale);
}

bool FSlateFontCache::HasKerning( const FFontData& InFontData ) const
{
	return FontRenderer->HasKerning(InFontData);
}

bool FSlateFontCache::CanLoadCodepoint(const FFontData& InFontData, const UTF32CHAR InCodepoint, EFontFallback MaxFallbackLevel) const
{
	return FontRenderer->CanLoadCodepoint(InFontData, InCodepoint, MaxFallbackLevel);
}

const TSet<FName>& FSlateFontCache::GetFontAttributes( const FFontData& InFontData ) const
{
	return CompositeFontCache->GetFontAttributes(InFontData);
}

TArray<FString> FSlateFontCache::GetAvailableFontSubFaces(FFontFaceDataConstRef InMemory) const
{
	return FFreeTypeFace::GetAvailableSubFaces(FTLibrary.Get(), InMemory);
}

TArray<FString> FSlateFontCache::GetAvailableFontSubFaces(const FString& InFilename) const
{
	return FFreeTypeFace::GetAvailableSubFaces(FTLibrary.Get(), InFilename);
}

void FSlateFontCache::RequestFlushCache(const FString& FlushReason)
{
	if (!bFlushRequested)
	{
#if !(UE_BUILD_SHIPPING || UE_BUILD_TEST)
		UE_LOG(LogSlate, Log, TEXT("FontCache flush requested. Reason: %s"), *FlushReason);
#else
		UE_LOG(LogSlate, Warning, TEXT("FontCache flush requested. Reason: %s"), *FlushReason);
#endif

		bFlushRequested = true;
	}
}

void FSlateFontCache::FlushObject( const UObject* const InObject )
{
	if (InObject)
	{
		// Add it to the list of pending objects to flush
		FScopeLock ScopeLock(&FontObjectsToFlushCS);
		FontObjectsToFlush.AddUnique(InObject);
	}
}

void FSlateFontCache::FlushCompositeFont(const FCompositeFont& InCompositeFont)
{
	CompositeFontCache->FlushCompositeFont(InCompositeFont);
}

#if (!UE_BUILD_SHIPPING && WITH_FREETYPE)
struct FFontCacheStatsKey
{
	friend inline uint32 GetTypeHash(const FFontCacheStatsKey& Key)
	{
		return Key.KeyHash;
	}

	FFontCacheStatsKey(const FShapedGlyphEntryKey& ShapedGlyphKey)
		: FontFace(ShapedGlyphKey.FontFace)
		, FontRenderSize(ShapedGlyphKey.FontRenderSize)
		, OutlineRenderSize(ShapedGlyphKey.OutlineRenderSize)
		, OutlineSeparateFillAlpha(ShapedGlyphKey.OutlineSeparateFillAlpha)
		, KeyHash(0)
		, FontSkew(ShapedGlyphKey.FontSkew)
	{

		KeyHash = HashCombine(KeyHash, GetTypeHash(FontFace));
		KeyHash = HashCombine(KeyHash, GetTypeHash(FontRenderSize));
		KeyHash = HashCombine(KeyHash, GetTypeHash(OutlineRenderSize));
		KeyHash = HashCombine(KeyHash, GetTypeHash(OutlineSeparateFillAlpha));
		KeyHash = HashCombine(KeyHash, GetTypeHash(FontSkew));
	}

	bool operator==(const FFontCacheStatsKey& Other) const
	{
		return FontFace == Other.FontFace
			&& FontRenderSize == Other.FontRenderSize
			&& OutlineRenderSize == Other.OutlineRenderSize
			&& OutlineSeparateFillAlpha == Other.OutlineSeparateFillAlpha
			&& FontSkew == Other.FontSkew;
	}

	bool operator!=(const FFontCacheStatsKey& Other) const
	{
		return !(*this == Other);
	}

	/** Weak pointer to the FreeType face to render with */
	TWeakPtr<FFreeTypeFace> FontFace;
	/** The size in pixel that Freetype will actually use to render the font, scale included */
	uint32 FontRenderSize;
	/** The size in pixels of the outline to render, scale included */
	uint32 OutlineRenderSize;
	/** If checked, the outline will be completely translucent where the filled area will be. @see FFontOutlineSettings */
	bool OutlineSeparateFillAlpha;
	/** Cached hash value used for map lookups */
	uint32 KeyHash;
	/** The skew transform amount for the rendered font */
	float FontSkew;
};

void FSlateFontCache::ConditionalDumpFontCacheStats() const
{
	if (bDumpFontCacheStats)
	{
		TMap<FFontCacheStatsKey, int> Stats;

		// Prepare statistics.
		int GlyphCount = 0;
		int PixelsUsedInAtlasCount = 0;
		for (const TPair<FShapedGlyphEntryKey, TSharedRef<FShapedGlyphFontAtlasData>>& Kvp : ShapedGlyphToAtlasData)
		{
			const FShapedGlyphFontAtlasData& FontAtlasData = Kvp.Value.Get();
			PixelsUsedInAtlasCount += (FontAtlasData.USize * FontAtlasData.VSize);
			GlyphCount++;

			FFontCacheStatsKey Key(Kvp.Key);
			FFreeTypeFace* Face = Key.FontFace.Pin().Get();
			const bool bIsEntryValid = Face != nullptr && Face->GetFace() != nullptr;
			if (bIsEntryValid) //Only add entries that we'll be able to sort and display.
			{
				int& GlyphByFontCount = Stats.FindOrAdd(Key);
				GlyphByFontCount++;
			}
		}

		int FontAtlasPixelTotalCount = 0;
		for (const TSharedRef<ISlateFontTexture>& FontTexture : AllFontTextures)
		{
			ISlateFontTexture& SlateFontTexture = FontTexture.Get();
			const FSlateShaderResource* SlateShaderResource = SlateFontTexture.GetSlateTexture();
			check(SlateShaderResource);
 
			FontAtlasPixelTotalCount += SlateShaderResource->GetWidth() * SlateShaderResource->GetHeight();
		}

		//Display statistics
		UE_LOG(LogSlate, Log, TEXT("%d glyphs in cache, using %d pixels on %d total. Using %f%% of all font textures."), GlyphCount, PixelsUsedInAtlasCount, FontAtlasPixelTotalCount, static_cast<float>(PixelsUsedInAtlasCount) * 100.0f / static_cast<float>(FontAtlasPixelTotalCount));
		UE_LOG(LogSlate, Log, TEXT("FontFace & Style | Size (72DPI) | OutlineSize | Sep. Fill α | Skew || Glyphs Count |"));

		Stats.KeySort([](const FFontCacheStatsKey& A, const FFontCacheStatsKey& B)
			{
				if (A.FontFace.Pin().Get() == B.FontFace.Pin().Get())
				{
					if (A.FontRenderSize == B.FontRenderSize)
					{
						if (A.OutlineRenderSize == B.OutlineRenderSize)
						{
							if (A.OutlineSeparateFillAlpha == B.OutlineSeparateFillAlpha)
							{
								return A.FontSkew < B.FontSkew;
							}
							return A.OutlineSeparateFillAlpha < B.OutlineSeparateFillAlpha;
						}
						return A.OutlineRenderSize < B.OutlineRenderSize;
					}
					return A.FontRenderSize < B.FontRenderSize;
				}
				return A.FontFace.Pin().Get()->GetFace()->family_name < B.FontFace.Pin().Get()->GetFace()->family_name;
			});

		for (const TPair<FFontCacheStatsKey, int>& Kvp : Stats)
		{
			FT_Face FT_face = Kvp.Key.FontFace.Pin().Get()->GetFace();
			UE_LOG(LogSlate, Log, TEXT("%s %s | %d | %d | %s | %.2f || %d |"),
				*FString(FT_face->family_name),
				*FString(FT_face->style_name),
				Kvp.Key.FontRenderSize,
				Kvp.Key.OutlineRenderSize,
				Kvp.Key.OutlineSeparateFillAlpha ? *FString("true") : *FString("false"),
				Kvp.Key.FontSkew,
				Kvp.Value);
		}

		bDumpFontCacheStats = false;
	}
}
#endif

bool FSlateFontCache::ConditionalFlushCache()
{
	bool bFlushed = false;
	if (bFlushRequested
#if !UE_BUILD_SHIPPING
		|| bFlushFontCache
#endif
		)
	{
		if (FlushCache())
		{
			bFlushRequested = false;
#if !UE_BUILD_SHIPPING
			bFlushFontCache = false;
#endif
			bFlushed = true;
		}
	}

	if (!bFlushed && IsInGameThread())
	{
		// Only bother calling this if we didn't do a full flush
		FlushFontObjects();
	}

	return bFlushed;
}

void FSlateFontCache::UpdateCache()
{
	auto UpdateFontAtlasTextures = [this](const TArray<uint8>& FontAtlasIndices)
	{
		for (const uint8 FontAtlasIndex : FontAtlasIndices)
		{
			FSlateFontAtlas& FontAtlas = static_cast<FSlateFontAtlas&>(AllFontTextures[FontAtlasIndex].Get());
			FontAtlas.ConditionalUpdateTexture();
		}
	};

	UpdateFontAtlasTextures(GrayscaleFontAtlasIndices);
	UpdateFontAtlasTextures(ColorFontAtlasIndices);

	CompositeFontCache->Update();

#if (!UE_BUILD_SHIPPING && WITH_FREETYPE)
	ConditionalDumpFontCacheStats();
#endif
}

void FSlateFontCache::ReleaseResources()
{
	for (const TSharedRef<ISlateFontTexture>& FontTexture : AllFontTextures)
	{
		FontTexture->ReleaseRenderingResources();
	}

	OnReleaseResourcesDelegate.Broadcast(*this);
}

bool FSlateFontCache::FlushCache()
{
	if ( IsInGameThread() )
	{
		SCOPED_NAMED_EVENT(Slate_FlushFontCache, FColor::Red);

		FlushData();
		ReleaseResources();

		SET_DWORD_STAT(STAT_SlateNumFontAtlases, 0);
		SET_DWORD_STAT(STAT_SlateNumFontNonAtlasedTextures, 0);

		GrayscaleFontAtlasIndices.Empty();
		ColorFontAtlasIndices.Empty();
		NonAtlasedTextureIndices.Empty();
		AllFontTextures.Empty();

		{
			FScopeLock ScopeLock(&FontObjectsToFlushCS);
			FontObjectsToFlush.Empty();
		}

#if !WITH_EDITOR
		UE_LOG(LogSlate, Log, TEXT("Slate font cache was flushed"));
#endif

		return true;
	}

	return false;
}

void FSlateFontCache::FlushData()
{
	// Ensure all invalidation panels are cleared of cached widgets
	FSlateApplicationBase::Get().InvalidateAllWidgets(false);

	if (GIsEditor || UnloadFreeTypeDataOnFlush)
	{
		FTCacheDirectory->FlushCache();
		CompositeFontCache->FlushCache();
	}

	FontToCharacterListCache.Empty();

	ShapedGlyphToAtlasData.Empty();
}

SIZE_T FSlateFontCache::GetFontDataAssetResidentMemory(const UObject* FontDataAsset) const
{
	return CompositeFontCache->GetFontDataAssetResidentMemory(FontDataAsset);
}

void FSlateFontCache::FlushFontObjects()
{
	check(IsInGameThread());

	bool bHasRemovedEntries = false;
	{
		FScopeLock ScopeLock(&FontObjectsToFlushCS);

		if (FontObjectsToFlush.Num() > 0)
		{
			for (auto It = FontToCharacterListCache.CreateIterator(); It; ++It)
			{
				if (FontObjectsToFlush.Contains(It.Key().GetFontInfo().FontObject))
				{
					bHasRemovedEntries = true;
					It.RemoveCurrent();
				}
			}

			FontObjectsToFlush.Empty();
		}
	}

	if (bHasRemovedEntries)
	{
		FlushData();
	}
}

void FSlateFontCache::HandleCultureChanged()
{
	// The culture has changed, so request the font cache be flushed once it is safe to do so
	// We don't flush immediately as the request may come in from a different thread than the one that owns the font cache
	RequestFlushCache(TEXT("Culture for localization was changed"));
}
<|MERGE_RESOLUTION|>--- conflicted
+++ resolved
@@ -152,11 +152,7 @@
 		if (!SourceIndexToGlyphData)
 		{
 			// Track reverse look-up data
-<<<<<<< HEAD
-			UE_LOG(LogSlate, Warning, TEXT("No Gylph! Index %i. Valid %i, %i, Valid Glyph %i, Visible %i, Num %i, Grapheme %i, Dir %u"),
-=======
 			UE_LOG(LogSlate, Warning, TEXT("No Glyph! Index %i. Valid %i, %i, Valid Glyph %i, Visible %i, Num %i, Grapheme %i, Dir %u"),
->>>>>>> 4af6daef
 				CurrentGlyph.SourceIndex,
 				SourceIndicesToGlyphData.GetSourceTextStartIndex(),
 				SourceIndicesToGlyphData.GetSourceTextEndIndex(),
@@ -164,11 +160,7 @@
 				CurrentGlyph.bIsVisible,
 				CurrentGlyph.NumCharactersInGlyph,
 				CurrentGlyph.NumGraphemeClustersInGlyph,
-<<<<<<< HEAD
-				CurrentGlyph.TextDirection);
-=======
 				int(CurrentGlyph.TextDirection));
->>>>>>> 4af6daef
 
 #if WITH_FREETYPE
 			// Track font info if possible
