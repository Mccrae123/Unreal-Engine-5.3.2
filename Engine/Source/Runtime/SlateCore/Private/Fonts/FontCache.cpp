--- conflicted
+++ resolved
@@ -1,175 +1,97 @@
-// Copyright 1998-2015 Epic Games, Inc. All Rights Reserved.
+// Copyright 1998-2016 Epic Games, Inc. All Rights Reserved.
 
 #include "SlateCorePrivatePCH.h"
-#include "LegacySlateFontInfoCache.h"
+#include "FontCacheFreeType.h"
+#include "FontCacheHarfBuzz.h"
+#include "FontCacheCompositeFont.h"
+#include "SlateFontRenderer.h"
+#include "SlateTextShaper.h"
 
 DECLARE_DWORD_ACCUMULATOR_STAT(TEXT("Num Font Atlases"), STAT_SlateNumFontAtlases, STATGROUP_SlateMemory);
 DECLARE_MEMORY_STAT(TEXT("Font Kerning Table Memory"), STAT_SlateFontKerningTableMemory, STATGROUP_SlateMemory);
 DEFINE_STAT(STAT_SlateFontMeasureCacheMemory);
 
-#ifndef WITH_FREETYPE
-	#define WITH_FREETYPE	0
-#endif // WITH_FREETYPE
-
-#if PLATFORM_COMPILER_HAS_GENERIC_KEYWORD
-	#define generic __identifier(generic)
-#endif	//PLATFORM_COMPILER_HAS_GENERIC_KEYWORD
-
-#if WITH_FREETYPE
-	#include "ft2build.h"
-
-	// Freetype style include
-	#include FT_FREETYPE_H
-	#include FT_GLYPH_H
-	#include FT_MODULE_H
-	#include FT_BITMAP_H
-
-#endif // WITH_FREETYPE
 
 namespace FontCacheConstants
 {
-	/** The horizontal dpi we render at */
-	const uint32 HorizontalDPI = 96;
-	/** The vertical dpi we render at */
-	const uint32 VerticalDPI = 96;
-
 	/** Number of characters that can be indexed directly in the cache */
 	const int32 DirectAccessSize = 256;
-
-	/** Number of possible elements in each measurement cache */
-	const uint32 MeasureCacheSize = 500;
-}
-
-#if WITH_FREETYPE
-const uint32 GlyphFlags = FT_LOAD_NO_BITMAP;
-
-/**
- * Memory allocation functions to be used only by freetype
- */
-static void* FreetypeAlloc( FT_Memory Memory, long size )
-{
-	return FMemory::Malloc( size );
-}
-
-static void* FreetypeRealloc( FT_Memory Memory, long CurSize, long NewSize, void* Block )
-{
-	return FMemory::Realloc( Block, NewSize );
-}
-
-static void FreetypeFree( FT_Memory Memory, void* Block )
-{
-	return FMemory::Free( Block );
-}
-
-#endif // WITH_FREETYPE
-
-/**
- * Cached data for a given typeface
- */
-class FCachedTypefaceData
-{
-public:
-	/** Default constructor */
-	FCachedTypefaceData()
-		: Typeface(nullptr)
-		, SingularFontData(nullptr)
-		, NameToFontDataMap()
-		, ScalingFactor(1.0f)
-	{
-	}
-
-	/** Construct the cache from the given typeface */
-	FCachedTypefaceData(const FTypeface& InTypeface, const float InScalingFactor = 1.0f)
-		: Typeface(&InTypeface)
-		, SingularFontData(nullptr)
-		, NameToFontDataMap()
-		, ScalingFactor(InScalingFactor)
-	{
-		if(InTypeface.Fonts.Num() == 0)
-		{
-			// We have no entries - don't bother building a map
-			SingularFontData = nullptr;
-		}
-		else if(InTypeface.Fonts.Num() == 1)
-		{
-			// We have a single entry - don't bother building a map
-			SingularFontData = &InTypeface.Fonts[0].Font;
-		}
-		else
-		{
-			// Add all the entries from the typeface
-			for(const FTypefaceEntry& TypefaceEntry : InTypeface.Fonts)
-			{
-				NameToFontDataMap.Add(TypefaceEntry.Name, &TypefaceEntry.Font);
-			}
-
-			// Add a special "None" entry to return the first font from the typeface
-			if(!NameToFontDataMap.Contains(NAME_None))
-			{
-				NameToFontDataMap.Add(NAME_None, &InTypeface.Fonts[0].Font);
-			}
-		}
-	}
-
-	/** Get the typeface we cached data from */
-	const FTypeface& GetTypeface() const
-	{
-		check(Typeface);
-		return *Typeface;
-	}
-
-	/** Find the font associated with the given name */
-	const FFontData* GetFontData(const FName& InName) const
-	{
-		if(NameToFontDataMap.Num() > 0)
-		{
-			const FFontData* const * const FoundFontData = NameToFontDataMap.Find(InName);
-			return (FoundFontData) ? *FoundFontData : nullptr;
-		}
-		return SingularFontData;
-	}
-
-	/** Get the scaling factor for this typeface */
-	float GetScalingFactor() const
-	{
-		return ScalingFactor;
-	}
-
-private:
-	/** Typeface we cached data from */
-	const FTypeface* Typeface;
-
-	/** Singular entry, used when we don't have enough data to warrant using a map */
-	const FFontData* SingularFontData;
-
-	/** Mapping between a font name, and its data */
-	TMap<FName, const FFontData*> NameToFontDataMap;
-
-	/** Scaling factor to apply to this typeface */
-	float ScalingFactor;
-};
-
-/**
- * Cached data for a given composite font
- */
-class FCachedCompositeFontData
-{
-public:
-	/** Default constructor */
-	FCachedCompositeFontData()
-		: CompositeFont(nullptr)
-		, CachedTypefaces()
-		, CachedFontRanges()
-	{
-	}
-
-<<<<<<< HEAD
-	/** Construct the cache from the given composite font */
-	FCachedCompositeFontData(const FCompositeFont& InCompositeFont)
-		: CompositeFont(&InCompositeFont)
-		, CachedTypefaces()
-		, CachedFontRanges()
-=======
+}
+
+
+static TAutoConsoleVariable<int32> CVarDefaultTextShapingMethod(
+	TEXT("Slate.DefaultTextShapingMethod"),
+	static_cast<int32>(ETextShapingMethod::Auto),
+	TEXT("0: Auto (default), 1: KerningOnly, 2: FullShaping."),
+	ECVF_Default
+	);
+
+ETextShapingMethod GetDefaultTextShapingMethod()
+{
+	const int32 DefaultTextShapingMethodAsInt = CVarDefaultTextShapingMethod.AsVariable()->GetInt();
+	if (DefaultTextShapingMethodAsInt >= static_cast<int32>(ETextShapingMethod::Auto) && DefaultTextShapingMethodAsInt <= static_cast<int32>(ETextShapingMethod::FullShaping))
+	{
+		return static_cast<ETextShapingMethod>(DefaultTextShapingMethodAsInt);
+	}
+	return ETextShapingMethod::Auto;
+}
+
+
+FShapedGlyphEntryKey::FShapedGlyphEntryKey(const TSharedPtr<FShapedGlyphFaceData>& InFontFaceData, uint32 InGlyphIndex)
+	: FontFace(InFontFaceData->FontFace)
+	, FontSize(InFontFaceData->FontSize)
+	, FontScale(InFontFaceData->FontScale)
+	, GlyphIndex(InGlyphIndex)
+	, KeyHash(0)
+{
+	KeyHash = HashCombine(KeyHash, GetTypeHash(FontFace));
+	KeyHash = HashCombine(KeyHash, GetTypeHash(FontSize));
+	KeyHash = HashCombine(KeyHash, GetTypeHash(FontScale));
+	KeyHash = HashCombine(KeyHash, GetTypeHash(GlyphIndex));
+}
+
+
+FShapedGlyphSequence::FShapedGlyphSequence(TArray<FShapedGlyphEntry> InGlyphsToRender, TArray<FShapedGlyphClusterBlock> InGlyphClusterBlocks, const int16 InTextBaseline, const uint16 InMaxTextHeight, const UObject* InFontMaterial)
+	: GlyphsToRender(MoveTemp(InGlyphsToRender))
+	, GlyphClusterBlocks(MoveTemp(InGlyphClusterBlocks))
+	, TextBaseline(InTextBaseline)
+	, MaxTextHeight(InMaxTextHeight)
+	, FontMaterial(InFontMaterial)
+{
+}
+
+bool FShapedGlyphSequence::IsDirty() const
+{
+	for (const FShapedGlyphEntry& CurrentGlyph : GlyphsToRender)
+	{
+		if (!CurrentGlyph.FontFaceData->FontFace.IsValid())
+		{
+			return true;
+		}
+	}
+
+	return false;
+}
+
+int32 FShapedGlyphSequence::GetMeasuredWidth() const
+{
+	int32 MeasuredWidth = 0;
+
+	for (const FShapedGlyphEntry& CurrentGlyph : GlyphsToRender)
+	{
+		MeasuredWidth += CurrentGlyph.XAdvance;
+	}
+
+	return MeasuredWidth;
+}
+
+TOptional<int32> FShapedGlyphSequence::GetMeasuredWidth(const int32 InStartIndex, const int32 InEndIndex, const bool InIncludeKerningWithPrecedingGlyph) const
+{
+	int32 MeasuredWidth = 0;
+
+	bool bFoundStartGlyph = false;
+	bool bFoundEndGlyph = false;
+
 	if (InIncludeKerningWithPrecedingGlyph && InStartIndex > 0)
 	{
 		const TOptional<int8> Kerning = GetKerning(InStartIndex - 1);
@@ -178,37 +100,15 @@
 
 	const TRange<int32> MeasureRange(InStartIndex, InEndIndex);
 	for (const FShapedGlyphClusterBlock& CurrentClusterBlock : GlyphClusterBlocks)
->>>>>>> c7f4204d
-	{
-		// Add all the entries from the composite font
-		CachedTypefaces.Add(MakeShareable(new FCachedTypefaceData(InCompositeFont.DefaultTypeface)));
-		for(const FCompositeSubFont& SubTypeface : InCompositeFont.SubTypefaces)
-		{
-			TSharedPtr<FCachedTypefaceData> CachedTypeface = MakeShareable(new FCachedTypefaceData(SubTypeface.Typeface, SubTypeface.ScalingFactor));
-			CachedTypefaces.Add(CachedTypeface);
-
-			for(const FInt32Range& Range : SubTypeface.CharacterRanges)
+	{
+		const TRange<int32> CurrentClusterBlockRange(CurrentClusterBlock.ClusterStartIndex, CurrentClusterBlock.ClusterEndIndex);
+		if (CurrentClusterBlockRange.Overlaps(MeasureRange))
+		{
+			// Measure all the in-range glyphs from this cluster block
+			for (int32 CurrentGlyphIndex = CurrentClusterBlock.ShapedGlyphStartIndex; CurrentGlyphIndex < CurrentClusterBlock.ShapedGlyphEndIndex; ++CurrentGlyphIndex)
 			{
-				CachedFontRanges.Add(FCachedFontRange(Range, CachedTypeface));
-			}
-		}
-
-<<<<<<< HEAD
-		// Sort the font ranges into ascending order
-		CachedFontRanges.Sort([](const FCachedFontRange& RangeOne, const FCachedFontRange& RangeTwo) -> bool
-		{
-			if(RangeOne.Range.IsEmpty() && !RangeTwo.Range.IsEmpty())
-			{
-				return true;
-			}
-			if(!RangeOne.Range.IsEmpty() && RangeTwo.Range.IsEmpty())
-			{
-				return false;
-			}
-			return RangeOne.Range.GetLowerBoundValue() < RangeTwo.Range.GetLowerBoundValue();
-		});
-	}
-=======
+				const FShapedGlyphEntry& CurrentGlyph = GlyphsToRender[CurrentGlyphIndex];
+
 				// A single character may produce multiple glyphs which must be treated as a single logic unit
 				const bool bIsWithinGlyphCluster = GlyphsToRender.IsValidIndex(CurrentGlyphIndex + 1) && CurrentGlyph.ClusterIndex == GlyphsToRender[CurrentGlyphIndex + 1].ClusterIndex;
 
@@ -216,39 +116,12 @@
 				{
 					bFoundStartGlyph = true;
 				}
->>>>>>> c7f4204d
-
-	/** Get the composite font we cached data from */
-	const FCompositeFont& GetCompositeFont() const
-	{
-		check(CompositeFont);
-		return *CompositeFont;
-	}
-
-<<<<<<< HEAD
-	/** Get the default typeface for this composite font */
-	const FCachedTypefaceData* GetDefaultTypeface() const
-	{
-		return CachedTypefaces[0].Get();
-	}
-
-	/** Get the typeface that should be used for the given character */
-	const FCachedTypefaceData* GetTypefaceForCharacter(const TCHAR InChar) const
-	{
-		const int32 CharIndex = static_cast<int32>(InChar);
-
-		for(const FCachedFontRange& CachedRange : CachedFontRanges)
-		{
-			if(CachedRange.Range.IsEmpty())
-			{
-				continue;
-			}
-
-			// Ranges are sorting in ascending order (by the start position), so if this range starts higher than the character we're looking for, we can bail from the check
-			if(CachedRange.Range.GetLowerBoundValue() > CharIndex)
-			{
-				break;
-=======
+
+				if (!bFoundEndGlyph && CurrentGlyph.ClusterIndex == InEndIndex)
+				{
+					bFoundEndGlyph = true;
+				}
+
 				if (CurrentGlyph.ClusterIndex >= InStartIndex && CurrentGlyph.ClusterIndex < InEndIndex)
 				{
 					MeasuredWidth += CurrentGlyph.XAdvance;
@@ -259,110 +132,16 @@
 				{
 					break;
 				}
->>>>>>> c7f4204d
 			}
 
-			if(CachedRange.Range.Contains(CharIndex))
+			// The shaped glyphs don't contain the end cluster block index, so if we matched end of the cluster range, say we measured okay
+			if (CurrentClusterBlock.ClusterEndIndex == InEndIndex)
 			{
-				return CachedRange.CachedTypeface.Get();
+				bFoundEndGlyph = true;
 			}
 		}
-
-		return CachedTypefaces[0].Get();
-	}
-
-<<<<<<< HEAD
-private:
-	/** Entry containing a range and the typeface associated with that range */
-	struct FCachedFontRange
-	{
-		/** Default constructor */
-		FCachedFontRange()
-			: Range(FInt32Range::Empty())
-			, CachedTypeface()
-		{
-		}
-
-		/** Construct from the given range and typeface */
-		FCachedFontRange(const FInt32Range& InRange, TSharedPtr<FCachedTypefaceData> InCachedTypeface)
-			: Range(InRange)
-			, CachedTypeface(MoveTemp(InCachedTypeface))
-		{
-		}
-
-		/** Range to use for the typeface */
-		FInt32Range Range;
-
-		/** Typeface to which the range applies */
-		TSharedPtr<FCachedTypefaceData> CachedTypeface;
-	};
-
-	/** Composite font we cached data from */
-	const FCompositeFont* CompositeFont;
-
-	/** Array of cached typefaces - 0 is the default typeface, and the remaining entries are sub-typefaces */
-	TArray<TSharedPtr<FCachedTypefaceData>> CachedTypefaces;
-
-	/** Array of font ranges paired with their associated typefaces - this is sorted in ascending order */
-	TArray<FCachedFontRange> CachedFontRanges;
-};
-
-/**
- * An interface to the freetype API.                     
- */
-class FFreeTypeInterface
-{
-public:
-	FFreeTypeInterface()
-	{
-#if WITH_FREETYPE
-		CustomMemory = (FT_Memory)FMemory::Malloc( sizeof(*CustomMemory) );
-		// Init freetype
-		CustomMemory->alloc = FreetypeAlloc;
-		CustomMemory->realloc = FreetypeRealloc;
-		CustomMemory->free = FreetypeFree;
-		CustomMemory->user = nullptr;
-
-		int32 Error = FT_New_Library( CustomMemory, &FTLibrary );
-		
-		if ( Error )
-		{
-			checkf(0, TEXT("Could not init Freetype"));
-		}
-		
-		FT_Add_Default_Modules( FTLibrary );
-#endif // WITH_FREETYPE
-	}
-
-	~FFreeTypeInterface()
-	{
-#if WITH_FREETYPE
-		// Clear before releasing freetype resources
-		Flush();
-
-		FT_Done_Library( FTLibrary );
-		FMemory::Free( CustomMemory );
-#endif // WITH_FREETYPE
-	}
-
-	/**
-	 * Flushes stored data.
-	 */ 
-	void Flush()
-	{
-#if WITH_FREETYPE
-		FontToKerningPairMap.Empty();
-		// toss memory
-		for (auto& FontFaceEntry : FontFaceMap)
-		{
-			FT_Done_Face(FontFaceEntry.Value.Face);
-			FMemory::Free(FontFaceEntry.Value.Memory);
-		}
-		FontFaceMap.Empty();
-		CompositeFontToCachedDataMap.Empty();
-#endif // WITH_FREETYPE
-	}
-=======
+	}
+
 	// Did we measure okay?
 	if (bFoundStartGlyph && bFoundEndGlyph)
 	{
@@ -580,284 +359,76 @@
 
 	return TOptional<FGlyphOffsetResult>();
 }
->>>>>>> c7f4204d
-
-	/**
-	 * @return The global max height for any character in the default font
-	 */
-	uint16 GetMaxHeight( const FSlateFontInfo& InFontInfo, const float InScale )
-	{
-#if WITH_FREETYPE
-		const FFontData& FontData = GetDefaultFontData(InFontInfo);
-
-		// Just render the null character 
-		TCHAR Char = 0;
-
-		// Render the character 
-		FCharacterRenderData NewRenderData;
-		GetRenderData(FontData, InFontInfo.Size, Char, NewRenderData, InScale);
-
-		return NewRenderData.MaxHeight;
-#else
-		return 0;
-#endif // WITH_FREETYPE
-	}
-
-	/** 
-	 * @return the baseline for any character in the default font
-	 */
-	int16 GetBaseline( const FSlateFontInfo& InFontInfo, const float InScale )
-	{
-#if WITH_FREETYPE
-		const FFontData& FontData = GetDefaultFontData(InFontInfo);
-
-		// Just render the null character 
-		TCHAR Char = 0;
-
-		// Render the character 
-		FCharacterRenderData NewRenderData;
-		GetRenderData(FontData, InFontInfo.Size, Char, NewRenderData, InScale);
-
-		return NewRenderData.MeasureInfo.GlobalDescender;
-#else
-		return 0;
-#endif // WITH_FREETYPE
-	}
-
-	/** 
-	 * Creates render data for a specific character 
-	 * 
-	 * @param InFontData	Raw font data to render the character with
-	 * @param InSize		The size of the font to draw
-	 * @param Char			The character to render
-	 * @param OutCharInfo	Will contain the created render data
-	 */
-	void GetRenderData( const FFontData& InFontData, const int32 InSize, TCHAR Char, FCharacterRenderData& OutRenderData, const float InScale )
-	{
-#if WITH_FREETYPE
-		// Find or load the face if needed
-		FT_UInt GlyphIndex = 0;
-		FT_Face FontFace = GetFontFace( InFontData );
-
-		if ( FontFace != nullptr ) 
-		{
-			// Get the index to the glyph in the font face
-			GlyphIndex = FT_Get_Char_Index( FontFace, Char );
-		}
-
-		uint32 LocalGlyphFlags = GlyphFlags;
-
-		switch(InFontData.Hinting)
-		{
-		case EFontHinting::Auto:		LocalGlyphFlags |= FT_LOAD_FORCE_AUTOHINT; break;
-		case EFontHinting::AutoLight:	LocalGlyphFlags |= FT_LOAD_TARGET_LIGHT; break;
-		case EFontHinting::Monochrome:	LocalGlyphFlags |= FT_LOAD_TARGET_MONO | FT_LOAD_FORCE_AUTOHINT; break;
-		case EFontHinting::None:		LocalGlyphFlags |= FT_LOAD_NO_AUTOHINT | FT_LOAD_NO_HINTING; break;
-		case EFontHinting::Default:
-		default:						LocalGlyphFlags |= FT_LOAD_TARGET_NORMAL; break;
-		}
-
-		// If the requested glyph doesn't exist, use the localization fallback font.
-		if ( FontFace == nullptr || (Char != 0 && GlyphIndex == 0) )
-		{
-			FontFace = GetFontFace( FLegacySlateFontInfoCache::Get().GetFallbackFontData() );
-			if (FontFace != nullptr)
-			{					
-				GlyphIndex = FT_Get_Char_Index( FontFace, Char );
-				LocalGlyphFlags |= FT_LOAD_FORCE_AUTOHINT;
+
+TOptional<int8> FShapedGlyphSequence::GetKerning(const int32 InIndex) const
+{
+	for (const FShapedGlyphClusterBlock& CurrentClusterBlock : GlyphClusterBlocks)
+	{
+		const TRange<int32> CurrentClusterBlockRange(CurrentClusterBlock.ClusterStartIndex, CurrentClusterBlock.ClusterEndIndex);
+		if (CurrentClusterBlockRange.Contains(InIndex))
+		{
+			// Find the correct glyph from this cluster block
+			for (int32 CurrentGlyphIndex = CurrentClusterBlock.ShapedGlyphStartIndex; CurrentGlyphIndex < CurrentClusterBlock.ShapedGlyphEndIndex; ++CurrentGlyphIndex)
+			{
+				const FShapedGlyphEntry& CurrentGlyph = GlyphsToRender[CurrentGlyphIndex];
+
+				if (CurrentGlyph.ClusterIndex == InIndex)
+				{
+					return CurrentGlyph.Kerning;
+				}
 			}
-		}
-
-		// If the requested glyph doesn't exist, use the last resort fallback font.
-		if ( FontFace == nullptr || ( Char != 0 && GlyphIndex == 0 ) )
-		{
-			FontFace = GetFontFace( FLegacySlateFontInfoCache::Get().GetLastResortFontData() );
-			check( FontFace );
-			GlyphIndex = FT_Get_Char_Index( FontFace, Char );
-			LocalGlyphFlags |= FT_LOAD_FORCE_AUTOHINT;
-		}
-
-		// Set the character size to render at (needs to be in 1/64 of a "point")
-		FT_Error Error = FT_Set_Char_Size( FontFace, 0, InSize*64, FontCacheConstants::HorizontalDPI, FontCacheConstants::VerticalDPI );
-		check(Error==0);
-
-		if( InScale != 1.0f )
-		{
-			FT_Matrix ScaleMatrix;
-			ScaleMatrix.xy = 0;
-			ScaleMatrix.xx = (FT_Fixed)(InScale * 65536);
-			ScaleMatrix.yy = (FT_Fixed)(InScale * 65536);
-			ScaleMatrix.yx = 0;
-			FT_Set_Transform( FontFace, &ScaleMatrix, nullptr );
-		}
-		else
-		{
-			FT_Set_Transform( FontFace, nullptr, nullptr );
-		}
-
-		// Load the glyph.  Force using the freetype hinter because not all true type fonts have their own hinting
-		Error = FT_Load_Glyph( FontFace, GlyphIndex, LocalGlyphFlags );
-		check(Error==0);
-
-		// Get the slot for the glyph.  This contains measurement info
-		FT_GlyphSlot Slot = FontFace->glyph;
-		
-		FT_Render_Glyph( Slot, FT_RENDER_MODE_NORMAL );
-
-		// one byte per pixel 
-		const uint32 GlyphPixelSize = 1;
-
-		FT_Bitmap* Bitmap = nullptr;
-
-		FT_Bitmap NewBitmap;
-		if( Slot->bitmap.pixel_mode == FT_PIXEL_MODE_MONO )
-		{
-			FT_Bitmap_New( &NewBitmap );
-			// Convert the mono font to 8bbp from 1bpp
-			FT_Bitmap_Convert( FTLibrary, &Slot->bitmap, &NewBitmap, 4 );
-
-			Bitmap = &NewBitmap;
-		}
-		else
-		{
-			Bitmap = &Slot->bitmap;
-		}
-		
-		OutRenderData.RawPixels.Reset();
-		OutRenderData.RawPixels.AddUninitialized( Bitmap->rows * Bitmap->width );
-
-		// Nothing to do for zero width or height glyphs
-		if (OutRenderData.RawPixels.Num())
-		{
-			// Copy the rendered bitmap to our raw pixels array
-
-			if( Slot->bitmap.pixel_mode != FT_PIXEL_MODE_MONO )
+
+			break;
+		}
+	}
+
+	// If we got here it means we couldn't find the glyph
+	return TOptional<int8>();
+}
+
+FShapedGlyphSequencePtr FShapedGlyphSequence::GetSubSequence(const int32 InStartIndex, const int32 InEndIndex) const
+{
+	TArray<FShapedGlyphEntry> SubGlyphsToRender;
+	SubGlyphsToRender.Reserve(InEndIndex - InStartIndex);
+
+	TArray<FShapedGlyphClusterBlock> SubGlyphClusterBlocks;
+	SubGlyphClusterBlocks.Reserve(GlyphClusterBlocks.Num());
+
+	bool bFoundStartGlyph = false;
+	bool bFoundEndGlyph = false;
+
+	const TRange<int32> MeasureRange(InStartIndex, InEndIndex);
+	for (const FShapedGlyphClusterBlock& CurrentClusterBlock : GlyphClusterBlocks)
+	{
+		const TRange<int32> CurrentClusterBlockRange(CurrentClusterBlock.ClusterStartIndex, CurrentClusterBlock.ClusterEndIndex);
+		if (CurrentClusterBlockRange.Overlaps(MeasureRange))
+		{
+			FShapedGlyphClusterBlock& SubClusterBlock = SubGlyphClusterBlocks[SubGlyphClusterBlocks.AddDefaulted()];
+			SubClusterBlock = FShapedGlyphClusterBlock(CurrentClusterBlock.TextDirection, FMath::Max(CurrentClusterBlock.ClusterStartIndex, InStartIndex), FMath::Min(CurrentClusterBlock.ClusterEndIndex, InEndIndex));
+
+			SubClusterBlock.ShapedGlyphStartIndex = SubGlyphsToRender.Num();
+
+			// Add all the in-range glyphs from this cluster block
+			for (int32 CurrentGlyphIndex = CurrentClusterBlock.ShapedGlyphStartIndex; CurrentGlyphIndex < CurrentClusterBlock.ShapedGlyphEndIndex; ++CurrentGlyphIndex)
 			{
-<<<<<<< HEAD
-				for (uint32 Row = 0; Row < (uint32)Bitmap->rows; ++Row)
-=======
 				const FShapedGlyphEntry& CurrentGlyph = GlyphsToRender[CurrentGlyphIndex];
 
 				// A single character may produce multiple glyphs which must be treated as a single logic unit
 				const bool bIsWithinGlyphCluster = GlyphsToRender.IsValidIndex(CurrentGlyphIndex + 1) && CurrentGlyph.ClusterIndex == GlyphsToRender[CurrentGlyphIndex + 1].ClusterIndex;
 
 				if (!bFoundStartGlyph && CurrentGlyph.ClusterIndex == InStartIndex)
->>>>>>> c7f4204d
-				{
-					// Copy a single row. Note Bitmap.pitch contains the offset (in bytes) between rows.  Not always equal to Bitmap.width!
-					FMemory::Memcpy(&OutRenderData.RawPixels[Row*Bitmap->width], &Bitmap->buffer[Row*Bitmap->pitch], Bitmap->width*GlyphPixelSize);
-				}
-
-			}
-			else
-			{
-				// In Mono a value of 1 means the pixel is drawn and a value of zero means it is not. 
-				// So we must check each pixel and convert it to a color.
-				for(uint32 Height = 0; Height < (uint32)Bitmap->rows; ++Height )
-				{
-					for( uint32 Width = 0; Width < (uint32)Bitmap->width; ++Width )
-					{
-						OutRenderData.RawPixels[Height*Bitmap->width+Width] = Bitmap->buffer[Height*Bitmap->pitch+Width] == 1 ? 255 : 0;
-					}
-				}
-			}
-		}
-
-		FT_BBox GlyphBox;
-		FT_Glyph Glyph;
-		FT_Get_Glyph( Slot, &Glyph );
-		FT_Glyph_Get_CBox( Glyph, FT_GLYPH_BBOX_PIXELS, &GlyphBox );
-
-		int32 Height = (FT_MulFix( FontFace->height, FontFace->size->metrics.y_scale ) / 64) * InScale;
-
-		// Set measurement info for this character
-		OutRenderData.Char = Char;
-		OutRenderData.HasKerning = FT_HAS_KERNING( FontFace ) != 0;
-		OutRenderData.MeasureInfo.SizeX = Bitmap->width;
-		OutRenderData.MeasureInfo.SizeY = Bitmap->rows;
-		OutRenderData.MaxHeight = Height;
-
-		// Need to divide by 64 to get pixels;
-		// Ascender is not scaled by freetype.  Scale it now. 
-		OutRenderData.MeasureInfo.GlobalAscender = ( FontFace->size->metrics.ascender / 64 ) * InScale;
-		// Descender is not scaled by freetype.  Scale it now. 
-		OutRenderData.MeasureInfo.GlobalDescender = ( FontFace->size->metrics.descender / 64 ) * InScale;
-		// Note we use Slot->advance instead of Slot->metrics.horiAdvance because Slot->Advance contains transformed position (needed if we scale)
-		OutRenderData.MeasureInfo.XAdvance =  Slot->advance.x / 64;
-		OutRenderData.MeasureInfo.HorizontalOffset = Slot->bitmap_left;
-		OutRenderData.MeasureInfo.VerticalOffset = Slot->bitmap_top;
-
-		if( Slot->bitmap.pixel_mode == FT_PIXEL_MODE_MONO )
-		{
-			FT_Bitmap_Done( FTLibrary, Bitmap );
-		}
-
-		FT_Done_Glyph( Glyph );
-
-#endif // WITH_FREETYPE
-	}
-
-	/** Get the default font data to use for the given font info */
-	const FFontData& GetDefaultFontData(const FSlateFontInfo& InFontInfo)
-	{
-		static const FFontData DummyFontData;
-
-#if WITH_FREETYPE
-		const FCompositeFont* const ResolvedCompositeFont = InFontInfo.GetCompositeFont();
-		const FCachedTypefaceData* const CachedTypefaceData = GetDefaultCachedTypeface(ResolvedCompositeFont);
-		if(CachedTypefaceData)
-		{
-			// Try to find the correct font from the typeface
-			const FFontData* FoundFontData = CachedTypefaceData->GetFontData(InFontInfo.TypefaceFontName);
-			if(FoundFontData)
-			{
-				return *FoundFontData;
-			}
-
-			// Failing that, return the first font available (the "None" font)
-			FoundFontData = CachedTypefaceData->GetFontData(NAME_None);
-			if(FoundFontData)
-			{
-				return *FoundFontData;
-			}
-		}
-#endif // WITH_FREETYPE
-
-		return DummyFontData;
-	}
-
-	/** Get the font data to use for the given font info and character */
-	const FFontData& GetFontDataForCharacter(const FSlateFontInfo& InFontInfo, const TCHAR InChar, float& OutScalingFactor)
-	{
-		static const FFontData DummyFontData;
-
-#if WITH_FREETYPE
-		const FCompositeFont* const ResolvedCompositeFont = InFontInfo.GetCompositeFont();
-		const FCachedTypefaceData* const CachedTypefaceData = GetCachedTypefaceForCharacter(ResolvedCompositeFont, InChar);
-		if(CachedTypefaceData)
-		{
-			OutScalingFactor = CachedTypefaceData->GetScalingFactor();
-
-			// Try to find the correct font from the typeface
-			const FFontData* FoundFontData = CachedTypefaceData->GetFontData(InFontInfo.TypefaceFontName);
-			if(FoundFontData)
-			{
-				return *FoundFontData;
-			}
-
-			// Failing that, try and find a font by the attributes of the default font with the given name
-			const FCachedTypefaceData* const CachedDefaultTypefaceData = GetDefaultCachedTypeface(ResolvedCompositeFont);
-			if(CachedDefaultTypefaceData && CachedTypefaceData != CachedDefaultTypefaceData)
-			{
-				const FFontData* const FoundDefaultFontData = CachedDefaultTypefaceData->GetFontData(InFontInfo.TypefaceFontName);
-				if(FoundDefaultFontData)
-				{
-					const TSet<FName>& DefaultFontAttributes = GetFontAttributes(*FoundDefaultFontData);
-					FoundFontData = GetBestMatchFontForAttributes(CachedTypefaceData, DefaultFontAttributes);
-					if(FoundFontData)
-					{
-						return *FoundFontData;
-					}
+				{
+					bFoundStartGlyph = true;
+				}
+
+				if (!bFoundEndGlyph && CurrentGlyph.ClusterIndex == InEndIndex)
+				{
+					bFoundEndGlyph = true;
+				}
+
+				if (CurrentGlyph.ClusterIndex >= InStartIndex && CurrentGlyph.ClusterIndex < InEndIndex)
+				{
+					SubGlyphsToRender.Add(CurrentGlyph);
 				}
 
 				// If we found both our end-points (and we're not within a glyph cluster), we can bail now
@@ -867,259 +438,49 @@
 				}
 			}
 
-			// Failing that, return the first font available (the "None" font)
-			FoundFontData = CachedTypefaceData->GetFontData(NAME_None);
-			if(FoundFontData)
+			SubClusterBlock.ShapedGlyphEndIndex = SubGlyphsToRender.Num();
+
+			// The shaped glyphs don't contain the end cluster block index, so if we matched end of the cluster range, say we measured okay
+			if (CurrentClusterBlock.ClusterEndIndex == InEndIndex)
 			{
-				return *FoundFontData;
+				bFoundEndGlyph = true;
 			}
 		}
-#endif // WITH_FREETYPE
-
-		OutScalingFactor = 1.0f;
-		return DummyFontData;
-	}
-
-	/**
-	 * @param Whether or not the font has kerning
-	 */
-	bool HasKerning( const FFontData& InFontData )
-	{
-#if WITH_FREETYPE
-		FT_Face FontFace = GetFontFace( InFontData );
-
-		if ( FontFace == nullptr )
-		{
-			return false;
-		}
-
-		return FT_HAS_KERNING( FontFace ) != 0;
-#else
-		return false;
-#endif // WITH_FREETYPE
-	}
-
-	/**
-	 * Calculates the kerning amount for a pair of characters
-	 *
-	 * @param InFontData	The font that used to draw the string with the first and second characters
-	 * @param InSize		The size of the font to draw
-	 * @param First			The first character in the pair
-	 * @param Second		The second character in the pair
-	 * @return The kerning amount, 0 if no kerning
-	 */
-	int8 GetKerning( const FFontData& InFontData, const int32 InSize, TCHAR First, TCHAR Second, const float InScale )
-	{
-#if WITH_FREETYPE
-		int32 Kerning = 0;
-		int32* FoundKerning = nullptr;
-
-		FT_Face FontFace = GetFontFace( InFontData );
-
-		// Check if this font has kerning as not all fonts do.
-		// We also can't perform kerning between two separate font faces
-		if( FontFace != nullptr && FT_HAS_KERNING( FontFace ) )
-		{
-			FT_Error Error = FT_Set_Char_Size( FontFace, 0, InSize*64, FontCacheConstants::HorizontalDPI, FontCacheConstants::VerticalDPI  );
-
-			if( InScale != 1.0f )
-			{
-				FT_Matrix ScaleMatrix;
-				ScaleMatrix.xy = 0;
-				ScaleMatrix.xx = (FT_Fixed)(InScale * 65536);
-				ScaleMatrix.yy = (FT_Fixed)(InScale * 65536);
-				ScaleMatrix.yx = 0;
-				FT_Set_Transform( FontFace, &ScaleMatrix, nullptr );
-			}
-			else
-			{
-				FT_Set_Transform( FontFace, nullptr, nullptr );
-			}
-
-			check(Error==0);
-		
-			int32 KernValue = 0;
-		
-			FT_UInt FirstIndex = FT_Get_Char_Index( FontFace, First );
-			FT_UInt SecondIndex = FT_Get_Char_Index( FontFace, Second );
-
-			FT_Vector KerningVec;
-			FT_Get_Kerning( FontFace, FirstIndex, SecondIndex, FT_KERNING_DEFAULT, &KerningVec );
-
-			// Return pixel sizes
-			Kerning = KerningVec.x / 64;
-		}
-
-		return Kerning;
-#else
-		return 0;
-#endif // WITH_FREETYPE
-	}
-
-	/** Get the attributes associated with the given font data */
-	const TSet<FName>& GetFontAttributes( const FFontData& InFontData )
-	{
-		static const TSet<FName> DummyAttributes;
-
-#if WITH_FREETYPE
-		FFontFaceAndMemory* FaceAndMemory = FontFaceMap.Find(&InFontData);
-		if (!FaceAndMemory)
-		{
-			GetFontFace(InFontData); // will try and create the entry
-			FaceAndMemory = FontFaceMap.Find(&InFontData);
-		}
-
-		return (FaceAndMemory) ? FaceAndMemory->Attributes : DummyAttributes;
-#else
-		return DummyAttributes;
-#endif // WITH_FREETYPE
+	}
+
+	// Did we measure okay?
+	if (bFoundStartGlyph && bFoundEndGlyph)
+	{
+		return MakeShareable(new FShapedGlyphSequence(MoveTemp(SubGlyphsToRender), MoveTemp(SubGlyphClusterBlocks), TextBaseline, MaxTextHeight, FontMaterial));
+	}
+
+	return nullptr;
+}
+
+
+/**
+ * Helper for pop/pushing the font fallback level, within function calls
+ */
+class FScopedFontFallback
+{
+public:
+	FScopedFontFallback(EFontFallback& OutFontFallback, EFontFallback SetFontFallback)
+		: FontFallback(OutFontFallback)
+		, OldFontFallback(OutFontFallback)
+	{
+		FontFallback = SetFontFallback;
+	}
+
+	~FScopedFontFallback()
+	{
+		FontFallback = OldFontFallback;
 	}
 
 private:
-
-#if WITH_FREETYPE
-	/** Get the cached composite font data for the given composite font */
-	const FCachedCompositeFontData* GetCachedCompositeFont(const FCompositeFont* const InCompositeFont)
-	{
-		if(!InCompositeFont)
-		{
-			return nullptr;
-		}
-
-		TSharedPtr<FCachedCompositeFontData>* const FoundCompositeFontData = CompositeFontToCachedDataMap.Find(InCompositeFont);
-		if(FoundCompositeFontData)
-		{
-			return FoundCompositeFontData->Get();
-		}
-
-		return CompositeFontToCachedDataMap.Add(InCompositeFont, MakeShareable(new FCachedCompositeFontData(*InCompositeFont))).Get();
-	}
-
-	/** Get the default typeface for the given composite font */
-	const FCachedTypefaceData* GetDefaultCachedTypeface(const FCompositeFont* const InCompositeFont)
-	{
-		const FCachedCompositeFontData* const CachedCompositeFont = GetCachedCompositeFont(InCompositeFont);
-		return (CachedCompositeFont) ? CachedCompositeFont->GetDefaultTypeface() : nullptr;
-	}
-
-	/** Get the typeface that should be used for the given character */
-	const FCachedTypefaceData* GetCachedTypefaceForCharacter(const FCompositeFont* const InCompositeFont, const TCHAR InChar)
-	{
-		const FCachedCompositeFontData* const CachedCompositeFont = GetCachedCompositeFont(InCompositeFont);
-		return (CachedCompositeFont) ? CachedCompositeFont->GetTypefaceForCharacter(InChar) : nullptr;
-	}
-
-	const FFontData* GetBestMatchFontForAttributes(const FCachedTypefaceData* const InCachedTypefaceData, const TSet<FName>& InFontAttributes)
-	{
-		const FFontData* BestMatchFont = nullptr;
-		int32 BestMatchCount = 0;
-
-		const FTypeface& Typeface = InCachedTypefaceData->GetTypeface();
-		for(const FTypefaceEntry& TypefaceEntry : Typeface.Fonts)
-		{
-			const TSet<FName>& FontAttributes = GetFontAttributes(TypefaceEntry.Font);
-
-			int32 MatchCount = 0;
-			for(const FName& InAttribute : InFontAttributes)
-			{
-				if(FontAttributes.Contains(InAttribute))
-				{
-					++MatchCount;
-				}
-			}
-
-			if(MatchCount > BestMatchCount || !BestMatchFont)
-			{
-				BestMatchFont = &TypefaceEntry.Font;
-				BestMatchCount = MatchCount;
-			}
-		}
-
-		return BestMatchFont;
-	}
-
-	/**
-	 * Gets or loads a freetype font face
-	 *
-	 * @param InFontData Information about the font to load
-	 */
-	FT_Face GetFontFace( const FFontData& InFontData )
-	{
-		FFontFaceAndMemory* FaceAndMemory = FontFaceMap.Find(&InFontData);
-		if (!FaceAndMemory && InFontData.BulkDataPtr)
-		{
-			int32 LockedFontDataSizeBytes = 0;
-			const void* const LockedFontData = InFontData.BulkDataPtr->Lock(LockedFontDataSizeBytes);
-			if (LockedFontDataSizeBytes > 0)
-			{
-				// make a new entry
-				FaceAndMemory = &FontFaceMap.Add(&InFontData, FFontFaceAndMemory());
-
-				FaceAndMemory->Memory = static_cast<uint8*>(FMemory::Malloc(LockedFontDataSizeBytes));
-				FMemory::Memcpy(FaceAndMemory->Memory, LockedFontData, LockedFontDataSizeBytes);
-
-				// initialize the font, setting the error code
-				const bool bFailedToLoadFace = FT_New_Memory_Face(FTLibrary, FaceAndMemory->Memory, static_cast<FT_Long>(LockedFontDataSizeBytes), 0, &FaceAndMemory->Face) != 0;
-
-				// if it failed, we don't want to keep the memory around
-				if (bFailedToLoadFace)
-				{
-					FMemory::Free(FaceAndMemory->Memory);
-					FontFaceMap.Remove(&InFontData);
-					FaceAndMemory = nullptr;
-					UE_LOG(LogSlate, Warning, TEXT("GetFontFace failed to load or process '%s'"), *InFontData.FontFilename);
-				}
-			
-				if (FaceAndMemory)
-				{
-					// Parse out the font attributes
-					TArray<FString> Styles;
-					FString(FaceAndMemory->Face->style_name).ParseIntoArray(Styles, TEXT(" "), true);
-
-					for (const FString& Style : Styles)
-					{
-						FaceAndMemory->Attributes.Add(*Style);
-					}
-				}
-			}
-
-			InFontData.BulkDataPtr->Unlock();
-		}
-
-		return (FaceAndMemory) ? FaceAndMemory->Face : nullptr;
-	}
-
-private:
-	struct FFontFaceAndMemory
-	{
-		// the FT2 object
-		FT_Face Face;
-
-		// the memory for the face (can't be a TArray as the FontFaceMap could be reallocated and copy it's members around)
-		uint8* Memory;
-
-		// The attributes (read from the FT_Face, but split into a more usable structure)
-		TSet<FName> Attributes;
-
-		FFontFaceAndMemory()
-			: Face(nullptr)
-			, Memory(nullptr)
-			, Attributes()
-		{
-		}
-	};
-
-	/** Mapping of font data to freetype faces */
-	TMap<const FFontData*,FFontFaceAndMemory> FontFaceMap;
-	/** Mapping of fonts to maps of kerning pairs */
-	TMap<FSlateFontInfo, TMap<FKerningPair,int32> > FontToKerningPairMap;
-	/** Mapping of composite fonts to their cached lookup data */
-	TMap<const FCompositeFont*, TSharedPtr<FCachedCompositeFontData>> CompositeFontToCachedDataMap;
-	/** Free type library interface */
-	FT_Library FTLibrary;
-	FT_Memory CustomMemory;
-#endif // WITH_FREETYPE
+	EFontFallback& FontFallback;
+	EFontFallback OldFontFallback;
 };
+
 
 FKerningTable::FKerningTable( const FSlateFontCache& InFontCache )
 	: DirectAccessTable( nullptr )
@@ -1210,6 +571,7 @@
 	, MaxDirectIndexedEntries( FontCacheConstants::DirectAccessSize )
 	, MaxHeight( 0 )
 	, Baseline( 0 )
+	, FontFallback(EFontFallback::FF_Max)
 {
 	const FCompositeFont* const CompositeFont = InFontKey.GetFontInfo().GetCompositeFont();
 	if( CompositeFont )
@@ -1224,10 +586,10 @@
 	return !CompositeFont || CompositeFontHistoryRevision != CompositeFont->HistoryRevision;
 }
 
-int8 FCharacterList::GetKerning( TCHAR FirstChar, TCHAR SecondChar )
-{
-	const FCharacterEntry First = GetCharacter( FirstChar );
-	const FCharacterEntry Second = GetCharacter( SecondChar );
+int8 FCharacterList::GetKerning(const FSlateFontInfo& InFontInfo, TCHAR FirstChar, TCHAR SecondChar)
+{
+	const FCharacterEntry First = GetCharacter( InFontInfo, FirstChar );
+	const FCharacterEntry Second = GetCharacter( InFontInfo, SecondChar );
 	return GetKerning( First, Second );
 }
 
@@ -1263,7 +625,7 @@
 
 int16 FCharacterList::GetBaseline() const
 {
-	if( Baseline == 0 )
+	if (Baseline == 0)
 	{
 		Baseline = FontCache.GetBaseline( FontKey.GetFontInfo(), FontKey.GetScale() );
 	}
@@ -1271,54 +633,107 @@
 	return Baseline;
 }
 
-const FCharacterEntry& FCharacterList::GetCharacter( TCHAR Character )
-{
-	if( Character < MaxDirectIndexedEntries )
-	{
-		// The character can be indexed directly
-
-		int32 NumToAdd = (Character - DirectIndexEntries.Num()) + 1;
-		if( NumToAdd > 0 )
-		{
-			// The character doesn't exist yet in the index and there is not enough space
-			// Resize the array now
-			DirectIndexEntries.AddZeroed( NumToAdd );
-		}
-			
-		FCharacterEntry& CharacterEntry = DirectIndexEntries[ Character ];
-		if( CharacterEntry.IsValidEntry() )
-		{
-			return CharacterEntry;
+bool FCharacterList::CanCacheCharacter(TCHAR Character)
+{
+	bool bReturnVal = false;
+
+	if (Character == SlateFontRendererUtils::InvalidSubChar)
+	{
+		bReturnVal = true;
+	}
+	else
+	{
+		float SubFontScalingFactor = 1.0f;
+		const FFontData& FontData = FontCache.GetFontDataForCharacter(FontKey.GetFontInfo(), Character, SubFontScalingFactor);
+
+		bReturnVal = FontCache.FontRenderer->CanLoadCharacter(FontData, Character, FontFallback);
+	}
+
+	return bReturnVal;
+}
+
+FCharacterEntry FCharacterList::GetCharacter(const FSlateFontInfo& InFontInfo, TCHAR Character)
+{
+	FScopedFontFallback FallbackScope(FontFallback, InFontInfo.FontFallback);
+
+	const FCharacterEntry* ReturnVal = nullptr;
+	bool bDirectIndexChar = Character < MaxDirectIndexedEntries;
+
+	// First get a reference to the character, if it is already mapped (mapped does not mean cached though)
+	if (bDirectIndexChar)
+	{
+		if (DirectIndexEntries.IsValidIndex(Character))
+		{
+			ReturnVal = &DirectIndexEntries[Character];
+		}
+	}
+	else
+	{
+		ReturnVal = MappedEntries.Find(Character);
+	}
+
+
+	// Determine whether the character needs caching, and map it if needed
+	bool bNeedCaching = false;
+
+	if (ReturnVal)
+	{
+		bNeedCaching = !ReturnVal->IsCached();
+
+		// If the character needs caching, but can't be cached, reject the character
+		if (bNeedCaching && !CanCacheCharacter(Character))
+		{
+			bNeedCaching = false;
+			ReturnVal = nullptr;
+		}
+	}
+	// Only map the character if it can be cached
+	else if (CanCacheCharacter(Character))
+	{
+		bNeedCaching = true;
+
+		if (bDirectIndexChar)
+		{
+			DirectIndexEntries.AddZeroed((Character - DirectIndexEntries.Num()) + 1);
+			ReturnVal = &DirectIndexEntries[Character];
 		}
 		else
 		{
-			// Character has not been cached yet
-			return CacheCharacter( Character );
-		}
-	}
-	else
-	{
-		FCharacterEntry& CharacterEntry = MappedEntries.FindOrAdd( Character );
-		if( CharacterEntry.IsValidEntry() )
-		{
-			return CharacterEntry;
-		}
-		else
-		{
-			// Character has not been cached yet
-			return CacheCharacter( Character );
-		}
-	}
-}
-
-FCharacterEntry& FCharacterList::CacheCharacter( TCHAR Character )
+			ReturnVal = &(MappedEntries.Add(Character));
+		}
+	}
+
+
+	if (ReturnVal)
+	{
+		if (bNeedCaching)
+		{
+			ReturnVal = &(CacheCharacter(Character));
+		}
+		// For already-cached characters, reject characters that don't fall within maximum font fallback level requirements
+		else if (Character != SlateFontRendererUtils::InvalidSubChar && FontFallback < ReturnVal->FallbackLevel)
+		{
+			ReturnVal = nullptr;
+		}
+	}
+
+	if (ReturnVal)
+	{
+		return *ReturnVal;
+	}
+
+	// The character is not valid, replace with the invalid character substitute
+	return GetCharacter(InFontInfo, SlateFontRendererUtils::InvalidSubChar);
+}
+
+const FCharacterEntry& FCharacterList::CacheCharacter( TCHAR Character )
 {
 	FCharacterEntry NewEntry;
 	bool bSuccess = FontCache.AddNewEntry( Character, FontKey, NewEntry );
 
 	check( bSuccess );
 
-	if( Character < MaxDirectIndexedEntries && NewEntry.IsValidEntry() )
+	if( Character < MaxDirectIndexedEntries && NewEntry.IsCached() )
 	{
 		DirectIndexEntries[ Character ] = NewEntry;
 		return DirectIndexEntries[ Character ];
@@ -1330,16 +745,34 @@
 }
 
 FSlateFontCache::FSlateFontCache( TSharedRef<ISlateFontAtlasFactory> InFontAtlasFactory )
-	: FTInterface( new FFreeTypeInterface )
+	: FTLibrary( new FFreeTypeLibrary() )
+	, FTGlyphCache( new FFreeTypeGlyphCache() )
+	, FTAdvanceCache( new FFreeTypeAdvanceCache() )
+	, FTKerningPairCache( new FFreeTypeKerningPairCache() )
+	, CompositeFontCache( new FCompositeFontCache( FTLibrary.Get() ) )
+	, FontRenderer( new FSlateFontRenderer( FTLibrary.Get(), FTGlyphCache.Get(), FTKerningPairCache.Get(), CompositeFontCache.Get() ) )
+	, TextShaper( new FSlateTextShaper( FTGlyphCache.Get(), FTAdvanceCache.Get(), FTKerningPairCache.Get(), CompositeFontCache.Get(), FontRenderer.Get(), this ) )
 	, FontAtlasFactory( InFontAtlasFactory )
 	, bFlushRequested( false )
-{
-
+	, LastFlushHistoryVersion( FTextLocalizationManager::Get().GetTextRevision() )
+{
+	UE_LOG(LogSlate, Log, TEXT("SlateFontCache - WITH_FREETYPE: %d, WITH_HARFBUZZ: %d"), WITH_FREETYPE, WITH_HARFBUZZ);
+
+	FInternationalization::Get().OnCultureChanged().AddRaw(this, &FSlateFontCache::HandleCultureChanged);
 }
 
 FSlateFontCache::~FSlateFontCache()
-{	
-
+{
+	FInternationalization::Get().OnCultureChanged().RemoveAll(this);
+
+	// Make sure things get destroyed in the correct order
+	TextShaper.Reset();
+	FontRenderer.Reset();
+	CompositeFontCache.Reset();
+	FTKerningPairCache.Reset();
+	FTAdvanceCache.Reset();
+	FTGlyphCache.Reset();
+	FTLibrary.Reset();
 }
 
 int32 FSlateFontCache::GetNumAtlasPages() const
@@ -1365,52 +798,24 @@
 bool FSlateFontCache::AddNewEntry( TCHAR Character, const FSlateFontKey& InKey, FCharacterEntry& OutCharacterEntry ) const
 {
 	float SubFontScalingFactor = 1.0f;
-	const FFontData& FontData = FTInterface->GetFontDataForCharacter( InKey.GetFontInfo(), Character, SubFontScalingFactor );
+	const FFontData& FontData = CompositeFontCache->GetFontDataForCharacter( InKey.GetFontInfo(), Character, SubFontScalingFactor );
 
 	// Render the character 
 	FCharacterRenderData RenderData;
+	EFontFallback CharFallbackLevel;
 	const float FontScale = InKey.GetScale() * SubFontScalingFactor;
-	FTInterface->GetRenderData( FontData, InKey.GetFontInfo().Size, Character, RenderData, FontScale );
+
+	FontRenderer->GetRenderData( FontData, InKey.GetFontInfo().Size, Character, RenderData, FontScale, &CharFallbackLevel);
 
 	// the index of the atlas where the character is stored
 	int32 AtlasIndex = 0;
 	const FAtlasedTextureSlot* NewSlot = nullptr;
-
-	for( AtlasIndex = 0; AtlasIndex < FontAtlases.Num(); ++AtlasIndex ) 
-	{
-		// Add the character to the texture
-		NewSlot = FontAtlases[AtlasIndex]->AddCharacter( RenderData );
-		if( NewSlot )
-		{
-			break;
-		}
-	}
-
-	if( !NewSlot )
-	{
-		TSharedRef<FSlateFontAtlas> FontAtlas = FontAtlasFactory->CreateFontAtlas();
-
-		// Add the character to the texture
-		NewSlot = FontAtlas->AddCharacter( RenderData );
-
-		AtlasIndex = FontAtlases.Add( FontAtlas );
-
-		INC_DWORD_STAT_BY( STAT_SlateNumFontAtlases, 1 );
-
-		if( FontAtlases.Num() > 1 )
-		{
-			// There is more than one font atlas which means there is a lot of font data being cached
-			// try to shrink it next time
-			bFlushRequested = true;
-		}
-	}
-
-	// If the new slot is null and we are not just measuring, then the atlas is full
-	bool bSuccess = NewSlot != nullptr;
+	const bool bSuccess = AddNewEntry( RenderData, AtlasIndex, NewSlot );
 
 	if( bSuccess )
 	{
 		OutCharacterEntry.Character = Character;
+		OutCharacterEntry.GlyphIndex = RenderData.GlyphIndex;
 		OutCharacterEntry.FontData = &FontData;
 		OutCharacterEntry.FontScale = FontScale;
 		OutCharacterEntry.StartU = NewSlot->X + NewSlot->Padding;
@@ -1424,14 +829,106 @@
 		OutCharacterEntry.HorizontalOffset = RenderData.MeasureInfo.HorizontalOffset;
 		OutCharacterEntry.TextureIndex = AtlasIndex;
 		OutCharacterEntry.HasKerning = RenderData.HasKerning;
+		OutCharacterEntry.FallbackLevel = CharFallbackLevel;
 		OutCharacterEntry.Valid = 1;
 	}
 
 	return bSuccess;
 }
 
+bool FSlateFontCache::AddNewEntry( const FShapedGlyphEntry& InShapedGlyph, FShapedGlyphFontAtlasData& OutAtlasData ) const
+{
+	// Render the glyph
+	FCharacterRenderData RenderData;
+	FontRenderer->GetRenderData(InShapedGlyph, RenderData);
+
+	// The index of the atlas where the character is stored
+	int32 AtlasIndex = 0;
+	const FAtlasedTextureSlot* NewSlot = nullptr;
+	const bool bSuccess = AddNewEntry(RenderData, AtlasIndex, NewSlot);
+
+	if (bSuccess)
+	{
+		OutAtlasData.VerticalOffset = RenderData.MeasureInfo.VerticalOffset;
+		OutAtlasData.HorizontalOffset = RenderData.MeasureInfo.HorizontalOffset;
+		OutAtlasData.StartU = NewSlot->X + NewSlot->Padding;
+		OutAtlasData.StartV = NewSlot->Y + NewSlot->Padding;
+		OutAtlasData.USize = NewSlot->Width - 2 * NewSlot->Padding;
+		OutAtlasData.VSize = NewSlot->Height - 2 * NewSlot->Padding;
+		OutAtlasData.TextureIndex = AtlasIndex;
+		OutAtlasData.Valid = true;
+	}
+
+	return bSuccess;
+}
+
+bool FSlateFontCache::AddNewEntry( const FCharacterRenderData InRenderData, int32& OutAtlasIndex, const FAtlasedTextureSlot*& OutSlot ) const
+{
+	for( OutAtlasIndex = 0; OutAtlasIndex < FontAtlases.Num(); ++OutAtlasIndex ) 
+	{
+		// Add the character to the texture
+		OutSlot = FontAtlases[OutAtlasIndex]->AddCharacter( InRenderData );
+		if( OutSlot )
+		{
+			break;
+		}
+	}
+
+	if( !OutSlot )
+	{
+		TSharedRef<FSlateFontAtlas> FontAtlas = FontAtlasFactory->CreateFontAtlas();
+
+		// Add the character to the texture
+		OutSlot = FontAtlas->AddCharacter( InRenderData );
+
+		OutAtlasIndex = FontAtlases.Add( FontAtlas );
+
+		INC_DWORD_STAT_BY( STAT_SlateNumFontAtlases, 1 );
+
+		if( FontAtlases.Num() > 1 )
+		{
+			// There is more than one font atlas which means there is a lot of font data being cached
+			// try to shrink it next time
+			bFlushRequested = true;
+		}
+	}
+
+	return OutSlot != nullptr;
+}
+
+FShapedGlyphSequenceRef FSlateFontCache::ShapeBidirectionalText( const FString& InText, const FSlateFontInfo &InFontInfo, const float InFontScale, const TextBiDi::ETextDirection InBaseDirection, const ETextShapingMethod InTextShapingMethod ) const
+{
+	return ShapeBidirectionalText(*InText, 0, InText.Len(), InFontInfo, InFontScale, InBaseDirection, InTextShapingMethod);
+}
+
+FShapedGlyphSequenceRef FSlateFontCache::ShapeBidirectionalText( const TCHAR* InText, const int32 InTextStart, const int32 InTextLen, const FSlateFontInfo &InFontInfo, const float InFontScale, const TextBiDi::ETextDirection InBaseDirection, const ETextShapingMethod InTextShapingMethod ) const
+{
+	return TextShaper->ShapeBidirectionalText(InText, InTextStart, InTextLen, InFontInfo, InFontScale, InBaseDirection, InTextShapingMethod);
+}
+
+FShapedGlyphSequenceRef FSlateFontCache::ShapeUnidirectionalText( const FString& InText, const FSlateFontInfo &InFontInfo, const float InFontScale, const TextBiDi::ETextDirection InTextDirection, const ETextShapingMethod InTextShapingMethod ) const
+{
+	return ShapeUnidirectionalText(*InText, 0, InText.Len(), InFontInfo, InFontScale, InTextDirection, InTextShapingMethod);
+}
+
+FShapedGlyphSequenceRef FSlateFontCache::ShapeUnidirectionalText( const TCHAR* InText, const int32 InTextStart, const int32 InTextLen, const FSlateFontInfo &InFontInfo, const float InFontScale, const TextBiDi::ETextDirection InTextDirection, const ETextShapingMethod InTextShapingMethod ) const
+{
+	return TextShaper->ShapeUnidirectionalText(InText, InTextStart, InTextLen, InFontInfo, InFontScale, InTextDirection, InTextShapingMethod);
+}
+
 FCharacterList& FSlateFontCache::GetCharacterList( const FSlateFontInfo &InFontInfo, float FontScale ) const
 {
+	{
+		// If the active culture has changed, then the localized fallback font may also have changed
+		// We need to flush the cache *immediately* in order to avoid getting bad data back from the character list cache
+		// We don't do this immediate flush in HandleCultureChanged because that may be called from the wrong thread
+		const int32 CurrentHistoryVersion = FTextLocalizationManager::Get().GetTextRevision();
+		if (LastFlushHistoryVersion != CurrentHistoryVersion)
+		{
+			FlushCache();
+		}
+	}
+
 	// Create a key for looking up each character
 	const FSlateFontKey FontKey( InFontInfo, FontScale );
 
@@ -1443,7 +940,7 @@
 		if( (*CachedCharacterList)->IsStale() )
 		{
 			FontToCharacterListCache.Remove( FontKey );
-			FTInterface->Flush();
+			FlushData();
 		}
 		else
 		{
@@ -1454,39 +951,82 @@
 	return FontToCharacterListCache.Add( FontKey, MakeShareable( new FCharacterList( FontKey, *this ) ) ).Get();
 }
 
+FShapedGlyphFontAtlasData FSlateFontCache::GetShapedGlyphFontAtlasData( const FShapedGlyphEntry& InShapedGlyph ) const
+{
+	check(IsInGameThread() || IsInRenderingThread());
+
+	const ESlateTextureAtlasThreadId AtlasThreadId = GetCurrentSlateTextureAtlasThreadId();
+	check(AtlasThreadId != ESlateTextureAtlasThreadId::Unknown);
+
+	const int32 CachedAtlasDataIndex = (AtlasThreadId == ESlateTextureAtlasThreadId::Game) ? 0 : 1;
+
+	// Has the atlas data already been cached on the glyph?
+	{
+		TSharedPtr<FShapedGlyphFontAtlasData> CachedAtlasDataPin = InShapedGlyph.CachedAtlasData[CachedAtlasDataIndex].Pin();
+		if (CachedAtlasDataPin.IsValid())
+		{
+			return *CachedAtlasDataPin;
+		}
+	}
+
+	// Not cached on the glyph, so create a key for to look up this glyph, as it may
+	// have already been cached by another shaped text sequence
+	const FShapedGlyphEntryKey GlyphKey(InShapedGlyph.FontFaceData, InShapedGlyph.GlyphIndex);
+
+	// Has the atlas data already been cached by another shaped text sequence?
+	const TSharedRef<FShapedGlyphFontAtlasData>* FoundAtlasData = ShapedGlyphToAtlasData.Find(GlyphKey);
+	if (FoundAtlasData)
+	{
+		InShapedGlyph.CachedAtlasData[CachedAtlasDataIndex] = *FoundAtlasData;
+		return **FoundAtlasData;
+	}
+
+	// Not cached at all... create a new entry
+	TSharedRef<FShapedGlyphFontAtlasData> NewAtlasData = MakeShareable(new FShapedGlyphFontAtlasData());
+	AddNewEntry(InShapedGlyph, *NewAtlasData);
+
+	if (NewAtlasData->Valid)
+	{
+		InShapedGlyph.CachedAtlasData[CachedAtlasDataIndex] = NewAtlasData;
+		ShapedGlyphToAtlasData.Add(GlyphKey, NewAtlasData);
+	}
+
+	return *NewAtlasData;
+}
+
 const FFontData& FSlateFontCache::GetDefaultFontData( const FSlateFontInfo& InFontInfo ) const
 {
-	return FTInterface->GetDefaultFontData(InFontInfo);
+	return CompositeFontCache->GetDefaultFontData(InFontInfo);
 }
 
 const FFontData& FSlateFontCache::GetFontDataForCharacter( const FSlateFontInfo& InFontInfo, const TCHAR InChar, float& OutScalingFactor ) const
 {
-	return FTInterface->GetFontDataForCharacter(InFontInfo, InChar, OutScalingFactor);
+	return CompositeFontCache->GetFontDataForCharacter(InFontInfo, InChar, OutScalingFactor);
 }
 
 uint16 FSlateFontCache::GetMaxCharacterHeight( const FSlateFontInfo& InFontInfo, float FontScale ) const
 {
-	return FTInterface->GetMaxHeight(InFontInfo, FontScale);
+	return FontRenderer->GetMaxHeight(InFontInfo, FontScale);
 }
 
 int16 FSlateFontCache::GetBaseline( const FSlateFontInfo& InFontInfo, float FontScale ) const
 {
-	return FTInterface->GetBaseline(InFontInfo, FontScale);
+	return FontRenderer->GetBaseline(InFontInfo, FontScale);
 }
 
 int8 FSlateFontCache::GetKerning( const FFontData& InFontData, const int32 InSize, TCHAR First, TCHAR Second, float Scale ) const
 {
-	return FTInterface->GetKerning(InFontData, InSize, First, Second, Scale);
+	return FontRenderer->GetKerning(InFontData, InSize, First, Second, Scale);
 }
 
 bool FSlateFontCache::HasKerning( const FFontData& InFontData ) const
 {
-	return FTInterface->HasKerning(InFontData);
+	return FontRenderer->HasKerning(InFontData);
 }
 
 const TSet<FName>& FSlateFontCache::GetFontAttributes( const FFontData& InFontData ) const
 {
-	return FTInterface->GetFontAttributes(InFontData);
+	return CompositeFontCache->GetFontAttributes(InFontData);
 }
 
 void FSlateFontCache::FlushObject( const UObject* const InObject )
@@ -1508,7 +1048,7 @@
 
 	if( bHasRemovedEntries )
 	{
-		FTInterface->Flush();
+		FlushData();
 	}
 }
 
@@ -1517,9 +1057,9 @@
 	bool bFlushed = false;
 	if( bFlushRequested )
 	{
+		bFlushRequested = false;
 		FlushCache();
-		bFlushed = true;
-		bFlushRequested = false;
+		bFlushed = !bFlushRequested;
 	}
 
 	return bFlushed;
@@ -1543,20 +1083,49 @@
 
 void FSlateFontCache::FlushCache() const
 {
+	if ( DoesThreadOwnSlateRendering() )
+	{
+		FlushData();
+
+		for ( int32 AtlasIndex = 0; AtlasIndex < FontAtlases.Num(); ++AtlasIndex )
+		{
+			FontAtlases[AtlasIndex]->ReleaseResources();
+		}
+
+		// hack
+		FSlateApplicationBase::Get().GetRenderer()->FlushCommands();
+
+		SET_DWORD_STAT(STAT_SlateNumFontAtlases, 0);
+
+		FontAtlases.Empty();
+
+		LastFlushHistoryVersion = FTextLocalizationManager::Get().GetTextRevision();
+
+		UE_LOG(LogSlate, Verbose, TEXT("Slate font cache was flushed"));
+	}
+	else
+	{
+		bFlushRequested = true;
+	}
+}
+
+void FSlateFontCache::FlushData() const
+{
+	// Ensure all invalidation panels are cleared of cached widgets
+	FSlateApplicationBase::Get().InvalidateAllWidgets();
+
+	FTGlyphCache->FlushCache();
+	FTAdvanceCache->FlushCache();
+	FTKerningPairCache->FlushCache();
+	CompositeFontCache->FlushCache();
+
 	FontToCharacterListCache.Empty();
-	FTInterface->Flush();
-
-	for( int32 AtlasIndex = 0; AtlasIndex < FontAtlases.Num(); ++AtlasIndex ) 
-	{
-		FontAtlases[AtlasIndex]->ReleaseResources();
-	}
-
-	// hack
-	FSlateApplicationBase::Get().GetRenderer()->FlushCommands();
-
-	SET_DWORD_STAT( STAT_SlateNumFontAtlases, 0 );
-
-	FontAtlases.Empty();
-
-	UE_LOG( LogSlate, Verbose, TEXT("Slate font cache was flushed") );
+	ShapedGlyphToAtlasData.Empty();
+}
+
+void FSlateFontCache::HandleCultureChanged()
+{
+	// The culture has changed, so request the font cache be flushed once it is safe to do so
+	// We don't flush immediately as the request may come in from a different thread than the one that owns the font cache
+	bFlushRequested = true;
 }