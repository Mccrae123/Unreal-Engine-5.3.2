// Copyright Epic Games, Inc. All Rights Reserved.

#include "Styling/SlateBrush.h"
#include "SlateGlobals.h"
#include "Application/SlateApplicationBase.h"

FSlateBrush::FSlateBrush()
	: ImageSize(SlateBrushDefs::DefaultImageSize, SlateBrushDefs::DefaultImageSize)
	, Margin(0.0f)
#if WITH_EDITORONLY_DATA
	, Tint_DEPRECATED(FLinearColor::White)
#endif
	, TintColor(FLinearColor::White)
	, ResourceObject(nullptr)
	, ResourceName(NAME_None)
	, UVRegion(ForceInit)
	, DrawAs(ESlateBrushDrawType::Image)
	, Tiling(ESlateBrushTileType::NoTile)
	, Mirroring(ESlateBrushMirrorType::NoMirror)
	, ImageType(ESlateBrushImageType::NoImage)
	, bIsDynamicallyLoaded(false)
	, bHasUObject_DEPRECATED(false)
<<<<<<< HEAD
{
}

FSlateBrush::FSlateBrush( ESlateBrushDrawType::Type InDrawType, const FName InResourceName, const FMargin& InMargin, ESlateBrushTileType::Type InTiling, ESlateBrushImageType::Type InImageType, const FVector2D& InImageSize, const FLinearColor& InTint, UObject* InObjectResource, bool bInDynamicallyLoaded )
=======
	, bIsSet(true)
{
}

FSlateBrush::FSlateBrush( ESlateBrushDrawType::Type InDrawType, 
						  const FName InResourceName, 
						  const FMargin& InMargin, 
						  ESlateBrushTileType::Type InTiling, 
						  ESlateBrushImageType::Type InImageType, 
						  const FVector2D& InImageSize, 
						  const FLinearColor& InTint, 
						  UObject* InObjectResource, 
						  bool bInDynamicallyLoaded
						)

>>>>>>> 6bbb88c8
	: ImageSize( InImageSize )
	, Margin( InMargin )
#if WITH_EDITORONLY_DATA
	, Tint_DEPRECATED(FLinearColor::White)
#endif
	, TintColor( InTint )
	, ResourceObject( InObjectResource )
	, ResourceName( InResourceName )
	, UVRegion( ForceInit )
	, DrawAs( InDrawType )
	, Tiling( InTiling )
	, Mirroring( ESlateBrushMirrorType::NoMirror )
	, ImageType( InImageType )
	, bIsDynamicallyLoaded( bInDynamicallyLoaded )
	, bIsSet(true)
{
	bHasUObject_DEPRECATED = (InObjectResource != nullptr) || InResourceName.ToString().StartsWith(FSlateBrush::UTextureIdentifier());

	//Useful for debugging style breakages
	//if ( !bHasUObject_DEPRECATED && InResourceName.IsValid() && InResourceName != NAME_None )
	//{
	//	checkf( FPaths::FileExists( InResourceName.ToString() ), TEXT("The resource '%s' doesn't exist"), *FPaths::ConvertRelativePathToFull( InResourceName.ToString() ) );
	//}
}

FSlateBrush::FSlateBrush( ESlateBrushDrawType::Type InDrawType,
 						  const FName InResourceName,
 						  const FMargin& InMargin,
 						  ESlateBrushTileType::Type InTiling,
 						  ESlateBrushImageType::Type InImageType,
 						  const FVector2D& InImageSize,
 						  const TSharedRef< FLinearColor >& InTint,
 						  UObject* InObjectResource, 
 						  bool bInDynamicallyLoaded
 						)

	: ImageSize( InImageSize )
	, Margin( InMargin )
#if WITH_EDITORONLY_DATA
	, Tint_DEPRECATED(FLinearColor::White)
#endif
	, TintColor( InTint )
	, ResourceObject( InObjectResource )
	, ResourceName( InResourceName )
	, UVRegion( ForceInit )
	, DrawAs( InDrawType )
	, Tiling( InTiling )
	, Mirroring( ESlateBrushMirrorType::NoMirror )
	, ImageType( InImageType )
	, bIsDynamicallyLoaded( bInDynamicallyLoaded )
	, bIsSet(true)
{
	bHasUObject_DEPRECATED = (InObjectResource != nullptr) || InResourceName.ToString().StartsWith(FSlateBrush::UTextureIdentifier());

	//Useful for debugging style breakages
	//if ( !bHasUObject_DEPRECATED && InResourceName.IsValid() && InResourceName != NAME_None )
	//{
	//	checkf( FPaths::FileExists( InResourceName.ToString() ), TEXT("The resource '%s' doesn't exist"), *FPaths::ConvertRelativePathToFull( InResourceName.ToString() ) );
	//}
}

FSlateBrush::FSlateBrush( ESlateBrushDrawType::Type InDrawType, 
						  const FName InResourceName, 
						  const FMargin& InMargin,
						  ESlateBrushTileType::Type InTiling, 
						  ESlateBrushImageType::Type InImageType, 
						  const FVector2D& InImageSize, const FSlateColor& InTint, 
						  UObject* InObjectResource, 
						  bool bInDynamicallyLoaded
 						)

	: ImageSize(InImageSize)
	, Margin(InMargin)
#if WITH_EDITORONLY_DATA
	, Tint_DEPRECATED(FLinearColor::White)
#endif
	, TintColor(InTint)
	, ResourceObject(InObjectResource)
	, ResourceName(InResourceName)
	, UVRegion(ForceInit)
	, DrawAs(InDrawType)
	, Tiling(InTiling)
	, Mirroring( ESlateBrushMirrorType::NoMirror )
	, ImageType(InImageType)
	, bIsDynamicallyLoaded(bInDynamicallyLoaded)
	, bIsSet(true)
{
	bHasUObject_DEPRECATED = (InObjectResource != nullptr) || InResourceName.ToString().StartsWith(FSlateBrush::UTextureIdentifier());

	//Useful for debugging style breakages
	//if ( !bHasUObject_DEPRECATED && InResourceName.IsValid() && InResourceName != NAME_None )
	//{
	//	checkf( FPaths::FileExists( InResourceName.ToString() ), TEXT("The resource '%s' doesn't exist"), *FPaths::ConvertRelativePathToFull( InResourceName.ToString() ) );
	//}
}

const FString FSlateBrush::UTextureIdentifier()
{
	return FString(TEXT("texture:/"));
}

void FSlateBrush::UpdateRenderingResource(FVector2D LocalSize, float DrawScale) const
{
	if (DrawAs != ESlateBrushDrawType::NoDrawType && (ResourceName != NAME_None || ResourceObject != nullptr))
	{
		// Always re-acquire a handle if the current handle is invalid or if its vector graphics.
		// For vector graphics we will rebuild the handle only if the shape needs to be rasterized again and the new size and scale
		if (!ResourceHandle.IsValid() || ImageType == ESlateBrushImageType::Vector)
		{
			ResourceHandle = FSlateApplicationBase::Get().GetRenderer()->GetResourceHandle(*this, LocalSize, DrawScale);
		}
	}

}

bool FSlateBrush::CanRenderResourceObject(UObject* InResourceObject) const
{
	if (InResourceObject)
	{
		if (FSlateApplicationBase::IsInitialized())
		{
			return FSlateApplicationBase::Get().GetRenderer()->CanRenderResource(*InResourceObject);
		}
	}

	return true;
}

void FSlateBrush::SetResourceObject(class UObject* InResourceObject)
{
#if !(UE_BUILD_TEST || UE_BUILD_SHIPPING)
	// This check is not safe to run from all threads, and would crash in debug
	if (!ensure(!IsThreadSafeForSlateRendering() || CanRenderResourceObject(InResourceObject)))
	{
		// If we can't render the resource return, don't let people use them as brushes, we'll just crash later.
		return;
	}
#endif

	if (ResourceObject != InResourceObject)
	{
		ResourceObject = InResourceObject;
		// Invalidate resource handle
		ResourceHandle = FSlateResourceHandle();
	}
}<|MERGE_RESOLUTION|>--- conflicted
+++ resolved
@@ -20,12 +20,6 @@
 	, ImageType(ESlateBrushImageType::NoImage)
 	, bIsDynamicallyLoaded(false)
 	, bHasUObject_DEPRECATED(false)
-<<<<<<< HEAD
-{
-}
-
-FSlateBrush::FSlateBrush( ESlateBrushDrawType::Type InDrawType, const FName InResourceName, const FMargin& InMargin, ESlateBrushTileType::Type InTiling, ESlateBrushImageType::Type InImageType, const FVector2D& InImageSize, const FLinearColor& InTint, UObject* InObjectResource, bool bInDynamicallyLoaded )
-=======
 	, bIsSet(true)
 {
 }
@@ -41,7 +35,6 @@
 						  bool bInDynamicallyLoaded
 						)
 
->>>>>>> 6bbb88c8
 	: ImageSize( InImageSize )
 	, Margin( InMargin )
 #if WITH_EDITORONLY_DATA
