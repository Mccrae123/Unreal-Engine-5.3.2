// Copyright Epic Games, Inc. All Rights Reserved.

#include "Layout/SlateRotatedRect.h"
#include "Math/TransformCalculus2D.h"

// !!! WRH 2014/08/25 - this is a brute-force, not efficient implementation, uses a bunch of extra conditionals.
FSlateRect FSlateRotatedRect::ToBoundingRect() const
{
	FVector2f Points[4] = 
	{
		TopLeft,
		TopLeft + ExtentX,
		TopLeft + ExtentY,
		TopLeft + ExtentX + ExtentY
	};
	return FSlateRect(
		FMath::Min(Points[0].X, FMath::Min3(Points[1].X, Points[2].X, Points[3].X)),
		FMath::Min(Points[0].Y, FMath::Min3(Points[1].Y, Points[2].Y, Points[3].Y)),
		FMath::Max(Points[0].X, FMath::Max3(Points[1].X, Points[2].X, Points[3].X)),
		FMath::Max(Points[0].Y, FMath::Max3(Points[1].Y, Points[2].Y, Points[3].Y))
		);
}

bool FSlateRotatedRect::IsUnderLocation(const FVector2f Location) const
{
<<<<<<< HEAD
	const FVector2D Offset = Location - FVector2D(TopLeft);
	const float Det = FVector2D::CrossProduct(FVector2D(ExtentX), FVector2D(ExtentY));

	// Not exhaustively efficient. Could optimize the checks for [0..1] to short circuit faster.
	const float S = -FVector2D::CrossProduct(Offset, FVector2D(ExtentX)) / Det;
	if (FMath::IsWithinInclusive(S, 0.0f, 1.0f))
	{
		const float T = FVector2D::CrossProduct(Offset, FVector2D(ExtentY)) / Det;
=======
	const FVector2f Offset = Location - TopLeft;
	const float Det = FVector2f::CrossProduct(ExtentX, ExtentY);

	// Not exhaustively efficient. Could optimize the checks for [0..1] to short circuit faster.
	const float S = -FVector2f::CrossProduct(Offset, ExtentX) / Det;
	if (FMath::IsWithinInclusive(S, 0.0f, 1.0f))
	{
		const float T = FVector2f::CrossProduct(Offset, ExtentY) / Det;
>>>>>>> d731a049
		return FMath::IsWithinInclusive(T, 0.0f, 1.0f);
	}
	return false;
}

bool FSlateRotatedRect::IsUnderLocation(const FVector2D Location) const
{
	return IsUnderLocation(UE::Slate::CastToVector2f(Location));
}

FSlateRotatedRect FSlateRotatedRect::MakeRotatedRect(const FSlateRect& ClipRectInLayoutWindowSpace, const FTransform2f& LayoutToRenderTransform)
{
	const FSlateRotatedRect RotatedRect = TransformRect(LayoutToRenderTransform, FSlateRotatedRect(ClipRectInLayoutWindowSpace));

<<<<<<< HEAD
	const FVector2D TopRight = FVector2D(RotatedRect.TopLeft) + FVector2D(RotatedRect.ExtentX);
	const FVector2D BottomLeft = FVector2D(RotatedRect.TopLeft) + FVector2D(RotatedRect.ExtentY);
=======
	const FVector2f TopRight = RotatedRect.TopLeft + RotatedRect.ExtentX;
	const FVector2f BottomLeft = RotatedRect.TopLeft + RotatedRect.ExtentY;
>>>>>>> d731a049

	return FSlateRotatedRect(
		FVector2D(RotatedRect.TopLeft),
		TopRight - FVector2D(RotatedRect.TopLeft),
		BottomLeft - FVector2D(RotatedRect.TopLeft));
}

FSlateRotatedRect FSlateRotatedRect::MakeSnappedRotatedRect(const FSlateRect& ClipRectInLayoutWindowSpace, const FTransform2f& LayoutToRenderTransform)
{
	const FSlateRotatedRect RotatedRect = TransformRect(LayoutToRenderTransform, FSlateRotatedRect(ClipRectInLayoutWindowSpace));

	// Pixel snapping is done here by rounding the resulting floats to ints, we do this before
	// calculating the final extents of the clip box otherwise we'll get a smaller clip rect than a visual
	// rect where each point is individually snapped.
<<<<<<< HEAD
	const FVector2D SnappedTopLeft = ( FVector2D(RotatedRect.TopLeft) ).RoundToVector();
	const FVector2D SnappedTopRight = ( FVector2D(RotatedRect.TopLeft) + FVector2D(RotatedRect.ExtentX) ).RoundToVector();
	const FVector2D SnappedBottomLeft = ( FVector2D(RotatedRect.TopLeft) + FVector2D(RotatedRect.ExtentY) ).RoundToVector();
=======
	const FVector2f SnappedTopLeft = ( (RotatedRect.TopLeft) ).RoundToVector();
	const FVector2f SnappedTopRight = ( (RotatedRect.TopLeft) + (RotatedRect.ExtentX) ).RoundToVector();
	const FVector2f SnappedBottomLeft = ( (RotatedRect.TopLeft) + (RotatedRect.ExtentY) ).RoundToVector();
>>>>>>> d731a049

	//NOTE: We explicitly do not re-snap the extent x/y, it wouldn't be correct to snap again in distance space
	// even if two points are snapped, their distance wont necessarily be a whole number if those points are not
	// axis aligned.
	return FSlateRotatedRect(
		SnappedTopLeft,
		SnappedTopRight - SnappedTopLeft,
		SnappedBottomLeft - SnappedTopLeft);
}<|MERGE_RESOLUTION|>--- conflicted
+++ resolved
@@ -23,16 +23,6 @@
 
 bool FSlateRotatedRect::IsUnderLocation(const FVector2f Location) const
 {
-<<<<<<< HEAD
-	const FVector2D Offset = Location - FVector2D(TopLeft);
-	const float Det = FVector2D::CrossProduct(FVector2D(ExtentX), FVector2D(ExtentY));
-
-	// Not exhaustively efficient. Could optimize the checks for [0..1] to short circuit faster.
-	const float S = -FVector2D::CrossProduct(Offset, FVector2D(ExtentX)) / Det;
-	if (FMath::IsWithinInclusive(S, 0.0f, 1.0f))
-	{
-		const float T = FVector2D::CrossProduct(Offset, FVector2D(ExtentY)) / Det;
-=======
 	const FVector2f Offset = Location - TopLeft;
 	const float Det = FVector2f::CrossProduct(ExtentX, ExtentY);
 
@@ -41,7 +31,6 @@
 	if (FMath::IsWithinInclusive(S, 0.0f, 1.0f))
 	{
 		const float T = FVector2f::CrossProduct(Offset, ExtentY) / Det;
->>>>>>> d731a049
 		return FMath::IsWithinInclusive(T, 0.0f, 1.0f);
 	}
 	return false;
@@ -56,18 +45,13 @@
 {
 	const FSlateRotatedRect RotatedRect = TransformRect(LayoutToRenderTransform, FSlateRotatedRect(ClipRectInLayoutWindowSpace));
 
-<<<<<<< HEAD
-	const FVector2D TopRight = FVector2D(RotatedRect.TopLeft) + FVector2D(RotatedRect.ExtentX);
-	const FVector2D BottomLeft = FVector2D(RotatedRect.TopLeft) + FVector2D(RotatedRect.ExtentY);
-=======
 	const FVector2f TopRight = RotatedRect.TopLeft + RotatedRect.ExtentX;
 	const FVector2f BottomLeft = RotatedRect.TopLeft + RotatedRect.ExtentY;
->>>>>>> d731a049
 
 	return FSlateRotatedRect(
-		FVector2D(RotatedRect.TopLeft),
-		TopRight - FVector2D(RotatedRect.TopLeft),
-		BottomLeft - FVector2D(RotatedRect.TopLeft));
+		RotatedRect.TopLeft,
+		TopRight - RotatedRect.TopLeft,
+		BottomLeft - RotatedRect.TopLeft);
 }
 
 FSlateRotatedRect FSlateRotatedRect::MakeSnappedRotatedRect(const FSlateRect& ClipRectInLayoutWindowSpace, const FTransform2f& LayoutToRenderTransform)
@@ -77,15 +61,9 @@
 	// Pixel snapping is done here by rounding the resulting floats to ints, we do this before
 	// calculating the final extents of the clip box otherwise we'll get a smaller clip rect than a visual
 	// rect where each point is individually snapped.
-<<<<<<< HEAD
-	const FVector2D SnappedTopLeft = ( FVector2D(RotatedRect.TopLeft) ).RoundToVector();
-	const FVector2D SnappedTopRight = ( FVector2D(RotatedRect.TopLeft) + FVector2D(RotatedRect.ExtentX) ).RoundToVector();
-	const FVector2D SnappedBottomLeft = ( FVector2D(RotatedRect.TopLeft) + FVector2D(RotatedRect.ExtentY) ).RoundToVector();
-=======
 	const FVector2f SnappedTopLeft = ( (RotatedRect.TopLeft) ).RoundToVector();
 	const FVector2f SnappedTopRight = ( (RotatedRect.TopLeft) + (RotatedRect.ExtentX) ).RoundToVector();
 	const FVector2f SnappedBottomLeft = ( (RotatedRect.TopLeft) + (RotatedRect.ExtentY) ).RoundToVector();
->>>>>>> d731a049
 
 	//NOTE: We explicitly do not re-snap the extent x/y, it wouldn't be correct to snap again in distance space
 	// even if two points are snapped, their distance wont necessarily be a whole number if those points are not
