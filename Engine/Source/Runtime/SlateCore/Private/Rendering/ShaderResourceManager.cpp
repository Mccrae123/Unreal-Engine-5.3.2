// Copyright Epic Games, Inc. All Rights Reserved.

#include "Rendering/ShaderResourceManager.h"

DECLARE_CYCLE_STAT(TEXT("GetResourceHandle Time"), STAT_SlateGetResourceHandle, STATGROUP_Slate);

FSlateResourceHandle::FSlateResourceHandle()
{
}

<<<<<<< HEAD
FSlateResourceHandle::~FSlateResourceHandle()
{
}

=======
>>>>>>> 4af6daef
bool FSlateResourceHandle::IsValid() const
{
	return Data.IsValid() && Data->Proxy;
}

const FSlateShaderResourceProxy* FSlateResourceHandle::GetResourceProxy() const
{
	return Data.IsValid() ? Data->Proxy : nullptr;
}

FSlateResourceHandle::FSlateResourceHandle(const TSharedPtr<FSlateSharedHandleData>& InData)
	: Data(InData)
{
}


FSlateResourceHandle FSlateShaderResourceManager::GetResourceHandle(const FSlateBrush& Brush, FVector2f LocalSize, float DrawScale)
{
	SCOPE_CYCLE_COUNTER(STAT_SlateGetResourceHandle);

	FSlateShaderResourceProxy* Proxy = GetShaderResource(Brush, LocalSize, DrawScale);

	const FSlateResourceHandle& ExistingHandle = Brush.ResourceHandle;

	// validates we rasterized the svg at the correct size
	//check(Brush.GetImageType() != ESlateBrushImageType::Vector || Proxy->ActualSize == (LocalSize * DrawScale).IntPoint());

	if(Proxy != ExistingHandle.GetResourceProxy())
	{
		FSlateResourceHandle NewHandle;
		if (Proxy)
		{
			if (!Proxy->HandleData.IsValid())
			{
				Proxy->HandleData = MakeShareable(new FSlateSharedHandleData(Proxy));
			}

			NewHandle.Data = Proxy->HandleData;
		}

		return NewHandle;
	}
	else
	{
		return ExistingHandle;
	}
}

FSlateResourceHandle FSlateShaderResourceManager::GetResourceHandle(const FSlateBrush& Brush)
{
	return GetResourceHandle(Brush, FVector2f::ZeroVector, 1.0f);
}<|MERGE_RESOLUTION|>--- conflicted
+++ resolved
@@ -8,13 +8,6 @@
 {
 }
 
-<<<<<<< HEAD
-FSlateResourceHandle::~FSlateResourceHandle()
-{
-}
-
-=======
->>>>>>> 4af6daef
 bool FSlateResourceHandle::IsValid() const
 {
 	return Data.IsValid() && Data->Proxy;
