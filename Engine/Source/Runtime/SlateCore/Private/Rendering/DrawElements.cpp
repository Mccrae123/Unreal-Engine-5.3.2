--- conflicted
+++ resolved
@@ -16,114 +16,6 @@
 #include <type_traits>
 #include <utility>
 
-<<<<<<< HEAD
-DECLARE_CYCLE_STAT(TEXT("FSlateDrawElement::Make Time"), STAT_SlateDrawElementMakeTime, STATGROUP_SlateVerbose);
-DECLARE_CYCLE_STAT(TEXT("FSlateDrawElement::MakeCustomVerts Time"), STAT_SlateDrawElementMakeCustomVertsTime, STATGROUP_Slate);
-DECLARE_CYCLE_STAT(TEXT("FSlateDrawElement::Prebatch Time"), STAT_SlateDrawElementPrebatchTime, STATGROUP_Slate);
-
-DEFINE_STAT(STAT_SlateBufferPoolMemory);
-DEFINE_STAT(STAT_SlateCachedDrawElementMemory);
-
-static bool bApplyDisabledEffectOnWidgets = true;
-
-static void HandleApplyDisabledEffectOnWidgetsToggled(IConsoleVariable* CVar)
-{
-	if (FSlateApplicationBase::IsInitialized())
-	{
-		FSlateApplicationBase::Get().InvalidateAllWidgets(false);
-	}
-}
-
-static FAutoConsoleVariableRef CVarApplyDisabledEffectOnWidgets(
-	TEXT("Slate.ApplyDisabledEffectOnWidgets"),
-	bApplyDisabledEffectOnWidgets,
-	TEXT("If true, disabled game-layer widgets will have alpha multiplied by 0.45."),
-	FConsoleVariableDelegate::CreateStatic(&HandleApplyDisabledEffectOnWidgetsToggled)
-);
-
-static bool IsResourceObjectValid(UObject*& InObject)
-{
-	if (InObject != nullptr && (!IsValidChecked(InObject) || InObject->IsUnreachable() || InObject->HasAnyFlags(RF_BeginDestroyed)))
-	{
-		UE_LOG(LogSlate, Warning, TEXT("Attempted to access resource for %s which is pending kill, unreachable or pending destroy"), *InObject->GetName());
-		return false;
-	}
-
-	return true;
-}
-
-static bool ShouldCull(const FSlateWindowElementList& ElementList)
-{
-	const FSlateClippingManager& ClippingManager = ElementList.GetClippingManager();
-	const int32 CurrentIndex = ClippingManager.GetClippingIndex();
-	if (CurrentIndex != INDEX_NONE)
-	{
-		const FSlateClippingState& ClippingState = ClippingManager.GetClippingStates()[CurrentIndex];
-		if (ClippingState.GetClippingMethod() == EClippingMethod::Scissor)
-		{
-			return ClippingState.HasZeroArea();
-		}
-		else if (ClippingState.GetClippingMethod() == EClippingMethod::Stencil)
-		{
-			FSlateRect WindowRect = ElementList.GetPaintWindow()->GetClippingRectangleInWindow();
-			if (WindowRect.GetArea() > 0)
-			{
-				for (const FSlateClippingZone& Stencil : ClippingState.StencilQuads)
-				{
-					bool bOverlapping = false;
-					FSlateRect ClippedStencil = Stencil.GetBoundingBox().IntersectionWith(WindowRect, bOverlapping);
-					
-					if (!bOverlapping || ClippedStencil.GetArea() <= 0)
-					{
-						return true;
-					}
-				}
-			}
-		}
-
-	}
-
-	return false;
-}
-
-static bool ShouldCull(const FSlateWindowElementList& ElementList, const FPaintGeometry& PaintGeometry)
-{
-	const FVector2f LocalSize = UE::Slate::CastToVector2f(PaintGeometry.GetLocalSize());
-	const float DrawScale = PaintGeometry.DrawScale;
-
-	const FVector2f PixelSize = (LocalSize * DrawScale);
-	if (PixelSize.X <= 0.f || PixelSize.Y <= 0.f)
-	{
-		return true;
-	}
-
-	return ShouldCull(ElementList);
-}
-
-static bool ShouldCull(const FSlateWindowElementList& ElementList, const FPaintGeometry& PaintGeometry, const FSlateBrush* InBrush)
-{
-	if (ShouldCull(ElementList, PaintGeometry))
-	{
-		return true;
-	}
-
-	if (InBrush->GetDrawType() == ESlateBrushDrawType::NoDrawType)
-	{
-		return true;
-	}
-
-	UObject* ResourceObject = InBrush->GetResourceObject();
-	if (!IsResourceObjectValid(ResourceObject))
-	{
-		return true;
-	}
-
-	return false;
-}
-
-
-static bool ShouldCull(const FSlateWindowElementList& ElementList, const FPaintGeometry& PaintGeometry, const FLinearColor& InTint)
-=======
 /** 
  * Helper struct to determine if an element has implemented AddReferencedObject 
  * 
@@ -131,7 +23,6 @@
  */
 template <typename T>
 struct TIsReferencedObjects
->>>>>>> 4af6daef
 {
 	template <typename U, typename = void>
 	struct IsReferencedObjectsHelper : std::false_type
@@ -141,26 +32,7 @@
 	template <typename U>
 	struct IsReferencedObjectsHelper<U, std::void_t<decltype(std::declval<U>().AddReferencedObjects(std::declval<FReferenceCollector&>()))>> : std::true_type
 	{
-<<<<<<< HEAD
-		return true;
-	}
-
-	return false;
-}
-
-static bool ShouldCull(const FSlateWindowElementList& ElementList, const FPaintGeometry& PaintGeometry, const FSlateBrush* InBrush, const FLinearColor& InTint)
-{
-	bool bIsFullyTransparent = InTint.A == 0 && (InBrush->OutlineSettings.Color.GetSpecifiedColor().A == 0 || InBrush->OutlineSettings.bUseBrushTransparency);
-	if (bIsFullyTransparent || ShouldCull(ElementList, PaintGeometry, InBrush))
-	{
-		return true;
-	}
-
-	return false;
-}
-=======
 	};
->>>>>>> 4af6daef
 
 	static constexpr bool Value = IsReferencedObjectsHelper<T>::value;
 };
@@ -206,601 +78,6 @@
 
 void FSlateWindowElementList::SetIsInGameLayer(bool bInGameLayer)
 {
-<<<<<<< HEAD
-	if (ElementList.GetIsInGameLayer() && !bApplyDisabledEffectOnWidgets)
-	{
-		InDrawEffects &= ~ESlateDrawEffect::DisabledEffect;
-	}
-
-	RenderTransform = PaintGeometry.GetAccumulatedRenderTransform();
-	Position = PaintGeometry.DrawPosition;
-	Scale = PaintGeometry.DrawScale;
-	LocalSize = FVector2f(PaintGeometry.GetLocalSize());
-	ClipStateHandle.SetPreCachedClipIndex(ElementList.GetClippingIndex());
-
-#if UE_SLATE_VERIFY_PIXELSIZE
-	const FVector2f PixelSize = FVector2f(LocalSize * Scale);
-	ensureMsgf(PixelSize.X >= 0.f && PixelSize.X <= (float)std::numeric_limits<uint16>::max(), TEXT("The size X '%f' is too small or big to fit in the SlateVertex buffer."), PixelSize.X);
-	ensureMsgf(PixelSize.Y >= 0.f && PixelSize.Y <= (float)std::numeric_limits<uint16>::max(), TEXT("The size Y '%f' is too small or big to fit in the SlateVertex buffer."), PixelSize.Y);
-#endif
-
-	LayerId = InLayer;
-
-	ElementType = InElementType;
-	DrawEffects = InDrawEffects;
-	
-	// Calculate the layout to render transform as this is needed by several calculations downstream.
-	const FSlateLayoutTransform InverseLayoutTransform(Inverse(FSlateLayoutTransform(Scale, Position)));
-
-	{
-		// This is a workaround because we want to keep track of the various Scenes 
-		// in use throughout the UI. We keep a synchronized set with the render thread on the SlateRenderer and 
-		// use indices to synchronize between them.
-		FSlateRenderer* Renderer = FSlateApplicationBase::Get().GetRenderer();
-		checkSlow(Renderer);
-		int32 SceneIndexLong = Renderer->GetCurrentSceneIndex();
-		ensureMsgf(SceneIndexLong <= std::numeric_limits<int8>::max(), TEXT("The Scene index is saved as an int8 in the DrawElements."));
-		SceneIndex = (int8)SceneIndexLong;
-	}
-
-	BatchFlags = ESlateBatchDrawFlag::None;
-	BatchFlags |= static_cast<ESlateBatchDrawFlag>(static_cast<uint32>(InDrawEffects) & static_cast<uint32>(ESlateDrawEffect::NoBlending | ESlateDrawEffect::PreMultipliedAlpha | ESlateDrawEffect::NoGamma | ESlateDrawEffect::InvertAlpha));
-
-	static_assert(((__underlying_type(ESlateDrawEffect))ESlateDrawEffect::NoBlending) == ((__underlying_type(ESlateBatchDrawFlag))ESlateBatchDrawFlag::NoBlending), "Must keep ESlateBatchDrawFlag and ESlateDrawEffect partial matches");
-	static_assert(((__underlying_type(ESlateDrawEffect))ESlateDrawEffect::PreMultipliedAlpha) == ((__underlying_type(ESlateBatchDrawFlag))ESlateBatchDrawFlag::PreMultipliedAlpha), "Must keep ESlateBatchDrawFlag and ESlateDrawEffect partial matches");
-	static_assert(((__underlying_type(ESlateDrawEffect))ESlateDrawEffect::NoGamma) == ((__underlying_type(ESlateBatchDrawFlag))ESlateBatchDrawFlag::NoGamma), "Must keep ESlateBatchDrawFlag and ESlateDrawEffect partial matches");
-	static_assert(((__underlying_type(ESlateDrawEffect))ESlateDrawEffect::InvertAlpha) == ((__underlying_type(ESlateBatchDrawFlag))ESlateBatchDrawFlag::InvertAlpha), "Must keep ESlateBatchDrawFlag and ESlateDrawEffect partial matches");
-	if ((InDrawEffects & ESlateDrawEffect::ReverseGamma) != ESlateDrawEffect::None)
-	{
-		BatchFlags |= ESlateBatchDrawFlag::ReverseGamma;
-	}
-}
-
-void FSlateDrawElement::ApplyPositionOffset(UE::Slate::FDeprecateVector2DParameter InOffset)
-{
-	SetPosition(Position + InOffset);
-	RenderTransform = Concatenate(RenderTransform, InOffset);
-
-	// Recompute cached layout to render transform
-	const FSlateLayoutTransform InverseLayoutTransform(Inverse(FSlateLayoutTransform(Scale, Position)));
-}
-
-void FSlateDrawElement::MakeDebugQuad( FSlateWindowElementList& ElementList, uint32 InLayer, const FPaintGeometry& PaintGeometry, FLinearColor Tint)
-{
-	PaintGeometry.CommitTransformsIfUsingLegacyConstructor();
-
-	if (ShouldCull(ElementList))
-	{
-		return;
-	}
-
-	FSlateDrawElement& Element = ElementList.AddUninitialized();
-	FSlateBoxPayload& BoxPayload = ElementList.CreatePayload<FSlateBoxPayload>(Element);
-
-	BoxPayload.SetTint(Tint);
-	Element.Init(ElementList, EElementType::ET_DebugQuad, InLayer, PaintGeometry, ESlateDrawEffect::None);
-}
-
-FSlateDrawElement& FSlateDrawElement::MakeBoxInternal(
-	FSlateWindowElementList& ElementList,
-	uint32 InLayer,
-	const FPaintGeometry& PaintGeometry,
-	const FSlateBrush* InBrush,
-	ESlateDrawEffect InDrawEffects,
-	const FLinearColor& InTint
-)
-{
-	EElementType ElementType = (InBrush->DrawAs == ESlateBrushDrawType::Border) ? EElementType::ET_Border : (InBrush->DrawAs == ESlateBrushDrawType::RoundedBox) ? EElementType::ET_RoundedBox : EElementType::ET_Box;
-
-	// Cast to Rounded Rect to get the internal parameters 
-	// New payload type - inherit from BoxPayload 
-
-	FSlateDrawElement& Element = ElementList.AddUninitialized();
-
-	FSlateBoxPayload* BoxPayload;
-	if ( ElementType == EElementType::ET_RoundedBox )
-	{
-		FSlateRoundedBoxPayload* RBoxPayload = &ElementList.CreatePayload<FSlateRoundedBoxPayload>(Element);
-		FVector4f CornerRadii = FVector4f(InBrush->OutlineSettings.CornerRadii);
-		if (InBrush->OutlineSettings.RoundingType == ESlateBrushRoundingType::HalfHeightRadius)
-		{
-			const float UniformRadius = PaintGeometry.GetLocalSize().Y / 2.0f;
-			CornerRadii = FVector4f(UniformRadius, UniformRadius, UniformRadius, UniformRadius);
-		}
-		RBoxPayload->SetRadius(CornerRadii);
-
-		if (InBrush->OutlineSettings.bUseBrushTransparency)
-		{
-			FLinearColor Color = InBrush->OutlineSettings.Color.GetSpecifiedColor().CopyWithNewOpacity(InTint.A);
-			RBoxPayload->SetOutline(Color, InBrush->OutlineSettings.Width);
-		}
-		else
-		{
-			RBoxPayload->SetOutline(InBrush->OutlineSettings.Color.GetSpecifiedColor(), InBrush->OutlineSettings.Width);
-		}
-		BoxPayload = RBoxPayload;
-	}
-	else 
-	{
-		BoxPayload = &ElementList.CreatePayload<FSlateBoxPayload>(Element);
-	}
-
-	BoxPayload->SetTint(InTint);
-	BoxPayload->SetBrush(InBrush, PaintGeometry.GetLocalSize(), PaintGeometry.DrawScale);
-
-	Element.Init(ElementList, ElementType, InLayer, PaintGeometry, InDrawEffects);
-
-	return Element;
-}
-
-void FSlateDrawElement::MakeBox(
-	FSlateWindowElementList& ElementList,
-	uint32 InLayer, 
-	const FPaintGeometry& PaintGeometry, 
-	const FSlateBrush* InBrush,
-	ESlateDrawEffect InDrawEffects, 
-	const FLinearColor& InTint)
-{
-	PaintGeometry.CommitTransformsIfUsingLegacyConstructor();
-
-	if (ShouldCull(ElementList, PaintGeometry, InBrush, InTint))
-	{
-		return;
-	}
-
-	MakeBoxInternal(ElementList, InLayer, PaintGeometry, InBrush, InDrawEffects, InTint);
-}
-
-void FSlateDrawElement::MakeRotatedBox(
-	FSlateWindowElementList& ElementList,
-	uint32 InLayer,
-	const FPaintGeometry& PaintGeometry,
-	const FSlateBrush* InBrush,
-	ESlateDrawEffect InDrawEffects,
-	float Angle2D,
-	UE::Slate::FDeprecateOptionalVector2DParameter InRotationPoint,
-	ERotationSpace RotationSpace,
-	const FLinearColor& InTint)
-{
-	PaintGeometry.CommitTransformsIfUsingLegacyConstructor();
-
-	if (ShouldCull(ElementList, PaintGeometry, InBrush, InTint))
-	{
-		return;
-	}
-
-	FSlateDrawElement& DrawElement = MakeBoxInternal(ElementList, InLayer, PaintGeometry, InBrush, InDrawEffects, InTint);
-	
-	if (Angle2D != 0.0f)
-	{
-		const FVector2f RotationPoint = GetRotationPoint(PaintGeometry, InRotationPoint, RotationSpace);
-		const FSlateRenderTransform RotationTransform = Concatenate(Inverse(RotationPoint), FQuat2f(Angle2D), RotationPoint);
-		DrawElement.SetRenderTransform(Concatenate(RotationTransform, DrawElement.GetRenderTransform()));
-	}
-}
-
-#if !UE_BUILD_SHIPPING
-namespace UE::Slate::Private
-{
-	bool GLogPaintedText = false;
-	FAutoConsoleVariableRef LogPaintedTextRef(
-		TEXT("Slate.LogPaintedText"),
-		GLogPaintedText,
-		TEXT("If true, all text that is visible to the user will be logged when it is painted. This will log the full text to be painted, not the truncated or clipped version based on UI constraints.")
-	);
-}
-#endif
-
-void FSlateDrawElement::MakeText( FSlateWindowElementList& ElementList, uint32 InLayer, const FPaintGeometry& PaintGeometry, const FString& InText, const int32 StartIndex, const int32 EndIndex, const FSlateFontInfo& InFontInfo, ESlateDrawEffect InDrawEffects, const FLinearColor& InTint )
-{
-	SCOPE_CYCLE_COUNTER(STAT_SlateDrawElementMakeTime)
-	PaintGeometry.CommitTransformsIfUsingLegacyConstructor();
-
-	if (ShouldCull(ElementList, PaintGeometry, InTint, InText))
-	{
-		return;
-	}
-
-#if !UE_BUILD_SHIPPING
-	if (UE::Slate::Private::GLogPaintedText)
-	{
-		UE_LOG(LogSlate, Log, TEXT("MakeText: '%s'."), *InText);
-	}
-#endif
-
-	FSlateDrawElement& Element = ElementList.AddUninitialized();
-	FSlateTextPayload& DataPayload = ElementList.CreatePayload<FSlateTextPayload>(Element);
-
-	DataPayload.SetTint(InTint);
-	DataPayload.SetText(InText, InFontInfo, StartIndex, EndIndex);
-
-	Element.Init(ElementList, EElementType::ET_Text, InLayer, PaintGeometry, InDrawEffects);
-}
-
-void FSlateDrawElement::MakeText( FSlateWindowElementList& ElementList, uint32 InLayer, const FPaintGeometry& PaintGeometry, const FString& InText, const FSlateFontInfo& InFontInfo, ESlateDrawEffect InDrawEffects, const FLinearColor& InTint )
-{
-	SCOPE_CYCLE_COUNTER(STAT_SlateDrawElementMakeTime)
-	PaintGeometry.CommitTransformsIfUsingLegacyConstructor();
-
-	// Don't try and render empty text
-	if (InText.Len() == 0)
-	{
-		return;
-	}
-
-	if (ShouldCull(ElementList, PaintGeometry, InTint, InText))
-	{
-		return;
-	}
-
-	// Don't do anything if there the font would be completely transparent 
-	if (InTint.A == 0 && !InFontInfo.OutlineSettings.IsVisible())
-	{
-		return;
-	}
-#if !UE_BUILD_SHIPPING
-	if (UE::Slate::Private::GLogPaintedText)
-	{
-		UE_LOG(LogSlate, Log, TEXT("MakeText: '%s'."), *InText);
-	}
-#endif
-	FSlateDrawElement& Element = ElementList.AddUninitialized();
-
-	FSlateTextPayload& DataPayload = ElementList.CreatePayload<FSlateTextPayload>(Element);
-
-	DataPayload.SetTint(InTint);
-	DataPayload.SetText(InText, InFontInfo);
-
-	Element.Init(ElementList, EElementType::ET_Text, InLayer, PaintGeometry, InDrawEffects);
-}
-
-namespace SlateDrawElement
-{
-#if SLATE_CHECK_UOBJECT_RENDER_RESOURCES
-	const FName MaterialInterfaceClassName = "MaterialInterface";
-	void CheckInvalidUMaterial(const UObject* InMaterialResource, const TCHAR* MaterialMessage)
-	{
-		if (InMaterialResource && GSlateCheckUObjectRenderResources)
-		{
-			bool bIsValidLowLevel = InMaterialResource->IsValidLowLevelFast(false);
-			if (!bIsValidLowLevel || !IsValid(InMaterialResource) || InMaterialResource->GetClass()->GetFName() == MaterialInterfaceClassName)
-			{
-				UE_LOG(LogSlate, Error, TEXT("Material '%s' is not valid. PendingKill:'%d'. ValidLowLevelFast:'%d'. InvalidClass:'%d'")
-					, MaterialMessage
-					, (bIsValidLowLevel ? !IsValid(InMaterialResource) : false)
-					, bIsValidLowLevel
-					, (bIsValidLowLevel ? InMaterialResource->GetClass()->GetFName() == MaterialInterfaceClassName : false));
-
-				if (bIsValidLowLevel)
-				{
-					UE_LOG(LogSlate, Error, TEXT("Material name: '%s'"), *InMaterialResource->GetFullName());
-				}
-
-				const TCHAR* Message = TEXT("We detected an invalid resource in FSlateDrawElement. Check the log for more detail.");
-				if (GSlateCheckUObjectRenderResourcesShouldLogFatal)
-				{
-					UE_LOG(LogSlate, Fatal, TEXT("%s"), Message);
-				}
-				else
-				{
-					ensureAlwaysMsgf(false, TEXT("%s"), Message);
-				}
-			}
-		}
-	}
-#endif
-}
-
-void FSlateDrawElement::MakeShapedText(FSlateWindowElementList& ElementList, uint32 InLayer, const FPaintGeometry& PaintGeometry, const FShapedGlyphSequenceRef& InShapedGlyphSequence, ESlateDrawEffect InDrawEffects, const FLinearColor& BaseTint, const FLinearColor& OutlineTint, FTextOverflowArgs TextOverflowArgs)
-{
-	SCOPE_CYCLE_COUNTER(STAT_SlateDrawElementMakeTime)
-	PaintGeometry.CommitTransformsIfUsingLegacyConstructor();
-
-	if (InShapedGlyphSequence->GetGlyphsToRender().Num() == 0)
-	{
-		return;
-	}
-
-	if (ShouldCull(ElementList, PaintGeometry))
-	{
-		return;
-	}
-
-	// Don't do anything if there the font would be completely transparent 
-	if ((BaseTint.A == 0 && InShapedGlyphSequence->GetFontOutlineSettings().OutlineSize == 0) || 
-		(BaseTint.A == 0 && OutlineTint.A == 0))
-	{
-		return;
-	}
-
-#if SLATE_CHECK_UOBJECT_RENDER_RESOURCES
-	SlateDrawElement::CheckInvalidUMaterial(InShapedGlyphSequence->GetFontMaterial(), TEXT("Font Material"));
-	SlateDrawElement::CheckInvalidUMaterial(InShapedGlyphSequence->GetFontOutlineSettings().OutlineMaterial, TEXT("Outline Material"));
-#endif
-
-	FSlateDrawElement& Element = ElementList.AddUninitialized();
-
-	FSlateShapedTextPayload& DataPayload = ElementList.CreatePayload<FSlateShapedTextPayload>(Element);
-	DataPayload.SetTint(BaseTint);
-	DataPayload.SetShapedText(ElementList, InShapedGlyphSequence, OutlineTint);
-	DataPayload.SetOverflowArgs(TextOverflowArgs);
-
-	Element.Init(ElementList, EElementType::ET_ShapedText, InLayer, PaintGeometry, InDrawEffects);
-}
-
-void FSlateDrawElement::MakeGradient( FSlateWindowElementList& ElementList, uint32 InLayer, const FPaintGeometry& PaintGeometry, TArray<FSlateGradientStop> InGradientStops, EOrientation InGradientType, ESlateDrawEffect InDrawEffects, FVector4f CornerRadius)
-{
-	PaintGeometry.CommitTransformsIfUsingLegacyConstructor();
-
-	if (ShouldCull(ElementList, PaintGeometry))
-	{
-		return;
-	}
-
-	FSlateDrawElement& Element = ElementList.AddUninitialized();
-
-	FSlateGradientPayload& DataPayload = ElementList.CreatePayload<FSlateGradientPayload>(Element);
-
-	DataPayload.SetGradient(InGradientStops, InGradientType, CornerRadius);
-
-	Element.Init(ElementList, EElementType::ET_Gradient, InLayer, PaintGeometry, InDrawEffects);
-}
-
-void FSlateDrawElement::MakeSpline(FSlateWindowElementList& ElementList, uint32 InLayer, const FPaintGeometry& PaintGeometry, const UE::Slate::FDeprecateVector2DParameter InStart, const UE::Slate::FDeprecateVector2DParameter InStartDir, const UE::Slate::FDeprecateVector2DParameter InEnd, const UE::Slate::FDeprecateVector2DParameter InEndDir, float InThickness, ESlateDrawEffect InDrawEffects, const FLinearColor& InTint)
-{
-	PaintGeometry.CommitTransformsIfUsingLegacyConstructor();
-
-	if (ShouldCull(ElementList))
-	{
-		return;
-	}
-	FSlateDrawElement& Element = ElementList.AddUninitialized();
-
-	FSlateSplinePayload& DataPayload = ElementList.CreatePayload<FSlateSplinePayload>(Element);
-
-	DataPayload.SetHermiteSpline(InStart, InStartDir, InEnd, InEndDir, InThickness, InTint);
-
-	Element.Init(ElementList, EElementType::ET_Spline, InLayer, PaintGeometry, InDrawEffects);
-}
-
-void FSlateDrawElement::MakeCubicBezierSpline(FSlateWindowElementList& ElementList, uint32 InLayer, const FPaintGeometry& PaintGeometry, const UE::Slate::FDeprecateVector2DParameter P0, const UE::Slate::FDeprecateVector2DParameter P1, const UE::Slate::FDeprecateVector2DParameter P2, const UE::Slate::FDeprecateVector2DParameter P3, float InThickness, ESlateDrawEffect InDrawEffects, const FLinearColor& InTint)
-{
-	PaintGeometry.CommitTransformsIfUsingLegacyConstructor();
-
-	if (ShouldCull(ElementList))
-	{
-		return;
-	}
-	FSlateDrawElement& Element = ElementList.AddUninitialized();
-
-	FSlateSplinePayload& DataPayload = ElementList.CreatePayload<FSlateSplinePayload>(Element);
-
-	DataPayload.SetCubicBezier(P0, P1, P2, P3, InThickness, InTint);
-
-	Element.Init(ElementList, EElementType::ET_Spline, InLayer, PaintGeometry, InDrawEffects);
-}
-
-void FSlateDrawElement::MakeDrawSpaceSpline(FSlateWindowElementList& ElementList, uint32 InLayer, const UE::Slate::FDeprecateVector2DParameter InStart, const UE::Slate::FDeprecateVector2DParameter InStartDir, const UE::Slate::FDeprecateVector2DParameter InEnd, const UE::Slate::FDeprecateVector2DParameter InEndDir, float InThickness, ESlateDrawEffect InDrawEffects, const FLinearColor& InTint)
-{
-	MakeSpline(ElementList, InLayer, FPaintGeometry(), InStart, InStartDir, InEnd, InEndDir, InThickness, InDrawEffects, InTint);
-}
-
-#if UE_ENABLE_SLATE_VECTOR_DEPRECATION_MECHANISMS
-void FSlateDrawElement::MakeLines(FSlateWindowElementList& ElementList, uint32 InLayer, const FPaintGeometry& PaintGeometry, const TArray<FVector2d>& Points, ESlateDrawEffect InDrawEffects, const FLinearColor& InTint, bool bAntialias, float Thickness)
-{
-	if (ShouldCull(ElementList) || Points.Num() < 2)
-	{
-		return;
-	}
-
-	TArray<FVector2f> NewVector;
-	NewVector.Reserve(Points.Num());
-	for (FVector2d Vect : Points)
-	{
-		NewVector.Add(UE::Slate::CastToVector2f(Vect));
-	}
-	MakeLines(ElementList, InLayer, PaintGeometry, MoveTemp(NewVector), InDrawEffects, InTint, bAntialias, Thickness);
-}
-#endif // UE_ENABLE_SLATE_VECTOR_DEPRECATION_MECHANISMS
-
-void FSlateDrawElement::MakeLines(FSlateWindowElementList& ElementList, uint32 InLayer, const FPaintGeometry& PaintGeometry, TArray<FVector2f> Points, ESlateDrawEffect InDrawEffects, const FLinearColor& InTint, bool bAntialias, float Thickness)
-{
-	PaintGeometry.CommitTransformsIfUsingLegacyConstructor();
-
-	if (ShouldCull(ElementList) || Points.Num() < 2)
-	{
-		return;
-	}
-
-	FSlateDrawElement& Element = ElementList.AddUninitialized();
-
-	FSlateLinePayload& DataPayload = ElementList.CreatePayload<FSlateLinePayload>(Element);
-
-	DataPayload.SetTint(InTint);
-	DataPayload.SetThickness(Thickness);
-	DataPayload.SetLines(MoveTemp(Points), bAntialias);
-
-	ESlateDrawEffect DrawEffects = InDrawEffects;
-	if (bAntialias)
-	{
-		// If the line is to be anti-aliased, we cannot reliably snap
-		// the generated vertices
-		DrawEffects |= ESlateDrawEffect::NoPixelSnapping;
-	}
-
-	Element.Init(ElementList, EElementType::ET_Line, InLayer, PaintGeometry, DrawEffects);
-}
-
-#if UE_ENABLE_SLATE_VECTOR_DEPRECATION_MECHANISMS
-void FSlateDrawElement::MakeLines(FSlateWindowElementList& ElementList, uint32 InLayer, const FPaintGeometry& PaintGeometry, const TArray<FVector2d>& Points, const TArray<FLinearColor>& PointColors, ESlateDrawEffect InDrawEffects, const FLinearColor& InTint, bool bAntialias, float Thickness)
-{
-	if (ShouldCull(ElementList) || Points.Num() < 2)
-	{
-		return;
-	}
-
-	TArray<FVector2f> NewVector;
-	NewVector.Reserve(Points.Num());
-	for (FVector2d Vect : Points)
-	{
-		NewVector.Add(UE::Slate::CastToVector2f(Vect));
-	}
-	MakeLines(ElementList, InLayer, PaintGeometry, MoveTemp(NewVector), PointColors, InDrawEffects, InTint, bAntialias, Thickness);
-}
-#endif
-
-void FSlateDrawElement::MakeLines( FSlateWindowElementList& ElementList, uint32 InLayer, const FPaintGeometry& PaintGeometry, TArray<FVector2f> Points, TArray<FLinearColor> PointColors, ESlateDrawEffect InDrawEffects, const FLinearColor& InTint, bool bAntialias, float Thickness )
-{
-	PaintGeometry.CommitTransformsIfUsingLegacyConstructor();
-
-	if (ShouldCull(ElementList) || Points.Num() < 2)
-	{
-		return;
-	}
-
-	FSlateDrawElement& Element = ElementList.AddUninitialized();
-
-	FSlateLinePayload& DataPayload = ElementList.CreatePayload<FSlateLinePayload>(Element);
-	DataPayload.SetTint(InTint);
-	DataPayload.SetThickness(Thickness);
-	DataPayload.SetLines(MoveTemp(Points), bAntialias, MoveTemp(PointColors));
-
-	Element.Init(ElementList, EElementType::ET_Line, InLayer, PaintGeometry, InDrawEffects);
-}
-
-void FSlateDrawElement::MakeViewport( FSlateWindowElementList& ElementList, uint32 InLayer, const FPaintGeometry& PaintGeometry, TSharedPtr<const ISlateViewport> Viewport, ESlateDrawEffect InDrawEffects, const FLinearColor& InTint )
-{
-	PaintGeometry.CommitTransformsIfUsingLegacyConstructor();
-
-	if (ShouldCull(ElementList))
-	{
-		return;
-	}
-
-	FSlateDrawElement& Element = ElementList.AddUninitialized();
-	FSlateViewportPayload& DataPayload = ElementList.CreatePayload<FSlateViewportPayload>(Element);
-
-	DataPayload.SetViewport(Viewport, InTint);
-	check(DataPayload.RenderTargetResource == nullptr || !DataPayload.RenderTargetResource->Debug_IsDestroyed());
-
-	Element.Init(ElementList, EElementType::ET_Viewport, InLayer, PaintGeometry, InDrawEffects);
-}
-
-
-void FSlateDrawElement::MakeCustom( FSlateWindowElementList& ElementList, uint32 InLayer, TSharedPtr<ICustomSlateElement, ESPMode::ThreadSafe> CustomDrawer )
-{
-	if (ShouldCull(ElementList))
-	{
-		return;
-	}
-
-	FSlateDrawElement& Element = ElementList.AddUninitialized();
-
-	FSlateCustomDrawerPayload& DataPayload = ElementList.CreatePayload<FSlateCustomDrawerPayload>(Element);
-	DataPayload.SetCustomDrawer(CustomDrawer);
-	
-	Element.Init(ElementList, EElementType::ET_Custom, InLayer, FPaintGeometry(), ESlateDrawEffect::None);
-	Element.RenderTransform = FSlateRenderTransform();
-}
-
-
-void FSlateDrawElement::MakeCustomVerts(FSlateWindowElementList& ElementList, uint32 InLayer, const FSlateResourceHandle& InRenderResourceHandle, const TArray<FSlateVertex>& InVerts, const TArray<SlateIndex>& InIndexes, ISlateUpdatableInstanceBuffer* InInstanceData, uint32 InInstanceOffset, uint32 InNumInstances, ESlateDrawEffect InDrawEffects)
-{
-	SCOPE_CYCLE_COUNTER(STAT_SlateDrawElementMakeCustomVertsTime);
-	
-	if (ShouldCull(ElementList))
-	{
-		return;
-	}
-
-	FSlateDrawElement& Element = ElementList.AddUninitialized();
-	FSlateCustomVertsPayload& DataPayload = ElementList.CreatePayload<FSlateCustomVertsPayload>(Element);
-
-	const FSlateShaderResourceProxy* RenderingProxy = InRenderResourceHandle.GetResourceProxy();
-	ISlateUpdatableInstanceBufferRenderProxy* RenderProxy = InInstanceData ? InInstanceData->GetRenderProxy() : nullptr;
-	DataPayload.SetCustomVerts(RenderingProxy, InVerts, InIndexes, RenderProxy, InInstanceOffset, InNumInstances);
-
-	Element.Init(ElementList, EElementType::ET_CustomVerts, InLayer, FPaintGeometry(), InDrawEffects);
-	Element.RenderTransform = FSlateRenderTransform();
-}
-
-void FSlateDrawElement::MakePostProcessPass(FSlateWindowElementList& ElementList, uint32 InLayer, const FPaintGeometry& PaintGeometry, const FVector4f& Params, int32 DownsampleAmount, FVector4f CornerRadius)
-{
-	PaintGeometry.CommitTransformsIfUsingLegacyConstructor();
-
-	if (ShouldCull(ElementList))
-	{
-		return;
-	}
-
-	FSlateDrawElement& Element = ElementList.AddUninitialized();
-
-	FSlatePostProcessPayload& DataPayload = ElementList.CreatePayload<FSlatePostProcessPayload>(Element);
-	DataPayload.DownsampleAmount = DownsampleAmount;
-	DataPayload.PostProcessData = Params;
-	DataPayload.CornerRadius = CornerRadius;
-
-	Element.Init(ElementList, EElementType::ET_PostProcessPass, InLayer, PaintGeometry, ESlateDrawEffect::None);
-}
-
-FSlateDrawElement::FSlateDrawElement()
-	: DataPayload(nullptr)
-	, bIsCached(false)
-{
-
-}
-
-FSlateDrawElement::~FSlateDrawElement()
-{
-	if (bIsCached)
-	{
-		delete DataPayload;
-	}
-	else if (DataPayload)
-	{
-		// Allocated by a memstack so we just need to call the destructor manually
-		DataPayload->~FSlateDataPayload();
-	}
-}
-
-FVector2f FSlateDrawElement::GetRotationPoint(const FPaintGeometry& PaintGeometry, const TOptional<FVector2f>& UserRotationPoint, ERotationSpace RotationSpace)
-{
-	FVector2f RotationPoint(0, 0);
-
-	const FVector2f LocalSize = UE::Slate::CastToVector2f(PaintGeometry.GetLocalSize());
-
-	switch (RotationSpace)
-	{
-		case RelativeToElement:
-		{
-			// If the user did not specify a rotation point, we rotate about the center of the element
-			RotationPoint = UserRotationPoint.Get(LocalSize * 0.5f);
-		}
-		break;
-		case RelativeToWorld:
-		{
-			// its in world space, must convert the point to local space.
-			RotationPoint = TransformPoint(Inverse(PaintGeometry.GetAccumulatedRenderTransform()), UserRotationPoint.Get(FVector2f::ZeroVector));
-		}
-		break;
-	default:
-		check(0);
-		break;
-	}
-
-	return RotationPoint;
-}
-
-void FSlateDrawElement::AddReferencedObjects(FReferenceCollector& Collector)
-{
-	if(DataPayload)
-	{
-		DataPayload->AddReferencedObjects(Collector);
-	}
-}
-
-void FSlateWindowElementList::SetIsInGameLayer(bool bInGameLayer)
-{
 	bIsInGameLayer = bInGameLayer;
 }
 
@@ -809,40 +86,6 @@
 	return bIsInGameLayer;
 }
 
-FSlateDrawElement& FSlateWindowElementList::AddUninitialized()
-{
-	const bool bAllowCache = CachedElementDataListStack.Num() > 0 && WidgetDrawStack.Num() && !WidgetDrawStack.Top().bIsVolatile;
-
-	if (bAllowCache)
-	{
-		// @todo get working with slate debugging
-		return AddCachedElement();
-	}
-	else
-	{
-		FSlateDrawElementArray& Elements = UncachedDrawElements;
-		const int32 InsertIdx = Elements.AddDefaulted();
-
-#if WITH_SLATE_DEBUGGING
-		FSlateDebugging::ElementAdded.Broadcast(*this, InsertIdx);
-#endif
-
-		FSlateDrawElement& NewElement = Elements[InsertIdx];
-		return Elements[InsertIdx];
-	}
-}
-
-
-=======
-	bIsInGameLayer = bInGameLayer;
-}
-
-bool FSlateWindowElementList::GetIsInGameLayer()
-{
-	return bIsInGameLayer;
-}
-
->>>>>>> 4af6daef
 FSlateWindowElementList::FDeferredPaint::FDeferredPaint( const TSharedRef<const SWidget>& InWidgetToPaint, const FPaintArgs& InArgs, const FGeometry InAllottedGeometry, const FWidgetStyle& InWidgetStyle, bool InParentEnabled )
 	: WidgetToPaintPtr( InWidgetToPaint )
 	, Args( InArgs )
