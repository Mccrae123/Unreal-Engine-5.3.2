--- conflicted
+++ resolved
@@ -177,11 +177,7 @@
 	ClipStateHandle.SetPreCachedClipIndex(ElementList.GetClippingIndex());
 
 #if UE_SLATE_VERIFY_PIXELSIZE
-<<<<<<< HEAD
-	const FVector2f PixelSize = (LocalSize * Scale);
-=======
 	const FVector2f PixelSize = FVector2f(LocalSize * Scale);
->>>>>>> d731a049
 	ensureMsgf(PixelSize.X >= 0.f && PixelSize.X <= (float)std::numeric_limits<uint16>::max(), TEXT("The size X '%f' is too small or big to fit in the SlateVertex buffer."), PixelSize.X);
 	ensureMsgf(PixelSize.Y >= 0.f && PixelSize.Y <= (float)std::numeric_limits<uint16>::max(), TEXT("The size Y '%f' is too small or big to fit in the SlateVertex buffer."), PixelSize.Y);
 #endif
@@ -192,7 +188,7 @@
 	DrawEffects = InDrawEffects;
 	
 	// Calculate the layout to render transform as this is needed by several calculations downstream.
-	const FSlateLayoutTransform InverseLayoutTransform(Inverse(FSlateLayoutTransform(Scale, FVector2D(Position))));
+	const FSlateLayoutTransform InverseLayoutTransform(Inverse(FSlateLayoutTransform(Scale, Position)));
 
 	{
 		// This is a workaround because we want to keep track of the various Scenes 
@@ -229,7 +225,7 @@
 	RenderTransform = Concatenate(RenderTransform, InOffset);
 
 	// Recompute cached layout to render transform
-	const FSlateLayoutTransform InverseLayoutTransform(Inverse(FSlateLayoutTransform(Scale, FVector2D(Position))));
+	const FSlateLayoutTransform InverseLayoutTransform(Inverse(FSlateLayoutTransform(Scale, Position)));
 }
 
 void FSlateDrawElement::MakeDebugQuad( FSlateWindowElementList& ElementList, uint32 InLayer, const FPaintGeometry& PaintGeometry, FLinearColor Tint)
@@ -755,7 +751,7 @@
 	FSlatePostProcessPayload& DataPayload = ElementList.CreatePayload<FSlatePostProcessPayload>(Element);
 	DataPayload.DownsampleAmount = DownsampleAmount;
 	DataPayload.PostProcessData = Params;
-	DataPayload.CornerRadius = CornerRadius * PaintGeometry.DrawScale;
+	DataPayload.CornerRadius = CornerRadius;
 
 	Element.Init(ElementList, EElementType::ET_PostProcessPass, InLayer, PaintGeometry, ESlateDrawEffect::None);
 }
