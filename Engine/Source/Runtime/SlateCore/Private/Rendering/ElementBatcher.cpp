--- conflicted
+++ resolved
@@ -595,15 +595,9 @@
 		}
 		else
 		{
-<<<<<<< HEAD
-			SizeUV = FVector2D(ResourceProxy->SizeUV);
-			StartUV = FVector2D(ResourceProxy->StartUV) + HalfTexel;
-			EndUV = StartUV + FVector2D(ResourceProxy->SizeUV);
-=======
 			SizeUV = FVector2f(ResourceProxy->SizeUV);
 			StartUV = FVector2f(ResourceProxy->StartUV) + HalfTexel;
 			EndUV = StartUV + FVector2f(ResourceProxy->SizeUV);
->>>>>>> d731a049
 		}
 	}
 	else
@@ -733,28 +727,6 @@
 			BottomMarginY = TopMarginY;
 		}
 
-<<<<<<< HEAD
-		FVector2D Position = TopLeft;
-		FVector2D EndPos = BotRight;
-
-		RenderBatch.AddVertex( FSlateVertex::Make<Rounding>( RenderTransform, FVector2f( Position.X, Position.Y ),		FVector2f(LocalSize), DrawScale, FVector4f(FVector2f( StartUV ),						FVector2f(Tiling)),	Tint, SecondaryColor) ); //0
-		RenderBatch.AddVertex( FSlateVertex::Make<Rounding>( RenderTransform, FVector2f( Position.X, TopMarginY ),		FVector2f(LocalSize), DrawScale, FVector4f(FVector2f( StartUV.X, TopMarginV ),			FVector2f(Tiling)),	Tint, SecondaryColor) ); //1
-		RenderBatch.AddVertex( FSlateVertex::Make<Rounding>( RenderTransform, FVector2f( LeftMarginX, Position.Y ),		FVector2f(LocalSize), DrawScale, FVector4f(FVector2f( LeftMarginU, StartUV.Y ),			FVector2f(Tiling)),	Tint, SecondaryColor) ); //2
-		RenderBatch.AddVertex( FSlateVertex::Make<Rounding>( RenderTransform, FVector2f( LeftMarginX, TopMarginY ),		FVector2f(LocalSize), DrawScale, FVector4f(FVector2f( LeftMarginU, TopMarginV ),		FVector2f(Tiling)),	Tint, SecondaryColor) ); //3
-		RenderBatch.AddVertex( FSlateVertex::Make<Rounding>( RenderTransform, FVector2f( RightMarginX, Position.Y ),	FVector2f(LocalSize), DrawScale, FVector4f(FVector2f( RightMarginU, StartUV.Y ),		FVector2f(Tiling)),	Tint, SecondaryColor) ); //4
-		RenderBatch.AddVertex( FSlateVertex::Make<Rounding>( RenderTransform, FVector2f( RightMarginX, TopMarginY ),	FVector2f(LocalSize), DrawScale, FVector4f(FVector2f( RightMarginU,TopMarginV),			FVector2f(Tiling)),	Tint, SecondaryColor) ); //5
-		RenderBatch.AddVertex( FSlateVertex::Make<Rounding>( RenderTransform, FVector2f( EndPos.X, Position.Y ),		FVector2f(LocalSize), DrawScale, FVector4f(FVector2f( EndUV.X, StartUV.Y ),				FVector2f(Tiling)),	Tint, SecondaryColor) ); //6
-		RenderBatch.AddVertex( FSlateVertex::Make<Rounding>( RenderTransform, FVector2f( EndPos.X, TopMarginY ),		FVector2f(LocalSize), DrawScale, FVector4f(FVector2f( EndUV.X, TopMarginV),				FVector2f(Tiling)),	Tint, SecondaryColor) ); //7
-
-		RenderBatch.AddVertex( FSlateVertex::Make<Rounding>( RenderTransform, FVector2f( Position.X, BottomMarginY ),	FVector2f(LocalSize), DrawScale, FVector4f(FVector2f( StartUV.X, BottomMarginV ),		FVector2f(Tiling)),	Tint, SecondaryColor) ); //8
-		RenderBatch.AddVertex( FSlateVertex::Make<Rounding>( RenderTransform, FVector2f( LeftMarginX, BottomMarginY ),	FVector2f(LocalSize), DrawScale, FVector4f(FVector2f( LeftMarginU, BottomMarginV ),		FVector2f(Tiling)),	Tint, SecondaryColor) ); //9
-		RenderBatch.AddVertex( FSlateVertex::Make<Rounding>( RenderTransform, FVector2f( RightMarginX, BottomMarginY ), FVector2f(LocalSize), DrawScale, FVector4f(FVector2f( RightMarginU, BottomMarginV ),	FVector2f(Tiling)),	Tint, SecondaryColor) ); //10
-		RenderBatch.AddVertex( FSlateVertex::Make<Rounding>( RenderTransform, FVector2f( EndPos.X, BottomMarginY ),		FVector2f(LocalSize), DrawScale, FVector4f(FVector2f( EndUV.X, BottomMarginV ),			FVector2f(Tiling)),	Tint, SecondaryColor) ); //11
-		RenderBatch.AddVertex( FSlateVertex::Make<Rounding>( RenderTransform, FVector2f( Position.X, EndPos.Y ),		FVector2f(LocalSize), DrawScale, FVector4f(FVector2f( StartUV.X, EndUV.Y ),				FVector2f(Tiling)),	Tint, SecondaryColor) ); //12
-		RenderBatch.AddVertex( FSlateVertex::Make<Rounding>( RenderTransform, FVector2f( LeftMarginX, EndPos.Y ),		FVector2f(LocalSize), DrawScale, FVector4f(FVector2f( LeftMarginU, EndUV.Y ),			FVector2f(Tiling)),	Tint, SecondaryColor) ); //13
-		RenderBatch.AddVertex( FSlateVertex::Make<Rounding>( RenderTransform, FVector2f( RightMarginX, EndPos.Y ),		FVector2f(LocalSize), DrawScale, FVector4f(FVector2f( RightMarginU, EndUV.Y ),			FVector2f(Tiling)),	Tint, SecondaryColor) ); //14
-		RenderBatch.AddVertex( FSlateVertex::Make<Rounding>( RenderTransform, FVector2f( EndPos.X, EndPos.Y ),			FVector2f(LocalSize), DrawScale, FVector4f(FVector2f( EndUV ),							FVector2f(Tiling)),	Tint, SecondaryColor) ); //15
-=======
 		FVector2f Position = TopLeft;
 		FVector2f EndPos = BotRight;
 
@@ -775,7 +747,6 @@
 		RenderBatch.AddVertex( FSlateVertex::Make<Rounding>( RenderTransform, FVector2f( LeftMarginX, EndPos.Y ),		LocalSize, DrawScale, FVector4f(FVector2f( LeftMarginU, EndUV.Y ),			Tiling),	Tint, SecondaryColor) ); //13
 		RenderBatch.AddVertex( FSlateVertex::Make<Rounding>( RenderTransform, FVector2f( RightMarginX, EndPos.Y ),		LocalSize, DrawScale, FVector4f(FVector2f( RightMarginU, EndUV.Y ),			Tiling),	Tint, SecondaryColor) ); //14
 		RenderBatch.AddVertex( FSlateVertex::Make<Rounding>( RenderTransform, FVector2f( EndPos.X, EndPos.Y ),			LocalSize, DrawScale, FVector4f(FVector2f( EndUV ),							Tiling),	Tint, SecondaryColor) ); //15
->>>>>>> d731a049
 
 		// Top
 		RenderBatch.AddIndex( IndexStart + 0 );
@@ -848,26 +819,6 @@
 			const int32 FeatherStart = RenderBatch.GetNumVertices();
 
 			// Top
-<<<<<<< HEAD
-			RenderBatch.AddVertex(FSlateVertex::Make<Rounding>(RenderTransform, FVector2f(Position.X, Position.Y) + FVector2f(-1, -1) / DrawScale, FVector2f(LocalSize), DrawScale, FVector4f(FVector2f(StartUV), FVector2f(Tiling)), FeatherColor, SecondaryColor)); //0
-			RenderBatch.AddVertex(FSlateVertex::Make<Rounding>(RenderTransform, FVector2f(LeftMarginX, Position.Y) + FVector2f(0, -1) / DrawScale, FVector2f(LocalSize), DrawScale, FVector4f(FVector2f(LeftMarginU, StartUV.Y), FVector2f(Tiling)), FeatherColor, SecondaryColor)); //1
-			RenderBatch.AddVertex(FSlateVertex::Make<Rounding>(RenderTransform, FVector2f(RightMarginX, Position.Y) + FVector2f(0, -1) / DrawScale, FVector2f(LocalSize), DrawScale, FVector4f(FVector2f(RightMarginU, StartUV.Y), FVector2f(Tiling)), FeatherColor, SecondaryColor)); //2
-			RenderBatch.AddVertex(FSlateVertex::Make<Rounding>(RenderTransform, FVector2f(EndPos.X, Position.Y) + FVector2f(1, -1) / DrawScale, FVector2f(LocalSize), DrawScale, FVector4f(FVector2f(EndUV.X, StartUV.Y), FVector2f(Tiling)), FeatherColor, SecondaryColor)); //3
-
-			// Left
-			RenderBatch.AddVertex(FSlateVertex::Make<Rounding>(RenderTransform, FVector2f(Position.X, TopMarginY) + FVector2f(-1, 0) / DrawScale, FVector2f(LocalSize), DrawScale, FVector4f(FVector2f(StartUV.X, TopMarginV), FVector2f(Tiling)), FeatherColor, SecondaryColor)); //4
-			RenderBatch.AddVertex(FSlateVertex::Make<Rounding>(RenderTransform, FVector2f(Position.X, BottomMarginY) + FVector2f(-1, 0) / DrawScale, FVector2f(LocalSize), DrawScale, FVector4f(FVector2f(StartUV.X, BottomMarginV), FVector2f(Tiling)), FeatherColor, SecondaryColor)); //5
-
-			// Right
-			RenderBatch.AddVertex(FSlateVertex::Make<Rounding>(RenderTransform, FVector2f(EndPos.X, TopMarginY) + FVector2f(1, 0) / DrawScale, FVector2f(LocalSize), DrawScale, FVector4f(FVector2f(EndUV.X, TopMarginV), FVector2f(Tiling)), FeatherColor, SecondaryColor)); //6
-			RenderBatch.AddVertex(FSlateVertex::Make<Rounding>(RenderTransform, FVector2f(EndPos.X, BottomMarginY) + FVector2f(1, 0) / DrawScale, FVector2f(LocalSize), DrawScale, FVector4f(FVector2f(EndUV.X, BottomMarginV), FVector2f(Tiling)), FeatherColor, SecondaryColor)); //7
-
-			// Bottom
-			RenderBatch.AddVertex(FSlateVertex::Make<Rounding>(RenderTransform, FVector2f(Position.X, EndPos.Y) + FVector2f(-1, 1) / DrawScale, FVector2f(LocalSize), DrawScale, FVector4f(FVector2f(StartUV.X, EndUV.Y), FVector2f(Tiling)), FeatherColor, SecondaryColor)); //8
-			RenderBatch.AddVertex(FSlateVertex::Make<Rounding>(RenderTransform, FVector2f(LeftMarginX, EndPos.Y) + FVector2f(0, 1) / DrawScale, FVector2f(LocalSize), DrawScale, FVector4f(FVector2f(LeftMarginU, EndUV.Y), FVector2f(Tiling)), FeatherColor, SecondaryColor)); //9
-			RenderBatch.AddVertex(FSlateVertex::Make<Rounding>(RenderTransform, FVector2f(RightMarginX, EndPos.Y) + FVector2f(0, 1) / DrawScale, FVector2f(LocalSize), DrawScale, FVector4f(FVector2f(RightMarginU, EndUV.Y), FVector2f(Tiling)), FeatherColor, SecondaryColor)); //10
-			RenderBatch.AddVertex(FSlateVertex::Make<Rounding>(RenderTransform, FVector2f(EndPos.X, EndPos.Y) + FVector2f(1, 1) / DrawScale, FVector2f(LocalSize), DrawScale, FVector4f(FVector2f(EndUV), FVector2f(Tiling)), FeatherColor, SecondaryColor)); //11
-=======
 			RenderBatch.AddVertex(FSlateVertex::Make<Rounding>(RenderTransform, FVector2f(Position.X, Position.Y) + FVector2f(-1.f, -1.f) / DrawScale,		LocalSize, DrawScale, FVector4f(FVector2f(StartUV), Tiling), FeatherColor, SecondaryColor)); //0
 			RenderBatch.AddVertex(FSlateVertex::Make<Rounding>(RenderTransform, FVector2f(LeftMarginX, Position.Y) + FVector2f(0.f, -1.f) / DrawScale,		LocalSize, DrawScale, FVector4f(FVector2f(LeftMarginU, StartUV.Y), Tiling), FeatherColor, SecondaryColor)); //1
 			RenderBatch.AddVertex(FSlateVertex::Make<Rounding>(RenderTransform, FVector2f(RightMarginX, Position.Y) + FVector2f(0.f, -1.f) / DrawScale,		LocalSize, DrawScale, FVector4f(FVector2f(RightMarginU, StartUV.Y), Tiling), FeatherColor, SecondaryColor)); //2
@@ -886,7 +837,6 @@
 			RenderBatch.AddVertex(FSlateVertex::Make<Rounding>(RenderTransform, FVector2f(LeftMarginX, EndPos.Y) + FVector2f(0.f, 1.f) / DrawScale,			LocalSize, DrawScale, FVector4f(FVector2f(LeftMarginU, EndUV.Y), Tiling), FeatherColor, SecondaryColor)); //9
 			RenderBatch.AddVertex(FSlateVertex::Make<Rounding>(RenderTransform, FVector2f(RightMarginX, EndPos.Y) + FVector2f(0.f, 1.f) / DrawScale,		LocalSize, DrawScale, FVector4f(FVector2f(RightMarginU, EndUV.Y), Tiling), FeatherColor, SecondaryColor)); //10
 			RenderBatch.AddVertex(FSlateVertex::Make<Rounding>(RenderTransform, FVector2f(EndPos.X, EndPos.Y) + FVector2f(1.f, 1.f) / DrawScale,			LocalSize, DrawScale, FVector4f(FVector2f(EndUV), Tiling), FeatherColor, SecondaryColor)); //11
->>>>>>> d731a049
 
 			// Top Left
 			IndexQuad(RenderBatch, FeatherStart + 0, FeatherStart + 1, IndexStart + 2, IndexStart + 0);
@@ -943,17 +893,10 @@
 		}
 
 		// Add four vertices to the list of verts to be added to the vertex buffer
-<<<<<<< HEAD
-		RenderBatch.AddVertex(FSlateVertex::Make<Rounding>(RenderTransform, FVector2f(TopLeft), FVector2f(LocalSize), DrawScale, FVector4f(FVector2f(StartUV), FVector2f(Tiling)), Tint, SecondaryColor));
-		RenderBatch.AddVertex(FSlateVertex::Make<Rounding>(RenderTransform, FVector2f(TopRight), FVector2f(LocalSize), DrawScale, FVector4f(FVector2f(EndUV.X, StartUV.Y), FVector2f(Tiling)), Tint, SecondaryColor));
-		RenderBatch.AddVertex(FSlateVertex::Make<Rounding>(RenderTransform, FVector2f(BotLeft), FVector2f(LocalSize), DrawScale, FVector4f(FVector2f(StartUV.X, EndUV.Y), FVector2f(Tiling)), Tint, SecondaryColor));
-		RenderBatch.AddVertex(FSlateVertex::Make<Rounding>(RenderTransform, FVector2f(BotRight), FVector2f(LocalSize), DrawScale, FVector4f(FVector2f(EndUV), FVector2f(Tiling)), Tint, SecondaryColor));
-=======
 		RenderBatch.AddVertex(FSlateVertex::Make<Rounding>(RenderTransform, TopLeft, LocalSize, DrawScale, FVector4f(FVector2f(StartUV), Tiling), Tint, SecondaryColor));
 		RenderBatch.AddVertex(FSlateVertex::Make<Rounding>(RenderTransform, TopRight, LocalSize, DrawScale, FVector4f(FVector2f(EndUV.X, StartUV.Y), Tiling), Tint, SecondaryColor));
 		RenderBatch.AddVertex(FSlateVertex::Make<Rounding>(RenderTransform, BotLeft, LocalSize, DrawScale, FVector4f(FVector2f(StartUV.X, EndUV.Y), Tiling), Tint, SecondaryColor));
 		RenderBatch.AddVertex(FSlateVertex::Make<Rounding>(RenderTransform, BotRight, LocalSize, DrawScale, FVector4f(FVector2f(EndUV), Tiling), Tint, SecondaryColor));
->>>>>>> d731a049
 
 		RenderBatch.AddIndex( IndexStart + 0 );
 		RenderBatch.AddIndex( IndexStart + 1 );
@@ -972,17 +915,10 @@
 		{
 			const int32 FeatherStart = RenderBatch.GetNumVertices();
 
-<<<<<<< HEAD
-			RenderBatch.AddVertex(FSlateVertex::Make<Rounding>(RenderTransform, FVector2f(TopLeft) + FVector2f(-1, -1) / DrawScale, FVector2f(LocalSize), DrawScale, FVector4f(FVector2f(StartUV), FVector2f(Tiling)), FeatherColor, SecondaryColor));
-			RenderBatch.AddVertex(FSlateVertex::Make<Rounding>(RenderTransform, FVector2f(TopRight) + FVector2f(1, -1) / DrawScale, FVector2f(LocalSize), DrawScale, FVector4f(FVector2f(EndUV.X, StartUV.Y), FVector2f(Tiling)), FeatherColor, SecondaryColor));
-			RenderBatch.AddVertex(FSlateVertex::Make<Rounding>(RenderTransform, FVector2f(BotLeft) + FVector2f(-1, 1) / DrawScale, FVector2f(LocalSize), DrawScale, FVector4f(FVector2f(StartUV.X, EndUV.Y), FVector2f(Tiling)), FeatherColor, SecondaryColor));
-			RenderBatch.AddVertex(FSlateVertex::Make<Rounding>(RenderTransform, FVector2f(BotRight) + FVector2f(1, 1) / DrawScale, FVector2f(LocalSize), DrawScale, FVector4f(FVector2f(EndUV), FVector2f(Tiling)), FeatherColor, SecondaryColor));
-=======
 			RenderBatch.AddVertex(FSlateVertex::Make<Rounding>(RenderTransform, TopLeft + FVector2f(-1.f, -1.f) / DrawScale, LocalSize, DrawScale, FVector4f(FVector2f(StartUV), Tiling), FeatherColor, SecondaryColor));
 			RenderBatch.AddVertex(FSlateVertex::Make<Rounding>(RenderTransform, TopRight + FVector2f(1.f, -1.f) / DrawScale, LocalSize, DrawScale, FVector4f(FVector2f(EndUV.X, StartUV.Y), Tiling), FeatherColor, SecondaryColor));
 			RenderBatch.AddVertex(FSlateVertex::Make<Rounding>(RenderTransform, BotLeft + FVector2f(-1.f, 1.f) / DrawScale, LocalSize, DrawScale, FVector4f(FVector2f(StartUV.X, EndUV.Y), Tiling), FeatherColor, SecondaryColor));
 			RenderBatch.AddVertex(FSlateVertex::Make<Rounding>(RenderTransform, BotRight + FVector2f(1.f, 1.f) / DrawScale, LocalSize, DrawScale, FVector4f(FVector2f(EndUV), Tiling), FeatherColor, SecondaryColor));
->>>>>>> d731a049
 
 			// Top-Top
 			RenderBatch.AddIndex(FeatherStart + 0);
@@ -1459,11 +1395,7 @@
 	FShaderParams ShaderParams;
 
 	ESlateShader ShaderType = ESlateShader::Default;
-<<<<<<< HEAD
-	if (InPayload.CornerRadius != FVector4f(0))
-=======
 	if (InPayload.CornerRadius != FVector4f(0.f))
->>>>>>> d731a049
 	{
 		ShaderType = ESlateShader::RoundedBox;
 		ShaderParams.PixelParams = FVector4f(0.0f, 0.0f, LocalSize.X, LocalSize.Y);
@@ -1575,24 +1507,14 @@
 		if( StopIndex == 0 )
 		{
 			// First stop does not have a full quad yet so do not create indices
-<<<<<<< HEAD
-			RenderBatch.AddVertex(FSlateVertex::Make<Rounding>(RenderTransform, FVector2f(StartPt), FVector2f(LocalSize), DrawScale, FVector4f(StartUV.X, StartUV.Y, 0,0), PackVertexColor(CurStop.Color), FColor::Transparent));
-			RenderBatch.AddVertex(FSlateVertex::Make<Rounding>(RenderTransform, FVector2f(EndPt), FVector2f(LocalSize), DrawScale, FVector4f(EndUV.X, EndUV.Y, 0, 0), PackVertexColor(CurStop.Color), FColor::Transparent));
-=======
 			RenderBatch.AddVertex(FSlateVertex::Make<Rounding>(RenderTransform, StartPt, LocalSize, DrawScale, FVector4f(StartUV.X, StartUV.Y, 0.f, 0.f), PackVertexColor(CurStop.Color), FColor::Transparent));
 			RenderBatch.AddVertex(FSlateVertex::Make<Rounding>(RenderTransform, EndPt, LocalSize, DrawScale, FVector4f(EndUV.X, EndUV.Y, 0.f, 0.f), PackVertexColor(CurStop.Color), FColor::Transparent));
->>>>>>> d731a049
 		}
 		else
 		{
 			// All stops after the first have indices and generate quads
-<<<<<<< HEAD
-			RenderBatch.AddVertex(FSlateVertex::Make<Rounding>(RenderTransform, FVector2f(StartPt), FVector2f(LocalSize), DrawScale, FVector4f(StartUV.X, StartUV.Y, 0, 0), PackVertexColor(CurStop.Color), FColor::Transparent));
-			RenderBatch.AddVertex(FSlateVertex::Make<Rounding>(RenderTransform, FVector2f(EndPt), FVector2f(LocalSize), DrawScale, FVector4f(EndUV.X, EndUV.Y, 0, 0), PackVertexColor(CurStop.Color), FColor::Transparent));
-=======
 			RenderBatch.AddVertex(FSlateVertex::Make<Rounding>(RenderTransform, StartPt, LocalSize, DrawScale, FVector4f(StartUV.X, StartUV.Y, 0.f, 0.f), PackVertexColor(CurStop.Color), FColor::Transparent));
 			RenderBatch.AddVertex(FSlateVertex::Make<Rounding>(RenderTransform, EndPt, LocalSize, DrawScale, FVector4f(EndUV.X, EndUV.Y, 0.f, 0.f), PackVertexColor(CurStop.Color), FColor::Transparent));
->>>>>>> d731a049
 
 			// Connect the indices to the previous vertices
 			RenderBatch.AddIndex(IndexStart - 2);
@@ -1610,57 +1532,7 @@
 /** Utility class for building a strip of triangles for a spline. */
 struct FSplineBuilder
 {
-<<<<<<< HEAD
-	// Will append 5 vertexes to OutBatchVertices and 9 indexes to
-	// OutBatchIndices. Creates the following cap geometry:
-	//
-	// Cap Vertex Indexes              Cap Measurements
-	//
-	//     U == 0
-	//   2-4----                        2-------4-------....
-	//   |\| 							|       |     ^ 
-	//   | 0  <-- U==0.5				|<- d ->o    2h  
-	//   |/|							|       |     v
-	//   1-3----						1-------3-------....
-	//     U == 0
-	//                                 d is CapDirection
-	//                                 h is Up
-	//                                 o is CapOrigin
-
-	static void MakeCap(
-		FSlateRenderBatch& RenderBatch,
-		const FSlateRenderTransform& RenderTransform,
-		const FVector2D& CapOrigin,
-		const FVector2D& CapDirection,
-		const FVector2D& Up,
-		const FColor& Color
-	)
-	{
-		const uint32 FirstVertIndex = RenderBatch.GetNumVertices();
-
-		RenderBatch.AddVertex(FSlateVertex::Make<ESlateVertexRounding::Disabled>(RenderTransform, FVector2f(CapOrigin), FVector2f(0.5f, 0.0f), FVector2f::ZeroVector, Color));
-		RenderBatch.AddVertex(FSlateVertex::Make<ESlateVertexRounding::Disabled>(RenderTransform, FVector2f(CapOrigin + CapDirection + Up), FVector2f(0.0f, 0.0f), FVector2f::ZeroVector, Color));
-		RenderBatch.AddVertex(FSlateVertex::Make<ESlateVertexRounding::Disabled>(RenderTransform, FVector2f(CapOrigin + CapDirection - Up), FVector2f(0.0f, 0.0f), FVector2f::ZeroVector, Color));
-		RenderBatch.AddVertex(FSlateVertex::Make<ESlateVertexRounding::Disabled>(RenderTransform, FVector2f(CapOrigin + Up), FVector2f(0.0f, 0.0f), FVector2f::ZeroVector, Color));
-		RenderBatch.AddVertex(FSlateVertex::Make<ESlateVertexRounding::Disabled>(RenderTransform, FVector2f(CapOrigin - Up), FVector2f(0.0f, 0.0f), FVector2f::ZeroVector, Color));
-
-		RenderBatch.AddIndex(FirstVertIndex + 0);
-		RenderBatch.AddIndex(FirstVertIndex + 3);
-		RenderBatch.AddIndex(FirstVertIndex + 1);
-
-		RenderBatch.AddIndex(FirstVertIndex + 0);
-		RenderBatch.AddIndex(FirstVertIndex + 1);
-		RenderBatch.AddIndex(FirstVertIndex + 2);
-
-		RenderBatch.AddIndex(FirstVertIndex + 0);
-		RenderBatch.AddIndex(FirstVertIndex + 2);
-		RenderBatch.AddIndex(FirstVertIndex + 4);
-	}
-
-	FLineBuilder(FSlateRenderBatch& InRenderBatch, const FVector2D StartPoint, float HalfThickness, const FSlateRenderTransform& InRenderTransform, const FColor& InColor)
-=======
 	FSplineBuilder(FSlateRenderBatch& InRenderBatch, const FVector2f StartPoint, float HalfThickness, const FSlateRenderTransform& InRenderTransform, const FColor& InColor)
->>>>>>> d731a049
 		: RenderBatch(InRenderBatch)
 		, RenderTransform(InRenderTransform)
 		, LastPointAdded()
@@ -1716,11 +1588,7 @@
 			const FVector2f LastUp = LastNormal*HalfLineThickness;
 
 			RenderBatch.AddVertex(FSlateVertex::Make<ESlateVertexRounding::Disabled>(RenderTransform, FVector2f(LastPointAdded[1] + LastUp), FVector2f(1.0f, 0.0f), FVector2f::ZeroVector, InColor));
-<<<<<<< HEAD
-			RenderBatch.AddVertex(FSlateVertex::Make<ESlateVertexRounding::Disabled>(RenderTransform, FVector2f(LastPointAdded[1] - LastUp), FVector2f(0.0f, 0.0f), FVector2f::ZeroVector, InColor));
-=======
 			RenderBatch.AddVertex(FSlateVertex::Make<ESlateVertexRounding::Disabled>(RenderTransform, FVector2f(LastPointAdded[1] - LastUp), FVector2f(-1.0f, 0.0f), FVector2f::ZeroVector, InColor));
->>>>>>> d731a049
 		}
 
 		if (NumPointsAdded >= 2)
@@ -1728,11 +1596,7 @@
 			const FVector2f AveragedUp = (0.5f*(NewNormal + LastNormal)).GetSafeNormal()*HalfLineThickness;
 
 			RenderBatch.AddVertex(FSlateVertex::Make<ESlateVertexRounding::Disabled>(RenderTransform, FVector2f(LastPointAdded[0] + AveragedUp), FVector2f(1.0f, 0.0f), FVector2f::ZeroVector, InColor));
-<<<<<<< HEAD
-			RenderBatch.AddVertex(FSlateVertex::Make<ESlateVertexRounding::Disabled>(RenderTransform, FVector2f(LastPointAdded[0] - AveragedUp), FVector2f(0.0f, 0.0f), FVector2f::ZeroVector, InColor));
-=======
 			RenderBatch.AddVertex(FSlateVertex::Make<ESlateVertexRounding::Disabled>(RenderTransform, FVector2f(LastPointAdded[0] - AveragedUp), FVector2f(-1.0f, 0.0f), FVector2f::ZeroVector, InColor));
->>>>>>> d731a049
 
 			const int32 NumVerts = RenderBatch.GetNumVertices();
 
@@ -1770,11 +1634,7 @@
 			const FVector2f LastUp = LastNormal*HalfLineThickness;
 
 			RenderBatch.AddVertex(FSlateVertex::Make<ESlateVertexRounding::Disabled>(RenderTransform, FVector2f(LastPointAdded[0] + LastUp), FVector2f(1.0f, 0.0f), FVector2f::ZeroVector, InColor));
-<<<<<<< HEAD
-			RenderBatch.AddVertex(FSlateVertex::Make<ESlateVertexRounding::Disabled>(RenderTransform, FVector2f(LastPointAdded[0] - LastUp), FVector2f(0.0f, 0.0f), FVector2f::ZeroVector, InColor));
-=======
 			RenderBatch.AddVertex(FSlateVertex::Make<ESlateVertexRounding::Disabled>(RenderTransform, FVector2f(LastPointAdded[0] - LastUp), FVector2f(-1.0f, 0.0f), FVector2f::ZeroVector, InColor));
->>>>>>> d731a049
 
 			const int32 NumVerts = RenderBatch.GetNumVertices();
 
@@ -1958,11 +1818,7 @@
 	// Thickness is given in screenspace, convert it to local space for geometry build
 	const float LocalHalfThickness = FilteredHalfThickness / DrawElement.GetScale();
 
-<<<<<<< HEAD
-	FSlateRenderBatch& RenderBatch = CreateRenderBatch(Layer, FShaderParams::MakePixelShaderParams(FVector4f(InPayload.GetThickness(), FilterScale, 0, 0)), nullptr, ESlateDrawPrimitive::TriangleList, ESlateShader::LineSegment, InDrawEffects, ESlateBatchDrawFlag::None, DrawElement);
-=======
 	const FColor SplineColor = (InPayload.GradientStops.Num()==1) ? PackVertexColor(InPayload.GradientStops[0].Color) : PackVertexColor(InPayload.GetTint());
->>>>>>> d731a049
 
 	FSplineBuilder SplineBuilder(
 		RenderBatch,
@@ -2034,13 +1890,8 @@
 		(NextPosition - Position).ToDirectionAndLength(Direction, Length);
 		FVector2f Up = GetRotated90(Direction) * LocalHalfThickness;
 
-<<<<<<< HEAD
-		// Find a batch for the element
-		FSlateRenderBatch& RenderBatch = CreateRenderBatch( Layer, FShaderParams::MakePixelShaderParams(FVector4f(RequestedThickness, FilterScale,0,0) ), nullptr, ESlateDrawPrimitive::TriangleList, ESlateShader::LineSegment, DrawEffects, ESlateBatchDrawFlag::None, DrawElement);
-=======
 		// Build the start cap at the first point
 		MakeStartCap<Rounding>(Position, Direction, Length, Up, PointColor);
->>>>>>> d731a049
 
 		// Build the intermediate points and their incoming segments
 		const int32 LastPointIndex = Points.Num() - 1;
@@ -2108,11 +1959,6 @@
 		IndexQuad(RenderBatch, NumVerts - 3, NumVerts - 1, NumVerts - 2, NumVerts - 4);
 	}
 
-<<<<<<< HEAD
-		// First two points in the line.
-		RenderBatch.AddVertex(FSlateVertex::Make<Rounding>( RenderTransform, FVector2f(StartPos + Up), FVector2f(1.0, 0.0f), FVector2f::ZeroVector, StartColor ) );
-		RenderBatch.AddVertex(FSlateVertex::Make<Rounding>( RenderTransform, FVector2f(StartPos - Up), FVector2f(0.0, 0.0f), FVector2f::ZeroVector, StartColor) );
-=======
 private:
 	/**
 	* Create a rectangular cap to antialias the start of a segment
@@ -2143,7 +1989,6 @@
 			AddQuadIndices(RenderBatch);
 		}
 	}
->>>>>>> d731a049
 
 	/**
 	* Create a rectangular cap to antialias the end of a segment
@@ -2240,19 +2085,9 @@
 		// Increasing this value will increase the fuzziness of line edges.
 		const float FilterRadius = 1.0f;
 
-<<<<<<< HEAD
-			RenderBatch.AddVertex(FSlateVertex::Make<Rounding>( RenderTransform, FVector2f(IntersectUpper), FVector2f(1.0, 0.0f), FVector2f::ZeroVector, PointColor ) );
-			RenderBatch.AddVertex(FSlateVertex::Make<Rounding>( RenderTransform, FVector2f(IntersectLower), FVector2f(0.0, 0.0f), FVector2f::ZeroVector, PointColor ) );
-			
-			// Counterclockwise winding on triangles
-			RenderBatch.AddIndex(IndexStart + 2 * Point - 1);
-			RenderBatch.AddIndex(IndexStart + 2 * Point - 2);
-			RenderBatch.AddIndex(IndexStart + 2 * Point + 0);
-=======
 		// Corners sharper than this will be split instead of mitered
 		// A split can also be forced by repeating points in the input
 		const float MiterAngleLimit = 90.0f - KINDA_SMALL_NUMBER;
->>>>>>> d731a049
 
 		const float HalfThickness = 0.5f * FMath::Max(0.0f, DrawElementPayload.GetThickness());
 
@@ -2283,15 +2118,10 @@
 			const FColor StartColor = PackedColors.Num() ? PackedColors[0] : PackedTint;
 			RenderBatch.AddVertex(FSlateVertex::Make<Rounding>(RenderTransform, Points[0], FVector2f::ZeroVector, StartColor));
 
-<<<<<<< HEAD
-				RenderBatch.AddVertex(FSlateVertex::Make<Rounding>(RenderTransform, FVector2f(StartPos), FVector2f::ZeroVector, StartColor));
-				RenderBatch.AddVertex(FSlateVertex::Make<Rounding>(RenderTransform, FVector2f(EndPos), FVector2f::ZeroVector, EndColor));
-=======
 			for (int32 Point = 1; Point < NumPoints; ++Point)
 			{
 				const FColor PointColor = PackedColors.Num() ? PackedColors[Point] : PackedTint;
 				RenderBatch.AddVertex(FSlateVertex::Make<Rounding>(RenderTransform, Points[Point], FVector2f::ZeroVector, PointColor));
->>>>>>> d731a049
 
 				const uint32 IndexStart = RenderBatch.GetNumVertices();
 				RenderBatch.AddIndex(IndexStart - 2);
@@ -2314,15 +2144,8 @@
 				const FColor StartColor = PackedColors.Num() ? PackedColors[Point] : PackedTint;
 				const FColor EndColor = PackedColors.Num() ? PackedColors[Point+1] : PackedTint;
 
-<<<<<<< HEAD
-				RenderBatch.AddVertex(FSlateVertex::Make<Rounding>(RenderTransform, FVector2f(StartPos + FVector2D(HalfThickNormal.Y, -HalfThickNormal.X)), FVector2f::ZeroVector, FVector2f::ZeroVector, StartColor));
-				RenderBatch.AddVertex(FSlateVertex::Make<Rounding>(RenderTransform, FVector2f(StartPos + FVector2D(-HalfThickNormal.Y, HalfThickNormal.X)), FVector2f::ZeroVector, FVector2f::ZeroVector, StartColor));
-				RenderBatch.AddVertex(FSlateVertex::Make<Rounding>(RenderTransform, FVector2f(EndPos + FVector2D(HalfThickNormal.Y, -HalfThickNormal.X)), FVector2f::ZeroVector, FVector2f::ZeroVector, EndColor));
-				RenderBatch.AddVertex(FSlateVertex::Make<Rounding>(RenderTransform, FVector2f(EndPos + FVector2D(-HalfThickNormal.Y, HalfThickNormal.X)), FVector2f::ZeroVector, FVector2f::ZeroVector, EndColor));
-=======
 				const FVector2f SegmentDir = (EndPos - StartPos).GetSafeNormal();
 				const FVector2f Up = GetRotated90(SegmentDir) * LocalHalfThickness;
->>>>>>> d731a049
 
 				RenderBatch.AddVertex(FSlateVertex::Make<Rounding>(RenderTransform, FVector2f(StartPos + Up), FVector2f::ZeroVector, StartColor));
 				RenderBatch.AddVertex(FSlateVertex::Make<Rounding>(RenderTransform, FVector2f(StartPos - Up), FVector2f::ZeroVector, StartColor));
@@ -2383,17 +2206,10 @@
 	const uint32 IndexStart = 0;
 
 	// Add four vertices to the list of verts to be added to the vertex buffer
-<<<<<<< HEAD
-	RenderBatch.AddVertex( FSlateVertex::Make<Rounding>( RenderTransform, FVector2f(TopLeft),	FVector2f(0.0f,0.0f),	FinalColor ) );
-	RenderBatch.AddVertex( FSlateVertex::Make<Rounding>( RenderTransform, FVector2f(TopRight),	FVector2f(1.0f,0.0f),	FinalColor ) );
-	RenderBatch.AddVertex( FSlateVertex::Make<Rounding>( RenderTransform, FVector2f(BotLeft),	FVector2f(0.0f,1.0f),	FinalColor ) );
-	RenderBatch.AddVertex( FSlateVertex::Make<Rounding>( RenderTransform, FVector2f(BotRight),	FVector2f(1.0f,1.0f),	FinalColor ) );
-=======
 	RenderBatch.AddVertex( FSlateVertex::Make<Rounding>( RenderTransform, TopLeft,	FVector2f(0.0f,0.0f),	FinalColor ) );
 	RenderBatch.AddVertex( FSlateVertex::Make<Rounding>( RenderTransform, TopRight,	FVector2f(1.0f,0.0f),	FinalColor ) );
 	RenderBatch.AddVertex( FSlateVertex::Make<Rounding>( RenderTransform, BotLeft,	FVector2f(0.0f,1.0f),	FinalColor ) );
 	RenderBatch.AddVertex( FSlateVertex::Make<Rounding>( RenderTransform, BotRight,	FVector2f(1.0f,1.0f),	FinalColor ) );
->>>>>>> d731a049
 
 	// Add 6 indices to the vertex buffer.  (2 tri's per quad, 3 indices per tri)
 	RenderBatch.AddIndex( IndexStart + 0 );
@@ -2549,47 +2365,6 @@
 	FVector2f Zero(0.f,0.f);
 
 	// Add all the vertices needed for this element.  Vertices are duplicated so that we can have some sections with no tiling and some with tiling.
-<<<<<<< HEAD
-	RenderBatch.AddVertex( FSlateVertex::Make<Rounding>( RenderTransform, FVector2f( Position ),					FVector2f(LocalSize), DrawScale, FVector4f( StartUV.X, StartUV.Y, 0.0f, 0.0f),				Tint ) ); //0
-	RenderBatch.AddVertex( FSlateVertex::Make<Rounding>( RenderTransform, FVector2f( Position.X, TopMarginY ),		FVector2f(LocalSize), DrawScale, FVector4f( StartUV.X, TopMarginV, 0.0f, 0.0f),				Tint ) ); //1
-	RenderBatch.AddVertex( FSlateVertex::Make<Rounding>( RenderTransform, FVector2f( LeftMarginX, Position.Y ),		FVector2f(LocalSize), DrawScale, FVector4f( LeftMarginU, StartUV.Y, 0.0f, 0.0f),			Tint ) ); //2
-	RenderBatch.AddVertex( FSlateVertex::Make<Rounding>( RenderTransform, FVector2f( LeftMarginX, TopMarginY ),		FVector2f(LocalSize), DrawScale, FVector4f( LeftMarginU, TopMarginV, 0.0f, 0.0f),			Tint ) ); //3
-
-	RenderBatch.AddVertex( FSlateVertex::Make<Rounding>( RenderTransform, FVector2f( LeftMarginX, Position.Y ),		FVector2f(LocalSize), DrawScale, FVector4f( StartUV.X, StartUV.Y, TopTiling, 0.0f),			Tint ) ); //4
-	RenderBatch.AddVertex( FSlateVertex::Make<Rounding>( RenderTransform, FVector2f( LeftMarginX, TopMarginY ),		FVector2f(LocalSize), DrawScale, FVector4f( StartUV.X, TopMarginV, TopTiling, 0.0f),		Tint ) ); //5
-	RenderBatch.AddVertex( FSlateVertex::Make<Rounding>( RenderTransform, FVector2f( RightMarginX, Position.Y ),	FVector2f(LocalSize), DrawScale, FVector4f( EndUV.X, StartUV.Y, TopTiling, 0.0f),			Tint ) ); //6
-	RenderBatch.AddVertex( FSlateVertex::Make<Rounding>( RenderTransform, FVector2f( RightMarginX, TopMarginY ),	FVector2f(LocalSize), DrawScale, FVector4f( EndUV.X, TopMarginV, TopTiling, 0.0f),			Tint ) ); //7
-
-	RenderBatch.AddVertex( FSlateVertex::Make<Rounding>( RenderTransform, FVector2f( RightMarginX, Position.Y ),	FVector2f(LocalSize), DrawScale, FVector4f( RightMarginU, StartUV.Y, 0.0f, 0.0f),			Tint ) ); //8
-	RenderBatch.AddVertex( FSlateVertex::Make<Rounding>( RenderTransform, FVector2f( RightMarginX, TopMarginY ),	FVector2f(LocalSize), DrawScale, FVector4f( RightMarginU, TopMarginV, 0.0f, 0.0f),			Tint ) ); //9
-	RenderBatch.AddVertex( FSlateVertex::Make<Rounding>( RenderTransform, FVector2f( EndPos.X, Position.Y ),		FVector2f(LocalSize), DrawScale, FVector4f( EndUV.X, StartUV.Y, 0.0f, 0.0f),				Tint ) ); //10
-	RenderBatch.AddVertex( FSlateVertex::Make<Rounding>( RenderTransform, FVector2f( EndPos.X, TopMarginY ),		FVector2f(LocalSize), DrawScale, FVector4f( EndUV.X, TopMarginV, 0.0f, 0.0f),				Tint ) ); //11
-
-	RenderBatch.AddVertex( FSlateVertex::Make<Rounding>( RenderTransform, FVector2f( Position.X, TopMarginY ),		FVector2f(LocalSize), DrawScale, FVector4f( StartUV.X, StartUV.Y, 0.0f, LeftTiling),		Tint ) ); //12
-	RenderBatch.AddVertex( FSlateVertex::Make<Rounding>( RenderTransform, FVector2f( Position.X, BottomMarginY ),	FVector2f(LocalSize), DrawScale, FVector4f( StartUV.X, EndUV.Y, 0.0f, LeftTiling),			Tint ) ); //13
-	RenderBatch.AddVertex( FSlateVertex::Make<Rounding>( RenderTransform, FVector2f( LeftMarginX, TopMarginY ),		FVector2f(LocalSize), DrawScale, FVector4f( LeftMarginU, StartUV.Y, 0.0f, LeftTiling),		Tint ) ); //14
-	RenderBatch.AddVertex( FSlateVertex::Make<Rounding>( RenderTransform, FVector2f( LeftMarginX, BottomMarginY ),	FVector2f(LocalSize), DrawScale, FVector4f( LeftMarginU, EndUV.Y, 0.0f, LeftTiling),		Tint ) ); //15
-
-	RenderBatch.AddVertex( FSlateVertex::Make<Rounding>( RenderTransform, FVector2f( RightMarginX, TopMarginY ),	FVector2f(LocalSize), DrawScale, FVector4f( RightMarginU, StartUV.Y, 0.0f, RightTiling),	Tint ) ); //16
-	RenderBatch.AddVertex( FSlateVertex::Make<Rounding>( RenderTransform, FVector2f( RightMarginX, BottomMarginY ), FVector2f(LocalSize), DrawScale, FVector4f( RightMarginU, EndUV.Y, 0.0f, RightTiling),		Tint ) ); //17
-	RenderBatch.AddVertex( FSlateVertex::Make<Rounding>( RenderTransform, FVector2f( EndPos.X, TopMarginY ),		FVector2f(LocalSize), DrawScale, FVector4f( EndUV.X, StartUV.Y, 0.0f, RightTiling),			Tint ) ); //18
-	RenderBatch.AddVertex( FSlateVertex::Make<Rounding>( RenderTransform, FVector2f( EndPos.X, BottomMarginY ),		FVector2f(LocalSize), DrawScale, FVector4f( EndUV.X, EndUV.Y, 0.0f, RightTiling),			Tint ) ); //19
-
-	RenderBatch.AddVertex( FSlateVertex::Make<Rounding>( RenderTransform, FVector2f( Position.X, BottomMarginY ),	FVector2f(LocalSize), DrawScale, FVector4f( StartUV.X, BottomMarginV, 0.0f, 0.0f),			Tint ) ); //20
-	RenderBatch.AddVertex( FSlateVertex::Make<Rounding>( RenderTransform, FVector2f( Position.X, EndPos.Y ),		FVector2f(LocalSize), DrawScale, FVector4f( StartUV.X, EndUV.Y, 0.0f, 0.0f),				Tint ) ); //21
-	RenderBatch.AddVertex( FSlateVertex::Make<Rounding>( RenderTransform, FVector2f( LeftMarginX, BottomMarginY ),	FVector2f(LocalSize), DrawScale, FVector4f( LeftMarginU, BottomMarginV, 0.0f, 0.0f),		Tint ) ); //22
-	RenderBatch.AddVertex( FSlateVertex::Make<Rounding>( RenderTransform, FVector2f( LeftMarginX, EndPos.Y ),		FVector2f(LocalSize), DrawScale, FVector4f( LeftMarginU, EndUV.Y, 0.0f, 0.0f),				Tint ) ); //23
-
-	RenderBatch.AddVertex( FSlateVertex::Make<Rounding>( RenderTransform, FVector2f( LeftMarginX, BottomMarginY ),	FVector2f(LocalSize), DrawScale, FVector4f( StartUV.X, BottomMarginV, BottomTiling, 0.0f),	Tint ) ); //24
-	RenderBatch.AddVertex( FSlateVertex::Make<Rounding>( RenderTransform, FVector2f( LeftMarginX, EndPos.Y ),		FVector2f(LocalSize), DrawScale, FVector4f( StartUV.X, EndUV.Y, BottomTiling, 0.0f),		Tint ) ); //25
-	RenderBatch.AddVertex( FSlateVertex::Make<Rounding>( RenderTransform, FVector2f( RightMarginX,BottomMarginY ),	FVector2f(LocalSize), DrawScale, FVector4f( EndUV.X, BottomMarginV, BottomTiling, 0.0f),	Tint ) ); //26
-	RenderBatch.AddVertex( FSlateVertex::Make<Rounding>( RenderTransform, FVector2f( RightMarginX, EndPos.Y ),		FVector2f(LocalSize), DrawScale, FVector4f( EndUV.X, EndUV.Y, BottomTiling, 0.0f),			Tint ) ); //27
-
-	RenderBatch.AddVertex( FSlateVertex::Make<Rounding>( RenderTransform, FVector2f( RightMarginX, BottomMarginY ), FVector2f(LocalSize), DrawScale, FVector4f( RightMarginU, BottomMarginV, 0.0f, 0.0f),		Tint ) ); //29
-	RenderBatch.AddVertex( FSlateVertex::Make<Rounding>( RenderTransform, FVector2f( RightMarginX, EndPos.Y ),		FVector2f(LocalSize), DrawScale, FVector4f( RightMarginU, EndUV.Y, 0.0f, 0.0f),				Tint ) ); //30
-	RenderBatch.AddVertex( FSlateVertex::Make<Rounding>( RenderTransform, FVector2f( EndPos.X, BottomMarginY ),		FVector2f(LocalSize), DrawScale, FVector4f( EndUV.X, BottomMarginV, 0.0f, 0.0f),			Tint ) ); //31
-	RenderBatch.AddVertex( FSlateVertex::Make<Rounding>( RenderTransform, FVector2f( EndPos.X, EndPos.Y ),			FVector2f(LocalSize), DrawScale, FVector4f( EndUV.X, EndUV.Y, 0.0f, 0.0f),					Tint ) ); //32
-=======
 	RenderBatch.AddVertex( FSlateVertex::Make<Rounding>( RenderTransform, FVector2f( Position ),					LocalSize, DrawScale, FVector4f( StartUV.X, StartUV.Y, 0.0f, 0.0f),				Tint ) ); //0
 	RenderBatch.AddVertex( FSlateVertex::Make<Rounding>( RenderTransform, FVector2f( Position.X, TopMarginY ),		LocalSize, DrawScale, FVector4f( StartUV.X, TopMarginV, 0.0f, 0.0f),				Tint ) ); //1
 	RenderBatch.AddVertex( FSlateVertex::Make<Rounding>( RenderTransform, FVector2f( LeftMarginX, Position.Y ),		LocalSize, DrawScale, FVector4f( LeftMarginU, StartUV.Y, 0.0f, 0.0f),			Tint ) ); //2
@@ -2629,7 +2404,6 @@
 	RenderBatch.AddVertex( FSlateVertex::Make<Rounding>( RenderTransform, FVector2f( RightMarginX, EndPos.Y ),		LocalSize, DrawScale, FVector4f( RightMarginU, EndUV.Y, 0.0f, 0.0f),				Tint ) ); //30
 	RenderBatch.AddVertex( FSlateVertex::Make<Rounding>( RenderTransform, FVector2f( EndPos.X, BottomMarginY ),		LocalSize, DrawScale, FVector4f( EndUV.X, BottomMarginV, 0.0f, 0.0f),			Tint ) ); //31
 	RenderBatch.AddVertex( FSlateVertex::Make<Rounding>( RenderTransform, FVector2f( EndPos.X, EndPos.Y ),			LocalSize, DrawScale, FVector4f( EndUV.X, EndUV.Y, 0.0f, 0.0f),					Tint ) ); //32
->>>>>>> d731a049
 
 	// Top
 	RenderBatch.AddIndex( IndexStart + 0 );
@@ -2805,11 +2579,7 @@
 	if(SizeUV.X > 0 && SizeUV.Y > 0)
 	{
 		FShaderParams Params = FShaderParams::MakePixelShaderParams(
-<<<<<<< HEAD
-			FVector4f(FVector2f(WorldTopLeft), FVector2f(WorldBotRight)),
-=======
 			FVector4f(WorldTopLeft, WorldBotRight),
->>>>>>> d731a049
 			FVector4f(Payload.PostProcessData.X, Payload.PostProcessData.Y, (float)Payload.DownsampleAmount, 0.f),
 			FVector4f(Payload.CornerRadius));
 
