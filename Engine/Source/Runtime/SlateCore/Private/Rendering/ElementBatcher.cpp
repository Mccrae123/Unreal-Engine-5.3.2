// Copyright Epic Games, Inc. All Rights Reserved.

#include "Rendering/ElementBatcher.h"
#include "Fonts/SlateFontInfo.h"
#include "Fonts/FontCache.h"
#include "Rendering/DrawElements.h"
#include "Rendering/RenderingPolicy.h"
#include "Widgets/SWindow.h"
#include "HAL/IConsoleManager.h"
#include "ProfilingDebugging/ScopedTimers.h"
#include "Debugging/SlateDebugging.h"
#include "Widgets/SWidgetUtils.h"

CSV_DECLARE_CATEGORY_MODULE_EXTERN(SLATECORE_API, Slate);

DECLARE_CYCLE_STAT(TEXT("Slate RT: Create Batches"), STAT_SlateRTCreateBatches, STATGROUP_Slate);

DEFINE_STAT(STAT_SlateAddElements);

DEFINE_STAT(STAT_SlateElements);
DEFINE_STAT(STAT_SlateElements_Box);
DEFINE_STAT(STAT_SlateElements_Border);
DEFINE_STAT(STAT_SlateElements_Text);
DEFINE_STAT(STAT_SlateElements_ShapedText);
DEFINE_STAT(STAT_SlateElements_Line);
DEFINE_STAT(STAT_SlateElements_Other);
DEFINE_STAT(STAT_SlateInvalidation_RecachedElements);

int32 GSlateFeathering = 0;


FSlateElementBatch::FSlateElementBatch(const FSlateShaderResource* InShaderResource, const FShaderParams& InShaderParams, ESlateShader ShaderType, ESlateDrawPrimitive PrimitiveType, ESlateDrawEffect InDrawEffects, ESlateBatchDrawFlag InBatchFlags, const FSlateDrawElement& InDrawElement, int32 InstanceCount, uint32 InstanceOffset, ISlateUpdatableInstanceBuffer* InstanceData)
	: BatchKey(InShaderParams, ShaderType, PrimitiveType, InDrawEffects, InBatchFlags, InDrawElement.GetClippingHandle(), InstanceCount, InstanceOffset, InstanceData, InDrawElement.GetSceneIndex())
	, ShaderResource(InShaderResource)
	, NumElementsInBatch(0)
	, VertexArrayIndex(INDEX_NONE)
	, IndexArrayIndex(INDEX_NONE)
{
}

FSlateElementBatch::FSlateElementBatch(TWeakPtr<ICustomSlateElement, ESPMode::ThreadSafe> InCustomDrawer, const FSlateDrawElement& InDrawElement)
	: BatchKey(InCustomDrawer, InDrawElement.GetClippingHandle())
	, ShaderResource(nullptr)
	, NumElementsInBatch(0)
	, VertexArrayIndex(INDEX_NONE)
	, IndexArrayIndex(INDEX_NONE)
{
}

void FSlateElementBatch::SaveClippingState(const TArray<FSlateClippingState>& PrecachedClipStates)
{
	/*// Do cached first
	if (BatchKey.ClipStateHandle.GetCachedClipState().IsSet())
	{
		const TSharedPtr<FSlateClippingState>& CachedState = BatchKey.ClipStateHandle.GetCachedClipState().GetValue();
		if (CachedState.IsValid())
		{
			ClippingState = *CachedState;
		}
	}
	else if (PrecachedClipStates.IsValidIndex(BatchKey.ClipStateHandle.GetPrecachedClipIndex()))
	{
		// Store the clipping state so we can use it later for rendering.
		ClippingState = PrecachedClipStates[BatchKey.ClipStateHandle.GetPrecachedClipIndex()];
	}*/
}

void FSlateBatchData::ResetData()
{
	RenderBatches.Reset();
	UncachedSourceBatchIndices.Reset();
	UncachedSourceBatchVertices.Reset();
	FinalIndexData.Reset();
	FinalVertexData.Reset();

	FirstRenderBatchIndex = INDEX_NONE;

	NumBatches = 0;
	NumLayers = 0;

	bIsStencilBufferRequired = false;
}

#define MAX_VERT_ARRAY_RECYCLE (200)
#define MAX_INDEX_ARRAY_RECYCLE (500)

bool FSlateBatchData::IsStencilClippingRequired() const
{
	return bIsStencilBufferRequired;
}

FSlateRenderBatch& FSlateBatchData::AddRenderBatch(int32 InLayer, const FShaderParams& InShaderParams, const FSlateShaderResource* InResource, ESlateDrawPrimitive InPrimitiveType, ESlateShader InShaderType, ESlateDrawEffect InDrawEffects, ESlateBatchDrawFlag InDrawFlags, int8 SceneIndex)
{
	return RenderBatches.Emplace_GetRef(InLayer, InShaderParams, InResource, InPrimitiveType, InShaderType, InDrawEffects, InDrawFlags, SceneIndex, &UncachedSourceBatchVertices, &UncachedSourceBatchIndices, UncachedSourceBatchVertices.Num(), UncachedSourceBatchIndices.Num());
}

void FSlateBatchData::AddCachedBatches(const TSparseArray<FSlateRenderBatch>& InCachedBatches)
{
	RenderBatches.Reserve(RenderBatches.Num() + InCachedBatches.Num());

	for (const FSlateRenderBatch& CachedBatch : InCachedBatches)
	{
		RenderBatches.Add(CachedBatch);
	}
}

void FSlateBatchData::FillBuffersFromNewBatch(FSlateRenderBatch& Batch, FSlateVertexArray& FinalVertices, FSlateIndexArray& FinalIndices)
{
	if(Batch.HasVertexData())
	{
		const int32 SourceVertexOffset = Batch.VertexOffset;
		const int32 SourceIndexOffset = Batch.IndexOffset;

		// At the start of a new batch, just direct copy the verts
		// todo: May need to change this to use absolute indices
		Batch.VertexOffset = FinalVertices.Num();
		Batch.IndexOffset = FinalIndices.Num();
		
		FinalVertices.Append(&(*Batch.SourceVertices)[SourceVertexOffset], Batch.NumVertices);
		FinalIndices.Append(&(*Batch.SourceIndices)[SourceIndexOffset], Batch.NumIndices);
	}
}

void FSlateBatchData::CombineBatches(FSlateRenderBatch& FirstBatch, FSlateRenderBatch& SecondBatch, FSlateVertexArray& FinalVertices, FSlateIndexArray& FinalIndices)
{
	check(!SecondBatch.bIsMerged);
	if (FirstBatch.HasVertexData() || SecondBatch.HasVertexData())
	{
		// when merging verts we have to offset the indices in the second batch based on the first batches existing number of verts
		const int32 BatchOffset = FirstBatch.NumVertices;

		// Final vertices is assumed to have the first batch already in it
		FirstBatch.NumVertices += SecondBatch.NumVertices;
		FirstBatch.NumIndices += SecondBatch.NumIndices;

		FinalVertices.Append(&(*SecondBatch.SourceVertices)[SecondBatch.VertexOffset], SecondBatch.NumVertices);

		FinalIndices.Reserve(FinalIndices.Num()+SecondBatch.NumIndices);
		
		// Get source indices at the source index offset and shift each index by the batches current offset
		for (int32 i = 0; i < SecondBatch.NumIndices; ++i)
		{
			const int32 FinalIndex = (*SecondBatch.SourceIndices)[i + SecondBatch.IndexOffset] + BatchOffset;
			FinalIndices.Add(FinalIndex);
		}
	}

	SecondBatch.bIsMerged = true;
}


void FSlateBatchData::MergeRenderBatches()
{
	SCOPE_CYCLE_COUNTER(STAT_SlateRTCreateBatches);

	if(RenderBatches.Num())
	{
		TArray<TPair<int32, int32>, TInlineAllocator<100, TMemStackAllocator<>>> BatchIndices;

		{
			SCOPED_NAMED_EVENT_TEXT("Slate::SortRenderBatches", FColor::Magenta);

			// Sort an index array instead of the render batches since they are large and not trivially relocatable 
			BatchIndices.AddUninitialized(RenderBatches.Num());
			for (int32 Index = 0; Index < RenderBatches.Num(); ++Index)
			{
				BatchIndices[Index].Key = Index;
				BatchIndices[Index].Value = RenderBatches[Index].GetLayer();
			}

			// Stable sort because order in the same layer should be preserved
			BatchIndices.StableSort
			(
				[](const TPair<int32, int32>& A, const TPair<int32, int32>& B)
				{
					return A.Value < B.Value;
				}
			);
		}


		NumBatches = 0;
		NumLayers = 0;

#if STATS
		int32 CurLayerId = INDEX_NONE;
		int32 PrevLayerId = INDEX_NONE;
#endif

		FirstRenderBatchIndex = BatchIndices[0].Key;

		FSlateRenderBatch* PrevBatch = nullptr;
		for (int32 BatchIndex = 0; BatchIndex < BatchIndices.Num(); ++BatchIndex)
		{
			const TPair<int32, int32>& BatchIndexPair = BatchIndices[BatchIndex];

			FSlateRenderBatch& CurBatch = RenderBatches[BatchIndexPair.Key];


			if (CurBatch.bIsMerged || !CurBatch.IsValidForRendering())
			{
				// skip already merged batches or batches with invalid data (e.g text with pure whitespace)
				continue;
			}

#if STATS
			CurLayerId = CurBatch.GetLayer();
			if (PrevLayerId != CurLayerId)
			{
				++NumLayers;
			}
			CurLayerId = PrevLayerId;
#endif

			if (PrevBatch != nullptr)
			{
				PrevBatch->NextBatchIndex = BatchIndexPair.Key;
			}

			++NumBatches;

			FillBuffersFromNewBatch(CurBatch, FinalVertexData, FinalIndexData);

			if (CurBatch.ClippingState)
			{
				bIsStencilBufferRequired |= CurBatch.ClippingState->GetClippingMethod() == EClippingMethod::Stencil;
			}

#if 1  // Do batching at all?

			if (CurBatch.bIsMergable)
			{
				for (int32 TestIndex = BatchIndex + 1; TestIndex < BatchIndices.Num(); ++TestIndex)
				{
					const TPair<int32, int32>& NextBatchIndexPair = BatchIndices[TestIndex];
					FSlateRenderBatch& TestBatch = RenderBatches[NextBatchIndexPair.Key];
					if (TestBatch.GetLayer() != CurBatch.GetLayer())
					{
						// none of the batches will be compatible since we encountered an incompatible layer
						break;
					}
					else if (!TestBatch.bIsMerged && CurBatch.IsBatchableWith(TestBatch))
					{
						CombineBatches(CurBatch, TestBatch, FinalVertexData, FinalIndexData);

						check(TestBatch.NextBatchIndex == INDEX_NONE);

					}
				}
			}
#endif
			PrevBatch = &CurBatch;
		}
	}
}

FSlateElementBatcher::FSlateElementBatcher( TSharedRef<FSlateRenderingPolicy> InRenderingPolicy )
	: BatchData( nullptr )
	, CurrentCachedElementList( nullptr )
	, PrecachedClippingStates(nullptr)
	, RenderingPolicy( &InRenderingPolicy.Get() )
	, NumPostProcessPasses(0)
	, PixelCenterOffset( InRenderingPolicy->GetPixelCenterOffset() )
	, bSRGBVertexColor( !InRenderingPolicy->IsVertexColorInLinearSpace() )
	, bRequiresVsync(false)
{
}

FSlateElementBatcher::~FSlateElementBatcher()
{
}

void FSlateElementBatcher::AddElements(FSlateWindowElementList& WindowElementList)
{
	SCOPED_NAMED_EVENT_TEXT("Slate::AddElements", FColor::Magenta);

	SCOPE_CYCLE_COUNTER(STAT_SlateAddElements);

#if STATS
	ElementStat_Other = 0;
	ElementStat_Boxes = 0;
	ElementStat_Borders = 0;
	ElementStat_Text = 0;
	ElementStat_ShapedText = 0;
	ElementStat_Line = 0;
	ElementStat_RecachedElements = 0;
#endif

	BatchData = &WindowElementList.GetBatchData();
	check(BatchData->GetRenderBatches().Num() == 0);


	FVector2D ViewportSize = WindowElementList.GetPaintWindow()->GetViewportSize();

	PrecachedClippingStates = &WindowElementList.ClippingManager.GetClippingStates();

	AddElementsInternal(WindowElementList.GetUncachedDrawElements(), ViewportSize);

	const TArrayView<FSlateCachedElementData* const> CachedElementDataList = WindowElementList.GetCachedElementDataList();


	if(CachedElementDataList.Num())
	{
		SCOPED_NAMED_EVENT_TEXT("Slate::AddCachedElements", FColor::Magenta);

		for (FSlateCachedElementData* CachedElementData : CachedElementDataList)
		{
			if (CachedElementData)
			{
				AddCachedElements(*CachedElementData, ViewportSize);
			}
		}
	}

	// Done with the element list
	BatchData = nullptr;
	PrecachedClippingStates = nullptr;

#if STATS
	const int32 ElementStat_All =
		ElementStat_Boxes +
		ElementStat_Borders +
		ElementStat_Text +
		ElementStat_ShapedText +
		ElementStat_Line +
		ElementStat_Other;

	INC_DWORD_STAT_BY(STAT_SlateElements, ElementStat_All);
	INC_DWORD_STAT_BY(STAT_SlateElements_Box, ElementStat_Boxes);
	INC_DWORD_STAT_BY(STAT_SlateElements_Border, ElementStat_Borders);
	INC_DWORD_STAT_BY(STAT_SlateElements_Text, ElementStat_Text);
	INC_DWORD_STAT_BY(STAT_SlateElements_ShapedText, ElementStat_ShapedText);
	INC_DWORD_STAT_BY(STAT_SlateElements_Line, ElementStat_Line);
	INC_DWORD_STAT_BY(STAT_SlateElements_Other, ElementStat_Other);
	INC_DWORD_STAT_BY(STAT_SlateInvalidation_RecachedElements, ElementStat_RecachedElements);
#endif
}


void FSlateElementBatcher::AddElementsInternal(const FSlateDrawElementArray& DrawElements, const FVector2D& ViewportSize)
{
	for (const FSlateDrawElement& DrawElement : DrawElements)
	{
		// Determine what type of element to add
		switch ( DrawElement.GetElementType() )
		{
		case EElementType::ET_Box:
		case EElementType::ET_RoundedBox:	
		{
			SCOPED_NAMED_EVENT_TEXT("Slate::AddBoxElement", FColor::Magenta);
			STAT(ElementStat_Boxes++);
			DrawElement.IsPixelSnapped() ? AddBoxElement<ESlateVertexRounding::Enabled>(DrawElement) : AddBoxElement<ESlateVertexRounding::Disabled>(DrawElement);
		}
			break;
		case EElementType::ET_Border:
		{
			SCOPED_NAMED_EVENT_TEXT("Slate::AddBorderElement", FColor::Magenta);
			STAT(ElementStat_Borders++);
			DrawElement.IsPixelSnapped() ? AddBorderElement<ESlateVertexRounding::Enabled>(DrawElement) : AddBorderElement<ESlateVertexRounding::Disabled>(DrawElement);
		}
			break;
		case EElementType::ET_Text:
		{
			SCOPED_NAMED_EVENT_TEXT("Slate::AddTextElement", FColor::Magenta);
			STAT(ElementStat_Text++);
			DrawElement.IsPixelSnapped() ? AddTextElement<ESlateVertexRounding::Enabled>(DrawElement) : AddTextElement<ESlateVertexRounding::Disabled>(DrawElement);
		}
			break;
		case EElementType::ET_ShapedText:
		{
			SCOPED_NAMED_EVENT_TEXT("Slate::AddShapedTextElement", FColor::Magenta);
			STAT(ElementStat_ShapedText++);
			DrawElement.IsPixelSnapped() ? AddShapedTextElement<ESlateVertexRounding::Enabled>(DrawElement) : AddShapedTextElement<ESlateVertexRounding::Disabled>(DrawElement);
		}
			break;
		case EElementType::ET_Line:
		{
			SCOPED_NAMED_EVENT_TEXT("Slate::AddLineElement", FColor::Magenta);
			STAT(ElementStat_Line++);
			DrawElement.IsPixelSnapped() ? AddLineElement<ESlateVertexRounding::Enabled>(DrawElement) : AddLineElement<ESlateVertexRounding::Disabled>(DrawElement);
		}
			break;
		case EElementType::ET_DebugQuad:
		{
			SCOPED_NAMED_EVENT_TEXT("Slate::AddDebugQuadElement", FColor::Magenta);
			STAT(ElementStat_Other++);
			DrawElement.IsPixelSnapped() ? AddDebugQuadElement<ESlateVertexRounding::Enabled>(DrawElement) : AddDebugQuadElement<ESlateVertexRounding::Disabled>(DrawElement);
		}
			break;
		case EElementType::ET_Spline:
		{
			SCOPED_NAMED_EVENT_TEXT("Slate::AddSplineElement", FColor::Magenta);
			// Note that we ignore pixel snapping here; see implementation for more info.
			STAT(ElementStat_Other++);
			AddSplineElement(DrawElement);
		}
			break;
		case EElementType::ET_Gradient:
		{
			SCOPED_NAMED_EVENT_TEXT("Slate::AddGradientElement", FColor::Magenta);
			STAT(ElementStat_Other++);
			DrawElement.IsPixelSnapped() ? AddGradientElement<ESlateVertexRounding::Enabled>(DrawElement) : AddGradientElement<ESlateVertexRounding::Disabled>(DrawElement);
		}
			break;
		case EElementType::ET_Viewport:
		{
			SCOPED_NAMED_EVENT_TEXT("Slate::AddViewportElement", FColor::Magenta);
			STAT(ElementStat_Other++);
			DrawElement.IsPixelSnapped() ? AddViewportElement<ESlateVertexRounding::Enabled>(DrawElement) : AddViewportElement<ESlateVertexRounding::Disabled>(DrawElement);
		}
			break;
		case EElementType::ET_Custom:
		{
			SCOPED_NAMED_EVENT_TEXT("Slate::AddCustomElement", FColor::Magenta);
			STAT(ElementStat_Other++);
			AddCustomElement(DrawElement);
		}
			break;
		case EElementType::ET_CustomVerts:
		{
			SCOPED_NAMED_EVENT_TEXT("Slate::AddCustomVertsElement", FColor::Magenta);
			STAT(ElementStat_Other++);
			AddCustomVerts(DrawElement);
		}
			break;
	
		case EElementType::ET_PostProcessPass:
		{
			SCOPED_NAMED_EVENT_TEXT("Slate::AddPostProcessElement", FColor::Magenta);
			STAT(ElementStat_Other++);
			AddPostProcessPass(DrawElement, ViewportSize);
		}
			break;
		default:
			checkf(0, TEXT("Invalid element type"));
			break;
		}
	}
}

void FSlateElementBatcher::AddCachedElements(FSlateCachedElementData& CachedElementData, const FVector2D& ViewportSize)
{
	CSV_SCOPED_TIMING_STAT(Slate, AddCachedElements);
	SCOPED_NAMED_EVENT_TEXT("Slate::AddCachedElements", FColor::Magenta);

#if SLATE_CSV_TRACKER
	FCsvProfiler::RecordCustomStat("Paint/CacheListsWithNewData", CSV_CATEGORY_INDEX(Slate), CachedElementData.ListsWithNewData.Num(), ECsvCustomStatOp::Set);
	int32 RecachedDrawElements = 0;
	int32 RecachedEmptyDrawLists = 0;
#endif

	for (FSlateCachedElementList* List : CachedElementData.ListsWithNewData)
	{
		if (List->DrawElements.Num() > 0)
		{
			STAT(ElementStat_RecachedElements += List->DrawElements.Num());

#if SLATE_CSV_TRACKER
			RecachedDrawElements += List->DrawElements.Num();
#endif

			CurrentCachedElementList = List;
			{
				SCOPE_CYCLE_SWIDGET(List->OwningWidget);
				AddElementsInternal(List->DrawElements, ViewportSize);
			}
			CurrentCachedElementList = nullptr;
		}
#if SLATE_CSV_TRACKER
		else
		{
			RecachedEmptyDrawLists++;
		}
#endif
	}
	CachedElementData.ListsWithNewData.Empty();

	// Add the existing and new cached batches.
	BatchData->AddCachedBatches(CachedElementData.GetCachedBatches());

	CachedElementData.CleanupUnusedClipStates();

#if SLATE_CSV_TRACKER
	FCsvProfiler::RecordCustomStat("Paint/RecachedElements", CSV_CATEGORY_INDEX(Slate), RecachedDrawElements, ECsvCustomStatOp::Accumulate);
	FCsvProfiler::RecordCustomStat("Paint/RecachedEmptyDrawLists", CSV_CATEGORY_INDEX(Slate), RecachedEmptyDrawLists, ECsvCustomStatOp::Accumulate);
#endif
}

template<ESlateVertexRounding Rounding>
<<<<<<< HEAD
void FSlateElementBatcher::AddQuadElement( const FSlateDrawElement& DrawElement )
=======
void FSlateElementBatcher::AddDebugQuadElement(const FSlateDrawElement& DrawElement)
>>>>>>> 6bbb88c8
{
	const FSlateBoxPayload& DrawElementPayload = DrawElement.GetDataPayload<FSlateBoxPayload>();

	const FColor Tint = PackVertexColor(DrawElementPayload.GetTint());
	const FSlateRenderTransform& RenderTransform = DrawElement.GetRenderTransform();
	const FVector2D& LocalSize = DrawElement.GetLocalSize();
	ESlateDrawEffect InDrawEffects = DrawElement.GetDrawEffects();
	const int32 Layer = DrawElement.GetLayer();

	FSlateRenderBatch& RenderBatch = CreateRenderBatch(Layer, FShaderParams(), nullptr, ESlateDrawPrimitive::TriangleList, ESlateShader::Default, ESlateDrawEffect::None, ESlateBatchDrawFlag::None, DrawElement);
	
	const FColor Color = PackVertexColor(DrawElementPayload.GetTint());

	// Determine the four corners of the quad
	FVector2D TopLeft = FVector2D::ZeroVector;
	FVector2D TopRight = FVector2D(LocalSize.X, 0);
	FVector2D BotLeft = FVector2D(0, LocalSize.Y);
	FVector2D BotRight = FVector2D(LocalSize.X, LocalSize.Y);

	// The start index of these vertices in the index buffer
	//const uint32 IndexStart = BatchVertices.Num();
	const uint32 IndexStart = 0;

	// Add four vertices to the list of verts to be added to the vertex buffer
<<<<<<< HEAD
	RenderBatch.AddVertex(FSlateVertex::Make<Rounding>(RenderTransform, TopLeft, FVector2D(0.0f,0.0f),  Tint));
	RenderBatch.AddVertex(FSlateVertex::Make<Rounding>(RenderTransform, TopRight, FVector2D(1.0f,0.0f), Tint));
	RenderBatch.AddVertex(FSlateVertex::Make<Rounding>(RenderTransform, BotLeft, FVector2D(0.0f,1.0f),  Tint));
	RenderBatch.AddVertex(FSlateVertex::Make<Rounding>(RenderTransform, BotRight, FVector2D(1.0f,1.0f), Tint));
=======
	RenderBatch.AddVertex(FSlateVertex::Make<Rounding>(RenderTransform, FVector2f(TopLeft), FVector2f(0.0f,0.0f),  Tint));
	RenderBatch.AddVertex(FSlateVertex::Make<Rounding>(RenderTransform, FVector2f(TopRight), FVector2f(1.0f,0.0f), Tint));
	RenderBatch.AddVertex(FSlateVertex::Make<Rounding>(RenderTransform, FVector2f(BotLeft), FVector2f(0.0f,1.0f),  Tint));
	RenderBatch.AddVertex(FSlateVertex::Make<Rounding>(RenderTransform, FVector2f(BotRight), FVector2f(1.0f,1.0f), Tint));
>>>>>>> 6bbb88c8

	// Add 6 indices to the vertex buffer.  (2 tri's per quad, 3 indices per tri)
	RenderBatch.AddIndex(IndexStart + 0);
	RenderBatch.AddIndex(IndexStart + 1);
	RenderBatch.AddIndex(IndexStart + 2);

	RenderBatch.AddIndex(IndexStart + 2);
	RenderBatch.AddIndex(IndexStart + 1);
	RenderBatch.AddIndex(IndexStart + 3);
}

FORCEINLINE void IndexQuad(FSlateRenderBatch& RenderBatch, int32 TopLeft, int32 TopRight, int32 BottomRight, int32 BottomLeft)
{
	RenderBatch.AddIndex(TopLeft);
	RenderBatch.AddIndex(TopRight);
	RenderBatch.AddIndex(BottomRight);

	RenderBatch.AddIndex(BottomRight);
	RenderBatch.AddIndex(BottomLeft);
	RenderBatch.AddIndex(TopLeft);
}

template<ESlateVertexRounding Rounding>
void FSlateElementBatcher::AddBoxElement(const FSlateDrawElement& DrawElement)
{
	const FSlateBoxPayload& DrawElementPayload = DrawElement.GetDataPayload<FSlateBoxPayload>();

	const FColor Tint = PackVertexColor(DrawElementPayload.GetTint());
	const FSlateRenderTransform& ElementRenderTransform = DrawElement.GetRenderTransform();
	const FSlateRenderTransform RenderTransform = DrawElement.GetRenderTransform();// GetBoxRenderTransform(DrawElement);
	const FVector2D LocalSize = DrawElement.GetLocalSize();

	const ESlateDrawEffect InDrawEffects = DrawElement.GetDrawEffects();
	const int32 Layer = DrawElement.GetLayer();

	const float DrawScale = DrawElement.GetScale();

	// Do pixel snapping
	FVector2D TopLeft(0,0);
	FVector2D BotRight(LocalSize);

	uint32 TextureWidth = 1;
	uint32 TextureHeight = 1;

	// Get the default start and end UV.  If the texture is atlased this value will be a subset of this
	FVector2D StartUV = FVector2D(0.0f,0.0f);
	FVector2D EndUV = FVector2D(1.0f,1.0f);
	FVector2D SizeUV;

	FVector2D HalfTexel;

	const FSlateShaderResourceProxy* ResourceProxy = DrawElementPayload.GetResourceProxy();
	FSlateShaderResource* Resource = nullptr;
	if( ResourceProxy )
	{
		// The actual texture for rendering.  If the texture is atlased this is the atlas
		Resource = ResourceProxy->Resource;
		// The width and height of the texture (non-atlased size)
		TextureWidth = ResourceProxy->ActualSize.X != 0 ? ResourceProxy->ActualSize.X : 1;
		TextureHeight = ResourceProxy->ActualSize.Y != 0 ? ResourceProxy->ActualSize.Y : 1;

		// Texel offset
		HalfTexel = FVector2D( PixelCenterOffset/TextureWidth, PixelCenterOffset/TextureHeight );

		const FBox2D& BrushUV = DrawElementPayload.GetBrushUVRegion();
		//In case brush has valid UV region - use it instead of proxy UV
		if (BrushUV.bIsValid)
		{
			SizeUV = BrushUV.GetSize();
			StartUV = BrushUV.Min + HalfTexel;
			EndUV = StartUV + SizeUV;
		}
		else
		{
			SizeUV = FVector2D(ResourceProxy->SizeUV);
			StartUV = FVector2D(ResourceProxy->StartUV) + HalfTexel;
			EndUV = StartUV + FVector2D(ResourceProxy->SizeUV);
		}
	}
	else
	{
		// no texture
		SizeUV = FVector2D(1.0f,1.0f);
		HalfTexel = FVector2D( PixelCenterOffset, PixelCenterOffset );
	}


	const ESlateBrushTileType::Type TilingRule = DrawElementPayload.GetBrushTiling();
	const bool bTileHorizontal = (TilingRule == ESlateBrushTileType::Both || TilingRule == ESlateBrushTileType::Horizontal);
	const bool bTileVertical = (TilingRule == ESlateBrushTileType::Both || TilingRule == ESlateBrushTileType::Vertical);

	const ESlateBrushMirrorType::Type MirroringRule = DrawElementPayload.GetBrushMirroring();
	const bool bMirrorHorizontal = (MirroringRule == ESlateBrushMirrorType::Both || MirroringRule == ESlateBrushMirrorType::Horizontal);
	const bool bMirrorVertical = (MirroringRule == ESlateBrushMirrorType::Both || MirroringRule == ESlateBrushMirrorType::Vertical);

	// Pass the tiling information as a flag so we can pick the correct texture addressing mode
	ESlateBatchDrawFlag DrawFlags = DrawElement.GetBatchFlags();
	DrawFlags |= ( ( bTileHorizontal ? ESlateBatchDrawFlag::TileU : ESlateBatchDrawFlag::None ) | ( bTileVertical ? ESlateBatchDrawFlag::TileV : ESlateBatchDrawFlag::None ) );

	// Add Shader Parameters for extra RoundedBox parameters
	ESlateShader ShaderType = ESlateShader::Default;
	FShaderParams ShaderParams;
	FColor SecondaryColor;
	if (DrawElement.GetElementType() == EElementType::ET_RoundedBox)
	{
	
		ShaderType = ESlateShader::RoundedBox;
		const FSlateRoundedBoxPayload& RoundedPayload = DrawElement.GetDataPayload<FSlateRoundedBoxPayload>();

		ShaderParams.PixelParams = FVector4f(0, RoundedPayload.GetOutlineWeight(), LocalSize.X, LocalSize.Y);//RadiusWeight;
		ShaderParams.PixelParams2 = RoundedPayload.GetRadius();

		SecondaryColor = PackVertexColor(RoundedPayload.OutlineColor);
	}

	FSlateRenderBatch& RenderBatch = CreateRenderBatch(Layer, ShaderParams, Resource, ESlateDrawPrimitive::TriangleList, ShaderType, InDrawEffects, DrawFlags, DrawElement);
	 
	float HorizontalTiling = bTileHorizontal ? LocalSize.X / TextureWidth : 1.0f;
	float VerticalTiling = bTileVertical ? LocalSize.Y / TextureHeight : 1.0f;

	const FVector2D Tiling( HorizontalTiling, VerticalTiling );

	// The start index of these vertices in the index buffer
	const uint32 IndexStart = 0;// BatchVertices.Num();


	const FMargin& Margin = DrawElementPayload.GetBrushMargin();

	const FVector2D TopRight = FVector2D(BotRight.X, TopLeft.Y);
	const FVector2D BotLeft = FVector2D(TopLeft.X, BotRight.Y);

	const FColor FeatherColor(0, 0, 0, 0);

	if (DrawElementPayload.GetBrushDrawType() != ESlateBrushDrawType::Image &&
		( Margin.Left != 0.0f || Margin.Top != 0.0f || Margin.Right != 0.0f || Margin.Bottom != 0.0f ) )
	{
		// Create 9 quads for the box element based on the following diagram
		//     ___LeftMargin    ___RightMargin
		//    /                /
		//  +--+-------------+--+
		//  |  |c1           |c2| ___TopMargin
		//  +--o-------------o--+
		//  |  |             |  |
		//  |  |c3           |c4|
		//  +--o-------------o--+
		//  |  |             |  | ___BottomMargin
		//  +--+-------------+--+


		// Determine the texture coordinates for each quad
		// These are not scaled.
		float LeftMarginU = (Margin.Left > 0.0f)
			? StartUV.X + Margin.Left * SizeUV.X + HalfTexel.X
			: StartUV.X;
		float TopMarginV = (Margin.Top > 0.0f)
			? StartUV.Y + Margin.Top * SizeUV.Y + HalfTexel.Y
			: StartUV.Y;
		float RightMarginU = (Margin.Right > 0.0f)
			? EndUV.X - Margin.Right * SizeUV.X + HalfTexel.X
			: EndUV.X;
		float BottomMarginV = (Margin.Bottom > 0.0f)
			? EndUV.Y - Margin.Bottom * SizeUV.Y + HalfTexel.Y
			: EndUV.Y;

		if( bMirrorHorizontal || bMirrorVertical )
		{
			const FVector2D UVMin = StartUV;
			const FVector2D UVMax = EndUV;

			if( bMirrorHorizontal )
			{
				StartUV.X = UVMax.X - ( StartUV.X - UVMin.X );
				EndUV.X = UVMax.X - ( EndUV.X - UVMin.X );
				LeftMarginU = UVMax.X - ( LeftMarginU - UVMin.X );
				RightMarginU = UVMax.X - ( RightMarginU - UVMin.X );
			}
			if( bMirrorVertical )
			{
				StartUV.Y = UVMax.Y - ( StartUV.Y - UVMin.Y );
				EndUV.Y = UVMax.Y - ( EndUV.Y - UVMin.Y );
				TopMarginV = UVMax.Y - ( TopMarginV - UVMin.Y );
				BottomMarginV = UVMax.Y - ( BottomMarginV - UVMin.Y );
			}
		}

		// Determine the margins for each quad

		float LeftMarginX = TextureWidth * Margin.Left;
		float TopMarginY = TextureHeight * Margin.Top;
		float RightMarginX = LocalSize.X - TextureWidth * Margin.Right;
		float BottomMarginY = LocalSize.Y - TextureHeight * Margin.Bottom;

		// If the margins are overlapping the margins are too big or the button is too small
		// so clamp margins to half of the box size
		if( RightMarginX < LeftMarginX )
		{
			LeftMarginX = LocalSize.X / 2;
			RightMarginX = LeftMarginX;
		}

		if( BottomMarginY < TopMarginY )
		{
			TopMarginY = LocalSize.Y / 2;
			BottomMarginY = TopMarginY;
		}

		FVector2D Position = TopLeft;
		FVector2D EndPos = BotRight;

		RenderBatch.AddVertex( FSlateVertex::Make<Rounding>( RenderTransform, FVector2f( Position.X, Position.Y ),		FVector2f(LocalSize), DrawScale, FVector4f(FVector2f( StartUV ),						FVector2f(Tiling)),	Tint, SecondaryColor) ); //0
		RenderBatch.AddVertex( FSlateVertex::Make<Rounding>( RenderTransform, FVector2f( Position.X, TopMarginY ),		FVector2f(LocalSize), DrawScale, FVector4f(FVector2f( StartUV.X, TopMarginV ),			FVector2f(Tiling)),	Tint, SecondaryColor) ); //1
		RenderBatch.AddVertex( FSlateVertex::Make<Rounding>( RenderTransform, FVector2f( LeftMarginX, Position.Y ),		FVector2f(LocalSize), DrawScale, FVector4f(FVector2f( LeftMarginU, StartUV.Y ),			FVector2f(Tiling)),	Tint, SecondaryColor) ); //2
		RenderBatch.AddVertex( FSlateVertex::Make<Rounding>( RenderTransform, FVector2f( LeftMarginX, TopMarginY ),		FVector2f(LocalSize), DrawScale, FVector4f(FVector2f( LeftMarginU, TopMarginV ),		FVector2f(Tiling)),	Tint, SecondaryColor) ); //3
		RenderBatch.AddVertex( FSlateVertex::Make<Rounding>( RenderTransform, FVector2f( RightMarginX, Position.Y ),	FVector2f(LocalSize), DrawScale, FVector4f(FVector2f( RightMarginU, StartUV.Y ),		FVector2f(Tiling)),	Tint, SecondaryColor) ); //4
		RenderBatch.AddVertex( FSlateVertex::Make<Rounding>( RenderTransform, FVector2f( RightMarginX, TopMarginY ),	FVector2f(LocalSize), DrawScale, FVector4f(FVector2f( RightMarginU,TopMarginV),			FVector2f(Tiling)),	Tint, SecondaryColor) ); //5
		RenderBatch.AddVertex( FSlateVertex::Make<Rounding>( RenderTransform, FVector2f( EndPos.X, Position.Y ),		FVector2f(LocalSize), DrawScale, FVector4f(FVector2f( EndUV.X, StartUV.Y ),				FVector2f(Tiling)),	Tint, SecondaryColor) ); //6
		RenderBatch.AddVertex( FSlateVertex::Make<Rounding>( RenderTransform, FVector2f( EndPos.X, TopMarginY ),		FVector2f(LocalSize), DrawScale, FVector4f(FVector2f( EndUV.X, TopMarginV),				FVector2f(Tiling)),	Tint, SecondaryColor) ); //7

		RenderBatch.AddVertex( FSlateVertex::Make<Rounding>( RenderTransform, FVector2f( Position.X, BottomMarginY ),	FVector2f(LocalSize), DrawScale, FVector4f(FVector2f( StartUV.X, BottomMarginV ),		FVector2f(Tiling)),	Tint, SecondaryColor) ); //8
		RenderBatch.AddVertex( FSlateVertex::Make<Rounding>( RenderTransform, FVector2f( LeftMarginX, BottomMarginY ),	FVector2f(LocalSize), DrawScale, FVector4f(FVector2f( LeftMarginU, BottomMarginV ),		FVector2f(Tiling)),	Tint, SecondaryColor) ); //9
		RenderBatch.AddVertex( FSlateVertex::Make<Rounding>( RenderTransform, FVector2f( RightMarginX, BottomMarginY ), FVector2f(LocalSize), DrawScale, FVector4f(FVector2f( RightMarginU, BottomMarginV ),	FVector2f(Tiling)),	Tint, SecondaryColor) ); //10
		RenderBatch.AddVertex( FSlateVertex::Make<Rounding>( RenderTransform, FVector2f( EndPos.X, BottomMarginY ),		FVector2f(LocalSize), DrawScale, FVector4f(FVector2f( EndUV.X, BottomMarginV ),			FVector2f(Tiling)),	Tint, SecondaryColor) ); //11
		RenderBatch.AddVertex( FSlateVertex::Make<Rounding>( RenderTransform, FVector2f( Position.X, EndPos.Y ),		FVector2f(LocalSize), DrawScale, FVector4f(FVector2f( StartUV.X, EndUV.Y ),				FVector2f(Tiling)),	Tint, SecondaryColor) ); //12
		RenderBatch.AddVertex( FSlateVertex::Make<Rounding>( RenderTransform, FVector2f( LeftMarginX, EndPos.Y ),		FVector2f(LocalSize), DrawScale, FVector4f(FVector2f( LeftMarginU, EndUV.Y ),			FVector2f(Tiling)),	Tint, SecondaryColor) ); //13
		RenderBatch.AddVertex( FSlateVertex::Make<Rounding>( RenderTransform, FVector2f( RightMarginX, EndPos.Y ),		FVector2f(LocalSize), DrawScale, FVector4f(FVector2f( RightMarginU, EndUV.Y ),			FVector2f(Tiling)),	Tint, SecondaryColor) ); //14
		RenderBatch.AddVertex( FSlateVertex::Make<Rounding>( RenderTransform, FVector2f( EndPos.X, EndPos.Y ),			FVector2f(LocalSize), DrawScale, FVector4f(FVector2f( EndUV ),							FVector2f(Tiling)),	Tint, SecondaryColor) ); //15

		// Top
		RenderBatch.AddIndex( IndexStart + 0 );
		RenderBatch.AddIndex( IndexStart + 1 );
		RenderBatch.AddIndex( IndexStart + 2 );
		RenderBatch.AddIndex( IndexStart + 2 );
		RenderBatch.AddIndex( IndexStart + 1 );
		RenderBatch.AddIndex( IndexStart + 3 );

		RenderBatch.AddIndex( IndexStart + 2 );
		RenderBatch.AddIndex( IndexStart + 3 );
		RenderBatch.AddIndex( IndexStart + 4 );
		RenderBatch.AddIndex( IndexStart + 4 );
		RenderBatch.AddIndex( IndexStart + 3 );
		RenderBatch.AddIndex( IndexStart + 5 );

		RenderBatch.AddIndex( IndexStart + 4 );
		RenderBatch.AddIndex( IndexStart + 5 );
		RenderBatch.AddIndex( IndexStart + 6 );
		RenderBatch.AddIndex( IndexStart + 6 );
		RenderBatch.AddIndex( IndexStart + 5 );
		RenderBatch.AddIndex( IndexStart + 7 );

		// Middle
		RenderBatch.AddIndex( IndexStart + 1 );
		RenderBatch.AddIndex( IndexStart + 8 );
		RenderBatch.AddIndex( IndexStart + 3 );
		RenderBatch.AddIndex( IndexStart + 3 );
		RenderBatch.AddIndex( IndexStart + 8 );
		RenderBatch.AddIndex( IndexStart + 9 );

		RenderBatch.AddIndex( IndexStart + 3 );
		RenderBatch.AddIndex( IndexStart + 9 );
		RenderBatch.AddIndex( IndexStart + 5 );
		RenderBatch.AddIndex( IndexStart + 5 );
		RenderBatch.AddIndex( IndexStart + 9 );
		RenderBatch.AddIndex( IndexStart + 10 );

		RenderBatch.AddIndex( IndexStart + 5 );
		RenderBatch.AddIndex( IndexStart + 10 );
		RenderBatch.AddIndex( IndexStart + 7 );
		RenderBatch.AddIndex( IndexStart + 7 );
		RenderBatch.AddIndex( IndexStart + 10 );
		RenderBatch.AddIndex( IndexStart + 11 );

		// Bottom
		RenderBatch.AddIndex( IndexStart + 8 );
		RenderBatch.AddIndex( IndexStart + 12 );
		RenderBatch.AddIndex( IndexStart + 9 );
		RenderBatch.AddIndex( IndexStart + 9 );
		RenderBatch.AddIndex( IndexStart + 12 );
		RenderBatch.AddIndex( IndexStart + 13 );

		RenderBatch.AddIndex( IndexStart + 9 );
		RenderBatch.AddIndex( IndexStart + 13 );
		RenderBatch.AddIndex( IndexStart + 10 );
		RenderBatch.AddIndex( IndexStart + 10 );
		RenderBatch.AddIndex( IndexStart + 13 );
		RenderBatch.AddIndex( IndexStart + 14 );

		RenderBatch.AddIndex( IndexStart + 10 );
		RenderBatch.AddIndex( IndexStart + 14 );
		RenderBatch.AddIndex( IndexStart + 11 );
		RenderBatch.AddIndex( IndexStart + 11 );
		RenderBatch.AddIndex( IndexStart + 14 );
		RenderBatch.AddIndex( IndexStart + 15 );

		if ( GSlateFeathering && Rounding == ESlateVertexRounding::Disabled )
		{
			const int32 FeatherStart = RenderBatch.GetNumVertices();

			// Top
			RenderBatch.AddVertex(FSlateVertex::Make<Rounding>(RenderTransform, FVector2f(Position.X, Position.Y) + FVector2f(-1, -1) / DrawScale, FVector2f(LocalSize), DrawScale, FVector4f(FVector2f(StartUV), FVector2f(Tiling)), FeatherColor, SecondaryColor)); //0
			RenderBatch.AddVertex(FSlateVertex::Make<Rounding>(RenderTransform, FVector2f(LeftMarginX, Position.Y) + FVector2f(0, -1) / DrawScale, FVector2f(LocalSize), DrawScale, FVector4f(FVector2f(LeftMarginU, StartUV.Y), FVector2f(Tiling)), FeatherColor, SecondaryColor)); //1
			RenderBatch.AddVertex(FSlateVertex::Make<Rounding>(RenderTransform, FVector2f(RightMarginX, Position.Y) + FVector2f(0, -1) / DrawScale, FVector2f(LocalSize), DrawScale, FVector4f(FVector2f(RightMarginU, StartUV.Y), FVector2f(Tiling)), FeatherColor, SecondaryColor)); //2
			RenderBatch.AddVertex(FSlateVertex::Make<Rounding>(RenderTransform, FVector2f(EndPos.X, Position.Y) + FVector2f(1, -1) / DrawScale, FVector2f(LocalSize), DrawScale, FVector4f(FVector2f(EndUV.X, StartUV.Y), FVector2f(Tiling)), FeatherColor, SecondaryColor)); //3

			// Left
			RenderBatch.AddVertex(FSlateVertex::Make<Rounding>(RenderTransform, FVector2f(Position.X, TopMarginY) + FVector2f(-1, 0) / DrawScale, FVector2f(LocalSize), DrawScale, FVector4f(FVector2f(StartUV.X, TopMarginV), FVector2f(Tiling)), FeatherColor, SecondaryColor)); //4
			RenderBatch.AddVertex(FSlateVertex::Make<Rounding>(RenderTransform, FVector2f(Position.X, BottomMarginY) + FVector2f(-1, 0) / DrawScale, FVector2f(LocalSize), DrawScale, FVector4f(FVector2f(StartUV.X, BottomMarginV), FVector2f(Tiling)), FeatherColor, SecondaryColor)); //5

			// Right
			RenderBatch.AddVertex(FSlateVertex::Make<Rounding>(RenderTransform, FVector2f(EndPos.X, TopMarginY) + FVector2f(1, 0) / DrawScale, FVector2f(LocalSize), DrawScale, FVector4f(FVector2f(EndUV.X, TopMarginV), FVector2f(Tiling)), FeatherColor, SecondaryColor)); //6
			RenderBatch.AddVertex(FSlateVertex::Make<Rounding>(RenderTransform, FVector2f(EndPos.X, BottomMarginY) + FVector2f(1, 0) / DrawScale, FVector2f(LocalSize), DrawScale, FVector4f(FVector2f(EndUV.X, BottomMarginV), FVector2f(Tiling)), FeatherColor, SecondaryColor)); //7

			// Bottom
			RenderBatch.AddVertex(FSlateVertex::Make<Rounding>(RenderTransform, FVector2f(Position.X, EndPos.Y) + FVector2f(-1, 1) / DrawScale, FVector2f(LocalSize), DrawScale, FVector4f(FVector2f(StartUV.X, EndUV.Y), FVector2f(Tiling)), FeatherColor, SecondaryColor)); //8
			RenderBatch.AddVertex(FSlateVertex::Make<Rounding>(RenderTransform, FVector2f(LeftMarginX, EndPos.Y) + FVector2f(0, 1) / DrawScale, FVector2f(LocalSize), DrawScale, FVector4f(FVector2f(LeftMarginU, EndUV.Y), FVector2f(Tiling)), FeatherColor, SecondaryColor)); //9
			RenderBatch.AddVertex(FSlateVertex::Make<Rounding>(RenderTransform, FVector2f(RightMarginX, EndPos.Y) + FVector2f(0, 1) / DrawScale, FVector2f(LocalSize), DrawScale, FVector4f(FVector2f(RightMarginU, EndUV.Y), FVector2f(Tiling)), FeatherColor, SecondaryColor)); //10
			RenderBatch.AddVertex(FSlateVertex::Make<Rounding>(RenderTransform, FVector2f(EndPos.X, EndPos.Y) + FVector2f(1, 1) / DrawScale, FVector2f(LocalSize), DrawScale, FVector4f(FVector2f(EndUV), FVector2f(Tiling)), FeatherColor, SecondaryColor)); //11

			// Top Left
			IndexQuad(RenderBatch, FeatherStart + 0, FeatherStart + 1, IndexStart + 2, IndexStart + 0);
			// Top Middle
			IndexQuad(RenderBatch, FeatherStart + 1, FeatherStart + 2, IndexStart + 4, IndexStart + 2);
			// Top Right
			IndexQuad(RenderBatch, FeatherStart + 2, FeatherStart + 3, IndexStart + 6, IndexStart + 4);

			//-----------------------------------------------------------

			// Left Top
			IndexQuad(RenderBatch, FeatherStart + 0, IndexStart + 0, IndexStart + 1, FeatherStart + 4);
			// Left Middle
			IndexQuad(RenderBatch, FeatherStart + 4, IndexStart + 1, IndexStart + 8, FeatherStart + 5);
			// Left Bottom
			IndexQuad(RenderBatch, FeatherStart + 5, IndexStart + 8, IndexStart + 12, FeatherStart + 8);

			//-----------------------------------------------------------

			// Right Top
			IndexQuad(RenderBatch, IndexStart + 6, FeatherStart + 3, FeatherStart + 6, IndexStart + 7);
			// Right Middle
			IndexQuad(RenderBatch, IndexStart + 7, FeatherStart + 6, FeatherStart + 7, IndexStart + 11);
			// Right Bottom
			IndexQuad(RenderBatch, IndexStart + 11, FeatherStart + 7, FeatherStart + 11, IndexStart + 15);

			//-----------------------------------------------------------

			// Bottom Left
			IndexQuad(RenderBatch, IndexStart + 12, IndexStart + 13, FeatherStart + 9, FeatherStart + 8);
			// Bottom Middle
			IndexQuad(RenderBatch, IndexStart + 13, IndexStart + 14, FeatherStart + 10, FeatherStart + 9);
			// Bottom Right
			IndexQuad(RenderBatch, IndexStart + 14, IndexStart + 15, FeatherStart + 11, FeatherStart + 10);
		}
	}
	else
	{
		if( bMirrorHorizontal || bMirrorVertical )
		{
			const FVector2D UVMin = StartUV;
			const FVector2D UVMax = EndUV;

			if( bMirrorHorizontal )
			{
				StartUV.X = UVMax.X - ( StartUV.X - UVMin.X );
				EndUV.X = UVMax.X - ( EndUV.X - UVMin.X );
			}
			if( bMirrorVertical )
			{
				StartUV.Y = UVMax.Y - ( StartUV.Y - UVMin.Y );
				EndUV.Y = UVMax.Y - ( EndUV.Y - UVMin.Y );
			}
		}

		// Add four vertices to the list of verts to be added to the vertex buffer
		RenderBatch.AddVertex(FSlateVertex::Make<Rounding>(RenderTransform, FVector2f(TopLeft), FVector2f(LocalSize), DrawScale, FVector4f(FVector2f(StartUV), FVector2f(Tiling)), Tint, SecondaryColor));
		RenderBatch.AddVertex(FSlateVertex::Make<Rounding>(RenderTransform, FVector2f(TopRight), FVector2f(LocalSize), DrawScale, FVector4f(FVector2f(EndUV.X, StartUV.Y), FVector2f(Tiling)), Tint, SecondaryColor));
		RenderBatch.AddVertex(FSlateVertex::Make<Rounding>(RenderTransform, FVector2f(BotLeft), FVector2f(LocalSize), DrawScale, FVector4f(FVector2f(StartUV.X, EndUV.Y), FVector2f(Tiling)), Tint, SecondaryColor));
		RenderBatch.AddVertex(FSlateVertex::Make<Rounding>(RenderTransform, FVector2f(BotRight), FVector2f(LocalSize), DrawScale, FVector4f(FVector2f(EndUV), FVector2f(Tiling)), Tint, SecondaryColor));

		RenderBatch.AddIndex( IndexStart + 0 );
		RenderBatch.AddIndex( IndexStart + 1 );
		RenderBatch.AddIndex( IndexStart + 2 );

		RenderBatch.AddIndex( IndexStart + 2 );
		RenderBatch.AddIndex( IndexStart + 1 );
		RenderBatch.AddIndex( IndexStart + 3 );

		int32 TopLeftIndex = IndexStart + 0;
		int32 TopRightIndex = IndexStart + 1;
		int32 BottomLeftIndex = IndexStart + 2;
		int32 BottomRightIndex = IndexStart + 3;

		if ( GSlateFeathering && Rounding == ESlateVertexRounding::Disabled )
		{
			const int32 FeatherStart = RenderBatch.GetNumVertices();

			RenderBatch.AddVertex(FSlateVertex::Make<Rounding>(RenderTransform, FVector2f(TopLeft) + FVector2f(-1, -1) / DrawScale, FVector2f(LocalSize), DrawScale, FVector4f(FVector2f(StartUV), FVector2f(Tiling)), FeatherColor, SecondaryColor));
			RenderBatch.AddVertex(FSlateVertex::Make<Rounding>(RenderTransform, FVector2f(TopRight) + FVector2f(1, -1) / DrawScale, FVector2f(LocalSize), DrawScale, FVector4f(FVector2f(EndUV.X, StartUV.Y), FVector2f(Tiling)), FeatherColor, SecondaryColor));
			RenderBatch.AddVertex(FSlateVertex::Make<Rounding>(RenderTransform, FVector2f(BotLeft) + FVector2f(-1, 1) / DrawScale, FVector2f(LocalSize), DrawScale, FVector4f(FVector2f(StartUV.X, EndUV.Y), FVector2f(Tiling)), FeatherColor, SecondaryColor));
			RenderBatch.AddVertex(FSlateVertex::Make<Rounding>(RenderTransform, FVector2f(BotRight) + FVector2f(1, 1) / DrawScale, FVector2f(LocalSize), DrawScale, FVector4f(FVector2f(EndUV), FVector2f(Tiling)), FeatherColor, SecondaryColor));

			// Top-Top
			RenderBatch.AddIndex(FeatherStart + 0);
			RenderBatch.AddIndex(FeatherStart + 1);
			RenderBatch.AddIndex(TopRightIndex);

			// Top-Bottom
			RenderBatch.AddIndex(FeatherStart + 0);
			RenderBatch.AddIndex(TopRightIndex);
			RenderBatch.AddIndex(TopLeftIndex);

			// Left-Top
			RenderBatch.AddIndex(FeatherStart + 0);
			RenderBatch.AddIndex(BottomLeftIndex);
			RenderBatch.AddIndex(FeatherStart + 2);

			// Left-Bottom
			RenderBatch.AddIndex(FeatherStart + 0);
			RenderBatch.AddIndex(TopLeftIndex);
			RenderBatch.AddIndex(BottomLeftIndex);

			// Right-Top
			RenderBatch.AddIndex(TopRightIndex);
			RenderBatch.AddIndex(FeatherStart + 1);
			RenderBatch.AddIndex(FeatherStart + 3);

			// Right-Bottom
			RenderBatch.AddIndex(TopRightIndex);
			RenderBatch.AddIndex(FeatherStart + 3);
			RenderBatch.AddIndex(BottomRightIndex);

			// Bottom-Top
			RenderBatch.AddIndex(BottomLeftIndex);
			RenderBatch.AddIndex(BottomRightIndex);
			RenderBatch.AddIndex(FeatherStart + 3);

			// Bottom-Bottom
			RenderBatch.AddIndex(FeatherStart + 3);
			RenderBatch.AddIndex(FeatherStart + 2);
			RenderBatch.AddIndex(BottomLeftIndex);
		}
	}
}
namespace SlateElementBatcher
{
#if SLATE_CHECK_UOBJECT_RENDER_RESOURCES
	const FName MaterialInterfaceClassName = "MaterialInterface";

	void CheckUObject(const FSlateTextPayload& InDrawElementPayload, const UObject* InFontMaterial)
	{
		if (InFontMaterial && GSlateCheckUObjectRenderResources)
		{
			bool bIsValidLowLevel = InFontMaterial->IsValidLowLevelFast(false);
<<<<<<< HEAD
			if (!bIsValidLowLevel || InFontMaterial->IsPendingKill() || InFontMaterial->GetClass()->GetFName() == MaterialInterfaceClassName)
=======
			if (!bIsValidLowLevel || !IsValid(InFontMaterial) || InFontMaterial->GetClass()->GetFName() == MaterialInterfaceClassName)
>>>>>>> 6bbb88c8
			{
				UE_LOG(LogSlate, Error, TEXT("We are rendering a string with an invalid font. The string is: '%s'")
					, InDrawElementPayload.GetText());
				// We expect to log more info in the SlateMaterialResource.
				//In case we crash before that, we also log some info here.
				UE_LOG(LogSlate, Error, TEXT("Material is not valid. PendingKill:'%d'. ValidLowLevelFast:'%d'. InvalidClass:'%d'")
<<<<<<< HEAD
					, (bIsValidLowLevel ? InFontMaterial->IsPendingKill() : false)
=======
					, (bIsValidLowLevel ? !IsValid(InFontMaterial) : false)
>>>>>>> 6bbb88c8
					, bIsValidLowLevel
					, (bIsValidLowLevel ? InFontMaterial->GetClass()->GetFName() == MaterialInterfaceClassName : false));
			}
		}
	}
#endif
}

template<ESlateVertexRounding Rounding>
void FSlateElementBatcher::AddTextElement(const FSlateDrawElement& DrawElement)
{
	const FSlateTextPayload& DrawElementPayload = DrawElement.GetDataPayload<FSlateTextPayload>();
	FColor BaseTint = PackVertexColor(DrawElementPayload.GetTint());

	const FFontOutlineSettings& OutlineSettings = DrawElementPayload.GetFontInfo().OutlineSettings;

	int32 Len = DrawElementPayload.GetTextLength();
	ensure(Len > 0);

	ESlateDrawEffect InDrawEffects = DrawElement.GetDrawEffects();

	const int32 Layer = DrawElement.GetLayer();

	// extract the layout transform from the draw element
	FSlateLayoutTransform LayoutTransform(DrawElement.GetScale(), DrawElement.GetPosition());

	// We don't just scale up fonts, we draw them in local space pre-scaled so we don't get scaling artifacts.
	// So we need to pull the layout scale out of the layout and render transform so we can apply them
	// in local space with pre-scaled fonts.
	const float FontScale = LayoutTransform.GetScale();
	FSlateLayoutTransform InverseLayoutTransform = Inverse(Concatenate(Inverse(FontScale), LayoutTransform));
	const FSlateRenderTransform RenderTransform = Concatenate(Inverse(FontScale), DrawElement.GetRenderTransform());

	FSlateFontCache& FontCache = *RenderingPolicy->GetFontCache();
	FSlateShaderResourceManager& ResourceManager = *RenderingPolicy->GetResourceManager();

	const UObject* BaseFontMaterial = DrawElementPayload.GetFontInfo().FontMaterial;
	const UObject* OutlineFontMaterial = OutlineSettings.OutlineMaterial;

#if SLATE_CHECK_UOBJECT_RENDER_RESOURCES
	SlateElementBatcher::CheckUObject(DrawElementPayload, BaseFontMaterial);
	SlateElementBatcher::CheckUObject(DrawElementPayload, OutlineFontMaterial);
#endif
<<<<<<< HEAD

	bool bOutlineFont = OutlineSettings.OutlineSize > 0.0f;

	const float OutlineSize = OutlineSettings.OutlineSize;
=======
>>>>>>> 6bbb88c8

	bool bOutlineFont = OutlineSettings.OutlineSize > 0;
	const int32 OutlineSize = OutlineSettings.OutlineSize;

	auto BuildFontGeometry = [&](const FFontOutlineSettings& InOutlineSettings, const FColor& InTint, const UObject* FontMaterial, int32 InLayer, float InOutlineHorizontalOffset)
	{
		FCharacterList& CharacterList = FontCache.GetCharacterList(DrawElementPayload.GetFontInfo(), FontScale, InOutlineSettings);

		float MaxHeight = CharacterList.GetMaxHeight();

		if (MaxHeight == 0)
		{
			// If the max text height is 0, we'll create NaN's further in the code, so avoid drawing text if this happens.
			return;
		}

		uint32 FontTextureIndex = 0;
		FSlateShaderResource* FontAtlasTexture = nullptr;
		FSlateShaderResource* FontShaderResource = nullptr;
		FColor FontTint = InTint;

		FSlateRenderBatch* RenderBatch = nullptr;
		FSlateVertexArray* BatchVertices = nullptr;
		FSlateIndexArray* BatchIndices = nullptr;

		uint32 VertexOffset = 0;
		uint32 IndexOffset = 0;

		float InvTextureSizeX = 0;
		float InvTextureSizeY = 0;

		float LineX = 0;

		FCharacterEntry PreviousCharEntry;

		int32 Kerning = 0;

		FVector2D TopLeft(0, 0);

		const float PosX = TopLeft.X;
		float PosY = TopLeft.Y;

		LineX = PosX;

		const bool bIsFontMaterial = FontMaterial != nullptr;
		const bool bEnableOutline = InOutlineSettings.OutlineSize > 0;

		uint32 NumChars = Len;

		uint32 NumLines = 1;
		for( uint32 CharIndex = 0; CharIndex < NumChars; ++CharIndex )
		{
			const TCHAR CurrentChar = DrawElementPayload.GetText()[ CharIndex ];

			ensure(CurrentChar != '\0');

			const bool IsNewline = (CurrentChar == '\n');

			if (IsNewline)
			{
				// Move down: we are drawing the next line.
				PosY += MaxHeight;
				// Carriage return 
				LineX = PosX;

				++NumLines;

			}
			else
			{
				const FCharacterEntry& Entry = CharacterList.GetCharacter(CurrentChar, DrawElementPayload.GetFontInfo().FontFallback);

				if( Entry.Valid && (FontAtlasTexture == nullptr || Entry.TextureIndex != FontTextureIndex) )
				{
					// Font has a new texture for this glyph. Refresh the batch we use and the index we are currently using
					FontTextureIndex = Entry.TextureIndex;

					ISlateFontTexture* SlateFontTexture = FontCache.GetFontTexture(FontTextureIndex);
					check(SlateFontTexture);

					FontAtlasTexture = SlateFontTexture->GetSlateTexture();
					check(FontAtlasTexture);

					FontShaderResource = ResourceManager.GetFontShaderResource( FontTextureIndex, FontAtlasTexture, DrawElementPayload.GetFontInfo().FontMaterial );
					check(FontShaderResource);

					const bool bIsGrayscale = SlateFontTexture->IsGrayscale();
					FontTint = bIsGrayscale ? InTint : FColor::White;

					RenderBatch = &CreateRenderBatch(InLayer, FShaderParams(), FontShaderResource, ESlateDrawPrimitive::TriangleList, bIsGrayscale ? ESlateShader::GrayscaleFont : ESlateShader::ColorFont, InDrawEffects, ESlateBatchDrawFlag::None, DrawElement);

					// Reserve memory for the glyphs.  This isn't perfect as the text could contain spaces and we might not render the rest of the text in this batch but its better than resizing constantly
					const int32 GlyphsLeft = NumChars - CharIndex;
					RenderBatch->ReserveVertices(GlyphsLeft * 4);
					RenderBatch->ReserveIndices(GlyphsLeft * 6);

					InvTextureSizeX = 1.0f / FontAtlasTexture->GetWidth();
					InvTextureSizeY = 1.0f / FontAtlasTexture->GetHeight();
				}

				const bool bIsWhitespace = !Entry.Valid || (bEnableOutline && !Entry.SupportsOutline) || FChar::IsWhitespace(CurrentChar);

				if( !bIsWhitespace && PreviousCharEntry.Valid )
				{
					Kerning = CharacterList.GetKerning( PreviousCharEntry, Entry );
				}
				else
				{
					Kerning = 0;
				}

				LineX += Kerning;
				PreviousCharEntry = Entry;

				if( !bIsWhitespace )
				{
					const float InvBitmapRenderScale = 1.0f / Entry.BitmapRenderScale;

					const float X = LineX + Entry.HorizontalOffset+InOutlineHorizontalOffset;
					// Note PosX,PosY is the upper left corner of the bounding box representing the string.  This computes the Y position of the baseline where text will sit

					const float Y = PosY - Entry.VerticalOffset + ((MaxHeight + Entry.GlobalDescender) * InvBitmapRenderScale);
					const float U = Entry.StartU * InvTextureSizeX;
					const float V = Entry.StartV * InvTextureSizeY;
					const float SizeX = Entry.USize * Entry.BitmapRenderScale;
					const float SizeY = Entry.VSize * Entry.BitmapRenderScale;
					const float SizeU = Entry.USize * InvTextureSizeX;
					const float SizeV = Entry.VSize * InvTextureSizeY;

					{
						FVector2D UpperLeft( X, Y );
						FVector2D UpperRight( X+SizeX, Y );
						FVector2D LowerLeft( X, Y+SizeY );
						FVector2D LowerRight( X+SizeX, Y+SizeY );

						// The start index of these vertices in the index buffer
						const uint32 IndexStart = RenderBatch->GetNumVertices();

						float Ut = 0.0f, Vt = 0.0f, UtMax = 0.0f, VtMax = 0.0f;
						if( bIsFontMaterial )
						{
							float DistAlpha = (float)CharIndex/NumChars;
							float DistAlphaNext = (float)(CharIndex+1)/NumChars;

							// This creates a set of UV's that goes from 0-1, from left to right of the string in U and 0-1 baseline to baseline top to bottom in V
							Ut = FMath::Lerp(0.0f, 1.0f, DistAlpha);
							Vt = FMath::Lerp(0.0f, 1.0f, UpperLeft.Y / (MaxHeight*NumLines));

							UtMax = FMath::Lerp(0.0f, 1.0f, DistAlphaNext);
							VtMax = FMath::Lerp(0.0f, 1.0f, LowerLeft.Y / (MaxHeight*NumLines));
						}

						// Add four vertices to the list of verts to be added to the vertex buffer
						RenderBatch->AddVertex(FSlateVertex::Make<Rounding>( RenderTransform, FVector2f(UpperLeft),					FVector4f(U,V,Ut,Vt),						FVector2f(0.0f,0.0f), FontTint ));
						RenderBatch->AddVertex(FSlateVertex::Make<Rounding>( RenderTransform, FVector2f(LowerRight.X,UpperLeft.Y),	FVector4f(U+SizeU, V, UtMax,Vt),			FVector2f(1.0f,0.0f), FontTint ));
						RenderBatch->AddVertex(FSlateVertex::Make<Rounding>( RenderTransform, FVector2f(UpperLeft.X,LowerRight.Y),	FVector4f(U, V+SizeV, Ut,VtMax),			FVector2f(0.0f,1.0f), FontTint ));
						RenderBatch->AddVertex(FSlateVertex::Make<Rounding>( RenderTransform, FVector2f(LowerRight),				FVector4f(U+SizeU, V+SizeV, UtMax,VtMax),	FVector2f(1.0f,1.0f), FontTint ));

						RenderBatch->AddIndex(IndexStart + 0);
						RenderBatch->AddIndex(IndexStart + 1);
						RenderBatch->AddIndex(IndexStart + 2);
						RenderBatch->AddIndex(IndexStart + 1);
						RenderBatch->AddIndex(IndexStart + 3);
						RenderBatch->AddIndex(IndexStart + 2);
					}
				}

				LineX += Entry.XAdvance;
			}
		}
	};

	if (bOutlineFont)
	{
		// Build geometry for the outline
		BuildFontGeometry(OutlineSettings, PackVertexColor(OutlineSettings.OutlineColor), OutlineFontMaterial, Layer, 0.f);

		//The fill area was measured without an outline so it must be shifted by the scaled outline size
		const float HorizontalOffset = FMath::RoundToFloat((float)OutlineSize * FontScale);

		// Build geometry for the base font which is always rendered on top of the outline
		BuildFontGeometry(FFontOutlineSettings::NoOutline, BaseTint, BaseFontMaterial, Layer + 1, HorizontalOffset);
	}
	else
	{
		// No outline, draw normally
		BuildFontGeometry(FFontOutlineSettings::NoOutline, BaseTint, BaseFontMaterial, Layer, 0.f);
	}
}

/**
 * Determines if the 2x2 matrix represents a rotation that will keep an axis-aligned rect
 * axis-aligned (i.e. a rotation of 90-degree increments). This allows both "proper rotations"
 * (those without a reflection) and "improper rotations" (rotations combined with a reflection
 * over a single axis).
 */
static bool IsAxisAlignedRotation(const FMatrix2x2& Matrix)
{
	constexpr float Tolerance = KINDA_SMALL_NUMBER;

	float A, B, C, D;
	Matrix.GetMatrix(A, B, C, D);

	// The 90- and 270-degree rotation matrices have zeroes on the main diagonal e.g.
	// [0 n]
	// [n 0] with n = 1 or -1
	if (FMath::IsNearlyZero(A, Tolerance) && FMath::IsNearlyZero(D, Tolerance))
	{
		return FMath::IsNearlyEqual(1.0f, FMath::Abs(B), Tolerance) && FMath::IsNearlyEqual(1.0f, FMath::Abs(C), Tolerance);
	}

	// The 0- and 180-degree rotation matrices have zeroes on the secondary diagonal e.g.
	// [n 0]
	// [0 n] with n = 1 or -1
	if (FMath::IsNearlyZero(B, Tolerance) && FMath::IsNearlyZero(C, Tolerance))
	{
		return FMath::IsNearlyEqual(1.0f, FMath::Abs(A), Tolerance) && FMath::IsNearlyEqual(1.0f, FMath::Abs(D), Tolerance);
	}

	return false;
}

template<ESlateVertexRounding Rounding>
void FSlateElementBatcher::AddShapedTextElement( const FSlateDrawElement& DrawElement )
{
	const FSlateShapedTextPayload& DrawElementPayload = DrawElement.GetDataPayload<FSlateShapedTextPayload>();
	const FShapedGlyphSequence* ShapedGlyphSequence = DrawElementPayload.GetShapedGlyphSequence().Get();

	const FShapedGlyphSequence* OverflowGlyphSequence = DrawElementPayload.OverflowArgs.OverflowTextPtr.Get();

	checkSlow(ShapedGlyphSequence);

	const FFontOutlineSettings& OutlineSettings = ShapedGlyphSequence->GetFontOutlineSettings();

	ensure(ShapedGlyphSequence->GetGlyphsToRender().Num() > 0);

	const FColor BaseTint = PackVertexColor(DrawElementPayload.GetTint());

	FSlateFontCache& FontCache = *RenderingPolicy->GetFontCache();


	const int16 TextBaseline = ShapedGlyphSequence->GetTextBaseline();
	const uint16 MaxHeight = ShapedGlyphSequence->GetMaxTextHeight();

	FShapedTextBuildContext BuildContext;

	BuildContext.DrawElement = &DrawElement;
	BuildContext.FontCache = &FontCache;
	BuildContext.ShapedGlyphSequence = ShapedGlyphSequence;
	BuildContext.OverflowGlyphSequence = OverflowGlyphSequence;
	BuildContext.TextBaseline = TextBaseline;
	BuildContext.MaxHeight = MaxHeight;

	if (MaxHeight == 0)
	{
		// If the max text height is 0, we'll create NaN's further in the code, so avoid drawing text if this happens.
		return;
	}

	const int32 Layer = DrawElement.GetLayer();

	// extract the layout transform from the draw element
	FSlateLayoutTransform LayoutTransform(DrawElement.GetScale(), DrawElement.GetPosition());

	// We don't just scale up fonts, we draw them in local space pre-scaled so we don't get scaling artifacts.
	// So we need to pull the layout scale out of the layout and render transform so we can apply them
	// in local space with pre-scaled fonts.
	const float FontScale = LayoutTransform.GetScale();

	const FSlateRenderTransform RenderTransform = Concatenate(Inverse(FontScale), DrawElement.GetRenderTransform());
	BuildContext.RenderTransform = &RenderTransform;

	const UObject* BaseFontMaterial = ShapedGlyphSequence->GetFontMaterial();
	const UObject* OutlineFontMaterial = OutlineSettings.OutlineMaterial;

	bool bOutlineFont = OutlineSettings.OutlineSize > 0;
	const int32 OutlineSize = OutlineSettings.OutlineSize;

	auto BuildFontGeometry = [&](const FFontOutlineSettings& InOutlineSettings, const FColor& InTint, const UObject* FontMaterial, int32 InLayer, float InHorizontalOffset)
	{
		FVector2D TopLeft(0, 0);

		const float PosX = TopLeft.X+InHorizontalOffset;
		float PosY = TopLeft.Y;

		BuildContext.FontMaterial = FontMaterial;
		BuildContext.OutlineFontMaterial = OutlineFontMaterial;
	
		BuildContext.OutlineSettings = &InOutlineSettings;
		BuildContext.StartLineX = PosX;
		BuildContext.StartLineY = PosY;
		BuildContext.LayerId = InLayer;
		BuildContext.FontTint = InTint;

		BuildContext.bEnableOutline = InOutlineSettings.OutlineSize > 0;

		// Optimize by culling
		// Todo: this doesn't work with cached clipping
		BuildContext.bEnableCulling = false;
		BuildContext.bForceEllipsis = DrawElementPayload.OverflowArgs.bForceEllipsisDueToClippedLine;
		BuildContext.OverflowDirection = DrawElementPayload.OverflowArgs.OverflowDirection;

		if (ShapedGlyphSequence->GetGlyphsToRender().Num() > 200 || (OverflowGlyphSequence && BuildContext.OverflowDirection != ETextOverflowDirection::NoOverflow))
		{
			const FSlateClippingState* ClippingState = ResolveClippingState(DrawElement);

			if (ClippingState && ClippingState->ScissorRect.IsSet() && ClippingState->ScissorRect->IsAxisAligned() && IsAxisAlignedRotation(RenderTransform.GetMatrix()))
			{
				// Non-render transformed box or rotation is axis-aligned at 90-degree increments
				const FSlateRect ScissorRectBox = ClippingState->ScissorRect->GetBoundingBox();

				// We know that this will be axis-aligned because the scissor rect is axis-aligned and we already
				// checked that the render transform is axis-aligned as well
				const FSlateRect LocalClipBoundingBox = TransformRect(RenderTransform.Inverse(), ScissorRectBox);
				BuildContext.LocalClipBoundingBoxLeft = LocalClipBoundingBox.Left;
				BuildContext.LocalClipBoundingBoxRight = LocalClipBoundingBox.Right - (BuildContext.bForceEllipsis ? OverflowGlyphSequence->GetMeasuredWidth() : 0);

				// In checks below, ignore floating-point differences caused by transforming and untransforming the clip rect
				if (OverflowGlyphSequence && FMath::FloorToInt(BuildContext.LocalClipBoundingBoxLeft) <= 0 && FMath::CeilToInt(BuildContext.LocalClipBoundingBoxRight) >= ShapedGlyphSequence->GetMeasuredWidth())
				{
					// Override overflow if the text is smaller than (or is the same size as) the clipping rect and wont be clipped
					BuildContext.OverflowDirection = ETextOverflowDirection::NoOverflow;
				}
				else if(!OverflowGlyphSequence)
				{
					BuildContext.bEnableCulling = true;
				}
			}
			else
			{
				// Overflow not supported on non-identity transforms (except for 90-degree rotations)
				BuildContext.OverflowDirection = ETextOverflowDirection::NoOverflow;
			}
		}

		BuildShapedTextSequence<Rounding>(BuildContext);
	};

	if (bOutlineFont)
	{
		// Build geometry for the outline
		BuildFontGeometry(OutlineSettings, PackVertexColor(DrawElementPayload.GetOutlineTint()), OutlineFontMaterial, Layer, 0.f);
		
		//The fill area was measured without an outline so it must be shifted by the scaled outline size
		const float HorizontalOffset = FMath::RoundToFloat((float)OutlineSize * FontScale);

		// Build geometry for the base font which is always rendered on top of the outline 
		BuildFontGeometry(FFontOutlineSettings::NoOutline, BaseTint, BaseFontMaterial, Layer+1, HorizontalOffset);
	}
	else
	{
		// No outline
		BuildFontGeometry(FFontOutlineSettings::NoOutline, BaseTint, BaseFontMaterial, Layer, 0.f);
	}
}

template<ESlateVertexRounding Rounding>
void FSlateElementBatcher::AddGradientElement( const FSlateDrawElement& DrawElement )
{
	const FSlateRenderTransform& RenderTransform = DrawElement.GetRenderTransform();
	const FVector2D LocalSize = DrawElement.GetLocalSize();
	const FSlateGradientPayload& InPayload = DrawElement.GetDataPayload<FSlateGradientPayload>();
	const ESlateDrawEffect InDrawEffects = DrawElement.GetDrawEffects();
	const int32 Layer = DrawElement.GetLayer();
	const float DrawScale = DrawElement.GetScale();

	// There must be at least one gradient stop
	check( InPayload.GradientStops.Num() > 0 );

	FShaderParams ShaderParams;

	ESlateShader ShaderType = ESlateShader::Default;
	if (InPayload.CornerRadius != FVector4f(0))
	{
		ShaderType = ESlateShader::RoundedBox;
		ShaderParams.PixelParams = FVector4f(0.0f, 0.0f, LocalSize.X, LocalSize.Y);
		ShaderParams.PixelParams2 = InPayload.CornerRadius;
	}

	FSlateRenderBatch& RenderBatch = 
		CreateRenderBatch( 
			Layer,
			ShaderParams,
			nullptr,
			ESlateDrawPrimitive::TriangleList,
			ShaderType,
			InDrawEffects,
			DrawElement.GetBatchFlags(),
			DrawElement);

	// Determine the four corners of the quad containing the gradient
	FVector2D TopLeft = FVector2D::ZeroVector;
	FVector2D TopRight = FVector2D(LocalSize.X, 0);
	FVector2D BotLeft = FVector2D(0, LocalSize.Y);
	FVector2D BotRight = FVector2D(LocalSize.X, LocalSize.Y);

	// Copy the gradient stops.. We may need to add more
	TArray<FSlateGradientStop> GradientStops = InPayload.GradientStops;

	const FSlateGradientStop& FirstStop = InPayload.GradientStops[0];
	const FSlateGradientStop& LastStop = InPayload.GradientStops[ InPayload.GradientStops.Num() - 1 ];
		
	// Determine if the first and last stops are not at the start and end of the quad
	// If they are not add a gradient stop with the same color as the first and/or last stop
	if( InPayload.GradientType == Orient_Vertical )
	{
		if( 0.0f < FirstStop.Position.X )
		{
			// The first stop is after the left side of the quad.  Add a stop at the left side of the quad using the same color as the first stop
			GradientStops.Insert( FSlateGradientStop( FVector2D(0.0, 0.0), FirstStop.Color ), 0 );
		}

		if( LocalSize.X > LastStop.Position.X )
		{
			// The last stop is before the right side of the quad.  Add a stop at the right side of the quad using the same color as the last stop
			GradientStops.Add( FSlateGradientStop( LocalSize, LastStop.Color ) ); 
		}
	}
	else
	{
		if( 0.0f < FirstStop.Position.Y )
		{
			// The first stop is after the top side of the quad.  Add a stop at the top side of the quad using the same color as the first stop
			GradientStops.Insert( FSlateGradientStop( FVector2D(0.0, 0.0), FirstStop.Color ), 0 );
		}

		if( LocalSize.Y > LastStop.Position.Y )
		{
			// The last stop is before the bottom side of the quad.  Add a stop at the bottom side of the quad using the same color as the last stop
			GradientStops.Add( FSlateGradientStop( LocalSize, LastStop.Color ) ); 
		}
	}

	// Add a pair of vertices for each gradient stop. Connecting them to the previous stop if necessary
	// Assumes gradient stops are sorted by position left to right or top to bottom
	for( int32 StopIndex = 0; StopIndex < GradientStops.Num(); ++StopIndex )
	{
		const uint32 IndexStart = RenderBatch.GetNumVertices();

		const FSlateGradientStop& CurStop = GradientStops[StopIndex];

		// The start vertex at this stop
		FVector2D StartPt;
		// The end vertex at this stop
		FVector2D EndPt;

		FVector2D StartUV;
		FVector2D EndUV;

		if( InPayload.GradientType == Orient_Vertical )
		{
			// Gradient stop is vertical so gradients to left to right
			StartPt = TopLeft;
			EndPt = BotLeft;
			// Gradient stops are interpreted in local space.
			StartPt.X += CurStop.Position.X;
			EndPt.X += CurStop.Position.X;

			StartUV.X = StartPt.X / TopRight.X;
			StartUV.Y = 0;

			EndUV.X = EndPt.X / TopRight.X;
			EndUV.Y = 1;
		}
		else
		{

			// Gradient stop is horizontal so gradients to top to bottom
			StartPt = TopLeft;
			EndPt = TopRight;
			// Gradient stops are interpreted in local space.
			StartPt.Y += CurStop.Position.Y;
			EndPt.Y += CurStop.Position.Y;

			StartUV.X = 0;
			StartUV.Y = StartPt.Y / BotLeft.Y;

			EndUV.X = 1;
			EndUV.Y = StartPt.Y / BotLeft.Y;
		}

		if( StopIndex == 0 )
		{
			// First stop does not have a full quad yet so do not create indices
			RenderBatch.AddVertex(FSlateVertex::Make<Rounding>(RenderTransform, FVector2f(StartPt), FVector2f(LocalSize), DrawScale, FVector4f(StartUV.X, StartUV.Y, 0,0), PackVertexColor(CurStop.Color), FColor::Transparent));
			RenderBatch.AddVertex(FSlateVertex::Make<Rounding>(RenderTransform, FVector2f(EndPt), FVector2f(LocalSize), DrawScale, FVector4f(EndUV.X, EndUV.Y, 0, 0), PackVertexColor(CurStop.Color), FColor::Transparent));
		}
		else
		{
			// All stops after the first have indices and generate quads
			RenderBatch.AddVertex(FSlateVertex::Make<Rounding>(RenderTransform, FVector2f(StartPt), FVector2f(LocalSize), DrawScale, FVector4f(StartUV.X, StartUV.Y, 0, 0), PackVertexColor(CurStop.Color), FColor::Transparent));
			RenderBatch.AddVertex(FSlateVertex::Make<Rounding>(RenderTransform, FVector2f(EndPt), FVector2f(LocalSize), DrawScale, FVector4f(EndUV.X, EndUV.Y, 0, 0), PackVertexColor(CurStop.Color), FColor::Transparent));

			// Connect the indices to the previous vertices
			RenderBatch.AddIndex(IndexStart - 2);
			RenderBatch.AddIndex(IndexStart - 1);
			RenderBatch.AddIndex(IndexStart + 0);

			RenderBatch.AddIndex(IndexStart + 0);
			RenderBatch.AddIndex(IndexStart - 1);
			RenderBatch.AddIndex(IndexStart + 1);
		}
	}
}

/**
* Calculates the intersection of two line segments P1->P2, P3->P4
* The tolerance setting is used when the lines aren't currently intersecting but will intersect in the future
* The higher the tolerance the greater the distance that the intersection point can be.
*
* @return true if the line intersects.  Populates Intersection
*/
static bool LineIntersect(const FVector2D& P1, const FVector2D& P2, const FVector2D& P3, const FVector2D& P4, FVector2D& Intersect, float Tolerance = .1f)
{
	float NumA = ((P4.X - P3.X)*(P1.Y - P3.Y) - (P4.Y - P3.Y)*(P1.X - P3.X));
	float NumB = ((P2.X - P1.X)*(P1.Y - P3.Y) - (P2.Y - P1.Y)*(P1.X - P3.X));

	float Denom = (P4.Y - P3.Y)*(P2.X - P1.X) - (P4.X - P3.X)*(P2.Y - P1.Y);

	if (FMath::IsNearlyZero(NumA) && FMath::IsNearlyZero(NumB))
	{
		// Lines are the same
		Intersect = (P1 + P2) / 2;
		return true;
	}

	if (FMath::IsNearlyZero(Denom))
	{
		// Lines are parallel
		return false;
	}

	float B = NumB / Denom;
	float A = NumA / Denom;

	// Note that this is a "tweaked" intersection test for the purpose of joining line segments.  We don't just want to know if the line segments
	// Intersect, but where they would if they don't currently. Except that we don't care in the case that where the segments 
	// intersection is so far away that its infeasible to use the intersection point later.
	if (A >= -Tolerance && A <= (1.0f + Tolerance) && B >= -Tolerance && B <= (1.0f + Tolerance))
	{
		Intersect = P1 + A*(P2 - P1);
		return true;
	}

	return false;
}


/** Utility class for building a strip of lines. */
struct FLineBuilder
{
	// Will append 5 vertexes to OutBatchVertices and 9 indexes to
	// OutBatchIndices. Creates the following cap geometry:
	//
	// Cap Vertex Indexes              Cap Measurements
	//
	//     U == 0
	//   2-4----                        2-------4-------....
	//   |\| 							|       |     ^ 
	//   | 0  <-- U==0.5				|<- d ->o    2h  
	//   |/|							|       |     v
	//   1-3----						1-------3-------....
	//     U == 0
	//                                 d is CapDirection
	//                                 h is Up
	//                                 o is CapOrigin

	static void MakeCap(
		FSlateRenderBatch& RenderBatch,
		const FSlateRenderTransform& RenderTransform,
		const FVector2D& CapOrigin,
		const FVector2D& CapDirection,
		const FVector2D& Up,
		const FColor& Color
	)
	{
		const uint32 FirstVertIndex = RenderBatch.GetNumVertices();

		RenderBatch.AddVertex(FSlateVertex::Make<ESlateVertexRounding::Disabled>(RenderTransform, FVector2f(CapOrigin), FVector2f(0.5f, 0.0f), FVector2f::ZeroVector, Color));
		RenderBatch.AddVertex(FSlateVertex::Make<ESlateVertexRounding::Disabled>(RenderTransform, FVector2f(CapOrigin + CapDirection + Up), FVector2f(0.0f, 0.0f), FVector2f::ZeroVector, Color));
		RenderBatch.AddVertex(FSlateVertex::Make<ESlateVertexRounding::Disabled>(RenderTransform, FVector2f(CapOrigin + CapDirection - Up), FVector2f(0.0f, 0.0f), FVector2f::ZeroVector, Color));
		RenderBatch.AddVertex(FSlateVertex::Make<ESlateVertexRounding::Disabled>(RenderTransform, FVector2f(CapOrigin + Up), FVector2f(0.0f, 0.0f), FVector2f::ZeroVector, Color));
		RenderBatch.AddVertex(FSlateVertex::Make<ESlateVertexRounding::Disabled>(RenderTransform, FVector2f(CapOrigin - Up), FVector2f(0.0f, 0.0f), FVector2f::ZeroVector, Color));

		RenderBatch.AddIndex(FirstVertIndex + 0);
		RenderBatch.AddIndex(FirstVertIndex + 3);
		RenderBatch.AddIndex(FirstVertIndex + 1);

		RenderBatch.AddIndex(FirstVertIndex + 0);
		RenderBatch.AddIndex(FirstVertIndex + 1);
		RenderBatch.AddIndex(FirstVertIndex + 2);

		RenderBatch.AddIndex(FirstVertIndex + 0);
		RenderBatch.AddIndex(FirstVertIndex + 2);
		RenderBatch.AddIndex(FirstVertIndex + 4);
	}

	FLineBuilder(FSlateRenderBatch& InRenderBatch, const FVector2D StartPoint, float HalfThickness, const FSlateRenderTransform& InRenderTransform, const FColor& InColor)
		: RenderBatch(InRenderBatch)
		, RenderTransform(InRenderTransform)
		, LastPointAdded()
		, LastNormal(FVector2D::ZeroVector)
		, HalfLineThickness(HalfThickness)
		, NumPointsAdded(1)
		, SingleColor(InColor)
	{
		LastPointAdded[0] = LastPointAdded[1] = StartPoint;
	}

	
	void BuildBezierGeometry_WithColorGradient(const TArray<FSlateGradientStop>& GradientStops, int32 GradientStopIndex, const FVector2D& P0, const FVector2D& P1, const FVector2D& P2, const FVector2D& P3, const FSlateElementBatcher& InBatcher)
	{
		const int32 NumGradientStops = GradientStops.Num();
		const float SubdivisionPoint = 1.0f / (NumGradientStops - GradientStopIndex);
		
		if (GradientStopIndex < NumGradientStops - 1)
		{
			FVector2D TwoCurves[7];
			deCasteljauSplit_WithColorGradient(P0, P1, P2, P3, TwoCurves, SubdivisionPoint);
			Subdivide_WithColorGradient(GradientStops[GradientStopIndex - 1].Color, GradientStops[GradientStopIndex].Color, InBatcher, TwoCurves[0], TwoCurves[1], TwoCurves[2], TwoCurves[3], *this, 1.0f);
			BuildBezierGeometry_WithColorGradient(GradientStops, GradientStopIndex + 1, TwoCurves[3], TwoCurves[4], TwoCurves[5], TwoCurves[6], InBatcher);
		}
		else
		{
			// We have reached the last gradient stop, so we can finish this spline.
			Subdivide_WithColorGradient(GradientStops[GradientStopIndex - 1].Color, GradientStops[GradientStopIndex].Color, InBatcher, P0, P1, P2, P3, *this, 1.0f);
			Finish(P3, InBatcher.PackVertexColor(GradientStops[GradientStopIndex].Color));
		}	
		
	}

	void BuildBezierGeometry(const FVector2D& P0, const FVector2D& P1, const FVector2D& P2, const FVector2D& P3)
	{
		Subdivide(P0, P1, P2, P3, *this, 1.0f);
		Finish(P3, SingleColor);
	}
	
private:
	void AppendPoint(const FVector2D NewPoint, const FColor& InColor)
	{
		// We only add vertexes for the previous line segment.
		// This is because we want to average the previous and new normals
		// In order to prevent overlapping line segments on the spline.
		// These occur especially when curvature is high.

		const FVector2D NewNormal = FVector2D(LastPointAdded[0].Y - NewPoint.Y, NewPoint.X - LastPointAdded[0].X).GetSafeNormal();

		if (NumPointsAdded == 2)
		{
			// Once we have two points, we have a normal, so we can generate the first bit of geometry.
			const FVector2D LastUp = LastNormal*HalfLineThickness;

			RenderBatch.AddVertex(FSlateVertex::Make<ESlateVertexRounding::Disabled>(RenderTransform, FVector2f(LastPointAdded[1] + LastUp), FVector2f(1.0f, 0.0f), FVector2f::ZeroVector, InColor));
			RenderBatch.AddVertex(FSlateVertex::Make<ESlateVertexRounding::Disabled>(RenderTransform, FVector2f(LastPointAdded[1] - LastUp), FVector2f(0.0f, 0.0f), FVector2f::ZeroVector, InColor));
		}

		if (NumPointsAdded >= 2)
		{
			const FVector2D AveragedUp = (0.5f*(NewNormal + LastNormal)).GetSafeNormal()*HalfLineThickness;

			RenderBatch.AddVertex(FSlateVertex::Make<ESlateVertexRounding::Disabled>(RenderTransform, FVector2f(LastPointAdded[0] + AveragedUp), FVector2f(1.0f, 0.0f), FVector2f::ZeroVector, InColor));
			RenderBatch.AddVertex(FSlateVertex::Make<ESlateVertexRounding::Disabled>(RenderTransform, FVector2f(LastPointAdded[0] - AveragedUp), FVector2f(0.0f, 0.0f), FVector2f::ZeroVector, InColor));

			const int32 NumVerts = RenderBatch.GetNumVertices();

			// Counterclockwise winding on triangles
			RenderBatch.AddIndex(NumVerts - 3);
			RenderBatch.AddIndex(NumVerts - 4);
			RenderBatch.AddIndex(NumVerts - 2);

			RenderBatch.AddIndex(NumVerts - 3);
			RenderBatch.AddIndex(NumVerts - 2);
			RenderBatch.AddIndex(NumVerts - 1);
		}

		LastPointAdded[1] = LastPointAdded[0];
		LastPointAdded[0] = NewPoint;
		LastNormal = NewNormal;

		++NumPointsAdded;
	}

	void Finish(const FVector2D& LastPoint, const FColor& InColor)
	{
		if (NumPointsAdded < 3)
		{
			// Line builder needs at least two line segments (3 points) to
			// complete building its geometry.
			// This will only happen in the case when we have a straight line.
			AppendPoint(LastPoint, InColor);
		}
		else
		{
			// We have added the last point, but the line builder only builds
			// geometry for the previous line segment. Build geometry for the
			// last line segment.
			const FVector2D LastUp = LastNormal*HalfLineThickness;

			RenderBatch.AddVertex(FSlateVertex::Make<ESlateVertexRounding::Disabled>(RenderTransform, FVector2f(LastPointAdded[0] + LastUp), FVector2f(1.0f, 0.0f), FVector2f::ZeroVector, InColor));
			RenderBatch.AddVertex(FSlateVertex::Make<ESlateVertexRounding::Disabled>(RenderTransform, FVector2f(LastPointAdded[0] - LastUp), FVector2f(0.0f, 0.0f), FVector2f::ZeroVector, InColor));

			const int32 NumVerts = RenderBatch.GetNumVertices();

			// Counterclockwise winding on triangles
			RenderBatch.AddIndex(NumVerts - 3);
			RenderBatch.AddIndex(NumVerts - 4);
			RenderBatch.AddIndex(NumVerts - 2);

			RenderBatch.AddIndex(NumVerts - 3);
			RenderBatch.AddIndex(NumVerts - 2);
			RenderBatch.AddIndex(NumVerts - 1);
		}
	}

	/**
	* Based on comp.graphics.algorithms: Adaptive Subdivision of Bezier Curves.
	*
	*   P1 + - - - - + P2
	*     /           \
	* P0 *             * P3
	*
	* In a perfectly flat curve P1 is the midpoint of (P0, P2) and P2 is the midpoint of (P1,P3).
	* Computing the deviation of points P1 and P2 from the midpoints of P0,P2 and P1,P3 provides
	* a simple and reliable measure of flatness.
	*
	* P1Deviation = (P0 + P2)/2 - P1
	* P2Deviation = (P1 + P3)/2 - P2
	*
	* Eliminate divides: same expression but gets us twice the allowable error
	* P1Deviation*2 = P0 + P2 - 2*P1
	* P2Deviation*2 = P1 + P3 - 2*P2
	*
	* Use manhattan distance: 2*Deviation = |P1Deviation.x| + |P1Deviation.y| + |P2Deviation.x| + |P2Deviation.y|
	*
	*/
	static float ComputeCurviness(const FVector2D&  P0, const FVector2D&  P1, const FVector2D&  P2, const FVector2D&  P3)
	{
		FVector2D TwoP1Deviations = P0 + P2 - 2 * P1;
		FVector2D TwoP2Deviations = P1 + P3 - 2 * P2;
		float TwoDeviations = FMath::Abs(TwoP1Deviations.X) + FMath::Abs(TwoP1Deviations.Y) + FMath::Abs(TwoP2Deviations.X) + FMath::Abs(TwoP2Deviations.Y);
		return TwoDeviations;
	}


	/**
	* deCasteljau subdivision of Bezier Curves based on reading of Gernot Hoffmann's Bezier Curves.
	*
	*       P1 + - - - - + P2                P1 +
	*         /           \                    / \
	*     P0 *             * P3            P0 *   \   * P3
	*                                              \ /
	*                                               + P2
	*
	*
	* Split the curve defined by P0,P1,P2,P3 into two new curves L0..L3 and R0..R3 that define the same shape.
	*
	* Points L0 and R3 are P0 and P3.
	* First find points L1, M, R2  as the midpoints of (P0,P1), (P1,P2), (P2,P3).
	* Find two more points: L2, R1 defined by midpoints of (L1,M) and (M,R2) respectively.
	* The final points L3 and R0 are both the midpoint of (L2,R1)
	*
	*/
	static void deCasteljauSplit(const FVector2D&  P0, const FVector2D&  P1, const FVector2D&  P2, const FVector2D& P3, FVector2D OutCurveParams[7])
	{
		FVector2D L1 = (P0 + P1) * 0.5f;
		FVector2D M = (P1 + P2) * 0.5f;
		FVector2D R2 = (P2 + P3) * 0.5f;

		FVector2D L2 = (L1 + M) * 0.5f;
		FVector2D R1 = (M + R2) * 0.5f;

		FVector2D L3R0 = (L2 + R1) * 0.5f;

		OutCurveParams[0] = P0;
		OutCurveParams[1] = L1;
		OutCurveParams[2] = L2;
		OutCurveParams[3] = L3R0;
		OutCurveParams[4] = R1;
		OutCurveParams[5] = R2;
		OutCurveParams[6] = P3;
	}

	/** More general form of the deCasteljauSplit splits the curve into two parts at a point between 0 and 1 along the curve's length. */
	static void deCasteljauSplit_WithColorGradient(const FVector2D&  P0, const FVector2D&  P1, const FVector2D&  P2, const FVector2D& P3, FVector2D OutCurveParams[7], float SplitPoint = 0.5f)
	{
		FVector2D L1 = FMath::Lerp(P0,P1,SplitPoint);
		FVector2D M = FMath::Lerp(P1,P2,SplitPoint);
		FVector2D R2 = FMath::Lerp(P2,P3,SplitPoint);

		FVector2D L2 = FMath::Lerp(L1,M,SplitPoint);
		FVector2D R1 = FMath::Lerp(M,R2,SplitPoint);

		FVector2D L3R0 = FMath::Lerp(L2,R1,SplitPoint);

		OutCurveParams[0] = P0;
		OutCurveParams[1] = L1;
		OutCurveParams[2] = L2;
		OutCurveParams[3] = L3R0;
		OutCurveParams[4] = R1;
		OutCurveParams[5] = R2;
		OutCurveParams[6] = P3;
	}

	static void Subdivide(const FVector2D&  P0, const FVector2D&  P1, const FVector2D&  P2, const FVector2D&  P3, FLineBuilder& LineBuilder, float MaxBiasTimesTwo = 2.0f)
	{
		const float Curviness = ComputeCurviness(P0, P1, P2, P3);
		if (Curviness > MaxBiasTimesTwo)
		{
			// Split the Bezier into two curves.
			FVector2D TwoCurves[7];
			deCasteljauSplit(P0, P1, P2, P3, TwoCurves);
			// Subdivide left, then right
			Subdivide(TwoCurves[0], TwoCurves[1], TwoCurves[2], TwoCurves[3], LineBuilder, MaxBiasTimesTwo);
			Subdivide(TwoCurves[3], TwoCurves[4], TwoCurves[5], TwoCurves[6], LineBuilder, MaxBiasTimesTwo);
		}
		else
		{
			LineBuilder.AppendPoint(P3, LineBuilder.SingleColor);
		}
	}

	static void Subdivide_WithColorGradient(const FLinearColor& StartColor, const FLinearColor& EndColor, const FSlateElementBatcher& InBatcher, const FVector2D&  P0, const FVector2D&  P1, const FVector2D&  P2, const FVector2D&  P3, FLineBuilder& LineBuilder, float MaxBiasTimesTwo = 2.0f)
	{
		const float Curviness = ComputeCurviness(P0, P1, P2, P3);
		if (Curviness > MaxBiasTimesTwo)
		{
			// Split the Bezier into two curves.
			FVector2D TwoCurves[7];
			deCasteljauSplit(P0, P1, P2, P3, TwoCurves);
			const FLinearColor MidpointColor = FLinearColor::LerpUsingHSV(StartColor, EndColor, 0.5f);
			// Subdivide left, then right
			Subdivide_WithColorGradient(StartColor, MidpointColor, InBatcher, TwoCurves[0], TwoCurves[1], TwoCurves[2], TwoCurves[3], LineBuilder, MaxBiasTimesTwo);
			Subdivide_WithColorGradient(MidpointColor, EndColor, InBatcher, TwoCurves[3], TwoCurves[4], TwoCurves[5], TwoCurves[6], LineBuilder, MaxBiasTimesTwo);
		}
		else
		{
			LineBuilder.AppendPoint(P3, InBatcher.PackVertexColor(EndColor));
		}
	}
	
private:
	FSlateRenderBatch& RenderBatch;
	const FSlateRenderTransform& RenderTransform;
	FVector2D LastPointAdded[2];
	FVector2D LastNormal;
	float HalfLineThickness;
	int32 NumPointsAdded;
	FColor SingleColor;

};


void FSlateElementBatcher::AddSplineElement(const FSlateDrawElement& DrawElement)
{
	// WHY NO PIXEL SNAPPING?
	//
	// Pixel snapping with splines does not make sense.
	// If any of the segments are snapped to pixels, the line will
	// not appear continuous. It is possible to snap the first and
	// last points to pixels, but unclear what that means given
	// a floating point line width.

	const FSlateRenderTransform& RenderTransform = DrawElement.GetRenderTransform();
	const FSlateSplinePayload& InPayload = DrawElement.GetDataPayload<FSlateSplinePayload>();
	ESlateDrawEffect InDrawEffects = DrawElement.GetDrawEffects();
	const int32 Layer = DrawElement.GetLayer();

	// 1 is the minimum thickness we support for generating geometry.
	// The shader takes care of sub-pixel line widths.
	// Thickness is given in screenspace, so convert it to local space before proceeding.
	float InThickness = FMath::Max(1.0f, DrawElement.GetInverseLayoutTransform().GetScale() * InPayload.GetThickness());

	// Width of the filter size to use for anti-aliasing.
	// Increasing this value will increase the fuzziness of line edges.
	const float FilterScale = 1.0f;

	static const float TwoRootTwo = 2 * UE_SQRT_2;
	// Compute the actual size of the line we need based on thickness.
	// Each line segment will be a bit thicker than the line to account
	// for the size of the filter.
	const float LineThickness = (TwoRootTwo + InThickness);

	// The amount we increase each side of the line to generate enough pixels
	const float HalfThickness = LineThickness * .5f + FilterScale;

	const FColor SplineColor = (InPayload.GradientStops.Num()==1) ? PackVertexColor(InPayload.GradientStops[0].Color) : PackVertexColor(InPayload.GetTint());

	FSlateRenderBatch& RenderBatch = CreateRenderBatch(Layer, FShaderParams::MakePixelShaderParams(FVector4f(InPayload.GetThickness(), FilterScale, 0, 0)), nullptr, ESlateDrawPrimitive::TriangleList, ESlateShader::LineSegment, InDrawEffects, ESlateBatchDrawFlag::None, DrawElement);

	FLineBuilder LineBuilder(
		RenderBatch,
		InPayload.P0,
		HalfThickness,
		RenderTransform,
		SplineColor
	);

	if (/*const bool bNoGradient = */InPayload.GradientStops.Num() <= 1)
	{
		// Normal scenario where there is no color gradient.
		LineBuilder.BuildBezierGeometry(InPayload.P0, InPayload.P1, InPayload.P2, InPayload.P3);
	}
	else
	{
		// Deprecated scenario _WithColorGradient
		LineBuilder.BuildBezierGeometry_WithColorGradient( InPayload.GradientStops, 1, InPayload.P0, InPayload.P1, InPayload.P2, InPayload.P3, *this);
	}
}


template<ESlateVertexRounding Rounding>
void FSlateElementBatcher::AddLineElement( const FSlateDrawElement& DrawElement )
{
	const FSlateLinePayload& DrawElementPayload = DrawElement.GetDataPayload<FSlateLinePayload>();
	const FSlateRenderTransform& RenderTransform = DrawElement.GetRenderTransform();
	ESlateDrawEffect DrawEffects = DrawElement.GetDrawEffects();
	const int32 Layer = DrawElement.GetLayer();

	const TArray<FVector2D>& Points = DrawElementPayload.GetPoints();
	const TArray<FLinearColor>& PointColors = DrawElementPayload.GetPointColors();

	const int32 NumPoints = Points.Num();
	if (NumPoints < 2)
	{
		return;
	}
	
	const FColor FinalTint = PackVertexColor(DrawElementPayload.GetTint());

	if(DrawElementPayload.IsAntialiased() )
	{
		//
		//  The true center of the line is represented by o---o---o
		//
		//
		//           Two triangles make up each trapezoidal line segment
		//                /        |  |   
		//               v         |  |   
		//    +-+---------------+  |  | 
		//    |\|              / \ v  | 
		//    | o-------------o   \   |  +--------- U==0
		//    |/|            / \   \  |  | 
		//    +-+-----------+   \   \ v  v  
		//                   \   \   +------+-+
		//     ^              \   \ /       |/| 
		//     |               \   o--------o | <-- Endcap
		//     Endcap           \ /         |\|
		//                       +----------+-+
		//                               ^
		//                               |
		//                               +--------- U==1
		//
		// Each trapezoidal section has a Vertex.U==1 on the bottom and Vertex.U==0 on top.
		// Endcaps have Vertex.U==0.5 in the middle and Vertex.U==0 on the outside.
		// This enables easy distance calculations to the "true center" of the line for
		// anti-aliasing calculations performed in the pixels shader.




		// Half of the width of the filter size to use for anti-aliasing.
		// Increasing this value will increase the fuzziness of line edges.
		const float FilterScale = 1.0f;

		// Thickness is given in screen space, so convert it to local space before proceeding.
		float RequestedThickness = DrawElementPayload.GetThickness();
		
		static const float TwoRootTwo = 2 * UE_SQRT_2;
		// Compute the actual size of the line we need based on thickness.
		// Each line segment will be a bit thicker than the line to account
		// for the size of the filter.
		const float LineThickness = (TwoRootTwo + RequestedThickness );

		// The amount we increase each side of the line to generate enough pixels
		const float HalfThickness = LineThickness * .5f + FilterScale;

		// Find a batch for the element
		FSlateRenderBatch& RenderBatch = CreateRenderBatch( Layer, FShaderParams::MakePixelShaderParams(FVector4f(RequestedThickness, FilterScale,0,0) ), nullptr, ESlateDrawPrimitive::TriangleList, ESlateShader::LineSegment, DrawEffects, ESlateBatchDrawFlag::None, DrawElement);

		FVector2D StartPos = Points[0];
		FVector2D EndPos = Points[1];

		FVector2D Normal = FVector2D( StartPos.Y - EndPos.Y, EndPos.X - StartPos.X ).GetSafeNormal();
		FVector2D Up = Normal * HalfThickness;

		FColor StartColor = PointColors.Num() ? PackVertexColor(PointColors[0] * DrawElementPayload.GetTint()) : FinalTint;
		FColor EndColor = PointColors.Num() ? PackVertexColor(PointColors[1] * DrawElementPayload.GetTint()) : FinalTint;
	
		const FVector2D StartCapDirection = HalfThickness*((StartPos - EndPos).GetSafeNormal());
		FLineBuilder::MakeCap(RenderBatch, RenderTransform, StartPos, StartCapDirection, Up, StartColor);
		const uint32 IndexStart = RenderBatch.GetNumVertices();

		// First two points in the line.
		RenderBatch.AddVertex(FSlateVertex::Make<Rounding>( RenderTransform, FVector2f(StartPos + Up), FVector2f(1.0, 0.0f), FVector2f::ZeroVector, StartColor ) );
		RenderBatch.AddVertex(FSlateVertex::Make<Rounding>( RenderTransform, FVector2f(StartPos - Up), FVector2f(0.0, 0.0f), FVector2f::ZeroVector, StartColor) );

		// Generate the rest of the segments
		for( int32 Point = 1; Point < NumPoints; ++Point )
		{
			EndPos = Points[Point];
			// Determine if we should check the intersection point with the next line segment.
			// We will adjust were this line ends to the intersection
			bool bCheckIntersection = (Point + 1) < NumPoints;

			// Compute the normal to the line
			Normal = FVector2D( StartPos.Y - EndPos.Y, EndPos.X - StartPos.X ).GetSafeNormal();

			// Create the new vertices for the thick line segment
			Up = Normal * HalfThickness;

			FColor PointColor = PointColors.Num() ? PackVertexColor(PointColors[Point] * DrawElementPayload.GetTint()) : FinalTint;

			FVector2D IntersectUpper = EndPos + Up;
			FVector2D IntersectLower = EndPos - Up;

			if( bCheckIntersection )
			{
				// The end point of the next segment
				const FVector2D NextEndPos = Points[Point+1];

				// The normal of the next segment
				const FVector2D NextNormal = FVector2D( EndPos.Y - NextEndPos.Y, NextEndPos.X - EndPos.X ).GetSafeNormal();

				// The next amount to adjust the vertices by 
				FVector2D NextUp = NextNormal * HalfThickness;

				FVector2D IntersectionPoint;
				if( LineIntersect( StartPos + Up, EndPos + Up, EndPos + NextUp, NextEndPos + NextUp, IntersectionPoint ) )
				{
					// If the lines intersect adjust where the line starts
					IntersectUpper = IntersectionPoint;

					// visualizes the intersection
					//AddQuadElement( IntersectUpper-FVector2D(1,1), FVector2D(2,2), 1, InClippingRect, Layer+1, FColor::Orange);
				}

				if( LineIntersect( StartPos - Up, EndPos - Up, EndPos - NextUp, NextEndPos - NextUp, IntersectionPoint ) )
				{
					// If the lines intersect adjust where the line starts
					IntersectLower = IntersectionPoint;

					// visualizes the intersection
					//AddQuadElement( IntersectLower-FVector2D(1,1), FVector2D(2,2), 1, InClippingRect, Layer+1, FColor::Yellow);
				}
			}

			RenderBatch.AddVertex(FSlateVertex::Make<Rounding>( RenderTransform, FVector2f(IntersectUpper), FVector2f(1.0, 0.0f), FVector2f::ZeroVector, PointColor ) );
			RenderBatch.AddVertex(FSlateVertex::Make<Rounding>( RenderTransform, FVector2f(IntersectLower), FVector2f(0.0, 0.0f), FVector2f::ZeroVector, PointColor ) );
			
			// Counterclockwise winding on triangles
			RenderBatch.AddIndex(IndexStart + 2 * Point - 1);
			RenderBatch.AddIndex(IndexStart + 2 * Point - 2);
			RenderBatch.AddIndex(IndexStart + 2 * Point + 0);

			RenderBatch.AddIndex(IndexStart + 2 * Point - 1);
			RenderBatch.AddIndex(IndexStart + 2 * Point + 0);
			RenderBatch.AddIndex(IndexStart + 2 * Point + 1);

			StartPos = EndPos;
		}

		EndPos = Points[NumPoints - 1];
		StartPos = Points[NumPoints - 2];
		const FVector2D EndCapDirection = HalfThickness*((EndPos-StartPos).GetSafeNormal());
		FLineBuilder::MakeCap(RenderBatch, RenderTransform, EndPos, EndCapDirection, Up, EndColor);
	}
	else
	{
		if (DrawElementPayload.GetThickness() == 1)
		{
			// Find a batch for the element
			FSlateRenderBatch& RenderBatch = CreateRenderBatch(Layer, FShaderParams(), nullptr, ESlateDrawPrimitive::LineList, ESlateShader::Default, DrawEffects, ESlateBatchDrawFlag::None, DrawElement);

			// Generate the line segments using the native line rendering of the platform.
			for (int32 Point = 0; Point < NumPoints - 1; ++Point)
			{
				const uint32 IndexStart = RenderBatch.GetNumVertices();
				FVector2D StartPos = Points[Point];
				FVector2D EndPos = Points[Point + 1];

				FColor StartColor = PointColors.Num() ? PackVertexColor(PointColors[Point]  * DrawElementPayload.GetTint()) : FinalTint;
				FColor EndColor = PointColors.Num() ? PackVertexColor(PointColors[Point+1] * DrawElementPayload.GetTint()) : FinalTint;

				RenderBatch.AddVertex(FSlateVertex::Make<Rounding>(RenderTransform, FVector2f(StartPos), FVector2f::ZeroVector, StartColor));
				RenderBatch.AddVertex(FSlateVertex::Make<Rounding>(RenderTransform, FVector2f(EndPos), FVector2f::ZeroVector, EndColor));

				RenderBatch.AddIndex(IndexStart);
				RenderBatch.AddIndex(IndexStart + 1);
			}
		}
		else
		{
			// Find a batch for the element
			FSlateRenderBatch& RenderBatch = CreateRenderBatch(Layer, FShaderParams(), nullptr, ESlateDrawPrimitive::TriangleList, ESlateShader::Default, DrawEffects, ESlateBatchDrawFlag::None, DrawElement);


			// Generate the line segments using non-aa'ed polylines.
			for (int32 Point = 0; Point < NumPoints - 1; ++Point)
			{
				const uint32 IndexStart = RenderBatch.GetNumVertices();
				const FVector2D StartPos = Points[Point];
				const FVector2D EndPos = Points[Point + 1];

				FColor StartColor	= PointColors.Num() ? PackVertexColor(PointColors[Point]   * DrawElementPayload.GetTint()) : FinalTint;
				FColor EndColor		= PointColors.Num() ? PackVertexColor(PointColors[Point+1] * DrawElementPayload.GetTint()) : FinalTint;
	
				const FVector2D SegmentNormal = (EndPos - StartPos).GetSafeNormal();
				const FVector2D HalfThickNormal = SegmentNormal * (DrawElementPayload.GetThickness() * 0.5f);

				RenderBatch.AddVertex(FSlateVertex::Make<Rounding>(RenderTransform, FVector2f(StartPos + FVector2D(HalfThickNormal.Y, -HalfThickNormal.X)), FVector2f::ZeroVector, FVector2f::ZeroVector, StartColor));
				RenderBatch.AddVertex(FSlateVertex::Make<Rounding>(RenderTransform, FVector2f(StartPos + FVector2D(-HalfThickNormal.Y, HalfThickNormal.X)), FVector2f::ZeroVector, FVector2f::ZeroVector, StartColor));
				RenderBatch.AddVertex(FSlateVertex::Make<Rounding>(RenderTransform, FVector2f(EndPos + FVector2D(HalfThickNormal.Y, -HalfThickNormal.X)), FVector2f::ZeroVector, FVector2f::ZeroVector, EndColor));
				RenderBatch.AddVertex(FSlateVertex::Make<Rounding>(RenderTransform, FVector2f(EndPos + FVector2D(-HalfThickNormal.Y, HalfThickNormal.X)), FVector2f::ZeroVector, FVector2f::ZeroVector, EndColor));

				RenderBatch.AddIndex(IndexStart + 0);
				RenderBatch.AddIndex(IndexStart + 1);
				RenderBatch.AddIndex(IndexStart + 2);

				RenderBatch.AddIndex(IndexStart + 2);
				RenderBatch.AddIndex(IndexStart + 1);
				RenderBatch.AddIndex(IndexStart + 3);
			}
		}
	}
}

template<ESlateVertexRounding Rounding>
void FSlateElementBatcher::AddViewportElement( const FSlateDrawElement& DrawElement )
{
	const FSlateRenderTransform& RenderTransform = DrawElement.GetRenderTransform();
	const FVector2D& LocalSize = DrawElement.GetLocalSize();
	const FSlateViewportPayload& DrawElementPayload = DrawElement.GetDataPayload<FSlateViewportPayload>();
	ESlateDrawEffect InDrawEffects = DrawElement.GetDrawEffects();
	const int32 Layer = DrawElement.GetLayer();

	const FColor FinalColor = PackVertexColor(DrawElementPayload.GetTint());

	ESlateBatchDrawFlag DrawFlags = DrawElement.GetBatchFlags();

	FSlateShaderResource* ViewportResource = DrawElementPayload.RenderTargetResource;
	ESlateShader ShaderType = ESlateShader::Default;

	if(DrawElementPayload.bViewportTextureAlphaOnly )
	{
		// This is a slight hack, but the grayscale font shader is the same as the general shader except it reads alpha only textures and doesn't support tiling
		ShaderType = ESlateShader::GrayscaleFont;
	}

	FSlateRenderBatch& RenderBatch = CreateRenderBatch( Layer, FShaderParams(), ViewportResource, ESlateDrawPrimitive::TriangleList, ShaderType, InDrawEffects, DrawFlags, DrawElement);

	// Tag this batch as requiring vsync if the viewport requires it.
	if( ViewportResource != nullptr && !DrawElementPayload.bAllowViewportScaling )
	{
		bRequiresVsync |= DrawElementPayload.bRequiresVSync;
	}

	// Do pixel snapping
	FVector2D TopLeft(0,0);
	FVector2D BotRight(LocalSize);

	// If the viewport disallows scaling, force size to current texture size.
	if (ViewportResource != nullptr && !DrawElementPayload.bAllowViewportScaling)
	{
		const float ElementScale = DrawElement.GetScale();
		BotRight = FVector2D(ViewportResource->GetWidth() / ElementScale, ViewportResource->GetHeight() / ElementScale);
	}

	FVector2D TopRight = FVector2D( BotRight.X, TopLeft.Y);
	FVector2D BotLeft =	 FVector2D( TopLeft.X, BotRight.Y);

	// The start index of these vertices in the index buffer
	const uint32 IndexStart = 0;

	// Add four vertices to the list of verts to be added to the vertex buffer
	RenderBatch.AddVertex( FSlateVertex::Make<Rounding>( RenderTransform, FVector2f(TopLeft),	FVector2f(0.0f,0.0f),	FinalColor ) );
	RenderBatch.AddVertex( FSlateVertex::Make<Rounding>( RenderTransform, FVector2f(TopRight),	FVector2f(1.0f,0.0f),	FinalColor ) );
	RenderBatch.AddVertex( FSlateVertex::Make<Rounding>( RenderTransform, FVector2f(BotLeft),	FVector2f(0.0f,1.0f),	FinalColor ) );
	RenderBatch.AddVertex( FSlateVertex::Make<Rounding>( RenderTransform, FVector2f(BotRight),	FVector2f(1.0f,1.0f),	FinalColor ) );

	// Add 6 indices to the vertex buffer.  (2 tri's per quad, 3 indices per tri)
	RenderBatch.AddIndex( IndexStart + 0 );
	RenderBatch.AddIndex( IndexStart + 1 );
	RenderBatch.AddIndex( IndexStart + 2 );

	RenderBatch.AddIndex( IndexStart + 2 );
	RenderBatch.AddIndex( IndexStart + 1 );
	RenderBatch.AddIndex( IndexStart + 3 );
}

template<ESlateVertexRounding Rounding>
void FSlateElementBatcher::AddBorderElement( const FSlateDrawElement& DrawElement )
{
	const FSlateBoxPayload& DrawElementPayload = DrawElement.GetDataPayload<FSlateBoxPayload>();
	const FSlateRenderTransform& RenderTransform = DrawElement.GetRenderTransform();
	const FVector2D& LocalSize = DrawElement.GetLocalSize();
	const ESlateDrawEffect InDrawEffects = DrawElement.GetDrawEffects();

	const int32 Layer = DrawElement.GetLayer();

	const float DrawScale = DrawElement.GetScale();

	uint32 TextureWidth = 1;
	uint32 TextureHeight = 1;

	// Currently borders are not atlased because they are tiled.  So we just assume the texture proxy holds the actual texture
	const FSlateShaderResourceProxy* ResourceProxy = DrawElementPayload.GetResourceProxy();
	FSlateShaderResource* Resource = ResourceProxy ? ResourceProxy->Resource : nullptr;
	if( Resource )
	{
		TextureWidth = Resource->GetWidth();
		TextureHeight = Resource->GetHeight();
	}
	FVector2D TextureSizeLocalSpace = TransformVector(DrawElement.GetInverseLayoutTransform(), FVector2D((float)TextureWidth, (float)TextureHeight));
 
	// Texel offset
	const FVector2D HalfTexel( PixelCenterOffset/TextureWidth, PixelCenterOffset/TextureHeight );

	const FVector2D StartUV = HalfTexel;
	const FVector2D EndUV = FVector2D( 1.0f, 1.0f ) + HalfTexel;

	FMargin Margin = DrawElementPayload.GetBrushMargin();

	// Do pixel snapping
	FVector2D TopLeft(0,0);
	FVector2D BotRight(LocalSize);

	// Account for negative sizes
	bool bIsFlippedX = TopLeft.X > BotRight.X;
	bool bIsFlippedY = TopLeft.Y > BotRight.Y;
	Margin.Left = bIsFlippedX ? -Margin.Left : Margin.Left;
	Margin.Top = bIsFlippedY ? -Margin.Top : Margin.Top;
	Margin.Right = bIsFlippedX ? -Margin.Right : Margin.Right;
	Margin.Bottom = bIsFlippedY ? -Margin.Bottom : Margin.Bottom;

	// Determine the margins for each quad
	FVector2D TopLeftMargin(TextureSizeLocalSpace * FVector2D(Margin.Left, Margin.Top));
	FVector2D BotRightMargin(LocalSize - TextureSizeLocalSpace * FVector2D(Margin.Right, Margin.Bottom));

	float LeftMarginX = TopLeftMargin.X;
	float TopMarginY = TopLeftMargin.Y;
	float RightMarginX = BotRightMargin.X;
	float BottomMarginY = BotRightMargin.Y;

	// If the margins are overlapping the margins are too big or the button is too small
	// so clamp margins to half of the box size
	if (FMath::Abs(RightMarginX) < FMath::Abs(LeftMarginX))
	{
		LeftMarginX = LocalSize.X / 2;
		RightMarginX = LeftMarginX;
	}

	if (FMath::Abs(BottomMarginY) < FMath::Abs(TopMarginY))
	{
		TopMarginY = LocalSize.Y / 2;
		BottomMarginY = TopMarginY;
	}

	// Determine the texture coordinates for each quad
	float LeftMarginU = FMath::Abs(Margin.Left);
	float TopMarginV = FMath::Abs(Margin.Top);
	float RightMarginU = 1.0f - FMath::Abs(Margin.Right);
	float BottomMarginV = 1.0f - FMath::Abs(Margin.Bottom);

	LeftMarginU += HalfTexel.X;
	TopMarginV += HalfTexel.Y;
	BottomMarginV += HalfTexel.Y;
	RightMarginU += HalfTexel.X;

	// Determine the amount of tiling needed for the texture in this element.  The formula is number of pixels covered by the tiling portion of the texture / the number number of texels corresponding to the tiled portion of the texture.
	float TopTiling = 1.0f;
	float LeftTiling = 1.0f;
	float Denom = TextureSizeLocalSpace.X * (1.0f - Margin.GetTotalSpaceAlong<Orient_Horizontal>());
	if (!FMath::IsNearlyZero(Denom))
	{
		TopTiling = (RightMarginX - LeftMarginX) / Denom;
	}
	Denom = TextureSizeLocalSpace.Y * (1.0f - Margin.GetTotalSpaceAlong<Orient_Vertical>());
	if (!FMath::IsNearlyZero(Denom))
	{
		LeftTiling = (BottomMarginY - TopMarginY) / Denom;
	}
	
	FShaderParams ShaderParams = FShaderParams::MakePixelShaderParams(FVector4f(LeftMarginU,RightMarginU,TopMarginV,BottomMarginV) );

	// The tint color applies to all brushes and is passed per vertex
	const FColor Tint = PackVertexColor(DrawElementPayload.GetTint());

	// Pass the tiling information as a flag so we can pick the correct texture addressing mode
	ESlateBatchDrawFlag DrawFlags = (ESlateBatchDrawFlag::TileU|ESlateBatchDrawFlag::TileV);

	FSlateRenderBatch& RenderBatch = CreateRenderBatch( Layer, ShaderParams, Resource, ESlateDrawPrimitive::TriangleList, ESlateShader::Border, InDrawEffects, DrawFlags, DrawElement);

	// Ensure tiling of at least 1.  
	TopTiling = TopTiling >= 1.0f ? TopTiling : 1.0f;
	LeftTiling = LeftTiling >= 1.0f ? LeftTiling : 1.0f;
	float RightTiling = LeftTiling;
	float BottomTiling = TopTiling;

	FVector2D Position = TopLeft;
	FVector2D EndPos = BotRight;

	// The start index of these vertices in the index buffer
	const uint32 IndexStart = RenderBatch.GetNumVertices();

	// Zero for second UV indicates no tiling and to just pass the UV though (for the corner sections)
	FVector2D Zero(0,0);

	// Add all the vertices needed for this element.  Vertices are duplicated so that we can have some sections with no tiling and some with tiling.
	RenderBatch.AddVertex( FSlateVertex::Make<Rounding>( RenderTransform, FVector2f( Position ),					FVector2f(LocalSize), DrawScale, FVector4f( StartUV.X, StartUV.Y, 0.0f, 0.0f),				Tint ) ); //0
	RenderBatch.AddVertex( FSlateVertex::Make<Rounding>( RenderTransform, FVector2f( Position.X, TopMarginY ),		FVector2f(LocalSize), DrawScale, FVector4f( StartUV.X, TopMarginV, 0.0f, 0.0f),				Tint ) ); //1
	RenderBatch.AddVertex( FSlateVertex::Make<Rounding>( RenderTransform, FVector2f( LeftMarginX, Position.Y ),		FVector2f(LocalSize), DrawScale, FVector4f( LeftMarginU, StartUV.Y, 0.0f, 0.0f),			Tint ) ); //2
	RenderBatch.AddVertex( FSlateVertex::Make<Rounding>( RenderTransform, FVector2f( LeftMarginX, TopMarginY ),		FVector2f(LocalSize), DrawScale, FVector4f( LeftMarginU, TopMarginV, 0.0f, 0.0f),			Tint ) ); //3

	RenderBatch.AddVertex( FSlateVertex::Make<Rounding>( RenderTransform, FVector2f( LeftMarginX, Position.Y ),		FVector2f(LocalSize), DrawScale, FVector4f( StartUV.X, StartUV.Y, TopTiling, 0.0f),			Tint ) ); //4
	RenderBatch.AddVertex( FSlateVertex::Make<Rounding>( RenderTransform, FVector2f( LeftMarginX, TopMarginY ),		FVector2f(LocalSize), DrawScale, FVector4f( StartUV.X, TopMarginV, TopTiling, 0.0f),		Tint ) ); //5
	RenderBatch.AddVertex( FSlateVertex::Make<Rounding>( RenderTransform, FVector2f( RightMarginX, Position.Y ),	FVector2f(LocalSize), DrawScale, FVector4f( EndUV.X, StartUV.Y, TopTiling, 0.0f),			Tint ) ); //6
	RenderBatch.AddVertex( FSlateVertex::Make<Rounding>( RenderTransform, FVector2f( RightMarginX, TopMarginY ),	FVector2f(LocalSize), DrawScale, FVector4f( EndUV.X, TopMarginV, TopTiling, 0.0f),			Tint ) ); //7

	RenderBatch.AddVertex( FSlateVertex::Make<Rounding>( RenderTransform, FVector2f( RightMarginX, Position.Y ),	FVector2f(LocalSize), DrawScale, FVector4f( RightMarginU, StartUV.Y, 0.0f, 0.0f),			Tint ) ); //8
	RenderBatch.AddVertex( FSlateVertex::Make<Rounding>( RenderTransform, FVector2f( RightMarginX, TopMarginY ),	FVector2f(LocalSize), DrawScale, FVector4f( RightMarginU, TopMarginV, 0.0f, 0.0f),			Tint ) ); //9
	RenderBatch.AddVertex( FSlateVertex::Make<Rounding>( RenderTransform, FVector2f( EndPos.X, Position.Y ),		FVector2f(LocalSize), DrawScale, FVector4f( EndUV.X, StartUV.Y, 0.0f, 0.0f),				Tint ) ); //10
	RenderBatch.AddVertex( FSlateVertex::Make<Rounding>( RenderTransform, FVector2f( EndPos.X, TopMarginY ),		FVector2f(LocalSize), DrawScale, FVector4f( EndUV.X, TopMarginV, 0.0f, 0.0f),				Tint ) ); //11

	RenderBatch.AddVertex( FSlateVertex::Make<Rounding>( RenderTransform, FVector2f( Position.X, TopMarginY ),		FVector2f(LocalSize), DrawScale, FVector4f( StartUV.X, StartUV.Y, 0.0f, LeftTiling),		Tint ) ); //12
	RenderBatch.AddVertex( FSlateVertex::Make<Rounding>( RenderTransform, FVector2f( Position.X, BottomMarginY ),	FVector2f(LocalSize), DrawScale, FVector4f( StartUV.X, EndUV.Y, 0.0f, LeftTiling),			Tint ) ); //13
	RenderBatch.AddVertex( FSlateVertex::Make<Rounding>( RenderTransform, FVector2f( LeftMarginX, TopMarginY ),		FVector2f(LocalSize), DrawScale, FVector4f( LeftMarginU, StartUV.Y, 0.0f, LeftTiling),		Tint ) ); //14
	RenderBatch.AddVertex( FSlateVertex::Make<Rounding>( RenderTransform, FVector2f( LeftMarginX, BottomMarginY ),	FVector2f(LocalSize), DrawScale, FVector4f( LeftMarginU, EndUV.Y, 0.0f, LeftTiling),		Tint ) ); //15

	RenderBatch.AddVertex( FSlateVertex::Make<Rounding>( RenderTransform, FVector2f( RightMarginX, TopMarginY ),	FVector2f(LocalSize), DrawScale, FVector4f( RightMarginU, StartUV.Y, 0.0f, RightTiling),	Tint ) ); //16
	RenderBatch.AddVertex( FSlateVertex::Make<Rounding>( RenderTransform, FVector2f( RightMarginX, BottomMarginY ), FVector2f(LocalSize), DrawScale, FVector4f( RightMarginU, EndUV.Y, 0.0f, RightTiling),		Tint ) ); //17
	RenderBatch.AddVertex( FSlateVertex::Make<Rounding>( RenderTransform, FVector2f( EndPos.X, TopMarginY ),		FVector2f(LocalSize), DrawScale, FVector4f( EndUV.X, StartUV.Y, 0.0f, RightTiling),			Tint ) ); //18
	RenderBatch.AddVertex( FSlateVertex::Make<Rounding>( RenderTransform, FVector2f( EndPos.X, BottomMarginY ),		FVector2f(LocalSize), DrawScale, FVector4f( EndUV.X, EndUV.Y, 0.0f, RightTiling),			Tint ) ); //19

	RenderBatch.AddVertex( FSlateVertex::Make<Rounding>( RenderTransform, FVector2f( Position.X, BottomMarginY ),	FVector2f(LocalSize), DrawScale, FVector4f( StartUV.X, BottomMarginV, 0.0f, 0.0f),			Tint ) ); //20
	RenderBatch.AddVertex( FSlateVertex::Make<Rounding>( RenderTransform, FVector2f( Position.X, EndPos.Y ),		FVector2f(LocalSize), DrawScale, FVector4f( StartUV.X, EndUV.Y, 0.0f, 0.0f),				Tint ) ); //21
	RenderBatch.AddVertex( FSlateVertex::Make<Rounding>( RenderTransform, FVector2f( LeftMarginX, BottomMarginY ),	FVector2f(LocalSize), DrawScale, FVector4f( LeftMarginU, BottomMarginV, 0.0f, 0.0f),		Tint ) ); //22
	RenderBatch.AddVertex( FSlateVertex::Make<Rounding>( RenderTransform, FVector2f( LeftMarginX, EndPos.Y ),		FVector2f(LocalSize), DrawScale, FVector4f( LeftMarginU, EndUV.Y, 0.0f, 0.0f),				Tint ) ); //23

	RenderBatch.AddVertex( FSlateVertex::Make<Rounding>( RenderTransform, FVector2f( LeftMarginX, BottomMarginY ),	FVector2f(LocalSize), DrawScale, FVector4f( StartUV.X, BottomMarginV, BottomTiling, 0.0f),	Tint ) ); //24
	RenderBatch.AddVertex( FSlateVertex::Make<Rounding>( RenderTransform, FVector2f( LeftMarginX, EndPos.Y ),		FVector2f(LocalSize), DrawScale, FVector4f( StartUV.X, EndUV.Y, BottomTiling, 0.0f),		Tint ) ); //25
	RenderBatch.AddVertex( FSlateVertex::Make<Rounding>( RenderTransform, FVector2f( RightMarginX,BottomMarginY ),	FVector2f(LocalSize), DrawScale, FVector4f( EndUV.X, BottomMarginV, BottomTiling, 0.0f),	Tint ) ); //26
	RenderBatch.AddVertex( FSlateVertex::Make<Rounding>( RenderTransform, FVector2f( RightMarginX, EndPos.Y ),		FVector2f(LocalSize), DrawScale, FVector4f( EndUV.X, EndUV.Y, BottomTiling, 0.0f),			Tint ) ); //27

	RenderBatch.AddVertex( FSlateVertex::Make<Rounding>( RenderTransform, FVector2f( RightMarginX, BottomMarginY ), FVector2f(LocalSize), DrawScale, FVector4f( RightMarginU, BottomMarginV, 0.0f, 0.0f),		Tint ) ); //29
	RenderBatch.AddVertex( FSlateVertex::Make<Rounding>( RenderTransform, FVector2f( RightMarginX, EndPos.Y ),		FVector2f(LocalSize), DrawScale, FVector4f( RightMarginU, EndUV.Y, 0.0f, 0.0f),				Tint ) ); //30
	RenderBatch.AddVertex( FSlateVertex::Make<Rounding>( RenderTransform, FVector2f( EndPos.X, BottomMarginY ),		FVector2f(LocalSize), DrawScale, FVector4f( EndUV.X, BottomMarginV, 0.0f, 0.0f),			Tint ) ); //31
	RenderBatch.AddVertex( FSlateVertex::Make<Rounding>( RenderTransform, FVector2f( EndPos.X, EndPos.Y ),			FVector2f(LocalSize), DrawScale, FVector4f( EndUV.X, EndUV.Y, 0.0f, 0.0f),					Tint ) ); //32

	// Top
	RenderBatch.AddIndex( IndexStart + 0 );
	RenderBatch.AddIndex( IndexStart + 1 );
	RenderBatch.AddIndex( IndexStart + 2 );
	RenderBatch.AddIndex( IndexStart + 2 );
	RenderBatch.AddIndex( IndexStart + 1 );
	RenderBatch.AddIndex( IndexStart + 3 );

	RenderBatch.AddIndex( IndexStart + 4 );
	RenderBatch.AddIndex( IndexStart + 5 );
	RenderBatch.AddIndex( IndexStart + 6 );
	RenderBatch.AddIndex( IndexStart + 6 );
	RenderBatch.AddIndex( IndexStart + 5 );
	RenderBatch.AddIndex( IndexStart + 7 );

	RenderBatch.AddIndex( IndexStart + 8 );
	RenderBatch.AddIndex( IndexStart + 9 );
	RenderBatch.AddIndex( IndexStart + 10 );
	RenderBatch.AddIndex( IndexStart + 10 );
	RenderBatch.AddIndex( IndexStart + 9 );
	RenderBatch.AddIndex( IndexStart + 11 );

	// Middle
	RenderBatch.AddIndex( IndexStart + 12 );
	RenderBatch.AddIndex( IndexStart + 13 );
	RenderBatch.AddIndex( IndexStart + 14 );
	RenderBatch.AddIndex( IndexStart + 14 );
	RenderBatch.AddIndex( IndexStart + 13 );
	RenderBatch.AddIndex( IndexStart + 15 );

	RenderBatch.AddIndex( IndexStart + 16 );
	RenderBatch.AddIndex( IndexStart + 17 );
	RenderBatch.AddIndex( IndexStart + 18 );
	RenderBatch.AddIndex( IndexStart + 18 );
	RenderBatch.AddIndex( IndexStart + 17 );
	RenderBatch.AddIndex( IndexStart + 19 );

	// Bottom
	RenderBatch.AddIndex( IndexStart + 20 );
	RenderBatch.AddIndex( IndexStart + 21 );
	RenderBatch.AddIndex( IndexStart + 22 );
	RenderBatch.AddIndex( IndexStart + 22 );
	RenderBatch.AddIndex( IndexStart + 21 );
	RenderBatch.AddIndex( IndexStart + 23 );

	RenderBatch.AddIndex( IndexStart + 24 );
	RenderBatch.AddIndex( IndexStart + 25 );
	RenderBatch.AddIndex( IndexStart + 26 );
	RenderBatch.AddIndex( IndexStart + 26 );
	RenderBatch.AddIndex( IndexStart + 25 );
	RenderBatch.AddIndex( IndexStart + 27 );

	RenderBatch.AddIndex( IndexStart + 28 );
	RenderBatch.AddIndex( IndexStart + 29 );
	RenderBatch.AddIndex( IndexStart + 30 );
	RenderBatch.AddIndex( IndexStart + 30 );
	RenderBatch.AddIndex( IndexStart + 29 );
	RenderBatch.AddIndex( IndexStart + 31 );
}

void FSlateElementBatcher::AddCustomElement( const FSlateDrawElement& DrawElement )
{
	const int32 Layer = DrawElement.GetLayer();

	FSlateRenderBatch& RenderBatch = CreateRenderBatch(Layer, FShaderParams(), nullptr, ESlateDrawPrimitive::None, ESlateShader::Default, ESlateDrawEffect::None, ESlateBatchDrawFlag::None, DrawElement);
	RenderBatch.CustomDrawer = DrawElement.GetDataPayload<FSlateCustomDrawerPayload>().CustomDrawer.Pin().Get();
	RenderBatch.bIsMergable = false;
}

void FSlateElementBatcher::AddCustomVerts(const FSlateDrawElement& DrawElement)
{
	const FSlateCustomVertsPayload& InPayload = DrawElement.GetDataPayload<FSlateCustomVertsPayload>();
	const int32 Layer = DrawElement.GetLayer();

	if (InPayload.Vertices.Num() > 0)
	{
		FSlateRenderBatch& RenderBatch = CreateRenderBatch(
			Layer, 
			FShaderParams(), 
			InPayload.ResourceProxy != nullptr ? InPayload.ResourceProxy->Resource : nullptr, 
			ESlateDrawPrimitive::TriangleList,
			ESlateShader::Custom, 
			DrawElement.GetDrawEffects(), 
			DrawElement.GetBatchFlags(),
			DrawElement);

		RenderBatch.bIsMergable = false;
		RenderBatch.InstanceCount = InPayload.NumInstances;
		RenderBatch.InstanceOffset = InPayload.InstanceOffset;
		RenderBatch.InstanceData = InPayload.InstanceData;

		RenderBatch.AddVertices(InPayload.Vertices);
		RenderBatch.AddIndices(InPayload.Indices);

	}
	/*FElementBatchMap& LayerToElementBatches = CurrentDrawLayer->GetElementBatchMap();

	const FSlateCustomVertsPayload& InPayload = DrawElement.GetDataPayload<FSlateCustomVertsPayload>();
	uint32 Layer = DrawElement.GetAbsoluteLayer();

	if (InPayload.Vertices.Num() >0)
	{
		// See if the layer already exists.
		TUniqueObj<FElementBatchArray>* ElementBatches = LayerToElementBatches.Find(Layer);
		if (!ElementBatches)
		{
			// The layer doesn't exist so make it now
			ElementBatches = &LayerToElementBatches.Add( Layer );
		}
		check(ElementBatches);

		FSlateElementBatch NewBatch(
			InPayload.ResourceProxy != nullptr ? InPayload.ResourceProxy->Resource : nullptr,
			FShaderParams(),
			ESlateShader::Custom,
			ESlateDrawPrimitive::TriangleList,
			DrawElement.GetDrawEffects(),
			DrawElement.GetBatchFlags(),
			DrawElement,
			InPayload.NumInstances,
			InPayload.InstanceOffset,
			InPayload.InstanceData
		);

		NewBatch.SaveClippingState(*PrecachedClippingStates);

		int32 Index = (*ElementBatches)->Add(NewBatch);
		FSlateElementBatch* ElementBatch = &(**ElementBatches)[Index];

		BatchData->AssignVertexArrayToBatch(*ElementBatch);
		BatchData->AssignIndexArrayToBatch(*ElementBatch);

		FSlateVertexArray& BatchVertices = BatchData->GetBatchVertexList(*ElementBatch);
		FSlateIndexArray& BatchIndices = BatchData->GetBatchIndexList(*ElementBatch);

		// Vertex Buffer since  it is already in slate format it is a straight copy
		BatchVertices = InPayload.Vertices;
		BatchIndices = InPayload.Indices;
	}*/
}


void FSlateElementBatcher::AddPostProcessPass(const FSlateDrawElement& DrawElement, const FVector2D& WindowSize)
{
	++NumPostProcessPasses;

	const FSlateRenderTransform& RenderTransform = DrawElement.GetRenderTransform();
	const FVector2D& LocalSize = DrawElement.GetLocalSize();
	
	const FSlatePostProcessPayload& Payload = DrawElement.GetDataPayload<FSlatePostProcessPayload>();

	//@todo doesn't work with rotated or skewed objects yet
	const FVector2D& Position = DrawElement.GetPosition();

	const int32 Layer = DrawElement.GetLayer();

	// Determine the four corners of the quad
	FVector2D TopLeft = FVector2D::ZeroVector;
	FVector2D TopRight = FVector2D(LocalSize.X, 0);
	FVector2D BotLeft = FVector2D(0, LocalSize.Y);
	FVector2D BotRight = FVector2D(LocalSize.X, LocalSize.Y);


	// Offset by half a texel if the platform requires it for pixel perfect sampling
	//FVector2D HalfTexel = FVector2D(PixelCenterOffset / WindowSize.X, PixelCenterOffset / WindowSize.Y);

	FVector2D WorldTopLeft = TransformPoint(RenderTransform, TopLeft).RoundToVector();
	FVector2D WorldBotRight = TransformPoint(RenderTransform, BotRight).RoundToVector();

	FVector2D SizeUV = (WorldBotRight - WorldTopLeft) / WindowSize;

	// These could be negative with rotation or negative scales.  This is not supported yet
	if(SizeUV.X > 0 && SizeUV.Y > 0)
	{
		FShaderParams Params = FShaderParams::MakePixelShaderParams(
			FVector4f(FVector2f(WorldTopLeft), FVector2f(WorldBotRight)),
			FVector4f(Payload.PostProcessData.X, Payload.PostProcessData.Y, (float)Payload.DownsampleAmount, 0.f),
			FVector4f(Payload.CornerRadius));

		CreateRenderBatch(Layer, Params, nullptr, ESlateDrawPrimitive::TriangleList, ESlateShader::PostProcess, ESlateDrawEffect::None, ESlateBatchDrawFlag::None, DrawElement);
	}
}

FSlateRenderBatch& FSlateElementBatcher::CreateRenderBatch(
	int32 Layer, 
	const FShaderParams& ShaderParams,
	const FSlateShaderResource* InResource,
	ESlateDrawPrimitive PrimitiveType,
	ESlateShader ShaderType,
	ESlateDrawEffect DrawEffects,
	ESlateBatchDrawFlag DrawFlags,
	const FSlateDrawElement& DrawElement)
{
	FSlateRenderBatch& NewBatch = CurrentCachedElementList
		? CurrentCachedElementList->AddRenderBatch(Layer, ShaderParams, InResource, PrimitiveType, ShaderType, DrawEffects, DrawFlags, DrawElement.GetSceneIndex())
		: BatchData->AddRenderBatch(Layer, ShaderParams, InResource, PrimitiveType, ShaderType, DrawEffects, DrawFlags, DrawElement.GetSceneIndex());

	NewBatch.ClippingState = ResolveClippingState(DrawElement);

	return NewBatch;
}

const FSlateClippingState* FSlateElementBatcher::ResolveClippingState(const FSlateDrawElement& DrawElement) const
{
	const FClipStateHandle& ClipHandle = DrawElement.GetClippingHandle();
	// Do cached first
	if (ClipHandle.GetCachedClipState())
	{
		// We should be working with cached elements if we have a cached clip state
		check(CurrentCachedElementList);
		return ClipHandle.GetCachedClipState();
	}
	else if (PrecachedClippingStates->IsValidIndex(ClipHandle.GetPrecachedClipIndex()))
	{
		// Store the clipping state so we can use it later for rendering.
		return &(*PrecachedClippingStates)[ClipHandle.GetPrecachedClipIndex()];
	}

	return nullptr;
}

template<ESlateVertexRounding Rounding>
void FSlateElementBatcher::BuildShapedTextSequence(const FShapedTextBuildContext& Context)
{
	const FShapedGlyphSequence* GlyphSequenceToRender = Context.ShapedGlyphSequence;

	FSlateShaderResourceManager& ResourceManager = *RenderingPolicy->GetResourceManager();

	float InvTextureSizeX = 0;
	float InvTextureSizeY = 0;

	FSlateRenderBatch* RenderBatch = nullptr;

	int32 FontTextureIndex = -1;
	FSlateShaderResource* FontAtlasTexture = nullptr;
	FSlateShaderResource* FontShaderResource = nullptr;

	float LineX = Context.StartLineX;
	float LineY = Context.StartLineY;

	FSlateRenderTransform RenderTransform = *Context.RenderTransform;

	FColor Tint = FColor::White;

	ETextOverflowDirection OverflowDirection = Context.OverflowDirection;

	float EllipsisLineX = 0;
	float EllipsisLineY = 0;
	bool bNeedEllipsis = false;
	bool bChararcterWasClipped = false;

	// For left to right overflow direction - Sum of total whitespace we're currently advancing through. Once a non-whitespace glyph is detected this will return to 0
	// For right to left this value is unused. We just skip all leading whitespace
	float PreviousWhitespaceAdvance = 0;

	int32 NumGlyphs = GlyphSequenceToRender->GetGlyphsToRender().Num();
	const TArray<FShapedGlyphEntry>& GlyphsToRender = GlyphSequenceToRender->GetGlyphsToRender();
	for (int32 GlyphIndex = 0; GlyphIndex < NumGlyphs; ++GlyphIndex)
	{
		const FShapedGlyphEntry& GlyphToRender = GlyphsToRender[GlyphIndex];

		const float BitmapRenderScale = GlyphToRender.GetBitmapRenderScale();
		const float InvBitmapRenderScale = 1.0f / BitmapRenderScale;

		float X = 0;
		float SizeX = 0;
		float Y = 0;
		float U = 0;
		float V = 0;
		float SizeY = 0;
		float SizeU = 0;
		float SizeV = 0;

		bool bCanRenderGlyph = GlyphToRender.bIsVisible;
		if (bCanRenderGlyph)
		{
			// Get Sizing and atlas info
			const FShapedGlyphFontAtlasData GlyphAtlasData = Context.FontCache->GetShapedGlyphFontAtlasData(GlyphToRender, *Context.OutlineSettings);
			if (GlyphAtlasData.Valid && (!Context.bEnableOutline || GlyphAtlasData.SupportsOutline))
			{
				X = LineX + GlyphAtlasData.HorizontalOffset + GlyphToRender.XOffset;
				// Note PosX,PosY is the upper left corner of the bounding box representing the string.  This computes the Y position of the baseline where text will sit

				if (Context.bEnableCulling)
				{
					if (X + GlyphAtlasData.USize < Context.LocalClipBoundingBoxLeft)
					{
						LineX += GlyphToRender.XAdvance;
						LineY += GlyphToRender.YAdvance;
						continue;
					}
					else if (X > Context.LocalClipBoundingBoxRight)
					{
						break;
					}
				}

				if (FontAtlasTexture == nullptr || GlyphAtlasData.TextureIndex != FontTextureIndex)
				{
					// Font has a new texture for this glyph. Refresh the batch we use and the index we are currently using
					FontTextureIndex = GlyphAtlasData.TextureIndex;

					ISlateFontTexture* SlateFontTexture = Context.FontCache->GetFontTexture(FontTextureIndex);
					check(SlateFontTexture);

					FontAtlasTexture = SlateFontTexture->GetSlateTexture();
					check(FontAtlasTexture);

					FontShaderResource = ResourceManager.GetFontShaderResource(FontTextureIndex, FontAtlasTexture, Context.FontMaterial);
					check(FontShaderResource);

					const bool bIsGrayscale = SlateFontTexture->IsGrayscale();
					Tint = bIsGrayscale ? Context.FontTint : FColor::White;

					RenderBatch = &CreateRenderBatch(Context.LayerId, FShaderParams(), FontShaderResource, ESlateDrawPrimitive::TriangleList, bIsGrayscale ? ESlateShader::GrayscaleFont : ESlateShader::ColorFont, Context.DrawElement->GetDrawEffects(), ESlateBatchDrawFlag::None, *Context.DrawElement);

					// Reserve memory for the glyphs.  This isn't perfect as the text could contain spaces and we might not render the rest of the text in this batch but its better than resizing constantly
					const int32 GlyphsLeft = NumGlyphs - GlyphIndex;
					RenderBatch->ReserveVertices(GlyphsLeft * 4);
					RenderBatch->ReserveIndices(GlyphsLeft * 6);

					InvTextureSizeX = 1.0f / FontAtlasTexture->GetWidth();
					InvTextureSizeY = 1.0f / FontAtlasTexture->GetHeight();
				}


				Y = LineY - GlyphAtlasData.VerticalOffset + GlyphToRender.YOffset + ((Context.MaxHeight + Context.TextBaseline) * InvBitmapRenderScale);
				U = GlyphAtlasData.StartU * InvTextureSizeX;
				V = GlyphAtlasData.StartV * InvTextureSizeY;
				SizeX = GlyphAtlasData.USize * BitmapRenderScale;
				SizeY = GlyphAtlasData.VSize * BitmapRenderScale;
				SizeU = GlyphAtlasData.USize * InvTextureSizeX;
				SizeV = GlyphAtlasData.VSize * InvTextureSizeY;
			}
			else
			{
				bCanRenderGlyph = false;
			}

		}
		else
		{
			X = LineX;
			SizeX = GlyphToRender.XAdvance;
		}

		// Overflow Detection
		// First figure out the size of the glyph. If the glyph contains multiple characters we have to measure all of them and if clicked, omit them all. This is common in complex languages with lots of diacritics
		float OverflowTestWidth = SizeX;
		if (OverflowDirection != ETextOverflowDirection::NoOverflow && (GlyphToRender.NumGraphemeClustersInGlyph > 1 || GlyphToRender.NumCharactersInGlyph > 1))
		{
			const int32 StartIndex = GlyphIndex;
			int32 EndIndex = GlyphIndex;
			int32 NextIndex = GlyphIndex + 1;
			const int32 SourceIndex = GlyphToRender.SourceIndex;
			while (NextIndex < NumGlyphs && GlyphsToRender[NextIndex].SourceIndex == SourceIndex)
			{
				++EndIndex;
				++NextIndex;
			}
			if (StartIndex < EndIndex)
			{
				OverflowTestWidth = GlyphSequenceToRender->GetMeasuredWidth(StartIndex, EndIndex).Get(SizeX);
			}
		}

		// Left to right overflow - If the current pen position + the ellipsis cannot fit, we have reached the end of the possible area for drawing this text. 
		if (OverflowDirection == ETextOverflowDirection::LeftToRight)
		{
			// If we are on the last glyph dont bother checking if the ellipsis can fit. If the last glyph can fit there is no need for ellipsis
			float OverflowSequenceNeededSize = GlyphIndex < NumGlyphs - 1 ? Context.OverflowGlyphSequence->GetMeasuredWidth() : 0;
			if(X + OverflowTestWidth + OverflowSequenceNeededSize >= Context.LocalClipBoundingBoxRight)
			{
				bNeedEllipsis = true;
				// We subtract out any whitespace advance. This avoids the ellipsis from ever floating out in the middle of a block of whitespace.
				// e.g without this something like "The quick brown		fox jumps over the lazy dog" could be clipped to "The quick brown	..." but we want it to be "The quick brown..."
				EllipsisLineX = LineX - PreviousWhitespaceAdvance;
				EllipsisLineY = LineY;
				// No characters to render after the ellipsis on the right side
				break;
			}
		}
		else if(OverflowDirection == ETextOverflowDirection::RightToLeft)
		{
			bool bClipped = false;
			// Right to left overflow
			if (X < Context.LocalClipBoundingBoxLeft)
			{
				// This glyph is in the clipped region or is not visible so just advance. It cannot be shown
				bClipped = true;
				bChararcterWasClipped = true;
			}
			else if(bChararcterWasClipped)
			{
				// Can the ellipsis fit in the free spot by skipping the previous glyph(s)
				float EllipsisWidth = Context.OverflowGlyphSequence->GetMeasuredWidth();
				float AvailableX = X-Context.LocalClipBoundingBoxLeft;
				if (AvailableX >= EllipsisWidth)
				{
					// The available area can fit the ellipsis. Mark that we need an ellipsis and stop checking for overflow. The rest of the text can be built normally
					bNeedEllipsis = true;
					EllipsisLineX = (LineX - EllipsisWidth);
					EllipsisLineY = LineY;
					OverflowDirection = ETextOverflowDirection::NoOverflow;
				}
				else
				{
					bClipped = true;
					bChararcterWasClipped = true;
				}

			}
			// If we just clipped a glyph omit all characters in said glyph. Otherwise floating diacritics would be visible above the ellipsis. This is common in complex languages.
			if (bClipped && GlyphToRender.NumCharactersInGlyph > 1)
			{
				GlyphIndex += GlyphToRender.NumCharactersInGlyph - 1;
				LineX += OverflowTestWidth;
				continue;
			}

			bCanRenderGlyph = !bClipped;
		}

		if(bCanRenderGlyph && RenderBatch)
		{
			const FVector2D UpperLeft(X, Y);
			const FVector2D UpperRight(X + SizeX, Y);
			const FVector2D LowerLeft(X, Y + SizeY);
			const FVector2D LowerRight(X + SizeX, Y + SizeY);

			// The start index of these vertices in the index buffer
			const uint32 IndexStart = RenderBatch->GetNumVertices();

			float Ut = 0.0f, Vt = 0.0f, UtMax = 0.0f, VtMax = 0.0f;
			if (Context.FontMaterial)
			{
				float DistAlpha = (float)GlyphIndex / NumGlyphs;
				float DistAlphaNext = (float)(GlyphIndex + 1) / NumGlyphs;

				// This creates a set of UV's that goes from 0-1, from left to right of the string in U and 0-1 baseline to baseline top to bottom in V
				Ut = FMath::Lerp(0.0f, 1.0f, DistAlpha);
				Vt = FMath::Lerp(0.0f, 1.0f, UpperLeft.Y / Context.MaxHeight);

				UtMax = FMath::Lerp(0.0f, 1.0f, DistAlphaNext);
				VtMax = FMath::Lerp(0.0f, 1.0f, LowerLeft.Y / Context.MaxHeight);
			}

			// Add four vertices to the list of verts to be added to the vertex buffer
			RenderBatch->AddVertex(FSlateVertex::Make<Rounding>(RenderTransform, FVector2f(UpperLeft), FVector4f(U, V, Ut, Vt), FVector2f(0.0f, 0.0f), Tint));
			RenderBatch->AddVertex(FSlateVertex::Make<Rounding>(RenderTransform, FVector2f(LowerRight.X, UpperLeft.Y), FVector4f(U + SizeU, V, UtMax, Vt), FVector2f(1.0f, 0.0f), Tint));
			RenderBatch->AddVertex(FSlateVertex::Make<Rounding>(RenderTransform, FVector2f(UpperLeft.X, LowerRight.Y), FVector4f(U, V + SizeV, Ut, VtMax), FVector2f(0.0f, 1.0f), Tint));
			RenderBatch->AddVertex(FSlateVertex::Make<Rounding>(RenderTransform, FVector2f(LowerRight), FVector4f(U + SizeU, V + SizeV, UtMax, VtMax), FVector2f(1.0f, 1.0f), Tint));

			RenderBatch->AddIndex(IndexStart + 0);
			RenderBatch->AddIndex(IndexStart + 1);
			RenderBatch->AddIndex(IndexStart + 2);
			RenderBatch->AddIndex(IndexStart + 1);
			RenderBatch->AddIndex(IndexStart + 3);
			RenderBatch->AddIndex(IndexStart + 2);

			// Reset whitespace advance to 0, this is a visible character
			PreviousWhitespaceAdvance = 0;
		}
		else if(!GlyphToRender.bIsVisible)
		{
			// How much whitespace we are currently walking through
			PreviousWhitespaceAdvance += GlyphToRender.XAdvance;
		}

		LineX += GlyphToRender.XAdvance;
		LineY += GlyphToRender.YAdvance;
	}

	if (!bNeedEllipsis && Context.bForceEllipsis)
	{
		bNeedEllipsis = true;
		EllipsisLineX = LineX;
		EllipsisLineY = LineY;
	}

	if (bNeedEllipsis)
	{
		// Ellipsis can fit, place it at the current lineX
		FShapedTextBuildContext EllipsisContext = Context;
		EllipsisContext.bForceEllipsis = false;
		EllipsisContext.ShapedGlyphSequence = Context.OverflowGlyphSequence;
		EllipsisContext.OverflowGlyphSequence = nullptr;
		EllipsisContext.bEnableCulling = false;
		EllipsisContext.OverflowDirection = ETextOverflowDirection::NoOverflow;
		EllipsisContext.StartLineX = EllipsisLineX;
		EllipsisContext.StartLineY = EllipsisLineY;

		BuildShapedTextSequence<Rounding>(EllipsisContext);
	}
}

void FSlateElementBatcher::ResetBatches()
{
	bRequiresVsync = false;
	NumPostProcessPasses = 0;
}
<|MERGE_RESOLUTION|>--- conflicted
+++ resolved
@@ -487,11 +487,7 @@
 }
 
 template<ESlateVertexRounding Rounding>
-<<<<<<< HEAD
-void FSlateElementBatcher::AddQuadElement( const FSlateDrawElement& DrawElement )
-=======
 void FSlateElementBatcher::AddDebugQuadElement(const FSlateDrawElement& DrawElement)
->>>>>>> 6bbb88c8
 {
 	const FSlateBoxPayload& DrawElementPayload = DrawElement.GetDataPayload<FSlateBoxPayload>();
 
@@ -516,17 +512,10 @@
 	const uint32 IndexStart = 0;
 
 	// Add four vertices to the list of verts to be added to the vertex buffer
-<<<<<<< HEAD
-	RenderBatch.AddVertex(FSlateVertex::Make<Rounding>(RenderTransform, TopLeft, FVector2D(0.0f,0.0f),  Tint));
-	RenderBatch.AddVertex(FSlateVertex::Make<Rounding>(RenderTransform, TopRight, FVector2D(1.0f,0.0f), Tint));
-	RenderBatch.AddVertex(FSlateVertex::Make<Rounding>(RenderTransform, BotLeft, FVector2D(0.0f,1.0f),  Tint));
-	RenderBatch.AddVertex(FSlateVertex::Make<Rounding>(RenderTransform, BotRight, FVector2D(1.0f,1.0f), Tint));
-=======
 	RenderBatch.AddVertex(FSlateVertex::Make<Rounding>(RenderTransform, FVector2f(TopLeft), FVector2f(0.0f,0.0f),  Tint));
 	RenderBatch.AddVertex(FSlateVertex::Make<Rounding>(RenderTransform, FVector2f(TopRight), FVector2f(1.0f,0.0f), Tint));
 	RenderBatch.AddVertex(FSlateVertex::Make<Rounding>(RenderTransform, FVector2f(BotLeft), FVector2f(0.0f,1.0f),  Tint));
 	RenderBatch.AddVertex(FSlateVertex::Make<Rounding>(RenderTransform, FVector2f(BotRight), FVector2f(1.0f,1.0f), Tint));
->>>>>>> 6bbb88c8
 
 	// Add 6 indices to the vertex buffer.  (2 tri's per quad, 3 indices per tri)
 	RenderBatch.AddIndex(IndexStart + 0);
@@ -978,22 +967,14 @@
 		if (InFontMaterial && GSlateCheckUObjectRenderResources)
 		{
 			bool bIsValidLowLevel = InFontMaterial->IsValidLowLevelFast(false);
-<<<<<<< HEAD
-			if (!bIsValidLowLevel || InFontMaterial->IsPendingKill() || InFontMaterial->GetClass()->GetFName() == MaterialInterfaceClassName)
-=======
 			if (!bIsValidLowLevel || !IsValid(InFontMaterial) || InFontMaterial->GetClass()->GetFName() == MaterialInterfaceClassName)
->>>>>>> 6bbb88c8
 			{
 				UE_LOG(LogSlate, Error, TEXT("We are rendering a string with an invalid font. The string is: '%s'")
 					, InDrawElementPayload.GetText());
 				// We expect to log more info in the SlateMaterialResource.
 				//In case we crash before that, we also log some info here.
 				UE_LOG(LogSlate, Error, TEXT("Material is not valid. PendingKill:'%d'. ValidLowLevelFast:'%d'. InvalidClass:'%d'")
-<<<<<<< HEAD
-					, (bIsValidLowLevel ? InFontMaterial->IsPendingKill() : false)
-=======
 					, (bIsValidLowLevel ? !IsValid(InFontMaterial) : false)
->>>>>>> 6bbb88c8
 					, bIsValidLowLevel
 					, (bIsValidLowLevel ? InFontMaterial->GetClass()->GetFName() == MaterialInterfaceClassName : false));
 			}
@@ -1037,13 +1018,6 @@
 	SlateElementBatcher::CheckUObject(DrawElementPayload, BaseFontMaterial);
 	SlateElementBatcher::CheckUObject(DrawElementPayload, OutlineFontMaterial);
 #endif
-<<<<<<< HEAD
-
-	bool bOutlineFont = OutlineSettings.OutlineSize > 0.0f;
-
-	const float OutlineSize = OutlineSettings.OutlineSize;
-=======
->>>>>>> 6bbb88c8
 
 	bool bOutlineFont = OutlineSettings.OutlineSize > 0;
 	const int32 OutlineSize = OutlineSettings.OutlineSize;
