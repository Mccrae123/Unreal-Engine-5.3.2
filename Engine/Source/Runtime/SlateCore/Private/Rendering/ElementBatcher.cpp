--- conflicted
+++ resolved
@@ -3,11 +3,7 @@
 #include "Rendering/ElementBatcher.h"
 #include "Fonts/SlateFontInfo.h"
 #include "Fonts/FontCache.h"
-<<<<<<< HEAD
-#include "Rendering/DrawElementPayloads.h"
-=======
 #include "Rendering/RenderingCommon.h"
->>>>>>> 4af6daef
 #include "Rendering/DrawElements.h"
 #include "Rendering/RenderingPolicy.h"
 #include "Rendering/ShaderResourceManager.h"
@@ -360,12 +356,7 @@
 #endif
 }
 
-<<<<<<< HEAD
-
-void FSlateElementBatcher::AddElementsInternal(const FSlateDrawElementArray& DrawElements, FVector2f ViewportSize)
-=======
 void FSlateElementBatcher::AddElementsInternal(const FSlateDrawElementMap& DrawElements, FVector2f ViewportSize)
->>>>>>> 4af6daef
 {
 	const FSlateDrawElementArray<FSlateBoxElement>& BoxElements = DrawElements.Get<(uint8)EElementType::ET_Box>();
 	if (BoxElements.Num() > 0)
@@ -666,73 +657,37 @@
 template<typename ElementType>
 void FSlateElementBatcher::AddBoxElements(const FSlateDrawElementArray<ElementType>& DrawElements)
 {
-<<<<<<< HEAD
-	const FSlateBoxPayload& DrawElementPayload = DrawElement.GetDataPayload<FSlateBoxPayload>();
-
-	const FColor Tint = PackVertexColor(DrawElementPayload.GetTint());
-	const FSlateRenderTransform& ElementRenderTransform = DrawElement.GetRenderTransform();
-	const FSlateRenderTransform RenderTransform = DrawElement.GetRenderTransform();// GetBoxRenderTransform(DrawElement);
-	const FVector2f LocalSize = DrawElement.GetLocalSize();
-
-	const ESlateDrawEffect InDrawEffects = DrawElement.GetDrawEffects();
-	const int32 Layer = DrawElement.GetLayer();
-=======
 	auto AddBoxElementInternal = [&](FSlateRenderBatch& RenderBatch, const ElementType& DrawElement)
 	{
 		const ESlateVertexRounding Rounding = DrawElement.IsPixelSnapped() ? ESlateVertexRounding::Enabled : ESlateVertexRounding::Disabled;
->>>>>>> 4af6daef
 
 		const FColor Tint = PackVertexColor(DrawElement.GetTint());
 		const FSlateRenderTransform& ElementRenderTransform = DrawElement.GetRenderTransform();
 		const FSlateRenderTransform RenderTransform = DrawElement.GetRenderTransform();// GetBoxRenderTransform(DrawElement);
 		const FVector2f LocalSize = DrawElement.GetLocalSize();
 
-<<<<<<< HEAD
-	// Do pixel snapping
-	FVector2f TopLeft(0.f, 0.f);
-	FVector2f BotRight(LocalSize);
-=======
 		const ESlateDrawEffect InDrawEffects = DrawElement.GetDrawEffects();
 		const int32 Layer = DrawElement.GetLayer();
->>>>>>> 4af6daef
 
 		const float DrawScale = DrawElement.GetScale();
 
-<<<<<<< HEAD
-	// Get the default start and end UV.  If the texture is atlased this value will be a subset of this
-	FVector2f StartUV = FVector2f(0.0f, 0.0f);
-	FVector2f EndUV = FVector2f(1.0f, 1.0f);
-	FVector2f SizeUV;
-
-	FVector2f HalfTexel;
-=======
 		// Do pixel snapping
 		FVector2f TopLeft(0.f, 0.f);
 		FVector2f BotRight(LocalSize);
 
 		uint32 TextureWidth = 1;
 		uint32 TextureHeight = 1;
->>>>>>> 4af6daef
 
 		// Get the default start and end UV.  If the texture is atlased this value will be a subset of this
 		FVector2f StartUV = FVector2f(0.0f, 0.0f);
 		FVector2f EndUV = FVector2f(1.0f, 1.0f);
 		FVector2f SizeUV;
 
-<<<<<<< HEAD
-		// Texel offset
-		HalfTexel = FVector2f( PixelCenterOffset/TextureWidth, PixelCenterOffset/TextureHeight );
-
-		const FBox2f& BrushUV = DrawElementPayload.GetBrushUVRegion();
-		//In case brush has valid UV region - use it instead of proxy UV
-		if (BrushUV.bIsValid)
-=======
 		FVector2f HalfTexel;
 
 		const FSlateShaderResourceProxy* ResourceProxy = DrawElement.GetResourceProxy();
 		FSlateShaderResource* Resource = nullptr;
 		if (ResourceProxy)
->>>>>>> 4af6daef
 		{
 			// The actual texture for rendering.  If the texture is atlased this is the atlas
 			Resource = ResourceProxy->Resource;
@@ -760,25 +715,10 @@
 		}
 		else
 		{
-<<<<<<< HEAD
-			SizeUV = FVector2f(ResourceProxy->SizeUV);
-			StartUV = FVector2f(ResourceProxy->StartUV) + HalfTexel;
-			EndUV = StartUV + FVector2f(ResourceProxy->SizeUV);
-		}
-	}
-	else
-	{
-		// no texture
-		SizeUV = FVector2f(1.0f,1.0f);
-		HalfTexel = FVector2f( PixelCenterOffset, PixelCenterOffset );
-	}
-
-=======
 			// no texture
 			SizeUV = FVector2f(1.0f, 1.0f);
 			HalfTexel = FVector2f(PixelCenterOffset, PixelCenterOffset);
 		}
->>>>>>> 4af6daef
 
 
 		const ESlateBrushTileType::Type TilingRule = DrawElement.GetBrushTiling();
@@ -793,10 +733,6 @@
 		ESlateBatchDrawFlag DrawFlags = DrawElement.GetBatchFlags();
 		DrawFlags |= ((bTileHorizontal ? ESlateBatchDrawFlag::TileU : ESlateBatchDrawFlag::None) | (bTileVertical ? ESlateBatchDrawFlag::TileV : ESlateBatchDrawFlag::None));
 
-<<<<<<< HEAD
-		ShaderParams.PixelParams = FVector4f(0, RoundedPayload.GetOutlineWeight(), LocalSize.X, LocalSize.Y);//RadiusWeight;
-		ShaderParams.PixelParams2 = RoundedPayload.GetRadius();
-=======
 		// Add Shader Parameters for extra RoundedBox parameters
 		ESlateShader ShaderType = ESlateShader::Default;
 		FShaderParams ShaderParams;
@@ -804,7 +740,6 @@
 		if constexpr (std::is_same<ElementType, FSlateRoundedBoxElement>::value)
 		{
 			ShaderType = ESlateShader::RoundedBox;
->>>>>>> 4af6daef
 
 			ShaderParams.PixelParams = FVector4f(0, DrawElement.GetOutlineWeight(), LocalSize.X, LocalSize.Y);//RadiusWeight;
 			ShaderParams.PixelParams2 = DrawElement.GetRadius();
@@ -812,12 +747,8 @@
 			SecondaryColor = PackVertexColor(DrawElement.OutlineColor);
 		}
 
-<<<<<<< HEAD
-	const FVector2f Tiling( HorizontalTiling, VerticalTiling );
-=======
 		float HorizontalTiling = bTileHorizontal ? LocalSize.X / TextureWidth : 1.0f;
 		float VerticalTiling = bTileVertical ? LocalSize.Y / TextureHeight : 1.0f;
->>>>>>> 4af6daef
 
 		const FVector2f Tiling(HorizontalTiling, VerticalTiling);
 
@@ -826,13 +757,8 @@
 
 		const FMargin& Margin = DrawElement.GetBrushMargin();
 
-<<<<<<< HEAD
-	const FVector2f TopRight = FVector2f(BotRight.X, TopLeft.Y);
-	const FVector2f BotLeft = FVector2f(TopLeft.X, BotRight.Y);
-=======
 		const FVector2f TopRight = FVector2f(BotRight.X, TopLeft.Y);
 		const FVector2f BotLeft = FVector2f(TopLeft.X, BotRight.Y);
->>>>>>> 4af6daef
 
 		const FColor FeatherColor(0, 0, 0, 0);
 
@@ -890,17 +816,10 @@
 
 			// Determine the margins for each quad
 
-<<<<<<< HEAD
-		if( bMirrorHorizontal || bMirrorVertical )
-		{
-			const FVector2f UVMin = StartUV;
-			const FVector2f UVMax = EndUV;
-=======
 			float LeftMarginX = TextureWidth * Margin.Left;
 			float TopMarginY = TextureHeight * Margin.Top;
 			float RightMarginX = LocalSize.X - TextureWidth * Margin.Right;
 			float BottomMarginY = LocalSize.Y - TextureHeight * Margin.Bottom;
->>>>>>> 4af6daef
 
 			// If the margins are overlapping the margins are too big or the button is too small
 			// so clamp margins to half of the box size
@@ -980,28 +899,6 @@
 			RenderBatch.EmplaceIndex(IndexStart + 10);
 			RenderBatch.EmplaceIndex(IndexStart + 11);
 
-<<<<<<< HEAD
-		FVector2f Position = TopLeft;
-		FVector2f EndPos = BotRight;
-
-		RenderBatch.AddVertex( FSlateVertex::Make<Rounding>( RenderTransform, FVector2f( Position.X, Position.Y ),		LocalSize, DrawScale, FVector4f(FVector2f( StartUV ),						Tiling),	Tint, SecondaryColor) ); //0
-		RenderBatch.AddVertex( FSlateVertex::Make<Rounding>( RenderTransform, FVector2f( Position.X, TopMarginY ),		LocalSize, DrawScale, FVector4f(FVector2f( StartUV.X, TopMarginV ),			Tiling),	Tint, SecondaryColor) ); //1
-		RenderBatch.AddVertex( FSlateVertex::Make<Rounding>( RenderTransform, FVector2f( LeftMarginX, Position.Y ),		LocalSize, DrawScale, FVector4f(FVector2f( LeftMarginU, StartUV.Y ),		Tiling),	Tint, SecondaryColor) ); //2
-		RenderBatch.AddVertex( FSlateVertex::Make<Rounding>( RenderTransform, FVector2f( LeftMarginX, TopMarginY ),		LocalSize, DrawScale, FVector4f(FVector2f( LeftMarginU, TopMarginV ),		Tiling),	Tint, SecondaryColor) ); //3
-		RenderBatch.AddVertex( FSlateVertex::Make<Rounding>( RenderTransform, FVector2f( RightMarginX, Position.Y ),	LocalSize, DrawScale, FVector4f(FVector2f( RightMarginU, StartUV.Y ),		Tiling),	Tint, SecondaryColor) ); //4
-		RenderBatch.AddVertex( FSlateVertex::Make<Rounding>( RenderTransform, FVector2f( RightMarginX, TopMarginY ),	LocalSize, DrawScale, FVector4f(FVector2f( RightMarginU,TopMarginV),		Tiling),	Tint, SecondaryColor) ); //5
-		RenderBatch.AddVertex( FSlateVertex::Make<Rounding>( RenderTransform, FVector2f( EndPos.X, Position.Y ),		LocalSize, DrawScale, FVector4f(FVector2f( EndUV.X, StartUV.Y ),			Tiling),	Tint, SecondaryColor) ); //6
-		RenderBatch.AddVertex( FSlateVertex::Make<Rounding>( RenderTransform, FVector2f( EndPos.X, TopMarginY ),		LocalSize, DrawScale, FVector4f(FVector2f( EndUV.X, TopMarginV),			Tiling),	Tint, SecondaryColor) ); //7
-
-		RenderBatch.AddVertex( FSlateVertex::Make<Rounding>( RenderTransform, FVector2f( Position.X, BottomMarginY ),	LocalSize, DrawScale, FVector4f(FVector2f( StartUV.X, BottomMarginV ),		Tiling),	Tint, SecondaryColor) ); //8
-		RenderBatch.AddVertex( FSlateVertex::Make<Rounding>( RenderTransform, FVector2f( LeftMarginX, BottomMarginY ),	LocalSize, DrawScale, FVector4f(FVector2f( LeftMarginU, BottomMarginV ),	Tiling),	Tint, SecondaryColor) ); //9
-		RenderBatch.AddVertex( FSlateVertex::Make<Rounding>( RenderTransform, FVector2f( RightMarginX, BottomMarginY ), LocalSize, DrawScale, FVector4f(FVector2f( RightMarginU, BottomMarginV ),	Tiling),	Tint, SecondaryColor) ); //10
-		RenderBatch.AddVertex( FSlateVertex::Make<Rounding>( RenderTransform, FVector2f( EndPos.X, BottomMarginY ),		LocalSize, DrawScale, FVector4f(FVector2f( EndUV.X, BottomMarginV ),		Tiling),	Tint, SecondaryColor) ); //11
-		RenderBatch.AddVertex( FSlateVertex::Make<Rounding>( RenderTransform, FVector2f( Position.X, EndPos.Y ),		LocalSize, DrawScale, FVector4f(FVector2f( StartUV.X, EndUV.Y ),			Tiling),	Tint, SecondaryColor) ); //12
-		RenderBatch.AddVertex( FSlateVertex::Make<Rounding>( RenderTransform, FVector2f( LeftMarginX, EndPos.Y ),		LocalSize, DrawScale, FVector4f(FVector2f( LeftMarginU, EndUV.Y ),			Tiling),	Tint, SecondaryColor) ); //13
-		RenderBatch.AddVertex( FSlateVertex::Make<Rounding>( RenderTransform, FVector2f( RightMarginX, EndPos.Y ),		LocalSize, DrawScale, FVector4f(FVector2f( RightMarginU, EndUV.Y ),			Tiling),	Tint, SecondaryColor) ); //14
-		RenderBatch.AddVertex( FSlateVertex::Make<Rounding>( RenderTransform, FVector2f( EndPos.X, EndPos.Y ),			LocalSize, DrawScale, FVector4f(FVector2f( EndUV ),							Tiling),	Tint, SecondaryColor) ); //15
-=======
 			// Bottom
 			RenderBatch.EmplaceIndex(IndexStart + 8);
 			RenderBatch.EmplaceIndex(IndexStart + 12);
@@ -1033,7 +930,6 @@
 				RenderBatch.EmplaceVertex(FSlateVertex::Make(RenderTransform, FVector2f(LeftMarginX, Position.Y) + FVector2f(0.f, -1.f) / DrawScale, LocalSize, DrawScale, FVector4f(FVector2f(LeftMarginU, StartUV.Y), Tiling), FeatherColor, SecondaryColor, Rounding)); //1
 				RenderBatch.EmplaceVertex(FSlateVertex::Make(RenderTransform, FVector2f(RightMarginX, Position.Y) + FVector2f(0.f, -1.f) / DrawScale, LocalSize, DrawScale, FVector4f(FVector2f(RightMarginU, StartUV.Y), Tiling), FeatherColor, SecondaryColor, Rounding)); //2
 				RenderBatch.EmplaceVertex(FSlateVertex::Make(RenderTransform, FVector2f(EndPos.X, Position.Y) + FVector2f(1.f, -1.f) / DrawScale, LocalSize, DrawScale, FVector4f(FVector2f(EndUV.X, StartUV.Y), Tiling), FeatherColor, SecondaryColor, Rounding)); //3
->>>>>>> 4af6daef
 
 				// Left
 				RenderBatch.EmplaceVertex(FSlateVertex::Make(RenderTransform, FVector2f(Position.X, TopMarginY) + FVector2f(-1.f, 0.f) / DrawScale, LocalSize, DrawScale, FVector4f(FVector2f(StartUV.X, TopMarginV), Tiling), FeatherColor, SecondaryColor, Rounding)); //4
@@ -1043,87 +939,6 @@
 				RenderBatch.EmplaceVertex(FSlateVertex::Make(RenderTransform, FVector2f(EndPos.X, TopMarginY) + FVector2f(1.f, 0.f) / DrawScale, LocalSize, DrawScale, FVector4f(FVector2f(EndUV.X, TopMarginV), Tiling), FeatherColor, SecondaryColor, Rounding)); //6
 				RenderBatch.EmplaceVertex(FSlateVertex::Make(RenderTransform, FVector2f(EndPos.X, BottomMarginY) + FVector2f(1.f, 0.f) / DrawScale, LocalSize, DrawScale, FVector4f(FVector2f(EndUV.X, BottomMarginV), Tiling), FeatherColor, SecondaryColor, Rounding)); //7
 
-<<<<<<< HEAD
-		// Bottom
-		RenderBatch.AddIndex( IndexStart + 8 );
-		RenderBatch.AddIndex( IndexStart + 12 );
-		RenderBatch.AddIndex( IndexStart + 9 );
-		RenderBatch.AddIndex( IndexStart + 9 );
-		RenderBatch.AddIndex( IndexStart + 12 );
-		RenderBatch.AddIndex( IndexStart + 13 );
-
-		RenderBatch.AddIndex( IndexStart + 9 );
-		RenderBatch.AddIndex( IndexStart + 13 );
-		RenderBatch.AddIndex( IndexStart + 10 );
-		RenderBatch.AddIndex( IndexStart + 10 );
-		RenderBatch.AddIndex( IndexStart + 13 );
-		RenderBatch.AddIndex( IndexStart + 14 );
-
-		RenderBatch.AddIndex( IndexStart + 10 );
-		RenderBatch.AddIndex( IndexStart + 14 );
-		RenderBatch.AddIndex( IndexStart + 11 );
-		RenderBatch.AddIndex( IndexStart + 11 );
-		RenderBatch.AddIndex( IndexStart + 14 );
-		RenderBatch.AddIndex( IndexStart + 15 );
-
-		if ( GSlateFeathering && Rounding == ESlateVertexRounding::Disabled )
-		{
-			const int32 FeatherStart = RenderBatch.GetNumVertices();
-
-			// Top
-			RenderBatch.AddVertex(FSlateVertex::Make<Rounding>(RenderTransform, FVector2f(Position.X, Position.Y) + FVector2f(-1.f, -1.f) / DrawScale,		LocalSize, DrawScale, FVector4f(FVector2f(StartUV), Tiling), FeatherColor, SecondaryColor)); //0
-			RenderBatch.AddVertex(FSlateVertex::Make<Rounding>(RenderTransform, FVector2f(LeftMarginX, Position.Y) + FVector2f(0.f, -1.f) / DrawScale,		LocalSize, DrawScale, FVector4f(FVector2f(LeftMarginU, StartUV.Y), Tiling), FeatherColor, SecondaryColor)); //1
-			RenderBatch.AddVertex(FSlateVertex::Make<Rounding>(RenderTransform, FVector2f(RightMarginX, Position.Y) + FVector2f(0.f, -1.f) / DrawScale,		LocalSize, DrawScale, FVector4f(FVector2f(RightMarginU, StartUV.Y), Tiling), FeatherColor, SecondaryColor)); //2
-			RenderBatch.AddVertex(FSlateVertex::Make<Rounding>(RenderTransform, FVector2f(EndPos.X, Position.Y) + FVector2f(1.f, -1.f) / DrawScale,			LocalSize, DrawScale, FVector4f(FVector2f(EndUV.X, StartUV.Y), Tiling), FeatherColor, SecondaryColor)); //3
-
-			// Left
-			RenderBatch.AddVertex(FSlateVertex::Make<Rounding>(RenderTransform, FVector2f(Position.X, TopMarginY) + FVector2f(-1.f, 0.f) / DrawScale,		LocalSize, DrawScale, FVector4f(FVector2f(StartUV.X, TopMarginV), Tiling), FeatherColor, SecondaryColor)); //4
-			RenderBatch.AddVertex(FSlateVertex::Make<Rounding>(RenderTransform, FVector2f(Position.X, BottomMarginY) + FVector2f(-1.f, 0.f) / DrawScale,	LocalSize, DrawScale, FVector4f(FVector2f(StartUV.X, BottomMarginV), Tiling), FeatherColor, SecondaryColor)); //5
-
-			// Right
-			RenderBatch.AddVertex(FSlateVertex::Make<Rounding>(RenderTransform, FVector2f(EndPos.X, TopMarginY) + FVector2f(1.f, 0.f) / DrawScale,			LocalSize, DrawScale, FVector4f(FVector2f(EndUV.X, TopMarginV), Tiling), FeatherColor, SecondaryColor)); //6
-			RenderBatch.AddVertex(FSlateVertex::Make<Rounding>(RenderTransform, FVector2f(EndPos.X, BottomMarginY) + FVector2f(1.f, 0.f) / DrawScale,		LocalSize, DrawScale, FVector4f(FVector2f(EndUV.X, BottomMarginV), Tiling), FeatherColor, SecondaryColor)); //7
-
-			// Bottom
-			RenderBatch.AddVertex(FSlateVertex::Make<Rounding>(RenderTransform, FVector2f(Position.X, EndPos.Y) + FVector2f(-1.f, 1.f) / DrawScale,			LocalSize, DrawScale, FVector4f(FVector2f(StartUV.X, EndUV.Y), Tiling), FeatherColor, SecondaryColor)); //8
-			RenderBatch.AddVertex(FSlateVertex::Make<Rounding>(RenderTransform, FVector2f(LeftMarginX, EndPos.Y) + FVector2f(0.f, 1.f) / DrawScale,			LocalSize, DrawScale, FVector4f(FVector2f(LeftMarginU, EndUV.Y), Tiling), FeatherColor, SecondaryColor)); //9
-			RenderBatch.AddVertex(FSlateVertex::Make<Rounding>(RenderTransform, FVector2f(RightMarginX, EndPos.Y) + FVector2f(0.f, 1.f) / DrawScale,		LocalSize, DrawScale, FVector4f(FVector2f(RightMarginU, EndUV.Y), Tiling), FeatherColor, SecondaryColor)); //10
-			RenderBatch.AddVertex(FSlateVertex::Make<Rounding>(RenderTransform, FVector2f(EndPos.X, EndPos.Y) + FVector2f(1.f, 1.f) / DrawScale,			LocalSize, DrawScale, FVector4f(FVector2f(EndUV), Tiling), FeatherColor, SecondaryColor)); //11
-
-			// Top Left
-			IndexQuad(RenderBatch, FeatherStart + 0, FeatherStart + 1, IndexStart + 2, IndexStart + 0);
-			// Top Middle
-			IndexQuad(RenderBatch, FeatherStart + 1, FeatherStart + 2, IndexStart + 4, IndexStart + 2);
-			// Top Right
-			IndexQuad(RenderBatch, FeatherStart + 2, FeatherStart + 3, IndexStart + 6, IndexStart + 4);
-
-			//-----------------------------------------------------------
-
-			// Left Top
-			IndexQuad(RenderBatch, FeatherStart + 0, IndexStart + 0, IndexStart + 1, FeatherStart + 4);
-			// Left Middle
-			IndexQuad(RenderBatch, FeatherStart + 4, IndexStart + 1, IndexStart + 8, FeatherStart + 5);
-			// Left Bottom
-			IndexQuad(RenderBatch, FeatherStart + 5, IndexStart + 8, IndexStart + 12, FeatherStart + 8);
-
-			//-----------------------------------------------------------
-
-			// Right Top
-			IndexQuad(RenderBatch, IndexStart + 6, FeatherStart + 3, FeatherStart + 6, IndexStart + 7);
-			// Right Middle
-			IndexQuad(RenderBatch, IndexStart + 7, FeatherStart + 6, FeatherStart + 7, IndexStart + 11);
-			// Right Bottom
-			IndexQuad(RenderBatch, IndexStart + 11, FeatherStart + 7, FeatherStart + 11, IndexStart + 15);
-
-			//-----------------------------------------------------------
-
-			// Bottom Left
-			IndexQuad(RenderBatch, IndexStart + 12, IndexStart + 13, FeatherStart + 9, FeatherStart + 8);
-			// Bottom Middle
-			IndexQuad(RenderBatch, IndexStart + 13, IndexStart + 14, FeatherStart + 10, FeatherStart + 9);
-			// Bottom Right
-			IndexQuad(RenderBatch, IndexStart + 14, IndexStart + 15, FeatherStart + 11, FeatherStart + 10);
-=======
 				// Bottom
 				RenderBatch.EmplaceVertex(FSlateVertex::Make(RenderTransform, FVector2f(Position.X, EndPos.Y) + FVector2f(-1.f, 1.f) / DrawScale, LocalSize, DrawScale, FVector4f(FVector2f(StartUV.X, EndUV.Y), Tiling), FeatherColor, SecondaryColor, Rounding)); //8
 				RenderBatch.EmplaceVertex(FSlateVertex::Make(RenderTransform, FVector2f(LeftMarginX, EndPos.Y) + FVector2f(0.f, 1.f) / DrawScale, LocalSize, DrawScale, FVector4f(FVector2f(LeftMarginU, EndUV.Y), Tiling), FeatherColor, SecondaryColor, Rounding)); //9
@@ -1175,29 +990,14 @@
 				// Bottom Right
 				IndexQuadArray(RenderBatch, IndexStart + 14, IndexStart + 15, FeatherStart + 11, FeatherStart + 10);
 			}
->>>>>>> 4af6daef
 		}
 		else
 		{
-<<<<<<< HEAD
-			const FVector2f UVMin = StartUV;
-			const FVector2f UVMax = EndUV;
-
-			if( bMirrorHorizontal )
-=======
 			if (bMirrorHorizontal || bMirrorVertical)
->>>>>>> 4af6daef
 			{
 				const FVector2f UVMin = StartUV;
 				const FVector2f UVMax = EndUV;
 
-<<<<<<< HEAD
-		// Add four vertices to the list of verts to be added to the vertex buffer
-		RenderBatch.AddVertex(FSlateVertex::Make<Rounding>(RenderTransform, TopLeft, LocalSize, DrawScale, FVector4f(FVector2f(StartUV), Tiling), Tint, SecondaryColor));
-		RenderBatch.AddVertex(FSlateVertex::Make<Rounding>(RenderTransform, TopRight, LocalSize, DrawScale, FVector4f(FVector2f(EndUV.X, StartUV.Y), Tiling), Tint, SecondaryColor));
-		RenderBatch.AddVertex(FSlateVertex::Make<Rounding>(RenderTransform, BotLeft, LocalSize, DrawScale, FVector4f(FVector2f(StartUV.X, EndUV.Y), Tiling), Tint, SecondaryColor));
-		RenderBatch.AddVertex(FSlateVertex::Make<Rounding>(RenderTransform, BotRight, LocalSize, DrawScale, FVector4f(FVector2f(EndUV), Tiling), Tint, SecondaryColor));
-=======
 				if (bMirrorHorizontal)
 				{
 					StartUV.X = UVMax.X - (StartUV.X - UVMin.X);
@@ -1209,7 +1009,6 @@
 					EndUV.Y = UVMax.Y - (EndUV.Y - UVMin.Y);
 				}
 			}
->>>>>>> 4af6daef
 
 			// Add four vertices to the list of verts to be added to the vertex buffer
 			RenderBatch.EmplaceVertex(FSlateVertex::Make(RenderTransform, TopLeft, LocalSize, DrawScale, FVector4f(FVector2f(StartUV), Tiling), Tint, SecondaryColor, Rounding));
@@ -1297,12 +1096,6 @@
 			OutBatchParameters.ShaderParams.PixelParams2 = InDrawElement.GetRadius();
 		}
 
-<<<<<<< HEAD
-			RenderBatch.AddVertex(FSlateVertex::Make<Rounding>(RenderTransform, TopLeft + FVector2f(-1.f, -1.f) / DrawScale, LocalSize, DrawScale, FVector4f(FVector2f(StartUV), Tiling), FeatherColor, SecondaryColor));
-			RenderBatch.AddVertex(FSlateVertex::Make<Rounding>(RenderTransform, TopRight + FVector2f(1.f, -1.f) / DrawScale, LocalSize, DrawScale, FVector4f(FVector2f(EndUV.X, StartUV.Y), Tiling), FeatherColor, SecondaryColor));
-			RenderBatch.AddVertex(FSlateVertex::Make<Rounding>(RenderTransform, BotLeft + FVector2f(-1.f, 1.f) / DrawScale, LocalSize, DrawScale, FVector4f(FVector2f(StartUV.X, EndUV.Y), Tiling), FeatherColor, SecondaryColor));
-			RenderBatch.AddVertex(FSlateVertex::Make<Rounding>(RenderTransform, BotRight + FVector2f(1.f, 1.f) / DrawScale, LocalSize, DrawScale, FVector4f(FVector2f(EndUV), Tiling), FeatherColor, SecondaryColor));
-=======
 		// Shader Resource
 		const FSlateShaderResourceProxy* ResourceProxy = InDrawElement.GetResourceProxy();
 		FSlateShaderResource* Resource = nullptr;
@@ -1311,7 +1104,6 @@
 			// The actual texture for rendering.  If the texture is atlased this is the atlas
 			Resource = ResourceProxy->Resource;
 		}
->>>>>>> 4af6daef
 
 		// Draw Flags
 		const ESlateBrushTileType::Type TilingRule = InDrawElement.GetBrushTiling();
@@ -1633,14 +1425,6 @@
 						RenderBatch->AddVertex(FSlateVertex::Make<Rounding>( RenderTransform, FVector2f(UpperLeft.X,LowerRight.Y),	FVector4f(U, V+SizeV, Ut,VtMax),			FVector2f(0.0f,1.0f), FontTint ));
 						RenderBatch->AddVertex(FSlateVertex::Make<Rounding>( RenderTransform, FVector2f(LowerRight),				FVector4f(U+SizeU, V+SizeV, UtMax,VtMax),	FVector2f(1.0f,1.0f), FontTint ));
 
-<<<<<<< HEAD
-						RenderBatch->AddIndex(IndexStart + 0);
-						RenderBatch->AddIndex(IndexStart + 1);
-						RenderBatch->AddIndex(IndexStart + 2);
-						RenderBatch->AddIndex(IndexStart + 1);
-						RenderBatch->AddIndex(IndexStart + 3);
-						RenderBatch->AddIndex(IndexStart + 2);
-=======
 						if (bUseStaticIndicies)
 						{
 							RenderBatch->NumIndices += 6;
@@ -1654,7 +1438,6 @@
 							RenderBatch->AddIndex(IndexStart + 3);
 							RenderBatch->AddIndex(IndexStart + 2);
 						}
->>>>>>> 4af6daef
 					}
 				}
 
@@ -1716,16 +1499,9 @@
 template<ESlateVertexRounding Rounding>
 void FSlateElementBatcher::AddShapedTextElement( const FSlateShapedTextElement& DrawElement )
 {
-<<<<<<< HEAD
-	const FSlateShapedTextPayload& DrawElementPayload = DrawElement.GetDataPayload<FSlateShapedTextPayload>();
-	const FShapedGlyphSequence* ShapedGlyphSequence = DrawElementPayload.GetShapedGlyphSequence().Get();
-
-	const FShapedGlyphSequence* OverflowGlyphSequence = DrawElementPayload.OverflowArgs.OverflowTextPtr.Get();
-=======
 	const FShapedGlyphSequence* ShapedGlyphSequence = DrawElement.GetShapedGlyphSequence().Get();
 
 	const FShapedGlyphSequence* OverflowGlyphSequence = DrawElement.OverflowArgs.OverflowTextPtr.Get();
->>>>>>> 4af6daef
 
 	checkSlow(ShapedGlyphSequence);
 
@@ -1796,13 +1572,8 @@
 		// Optimize by culling
 		// Todo: this doesn't work with cached clipping
 		BuildContext.bEnableCulling = false;
-<<<<<<< HEAD
-		BuildContext.bForceEllipsis = DrawElementPayload.OverflowArgs.bForceEllipsisDueToClippedLine;
-		BuildContext.OverflowDirection = DrawElementPayload.OverflowArgs.OverflowDirection;
-=======
 		BuildContext.bForceEllipsis = DrawElement.OverflowArgs.bIsLastVisibleBlock && DrawElement.OverflowArgs.bIsNextBlockClipped;
 		BuildContext.OverflowDirection = DrawElement.OverflowArgs.OverflowDirection;
->>>>>>> 4af6daef
 
 		if (ShapedGlyphSequence->GetGlyphsToRender().Num() > 200 || (OverflowGlyphSequence && BuildContext.OverflowDirection != ETextOverflowDirection::NoOverflow))
 		{
@@ -1812,40 +1583,6 @@
 			{
 				// Non-render transformed box or rotation is axis-aligned at 90-degree increments
 				const FSlateRect ScissorRectBox = ClippingState->ScissorRect->GetBoundingBox();
-<<<<<<< HEAD
-
-				// We know that this will be axis-aligned because the scissor rect is axis-aligned and we already
-				// checked that the render transform is axis-aligned as well
-				const FSlateRect LocalClipBoundingBox = TransformRect(RenderTransform.Inverse(), ScissorRectBox);
-				BuildContext.LocalClipBoundingBoxLeft = LocalClipBoundingBox.Left;
-				BuildContext.LocalClipBoundingBoxRight = LocalClipBoundingBox.Right - (BuildContext.bForceEllipsis ? OverflowGlyphSequence->GetMeasuredWidth() : 0);
-
-				// In checks below, ignore floating-point differences caused by transforming and untransforming the clip rect
-				if (OverflowGlyphSequence && FMath::FloorToInt(BuildContext.LocalClipBoundingBoxLeft) <= 0 && FMath::CeilToInt(BuildContext.LocalClipBoundingBoxRight) >= ShapedGlyphSequence->GetMeasuredWidth())
-				{
-					// Override overflow if the text is smaller than (or is the same size as) the clipping rect and wont be clipped
-					BuildContext.OverflowDirection = ETextOverflowDirection::NoOverflow;
-				}
-				else if(!OverflowGlyphSequence)
-				{
-					BuildContext.bEnableCulling = true;
-				}
-			}
-			else
-			{
-				// Overflow not supported on non-identity transforms (except for 90-degree rotations)
-				BuildContext.OverflowDirection = ETextOverflowDirection::NoOverflow;
-			}
-		}
-
-		BuildShapedTextSequence<Rounding>(BuildContext);
-	};
-
-	if (bOutlineFont)
-	{
-		// Build geometry for the outline
-		BuildFontGeometry(OutlineSettings, PackVertexColor(DrawElementPayload.GetOutlineTint()), OutlineFontMaterial, Layer, 0.f);
-=======
 
 				// We know that this will be axis-aligned because the scissor rect is axis-aligned and we already
 				// checked that the render transform is axis-aligned as well
@@ -1879,7 +1616,6 @@
 	{
 		// Build geometry for the outline
 		BuildFontGeometry(OutlineSettings, PackVertexColor(DrawElement.GetOutlineTint()), OutlineFontMaterial, Layer, 0.f);
->>>>>>> 4af6daef
 		
 		//The fill area was measured without an outline so it must be shifted by the scaled outline size
 		const float HorizontalOffset = FMath::RoundToFloat((float)OutlineSize * FontScale);
@@ -1899,10 +1635,6 @@
 {
 	const FSlateRenderTransform& RenderTransform = DrawElement.GetRenderTransform();
 	const FVector2f LocalSize = DrawElement.GetLocalSize();
-<<<<<<< HEAD
-	const FSlateGradientPayload& InPayload = DrawElement.GetDataPayload<FSlateGradientPayload>();
-=======
->>>>>>> 4af6daef
 	const ESlateDrawEffect InDrawEffects = DrawElement.GetDrawEffects();
 	const int32 Layer = DrawElement.GetLayer();
 	const float DrawScale = DrawElement.GetScale();
@@ -1913,19 +1645,11 @@
 	FShaderParams ShaderParams;
 
 	ESlateShader ShaderType = ESlateShader::Default;
-<<<<<<< HEAD
-	if (InPayload.CornerRadius != FVector4f(0.f))
-	{
-		ShaderType = ESlateShader::RoundedBox;
-		ShaderParams.PixelParams = FVector4f(0.0f, 0.0f, LocalSize.X, LocalSize.Y);
-		ShaderParams.PixelParams2 = InPayload.CornerRadius;
-=======
 	if (DrawElement.CornerRadius != FVector4f(0.f))
 	{
 		ShaderType = ESlateShader::RoundedBox;
 		ShaderParams.PixelParams = FVector4f(0.0f, 0.0f, LocalSize.X, LocalSize.Y);
 		ShaderParams.PixelParams2 = DrawElement.CornerRadius;
->>>>>>> 4af6daef
 	}
 
 	FSlateRenderBatch& RenderBatch = 
@@ -2324,10 +2048,6 @@
 	// a floating point line width.
 
 	const FSlateRenderTransform& RenderTransform = DrawElement.GetRenderTransform();
-<<<<<<< HEAD
-	const FSlateSplinePayload& InPayload = DrawElement.GetDataPayload<FSlateSplinePayload>();
-=======
->>>>>>> 4af6daef
 	const ESlateDrawEffect InDrawEffects = DrawElement.GetDrawEffects();
 	const int32 Layer = DrawElement.GetLayer();
 
@@ -2335,8 +2055,7 @@
 	// Increasing this value will increase the fuzziness of line edges.
 	const float FilterRadius = 1.0f;
 
-<<<<<<< HEAD
-	const float HalfThickness = 0.5f * FMath::Max(0.0f, InPayload.GetThickness());
+	const float HalfThickness = 0.5f * FMath::Max(0.0f, DrawElement.GetThickness());
 
 	// The amount we increase each side of the line to generate enough pixels
 	const float FilteredHalfThickness = HalfThickness + FilterRadius;
@@ -2348,30 +2067,11 @@
 	// Thickness is given in screenspace, convert it to local space for geometry build
 	const float LocalHalfThickness = FilteredHalfThickness / DrawElement.GetScale();
 
-	const FColor SplineColor = (InPayload.GradientStops.Num()==1) ? PackVertexColor(InPayload.GradientStops[0].Color) : PackVertexColor(InPayload.GetTint());
-
-	FSplineBuilder SplineBuilder(
-		RenderBatch,
-		InPayload.P0,
-=======
-	const float HalfThickness = 0.5f * FMath::Max(0.0f, DrawElement.GetThickness());
-
-	// The amount we increase each side of the line to generate enough pixels
-	const float FilteredHalfThickness = HalfThickness + FilterRadius;
-
-	const float InsideFilterU = (HalfThickness - FilterRadius) / FilteredHalfThickness;
-	const FVector4f ShaderParams = FVector4f(InsideFilterU, 0.0f, 0.0f, 0.0f);
-	FSlateRenderBatch& RenderBatch = CreateRenderBatch(Layer, FShaderParams::MakePixelShaderParams(ShaderParams), nullptr, ESlateDrawPrimitive::TriangleList, ESlateShader::LineSegment, InDrawEffects, ESlateBatchDrawFlag::None, DrawElement);
-
-	// Thickness is given in screenspace, convert it to local space for geometry build
-	const float LocalHalfThickness = FilteredHalfThickness / DrawElement.GetScale();
-
 	const FColor SplineColor = (DrawElement.GradientStops.Num()==1) ? PackVertexColor(DrawElement.GradientStops[0].Color) : PackVertexColor(DrawElement.GetTint());
 
 	FSplineBuilder SplineBuilder(
 		RenderBatch,
 		DrawElement.P0,
->>>>>>> 4af6daef
 		LocalHalfThickness,
 		RenderTransform,
 		SplineColor
@@ -2380,20 +2080,12 @@
 	if (/*const bool bNoGradient = */DrawElement.GradientStops.Num() <= 1)
 	{
 		// Normal scenario where there is no color gradient.
-<<<<<<< HEAD
-		SplineBuilder.BuildBezierGeometry(InPayload.P0, InPayload.P1, InPayload.P2, InPayload.P3);
-=======
 		SplineBuilder.BuildBezierGeometry(DrawElement.P0, DrawElement.P1, DrawElement.P2, DrawElement.P3);
->>>>>>> 4af6daef
 	}
 	else
 	{
 		// Deprecated scenario _WithColorGradient
-<<<<<<< HEAD
-		SplineBuilder.BuildBezierGeometry_WithColorGradient( InPayload.GradientStops, 1, InPayload.P0, InPayload.P1, InPayload.P2, InPayload.P3, *this);
-=======
 		SplineBuilder.BuildBezierGeometry_WithColorGradient(DrawElement.GradientStops, 1, DrawElement.P0, DrawElement.P1, DrawElement.P2, DrawElement.P3, *this);
->>>>>>> 4af6daef
 	}
 }
 
@@ -2408,273 +2100,18 @@
 struct FLineBuilder
 {
 	/** Constructor
-<<<<<<< HEAD
-	*
-	* @param ElementScale		Element layout scale, used to convert screenspace thickness/radius.
-	* @param HalfThickness		Half thickness of the lines in screenspace pixels.
-	* @param FilterRadius		Antialiasing filter radius in screenspace pixels.
-	* @param MiterAngleLimit	Corners sharper than this will be split instead of mitered (0-180 degrees).
-	*/
-=======
 	 *
 	 * @param ElementScale		Element layout scale, used to convert screenspace thickness/radius.
 	 * @param HalfThickness		Half thickness of the lines in screenspace pixels.
 	 * @param FilterRadius		Antialiasing filter radius in screenspace pixels.
 	 * @param AngleCosineLimit	Miter Angle Limit after being passed through AngleCosine.
 	 */
->>>>>>> 4af6daef
 	FLineBuilder(FSlateRenderBatch& InRenderBatch, const FSlateRenderTransform& InRenderTransform, float ElementScale, float HalfThickness, float FilterRadius, float MiterAngleLimit) :
 		RenderBatch(InRenderBatch),
 		RenderTransform(InRenderTransform),
 		LocalHalfThickness((HalfThickness + FilterRadius) / ElementScale),
 		LocalFilterRadius(FilterRadius / ElementScale),
 		LocalCapLength((FilterRadius / ElementScale) * 2.0f),
-<<<<<<< HEAD
-		AngleCosineLimit(FMath::Cos(FMath::DegreesToRadians((180.0f - MiterAngleLimit) * 0.5f)))
-	{
-	}
-
-	/**
-	* Build geometry for each line segment between the passed-in points. Segments
-	* are represented by trapezoids with a pair of edges parallel to the segment.
-	* Each trapezoid connects to those for neighbouring segments if it's possible to
-	* miter the join cleanly. Rectangular caps are added to antialias any open ends.
-	*
-	* All quads are built using two triangles. The UV coordinates are based on
-	* topology only, not modified by vertex position. This is why each antialiased
-	* edge is kept parallel to the opposite side. Not doing so would result in the
-	* UVs shearing apart at the diagonal where the two triangles meet.
-	*/
-	template<ESlateVertexRounding Rounding>
-	void BuildLineGeometry(const TArray<FVector2f>& Points, const TArray<FColor>& PackedColors, const FColor& PackedTint) const
-	{
-		FColor PointColor = PackedColors.Num() ? PackedColors[0] : PackedTint;
-		FVector2f Position = Points[0];
-		FVector2f NextPosition = Points[1];
-
-		FVector2f Direction;
-		float Length;
-		(NextPosition - Position).ToDirectionAndLength(Direction, Length);
-		FVector2f Up = GetRotated90(Direction) * LocalHalfThickness;
-
-		// Build the start cap at the first point
-		MakeStartCap<Rounding>(Position, Direction, Length, Up, PointColor);
-
-		// Build the intermediate points and their incoming segments
-		const int32 LastPointIndex = Points.Num() - 1;
-		for (int32 Point = 1; Point < LastPointIndex; ++Point)
-		{
-			const FVector2f LastDirection = Direction;
-			const FVector2f LastUp = Up;
-			const float LastLength = Length;
-
-			PointColor = PackedColors.Num() ? PackedColors[Point] : PackedTint;
-			Position = NextPosition;
-			NextPosition = Points[Point + 1];
-
-			(NextPosition - Position).ToDirectionAndLength(Direction, Length);
-			Up = GetRotated90(Direction) * LocalHalfThickness;
-
-			// Project "up" onto the miter normal to get perpendicular distance to the miter line
-			const FVector2f MiterNormal = GetMiterNormal(LastDirection, Direction);
-			const float DistanceToMiterLine = FVector2f::DotProduct(Up, MiterNormal);
-
-			// Get the component of Direction perpendicular to the miter line
-			const float DirDotMiterNormal = FVector2f::DotProduct(Direction, MiterNormal);
-
-			// Break the strip at zero-length segments, if the miter angle is
-			// too tight or the miter would cross either segment's bisector
-			const float MinSegmentLength = FMath::Min(LastLength, Length);
-			if (MinSegmentLength > SMALL_NUMBER &&
-				DirDotMiterNormal >= AngleCosineLimit &&
-				(MinSegmentLength * 0.5f * DirDotMiterNormal) >= FMath::Abs(DistanceToMiterLine))
-			{
-				// Calculate the offset to put the vertices on the miter line while
-				// keeping the antialiased edges of each segment's quad parallel
-				const float ParallelDistance = DistanceToMiterLine / DirDotMiterNormal;
-				const FVector2f MiterUp = Up - (Direction * ParallelDistance);
-
-				RenderBatch.AddVertex(FSlateVertex::Make<Rounding>(RenderTransform, FVector2f(Position + MiterUp), FVector2f(1.0f, 0.0f), PointColor));
-				RenderBatch.AddVertex(FSlateVertex::Make<Rounding>(RenderTransform, FVector2f(Position - MiterUp), FVector2f(-1.0f, 0.0f), PointColor));
-				AddQuadIndices(RenderBatch);
-			}
-			else
-			{
-				// Can't miter, so end the current strip and start a new one
-				MakeEndCap<Rounding>(Position, LastDirection, LastLength, LastUp, PointColor);
-				MakeStartCap<Rounding>(Position, Direction, Length, Up, PointColor);
-			}
-		}
-
-		// Build the last point's incoming segment and end cap
-		PointColor = PackedColors.Num() ? PackedColors[LastPointIndex] : PackedTint;
-		MakeEndCap<Rounding>(NextPosition, Direction, Length, Up, PointColor);
-	}
-
-	/**
-	* Add a quad using the last four vertices added to the batch
-	*
-	*  Topology:
-	*    1--3
-	*    |\ |
-	*    | \|
-	*    0--2
-	*/
-	static void AddQuadIndices(FSlateRenderBatch& RenderBatch)
-	{
-		const int32 NumVerts = RenderBatch.GetNumVertices();
-		IndexQuad(RenderBatch, NumVerts - 3, NumVerts - 1, NumVerts - 2, NumVerts - 4);
-	}
-
-private:
-	/**
-	* Create a rectangular cap to antialias the start of a segment
-	*/
-	template<ESlateVertexRounding Rounding>
-	void MakeStartCap(
-		const FVector2f Position,
-		const FVector2f Direction,
-		float SegmentLength,
-		const FVector2f Up,
-		const FColor& Color) const
-	{
-		// Don't build a cap for a zero-length segment
-		// Up would be zero-length anyway, so it would be invisible
-		if (SegmentLength > SMALL_NUMBER)
-		{
-			// Extend the segment to cover the filtered pixels at the start
-			// Center the cap over Position if possible, but never place
-			// vertices on the far side of this segment's midpoint
-			const float InwardDistance = FMath::Min(LocalFilterRadius, SegmentLength * 0.5f);
-			const FVector2f CapInward = Direction * InwardDistance;
-			const FVector2f CapOutward = Direction * (InwardDistance - LocalCapLength);
-
-			RenderBatch.AddVertex(FSlateVertex::Make<Rounding>(RenderTransform, FVector2f(Position + CapOutward + Up), FVector2f(1.0f, -1.0f), Color));
-			RenderBatch.AddVertex(FSlateVertex::Make<Rounding>(RenderTransform, FVector2f(Position + CapOutward - Up), FVector2f(-1.0f, -1.0f), Color));
-			RenderBatch.AddVertex(FSlateVertex::Make<Rounding>(RenderTransform, FVector2f(Position + CapInward + Up), FVector2f(1.0f, 0.0f), Color));
-			RenderBatch.AddVertex(FSlateVertex::Make<Rounding>(RenderTransform, FVector2f(Position + CapInward - Up), FVector2f(-1.0f, 0.0f), Color));
-			AddQuadIndices(RenderBatch);
-		}
-	}
-
-	/**
-	* Create a rectangular cap to antialias the end of a segment
-	*/
-	template<ESlateVertexRounding Rounding>
-	void MakeEndCap(
-		const FVector2f Position,
-		const FVector2f Direction,
-		float SegmentLength,
-		const FVector2f Up,
-		const FColor& Color) const
-	{
-		// Don't build a cap for a zero-length segment
-		// Up would be zero-length anyway, so it would be invisible
-		if (SegmentLength > SMALL_NUMBER)
-		{
-			// Extend the segment to cover the filtered pixels at the end
-			// Center the cap over Position if possible, but never place
-			// vertices on the far side of this segment's midpoint
-			const float InwardDistance = FMath::Min(LocalFilterRadius, SegmentLength * 0.5f);
-			const FVector2f CapInward = Direction * -InwardDistance;
-			const FVector2f CapOutward = Direction * (LocalCapLength - InwardDistance);
-
-			RenderBatch.AddVertex(FSlateVertex::Make<Rounding>(RenderTransform, FVector2f(Position + CapInward + Up), FVector2f(1.0f, 0.0f), Color));
-			RenderBatch.AddVertex(FSlateVertex::Make<Rounding>(RenderTransform, FVector2f(Position + CapInward - Up), FVector2f(-1.0f, 0.0f), Color));
-			AddQuadIndices(RenderBatch);
-
-			RenderBatch.AddVertex(FSlateVertex::Make<Rounding>(RenderTransform, FVector2f(Position + CapOutward + Up), FVector2f(1.0f, 1.0f), Color));
-			RenderBatch.AddVertex(FSlateVertex::Make<Rounding>(RenderTransform, FVector2f(Position + CapOutward - Up), FVector2f(-1.0f, 1.0f), Color));
-			AddQuadIndices(RenderBatch);
-		}
-	}
-
-	/**
-	* Returns the normal to the miter line given the direction of two segments.
-	* The miter line between two segments bisects the angle between them.
-	*
-	* Inputs must be normalized vectors pointing from the start to the end of
-	* two consecutive segments.
-	*/
-	static FVector2f GetMiterNormal(const FVector2f InboundSegmentDir, const FVector2f OutboundSegmentDir)
-	{
-		const FVector2f DirSum = InboundSegmentDir + OutboundSegmentDir;
-		const float SizeSquared = DirSum.SizeSquared();
-
-		if (SizeSquared > SMALL_NUMBER)
-		{
-			return DirSum * FMath::InvSqrt(SizeSquared);
-		}
-
-		// Inputs are antiparallel, so any perpendicular vector suffices
-		return GetRotated90(InboundSegmentDir);
-	}
-
-	FSlateRenderBatch& RenderBatch;
-	const FSlateRenderTransform& RenderTransform;
-
-	const float LocalHalfThickness;
-	const float LocalFilterRadius;
-	const float LocalCapLength;
-	const float AngleCosineLimit;
-};
-
-
-template<ESlateVertexRounding Rounding>
-void FSlateElementBatcher::AddLineElement( const FSlateDrawElement& DrawElement )
-{
-	const FSlateLinePayload& DrawElementPayload = DrawElement.GetDataPayload<FSlateLinePayload>();
-	const FSlateRenderTransform& RenderTransform = DrawElement.GetRenderTransform();
-	const ESlateDrawEffect DrawEffects = DrawElement.GetDrawEffects();
-	const int32 Layer = DrawElement.GetLayer();
-
-	const TArray<FVector2f>& Points = DrawElementPayload.GetPoints();
-	const TArray<FLinearColor>& PointColors = DrawElementPayload.GetPointColors();
-
-	const int32 NumPoints = Points.Num();
-	if (NumPoints < 2)
-	{
-		return;
-	}
-
-	// Pack element tint and per-point colors
-	const FColor PackedTint = PackVertexColor(DrawElementPayload.GetTint());
-	TArray<FColor> PackedColors;
-	PackedColors.Reserve(PointColors.Num());
-	for (const FLinearColor& PointColor : PointColors)
-	{
-		PackedColors.Add(PackVertexColor(PointColor * DrawElementPayload.GetTint()));
-	}
-
-	if (DrawElementPayload.IsAntialiased())
-	{
-		// Filter size to use for anti-aliasing.
-		// Increasing this value will increase the fuzziness of line edges.
-		const float FilterRadius = 1.0f;
-
-		// Corners sharper than this will be split instead of mitered
-		// A split can also be forced by repeating points in the input
-		const float MiterAngleLimit = 90.0f - KINDA_SMALL_NUMBER;
-
-		const float HalfThickness = 0.5f * FMath::Max(0.0f, DrawElementPayload.GetThickness());
-
-		// The amount we increase each side of the line to generate enough pixels
-		const float FilteredHalfThickness = HalfThickness + FilterRadius;
-
-		const float InsideFilterU = (HalfThickness - FilterRadius) / FilteredHalfThickness;
-		const FVector4f ShaderParams = FVector4f(InsideFilterU, 0.0f, 0.0f, 0.0f);
-		FSlateRenderBatch& RenderBatch = CreateRenderBatch(Layer, FShaderParams::MakePixelShaderParams(ShaderParams), nullptr, ESlateDrawPrimitive::TriangleList, ESlateShader::LineSegment, DrawEffects, ESlateBatchDrawFlag::None, DrawElement);
-
-		FLineBuilder LineBuilder(
-			RenderBatch,
-			RenderTransform,
-			DrawElement.GetScale(),
-			HalfThickness,
-			FilterRadius,
-			MiterAngleLimit);
-
-		LineBuilder.BuildLineGeometry<Rounding>(Points, PackedColors, PackedTint);
-=======
 		AngleCosineLimit(FMath::DegreesToRadians((180.0f - MiterAngleLimit) * 0.5f))
 	{
 	}
@@ -2948,7 +2385,6 @@
 
 		// Inputs are antiparallel, so any perpendicular vector suffices
 		return GetRotated90(InboundSegmentDir);
->>>>>>> 4af6daef
 	}
 
 	FSlateRenderBatch& RenderBatch;
@@ -2965,24 +2401,6 @@
 {
 	auto AddLineElementInternal = [&](FSlateRenderBatch& RenderBatch, const FSlateLineElement& DrawElement)
 	{
-<<<<<<< HEAD
-		if (DrawElementPayload.GetThickness() == 1.0f)
-		{
-			// Generate the line segments using the native line rendering of the platform.
-			FSlateRenderBatch& RenderBatch = CreateRenderBatch(Layer, FShaderParams(), nullptr, ESlateDrawPrimitive::LineList, ESlateShader::Default, DrawEffects, ESlateBatchDrawFlag::None, DrawElement);
-
-			const FColor StartColor = PackedColors.Num() ? PackedColors[0] : PackedTint;
-			RenderBatch.AddVertex(FSlateVertex::Make<Rounding>(RenderTransform, Points[0], FVector2f::ZeroVector, StartColor));
-
-			for (int32 Point = 1; Point < NumPoints; ++Point)
-			{
-				const FColor PointColor = PackedColors.Num() ? PackedColors[Point] : PackedTint;
-				RenderBatch.AddVertex(FSlateVertex::Make<Rounding>(RenderTransform, Points[Point], FVector2f::ZeroVector, PointColor));
-
-				const uint32 IndexStart = RenderBatch.GetNumVertices();
-				RenderBatch.AddIndex(IndexStart - 2);
-				RenderBatch.AddIndex(IndexStart - 1);
-=======
 		const ESlateVertexRounding Rounding = DrawElement.IsPixelSnapped() ? ESlateVertexRounding::Enabled : ESlateVertexRounding::Disabled;
 		const FSlateRenderTransform& RenderTransform = DrawElement.GetRenderTransform();
 		const ESlateDrawEffect DrawEffects = DrawElement.GetDrawEffects();
@@ -3070,7 +2488,6 @@
 
 					FLineBuilder::AddQuadIndices(RenderBatch);
 				}
->>>>>>> 4af6daef
 			}
 		}
 	};
@@ -3107,31 +2524,6 @@
 		}
 		else
 		{
-<<<<<<< HEAD
-			// Generate the line segments using non-aa'ed quads.
-			FSlateRenderBatch& RenderBatch = CreateRenderBatch(Layer, FShaderParams(), nullptr, ESlateDrawPrimitive::TriangleList, ESlateShader::Default, DrawEffects, ESlateBatchDrawFlag::None, DrawElement);
-
-			// Thickness is given in screenspace, convert it to local space for geometry build
-			const float LocalHalfThickness = (DrawElementPayload.GetThickness() * 0.5f) / DrawElement.GetScale();
-
-			for (int32 Point = 0; Point < NumPoints - 1; ++Point)
-			{
-				const FVector2f StartPos = Points[Point];
-				const FVector2f EndPos = Points[Point + 1];
-
-				const FColor StartColor = PackedColors.Num() ? PackedColors[Point] : PackedTint;
-				const FColor EndColor = PackedColors.Num() ? PackedColors[Point+1] : PackedTint;
-
-				const FVector2f SegmentDir = (EndPos - StartPos).GetSafeNormal();
-				const FVector2f Up = GetRotated90(SegmentDir) * LocalHalfThickness;
-
-				RenderBatch.AddVertex(FSlateVertex::Make<Rounding>(RenderTransform, FVector2f(StartPos + Up), FVector2f::ZeroVector, StartColor));
-				RenderBatch.AddVertex(FSlateVertex::Make<Rounding>(RenderTransform, FVector2f(StartPos - Up), FVector2f::ZeroVector, StartColor));
-				RenderBatch.AddVertex(FSlateVertex::Make<Rounding>(RenderTransform, FVector2f(EndPos + Up), FVector2f::ZeroVector, EndColor));
-				RenderBatch.AddVertex(FSlateVertex::Make<Rounding>(RenderTransform, FVector2f(EndPos - Up), FVector2f::ZeroVector, EndColor));
-
-				FLineBuilder::AddQuadIndices(RenderBatch);
-=======
 			if (InDrawElement.GetThickness() == 1.0f)
 			{
 				PrimitiveType = ESlateDrawPrimitive::LineList;
@@ -3205,7 +2597,6 @@
 					NumVertexes += (NumPoints - 1) * 4;
 					NumIndices += (NumPoints - 1) * 6;
 				}
->>>>>>> 4af6daef
 			}
 		}
 
@@ -3221,10 +2612,6 @@
 {
 	const FSlateRenderTransform& RenderTransform = DrawElement.GetRenderTransform();
 	const FVector2f LocalSize = DrawElement.GetLocalSize();
-<<<<<<< HEAD
-	const FSlateViewportPayload& DrawElementPayload = DrawElement.GetDataPayload<FSlateViewportPayload>();
-=======
->>>>>>> 4af6daef
 	ESlateDrawEffect InDrawEffects = DrawElement.GetDrawEffects();
 	const int32 Layer = DrawElement.GetLayer();
 
@@ -3465,15 +2852,6 @@
 	RenderBatch.AddVertex( FSlateVertex::Make<Rounding>( RenderTransform, FVector2f( EndPos.X, BottomMarginY ),		LocalSize, DrawScale, FVector4f( EndUV.X, BottomMarginV, 0.0f, 0.0f),			Tint ) ); //31
 	RenderBatch.AddVertex( FSlateVertex::Make<Rounding>( RenderTransform, FVector2f( EndPos.X, EndPos.Y ),			LocalSize, DrawScale, FVector4f( EndUV.X, EndUV.Y, 0.0f, 0.0f),					Tint ) ); //32
 
-<<<<<<< HEAD
-	// Top
-	RenderBatch.AddIndex( IndexStart + 0 );
-	RenderBatch.AddIndex( IndexStart + 1 );
-	RenderBatch.AddIndex( IndexStart + 2 );
-	RenderBatch.AddIndex( IndexStart + 2 );
-	RenderBatch.AddIndex( IndexStart + 1 );
-	RenderBatch.AddIndex( IndexStart + 3 );
-=======
 	static FSlateIndexArray DefaultBorderIndiciesArray = []()
 	{
 		const int32 IndexStart = 0;
@@ -3501,7 +2879,6 @@
 		DefaultBorderIndicies.Add(IndexStart + 10);
 		DefaultBorderIndicies.Add(IndexStart + 9);
 		DefaultBorderIndicies.Add(IndexStart + 11);
->>>>>>> 4af6daef
 
 		// Middle
 		DefaultBorderIndicies.Add(IndexStart + 12);
@@ -3627,21 +3004,12 @@
 	}*/
 }
 
-<<<<<<< HEAD
-void FSlateElementBatcher::AddPostProcessPass(const FSlateDrawElement& DrawElement, FVector2f WindowSize)
-=======
 void FSlateElementBatcher::AddPostProcessPass(const FSlatePostProcessElement& DrawElement, FVector2f WindowSize)
->>>>>>> 4af6daef
 {
 	++NumPostProcessPasses;
 
 	const FSlateRenderTransform& RenderTransform = DrawElement.GetRenderTransform();
 	const FVector2f LocalSize = DrawElement.GetLocalSize();
-<<<<<<< HEAD
-	
-	const FSlatePostProcessPayload& Payload = DrawElement.GetDataPayload<FSlatePostProcessPayload>();
-=======
->>>>>>> 4af6daef
 
 	//@todo doesn't work with rotated or skewed objects yet
 	const FVector2f Position = DrawElement.GetPosition();
@@ -3668,21 +3036,14 @@
 	{
 		FShaderParams Params = FShaderParams::MakePixelShaderParams(
 			FVector4f(WorldTopLeft, WorldBotRight),
-<<<<<<< HEAD
-			FVector4f(Payload.PostProcessData.X, Payload.PostProcessData.Y, (float)Payload.DownsampleAmount, 0.f),
-			FVector4f(Payload.CornerRadius));
-=======
 			FVector4f(DrawElement.PostProcessData.X, DrawElement.PostProcessData.Y, (float)DrawElement.DownsampleAmount, 0.f),
 			FVector4f(DrawElement.CornerRadius));
->>>>>>> 4af6daef
 
 		CreateRenderBatch(Layer, Params, nullptr, ESlateDrawPrimitive::TriangleList, ESlateShader::PostProcess, ESlateDrawEffect::None, ESlateBatchDrawFlag::None, DrawElement);
 	}
 }
 
 FSlateRenderBatch& FSlateElementBatcher::CreateRenderBatch(
-<<<<<<< HEAD
-=======
 	FSlateBatchData* SlateBatchData
 	, int32 Layer
 	, const FShaderParams& ShaderParams
@@ -3704,7 +3065,6 @@
 }
 
 FSlateRenderBatch& FSlateElementBatcher::CreateRenderBatch(
->>>>>>> 4af6daef
 	FSlateBatchData* SlateBatchData,
 	int32 Layer, 
 	const FShaderParams& ShaderParams,
@@ -3771,25 +3131,17 @@
 	float EllipsisLineX = 0;
 	float EllipsisLineY = 0;
 	bool bNeedEllipsis = false;
-<<<<<<< HEAD
-	bool bChararcterWasClipped = false;
-=======
 	bool bNeedSpaceForEllipsis = false;
->>>>>>> 4af6daef
 
 	// For left to right overflow direction - Sum of total whitespace we're currently advancing through. Once a non-whitespace glyph is detected this will return to 0
 	// For right to left this value is unused. We just skip all leading whitespace
 	float PreviousWhitespaceAdvance = 0;
 
-<<<<<<< HEAD
-	int32 NumGlyphs = GlyphSequenceToRender->GetGlyphsToRender().Num();
-=======
 	// The number of glyphs can technically be unbound, so pick some number that if smaller we use the preallocated index array
 	const int32 MaxPreAllocatedGlyphIndicies = 4096 + 1024;
 	const bool bUseStaticIndicies = GlyphSequenceToRender->GetGlyphsToRender().Num() < MaxPreAllocatedGlyphIndicies;
 
 	const int32 NumGlyphs = GlyphSequenceToRender->GetGlyphsToRender().Num();
->>>>>>> 4af6daef
 	const TArray<FShapedGlyphEntry>& GlyphsToRender = GlyphSequenceToRender->GetGlyphsToRender();
 	for (int32 GlyphIndex = 0; GlyphIndex < NumGlyphs; ++GlyphIndex)
 	{
@@ -3853,9 +3205,6 @@
 					// Reserve memory for the glyphs.  This isn't perfect as the text could contain spaces and we might not render the rest of the text in this batch but its better than resizing constantly
 					const int32 GlyphsLeft = NumGlyphs - GlyphIndex;
 					RenderBatch->ReserveVertices(GlyphsLeft * 4);
-<<<<<<< HEAD
-					RenderBatch->ReserveIndices(GlyphsLeft * 6);
-=======
 
 					if (bUseStaticIndicies)
 					{
@@ -3888,7 +3237,6 @@
 					{
 						RenderBatch->ReserveIndices(GlyphsLeft * 6);
 					}
->>>>>>> 4af6daef
 
 					InvTextureSizeX = 1.0f / FontAtlasTexture->GetWidth();
 					InvTextureSizeY = 1.0f / FontAtlasTexture->GetHeight();
@@ -3916,11 +3264,7 @@
 		}
 
 		// Overflow Detection
-<<<<<<< HEAD
-		// First figure out the size of the glyph. If the glyph contains multiple characters we have to measure all of them and if clicked, omit them all. This is common in complex languages with lots of diacritics
-=======
 		// First figure out the size of the glyph. If the glyph contains multiple characters we have to measure all of them and if clipped, omit them all. This is common in complex languages with lots of diacritics
->>>>>>> 4af6daef
 		float OverflowTestWidth = SizeX;
 		if (OverflowDirection != ETextOverflowDirection::NoOverflow && (GlyphToRender.NumGraphemeClustersInGlyph > 1 || GlyphToRender.NumCharactersInGlyph > 1))
 		{
@@ -3942,11 +3286,7 @@
 		// Left to right overflow - If the current pen position + the ellipsis cannot fit, we have reached the end of the possible area for drawing this text. 
 		if (OverflowDirection == ETextOverflowDirection::LeftToRight)
 		{
-<<<<<<< HEAD
-			// If we are on the last glyph dont bother checking if the ellipsis can fit. If the last glyph can fit there is no need for ellipsis
-=======
 			// If we are on the last glyph don't bother checking if the ellipsis can fit. If the last glyph can fit there is no need for ellipsis
->>>>>>> 4af6daef
 			float OverflowSequenceNeededSize = GlyphIndex < NumGlyphs - 1 ? Context.OverflowGlyphSequence->GetMeasuredWidth() : 0;
 			if(X + OverflowTestWidth + OverflowSequenceNeededSize >= Context.LocalClipBoundingBoxRight)
 			{
@@ -3967,30 +3307,6 @@
 			{
 				// This glyph is in the clipped region or is not visible so just advance. It cannot be shown
 				bClipped = true;
-<<<<<<< HEAD
-				bChararcterWasClipped = true;
-			}
-			else if(bChararcterWasClipped)
-			{
-				// Can the ellipsis fit in the free spot by skipping the previous glyph(s)
-				float EllipsisWidth = Context.OverflowGlyphSequence->GetMeasuredWidth();
-				float AvailableX = X-Context.LocalClipBoundingBoxLeft;
-				if (AvailableX >= EllipsisWidth)
-				{
-					// The available area can fit the ellipsis. Mark that we need an ellipsis and stop checking for overflow. The rest of the text can be built normally
-					bNeedEllipsis = true;
-					EllipsisLineX = (LineX - EllipsisWidth);
-					EllipsisLineY = LineY;
-					OverflowDirection = ETextOverflowDirection::NoOverflow;
-				}
-				else
-				{
-					bClipped = true;
-					bChararcterWasClipped = true;
-				}
-
-			}
-=======
 				bNeedSpaceForEllipsis = true;
 			}
 			if (bNeedSpaceForEllipsis || !GlyphToRender.bIsVisible)
@@ -4016,16 +3332,11 @@
 					OverflowDirection = ETextOverflowDirection::NoOverflow;
 				}
 
->>>>>>> 4af6daef
 			// If we just clipped a glyph omit all characters in said glyph. Otherwise floating diacritics would be visible above the ellipsis. This is common in complex languages.
 			if (bClipped && GlyphToRender.NumCharactersInGlyph > 1)
 			{
 				GlyphIndex += GlyphToRender.NumCharactersInGlyph - 1;
-<<<<<<< HEAD
-				LineX += OverflowTestWidth;
-=======
 				LineX += GlyphToRender.XAdvance;
->>>>>>> 4af6daef
 				continue;
 			}
 
@@ -4062,14 +3373,6 @@
 			RenderBatch->AddVertex(FSlateVertex::Make<Rounding>(RenderTransform, FVector2f(UpperLeft.X, LowerRight.Y), FVector4f(U, V + SizeV, Ut, VtMax), FVector2f(0.0f, 1.0f), Tint));
 			RenderBatch->AddVertex(FSlateVertex::Make<Rounding>(RenderTransform, FVector2f(LowerRight), FVector4f(U + SizeU, V + SizeV, UtMax, VtMax), FVector2f(1.0f, 1.0f), Tint));
 
-<<<<<<< HEAD
-			RenderBatch->AddIndex(IndexStart + 0);
-			RenderBatch->AddIndex(IndexStart + 1);
-			RenderBatch->AddIndex(IndexStart + 2);
-			RenderBatch->AddIndex(IndexStart + 1);
-			RenderBatch->AddIndex(IndexStart + 3);
-			RenderBatch->AddIndex(IndexStart + 2);
-=======
 			if (bUseStaticIndicies)
 			{
 				RenderBatch->NumIndices += 6;
@@ -4083,7 +3386,6 @@
 				RenderBatch->AddIndex(IndexStart + 3);
 				RenderBatch->AddIndex(IndexStart + 2);
 			}
->>>>>>> 4af6daef
 
 			// Reset whitespace advance to 0, this is a visible character
 			PreviousWhitespaceAdvance = 0;
