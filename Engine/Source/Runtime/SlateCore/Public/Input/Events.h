--- conflicted
+++ resolved
@@ -681,7 +681,7 @@
  * It is passed to event handlers dealing with pointer-based input.
  */
 USTRUCT(BlueprintType)
-struct SLATECORE_API FPointerEvent
+struct FPointerEvent
 	: public FInputEvent
 {
 	GENERATED_USTRUCT_BODY()
@@ -998,36 +998,9 @@
 	/** Returns the full set of pressed buttons */
 	const TSet<FKey>& GetPressedButtons() const { return *PressedButtons; }
 
-<<<<<<< HEAD
-	/** We override the assignment operator to allow generated code to compile with the const ref member. */
-	void operator=( const FPointerEvent& Other )
-	{
-		FInputEvent::operator=( Other );
-
-		// Pointer
-		ScreenSpacePosition = Other.ScreenSpacePosition;
-		LastScreenSpacePosition = Other.LastScreenSpacePosition;
-		CursorDelta = Other.CursorDelta;
-		PressedButtons = Other.PressedButtons;
-		EffectingButton = Other.EffectingButton;
-		UserIndex = Other.UserIndex;
-		PointerIndex = Other.PointerIndex;
-		TouchpadIndex = Other.TouchpadIndex;
-		Force = Other.Force;
-		bIsTouchEvent = Other.bIsTouchEvent;
-		GestureType = Other.GestureType;
-		WheelOrGestureDelta = Other.WheelOrGestureDelta;
-		bIsDirectionInvertedFromDevice = Other.bIsDirectionInvertedFromDevice;
-		bIsTouchForceChanged = Other.bIsTouchForceChanged;
-		bIsTouchFirstMove = Other.bIsTouchFirstMove;
-	}
-
-	virtual FText ToText() const override;
-=======
 	SLATECORE_API virtual FText ToText() const override;
->>>>>>> 4af6daef
-
-	virtual bool IsPointerEvent() const override;
+
+	SLATECORE_API virtual bool IsPointerEvent() const override;
 
 	template<typename PointerEventType>
 	static PointerEventType MakeTranslatedEvent( const PointerEventType& InPointerEvent, const FVirtualPointerPosition& VirtualPosition )
