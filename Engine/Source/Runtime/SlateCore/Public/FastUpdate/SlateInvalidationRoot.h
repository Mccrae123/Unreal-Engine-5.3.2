--- conflicted
+++ resolved
@@ -204,11 +204,8 @@
 
 	/** Widgets that will be updated. */
 	TArray<FSlateInvalidationWidgetHeapElement> FinalUpdateList;
-<<<<<<< HEAD
-=======
 
 	FVector2D CachedViewOffset;
->>>>>>> d731a049
 
 	FSlateCachedElementData* CachedElementData;
 
