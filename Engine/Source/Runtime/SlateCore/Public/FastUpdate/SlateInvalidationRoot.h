--- conflicted
+++ resolved
@@ -7,16 +7,6 @@
 #include "WidgetProxy.h"
 #include "FastUpdate/SlateInvalidationRootHandle.h"
 #include "FastUpdate/SlateInvalidationWidgetIndex.h"
-<<<<<<< HEAD
-#include "Rendering/DrawElements.h"
-
-struct FSlateCachedElementData;
-class FSlateInvalidationWidgetHeap;
-class FSlateInvalidationWidgetList;
-class FSlateWindowElementList;
-class FWidgetStyle;
-
-=======
 #include "FastUpdate/SlateInvalidationWidgetSortOrder.h"
 #include "Rendering/DrawElements.h"
 
@@ -33,7 +23,6 @@
 	struct FSlateInvalidationPaintFastPathContext;
 }
 
->>>>>>> 6bbb88c8
 #define UE_SLATE_DEBUGGING_CLEAR_ALL_FAST_PATH_DATA 0
 
 struct FSlateInvalidationContext
@@ -109,35 +98,6 @@
 
 	/** @return if the InvalidationRoot will be rebuild, Prepass() and Paint will be called. */
 	bool NeedsSlowPath() const { return bNeedsSlowPath; }
-<<<<<<< HEAD
-
-	/** @return the HittestGrid of the InvalidationRoot. */
-	FHittestGrid* GetHittestGrid() const { return RootHittestGrid; }
-	/** @return the cached draw elements for this window and its widget hierarchy. */
-	FSlateCachedElementData& GetCachedElements() { return *CachedElementData; }
-	/** @return the cached draw elements for this window and its widget hierarchy. */
-	const FSlateCachedElementData& GetCachedElements() const { return *CachedElementData; }
-	/** @return the invalidation root as a widget. */
-	const SWidget* GetInvalidationRootWidget() const { return InvalidationRootWidget; }
-	/** @return the the generation number the widget proxy handle should have to be valid. */
-	int32 GetFastPathGenerationNumber() const { return FastPathGenerationNumber; }
-	/** @return the Handle of the InvalidationRoot. */
-	FSlateInvalidationRootHandle GetInvalidationRootHandle() const { return InvalidationRootHandle; }
-	/** @return the list of widgets that are controlled by the InvalidationRoot. */
-	const FSlateInvalidationWidgetList& GetFastPathWidgetList() const { return *FastWidgetPathList; }
-	/** @return the widget that is the root of the InvalidationRoot. */
-	SLATECORE_API const TSharedPtr<SWidget> GetFastPathWidgetListRoot() const;
-
-	/** @return the cached draw elements for this window and its widget hierarchy */
-	SLATECORE_API FSlateInvalidationResult PaintInvalidationRoot(const FSlateInvalidationContext& Context);
-
-	void OnWidgetDestroyed(const SWidget* Widget);
-
-	SLATECORE_API void Advanced_ResetInvalidation(bool bClearResourcesImmediately);
-
-	SLATECORE_API static void ClearAllWidgetUpdatesPending();
-
-=======
 
 	/** @return the HittestGrid of the InvalidationRoot. */
 	FHittestGrid* GetHittestGrid() const { return RootHittestGrid; }
@@ -161,13 +121,10 @@
 
 	SLATECORE_API void Advanced_ResetInvalidation(bool bClearResourcesImmediately);
 
->>>>>>> 6bbb88c8
 #if WITH_SLATE_DEBUGGING
 	/** @return the last paint type the invalidation root handle used. */
 	ESlateInvalidationPaintType GetLastPaintType() const { return LastPaintType; }
 	void SetLastPaintType(ESlateInvalidationPaintType Value) { LastPaintType = Value; }
-<<<<<<< HEAD
-=======
 
 	struct FPerformanceStat
 	{
@@ -179,7 +136,6 @@
 		double InvalidationProcessing = 0.0;
 	};
 	FPerformanceStat GetPerformanceStat() const { return PerformanceStat; }
->>>>>>> 6bbb88c8
 #endif
 
 protected:
@@ -207,30 +163,12 @@
 	void PaintFastPath_FixupParentLayerId(UE::Slate::Private::FSlateInvalidationPaintFastPathContext& FastPathContext, const FWidgetProxy& InvalidationWidget, const int32 NewOutgoingLayerId);
 	void PaintFastPath_AddUniqueSortedToFinalUpdateList(const FSlateInvalidationWidgetIndex InvalidationWidgetIndex);
 
-<<<<<<< HEAD
-	/** Call to notify that the ordering of children below this Widget has changed and the fast path is no longer valid. */
-	void InvalidateWidgetChildOrder(TSharedRef<SWidget> Widget);
-	void ProcessChildOrderUpdate();
-	void BuildFastPathWidgetList(TSharedRef<SWidget> RootWidget);
-=======
 	/** Call when an invalidation occurred. */
 	void InvalidateWidget(FWidgetProxy& Proxy, EInvalidateWidgetReason InvalidateReason);
->>>>>>> 6bbb88c8
 
 	void BuildFastPathWidgetList(const TSharedRef<SWidget>& RootWidget);
 	void AdjustWidgetsDesktopGeometry(FVector2D WindowToDesktopTransform);
 
-<<<<<<< HEAD
-private:
-	/** List of all the Widget included by this SlateInvalidationRoot. */
-	FSlateInvalidationWidgetList* FastWidgetPathList;
-	/** Index to widgets which are dirty, volatile, or need some sort of per frame update (such as a tick or timer) */
-	FSlateInvalidationWidgetHeap* WidgetsNeedingUpdate;
-	/** Index to widgets that will be updated. */
-	TArray<FSlateInvalidationWidgetIndex> FinalUpdateList;
-	/** Widget that has ChildOrder invalidation. */
-	TArray<TWeakPtr<SWidget>> WidgetsNeedingChildOrderUpdate;
-=======
 	/** Update child order and slate attribute registration */
 	void ProcessPreUpdate();
 	/** Slate attribute update */
@@ -261,7 +199,6 @@
 
 	/** Widgets that will be updated. */
 	TArray<FSlateInvalidationWidgetHeapElement> FinalUpdateList;
->>>>>>> 6bbb88c8
 
 	FSlateCachedElementData* CachedElementData;
 
@@ -269,31 +206,10 @@
 
 	FHittestGrid* RootHittestGrid;
 
-<<<<<<< HEAD
-	/**
-	 * The purpose of this number is as a unique Id for all widget proxy handles to validate themselves.
-	 * As widgets are added and removed, all their children are indirectly added or remove so it is necessary to invalidate all their handles.
-	 * Bumping the generation number is an efficient way to do this compared to iterating all the handles
-	 * The generation number is always incrementing
-	 */
-	int32 FastPathGenerationNumber;
-
-=======
->>>>>>> 6bbb88c8
 	int32 CachedMaxLayerId;
 
 	FSlateInvalidationRootHandle InvalidationRootHandle;
 
-<<<<<<< HEAD
-	bool bChildOrderInvalidated;
-	bool bNeedsSlowPath;
-	bool bNeedScreenPositionShift;
-	bool bProcessingChildOrderUpdate;
-
-#if WITH_SLATE_DEBUGGING
-	ESlateInvalidationPaintType LastPaintType;
-	uint32 ProcessInvalidationFrameNumber;
-=======
 	bool bNeedsSlowPath;
 	bool bNeedScreenPositionShift;
 	bool bProcessingPreUpdate;
@@ -306,14 +222,8 @@
 #if WITH_SLATE_DEBUGGING
 	ESlateInvalidationPaintType LastPaintType;
 	FPerformanceStat PerformanceStat;
->>>>>>> 6bbb88c8
 #endif
 #if UE_SLATE_DEBUGGING_CLEAR_ALL_FAST_PATH_DATA
 	TArray<const SWidget*> FastWidgetPathToClearedBecauseOfDelay;
 #endif
-<<<<<<< HEAD
-
-	static TArray<FSlateInvalidationRoot*> ClearUpdateList;
-=======
->>>>>>> 6bbb88c8
 };