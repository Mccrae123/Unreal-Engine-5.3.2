// Copyright Epic Games, Inc. All Rights Reserved.

#pragma once

#include "CoreMinimal.h"
#include "Types/PaintArgs.h"
#include "Styling/WidgetStyle.h"
#include "Misc/MemStack.h"
#include "FastUpdate/SlateInvalidationRootHandle.h"
#include "FastUpdate/SlateInvalidationWidgetIndex.h"
#include "FastUpdate/SlateInvalidationWidgetSortOrder.h"
#include "FastUpdate/WidgetUpdateFlags.h"
#include "Layout/Clipping.h"
#include "Layout/FlowDirection.h"
#include "Rendering/DrawElements.h"

class SWidget;
class FPaintArgs;
struct FFastPathPerFrameData;
<<<<<<< HEAD
class FSlateInvalidationWidgetHeap;
=======
class FSlateInvalidationWidgetPostHeap;
>>>>>>> 6bbb88c8
class FSlateInvalidationWidgetList;
struct FSlateWidgetPersistentState;
class FSlateInvalidationRoot;

enum class EInvalidateWidgetReason : uint8;
<<<<<<< HEAD

#define UE_SLATE_WITH_WIDGETPROXY_WEAKPTR 0
#define UE_SLATE_VERIFY_WIDGETPROXY_WEAKPTR_STALE 0
#define UE_SLATE_WITH_WIDGETPROXY_WIDGETTYPE 0

class FWidgetProxy
{
public:
	FWidgetProxy(TSharedRef<SWidget>& InWidget);

	int32 Update(const FPaintArgs& PaintArgs, FSlateWindowElementList& OutDrawElements);

	bool ProcessInvalidation(FSlateInvalidationWidgetHeap& UpdateList, FSlateInvalidationWidgetList& FastPathWidgetList, FSlateInvalidationRoot& Root);

	void MarkProxyUpdatedThisFrame(FSlateInvalidationWidgetHeap& UpdateList);

#if UE_SLATE_WITH_WIDGETPROXY_WEAKPTR
	SWidget* GetWidget() const
	{
#if UE_SLATE_VERIFY_WIDGETPROXY_WEAKPTR_STALE
		ensureAlways(!Widget.IsStale()); // Widget.Object != nullptr && !Widget.WeakRerenceCount.IsValid()
#endif
		return Widget.Pin().Get();
	}
	TSharedPtr<SWidget> GetWidgetAsShared() const;
	void ResetWidget() { Widget.Reset(); }
	bool IsSameWidget(const SWidget* InWidget) const
	{
#if UE_SLATE_VERIFY_WIDGETPROXY_WEAKPTR_STALE
		return (InWidget == Widget.Pin().Get()) || (Widget.IsStale() && GetTypeHash(Widget) == GetTypeHash(InWidget));
#else
		return InWidget == Widget.Pin().Get();
#endif
	}
#else
	SWidget* GetWidget() const { return Widget; }
	TSharedPtr<SWidget> GetWidgetAsShared() const;
	void ResetWidget() { Widget = nullptr; }
	bool IsSameWidget(const SWidget* InWidget) const { return InWidget == Widget; }
#endif

private:
	int32 Repaint(const FPaintArgs& PaintArgs, FSlateWindowElementList& OutDrawElements) const;

private:
#if UE_SLATE_WITH_WIDGETPROXY_WEAKPTR
	TWeakPtr<SWidget> Widget;
#else
	SWidget* Widget;
#endif
#if UE_SLATE_WITH_WIDGETPROXY_WIDGETTYPE
	FName WidgetType;
#endif

public:
	FSlateInvalidationWidgetIndex Index;
	FSlateInvalidationWidgetIndex ParentIndex;
	FSlateInvalidationWidgetIndex LeafMostChildIndex;
	EWidgetUpdateFlags UpdateFlags;
	EInvalidateWidgetReason CurrentInvalidateReason;
	/** The widgets own visibility */
	EVisibility Visibility;
	/** Used to make sure we don't double process a widget that is invalidated.  (a widget can invalidate itself but an ancestor can end up painting that widget first thus rendering the child's own invalidate unnecessary */
	uint8 bUpdatedSinceLastInvalidate : 1;
	/** Is the widget already in a pending update list.  If it already is in an update list we don't bother adding it again */
	uint8 bContainedByWidgetHeap : 1;
	/** Use with "Slate.InvalidationRoot.VerifyWidgetVisibility". Cached the last FastPathVisible value to find widgets that do not call Invalidate properly. */
	uint8 bDebug_LastFrameVisible : 1;
	uint8 bDebug_LastFrameVisibleSet : 1;
=======

#define UE_SLATE_WITH_WIDGETPROXY_WEAKPTR 0
#define UE_SLATE_VERIFY_WIDGETPROXY_WEAKPTR_STALE 0
#define UE_SLATE_WITH_WIDGETPROXY_WIDGETTYPE 0
#define UE_SLATE_WITH_INVALIDATIONWIDGETLIST_DEBUGGING !(UE_BUILD_SHIPPING || UE_BUILD_TEST) && WITH_SLATE_DEBUGGING


struct FSlateInvalidationWidgetVisibility
{
public:
	FSlateInvalidationWidgetVisibility()
		: Flags(0)
	{ }
	FSlateInvalidationWidgetVisibility(EVisibility InVisibility)
		: bAncestorsVisible(true)
		, bVisible(InVisibility.IsVisible())
		, bAncestorCollapse(false)
		, bCollapse(InVisibility == EVisibility::Collapsed)
		, FlagPadding(0)
	{ }
	FSlateInvalidationWidgetVisibility(FSlateInvalidationWidgetVisibility ParentFlags, EVisibility InVisibility)
		: bAncestorsVisible(ParentFlags.IsVisible())
		, bVisible(InVisibility.IsVisible())
		, bAncestorCollapse(ParentFlags.IsCollapsed())
		, bCollapse(InVisibility == EVisibility::Collapsed)
		, FlagPadding(0)
	{ }
	FSlateInvalidationWidgetVisibility(const FSlateInvalidationWidgetVisibility& Other) : Flags(Other.Flags) {  }
	FSlateInvalidationWidgetVisibility& operator=(const FSlateInvalidationWidgetVisibility& Other) { Flags = Other.Flags; return *this; }

	/** @returns true when all the widget ancestors are visible and the widget itself is visible. */
	bool IsVisible() const { return bAncestorsVisible && bVisible; }
	/** @returns true when all the widget ancestors are visible but the widget itself may not be visible. */
	bool AreAncestorsVisible() const { return bAncestorsVisible; }
	/** @returns true when the widget itself is visible (but may have invisible ancestors). */
	bool IsVisibleDirectly() const { return bVisible; }
	/** @returns true when at least one of the widget's ancestor is collapse or the widget itself is collapse. */
	bool IsCollapsed() const { return bAncestorCollapse || bCollapse; }
	/** @returns true when at least one of the widget's ancestor is collapse but the widget itself may not be collapse. */
	bool IsCollapseIndirectly() const { return bAncestorCollapse; }
	/** @returns true the widget itself is collapse. */
	bool IsCollapseDirectly() const { return bCollapse; }

	void SetVisibility(FSlateInvalidationWidgetVisibility ParentFlags, EVisibility InVisibility)
	{
		*this = FSlateInvalidationWidgetVisibility(ParentFlags, InVisibility);
	}

	void SetAncestorsVisibility(FSlateInvalidationWidgetVisibility ParentFlags)
	{
		bAncestorsVisible = ParentFlags.IsVisible();
		bAncestorCollapse = ParentFlags.IsCollapsed();
	}

	/** Assign the ancestors value to the widget values. Mimicking as it would be the parent. */
	FSlateInvalidationWidgetVisibility MimicAsParent() const
	{
		FSlateInvalidationWidgetVisibility Result;
		Result.bAncestorsVisible = bAncestorsVisible;
		Result.bVisible = bAncestorsVisible;
		Result.bCollapse = bAncestorCollapse;
		Result.bAncestorCollapse = bAncestorCollapse;
		return Result;
	}

	bool operator==(FSlateInvalidationWidgetVisibility Other) const { return Other.Flags == Flags; }
	bool operator!=(FSlateInvalidationWidgetVisibility Other) const { return Other.Flags != Flags; }

private:
	union
	{
		struct 
		{
			uint8 bAncestorsVisible : 1;	// all ancestors are visible
			uint8 bVisible : 1;
			uint8 bAncestorCollapse : 1;	// at least one ancestor is collapse
			uint8 bCollapse : 1;
			uint8 FlagPadding : 4;
		};
		uint8 Flags;
	};
>>>>>>> 6bbb88c8
};
static_assert(sizeof(FSlateInvalidationWidgetVisibility) == sizeof(uint8), "FSlateInvalidationWidgetVisibility should be size of uint8");

<<<<<<< HEAD
=======

class FWidgetProxy
{
public:
	FWidgetProxy(SWidget& InWidget);

	struct FUpdateResult
	{
		FUpdateResult() = default;
		FUpdateResult(int32 InPreviousOutgoingLayerId, int32 InNewOutgoingLayerId)
			: PreviousOutgoingLayerId(InPreviousOutgoingLayerId)
			, NewOutgoingLayerId(InNewOutgoingLayerId)
			, bPainted(true)
		{
		}
		int32 PreviousOutgoingLayerId = INDEX_NONE;
		int32 NewOutgoingLayerId = INDEX_NONE;
		bool bPainted = false;
	};

	/**
	 * Similar to SWidget::Paint but use the saved PersistenState. Only paint/tick if needed.
	 * @return the new and previous LayerId is the widget was painted.
	 */
	FUpdateResult Update(const FPaintArgs& PaintArgs, FSlateWindowElementList& OutDrawElements);

	void ProcessLayoutInvalidation(FSlateInvalidationWidgetPostHeap& UpdateList, FSlateInvalidationWidgetList& FastPathWidgetList, FSlateInvalidationRoot& Root);
	bool ProcessPostInvalidation(FSlateInvalidationWidgetPostHeap& UpdateList, FSlateInvalidationWidgetList& FastPathWidgetList, FSlateInvalidationRoot& Root);

	void MarkProxyUpdatedThisFrame(FSlateInvalidationWidgetPostHeap& UpdateList);

#if UE_SLATE_WITH_WIDGETPROXY_WEAKPTR
	SWidget* GetWidget() const
	{
#if UE_SLATE_VERIFY_WIDGETPROXY_WEAKPTR_STALE
		ensureAlways(!Widget.IsStale()); // Widget.Object != nullptr && !Widget.WeakRerenceCount.IsValid()
#endif
		return Widget.Pin().Get();
	}
	TSharedPtr<SWidget> GetWidgetAsShared() const;
	void ResetWidget() { Widget.Reset(); }
	bool IsSameWidget(const SWidget* InWidget) const
	{
#if UE_SLATE_VERIFY_WIDGETPROXY_WEAKPTR_STALE
		return (InWidget == Widget.Pin().Get()) || (Widget.IsStale() && GetTypeHash(Widget) == GetTypeHash(InWidget));
#else
		return InWidget == Widget.Pin().Get();
#endif
	}
#else
	SWidget* GetWidget() const { return Widget; }
	TSharedPtr<SWidget> GetWidgetAsShared() const;
	void ResetWidget() { Widget = nullptr; }
	bool IsSameWidget(const SWidget* InWidget) const { return InWidget == Widget; }
#endif

private:
	FUpdateResult Repaint(const FPaintArgs& PaintArgs, FSlateWindowElementList& OutDrawElements) const;

private:
#if UE_SLATE_WITH_WIDGETPROXY_WEAKPTR
	TWeakPtr<SWidget> Widget;
#else
	SWidget* Widget;
#endif

#if UE_SLATE_WITH_WIDGETPROXY_WIDGETTYPE
	FName WidgetType;
#endif

public:
	FSlateInvalidationWidgetIndex Index;
	FSlateInvalidationWidgetIndex ParentIndex;
	FSlateInvalidationWidgetIndex LeafMostChildIndex;
	EInvalidateWidgetReason CurrentInvalidateReason;
	FSlateInvalidationWidgetVisibility Visibility;

	union
	{
		struct
		{
		public:
			/** Is the widget in the pre update list. */
			uint8 bContainedByWidgetPreHeap : 1;
			/** Is the widget in the post update list. */
			uint8 bContainedByWidgetPostHeap : 1;
			/** Is the widget in a pending prepass list. */
			uint8 bContainedByWidgetPrepassList : 1;
			/** Is the widget an Invalidation Root. Cached value of SWidget::Advanced_IsInvalidationRoot */
			uint8 bIsInvalidationRoot : 1;
			/** Is the widget has volatile prepass flag. */
			uint8 bIsVolatilePrepass : 1;
		};
		uint8 PrivateFlags;
	};

#if UE_SLATE_WITH_INVALIDATIONWIDGETLIST_DEBUGGING
	union
	{
		struct
		{
		public:
			/** Use with "Slate.InvalidationRoot.VerifyWidgetVisibility". Cached the last FastPathVisible value to find widgets that do not call Invalidate properly. */
			uint8 bDebug_LastFrameVisible : 1;
			uint8 bDebug_LastFrameVisibleSet : 1;
			/** Use with "Slate.InvalidationRoot.VerifyWidgetAttribute". */
			uint8 bDebug_AttributeUpdated : 1;
			/** The widget was updated (paint or ticked/activetimer). */
			uint8 bDebug_Updated : 1;
		};
		uint8 PrivateDebugFlags;
	};
#endif
};

>>>>>>> 6bbb88c8
#if !UE_SLATE_WITH_WIDGETPROXY_WIDGETTYPE
static_assert(sizeof(FWidgetProxy) <= 32, "FWidgetProxy should be 32 bytes");
#endif

#if !UE_SLATE_WITH_WIDGETPROXY_WEAKPTR
static_assert(TIsTriviallyDestructible<FWidgetProxy>::Value == true, "FWidgetProxy must be trivially destructible");
template <> struct TIsPODType<FWidgetProxy> { enum { Value = true }; };
#endif

/**
 * Represents the state of a widget from when it last had SWidget::Paint called on it. 
 * This should contain everything needed to directly call Paint on a widget
 */
struct FSlateWidgetPersistentState
{
	FSlateWidgetPersistentState()
		: CachedElementHandle()
		, LayerId(0)
		, OutgoingLayerId(0)
		, IncomingUserIndex(INDEX_NONE)
		, IncomingFlowDirection(EFlowDirection::LeftToRight)
		, bParentEnabled(true)
		, bInheritedHittestability(false)
		, bDeferredPainting(false)
	{}

	TWeakPtr<SWidget> PaintParent;
	TOptional<FSlateClippingState> InitialClipState;
	FGeometry AllottedGeometry;
	FGeometry DesktopGeometry;
	FSlateRect CullingBounds;
	FWidgetStyle WidgetStyle;
	FSlateCachedElementsHandle CachedElementHandle;
	/** Starting layer id for drawing children **/
	int32 LayerId;
	int32 OutgoingLayerId;
	int8 IncomingUserIndex;
	EFlowDirection IncomingFlowDirection;
	uint8 bParentEnabled : 1;
	uint8 bInheritedHittestability : 1;
	uint8 bDeferredPainting : 1;

	static const FSlateWidgetPersistentState NoState;
};

class FWidgetProxyHandle
{
	friend class SWidget;
	friend class FSlateInvalidationRoot;
	friend class FSlateInvalidationWidgetList;

public:
	FWidgetProxyHandle()
		: WidgetIndex(FSlateInvalidationWidgetIndex::Invalid)
<<<<<<< HEAD
		, GenerationNumber(INDEX_NONE)
	{}

	/** @returns true if it has a valid InvalidationRoot and Index. */
	SLATECORE_API bool IsValid(const SWidget* Widget) const;
	/**
	 * @returns true if it has a valid InvalidationRoot owner
	 * but it could be consider invalid because the InvalidationRoot needs to be rebuilt. */
	SLATECORE_API bool HasValidInvalidationRootOwnership(const SWidget* Widget) const;
=======
	{}

	/** @returns true if it has a valid InvalidationRoot and Index. */
	SLATECORE_API bool IsValid(const SWidget& Widget) const;
	SLATECORE_API bool IsValid(const SWidget* Widget) const;
>>>>>>> 6bbb88c8

	FSlateInvalidationRootHandle GetInvalidationRootHandle() const { return InvalidationRootHandle; }

	FSlateInvalidationWidgetIndex GetWidgetIndex() const { return WidgetIndex; }
	FSlateInvalidationWidgetSortOrder GetWidgetSortOrder() const { return WidgetSortOrder; }
<<<<<<< HEAD
=======

	SLATECORE_API FSlateInvalidationWidgetVisibility GetWidgetVisibility(const SWidget* Widget) const;
	SLATECORE_API bool HasAllInvalidationReason(const SWidget* Widget, EInvalidateWidgetReason Reason) const;
	SLATECORE_API bool HasAnyInvalidationReason(const SWidget* Widget, EInvalidateWidgetReason Reason) const;
>>>>>>> 6bbb88c8

	FWidgetProxy& GetProxy();
	const FWidgetProxy& GetProxy() const;

private:
<<<<<<< HEAD
	bool HasValidIndexAndInvalidationRootHandle() const;
	FSlateInvalidationRoot* GetInvalidationRoot() const { return InvalidationRootHandle.Advanced_GetInvalidationRootNoCheck(); }

	/**
	 * Marks the widget as updated this frame
	 * Note: If the widget still has update flags (e.g it ticks or is volatile or something during update added new flags)
	 * it will remain in the update list
	 */
	void MarkWidgetUpdatedThisFrame();
	
	void MarkWidgetDirty(EInvalidateWidgetReason InvalidateReason);
	SLATECORE_API void UpdateWidgetFlags(const SWidget* Widget, EWidgetUpdateFlags NewFlags);

private:
	FWidgetProxyHandle(const FSlateInvalidationRootHandle& InInvalidationRoot, FSlateInvalidationWidgetIndex InIndex, FSlateInvalidationWidgetSortOrder InSortIndex, int32 InGenerationNumber);
=======
	FSlateInvalidationRoot* GetInvalidationRoot_NoCheck() const { return InvalidationRootHandle.Advanced_GetInvalidationRootNoCheck(); }
	
	void MarkWidgetDirty_NoCheck(FWidgetProxy& Proxy);
	void MarkWidgetDirty_NoCheck(EInvalidateWidgetReason InvalidateReason);
	SLATECORE_API void UpdateWidgetFlags(const SWidget* Widget, EWidgetUpdateFlags Previous, EWidgetUpdateFlags NewFlags);

private:
	FWidgetProxyHandle(const FSlateInvalidationRootHandle& InInvalidationRoot, FSlateInvalidationWidgetIndex InIndex, FSlateInvalidationWidgetSortOrder InSortIndex);
>>>>>>> 6bbb88c8
	FWidgetProxyHandle(FSlateInvalidationWidgetIndex InIndex);

private:
	/** The root of invalidation tree this proxy belongs to. */
	FSlateInvalidationRootHandle InvalidationRootHandle;
	/** Index to myself in the fast path list. */
	FSlateInvalidationWidgetIndex WidgetIndex;
	/** Order of the widget in the fast path list. */
	FSlateInvalidationWidgetSortOrder WidgetSortOrder;
<<<<<<< HEAD
	/** This serves as an efficient way to test for validity which does not require invalidating all handles directly. */
	int32 GenerationNumber;
=======
>>>>>>> 6bbb88c8
};<|MERGE_RESOLUTION|>--- conflicted
+++ resolved
@@ -17,87 +17,12 @@
 class SWidget;
 class FPaintArgs;
 struct FFastPathPerFrameData;
-<<<<<<< HEAD
-class FSlateInvalidationWidgetHeap;
-=======
 class FSlateInvalidationWidgetPostHeap;
->>>>>>> 6bbb88c8
 class FSlateInvalidationWidgetList;
 struct FSlateWidgetPersistentState;
 class FSlateInvalidationRoot;
 
 enum class EInvalidateWidgetReason : uint8;
-<<<<<<< HEAD
-
-#define UE_SLATE_WITH_WIDGETPROXY_WEAKPTR 0
-#define UE_SLATE_VERIFY_WIDGETPROXY_WEAKPTR_STALE 0
-#define UE_SLATE_WITH_WIDGETPROXY_WIDGETTYPE 0
-
-class FWidgetProxy
-{
-public:
-	FWidgetProxy(TSharedRef<SWidget>& InWidget);
-
-	int32 Update(const FPaintArgs& PaintArgs, FSlateWindowElementList& OutDrawElements);
-
-	bool ProcessInvalidation(FSlateInvalidationWidgetHeap& UpdateList, FSlateInvalidationWidgetList& FastPathWidgetList, FSlateInvalidationRoot& Root);
-
-	void MarkProxyUpdatedThisFrame(FSlateInvalidationWidgetHeap& UpdateList);
-
-#if UE_SLATE_WITH_WIDGETPROXY_WEAKPTR
-	SWidget* GetWidget() const
-	{
-#if UE_SLATE_VERIFY_WIDGETPROXY_WEAKPTR_STALE
-		ensureAlways(!Widget.IsStale()); // Widget.Object != nullptr && !Widget.WeakRerenceCount.IsValid()
-#endif
-		return Widget.Pin().Get();
-	}
-	TSharedPtr<SWidget> GetWidgetAsShared() const;
-	void ResetWidget() { Widget.Reset(); }
-	bool IsSameWidget(const SWidget* InWidget) const
-	{
-#if UE_SLATE_VERIFY_WIDGETPROXY_WEAKPTR_STALE
-		return (InWidget == Widget.Pin().Get()) || (Widget.IsStale() && GetTypeHash(Widget) == GetTypeHash(InWidget));
-#else
-		return InWidget == Widget.Pin().Get();
-#endif
-	}
-#else
-	SWidget* GetWidget() const { return Widget; }
-	TSharedPtr<SWidget> GetWidgetAsShared() const;
-	void ResetWidget() { Widget = nullptr; }
-	bool IsSameWidget(const SWidget* InWidget) const { return InWidget == Widget; }
-#endif
-
-private:
-	int32 Repaint(const FPaintArgs& PaintArgs, FSlateWindowElementList& OutDrawElements) const;
-
-private:
-#if UE_SLATE_WITH_WIDGETPROXY_WEAKPTR
-	TWeakPtr<SWidget> Widget;
-#else
-	SWidget* Widget;
-#endif
-#if UE_SLATE_WITH_WIDGETPROXY_WIDGETTYPE
-	FName WidgetType;
-#endif
-
-public:
-	FSlateInvalidationWidgetIndex Index;
-	FSlateInvalidationWidgetIndex ParentIndex;
-	FSlateInvalidationWidgetIndex LeafMostChildIndex;
-	EWidgetUpdateFlags UpdateFlags;
-	EInvalidateWidgetReason CurrentInvalidateReason;
-	/** The widgets own visibility */
-	EVisibility Visibility;
-	/** Used to make sure we don't double process a widget that is invalidated.  (a widget can invalidate itself but an ancestor can end up painting that widget first thus rendering the child's own invalidate unnecessary */
-	uint8 bUpdatedSinceLastInvalidate : 1;
-	/** Is the widget already in a pending update list.  If it already is in an update list we don't bother adding it again */
-	uint8 bContainedByWidgetHeap : 1;
-	/** Use with "Slate.InvalidationRoot.VerifyWidgetVisibility". Cached the last FastPathVisible value to find widgets that do not call Invalidate properly. */
-	uint8 bDebug_LastFrameVisible : 1;
-	uint8 bDebug_LastFrameVisibleSet : 1;
-=======
 
 #define UE_SLATE_WITH_WIDGETPROXY_WEAKPTR 0
 #define UE_SLATE_VERIFY_WIDGETPROXY_WEAKPTR_STALE 0
@@ -179,12 +104,9 @@
 		};
 		uint8 Flags;
 	};
->>>>>>> 6bbb88c8
 };
 static_assert(sizeof(FSlateInvalidationWidgetVisibility) == sizeof(uint8), "FSlateInvalidationWidgetVisibility should be size of uint8");
 
-<<<<<<< HEAD
-=======
 
 class FWidgetProxy
 {
@@ -300,7 +222,6 @@
 #endif
 };
 
->>>>>>> 6bbb88c8
 #if !UE_SLATE_WITH_WIDGETPROXY_WIDGETTYPE
 static_assert(sizeof(FWidgetProxy) <= 32, "FWidgetProxy should be 32 bytes");
 #endif
@@ -355,57 +276,25 @@
 public:
 	FWidgetProxyHandle()
 		: WidgetIndex(FSlateInvalidationWidgetIndex::Invalid)
-<<<<<<< HEAD
-		, GenerationNumber(INDEX_NONE)
-	{}
-
-	/** @returns true if it has a valid InvalidationRoot and Index. */
-	SLATECORE_API bool IsValid(const SWidget* Widget) const;
-	/**
-	 * @returns true if it has a valid InvalidationRoot owner
-	 * but it could be consider invalid because the InvalidationRoot needs to be rebuilt. */
-	SLATECORE_API bool HasValidInvalidationRootOwnership(const SWidget* Widget) const;
-=======
 	{}
 
 	/** @returns true if it has a valid InvalidationRoot and Index. */
 	SLATECORE_API bool IsValid(const SWidget& Widget) const;
 	SLATECORE_API bool IsValid(const SWidget* Widget) const;
->>>>>>> 6bbb88c8
 
 	FSlateInvalidationRootHandle GetInvalidationRootHandle() const { return InvalidationRootHandle; }
 
 	FSlateInvalidationWidgetIndex GetWidgetIndex() const { return WidgetIndex; }
 	FSlateInvalidationWidgetSortOrder GetWidgetSortOrder() const { return WidgetSortOrder; }
-<<<<<<< HEAD
-=======
 
 	SLATECORE_API FSlateInvalidationWidgetVisibility GetWidgetVisibility(const SWidget* Widget) const;
 	SLATECORE_API bool HasAllInvalidationReason(const SWidget* Widget, EInvalidateWidgetReason Reason) const;
 	SLATECORE_API bool HasAnyInvalidationReason(const SWidget* Widget, EInvalidateWidgetReason Reason) const;
->>>>>>> 6bbb88c8
 
 	FWidgetProxy& GetProxy();
 	const FWidgetProxy& GetProxy() const;
 
 private:
-<<<<<<< HEAD
-	bool HasValidIndexAndInvalidationRootHandle() const;
-	FSlateInvalidationRoot* GetInvalidationRoot() const { return InvalidationRootHandle.Advanced_GetInvalidationRootNoCheck(); }
-
-	/**
-	 * Marks the widget as updated this frame
-	 * Note: If the widget still has update flags (e.g it ticks or is volatile or something during update added new flags)
-	 * it will remain in the update list
-	 */
-	void MarkWidgetUpdatedThisFrame();
-	
-	void MarkWidgetDirty(EInvalidateWidgetReason InvalidateReason);
-	SLATECORE_API void UpdateWidgetFlags(const SWidget* Widget, EWidgetUpdateFlags NewFlags);
-
-private:
-	FWidgetProxyHandle(const FSlateInvalidationRootHandle& InInvalidationRoot, FSlateInvalidationWidgetIndex InIndex, FSlateInvalidationWidgetSortOrder InSortIndex, int32 InGenerationNumber);
-=======
 	FSlateInvalidationRoot* GetInvalidationRoot_NoCheck() const { return InvalidationRootHandle.Advanced_GetInvalidationRootNoCheck(); }
 	
 	void MarkWidgetDirty_NoCheck(FWidgetProxy& Proxy);
@@ -414,7 +303,6 @@
 
 private:
 	FWidgetProxyHandle(const FSlateInvalidationRootHandle& InInvalidationRoot, FSlateInvalidationWidgetIndex InIndex, FSlateInvalidationWidgetSortOrder InSortIndex);
->>>>>>> 6bbb88c8
 	FWidgetProxyHandle(FSlateInvalidationWidgetIndex InIndex);
 
 private:
@@ -424,9 +312,4 @@
 	FSlateInvalidationWidgetIndex WidgetIndex;
 	/** Order of the widget in the fast path list. */
 	FSlateInvalidationWidgetSortOrder WidgetSortOrder;
-<<<<<<< HEAD
-	/** This serves as an efficient way to test for validity which does not require invalidating all handles directly. */
-	int32 GenerationNumber;
-=======
->>>>>>> 6bbb88c8
 };