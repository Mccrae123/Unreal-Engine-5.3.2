// Copyright Epic Games, Inc. All Rights Reserved.

#pragma once

#include "CoreMinimal.h"
#include "SlateGlobals.h"
#include "Fonts/ShapedTextFwd.h"
#include "UObject/ObjectMacros.h"
#include "Fonts/SlateFontInfo.h"
#include "Textures/TextureAtlas.h"
#include "Fonts/FontTypes.h"
#include "FontCache.generated.h"

class FCompositeFontCache;
class FFreeTypeAdvanceCache;
class FFreeTypeCacheDirectory;
class FFreeTypeFace;
class FFreeTypeGlyphCache;
class FFreeTypeKerningCache;
class FFreeTypeLibrary;
class FShapedGlyphFaceData;
class FSlateFontCache;
class FSlateFontRenderer;
class FSlateShaderResource;
class FSlateTextShaper;

enum class EFontCacheAtlasDataType : uint8
{
	/** Data was cached for a regular non-outline font */
	Regular = 0,

	/** Data was cached for a outline (stroked) font */
	Outline,

	/** Must be last */
	Num,
};


/** 
 * Methods that can be used to shape text.
 * @note If you change this enum, make sure and update CVarDefaultTextShapingMethod and GetDefaultTextShapingMethod.
 */
UENUM(BlueprintType)
enum class ETextShapingMethod : uint8
{
	/**
	 * Automatically picks the fastest possible shaping method (either KerningOnly or FullShaping) based on the reading direction of the text.
	 * Left-to-right text uses the KerningOnly method, and right-to-left text uses the FullShaping method.
	 */
	 Auto = 0,

	/** 
	 * Provides fake shaping using only kerning data.
	 * This can be faster than full shaping, but won't render complex right-to-left or bi-directional glyphs (such as Arabic) correctly.
	 * This can be useful as an optimization when you know your text block will only show simple glyphs (such as numbers).
	 */
	KerningOnly,

	/**
	 * Provides full text shaping, allowing accurate rendering of complex right-to-left or bi-directional glyphs (such as Arabic).
	 * This mode will perform ligature replacement for all languages (such as the combined "fi" glyph in English).
	 */
	FullShaping,
};

/** Get the default shaping method (from the "Slate.DefaultTextShapingMethod" CVar) */
SLATECORE_API ETextShapingMethod GetDefaultTextShapingMethod();

/** The font atlas data for a single glyph in a shaped text sequence */
struct FShapedGlyphFontAtlasData
{
	/** The vertical distance from the baseline to the topmost border of the glyph bitmap */
	int16 VerticalOffset = 0;
	/** The horizontal distance from the origin to the leftmost border of the glyph bitmap */
	int16 HorizontalOffset = 0;
	/** Start X location of the glyph in the texture */
	uint16 StartU = 0;
	/** Start Y location of the glyph in the texture */
	uint16 StartV = 0;
	/** X Size of the glyph in the texture */
	uint16 USize = 0;
	/** Y Size of the glyph in the texture */
	uint16 VSize = 0;
	/** Index to a specific texture in the font cache. */
	uint8 TextureIndex = 0;
	/** True if this entry supports outline rendering, false otherwise. */
	bool SupportsOutline = false;
	/** True if this entry is valid, false otherwise. */
	bool Valid = false;
};

/** Information for rendering one glyph in a shaped text sequence */
struct FShapedGlyphEntry
{
	friend class FSlateFontCache;

	/** Provides access to the FreeType face for this glyph (not available publicly) */
	TSharedPtr<FShapedGlyphFaceData> FontFaceData;
	/** The index of this glyph in the FreeType face */
	uint32 GlyphIndex = 0;
	/** The index of this glyph from the source text. The source indices may skip characters if the sequence contains ligatures, additionally, some characters produce multiple glyphs leading to duplicate source indices */
	int32 SourceIndex = 0;
	/** The amount to advance in X before drawing the next glyph in the sequence */
	int16 XAdvance = 0;
	/** The amount to advance in Y before drawing the next glyph in the sequence */
	int16 YAdvance = 0;
	/** The offset to apply in X when drawing this glyph */
	int16 XOffset = 0;
	/** The offset to apply in Y when drawing this glyph */
	int16 YOffset = 0;
	/** 
	 * The "kerning" between this glyph and the next one in the sequence
	 * @note This value is included in the XAdvance so you never usually need it unless you're manually combining two sets of glyphs together.
	 * @note This value isn't strictly the kerning value - it's simply the difference between the glyphs horizontal advance, and the shaped horizontal advance (so will contain any accumulated advance added by the shaper)
	 */
	int8 Kerning = 0;
	/**
	 * The number of source characters represented by this glyph
	 * This is typically 1, however will be greater for ligatures, or may be 0 if a single character produces multiple glyphs
	 */
	uint8 NumCharactersInGlyph = 0;
	/**
	 * The number of source grapheme clusters represented by this glyph
	 * This is typically 1, however will be greater for ligatures, or may be 0 if a single character produces multiple glyphs
	 */
	uint8 NumGraphemeClustersInGlyph = 0;
	/**
	 * The reading direction of the text this glyph was shaped from
	 */
	TextBiDi::ETextDirection TextDirection = TextBiDi::ETextDirection::LeftToRight;
	/**
	 * True if this is a visible glyph that should be drawn.
	 * False if the glyph is invisible (eg, whitespace or a control code) and should skip drawing, but still include its advance amount.
	 */
	bool bIsVisible = false;
	
	/** Check whether this entry contains a valid glyph (non-zero, and not the SlateFontRendererUtils::InvalidSubChar glyph) */
	SLATECORE_API bool HasValidGlyph() const;

	/** Get any additional scale that should be applied when rendering this glyph */
	SLATECORE_API float GetBitmapRenderScale() const;

private:
	/** 
	 * Pointer to the cached atlas data for this glyph entry.
	 * This is cached on the glyph by FSlateFontCache::GetShapedGlyphFontAtlasData to avoid repeated map look ups.
	 * First index is to determine if this is a cached outline glyph or a regular glyph
	 * Second index is the index of the thread dependent font cache. Index 0 is the cached value for the game thread font cache. Index 1 is the cached value for the render thread font cache.
	 */
	mutable TWeakPtr<FShapedGlyphFontAtlasData> CachedAtlasData[(uint8)EFontCacheAtlasDataType::Num][2];
};

/** Minimal FShapedGlyphEntry key information used for map lookups */
struct FShapedGlyphEntryKey
{
public:
	FShapedGlyphEntryKey(const FShapedGlyphFaceData& InFontFaceData, uint32 InGlyphIndex, const FFontOutlineSettings& InOutlineSettings);

	FORCEINLINE bool operator==(const FShapedGlyphEntryKey& Other) const
	{
		return FontFace == Other.FontFace 
			&& FontSize == Other.FontSize
			&& OutlineSize == Other.OutlineSize
			&& OutlineSeparateFillAlpha == Other.OutlineSeparateFillAlpha
			&& FontScale == Other.FontScale
			&& GlyphIndex == Other.GlyphIndex
			&& FontSkew == Other.FontSkew;
	}

	FORCEINLINE bool operator!=(const FShapedGlyphEntryKey& Other) const
	{
		return !(*this == Other);
	}

	friend inline uint32 GetTypeHash(const FShapedGlyphEntryKey& Key)
	{
		return Key.KeyHash;
	}

private:
	/** Weak pointer to the FreeType face to render with */
	TWeakPtr<FFreeTypeFace> FontFace;
	/** Provides the point size used to render the font */
	int32 FontSize;
	/** The size in pixels of the outline to render for the font */
	float OutlineSize;
	/** If checked, the outline will be completely translucent where the filled area will be. @see FFontOutlineSettings */
	bool OutlineSeparateFillAlpha;
	/** Provides the final scale used to render to the font */
	float FontScale;
	/** The index of this glyph in the FreeType face */
	uint32 GlyphIndex;
	/** Cached hash value used for map lookups */
	uint32 KeyHash;
	/** The skew transform amount for the rendered font */
	float FontSkew;
};

/** Information for rendering a shaped text sequence */
class SLATECORE_API FShapedGlyphSequence
{
public:
	struct FSourceTextRange
	{
		FSourceTextRange(const int32 InTextStart, const int32 InTextLen)
			: TextStart(InTextStart)
			, TextLen(InTextLen)
		{
		}

		int32 TextStart;
		int32 TextLen;
	};

	explicit FShapedGlyphSequence()
		: GlyphsToRender()
		, TextBaseline(0)
		, MaxTextHeight(0)
		, FontMaterial(nullptr)
		, OutlineSettings()
		, SequenceWidth(0)
		, GlyphFontFaces()
		, SourceIndicesToGlyphData(FSourceTextRange(0, 0))
	{ }

	FShapedGlyphSequence(TArray<FShapedGlyphEntry> InGlyphsToRender, const int16 InTextBaseline, const uint16 InMaxTextHeight, const UObject* InFontMaterial, const FFontOutlineSettings& InOutlineSettings, const FSourceTextRange& InSourceTextRange);
	~FShapedGlyphSequence();

	/** Get the amount of memory allocated to this sequence */
	SIZE_T GetAllocatedSize() const;

	/** Get the array of glyphs in this sequence. This data will be ordered so that you can iterate and draw left-to-right, which means it will be backwards for right-to-left languages */
	const TArray<FShapedGlyphEntry>& GetGlyphsToRender() const
	{
		return GlyphsToRender;
	}

	/** Get the baseline to use when drawing the glyphs in this sequence */
	int16 GetTextBaseline() const
	{
		return TextBaseline;
	}

	/** Get the maximum height of any glyph in the font we're using */
	uint16 GetMaxTextHeight() const
	{
		return MaxTextHeight;
	}

	/** Get the material to use when rendering these glyphs */
	const UObject* GetFontMaterial() const
	{
		return FontMaterial;
	}

	/** Get the font outline settings to use when rendering these glyphs */
	const FFontOutlineSettings& GetFontOutlineSettings() const
	{
		return OutlineSettings;
	}

	/** Check to see whether this glyph sequence is dirty (ie, contains glyphs with invalid font pointers) */
	bool IsDirty() const;

	/**
	 * Get the measured width of the entire shaped text
	 * @return The measured width
	 */
	int32 GetMeasuredWidth() const;

	/**
	 * Get the measured width of the specified range of this shaped text
	 * @note The indices used here are relative to the start of the text we were shaped from, even if we were only shaped from a sub-section of that text
	 * @return The measured width, or an unset value if the text couldn't be measured (eg, because you started or ended on a merged ligature, or because the range is out-of-bounds)
	 */
	TOptional<int32> GetMeasuredWidth(const int32 InStartIndex, const int32 InEndIndex, const bool InIncludeKerningWithPrecedingGlyph = true) const;

	/** Return data used by GetGlyphAtOffset */
	struct FGlyphOffsetResult
	{
		FGlyphOffsetResult()
			: Glyph(nullptr)
			, GlyphOffset(0)
			, CharacterIndex(0)
		{
		}

		explicit FGlyphOffsetResult(const int32 InCharacterIndex)
			: Glyph(nullptr)
			, GlyphOffset(0)
			, CharacterIndex(InCharacterIndex)
		{
		}

		FGlyphOffsetResult(const FShapedGlyphEntry* InGlyph, const int32 InGlyphOffset)
			: Glyph(InGlyph)
			, GlyphOffset(InGlyphOffset)
			, CharacterIndex(InGlyph->SourceIndex)
		{
		}

		/** The glyph that was hit. May be null if we hit outside the range of any glyph */
		const FShapedGlyphEntry* Glyph;
		/** The offset to the left edge of the hit glyph */
		int32 GlyphOffset;
		/** The character index that was hit (set to the start or end index if we fail to hit a glyph) */
		int32 CharacterIndex;
	};

	/**
	 * Get the information for the glyph at the specified position in pixels along the string horizontally
	 * @return The result data (see FGlyphOffsetResult)
	 */
	FGlyphOffsetResult GetGlyphAtOffset(FSlateFontCache& InFontCache, const int32 InHorizontalOffset, const int32 InStartOffset = 0) const;

	/**
	 * Get the information for the glyph at the specified position in pixels along the string horizontally
	 * @note The indices used here are relative to the start of the text we were shaped from, even if we were only shaped from a sub-section of that text
	 * @return The result data (see FGlyphOffsetResult), or an unset value if we couldn't find the character (eg, because you started or ended on a merged ligature, or because the range is out-of-bounds)
	 */
	TOptional<FGlyphOffsetResult> GetGlyphAtOffset(FSlateFontCache& InFontCache, const int32 InStartIndex, const int32 InEndIndex, const int32 InHorizontalOffset, const int32 InStartOffset = 0, const bool InIncludeKerningWithPrecedingGlyph = true) const;

	/**
	 * Get the kerning value between the given entry and the next entry in the sequence
	 * @note The index used here is relative to the start of the text we were shaped from, even if we were only shaped from a sub-section of that text
	 * @return The kerning, or an unset value if we couldn't get the kerning (eg, because you specified a merged ligature, or because the index is out-of-bounds)
	 */
	TOptional<int8> GetKerning(const int32 InIndex) const;

	/**
	 * Get a sub-sequence of the specified range
	 * @note The indices used here are relative to the start of the text we were shaped from, even if we were only shaped from a sub-section of that text
	 * @return The sub-sequence, or an null if the sub-sequence couldn't be created (eg, because you started or ended on a merged ligature, or because the range is out-of-bounds)
	 */
	FShapedGlyphSequencePtr GetSubSequence(const int32 InStartIndex, const int32 InEndIndex) const;

	void AddReferencedObjects(FReferenceCollector& Collector);

private:
	/** Non-copyable */
	FShapedGlyphSequence(const FShapedGlyphSequence&);
	FShapedGlyphSequence& operator=(const FShapedGlyphSequence&);

	/** Helper function to share some common logic between the bound and unbound GetGlyphAtOffset functions */
	bool HasFoundGlyphAtOffset(FSlateFontCache& InFontCache, const int32 InHorizontalOffset, const FShapedGlyphEntry& InCurrentGlyph, const int32 InCurrentGlyphIndex, int32& InOutCurrentOffset, const FShapedGlyphEntry*& OutMatchedGlyph) const;

	/**
	 * Enumerate all of the glyphs within the given source index range (enumerates either visually or logically)
	 * @note The indices used here are relative to the start of the text we were shaped from, even if we were only shaped from a sub-section of that text
	 * @return EnumerationComplete if we found the start and end point and enumerated the glyphs, EnumerationAborted if the callback returned false, or EnumerationFailed (eg, because you started or ended on a merged ligature, or because the range is out-of-bounds)
	 */
	enum class EEnumerateGlyphsResult : uint8 { EnumerationFailed, EnumerationAborted, EnumerationComplete };
	typedef TFunctionRef<bool(const FShapedGlyphEntry&, int32)> FForEachShapedGlyphEntryCallback;
	EEnumerateGlyphsResult EnumerateLogicalGlyphsInSourceRange(const int32 InStartIndex, const int32 InEndIndex, const FForEachShapedGlyphEntryCallback& InGlyphCallback) const;
	EEnumerateGlyphsResult EnumerateVisualGlyphsInSourceRange(const int32 InStartIndex, const int32 InEndIndex, const FForEachShapedGlyphEntryCallback& InGlyphCallback) const;

	/** Contains the information needed when performing a reverse look-up from a source index to the corresponding shaped glyph */
	struct FSourceIndexToGlyphData
	{
		FSourceIndexToGlyphData()
			: GlyphIndex(INDEX_NONE)
			, AdditionalGlyphIndices()
		{
		}

		explicit FSourceIndexToGlyphData(const int32 InGlyphIndex)
			: GlyphIndex(InGlyphIndex)
			, AdditionalGlyphIndices()
		{
		}

		bool IsValid() const
		{
			return GlyphIndex != INDEX_NONE;
		}

		int32 GetLowestGlyphIndex() const
		{
			return GlyphIndex;
		};

		int32 GetHighestGlyphIndex() const
		{
			return (AdditionalGlyphIndices.Num() > 0) ? AdditionalGlyphIndices.Last() : GlyphIndex;
		}

		int32 GlyphIndex;
		TArray<int32> AdditionalGlyphIndices;
	};

	/** A map of source indices to their shaped glyph data indices. Stored internally as an array so we can perform a single allocation */
	struct FSourceIndicesToGlyphData
	{
	public:
		explicit FSourceIndicesToGlyphData(const FSourceTextRange& InSourceTextRange)
			: SourceTextRange(InSourceTextRange)
			, GlyphDataArray()
		{
			GlyphDataArray.SetNum(InSourceTextRange.TextLen);
		}

		FORCEINLINE int32 GetSourceTextStartIndex() const
		{
			return SourceTextRange.TextStart;
		}

		FORCEINLINE int32 GetSourceTextEndIndex() const
		{
			return SourceTextRange.TextStart + SourceTextRange.TextLen;
		}

		FORCEINLINE FSourceIndexToGlyphData* GetGlyphData(const int32 InSourceTextIndex)
		{
			const int32 InternalIndex = InSourceTextIndex - SourceTextRange.TextStart;
			return (GlyphDataArray.IsValidIndex(InternalIndex)) ? &GlyphDataArray[InternalIndex] : nullptr;
		}

		FORCEINLINE const FSourceIndexToGlyphData* GetGlyphData(const int32 InSourceTextIndex) const
		{
			const int32 InternalIndex = InSourceTextIndex - SourceTextRange.TextStart;
			return (GlyphDataArray.IsValidIndex(InternalIndex)) ? &GlyphDataArray[InternalIndex] : nullptr;
		}

		FORCEINLINE SIZE_T GetAllocatedSize() const
		{
			return GlyphDataArray.GetAllocatedSize();
		}

	private:
		FSourceTextRange SourceTextRange;
		TArray<FSourceIndexToGlyphData> GlyphDataArray;
	};

	/** Array of glyphs in this sequence. This data will be ordered so that you can iterate and draw left-to-right, which means it will be backwards for right-to-left languages */
	TArray<FShapedGlyphEntry> GlyphsToRender;
	/** The baseline to use when drawing the glyphs in this sequence */
	int16 TextBaseline;
	/** The maximum height of any glyph in the font we're using */
	uint16 MaxTextHeight;
	/** The material to use when rendering these glyphs */
	const UObject* FontMaterial;
	/** Outline settings to use when rendering these glyphs */
	FFontOutlineSettings OutlineSettings;
	/** The cached width of the entire sequence */
	int32 SequenceWidth;
	/** The set of fonts being used by the glyphs within this sequence */
	TArray<TWeakPtr<FFreeTypeFace>> GlyphFontFaces;
	/** A map of source indices to their shaped glyph data indices - used to perform efficient reverse look-up */
	FSourceIndicesToGlyphData SourceIndicesToGlyphData;
#if SLATE_CHECK_UOBJECT_SHAPED_GLYPH_SEQUENCE
	// Used to guard against crashes when the material object is deleted. This is expensive so we do not do it in shipping
	TWeakObjectPtr<const UObject> FontMaterialWeakPtr;
	TWeakObjectPtr<const UObject> OutlineMaterialWeakPtr;
	FName DebugFontMaterialName;
	FName DebugOutlineMaterialName;
#endif
};

/** Information for rendering one non-shaped character */
struct SLATECORE_API FCharacterEntry
{
	/** The character this entry is for */
	TCHAR Character = 0;
	/** The index of the glyph from the FreeType face that this entry is for */
	uint32 GlyphIndex = 0;
	/** The raw font data this character was rendered with */
	const FFontData* FontData = nullptr;
	/** The kerning cache that this entry uses */
	TSharedPtr<FFreeTypeKerningCache> KerningCache;
	/** Scale that was applied when rendering this character */
	float FontScale = 0.0f;
	/** Any additional scale that should be applied when rendering this glyph */
	float BitmapRenderScale = 0.0f;
	/** Start X location of the character in the texture */
	uint16 StartU = 0;
	/** Start Y location of the character in the texture */
	uint16 StartV = 0;
	/** X Size of the character in the texture */
	uint16 USize = 0;
	/** Y Size of the character in the texture */
	uint16 VSize = 0;
	/** The vertical distance from the baseline to the topmost border of the character */
	int16 VerticalOffset = 0;
	/** The vertical distance from the origin to the left most border of the character */
	int16 HorizontalOffset = 0;
	/** The largest vertical distance below the baseline for any character in the font */
	int16 GlobalDescender = 0;
	/** The amount to advance in X before drawing the next character in a string */
	int16 XAdvance = 0;
	/** Index to a specific texture in the font cache. */
	uint8 TextureIndex = 0;
	/** The fallback level this character represents */
	EFontFallback FallbackLevel = EFontFallback::FF_Max;
	/** 1 if this entry has kerning, 0 otherwise. */
	bool HasKerning = false;
	/** 1 if this entry supports outline rendering, 0 otherwise. */
	bool SupportsOutline = false;
	/** 1 if this entry is valid, 0 otherwise. */
	bool Valid = false;
};

/**
 * Manages a potentially large list of non-shaped characters
 * Uses a directly indexed by TCHAR array until space runs out and then maps the rest to conserve memory
 * Every character indexed by TCHAR could potentially cost a lot of memory of a lot of empty entries are created
 * because characters being used are far apart
 */
class SLATECORE_API FCharacterList
{
public:
	FCharacterList( const FSlateFontKey& InFontKey, FSlateFontCache& InFontCache );

	/**
	 * Gets data about how to render and measure a character.
	 * Caching and atlasing it if needed.
	 * Subsequent calls may invalidate previous pointers.
	 *
	 * @param Character			The character to get
	 * @param MaxFontFallback	The maximum fallback level that can be used when resolving glyphs
	 * @return				Data about the character
	 */
	const FCharacterEntry& GetCharacter(TCHAR Character, const EFontFallback MaxFontFallback);

#if WITH_EDITORONLY_DATA
	/** Check to see if our cached data is potentially stale for our font */
	bool IsStale() const;
#endif	// WITH_EDITORONLY_DATA

	/**
	 * Gets a kerning value for a pair of characters
	 *
	 * @param FirstChar			The first character in the pair
	 * @param SecondChar		The second character in the pair
	 * @param MaxFontFallback	The maximum fallback level that can be used when resolving glyphs
	 * @return The kerning value
	 */
	int8 GetKerning(TCHAR FirstChar, TCHAR SecondChar, const EFontFallback MaxFontFallback);

	/**
	 * Gets a kerning value for a pair of character entries
	 *
	 * @param FirstCharacterEntry	The first character entry in the pair
	 * @param SecondCharacterEntry	The second character entry in the pair
	 * @return The kerning value
	 */
	int8 GetKerning( const FCharacterEntry& FirstCharacterEntry, const FCharacterEntry& SecondCharacterEntry );

	/**
	 * @return The global max height for any character in this font
	 */
	uint16 GetMaxHeight() const;

	/** 
	 * Returns the baseline for the font used by this character 
	 *
	 * @return The offset from the bottom of the max character height to the baseline. Be aware that the value will be negative.
	 */
	int16 GetBaseline() const;

private:
	/**
	 * Returns whether the specified character is valid for caching (i.e. whether it matches the FontFallback level)
	 *
	 * @param Character			The character to check
	 * @param MaxFontFallback	The maximum fallback level that can be used when resolving glyphs
	 */
	bool CanCacheCharacter(TCHAR Character, const EFontFallback MaxFontFallback) const;

	/**
	 * Caches a new character
	 * 
	 * @param Character	The character to cache
	 */
<<<<<<< HEAD
	FCharacterListEntry* CacheCharacter(TCHAR Character);

	/**
	 * Convert the cached internal entry to the external data for the old non-shaped API
	 */
	FCharacterEntry MakeCharacterEntry(TCHAR Character, const FCharacterListEntry& InternalEntry) const;
=======
	const FCharacterEntry* CacheCharacter(TCHAR Character);
>>>>>>> d731a049

private:
	/** Entries for larger character sets to conserve memory */
	TMap<TCHAR, FCharacterEntry> MappedEntries;

	/** Font for this character list */
	FSlateFontKey FontKey;
	/** Reference to the font cache for accessing new unseen characters */
	FSlateFontCache& FontCache;
#if WITH_EDITORONLY_DATA
	/** The history revision of the cached composite font */
	int32 CompositeFontHistoryRevision;
#endif	// WITH_EDITORONLY_DATA
	/** The global max height for any character in this font */
	mutable uint16 MaxHeight;
	/** The offset from the bottom of the max character height to the baseline. */
	mutable int16 Baseline;
};

/**
 * Font caching implementation
 * Caches characters into textures as needed
 */
class SLATECORE_API FSlateFontCache : public ISlateAtlasProvider, public FSlateFlushableAtlasCache
{
	friend FCharacterList;

public:
	/**
	 * Constructor
	 *
	 * @param InTextureSize The size of the atlas texture
	 * @param InFontAlas	Platform specific font atlas resource
	 */
	FSlateFontCache( TSharedRef<ISlateFontAtlasFactory> InFontAtlasFactory, ESlateTextureAtlasThreadId InOwningThread);
	virtual ~FSlateFontCache();

	/** ISlateAtlasProvider */
	virtual int32 GetNumAtlasPages() const override;
	virtual FSlateShaderResource* GetAtlasPageResource(const int32 InIndex) const override;
	virtual bool IsAtlasPageResourceAlphaOnly(const int32 InIndex) const override;
#if WITH_ATLAS_DEBUGGING
	virtual FAtlasSlotInfo GetAtlasSlotInfoAtPosition(FIntPoint InPosition, int32 AtlasIndex) const override { return FAtlasSlotInfo(); }
#endif
	/** 
	 * Performs text shaping on the given string using the given font info. Returns you the shaped text sequence to use for text rendering via FSlateDrawElement::MakeShapedText.
	 * When using the version which takes a start point and length, the text outside of the given range won't be shaped, but will provide context information to allow the shaping to function correctly.
	 * ShapeBidirectionalText is used when you have text that may contain a mixture of LTR and RTL text runs.
	 * 
	 * @param InText				The string to shape
	 * @param InTextStart			The start position of the text to shape
	 * @param InTextLen				The length of the text to shape
	 * @param InFontInfo			Information about the font that the string is drawn with
	 * @param InFontScale			The scale to apply to the font
	 * @param InBaseDirection		The overall reading direction of the text (see TextBiDi::ComputeBaseDirection). This will affect where some characters (such as brackets and quotes) are placed within the resultant shaped text
	 * @param InTextShapingMethod	The text shaping method to use
	 */
	FShapedGlyphSequenceRef ShapeBidirectionalText( const FString& InText, const FSlateFontInfo &InFontInfo, const float InFontScale, const TextBiDi::ETextDirection InBaseDirection, const ETextShapingMethod InTextShapingMethod ) const;
	FShapedGlyphSequenceRef ShapeBidirectionalText( const TCHAR* InText, const int32 InTextStart, const int32 InTextLen, const FSlateFontInfo &InFontInfo, const float InFontScale, const TextBiDi::ETextDirection InBaseDirection, const ETextShapingMethod InTextShapingMethod ) const;

	/** 
	 * Performs text shaping on the given range of the string using the given font info. Returns you the shaped text sequence to use for text rendering via FSlateDrawElement::MakeShapedText.
	 * When using the version which takes a start point and length, the text outside of the given range won't be shaped, but will provide context information to allow the shaping to function correctly.
	 * ShapeUnidirectionalText is used when you have text that all reads in the same direction (either LTR or RTL).
	 * 
	 * @param InText				The string containing the sub-string to shape
	 * @param InTextStart			The start position of the text to shape
	 * @param InTextLen				The length of the text to shape
	 * @param InFontInfo			Information about the font that the string is drawn with
	 * @param InFontScale			The scale to apply to the font
	 * @param InTextDirection		The reading direction of the text to shape (valid values are LeftToRight or RightToLeft)
	 * @param InTextShapingMethod	The text shaping method to use
	 */
	FShapedGlyphSequenceRef ShapeUnidirectionalText( const FString& InText, const FSlateFontInfo &InFontInfo, const float InFontScale, const TextBiDi::ETextDirection InTextDirection, const ETextShapingMethod InTextShapingMethod ) const;
	FShapedGlyphSequenceRef ShapeUnidirectionalText( const TCHAR* InText, const int32 InTextStart, const int32 InTextLen, const FSlateFontInfo &InFontInfo, const float InFontScale, const TextBiDi::ETextDirection InTextDirection, const ETextShapingMethod InTextShapingMethod ) const;

	/**
	 * Performs text shaping on the overflow glyph sequence for a given font. The overflow sequence is used to replace characters that are clipped
	 */
	FShapedGlyphSequenceRef ShapeOverflowEllipsisText(const FSlateFontInfo& InFontInfo, const float InFontScale);

	/** 
	 * Gets information for how to draw all non-shaped characters in the specified string. Caches characters as they are found
	 * 
	 * @param InFontInfo		Information about the font that the string is drawn with
	 * @param FontScale			The scale to apply to the font
	 * @param OutCharacterEntries	Populated array of character entries. Indices of characters in Text match indices in this array
	 */
	class FCharacterList& GetCharacterList( const FSlateFontInfo &InFontInfo, float FontScale, const FFontOutlineSettings& InOutlineSettings = FFontOutlineSettings::NoOutline);

	/**
	 * Get the atlas information for the given shaped glyph. This information will be cached if required 
	 */
	FShapedGlyphFontAtlasData GetShapedGlyphFontAtlasData( const FShapedGlyphEntry& InShapedGlyph, const FFontOutlineSettings& InOutlineSettings);

	/**
	 * Gets the overflow glyph sequence for a given font. The overflow sequence is used to replace characters that are clipped
	 */
	UE_DEPRECATED(5.1, "GetOverflowEllipsisText is known to create dangling pointer. Use FShapedTextCache::FindOrAddOverflowEllipsisText.")
	FShapedGlyphSequenceRef GetOverflowEllipsisText(const FSlateFontInfo& InFontInfo, const float InFontScale);

public:
	/**
	 * Flush the given object out of the cache
	 */
	void FlushObject( const UObject* const InObject );

	/**
	 * Flush the given composite font out of the cache
	 */
	void FlushCompositeFont(const FCompositeFont& InCompositeFont);

	/** 
	 * Flush the cache if needed
	 */
	bool ConditionalFlushCache();

	/**
	 * Updates the texture used for rendering
	 */
	void UpdateCache();

	/**
	 * Releases rendering resources
	 */
	void ReleaseResources();

	/**
	 * Event called after releasing the rendering resources in ReleaseResources
	 */
	FOnReleaseFontResources& OnReleaseResources() { return OnReleaseResourcesDelegate; }

	/**
	 * Get the texture resource for a font atlas at a given index
	 * 
	 * @param Index	The index of the texture 
	 * @return Handle to the texture resource
	 */
	ISlateFontTexture* GetFontTexture( uint32 Index ) { return &AllFontTextures[Index].Get(); }

	/**
	 * Returns the font to use from the default typeface
	 *
	 * @param InFontInfo	A descriptor of the font to get the default typeface for
	 * 
	 * @return The raw font data
	 */
	const FFontData& GetDefaultFontData( const FSlateFontInfo& InFontInfo ) const;

	/**
	 * Returns the font to use from the typeface associated with the given codepoint
	 *
	 * @param InFontInfo		A descriptor of the font to get the typeface for
	 * @param InCodepoint		The codepoint to get the typeface associated with
	 * @param OutScalingFactor	The scaling factor applied to characters rendered with the given font
	 * 
	 * @return The raw font data
	 */
	const FFontData& GetFontDataForCodepoint( const FSlateFontInfo& InFontInfo, const UTF32CHAR InCodepoint, float& OutScalingFactor ) const;

	/**
	 * Returns the height of the largest character in the font. 
	 *
	 * @param InFontInfo	A descriptor of the font to get character size for 
	 * @param FontScale		The scale to apply to the font
	 * 
	 * @return The largest character height
	 */
	uint16 GetMaxCharacterHeight( const FSlateFontInfo& InFontInfo, float FontScale ) const;

	/**
	 * Returns the baseline for the specified font.
	 *
	 * @param InFontInfo	A descriptor of the font to get character size for 
	 * @param FontScale		The scale to apply to the font
	 * 
	 * @return The offset from the bottom of the max character height to the baseline.
	 */
	int16 GetBaseline( const FSlateFontInfo& InFontInfo, float FontScale ) const;

	/**
	 * Get the underline metrics for the specified font.
	 *
	 * @param InFontInfo			A descriptor of the font to get character size for
	 * @param FontScale				The scale to apply to the font
	 * @param OutUnderlinePos		The offset from the baseline to the center of the underline bar
	 * @param OutUnderlineThickness	The thickness of the underline bar
	 */
	void GetUnderlineMetrics( const FSlateFontInfo& InFontInfo, const float FontScale, int16& OutUnderlinePos, int16& OutUnderlineThickness ) const;

	/**
	 * Get the strike metrics for the specified font.
	 *
	 * @param InFontInfo			A descriptor of the font to get character size for
	 * @param FontScale				The scale to apply to the font
	 * @param OutStrikeLinePos		The offset from the baseline to the center of the strike bar
	 * @param OutStrikeLineThickness The thickness of the strike bar
	 */
	void GetStrikeMetrics( const FSlateFontInfo& InFontInfo, const float FontScale, int16& OutStrikeLinePos, int16& OutStrikeLineThickness ) const;

	/**
	 * Calculates the kerning amount for a pair of characters
	 *
	 * @param InFontData	The font that used to draw the string with the first and second characters
	 * @param InSize		The size of the font to draw
	 * @param First			The first character in the pair
	 * @param Second		The second character in the pair
	 * @return The kerning amount, 0 if no kerning
	 */
	int8 GetKerning( const FFontData& InFontData, const int32 InSize, TCHAR First, TCHAR Second, float Scale ) const;

	/**
	 * @return Whether or not the font used has kerning information
	 */
	bool HasKerning( const FFontData& InFontData ) const;

	/**
	 * Whether or not the specified character, within the specified font, can be loaded with the specified maximum font fallback level
	 *
	 * @param InFontData		Information about the font to load
	 * @param InCodepoint		The codepoint being loaded
	 * @param MaxFallbackLevel	The maximum fallback level to try for the font
	 * @return					Whether or not the character can be loaded
	 */
	bool CanLoadCodepoint(const FFontData& InFontData, const UTF32CHAR InCodepoint, EFontFallback MaxFallbackLevel = EFontFallback::FF_NoFallback) const;

	/**
	 * Returns the font attributes for the specified font.
	 *
	 * @param InFontData	The font to get attributes for 
	 * 
	 * @return The font attributes for the specified font.
	 */
	const TSet<FName>& GetFontAttributes( const FFontData& InFontData ) const;

	/**
	 * Get the available sub-face data from the given font.
	 * Typically there will only be one face unless this is a TTC/OTC font.
	 * The index of the returned entry can be passed as InFaceIndex to the FFreeTypeFace constructor.
	 */
	TArray<FString> GetAvailableFontSubFaces(FFontFaceDataConstRef InMemory) const;
	TArray<FString> GetAvailableFontSubFaces(const FString& InFilename) const;

	/**
	 * Issues a request to clear all cached data from the cache
	 */
	void RequestFlushCache(const FString& FlushReason);

	/**
	 * Clears just the cached font data, but leaves the atlases alone
	 */
	void FlushData();

	/**
	 * Gets the allocated font face data for a font data asset
	 */
	SIZE_T GetFontDataAssetResidentMemory(const UObject* FontDataAsset) const;

private:
	// Non-copyable
	FSlateFontCache(const FSlateFontCache&);
	FSlateFontCache& operator=(const FSlateFontCache&);

	/**
	 * Clears all cached data from the cache
	 */
	bool FlushCache();

	/**
	 * Clears out any pending UFont objects that were requested to be flushed
	 */
	void FlushFontObjects();

	/** Called after the active culture has changed */
	void HandleCultureChanged();

	/**
	 * Add a new entries into a cache atlas
	 *
	 * @param InFontInfo	Information about the font being used for the characters
	 * @param Characters	The characters to cache
	 * @param FontScale		The font scale to use
	 * @return true if the characters could be cached. false if the cache is full
	 */
	bool AddNewEntry(const FShapedGlyphEntry& InShapedGlyph, const FFontOutlineSettings& InOutlineSettings, FShapedGlyphFontAtlasData& OutAtlasData);

	bool AddNewEntry(const FCharacterRenderData InRenderData, uint8& OutTextureIndex, uint16& OutGlyphX, uint16& OutGlyphY, uint16& OutGlyphWidth, uint16& OutGlyphHeight);
private:

	/** FreeType library instance (owned by this font cache) */
	TUniquePtr<FFreeTypeLibrary> FTLibrary;

	/** FreeType low-level cache directory (owned by this font cache) */
	TUniquePtr<FFreeTypeCacheDirectory> FTCacheDirectory;

	/** High-level composite font cache (owned by this font cache) */
	TUniquePtr<FCompositeFontCache> CompositeFontCache;

	/** FreeType font renderer (owned by this font cache) */
	TUniquePtr<FSlateFontRenderer> FontRenderer;

	/** HarfBuzz text shaper (owned by this font cache) */
	TUniquePtr<FSlateTextShaper> TextShaper;

	/** Mapping Font keys to cached data */
	TMap<FSlateFontKey, TUniquePtr<FCharacterList>, FDefaultSetAllocator, FSlateFontKeyFuncs<TUniquePtr<FCharacterList>>> FontToCharacterListCache;

	/** Mapping shaped glyphs to their cached atlas data */
	TMap<FShapedGlyphEntryKey, TSharedRef<FShapedGlyphFontAtlasData>> ShapedGlyphToAtlasData;

	/** Array of grayscale font atlas indices for use with AllFontTextures (cast the element to FSlateFontAtlas) */
	TArray<uint8> GrayscaleFontAtlasIndices;

	/** Array of color font atlas indices for use with AllFontTextures (cast the element to FSlateFontAtlas) */
	TArray<uint8> ColorFontAtlasIndices;

	/** Array of any non-atlased font texture indices for use with AllFontTextures */
	TArray<uint8> NonAtlasedTextureIndices;

	/** Array of all font textures - both atlased and non-atlased */
	TArray<TSharedRef<ISlateFontTexture>> AllFontTextures;

	/** Factory for creating new font atlases */
	TSharedRef<ISlateFontAtlasFactory> FontAtlasFactory;

	/** Whether or not we have a pending request to flush the cache when it is safe to do so */
	volatile bool bFlushRequested;

	/** Critical section preventing concurrent access to FontObjectsToFlush */
	mutable FCriticalSection FontObjectsToFlushCS;

	/** Array of UFont objects that the font cache has been requested to flush. Since GC can happen while the loading screen is running, the request may be deferred until the next call to ConditionalFlushCache */
	TArray<const UObject*> FontObjectsToFlush;

	/** Called after releasing the rendering resources in ReleaseResources */
	FOnReleaseFontResources OnReleaseResourcesDelegate;

	ESlateTextureAtlasThreadId OwningThread;

	/** Overflow text string to use to replace clipped characters */
	FText EllipsisText;

};<|MERGE_RESOLUTION|>--- conflicted
+++ resolved
@@ -572,16 +572,7 @@
 	 * 
 	 * @param Character	The character to cache
 	 */
-<<<<<<< HEAD
-	FCharacterListEntry* CacheCharacter(TCHAR Character);
-
-	/**
-	 * Convert the cached internal entry to the external data for the old non-shaped API
-	 */
-	FCharacterEntry MakeCharacterEntry(TCHAR Character, const FCharacterListEntry& InternalEntry) const;
-=======
 	const FCharacterEntry* CacheCharacter(TCHAR Character);
->>>>>>> d731a049
 
 private:
 	/** Entries for larger character sets to conserve memory */
