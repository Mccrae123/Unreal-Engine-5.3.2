--- conflicted
+++ resolved
@@ -165,10 +165,6 @@
 			&& FontRenderSize == Other.FontRenderSize
 			&& OutlineRenderSize == Other.OutlineRenderSize
 			&& OutlineSeparateFillAlpha == Other.OutlineSeparateFillAlpha
-<<<<<<< HEAD
-			&& FontScale == Other.FontScale
-=======
->>>>>>> 4af6daef
 			&& GlyphIndex == Other.GlyphIndex
 			&& FontSkew == Other.FontSkew;
 	}
@@ -512,11 +508,7 @@
 class FCharacterList
 {
 public:
-<<<<<<< HEAD
-	FCharacterList( const FSlateFontKey& InFontKey, FSlateFontCache& InFontCache );
-=======
 	SLATECORE_API FCharacterList( const FSlateFontKey& InFontKey, FSlateFontCache& InFontCache );
->>>>>>> 4af6daef
 
 	/**
 	 * Gets data about how to render and measure a character.
@@ -527,11 +519,7 @@
 	 * @param MaxFontFallback	The maximum fallback level that can be used when resolving glyphs
 	 * @return				Data about the character
 	 */
-<<<<<<< HEAD
-	const FCharacterEntry& GetCharacter(TCHAR Character, const EFontFallback MaxFontFallback);
-=======
 	SLATECORE_API const FCharacterEntry& GetCharacter(TCHAR Character, const EFontFallback MaxFontFallback);
->>>>>>> 4af6daef
 
 #if WITH_EDITORONLY_DATA
 	/** Check to see if our cached data is potentially stale for our font */
@@ -665,11 +653,6 @@
 	 */
 	SLATECORE_API FShapedGlyphSequenceRef ShapeOverflowEllipsisText(const FSlateFontInfo& InFontInfo, const float InFontScale);
 
-	/**
-	 * Performs text shaping on the overflow glyph sequence for a given font. The overflow sequence is used to replace characters that are clipped
-	 */
-	FShapedGlyphSequenceRef ShapeOverflowEllipsisText(const FSlateFontInfo& InFontInfo, const float InFontScale);
-
 	/** 
 	 * Gets information for how to draw all non-shaped characters in the specified string. Caches characters as they are found
 	 * 
@@ -688,11 +671,7 @@
 	 * Gets the overflow glyph sequence for a given font. The overflow sequence is used to replace characters that are clipped
 	 */
 	UE_DEPRECATED(5.1, "GetOverflowEllipsisText is known to create dangling pointer. Use FShapedTextCache::FindOrAddOverflowEllipsisText.")
-<<<<<<< HEAD
-	FShapedGlyphSequenceRef GetOverflowEllipsisText(const FSlateFontInfo& InFontInfo, const float InFontScale);
-=======
 	SLATECORE_API FShapedGlyphSequenceRef GetOverflowEllipsisText(const FSlateFontInfo& InFontInfo, const float InFontScale);
->>>>>>> 4af6daef
 
 public:
 	/**
@@ -886,17 +865,6 @@
 	SLATECORE_API void ConditionalDumpFontCacheStats() const;
 #endif
 
-	/**
-	 * Add a new entries into a cache atlas
-	 *
-	 * @param InFontInfo	Information about the font being used for the characters
-	 * @param Characters	The characters to cache
-	 * @param FontScale		The font scale to use
-	 * @return true if the characters could be cached. false if the cache is full
-	 */
-	bool AddNewEntry(const FShapedGlyphEntry& InShapedGlyph, const FFontOutlineSettings& InOutlineSettings, FShapedGlyphFontAtlasData& OutAtlasData);
-
-	bool AddNewEntry(const FCharacterRenderData InRenderData, uint8& OutTextureIndex, uint16& OutGlyphX, uint16& OutGlyphY, uint16& OutGlyphWidth, uint16& OutGlyphHeight);
 private:
 
 	/** FreeType library instance (owned by this font cache) */
