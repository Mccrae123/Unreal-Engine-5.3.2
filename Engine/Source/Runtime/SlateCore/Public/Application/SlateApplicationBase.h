// Copyright Epic Games, Inc. All Rights Reserved.

#pragma once

#include "CoreMinimal.h"
#include "Styling/SlateColor.h"
#include "GenericPlatform/GenericApplication.h"
#include "Layout/Visibility.h"
#include "Layout/SlateRect.h"
#include "Rendering/SlateRenderer.h"
#include "Misc/CoreDelegates.h"
#include "Async/TaskGraphInterfaces.h"
#include "Types/SlateVector2.h"

DECLARE_MULTICAST_DELEGATE_TwoParams(FOnDebugSafeZoneChanged, const FMargin&, bool);


class FActiveTimerHandle;
#if WITH_ACCESSIBILITY
class FSlateAccessibleMessageHandler;
#endif
class FSlateApplicationBase;
class FWidgetPath;
class IToolTip;
class SWidget;
class SWindow;
class SImage;
enum class EInvalidateWidgetReason : uint8;

template< typename ObjectType > class TAttribute;

struct FWindowTitleBarArgs
{
	FWindowTitleBarArgs(const TSharedRef<SWindow>& InWindow)
		: Window(InWindow)
		, CenterContentAlignment(HAlign_Fill)
	{}

	/** The window to create the title bar for */
	TSharedRef<SWindow> Window;
	
	/** Optional content for the title bar's center (will override window title) */
	TSharedPtr<SWidget> CenterContent;

	/** The horizontal alignment of the center content. */
	EHorizontalAlignment CenterContentAlignment;
};

/**
 * Interface for window title bars.
 */
class IWindowTitleBar
{
public:
	virtual void Flash( ) = 0;
	virtual void UpdateWindowMenu(TSharedPtr<SWidget> MenuContent) = 0;
	virtual void UpdateBackgroundContent(TSharedPtr<SWidget> BackgroundContent) = 0;
	virtual void SetAllowMenuBar(bool bInAllowMenuBar) = 0;
};

class FSlateApplicationBase;


/**
 * Private interface to control which classes are allowed to perform hit-testing.
 */
class FHitTesting
{
public:
	FHitTesting(FSlateApplicationBase* InSlateApplication)
		: SlateApp(InSlateApplication)
	{
	}

private:
	// SWindow must be able to test which part of the window is being moused-over
	friend class SWindow;
	
private:	
	FSlateApplicationBase* SlateApp;
	// @see FSlateApplicationBase::LocateWidgetInWindow
	FWidgetPath LocateWidgetInWindow(FVector2f ScreenspaceMouseCoordinate, const TSharedRef<SWindow>& Window, bool bIgnoreEnabledStatus, int32 UserIndex) const;
};

/**
 * Design constraints for Slate applications
 */
namespace SlateApplicationDefs
{
	/** How many hardware users can we support at once? */
	static const int32 MaxHardwareUsers = 8;
}

/**
 * Base class for Slate applications.
 *
 * This class currently serves a temporary workaround for solving SlateCore dependencies to FSlateApplication.
 * It should probably be removed once FSlateApplication has been refactored into SlateCore.
 */
class FSlateApplicationBase
{
	friend class SWidget;
public:

	SLATECORE_API FSlateApplicationBase();
	virtual ~FSlateApplicationBase() { }

	/**
	 * Whether the application is active.
	 *
	 * @return application active or not
	 */
	virtual bool IsActive() const = 0;

	/**
	 * Gets the renderer being used to draw this application.
	 *
	 * @return The Slate renderer.
	 */
	FORCEINLINE FSlateRenderer* GetRenderer() const
	{
		return Renderer.Get();
	}

public:

	/**
	 * Associates a top level Slate Window with a native window and ensures that it is tracked properly by the application.
	 * Calling this method will cause the window to be displayed (unless specified otherwise), so be sure to associate
	 * content with the window object you're passing in first!
	 *
	 * @param InSlateWindow A SlateWindow to which to add a native window.
	 * @param bShowImmediately true to show the window, false if you're going to call ShowWindow() yourself later.
	 *
	 * @return a reference to the SWindow that was just added.
	 */
	virtual TSharedRef<SWindow> AddWindow( TSharedRef<SWindow> InSlateWindow, const bool bShowImmediately = true ) = 0;

	/**
	 * Reorders an array of windows so the specified window is "brought to the front"
	 */
	virtual void ArrangeWindowToFrontVirtual( TArray<TSharedRef<SWindow>>& Windows, const TSharedRef<SWindow>& WindowToBringToFront ) = 0;

	/**
	 * Searches for the specified widget and generates a full path to it.
	 *
	 * Note: this is a relatively slow operation!
	 * 
	 * @param  InWidget       Widget to generate a path to
	 * @param  OutWidgetPath  The generated widget path
	 * @param  VisibilityFilter	Widgets must have this type of visibility to be included the path
	 * @return	True if the widget path was found
	 */
	virtual bool FindPathToWidget( TSharedRef<const SWidget> InWidget, FWidgetPath& OutWidgetPath, EVisibility VisibilityFilter = EVisibility::Visible ) = 0;

	/**
	 * Returns the window the provided widget is contained in 

	 * @param  InWidget       Widget to find the window for
	 * @return	returns the window the provided widget is contained in or nullptr if it's not currently in a window
	 */
	virtual TSharedPtr<SWindow> FindWidgetWindow(TSharedRef<const SWidget> InWidget) const = 0;

	/**
	 * Gets the active top-level window.
	 *
	 * @return The top level window, or nullptr if no Slate windows are currently active.
	 */
	virtual TSharedPtr<SWindow> GetActiveTopLevelWindow() const = 0;

	/**
	 * Gets the active regular top-level window.
	 * A regular window is a non-menu, non-tooltip, non-cursor decorator window
	 * @return The top level window, or nullptr if no Slate windows are currently active.
	 */
	virtual TSharedPtr<SWindow> GetActiveTopLevelRegularWindow() const = 0;

	/**
	 * Get a list of all top-level windows in the application, excluding virtual windows.
	 *
	 * @return An array of all current top-level SWindows.
	 */
	virtual const TArray<TSharedRef<SWindow>> GetTopLevelWindows() const = 0;

	/**
	 * Gets the global application icon.
	 *
	 * @return The icon.
	 */
	virtual const FSlateBrush* GetAppIcon( ) const = 0;
	virtual const FSlateBrush* GetAppIconSmall() const = 0;

	/**
	 * Gets the ratio SlateUnit / ScreenPixel.
	 *
	 * @return Application scale.
	 */
	virtual float GetApplicationScale( ) const = 0;

	/**
	 * Gets Slate's current cached real time.
	 *
	 * This time value is updated every frame right before we tick widgets and is the recommended time value to use
	 * for UI animations and transitions, as opposed to calling FPlatformTime::Seconds() (which is generally slower)
	 *
	 * @return  The current Slate real time in seconds
	 */
	virtual const double GetCurrentTime( ) const = 0;

	/**
	 * Gets the current position of the cursor.
	 *
	 * @return Cursor position.
	 */
	virtual UE::Slate::FDeprecateVector2DResult GetCursorPos( ) const = 0;

	/**
	* Gets the last known position of the cursor.
	*
	* @return Cursor position.
	*/
	virtual UE::Slate::FDeprecateVector2DResult GetLastCursorPos( ) const = 0;

	/**
	 * Gets the size of the cursor..
	 *
	 * @return Cursor size.
	 */
	virtual UE::Slate::FDeprecateVector2DResult GetCursorSize( ) const = 0;

	/** 
	 * Whether the software cursor is enabled for this application.  
	 *
	 * @return software cursor available or not.
	 */
	virtual bool GetSoftwareCursorAvailable( ) const = 0;

	/** 
	 * Gets the desired visibility of the software cursor
	 *
	 * @return Software Cursor visibility
	 */
	virtual EVisibility GetSoftwareCursorVis( ) const = 0;

	/**
	 * Gets the application's display metrics.
	 *
	 * @param OutDisplayMetrics Will contain the display metrics.
	 */
	SLATECORE_API void GetDisplayMetrics(FDisplayMetrics& OutDisplayMetrics);

	/**
	* Gets the application's cached display metrics.
	*
	* @param OutDisplayMetrics Will contain the display metrics.
	*/
	SLATECORE_API void GetCachedDisplayMetrics(FDisplayMetrics& OutDisplayMetrics) const;

<<<<<<< HEAD
	void GetSafeZoneSize(FMargin& SafeZone, const UE::Slate::FDeprecateVector2DParameter& OverrideSize);
=======
	SLATECORE_API void GetSafeZoneSize(FMargin& SafeZone, const UE::Slate::FDeprecateVector2DParameter& OverrideSize);
>>>>>>> 4af6daef

	/**
	 * Get the highest level of window transparency support currently enabled by this application
	 *
	 * @return Enumeration value specifying the level of transparency currently supported
	 */
	virtual EWindowTransparency GetWindowTransparencySupport() const = 0;

	/**
	 * Gets the widget that currently has keyboard focus, if any.
	 *
	 * @return The focused widget, or nullptr if no widget has focus.
	 */
	virtual TSharedPtr< SWidget > GetKeyboardFocusedWidget( ) const = 0;

	virtual EUINavigation GetNavigationDirectionFromKey( const FKeyEvent& InKeyEvent ) const = 0;
	virtual EUINavigation GetNavigationDirectionFromAnalog(const FAnalogInputEvent& InAnalogEvent) = 0;
	virtual EUINavigationAction GetNavigationActionFromKey(const FKeyEvent& InKeyEvent) const = 0;
	virtual EUINavigationAction GetNavigationActionForKey(const FKey& InKey) const = 0;

	/** @return	Returns true if there are any pop-up menus summoned */
	virtual bool AnyMenusVisible() const = 0;

#if WITH_ACCESSIBILITY
	/** 
	 * Accessor for the accessible message handler. One must always exist, even if it's never activated.
	 *
	 * @return A reference to the assigned accessible message handler
	 */
	TSharedRef<FSlateAccessibleMessageHandler> GetAccessibleMessageHandler() const { return AccessibleMessageHandler; }
#endif
protected:
	/**
	 * Implementation of GetMouseCaptor which can be overridden without warnings.
	 * 
	 * @return Widget with the mouse capture
	 */
	virtual TSharedPtr< SWidget > GetMouseCaptorImpl() const = 0;

	SLATECORE_API void GetSafeZoneRatio(FMargin& SafeZoneRatio);

public:
	/**
	 * Gets whether or not a widget has captured the mouse.
	 *
	 * @return True if one or more widgets have capture, otherwise false.
	 */
	virtual bool HasAnyMouseCaptor( ) const = 0;

	/**
	 * Gets whether or not a widget has captured the mouse for a particular user.
	 *
	 * @return True if one or more widgets have capture, otherwise false.
	 */
	virtual bool HasUserMouseCapture(int32 UserIndex) const = 0;

	/**
	 * Gets the platform application.
	 *
	 * @return Platform application.
	 */
	virtual const TSharedPtr<GenericApplication> GetPlatformApplication ( ) const
	{
		return PlatformApplication;
	}

	/**
	 * Gets the rectangle of the current preferred work area.
	 *
	 * @return Area rectangle.
	 */
	virtual FSlateRect GetPreferredWorkArea( ) const = 0;

	/**
	 * Checks whether the specified widget has any descendants which are currently focused for the specified user user.
	 *
	 * @param Widget The widget to check.
	 * @param InUserIndex Index of the user that we want to check for.
	 * @return true if any descendants are focused, false otherwise.
	 */
	virtual bool HasUserFocusedDescendants(const TSharedRef< const SWidget >& Widget, int32 UserIndex) const = 0;

	/**
	 * Checks whether the specified widget has any descendants which are currently focused.
	 *
	 * @param Widget The widget to check.
	 * @return true if any descendants are focused, false otherwise.
	 */
	virtual bool HasFocusedDescendants( const TSharedRef< const SWidget >& Widget ) const = 0;

	/**
	 * Checks whether an UI for external services such as Steam is open.
	 *
	 * @return true if an external UI is open, false otherwise.
	 */
	virtual bool IsExternalUIOpened( ) = 0;

	/** @return a hittesting object that can perform hittests agains widgets. Only certain classes can make use of FHitTesting */
	friend class FHitTesting;
	SLATECORE_API const FHitTesting& GetHitTesting() const;

	/** 
	 * Given the screen-space coordinate of the mouse cursor, searches for a string of widgets that are under the mouse.
	 *
	 * The widgets will be returned with the associated geometry. The first item will always
	 * be the top-level window while the last item will be the leaf-most widget.
	 *
	 * @return The path to the widget.
	 */
	virtual FWidgetPath LocateWindowUnderMouse( UE::Slate::FDeprecateVector2DParameter ScreenspaceMouseCoordinate, const TArray< TSharedRef<SWindow > >& Windows, bool bIgnoreEnabledStatus = false, int32 UserIndex = INDEX_NONE) = 0;

	/**
	 * Calculates the tooltip window position.
	 *
	 * @param InAnchorRect The current(suggested) window position and size of an area which may not be covered by the popup.
	 * @param InSize The size of the tooltip window.
	 * @return The suggested position.
	 */
	virtual UE::Slate::FDeprecateVector2DResult CalculateTooltipWindowPosition(const FSlateRect& InAnchorRect, const UE::Slate::FDeprecateVector2DParameter& InSize, bool bAutoAdjustForDPIScale) const = 0;

	/** @return true if 'WindowToTest' is being used to display the current tooltip and the tooltip is interactive. */
	virtual bool IsWindowHousingInteractiveTooltip(const TSharedRef<const SWindow>& WindowToTest) const = 0;

	/**
	 * Creates an image widget.
	 *
	 * @return The new image widget.
	 */
	virtual TSharedRef<SImage> MakeImage( const TAttribute<const FSlateBrush*>& Image, const TAttribute<FSlateColor>& Color, const TAttribute<EVisibility>& Visibility ) const = 0;

	/**
	 * Creates a tool tip with the specified text.
	 *
	 * @param ToolTipText The text attribute to assign to the tool tip.
	 *
	 * @return The tool tip.
	 */
	virtual TSharedRef<IToolTip> MakeToolTip(const TAttribute<FText>& ToolTipText) = 0;

	/**
	 * Creates a tool tip with the specified text.
	 *
	 * @param ToolTipText The text to assign to the tool tip.
	 * @return The tool tip.
	 */
	virtual TSharedRef<IToolTip> MakeToolTip( const FText& ToolTipText ) = 0;

	/**
	 * Creates a title bar for the specified window.
	 *
	 * @param Window The window to create the title bar for.
	 * @param CenterContent Optional content for the title bar's center (will override window title).
	 * @param CenterContentAlignment The horizontal alignment of the center content.
	 * @param OutTitleBar Will hold a pointer to the title bar's interface.
	 * @return The new title bar widget.
	 */
	UE_DEPRECATED(4.26, "This version of MakeWindowTitleBar has been deprecated. Use the version that takes in an FWindowTitleBarArgs parameter instead.")
	SLATECORE_API virtual TSharedRef<SWidget> MakeWindowTitleBar(const TSharedRef<SWindow>& Window, const TSharedPtr<SWidget>& CenterContent, EHorizontalAlignment CenterContentAlignment, TSharedPtr<IWindowTitleBar>& OutTitleBar) const;

	/**
	 * Creates a title bar for the specified window.
	 *
	 * @param InArgs	The creation arguments for the titlebar
	 * @param OutTitleBar Will hold a pointer to the title bar's interface.
	 * @return The new title bar widget.
	 */
	virtual TSharedRef<SWidget> MakeWindowTitleBar( const FWindowTitleBarArgs& InArgs, TSharedPtr<IWindowTitleBar>& OutTitleBar ) const = 0;

	/**
	 * Destroying windows has implications on some OSs (e.g. destroying Win32 HWNDs can cause events to be lost).
	 *
	 * Slate strictly controls when windows are destroyed.
	 *
	 * @param WindowToDestroy The window to queue for destruction.
	 */
	virtual void RequestDestroyWindow( TSharedRef<SWindow> WindowToDestroy ) = 0;

	/**
	 * Sets keyboard focus to the specified widget.  The widget must be allowed to receive keyboard focus.
	 *
	 * @param  InWidget WidgetPath to the Widget to being focused
	 * @param InCause The reason that keyboard focus is changing
	 * @return true if the widget is now focused, false otherwise.
	 */
	virtual bool SetKeyboardFocus( const FWidgetPath& InFocusPath, const EFocusCause InCause ) = 0;

	/**
	 * Sets user focus to the specified widget.  The widget must be allowed to receive focus.
	 *
	 * @param InUserIndex Index of the user that we want to change the focus of.
	 * @param InWidget WidgetPath to the Widget to being focused.
	 * @param InCause The reason that focus is changing.
	 * @return true if the widget is now focused, false otherwise.
	 */
	virtual bool SetUserFocus(const uint32 InUserIndex, const FWidgetPath& InFocusPath, const EFocusCause InCause) = 0;

	/**
	 * Sets the focus for all users to the specified widget.  The widget must be allowed to receive focus.
	 *
	 * @param InWidget WidgetPath to the Widget to being focused.
	 * @param InCause The reason that focus is changing.
	 */
	virtual void SetAllUserFocus(const FWidgetPath& InFocusPath, const EFocusCause InCause) = 0;

	/**
	 * Sets the focus for all users to the specified widget unless that user is focused on a descendant.  The widget must be allowed to receive focus.
	 *
	 * @param InWidget WidgetPath to the Widget to being focused.
	 * @param InCause The reason that focus is changing.
	 */
	virtual void SetAllUserFocusAllowingDescendantFocus(const FWidgetPath& InFocusPath, const EFocusCause InCause) = 0;

	/**
	 * @return a pointer to the Widget that currently has the users focus; Empty pointer when the user has no focus. 
	 */
	virtual TSharedPtr<SWidget> GetUserFocusedWidget(uint32 UserIndex) const = 0;

	/**
	 * @return the Widget that started a tick, paint, prepass or an event.
	 */
	virtual TSharedPtr<SWidget> GetCurrentDebugContextWidget() const = 0;

	/**
	 * Gets a delegate that is invoked when a global invalidate of all widgets should occur
	 */
	DECLARE_EVENT_OneParam(FSlateApplicationBase, FOnInvalidateAllWidgets, bool);
	FOnInvalidateAllWidgets& OnInvalidateAllWidgets() { return OnInvalidateAllWidgetsEvent; }

	DECLARE_EVENT_OneParam(FSlateApplicationBase, FOnGlobalInvalidationToggled, bool);
	FOnGlobalInvalidationToggled& OnGlobalInvalidationToggled() { return OnGlobalInvalidationToggledEvent; }

	SLATECORE_API void ToggleGlobalInvalidation(bool bIsGlobalInvalidationEnabled);

	/**
	 * Notifies all invalidation panels that they should invalidate their contents
	 * Note: this is a very expensive call and should only be done in non-performance critical situations
	 */
	SLATECORE_API void InvalidateAllWidgets(bool bClearResourcesImmediately) const;
private:
	/**
	 * Implementation for active timer registration. See SWidget::RegisterActiveTimer.
	 */
	SLATECORE_API void RegisterActiveTimer( const TSharedRef<FActiveTimerHandle>& ActiveTimerHandle );

	/**
	 * Implementation for active timer registration. See SWidget::UnRegisterActiveTimer.
	 */
	SLATECORE_API void UnRegisterActiveTimer( const TSharedRef<FActiveTimerHandle>& ActiveTimerHandle );

	/** The list of active timer handles. */
	TArray<TWeakPtr<FActiveTimerHandle>> ActiveTimerHandles;

protected:
	enum class ECustomSafeZoneState : uint8
	{
		Unset,
		Set,
		Debug
	};

	/**
	 * Used to determine if any active timer handles are ready to fire.
	 * Means we need to tick slate even if no user interaction.
	 */
	SLATECORE_API bool AnyActiveTimersArePending();

public:
	SLATECORE_API const static uint32 CursorPointerIndex;
	SLATECORE_API const static uint32 CursorUserIndex;

	/** The primary platform user for this application. They will own the mouse and cursor by default. Default ID is 0 */
	SLATECORE_API const static FPlatformUserId SlateAppPrimaryPlatformUser;

	/** The primary platform user for this application. They will own the mouse and cursor by default. Default ID is 0 */
	const static FPlatformUserId SlateAppPrimaryPlatformUser;

	/**
	 * Returns the current instance of the application. The application should have been initialized before
	 * this method is called
	 *
	 * @return  Reference to the application
	 */
	static FSlateApplicationBase& Get( )
	{
		checkSlow(IsThreadSafeForSlateRendering());
		return *CurrentBaseApplication;
	}

	/**
	 * Returns true if a Slate application instance is currently initialized and ready
	 *
	 * @return  True if Slate application is initialized
	 */
	static bool IsInitialized( )
	{
		return CurrentBaseApplication.IsValid();
	}

protected:

	/**
	 * Gets whether or not a particular widget has mouse capture.
	 *
	 * @return True if the widget has mouse capture, otherwise false.
	 */
	virtual bool DoesWidgetHaveMouseCapture(const TSharedPtr<const SWidget> Widget) const = 0;

	/**
	 * Gets whether or not a particular widget has mouse capture by a user.
	 *
	 * @return True if the widget has mouse capture, otherwise false.
	 */
	virtual bool DoesWidgetHaveMouseCaptureByUser(const TSharedPtr<const SWidget> Widget, int32 UserIndex, TOptional<int32> PointerIndex) const = 0;

	/**
	 * Gets whether or not a particular widget has the specified users focus, and if so the type of focus.
	 *
	 * @return The optional will be set with the focus cause, if unset this widget doesn't have focus.
	 */
	virtual TOptional<EFocusCause> HasUserFocus(const TSharedPtr<const SWidget> Widget, int32 UserIndex) const = 0;

	/**
	 * Gets whether or not a particular widget has any users focus, and if so the type of focus (first one found).
	 *
	 * @return The optional will be set with the focus cause, if unset this widget doesn't have focus.
	 */
	virtual TOptional<EFocusCause> HasAnyUserFocus(const TSharedPtr<const SWidget> Widget) const = 0;

	/**
	 * Gets whether or not a particular widget is directly hovered.
	 * Directly hovered means that the widget is directly under the pointer, is not true for ancestors tho they are Hovered.
	 *
	 * @return True if the widget is directly hovered, otherwise false.
	 */
	virtual bool IsWidgetDirectlyHovered(const TSharedPtr<const SWidget> Widget) const = 0;

	/**
	 * Gets whether or not a particular widget should show user focus.
	 *
	 * @return True if we should show user focus
	 */
	virtual bool ShowUserFocus(const TSharedPtr<const SWidget> Widget) const = 0;

	/** Given a window, locate a widget under the cursor in it; returns an invalid path if cursor is not over this window. */
	virtual FWidgetPath LocateWidgetInWindow(UE::Slate::FDeprecateVector2DParameter ScreenspaceMouseCoordinate, const TSharedRef<SWindow>& Window, bool bIgnoreEnabledStatus, int32 UserIndex) const = 0;
	
	SLATECORE_API void UpdateCustomSafeZone(const FMargin& NewSafeZoneRatio, bool bShouldRecacheMetrics);
#if WITH_EDITOR
	SLATECORE_API void SwapSafeZoneTypes();
#endif

protected:

	// Holds the Slate renderer used to render this application.
	TSharedPtr<FSlateRenderer> Renderer;

	// Private interface for select entities that are allowed to perform hittesting
	FHitTesting HitTesting;

protected:

	// Holds a pointer to the current application.
	static SLATECORE_API TSharedPtr<FSlateApplicationBase> CurrentBaseApplication;

	// Holds a pointer to the platform application.
	static SLATECORE_API TSharedPtr<class GenericApplication> PlatformApplication;

	// Caches the application's display metrics
	FDisplayMetrics CachedDisplayMetrics;

	// Caches the previous debug safe zone ratio
	float CachedDebugTitleSafeRatio;
public:

	/**
	 * Is Slate currently sleeping or not.
	 *
	 * @return True if Slate is sleeping.
	 */
	SLATECORE_API bool IsSlateAsleep();

	TSharedPtr<ICursor> GetPlatformCursor()
	{
		return PlatformApplication->Cursor;
	}

	TSharedPtr<class GenericApplication> GetPlatformApplication()
	{
		return PlatformApplication;
	}

	SLATECORE_API void ResetCustomSafeZone();
	SLATECORE_API bool IsCustomSafeZoneSet() const;
	SLATECORE_API void SetCustomSafeZone(const FMargin& InSafeZone);
	const FMargin& GetCustomSafeZone() const { return CustomSafeZoneRatio; }

#if WITH_EDITORONLY_DATA
	FOnDebugSafeZoneChanged OnDebugSafeZoneChanged;
#endif

protected:
#if WITH_ACCESSIBILITY
	/** Manager for widgets and application to interact with accessibility API */
	TSharedRef<FSlateAccessibleMessageHandler> AccessibleMessageHandler;
#endif

	/** multicast delegate to broadcast when a global invalidate is requested */
	FOnInvalidateAllWidgets OnInvalidateAllWidgetsEvent;
	FOnGlobalInvalidationToggled OnGlobalInvalidationToggledEvent;

	/** Critical section for active timer registration as it can be called from the movie thread and the game thread */
	FCriticalSection ActiveTimerCS;

	// Gets set when Slate goes to sleep and cleared when active.
	bool bIsSlateAsleep;

	/** If Safe Zone ratio has been manually set, unset, or set via debug */
	ECustomSafeZoneState CustomSafeZoneState;

	/** Safe Zone ratio to override platform settings */
	FMargin CustomSafeZoneRatio;
};
<|MERGE_RESOLUTION|>--- conflicted
+++ resolved
@@ -256,11 +256,7 @@
 	*/
 	SLATECORE_API void GetCachedDisplayMetrics(FDisplayMetrics& OutDisplayMetrics) const;
 
-<<<<<<< HEAD
-	void GetSafeZoneSize(FMargin& SafeZone, const UE::Slate::FDeprecateVector2DParameter& OverrideSize);
-=======
 	SLATECORE_API void GetSafeZoneSize(FMargin& SafeZone, const UE::Slate::FDeprecateVector2DParameter& OverrideSize);
->>>>>>> 4af6daef
 
 	/**
 	 * Get the highest level of window transparency support currently enabled by this application
@@ -533,9 +529,6 @@
 
 	/** The primary platform user for this application. They will own the mouse and cursor by default. Default ID is 0 */
 	SLATECORE_API const static FPlatformUserId SlateAppPrimaryPlatformUser;
-
-	/** The primary platform user for this application. They will own the mouse and cursor by default. Default ID is 0 */
-	const static FPlatformUserId SlateAppPrimaryPlatformUser;
 
 	/**
 	 * Returns the current instance of the application. The application should have been initialized before
