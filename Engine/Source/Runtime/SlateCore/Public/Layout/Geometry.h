--- conflicted
+++ resolved
@@ -269,11 +269,7 @@
 	 *
 	 * @return					The new child geometry+widget.
 	 */
-<<<<<<< HEAD
-	FArrangedWidget MakeChild(const TSharedRef<SWidget>& ChildWidget, const UE::Slate::FDeprecateVector2DParameter& InLocalSize, const FSlateLayoutTransform& LayoutTransform) const;
-=======
 	SLATECORE_API FArrangedWidget MakeChild(const TSharedRef<SWidget>& ChildWidget, const UE::Slate::FDeprecateVector2DParameter& InLocalSize, const FSlateLayoutTransform& LayoutTransform) const;
->>>>>>> 4af6daef
 
 #if UE_ENABLE_SLATE_VECTOR_DEPRECATION_MECHANISMS
 
@@ -309,11 +305,7 @@
 	 *
 	 * @return				The new child geometry+widget.
 	 */
-<<<<<<< HEAD
-	FArrangedWidget MakeChild(const TSharedRef<SWidget>& ChildWidget, const UE::Slate::FDeprecateVector2DParameter& ChildOffset, const UE::Slate::FDeprecateVector2DParameter& InLocalSize, float ChildScale = 1.0f) const;
-=======
 	SLATECORE_API FArrangedWidget MakeChild(const TSharedRef<SWidget>& ChildWidget, const UE::Slate::FDeprecateVector2DParameter& ChildOffset, const UE::Slate::FDeprecateVector2DParameter& InLocalSize, float ChildScale = 1.0f) const;
->>>>>>> 4af6daef
 
 	/**
 	 * Create a paint geometry that represents this geometry.
