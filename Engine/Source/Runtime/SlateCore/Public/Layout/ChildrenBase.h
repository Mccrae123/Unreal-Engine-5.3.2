// Copyright Epic Games, Inc. All Rights Reserved.

#pragma once

#include "CoreMinimal.h"
#include "SlotBase.h"
#include "SlateGlobals.h"
#include "Debugging/SlateDebugging.h"
#include "Types/ReflectionMetadata.h"

class SWidget;
class FSlotBase;


/**
 * FChildren is an interface that must be implemented by all child containers.
 * It allows iteration over a list of any Widget's children regardless of how
 * the underlying Widget happens to store its children.
 * 
 * FChildren is intended to be returned by the GetChildren() method.
 */
PRAGMA_DISABLE_DEPRECATION_WARNINGS
class SLATECORE_API FChildren
{
public:
	FChildren(SWidget* InOwner)
		: Owner(InOwner)
		, Name("Children")
	{
		check(InOwner);
	}
	FChildren(SWidget* InOwner, FName InName)
		: Owner(InOwner)
		, Name(InName)
	{
		check(InOwner);
		check(!Name.IsNone());
	}

	FChildren(std::nullptr_t) = delete;

	//~ Prevents allocation of FChilren. It creates confusion between FSlot and FChildren
	void* operator new (size_t) = delete;
	void* operator new[](size_t) = delete;

	/** @return the number of children */
	virtual int32 Num() const = 0;
	/** @return pointer to the Widget at the specified Index. */
	virtual TSharedRef<SWidget> GetChildAt( int32 Index ) = 0;
	/** @return const pointer to the Widget at the specified Index. */
	virtual TSharedRef<const SWidget> GetChildAt( int32 Index ) const = 0;

	/** @return the SWidget that own the FChildren */
	SWidget& GetOwner() const { return *Owner; }

	/** Applies the predicate to all the widgets contained by the FChildren. */
	template<typename Predicate>
	void ForEachWidget(Predicate Pred)
	{
#if WITH_SLATE_DEBUGGING 
		TGuardValue<bool> IteratingGuard(bIsIteratingChildren, true);
#endif

<<<<<<< HEAD
		for (int32 Index = 0; Index < Num(); ++Index)
		{
			TSharedRef<SWidget> Ref = GetChildAt(Index);
			Pred(Ref.Get());
=======
		int32 WidgetCount = Num();
		for (int32 Index = 0; Index < WidgetCount; ++Index)
		{
			FWidgetRef WidgetRef = GetChildRefAt(Index);
			Pred(WidgetRef.GetWidget());
>>>>>>> d731a049
		}
	}

	/** Applies the predicate to all the widgets contained by the FChildren. */
	template<typename Predicate>
	void ForEachWidget(Predicate Pred) const
	{
#if WITH_SLATE_DEBUGGING 
		TGuardValue<bool> IteratingGuard(bIsIteratingChildren, true);
#endif

<<<<<<< HEAD
		for (int32 Index = 0; Index < Num(); ++Index)
		{
			TSharedRef<const SWidget> Ref = GetChildAt(Index);
			Pred(Ref.Get());
=======
		int32 WidgetCount = Num();
		for (int32 Index = 0; Index < WidgetCount; ++Index)
		{
			FConstWidgetRef WidgetRef = GetChildRefAt(Index);
			Pred(WidgetRef.GetWidget());
>>>>>>> d731a049
		}
	}

	/** @return the number of slot the children has. */
	virtual int32 NumSlot() const
	{
		return Num();
	}

	/** @return the const reference to the slot at the specified Index */
	virtual const FSlotBase& GetSlotAt(int32 ChildIndex) const = 0;

	/** @returns if the Children can support slot with SlateSlotAttribute. */
	virtual bool SupportSlotWithSlateAttribute() const
	{
		return false;
	}

	/** Option to give a name to Children to SlotAttribute purposes or for debugging. */
	FName GetName() const
	{
		return Name;
	}

protected:
	friend class FCombinedChildren;
	template<typename T>
	friend class TOneDynamicChild;

	enum ECopyConstruct { CopyConstruct };
	enum ERefConstruct { ReferenceConstruct };

	struct FWidgetRef
	{
	private:
		TOptional<TSharedRef<SWidget>> WidgetCopy;
		SWidget& WidgetReference;

	public:
		FWidgetRef(ECopyConstruct, TSharedRef<SWidget> InWidgetCopy)
			: WidgetCopy(MoveTemp(InWidgetCopy))
			, WidgetReference(WidgetCopy.GetValue().Get())
		{}
		FWidgetRef(ERefConstruct, SWidget& InWidgetRef)
			: WidgetCopy()
			, WidgetReference(InWidgetRef)
		{}
		FWidgetRef(const FWidgetRef& Other)
			: WidgetCopy(Other.WidgetCopy)
			, WidgetReference(WidgetCopy.IsSet() ? WidgetCopy.GetValue().Get() : Other.WidgetReference)
		{}
		FWidgetRef(FWidgetRef&& Other)
			: WidgetCopy(MoveTemp(Other.WidgetCopy))
			, WidgetReference(WidgetCopy.IsSet() ? WidgetCopy.GetValue().Get() : Other.WidgetReference)
		{}
		FWidgetRef& operator=(const FWidgetRef&) = delete;
		FWidgetRef& operator=(FWidgetRef&&) = delete;
		SWidget& GetWidget() const
		{
			return WidgetReference;
		}
	};

	struct FConstWidgetRef
	{
	private:
		TOptional<TSharedRef<const SWidget>> WidgetCopy;
		const SWidget& WidgetReference;

	public:
		FConstWidgetRef(ECopyConstruct, TSharedRef<const SWidget> InWidgetCopy)
			: WidgetCopy(MoveTemp(InWidgetCopy))
			, WidgetReference(WidgetCopy.GetValue().Get())
		{}
		FConstWidgetRef(ERefConstruct, const SWidget& InWidgetRef)
			: WidgetCopy()
			, WidgetReference(InWidgetRef)
		{}
		FConstWidgetRef(const FConstWidgetRef& Other)
			: WidgetCopy(Other.WidgetCopy)
			, WidgetReference(WidgetCopy.IsSet() ? WidgetCopy.GetValue().Get() : Other.WidgetReference)
		{}
		FConstWidgetRef(FConstWidgetRef&& Other)
			: WidgetCopy(MoveTemp(Other.WidgetCopy))
			, WidgetReference(WidgetCopy.IsSet() ? WidgetCopy.GetValue().Get() : Other.WidgetReference)
		{}
		FConstWidgetRef& operator=(const FConstWidgetRef&) = delete;
		FConstWidgetRef& operator=(FConstWidgetRef&&) = delete;
		const SWidget& GetWidget() const
		{
			return WidgetReference;
		}
	};

	/** @return ref to the Widget at the specified Index. */
	virtual FWidgetRef GetChildRefAt(int32 Index) = 0;
	/** @return ref to the Widget at the specified Index. */
	virtual FConstWidgetRef GetChildRefAt(int32 Index) const = 0;


protected:
#if !WITH_SLATE_DEBUGGING 
	virtual ~FChildren() = default;
#else
	virtual ~FChildren()
	{
		UE_CLOG(bIsIteratingChildren, LogSlate, Error,
			TEXT("Destroying widget while iterating children! Owner: %s [%s]"),
			*FReflectionMetaData::GetWidgetDebugInfo(Owner),
			*Name.ToString());
	}
#endif // !WITH_SLATE_DEBUGGING

protected:
	UE_DEPRECATED(5.0, "Direct access to Owner is now deprecated. Use the getter.")
	SWidget* Owner;

private:
	FName Name;

#if WITH_SLATE_DEBUGGING
	mutable bool bIsIteratingChildren = false;
#endif // WITH_SLATE_DEBUGGING
};
PRAGMA_ENABLE_DEPRECATION_WARNINGS<|MERGE_RESOLUTION|>--- conflicted
+++ resolved
@@ -61,18 +61,11 @@
 		TGuardValue<bool> IteratingGuard(bIsIteratingChildren, true);
 #endif
 
-<<<<<<< HEAD
-		for (int32 Index = 0; Index < Num(); ++Index)
-		{
-			TSharedRef<SWidget> Ref = GetChildAt(Index);
-			Pred(Ref.Get());
-=======
 		int32 WidgetCount = Num();
 		for (int32 Index = 0; Index < WidgetCount; ++Index)
 		{
 			FWidgetRef WidgetRef = GetChildRefAt(Index);
 			Pred(WidgetRef.GetWidget());
->>>>>>> d731a049
 		}
 	}
 
@@ -84,18 +77,11 @@
 		TGuardValue<bool> IteratingGuard(bIsIteratingChildren, true);
 #endif
 
-<<<<<<< HEAD
-		for (int32 Index = 0; Index < Num(); ++Index)
-		{
-			TSharedRef<const SWidget> Ref = GetChildAt(Index);
-			Pred(Ref.Get());
-=======
 		int32 WidgetCount = Num();
 		for (int32 Index = 0; Index < WidgetCount; ++Index)
 		{
 			FConstWidgetRef WidgetRef = GetChildRefAt(Index);
 			Pred(WidgetRef.GetWidget());
->>>>>>> d731a049
 		}
 	}
 
