--- conflicted
+++ resolved
@@ -3,11 +3,6 @@
 #pragma once
 
 #include "CoreMinimal.h"
-<<<<<<< HEAD
-#include "Misc/Attribute.h"
-#include "Layout/Margin.h"
-=======
->>>>>>> 6bbb88c8
 #include "Widgets/SNullWidget.h"
 #include "SlotBase.h"
 #include "Layout/ChildrenBase.h"
@@ -540,25 +535,15 @@
 {
 private:
 	TArray<TUniquePtr<SlotType>> Children;
-<<<<<<< HEAD
-
-=======
 	static constexpr bool bSupportSlotWithSlateAttribute = std::is_base_of<TWidgetSlotWithAttributeSupport<SlotType>, SlotType>::value;
 
 protected:
->>>>>>> 6bbb88c8
 	virtual const FSlotBase& GetSlotAt(int32 ChildIndex) const override
 	{
 		return *Children[ChildIndex];
 	}
 
-<<<<<<< HEAD
-public:
-	TPanelChildren(SWidget* InOwner)
-		: FChildren(InOwner)
-=======
 	virtual FWidgetRef GetChildRefAt(int32 ChildIndex) override
->>>>>>> 6bbb88c8
 	{
 		return FWidgetRef(ReferenceConstruct, Children[ChildIndex]->GetWidget().Get());
 	}
@@ -596,8 +581,6 @@
 	int32 Add( SlotType* Slot )
 	{
 		int32 Index = Children.Add(TUniquePtr<SlotType>(Slot));
-<<<<<<< HEAD
-=======
 		check(Slot);
 		Slot->SetOwner(*this);
 
@@ -612,7 +595,6 @@
 		Children[Result]->Construct(*this, MoveTemp(SlotArgument));
 		return Result;
 	}
->>>>>>> 6bbb88c8
 
 	void AddSlots(TArray<typename SlotType::FSlotArguments> SlotArguments)
 	{
@@ -635,7 +617,21 @@
 		SlotToRemove.Reset();
 	}
 
-<<<<<<< HEAD
+	/** Removes the corresponding widget from the set of children if it exists.  Returns the index it found the child at, INDEX_NONE otherwise. */
+	int32 Remove(const TSharedRef<SWidget>& SlotWidget)
+	{
+		for (int32 SlotIdx = 0; SlotIdx < Num(); ++SlotIdx)
+		{
+			if (SlotWidget == Children[SlotIdx]->GetWidget())
+			{
+				Children.RemoveAt(SlotIdx);
+				return SlotIdx;
+			}
+		}
+
+		return INDEX_NONE;
+	}
+
 	void Empty(int32 Slack = 0)
 	{
 		// NOTE:
@@ -649,36 +645,6 @@
 		// Explicitly calling Empty is not really necessary (it is already empty/moved-from now), but we call it for safety
 		Children.Empty();
 
-=======
-	/** Removes the corresponding widget from the set of children if it exists.  Returns the index it found the child at, INDEX_NONE otherwise. */
-	int32 Remove(const TSharedRef<SWidget>& SlotWidget)
-	{
-		for (int32 SlotIdx = 0; SlotIdx < Num(); ++SlotIdx)
-		{
-			if (SlotWidget == Children[SlotIdx]->GetWidget())
-			{
-				Children.RemoveAt(SlotIdx);
-				return SlotIdx;
-			}
-		}
-
-		return INDEX_NONE;
-	}
-
-	void Empty(int32 Slack = 0)
-	{
-		// NOTE:
-		// We don't do any invalidating here, that's handled by the FSlotBase, which eventually calls ConditionallyDetatchParentWidget
-
-		// We empty children by first transferring them onto a stack-owned array, then freeing the elements.
-		// This alleviates issues where (misbehaving) destructors on the children may call back into this class and query children while they are being destroyed.
-		// By storing the children on the stack first, we defer the destruction of children until after we have emptied our owned container.
-		TArray<TUniquePtr<SlotType>> ChildrenCopy = MoveTemp(Children);
-
-		// Explicitly calling Empty is not really necessary (it is already empty/moved-from now), but we call it for safety
-		Children.Empty();
-
->>>>>>> 6bbb88c8
 		// ChildrenCopy will now be emptied and moved back (to preserve any allocated memory)
 		ChildrenCopy.Empty(Slack);
 		Children = MoveTemp(ChildrenCopy);
@@ -687,15 +653,6 @@
 	UE_DEPRECATED(5.0, "Insert a slot directly has been deprecated. use the FSlotArgument to create a new slot")
 	void Insert(SlotType* Slot, int32 Index)
 	{
-<<<<<<< HEAD
-		Children.Insert(TUniquePtr<SlotType>(Slot), Index);
-
-		// Don't do parent manipulation if this panel has no owner.
-		if (Owner)
-		{
-			Slot->AttachWidgetParent(Owner);
-		}
-=======
 		check(Slot);
 		Children.Insert(TUniquePtr<SlotType>(Slot), Index);
 		Slot->SetOwner(*this);
@@ -707,28 +664,19 @@
 		check(NewSlot.Get());
 		Children.Insert(MoveTemp(NewSlot), Index);
 		Children[Index]->Construct(*this, MoveTemp(SlotArgument));
->>>>>>> 6bbb88c8
 	}
 
 	void Move(int32 IndexToMove, int32 IndexToDestination)
 	{
-<<<<<<< HEAD
-		// @todo this is going to cause a problem for draw ordering
-
-=======
->>>>>>> 6bbb88c8
 		{
 			TUniquePtr<SlotType> SlotToMove = MoveTemp(Children[IndexToMove]);
 			Children.RemoveAt(IndexToMove);
 			Children.Insert(MoveTemp(SlotToMove), IndexToDestination);
-<<<<<<< HEAD
-=======
 			if constexpr (bSupportSlotWithSlateAttribute)
 			{
 				check(Children.Num() > 0);
 				Children[0]->RequestSortAttribute();
 			}
->>>>>>> 6bbb88c8
 		}
 
 		GetOwner().Invalidate(EInvalidateWidgetReason::ChildOrder);
@@ -744,10 +692,6 @@
 		return Children.IsValidIndex( Index );
 	}
 
-<<<<<<< HEAD
-	const SlotType& operator[](int32 Index) const { return *Children[Index]; }
-	SlotType& operator[](int32 Index) { return *Children[Index]; }
-=======
 	const SlotType& operator[](int32 Index) const
 	{
 		return *Children[Index];
@@ -756,20 +700,11 @@
 	{
 		return *Children[Index];
 	}
->>>>>>> 6bbb88c8
 
 	template <class PREDICATE_CLASS>
 	void Sort( const PREDICATE_CLASS& Predicate )
 	{
-<<<<<<< HEAD
-		Children.Sort([&Predicate](const TUniquePtr<SlotType>& One, const TUniquePtr<SlotType>& Two)
-		{
-			return Predicate(*One, *Two);
-		});
-		if (Owner)
-=======
 		if (Children.Num() > 0)
->>>>>>> 6bbb88c8
 		{
 			Children.Sort([&Predicate](const TUniquePtr<SlotType>& One, const TUniquePtr<SlotType>& Two)
 			{
@@ -788,15 +723,7 @@
 	template <class PREDICATE_CLASS>
 	void StableSort(const PREDICATE_CLASS& Predicate)
 	{
-<<<<<<< HEAD
-		Children.StableSort([&Predicate](const TUniquePtr<SlotType>& One, const TUniquePtr<SlotType>& Two)
-		{
-			return Predicate(*One, *Two);
-		});
-		if (Owner)
-=======
 		if (Children.Num() > 0)
->>>>>>> 6bbb88c8
 		{
 			Children.StableSort([&Predicate](const TUniquePtr<SlotType>& One, const TUniquePtr<SlotType>& Two)
 			{
@@ -815,12 +742,8 @@
 	void Swap( int32 IndexA, int32 IndexB )
 	{
 		Children.Swap(IndexA, IndexB);
-<<<<<<< HEAD
-		if (Owner)
-=======
 
 		if constexpr (bSupportSlotWithSlateAttribute)
->>>>>>> 6bbb88c8
 		{
 			check(Children.Num() > 0);
 			Children[0]->RequestSortAttribute();
@@ -828,9 +751,6 @@
 
 		GetOwner().Invalidate(EInvalidateWidgetReason::ChildOrder);
 	}
-<<<<<<< HEAD
-};
-=======
 
 public:
 	/** At the end of the scope a slot will be constructed and added to the FChildren. */
@@ -874,7 +794,6 @@
 				}
 			}
 		}
->>>>>>> 6bbb88c8
 
 	private:
 		TPanelChildren<SlotType>& Children;
@@ -1010,14 +929,11 @@
 private:
 	TArray<TSharedRef<ChildType>> Children;
 
-<<<<<<< HEAD
-=======
 	virtual int32 NumSlot() const override
 	{
 		return 0;
 	}
 
->>>>>>> 6bbb88c8
 	virtual const FSlotBase& GetSlotAt(int32 ChildIndex) const override
 	{
 		// @todo slate : slotless children should be removed altogether; for now they return a fake slot.
@@ -1133,12 +1049,7 @@
 		}
 
 		Children.Insert(Child, Index);
-<<<<<<< HEAD
-
-		if (Owner)
-=======
 		if (Child != SNullWidget::NullWidget)
->>>>>>> 6bbb88c8
 		{
 			Child->AssignParentWidget(GetOwner().AsShared());
 		}
@@ -1183,11 +1094,7 @@
 	void Sort( const PREDICATE_CLASS& Predicate )
 	{
 		Children.Sort( Predicate );
-<<<<<<< HEAD
-		if (Owner && bChangesInvalidatePrepass)
-=======
 		if (bChangesInvalidatePrepass)
->>>>>>> 6bbb88c8
 		{
 			GetOwner().Invalidate(EInvalidateWidgetReason::ChildOrder);
 		}
@@ -1196,11 +1103,7 @@
 	void Swap( int32 IndexA, int32 IndexB )
 	{
 		Children.Swap(IndexA, IndexB);
-<<<<<<< HEAD
-		if (Owner && bChangesInvalidatePrepass)
-=======
 		if (bChangesInvalidatePrepass)
->>>>>>> 6bbb88c8
 		{
 			GetOwner().Invalidate(EInvalidateWidgetReason::ChildOrder);
 		}
