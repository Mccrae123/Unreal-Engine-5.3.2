// Copyright Epic Games, Inc. All Rights Reserved.

#pragma once

#include "CoreMinimal.h"
#include "Layout/Margin.h"
#include "Types/SlateVector2.h"

/** 
 * A rectangle defined by upper-left and lower-right corners.
 * 
 * Assumes a "screen-like" coordinate system where the origin is in the top-left, with the Y-axis going down.
 * Functions like "contains" etc will not work with other conventions.
 * 
 *      +---------> X
 *      |
 *      |    (Left,Top)  
 *      |            o----o 
 *      |            |    |
 *      |            o----o 
 *      |                (Right, Bottom)
 *      \/
 *      Y
 */
class FSlateRect
{
public:

	float Left;
	float Top;
	float Right;
	float Bottom;

	explicit FSlateRect( float InLeft = -1, float InTop = -1, float InRight = -1, float InBottom = -1 )
		: Left(InLeft)
		, Top(InTop)
		, Right(InRight)
		, Bottom(InBottom)
	{ }

	FSlateRect( const UE::Slate::FDeprecateVector2DParameter& InStartPos, const UE::Slate::FDeprecateVector2DParameter& InEndPos )
		: Left(InStartPos.X)
		, Top(InStartPos.Y)
		, Right(InEndPos.X)
		, Bottom(InEndPos.Y)
	{ }

	/**
	 * Creates a rect from a top left point and extent. Provided as a factory function to not conflict
	 * with the TopLeft + BottomRight ctor.
	 */
	static FSlateRect FromPointAndExtent(const UE::Slate::FDeprecateVector2DParameter& TopLeft, const UE::Slate::FDeprecateVector2DParameter& Size)
	{
		return FSlateRect(TopLeft, TopLeft + Size);
	}
	
public:

	/**
	 * Determines if the rectangle has positive dimensions.
	 */
	FORCEINLINE bool IsValid() const
	{
		return !(Left == -1 && Right == -1 && Bottom == -1 && Top == -1) && Right >= Left && Bottom >= Top;
	}

	/**
	 * @return true, if the rectangle has an effective size of 0.
	 */
	FORCEINLINE bool IsEmpty() const
	{
		return GetArea() <= UE_SMALL_NUMBER;
	}

	/**
	 * Returns the size of the rectangle in each dimension.
	 *
	 * @return The size as a vector.
	 */
	FORCEINLINE UE::Slate::FDeprecateVector2DResult GetSize() const
	{
		return UE::Slate::FDeprecateVector2DResult(GetSize2f());
	}
	FORCEINLINE FVector2f GetSize2f() const
	{
		return FVector2f(Right - Left, Bottom - Top);
	}

	/**
	 * @return the area of the rectangle
	 */
	FORCEINLINE float GetArea() const
	{
		return (Right - Left) * (Bottom - Top);
	}

	/**
	 * Returns the center of the rectangle
	 * 
	 * @return The center point.
	 */
	FORCEINLINE UE::Slate::FDeprecateVector2DResult GetCenter() const
	{
		return UE::Slate::FDeprecateVector2DResult(GetCenter2f());
	}
	FORCEINLINE FVector2f GetCenter2f() const
	{
		return FVector2f(Left, Top) + GetSize2f() * 0.5f;
	}

	/**
	 * Returns the top-left position of the rectangle
	 * 
	 * @return The top-left position.
	 */
	FORCEINLINE UE::Slate::FDeprecateVector2DResult GetTopLeft() const
<<<<<<< HEAD
	{
		return UE::Slate::FDeprecateVector2DResult(GetTopLeft2f());
	}
	FORCEINLINE FVector2f GetTopLeft2f() const
	{
=======
	{
		return UE::Slate::FDeprecateVector2DResult(GetTopLeft2f());
	}
	FORCEINLINE FVector2f GetTopLeft2f() const
	{
>>>>>>> 4af6daef
		return FVector2f(Left, Top);
	}

	/**
	 * Returns the top-right position of the rectangle
	 *
	 * @return The top-right position.
	 */
	FORCEINLINE UE::Slate::FDeprecateVector2DResult GetTopRight() const
<<<<<<< HEAD
	{
		return UE::Slate::FDeprecateVector2DResult(GetTopRight2f());
	}
	FORCEINLINE FVector2f GetTopRight2f() const
	{
=======
	{
		return UE::Slate::FDeprecateVector2DResult(GetTopRight2f());
	}
	FORCEINLINE FVector2f GetTopRight2f() const
	{
>>>>>>> 4af6daef
		return FVector2f(Right, Top);
	}

	/**
	 * Returns the bottom-right position of the rectangle
	 * 
	 * @return The bottom-right position.
	 */
	FORCEINLINE UE::Slate::FDeprecateVector2DResult GetBottomRight() const
<<<<<<< HEAD
	{
		return UE::Slate::FDeprecateVector2DResult(GetBottomRight2f());
	}
	FORCEINLINE FVector2f GetBottomRight2f() const
	{
=======
	{
		return UE::Slate::FDeprecateVector2DResult(GetBottomRight2f());
	}
	FORCEINLINE FVector2f GetBottomRight2f() const
	{
>>>>>>> 4af6daef
		return FVector2f(Right, Bottom);
	}

	/**
	 * Returns the bottom-left position of the rectangle
	 * 
	 * @return The bottom-left position.
	 */
	FORCEINLINE UE::Slate::FDeprecateVector2DResult GetBottomLeft() const
	{
		return UE::Slate::FDeprecateVector2DResult(GetBottomLeft2f());
	}
	FORCEINLINE FVector2f GetBottomLeft2f() const
	{
		return FVector2f(Left, Bottom);
	}

	/**
	 * Return a rectangle that is contracted on each side by the amount specified in each margin.
	 *
	 * @param InsetAmount The amount to contract the geometry.
	 *
	 * @return An inset rectangle.
	 */
	FORCEINLINE FSlateRect InsetBy(const struct FMargin& InsetAmount) const
	{
		return FSlateRect(Left + InsetAmount.Left, Top + InsetAmount.Top, Right - InsetAmount.Right, Bottom - InsetAmount.Bottom);
	}

	/**
	 * Return a rectangle that is extended on each side by the amount specified in each margin.
	 *
	 * @param ExtendAmount The amount to extend the geometry.
	 *
	 * @return An extended rectangle.
	 */
	FORCEINLINE FSlateRect ExtendBy(const FMargin& ExtendAmount) const
	{
		return FSlateRect(Left - ExtendAmount.Left, Top - ExtendAmount.Top, Right + ExtendAmount.Right, Bottom + ExtendAmount.Bottom);
	}

	/**
	 * Return a rectangle that is offset by the amount specified .
	 *
	 * @param OffsetAmount The amount to contract the geometry.
	 *
	 * @return An offset rectangle.
	 */
	FORCEINLINE FSlateRect OffsetBy( const UE::Slate::FDeprecateVector2DParameter& OffsetAmount ) const
	{
		return FSlateRect(GetTopLeft2f() + OffsetAmount, GetBottomRight2f() + OffsetAmount);
	}

	/**
	 * Return a rectangle that is scaled by the amount specified.
	 *
	 * @param ScaleBy The amount to scale the geometry.
	 *
	 * @return An scaled rectangle.
	 */
	FORCEINLINE FSlateRect ScaleBy(float ScaleBy) const
	{
		const FVector2f Delta = GetSize() * 0.5f * ScaleBy;
		return ExtendBy(FMargin(Delta));
	}

	/**
	 * Returns the rect that encompasses both rectangles
	 * 
	 * @param	Other	The other rectangle
	 *
	 * @return	Rectangle that is big enough to fit both rectangles
	 */
	FORCEINLINE FSlateRect Expand( const FSlateRect& Other ) const
	{
		return FSlateRect( FMath::Min( Left, Other.Left ), FMath::Min( Top, Other.Top ), FMath::Max( Right, Other.Right ), FMath::Max( Bottom, Other.Bottom ) );
	}

	/**
	 * Rounds the Left, Top, Right and Bottom fields and returns a new FSlateRect with rounded components.
	 */
	FORCEINLINE FSlateRect Round() const
	{
		return FSlateRect(
			FMath::RoundToFloat(Left),
			FMath::RoundToFloat(Top),
			FMath::RoundToFloat(Right),
			FMath::RoundToFloat(Bottom));
	}

	/**
	 * Returns the rectangle that is the intersection of this rectangle and Other.
	 * 
	 * @param	Other	The other rectangle
	 *
	 * @return	Rectangle over intersection.
	 */
	FORCEINLINE FSlateRect IntersectionWith(const FSlateRect& Other) const
	{
		bool bOverlapping;
		return IntersectionWith(Other, bOverlapping);
	}

	/**
	 * Returns the rectangle that is the intersection of this rectangle and Other, as well as if they were overlapping at all.
	 * 
	 * @param	Other	The other rectangle
	 * @param	OutOverlapping	[Out] Was there any overlap with the other rectangle.
	 *
	 * @return	Rectangle over intersection.
	 */
	FSlateRect IntersectionWith(const FSlateRect& Other, bool& OutOverlapping) const
	{
		FSlateRect Intersected( FMath::Max( this->Left, Other.Left ), FMath::Max(this->Top, Other.Top), FMath::Min( this->Right, Other.Right ), FMath::Min( this->Bottom, Other.Bottom ) );
		if ( (Intersected.Bottom < Intersected.Top) || (Intersected.Right < Intersected.Left) )
		{
			OutOverlapping = false;
			// The intersection has 0 area and should not be rendered at all.
			return FSlateRect(0,0,0,0);
		}
		else
		{
			OutOverlapping = true;
			return Intersected;
		}
	}

	/**
	 * Returns whether or not a point is inside the rectangle
	 * 
	 * @param Point	The point to check
	 * @return True if the point is inside the rectangle
	 */
	FORCEINLINE bool ContainsPoint( const UE::Slate::FDeprecateVector2DParameter& Point ) const
	{
		return Point.X >= Left && Point.X <= Right && Point.Y >= Top && Point.Y <= Bottom;
	}

	bool operator==( const FSlateRect& Other ) const
	{
		return
			Left == Other.Left &&
			Top == Other.Top &&
			Right == Other.Right &&
			Bottom == Other.Bottom;
	}

	bool operator!=( const FSlateRect& Other ) const
	{
		return Left != Other.Left || Top != Other.Top || Right != Other.Right || Bottom != Other.Bottom;
	}

	friend FSlateRect operator+( const FSlateRect& A, const FSlateRect& B )
	{
		return FSlateRect( A.Left + B.Left, A.Top + B.Top, A.Right + B.Right, A.Bottom + B.Bottom );
	}

	friend FSlateRect operator-( const FSlateRect& A, const FSlateRect& B )
	{
		return FSlateRect( A.Left - B.Left, A.Top - B.Top, A.Right - B.Right, A.Bottom - B.Bottom );
	}

	friend FSlateRect operator*( float Scalar, const FSlateRect& Rect )
	{
		return FSlateRect( Rect.Left * Scalar, Rect.Top * Scalar, Rect.Right * Scalar, Rect.Bottom * Scalar );
	}

	/** Do rectangles A and B intersect? */
	static bool DoRectanglesIntersect( const FSlateRect& A, const FSlateRect& B )
	{
		//  Segments A and B do not intersect when:
		//
		//       (left)   A     (right)
		//         o-------------o
		//  o---o        OR         o---o
		//    B                       B
		//
		//
		// We assume the A and B are well-formed rectangles.
		// i.e. (Top,Left) is above and to the left of (Bottom,Right)
		const bool bDoNotOverlap =
			B.Right < A.Left || A.Right < B.Left ||
			B.Bottom < A.Top || A.Bottom < B.Top;

		return ! bDoNotOverlap;
	}

	/** Is rectangle B contained within rectangle A? */
	FORCEINLINE static bool IsRectangleContained( const FSlateRect& A, const FSlateRect& B )
	{
		return (A.Left <= B.Left) && (A.Right >= B.Right) && (A.Top <= B.Top) && (A.Bottom >= B.Bottom);
	}

	/**
	* Returns a string of containing the coordinates of the rect
	*
	* @return	A string of the rect coordinates 
	*/
	SLATECORE_API FString ToString() const;

	/**
	* Returns a string of containing the coordinates of the rect
	*
	* @param InSourceString A string containing the values to initialize this rect in format Left=Value Top=Value...
	*
	* @return	True if initialized successfully
	*/
	SLATECORE_API bool InitFromString(const FString& InSourceString);

	
	friend FORCEINLINE uint32 GetTypeHash(const FSlateRect& Key)
	{
		uint32 Hash = 0;
		Hash = HashCombine(Hash, GetTypeHash(Key.Left));
		Hash = HashCombine(Hash, GetTypeHash(Key.Right));
		Hash = HashCombine(Hash, GetTypeHash(Key.Top));
		Hash = HashCombine(Hash, GetTypeHash(Key.Bottom));
		return Hash;
	}
};

/**
 * Transforms a rect by the given transform, ensuring the rect does not get inverted.
 * WARNING: this only really supports scales and offsets. Any skew or rotation that 
 * would turn this into an un-aligned rect will won't work because FSlateRect doesn't support
 * non-axis-alignment. Instead, convert to ta FSlateRotatedRect first and transform that.
 */
template <typename TransformType>
FSlateRect TransformRect(const TransformType& Transform, const FSlateRect& Rect)
{
	FVector2f TopLeftTransformed = TransformPoint(Transform, FVector2f(Rect.Left, Rect.Top));
	FVector2f BottomRightTransformed = TransformPoint(Transform, FVector2f(Rect.Right, Rect.Bottom));

	if (TopLeftTransformed.X > BottomRightTransformed.X)
	{
		Swap(TopLeftTransformed.X, BottomRightTransformed.X);
	}
	if (TopLeftTransformed.Y > BottomRightTransformed.Y)
	{
		Swap(TopLeftTransformed.Y, BottomRightTransformed.Y);
	}
	return FSlateRect(TopLeftTransformed, BottomRightTransformed);
}

template<> struct TIsPODType<FSlateRect> { enum { Value = true }; };<|MERGE_RESOLUTION|>--- conflicted
+++ resolved
@@ -114,19 +114,11 @@
 	 * @return The top-left position.
 	 */
 	FORCEINLINE UE::Slate::FDeprecateVector2DResult GetTopLeft() const
-<<<<<<< HEAD
 	{
 		return UE::Slate::FDeprecateVector2DResult(GetTopLeft2f());
 	}
 	FORCEINLINE FVector2f GetTopLeft2f() const
 	{
-=======
-	{
-		return UE::Slate::FDeprecateVector2DResult(GetTopLeft2f());
-	}
-	FORCEINLINE FVector2f GetTopLeft2f() const
-	{
->>>>>>> 4af6daef
 		return FVector2f(Left, Top);
 	}
 
@@ -136,19 +128,11 @@
 	 * @return The top-right position.
 	 */
 	FORCEINLINE UE::Slate::FDeprecateVector2DResult GetTopRight() const
-<<<<<<< HEAD
 	{
 		return UE::Slate::FDeprecateVector2DResult(GetTopRight2f());
 	}
 	FORCEINLINE FVector2f GetTopRight2f() const
 	{
-=======
-	{
-		return UE::Slate::FDeprecateVector2DResult(GetTopRight2f());
-	}
-	FORCEINLINE FVector2f GetTopRight2f() const
-	{
->>>>>>> 4af6daef
 		return FVector2f(Right, Top);
 	}
 
@@ -158,19 +142,11 @@
 	 * @return The bottom-right position.
 	 */
 	FORCEINLINE UE::Slate::FDeprecateVector2DResult GetBottomRight() const
-<<<<<<< HEAD
 	{
 		return UE::Slate::FDeprecateVector2DResult(GetBottomRight2f());
 	}
 	FORCEINLINE FVector2f GetBottomRight2f() const
 	{
-=======
-	{
-		return UE::Slate::FDeprecateVector2DResult(GetBottomRight2f());
-	}
-	FORCEINLINE FVector2f GetBottomRight2f() const
-	{
->>>>>>> 4af6daef
 		return FVector2f(Right, Bottom);
 	}
 
