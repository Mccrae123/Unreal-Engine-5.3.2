// Copyright Epic Games, Inc. All Rights Reserved.

#pragma once

#include "CoreMinimal.h"
#include "Layout/Margin.h"
#include "Types/SlateVector2.h"

/** 
 * A rectangle defined by upper-left and lower-right corners.
 * 
 * Assumes a "screen-like" coordinate system where the origin is in the top-left, with the Y-axis going down.
 * Functions like "contains" etc will not work with other conventions.
 * 
 *      +---------> X
 *      |
 *      |    (Left,Top)  
 *      |            o----o 
 *      |            |    |
 *      |            o----o 
 *      |                (Right, Bottom)
 *      \/
 *      Y
 */
class SLATECORE_API FSlateRect
{
public:

	float Left;
	float Top;
	float Right;
	float Bottom;

	explicit FSlateRect( float InLeft = -1, float InTop = -1, float InRight = -1, float InBottom = -1 )
		: Left(InLeft)
		, Top(InTop)
		, Right(InRight)
		, Bottom(InBottom)
	{ }

<<<<<<< HEAD
	FSlateRect( const FVector2D& InStartPos, const FVector2D& InEndPos )
		: Left(UE_REAL_TO_FLOAT(InStartPos.X))
		, Top(UE_REAL_TO_FLOAT(InStartPos.Y))
		, Right(UE_REAL_TO_FLOAT(InEndPos.X))
		, Bottom(UE_REAL_TO_FLOAT(InEndPos.Y))
=======
	FSlateRect(FVector2f InStartPos, FVector2f InEndPos)
		: Left(InStartPos.X)
		, Top(InStartPos.Y)
		, Right(InEndPos.X)
		, Bottom(InEndPos.Y)
>>>>>>> d731a049
	{ }

	FSlateRect( const FVector2d InStartPos, const FVector2d InEndPos )
		: Left(UE_REAL_TO_FLOAT(InStartPos.X))
		, Top(UE_REAL_TO_FLOAT(InStartPos.Y))
		, Right(UE_REAL_TO_FLOAT(InEndPos.X))
		, Bottom(UE_REAL_TO_FLOAT(InEndPos.Y))
	{ }

	/**
	 * Creates a rect from a top left point and extent. Provided as a factory function to not conflict
	 * with the TopLeft + BottomRight ctor.
	 */
	static FSlateRect FromPointAndExtent(const FVector2f TopLeft, const FVector2f Size)
	{
		return FSlateRect(TopLeft, TopLeft + Size);
	}
	static FSlateRect FromPointAndExtent(const FVector2d TopLeft, const FVector2d Size)
	{
		return FromPointAndExtent(UE::Slate::CastToVector2f(TopLeft), UE::Slate::CastToVector2f(Size));
	}
	
public:

	/**
	 * Determines if the rectangle has positive dimensions.
	 */
	FORCEINLINE bool IsValid() const
	{
		return !(Left == -1 && Right == -1 && Bottom == -1 && Top == -1) && Right >= Left && Bottom >= Top;
	}

	/**
	 * @return true, if the rectangle has a size of 0.
	 */
	FORCEINLINE bool IsEmpty() const
	{
		return GetSize().SizeSquared() == 0.0f;
	}

	/**
	 * Returns the size of the rectangle in each dimension.
	 *
	 * @return The size as a vector.
	 */
	FORCEINLINE UE::Slate::FDeprecateVector2D GetSize() const
	{
		return UE::Slate::FDeprecateVector2D(GetSize2f());
	}
	FORCEINLINE FVector2f GetSize2f() const
	{
		return FVector2f(Right - Left, Bottom - Top);
	}

	/**
	 * @return the area of the rectangle
	 */
	FORCEINLINE float GetArea() const
	{
		return (Right - Left) * (Bottom - Top);
	}

	/**
	 * Returns the center of the rectangle
	 * 
	 * @return The center point.
	 */
	FORCEINLINE UE::Slate::FDeprecateVector2D GetCenter() const
	{
		return UE::Slate::FDeprecateVector2D(GetCenter2f());
	}
	FORCEINLINE FVector2f GetCenter2f() const
	{
		return FVector2f(Left, Top) + GetSize() * 0.5f;
	}

	/**
	 * Returns the top-left position of the rectangle
	 * 
	 * @return The top-left position.
	 */
	FORCEINLINE UE::Slate::FDeprecateVector2D GetTopLeft() const
	{
		return UE::Slate::FDeprecateVector2D(GetTopLeft2f());
	}
	FORCEINLINE FVector2f GetTopLeft2f() const
	{
		return FVector2f(Left, Top);
	}

	/**
	 * Returns the top-right position of the rectangle
	 *
	 * @return The top-right position.
	 */
	FORCEINLINE UE::Slate::FDeprecateVector2D GetTopRight() const
	{
		return UE::Slate::FDeprecateVector2D(GetTopRight2f());
	}
	FORCEINLINE FVector2f GetTopRight2f() const
	{
		return FVector2f(Right, Top);
	}

	/**
	 * Returns the bottom-right position of the rectangle
	 * 
	 * @return The bottom-right position.
	 */
	FORCEINLINE UE::Slate::FDeprecateVector2D GetBottomRight() const
	{
		return UE::Slate::FDeprecateVector2D(GetBottomRight2f());
	}
	FORCEINLINE FVector2f GetBottomRight2f() const
	{
		return FVector2f(Right, Bottom);
	}

	/**
	 * Returns the bottom-left position of the rectangle
	 * 
	 * @return The bottom-left position.
	 */
	FORCEINLINE UE::Slate::FDeprecateVector2D GetBottomLeft() const
	{
		return UE::Slate::FDeprecateVector2D(GetBottomLeft2f());
	}
	FORCEINLINE FVector2f GetBottomLeft2f() const
	{
		return FVector2f(Left, Bottom);
	}

	/**
	 * Return a rectangle that is contracted on each side by the amount specified in each margin.
	 *
	 * @param InsetAmount The amount to contract the geometry.
	 *
	 * @return An inset rectangle.
	 */
	FORCEINLINE FSlateRect InsetBy(const struct FMargin& InsetAmount) const
	{
		return FSlateRect(Left + InsetAmount.Left, Top + InsetAmount.Top, Right - InsetAmount.Right, Bottom - InsetAmount.Bottom);
	}

	/**
	 * Return a rectangle that is extended on each side by the amount specified in each margin.
	 *
	 * @param ExtendAmount The amount to extend the geometry.
	 *
	 * @return An extended rectangle.
	 */
	FORCEINLINE FSlateRect ExtendBy(const FMargin& ExtendAmount) const
	{
		return FSlateRect(Left - ExtendAmount.Left, Top - ExtendAmount.Top, Right + ExtendAmount.Right, Bottom + ExtendAmount.Bottom);
	}

	/**
	 * Return a rectangle that is offset by the amount specified .
	 *
	 * @param OffsetAmount The amount to contract the geometry.
	 *
	 * @return An offset rectangle.
	 */
	FORCEINLINE FSlateRect OffsetBy( const FVector2f OffsetAmount ) const
	{
		return FSlateRect(GetTopLeft2f() + OffsetAmount, GetBottomRight2f() + OffsetAmount);
	}
	FORCEINLINE FSlateRect OffsetBy( const FVector2d OffsetAmount ) const
	{
		return OffsetBy(UE::Slate::CastToVector2f(OffsetAmount));
	}

	/**
	 * Return a rectangle that is scaled by the amount specified.
	 *
	 * @param ScaleBy The amount to scale the geometry.
	 *
	 * @return An scaled rectangle.
	 */
	FORCEINLINE FSlateRect ScaleBy(float ScaleBy) const
	{
		const FVector2f Delta = GetSize() * 0.5f * ScaleBy;
		return ExtendBy(FMargin(Delta));
	}

	/**
	 * Returns the rect that encompasses both rectangles
	 * 
	 * @param	Other	The other rectangle
	 *
	 * @return	Rectangle that is big enough to fit both rectangles
	 */
	FORCEINLINE FSlateRect Expand( const FSlateRect& Other ) const
	{
		return FSlateRect( FMath::Min( Left, Other.Left ), FMath::Min( Top, Other.Top ), FMath::Max( Right, Other.Right ), FMath::Max( Bottom, Other.Bottom ) );
	}

	/**
	 * Rounds the Left, Top, Right and Bottom fields and returns a new FSlateRect with rounded components.
	 */
	FORCEINLINE FSlateRect Round() const
	{
		return FSlateRect(
			FMath::RoundToFloat(Left),
			FMath::RoundToFloat(Top),
			FMath::RoundToFloat(Right),
			FMath::RoundToFloat(Bottom));
	}

	/**
	 * Returns the rectangle that is the intersection of this rectangle and Other.
	 * 
	 * @param	Other	The other rectangle
	 *
	 * @return	Rectangle over intersection.
	 */
	FORCEINLINE FSlateRect IntersectionWith(const FSlateRect& Other) const
	{
		bool bOverlapping;
		return IntersectionWith(Other, bOverlapping);
	}

	/**
	 * Returns the rectangle that is the intersection of this rectangle and Other, as well as if they were overlapping at all.
	 * 
	 * @param	Other	The other rectangle
	 * @param	OutOverlapping	[Out] Was there any overlap with the other rectangle.
	 *
	 * @return	Rectangle over intersection.
	 */
	FSlateRect IntersectionWith(const FSlateRect& Other, bool& OutOverlapping) const
	{
		FSlateRect Intersected( FMath::Max( this->Left, Other.Left ), FMath::Max(this->Top, Other.Top), FMath::Min( this->Right, Other.Right ), FMath::Min( this->Bottom, Other.Bottom ) );
		if ( (Intersected.Bottom < Intersected.Top) || (Intersected.Right < Intersected.Left) )
		{
			OutOverlapping = false;
			// The intersection has 0 area and should not be rendered at all.
			return FSlateRect(0,0,0,0);
		}
		else
		{
			OutOverlapping = true;
			return Intersected;
		}
	}

	/**
	 * Returns whether or not a point is inside the rectangle
	 * 
	 * @param Point	The point to check
	 * @return True if the point is inside the rectangle
	 */
	FORCEINLINE bool ContainsPoint( const FVector2f Point ) const
	{
		return Point.X >= Left && Point.X <= Right && Point.Y >= Top && Point.Y <= Bottom;
	}
	FORCEINLINE bool ContainsPoint( const FVector2d Point ) const
	{
		return ContainsPoint(UE::Slate::CastToVector2f(Point));
	}

	bool operator==( const FSlateRect& Other ) const
	{
		return
			Left == Other.Left &&
			Top == Other.Top &&
			Right == Other.Right &&
			Bottom == Other.Bottom;
	}

	bool operator!=( const FSlateRect& Other ) const
	{
		return Left != Other.Left || Top != Other.Top || Right != Other.Right || Bottom != Other.Bottom;
	}

	friend FSlateRect operator+( const FSlateRect& A, const FSlateRect& B )
	{
		return FSlateRect( A.Left + B.Left, A.Top + B.Top, A.Right + B.Right, A.Bottom + B.Bottom );
	}

	friend FSlateRect operator-( const FSlateRect& A, const FSlateRect& B )
	{
		return FSlateRect( A.Left - B.Left, A.Top - B.Top, A.Right - B.Right, A.Bottom - B.Bottom );
	}

	friend FSlateRect operator*( float Scalar, const FSlateRect& Rect )
	{
		return FSlateRect( Rect.Left * Scalar, Rect.Top * Scalar, Rect.Right * Scalar, Rect.Bottom * Scalar );
	}

	/** Do rectangles A and B intersect? */
	static bool DoRectanglesIntersect( const FSlateRect& A, const FSlateRect& B )
	{
		//  Segments A and B do not intersect when:
		//
		//       (left)   A     (right)
		//         o-------------o
		//  o---o        OR         o---o
		//    B                       B
		//
		//
		// We assume the A and B are well-formed rectangles.
		// i.e. (Top,Left) is above and to the left of (Bottom,Right)
		const bool bDoNotOverlap =
			B.Right < A.Left || A.Right < B.Left ||
			B.Bottom < A.Top || A.Bottom < B.Top;

		return ! bDoNotOverlap;
	}

	/** Is rectangle B contained within rectangle A? */
	FORCEINLINE static bool IsRectangleContained( const FSlateRect& A, const FSlateRect& B )
	{
		return (A.Left <= B.Left) && (A.Right >= B.Right) && (A.Top <= B.Top) && (A.Bottom >= B.Bottom);
	}

	/**
	* Returns a string of containing the coordinates of the rect
	*
	* @return	A string of the rect coordinates 
	*/
	FString ToString() const;

	/**
	* Returns a string of containing the coordinates of the rect
	*
	* @param InSourceString A string containing the values to initialize this rect in format Left=Value Top=Value...
	*
	* @return	True if initialized successfully
	*/
	bool InitFromString(const FString& InSourceString);
};

/**
 * Transforms a rect by the given transform, ensuring the rect does not get inverted.
 * WARNING: this only really supports scales and offsets. Any skew or rotation that 
 * would turn this into an un-aligned rect will won't work because FSlateRect doesn't support
 * non-axis-alignment. Instead, convert to ta FSlateRotatedRect first and transform that.
 */
template <typename TransformType>
FSlateRect TransformRect(const TransformType& Transform, const FSlateRect& Rect)
{
	FVector2f TopLeftTransformed = TransformPoint(Transform, FVector2f(Rect.Left, Rect.Top));
	FVector2f BottomRightTransformed = TransformPoint(Transform, FVector2f(Rect.Right, Rect.Bottom));

	if (TopLeftTransformed.X > BottomRightTransformed.X)
	{
		Swap(TopLeftTransformed.X, BottomRightTransformed.X);
	}
	if (TopLeftTransformed.Y > BottomRightTransformed.Y)
	{
		Swap(TopLeftTransformed.Y, BottomRightTransformed.Y);
	}
	return FSlateRect(TopLeftTransformed, BottomRightTransformed);
}

template<> struct TIsPODType<FSlateRect> { enum { Value = true }; };<|MERGE_RESOLUTION|>--- conflicted
+++ resolved
@@ -38,19 +38,11 @@
 		, Bottom(InBottom)
 	{ }
 
-<<<<<<< HEAD
-	FSlateRect( const FVector2D& InStartPos, const FVector2D& InEndPos )
-		: Left(UE_REAL_TO_FLOAT(InStartPos.X))
-		, Top(UE_REAL_TO_FLOAT(InStartPos.Y))
-		, Right(UE_REAL_TO_FLOAT(InEndPos.X))
-		, Bottom(UE_REAL_TO_FLOAT(InEndPos.Y))
-=======
 	FSlateRect(FVector2f InStartPos, FVector2f InEndPos)
 		: Left(InStartPos.X)
 		, Top(InStartPos.Y)
 		, Right(InEndPos.X)
 		, Bottom(InEndPos.Y)
->>>>>>> d731a049
 	{ }
 
 	FSlateRect( const FVector2d InStartPos, const FVector2d InEndPos )
