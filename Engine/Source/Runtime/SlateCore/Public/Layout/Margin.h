// Copyright Epic Games, Inc. All Rights Reserved.

#pragma once

#include "CoreMinimal.h"
#include "UObject/ObjectMacros.h"
#include "Types/SlateEnums.h"
#include "Types/SlateVector2.h"
#include "Margin.generated.h"


/**
 * Describes the space around a Widget.
 */
USTRUCT(BlueprintType)
struct FMargin
{
	GENERATED_USTRUCT_BODY()

	/** Holds the margin to the left. */
	UPROPERTY(EditAnywhere, BlueprintReadWrite, Category=Appearance)
	float Left;

	/** Holds the margin to the top. */
	UPROPERTY(EditAnywhere, BlueprintReadWrite, Category=Appearance)
	float Top;
	
	/** Holds the margin to the right. */
	UPROPERTY(EditAnywhere, BlueprintReadWrite, Category=Appearance)
	float Right;
	
	/** Holds the margin to the bottom. */
	UPROPERTY(EditAnywhere, BlueprintReadWrite, Category=Appearance)
	float Bottom;

public:

	/**
	 * Default constructor.
	 *
	 * The default margin size is zero on all four sides..
	 */
	FMargin( )
		: Left(0.0f)
		, Top(0.0f)
		, Right(0.0f)
		, Bottom(0.0f)
	{ }

	/** Construct a Margin with uniform space on all sides */
	FMargin(float UniformMargin)
		: Left(UniformMargin)
		, Top(UniformMargin)
		, Right(UniformMargin)
		, Bottom(UniformMargin)
	{ }
	
	/** Construct a Margin where Horizontal describes Left and Right spacing while Vertical describes Top and Bottom spacing */
	FMargin(float Horizontal, float Vertical)
		: Left(Horizontal)
		, Top(Vertical)
		, Right(Horizontal)
		, Bottom(Vertical)
	{ }

	/** Construct a Margin where Horizontal describes Left and Right spacing while Vertical describes Top and Bottom spacing */
<<<<<<< HEAD
	FMargin(const FVector2D& InVector)
		: Left(UE_REAL_TO_FLOAT(InVector.X))
		, Top(UE_REAL_TO_FLOAT(InVector.Y))
		, Right(UE_REAL_TO_FLOAT(InVector.X))
		, Bottom(UE_REAL_TO_FLOAT(InVector.Y))
=======
	FMargin(const FVector2f InVector)
		: Left(InVector.X)
		, Top(InVector.Y)
		, Right(InVector.X)
		, Bottom(InVector.Y)
>>>>>>> d731a049
	{ }

	/** Construct a Margin where Horizontal describes Left and Right spacing while Vertical describes Top and Bottom spacing */
	FMargin(const FVector2d InVector)
		: Left(UE_REAL_TO_FLOAT(InVector.X))
		, Top(UE_REAL_TO_FLOAT(InVector.Y))
		, Right(UE_REAL_TO_FLOAT(InVector.X))
		, Bottom(UE_REAL_TO_FLOAT(InVector.Y))
	{ }
	
	/** Construct a Margin where the spacing on each side is individually specified. */
	FMargin(float InLeft, float InTop, float InRight, float InBottom)
		: Left(InLeft)
		, Top(InTop)
		, Right(InRight)
		, Bottom(InBottom)
	{ }

	/** Construct a Margin where the margins are coming from a FVector4 */
<<<<<<< HEAD
	FMargin(const FVector4& InVector)
		: Left(UE_REAL_TO_FLOAT(InVector.X))
		, Top(UE_REAL_TO_FLOAT(InVector.Y))
		, Right(UE_REAL_TO_FLOAT(InVector.Z))
		, Bottom(UE_REAL_TO_FLOAT(InVector.W))
=======
	FMargin(const FVector4f InVector)
		: Left(InVector.X)
		, Top(InVector.Y)
		, Right(InVector.Z)
		, Bottom(InVector.W)
>>>>>>> d731a049
	{ }

	/** Construct a Margin where the margins are coming from a FVector4 */
	FMargin(const FVector4d InVector)
		: Left(UE_REAL_TO_FLOAT(InVector.X))
		, Top(UE_REAL_TO_FLOAT(InVector.Y))
		, Right(UE_REAL_TO_FLOAT(InVector.Z))
		, Bottom(UE_REAL_TO_FLOAT(InVector.W))
	{ }
	
public:

	/**
	 * Multiply the margin by a scalar.
	 *
	 * @param Scale How much to scale the margin.
	 * @return An FMargin where each value is scaled by Scale.
	 */
	FMargin operator*( float Scale ) const
	{
		return FMargin(Left * Scale, Top * Scale, Right * Scale, Bottom * Scale);
	}

	/**
	 * Multiply the margin by another margin functioning as the scale.
	 *
	 * @param InScale How much to scale the margin.
	 * @return An FMargin where each value is scaled by Scale.
	 */
	FMargin operator*(const FMargin& InScale) const
	{
		return FMargin(Left * InScale.Left, Top * InScale.Top, Right * InScale.Right, Bottom * InScale.Bottom);
	}

	/**
	 * Adds another margin to this margin.
	 *
	 * @param Other The margin to add.
	 * @return A margin that represents this margin plus the other margin.
	 */
	FMargin operator+( const FMargin& InDelta ) const
	{
		return FMargin(Left + InDelta.Left, Top + InDelta.Top, Right + InDelta.Right, Bottom + InDelta.Bottom);
	}

	/**
	 * Subtracts another margin from this margin.
	 *
	 * @param Other The margin to subtract.
	 * @return A margin that represents this margin minues the other margin.
	 */
	FMargin operator-( const FMargin& Other ) const
	{
		return FMargin(Left - Other.Left, Top - Other.Top, Right - Other.Right, Bottom - Other.Bottom);
	}

	/**
	 * Compares this margin with another for equality.
	 *
	 * @param Other The other margin.
	 * @return true if the two margins are equal, false otherwise.
	 */
	bool operator==( const FMargin& Other ) const 
	{
		return (Left == Other.Left) && (Right == Other.Right) && (Top == Other.Top) && (Bottom == Other.Bottom);
	}

	/**
	 * Compares this margin with another for inequality.
	 *
	 * @param Other The other margin.
	 * @return true if the two margins are not equal, false otherwise.
	 */
	bool operator!=( const FMargin& Other ) const 
	{
		return Left != Other.Left || Right != Other.Right || Top != Other.Top || Bottom != Other.Bottom;
	}

public:

	/**
	 * Gets the offset for the top left.
	 *
	 * @return The top left offset.
	 */
	UE::Slate::FDeprecateVector2D GetTopLeft() const
	{
		return UE::Slate::FDeprecateVector2D(Left, Top);
	}
	FVector2f GetTopLeft2f() const
	{
		return FVector2f(Left, Top);
	}

	/**
	 * Gets the margin's total size.
	 *
	 * @return Cumulative margin size.
	 */
	UE::Slate::FDeprecateVector2D GetDesiredSize() const
	{
		return UE::Slate::FDeprecateVector2D(GetDesiredSize2f());
	}
	FVector2f GetDesiredSize2f() const
	{
		return FVector2f(Left + Right, Top + Bottom);
	}

	/**
	 * Gets the total horizontal or vertical margin.
	 *
	 * @return Cumulative horizontal margin.
	 */
	template<EOrientation Orientation>
	float GetTotalSpaceAlong( ) const
	{
		return 0.0f;
	}
};

template <> struct TIsPODType<FMargin> { enum { Value = true }; };

template<>
inline float FMargin::GetTotalSpaceAlong<Orient_Horizontal>( ) const { return Left + Right; }

template<>
inline float FMargin::GetTotalSpaceAlong<Orient_Vertical>( ) const { return Top + Bottom; }<|MERGE_RESOLUTION|>--- conflicted
+++ resolved
@@ -64,19 +64,11 @@
 	{ }
 
 	/** Construct a Margin where Horizontal describes Left and Right spacing while Vertical describes Top and Bottom spacing */
-<<<<<<< HEAD
-	FMargin(const FVector2D& InVector)
-		: Left(UE_REAL_TO_FLOAT(InVector.X))
-		, Top(UE_REAL_TO_FLOAT(InVector.Y))
-		, Right(UE_REAL_TO_FLOAT(InVector.X))
-		, Bottom(UE_REAL_TO_FLOAT(InVector.Y))
-=======
 	FMargin(const FVector2f InVector)
 		: Left(InVector.X)
 		, Top(InVector.Y)
 		, Right(InVector.X)
 		, Bottom(InVector.Y)
->>>>>>> d731a049
 	{ }
 
 	/** Construct a Margin where Horizontal describes Left and Right spacing while Vertical describes Top and Bottom spacing */
@@ -96,19 +88,11 @@
 	{ }
 
 	/** Construct a Margin where the margins are coming from a FVector4 */
-<<<<<<< HEAD
-	FMargin(const FVector4& InVector)
-		: Left(UE_REAL_TO_FLOAT(InVector.X))
-		, Top(UE_REAL_TO_FLOAT(InVector.Y))
-		, Right(UE_REAL_TO_FLOAT(InVector.Z))
-		, Bottom(UE_REAL_TO_FLOAT(InVector.W))
-=======
 	FMargin(const FVector4f InVector)
 		: Left(InVector.X)
 		, Top(InVector.Y)
 		, Right(InVector.Z)
 		, Bottom(InVector.W)
->>>>>>> d731a049
 	{ }
 
 	/** Construct a Margin where the margins are coming from a FVector4 */
