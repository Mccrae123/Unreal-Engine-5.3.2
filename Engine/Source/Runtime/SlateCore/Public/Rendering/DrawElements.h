// Copyright Epic Games, Inc. All Rights Reserved.

#pragma once

#include "CoreMinimal.h"
<<<<<<< HEAD
#include "UObject/GCObject.h"
#include "Fonts/ShapedTextFwd.h"
#include "Stats/Stats.h"
#include "Misc/MemStack.h"
#include "Styling/WidgetStyle.h"
#include "Fonts/SlateFontInfo.h"
#include "Layout/SlateRect.h"
#include "Layout/Clipping.h"
#include "Types/PaintArgs.h"
#include "Types/SlateVector2.h"
#include "Layout/Geometry.h"
#include "Rendering/RenderingCommon.h"
#include "Debugging/SlateDebugging.h"
#include "Rendering/SlateRenderBatch.h"
#include "DrawElementTextOverflowArgs.h"
#include "ElementBatcher.h"
#include "Types/SlateVector2.h"
=======
#include "Rendering/DrawElementCoreTypes.h"
#include "Rendering/DrawElementTypes.h"
#include "Rendering/DrawElementPayloads.h"
>>>>>>> 4af6daef

#if UE_ENABLE_INCLUDE_ORDER_DEPRECATED_IN_5_2
#include "Fonts/FontCache.h"
#include "Rendering/ShaderResourceManager.h"
#include "DrawElementPayloads.h"
#endif

class FSlateRenderBatch;
class FSlateDrawLayerHandle;
class FSlateResourceHandle;
class FSlateWindowElementList;
class SWidget;
class SWindow;
struct FSlateBrush;
struct FSlateDataPayload;
struct FSlateGradientStop;
<<<<<<< HEAD

enum class EElementType : uint8
{
	ET_Box,
	ET_DebugQuad,
	ET_Text,
	ET_ShapedText,
	ET_Spline,
	ET_Line,
	ET_Gradient,
	ET_Viewport,
	ET_Border,
	ET_Custom,
	ET_CustomVerts,
	ET_PostProcessPass,
	ET_RoundedBox,
	/** Total number of draw commands */
	ET_Count,
};

=======
>>>>>>> 4af6daef

/**
 * Note: FSlateDrawElement has been moved to DrawElementTypes.h
 */
<<<<<<< HEAD
class FSlateDrawElement
{
	friend class FSlateWindowElementList;
public:
	
	enum ERotationSpace
	{
		/** Relative to the element.  (0,0) is the upper left corner of the element */
		RelativeToElement,
		/** Relative to the alloted paint geometry.  (0,0) is the upper left corner of the paint geometry */
		RelativeToWorld,
	};

	/**
	 * Creates a wireframe quad for debug purposes
	 *
	 * @param ElementList			The list in which to add elements
	 * @param InLayer				The layer to draw the element on
	 * @param PaintGeometry         DrawSpace position and dimensions; see FPaintGeometry
	 */
	SLATECORE_API static void MakeDebugQuad( FSlateWindowElementList& ElementList, uint32 InLayer, const FPaintGeometry& PaintGeometry, FLinearColor Tint = FLinearColor::White);

	/**
	 * Creates a box element based on the following diagram.  Allows for this element to be resized while maintain the border of the image
	 * If there are no margins the resulting box is simply a quad
	 *     ___LeftMargin    ___RightMargin
	 *    /                /
	 *  +--+-------------+--+
	 *  |  |c1           |c2| ___TopMargin
	 *  +--o-------------o--+
	 *  |  |             |  |
	 *  |  |c3           |c4|
	 *  +--o-------------o--+
	 *  |  |             |  | ___BottomMargin
	 *  +--+-------------+--+
	 *
	 * @param ElementList			The list in which to add elements
	 * @param InLayer               The layer to draw the element on
	 * @param PaintGeometry         DrawSpace position and dimensions; see FPaintGeometry
	 * @param InBrush               Brush to apply to this element
	 * @param InDrawEffects         Optional draw effects to apply
	 * @param InTint                Color to tint the element
	 */
	SLATECORE_API static void MakeBox( 
		FSlateWindowElementList& ElementList,
		uint32 InLayer,
		const FPaintGeometry& PaintGeometry,
		const FSlateBrush* InBrush,
		ESlateDrawEffect InDrawEffects = ESlateDrawEffect::None,
		const FLinearColor& InTint = FLinearColor::White );

	SLATECORE_API static void MakeRotatedBox(
		FSlateWindowElementList& ElementList,
		uint32 InLayer, 
		const FPaintGeometry& PaintGeometry, 
		const FSlateBrush* InBrush, 
		ESlateDrawEffect,
		float Angle,
		UE::Slate::FDeprecateOptionalVector2DParameter InRotationPoint = TOptional<FVector2f>(),
		ERotationSpace RotationSpace = RelativeToElement,
		const FLinearColor& InTint = FLinearColor::White );

	/**
	 * Creates a text element which displays a string of a rendered in a certain font on the screen
	 *
	 * @param ElementList			The list in which to add elements
	 * @param InLayer               The layer to draw the element on
	 * @param PaintGeometry         DrawSpace position and dimensions; see FPaintGeometry
	 * @param InText                The string to draw
	 * @param StartIndex            Inclusive index to start rendering from on the specified text
	 * @param EndIndex				Exclusive index to stop rendering on the specified text
	 * @param InFontInfo            The font to draw the string with
	 * @param InDrawEffects         Optional draw effects to apply
	 * @param InTint                Color to tint the element
	 */
	SLATECORE_API static void MakeText( FSlateWindowElementList& ElementList, uint32 InLayer, const FPaintGeometry& PaintGeometry, const FString& InText, const int32 StartIndex, const int32 EndIndex, const FSlateFontInfo& InFontInfo, ESlateDrawEffect InDrawEffects = ESlateDrawEffect::None, const FLinearColor& InTint = FLinearColor::White );
	
	SLATECORE_API static void MakeText( FSlateWindowElementList& ElementList, uint32 InLayer, const FPaintGeometry& PaintGeometry, const FString& InText, const FSlateFontInfo& InFontInfo, ESlateDrawEffect InDrawEffects = ESlateDrawEffect::None, const FLinearColor& InTint = FLinearColor::White );

	FORCEINLINE static void MakeText(FSlateWindowElementList& ElementList, uint32 InLayer, const FPaintGeometry& PaintGeometry, const FText& InText, const FSlateFontInfo& InFontInfo, ESlateDrawEffect InDrawEffects = ESlateDrawEffect::None, const FLinearColor& InTint = FLinearColor::White)
	{
		MakeText(ElementList, InLayer, PaintGeometry, InText.ToString(), InFontInfo, InDrawEffects, InTint);
	}

	/**
	 * Creates a text element which displays a series of shaped glyphs on the screen
	 *
	 * @param ElementList			The list in which to add elements
	 * @param InLayer               The layer to draw the element on
	 * @param PaintGeometry         DrawSpace position and dimensions; see FPaintGeometry
	 * @param InShapedGlyphSequence The shaped glyph sequence to draw
	 * @param InDrawEffects         Optional draw effects to apply
	 * @param InTint                Color to tint the element
	 */
	SLATECORE_API static void MakeShapedText( FSlateWindowElementList& ElementList, uint32 InLayer, const FPaintGeometry& PaintGeometry, const FShapedGlyphSequenceRef& InShapedGlyphSequence, ESlateDrawEffect InDrawEffects, const FLinearColor& BaseTint, const FLinearColor& OutlineTint, FTextOverflowArgs TextOverflowArgs = FTextOverflowArgs());

	/**
	 * Creates a gradient element
	 *
	 * @param ElementList			   The list in which to add elements
	 * @param InLayer                  The layer to draw the element on
	 * @param PaintGeometry            DrawSpace position and dimensions; see FPaintGeometry
	 * @param InGradientStops          List of gradient stops which define the element
	 * @param InGradientType           The type of gradient (I.E Horizontal, vertical)
	 * @param InDrawEffects            Optional draw effects to apply
	 * @param CornerRadius			   Rounds the corners of the box created by the gradient by the specified radius
	 */
	SLATECORE_API static void MakeGradient( FSlateWindowElementList& ElementList, uint32 InLayer, const FPaintGeometry& PaintGeometry, TArray<FSlateGradientStop> InGradientStops, EOrientation InGradientType, ESlateDrawEffect InDrawEffects = ESlateDrawEffect::None, FVector4f CornerRadius = FVector4f(0.0f) );

	/**
	 * Creates a Hermite Spline element
	 *
	 * @param ElementList			The list in which to add elements
	 * @param InLayer               The layer to draw the element on
	 * @param PaintGeometry         DrawSpace position and dimensions; see FPaintGeometry
	 * @param InStart               The start point of the spline (local space)
	 * @param InStartDir            The direction of the spline from the start point
	 * @param InEnd                 The end point of the spline (local space)
	 * @param InEndDir              The direction of the spline to the end point
	 * @param InDrawEffects         Optional draw effects to apply
	 * @param InTint                Color to tint the element
	 */
	SLATECORE_API static void MakeSpline(FSlateWindowElementList& ElementList, uint32 InLayer, const FPaintGeometry& PaintGeometry, const UE::Slate::FDeprecateVector2DParameter InStart, const UE::Slate::FDeprecateVector2DParameter InStartDir, const UE::Slate::FDeprecateVector2DParameter InEnd, const UE::Slate::FDeprecateVector2DParameter InEndDir, float InThickness = 0.0f, ESlateDrawEffect InDrawEffects = ESlateDrawEffect::None, const FLinearColor& InTint=FLinearColor::White);

	/**
	 * Creates a Bezier Spline element
	 *
	 * @param ElementList			The list in which to add elements
	 * @param InLayer               The layer to draw the element on
	 * @param PaintGeometry         DrawSpace position and dimensions; see FPaintGeometry
	 * @param InStart               The start point of the spline (local space)
	 * @param InStartDir            The direction of the spline from the start point
	 * @param InEnd                 The end point of the spline (local space)
	 * @param InEndDir              The direction of the spline to the end point
	 * @param InDrawEffects         Optional draw effects to apply
	 * @param InTint                Color to tint the element
	 */
	SLATECORE_API static void MakeCubicBezierSpline(FSlateWindowElementList& ElementList, uint32 InLayer, const FPaintGeometry& PaintGeometry, const UE::Slate::FDeprecateVector2DParameter P0, const UE::Slate::FDeprecateVector2DParameter P1, const UE::Slate::FDeprecateVector2DParameter P2, const UE::Slate::FDeprecateVector2DParameter P3, float InThickness = 0.0f, ESlateDrawEffect InDrawEffects = ESlateDrawEffect::None, const FLinearColor& InTint = FLinearColor::White);

	/** Just like MakeSpline but in draw-space coordinates. This is useful for connecting already-transformed widgets together. */
	SLATECORE_API static void MakeDrawSpaceSpline(FSlateWindowElementList& ElementList, uint32 InLayer, const UE::Slate::FDeprecateVector2DParameter InStart, const UE::Slate::FDeprecateVector2DParameter InStartDir, const UE::Slate::FDeprecateVector2DParameter InEnd, const UE::Slate::FDeprecateVector2DParameter InEndDir, float InThickness = 0.0f, ESlateDrawEffect InDrawEffects = ESlateDrawEffect::None, const FLinearColor& InTint=FLinearColor::White);

	/**
	 * Creates a line defined by the provided points
	 *
	 * @param ElementList              The list in which to add elements
	 * @param InLayer                  The layer to draw the element on
	 * @param PaintGeometry            DrawSpace position and dimensions; see FPaintGeometry
	 * @param Points                   Points that make up the lines.  The points are joined together. I.E if Points has A,B,C there the line is A-B-C.  To draw non-joining line segments call MakeLines multiple times
	 * @param InDrawEffects            Optional draw effects to apply
	 * @param InTint                   Color to tint the element
	 * @param bAntialias               Should antialiasing be applied to the line?
	 * @param Thickness                The thickness of the line
	 */
#if UE_ENABLE_SLATE_VECTOR_DEPRECATION_MECHANISMS
	SLATECORE_API static void MakeLines(FSlateWindowElementList& ElementList, uint32 InLayer, const FPaintGeometry& PaintGeometry, const TArray<FVector2d>& Points, ESlateDrawEffect InDrawEffects = ESlateDrawEffect::None, const FLinearColor& InTint=FLinearColor::White, bool bAntialias = true, float Thickness = 1.0f);
#endif
	SLATECORE_API static void MakeLines(FSlateWindowElementList& ElementList, uint32 InLayer, const FPaintGeometry& PaintGeometry, TArray<FVector2f> Points, ESlateDrawEffect InDrawEffects = ESlateDrawEffect::None, const FLinearColor& InTint = FLinearColor::White, bool bAntialias = true, float Thickness = 1.0f);


	/**
	 * Creates a line defined by the provided points
	 *
	 * @param ElementList              The list in which to add elements
	 * @param InLayer                  The layer to draw the element on
	 * @param PaintGeometry            DrawSpace position and dimensions; see FPaintGeometry
	 * @param Points                   Points that make up the lines.  The points are joined together. I.E if Points has A,B,C there the line is A-B-C.  To draw non-joining line segments call MakeLines multiple times
	 * @param PointColors              Vertex Color for each defined points
	 * @param InDrawEffects            Optional draw effects to apply
	 * @param InTint                   Color to tint the element
	 * @param bAntialias               Should antialiasing be applied to the line?
	 * @param Thickness                The thickness of the line
	 */
#if UE_ENABLE_SLATE_VECTOR_DEPRECATION_MECHANISMS
	SLATECORE_API static void MakeLines(FSlateWindowElementList& ElementList, uint32 InLayer, const FPaintGeometry& PaintGeometry, const TArray<FVector2d>& Points, const TArray<FLinearColor>& PointColors, ESlateDrawEffect InDrawEffects = ESlateDrawEffect::None, const FLinearColor& InTint=FLinearColor::White, bool bAntialias = true, float Thickness = 1.0f);
#endif
	SLATECORE_API static void MakeLines(FSlateWindowElementList& ElementList, uint32 InLayer, const FPaintGeometry& PaintGeometry, TArray<FVector2f> Points, TArray<FLinearColor> PointColors, ESlateDrawEffect InDrawEffects = ESlateDrawEffect::None, const FLinearColor& InTint=FLinearColor::White, bool bAntialias = true, float Thickness = 1.0f);

	/**
	 * Creates a viewport element which is useful for rendering custom data in a texture into Slate
	 *
	 * @param ElementList		   The list in which to add elements
	 * @param InLayer                  The layer to draw the element on
	 * @param PaintGeometry            DrawSpace position and dimensions; see FPaintGeometry
	 * @param Viewport                 Interface for drawing the viewport
	 * @param InScale                  Draw scale to apply to the entire element
	 * @param InDrawEffects            Optional draw effects to apply
	 * @param InTint                   Color to tint the element
	 */
	SLATECORE_API static void MakeViewport( FSlateWindowElementList& ElementList, uint32 InLayer, const FPaintGeometry& PaintGeometry, TSharedPtr<const ISlateViewport> Viewport, ESlateDrawEffect InDrawEffects = ESlateDrawEffect::None, const FLinearColor& InTint=FLinearColor::White );

	/**
	 * Creates a custom element which can be used to manually draw into the Slate render target with graphics API calls rather than Slate elements
	 *
	 * @param ElementList		   The list in which to add elements
	 * @param InLayer                  The layer to draw the element on
	 * @param PaintGeometry            DrawSpace position and dimensions; see FPaintGeometry
	 * @param CustomDrawer		   Interface to a drawer which will be called when Slate renders this element
	 */
	SLATECORE_API static void MakeCustom( FSlateWindowElementList& ElementList, uint32 InLayer, TSharedPtr<ICustomSlateElement, ESPMode::ThreadSafe> CustomDrawer );
	
	SLATECORE_API static void MakeCustomVerts(FSlateWindowElementList& ElementList, uint32 InLayer, const FSlateResourceHandle& InRenderResourceHandle, const TArray<FSlateVertex>& InVerts, const TArray<SlateIndex>& InIndexes, ISlateUpdatableInstanceBuffer* InInstanceData, uint32 InInstanceOffset, uint32 InNumInstances, ESlateDrawEffect InDrawEffects = ESlateDrawEffect::None);

	SLATECORE_API static void MakePostProcessPass(FSlateWindowElementList& ElementList, uint32 InLayer, const FPaintGeometry& PaintGeometry, const FVector4f& Params, int32 DownsampleAmount, const FVector4f CornerRadius = FVector4f(0.0f));

	FSlateDrawElement();
	SLATECORE_API ~FSlateDrawElement();

	FORCEINLINE int32 GetLayer() const { return LayerId; }

	FORCEINLINE EElementType GetElementType() const { return ElementType; }

	template<typename PayloadType>
	FORCEINLINE const PayloadType& GetDataPayload() const { return *(PayloadType*)DataPayload; }

	template<typename PayloadType>
	FORCEINLINE PayloadType& GetDataPayload() { return *(PayloadType*)DataPayload; }

	FORCEINLINE const FSlateRenderTransform& GetRenderTransform() const { return RenderTransform; }
	FORCEINLINE void SetRenderTransform(const FSlateRenderTransform& InRenderTransform) { RenderTransform = InRenderTransform; }

	FORCEINLINE UE::Slate::FDeprecateVector2DResult GetPosition() const
	{
		return UE::Slate::FDeprecateVector2DResult(Position);
	}

	FORCEINLINE void SetPosition(UE::Slate::FDeprecateVector2DParameter InPosition)
	{
		Position = InPosition;
	}

	FORCEINLINE UE::Slate::FDeprecateVector2DResult GetLocalSize() const
	{
		return UE::Slate::FDeprecateVector2DResult(LocalSize);
	}

	FORCEINLINE float GetScale() const { return Scale; }
	FORCEINLINE ESlateDrawEffect GetDrawEffects() const { return DrawEffects; }
	FORCEINLINE ESlateBatchDrawFlag GetBatchFlags() const { return BatchFlags; }
	FORCEINLINE bool IsPixelSnapped() const { return !EnumHasAllFlags(DrawEffects, ESlateDrawEffect::NoPixelSnapping); }

	FORCEINLINE int32 GetPrecachedClippingIndex() const { return ClipStateHandle.GetPrecachedClipIndex(); }
	FORCEINLINE void SetPrecachedClippingIndex(int32 InClippingIndex) { ClipStateHandle.SetPreCachedClipIndex(InClippingIndex); }

	FORCEINLINE void SetCachedClippingState(const FSlateClippingState* CachedState) { ClipStateHandle.SetCachedClipState(CachedState); }
	FORCEINLINE const FClipStateHandle& GetClippingHandle() const { return ClipStateHandle; }
	FORCEINLINE const int8 GetSceneIndex() const { return SceneIndex; }

	FORCEINLINE void SetIsCached(bool bInIsCached) { bIsCached = bInIsCached; }
	FORCEINLINE bool IsCached() const { return bIsCached; }

	FORCEINLINE FSlateLayoutTransform GetInverseLayoutTransform() const
	{
		return Inverse(FSlateLayoutTransform(Scale, Position));
	}

	void AddReferencedObjects(FReferenceCollector& Collector);

	/**
	 * Update element cached position with an arbitrary offset
	 *
	 * @param Element		   Element to update
	 * @param InOffset         Absolute translation delta
	 */
	void ApplyPositionOffset(UE::Slate::FDeprecateVector2DParameter InOffset);

	UE_DEPRECATED(4.23, "GetClippingIndex has been deprecated.  If you were using this please use GetPrecachedClippingIndex instead.")
	FORCEINLINE const int32 GetClippingIndex() const { return GetPrecachedClippingIndex(); }

	UE_DEPRECATED(4.23, "SetClippingIndex has been deprecated.  If you were using this please use SetPrecachedClippingIndex instead.")
	FORCEINLINE void SetClippingIndex(const int32 InClippingIndex) { SetPrecachedClippingIndex(InClippingIndex); }

private:
	void Init(FSlateWindowElementList& ElementList, EElementType InElementType, uint32 InLayer, const FPaintGeometry& PaintGeometry, ESlateDrawEffect InDrawEffects);

	static FVector2f GetRotationPoint( const FPaintGeometry& PaintGeometry, const TOptional<FVector2f>& UserRotationPoint, ERotationSpace RotationSpace );
	static FSlateDrawElement& MakeBoxInternal(FSlateWindowElementList& ElementList, uint32 InLayer, const FPaintGeometry& PaintGeometry, const FSlateBrush* InBrush, ESlateDrawEffect InDrawEffects, const FLinearColor& InTint);
private:
	FSlateDataPayload* DataPayload;
	FSlateRenderTransform RenderTransform;
	FVector2f Position;
	FVector2f LocalSize;
	int32 LayerId;
	FClipStateHandle ClipStateHandle;
	float Scale;
	int8 SceneIndex;
	ESlateDrawEffect DrawEffects;
	EElementType ElementType;
	// Misc data
	ESlateBatchDrawFlag BatchFlags;
	uint8 bIsCached : 1;
};
=======
>>>>>>> 4af6daef

/**
 * Data holder for info used in cached renderbatches. Primarily clipping state, vertices and indices
 */
struct FSlateCachedFastPathRenderingData
{
	~FSlateCachedFastPathRenderingData()
	{
		CachedClipStates.Reset();
	}

	TArray<FSlateCachedClipState, TInlineAllocator<1>> CachedClipStates;
	FSlateVertexArray Vertices;
	FSlateIndexArray Indices;
};

struct FSlateCachedElementData;

/**
 * Cached list of elements corresponding to a particular widget. 
 * This class is used as an interfaces for renderbatches to interact with cached rendering data with
 * In particular verticies and indicies
 */
struct FSlateCachedElementList
{
	FSlateCachedElementList(FSlateCachedElementData* InParentData, const SWidget* InWidget)
		: OwningWidget(InWidget)
		, ParentData(InParentData)
		, CachedRenderingData(nullptr)
	{
	}

	void Initialize()
	{
		CachedRenderingData = new FSlateCachedFastPathRenderingData;
	}

	SLATECORE_API ~FSlateCachedElementList();

	void ClearCachedElements();

	FSlateCachedElementData* GetOwningData() { return ParentData; }

	FSlateRenderBatch& AddRenderBatch(int32 InLayer, const FShaderParams& InShaderParams, const FSlateShaderResource* InResource, ESlateDrawPrimitive InPrimitiveType, ESlateShader InShaderType, ESlateDrawEffect InDrawEffects, ESlateBatchDrawFlag InDrawFlags, int8 SceneIndex);

	void AddCachedClipState(FSlateCachedClipState& ClipStateToCache);

	void AddReferencedObjects(FReferenceCollector& Collector);

	/**
	 * Returns true if all typed containers are empty, else false
	 */
	SLATECORE_API bool IsEmpty();

	/**
	 * Returns number of elements in all containers summed
	 */
	SLATECORE_API int32 NumElements();
private:
	SLATECORE_API void DestroyCachedData();

public:
	/** List of source draw elements to create batches from */
	FSlateDrawElementMap DrawElements;

	TArray<int32> CachedRenderBatchIndices;

	/** The widget whose draw elements are in this list */
	const SWidget* OwningWidget;

	FSlateCachedElementData* ParentData;

	FSlateCachedFastPathRenderingData* CachedRenderingData;
};


/**
 * Handle used to uniquely identify a cached element list with some widget
 * Used when a widget gets invalidated / additional elements added
 * So we can modify that widget's existing cached element list
 */
struct FSlateCachedElementsHandle
{
	friend struct FSlateCachedElementData;

	static FSlateCachedElementsHandle Invalid;
	void ClearCachedElements();
	void RemoveFromCache();

	bool IsOwnedByWidget(const SWidget* Widget) const;

	bool IsValid() const { return Ptr.IsValid(); }
	bool HasCachedElements() const;

	bool operator!=(FSlateCachedElementsHandle& Other) const { return Ptr != Other.Ptr; }

	FSlateCachedElementsHandle() {}
private:
	FSlateCachedElementsHandle(TSharedRef<FSlateCachedElementList>& DataPtr)
		: Ptr(DataPtr)
	{
	}

private:
	TWeakPtr<FSlateCachedElementList> Ptr;
};

/**
 * Top level class responsible for cached elements within a particular invalidation root.
 * Equivalent to the plain FSlateBatchData in that it manages multiple renderbatches,
 * element lists (Per widget), & new element lists (Per invalidated widgets).
 * 
 * Note: Just as each window may have multiple invalidation roots, each window element list 
 * may have multiple 'FSlateCachedElementData' for each root
 */
struct FSlateCachedElementData
{
	friend class FSlateElementBatcher;
	friend struct FSlateCachedElementsHandle;

	/** Reset all cached data, except num elements, call EmptyCachedNumElements for that */
	void Empty();

	/** Create a new CachedElementList, occurs when adding a cached element whose top level draw widget is not already part of some cache */
	FSlateCachedElementsHandle AddCache(const SWidget* Widget);

	static const FSlateClippingState* GetClipStateFromParent(const FSlateClippingManager& ParentClipManager);

	SLATECORE_API void ValidateWidgetOwner(TSharedPtr<FSlateCachedElementList> List, const SWidget* CurrentWidget);

	template<EElementType ElementType>
	TSlateDrawElement<ElementType>& AddCachedElement(FSlateCachedElementsHandle& CacheHandle, const FSlateClippingManager& ParentClipManager, const SWidget* CurrentWidget)
	{
		using FSlateElementType = TSlateDrawElement<ElementType>;

		TSharedPtr<FSlateCachedElementList> List = CacheHandle.Ptr.Pin(); 

#if WITH_SLATE_DEBUGGING
		ValidateWidgetOwner(List, CurrentWidget);
#endif

		FSlateDrawElementArray<FSlateElementType>& Container = List->DrawElements.Get<(uint8)ElementType>();
		FSlateElementType& NewElement = Container.AddDefaulted_GetRef();
		NewElement.SetIsCached(true);

		// Check if slow vs checking a flag on the list to see if it contains new data.
		ListsWithNewData.AddUnique(List.Get());

		const FSlateClippingState* ExistingClipState = FSlateCachedElementData::GetClipStateFromParent(ParentClipManager);

		if (ExistingClipState)
		{
			// We need to cache this clip state for the next time the element draws
			FSlateCachedClipState& CachedClipState = FindOrAddCachedClipState(ExistingClipState);
			List->AddCachedClipState(CachedClipState);
			NewElement.SetCachedClippingState(&CachedClipState.ClippingState.Get());
		}

		return NewElement;
	}

	FSlateRenderBatch& AddCachedRenderBatch(FSlateRenderBatch&& NewBatch, int32& OutIndex);
	void RemoveCachedRenderBatches(const TArray<int32>& CachedRenderBatchIndices);

	FSlateCachedClipState& FindOrAddCachedClipState(const FSlateClippingState* RefClipState);
	void CleanupUnusedClipStates();

	const TSparseArray<FSlateRenderBatch>& GetCachedBatches() const { return CachedBatches; }
	const TArray<TSharedPtr<FSlateCachedElementList>>& GetCachedElementLists() const { return CachedElementLists; }

	void AddReferencedObjects(FReferenceCollector& Collector);

	TArrayView<FSlateCachedElementList* const> GetListsWithNewData() const { return MakeArrayView(ListsWithNewData.GetData(), ListsWithNewData.Num()); }
private:
	/** Removes a cache node completely from the cache */
	void RemoveList(FSlateCachedElementsHandle& CacheHandle);

private:

	/** List of cached batches to submit for drawing */
	TSparseArray<FSlateRenderBatch> CachedBatches;

	/** List of cached element lists used to redraw when no invalidation occurs, each list corresponds to a particular widget. See 'FSlateCachedElementsHandle' */
	TArray<TSharedPtr<FSlateCachedElementList>> CachedElementLists;

	/** List of pointers to instances of the element lists above which have new data or have been invalidated */
	TArray<FSlateCachedElementList*, TInlineAllocator<50>> ListsWithNewData;

	/** List of clip states used later when rendering */
	TArray<FSlateCachedClipState> CachedClipStates;
};

/**
 * Represents a top level window and its draw elements.
 */
class FSlateWindowElementList : public FNoncopyable
{
	friend class FSlateElementBatcher;
public:
	/**
	 * Construct a new list of elements with which to paint a window.
	 *
	 * @param InPaintWindow		The window that owns the widgets being painted.  This is almost most always the same window that is being rendered to
	 * @param InRenderWindow	The window that we will be rendering to.
	 */
	SLATECORE_API explicit FSlateWindowElementList(const TSharedPtr<SWindow>& InPaintWindow);

	SLATECORE_API ~FSlateWindowElementList();

	/** @return Get the window that we will be painting */
	UE_DEPRECATED(4.21, "FSlateWindowElementList::GetWindow is not thread safe but window element lists are accessed on multiple threads.  Please call GetPaintWindow instead")
	FORCEINLINE TSharedPtr<SWindow> GetWindow() const
	{
		// check that we are in game thread or are in slate/movie loading thread
		check(IsInGameThread() || IsInSlateThread());
		return WeakPaintWindow.Pin();
	}

	/** @return Get the window that we will be painting */
	SWindow* GetPaintWindow() const
	{
		check(IsInGameThread() || IsInSlateThread());
		return WeakPaintWindow.IsValid() ? RawPaintWindow : nullptr;
	}

	/** @return Get the window that we will be rendering to.  Unless you are a slate renderer you probably want to use GetPaintWindow() */
	SWindow* GetRenderWindow() const
	{
		check(IsInGameThread() || IsInSlateThread());
		// Note: This assumes that the PaintWindow is safe to pin and is not accessed by another thread
		return RenderTargetWindow != nullptr ? RenderTargetWindow : GetPaintWindow();
	}

	/** @return Get the draw elements that we want to render into this window */
	const FSlateDrawElementMap& GetUncachedDrawElements() const
	{
		return UncachedDrawElements;
	}

	/** @return Get the window size that we will be painting */
	UE::Slate::FDeprecateVector2DResult GetWindowSize() const
	{
		return UE::Slate::FDeprecateVector2DResult(WindowSize);
	}
	
	/**
	 * Creates an uninitialized draw element if using caching will create a new cached draw list
	 * if needed (Whenever a top level draw widget's cache handle doesn't match the current cached handle).
	 */
	template<EElementType ElementType = EElementType::ET_NonMapped>
	TSlateDrawElement<ElementType>& AddUninitialized()
	{
		using FSlateElementType = TSlateDrawElement<ElementType>;

<<<<<<< HEAD
	/** @return Get the window size that we will be painting */
	UE::Slate::FDeprecateVector2DResult GetWindowSize() const
	{
		return UE::Slate::FDeprecateVector2DResult(WindowSize);
	}
=======
		const bool bAllowCache = CachedElementDataListStack.Num() > 0 && WidgetDrawStack.Num() && !WidgetDrawStack.Top().bIsVolatile;
>>>>>>> 4af6daef

		if (bAllowCache)
		{
			// @todo get working with slate debugging
			return AddCachedElement<ElementType>();
		}
		else
		{
			FSlateDrawElementMap& Elements = UncachedDrawElements;
			FSlateDrawElementArray<FSlateElementType>& Container = Elements.Get<(uint8)ElementType>();
			const int32 InsertIdx = Container.AddDefaulted();

#if WITH_SLATE_DEBUGGING
			FSlateDebuggingElementTypeAddedEventArgs ElementTypeAddedArgs{*this, InsertIdx, ElementType};
			FSlateDebugging::ElementTypeAdded.Broadcast(ElementTypeAddedArgs);
#endif

			FSlateElementType& NewElement = Container[InsertIdx];
			return NewElement;
		}
	}

	/**
	 * Calls AddUninitialized, resolving template version based on enum
	 */
	SLATECORE_API FSlateDrawElement& AddUninitializedLookup(EElementType InElementType = EElementType::ET_NonMapped);


	//--------------------------------------------------------------------------
	// CLIPPING
	//--------------------------------------------------------------------------

	SLATECORE_API int32 PushClip(const FSlateClippingZone& InClipZone);
	SLATECORE_API int32 GetClippingIndex() const;
	int32 GetClippingStackDepth() const { return ClippingManager.GetStackDepth(); }
	SLATECORE_API TOptional<FSlateClippingState> GetClippingState() const;
	SLATECORE_API void PopClip();
	SLATECORE_API void PopClipToStackIndex(int32 Index);


	FSlateClippingManager& GetClippingManager() { return ClippingManager; }
	const FSlateClippingManager& GetClippingManager() const { return ClippingManager; }

	//--------------------------------------------------------------------------
	// PIXEL SNAPPING
	//--------------------------------------------------------------------------

	SLATECORE_API int32 PushPixelSnappingMethod(EWidgetPixelSnapping InPixelSnappingMethod);
	SLATECORE_API void PopPixelSnappingMethod();
	SLATECORE_API EWidgetPixelSnapping GetPixelSnappingMethod() const;
	
	//--------------------------------------------------------------------------
	// DEFERRED PAINTING
	//--------------------------------------------------------------------------

	/**
	 * Some widgets may want to paint their children after after another, loosely-related widget finished painting.
	 * Or they may want to paint "after everyone".
	 */
	struct FDeferredPaint
	{
	public:
		SLATECORE_API FDeferredPaint(const TSharedRef<const SWidget>& InWidgetToPaint, const FPaintArgs& InArgs, const FGeometry InAllottedGeometry, const FWidgetStyle& InWidgetStyle, bool InParentEnabled);

		SLATECORE_API int32 ExecutePaint(int32 LayerId, FSlateWindowElementList& OutDrawElements, const FSlateRect& MyCullingRect) const;

		SLATECORE_API FDeferredPaint Copy(const FPaintArgs& InArgs);

	private:
		// Used for making copies.
		FDeferredPaint(const FDeferredPaint& Copy, const FPaintArgs& InArgs);

		const TWeakPtr<const SWidget> WidgetToPaintPtr;
		const FPaintArgs Args;
		const FGeometry AllottedGeometry;
		const FWidgetStyle WidgetStyle;
		const bool bParentEnabled;
	};

	SLATECORE_API void QueueDeferredPainting(const FDeferredPaint& InDeferredPaint);

	int32 PaintDeferred(int32 LayerId, const FSlateRect& MyCullingRect);

	bool ShouldResolveDeferred() const { return bNeedsDeferredResolve; }

	SLATECORE_API void BeginDeferredGroup();
	SLATECORE_API void EndDeferredGroup();

	TArray< TSharedPtr<FDeferredPaint> > GetDeferredPaintList() const { return DeferredPaintList; }


	//--------------------------------------------------------------------------
	// FAST PATH
	//--------------------------------------------------------------------------

	/**
	 * Pushes the current widget that is painting onto the widget stack so we know what elements belong to each widget
	 * This information is used for caching later.
	 *
	 */
	SLATECORE_API void PushPaintingWidget(const SWidget& CurrentWidget, int32 StartingLayerId, FSlateCachedElementsHandle& CurrentCacheHandle);

	/**
	 * Pops the current painted widget off the stack
	 * @return true if an element was added while the widget was pushed
	 */
	SLATECORE_API FSlateCachedElementsHandle PopPaintingWidget(const SWidget& CurrentWidget);

	/** Pushes cached element data onto the stack.  Any draw elements cached after will use this cached element data until popped */
	void PushCachedElementData(FSlateCachedElementData& CachedElementData);
	void PopCachedElementData();

	//--------------------------------------------------------------------------
	// OTHER
	//--------------------------------------------------------------------------
	
	/**
	 * Remove all the elements from this draw list.
	 */
	SLATECORE_API void ResetElementList();


	FSlateBatchData& GetBatchData() { return BatchData; }
	FSlateBatchData& GetBatchDataHDR() { return BatchDataHDR; }

	SLATECORE_API void SetRenderTargetWindow(SWindow* InRenderTargetWindow);

	void AddReferencedObjects(FReferenceCollector& Collector);
	
	SLATECORE_API void SetIsInGameLayer(bool bInGameLayer);
	SLATECORE_API bool GetIsInGameLayer();

	TArrayView<FSlateCachedElementList* const> GetCurrentCachedElementWithNewData() const
	{ 
		if (GetCurrentCachedElementData() != nullptr)
		{
			return CachedElementDataList[CachedElementDataListStack.Top()]->GetListsWithNewData();
		}
		else
		{
			return TArrayView<FSlateCachedElementList* const>();
		}
	}
private:
	/** Adds a cached element, generating a new cached list for the widget at the top of the cache if needed */
	template<EElementType ElementType>
	TSlateDrawElement<ElementType>& AddCachedElement()
	{
		FSlateCachedElementData* CurrentCachedElementData = GetCurrentCachedElementData();
		check(CurrentCachedElementData);

		FWidgetDrawElementState& CurrentWidgetState = WidgetDrawStack.Top();
		check(!CurrentWidgetState.bIsVolatile);

		if (!CurrentWidgetState.CacheHandle.IsValid())
		{
			CurrentWidgetState.CacheHandle = CurrentCachedElementData->AddCache(CurrentWidgetState.Widget);
		}

		return CurrentCachedElementData->AddCachedElement<ElementType>(CurrentWidgetState.CacheHandle, GetClippingManager(), CurrentWidgetState.Widget);
	}

	TArrayView<FSlateCachedElementData* const> GetCachedElementDataList() const { return MakeArrayView(CachedElementDataList.GetData(), CachedElementDataList.Num()); }

	FSlateCachedElementData* GetCurrentCachedElementData() const { return CachedElementDataListStack.Num() ? CachedElementDataList[CachedElementDataListStack.Top()] : nullptr; }
private:
	/**
	* Window which owns the widgets that are being painted but not necessarily rendered to
	* Widgets are always rendered to the RenderTargetWindow
	*/
	TWeakPtr<SWindow> WeakPaintWindow;
	SWindow* RawPaintWindow;

	FMemStackBase MemManager;
	STAT(int32 MemManagerAllocatedMemory;)
	/**
	 * The window to render to.  This may be different from the paint window if we are displaying the contents of a window (or virtual window) onto another window
	 * The primary use case of this is thread safe rendering of widgets during times when the main thread is blocked (e.g loading movies)
	 * If this is null, the paint window is used
 	 */
	SWindow* RenderTargetWindow;

	/** Batched data used for rendering */
	FSlateBatchData BatchData;

	/** Batched data used for rendering */
	FSlateBatchData BatchDataHDR;

	/**  */
	FSlateClippingManager ClippingManager;

	/** Manages what pixel snapping method should be applied */
	TArray<EWidgetPixelSnapping, TInlineAllocator<4>> PixelSnappingMethodStack;
	
	/**
	 * Some widgets want their logical children to appear at a different "layer" in the physical hierarchy.
	 * We accomplish this by deferring their painting.
	 */
	TArray< TSharedPtr<FDeferredPaint> > DeferredPaintList;

	bool bNeedsDeferredResolve;
	TArray<int32> ResolveToDeferredIndex;

	// Begin Fast Path

	/** State of the current widget that is adding draw elements */
	struct FWidgetDrawElementState
	{
		FWidgetDrawElementState(FSlateCachedElementsHandle& InCurrentHandle, bool bInIsVolatile, const SWidget* InWidget)
			: CacheHandle(InCurrentHandle)
			, Widget(InWidget)
			, bIsVolatile(bInIsVolatile)
		{
		}

		FSlateCachedElementsHandle CacheHandle;
		const SWidget* Widget;
		bool bIsVolatile;
	};

	/** The uncached draw elements to be processed */
	FSlateDrawElementMap UncachedDrawElements;

	TArray<FWidgetDrawElementState, TInlineAllocator<50>> WidgetDrawStack;
	TArray<FSlateCachedElementData*, TInlineAllocator<4>> CachedElementDataList;
	TArray<int32, TInlineAllocator<4>> CachedElementDataListStack;
	// End Fast Path

	/** Store the size of the window being used to paint */
	FVector2f WindowSize;

	/** Store if currently drawing within Game Layer */
	bool bIsInGameLayer;
};<|MERGE_RESOLUTION|>--- conflicted
+++ resolved
@@ -3,29 +3,9 @@
 #pragma once
 
 #include "CoreMinimal.h"
-<<<<<<< HEAD
-#include "UObject/GCObject.h"
-#include "Fonts/ShapedTextFwd.h"
-#include "Stats/Stats.h"
-#include "Misc/MemStack.h"
-#include "Styling/WidgetStyle.h"
-#include "Fonts/SlateFontInfo.h"
-#include "Layout/SlateRect.h"
-#include "Layout/Clipping.h"
-#include "Types/PaintArgs.h"
-#include "Types/SlateVector2.h"
-#include "Layout/Geometry.h"
-#include "Rendering/RenderingCommon.h"
-#include "Debugging/SlateDebugging.h"
-#include "Rendering/SlateRenderBatch.h"
-#include "DrawElementTextOverflowArgs.h"
-#include "ElementBatcher.h"
-#include "Types/SlateVector2.h"
-=======
 #include "Rendering/DrawElementCoreTypes.h"
 #include "Rendering/DrawElementTypes.h"
 #include "Rendering/DrawElementPayloads.h"
->>>>>>> 4af6daef
 
 #if UE_ENABLE_INCLUDE_ORDER_DEPRECATED_IN_5_2
 #include "Fonts/FontCache.h"
@@ -42,328 +22,10 @@
 struct FSlateBrush;
 struct FSlateDataPayload;
 struct FSlateGradientStop;
-<<<<<<< HEAD
-
-enum class EElementType : uint8
-{
-	ET_Box,
-	ET_DebugQuad,
-	ET_Text,
-	ET_ShapedText,
-	ET_Spline,
-	ET_Line,
-	ET_Gradient,
-	ET_Viewport,
-	ET_Border,
-	ET_Custom,
-	ET_CustomVerts,
-	ET_PostProcessPass,
-	ET_RoundedBox,
-	/** Total number of draw commands */
-	ET_Count,
-};
-
-=======
->>>>>>> 4af6daef
 
 /**
  * Note: FSlateDrawElement has been moved to DrawElementTypes.h
  */
-<<<<<<< HEAD
-class FSlateDrawElement
-{
-	friend class FSlateWindowElementList;
-public:
-	
-	enum ERotationSpace
-	{
-		/** Relative to the element.  (0,0) is the upper left corner of the element */
-		RelativeToElement,
-		/** Relative to the alloted paint geometry.  (0,0) is the upper left corner of the paint geometry */
-		RelativeToWorld,
-	};
-
-	/**
-	 * Creates a wireframe quad for debug purposes
-	 *
-	 * @param ElementList			The list in which to add elements
-	 * @param InLayer				The layer to draw the element on
-	 * @param PaintGeometry         DrawSpace position and dimensions; see FPaintGeometry
-	 */
-	SLATECORE_API static void MakeDebugQuad( FSlateWindowElementList& ElementList, uint32 InLayer, const FPaintGeometry& PaintGeometry, FLinearColor Tint = FLinearColor::White);
-
-	/**
-	 * Creates a box element based on the following diagram.  Allows for this element to be resized while maintain the border of the image
-	 * If there are no margins the resulting box is simply a quad
-	 *     ___LeftMargin    ___RightMargin
-	 *    /                /
-	 *  +--+-------------+--+
-	 *  |  |c1           |c2| ___TopMargin
-	 *  +--o-------------o--+
-	 *  |  |             |  |
-	 *  |  |c3           |c4|
-	 *  +--o-------------o--+
-	 *  |  |             |  | ___BottomMargin
-	 *  +--+-------------+--+
-	 *
-	 * @param ElementList			The list in which to add elements
-	 * @param InLayer               The layer to draw the element on
-	 * @param PaintGeometry         DrawSpace position and dimensions; see FPaintGeometry
-	 * @param InBrush               Brush to apply to this element
-	 * @param InDrawEffects         Optional draw effects to apply
-	 * @param InTint                Color to tint the element
-	 */
-	SLATECORE_API static void MakeBox( 
-		FSlateWindowElementList& ElementList,
-		uint32 InLayer,
-		const FPaintGeometry& PaintGeometry,
-		const FSlateBrush* InBrush,
-		ESlateDrawEffect InDrawEffects = ESlateDrawEffect::None,
-		const FLinearColor& InTint = FLinearColor::White );
-
-	SLATECORE_API static void MakeRotatedBox(
-		FSlateWindowElementList& ElementList,
-		uint32 InLayer, 
-		const FPaintGeometry& PaintGeometry, 
-		const FSlateBrush* InBrush, 
-		ESlateDrawEffect,
-		float Angle,
-		UE::Slate::FDeprecateOptionalVector2DParameter InRotationPoint = TOptional<FVector2f>(),
-		ERotationSpace RotationSpace = RelativeToElement,
-		const FLinearColor& InTint = FLinearColor::White );
-
-	/**
-	 * Creates a text element which displays a string of a rendered in a certain font on the screen
-	 *
-	 * @param ElementList			The list in which to add elements
-	 * @param InLayer               The layer to draw the element on
-	 * @param PaintGeometry         DrawSpace position and dimensions; see FPaintGeometry
-	 * @param InText                The string to draw
-	 * @param StartIndex            Inclusive index to start rendering from on the specified text
-	 * @param EndIndex				Exclusive index to stop rendering on the specified text
-	 * @param InFontInfo            The font to draw the string with
-	 * @param InDrawEffects         Optional draw effects to apply
-	 * @param InTint                Color to tint the element
-	 */
-	SLATECORE_API static void MakeText( FSlateWindowElementList& ElementList, uint32 InLayer, const FPaintGeometry& PaintGeometry, const FString& InText, const int32 StartIndex, const int32 EndIndex, const FSlateFontInfo& InFontInfo, ESlateDrawEffect InDrawEffects = ESlateDrawEffect::None, const FLinearColor& InTint = FLinearColor::White );
-	
-	SLATECORE_API static void MakeText( FSlateWindowElementList& ElementList, uint32 InLayer, const FPaintGeometry& PaintGeometry, const FString& InText, const FSlateFontInfo& InFontInfo, ESlateDrawEffect InDrawEffects = ESlateDrawEffect::None, const FLinearColor& InTint = FLinearColor::White );
-
-	FORCEINLINE static void MakeText(FSlateWindowElementList& ElementList, uint32 InLayer, const FPaintGeometry& PaintGeometry, const FText& InText, const FSlateFontInfo& InFontInfo, ESlateDrawEffect InDrawEffects = ESlateDrawEffect::None, const FLinearColor& InTint = FLinearColor::White)
-	{
-		MakeText(ElementList, InLayer, PaintGeometry, InText.ToString(), InFontInfo, InDrawEffects, InTint);
-	}
-
-	/**
-	 * Creates a text element which displays a series of shaped glyphs on the screen
-	 *
-	 * @param ElementList			The list in which to add elements
-	 * @param InLayer               The layer to draw the element on
-	 * @param PaintGeometry         DrawSpace position and dimensions; see FPaintGeometry
-	 * @param InShapedGlyphSequence The shaped glyph sequence to draw
-	 * @param InDrawEffects         Optional draw effects to apply
-	 * @param InTint                Color to tint the element
-	 */
-	SLATECORE_API static void MakeShapedText( FSlateWindowElementList& ElementList, uint32 InLayer, const FPaintGeometry& PaintGeometry, const FShapedGlyphSequenceRef& InShapedGlyphSequence, ESlateDrawEffect InDrawEffects, const FLinearColor& BaseTint, const FLinearColor& OutlineTint, FTextOverflowArgs TextOverflowArgs = FTextOverflowArgs());
-
-	/**
-	 * Creates a gradient element
-	 *
-	 * @param ElementList			   The list in which to add elements
-	 * @param InLayer                  The layer to draw the element on
-	 * @param PaintGeometry            DrawSpace position and dimensions; see FPaintGeometry
-	 * @param InGradientStops          List of gradient stops which define the element
-	 * @param InGradientType           The type of gradient (I.E Horizontal, vertical)
-	 * @param InDrawEffects            Optional draw effects to apply
-	 * @param CornerRadius			   Rounds the corners of the box created by the gradient by the specified radius
-	 */
-	SLATECORE_API static void MakeGradient( FSlateWindowElementList& ElementList, uint32 InLayer, const FPaintGeometry& PaintGeometry, TArray<FSlateGradientStop> InGradientStops, EOrientation InGradientType, ESlateDrawEffect InDrawEffects = ESlateDrawEffect::None, FVector4f CornerRadius = FVector4f(0.0f) );
-
-	/**
-	 * Creates a Hermite Spline element
-	 *
-	 * @param ElementList			The list in which to add elements
-	 * @param InLayer               The layer to draw the element on
-	 * @param PaintGeometry         DrawSpace position and dimensions; see FPaintGeometry
-	 * @param InStart               The start point of the spline (local space)
-	 * @param InStartDir            The direction of the spline from the start point
-	 * @param InEnd                 The end point of the spline (local space)
-	 * @param InEndDir              The direction of the spline to the end point
-	 * @param InDrawEffects         Optional draw effects to apply
-	 * @param InTint                Color to tint the element
-	 */
-	SLATECORE_API static void MakeSpline(FSlateWindowElementList& ElementList, uint32 InLayer, const FPaintGeometry& PaintGeometry, const UE::Slate::FDeprecateVector2DParameter InStart, const UE::Slate::FDeprecateVector2DParameter InStartDir, const UE::Slate::FDeprecateVector2DParameter InEnd, const UE::Slate::FDeprecateVector2DParameter InEndDir, float InThickness = 0.0f, ESlateDrawEffect InDrawEffects = ESlateDrawEffect::None, const FLinearColor& InTint=FLinearColor::White);
-
-	/**
-	 * Creates a Bezier Spline element
-	 *
-	 * @param ElementList			The list in which to add elements
-	 * @param InLayer               The layer to draw the element on
-	 * @param PaintGeometry         DrawSpace position and dimensions; see FPaintGeometry
-	 * @param InStart               The start point of the spline (local space)
-	 * @param InStartDir            The direction of the spline from the start point
-	 * @param InEnd                 The end point of the spline (local space)
-	 * @param InEndDir              The direction of the spline to the end point
-	 * @param InDrawEffects         Optional draw effects to apply
-	 * @param InTint                Color to tint the element
-	 */
-	SLATECORE_API static void MakeCubicBezierSpline(FSlateWindowElementList& ElementList, uint32 InLayer, const FPaintGeometry& PaintGeometry, const UE::Slate::FDeprecateVector2DParameter P0, const UE::Slate::FDeprecateVector2DParameter P1, const UE::Slate::FDeprecateVector2DParameter P2, const UE::Slate::FDeprecateVector2DParameter P3, float InThickness = 0.0f, ESlateDrawEffect InDrawEffects = ESlateDrawEffect::None, const FLinearColor& InTint = FLinearColor::White);
-
-	/** Just like MakeSpline but in draw-space coordinates. This is useful for connecting already-transformed widgets together. */
-	SLATECORE_API static void MakeDrawSpaceSpline(FSlateWindowElementList& ElementList, uint32 InLayer, const UE::Slate::FDeprecateVector2DParameter InStart, const UE::Slate::FDeprecateVector2DParameter InStartDir, const UE::Slate::FDeprecateVector2DParameter InEnd, const UE::Slate::FDeprecateVector2DParameter InEndDir, float InThickness = 0.0f, ESlateDrawEffect InDrawEffects = ESlateDrawEffect::None, const FLinearColor& InTint=FLinearColor::White);
-
-	/**
-	 * Creates a line defined by the provided points
-	 *
-	 * @param ElementList              The list in which to add elements
-	 * @param InLayer                  The layer to draw the element on
-	 * @param PaintGeometry            DrawSpace position and dimensions; see FPaintGeometry
-	 * @param Points                   Points that make up the lines.  The points are joined together. I.E if Points has A,B,C there the line is A-B-C.  To draw non-joining line segments call MakeLines multiple times
-	 * @param InDrawEffects            Optional draw effects to apply
-	 * @param InTint                   Color to tint the element
-	 * @param bAntialias               Should antialiasing be applied to the line?
-	 * @param Thickness                The thickness of the line
-	 */
-#if UE_ENABLE_SLATE_VECTOR_DEPRECATION_MECHANISMS
-	SLATECORE_API static void MakeLines(FSlateWindowElementList& ElementList, uint32 InLayer, const FPaintGeometry& PaintGeometry, const TArray<FVector2d>& Points, ESlateDrawEffect InDrawEffects = ESlateDrawEffect::None, const FLinearColor& InTint=FLinearColor::White, bool bAntialias = true, float Thickness = 1.0f);
-#endif
-	SLATECORE_API static void MakeLines(FSlateWindowElementList& ElementList, uint32 InLayer, const FPaintGeometry& PaintGeometry, TArray<FVector2f> Points, ESlateDrawEffect InDrawEffects = ESlateDrawEffect::None, const FLinearColor& InTint = FLinearColor::White, bool bAntialias = true, float Thickness = 1.0f);
-
-
-	/**
-	 * Creates a line defined by the provided points
-	 *
-	 * @param ElementList              The list in which to add elements
-	 * @param InLayer                  The layer to draw the element on
-	 * @param PaintGeometry            DrawSpace position and dimensions; see FPaintGeometry
-	 * @param Points                   Points that make up the lines.  The points are joined together. I.E if Points has A,B,C there the line is A-B-C.  To draw non-joining line segments call MakeLines multiple times
-	 * @param PointColors              Vertex Color for each defined points
-	 * @param InDrawEffects            Optional draw effects to apply
-	 * @param InTint                   Color to tint the element
-	 * @param bAntialias               Should antialiasing be applied to the line?
-	 * @param Thickness                The thickness of the line
-	 */
-#if UE_ENABLE_SLATE_VECTOR_DEPRECATION_MECHANISMS
-	SLATECORE_API static void MakeLines(FSlateWindowElementList& ElementList, uint32 InLayer, const FPaintGeometry& PaintGeometry, const TArray<FVector2d>& Points, const TArray<FLinearColor>& PointColors, ESlateDrawEffect InDrawEffects = ESlateDrawEffect::None, const FLinearColor& InTint=FLinearColor::White, bool bAntialias = true, float Thickness = 1.0f);
-#endif
-	SLATECORE_API static void MakeLines(FSlateWindowElementList& ElementList, uint32 InLayer, const FPaintGeometry& PaintGeometry, TArray<FVector2f> Points, TArray<FLinearColor> PointColors, ESlateDrawEffect InDrawEffects = ESlateDrawEffect::None, const FLinearColor& InTint=FLinearColor::White, bool bAntialias = true, float Thickness = 1.0f);
-
-	/**
-	 * Creates a viewport element which is useful for rendering custom data in a texture into Slate
-	 *
-	 * @param ElementList		   The list in which to add elements
-	 * @param InLayer                  The layer to draw the element on
-	 * @param PaintGeometry            DrawSpace position and dimensions; see FPaintGeometry
-	 * @param Viewport                 Interface for drawing the viewport
-	 * @param InScale                  Draw scale to apply to the entire element
-	 * @param InDrawEffects            Optional draw effects to apply
-	 * @param InTint                   Color to tint the element
-	 */
-	SLATECORE_API static void MakeViewport( FSlateWindowElementList& ElementList, uint32 InLayer, const FPaintGeometry& PaintGeometry, TSharedPtr<const ISlateViewport> Viewport, ESlateDrawEffect InDrawEffects = ESlateDrawEffect::None, const FLinearColor& InTint=FLinearColor::White );
-
-	/**
-	 * Creates a custom element which can be used to manually draw into the Slate render target with graphics API calls rather than Slate elements
-	 *
-	 * @param ElementList		   The list in which to add elements
-	 * @param InLayer                  The layer to draw the element on
-	 * @param PaintGeometry            DrawSpace position and dimensions; see FPaintGeometry
-	 * @param CustomDrawer		   Interface to a drawer which will be called when Slate renders this element
-	 */
-	SLATECORE_API static void MakeCustom( FSlateWindowElementList& ElementList, uint32 InLayer, TSharedPtr<ICustomSlateElement, ESPMode::ThreadSafe> CustomDrawer );
-	
-	SLATECORE_API static void MakeCustomVerts(FSlateWindowElementList& ElementList, uint32 InLayer, const FSlateResourceHandle& InRenderResourceHandle, const TArray<FSlateVertex>& InVerts, const TArray<SlateIndex>& InIndexes, ISlateUpdatableInstanceBuffer* InInstanceData, uint32 InInstanceOffset, uint32 InNumInstances, ESlateDrawEffect InDrawEffects = ESlateDrawEffect::None);
-
-	SLATECORE_API static void MakePostProcessPass(FSlateWindowElementList& ElementList, uint32 InLayer, const FPaintGeometry& PaintGeometry, const FVector4f& Params, int32 DownsampleAmount, const FVector4f CornerRadius = FVector4f(0.0f));
-
-	FSlateDrawElement();
-	SLATECORE_API ~FSlateDrawElement();
-
-	FORCEINLINE int32 GetLayer() const { return LayerId; }
-
-	FORCEINLINE EElementType GetElementType() const { return ElementType; }
-
-	template<typename PayloadType>
-	FORCEINLINE const PayloadType& GetDataPayload() const { return *(PayloadType*)DataPayload; }
-
-	template<typename PayloadType>
-	FORCEINLINE PayloadType& GetDataPayload() { return *(PayloadType*)DataPayload; }
-
-	FORCEINLINE const FSlateRenderTransform& GetRenderTransform() const { return RenderTransform; }
-	FORCEINLINE void SetRenderTransform(const FSlateRenderTransform& InRenderTransform) { RenderTransform = InRenderTransform; }
-
-	FORCEINLINE UE::Slate::FDeprecateVector2DResult GetPosition() const
-	{
-		return UE::Slate::FDeprecateVector2DResult(Position);
-	}
-
-	FORCEINLINE void SetPosition(UE::Slate::FDeprecateVector2DParameter InPosition)
-	{
-		Position = InPosition;
-	}
-
-	FORCEINLINE UE::Slate::FDeprecateVector2DResult GetLocalSize() const
-	{
-		return UE::Slate::FDeprecateVector2DResult(LocalSize);
-	}
-
-	FORCEINLINE float GetScale() const { return Scale; }
-	FORCEINLINE ESlateDrawEffect GetDrawEffects() const { return DrawEffects; }
-	FORCEINLINE ESlateBatchDrawFlag GetBatchFlags() const { return BatchFlags; }
-	FORCEINLINE bool IsPixelSnapped() const { return !EnumHasAllFlags(DrawEffects, ESlateDrawEffect::NoPixelSnapping); }
-
-	FORCEINLINE int32 GetPrecachedClippingIndex() const { return ClipStateHandle.GetPrecachedClipIndex(); }
-	FORCEINLINE void SetPrecachedClippingIndex(int32 InClippingIndex) { ClipStateHandle.SetPreCachedClipIndex(InClippingIndex); }
-
-	FORCEINLINE void SetCachedClippingState(const FSlateClippingState* CachedState) { ClipStateHandle.SetCachedClipState(CachedState); }
-	FORCEINLINE const FClipStateHandle& GetClippingHandle() const { return ClipStateHandle; }
-	FORCEINLINE const int8 GetSceneIndex() const { return SceneIndex; }
-
-	FORCEINLINE void SetIsCached(bool bInIsCached) { bIsCached = bInIsCached; }
-	FORCEINLINE bool IsCached() const { return bIsCached; }
-
-	FORCEINLINE FSlateLayoutTransform GetInverseLayoutTransform() const
-	{
-		return Inverse(FSlateLayoutTransform(Scale, Position));
-	}
-
-	void AddReferencedObjects(FReferenceCollector& Collector);
-
-	/**
-	 * Update element cached position with an arbitrary offset
-	 *
-	 * @param Element		   Element to update
-	 * @param InOffset         Absolute translation delta
-	 */
-	void ApplyPositionOffset(UE::Slate::FDeprecateVector2DParameter InOffset);
-
-	UE_DEPRECATED(4.23, "GetClippingIndex has been deprecated.  If you were using this please use GetPrecachedClippingIndex instead.")
-	FORCEINLINE const int32 GetClippingIndex() const { return GetPrecachedClippingIndex(); }
-
-	UE_DEPRECATED(4.23, "SetClippingIndex has been deprecated.  If you were using this please use SetPrecachedClippingIndex instead.")
-	FORCEINLINE void SetClippingIndex(const int32 InClippingIndex) { SetPrecachedClippingIndex(InClippingIndex); }
-
-private:
-	void Init(FSlateWindowElementList& ElementList, EElementType InElementType, uint32 InLayer, const FPaintGeometry& PaintGeometry, ESlateDrawEffect InDrawEffects);
-
-	static FVector2f GetRotationPoint( const FPaintGeometry& PaintGeometry, const TOptional<FVector2f>& UserRotationPoint, ERotationSpace RotationSpace );
-	static FSlateDrawElement& MakeBoxInternal(FSlateWindowElementList& ElementList, uint32 InLayer, const FPaintGeometry& PaintGeometry, const FSlateBrush* InBrush, ESlateDrawEffect InDrawEffects, const FLinearColor& InTint);
-private:
-	FSlateDataPayload* DataPayload;
-	FSlateRenderTransform RenderTransform;
-	FVector2f Position;
-	FVector2f LocalSize;
-	int32 LayerId;
-	FClipStateHandle ClipStateHandle;
-	float Scale;
-	int8 SceneIndex;
-	ESlateDrawEffect DrawEffects;
-	EElementType ElementType;
-	// Misc data
-	ESlateBatchDrawFlag BatchFlags;
-	uint8 bIsCached : 1;
-};
-=======
->>>>>>> 4af6daef
 
 /**
  * Data holder for info used in cached renderbatches. Primarily clipping state, vertices and indices
@@ -618,15 +280,7 @@
 	{
 		using FSlateElementType = TSlateDrawElement<ElementType>;
 
-<<<<<<< HEAD
-	/** @return Get the window size that we will be painting */
-	UE::Slate::FDeprecateVector2DResult GetWindowSize() const
-	{
-		return UE::Slate::FDeprecateVector2DResult(WindowSize);
-	}
-=======
 		const bool bAllowCache = CachedElementDataListStack.Num() > 0 && WidgetDrawStack.Num() && !WidgetDrawStack.Top().bIsVolatile;
->>>>>>> 4af6daef
 
 		if (bAllowCache)
 		{
