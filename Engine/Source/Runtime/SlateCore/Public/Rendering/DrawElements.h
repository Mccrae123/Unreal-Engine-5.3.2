// Copyright 1998-2019 Epic Games, Inc. All Rights Reserved.

#pragma once

#include "CoreMinimal.h"
#include "UObject/GCObject.h"
#include "Fonts/ShapedTextFwd.h"
#include "Stats/Stats.h"
#include "Misc/MemStack.h"
#include "Styling/WidgetStyle.h"
#include "Fonts/SlateFontInfo.h"
#include "Fonts/FontCache.h"
#include "Layout/SlateRect.h"
#include "Layout/Clipping.h"
#include "Types/PaintArgs.h"
#include "Layout/Geometry.h"
#include "Rendering/ShaderResourceManager.h"
#include "Rendering/RenderingCommon.h"
#include "Debugging/SlateDebugging.h"
#include "DrawElementPayloads.h"
#include "ElementBatcher.h"


class FSlateRenderBatch;
class FSlateWindowElementList;
class SWidget;
class SWindow;

class FSlateDrawLayerHandle;

enum class EElementType : uint8
{
	ET_Box,
	ET_DebugQuad,
	ET_Text,
	ET_ShapedText,
	ET_Spline,
	ET_Line,
	ET_Gradient,
	ET_Viewport,
	ET_Border,
	ET_Custom,
	ET_CustomVerts,
	ET_PostProcessPass,
	/** Total number of draw commands */
	ET_Count,
};


/**
 * FSlateDrawElement is the building block for Slate's rendering interface.
 * Slate describes its visual output as an ordered list of FSlateDrawElement s
 */
class FSlateDrawElement
{
	friend class FSlateWindowElementList;
public:
	
	enum ERotationSpace
	{
		/** Relative to the element.  (0,0) is the upper left corner of the element */
		RelativeToElement,
		/** Relative to the alloted paint geometry.  (0,0) is the upper left corner of the paint geometry */
		RelativeToWorld,
	};

	/**
	 * Creates a wireframe quad for debug purposes
	 *
	 * @param ElementList			The list in which to add elements
	 * @param InLayer				The layer to draw the element on
	 * @param PaintGeometry         DrawSpace position and dimensions; see FPaintGeometry
	 */
	SLATECORE_API static void MakeDebugQuad( FSlateWindowElementList& ElementList, uint32 InLayer, const FPaintGeometry& PaintGeometry);

	/**
	 * Creates a box element based on the following diagram.  Allows for this element to be resized while maintain the border of the image
	 * If there are no margins the resulting box is simply a quad
	 *     ___LeftMargin    ___RightMargin
	 *    /                /
	 *  +--+-------------+--+
	 *  |  |c1           |c2| ___TopMargin
	 *  +--o-------------o--+
	 *  |  |             |  |
	 *  |  |c3           |c4|
	 *  +--o-------------o--+
	 *  |  |             |  | ___BottomMargin
	 *  +--+-------------+--+
	 *
	 * @param ElementList			The list in which to add elements
	 * @param InLayer               The layer to draw the element on
	 * @param PaintGeometry         DrawSpace position and dimensions; see FPaintGeometry
	 * @param InBrush               Brush to apply to this element
	 * @param InClippingRect        Parts of the element are clipped if it falls outside of this rectangle
	 * @param InDrawEffects         Optional draw effects to apply
	 * @param InTint                Color to tint the element
	 */
	SLATECORE_API static void MakeBox( 
		FSlateWindowElementList& ElementList,
		uint32 InLayer,
		const FPaintGeometry& PaintGeometry,
		const FSlateBrush* InBrush,
		ESlateDrawEffect InDrawEffects = ESlateDrawEffect::None,
		const FLinearColor& InTint = FLinearColor::White );


	UE_DEPRECATED(4.20, "Storing and passing in a FSlateResourceHandle to MakeBox is no longer necessary.")
	SLATECORE_API static void MakeBox(
		FSlateWindowElementList& ElementList,
		uint32 InLayer, 
		const FPaintGeometry& PaintGeometry, 
		const FSlateBrush* InBrush, 
		const FSlateResourceHandle& InRenderingHandle, 
		ESlateDrawEffect InDrawEffects = ESlateDrawEffect::None, 
		const FLinearColor& InTint = FLinearColor::White );

	SLATECORE_API static void MakeRotatedBox(
		FSlateWindowElementList& ElementList,
		uint32 InLayer, 
		const FPaintGeometry& PaintGeometry, 
		const FSlateBrush* InBrush, 
		ESlateDrawEffect InDrawEffects = ESlateDrawEffect::None, 
		float Angle = 0.0f,
		TOptional<FVector2D> InRotationPoint = TOptional<FVector2D>(),
		ERotationSpace RotationSpace = RelativeToElement,
		const FLinearColor& InTint = FLinearColor::White );

	/**
	 * Creates a text element which displays a string of a rendered in a certain font on the screen
	 *
	 * @param ElementList			The list in which to add elements
	 * @param InLayer               The layer to draw the element on
	 * @param PaintGeometry         DrawSpace position and dimensions; see FPaintGeometry
	 * @param InText                The string to draw
	 * @param StartIndex            Inclusive index to start rendering from on the specified text
	 * @param EndIndex				Exclusive index to stop rendering on the specified text
	 * @param InFontInfo            The font to draw the string with
	 * @param InClippingRect        Parts of the element are clipped if it falls outside of this rectangle
	 * @param InDrawEffects         Optional draw effects to apply
	 * @param InTint                Color to tint the element
	 */
	SLATECORE_API static void MakeText( FSlateWindowElementList& ElementList, uint32 InLayer, const FPaintGeometry& PaintGeometry, const FString& InText, const int32 StartIndex, const int32 EndIndex, const FSlateFontInfo& InFontInfo, ESlateDrawEffect InDrawEffects = ESlateDrawEffect::None, const FLinearColor& InTint = FLinearColor::White );
	
	SLATECORE_API static void MakeText( FSlateWindowElementList& ElementList, uint32 InLayer, const FPaintGeometry& PaintGeometry, const FString& InText, const FSlateFontInfo& InFontInfo, ESlateDrawEffect InDrawEffects = ESlateDrawEffect::None, const FLinearColor& InTint = FLinearColor::White );

	FORCEINLINE static void MakeText(FSlateWindowElementList& ElementList, uint32 InLayer, const FPaintGeometry& PaintGeometry, const FText& InText, const FSlateFontInfo& InFontInfo, ESlateDrawEffect InDrawEffects = ESlateDrawEffect::None, const FLinearColor& InTint = FLinearColor::White)
	{
		MakeText(ElementList, InLayer, PaintGeometry, InText.ToString(), InFontInfo, InDrawEffects, InTint);
	}

	/**
	 * Creates a text element which displays a series of shaped glyphs on the screen
	 *
	 * @param ElementList			The list in which to add elements
	 * @param InLayer               The layer to draw the element on
	 * @param PaintGeometry         DrawSpace position and dimensions; see FPaintGeometry
	 * @param InShapedGlyphSequence The shaped glyph sequence to draw
	 * @param InClippingRect        Parts of the element are clipped if it falls outside of this rectangle
	 * @param InDrawEffects         Optional draw effects to apply
	 * @param InTint                Color to tint the element
	 */
	SLATECORE_API static void MakeShapedText( FSlateWindowElementList& ElementList, uint32 InLayer, const FPaintGeometry& PaintGeometry, const FShapedGlyphSequenceRef& InShapedGlyphSequence, ESlateDrawEffect InDrawEffects, const FLinearColor& BaseTint, const FLinearColor& OutlineTint);

	/**
	 * Creates a gradient element
	 *
	 * @param ElementList			   The list in which to add elements
	 * @param InLayer                  The layer to draw the element on
	 * @param PaintGeometry            DrawSpace position and dimensions; see FPaintGeometry
	 * @param InGradientStops          List of gradient stops which define the element
	 * @param InGradientType           The type of gradient (I.E Horizontal, vertical)
	 * @param InClippingRect           Parts of the element are clipped if it falls outside of this rectangle
	 * @param InDrawEffects            Optional draw effects to apply
	 */
	SLATECORE_API static void MakeGradient( FSlateWindowElementList& ElementList, uint32 InLayer, const FPaintGeometry& PaintGeometry, TArray<FSlateGradientStop> InGradientStops, EOrientation InGradientType, ESlateDrawEffect InDrawEffects = ESlateDrawEffect::None );

	/**
	 * Creates a Hermite Spline element
	 *
	 * @param ElementList			The list in which to add elements
	 * @param InLayer               The layer to draw the element on
	 * @param PaintGeometry         DrawSpace position and dimensions; see FPaintGeometry
	 * @param InStart               The start point of the spline (local space)
	 * @param InStartDir            The direction of the spline from the start point
	 * @param InEnd                 The end point of the spline (local space)
	 * @param InEndDir              The direction of the spline to the end point
	 * @param InClippingRect        Parts of the element are clipped if it falls outside of this rectangle
	 * @param InDrawEffects         Optional draw effects to apply
	 * @param InTint                Color to tint the element
	 */
	SLATECORE_API static void MakeSpline( FSlateWindowElementList& ElementList, uint32 InLayer, const FPaintGeometry& PaintGeometry, const FVector2D& InStart, const FVector2D& InStartDir, const FVector2D& InEnd, const FVector2D& InEndDir, float InThickness = 0.0f, ESlateDrawEffect InDrawEffects = ESlateDrawEffect::None, const FLinearColor& InTint=FLinearColor::White );

	/**
	 * Creates a Bezier Spline element
	 *
	 * @param ElementList			The list in which to add elements
	 * @param InLayer               The layer to draw the element on
	 * @param PaintGeometry         DrawSpace position and dimensions; see FPaintGeometry
	 * @param InStart               The start point of the spline (local space)
	 * @param InStartDir            The direction of the spline from the start point
	 * @param InEnd                 The end point of the spline (local space)
	 * @param InEndDir              The direction of the spline to the end point
	 * @param InClippingRect        Parts of the element are clipped if it falls outside of this rectangle
	 * @param InDrawEffects         Optional draw effects to apply
	 * @param InTint                Color to tint the element
	 */
	SLATECORE_API static void MakeCubicBezierSpline(FSlateWindowElementList& ElementList, uint32 InLayer, const FPaintGeometry& PaintGeometry, const FVector2D& P0, const FVector2D& P1, const FVector2D& P2, const FVector2D& P3, float InThickness = 0.0f, ESlateDrawEffect InDrawEffects = ESlateDrawEffect::None, const FLinearColor& InTint = FLinearColor::White);

	/** Just like MakeSpline but in draw-space coordinates. This is useful for connecting already-transformed widgets together. */
	SLATECORE_API static void MakeDrawSpaceSpline(FSlateWindowElementList& ElementList, uint32 InLayer, const FVector2D& InStart, const FVector2D& InStartDir, const FVector2D& InEnd, const FVector2D& InEndDir, float InThickness = 0.0f, ESlateDrawEffect InDrawEffects = ESlateDrawEffect::None, const FLinearColor& InTint=FLinearColor::White);

	/** Just like MakeSpline but in draw-space coordinates. This is useful for connecting already-transformed widgets together. */
	UE_DEPRECATED(4.20, "Splines with color gradients will not be supported in the future.")
	SLATECORE_API static void MakeDrawSpaceGradientSpline( FSlateWindowElementList& ElementList, uint32 InLayer, const FVector2D& InStart, const FVector2D& InStartDir, const FVector2D& InEnd, const FVector2D& InEndDir, const TArray<FSlateGradientStop>& InGradientStops, float InThickness = 0.0f, ESlateDrawEffect InDrawEffects = ESlateDrawEffect::None );

	UE_DEPRECATED(4.20, "Splines with color gradients will not be supported in the future.")
	static void MakeDrawSpaceGradientSpline(FSlateWindowElementList& ElementList, uint32 InLayer, const FVector2D& InStart, const FVector2D& InStartDir, const FVector2D& InEnd, const FVector2D& InEndDir, const FSlateRect InClippingRect, const TArray<FSlateGradientStop>& InGradientStops, float InThickness = 0.0f, ESlateDrawEffect InDrawEffects = ESlateDrawEffect::None);

	/**
	 * Creates a line defined by the provided points
	 *
	 * @param ElementList			   The list in which to add elements
	 * @param InLayer                  The layer to draw the element on
	 * @param PaintGeometry            DrawSpace position and dimensions; see FPaintGeometry
	 * @param Points                   Points that make up the lines.  The points are joined together. I.E if Points has A,B,C there the line is A-B-C.  To draw non-joining line segments call MakeLines multiple times
	 * @param InClippingRect           Parts of the element are clipped if it falls outside of this rectangle
	 * @param InDrawEffects            Optional draw effects to apply
	 * @param InTint                   Color to tint the element
	 * @param bAntialias               Should antialiasing be applied to the line?
	 * @param Thickness                The thickness of the line
	 */
	SLATECORE_API static void MakeLines( FSlateWindowElementList& ElementList, uint32 InLayer, const FPaintGeometry& PaintGeometry, const TArray<FVector2D>& Points, ESlateDrawEffect InDrawEffects = ESlateDrawEffect::None, const FLinearColor& InTint=FLinearColor::White, bool bAntialias = true, float Thickness = 1.0f );
	SLATECORE_API static void MakeLines( FSlateWindowElementList& ElementList, uint32 InLayer, const FPaintGeometry& PaintGeometry, const TArray<FVector2D>& Points, const TArray<FLinearColor>& PointColors, ESlateDrawEffect InDrawEffects = ESlateDrawEffect::None, const FLinearColor& InTint=FLinearColor::White, bool bAntialias = true, float Thickness = 1.0f );

	/**
	 * Creates a viewport element which is useful for rendering custom data in a texture into Slate
	 *
	 * @param ElementList		   The list in which to add elements
	 * @param InLayer                  The layer to draw the element on
	 * @param PaintGeometry            DrawSpace position and dimensions; see FPaintGeometry
	 * @param Viewport                 Interface for drawing the viewport
	 * @param InClippingRect           Parts of the element are clipped if it falls outside of this rectangle
	 * @param InScale                  Draw scale to apply to the entire element
	 * @param InDrawEffects            Optional draw effects to apply
	 * @param InTint                   Color to tint the element
	 */
	SLATECORE_API static void MakeViewport( FSlateWindowElementList& ElementList, uint32 InLayer, const FPaintGeometry& PaintGeometry, TSharedPtr<const ISlateViewport> Viewport, ESlateDrawEffect InDrawEffects = ESlateDrawEffect::None, const FLinearColor& InTint=FLinearColor::White );

	/**
	 * Creates a custom element which can be used to manually draw into the Slate render target with graphics API calls rather than Slate elements
	 *
	 * @param ElementList		   The list in which to add elements
	 * @param InLayer                  The layer to draw the element on
	 * @param PaintGeometry            DrawSpace position and dimensions; see FPaintGeometry
	 * @param CustomDrawer		   Interface to a drawer which will be called when Slate renders this element
	 */
	SLATECORE_API static void MakeCustom( FSlateWindowElementList& ElementList, uint32 InLayer, TSharedPtr<ICustomSlateElement, ESPMode::ThreadSafe> CustomDrawer );
	
	SLATECORE_API static void MakeCustomVerts(FSlateWindowElementList& ElementList, uint32 InLayer, const FSlateResourceHandle& InRenderResourceHandle, const TArray<FSlateVertex>& InVerts, const TArray<SlateIndex>& InIndexes, ISlateUpdatableInstanceBuffer* InInstanceData, uint32 InInstanceOffset, uint32 InNumInstances, ESlateDrawEffect InDrawEffects = ESlateDrawEffect::None);

	SLATECORE_API static void MakePostProcessPass(FSlateWindowElementList& ElementList, uint32 InLayer, const FPaintGeometry& PaintGeometry, const FVector4& Params, int32 DownsampleAmount);

	FSlateDrawElement();
	SLATECORE_API ~FSlateDrawElement();

	FORCEINLINE int32 GetLayer() const { return LayerId; }

	FORCEINLINE EElementType GetElementType() const { return ElementType; }

	template<typename PayloadType>
	FORCEINLINE const PayloadType& GetDataPayload() const { return *(PayloadType*)DataPayload; }

	template<typename PayloadType>
	FORCEINLINE PayloadType& GetDataPayload() { return *(PayloadType*)DataPayload; }

	FORCEINLINE const FSlateRenderTransform& GetRenderTransform() const { return RenderTransform; }
	FORCEINLINE void SetRenderTransform(const FSlateRenderTransform& InRenderTransform) { RenderTransform = InRenderTransform; }
	FORCEINLINE const FVector2D& GetPosition() const { return Position; }
	FORCEINLINE void SetPosition(const FVector2D& InPosition) { Position = InPosition; }
	FORCEINLINE const FVector2D& GetLocalSize() const { return LocalSize; }
	FORCEINLINE float GetScale() const { return Scale; }
	FORCEINLINE ESlateDrawEffect GetDrawEffects() const { return DrawEffects; }
	FORCEINLINE ESlateBatchDrawFlag GetBatchFlags() const { return BatchFlags; }
	FORCEINLINE bool IsPixelSnapped() const { return !EnumHasAllFlags(DrawEffects, ESlateDrawEffect::NoPixelSnapping); }

	FORCEINLINE int32 GetPrecachedClippingIndex() const { return ClipStateHandle.GetPrecachedClipIndex(); }
	FORCEINLINE void SetPrecachedClippingIndex(int32 InClippingIndex) { ClipStateHandle.SetPreCachedClipIndex(InClippingIndex); }

	FORCEINLINE void SetCachedClippingState(const FSlateClippingState* CachedState) { ClipStateHandle.SetCachedClipState(CachedState); }
	FORCEINLINE const FClipStateHandle& GetClippingHandle() const { return ClipStateHandle; }
	FORCEINLINE const int8 GetSceneIndex() const { return SceneIndex; }

	FORCEINLINE void SetIsCached(bool bInIsCached) { bIsCached = bInIsCached; }
	FORCEINLINE bool IsCached() const { return bIsCached; }

	FORCEINLINE FSlateLayoutTransform GetInverseLayoutTransform() const
	{
		return Inverse(FSlateLayoutTransform(Scale, Position));
	}

	void AddReferencedObjects(FReferenceCollector& Collector);

	/**
	* Update element cached position with an arbitrary offset
	*
	* @param Element		   Element to update
	* @param InOffset         Absolute translation delta
	*/
	void ApplyPositionOffset(const FVector2D& InOffset);

	UE_DEPRECATED(4.23, "GetClippingIndex has been deprecated.  If you were using this please use GetPrecachedClippingIndex instead.")
	FORCEINLINE const int32 GetClippingIndex() const { return GetPrecachedClippingIndex(); }
<<<<<<< HEAD

	UE_DEPRECATED(4.23, "SetClippingIndex has been deprecated.  If you were using this please use SetPrecachedClippingIndex instead.")
	FORCEINLINE void SetClippingIndex(const int32 InClippingIndex) { SetPrecachedClippingIndex(InClippingIndex); }

=======

	UE_DEPRECATED(4.23, "SetClippingIndex has been deprecated.  If you were using this please use SetPrecachedClippingIndex instead.")
	FORCEINLINE void SetClippingIndex(const int32 InClippingIndex) { SetPrecachedClippingIndex(InClippingIndex); }

>>>>>>> a1e6ec07
private:
	void Init(FSlateWindowElementList& ElementList, EElementType InElementType, uint32 InLayer, const FPaintGeometry& PaintGeometry, ESlateDrawEffect InDrawEffects);

	static FVector2D GetRotationPoint( const FPaintGeometry& PaintGeometry, const TOptional<FVector2D>& UserRotationPoint, ERotationSpace RotationSpace );
	static FSlateDrawElement& MakeBoxInternal(FSlateWindowElementList& ElementList, uint32 InLayer, const FPaintGeometry& PaintGeometry, const FSlateBrush* InBrush, ESlateDrawEffect InDrawEffects, const FLinearColor& InTint);
private:
	FSlateDataPayload* DataPayload;
	FSlateRenderTransform RenderTransform;
	FVector2D Position;
	FVector2D LocalSize;
	int32 LayerId;
	FClipStateHandle ClipStateHandle;
	float Scale;
	int8 SceneIndex;
	ESlateDrawEffect DrawEffects;
	EElementType ElementType;
	// Misc data
	ESlateBatchDrawFlag BatchFlags;
	uint8 bIsCached : 1;
};

struct FSlateCachedFastPathRenderingData
{
	~FSlateCachedFastPathRenderingData()
	{
		for (FSlateCachedClipState* State : CachedClipStates)
		{
			State->EndUsingState();
		}
<<<<<<< HEAD
	}

	TArray<class FSlateCachedClipState*, TInlineAllocator<1>> CachedClipStates;
	FSlateVertexArray Vertices;
	FSlateIndexArray Indices;
};

struct FSlateCachedElementData;

struct FSlateCachedElementList
{
	FSlateCachedElementList(FSlateCachedElementData* InOwningData, const SWidget* InWidget)
		: OwningData(InOwningData)
		, Widget(InWidget)
		, CachedRenderingData(nullptr)
		, bNewData(false)
	{}

	void Initialize()
	{
		CachedRenderingData = new FSlateCachedFastPathRenderingData;
	}

	SLATECORE_API ~FSlateCachedElementList();

	void Reset();

	FSlateCachedElementData* GetOwningData() { return OwningData; }

	FSlateRenderBatch& AddRenderBatch(int32 InLayer, const FShaderParams& InShaderParams, const FSlateShaderResource* InResource, ESlateDrawPrimitive InPrimitiveType, ESlateShader InShaderType, ESlateDrawEffect InDrawEffects, ESlateBatchDrawFlag InDrawFlags, int8 SceneIndex);

	void AddCachedClipState(FSlateCachedClipState& ClipStateToCache);

	void AddReferencedObjects(FReferenceCollector& Collector);

private:
	SLATECORE_API void DestroyCachedVertexData();
public:
	FSlateCachedElementData* OwningData;
	const SWidget* Widget;

	/** List of source draw elements to create batches from */
	FSlateDrawElementArray DrawElements;
	/** List of cached batches to submit for drawing */
	TArray<FSlateRenderBatch> CachedBatches;
	FSlateCachedFastPathRenderingData* CachedRenderingData;
	bool bNewData;
private:
};

typedef TDoubleLinkedList<FSlateCachedElementList>::TDoubleLinkedListNode FSlateCachedElementListNode;


struct FSlateCachedElementData
{
	void Empty()
	{
		if (CachedElementLists.Num())
		{
			UE_LOG(LogSlate, Log, TEXT("Resetting cached element data.  Num: %d"), CachedElementLists.Num());
		}

		CachedElementLists.Empty();
	}

	void ResetCache(FSlateCachedElementListNode* ElementListNode)
	{
		ElementListNode->GetValue().Reset();
	}

	void RemoveCache(FSlateCachedElementListNode*& ElementListNode)
	{
		CachedElementLists.RemoveNode(ElementListNode);
		ElementListNode = nullptr;
	}

	FSlateCachedElementListNode* AddCache(const SWidget* Widget);

	FSlateDrawElement& AddCachedElement(FSlateCachedElementListNode* CacheNode, const FSlateClippingManager& ParentClipManager, const SWidget* Widget);

	void AddReferencedObjects(FReferenceCollector& Collector);

	FSlateCachedClipState& FindOrAddCachedClipState(const FSlateClippingState* RefClipState);
	void CleanupUnusedClipStates();

public:
	TDoubleLinkedList<FSlateCachedElementList> CachedElementLists;
private:

	TArray<TUniquePtr<FSlateCachedClipState>> CachedClipStates;
};

=======
	}

	TArray<class FSlateCachedClipState*, TInlineAllocator<1>> CachedClipStates;
	FSlateVertexArray Vertices;
	FSlateIndexArray Indices;
};

struct FSlateCachedElementData;

struct FSlateCachedElementList
{
	FSlateCachedElementList(FSlateCachedElementData* InOwningData, const SWidget* InWidget)
		: OwningData(InOwningData)
		, Widget(InWidget)
		, CachedRenderingData(nullptr)
		, bNewData(false)
	{}

	void Initialize()
	{
		CachedRenderingData = new FSlateCachedFastPathRenderingData;
	}

	SLATECORE_API ~FSlateCachedElementList();

	void Reset();

	FSlateCachedElementData* GetOwningData() { return OwningData; }

	FSlateRenderBatch& AddRenderBatch(int32 InLayer, const FShaderParams& InShaderParams, const FSlateShaderResource* InResource, ESlateDrawPrimitive InPrimitiveType, ESlateShader InShaderType, ESlateDrawEffect InDrawEffects, ESlateBatchDrawFlag InDrawFlags, int8 SceneIndex);

	void AddCachedClipState(FSlateCachedClipState& ClipStateToCache);

	void AddReferencedObjects(FReferenceCollector& Collector);

private:
	SLATECORE_API void DestroyCachedVertexData();
public:
	FSlateCachedElementData* OwningData;
	const SWidget* Widget;

	/** List of source draw elements to create batches from */
	FSlateDrawElementArray DrawElements;
	/** List of cached batches to submit for drawing */
	TArray<FSlateRenderBatch> CachedBatches;
	FSlateCachedFastPathRenderingData* CachedRenderingData;
	bool bNewData;
private:
};

typedef TDoubleLinkedList<FSlateCachedElementList>::TDoubleLinkedListNode FSlateCachedElementListNode;


struct FSlateCachedElementData
{
	void Empty()
	{
		CachedElementLists.Empty();
	}

	void ResetCache(FSlateCachedElementListNode* ElementListNode)
	{
		ElementListNode->GetValue().Reset();
	}

	void RemoveCache(FSlateCachedElementListNode*& ElementListNode)
	{
		CachedElementLists.RemoveNode(ElementListNode);
		ElementListNode = nullptr;
	}

	FSlateCachedElementListNode* AddCache(const SWidget* Widget);

	FSlateDrawElement& AddCachedElement(FSlateCachedElementListNode* CacheNode, const FSlateClippingManager& ParentClipManager, const SWidget* Widget);

	void AddReferencedObjects(FReferenceCollector& Collector);

	FSlateCachedClipState& FindOrAddCachedClipState(const FSlateClippingState* RefClipState);
	void CleanupUnusedClipStates();

public:
	TDoubleLinkedList<FSlateCachedElementList> CachedElementLists;
private:

	TArray<TUniquePtr<FSlateCachedClipState>> CachedClipStates;
};

>>>>>>> a1e6ec07
/**
 * Represents a top level window and its draw elements.
 */
class FSlateWindowElementList : public FNoncopyable
{
	friend class FSlateElementBatcher;
public:
	/**
	 * Construct a new list of elements with which to paint a window.
	 *
	 * @param InPaintWindow		The window that owns the widgets being painted.  This is almost most always the same window that is being rendered to
	 * @param InRenderWindow	The window that we will be rendering to.
	 */
	SLATECORE_API explicit FSlateWindowElementList(const TSharedPtr<SWindow>& InPaintWindow);

	SLATECORE_API ~FSlateWindowElementList();

	/** @return Get the window that we will be painting */
	UE_DEPRECATED(4.21, "FSlateWindowElementList::GetWindow is not thread safe but window element lists are accessed on multiple threads.  Please call GetPaintWindow instead")
	FORCEINLINE TSharedPtr<SWindow> GetWindow() const
	{
		// check that we are in game thread or are in slate/movie loading thread
		check(IsInGameThread() || IsInSlateThread());
		return WeakPaintWindow.Pin();
	}

	/** @return Get the window that we will be painting */
	SWindow* GetPaintWindow() const
	{
		check(IsInGameThread() || IsInSlateThread());
		return WeakPaintWindow.IsValid() ? RawPaintWindow : nullptr;
	}

	/** @return Get the window that we will be rendering to.  Unless you are a slate renderer you probably want to use GetPaintWindow() */
	SWindow* GetRenderWindow() const
	{
		check(IsInGameThread() || IsInSlateThread());
		// Note: This assumes that the PaintWindow is safe to pin and is not accessed by another thread
		return RenderTargetWindow != nullptr ? RenderTargetWindow : GetPaintWindow();
	}

	/** @return Get the draw elements that we want to render into this window */
	const FSlateDrawElementArray& GetUncachedDrawElements() const
	{
		return UncachedDrawElements;
	}

	/**
	 * Add a draw element to the list
	 *
	 * @param InDrawElement  The draw element to add
	 */
	UE_DEPRECATED(4.23, "AddItem is deprecated, use AddUninitialized instead")
	void AddItem(const FSlateDrawElement& InDrawElement)
	{
		UncachedDrawElements.Add(InDrawElement);
	}

	/** @return Get the window size that we will be painting */
	FVector2D GetWindowSize() const
	{
		return WindowSize;
	}

	template<typename PayloadType>
	PayloadType& CreatePayload(FSlateDrawElement& DrawElement)
	{
		// Elements are responsible for deleting their own payloads
		PayloadType* Payload;
		if (DrawElement.IsCached())
		{
			Payload = new PayloadType;
		}
		else
		{
			void* PayloadMem = MemManager.Alloc(sizeof(PayloadType), alignof(PayloadType));
			Payload = new(PayloadMem) PayloadType();
		}

		DrawElement.DataPayload = Payload;
		return *Payload;
	}

	/**
	 * Creates an uninitialized draw element
	 */
	SLATECORE_API FSlateDrawElement& AddUninitialized();


	//--------------------------------------------------------------------------
	// CLIPPING
	//--------------------------------------------------------------------------

	SLATECORE_API int32 PushClip(const FSlateClippingZone& InClipZone);
	SLATECORE_API int32 GetClippingIndex() const;
	SLATECORE_API int32 GetClippingStackDepth() const { return ClippingManager.GetStackDepth(); }
	SLATECORE_API TOptional<FSlateClippingState> GetClippingState() const;
	SLATECORE_API void PopClip();
	SLATECORE_API void PopClipToStackIndex(int32 Index);


	FSlateClippingManager& GetClippingManager() { return ClippingManager; }
	const FSlateClippingManager& GetClippingManager() const { return ClippingManager; }

	//--------------------------------------------------------------------------
	// DEFERRED PAINTING
	//--------------------------------------------------------------------------

	/**
	 * Some widgets may want to paint their children after after another, loosely-related widget finished painting.
	 * Or they may want to paint "after everyone".
	 */
	struct SLATECORE_API FDeferredPaint
	{
	public:
		FDeferredPaint(const TSharedRef<const SWidget>& InWidgetToPaint, const FPaintArgs& InArgs, const FGeometry InAllottedGeometry, const FWidgetStyle& InWidgetStyle, bool InParentEnabled);

		int32 ExecutePaint(int32 LayerId, FSlateWindowElementList& OutDrawElements, const FSlateRect& MyCullingRect) const;

		FDeferredPaint Copy(const FPaintArgs& InArgs);

	private:
		// Used for making copies.
		FDeferredPaint(const FDeferredPaint& Copy, const FPaintArgs& InArgs);

		const TWeakPtr<const SWidget> WidgetToPaintPtr;
		const FPaintArgs Args;
		const FGeometry AllottedGeometry;
		const FWidgetStyle WidgetStyle;
		const bool bParentEnabled;
	};

	SLATECORE_API void QueueDeferredPainting(const FDeferredPaint& InDeferredPaint);

	int32 PaintDeferred(int32 LayerId, const FSlateRect& MyCullingRect);

	bool ShouldResolveDeferred() const { return bNeedsDeferredResolve; }

	SLATECORE_API void BeginDeferredGroup();
	SLATECORE_API void EndDeferredGroup();

	TArray< TSharedPtr<FDeferredPaint> > GetDeferredPaintList() const { return DeferredPaintList; }


	//--------------------------------------------------------------------------
	// FAST PATH
	//--------------------------------------------------------------------------

	/**
	 * Pushes the current widget that is painting onto the widget stack so we know what elements belong to each widget
	 * This information is used for caching later.
	 *
	 */
	SLATECORE_API void PushPaintingWidget(const SWidget& CurrentWidget, int32 StartingLayerId, FSlateCachedElementListNode* CurrentCacheNode);

	/**
	 * Pops the current painted widget off the stack
	 * @return true if an element was added while the widget was pushed
	 */
	SLATECORE_API FSlateCachedElementListNode* PopPaintingWidget();

	/** Pushes cached element data onto the stack.  Any draw elements cached after will use this cached element data until popped */
	void PushCachedElementData(FSlateCachedElementData& CachedElementData);
	void PopCachedElementData();

	//--------------------------------------------------------------------------
	// OTHER
	//--------------------------------------------------------------------------
	
	/**
	 * Remove all the elements from this draw list.
	 */
	SLATECORE_API void ResetElementList();


	FSlateBatchData& GetBatchData() { return BatchData; }

	SLATECORE_API void SetRenderTargetWindow(SWindow* InRenderTargetWindow);

	void AddReferencedObjects(FReferenceCollector& Collector);

private:
	FSlateDrawElement& AddCachedElement();

	TArrayView<FSlateCachedElementData* const> GetCachedElementDataList() const { return MakeArrayView(CachedElementDataList.GetData(), CachedElementDataList.Num()); }

	FSlateCachedElementData* GetCurrentCachedElementData() const { return CachedElementDataListStack.Num() ? CachedElementDataList[CachedElementDataListStack.Top()] : nullptr; }
private:
	/**
	* Window which owns the widgets that are being painted but not necessarily rendered to
	* Widgets are always rendered to the RenderTargetWindow
	*/
	TWeakPtr<SWindow> WeakPaintWindow;
	SWindow* RawPaintWindow;

	FMemStackBase MemManager;
	STAT(int32 MemManagerAllocatedMemory;)
	/**
	 * The window to render to.  This may be different from the paint window if we are displaying the contents of a window (or virtual window) onto another window
	 * The primary use case of this is thread safe rendering of widgets during times when the main thread is blocked (e.g loading movies)
	 * If this is null, the paint window is used
 	 */
	SWindow* RenderTargetWindow;

	/** Batched data used for rendering */
	FSlateBatchData BatchData;

	/**  */
	FSlateClippingManager ClippingManager;

	/**
	 * Some widgets want their logical children to appear at a different "layer" in the physical hierarchy.
	 * We accomplish this by deferring their painting.
	 */
	TArray< TSharedPtr<FDeferredPaint> > DeferredPaintList;

	bool bNeedsDeferredResolve;
	TArray<int32> ResolveToDeferredIndex;

	// Begin Fast Path

	/** State of the current widget that is adding draw elements */
	struct FWidgetDrawElementState
	{
		FWidgetDrawElementState(FSlateCachedElementListNode* InCurrentCacheNode,  bool bInIsVolatile, const SWidget* InWidget)
			: CacheNode(InCurrentCacheNode)
			, Widget(InWidget)
			, bIsVolatile(bInIsVolatile)
		{
		}

		FSlateCachedElementListNode* CacheNode;
		const SWidget* Widget;
		bool bIsVolatile;
	
	};


	/** The uncached draw elements to be processed */
	FSlateDrawElementArray UncachedDrawElements;

	TArray<FWidgetDrawElementState, TMemStackAllocator<>> WidgetDrawStack;
	TArray<FSlateCachedElementData*, TMemStackAllocator<>> CachedElementDataList;
	TArray<int32, TMemStackAllocator<>> CachedElementDataListStack;
	// End Fast Path

	/** Store the size of the window being used to paint */
	FVector2D WindowSize;
};<|MERGE_RESOLUTION|>--- conflicted
+++ resolved
@@ -310,17 +310,10 @@
 
 	UE_DEPRECATED(4.23, "GetClippingIndex has been deprecated.  If you were using this please use GetPrecachedClippingIndex instead.")
 	FORCEINLINE const int32 GetClippingIndex() const { return GetPrecachedClippingIndex(); }
-<<<<<<< HEAD
 
 	UE_DEPRECATED(4.23, "SetClippingIndex has been deprecated.  If you were using this please use SetPrecachedClippingIndex instead.")
 	FORCEINLINE void SetClippingIndex(const int32 InClippingIndex) { SetPrecachedClippingIndex(InClippingIndex); }
 
-=======
-
-	UE_DEPRECATED(4.23, "SetClippingIndex has been deprecated.  If you were using this please use SetPrecachedClippingIndex instead.")
-	FORCEINLINE void SetClippingIndex(const int32 InClippingIndex) { SetPrecachedClippingIndex(InClippingIndex); }
-
->>>>>>> a1e6ec07
 private:
 	void Init(FSlateWindowElementList& ElementList, EElementType InElementType, uint32 InLayer, const FPaintGeometry& PaintGeometry, ESlateDrawEffect InDrawEffects);
 
@@ -350,7 +343,6 @@
 		{
 			State->EndUsingState();
 		}
-<<<<<<< HEAD
 	}
 
 	TArray<class FSlateCachedClipState*, TInlineAllocator<1>> CachedClipStates;
@@ -408,11 +400,6 @@
 {
 	void Empty()
 	{
-		if (CachedElementLists.Num())
-		{
-			UE_LOG(LogSlate, Log, TEXT("Resetting cached element data.  Num: %d"), CachedElementLists.Num());
-		}
-
 		CachedElementLists.Empty();
 	}
 
@@ -443,95 +430,6 @@
 	TArray<TUniquePtr<FSlateCachedClipState>> CachedClipStates;
 };
 
-=======
-	}
-
-	TArray<class FSlateCachedClipState*, TInlineAllocator<1>> CachedClipStates;
-	FSlateVertexArray Vertices;
-	FSlateIndexArray Indices;
-};
-
-struct FSlateCachedElementData;
-
-struct FSlateCachedElementList
-{
-	FSlateCachedElementList(FSlateCachedElementData* InOwningData, const SWidget* InWidget)
-		: OwningData(InOwningData)
-		, Widget(InWidget)
-		, CachedRenderingData(nullptr)
-		, bNewData(false)
-	{}
-
-	void Initialize()
-	{
-		CachedRenderingData = new FSlateCachedFastPathRenderingData;
-	}
-
-	SLATECORE_API ~FSlateCachedElementList();
-
-	void Reset();
-
-	FSlateCachedElementData* GetOwningData() { return OwningData; }
-
-	FSlateRenderBatch& AddRenderBatch(int32 InLayer, const FShaderParams& InShaderParams, const FSlateShaderResource* InResource, ESlateDrawPrimitive InPrimitiveType, ESlateShader InShaderType, ESlateDrawEffect InDrawEffects, ESlateBatchDrawFlag InDrawFlags, int8 SceneIndex);
-
-	void AddCachedClipState(FSlateCachedClipState& ClipStateToCache);
-
-	void AddReferencedObjects(FReferenceCollector& Collector);
-
-private:
-	SLATECORE_API void DestroyCachedVertexData();
-public:
-	FSlateCachedElementData* OwningData;
-	const SWidget* Widget;
-
-	/** List of source draw elements to create batches from */
-	FSlateDrawElementArray DrawElements;
-	/** List of cached batches to submit for drawing */
-	TArray<FSlateRenderBatch> CachedBatches;
-	FSlateCachedFastPathRenderingData* CachedRenderingData;
-	bool bNewData;
-private:
-};
-
-typedef TDoubleLinkedList<FSlateCachedElementList>::TDoubleLinkedListNode FSlateCachedElementListNode;
-
-
-struct FSlateCachedElementData
-{
-	void Empty()
-	{
-		CachedElementLists.Empty();
-	}
-
-	void ResetCache(FSlateCachedElementListNode* ElementListNode)
-	{
-		ElementListNode->GetValue().Reset();
-	}
-
-	void RemoveCache(FSlateCachedElementListNode*& ElementListNode)
-	{
-		CachedElementLists.RemoveNode(ElementListNode);
-		ElementListNode = nullptr;
-	}
-
-	FSlateCachedElementListNode* AddCache(const SWidget* Widget);
-
-	FSlateDrawElement& AddCachedElement(FSlateCachedElementListNode* CacheNode, const FSlateClippingManager& ParentClipManager, const SWidget* Widget);
-
-	void AddReferencedObjects(FReferenceCollector& Collector);
-
-	FSlateCachedClipState& FindOrAddCachedClipState(const FSlateClippingState* RefClipState);
-	void CleanupUnusedClipStates();
-
-public:
-	TDoubleLinkedList<FSlateCachedElementList> CachedElementLists;
-private:
-
-	TArray<TUniquePtr<FSlateCachedClipState>> CachedClipStates;
-};
-
->>>>>>> a1e6ec07
 /**
  * Represents a top level window and its draw elements.
  */
