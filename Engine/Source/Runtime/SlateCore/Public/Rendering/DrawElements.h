// Copyright Epic Games, Inc. All Rights Reserved.

#pragma once

#include "CoreMinimal.h"
#include "UObject/GCObject.h"
#include "Fonts/ShapedTextFwd.h"
#include "Stats/Stats.h"
#include "Misc/MemStack.h"
#include "Styling/WidgetStyle.h"
#include "Fonts/SlateFontInfo.h"
#include "Fonts/FontCache.h"
#include "Layout/SlateRect.h"
#include "Layout/Clipping.h"
#include "Types/PaintArgs.h"
#include "Types/SlateVector2.h"
#include "Layout/Geometry.h"
#include "Rendering/ShaderResourceManager.h"
#include "Rendering/RenderingCommon.h"
#include "Debugging/SlateDebugging.h"
#include "DrawElementPayloads.h"
#include "ElementBatcher.h"


class FSlateRenderBatch;
class FSlateWindowElementList;
class SWidget;
class SWindow;

class FSlateDrawLayerHandle;

enum class EElementType : uint8
{
	ET_Box,
	ET_DebugQuad,
	ET_Text,
	ET_ShapedText,
	ET_Spline,
	ET_Line,
	ET_Gradient,
	ET_Viewport,
	ET_Border,
	ET_Custom,
	ET_CustomVerts,
	ET_PostProcessPass,
	ET_RoundedBox,
	/** Total number of draw commands */
	ET_Count,
};


/**
 * FSlateDrawElement is the building block for Slate's rendering interface.
 * Slate describes its visual output as an ordered list of FSlateDrawElement s
 */
class FSlateDrawElement
{
	friend class FSlateWindowElementList;
public:
	
	enum ERotationSpace
	{
		/** Relative to the element.  (0,0) is the upper left corner of the element */
		RelativeToElement,
		/** Relative to the alloted paint geometry.  (0,0) is the upper left corner of the paint geometry */
		RelativeToWorld,
	};

	/**
	 * Creates a wireframe quad for debug purposes
	 *
	 * @param ElementList			The list in which to add elements
	 * @param InLayer				The layer to draw the element on
	 * @param PaintGeometry         DrawSpace position and dimensions; see FPaintGeometry
	 */
	SLATECORE_API static void MakeDebugQuad( FSlateWindowElementList& ElementList, uint32 InLayer, const FPaintGeometry& PaintGeometry, FLinearColor Tint = FLinearColor::White);

	/**
	 * Creates a box element based on the following diagram.  Allows for this element to be resized while maintain the border of the image
	 * If there are no margins the resulting box is simply a quad
	 *     ___LeftMargin    ___RightMargin
	 *    /                /
	 *  +--+-------------+--+
	 *  |  |c1           |c2| ___TopMargin
	 *  +--o-------------o--+
	 *  |  |             |  |
	 *  |  |c3           |c4|
	 *  +--o-------------o--+
	 *  |  |             |  | ___BottomMargin
	 *  +--+-------------+--+
	 *
	 * @param ElementList			The list in which to add elements
	 * @param InLayer               The layer to draw the element on
	 * @param PaintGeometry         DrawSpace position and dimensions; see FPaintGeometry
	 * @param InBrush               Brush to apply to this element
	 * @param InDrawEffects         Optional draw effects to apply
	 * @param InTint                Color to tint the element
	 */
	SLATECORE_API static void MakeBox( 
		FSlateWindowElementList& ElementList,
		uint32 InLayer,
		const FPaintGeometry& PaintGeometry,
		const FSlateBrush* InBrush,
		ESlateDrawEffect InDrawEffects = ESlateDrawEffect::None,
		const FLinearColor& InTint = FLinearColor::White );


	UE_DEPRECATED(4.20, "Storing and passing in a FSlateResourceHandle to MakeBox is no longer necessary.")
	SLATECORE_API static void MakeBox(
		FSlateWindowElementList& ElementList,
		uint32 InLayer, 
		const FPaintGeometry& PaintGeometry, 
		const FSlateBrush* InBrush, 
		const FSlateResourceHandle& InRenderingHandle, 
		ESlateDrawEffect InDrawEffects = ESlateDrawEffect::None, 
		const FLinearColor& InTint = FLinearColor::White );

	SLATECORE_API static void MakeRotatedBox(
		FSlateWindowElementList& ElementList,
		uint32 InLayer, 
		const FPaintGeometry& PaintGeometry, 
		const FSlateBrush* InBrush, 
		ESlateDrawEffect,
		float Angle,
		TOptional<FVector2d> InRotationPoint,
		ERotationSpace RotationSpace = RelativeToElement,
		const FLinearColor& InTint = FLinearColor::White );

	SLATECORE_API static void MakeRotatedBox(
		FSlateWindowElementList& ElementList,
		uint32 InLayer,
		const FPaintGeometry& PaintGeometry,
		const FSlateBrush* InBrush,
		ESlateDrawEffect InDrawEffects = ESlateDrawEffect::None,
		float Angle = 0.0f,
		TOptional<FVector2f> InRotationPoint = TOptional<FVector2f>(),
		ERotationSpace RotationSpace = RelativeToElement,
		const FLinearColor& InTint = FLinearColor::White);

	/**
	 * Creates a text element which displays a string of a rendered in a certain font on the screen
	 *
	 * @param ElementList			The list in which to add elements
	 * @param InLayer               The layer to draw the element on
	 * @param PaintGeometry         DrawSpace position and dimensions; see FPaintGeometry
	 * @param InText                The string to draw
	 * @param StartIndex            Inclusive index to start rendering from on the specified text
	 * @param EndIndex				Exclusive index to stop rendering on the specified text
	 * @param InFontInfo            The font to draw the string with
	 * @param InDrawEffects         Optional draw effects to apply
	 * @param InTint                Color to tint the element
	 */
	SLATECORE_API static void MakeText( FSlateWindowElementList& ElementList, uint32 InLayer, const FPaintGeometry& PaintGeometry, const FString& InText, const int32 StartIndex, const int32 EndIndex, const FSlateFontInfo& InFontInfo, ESlateDrawEffect InDrawEffects = ESlateDrawEffect::None, const FLinearColor& InTint = FLinearColor::White );
	
	SLATECORE_API static void MakeText( FSlateWindowElementList& ElementList, uint32 InLayer, const FPaintGeometry& PaintGeometry, const FString& InText, const FSlateFontInfo& InFontInfo, ESlateDrawEffect InDrawEffects = ESlateDrawEffect::None, const FLinearColor& InTint = FLinearColor::White );

	FORCEINLINE static void MakeText(FSlateWindowElementList& ElementList, uint32 InLayer, const FPaintGeometry& PaintGeometry, const FText& InText, const FSlateFontInfo& InFontInfo, ESlateDrawEffect InDrawEffects = ESlateDrawEffect::None, const FLinearColor& InTint = FLinearColor::White)
	{
		MakeText(ElementList, InLayer, PaintGeometry, InText.ToString(), InFontInfo, InDrawEffects, InTint);
	}

	/**
	 * Creates a text element which displays a series of shaped glyphs on the screen
	 *
	 * @param ElementList			The list in which to add elements
	 * @param InLayer               The layer to draw the element on
	 * @param PaintGeometry         DrawSpace position and dimensions; see FPaintGeometry
	 * @param InShapedGlyphSequence The shaped glyph sequence to draw
	 * @param InDrawEffects         Optional draw effects to apply
	 * @param InTint                Color to tint the element
	 */
	SLATECORE_API static void MakeShapedText( FSlateWindowElementList& ElementList, uint32 InLayer, const FPaintGeometry& PaintGeometry, const FShapedGlyphSequenceRef& InShapedGlyphSequence, ESlateDrawEffect InDrawEffects, const FLinearColor& BaseTint, const FLinearColor& OutlineTint, FTextOverflowArgs TextOverflowArgs = FTextOverflowArgs());

	/**
	 * Creates a gradient element
	 *
	 * @param ElementList			   The list in which to add elements
	 * @param InLayer                  The layer to draw the element on
	 * @param PaintGeometry            DrawSpace position and dimensions; see FPaintGeometry
	 * @param InGradientStops          List of gradient stops which define the element
	 * @param InGradientType           The type of gradient (I.E Horizontal, vertical)
	 * @param InDrawEffects            Optional draw effects to apply
	 * @param CornerRadius			   Rounds the corners of the box created by the gradient by the specified radius
	 */
	SLATECORE_API static void MakeGradient( FSlateWindowElementList& ElementList, uint32 InLayer, const FPaintGeometry& PaintGeometry, TArray<FSlateGradientStop> InGradientStops, EOrientation InGradientType, ESlateDrawEffect InDrawEffects = ESlateDrawEffect::None, FVector4f CornerRadius = FVector4f(0.0f) );

	/**
	 * Creates a Hermite Spline element
	 *
	 * @param ElementList			The list in which to add elements
	 * @param InLayer               The layer to draw the element on
	 * @param PaintGeometry         DrawSpace position and dimensions; see FPaintGeometry
	 * @param InStart               The start point of the spline (local space)
	 * @param InStartDir            The direction of the spline from the start point
	 * @param InEnd                 The end point of the spline (local space)
	 * @param InEndDir              The direction of the spline to the end point
	 * @param InDrawEffects         Optional draw effects to apply
	 * @param InTint                Color to tint the element
	 */
	SLATECORE_API static void MakeSpline(FSlateWindowElementList& ElementList, uint32 InLayer, const FPaintGeometry& PaintGeometry, const FVector2d InStart, const FVector2d InStartDir, const FVector2d InEnd, const FVector2d InEndDir, float InThickness = 0.0f, ESlateDrawEffect InDrawEffects = ESlateDrawEffect::None, const FLinearColor& InTint=FLinearColor::White);
	SLATECORE_API static void MakeSpline(FSlateWindowElementList& ElementList, uint32 InLayer, const FPaintGeometry& PaintGeometry, const FVector2f InStart, const FVector2f InStartDir, const FVector2f InEnd, const FVector2f InEndDir, float InThickness = 0.0f, ESlateDrawEffect InDrawEffects = ESlateDrawEffect::None, const FLinearColor& InTint=FLinearColor::White);

	/**
	 * Creates a Bezier Spline element
	 *
	 * @param ElementList			The list in which to add elements
	 * @param InLayer               The layer to draw the element on
	 * @param PaintGeometry         DrawSpace position and dimensions; see FPaintGeometry
	 * @param InStart               The start point of the spline (local space)
	 * @param InStartDir            The direction of the spline from the start point
	 * @param InEnd                 The end point of the spline (local space)
	 * @param InEndDir              The direction of the spline to the end point
	 * @param InDrawEffects         Optional draw effects to apply
	 * @param InTint                Color to tint the element
	 */
	SLATECORE_API static void MakeCubicBezierSpline(FSlateWindowElementList& ElementList, uint32 InLayer, const FPaintGeometry& PaintGeometry, const FVector2d P0, const FVector2d P1, const FVector2d P2, const FVector2d P3, float InThickness = 0.0f, ESlateDrawEffect InDrawEffects = ESlateDrawEffect::None, const FLinearColor& InTint = FLinearColor::White);
	SLATECORE_API static void MakeCubicBezierSpline(FSlateWindowElementList& ElementList, uint32 InLayer, const FPaintGeometry& PaintGeometry, const FVector2f P0, const FVector2f P1, const FVector2f P2, const FVector2f P3, float InThickness = 0.0f, ESlateDrawEffect InDrawEffects = ESlateDrawEffect::None, const FLinearColor& InTint = FLinearColor::White);

	/** Just like MakeSpline but in draw-space coordinates. This is useful for connecting already-transformed widgets together. */
	SLATECORE_API static void MakeDrawSpaceSpline(FSlateWindowElementList& ElementList, uint32 InLayer, const FVector2d InStart, const FVector2d InStartDir, const FVector2d InEnd, const FVector2d InEndDir, float InThickness = 0.0f, ESlateDrawEffect InDrawEffects = ESlateDrawEffect::None, const FLinearColor& InTint=FLinearColor::White);
	SLATECORE_API static void MakeDrawSpaceSpline(FSlateWindowElementList& ElementList, uint32 InLayer, const FVector2f InStart, const FVector2f InStartDir, const FVector2f InEnd, const FVector2f InEndDir, float InThickness = 0.0f, ESlateDrawEffect InDrawEffects = ESlateDrawEffect::None, const FLinearColor& InTint=FLinearColor::White);

	/** Just like MakeSpline but in draw-space coordinates. This is useful for connecting already-transformed widgets together. */
	UE_DEPRECATED(4.20, "Splines with color gradients will not be supported in the future.")
	SLATECORE_API static void MakeDrawSpaceGradientSpline( FSlateWindowElementList& ElementList, uint32 InLayer, const FVector2D& InStart, const FVector2D& InStartDir, const FVector2D& InEnd, const FVector2D& InEndDir, const TArray<FSlateGradientStop>& InGradientStops, float InThickness = 0.0f, ESlateDrawEffect InDrawEffects = ESlateDrawEffect::None );

	UE_DEPRECATED(4.20, "Splines with color gradients will not be supported in the future.")
	static void MakeDrawSpaceGradientSpline(FSlateWindowElementList& ElementList, uint32 InLayer, const FVector2D& InStart, const FVector2D& InStartDir, const FVector2D& InEnd, const FVector2D& InEndDir, const FSlateRect InClippingRect, const TArray<FSlateGradientStop>& InGradientStops, float InThickness = 0.0f, ESlateDrawEffect InDrawEffects = ESlateDrawEffect::None);

	/**
	 * Creates a line defined by the provided points
	 *
	 * @param ElementList              The list in which to add elements
	 * @param InLayer                  The layer to draw the element on
	 * @param PaintGeometry            DrawSpace position and dimensions; see FPaintGeometry
	 * @param Points                   Points that make up the lines.  The points are joined together. I.E if Points has A,B,C there the line is A-B-C.  To draw non-joining line segments call MakeLines multiple times
	 * @param InDrawEffects            Optional draw effects to apply
	 * @param InTint                   Color to tint the element
	 * @param bAntialias               Should antialiasing be applied to the line?
	 * @param Thickness                The thickness of the line
	 */
	SLATECORE_API static void MakeLines(FSlateWindowElementList& ElementList, uint32 InLayer, const FPaintGeometry& PaintGeometry, const TArray<FVector2d>& Points, ESlateDrawEffect InDrawEffects = ESlateDrawEffect::None, const FLinearColor& InTint=FLinearColor::White, bool bAntialias = true, float Thickness = 1.0f);
	SLATECORE_API static void MakeLines(FSlateWindowElementList& ElementList, uint32 InLayer, const FPaintGeometry& PaintGeometry, TArray<FVector2f> Points, ESlateDrawEffect InDrawEffects = ESlateDrawEffect::None, const FLinearColor& InTint = FLinearColor::White, bool bAntialias = true, float Thickness = 1.0f);


	/**
	 * Creates a line defined by the provided points
	 *
	 * @param ElementList              The list in which to add elements
	 * @param InLayer                  The layer to draw the element on
	 * @param PaintGeometry            DrawSpace position and dimensions; see FPaintGeometry
	 * @param Points                   Points that make up the lines.  The points are joined together. I.E if Points has A,B,C there the line is A-B-C.  To draw non-joining line segments call MakeLines multiple times
	 * @param PointColors              Vertex Color for each defined points
	 * @param InDrawEffects            Optional draw effects to apply
	 * @param InTint                   Color to tint the element
	 * @param bAntialias               Should antialiasing be applied to the line?
	 * @param Thickness                The thickness of the line
	 */
	SLATECORE_API static void MakeLines(FSlateWindowElementList& ElementList, uint32 InLayer, const FPaintGeometry& PaintGeometry, const TArray<FVector2d>& Points, const TArray<FLinearColor>& PointColors, ESlateDrawEffect InDrawEffects = ESlateDrawEffect::None, const FLinearColor& InTint=FLinearColor::White, bool bAntialias = true, float Thickness = 1.0f);
	SLATECORE_API static void MakeLines(FSlateWindowElementList& ElementList, uint32 InLayer, const FPaintGeometry& PaintGeometry, TArray<FVector2f> Points, TArray<FLinearColor> PointColors, ESlateDrawEffect InDrawEffects = ESlateDrawEffect::None, const FLinearColor& InTint=FLinearColor::White, bool bAntialias = true, float Thickness = 1.0f);

	/**
	 * Creates a viewport element which is useful for rendering custom data in a texture into Slate
	 *
	 * @param ElementList		   The list in which to add elements
	 * @param InLayer                  The layer to draw the element on
	 * @param PaintGeometry            DrawSpace position and dimensions; see FPaintGeometry
	 * @param Viewport                 Interface for drawing the viewport
	 * @param InScale                  Draw scale to apply to the entire element
	 * @param InDrawEffects            Optional draw effects to apply
	 * @param InTint                   Color to tint the element
	 */
	SLATECORE_API static void MakeViewport( FSlateWindowElementList& ElementList, uint32 InLayer, const FPaintGeometry& PaintGeometry, TSharedPtr<const ISlateViewport> Viewport, ESlateDrawEffect InDrawEffects = ESlateDrawEffect::None, const FLinearColor& InTint=FLinearColor::White );

	/**
	 * Creates a custom element which can be used to manually draw into the Slate render target with graphics API calls rather than Slate elements
	 *
	 * @param ElementList		   The list in which to add elements
	 * @param InLayer                  The layer to draw the element on
	 * @param PaintGeometry            DrawSpace position and dimensions; see FPaintGeometry
	 * @param CustomDrawer		   Interface to a drawer which will be called when Slate renders this element
	 */
	SLATECORE_API static void MakeCustom( FSlateWindowElementList& ElementList, uint32 InLayer, TSharedPtr<ICustomSlateElement, ESPMode::ThreadSafe> CustomDrawer );
	
	SLATECORE_API static void MakeCustomVerts(FSlateWindowElementList& ElementList, uint32 InLayer, const FSlateResourceHandle& InRenderResourceHandle, const TArray<FSlateVertex>& InVerts, const TArray<SlateIndex>& InIndexes, ISlateUpdatableInstanceBuffer* InInstanceData, uint32 InInstanceOffset, uint32 InNumInstances, ESlateDrawEffect InDrawEffects = ESlateDrawEffect::None);

	SLATECORE_API static void MakePostProcessPass(FSlateWindowElementList& ElementList, uint32 InLayer, const FPaintGeometry& PaintGeometry, const FVector4f& Params, int32 DownsampleAmount, const FVector4f CornerRadius = FVector4f(0.0f));

	FSlateDrawElement();
	SLATECORE_API ~FSlateDrawElement();

	FORCEINLINE int32 GetLayer() const { return LayerId; }

	FORCEINLINE EElementType GetElementType() const { return ElementType; }

	template<typename PayloadType>
	FORCEINLINE const PayloadType& GetDataPayload() const { return *(PayloadType*)DataPayload; }

	template<typename PayloadType>
	FORCEINLINE PayloadType& GetDataPayload() { return *(PayloadType*)DataPayload; }

	FORCEINLINE const FSlateRenderTransform& GetRenderTransform() const { return RenderTransform; }
	FORCEINLINE void SetRenderTransform(const FSlateRenderTransform& InRenderTransform) { RenderTransform = InRenderTransform; }
<<<<<<< HEAD
	FORCEINLINE FVector2D GetPosition() const { return FVector2D(Position); }
	FORCEINLINE void SetPosition(const FVector2D& InPosition) { Position = FVector2f(InPosition); }
	FORCEINLINE FVector2D GetLocalSize() const { return FVector2D(LocalSize); }
=======

	FORCEINLINE UE::Slate::FDeprecateVector2D GetPosition() const
	{
		return UE::Slate::FDeprecateVector2D(Position);
	}

	UE_DEPRECATED(5.1, "Slate rendering uses float instead of double. Use SetPosition(FVector2f)")
	FORCEINLINE void SetPosition(FVector2d InPosition)
	{
		Position = UE::Slate::CastToVector2f(InPosition);
	}
	FORCEINLINE void SetPosition(FVector2f InPosition)
	{
		Position = InPosition;
	}

	FORCEINLINE UE::Slate::FDeprecateVector2D GetLocalSize() const
	{
		return UE::Slate::FDeprecateVector2D(LocalSize);
	}

>>>>>>> d731a049
	FORCEINLINE float GetScale() const { return Scale; }
	FORCEINLINE ESlateDrawEffect GetDrawEffects() const { return DrawEffects; }
	FORCEINLINE ESlateBatchDrawFlag GetBatchFlags() const { return BatchFlags; }
	FORCEINLINE bool IsPixelSnapped() const { return !EnumHasAllFlags(DrawEffects, ESlateDrawEffect::NoPixelSnapping); }

	FORCEINLINE int32 GetPrecachedClippingIndex() const { return ClipStateHandle.GetPrecachedClipIndex(); }
	FORCEINLINE void SetPrecachedClippingIndex(int32 InClippingIndex) { ClipStateHandle.SetPreCachedClipIndex(InClippingIndex); }

	FORCEINLINE void SetCachedClippingState(const FSlateClippingState* CachedState) { ClipStateHandle.SetCachedClipState(CachedState); }
	FORCEINLINE const FClipStateHandle& GetClippingHandle() const { return ClipStateHandle; }
	FORCEINLINE const int8 GetSceneIndex() const { return SceneIndex; }

	FORCEINLINE void SetIsCached(bool bInIsCached) { bIsCached = bInIsCached; }
	FORCEINLINE bool IsCached() const { return bIsCached; }

	FORCEINLINE FSlateLayoutTransform GetInverseLayoutTransform() const
	{
		return Inverse(FSlateLayoutTransform(Scale, FVector2D(Position)));
	}

	void AddReferencedObjects(FReferenceCollector& Collector);

	UE_DEPRECATED(5.1, "Slate rendering uses float instead of double. Use ApplyPositionOffset(FVector2f)")
	void ApplyPositionOffset(FVector2d InOffset);

	/**
	 * Update element cached position with an arbitrary offset
	 *
	 * @param Element		   Element to update
	 * @param InOffset         Absolute translation delta
	 */
	void ApplyPositionOffset(FVector2f InOffset);

	UE_DEPRECATED(4.23, "GetClippingIndex has been deprecated.  If you were using this please use GetPrecachedClippingIndex instead.")
	FORCEINLINE const int32 GetClippingIndex() const { return GetPrecachedClippingIndex(); }

	UE_DEPRECATED(4.23, "SetClippingIndex has been deprecated.  If you were using this please use SetPrecachedClippingIndex instead.")
	FORCEINLINE void SetClippingIndex(const int32 InClippingIndex) { SetPrecachedClippingIndex(InClippingIndex); }

private:
	void Init(FSlateWindowElementList& ElementList, EElementType InElementType, uint32 InLayer, const FPaintGeometry& PaintGeometry, ESlateDrawEffect InDrawEffects);

	static FVector2f GetRotationPoint( const FPaintGeometry& PaintGeometry, const TOptional<FVector2f>& UserRotationPoint, ERotationSpace RotationSpace );
	static FSlateDrawElement& MakeBoxInternal(FSlateWindowElementList& ElementList, uint32 InLayer, const FPaintGeometry& PaintGeometry, const FSlateBrush* InBrush, ESlateDrawEffect InDrawEffects, const FLinearColor& InTint);
private:
	FSlateDataPayload* DataPayload;
	FSlateRenderTransform RenderTransform;
	FVector2f Position;
	FVector2f LocalSize;
	int32 LayerId;
	FClipStateHandle ClipStateHandle;
	float Scale;
	int8 SceneIndex;
	ESlateDrawEffect DrawEffects;
	EElementType ElementType;
	// Misc data
	ESlateBatchDrawFlag BatchFlags;
	uint8 bIsCached : 1;
};

struct FSlateCachedFastPathRenderingData
{
	~FSlateCachedFastPathRenderingData()
	{
		CachedClipStates.Reset();
	}

	TArray<FSlateCachedClipState, TInlineAllocator<1>> CachedClipStates;
	FSlateVertexArray Vertices;
	FSlateIndexArray Indices;
};

struct FSlateCachedElementData;

struct FSlateCachedElementList
{
	FSlateCachedElementList(FSlateCachedElementData* InParentData, const SWidget* InWidget)
		: OwningWidget(InWidget)
		, ParentData(InParentData)
		, CachedRenderingData(nullptr)
	{
	}

	void Initialize()
	{
		CachedRenderingData = new FSlateCachedFastPathRenderingData;
	}

	SLATECORE_API ~FSlateCachedElementList();

	void ClearCachedElements();

	FSlateCachedElementData* GetOwningData() { return ParentData; }

	FSlateRenderBatch& AddRenderBatch(int32 InLayer, const FShaderParams& InShaderParams, const FSlateShaderResource* InResource, ESlateDrawPrimitive InPrimitiveType, ESlateShader InShaderType, ESlateDrawEffect InDrawEffects, ESlateBatchDrawFlag InDrawFlags, int8 SceneIndex);

	void AddCachedClipState(FSlateCachedClipState& ClipStateToCache);

	void AddReferencedObjects(FReferenceCollector& Collector);

private:
	SLATECORE_API void DestroyCachedData();

public:
	/** List of source draw elements to create batches from */
	FSlateDrawElementArray DrawElements;

	TArray<int32> CachedRenderBatchIndices;

	/** The widget whose draw elements are in this list */
	const SWidget* OwningWidget;

	FSlateCachedElementData* ParentData;

	FSlateCachedFastPathRenderingData* CachedRenderingData;
};

struct FSlateCachedElementsHandle
{
	friend struct FSlateCachedElementData;

	static FSlateCachedElementsHandle Invalid;
	void ClearCachedElements();
	void RemoveFromCache();

	bool IsOwnedByWidget(const SWidget* Widget) const;

	bool IsValid() const { return Ptr.IsValid(); }
	bool HasCachedElements() const;

	bool operator!=(FSlateCachedElementsHandle& Other) const { return Ptr != Other.Ptr; }

	FSlateCachedElementsHandle() {}
private:
	FSlateCachedElementsHandle(TSharedRef<FSlateCachedElementList>& DataPtr)
		: Ptr(DataPtr)
	{
	}

private:
	TWeakPtr<FSlateCachedElementList> Ptr;
};

struct FSlateCachedElementData
{
	friend class FSlateElementBatcher;
	friend struct FSlateCachedElementsHandle;

	void Empty();

	FSlateCachedElementsHandle AddCache(const SWidget* Widget);

	FSlateDrawElement& AddCachedElement(FSlateCachedElementsHandle& CacheHandle, const FSlateClippingManager& ParentClipManager, const SWidget* Widget);

	FSlateRenderBatch& AddCachedRenderBatch(FSlateRenderBatch&& NewBatch, int32& OutIndex);
	void RemoveCachedRenderBatches(const TArray<int32>& CachedRenderBatchIndices);

	FSlateCachedClipState& FindOrAddCachedClipState(const FSlateClippingState* RefClipState);
	void CleanupUnusedClipStates();

	const TSparseArray<FSlateRenderBatch>& GetCachedBatches() const { return CachedBatches; }
	const TArray<TSharedPtr<FSlateCachedElementList>>& GetCachedElementLists() const { return CachedElementLists; }

	void AddReferencedObjects(FReferenceCollector& Collector);

private:
	/** Removes a cache node completely from the cache */
	void RemoveList(FSlateCachedElementsHandle& CacheHandle);

private:

	/** List of cached batches to submit for drawing */
	TSparseArray<FSlateRenderBatch> CachedBatches;

	TArray<TSharedPtr<FSlateCachedElementList>> CachedElementLists;

	TArray<FSlateCachedElementList*, TInlineAllocator<50>> ListsWithNewData;

	TArray<FSlateCachedClipState> CachedClipStates;
};

/**
 * Represents a top level window and its draw elements.
 */
class FSlateWindowElementList : public FNoncopyable
{
	friend class FSlateElementBatcher;
public:
	/**
	 * Construct a new list of elements with which to paint a window.
	 *
	 * @param InPaintWindow		The window that owns the widgets being painted.  This is almost most always the same window that is being rendered to
	 * @param InRenderWindow	The window that we will be rendering to.
	 */
	SLATECORE_API explicit FSlateWindowElementList(const TSharedPtr<SWindow>& InPaintWindow);

	SLATECORE_API ~FSlateWindowElementList();

	/** @return Get the window that we will be painting */
	UE_DEPRECATED(4.21, "FSlateWindowElementList::GetWindow is not thread safe but window element lists are accessed on multiple threads.  Please call GetPaintWindow instead")
	FORCEINLINE TSharedPtr<SWindow> GetWindow() const
	{
		// check that we are in game thread or are in slate/movie loading thread
		check(IsInGameThread() || IsInSlateThread());
		return WeakPaintWindow.Pin();
	}

	/** @return Get the window that we will be painting */
	SWindow* GetPaintWindow() const
	{
		check(IsInGameThread() || IsInSlateThread());
		return WeakPaintWindow.IsValid() ? RawPaintWindow : nullptr;
	}

	/** @return Get the window that we will be rendering to.  Unless you are a slate renderer you probably want to use GetPaintWindow() */
	SWindow* GetRenderWindow() const
	{
		check(IsInGameThread() || IsInSlateThread());
		// Note: This assumes that the PaintWindow is safe to pin and is not accessed by another thread
		return RenderTargetWindow != nullptr ? RenderTargetWindow : GetPaintWindow();
	}

	/** @return Get the draw elements that we want to render into this window */
	const FSlateDrawElementArray& GetUncachedDrawElements() const
	{
		return UncachedDrawElements;
	}

	/**
	 * Add a draw element to the list
	 *
	 * @param InDrawElement  The draw element to add
	 */
	UE_DEPRECATED(4.23, "AddItem is deprecated, use AddUninitialized instead")
	void AddItem(const FSlateDrawElement& InDrawElement)
	{
		UncachedDrawElements.Add(InDrawElement);
	}

	/** @return Get the window size that we will be painting */
	UE::Slate::FDeprecateVector2D GetWindowSize() const
	{
		return UE::Slate::FDeprecateVector2D(WindowSize);
	}

	template<typename PayloadType>
	PayloadType& CreatePayload(FSlateDrawElement& DrawElement)
	{
		// Elements are responsible for deleting their own payloads
		PayloadType* Payload;
		if (DrawElement.IsCached())
		{
			Payload = new PayloadType;
		}
		else
		{
			void* PayloadMem = MemManager.Alloc(sizeof(PayloadType), alignof(PayloadType));
			Payload = new(PayloadMem) PayloadType();
		}

		DrawElement.DataPayload = Payload;
		return *Payload;
	}

	/**
	 * Creates an uninitialized draw element
	 */
	SLATECORE_API FSlateDrawElement& AddUninitialized();


	//--------------------------------------------------------------------------
	// CLIPPING
	//--------------------------------------------------------------------------

	SLATECORE_API int32 PushClip(const FSlateClippingZone& InClipZone);
	SLATECORE_API int32 GetClippingIndex() const;
	SLATECORE_API int32 GetClippingStackDepth() const { return ClippingManager.GetStackDepth(); }
	SLATECORE_API TOptional<FSlateClippingState> GetClippingState() const;
	SLATECORE_API void PopClip();
	SLATECORE_API void PopClipToStackIndex(int32 Index);


	FSlateClippingManager& GetClippingManager() { return ClippingManager; }
	const FSlateClippingManager& GetClippingManager() const { return ClippingManager; }

	//--------------------------------------------------------------------------
	// DEFERRED PAINTING
	//--------------------------------------------------------------------------

	/**
	 * Some widgets may want to paint their children after after another, loosely-related widget finished painting.
	 * Or they may want to paint "after everyone".
	 */
	struct SLATECORE_API FDeferredPaint
	{
	public:
		FDeferredPaint(const TSharedRef<const SWidget>& InWidgetToPaint, const FPaintArgs& InArgs, const FGeometry InAllottedGeometry, const FWidgetStyle& InWidgetStyle, bool InParentEnabled);

		int32 ExecutePaint(int32 LayerId, FSlateWindowElementList& OutDrawElements, const FSlateRect& MyCullingRect) const;

		FDeferredPaint Copy(const FPaintArgs& InArgs);

	private:
		// Used for making copies.
		FDeferredPaint(const FDeferredPaint& Copy, const FPaintArgs& InArgs);

		const TWeakPtr<const SWidget> WidgetToPaintPtr;
		const FPaintArgs Args;
		const FGeometry AllottedGeometry;
		const FWidgetStyle WidgetStyle;
		const bool bParentEnabled;
	};

	SLATECORE_API void QueueDeferredPainting(const FDeferredPaint& InDeferredPaint);

	int32 PaintDeferred(int32 LayerId, const FSlateRect& MyCullingRect);

	bool ShouldResolveDeferred() const { return bNeedsDeferredResolve; }

	SLATECORE_API void BeginDeferredGroup();
	SLATECORE_API void EndDeferredGroup();

	TArray< TSharedPtr<FDeferredPaint> > GetDeferredPaintList() const { return DeferredPaintList; }


	//--------------------------------------------------------------------------
	// FAST PATH
	//--------------------------------------------------------------------------

	/**
	 * Pushes the current widget that is painting onto the widget stack so we know what elements belong to each widget
	 * This information is used for caching later.
	 *
	 */
	SLATECORE_API void PushPaintingWidget(const SWidget& CurrentWidget, int32 StartingLayerId, FSlateCachedElementsHandle& CurrentCacheHandle);

	/**
	 * Pops the current painted widget off the stack
	 * @return true if an element was added while the widget was pushed
	 */
	SLATECORE_API FSlateCachedElementsHandle PopPaintingWidget(const SWidget& CurrentWidget);

	/** Pushes cached element data onto the stack.  Any draw elements cached after will use this cached element data until popped */
	void PushCachedElementData(FSlateCachedElementData& CachedElementData);
	void PopCachedElementData();

	//--------------------------------------------------------------------------
	// OTHER
	//--------------------------------------------------------------------------
	
	/**
	 * Remove all the elements from this draw list.
	 */
	SLATECORE_API void ResetElementList();


	FSlateBatchData& GetBatchData() { return BatchData; }
	FSlateBatchData& GetBatchDataHDR() { return BatchDataHDR; }

	SLATECORE_API void SetRenderTargetWindow(SWindow* InRenderTargetWindow);

	void AddReferencedObjects(FReferenceCollector& Collector);

private:
	FSlateDrawElement& AddCachedElement();

	TArrayView<FSlateCachedElementData* const> GetCachedElementDataList() const { return MakeArrayView(CachedElementDataList.GetData(), CachedElementDataList.Num()); }

	FSlateCachedElementData* GetCurrentCachedElementData() const { return CachedElementDataListStack.Num() ? CachedElementDataList[CachedElementDataListStack.Top()] : nullptr; }
private:
	/**
	* Window which owns the widgets that are being painted but not necessarily rendered to
	* Widgets are always rendered to the RenderTargetWindow
	*/
	TWeakPtr<SWindow> WeakPaintWindow;
	SWindow* RawPaintWindow;

	FMemStackBase MemManager;
	STAT(int32 MemManagerAllocatedMemory;)
	/**
	 * The window to render to.  This may be different from the paint window if we are displaying the contents of a window (or virtual window) onto another window
	 * The primary use case of this is thread safe rendering of widgets during times when the main thread is blocked (e.g loading movies)
	 * If this is null, the paint window is used
 	 */
	SWindow* RenderTargetWindow;

	/** Batched data used for rendering */
	FSlateBatchData BatchData;

	/** Batched data used for rendering */
	FSlateBatchData BatchDataHDR;

	/**  */
	FSlateClippingManager ClippingManager;

	/**
	 * Some widgets want their logical children to appear at a different "layer" in the physical hierarchy.
	 * We accomplish this by deferring their painting.
	 */
	TArray< TSharedPtr<FDeferredPaint> > DeferredPaintList;

	bool bNeedsDeferredResolve;
	TArray<int32> ResolveToDeferredIndex;

	// Begin Fast Path

	/** State of the current widget that is adding draw elements */
	struct FWidgetDrawElementState
	{
		FWidgetDrawElementState(FSlateCachedElementsHandle& InCurrentHandle, bool bInIsVolatile, const SWidget* InWidget)
			: CacheHandle(InCurrentHandle)
			, Widget(InWidget)
			, bIsVolatile(bInIsVolatile)
		{
		}

		FSlateCachedElementsHandle CacheHandle;
		const SWidget* Widget;
		bool bIsVolatile;
	};

	/** The uncached draw elements to be processed */
	FSlateDrawElementArray UncachedDrawElements;

	TArray<FWidgetDrawElementState, TInlineAllocator<50>> WidgetDrawStack;
	TArray<FSlateCachedElementData*, TInlineAllocator<4>> CachedElementDataList;
	TArray<int32, TInlineAllocator<4>> CachedElementDataListStack;
	// End Fast Path

	/** Store the size of the window being used to paint */
	FVector2f WindowSize;
};<|MERGE_RESOLUTION|>--- conflicted
+++ resolved
@@ -301,11 +301,6 @@
 
 	FORCEINLINE const FSlateRenderTransform& GetRenderTransform() const { return RenderTransform; }
 	FORCEINLINE void SetRenderTransform(const FSlateRenderTransform& InRenderTransform) { RenderTransform = InRenderTransform; }
-<<<<<<< HEAD
-	FORCEINLINE FVector2D GetPosition() const { return FVector2D(Position); }
-	FORCEINLINE void SetPosition(const FVector2D& InPosition) { Position = FVector2f(InPosition); }
-	FORCEINLINE FVector2D GetLocalSize() const { return FVector2D(LocalSize); }
-=======
 
 	FORCEINLINE UE::Slate::FDeprecateVector2D GetPosition() const
 	{
@@ -327,7 +322,6 @@
 		return UE::Slate::FDeprecateVector2D(LocalSize);
 	}
 
->>>>>>> d731a049
 	FORCEINLINE float GetScale() const { return Scale; }
 	FORCEINLINE ESlateDrawEffect GetDrawEffects() const { return DrawEffects; }
 	FORCEINLINE ESlateBatchDrawFlag GetBatchFlags() const { return BatchFlags; }
@@ -345,7 +339,7 @@
 
 	FORCEINLINE FSlateLayoutTransform GetInverseLayoutTransform() const
 	{
-		return Inverse(FSlateLayoutTransform(Scale, FVector2D(Position)));
+		return Inverse(FSlateLayoutTransform(Scale, Position));
 	}
 
 	void AddReferencedObjects(FReferenceCollector& Collector);
