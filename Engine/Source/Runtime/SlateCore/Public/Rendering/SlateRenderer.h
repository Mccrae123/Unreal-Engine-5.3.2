--- conflicted
+++ resolved
@@ -33,11 +33,7 @@
 	class FSlateDrawBuffer* WindowDrawBuffer;
 	double WorldTimeSeconds;
 	float DeltaTimeSeconds;
-<<<<<<< HEAD
-	float RealTimeSeconds;
-=======
 	double RealTimeSeconds;
->>>>>>> d731a049
 	float DeltaRealTimeSeconds;
 	FRenderTarget* RenderTarget;
 	ISlate3DRenderer* Renderer;
