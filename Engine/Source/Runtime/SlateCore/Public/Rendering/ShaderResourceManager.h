// Copyright Epic Games, Inc. All Rights Reserved.

#pragma once

#include "CoreMinimal.h"
#include "Styling/SlateBrush.h"
#include "Textures/SlateShaderResource.h"
#include "Textures/SlateTextureData.h"
#include "Textures/TextureAtlas.h"
#include "Types/SlateVector2.h"

/**
 * Represents a new texture that has been loaded but no resource created for it
 */
struct FNewTextureInfo
{
	/** Raw data */
	FSlateTextureDataPtr TextureData;
	/** Whether or not the texture should be atlased */
	bool bShouldAtlas;
	/** Whether or not the texture is in srgb space */
	bool bSrgb;
	FNewTextureInfo()
		: bShouldAtlas(true)
		, bSrgb(true)
	{

	}
};

struct FCompareFNewTextureInfoByTextureSize
{
	FORCEINLINE bool operator()( const FNewTextureInfo& A, const FNewTextureInfo& B ) const
	{
		return (B.TextureData->GetWidth()+B.TextureData->GetHeight()) < (A.TextureData->GetWidth()+A.TextureData->GetHeight());
	}
};


/** 
 * Base texture manager class used by a Slate renderer to manage texture resources
 */
class FSlateShaderResourceManager
{
public:
	FSlateShaderResourceManager() {};
	virtual ~FSlateShaderResourceManager()
	{
		ClearTextureMap();
	}


	/** 
	 * Returns a texture associated with the passed in name.  Should return nullptr if not found 
	 */
	virtual FSlateShaderResourceProxy* GetShaderResource(const FSlateBrush& Brush, FVector2f LocalSize, float DrawScale) = 0;

	/**
	 * Creates a handle to a Slate resource
	 * A handle is used as fast path for looking up a rendering resource for a given brush when adding Slate draw elements
	 * This can be cached and stored safely in code.  It will become invalid when a resource is destroyed
	 * It is expensive to create a resource so do not do it in time sensitive areas
	 *
	 * @param	Brush		The brush to get a rendering resource handle 
	 * @param	LocalSize	The unscaled size of the draw element using this brush.  This size is used to rescale vector graphics only
	 * @param	DrawScale	The scale of the draw element using this brush.  This scale is used to rescale vector graphics only
	 * @return	The created resource handle.  
	 */
<<<<<<< HEAD
	virtual FSlateResourceHandle GetResourceHandle(const FSlateBrush& Brush, FVector2f LocalSize, float DrawScale);
	virtual FSlateResourceHandle GetResourceHandle(const FSlateBrush& Brush);
=======
	SLATECORE_API virtual FSlateResourceHandle GetResourceHandle(const FSlateBrush& Brush, FVector2f LocalSize, float DrawScale);
	SLATECORE_API virtual FSlateResourceHandle GetResourceHandle(const FSlateBrush& Brush);
>>>>>>> 4af6daef

	virtual FSlateShaderResource* GetFontShaderResource( int32 InTextureAtlasIndex, FSlateShaderResource* FontTextureAtlas, const class UObject* FontMaterial ) { return FontTextureAtlas; }

	/**
	 * Returns the way to access the texture atlas information from this resource manager
	 */
	virtual ISlateAtlasProvider* GetTextureAtlasProvider() = 0;

protected:

	void ClearTextureMap()
	{
		// delete all allocated textures
		for( TMap<FName,FSlateShaderResourceProxy*>::TIterator It(ResourceMap); It; ++It )
		{
			delete It.Value();
		}
		ResourceMap.Empty();
#if WITH_ATLAS_DEBUGGING
		AtlasDebugData.Empty();
#endif
	}

	FString GetResourcePath( const FSlateBrush& InBrush ) const
	{
		// assume the brush name contains the whole path
		return InBrush.GetResourceName().ToString();
	}

	/** Mapping of names to texture pointers */
	TMap<FName,FSlateShaderResourceProxy*> ResourceMap;

#if WITH_ATLAS_DEBUGGING
	TMap<const FAtlasedTextureSlot*, FName> AtlasDebugData;
#endif
private:
	// Non-copyable
	SLATECORE_API FSlateShaderResourceManager(const FSlateShaderResourceManager&);
	SLATECORE_API FSlateShaderResourceManager& operator=(const FSlateShaderResourceManager&);

};<|MERGE_RESOLUTION|>--- conflicted
+++ resolved
@@ -66,13 +66,8 @@
 	 * @param	DrawScale	The scale of the draw element using this brush.  This scale is used to rescale vector graphics only
 	 * @return	The created resource handle.  
 	 */
-<<<<<<< HEAD
-	virtual FSlateResourceHandle GetResourceHandle(const FSlateBrush& Brush, FVector2f LocalSize, float DrawScale);
-	virtual FSlateResourceHandle GetResourceHandle(const FSlateBrush& Brush);
-=======
 	SLATECORE_API virtual FSlateResourceHandle GetResourceHandle(const FSlateBrush& Brush, FVector2f LocalSize, float DrawScale);
 	SLATECORE_API virtual FSlateResourceHandle GetResourceHandle(const FSlateBrush& Brush);
->>>>>>> 4af6daef
 
 	virtual FSlateShaderResource* GetFontShaderResource( int32 InTextureAtlasIndex, FSlateShaderResource* FontTextureAtlas, const class UObject* FontMaterial ) { return FontTextureAtlas; }
 
