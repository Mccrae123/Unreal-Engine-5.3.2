--- conflicted
+++ resolved
@@ -534,11 +534,7 @@
 		WidgetArgsType& EventName##_UObject( UserClass* InUserObject, typename DelegateName::template TMethodPtr< UserClass, VarTypes... > InFunc, VarTypes... Vars )	\
 		{ \
 			_##EventName = DelegateName::CreateUObject( InUserObject, InFunc, Vars... ); \
-<<<<<<< HEAD
-			return *this; \
-=======
-			return static_cast<WidgetArgsType*>(this)->Me(); \
->>>>>>> 4af6daef
+			return static_cast<WidgetArgsType*>(this)->Me(); \
 		} \
 		template< class UserClass, typename... VarTypes >	\
 		WidgetArgsType& EventName##_UObject( UserClass* InUserObject, typename DelegateName::template TConstMethodPtr< UserClass, VarTypes... > InFunc, VarTypes... Vars )	\
