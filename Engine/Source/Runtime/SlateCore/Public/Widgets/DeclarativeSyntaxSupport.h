--- conflicted
+++ resolved
@@ -116,11 +116,7 @@
 		TAttribute< AttrType > _##AttrName
 
 #define SLATE_PRIVATE_ATTRIBUTE_FUNCTION( AttrType, AttrName ) \
-<<<<<<< HEAD
-		WidgetArgsType& AttrName( const TAttribute< AttrType >& InAttribute ) \
-=======
 		WidgetArgsType& AttrName( TAttribute< AttrType > InAttribute ) \
->>>>>>> 6bbb88c8
 		{ \
 			_##AttrName = MoveTemp(InAttribute); \
 			return static_cast<WidgetArgsType*>(this)->Me(); \
@@ -185,35 +181,6 @@
 			_##ArgName = InArg; \
 			return static_cast<WidgetArgsType*>(this)->Me(); \
 		}
-
-<<<<<<< HEAD
-#define SLATE_PRIVATE_ARGUMENT_VARIABLE( ArgType, ArgName ) \
-		ArgType _##ArgName
-		
-
-#define SLATE_PRIVATE_ARGUMENT_FUNCTION( ArgType, ArgName ) \
-		WidgetArgsType& ArgName( ArgType InArg ) \
-		{ \
-			_##ArgName = InArg; \
-			return this->Me(); \
-		}
-=======
-/**
- * Use this macro to add a attribute to the declaration of your widget.
- * An attribute can be a value or a function.
- */
-#define SLATE_ATTRIBUTE( AttrType, AttrName ) \
-		SLATE_PRIVATE_ATTRIBUTE_VARIABLE( AttrType, AttrName ); \
-		SLATE_PRIVATE_ATTRIBUTE_FUNCTION( AttrType, AttrName )
-
-/**
- * Use this macro to declare a slate argument.
- * Arguments differ from attributes in that they can only be values
- */
-#define SLATE_ARGUMENT( ArgType, ArgName ) \
-		SLATE_PRIVATE_ARGUMENT_VARIABLE( ArgType, ArgName ); \
-		SLATE_PRIVATE_ARGUMENT_FUNCTION ( ArgType, ArgName )
->>>>>>> 6bbb88c8
 
 /**
  * Use this macro to add a attribute to the declaration of your widget.
@@ -657,29 +624,6 @@
 
 
 /** Base class for named arguments. Provides settings necessary for all widgets. */
-struct FSlateBaseNamedArgs
-{
-	FSlateBaseNamedArgs() = default;
-
-	SLATE_PRIVATE_ATTRIBUTE_VARIABLE(FText, ToolTipText);
-	SLATE_PRIVATE_ATTRIBUTE_VARIABLE(TSharedPtr<IToolTip>, ToolTip);
-	SLATE_PRIVATE_ATTRIBUTE_VARIABLE(TOptional<EMouseCursor::Type>, Cursor);
-	SLATE_PRIVATE_ATTRIBUTE_VARIABLE(bool, IsEnabled) = true;
-	SLATE_PRIVATE_ATTRIBUTE_VARIABLE(EVisibility, Visibility) = EVisibility::Visible;
-	SLATE_PRIVATE_ARGUMENT_VARIABLE(float, RenderOpacity) = 1.f;
-	SLATE_PRIVATE_ARGUMENT_VARIABLE(bool, ForceVolatile) = false;
-	SLATE_PRIVATE_ARGUMENT_VARIABLE(EWidgetClipping, Clipping) = EWidgetClipping::Inherit;
-	SLATE_PRIVATE_ARGUMENT_VARIABLE(EFlowDirectionPreference, FlowDirectionPreference) = EFlowDirectionPreference::Inherit;
-	SLATE_PRIVATE_ATTRIBUTE_VARIABLE(TOptional<FSlateRenderTransform>, RenderTransform);
-	SLATE_PRIVATE_ATTRIBUTE_VARIABLE(FVector2D, RenderTransformPivot) = FVector2D::ZeroVector;
-	SLATE_PRIVATE_ARGUMENT_VARIABLE(FName, Tag);
-	SLATE_PRIVATE_ARGUMENT_VARIABLE(TOptional<FAccessibleWidgetData>, AccessibleParams);
-	SLATE_PRIVATE_ATTRIBUTE_VARIABLE(FText, AccessibleText);
-	TArray<TSharedRef<ISlateMetaData>> MetaData;
-};
-
-
-/** Base class for named arguments. Provides settings necessary for all widgets. */
 template<typename WidgetType>
 struct TSlateBaseNamedArgs : public FSlateBaseNamedArgs
 {
@@ -690,17 +634,10 @@
 	SLATE_PRIVATE_ATTRIBUTE_FUNCTION(TOptional<EMouseCursor::Type>, Cursor)
 	SLATE_PRIVATE_ATTRIBUTE_FUNCTION(bool, IsEnabled)
 	SLATE_PRIVATE_ATTRIBUTE_FUNCTION(EVisibility, Visibility)
-<<<<<<< HEAD
-	SLATE_PRIVATE_ARGUMENT_FUNCTION(float, RenderOpacity)
-	SLATE_PRIVATE_ARGUMENT_FUNCTION(bool, ForceVolatile)
-	SLATE_PRIVATE_ARGUMENT_FUNCTION(EWidgetClipping, Clipping)
-	SLATE_PRIVATE_ARGUMENT_FUNCTION(EFlowDirectionPreference, FlowDirectionPreference)
-=======
 	SLATE_PRIVATE_ARGUMENT_FUNCTION(bool, ForceVolatile)
 	SLATE_PRIVATE_ARGUMENT_FUNCTION(EWidgetClipping, Clipping)
 	SLATE_PRIVATE_ARGUMENT_FUNCTION(EFlowDirectionPreference, FlowDirectionPreference)
 	SLATE_PRIVATE_ARGUMENT_FUNCTION(float, RenderOpacity)
->>>>>>> 6bbb88c8
 	SLATE_PRIVATE_ATTRIBUTE_FUNCTION(TOptional<FSlateRenderTransform>, RenderTransform)
 	SLATE_PRIVATE_ATTRIBUTE_FUNCTION(FVector2D, RenderTransformPivot)
 	SLATE_PRIVATE_ARGUMENT_FUNCTION(FName, Tag)
@@ -989,10 +926,7 @@
 		_Widget->SWidgetConstruct(InArgs);
 		_RequiredArgs.CallConstruct(_Widget, InArgs);
 		_Widget->CacheVolatility();
-<<<<<<< HEAD
-=======
 		_Widget->bIsDeclarativeSyntaxConstructionCompleted = true;
->>>>>>> 6bbb88c8
 
 		return _Widget;
 	}
