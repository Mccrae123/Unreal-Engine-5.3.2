--- conflicted
+++ resolved
@@ -225,69 +225,39 @@
 		{ \
 			_##ArgName = InArg; \
 			return static_cast<WidgetArgsType*>(this)->Me(); \
-<<<<<<< HEAD
-		}\
-		\
-=======
 		}
 #define SLATE_PRIVATE_STYLE_ARGUMENT_FUNCTION_WIDGETSTYLE_PTR( ArgType, ArgName ) \
->>>>>>> d731a049
 		WidgetArgsType& ArgName( const class USlateWidgetStyleAsset* const InSlateStyleAsset ) \
 		{ \
 			_##ArgName = InSlateStyleAsset->GetStyleChecked< ArgType >(); \
 			return static_cast<WidgetArgsType*>(this)->Me(); \
-<<<<<<< HEAD
-		}\
-		\
-=======
 		}
 #define SLATE_PRIVATE_STYLE_ARGUMENT_FUNCTION_WIDGETSTYLE_WEAKPTR( ArgType, ArgName ) \
->>>>>>> d731a049
 		WidgetArgsType& ArgName( const TWeakObjectPtr< const class USlateWidgetStyleAsset >& InSlateStyleAsset ) \
 		{ \
 			_##ArgName = InSlateStyleAsset.Get()->GetStyleChecked< ArgType >(); \
 			return static_cast<WidgetArgsType*>(this)->Me(); \
-<<<<<<< HEAD
-		}\
-		\
-=======
 		}
 #define SLATE_PRIVATE_STYLE_ARGUMENT_FUNCTION_SLATESTYLE_PTR( ArgType, ArgName ) \
->>>>>>> d731a049
 		WidgetArgsType& ArgName( const class ISlateStyle* InSlateStyle, const FName& StyleName, const ANSICHAR* Specifier = nullptr ) \
 		{ \
 			check( InSlateStyle != nullptr ); \
 			_##ArgName = &InSlateStyle->GetWidgetStyle< ArgType >( StyleName, Specifier ); \
 			return static_cast<WidgetArgsType*>(this)->Me(); \
-<<<<<<< HEAD
-		}\
-		\
-=======
 		}
 #define SLATE_PRIVATE_STYLE_ARGUMENT_FUNCTION_SLATESTYLE_REF( ArgType, ArgName ) \
->>>>>>> d731a049
 		WidgetArgsType& ArgName( const class ISlateStyle& InSlateStyle, const FName& StyleName, const ANSICHAR* Specifier = nullptr ) \
 		{ \
 			_##ArgName = &InSlateStyle.GetWidgetStyle< ArgType >( StyleName, Specifier ); \
 			return static_cast<WidgetArgsType*>(this)->Me(); \
-<<<<<<< HEAD
-		}\
-		\
-=======
 		}
 #define SLATE_PRIVATE_STYLE_ARGUMENT_FUNCTION_SLATESTYLE_WEAKPTR( ArgType, ArgName ) \
->>>>>>> d731a049
 		WidgetArgsType& ArgName( const TWeakObjectPtr< const class ISlateStyle >& InSlateStyle, const FName& StyleName, const ANSICHAR* Specifier = nullptr ) \
 		{ \
 			_##ArgName = &InSlateStyle.Get()->GetWidgetStyle< ArgType >( StyleName, Specifier ); \
 			return static_cast<WidgetArgsType*>(this)->Me(); \
-<<<<<<< HEAD
-		} \
-		\
-=======
 		}
 #define SLATE_PRIVATE_STYLE_ARGUMENT_FUNCTION_SLATESTYLE_SHAREDPTR( ArgType, ArgName ) \
->>>>>>> d731a049
 		WidgetArgsType& ArgName( const TSharedPtr< const class ISlateStyle >& InSlateStyle, const FName& StyleName, const ANSICHAR* Specifier = nullptr ) \
 		{ \
 			_##ArgName = &InSlateStyle->GetWidgetStyle< ArgType >( StyleName, Specifier ); \
