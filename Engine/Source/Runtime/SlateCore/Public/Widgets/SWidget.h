// Copyright 1998-2019 Epic Games, Inc. All Rights Reserved.

#pragma once

#include "CoreMinimal.h"
#include "Misc/Attribute.h"
#include "Misc/FrameValue.h"
#include "Stats/Stats.h"
#include "Styling/SlateColor.h"
#include "Layout/SlateRect.h"
#include "Layout/Visibility.h"
#include "Layout/Clipping.h"
#include "Layout/Geometry.h"
#include "Layout/ArrangedWidget.h"
#include "Layout/LayoutGeometry.h"
#include "Layout/Margin.h"
#include "Layout/FlowDirection.h"
#include "Rendering/SlateLayoutTransform.h"
#include "Input/CursorReply.h"
#include "Input/Reply.h"
#include "Input/NavigationReply.h"
#include "Input/PopupMethodReply.h"
#include "Types/ISlateMetaData.h"
#include "Types/WidgetActiveTimerDelegate.h"
#include "Textures/SlateShaderResource.h"
#include "SlateGlobals.h"
<<<<<<< HEAD
=======
#include "Types/PaintArgs.h"
#include "FastUpdate/WidgetProxy.h"
>>>>>>> 710d7cac
#include "Widgets/Accessibility/SlateWidgetAccessibleTypes.h"

class FActiveTimerHandle;
class FArrangedChildren;
class FChildren;
class FPaintArgs;
class FSlateWindowElementList;
class FSlotBase;
class FWeakWidgetPath;
class FWidgetPath;
class IToolTip;
class SWidget;
struct FSlateBrush;
struct FSlatePaintElementLists;

<<<<<<< HEAD
enum class EAccessibleType : uint8
{
	Main,
	Summary
};

/** Widget update flags for fast path.  Work in progress, do not modify */
enum class EWidgetUpdateFlags : uint8
{
	None = 0,

	NeedsTick = 1 << 2,
=======
>>>>>>> 710d7cac


DECLARE_DWORD_COUNTER_STAT_EXTERN(TEXT("STAT_SlateVeryVerboseStatGroupTester"), STAT_SlateVeryVerboseStatGroupTester, STATGROUP_SlateVeryVerbose, SLATECORE_API);
DECLARE_DWORD_COUNTER_STAT_EXTERN(TEXT("Widgets Created (Per Frame)"), STAT_SlateTotalWidgetsPerFrame, STATGROUP_Slate, SLATECORE_API);
DECLARE_DWORD_COUNTER_STAT_EXTERN(TEXT("SWidget::Paint (Count)"), STAT_SlateNumPaintedWidgets, STATGROUP_Slate, SLATECORE_API);
DECLARE_DWORD_COUNTER_STAT_EXTERN(TEXT("SWidget::Tick (Count)"), STAT_SlateNumTickedWidgets, STATGROUP_Slate, SLATECORE_API);
DECLARE_CYCLE_STAT_EXTERN(TEXT("Execute Active Timers"), STAT_SlateExecuteActiveTimers, STATGROUP_Slate, SLATECORE_API);
DECLARE_CYCLE_STAT_EXTERN(TEXT("Tick Widgets"), STAT_SlateTickWidgets, STATGROUP_Slate, SLATECORE_API);
DECLARE_CYCLE_STAT_EXTERN(TEXT("SlatePrepass"), STAT_SlatePrepass, STATGROUP_Slate, SLATECORE_API);

DECLARE_DWORD_ACCUMULATOR_STAT_EXTERN(TEXT("Total Widgets"), STAT_SlateTotalWidgets, STATGROUP_SlateMemory, SLATECORE_API);
DECLARE_MEMORY_STAT_EXTERN(TEXT("SWidget Total Allocated Size"), STAT_SlateSWidgetAllocSize, STATGROUP_SlateMemory, SLATECORE_API);


/** Delegate type for handling mouse events */
DECLARE_DELEGATE_RetVal_TwoParams(
	FReply, FPointerEventHandler,
	/** The geometry of the widget*/
	const FGeometry&,
	/** The Mouse Event that we are processing */
	const FPointerEvent&)

DECLARE_DELEGATE_TwoParams(
	FNoReplyPointerEventHandler,
	/** The geometry of the widget*/
	const FGeometry&,
	/** The Mouse Event that we are processing */
	const FPointerEvent&)

DECLARE_DELEGATE_OneParam(
	FSimpleNoReplyPointerEventHandler,
	/** The Mouse Event that we are processing */
	const FPointerEvent&)

enum class EPopupMethod : uint8;

namespace SharedPointerInternals
{
	template <typename ObjectType>
	class TIntrusiveReferenceController;
}

class SLATECORE_API FSlateControlledConstruction
{
public:
	FSlateControlledConstruction(){}
	virtual ~FSlateControlledConstruction(){}
	
private:
	/** UI objects cannot be copy-constructed */
	FSlateControlledConstruction(const FSlateControlledConstruction& Other) = delete;
	
	/** UI objects cannot be copied. */
	void operator= (const FSlateControlledConstruction& Other) = delete;

	/** Widgets should only ever be constructed via SNew or SAssignNew */
	void* operator new ( const size_t InSize )
	{
		return FMemory::Malloc(InSize);
	}

	/** Widgets should only ever be constructed via SNew or SAssignNew */
	void* operator new ( const size_t InSize, void* Addr )
	{
		return Addr;
	}

	template<class WidgetType, bool bIsUserWidget>
	friend struct TWidgetAllocator;

	template <typename ObjectType>
	friend class SharedPointerInternals::TIntrusiveReferenceController;

public:
	void operator delete(void* mem)
	{
		FMemory::Free(mem);
	}
};

enum class EAccessibleType : uint8
{
	Main,
	Summary
};

/**
 * The different types of invalidation that are possible for a widget.
 */
enum class EInvalidateWidgetReason : uint8
{
	None = 0,

	/**
	 * Use Layout invalidation if your widget needs to change desired size.  This is an expensive invalidation so do not use if all you need to do is redraw a widget
	 */
	Layout = 1 << 0,

	/**
	 * Use when the painting of widget has been altered, but nothing affecting sizing.
	 */
	Paint = 1 << 1,

	/**
	 * Use if just the volatility of the widget has been adjusted.
	 */
	Volatility = 1 << 2,

	/**
	 * A child was added or removed.   (this implies layout)
	 */
	ChildOrder = 1 << 3,

	/** A Widgets render transform changed */
	RenderTransform = 1 << 4,

	/**
	 * Changing visibility (this implies layout)
	 */
	Visibility = 1 << 5,

	/**
	 * Use Paint invalidation if you're changing a normal property involving painting or sizing.
	 * Additionally if the property that was changed affects Volatility in anyway, it's important
	 * that you invalidate volatility so that it can be recalculated and cached.
	 */
	PaintAndVolatility = Paint | Volatility,
	/**
	 * Use Layout invalidation if you're changing a normal property involving painting or sizing.
	 * Additionally if the property that was changed affects Volatility in anyway, it's important
	 * that you invalidate volatility so that it can be recalculated and cached.
	 */
	LayoutAndVolatility = Layout | Volatility,


	/**
	 * Do not use this ever unless you know what you are doing
	 */
	All UE_DEPRECATED(4.22, "EInvalidateWidget::All has been deprecated.  You probably wanted EInvalidateWidget::Layout but if you need more than that then use bitwise or to combine them") = 0xff
};

ENUM_CLASS_FLAGS(EInvalidateWidgetReason)

// This typedefed because EInvalidateWidget will be deprecated soon
typedef EInvalidateWidgetReason EInvalidateWidget;


/**
 * An FPopupLayer hosts the pop-up content which could be anything you want to appear on top of a widget.
 * The widget must understand how to host pop-ups to make use of this.
 */
class FPopupLayer : public TSharedFromThis<FPopupLayer>
{
public:
	FPopupLayer(const TSharedRef<SWidget>& InitHostWidget, const TSharedRef<SWidget>& InitPopupContent)
		: HostWidget(InitHostWidget)
		, PopupContent(InitPopupContent)
	{
	}

	virtual ~FPopupLayer() { }
	
	virtual TSharedRef<SWidget> GetHost() { return HostWidget; }
	virtual TSharedRef<SWidget> GetContent() { return PopupContent; }
	virtual FSlateRect GetAbsoluteClientRect() = 0;

	virtual void Remove() = 0;

private:
	TSharedRef<SWidget> HostWidget;
	TSharedRef<SWidget> PopupContent;
};


class IToolTip;

/**
 * HOW TO DEPRECATE SLATE_ATTRIBUTES
 * 
 * SLATE_ATTRIBUTE(ECheckBoxState, IsChecked)
 *
 * UE_DEPRECATED(4.xx, "Please use IsChecked(TAttribute<ECheckBoxState>)")
 * FArguments& IsChecked(bool InIsChecked)
 * {
 * 		_IsChecked = InIsChecked ? ECheckBoxState::Checked : ECheckBoxState::Unchecked;
 * 		return Me();
 * }
 *
 * // This version would prevent ambiguous conversions.
 * FArguments& IsChecked(ECheckBoxState InIsChecked)
 * {
 *		_IsChecked = InIsChecked;
 * 		return Me();
 * }
 */


/**
 * Abstract base class for Slate widgets.
 *
 * STOP. DO NOT INHERIT DIRECTLY FROM WIDGET!
 *
 * Inheritance:
 *   Widget is not meant to be directly inherited. Instead consider inheriting from LeafWidget or Panel,
 *   which represent intended use cases and provide a succinct set of methods which to override.
 *
 *   SWidget is the base class for all interactive Slate entities. SWidget's public interface describes
 *   everything that a Widget can do and is fairly complex as a result.
 * 
 * Events:
 *   Events in Slate are implemented as virtual functions that the Slate system will call
 *   on a Widget in order to notify the Widget about an important occurrence (e.g. a key press)
 *   or querying the Widget regarding some information (e.g. what mouse cursor should be displayed).
 *
 *   Widget provides a default implementation for most events; the default implementation does nothing
 *   and does not handle the event.
 *
 *   Some events are able to reply to the system by returning an FReply, FCursorReply, or similar
 *   object. 
 */
class SLATECORE_API SWidget
	: public FSlateControlledConstruction,
	public TSharedFromThis<SWidget>		// Enables 'this->AsShared()'
{
	friend struct FCurveSequence;
	friend class FWidgetProxy;
	friend class FSlateInvalidationRoot;
	friend class FSlateWindowElementList;
	friend class SWindow;
	friend struct FSlateCachedElementList;
#if WITH_SLATE_DEBUGGING
	friend struct FInvalidatedWidgetDrawer;
#endif
public:

	/**
	 * Construct a SWidget based on initial parameters.
	 */
	void Construct(
		const TAttribute<FText>& InToolTipText,
		const TSharedPtr<IToolTip>& InToolTip,
		const TAttribute< TOptional<EMouseCursor::Type> >& InCursor,
		const TAttribute<bool>& InEnabledState,
		const TAttribute<EVisibility>& InVisibility,
		const float InRenderOpacity,
		const TAttribute<TOptional<FSlateRenderTransform>>& InTransform,
		const TAttribute<FVector2D>& InTransformPivot,
		const FName& InTag,
		const bool InForceVolatile,
		const EWidgetClipping InClipping,
		const EFlowDirectionPreference InFlowPreference,
		const TOptional<FAccessibleWidgetData>& InAccessibleData,
		const TArray<TSharedRef<ISlateMetaData>>& InMetaData);

	void SWidgetConstruct(const TAttribute<FText>& InToolTipText,
		const TSharedPtr<IToolTip>& InToolTip,
		const TAttribute< TOptional<EMouseCursor::Type> >& InCursor,
		const TAttribute<bool>& InEnabledState,
		const TAttribute<EVisibility>& InVisibility,
		const float InRenderOpacity,
		const TAttribute<TOptional<FSlateRenderTransform>>& InTransform,
		const TAttribute<FVector2D>& InTransformPivot,
		const FName& InTag,
		const bool InForceVolatile,
		const EWidgetClipping InClipping,
		const EFlowDirectionPreference InFlowPreference,
		const TOptional<FAccessibleWidgetData>& InAccessibleData,
		const TArray<TSharedRef<ISlateMetaData>>& InMetaData);

	//
	// GENERAL EVENTS
	//

	/**
	 * Called to tell a widget to paint itself (and it's children).
	 *
	 * The widget should respond by populating the OutDrawElements array with FDrawElements
	 * that represent it and any of its children.
	 *
	 * @param Args              All the arguments necessary to paint this widget (@todo umg: move all params into this struct)
	 * @param AllottedGeometry  The FGeometry that describes an area in which the widget should appear.
	 * @param MyCullingRect    The clipping rectangle allocated for this widget and its children.
	 * @param OutDrawElements   A list of FDrawElements to populate with the output.
	 * @param LayerId           The Layer onto which this widget should be rendered.
	 * @param InColorAndOpacity Color and Opacity to be applied to all the descendants of the widget being painted
	 * @param bParentEnabled	True if the parent of this widget is enabled.
	 * @return The maximum layer ID attained by this widget or any of its children.
	 */
	int32 Paint(const FPaintArgs& Args, const FGeometry& AllottedGeometry, const FSlateRect& MyCullingRect, FSlateWindowElementList& OutDrawElements, int32 LayerId, const FWidgetStyle& InWidgetStyle, bool bParentEnabled) const;

	/**
	 * Ticks this widget with Geometry.  Override in derived classes, but always call the parent implementation.
	 *
	 * @param  AllottedGeometry The space allotted for this widget
	 * @param  InCurrentTime  Current absolute real time
	 * @param  InDeltaTime  Real time passed since last tick
	 */
	virtual void Tick(const FGeometry& AllottedGeometry, const double InCurrentTime, const float InDeltaTime);

	//
	// KEY INPUT
	//

	/**
	 * Called when focus is given to this widget.  This event does not bubble.
	 *
	 * @param MyGeometry The Geometry of the widget receiving the event
	 * @param  InFocusEvent  The FocusEvent
	 * @return  Returns whether the event was handled, along with other possible actions
	 */
	virtual FReply OnFocusReceived(const FGeometry& MyGeometry, const FFocusEvent& InFocusEvent);

	/**
	 * Called when this widget loses focus.  This event does not bubble.
	 *
	 * @param InFocusEvent The FocusEvent
	 */
	virtual void OnFocusLost(const FFocusEvent& InFocusEvent);

	/** Called whenever a focus path is changing on all the widgets within the old and new focus paths */
	UE_DEPRECATED(4.13, "Please use the newer version of OnFocusChanging that takes a FocusEvent")
	virtual void OnFocusChanging(const FWeakWidgetPath& PreviousFocusPath, const FWidgetPath& NewWidgetPath);

	/** Called whenever a focus path is changing on all the widgets within the old and new focus paths */
	virtual void OnFocusChanging(const FWeakWidgetPath& PreviousFocusPath, const FWidgetPath& NewWidgetPath, const FFocusEvent& InFocusEvent);

	/**
	 * Called after a character is entered while this widget has keyboard focus
	 *
	 * @param MyGeometry The Geometry of the widget receiving the event
	 * @param  InCharacterEvent  Character event
	 * @return  Returns whether the event was handled, along with other possible actions
	 */
	virtual FReply OnKeyChar(const FGeometry& MyGeometry, const FCharacterEvent& InCharacterEvent);

	/**
	 * Called after a key is pressed when this widget or a child of this widget has focus
	 * If a widget handles this event, OnKeyDown will *not* be passed to the focused widget.
	 *
	 * This event is primarily to allow parent widgets to consume an event before a child widget processes
	 * it and it should be used only when there is no better design alternative.
	 *
	 * @param MyGeometry The Geometry of the widget receiving the event
	 * @param InKeyEvent  Key event
	 * @return Returns whether the event was handled, along with other possible actions
	 */
	virtual FReply OnPreviewKeyDown(const FGeometry& MyGeometry, const FKeyEvent& InKeyEvent);

	/**
	 * Called after a key is pressed when this widget has focus (this event bubbles if not handled)
	 *
	 * @param MyGeometry The Geometry of the widget receiving the event
	 * @param InKeyEvent  Key event
	 * @return Returns whether the event was handled, along with other possible actions
	 */
	virtual FReply OnKeyDown(const FGeometry& MyGeometry, const FKeyEvent& InKeyEvent);

	/**
	 * Called after a key is released when this widget has focus
	 *
	 * @param MyGeometry The Geometry of the widget receiving the event
	 * @param InKeyEvent  Key event
	 * @return Returns whether the event was handled, along with other possible actions
	 */
	virtual FReply OnKeyUp(const FGeometry& MyGeometry, const FKeyEvent& InKeyEvent);

	/**
	 * Called when an analog value changes on a button that supports analog
	 *
	 * @param MyGeometry The Geometry of the widget receiving the event
	 * @param InAnalogInputEvent Analog input event
	 * @return Returns whether the event was handled, along with other possible actions
	 */
	virtual FReply OnAnalogValueChanged(const FGeometry& MyGeometry, const FAnalogInputEvent& InAnalogInputEvent);

	//
	// MOUSE INPUT
	//

	/**
	 * The system calls this method to notify the widget that a mouse button was pressed within it. This event is bubbled.
	 *
	 * @param MyGeometry The Geometry of the widget receiving the event
	 * @param MouseEvent Information about the input event
	 * @return Whether the event was handled along with possible requests for the system to take action.
	 */
	virtual FReply OnMouseButtonDown(const FGeometry& MyGeometry, const FPointerEvent& MouseEvent);

	/**
	 * Just like OnMouseButtonDown, but tunnels instead of bubbling.
	 * If this even is handled, OnMouseButtonDown will not be sent.
	 *
	 * Use this event sparingly as preview events generally make UIs more
	 * difficult to reason about.
	 */
	virtual FReply OnPreviewMouseButtonDown(const FGeometry& MyGeometry, const FPointerEvent& MouseEvent);

	/**
	 * The system calls this method to notify the widget that a mouse button was release within it. This event is bubbled.
	 *
	 * @param MyGeometry The Geometry of the widget receiving the event
	 * @param MouseEvent Information about the input event
	 * @return Whether the event was handled along with possible requests for the system to take action.
	 */
	virtual FReply OnMouseButtonUp(const FGeometry& MyGeometry, const FPointerEvent& MouseEvent);

	/**
	 * The system calls this method to notify the widget that a mouse moved within it. This event is bubbled.
	 *
	 * @param MyGeometry The Geometry of the widget receiving the event
	 * @param MouseEvent Information about the input event
	 * @return Whether the event was handled along with possible requests for the system to take action.
	 */
	virtual FReply OnMouseMove(const FGeometry& MyGeometry, const FPointerEvent& MouseEvent);

	/**
	 * The system will use this event to notify a widget that the cursor has entered it. This event is uses a custom bubble strategy.
	 *
	 * @param MyGeometry The Geometry of the widget receiving the event
	 * @param MouseEvent Information about the input event
	 */
	virtual void OnMouseEnter(const FGeometry& MyGeometry, const FPointerEvent& MouseEvent);

	/**
	 * The system will use this event to notify a widget that the cursor has left it. This event is uses a custom bubble strategy.
	 *
	 * @param MouseEvent Information about the input event
	 */
	virtual void OnMouseLeave(const FPointerEvent& MouseEvent);

	/**
	 * Called when the mouse wheel is spun. This event is bubbled.
	 *
	 * @param  MouseEvent  Mouse event
	 * @return  Returns whether the event was handled, along with other possible actions
	 */
	virtual FReply OnMouseWheel(const FGeometry& MyGeometry, const FPointerEvent& MouseEvent);

	/**
	 * The system asks each widget under the mouse to provide a cursor. This event is bubbled.
	 *
	 * @return FCursorReply::Unhandled() if the event is not handled; return FCursorReply::Cursor() otherwise.
	 */
	virtual FCursorReply OnCursorQuery(const FGeometry& MyGeometry, const FPointerEvent& CursorEvent) const;

	/**
	 * After OnCursorQuery has specified a cursor type the system asks each widget under the mouse to map that cursor to a widget. This event is bubbled.
	 *
	 * @return TOptional<TSharedRef<SWidget>>() if you don't have a mapping otherwise return the Widget to show.
	 */
	virtual TOptional<TSharedRef<SWidget>> OnMapCursor(const FCursorReply& CursorReply) const;

	/**
	 * Called when a mouse button is double clicked.  Override this in derived classes.
	 *
	 * @param  InMyGeometry  Widget geometry
	 * @param  InMouseEvent  Mouse button event
	 * @return  Returns whether the event was handled, along with other possible actions
	 */
	virtual FReply OnMouseButtonDoubleClick(const FGeometry& InMyGeometry, const FPointerEvent& InMouseEvent);

	/**
	 * Called when Slate wants to visualize tooltip.
	 * If nobody handles this event, Slate will use default tooltip visualization.
	 * If you override this event, you should probably return true.
	 *
	 * @param  TooltipContent    The TooltipContent that I may want to visualize.
	 * @return true if this widget visualized the tooltip content; i.e., the event is handled.
	 */
	virtual bool OnVisualizeTooltip(const TSharedPtr<SWidget>& TooltipContent);

	/**
	 * Visualize a new pop-up if possible.  If it's not possible for this widget to host the pop-up
	 * content you'll get back an invalid pointer to the layer.  The returned FPopupLayer allows you
	 * to remove the pop-up when you're done with it
	 *
	 * @param PopupContent The widget to try and host overlaid on top of the widget.
	 *
	 * @return a valid FPopupLayer if this widget supported hosting it.  You can call Remove() on this to destroy the pop-up.
	 */
	virtual TSharedPtr<FPopupLayer> OnVisualizePopup(const TSharedRef<SWidget>& PopupContent);

	/**
	 * Called when Slate detects that a widget started to be dragged.
	 * Usage:
	 * A widget can ask Slate to detect a drag.
	 * OnMouseDown() reply with FReply::Handled().DetectDrag( SharedThis(this) ).
	 * Slate will either send an OnDragDetected() event or do nothing.
	 * If the user releases a mouse button or leaves the widget before
	 * a drag is triggered (maybe user started at the very edge) then no event will be
	 * sent.
	 *
	 * @param  InMyGeometry  Widget geometry
	 * @param  InMouseEvent  MouseMove that triggered the drag
	 */
	virtual FReply OnDragDetected(const FGeometry& MyGeometry, const FPointerEvent& MouseEvent);

	//
	// DRAG AND DROP (DragDrop)
	//

	/**
	 * Called during drag and drop when the drag enters a widget.
	 *
	 * Enter/Leave events in slate are meant as lightweight notifications.
	 * So we do not want to capture mouse or set focus in response to these.
	 * However, OnDragEnter must also support external APIs (e.g. OLE Drag/Drop)
	 * Those require that we let them know whether we can handle the content
	 * being dragged OnDragEnter.
	 *
	 * The concession is to return a can_handled/cannot_handle
	 * boolean rather than a full FReply.
	 *
	 * @param MyGeometry      The geometry of the widget receiving the event.
	 * @param DragDropEvent   The drag and drop event.
	 *
	 * @return A reply that indicated whether the contents of the DragDropEvent can potentially be processed by this widget.
	 */
	virtual void OnDragEnter(const FGeometry& MyGeometry, const FDragDropEvent& DragDropEvent);

	/**
	 * Called during drag and drop when the drag leaves a widget.
	 *
	 * @param DragDropEvent   The drag and drop event.
	 */
	virtual void OnDragLeave(const FDragDropEvent& DragDropEvent);

	/**
	 * Called during drag and drop when the the mouse is being dragged over a widget.
	 *
	 * @param MyGeometry      The geometry of the widget receiving the event.
	 * @param DragDropEvent   The drag and drop event.
	 * @return A reply that indicated whether this event was handled.
	 */
	virtual FReply OnDragOver(const FGeometry& MyGeometry, const FDragDropEvent& DragDropEvent);

	/**
	 * Called when the user is dropping something onto a widget; terminates drag and drop.
	 *
	 * @param MyGeometry      The geometry of the widget receiving the event.
	 * @param DragDropEvent   The drag and drop event.
	 * @return A reply that indicated whether this event was handled.
	 */
	virtual FReply OnDrop(const FGeometry& MyGeometry, const FDragDropEvent& DragDropEvent);

	//
	// TOUCH and GESTURES
	//

	/**
	 * Called when the user performs a gesture on trackpad. This event is bubbled.
	 *
	 * @param  GestureEvent  gesture event
	 * @return  Returns whether the event was handled, along with other possible actions
	 */
	virtual FReply OnTouchGesture(const FGeometry& MyGeometry, const FPointerEvent& GestureEvent);

	/**
	 * Called when a touchpad touch is started (finger down)
	 *
	 * @param InTouchEvent	The touch event generated
	 */
	virtual FReply OnTouchStarted(const FGeometry& MyGeometry, const FPointerEvent& InTouchEvent);

	/**
	 * Called when a touchpad touch is moved  (finger moved)
	 *
	 * @param InTouchEvent	The touch event generated
	 */
	virtual FReply OnTouchMoved(const FGeometry& MyGeometry, const FPointerEvent& InTouchEvent);

	/**
	 * Called when a touchpad touch is ended (finger lifted)
	 *
	 * @param InTouchEvent	The touch event generated
	 */
	virtual FReply OnTouchEnded(const FGeometry& MyGeometry, const FPointerEvent& InTouchEvent);

	/**
	 * Called when a touchpad touch force changes
	 *
	 * @param InTouchEvent	The touch event generated
	 */
	virtual FReply OnTouchForceChanged(const FGeometry& MyGeometry, const FPointerEvent& TouchEvent);

	/**
	 * Called when a touchpad touch first moves after TouchStarted
	 *
	 * @param InTouchEvent	The touch event generated
	 */
	virtual FReply OnTouchFirstMove(const FGeometry& MyGeometry, const FPointerEvent& TouchEvent);

	/**
	 * Called when motion is detected (controller or device)
	 * e.g. Someone tilts or shakes their controller.
	 *
	 * @param InMotionEvent	The motion event generated
	 */
	virtual FReply OnMotionDetected(const FGeometry& MyGeometry, const FMotionEvent& InMotionEvent);

	/**
	 * Called to determine if we should render the focus brush.
	 *
	 * @param InFocusCause	The cause of focus
	 */
	virtual TOptional<bool> OnQueryShowFocus(const EFocusCause InFocusCause) const;

	/**
	 * Popups can manifest in a NEW OS WINDOW or via an OVERLAY in an existing window.
	 * This can be set explicitly on SMenuAnchor, or can be determined by a scoping widget.
	 * A scoping widget can reply to OnQueryPopupMethod() to drive all its descendants'
	 * poup methods.
	 *
	 * e.g. Fullscreen games cannot summon a new window, so game SViewports will reply with
	 *      EPopupMethod::UserCurrentWindow. This makes all the menu anchors within them
	 *      use the current window.
	 */
	virtual FPopupMethodReply OnQueryPopupMethod() const;

	virtual TSharedPtr<FVirtualPointerPosition> TranslateMouseCoordinateFor3DChild(const TSharedRef<SWidget>& ChildWidget, const FGeometry& MyGeometry, const FVector2D& ScreenSpaceMouseCoordinate, const FVector2D& LastScreenSpaceMouseCoordinate) const;

	/**
	 * All the pointer (mouse, touch, stylus, etc.) events from this frame have been routed.
	 * This is a widget's chance to act on any accumulated data.
	 */
	virtual void OnFinishedPointerInput();

	/**
	 * All the key (keyboard, gamepay, joystick, etc.) input from this frame has been routed.
	 * This is a widget's chance to act on any accumulated data.
	 */
	virtual void OnFinishedKeyInput();

	/**
	 * Called when navigation is requested
	 * e.g. Left Joystick, Direction Pad, Arrow Keys can generate navigation events.
	 *
	 * @param InNavigationEvent	The navigation event generated
	 */
	virtual FNavigationReply OnNavigation(const FGeometry& MyGeometry, const FNavigationEvent& InNavigationEvent);

	/**
	 * Called when the mouse is moved over the widget's window, to determine if we should report whether
	 * OS-specific features should be active at this location (such as a title bar grip, system menu, etc.)
	 * Usually you should not need to override this function.
	 *
	 * @return	The window "zone" the cursor is over, or EWindowZone::Unspecified if no special behavior is needed
	 */
	virtual EWindowZone::Type GetWindowZoneOverride() const;

#if WITH_ACCESSIBILITY
	virtual TSharedRef<class FSlateAccessibleWidget> CreateAccessibleWidget();
#endif

public:
	//	
	// LAYOUT
	//

	bool NeedsPrepass() const { return bNeedsPrepass; }
	/** DEPRECATED version of SlatePrepass that assumes no scaling beyond AppScale*/
	//UE_DEPRECATED(4.20, "SlatePrepass requires a layout scale to be accurate.")
	void SlatePrepass();

	/**
	 * Descends to leaf-most widgets in the hierarchy and gathers desired sizes on the way up.
	 * i.e. Caches the desired size of all of this widget's children recursively, then caches desired size for itself.
	 */
	void SlatePrepass(float InLayoutScaleMultiplier);

	void SetCanTick(bool bInCanTick) { bInCanTick ? AddUpdateFlags(EWidgetUpdateFlags::NeedsTick) : RemoveUpdateFlags(EWidgetUpdateFlags::NeedsTick); }
	bool GetCanTick() const { return HasAnyUpdateFlags(EWidgetUpdateFlags::NeedsTick); }

	virtual void ChildLayoutChanged(EInvalidateWidget InvalidateReason);

	const FSlateWidgetPersistentState& GetPersistentState() const { return PersistentState; }
	const FWidgetProxyHandle GetProxyHandle() const { return FastPathProxyHandle; }

	/** @return the DesiredSize that was computed the last time CacheDesiredSize() was called. */
	FVector2D GetDesiredSize() const;

	void AssignParentWidget(TSharedPtr<SWidget> InParent);
	bool ConditionallyDetatchParentWidget(SWidget* InExpectedParent);

	/**  */
	virtual bool ValidatePathToChild(SWidget* InChild) { return true; }

	FORCEINLINE bool IsParentValid() const { return ParentWidgetPtr.IsValid(); }
	FORCEINLINE TSharedPtr<SWidget> GetParentWidget() const { return ParentWidgetPtr.Pin(); }

	FORCEINLINE TSharedPtr<SWidget> Advanced_GetPaintParentWidget() const { return PersistentState.PaintParent.Pin(); }

	/**
	 * Calculates what if any clipping state changes need to happen when drawing this widget.
	 * @return the culling rect that should be used going forward.
	 */
	FSlateRect CalculateCullingAndClippingRules(const FGeometry& AllottedGeometry, const FSlateRect& MyCullingRect, bool& bClipToBounds, bool& bAlwaysClip, bool& bIntersectClipBounds) const;

protected:
	virtual bool CustomPrepass(float LayoutScaleMultiplier) { return false; }
	void AssignIndicesToChildren(FSlateInvalidationRoot& Root, int32 ParentIndex, TArray<FWidgetProxy, TMemStackAllocator<>>& FastPathList, bool bParentVisible, bool bParentVolatile);

	/**
	 * The system calls this method. It performs a breadth-first traversal of every visible widget and asks
	 * each widget to cache how big it needs to be in order to present all of its content.
	 */
	virtual void CacheDesiredSize(float InLayoutScaleMultiplier);

	/**
	 * Compute the ideal size necessary to display this widget. For aggregate widgets (e.g. panels) this size should include the
	 * size necessary to show all of its children. CacheDesiredSize() guarantees that the size of descendants is computed and cached
	 * before that of the parents, so it is safe to call GetDesiredSize() for any children while implementing this method.
	 *
	 * Note that ComputeDesiredSize() is meant as an aide to the developer. It is NOT meant to be very robust in many cases. If your
	 * widget is simulating a bouncing ball, you should just return a reasonable size; e.g. 160x160. Let the programmer set up a reasonable
	 * rule of resizing the bouncy ball simulation.
	 *
	 * @param  LayoutScaleMultiplier    This parameter is safe to ignore for almost all widgets; only really affects text measuring.
	 *
	 * @return The desired size.
	 */
	virtual FVector2D ComputeDesiredSize(float LayoutScaleMultiplier) const = 0;

	bool HasAnyUpdateFlags(EWidgetUpdateFlags FlagsToCheck) const
	{
		return EnumHasAnyFlags(UpdateFlags, FlagsToCheck);
	}

private:

	void UpdateFastPathVisibility(bool bParentVisible, bool bWidgetRemoved);

	void UpdateFastPathVolatility(bool bParentVolatile);

	/**
	 * Explicitly set the desired size. This is highly advanced functionality that is meant
	 * to be used in conjunction with overriding CacheDesiredSize. Use ComputeDesiredSize() instead.
	 */
	void SetDesiredSize(const FVector2D& InDesiredSize)
	{
		DesiredSize = InDesiredSize;
	}

	void LayoutChanged(EInvalidateWidget InvalidateReason);

	void CreateStatID() const;

	void AddUpdateFlags(EWidgetUpdateFlags FlagsToAdd)
	{
		UpdateFlags |= FlagsToAdd;
		if (FastPathProxyHandle.IsValid())
		{
			FastPathProxyHandle.UpdateWidgetFlags(UpdateFlags);
		}
	}

	void RemoveUpdateFlags(EWidgetUpdateFlags FlagsToRemove)
	{
		UpdateFlags &= (~FlagsToRemove);
		if (FastPathProxyHandle.IsValid())
		{
			FastPathProxyHandle.UpdateWidgetFlags(UpdateFlags);
		}
	}

	void UpdateWidgetProxy(int32 NewLayerId, FSlateCachedElementListNode* CacheNode);

public:

	FORCEINLINE TStatId GetStatID() const
	{
#if STATS
		// this is done to avoid even registering stats for a disabled group (unless we plan on using it later)
		if (FThreadStats::IsCollectingData(GET_STATID(STAT_SlateVeryVerboseStatGroupTester)))
		{
			if (!StatID.IsValidStat())
			{
				CreateStatID();
			}
			return StatID;
		}
#endif
		return TStatId(); // not doing stats at the moment, or ever
	}

	/** What is the Child's scale relative to this widget. */
	virtual float GetRelativeLayoutScale(const FSlotBase& Child, float LayoutScaleMultiplier) const;

	/**
	 * Non-virtual entry point for arrange children. ensures common work is executed before calling the virtual
	 * ArrangeChildren function.
	 * Compute the Geometry of all the children and add populate the ArrangedChildren list with their values.
	 * Each type of Layout panel should arrange children based on desired behavior.
	 *
	 * @param AllottedGeometry    The geometry allotted for this widget by its parent.
	 * @param ArrangedChildren    The array to which to add the WidgetGeometries that represent the arranged children.
	 */
	void ArrangeChildren(const FGeometry& AllottedGeometry, FArrangedChildren& ArrangedChildren) const;

	/**
	 * Every widget that has children must implement this method. This allows for iteration over the Widget's
	 * children regardless of how they are actually stored.
	 */
	 // @todo Slate: Consider renaming to GetVisibleChildren  (not ALL children will be returned in all cases)
	virtual FChildren* GetChildren() = 0;

	virtual FChildren* GetAllChildren() { return GetChildren(); }

	/**
	 * Checks to see if this widget supports keyboard focus.  Override this in derived classes.
	 *
	 * @return  True if this widget can take keyboard focus
	 */
	virtual bool SupportsKeyboardFocus() const;

	/**
	 * Checks to see if this widget currently has the keyboard focus
	 *
	 * @return  True if this widget has keyboard focus
	 */
	virtual bool HasKeyboardFocus() const;

	/**
	 * Gets whether or not the specified users has this widget focused, and if so the type of focus.
	 *
	 * @return The optional will be set with the focus cause, if unset this widget doesn't have focus.
	 */
	TOptional<EFocusCause> HasUserFocus(int32 UserIndex) const;

	/**
	 * Gets whether or not any users have this widget focused, and if so the type of focus (first one found).
	 *
	 * @return The optional will be set with the focus cause, if unset this widget doesn't have focus.
	 */
	TOptional<EFocusCause> HasAnyUserFocus() const;

	/**
	 * Gets whether or not the specified users has this widget or any descendant focused.
	 *
	 * @return The optional will be set with the focus cause, if unset this widget doesn't have focus.
	 */
	bool HasUserFocusedDescendants(int32 UserIndex) const;

	/**
	 * @return Whether this widget has any descendants with keyboard focus
	 */
	bool HasFocusedDescendants() const;

	/**
	 * @return whether or not any users have this widget focused, or any descendant focused.
	 */
	bool HasAnyUserFocusOrFocusedDescendants() const;

	/**
	 * Checks to see if this widget is the current mouse captor
	 *
	 * @return  True if this widget has captured the mouse
	 */
	bool HasMouseCapture() const;

	/**
	 * Checks to see if this widget has mouse capture from the provided user.
	 *
	 * @return  True if this widget has captured the mouse
	 */
	bool HasMouseCaptureByUser(int32 UserIndex, TOptional<int32> PointerIndex = TOptional<int32>()) const;

protected:
	/** Called when this widget had captured the mouse, but that capture has been revoked for some reason. */
	UE_DEPRECATED(4.20, "Please use OnMouseCaptureLost(const FCaptureLostEvent& CaptureLostEvent)")
	void OnMouseCaptureLost() { }

public:
	/** Called when this widget had captured the mouse, but that capture has been revoked for some reason. */
	virtual void OnMouseCaptureLost(const FCaptureLostEvent& CaptureLostEvent);

	/**
	 * Sets the enabled state of this widget
	 *
	 * @param InEnabledState	An attribute containing the enabled state or a delegate to call to get the enabled state.
	 */
	void SetEnabled(const TAttribute<bool>& InEnabledState)
	{
		if (!EnabledState.IdenticalTo(InEnabledState))
		{
			EnabledState = InEnabledState;
			Invalidate(EInvalidateWidget::PaintAndVolatility);
		}
	}

	/** @return Whether or not this widget is enabled */
	FORCEINLINE bool IsEnabled() const
	{
		return EnabledState.Get();
	}

	/** @return Is this widget interactive or not? Defaults to false */
	virtual bool IsInteractable() const
	{
		return false;
	}

	/** @return The tool tip associated with this widget; Invalid reference if there is not one */
	virtual TSharedPtr<IToolTip> GetToolTip();

	/** Called when a tooltip displayed from this widget is being closed */
	virtual void OnToolTipClosing();

	/**
	 * Sets whether this widget is a "tool tip force field".  That is, tool-tips should never spawn over the area
	 * occupied by this widget, and will instead be repelled to an outside edge
	 *
	 * @param	bEnableForceField	True to enable tool tip force field for this widget
	 */
	void EnableToolTipForceField(const bool bEnableForceField);

	/** @return True if a tool tip force field is active on this widget */
	bool HasToolTipForceField() const
	{
		return bToolTipForceFieldEnabled;
	}

	/** @return True if this widget hovered */
	virtual bool IsHovered() const
	{
		return bIsHovered;
	}

	/** @return True if this widget is directly hovered */
	virtual bool IsDirectlyHovered() const;

	/** @return is this widget visible, hidden or collapsed */
	FORCEINLINE EVisibility GetVisibility() const { return Visibility.Get(); }

	/** @param InVisibility  should this widget be */
	virtual void SetVisibility(TAttribute<EVisibility> InVisibility);

#if WITH_ACCESSIBILITY
	/**
	 * Get the text that should be reported to the user when attempting to access this widget.
	 *
	 * @param AccessibleType Whether the widget is being accessed directly or through a summary query.
	 * @return The text that should be conveyed to the user describing this widget.
	 */
	FText GetAccessibleText(EAccessibleType AccessibleType = EAccessibleType::Main) const;

#if WITH_ACCESSIBILITY
	/**
	 * Get the text that should be reported to the user when attempting to access this widget.
	 *
	 * @param AccessibleType Whether the widget is being accessed directly or through a summary query.
	 * @return The text that should be conveyed to the user describing this widget.
	 */
	FText GetAccessibleText(EAccessibleType AccessibleType = EAccessibleType::Main) const;

	/**
	 * Traverse all child widgets and concat their results of GetAccessibleText(Summary).
	 *
	 * @return The combined text of all child widget's summary text.
	 */
	FText GetAccessibleSummary() const;

	/**
	 * Whether this widget is considered accessible or not. A widget is accessible if its behavior
	 * is set to something other than NotAccessible, and all of its parent widgets support accessible children.
	 *
	 * @return true if an accessible widget should be created for this widget.
	 */
	bool IsAccessible() const;

	/**
	 * Get the behavior describing how the accessible text of this widget should be retrieved.
	 *
	 * @param AccessibleType Whether the widget is being accessed directly or through a summary query.
	 * @return The accessible behavior of the widget.
	 */
	EAccessibleBehavior GetAccessibleBehavior(EAccessibleType AccessibleType = EAccessibleType::Main) const;

	/**
	 * Checks whether this widget allows its children to be accessible or not.
	 *
	 * @return true if children can be accessible.
	 */
	bool CanChildrenBeAccessible() const;

	/**
	 * Set a new accessible behavior, and if the behavior is custom, new accessible text to go along with it.
	 *
	 * @param InBehavior The new behavior for the widget. If the new behavior is custom, InText should also be set.
	 * @param InText, If the new behavior is custom, this will be the custom text assigned to the widget.
	 * @param AccessibleType Whether the widget is being accessed directly or through a summary query.
	 */
	void SetAccessibleBehavior(EAccessibleBehavior InBehavior, const TAttribute<FText>& InText = TAttribute<FText>(), EAccessibleType AccessibleType = EAccessibleType::Main);

	/**
	 * Sets whether children are allowed to be accessible or not.
	 * Warning: Calling this function after accessibility is enabled will cause the accessibility tree to become unsynced.
	 *
	 * @param InCanChildrenBeAccessible Whether children should be accessible or not.
	 */
	void SetCanChildrenBeAccessible(bool InCanChildrenBeAccessible);

	/**
	 * Assign AccessibleText with a default value that can be used when AccessibleBehavior is set to Auto or Custom.
	 *
	 * @param AccessibleType Whether the widget is being accessed directly or through a summary query.
	 */
	virtual void SetDefaultAccessibleText(EAccessibleType AccessibleType = EAccessibleType::Main);
#endif

	/**
	 * Traverse all child widgets and concat their results of GetAccessibleText(Summary).
	 *
	 * @return The combined text of all child widget's summary text.
	 */
	FText GetAccessibleSummary() const;

	/**
	 * Whether this widget is considered accessible or not. A widget is accessible if its behavior
	 * is set to something other than NotAccessible, and all of its parent widgets support accessible children.
	 *
	 * @return true if an accessible widget should be created for this widget.
	 */
	bool IsAccessible() const;

	/**
	 * Get the behavior describing how the accessible text of this widget should be retrieved.
	 *
	 * @param AccessibleType Whether the widget is being accessed directly or through a summary query.
	 * @return The accessible behavior of the widget.
	 */
	EAccessibleBehavior GetAccessibleBehavior(EAccessibleType AccessibleType = EAccessibleType::Main) const;

	/**
	 * Checks whether this widget allows its children to be accessible or not.
	 *
	 * @return true if children can be accessible.
	 */
	bool CanChildrenBeAccessible() const;

	/**
	 * Set a new accessible behavior, and if the behavior is custom, new accessible text to go along with it.
	 *
	 * @param InBehavior The new behavior for the widget. If the new behavior is custom, InText should also be set.
	 * @param InText, If the new behavior is custom, this will be the custom text assigned to the widget.
	 * @param AccessibleType Whether the widget is being accessed directly or through a summary query.
	 */
	void SetAccessibleBehavior(EAccessibleBehavior InBehavior, const TAttribute<FText>& InText = TAttribute<FText>(), EAccessibleType AccessibleType = EAccessibleType::Main);

	/**
	 * Sets whether children are allowed to be accessible or not.
	 * Warning: Calling this function after accessibility is enabled will cause the accessibility tree to become unsynced.
	 *
	 * @param InCanChildrenBeAccessible Whether children should be accessible or not.
	 */
	void SetCanChildrenBeAccessible(bool InCanChildrenBeAccessible);

	/**
	 * Assign AccessibleText with a default value that can be used when AccessibleBehavior is set to Auto or Custom.
	 *
	 * @param AccessibleType Whether the widget is being accessed directly or through a summary query.
	 */
	virtual void SetDefaultAccessibleText(EAccessibleType AccessibleType = EAccessibleType::Main);
#endif

	/** Whether or not a widget is volatile and will update every frame without being invalidated */
	FORCEINLINE bool IsVolatile() const { return bCachedVolatile; }

	/**
	 * This widget is volatile because its parent or some ancestor is volatile
	 */
	FORCEINLINE bool IsVolatileIndirectly() const { return bInheritedVolatility; }

	/**
	 * Should this widget always appear as volatile for any layout caching host widget.  A volatile
	 * widget's geometry and layout data will never be cached, and neither will any children.
	 * @param bForce should we force the widget to be volatile?
	 */
	FORCEINLINE void ForceVolatile(bool bForce)
	{
		bForceVolatile = bForce;
		Invalidate(EInvalidateWidget::LayoutAndVolatility);
	}

	FORCEINLINE bool ShouldInvalidatePrepassDueToVolatility() { return bVolatilityAlwaysInvalidatesPrepass; }

	/**
	 * Invalidates the widget from the view of a layout caching widget that may own this widget.
	 * will force the owning widget to redraw and cache children on the next paint pass.
	 */
	void Invalidate(EInvalidateWidget InvalidateReason);

	/**
	 * Recalculates volatility of the widget and caches the result.  Should be called any time 
	 * anything examined by your implementation of ComputeVolatility is changed.
	 */
	FORCEINLINE void CacheVolatility()
	{
		bCachedVolatile = bForceVolatile || ComputeVolatility();
	}

	void InvalidatePrepass();

protected:

#if SLATE_CULL_WIDGETS
	/**
	 * Tests if an arranged widget should be culled.
	 * @param MyCullingRect the culling rect of the widget currently doing the culling.
	 * @param ArrangedChild the arranged widget in the widget currently attempting to cull children.
	 */
	bool IsChildWidgetCulled(const FSlateRect& MyCullingRect, const FArrangedWidget& ArrangedChild) const;
#else
	FORCEINLINE bool IsChildWidgetCulled(const FSlateRect&, const FArrangedWidget&) const { return false; }
#endif

protected:


	/**
	 * Called when a child is removed from the tree parent's widget tree either by removing it from a slot. This can also be called manually if you've got some non-slot based what of no longer reporting children
	 * An example of a widget that needs manual calling is SWidgetSwitcher.  It keeps all its children but only arranges and paints a single "active" one.  Once a child becomes inactive, its cached data should be removed.
	 */
	void InvalidateChildRemovedFromTree(SWidget& Child);

	/**
	 * Recalculates and caches volatility and returns 'true' if the volatility changed.
	 */
	FORCEINLINE bool Advanced_InvalidateVolatility()
	{
		const bool bWasDirectlyVolatile = IsVolatile();
		CacheVolatility();
		return bWasDirectlyVolatile != IsVolatile();
	}
public:

	/** @return the render opacity of the widget. */
	FORCEINLINE float GetRenderOpacity() const
	{
		return RenderOpacity;
	}

	/** @param InOpacity The opacity of the widget during rendering. */
	FORCEINLINE void SetRenderOpacity(float InRenderOpacity)
	{
		if(RenderOpacity != InRenderOpacity)
		{
			RenderOpacity = InRenderOpacity;
			Invalidate(EInvalidateWidget::Paint);
		}
	}

	FORCEINLINE void SetTag(FName InTag)
	{
		Tag = InTag;
	}

	/** @return the render transform of the widget. */
	FORCEINLINE const TOptional<FSlateRenderTransform>& GetRenderTransform() const
	{
		return RenderTransform.Get();
	}

	FORCEINLINE TOptional<FSlateRenderTransform> GetRenderTransformWithRespectToFlowDirection() const
	{
		if (LIKELY(GSlateFlowDirection == EFlowDirection::LeftToRight))
		{
			return RenderTransform.Get();
		}
		else
		{
			// If we're going right to left, flip the X translation on render transforms.
			TOptional<FSlateRenderTransform> Transform = RenderTransform.Get();
			if (Transform.IsSet())
			{
				FVector2D Translation = Transform.GetValue().GetTranslation();
				Transform.GetValue().SetTranslation(FVector2D(-Translation.X, Translation.Y));
			}
			return Transform;
		}
	}

	/** @param InTransform the render transform to set for the widget (transforms from widget's local space). TOptional<> to allow code to skip expensive overhead if there is no render transform applied. */
	FORCEINLINE void SetRenderTransform(TAttribute<TOptional<FSlateRenderTransform>> InTransform)
	{
		if(!RenderTransform.IdenticalTo(InTransform))
		{
			RenderTransform = InTransform;
			Invalidate(EInvalidateWidget::LayoutAndVolatility|EInvalidateWidget::RenderTransform);
		}
	}

	/** @return the pivot point of the render transform. */
	FORCEINLINE FVector2D GetRenderTransformPivot() const
	{
		return RenderTransformPivot.Get();
	}

	/** @param InTransformPivot Sets the pivot point of the widget's render transform (in normalized local space). */
	FORCEINLINE void SetRenderTransformPivot(TAttribute<FVector2D> InTransformPivot)
	{
		if (!RenderTransformPivot.IdenticalTo(InTransformPivot))
		{
			RenderTransformPivot = InTransformPivot;
			Invalidate(EInvalidateWidget::LayoutAndVolatility | EInvalidateWidget::RenderTransform);
		}
	}

	/**
	 * Sets the clipping to bounds rules for this widget.
	 */
	FORCEINLINE void SetClipping(EWidgetClipping InClipping)
	{
		if (Clipping != InClipping)
		{
			Clipping = InClipping;
			OnClippingChanged();
			// @todo - Fast path should this be Paint?
			Invalidate(EInvalidateWidget::Layout);
		}
	}

	/** @return The current clipping rules for this widget. */
	FORCEINLINE EWidgetClipping GetClipping() const
	{
		return Clipping;
	}

	/**
	 * Sets an additional culling padding that is added to a widget to give more leeway when culling widgets.  Useful if 
	 * several child widgets have rendering beyond their bounds.
	 */
	FORCEINLINE void SetCullingBoundsExtension(const FMargin& InCullingBoundsExtension)
	{
		if (CullingBoundsExtension != InCullingBoundsExtension)
		{
			CullingBoundsExtension = InCullingBoundsExtension;
			// @todo - Fast path should this be Paint?
			Invalidate(EInvalidateWidget::Layout);
		}
	}

	/** @return CullingBoundsExtension */
	FORCEINLINE FMargin GetCullingBoundsExtension() const
	{
		return CullingBoundsExtension;
	}

	/**
	 * Sets how content should flow in this panel, based on the current culture.  By default all panels inherit 
	 * the state of the widget above.  If they set a new flow direction it will be inherited down the tree.
	 */
	void SetFlowDirectionPreference(EFlowDirectionPreference InFlowDirectionPreference)
	{
		if (FlowDirectionPreference != InFlowDirectionPreference)
		{
			FlowDirectionPreference = InFlowDirectionPreference;
			Invalidate(EInvalidateWidget::Paint);
		}
	}

	/** Gets the desired flow direction for the layout. */
	EFlowDirectionPreference GetFlowDirectionPreference() const { return FlowDirectionPreference; }

	/**
	 * Set the tool tip that should appear when this widget is hovered.
	 *
	 * @param InToolTipText  the text that should appear in the tool tip
	 */
	void SetToolTipText(const TAttribute<FText>& ToolTipText);

	void SetToolTipText( const FText& InToolTipText );

	/**
	 * Set the tool tip that should appear when this widget is hovered.
	 *
	 * @param InToolTip  the widget that should appear in the tool tip
	 */
	void SetToolTip( const TSharedPtr<IToolTip>& InToolTip );

	/**
	 * Set the cursor that should appear when this widget is hovered
	 */
	void SetCursor( const TAttribute< TOptional<EMouseCursor::Type> >& InCursor );

	/**
	 * Used by Slate to set the runtime debug info about this widget.
	 */
	void SetDebugInfo( const ANSICHAR* InType, const ANSICHAR* InFile, int32 OnLine, size_t InAllocSize );
	
	/**
	 * Get the metadata of the type provided.
	 * @return the first metadata of the type supplied that we encounter
	 */
	template<typename MetaDataType>
	TSharedPtr<MetaDataType> GetMetaData() const
	{
		for (const auto& MetaDataEntry : MetaData)
		{
			if (MetaDataEntry->IsOfType<MetaDataType>())
			{
				return StaticCastSharedRef<MetaDataType>(MetaDataEntry);
			}
		}
		return TSharedPtr<MetaDataType>();	
	}

	/**
	 * Get all metadata of the type provided.
	 * @return all the metadata found of the specified type.
	 */
	template<typename MetaDataType>
	TArray<TSharedRef<MetaDataType>> GetAllMetaData() const
	{
		TArray<TSharedRef<MetaDataType>> FoundMetaData;
		for (const auto& MetaDataEntry : MetaData)
		{
			if (MetaDataEntry->IsOfType<MetaDataType>())
			{
				FoundMetaData.Add(StaticCastSharedRef<MetaDataType>(MetaDataEntry));
			}
		}
		return FoundMetaData;
	}

	/**
	 * Add metadata to this widget.
	 * @param AddMe the metadata to add to the widget.
	 */
	template<typename MetaDataType>
	void AddMetadata(const TSharedRef<MetaDataType>& AddMe)
	{
		MetaData.Add(AddMe);
	}

	/** See OnMouseButtonDown event */
	void SetOnMouseButtonDown(FPointerEventHandler EventHandler);

	/** See OnMouseButtonUp event */
	void SetOnMouseButtonUp(FPointerEventHandler EventHandler);

	/** See OnMouseMove event */
	void SetOnMouseMove(FPointerEventHandler EventHandler);

	/** See OnMouseDoubleClick event */
	void SetOnMouseDoubleClick(FPointerEventHandler EventHandler);

	/** See OnMouseEnter event */
	void SetOnMouseEnter(FNoReplyPointerEventHandler EventHandler);

	/** See OnMouseLeave event */
	void SetOnMouseLeave(FSimpleNoReplyPointerEventHandler EventHandler);

public:

	// Widget Inspector and debugging methods

	/** @return A String representation of the widget */
	virtual FString ToString() const;

	/** @return A String of the widget's type */
	FString GetTypeAsString() const;

	/** @return The widget's type as an FName ID */
	FName GetType() const;

	/** @return A String of the widget's code location in readable format "BaseFileName(LineNumber)" */
	virtual FString GetReadableLocation() const;

	/** @return An FName of the widget's code location (full path with number == line number of the file) */
	FName GetCreatedInLocation() const;

	/** @return The name this widget was tagged with */
	virtual FName GetTag() const;

	/** @return the Foreground color that this widget sets; unset options if the widget does not set a foreground color */
	virtual FSlateColor GetForegroundColor() const;

	//UE_DEPRECATED(4.23, "GetCachedGeometry has been deprecated, use GetTickSpaceGeometry instead")
	const FGeometry& GetCachedGeometry() const;

	/**
	 * Gets the last geometry used to Tick the widget.  This data may not exist yet if this call happens prior to
	 * the widget having been ticked/painted, or it may be out of date, or a frame behind.
	 *
	 * We recommend not to use this data unless there's no other way to solve your problem.  Normally in Slate we
	 * try and handle these issues by making a dependent widget part of the hierarchy, as to avoid frame behind
	 * or what are referred to as hysteresis problems, both caused by depending on geometry from the previous frame
	 * being used to advise how to layout a dependent object the current frame.
	 */
	const FGeometry& GetTickSpaceGeometry() const;

	/**
	 * Gets the last geometry used to Tick the widget.  This data may not exist yet if this call happens prior to
	 * the widget having been ticked/painted, or it may be out of date, or a frame behind.
 	 */
	const FGeometry& GetPaintSpaceGeometry() const;

	/** Returns the clipping state to clip this widget against its parent */
	const TOptional<FSlateClippingState>& GetCurrentClippingState() const { return PersistentState.InitialClipState; }

	/** Is this widget derivative of SWindow */
	virtual bool Advanced_IsWindow() const { return false; }
	virtual bool Advanced_IsInvalidationRoot() const { return false; }
protected:

	/**
	 * Hidden default constructor.
	 *
	 * Use SNew(WidgetClassName) to instantiate new widgets.
	 *
	 * @see SNew
	 */
	SWidget();

	/** 
	 * Find the geometry of a descendant widget. This method assumes that WidgetsToFind are a descendants of this widget.
	 * Note that not all widgets are guaranteed to be found; OutResult will contain null entries for missing widgets.
	 *
	 * @param MyGeometry      The geometry of this widget.
	 * @param WidgetsToFind   The widgets whose geometries we wish to discover.
	 * @param OutResult       A map of widget references to their respective geometries.
	 * @return True if all the WidgetGeometries were found. False otherwise.
	 */
	bool FindChildGeometries( const FGeometry& MyGeometry, const TSet< TSharedRef<SWidget> >& WidgetsToFind, TMap<TSharedRef<SWidget>, FArrangedWidget>& OutResult ) const;

	/**
	 * Actual implementation of FindChildGeometries.
	 *
	 * @param MyGeometry      The geometry of this widget.
	 * @param WidgetsToFind   The widgets whose geometries we wish to discover.
	 * @param OutResult       A map of widget references to their respective geometries.
	 */
	void FindChildGeometries_Helper( const FGeometry& MyGeometry, const TSet< TSharedRef<SWidget> >& WidgetsToFind, TMap<TSharedRef<SWidget>, FArrangedWidget>& OutResult ) const;

	/** 
	 * Find the geometry of a descendant widget. This method assumes that WidgetToFind is a descendant of this widget.
	 *
	 * @param MyGeometry   The geometry of this widget.
	 * @param WidgetToFind The widget whose geometry we wish to discover.
	 * @return the geometry of WidgetToFind.
	 */
	FGeometry FindChildGeometry( const FGeometry& MyGeometry, TSharedRef<SWidget> WidgetToFind ) const;

	/** @return The index of the child that the mouse is currently hovering */
	static int32 FindChildUnderMouse( const FArrangedChildren& Children, const FPointerEvent& MouseEvent );

	/** @return The index of the child that is under the specified position */
	static int32 FindChildUnderPosition(const FArrangedChildren& Children, const FVector2D& ArrangedSpacePosition);

	/** 
	 * Determines if this widget should be enabled.
	 * 
	 * @param InParentEnabled	true if the parent of this widget is enabled
	 * @return true if the widget is enabled
	 */
	bool ShouldBeEnabled( bool InParentEnabled ) const
	{
		// This widget should be enabled if its parent is enabled and it is enabled
		return InParentEnabled && IsEnabled();
	}

	/** @return a brush to draw focus, nullptr if no focus drawing is desired */
	virtual const FSlateBrush* GetFocusBrush() const;

	/**
	 * Recomputes the volatility of the widget.  If you have additional state you automatically want to make
	 * the widget volatile, you should sample that information here.
	 */
	virtual bool ComputeVolatility() const
	{
		return Visibility.IsBound() || EnabledState.IsBound() || RenderTransform.IsBound();
	}

	/**
	 * Protected static helper to allow widgets to access the visibility attribute of other widgets directly
	 * 
	 * @param Widget The widget to get the visibility attribute of
	 */
	static const TAttribute<EVisibility>& AccessWidgetVisibilityAttribute(const TSharedRef<SWidget>& Widget)
	{
		return Widget->Visibility;
	}

	/**
	 * Called when clipping is changed.  Should be used to forward clipping states onto potentially
	 * hidden children that actually are responsible for clipping the content.
	 */
	virtual void OnClippingChanged();

private:

	/**
	 * The widget should respond by populating the OutDrawElements array with FDrawElements
	 * that represent it and any of its children. Called by the non-virtual OnPaint to enforce pre/post conditions
	 * during OnPaint.
	 *
	 * @param Args              All the arguments necessary to paint this widget (@todo umg: move all params into this struct)
	 * @param AllottedGeometry  The FGeometry that describes an area in which the widget should appear.
	 * @param MyCullingRect     The rectangle representing the bounds currently being used to completely cull widgets.  Unless IsChildWidgetCulled(...) returns true, you should paint the widget. 
	 * @param OutDrawElements   A list of FDrawElements to populate with the output.
	 * @param LayerId           The Layer onto which this widget should be rendered.
	 * @param InColorAndOpacity Color and Opacity to be applied to all the descendants of the widget being painted
	 * @param bParentEnabled	True if the parent of this widget is enabled.
	 * @return The maximum layer ID attained by this widget or any of its children.
	 */
	virtual int32 OnPaint(const FPaintArgs& Args, const FGeometry& AllottedGeometry, const FSlateRect& MyCullingRect, FSlateWindowElementList& OutDrawElements, int32 LayerId, const FWidgetStyle& InWidgetStyle, bool bParentEnabled) const = 0;

	/**
	 * Compute the Geometry of all the children and add populate the ArrangedChildren list with their values.
	 * Each type of Layout panel should arrange children based on desired behavior.
	 *
	 * @param AllottedGeometry    The geometry allotted for this widget by its parent.
	 * @param ArrangedChildren    The array to which to add the WidgetGeometries that represent the arranged children.
	 */
	virtual void OnArrangeChildren(const FGeometry& AllottedGeometry, FArrangedChildren& ArrangedChildren) const = 0;

	void Prepass_Internal(float LayoutScaleMultiplier);

protected:

	float GetPrepassLayoutScaleMultiplier() const { return PrepassLayoutScaleMultiplier; }
public:
	/**
	 * Registers an "active timer" delegate that will execute at some regular interval. TickFunction will not be called until the specified interval has elapsed once.
	 * A widget can register as many delegates as it needs. Be careful when registering to avoid duplicate active timers.
	 * 
	 * An active timer can be UnRegistered in one of three ways:
	 *   1. Call UnRegisterActiveTimer using the active timer handle that is returned here.
	 *   2. Have your delegate return EActiveTimerReturnType::Stop.
	 *   3. Destroying the widget
	 * 
	 * Active Timers
	 * --------------
	 * Slate may go to sleep when there is no user interaction for some time to save power.
	 * However, some UI elements may need to "drive" the UI even when the user is not providing any input
	 * (ie, animations, viewport rendering, async polling, etc). A widget notifies Slate of this by
	 * registering an "Active Timer" that is executed at a specified frequency to drive the UI.
	 * In this way, slate can go to sleep when there is no input and no active timer needs to fire.
	 * When any active timer needs to fire, all of Slate will do a Tick and Paint pass.
	 * 
	 * @param Period The time period to wait between each execution of the timer. Pass zero to fire the timer once per frame.
	 *                      If an interval is missed, the delegate is NOT called more than once.
	 * @param TimerFunction The active timer delegate to call every Period seconds.
	 * @return An active timer handle that can be used to UnRegister later.
	 */
	TSharedRef<FActiveTimerHandle> RegisterActiveTimer( float TickPeriod, FWidgetActiveTimerDelegate TickFunction );

	/**
	 * Unregisters an active timer handle. This is optional, as the delegate can UnRegister itself by returning EActiveTimerReturnType::Stop.
	 */
	void UnRegisterActiveTimer( const TSharedRef<FActiveTimerHandle>& ActiveTimerHandle );

private:

	/** Iterates over the active timer handles on the widget and executes them if their interval has elapsed. */
	void ExecuteActiveTimers(double CurrentTime, float DeltaTime);

	const FPointerEventHandler* GetPointerEvent(const FName EventName) const;
	void SetPointerEvent(const FName EventName, FPointerEventHandler& InEvent);
protected:
	/** Dtor ensures that active timer handles are UnRegistered with the SlateApplication. */
	virtual ~SWidget();

private:

	/** Handle to the proxy when on the fast path */
	mutable FWidgetProxyHandle FastPathProxyHandle;
protected:
	/** Is this widget hovered? */
	uint8 bIsHovered : 1;

	/** Can the widget ever support keyboard focus */
	uint8 bCanSupportFocus : 1;

	/**
	 * Can the widget ever support children?  This will be false on SLeafWidgets, 
	 * rather than setting this directly, you should probably inherit from SLeafWidget.
	 */
	uint8 bCanHaveChildren : 1;

	/**
	  * Some widgets might be a complex hierarchy of child widgets you never see.  Some of those widgets
	  * would expose their clipping option normally, but may not personally be responsible for clipping
	  * so even though it may be set to clip, this flag is used to inform painting that this widget doesn't
	  * really do the clipping.
	  */
	uint8 bClippingProxy : 1;
private:
	/**
	 * Whether this widget is a "tool tip force field".  That is, tool-tips should never spawn over the area
	 * occupied by this widget, and will instead be repelled to an outside edge
	 */
	uint8 bToolTipForceFieldEnabled : 1;

	/** Should we be forcing this widget to be volatile at all times and redrawn every frame? */
	uint8 bForceVolatile : 1;

	/** The last cached volatility of this widget.  Cached so that we don't need to recompute volatility every frame. */
	uint8 bCachedVolatile : 1;

	/** If we're owned by a volatile widget, we need inherit that volatility and use as part of our volatility, but don't cache it. */
	uint8 bInheritedVolatility : 1;

	/** If the widget is hidden or collapsed to ancestor visibility */
	uint8 bInvisibleDueToParentOrSelfVisibility : 1;

	/** Are we currently updating the desired size? */
	uint8 bNeedsPrepass : 1;

	uint8 bNeedsDesiredSize : 1;

	/** Are we currently updating the desired size? */
	mutable uint8 bUpdatingDesiredSize : 1;

protected:
	uint8 bHasCustomPrepass : 1;
	
	/** if this widget should always invalidate the prepass step when volatile */
	uint8 bVolatilityAlwaysInvalidatesPrepass : 1;

#if !(UE_BUILD_SHIPPING || UE_BUILD_TEST)
	UE_DEPRECATED(4.21, "Setting bCanTick on a widget directly is deprecated and will not function.  Call SetCanTick instead")
	uint8 bCanTick : 1;
#endif

	/**
	 * Set to true if all content of the widget should clip to the bounds of this widget.
	 */
	EWidgetClipping Clipping;

protected:
	/** Establishes a new flow direction potentially, if this widget has a particular preference for it and all its children. */
	EFlowDirection ComputeFlowDirection() const
	{
		switch (FlowDirectionPreference)
		{
		case EFlowDirectionPreference::Culture:
			return FLayoutLocalization::GetLocalizedLayoutDirection();
		case EFlowDirectionPreference::LeftToRight:
			return EFlowDirection::LeftToRight;
		case EFlowDirectionPreference::RightToLeft:
			return EFlowDirection::RightToLeft;
		}

		return GSlateFlowDirection;
	}

private:
	/** Flow direction preference */
	EFlowDirectionPreference FlowDirectionPreference;

	EWidgetUpdateFlags UpdateFlags;


	mutable FSlateWidgetPersistentState PersistentState;

	/** Stores the ideal size this widget wants to be. */
	TOptional<FVector2D> DesiredSize;

	/** The list of active timer handles for this widget. */
	TArray<TSharedRef<FActiveTimerHandle>> ActiveTimers;

protected:

	float PrepassLayoutScaleMultiplier;
	/**
	* Can be used to enlarge the culling bounds of this widget (pre-intersection), this can be useful if you've got
	* children that you know are using rendering transforms to render outside their standard bounds, if that happens
	* it's possible the parent might be culled before the descendant widget is entirely off screen.  For those cases,
	* you should extend the bounds of the culling area to add a bit more slack to how culling is performed to this panel.
	*/
	FMargin CullingBoundsExtension;

	/** Whether or not this widget is enabled */
	TAttribute< bool > EnabledState;

	/** Is this widget visible, hidden or collapsed */
	TAttribute< EVisibility > Visibility;

	/** The opacity of the widget.  Automatically applied during rendering. */
	float RenderOpacity;

	/** Render transform of this widget. TOptional<> to allow code to skip expensive overhead if there is no render transform applied. */
	TAttribute< TOptional<FSlateRenderTransform> > RenderTransform;

	/** Render transform pivot of this widget (in normalized local space) */
	TAttribute< FVector2D > RenderTransformPivot;

<<<<<<< HEAD
=======

>>>>>>> 710d7cac
#if WITH_ACCESSIBILITY
	/** All variables surrounding how this widget is exposed to the platform's accessibility API. */
	FAccessibleWidgetData AccessibleData;
#endif

<<<<<<< HEAD
protected:
=======
>>>>>>> 710d7cac
	/** Debugging information on the type of widget we're creating for the Widget Reflector. */
	FName TypeOfWidget;

#if !UE_BUILD_SHIPPING

	/** Full file path (and line) in which this widget was created */
	FName CreatedInLocation;

#endif

	/** Tag for this widget */
	FName Tag;

	/** Metadata associated with this widget */
	TArray<TSharedRef<ISlateMetaData>> MetaData;

	/** The cursor to show when the mouse is hovering over this widget. */
	TAttribute< TOptional<EMouseCursor::Type> > Cursor;

private:

	/** Tool tip content for this widget */
	TSharedPtr<IToolTip> ToolTip;

	/** Pointer to this widgets parent widget.  If it is null this is a root widget or it is not in the widget tree */
	TWeakPtr<SWidget> ParentWidgetPtr;

	// Events
	TArray<TPair<FName, FPointerEventHandler>> PointerEvents;

	FNoReplyPointerEventHandler MouseEnterHandler;
	FSimpleNoReplyPointerEventHandler MouseLeaveHandler;

	STAT(mutable TStatId StatID;)
	STAT(size_t AllocSize;)
};

//=================================================================
// FGeometry Arranged Widget Inlined Functions
//=================================================================

FORCEINLINE_DEBUGGABLE FArrangedWidget FGeometry::MakeChild(const TSharedRef<SWidget>& ChildWidget, const FVector2D& InLocalSize, const FSlateLayoutTransform& LayoutTransform) const
{
	// If there is no render transform set, use the simpler MakeChild call that doesn't bother concatenating the render transforms.
	// This saves a significant amount of overhead since every widget does this, and most children don't have a render transform.
	TOptional<FSlateRenderTransform> RenderTransform = ChildWidget->GetRenderTransformWithRespectToFlowDirection();
	if (RenderTransform.IsSet() )
	{
		return FArrangedWidget(ChildWidget, MakeChild(InLocalSize, LayoutTransform, RenderTransform.GetValue(), ChildWidget->GetRenderTransformPivot()));
	}
	else
	{
		return FArrangedWidget(ChildWidget, MakeChild(InLocalSize, LayoutTransform));
	}
}

FORCEINLINE_DEBUGGABLE FArrangedWidget FGeometry::MakeChild(const TSharedRef<SWidget>& ChildWidget, const FLayoutGeometry& LayoutGeometry) const
{
	return MakeChild(ChildWidget, LayoutGeometry.GetSizeInLocalSpace(), LayoutGeometry.GetLocalToParentTransform());
}

FORCEINLINE_DEBUGGABLE FArrangedWidget FGeometry::MakeChild(const TSharedRef<SWidget>& ChildWidget, const FVector2D& ChildOffset, const FVector2D& InLocalSize, float ChildScale) const
{
	// Since ChildOffset is given as a LocalSpaceOffset, we MUST convert this offset into the space of the parent to construct a valid layout transform.
	// The extra TransformPoint below does this by converting the local offset to an offset in parent space.
	return MakeChild(ChildWidget, InLocalSize, FSlateLayoutTransform(ChildScale, TransformPoint(ChildScale, ChildOffset)));
}<|MERGE_RESOLUTION|>--- conflicted
+++ resolved
@@ -24,11 +24,8 @@
 #include "Types/WidgetActiveTimerDelegate.h"
 #include "Textures/SlateShaderResource.h"
 #include "SlateGlobals.h"
-<<<<<<< HEAD
-=======
 #include "Types/PaintArgs.h"
 #include "FastUpdate/WidgetProxy.h"
->>>>>>> 710d7cac
 #include "Widgets/Accessibility/SlateWidgetAccessibleTypes.h"
 
 class FActiveTimerHandle;
@@ -44,21 +41,6 @@
 struct FSlateBrush;
 struct FSlatePaintElementLists;
 
-<<<<<<< HEAD
-enum class EAccessibleType : uint8
-{
-	Main,
-	Summary
-};
-
-/** Widget update flags for fast path.  Work in progress, do not modify */
-enum class EWidgetUpdateFlags : uint8
-{
-	None = 0,
-
-	NeedsTick = 1 << 2,
-=======
->>>>>>> 710d7cac
 
 
 DECLARE_DWORD_COUNTER_STAT_EXTERN(TEXT("STAT_SlateVeryVerboseStatGroupTester"), STAT_SlateVeryVerboseStatGroupTester, STATGROUP_SlateVeryVerbose, SLATECORE_API);
@@ -1005,70 +987,6 @@
 	 */
 	FText GetAccessibleText(EAccessibleType AccessibleType = EAccessibleType::Main) const;
 
-#if WITH_ACCESSIBILITY
-	/**
-	 * Get the text that should be reported to the user when attempting to access this widget.
-	 *
-	 * @param AccessibleType Whether the widget is being accessed directly or through a summary query.
-	 * @return The text that should be conveyed to the user describing this widget.
-	 */
-	FText GetAccessibleText(EAccessibleType AccessibleType = EAccessibleType::Main) const;
-
-	/**
-	 * Traverse all child widgets and concat their results of GetAccessibleText(Summary).
-	 *
-	 * @return The combined text of all child widget's summary text.
-	 */
-	FText GetAccessibleSummary() const;
-
-	/**
-	 * Whether this widget is considered accessible or not. A widget is accessible if its behavior
-	 * is set to something other than NotAccessible, and all of its parent widgets support accessible children.
-	 *
-	 * @return true if an accessible widget should be created for this widget.
-	 */
-	bool IsAccessible() const;
-
-	/**
-	 * Get the behavior describing how the accessible text of this widget should be retrieved.
-	 *
-	 * @param AccessibleType Whether the widget is being accessed directly or through a summary query.
-	 * @return The accessible behavior of the widget.
-	 */
-	EAccessibleBehavior GetAccessibleBehavior(EAccessibleType AccessibleType = EAccessibleType::Main) const;
-
-	/**
-	 * Checks whether this widget allows its children to be accessible or not.
-	 *
-	 * @return true if children can be accessible.
-	 */
-	bool CanChildrenBeAccessible() const;
-
-	/**
-	 * Set a new accessible behavior, and if the behavior is custom, new accessible text to go along with it.
-	 *
-	 * @param InBehavior The new behavior for the widget. If the new behavior is custom, InText should also be set.
-	 * @param InText, If the new behavior is custom, this will be the custom text assigned to the widget.
-	 * @param AccessibleType Whether the widget is being accessed directly or through a summary query.
-	 */
-	void SetAccessibleBehavior(EAccessibleBehavior InBehavior, const TAttribute<FText>& InText = TAttribute<FText>(), EAccessibleType AccessibleType = EAccessibleType::Main);
-
-	/**
-	 * Sets whether children are allowed to be accessible or not.
-	 * Warning: Calling this function after accessibility is enabled will cause the accessibility tree to become unsynced.
-	 *
-	 * @param InCanChildrenBeAccessible Whether children should be accessible or not.
-	 */
-	void SetCanChildrenBeAccessible(bool InCanChildrenBeAccessible);
-
-	/**
-	 * Assign AccessibleText with a default value that can be used when AccessibleBehavior is set to Auto or Custom.
-	 *
-	 * @param AccessibleType Whether the widget is being accessed directly or through a summary query.
-	 */
-	virtual void SetDefaultAccessibleText(EAccessibleType AccessibleType = EAccessibleType::Main);
-#endif
-
 	/**
 	 * Traverse all child widgets and concat their results of GetAccessibleText(Summary).
 	 *
@@ -1748,19 +1666,12 @@
 	/** Render transform pivot of this widget (in normalized local space) */
 	TAttribute< FVector2D > RenderTransformPivot;
 
-<<<<<<< HEAD
-=======
-
->>>>>>> 710d7cac
+
 #if WITH_ACCESSIBILITY
 	/** All variables surrounding how this widget is exposed to the platform's accessibility API. */
 	FAccessibleWidgetData AccessibleData;
 #endif
 
-<<<<<<< HEAD
-protected:
-=======
->>>>>>> 710d7cac
 	/** Debugging information on the type of widget we're creating for the Widget Reflector. */
 	FName TypeOfWidget;
 
