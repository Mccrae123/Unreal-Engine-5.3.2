// Copyright 1998-2015 Epic Games, Inc. All Rights Reserved.

#pragma once


/**
 * Ignores the Margin. Just renders the image. Can tile the image instead of stretching.
 */
struct SLATECORE_API FSlateDynamicImageBrush
	: public FSlateBrush, public TSharedFromThis<FSlateDynamicImageBrush>
{
	/**
	 * @param InTexture		The UTexture2D being used for this brush.
	 * @param InImageSize		How large should the image be (not necessarily the image size on disk)
	 * @param InTint		The tint of the image
	 * @param InTiling		How do we tile if at all?
	 * @param InImageType		The type of image this this is
	 */
	FORCENOINLINE FSlateDynamicImageBrush( 
		class UTexture2D* InTexture, 
		const FVector2D& InImageSize,
		const FName InTextureName,
		const FLinearColor& InTint = FLinearColor(1.0f, 1.0f, 1.0f, 1.0f), 
		ESlateBrushTileType::Type InTiling = ESlateBrushTileType::NoTile, 
		ESlateBrushImageType::Type InImageType = ESlateBrushImageType::FullColor
	)
		: FSlateBrush(ESlateBrushDrawType::Image, FName(TEXT("None")), FMargin(0.0f), InTiling, InImageType, InImageSize, InTint, (UObject*)InTexture)
		, bRemoveResourceFromRootSet(false)
<<<<<<< HEAD
	{
		bIsDynamicallyLoaded = true;

		// if we have a texture, make a unique name
		if (ResourceObject != nullptr)
		{
			// @todo Slate - Hack:  This is to address an issue where the brush created and a GC occurs before the brush resource object becomes referenced
			// by the Slate resource manager. Don't add objects that are already in root set (and mark them as such) to avoid incorrect removing objects
			// from root set in destructor.
			if (!ResourceObject->HasAllFlags(RF_RootSet))
			{
				ResourceObject->AddToRoot();
				bRemoveResourceFromRootSet = true;
			}

			ResourceName = InTextureName;
		}
=======
		, bIsInitalized(true)
	{
		bIsDynamicallyLoaded = true;
		InitFromTextureObject(InTextureName);
>>>>>>> a8a797ea
	}

	/**
	 * @param InTexture		The UTexture2DDynamic being used for this brush.
	 * @param InImageSize	How large should the image be (not necessarily the image size on disk)
	 * @param InTint		The tint of the image
	 * @param InTiling		How do we tile if at all?
	 * @param InImageType	The type of image this this is
	 */
	FORCENOINLINE FSlateDynamicImageBrush( 
		class UTexture2DDynamic* InTexture, 
		const FVector2D& InImageSize,
		const FName InTextureName,
		const FLinearColor& InTint = FLinearColor(1.0f, 1.0f, 1.0f, 1.0f), 
		ESlateBrushTileType::Type InTiling = ESlateBrushTileType::NoTile, 
		ESlateBrushImageType::Type InImageType = ESlateBrushImageType::FullColor
	)
		: FSlateBrush(ESlateBrushDrawType::Image, FName(TEXT("None")), FMargin(0.0f), InTiling, InImageType, InImageSize, InTint, (UObject*)InTexture)
		, bRemoveResourceFromRootSet(false)
		, bIsInitalized(true)
	{
		bIsDynamicallyLoaded = true;
		InitFromTextureObject(InTextureName);
	}
		
	/**
	 * @param InTextureName		The name of the texture to load.
	 * @param InImageSize		How large should the image be (not necessarily the image size on disk)
	 * @param InTint		The tint of the image.
	 * @param InTiling		How do we tile if at all?
	 * @param InImageType		The type of image this this is
	 */
	FORCENOINLINE FSlateDynamicImageBrush( 
		const FName InTextureName,
		const FVector2D& InImageSize,
		const FLinearColor& InTint = FLinearColor(1.0f, 1.0f, 1.0f, 1.0f), 
		ESlateBrushTileType::Type InTiling = ESlateBrushTileType::NoTile, 
		ESlateBrushImageType::Type InImageType = ESlateBrushImageType::FullColor )
		: FSlateBrush(ESlateBrushDrawType::Image, InTextureName, FMargin(0.0f), InTiling, InImageType, InImageSize, InTint, nullptr, true)
		, bRemoveResourceFromRootSet(false)
<<<<<<< HEAD
=======
		, bIsInitalized(true)
>>>>>>> a8a797ea
	{
		bIsDynamicallyLoaded = true;
	}

	/**
	* @param InTextureName		The name to use when registering the image data as a texture.
	* @param InImageSize		How large should the image be (not necessarily the image size on disk)
	* @param InImageData		The raw image data formatted as BGRA
	* @param InTint				The tint of the image.
	* @param InTiling			How do we tile if at all?
	* @param InImageType		The type of image this this is
	*/
	static TSharedPtr<FSlateDynamicImageBrush> CreateWithImageData(
		const FName InTextureName,
		const FVector2D& InImageSize,
		const TArray<uint8>& InImageData,
		const FLinearColor& InTint = FLinearColor(1.0f, 1.0f, 1.0f, 1.0f),
		ESlateBrushTileType::Type InTiling = ESlateBrushTileType::NoTile,
		ESlateBrushImageType::Type InImageType = ESlateBrushImageType::FullColor);

	/**
	 * Releases the resource when it is safe to do so
	 */
	void ReleaseResource();

		/** Destructor. */
	virtual ~FSlateDynamicImageBrush();

private:
<<<<<<< HEAD
	// Tracks if Resource was in root set to avoid unnecessary removing it from there.
	bool bRemoveResourceFromRootSet;
=======
	void ReleaseResourceInternal();

	void InitFromTextureObject(FName InTextureName)
	{
		// if we have a texture, make a unique name
		if (ResourceObject != nullptr)
		{
			// @todo Slate - Hack:  This is to address an issue where the brush created and a GC occurs before the brush resource object becomes referenced
			// by the Slate resource manager. Don't add objects that are already in root set (and mark them as such) to avoid incorrect removing objects
			// from root set in destructor.
			if (!ResourceObject->HasAllFlags(RF_RootSet))
			{
				ResourceObject->AddToRoot();
				bRemoveResourceFromRootSet = true;
			}

			ResourceName = InTextureName;
		}
	}

private:
	/** Tracks if Resource was in root set to avoid unnecessary removing it from there. */
	bool bRemoveResourceFromRootSet : 1;

	/** If the resource has been initialized */
	bool bIsInitalized : 1;
>>>>>>> a8a797ea
};<|MERGE_RESOLUTION|>--- conflicted
+++ resolved
@@ -26,30 +26,10 @@
 	)
 		: FSlateBrush(ESlateBrushDrawType::Image, FName(TEXT("None")), FMargin(0.0f), InTiling, InImageType, InImageSize, InTint, (UObject*)InTexture)
 		, bRemoveResourceFromRootSet(false)
-<<<<<<< HEAD
-	{
-		bIsDynamicallyLoaded = true;
-
-		// if we have a texture, make a unique name
-		if (ResourceObject != nullptr)
-		{
-			// @todo Slate - Hack:  This is to address an issue where the brush created and a GC occurs before the brush resource object becomes referenced
-			// by the Slate resource manager. Don't add objects that are already in root set (and mark them as such) to avoid incorrect removing objects
-			// from root set in destructor.
-			if (!ResourceObject->HasAllFlags(RF_RootSet))
-			{
-				ResourceObject->AddToRoot();
-				bRemoveResourceFromRootSet = true;
-			}
-
-			ResourceName = InTextureName;
-		}
-=======
 		, bIsInitalized(true)
 	{
 		bIsDynamicallyLoaded = true;
 		InitFromTextureObject(InTextureName);
->>>>>>> a8a797ea
 	}
 
 	/**
@@ -90,10 +70,7 @@
 		ESlateBrushImageType::Type InImageType = ESlateBrushImageType::FullColor )
 		: FSlateBrush(ESlateBrushDrawType::Image, InTextureName, FMargin(0.0f), InTiling, InImageType, InImageSize, InTint, nullptr, true)
 		, bRemoveResourceFromRootSet(false)
-<<<<<<< HEAD
-=======
 		, bIsInitalized(true)
->>>>>>> a8a797ea
 	{
 		bIsDynamicallyLoaded = true;
 	}
@@ -123,10 +100,6 @@
 	virtual ~FSlateDynamicImageBrush();
 
 private:
-<<<<<<< HEAD
-	// Tracks if Resource was in root set to avoid unnecessary removing it from there.
-	bool bRemoveResourceFromRootSet;
-=======
 	void ReleaseResourceInternal();
 
 	void InitFromTextureObject(FName InTextureName)
@@ -153,5 +126,4 @@
 
 	/** If the resource has been initialized */
 	bool bIsInitalized : 1;
->>>>>>> a8a797ea
 };