// Copyright Epic Games, Inc. All Rights Reserved.

#pragma once

#include <type_traits>

/** */
namespace SlateAttributePrivate
{
	/**
	 * Attribute object
	 * InObjectType - Type of the value to store
	 * InInvalidationReasonPredicate - Predicate that returns the type of invalidation to do when the value changes (e.g layout or paint)
	 *								The invalidation can be overridden per widget. (This use memory allocation. See FSlateAttributeMetadata.)
	 * InComparePredicateType - Predicate to compare the cached value with the Getter.
	 * bInIsExternal - The attribute life is not controlled by the SWidget.
	 */
	template<typename ContainerType, typename InObjectType, typename InInvalidationReasonPredicate, typename InComparePredicateType, ESlateAttributeType InAttributeType>
	struct TSlateAttributeBase : public FSlateAttributeImpl
	{
	public:
		template<typename AttributeMemberType>
		friend struct TSlateMemberAttributeRef;

		using ObjectType = InObjectType;
		using FInvalidationReasonPredicate = InInvalidationReasonPredicate;
		using FGetter = typename TAttribute<ObjectType>::FGetter;
		using FComparePredicate = InComparePredicateType;

		static const ESlateAttributeType AttributeType = InAttributeType;
		static constexpr bool HasDefinedInvalidationReason = !std::is_same<InInvalidationReasonPredicate, FSlateAttributeNoInvalidationReason>::value;

		static_assert(std::is_same<ContainerType, SWidget>::value || std::is_same<ContainerType, ISlateAttributeContainer>::value, "The SlateAttribute container is not supported.");

		static EInvalidateWidgetReason GetInvalidationReason(const SWidget& Widget) { return FInvalidationReasonPredicate::GetInvalidationReason(Widget); }
		static EInvalidateWidgetReason GetInvalidationReason(const ISlateAttributeContainer& Container) { return FInvalidationReasonPredicate::GetInvalidationReason(Container.GetContainerWidget()); }
		static bool IdenticalTo(const SWidget& Widget, const ObjectType& Lhs, const ObjectType& Rhs) { return FComparePredicate::IdenticalTo(Widget, Lhs, Rhs); }
		static bool IdenticalTo(const ISlateAttributeContainer& Container, const ObjectType& Lhs, const ObjectType& Rhs) { return FComparePredicate::IdenticalTo(Container.GetContainerWidget(), Lhs, Rhs); }

	private:
		void UpdateNowOnBind(ContainerType& Widget)
		{
#if UE_SLATE_WITH_ATTRIBUTE_INITIALIZATION_ON_BIND
			ProtectedUpdateNow(Widget, InAttributeType);
#endif
		}

		void VerifyOwningWidget(const SWidget& Widget) const
		{
#if UE_SLATE_WITH_MEMBER_ATTRIBUTE_DEBUGGING
			checkf(&Widget == Debug_OwningWidget || Debug_OwningWidget == nullptr,
				TEXT("The Owning Widget is not the same as used at construction. This will cause bad memory access."));
#endif
		}

		void VerifyOwningWidget(const ISlateAttributeContainer& Widget) const
		{
		}

		void VerifyNan() const
		{
#if UE_SLATE_WITH_ATTRIBUTE_NAN_DIAGNOSTIC
			if constexpr (std::is_same<float, InObjectType>::value)
			{
				ensureMsgf(FMath::IsFinite(Value), TEXT("Value contains a NaN. Initialize your float properly"));
			}
			else if constexpr (std::is_same<double, InObjectType>::value)
			{
				ensureMsgf(FMath::IsFinite(Value), TEXT("Value contains a NaN. Initialize your double properly"));
			}
			else if constexpr (std::is_same<FVector2f, InObjectType>::value)
			{
<<<<<<< HEAD
				ensureMsgf(!Value.ContainsNaN(), TEXT("Value contains a NaN. Initialize your FVector2f properly (see FVector2D::EForceInit)"));
			}
			else if constexpr (std::is_same<FVector2d, InObjectType>::value)
			{
				ensureMsgf(!Value.ContainsNaN(), TEXT("Value contains a NaN. Initialize your FVector2d properly (see FVector2D::EForceInit)"));
			}
			else if constexpr (std::is_same<FVector3f, InObjectType>::value)
			{
				ensureMsgf(!Value.ContainsNaN(), TEXT("Value contains a NaN. Initialize your FVector3f properly (see FVector::EForceInit)"));
			}
			else if constexpr (std::is_same<FVector3d, InObjectType>::value)
			{
				ensureMsgf(!Value.ContainsNaN(), TEXT("Value contains a NaN. Initialize your FVector3d properly (see FVector::EForceInit)"));
=======
				ensureMsgf(!Value.ContainsNaN(), TEXT("Value contains a NaN. Initialize your FVector2f properly (see FVector2f::EForceInit)"));
			}
			else if constexpr (std::is_same<FVector2d, InObjectType>::value)
			{
				ensureMsgf(!Value.ContainsNaN(), TEXT("Value contains a NaN. Initialize your FVector2d properly (see FVector2d::EForceInit)"));
			}
			else if constexpr (std::is_same<FVector3f, InObjectType>::value)
			{
				ensureMsgf(!Value.ContainsNaN(), TEXT("Value contains a NaN. Initialize your FVector3f properly (see FVector3f::EForceInit)"));
			}
			else if constexpr (std::is_same<FVector3d, InObjectType>::value)
			{
				ensureMsgf(!Value.ContainsNaN(), TEXT("Value contains a NaN. Initialize your FVector3d properly (see FVector3d::EForceInit)"));
>>>>>>> 4af6daef
			}
			else if constexpr (std::is_same<FVector4f, InObjectType>::value)
			{
				ensureMsgf(!Value.ContainsNaN(), TEXT("Value contains a NaN. Initialize your FVector4f properly"));
			}
			else if constexpr (std::is_same<FVector4d, InObjectType>::value)
			{
				ensureMsgf(!Value.ContainsNaN(), TEXT("Value contains a NaN. Initialize your FVector4d properly"));
			}
			else if constexpr (std::is_same<FLinearColor, InObjectType>::value)
			{
				ensureMsgf(!FVector4(Value).ContainsNaN(), TEXT("Value contains a NaN. Initialize your FLinearColor properly (see FLinearColor::EForceInit)"));
			}
			else if constexpr (std::is_same<FRotator, InObjectType>::value)
			{
				ensureMsgf(!Value.ContainsNaN(), TEXT("Value contains a NaN. Initialize your FRotator properly (see FRotator::EForceInit)"));
			}
#endif
		}

	public:
#if UE_SLATE_WITH_MEMBER_ATTRIBUTE_DEBUGGING
		TSlateAttributeBase()
			: Value()
			, Debug_OwningWidget(nullptr)
		{
			VerifyNan();
		}
#else
		TSlateAttributeBase()
			: Value()
		{
			VerifyNan();
		}
#endif

		TSlateAttributeBase(const ObjectType& InValue)
			: Value(InValue)
#if UE_SLATE_WITH_MEMBER_ATTRIBUTE_DEBUGGING
			, Debug_OwningWidget(nullptr)
#endif
		{
			VerifyNan();
		}

		TSlateAttributeBase(ObjectType&& InValue)
			: Value(MoveTemp(InValue))
#if UE_SLATE_WITH_MEMBER_ATTRIBUTE_DEBUGGING
			, Debug_OwningWidget(nullptr)
#endif
		{
			VerifyNan();
		}

		TSlateAttributeBase(SWidget& Widget)
			: Value()
#if UE_SLATE_WITH_MEMBER_ATTRIBUTE_DEBUGGING
			, Debug_OwningWidget(&Widget)
#endif
		{
			VerifyNan();
		}

		TSlateAttributeBase(SWidget& Widget, const ObjectType& InValue)
			: Value(InValue)
#if UE_SLATE_WITH_MEMBER_ATTRIBUTE_DEBUGGING
			, Debug_OwningWidget(&Widget)
#endif
		{
			VerifyNan();
		}

		TSlateAttributeBase(SWidget& Widget, ObjectType&& InValue)
			: Value(MoveTemp(InValue))
#if UE_SLATE_WITH_MEMBER_ATTRIBUTE_DEBUGGING
			, Debug_OwningWidget(&Widget)
#endif
		{
			VerifyNan();
		}

		TSlateAttributeBase(SWidget& Widget, const FGetter& Getter, const ObjectType& InitialValue)
			: Value(InitialValue)
#if UE_SLATE_WITH_MEMBER_ATTRIBUTE_DEBUGGING
			, Debug_OwningWidget(&Widget)
#endif
		{
			VerifyNan();
			if (Getter.IsBound())
			{
				ConstructWrapper(Widget, Getter);
			}
		}

		TSlateAttributeBase(SWidget& Widget, const FGetter& Getter, ObjectType&& InitialValue)
			: Value(MoveTemp(InitialValue))
#if UE_SLATE_WITH_MEMBER_ATTRIBUTE_DEBUGGING
			, Debug_OwningWidget(&Widget)
#endif
		{
			VerifyNan();
			if (Getter.IsBound())
			{
				ConstructWrapper(Widget, Getter);
			}
		}

		TSlateAttributeBase(SWidget& Widget, FGetter&& Getter, const ObjectType& InitialValue)
			: Value(InitialValue)
#if UE_SLATE_WITH_MEMBER_ATTRIBUTE_DEBUGGING
			, Debug_OwningWidget(&Widget)
#endif
		{
			VerifyNan();
			if (Getter.IsBound())
			{
				ConstructWrapper(Widget, MoveTemp(Getter));
			}
		}

		TSlateAttributeBase(SWidget& Widget, FGetter&& Getter, ObjectType&& InitialValue)
			: Value(MoveTemp(InitialValue))
#if UE_SLATE_WITH_MEMBER_ATTRIBUTE_DEBUGGING
			, Debug_OwningWidget(&Widget)
#endif
		{
			VerifyNan();
			if (Getter.IsBound())
			{
				ConstructWrapper(Widget, MoveTemp(Getter));
			}
		}

		TSlateAttributeBase(SWidget& Widget, const TAttribute<ObjectType>& Attribute, const ObjectType& InitialValue)
			: Value((Attribute.IsSet() && !Attribute.IsBound()) ? Attribute.Get() : InitialValue)
#if UE_SLATE_WITH_MEMBER_ATTRIBUTE_DEBUGGING
			, Debug_OwningWidget(&Widget)
#endif
		{
			VerifyNan();
			if (Attribute.IsBound())
			{
				ConstructWrapper(Widget, Attribute.GetBinding());
			}
		}

		TSlateAttributeBase(SWidget& Widget, TAttribute<ObjectType>&& Attribute, ObjectType&& InitialValue)
			: Value((Attribute.IsSet() && !Attribute.IsBound()) ? MoveTemp(Attribute.Steal().template Get<ObjectType>()) : MoveTemp(InitialValue))
#if UE_SLATE_WITH_MEMBER_ATTRIBUTE_DEBUGGING
			, Debug_OwningWidget(&Widget)
#endif
		{
			VerifyNan();
			if (Attribute.IsBound())
			{
				ConstructWrapper(Widget, MoveTemp(Attribute.Steal().template Get<FGetter>()));
			}
		}

	public:
		/** @return the SlateAttribute cached value. If the SlateAttribute is bound, the value will be cached at the end of the every frame. */
		UE_NODISCARD const ObjectType& Get() const
		{
			return Value;
		}

		/** Update the cached value and invalidate the widget if needed. */
		void UpdateNow(ContainerType& Widget)
		{
			VerifyOwningWidget(Widget);
			ProtectedUpdateNow(Widget, InAttributeType);
		}

	public:
		/**
		 * Unbind the SlateAttribute and set its value. It may invalidate the Widget if the value is different.
		 * @return true if the value is considered different and an invalidation occurred.
		 */
		bool Set(ContainerType& Widget, const ObjectType& NewValue)
		{
			VerifyOwningWidget(Widget);
			ProtectedUnregisterAttribute(Widget, InAttributeType);

			const bool bIsIdentical = IdenticalTo(Widget, Value, NewValue);
			if (!bIsIdentical)
			{
				Value = NewValue;
				ProtectedInvalidateWidget(Widget, InAttributeType, GetInvalidationReason(Widget));
			}
			return !bIsIdentical;
		}

		/**
		 * Unbind the SlateAttribute and set its value. It may invalidate the Widget if the value is different.
		 * @return true if the value is considered different and an invalidation occurred.
		 */
		bool Set(ContainerType& Widget, ObjectType&& NewValue)
		{
			VerifyOwningWidget(Widget);
			ProtectedUnregisterAttribute(Widget, InAttributeType);

			const bool bIsIdentical = IdenticalTo(Widget, Value, NewValue);
			if (!bIsIdentical)
			{
				Value = MoveTemp(NewValue);
				ProtectedInvalidateWidget(Widget, InAttributeType, GetInvalidationReason(Widget));
			}
			return !bIsIdentical;
		}

	public:
		/**
		 * Bind the SlateAttribute to the Getter function.
		 * (If enabled) Update the value from the Getter. If the value is different, then invalidate the widget.
		 * The SlateAttribute will now be updated every frame from the Getter.
		 */
		void Bind(ContainerType& Widget, const FGetter& Getter)
		{
			VerifyOwningWidget(Widget);
			if (Getter.IsBound())
			{
				AssignBinding(Widget, Getter);
			}
			else
			{
				ProtectedUnregisterAttribute(Widget, InAttributeType);
			}
		}

		/**
		 * Bind the SlateAttribute to the Getter function.
		 * (If enabled) Update the value from the Getter. If the value is different, then invalidate the widget.
		 * The SlateAttribute will now be updated every frame from the Getter.
		 */
		void Bind(ContainerType& Widget, FGetter&& Getter)
		{
			VerifyOwningWidget(Widget);
			if (Getter.IsBound())
			{
				AssignBinding(Widget, MoveTemp(Getter));
			}
			else
			{
				ProtectedUnregisterAttribute(Widget, InAttributeType);
			}
		}

		/**
		 * Bind the SlateAttribute to the newly create getter function.
		 * (If enabled) Update the value from the getter. If the value is different, then invalidate the widget.
		 * The SlateAttribute will now be updated every frame from the Getter.
		 */
		template<typename WidgetType, typename U = typename std::enable_if<std::is_base_of<SWidget, WidgetType>::value && std::is_same<ContainerType, SWidget>::value>::type>
		void Bind(WidgetType& Widget, typename FGetter::template TConstMethodPtr<WidgetType> MethodPtr)
		{
			Bind(Widget, FGetter::CreateSP(&Widget, MethodPtr));
		}

		/**
		 * Bind the SlateAttribute to the Attribute Getter function (if it exist).
		 * (If enabled) Update the value from the getter. If the value is different, then invalidate the widget.
		 * The SlateAttribute will now be updated every frame from the Getter.
		 * Or
		 * Set the SlateAttribute's value if the Attribute is not bound but is set.
		 * This will Unbind any previously bound getter.
		 * If the value is different, then invalidate the widget.
		 * Or
		 * Unbind the SlateAttribute if the Attribute is not bound and not set.
		 * @see Set
		 * @return true if the getter was assigned or if the value is considered different and an invalidation occurred.
		 */
		bool Assign(ContainerType& Widget, const TAttribute<ObjectType>& OtherAttribute)
		{
			VerifyOwningWidget(Widget);
			if (OtherAttribute.IsBound())
			{
				return AssignBinding(Widget, OtherAttribute.GetBinding());
			}
			else if (OtherAttribute.IsSet())
			{
				return Set(Widget, OtherAttribute.Get());
			}
			else
			{
				ProtectedUnregisterAttribute(Widget, InAttributeType);
				return false;
			}
		}

		bool Assign(ContainerType& Widget, TAttribute<ObjectType>&& OtherAttribute)
		{
			VerifyOwningWidget(Widget);
			if (OtherAttribute.IsBound())
			{
				return AssignBinding(Widget, MoveTemp(OtherAttribute.Steal().template Get<FGetter>()));
			}
			else if (OtherAttribute.IsSet())
			{
				return Set(Widget, MoveTemp(OtherAttribute.Steal().template Get<ObjectType>()));
			}
			else
			{
				ProtectedUnregisterAttribute(Widget, InAttributeType);
				return false;
			}
		}

		bool Assign(ContainerType& Widget, const TAttribute<ObjectType>& OtherAttribute, const ObjectType& DefaultValue)
		{
			VerifyOwningWidget(Widget);
			if (OtherAttribute.IsBound())
			{
				return AssignBinding(Widget, OtherAttribute.GetBinding());
			}
			else if (OtherAttribute.IsSet())
			{
				return Set(Widget, OtherAttribute.Get());
			}
			else
			{
				return Set(Widget, DefaultValue);
			}
		}

		bool Assign(ContainerType& Widget, TAttribute<ObjectType>&& OtherAttribute, const ObjectType& DefaultValue)
		{
			VerifyOwningWidget(Widget);
			if (OtherAttribute.IsBound())
			{
				return AssignBinding(Widget, MoveTemp(OtherAttribute.Steal().template Get<FGetter>()));
			}
			else if (OtherAttribute.IsSet())
			{
				return Set(Widget, MoveTemp(OtherAttribute.Steal().template Get<ObjectType>()));
			}
			else
			{
				return Set(Widget, DefaultValue);
			}
		}

		bool Assign(ContainerType& Widget, const TAttribute<ObjectType>& OtherAttribute, ObjectType&& DefaultValue)
		{
			VerifyOwningWidget(Widget);
			if (OtherAttribute.IsBound())
			{
				return AssignBinding(Widget, OtherAttribute.GetBinding());
			}
			else if (OtherAttribute.IsSet())
			{
				return Set(Widget, OtherAttribute.Get());
			}
			else
			{
				return Set(Widget, MoveTemp(DefaultValue));
			}
		}

		bool Assign(ContainerType& Widget, TAttribute<ObjectType>&& OtherAttribute, ObjectType&& DefaultValue)
		{
			VerifyOwningWidget(Widget);
			if (OtherAttribute.IsBound())
			{
				return AssignBinding(Widget, MoveTemp(OtherAttribute.Steal().template Get<FGetter>()));
			}
			else if (OtherAttribute.IsSet())
			{
				return Set(Widget, MoveTemp(OtherAttribute.Steal().template Get<ObjectType>()));
			}
			else
			{
				return Set(Widget, MoveTemp(DefaultValue));
			}
		}

		/**
		 * Remove the Getter function.
		 * The Slate Attribute will not be updated anymore and will keep its current cached value.
		 */
		void Unbind(ContainerType& Widget)
		{
			VerifyOwningWidget(Widget);
			ProtectedUnregisterAttribute(Widget, InAttributeType);
		}

	public:
		/** Build a Attribute from this SlateAttribute. */
		UE_NODISCARD TAttribute<ObjectType> ToAttribute(const ContainerType& Widget) const
		{
			if (ISlateAttributeGetter* Delegate = ProtectedFindGetter(Widget, InAttributeType))
			{
				return TAttribute<ObjectType>::Create(static_cast<FSlateAttributeGetterWrapper<TSlateAttributeBase>*>(Delegate)->GetDelegate());
			}
			return TAttribute<ObjectType>(Get());
		}

		/** @return True if the SlateAttribute is bound to a getter function. */
		UE_NODISCARD bool IsBound(const ContainerType& Widget) const
		{
			VerifyOwningWidget(Widget);
			return ProtectedIsBound(Widget, InAttributeType);
		}

		/** @return True if they have the same Getter or the same value. */
		UE_NODISCARD bool IdenticalTo(const ContainerType& Widget, const TSlateAttributeBase& Other) const
		{
			VerifyOwningWidget(Widget);
			FDelegateHandle ThisDelegateHandle = ProtectedFindGetterHandle(Widget, InAttributeType);
			FDelegateHandle OthersDelegateHandle = ProtectedFindGetterHandle(Widget, InAttributeType);
			if (ThisDelegateHandle == OthersDelegateHandle)
			{
				if (ThisDelegateHandle.IsValid())
				{
					return true;
				}
				return IdenticalTo(Widget, Get(), Other.Get());
			}
			return false;
		}

		/** @return True if they have the same Getter or, if the Attribute is set, the same value. */
		UE_NODISCARD bool IdenticalTo(const ContainerType& Widget, const TAttribute<ObjectType>& Other) const
		{
			VerifyOwningWidget(Widget);
			FDelegateHandle ThisDelegateHandle = ProtectedFindGetterHandle(Widget, InAttributeType);
			if (Other.IsBound())
			{
				return Other.GetBinding().GetHandle() == ThisDelegateHandle;
			}
			return !ThisDelegateHandle.IsValid() && Other.IsSet() && IdenticalTo(Widget, Get(), Other.Get());
		}

	private:
		void ConstructWrapper(ContainerType& Widget, const FGetter& Getter)
		{
			TUniquePtr<ISlateAttributeGetter> Wrapper = MakeUniqueGetter(*this, Getter);
			ProtectedRegisterAttribute(Widget, InAttributeType, MoveTemp(Wrapper));
			UpdateNowOnBind(Widget);
		}

		void ConstructWrapper(ContainerType& Widget, FGetter&& Getter)
		{
			TUniquePtr<ISlateAttributeGetter> Wrapper = MakeUniqueGetter(*this, MoveTemp(Getter));
			ProtectedRegisterAttribute(Widget, InAttributeType, MoveTemp(Wrapper));
			UpdateNowOnBind(Widget);
		}

		bool AssignBinding(ContainerType& Widget, const FGetter& Getter)
		{
			const FDelegateHandle PreviousGetterHandle = ProtectedFindGetterHandle(Widget, InAttributeType);
			if (PreviousGetterHandle != Getter.GetHandle())
			{
				ConstructWrapper(Widget, Getter);
				return true;
			}
			return false;
		}

		bool AssignBinding(ContainerType& Widget, FGetter&& Getter)
		{
			const FDelegateHandle PreviousGetterHandle = ProtectedFindGetterHandle(Widget, InAttributeType);
			if (PreviousGetterHandle != Getter.GetHandle())
			{
				ConstructWrapper(Widget, MoveTemp(Getter));
				return true;
			}
			return false;
		}

	private:
		template<typename SlateAttributeType>
		class FSlateAttributeGetterWrapper : public ISlateAttributeGetter
		{
		public:
			using ObjectType = typename SlateAttributeType::ObjectType;
			using FGetter = typename TAttribute<ObjectType>::FGetter;
			using FComparePredicate = typename SlateAttributeType::FComparePredicate;

			FSlateAttributeGetterWrapper() = delete;
			FSlateAttributeGetterWrapper(const FSlateAttributeGetterWrapper&) = delete;
			FSlateAttributeGetterWrapper& operator= (const FSlateAttributeGetterWrapper&) = delete;
			virtual ~FSlateAttributeGetterWrapper() = default;

		public:
			FSlateAttributeGetterWrapper(SlateAttributeType& InOwningAttribute, const FGetter& InGetterDelegate)
				: Getter(InGetterDelegate)
				, Attribute(&InOwningAttribute)
			{
			}
			FSlateAttributeGetterWrapper(SlateAttributeType& InOwningAttribute, FGetter&& InGetterDelegate)
				: Getter(MoveTemp(InGetterDelegate))
				, Attribute(&InOwningAttribute)
			{
			}

			virtual FUpdateAttributeResult UpdateAttribute(const SWidget& Widget) override
			{
				if (Getter.IsBound())
				{
					ObjectType NewValue = Getter.Execute();

					const bool bIsIdentical = Attribute->IdenticalTo(Widget, Attribute->Value, NewValue);
					if (!bIsIdentical)
					{
						// Set the value on the widget
						Attribute->Value = MoveTemp(NewValue);
						return Attribute->GetInvalidationReason(Widget);
					}
				}
				return FUpdateAttributeResult();
			}

			virtual const FSlateAttributeBase& GetAttribute() const override
			{
				return *Attribute;
			}

			virtual void SetAttribute(FSlateAttributeBase& InBase) override
			{
				Attribute = &static_cast<SlateAttributeType&>(InBase);
			}

			virtual FDelegateHandle GetDelegateHandle() const override
			{
				return Getter.GetHandle();
			}

			const FGetter& GetDelegate() const
			{
				return Getter;
			}

		private:
			/** Getter function to fetch the new value of the SlateAttribute. */
			FGetter Getter;
			/** The SlateAttribute of the SWidget owning the value. */
			SlateAttributeType* Attribute;
		};

	private:
		static TUniquePtr<ISlateAttributeGetter> MakeUniqueGetter(TSlateAttributeBase& Attribute, const FGetter& Getter)
		{
			return MakeUnique<FSlateAttributeGetterWrapper<TSlateAttributeBase>>(Attribute, Getter);
		}

		static TUniquePtr<ISlateAttributeGetter> MakeUniqueGetter(TSlateAttributeBase& Attribute, FGetter&& Getter)
		{
			return MakeUnique<FSlateAttributeGetterWrapper<TSlateAttributeBase>>(Attribute, MoveTemp(Getter));
		}

	private:
		ObjectType Value;

	protected:
#if UE_SLATE_WITH_MEMBER_ATTRIBUTE_DEBUGGING
		void Debug_SetOwningWidget(SWidget* InWidget)
		{
			Debug_OwningWidget = InWidget;
		}

		SWidget* Debug_OwningWidget;
#endif
	};


} // SlateAttributePrivate<|MERGE_RESOLUTION|>--- conflicted
+++ resolved
@@ -70,35 +70,19 @@
 			}
 			else if constexpr (std::is_same<FVector2f, InObjectType>::value)
 			{
-<<<<<<< HEAD
-				ensureMsgf(!Value.ContainsNaN(), TEXT("Value contains a NaN. Initialize your FVector2f properly (see FVector2D::EForceInit)"));
+				ensureMsgf(!Value.ContainsNaN(), TEXT("Value contains a NaN. Initialize your FVector2f properly (see FVector2f::EForceInit)"));
 			}
 			else if constexpr (std::is_same<FVector2d, InObjectType>::value)
 			{
-				ensureMsgf(!Value.ContainsNaN(), TEXT("Value contains a NaN. Initialize your FVector2d properly (see FVector2D::EForceInit)"));
+				ensureMsgf(!Value.ContainsNaN(), TEXT("Value contains a NaN. Initialize your FVector2d properly (see FVector2d::EForceInit)"));
 			}
 			else if constexpr (std::is_same<FVector3f, InObjectType>::value)
 			{
-				ensureMsgf(!Value.ContainsNaN(), TEXT("Value contains a NaN. Initialize your FVector3f properly (see FVector::EForceInit)"));
+				ensureMsgf(!Value.ContainsNaN(), TEXT("Value contains a NaN. Initialize your FVector3f properly (see FVector3f::EForceInit)"));
 			}
 			else if constexpr (std::is_same<FVector3d, InObjectType>::value)
 			{
-				ensureMsgf(!Value.ContainsNaN(), TEXT("Value contains a NaN. Initialize your FVector3d properly (see FVector::EForceInit)"));
-=======
-				ensureMsgf(!Value.ContainsNaN(), TEXT("Value contains a NaN. Initialize your FVector2f properly (see FVector2f::EForceInit)"));
-			}
-			else if constexpr (std::is_same<FVector2d, InObjectType>::value)
-			{
-				ensureMsgf(!Value.ContainsNaN(), TEXT("Value contains a NaN. Initialize your FVector2d properly (see FVector2d::EForceInit)"));
-			}
-			else if constexpr (std::is_same<FVector3f, InObjectType>::value)
-			{
-				ensureMsgf(!Value.ContainsNaN(), TEXT("Value contains a NaN. Initialize your FVector3f properly (see FVector3f::EForceInit)"));
-			}
-			else if constexpr (std::is_same<FVector3d, InObjectType>::value)
-			{
 				ensureMsgf(!Value.ContainsNaN(), TEXT("Value contains a NaN. Initialize your FVector3d properly (see FVector3d::EForceInit)"));
->>>>>>> 4af6daef
 			}
 			else if constexpr (std::is_same<FVector4f, InObjectType>::value)
 			{
