// Copyright Epic Games, Inc. All Rights Reserved.

#pragma once

#include "CoreMinimal.h"

/**
 * Base class for all slate metadata
 */
class ISlateMetaData
{
public:
	/** Check if this metadata operation can cast safely to the specified template type */
	template<class TType>
	bool IsOfType() const
	{
		return IsOfTypeImpl(TType::GetTypeId());
	}

	/** Virtual destructor. */
	virtual ~ISlateMetaData() {}

protected:
	/**
	 * Checks whether this drag and drop operation can cast safely to the specified type.
	 */
	virtual bool IsOfTypeImpl(const FName& Type) const
	{
		return false;
	}
};

/**
 * All metadata-derived classes must include this macro.
 * Example Usage:
 *	class FMyMetaData : public ISlateMetaData
 *	{
 *	public:
 *		SLATE_METADATA_TYPE(FMyMetaData, ISlateMetaData)
 *		...
 *	};
 */
#define SLATE_METADATA_TYPE(TYPE, BASE) \
	static const FName& GetTypeId() { static FName Type(TEXT(#TYPE)); return Type; } \
	virtual bool IsOfTypeImpl(const FName& Type) const override { return GetTypeId() == Type || BASE::IsOfTypeImpl(Type); }

 /**
  * Simple tagging metadata
  */
class FTagMetaData : public ISlateMetaData
{
public:
	SLATE_METADATA_TYPE(FTagMetaData, ISlateMetaData)

		FTagMetaData(FName InTag)
		: Tag(InTag)
<<<<<<< HEAD
	{
	}
=======
	{}
>>>>>>> 6bbb88c8

	/** Tag name for a widget */
	FName Tag;
};<|MERGE_RESOLUTION|>--- conflicted
+++ resolved
@@ -54,12 +54,7 @@
 
 		FTagMetaData(FName InTag)
 		: Tag(InTag)
-<<<<<<< HEAD
-	{
-	}
-=======
 	{}
->>>>>>> 6bbb88c8
 
 	/** Tag name for a widget */
 	FName Tag;
