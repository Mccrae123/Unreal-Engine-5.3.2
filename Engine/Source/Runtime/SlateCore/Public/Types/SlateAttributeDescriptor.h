// Copyright Epic Games, Inc. All Rights Reserved.

#pragma once

#include "Containers/Array.h"
#include "Containers/ContainerAllocationPolicies.h"
#include "CoreMinimal.h"
#include "Delegates/Delegate.h"
#include "HAL/Platform.h"
#include "Misc/AssertionMacros.h"
#include "Misc/Attribute.h"
#include "Templates/UnrealTemplate.h"
#include "UObject/NameTypes.h"
#include "Widgets/InvalidateWidgetReason.h"
#include "Templates/Identity.h"

#include <type_traits>

class FSlateWidgetClassData;
class SWidget;

namespace SlateAttributePrivate
{
	enum class ESlateAttributeType : uint8;
}


/**
 * Describes the static information about a Widget's type SlateAttributes.
 **/
class FSlateAttributeDescriptor
{
public:
	/**
	 * A EInvalidationWidgetReason Attribute 
	 * It can be explicitly initialize or can be a callback static function or lambda that returns the EInvalidationReason.
	 * The signature of the function takes a const SWidget& as argument.
	 */
	struct FInvalidateWidgetReasonAttribute
	{
		friend FSlateAttributeDescriptor;

		using Arg1Type = const class SWidget&;
		DECLARE_DELEGATE_RetVal_OneParam(EInvalidateWidgetReason, FGetter, Arg1Type);

		FInvalidateWidgetReasonAttribute(const FInvalidateWidgetReasonAttribute&) = default;
		FInvalidateWidgetReasonAttribute(FInvalidateWidgetReasonAttribute&&) = default;
		FInvalidateWidgetReasonAttribute& operator=(const FInvalidateWidgetReasonAttribute&) = default;
		FInvalidateWidgetReasonAttribute& operator=(FInvalidateWidgetReasonAttribute&&) = default;

		/** Default constructor. */
		explicit FInvalidateWidgetReasonAttribute(EInvalidateWidgetReason InReason)
			: Reason(InReason)
			, Getter()
		{
		}

		template<typename... PayloadTypes>
		explicit FInvalidateWidgetReasonAttribute(TIdentity_T<typename FGetter::template TFuncPtr<PayloadTypes...>> InFuncPtr, PayloadTypes&&... InputPayload)
			: Reason(EInvalidateWidgetReason::None)
			, Getter(FGetter::CreateStatic(InFuncPtr, Forward<PayloadTypes>(InputPayload)...))
		{
		}

		template<typename LambdaType, typename... PayloadTypes>
		explicit FInvalidateWidgetReasonAttribute(LambdaType&& InCallable, PayloadTypes&&... InputPayload)
			: Reason(EInvalidateWidgetReason::None)
			, Getter(FGetter::CreateLambda(InCallable, Forward<PayloadTypes>(InputPayload)...))
		{
		}

		bool IsBound() const
		{
			return Getter.IsBound();
		}

		EInvalidateWidgetReason Get(const SWidget& Widget) const
		{
			return IsBound() ? Getter.Execute(Widget) : Reason;
		}

	private:
		EInvalidateWidgetReason Reason;
		FGetter Getter;
	};

	/** */
	DECLARE_DELEGATE_OneParam(FAttributeValueChangedDelegate, SWidget& /*Widget*/);

	/** */
	enum class ECallbackOverrideType
	{
		/** Replace the callback that the base class defined. */
		ReplacePrevious,
		/** Execute the callback that the base class defined, then execute the new callback. */
		ExecuteAfterPrevious,
		/** Execute the new callback, then execute the callback that the base class defined. */
		ExecuteBeforePrevious,
	};

public:
	struct FAttribute;
	struct FContainer;
	struct FContainerInitializer;
	struct FInitializer;

	using OffsetType = uint32;

	/** The default sort order that define in which order attributes will be updated. */
	static constexpr OffsetType DefaultSortOrder(OffsetType Offset) { return Offset * 100; }


	/** */
	struct FContainer
	{
		friend FInitializer;

	public:
		FContainer() = default;
		FContainer(FName InName, OffsetType InOffset)
			: Name(InName)
			, Offset(InOffset)
		{}

		bool IsValid() const
		{
			return !Name.IsNone();
		}

		FName GetName() const
		{
			return Name;
		}

		uint32 GetSortOrder() const
		{
			return SortOrder;
		}

	private:
		FName Name;
		OffsetType Offset = 0;
		uint32 SortOrder = 0;
	};


	/** */
	struct FAttribute
	{
		friend FSlateAttributeDescriptor;
		friend FInitializer;
		friend FContainerInitializer;

	public:
		FAttribute(FName Name, OffsetType Offset, FInvalidateWidgetReasonAttribute Reason);
		FAttribute(FName ContainerName, FName Name, OffsetType Offset, FInvalidateWidgetReasonAttribute Reason);

		FName GetName() const
		{
			return Name;
		}

		uint32 GetSortOrder() const
		{
			return SortOrder;
		}

		EInvalidateWidgetReason GetInvalidationReason(const SWidget& Widget) const
		{
			return InvalidationReason.Get(Widget);
		}

		SlateAttributePrivate::ESlateAttributeType GetAttributeType() const
		{
			return AttributeType;
		}

		bool DoesAffectVisibility() const
		{
			return bAffectVisibility;
		}

		void ExecuteOnValueChangedIfBound(SWidget& Widget) const
		{
			OnValueChanged.ExecuteIfBound(Widget);
		}

	private:
		FName Name;
		OffsetType Offset;
		FName Prerequisite;
		FName ContainerName; // if the container IsNone, then the container is the SWidget itself.
		uint32 SortOrder;
		uint8 ContainerIndex;
		FInvalidateWidgetReasonAttribute InvalidationReason;
		FAttributeValueChangedDelegate OnValueChanged;
		SlateAttributePrivate::ESlateAttributeType AttributeType;
		bool bAffectVisibility;
	};

	/** Internal class to initialize the SlateAttributeDescriptor::FContainer attributes (Add attributes or modify existing attributes). */
<<<<<<< HEAD
	struct SLATECORE_API FContainerInitializer
	{
	private:
		friend FSlateAttributeDescriptor;
		FContainerInitializer(FSlateAttributeDescriptor& InDescriptor, FName ContainerName);
		FContainerInitializer(FSlateAttributeDescriptor& InDescriptor, const FSlateAttributeDescriptor& ParentDescriptor, FName ContainerName);
=======
	struct FContainerInitializer
	{
	private:
		friend FSlateAttributeDescriptor;
		SLATECORE_API FContainerInitializer(FSlateAttributeDescriptor& InDescriptor, FName ContainerName);
		SLATECORE_API FContainerInitializer(FSlateAttributeDescriptor& InDescriptor, const FSlateAttributeDescriptor& ParentDescriptor, FName ContainerName);
>>>>>>> 4af6daef

	public:
		FContainerInitializer() = delete;
		FContainerInitializer(const FContainerInitializer&) = delete;
		FContainerInitializer& operator= (const FContainerInitializer&) = delete;

<<<<<<< HEAD
		struct SLATECORE_API FAttributeEntry
		{
			FAttributeEntry(FSlateAttributeDescriptor& Descriptor, FName ContainerName, int32 AttributeIndex);
=======
		struct FAttributeEntry
		{
			SLATECORE_API FAttributeEntry(FSlateAttributeDescriptor& Descriptor, FName ContainerName, int32 AttributeIndex);
>>>>>>> 4af6daef

			/**
			 * Update the attribute after the prerequisite.
			 * The order is guaranteed but other attributes may be updated in between.
			 * No order is guaranteed if the prerequisite or this property is updated manually.
			 */
<<<<<<< HEAD
			FAttributeEntry& UpdatePrerequisite(FName Prerequisite);
=======
			SLATECORE_API FAttributeEntry& UpdatePrerequisite(FName Prerequisite);
>>>>>>> 4af6daef

			/**
			 * Notified when the attribute value changed.
			 * It's preferable that you delay any action to the Tick or Paint function.
			 * You are not allowed to make changes that would affect the SWidget ChildOrder or its Visibility.
			 * It will not be called when the SWidget is in its construction phase.
			 * @see SWidget::IsConstructed
			 */
<<<<<<< HEAD
			FAttributeEntry& OnValueChanged(FAttributeValueChangedDelegate Callback);
=======
			SLATECORE_API FAttributeEntry& OnValueChanged(FAttributeValueChangedDelegate Callback);
>>>>>>> 4af6daef

		private:
			FSlateAttributeDescriptor& Descriptor;
			FName ContainerName;
			int32 AttributeIndex;
		};

<<<<<<< HEAD
		FAttributeEntry AddContainedAttribute(FName AttributeName, OffsetType Offset, const FInvalidateWidgetReasonAttribute& ReasonGetter);
		FAttributeEntry AddContainedAttribute(FName AttributeName, OffsetType Offset, FInvalidateWidgetReasonAttribute&& ReasonGetter);

	public:
		/** Change the InvalidationReason of an attribute defined in a base class. */
		void OverrideInvalidationReason(FName AttributeName, const FInvalidateWidgetReasonAttribute& Reason);
		/** Change the InvalidationReason of an attribute defined in a base class. */
		void OverrideInvalidationReason(FName AttributeName, FInvalidateWidgetReasonAttribute&& Reason);

		/** Change the FAttributeValueChangedDelegate of an attribute defined in a base class. */
		void OverrideOnValueChanged(FName AttributeName, ECallbackOverrideType OverrideType, FAttributeValueChangedDelegate Callback);
=======
		SLATECORE_API FAttributeEntry AddContainedAttribute(FName AttributeName, OffsetType Offset, const FInvalidateWidgetReasonAttribute& ReasonGetter);
		SLATECORE_API FAttributeEntry AddContainedAttribute(FName AttributeName, OffsetType Offset, FInvalidateWidgetReasonAttribute&& ReasonGetter);

	public:
		/** Change the InvalidationReason of an attribute defined in a base class. */
		SLATECORE_API void OverrideInvalidationReason(FName AttributeName, const FInvalidateWidgetReasonAttribute& Reason);
		/** Change the InvalidationReason of an attribute defined in a base class. */
		SLATECORE_API void OverrideInvalidationReason(FName AttributeName, FInvalidateWidgetReasonAttribute&& Reason);

		/** Change the FAttributeValueChangedDelegate of an attribute defined in a base class. */
		SLATECORE_API void OverrideOnValueChanged(FName AttributeName, ECallbackOverrideType OverrideType, FAttributeValueChangedDelegate Callback);
>>>>>>> 4af6daef

	private:
		FSlateAttributeDescriptor& Descriptor;
		FName ContainerName;
	};

	/** Internal class to initialize the SlateAttributeDescriptor (Add attributes or modify existing attributes). */
	struct FInitializer
	{
	private:
		friend FSlateWidgetClassData;
		SLATECORE_API FInitializer(FSlateAttributeDescriptor& InDescriptor);
		SLATECORE_API FInitializer(FSlateAttributeDescriptor& InDescriptor, const FSlateAttributeDescriptor& ParentDescriptor);
		FInitializer(const FInitializer&) = delete;
		FInitializer& operator=(const FInitializer&) = delete;

	public:
		SLATECORE_API ~FInitializer();

		struct FAttributeEntry
		{
			SLATECORE_API FAttributeEntry(FSlateAttributeDescriptor& Descriptor, int32 InAttributeIndex);

			/**
			 * Update the attribute after the prerequisite.
			 * The order is guaranteed but other attributes may be updated in between.
			 * No order is guaranteed if the prerequisite or this property is updated manually.
			 */
<<<<<<< HEAD
			FAttributeEntry& UpdatePrerequisite(FName Prerequisite);
=======
			SLATECORE_API FAttributeEntry& UpdatePrerequisite(FName Prerequisite);
>>>>>>> 4af6daef

			/**
			 * The attribute affect the visibility of the widget.
			 * We only update the attributes that can change the visibility of the widget when the widget is collapsed.
			 * Attributes that affect visibility must have the Visibility attribute as a Prerequisite or the Visibility attribute must have it as a Prerequisite.
			 */
			SLATECORE_API FAttributeEntry& AffectVisibility();

			/**
			 * Notified when the attribute value changed.
			 * It's preferable that you delay any action to the Tick or Paint function.
			 * You are not allowed to make changes that would affect the SWidget ChildOrder or its Visibility.
			 * It will not be called when the SWidget is in its construction phase.
			 * @see SWidget::IsConstructed
			 */
			SLATECORE_API FAttributeEntry& OnValueChanged(FAttributeValueChangedDelegate Callback);

			/**
			 * Notified when the attribute value changed.
			 * It's preferable that you delay any action to the Tick or Paint function.
			 * You are not allowed to make changes that would affect the SWidget ChildOrder or its Visibility.
			 * It will not be called when the SWidget is in its construction phase.
			 * @see SWidget::IsConstructed
			 */
			FAttributeEntry& OnValueChanged(FAttributeValueChangedDelegate Callback);

		private:
			FSlateAttributeDescriptor& Descriptor;
			int32 AttributeIndex;
		};

		SLATECORE_API FAttributeEntry AddMemberAttribute(FName AttributeName, OffsetType Offset, const FInvalidateWidgetReasonAttribute& ReasonGetter);
		SLATECORE_API FAttributeEntry AddMemberAttribute(FName AttributeName, OffsetType Offset, FInvalidateWidgetReasonAttribute&& ReasonGetter);

		SLATECORE_API FContainerInitializer AddContainer(FName ContainerName, OffsetType Offset);

<<<<<<< HEAD
		FContainerInitializer AddContainer(FName ContainerName, OffsetType Offset);

=======
>>>>>>> 4af6daef
	public:
		/** Change the InvalidationReason of an attribute defined in a base class. */
		SLATECORE_API void OverrideInvalidationReason(FName AttributeName, const FInvalidateWidgetReasonAttribute& Reason);
		/** Change the InvalidationReason of an attribute defined in a base class. */
		SLATECORE_API void OverrideInvalidationReason(FName AttributeName, FInvalidateWidgetReasonAttribute&& Reason);

		/** Change the FAttributeValueChangedDelegate of an attribute defined in a base class. */
<<<<<<< HEAD
		void OverrideOnValueChanged(FName AttributeName, ECallbackOverrideType OverrideType, FAttributeValueChangedDelegate Callback);

		/** Change the update type of an attribute defined in a base class. */
		void SetAffectVisibility(FName AttributeName, bool bAffectVisibility);

=======
		SLATECORE_API void OverrideOnValueChanged(FName AttributeName, ECallbackOverrideType OverrideType, FAttributeValueChangedDelegate Callback);

		/** Change the update type of an attribute defined in a base class. */
		SLATECORE_API void SetAffectVisibility(FName AttributeName, bool bAffectVisibility);

>>>>>>> 4af6daef
	private:
		FSlateAttributeDescriptor& Descriptor;
	};

	/** @returns the number of Attributes registered. */
	int32 GetAttributeNum() const
	{
		return Attributes.Num();
	}

	/** @returns the Attribute at the index previously found with IndexOfMemberAttribute */
	SLATECORE_API const FAttribute& GetAttributeAtIndex(int32 Index) const;

	/** @returns the Container with the corresponding name. */
	SLATECORE_API const FContainer* FindContainer(FName ContainerName) const;

	/** @returns the Container with the corresponding name. */
	const FContainer* FindContainer(FName ContainerName) const;

	/** @returns the Attribute with the corresponding name. */
	SLATECORE_API const FAttribute* FindAttribute(FName AttributeName) const;

	/** @returns the Attribute of a SlateAttribute that have the corresponding memory offset. */
<<<<<<< HEAD
	const FAttribute* FindMemberAttribute(OffsetType AttributeOffset) const;

	/** @returns the Attribute of a SlateAttribute that have the corresponding memory offset. */
	const FAttribute* FindContainedAttribute(FName ContainerName, OffsetType AttributeOffset) const;

	/** @returns the index of the Container with the corresponding name. */
	int32 IndexOfContainer(FName AttributeName) const;

	/** @returns the index of a SlateAttribute that have the corresponding memory offset. */
	int32 IndexOfAttribute(FName AttributeName) const;

	/** @returns the index of a SlateAttribute that have the corresponding memory offset. */
	int32 IndexOfMemberAttribute(OffsetType AttributeOffset) const;

	/** @returns the index of a SlateAttribute that have the corresponding memory offset. */
	int32 IndexOfContainedAttribute(FName ContainerName, OffsetType AttributeOffset) const;
=======
	SLATECORE_API const FAttribute* FindMemberAttribute(OffsetType AttributeOffset) const;

	/** @returns the Attribute of a SlateAttribute that have the corresponding memory offset. */
	SLATECORE_API const FAttribute* FindContainedAttribute(FName ContainerName, OffsetType AttributeOffset) const;

	/** @returns the index of the Container with the corresponding name. */
	SLATECORE_API int32 IndexOfContainer(FName AttributeName) const;

	/** @returns the index of a SlateAttribute that have the corresponding memory offset. */
	SLATECORE_API int32 IndexOfAttribute(FName AttributeName) const;

	/** @returns the index of a SlateAttribute that have the corresponding memory offset. */
	SLATECORE_API int32 IndexOfMemberAttribute(OffsetType AttributeOffset) const;

	/** @returns the index of a SlateAttribute that have the corresponding memory offset. */
	SLATECORE_API int32 IndexOfContainedAttribute(FName ContainerName, OffsetType AttributeOffset) const;
>>>>>>> 4af6daef

private:
	SLATECORE_API FAttribute* FindAttribute(FName AttributeName);

<<<<<<< HEAD
	FContainerInitializer AddContainer(FName AttributeName, OffsetType Offset);
	FInitializer::FAttributeEntry AddMemberAttribute(FName AttributeName, OffsetType Offset, FInvalidateWidgetReasonAttribute ReasonGetter);
	FContainerInitializer::FAttributeEntry AddContainedAttribute(FName ContainerName, FName AttributeName, OffsetType Offset, FInvalidateWidgetReasonAttribute ReasonGetter);
	void OverrideInvalidationReason(FName ContainerName, FName AttributeName, FInvalidateWidgetReasonAttribute ReasonGetter);
	void OverrideOnValueChanged(FName ContainerName, FName AttributeName, ECallbackOverrideType OverrideType, FAttributeValueChangedDelegate Callback);
	void SetPrerequisite(FName ContainerName, FAttribute& Attribute, FName Prerequisite);
	void SetAffectVisibility(FAttribute& Attribute, bool bUpdate);
=======
	SLATECORE_API FContainerInitializer AddContainer(FName AttributeName, OffsetType Offset);
	SLATECORE_API FInitializer::FAttributeEntry AddMemberAttribute(FName AttributeName, OffsetType Offset, FInvalidateWidgetReasonAttribute ReasonGetter);
	SLATECORE_API FContainerInitializer::FAttributeEntry AddContainedAttribute(FName ContainerName, FName AttributeName, OffsetType Offset, FInvalidateWidgetReasonAttribute ReasonGetter);
	SLATECORE_API void OverrideInvalidationReason(FName ContainerName, FName AttributeName, FInvalidateWidgetReasonAttribute ReasonGetter);
	SLATECORE_API void OverrideOnValueChanged(FName ContainerName, FName AttributeName, ECallbackOverrideType OverrideType, FAttributeValueChangedDelegate Callback);
	SLATECORE_API void SetPrerequisite(FName ContainerName, FAttribute& Attribute, FName Prerequisite);
	SLATECORE_API void SetAffectVisibility(FAttribute& Attribute, bool bUpdate);
>>>>>>> 4af6daef

private:
	TArray<FAttribute> Attributes;
	TArray<FContainer, TInlineAllocator<1>> Containers;
};

/**
 * Add a TSlateAttribute to the descriptor.
 * @param _Initializer The FSlateAttributeInitializer from the PrivateRegisterAttributes function.
 * @param _Property The TSlateAttribute property
 * @param _Reason The EInvalidationWidgetReason or a static function/lambda that takes a const SWidget& and that returns the invalidation reason.
 */
#define SLATE_ADD_MEMBER_ATTRIBUTE_DEFINITION_WITH_NAME(_Initializer, _Name, _Property, _Reason) \
		static_assert(decltype(_Property)::AttributeType == SlateAttributePrivate::ESlateAttributeType::Member, "The SlateProperty is not a TSlateAttribute. Do not use SLATE_ADD_MEMBER_ATTRIBUTE_DEFINITION"); \
		static_assert(!decltype(_Property)::HasDefinedInvalidationReason, "When implementing the SLATE_DECLARE_WIDGET pattern, use TSlateAttribute without the invalidation reason."); \
		static_assert(!std::is_same<decltype(_Reason), EInvalidateWidgetReason>::value || FSlateAttributeBase::IsInvalidateWidgetReasonSupported(_Reason), "The invalidation is not supported by the SlateAttribute system."); \
		_Initializer.AddMemberAttribute(_Name, STRUCT_OFFSET(PrivateThisType, _Property), FSlateAttributeDescriptor::FInvalidateWidgetReasonAttribute{_Reason})

#define SLATE_ADD_MEMBER_ATTRIBUTE_DEFINITION(_Initializer, _Property, _Reason) \
	SLATE_ADD_MEMBER_ATTRIBUTE_DEFINITION_WITH_NAME(_Initializer, GET_MEMBER_NAME_CHECKED(PrivateThisType, _Property), _Property, _Reason)

#define SLATE_ADD_PANELCHILDREN_DEFINITION_WITH_NAME(_Initializer, _Name, _Container) \
		_Initializer.AddContainer(_Name, STRUCT_OFFSET(PrivateThisType, _Container))

#define SLATE_ADD_PANELCHILDREN_DEFINITION(_Initializer, _Container) \
		SLATE_ADD_PANELCHILDREN_DEFINITION_WITH_NAME(_Initializer, GET_MEMBER_NAME_CHECKED(PrivateThisType, _Container), _Container)

#define SLATE_ADD_SLOT_ATTRIBUTE_DEFINITION_WITH_NAME(_SlotType, _Initializer, _Name, _Property, _Reason) \
		static_assert(decltype(_Property)::AttributeType == SlateAttributePrivate::ESlateAttributeType::Contained, "The SlateProperty is not a TSlateAttribute. Do not use SLATE_ADD_CONTAINED_ATTRIBUTE_DEFINITION"); \
		static_assert(!decltype(_Property)::HasDefinedInvalidationReason, "When implementing the SLATE_DECLARE_WIDGET pattern, use TSlateSlotAttribute without the invalidation reason."); \
		static_assert(!std::is_same<decltype(_Reason), EInvalidateWidgetReason>::value || FSlateAttributeBase::IsInvalidateWidgetReasonSupported(_Reason), "The invalidation is not supported by the SlateAttribute system."); \
		/** We do not use STRUCT_OFFSET here. At runtime we use the ISlateAttributeContainer as the base pointer. FSlot uses multi-inheritance. */ \
		_Initializer.AddContainedAttribute(_Name, ((SIZE_T)(&(((_SlotType*)(0x1000))->_Property)) - (SIZE_T)(static_cast<SlateAttributePrivate::ISlateAttributeContainer*>((_SlotType*)(0x1000)))), FSlateAttributeDescriptor::FInvalidateWidgetReasonAttribute{_Reason})

#define SLATE_ADD_SLOT_ATTRIBUTE_DEFINITION(_SlotType, _Initializer, _Property, _Reason) \
	SLATE_ADD_SLOT_ATTRIBUTE_DEFINITION_WITH_NAME(_SlotType, _Initializer, GET_MEMBER_NAME_CHECKED(_SlotType, _Property), _Property, _Reason)

using FSlateAttributeInitializer = FSlateAttributeDescriptor::FInitializer;
using FSlateWidgetSlotAttributeInitializer = FSlateAttributeDescriptor::FContainerInitializer;<|MERGE_RESOLUTION|>--- conflicted
+++ resolved
@@ -199,132 +199,28 @@
 	};
 
 	/** Internal class to initialize the SlateAttributeDescriptor::FContainer attributes (Add attributes or modify existing attributes). */
-<<<<<<< HEAD
-	struct SLATECORE_API FContainerInitializer
-	{
-	private:
-		friend FSlateAttributeDescriptor;
-		FContainerInitializer(FSlateAttributeDescriptor& InDescriptor, FName ContainerName);
-		FContainerInitializer(FSlateAttributeDescriptor& InDescriptor, const FSlateAttributeDescriptor& ParentDescriptor, FName ContainerName);
-=======
 	struct FContainerInitializer
 	{
 	private:
 		friend FSlateAttributeDescriptor;
 		SLATECORE_API FContainerInitializer(FSlateAttributeDescriptor& InDescriptor, FName ContainerName);
 		SLATECORE_API FContainerInitializer(FSlateAttributeDescriptor& InDescriptor, const FSlateAttributeDescriptor& ParentDescriptor, FName ContainerName);
->>>>>>> 4af6daef
 
 	public:
 		FContainerInitializer() = delete;
 		FContainerInitializer(const FContainerInitializer&) = delete;
 		FContainerInitializer& operator= (const FContainerInitializer&) = delete;
 
-<<<<<<< HEAD
-		struct SLATECORE_API FAttributeEntry
-		{
-			FAttributeEntry(FSlateAttributeDescriptor& Descriptor, FName ContainerName, int32 AttributeIndex);
-=======
 		struct FAttributeEntry
 		{
 			SLATECORE_API FAttributeEntry(FSlateAttributeDescriptor& Descriptor, FName ContainerName, int32 AttributeIndex);
->>>>>>> 4af6daef
 
 			/**
 			 * Update the attribute after the prerequisite.
 			 * The order is guaranteed but other attributes may be updated in between.
 			 * No order is guaranteed if the prerequisite or this property is updated manually.
 			 */
-<<<<<<< HEAD
-			FAttributeEntry& UpdatePrerequisite(FName Prerequisite);
-=======
 			SLATECORE_API FAttributeEntry& UpdatePrerequisite(FName Prerequisite);
->>>>>>> 4af6daef
-
-			/**
-			 * Notified when the attribute value changed.
-			 * It's preferable that you delay any action to the Tick or Paint function.
-			 * You are not allowed to make changes that would affect the SWidget ChildOrder or its Visibility.
-			 * It will not be called when the SWidget is in its construction phase.
-			 * @see SWidget::IsConstructed
-			 */
-<<<<<<< HEAD
-			FAttributeEntry& OnValueChanged(FAttributeValueChangedDelegate Callback);
-=======
-			SLATECORE_API FAttributeEntry& OnValueChanged(FAttributeValueChangedDelegate Callback);
->>>>>>> 4af6daef
-
-		private:
-			FSlateAttributeDescriptor& Descriptor;
-			FName ContainerName;
-			int32 AttributeIndex;
-		};
-
-<<<<<<< HEAD
-		FAttributeEntry AddContainedAttribute(FName AttributeName, OffsetType Offset, const FInvalidateWidgetReasonAttribute& ReasonGetter);
-		FAttributeEntry AddContainedAttribute(FName AttributeName, OffsetType Offset, FInvalidateWidgetReasonAttribute&& ReasonGetter);
-
-	public:
-		/** Change the InvalidationReason of an attribute defined in a base class. */
-		void OverrideInvalidationReason(FName AttributeName, const FInvalidateWidgetReasonAttribute& Reason);
-		/** Change the InvalidationReason of an attribute defined in a base class. */
-		void OverrideInvalidationReason(FName AttributeName, FInvalidateWidgetReasonAttribute&& Reason);
-
-		/** Change the FAttributeValueChangedDelegate of an attribute defined in a base class. */
-		void OverrideOnValueChanged(FName AttributeName, ECallbackOverrideType OverrideType, FAttributeValueChangedDelegate Callback);
-=======
-		SLATECORE_API FAttributeEntry AddContainedAttribute(FName AttributeName, OffsetType Offset, const FInvalidateWidgetReasonAttribute& ReasonGetter);
-		SLATECORE_API FAttributeEntry AddContainedAttribute(FName AttributeName, OffsetType Offset, FInvalidateWidgetReasonAttribute&& ReasonGetter);
-
-	public:
-		/** Change the InvalidationReason of an attribute defined in a base class. */
-		SLATECORE_API void OverrideInvalidationReason(FName AttributeName, const FInvalidateWidgetReasonAttribute& Reason);
-		/** Change the InvalidationReason of an attribute defined in a base class. */
-		SLATECORE_API void OverrideInvalidationReason(FName AttributeName, FInvalidateWidgetReasonAttribute&& Reason);
-
-		/** Change the FAttributeValueChangedDelegate of an attribute defined in a base class. */
-		SLATECORE_API void OverrideOnValueChanged(FName AttributeName, ECallbackOverrideType OverrideType, FAttributeValueChangedDelegate Callback);
->>>>>>> 4af6daef
-
-	private:
-		FSlateAttributeDescriptor& Descriptor;
-		FName ContainerName;
-	};
-
-	/** Internal class to initialize the SlateAttributeDescriptor (Add attributes or modify existing attributes). */
-	struct FInitializer
-	{
-	private:
-		friend FSlateWidgetClassData;
-		SLATECORE_API FInitializer(FSlateAttributeDescriptor& InDescriptor);
-		SLATECORE_API FInitializer(FSlateAttributeDescriptor& InDescriptor, const FSlateAttributeDescriptor& ParentDescriptor);
-		FInitializer(const FInitializer&) = delete;
-		FInitializer& operator=(const FInitializer&) = delete;
-
-	public:
-		SLATECORE_API ~FInitializer();
-
-		struct FAttributeEntry
-		{
-			SLATECORE_API FAttributeEntry(FSlateAttributeDescriptor& Descriptor, int32 InAttributeIndex);
-
-			/**
-			 * Update the attribute after the prerequisite.
-			 * The order is guaranteed but other attributes may be updated in between.
-			 * No order is guaranteed if the prerequisite or this property is updated manually.
-			 */
-<<<<<<< HEAD
-			FAttributeEntry& UpdatePrerequisite(FName Prerequisite);
-=======
-			SLATECORE_API FAttributeEntry& UpdatePrerequisite(FName Prerequisite);
->>>>>>> 4af6daef
-
-			/**
-			 * The attribute affect the visibility of the widget.
-			 * We only update the attributes that can change the visibility of the widget when the widget is collapsed.
-			 * Attributes that affect visibility must have the Visibility attribute as a Prerequisite or the Visibility attribute must have it as a Prerequisite.
-			 */
-			SLATECORE_API FAttributeEntry& AffectVisibility();
 
 			/**
 			 * Notified when the attribute value changed.
@@ -335,6 +231,60 @@
 			 */
 			SLATECORE_API FAttributeEntry& OnValueChanged(FAttributeValueChangedDelegate Callback);
 
+		private:
+			FSlateAttributeDescriptor& Descriptor;
+			FName ContainerName;
+			int32 AttributeIndex;
+		};
+
+		SLATECORE_API FAttributeEntry AddContainedAttribute(FName AttributeName, OffsetType Offset, const FInvalidateWidgetReasonAttribute& ReasonGetter);
+		SLATECORE_API FAttributeEntry AddContainedAttribute(FName AttributeName, OffsetType Offset, FInvalidateWidgetReasonAttribute&& ReasonGetter);
+
+	public:
+		/** Change the InvalidationReason of an attribute defined in a base class. */
+		SLATECORE_API void OverrideInvalidationReason(FName AttributeName, const FInvalidateWidgetReasonAttribute& Reason);
+		/** Change the InvalidationReason of an attribute defined in a base class. */
+		SLATECORE_API void OverrideInvalidationReason(FName AttributeName, FInvalidateWidgetReasonAttribute&& Reason);
+
+		/** Change the FAttributeValueChangedDelegate of an attribute defined in a base class. */
+		SLATECORE_API void OverrideOnValueChanged(FName AttributeName, ECallbackOverrideType OverrideType, FAttributeValueChangedDelegate Callback);
+
+	private:
+		FSlateAttributeDescriptor& Descriptor;
+		FName ContainerName;
+	};
+
+	/** Internal class to initialize the SlateAttributeDescriptor (Add attributes or modify existing attributes). */
+	struct FInitializer
+	{
+	private:
+		friend FSlateWidgetClassData;
+		SLATECORE_API FInitializer(FSlateAttributeDescriptor& InDescriptor);
+		SLATECORE_API FInitializer(FSlateAttributeDescriptor& InDescriptor, const FSlateAttributeDescriptor& ParentDescriptor);
+		FInitializer(const FInitializer&) = delete;
+		FInitializer& operator=(const FInitializer&) = delete;
+
+	public:
+		SLATECORE_API ~FInitializer();
+
+		struct FAttributeEntry
+		{
+			SLATECORE_API FAttributeEntry(FSlateAttributeDescriptor& Descriptor, int32 InAttributeIndex);
+
+			/**
+			 * Update the attribute after the prerequisite.
+			 * The order is guaranteed but other attributes may be updated in between.
+			 * No order is guaranteed if the prerequisite or this property is updated manually.
+			 */
+			SLATECORE_API FAttributeEntry& UpdatePrerequisite(FName Prerequisite);
+
+			/**
+			 * The attribute affect the visibility of the widget.
+			 * We only update the attributes that can change the visibility of the widget when the widget is collapsed.
+			 * Attributes that affect visibility must have the Visibility attribute as a Prerequisite or the Visibility attribute must have it as a Prerequisite.
+			 */
+			SLATECORE_API FAttributeEntry& AffectVisibility();
+
 			/**
 			 * Notified when the attribute value changed.
 			 * It's preferable that you delay any action to the Tick or Paint function.
@@ -342,7 +292,7 @@
 			 * It will not be called when the SWidget is in its construction phase.
 			 * @see SWidget::IsConstructed
 			 */
-			FAttributeEntry& OnValueChanged(FAttributeValueChangedDelegate Callback);
+			SLATECORE_API FAttributeEntry& OnValueChanged(FAttributeValueChangedDelegate Callback);
 
 		private:
 			FSlateAttributeDescriptor& Descriptor;
@@ -354,11 +304,6 @@
 
 		SLATECORE_API FContainerInitializer AddContainer(FName ContainerName, OffsetType Offset);
 
-<<<<<<< HEAD
-		FContainerInitializer AddContainer(FName ContainerName, OffsetType Offset);
-
-=======
->>>>>>> 4af6daef
 	public:
 		/** Change the InvalidationReason of an attribute defined in a base class. */
 		SLATECORE_API void OverrideInvalidationReason(FName AttributeName, const FInvalidateWidgetReasonAttribute& Reason);
@@ -366,19 +311,11 @@
 		SLATECORE_API void OverrideInvalidationReason(FName AttributeName, FInvalidateWidgetReasonAttribute&& Reason);
 
 		/** Change the FAttributeValueChangedDelegate of an attribute defined in a base class. */
-<<<<<<< HEAD
-		void OverrideOnValueChanged(FName AttributeName, ECallbackOverrideType OverrideType, FAttributeValueChangedDelegate Callback);
-
-		/** Change the update type of an attribute defined in a base class. */
-		void SetAffectVisibility(FName AttributeName, bool bAffectVisibility);
-
-=======
 		SLATECORE_API void OverrideOnValueChanged(FName AttributeName, ECallbackOverrideType OverrideType, FAttributeValueChangedDelegate Callback);
 
 		/** Change the update type of an attribute defined in a base class. */
 		SLATECORE_API void SetAffectVisibility(FName AttributeName, bool bAffectVisibility);
 
->>>>>>> 4af6daef
 	private:
 		FSlateAttributeDescriptor& Descriptor;
 	};
@@ -395,31 +332,10 @@
 	/** @returns the Container with the corresponding name. */
 	SLATECORE_API const FContainer* FindContainer(FName ContainerName) const;
 
-	/** @returns the Container with the corresponding name. */
-	const FContainer* FindContainer(FName ContainerName) const;
-
 	/** @returns the Attribute with the corresponding name. */
 	SLATECORE_API const FAttribute* FindAttribute(FName AttributeName) const;
 
 	/** @returns the Attribute of a SlateAttribute that have the corresponding memory offset. */
-<<<<<<< HEAD
-	const FAttribute* FindMemberAttribute(OffsetType AttributeOffset) const;
-
-	/** @returns the Attribute of a SlateAttribute that have the corresponding memory offset. */
-	const FAttribute* FindContainedAttribute(FName ContainerName, OffsetType AttributeOffset) const;
-
-	/** @returns the index of the Container with the corresponding name. */
-	int32 IndexOfContainer(FName AttributeName) const;
-
-	/** @returns the index of a SlateAttribute that have the corresponding memory offset. */
-	int32 IndexOfAttribute(FName AttributeName) const;
-
-	/** @returns the index of a SlateAttribute that have the corresponding memory offset. */
-	int32 IndexOfMemberAttribute(OffsetType AttributeOffset) const;
-
-	/** @returns the index of a SlateAttribute that have the corresponding memory offset. */
-	int32 IndexOfContainedAttribute(FName ContainerName, OffsetType AttributeOffset) const;
-=======
 	SLATECORE_API const FAttribute* FindMemberAttribute(OffsetType AttributeOffset) const;
 
 	/** @returns the Attribute of a SlateAttribute that have the corresponding memory offset. */
@@ -436,20 +352,10 @@
 
 	/** @returns the index of a SlateAttribute that have the corresponding memory offset. */
 	SLATECORE_API int32 IndexOfContainedAttribute(FName ContainerName, OffsetType AttributeOffset) const;
->>>>>>> 4af6daef
 
 private:
 	SLATECORE_API FAttribute* FindAttribute(FName AttributeName);
 
-<<<<<<< HEAD
-	FContainerInitializer AddContainer(FName AttributeName, OffsetType Offset);
-	FInitializer::FAttributeEntry AddMemberAttribute(FName AttributeName, OffsetType Offset, FInvalidateWidgetReasonAttribute ReasonGetter);
-	FContainerInitializer::FAttributeEntry AddContainedAttribute(FName ContainerName, FName AttributeName, OffsetType Offset, FInvalidateWidgetReasonAttribute ReasonGetter);
-	void OverrideInvalidationReason(FName ContainerName, FName AttributeName, FInvalidateWidgetReasonAttribute ReasonGetter);
-	void OverrideOnValueChanged(FName ContainerName, FName AttributeName, ECallbackOverrideType OverrideType, FAttributeValueChangedDelegate Callback);
-	void SetPrerequisite(FName ContainerName, FAttribute& Attribute, FName Prerequisite);
-	void SetAffectVisibility(FAttribute& Attribute, bool bUpdate);
-=======
 	SLATECORE_API FContainerInitializer AddContainer(FName AttributeName, OffsetType Offset);
 	SLATECORE_API FInitializer::FAttributeEntry AddMemberAttribute(FName AttributeName, OffsetType Offset, FInvalidateWidgetReasonAttribute ReasonGetter);
 	SLATECORE_API FContainerInitializer::FAttributeEntry AddContainedAttribute(FName ContainerName, FName AttributeName, OffsetType Offset, FInvalidateWidgetReasonAttribute ReasonGetter);
@@ -457,7 +363,6 @@
 	SLATECORE_API void OverrideOnValueChanged(FName ContainerName, FName AttributeName, ECallbackOverrideType OverrideType, FAttributeValueChangedDelegate Callback);
 	SLATECORE_API void SetPrerequisite(FName ContainerName, FAttribute& Attribute, FName Prerequisite);
 	SLATECORE_API void SetAffectVisibility(FAttribute& Attribute, bool bUpdate);
->>>>>>> 4af6daef
 
 private:
 	TArray<FAttribute> Attributes;
