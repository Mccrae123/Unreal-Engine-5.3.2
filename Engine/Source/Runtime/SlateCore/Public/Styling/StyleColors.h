--- conflicted
+++ resolved
@@ -227,21 +227,6 @@
 	SLATECORE_API bool IsProjectTheme() const;
 
 	/**
-	 * Applies the default dark theme as the active theme
-	*/
-	void ApplyDefaultTheme();
-
-	/**
-	* Returns true if the active theme is an engine-specific theme
-	*/
-	bool IsEngineTheme() const;
-
-	/**
-	* Returns true if the active theme is a project-specific theme
-	*/
-	bool IsProjectTheme() const;
-
-	/**
 	 * Removes a theme. 
 	 * Note: The active theme cannot be removed and there must always be an active theme.  Apply a new theme first before removing the current theme.
 	 */
@@ -292,20 +277,12 @@
 	/**
 	 * @return the user theme dir. Themes in this dir are per-user and override engine and project themes
 	 */
-<<<<<<< HEAD
-	FString GetUserThemeDir() const;
-=======
 	SLATECORE_API FString GetUserThemeDir() const;
->>>>>>> 4af6daef
 		
 	/**
 	 * @return true if the ThemeID already exists in the theme dropdown. 
 	 */
-<<<<<<< HEAD
-	bool DoesThemeExist(const FGuid& ThemeID) const;
-=======
 	SLATECORE_API bool DoesThemeExist(const FGuid& ThemeID) const;
->>>>>>> 4af6daef
 
 	DECLARE_EVENT_OneParam(USlateThemeManager, FThemeChangedEvent, FGuid);
 	/**
@@ -318,17 +295,10 @@
 private:
 
 	FStyleTheme& GetMutableCurrentTheme() { return *Themes.FindByKey(CurrentThemeId); }
-<<<<<<< HEAD
-	void LoadThemesFromDirectory(const FString& Directory);
-	bool ReadTheme(const FString& ThemeData, FStyleTheme& OutTheme);
-	void EnsureValidCurrentTheme();
-	void LoadThemeColors(FStyleTheme& Theme);
-=======
 	SLATECORE_API void LoadThemesFromDirectory(const FString& Directory);
 	SLATECORE_API bool ReadTheme(const FString& ThemeData, FStyleTheme& OutTheme);
 	SLATECORE_API void EnsureValidCurrentTheme();
 	SLATECORE_API void LoadThemeColors(FStyleTheme& Theme);
->>>>>>> 4af6daef
 
 private:
 	FStyleTheme DefaultDarkTheme;
