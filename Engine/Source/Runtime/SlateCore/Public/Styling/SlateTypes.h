--- conflicted
+++ resolved
@@ -412,8 +412,6 @@
 			&& OverflowPolicy == InOther.OverflowPolicy;
 	}
 
-<<<<<<< HEAD
-=======
 
 	/** Helper struct to compare two text styles without constructing a temporary text style */
 	struct CompareParams
@@ -467,7 +465,6 @@
 			&& OverflowPolicy == InNewStyleParams.StyleBase.OverflowPolicy;
 	}
 
->>>>>>> 4af6daef
 	/**
 	 * Unlinks all colors in this style.
 	 * @see FSlateColor::Unlink
@@ -855,11 +852,7 @@
 	UPROPERTY(EditAnywhere, BlueprintReadWrite, Category=Appearance)
 	FSlateFontInfo Font;
 	FEditableTextStyle& SetFont(const FSlateFontInfo& InFont) { Font = InFont; return *this; }
-<<<<<<< HEAD
-	FEditableTextStyle& SetFont(const FName& InFontName, uint16 InSize) { Font = FSlateFontInfo(InFontName, InSize); return *this; }
-=======
 	FEditableTextStyle& SetFont(const FName& InFontName, float InSize) { Font = FSlateFontInfo(InFontName, InSize); return *this; }
->>>>>>> 4af6daef
 	FEditableTextStyle& SetFontMaterial(UObject* InMaterial) { Font.FontMaterial = InMaterial; return *this; }
 	FEditableTextStyle& SetFontOutlineMaterial(UObject* InMaterial) { Font.OutlineSettings.OutlineMaterial = InMaterial; return *this; }
 
@@ -992,16 +985,6 @@
 {
 	GENERATED_USTRUCT_BODY()
 
-<<<<<<< HEAD
-	PRAGMA_DISABLE_DEPRECATION_WARNINGS
-	FEditableTextBoxStyle();
-	FEditableTextBoxStyle(const FEditableTextBoxStyle&) = default;
-
-	FEditableTextBoxStyle& operator=(const FEditableTextBoxStyle&) = default;
-
-	virtual ~FEditableTextBoxStyle() = default;
-	PRAGMA_ENABLE_DEPRECATION_WARNINGS
-=======
 	SLATECORE_API PRAGMA_DISABLE_DEPRECATION_WARNINGS
 	FEditableTextBoxStyle();
 	FEditableTextBoxStyle(const FEditableTextBoxStyle&) = default;
@@ -1010,7 +993,6 @@
 
 	virtual ~FEditableTextBoxStyle() = default;
 	SLATECORE_API PRAGMA_ENABLE_DEPRECATION_WARNINGS
->>>>>>> 4af6daef
 
 	virtual void GetResources( TArray< const FSlateBrush* >& OutBrushes ) const override;
 
@@ -1051,11 +1033,7 @@
 	FSlateFontInfo Font_DEPRECATED;
 #endif
 	FEditableTextBoxStyle& SetFont(const FSlateFontInfo& InFont) { TextStyle.Font = InFont; return *this; }
-<<<<<<< HEAD
-	FEditableTextBoxStyle& SetFont(const FName& InFontName, uint16 InSize) { return SetFont(FSlateFontInfo(InFontName, InSize)); }
-=======
 	FEditableTextBoxStyle& SetFont(const FName& InFontName, float InSize) { return SetFont(FSlateFontInfo(InFontName, InSize)); }
->>>>>>> 4af6daef
 
 	/** The style of the text block, which dictates the font, color, and shadow options. Style overrides all other properties! */
 	UPROPERTY(EditAnywhere, BlueprintReadWrite, Category = Appearance)
@@ -1303,8 +1281,7 @@
 	/** If true, buttons appear to the left of the search text */
 	UPROPERTY(meta = (DeprecatedProperty, DeprecationMessage="Use LeftAlignSearchResultButtons and LeftAlignGlassImageAndClearButton instead"))
 	bool bLeftAlignButtons_DEPRECATED;
-<<<<<<< HEAD
-	FSearchBoxStyle& SetLeftAlignButtons(bool bInLeftAlignButtons);
+	SLATECORE_API FSearchBoxStyle& SetLeftAlignButtons(bool bInLeftAlignButtons);
 
 	/** If true, search result buttons appear to the left of the search text */
 	UPROPERTY(EditAnywhere, Category = Appearance)
@@ -1313,17 +1290,6 @@
 	
 	/** If true, glass image and clear button appear to the left of the search text */
 	UPROPERTY(EditAnywhere, Category = Appearance)
-=======
-	SLATECORE_API FSearchBoxStyle& SetLeftAlignButtons(bool bInLeftAlignButtons);
-
-	/** If true, search result buttons appear to the left of the search text */
-	UPROPERTY(EditAnywhere, Category = Appearance)
-	bool bLeftAlignSearchResultButtons;
-	FSearchBoxStyle& SetLeftAlignSearchResultButtons(bool bInLeftAlignSearchResultButtons){ bLeftAlignSearchResultButtons = bInLeftAlignSearchResultButtons; return *this; }
-	
-	/** If true, glass image and clear button appear to the left of the search text */
-	UPROPERTY(EditAnywhere, Category = Appearance)
->>>>>>> 4af6daef
 	bool bLeftAlignGlassImageAndClearButton;
 	FSearchBoxStyle& SetLeftAlignGlassImageAndClearButton(bool bInLeftAlignGlassImageAndClearButton){ bLeftAlignGlassImageAndClearButton = bInLeftAlignGlassImageAndClearButton; return *this; }
 };
