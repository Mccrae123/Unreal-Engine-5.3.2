// Copyright Epic Games, Inc. All Rights Reserved.

#pragma once

#include "CoreMinimal.h"
#include "UObject/ObjectMacros.h"
#include "Styling/SlateColor.h"
#include "Layout/Margin.h"
#include "Textures/SlateShaderResource.h"
#include "Types/SlateBox2.h"
#include "Types/SlateVector2.h"
#include "SlateBrush.generated.h"

/**
 * Enumerates ways in which an image can be drawn.
 */
UENUM(BlueprintType)
namespace ESlateBrushDrawType
{
	enum Type
	{
		/** Don't do anything */
		NoDrawType UMETA(DisplayName="None"),

		/** Draw a 3x3 box, where the sides and the middle stretch based on the Margin */
		Box,

		/** Draw a 3x3 border where the sides tile and the middle is empty */
		Border,

		/** Draw an image; margin is ignored */
		Image,

		/** Draw a solid rectangle with an outline and corner radius */
		RoundedBox
	};
}


/**
 * Enumerates tiling options for image drawing.
 */
UENUM(BlueprintType)
namespace ESlateBrushTileType
{
	enum Type
	{
		/** Just stretch */
		NoTile,

		/** Tile the image horizontally */
		Horizontal,

		/** Tile the image vertically */
		Vertical,

		/** Tile in both directions */
		Both
	};
}


/**
 * Possible options for mirroring the brush image
 */
UENUM()
namespace ESlateBrushMirrorType
{
	enum Type
	{
		/** Don't mirror anything, just draw the texture as it is. */
		NoMirror,

		/** Mirror the image horizontally. */
		Horizontal,

		/** Mirror the image vertically. */
		Vertical,

		/** Mirror in both directions. */
		Both
	};
}


/**
 * Enumerates brush image types.
 */
UENUM()
namespace ESlateBrushImageType
{
	enum Type
	{
		/** No image is loaded.  Color only brushes, transparent brushes etc. */
		NoImage,

		/** The image to be loaded is in full color. */
		FullColor,

		/** The image is a special texture in linear space (usually a rendering resource such as a lookup table). */
		Linear,

		/** The image is vector graphics and will be rendered and cached in full color using size/scale requested by slate */
		Vector,
	};
}


/**
 * Enumerates rounding options
 */
UENUM()
namespace ESlateBrushRoundingType
{
	enum Type
	{
		/** Use the specified Radius **/
		FixedRadius, 

		/** The rounding radius should be half the height such that it always looks perfectly round **/
		HalfHeightRadius,
	};
}


/**
 * Possible options for rounded box brush image
 */
USTRUCT(BlueprintType)
struct SLATECORE_API FSlateBrushOutlineSettings
{
	GENERATED_USTRUCT_BODY()

	FSlateBrushOutlineSettings()
		: CornerRadii(0.0)
		, Color(FLinearColor::Transparent)
		, Width(0.0)
		, RoundingType(ESlateBrushRoundingType::HalfHeightRadius)
		, bUseBrushTransparency(false)
	{}

	FSlateBrushOutlineSettings(float InUniformRadius)
		: CornerRadii(FVector4(InUniformRadius, InUniformRadius, InUniformRadius, InUniformRadius))
		, Color(FLinearColor::Transparent)
		, Width(0.0)
		, RoundingType(ESlateBrushRoundingType::FixedRadius)
		, bUseBrushTransparency(false)
	{}

	FSlateBrushOutlineSettings(FVector4 InRadius)
		: CornerRadii(InRadius)
		, Color(FLinearColor::Transparent)
		, Width(0.0)
		, RoundingType(ESlateBrushRoundingType::FixedRadius)
		, bUseBrushTransparency(false)
	{}

	FSlateBrushOutlineSettings(const FSlateColor& InColor, float InWidth)
		: CornerRadii(0.0)
		, Color(InColor)
		, Width(InWidth)
		, RoundingType(ESlateBrushRoundingType::HalfHeightRadius)
		, bUseBrushTransparency(false)
	{}

	FSlateBrushOutlineSettings(float InUniformRadius, const FSlateColor& InColor, float InWidth)
		: CornerRadii(FVector4(InUniformRadius, InUniformRadius, InUniformRadius, InUniformRadius))
		, Color(InColor)
		, Width(InWidth)
		, RoundingType(ESlateBrushRoundingType::FixedRadius)
		, bUseBrushTransparency(false)
	{}

	FSlateBrushOutlineSettings(FVector4 InRadius, const FSlateColor& InColor, float InWidth)
		: CornerRadii(InRadius)
		, Color(InColor)
		, Width(InWidth)
		, RoundingType(ESlateBrushRoundingType::FixedRadius)
		, bUseBrushTransparency(false)
	{}

	/** Radius in Slate Units applied to the outline at each corner. X = Top Left, Y = Top Right, Z = Bottom Right, W = Bottom Left */
	UPROPERTY(EditAnywhere, BlueprintReadWrite, Category=Brush)
	FVector4 CornerRadii;

	/** Tinting applied to the border outline. */
	UPROPERTY(EditAnywhere, BlueprintReadWrite, Category=Brush, meta=(DisplayName="Outline", sRGB="true"))
	FSlateColor Color;

	/** Line width in Slate Units applied to the border outline. */
	UPROPERTY(EditAnywhere, BlueprintReadWrite, Category=Brush)
	float Width;

	/** The Rounding Type **/
	UPROPERTY(EditAnywhere, BlueprintReadWrite, Category=Brush)
	TEnumAsByte<enum ESlateBrushRoundingType::Type > RoundingType;

	/** True if we should use the owning brush's transparency as our own **/
	UPROPERTY(EditAnywhere, BlueprintReadWrite, Category=Brush)
	bool bUseBrushTransparency;

};

namespace SlateBrushDefs
{
	static const float DefaultImageSize = 32.0f;
}

/**
 * An brush which contains information about how to draw a Slate element
 */
USTRUCT(BlueprintType) //, meta = (HasNativeMake = ""))
struct SLATECORE_API FSlateBrush
{
	GENERATED_USTRUCT_BODY()

	friend class FSlateShaderResourceManager;

protected:
	/** Whether or not the brush path is a path to a UObject */
	UPROPERTY()
	uint8 bIsDynamicallyLoaded:1;

	/** Whether or not the brush has a UTexture resource */
	UPROPERTY()
	uint8 bHasUObject_DEPRECATED:1;

	/** This is true for all constructed brushes except for optional brushes */
	uint8 bIsSet : 1;

public:

	/** How to draw the image */
	UPROPERTY(EditAnywhere, BlueprintReadWrite, Category=Brush)
	TEnumAsByte<enum ESlateBrushDrawType::Type > DrawAs;

	/** How to tile the image in Image mode */
	UPROPERTY(EditAnywhere, BlueprintReadWrite, Category=Brush)
	TEnumAsByte<enum ESlateBrushTileType::Type> Tiling;

	/** How to mirror the image in Image mode.  This is normally only used for dynamic image brushes where the source texture
	    comes from a hardware device such as a web camera. */
	UPROPERTY(EditAnywhere, BlueprintReadWrite, Category=Brush)
	TEnumAsByte<enum ESlateBrushMirrorType::Type> Mirroring;

	/** The type of image */
	UPROPERTY()
	TEnumAsByte<enum ESlateBrushImageType::Type> ImageType;

	/** Size of the resource in Slate Units */
	UPROPERTY(EditAnywhere, BlueprintReadWrite, Category=Brush)
	FVector2D ImageSize;

	/** The margin to use in Box and Border modes */
	UPROPERTY(EditAnywhere, BlueprintReadWrite, Category=Brush, meta=( UVSpace="true" ))
	FMargin Margin;

#if WITH_EDITORONLY_DATA
	/** Tinting applied to the image. */
	UPROPERTY(NotReplicated)
	FLinearColor Tint_DEPRECATED;
#endif

	/** Tinting applied to the image. */
	UPROPERTY(EditAnywhere, BlueprintReadWrite, Category=Brush, meta=( DisplayName="Tint", sRGB="true" ))
	FSlateColor TintColor;

public:
	/** How to draw the outline.  Currently only used for RoundedBox type brushes. */
	UPROPERTY(EditAnywhere, BlueprintReadWrite, Category=Brush)
	FSlateBrushOutlineSettings OutlineSettings;

public:

	/**
	 * Default constructor.
	 */
	FSlateBrush();

	virtual ~FSlateBrush(){}

public:

	FVector2D GetImageSize() const { return ImageSize; }
	void SetImageSize(FVector2D InImageSize) { ImageSize = InImageSize; }

	const FMargin& GetMargin() const { return Margin; }

	ESlateBrushTileType::Type GetTiling() const { return Tiling; }

	ESlateBrushMirrorType::Type GetMirroring() const { return Mirroring; }

	ESlateBrushImageType::Type GetImageType() const { return ImageType; }

	ESlateBrushDrawType::Type GetDrawType() const { return DrawAs; }

	/**
	 * Gets the name of the resource object, if any.
	 *
	 * @return Resource name, or NAME_None if the resource object is not set.
	 */
	const FName GetResourceName() const
	{
		return ( ( ResourceName != NAME_None ) || ( ResourceObject == nullptr ) )
			? ResourceName
			: ResourceObject->GetFName();
	}

	/**
	 * Gets the UObject that represents the brush resource, if any.
	 *
	 * The object may be a UMaterialInterface or a UTexture.
	 *
	 * @return The resource object, or nullptr if it is not set.
	 */
	class UObject* GetResourceObject( ) const
	{
		return ResourceObject;
	}

	/**
	 * Sets the UObject that represents the brush resource.
	 */
	void SetResourceObject(class UObject* InResourceObject);

	/**
	 * Gets the brush's tint color.
	 *
	 * @param InWidgetStyle The widget style to get the tint for.
	 * @return Tint color.
	 */
	FLinearColor GetTint( const FWidgetStyle& InWidgetStyle ) const
	{
		return TintColor.GetColor(InWidgetStyle);
	}

	/**
	 * Unlinks all colors in this brush.
	 * @see FSlateColor::Unlink
	 */
	void UnlinkColors()
	{
		TintColor.Unlink();
	}

	/**
	 * Checks whether this brush has a UTexture object
	 *
	 * @return true if it has a UTexture object, false otherwise.
	 */
	bool HasUObject( ) const
	{
		return (ResourceObject != nullptr) || (bHasUObject_DEPRECATED);
	}

	/**
	 * Checks whether the brush resource is loaded dynamically.
	 *
	 * @return true if loaded dynamically, false otherwise.
	 */
	bool IsDynamicallyLoaded( ) const
	{
		return bIsDynamicallyLoaded;
	}

	/**
	 * Get brush UV region, should check if region is valid before using it
	 *
	 * @return UV region
	 */
<<<<<<< HEAD
	FBox2D GetUVRegion() const
=======
	UE::Slate::FDeprecateBox2D GetUVRegion() const
>>>>>>> d731a049
	{
		return FBox2D(UVRegion);
	}

	/**
	 * Set brush UV region
	 *
	 * @param InUVRegion When valid - overrides UV region specified in resource proxy
	 */
	void SetUVRegion(const FBox2d& InUVRegion)
	{
		UVRegion = FBox2f(InUVRegion);
	}

	void SetUVRegion(const FBox2f& InUVRegion)
	{
		UVRegion = FBox2f(InUVRegion);
	}

	/**
	 * Compares this brush with another for equality.
	 *
	 * @param Other The other brush.
	 *
	 * @return true if the two brushes are equal, false otherwise.
	 */
	bool operator==( const FSlateBrush& Other ) const 
	{
		return ImageSize == Other.ImageSize
			&& DrawAs == Other.DrawAs
			&& Margin == Other.Margin
			&& TintColor == Other.TintColor
			&& Tiling == Other.Tiling
			&& Mirroring == Other.Mirroring
			&& ResourceObject == Other.ResourceObject
			&& ResourceName == Other.ResourceName
			&& bIsDynamicallyLoaded == Other.bIsDynamicallyLoaded
			&& UVRegion == Other.UVRegion;
	}

	/**
	 * Compares this brush with another for inequality.
	 *
	 * @param Other The other brush.
	 *
	 * @return false if the two brushes are equal, true otherwise.
	 */
	bool operator!=( const FSlateBrush& Other ) const 
	{
		return !(*this == Other);
	}

	/** Report any references to UObjects to the reference collector. */
	void AddReferencedObjects(FReferenceCollector& Collector, UObject* ReferencingObject = nullptr)
	{
		Collector.AddReferencedObject(ResourceObject, ReferencingObject);
	}

	/**
	 * Gets the identifier for UObject based texture paths.
	 *
	 * @return Texture identifier string.
	 */
	static const FString UTextureIdentifier( );
	
	const FSlateResourceHandle& GetRenderingResource(FVector2D LocalSize, float DrawScale) const
	{
		UpdateRenderingResource(LocalSize, DrawScale);

		return ResourceHandle;
	}

	const FSlateResourceHandle& GetRenderingResource() const
	{
		if (ImageType == ESlateBrushImageType::Vector)
		{
			UE_LOG(LogSlate, Warning, TEXT("FSlateBrush::GetRenderingResource should be called with a size and scale for vector brushes"));
		}
	
		UpdateRenderingResource(GetImageSize(), 1.0f);

		return ResourceHandle;
	}

	bool IsSet() const { return bIsSet; }

#if WITH_EDITOR
	void InvalidateResourceHandle()
	{
		ResourceHandle = FSlateResourceHandle();
	};
#endif

private:
	void UpdateRenderingResource(FVector2D LocalSize, float DrawScale) const;
	bool CanRenderResourceObject(UObject* InResourceObject) const;

private:

	/**
	 * The image to render for this brush, can be a UTexture or UMaterialInterface or an object implementing 
	 * the AtlasedTextureInterface. 
	 */
	UPROPERTY(EditAnywhere, BlueprintReadWrite, Category=Brush, meta=( AllowPrivateAccess="true", DisplayThumbnail="true", DisplayName="Image", AllowedClasses="/Script/Engine.Texture,/Script/Engine.MaterialInterface,/Script/Engine.SlateTextureAtlasInterface", DisallowedClasses = "/Script/MediaAssets.MediaTexture"))
	TObjectPtr<UObject> ResourceObject;

protected:
	/** The name of the rendering resource to use */
	UPROPERTY()
	FName ResourceName;

	/** 
	 *  Optional UV region for an image
	 *  When valid - overrides UV region specified in resource proxy
	 */
	UPROPERTY()
	FBox2f UVRegion;

public:

	/** Rendering resource for this brush */
	mutable FSlateResourceHandle ResourceHandle;
protected:

	/** 
	 * This constructor is protected; use one of the deriving classes instead.
	 *
	 * @param InDrawType      How to draw the texture
	 * @param InResourceName  The name of the resource
	 * @param InMargin        Margin to use in border and box modes
	 * @param InTiling        Tile horizontally/vertically or both? (only in image mode)
	 * @param InImageType	  The type of image
	 * @param InTint		  Tint to apply to the element.
	 * @param InOutlineSettings Optional Outline Border Settings for RoundedBox mode
	 */
	 FORCENOINLINE FSlateBrush( ESlateBrushDrawType::Type InDrawType, const FName InResourceName, const FMargin& InMargin, ESlateBrushTileType::Type InTiling, ESlateBrushImageType::Type InImageType, const FVector2D& InImageSize, const FLinearColor& InTint = FLinearColor::White, UObject* InObjectResource = nullptr, bool bInDynamicallyLoaded = false);

	 FORCENOINLINE FSlateBrush( ESlateBrushDrawType::Type InDrawType, const FName InResourceName, const FMargin& InMargin, ESlateBrushTileType::Type InTiling, ESlateBrushImageType::Type InImageType, const FVector2D& InImageSize, const TSharedRef< FLinearColor >& InTint, UObject* InObjectResource = nullptr, bool bInDynamicallyLoaded = false);

	 FORCENOINLINE FSlateBrush( ESlateBrushDrawType::Type InDrawType, const FName InResourceName, const FMargin& InMargin, ESlateBrushTileType::Type InTiling, ESlateBrushImageType::Type InImageType, const FVector2D& InImageSize, const FSlateColor& InTint, UObject* InObjectResource = nullptr, bool bInDynamicallyLoaded = false);

};

/** Provides a means to hold onto the source of a slate brush. */
class ISlateBrushSource
{
public:
	virtual const FSlateBrush* GetSlateBrush() const = 0;
};<|MERGE_RESOLUTION|>--- conflicted
+++ resolved
@@ -368,13 +368,9 @@
 	 *
 	 * @return UV region
 	 */
-<<<<<<< HEAD
-	FBox2D GetUVRegion() const
-=======
 	UE::Slate::FDeprecateBox2D GetUVRegion() const
->>>>>>> d731a049
-	{
-		return FBox2D(UVRegion);
+	{
+		return UVRegion;
 	}
 
 	/**
@@ -389,7 +385,7 @@
 
 	void SetUVRegion(const FBox2f& InUVRegion)
 	{
-		UVRegion = FBox2f(InUVRegion);
+		UVRegion = InUVRegion;
 	}
 
 	/**
