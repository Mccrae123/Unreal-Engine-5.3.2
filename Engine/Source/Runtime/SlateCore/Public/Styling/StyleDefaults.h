--- conflicted
+++ resolved
@@ -60,11 +60,7 @@
 	/**
 	 * @return - Returns no brush.
 	 */
-<<<<<<< HEAD
-	static const FSlateBrush* GetNoBrush();
-=======
 	static SLATECORE_API const FSlateBrush* GetNoBrush();
->>>>>>> 4af6daef
 
 	/**
 	 * Get default font.
