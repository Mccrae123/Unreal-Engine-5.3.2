--- conflicted
+++ resolved
@@ -248,15 +248,11 @@
 	if (NeedsResourceBarriers)
 	{
 #if UE_BUILD_DEBUG	
-<<<<<<< HEAD
-		if (!ResourceStateCS.TryLock())
-=======
 		if (ResourceStateCS.TryLock())
 		{
 			ResourceStateCS.Unlock();
 		}
 		else
->>>>>>> 73f66985
 		{
 			FD3D12DynamicRHI::GetD3DRHI()->SubmissionLockStalls++;
 			// We don't think this will get hit but it's possible. If we do see this happen,
