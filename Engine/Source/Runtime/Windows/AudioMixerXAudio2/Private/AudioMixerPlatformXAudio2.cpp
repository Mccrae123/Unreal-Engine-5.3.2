--- conflicted
+++ resolved
@@ -625,14 +625,6 @@
 				return true;
 			}
 
-<<<<<<< HEAD
-		// Now destroy the mastering voice
-		if (OutputAudioStreamMasteringVoice)
-		{
-			OutputAudioStreamMasteringVoice->DestroyVoice();
-			OutputAudioStreamMasteringVoice = nullptr;
-		}
-=======
 			// Flag that we're changing audio devices so we stop submitting audio in the callbacks
 			bAudioDeviceChanging = true;
 
@@ -642,7 +634,6 @@
 				OutputAudioStreamSourceVoice->DestroyVoice();
 				OutputAudioStreamSourceVoice = nullptr;
 			}
->>>>>>> cf6d231e
 
 			// Now destroy the mastering voice
 			if (OutputAudioStreamMasteringVoice)
