--- conflicted
+++ resolved
@@ -213,11 +213,7 @@
 		// Get the wave format to parse there rest of the device details
 		const WAVEFORMATEX& WaveFormatEx = DeviceDetails.OutputFormat.Format;
 		OutInfo.SampleRate = WaveFormatEx.nSamplesPerSec;
-<<<<<<< HEAD
-		
-=======
-
->>>>>>> a23640a2
+
 		bool bIsMono = (WaveFormatEx.nChannels == 1);
 		// We are going to default to stereo for mono devices, then mix to mono on buffer submission (automatically done by xaudio2)
 		if (bIsMono == 1)
