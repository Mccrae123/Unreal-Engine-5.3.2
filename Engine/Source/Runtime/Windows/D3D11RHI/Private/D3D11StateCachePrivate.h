// Copyright 1998-2014 Epic Games, Inc. All Rights Reserved.

// Implementation of Device Context State Caching to improve draw
//	thread performance by removing redundant device context calls.

#pragma once

//-----------------------------------------------------------------------------
//	Configuration
//-----------------------------------------------------------------------------

// If set, enables the D3D11 state caching system.
#define D3D11_ALLOW_STATE_CACHE 1

// If set, includes a runtime toggle console command for debugging D3D11 state caching.
// ("TOGGLESTATECACHE")
#define D3D11_STATE_CACHE_RUNTIME_TOGGLE 0

// If set, includes a cache state verification check.
// After each state set call, the cached state is compared against the actual state of the ID3D11DeviceContext.
// This is *very slow* and should only be enabled to debug the state caching system.
#ifndef D3D11_STATE_CACHE_DEBUG
#define D3D11_STATE_CACHE_DEBUG 0
#endif

//-----------------------------------------------------------------------------
//	
//-----------------------------------------------------------------------------

// Keep set state functions inline to reduce call overhead
#define D3D11_STATE_CACHE_INLINE FORCEINLINE
//#define DO_CHECK 1
//#define D3D11_STATE_CACHE_DEBUG 1


#if D3D11_STATE_CACHE_DEBUG && DO_CHECK
	#define D3D11_STATE_CACHE_VERIFY(...) VerifyCacheState()
	#define D3D11_STATE_CACHE_VERIFY_PRE(...) VerifyCacheStatePre()
	#define D3D11_STATE_CACHE_VERIFY_POST(...) VerifyCacheStatePost()
#else
	#define D3D11_STATE_CACHE_VERIFY(...)
	#define D3D11_STATE_CACHE_VERIFY_PRE(...)
	#define D3D11_STATE_CACHE_VERIFY_POST(...)
#endif

#if D3D11_ALLOW_STATE_CACHE && D3D11_STATE_CACHE_RUNTIME_TOGGLE
extern bool GD3D11SkipStateCaching;
#else
static const bool GD3D11SkipStateCaching = false;
#endif

//-----------------------------------------------------------------------------
//	FD3D11StateCache Class Definition
//-----------------------------------------------------------------------------
class FD3D11StateCacheBase
{
public:
	enum ESRV_Type
	{
		SRV_Unknown,
		SRV_Dynamic,
		SRV_Static,
	};
protected:
	ID3D11DeviceContext* Direct3DDeviceIMContext;

#if D3D11_ALLOW_STATE_CACHE
	// Shader Resource Views Cache
	ID3D11ShaderResourceView* CurrentShaderResourceViews[SF_NumFrequencies][D3D11_COMMONSHADER_INPUT_RESOURCE_SLOT_COUNT];

	// Rasterizer State Cache
	ID3D11RasterizerState* CurrentRasterizerState;

	// Depth Stencil State Cache
	uint32 CurrentReferenceStencil;
	ID3D11DepthStencilState* CurrentDepthStencilState;

	// Shader Cache
	ID3D11VertexShader* CurrentVertexShader;
	ID3D11HullShader* CurrentHullShader;
	ID3D11DomainShader* CurrentDomainShader;
	ID3D11GeometryShader* CurrentGeometryShader;
	ID3D11PixelShader* CurrentPixelShader;
	ID3D11ComputeShader* CurrentComputeShader;

	// Blend State Cache
	float CurrentBlendFactor[4];
	uint32 CurrentBlendSampleMask;
	ID3D11BlendState* CurrentBlendState;
	
	// Viewport
	uint32			CurrentNumberOfViewports;
	D3D11_VIEWPORT CurrentViewport[D3D11_VIEWPORT_AND_SCISSORRECT_OBJECT_COUNT_PER_PIPELINE];


	// Vertex Buffer State
	struct FD3D11VertexBufferState
	{
		ID3D11Buffer* VertexBuffer;
		uint32 Stride;
		uint32 Offset;
	} CurrentVertexBuffers[D3D11_IA_VERTEX_INPUT_RESOURCE_SLOT_COUNT];

	// Index Buffer State
	ID3D11Buffer* CurrentIndexBuffer;
	DXGI_FORMAT CurrentIndexFormat;
	uint32 CurrentIndexOffset;

	// Primitive Topology State
	D3D11_PRIMITIVE_TOPOLOGY CurrentPrimitiveTopology;

	// Input Layout State
	ID3D11InputLayout* CurrentInputLayout;

	// Sampler State
	ID3D11SamplerState* CurrentSamplerStates[SF_NumFrequencies][D3D11_COMMONSHADER_SAMPLER_SLOT_COUNT];

	// Constant Buffer State
	struct FD3D11ConstantBufferState
	{
		ID3D11Buffer* Buffer;
		uint32 FirstConstant;
		uint32 NumConstants;
	} CurrentConstantBuffers[SF_NumFrequencies][D3D11_COMMONSHADER_CONSTANT_BUFFER_API_SLOT_COUNT];

<<<<<<< HEAD
=======
	bool bAlwaysSetIndexBuffers;

>>>>>>> 5338f086
#endif

	template <EShaderFrequency ShaderFrequency>
	D3D11_STATE_CACHE_INLINE void InternalSetShaderResourceView(uint32 ResourceIndex, ID3D11ShaderResourceView*& SRV)
	{
		// Set the SRV we have been given (or null).
		switch (ShaderFrequency)
		{
		case SF_Vertex:		Direct3DDeviceIMContext->VSSetShaderResources(ResourceIndex, 1, &SRV); break;
		case SF_Hull:		Direct3DDeviceIMContext->HSSetShaderResources(ResourceIndex, 1, &SRV); break;
		case SF_Domain:		Direct3DDeviceIMContext->DSSetShaderResources(ResourceIndex, 1, &SRV); break;
		case SF_Geometry:	Direct3DDeviceIMContext->GSSetShaderResources(ResourceIndex, 1, &SRV); break;
		case SF_Pixel:		Direct3DDeviceIMContext->PSSetShaderResources(ResourceIndex, 1, &SRV); break;
		case SF_Compute:	Direct3DDeviceIMContext->CSSetShaderResources(ResourceIndex, 1, &SRV); break;
		}
	}

	template <EShaderFrequency ShaderFrequency>
	D3D11_STATE_CACHE_INLINE void InternalSetSamplerState(uint32 SamplerIndex, ID3D11SamplerState*& SamplerState)
	{
		switch (ShaderFrequency)
		{
		case SF_Vertex:		Direct3DDeviceIMContext->VSSetSamplers(SamplerIndex, 1, &SamplerState); break;
		case SF_Hull:		Direct3DDeviceIMContext->HSSetSamplers(SamplerIndex, 1, &SamplerState); break;
		case SF_Domain:		Direct3DDeviceIMContext->DSSetSamplers(SamplerIndex, 1, &SamplerState); break;
		case SF_Geometry:	Direct3DDeviceIMContext->GSSetSamplers(SamplerIndex, 1, &SamplerState); break;
		case SF_Pixel:		Direct3DDeviceIMContext->PSSetSamplers(SamplerIndex, 1, &SamplerState); break;
		case SF_Compute:	Direct3DDeviceIMContext->CSSetSamplers(SamplerIndex, 1, &SamplerState); break;
		}
	}

	template <EShaderFrequency ShaderFrequency>
	D3D11_STATE_CACHE_INLINE void InternalSetSetConstantBuffer(uint32 SlotIndex, ID3D11Buffer*& ConstantBuffer)
	{
		switch (ShaderFrequency)
		{
		case SF_Vertex:		Direct3DDeviceIMContext->VSSetConstantBuffers(SlotIndex, 1, &ConstantBuffer); break;
		case SF_Hull:		Direct3DDeviceIMContext->HSSetConstantBuffers(SlotIndex, 1, &ConstantBuffer); break;
		case SF_Domain:		Direct3DDeviceIMContext->DSSetConstantBuffers(SlotIndex, 1, &ConstantBuffer); break;
		case SF_Geometry:	Direct3DDeviceIMContext->GSSetConstantBuffers(SlotIndex, 1, &ConstantBuffer); break;
		case SF_Pixel:		Direct3DDeviceIMContext->PSSetConstantBuffers(SlotIndex, 1, &ConstantBuffer); break;
		case SF_Compute:	Direct3DDeviceIMContext->CSSetConstantBuffers(SlotIndex, 1, &ConstantBuffer); break;
		}
	}

	typedef void (*TSetIndexBufferAlternate)(FD3D11StateCacheBase* StateCache, ID3D11Buffer* IndexBuffer, DXGI_FORMAT Format, uint32 Offset);
	D3D11_STATE_CACHE_INLINE void InternalSetIndexBuffer(ID3D11Buffer* IndexBuffer, DXGI_FORMAT Format, uint32 Offset, TSetIndexBufferAlternate AlternatePathFunction)
	{
#if D3D11_ALLOW_STATE_CACHE
		D3D11_STATE_CACHE_VERIFY_PRE();
		if ((CurrentIndexBuffer != IndexBuffer || CurrentIndexFormat != Format || CurrentIndexOffset != Offset) || GD3D11SkipStateCaching)
		{
			CurrentIndexBuffer = IndexBuffer;
			CurrentIndexFormat = Format;
			CurrentIndexOffset = Offset;
			if (AlternatePathFunction != nullptr)
			{
				(*AlternatePathFunction)(this, IndexBuffer, Format, Offset);
			}
			else
			{
				Direct3DDeviceIMContext->IASetIndexBuffer(IndexBuffer, Format, Offset);
			}
		}
		D3D11_STATE_CACHE_VERIFY_POST();
#else
		Direct3DDeviceIMContext->IASetIndexBuffer(IndexBuffer, Format, Offset);
#endif
	}

	typedef void (*TSetSRVAlternate)(FD3D11StateCacheBase* StateCache, ID3D11ShaderResourceView* SRV, uint32 ResourceIndex, ESRV_Type SrvType);
	template <EShaderFrequency ShaderFrequency>
	D3D11_STATE_CACHE_INLINE void InternalSetShaderResourceView(ID3D11ShaderResourceView*& SRV, uint32 ResourceIndex, ESRV_Type SrvType, TSetSRVAlternate AlternatePathFunction)
	{
#if D3D11_ALLOW_STATE_CACHE
		D3D11_STATE_CACHE_VERIFY_PRE();
		check(ResourceIndex < ARRAYSIZE(CurrentShaderResourceViews[ShaderFrequency]));
		if ((CurrentShaderResourceViews[ShaderFrequency][ResourceIndex] != SRV) || GD3D11SkipStateCaching)
		{
			CurrentShaderResourceViews[ShaderFrequency][ResourceIndex] = SRV;
			if (AlternatePathFunction != nullptr)
			{
				(*AlternatePathFunction)(this, SRV, ResourceIndex, SrvType);
			}
			else
			{
				InternalSetShaderResourceView<ShaderFrequency>(ResourceIndex, SRV);
			}
		}
		D3D11_STATE_CACHE_VERIFY_POST();
#else	// !D3D11_ALLOW_STATE_CACHE
		InternalSetShaderResourceView<ShaderFrequency>(ResourceIndex, SRV);
#endif
	}

	typedef void (*TSetStreamSourceAlternate)(FD3D11StateCacheBase* StateCache, ID3D11Buffer* VertexBuffer, uint32 StreamIndex, uint32 Stride, uint32 Offset);
	D3D11_STATE_CACHE_INLINE void InternalSetStreamSource(ID3D11Buffer* VertexBuffer, uint32 StreamIndex, uint32 Stride, uint32 Offset, TSetStreamSourceAlternate AlternatePathFunction)
	{
#if D3D11_ALLOW_STATE_CACHE
		D3D11_STATE_CACHE_VERIFY_PRE();
		check(StreamIndex < ARRAYSIZE(CurrentVertexBuffers));
		FD3D11VertexBufferState& Slot = CurrentVertexBuffers[StreamIndex];
		if ((Slot.VertexBuffer != VertexBuffer || Slot.Offset != Offset || Slot.Stride != Stride) || GD3D11SkipStateCaching)
		{
			Slot.VertexBuffer = VertexBuffer;
			Slot.Offset = Offset;
			Slot.Stride = Stride;
			if (AlternatePathFunction != nullptr)
			{
				(*AlternatePathFunction)(this, VertexBuffer, StreamIndex, Stride, Offset);
			}
			else
			{
				Direct3DDeviceIMContext->IASetVertexBuffers(StreamIndex, 1, &VertexBuffer, &Stride, &Offset);
			}
		}
		D3D11_STATE_CACHE_VERIFY_POST();
#else
		Direct3DDeviceIMContext->IASetVertexBuffers(StreamIndex, 1, &VertexBuffer, &Stride, &Offset);
#endif
	}

	typedef void (*TSetSamplerStateAlternate)(FD3D11StateCacheBase* StateCache, ID3D11SamplerState* SamplerState, uint32 SamplerIndex);
	template <EShaderFrequency ShaderFrequency>
	D3D11_STATE_CACHE_INLINE void InternalSetSamplerState(ID3D11SamplerState* SamplerState, uint32 SamplerIndex, TSetSamplerStateAlternate AlternatePathFunction)
	{
#if D3D11_ALLOW_STATE_CACHE
		D3D11_STATE_CACHE_VERIFY_PRE();
		check(SamplerIndex < ARRAYSIZE(CurrentSamplerStates[ShaderFrequency]));;
		if ((CurrentSamplerStates[ShaderFrequency][SamplerIndex] != SamplerState) || GD3D11SkipStateCaching)
		{
			CurrentSamplerStates[ShaderFrequency][SamplerIndex] = SamplerState;
			if (AlternatePathFunction != nullptr)
			{
				(*AlternatePathFunction)(this, SamplerState, SamplerIndex);
			}
			else
			{
				InternalSetSamplerState<ShaderFrequency>(SamplerIndex, SamplerState);
			}
		}
		D3D11_STATE_CACHE_VERIFY_POST();
#else
		InternalSetSamplerState<ShaderFrequency>(SamplerIndex, SamplerState);
#endif
	}

public:
	template <EShaderFrequency ShaderFrequency>
	D3D11_STATE_CACHE_INLINE void SetShaderResourceView(ID3D11ShaderResourceView* SRV, uint32 ResourceIndex, ESRV_Type SrvType = SRV_Unknown)
	{
		InternalSetShaderResourceView<ShaderFrequency>(SRV, ResourceIndex, SrvType, nullptr);
	}

	template <EShaderFrequency ShaderFrequency>
	D3D11_STATE_CACHE_INLINE void GetShaderResourceViews(uint32 StartResourceIndex, uint32 NumResources, ID3D11ShaderResourceView** SRV)
	{
#if D3D11_ALLOW_STATE_CACHE
		{
			check(StartResourceIndex + NumResources <= D3D11_COMMONSHADER_INPUT_RESOURCE_SLOT_COUNT);
			for (uint32 ResourceLoop = 0; ResourceLoop < NumResources; ResourceLoop++)
			{
				SRV[ResourceLoop] = CurrentShaderResourceViews[ShaderFrequency][ResourceLoop + StartResourceIndex];
				if (SRV[ResourceLoop])
				{
					SRV[ResourceLoop]->AddRef();
				}
			}
		}
#else	// !D3D11_ALLOW_STATE_CACHE
		{
			switch (ShaderFrequency)
			{
			case SF_Vertex:		
				Direct3DDeviceIMContext->VSGetShaderResources(StartResourceIndex, NumResources, SRV); 
				break;
			case SF_Hull:		
				Direct3DDeviceIMContext->HSGetShaderResources(StartResourceIndex, NumResources, SRV); 
				break;
			case SF_Domain:		
				Direct3DDeviceIMContext->DSGetShaderResources(StartResourceIndex, NumResources, SRV); 
				break;
			case SF_Geometry:	
				Direct3DDeviceIMContext->GSGetShaderResources(StartResourceIndex, NumResources, SRV); 
				break;
			case SF_Pixel:		
				Direct3DDeviceIMContext->PSGetShaderResources(StartResourceIndex, NumResources, SRV); 
				break;
			case SF_Compute:	
				Direct3DDeviceIMContext->CSGetShaderResources(StartResourceIndex, NumResources, SRV); 
				break;
			}
		}

#endif	// D3D11_ALLOW_STATE_CACHE
	}

	D3D11_STATE_CACHE_INLINE void SetViewport(D3D11_VIEWPORT Viewport)
	{
#if D3D11_ALLOW_STATE_CACHE
		D3D11_STATE_CACHE_VERIFY_PRE();
		if ((CurrentNumberOfViewports != 1 || FMemory::Memcmp(&CurrentViewport[0],&Viewport, sizeof(D3D11_VIEWPORT))) || GD3D11SkipStateCaching)
		{
			FMemory::Memcpy(&CurrentViewport[0], &Viewport, sizeof(D3D11_VIEWPORT));
			CurrentNumberOfViewports = 1;
			Direct3DDeviceIMContext->RSSetViewports(1,&Viewport);
		}
		D3D11_STATE_CACHE_VERIFY_POST();
#else	// !D3D11_ALLOW_STATE_CACHE
		Direct3DDeviceIMContext->RSSetViewports(1,&Viewport);
#endif	// D3D11_ALLOW_STATE_CACHE
	}

	D3D11_STATE_CACHE_INLINE void SetViewports(uint32 Count, D3D11_VIEWPORT* Viewports)
	{
#if D3D11_ALLOW_STATE_CACHE
		D3D11_STATE_CACHE_VERIFY_PRE();
		if ((CurrentNumberOfViewports != Count || FMemory::Memcmp(&CurrentViewport[0], Viewports, sizeof(D3D11_VIEWPORT) * Count)) || GD3D11SkipStateCaching)
		{
			FMemory::Memcpy(&CurrentViewport[0], Viewports, sizeof(D3D11_VIEWPORT) * Count);
			CurrentNumberOfViewports = Count;
			Direct3DDeviceIMContext->RSSetViewports(Count, Viewports);
		}
		D3D11_STATE_CACHE_VERIFY_POST();
#else	// !D3D11_ALLOW_STATE_CACHE
		Direct3DDeviceIMContext->RSSetViewports(Count, Viewports);
#endif	// D3D11_ALLOW_STATE_CACHE
	}

	D3D11_STATE_CACHE_INLINE void GetViewport(D3D11_VIEWPORT *Viewport)
	{
#if D3D11_ALLOW_STATE_CACHE
		check(Viewport);
		FMemory::Memcpy(Viewport,&CurrentViewport,sizeof(D3D11_VIEWPORT));
#else	// !D3D11_ALLOW_STATE_CACHE
		uint32 one = 1;
		Direct3DDeviceIMContext->RSGetViewports(&one,Viewport);
#endif	// D3D11_ALLOW_STATE_CACHE
	}
	
	D3D11_STATE_CACHE_INLINE void GetViewports(uint32* Count, D3D11_VIEWPORT *Viewports)
	{
#if D3D11_ALLOW_STATE_CACHE 
		check (*Count);
		if (Viewports) //NULL is legal if you just want count
		{
			//as per d3d spec
			int32 StorageSizeCount = (int32)(*Count);
			int32 CopyCount = FMath::Min(FMath::Min(StorageSizeCount, (int32)CurrentNumberOfViewports), D3D11_VIEWPORT_AND_SCISSORRECT_OBJECT_COUNT_PER_PIPELINE);
			if (CopyCount > 0)
			{
				FMemory::Memcpy(Viewports, &CurrentViewport[0], sizeof(D3D11_VIEWPORT) * CopyCount);
			}
			//remaining viewports in supplied array must be set to zero
			if (StorageSizeCount > CopyCount)
			{
				FMemory::Memset(&Viewports[CopyCount], 0, sizeof(D3D11_VIEWPORT) * (StorageSizeCount - CopyCount));
			}
		}
		*Count = CurrentNumberOfViewports;

#else	// !D3D11_ALLOW_STATE_CACHE
		Direct3DDeviceIMContext->RSGetViewports(Count, Viewports);
#endif	// D3D11_ALLOW_STATE_CACHE
	}

	template <EShaderFrequency ShaderFrequency>
	D3D11_STATE_CACHE_INLINE void SetSamplerState(ID3D11SamplerState* SamplerState, uint32 SamplerIndex)
	{
		InternalSetSamplerState<ShaderFrequency>(SamplerState, SamplerIndex, nullptr);
	}

	template <EShaderFrequency ShaderFrequency>
	D3D11_STATE_CACHE_INLINE void GetSamplerState(uint32 StartSamplerIndex, uint32 NumSamplerIndexes, ID3D11SamplerState** SamplerStates)
	{
#if D3D11_ALLOW_STATE_CACHE
		{
			check(StartSamplerIndex + NumSamplerIndexes <= D3D11_COMMONSHADER_INPUT_RESOURCE_SLOT_COUNT);
			for (uint32 StateLoop = 0; StateLoop < NumSamplerIndexes; StateLoop++)
			{
				SamplerStates[StateLoop] = CurrentShaderResourceViews[ShaderFrequency][StateLoop + StartSamplerIndex];
				if (SamplerStates[StateLoop])
				{
					SamplerStates[StateLoop]->AddRef();
				}
			}
		}
#else
		{
			switch (ShaderFrequency)
			{
				case SF_Vertex:		
					Direct3DDeviceIMContext->VSGetSamplers(StartSamplerIndex, NumSamplerIndexes, SamplerStates); 
					break;
				case SF_Hull:		
					Direct3DDeviceIMContext->HSGetSamplers(StartSamplerIndex, NumSamplerIndexes, SamplerStates); 
					break;
				case SF_Domain:		
					Direct3DDeviceIMContext->DSGetSamplers(StartSamplerIndex, NumSamplerIndexes, SamplerStates); 
					break;
				case SF_Geometry:	
					Direct3DDeviceIMContext->GSGetSamplers(StartSamplerIndex, NumSamplerIndexes, SamplerStates); 
					break;
				case SF_Pixel:		
					Direct3DDeviceIMContext->PSGetSamplers(StartSamplerIndex, NumSamplerIndexes, SamplerStates); 
					break;
				case SF_Compute:	
					Direct3DDeviceIMContext->CSGetSamplers(StartSamplerIndex, NumSamplerIndexes, SamplerStates); 
					break;

			}
		}
#endif
	}
	template <EShaderFrequency ShaderFrequency>
	D3D11_STATE_CACHE_INLINE void SetConstantBuffer(ID3D11Buffer* ConstantBuffer, uint32 SlotIndex)
	{
#if D3D11_ALLOW_STATE_CACHE
		D3D11_STATE_CACHE_VERIFY_PRE();
		FD3D11ConstantBufferState& Current = CurrentConstantBuffers[ShaderFrequency][SlotIndex];
		if ((Current.Buffer != ConstantBuffer || Current.FirstConstant != 0 || Current.NumConstants != D3D11_REQ_CONSTANT_BUFFER_ELEMENT_COUNT) || GD3D11SkipStateCaching)
		{
			Current.Buffer = ConstantBuffer;
			Current.FirstConstant = 0;
			Current.NumConstants = D3D11_REQ_CONSTANT_BUFFER_ELEMENT_COUNT;
			InternalSetSetConstantBuffer<ShaderFrequency>(SlotIndex, ConstantBuffer);
		}
		D3D11_STATE_CACHE_VERIFY_POST();
#else
		InternalSetSetConstantBuffer<ShaderFrequency>(SlotIndex, ConstantBuffer);
#endif
	}

template <EShaderFrequency ShaderFrequency>
	D3D11_STATE_CACHE_INLINE void GetConstantBuffers(uint32 StartSlotIndex, uint32 NumBuffers, ID3D11Buffer* ConstantBuffers)
	{
#if D3D11_ALLOW_STATE_CACHE
		check(StartSlotIndex + NumBuffers <= D3D11_COMMONSHADER_CONSTANT_BUFFER_API_SLOT_COUNT);
		for (uint32 constantLoop = 0; constantLoop < NumBuffers; constantLoop++)
		{
			FD3D11ConstantBufferState& cb = CurrentConstantBuffers[ShaderFrequency][constantLoop + StartSlotIndex];
			ConstantBuffers[constantLoop] = cb.Buffer;
			if (ConstantBuffers[constantLoop])
			{
				ConstantBuffers[constantLoop]->AddRef();
			}
		}
#else
		{
			switch (ShaderFrequency)
			{
			case SF_Vertex:		Direct3DDeviceIMContext1->VSGetConstantBuffers(StartSlot, NumBuffers, ConstantBuffers); break;
			case SF_Hull:		Direct3DDeviceIMContext1->HSGetConstantBuffers(StartSlot, NumBuffers, ConstantBuffers); break;
			case SF_Domain:		Direct3DDeviceIMContext1->DSGetConstantBuffers(StartSlot, NumBuffers, ConstantBuffers); break;
			case SF_Geometry:	Direct3DDeviceIMContext1->GSGetConstantBuffers(StartSlot, NumBuffers, ConstantBuffers); break;
			case SF_Pixel:		Direct3DDeviceIMContext1->PSGetConstantBuffers(StartSlot, NumBuffers, ConstantBuffers); break;
			case SF_Compute:	Direct3DDeviceIMContext1->CSGetConstantBuffers(StartSlot, NumBuffers, ConstantBuffers); break;
			}

		}
#endif
	}

	D3D11_STATE_CACHE_INLINE void SetRasterizerState(ID3D11RasterizerState* State)
	{
#if D3D11_ALLOW_STATE_CACHE
		D3D11_STATE_CACHE_VERIFY_PRE();
		if ((CurrentRasterizerState != State) || GD3D11SkipStateCaching)
		{
			CurrentRasterizerState = State;
			Direct3DDeviceIMContext->RSSetState(State);
		}
		D3D11_STATE_CACHE_VERIFY_POST();
#else
		Direct3DDeviceIMContext->RSSetState(State);
#endif
	}

	D3D11_STATE_CACHE_INLINE void GetRasterizerState(ID3D11RasterizerState** RasterizerState)
	{
#if D3D11_ALLOW_STATE_CACHE
		*RasterizerState = CurrentRasterizerState;
		if (CurrentRasterizerState)
		{
			CurrentRasterizerState->AddRef();
		}
#else
		Direct3DDeviceIMContext->RSGetState(RasterizerState);
#endif
	}

	D3D11_STATE_CACHE_INLINE void SetBlendState(ID3D11BlendState* State, const float BlendFactor[4], uint32 SampleMask)
	{
#if D3D11_ALLOW_STATE_CACHE
		D3D11_STATE_CACHE_VERIFY_PRE();
		if ((CurrentBlendState != State || CurrentBlendSampleMask != SampleMask || FMemory::Memcmp(CurrentBlendFactor, BlendFactor, sizeof(CurrentBlendFactor))) || GD3D11SkipStateCaching)
		{
			CurrentBlendState = State;
			CurrentBlendSampleMask = SampleMask;
			FMemory::Memcpy(CurrentBlendFactor, BlendFactor, sizeof(CurrentBlendFactor));
			Direct3DDeviceIMContext->OMSetBlendState(State, BlendFactor, SampleMask);
		}
		D3D11_STATE_CACHE_VERIFY_POST();
#else
		Direct3DDeviceIMContext->OMSetBlendState(State, BlendFactor, SampleMask);
#endif
	}

	D3D11_STATE_CACHE_INLINE void GetBlendState(ID3D11BlendState** BlendState, float BlendFactor[4], uint32* SampleMask)
	{
#if D3D11_ALLOW_STATE_CACHE
		*BlendState = CurrentBlendState;
		if (CurrentBlendState)
		{
			CurrentBlendState->AddRef();
		}
		*SampleMask = CurrentBlendSampleMask;
		FMemory::Memcmp(BlendFactor, CurrentBlendFactor, sizeof(CurrentBlendFactor));
#else
		Direct3DDeviceIMContext->OMGetBlendState(BlendState, BlendFactor, SampleMask);
#endif
	}

	D3D11_STATE_CACHE_INLINE void SetDepthStencilState(ID3D11DepthStencilState* State, uint32 RefStencil)
	{
#if D3D11_ALLOW_STATE_CACHE
		D3D11_STATE_CACHE_VERIFY_PRE();
		if ((CurrentDepthStencilState != State || CurrentReferenceStencil != RefStencil) || GD3D11SkipStateCaching)
		{
			CurrentDepthStencilState = State;
			CurrentReferenceStencil = RefStencil;
			Direct3DDeviceIMContext->OMSetDepthStencilState(State, RefStencil);
		}
		D3D11_STATE_CACHE_VERIFY_POST();
#else
		Direct3DDeviceIMContext->OMSetDepthStencilState(State, RefStencil);
#endif
	}

	D3D11_STATE_CACHE_INLINE void GetDepthStencilState(ID3D11DepthStencilState** DepthStencilState, uint32* StencilRef)
	{
#if D3D11_ALLOW_STATE_CACHE
		*DepthStencilState = CurrentDepthStencilState;
		*StencilRef = CurrentReferenceStencil;
		if (CurrentDepthStencilState)
		{
			CurrentDepthStencilState->AddRef();
		}
#else
		Direct3DDeviceIMContext->OMGetDepthStencilState(DepthStencilState, StencilRef);
#endif
	}

	D3D11_STATE_CACHE_INLINE void SetVertexShader(ID3D11VertexShader* Shader)
	{
#if D3D11_ALLOW_STATE_CACHE
		D3D11_STATE_CACHE_VERIFY_PRE();
		if ((CurrentVertexShader != Shader) || GD3D11SkipStateCaching)
		{
			CurrentVertexShader = Shader;
			Direct3DDeviceIMContext->VSSetShader(Shader, nullptr, 0);
		}
		D3D11_STATE_CACHE_VERIFY_POST();
#else
		Direct3DDeviceIMContext->VSSetShader(Shader, nullptr, 0);
#endif
	}

	D3D11_STATE_CACHE_INLINE void GetVertexShader(ID3D11VertexShader** VertexShader)
	{
#if D3D11_ALLOW_STATE_CACHE
		*VertexShader = CurrentVertexShader;
		if (CurrentVertexShader)
		{
			CurrentVertexShader->AddRef();
		}
#else
		Direct3DDeviceIMContext->VSGetShader(VertexShader, nullptr, nullptr);
#endif
	}

	D3D11_STATE_CACHE_INLINE void SetHullShader(ID3D11HullShader* Shader)
	{
#if D3D11_ALLOW_STATE_CACHE
		D3D11_STATE_CACHE_VERIFY_PRE();
		if ((CurrentHullShader != Shader) || GD3D11SkipStateCaching)
		{
			CurrentHullShader = Shader;
			Direct3DDeviceIMContext->HSSetShader(Shader, nullptr, 0);
		}
		D3D11_STATE_CACHE_VERIFY_POST();
#else
		Direct3DDeviceIMContext->HSSetShader(Shader, nullptr, 0);
#endif
	}

	D3D11_STATE_CACHE_INLINE void GetHullShader(ID3D11HullShader** HullShader)
	{
#if D3D11_ALLOW_STATE_CACHE
		*HullShader = CurrentHullShader;
		if (CurrentHullShader)
		{
			CurrentHullShader->AddRef();
		}
#else
		Direct3DDeviceIMContext->HSGetShader(HullShader, nullptr, nullptr);
#endif
	}

	D3D11_STATE_CACHE_INLINE void SetDomainShader(ID3D11DomainShader* Shader)
	{
#if D3D11_ALLOW_STATE_CACHE
		D3D11_STATE_CACHE_VERIFY_PRE();
		if ((CurrentDomainShader != Shader) || GD3D11SkipStateCaching)
		{
			CurrentDomainShader = Shader;
			Direct3DDeviceIMContext->DSSetShader(Shader, nullptr, 0);
		}
		D3D11_STATE_CACHE_VERIFY_POST();
#else
		Direct3DDeviceIMContext->DSSetShader(Shader, nullptr, 0);
#endif
	}

	D3D11_STATE_CACHE_INLINE void GetDomainShader(ID3D11DomainShader** DomainShader)
	{
#if D3D11_ALLOW_STATE_CACHE
		*DomainShader = CurrentDomainShader;
		if (CurrentDomainShader)
		{
			CurrentDomainShader->AddRef();
		}
#else
		Direct3DDeviceIMContext->DSGetShader(DomainShader, nullptr, nullptr);
#endif
	}

	D3D11_STATE_CACHE_INLINE void SetGeometryShader(ID3D11GeometryShader* Shader)
	{
#if D3D11_ALLOW_STATE_CACHE
		D3D11_STATE_CACHE_VERIFY_PRE();
		if ((CurrentGeometryShader != Shader) || GD3D11SkipStateCaching)
		{
			CurrentGeometryShader = Shader;
			Direct3DDeviceIMContext->GSSetShader(Shader, nullptr, 0);
		}
		D3D11_STATE_CACHE_VERIFY_POST();
#else
		Direct3DDeviceIMContext->GSSetShader(Shader, nullptr, 0);
#endif
	}

	D3D11_STATE_CACHE_INLINE void GetGeometryShader(ID3D11GeometryShader** GeometryShader)
	{
#if D3D11_ALLOW_STATE_CACHE
		*GeometryShader = CurrentGeometryShader;
		if (CurrentGeometryShader)
		{
			CurrentGeometryShader->AddRef();
		}
#else
		Direct3DDeviceIMContext->GSGetShader(GeometryShader, nullptr, nullptr);
#endif
	}

	D3D11_STATE_CACHE_INLINE void SetPixelShader(ID3D11PixelShader* Shader)
	{
#if D3D11_ALLOW_STATE_CACHE
		D3D11_STATE_CACHE_VERIFY_PRE();
		if ((CurrentPixelShader != Shader) || GD3D11SkipStateCaching)
		{
			CurrentPixelShader = Shader;
			Direct3DDeviceIMContext->PSSetShader(Shader, nullptr, 0);
		}
		D3D11_STATE_CACHE_VERIFY_POST();
#else
		Direct3DDeviceIMContext->PSSetShader(Shader, nullptr, 0);
#endif
	}

	D3D11_STATE_CACHE_INLINE void GetPixelShader(ID3D11PixelShader** PixelShader)
	{
#if D3D11_ALLOW_STATE_CACHE
		*PixelShader = CurrentPixelShader;
		if (CurrentPixelShader)
		{
			CurrentPixelShader->AddRef();
		}
#else
		Direct3DDeviceIMContext->PSGetShader(PixelShader, nullptr, nullptr);
#endif
	}

	D3D11_STATE_CACHE_INLINE void SetComputeShader(ID3D11ComputeShader* Shader)
	{
#if D3D11_ALLOW_STATE_CACHE
		D3D11_STATE_CACHE_VERIFY_PRE();
		if ((CurrentComputeShader != Shader) || GD3D11SkipStateCaching)
		{
			CurrentComputeShader = Shader;
			Direct3DDeviceIMContext->CSSetShader(Shader, nullptr, 0);
		}
		D3D11_STATE_CACHE_VERIFY_POST();
#else
		Direct3DDeviceIMContext->CSSetShader(Shader, nullptr, 0);
#endif
	}

	D3D11_STATE_CACHE_INLINE void GetComputeShader(ID3D11ComputeShader** ComputeShader)
	{
#if D3D11_ALLOW_STATE_CACHE
		*ComputeShader = CurrentComputeShader;
		if (CurrentComputeShader)
		{
			CurrentComputeShader->AddRef();
		}
#else
		Direct3DDeviceIMContext->CSGetShader(ComputeShader, nullptr, nullptr);
#endif
	}

	D3D11_STATE_CACHE_INLINE void SetInputLayout(ID3D11InputLayout* InputLayout)
	{
#if D3D11_ALLOW_STATE_CACHE
		D3D11_STATE_CACHE_VERIFY_PRE();
		if ((CurrentInputLayout != InputLayout) || GD3D11SkipStateCaching)
		{
			CurrentInputLayout = InputLayout;
			Direct3DDeviceIMContext->IASetInputLayout(InputLayout);
		}
		D3D11_STATE_CACHE_VERIFY_POST();
#else
		Direct3DDeviceIMContext->IASetInputLayout(InputLayout);
#endif
	}

	D3D11_STATE_CACHE_INLINE void GetInputLayout(ID3D11InputLayout** InputLayout)
	{
#if D3D11_ALLOW_STATE_CACHE
		*InputLayout = CurrentInputLayout;
		if (CurrentInputLayout)
		{
			CurrentInputLayout->AddRef();
		}
#else
		Direct3DDeviceIMContext->IAGetInputLayout(InputLayout);
#endif
	}

	D3D11_STATE_CACHE_INLINE void SetStreamSource(ID3D11Buffer* VertexBuffer, uint32 StreamIndex, uint32 Stride, uint32 Offset)
	{
		InternalSetStreamSource(VertexBuffer, StreamIndex, Stride, Offset, nullptr);
	}

	D3D11_STATE_CACHE_INLINE void GetStreamSources(uint32 StartStreamIndex, uint32 NumStreams, ID3D11Buffer** VertexBuffers, uint32* Strides, uint32* Offsets)
	{
#if D3D11_ALLOW_STATE_CACHE
		check (StartStreamIndex + NumStreams <= D3D11_IA_VERTEX_INPUT_RESOURCE_SLOT_COUNT);
		for (uint32 StreamLoop = 0; StreamLoop < NumStreams; StreamLoop++)
		{
			FD3D11VertexBufferState& Slot = CurrentVertexBuffers[StreamLoop + StartStreamIndex];
			VertexBuffers[StreamLoop] = Slot.VertexBuffer;
			Strides[StreamLoop] = Slot.Stride;
			Offsets[StreamLoop] = Slot.Offset;
			if (Slot.VertexBuffer)
			{
				Slot.VertexBuffer->AddRef();
			}
		}
#else
		Direct3DDeviceIMContext->IAGetVertexBuffers(StartStreamIndex, NumStreams, VertexBuffers, Strides, Offsets);
#endif
	}

public:

	D3D11_STATE_CACHE_INLINE void SetIndexBuffer(ID3D11Buffer* IndexBuffer, DXGI_FORMAT Format, uint32 Offset)
	{
		InternalSetIndexBuffer(IndexBuffer, Format, Offset, nullptr);
	}

	D3D11_STATE_CACHE_INLINE void GetIndexBuffer(ID3D11Buffer** IndexBuffer, DXGI_FORMAT* Format, uint32* Offset)
	{
#if D3D11_ALLOW_STATE_CACHE
		*IndexBuffer = CurrentIndexBuffer;
		*Format = CurrentIndexFormat;
		*Offset = CurrentIndexOffset;
		if (CurrentIndexBuffer)
		{
			CurrentIndexBuffer->AddRef();
		}
#else
		Direct3DDeviceIMContext->IAGetIndexBuffer(IndexBuffer,Format,Offset);
#endif
	}

	D3D11_STATE_CACHE_INLINE void SetPrimitiveTopology(D3D11_PRIMITIVE_TOPOLOGY PrimitiveTopology)
	{
#if D3D11_ALLOW_STATE_CACHE
		D3D11_STATE_CACHE_VERIFY_PRE();
		if ((CurrentPrimitiveTopology != PrimitiveTopology) || GD3D11SkipStateCaching)
		{
			CurrentPrimitiveTopology = PrimitiveTopology;
			Direct3DDeviceIMContext->IASetPrimitiveTopology(PrimitiveTopology);
		}
		D3D11_STATE_CACHE_VERIFY_POST();
#else
		Direct3DDeviceIMContext->IASetPrimitiveTopology(PrimitiveTopology);
#endif
	}

	D3D11_STATE_CACHE_INLINE void GetPrimitiveTopology(D3D11_PRIMITIVE_TOPOLOGY* PrimitiveTopology)
	{
#if D3D11_ALLOW_STATE_CACHE
		*PrimitiveTopology = CurrentPrimitiveTopology;
#else
		Direct3DDeviceIMContext->IAGetPrimitiveTopology(PrimitiveTopology);
#endif
	}

	
	FD3D11StateCacheBase()
		: Direct3DDeviceIMContext(nullptr)
	{
	}

	void Init(ID3D11DeviceContext* InDeviceContext)
	{
		SetContext(InDeviceContext);
		
#if D3D11_ALLOW_STATE_CACHE
<<<<<<< HEAD
=======
		bAlwaysSetIndexBuffers = bInAlwaysSetIndexBuffers;
>>>>>>> 5338f086
#endif
	}

	~FD3D11StateCacheBase()
	{
	}

	virtual D3D11_STATE_CACHE_INLINE void SetContext(ID3D11DeviceContext* InDeviceContext)
	{
		Direct3DDeviceIMContext = InDeviceContext;
		ClearState();
		D3D11_STATE_CACHE_VERIFY();
	}

	/** 
	 * Clears all D3D11 State, setting all input/output resource slots, shaders, input layouts,
	 * predications, scissor rectangles, depth-stencil state, rasterizer state, blend state,
	 * sampler state, and viewports to NULL
	 */
	virtual void ClearState();

#if D3D11_STATE_CACHE_DEBUG
protected:
	// Debug helper methods to verify cached state integrity.
	template <EShaderFrequency ShaderFrequency>
	void VerifySamplerStates();

	template <EShaderFrequency ShaderFrequency>
	void VerifyConstantBuffers();

	template <EShaderFrequency ShaderFrequency>
	void VerifyShaderResourceViews();

	void VerifyCacheStatePre();
	void VerifyCacheStatePost();
	void VerifyCacheState();
#endif
};<|MERGE_RESOLUTION|>--- conflicted
+++ resolved
@@ -123,11 +123,8 @@
 		uint32 NumConstants;
 	} CurrentConstantBuffers[SF_NumFrequencies][D3D11_COMMONSHADER_CONSTANT_BUFFER_API_SLOT_COUNT];
 
-<<<<<<< HEAD
-=======
 	bool bAlwaysSetIndexBuffers;
 
->>>>>>> 5338f086
 #endif
 
 	template <EShaderFrequency ShaderFrequency>
@@ -178,7 +175,8 @@
 	{
 #if D3D11_ALLOW_STATE_CACHE
 		D3D11_STATE_CACHE_VERIFY_PRE();
-		if ((CurrentIndexBuffer != IndexBuffer || CurrentIndexFormat != Format || CurrentIndexOffset != Offset) || GD3D11SkipStateCaching)
+
+		if ( bAlwaysSetIndexBuffers || (CurrentIndexBuffer != IndexBuffer || CurrentIndexFormat != Format || CurrentIndexOffset != Offset) || GD3D11SkipStateCaching)
 		{
 			CurrentIndexBuffer = IndexBuffer;
 			CurrentIndexFormat = Format;
@@ -854,15 +852,12 @@
 	{
 	}
 
-	void Init(ID3D11DeviceContext* InDeviceContext)
+	void Init(ID3D11DeviceContext* InDeviceContext, bool bInAlwaysSetIndexBuffers = false )
 	{
 		SetContext(InDeviceContext);
 		
 #if D3D11_ALLOW_STATE_CACHE
-<<<<<<< HEAD
-=======
 		bAlwaysSetIndexBuffers = bInAlwaysSetIndexBuffers;
->>>>>>> 5338f086
 #endif
 	}
 
