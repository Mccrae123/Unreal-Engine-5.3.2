// Copyright 1998-2019 Epic Games, Inc. All Rights Reserved.

#include "D3D11RHIPrivate.h"

FStructuredBufferRHIRef FD3D11DynamicRHI::RHICreateStructuredBuffer(uint32 Stride,uint32 Size,uint32 InUsage, FRHIResourceCreateInfo& CreateInfo)
{
	// Explicitly check that the size is nonzero before allowing CreateStructuredBuffer to opaquely fail.
	check(Size > 0);
	// Check for values that will cause D3D calls to fail
	check(Size / Stride > 0 && Size % Stride == 0);

	D3D11_BUFFER_DESC Desc;
	ZeroMemory( &Desc, sizeof( D3D11_BUFFER_DESC ) );
	Desc.ByteWidth = Size;
	Desc.Usage = (InUsage & BUF_AnyDynamic) ? D3D11_USAGE_DYNAMIC : D3D11_USAGE_DEFAULT;
	Desc.BindFlags = 0;

	if(InUsage & BUF_ShaderResource)
	{
		// Setup bind flags so we can create a view to read from the buffer in a shader.
		Desc.BindFlags |= D3D11_BIND_SHADER_RESOURCE;
	}

	if (InUsage & BUF_UnorderedAccess)
	{
		// Setup bind flags so we can create a writeable UAV to the buffer
		Desc.BindFlags |= D3D11_BIND_UNORDERED_ACCESS;
	}

	if (InUsage & BUF_StreamOutput)
	{
		Desc.BindFlags |= D3D11_BIND_STREAM_OUTPUT;
	}

	Desc.CPUAccessFlags = (InUsage & BUF_AnyDynamic) ? D3D11_CPU_ACCESS_WRITE : 0;
	Desc.MiscFlags = 0;

	if (InUsage & BUF_DrawIndirect)
	{
		Desc.MiscFlags |= D3D11_RESOURCE_MISC_DRAWINDIRECT_ARGS;
	}
	else
	{
		if (InUsage & BUF_ByteAddressBuffer)
		{
			Desc.MiscFlags |= D3D11_RESOURCE_MISC_BUFFER_ALLOW_RAW_VIEWS;
		}
		else
		{
			Desc.MiscFlags |= D3D11_RESOURCE_MISC_BUFFER_STRUCTURED;
		}
	}

	Desc.StructureByteStride = Stride;

	if (FPlatformMemory::SupportsFastVRAMMemory())
	{
		if (InUsage & BUF_FastVRAM)
		{
			FFastVRAMAllocator::GetFastVRAMAllocator()->AllocUAVBuffer(Desc);
		}
	}

	// If a resource array was provided for the resource, create the resource pre-populated
	D3D11_SUBRESOURCE_DATA InitData;
	D3D11_SUBRESOURCE_DATA* pInitData = NULL;
	if(CreateInfo.ResourceArray)
	{
		check(Size == CreateInfo.ResourceArray->GetResourceDataSize());
		InitData.pSysMem = CreateInfo.ResourceArray->GetResourceData();
		InitData.SysMemPitch = Size;
		InitData.SysMemSlicePitch = 0;
		pInitData = &InitData;
	}

	TRefCountPtr<ID3D11Buffer> StructuredBufferResource;
	VERIFYD3D11RESULT_EX(Direct3DDevice->CreateBuffer(&Desc,pInitData,StructuredBufferResource.GetInitReference()), Direct3DDevice);

	if( CreateInfo.DebugName )
	{
		StructuredBufferResource->SetPrivateData(WKPDID_D3DDebugObjectName, FCString::Strlen(CreateInfo.DebugName) + 1, TCHAR_TO_ANSI(CreateInfo.DebugName));
	}

	UpdateBufferStats(StructuredBufferResource, true);

	if(CreateInfo.ResourceArray)
	{
		// Discard the resource array's contents.
		CreateInfo.ResourceArray->Discard();
	}

	return new FD3D11StructuredBuffer(StructuredBufferResource,Stride,Size,InUsage);
}

FStructuredBufferRHIRef FD3D11DynamicRHI::CreateStructuredBuffer_RenderThread(
	class FRHICommandListImmediate& RHICmdList,
	uint32 Stride,
	uint32 Size,
	uint32 InUsage,
	FRHIResourceCreateInfo& CreateInfo)
{
	return RHICreateStructuredBuffer(Stride, Size, InUsage, CreateInfo);
}

<<<<<<< HEAD
void* FD3D11DynamicRHI::RHILockStructuredBuffer(FStructuredBufferRHIParamRef StructuredBufferRHI,uint32 Offset,uint32 Size,EResourceLockMode LockMode)
=======
void* FD3D11DynamicRHI::RHILockStructuredBuffer(FRHIStructuredBuffer* StructuredBufferRHI,uint32 Offset,uint32 Size,EResourceLockMode LockMode)
>>>>>>> 9ba46998
{
	FD3D11StructuredBuffer* StructuredBuffer = ResourceCast(StructuredBufferRHI);
	
	// If this resource is bound to the device, unbind it
	ConditionalClearShaderResource(StructuredBuffer, true);

	// Determine whether the Structured buffer is dynamic or not.
	D3D11_BUFFER_DESC Desc;
	StructuredBuffer->Resource->GetDesc(&Desc);
	const bool bIsDynamic = (Desc.Usage == D3D11_USAGE_DYNAMIC);

	FD3D11LockedKey LockedKey(StructuredBuffer->Resource);
	FD3D11LockedData LockedData;

	if(bIsDynamic)
	{
		check(LockMode == RLM_WriteOnly);

		// If the buffer is dynamic, map its memory for writing.
		D3D11_MAPPED_SUBRESOURCE MappedSubresource;
		VERIFYD3D11RESULT_EX(Direct3DDeviceIMContext->Map(StructuredBuffer->Resource,0,D3D11_MAP_WRITE_DISCARD,0,&MappedSubresource), Direct3DDevice);
		LockedData.SetData(MappedSubresource.pData);
		LockedData.Pitch = MappedSubresource.RowPitch;
	}
	else
	{
		if(LockMode == RLM_ReadOnly)
		{
			// If the static buffer is being locked for reading, create a staging buffer.
			D3D11_BUFFER_DESC StagingBufferDesc;
			ZeroMemory( &StagingBufferDesc, sizeof( D3D11_BUFFER_DESC ) );
			StagingBufferDesc.ByteWidth = Size;
			StagingBufferDesc.Usage = D3D11_USAGE_STAGING;
			StagingBufferDesc.BindFlags = 0;
			StagingBufferDesc.CPUAccessFlags = D3D11_CPU_ACCESS_READ;
			StagingBufferDesc.MiscFlags = 0;
			TRefCountPtr<ID3D11Buffer> StagingStructuredBuffer;
			VERIFYD3D11RESULT_EX(Direct3DDevice->CreateBuffer(&StagingBufferDesc,NULL,StagingStructuredBuffer.GetInitReference()), Direct3DDevice);
			LockedData.StagingResource = StagingStructuredBuffer;

			// Copy the contents of the Structured buffer to the staging buffer.
			Direct3DDeviceIMContext->CopyResource(StagingStructuredBuffer,StructuredBuffer->Resource);

			// Map the staging buffer's memory for reading.
			D3D11_MAPPED_SUBRESOURCE MappedSubresource;
			VERIFYD3D11RESULT_EX(Direct3DDeviceIMContext->Map(StagingStructuredBuffer,0,D3D11_MAP_READ,0,&MappedSubresource), Direct3DDevice);
			LockedData.SetData(MappedSubresource.pData);
			LockedData.Pitch = MappedSubresource.RowPitch;
		}
		else
		{
			// If the static buffer is being locked for writing, allocate memory for the contents to be written to.
			LockedData.AllocData(Desc.ByteWidth);
			LockedData.Pitch = Desc.ByteWidth;
		}
	}

	// Add the lock to the lock map.
<<<<<<< HEAD
	GetThreadLocalLockTracker().Add(LockedKey,LockedData);
=======
	AddLockedData(LockedKey, LockedData);
>>>>>>> 9ba46998

	// Return the offset pointer
	return (void*)((uint8*)LockedData.GetData() + Offset);
}

void FD3D11DynamicRHI::RHIUnlockStructuredBuffer(FRHIStructuredBuffer* StructuredBufferRHI)
{
	FD3D11StructuredBuffer* StructuredBuffer = ResourceCast(StructuredBufferRHI);

	// Determine whether the Structured buffer is dynamic or not.
	D3D11_BUFFER_DESC Desc;
	StructuredBuffer->Resource->GetDesc(&Desc);
	const bool bIsDynamic = (Desc.Usage == D3D11_USAGE_DYNAMIC);

	// Find the outstanding lock for this VB.
<<<<<<< HEAD
	FD3D11LockTracker& OutstandingLocks = GetThreadLocalLockTracker();
	FD3D11LockedKey LockedKey(StructuredBuffer->Resource);
	FD3D11LockedData* LockedData = OutstandingLocks.Find(LockedKey);
	checkf(LockedData, TEXT("Structured buffer is either not locked or locked on a different thread"));
=======
	FD3D11LockedData LockedData;
	verifyf(RemoveLockedData(FD3D11LockedKey(StructuredBuffer->Resource), LockedData), TEXT("Structured buffer is not locked"));
>>>>>>> 9ba46998

	if(bIsDynamic)
	{
		// If the VB is dynamic, its memory was mapped directly; unmap it.
		Direct3DDeviceIMContext->Unmap(StructuredBuffer->Resource,0);
	}
	else
	{
		// If the static VB lock involved a staging resource, it was locked for reading.
		if(LockedData.StagingResource)
		{
			// Unmap the staging buffer's memory.
			ID3D11Buffer* StagingBuffer = (ID3D11Buffer*)LockedData.StagingResource.GetReference();
			Direct3DDeviceIMContext->Unmap(StagingBuffer,0);
		}
		else 
		{
			// Copy the contents of the temporary memory buffer allocated for writing into the VB.
<<<<<<< HEAD
			Direct3DDeviceIMContext->UpdateSubresource(StructuredBuffer->Resource,LockedKey.Subresource,NULL,LockedData->GetData(),LockedData->Pitch,0);
=======
			Direct3DDeviceIMContext->UpdateSubresource(StructuredBuffer->Resource,0,NULL,LockedData.GetData(),LockedData.Pitch,0);
>>>>>>> 9ba46998

			// Free the temporary memory buffer.
			LockedData.FreeData();
		}
	}
}<|MERGE_RESOLUTION|>--- conflicted
+++ resolved
@@ -102,11 +102,7 @@
 	return RHICreateStructuredBuffer(Stride, Size, InUsage, CreateInfo);
 }
 
-<<<<<<< HEAD
-void* FD3D11DynamicRHI::RHILockStructuredBuffer(FStructuredBufferRHIParamRef StructuredBufferRHI,uint32 Offset,uint32 Size,EResourceLockMode LockMode)
-=======
 void* FD3D11DynamicRHI::RHILockStructuredBuffer(FRHIStructuredBuffer* StructuredBufferRHI,uint32 Offset,uint32 Size,EResourceLockMode LockMode)
->>>>>>> 9ba46998
 {
 	FD3D11StructuredBuffer* StructuredBuffer = ResourceCast(StructuredBufferRHI);
 	
@@ -165,11 +161,7 @@
 	}
 
 	// Add the lock to the lock map.
-<<<<<<< HEAD
-	GetThreadLocalLockTracker().Add(LockedKey,LockedData);
-=======
 	AddLockedData(LockedKey, LockedData);
->>>>>>> 9ba46998
 
 	// Return the offset pointer
 	return (void*)((uint8*)LockedData.GetData() + Offset);
@@ -185,15 +177,8 @@
 	const bool bIsDynamic = (Desc.Usage == D3D11_USAGE_DYNAMIC);
 
 	// Find the outstanding lock for this VB.
-<<<<<<< HEAD
-	FD3D11LockTracker& OutstandingLocks = GetThreadLocalLockTracker();
-	FD3D11LockedKey LockedKey(StructuredBuffer->Resource);
-	FD3D11LockedData* LockedData = OutstandingLocks.Find(LockedKey);
-	checkf(LockedData, TEXT("Structured buffer is either not locked or locked on a different thread"));
-=======
 	FD3D11LockedData LockedData;
 	verifyf(RemoveLockedData(FD3D11LockedKey(StructuredBuffer->Resource), LockedData), TEXT("Structured buffer is not locked"));
->>>>>>> 9ba46998
 
 	if(bIsDynamic)
 	{
@@ -212,11 +197,7 @@
 		else 
 		{
 			// Copy the contents of the temporary memory buffer allocated for writing into the VB.
-<<<<<<< HEAD
-			Direct3DDeviceIMContext->UpdateSubresource(StructuredBuffer->Resource,LockedKey.Subresource,NULL,LockedData->GetData(),LockedData->Pitch,0);
-=======
 			Direct3DDeviceIMContext->UpdateSubresource(StructuredBuffer->Resource,0,NULL,LockedData.GetData(),LockedData.Pitch,0);
->>>>>>> 9ba46998
 
 			// Free the temporary memory buffer.
 			LockedData.FreeData();
