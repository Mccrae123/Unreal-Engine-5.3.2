// Copyright Epic Games, Inc. All Rights Reserved.

#include "D3D11RHIPrivate.h"
#include "ClearReplacementShaders.h"

// -----------------------------------------------------------------------------------------------------
//
//                                       FD3D11UnorderedAccessView                                      
//
// -----------------------------------------------------------------------------------------------------

FD3D11UnorderedAccessView::FD3D11UnorderedAccessView(FRHICommandListBase& RHICmdList, FRHIViewableResource* Resource, FRHIViewDesc const& ViewDesc)
	: FRHIUnorderedAccessView(Resource, ViewDesc)
{
	RHICmdList.EnqueueLambda([this](FRHICommandListBase&)
	{
		LinkHead(GetBaseResource()->LinkedViews);
		UpdateView();
	});
}

void FD3D11UnorderedAccessView::UpdateView()
{
	ID3D11Resource* D3DResource = nullptr;
	D3D11_UNORDERED_ACCESS_VIEW_DESC UAVDesc = {};

	if (IsBuffer())
	{
		FD3D11Buffer* Buffer = FD3D11DynamicRHI::ResourceCast(GetBuffer());
		auto const Info = ViewDesc.Buffer.UAV.GetViewInfo(Buffer);

		if (!Info.bNullView)
		{
			D3DResource = Buffer->Resource;

<<<<<<< HEAD
	return new FD3D11UnorderedAccessView(UnorderedAccessView, Buffer, Buffer);
}
=======
			UAVDesc.Format = UE::DXGIUtilities::FindUnorderedAccessFormat(DXGI_FORMAT(GPixelFormats[Info.Format].PlatformFormat));
			UAVDesc.ViewDimension = D3D11_UAV_DIMENSION_BUFFER;
>>>>>>> 4af6daef

			UAVDesc.Buffer.FirstElement = Info.OffsetInBytes / Info.StrideInBytes;
			UAVDesc.Buffer.NumElements = Info.NumElements;

<<<<<<< HEAD
FUnorderedAccessViewRHIRef FD3D11DynamicRHI::RHICreateUnorderedAccessView(FRHITexture* TextureRHI, uint32 MipLevel, uint16 FirstArraySlice, uint16 NumArraySlices)
{
	FD3D11Texture* Texture = ResourceCast(TextureRHI);
	
	D3D11_UNORDERED_ACCESS_VIEW_DESC UAVDesc{};

	if (TextureRHI->GetTexture3D() != NULL)
	{
		UAVDesc.ViewDimension = D3D11_UAV_DIMENSION_TEXTURE3D;
		UAVDesc.Texture3D.MipSlice = MipLevel;
		UAVDesc.Texture3D.FirstWSlice = 0;
		UAVDesc.Texture3D.WSize = Texture->GetDesc().Depth >> MipLevel;
	}
	else if (TextureRHI->GetTexture2DArray() != NULL)
	{
		UAVDesc.ViewDimension = D3D11_UAV_DIMENSION_TEXTURE2DARRAY;
		UAVDesc.Texture2DArray.MipSlice = MipLevel;
		UAVDesc.Texture2DArray.FirstArraySlice = NumArraySlices == 0 ? 0 : FirstArraySlice;
		UAVDesc.Texture2DArray.ArraySize = NumArraySlices == 0 ? Texture->GetDesc().ArraySize : NumArraySlices;
	}
	else if (TextureRHI->GetTextureCube() != NULL)
	{
		UAVDesc.ViewDimension = D3D11_UAV_DIMENSION_TEXTURE2DARRAY;
		UAVDesc.Texture2DArray.MipSlice = MipLevel;
		UAVDesc.Texture2DArray.FirstArraySlice = NumArraySlices == 0 ? 0 : FirstArraySlice * 6;
		UAVDesc.Texture2DArray.ArraySize = NumArraySlices == 0 ? Texture->GetDesc().ArraySize * 6 : NumArraySlices * 6;
	}
	else
	{
		UAVDesc.ViewDimension = D3D11_UAV_DIMENSION_TEXTURE2D;
		UAVDesc.Texture2D.MipSlice = MipLevel;
	}
	
	UAVDesc.Format = FindShaderResourceDXGIFormat((DXGI_FORMAT)GPixelFormats[TextureRHI->GetFormat()].PlatformFormat, false);

	TRefCountPtr<ID3D11UnorderedAccessView> UnorderedAccessView;
	VERIFYD3D11CREATEVIEWRESULT(Direct3DDevice->CreateUnorderedAccessView(Texture->GetResource(),&UAVDesc,(ID3D11UnorderedAccessView**)UnorderedAccessView.GetInitReference()), Direct3DDevice, TextureRHI, UAVDesc);

	return new FD3D11UnorderedAccessView(UnorderedAccessView, Texture, Texture);
}

FUnorderedAccessViewRHIRef FD3D11DynamicRHI::RHICreateUnorderedAccessView_RenderThread(
	class FRHICommandListImmediate& RHICmdList,
	FRHITexture* Texture,
	uint32 MipLevel, 
	uint16 FirstArraySlice, 
	uint16 NumArraySlices)
{
	return RHICreateUnorderedAccessView(Texture, MipLevel, FirstArraySlice, NumArraySlices);
}

FUnorderedAccessViewRHIRef FD3D11DynamicRHI::RHICreateUnorderedAccessView(FRHIBuffer* BufferRHI, uint8 Format)
{
	FD3D11Buffer* Buffer = ResourceCast(BufferRHI);

	D3D11_BUFFER_DESC BufferDesc;
	Buffer->Resource->GetDesc(&BufferDesc);

	D3D11_UNORDERED_ACCESS_VIEW_DESC UAVDesc = InitializeCommonUAVDesc(BufferDesc, 0, BufferDesc.ByteWidth, (EPixelFormat)Format, false);

	TRefCountPtr<ID3D11UnorderedAccessView> UnorderedAccessView;
	VERIFYD3D11CREATEVIEWRESULT(Direct3DDevice->CreateUnorderedAccessView(Buffer->Resource, &UAVDesc, (ID3D11UnorderedAccessView**)UnorderedAccessView.GetInitReference()), Direct3DDevice, BufferRHI, UAVDesc);

	return new FD3D11UnorderedAccessView(UnorderedAccessView, Buffer, Buffer);
}

FUnorderedAccessViewRHIRef FD3D11DynamicRHI::RHICreateUnorderedAccessView_RenderThread(class FRHICommandListImmediate& RHICmdList, FRHIBuffer* Buffer, uint8 Format)
{
	return RHICreateUnorderedAccessView(Buffer, Format);
}

FShaderResourceViewRHIRef FD3D11DynamicRHI::RHICreateShaderResourceView_RenderThread(class FRHICommandListImmediate& RHICmdList, FRHIBuffer* Buffer)
{
	return RHICreateShaderResourceView(Buffer);
}

FShaderResourceViewRHIRef FD3D11DynamicRHI::RHICreateShaderResourceView(FRHIBuffer* BufferRHI)
{
	return FD3D11DynamicRHI::RHICreateShaderResourceView(FShaderResourceViewInitializer(BufferRHI));
}

uint64 FD3D11DynamicRHI::RHIGetMinimumAlignmentForBufferBackedSRV(EPixelFormat Format)
{
	return GPixelFormats[Format].BlockBytes;
}

static void CreateD3D11ShaderResourceViewOnBuffer(ID3D11Device* Direct3DDevice, ID3D11Buffer* Buffer, uint32 StartOffsetBytes, uint32 NumElements, uint8 Format, ID3D11ShaderResourceView** OutSRV)
{
	D3D11_BUFFER_DESC BufferDesc;
	Buffer->GetDesc(&BufferDesc);

	const uint32 FormatStride = GPixelFormats[Format].BlockBytes;
	const uint32 NumRequestedBytes = NumElements * FormatStride;
	const uint32 OffsetBytes = FMath::Min(StartOffsetBytes, BufferDesc.ByteWidth);
	const uint32 NumBytes = FMath::Min(NumRequestedBytes, BufferDesc.ByteWidth - OffsetBytes);

	const bool bByteAccessBuffer = (BufferDesc.MiscFlags & D3D11_RESOURCE_MISC_BUFFER_ALLOW_RAW_VIEWS) != 0;

	// Create a Shader Resource View
	D3D11_SHADER_RESOURCE_VIEW_DESC SRVDesc{};

	if (bByteAccessBuffer)
	{
		SRVDesc.ViewDimension = D3D11_SRV_DIMENSION_BUFFEREX;
		SRVDesc.Format = DXGI_FORMAT_R32_TYPELESS;
=======
			UAVDesc.Buffer.Flags |= Info.bAppendBuffer ? D3D11_BUFFER_UAV_FLAG_APPEND : 0;
			UAVDesc.Buffer.Flags |= Info.bAtomicCounter ? D3D11_BUFFER_UAV_FLAG_COUNTER : 0;

			switch (Info.BufferType)
			{
			case FRHIViewDesc::EBufferType::Typed:
			case FRHIViewDesc::EBufferType::Structured:
				break;

			case FRHIViewDesc::EBufferType::Raw:
				UAVDesc.Format = DXGI_FORMAT_R32_TYPELESS;
				UAVDesc.Buffer.Flags |= D3D11_BUFFER_UAV_FLAG_RAW;
				break;

			default:
				checkNoEntry(); // unsupported
				break;
			}
		}
	}
	else
	{
		FD3D11Texture* Texture = FD3D11DynamicRHI::ResourceCast(GetTexture());
		D3DResource = Texture->GetResource();
>>>>>>> 4af6daef

		FRHITextureDesc const& TextureDesc = Texture->GetDesc();
		auto const Info = ViewDesc.Texture.UAV.GetViewInfo(Texture);

		UAVDesc.Format = UE::DXGIUtilities::FindUnorderedAccessFormat(DXGI_FORMAT(GPixelFormats[Info.Format].PlatformFormat));

		// No need to use Info.Dimension, since D3D supports mixing Texture2D view types.
		// Create a view which matches the underlying resource dimension.
		switch (TextureDesc.Dimension)
		{
		case ETextureDimension::Texture2D:
			UAVDesc.ViewDimension = D3D11_UAV_DIMENSION_TEXTURE2D;
			UAVDesc.Texture2D.MipSlice = Info.MipLevel;
			break;

		case ETextureDimension::TextureCube:
		case ETextureDimension::TextureCubeArray:
			UAVDesc.ViewDimension = D3D11_UAV_DIMENSION_TEXTURE2DARRAY;
			UAVDesc.Texture2DArray.FirstArraySlice = Info.ArrayRange.First * 6;
			UAVDesc.Texture2DArray.ArraySize       = Info.ArrayRange.Num * 6;
			UAVDesc.Texture2DArray.MipSlice        = Info.MipLevel;
			break;

		case ETextureDimension::Texture2DArray:
			UAVDesc.ViewDimension = D3D11_UAV_DIMENSION_TEXTURE2DARRAY;
			UAVDesc.Texture2DArray.FirstArraySlice = Info.ArrayRange.First;
			UAVDesc.Texture2DArray.ArraySize       = Info.ArrayRange.Num;
			UAVDesc.Texture2DArray.MipSlice        = Info.MipLevel;
			break;

		case ETextureDimension::Texture3D:
			UAVDesc.ViewDimension = D3D11_UAV_DIMENSION_TEXTURE3D;
			UAVDesc.Texture3D.FirstWSlice = 0;
			UAVDesc.Texture3D.WSize       = FMath::Max(TextureDesc.Depth >> Info.MipLevel, 1);
			UAVDesc.Texture3D.MipSlice    = Info.MipLevel;
			break;

		default:
			checkNoEntry();
			break;
		}
	}

<<<<<<< HEAD
FShaderResourceViewRHIRef FD3D11DynamicRHI::RHICreateShaderResourceView(FRHIBuffer* BufferRHI, uint32 Stride, uint8 Format)
{
	ensureMsgf(Stride == GPixelFormats[Format].BlockBytes, TEXT("provided stride: %i was not consitent with Pixelformat: %s"), Stride, GPixelFormats[Format].Name);
	return FD3D11DynamicRHI::RHICreateShaderResourceView(FShaderResourceViewInitializer(BufferRHI, EPixelFormat(Format)));
}

FShaderResourceViewRHIRef FD3D11DynamicRHI::RHICreateShaderResourceView(const FShaderResourceViewInitializer& Initializer)
{
	FShaderResourceViewInitializer::FBufferShaderResourceViewInitializer Desc = Initializer.AsBufferSRV();

	FD3D11Buffer* Buffer = ResourceCast(Desc.Buffer);

	if (!Desc.Buffer || !Buffer->Resource)
	{
		return new FD3D11ShaderResourceView(nullptr, nullptr, nullptr);
	}

	TRefCountPtr<ID3D11ShaderResourceView> ShaderResourceView;

	switch (Initializer.GetType())
	{
		case FShaderResourceViewInitializer::EType::VertexBufferSRV:
		{
			CreateD3D11ShaderResourceViewOnBuffer(Direct3DDevice, Buffer->Resource, Desc.StartOffsetBytes, Desc.NumElements, Desc.Format, ShaderResourceView.GetInitReference());

			return new FD3D11ShaderResourceView(ShaderResourceView, Buffer, Buffer);
		}

		case FShaderResourceViewInitializer::EType::StructuredBufferSRV:
		{
			D3D11_BUFFER_DESC BufferDesc;
			Buffer->Resource->GetDesc(&BufferDesc);

			const bool bByteAccessBuffer = (BufferDesc.MiscFlags & D3D11_RESOURCE_MISC_BUFFER_ALLOW_RAW_VIEWS) != 0;

			// Create a Shader Resource View
			D3D11_SHADER_RESOURCE_VIEW_DESC SRVDesc{};

			if (bByteAccessBuffer)
			{
				uint32 MaxElements = BufferDesc.ByteWidth / 4;
				uint32 StartOffsetBytes = FMath::Min(Desc.StartOffsetBytes, BufferDesc.ByteWidth);
				uint32 StartElement = StartOffsetBytes / 4;

				SRVDesc.ViewDimension = D3D11_SRV_DIMENSION_BUFFEREX;
				SRVDesc.BufferEx.NumElements = FMath::Min(Desc.NumElements, MaxElements - StartElement);
				SRVDesc.BufferEx.FirstElement = StartElement;
				SRVDesc.BufferEx.Flags = D3D11_BUFFEREX_SRV_FLAG_RAW;
				SRVDesc.Format = DXGI_FORMAT_R32_TYPELESS;
			}
			else
			{
				uint32 MaxElements = BufferDesc.ByteWidth / BufferDesc.StructureByteStride;
				uint32 StartOffsetBytes = FMath::Min(Desc.StartOffsetBytes, BufferDesc.ByteWidth);
				uint32 StartElement = StartOffsetBytes / BufferDesc.StructureByteStride;

				SRVDesc.ViewDimension = D3D11_SRV_DIMENSION_BUFFER;
				SRVDesc.Buffer.FirstElement = StartElement;
				SRVDesc.Buffer.NumElements = FMath::Min(Desc.NumElements, MaxElements - StartElement);
				SRVDesc.Format = DXGI_FORMAT_UNKNOWN;
			}

			VERIFYD3D11RESULT_EX(Direct3DDevice->CreateShaderResourceView(Buffer->Resource, &SRVDesc, (ID3D11ShaderResourceView**)ShaderResourceView.GetInitReference()), Direct3DDevice);

			return new FD3D11ShaderResourceView(ShaderResourceView, Buffer, Buffer);
		}

		case FShaderResourceViewInitializer::EType::IndexBufferSRV:
		{
			// The stride in bytes of the index buffer; must be 2 or 4
			const uint32 Stride = Desc.Buffer->GetStride();
			check(Stride == 2 || Stride == 4);
			const EPixelFormat Format = (Stride == 2) ? PF_R16_UINT : PF_R32_UINT;

			CreateD3D11ShaderResourceViewOnBuffer(Direct3DDevice, Buffer->Resource, Desc.StartOffsetBytes, Desc.NumElements, Format, ShaderResourceView.GetInitReference());

			return new FD3D11ShaderResourceView(ShaderResourceView, Buffer, Buffer);
		}
=======
	View = nullptr;
	if (D3DResource)
	{
		ID3D11Device* Device = FD3D11DynamicRHI::Get().GetDevice();
		VERIFYD3D11RESULT_EX(Device->CreateUnorderedAccessView(D3DResource, &UAVDesc, View.GetInitReference()), Device);
>>>>>>> 4af6daef
	}
}

FD3D11ViewableResource* FD3D11UnorderedAccessView::GetBaseResource() const
{
	return IsBuffer()
		? static_cast<FD3D11ViewableResource*>(FD3D11DynamicRHI::ResourceCast(GetBuffer()))
		: static_cast<FD3D11ViewableResource*>(FD3D11DynamicRHI::ResourceCast(GetTexture()));
}

// -----------------------------------------------------------------------------------------------------
//
//                                            RHI Functions                                             
//
// -----------------------------------------------------------------------------------------------------

FUnorderedAccessViewRHIRef FD3D11DynamicRHI::RHICreateUnorderedAccessView(class FRHICommandListBase& RHICmdList, FRHIViewableResource* Resource, FRHIViewDesc const& ViewDesc)
{
	return new FD3D11UnorderedAccessView(RHICmdList, Resource, ViewDesc);
}

void FD3D11DynamicRHI::RHIBindDebugLabelName(FRHIUnorderedAccessView* UnorderedAccessViewRHI, const TCHAR* Name)
{
#if UE_BUILD_DEBUG || UE_BUILD_DEVELOPMENT
	FD3D11UnorderedAccessView* UAV = ResourceCast(UnorderedAccessViewRHI);
	if (UAV->View != nullptr)
	{
		UAV->View->SetPrivateData(WKPDID_D3DDebugObjectName, FCString::Strlen(Name) + 1, TCHAR_TO_ANSI(Name));
	}
#endif
}



// -----------------------------------------------------------------------------------------------------
//
//                                         UAV Clear Functions                                          
//
// -----------------------------------------------------------------------------------------------------

void FD3D11DynamicRHI::ClearUAV(TRHICommandList_RecursiveHazardous<FD3D11DynamicRHI>& RHICmdList, FD3D11UnorderedAccessView* UnorderedAccessView, const void* ClearValues, bool bFloat)
{
	D3D11_UNORDERED_ACCESS_VIEW_DESC UAVDesc;
	UnorderedAccessView->View->GetDesc(&UAVDesc);

	// Only structured buffers can have an unknown format
	check(UAVDesc.ViewDimension == D3D11_UAV_DIMENSION_BUFFER || UAVDesc.Format != DXGI_FORMAT_UNKNOWN);

	EClearReplacementValueType ValueType = bFloat ? EClearReplacementValueType::Float : EClearReplacementValueType::Uint32;
	switch (UAVDesc.Format)
	{
	case DXGI_FORMAT_R32G32B32A32_SINT:
	case DXGI_FORMAT_R32G32B32_SINT:
	case DXGI_FORMAT_R16G16B16A16_SINT:
	case DXGI_FORMAT_R32G32_SINT:
	case DXGI_FORMAT_R8G8B8A8_SINT:
	case DXGI_FORMAT_R16G16_SINT:
	case DXGI_FORMAT_R32_SINT:
	case DXGI_FORMAT_R8G8_SINT:
	case DXGI_FORMAT_R16_SINT:
	case DXGI_FORMAT_R8_SINT:
		ValueType = EClearReplacementValueType::Int32;
		break;

	case DXGI_FORMAT_R32G32B32A32_UINT:
	case DXGI_FORMAT_R32G32B32_UINT:
	case DXGI_FORMAT_R16G16B16A16_UINT:
	case DXGI_FORMAT_R32G32_UINT:
	case DXGI_FORMAT_D32_FLOAT_S8X24_UINT:
	case DXGI_FORMAT_X32_TYPELESS_G8X24_UINT:
	case DXGI_FORMAT_R10G10B10A2_UINT:
	case DXGI_FORMAT_R8G8B8A8_UINT:
	case DXGI_FORMAT_R16G16_UINT:
	case DXGI_FORMAT_R32_UINT:
	case DXGI_FORMAT_D24_UNORM_S8_UINT:
	case DXGI_FORMAT_X24_TYPELESS_G8_UINT:
	case DXGI_FORMAT_R8G8_UINT:
	case DXGI_FORMAT_R16_UINT:
	case DXGI_FORMAT_R8_UINT:
		ValueType = EClearReplacementValueType::Uint32;
		break;
	}

	ensureMsgf((UAVDesc.Format == DXGI_FORMAT_UNKNOWN) || (bFloat == (ValueType == EClearReplacementValueType::Float)), TEXT("Attempt to clear a UAV using the wrong RHIClearUAV function. Float vs Integer mismatch."));

	if (UAVDesc.ViewDimension == D3D11_UAV_DIMENSION_BUFFER)
	{
		const bool bByteAddressBuffer = (UAVDesc.Buffer.Flags & D3D11_BUFFER_UAV_FLAG_RAW) != 0;

		if (UAVDesc.Format == DXGI_FORMAT_UNKNOWN || bByteAddressBuffer)
		{
			// Structured buffer. Use the clear function on the immediate context, since we can't use a general purpose shader for these.
			RHICmdList.RunOnContext([UnorderedAccessView, ClearValues](auto& Context)
			{
				Context.Direct3DDeviceIMContext->ClearUnorderedAccessViewUint(UnorderedAccessView->View, *reinterpret_cast<const UINT(*)[4]>(ClearValues));
				Context.GPUProfilingData.RegisterGPUWork(1);
			});
		}
		else
		{
			if (UAVDesc.Buffer.NumElements < 65536 * 64)
			{
				ClearUAVShader_T<EClearReplacementResourceType::Buffer, 4, false>(RHICmdList, UnorderedAccessView, UAVDesc.Buffer.NumElements, 1, 1, ClearValues, ValueType);
			}
			else
			{
				ClearUAVShader_T<EClearReplacementResourceType::LargeBuffer, 4, false>(RHICmdList, UnorderedAccessView, UAVDesc.Buffer.NumElements, 1, 1, ClearValues, ValueType);
			}
			
		}
	}
	else
	{
		if (UAVDesc.ViewDimension == D3D11_UAV_DIMENSION_TEXTURE2D)
		{
<<<<<<< HEAD
			FD3D11Texture* Texture = static_cast<FD3D11Texture*>(UnorderedAccessView->Resource.GetReference());
=======
			FD3D11Texture* Texture = ResourceCast(UnorderedAccessView->GetTexture());
>>>>>>> 4af6daef
			FIntVector Size = Texture->GetSizeXYZ();

			uint32 Width  = Size.X >> UAVDesc.Texture2D.MipSlice;
			uint32 Height = Size.Y >> UAVDesc.Texture2D.MipSlice;
			ClearUAVShader_T<EClearReplacementResourceType::Texture2D, 4, false>(RHICmdList, UnorderedAccessView, Width, Height, 1, ClearValues, ValueType);
		}
		else if (UAVDesc.ViewDimension == D3D11_UAV_DIMENSION_TEXTURE2DARRAY)
		{
<<<<<<< HEAD
			FD3D11Texture* Texture = static_cast<FD3D11Texture*>(UnorderedAccessView->Resource.GetReference());
=======
			FD3D11Texture* Texture = ResourceCast(UnorderedAccessView->GetTexture());
>>>>>>> 4af6daef
			FIntVector Size = Texture->GetSizeXYZ();

			uint32 Width = Size.X >> UAVDesc.Texture2DArray.MipSlice;
			uint32 Height = Size.Y >> UAVDesc.Texture2DArray.MipSlice;
			ClearUAVShader_T<EClearReplacementResourceType::Texture2DArray, 4, false>(RHICmdList, UnorderedAccessView, Width, Height, UAVDesc.Texture2DArray.ArraySize, ClearValues, ValueType);
		}
		else if (UAVDesc.ViewDimension == D3D11_UAV_DIMENSION_TEXTURE3D)
		{
<<<<<<< HEAD
			FD3D11Texture* Texture = static_cast<FD3D11Texture*>(UnorderedAccessView->Resource.GetReference());
=======
			FD3D11Texture* Texture = ResourceCast(UnorderedAccessView->GetTexture());
>>>>>>> 4af6daef
			FIntVector Size = Texture->GetSizeXYZ();

			// @todo - is WSize / mip index handling here correct?
			uint32 Width = Size.X >> UAVDesc.Texture2DArray.MipSlice;
			uint32 Height = Size.Y >> UAVDesc.Texture2DArray.MipSlice;
			ClearUAVShader_T<EClearReplacementResourceType::Texture3D, 4, false>(RHICmdList, UnorderedAccessView, Width, Height, UAVDesc.Texture3D.WSize, ClearValues, ValueType);
		}
		else
		{
			ensure(0);
		}
	}
}

void FD3D11DynamicRHI::RHIClearUAVFloat(FRHIUnorderedAccessView* UnorderedAccessViewRHI, const FVector4f& Values)
{
	TRHICommandList_RecursiveHazardous<FD3D11DynamicRHI> RHICmdList(this);
	ClearUAV(RHICmdList, ResourceCast(UnorderedAccessViewRHI), &Values, true);
}

void FD3D11DynamicRHI::RHIClearUAVUint(FRHIUnorderedAccessView* UnorderedAccessViewRHI, const FUintVector4& Values)
{
	TRHICommandList_RecursiveHazardous<FD3D11DynamicRHI> RHICmdList(this);
	ClearUAV(RHICmdList, ResourceCast(UnorderedAccessViewRHI), &Values, false);
<<<<<<< HEAD
}

void FD3D11DynamicRHI::RHIBindDebugLabelName(FRHIUnorderedAccessView* UnorderedAccessViewRHI, const TCHAR* Name)
{
#if UE_BUILD_DEBUG || UE_BUILD_DEVELOPMENT
	FD3D11UnorderedAccessView* UAV = ResourceCast(UnorderedAccessViewRHI);
	if (UAV->View != nullptr)
	{
		UAV->View->SetPrivateData(WKPDID_D3DDebugObjectName, FCString::Strlen(Name) + 1, TCHAR_TO_ANSI(Name));
	}
#endif
}

FD3D11StagingBuffer::~FD3D11StagingBuffer()
{
	if (StagedRead)
	{
		StagedRead.SafeRelease();
	}
}

void* FD3D11StagingBuffer::Lock(uint32 Offset, uint32 NumBytes)
{
	check(!bIsLocked);
	bIsLocked = true;
	if (StagedRead)
	{
		// Map the staging buffer's memory for reading.
		D3D11_MAPPED_SUBRESOURCE MappedSubresource;
		VERIFYD3D11RESULT(Context->Map(StagedRead, 0, D3D11_MAP_READ, 0, &MappedSubresource));

		return (void*)((uint8*)MappedSubresource.pData + Offset);
	}
	else
	{
		return nullptr;
	}
}

void FD3D11StagingBuffer::Unlock()
{
	check(bIsLocked);
	bIsLocked = false;
	if (StagedRead)
	{
		Context->Unmap(StagedRead, 0);
	}
=======
>>>>>>> 4af6daef
}<|MERGE_RESOLUTION|>--- conflicted
+++ resolved
@@ -33,124 +33,12 @@
 		{
 			D3DResource = Buffer->Resource;
 
-<<<<<<< HEAD
-	return new FD3D11UnorderedAccessView(UnorderedAccessView, Buffer, Buffer);
-}
-=======
 			UAVDesc.Format = UE::DXGIUtilities::FindUnorderedAccessFormat(DXGI_FORMAT(GPixelFormats[Info.Format].PlatformFormat));
 			UAVDesc.ViewDimension = D3D11_UAV_DIMENSION_BUFFER;
->>>>>>> 4af6daef
 
 			UAVDesc.Buffer.FirstElement = Info.OffsetInBytes / Info.StrideInBytes;
 			UAVDesc.Buffer.NumElements = Info.NumElements;
 
-<<<<<<< HEAD
-FUnorderedAccessViewRHIRef FD3D11DynamicRHI::RHICreateUnorderedAccessView(FRHITexture* TextureRHI, uint32 MipLevel, uint16 FirstArraySlice, uint16 NumArraySlices)
-{
-	FD3D11Texture* Texture = ResourceCast(TextureRHI);
-	
-	D3D11_UNORDERED_ACCESS_VIEW_DESC UAVDesc{};
-
-	if (TextureRHI->GetTexture3D() != NULL)
-	{
-		UAVDesc.ViewDimension = D3D11_UAV_DIMENSION_TEXTURE3D;
-		UAVDesc.Texture3D.MipSlice = MipLevel;
-		UAVDesc.Texture3D.FirstWSlice = 0;
-		UAVDesc.Texture3D.WSize = Texture->GetDesc().Depth >> MipLevel;
-	}
-	else if (TextureRHI->GetTexture2DArray() != NULL)
-	{
-		UAVDesc.ViewDimension = D3D11_UAV_DIMENSION_TEXTURE2DARRAY;
-		UAVDesc.Texture2DArray.MipSlice = MipLevel;
-		UAVDesc.Texture2DArray.FirstArraySlice = NumArraySlices == 0 ? 0 : FirstArraySlice;
-		UAVDesc.Texture2DArray.ArraySize = NumArraySlices == 0 ? Texture->GetDesc().ArraySize : NumArraySlices;
-	}
-	else if (TextureRHI->GetTextureCube() != NULL)
-	{
-		UAVDesc.ViewDimension = D3D11_UAV_DIMENSION_TEXTURE2DARRAY;
-		UAVDesc.Texture2DArray.MipSlice = MipLevel;
-		UAVDesc.Texture2DArray.FirstArraySlice = NumArraySlices == 0 ? 0 : FirstArraySlice * 6;
-		UAVDesc.Texture2DArray.ArraySize = NumArraySlices == 0 ? Texture->GetDesc().ArraySize * 6 : NumArraySlices * 6;
-	}
-	else
-	{
-		UAVDesc.ViewDimension = D3D11_UAV_DIMENSION_TEXTURE2D;
-		UAVDesc.Texture2D.MipSlice = MipLevel;
-	}
-	
-	UAVDesc.Format = FindShaderResourceDXGIFormat((DXGI_FORMAT)GPixelFormats[TextureRHI->GetFormat()].PlatformFormat, false);
-
-	TRefCountPtr<ID3D11UnorderedAccessView> UnorderedAccessView;
-	VERIFYD3D11CREATEVIEWRESULT(Direct3DDevice->CreateUnorderedAccessView(Texture->GetResource(),&UAVDesc,(ID3D11UnorderedAccessView**)UnorderedAccessView.GetInitReference()), Direct3DDevice, TextureRHI, UAVDesc);
-
-	return new FD3D11UnorderedAccessView(UnorderedAccessView, Texture, Texture);
-}
-
-FUnorderedAccessViewRHIRef FD3D11DynamicRHI::RHICreateUnorderedAccessView_RenderThread(
-	class FRHICommandListImmediate& RHICmdList,
-	FRHITexture* Texture,
-	uint32 MipLevel, 
-	uint16 FirstArraySlice, 
-	uint16 NumArraySlices)
-{
-	return RHICreateUnorderedAccessView(Texture, MipLevel, FirstArraySlice, NumArraySlices);
-}
-
-FUnorderedAccessViewRHIRef FD3D11DynamicRHI::RHICreateUnorderedAccessView(FRHIBuffer* BufferRHI, uint8 Format)
-{
-	FD3D11Buffer* Buffer = ResourceCast(BufferRHI);
-
-	D3D11_BUFFER_DESC BufferDesc;
-	Buffer->Resource->GetDesc(&BufferDesc);
-
-	D3D11_UNORDERED_ACCESS_VIEW_DESC UAVDesc = InitializeCommonUAVDesc(BufferDesc, 0, BufferDesc.ByteWidth, (EPixelFormat)Format, false);
-
-	TRefCountPtr<ID3D11UnorderedAccessView> UnorderedAccessView;
-	VERIFYD3D11CREATEVIEWRESULT(Direct3DDevice->CreateUnorderedAccessView(Buffer->Resource, &UAVDesc, (ID3D11UnorderedAccessView**)UnorderedAccessView.GetInitReference()), Direct3DDevice, BufferRHI, UAVDesc);
-
-	return new FD3D11UnorderedAccessView(UnorderedAccessView, Buffer, Buffer);
-}
-
-FUnorderedAccessViewRHIRef FD3D11DynamicRHI::RHICreateUnorderedAccessView_RenderThread(class FRHICommandListImmediate& RHICmdList, FRHIBuffer* Buffer, uint8 Format)
-{
-	return RHICreateUnorderedAccessView(Buffer, Format);
-}
-
-FShaderResourceViewRHIRef FD3D11DynamicRHI::RHICreateShaderResourceView_RenderThread(class FRHICommandListImmediate& RHICmdList, FRHIBuffer* Buffer)
-{
-	return RHICreateShaderResourceView(Buffer);
-}
-
-FShaderResourceViewRHIRef FD3D11DynamicRHI::RHICreateShaderResourceView(FRHIBuffer* BufferRHI)
-{
-	return FD3D11DynamicRHI::RHICreateShaderResourceView(FShaderResourceViewInitializer(BufferRHI));
-}
-
-uint64 FD3D11DynamicRHI::RHIGetMinimumAlignmentForBufferBackedSRV(EPixelFormat Format)
-{
-	return GPixelFormats[Format].BlockBytes;
-}
-
-static void CreateD3D11ShaderResourceViewOnBuffer(ID3D11Device* Direct3DDevice, ID3D11Buffer* Buffer, uint32 StartOffsetBytes, uint32 NumElements, uint8 Format, ID3D11ShaderResourceView** OutSRV)
-{
-	D3D11_BUFFER_DESC BufferDesc;
-	Buffer->GetDesc(&BufferDesc);
-
-	const uint32 FormatStride = GPixelFormats[Format].BlockBytes;
-	const uint32 NumRequestedBytes = NumElements * FormatStride;
-	const uint32 OffsetBytes = FMath::Min(StartOffsetBytes, BufferDesc.ByteWidth);
-	const uint32 NumBytes = FMath::Min(NumRequestedBytes, BufferDesc.ByteWidth - OffsetBytes);
-
-	const bool bByteAccessBuffer = (BufferDesc.MiscFlags & D3D11_RESOURCE_MISC_BUFFER_ALLOW_RAW_VIEWS) != 0;
-
-	// Create a Shader Resource View
-	D3D11_SHADER_RESOURCE_VIEW_DESC SRVDesc{};
-
-	if (bByteAccessBuffer)
-	{
-		SRVDesc.ViewDimension = D3D11_SRV_DIMENSION_BUFFEREX;
-		SRVDesc.Format = DXGI_FORMAT_R32_TYPELESS;
-=======
 			UAVDesc.Buffer.Flags |= Info.bAppendBuffer ? D3D11_BUFFER_UAV_FLAG_APPEND : 0;
 			UAVDesc.Buffer.Flags |= Info.bAtomicCounter ? D3D11_BUFFER_UAV_FLAG_COUNTER : 0;
 
@@ -175,7 +63,6 @@
 	{
 		FD3D11Texture* Texture = FD3D11DynamicRHI::ResourceCast(GetTexture());
 		D3DResource = Texture->GetResource();
->>>>>>> 4af6daef
 
 		FRHITextureDesc const& TextureDesc = Texture->GetDesc();
 		auto const Info = ViewDesc.Texture.UAV.GetViewInfo(Texture);
@@ -219,92 +106,11 @@
 		}
 	}
 
-<<<<<<< HEAD
-FShaderResourceViewRHIRef FD3D11DynamicRHI::RHICreateShaderResourceView(FRHIBuffer* BufferRHI, uint32 Stride, uint8 Format)
-{
-	ensureMsgf(Stride == GPixelFormats[Format].BlockBytes, TEXT("provided stride: %i was not consitent with Pixelformat: %s"), Stride, GPixelFormats[Format].Name);
-	return FD3D11DynamicRHI::RHICreateShaderResourceView(FShaderResourceViewInitializer(BufferRHI, EPixelFormat(Format)));
-}
-
-FShaderResourceViewRHIRef FD3D11DynamicRHI::RHICreateShaderResourceView(const FShaderResourceViewInitializer& Initializer)
-{
-	FShaderResourceViewInitializer::FBufferShaderResourceViewInitializer Desc = Initializer.AsBufferSRV();
-
-	FD3D11Buffer* Buffer = ResourceCast(Desc.Buffer);
-
-	if (!Desc.Buffer || !Buffer->Resource)
-	{
-		return new FD3D11ShaderResourceView(nullptr, nullptr, nullptr);
-	}
-
-	TRefCountPtr<ID3D11ShaderResourceView> ShaderResourceView;
-
-	switch (Initializer.GetType())
-	{
-		case FShaderResourceViewInitializer::EType::VertexBufferSRV:
-		{
-			CreateD3D11ShaderResourceViewOnBuffer(Direct3DDevice, Buffer->Resource, Desc.StartOffsetBytes, Desc.NumElements, Desc.Format, ShaderResourceView.GetInitReference());
-
-			return new FD3D11ShaderResourceView(ShaderResourceView, Buffer, Buffer);
-		}
-
-		case FShaderResourceViewInitializer::EType::StructuredBufferSRV:
-		{
-			D3D11_BUFFER_DESC BufferDesc;
-			Buffer->Resource->GetDesc(&BufferDesc);
-
-			const bool bByteAccessBuffer = (BufferDesc.MiscFlags & D3D11_RESOURCE_MISC_BUFFER_ALLOW_RAW_VIEWS) != 0;
-
-			// Create a Shader Resource View
-			D3D11_SHADER_RESOURCE_VIEW_DESC SRVDesc{};
-
-			if (bByteAccessBuffer)
-			{
-				uint32 MaxElements = BufferDesc.ByteWidth / 4;
-				uint32 StartOffsetBytes = FMath::Min(Desc.StartOffsetBytes, BufferDesc.ByteWidth);
-				uint32 StartElement = StartOffsetBytes / 4;
-
-				SRVDesc.ViewDimension = D3D11_SRV_DIMENSION_BUFFEREX;
-				SRVDesc.BufferEx.NumElements = FMath::Min(Desc.NumElements, MaxElements - StartElement);
-				SRVDesc.BufferEx.FirstElement = StartElement;
-				SRVDesc.BufferEx.Flags = D3D11_BUFFEREX_SRV_FLAG_RAW;
-				SRVDesc.Format = DXGI_FORMAT_R32_TYPELESS;
-			}
-			else
-			{
-				uint32 MaxElements = BufferDesc.ByteWidth / BufferDesc.StructureByteStride;
-				uint32 StartOffsetBytes = FMath::Min(Desc.StartOffsetBytes, BufferDesc.ByteWidth);
-				uint32 StartElement = StartOffsetBytes / BufferDesc.StructureByteStride;
-
-				SRVDesc.ViewDimension = D3D11_SRV_DIMENSION_BUFFER;
-				SRVDesc.Buffer.FirstElement = StartElement;
-				SRVDesc.Buffer.NumElements = FMath::Min(Desc.NumElements, MaxElements - StartElement);
-				SRVDesc.Format = DXGI_FORMAT_UNKNOWN;
-			}
-
-			VERIFYD3D11RESULT_EX(Direct3DDevice->CreateShaderResourceView(Buffer->Resource, &SRVDesc, (ID3D11ShaderResourceView**)ShaderResourceView.GetInitReference()), Direct3DDevice);
-
-			return new FD3D11ShaderResourceView(ShaderResourceView, Buffer, Buffer);
-		}
-
-		case FShaderResourceViewInitializer::EType::IndexBufferSRV:
-		{
-			// The stride in bytes of the index buffer; must be 2 or 4
-			const uint32 Stride = Desc.Buffer->GetStride();
-			check(Stride == 2 || Stride == 4);
-			const EPixelFormat Format = (Stride == 2) ? PF_R16_UINT : PF_R32_UINT;
-
-			CreateD3D11ShaderResourceViewOnBuffer(Direct3DDevice, Buffer->Resource, Desc.StartOffsetBytes, Desc.NumElements, Format, ShaderResourceView.GetInitReference());
-
-			return new FD3D11ShaderResourceView(ShaderResourceView, Buffer, Buffer);
-		}
-=======
 	View = nullptr;
 	if (D3DResource)
 	{
 		ID3D11Device* Device = FD3D11DynamicRHI::Get().GetDevice();
 		VERIFYD3D11RESULT_EX(Device->CreateUnorderedAccessView(D3DResource, &UAVDesc, View.GetInitReference()), Device);
->>>>>>> 4af6daef
 	}
 }
 
@@ -420,11 +226,7 @@
 	{
 		if (UAVDesc.ViewDimension == D3D11_UAV_DIMENSION_TEXTURE2D)
 		{
-<<<<<<< HEAD
-			FD3D11Texture* Texture = static_cast<FD3D11Texture*>(UnorderedAccessView->Resource.GetReference());
-=======
 			FD3D11Texture* Texture = ResourceCast(UnorderedAccessView->GetTexture());
->>>>>>> 4af6daef
 			FIntVector Size = Texture->GetSizeXYZ();
 
 			uint32 Width  = Size.X >> UAVDesc.Texture2D.MipSlice;
@@ -433,11 +235,7 @@
 		}
 		else if (UAVDesc.ViewDimension == D3D11_UAV_DIMENSION_TEXTURE2DARRAY)
 		{
-<<<<<<< HEAD
-			FD3D11Texture* Texture = static_cast<FD3D11Texture*>(UnorderedAccessView->Resource.GetReference());
-=======
 			FD3D11Texture* Texture = ResourceCast(UnorderedAccessView->GetTexture());
->>>>>>> 4af6daef
 			FIntVector Size = Texture->GetSizeXYZ();
 
 			uint32 Width = Size.X >> UAVDesc.Texture2DArray.MipSlice;
@@ -446,11 +244,7 @@
 		}
 		else if (UAVDesc.ViewDimension == D3D11_UAV_DIMENSION_TEXTURE3D)
 		{
-<<<<<<< HEAD
-			FD3D11Texture* Texture = static_cast<FD3D11Texture*>(UnorderedAccessView->Resource.GetReference());
-=======
 			FD3D11Texture* Texture = ResourceCast(UnorderedAccessView->GetTexture());
->>>>>>> 4af6daef
 			FIntVector Size = Texture->GetSizeXYZ();
 
 			// @todo - is WSize / mip index handling here correct?
@@ -475,54 +269,4 @@
 {
 	TRHICommandList_RecursiveHazardous<FD3D11DynamicRHI> RHICmdList(this);
 	ClearUAV(RHICmdList, ResourceCast(UnorderedAccessViewRHI), &Values, false);
-<<<<<<< HEAD
-}
-
-void FD3D11DynamicRHI::RHIBindDebugLabelName(FRHIUnorderedAccessView* UnorderedAccessViewRHI, const TCHAR* Name)
-{
-#if UE_BUILD_DEBUG || UE_BUILD_DEVELOPMENT
-	FD3D11UnorderedAccessView* UAV = ResourceCast(UnorderedAccessViewRHI);
-	if (UAV->View != nullptr)
-	{
-		UAV->View->SetPrivateData(WKPDID_D3DDebugObjectName, FCString::Strlen(Name) + 1, TCHAR_TO_ANSI(Name));
-	}
-#endif
-}
-
-FD3D11StagingBuffer::~FD3D11StagingBuffer()
-{
-	if (StagedRead)
-	{
-		StagedRead.SafeRelease();
-	}
-}
-
-void* FD3D11StagingBuffer::Lock(uint32 Offset, uint32 NumBytes)
-{
-	check(!bIsLocked);
-	bIsLocked = true;
-	if (StagedRead)
-	{
-		// Map the staging buffer's memory for reading.
-		D3D11_MAPPED_SUBRESOURCE MappedSubresource;
-		VERIFYD3D11RESULT(Context->Map(StagedRead, 0, D3D11_MAP_READ, 0, &MappedSubresource));
-
-		return (void*)((uint8*)MappedSubresource.pData + Offset);
-	}
-	else
-	{
-		return nullptr;
-	}
-}
-
-void FD3D11StagingBuffer::Unlock()
-{
-	check(bIsLocked);
-	bIsLocked = false;
-	if (StagedRead)
-	{
-		Context->Unmap(StagedRead, 0);
-	}
-=======
->>>>>>> 4af6daef
 }