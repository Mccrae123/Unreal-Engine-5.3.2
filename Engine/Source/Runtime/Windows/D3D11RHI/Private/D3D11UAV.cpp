// Copyright Epic Games, Inc. All Rights Reserved.

#include "D3D11RHIPrivate.h"
#include "ClearReplacementShaders.h"

static D3D11_UNORDERED_ACCESS_VIEW_DESC InitializeCommonUAVDesc(const D3D11_BUFFER_DESC& BufferDesc, uint32 Offset, uint32 Size, EPixelFormat Format, bool bForStructured)
{
	const bool bByteAccessBuffer = (BufferDesc.MiscFlags & D3D11_RESOURCE_MISC_BUFFER_ALLOW_RAW_VIEWS) != 0;

	D3D11_UNORDERED_ACCESS_VIEW_DESC UAVDesc{};
	UAVDesc.ViewDimension = D3D11_UAV_DIMENSION_BUFFER;

	uint32 EffectiveStride;
	if (bByteAccessBuffer)
	{
		UAVDesc.Format = DXGI_FORMAT_R32_TYPELESS;
		UAVDesc.Buffer.Flags |= D3D11_BUFFER_UAV_FLAG_RAW;
		EffectiveStride = 4;
	}
	else if (bForStructured)
	{
		UAVDesc.Format = DXGI_FORMAT_UNKNOWN;
		// For byte access buffers and indirect draw argument buffers, GetDesc returns a StructureByteStride of 0 even though we created it with 4
		EffectiveStride = BufferDesc.StructureByteStride == 0 ? 4 : BufferDesc.StructureByteStride;
	}
	else
	{
		UAVDesc.Format = FindUnorderedAccessDXGIFormat((DXGI_FORMAT)GPixelFormats[Format].PlatformFormat);
		EffectiveStride = GPixelFormats[Format].BlockBytes;
	}

	UAVDesc.Buffer.FirstElement = Offset / EffectiveStride;
	UAVDesc.Buffer.NumElements = Size / EffectiveStride;

	return UAVDesc;
}

FUnorderedAccessViewRHIRef FD3D11DynamicRHI::RHICreateUnorderedAccessView(FRHIBuffer* BufferRHI, bool bUseUAVCounter, bool bAppendBuffer)
{
	FD3D11Buffer* Buffer = ResourceCast(BufferRHI);

	D3D11_BUFFER_DESC BufferDesc;
	Buffer->Resource->GetDesc(&BufferDesc);

	D3D11_UNORDERED_ACCESS_VIEW_DESC UAVDesc = InitializeCommonUAVDesc(BufferDesc, 0, BufferDesc.ByteWidth, PF_Unknown, true);

	if (BufferDesc.MiscFlags & D3D11_RESOURCE_MISC_DRAWINDIRECT_ARGS)
	{
		UAVDesc.Format = DXGI_FORMAT_R32_UINT;
	}
		
	if (bUseUAVCounter)
	{
		UAVDesc.Buffer.Flags |= D3D11_BUFFER_UAV_FLAG_COUNTER;
	}

	if (bAppendBuffer)
	{
		UAVDesc.Buffer.Flags |= D3D11_BUFFER_UAV_FLAG_APPEND;
	}

	TRefCountPtr<ID3D11UnorderedAccessView> UnorderedAccessView;
	VERIFYD3D11CREATEVIEWRESULT(Direct3DDevice->CreateUnorderedAccessView(Buffer->Resource, &UAVDesc, (ID3D11UnorderedAccessView**)UnorderedAccessView.GetInitReference()), Direct3DDevice, BufferRHI, UAVDesc);

	return new FD3D11UnorderedAccessView(UnorderedAccessView, Buffer, Buffer);
}

FUnorderedAccessViewRHIRef FD3D11DynamicRHI::RHICreateUnorderedAccessView_RenderThread(
	class FRHICommandListImmediate& RHICmdList,
	FRHIBuffer* Buffer,
	bool bUseUAVCounter,
	bool bAppendBuffer)
{
	return RHICreateUnorderedAccessView(Buffer, bUseUAVCounter, bAppendBuffer);
}

FUnorderedAccessViewRHIRef FD3D11DynamicRHI::RHICreateUnorderedAccessView(FRHITexture* TextureRHI, uint32 MipLevel, uint16 FirstArraySlice, uint16 NumArraySlices)
{
	FD3D11Texture* Texture = GetD3D11TextureFromRHITexture(TextureRHI);
	
	D3D11_UNORDERED_ACCESS_VIEW_DESC UAVDesc{};

	if (TextureRHI->GetTexture3D() != NULL)
	{
		UAVDesc.ViewDimension = D3D11_UAV_DIMENSION_TEXTURE3D;
		UAVDesc.Texture3D.MipSlice = MipLevel;
		UAVDesc.Texture3D.FirstWSlice = 0;
		UAVDesc.Texture3D.WSize = Texture->GetDesc().Depth >> MipLevel;
	}
	else if (TextureRHI->GetTexture2DArray() != NULL)
	{
		UAVDesc.ViewDimension = D3D11_UAV_DIMENSION_TEXTURE2DARRAY;
		UAVDesc.Texture2DArray.MipSlice = MipLevel;
		UAVDesc.Texture2DArray.FirstArraySlice = NumArraySlices == 0 ? 0 : FirstArraySlice;
<<<<<<< HEAD
		UAVDesc.Texture2DArray.ArraySize = NumArraySlices == 0 ? Texture2DArray->GetSizeZ() : NumArraySlices;
=======
		UAVDesc.Texture2DArray.ArraySize = NumArraySlices == 0 ? Texture->GetDesc().ArraySize : NumArraySlices;
>>>>>>> d731a049
	}
	else if (TextureRHI->GetTextureCube() != NULL)
	{
		UAVDesc.ViewDimension = D3D11_UAV_DIMENSION_TEXTURE2DARRAY;
		UAVDesc.Texture2DArray.MipSlice = MipLevel;
		UAVDesc.Texture2DArray.FirstArraySlice = NumArraySlices == 0 ? 0 : FirstArraySlice * 6;
		UAVDesc.Texture2DArray.ArraySize = NumArraySlices == 0 ? Texture->GetDesc().ArraySize * 6 : NumArraySlices * 6;
	}
	else
	{
		UAVDesc.ViewDimension = D3D11_UAV_DIMENSION_TEXTURE2D;
		UAVDesc.Texture2D.MipSlice = MipLevel;
	}
	
	UAVDesc.Format = FindShaderResourceDXGIFormat((DXGI_FORMAT)GPixelFormats[TextureRHI->GetFormat()].PlatformFormat, false);

	TRefCountPtr<ID3D11UnorderedAccessView> UnorderedAccessView;
	VERIFYD3D11CREATEVIEWRESULT(Direct3DDevice->CreateUnorderedAccessView(Texture->GetResource(),&UAVDesc,(ID3D11UnorderedAccessView**)UnorderedAccessView.GetInitReference()), Direct3DDevice, TextureRHI, UAVDesc);

	return new FD3D11UnorderedAccessView(UnorderedAccessView, Texture, Texture);
}

FUnorderedAccessViewRHIRef FD3D11DynamicRHI::RHICreateUnorderedAccessView_RenderThread(
	class FRHICommandListImmediate& RHICmdList,
	FRHITexture* Texture,
	uint32 MipLevel, 
	uint16 FirstArraySlice, 
	uint16 NumArraySlices)
{
	return RHICreateUnorderedAccessView(Texture, MipLevel, FirstArraySlice, NumArraySlices);
}

FUnorderedAccessViewRHIRef FD3D11DynamicRHI::RHICreateUnorderedAccessView(FRHIBuffer* BufferRHI, uint8 Format)
{
	FD3D11Buffer* Buffer = ResourceCast(BufferRHI);

	D3D11_BUFFER_DESC BufferDesc;
	Buffer->Resource->GetDesc(&BufferDesc);

	D3D11_UNORDERED_ACCESS_VIEW_DESC UAVDesc = InitializeCommonUAVDesc(BufferDesc, 0, BufferDesc.ByteWidth, (EPixelFormat)Format, false);

	TRefCountPtr<ID3D11UnorderedAccessView> UnorderedAccessView;
	VERIFYD3D11CREATEVIEWRESULT(Direct3DDevice->CreateUnorderedAccessView(Buffer->Resource, &UAVDesc, (ID3D11UnorderedAccessView**)UnorderedAccessView.GetInitReference()), Direct3DDevice, BufferRHI, UAVDesc);

	return new FD3D11UnorderedAccessView(UnorderedAccessView, Buffer, Buffer);
}

FUnorderedAccessViewRHIRef FD3D11DynamicRHI::RHICreateUnorderedAccessView_RenderThread(class FRHICommandListImmediate& RHICmdList, FRHIBuffer* Buffer, uint8 Format)
{
	return RHICreateUnorderedAccessView(Buffer, Format);
}

FShaderResourceViewRHIRef FD3D11DynamicRHI::RHICreateShaderResourceView_RenderThread(class FRHICommandListImmediate& RHICmdList, FRHIBuffer* Buffer)
{
	return RHICreateShaderResourceView(Buffer);
}

FShaderResourceViewRHIRef FD3D11DynamicRHI::RHICreateShaderResourceView(FRHIBuffer* BufferRHI)
{
	return FD3D11DynamicRHI::RHICreateShaderResourceView(FShaderResourceViewInitializer(BufferRHI));
}

uint64 FD3D11DynamicRHI::RHIGetMinimumAlignmentForBufferBackedSRV(EPixelFormat Format)
{
	return GPixelFormats[Format].BlockBytes;
}

static void CreateD3D11ShaderResourceViewOnBuffer(ID3D11Device* Direct3DDevice, ID3D11Buffer* Buffer, uint32 StartOffsetBytes, uint32 NumElements, uint8 Format, ID3D11ShaderResourceView** OutSRV)
{
	D3D11_BUFFER_DESC BufferDesc;
	Buffer->GetDesc(&BufferDesc);

	const uint32 FormatStride = GPixelFormats[Format].BlockBytes;
	const uint32 NumRequestedBytes = NumElements * FormatStride;
	const uint32 OffsetBytes = FMath::Min(StartOffsetBytes, BufferDesc.ByteWidth);
	const uint32 NumBytes = FMath::Min(NumRequestedBytes, BufferDesc.ByteWidth - OffsetBytes);

	const bool bByteAccessBuffer = (BufferDesc.MiscFlags & D3D11_RESOURCE_MISC_BUFFER_ALLOW_RAW_VIEWS) != 0;

	// Create a Shader Resource View
	D3D11_SHADER_RESOURCE_VIEW_DESC SRVDesc{};

	if (bByteAccessBuffer)
	{
		SRVDesc.ViewDimension = D3D11_SRV_DIMENSION_BUFFEREX;
		SRVDesc.Format = DXGI_FORMAT_R32_TYPELESS;

		SRVDesc.BufferEx.Flags |= D3D11_BUFFEREX_SRV_FLAG_RAW;
		SRVDesc.BufferEx.FirstElement = OffsetBytes / 4;
		SRVDesc.BufferEx.NumElements = NumBytes / 4;
	}
	else
	{
		SRVDesc.ViewDimension = D3D11_SRV_DIMENSION_BUFFER;
		SRVDesc.Format = FindShaderResourceDXGIFormat((DXGI_FORMAT)GPixelFormats[Format].PlatformFormat, false);

		SRVDesc.Buffer.FirstElement = OffsetBytes / GPixelFormats[Format].BlockBytes;
		SRVDesc.Buffer.NumElements = NumBytes / GPixelFormats[Format].BlockBytes;
	}

	HRESULT hr = Direct3DDevice->CreateShaderResourceView(Buffer, &SRVDesc, OutSRV);
	if (FAILED(hr))
	{
		if (hr == E_OUTOFMEMORY)
		{
			// There appears to be a driver bug that causes SRV creation to fail with an OOM error and then succeed on the next call.
			hr = Direct3DDevice->CreateShaderResourceView(Buffer, &SRVDesc, OutSRV);
		}
		if (FAILED(hr))
		{
			UE_LOG(LogD3D11RHI, Error, TEXT("Failed to create shader resource view for buffer: ByteWidth=%d NumElements=%d Format=%s"), BufferDesc.ByteWidth, BufferDesc.ByteWidth / GPixelFormats[Format].BlockBytes, GPixelFormats[Format].Name);
			VerifyD3D11Result(hr, "Direct3DDevice->CreateShaderResourceView", __FILE__, __LINE__, Direct3DDevice);
		}
	}
}

FShaderResourceViewRHIRef FD3D11DynamicRHI::RHICreateShaderResourceView(FRHIBuffer* BufferRHI, uint32 Stride, uint8 Format)
{
	ensureMsgf(Stride == GPixelFormats[Format].BlockBytes, TEXT("provided stride: %i was not consitent with Pixelformat: %s"), Stride, GPixelFormats[Format].Name);
	return FD3D11DynamicRHI::RHICreateShaderResourceView(FShaderResourceViewInitializer(BufferRHI, EPixelFormat(Format)));
}

FShaderResourceViewRHIRef FD3D11DynamicRHI::RHICreateShaderResourceView(const FShaderResourceViewInitializer& Initializer)
{
	FShaderResourceViewInitializer::FBufferShaderResourceViewInitializer Desc = Initializer.AsBufferSRV();

	FD3D11Buffer* Buffer = ResourceCast(Desc.Buffer);

	if (!Desc.Buffer || !Buffer->Resource)
	{
		return new FD3D11ShaderResourceView(nullptr, nullptr, nullptr);
	}

	TRefCountPtr<ID3D11ShaderResourceView> ShaderResourceView;

	switch (Initializer.GetType())
	{
		case FShaderResourceViewInitializer::EType::VertexBufferSRV:
		{
			CreateD3D11ShaderResourceViewOnBuffer(Direct3DDevice, Buffer->Resource, Desc.StartOffsetBytes, Desc.NumElements, Desc.Format, ShaderResourceView.GetInitReference());

			return new FD3D11ShaderResourceView(ShaderResourceView, Buffer, Buffer);
		}

		case FShaderResourceViewInitializer::EType::StructuredBufferSRV:
		{
			D3D11_BUFFER_DESC BufferDesc;
			Buffer->Resource->GetDesc(&BufferDesc);

			const bool bByteAccessBuffer = (BufferDesc.MiscFlags & D3D11_RESOURCE_MISC_BUFFER_ALLOW_RAW_VIEWS) != 0;

			// Create a Shader Resource View
			D3D11_SHADER_RESOURCE_VIEW_DESC SRVDesc{};

			if (bByteAccessBuffer)
			{
				uint32 MaxElements = BufferDesc.ByteWidth / 4;
				uint32 StartOffsetBytes = FMath::Min(Desc.StartOffsetBytes, BufferDesc.ByteWidth);
				uint32 StartElement = StartOffsetBytes / 4;

				SRVDesc.ViewDimension = D3D11_SRV_DIMENSION_BUFFEREX;
				SRVDesc.BufferEx.NumElements = FMath::Min(Desc.NumElements, MaxElements - StartElement);
				SRVDesc.BufferEx.FirstElement = StartElement;
				SRVDesc.BufferEx.Flags = D3D11_BUFFEREX_SRV_FLAG_RAW;
				SRVDesc.Format = DXGI_FORMAT_R32_TYPELESS;
			}
			else
			{
				uint32 MaxElements = BufferDesc.ByteWidth / BufferDesc.StructureByteStride;
				uint32 StartOffsetBytes = FMath::Min(Desc.StartOffsetBytes, BufferDesc.ByteWidth);
				uint32 StartElement = StartOffsetBytes / BufferDesc.StructureByteStride;

				SRVDesc.ViewDimension = D3D11_SRV_DIMENSION_BUFFER;
				SRVDesc.Buffer.FirstElement = StartElement;
				SRVDesc.Buffer.NumElements = FMath::Min(Desc.NumElements, MaxElements - StartElement);
				SRVDesc.Format = DXGI_FORMAT_UNKNOWN;
			}

			VERIFYD3D11RESULT_EX(Direct3DDevice->CreateShaderResourceView(Buffer->Resource, &SRVDesc, (ID3D11ShaderResourceView**)ShaderResourceView.GetInitReference()), Direct3DDevice);

			return new FD3D11ShaderResourceView(ShaderResourceView, Buffer, Buffer);
		}

		case FShaderResourceViewInitializer::EType::IndexBufferSRV:
		{
			// The stride in bytes of the index buffer; must be 2 or 4
			const uint32 Stride = Desc.Buffer->GetStride();
			check(Stride == 2 || Stride == 4);
			const EPixelFormat Format = (Stride == 2) ? PF_R16_UINT : PF_R32_UINT;

			CreateD3D11ShaderResourceViewOnBuffer(Direct3DDevice, Buffer->Resource, Desc.StartOffsetBytes, Desc.NumElements, Format, ShaderResourceView.GetInitReference());

			return new FD3D11ShaderResourceView(ShaderResourceView, Buffer, Buffer);
		}
	}

	checkNoEntry();
	return nullptr;
}

FShaderResourceViewRHIRef FD3D11DynamicRHI::CreateShaderResourceView_RenderThread(class FRHICommandListImmediate& RHICmdList, FRHIBuffer* Buffer, uint32 Stride, uint8 Format)
{
	return RHICreateShaderResourceView(Buffer, Stride, Format);
}

FShaderResourceViewRHIRef FD3D11DynamicRHI::RHICreateShaderResourceView_RenderThread(class FRHICommandListImmediate& RHICmdList, const FShaderResourceViewInitializer& Initializer)
{
	return RHICreateShaderResourceView(Initializer);
}

FShaderResourceViewRHIRef FD3D11DynamicRHI::CreateShaderResourceView_RenderThread(class FRHICommandListImmediate& RHICmdList, const FShaderResourceViewInitializer& Initializer)
{
	return RHICreateShaderResourceView(Initializer);
}

void FD3D11DynamicRHI::RHIUpdateShaderResourceView(FRHIShaderResourceView* SRV, FRHIBuffer* BufferRHI, uint32 Stride, uint8 Format)
{
	check(SRV);
	FD3D11ShaderResourceView* SRVD3D11 = ResourceCast(SRV);
	if (!BufferRHI)
	{
		SRVD3D11->Rename(nullptr, nullptr);
	}
	else
	{
		FD3D11Buffer* Buffer = ResourceCast(BufferRHI);
		check(Buffer->Resource);

		TRefCountPtr<ID3D11ShaderResourceView> ShaderResourceView;
		CreateD3D11ShaderResourceViewOnBuffer(Direct3DDevice, Buffer->Resource, 0, UINT32_MAX, Format, ShaderResourceView.GetInitReference());

		SRVD3D11->Rename(ShaderResourceView, Buffer);
	}
}

void FD3D11DynamicRHI::RHIUpdateShaderResourceView(FRHIShaderResourceView* SRV, FRHIBuffer* BufferRHI)
{
	check(SRV);
	FD3D11ShaderResourceView* SRVD3D11 = ResourceCast(SRV);
	if (!BufferRHI)
	{
		SRVD3D11->Rename(nullptr, nullptr);
	}
	else
	{
		FD3D11Buffer* Buffer = ResourceCast(BufferRHI);
		check(Buffer->Resource);

		const uint32 Stride = Buffer->GetStride();
		const EPixelFormat Format = Stride == 2 ? PF_R16_UINT : PF_R32_UINT;
		TRefCountPtr<ID3D11ShaderResourceView> ShaderResourceView;
		CreateD3D11ShaderResourceViewOnBuffer(Direct3DDevice, Buffer->Resource, 0, UINT32_MAX, Format, ShaderResourceView.GetInitReference());

		SRVD3D11->Rename(ShaderResourceView, Buffer);
	}
}

FShaderResourceViewRHIRef FD3D11DynamicRHI::CreateShaderResourceView_RenderThread(class FRHICommandListImmediate& RHICmdList, FRHIBuffer* Buffer)
{
	return RHICreateShaderResourceView(Buffer);
}

void FD3D11DynamicRHI::ClearUAV(TRHICommandList_RecursiveHazardous<FD3D11DynamicRHI>& RHICmdList, FD3D11UnorderedAccessView* UnorderedAccessView, const void* ClearValues, bool bFloat)
{
	D3D11_UNORDERED_ACCESS_VIEW_DESC UAVDesc;
	UnorderedAccessView->View->GetDesc(&UAVDesc);

	// Only structured buffers can have an unknown format
	check(UAVDesc.ViewDimension == D3D11_UAV_DIMENSION_BUFFER || UAVDesc.Format != DXGI_FORMAT_UNKNOWN);

	EClearReplacementValueType ValueType = bFloat ? EClearReplacementValueType::Float : EClearReplacementValueType::Uint32;
	switch (UAVDesc.Format)
	{
	case DXGI_FORMAT_R32G32B32A32_SINT:
	case DXGI_FORMAT_R32G32B32_SINT:
	case DXGI_FORMAT_R16G16B16A16_SINT:
	case DXGI_FORMAT_R32G32_SINT:
	case DXGI_FORMAT_R8G8B8A8_SINT:
	case DXGI_FORMAT_R16G16_SINT:
	case DXGI_FORMAT_R32_SINT:
	case DXGI_FORMAT_R8G8_SINT:
	case DXGI_FORMAT_R16_SINT:
	case DXGI_FORMAT_R8_SINT:
		ValueType = EClearReplacementValueType::Int32;
		break;

	case DXGI_FORMAT_R32G32B32A32_UINT:
	case DXGI_FORMAT_R32G32B32_UINT:
	case DXGI_FORMAT_R16G16B16A16_UINT:
	case DXGI_FORMAT_R32G32_UINT:
	case DXGI_FORMAT_D32_FLOAT_S8X24_UINT:
	case DXGI_FORMAT_X32_TYPELESS_G8X24_UINT:
	case DXGI_FORMAT_R10G10B10A2_UINT:
	case DXGI_FORMAT_R8G8B8A8_UINT:
	case DXGI_FORMAT_R16G16_UINT:
	case DXGI_FORMAT_R32_UINT:
	case DXGI_FORMAT_D24_UNORM_S8_UINT:
	case DXGI_FORMAT_X24_TYPELESS_G8_UINT:
	case DXGI_FORMAT_R8G8_UINT:
	case DXGI_FORMAT_R16_UINT:
	case DXGI_FORMAT_R8_UINT:
		ValueType = EClearReplacementValueType::Uint32;
		break;
	}

	ensureMsgf((UAVDesc.Format == DXGI_FORMAT_UNKNOWN) || (bFloat == (ValueType == EClearReplacementValueType::Float)), TEXT("Attempt to clear a UAV using the wrong RHIClearUAV function. Float vs Integer mismatch."));

	if (UAVDesc.ViewDimension == D3D11_UAV_DIMENSION_BUFFER)
	{
		const bool bByteAddressBuffer = (UAVDesc.Buffer.Flags & D3D11_BUFFER_UAV_FLAG_RAW) != 0;

		if (UAVDesc.Format == DXGI_FORMAT_UNKNOWN || bByteAddressBuffer)
		{
			// Structured buffer. Use the clear function on the immediate context, since we can't use a general purpose shader for these.
			RHICmdList.RunOnContext([UnorderedAccessView, ClearValues](auto& Context)
			{
				Context.Direct3DDeviceIMContext->ClearUnorderedAccessViewUint(UnorderedAccessView->View, *reinterpret_cast<const UINT(*)[4]>(ClearValues));
				Context.GPUProfilingData.RegisterGPUWork(1);
			});
		}
		else
		{
			if (UAVDesc.Buffer.NumElements < 65536 * 64)
			{
				ClearUAVShader_T<EClearReplacementResourceType::Buffer, 4, false>(RHICmdList, UnorderedAccessView, UAVDesc.Buffer.NumElements, 1, 1, ClearValues, ValueType);
			}
			else
			{
				ClearUAVShader_T<EClearReplacementResourceType::LargeBuffer, 4, false>(RHICmdList, UnorderedAccessView, UAVDesc.Buffer.NumElements, 1, 1, ClearValues, ValueType);
			}
			
		}
	}
	else
	{
		if (UAVDesc.ViewDimension == D3D11_UAV_DIMENSION_TEXTURE2D)
		{
			FD3D11Texture* Texture = static_cast<FD3D11Texture*>(UnorderedAccessView->Resource.GetReference());
			FIntVector Size = Texture->GetSizeXYZ();

			uint32 Width  = Size.X >> UAVDesc.Texture2D.MipSlice;
			uint32 Height = Size.Y >> UAVDesc.Texture2D.MipSlice;
			ClearUAVShader_T<EClearReplacementResourceType::Texture2D, 4, false>(RHICmdList, UnorderedAccessView, Width, Height, 1, ClearValues, ValueType);
		}
		else if (UAVDesc.ViewDimension == D3D11_UAV_DIMENSION_TEXTURE2DARRAY)
		{
			FD3D11Texture* Texture = static_cast<FD3D11Texture*>(UnorderedAccessView->Resource.GetReference());
			FIntVector Size = Texture->GetSizeXYZ();

			uint32 Width = Size.X >> UAVDesc.Texture2DArray.MipSlice;
			uint32 Height = Size.Y >> UAVDesc.Texture2DArray.MipSlice;
			ClearUAVShader_T<EClearReplacementResourceType::Texture2DArray, 4, false>(RHICmdList, UnorderedAccessView, Width, Height, UAVDesc.Texture2DArray.ArraySize, ClearValues, ValueType);
		}
		else if (UAVDesc.ViewDimension == D3D11_UAV_DIMENSION_TEXTURE3D)
		{
			FD3D11Texture* Texture = static_cast<FD3D11Texture*>(UnorderedAccessView->Resource.GetReference());
			FIntVector Size = Texture->GetSizeXYZ();

			// @todo - is WSize / mip index handling here correct?
			uint32 Width = Size.X >> UAVDesc.Texture2DArray.MipSlice;
			uint32 Height = Size.Y >> UAVDesc.Texture2DArray.MipSlice;
			ClearUAVShader_T<EClearReplacementResourceType::Texture3D, 4, false>(RHICmdList, UnorderedAccessView, Width, Height, UAVDesc.Texture3D.WSize, ClearValues, ValueType);
		}
		else
		{
			ensure(0);
		}
	}
}

void FD3D11DynamicRHI::RHIClearUAVFloat(FRHIUnorderedAccessView* UnorderedAccessViewRHI, const FVector4f& Values)
{
	TRHICommandList_RecursiveHazardous<FD3D11DynamicRHI> RHICmdList(this);
	ClearUAV(RHICmdList, ResourceCast(UnorderedAccessViewRHI), &Values, true);
}

void FD3D11DynamicRHI::RHIClearUAVUint(FRHIUnorderedAccessView* UnorderedAccessViewRHI, const FUintVector4& Values)
{
	TRHICommandList_RecursiveHazardous<FD3D11DynamicRHI> RHICmdList(this);
	ClearUAV(RHICmdList, ResourceCast(UnorderedAccessViewRHI), &Values, false);
}

void FD3D11DynamicRHI::RHIBindDebugLabelName(FRHIUnorderedAccessView* UnorderedAccessViewRHI, const TCHAR* Name)
{
#if UE_BUILD_DEBUG || UE_BUILD_DEVELOPMENT
	FD3D11UnorderedAccessView* UAV = ResourceCast(UnorderedAccessViewRHI);
	if (UAV->View != nullptr)
	{
		UAV->View->SetPrivateData(WKPDID_D3DDebugObjectName, FCString::Strlen(Name) + 1, TCHAR_TO_ANSI(Name));
	}
#endif
}

FD3D11StagingBuffer::~FD3D11StagingBuffer()
{
	if (StagedRead)
	{
		StagedRead.SafeRelease();
	}
}

void* FD3D11StagingBuffer::Lock(uint32 Offset, uint32 NumBytes)
{
	check(!bIsLocked);
	bIsLocked = true;
	if (StagedRead)
	{
		// Map the staging buffer's memory for reading.
		D3D11_MAPPED_SUBRESOURCE MappedSubresource;
		VERIFYD3D11RESULT(Context->Map(StagedRead, 0, D3D11_MAP_READ, 0, &MappedSubresource));

		return (void*)((uint8*)MappedSubresource.pData + Offset);
	}
	else
	{
		return nullptr;
	}
}

void FD3D11StagingBuffer::Unlock()
{
	check(bIsLocked);
	bIsLocked = false;
	if (StagedRead)
	{
		Context->Unmap(StagedRead, 0);
	}
}<|MERGE_RESOLUTION|>--- conflicted
+++ resolved
@@ -92,11 +92,7 @@
 		UAVDesc.ViewDimension = D3D11_UAV_DIMENSION_TEXTURE2DARRAY;
 		UAVDesc.Texture2DArray.MipSlice = MipLevel;
 		UAVDesc.Texture2DArray.FirstArraySlice = NumArraySlices == 0 ? 0 : FirstArraySlice;
-<<<<<<< HEAD
-		UAVDesc.Texture2DArray.ArraySize = NumArraySlices == 0 ? Texture2DArray->GetSizeZ() : NumArraySlices;
-=======
 		UAVDesc.Texture2DArray.ArraySize = NumArraySlices == 0 ? Texture->GetDesc().ArraySize : NumArraySlices;
->>>>>>> d731a049
 	}
 	else if (TextureRHI->GetTextureCube() != NULL)
 	{
