--- conflicted
+++ resolved
@@ -203,14 +203,6 @@
 
 void FD3D11Viewport::ConditionalResetSwapChain(bool bIgnoreFocus)
 {
-<<<<<<< HEAD
-	if (!bIsValid)
-	{
-		if (bFullscreenLost)
-		{
-			FlushRenderingCommands();
-			bFullscreenLost = false;
-=======
 	uint32 Valid = ValidState;
 	if (0 != (Valid & VIEWPORT_INVALID))
 	{
@@ -218,7 +210,6 @@
 		{
 			FlushRenderingCommands();
 			ValidState &= ~(VIEWPORT_FULLSCREEN_LOST);
->>>>>>> 90fae962
 			Resize(SizeX, SizeY, false, PixelFormat);
 		}
 		else
@@ -230,11 +221,7 @@
 
 void FD3D11Viewport::ResetSwapChainInternal(bool bIgnoreFocus)
 {
-<<<<<<< HEAD
-	if(!bIsValid)
-=======
 	if (0 != (ValidState & VIEWPORT_INVALID))
->>>>>>> 90fae962
 	{
 		const bool bIsFocused = true;
 		const bool bIsIconic = false;
