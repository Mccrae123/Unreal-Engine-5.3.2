--- conflicted
+++ resolved
@@ -6,20 +6,11 @@
 #include "HAL/Platform.h"
 #include "MeshAttributeArray.h"
 #include "MeshAttributes.h"
-<<<<<<< HEAD
-#include "MeshDescription.h"
-=======
->>>>>>> 4af6daef
 #include "SkinWeightsAttributesRef.h"
 #include "StaticMeshAttributes.h"
 #include "UObject/NameTypes.h"
 #include "UObject/UnrealNames.h"
-<<<<<<< HEAD
-
-template <typename AttributeType> class TArrayAttribute;
-=======
 #include "MeshTypes.h"
->>>>>>> 4af6daef
 
 // Forward declarations
 template <typename AttributeType> class TArrayAttribute;
@@ -154,15 +145,11 @@
 
 	SKELETALMESHDESCRIPTION_API explicit FSkeletalMeshAttributes(FMeshDescription& InMeshDescription);
 
-<<<<<<< HEAD
-	virtual void Register(bool bKeepExistingAttribute = false) override;
-=======
 	SKELETALMESHDESCRIPTION_API virtual void Register(bool bKeepExistingAttribute = false) override;
 	
 	//
 	// Skin Weights Methods
 	//
->>>>>>> 4af6daef
 
 	/// Register a new skin weight profile with the given name. The attribute name will encode the profile name and
 	/// it will be listed in GetSkinWeightProfileNames(). Returns \c true if the profile was successfully registered.
