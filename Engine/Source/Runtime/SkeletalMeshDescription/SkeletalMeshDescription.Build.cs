--- conflicted
+++ resolved
@@ -6,13 +6,6 @@
 	{
 		public SkeletalMeshDescription(ReadOnlyTargetRules Target) : base(Target)
 		{
-<<<<<<< HEAD
-            // For GPUSkinPublicDefs.h
-            PublicIncludePaths.Add("Runtime/Engine/Public");
-            
-            // For BoneWeights
-=======
->>>>>>> 4af6daef
 			PublicIncludePathModuleNames.AddRange(
 				new string[]
 				{
