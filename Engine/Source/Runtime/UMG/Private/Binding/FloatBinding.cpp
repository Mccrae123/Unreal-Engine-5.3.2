// Copyright Epic Games, Inc. All Rights Reserved.

#include "Binding/FloatBinding.h"

#include UE_INLINE_GENERATED_CPP_BY_NAME(FloatBinding)

#define LOCTEXT_NAMESPACE "UMG"

UFloatBinding::UFloatBinding()
{
}

bool UFloatBinding::IsSupportedDestination(FProperty* Property) const
{
	return IsSupportedSource(Property);
}

bool UFloatBinding::IsSupportedSource(FProperty* Property) const
{
	return IsConcreteTypeCompatibleWithReflectedType<float>(Property) || IsConcreteTypeCompatibleWithReflectedType<double>(Property);
}

float UFloatBinding::GetValue() const
{
	//SCOPE_CYCLE_COUNTER(STAT_UMGBinding);

	if ( UObject* Source = SourceObject.Get() )
	{
		// Since we can bind to either a float or double, we need to perform a narrowing conversion where necessary.
		// If this isn't a property, then we're assuming that a function is used to extract the float value.

		float FloatValue = 0.0f;

<<<<<<< HEAD
		SourcePath.Resolve(Source);
		if (FProperty* Property = SourcePath.GetFProperty())
		{
			double DoubleValue = 0.0;
			if (Property->IsA<FFloatProperty>() && SourcePath.GetValue<float>(Source, FloatValue))
			{
				return FloatValue;
			}
			else if (Property->IsA<FDoubleProperty>() && SourcePath.GetValue<double>(Source, DoubleValue))
			{
				FloatValue = static_cast<float>(DoubleValue);
				return FloatValue;
			}
			else
			{
				checkf(false, TEXT("Unexpected property type: '%s'! Float bindings must use either a float or double property."), *Property->GetCPPType());
			}
		}
		else
		{
			check(SourcePath.GetCachedFunction());
=======
		if (SourcePath.Resolve(Source))
		{
			double DoubleValue = 0.0;
>>>>>>> d731a049
			if (SourcePath.GetValue<float>(Source, FloatValue))
			{
				return FloatValue;
			}
<<<<<<< HEAD
=======
			else if (SourcePath.GetValue<double>(Source, DoubleValue))
			{
				FloatValue = static_cast<float>(DoubleValue);
				return FloatValue;
			}
>>>>>>> d731a049
		}
	}

	return 0.0f;
}

#undef LOCTEXT_NAMESPACE
<|MERGE_RESOLUTION|>--- conflicted
+++ resolved
@@ -31,45 +31,18 @@
 
 		float FloatValue = 0.0f;
 
-<<<<<<< HEAD
-		SourcePath.Resolve(Source);
-		if (FProperty* Property = SourcePath.GetFProperty())
-		{
-			double DoubleValue = 0.0;
-			if (Property->IsA<FFloatProperty>() && SourcePath.GetValue<float>(Source, FloatValue))
-			{
-				return FloatValue;
-			}
-			else if (Property->IsA<FDoubleProperty>() && SourcePath.GetValue<double>(Source, DoubleValue))
-			{
-				FloatValue = static_cast<float>(DoubleValue);
-				return FloatValue;
-			}
-			else
-			{
-				checkf(false, TEXT("Unexpected property type: '%s'! Float bindings must use either a float or double property."), *Property->GetCPPType());
-			}
-		}
-		else
-		{
-			check(SourcePath.GetCachedFunction());
-=======
 		if (SourcePath.Resolve(Source))
 		{
 			double DoubleValue = 0.0;
->>>>>>> d731a049
 			if (SourcePath.GetValue<float>(Source, FloatValue))
 			{
 				return FloatValue;
 			}
-<<<<<<< HEAD
-=======
 			else if (SourcePath.GetValue<double>(Source, DoubleValue))
 			{
 				FloatValue = static_cast<float>(DoubleValue);
 				return FloatValue;
 			}
->>>>>>> d731a049
 		}
 	}
 
