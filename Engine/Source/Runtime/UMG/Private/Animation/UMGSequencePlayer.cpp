--- conflicted
+++ resolved
@@ -137,54 +137,6 @@
 				TimeCursorPosition = EndTime;
 			}
 		}
-<<<<<<< HEAD
-
-		bCompleteOnPostEvaluation = bCompleted;
-
-		if (RootTemplateInstance.IsValid())
-		{
-			UMovieScene* MovieScene = Animation->GetMovieScene();
-
-			FMovieSceneContext Context(
-					FMovieSceneEvaluationRange(
-						AbsolutePlaybackStart + TimeCursorPosition,
-						AbsolutePlaybackStart + LastTimePosition,
-						AnimationResolution),
-					PlayerStatus);
-			Context.SetHasJumped(bCrossedLowerBound || bCrossedUpperBound || bCrossedEndTime);
-
-			UMovieSceneSequence* MovieSceneSequence = RootTemplateInstance.GetSequence(MovieSceneSequenceID::Root);
-			const bool bIsSequenceBlocking = EnumHasAnyFlags(MovieSceneSequence->GetFlags(), EMovieSceneSequenceFlags::BlockingEvaluation);
-
-			const bool bIsRunningTickManager = CVarUserWidgetUseParallelAnimation.GetValueOnGameThread();
-
-			if (bIsRunningTickManager)
-			{
-				UUserWidget* Widget = UserWidget.Get();
-				UUMGSequenceTickManager* TickManager = Widget ? Widget->AnimationTickManager : nullptr;
-
-				if (!TickManager)
-				{
-					return;
-				}
-
-				if (!bIsSequenceBlocking)
-				{
-					// Queue an evaluation of this player's widget animation, to be evaluated later by our
-					// global tick manager as part of a glorious multi-threaded job fest.
-					FMovieSceneEntitySystemRunner& Runner = TickManager->GetRunner();
-					Runner.QueueUpdate(Context, RootTemplateInstance.GetRootInstanceHandle());
-					// WARNING: the evalution hasn't run yet so don't run any stateful code after this point
-					// unless you know it's OK to do so. Most likely, you want to run stateful code in the
-					// PostEvaluation method, or queue up a latent action.
-				}
-				else
-				{
-					// Synchronous evaluation. Sucks for performance.
-					RootTemplateInstance.Evaluate(Context, *this);
-					// The latent actions will be run by the tick manager.
-				}
-=======
 
 		bCompleteOnPostEvaluation = bCompleted;
 
@@ -231,16 +183,11 @@
 				// WARNING: the evalution hasn't run yet so don't run any stateful code after this point
 				// unless you know it's OK to do so. Most likely, you want to run stateful code in the
 				// PostEvaluation method, or queue up a latent action.
->>>>>>> 6bbb88c8
 			}
 			else
 			{
 				// Synchronous evaluation. Sucks for performance.
 				RootTemplateInstance.Evaluate(Context, *this);
-<<<<<<< HEAD
-				ApplyLatentActions();
-			}
-=======
 				// The latent actions will be run by the tick manager.
 			}
 		}
@@ -249,7 +196,6 @@
 			// Synchronous evaluation. Sucks for performance.
 			RootTemplateInstance.Evaluate(Context, *this);
 			ApplyLatentActions();
->>>>>>> 6bbb88c8
 		}
 	}
 }
@@ -299,11 +245,7 @@
 	PlayerStatus = EMovieScenePlayerStatus::Playing;
 
 	UUserWidget* Widget = UserWidget.Get();
-<<<<<<< HEAD
-	UUMGSequenceTickManager* TickManager = Widget ? Widget->AnimationTickManager : nullptr;
-=======
 	UUMGSequenceTickManager* TickManager = Widget ? ToRawPtr(Widget->AnimationTickManager) : nullptr;
->>>>>>> 6bbb88c8
 
 	// Playback assumes the start frame has already been evaulated, so we also want to evaluate any events on the start frame here.
 	if (TickManager && RootTemplateInstance.IsValid())
@@ -358,11 +300,7 @@
 	if (RootTemplateInstance.HasEverUpdated())
 	{
 		UUserWidget* Widget = UserWidget.Get();
-<<<<<<< HEAD
-		UUMGSequenceTickManager* TickManager = Widget ? Widget->AnimationTickManager : nullptr;
-=======
 		UUMGSequenceTickManager* TickManager = Widget ? ToRawPtr(Widget->AnimationTickManager) : nullptr;
->>>>>>> 6bbb88c8
 
 		if (TickManager)
 		{
@@ -391,11 +329,7 @@
 	PlayerStatus = EMovieScenePlayerStatus::Stopped;
 
 	UUserWidget* Widget = UserWidget.Get();
-<<<<<<< HEAD
-	UUMGSequenceTickManager* TickManager = Widget ? Widget->AnimationTickManager : nullptr;
-=======
 	UUMGSequenceTickManager* TickManager = Widget ? ToRawPtr(Widget->AnimationTickManager) : nullptr;
->>>>>>> 6bbb88c8
 
 	if (TickManager && RootTemplateInstance.IsValid())
 	{
@@ -466,7 +400,6 @@
 }
 
 void UUMGSequencePlayer::PreEvaluation(const FMovieSceneContext& Context)
-<<<<<<< HEAD
 {
 	bIsEvaluating = true;
 }
@@ -506,51 +439,6 @@
 	if (CVarUserWidgetUseParallelAnimation.GetValueOnGameThread())
 	{
 		UUserWidget* Widget = UserWidget.Get();
-		UUMGSequenceTickManager* TickManager = Widget ? Widget->AnimationTickManager : nullptr;
-
-		if (ensure(TickManager))
-		{
-			TickManager->AddLatentAction(Delegate);
-=======
-{
-	bIsEvaluating = true;
-}
-
-void UUMGSequencePlayer::PostEvaluation(const FMovieSceneContext& Context)
-{
-	bIsEvaluating = false;
-
-	if (bCompleteOnPostEvaluation)
-	{
-		bCompleteOnPostEvaluation = false;
-
-		PlayerStatus = EMovieScenePlayerStatus::Stopped;
-		
-		if (RootTemplateInstance.IsValid())
-		{
-			RootTemplateInstance.Finish(*this);
-		}
-
-		if (bRestoreState)
-		{
-			RestorePreAnimatedState();
-		}
-
-		UserWidget->OnAnimationFinishedPlaying(*this);
-		OnSequenceFinishedPlayingEvent.Broadcast(*this);
-	}
-}
-
-bool UUMGSequencePlayer::NeedsQueueLatentAction() const
-{
-	return bIsEvaluating;
-}
-
-void UUMGSequencePlayer::QueueLatentAction(FMovieSceneSequenceLatentActionDelegate Delegate)
-{
-	if (CVarUserWidgetUseParallelAnimation.GetValueOnGameThread())
-	{
-		UUserWidget* Widget = UserWidget.Get();
 		UUMGSequenceTickManager* TickManager = Widget ? ToRawPtr(Widget->AnimationTickManager) : nullptr;
 
 		if (ensure(TickManager))
@@ -573,31 +461,10 @@
 		if (TickManager)
 		{
 			TickManager->RunLatentActions();
->>>>>>> 6bbb88c8
 		}
 	}
 	else
 	{
-<<<<<<< HEAD
-		LatentActions.Add(Delegate);
-	}
-}
-
-void UUMGSequencePlayer::ApplyLatentActions()
-{
-	if (CVarUserWidgetUseParallelAnimation.GetValueOnGameThread())
-	{
-		UUserWidget* Widget = UserWidget.Get();
-		UUMGSequenceTickManager* TickManager = Widget ? Widget->AnimationTickManager : nullptr;
-		if (TickManager)
-		{
-			TickManager->RunLatentActions();
-		}
-	}
-	else
-	{
-=======
->>>>>>> 6bbb88c8
 		while (LatentActions.Num() > 0)
 		{
 			const FMovieSceneSequenceLatentActionDelegate& Delegate = LatentActions[0];
@@ -607,8 +474,6 @@
 	}
 }
 
-<<<<<<< HEAD
-=======
 void UUMGSequencePlayer::RemoveEvaluationData()
 {
 	using namespace UE::MovieScene;
@@ -623,7 +488,6 @@
 	}
 }
 
->>>>>>> 6bbb88c8
 void UUMGSequencePlayer::TearDown()
 {
 	RootTemplateInstance.BeginDestroy();
