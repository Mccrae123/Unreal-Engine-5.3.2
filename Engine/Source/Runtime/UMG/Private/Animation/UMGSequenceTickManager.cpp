--- conflicted
+++ resolved
@@ -18,8 +18,6 @@
 namespace UE::UMG
 {
 
-<<<<<<< HEAD
-=======
 	static TAutoConsoleVariable<int32> CVarUMGMaxAnimationLatentActions(
 		TEXT("Widget.MaxAnimationLatentActions"),
 		100,
@@ -44,7 +42,6 @@
 
 extern TAutoConsoleVariable<bool> CVarUserWidgetUseParallelAnimation;
 
->>>>>>> d731a049
 UUMGSequenceTickManager::UUMGSequenceTickManager(const FObjectInitializer& Init)
 	: Super(Init)
 	, bIsTicking(false)
@@ -122,11 +119,7 @@
 	//
 	// The WidgetData have one frame delay (they are updated at the end of the frame).
 	// This may delay the animation update by one frame.
-<<<<<<< HEAD
-
-=======
 	const bool bIsCurrentlyEvaluating = Runner->IsCurrentlyEvaluating();
->>>>>>> d731a049
 	{
 		SCOPE_CYCLE_UOBJECT(ContextScope, this);
 
@@ -135,7 +128,6 @@
 		{
 			UUserWidget* UserWidget = WidgetIter.Key().Get();
 			FSequenceTickManagerWidgetData& WidgetData = WidgetIter.Value();
-			WidgetData.bActionsAndAnimationTicked = false;
 
 			WidgetData.bActionsAndAnimationTicked = false;
 
@@ -201,15 +193,8 @@
 	{
 		for (auto WidgetIter = WeakUserWidgetData.CreateIterator(); WidgetIter; ++WidgetIter)
 		{
-<<<<<<< HEAD
-			if (WidgetIter.Value().bActionsAndAnimationTicked)
-			{
-				UserWidget->PostTickActionsAndAnimation(DeltaSeconds);
-			}
-=======
 			UUserWidget* UserWidget = WidgetIter.Key().Get();
 			ensureMsgf(UserWidget, TEXT("Widget became null during animation tick!"));
->>>>>>> d731a049
 
 			if (UserWidget)
 			{
