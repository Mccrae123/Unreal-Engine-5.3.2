// Copyright 1998-2014 Epic Games, Inc. All Rights Reserved.

#include "UMGPrivatePCH.h"
#include "Slate/SlateBrushAsset.h"
#include "WidgetBlueprintLibrary.h"

#define LOCTEXT_NAMESPACE "UMG"

/////////////////////////////////////////////////////
// UWidgetBlueprintLibrary

UWidgetBlueprintLibrary::UWidgetBlueprintLibrary(const FPostConstructInitializeProperties& PCIP)
: Super(PCIP)
{
}

UUserWidget* UWidgetBlueprintLibrary::Create(UObject* WorldContextObject, TSubclassOf<UUserWidget> WidgetType, APlayerController* OwningPlayer)
{
	if ( OwningPlayer == NULL )
<<<<<<< HEAD
	{
		UWorld* World = GEngine->GetWorldFromContextObject(WorldContextObject);
		return CreateWidget<UUserWidget>(World, WidgetType);
=======
	{
		UWorld* World = GEngine->GetWorldFromContextObject(WorldContextObject);
		return CreateWidget<UUserWidget>(World, WidgetType);
	}
	else
	{
		return CreateWidget<UUserWidget>(OwningPlayer, WidgetType);
	}
}

UDragDropOperation* UWidgetBlueprintLibrary::CreateDragDropOperation(TSubclassOf<UDragDropOperation> Operation)
{
	if ( Operation )
	{
		return ConstructObject<UDragDropOperation>(Operation);
	}
	else
	{
		return ConstructObject<UDragDropOperation>(UDragDropOperation::StaticClass());
	}
}

void UWidgetBlueprintLibrary::SetInputMode_UIOnly(APlayerController* Target, UWidget* InWidgetToFocus, bool bLockMouseToViewport)
{
	if (Target != nullptr)
	{
		FInputModeUIOnly InputMode;
		InputMode.SetLockMouseToViewport(bLockMouseToViewport);

		if (InWidgetToFocus != nullptr)
		{
			InputMode.SetWidgetToFocus(InWidgetToFocus->TakeWidget());
		}
		Target->SetInputMode(InputMode);
	}
}

void UWidgetBlueprintLibrary::SetInputMode_GameAndUI(APlayerController* Target, UWidget* InWidgetToFocus, bool bLockMouseToViewport)//, bool bHideCursorDuringCapture)
{
	if (Target != nullptr)
	{
		FInputModeGameAndUI InputMode;
		InputMode.SetLockMouseToViewport(bLockMouseToViewport);
		//InputMode.SetHideCursorDuringCapture(bHideCursorDuringCapture);

		if (InWidgetToFocus != nullptr)
		{
			InputMode.SetWidgetToFocus(InWidgetToFocus->TakeWidget());
		}
		Target->SetInputMode(InputMode);
>>>>>>> 1d429763
	}
}

void UWidgetBlueprintLibrary::SetInputMode_GameOnly(APlayerController* Target)
{
	if (Target != nullptr)
	{
<<<<<<< HEAD
		return CreateWidget<UUserWidget>(OwningPlayer, WidgetType);
	}
}

=======
		FInputModeGameOnly InputMode;
		Target->SetInputMode(InputMode);
	}
}

void UWidgetBlueprintLibrary::SetFocusToGameViewport()
{
	FSlateApplication::Get().SetFocusToGameViewport();
}

>>>>>>> 1d429763
void UWidgetBlueprintLibrary::DrawBox(UPARAM(ref) FPaintContext& Context, FVector2D Position, FVector2D Size, USlateBrushAsset* Brush, FLinearColor Tint)
{
	Context.MaxLayer++;

	if ( Brush )
	{
		FSlateDrawElement::MakeBox(
			Context.OutDrawElements,
			Context.MaxLayer,
			Context.AllottedGeometry.ToPaintGeometry(Position, Size),
			&Brush->Brush,
			Context.MyClippingRect,
			ESlateDrawEffect::None,
			Tint);
	}
}

void UWidgetBlueprintLibrary::DrawLine(UPARAM(ref) FPaintContext& Context, FVector2D PositionA, FVector2D PositionB, float Thickness, FLinearColor Tint, bool bAntiAlias)
{
	Context.MaxLayer++;

	TArray<FVector2D> Points;
	Points.Add(PositionA);
	Points.Add(PositionB);

	FSlateDrawElement::MakeLines(
		Context.OutDrawElements,
		Context.MaxLayer,
		Context.AllottedGeometry.ToPaintGeometry(),
		Points,
		Context.MyClippingRect,
		ESlateDrawEffect::None,
		Tint,
		bAntiAlias);
}

void UWidgetBlueprintLibrary::DrawText(UPARAM(ref) FPaintContext& Context, const FString& InString, FVector2D Position, FLinearColor Tint)
{
	Context.MaxLayer++;

	//TODO UMG Create a font asset usable as a UFont or as a slate font asset.
	FSlateFontInfo FontInfo = FCoreStyle::Get().GetWidgetStyle<FTextBlockStyle>("NormalText").Font;
	
	FSlateDrawElement::MakeText(
		Context.OutDrawElements,
		Context.MaxLayer,
		Context.AllottedGeometry.ToPaintGeometry(),
		InString,
		FontInfo,
		Context.MyClippingRect,
		ESlateDrawEffect::None,
		Tint);
}

FEventReply UWidgetBlueprintLibrary::Handled()
{
	FEventReply Reply;
	Reply.NativeReply = FReply::Handled();

	return Reply;
}

FEventReply UWidgetBlueprintLibrary::Unhandled()
{
	FEventReply Reply;
	Reply.NativeReply = FReply::Unhandled();

	return Reply;
}

FEventReply UWidgetBlueprintLibrary::CaptureMouse(UPARAM(ref) FEventReply& Reply, UWidget* CapturingWidget)
{
	if ( CapturingWidget )
	{
		TSharedPtr<SWidget> CapturingSlateWidget = CapturingWidget->GetCachedWidget();
		if ( CapturingSlateWidget.IsValid() )
		{
			Reply.NativeReply = Reply.NativeReply.CaptureMouse(CapturingSlateWidget.ToSharedRef());
		}
	}

	return Reply;
}

FEventReply UWidgetBlueprintLibrary::ReleaseMouseCapture(UPARAM(ref) FEventReply& Reply)
{
	Reply.NativeReply = Reply.NativeReply.ReleaseMouseCapture();

	return Reply;
}

FEventReply UWidgetBlueprintLibrary::CaptureJoystick(UPARAM(ref) FEventReply& Reply, UWidget* CapturingWidget, bool bInAllJoysticks/* = false*/)
{
	if ( CapturingWidget )
	{
		TSharedPtr<SWidget> CapturingSlateWidget = CapturingWidget->GetCachedWidget();
		if ( CapturingSlateWidget.IsValid() )
		{
			Reply.NativeReply = Reply.NativeReply.CaptureJoystick(CapturingSlateWidget.ToSharedRef(), bInAllJoysticks);
		}
	}

	return Reply;
}

FEventReply UWidgetBlueprintLibrary::ReleaseJoystickCapture(UPARAM(ref) FEventReply& Reply, bool bInAllJoysticks /*= false*/)
{
	Reply.NativeReply = Reply.NativeReply.ReleaseJoystickCapture(bInAllJoysticks);

	return Reply;
}

FEventReply UWidgetBlueprintLibrary::DetectDrag(UPARAM(ref) FEventReply& Reply, UWidget* WidgetDetectingDrag, FKey DragKey)
{
	if ( WidgetDetectingDrag )
	{
		TSharedPtr<SWidget> SlateWidgetDetectingDrag = WidgetDetectingDrag->GetCachedWidget();
		if ( SlateWidgetDetectingDrag.IsValid() )
		{
			Reply.NativeReply = Reply.NativeReply.DetectDrag(SlateWidgetDetectingDrag.ToSharedRef(), DragKey);
		}
	}

	return Reply;
}

FEventReply UWidgetBlueprintLibrary::DetectDragIfPressed(const FPointerEvent& PointerEvent, UWidget* WidgetDetectingDrag, FKey DragKey)
{
	if ( PointerEvent.GetEffectingButton() == DragKey )
	{
		FEventReply Reply = UWidgetBlueprintLibrary::Handled();
		return UWidgetBlueprintLibrary::DetectDrag(Reply, WidgetDetectingDrag, DragKey);
	}

	return UWidgetBlueprintLibrary::Unhandled();
}

FEventReply UWidgetBlueprintLibrary::EndDragDrop(UPARAM(ref) FEventReply& Reply)
{
	Reply.NativeReply = Reply.NativeReply.EndDragDrop();

	return Reply;
}

FSlateBrush UWidgetBlueprintLibrary::MakeBrushFromAsset(USlateBrushAsset* BrushAsset)
{
	if ( BrushAsset )
	{
		return BrushAsset->Brush;
	}

	return FSlateNoResource();
}

FSlateBrush UWidgetBlueprintLibrary::MakeBrushFromTexture(UTexture2D* Texture, int32 Width, int32 Height)
{
	if ( Texture )
	{
		FSlateBrush Brush;
		Brush.SetResourceObject(Texture);
		Width = (Width > 0) ? Width : Texture->GetSizeX();
		Height = (Height > 0) ? Height : Texture->GetSizeY();
		Brush.ImageSize = FVector2D(Width, Height);
		return Brush;
	}
	
	return FSlateNoResource();
}

FSlateBrush UWidgetBlueprintLibrary::MakeBrushFromMaterial(UMaterialInterface* Material, int32 Width, int32 Height)
{
	if ( Material )
	{
		FSlateBrush Brush;
		Brush.SetResourceObject(Material);
		Brush.ImageSize = FVector2D(Width, Height);

		return Brush;
	}

	return FSlateNoResource();
}

FSlateBrush UWidgetBlueprintLibrary::NoResourceBrush()
{
	return FSlateNoResource();
}

#undef LOCTEXT_NAMESPACE<|MERGE_RESOLUTION|>--- conflicted
+++ resolved
@@ -17,11 +17,6 @@
 UUserWidget* UWidgetBlueprintLibrary::Create(UObject* WorldContextObject, TSubclassOf<UUserWidget> WidgetType, APlayerController* OwningPlayer)
 {
 	if ( OwningPlayer == NULL )
-<<<<<<< HEAD
-	{
-		UWorld* World = GEngine->GetWorldFromContextObject(WorldContextObject);
-		return CreateWidget<UUserWidget>(World, WidgetType);
-=======
 	{
 		UWorld* World = GEngine->GetWorldFromContextObject(WorldContextObject);
 		return CreateWidget<UUserWidget>(World, WidgetType);
@@ -72,7 +67,6 @@
 			InputMode.SetWidgetToFocus(InWidgetToFocus->TakeWidget());
 		}
 		Target->SetInputMode(InputMode);
->>>>>>> 1d429763
 	}
 }
 
@@ -80,12 +74,6 @@
 {
 	if (Target != nullptr)
 	{
-<<<<<<< HEAD
-		return CreateWidget<UUserWidget>(OwningPlayer, WidgetType);
-	}
-}
-
-=======
 		FInputModeGameOnly InputMode;
 		Target->SetInputMode(InputMode);
 	}
@@ -96,7 +84,6 @@
 	FSlateApplication::Get().SetFocusToGameViewport();
 }
 
->>>>>>> 1d429763
 void UWidgetBlueprintLibrary::DrawBox(UPARAM(ref) FPaintContext& Context, FVector2D Position, FVector2D Size, USlateBrushAsset* Brush, FLinearColor Tint)
 {
 	Context.MaxLayer++;
