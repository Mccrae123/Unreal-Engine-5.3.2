--- conflicted
+++ resolved
@@ -89,11 +89,7 @@
 									TextureResource->WriteRawToTexture_RenderThread(RawData);
 								});
 						}
-<<<<<<< HEAD
-						OnSuccess.Broadcast(Texture);						
-=======
 						OnSuccess.Broadcast(Texture);
->>>>>>> 4af6daef
 						return;
 					}
 				}
