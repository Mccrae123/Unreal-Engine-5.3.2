// Copyright Epic Games, Inc. All Rights Reserved.

#include "Components/MultiLineEditableText.h"
#include "UObject/ConstructorHelpers.h"
#include "Engine/Font.h"
#include "Widgets/DeclarativeSyntaxSupport.h"
#include "Widgets/Text/SMultiLineEditableText.h"
#include "Styling/UMGCoreStyle.h"
#include "Materials/MaterialInterface.h"

#include UE_INLINE_GENERATED_CPP_BY_NAME(MultiLineEditableText)

#define LOCTEXT_NAMESPACE "UMG"

/////////////////////////////////////////////////////
// UMultiLineEditableText

static FTextBlockStyle* DefaultMultiLineEditableTextStyle = nullptr;

#if WITH_EDITOR
static FTextBlockStyle* EditorMultiLineEditableTextStyle = nullptr;
#endif 

PRAGMA_DISABLE_DEPRECATION_WARNINGS
UMultiLineEditableText::UMultiLineEditableText(const FObjectInitializer& ObjectInitializer)
	: Super(ObjectInitializer)
{
	if (DefaultMultiLineEditableTextStyle == nullptr)
	{
		DefaultMultiLineEditableTextStyle = new FTextBlockStyle(FUMGCoreStyle::Get().GetWidgetStyle<FTextBlockStyle>("NormalText"));

		// Unlink UMG default colors.
		DefaultMultiLineEditableTextStyle->UnlinkColors();
	}

	WidgetStyle = *DefaultMultiLineEditableTextStyle;
	
#if WITH_EDITOR 
	if (EditorMultiLineEditableTextStyle == nullptr)
	{
		EditorMultiLineEditableTextStyle = new FTextBlockStyle(FCoreStyle::Get().GetWidgetStyle<FTextBlockStyle>("NormalText"));

		// Unlink UMG Editor colors from the editor settings colors.
		EditorMultiLineEditableTextStyle->UnlinkColors();
	}

	if (IsEditorWidget())
	{
		WidgetStyle = *EditorMultiLineEditableTextStyle;

		// The CDO isn't an editor widget and thus won't use the editor style, call post edit change to mark difference from CDO
		PostEditChange();
	}
#endif // WITH_EDITOR

	bIsReadOnly = false;
	SelectAllTextWhenFocused = false;
	ClearTextSelectionOnFocusLoss = true;
	RevertTextOnEscape = false;
	ClearKeyboardFocusOnCommit = true;
	AllowContextMenu = true;
	SetClipping(EWidgetClipping::ClipToBounds);
	VirtualKeyboardDismissAction = EVirtualKeyboardDismissAction::TextChangeOnDismiss;
	AutoWrapText = true;

	if (!IsRunningDedicatedServer())
	{
		static ConstructorHelpers::FObjectFinder<UFont> DefaultFontObj(*UWidget::GetDefaultFontName());
		FSlateFontInfo Font(DefaultFontObj.Object, 12, FName("Bold"));
		//The FSlateFontInfo just created doesn't contain a composite font (while the default from the WidgetStyle does),
		//so in the case the Font object is replaced by a null one, we have to keep the composite one as a fallback.
		Font.CompositeFont = WidgetStyle.Font.CompositeFont;
		WidgetStyle.SetFont(Font);
	}
}

void UMultiLineEditableText::ReleaseSlateResources(bool bReleaseChildren)
{
	Super::ReleaseSlateResources(bReleaseChildren);

	MyMultiLineEditableText.Reset();
}

TSharedRef<SWidget> UMultiLineEditableText::RebuildWidget()
{
	MyMultiLineEditableText = SNew(SMultiLineEditableText)
	.TextStyle(&WidgetStyle)
	.AllowContextMenu(AllowContextMenu)
	.IsReadOnly(bIsReadOnly)
//	.MinDesiredWidth(MinimumDesiredWidth)
//	.IsCaretMovedWhenGainFocus(IsCaretMovedWhenGainFocus)
	.SelectAllTextWhenFocused(SelectAllTextWhenFocused)
	.ClearTextSelectionOnFocusLoss(ClearTextSelectionOnFocusLoss)
	.RevertTextOnEscape(RevertTextOnEscape)
	.ClearKeyboardFocusOnCommit(ClearKeyboardFocusOnCommit)
//	.SelectAllTextOnCommit(SelectAllTextOnCommit)
//	.BackgroundImageSelected(BackgroundImageSelected ? TAttribute<const FSlateBrush*>(&BackgroundImageSelected->Brush) : TAttribute<const FSlateBrush*>())
//	.BackgroundImageSelectionTarget(BackgroundImageSelectionTarget ? TAttribute<const FSlateBrush*>(&BackgroundImageSelectionTarget->Brush) : TAttribute<const FSlateBrush*>())
//	.BackgroundImageComposing(BackgroundImageComposing ? TAttribute<const FSlateBrush*>(&BackgroundImageComposing->Brush) : TAttribute<const FSlateBrush*>())
//	.CaretImage(CaretImage ? TAttribute<const FSlateBrush*>(&CaretImage->Brush) : TAttribute<const FSlateBrush*>())
	.VirtualKeyboardOptions(VirtualKeyboardOptions)
	.VirtualKeyboardDismissAction(VirtualKeyboardDismissAction)
	.OnTextChanged(BIND_UOBJECT_DELEGATE(FOnTextChanged, HandleOnTextChanged))
	.OnTextCommitted(BIND_UOBJECT_DELEGATE(FOnTextCommitted, HandleOnTextCommitted))
	;
	
	return MyMultiLineEditableText.ToSharedRef();
}

void UMultiLineEditableText::SynchronizeProperties()
{
	Super::SynchronizeProperties();

	if (!MyMultiLineEditableText.IsValid())
	{
		return;
	}

	TAttribute<FText> HintTextBinding = PROPERTY_BINDING(FText, HintText);

	MyMultiLineEditableText->SetTextStyle(&WidgetStyle);
	MyMultiLineEditableText->SetText(Text);
	MyMultiLineEditableText->SetHintText(HintTextBinding);
	MyMultiLineEditableText->SetAllowContextMenu(AllowContextMenu);
	MyMultiLineEditableText->SetIsReadOnly(bIsReadOnly);
	MyMultiLineEditableText->SetVirtualKeyboardDismissAction(VirtualKeyboardDismissAction);
	MyMultiLineEditableText->SetSelectAllTextWhenFocused(SelectAllTextWhenFocused);
	MyMultiLineEditableText->SetClearTextSelectionOnFocusLoss(ClearTextSelectionOnFocusLoss);
	MyMultiLineEditableText->SetRevertTextOnEscape(RevertTextOnEscape);
	MyMultiLineEditableText->SetClearKeyboardFocusOnCommit(ClearKeyboardFocusOnCommit);

	// TODO UMG Complete making all properties settable on SMultiLineEditableText

	Super::SynchronizeTextLayoutProperties(*MyMultiLineEditableText);
}


void UMultiLineEditableText::SetJustification(ETextJustify::Type InJustification)
{
	Super::SetJustification(InJustification);

	if (MyMultiLineEditableText.IsValid())
	{
		MyMultiLineEditableText->SetJustification(InJustification);
	}
}

FText UMultiLineEditableText::GetText() const
{
	if ( MyMultiLineEditableText.IsValid() )
	{
		return MyMultiLineEditableText->GetText();
	}

	return Text;
}

void UMultiLineEditableText::SetText(FText InText)
{
<<<<<<< HEAD
	// We detect if the Text is internal pointing to the same thing if so, nothing to do.
	if (GetText().IdenticalTo(InText))
=======
	if (SetTextInternal(InText) && MyMultiLineEditableText.IsValid() )
>>>>>>> 74d0b334
	{
		MyMultiLineEditableText->SetText(Text);
	}
}

bool UMultiLineEditableText::SetTextInternal(const FText& InText)
{
	if (!Text.IdenticalTo(InText, ETextIdenticalModeFlags::DeepCompare | ETextIdenticalModeFlags::LexicalCompareInvariants))
	{
		Text = InText;
		BroadcastFieldValueChanged(FFieldNotificationClassDescriptor::Text);
		return true;
	}

	return false;
}

FText UMultiLineEditableText::GetHintText() const
{
	if (MyMultiLineEditableText.IsValid())
	{
		return MyMultiLineEditableText->GetHintText();
	}

	return HintText;
}

void UMultiLineEditableText::SetHintText(FText InHintText)
{
	HintText = InHintText;
	HintTextDelegate.Clear();
	if (MyMultiLineEditableText.IsValid())
	{
		TAttribute<FText> HintTextBinding = PROPERTY_BINDING(FText, HintText);
		MyMultiLineEditableText->SetHintText(HintTextBinding);
	}
}

void UMultiLineEditableText::SetSelectAllTextWhenFocused(bool bSelectAllTextWhenFocused)
{
	SelectAllTextWhenFocused = bSelectAllTextWhenFocused;

	if (MyMultiLineEditableText.IsValid())
	{
		MyMultiLineEditableText->SetSelectAllTextWhenFocused(bSelectAllTextWhenFocused);
	}
}

bool UMultiLineEditableText::GetSelectAllTextWhenFocused() const
{
	return SelectAllTextWhenFocused;
}

void UMultiLineEditableText::SetClearTextSelectionOnFocusLoss(bool bClearTextSelectionOnFocusLoss)
{
	ClearTextSelectionOnFocusLoss = bClearTextSelectionOnFocusLoss;

	if (MyMultiLineEditableText.IsValid())
	{
		MyMultiLineEditableText->SetClearTextSelectionOnFocusLoss(bClearTextSelectionOnFocusLoss);
	}
}

bool UMultiLineEditableText::GetClearTextSelectionOnFocusLoss() const
{
	return ClearTextSelectionOnFocusLoss;
}

void UMultiLineEditableText::SetRevertTextOnEscape(bool bRevertTextOnEscape)
{
	RevertTextOnEscape = bRevertTextOnEscape;

	if (MyMultiLineEditableText.IsValid())
	{
		MyMultiLineEditableText->SetRevertTextOnEscape(bRevertTextOnEscape);
	}
}

bool UMultiLineEditableText::GetRevertTextOnEscape() const
{
	return RevertTextOnEscape;
}

void UMultiLineEditableText::SetClearKeyboardFocusOnCommit(bool bClearKeyboardFocusOnCommit)
{
	ClearKeyboardFocusOnCommit = bClearKeyboardFocusOnCommit;

	if (MyMultiLineEditableText.IsValid())
	{
		MyMultiLineEditableText->SetClearKeyboardFocusOnCommit(bClearKeyboardFocusOnCommit);
	}
}

bool UMultiLineEditableText::GetClearKeyboardFocusOnCommit() const
{
	return ClearKeyboardFocusOnCommit;
}

bool UMultiLineEditableText::GetIsReadOnly() const
{
	return bIsReadOnly;
}

void UMultiLineEditableText::SetIsReadOnly(bool bReadOnly)
{
	bIsReadOnly = bReadOnly;

	if ( MyMultiLineEditableText.IsValid() )
	{
		MyMultiLineEditableText->SetIsReadOnly(bIsReadOnly);
	}
}
PRAGMA_ENABLE_DEPRECATION_WARNINGS

void UMultiLineEditableText::SetWidgetStyle(const FTextBlockStyle& InWidgetStyle)
{
	WidgetStyle = InWidgetStyle;

	if (MyMultiLineEditableText.IsValid())
	{
		MyMultiLineEditableText->SetTextStyle(&WidgetStyle);
	}
}

const FSlateFontInfo& UMultiLineEditableText::GetFont() const
{
	return WidgetStyle.Font;
}

void UMultiLineEditableText::SetFont(FSlateFontInfo InFontInfo)
{
	WidgetStyle.SetFont(InFontInfo);

	if (MyMultiLineEditableText.IsValid())
	{
		MyMultiLineEditableText->SetTextStyle(&WidgetStyle);
	}
}

void UMultiLineEditableText::SetFontMaterial(UMaterialInterface* InMaterial)
{
	WidgetStyle.SetFontMaterial(InMaterial);

	if (MyMultiLineEditableText.IsValid())
	{
		MyMultiLineEditableText->SetTextStyle(&WidgetStyle);
	}
}

void UMultiLineEditableText::SetFontOutlineMaterial(UMaterialInterface* InMaterial)
{
	WidgetStyle.SetFontOutlineMaterial(InMaterial);

	if (MyMultiLineEditableText.IsValid())
	{
		MyMultiLineEditableText->SetTextStyle(&WidgetStyle);
	}
}

void UMultiLineEditableText::HandleOnTextChanged(const FText& InText)
{
	if (SetTextInternal(InText))
	{
		OnTextChanged.Broadcast(InText);
	}
}

void UMultiLineEditableText::HandleOnTextCommitted(const FText& InText, ETextCommit::Type CommitMethod)
{
	SetTextInternal(InText);
	OnTextCommitted.Broadcast(InText, CommitMethod);
}

#if WITH_EDITOR

const FText UMultiLineEditableText::GetPaletteCategory()
{
	return LOCTEXT("Input", "Input");
}

#endif

/////////////////////////////////////////////////////

#undef LOCTEXT_NAMESPACE
<|MERGE_RESOLUTION|>--- conflicted
+++ resolved
@@ -157,12 +157,7 @@
 
 void UMultiLineEditableText::SetText(FText InText)
 {
-<<<<<<< HEAD
-	// We detect if the Text is internal pointing to the same thing if so, nothing to do.
-	if (GetText().IdenticalTo(InText))
-=======
 	if (SetTextInternal(InText) && MyMultiLineEditableText.IsValid() )
->>>>>>> 74d0b334
 	{
 		MyMultiLineEditableText->SetText(Text);
 	}
