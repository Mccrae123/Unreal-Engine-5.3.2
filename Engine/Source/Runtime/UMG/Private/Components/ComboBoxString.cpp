// Copyright Epic Games, Inc. All Rights Reserved.

#include "Components/ComboBoxString.h"
#include "Widgets/SNullWidget.h"
#include "UObject/EditorObjectVersion.h"
#include "UObject/ConstructorHelpers.h"
#include "Engine/Font.h"

#define LOCTEXT_NAMESPACE "UMG"

/////////////////////////////////////////////////////
// UComboBoxString

static FComboBoxStyle* DefaultComboBoxStyle = nullptr;
static FTableRowStyle* DefaultComboBoxRowStyle = nullptr;

UComboBoxString::UComboBoxString(const FObjectInitializer& ObjectInitializer)
	: Super(ObjectInitializer)
{
	if (DefaultComboBoxStyle == nullptr)
	{
		// HACK: THIS SHOULD NOT COME FROM CORESTYLE AND SHOULD INSTEAD BE DEFINED BY ENGINE TEXTURES/PROJECT SETTINGS
		DefaultComboBoxStyle = new FComboBoxStyle(FCoreStyle::Get().GetWidgetStyle<FComboBoxStyle>("ComboBox"));

		// Unlink UMG default colors from the editor settings colors.
		DefaultComboBoxStyle->UnlinkColors();
	}

	if (DefaultComboBoxRowStyle == nullptr)
	{
		// HACK: THIS SHOULD NOT COME FROM CORESTYLE AND SHOULD INSTEAD BE DEFINED BY ENGINE TEXTURES/PROJECT SETTINGS
		DefaultComboBoxRowStyle = new FTableRowStyle(FCoreStyle::Get().GetWidgetStyle<FTableRowStyle>("TableView.Row"));

		// Unlink UMG default colors from the editor settings colors.
		DefaultComboBoxRowStyle->UnlinkColors();
		// TODO: 4.26 HACK - FTableRowStyle::UnlinkColors misses these entries, so we have to do them here
		DefaultComboBoxRowStyle->ActiveHighlightedBrush.UnlinkColors();
		DefaultComboBoxRowStyle->InactiveHighlightedBrush.UnlinkColors();
	}

	WidgetStyle = *DefaultComboBoxStyle;
	WidgetStyle.UnlinkColors();

	ItemStyle = *DefaultComboBoxRowStyle;
	ItemStyle.UnlinkColors();
<<<<<<< HEAD
	// TODO: 4.26 HACK - FTableRowStyle::UnlinkColors misses these entries, so we have to do them here
	ItemStyle.ActiveHighlightedBrush.UnlinkColors();
	ItemStyle.InactiveHighlightedBrush.UnlinkColors();
=======
>>>>>>> 3aae9151

	ForegroundColor = FLinearColor::Black;
	bIsFocusable = true;

	ContentPadding = FMargin(4.0, 2.0);
	MaxListHeight = 450.0f;
	HasDownArrow = true;
	EnableGamepadNavigationMode = true;
	// We don't want to try and load fonts on the server.
	if ( !IsRunningDedicatedServer() )
	{
		static ConstructorHelpers::FObjectFinder<UFont> RobotoFontObj(*UWidget::GetDefaultFontName());
		Font = FSlateFontInfo(RobotoFontObj.Object, 16, FName("Bold"));
	}
}

void UComboBoxString::PostInitProperties()
{
	Super::PostInitProperties();

	// Initialize the set of options from the default set only once.
	for (const FString& DefaultOption : DefaultOptions)
	{
		AddOption(DefaultOption);
	}
}

void UComboBoxString::ReleaseSlateResources(bool bReleaseChildren)
{
	Super::ReleaseSlateResources(bReleaseChildren);

	MyComboBox.Reset();
	ComboBoxContent.Reset();
}

void UComboBoxString::Serialize(FArchive& Ar)
{
	Super::Serialize(Ar);

	Ar.UsingCustomVersion(FEditorObjectVersion::GUID);
}

void UComboBoxString::PostLoad()
{
	Super::PostLoad();

	// Initialize the set of options from the default set only once.
	for (const FString& DefaultOption : DefaultOptions)
	{
		AddOption(DefaultOption);
	}

	if (GetLinkerCustomVersion(FEditorObjectVersion::GUID) < FEditorObjectVersion::ComboBoxControllerSupportUpdate)
	{
		EnableGamepadNavigationMode = false;
	}
}

TSharedRef<SWidget> UComboBoxString::RebuildWidget()
{
	int32 InitialIndex = FindOptionIndex(SelectedOption);
	if ( InitialIndex != -1 )
	{
		CurrentOptionPtr = Options[InitialIndex];
	}

	MyComboBox =
		SNew(SComboBox< TSharedPtr<FString> >)
		.ComboBoxStyle(&WidgetStyle)
		.ItemStyle(&ItemStyle)
		.ForegroundColor(ForegroundColor)
		.OptionsSource(&Options)
		.InitiallySelectedItem(CurrentOptionPtr)
		.ContentPadding(ContentPadding)
		.MaxListHeight(MaxListHeight)
		.HasDownArrow(HasDownArrow)
		.EnableGamepadNavigationMode(EnableGamepadNavigationMode)
		.OnGenerateWidget(BIND_UOBJECT_DELEGATE(SComboBox< TSharedPtr<FString> >::FOnGenerateWidget, HandleGenerateWidget))
		.OnSelectionChanged(BIND_UOBJECT_DELEGATE(SComboBox< TSharedPtr<FString> >::FOnSelectionChanged, HandleSelectionChanged))
		.OnComboBoxOpening(BIND_UOBJECT_DELEGATE(FOnComboBoxOpening, HandleOpening))
		.IsFocusable(bIsFocusable)
		[
			SAssignNew(ComboBoxContent, SBox)
		];

	if ( InitialIndex != -1 )
	{
		// Generate the widget for the initially selected widget if needed
		UpdateOrGenerateWidget(CurrentOptionPtr);
	}

	return MyComboBox.ToSharedRef();
}

void UComboBoxString::AddOption(const FString& Option)
{
	Options.Add(MakeShareable(new FString(Option)));

	RefreshOptions();
}

bool UComboBoxString::RemoveOption(const FString& Option)
{
	int32 OptionIndex = FindOptionIndex(Option);

	if ( OptionIndex != -1 )
	{
		if ( Options[OptionIndex] == CurrentOptionPtr )
		{
			ClearSelection();
		}

		Options.RemoveAt(OptionIndex);

		RefreshOptions();

		return true;
	}

	return false;
}

int32 UComboBoxString::FindOptionIndex(const FString& Option) const
{
	for ( int32 OptionIndex = 0; OptionIndex < Options.Num(); OptionIndex++ )
	{
		const TSharedPtr<FString>& OptionAtIndex = Options[OptionIndex];

		if ( ( *OptionAtIndex ) == Option )
		{
			return OptionIndex;
		}
	}

	return -1;
}

FString UComboBoxString::GetOptionAtIndex(int32 Index) const
{
	if (Index >= 0 && Index < Options.Num())
	{
		return *(Options[Index]);
	}
	return FString();
}

void UComboBoxString::ClearOptions()
{
	ClearSelection();

	Options.Empty();

	if ( MyComboBox.IsValid() )
	{
		MyComboBox->RefreshOptions();
	}
}

void UComboBoxString::ClearSelection()
{
	CurrentOptionPtr.Reset();

	if ( MyComboBox.IsValid() )
	{
		MyComboBox->ClearSelection();
	}

	if ( ComboBoxContent.IsValid() )
	{
		ComboBoxContent->SetContent(SNullWidget::NullWidget);
	}
}

void UComboBoxString::RefreshOptions()
{
	if ( MyComboBox.IsValid() )
	{
		MyComboBox->RefreshOptions();
	}
}

void UComboBoxString::SetSelectedOption(FString Option)
{
	int32 InitialIndex = FindOptionIndex(Option);
	SetSelectedIndex(InitialIndex);
}

void UComboBoxString::SetSelectedIndex(const int32 Index)
{
	if (Options.IsValidIndex(Index))
	{
		CurrentOptionPtr = Options[Index];
		// Don't select item if its already selected
		if (SelectedOption != *CurrentOptionPtr)
		{
			SelectedOption = *CurrentOptionPtr;

			if (ComboBoxContent.IsValid())
			{
				MyComboBox->SetSelectedItem(CurrentOptionPtr);
				UpdateOrGenerateWidget(CurrentOptionPtr);
			}		
			else
			{
				HandleSelectionChanged(CurrentOptionPtr, ESelectInfo::Direct);
			}
		}
	}
}
FString UComboBoxString::GetSelectedOption() const
{
	if (CurrentOptionPtr.IsValid())
	{
		return *CurrentOptionPtr;
	}
	return FString();
}

int32 UComboBoxString::GetSelectedIndex() const
{
	if (CurrentOptionPtr.IsValid())
	{
		for (int32 OptionIndex = 0; OptionIndex < Options.Num(); ++OptionIndex)
		{
			if (Options[OptionIndex] == CurrentOptionPtr)
			{
				return OptionIndex;
			}
		}
	}

	return -1;
}

int32 UComboBoxString::GetOptionCount() const
{
	return Options.Num();
}

bool UComboBoxString::IsOpen() const
{
	return MyComboBox.IsValid() && MyComboBox->IsOpen();
}

void UComboBoxString::UpdateOrGenerateWidget(TSharedPtr<FString> Item)
{
	// If no custom widget was supplied and the default STextBlock already exists,
	// just update its text instead of rebuilding the widget.
	if (DefaultComboBoxContent.IsValid() && (IsDesignTime() || OnGenerateWidgetEvent.IsBound()))
	{
		const FString StringItem = Item.IsValid() ? *Item : FString();
		DefaultComboBoxContent.Pin()->SetText(FText::FromString(StringItem));
	}
	else
	{
		DefaultComboBoxContent.Reset();
		ComboBoxContent->SetContent(HandleGenerateWidget(Item));
	}
}

TSharedRef<SWidget> UComboBoxString::HandleGenerateWidget(TSharedPtr<FString> Item) const
{
	FString StringItem = Item.IsValid() ? *Item : FString();

	// Call the user's delegate to see if they want to generate a custom widget bound to the data source.
	if ( !IsDesignTime() && OnGenerateWidgetEvent.IsBound() )
	{
		UWidget* Widget = OnGenerateWidgetEvent.Execute(StringItem);
		if ( Widget != NULL )
		{
			return Widget->TakeWidget();
		}
	}

	// If a row wasn't generated just create the default one, a simple text block of the item's name.
	return SNew(STextBlock)
		.Text(FText::FromString(StringItem))
		.Font(Font);
}

void UComboBoxString::HandleSelectionChanged(TSharedPtr<FString> Item, ESelectInfo::Type SelectionType)
{
	CurrentOptionPtr = Item;
	SelectedOption = CurrentOptionPtr.IsValid() ? CurrentOptionPtr.ToSharedRef().Get() : FString();

	// When the selection changes we always generate another widget to represent the content area of the combobox.
	if ( ComboBoxContent.IsValid() )
	{
		UpdateOrGenerateWidget(CurrentOptionPtr);
	}

	if ( !IsDesignTime() )
	{
		OnSelectionChanged.Broadcast(Item.IsValid() ? *Item : FString(), SelectionType);
	}
}

void UComboBoxString::HandleOpening()
{
	OnOpening.Broadcast();
}

#if WITH_EDITOR

const FText UComboBoxString::GetPaletteCategory()
{
	return LOCTEXT("Input", "Input");
}

#endif

/////////////////////////////////////////////////////

#undef LOCTEXT_NAMESPACE<|MERGE_RESOLUTION|>--- conflicted
+++ resolved
@@ -33,9 +33,6 @@
 
 		// Unlink UMG default colors from the editor settings colors.
 		DefaultComboBoxRowStyle->UnlinkColors();
-		// TODO: 4.26 HACK - FTableRowStyle::UnlinkColors misses these entries, so we have to do them here
-		DefaultComboBoxRowStyle->ActiveHighlightedBrush.UnlinkColors();
-		DefaultComboBoxRowStyle->InactiveHighlightedBrush.UnlinkColors();
 	}
 
 	WidgetStyle = *DefaultComboBoxStyle;
@@ -43,12 +40,6 @@
 
 	ItemStyle = *DefaultComboBoxRowStyle;
 	ItemStyle.UnlinkColors();
-<<<<<<< HEAD
-	// TODO: 4.26 HACK - FTableRowStyle::UnlinkColors misses these entries, so we have to do them here
-	ItemStyle.ActiveHighlightedBrush.UnlinkColors();
-	ItemStyle.InactiveHighlightedBrush.UnlinkColors();
-=======
->>>>>>> 3aae9151
 
 	ForegroundColor = FLinearColor::Black;
 	bIsFocusable = true;
