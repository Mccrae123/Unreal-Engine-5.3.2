--- conflicted
+++ resolved
@@ -19,33 +19,14 @@
 	: Super(ObjectInitializer)
 	, bEnableRadius(true)
 {
-<<<<<<< HEAD
-	if (DefaultCircularThrobberBrushStyle == nullptr)
-	{
-		DefaultCircularThrobberBrushStyle = new FSlateBrush(*FUMGCoreStyle::Get().GetBrush("Throbber.CircleChunk"));
-
-		// Unlink UMG default colors.
-		DefaultCircularThrobberBrushStyle->UnlinkColors();
-	}
-
-PRAGMA_DISABLE_DEPRECATION_WARNINGS
-	Image = *DefaultCircularThrobberBrushStyle;
-
-=======
 PRAGMA_DISABLE_DEPRECATION_WARNINGS
 	Image = UE::Slate::Private::FDefaultStyleCache::GetRuntime().GetCircularThrobberBrushStyle();
 	
->>>>>>> 4af6daef
 #if WITH_EDITOR 
 	if (IsEditorWidget())
 	{
-<<<<<<< HEAD
-		Image = *EditorCircularThrobberBrushStyle;
-		
-=======
 		Image = UE::Slate::Private::FDefaultStyleCache::GetEditor().GetCircularThrobberBrushStyle();
 
->>>>>>> 4af6daef
 		// The CDO isn't an editor widget and thus won't use the editor style, call post edit change to mark difference from CDO
 		PostEditChange();
 	}
