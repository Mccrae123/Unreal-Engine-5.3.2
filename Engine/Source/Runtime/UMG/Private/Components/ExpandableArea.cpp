--- conflicted
+++ resolved
@@ -23,52 +23,6 @@
 	, bIsExpanded(false)
 {
 	bIsVariable = true;
-<<<<<<< HEAD
-
-	if (DefaultExpandableAreaStyle == nullptr)
-	{
-		DefaultExpandableAreaStyle = new FExpandableAreaStyle(FUMGCoreStyle::Get().GetWidgetStyle<FExpandableAreaStyle>("ExpandableArea"));
-
-		// Unlink UMG default colors.
-		DefaultExpandableAreaStyle->UnlinkColors();
-	}
-
-	if (DefaultExpandableAreaBorderBrush == nullptr)
-	{
-		DefaultExpandableAreaBorderBrush = new FSlateBrush(*FUMGCoreStyle::Get().GetBrush("ExpandableArea.Border"));
-
-		// Unlink UMG default colors.
-		DefaultExpandableAreaBorderBrush->UnlinkColors();
-	}
-
-PRAGMA_DISABLE_DEPRECATION_WARNINGS
-	Style = *DefaultExpandableAreaStyle;
-	BorderBrush = *DefaultExpandableAreaBorderBrush;
-PRAGMA_ENABLE_DEPRECATION_WARNINGS
-
-#if WITH_EDITOR 
-	if (EditorExpandableAreaStyle == nullptr)
-	{
-		EditorExpandableAreaStyle = new FExpandableAreaStyle(FCoreStyle::Get().GetWidgetStyle<FExpandableAreaStyle>("ExpandableArea"));
-
-		// Unlink UMG Editor colors from the editor settings colors.
-		EditorExpandableAreaStyle->UnlinkColors();
-	}
-
-	if (EditorExpandableAreaBorderBrush == nullptr)
-	{
-		EditorExpandableAreaBorderBrush = new FSlateBrush(*FCoreStyle::Get().GetBrush("ExpandableArea.Border"));
-
-		// Unlink UMG Editor colors from the editor settings colors.
-		EditorExpandableAreaBorderBrush->UnlinkColors();
-	}
-	if (IsEditorWidget())
-	{
-PRAGMA_DISABLE_DEPRECATION_WARNINGS
-		Style = *EditorExpandableAreaStyle;
-		BorderBrush = *EditorExpandableAreaBorderBrush;
-PRAGMA_ENABLE_DEPRECATION_WARNINGS
-=======
 	
 PRAGMA_DISABLE_DEPRECATION_WARNINGS
 	Style = UE::Slate::Private::FDefaultStyleCache::GetRuntime().GetExpandableAreaStyle();
@@ -80,13 +34,11 @@
 		Style = UE::Slate::Private::FDefaultStyleCache::GetEditor().GetExpandableAreaStyle();
 		BorderBrush = UE::Slate::Private::FDefaultStyleCache::GetEditor().GetExpandableAreaBorderBrush();
 
->>>>>>> 4af6daef
 		// The CDO isn't an editor widget and thus won't use the editor style, call post edit change to mark difference from CDO
 		PostEditChange();
 	}
 #endif // WITH_EDITOR
 
-PRAGMA_DISABLE_DEPRECATION_WARNINGS
 	BorderColor = FLinearColor::White;
 	AreaPadding = FMargin(1);
 	HeaderPadding = FMargin(4.0f, 2.0f);
