--- conflicted
+++ resolved
@@ -188,10 +188,7 @@
 	SetNudge(Nudge);
 
 	SetLayer(Layer);
-<<<<<<< HEAD
-=======
-PRAGMA_ENABLE_DEPRECATION_WARNINGS
->>>>>>> d731a049
+PRAGMA_ENABLE_DEPRECATION_WARNINGS
 }
 
 #if WITH_EDITOR
@@ -199,17 +196,10 @@
 bool UGridSlot::NudgeByDesigner(const FVector2D& NudgeDirection, const TOptional<int32>& GridSnapSize)
 {
 	const FVector2D ClampedDirection = NudgeDirection.ClampAxes(-1.0f, 1.0f);
-<<<<<<< HEAD
-	const int32 NewColumn = Column + ClampedDirection.X;
-	const int32 NewRow = Row + ClampedDirection.Y;
-
-	if (NewColumn < 0 || NewRow < 0 || (NewColumn == Column && NewRow == Row))
-=======
 	const int32 NewColumn = GetColumn() + ClampedDirection.X;
 	const int32 NewRow = GetRow() + ClampedDirection.Y;
 
 	if (NewColumn < 0 || NewRow < 0 || (NewColumn == GetColumn() && NewRow == GetRow()))
->>>>>>> d731a049
 	{
 		return false;
 	}
@@ -225,16 +215,8 @@
 void UGridSlot::SynchronizeFromTemplate(const UPanelSlot* const TemplateSlot)
 {
 	const ThisClass* const TemplateGridSlot = CastChecked<ThisClass>(TemplateSlot);
-<<<<<<< HEAD
-	SetRow(TemplateGridSlot->Row);
-	SetColumn(TemplateGridSlot->Column);
-}
-
-#endif
-=======
 	SetRow(TemplateGridSlot->GetRow());
 	SetColumn(TemplateGridSlot->GetColumn());
 }
 
 #endif
->>>>>>> d731a049
