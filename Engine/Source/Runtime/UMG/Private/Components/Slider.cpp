// Copyright Epic Games, Inc. All Rights Reserved.

#include "Components/Slider.h"
#include "Widgets/DeclarativeSyntaxSupport.h"
#include "Widgets/Input/SSlider.h"
#include "Styling/DefaultStyleCache.h"
#include "Styling/UMGCoreStyle.h"

#include UE_INLINE_GENERATED_CPP_BY_NAME(Slider)

#define LOCTEXT_NAMESPACE "UMG"

/////////////////////////////////////////////////////
// USlider

USlider::USlider(const FObjectInitializer& ObjectInitializer)
	: Super(ObjectInitializer)
{
PRAGMA_DISABLE_DEPRECATION_WARNINGS
	MinValue = 0.0f;
	MaxValue = 1.0f;
	Orientation = EOrientation::Orient_Horizontal;
	SliderBarColor = FLinearColor::White;
	SliderHandleColor = FLinearColor::White;
	StepSize = 0.01f;
	IsFocusable = true;
	MouseUsesStep = false;
	RequiresControllerLock = true;

	WidgetStyle = UE::Slate::Private::FDefaultStyleCache::GetRuntime().GetSliderStyle();
	
#if WITH_EDITOR 
	if (IsEditorWidget())
	{
<<<<<<< HEAD
		WidgetStyle = *EditorSliderStyle;
=======
		WidgetStyle = UE::Slate::Private::FDefaultStyleCache::GetEditor().GetSliderStyle();
>>>>>>> 4af6daef

		// The CDO isn't an editor widget and thus won't use the editor style, call post edit change to mark difference from CDO
		PostEditChange();
	}
#endif // WITH_EDITOR

PRAGMA_ENABLE_DEPRECATION_WARNINGS

#if WITH_EDITORONLY_DATA
	AccessibleBehavior = ESlateAccessibleBehavior::Summary;
	bCanChildrenBeAccessible = false;
#endif
}

TSharedRef<SWidget> USlider::RebuildWidget()
{
PRAGMA_DISABLE_DEPRECATION_WARNINGS
	MySlider = SNew(SSlider)
		.Style(&WidgetStyle)
		.IsFocusable(IsFocusable)
		.OnMouseCaptureBegin(BIND_UOBJECT_DELEGATE(FSimpleDelegate, HandleOnMouseCaptureBegin))
		.OnMouseCaptureEnd(BIND_UOBJECT_DELEGATE(FSimpleDelegate, HandleOnMouseCaptureEnd))
		.OnControllerCaptureBegin(BIND_UOBJECT_DELEGATE(FSimpleDelegate, HandleOnControllerCaptureBegin))
		.OnControllerCaptureEnd(BIND_UOBJECT_DELEGATE(FSimpleDelegate, HandleOnControllerCaptureEnd))
		.OnValueChanged(BIND_UOBJECT_DELEGATE(FOnFloatValueChanged, HandleOnValueChanged));
PRAGMA_ENABLE_DEPRECATION_WARNINGS
	return MySlider.ToSharedRef();
}

void USlider::SynchronizeProperties()
{
	Super::SynchronizeProperties();

	if (!MySlider.IsValid())
	{
		return;
	}

PRAGMA_DISABLE_DEPRECATION_WARNINGS
	TAttribute<float> ValueBinding = PROPERTY_BINDING(float, Value);
	
	MySlider->SetOrientation(Orientation);
	MySlider->SetMouseUsesStep(MouseUsesStep);
	MySlider->SetRequiresControllerLock(RequiresControllerLock);
	MySlider->SetSliderBarColor(SliderBarColor);
	MySlider->SetSliderHandleColor(SliderHandleColor);
	MySlider->SetValue(ValueBinding);
	MySlider->SetMinAndMaxValues(MinValue, MaxValue);
	MySlider->SetLocked(Locked);
	MySlider->SetIndentHandle(IndentHandle);
	MySlider->SetStepSize(StepSize);
PRAGMA_ENABLE_DEPRECATION_WARNINGS
}

void USlider::ReleaseSlateResources(bool bReleaseChildren)
{
	Super::ReleaseSlateResources(bReleaseChildren);

	MySlider.Reset();
}

void USlider::HandleOnValueChanged(float InValue)
{
PRAGMA_DISABLE_DEPRECATION_WARNINGS
	Value = InValue;
PRAGMA_ENABLE_DEPRECATION_WARNINGS
	OnValueChanged.Broadcast(InValue);
	BroadcastFieldValueChanged(FFieldNotificationClassDescriptor::Value);
}

void USlider::HandleOnMouseCaptureBegin()
{
	OnMouseCaptureBegin.Broadcast();
}

void USlider::HandleOnMouseCaptureEnd()
{
	OnMouseCaptureEnd.Broadcast();
}

void USlider::HandleOnControllerCaptureBegin()
{
	OnControllerCaptureBegin.Broadcast();
}

void USlider::HandleOnControllerCaptureEnd()
{
	OnControllerCaptureEnd.Broadcast();
}

PRAGMA_DISABLE_DEPRECATION_WARNINGS
float USlider::GetValue() const
{
	if ( MySlider.IsValid() )
	{
		return MySlider->GetValue();
	}

	return Value;
}

float USlider::GetNormalizedValue() const
{
	if (MySlider.IsValid())
	{
		return MySlider->GetNormalizedValue();
	}

	if (MinValue == MaxValue)
	{
		return 1.0f;
	}
	else
	{
		return (Value - MinValue) / (MaxValue - MinValue);
	}
}

void USlider::SetValue(float InValue)
{
	if (MySlider.IsValid())
	{
		MySlider->SetValue(InValue);
	}

	if (Value != InValue)
	{
		Value = InValue;
		HandleOnValueChanged(InValue);
	}
}

float USlider::GetMinValue() const
{
	if (MySlider.IsValid())
	{
		return MySlider->GetMinValue();
	}
	return MinValue;
}

float USlider::GetMinValue() const
{
	if (MySlider.IsValid())
	{
		return MySlider->GetMinValue();
	}
	return MinValue;
}

void USlider::SetMinValue(float InValue)
{
	MinValue = InValue;
	if (MySlider.IsValid())
	{
		// Because SSlider clamps min/max values upon setting them,
		// we have to send both values together to ensure that they
		// don't get out of sync.
		MySlider->SetMinAndMaxValues(MinValue, MaxValue);
	}
}

float USlider::GetMaxValue() const
{
	if (MySlider.IsValid())
	{
		return MySlider->GetMaxValue();
	}
	return MaxValue;
}

void USlider::SetMaxValue(float InValue)
{
	MaxValue = InValue;
	if (MySlider.IsValid())
	{
		MySlider->SetMinAndMaxValues(MinValue, MaxValue);
	}
}

const FSliderStyle& USlider::GetWidgetStyle() const
{
	return WidgetStyle;
}

void USlider::SetWidgetStyle(const FSliderStyle& InStyle)
{
	WidgetStyle = InStyle;
	if (MySlider.IsValid())
	{
		MySlider->SetStyle(&WidgetStyle);
	}
}

EOrientation USlider::GetOrientation() const
{
	return Orientation;
}

void USlider::SetOrientation(EOrientation InOrientation)
{
	Orientation = InOrientation;
	if (MySlider.IsValid())
	{
		MySlider->SetOrientation(Orientation);
	}
}

bool USlider::HasIndentHandle() const
{
	return IndentHandle;
}

void USlider::SetIndentHandle(bool InIndentHandle)
{
	IndentHandle = InIndentHandle;
	if ( MySlider.IsValid() )
	{
		MySlider->SetIndentHandle(InIndentHandle);
	}
}

bool USlider::IsLocked() const
{
	return Locked;
}

void USlider::SetLocked(bool InLocked)
{
	Locked = InLocked;
	if ( MySlider.IsValid() )
	{
		MySlider->SetLocked(InLocked);
	}
}

float USlider::GetStepSize() const
{
	if (MySlider.IsValid())
	{
		return MySlider->GetStepSize();
	}
	return StepSize;
}

void USlider::SetStepSize(float InValue)
{
	StepSize = InValue;
	if (MySlider.IsValid())
	{
		MySlider->SetStepSize(InValue);
	}
}

FLinearColor USlider::GetSliderHandleColor() const
{
	return SliderHandleColor;
}

void USlider::SetSliderHandleColor(FLinearColor InValue)
{
	SliderHandleColor = InValue;
	if (MySlider.IsValid())
	{
		MySlider->SetSliderHandleColor(InValue);
	}
}

FLinearColor USlider::GetSliderBarColor() const
{
	return SliderBarColor;
}

void USlider::SetSliderBarColor(FLinearColor InValue)
{
	SliderBarColor = InValue;
	if (MySlider.IsValid())
	{
		MySlider->SetSliderBarColor(InValue);
	}
}
PRAGMA_ENABLE_DEPRECATION_WARNINGS

#if WITH_ACCESSIBILITY
TSharedPtr<SWidget> USlider::GetAccessibleWidget() const
{
	return MySlider;
}
#endif

#if WITH_EDITOR

const FText USlider::GetPaletteCategory()
{
	return LOCTEXT("Common", "Common");
}

#endif

/////////////////////////////////////////////////////

#undef LOCTEXT_NAMESPACE
<|MERGE_RESOLUTION|>--- conflicted
+++ resolved
@@ -32,11 +32,7 @@
 #if WITH_EDITOR 
 	if (IsEditorWidget())
 	{
-<<<<<<< HEAD
-		WidgetStyle = *EditorSliderStyle;
-=======
 		WidgetStyle = UE::Slate::Private::FDefaultStyleCache::GetEditor().GetSliderStyle();
->>>>>>> 4af6daef
 
 		// The CDO isn't an editor widget and thus won't use the editor style, call post edit change to mark difference from CDO
 		PostEditChange();
@@ -178,15 +174,6 @@
 	return MinValue;
 }
 
-float USlider::GetMinValue() const
-{
-	if (MySlider.IsValid())
-	{
-		return MySlider->GetMinValue();
-	}
-	return MinValue;
-}
-
 void USlider::SetMinValue(float InValue)
 {
 	MinValue = InValue;
