// Copyright Epic Games, Inc. All Rights Reserved.

#include "Components/WidgetComponent.h"
#include "PrimitiveViewRelevance.h"
#include "PrimitiveSceneProxy.h"
#include "UObject/ConstructorHelpers.h"
#include "EngineGlobals.h"
#include "MaterialShared.h"
#include "Materials/MaterialInstanceDynamic.h"
#include "Engine/Engine.h"
#include "Widgets/SWindow.h"
#include "Engine/TextureRenderTarget2D.h"
#include "Framework/Application/SlateApplication.h"
#include "Kismet/KismetSystemLibrary.h"
#include "Input/HittestGrid.h"
#include "SceneManagement.h"
#include "DynamicMeshBuilder.h"
#include "PhysicsEngine/BoxElem.h"
#include "PhysicsEngine/BodySetup.h"
#include "Slate/SGameLayerManager.h"
#include "Slate/WidgetRenderer.h"
#include "Slate/SWorldWidgetScreenLayer.h"
#include "UObject/EditorObjectVersion.h"
#include "Widgets/SViewport.h"

DECLARE_CYCLE_STAT(TEXT("3DHitTesting"), STAT_Slate3DHitTesting, STATGROUP_Slate);

class FWorldWidgetScreenLayer : public IGameLayer
{
public:
	FWorldWidgetScreenLayer(const FLocalPlayerContext& PlayerContext)
	{
		OwningPlayer = PlayerContext;
	}

	virtual ~FWorldWidgetScreenLayer()
	{
		// empty virtual destructor to help clang warning
	}

	void AddComponent(UWidgetComponent* Component)
	{
		if (Component)
		{
			Components.AddUnique(Component);

			if (TSharedPtr<SWorldWidgetScreenLayer> ScreenLayer = ScreenLayerPtr.Pin())
			{
				if (UUserWidget* UserWidget = Component->GetUserWidgetObject())
				{
					ScreenLayer->AddComponent(Component, UserWidget->TakeWidget());
				}
				else if (Component->GetSlateWidget().IsValid())
				{
					ScreenLayer->AddComponent(Component, Component->GetSlateWidget().ToSharedRef());
				}
			}
		}
	}

	void RemoveComponent(UWidgetComponent* Component)
	{
		if (Component)
		{
			Components.RemoveSwap(Component);

			if (TSharedPtr<SWorldWidgetScreenLayer> ScreenLayer = ScreenLayerPtr.Pin())
			{
				ScreenLayer->RemoveComponent(Component);
			}
		}
	}

	virtual TSharedRef<SWidget> AsWidget() override
	{
		if (TSharedPtr<SWorldWidgetScreenLayer> ScreenLayer = ScreenLayerPtr.Pin())
		{
			return ScreenLayer.ToSharedRef();
		}

		TSharedRef<SWorldWidgetScreenLayer> NewScreenLayer = SNew(SWorldWidgetScreenLayer, OwningPlayer);
		ScreenLayerPtr = NewScreenLayer;

		// Add all the pending user widgets to the surface
		for ( TWeakObjectPtr<UWidgetComponent>& WeakComponent : Components )
		{
			if ( UWidgetComponent* Component = WeakComponent.Get() )
			{
				if ( UUserWidget* UserWidget = Component->GetUserWidgetObject() )
				{
					NewScreenLayer->AddComponent(Component, UserWidget->TakeWidget());
				}
				else if (Component->GetSlateWidget().IsValid())
				{
					NewScreenLayer->AddComponent(Component, Component->GetSlateWidget().ToSharedRef()); 
				}
			}
		}

		return NewScreenLayer;
	}

private:
	FLocalPlayerContext OwningPlayer;
	TWeakPtr<SWorldWidgetScreenLayer> ScreenLayerPtr;
	TArray<TWeakObjectPtr<UWidgetComponent>> Components;
};




/**
* The hit tester used by all Widget Component objects.
*/
class FWidget3DHitTester : public ICustomHitTestPath
{
public:
	FWidget3DHitTester( UWorld* InWorld )
		: World( InWorld )
		, CachedFrame(-1)
	{}

	// ICustomHitTestPath implementation
	virtual TArray<FWidgetAndPointer> GetBubblePathAndVirtualCursors(const FGeometry& InGeometry, FVector2D DesktopSpaceCoordinate, bool bIgnoreEnabledStatus) const override
	{
		SCOPE_CYCLE_COUNTER(STAT_Slate3DHitTesting);

		if( World.IsValid() /*&& ensure( World->IsGameWorld() )*/ )
		{
			UWorld* SafeWorld = World.Get();
			if ( SafeWorld )
			{
				ULocalPlayer* const TargetPlayer = GEngine->GetLocalPlayerFromControllerId(SafeWorld, 0);

				if( TargetPlayer && TargetPlayer->PlayerController )
				{
					FVector2D LocalMouseCoordinate = InGeometry.AbsoluteToLocal(DesktopSpaceCoordinate) * InGeometry.Scale;

					if ( UPrimitiveComponent* HitComponent = GetHitResultAtScreenPositionAndCache(TargetPlayer->PlayerController, LocalMouseCoordinate) )
					{
						if ( UWidgetComponent* WidgetComponent = Cast<UWidgetComponent>(HitComponent) )
						{
							if ( WidgetComponent->GetReceiveHardwareInput() )
							{
								if ( WidgetComponent->GetCurrentDrawSize().X != 0 && WidgetComponent->GetCurrentDrawSize().Y != 0 )
								{
									// Get the "forward" vector based on the current rotation system.
									const FVector ForwardVector = WidgetComponent->GetForwardVector();

									// Make sure the player is interacting with the front of the widget
									if ( FVector::DotProduct(ForwardVector, CachedHitResult.ImpactPoint - CachedHitResult.TraceStart) < 0.f )
									{
										return WidgetComponent->GetHitWidgetPath(CachedHitResult.Location, bIgnoreEnabledStatus);
									}
								}
							}
						}
					}
				}
			}
		}

		return TArray<FWidgetAndPointer>();
	}

	virtual void ArrangeCustomHitTestChildren( FArrangedChildren& ArrangedChildren ) const override
	{
		for( TWeakObjectPtr<UWidgetComponent> Component : RegisteredComponents )
		{
			UWidgetComponent* WidgetComponent = Component.Get();
			// Check if visible;
			if ( WidgetComponent && WidgetComponent->GetSlateWindow().IsValid() )
			{
				FGeometry WidgetGeom;

				ArrangedChildren.AddWidget( FArrangedWidget( WidgetComponent->GetSlateWindow().ToSharedRef(), WidgetGeom.MakeChild( WidgetComponent->GetCurrentDrawSize(), FSlateLayoutTransform() ) ) );
			}
		}
	}

	virtual TSharedPtr<struct FVirtualPointerPosition> TranslateMouseCoordinateForCustomHitTestChild( const TSharedRef<SWidget>& ChildWidget, const FGeometry& ViewportGeometry, const FVector2D& ScreenSpaceMouseCoordinate, const FVector2D& LastScreenSpaceMouseCoordinate ) const override
	{
		if ( World.IsValid() && ensure(World->IsGameWorld()) )
		{
			ULocalPlayer* const TargetPlayer = GEngine->GetLocalPlayerFromControllerId(World.Get(), 0);
			if ( TargetPlayer && TargetPlayer->PlayerController )
			{
				FVector2D LocalMouseCoordinate = ViewportGeometry.AbsoluteToLocal(ScreenSpaceMouseCoordinate) * ViewportGeometry.Scale;

				// Check for a hit against any widget components in the world
				for ( TWeakObjectPtr<UWidgetComponent> Component : RegisteredComponents )
				{
					UWidgetComponent* WidgetComponent = Component.Get();
					// Check if visible;
					if ( WidgetComponent && WidgetComponent->GetSlateWindow() == ChildWidget )
					{
						if ( UPrimitiveComponent* HitComponent = GetHitResultAtScreenPositionAndCache(TargetPlayer->PlayerController, LocalMouseCoordinate) )
						{
							if ( WidgetComponent->GetReceiveHardwareInput() )
							{
								if ( WidgetComponent->GetCurrentDrawSize().X != 0 && WidgetComponent->GetCurrentDrawSize().Y != 0 )
								{
									if ( WidgetComponent == HitComponent )
									{
										TSharedPtr<FVirtualPointerPosition> VirtualCursorPos = MakeShareable(new FVirtualPointerPosition);

										FVector2D LocalHitLocation;
										WidgetComponent->GetLocalHitLocation(CachedHitResult.Location, LocalHitLocation);

										VirtualCursorPos->CurrentCursorPosition = LocalHitLocation;
										VirtualCursorPos->LastCursorPosition = LocalHitLocation;

										return VirtualCursorPos;
									}
								}
							}
						}
					}
				}
			}
		}

		return nullptr;
	}
	// End ICustomHitTestPath

	UPrimitiveComponent* GetHitResultAtScreenPositionAndCache(APlayerController* PlayerController, FVector2D ScreenPosition) const
	{
		UPrimitiveComponent* HitComponent = nullptr;

		if ( GFrameNumber != CachedFrame || CachedScreenPosition != ScreenPosition )
		{
			CachedFrame = GFrameNumber;
			CachedScreenPosition = ScreenPosition;

			if ( PlayerController )
			{
				if ( PlayerController->GetHitResultAtScreenPosition(ScreenPosition, ECC_Visibility, true, CachedHitResult) )
				{
					return CachedHitResult.Component.Get();
				}
			}
		}
		else
		{
			return CachedHitResult.Component.Get();
		}

		return nullptr;
	}

	void RegisterWidgetComponent( UWidgetComponent* InComponent )
	{
		RegisteredComponents.AddUnique( InComponent );
	}

	void UnregisterWidgetComponent( UWidgetComponent* InComponent )
	{
		RegisteredComponents.RemoveSingleSwap( InComponent );
	}

	uint32 GetNumRegisteredComponents() const { return RegisteredComponents.Num(); }
	
	UWorld* GetWorld() const { return World.Get(); }

private:
	TArray< TWeakObjectPtr<UWidgetComponent> > RegisteredComponents;
	TWeakObjectPtr<UWorld> World;

	mutable int64 CachedFrame;
	mutable FVector2D CachedScreenPosition;
	mutable FHitResult CachedHitResult;
};



/** Represents a billboard sprite to the scene manager. */
class FWidget3DSceneProxy final : public FPrimitiveSceneProxy
{
public:
	SIZE_T GetTypeHash() const override
	{
		static size_t UniquePointer;
		return reinterpret_cast<size_t>(&UniquePointer);
	}

	/** Initialization constructor. */
	FWidget3DSceneProxy( UWidgetComponent* InComponent, ISlate3DRenderer& InRenderer )
		: FPrimitiveSceneProxy( InComponent )
		, ArcAngle(FMath::DegreesToRadians(InComponent->GetCylinderArcAngle()))
		, Pivot( InComponent->GetPivot() )
		, Renderer( InRenderer )
		, RenderTarget( InComponent->GetRenderTarget() )
		, MaterialInstance( InComponent->GetMaterialInstance() )
		, BlendMode( InComponent->GetBlendMode() )
		, GeometryMode(InComponent->GetGeometryMode())
		, BodySetup(InComponent->GetBodySetup())
	{
		bWillEverBeLit = false;

		MaterialRelevance = MaterialInstance->GetRelevance_Concurrent(GetScene().GetFeatureLevel());
	}

	// FPrimitiveSceneProxy interface.
	virtual void GetDynamicMeshElements(const TArray<const FSceneView*>& Views, const FSceneViewFamily& ViewFamily, uint32 VisibilityMap, FMeshElementCollector& Collector) const override
	{
#if WITH_EDITOR
		const bool bWireframe = AllowDebugViewmodes() && ViewFamily.EngineShowFlags.Wireframe;

		auto WireframeMaterialInstance = new FColoredMaterialRenderProxy(
			GEngine->WireframeMaterial ? GEngine->WireframeMaterial->GetRenderProxy() : nullptr,
			FLinearColor(0, 0.5f, 1.f)
			);

		Collector.RegisterOneFrameMaterialProxy(WireframeMaterialInstance);

		FMaterialRenderProxy* ParentMaterialProxy = nullptr;
		if ( bWireframe )
		{
			ParentMaterialProxy = WireframeMaterialInstance;
		}
		else
		{
			ParentMaterialProxy = MaterialInstance->GetRenderProxy();
		}
#else
		FMaterialRenderProxy* ParentMaterialProxy = MaterialInstance->GetRenderProxy();
#endif

		//FSpriteTextureOverrideRenderProxy* TextureOverrideMaterialProxy = new FSpriteTextureOverrideRenderProxy(ParentMaterialProxy,

		const FMatrix& ViewportLocalToWorld = GetLocalToWorld();

		FMatrix PreviousLocalToWorld;

		if (!GetScene().GetPreviousLocalToWorld(GetPrimitiveSceneInfo(), PreviousLocalToWorld))
		{
			PreviousLocalToWorld = GetLocalToWorld();
		}

		if( RenderTarget )
		{
			FTextureResource* TextureResource = RenderTarget->Resource;
			if ( TextureResource )
			{
				if (GeometryMode == EWidgetGeometryMode::Plane)
				{
					float U = -RenderTarget->SizeX * Pivot.X;
					float V = -RenderTarget->SizeY * Pivot.Y;
					float UL = RenderTarget->SizeX * (1.0f - Pivot.X);
					float VL = RenderTarget->SizeY * (1.0f - Pivot.Y);

					int32 VertexIndices[4];

					for ( int32 ViewIndex = 0; ViewIndex < Views.Num(); ViewIndex++ )
					{
						FDynamicMeshBuilder MeshBuilder(Views[ViewIndex]->GetFeatureLevel());

						if ( VisibilityMap & ( 1 << ViewIndex ) )
						{
							VertexIndices[0] = MeshBuilder.AddVertex(-FVector(0, U, V ),  FVector2D(0, 0), FVector(0, -1, 0), FVector(0, 0, -1), FVector(1, 0, 0), FColor::White);
							VertexIndices[1] = MeshBuilder.AddVertex(-FVector(0, U, VL),  FVector2D(0, 1), FVector(0, -1, 0), FVector(0, 0, -1), FVector(1, 0, 0), FColor::White);
							VertexIndices[2] = MeshBuilder.AddVertex(-FVector(0, UL, VL), FVector2D(1, 1), FVector(0, -1, 0), FVector(0, 0, -1), FVector(1, 0, 0), FColor::White);
							VertexIndices[3] = MeshBuilder.AddVertex(-FVector(0, UL, V),  FVector2D(1, 0), FVector(0, -1, 0), FVector(0, 0, -1), FVector(1, 0, 0), FColor::White);

							MeshBuilder.AddTriangle(VertexIndices[0], VertexIndices[1], VertexIndices[2]);
							MeshBuilder.AddTriangle(VertexIndices[0], VertexIndices[2], VertexIndices[3]);

							FDynamicMeshBuilderSettings Settings;
							Settings.bDisableBackfaceCulling = false;
							Settings.bReceivesDecals = true;
							Settings.bUseSelectionOutline = true;
							MeshBuilder.GetMesh(ViewportLocalToWorld, PreviousLocalToWorld, ParentMaterialProxy, SDPG_World, Settings, nullptr, ViewIndex, Collector, FHitProxyId());
						}
					}
				}
				else
				{
					ensure(GeometryMode == EWidgetGeometryMode::Cylinder);

					const int32 NumSegments = FMath::Lerp(4, 32, ArcAngle/PI);


					const float Radius = RenderTarget->SizeX / ArcAngle;
					const float Apothem = Radius * FMath::Cos(0.5f*ArcAngle);
					const float ChordLength = 2.0f * Radius * FMath::Sin(0.5f*ArcAngle);
					
					const float PivotOffsetX = ChordLength * (0.5-Pivot.X);
					const float V = -RenderTarget->SizeY * Pivot.Y;
					const float VL = RenderTarget->SizeY * (1.0f - Pivot.Y);

					int32 VertexIndices[4];

					for (int32 ViewIndex = 0; ViewIndex < Views.Num(); ViewIndex++)
					{
						FDynamicMeshBuilder MeshBuilder(Views[ViewIndex]->GetFeatureLevel());

						if (VisibilityMap & (1 << ViewIndex))
						{
							const float RadiansPerStep = ArcAngle / NumSegments;

							FVector LastTangentX;
							FVector LastTangentY;
							FVector LastTangentZ;

							for (int32 Segment = 0; Segment < NumSegments; Segment++ )
							{
								const float Angle = -ArcAngle / 2 + Segment * RadiansPerStep;
								const float NextAngle = Angle + RadiansPerStep;
								
								// Polar to Cartesian
								const float X0 = Radius * FMath::Cos(Angle) - Apothem;
								const float Y0 = Radius * FMath::Sin(Angle);
								const float X1 = Radius * FMath::Cos(NextAngle) - Apothem;
								const float Y1 = Radius * FMath::Sin(NextAngle);

								const float U0 = static_cast<float>(Segment) / NumSegments;
								const float U1 = static_cast<float>(Segment+1) / NumSegments;

								const FVector Vertex0 = -FVector(X0, PivotOffsetX + Y0, V);
								const FVector Vertex1 = -FVector(X0, PivotOffsetX + Y0, VL);
								const FVector Vertex2 = -FVector(X1, PivotOffsetX + Y1, VL);
								const FVector Vertex3 = -FVector(X1, PivotOffsetX + Y1, V);

								FVector TangentX = Vertex3 - Vertex0;
								TangentX.Normalize();
								FVector TangentY = Vertex1 - Vertex0;
								TangentY.Normalize();
								FVector TangentZ = FVector::CrossProduct(TangentX, TangentY);

								if (Segment == 0)
								{
									LastTangentX = TangentX;
									LastTangentY = TangentY;
									LastTangentZ = TangentZ;
								}

								VertexIndices[0] = MeshBuilder.AddVertex(Vertex0, FVector2D(U0, 0), LastTangentX, LastTangentY, LastTangentZ, FColor::White);
								VertexIndices[1] = MeshBuilder.AddVertex(Vertex1, FVector2D(U0, 1), LastTangentX, LastTangentY, LastTangentZ, FColor::White);
								VertexIndices[2] = MeshBuilder.AddVertex(Vertex2, FVector2D(U1, 1), TangentX, TangentY, TangentZ, FColor::White);
								VertexIndices[3] = MeshBuilder.AddVertex(Vertex3, FVector2D(U1, 0), TangentX, TangentY, TangentZ, FColor::White);

								MeshBuilder.AddTriangle(VertexIndices[0], VertexIndices[1], VertexIndices[2]);
								MeshBuilder.AddTriangle(VertexIndices[0], VertexIndices[2], VertexIndices[3]);

								LastTangentX = TangentX;
								LastTangentY = TangentY;
								LastTangentZ = TangentZ;
							}

							FDynamicMeshBuilderSettings Settings;
							Settings.bDisableBackfaceCulling = false;
							Settings.bReceivesDecals = true;
							Settings.bUseSelectionOutline = true;
							MeshBuilder.GetMesh(ViewportLocalToWorld, PreviousLocalToWorld, ParentMaterialProxy, SDPG_World, Settings, nullptr, ViewIndex, Collector, FHitProxyId());
						}
					}
				}
			}
		}

#if !(UE_BUILD_SHIPPING || UE_BUILD_TEST)
		for ( int32 ViewIndex = 0; ViewIndex < Views.Num(); ViewIndex++ )
		{
			if ( VisibilityMap & ( 1 << ViewIndex ) )
			{
				RenderCollision(BodySetup, Collector, ViewIndex, ViewFamily.EngineShowFlags, GetBounds(), IsSelected());
				RenderBounds(Collector.GetPDI(ViewIndex), ViewFamily.EngineShowFlags, GetBounds(), IsSelected());
			}
		}
#endif
	}

	void RenderCollision(UBodySetup* InBodySetup, FMeshElementCollector& Collector, int32 ViewIndex, const FEngineShowFlags& EngineShowFlags, const FBoxSphereBounds& InBounds, bool bRenderInEditor) const
	{
		if ( InBodySetup )
		{
			bool bDrawCollision = EngineShowFlags.Collision && IsCollisionEnabled();

			if ( bDrawCollision && AllowDebugViewmodes() )
			{
				// Draw simple collision as wireframe if 'show collision', collision is enabled, and we are not using the complex as the simple
				const bool bDrawSimpleWireframeCollision = InBodySetup->CollisionTraceFlag != ECollisionTraceFlag::CTF_UseComplexAsSimple;

				if ( FMath::Abs(GetLocalToWorld().Determinant()) < SMALL_NUMBER )
				{
					// Catch this here or otherwise GeomTransform below will assert
					// This spams so commented out
					//UE_LOG(LogStaticMesh, Log, TEXT("Zero scaling not supported (%s)"), *StaticMesh->GetPathName());
				}
				else
				{
					const bool bDrawSolid = !bDrawSimpleWireframeCollision;
					const bool bProxyIsSelected = IsSelected();

					if ( bDrawSolid )
					{
						// Make a material for drawing solid collision stuff
						auto SolidMaterialInstance = new FColoredMaterialRenderProxy(
							GEngine->ShadedLevelColorationUnlitMaterial->GetRenderProxy(),
							GetWireframeColor()
							);

						Collector.RegisterOneFrameMaterialProxy(SolidMaterialInstance);

						FTransform GeomTransform(GetLocalToWorld());
						InBodySetup->AggGeom.GetAggGeom(GeomTransform, GetWireframeColor().ToFColor(true), SolidMaterialInstance, false, true, DrawsVelocity(), ViewIndex, Collector);
					}
					// wireframe
					else
					{
						FColor CollisionColor = FColor(157, 149, 223, 255);
						FTransform GeomTransform(GetLocalToWorld());
						InBodySetup->AggGeom.GetAggGeom(GeomTransform, GetSelectionColor(CollisionColor, bProxyIsSelected, IsHovered()).ToFColor(true), nullptr, false, false, DrawsVelocity(), ViewIndex, Collector);
					}
				}
			}
		}
	}

	virtual FPrimitiveViewRelevance GetViewRelevance(const FSceneView* View) const override
	{
		bool bVisible = true;

		FPrimitiveViewRelevance Result;

		MaterialRelevance.SetPrimitiveViewRelevance(Result);

		Result.bDrawRelevance = IsShown(View) && bVisible && View->Family->EngineShowFlags.WidgetComponents;
		Result.bDynamicRelevance = true;
		Result.bRenderCustomDepth = ShouldRenderCustomDepth();
		Result.bRenderInMainPass = ShouldRenderInMainPass();
		Result.bUsesLightingChannels = GetLightingChannelMask() != GetDefaultLightingChannelMask();
		Result.bShadowRelevance = IsShadowCast(View);
		Result.bTranslucentSelfShadow = bCastVolumetricTranslucentShadow;
		Result.bEditorPrimitiveRelevance = false;
		Result.bVelocityRelevance = IsMovable() && Result.bOpaque && Result.bRenderInMainPass;

		return Result;
	}

	virtual void GetLightRelevance(const FLightSceneProxy* LightSceneProxy, bool& bDynamic, bool& bRelevant, bool& bLightMapped, bool& bShadowMapped) const override
	{
		bDynamic = false;
		bRelevant = false;
		bLightMapped = false;
		bShadowMapped = false;
	}

	virtual void OnTransformChanged() override
	{
		Origin = GetLocalToWorld().GetOrigin();
	}

	virtual bool CanBeOccluded() const override
	{
		return !MaterialRelevance.bDisableDepthTest;
	}

	virtual uint32 GetMemoryFootprint(void) const override { return(sizeof(*this) + GetAllocatedSize()); }

	uint32 GetAllocatedSize(void) const { return( FPrimitiveSceneProxy::GetAllocatedSize() ); }

private:
	FVector Origin;
	float ArcAngle;
	FVector2D Pivot;
	ISlate3DRenderer& Renderer;
	UTextureRenderTarget2D* RenderTarget;
	UMaterialInstanceDynamic* MaterialInstance;
	FMaterialRelevance MaterialRelevance;
	EWidgetBlendMode BlendMode;
	EWidgetGeometryMode GeometryMode;
	UBodySetup* BodySetup;
};






UWidgetComponent::UWidgetComponent( const FObjectInitializer& PCIP )
	: Super( PCIP )
	, DrawSize( FIntPoint( 500, 500 ) )
	, bManuallyRedraw(false)
	, bRedrawRequested(true)
	, RedrawTime(0)
	, LastWidgetRenderTime(0)
	, bReceiveHardwareInput(false)
	, bWindowFocusable(true)
	, WindowVisibility(EWindowVisibility::SelfHitTestInvisible)
	, bApplyGammaCorrection(false)
	, BackgroundColor( FLinearColor::Transparent )
	, TintColorAndOpacity( FLinearColor::White )
	, OpacityFromTexture( 1.0f )
	, BlendMode( EWidgetBlendMode::Masked )
	, bIsTwoSided( false )
	, TickWhenOffscreen( false )
	, SharedLayerName(TEXT("WidgetComponentScreenLayer"))
	, LayerZOrder(-100)
	, GeometryMode(EWidgetGeometryMode::Plane)
	, CylinderArcAngle(180.0f)
	, TickMode(ETickMode::Enabled)
    , bRenderCleared(false)
	, bOnWidgetVisibilityChangedRegistered(false)
{
	PrimaryComponentTick.bCanEverTick = true;
	bTickInEditor = true;

	SetRelativeRotation(FRotator::ZeroRotator);

	BodyInstance.SetCollisionProfileName(FName(TEXT("UI")));

	// Translucent material instances
	static ConstructorHelpers::FObjectFinder<UMaterialInterface> TranslucentMaterial_Finder( TEXT("/Engine/EngineMaterials/Widget3DPassThrough_Translucent") );
	static ConstructorHelpers::FObjectFinder<UMaterialInterface> TranslucentMaterial_OneSided_Finder(TEXT("/Engine/EngineMaterials/Widget3DPassThrough_Translucent_OneSided"));
	TranslucentMaterial = TranslucentMaterial_Finder.Object;
	TranslucentMaterial_OneSided = TranslucentMaterial_OneSided_Finder.Object;

	// Opaque material instances
	static ConstructorHelpers::FObjectFinder<UMaterialInterface> OpaqueMaterial_Finder( TEXT( "/Engine/EngineMaterials/Widget3DPassThrough_Opaque" ) );
	static ConstructorHelpers::FObjectFinder<UMaterialInterface> OpaqueMaterial_OneSided_Finder(TEXT("/Engine/EngineMaterials/Widget3DPassThrough_Opaque_OneSided"));
	OpaqueMaterial = OpaqueMaterial_Finder.Object;
	OpaqueMaterial_OneSided = OpaqueMaterial_OneSided_Finder.Object;

	// Masked material instances
	static ConstructorHelpers::FObjectFinder<UMaterialInterface> MaskedMaterial_Finder(TEXT("/Engine/EngineMaterials/Widget3DPassThrough_Masked"));
	static ConstructorHelpers::FObjectFinder<UMaterialInterface> MaskedMaterial_OneSided_Finder(TEXT("/Engine/EngineMaterials/Widget3DPassThrough_Masked_OneSided"));
	MaskedMaterial = MaskedMaterial_Finder.Object;
	MaskedMaterial_OneSided = MaskedMaterial_OneSided_Finder.Object;

	LastLocalHitLocation = FVector2D::ZeroVector;
	//SetGenerateOverlapEvents(false);
	bUseEditorCompositing = false;

	Space = EWidgetSpace::World;
	TimingPolicy = EWidgetTimingPolicy::RealTime;
	Pivot = FVector2D(0.5f, 0.5f);

	bAddedToScreen = false;
}

void UWidgetComponent::Serialize(FArchive& Ar)
{
	Super::Serialize(Ar);

	Ar.UsingCustomVersion(FEditorObjectVersion::GUID);

	if (Ar.CustomVer(FEditorObjectVersion::GUID) < FEditorObjectVersion::ChangedWidgetComponentWindowVisibilityDefault)
	{
		// Reset the default value for visibility
		WindowVisibility = EWindowVisibility::Visible;
	}
}

void UWidgetComponent::BeginPlay()
{
	InitWidget();
	Super::BeginPlay();

	CurrentDrawSize = DrawSize;
	UpdateBodySetup(true);
	RecreatePhysicsState();
}

void UWidgetComponent::EndPlay(const EEndPlayReason::Type EndPlayReason)
{
	Super::EndPlay(EndPlayReason);

	ReleaseResources();
}

void UWidgetComponent::OnLevelRemovedFromWorld(ULevel* InLevel, UWorld* InWorld)
{
	// If the InLevel is null, it's a signal that the entire world is about to disappear, so
	// go ahead and remove this widget from the viewport, it could be holding onto too many
	// dangerous actor references that won't carry over into the next world.
	if (InLevel == nullptr && InWorld == GetWorld())
	{
		ReleaseResources();
	}
}


void UWidgetComponent::SetMaterial(int32 ElementIndex, UMaterialInterface* Material)
{
	Super::SetMaterial(ElementIndex, Material);

	UpdateMaterialInstance();
}

void UWidgetComponent::UpdateMaterialInstance()
{
	// Always clear the material instance in case we're going from 3D to 2D.
	MaterialInstance = nullptr;

	if (Space == EWidgetSpace::Screen)
	{
		return;
	}

	UMaterialInterface* BaseMaterial = GetMaterial(0);
	MaterialInstance = UMaterialInstanceDynamic::Create(BaseMaterial, this);
	if (MaterialInstance)
	{
		MaterialInstance->AddToCluster(this);
	}
	UpdateMaterialInstanceParameters();
}

FPrimitiveSceneProxy* UWidgetComponent::CreateSceneProxy()
{
	if (Space == EWidgetSpace::Screen)
	{
		return nullptr;
	}

	if (WidgetRenderer && CurrentSlateWidget.IsValid())
	{
		RequestRedraw();
		LastWidgetRenderTime = 0;

		return new FWidget3DSceneProxy(this, *WidgetRenderer->GetSlateRenderer());
	}

#if WITH_EDITOR
	// make something so we can see this component in the editor
	class FWidgetBoxProxy final : public FPrimitiveSceneProxy
	{
	public:
		SIZE_T GetTypeHash() const override
		{
			static size_t UniquePointer;
			return reinterpret_cast<size_t>(&UniquePointer);
		}

		FWidgetBoxProxy(const UWidgetComponent* InComponent)
			: FPrimitiveSceneProxy(InComponent)
			, BoxExtents(1.f, InComponent->GetCurrentDrawSize().X / 2.0f, InComponent->GetCurrentDrawSize().Y / 2.0f)
		{
			bWillEverBeLit = false;
		}

		virtual void GetDynamicMeshElements(const TArray<const FSceneView*>& Views, const FSceneViewFamily& ViewFamily, uint32 VisibilityMap, FMeshElementCollector& Collector) const override
		{
			QUICK_SCOPE_CYCLE_COUNTER(STAT_BoxSceneProxy_GetDynamicMeshElements);

			const FMatrix& LocalToWorld = GetLocalToWorld();

			for (int32 ViewIndex = 0; ViewIndex < Views.Num(); ViewIndex++)
			{
				if (VisibilityMap & (1 << ViewIndex))
				{
					const FSceneView* View = Views[ViewIndex];

					const FLinearColor DrawColor = GetViewSelectionColor(FColor::White, *View, IsSelected(), IsHovered(), false, IsIndividuallySelected());

					FPrimitiveDrawInterface* PDI = Collector.GetPDI(ViewIndex);
					DrawOrientedWireBox(PDI, LocalToWorld.GetOrigin(), LocalToWorld.GetScaledAxis(EAxis::X), LocalToWorld.GetScaledAxis(EAxis::Y), LocalToWorld.GetScaledAxis(EAxis::Z), BoxExtents, DrawColor, SDPG_World);
				}
			}
		}

		virtual FPrimitiveViewRelevance GetViewRelevance(const FSceneView* View) const override
		{
			FPrimitiveViewRelevance Result;
			if (!View->bIsGameView)
			{
				// Should we draw this because collision drawing is enabled, and we have collision
				const bool bShowForCollision = View->Family->EngineShowFlags.Collision && IsCollisionEnabled();
				Result.bDrawRelevance = IsShown(View) || bShowForCollision;
				Result.bDynamicRelevance = true;
				Result.bShadowRelevance = IsShadowCast(View);
				Result.bEditorPrimitiveRelevance = UseEditorCompositing(View);
			}
			return Result;
		}
		virtual uint32 GetMemoryFootprint(void) const override { return(sizeof(*this) + GetAllocatedSize()); }
		uint32 GetAllocatedSize(void) const { return(FPrimitiveSceneProxy::GetAllocatedSize()); }

	private:
		const FVector	BoxExtents;
	};

	return new FWidgetBoxProxy(this);
#else
	return nullptr;
#endif
}

FBoxSphereBounds UWidgetComponent::CalcBounds(const FTransform & LocalToWorld) const
{
	if ( Space != EWidgetSpace::Screen )
	{
		const FVector Origin = FVector(.5f,
			-( CurrentDrawSize.X * 0.5f ) + (CurrentDrawSize.X * Pivot.X ),
			-( CurrentDrawSize.Y * 0.5f ) + ( CurrentDrawSize.Y * Pivot.Y ));

		const FVector BoxExtent = FVector(1.f, CurrentDrawSize.X / 2.0f, CurrentDrawSize.Y / 2.0f);

		FBoxSphereBounds NewBounds(Origin, BoxExtent, CurrentDrawSize.Size() / 2.0f);
		NewBounds = NewBounds.TransformBy(LocalToWorld);

		NewBounds.BoxExtent *= BoundsScale;
		NewBounds.SphereRadius *= BoundsScale;

		return NewBounds;
	}
	else
	{
		return FBoxSphereBounds(ForceInit).TransformBy(LocalToWorld);
	}
}

UBodySetup* UWidgetComponent::GetBodySetup() 
{
	UpdateBodySetup();
	return BodySetup;
}

FCollisionShape UWidgetComponent::GetCollisionShape(float Inflation) const
{
	if ( Space != EWidgetSpace::Screen )
	{
		FVector BoxHalfExtent = ( FVector(0.01f, CurrentDrawSize.X * 0.5f, CurrentDrawSize.Y * 0.5f) * GetComponentTransform().GetScale3D() ) + Inflation;

		if ( Inflation < 0.0f )
		{
			// Don't shrink below zero size.
			BoxHalfExtent = BoxHalfExtent.ComponentMax(FVector::ZeroVector);
		}

		return FCollisionShape::MakeBox(BoxHalfExtent);
	}
	else
	{
		return FCollisionShape::MakeBox(FVector::ZeroVector);
	}
}

void UWidgetComponent::OnRegister()
{
	// Set this prior to registering the scene component so that bounds are calculated correctly.
	CurrentDrawSize = DrawSize;

	Super::OnRegister();

#if !UE_SERVER
	FWorldDelegates::LevelRemovedFromWorld.AddUObject(this, &ThisClass::OnLevelRemovedFromWorld);

	if ( !IsRunningDedicatedServer() )
	{
		const bool bIsGameWorld = GetWorld()->IsGameWorld();
		if ( Space != EWidgetSpace::Screen )
		{
			if ( CanReceiveHardwareInput() && bIsGameWorld )
			{
				TSharedPtr<SViewport> GameViewportWidget = GEngine->GetGameViewportWidget();
				RegisterHitTesterWithViewport(GameViewportWidget);
			}

			if ( !WidgetRenderer && !GUsingNullRHI )
			{
				WidgetRenderer = new FWidgetRenderer(bApplyGammaCorrection);
			}
		}

		BodySetup = nullptr;

#if WITH_EDITOR
		if (!bIsGameWorld)
		{
			InitWidget();
		}
#endif
	}
#endif // !UE_SERVER
}

void UWidgetComponent::SetWindowFocusable(bool bInWindowFocusable)
{
	bWindowFocusable = bInWindowFocusable;
 	if (SlateWindow.IsValid())
 	{
 		SlateWindow->SetIsFocusable(bWindowFocusable);
 	}
};

EVisibility UWidgetComponent::ConvertWindowVisibilityToVisibility(EWindowVisibility visibility)
{
	switch (visibility)
	{
	case EWindowVisibility::Visible:
		return EVisibility::Visible;
	case EWindowVisibility::SelfHitTestInvisible:
		return EVisibility::SelfHitTestInvisible;
	default:
		checkNoEntry();
		return EVisibility::SelfHitTestInvisible;
	}	
}

void UWidgetComponent::OnWidgetVisibilityChanged(ESlateVisibility InVisibility)
{
	ensure(TickMode == ETickMode::Automatic);
	ensure(Widget);
	ensure(bOnWidgetVisibilityChangedRegistered);

	if (InVisibility != ESlateVisibility::Collapsed && InVisibility != ESlateVisibility::Hidden)
	{
		SetComponentTickEnabled(true);
		if (bOnWidgetVisibilityChangedRegistered)
		{
			Widget->OnNativeVisibilityChanged.RemoveAll(this);
			bOnWidgetVisibilityChangedRegistered = false;
		}			
	}
}

void UWidgetComponent::SetWindowVisibility(EWindowVisibility InVisibility)
{
	ensure(TickMode == ETickMode::Automatic);
	ensure(Widget);
	ensure(bOnWidgetVisibilityChangedRegistered);

	WindowVisibility = InVisibility;
 	if (SlateWindow.IsValid())
 	{		
 		SlateWindow->SetVisibility(ConvertWindowVisibilityToVisibility(WindowVisibility));
 	}

	if (IsWidgetVisible())
	{
		SetComponentTickEnabled(TickMode != ETickMode::Disabled);
		if (bOnWidgetVisibilityChangedRegistered)
		{
			if (Widget)
			{
				Widget->OnNativeVisibilityChanged.RemoveAll(this);
			}
			bOnWidgetVisibilityChangedRegistered = false;
		}
	}
}

void UWidgetComponent::SetTickMode(ETickMode InTickMode)
{
	TickMode = InTickMode;
	SetComponentTickEnabled(InTickMode != ETickMode::Disabled);
}

bool UWidgetComponent::IsWidgetVisible() const
{	
	if (!SlateWindow.IsValid() || !SlateWindow->GetVisibility().IsVisible())
	{
		return false;
	}	
	
	if (Widget)
	{
		return Widget->IsVisible();
	}

	return SlateWidget.IsValid() && SlateWidget->GetVisibility().IsVisible();
}

bool UWidgetComponent::CanReceiveHardwareInput() const
{
	return bReceiveHardwareInput && GeometryMode == EWidgetGeometryMode::Plane;
}

void UWidgetComponent::RegisterHitTesterWithViewport(TSharedPtr<SViewport> ViewportWidget)
{
#if !UE_SERVER
	if ( ViewportWidget.IsValid() )
	{
		TSharedPtr<ICustomHitTestPath> CustomHitTestPath = ViewportWidget->GetCustomHitTestPath();
		if ( !CustomHitTestPath.IsValid() )
		{
			CustomHitTestPath = MakeShareable(new FWidget3DHitTester(GetWorld()));
			ViewportWidget->SetCustomHitTestPath(CustomHitTestPath);
		}

		TSharedPtr<FWidget3DHitTester> Widget3DHitTester = StaticCastSharedPtr<FWidget3DHitTester>(CustomHitTestPath);
		if ( Widget3DHitTester->GetWorld() == GetWorld() )
		{
			Widget3DHitTester->RegisterWidgetComponent(this);
		}
	}
#endif

}

void UWidgetComponent::UnregisterHitTesterWithViewport(TSharedPtr<SViewport> ViewportWidget)
{
#if !UE_SERVER
	if ( CanReceiveHardwareInput() )
	{
		TSharedPtr<ICustomHitTestPath> CustomHitTestPath = ViewportWidget->GetCustomHitTestPath();
		if ( CustomHitTestPath.IsValid() )
		{
			TSharedPtr<FWidget3DHitTester> WidgetHitTestPath = StaticCastSharedPtr<FWidget3DHitTester>(CustomHitTestPath);

			WidgetHitTestPath->UnregisterWidgetComponent(this);

			if ( WidgetHitTestPath->GetNumRegisteredComponents() == 0 )
			{
				ViewportWidget->SetCustomHitTestPath(nullptr);
			}
		}
	}
#endif
}

void UWidgetComponent::OnUnregister()
{
#if !UE_SERVER
	FWorldDelegates::LevelRemovedFromWorld.RemoveAll(this);

	if ( GetWorld()->IsGameWorld() )
	{
		TSharedPtr<SViewport> GameViewportWidget = GEngine->GetGameViewportWidget();
		if ( GameViewportWidget.IsValid() )
		{
			UnregisterHitTesterWithViewport(GameViewportWidget);
		}
	}
#endif

#if WITH_EDITOR
	if (!GetWorld()->IsGameWorld())
	{
		ReleaseResources();
	}
#endif

	Super::OnUnregister();
}

void UWidgetComponent::DestroyComponent(bool bPromoteChildren/*= false*/)
{
	Super::DestroyComponent(bPromoteChildren);

	ReleaseResources();
}

void UWidgetComponent::ReleaseResources()
{
	if ( Widget )
	{
		RemoveWidgetFromScreen();
		Widget = nullptr;
	}

	if (SlateWidget.IsValid())
	{
		RemoveWidgetFromScreen();
		SlateWidget.Reset();
	}
	
	if (WidgetRenderer)
	{
		BeginCleanup(WidgetRenderer);
		WidgetRenderer = nullptr;
	}

	UnregisterWindow();
}

void UWidgetComponent::RegisterWindow()
{
	if ( SlateWindow.IsValid() )
	{
		if (!CanReceiveHardwareInput() && FSlateApplication::IsInitialized() )
		{
			FSlateApplication::Get().RegisterVirtualWindow(SlateWindow.ToSharedRef());
		}

		if (Widget && !Widget->IsDesignTime())
		{
			if (UWorld* LocalWorld = GetWorld())
			{
				if (LocalWorld->IsGameWorld())
				{
					UGameInstance* GameInstance = LocalWorld->GetGameInstance();
					check(GameInstance);

					UGameViewportClient* GameViewportClient = GameInstance->GetGameViewportClient();
					if (GameViewportClient)
					{
						SlateWindow->AssignParentWidget(GameViewportClient->GetGameViewportWidget());
					}
				}
			}
		}
	}
}

void UWidgetComponent::UnregisterWindow()
{
	if ( SlateWindow.IsValid() )
	{
		if ( !CanReceiveHardwareInput() && FSlateApplication::IsInitialized() )
		{
			FSlateApplication::Get().UnregisterVirtualWindow(SlateWindow.ToSharedRef());
		}

		SlateWindow.Reset();
	}
}

void UWidgetComponent::TickComponent(float DeltaTime, enum ELevelTick TickType, FActorComponentTickFunction* ThisTickFunction)
{
	Super::TickComponent(DeltaTime, TickType, ThisTickFunction);

#if !UE_SERVER
	if (!IsRunningDedicatedServer())
	{
		UpdateWidget();

		if (Widget == nullptr && !SlateWidget.IsValid() && bRenderCleared)
		{
			// We will enter here if the WidgetClass is empty and we already renderered an empty widget. No need to continue.
			return;	
		}
		
		if (Widget && TickMode == ETickMode::Automatic && !IsWidgetVisible())
		{
			SetComponentTickEnabled(false);
			if (!bOnWidgetVisibilityChangedRegistered)
			{
				Widget->OnNativeVisibilityChanged.AddUObject(this, &UWidgetComponent::OnWidgetVisibilityChanged);
				bOnWidgetVisibilityChangedRegistered = true;
			}
			return;
		}
		ensure(TickMode != ETickMode::Disabled);

	    if ( Space != EWidgetSpace::Screen )
	    {
			if ( ShouldDrawWidget() )
		    {
				// Calculate the actual delta time since we last drew, this handles the case where we're ticking when
				// the world is paused, this also takes care of the case where the widget component is rendering at
				// a different rate than the rest of the world.
				const float DeltaTimeFromLastDraw = LastWidgetRenderTime == 0 ? 0 : (GetCurrentTime() - LastWidgetRenderTime);
				DrawWidgetToRenderTarget(DeltaTimeFromLastDraw);

				// We draw an empty widget.
				if (Widget == nullptr && !SlateWidget.IsValid())
				{
					bRenderCleared = true;
				}
		    }
	    }
	    else
	    {
			if ( ( Widget && !Widget->IsDesignTime() ) || SlateWidget.IsValid() )
		    {
				UWorld* ThisWorld = GetWorld();

				ULocalPlayer* TargetPlayer = GetOwnerPlayer();
				APlayerController* PlayerController = TargetPlayer ? TargetPlayer->PlayerController : nullptr;

				if ( TargetPlayer && PlayerController && IsVisible() && !(GetOwner()->IsHidden()))
				{
					if ( !bAddedToScreen )
					{
						if ( ThisWorld->IsGameWorld() )
						{
							if ( UGameViewportClient* ViewportClient = ThisWorld->GetGameViewport() )
							{
								TSharedPtr<IGameLayerManager> LayerManager = ViewportClient->GetGameLayerManager();
								if ( LayerManager.IsValid() )
								{
									TSharedPtr<FWorldWidgetScreenLayer> ScreenLayer;

									FLocalPlayerContext PlayerContext(TargetPlayer, ThisWorld);

									TSharedPtr<IGameLayer> Layer = LayerManager->FindLayerForPlayer(TargetPlayer, SharedLayerName);
									if ( !Layer.IsValid() )
									{
										TSharedRef<FWorldWidgetScreenLayer> NewScreenLayer = MakeShareable(new FWorldWidgetScreenLayer(PlayerContext));
										LayerManager->AddLayerForPlayer(TargetPlayer, SharedLayerName, NewScreenLayer, LayerZOrder);
										ScreenLayer = NewScreenLayer;
									}
									else
									{
										ScreenLayer = StaticCastSharedPtr<FWorldWidgetScreenLayer>(Layer);
									}
								
									bAddedToScreen = true;
								
									if (Widget && Widget->IsValidLowLevel())
									{
										Widget->SetPlayerContext(PlayerContext);
									}
									
									ScreenLayer->AddComponent(this);
								}
							}
						}
					}
				}
				else if ( bAddedToScreen )
				{
					RemoveWidgetFromScreen();
				}
			}
		}
	}
#endif // !UE_SERVER
}

bool UWidgetComponent::ShouldDrawWidget() const
{
	const float RenderTimeThreshold = .5f;
	if ( IsVisible() )
	{
		// If we don't tick when off-screen, don't bother ticking if it hasn't been rendered recently
		if ( TickWhenOffscreen || GetWorld()->TimeSince(GetLastRenderTime()) <= RenderTimeThreshold )
		{
			if ( ( GetCurrentTime() - LastWidgetRenderTime) >= RedrawTime )
			{
				return bManuallyRedraw ? bRedrawRequested : true;
			}
		}
	}

	return false;
}

void UWidgetComponent::DrawWidgetToRenderTarget(float DeltaTime)
{
	if ( GUsingNullRHI )
	{
		return;
	}

	if ( !SlateWindow.IsValid() )
	{
		return;
	}

	if ( !WidgetRenderer )
	{
		return;
	}

	const int32 MaxAllowedDrawSize = GetMax2DTextureDimension();
	if ( DrawSize.X <= 0 || DrawSize.Y <= 0 || DrawSize.X > MaxAllowedDrawSize || DrawSize.Y > MaxAllowedDrawSize )
	{
		return;
	}

	const FIntPoint PreviousDrawSize = CurrentDrawSize;
	CurrentDrawSize = DrawSize;

	const float DrawScale = 1.0f;

	if ( bDrawAtDesiredSize )
	{
		SlateWindow->SlatePrepass(DrawScale);

		FVector2D DesiredSize = SlateWindow->GetDesiredSize();
		DesiredSize.X = FMath::RoundToInt(DesiredSize.X);
		DesiredSize.Y = FMath::RoundToInt(DesiredSize.Y);
		CurrentDrawSize = DesiredSize.IntPoint();

		WidgetRenderer->SetIsPrepassNeeded(false);
	}
	else
	{
		WidgetRenderer->SetIsPrepassNeeded(true);
	}

	if ( CurrentDrawSize != PreviousDrawSize )
	{
		UpdateBodySetup(true);
		RecreatePhysicsState();
	}

	UpdateRenderTarget(CurrentDrawSize);

	// The render target could be null if the current draw size is zero
	if(RenderTarget)
	{
		bRedrawRequested = false;

		WidgetRenderer->DrawWindow(
			RenderTarget,
			SlateWindow->GetHittestGrid(),
			SlateWindow.ToSharedRef(),
			DrawScale,
			CurrentDrawSize,
			DeltaTime);

		LastWidgetRenderTime = GetCurrentTime();
	}
}

float UWidgetComponent::ComputeComponentWidth() const
{
	switch (GeometryMode)
	{
		default:
		case EWidgetGeometryMode::Plane:
			return CurrentDrawSize.X;
		break;

		case EWidgetGeometryMode::Cylinder:
			const float ArcAngleRadians = FMath::DegreesToRadians(GetCylinderArcAngle());
			const float Radius = CurrentDrawSize.X / ArcAngleRadians;
			// Chord length is 2*R*Sin(Theta/2)
			return 2.0f * Radius * FMath::Sin(0.5f*ArcAngleRadians);
		break;
	}
}

double UWidgetComponent::GetCurrentTime() const
{
	return (TimingPolicy == EWidgetTimingPolicy::RealTime) ? FApp::GetCurrentTime() : static_cast<double>(GetWorld()->GetTimeSeconds());
}

void UWidgetComponent::RemoveWidgetFromScreen()
{
#if !UE_SERVER
	if (!IsRunningDedicatedServer())
	{
		bAddedToScreen = false;

		if (UWorld* World = GetWorld())
		{
			if (UGameViewportClient* ViewportClient = World->GetGameViewport())
			{
				if (ULocalPlayer* TargetPlayer = GetOwnerPlayer())
				{
					TSharedPtr<IGameLayerManager> LayerManager = ViewportClient->GetGameLayerManager();
					if (LayerManager.IsValid())
					{
						TSharedPtr<IGameLayer> Layer = LayerManager->FindLayerForPlayer(TargetPlayer, SharedLayerName);
						if (Layer.IsValid())
						{
							TSharedPtr<FWorldWidgetScreenLayer> ScreenLayer = StaticCastSharedPtr<FWorldWidgetScreenLayer>(Layer);
							ScreenLayer->RemoveComponent(this);
						}
					}
				}
			}
		}
	}
#endif // !UE_SERVER
}

TStructOnScope<FActorComponentInstanceData> UWidgetComponent::GetComponentInstanceData() const
{
	return MakeStructOnScope<FActorComponentInstanceData, FWidgetComponentInstanceData>(this);
}

void UWidgetComponent::ApplyComponentInstanceData(FWidgetComponentInstanceData* WidgetInstanceData)
{
	check(WidgetInstanceData);

	// Note: ApplyComponentInstanceData is called while the component is registered so the rendering thread is already using this component
	// That means all component state that is modified here must be mirrored on the scene proxy, which will be recreated to receive the changes later due to MarkRenderStateDirty.

	if (GetWidgetClass() != WidgetInstanceData->WidgetClass)
	{
		return;
	}

	RenderTarget = WidgetInstanceData->RenderTarget;
	if ( MaterialInstance && RenderTarget )
	{
		MaterialInstance->SetTextureParameterValue("SlateUI", RenderTarget);
	}

	MarkRenderStateDirty();
}

void UWidgetComponent::GetUsedMaterials(TArray<UMaterialInterface*>& OutMaterials, bool bGetDebugMaterials) const
{
	if (MaterialInstance)
	{
		OutMaterials.AddUnique(MaterialInstance);
	}
}

#if WITH_EDITOR

bool UWidgetComponent::CanEditChange(const FProperty* InProperty) const
{
	if ( InProperty )
	{
		FString PropertyName = InProperty->GetName();

		if ( PropertyName == GET_MEMBER_NAME_STRING_CHECKED(UWidgetComponent, GeometryMode) ||
			 PropertyName == GET_MEMBER_NAME_STRING_CHECKED(UWidgetComponent, TimingPolicy) ||
			 PropertyName == GET_MEMBER_NAME_STRING_CHECKED(UWidgetComponent, bWindowFocusable) ||
			 PropertyName == GET_MEMBER_NAME_STRING_CHECKED(UWidgetComponent, WindowVisibility) ||
			 PropertyName == GET_MEMBER_NAME_STRING_CHECKED(UWidgetComponent, bManuallyRedraw) ||
			 PropertyName == GET_MEMBER_NAME_STRING_CHECKED(UWidgetComponent, RedrawTime) ||
			 PropertyName == GET_MEMBER_NAME_STRING_CHECKED(UWidgetComponent, BackgroundColor) ||
			 PropertyName == GET_MEMBER_NAME_STRING_CHECKED(UWidgetComponent, TintColorAndOpacity) ||
			 PropertyName == GET_MEMBER_NAME_STRING_CHECKED(UWidgetComponent, OpacityFromTexture) ||
			 PropertyName == GET_MEMBER_NAME_STRING_CHECKED(UWidgetComponent, BlendMode) ||
			 PropertyName == GET_MEMBER_NAME_STRING_CHECKED(UWidgetComponent, bIsTwoSided) ||
			 PropertyName == GET_MEMBER_NAME_STRING_CHECKED(UWidgetComponent, TickWhenOffscreen) )
		{
			return Space != EWidgetSpace::Screen;
		}

		if ( PropertyName == GET_MEMBER_NAME_STRING_CHECKED(UWidgetComponent, bReceiveHardwareInput) )
		{
			return Space != EWidgetSpace::Screen && GeometryMode == EWidgetGeometryMode::Plane;
		}

		if ( PropertyName == GET_MEMBER_NAME_STRING_CHECKED(UWidgetComponent, CylinderArcAngle) )
		{
			return GeometryMode == EWidgetGeometryMode::Cylinder;
		}
	}

	return Super::CanEditChange(InProperty);
}

void UWidgetComponent::PostEditChangeProperty(FPropertyChangedEvent& PropertyChangedEvent)
{
	FProperty* Property = PropertyChangedEvent.MemberProperty;

	if( Property && PropertyChangedEvent.ChangeType != EPropertyChangeType::Interactive )
	{
		static FName DrawSizeName("DrawSize");
		static FName PivotName("Pivot");
		static FName WidgetClassName("WidgetClass");
		static FName IsOpaqueName("bIsOpaque");
		static FName IsTwoSidedName("bIsTwoSided");
		static FName BackgroundColorName("BackgroundColor");
		static FName TintColorAndOpacityName("TintColorAndOpacity");
		static FName OpacityFromTextureName("OpacityFromTexture");
		static FName ParabolaDistortionName(TEXT("ParabolaDistortion"));
		static FName BlendModeName( TEXT( "BlendMode" ) );
		static FName GeometryModeName( TEXT("GeometryMode") );
		static FName CylinderArcAngleName( TEXT("CylinderArcAngle") );
		static FName bWindowFocusableName(TEXT("bWindowFocusable"));
		static FName WindowVisibilityName(TEXT("WindowVisibility"));

		auto PropertyName = Property->GetFName();

		if( PropertyName == WidgetClassName )
		{
			Widget = nullptr;

			UpdateWidget();
			MarkRenderStateDirty();
		}
		else if ( PropertyName == DrawSizeName || PropertyName == PivotName || PropertyName == GeometryModeName || PropertyName == CylinderArcAngleName )
		{
			MarkRenderStateDirty();
			UpdateBodySetup(true);
			RecreatePhysicsState();
		}
		else if ( PropertyName == IsOpaqueName || PropertyName == IsTwoSidedName || PropertyName == BlendModeName )
		{
			MarkRenderStateDirty();
		}
		else if( PropertyName == BackgroundColorName || PropertyName == ParabolaDistortionName )
		{
			MarkRenderStateDirty();
		}
		else if( PropertyName == TintColorAndOpacityName || PropertyName == OpacityFromTextureName )
		{
			MarkRenderStateDirty();
		}
		else if (PropertyName == bWindowFocusableName)
		{
			SetWindowFocusable(bWindowFocusable);
		}
		else if (PropertyName == WindowVisibilityName)
		{
			SetWindowVisibility(WindowVisibility);
		}

	}

	Super::PostEditChangeProperty(PropertyChangedEvent);
}

#endif

void UWidgetComponent::InitWidget()
{
	// Don't do any work if Slate is not initialized
	if ( FSlateApplication::IsInitialized() )
	{
		UWorld* World = GetWorld();

		if ( WidgetClass && Widget == nullptr && World && !World->bIsTearingDown)
		{
			Widget = CreateWidget(GetWorld(), WidgetClass);
			SetTickMode(TickMode);
		}
		
#if WITH_EDITOR
		if ( Widget && !World->IsGameWorld() && !bEditTimeUsable )
		{
			if( !GEnableVREditorHacks )
			{
				// Prevent native ticking of editor component previews
				Widget->SetDesignerFlags(EWidgetDesignFlags::Designing);
			}
		}
#endif
	}
}

void UWidgetComponent::SetOwnerPlayer(ULocalPlayer* LocalPlayer)
{
	if ( OwnerPlayer != LocalPlayer )
	{
		RemoveWidgetFromScreen();
		OwnerPlayer = LocalPlayer;
	}
}

void UWidgetComponent::SetManuallyRedraw(bool bUseManualRedraw)
{
	bManuallyRedraw = bUseManualRedraw;
}

ULocalPlayer* UWidgetComponent::GetOwnerPlayer() const
{
	if (OwnerPlayer)
	{
		return OwnerPlayer;
	}
	
	if (UWorld* LocalWorld = GetWorld())
	{
		UGameInstance* GameInstance = LocalWorld->GetGameInstance();
		check(GameInstance);

		return GameInstance->GetFirstGamePlayer();
	}

	return nullptr;
}

UUserWidget* UWidgetComponent::GetWidget() const
{
	return Widget;
}

void UWidgetComponent::SetWidget(UUserWidget* InWidget)
{
	if (InWidget != nullptr)
	{
		SetSlateWidget(nullptr);
	}

	if (Widget)
	{
		RemoveWidgetFromScreen();
	}

	Widget = InWidget;

	UpdateWidget();
}

void UWidgetComponent::SetSlateWidget(const TSharedPtr<SWidget>& InSlateWidget)
{
	if (Widget != nullptr)
	{
		SetWidget(nullptr);
	}

	if (SlateWidget.IsValid())
	{
		RemoveWidgetFromScreen();
		SlateWidget.Reset();
	}

	SlateWidget = InSlateWidget;

	UpdateWidget();
}

void UWidgetComponent::UpdateWidget()
{
	// Don't do any work if Slate is not initialized
	if (FSlateApplication::IsInitialized() && !IsPendingKill())
	{
		if ( Space != EWidgetSpace::Screen )
		{
			// Look for a UMG widget set
			TSharedPtr<SWidget> NewSlateWidget;
			if (Widget)
			{
				NewSlateWidget = Widget->TakeWidget();
			}

			// Create the SlateWindow if it doesn't exists
			bool bNeededNewWindow = false;
			if (!SlateWindow.IsValid())
			{
				UpdateMaterialInstance();

				SlateWindow = SNew(SVirtualWindow).Size(CurrentDrawSize);
				SlateWindow->SetIsFocusable(bWindowFocusable);
				SlateWindow->SetVisibility(ConvertWindowVisibilityToVisibility(WindowVisibility));
				RegisterWindow();

				bNeededNewWindow = true;
			}

			SlateWindow->Resize(CurrentDrawSize);

			// Add the UMG or SlateWidget to the Component
			bool bWidgetChanged = false;
			
			// We Get here if we have a UMG Widget
			if (NewSlateWidget.IsValid())
			{
				if (NewSlateWidget != CurrentSlateWidget || bNeededNewWindow)
				{
					CurrentSlateWidget = NewSlateWidget;
					SlateWindow->SetContent(NewSlateWidget.ToSharedRef());
					bRenderCleared = false;
					bWidgetChanged = true;
				}
			}
<<<<<<< HEAD
			else if ( SlateWidget.IsValid() )
=======
			// If we don't have one, we look for a Slate Widget
			else if (SlateWidget.IsValid())
>>>>>>> 24776ab6
			{
				if (SlateWidget != CurrentSlateWidget || bNeededNewWindow)
				{
					CurrentSlateWidget = SlateWidget;
					SlateWindow->SetContent(SlateWidget.ToSharedRef());
					bRenderCleared = false;
					bWidgetChanged = true;
				}
			}
			else
			{
				if (CurrentSlateWidget != SNullWidget::NullWidget)
				{
					CurrentSlateWidget = SNullWidget::NullWidget;
					bRenderCleared = false;
					bWidgetChanged = true;
				}
				SlateWindow->SetContent(SNullWidget::NullWidget);
			}
		
			if (bNeededNewWindow || bWidgetChanged)
			{
				MarkRenderStateDirty();
				SetComponentTickEnabled(true);
			}
		}
		else
		{
			UnregisterWindow();
		}
	}
}

void UWidgetComponent::UpdateRenderTarget(FIntPoint DesiredRenderTargetSize)
{
	bool bWidgetRenderStateDirty = false;
	bool bClearColorChanged = false;

	FLinearColor ActualBackgroundColor = BackgroundColor;
	switch ( BlendMode )
	{
	case EWidgetBlendMode::Opaque:
		ActualBackgroundColor.A = 1.0f;
		break;
	case EWidgetBlendMode::Masked:
		ActualBackgroundColor.A = 0.0f;
		break;
	}

	if ( DesiredRenderTargetSize.X != 0 && DesiredRenderTargetSize.Y != 0 )
	{
		const EPixelFormat requestedFormat = FSlateApplication::Get().GetRenderer()->GetSlateRecommendedColorFormat();

		if ( RenderTarget == nullptr )
		{
			RenderTarget = NewObject<UTextureRenderTarget2D>(this);
			RenderTarget->ClearColor = ActualBackgroundColor;

			bClearColorChanged = bWidgetRenderStateDirty = true;

			RenderTarget->InitCustomFormat(DesiredRenderTargetSize.X, DesiredRenderTargetSize.Y, requestedFormat, false);

			if ( MaterialInstance )
			{
				MaterialInstance->SetTextureParameterValue("SlateUI", RenderTarget);
			}
		}
		else
		{
			bClearColorChanged = (RenderTarget->ClearColor != ActualBackgroundColor);

			// Update the clear color or format
			if ( bClearColorChanged || RenderTarget->SizeX != DesiredRenderTargetSize.X || RenderTarget->SizeY != DesiredRenderTargetSize.Y )
			{
				RenderTarget->ClearColor = ActualBackgroundColor;
				RenderTarget->InitCustomFormat(DesiredRenderTargetSize.X, DesiredRenderTargetSize.Y, PF_B8G8R8A8, false);
				RenderTarget->UpdateResourceImmediate();
				bWidgetRenderStateDirty = true;
			}
		}
	}

	if ( RenderTarget )
	{
		// If the clear color of the render target changed, update the BackColor of the material to match
		if ( bClearColorChanged && MaterialInstance )
		{
			MaterialInstance->SetVectorParameterValue("BackColor", RenderTarget->ClearColor);
		}

		if ( bWidgetRenderStateDirty )
		{
			MarkRenderStateDirty();
		}
	}
}

void UWidgetComponent::UpdateBodySetup( bool bDrawSizeChanged )
{
	if (Space == EWidgetSpace::Screen)
	{
		// We do not have a body setup in screen space
		BodySetup = nullptr;
	}
	else if ( !BodySetup || bDrawSizeChanged )
	{
		BodySetup = NewObject<UBodySetup>(this);
		BodySetup->CollisionTraceFlag = CTF_UseSimpleAsComplex;
		BodySetup->AggGeom.BoxElems.Add(FKBoxElem());

		FKBoxElem* BoxElem = BodySetup->AggGeom.BoxElems.GetData();

		const float Width = ComputeComponentWidth();
		const float Height = CurrentDrawSize.Y;
		const FVector Origin = FVector(.5f,
			-( Width * 0.5f ) + ( Width * Pivot.X ),
			-( Height * 0.5f ) + ( Height * Pivot.Y ));
			
		BoxElem->X = 0.01f;
		BoxElem->Y = Width;
		BoxElem->Z = Height;

		BoxElem->SetTransform(FTransform::Identity);
		BoxElem->Center = Origin;
	}
}

void UWidgetComponent::GetLocalHitLocation(FVector WorldHitLocation, FVector2D& OutLocalWidgetHitLocation) const
{
	ensureMsgf(GeometryMode == EWidgetGeometryMode::Plane, TEXT("Method does not support non-planar widgets."));

	// Find the hit location on the component
	FVector ComponentHitLocation = GetComponentTransform().InverseTransformPosition(WorldHitLocation);

	// Convert the 3D position of component space, into the 2D equivalent
	OutLocalWidgetHitLocation = FVector2D(-ComponentHitLocation.Y, -ComponentHitLocation.Z);

	// Offset the position by the pivot to get the position in widget space.
	OutLocalWidgetHitLocation.X += CurrentDrawSize.X * Pivot.X;
	OutLocalWidgetHitLocation.Y += CurrentDrawSize.Y * Pivot.Y;

	// Apply the parabola distortion
	FVector2D NormalizedLocation = OutLocalWidgetHitLocation / CurrentDrawSize;

	OutLocalWidgetHitLocation.Y = CurrentDrawSize.Y * NormalizedLocation.Y;
}


TOptional<float> FindLineSphereIntersection(const FVector& Start, const FVector& Dir, float Radius)
{
	// Solution exist at two possible locations:
	// (Start + Dir * t) (dot) (Start + Dir * t) = Radius^2
	// Dir(dot)Dir*t^2 + 2*Start(dot)Dir + Start(dot)Start - Radius^2 = 0
	//
	// Recognize quadratic form with:
	const float a = FVector::DotProduct(Dir,Dir);
	const float b = 2 * FVector::DotProduct(Start,Dir);
	const float c = FVector::DotProduct(Start,Start) - Radius*Radius;

	const float Discriminant = b*b - 4 * a * c;
	
	if (Discriminant >= 0)
	{
		const float SqrtDiscr = FMath::Sqrt(Discriminant);
		const float Soln1 = (-b + SqrtDiscr) / (2 * a);

		return Soln1;
	}
	else
	{
		return TOptional<float>();
	}
}

TTuple<FVector, FVector2D> UWidgetComponent::GetCylinderHitLocation(FVector WorldHitLocation, FVector WorldHitDirection) const
{
	// Turn this on to see a visualiztion of cylindrical collision testing.
	static const bool bDrawCollisionDebug = false;

	ensure(GeometryMode == EWidgetGeometryMode::Cylinder);
		

	FTransform ToWorld = GetComponentToWorld();

	const FVector HitLocation_ComponentSpace = GetComponentTransform().InverseTransformPosition(WorldHitLocation);
	const FVector HitDirection_ComponentSpace = GetComponentTransform().InverseTransformVector(WorldHitDirection);


	const float ArcAngleRadians = FMath::DegreesToRadians(GetCylinderArcAngle());
	const float Radius = CurrentDrawSize.X / ArcAngleRadians;
	const float Apothem = Radius * FMath::Cos(0.5f*ArcAngleRadians);
	const float ChordLength = 2.0f * Radius * FMath::Sin(0.5f*ArcAngleRadians);

	const float PivotOffsetX = ChordLength * (0.5-Pivot.X);

	if (bDrawCollisionDebug)
	{
		// Draw component-space axes
		UKismetSystemLibrary::DrawDebugArrow((UWidgetComponent*)(this), ToWorld.TransformPosition(FVector::ZeroVector), ToWorld.TransformPosition(FVector(50.f, 0, 0)), 2.0f, FLinearColor::Red);
		UKismetSystemLibrary::DrawDebugArrow((UWidgetComponent*)(this), ToWorld.TransformPosition(FVector::ZeroVector), ToWorld.TransformPosition(FVector(0, 50.f, 0)), 2.0f, FLinearColor::Green);
		UKismetSystemLibrary::DrawDebugArrow((UWidgetComponent*)(this), ToWorld.TransformPosition(FVector::ZeroVector), ToWorld.TransformPosition(FVector(0, 0, 50.f)), 2.0f, FLinearColor::Blue);

		// Draw the imaginary circle which we use to describe the cylinder.
		// Note that we transform all the hit locations into a space where the circle's origin is at (0,0).
		UKismetSystemLibrary::DrawDebugCircle((UWidgetComponent*)(this), ToWorld.TransformPosition(FVector::ZeroVector), ToWorld.GetScale3D().X*Radius, 64, FLinearColor::Green,
			0, 1.0f, FVector(0, 1, 0), FVector(1, 0, 0));
		UKismetSystemLibrary::DrawDebugLine((UWidgetComponent*)(this), ToWorld.TransformPosition(FVector(-Apothem, -Radius, 0.0f)), ToWorld.TransformPosition(FVector(-Apothem, +Radius, 0.0f)), FLinearColor::Green);
	}

	const FVector HitLocation_CircleSpace( -Apothem, HitLocation_ComponentSpace.Y + PivotOffsetX, 0.0f );
	const FVector HitDirection_CircleSpace( HitDirection_ComponentSpace.X, HitDirection_ComponentSpace.Y, 0.0f );

	// DRAW HIT DIRECTION
	if (bDrawCollisionDebug)
	{
		UKismetSystemLibrary::DrawDebugCircle((UWidgetComponent*)(this), ToWorld.TransformPosition(FVector(HitLocation_CircleSpace.X, HitLocation_CircleSpace.Y,0)), 2.0f);
		FVector HitDirection_CircleSpace_Normalized = HitDirection_CircleSpace;
		HitDirection_CircleSpace_Normalized.Normalize();
		HitDirection_CircleSpace_Normalized *= 40;
		UKismetSystemLibrary::DrawDebugLine(
			(UWidgetComponent*)(this),
			ToWorld.TransformPosition(FVector(HitLocation_CircleSpace.X, HitLocation_CircleSpace.Y, 0.0f)),
			ToWorld.TransformPosition(FVector(HitLocation_CircleSpace.X + HitDirection_CircleSpace_Normalized.X, HitLocation_CircleSpace.Y + HitDirection_CircleSpace_Normalized.Y, 0.0f)),
			FLinearColor::White, 0, 0.1f);
	}

	// Perform a ray vs. circle intersection test (effectively in 2D because Z coordinate is always 0)
	const TOptional<float> Solution = FindLineSphereIntersection(HitLocation_CircleSpace, HitDirection_CircleSpace, Radius);
	if (Solution.IsSet())
	{
		const float Time = Solution.GetValue();

		const FVector TrueHitLocation_CircleSpace = HitLocation_CircleSpace + HitDirection_CircleSpace * Time;
		if (bDrawCollisionDebug)
		{
			UKismetSystemLibrary::DrawDebugLine((UWidgetComponent*)(this),
				ToWorld.TransformPosition(FVector(HitLocation_CircleSpace.X, HitLocation_CircleSpace.Y, 0.0f)),
				ToWorld.TransformPosition(FVector(TrueHitLocation_CircleSpace.X, TrueHitLocation_CircleSpace.Y, 0.0f)),
				FLinearColor(1, 0, 1, 1), 0, 0.5f);
		 }
			
		// Determine the widget-space X hit coordinate.
		const float Endpoint1 = FMath::Fmod(FMath::Atan2(-0.5f*ChordLength, -Apothem) + 2*PI, 2*PI);
		const float Endpoint2 = FMath::Fmod(FMath::Atan2(+0.5f*ChordLength, -Apothem) + 2*PI, 2*PI);
		const float HitAngleRads = FMath::Fmod(FMath::Atan2(TrueHitLocation_CircleSpace.Y, TrueHitLocation_CircleSpace.X) + 2*PI, 2*PI);
		const float HitAngleZeroToOne = (HitAngleRads - FMath::Min(Endpoint1, Endpoint2)) / FMath::Abs(Endpoint2 - Endpoint1);


		// Determine the widget-space Y hit coordinate
		const FVector CylinderHitLocation_ComponentSpace = HitLocation_ComponentSpace + HitDirection_ComponentSpace*Time;
		const float YHitLocation = (-CylinderHitLocation_ComponentSpace.Z + CurrentDrawSize.Y*Pivot.Y);

		const FVector2D WidgetSpaceHitCoord = FVector2D(HitAngleZeroToOne * CurrentDrawSize.X, YHitLocation);
			
		return MakeTuple(GetComponentTransform().TransformPosition(CylinderHitLocation_ComponentSpace), WidgetSpaceHitCoord);
	}
	else
	{
		return MakeTuple(FVector::ZeroVector, FVector2D::ZeroVector);
	}
}

UUserWidget* UWidgetComponent::GetUserWidgetObject() const
{
	return Widget;
}

UTextureRenderTarget2D* UWidgetComponent::GetRenderTarget() const
{
	return RenderTarget;
}

UMaterialInstanceDynamic* UWidgetComponent::GetMaterialInstance() const
{
	return MaterialInstance;
}

const TSharedPtr<SWidget>& UWidgetComponent::GetSlateWidget() const
{
	return SlateWidget;
}

TArray<FWidgetAndPointer> UWidgetComponent::GetHitWidgetPath(FVector WorldHitLocation, bool bIgnoreEnabledStatus, float CursorRadius)
{
	ensure(GeometryMode == EWidgetGeometryMode::Plane);

	FVector2D LocalHitLocation;
	GetLocalHitLocation(WorldHitLocation, LocalHitLocation);

	return GetHitWidgetPath(LocalHitLocation, bIgnoreEnabledStatus, CursorRadius);
}


TArray<FWidgetAndPointer> UWidgetComponent::GetHitWidgetPath(FVector2D WidgetSpaceHitCoordinate, bool bIgnoreEnabledStatus, float CursorRadius /*= 0.0f*/)
{
	TSharedRef<FVirtualPointerPosition> VirtualMouseCoordinate = MakeShareable(new FVirtualPointerPosition);

	const FVector2D& LocalHitLocation = WidgetSpaceHitCoordinate;

	VirtualMouseCoordinate->CurrentCursorPosition = LocalHitLocation;
	VirtualMouseCoordinate->LastCursorPosition = LastLocalHitLocation;

	// Cache the location of the hit
	LastLocalHitLocation = LocalHitLocation;

	TArray<FWidgetAndPointer> ArrangedWidgets;
	if ( SlateWindow.IsValid() )
	{
		// @todo slate - widget components would need to be associated with a user for this to be anthing valid
		const int32 UserIndex = INDEX_NONE;
		ArrangedWidgets = SlateWindow->GetHittestGrid().GetBubblePath( LocalHitLocation, CursorRadius, bIgnoreEnabledStatus, UserIndex);

		for( FWidgetAndPointer& ArrangedWidget : ArrangedWidgets )
		{
			ArrangedWidget.PointerPosition = VirtualMouseCoordinate;
		}
	}

	return ArrangedWidgets;
}

TSharedPtr<SWindow> UWidgetComponent::GetSlateWindow() const
{
	return SlateWindow;
}

FVector2D UWidgetComponent::GetDrawSize() const
{
	return DrawSize;
}

FVector2D UWidgetComponent::GetCurrentDrawSize() const
{
	return CurrentDrawSize;
}

void UWidgetComponent::SetDrawSize(FVector2D Size)
{
	FIntPoint NewDrawSize((int32)Size.X, (int32)Size.Y);

	if ( NewDrawSize != DrawSize )
	{
		DrawSize = NewDrawSize;
		MarkRenderStateDirty();
	}
}

void UWidgetComponent::RequestRedraw()
{
	bRedrawRequested = true;
}

void UWidgetComponent::SetBlendMode( const EWidgetBlendMode NewBlendMode )
{
	if( NewBlendMode != this->BlendMode )
	{
		this->BlendMode = NewBlendMode;
		if( IsRegistered() )
		{
			MarkRenderStateDirty();
		}
	}
}

void UWidgetComponent::SetTwoSided( const bool bWantTwoSided )
{
	if( bWantTwoSided != this->bIsTwoSided )
	{
		this->bIsTwoSided = bWantTwoSided;
		if( IsRegistered() )
		{
			MarkRenderStateDirty();
		}
	}
}

void UWidgetComponent::SetBackgroundColor( const FLinearColor NewBackgroundColor )
{
	if( NewBackgroundColor != this->BackgroundColor)
	{
		this->BackgroundColor = NewBackgroundColor;
		MarkRenderStateDirty();
	}
}

void UWidgetComponent::SetTintColorAndOpacity( const FLinearColor NewTintColorAndOpacity )
{
	if( NewTintColorAndOpacity != this->TintColorAndOpacity )
	{
		this->TintColorAndOpacity = NewTintColorAndOpacity;
		UpdateMaterialInstanceParameters();
	}
}

void UWidgetComponent::SetOpacityFromTexture( const float NewOpacityFromTexture )
{
	if( NewOpacityFromTexture != this->OpacityFromTexture )
	{
		this->OpacityFromTexture = NewOpacityFromTexture;
		UpdateMaterialInstanceParameters();
	}
}

TSharedPtr< SWindow > UWidgetComponent::GetVirtualWindow() const
{
	return StaticCastSharedPtr<SWindow>(SlateWindow);
}

UMaterialInterface* UWidgetComponent::GetMaterial(int32 MaterialIndex) const
{
	if ( OverrideMaterials.IsValidIndex(MaterialIndex) && ( OverrideMaterials[MaterialIndex] != nullptr ) )
	{
		return OverrideMaterials[MaterialIndex];
	}
	else
	{
		switch ( BlendMode )
		{
		case EWidgetBlendMode::Opaque:
			return bIsTwoSided ? OpaqueMaterial : OpaqueMaterial_OneSided;
			break;
		case EWidgetBlendMode::Masked:
			return bIsTwoSided ? MaskedMaterial : MaskedMaterial_OneSided;
			break;
		case EWidgetBlendMode::Transparent:
			return bIsTwoSided ? TranslucentMaterial : TranslucentMaterial_OneSided;
			break;
		}
	}

	return nullptr;
}

int32 UWidgetComponent::GetNumMaterials() const
{
	return FMath::Max<int32>(OverrideMaterials.Num(), 1);
}

void UWidgetComponent::UpdateMaterialInstanceParameters()
{
	if ( MaterialInstance )
	{
		MaterialInstance->SetTextureParameterValue("SlateUI", RenderTarget);
		MaterialInstance->SetVectorParameterValue("TintColorAndOpacity", TintColorAndOpacity);
		MaterialInstance->SetScalarParameterValue("OpacityFromTexture", OpacityFromTexture);
	}
}

void UWidgetComponent::SetWidgetClass(TSubclassOf<UUserWidget> InWidgetClass)
{
	if (WidgetClass != InWidgetClass)
	{
		WidgetClass = InWidgetClass;

		if (FSlateApplication::IsInitialized())
		{
			if (HasBegunPlay() && !GetWorld()->bIsTearingDown)
			{
				if (WidgetClass)
				{
					UUserWidget* NewWidget = CreateWidget(GetWorld(), WidgetClass);
					SetWidget(NewWidget);
				}
				else
				{
					SetWidget(nullptr);
				}
			}
		}
	}
}<|MERGE_RESOLUTION|>--- conflicted
+++ resolved
@@ -1630,12 +1630,8 @@
 					bWidgetChanged = true;
 				}
 			}
-<<<<<<< HEAD
-			else if ( SlateWidget.IsValid() )
-=======
 			// If we don't have one, we look for a Slate Widget
 			else if (SlateWidget.IsValid())
->>>>>>> 24776ab6
 			{
 				if (SlateWidget != CurrentSlateWidget || bNeededNewWindow)
 				{
