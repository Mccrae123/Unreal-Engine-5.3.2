// Copyright Epic Games, Inc. All Rights Reserved.

#include "Components/WidgetInteractionComponent.h"
#include "CollisionQueryParams.h"
#include "Components/PrimitiveComponent.h"
#include "Kismet/KismetSystemLibrary.h"
#include "Components/ArrowComponent.h"
#include "Framework/Application/SlateApplication.h"
#include "Framework/Application/SlateUser.h"
#include "Kismet/GameplayStatics.h"
#include "DrawDebugHelpers.h"

#include "Components/WidgetComponent.h"


#define LOCTEXT_NAMESPACE "WidgetInteraction"

UWidgetInteractionComponent::UWidgetInteractionComponent(const FObjectInitializer& ObjectInitializer)
	: Super(ObjectInitializer)
	, VirtualUserIndex(0)
	, PointerIndex(0)
	, InteractionDistance(500)
	, InteractionSource(EWidgetInteractionSource::World)
	, bEnableHitTesting(true)
	, bShowDebug(false)
	, DebugSphereLineThickness(2.f)
	, DebugLineThickness(1.f)
	, DebugColor(FLinearColor::Red)
{
	PrimaryComponentTick.bCanEverTick = true;
	PrimaryComponentTick.bTickEvenWhenPaused = true;
	TraceChannel = ECC_Visibility;
	bAutoActivate = true;

#if WITH_EDITORONLY_DATA
	ArrowComponent = ObjectInitializer.CreateEditorOnlyDefaultSubobject<UArrowComponent>(this, TEXT("ArrowComponent0"));

	if ( ArrowComponent && !IsTemplate() )
	{
		ArrowComponent->ArrowColor = DebugColor.ToFColor(true);
		ArrowComponent->AttachToComponent(this, FAttachmentTransformRules(EAttachmentRule::KeepRelative, false));
	}
#endif
}

void UWidgetInteractionComponent::OnComponentCreated()
{
	Super::OnComponentCreated();
	
#if WITH_EDITORONLY_DATA
	if ( ArrowComponent )
	{
		ArrowComponent->ArrowColor = DebugColor.ToFColor(true);
		ArrowComponent->SetVisibility(bEnableHitTesting);
	}
#endif
}

void UWidgetInteractionComponent::Activate(bool bReset)
{
	Super::Activate(bReset);

	if ( FSlateApplication::IsInitialized() )
	{
		if ( !VirtualUser.IsValid() )
		{
			VirtualUser = FSlateApplication::Get().FindOrCreateVirtualUser(VirtualUserIndex);
		}
	}
}

void UWidgetInteractionComponent::Deactivate()
{
	Super::Deactivate();

	if ( FSlateApplication::IsInitialized() )
	{
		if ( VirtualUser.IsValid() )
		{
			FSlateApplication::Get().UnregisterUser(VirtualUser->GetUserIndex());
			VirtualUser.Reset();
		}
	}
}

void UWidgetInteractionComponent::TickComponent(float DeltaTime, ELevelTick TickType, FActorComponentTickFunction* ThisTickFunction)
{
	Super::TickComponent(DeltaTime, TickType, ThisTickFunction);

	SimulatePointerMovement();
}

bool UWidgetInteractionComponent::CanSendInput()
{
	return FSlateApplication::IsInitialized() && VirtualUser.IsValid();
}

void UWidgetInteractionComponent::SetCustomHitResult(const FHitResult& HitResult)
{
	CustomHitResult = HitResult;
}

void UWidgetInteractionComponent::SetFocus(UWidget* FocusWidget)
{
	if (VirtualUser.IsValid())
	{
		FSlateApplication::Get().SetUserFocus(VirtualUser->GetUserIndex(), FocusWidget->GetCachedWidget(), EFocusCause::SetDirectly);
	}
}

FWidgetPath UWidgetInteractionComponent::FindHoveredWidgetPath(const FWidgetTraceResult& TraceResult) const
{
	if (TraceResult.HitWidgetComponent)
	{
		return FWidgetPath(TraceResult.HitWidgetComponent->GetHitWidgetPath(TraceResult.LocalHitLocation, /*bIgnoreEnabledStatus*/ false));
	}
	else
	{
		return FWidgetPath();
	}
}

UWidgetInteractionComponent::FWidgetTraceResult UWidgetInteractionComponent::PerformTrace() const
{
	FWidgetTraceResult TraceResult;

	TArray<FHitResult> MultiHits;

	FVector WorldDirection;

	switch( InteractionSource )
	{
		case EWidgetInteractionSource::World:
		{
			const FVector WorldLocation = GetComponentLocation();
			const FTransform WorldTransform = GetComponentTransform();
			WorldDirection = WorldTransform.GetUnitAxis(EAxis::X);

			TArray<UPrimitiveComponent*> PrimitiveChildren;
			GetRelatedComponentsToIgnoreInAutomaticHitTesting(PrimitiveChildren);

			FCollisionQueryParams Params(SCENE_QUERY_STAT(WidgetInteractionComponentTrace));
			Params.AddIgnoredComponents(PrimitiveChildren);

			TraceResult.LineStartLocation = WorldLocation;
			TraceResult.LineEndLocation = WorldLocation + (WorldDirection * InteractionDistance);

			GetWorld()->LineTraceMultiByChannel(MultiHits, TraceResult.LineStartLocation, TraceResult.LineEndLocation, TraceChannel, Params);
			break;
		}
		case EWidgetInteractionSource::Mouse:
		case EWidgetInteractionSource::CenterScreen:
		{
			TArray<UPrimitiveComponent*> PrimitiveChildren;
			GetRelatedComponentsToIgnoreInAutomaticHitTesting(PrimitiveChildren);

			FCollisionQueryParams Params(SCENE_QUERY_STAT(WidgetInteractionComponentTrace));
			Params.AddIgnoredComponents(PrimitiveChildren);

			APlayerController* PlayerController = GetWorld()->GetFirstPlayerController();
			ULocalPlayer* LocalPlayer = PlayerController->GetLocalPlayer();
			
			if ( LocalPlayer && LocalPlayer->ViewportClient )
			{
				if ( InteractionSource == EWidgetInteractionSource::Mouse )
				{
					FVector2D MousePosition;
					if ( LocalPlayer->ViewportClient->GetMousePosition(MousePosition) )
					{
						FVector WorldOrigin;
						if ( UGameplayStatics::DeprojectScreenToWorld(PlayerController, MousePosition, WorldOrigin, WorldDirection) == true )
						{
							TraceResult.LineStartLocation = WorldOrigin;
							TraceResult.LineEndLocation = WorldOrigin + WorldDirection * InteractionDistance;

							GetWorld()->LineTraceMultiByChannel(MultiHits, TraceResult.LineStartLocation, TraceResult.LineEndLocation, TraceChannel, Params);
						}
					}
				}
				else if ( InteractionSource == EWidgetInteractionSource::CenterScreen )
				{
					FVector2D ViewportSize;
					LocalPlayer->ViewportClient->GetViewportSize(ViewportSize);

					FVector WorldOrigin;
					if ( UGameplayStatics::DeprojectScreenToWorld(PlayerController, ViewportSize * 0.5f, WorldOrigin, WorldDirection) == true )
					{
						TraceResult.LineStartLocation = WorldOrigin;
						TraceResult.LineEndLocation = WorldOrigin + WorldDirection * InteractionDistance;

						GetWorld()->LineTraceMultiByChannel(MultiHits, WorldOrigin, WorldOrigin + WorldDirection * InteractionDistance, TraceChannel, Params);
					}
				}
			}
			break;
		}
		case EWidgetInteractionSource::Custom:
		{
			WorldDirection = (CustomHitResult.TraceEnd - CustomHitResult.TraceStart).GetSafeNormal();
			TraceResult.HitResult = CustomHitResult;
			TraceResult.bWasHit = CustomHitResult.bBlockingHit;
			TraceResult.LineStartLocation = CustomHitResult.TraceStart;
			TraceResult.LineEndLocation = CustomHitResult.TraceEnd;
			break;
		}
	}

	// If it's not a custom interaction, we do some custom filtering to ignore invisible widgets.
	if ( InteractionSource != EWidgetInteractionSource::Custom )
	{
		for ( const FHitResult& HitResult : MultiHits )
		{
			if ( UWidgetComponent* HitWidgetComponent = Cast<UWidgetComponent>(HitResult.GetComponent()) )
			{
				if ( HitWidgetComponent->IsVisible() )
				{
					TraceResult.bWasHit = true;
					TraceResult.HitResult = HitResult;
					break;
				}
			}
			else if (HitResult.bBlockingHit)
			{
				// If we hit something that wasn't a widget component, we're done.
				break;
			}
		}
	}

	// Resolve trace to location on widget.
	if (TraceResult.bWasHit)
	{
		TraceResult.HitWidgetComponent = Cast<UWidgetComponent>(TraceResult.HitResult.GetComponent());
		if (TraceResult.HitWidgetComponent)
		{
			// @todo WASTED WORK: GetLocalHitLocation() gets called in GetHitWidgetPath();

			if (TraceResult.HitWidgetComponent->GetGeometryMode() == EWidgetGeometryMode::Cylinder)
			{				
				TTuple<FVector, FVector2D> CylinderHitLocation = TraceResult.HitWidgetComponent->GetCylinderHitLocation(TraceResult.HitResult.ImpactPoint, WorldDirection);
				TraceResult.HitResult.ImpactPoint = CylinderHitLocation.Get<0>();
				TraceResult.LocalHitLocation = CylinderHitLocation.Get<1>();
			}
			else
			{
				ensure(TraceResult.HitWidgetComponent->GetGeometryMode() == EWidgetGeometryMode::Plane);
				TraceResult.HitWidgetComponent->GetLocalHitLocation(TraceResult.HitResult.ImpactPoint, TraceResult.LocalHitLocation);
			}
			TraceResult.HitWidgetPath = FindHoveredWidgetPath(TraceResult);
		}
	}

	return TraceResult;
}

void UWidgetInteractionComponent::GetRelatedComponentsToIgnoreInAutomaticHitTesting(TArray<UPrimitiveComponent*>& IgnorePrimitives) const
{
	TArray<USceneComponent*> SceneChildren;
	if ( AActor* Owner = GetOwner() )
	{
		if ( USceneComponent* Root = Owner->GetRootComponent() )
		{
			Root = Root->GetAttachmentRoot();
			Root->GetChildrenComponents(true, SceneChildren);
			SceneChildren.Add(Root);
		}
	}

	for ( USceneComponent* SceneComponent : SceneChildren )
	{
		if ( UPrimitiveComponent* PrimtiveComponet = Cast<UPrimitiveComponent>(SceneComponent) )
		{
			// Don't ignore widget components that are siblings.
			if ( SceneComponent->IsA<UWidgetComponent>() )
			{
				continue;
			}

			IgnorePrimitives.Add(PrimtiveComponet);
		}
	}
}

bool UWidgetInteractionComponent::CanInteractWithComponent(UWidgetComponent* Component) const
{
	bool bCanInteract = false;

	if (Component)
	{
		bCanInteract = !GetWorld()->IsPaused() || Component->PrimaryComponentTick.bTickEvenWhenPaused;
	}

	return bCanInteract;
}

FWidgetPath UWidgetInteractionComponent::DetermineWidgetUnderPointer()
{
	FWidgetPath WidgetPathUnderPointer;

	bIsHoveredWidgetInteractable = false;
	bIsHoveredWidgetFocusable = false;
	bIsHoveredWidgetHitTestVisible = false;

	UWidgetComponent* OldHoveredWidget = HoveredWidgetComponent;

	HoveredWidgetComponent = nullptr;

	FWidgetTraceResult TraceResult = PerformTrace();
	LastHitResult = TraceResult.HitResult;
	HoveredWidgetComponent = TraceResult.HitWidgetComponent;
	LastLocalHitLocation = LocalHitLocation;
	LocalHitLocation = TraceResult.bWasHit
		? TraceResult.LocalHitLocation
		: LastLocalHitLocation;
	WidgetPathUnderPointer = TraceResult.HitWidgetPath;

#if ENABLE_DRAW_DEBUG
	if ( bShowDebug )
	{
		if ( HoveredWidgetComponent )
		{
			UKismetSystemLibrary::DrawDebugSphere(this, LastHitResult.ImpactPoint, 2.5f, 12, DebugColor, 0, DebugSphereLineThickness);
		}

		if ( InteractionSource == EWidgetInteractionSource::World || InteractionSource == EWidgetInteractionSource::Custom )
		{
			if ( HoveredWidgetComponent )
			{
				UKismetSystemLibrary::DrawDebugLine(this, LastHitResult.TraceStart, LastHitResult.ImpactPoint, DebugColor, 0, DebugLineThickness);
			}
			else
			{
				UKismetSystemLibrary::DrawDebugLine(this, TraceResult.LineStartLocation, TraceResult.LineEndLocation, DebugColor, 0, DebugLineThickness);
			}
		}
	}
#endif // ENABLE_DRAW_DEBUG

	if ( HoveredWidgetComponent )
	{
		HoveredWidgetComponent->RequestRedraw();
	}

	if ( WidgetPathUnderPointer.IsValid() )
	{
		const FArrangedChildren::FArrangedWidgetArray& AllArrangedWidgets = WidgetPathUnderPointer.Widgets.GetInternalArray();
		for ( const FArrangedWidget& ArrangedWidget : AllArrangedWidgets )
		{
			const TSharedRef<SWidget>& Widget = ArrangedWidget.Widget;
			if ( Widget->IsEnabled() )
			{
				if ( Widget->IsInteractable() )
				{
					bIsHoveredWidgetInteractable = true;
				}

				if ( Widget->SupportsKeyboardFocus() )
				{
					bIsHoveredWidgetFocusable = true;
				}
			}

			if ( Widget->GetVisibility().IsHitTestVisible() )
			{
				bIsHoveredWidgetHitTestVisible = true;
			}
		}
	}

	if ( HoveredWidgetComponent != OldHoveredWidget )
	{
		if ( OldHoveredWidget )
		{
			OldHoveredWidget->RequestRedraw();
		}

		OnHoveredWidgetChanged.Broadcast( HoveredWidgetComponent, OldHoveredWidget );
	}

	return WidgetPathUnderPointer;
}

void UWidgetInteractionComponent::SimulatePointerMovement()
{
	if ( !bEnableHitTesting )
	{
		return;
	}

	if ( !CanSendInput() )
	{
		return;
	}
	
	FWidgetPath WidgetPathUnderFinger = DetermineWidgetUnderPointer();

	ensure(PointerIndex >= 0);
	FPointerEvent PointerEvent(
		VirtualUser->GetUserIndex(),
		(uint32)PointerIndex,
		LocalHitLocation,
		LastLocalHitLocation,
		PressedKeys,
		FKey(),
		0.0f,
		ModifierKeys);
	
	if (WidgetPathUnderFinger.IsValid())
	{
		check(HoveredWidgetComponent);
		LastWidgetPath = WidgetPathUnderFinger;
		
		FSlateApplication::Get().RoutePointerMoveEvent(WidgetPathUnderFinger, PointerEvent, false);
	}
	else
	{
		FWidgetPath EmptyWidgetPath;
		FSlateApplication::Get().RoutePointerMoveEvent(EmptyWidgetPath, PointerEvent, false);

		LastWidgetPath = FWeakWidgetPath();
	}
}

void UWidgetInteractionComponent::PressPointerKey(FKey Key)
{
	if ( !CanSendInput() )
	{
		return;
	}

	if (PressedKeys.Contains(Key))
	{
		return;
	}
	
	PressedKeys.Add(Key);
	
	if ( !LastWidgetPath.IsValid() )
	{
		// If the cached widget path isn't valid, attempt to find a valid widget since we might have received a touch input
		LastWidgetPath = DetermineWidgetUnderPointer();
	}

	FWidgetPath WidgetPathUnderFinger = LastWidgetPath.ToWidgetPath();

	ensure(PointerIndex >= 0);
<<<<<<< HEAD
	FPointerEvent PointerEvent(
		VirtualUser->GetUserIndex(),
		(uint32)PointerIndex,
		LocalHitLocation,
		LastLocalHitLocation,
		PressedKeys,
		Key,
		0.0f,
		ModifierKeys);
=======
	FPointerEvent PointerEvent;
	if (Key.IsTouch())
	{
		PointerEvent = FPointerEvent(
			VirtualUser->GetUserIndex(),
			(uint32)PointerIndex,
			LocalHitLocation,
			LastLocalHitLocation,
			1.0f,
			false);
	}
	else
	{
		PointerEvent = FPointerEvent(
			VirtualUser->GetUserIndex(),
			(uint32)PointerIndex,
			LocalHitLocation,
			LastLocalHitLocation,
			PressedKeys,
			Key,
			0.0f,
			ModifierKeys);
	}
	
>>>>>>> 3aae9151
		
	FReply Reply = FSlateApplication::Get().RoutePointerDownEvent(WidgetPathUnderFinger, PointerEvent);
	
	// @TODO Something about double click, expose directly, or automatically do it if key press happens within
	// the double click timeframe?
	//Reply = FSlateApplication::Get().RoutePointerDoubleClickEvent( WidgetPathUnderFinger, PointerEvent );
}

void UWidgetInteractionComponent::ReleasePointerKey(FKey Key)
{
	if ( !CanSendInput() )
	{
		return;
	}

	if (!PressedKeys.Contains(Key))
	{
		return;
	}
	
	PressedKeys.Remove(Key);
	
	FWidgetPath WidgetPathUnderFinger = LastWidgetPath.ToWidgetPath();
	// Need to clear the widget path for cases where the component isn't ticking/clearing itself.
	LastWidgetPath = FWeakWidgetPath();

	ensure(PointerIndex >= 0);
<<<<<<< HEAD
	FPointerEvent PointerEvent(
		VirtualUser->GetUserIndex(),
		(uint32)PointerIndex,
		LocalHitLocation,
		LastLocalHitLocation,
		PressedKeys,
		Key,
		0.0f,
		ModifierKeys);
=======
	FPointerEvent PointerEvent;
	if (Key.IsTouch())
	{
		PointerEvent = FPointerEvent(
			VirtualUser->GetUserIndex(),
			(uint32)PointerIndex,
			LocalHitLocation,
			LastLocalHitLocation,
			1.0f,
			false);
	}
	else
	{
		PointerEvent = FPointerEvent(
			VirtualUser->GetUserIndex(),
			(uint32)PointerIndex,
			LocalHitLocation,
			LastLocalHitLocation,
			PressedKeys,
			Key,
			0.0f,
			ModifierKeys);
	}
>>>>>>> 3aae9151
		
	FReply Reply = FSlateApplication::Get().RoutePointerUpEvent(WidgetPathUnderFinger, PointerEvent);
}

bool UWidgetInteractionComponent::PressKey(FKey Key, bool bRepeat)
{
	if ( !CanSendInput() )
	{
		return false;
	}

	bool bHasKeyCode, bHasCharCode;
	uint32 KeyCode, CharCode;
	GetKeyAndCharCodes(Key, bHasKeyCode, KeyCode, bHasCharCode, CharCode);

	FKeyEvent KeyEvent(Key, ModifierKeys, VirtualUser->GetUserIndex(), bRepeat, KeyCode, CharCode);
	bool DownResult = FSlateApplication::Get().ProcessKeyDownEvent(KeyEvent);

	if (bHasCharCode)
	{
		FCharacterEvent CharacterEvent(CharCode, ModifierKeys, VirtualUser->GetUserIndex(), bRepeat);
		return FSlateApplication::Get().ProcessKeyCharEvent(CharacterEvent);
	}

	return DownResult;
}

bool UWidgetInteractionComponent::ReleaseKey(FKey Key)
{
	if ( !CanSendInput() )
	{
		return false;
	}

	bool bHasKeyCode, bHasCharCode;
	uint32 KeyCode, CharCode;
	GetKeyAndCharCodes(Key, bHasKeyCode, KeyCode, bHasCharCode, CharCode);

	FKeyEvent KeyEvent(Key, ModifierKeys, VirtualUser->GetUserIndex(), false, KeyCode, CharCode);
	return FSlateApplication::Get().ProcessKeyUpEvent(KeyEvent);
}

void UWidgetInteractionComponent::GetKeyAndCharCodes(const FKey& Key, bool& bHasKeyCode, uint32& KeyCode, bool& bHasCharCode, uint32& CharCode)
{
	const uint32* KeyCodePtr;
	const uint32* CharCodePtr;
	FInputKeyManager::Get().GetCodesFromKey(Key, KeyCodePtr, CharCodePtr);

	bHasKeyCode = KeyCodePtr ? true : false;
	bHasCharCode = CharCodePtr ? true : false;

	KeyCode = KeyCodePtr ? *KeyCodePtr : 0;
	CharCode = CharCodePtr ? *CharCodePtr : 0;

	// These special keys are not handled by the platform layer, and while not printable
	// have character mappings that several widgets look for, since the hardware sends them.
	if (CharCodePtr == nullptr)
	{
		if (Key == EKeys::Tab)
		{
			CharCode = '\t';
			bHasCharCode = true;
		}
		else if (Key == EKeys::BackSpace)
		{
			CharCode = '\b';
			bHasCharCode = true;
		}
		else if (Key == EKeys::Enter)
		{
			CharCode = '\n';
			bHasCharCode = true;
		}
	}
}

bool UWidgetInteractionComponent::PressAndReleaseKey(FKey Key)
{
	const bool PressResult = PressKey(Key, false);
	const bool ReleaseResult = ReleaseKey(Key);

	return PressResult || ReleaseResult;
}

bool UWidgetInteractionComponent::SendKeyChar(FString Characters, bool bRepeat)
{
	if ( !CanSendInput() )
	{
		return false;
	}

	bool bProcessResult = false;

	for ( int32 CharIndex = 0; CharIndex < Characters.Len(); CharIndex++ )
	{
		TCHAR CharKey = Characters[CharIndex];

		FCharacterEvent CharacterEvent(CharKey, ModifierKeys, VirtualUser->GetUserIndex(), bRepeat);
		bProcessResult |= FSlateApplication::Get().ProcessKeyCharEvent(CharacterEvent);
	}

	return bProcessResult;
}

void UWidgetInteractionComponent::ScrollWheel(float ScrollDelta)
{
	if ( !CanSendInput() )
	{
		return;
	}

	FWidgetPath WidgetPathUnderFinger = LastWidgetPath.ToWidgetPath();

	ensure(PointerIndex >= 0);
	FPointerEvent MouseWheelEvent(
		VirtualUser->GetUserIndex(),
		(uint32)PointerIndex,
		LocalHitLocation,
		LastLocalHitLocation,
		PressedKeys,
		EKeys::MouseWheelAxis,
		ScrollDelta,
		ModifierKeys);

	FSlateApplication::Get().RouteMouseWheelOrGestureEvent(WidgetPathUnderFinger, MouseWheelEvent, nullptr);
}

UWidgetComponent* UWidgetInteractionComponent::GetHoveredWidgetComponent() const
{
	return HoveredWidgetComponent;
}

bool UWidgetInteractionComponent::IsOverInteractableWidget() const
{
	return bIsHoveredWidgetInteractable;
}

bool UWidgetInteractionComponent::IsOverFocusableWidget() const
{
	return bIsHoveredWidgetFocusable;
}

bool UWidgetInteractionComponent::IsOverHitTestVisibleWidget() const
{
	return bIsHoveredWidgetHitTestVisible;
}

const FWeakWidgetPath& UWidgetInteractionComponent::GetHoveredWidgetPath() const
{
	return LastWidgetPath;
}

const FHitResult& UWidgetInteractionComponent::GetLastHitResult() const
{
	return LastHitResult;
}

FVector2D UWidgetInteractionComponent::Get2DHitLocation() const
{
	return LocalHitLocation;
}

#undef LOCTEXT_NAMESPACE<|MERGE_RESOLUTION|>--- conflicted
+++ resolved
@@ -444,17 +444,6 @@
 	FWidgetPath WidgetPathUnderFinger = LastWidgetPath.ToWidgetPath();
 
 	ensure(PointerIndex >= 0);
-<<<<<<< HEAD
-	FPointerEvent PointerEvent(
-		VirtualUser->GetUserIndex(),
-		(uint32)PointerIndex,
-		LocalHitLocation,
-		LastLocalHitLocation,
-		PressedKeys,
-		Key,
-		0.0f,
-		ModifierKeys);
-=======
 	FPointerEvent PointerEvent;
 	if (Key.IsTouch())
 	{
@@ -479,7 +468,6 @@
 			ModifierKeys);
 	}
 	
->>>>>>> 3aae9151
 		
 	FReply Reply = FSlateApplication::Get().RoutePointerDownEvent(WidgetPathUnderFinger, PointerEvent);
 	
@@ -507,17 +495,6 @@
 	LastWidgetPath = FWeakWidgetPath();
 
 	ensure(PointerIndex >= 0);
-<<<<<<< HEAD
-	FPointerEvent PointerEvent(
-		VirtualUser->GetUserIndex(),
-		(uint32)PointerIndex,
-		LocalHitLocation,
-		LastLocalHitLocation,
-		PressedKeys,
-		Key,
-		0.0f,
-		ModifierKeys);
-=======
 	FPointerEvent PointerEvent;
 	if (Key.IsTouch())
 	{
@@ -541,7 +518,6 @@
 			0.0f,
 			ModifierKeys);
 	}
->>>>>>> 3aae9151
 		
 	FReply Reply = FSlateApplication::Get().RoutePointerUpEvent(WidgetPathUnderFinger, PointerEvent);
 }
