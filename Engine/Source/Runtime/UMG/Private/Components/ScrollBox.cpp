--- conflicted
+++ resolved
@@ -34,45 +34,18 @@
 
 	SetVisibilityInternal(ESlateVisibility::Visible);
 	SetClipping(EWidgetClipping::ClipToBounds);
-<<<<<<< HEAD
-
-	if (DefaultScrollBoxStyle == nullptr)
-	{
-		DefaultScrollBoxStyle = new FScrollBoxStyle(FUMGCoreStyle::Get().GetWidgetStyle<FScrollBoxStyle>("ScrollBox"));
-
-		// Unlink UMG default colors.
-		DefaultScrollBoxStyle->UnlinkColors();
-	}
-
-	if (DefaultScrollBoxBarStyle == nullptr)
-	{
-		DefaultScrollBoxBarStyle = new FScrollBarStyle(FUMGCoreStyle::Get().GetWidgetStyle<FScrollBarStyle>("ScrollBar"));
-
-		// Unlink UMG default colors.
-		DefaultScrollBoxBarStyle->UnlinkColors();
-	}
-PRAGMA_DISABLE_DEPRECATION_WARNINGS
-	WidgetStyle = *DefaultScrollBoxStyle;
-	WidgetBarStyle = *DefaultScrollBoxBarStyle;
-=======
 	
 PRAGMA_DISABLE_DEPRECATION_WARNINGS
 	WidgetStyle = UE::Slate::Private::FDefaultStyleCache::GetRuntime().GetScrollBoxStyle();
 	WidgetBarStyle = UE::Slate::Private::FDefaultStyleCache::GetRuntime().GetScrollBarStyle();
->>>>>>> 4af6daef
 PRAGMA_ENABLE_DEPRECATION_WARNINGS
 
 #if WITH_EDITOR 
 	if (IsEditorWidget())
 	{
 PRAGMA_DISABLE_DEPRECATION_WARNINGS
-<<<<<<< HEAD
-		WidgetStyle = *EditorScrollBoxStyle;
-		WidgetBarStyle = *EditorScrollBoxBarStyle;
-=======
 		WidgetStyle = UE::Slate::Private::FDefaultStyleCache::GetEditor().GetScrollBoxStyle();
 		WidgetBarStyle = UE::Slate::Private::FDefaultStyleCache::GetEditor().GetScrollBarStyle();
->>>>>>> 4af6daef
 PRAGMA_ENABLE_DEPRECATION_WARNINGS
 
 		// The CDO isn't an editor widget and thus won't use the editor style, call post edit change to mark difference from CDO
@@ -592,11 +565,7 @@
 	}
 
 	// because we get a deselect before we get a select, we need to delay this call until we're sure we didn't scroll to another widget.
-<<<<<<< HEAD
-	TickHandle = FTSTicker::GetCoreTicker().AddTicker( FTickerDelegate::CreateLambda( [=]( float ) -> bool
-=======
 	TickHandle = FTSTicker::GetCoreTicker().AddTicker( FTickerDelegate::CreateLambda( [this]( float ) -> bool
->>>>>>> 4af6daef
 	                                                                                {
                                                                                         QUICK_SCOPE_CYCLE_COUNTER(STAT_UScrollBox_ScrollToStart_LambdaTick);
 		                                                                                this->ScrollToStart();
