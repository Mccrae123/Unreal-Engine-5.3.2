--- conflicted
+++ resolved
@@ -12,18 +12,6 @@
 /////////////////////////////////////////////////////
 // UScrollBar
 
-<<<<<<< HEAD
-namespace
-{
-	static FScrollBarStyle* DefaultScrollBarStyle = nullptr;
-}
-
-#if WITH_EDITOR
-static FScrollBarStyle* EditorScrollBarStyle = nullptr;
-#endif 
-
-=======
->>>>>>> 4af6daef
 UScrollBar::UScrollBar(const FObjectInitializer& ObjectInitializer)
 	: Super(ObjectInitializer)
 {
@@ -35,34 +23,14 @@
 	Orientation = Orient_Vertical;
 	Thickness = FVector2D(16.0f, 16.0f);
 	Padding = FMargin(2.0f);
-<<<<<<< HEAD
-PRAGMA_ENABLE_DEPRECATION_WARNINGS
-	if (DefaultScrollBarStyle == nullptr)
-	{
-		DefaultScrollBarStyle = new FScrollBarStyle(FUMGCoreStyle::Get().GetWidgetStyle<FScrollBarStyle>("Scrollbar"));
-
-		// Unlink UMG default colors.
-		DefaultScrollBarStyle->UnlinkColors();
-	}
-PRAGMA_DISABLE_DEPRECATION_WARNINGS
-	WidgetStyle = *DefaultScrollBarStyle;
-PRAGMA_ENABLE_DEPRECATION_WARNINGS
-=======
 
 	WidgetStyle = UE::Slate::Private::FDefaultStyleCache::GetRuntime().GetScrollBarStyle();
 	
->>>>>>> 4af6daef
 #if WITH_EDITOR 
 	if (IsEditorWidget())
 	{
-<<<<<<< HEAD
-PRAGMA_DISABLE_DEPRECATION_WARNINGS
-		WidgetStyle = *EditorScrollBarStyle;
-PRAGMA_ENABLE_DEPRECATION_WARNINGS
-=======
 		WidgetStyle = UE::Slate::Private::FDefaultStyleCache::GetEditor().GetScrollBarStyle();
 
->>>>>>> 4af6daef
 		// The CDO isn't an editor widget and thus won't use the editor style, call post edit change to mark difference from CDO
 		PostEditChange();
 	}
@@ -131,7 +99,6 @@
 		// Implicit padding of 2 was removed, so Thickness value must be incremented by 4.
 		Thickness += FVector2D(4.0f, 4.0f);
 PRAGMA_ENABLE_DEPRECATION_WARNINGS
-<<<<<<< HEAD
 	}
 }
 
@@ -152,28 +119,6 @@
 	}
 }
 
-=======
-	}
-}
-
-#endif // if WITH_EDITORONLY_DATA
-
-PRAGMA_DISABLE_DEPRECATION_WARNINGS
-
-const FScrollBarStyle& UScrollBar::GetWidgetStyle() const
-{
-	return WidgetStyle;
-}
-void UScrollBar::SetWidgetStyle(const FScrollBarStyle& InWidgetStyle)
-{
-	WidgetStyle = InWidgetStyle;
-	if (MyScrollBar.IsValid())
-	{
-		MyScrollBar->SetStyle(&InWidgetStyle);
-	}
-}
-
->>>>>>> 4af6daef
 bool UScrollBar::IsAlwaysShowScrollbar() const
 {
 	return bAlwaysShowScrollbar;
