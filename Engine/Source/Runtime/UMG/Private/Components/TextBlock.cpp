--- conflicted
+++ resolved
@@ -71,14 +71,6 @@
 	Super::SynchronizeProperties();
 
 	FString FontPath = FPaths::GameContentDir() / Font.FontName.ToString();
-<<<<<<< HEAD
-
-	if ( !FPaths::FileExists(FontPath) )
-	{
-		FontPath = FPaths::EngineContentDir() / Font.FontName.ToString();
-	}
-=======
->>>>>>> 1d429763
 
 	if( !FPaths::FileExists(FontPath) )
 	{
@@ -146,15 +138,6 @@
 	return Defaults._TextStyle;
 }
 
-void UTextBlock::SetText(FText InText)
-{
-	Text = InText;
-	if ( MyTextBlock.IsValid() )
-	{
-		MyTextBlock->SetText(Text);
-	}
-}
-
 #if WITH_EDITOR
 
 FString UTextBlock::GetLabelMetadata() const
