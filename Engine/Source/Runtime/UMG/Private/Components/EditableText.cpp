--- conflicted
+++ resolved
@@ -41,17 +41,6 @@
 	FString FontPath = FPaths::GameContentDir() / Font.FontName.ToString();
 
 	if ( !FPaths::FileExists(FontPath) )
-<<<<<<< HEAD
-	{
-		FontPath = FPaths::EngineContentDir() / Font.FontName.ToString();
-	}
-	
-	SEditableText::FArguments Defaults;
-	
-	const FEditableTextStyle* StylePtr = ( Style != NULL ) ? Style->GetStyle<FEditableTextStyle>() : NULL;
-	if ( StylePtr == NULL )
-=======
->>>>>>> 1d429763
 	{
 		FontPath = FPaths::EngineContentDir() / Font.FontName.ToString();
 	}
