// Copyright Epic Games, Inc. All Rights Reserved.

#include "Components/ProgressBar.h"
#include "Slate/SlateBrushAsset.h"
#include "Styling/DefaultStyleCache.h"
#include "Styling/UMGCoreStyle.h"

#include UE_INLINE_GENERATED_CPP_BY_NAME(ProgressBar)

#define LOCTEXT_NAMESPACE "UMG"

/////////////////////////////////////////////////////
// UProgressBar

UProgressBar::UProgressBar(const FObjectInitializer& ObjectInitializer)
	: Super(ObjectInitializer)
{
<<<<<<< HEAD
	if (DefaultProgressBarStyle == nullptr)
	{
		DefaultProgressBarStyle = new FProgressBarStyle(FUMGCoreStyle::Get().GetWidgetStyle<FProgressBarStyle>("ProgressBar"));

		// Unlink UMG default colors.
		DefaultProgressBarStyle->UnlinkColors();
	}

PRAGMA_DISABLE_DEPRECATION_WARNINGS
	WidgetStyle = *DefaultProgressBarStyle;

=======
PRAGMA_DISABLE_DEPRECATION_WARNINGS
	WidgetStyle = UE::Slate::Private::FDefaultStyleCache::GetRuntime().GetProgressBarStyle();
	
>>>>>>> 4af6daef
#if WITH_EDITOR 
	if (IsEditorWidget())
	{
<<<<<<< HEAD
		WidgetStyle = *EditorProgressBarStyle;
=======
		WidgetStyle = UE::Slate::Private::FDefaultStyleCache::GetEditor().GetProgressBarStyle();
>>>>>>> 4af6daef

		// The CDO isn't an editor widget and thus won't use the editor style, call post edit change to mark difference from CDO
		PostEditChange();
	}
#endif // WITH_EDITOR

	WidgetStyle.FillImage.TintColor = FLinearColor::White;

	BarFillType = EProgressBarFillType::LeftToRight;
	BarFillStyle = EProgressBarFillStyle::Mask;
	bIsMarquee = false;
	Percent = 0;
	FillColorAndOpacity = FLinearColor::White;
	BorderPadding = FVector2D(0, 0);
PRAGMA_ENABLE_DEPRECATION_WARNINGS
}

void UProgressBar::ReleaseSlateResources(bool bReleaseChildren)
{
	Super::ReleaseSlateResources(bReleaseChildren);

	MyProgressBar.Reset();
}

TSharedRef<SWidget> UProgressBar::RebuildWidget()
{
	MyProgressBar = SNew(SProgressBar);

	return MyProgressBar.ToSharedRef();
}

PRAGMA_DISABLE_DEPRECATION_WARNINGS
void UProgressBar::SynchronizeProperties()
{
	Super::SynchronizeProperties();

	if (!MyProgressBar.IsValid())
	{
		return;
	}

	TAttribute< TOptional<float> > PercentBinding = OPTIONAL_BINDING_CONVERT(float, Percent, TOptional<float>, ConvertFloatToOptionalFloat);
	TAttribute<FSlateColor> FillColorAndOpacityBinding = PROPERTY_BINDING(FSlateColor, FillColorAndOpacity);

	MyProgressBar->SetStyle(&WidgetStyle);

	MyProgressBar->SetBarFillType(BarFillType);
	MyProgressBar->SetBarFillStyle(BarFillStyle);
	MyProgressBar->SetPercent(bIsMarquee ? TOptional<float>() : PercentBinding);
	MyProgressBar->SetFillColorAndOpacity(FillColorAndOpacityBinding);
	MyProgressBar->SetBorderPadding(BorderPadding);
}

const FProgressBarStyle& UProgressBar::GetWidgetStyle() const
{
	return WidgetStyle;
}

void UProgressBar::SetWidgetStyle(const FProgressBarStyle& InStyle)
{
	WidgetStyle = InStyle;
	if (MyProgressBar.IsValid())
	{
		MyProgressBar->SetStyle(&WidgetStyle);
	}
}

float UProgressBar::GetPercent() const
{
	return Percent;
}

void UProgressBar::SetPercent(float InPercent)
{
	Percent = InPercent;
	if (MyProgressBar.IsValid())
	{
		MyProgressBar->SetPercent(InPercent);
	}
}

EProgressBarFillType::Type UProgressBar::GetBarFillType() const
{
	return BarFillType;
}

void UProgressBar::SetBarFillType(EProgressBarFillType::Type InBarFillType)
{
	BarFillType = InBarFillType;
	if (MyProgressBar.IsValid())
	{
		MyProgressBar->SetBarFillType(BarFillType);
	}
}

EProgressBarFillStyle::Type UProgressBar::GetBarFillStyle() const
<<<<<<< HEAD
{
	return BarFillStyle;
}

void UProgressBar::SetBarFillStyle(EProgressBarFillStyle::Type InBarFillStyle)
{
	BarFillStyle = InBarFillStyle;
	if (MyProgressBar.IsValid())
	{
		MyProgressBar->SetBarFillStyle(BarFillStyle);
	}
}

bool UProgressBar::UseMarquee() const
{
	return bIsMarquee;
}

void UProgressBar::SetIsMarquee(bool InbIsMarquee)
{
	bIsMarquee = InbIsMarquee;
	if (MyProgressBar.IsValid())
	{
=======
{
	return BarFillStyle;
}

void UProgressBar::SetBarFillStyle(EProgressBarFillStyle::Type InBarFillStyle)
{
	BarFillStyle = InBarFillStyle;
	if (MyProgressBar.IsValid())
	{
		MyProgressBar->SetBarFillStyle(BarFillStyle);
	}
}

bool UProgressBar::UseMarquee() const
{
	return bIsMarquee;
}

void UProgressBar::SetIsMarquee(bool InbIsMarquee)
{
	bIsMarquee = InbIsMarquee;
	if (MyProgressBar.IsValid())
	{
>>>>>>> 4af6daef
		MyProgressBar->SetPercent(bIsMarquee ? TOptional<float>() : Percent);
	}
}

FVector2D UProgressBar::GetBorderPadding() const
{
	return BorderPadding;
}

void UProgressBar::SetBorderPadding(FVector2D InBorderPadding)
{
	BorderPadding = InBorderPadding;
	if (MyProgressBar.IsValid())
	{
		MyProgressBar->SetBorderPadding(BorderPadding);
	}
}

FLinearColor UProgressBar::GetFillColorAndOpacity() const
{
	return FillColorAndOpacity;
}

void UProgressBar::SetFillColorAndOpacity(FLinearColor Color)
{
	FillColorAndOpacity = Color;
	if (MyProgressBar.IsValid())
	{
		MyProgressBar->SetFillColorAndOpacity(FillColorAndOpacity);
	}
}
PRAGMA_ENABLE_DEPRECATION_WARNINGS

#if WITH_EDITOR

const FText UProgressBar::GetPaletteCategory()
{
	return LOCTEXT("Common", "Common");
}

void UProgressBar::OnCreationFromPalette()
{
PRAGMA_DISABLE_DEPRECATION_WARNINGS
	FillColorAndOpacity = FLinearColor(0.f, 0.5f, 1.0f);
PRAGMA_ENABLE_DEPRECATION_WARNINGS
}

#endif

/////////////////////////////////////////////////////

#undef LOCTEXT_NAMESPACE
<|MERGE_RESOLUTION|>--- conflicted
+++ resolved
@@ -15,31 +15,13 @@
 UProgressBar::UProgressBar(const FObjectInitializer& ObjectInitializer)
 	: Super(ObjectInitializer)
 {
-<<<<<<< HEAD
-	if (DefaultProgressBarStyle == nullptr)
-	{
-		DefaultProgressBarStyle = new FProgressBarStyle(FUMGCoreStyle::Get().GetWidgetStyle<FProgressBarStyle>("ProgressBar"));
-
-		// Unlink UMG default colors.
-		DefaultProgressBarStyle->UnlinkColors();
-	}
-
-PRAGMA_DISABLE_DEPRECATION_WARNINGS
-	WidgetStyle = *DefaultProgressBarStyle;
-
-=======
 PRAGMA_DISABLE_DEPRECATION_WARNINGS
 	WidgetStyle = UE::Slate::Private::FDefaultStyleCache::GetRuntime().GetProgressBarStyle();
 	
->>>>>>> 4af6daef
 #if WITH_EDITOR 
 	if (IsEditorWidget())
 	{
-<<<<<<< HEAD
-		WidgetStyle = *EditorProgressBarStyle;
-=======
 		WidgetStyle = UE::Slate::Private::FDefaultStyleCache::GetEditor().GetProgressBarStyle();
->>>>>>> 4af6daef
 
 		// The CDO isn't an editor widget and thus won't use the editor style, call post edit change to mark difference from CDO
 		PostEditChange();
@@ -136,7 +118,6 @@
 }
 
 EProgressBarFillStyle::Type UProgressBar::GetBarFillStyle() const
-<<<<<<< HEAD
 {
 	return BarFillStyle;
 }
@@ -160,31 +141,6 @@
 	bIsMarquee = InbIsMarquee;
 	if (MyProgressBar.IsValid())
 	{
-=======
-{
-	return BarFillStyle;
-}
-
-void UProgressBar::SetBarFillStyle(EProgressBarFillStyle::Type InBarFillStyle)
-{
-	BarFillStyle = InBarFillStyle;
-	if (MyProgressBar.IsValid())
-	{
-		MyProgressBar->SetBarFillStyle(BarFillStyle);
-	}
-}
-
-bool UProgressBar::UseMarquee() const
-{
-	return bIsMarquee;
-}
-
-void UProgressBar::SetIsMarquee(bool InbIsMarquee)
-{
-	bIsMarquee = InbIsMarquee;
-	if (MyProgressBar.IsValid())
-	{
->>>>>>> 4af6daef
 		MyProgressBar->SetPercent(bIsMarquee ? TOptional<float>() : Percent);
 	}
 }
