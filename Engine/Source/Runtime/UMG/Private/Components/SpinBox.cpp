// Copyright Epic Games, Inc. All Rights Reserved.

#include "Components/SpinBox.h"
#include "UObject/ConstructorHelpers.h"
#include "Engine/Font.h"
#include "Styling/DefaultStyleCache.h"
#include "Styling/UMGCoreStyle.h"

#include UE_INLINE_GENERATED_CPP_BY_NAME(SpinBox)

#define LOCTEXT_NAMESPACE "UMG"

/////////////////////////////////////////////////////
// USpinBox

USpinBox::USpinBox(const FObjectInitializer& ObjectInitializer)
	: Super(ObjectInitializer)
{
	if (!IsRunningDedicatedServer())
	{
		static ConstructorHelpers::FObjectFinder<UFont> RobotoFontObj(*UWidget::GetDefaultFontName());
PRAGMA_DISABLE_DEPRECATION_WARNINGS
		Font = FSlateFontInfo(RobotoFontObj.Object, 12, FName("Bold"));
	}

	Value = 0;
	MinValue = 0;
	MaxValue = 0;
	MinSliderValue = 0;
	MaxSliderValue = 0;	
	MinFractionalDigits = 1;
	MaxFractionalDigits = 6;
	bAlwaysUsesDeltaSnap = false;
	bEnableSlider = true;
	Delta = 0;
	SliderExponent = 1;
	MinDesiredWidth = 0;
	ClearKeyboardFocusOnCommit = false;
	SelectAllTextOnCommit = true;
	KeyboardType = EVirtualKeyboardType::Number;
<<<<<<< HEAD
PRAGMA_ENABLE_DEPRECATION_WARNINGS

	if (DefaultSpinBoxStyle == nullptr)
	{
		DefaultSpinBoxStyle = new FSpinBoxStyle(FUMGCoreStyle::Get().GetWidgetStyle<FSpinBoxStyle>("SpinBox"));

		// Unlink UMG default colors.
		DefaultSpinBoxStyle->UnlinkColors();
	}
PRAGMA_DISABLE_DEPRECATION_WARNINGS
	WidgetStyle = *DefaultSpinBoxStyle;
PRAGMA_ENABLE_DEPRECATION_WARNINGS
#if WITH_EDITOR 
	if (EditorSpinBoxStyle == nullptr)
	{
		EditorSpinBoxStyle = new FSpinBoxStyle(FCoreStyle::Get().GetWidgetStyle<FSpinBoxStyle>("SpinBox"));

		// Unlink UMG Editor colors from the editor settings colors.
		EditorSpinBoxStyle->UnlinkColors();
	}
=======

	WidgetStyle = UE::Slate::Private::FDefaultStyleCache::GetRuntime().GetSpinBoxStyle();
>>>>>>> 4af6daef
	
#if WITH_EDITOR 
	if (IsEditorWidget())
	{
<<<<<<< HEAD
PRAGMA_DISABLE_DEPRECATION_WARNINGS
		WidgetStyle = *EditorSpinBoxStyle;
PRAGMA_ENABLE_DEPRECATION_WARNINGS
=======
		WidgetStyle = UE::Slate::Private::FDefaultStyleCache::GetEditor().GetSpinBoxStyle();

>>>>>>> 4af6daef
		// The CDO isn't an editor widget and thus won't use the editor style, call post edit change to mark difference from CDO
		PostEditChange();
	}
#endif // WITH_EDITOR

<<<<<<< HEAD
PRAGMA_DISABLE_DEPRECATION_WARNINGS
=======
>>>>>>> 4af6daef
	ForegroundColor = WidgetStyle.ForegroundColor;
PRAGMA_ENABLE_DEPRECATION_WARNINGS
}

void USpinBox::ReleaseSlateResources(bool bReleaseChildren)
{
	Super::ReleaseSlateResources(bReleaseChildren);

	MySpinBox.Reset();
}

PRAGMA_DISABLE_DEPRECATION_WARNINGS
TSharedRef<SWidget> USpinBox::RebuildWidget()
{
	MySpinBox = SNew(SSpinBox<float>)
	.Style(&WidgetStyle)
	.Font(Font)
	.ClearKeyboardFocusOnCommit(ClearKeyboardFocusOnCommit)
	.SelectAllTextOnCommit(SelectAllTextOnCommit)
	.Justification(Justification)
	.KeyboardType(EVirtualKeyboardType::AsKeyboardType(KeyboardType.GetValue()))
	.OnValueChanged(BIND_UOBJECT_DELEGATE(FOnFloatValueChanged, HandleOnValueChanged))
	.OnValueCommitted(BIND_UOBJECT_DELEGATE(FOnFloatValueCommitted, HandleOnValueCommitted))
	.OnBeginSliderMovement(BIND_UOBJECT_DELEGATE(FSimpleDelegate, HandleOnBeginSliderMovement))
	.OnEndSliderMovement(BIND_UOBJECT_DELEGATE(FOnFloatValueChanged, HandleOnEndSliderMovement))
	;
	
	return MySpinBox.ToSharedRef();
}
PRAGMA_ENABLE_DEPRECATION_WARNINGS

void USpinBox::SynchronizeProperties()
{
	Super::SynchronizeProperties();
	
	if (!MySpinBox.IsValid())
	{
		return;
	}
	
PRAGMA_DISABLE_DEPRECATION_WARNINGS
	MySpinBox->SetDelta(Delta);
	MySpinBox->SetSliderExponent(SliderExponent);
	MySpinBox->SetMinDesiredWidth(MinDesiredWidth);

	MySpinBox->SetForegroundColor(ForegroundColor);

	MySpinBox->SetMinFractionalDigits(MinFractionalDigits);
	MySpinBox->SetMaxFractionalDigits(MaxFractionalDigits);
	MySpinBox->SetAlwaysUsesDeltaSnap(bAlwaysUsesDeltaSnap);
	MySpinBox->SetEnableSlider(bEnableSlider);

	// Set optional values
	bOverride_MinValue ? SetMinValue(MinValue) : ClearMinValue();
	bOverride_MaxValue ? SetMaxValue(MaxValue) : ClearMaxValue();
	bOverride_MinSliderValue ? SetMinSliderValue(MinSliderValue) : ClearMinSliderValue();
	bOverride_MaxSliderValue ? SetMaxSliderValue(MaxSliderValue) : ClearMaxSliderValue();

	MySpinBox->SetWidgetStyle(&WidgetStyle);
	MySpinBox->InvalidateStyle();

	MySpinBox->SetTextJustification(Justification);
	MySpinBox->SetTextBlockFont(Font);
	MySpinBox->SetTextClearKeyboardFocusOnCommit(ClearKeyboardFocusOnCommit);
	MySpinBox->SetTextSelectAllTextOnCommit(ClearKeyboardFocusOnCommit);

	// Always set the value last so that the max/min values are taken into account.
	TAttribute<float> ValueBinding = PROPERTY_BINDING(float, Value);
PRAGMA_ENABLE_DEPRECATION_WARNINGS
	MySpinBox->SetValue(ValueBinding);
}

PRAGMA_DISABLE_DEPRECATION_WARNINGS
float USpinBox::GetValue() const
{
	return Value;
}

void USpinBox::SetValue(float InValue)
{
	if (Value != InValue)
	{
		Value = InValue;
		BroadcastFieldValueChanged(FFieldNotificationClassDescriptor::Value);
		if (MySpinBox.IsValid())
		{
			MySpinBox->SetValue(InValue);
		}
	}
}

const FSpinBoxStyle& USpinBox::GetWidgetStyle() const
{
	return WidgetStyle;
}

void USpinBox::SetWidgetStyle(const FSpinBoxStyle& InWidgetStyle)
{
	WidgetStyle = InWidgetStyle;
	if (MySpinBox.IsValid())
	{
		MySpinBox->InvalidateStyle();
	}
}

int32 USpinBox::GetMinFractionalDigits() const
{
	return MinFractionalDigits;
}

void USpinBox::SetMinFractionalDigits(int32 NewValue)
{
	MinFractionalDigits = FMath::Max(0, NewValue);
	if (MySpinBox.IsValid())
	{
		MySpinBox->SetMinFractionalDigits(MinFractionalDigits);
	}
}

int32 USpinBox::GetMaxFractionalDigits() const
{
	return MaxFractionalDigits;
}

void USpinBox::SetMaxFractionalDigits(int32 NewValue)
{
	MaxFractionalDigits = FMath::Max(0, NewValue);
	if (MySpinBox.IsValid())
	{
		MySpinBox->SetMaxFractionalDigits(MaxFractionalDigits);
	}
}

bool USpinBox::GetAlwaysUsesDeltaSnap() const
{
	if (MySpinBox.IsValid())
	{
		return MySpinBox->GetAlwaysUsesDeltaSnap();
	}

	return bAlwaysUsesDeltaSnap;
}

void USpinBox::SetAlwaysUsesDeltaSnap(bool bNewValue)
{
	bAlwaysUsesDeltaSnap = bNewValue;

	if (MySpinBox.IsValid())
	{
		MySpinBox->SetAlwaysUsesDeltaSnap(bNewValue);
	}
}

bool USpinBox::GetEnableSlider() const
<<<<<<< HEAD
{
	return bEnableSlider;
}

void USpinBox::SetEnableSlider(bool bNewValue)
{
=======
{
	return bEnableSlider;
}

void USpinBox::SetEnableSlider(bool bNewValue)
{
>>>>>>> 4af6daef
	bEnableSlider = bNewValue;

	if (MySpinBox.IsValid())
	{
		MySpinBox->SetEnableSlider(bNewValue);
	}
}

float USpinBox::GetDelta() const
{
	return Delta;
}

void USpinBox::SetDelta(float NewValue)
{
	Delta = NewValue;
	if (MySpinBox.IsValid())
	{
		MySpinBox->SetDelta(NewValue);
	}
}

float USpinBox::GetSliderExponent() const
{
	return SliderExponent;
}
<<<<<<< HEAD

void USpinBox::SetSliderExponent(float NewValue)
{
	SliderExponent = NewValue;
	if (MySpinBox.IsValid())
	{
		MySpinBox->SetSliderExponent(NewValue);
	}
}

const FSlateFontInfo& USpinBox::GetFont() const
{
	return Font;
}

void USpinBox::SetFont(const FSlateFontInfo& InFont)
{
	Font = InFont;
	if (MySpinBox.IsValid())
	{
		MySpinBox->SetTextBlockFont(InFont);
	}
}

=======

void USpinBox::SetSliderExponent(float NewValue)
{
	SliderExponent = NewValue;
	if (MySpinBox.IsValid())
	{
		MySpinBox->SetSliderExponent(NewValue);
	}
}

const FSlateFontInfo& USpinBox::GetFont() const
{
	return Font;
}

void USpinBox::SetFont(const FSlateFontInfo& InFont)
{
	Font = InFont;
	if (MySpinBox.IsValid())
	{
		MySpinBox->SetTextBlockFont(InFont);
	}
}

>>>>>>> 4af6daef
const ETextJustify::Type USpinBox::GetJustification() const
{
	return Justification;
}

void USpinBox::SetJustification(ETextJustify::Type InJustification)
{
	Justification = InJustification;
	if (MySpinBox.IsValid())
	{
		MySpinBox->SetTextJustification(InJustification);
	}
}

float USpinBox::GetMinDesiredWidth() const
{
	return MinDesiredWidth;
}

void USpinBox::SetMinDesiredWidth(float NewValue)
{
	MinDesiredWidth = NewValue;
	if (MySpinBox.IsValid())
	{
		MySpinBox->SetMinDesiredWidth(NewValue);
	}
}

bool USpinBox::GetClearKeyboardFocusOnCommit() const
{
	return ClearKeyboardFocusOnCommit;
}

void USpinBox::SetClearKeyboardFocusOnCommit(bool bNewValue)
{
	ClearKeyboardFocusOnCommit = bNewValue;
	if (MySpinBox.IsValid())
	{
		MySpinBox->SetTextClearKeyboardFocusOnCommit(bNewValue);
	}
}

bool USpinBox::GetSelectAllTextOnCommit() const
{
	return SelectAllTextOnCommit;
}

void USpinBox::SetSelectAllTextOnCommit(bool bNewValue)
{
	SelectAllTextOnCommit = bNewValue;
	if (MySpinBox.IsValid())
	{
		MySpinBox->SetTextSelectAllTextOnCommit(bNewValue);
	}
}

// MIN VALUE
float USpinBox::GetMinValue() const
{
	float ReturnVal = TNumericLimits<float>::Lowest();

	if (bOverride_MinValue)
	{
		ReturnVal = MinValue;
	}

	return ReturnVal;
}

void USpinBox::SetMinValue(float InMinValue)
{
	bOverride_MinValue = true;
	MinValue = InMinValue;
	if (MySpinBox.IsValid())
	{
		MySpinBox->SetMinValue(InMinValue);
	}
}

void USpinBox::ClearMinValue()
{
	bOverride_MinValue = false;
	if (MySpinBox.IsValid())
	{
		MySpinBox->SetMinValue(TOptional<float>());
	}
}

// MAX VALUE
float USpinBox::GetMaxValue() const
{
	float ReturnVal = TNumericLimits<float>::Max();

	if (bOverride_MaxValue)
	{
		ReturnVal = MaxValue;
	}

	return ReturnVal;
}

void USpinBox::SetMaxValue(float InMaxValue)
{
	bOverride_MaxValue = true;
	MaxValue = InMaxValue;
	if (MySpinBox.IsValid())
	{
		MySpinBox->SetMaxValue(InMaxValue);
	}
}
void USpinBox::ClearMaxValue()
{
	bOverride_MaxValue = false;
	if (MySpinBox.IsValid())
	{
		MySpinBox->SetMaxValue(TOptional<float>());
	}
}

// MIN SLIDER VALUE
float USpinBox::GetMinSliderValue() const
{
	float ReturnVal = TNumericLimits<float>::Min();

	if (bOverride_MinSliderValue)
	{
		ReturnVal = MinSliderValue;
	}

	return ReturnVal;
}

void USpinBox::SetMinSliderValue(float InMinSliderValue)
{
	bOverride_MinSliderValue = true;
	MinSliderValue = InMinSliderValue;
	if (MySpinBox.IsValid())
	{
		MySpinBox->SetMinSliderValue(InMinSliderValue);
	}
}

void USpinBox::ClearMinSliderValue()
{
	bOverride_MinSliderValue = false;
	if (MySpinBox.IsValid())
	{
		MySpinBox->SetMinSliderValue(TOptional<float>());
	}
}

// MAX SLIDER VALUE
float USpinBox::GetMaxSliderValue() const
{
	float ReturnVal = TNumericLimits<float>::Max();

	if (bOverride_MaxSliderValue)
	{
		ReturnVal = MaxSliderValue;
	}

	return ReturnVal;
}

void USpinBox::SetMaxSliderValue(float InMaxSliderValue)
{
	bOverride_MaxSliderValue = true;
	MaxSliderValue = InMaxSliderValue;
	if (MySpinBox.IsValid())
	{
		MySpinBox->SetMaxSliderValue(InMaxSliderValue);
	}
}

void USpinBox::ClearMaxSliderValue()
{
	bOverride_MaxSliderValue = false;
	if (MySpinBox.IsValid())
	{
		MySpinBox->SetMaxSliderValue(TOptional<float>());
	}
}

void USpinBox::SetForegroundColor(FSlateColor InForegroundColor)
{
	ForegroundColor = InForegroundColor;
	if ( MySpinBox.IsValid() )
	{
		MySpinBox->SetForegroundColor(ForegroundColor);
	}
}

FSlateColor USpinBox::GetForegroundColor() const
{
	return ForegroundColor;
}
PRAGMA_ENABLE_DEPRECATION_WARNINGS

// Event handlers
void USpinBox::HandleOnValueChanged(float InValue)
{
	if ( !IsDesignTime() )
	{
		PRAGMA_DISABLE_DEPRECATION_WARNINGS
		if (Value != InValue)
		{
			Value = InValue;
			BroadcastFieldValueChanged(FFieldNotificationClassDescriptor::Value);
		}
		PRAGMA_ENABLE_DEPRECATION_WARNINGS
		OnValueChanged.Broadcast(InValue);
	}
}

void USpinBox::HandleOnValueCommitted(float InValue, ETextCommit::Type CommitMethod)
{
	if ( !IsDesignTime() )
	{
		PRAGMA_DISABLE_DEPRECATION_WARNINGS
		if (Value != InValue)
		{
			Value = InValue;
			BroadcastFieldValueChanged(FFieldNotificationClassDescriptor::Value);
		}
		PRAGMA_ENABLE_DEPRECATION_WARNINGS
		OnValueCommitted.Broadcast(InValue, CommitMethod);
	}
}

void USpinBox::HandleOnBeginSliderMovement()
{
	if ( !IsDesignTime() )
	{
		OnBeginSliderMovement.Broadcast();
	}
}

void USpinBox::HandleOnEndSliderMovement(float InValue)
{
	if ( !IsDesignTime() )
	{
		OnEndSliderMovement.Broadcast(InValue);
	}
}

#if WITH_EDITOR

const FText USpinBox::GetPaletteCategory()
{
	return LOCTEXT("Input", "Input");
}

#endif

/////////////////////////////////////////////////////

#undef LOCTEXT_NAMESPACE
<|MERGE_RESOLUTION|>--- conflicted
+++ resolved
@@ -38,52 +38,19 @@
 	ClearKeyboardFocusOnCommit = false;
 	SelectAllTextOnCommit = true;
 	KeyboardType = EVirtualKeyboardType::Number;
-<<<<<<< HEAD
-PRAGMA_ENABLE_DEPRECATION_WARNINGS
-
-	if (DefaultSpinBoxStyle == nullptr)
-	{
-		DefaultSpinBoxStyle = new FSpinBoxStyle(FUMGCoreStyle::Get().GetWidgetStyle<FSpinBoxStyle>("SpinBox"));
-
-		// Unlink UMG default colors.
-		DefaultSpinBoxStyle->UnlinkColors();
-	}
-PRAGMA_DISABLE_DEPRECATION_WARNINGS
-	WidgetStyle = *DefaultSpinBoxStyle;
-PRAGMA_ENABLE_DEPRECATION_WARNINGS
-#if WITH_EDITOR 
-	if (EditorSpinBoxStyle == nullptr)
-	{
-		EditorSpinBoxStyle = new FSpinBoxStyle(FCoreStyle::Get().GetWidgetStyle<FSpinBoxStyle>("SpinBox"));
-
-		// Unlink UMG Editor colors from the editor settings colors.
-		EditorSpinBoxStyle->UnlinkColors();
-	}
-=======
 
 	WidgetStyle = UE::Slate::Private::FDefaultStyleCache::GetRuntime().GetSpinBoxStyle();
->>>>>>> 4af6daef
 	
 #if WITH_EDITOR 
 	if (IsEditorWidget())
 	{
-<<<<<<< HEAD
-PRAGMA_DISABLE_DEPRECATION_WARNINGS
-		WidgetStyle = *EditorSpinBoxStyle;
-PRAGMA_ENABLE_DEPRECATION_WARNINGS
-=======
 		WidgetStyle = UE::Slate::Private::FDefaultStyleCache::GetEditor().GetSpinBoxStyle();
 
->>>>>>> 4af6daef
 		// The CDO isn't an editor widget and thus won't use the editor style, call post edit change to mark difference from CDO
 		PostEditChange();
 	}
 #endif // WITH_EDITOR
 
-<<<<<<< HEAD
-PRAGMA_DISABLE_DEPRECATION_WARNINGS
-=======
->>>>>>> 4af6daef
 	ForegroundColor = WidgetStyle.ForegroundColor;
 PRAGMA_ENABLE_DEPRECATION_WARNINGS
 }
@@ -238,21 +205,12 @@
 }
 
 bool USpinBox::GetEnableSlider() const
-<<<<<<< HEAD
 {
 	return bEnableSlider;
 }
 
 void USpinBox::SetEnableSlider(bool bNewValue)
 {
-=======
-{
-	return bEnableSlider;
-}
-
-void USpinBox::SetEnableSlider(bool bNewValue)
-{
->>>>>>> 4af6daef
 	bEnableSlider = bNewValue;
 
 	if (MySpinBox.IsValid())
@@ -279,7 +237,6 @@
 {
 	return SliderExponent;
 }
-<<<<<<< HEAD
 
 void USpinBox::SetSliderExponent(float NewValue)
 {
@@ -304,32 +261,6 @@
 	}
 }
 
-=======
-
-void USpinBox::SetSliderExponent(float NewValue)
-{
-	SliderExponent = NewValue;
-	if (MySpinBox.IsValid())
-	{
-		MySpinBox->SetSliderExponent(NewValue);
-	}
-}
-
-const FSlateFontInfo& USpinBox::GetFont() const
-{
-	return Font;
-}
-
-void USpinBox::SetFont(const FSlateFontInfo& InFont)
-{
-	Font = InFont;
-	if (MySpinBox.IsValid())
-	{
-		MySpinBox->SetTextBlockFont(InFont);
-	}
-}
-
->>>>>>> 4af6daef
 const ETextJustify::Type USpinBox::GetJustification() const
 {
 	return Justification;
