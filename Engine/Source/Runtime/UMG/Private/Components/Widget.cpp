// Copyright 1998-2019 Epic Games, Inc. All Rights Reserved.

#include "Components/Widget.h"
#include "Misc/ConfigCacheIni.h"
#include "CoreGlobals.h"
#include "Widgets/SNullWidget.h"
#include "Types/NavigationMetaData.h"
#include "Widgets/IToolTip.h"
#include "Widgets/DeclarativeSyntaxSupport.h"
#include "Widgets/SOverlay.h"
#include "UObject/UObjectHash.h"
#include "UObject/UObjectIterator.h"
#include "Engine/LocalPlayer.h"
#include "Framework/Application/SlateApplication.h"
#include "Widgets/Layout/SBorder.h"
#include "Widgets/Layout/SSpacer.h"
#include "Widgets/SToolTip.h"
#include "Binding/PropertyBinding.h"
#include "Logging/MessageLog.h"
#include "Blueprint/UserWidget.h"
#include "Slate/SObjectWidget.h"
#include "Blueprint/WidgetTree.h"
#include "UMGStyle.h"
#include "Types/ReflectionMetadata.h"
#include "Serialization/PropertyLocalizationDataGathering.h"
#include "HAL/LowLevelMemTracker.h"
#include "Components/NamedSlotInterface.h"

#define LOCTEXT_NAMESPACE "UMG"

DECLARE_DWORD_ACCUMULATOR_STAT(TEXT("Total Created UWidgets"), STAT_SlateUTotalWidgets, STATGROUP_SlateMemory);

/**
* Interface for tool tips.
*/
class FDelegateToolTip : public IToolTip
{
public:

	/**
	* Gets the widget that this tool tip represents.
	*
	* @return The tool tip widget.
	*/
	virtual TSharedRef<class SWidget> AsWidget() override
	{
		return GetContentWidget();
	}

	/**
	* Gets the tool tip's content widget.
	*
	* @return The content widget.
	*/
	virtual TSharedRef<SWidget> GetContentWidget() override
	{
		if ( CachedToolTip.IsValid() )
		{
			return CachedToolTip.ToSharedRef();
		}

		UWidget* Widget = ToolTipWidgetDelegate.Execute();
		if ( Widget )
		{
			CachedToolTip = Widget->TakeWidget();
			return CachedToolTip.ToSharedRef();
		}

		return SNullWidget::NullWidget;
	}

	/**
	* Sets the tool tip's content widget.
	*
	* @param InContentWidget The new content widget to set.
	*/
	virtual void SetContentWidget(const TSharedRef<SWidget>& InContentWidget) override
	{
		CachedToolTip = InContentWidget;
	}

	/**
	* Checks whether this tool tip has no content to display right now.
	*
	* @return true if the tool tip has no content to display, false otherwise.
	*/
	virtual bool IsEmpty() const override
	{
		return !ToolTipWidgetDelegate.IsBound();
	}

	/**
	* Checks whether this tool tip can be made interactive by the user (by holding Ctrl).
	*
	* @return true if it is an interactive tool tip, false otherwise.
	*/
	virtual bool IsInteractive() const override
	{
		return false;
	}

	virtual void OnClosed() override
	{
		//TODO Notify interface implementing widget of closure

		CachedToolTip.Reset();
	}

	virtual void OnOpening() override
	{
		//TODO Notify interface implementing widget of opening
	}

public:
	UWidget::FGetWidget ToolTipWidgetDelegate;

private:
	TSharedPtr<SWidget> CachedToolTip;
};


#if WITH_EDITORONLY_DATA
namespace
{
	void GatherWidgetForLocalization(const UObject* const Object, FPropertyLocalizationDataGatherer& PropertyLocalizationDataGatherer, const EPropertyLocalizationGathererTextFlags GatherTextFlags)
	{
		const UWidget* const Widget = CastChecked<UWidget>(Object);

		EPropertyLocalizationGathererTextFlags WidgetGatherTextFlags = GatherTextFlags;

		// If we've instanced this widget from another asset, then we only want to process the widget itself (to process any overrides against the archetype), but skip all of its children
		if (UObject* WidgetGenerator = Widget->WidgetGeneratedBy.Get())
		{
			if (WidgetGenerator->GetOutermost() != Widget->GetOutermost())
			{
				WidgetGatherTextFlags |= EPropertyLocalizationGathererTextFlags::SkipSubObjects;
			}
		}

		PropertyLocalizationDataGatherer.GatherLocalizationDataFromObject(Widget, WidgetGatherTextFlags);
	}
}
#endif


/////////////////////////////////////////////////////
// UWidget

TArray<TSubclassOf<UPropertyBinding>> UWidget::BinderClasses;

UWidget::UWidget(const FObjectInitializer& ObjectInitializer)
	: Super(ObjectInitializer)
{
	bIsEnabled = true;
	bIsVariable = true;
#if WITH_EDITOR
	DesignerFlags = static_cast<uint8>(EWidgetDesignFlags::None);
#endif
	Visibility = ESlateVisibility::Visible;
	RenderOpacity = 1.0f;
	RenderTransformPivot = FVector2D(0.5f, 0.5f);
	Cursor = EMouseCursor::Default;

#if WITH_EDITORONLY_DATA
	bOverrideAccessibleDefaults = false;
	AccessibleBehavior = ESlateAccessibleBehavior::NotAccessible;
	AccessibleSummaryBehavior = ESlateAccessibleBehavior::Auto;
	bCanChildrenBeAccessible = true;
#endif
	AccessibleWidgetData = nullptr;

#if WITH_EDITORONLY_DATA
	{ static const FAutoRegisterLocalizationDataGatheringCallback AutomaticRegistrationOfLocalizationGatherer(UWidget::StaticClass(), &GatherWidgetForLocalization); }
#endif

	INC_DWORD_STAT(STAT_SlateUTotalWidgets);
}

void UWidget::SetRenderTransform(FWidgetTransform Transform)
{
	RenderTransform = Transform;
	UpdateRenderTransform();
}

void UWidget::SetRenderScale(FVector2D Scale)
{
	RenderTransform.Scale = Scale;
	UpdateRenderTransform();
}

void UWidget::SetRenderShear(FVector2D Shear)
{
	RenderTransform.Shear = Shear;
	UpdateRenderTransform();
}

void UWidget::SetRenderTransformAngle(float Angle)
{
	RenderTransform.Angle = Angle;
	UpdateRenderTransform();
}

float UWidget::GetRenderTransformAngle() const
{
	return RenderTransform.Angle;
}

void UWidget::SetRenderTranslation(FVector2D Translation)
{
	RenderTransform.Translation = Translation;
	UpdateRenderTransform();
}

void UWidget::UpdateRenderTransform()
{
	TSharedPtr<SWidget> SafeWidget = GetCachedWidget();
	if (SafeWidget.IsValid())
	{
		if (RenderTransform.IsIdentity())
		{
			SafeWidget->SetRenderTransform(TOptional<FSlateRenderTransform>());
		}
		else
		{
			SafeWidget->SetRenderTransform(RenderTransform.ToSlateRenderTransform());
		}
	}
}

void UWidget::SetRenderTransformPivot(FVector2D Pivot)
{
	RenderTransformPivot = Pivot;

	TSharedPtr<SWidget> SafeWidget = GetCachedWidget();
	if (SafeWidget.IsValid())
	{
		SafeWidget->SetRenderTransformPivot(Pivot);
	}
}

bool UWidget::GetIsEnabled() const
{
	TSharedPtr<SWidget> SafeWidget = GetCachedWidget();
	return SafeWidget.IsValid() ? SafeWidget->IsEnabled() : bIsEnabled;
}

void UWidget::SetIsEnabled(bool bInIsEnabled)
{
	bIsEnabled = bInIsEnabled;

	TSharedPtr<SWidget> SafeWidget = GetCachedWidget();
	if (SafeWidget.IsValid())
	{
		SafeWidget->SetEnabled(bInIsEnabled);
	}
}

void UWidget::SetCursor(EMouseCursor::Type InCursor)
{
	bOverride_Cursor = true;
	Cursor = InCursor;

	TSharedPtr<SWidget> SafeWidget = GetCachedWidget();
	if ( SafeWidget.IsValid() )
	{
		SafeWidget->SetCursor(Cursor);
	}
}

void UWidget::ResetCursor()
{
	bOverride_Cursor = false;

	TSharedPtr<SWidget> SafeWidget = GetCachedWidget();
	if ( SafeWidget.IsValid() )
	{
		SafeWidget->SetCursor(TOptional<EMouseCursor::Type>());
	}
}

bool UWidget::IsVisible() const
{
	TSharedPtr<SWidget> SafeWidget = GetCachedWidget();
	if ( SafeWidget.IsValid() )
	{
		return SafeWidget->GetVisibility().IsVisible();
	}

	return false;
}

ESlateVisibility UWidget::GetVisibility() const
{
	TSharedPtr<SWidget> SafeWidget = GetCachedWidget();
	if (SafeWidget.IsValid())
	{
		return UWidget::ConvertRuntimeToSerializedVisibility(SafeWidget->GetVisibility());
	}

	return Visibility;
}

void UWidget::SetVisibility(ESlateVisibility InVisibility)
{
	Visibility = InVisibility;

	TSharedPtr<SWidget> SafeWidget = GetCachedWidget();
	if (SafeWidget.IsValid())
	{
		EVisibility SlateVisibility = UWidget::ConvertSerializedVisibilityToRuntime(InVisibility);
		SafeWidget->SetVisibility(SlateVisibility);
	}
}

float UWidget::GetRenderOpacity() const
{
	TSharedPtr<SWidget> SafeWidget = GetCachedWidget();
	if (SafeWidget.IsValid())
	{
		return SafeWidget->GetRenderOpacity();
	}

	return RenderOpacity;
}

void UWidget::SetRenderOpacity(float InRenderOpacity)
{
	RenderOpacity = InRenderOpacity;

	TSharedPtr<SWidget> SafeWidget = GetCachedWidget();
	if (SafeWidget.IsValid())
	{
		SafeWidget->SetRenderOpacity(InRenderOpacity);
	}
}

EWidgetClipping UWidget::GetClipping() const
{
	TSharedPtr<SWidget> SafeWidget = GetCachedWidget();
	if (SafeWidget.IsValid())
	{
		return SafeWidget->GetClipping();
	}

	return Clipping;
}

void UWidget::SetClipping(EWidgetClipping InClipping)
{
	Clipping = InClipping;

	TSharedPtr<SWidget> SafeWidget = GetCachedWidget();
	if (SafeWidget.IsValid())
	{
		SafeWidget->SetClipping(InClipping);
	}
}

void UWidget::ForceVolatile(bool bForce)
{
	bIsVolatile = bForce;
	TSharedPtr<SWidget> SafeWidget = GetCachedWidget();
	if ( SafeWidget.IsValid() )
	{
		SafeWidget->ForceVolatile(bForce);
	}
}

void UWidget::SetToolTipText(const FText& InToolTipText)
{
	ToolTipText = InToolTipText;

	TSharedPtr<SWidget> SafeWidget = GetCachedWidget();
	if (SafeWidget.IsValid())
	{
		SafeWidget->SetToolTipText(InToolTipText);
	}
}

void UWidget::SetToolTip(UWidget* InToolTipWidget)
{
	ToolTipWidget = InToolTipWidget;

	TSharedPtr<SWidget> SafeWidget = GetCachedWidget();
	if ( SafeWidget.IsValid() )
	{
		if ( ToolTipWidget )
		{
			TSharedRef<SToolTip> ToolTip = SNew(SToolTip)
				.TextMargin(FMargin(0))
				.BorderImage(nullptr)
				[
					ToolTipWidget->TakeWidget()
				];

			SafeWidget->SetToolTip(ToolTip);
		}
		else
		{
			SafeWidget->SetToolTip(TSharedPtr<IToolTip>());
		}
	}
}

bool UWidget::IsHovered() const
{
	TSharedPtr<SWidget> SafeWidget = GetCachedWidget();
	if (SafeWidget.IsValid())
	{
		return SafeWidget->IsHovered();
	}

	return false;
}

bool UWidget::HasKeyboardFocus() const
{
	TSharedPtr<SWidget> SafeWidget = GetCachedWidget();
	if (SafeWidget.IsValid())
	{
		return SafeWidget->HasKeyboardFocus();
	}

	return false;
}

bool UWidget::HasMouseCapture() const
{
	TSharedPtr<SWidget> SafeWidget = GetCachedWidget();
	if (SafeWidget.IsValid())
	{
		return SafeWidget->HasMouseCapture();
	}

	return false;
}

bool UWidget::HasMouseCaptureByUser(int32 UserIndex, int32 PointerIndex) const
{
	TSharedPtr<SWidget> SafeWidget = GetCachedWidget();
	if (SafeWidget.IsValid())
	{
		return SafeWidget->HasMouseCaptureByUser(UserIndex, PointerIndex >= 0 ? PointerIndex : TOptional<int32>());
	}

	return false;
}

void UWidget::SetKeyboardFocus()
{
	TSharedPtr<SWidget> SafeWidget = GetCachedWidget();
	if (SafeWidget.IsValid())
	{
#if !(UE_BUILD_SHIPPING || UE_BUILD_TEST)
		if ( !SafeWidget->SupportsKeyboardFocus() )
		{
			FMessageLog("PIE").Warning(LOCTEXT("ThisWidgetDoesntSupportFocus", "This widget does not support focus.  If this is a UserWidget, you should set bIsFocusable to true."));
		}
#endif

		if ( !FSlateApplication::Get().SetKeyboardFocus(SafeWidget) )
		{
			if ( UWorld* World = GetWorld() )
			{
				if ( ULocalPlayer* LocalPlayer = World->GetFirstLocalPlayerFromController() )
				{
					LocalPlayer->GetSlateOperations().SetUserFocus(SafeWidget.ToSharedRef(), EFocusCause::SetDirectly);
				}
			}
		}
	}
}

bool UWidget::HasUserFocus(APlayerController* PlayerController) const
{
	if (PlayerController == nullptr || PlayerController->Player == nullptr || !PlayerController->IsLocalPlayerController())
	{
		return false;
	}

	TSharedPtr<SWidget> SafeWidget = GetCachedWidget();
	if ( SafeWidget.IsValid() )
	{
		FLocalPlayerContext Context(PlayerController);

		if ( ULocalPlayer* LocalPlayer = Context.GetLocalPlayer() )
		{
			// HACK: We use the controller Id as the local player index for focusing widgets in Slate.
			int32 UserIndex = LocalPlayer->GetControllerId();

			TOptional<EFocusCause> FocusCause = SafeWidget->HasUserFocus(UserIndex);
			return FocusCause.IsSet();
		}
	}

	return false;
}

bool UWidget::HasAnyUserFocus() const
{
	TSharedPtr<SWidget> SafeWidget = GetCachedWidget();
	if ( SafeWidget.IsValid() )
	{
		TOptional<EFocusCause> FocusCause = SafeWidget->HasAnyUserFocus();
		return FocusCause.IsSet();
	}

	return false;
}

bool UWidget::HasFocusedDescendants() const
{
	TSharedPtr<SWidget> SafeWidget = GetCachedWidget();
	if ( SafeWidget.IsValid() )
	{
		return SafeWidget->HasFocusedDescendants();
	}

	return false;
}

bool UWidget::HasUserFocusedDescendants(APlayerController* PlayerController) const
{
	if ( PlayerController == nullptr || !PlayerController->IsLocalPlayerController() )
	{
		return false;
	}

	TSharedPtr<SWidget> SafeWidget = GetCachedWidget();
	if ( SafeWidget.IsValid() )
	{
		FLocalPlayerContext Context(PlayerController);

		if ( ULocalPlayer* LocalPlayer = Context.GetLocalPlayer() )
		{
			// HACK: We use the controller Id as the local player index for focusing widgets in Slate.
			int32 UserIndex = LocalPlayer->GetControllerId();

			return SafeWidget->HasUserFocusedDescendants(UserIndex);
		}
	}

	return false;
}

void UWidget::SetFocus()
{
	SetUserFocus(GetOwningPlayer());
}

void UWidget::SetUserFocus(APlayerController* PlayerController)
{
	if ( PlayerController == nullptr || !PlayerController->IsLocalPlayerController() || PlayerController->Player == nullptr )
	{
#if !(UE_BUILD_SHIPPING || UE_BUILD_TEST)
		FMessageLog("PIE").Error(LOCTEXT("NoPlayerControllerToFocus", "The PlayerController is not a valid local player so it can't focus the widget."));
#endif
		return;
	}

	TSharedPtr<SWidget> SafeWidget = GetCachedWidget();
	if ( SafeWidget.IsValid() )
	{
#if !(UE_BUILD_SHIPPING || UE_BUILD_TEST)
		if ( !SafeWidget->SupportsKeyboardFocus() )
		{
			FMessageLog("PIE").Warning(LOCTEXT("ThisWidgetDoesntSupportFocus", "This widget does not support focus.  If this is a UserWidget, you should set bIsFocusable to true."));
		}
#endif

		FLocalPlayerContext Context(PlayerController);

		if ( ULocalPlayer* LocalPlayer = Context.GetLocalPlayer() )
		{
			// HACK: We use the controller Id as the local player index for focusing widgets in Slate.
			int32 UserIndex = LocalPlayer->GetControllerId();

			if ( !FSlateApplication::Get().SetUserFocus(UserIndex, SafeWidget) )
			{
				LocalPlayer->GetSlateOperations().SetUserFocus(SafeWidget.ToSharedRef());
			}
		}
	}
}

void UWidget::ForceLayoutPrepass()
{
	TSharedPtr<SWidget> SafeWidget = GetCachedWidget();
	if (SafeWidget.IsValid())
	{
		SafeWidget->SlatePrepass(SafeWidget->GetTickSpaceGeometry().Scale);
	}
}

void UWidget::InvalidateLayoutAndVolatility()
{
	TSharedPtr<SWidget> SafeWidget = GetCachedWidget();
	if ( SafeWidget.IsValid() )
	{
		SafeWidget->Invalidate(EInvalidateWidget::LayoutAndVolatility);
	}
}

FVector2D UWidget::GetDesiredSize() const
{
	TSharedPtr<SWidget> SafeWidget = GetCachedWidget();
	if (SafeWidget.IsValid())
	{
		return SafeWidget->GetDesiredSize();
	}

	return FVector2D(0, 0);
}

void UWidget::SetNavigationRuleInternal(EUINavigation Direction, EUINavigationRule Rule, FName WidgetToFocus/* = NAME_None*/, UWidget* InWidget/* = nullptr*/, FCustomWidgetNavigationDelegate InCustomDelegate/* = FCustomWidgetNavigationDelegate()*/)
{
	if (Navigation == nullptr)
	{
		Navigation = NewObject<UWidgetNavigation>(this);
	}

	FWidgetNavigationData NavigationData;
	NavigationData.Rule = Rule;
	NavigationData.WidgetToFocus = WidgetToFocus;
	NavigationData.Widget = InWidget;
	NavigationData.CustomDelegate = InCustomDelegate;
	switch(Direction)
	{
		case EUINavigation::Up:
			Navigation->Up = NavigationData;
			break;
		case EUINavigation::Down:
			Navigation->Down = NavigationData;
			break;
		case EUINavigation::Left:
			Navigation->Left = NavigationData;
			break;
		case EUINavigation::Right:
			Navigation->Right = NavigationData;
			break;
		case EUINavigation::Next:
			Navigation->Next = NavigationData;
			break;
		case EUINavigation::Previous:
			Navigation->Previous = NavigationData;
			break;
		default:
			break;
	}
}

void UWidget::SetNavigationRule(EUINavigation Direction, EUINavigationRule Rule, FName WidgetToFocus)
{
	SetNavigationRuleInternal(Direction, Rule, WidgetToFocus);
	BuildNavigation();
}

void UWidget::SetNavigationRuleBase(EUINavigation Direction, EUINavigationRule Rule)
{
	if (Rule == EUINavigationRule::Explicit || Rule == EUINavigationRule::Custom || Rule == EUINavigationRule::CustomBoundary)
	{
#if !(UE_BUILD_SHIPPING || UE_BUILD_TEST)
		FMessageLog("PIE").Error(LOCTEXT("SetNavigationRuleBaseWrongRule", "Cannot use SetNavigationRuleBase with an Explicit or a Custom or a CustomBoundary Rule."));
#endif
		return;
	}
	SetNavigationRuleInternal(Direction, Rule);
	BuildNavigation();
}

void UWidget::SetNavigationRuleExplicit(EUINavigation Direction, UWidget* InWidget)
{
	SetNavigationRuleInternal(Direction, EUINavigationRule::Explicit, NAME_None, InWidget);
	BuildNavigation();
}

void UWidget::SetNavigationRuleCustom(EUINavigation Direction, FCustomWidgetNavigationDelegate InCustomDelegate)
{
	SetNavigationRuleInternal(Direction, EUINavigationRule::Custom, NAME_None, nullptr, InCustomDelegate);
	BuildNavigation();
}

void UWidget::SetNavigationRuleCustomBoundary(EUINavigation Direction, FCustomWidgetNavigationDelegate InCustomDelegate)
{
	SetNavigationRuleInternal(Direction, EUINavigationRule::CustomBoundary, NAME_None, nullptr, InCustomDelegate);
	BuildNavigation();
}

void UWidget::SetAllNavigationRules(EUINavigationRule Rule, FName WidgetToFocus)
{
	SetNavigationRuleInternal(EUINavigation::Up, Rule, WidgetToFocus);
	SetNavigationRuleInternal(EUINavigation::Down, Rule, WidgetToFocus);
	SetNavigationRuleInternal(EUINavigation::Left, Rule, WidgetToFocus);
	SetNavigationRuleInternal(EUINavigation::Right, Rule, WidgetToFocus);
	SetNavigationRuleInternal(EUINavigation::Next, Rule, WidgetToFocus);
	SetNavigationRuleInternal(EUINavigation::Previous, Rule, WidgetToFocus);
	BuildNavigation();
}

UPanelWidget* UWidget::GetParent() const
{
	if ( Slot )
	{
		return Slot->Parent;
	}

	return nullptr;
}

void UWidget::RemoveFromParent()
{
	if (!HasAnyFlags(RF_BeginDestroyed))
	{
		UPanelWidget* CurrentParent = GetParent();
		if (CurrentParent)
		{
			CurrentParent->RemoveChild(this);
		}
		else
		{
#if !(UE_BUILD_SHIPPING || UE_BUILD_TEST)
			if (GetCachedWidget().IsValid() && !IsDesignTime())
			{
				FText WarningMessage = FText::Format(LOCTEXT("RemoveFromParentWithNoParent", "UWidget::RemoveFromParent() called on '{0}' which has no UMG parent (if it was added directly to a native Slate widget via TakeWidget() then it must be removed explicitly rather than via RemoveFromParent())"), FText::AsCultureInvariant(GetPathName()));
				// @todo: nickd - we need to switch this back to a warning in engine, but info for games
				FMessageLog("PIE").Info(WarningMessage);
			}
#endif
		}
	}
}

const FGeometry& UWidget::GetCachedGeometry() const
{
	return GetTickSpaceGeometry();
}

const FGeometry& UWidget::GetTickSpaceGeometry() const
{
	TSharedPtr<SWidget> SafeWidget = GetCachedWidget();
	if ( SafeWidget.IsValid() )
	{
		return SafeWidget->GetTickSpaceGeometry();
	}

	return SNullWidget::NullWidget->GetTickSpaceGeometry();
}

const FGeometry& UWidget::GetPaintSpaceGeometry() const
{
	TSharedPtr<SWidget> SafeWidget = GetCachedWidget();
	if (SafeWidget.IsValid())
	{
		return SafeWidget->GetPaintSpaceGeometry();
	}

	return SNullWidget::NullWidget->GetPaintSpaceGeometry();
}

#if !(UE_BUILD_SHIPPING || UE_BUILD_TEST)
void UWidget::VerifySynchronizeProperties()
{
	ensureMsgf(bRoutedSynchronizeProperties, TEXT("%s failed to route SynchronizeProperties.  Please call Super::SynchronizeProperties() in your <className>::SynchronizeProperties() function."), *GetFullName());
}
#endif

void UWidget::OnWidgetRebuilt()
{
}

TSharedRef<SWidget> UWidget::TakeWidget()
{
	LLM_SCOPE(ELLMTag::UI);

	return TakeWidget_Private( []( UUserWidget* Widget, TSharedRef<SWidget> Content ) -> TSharedPtr<SObjectWidget> {
		       return SNew( SObjectWidget, Widget )[ Content ];
		   } );
}

TSharedRef<SWidget> UWidget::TakeWidget_Private(ConstructMethodType ConstructMethod)
{
	bool bNewlyCreated = false;
	TSharedPtr<SWidget> PublicWidget;

	// If the underlying widget doesn't exist we need to construct and cache the widget for the first run.
	if (!MyWidget.IsValid())
	{
		PublicWidget = RebuildWidget();

#if !(UE_BUILD_SHIPPING || UE_BUILD_TEST)
		ensureMsgf(PublicWidget.Get() != &SNullWidget::NullWidget.Get(), TEXT("Don't return SNullWidget from RebuildWidget, because we mutate the state of the return.  Return a SSpacer if you need to return a no-op widget."));
#endif

		MyWidget = PublicWidget;

		bNewlyCreated = true;
	}
	else
	{
		PublicWidget = MyWidget.Pin();
	}

	// If it is a user widget wrap it in a SObjectWidget to keep the instance from being GC'ed
	if (IsA(UUserWidget::StaticClass()))
	{
		TSharedPtr<SObjectWidget> SafeGCWidget = MyGCWidget.Pin();

		// If the GC Widget is still valid we still exist in the slate hierarchy, so just return the GC Widget.
		if (SafeGCWidget.IsValid())
		{
			ensure(bNewlyCreated == false);
			PublicWidget = SafeGCWidget;
		}
		else // Otherwise we need to recreate the wrapper widget
		{
			SafeGCWidget = ConstructMethod(Cast<UUserWidget>(this), PublicWidget.ToSharedRef());

			MyGCWidget = SafeGCWidget;
			PublicWidget = SafeGCWidget;
		}
	}

#if WITH_EDITOR
	if (IsDesignTime())
	{
		if (bNewlyCreated)
		{
			TSharedPtr<SWidget> SafeDesignWidget = RebuildDesignWidget(PublicWidget.ToSharedRef());
			if (SafeDesignWidget != PublicWidget)
			{
				DesignWrapperWidget = SafeDesignWidget;
				PublicWidget = SafeDesignWidget;
			}
		}
		else if (DesignWrapperWidget.IsValid())
		{
			PublicWidget = DesignWrapperWidget.Pin();
		}
	}
#endif

	if (bNewlyCreated)
	{
#if !(UE_BUILD_SHIPPING || UE_BUILD_TEST)
		bRoutedSynchronizeProperties = false;
#endif

#if WIDGET_INCLUDE_RELFECTION_METADATA
		// We only need to do this once, when the slate widget is created.
		PublicWidget->AddMetadata<FReflectionMetaData>(MakeShared<FReflectionMetaData>(GetFName(), GetClass(), this, GetSourceAssetOrClass()));
#endif

		SynchronizeProperties();
		VerifySynchronizeProperties();
		OnWidgetRebuilt();
	}

	return PublicWidget.ToSharedRef();
}

TSharedPtr<SWidget> UWidget::GetCachedWidget() const
{
#if WITH_EDITOR
	if (DesignWrapperWidget.IsValid())
	{
		return DesignWrapperWidget.Pin();
	}
#endif

	if (MyGCWidget.IsValid())
	{
		return MyGCWidget.Pin();
	}

	return MyWidget.Pin();
}

bool UWidget::IsConstructed() const
{
	const TSharedPtr<SWidget>& SafeWidget = GetCachedWidget();
	return SafeWidget.IsValid();
}

#if WITH_EDITOR

TSharedRef<SWidget> UWidget::RebuildDesignWidget(TSharedRef<SWidget> Content)
{
	return Content;
}

TSharedRef<SWidget> UWidget::CreateDesignerOutline(TSharedRef<SWidget> Content) const
{
	return SNew(SOverlay)
	
		+ SOverlay::Slot()
		.HAlign(HAlign_Fill)
		.VAlign(VAlign_Fill)
		[
			Content
		]

		+ SOverlay::Slot()
		.HAlign(HAlign_Fill)
		.VAlign(VAlign_Fill)
		[
			SNew(SBorder)
			.Visibility(HasAnyDesignerFlags(EWidgetDesignFlags::ShowOutline) ? EVisibility::HitTestInvisible : EVisibility::Collapsed)
			.BorderImage(FUMGStyle::Get().GetBrush("MarchingAnts"))
		];
}

#endif

UGameInstance* UWidget::GetGameInstance() const
{
	if (UWorld* World = GetWorld())
	{
		return World->GetGameInstance();
	}

	return nullptr;
}

APlayerController* UWidget::GetOwningPlayer() const
{
	UWidgetTree* WidgetTree = Cast<UWidgetTree>(GetOuter());
	if (UUserWidget* UserWidget = WidgetTree ? Cast<UUserWidget>(WidgetTree->GetOuter()) : nullptr)
	{
		return UserWidget->GetOwningPlayer();
	}
	return nullptr;
}

ULocalPlayer* UWidget::GetOwningLocalPlayer() const
{
	UWidgetTree* WidgetTree = Cast<UWidgetTree>(GetOuter());
	if (UUserWidget* UserWidget = WidgetTree ? Cast<UUserWidget>(WidgetTree->GetOuter()) : nullptr)
	{
		return UserWidget->GetOwningLocalPlayer();
	}
	return nullptr;
}

#if WITH_EDITOR
#undef LOCTEXT_NAMESPACE
#define LOCTEXT_NAMESPACE "UMGEditor"

void UWidget::SetDesignerFlags(EWidgetDesignFlags NewFlags)
{
	DesignerFlags = static_cast<uint8>(GetDesignerFlags() | NewFlags);

	INamedSlotInterface* NamedSlotWidget = Cast<INamedSlotInterface>(this);
	if (NamedSlotWidget)
	{
		NamedSlotWidget->SetNamedSlotDesignerFlags(NewFlags);
	}
}

void UWidget::SetDisplayLabel(const FString& InDisplayLabel)
{
	DisplayLabel = InDisplayLabel;
}

const FString& UWidget::GetCategoryName() const
{
	return CategoryName;
}

void UWidget::SetCategoryName(const FString& InValue)
{
	CategoryName = InValue;
}

bool UWidget::IsGeneratedName() const
{
	if (!DisplayLabel.IsEmpty())
	{
		return false;
	}

	FString Name = GetName();

	if (Name == GetClass()->GetName() || Name.StartsWith(GetClass()->GetName() + TEXT("_")))
	{
		return true;
	}
	else if (GetClass()->ClassGeneratedBy != nullptr)
	{
		FString BaseNameForBP = GetClass()->GetName();
		BaseNameForBP.RemoveFromEnd(TEXT("_C"), ESearchCase::CaseSensitive);

		if (Name == BaseNameForBP || Name.StartsWith(BaseNameForBP + TEXT("_")))
		{
			return true;
		}
	}

	return false;
}

FString UWidget::GetLabelMetadata() const
{
	return TEXT("");
}

FText UWidget::GetLabelText() const
{
	return GetDisplayNameBase();
}

FText UWidget::GetLabelTextWithMetadata() const
{
	FText Label = GetDisplayNameBase();

	if (!bIsVariable || !GetLabelMetadata().IsEmpty())
	{
		FFormatNamedArguments Args;
		Args.Add(TEXT("BaseName"), Label);
		Args.Add(TEXT("Metadata"), FText::FromString(GetLabelMetadata()));
		Label = FText::Format(LOCTEXT("NonVariableLabelFormat", "[{BaseName}]{Metadata}"), Args);
	}

	return Label;
}

FText UWidget::GetDisplayNameBase() const
{
	const bool bHasDisplayLabel = !DisplayLabel.IsEmpty();
	if (IsGeneratedName() && !bIsVariable)
	{
		return GetClass()->GetDisplayNameText();
	}
	else
	{
		return FText::FromString(bHasDisplayLabel ? DisplayLabel : GetName());
	}
}

const FText UWidget::GetPaletteCategory()
{
	return LOCTEXT("Uncategorized", "Uncategorized");
}

const FSlateBrush* UWidget::GetEditorIcon()
{
	return nullptr;
}

EVisibility UWidget::GetVisibilityInDesigner() const
{
	return bHiddenInDesigner ? EVisibility::Collapsed : EVisibility::Visible;
}

bool UWidget::IsVisibleInDesigner() const
{
	if (bHiddenInDesigner)
	{
		return false;
	}

	UWidget* Parent = GetParent();
	while (Parent != nullptr)
	{
		if (Parent->bHiddenInDesigner)
		{
			return false;
		}

		Parent = Parent->GetParent();
	}

	return true;
}

void UWidget::PostEditChangeProperty(FPropertyChangedEvent& PropertyChangedEvent)
{
	Super::PostEditChangeProperty(PropertyChangedEvent);

	TSharedPtr<SWidget> SafeWidget = GetCachedWidget();
	if (SafeWidget.IsValid())
	{
		SynchronizeProperties();
	}
	else
	{
		SynchronizeAccessibleData();
	}
}

void UWidget::SelectByDesigner()
{
	OnSelectedByDesigner();

	UWidget* Parent = GetParent();
	while ( Parent != nullptr )
	{
		Parent->OnDescendantSelectedByDesigner(this);
		Parent = Parent->GetParent();
	}
}

void UWidget::DeselectByDesigner()
{
	OnDeselectedByDesigner();

	UWidget* Parent = GetParent();
	while ( Parent != nullptr )
	{
		Parent->OnDescendantDeselectedByDesigner(this);
		Parent = Parent->GetParent();
	}
}

#undef LOCTEXT_NAMESPACE
#define LOCTEXT_NAMESPACE "UMG"
#endif

void UWidget::PreSave(const class ITargetPlatform* TargetPlatform)
{
	Super::PreSave(TargetPlatform);

	// This is a failsafe to make sure all the accessibility data is copied over in case
	// some rare instance isn't handled by SynchronizeProperties. It might not be necessary.
	SynchronizeAccessibleData();
}

<<<<<<< HEAD
=======
#if WITH_EDITOR
>>>>>>> 69078e53
bool UWidget::Modify(bool bAlwaysMarkDirty)
{
	bool Modified = Super::Modify(bAlwaysMarkDirty);

	if ( Slot )
	{
		Slot->SetFlags(RF_Transactional);
		Modified |= Slot->Modify(bAlwaysMarkDirty);
	}

	return Modified;
}
#endif

bool UWidget::IsChildOf(UWidget* PossibleParent)
{
	UPanelWidget* Parent = GetParent();
	if ( Parent == nullptr )
	{
		return false;
	}
	else if ( Parent == PossibleParent )
	{
		return true;
	}
	
	return Parent->IsChildOf(PossibleParent);
}

TSharedRef<SWidget> UWidget::RebuildWidget()
{
	ensureMsgf(false, TEXT("You must implement RebuildWidget() in your child class"));
	return SNew(SSpacer);
}

void UWidget::SynchronizeProperties()
{
#if !(UE_BUILD_SHIPPING || UE_BUILD_TEST)
	bRoutedSynchronizeProperties = true;
#endif

	// Always sync accessible data even if the SWidget doesn't exist
	SynchronizeAccessibleData();

	// We want to apply the bindings to the cached widget, which could be the SWidget, or the SObjectWidget, 
	// in the case where it's a user widget.  We always want to prefer the SObjectWidget so that bindings to 
	// visibility and enabled status are not stomping values setup in the root widget in the User Widget.
	TSharedPtr<SWidget> SafeWidget = GetCachedWidget();
	if ( !SafeWidget.IsValid() )
	{
		return;
	}

#if WITH_EDITOR
	TSharedPtr<SWidget> SafeContentWidget = MyGCWidget.IsValid() ? MyGCWidget.Pin() : MyWidget.Pin();
#endif

#if WITH_EDITOR
	// Always use an enabled and visible state in the designer.
	if ( IsDesignTime() )
	{
		SafeWidget->SetEnabled(true);
		SafeWidget->SetVisibility(BIND_UOBJECT_ATTRIBUTE(EVisibility, GetVisibilityInDesigner));
	}
	else 
#endif
	{
		if ( bOverride_Cursor /*|| CursorDelegate.IsBound()*/ )
		{
			SafeWidget->SetCursor(Cursor);// PROPERTY_BINDING(EMouseCursor::Type, Cursor));
		}

		SafeWidget->SetEnabled(BITFIELD_PROPERTY_BINDING( bIsEnabled ));
		SafeWidget->SetVisibility(OPTIONAL_BINDING_CONVERT(ESlateVisibility, Visibility, EVisibility, ConvertVisibility));
	}

#if WITH_EDITOR
	// In the designer, we need to apply the clip to bounds flag to the real widget, not the designer outline.
	// because we may be changing a critical default set on the base that not actually set on the outline.
	// An example of this, would be changing the clipping bounds on a scrollbox.  The outline never clipped to bounds
	// so unless we tweak the -actual- value on the SScrollBox, the user won't see a difference in how the widget clips.
	SafeContentWidget->SetClipping(Clipping);
#else
	SafeWidget->SetClipping(Clipping);
#endif

	SafeWidget->SetFlowDirectionPreference(FlowDirectionPreference);

	SafeWidget->ForceVolatile(bIsVolatile);

	SafeWidget->SetRenderOpacity(RenderOpacity);

	UpdateRenderTransform();
	SafeWidget->SetRenderTransformPivot(RenderTransformPivot);

	if ( ToolTipWidgetDelegate.IsBound() && !IsDesignTime() )
	{
		TSharedRef<FDelegateToolTip> ToolTip = MakeShareable(new FDelegateToolTip());
		ToolTip->ToolTipWidgetDelegate = ToolTipWidgetDelegate;
		SafeWidget->SetToolTip(ToolTip);
	}
	else if ( ToolTipWidget != nullptr )
	{
		TSharedRef<SToolTip> ToolTip = SNew(SToolTip)
			.TextMargin(FMargin(0))
			.BorderImage(nullptr)
			[
				ToolTipWidget->TakeWidget()
			];

		SafeWidget->SetToolTip(ToolTip);
	}
	else if ( !ToolTipText.IsEmpty() || ToolTipTextDelegate.IsBound() )
	{
		SafeWidget->SetToolTipText(PROPERTY_BINDING(FText, ToolTipText));
	}

#if WITH_ACCESSIBILITY
	if (AccessibleWidgetData)
	{
		TSharedPtr<SWidget> AccessibleWidget = GetAccessibleWidget();
		if (AccessibleWidget.IsValid())
		{
			AccessibleWidget->SetAccessibleBehavior((EAccessibleBehavior)AccessibleWidgetData->AccessibleBehavior, AccessibleWidgetData->CreateAccessibleTextAttribute(), EAccessibleType::Main);
			AccessibleWidget->SetAccessibleBehavior((EAccessibleBehavior)AccessibleWidgetData->AccessibleSummaryBehavior, AccessibleWidgetData->CreateAccessibleSummaryTextAttribute(), EAccessibleType::Summary);
			AccessibleWidget->SetCanChildrenBeAccessible(AccessibleWidgetData->bCanChildrenBeAccessible);
		}
	}
#endif
}


void UWidget::SynchronizeAccessibleData()
{
#if WITH_EDITORONLY_DATA
	if (bOverrideAccessibleDefaults)
	{
		if (!AccessibleWidgetData)
		{
			AccessibleWidgetData = NewObject<USlateAccessibleWidgetData>(this);
		}
		AccessibleWidgetData->bCanChildrenBeAccessible = bCanChildrenBeAccessible;
		AccessibleWidgetData->AccessibleBehavior = AccessibleBehavior;
		AccessibleWidgetData->AccessibleText = AccessibleText;
		AccessibleWidgetData->AccessibleTextDelegate = AccessibleTextDelegate;
		AccessibleWidgetData->AccessibleSummaryBehavior = AccessibleSummaryBehavior;
		AccessibleWidgetData->AccessibleSummaryText = AccessibleSummaryText;
		AccessibleWidgetData->AccessibleSummaryTextDelegate = AccessibleSummaryTextDelegate;
	}
	else if (AccessibleWidgetData)
	{
		AccessibleWidgetData = nullptr;
	}
#endif
}

#if WITH_ACCESSIBILITY
TSharedPtr<SWidget> UWidget::GetAccessibleWidget() const
{
	return GetCachedWidget();
}
#endif

UObject* UWidget::GetSourceAssetOrClass() const
{
	UObject* SourceAsset = nullptr;

#if WITH_EDITOR
	// In editor builds we add metadata to the widget so that once hit with the widget reflector it can report
	// where it comes from, what blueprint, what the name of the widget was...etc.
	SourceAsset = WidgetGeneratedBy.Get();
#else
	#if !UE_BUILD_SHIPPING
		SourceAsset = WidgetGeneratedByClass.Get();
	#endif
#endif

	if (!SourceAsset)
	{
		if (UWidget* WidgetOuter = GetTypedOuter<UWidget>())
		{
			return WidgetOuter->GetSourceAssetOrClass();
		}
	}

	return SourceAsset;
}

void UWidget::BuildNavigation()
{
	if ( Navigation != nullptr )
	{
		TSharedPtr<SWidget> SafeWidget = GetCachedWidget();

		if ( SafeWidget.IsValid() )
		{
			TSharedPtr<FNavigationMetaData> MetaData = SafeWidget->GetMetaData<FNavigationMetaData>();
			if ( !MetaData.IsValid() )
			{
				MetaData = MakeShared<FNavigationMetaData>();
				SafeWidget->AddMetadata(MetaData.ToSharedRef());
			}

			Navigation->UpdateMetaData(MetaData.ToSharedRef());
		}
	}
}

UWorld* UWidget::GetWorld() const
{
	// UWidget's are given world scope by their owning user widget.  We can get that through the widget tree that should
	// be the outer of this widget.
	if ( UWidgetTree* OwningTree = Cast<UWidgetTree>(GetOuter()) )
	{
		return OwningTree->GetWorld();
	}

	return nullptr;
}

void UWidget::FinishDestroy()
{
	Super::FinishDestroy();
	DEC_DWORD_STAT(STAT_SlateUTotalWidgets);
}

EVisibility UWidget::ConvertSerializedVisibilityToRuntime(ESlateVisibility Input)
{
	switch ( Input )
	{
	case ESlateVisibility::Visible:
		return EVisibility::Visible;
	case ESlateVisibility::Collapsed:
		return EVisibility::Collapsed;
	case ESlateVisibility::Hidden:
		return EVisibility::Hidden;
	case ESlateVisibility::HitTestInvisible:
		return EVisibility::HitTestInvisible;
	case ESlateVisibility::SelfHitTestInvisible:
		return EVisibility::SelfHitTestInvisible;
	default:
		check(false);
		return EVisibility::Visible;
	}
}

ESlateVisibility UWidget::ConvertRuntimeToSerializedVisibility(const EVisibility& Input)
{
	if ( Input == EVisibility::Visible )
	{
		return ESlateVisibility::Visible;
	}
	else if ( Input == EVisibility::Collapsed )
	{
		return ESlateVisibility::Collapsed;
	}
	else if ( Input == EVisibility::Hidden )
	{
		return ESlateVisibility::Hidden;
	}
	else if ( Input == EVisibility::HitTestInvisible )
	{
		return ESlateVisibility::HitTestInvisible;
	}
	else if ( Input == EVisibility::SelfHitTestInvisible )
	{
		return ESlateVisibility::SelfHitTestInvisible;
	}
	else
	{
		check(false);
		return ESlateVisibility::Visible;
	}
}

FSizeParam UWidget::ConvertSerializedSizeParamToRuntime(const FSlateChildSize& Input)
{
	switch ( Input.SizeRule )
	{
	default:
	case ESlateSizeRule::Automatic:
		return FAuto();
	case ESlateSizeRule::Fill:
		return FStretch(Input.Value);
	}

	return FAuto();
}

UWidget* UWidget::FindChildContainingDescendant(UWidget* Root, UWidget* Descendant)
{
	if ( Root == nullptr )
	{
		return nullptr;
	}

	UWidget* Parent = Descendant->GetParent();

	while ( Parent != nullptr )
	{
		// If the Descendant's parent is the root, then the child containing the descendant is the descendant.
		if ( Parent == Root )
		{
			return Descendant;
		}

		Descendant = Parent;
		Parent = Parent->GetParent();
	}

	return nullptr;
}

// TODO: Clean this up to, move it to a user interface setting, don't use a config. 
FString UWidget::GetDefaultFontName()
{
	FString DefaultFontName = TEXT("/Engine/EngineFonts/Roboto");
	GConfig->GetString(TEXT("SlateStyle"), TEXT("DefaultFontName"), DefaultFontName, GEngineIni);

	return DefaultFontName;
}

//bool UWidget::BindProperty(const FName& DestinationProperty, UObject* SourceObject, const FName& SourceProperty)
//{
//	UDelegateProperty* DelegateProperty = FindField<UDelegateProperty>(GetClass(), FName(*( DestinationProperty.ToString() + TEXT("Delegate") )));
//
//	if ( DelegateProperty )
//	{
//		FDynamicPropertyPath BindingPath(SourceProperty.ToString());
//		return AddBinding(DelegateProperty, SourceObject, BindingPath);
//	}
//
//	return false;
//}

TSubclassOf<UPropertyBinding> UWidget::FindBinderClassForDestination(UProperty* Property)
{
	if ( BinderClasses.Num() == 0 )
	{
		for ( TObjectIterator<UClass> ClassIt; ClassIt; ++ClassIt )
		{
			if ( ClassIt->IsChildOf(UPropertyBinding::StaticClass()) )
			{
				BinderClasses.Add(*ClassIt);
			}
		}
	}

	for ( int32 ClassIndex = 0; ClassIndex < BinderClasses.Num(); ClassIndex++ )
	{
		if ( GetDefault<UPropertyBinding>(BinderClasses[ClassIndex])->IsSupportedDestination(Property))
		{
			return BinderClasses[ClassIndex];
		}
	}

	return nullptr;
}

static UPropertyBinding* GenerateBinder(UDelegateProperty* DelegateProperty, UObject* Container, UObject* SourceObject, const FDynamicPropertyPath& BindingPath)
{
	FScriptDelegate* ScriptDelegate = DelegateProperty->GetPropertyValuePtr_InContainer(Container);
	if ( ScriptDelegate )
	{
		// Only delegates that take no parameters have native binders.
		UFunction* SignatureFunction = DelegateProperty->SignatureFunction;
		if ( SignatureFunction->NumParms == 1 )
		{
			if ( UProperty* ReturnProperty = SignatureFunction->GetReturnProperty() )
			{
				TSubclassOf<UPropertyBinding> BinderClass = UWidget::FindBinderClassForDestination(ReturnProperty);
				if ( BinderClass != nullptr )
				{
					UPropertyBinding* Binder = NewObject<UPropertyBinding>(Container, BinderClass);
					Binder->SourceObject = SourceObject;
					Binder->SourcePath = BindingPath;
					Binder->Bind(ReturnProperty, ScriptDelegate);

					return Binder;
				}
			}
		}
	}

	return nullptr;
}

bool UWidget::AddBinding(UDelegateProperty* DelegateProperty, UObject* SourceObject, const FDynamicPropertyPath& BindingPath)
{
	if ( UPropertyBinding* Binder = GenerateBinder(DelegateProperty, this, SourceObject, BindingPath) )
	{
		// Remove any existing binding object for this property.
		for ( int32 BindingIndex = 0; BindingIndex < NativeBindings.Num(); BindingIndex++ )
		{
			if ( NativeBindings[BindingIndex]->DestinationProperty == DelegateProperty->GetFName() )
			{
				NativeBindings.RemoveAt(BindingIndex);
				break;
			}
		}

		NativeBindings.Add(Binder);

		// Only notify the bindings have changed if we've already create the underlying slate widget.
		if ( MyWidget.IsValid() )
		{
			OnBindingChanged(DelegateProperty->GetFName());
		}

		return true;
	}

	return false;
}

void UWidget::OnBindingChanged(const FName& Property)
{

}

#undef LOCTEXT_NAMESPACE<|MERGE_RESOLUTION|>--- conflicted
+++ resolved
@@ -1124,10 +1124,7 @@
 	SynchronizeAccessibleData();
 }
 
-<<<<<<< HEAD
-=======
 #if WITH_EDITOR
->>>>>>> 69078e53
 bool UWidget::Modify(bool bAlwaysMarkDirty)
 {
 	bool Modified = Super::Modify(bAlwaysMarkDirty);
