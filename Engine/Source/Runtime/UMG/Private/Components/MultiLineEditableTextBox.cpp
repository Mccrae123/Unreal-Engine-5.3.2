--- conflicted
+++ resolved
@@ -17,40 +17,15 @@
 /////////////////////////////////////////////////////
 // UMultiLineEditableTextBox
 
-<<<<<<< HEAD
-static FEditableTextBoxStyle* DefaultMultiLineEditableTextBoxStyle = nullptr;
-
-#if WITH_EDITOR
-static FEditableTextBoxStyle* EditorMultiLineEditableTextBoxStyle = nullptr;
-#endif 
-
-=======
->>>>>>> 4af6daef
 PRAGMA_DISABLE_DEPRECATION_WARNINGS
 UMultiLineEditableTextBox::UMultiLineEditableTextBox(const FObjectInitializer& ObjectInitializer)
 	: Super(ObjectInitializer)
 {
-<<<<<<< HEAD
-	if (DefaultMultiLineEditableTextBoxStyle == nullptr)
-	{
-		DefaultMultiLineEditableTextBoxStyle = new FEditableTextBoxStyle(FUMGCoreStyle::Get().GetWidgetStyle<FEditableTextBoxStyle>("NormalEditableTextBox"));
-
-		// Unlink UMG default colors.
-		DefaultMultiLineEditableTextBoxStyle->UnlinkColors();
-	}
-
-	WidgetStyle = *DefaultMultiLineEditableTextBoxStyle;
-#if WITH_EDITOR
-	TextStyle_DEPRECATED = DefaultMultiLineEditableTextBoxStyle->TextStyle;
-#endif
-
-=======
 	WidgetStyle = UE::Slate::Private::FDefaultStyleCache::GetRuntime().GetEditableTextBoxStyle();
 #if WITH_EDITOR
 	TextStyle_DEPRECATED = WidgetStyle.TextStyle;
 #endif
 
->>>>>>> 4af6daef
 	if (!IsRunningDedicatedServer())
 	{
 		static ConstructorHelpers::FObjectFinder<UFont> DefaultFontObj(*UWidget::GetDefaultFontName());
@@ -59,11 +34,7 @@
 		//so in the case the Font object is replaced by a null one, we have to keep the composite one as a fallback.
 		Font.CompositeFont = WidgetStyle.TextStyle.Font.CompositeFont;
 	}
-<<<<<<< HEAD
-
-=======
 	
->>>>>>> 4af6daef
 #if WITH_EDITOR 
 	if (IsEditorWidget())
 	{
@@ -73,18 +44,6 @@
 		// The CDO isn't an editor widget and thus won't use the editor style, call post edit change to mark difference from CDO
 		PostEditChange();
 	}
-<<<<<<< HEAD
-	
-	if (IsEditorWidget())
-	{
-		WidgetStyle = *EditorMultiLineEditableTextBoxStyle;
-		TextStyle_DEPRECATED = DefaultMultiLineEditableTextBoxStyle->TextStyle;
-
-		// The CDO isn't an editor widget and thus won't use the editor style, call post edit change to mark difference from CDO
-		PostEditChange();
-	}
-=======
->>>>>>> 4af6daef
 
 	bIsFontDeprecationDone = false;
 #endif // WITH_EDITOR
