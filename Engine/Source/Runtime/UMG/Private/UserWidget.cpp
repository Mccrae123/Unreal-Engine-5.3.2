// Copyright 1998-2016 Epic Games, Inc. All Rights Reserved.

#include "UMGPrivatePCH.h"

#include "UMGSequencePlayer.h"
#include "SceneViewport.h"
#include "WidgetAnimation.h"

#include "WidgetBlueprintLibrary.h"
#include "WidgetLayoutLibrary.h"

#define LOCTEXT_NAMESPACE "UMG"


static FGeometry NullGeometry;
static FSlateRect NullRect;
static FSlateWindowElementList NullElementList;
static FWidgetStyle NullStyle;

FPaintContext::FPaintContext()
		: AllottedGeometry(NullGeometry)
		, MyClippingRect(NullRect)
		, OutDrawElements(NullElementList)
		, LayerId(0)
		, WidgetStyle(NullStyle)
		, bParentEnabled(true)
		, MaxLayer(0)
{
}

/////////////////////////////////////////////////////
// UUserWidget

UUserWidget::UUserWidget(const FObjectInitializer& ObjectInitializer)
	: Super(ObjectInitializer)
	, bCanEverTick(true)
	, bCanEverPaint(true)
{
	ViewportAnchors = FAnchors(0, 0, 1, 1);
	Visiblity_DEPRECATED = Visibility = ESlateVisibility::SelfHitTestInvisible;

	bInitialized = false;
	bSupportsKeyboardFocus_DEPRECATED = true;
	bIsFocusable = false;
	ColorAndOpacity = FLinearColor::White;
	ForegroundColor = FSlateColor::UseForeground();

#if WITH_EDITORONLY_DATA
	bUseDesignTimeSize_DEPRECATED = false;
	bUseDesiredSizeAtDesignTime_DEPRECATED = false;
	DesignTimeSize = FVector2D(100, 100);
	PaletteCategory = LOCTEXT("UserCreated", "User Created");
	DesignSizeMode = EDesignPreviewSizeMode::FillScreen;
#endif
}

bool UUserWidget::Initialize()
{
	// If it's not initialized initialize it, as long as it's not the CDO, we never initialize the CDO.
	if ( !bInitialized && !HasAnyFlags(RF_ClassDefaultObject) )
	{
		bInitialized = true;

		// Only do this if this widget is of a blueprint class
		UWidgetBlueprintGeneratedClass* BGClass = Cast<UWidgetBlueprintGeneratedClass>(GetClass());
		if ( BGClass != nullptr )
		{
			BGClass->InitializeWidget(this);
		}
		else
		{
			CustomNativeInitilize();
		}

		if ( WidgetTree == nullptr )
		{
			WidgetTree = NewObject<UWidgetTree>(this, TEXT("WidgetTree"));
		}

		// Map the named slot bindings to the available slots.
		WidgetTree->ForEachWidget([&] (UWidget* Widget) {
			if ( UNamedSlot* NamedWidget = Cast<UNamedSlot>(Widget) )
			{
				for ( FNamedSlotBinding& Binding : NamedSlotBindings )
				{
					if ( Binding.Content && Binding.Name == NamedWidget->GetFName() )
					{
						NamedWidget->ClearChildren();
						NamedWidget->AddChild(Binding.Content);
						return;
					}
				}
			}
		});

		return true;
	}
	return false;
}

void UUserWidget::BeginDestroy()
{
	Super::BeginDestroy();

	// If anyone ever calls BeginDestroy explicitly on a widget we need to immediately remove it from
	// the the parent as it may be owned currently by a slate widget.  As long as it's the viewport we're
	// fine.
	RemoveFromParent();

	// If it's not owned by the viewport we need to take more extensive measures.  If the GC widget still
	// exists after this point we should just reset the widget, which will forcefully cause the SObjectWidget
	// to lose access to this UObject.
	TSharedPtr<SObjectWidget> SafeGCWidget = MyGCWidget.Pin();
	if ( SafeGCWidget.IsValid() )
	{
		SafeGCWidget->ResetWidget();
	}
}

void UUserWidget::PostEditImport()
{
	Super::PostEditImport();

	Initialize();
}

void UUserWidget::PostDuplicate(bool bDuplicateForPIE)
{
	Super::PostDuplicate(bDuplicateForPIE);

	Initialize();
}

void UUserWidget::ReleaseSlateResources(bool bReleaseChildren)
{
	Super::ReleaseSlateResources(bReleaseChildren);

	UWidget* RootWidget = GetRootWidget();
	if ( RootWidget )
	{
		RootWidget->ReleaseSlateResources(bReleaseChildren);
	}
}

void UUserWidget::SynchronizeProperties()
{
	Super::SynchronizeProperties();

	// We get the GCWidget directly because MyWidget could be the fullscreen host widget if we've been added
	// to the viewport.
	TSharedPtr<SObjectWidget> SafeGCWidget = MyGCWidget.Pin();
	if ( SafeGCWidget.IsValid() )
	{
		TAttribute<FLinearColor> ColorBinding = OPTIONAL_BINDING(FLinearColor, ColorAndOpacity);
		TAttribute<FSlateColor> ForegroundColorBinding = OPTIONAL_BINDING(FSlateColor, ForegroundColor);

		SafeGCWidget->SetColorAndOpacity(ColorBinding);
		SafeGCWidget->SetForegroundColor(ForegroundColorBinding);
		SafeGCWidget->SetPadding(Padding);
	}
}

void UUserWidget::SetColorAndOpacity(FLinearColor InColorAndOpacity)
{
	ColorAndOpacity = InColorAndOpacity;

	TSharedPtr<SObjectWidget> SafeGCWidget = MyGCWidget.Pin();
	if ( SafeGCWidget.IsValid() )
	{
		SafeGCWidget->SetColorAndOpacity(ColorAndOpacity);
	}
}

void UUserWidget::SetForegroundColor(FSlateColor InForegroundColor)
{
	ForegroundColor = InForegroundColor;

	TSharedPtr<SObjectWidget> SafeGCWidget = MyGCWidget.Pin();
	if ( SafeGCWidget.IsValid() )
	{
		SafeGCWidget->SetForegroundColor(ForegroundColor);
	}
}

void UUserWidget::SetPadding(FMargin InPadding)
{
	Padding = InPadding;

	TSharedPtr<SObjectWidget> SafeGCWidget = MyGCWidget.Pin();
	if ( SafeGCWidget.IsValid() )
	{
		SafeGCWidget->SetPadding(Padding);
	}
}

void UUserWidget::PostInitProperties()
{
	Super::PostInitProperties();
}

UWorld* UUserWidget::GetWorld() const
{
	if ( UWorld* LastWorld = CachedWorld.Get() )
	{
		return LastWorld;
	}

	if ( HasAllFlags(RF_ClassDefaultObject) )
	{
		// If we are a CDO, we must return nullptr instead of calling Outer->GetWorld() to fool UObject::ImplementsGetWorld.
		return nullptr;
	}

	// Use the Player Context's world, if a specific player context is given, otherwise fall back to
	// following the outer chain.
	if ( PlayerContext.IsValid() )
	{
		if ( UWorld* World = PlayerContext.GetWorld() )
		{
			CachedWorld = World;
			return World;
		}
	}

	// Could be a GameInstance, could be World, could also be a WidgetTree, so we're just going to follow
	// the outer chain to find the world we're in.
	UObject* Outer = GetOuter();

	while ( Outer )
	{
		UWorld* World = Outer->GetWorld();
		if ( World )
		{
			CachedWorld = World;
			return World;
		}

		Outer = Outer->GetOuter();
	}

	return nullptr;
}

void UUserWidget::PlayAnimation( const UWidgetAnimation* InAnimation, float StartAtTime, int32 NumberOfLoops, EUMGSequencePlayMode::Type PlayMode)
{
	FScopedNamedEvent NamedEvent(FColor::Emerald, "Widget::PlayAnim");

	if( InAnimation )
	{
		// @todo UMG sequencer - Restart animations which have had Play called on them?
		UUMGSequencePlayer** FoundPlayer = ActiveSequencePlayers.FindByPredicate(
			[&](const UUMGSequencePlayer* Player)
			{
				return Player->GetAnimation() == InAnimation;
			});

		if( !FoundPlayer )
		{
			UUMGSequencePlayer* NewPlayer = NewObject<UUMGSequencePlayer>(this);
			ActiveSequencePlayers.Add( NewPlayer );

			NewPlayer->OnSequenceFinishedPlaying().AddUObject( this, &UUserWidget::OnAnimationFinishedPlaying );

			NewPlayer->InitSequencePlayer( *InAnimation, *this );

			NewPlayer->Play( StartAtTime, NumberOfLoops, PlayMode );
		}
		else
		{
			( *FoundPlayer )->Play( StartAtTime, NumberOfLoops, PlayMode );
		}

		TSharedPtr<SWidget> CachedWidget = GetCachedWidget();
		if ( CachedWidget.IsValid() )
		{
			CachedWidget->Invalidate(EInvalidateWidget::LayoutAndVolatility);
		}

		OnAnimationStarted( InAnimation );
	}
}

void UUserWidget::StopAnimation(const UWidgetAnimation* InAnimation)
{
	if(InAnimation)
	{
		// @todo UMG sequencer - Restart animations which have had Play called on them?
		UUMGSequencePlayer** FoundPlayer = ActiveSequencePlayers.FindByPredicate([&](const UUMGSequencePlayer* Player) { return Player->GetAnimation() == InAnimation; } );

		if(FoundPlayer)
		{
			(*FoundPlayer)->Stop();
		}
	}
}

float UUserWidget::PauseAnimation(const UWidgetAnimation* InAnimation)
{
	if ( InAnimation )
	{
		// @todo UMG sequencer - Restart animations which have had Play called on them?
		UUMGSequencePlayer** FoundPlayer = ActiveSequencePlayers.FindByPredicate([&] (const UUMGSequencePlayer* Player) { return Player->GetAnimation() == InAnimation; });

		if ( FoundPlayer )
		{
			( *FoundPlayer )->Pause();
			return (float)( *FoundPlayer )->GetTimeCursorPosition();
		}
	}

	return 0;
}

bool UUserWidget::IsAnimationPlaying(const UWidgetAnimation* InAnimation) const
{
	if (InAnimation)
	{
		UUMGSequencePlayer* const* FoundPlayer = ActiveSequencePlayers.FindByPredicate(
			[ &](const UUMGSequencePlayer* Player)
		{
			return Player->GetAnimation() == InAnimation;
		});

		if (FoundPlayer)
		{
			return (*FoundPlayer)->GetPlaybackStatus() == EMovieScenePlayerStatus::Playing;
		}
	}

	return false;
}

void UUserWidget::SetNumLoopsToPlay(const UWidgetAnimation* InAnimation, int32 InNumLoopsToPlay)
{
	if (InAnimation)
	{
		UUMGSequencePlayer** FoundPlayer = ActiveSequencePlayers.FindByPredicate([&](const UUMGSequencePlayer* Player) { return Player->GetAnimation() == InAnimation; });

		if (FoundPlayer)
		{
			(*FoundPlayer)->SetNumLoopsToPlay(InNumLoopsToPlay);
		}
	}
}

void UUserWidget::OnAnimationFinishedPlaying(UUMGSequencePlayer& Player)
{
	OnAnimationFinished( Player.GetAnimation() );

	if ( Player.GetPlaybackStatus() == EMovieScenePlayerStatus::Stopped )
	{
		StoppedSequencePlayers.Add(&Player);
	}
}

void UUserWidget::PlaySound(USoundBase* SoundToPlay)
{
	if (SoundToPlay)
	{
		FSlateSound NewSound;
		NewSound.SetResourceObject(SoundToPlay);
		FSlateApplication::Get().PlaySound(NewSound);
	}
}

UWidget* UUserWidget::GetWidgetHandle(TSharedRef<SWidget> InWidget)
{
	return WidgetTree->FindWidget(InWidget);
}

TSharedRef<SWidget> UUserWidget::RebuildWidget()
{
	// In the event this widget is replaced in memory by the blueprint compiler update
	// the widget won't be properly initialized, so we ensure it's initialized and initialize
	// it if it hasn't been.
	if ( !bInitialized )
	{
		Initialize();
	}

	// Setup the player context on sub user widgets, if we have a valid context
	if (PlayerContext.IsValid())
	{
		WidgetTree->ForEachWidget([&] (UWidget* Widget) {
			if ( UUserWidget* UserWidget = Cast<UUserWidget>(Widget) )
			{
				UserWidget->SetPlayerContext(PlayerContext);
			}
		});
	}

	// Add the first component to the root of the widget surface.
	TSharedRef<SWidget> UserRootWidget = WidgetTree->RootWidget ? WidgetTree->RootWidget->TakeWidget() : TSharedRef<SWidget>(SNew(SSpacer));

	return UserRootWidget;
}

void UUserWidget::OnWidgetRebuilt()
{
	// When a user widget is rebuilt we can safely initialize the navigation now since all the slate
	// widgets should be held onto by a smart pointer at this point.
	WidgetTree->ForEachWidget([&] (UWidget* Widget) {
		Widget->BuildNavigation();
	});

	if (!IsDesignTime())
	{
		// Notify the widget that it has been constructed.
		NativeConstruct();
	}
}

TSharedPtr<SWidget> UUserWidget::GetSlateWidgetFromName(const FName& Name) const
{
	UWidget* WidgetObject = WidgetTree->FindWidget(Name);
	if ( WidgetObject )
	{
		return WidgetObject->GetCachedWidget();
	}

	return TSharedPtr<SWidget>();
}

UWidget* UUserWidget::GetWidgetFromName(const FName& Name) const
{
	return WidgetTree->FindWidget(Name);
}

void UUserWidget::GetSlotNames(TArray<FName>& SlotNames) const
{
	// Only do this if this widget is of a blueprint class
	if ( UWidgetBlueprintGeneratedClass* BGClass = Cast<UWidgetBlueprintGeneratedClass>(GetClass()) )
	{
		SlotNames.Append(BGClass->NamedSlots);
	}
	else // For non-blueprint widget blueprints we have to go through the widget tree to locate the named slots dynamically.
	{
		TArray<FName> NamedSlots;
		WidgetTree->ForEachWidget([&] (UWidget* Widget) {
			if ( Widget && Widget->IsA<UNamedSlot>() )
			{
				NamedSlots.Add(Widget->GetFName());
			}
		});
	}
}

UWidget* UUserWidget::GetContentForSlot(FName SlotName) const
{
	for ( const FNamedSlotBinding& Binding : NamedSlotBindings )
	{
		if ( Binding.Name == SlotName )
		{
			return Binding.Content;
		}
	}

	return nullptr;
}

void UUserWidget::SetContentForSlot(FName SlotName, UWidget* Content)
{
	bool bFoundExistingSlot = false;

	// Find the binding in the existing set and replace the content for that binding.
	for ( int32 BindingIndex = 0; BindingIndex < NamedSlotBindings.Num(); BindingIndex++ )
	{
		FNamedSlotBinding& Binding = NamedSlotBindings[BindingIndex];

		if ( Binding.Name == SlotName )
		{
			bFoundExistingSlot = true;

			if ( Content )
			{
				Binding.Content = Content;
			}
			else
			{
				NamedSlotBindings.RemoveAt(BindingIndex);
			}

			break;
		}
	}

	if ( !bFoundExistingSlot && Content )
	{
		// Add the new binding to the list of bindings.
		FNamedSlotBinding NewBinding;
		NewBinding.Name = SlotName;
		NewBinding.Content = Content;

		NamedSlotBindings.Add(NewBinding);
	}

	// Dynamically insert the new widget into the hierarchy if it exists.
	if ( WidgetTree )
	{
		UNamedSlot* NamedSlot = Cast<UNamedSlot>(WidgetTree->FindWidget(SlotName));
<<<<<<< HEAD
		NamedSlot->ClearChildren();
		NamedSlot->AddChild(Content);
=======
		if ( NamedSlot )
		{
			NamedSlot->ClearChildren();

			if ( Content )
			{
				NamedSlot->AddChild(Content);
			}
		}
>>>>>>> 73f66985
	}
}

UWidget* UUserWidget::GetRootWidget() const
{
	if ( WidgetTree )
	{
		return WidgetTree->RootWidget;
	}

	return nullptr;
}

void UUserWidget::AddToViewport(int32 ZOrder)
{
	AddToScreen(nullptr, ZOrder);
}

bool UUserWidget::AddToPlayerScreen(int32 ZOrder)
{
	if ( ULocalPlayer* LocalPlayer = GetOwningLocalPlayer() )
	{
		AddToScreen(LocalPlayer, ZOrder);
		return true;
	}

	FMessageLog("PIE").Error(LOCTEXT("AddToPlayerScreen_NoPlayer", "AddToPlayerScreen Failed.  No Owning Player!"));
	return false;
}

void UUserWidget::AddToScreen(ULocalPlayer* Player, int32 ZOrder)
{
	if ( !FullScreenWidget.IsValid() )
	{
		// First create and initialize the variable so that users calling this function twice don't
		// attempt to add the widget to the viewport again.
		TSharedRef<SConstraintCanvas> FullScreenCanvas = SNew(SConstraintCanvas);
		FullScreenWidget = FullScreenCanvas;
<<<<<<< HEAD

		TSharedRef<SWidget> UserSlateWidget = TakeWidget();

=======

		TSharedRef<SWidget> UserSlateWidget = TakeWidget();

>>>>>>> 73f66985
		FullScreenCanvas->AddSlot()
			.Offset(BIND_UOBJECT_ATTRIBUTE(FMargin, GetFullScreenOffset))
			.Anchors(BIND_UOBJECT_ATTRIBUTE(FAnchors, GetViewportAnchors))
			.Alignment(BIND_UOBJECT_ATTRIBUTE(FVector2D, GetFullScreenAlignment))
			[
				UserSlateWidget
			];

		// If this is a game world add the widget to the current worlds viewport.
		UWorld* World = GetWorld();
		if ( World && World->IsGameWorld() )
		{
			if ( UGameViewportClient* ViewportClient = World->GetGameViewport() )
			{
				if ( Player )
				{
					ViewportClient->AddViewportWidgetForPlayer(Player, FullScreenCanvas, ZOrder);
				}
				else
				{
					// We add 10 to the zorder when adding to the viewport to avoid 
					// displaying below any built-in controls, like the virtual joysticks on mobile builds.
					ViewportClient->AddViewportWidgetContent(FullScreenCanvas, ZOrder + 10);
				}

				// Just in case we already hooked this delegate, remove the handler.
				FWorldDelegates::LevelRemovedFromWorld.RemoveAll(this);

				// Widgets added to the viewport are automatically removed if the persistent level is unloaded.
				FWorldDelegates::LevelRemovedFromWorld.AddUObject(this, &UUserWidget::OnLevelRemovedFromWorld);
			}
		}
	}
	else
	{
		FMessageLog("PIE").Warning(FText::Format(LOCTEXT("WidgetAlreadyOnScreen", "The widget '{0}' was already added to the screen."),
			FText::FromString(GetClass()->GetName())));
	}
}

void UUserWidget::OnLevelRemovedFromWorld(ULevel* InLevel, UWorld* InWorld)
{
	// If the InLevel is null, it's a signal that the entire world is about to disappear, so
	// go ahead and remove this widget from the viewport, it could be holding onto too many
	// dangerous actor references that won't carry over into the next world.
	if ( InLevel == nullptr && InWorld == GetWorld() )
	{
		RemoveFromParent();
		MarkPendingKill();
	}
}

void UUserWidget::RemoveFromViewport()
{
	RemoveFromParent();
}

void UUserWidget::RemoveFromParent()
{
	if ( FullScreenWidget.IsValid() )
	{
		TSharedPtr<SWidget> WidgetHost = FullScreenWidget.Pin();

		// If this is a game world add the widget to the current worlds viewport.
		UWorld* World = GetWorld();
		if ( World && World->IsGameWorld() )
		{
			if ( UGameViewportClient* ViewportClient = World->GetGameViewport() )
			{
				TSharedRef<SWidget> WidgetHostRef = WidgetHost.ToSharedRef();

				ViewportClient->RemoveViewportWidgetContent(WidgetHostRef);

				if ( ULocalPlayer* LocalPlayer = GetOwningLocalPlayer() )
				{
					ViewportClient->RemoveViewportWidgetForPlayer(LocalPlayer, WidgetHostRef);
				}

				FWorldDelegates::LevelRemovedFromWorld.RemoveAll(this);
			}
		}
	}
	else
	{
		Super::RemoveFromParent();
	}
}

bool UUserWidget::GetIsVisible() const
{
	return FullScreenWidget.IsValid();
}

bool UUserWidget::IsInViewport() const
{
	return FullScreenWidget.IsValid();
}

void UUserWidget::SetPlayerContext(const FLocalPlayerContext& InPlayerContext)
{
	PlayerContext = InPlayerContext;
}

const FLocalPlayerContext& UUserWidget::GetPlayerContext() const
{
	return PlayerContext;
}

ULocalPlayer* UUserWidget::GetOwningLocalPlayer() const
{
	if (PlayerContext.IsValid())
	{
		return PlayerContext.GetLocalPlayer();
	}
	return nullptr;
}

void UUserWidget::SetOwningLocalPlayer(ULocalPlayer* LocalPlayer)
{
	if ( LocalPlayer )
	{
		PlayerContext = FLocalPlayerContext(LocalPlayer, GetWorld());
	}
}

APlayerController* UUserWidget::GetOwningPlayer() const
{
	return PlayerContext.IsValid() ? PlayerContext.GetPlayerController() : nullptr;
}

class APawn* UUserWidget::GetOwningPlayerPawn() const
{
	if ( APlayerController* PC = GetOwningPlayer() )
	{
		return PC->GetPawn();
	}

	return nullptr;
}

void UUserWidget::SetPositionInViewport(FVector2D Position, bool bRemoveDPIScale )
{
	if ( bRemoveDPIScale )
	{
		float Scale = UWidgetLayoutLibrary::GetViewportScale(this);

		ViewportOffsets.Left = Position.X / Scale;
		ViewportOffsets.Top = Position.Y / Scale;
	}
	else
	{
		ViewportOffsets.Left = Position.X;
		ViewportOffsets.Top = Position.Y;
	}

	ViewportAnchors = FAnchors(0, 0);
}

void UUserWidget::SetDesiredSizeInViewport(FVector2D DesiredSize)
{
	ViewportOffsets.Right = DesiredSize.X;
	ViewportOffsets.Bottom = DesiredSize.Y;

	ViewportAnchors = FAnchors(0, 0);
}

void UUserWidget::SetAnchorsInViewport(FAnchors Anchors)
{
	ViewportAnchors = Anchors;
}

void UUserWidget::SetAlignmentInViewport(FVector2D Alignment)
{
	ViewportAlignment = Alignment;
}

FMargin UUserWidget::GetFullScreenOffset() const
{
	// If the size is zero, and we're not stretched, then use the desired size.
	FVector2D FinalSize = FVector2D(ViewportOffsets.Right, ViewportOffsets.Bottom);
	if ( FinalSize.IsZero() && !ViewportAnchors.IsStretchedVertical() && !ViewportAnchors.IsStretchedHorizontal() )
	{
		TSharedPtr<SWidget> CachedWidget = GetCachedWidget();
		if ( CachedWidget.IsValid() )
		{
			FinalSize = CachedWidget->GetDesiredSize();
		}
	}

	return FMargin(ViewportOffsets.Left, ViewportOffsets.Top, FinalSize.X, FinalSize.Y);
}

FAnchors UUserWidget::GetViewportAnchors() const
{
	return ViewportAnchors;
}

FVector2D UUserWidget::GetFullScreenAlignment() const
{
	return ViewportAlignment;
}

void UUserWidget::RemoveObsoleteBindings(const TArray<FName>& NamedSlots)
{
	for (int32 BindingIndex = 0; BindingIndex < NamedSlotBindings.Num(); BindingIndex++)
	{
		const FNamedSlotBinding& Binding = NamedSlotBindings[BindingIndex];

		if (!NamedSlots.Contains(Binding.Name))
		{
			NamedSlotBindings.RemoveAt(BindingIndex);
			BindingIndex--;
		}
	}
}

void UUserWidget::PreSave()
{
	Super::PreSave();

	// Remove bindings that are no longer contained in the class.
	if ( UWidgetBlueprintGeneratedClass* BGClass = Cast<UWidgetBlueprintGeneratedClass>(GetClass()) )
	{
		RemoveObsoleteBindings(BGClass->NamedSlots);
	}
}

#if WITH_EDITOR

const FSlateBrush* UUserWidget::GetEditorIcon()
{
	return FUMGStyle::Get().GetBrush("Widget.UserWidget");
}

const FText UUserWidget::GetPaletteCategory()
{
	return PaletteCategory;
}

void UUserWidget::SetDesignerFlags(EWidgetDesignFlags::Type NewFlags)
{
	Super::SetDesignerFlags(NewFlags);

	WidgetTree->ForEachWidget([&] (UWidget* Widget) {
		Widget->SetDesignerFlags(NewFlags);
	});
}

#endif

void UUserWidget::OnAnimationStarted_Implementation(const UWidgetAnimation* Animation)
{

}

void UUserWidget::OnAnimationFinished_Implementation(const UWidgetAnimation* Animation)
{

}

// Native handling for SObjectWidget

void UUserWidget::NativeConstruct()
{
	Construct();
}

void UUserWidget::NativeDestruct()
{
	StopListeningForAllInputActions();
	Destruct();
}

void UUserWidget::NativeTick(const FGeometry& MyGeometry, float InDeltaTime)
{
	GInitRunaway();

	TickActionsAndAnimation(MyGeometry, InDeltaTime);

	if ( bCanEverTick )
	{
		Tick(MyGeometry, InDeltaTime);
	}
}

void UUserWidget::TickActionsAndAnimation(const FGeometry& MyGeometry, float InDeltaTime)
{
	if ( IsDesignTime() )
	{
		return;
	}

	// Update active movie scenes, none will be removed here, but new
	// ones can be added during the tick, if a player ends and triggers
	// starting another animation
	for ( int32 Index = 0; Index < ActiveSequencePlayers.Num(); Index++ )
	{
		UUMGSequencePlayer* Player = ActiveSequencePlayers[Index];
		Player->Tick( InDeltaTime );
	}

	const bool bWasPlayingAnimation = IsPlayingAnimation();

	// The process of ticking the players above can stop them so we remove them after all players have ticked
	for ( UUMGSequencePlayer* StoppedPlayer : StoppedSequencePlayers )
	{
		ActiveSequencePlayers.RemoveSwap(StoppedPlayer);
	}

	StoppedSequencePlayers.Empty();

	// If we're no longer playing animations invalidate layout so that we recache the volatility of the widget.
	if ( bWasPlayingAnimation && IsPlayingAnimation() == false )
	{
		TSharedPtr<SWidget> CachedWidget = GetCachedWidget();
		if ( CachedWidget.IsValid() )
		{
			CachedWidget->Invalidate(EInvalidateWidget::LayoutAndVolatility);
		}
	}

	UWorld* World = GetWorld();
	if ( World )
	{
		// Update any latent actions we have for this actor
		FLatentActionManager& LatentActionManager = World->GetLatentActionManager();
		LatentActionManager.ProcessLatentActions(this, InDeltaTime);
	}
}

void UUserWidget::ListenForInputAction( FName ActionName, TEnumAsByte< EInputEvent > EventType, bool bConsume, FOnInputAction Callback )
{
	if ( !InputComponent )
	{
		if ( APlayerController* Controller = GetOwningPlayer() )
		{
			InputComponent = NewObject< UInputComponent >( this, NAME_None, RF_Transient );
			InputComponent->bBlockInput = bStopAction;
			InputComponent->Priority = Priority;
			Controller->PushInputComponent( InputComponent );
		}
		else
		{
			FMessageLog("PIE").Info(FText::Format(LOCTEXT("NoInputListeningWithoutPlayerController", "Unable to listen to input actions without a player controller in {0}."), FText::FromName(GetClass()->GetFName())));
		}
	}

	if ( InputComponent )
	{
		FInputActionBinding NewBinding( ActionName, EventType.GetValue() );
		NewBinding.bConsumeInput = bConsume;
		NewBinding.ActionDelegate.GetDelegateForManualSet().BindUObject( this, &ThisClass::OnInputAction, Callback );

		InputComponent->AddActionBinding( NewBinding );
	}
}

void UUserWidget::StopListeningForInputAction( FName ActionName, TEnumAsByte< EInputEvent > EventType )
{
	if ( InputComponent )
	{
		for ( int32 ExistingIndex = InputComponent->GetNumActionBindings() - 1; ExistingIndex >= 0; --ExistingIndex )
		{
			const FInputActionBinding& ExistingBind = InputComponent->GetActionBinding( ExistingIndex );
			if ( ExistingBind.ActionName == ActionName && ExistingBind.KeyEvent == EventType )
			{
				InputComponent->RemoveActionBinding( ExistingIndex );
			}
		}
	}
}

void UUserWidget::StopListeningForAllInputActions()
{
	if ( InputComponent )
	{
		if ( APlayerController* Controller = GetOwningPlayer() )
		{
			Controller->PopInputComponent( InputComponent );
		}

		InputComponent->ClearActionBindings();
		InputComponent = nullptr;
	}
}

bool UUserWidget::IsListeningForInputAction( FName ActionName ) const
{
	bool bResult = false;
	if ( InputComponent )
	{
		for ( int32 ExistingIndex = InputComponent->GetNumActionBindings() - 1; ExistingIndex >= 0; --ExistingIndex )
		{
			const FInputActionBinding& ExistingBind = InputComponent->GetActionBinding( ExistingIndex );
			if ( ExistingBind.ActionName == ActionName )
			{
				bResult = true;
				break;
			}
		}
	}

	return bResult;
}

void UUserWidget::SetInputActionPriority( int32 NewPriority )
{
	if ( InputComponent )
	{
		Priority = NewPriority;
		InputComponent->Priority = Priority;
	}
}

void UUserWidget::SetInputActionBlocking( bool bShouldBlock )
{
	if ( InputComponent )
	{
		bStopAction = bShouldBlock;
		InputComponent->bBlockInput = bStopAction;
	}
}

void UUserWidget::OnInputAction( FOnInputAction Callback )
{
	if ( GetIsEnabled() )
	{
		Callback.ExecuteIfBound();
	}
}

void UUserWidget::NativePaint( FPaintContext& InContext ) const
{
	if ( bCanEverPaint )
	{
		OnPaint( InContext );
	}
}

bool UUserWidget::NativeIsInteractable() const
{
	return IsInteractable();
}

bool UUserWidget::NativeSupportsKeyboardFocus() const
{
	return bIsFocusable;
}

FReply UUserWidget::NativeOnFocusReceived( const FGeometry& InGeometry, const FFocusEvent& InFocusEvent )
{
	return OnFocusReceived( InGeometry, InFocusEvent ).NativeReply;
}

void UUserWidget::NativeOnFocusLost( const FFocusEvent& InFocusEvent )
{
	OnFocusLost( InFocusEvent );
}

FReply UUserWidget::NativeOnKeyChar( const FGeometry& InGeometry, const FCharacterEvent& InCharEvent )
{
	return OnKeyChar( InGeometry, InCharEvent ).NativeReply;
}

FReply UUserWidget::NativeOnPreviewKeyDown( const FGeometry& InGeometry, const FKeyEvent& InKeyEvent )
{
	return OnPreviewKeyDown( InGeometry, InKeyEvent ).NativeReply;
}

FReply UUserWidget::NativeOnKeyDown( const FGeometry& InGeometry, const FKeyEvent& InKeyEvent )
{
	return OnKeyDown( InGeometry, InKeyEvent ).NativeReply;
}

FReply UUserWidget::NativeOnKeyUp( const FGeometry& InGeometry, const FKeyEvent& InKeyEvent )
{
	return OnKeyUp( InGeometry, InKeyEvent ).NativeReply;
}

FReply UUserWidget::NativeOnAnalogValueChanged( const FGeometry& InGeometry, const FAnalogInputEvent& InAnalogEvent )
{
	return OnAnalogValueChanged( InGeometry, InAnalogEvent ).NativeReply;
}

FReply UUserWidget::NativeOnMouseButtonDown( const FGeometry& InGeometry, const FPointerEvent& InMouseEvent )
{
	return OnMouseButtonDown( InGeometry, InMouseEvent ).NativeReply;
}

FReply UUserWidget::NativeOnPreviewMouseButtonDown( const FGeometry& InGeometry, const FPointerEvent& InMouseEvent )
{
	return OnPreviewMouseButtonDown( InGeometry, InMouseEvent ).NativeReply;
}

FReply UUserWidget::NativeOnMouseButtonUp( const FGeometry& InGeometry, const FPointerEvent& InMouseEvent )
{
	return OnMouseButtonUp(InGeometry, InMouseEvent).NativeReply;
}

FReply UUserWidget::NativeOnMouseMove( const FGeometry& InGeometry, const FPointerEvent& InMouseEvent )
{
	return OnMouseMove( InGeometry, InMouseEvent ).NativeReply;
}

void UUserWidget::NativeOnMouseEnter( const FGeometry& InGeometry, const FPointerEvent& InMouseEvent )
{
	OnMouseEnter( InGeometry, InMouseEvent );
}

void UUserWidget::NativeOnMouseLeave( const FPointerEvent& InMouseEvent )
{
	OnMouseLeave( InMouseEvent );
}

FReply UUserWidget::NativeOnMouseWheel( const FGeometry& InGeometry, const FPointerEvent& InMouseEvent )
{
	return OnMouseWheel( InGeometry, InMouseEvent ).NativeReply;
}

FReply UUserWidget::NativeOnMouseButtonDoubleClick( const FGeometry& InGeometry, const FPointerEvent& InMouseEvent )
{
	return OnMouseButtonDoubleClick( InGeometry, InMouseEvent ).NativeReply;
}

void UUserWidget::NativeOnDragDetected( const FGeometry& InGeometry, const FPointerEvent& InMouseEvent, UDragDropOperation*& InOperation )
{
	OnDragDetected( InGeometry, InMouseEvent, InOperation );
}

void UUserWidget::NativeOnDragEnter( const FGeometry& InGeometry, const FDragDropEvent& InDragDropEvent, UDragDropOperation* InOperation )
{
	OnDragEnter( InGeometry, InDragDropEvent, InOperation );
}

void UUserWidget::NativeOnDragLeave( const FDragDropEvent& InDragDropEvent, UDragDropOperation* InOperation )
{
	OnDragLeave( InDragDropEvent, InOperation );
}

bool UUserWidget::NativeOnDragOver( const FGeometry& InGeometry, const FDragDropEvent& InDragDropEvent, UDragDropOperation* InOperation )
{
	return OnDragOver( InGeometry, InDragDropEvent, InOperation );
}

bool UUserWidget::NativeOnDrop( const FGeometry& InGeometry, const FDragDropEvent& InDragDropEvent, UDragDropOperation* InOperation )
{
	return OnDrop( InGeometry, InDragDropEvent, InOperation );
}

void UUserWidget::NativeOnDragCancelled( const FDragDropEvent& InDragDropEvent, UDragDropOperation* InOperation )
{
	OnDragCancelled( InDragDropEvent, InOperation );
}

FReply UUserWidget::NativeOnTouchGesture( const FGeometry& InGeometry, const FPointerEvent& InGestureEvent )
{
	return OnTouchGesture( InGeometry, InGestureEvent ).NativeReply;
}

FReply UUserWidget::NativeOnTouchStarted( const FGeometry& InGeometry, const FPointerEvent& InGestureEvent )
{
	return OnTouchStarted( InGeometry, InGestureEvent ).NativeReply;
}

FReply UUserWidget::NativeOnTouchMoved( const FGeometry& InGeometry, const FPointerEvent& InGestureEvent )
{
	return OnTouchMoved( InGeometry, InGestureEvent ).NativeReply;
}

FReply UUserWidget::NativeOnTouchEnded( const FGeometry& InGeometry, const FPointerEvent& InGestureEvent )
{
	return OnTouchEnded( InGeometry, InGestureEvent ).NativeReply;
}

FReply UUserWidget::NativeOnMotionDetected( const FGeometry& InGeometry, const FMotionEvent& InMotionEvent )
{
	return OnMotionDetected( InGeometry, InMotionEvent ).NativeReply;
}

FCursorReply UUserWidget::NativeOnCursorQuery( const FGeometry& InGeometry, const FPointerEvent& InCursorEvent )
{
	return FCursorReply::Unhandled();
}

void UUserWidget::PostLoad()
{
	Super::PostLoad();

	if ( GetLinkerUE4Version() < VER_UE4_USERWIDGET_DEFAULT_FOCUSABLE_FALSE )
	{
		bIsFocusable = bSupportsKeyboardFocus_DEPRECATED;
	}

#if WITH_EDITORONLY_DATA

	if ( GetLinkerUE4Version() < VER_UE4_DEPRECATE_USER_WIDGET_DESIGN_SIZE )
	{
		if ( bUseDesignTimeSize_DEPRECATED )
		{
			DesignSizeMode = EDesignPreviewSizeMode::Custom;
		}
		else if ( bUseDesiredSizeAtDesignTime_DEPRECATED )
		{
			DesignSizeMode = EDesignPreviewSizeMode::Desired;
		}
	}

#endif
}

/////////////////////////////////////////////////////
//
// DEPRECATED
//
/////////////////////////////////////////////////////

void UUserWidget::Construct_Implementation()
{

}

void UUserWidget::Tick_Implementation(FGeometry MyGeometry, float InDeltaTime)
{

}

void UUserWidget::OnPaint_Implementation(FPaintContext& Context) const
{

}

FEventReply UUserWidget::OnFocusReceived_Implementation(FGeometry MyGeometry, FFocusEvent InFocusEvent)
{
	return UWidgetBlueprintLibrary::Unhandled();
}

void UUserWidget::OnFocusLost_Implementation(FFocusEvent InFocusEvent)
{

}

FEventReply UUserWidget::OnKeyChar_Implementation(FGeometry MyGeometry, FCharacterEvent InCharacterEvent)
{
	return UWidgetBlueprintLibrary::Unhandled();
}

FEventReply UUserWidget::OnPreviewKeyDown_Implementation(FGeometry MyGeometry, FKeyEvent InKeyEvent)
{
	return UWidgetBlueprintLibrary::Unhandled();
}

FEventReply UUserWidget::OnKeyDown_Implementation(FGeometry MyGeometry, FKeyEvent InKeyEvent)
{
	return UWidgetBlueprintLibrary::Unhandled();
}

FEventReply UUserWidget::OnKeyUp_Implementation(FGeometry MyGeometry, FKeyEvent InKeyEvent)
{
	return UWidgetBlueprintLibrary::Unhandled();
}

FEventReply UUserWidget::OnAnalogValueChanged_Implementation(FGeometry MyGeometry, FAnalogInputEvent InAnalogInputEvent)
{
	return UWidgetBlueprintLibrary::Unhandled();
}

FEventReply UUserWidget::OnMouseButtonDown_Implementation(FGeometry MyGeometry, const FPointerEvent& MouseEvent)
{
	return UWidgetBlueprintLibrary::Unhandled();
}

FEventReply UUserWidget::OnPreviewMouseButtonDown_Implementation(FGeometry MyGeometry, const FPointerEvent& MouseEvent)
{
	return UWidgetBlueprintLibrary::Unhandled();
}

FEventReply UUserWidget::OnMouseButtonUp_Implementation(FGeometry MyGeometry, const FPointerEvent& MouseEvent)
{
	return UWidgetBlueprintLibrary::Unhandled();
}

FEventReply UUserWidget::OnMouseMove_Implementation(FGeometry MyGeometry, const FPointerEvent& MouseEvent)
{
	return UWidgetBlueprintLibrary::Unhandled();
}

void UUserWidget::OnMouseEnter_Implementation(FGeometry MyGeometry, const FPointerEvent& MouseEvent)
{

}

void UUserWidget::OnMouseLeave_Implementation(const FPointerEvent& MouseEvent)
{

}

FEventReply UUserWidget::OnMouseWheel_Implementation(FGeometry MyGeometry, const FPointerEvent& MouseEvent)
{
	return UWidgetBlueprintLibrary::Unhandled();
}

FEventReply UUserWidget::OnMouseButtonDoubleClick_Implementation(FGeometry InMyGeometry, const FPointerEvent& InMouseEvent)
{
	return UWidgetBlueprintLibrary::Unhandled();
}

void UUserWidget::OnDragDetected_Implementation(FGeometry MyGeometry, const FPointerEvent& PointerEvent, UDragDropOperation*& Operation)
{

}

void UUserWidget::OnDragCancelled_Implementation(const FPointerEvent& PointerEvent, UDragDropOperation* Operation)
{

}

void UUserWidget::OnDragEnter_Implementation(FGeometry MyGeometry, FPointerEvent PointerEvent, UDragDropOperation* Operation)
{

}

void UUserWidget::OnDragLeave_Implementation(FPointerEvent PointerEvent, UDragDropOperation* Operation)
{

}

bool UUserWidget::OnDragOver_Implementation(FGeometry MyGeometry, FPointerEvent PointerEvent, UDragDropOperation* Operation)
{
	return false;
}

bool UUserWidget::OnDrop_Implementation(FGeometry MyGeometry, FPointerEvent PointerEvent, UDragDropOperation* Operation)
{
	return false;
}

FEventReply UUserWidget::OnTouchGesture_Implementation(FGeometry MyGeometry, const FPointerEvent& GestureEvent)
{
	return UWidgetBlueprintLibrary::Unhandled();
}

FEventReply UUserWidget::OnTouchStarted_Implementation(FGeometry MyGeometry, const FPointerEvent& InTouchEvent)
{
	return UWidgetBlueprintLibrary::Unhandled();
}

FEventReply UUserWidget::OnTouchMoved_Implementation(FGeometry MyGeometry, const FPointerEvent& InTouchEvent)
{
	return UWidgetBlueprintLibrary::Unhandled();
}

FEventReply UUserWidget::OnTouchEnded_Implementation(FGeometry MyGeometry, const FPointerEvent& InTouchEvent)
{
	return UWidgetBlueprintLibrary::Unhandled();
}

FEventReply UUserWidget::OnMotionDetected_Implementation(FGeometry MyGeometry, FMotionEvent InMotionEvent)
{
	return UWidgetBlueprintLibrary::Unhandled();
}

/////////////////////////////////////////////////////

#undef LOCTEXT_NAMESPACE<|MERGE_RESOLUTION|>--- conflicted
+++ resolved
@@ -498,10 +498,6 @@
 	if ( WidgetTree )
 	{
 		UNamedSlot* NamedSlot = Cast<UNamedSlot>(WidgetTree->FindWidget(SlotName));
-<<<<<<< HEAD
-		NamedSlot->ClearChildren();
-		NamedSlot->AddChild(Content);
-=======
 		if ( NamedSlot )
 		{
 			NamedSlot->ClearChildren();
@@ -511,7 +507,6 @@
 				NamedSlot->AddChild(Content);
 			}
 		}
->>>>>>> 73f66985
 	}
 }
 
@@ -550,15 +545,9 @@
 		// attempt to add the widget to the viewport again.
 		TSharedRef<SConstraintCanvas> FullScreenCanvas = SNew(SConstraintCanvas);
 		FullScreenWidget = FullScreenCanvas;
-<<<<<<< HEAD
 
 		TSharedRef<SWidget> UserSlateWidget = TakeWidget();
 
-=======
-
-		TSharedRef<SWidget> UserSlateWidget = TakeWidget();
-
->>>>>>> 73f66985
 		FullScreenCanvas->AddSlot()
 			.Offset(BIND_UOBJECT_ATTRIBUTE(FMargin, GetFullScreenOffset))
 			.Anchors(BIND_UOBJECT_ATTRIBUTE(FAnchors, GetViewportAnchors))
