--- conflicted
+++ resolved
@@ -323,10 +323,7 @@
 				static_cast<float>(FApp::GetCurrentTime() - GStartTime),
 				static_cast<float>(FApp::GetDeltaTime()),
 				static_cast<float>(FPlatformTime::Seconds() - GStartTime),
-<<<<<<< HEAD
-=======
 				static_cast<float>(FApp::GetDeltaTime()),
->>>>>>> 6bbb88c8
 				static_cast<FRenderTarget*>(RenderTarget->GameThread_GetRenderTargetResource()),
 				Renderer.Get(),
 				bClearTarget
