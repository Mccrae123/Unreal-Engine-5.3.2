--- conflicted
+++ resolved
@@ -86,12 +86,9 @@
 	/** UObject interface */
 	virtual void BeginDestroy() override;
 
-<<<<<<< HEAD
-=======
 	/** Disable this sequence player by removing any of its animation data from the entity manager */
 	void RemoveEvaluationData();
 
->>>>>>> 6bbb88c8
 	void TearDown();
 
 	DECLARE_EVENT_OneParam(UUMGSequencePlayer, FOnSequenceFinishedPlaying, UUMGSequencePlayer&);
@@ -101,12 +98,9 @@
 	/** Internal play function with a verbose parameter set */
 	void PlayInternal(double StartAtTime, double EndAtTime, int32 InNumLoopsToPlay, EUMGSequencePlayMode::Type InPlayMode, float InPlaybackSpeed, bool bRestoreState);
 
-<<<<<<< HEAD
-=======
 	/** Internal update function */
 	void UpdateInternal(FFrameTime LastTimePosition, FFrameTime NextTimePosition, bool bHasJumped);
 
->>>>>>> 6bbb88c8
 	bool NeedsQueueLatentAction() const;
 	void QueueLatentAction(FMovieSceneSequenceLatentActionDelegate Delegate);
 	void ApplyLatentActions();
