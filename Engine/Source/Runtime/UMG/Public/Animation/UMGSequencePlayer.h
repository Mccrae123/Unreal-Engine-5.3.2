// Copyright Epic Games, Inc. All Rights Reserved.

#pragma once

#include "CoreMinimal.h"
#include "UObject/ObjectMacros.h"
#include "UObject/Object.h"
#include "Blueprint/UserWidget.h"
#include "IMovieScenePlayer.h"
#include "Animation/UMGSequenceTickManager.h"
#include "Evaluation/MovieSceneEvaluationTemplateInstance.h"
#include "Misc/QualifiedFrameTime.h"
#include "UMGSequencePlayer.generated.h"

class UWidgetAnimation;

UCLASS(Transient, BlueprintType, MinimalAPI)
class UUMGSequencePlayer : public UObject, public IMovieScenePlayer
{
	GENERATED_UCLASS_BODY()

public:
	UMG_API void InitSequencePlayer(UWidgetAnimation& InAnimation, UUserWidget& InUserWidget);

	/** Updates the running movie */
	UMG_API void Tick( float DeltaTime );

	/** Begins playing or restarts an animation */
	UMG_API void Play(float StartAtTime, int32 InNumLoopsToPlay, EUMGSequencePlayMode::Type InPlayMode, float InPlaybackSpeed, bool bRestoreState);

	/** Begins playing or restarts an animation  and plays to the specified end time */
	UMG_API void PlayTo(float StartAtTime, float EndAtTime, int32 InNumLoopsToPlay, EUMGSequencePlayMode::Type InPlayMode, float InPlaybackSpeed, bool bRestoreState);

	/** Stops a running animation and resets time */
	UMG_API void Stop();

	/** Pauses a running animation */
	UMG_API void Pause();

	/** Reverses a running animation */
<<<<<<< HEAD
	void Reverse();
=======
	UMG_API void Reverse();
>>>>>>> 4af6daef

	void SetCurrentTime(float InTime) { TimeCursorPosition = AnimationResolution.AsFrameTime(InTime); }
	FQualifiedFrameTime GetCurrentTime() const { return FQualifiedFrameTime(TimeCursorPosition, AnimationResolution); }

	/** @return The current animation being played */
	const UWidgetAnimation* GetAnimation() const { return Animation; }

	/** @return */
	UFUNCTION(BlueprintCallable, Category="Animation")
	FName GetUserTag() const { return UserTag; }

	UFUNCTION(BlueprintCallable, Category = "Animation")
	void SetUserTag(FName InUserTag)
	{
		UserTag = InUserTag;
	}

	/** Sets the number of loops to play */
	UMG_API void SetNumLoopsToPlay(int32 InNumLoopsToPlay);

	/** Sets the animation playback rate */
	UMG_API void SetPlaybackSpeed(float PlaybackSpeed);

	/** Gets the current time position in the player (in seconds). */
	bool IsPlayingForward() const { return bIsPlayingForward; }

	/** Check whether this player is currently being stopped */
	bool IsStopping() const { return bIsStopping; }

	/** IMovieScenePlayer interface */
	virtual FMovieSceneRootEvaluationTemplateInstance& GetEvaluationTemplate() override { return RootTemplateInstance; }
	UMG_API virtual UMovieSceneEntitySystemLinker* ConstructEntitySystemLinker() override;
	virtual UObject* AsUObject() override { return this; }
	virtual void UpdateCameraCut(UObject* CameraObject, const EMovieSceneCameraCutParams& CameraCutParams) override {}
	virtual void SetViewportSettings(const TMap<FViewportClient*, EMovieSceneViewportParams>& ViewportParamsMap) override {}
	virtual void GetViewportSettings(TMap<FViewportClient*, EMovieSceneViewportParams>& ViewportParamsMap) const override {}
	UMG_API virtual EMovieScenePlayerStatus::Type GetPlaybackStatus() const override;
	UMG_API virtual UObject* GetPlaybackContext() const override;
	UMG_API virtual TArray<UObject*> GetEventContexts() const override;
	UMG_API virtual void SetPlaybackStatus(EMovieScenePlayerStatus::Type InPlaybackStatus) override;
	UMG_API virtual void PopulateUpdateFlags(UE::MovieScene::ESequenceInstanceUpdateFlags& OutFlags) override;

	/** UObject interface */
	UMG_API virtual void BeginDestroy() override;

	/** Disable this sequence player by removing any of its animation data from the entity manager */
<<<<<<< HEAD
	void RemoveEvaluationData();

	void TearDown();
=======
	UMG_API void RemoveEvaluationData();

	UMG_API void TearDown();
>>>>>>> 4af6daef

	DECLARE_EVENT_OneParam(UUMGSequencePlayer, FOnSequenceFinishedPlaying, UUMGSequencePlayer&);
	FOnSequenceFinishedPlaying& OnSequenceFinishedPlaying() { return OnSequenceFinishedPlayingEvent; }

private:
	/** Internal play function with a verbose parameter set */
	UMG_API void PlayInternal(double StartAtTime, double EndAtTime, int32 InNumLoopsToPlay, EUMGSequencePlayMode::Type InPlayMode, float InPlaybackSpeed, bool bRestoreState);

	/** Internal update function */
	UMG_API void UpdateInternal(FFrameTime LastTimePosition, FFrameTime NextTimePosition, bool bHasJumped);

<<<<<<< HEAD
	/** Internal update function */
	void UpdateInternal(FFrameTime LastTimePosition, FFrameTime NextTimePosition, bool bHasJumped);

	bool NeedsQueueLatentAction() const;
	void QueueLatentAction(FMovieSceneSequenceLatentActionDelegate Delegate);
	void ApplyLatentActions();
=======
	UMG_API bool NeedsQueueLatentAction() const;
	UMG_API void QueueLatentAction(FMovieSceneSequenceLatentActionDelegate Delegate);
	UMG_API void ApplyLatentActions();

	UMG_API void HandleLatentStop();
>>>>>>> 4af6daef

	void HandleLatentStop();

	/** Animation being played */
	UPROPERTY()
	TObjectPtr<UWidgetAnimation> Animation;

	/** The user widget this sequence is animating */
	TWeakObjectPtr<UUserWidget> UserWidget;

	UPROPERTY()
	FMovieSceneRootEvaluationTemplateInstance RootTemplateInstance;

	TSharedPtr<FMovieSceneEntitySystemRunner> SynchronousRunner;

	/** The resolution at which all FFrameNumbers are stored */
	FFrameRate AnimationResolution;

	/** Start frame for the sequence playback range */
	FFrameNumber AbsolutePlaybackStart;

	/** The current time cursor position within the sequence, between 0 and Duration */
	FFrameTime TimeCursorPosition;

	/** The duration of the sequence */
	int32 Duration;

	/** Time at which to end the animation after looping */
	FFrameTime EndTime;

	/** A compensation for delta-time we were not able to evaluate with due to ongoing budgeted evaluation */
	float BlockedDeltaTimeCompensation;

	/** Status of the player (e.g play, stopped) */
	EMovieScenePlayerStatus::Type PlayerStatus;

	/** Delegate to call when a sequence has finished playing */
	FOnSequenceFinishedPlaying OnSequenceFinishedPlayingEvent;

	/** The number of times to loop the animation playback */
	int32 NumLoopsToPlay;

	/** The number of loops completed since the last call to Play() */
	int32 NumLoopsCompleted;

	/** The speed at which the animation should be played */
	float PlaybackSpeed;

	/** Whether to restore pre-animated state */
	bool bRestoreState;

	/** The current playback mode. */
	EUMGSequencePlayMode::Type PlayMode;

	/**
	 * The 'state' tag the user may want to use to track what the animation is for.  It's very common in UI to use the
	 * same animation for intro / outro, so this allows you to tag what the animation is currently doing so that you can
	 * have some events just get called back when the animation finishes the outtro, to say, remove the UI then.
	 */
	FName UserTag;

	/** True if the animation is playing forward, otherwise false and it's playing in reverse. */
	bool bIsPlayingForward;

	/** Set to true when this player is in the process of being stopped */
	bool bIsStopping : 1;

	/** Set to true when this player has just started playing, but hasn't finished evaluating yet */
	bool bIsBeginningPlay : 1;

	/** Set to true when this player is in the process of being stopped */
	bool bIsStopping : 1;

	/** Set to true when this player has just started playing, but hasn't finished evaluating yet */
	bool bIsBeginningPlay : 1;

	/** Set to true if we need to run the finishing logic in post-evaluation */
	bool bCompleteOnPostEvaluation : 1;

	/** List of latent action delegates. Only used when multi-threaded animation evaluation is disabled */
	TArray<FMovieSceneSequenceLatentActionDelegate> LatentActions;
};<|MERGE_RESOLUTION|>--- conflicted
+++ resolved
@@ -38,11 +38,7 @@
 	UMG_API void Pause();
 
 	/** Reverses a running animation */
-<<<<<<< HEAD
-	void Reverse();
-=======
 	UMG_API void Reverse();
->>>>>>> 4af6daef
 
 	void SetCurrentTime(float InTime) { TimeCursorPosition = AnimationResolution.AsFrameTime(InTime); }
 	FQualifiedFrameTime GetCurrentTime() const { return FQualifiedFrameTime(TimeCursorPosition, AnimationResolution); }
@@ -89,15 +85,9 @@
 	UMG_API virtual void BeginDestroy() override;
 
 	/** Disable this sequence player by removing any of its animation data from the entity manager */
-<<<<<<< HEAD
-	void RemoveEvaluationData();
-
-	void TearDown();
-=======
 	UMG_API void RemoveEvaluationData();
 
 	UMG_API void TearDown();
->>>>>>> 4af6daef
 
 	DECLARE_EVENT_OneParam(UUMGSequencePlayer, FOnSequenceFinishedPlaying, UUMGSequencePlayer&);
 	FOnSequenceFinishedPlaying& OnSequenceFinishedPlaying() { return OnSequenceFinishedPlayingEvent; }
@@ -109,22 +99,11 @@
 	/** Internal update function */
 	UMG_API void UpdateInternal(FFrameTime LastTimePosition, FFrameTime NextTimePosition, bool bHasJumped);
 
-<<<<<<< HEAD
-	/** Internal update function */
-	void UpdateInternal(FFrameTime LastTimePosition, FFrameTime NextTimePosition, bool bHasJumped);
-
-	bool NeedsQueueLatentAction() const;
-	void QueueLatentAction(FMovieSceneSequenceLatentActionDelegate Delegate);
-	void ApplyLatentActions();
-=======
 	UMG_API bool NeedsQueueLatentAction() const;
 	UMG_API void QueueLatentAction(FMovieSceneSequenceLatentActionDelegate Delegate);
 	UMG_API void ApplyLatentActions();
 
 	UMG_API void HandleLatentStop();
->>>>>>> 4af6daef
-
-	void HandleLatentStop();
 
 	/** Animation being played */
 	UPROPERTY()
@@ -193,12 +172,6 @@
 	/** Set to true when this player has just started playing, but hasn't finished evaluating yet */
 	bool bIsBeginningPlay : 1;
 
-	/** Set to true when this player is in the process of being stopped */
-	bool bIsStopping : 1;
-
-	/** Set to true when this player has just started playing, but hasn't finished evaluating yet */
-	bool bIsBeginningPlay : 1;
-
 	/** Set to true if we need to run the finishing logic in post-evaluation */
 	bool bCompleteOnPostEvaluation : 1;
 
