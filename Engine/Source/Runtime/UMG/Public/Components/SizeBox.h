// Copyright Epic Games, Inc. All Rights Reserved.

#pragma once

#include "CoreMinimal.h"
#include "UObject/ObjectMacros.h"
#include "Widgets/SWidget.h"
#include "Components/ContentWidget.h"
#include "SizeBox.generated.h"

class SBox;

/**
 * A widget that allows you to specify the size it reports to have and desire.  Not all widgets report a desired size
 * that you actually desire.  Wrapping them in a SizeBox lets you have the Size Box force them to be a particular size.
 *
 * * Single Child
 * * Fixed Size
 */
UCLASS(MinimalAPI)
class USizeBox : public UContentWidget
{
	GENERATED_UCLASS_BODY()

protected:
	TSharedPtr<SBox> MySizeBox;

public:

	UE_DEPRECATED(5.1, "Direct access to WidthOverride is deprecated. Please use the getter or setter.")
	/** When specified, ignore the content's desired size and report the WidthOverride as the Box's desired width. */
	UPROPERTY(EditAnywhere, BlueprintReadWrite, Getter, Setter, BlueprintSetter="SetWidthOverride", Category="Child Layout", meta=( editcondition="bOverride_WidthOverride" ))
	float WidthOverride;

	UE_DEPRECATED(5.1, "Direct access to HeightOverride is deprecated. Please use the getter or setter.")
	/** When specified, ignore the content's desired size and report the HeightOverride as the Box's desired height. */
	UPROPERTY(EditAnywhere, BlueprintReadWrite, Getter, Setter, BlueprintSetter="SetHeightOverride", Category="Child Layout", meta=( editcondition="bOverride_HeightOverride" ))
	float HeightOverride;

	UE_DEPRECATED(5.1, "Direct access to MinDesiredWidth is deprecated. Please use the getter or setter.")
	/** When specified, will report the MinDesiredWidth if larger than the content's desired width. */
	UPROPERTY(EditAnywhere, BlueprintReadWrite, Getter, Setter, BlueprintSetter="SetMinDesiredWidth", Category="Child Layout", meta=( editcondition="bOverride_MinDesiredWidth" ))
	float MinDesiredWidth;

	UE_DEPRECATED(5.1, "Direct access to MinDesiredHeight is deprecated. Please use the getter or setter.")
	/** When specified, will report the MinDesiredHeight if larger than the content's desired height. */
	UPROPERTY(EditAnywhere, BlueprintReadWrite, Getter, Setter, BlueprintSetter="SetMinDesiredHeight", Category="Child Layout", meta=( editcondition="bOverride_MinDesiredHeight" ))
	float MinDesiredHeight;

	UE_DEPRECATED(5.1, "Direct access to MaxDesiredWidth is deprecated. Please use the getter or setter.")
	/** When specified, will report the MaxDesiredWidth if smaller than the content's desired width. */
	UPROPERTY(EditAnywhere, BlueprintReadWrite, Getter, Setter, BlueprintSetter="SetMaxDesiredWidth", Category="Child Layout", meta=( editcondition="bOverride_MaxDesiredWidth" ))
	float MaxDesiredWidth;

	UE_DEPRECATED(5.1, "Direct access to MaxDesiredHeight is deprecated. Please use the getter or setter.")
	/** When specified, will report the MaxDesiredHeight if smaller than the content's desired height. */
	UPROPERTY(EditAnywhere, BlueprintReadWrite, Getter, Setter, BlueprintSetter="SetMaxDesiredHeight", Category="Child Layout", meta=( editcondition="bOverride_MaxDesiredHeight" ))
	float MaxDesiredHeight;

	UE_DEPRECATED(5.1, "Direct access to MinAspectRatio is deprecated. Please use the getter or setter.")
	/** */
	UPROPERTY(EditAnywhere, BlueprintReadWrite, Getter, Setter, BlueprintSetter="SetMinAspectRatio", Category = "Child Layout", meta = (editcondition = "bOverride_MinAspectRatio"))
	float MinAspectRatio;

	UE_DEPRECATED(5.1, "Direct access to MaxAspectRatio is deprecated. Please use the getter or setter.")
	/** */
	UPROPERTY(EditAnywhere, BlueprintReadWrite, Getter, Setter, BlueprintSetter="SetMaxAspectRatio", Category="Child Layout", meta=( editcondition="bOverride_MaxAspectRatio" ))
	float MaxAspectRatio;

	UE_DEPRECATED(5.1, "Direct access to bOverride_WidthOverride is deprecated. Please use the SetWidthOverride or ClearWidthOverride.")
	/**  */
	UPROPERTY(EditAnywhere, Category="Child Layout", meta=(InlineEditConditionToggle))
	uint8 bOverride_WidthOverride : 1;

	UE_DEPRECATED(5.1, "Direct access to bOverride_HeightOverride is deprecated. Please use the SetHeightOverride or ClearHeightOverride.")
	/**  */
	UPROPERTY(EditAnywhere, Category="Child Layout", meta=(InlineEditConditionToggle))
	uint8 bOverride_HeightOverride : 1;

	UE_DEPRECATED(5.1, "Direct access to bOverride_MinDesiredWidth is deprecated. Please use the SetMinDesiredWidth or ClearMinDesiredWidth.")
	/**  */
	UPROPERTY(EditAnywhere, Category="Child Layout", meta=(InlineEditConditionToggle))
	uint8 bOverride_MinDesiredWidth : 1;

	UE_DEPRECATED(5.1, "Direct access to bOverride_MinDesiredHeight is deprecated. Please use the SetMinDesiredHeight or ClearMinDesiredHeight.")
	/**  */
	UPROPERTY(EditAnywhere, Category="Child Layout", meta=(InlineEditConditionToggle))
	uint8 bOverride_MinDesiredHeight : 1;

	UE_DEPRECATED(5.1, "Direct access to bOverride_MaxDesiredWidth is deprecated. Please use the SetMaxDesiredWidth or ClearMaxDesiredWidth.")
	/**  */
	UPROPERTY(EditAnywhere, Category="Child Layout", meta=(InlineEditConditionToggle))
	uint8 bOverride_MaxDesiredWidth : 1;

	UE_DEPRECATED(5.1, "Direct access to bOverride_MaxDesiredHeight is deprecated. Please use the SetMaxDesiredHeight or ClearMaxDesiredHeight.")
	/**  */
	UPROPERTY(EditAnywhere, Category="Child Layout", meta=(InlineEditConditionToggle))
	uint8 bOverride_MaxDesiredHeight : 1;

	UE_DEPRECATED(5.1, "Direct access to bOverride_MinAspectRatio is deprecated. Please use the SetMinAspectRatio or ClearMinAspectRatio.")
	/**  */
	UPROPERTY(EditAnywhere, Category="Child Layout", meta=(InlineEditConditionToggle))
	uint8 bOverride_MinAspectRatio : 1;

	UE_DEPRECATED(5.1, "Direct access to bOverride_MaxAspectRatio is deprecated. Please use the SetMaxAspectRatio  or ClearMaxAspectRatio .")
	/**  */
	UPROPERTY(EditAnywhere, Category = "Child Layout", meta=(InlineEditConditionToggle))
	uint8 bOverride_MaxAspectRatio : 1;

	
public:

	/** */
<<<<<<< HEAD
	float GetWidthOverride() const;
=======
	UMG_API float GetWidthOverride() const;
>>>>>>> 4af6daef

	/** When specified, ignore the content's desired size and report the WidthOverride as the Box's desired width. */
	UFUNCTION(BlueprintCallable, Category="Layout|Size Box")
	UMG_API void SetWidthOverride(float InWidthOverride);

	UFUNCTION(BlueprintCallable, Category="Layout|Size Box")
	UMG_API void ClearWidthOverride();

	/** */
	UMG_API float GetHeightOverride() const;

	/** */
	float GetHeightOverride() const;

	/** When specified, ignore the content's desired size and report the HeightOverride as the Box's desired height. */
	UFUNCTION(BlueprintCallable, Category="Layout|Size Box")
	UMG_API void SetHeightOverride(float InHeightOverride);

	UFUNCTION(BlueprintCallable, Category="Layout|Size Box")
	UMG_API void ClearHeightOverride();

	/** */
	UMG_API float GetMinDesiredWidth() const;

	/** */
	float GetMinDesiredWidth() const;

	/** When specified, will report the MinDesiredWidth if larger than the content's desired width. */
	UFUNCTION(BlueprintCallable, Category="Layout|Size Box")
	UMG_API void SetMinDesiredWidth(float InMinDesiredWidth);

	UFUNCTION(BlueprintCallable, Category="Layout|Size Box")
	UMG_API void ClearMinDesiredWidth();

	/** */
	UMG_API float GetMinDesiredHeight() const;

	/** */
	float GetMinDesiredHeight() const;

	/** When specified, will report the MinDesiredHeight if larger than the content's desired height. */
	UFUNCTION(BlueprintCallable, Category="Layout|Size Box")
	UMG_API void SetMinDesiredHeight(float InMinDesiredHeight);

	UFUNCTION(BlueprintCallable, Category="Layout|Size Box")
	UMG_API void ClearMinDesiredHeight();

	/** */
	UMG_API float GetMaxDesiredWidth() const;

	/** */
	float GetMaxDesiredWidth() const;

	/** When specified, will report the MaxDesiredWidth if smaller than the content's desired width. */
	UFUNCTION(BlueprintCallable, Category="Layout|Size Box")
	UMG_API void SetMaxDesiredWidth(float InMaxDesiredWidth);

	UFUNCTION(BlueprintCallable, Category="Layout|Size Box")
	UMG_API void ClearMaxDesiredWidth();

	/** */
	UMG_API float GetMaxDesiredHeight() const;

	/** */
	float GetMaxDesiredHeight() const;

	/** When specified, will report the MaxDesiredHeight if smaller than the content's desired height. */
	UFUNCTION(BlueprintCallable, Category="Layout|Size Box")
	UMG_API void SetMaxDesiredHeight(float InMaxDesiredHeight);

	UFUNCTION(BlueprintCallable, Category="Layout|Size Box")
	UMG_API void ClearMaxDesiredHeight();

	/** */
<<<<<<< HEAD
	float GetMinAspectRatio() const;

	UFUNCTION(BlueprintCallable, Category="Layout|Size Box")
	void SetMinAspectRatio(float InMinAspectRatio);
=======
	UMG_API float GetMinAspectRatio() const;

	UFUNCTION(BlueprintCallable, Category="Layout|Size Box")
	UMG_API void SetMinAspectRatio(float InMinAspectRatio);
>>>>>>> 4af6daef

	UFUNCTION(BlueprintCallable, Category="Layout|Size Box")
	UMG_API void ClearMinAspectRatio();

	/** */
	UMG_API float GetMaxAspectRatio() const;

	/** */
	float GetMaxAspectRatio() const;

	UFUNCTION(BlueprintCallable, Category="Layout|Size Box")
<<<<<<< HEAD
	void SetMaxAspectRatio(float InMaxAspectRatio);

	UFUNCTION(BlueprintCallable, Category = "Layout|Size Box")
	void ClearMaxAspectRatio();
=======
	UMG_API void SetMaxAspectRatio(float InMaxAspectRatio);

	UFUNCTION(BlueprintCallable, Category = "Layout|Size Box")
	UMG_API void ClearMaxAspectRatio();
>>>>>>> 4af6daef


	// UWidget interface
	UMG_API virtual void SynchronizeProperties() override;
	// End of UWidget interface

	// UVisual interface
	UMG_API virtual void ReleaseSlateResources(bool bReleaseChildren) override;
	// End of UVisual interface

#if WITH_EDITOR
	UMG_API virtual const FText GetPaletteCategory() override;
#endif

protected:

	// UPanelWidget
	UMG_API virtual UClass* GetSlotClass() const override;
	UMG_API virtual void OnSlotAdded(UPanelSlot* Slot) override;
	UMG_API virtual void OnSlotRemoved(UPanelSlot* Slot) override;
	// End UPanelWidget

	// UWidget interface
	UMG_API virtual TSharedRef<SWidget> RebuildWidget() override;
	// End of UWidget interface
};<|MERGE_RESOLUTION|>--- conflicted
+++ resolved
@@ -111,11 +111,7 @@
 public:
 
 	/** */
-<<<<<<< HEAD
-	float GetWidthOverride() const;
-=======
 	UMG_API float GetWidthOverride() const;
->>>>>>> 4af6daef
 
 	/** When specified, ignore the content's desired size and report the WidthOverride as the Box's desired width. */
 	UFUNCTION(BlueprintCallable, Category="Layout|Size Box")
@@ -127,9 +123,6 @@
 	/** */
 	UMG_API float GetHeightOverride() const;
 
-	/** */
-	float GetHeightOverride() const;
-
 	/** When specified, ignore the content's desired size and report the HeightOverride as the Box's desired height. */
 	UFUNCTION(BlueprintCallable, Category="Layout|Size Box")
 	UMG_API void SetHeightOverride(float InHeightOverride);
@@ -140,9 +133,6 @@
 	/** */
 	UMG_API float GetMinDesiredWidth() const;
 
-	/** */
-	float GetMinDesiredWidth() const;
-
 	/** When specified, will report the MinDesiredWidth if larger than the content's desired width. */
 	UFUNCTION(BlueprintCallable, Category="Layout|Size Box")
 	UMG_API void SetMinDesiredWidth(float InMinDesiredWidth);
@@ -153,9 +143,6 @@
 	/** */
 	UMG_API float GetMinDesiredHeight() const;
 
-	/** */
-	float GetMinDesiredHeight() const;
-
 	/** When specified, will report the MinDesiredHeight if larger than the content's desired height. */
 	UFUNCTION(BlueprintCallable, Category="Layout|Size Box")
 	UMG_API void SetMinDesiredHeight(float InMinDesiredHeight);
@@ -166,9 +153,6 @@
 	/** */
 	UMG_API float GetMaxDesiredWidth() const;
 
-	/** */
-	float GetMaxDesiredWidth() const;
-
 	/** When specified, will report the MaxDesiredWidth if smaller than the content's desired width. */
 	UFUNCTION(BlueprintCallable, Category="Layout|Size Box")
 	UMG_API void SetMaxDesiredWidth(float InMaxDesiredWidth);
@@ -179,9 +163,6 @@
 	/** */
 	UMG_API float GetMaxDesiredHeight() const;
 
-	/** */
-	float GetMaxDesiredHeight() const;
-
 	/** When specified, will report the MaxDesiredHeight if smaller than the content's desired height. */
 	UFUNCTION(BlueprintCallable, Category="Layout|Size Box")
 	UMG_API void SetMaxDesiredHeight(float InMaxDesiredHeight);
@@ -190,17 +171,10 @@
 	UMG_API void ClearMaxDesiredHeight();
 
 	/** */
-<<<<<<< HEAD
-	float GetMinAspectRatio() const;
-
-	UFUNCTION(BlueprintCallable, Category="Layout|Size Box")
-	void SetMinAspectRatio(float InMinAspectRatio);
-=======
 	UMG_API float GetMinAspectRatio() const;
 
 	UFUNCTION(BlueprintCallable, Category="Layout|Size Box")
 	UMG_API void SetMinAspectRatio(float InMinAspectRatio);
->>>>>>> 4af6daef
 
 	UFUNCTION(BlueprintCallable, Category="Layout|Size Box")
 	UMG_API void ClearMinAspectRatio();
@@ -208,21 +182,11 @@
 	/** */
 	UMG_API float GetMaxAspectRatio() const;
 
-	/** */
-	float GetMaxAspectRatio() const;
-
-	UFUNCTION(BlueprintCallable, Category="Layout|Size Box")
-<<<<<<< HEAD
-	void SetMaxAspectRatio(float InMaxAspectRatio);
-
-	UFUNCTION(BlueprintCallable, Category = "Layout|Size Box")
-	void ClearMaxAspectRatio();
-=======
+	UFUNCTION(BlueprintCallable, Category="Layout|Size Box")
 	UMG_API void SetMaxAspectRatio(float InMaxAspectRatio);
 
 	UFUNCTION(BlueprintCallable, Category = "Layout|Size Box")
 	UMG_API void ClearMaxAspectRatio();
->>>>>>> 4af6daef
 
 
 	// UWidget interface
