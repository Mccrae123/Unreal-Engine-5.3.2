--- conflicted
+++ resolved
@@ -107,11 +107,7 @@
 
 public:
 	/**  */
-<<<<<<< HEAD
-	FLinearColor GetContentColorAndOpacity() const;
-=======
 	UMG_API FLinearColor GetContentColorAndOpacity() const;
->>>>>>> 4af6daef
 
 	/**  */
 	UFUNCTION(BlueprintCallable, Category="Appearance")
@@ -119,15 +115,11 @@
 
 	UMG_API FMargin GetPadding() const;
 
-	FMargin GetPadding() const;
-
 	UFUNCTION(BlueprintCallable, Category="Appearance")
 	UMG_API void SetPadding(FMargin InPadding);
 
 	UMG_API EHorizontalAlignment GetHorizontalAlignment() const;
 
-	EHorizontalAlignment GetHorizontalAlignment() const;
-
 	UFUNCTION(BlueprintCallable, Category="Appearance")
 	UMG_API void SetHorizontalAlignment(EHorizontalAlignment InHorizontalAlignment);
 
@@ -139,19 +131,11 @@
 	/**  */
 	UMG_API FLinearColor GetBrushColor() const;
 
-<<<<<<< HEAD
-	EVerticalAlignment GetVerticalAlignment() const;
-
-=======
-	/**  */
->>>>>>> 4af6daef
+	/**  */
 	UFUNCTION(BlueprintCallable, Category="Appearance")
 	UMG_API void SetBrushColor(FLinearColor InBrushColor);
 
 	/**  */
-	FLinearColor GetBrushColor() const;
-
-	/**  */
 	UFUNCTION(BlueprintCallable, Category="Appearance")
 	UMG_API void SetBrush(const FSlateBrush& InBrush);
 
@@ -175,23 +159,12 @@
 	UMG_API void SetShowEffectWhenDisabled(bool bInShowEffectWhenDisabled);
 
 	/**  */
-	bool GetShowEffectWhenDisabled() const;
-
-	/**  */
-	UFUNCTION(BlueprintCallable, Category="Appearance")
-	void SetShowEffectWhenDisabled(bool bInShowEffectWhenDisabled);
-
-	/**  */
 	UFUNCTION(BlueprintCallable, Category="Appearance")
 	UMG_API UMaterialInstanceDynamic* GetDynamicMaterial();
 
 public:
 	/** Gets the DesiredSizeScale of this border. */
-<<<<<<< HEAD
-	FVector2D GetDesiredSizeScale() const;
-=======
 	UMG_API FVector2D GetDesiredSizeScale() const;
->>>>>>> 4af6daef
 
 	/**
 	 * Sets the DesiredSizeScale of this border.
@@ -245,11 +218,7 @@
 	UMG_API FReply HandleMouseDoubleClick(const FGeometry& Geometry, const FPointerEvent& MouseEvent);
 
 	/** Translates the bound brush data and assigns it to the cached brush used by this widget. */
-<<<<<<< HEAD
-	const FSlateBrush* ConvertImage(TAttribute<FSlateBrush> InImageAsset) const;
-=======
 	UMG_API const FSlateBrush* ConvertImage(TAttribute<FSlateBrush> InImageAsset) const;
->>>>>>> 4af6daef
 
 	PROPERTY_BINDING_IMPLEMENTATION(FLinearColor, ContentColorAndOpacity)
 };