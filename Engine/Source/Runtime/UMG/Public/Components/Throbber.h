--- conflicted
+++ resolved
@@ -51,28 +51,6 @@
 
 	/** Sets how many pieces there are */
 	UFUNCTION(BlueprintCallable, Category="Appearance")
-<<<<<<< HEAD
-	void SetNumberOfPieces(int32 InNumberOfPieces);
-	int32 GetNumberOfPieces() const;
-
-	/** Sets whether the pieces animate horizontally. */
-	UFUNCTION(BlueprintCallable, Category="Appearance")
-	void SetAnimateHorizontally(bool bInAnimateHorizontally);
-	bool IsAnimateHorizontally() const;
-
-	/** Sets whether the pieces animate vertically. */
-	UFUNCTION(BlueprintCallable, Category="Appearance")
-	void SetAnimateVertically(bool bInAnimateVertically);
-	bool IsAnimateVertically() const;
-
-	/** Sets whether the pieces animate their opacity. */
-	UFUNCTION(BlueprintCallable, Category = "Appearance")
-	void SetAnimateOpacity(bool bInAnimateOpacity);
-	bool IsAnimateOpacity() const;
-
-	void SetImage(const FSlateBrush& Brush);
-	const FSlateBrush& GetImage() const;
-=======
 	UMG_API void SetNumberOfPieces(int32 InNumberOfPieces);
 	UMG_API int32 GetNumberOfPieces() const;
 
@@ -93,7 +71,6 @@
 
 	UMG_API void SetImage(const FSlateBrush& Brush);
 	UMG_API const FSlateBrush& GetImage() const;
->>>>>>> 4af6daef
 
 	//~ Begin UWidget Interface
 	UMG_API virtual void SynchronizeProperties() override;
