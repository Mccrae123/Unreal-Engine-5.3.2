--- conflicted
+++ resolved
@@ -34,20 +34,6 @@
 	/** The alignment of the object horizontally. */
 	UPROPERTY(EditAnywhere, BlueprintReadWrite, Setter, BlueprintSetter="SetHorizontalAlignment", Category="Layout|Vertical Box Slot")
 	TEnumAsByte<EHorizontalAlignment> HorizontalAlignment;
-<<<<<<< HEAD
-
-	UE_DEPRECATED(5.1, "Direct access to VerticalAlignment is deprecated. Please use the getter or setter.")
-	/** The alignment of the object vertically. */
-	UPROPERTY(EditAnywhere, BlueprintReadWrite, Setter, BlueprintSetter="SetVerticalAlignment", Category="Layout|Vertical Box Slot")
-	TEnumAsByte<EVerticalAlignment> VerticalAlignment;
-
-private:
-
-	/** A raw pointer to the slot to allow us to adjust the size, padding...etc at runtime. */
-	SVerticalBox::FSlot* Slot;
-
-public:
-=======
 
 	UE_DEPRECATED(5.1, "Direct access to VerticalAlignment is deprecated. Please use the getter or setter.")
 	/** The alignment of the object vertically. */
@@ -67,30 +53,16 @@
 	UMG_API void SetPadding(FMargin InPadding);
 
 	UMG_API FSlateChildSize GetSize() const;
->>>>>>> 4af6daef
-
-	FMargin GetPadding() const;
 
 	UFUNCTION(BlueprintCallable, Category="Layout|Vertical Box Slot")
 	UMG_API void SetSize(FSlateChildSize InSize);
 
-<<<<<<< HEAD
-	FSlateChildSize GetSize() const;
-
-	UFUNCTION(BlueprintCallable, Category="Layout|Vertical Box Slot")
-	void SetSize(FSlateChildSize InSize);
-=======
 	UMG_API EHorizontalAlignment GetHorizontalAlignment() const;
->>>>>>> 4af6daef
-
-	EHorizontalAlignment GetHorizontalAlignment() const;
 
 	UFUNCTION(BlueprintCallable, Category="Layout|Vertical Box Slot")
 	UMG_API void SetHorizontalAlignment(EHorizontalAlignment InHorizontalAlignment);
 
 	UMG_API EVerticalAlignment GetVerticalAlignment() const;
-
-	EVerticalAlignment GetVerticalAlignment() const;
 
 	UFUNCTION(BlueprintCallable, Category="Layout|Vertical Box Slot")
 	UMG_API void SetVerticalAlignment(EVerticalAlignment InVerticalAlignment);
@@ -104,18 +76,10 @@
 	UMG_API virtual void ReleaseSlateResources(bool bReleaseChildren) override;
 
 	/** Builds the underlying FSlot for the Slate layout panel. */
-<<<<<<< HEAD
-	void BuildSlot(TSharedRef<SVerticalBox> InVerticalBox);
-
-#if WITH_EDITOR
-	virtual bool NudgeByDesigner(const FVector2D& NudgeDirection, const TOptional<int32>& GridSnapSize) override;
-	virtual void SynchronizeFromTemplate(const UPanelSlot* const TemplateSlot) override;
-=======
 	UMG_API void BuildSlot(TSharedRef<SVerticalBox> InVerticalBox);
 
 #if WITH_EDITOR
 	UMG_API virtual bool NudgeByDesigner(const FVector2D& NudgeDirection, const TOptional<int32>& GridSnapSize) override;
 	UMG_API virtual void SynchronizeFromTemplate(const UPanelSlot* const TemplateSlot) override;
->>>>>>> 4af6daef
 #endif //WITH_EDITOR
 };