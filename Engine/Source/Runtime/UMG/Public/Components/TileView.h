// Copyright Epic Games, Inc. All Rights Reserved.

#pragma once

#include "ListView.h"
#include "Widgets/Views/STileView.h"
#include "TileView.generated.h"

/**
 * A ListView that presents the contents as a set of tiles all uniformly sized.
 *
 * To make a widget usable as an entry in a TileView, it must inherit from the IUserObjectListEntry interface.
 */
UCLASS(MinimalAPI)
class UTileView : public UListView
{
	GENERATED_BODY()

public:
	UMG_API UTileView(const FObjectInitializer& ObjectInitializer);

	UMG_API virtual void ReleaseSlateResources(bool bReleaseChildren) override;

	/** Sets the height of every tile entry */
	UFUNCTION(BlueprintCallable, Category = TileView)
	UMG_API void SetEntryHeight(float NewHeight);

	/** Sets the width of every tile entry */
	UFUNCTION(BlueprintCallable, Category = TileView)
	UMG_API void SetEntryWidth(float NewWidth);

	/** Gets the height of tile entries */
	UFUNCTION(BlueprintPure, Category = TileView)
	float GetEntryHeight() const { return EntryHeight; }

	/** Gets the width of tile entries */
	UFUNCTION(BlueprintPure, Category = TileView)
	float GetEntryWidth() const { return EntryWidth; }

protected:
	UMG_API virtual TSharedRef<STableViewBase> RebuildListWidget() override;
	UMG_API virtual FMargin GetDesiredEntryPadding(UObject* Item) const override;

	UMG_API float GetTotalEntryHeight() const;
	UMG_API float GetTotalEntryWidth() const;

	/** STileView construction helper - useful if using a custom STileView subclass */
	template <template<typename> class TileViewT = STileView>
	TSharedRef<TileViewT<UObject*>> ConstructTileView()
	{
		FTileViewConstructArgs Args;
		Args.bAllowFocus = bIsFocusable;
		Args.SelectionMode = SelectionMode;
		Args.bClearSelectionOnClick = bClearSelectionOnClick;
		Args.ConsumeMouseWheel = ConsumeMouseWheel;
		Args.bReturnFocusToSelection = bReturnFocusToSelection;
		Args.TileAlignment = TileAlignment;
		Args.bWrapDirectionalNavigation = bWrapHorizontalNavigation;
		Args.Orientation = Orientation;
		Args.ScrollBarStyle = &ScrollBarStyle;
<<<<<<< HEAD
=======

		if (IsAligned() && !bEntrySizeIncludesEntrySpacing)
		{
			// This tells the underlying ListView to expect entries with the final width/height equal to EntryWidth/EntryHeight + spacing
			// It allows the entry widget to always occupy the entire EntryWidth/EntryHeight.
			Args.EntryWidth = GetTotalEntryWidth();
			Args.EntryHeight = GetTotalEntryHeight();
		}
		else
		{
			// This tells the underlying ListView to expect entries with the final width/height equal to EntryWidth/EntryHeight.
			// It forces the entry widget size to adjust so that the summation of entry widget width/height and spacing does not exceed EntryWidth/EntryHeight.
			Args.EntryWidth = EntryWidth;
			Args.EntryHeight = EntryHeight;
		}
>>>>>>> 4af6daef

		MyListView = MyTileView = ITypedUMGListView<UObject*>::ConstructTileView<TileViewT>(this, ListItems, Args);
		MyTileView->SetOnEntryInitialized(SListView<UObject*>::FOnEntryInitialized::CreateUObject(this, &UTileView::HandleOnEntryInitializedInternal));
		return StaticCastSharedRef<TileViewT<UObject*>>(MyTileView.ToSharedRef());
	}

private:
	/** Returns whether the TileView is left, right or center aligned. */
	UFUNCTION()
	UMG_API bool IsAligned() const;

protected:
	/** The height of each tile */
	UPROPERTY(EditAnywhere, Category = ListEntries)
	float EntryHeight = 128.f;

	/** The width of each tile */
	UPROPERTY(EditAnywhere, Category = ListEntries)
	float EntryWidth = 128.f;

	/** The method by which to align the tile entries in the available space for the tile view */
	UPROPERTY(EditAnywhere, Category = ListEntries)
	EListItemAlignment TileAlignment;

	/** True to allow left/right navigation to wrap back to the tile on the opposite edge */
	UPROPERTY(EditAnywhere, Category = Navigation)
	bool bWrapHorizontalNavigation = false;

	TSharedPtr<STileView<UObject*>> MyTileView;

private:
	/**
	 * True if entry dimensions should be the sum of the entry widget dimensions and the spacing.
	 * This means the size of the entry widget will be adjusted so that the summation of the widget size and entry spacing always equals entry size.
	 */
	UPROPERTY(EditAnywhere, Category = ListEntries, meta = (EditCondition = "IsAligned"))
	bool bEntrySizeIncludesEntrySpacing = true;
};<|MERGE_RESOLUTION|>--- conflicted
+++ resolved
@@ -58,8 +58,6 @@
 		Args.bWrapDirectionalNavigation = bWrapHorizontalNavigation;
 		Args.Orientation = Orientation;
 		Args.ScrollBarStyle = &ScrollBarStyle;
-<<<<<<< HEAD
-=======
 
 		if (IsAligned() && !bEntrySizeIncludesEntrySpacing)
 		{
@@ -75,7 +73,6 @@
 			Args.EntryWidth = EntryWidth;
 			Args.EntryHeight = EntryHeight;
 		}
->>>>>>> 4af6daef
 
 		MyListView = MyTileView = ITypedUMGListView<UObject*>::ConstructTileView<TileViewT>(this, ListItems, Args);
 		MyTileView->SetOnEntryInitialized(SListView<UObject*>::FOnEntryInitialized::CreateUObject(this, &UTileView::HandleOnEntryInitializedInternal));
