--- conflicted
+++ resolved
@@ -141,51 +141,6 @@
 	//~ End UVisual Interface
 
 	/** Set the padding for content. */
-<<<<<<< HEAD
-	void SetContentPadding(FMargin InPadding);
-
-	/** Get the padding for content. */
-	FMargin GetContentPadding() const;
-
-	/** Is the combobox navigated by gamepad. */
-	bool IsEnableGamepadNavigationMode() const;
-
-	/** Set whether the combobox is navigated by gamepad. */
-	void SetEnableGamepadNavigationMode(bool InEnableGamepadNavigationMode);
-
-	/** Is the combobox arrow showing. */
-	bool IsHasDownArrow() const;
-
-	/** Set whether the combobox arrow is showing. */
-	void SetHasDownArrow(bool InHasDownArrow);
-
-	/** Get the maximum height of the combobox list. */
-	float GetMaxListHeight() const;
-
-	/** Set the maximum height of the combobox list. */
-	void SetMaxListHeight(float InMaxHeight);
-
-	/** Get the style of the combobox. */
-	const FComboBoxStyle& GetWidgetStyle() const;
-
-	/** Set the style of the combobox. */
-	void SetWidgetStyle(const FComboBoxStyle& InWidgetStyle);
-
-	/** Get the style of the items. */
-	const FTableRowStyle& GetItemStyle() const;
-
-	/** Set the style of the items. */
-	void SetItemStyle(const FTableRowStyle& InItemStyle);
-
-	/** Get the style of the scrollbar. */
-	const FScrollBarStyle& GetScrollBarStyle() const;
-
-	/** Is the combobox focusable. */
-	bool IsFocusable() const;
-
-	/** Get the foreground color of the button. */
-	FSlateColor GetForegroundColor() const;
-=======
 	UMG_API void SetContentPadding(FMargin InPadding);
 
 	/** Get the padding for content. */
@@ -229,7 +184,6 @@
 
 	/** Get the foreground color of the button. */
 	UMG_API FSlateColor GetForegroundColor() const;
->>>>>>> 4af6daef
 
 #if WITH_EDITOR
 	UMG_API virtual const FText GetPaletteCategory() override;
@@ -238,15 +192,6 @@
 protected:
 
 	/** Initialize the scrollbar style in the constructor before the SWidget is constructed. */
-<<<<<<< HEAD
-	void InitScrollBarStyle(const FScrollBarStyle& InScrollBarStyle);
-
-	/** Initialize IsFocusable in the constructor before the SWidget is constructed. */
-	void InitIsFocusable(bool InIsFocusable);
-
-	/** Initialize ForegroundColor in the constructor before the SWidget is constructed. */
-	void InitForegroundColor(FSlateColor InForegroundColor);
-=======
 	UMG_API void InitScrollBarStyle(const FScrollBarStyle& InScrollBarStyle);
 
 	/** Initialize IsFocusable in the constructor before the SWidget is constructed. */
@@ -254,7 +199,6 @@
 
 	/** Initialize ForegroundColor in the constructor before the SWidget is constructed. */
 	UMG_API void InitForegroundColor(FSlateColor InForegroundColor);
->>>>>>> 4af6daef
 
 private:
 	/** Called by slate when it needs to generate the widget in the content box */
