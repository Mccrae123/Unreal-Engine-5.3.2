--- conflicted
+++ resolved
@@ -196,22 +196,15 @@
 	UFUNCTION(BlueprintCallable, Category="Appearance")
 	void SetTextTransformPolicy(ETextTransformPolicy InTransformPolicy);
 
-<<<<<<< HEAD
-=======
 	/** @return the text overflow policy for this text block. */
 	ETextOverflowPolicy GetTextOverflowPolicy() const;
 
->>>>>>> d731a049
 	/**
 	 * Set the text overflow policy for this text block.
 	 *
 	 * @param InOverflowPolicy the new text overflow policy.
 	 */
-<<<<<<< HEAD
-	UFUNCTION(BlueprintCallable, Category = "Appearance")
-=======
-	UFUNCTION(BlueprintCallable, Category="Appearance")
->>>>>>> d731a049
+	UFUNCTION(BlueprintCallable, Category="Appearance")
 	void SetTextOverflowPolicy(ETextOverflowPolicy InOverflowPolicy);
 
 	UFUNCTION(BlueprintCallable, Category="Appearance")
@@ -229,80 +222,6 @@
 	UMaterialInstanceDynamic* GetDynamicOutlineMaterial();
 
 public:
-<<<<<<< HEAD
-	/** The text to display */
-	UPROPERTY(EditAnywhere, Category=Content, meta=( MultiLine="true" ))
-	FText Text;
-	
-	/** A bindable delegate to allow logic to drive the text of the widget */
-	UPROPERTY()
-	FGetText TextDelegate;
-
-	/** The color of the text */
-	UPROPERTY(EditAnywhere, BlueprintReadOnly, Category=Appearance)
-	FSlateColor ColorAndOpacity;
-
-	/** A bindable delegate for the ColorAndOpacity. */
-	UPROPERTY()
-	FGetSlateColor ColorAndOpacityDelegate;
-	
-	/** The font to render the text with */
-	UPROPERTY(EditAnywhere, BlueprintReadOnly, Category=Appearance)
-	FSlateFontInfo Font;
-
-	/** The brush to strike through text with */
-	UPROPERTY(EditAnywhere, BlueprintReadOnly, Category = Appearance)
-	FSlateBrush StrikeBrush;
-
-	/** The direction the shadow is cast */
-	UPROPERTY(EditAnywhere, BlueprintReadOnly, Category=Appearance)
-	FVector2D ShadowOffset;
-
-	/** The color of the shadow */
-	UPROPERTY(EditAnywhere, BlueprintReadOnly, Category=Appearance, meta=( DisplayName="Shadow Color" ))
-	FLinearColor ShadowColorAndOpacity;
-
-	/** A bindable delegate for the ShadowColorAndOpacity. */
-	UPROPERTY()
-	FGetLinearColor ShadowColorAndOpacityDelegate;
-
-	/** The minimum desired size for the text */
-	UPROPERTY(EditAnywhere, BlueprintReadOnly, Category=Appearance)
-	float MinDesiredWidth;
-
-	/** If true, it will automatically wrap this text widget with an invalidation panel */
-	UPROPERTY(EditAnywhere, BlueprintReadOnly, Category = Performance, AdvancedDisplay)
-	bool bWrapWithInvalidationPanel;
-
-	/** Whether the text should automatically wrap */
-	UPROPERTY(meta = (DeprecatedProperty, DeprecationMessage = "bAutoWrapText is deprecated. Please use AutoWrapText instead."))
-	bool bAutoWrapText_DEPRECATED;
-
-	/** The text transformation policy to apply to this text block */
-	UPROPERTY(EditAnywhere, BlueprintReadOnly, Category=Appearance, meta=(DisplayName="Transform Policy"))
-	ETextTransformPolicy TextTransformPolicy;
-
-	/** Sets what happens to text that is clipped and doesn't fit within the clip rect for this widget */
-	UPROPERTY(EditAnywhere, BlueprintReadWrite, Category = Clipping, AdvancedDisplay, meta = (DisplayName = "Overflow Policy"))
-	ETextOverflowPolicy TextOverflowPolicy;
-
-	/** 
-	 * Gets the widget text
-	 * @return The widget text
-	 */
-	UFUNCTION(BlueprintCallable, Category="Widget", meta=(DisplayName="GetText (Text)"))
-	FText GetText() const;
-
-	/**
-	 * Directly sets the widget text.
-	 * Warning: This will wipe any binding created for the Text property!
-	 * @param InText The text to assign to the widget
-	 */
-	UFUNCTION(BlueprintCallable, Category="Widget", meta=(DisplayName="SetText (Text)"))
-	virtual void SetText(FText InText);
-
-=======
->>>>>>> d731a049
 	//~ Begin UTextLayoutWidget Interface
 	virtual void SetJustification(ETextJustify::Type InJustification) override;
 	//~ End UTextLayoutWidget Interface
