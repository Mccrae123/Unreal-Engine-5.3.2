--- conflicted
+++ resolved
@@ -12,13 +12,9 @@
 #include "RichTextBlock.generated.h"
 
 class SRichTextBlock;
-<<<<<<< HEAD
-class UMaterialInstanceDynamic;
-=======
 class UDataTable;
 class UMaterialInstanceDynamic;
 class UMaterialInterface;
->>>>>>> d731a049
 class URichTextBlockDecorator;
 
 /** Simple struct for rich text styles */
@@ -130,15 +126,12 @@
 	UFUNCTION(BlueprintCallable, Category = "Appearance")
 	UMaterialInstanceDynamic* GetDefaultDynamicMaterial();
 
-<<<<<<< HEAD
-=======
 	/**
 	 * Replaces the existing decorators with the list provided
 	 */
 	UFUNCTION(BlueprintCallable, Category = "Appearance")
 	void SetDecorators(const TArray<TSubclassOf<URichTextBlockDecorator>>& InDecoratorClasses);
 
->>>>>>> d731a049
 public:
 	URichTextBlock(const FObjectInitializer& ObjectInitializer);
 
