// Copyright Epic Games, Inc. All Rights Reserved.

#pragma once

#include "CoreMinimal.h"
#include "UObject/ObjectMacros.h"
#include "Fonts/SlateFontInfo.h"
#include "Styling/SlateTypes.h"
#include "Widgets/SWidget.h"
#include "Components/TextWidgetTypes.h"
#include "Engine/DataTable.h"
#include "RichTextBlock.generated.h"

class SRichTextBlock;
class UMaterialInstanceDynamic;
class URichTextBlockDecorator;

/** Simple struct for rich text styles */
USTRUCT()
struct FRichTextStyleRow : public FTableRowBase
{
	GENERATED_USTRUCT_BODY()

public:

	UPROPERTY(EditAnywhere, Category = Appearance)
	FTextBlockStyle TextStyle;
};

/**
 * The rich text block
 *
 * * Fancy Text
 * * No Children
 */
UCLASS()
class UMG_API URichTextBlock : public UTextLayoutWidget
{
	GENERATED_BODY()

public:
	/**  
	 * Sets the color and opacity of the default text in this rich text block
	 * @param InColorAndOpacity		The new text color and opacity
	 */
	UFUNCTION(BlueprintCallable, Category="Appearance")
	void SetDefaultColorAndOpacity(FSlateColor InColorAndOpacity);

	/**  
	 * Sets the color and opacity of the default text drop shadow
	 * Note: if opacity is zero no shadow will be drawn
	 * @param InShadowColorAndOpacity		The new drop shadow color and opacity
	 */
	UFUNCTION(BlueprintCallable, Category="Appearance")
	void SetDefaultShadowColorAndOpacity(FLinearColor InShadowColorAndOpacity);

	/**  
	 * Sets the offset that the default text drop shadow should be drawn at
	 * @param InShadowOffset		The new offset
	 */
	UFUNCTION(BlueprintCallable, Category="Appearance")
	void SetDefaultShadowOffset(FVector2D InShadowOffset);

	/**
	 * Dynamically set the default font info for this rich text block
	 * @param InFontInfo The new font info
	 */
	UFUNCTION(BlueprintCallable, Category = "Appearance")
	void SetDefaultFont(FSlateFontInfo InFontInfo);

	/**
	 * Dynamically set the default strike brush for this rich text block
	 * @param InStrikeBrush The new brush to use to strike through text
	 */
	UFUNCTION(BlueprintCallable, Category = "Appearance")
	void SetDefaultStrikeBrush(FSlateBrush& InStrikeBrush);

	/**
	 *  Set the minimum desired width for this rich text block
	 *  @param InMinDesiredWidth new minimum desired width
	 */
	UFUNCTION(BlueprintCallable, Category = "Appearance")
	void SetMinDesiredWidth(float InMinDesiredWidth);
	
	/**
	 * Set the auto wrap for this rich text block
	 * @param InAutoTextWrap to turn wrap on or off
	 */
	UFUNCTION(BlueprintCallable, Category = "Appearance")
	void SetAutoWrapText(bool InAutoTextWrap);

	/**
	 * Set the text transformation policy for this text block.
	 * @param InTransformPolicy the new text transformation policy.
	 */
	UFUNCTION(BlueprintCallable, Category = "Appearance")
	void SetTextTransformPolicy(ETextTransformPolicy InTransformPolicy);

	/**
	* Set the text overflow policy for this text block.
	* @param InOverflowPolicy the new text overflow policy.
	*/
	UFUNCTION(BlueprintCallable, Category = "Appearance")
	void SetTextOverflowPolicy(ETextOverflowPolicy InOverflowPolicy);

	/** 
	 * Wholesale override of the currently established default text style
	 * @param InDefaultTextStyle The new text style to apply to all default (i.e. undecorated) text in the block
	 */
	UFUNCTION(BlueprintCallable, Category = Appearance)
	void SetDefaultTextStyle(const FTextBlockStyle& InDefaultTextStyle);

	/** Remove all overrides made to the default text style and return to the style specified in the style set data table */
	UFUNCTION()
	void ClearAllDefaultStyleOverrides();

	/**
	 * Creates a dynamic material for the default font or returns it if it already
	 * exists
	 */
	UFUNCTION(BlueprintCallable, Category = "Appearance")
	UMaterialInstanceDynamic* GetDefaultDynamicMaterial();

public:
	URichTextBlock(const FObjectInitializer& ObjectInitializer);

	//~ Begin UTextLayoutWidget Interface
	virtual void SetJustification(ETextJustify::Type InJustification) override;
	//~ End UTextLayoutWidget Interface

	// UWidget interface
	virtual void SynchronizeProperties() override;
	// End of UWidget interface

	// UVisual interface
	virtual void ReleaseSlateResources(bool bReleaseChildren) override;
	// End of UVisual interface

#if WITH_EDITOR
	// UWidget interface
	virtual const FText GetPaletteCategory() override;
	virtual void OnCreationFromPalette() override;
	virtual void ValidateCompiledDefaults(IWidgetCompilerLog& CompileLog) const override;
	// End UWidget interface
#endif

	/**
	 * Returns widgets text.
	 */
	UFUNCTION(BlueprintCallable, Category = "Widget")
	FText GetText() const;
	
	/**
	 * Directly sets the widget text.
	 * Warning: This will wipe any binding created for the Text property!
	 * @param InText The text to assign to the widget
	 */
	UFUNCTION(BlueprintCallable, Category = "Widget")
	virtual void SetText(const FText& InText);

	UFUNCTION(BlueprintCallable, Category = "Widget")
	void SetTextStyleSet(class UDataTable* NewTextStyleSet);

	const FTextBlockStyle& GetDefaultTextStyle() const;
	const FTextBlockStyle& GetCurrentDefaultTextStyle() const;

	/**  */
	UFUNCTION(BlueprintCallable, Category = "Widget")
	URichTextBlockDecorator* GetDecoratorByClass(TSubclassOf<URichTextBlockDecorator> DecoratorClass);

	/**
	 * Causes the text to reflow it's layout and re-evaluate any decorators
	 */
	UFUNCTION(BlueprintCallable, Category = "Widget")
	void RefreshTextLayout();

protected:
	virtual TSharedRef<SWidget> RebuildWidget() override;
	
	virtual void UpdateStyleData();
	void RebuildStyleInstance();
	virtual void CreateDecorators(TArray< TSharedRef< class ITextDecorator > >& OutDecorators);
	virtual TSharedPtr< class IRichTextMarkupParser > CreateMarkupParser();
	virtual TSharedPtr< class IRichTextMarkupWriter > CreateMarkupWriter();

	void BeginDefaultStyleOverride();
	virtual void ApplyUpdatedDefaultTextStyle();

protected:
	/** The text to display */
	UPROPERTY(EditAnywhere, Category=Content, meta=( MultiLine="true" ))
	FText Text;

	/**  */
	UPROPERTY(EditAnywhere, Category=Appearance, meta=(RequiredAssetDataTags = "RowStructure=RichTextStyleRow"))
<<<<<<< HEAD
	class UDataTable* TextStyleSet;
=======
	TObjectPtr<class UDataTable> TextStyleSet;
>>>>>>> 6bbb88c8

	/**  */
	UPROPERTY(EditAnywhere, Category=Appearance)
	TArray<TSubclassOf<URichTextBlockDecorator>> DecoratorClasses;

	/** True to specify the default text style for this rich text inline, overriding any default provided in the style set table */
	UPROPERTY(EditAnywhere, Category = Appearance)
	bool bOverrideDefaultStyle = false;

	/** Text style to apply by default to text in this block */
	UPROPERTY(EditAnywhere, Category=Appearance, meta = (EditCondition = bOverrideDefaultStyle))
	FTextBlockStyle DefaultTextStyleOverride;

	/** The minimum desired size for the text */
	UPROPERTY(EditAnywhere, BlueprintReadOnly, Category=Appearance)
	float MinDesiredWidth;

	/** The text transformation policy to apply to this text block */
	UPROPERTY(EditAnywhere, BlueprintReadOnly, Category=Appearance, meta=(DisplayName="Transform Policy"))
	ETextTransformPolicy TextTransformPolicy;

<<<<<<< HEAD
=======
	/** Sets what happens to text that is clipped and doesn't fit within the clip rect for this widget */
	UPROPERTY(EditAnywhere, BlueprintReadWrite, Category = Clipping, AdvancedDisplay, meta = (DisplayName = "Overflow Policy"))
	ETextOverflowPolicy TextOverflowPolicy;

>>>>>>> 6bbb88c8
	UPROPERTY(Transient)
	FTextBlockStyle DefaultTextStyle;

	UPROPERTY(Transient)
	TArray<TObjectPtr<URichTextBlockDecorator>> InstanceDecorators;
	TSharedPtr<class FSlateStyleSet> StyleInstance;
	TSharedPtr<SRichTextBlock> MyRichTextBlock;
};<|MERGE_RESOLUTION|>--- conflicted
+++ resolved
@@ -193,11 +193,7 @@
 
 	/**  */
 	UPROPERTY(EditAnywhere, Category=Appearance, meta=(RequiredAssetDataTags = "RowStructure=RichTextStyleRow"))
-<<<<<<< HEAD
-	class UDataTable* TextStyleSet;
-=======
 	TObjectPtr<class UDataTable> TextStyleSet;
->>>>>>> 6bbb88c8
 
 	/**  */
 	UPROPERTY(EditAnywhere, Category=Appearance)
@@ -219,13 +215,10 @@
 	UPROPERTY(EditAnywhere, BlueprintReadOnly, Category=Appearance, meta=(DisplayName="Transform Policy"))
 	ETextTransformPolicy TextTransformPolicy;
 
-<<<<<<< HEAD
-=======
 	/** Sets what happens to text that is clipped and doesn't fit within the clip rect for this widget */
 	UPROPERTY(EditAnywhere, BlueprintReadWrite, Category = Clipping, AdvancedDisplay, meta = (DisplayName = "Overflow Policy"))
 	ETextOverflowPolicy TextOverflowPolicy;
 
->>>>>>> 6bbb88c8
 	UPROPERTY(Transient)
 	FTextBlockStyle DefaultTextStyle;
 
