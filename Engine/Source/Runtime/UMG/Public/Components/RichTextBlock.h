// Copyright Epic Games, Inc. All Rights Reserved.

#pragma once

#include "CoreMinimal.h"
#include "UObject/ObjectMacros.h"
#include "Fonts/SlateFontInfo.h"
#include "Styling/SlateTypes.h"
#include "Widgets/SWidget.h"
#include "Components/TextWidgetTypes.h"
#include "Engine/DataTable.h"
#include "RichTextBlock.generated.h"

class SRichTextBlock;
class UDataTable;
class UMaterialInstanceDynamic;
class UMaterialInterface;
class URichTextBlockDecorator;

/** Simple struct for rich text styles */
USTRUCT()
struct FRichTextStyleRow : public FTableRowBase
{
	GENERATED_USTRUCT_BODY()

public:

	UPROPERTY(EditAnywhere, Category = Appearance)
	FTextBlockStyle TextStyle;
};

/**
 * The rich text block
 *
 * * Fancy Text
 * * No Children
 */
UCLASS(MinimalAPI)
class URichTextBlock : public UTextLayoutWidget
{
	GENERATED_BODY()
protected:
	UE_DEPRECATED(5.2, "Direct access to Text is deprecated. Please use the getter or setter.")
	/** The text to display */
	UPROPERTY(EditAnywhere, Category = Content, BlueprintSetter = "SetText", BlueprintGetter = "GetText", Getter, Setter, meta = (MultiLine = "true"))
	FText Text;

	UE_DEPRECATED(5.2, "Direct access to TextStyleSet is deprecated. Please use the getter or setter.")
	/**  */
	UPROPERTY(EditAnywhere, Category = Appearance, BlueprintSetter = "SetTextStyleSet", BlueprintGetter = "GetTextStyleSet", Getter, Setter, meta = (RequiredAssetDataTags = "RowStructure=/Script/UMG.RichTextStyleRow"))
	TObjectPtr<UDataTable> TextStyleSet;

	/**  */
	UPROPERTY(EditAnywhere, Category = Appearance)
	TArray<TSubclassOf<URichTextBlockDecorator>> DecoratorClasses;

	/** True to specify the default text style for this rich text inline, overriding any default provided in the style set table */
	UPROPERTY(EditAnywhere, Category = Appearance)
	bool bOverrideDefaultStyle = false;

	UE_DEPRECATED(5.2, "Direct access to TextOverflowPolicy is deprecated. Please use the getter or setter.")
	/** Text style to apply by default to text in this block */
	UPROPERTY(EditAnywhere, Category = Appearance, BlueprintSetter = "SetDefaultTextStyle", Setter = "SetDefaultTextStyle", Getter, meta = (EditCondition = bOverrideDefaultStyle))
	FTextBlockStyle DefaultTextStyleOverride;

	UE_DEPRECATED(5.2, "Direct access to MinDesiredWidth is deprecated. Please use the getter or setter.")
	/** The minimum desired size for the text */
	UPROPERTY(EditAnywhere, BlueprintReadWrite, BlueprintSetter = "SetMinDesiredWidth", Getter, Setter, Category = Appearance)
	float MinDesiredWidth;

	UE_DEPRECATED(5.2, "Direct access to TextTransformPolicy is deprecated. Please use the getter or setter.")
	/** The text transformation policy to apply to this text block */
	UPROPERTY(EditAnywhere, BlueprintReadWrite, BlueprintSetter = "SetTextTransformPolicy", Getter = "GetTransformPolicy", Setter, Category = Appearance, meta = (DisplayName = "Transform Policy"))
	ETextTransformPolicy TextTransformPolicy;

	UE_DEPRECATED(5.2, "Direct access to TextOverflowPolicy is deprecated. Please use the getter or setter.")
	/** Sets what happens to text that is clipped and doesn't fit within the clip rect for this widget */
	UPROPERTY(EditAnywhere, BlueprintReadWrite, BlueprintSetter = "SetTextOverflowPolicy", Getter = "GetOverflowPolicy", Setter, Category = Clipping, AdvancedDisplay, meta = (DisplayName = "Overflow Policy"))
	ETextOverflowPolicy TextOverflowPolicy;

public:
	/**  
	 * Sets the color and opacity of the default text in this rich text block
	 * @param InColorAndOpacity		The new text color and opacity
	 */
	UFUNCTION(BlueprintCallable, Category="Appearance")
	UMG_API void SetDefaultColorAndOpacity(FSlateColor InColorAndOpacity);

	/**  
	 * Sets the color and opacity of the default text drop shadow
	 * Note: if opacity is zero no shadow will be drawn
	 * @param InShadowColorAndOpacity		The new drop shadow color and opacity
	 */
	UFUNCTION(BlueprintCallable, Category="Appearance")
	UMG_API void SetDefaultShadowColorAndOpacity(FLinearColor InShadowColorAndOpacity);

	/**  
	 * Sets the offset that the default text drop shadow should be drawn at
	 * @param InShadowOffset		The new offset
	 */
	UFUNCTION(BlueprintCallable, Category="Appearance")
	UMG_API void SetDefaultShadowOffset(FVector2D InShadowOffset);

	/**
	 * Dynamically set the default font info for this rich text block
	 * @param InFontInfo The new font info
	 */
	UFUNCTION(BlueprintCallable, Category = "Appearance")
	UMG_API void SetDefaultFont(FSlateFontInfo InFontInfo);

	/**
	 * Dynamically set the default strike brush for this rich text block
	 * @param InStrikeBrush The new brush to use to strike through text
	 */
	UFUNCTION(BlueprintCallable, Category = "Appearance")
	UMG_API void SetDefaultStrikeBrush(const FSlateBrush& InStrikeBrush);

	/**
	 *  Set the minimum desired width for this rich text block
	 *  @param InMinDesiredWidth new minimum desired width
	 */
	UFUNCTION(BlueprintCallable, Category = "Appearance")
	UMG_API void SetMinDesiredWidth(float InMinDesiredWidth);
	
	/**
	 * Set the auto wrap for this rich text block
	 * @param InAutoTextWrap to turn wrap on or off
	 */
	UFUNCTION(BlueprintCallable, Category = "Appearance")
	UMG_API void SetAutoWrapText(bool InAutoTextWrap);

	/**
	 * Set the text transformation policy for this text block.
	 * @param InTransformPolicy the new text transformation policy.
	 */
	UFUNCTION(BlueprintCallable, Category = "Appearance")
	UMG_API void SetTextTransformPolicy(ETextTransformPolicy InTransformPolicy);

	/**
	* Set the text overflow policy for this text block.
	* @param InOverflowPolicy the new text overflow policy.
	*/
	UFUNCTION(BlueprintCallable, Category = "Appearance")
	UMG_API void SetTextOverflowPolicy(ETextOverflowPolicy InOverflowPolicy);

	/**
	* Set the text overflow policy for this text block.
	* @param InOverflowPolicy the new text overflow policy.
	*/
	UFUNCTION(BlueprintCallable, Category = "Appearance")
	void SetTextOverflowPolicy(ETextOverflowPolicy InOverflowPolicy);

	/** 
	 * Wholesale override of the currently established default text style
	 * @param InDefaultTextStyle The new text style to apply to all default (i.e. undecorated) text in the block
	 */
	UFUNCTION(BlueprintCallable, Category = Appearance)
	UMG_API void SetDefaultTextStyle(const FTextBlockStyle& InDefaultTextStyle);

	UFUNCTION(BlueprintCallable, Category = Appearance)
	UMG_API void SetDefaultMaterial(UMaterialInterface* InMaterial);

	UFUNCTION(BlueprintCallable, Category = Appearance)
	void SetDefaultMaterial(UMaterialInterface* InMaterial);

	/** Remove all overrides made to the default text style and return to the style specified in the style set data table */
	UFUNCTION(BlueprintCallable, Category = Appearance)
	UMG_API void ClearAllDefaultStyleOverrides();

	/**
	 * Creates a dynamic material for the default font or returns it if it already
	 * exists
	 */
	UFUNCTION(BlueprintCallable, Category = "Appearance")
	UMG_API UMaterialInstanceDynamic* GetDefaultDynamicMaterial();

	/**
	 * Replaces the existing decorators with the list provided
	 */
	UFUNCTION(BlueprintCallable, Category = "Appearance")
	UMG_API void SetDecorators(const TArray<TSubclassOf<URichTextBlockDecorator>>& InDecoratorClasses);

	/**
	 * Creates a dynamic material for the default font or returns it if it already
	 * exists
	 */
	UFUNCTION(BlueprintCallable, Category = "Appearance")
	UMaterialInstanceDynamic* GetDefaultDynamicMaterial();

	/**
	 * Replaces the existing decorators with the list provided
	 */
	UFUNCTION(BlueprintCallable, Category = "Appearance")
	void SetDecorators(const TArray<TSubclassOf<URichTextBlockDecorator>>& InDecoratorClasses);

public:
	UMG_API URichTextBlock(const FObjectInitializer& ObjectInitializer);

	//~ Begin UTextLayoutWidget Interface
	UMG_API virtual void SetJustification(ETextJustify::Type InJustification) override;
	//~ End UTextLayoutWidget Interface

	// UWidget interface
	UMG_API virtual void SynchronizeProperties() override;
	// End of UWidget interface

	// UVisual interface
	UMG_API virtual void ReleaseSlateResources(bool bReleaseChildren) override;
	// End of UVisual interface

#if WITH_EDITOR
	// UWidget interface
	UMG_API virtual const FText GetPaletteCategory() override;
	UMG_API virtual void OnCreationFromPalette() override;
	UMG_API virtual void ValidateCompiledDefaults(IWidgetCompilerLog& CompileLog) const override;
	// End UWidget interface
#endif

	/**
	 * Returns widgets text.
	 */
	UFUNCTION(BlueprintCallable, Category = "Widget")
	UMG_API FText GetText() const;
	
	/**
	 * Directly sets the widget text.
	 * Warning: This will wipe any binding created for the Text property!
	 * @param InText The text to assign to the widget
	 */
	UFUNCTION(BlueprintCallable, Category = "Widget")
	UMG_API virtual void SetText(const FText& InText);

	UFUNCTION(BlueprintCallable, Category = "Widget")
<<<<<<< HEAD
	UDataTable* GetTextStyleSet() const;

	UFUNCTION(BlueprintCallable, Category = "Widget")
	void SetTextStyleSet(UDataTable* NewTextStyleSet);
=======
	UMG_API UDataTable* GetTextStyleSet() const;
>>>>>>> 4af6daef

	UFUNCTION(BlueprintCallable, Category = "Widget")
<<<<<<< HEAD
	URichTextBlockDecorator* GetDecoratorByClass(TSubclassOf<URichTextBlockDecorator> DecoratorClass);
=======
	UMG_API void SetTextStyleSet(UDataTable* NewTextStyleSet);

	UMG_API const FTextBlockStyle& GetDefaultTextStyle() const;
	UMG_API const FTextBlockStyle& GetCurrentDefaultTextStyle() const;

	/**  */
	UFUNCTION(BlueprintCallable, Category = "Widget")
	UMG_API URichTextBlockDecorator* GetDecoratorByClass(TSubclassOf<URichTextBlockDecorator> DecoratorClass);
>>>>>>> 4af6daef

	/**
	 * Causes the text to reflow it's layout and re-evaluate any decorators
	 */
	UFUNCTION(BlueprintCallable, Category = "Widget")
<<<<<<< HEAD
	void RefreshTextLayout();

protected:
	virtual TSharedRef<SWidget> RebuildWidget() override;
	
	virtual void UpdateStyleData();
	void RebuildStyleInstance();
	virtual void CreateDecorators(TArray< TSharedRef< class ITextDecorator > >& OutDecorators);
	virtual TSharedPtr< class IRichTextMarkupParser > CreateMarkupParser();
	virtual TSharedPtr< class IRichTextMarkupWriter > CreateMarkupWriter();

	void BeginDefaultStyleOverride();
	virtual void ApplyUpdatedDefaultTextStyle();

	const FTextBlockStyle& GetDefaultTextStyleOverride() const;
	float GetMinDesiredWidth() const;
	ETextTransformPolicy GetTransformPolicy() const;
	ETextOverflowPolicy GetOverflowPolicy() const;
=======
	UMG_API void RefreshTextLayout();

protected:
	UMG_API virtual TSharedRef<SWidget> RebuildWidget() override;
	
	UMG_API virtual void UpdateStyleData();
	UMG_API void RebuildStyleInstance();
	UMG_API virtual void CreateDecorators(TArray< TSharedRef< class ITextDecorator > >& OutDecorators);
	UMG_API virtual TSharedPtr< class IRichTextMarkupParser > CreateMarkupParser();
	UMG_API virtual TSharedPtr< class IRichTextMarkupWriter > CreateMarkupWriter();

	UMG_API void BeginDefaultStyleOverride();
	UMG_API virtual void ApplyUpdatedDefaultTextStyle();

	UMG_API const FTextBlockStyle& GetDefaultTextStyleOverride() const;
	UMG_API float GetMinDesiredWidth() const;
	UMG_API ETextTransformPolicy GetTransformPolicy() const;
	UMG_API ETextOverflowPolicy GetOverflowPolicy() const;
>>>>>>> 4af6daef

protected:
	UPROPERTY(Transient)
	FTextBlockStyle DefaultTextStyle;

	UPROPERTY(Transient)
	TArray<TObjectPtr<URichTextBlockDecorator>> InstanceDecorators;
	TSharedPtr<class FSlateStyleSet> StyleInstance;
	TSharedPtr<SRichTextBlock> MyRichTextBlock;
};<|MERGE_RESOLUTION|>--- conflicted
+++ resolved
@@ -143,13 +143,6 @@
 	UFUNCTION(BlueprintCallable, Category = "Appearance")
 	UMG_API void SetTextOverflowPolicy(ETextOverflowPolicy InOverflowPolicy);
 
-	/**
-	* Set the text overflow policy for this text block.
-	* @param InOverflowPolicy the new text overflow policy.
-	*/
-	UFUNCTION(BlueprintCallable, Category = "Appearance")
-	void SetTextOverflowPolicy(ETextOverflowPolicy InOverflowPolicy);
-
 	/** 
 	 * Wholesale override of the currently established default text style
 	 * @param InDefaultTextStyle The new text style to apply to all default (i.e. undecorated) text in the block
@@ -160,9 +153,6 @@
 	UFUNCTION(BlueprintCallable, Category = Appearance)
 	UMG_API void SetDefaultMaterial(UMaterialInterface* InMaterial);
 
-	UFUNCTION(BlueprintCallable, Category = Appearance)
-	void SetDefaultMaterial(UMaterialInterface* InMaterial);
-
 	/** Remove all overrides made to the default text style and return to the style specified in the style set data table */
 	UFUNCTION(BlueprintCallable, Category = Appearance)
 	UMG_API void ClearAllDefaultStyleOverrides();
@@ -179,19 +169,6 @@
 	 */
 	UFUNCTION(BlueprintCallable, Category = "Appearance")
 	UMG_API void SetDecorators(const TArray<TSubclassOf<URichTextBlockDecorator>>& InDecoratorClasses);
-
-	/**
-	 * Creates a dynamic material for the default font or returns it if it already
-	 * exists
-	 */
-	UFUNCTION(BlueprintCallable, Category = "Appearance")
-	UMaterialInstanceDynamic* GetDefaultDynamicMaterial();
-
-	/**
-	 * Replaces the existing decorators with the list provided
-	 */
-	UFUNCTION(BlueprintCallable, Category = "Appearance")
-	void SetDecorators(const TArray<TSubclassOf<URichTextBlockDecorator>>& InDecoratorClasses);
 
 public:
 	UMG_API URichTextBlock(const FObjectInitializer& ObjectInitializer);
@@ -231,19 +208,9 @@
 	UMG_API virtual void SetText(const FText& InText);
 
 	UFUNCTION(BlueprintCallable, Category = "Widget")
-<<<<<<< HEAD
-	UDataTable* GetTextStyleSet() const;
-
-	UFUNCTION(BlueprintCallable, Category = "Widget")
-	void SetTextStyleSet(UDataTable* NewTextStyleSet);
-=======
 	UMG_API UDataTable* GetTextStyleSet() const;
->>>>>>> 4af6daef
-
-	UFUNCTION(BlueprintCallable, Category = "Widget")
-<<<<<<< HEAD
-	URichTextBlockDecorator* GetDecoratorByClass(TSubclassOf<URichTextBlockDecorator> DecoratorClass);
-=======
+
+	UFUNCTION(BlueprintCallable, Category = "Widget")
 	UMG_API void SetTextStyleSet(UDataTable* NewTextStyleSet);
 
 	UMG_API const FTextBlockStyle& GetDefaultTextStyle() const;
@@ -252,32 +219,11 @@
 	/**  */
 	UFUNCTION(BlueprintCallable, Category = "Widget")
 	UMG_API URichTextBlockDecorator* GetDecoratorByClass(TSubclassOf<URichTextBlockDecorator> DecoratorClass);
->>>>>>> 4af6daef
 
 	/**
 	 * Causes the text to reflow it's layout and re-evaluate any decorators
 	 */
 	UFUNCTION(BlueprintCallable, Category = "Widget")
-<<<<<<< HEAD
-	void RefreshTextLayout();
-
-protected:
-	virtual TSharedRef<SWidget> RebuildWidget() override;
-	
-	virtual void UpdateStyleData();
-	void RebuildStyleInstance();
-	virtual void CreateDecorators(TArray< TSharedRef< class ITextDecorator > >& OutDecorators);
-	virtual TSharedPtr< class IRichTextMarkupParser > CreateMarkupParser();
-	virtual TSharedPtr< class IRichTextMarkupWriter > CreateMarkupWriter();
-
-	void BeginDefaultStyleOverride();
-	virtual void ApplyUpdatedDefaultTextStyle();
-
-	const FTextBlockStyle& GetDefaultTextStyleOverride() const;
-	float GetMinDesiredWidth() const;
-	ETextTransformPolicy GetTransformPolicy() const;
-	ETextOverflowPolicy GetOverflowPolicy() const;
-=======
 	UMG_API void RefreshTextLayout();
 
 protected:
@@ -296,7 +242,6 @@
 	UMG_API float GetMinDesiredWidth() const;
 	UMG_API ETextTransformPolicy GetTransformPolicy() const;
 	UMG_API ETextOverflowPolicy GetOverflowPolicy() const;
->>>>>>> 4af6daef
 
 protected:
 	UPROPERTY(Transient)
