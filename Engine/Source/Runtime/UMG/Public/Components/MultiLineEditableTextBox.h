// Copyright Epic Games, Inc. All Rights Reserved.

#pragma once

#include "CoreMinimal.h"
#include "UObject/ObjectMacros.h"
#include "Fonts/SlateFontInfo.h"
#include "Styling/SlateTypes.h"
#include "Widgets/SWidget.h"
#include "Components/TextWidgetTypes.h"
#include "Widgets/Text/ISlateEditableTextWidget.h"
#include "MultiLineEditableTextBox.generated.h"

class SMultiLineEditableTextBox;
class USlateWidgetStyleAsset;

/**
 * Allows a user to enter multiple lines of text
 */
UCLASS(meta=(DisplayName="Text Box (Multi-Line)"), MinimalAPI)
class UMultiLineEditableTextBox : public UTextLayoutWidget
{
	GENERATED_UCLASS_BODY()

public:

	DECLARE_DYNAMIC_MULTICAST_DELEGATE_OneParam(FOnMultiLineEditableTextBoxChangedEvent, const FText&, Text);
	DECLARE_DYNAMIC_MULTICAST_DELEGATE_TwoParams(FOnMultiLineEditableTextBoxCommittedEvent, const FText&, Text, ETextCommit::Type, CommitMethod);

public:
	
	UE_DEPRECATED(5.1, "Direct access to Text is deprecated. Please use the getter or setter.")
	/** The text content for this editable text box widget */
	UPROPERTY(EditAnywhere, BlueprintReadWrite, Getter, Setter, BlueprintGetter = "GetText", BlueprintSetter = "SetText", FieldNotify, Category = Content, meta=(MultiLine="true"))
	FText Text;

	UE_DEPRECATED(5.1, "Direct access to HintText is deprecated. Please use the getter or setter.")
	/** Hint text that appears when there is no text in the text box */
	UPROPERTY(EditAnywhere, BlueprintReadWrite, Getter, Setter, BlueprintGetter = "GetHintText", BlueprintSetter = "SetHintText", Category = Content, meta = (MultiLine = "true"))
	FText HintText;

	/** A bindable delegate to allow logic to drive the hint text of the widget */
	UPROPERTY()
	FGetText HintTextDelegate;
public:

	/** The style */
	UPROPERTY(EditAnywhere, BlueprintReadWrite, Category="Style", meta=(DisplayName="Style"))
	FEditableTextBoxStyle WidgetStyle;

#if WITH_EDITORONLY_DATA
	UE_DEPRECATED(5.1, "TextStyle has been deprecated as it was mainly duplicated information already available inside WidgetStyle. Please use the WidgetStyle.TextStyle instead.")
	/** The text style */
	UPROPERTY(meta=(DisplayName="Text Style"))
	FTextBlockStyle TextStyle_DEPRECATED;
#endif

	UE_DEPRECATED(5.1, "Direct access to IsReadOnly is deprecated. Please use the getter or setter.")
	/** Sets the Text as Readonly to prevent it from being modified interactively by the user */
	UPROPERTY(EditAnywhere, BlueprintReadWrite, Getter = GetIsReadOnly, Setter = SetIsReadOnly, Category = Appearance)
	bool bIsReadOnly;

	/** Whether the context menu can be opened */
	UPROPERTY(EditAnywhere, Category=Behavior, AdvancedDisplay)
	bool AllowContextMenu;
	
	/** Additional options to be used by the virtual keyboard summoned from this widget */
	UPROPERTY(EditAnywhere, Category=Behavior, AdvancedDisplay)
	FVirtualKeyboardOptions VirtualKeyboardOptions;

	/** What action should be taken when the virtual keyboard is dismissed? */
	UPROPERTY(EditAnywhere, Category=Behavior, AdvancedDisplay)
	EVirtualKeyboardDismissAction VirtualKeyboardDismissAction;

	/** Called whenever the text is changed programmatically or interactively by the user */
	UPROPERTY(BlueprintAssignable, Category="Widget Event", meta=(DisplayName="OnTextChanged (Multi-Line Text Box)"))
	FOnMultiLineEditableTextBoxChangedEvent OnTextChanged;

	/** Called whenever the text is committed.  This happens when the user presses enter or the text box loses focus. */
	UPROPERTY(BlueprintAssignable, Category="Widget Event", meta=(DisplayName="OnTextCommitted (Multi-Line Text Box)"))
	FOnMultiLineEditableTextBoxCommittedEvent OnTextCommitted;

	/** Provide a alternative mechanism for error reporting. */
	//SLATE_ARGUMENT(TSharedPtr<class IErrorReportingWidget>, ErrorReporting)

public:

	/**
	 * Gets the widget text
	 * @return The widget text
	 */
	UFUNCTION(BlueprintCallable, Category="Widget", meta=(DisplayName="GetText (Multi-Line Text Box)"))
	UMG_API FText GetText() const;

	/**
	 * Directly sets the widget text.
	 * Warning: This will wipe any binding created for the Text property!
	 * @param InText The text to assign to the widget
	 */
	UFUNCTION(BlueprintCallable, Category="Widget", meta=(DisplayName="SetText (Multi-Line Text Box)"))
	UMG_API void SetText(FText InText);

	/** Returns the Hint text that appears when there is no text in the text box */
	UFUNCTION(BlueprintCallable, Category = "Widget", meta = (DisplayName = "GetHintText (Multi-Line Text Box)"))
<<<<<<< HEAD
	FText GetHintText() const;
=======
	UMG_API FText GetHintText() const;
>>>>>>> 4af6daef

	/**
	* Sets the Hint text that appears when there is no text in the text box
	* @param InHintText The text that appears when there is no text in the text box
	*/
	UFUNCTION(BlueprintCallable, Category="Widget", meta=(DisplayName="SetHintText (Multi-Line Text Box)"))
	UMG_API void SetHintText(FText InHintText);

	UFUNCTION(BlueprintCallable, Category="Widget", meta=(DisplayName="SetError (Multi-Line Text Box)"))
	UMG_API void SetError(FText InError);

	/** Return true when this text cannot be modified interactively by the user */
<<<<<<< HEAD
	bool GetIsReadOnly() const;

	/** Sets the Text as Readonly to prevent it from being modified interactively by the user */
	UFUNCTION(BlueprintCallable, Category = "Widget", meta = (DisplayName = "SetIsReadOnly (Multi-Line Text Box)"))
	void SetIsReadOnly(UPARAM(DisplayName = "ReadyOnly") bool bReadOnly);

	UFUNCTION(BlueprintCallable, Category="Widget", meta=(DisplayName="SetTextStyle (Multi-Line Text Box)"))
	void SetTextStyle(const FTextBlockStyle& InTextStyle);
=======
	UMG_API bool GetIsReadOnly() const;

	/** Sets the Text as Readonly to prevent it from being modified interactively by the user */
	UFUNCTION(BlueprintCallable, Category = "Widget", meta = (DisplayName = "SetIsReadOnly (Multi-Line Text Box)"))
	UMG_API void SetIsReadOnly(UPARAM(DisplayName = "ReadyOnly") bool bReadOnly);

	UFUNCTION(BlueprintCallable, Category="Widget", meta=(DisplayName="SetTextStyle (Multi-Line Text Box)"))
	UMG_API void SetTextStyle(const FTextBlockStyle& InTextStyle);
>>>>>>> 4af6daef

	UFUNCTION(BlueprintCallable, Category="Widget", meta=(DisplayName="SetForegroundColor (Multi-Line Text Box)"))
	UMG_API void SetForegroundColor(FLinearColor color);

	//TODO UMG Add Set ReadOnlyForegroundColor
	//TODO UMG Add Set BackgroundColor
	//TODO UMG Add Set Font

public:
	//~ Begin UTextLayoutWidget Interface
	UMG_API virtual void SetJustification(ETextJustify::Type InJustification) override;
	//~ End UTextLayoutWidget Interface

	//~ Begin UWidget Interface
	UMG_API virtual void SynchronizeProperties() override;
	//~ End UWidget Interface

	//~ Begin UVisual Interface
	UMG_API virtual void ReleaseSlateResources(bool bReleaseChildren) override;
	//~ End UVisual Interface

#if WITH_EDITOR
	UMG_API virtual const FText GetPaletteCategory() override;
#endif
<<<<<<< HEAD
	virtual void Serialize(FArchive& Ar) override;
=======
	UMG_API virtual void Serialize(FArchive& Ar) override;
>>>>>>> 4af6daef

protected:
	//~ Begin UWidget Interface
	UMG_API virtual TSharedRef<SWidget> RebuildWidget() override;
	// End of UWidget

	UMG_API void HandleOnTextChanged(const FText& Text);
	UMG_API void HandleOnTextCommitted(const FText& Text, ETextCommit::Type CommitMethod);

protected:
	TSharedPtr<SMultiLineEditableTextBox> MyEditableTextBlock;

	PROPERTY_BINDING_IMPLEMENTATION(FText, HintText);

private:
	/** @return true if the text was changed, or false if identical. */
	bool SetTextInternal(const FText& InText);

#if WITH_EDITORONLY_DATA
	UPROPERTY()
	bool bIsFontDeprecationDone;
#endif
};<|MERGE_RESOLUTION|>--- conflicted
+++ resolved
@@ -102,11 +102,7 @@
 
 	/** Returns the Hint text that appears when there is no text in the text box */
 	UFUNCTION(BlueprintCallable, Category = "Widget", meta = (DisplayName = "GetHintText (Multi-Line Text Box)"))
-<<<<<<< HEAD
-	FText GetHintText() const;
-=======
 	UMG_API FText GetHintText() const;
->>>>>>> 4af6daef
 
 	/**
 	* Sets the Hint text that appears when there is no text in the text box
@@ -119,16 +115,6 @@
 	UMG_API void SetError(FText InError);
 
 	/** Return true when this text cannot be modified interactively by the user */
-<<<<<<< HEAD
-	bool GetIsReadOnly() const;
-
-	/** Sets the Text as Readonly to prevent it from being modified interactively by the user */
-	UFUNCTION(BlueprintCallable, Category = "Widget", meta = (DisplayName = "SetIsReadOnly (Multi-Line Text Box)"))
-	void SetIsReadOnly(UPARAM(DisplayName = "ReadyOnly") bool bReadOnly);
-
-	UFUNCTION(BlueprintCallable, Category="Widget", meta=(DisplayName="SetTextStyle (Multi-Line Text Box)"))
-	void SetTextStyle(const FTextBlockStyle& InTextStyle);
-=======
 	UMG_API bool GetIsReadOnly() const;
 
 	/** Sets the Text as Readonly to prevent it from being modified interactively by the user */
@@ -137,7 +123,6 @@
 
 	UFUNCTION(BlueprintCallable, Category="Widget", meta=(DisplayName="SetTextStyle (Multi-Line Text Box)"))
 	UMG_API void SetTextStyle(const FTextBlockStyle& InTextStyle);
->>>>>>> 4af6daef
 
 	UFUNCTION(BlueprintCallable, Category="Widget", meta=(DisplayName="SetForegroundColor (Multi-Line Text Box)"))
 	UMG_API void SetForegroundColor(FLinearColor color);
@@ -162,11 +147,7 @@
 #if WITH_EDITOR
 	UMG_API virtual const FText GetPaletteCategory() override;
 #endif
-<<<<<<< HEAD
-	virtual void Serialize(FArchive& Ar) override;
-=======
 	UMG_API virtual void Serialize(FArchive& Ar) override;
->>>>>>> 4af6daef
 
 protected:
 	//~ Begin UWidget Interface
