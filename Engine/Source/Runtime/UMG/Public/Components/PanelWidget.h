--- conflicted
+++ resolved
@@ -60,8 +60,6 @@
 
 #if WITH_EDITOR
 
-#if WITH_EDITOR
-
 	/**
 	 * Swaps the widget out of the slot at the given index, replacing it with a different widget.
 	 *
@@ -69,11 +67,7 @@
 	 * @param Content The content to replace the child with.
 	 * @return true if the index existed and the child could be replaced.
 	 */
-<<<<<<< HEAD
-	bool ReplaceChildAt(int32 Index, UWidget* Content);
-=======
 	UMG_API bool ReplaceChildAt(int32 Index, UWidget* Content);
->>>>>>> 4af6daef
 
 	/**
 	 * Swaps the child widget out of the slot, and replaces it with the new child widget.
