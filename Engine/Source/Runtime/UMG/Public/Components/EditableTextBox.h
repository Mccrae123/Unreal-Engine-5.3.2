// Copyright Epic Games, Inc. All Rights Reserved.

#pragma once

#include "CoreMinimal.h"
#include "UObject/ObjectMacros.h"
#include "Fonts/SlateFontInfo.h"
#include "Layout/Margin.h"
#include "Styling/SlateTypes.h"
#include "Widgets/SWidget.h"
#include "Components/Widget.h"
#include "Components/TextWidgetTypes.h"
#include "Widgets/Text/ISlateEditableTextWidget.h"
#include "EditableTextBox.generated.h"

class SEditableTextBox;
class USlateWidgetStyleAsset;

/**
 * Allows the user to type in custom text.  Only permits a single line of text to be entered.
 * 
 * * No Children
 * * Text Entry
 */
UCLASS(meta=(DisplayName="Text Box"), MinimalAPI)
class UEditableTextBox : public UWidget
{
	GENERATED_UCLASS_BODY()

public:

	DECLARE_DYNAMIC_MULTICAST_DELEGATE_OneParam(FOnEditableTextBoxChangedEvent, const FText&, Text);
	DECLARE_DYNAMIC_MULTICAST_DELEGATE_TwoParams(FOnEditableTextBoxCommittedEvent, const FText&, Text, ETextCommit::Type, CommitMethod);

public:
	UE_DEPRECATED(5.1, "Direct access to Text is deprecated. Please use the getter or setter.")
	/** The text content for this editable text box widget */
	UPROPERTY(EditAnywhere, BlueprintReadWrite, Getter, Setter, BlueprintGetter = "GetText", BlueprintSetter = "SetText", FieldNotify, Category = "Content")
	FText Text;

	/** A bindable delegate to allow logic to drive the text of the widget */
	UPROPERTY()
	FGetText TextDelegate;

public:

	/** The style */
	UPROPERTY(EditAnywhere, BlueprintReadWrite, Category=Appearance, meta=(DisplayName="Style", ShowOnlyInnerProperties))
	FEditableTextBoxStyle WidgetStyle;

	UE_DEPRECATED(5.1, "Direct access to Hint Text is deprecated. Please use the getter or setter.")
	/** Hint text that appears when there is no text in the text box */
	UPROPERTY(EditAnywhere, BlueprintReadWrite, Getter, Setter, BlueprintSetter = "SetHintText", Category = Content, meta = (MultiLine = "true"))
	FText HintText;

	/** A bindable delegate to allow logic to drive the hint text of the widget */
	UPROPERTY()
	FGetText HintTextDelegate;

	UE_DEPRECATED(5.1, "Direct access to IsReadOnly is deprecated. Please use the getter or setter.")
	/** Sets the Text Box as Readonly to prevent it from being modified interactively by the user */
	UPROPERTY(EditAnywhere, BlueprintReadWrite, Getter, Setter, Category = Appearance)
	bool IsReadOnly;

	UE_DEPRECATED(5.1, "Direct access to IsPassword is deprecated. Please use the getter or setter.")
	/** Sets whether this text box is for storing a password */
	UPROPERTY(EditAnywhere, BlueprintReadWrite, Getter, Setter, BlueprintSetter = "SetIsPassword", Category = Appearance)
	bool IsPassword;

	UE_DEPRECATED(5.1, "Direct access to MinimumDesiredWidth is deprecated. Please use the getter or setter.")
	/** The minimum desired size for the text */
	UPROPERTY(EditAnywhere, BlueprintReadWrite, Getter, Setter=SetMinDesiredWidth, Category = "Appearance")
	float MinimumDesiredWidth;

	UE_DEPRECATED(5.1, "Direct access to IsCaretMovedWhenGainFocus is deprecated. Please use the getter or setter.")
	/** Workaround as we lose focus when the auto completion closes. */
	UPROPERTY(EditAnywhere, BlueprintReadWrite, Getter, Setter, Category=Behavior, AdvancedDisplay)
	bool IsCaretMovedWhenGainFocus;

	UE_DEPRECATED(5.1, "Direct access to SelectAllTextWhenFocused is deprecated. Please use the getter or setter.")
	/** Whether to select all text when the user clicks to give focus on the widget */
	UPROPERTY(EditAnywhere, BlueprintReadWrite, Getter, Setter, Category=Behavior, AdvancedDisplay)
	bool SelectAllTextWhenFocused;

	UE_DEPRECATED(5.1, "Direct access to RevertTextOnEscape is deprecated. Please use the getter or setter.")
	/** Whether to allow the user to back out of changes when they press the escape key */
	UPROPERTY(EditAnywhere, BlueprintReadWrite, Getter, Setter, Category=Behavior, AdvancedDisplay)
	bool RevertTextOnEscape;

	UE_DEPRECATED(5.1, "Direct access to ClearKeyboardFocusOnCommit is deprecated. Please use the getter or setter.")
	/** Whether to clear keyboard focus when pressing enter to commit changes */
	UPROPERTY(EditAnywhere, BlueprintReadWrite, Getter, Setter, Category=Behavior, AdvancedDisplay)
	bool ClearKeyboardFocusOnCommit;

	UE_DEPRECATED(5.1, "Direct access to SelectAllTextOnCommit is deprecated. Please use the getter or setter.")
	/** Whether to select all text when pressing enter to commit changes */
	UPROPERTY(EditAnywhere, BlueprintReadWrite, Getter, Setter, Category=Behavior, AdvancedDisplay)
	bool SelectAllTextOnCommit;

	/** Whether the context menu can be opened */
	UPROPERTY(EditAnywhere, Category=Behavior, AdvancedDisplay)
	bool AllowContextMenu;

	/** If we're on a platform that requires a virtual keyboard, what kind of keyboard should this widget use? */
	UPROPERTY(EditAnywhere, Category=Behavior, AdvancedDisplay)
	TEnumAsByte<EVirtualKeyboardType::Type> KeyboardType;

	/** Additional options to use for the virtual keyboard summoned by this widget */
	UPROPERTY(EditAnywhere, Category=Behavior, AdvancedDisplay)
	FVirtualKeyboardOptions VirtualKeyboardOptions;

	/** The type of event that will trigger the display of the virtual keyboard */
	UPROPERTY(EditAnywhere, Category = Behavior, AdvancedDisplay)
	EVirtualKeyboardTrigger VirtualKeyboardTrigger;

	/** What action should be taken when the virtual keyboard is dismissed? */
	UPROPERTY(EditAnywhere, Category=Behavior, AdvancedDisplay)
	EVirtualKeyboardDismissAction VirtualKeyboardDismissAction;
	
	UE_DEPRECATED(5.1, "Direct access to Justification is deprecated. Please use the getter or setter.")
	/** How the text should be aligned with the margin. */
	UPROPERTY(EditAnywhere, BlueprintReadWrite, Getter, Setter, BlueprintSetter = SetJustification, Category = Appearance)
	TEnumAsByte<ETextJustify::Type> Justification;

	UE_DEPRECATED(5.1, "Direct access to OverflowPolicy is deprecated. Please use the getter or setter.")
	/** Sets what happens to text that is clipped and doesn't fit within the clip rect for this widget */
	UPROPERTY(EditAnywhere, BlueprintReadWrite, Getter="GetTextOverflowPolicy", Setter= "SetTextOverflowPolicy", BlueprintSetter = "SetTextOverflowPolicy", Category = "Clipping", AdvancedDisplay, meta = (DisplayName = "Overflow Policy"))
	ETextOverflowPolicy OverflowPolicy;


	/** Controls how the text within this widget should be shaped. */
	UPROPERTY(EditAnywhere, BlueprintReadOnly, Category=Localization, AdvancedDisplay, meta=(ShowOnlyInnerProperties))
	FShapedTextOptions ShapedTextOptions;

public:

	/** Called whenever the text is changed programmatically or interactively by the user */
	UPROPERTY(BlueprintAssignable, Category="TextBox|Event")
	FOnEditableTextBoxChangedEvent OnTextChanged;

	/** Called whenever the text is committed.  This happens when the user presses enter or the text box loses focus. */
	UPROPERTY(BlueprintAssignable, Category="TextBox|Event")
	FOnEditableTextBoxCommittedEvent OnTextCommitted;

	/** Provide a alternative mechanism for error reporting. */
	//SLATE_ARGUMENT(TSharedPtr<class IErrorReportingWidget>, ErrorReporting)

public:

	/**
	* Gets the widget text
	* @return The widget text
	*/
	UFUNCTION(BlueprintCallable, Category="Widget", meta=(DisplayName="GetText (Text Box)"))
	UMG_API FText GetText() const;

	/**
	* Directly sets the widget text.
	* Warning: This will wipe any binding created for the Text property!
	* @param InText The text to assign to the widget
	*/
	UFUNCTION(BlueprintCallable, Category="Widget", meta=(DisplayName="SetText (Text Box)"))
<<<<<<< HEAD
	void SetText(FText InText);
	
	/** Gets the Hint text that appears when there is no text in the text box */
	FText GetHintText() const;
=======
	UMG_API void SetText(FText InText);
	
	/** Gets the Hint text that appears when there is no text in the text box */
	UMG_API FText GetHintText() const;
>>>>>>> 4af6daef

	/**
	* Sets the Hint text that appears when there is no text in the text box
	* @param InHintText The text that appears when there is no text in the text box
	*/
	UFUNCTION(BlueprintCallable, Category = "Widget", meta = (DisplayName = "Set Hint Text (Text Box)"))
	UMG_API void SetHintText(FText InText);

	/** @return the minimum desired width for this text box */
	UMG_API float GetMinimumDesiredWidth() const;

	/**
	*  Set the minimum desired width for this text box
	*
	*  @param InMinDesiredWidth new minimum desired width
	*/
	UMG_API void SetMinDesiredWidth(float InMinDesiredWidth);
	
	/** When set to true the caret is moved when gaining focus */
	UMG_API void SetIsCaretMovedWhenGainFocus(bool bIsCaretMovedWhenGainFocus);

	/** Return true when the caret is moved when gaining focus */
	UMG_API bool GetIsCaretMovedWhenGainFocus() const;

	/** Set to true to select all text when the user clicks to give focus on the widget */
	UMG_API void SetSelectAllTextWhenFocused(bool bSelectAllTextWhenFocused);

	/** Whether to select all text when the user clicks to give focus on the widget */
	UMG_API bool GetSelectAllTextWhenFocused() const;

	/** Set to true to allow the user to back out of changes when they press the escape key */
	UMG_API void SetRevertTextOnEscape(bool bRevertTextOnEscape);

	/** Whether to allow the user to back out of changes when they press the escape key  */
	UMG_API bool GetRevertTextOnEscape() const;

	/** Set to true to clear keyboard focus when pressing enter to commit changes */
	UMG_API void SetClearKeyboardFocusOnCommit(bool bClearKeyboardFocusOnCommit);

	/** Whether to clear keyboard focus when pressing enter to commit changes */
	UMG_API bool GetClearKeyboardFocusOnCommit() const;

	/** Set to true to select all text when pressing enter to commit changes */
	UMG_API void SetSelectAllTextOnCommit(bool bSelectAllTextOnCommit);

	/** Whether to select all text when pressing enter to commit changes */
	UMG_API bool GetSelectAllTextOnCommit() const;

	/** @return the minimum desired width for this text box */
	float GetMinimumDesiredWidth() const;

	/**
	*  Set the minimum desired width for this text box
	*
	*  @param InMinDesiredWidth new minimum desired width
	*/
	void SetMinDesiredWidth(float InMinDesiredWidth);
	
	/** When set to true the caret is moved when gaining focus */
	void SetIsCaretMovedWhenGainFocus(bool bIsCaretMovedWhenGainFocus);

	/** Return true when the caret is moved when gaining focus */
	bool GetIsCaretMovedWhenGainFocus() const;

	/** Set to true to select all text when the user clicks to give focus on the widget */
	void SetSelectAllTextWhenFocused(bool bSelectAllTextWhenFocused);

	/** Whether to select all text when the user clicks to give focus on the widget */
	bool GetSelectAllTextWhenFocused() const;

	/** Set to true to allow the user to back out of changes when they press the escape key */
	void SetRevertTextOnEscape(bool bRevertTextOnEscape);

	/** Whether to allow the user to back out of changes when they press the escape key  */
	bool GetRevertTextOnEscape() const;

	/** Set to true to clear keyboard focus when pressing enter to commit changes */
	void SetClearKeyboardFocusOnCommit(bool bClearKeyboardFocusOnCommit);

	/** Whether to clear keyboard focus when pressing enter to commit changes */
	bool GetClearKeyboardFocusOnCommit() const;

	/** Set to true to select all text when pressing enter to commit changes */
	void SetSelectAllTextOnCommit(bool bSelectAllTextOnCommit);

	/** Whether to select all text when pressing enter to commit changes */
	bool GetSelectAllTextOnCommit() const;

	UFUNCTION(BlueprintCallable, Category="Widget",  meta=(DisplayName="SetError (Text Box)"))
	UMG_API void SetError(FText InError);

	/** Return true when this text cannot be modified interactively by the user */
<<<<<<< HEAD
	bool GetIsReadOnly() const;

	/** Sets the Text as Readonly to prevent it from being modified interactively by the user */
	UFUNCTION(BlueprintCallable, Category = "Widget", meta = (DisplayName = "SetIsReadOnly (Editable Text)"))
	void SetIsReadOnly(UPARAM(DisplayName = "ReadyOnly") bool bReadOnly);

	bool GetIsPassword() const;

	UFUNCTION(BlueprintCallable, Category = "Widget", meta = (DisplayName = "IsPassword"))
	void SetIsPassword(bool bIsPassword);
=======
	UMG_API bool GetIsReadOnly() const;

	/** Sets the Text as Readonly to prevent it from being modified interactively by the user */
	UFUNCTION(BlueprintCallable, Category = "Widget", meta = (DisplayName = "SetIsReadOnly (Editable Text)"))
	UMG_API void SetIsReadOnly(UPARAM(DisplayName = "ReadyOnly") bool bReadOnly);

	UMG_API bool GetIsPassword() const;

	UFUNCTION(BlueprintCallable, Category = "Widget", meta = (DisplayName = "IsPassword"))
	UMG_API void SetIsPassword(bool bIsPassword);
>>>>>>> 4af6daef

	UFUNCTION(BlueprintCallable, Category="Widget")
	UMG_API void ClearError();

	UFUNCTION(BlueprintCallable, Category = "Widget")
	UMG_API bool HasError() const;

	UMG_API ETextJustify::Type GetJustification() const;

	UFUNCTION(BlueprintSetter)
	UMG_API void SetJustification(ETextJustify::Type InJustification);

	/** @return the text overflow policy for this text block. */
	UMG_API ETextOverflowPolicy GetTextOverflowPolicy() const;

<<<<<<< HEAD
	ETextJustify::Type GetJustification() const;

=======
	/**
	 * Set the text overflow policy for this text box.
	 *
	 * @param InOverflowPolicy the new text overflow policy.
	 */
>>>>>>> 4af6daef
	UFUNCTION(BlueprintSetter)
	UMG_API void SetTextOverflowPolicy(ETextOverflowPolicy InOverflowPolicy);

	/** @return the text overflow policy for this text block. */
	ETextOverflowPolicy GetTextOverflowPolicy() const;

	/**
	 * Set the text overflow policy for this text box.
	 *
	 * @param InOverflowPolicy the new text overflow policy.
	 */
	UFUNCTION(BlueprintSetter)
	void SetTextOverflowPolicy(ETextOverflowPolicy InOverflowPolicy);

	UFUNCTION(BlueprintCallable, Category="Widget", meta=(DisplayName="SetForegroundColor (Text Box)"))
	UMG_API void SetForegroundColor(FLinearColor color);

	//~ Begin UWidget Interface
	UMG_API virtual void SynchronizeProperties() override;
	//~ End UWidget Interface

	//~ Begin UVisual Interface
	UMG_API virtual void ReleaseSlateResources(bool bReleaseChildren) override;
	//~ End UVisual Interface

#if WITH_EDITOR
	UMG_API virtual const FText GetPaletteCategory() override;
#endif
<<<<<<< HEAD
	virtual void Serialize(FArchive& Ar) override;
=======
	UMG_API virtual void Serialize(FArchive& Ar) override;
>>>>>>> 4af6daef

protected:
	//~ Begin UWidget Interface
	UMG_API virtual TSharedRef<SWidget> RebuildWidget() override;
	// End of UWidget

	UMG_API virtual void HandleOnTextChanged(const FText& Text);
	UMG_API virtual void HandleOnTextCommitted(const FText& Text, ETextCommit::Type CommitMethod);

#if WITH_ACCESSIBILITY
	UMG_API virtual TSharedPtr<SWidget> GetAccessibleWidget() const override;
#endif

protected:
	TSharedPtr<SEditableTextBox> MyEditableTextBlock;

	PROPERTY_BINDING_IMPLEMENTATION(FText, Text);
	PROPERTY_BINDING_IMPLEMENTATION(FText, HintText);

private:
	/** @return true if the text was changed, or false if identical. */
	bool SetTextInternal(const FText& InText);

#if WITH_EDITORONLY_DATA
	UPROPERTY()
	bool bIsFontDeprecationDone;
#endif
};<|MERGE_RESOLUTION|>--- conflicted
+++ resolved
@@ -160,17 +160,10 @@
 	* @param InText The text to assign to the widget
 	*/
 	UFUNCTION(BlueprintCallable, Category="Widget", meta=(DisplayName="SetText (Text Box)"))
-<<<<<<< HEAD
-	void SetText(FText InText);
-	
-	/** Gets the Hint text that appears when there is no text in the text box */
-	FText GetHintText() const;
-=======
 	UMG_API void SetText(FText InText);
 	
 	/** Gets the Hint text that appears when there is no text in the text box */
 	UMG_API FText GetHintText() const;
->>>>>>> 4af6daef
 
 	/**
 	* Sets the Hint text that appears when there is no text in the text box
@@ -219,62 +212,10 @@
 	/** Whether to select all text when pressing enter to commit changes */
 	UMG_API bool GetSelectAllTextOnCommit() const;
 
-	/** @return the minimum desired width for this text box */
-	float GetMinimumDesiredWidth() const;
-
-	/**
-	*  Set the minimum desired width for this text box
-	*
-	*  @param InMinDesiredWidth new minimum desired width
-	*/
-	void SetMinDesiredWidth(float InMinDesiredWidth);
-	
-	/** When set to true the caret is moved when gaining focus */
-	void SetIsCaretMovedWhenGainFocus(bool bIsCaretMovedWhenGainFocus);
-
-	/** Return true when the caret is moved when gaining focus */
-	bool GetIsCaretMovedWhenGainFocus() const;
-
-	/** Set to true to select all text when the user clicks to give focus on the widget */
-	void SetSelectAllTextWhenFocused(bool bSelectAllTextWhenFocused);
-
-	/** Whether to select all text when the user clicks to give focus on the widget */
-	bool GetSelectAllTextWhenFocused() const;
-
-	/** Set to true to allow the user to back out of changes when they press the escape key */
-	void SetRevertTextOnEscape(bool bRevertTextOnEscape);
-
-	/** Whether to allow the user to back out of changes when they press the escape key  */
-	bool GetRevertTextOnEscape() const;
-
-	/** Set to true to clear keyboard focus when pressing enter to commit changes */
-	void SetClearKeyboardFocusOnCommit(bool bClearKeyboardFocusOnCommit);
-
-	/** Whether to clear keyboard focus when pressing enter to commit changes */
-	bool GetClearKeyboardFocusOnCommit() const;
-
-	/** Set to true to select all text when pressing enter to commit changes */
-	void SetSelectAllTextOnCommit(bool bSelectAllTextOnCommit);
-
-	/** Whether to select all text when pressing enter to commit changes */
-	bool GetSelectAllTextOnCommit() const;
-
 	UFUNCTION(BlueprintCallable, Category="Widget",  meta=(DisplayName="SetError (Text Box)"))
 	UMG_API void SetError(FText InError);
 
 	/** Return true when this text cannot be modified interactively by the user */
-<<<<<<< HEAD
-	bool GetIsReadOnly() const;
-
-	/** Sets the Text as Readonly to prevent it from being modified interactively by the user */
-	UFUNCTION(BlueprintCallable, Category = "Widget", meta = (DisplayName = "SetIsReadOnly (Editable Text)"))
-	void SetIsReadOnly(UPARAM(DisplayName = "ReadyOnly") bool bReadOnly);
-
-	bool GetIsPassword() const;
-
-	UFUNCTION(BlueprintCallable, Category = "Widget", meta = (DisplayName = "IsPassword"))
-	void SetIsPassword(bool bIsPassword);
-=======
 	UMG_API bool GetIsReadOnly() const;
 
 	/** Sets the Text as Readonly to prevent it from being modified interactively by the user */
@@ -285,7 +226,6 @@
 
 	UFUNCTION(BlueprintCallable, Category = "Widget", meta = (DisplayName = "IsPassword"))
 	UMG_API void SetIsPassword(bool bIsPassword);
->>>>>>> 4af6daef
 
 	UFUNCTION(BlueprintCallable, Category="Widget")
 	UMG_API void ClearError();
@@ -300,22 +240,6 @@
 
 	/** @return the text overflow policy for this text block. */
 	UMG_API ETextOverflowPolicy GetTextOverflowPolicy() const;
-
-<<<<<<< HEAD
-	ETextJustify::Type GetJustification() const;
-
-=======
-	/**
-	 * Set the text overflow policy for this text box.
-	 *
-	 * @param InOverflowPolicy the new text overflow policy.
-	 */
->>>>>>> 4af6daef
-	UFUNCTION(BlueprintSetter)
-	UMG_API void SetTextOverflowPolicy(ETextOverflowPolicy InOverflowPolicy);
-
-	/** @return the text overflow policy for this text block. */
-	ETextOverflowPolicy GetTextOverflowPolicy() const;
 
 	/**
 	 * Set the text overflow policy for this text box.
@@ -323,7 +247,7 @@
 	 * @param InOverflowPolicy the new text overflow policy.
 	 */
 	UFUNCTION(BlueprintSetter)
-	void SetTextOverflowPolicy(ETextOverflowPolicy InOverflowPolicy);
+	UMG_API void SetTextOverflowPolicy(ETextOverflowPolicy InOverflowPolicy);
 
 	UFUNCTION(BlueprintCallable, Category="Widget", meta=(DisplayName="SetForegroundColor (Text Box)"))
 	UMG_API void SetForegroundColor(FLinearColor color);
@@ -339,11 +263,7 @@
 #if WITH_EDITOR
 	UMG_API virtual const FText GetPaletteCategory() override;
 #endif
-<<<<<<< HEAD
-	virtual void Serialize(FArchive& Ar) override;
-=======
 	UMG_API virtual void Serialize(FArchive& Ar) override;
->>>>>>> 4af6daef
 
 protected:
 	//~ Begin UWidget Interface
