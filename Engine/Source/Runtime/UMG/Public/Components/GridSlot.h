--- conflicted
+++ resolved
@@ -143,12 +143,6 @@
 	virtual bool NudgeByDesigner(const FVector2D& NudgeDirection, const TOptional<int32>& GridSnapSize) override;
 	virtual void SynchronizeFromTemplate(const UPanelSlot* const TemplateSlot) override;
 #endif //WITH_EDITOR
-<<<<<<< HEAD
-
-private:
-	//TODO UMG Slots should hold weak or shared refs to slots.
-=======
->>>>>>> d731a049
 
 private:
 	/** A raw pointer to the slot to allow us to adjust the size, padding...etc at runtime. */
