--- conflicted
+++ resolved
@@ -96,23 +96,17 @@
 
 	UMG_API const FButtonStyle& GetStyle() const;
 
-	const FButtonStyle& GetStyle() const;
-
 	/** Sets the color multiplier for the button content */
 	UFUNCTION(BlueprintCallable, Category="Button|Appearance")
 	UMG_API void SetColorAndOpacity(FLinearColor InColorAndOpacity);
 
 	UMG_API FLinearColor GetColorAndOpacity() const;
 
-	FLinearColor GetColorAndOpacity() const;
-
 	/** Sets the color multiplier for the button background */
 	UFUNCTION(BlueprintCallable, Category="Button|Appearance")
 	UMG_API void SetBackgroundColor(FLinearColor InBackgroundColor);
 
 	UMG_API FLinearColor GetBackgroundColor() const;
-
-	FLinearColor GetBackgroundColor() const;
 
 	/**
 	 * Returns true if the user is actively pressing the button.  Do not use this for detecting 'Clicks', use the OnClicked event instead.
@@ -127,14 +121,10 @@
 
 	UMG_API EButtonClickMethod::Type GetClickMethod() const;
 
-	EButtonClickMethod::Type GetClickMethod() const;
-
 	UFUNCTION(BlueprintCallable, Category="Button")
 	UMG_API void SetTouchMethod(EButtonTouchMethod::Type InTouchMethod);
 
 	UMG_API EButtonTouchMethod::Type GetTouchMethod() const;
-
-	EButtonTouchMethod::Type GetTouchMethod() const;
 
 	UFUNCTION(BlueprintCallable, Category="Button")
 	UMG_API void SetPressMethod(EButtonPressMethod::Type InPressMethod);
@@ -142,10 +132,6 @@
 	UMG_API EButtonPressMethod::Type GetPressMethod() const;
 
 	UMG_API bool GetIsFocusable() const;
-
-	EButtonPressMethod::Type GetPressMethod() const;
-
-	bool GetIsFocusable() const;
 
 public:
 
@@ -175,16 +161,6 @@
 
 protected:
 	/** Handle the actual click event from slate and forward it on */
-<<<<<<< HEAD
-	FReply SlateHandleClicked();
-	void SlateHandlePressed();
-	void SlateHandleReleased();
-	void SlateHandleHovered();
-	void SlateHandleUnhovered();
-
-	// Initialize IsFocusable in the constructor before the SWidget is constructed.
-	void InitIsFocusable(bool InIsFocusable);
-=======
 	UMG_API FReply SlateHandleClicked();
 	UMG_API void SlateHandlePressed();
 	UMG_API void SlateHandleReleased();
@@ -193,7 +169,6 @@
 
 	// Initialize IsFocusable in the constructor before the SWidget is constructed.
 	UMG_API void InitIsFocusable(bool InIsFocusable);
->>>>>>> 4af6daef
 protected:
 	//~ Begin UWidget Interface
 	UMG_API virtual TSharedRef<SWidget> RebuildWidget() override;
