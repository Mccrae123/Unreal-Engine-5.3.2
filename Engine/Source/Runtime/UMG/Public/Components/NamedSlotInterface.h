// Copyright Epic Games, Inc. All Rights Reserved.

#pragma once

#include "CoreMinimal.h"
#include "UObject/ObjectMacros.h"
#include "UObject/Interface.h"
#include "Widget.h"
#include "NamedSlotInterface.generated.h"

class UWidget;

/**
 * 
 */
UINTERFACE(meta=( CannotImplementInterfaceInBlueprint ), MinimalAPI)
class UNamedSlotInterface : public UInterface
{
	GENERATED_UINTERFACE_BODY()
};

class INamedSlotInterface
{
	GENERATED_IINTERFACE_BODY()

public:

	/** Gets the names for slots that we can store widgets into. */
	virtual void GetSlotNames(TArray<FName>& SlotNames) const = 0;

	/** Gets the widget for a given slot by name, will return nullptr if no widget is in the slot. */
	virtual UWidget* GetContentForSlot(FName SlotName) const = 0;

	/** Sets the widget for a given slot by name. */
	virtual void SetContentForSlot(FName SlotName, UWidget* Content) = 0;

	/** Determines if any slot holds the given widget. */
<<<<<<< HEAD
	bool ContainsContent(UWidget* Content) const;

	/** Determines if any slot holds the given widget and the name of that slot. */
	FName FindSlotForContent(UWidget* Content) const;

	/** Releases named slot related resources. */
	void ReleaseNamedSlotSlateResources(bool bReleaseChildren);

#if WITH_EDITOR
	/** Applies the designer flags to the all of the content in all the slots. */
	void SetNamedSlotDesignerFlags(EWidgetDesignFlags NewFlags);
=======
	UMG_API bool ContainsContent(UWidget* Content) const;

	/** Determines if any slot holds the given widget and the name of that slot. */
	UMG_API FName FindSlotForContent(UWidget* Content) const;

	/** Releases named slot related resources. */
	UMG_API void ReleaseNamedSlotSlateResources(bool bReleaseChildren);

#if WITH_EDITOR
	/** Applies the designer flags to the all of the content in all the slots. */
	UMG_API void SetNamedSlotDesignerFlags(EWidgetDesignFlags NewFlags);
>>>>>>> 4af6daef
#endif
};<|MERGE_RESOLUTION|>--- conflicted
+++ resolved
@@ -35,19 +35,6 @@
 	virtual void SetContentForSlot(FName SlotName, UWidget* Content) = 0;
 
 	/** Determines if any slot holds the given widget. */
-<<<<<<< HEAD
-	bool ContainsContent(UWidget* Content) const;
-
-	/** Determines if any slot holds the given widget and the name of that slot. */
-	FName FindSlotForContent(UWidget* Content) const;
-
-	/** Releases named slot related resources. */
-	void ReleaseNamedSlotSlateResources(bool bReleaseChildren);
-
-#if WITH_EDITOR
-	/** Applies the designer flags to the all of the content in all the slots. */
-	void SetNamedSlotDesignerFlags(EWidgetDesignFlags NewFlags);
-=======
 	UMG_API bool ContainsContent(UWidget* Content) const;
 
 	/** Determines if any slot holds the given widget and the name of that slot. */
@@ -59,6 +46,5 @@
 #if WITH_EDITOR
 	/** Applies the designer flags to the all of the content in all the slots. */
 	UMG_API void SetNamedSlotDesignerFlags(EWidgetDesignFlags NewFlags);
->>>>>>> 4af6daef
 #endif
 };