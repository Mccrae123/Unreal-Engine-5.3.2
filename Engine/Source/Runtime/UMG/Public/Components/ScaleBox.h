--- conflicted
+++ resolved
@@ -50,32 +50,20 @@
 
 	UMG_API EStretch::Type GetStretch() const;
 
-	EStretch::Type GetStretch() const;
-
 	UFUNCTION(BlueprintCallable, Category = "Appearance")
 	UMG_API void SetStretchDirection(EStretchDirection::Type InStretchDirection);
 
 	UMG_API EStretchDirection::Type GetStretchDirection() const;
-
-	EStretchDirection::Type GetStretchDirection() const;
 
 	UFUNCTION(BlueprintCallable, Category = "Appearance")
 	UMG_API void SetUserSpecifiedScale(float InUserSpecifiedScale);
 
 	UMG_API float GetUserSpecifiedScale() const;
 
-	float GetUserSpecifiedScale() const;
-
 	UFUNCTION(BlueprintCallable, Category = "Appearance")
-<<<<<<< HEAD
-	void SetIgnoreInheritedScale(bool bInIgnoreInheritedScale);
-
-	bool IsIgnoreInheritedScale() const;
-=======
 	UMG_API void SetIgnoreInheritedScale(bool bInIgnoreInheritedScale);
 
 	UMG_API bool IsIgnoreInheritedScale() const;
->>>>>>> 4af6daef
 
 public:
 
