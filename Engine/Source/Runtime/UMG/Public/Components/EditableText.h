--- conflicted
+++ resolved
@@ -156,18 +156,12 @@
 
 	UMG_API bool GetIsPassword() const;
 
-	bool GetIsPassword() const;
-
 	UFUNCTION(BlueprintCallable, Category = "Widget")
 	UMG_API void SetIsPassword(UPARAM(DisplayName="IsPassword") bool InbIsPassword);
 
 	/** Gets the Hint text that appears when there is no text in the text box */
 	UFUNCTION(BlueprintCallable, Category = "Widget", meta = (DisplayName = "GetHintText (Editable Text)"))
 	UMG_API FText GetHintText() const;
-
-	/** Gets the Hint text that appears when there is no text in the text box */
-	UFUNCTION(BlueprintCallable, Category = "Widget", meta = (DisplayName = "GetHintText (Editable Text)"))
-	FText GetHintText() const;
 
 	UFUNCTION(BlueprintCallable, Category = "Widget")
 	UMG_API void SetHintText(FText InHintText);
@@ -215,49 +209,6 @@
 
 	UMG_API bool GetIsReadOnly() const;
 
-	/** @return the minimum desired width for this text box */
-	float GetMinimumDesiredWidth() const;
-
-	/**
-	 *  Set the minimum desired width for this text box
-	 *
-	 *  @param InMinDesiredWidth new minimum desired width
-	*/
-	UFUNCTION(BlueprintCallable, Category = "Appearance")
-	void SetMinimumDesiredWidth(float InMinDesiredWidth);
-
-	/** When set to true the caret is moved when gaining focus */
-	void SetIsCaretMovedWhenGainFocus(bool bIsCaretMovedWhenGainFocus);
-
-	/** Return true when the caret is moved when gaining focus */
-	bool GetIsCaretMovedWhenGainFocus() const;
-
-	/** Set to true to select all text when the user clicks to give focus on the widget */
-	void SetSelectAllTextWhenFocused(bool bSelectAllTextWhenFocused);
-
-	/** Whether to select all text when the user clicks to give focus on the widget */
-	bool GetSelectAllTextWhenFocused() const;
-
-	/** Set to true to allow the user to back out of changes when they press the escape key */
-	void SetRevertTextOnEscape(bool bRevertTextOnEscape);
-
-	/** Whether to allow the user to back out of changes when they press the escape key  */
-	bool GetRevertTextOnEscape() const;
-
-	/** Whether to clear keyboard focus when pressing enter to commit changes */
-	bool GetClearKeyboardFocusOnCommit() const;
-
-	/** Set to true to select all text when pressing enter to commit changes */
-	void SetSelectAllTextOnCommit(bool bSelectAllTextOnCommit);
-
-	/** Whether to select all text when pressing enter to commit changes */
-	bool GetSelectAllTextOnCommit() const;
-
-	/** Set the style and ensure the visual will be updated accordingly */
-	void SetWidgetStyle(const FEditableTextStyle& InEditableTextStyle);
-
-	bool GetIsReadOnly() const;
-
 	UFUNCTION(BlueprintCallable, Category = "Widget", meta=(DisplayName="SetIsReadOnly (Editable Text)"))
 	UMG_API void SetIsReadOnly(UPARAM(DisplayName="ReadyOnly") bool InbIsReadyOnly);
 
@@ -270,25 +221,12 @@
 	/** @return the text overflow policy for this text block. */
 	UMG_API ETextOverflowPolicy GetTextOverflowPolicy() const;
 
-	UFUNCTION(BlueprintCallable, Category = "Widget")
-	ETextJustify::Type GetJustification() const;
-
 	UFUNCTION(BlueprintSetter)
 	UMG_API void SetTextOverflowPolicy(ETextOverflowPolicy InOverflowPolicy);
 
 	/** Set to true to clear keyboard focus when pressing enter to commit changes */
 	UMG_API void SetClearKeyboardFocusOnCommit(bool bInClearKeyboardFocusOnCommit);
 
-<<<<<<< HEAD
-	/** @return the text overflow policy for this text block. */
-	ETextOverflowPolicy GetTextOverflowPolicy() const;
-
-	UFUNCTION(BlueprintSetter)
-	void SetTextOverflowPolicy(ETextOverflowPolicy InOverflowPolicy);
-
-	/** Set to true to clear keyboard focus when pressing enter to commit changes */
-	void SetClearKeyboardFocusOnCommit(bool bInClearKeyboardFocusOnCommit);
-=======
 	UMG_API void SetKeyboardType(EVirtualKeyboardType::Type Type);
 
 	UFUNCTION(BlueprintCallable, Category = "Appearance")
@@ -302,21 +240,6 @@
 
 	UFUNCTION(BlueprintCallable, Category = "Appearance")
 	UMG_API void SetFontOutlineMaterial(UMaterialInterface* InMaterial);
->>>>>>> 4af6daef
-
-	void SetKeyboardType(EVirtualKeyboardType::Type Type);
-
-	UFUNCTION(BlueprintCallable, Category = "Appearance")
-	const FSlateFontInfo& GetFont() const;
-
-	UFUNCTION(BlueprintCallable, Category = "Appearance")
-	void SetFont(FSlateFontInfo InFontInfo);
-
-	UFUNCTION(BlueprintCallable, Category = "Appearance")
-	void SetFontMaterial(UMaterialInterface* InMaterial);
-
-	UFUNCTION(BlueprintCallable, Category = "Appearance")
-	void SetFontOutlineMaterial(UMaterialInterface* InMaterial);
 
 public:
 	
