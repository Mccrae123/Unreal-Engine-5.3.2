// Copyright Epic Games, Inc. All Rights Reserved.

#pragma once

#include "CoreMinimal.h"
#include "UObject/ObjectMacros.h"
#include "UObject/ScriptMacros.h"
#include "Layout/Margin.h"
#include "Widgets/Layout/SWrapBox.h"
#include "Components/PanelSlot.h"

#include "WrapBoxSlot.generated.h"

/** The Slot for the UWrapBox, contains the widget that is flowed vertically */
UCLASS(MinimalAPI)
class UWrapBoxSlot : public UPanelSlot
{
	GENERATED_UCLASS_BODY()

public:

	UE_DEPRECATED(5.1, "Direct access to Padding is deprecated. Please use the getter or setter.")
	/** The padding area between the slot and the content it contains. */
	UPROPERTY(EditAnywhere, BlueprintReadWrite, Setter, BlueprintSetter="SetPadding", Category="Layout|Wrap Box Slot")
	FMargin Padding;

	UE_DEPRECATED(5.1, "Direct access to FillSpanWhenLessThan is deprecated. Please use the getter or setter.")
	/**
	 * If the total available space in the wrap panel drops below this threshold, this slot will attempt to fill an entire line.
	 * NOTE: A value of 0, denotes no filling will occur.
	 */
	UPROPERTY(EditAnywhere, BlueprintReadWrite, Setter, BlueprintSetter="SetFillSpanWhenLessThan", Category="Layout|Wrap Box Slot")
	float FillSpanWhenLessThan;

	UE_DEPRECATED(5.1, "Direct access to HorizontalAlignment is deprecated. Please use the getter or setter.")
	/** The alignment of the object horizontally. */
	UPROPERTY(EditAnywhere, BlueprintReadWrite, Setter, BlueprintSetter="SetHorizontalAlignment", Category="Layout|Wrap Box Slot")
	TEnumAsByte<EHorizontalAlignment> HorizontalAlignment;

	UE_DEPRECATED(5.1, "Direct access to VerticalAlignment is deprecated. Please use the getter or setter.")
	/** The alignment of the object vertically. */
	UPROPERTY(EditAnywhere, BlueprintReadWrite, Setter, BlueprintSetter="SetVerticalAlignment", Category="Layout|Wrap Box Slot")
	TEnumAsByte<EVerticalAlignment> VerticalAlignment;

	UE_DEPRECATED(5.1, "Direct access to bFillEmptySpace is deprecated. Please use the getter or setter.")
	/** Should this slot fill the remaining space on the line? */
	UPROPERTY(EditAnywhere, BlueprintReadWrite, Setter="SetFillEmptySpace", BlueprintSetter="SetFillEmptySpace", Category = "Layout|Wrap Box Slot")
	bool bFillEmptySpace;

	UE_DEPRECATED(5.1, "Direct access to bForceNewLine is deprecated. Please use the getter or setter.")
	/** Should this slot start on a new line? */
	UPROPERTY(EditAnywhere, BlueprintReadWrite, Setter="SetNewLine", BlueprintSetter="SetNewLine", Category = "Layout|Wrap Box Slot")
	bool bForceNewLine;

public:

<<<<<<< HEAD
	FMargin GetPadding() const;
=======
	UMG_API FMargin GetPadding() const;
>>>>>>> 4af6daef

	UFUNCTION(BlueprintCallable, Category="Layout|Wrap Box Slot")
	UMG_API void SetPadding(FMargin InPadding);

	UMG_API bool DoesFillEmptySpace() const;

	bool DoesFillEmptySpace() const;

	UFUNCTION(BlueprintCallable, Category="Layout|Wrap Box Slot")
	UMG_API void SetFillEmptySpace(bool InbFillEmptySpace);

	UMG_API float GetFillSpanWhenLessThan() const;

	float GetFillSpanWhenLessThan() const;

	UFUNCTION(BlueprintCallable, Category="Layout|Wrap Box Slot")
	UMG_API void SetFillSpanWhenLessThan(float InFillSpanWhenLessThan);

	UMG_API EHorizontalAlignment  GetHorizontalAlignment() const;

	EHorizontalAlignment  GetHorizontalAlignment() const;

	UFUNCTION(BlueprintCallable, Category="Layout|Wrap Box Slot")
	UMG_API void SetHorizontalAlignment(EHorizontalAlignment InHorizontalAlignment);

	UMG_API EVerticalAlignment GetVerticalAlignment() const;

	EVerticalAlignment GetVerticalAlignment() const;

	UFUNCTION(BlueprintCallable, Category="Layout|Wrap Box Slot")
	UMG_API void SetVerticalAlignment(EVerticalAlignment InVerticalAlignment);

	UMG_API bool DoesForceNewLine() const;

	bool DoesForceNewLine() const;

	UFUNCTION(BlueprintCallable, Category="Layout|Wrap Box Slot")
	UMG_API void SetNewLine(bool InForceNewLine);

public:

	// UPanelSlot interface
	UMG_API virtual void SynchronizeProperties() override;
	// End of UPanelSlot interface

	UMG_API virtual void ReleaseSlateResources(bool bReleaseChildren) override;

	/** Builds the underlying FSlot for the Slate layout panel. */
	UMG_API void BuildSlot(TSharedRef<SWrapBox> InWrapBox);

private:
	//TODO UMG Slots should hold weak or shared refs to slots.

	/** A raw pointer to the slot to allow us to adjust the size, padding...etc at runtime. */
	SWrapBox::FSlot* Slot;
};<|MERGE_RESOLUTION|>--- conflicted
+++ resolved
@@ -54,46 +54,32 @@
 
 public:
 
-<<<<<<< HEAD
-	FMargin GetPadding() const;
-=======
 	UMG_API FMargin GetPadding() const;
->>>>>>> 4af6daef
 
 	UFUNCTION(BlueprintCallable, Category="Layout|Wrap Box Slot")
 	UMG_API void SetPadding(FMargin InPadding);
 
 	UMG_API bool DoesFillEmptySpace() const;
 
-	bool DoesFillEmptySpace() const;
-
 	UFUNCTION(BlueprintCallable, Category="Layout|Wrap Box Slot")
 	UMG_API void SetFillEmptySpace(bool InbFillEmptySpace);
 
 	UMG_API float GetFillSpanWhenLessThan() const;
-
-	float GetFillSpanWhenLessThan() const;
 
 	UFUNCTION(BlueprintCallable, Category="Layout|Wrap Box Slot")
 	UMG_API void SetFillSpanWhenLessThan(float InFillSpanWhenLessThan);
 
 	UMG_API EHorizontalAlignment  GetHorizontalAlignment() const;
 
-	EHorizontalAlignment  GetHorizontalAlignment() const;
-
 	UFUNCTION(BlueprintCallable, Category="Layout|Wrap Box Slot")
 	UMG_API void SetHorizontalAlignment(EHorizontalAlignment InHorizontalAlignment);
 
 	UMG_API EVerticalAlignment GetVerticalAlignment() const;
 
-	EVerticalAlignment GetVerticalAlignment() const;
-
 	UFUNCTION(BlueprintCallable, Category="Layout|Wrap Box Slot")
 	UMG_API void SetVerticalAlignment(EVerticalAlignment InVerticalAlignment);
 
 	UMG_API bool DoesForceNewLine() const;
-
-	bool DoesForceNewLine() const;
 
 	UFUNCTION(BlueprintCallable, Category="Layout|Wrap Box Slot")
 	UMG_API void SetNewLine(bool InForceNewLine);
