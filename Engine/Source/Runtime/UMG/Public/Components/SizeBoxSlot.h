--- conflicted
+++ resolved
@@ -41,40 +41,25 @@
 
 public:
 
-<<<<<<< HEAD
-	FMargin GetPadding() const;
-=======
 	UMG_API FMargin GetPadding() const;
->>>>>>> 4af6daef
 
 	UFUNCTION(BlueprintCallable, Category="Layout|SizeBox Slot")
 	UMG_API void SetPadding(FMargin InPadding);
 
 	UMG_API EHorizontalAlignment GetHorizontalAlignment() const;
 
-	EHorizontalAlignment GetHorizontalAlignment() const;
-
 	UFUNCTION(BlueprintCallable, Category="Layout|SizeBox Slot")
 	UMG_API void SetHorizontalAlignment(EHorizontalAlignment InHorizontalAlignment);
 
 	UMG_API EVerticalAlignment GetVerticalAlignment() const;
-
-	EVerticalAlignment GetVerticalAlignment() const;
 
 	UFUNCTION(BlueprintCallable, Category="Layout|SizeBox Slot")
 	UMG_API void SetVerticalAlignment(EVerticalAlignment InVerticalAlignment);
 
 public:
 
-<<<<<<< HEAD
-public:
-
-	//~ UPanelSlot interface
-	virtual void SynchronizeProperties() override;
-=======
 	//~ UPanelSlot interface
 	UMG_API virtual void SynchronizeProperties() override;
->>>>>>> 4af6daef
 	//~ End of UPanelSlot interface
 
 	/** Builds the underlying slot for the slate SizeBox. */
