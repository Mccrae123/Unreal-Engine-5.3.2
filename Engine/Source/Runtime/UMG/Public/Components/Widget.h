--- conflicted
+++ resolved
@@ -894,11 +894,8 @@
 	// Begin UObject
 	virtual UWorld* GetWorld() const override;
 	virtual void FinishDestroy() override;
-<<<<<<< HEAD
-=======
 	PRAGMA_DISABLE_DEPRECATION_WARNINGS // Suppress compiler warning on override of deprecated function
 	UE_DEPRECATED(5.0, "Use version that takes FObjectPreSaveContext instead.")
->>>>>>> 6bbb88c8
 	virtual void PreSave(const class ITargetPlatform* TargetPlatform) override;
 	PRAGMA_ENABLE_DEPRECATION_WARNINGS
 	virtual void PreSave(FObjectPreSaveContext ObjectSaveContext) override;
