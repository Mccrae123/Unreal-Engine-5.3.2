// Copyright Epic Games, Inc. All Rights Reserved.

#pragma once

#include "Components/ContentWidget.h"
#include "BackgroundBlur.generated.h"

/**
 * A background blur is a container widget that can contain one child widget, providing an opportunity 
 * to surround it with adjustable padding and apply a post-process Gaussian blur to all content beneath the widget.
 *
 * * Single Child
 * * Blur Effect
 */
UCLASS(MinimalAPI)
class UBackgroundBlur : public UContentWidget
{
	GENERATED_UCLASS_BODY()

public:
	UE_DEPRECATED(5.1, "Direct access to Padding is deprecated. Please use the getter or setter.")
	/** The padding area between the slot and the content it contains. */
	UPROPERTY(EditAnywhere, BlueprintReadWrite, Getter, Setter, BlueprintSetter=SetPadding, Category = Content)
	FMargin Padding;

	UE_DEPRECATED(5.1, "Direct access to HorizontalAlignment is deprecated. Please use the getter or setter.")
	/** The alignment of the content horizontally. */
	UPROPERTY(EditAnywhere, BlueprintReadWrite, Getter, Setter, BlueprintSetter=SetHorizontalAlignment, Category = Content)
	TEnumAsByte<EHorizontalAlignment> HorizontalAlignment;

	UE_DEPRECATED(5.1, "Direct access to VerticalAlignment is deprecated. Please use the getter or setter.")
	/** The alignment of the content vertically. */
	UPROPERTY(EditAnywhere, BlueprintReadWrite, Getter, Setter, BlueprintSetter=SetVerticalAlignment, Category = Content)
	TEnumAsByte<EVerticalAlignment> VerticalAlignment;

	UE_DEPRECATED(5.1, "Direct access to bApplyAlphaToBlur is deprecated. Please use the getter or setter.")
	/** True to modulate the strength of the blur based on the widget alpha. */
	UPROPERTY(EditAnywhere, BlueprintReadWrite, Getter=GetApplyAlphaToBlur, Setter=SetApplyAlphaToBlur, BlueprintSetter=SetApplyAlphaToBlur, Category = Content)
	bool bApplyAlphaToBlur;

	UE_DEPRECATED(5.1, "Direct access to BlurStrength is deprecated. Please use the getter or setter.")
	/**
	 * How blurry the background is.  Larger numbers mean more blurry but will result in larger runtime cost on the GPU.
	 */
	UPROPERTY(EditAnywhere, BlueprintReadWrite, Getter, Setter, BlueprintSetter=SetBlurStrength, Category = Appearance, meta = (ClampMin = 0, ClampMax = 100))
	float BlurStrength;

	UE_DEPRECATED(5.1, "Direct access to bOverrideAutoRadiusCalculation is deprecated. Please use the getter or setter.")
	/** When OverrideAutoRadiusCalculation is set to true, BlurRadius is used for the radius of the blur. When false, it's automatically calculated using the BlurStength value. */
	UPROPERTY(Getter = GetOverrideAutoRadiusCalculation, Setter = SetOverrideAutoRadiusCalculation)
	bool bOverrideAutoRadiusCalculation;

	UE_DEPRECATED(5.1, "Direct access to BlurRadius is deprecated. Please use the getter or setter.")
	/**
	 * This is the number of pixels which will be weighted in each direction from any given pixel when computing the blur
	 * A larger value is more costly but allows for stronger blurs.
	 */
	UPROPERTY(EditAnywhere, AdvancedDisplay, BlueprintReadWrite, Getter, Setter, BlueprintSetter=SetBlurRadius, Category = Appearance, meta = (ClampMin = 0, ClampMax = 255, EditCondition = "bOverrideAutoRadiusCalculation"))
	int32 BlurRadius;

	UE_DEPRECATED(5.1, "Direct access to CornerRadius is deprecated. Please use the getter or setter.")
	/**
	 * This is the number of pixels which will be weighted in each direction from any given pixel when computing the blur
	 * A larger value is more costly but allows for stronger blurs.  
	 */
	UPROPERTY(EditAnywhere, AdvancedDisplay, BlueprintReadWrite, Getter, Setter, BlueprintSetter=SetCornerRadius, Category = Appearance)
	FVector4 CornerRadius;

	UE_DEPRECATED(5.1, "Direct access to LowQualityFallbackBrush is deprecated. Please use the getter or setter.")
	/**
	 * An image to draw instead of applying a blur when low quality override mode is enabled. 
	 * You can enable low quality mode for background blurs by setting the cvar Slate.ForceBackgroundBlurLowQualityOverride to 1. 
	 * This is usually done in the project's scalability settings
	 */
	UPROPERTY(EditAnywhere, BlueprintReadWrite, Getter, Setter, BlueprintSetter=SetLowQualityFallbackBrush, Category = Appearance)
	FSlateBrush LowQualityFallbackBrush;

public:
	UMG_API virtual void ReleaseSlateResources(bool bReleaseChildren) override;

#if WITH_EDITOR
	UMG_API virtual void PostEditChangeProperty(struct FPropertyChangedEvent& PropertyChangedEvent) override;
	UMG_API virtual const FText GetPaletteCategory() override;
#endif

	UFUNCTION(BlueprintCallable, Category="Appearance")
	UMG_API void SetPadding(FMargin InPadding);

	UMG_API FMargin GetPadding() const;

	FMargin GetPadding() const;

	UFUNCTION(BlueprintCallable, Category="Appearance")
	UMG_API void SetHorizontalAlignment(EHorizontalAlignment InHorizontalAlignment);

	UMG_API EHorizontalAlignment GetHorizontalAlignment() const;

	EHorizontalAlignment GetHorizontalAlignment() const;

	UFUNCTION(BlueprintCallable, Category="Appearance")
	UMG_API void SetVerticalAlignment(EVerticalAlignment InVerticalAlignment);

	UMG_API EVerticalAlignment GetVerticalAlignment() const;

	EVerticalAlignment GetVerticalAlignment() const;

	UFUNCTION(BlueprintCallable, Category = "Appearance")
	UMG_API void SetApplyAlphaToBlur(bool bInApplyAlphaToBlur);

	UMG_API bool GetApplyAlphaToBlur() const;

	UMG_API void SetOverrideAutoRadiusCalculation(bool InOverrideAutoRadiusCalculation);

	UMG_API bool GetOverrideAutoRadiusCalculation() const;

	bool GetApplyAlphaToBlur() const;

	void SetOverrideAutoRadiusCalculation(bool InOverrideAutoRadiusCalculation);

	bool GetOverrideAutoRadiusCalculation() const;

	UFUNCTION(BlueprintCallable, Category = "Appearance")
	UMG_API void SetBlurRadius(int32 InBlurRadius);

	UMG_API int32 GetBlurRadius() const;

	int32 GetBlurRadius() const;

	UFUNCTION(BlueprintCallable, Category = "Appearance")
	UMG_API virtual void SetBlurStrength(float InStrength);

	UMG_API float GetBlurStrength() const;

	float GetBlurStrength() const;

	UFUNCTION(BlueprintCallable, Category = "Appearance")
<<<<<<< HEAD
	virtual void SetCornerRadius(FVector4 InCornerRadius);
	
	FVector4 GetCornerRadius() const;
=======
	UMG_API virtual void SetCornerRadius(FVector4 InCornerRadius);
	
	UMG_API FVector4 GetCornerRadius() const;
>>>>>>> 4af6daef

	UFUNCTION(BlueprintCallable, Category = "Appearance")
	UMG_API void SetLowQualityFallbackBrush(const FSlateBrush& InBrush);

	UMG_API FSlateBrush GetLowQualityFallbackBrush() const;

	FSlateBrush GetLowQualityFallbackBrush() const;

	/** UObject interface */
	UMG_API virtual void Serialize(FArchive& Ar) override;
	UMG_API virtual void PostLoad() override;

protected:
	/** UWidget interface */
	UMG_API virtual UClass* GetSlotClass() const override;
	UMG_API virtual TSharedRef<SWidget> RebuildWidget() override;
	UMG_API virtual void SynchronizeProperties() override;

	/** UPanelWidget interface */
	UMG_API virtual void OnSlotAdded(UPanelSlot* Slot) override;
	UMG_API virtual void OnSlotRemoved(UPanelSlot* Slot) override;

protected:
	TSharedPtr<class SBackgroundBlur> MyBackgroundBlur;
};<|MERGE_RESOLUTION|>--- conflicted
+++ resolved
@@ -88,21 +88,15 @@
 
 	UMG_API FMargin GetPadding() const;
 
-	FMargin GetPadding() const;
-
 	UFUNCTION(BlueprintCallable, Category="Appearance")
 	UMG_API void SetHorizontalAlignment(EHorizontalAlignment InHorizontalAlignment);
 
 	UMG_API EHorizontalAlignment GetHorizontalAlignment() const;
 
-	EHorizontalAlignment GetHorizontalAlignment() const;
-
 	UFUNCTION(BlueprintCallable, Category="Appearance")
 	UMG_API void SetVerticalAlignment(EVerticalAlignment InVerticalAlignment);
 
 	UMG_API EVerticalAlignment GetVerticalAlignment() const;
-
-	EVerticalAlignment GetVerticalAlignment() const;
 
 	UFUNCTION(BlueprintCallable, Category = "Appearance")
 	UMG_API void SetApplyAlphaToBlur(bool bInApplyAlphaToBlur);
@@ -113,43 +107,25 @@
 
 	UMG_API bool GetOverrideAutoRadiusCalculation() const;
 
-	bool GetApplyAlphaToBlur() const;
-
-	void SetOverrideAutoRadiusCalculation(bool InOverrideAutoRadiusCalculation);
-
-	bool GetOverrideAutoRadiusCalculation() const;
-
 	UFUNCTION(BlueprintCallable, Category = "Appearance")
 	UMG_API void SetBlurRadius(int32 InBlurRadius);
 
 	UMG_API int32 GetBlurRadius() const;
-
-	int32 GetBlurRadius() const;
 
 	UFUNCTION(BlueprintCallable, Category = "Appearance")
 	UMG_API virtual void SetBlurStrength(float InStrength);
 
 	UMG_API float GetBlurStrength() const;
 
-	float GetBlurStrength() const;
-
 	UFUNCTION(BlueprintCallable, Category = "Appearance")
-<<<<<<< HEAD
-	virtual void SetCornerRadius(FVector4 InCornerRadius);
-	
-	FVector4 GetCornerRadius() const;
-=======
 	UMG_API virtual void SetCornerRadius(FVector4 InCornerRadius);
 	
 	UMG_API FVector4 GetCornerRadius() const;
->>>>>>> 4af6daef
 
 	UFUNCTION(BlueprintCallable, Category = "Appearance")
 	UMG_API void SetLowQualityFallbackBrush(const FSlateBrush& InBrush);
 
 	UMG_API FSlateBrush GetLowQualityFallbackBrush() const;
-
-	FSlateBrush GetLowQualityFallbackBrush() const;
 
 	/** UObject interface */
 	UMG_API virtual void Serialize(FArchive& Ar) override;
