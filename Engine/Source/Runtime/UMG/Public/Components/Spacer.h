--- conflicted
+++ resolved
@@ -30,24 +30,15 @@
 public:
 
 	/** */
-<<<<<<< HEAD
-	FVector2D GetSize() const;
-=======
 	UMG_API FVector2D GetSize() const;
->>>>>>> 4af6daef
 
 	/** Sets the size of the spacer */
 	UFUNCTION(BlueprintCallable, Category="Widget")
 	UMG_API void SetSize(FVector2D InSize);
 	
 	//~ UWidget interface
-<<<<<<< HEAD
-	virtual void SynchronizeProperties() override;
-	virtual void ReleaseSlateResources(bool bReleaseChildren) override;
-=======
 	UMG_API virtual void SynchronizeProperties() override;
 	UMG_API virtual void ReleaseSlateResources(bool bReleaseChildren) override;
->>>>>>> 4af6daef
 	//~ End of UVisual interface
 
 #if WITH_EDITOR
@@ -56,11 +47,7 @@
 
 protected:
 	//~ UWidget interface
-<<<<<<< HEAD
-	virtual TSharedRef<SWidget> RebuildWidget() override;
-=======
 	UMG_API virtual TSharedRef<SWidget> RebuildWidget() override;
->>>>>>> 4af6daef
 	//~ End of UWidget interface
 
 protected:
