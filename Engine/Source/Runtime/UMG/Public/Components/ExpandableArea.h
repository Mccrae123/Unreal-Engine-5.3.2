// Copyright Epic Games, Inc. All Rights Reserved.

#pragma once

#include "CoreMinimal.h"
#include "SlateFwd.h"
#include "UObject/ObjectMacros.h"
#include "Layout/Margin.h"
#include "Styling/SlateColor.h"
#include "Styling/SlateBrush.h"
#include "Styling/SlateTypes.h"
#include "Widgets/SWidget.h"
#include "Components/Widget.h"
#include "Components/NamedSlotInterface.h"
#include "ExpandableArea.generated.h"

class UExpandableArea;

DECLARE_DYNAMIC_MULTICAST_DELEGATE_TwoParams(FOnExpandableAreaExpansionChanged, UExpandableArea*, Area, bool, bIsExpanded);

/**
 * 
 */
UCLASS(MinimalAPI)
class UExpandableArea : public UWidget, public INamedSlotInterface
{
	GENERATED_UCLASS_BODY()

public:

	UE_DEPRECATED(5.2, "Direct access to Style is deprecated. Please use SetStyle or GetStyle.")
	UPROPERTY(EditAnywhere, Category = "Style")
	FExpandableAreaStyle Style;

	UE_DEPRECATED(5.2, "Direct access to BorderBrush is deprecated. Please use the getter or setter.")
	UPROPERTY( EditAnywhere, BlueprintReadWrite, Getter, Setter, Category = "Style" )
	FSlateBrush BorderBrush;

	UE_DEPRECATED(5.2, "Direct access to BorderColor is deprecated. Please use the getter or setter.")
	UPROPERTY( EditAnywhere, BlueprintReadWrite, Getter, Setter, Category = "Style")
	FSlateColor BorderColor;

	/**  */
	UE_DEPRECATED(5.2, "Direct access to bIsExpanded is deprecated. Please use the getter or setter.")
	UPROPERTY(EditAnywhere, BlueprintReadWrite, Getter = "GetIsExpanded", Setter = "SetIsExpanded", BlueprintGetter = "GetIsExpanded", BlueprintSetter = "SetIsExpanded", FieldNotify, Category = "Expansion")
	bool bIsExpanded;

	UE_DEPRECATED(5.2, "Direct access to MaxHeight is deprecated. Please use the getter or setter.")
	/** The maximum height of the area */
	UPROPERTY(EditAnywhere, BlueprintReadWrite, Getter, Setter, Category="Expansion")
	float MaxHeight;
	
	UE_DEPRECATED(5.2, "Direct access to HeaderPadding is deprecated. Please use the getter or setter.")
	UPROPERTY( EditAnywhere, BlueprintReadWrite, Getter, Setter, Category = "Expansion" )
	FMargin HeaderPadding;
	
	/**  */
	UE_DEPRECATED(5.2, "Direct access to AreaPadding is deprecated. Please use the getter or setter.")
	UPROPERTY(EditAnywhere, BlueprintReadWrite, Getter, Setter, Category="Expansion")
	FMargin AreaPadding;

	/** A bindable delegate for the IsChecked. */
	UPROPERTY(BlueprintAssignable, Category="ExpandableArea|Event")
	FOnExpandableAreaExpansionChanged OnExpansionChanged;

public:

	UFUNCTION(BlueprintCallable, Category="Expansion")
	UMG_API bool GetIsExpanded() const;

	UFUNCTION(BlueprintCallable, Category="Expansion")
	UMG_API void SetIsExpanded(bool IsExpanded);

	UFUNCTION(BlueprintCallable, Category = "Expansion")
	UMG_API void SetIsExpanded_Animated(bool IsExpanded);
	
<<<<<<< HEAD
	const FExpandableAreaStyle& GetStyle() const;

	void SetStyle(const FExpandableAreaStyle& InStyle);

	const FSlateBrush& GetBorderBrush() const;

	void SetBorderBrush(const FSlateBrush& InBorderBrush);

	const FSlateColor& GetBorderColor() const;

	void SetBorderColor(const FSlateColor& InBorderColor);

	float GetMaxHeight() const;

	void SetMaxHeight(float InMaxHeight);

	FMargin GetHeaderPadding() const;

	void SetHeaderPadding(FMargin InHeaderPadding);

	FMargin GetAreaPadding() const;
	void SetAreaPadding(FMargin InAreaPadding);
=======
	UMG_API const FExpandableAreaStyle& GetStyle() const;

	UMG_API void SetStyle(const FExpandableAreaStyle& InStyle);

	UMG_API const FSlateBrush& GetBorderBrush() const;

	UMG_API void SetBorderBrush(const FSlateBrush& InBorderBrush);

	UMG_API const FSlateColor& GetBorderColor() const;

	UMG_API void SetBorderColor(const FSlateColor& InBorderColor);

	UMG_API float GetMaxHeight() const;

	UMG_API void SetMaxHeight(float InMaxHeight);

	UMG_API FMargin GetHeaderPadding() const;

	UMG_API void SetHeaderPadding(FMargin InHeaderPadding);

	UMG_API FMargin GetAreaPadding() const;
	UMG_API void SetAreaPadding(FMargin InAreaPadding);
>>>>>>> 4af6daef

	// Begin INamedSlotInterface
	UMG_API virtual void GetSlotNames(TArray<FName>& SlotNames) const override;
	UMG_API virtual UWidget* GetContentForSlot(FName SlotName) const override;
	UMG_API virtual void SetContentForSlot(FName SlotName, UWidget* Content) override;
	// End INamedSlotInterface

public:
	
	// UWidget interface
	UMG_API virtual void SynchronizeProperties() override;
	// End of UWidget interface

	// UVisual interface
	UMG_API virtual void ReleaseSlateResources(bool bReleaseChildren) override;
	// End of UVisual interface

#if WITH_EDITOR
	UMG_API virtual const FText GetPaletteCategory() override;
	UMG_API virtual void OnDescendantSelectedByDesigner(UWidget* DescendantWidget) override;
	UMG_API virtual void OnDescendantDeselectedByDesigner(UWidget* DescendantWidget) override;
#endif

protected:
	// UWidget interface
	UMG_API virtual TSharedRef<SWidget> RebuildWidget() override;
	// End of UWidget interface

	UMG_API void SlateExpansionChanged(bool NewState);

protected:
	UPROPERTY()
	TObjectPtr<UWidget> HeaderContent;

	UPROPERTY()
	TObjectPtr<UWidget> BodyContent;

	TSharedPtr<SExpandableArea> MyExpandableArea;
};<|MERGE_RESOLUTION|>--- conflicted
+++ resolved
@@ -74,30 +74,6 @@
 	UFUNCTION(BlueprintCallable, Category = "Expansion")
 	UMG_API void SetIsExpanded_Animated(bool IsExpanded);
 	
-<<<<<<< HEAD
-	const FExpandableAreaStyle& GetStyle() const;
-
-	void SetStyle(const FExpandableAreaStyle& InStyle);
-
-	const FSlateBrush& GetBorderBrush() const;
-
-	void SetBorderBrush(const FSlateBrush& InBorderBrush);
-
-	const FSlateColor& GetBorderColor() const;
-
-	void SetBorderColor(const FSlateColor& InBorderColor);
-
-	float GetMaxHeight() const;
-
-	void SetMaxHeight(float InMaxHeight);
-
-	FMargin GetHeaderPadding() const;
-
-	void SetHeaderPadding(FMargin InHeaderPadding);
-
-	FMargin GetAreaPadding() const;
-	void SetAreaPadding(FMargin InAreaPadding);
-=======
 	UMG_API const FExpandableAreaStyle& GetStyle() const;
 
 	UMG_API void SetStyle(const FExpandableAreaStyle& InStyle);
@@ -120,7 +96,6 @@
 
 	UMG_API FMargin GetAreaPadding() const;
 	UMG_API void SetAreaPadding(FMargin InAreaPadding);
->>>>>>> 4af6daef
 
 	// Begin INamedSlotInterface
 	UMG_API virtual void GetSlotNames(TArray<FName>& SlotNames) const override;
