--- conflicted
+++ resolved
@@ -83,13 +83,8 @@
 	UMG_API UDynamicEntryBoxBase(const FObjectInitializer& Initializer);
 	UMG_API virtual void ReleaseSlateResources(bool bReleaseChildren) override;
 
-<<<<<<< HEAD
-	EDynamicBoxType GetBoxType() const;
-	const FVector2D& GetEntrySpacing() const;
-=======
 	UMG_API EDynamicBoxType GetBoxType() const;
 	UMG_API const FVector2D& GetEntrySpacing() const;
->>>>>>> 4af6daef
 
 	UFUNCTION(BlueprintCallable, Category = DynamicEntryBox)
 	UMG_API const TArray<UUserWidget*>& GetAllEntries() const;
@@ -97,10 +92,6 @@
 	UMG_API const FSlateChildSize& GetEntrySizeRule() const;
 
 	UMG_API const FRadialBoxSettings& GetRadialBoxSettings() const;
-
-	const FSlateChildSize& GetEntrySizeRule() const;
-
-	const FRadialBoxSettings& GetRadialBoxSettings() const;
 
 	template <typename EntryWidgetT = UUserWidget>
 	TArray<EntryWidgetT*> GetTypedEntries() const
@@ -123,15 +114,6 @@
 	UMG_API void SetEntrySpacing(const FVector2D& InEntrySpacing);
 
 	UFUNCTION(BlueprintCallable, Category = DynamicEntryBox)
-<<<<<<< HEAD
-	void SetRadialSettings(const FRadialBoxSettings& InSettings);
-
-	EVerticalAlignment GetEntryVerticalAlignment() const;
-
-	EHorizontalAlignment GetEntryHorizontalAlignment() const;
-
-	int32 GetMaxElementSize() const;
-=======
 	UMG_API void SetRadialSettings(const FRadialBoxSettings& InSettings);
 
 	UMG_API EVerticalAlignment GetEntryVerticalAlignment() const;
@@ -139,7 +121,6 @@
 	UMG_API EHorizontalAlignment GetEntryHorizontalAlignment() const;
 
 	UMG_API int32 GetMaxElementSize() const;
->>>>>>> 4af6daef
 
 protected:
 	UMG_API virtual TSharedRef<SWidget> RebuildWidget() override;
@@ -175,21 +156,6 @@
 #endif
 
 	// Initialize EntryBoxType in the constructor before the SWidget is constructed.
-<<<<<<< HEAD
-	void InitEntryBoxType(EDynamicBoxType InEntryBoxType);
-
-	// Initialize EntrySizeRule in the constructor before the SWidget is constructed.
-	void InitEntrySizeRule(FSlateChildSize InEntrySizeRule);
-
-	// Initialize EntryHorizontalAlignment in the constructor before the SWidget is constructed.
-	void InitEntryHorizontalAlignment(EHorizontalAlignment InEntryHorizontalAlignment);
-
-	// Initialize EntryVerticalAlignment in the constructor before the SWidget is constructed.
-	void InitEntryVerticalAlignment(EVerticalAlignment InEntryVerticalAlignment);
-
-	// Initialize MaxElementSize in the constructor before the SWidget is constructed.
-	void InitMaxElementSize(int32 InMaxElementSize);
-=======
 	UMG_API void InitEntryBoxType(EDynamicBoxType InEntryBoxType);
 
 	// Initialize EntrySizeRule in the constructor before the SWidget is constructed.
@@ -203,7 +169,6 @@
 
 	// Initialize MaxElementSize in the constructor before the SWidget is constructed.
 	UMG_API void InitMaxElementSize(int32 InMaxElementSize);
->>>>>>> 4af6daef
 
 protected:
 	// Can be a horizontal, vertical, wrap box, or overlay
