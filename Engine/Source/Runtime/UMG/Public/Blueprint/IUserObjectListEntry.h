// Copyright Epic Games, Inc. All Rights Reserved.

#pragma once

#include "IUserListEntry.h"
#include "IUserObjectListEntry.generated.h"

/**
 * Required interface for any UUserWidget class to be usable as entry widget in a stock UMG list view - ListView, TileView, and TreeView
 * Provides a change event and getter for the object item the entry is assigned to represent by the owning list view (in addition to functionality from IUserListEntry)
 */
UINTERFACE(MinimalAPI)
class UUserObjectListEntry : public UUserListEntry
{
	GENERATED_UINTERFACE_BODY()
};

class IUserObjectListEntry : public IUserListEntry
{
	GENERATED_IINTERFACE_BODY()

public:
	/** Returns the UObject item in the owning UListView that this entry currently represents */
	template <typename ItemObjectT = UObject>
	ItemObjectT* GetListItem() const
	{
		static_assert(TIsDerivedFrom<ItemObjectT, UObject>::IsDerived, "Items represented by an ObjectListEntry are always expected to be UObjects.");
		return Cast<ItemObjectT>(GetListItemObjectInternal());
	}

protected:
	/** Follows the same pattern as the NativeOn[X] methods in UUserWidget - super calls are expected in order to route the event to BP. */
	UMG_API virtual void NativeOnListItemObjectSet(UObject* ListItemObject);
	
	/** Called when this entry is assigned a new item object to represent by the owning list view */
	UFUNCTION(BlueprintImplementableEvent, Category = ObjectListEntry)
<<<<<<< HEAD
	void OnListItemObjectSet(UObject* ListItemObject);
=======
	UMG_API void OnListItemObjectSet(UObject* ListItemObject);
>>>>>>> 4af6daef

private:
	UMG_API UObject* GetListItemObjectInternal() const;
	
	template <typename> friend class SObjectTableRow;
	static UMG_API void SetListItemObject(UUserWidget& ListEntryWidget, UObject* ListItemObject);
};

/** Static library to supply "for free" functionality to widgets that implement IUserListEntry */
UCLASS(MinimalAPI)
class UUserObjectListEntryLibrary : public UBlueprintFunctionLibrary
{
	GENERATED_BODY()

public:
	/** 
	 * Returns the item in the owning list view that this entry is currently assigned to represent. 
	 * @param UserObjectListEntry Note: Visually not transmitted, but this defaults to "self". No need to hook up if calling internally.
	 */
	UFUNCTION(BlueprintPure, Category = UserObjectListEntry, meta = (DefaultToSelf = UserObjectListEntry))
	static UMG_API UObject* GetListItemObject(TScriptInterface<IUserObjectListEntry> UserObjectListEntry);
};<|MERGE_RESOLUTION|>--- conflicted
+++ resolved
@@ -34,11 +34,7 @@
 	
 	/** Called when this entry is assigned a new item object to represent by the owning list view */
 	UFUNCTION(BlueprintImplementableEvent, Category = ObjectListEntry)
-<<<<<<< HEAD
-	void OnListItemObjectSet(UObject* ListItemObject);
-=======
 	UMG_API void OnListItemObjectSet(UObject* ListItemObject);
->>>>>>> 4af6daef
 
 private:
 	UMG_API UObject* GetListItemObjectInternal() const;
