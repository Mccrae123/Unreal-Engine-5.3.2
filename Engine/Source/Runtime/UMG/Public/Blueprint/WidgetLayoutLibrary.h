// Copyright Epic Games, Inc. All Rights Reserved.

#pragma once

#include "CoreMinimal.h"
#include "UObject/ObjectMacros.h"
#include "Kismet/BlueprintFunctionLibrary.h"
#include "Layout/Geometry.h"
#include "WidgetLayoutLibrary.generated.h"

class APlayerController;
class UGameViewportClient;
class UCanvasPanelSlot;
class UGridSlot;
class UHorizontalBoxSlot;
class UOverlaySlot;
class UUniformGridSlot;
class UVerticalBoxSlot;
class UScrollBoxSlot;
class USafeZoneSlot;
class UScaleBoxSlot;
class USizeBoxSlot;
class UWrapBoxSlot;
class UWidgetSwitcherSlot;
class UWidget;

UCLASS(MinimalAPI)
class UWidgetLayoutLibrary : public UBlueprintFunctionLibrary
{
	GENERATED_UCLASS_BODY()

public:

	/**
	 * Gets the projected world to screen position for a player, then converts it into a widget
	 * position, which takes into account any quality scaling.
	 * @param PlayerController The player controller to project the position in the world to their screen.
	 * @param WorldLocation The world location to project from.
	 * @param ScreenPosition The position in the viewport with quality scale removed and DPI scale remove.
	 * @param bPlayerViewportRelative Should this be relative to the player viewport subregion (useful when using player attached widgets in split screen or when aspect-ratio constrained)
	 * @return true if the position projects onto the screen.
	 */
	UFUNCTION(BlueprintPure, BlueprintCosmetic, Category="Viewport")
	static UMG_API bool ProjectWorldLocationToWidgetPosition(APlayerController* PlayerController, FVector WorldLocation, FVector2D& ScreenPosition, bool bPlayerViewportRelative);

	/**
	 * Convert a World Space 3D position into a 2D Widget Screen Space position, with distance from the camera the Z component.  This
	 * takes into account any quality scaling as well.
	 *
	 * @return true if the world coordinate was successfully projected to the screen.
	 */
	static UMG_API bool ProjectWorldLocationToWidgetPositionWithDistance(APlayerController* PlayerController, FVector WorldLocation, FVector& ScreenPosition, bool bPlayerViewportRelative);

	/**
	 * Gets the current DPI Scale being applied to the viewport and all the Widgets.
	 */
	UFUNCTION(BlueprintPure, BlueprintCosmetic, Category="Viewport", meta=( WorldContext="WorldContextObject" ))
<<<<<<< HEAD
	static float GetViewportScale(const UObject* WorldContextObject);
=======
	static UMG_API float GetViewportScale(const UObject* WorldContextObject);
>>>>>>> 4af6daef

	/**
	 * Gets the current DPI Scale being applied to the viewport and all the Widgets.
	 */
<<<<<<< HEAD
	static float GetViewportScale(const UGameViewportClient* ViewportClient);
=======
	static UMG_API float GetViewportScale(const UGameViewportClient* ViewportClient);
>>>>>>> 4af6daef

	/**
	 * Gets the size of the game viewport.
	 */
	UFUNCTION(BlueprintPure, BlueprintCosmetic, Category="Viewport", meta=( WorldContext="WorldContextObject", Keywords = "screen size"))
	static UMG_API FVector2D GetViewportSize(UObject* WorldContextObject);

	/**
	 * Gets the geometry of the widget holding all widgets added to the "Viewport".  You
	 * can use this geometry to convert between absolute and local space of widgets held on this
	 * widget.
	 */
	UFUNCTION(BlueprintCallable, Category="Viewport", meta=( WorldContext="WorldContextObject" ))
	static UMG_API FGeometry GetViewportWidgetGeometry(UObject* WorldContextObject);

	/**
	 * Gets the geometry of the widget holding all widgets added to the "Player Screen". You
	 * can use this geometry to convert between absolute and local space of widgets held on this
	 * widget.
	 */
	UFUNCTION(BlueprintCallable, Category="Viewport")
	static UMG_API FGeometry GetPlayerScreenWidgetGeometry(APlayerController* PlayerController);

	/**
	 * Gets the platform's mouse cursor position.  This is the 'absolute' desktop location of the mouse.
	 */
	UFUNCTION(BlueprintCallable, Category="Viewport")
	static UMG_API FVector2D GetMousePositionOnPlatform();

	/**
	 * Gets the platform's mouse cursor position in the local space of the viewport widget.
	 */
	UFUNCTION(BlueprintCallable, Category="Viewport", meta=( WorldContext="WorldContextObject" ))
	static UMG_API FVector2D GetMousePositionOnViewport(UObject* WorldContextObject);

	/**
	 * Gets the mouse position of the player controller, scaled by the DPI.  If you're trying to go from raw mouse screenspace coordinates
	 * to fullscreen widget space, you'll need to transform the mouse into DPI Scaled space.  This function performs that scaling.
	 *
	 * MousePositionScaledByDPI = MousePosition * (1 / ViewportScale).
	 */
	//UE_DEPRECATED(4.17, "Use GetMousePositionOnViewport() instead.  Optionally and for more options, you can use GetViewportWidgetGeometry and GetPlayerScreenWidgetGeometry are newly introduced to give you the geometry of the viewport and the player screen for widgets to help convert between spaces.")
	UFUNCTION(BlueprintPure, BlueprintCosmetic, Category="Viewport")
<<<<<<< HEAD
	static bool GetMousePositionScaledByDPI(APlayerController* Player, float& LocationX, float& LocationY);
	static bool GetMousePositionScaledByDPI(APlayerController* Player, double& LocationX, double& LocationY);	// LWC_TODO: Temp stand in for native calls with FVector2D components.
=======
	static UMG_API bool GetMousePositionScaledByDPI(APlayerController* Player, float& LocationX, float& LocationY);
	static UMG_API bool GetMousePositionScaledByDPI(APlayerController* Player, double& LocationX, double& LocationY);	// LWC_TODO: Temp stand in for native calls with FVector2D components.
>>>>>>> 4af6daef

	/**
	* Gets the slot object on the child widget as a Border Slot, allowing you to manipulate layout information.
	* @param Widget The child widget of a border panel.
	*/
	UFUNCTION(BlueprintPure, Category = "Slot")
	static UMG_API class UBorderSlot* SlotAsBorderSlot(UWidget* Widget);

	/**
	 * Gets the slot object on the child widget as a Canvas Slot, allowing you to manipulate layout information.
	 * @param Widget The child widget of a canvas panel.
	 */
	UFUNCTION(BlueprintPure, Category="Slot")
	static UMG_API UCanvasPanelSlot* SlotAsCanvasSlot(UWidget* Widget);

	/**
	 * Gets the slot object on the child widget as a Grid Slot, allowing you to manipulate layout information.
	 * @param Widget The child widget of a grid panel.
	 */
	UFUNCTION(BlueprintPure, Category="Slot")
	static UMG_API UGridSlot* SlotAsGridSlot(UWidget* Widget);

	/**
	 * Gets the slot object on the child widget as a Horizontal Box Slot, allowing you to manipulate its information.
	 * @param Widget The child widget of a Horizontal Box.
	 */
	UFUNCTION(BlueprintPure, Category="Slot")
	static UMG_API UHorizontalBoxSlot* SlotAsHorizontalBoxSlot(UWidget* Widget);

	/**
	 * Gets the slot object on the child widget as a Overlay Slot, allowing you to manipulate layout information.
	 * @param Widget The child widget of a overlay panel.
	 */
	UFUNCTION(BlueprintPure, Category="Slot")
	static UMG_API UOverlaySlot* SlotAsOverlaySlot(UWidget* Widget);

	/**
	 * Gets the slot object on the child widget as a Uniform Grid Slot, allowing you to manipulate layout information.
	 * @param Widget The child widget of a uniform grid panel.
	 */
	UFUNCTION(BlueprintPure, Category="Slot")
	static UMG_API UUniformGridSlot* SlotAsUniformGridSlot(UWidget* Widget);

	/**
	 * Gets the slot object on the child widget as a Vertical Box Slot, allowing you to manipulate its information.
	 * @param Widget The child widget of a Vertical Box.
	 */
	UFUNCTION(BlueprintPure, Category = "Slot")
	static UMG_API UVerticalBoxSlot* SlotAsVerticalBoxSlot(UWidget* Widget);


	/**
	* Gets the slot object on the child widget as a Scroll Box Slot, allowing you to manipulate its information.
	* @param Widget The child widget of a Scroll Box.
	*/
	UFUNCTION(BlueprintPure, Category = "Slot")
	static UMG_API UScrollBoxSlot* SlotAsScrollBoxSlot(UWidget* Widget);

	/**
	 * Gets the slot object on the child widget as a Safe Box Slot, allowing you to manipulate its information.
	 * @param Widget The child widget of a Safe Box.
	 */
	UFUNCTION(BlueprintPure, Category = "Slot")
	static UMG_API USafeZoneSlot* SlotAsSafeBoxSlot(UWidget* Widget);

	/**
	 * Gets the slot object on the child widget as a Scale Box Slot, allowing you to manipulate its information.
	 * @param Widget The child widget of a Scale Box.
	 */
	UFUNCTION(BlueprintPure, Category = "Slot")
	static UMG_API UScaleBoxSlot* SlotAsScaleBoxSlot(UWidget* Widget);

	/**
	 * Gets the slot object on the child widget as a Size Box Slot, allowing you to manipulate its information.
	 * @param Widget The child widget of a Size Box.
	 */
	UFUNCTION(BlueprintPure, Category = "Slot")
	static UMG_API USizeBoxSlot* SlotAsSizeBoxSlot(UWidget* Widget);

	/**
	 * Gets the slot object on the child widget as a Wrap Box Slot, allowing you to manipulate its information.
	 * @param Widget The child widget of a Wrap Box.
	 */
	UFUNCTION(BlueprintPure, Category = "Slot")
	static UMG_API UWrapBoxSlot* SlotAsWrapBoxSlot(UWidget* Widget);

	/**
	 * Gets the slot object on the child widget as a Widget Switcher Slot, allowing you to manipulate its information.
	 * @param Widget The child widget of a Widget Switcher Slot.
	 */
	UFUNCTION(BlueprintPure, Category = "Slot")
	static UMG_API UWidgetSwitcherSlot* SlotAsWidgetSwitcherSlot(UWidget* Widget);

	/**
	 * Removes all widgets from the viewport.
	 */
	UFUNCTION(BlueprintCallable, BlueprintCosmetic, Category="Viewport", meta=( WorldContext="WorldContextObject" ))
	static UMG_API void RemoveAllWidgets(UObject* WorldContextObject);
};<|MERGE_RESOLUTION|>--- conflicted
+++ resolved
@@ -55,20 +55,12 @@
 	 * Gets the current DPI Scale being applied to the viewport and all the Widgets.
 	 */
 	UFUNCTION(BlueprintPure, BlueprintCosmetic, Category="Viewport", meta=( WorldContext="WorldContextObject" ))
-<<<<<<< HEAD
-	static float GetViewportScale(const UObject* WorldContextObject);
-=======
 	static UMG_API float GetViewportScale(const UObject* WorldContextObject);
->>>>>>> 4af6daef
 
 	/**
 	 * Gets the current DPI Scale being applied to the viewport and all the Widgets.
 	 */
-<<<<<<< HEAD
-	static float GetViewportScale(const UGameViewportClient* ViewportClient);
-=======
 	static UMG_API float GetViewportScale(const UGameViewportClient* ViewportClient);
->>>>>>> 4af6daef
 
 	/**
 	 * Gets the size of the game viewport.
@@ -112,13 +104,8 @@
 	 */
 	//UE_DEPRECATED(4.17, "Use GetMousePositionOnViewport() instead.  Optionally and for more options, you can use GetViewportWidgetGeometry and GetPlayerScreenWidgetGeometry are newly introduced to give you the geometry of the viewport and the player screen for widgets to help convert between spaces.")
 	UFUNCTION(BlueprintPure, BlueprintCosmetic, Category="Viewport")
-<<<<<<< HEAD
-	static bool GetMousePositionScaledByDPI(APlayerController* Player, float& LocationX, float& LocationY);
-	static bool GetMousePositionScaledByDPI(APlayerController* Player, double& LocationX, double& LocationY);	// LWC_TODO: Temp stand in for native calls with FVector2D components.
-=======
 	static UMG_API bool GetMousePositionScaledByDPI(APlayerController* Player, float& LocationX, float& LocationY);
 	static UMG_API bool GetMousePositionScaledByDPI(APlayerController* Player, double& LocationX, double& LocationY);	// LWC_TODO: Temp stand in for native calls with FVector2D components.
->>>>>>> 4af6daef
 
 	/**
 	* Gets the slot object on the child widget as a Border Slot, allowing you to manipulate layout information.
