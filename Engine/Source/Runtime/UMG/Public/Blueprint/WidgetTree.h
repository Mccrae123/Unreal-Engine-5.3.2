--- conflicted
+++ resolved
@@ -15,13 +15,8 @@
 #include "WidgetTree.generated.h"
 
 /** The widget tree manages the collection of widgets in a blueprint widget. */
-<<<<<<< HEAD
-UCLASS()
-class UMG_API UWidgetTree : public UObject, public INamedSlotInterface
-=======
 UCLASS(MinimalAPI)
 class UWidgetTree : public UObject, public INamedSlotInterface
->>>>>>> 4af6daef
 {
 	GENERATED_UCLASS_BODY()
 
@@ -109,15 +104,6 @@
 	//----------------------------------------------------------------------------------------
 	
 	/** Gets the names for slots that we can store widgets into. */
-<<<<<<< HEAD
-	virtual void GetSlotNames(TArray<FName>& SlotNames) const override;
-
-	/** Gets the widget for a given slot by name, will return nullptr if no widget is in the slot. */
-	virtual UWidget* GetContentForSlot(FName SlotName) const override;
-
-	/** Sets the widget for a given slot by name. */
-	virtual void SetContentForSlot(FName SlotName, UWidget* Content) override;
-=======
 	UMG_API virtual void GetSlotNames(TArray<FName>& SlotNames) const override;
 
 	/** Gets the widget for a given slot by name, will return nullptr if no widget is in the slot. */
@@ -125,18 +111,12 @@
 
 	/** Sets the widget for a given slot by name. */
 	UMG_API virtual void SetContentForSlot(FName SlotName, UWidget* Content) override;
->>>>>>> 4af6daef
 
 	//----------------------------------------------------------------------------------------
 
 	// UObject interface
-<<<<<<< HEAD
-	virtual void PreSave(FObjectPreSaveContext ObjectSaveContext) override;
-	virtual void PostLoad() override;
-=======
 	UMG_API virtual void PreSave(FObjectPreSaveContext ObjectSaveContext) override;
 	UMG_API virtual void PostLoad() override;
->>>>>>> 4af6daef
 	// End of UObject interface
 
 public:
