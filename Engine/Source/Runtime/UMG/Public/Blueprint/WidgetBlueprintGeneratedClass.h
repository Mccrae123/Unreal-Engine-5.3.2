--- conflicted
+++ resolved
@@ -6,21 +6,14 @@
 #include "UObject/ObjectMacros.h"
 #include "Binding/DynamicPropertyPath.h"
 #include "Engine/BlueprintGeneratedClass.h"
-<<<<<<< HEAD
-#include "FieldNotification/FieldId.h"
-=======
 #include "FieldNotificationId.h"
->>>>>>> 4af6daef
 
 #include "WidgetBlueprintGeneratedClass.generated.h"
 
 class UWidget;
 class UUserWidget;
 class UWidgetAnimation;
-<<<<<<< HEAD
-=======
 class UWidgetBlueprintGeneratedClass;
->>>>>>> 4af6daef
 class UWidgetBlueprintGeneratedClassExtension;
 class UWidgetTree;
 
@@ -83,11 +76,7 @@
 	friend class FWidgetBlueprintCompilerContext;
 
 public:
-<<<<<<< HEAD
-	UWidgetBlueprintGeneratedClass();
-=======
 	UMG_API UWidgetBlueprintGeneratedClass();
->>>>>>> 4af6daef
 
 private:
 
@@ -99,13 +88,6 @@
 	UPROPERTY()
 	TArray<TObjectPtr<UWidgetBlueprintGeneratedClassExtension>> Extensions;
 
-<<<<<<< HEAD
-	/** List Field Notifies. No index here on purpose to prevent saving them. */
-	UPROPERTY()
-	TArray<FFieldNotificationId> FieldNotifyNames;
-
-	int32 FieldNotifyStartBitNumber;
-
 	/** The classes native parent requires a native tick */
 	UPROPERTY()
 	uint32 bClassRequiresNativeTick :1;
@@ -116,18 +98,6 @@
 	uint32 bCanCallPreConstruct : 1;
 #endif
 
-=======
-	/** The classes native parent requires a native tick */
-	UPROPERTY()
-	uint32 bClassRequiresNativeTick :1;
-
-#if WITH_EDITORONLY_DATA
-public:
-	UPROPERTY(Transient)
-	uint32 bCanCallPreConstruct : 1;
-#endif
-
->>>>>>> 4af6daef
 public:
 	UPROPERTY()
 	TArray< FDelegateRuntimeBinding > Bindings;
@@ -147,7 +117,6 @@
 	UPROPERTY()
 	TMap<FName, FGuid> NamedSlotsWithID;
 #endif
-<<<<<<< HEAD
 
 	/**
 	 * Available Named Slots for content in a subclass.  These are slots that are accumulated from all super
@@ -157,17 +126,6 @@
 	TArray<FName> AvailableNamedSlots;
 
 	/**
-=======
-
-	/**
-	 * Available Named Slots for content in a subclass.  These are slots that are accumulated from all super
-	 * classes on compile.  They will exclude any named slots that are filled by a parent class.
-	 **/
-	UPROPERTY()
-	TArray<FName> AvailableNamedSlots;
-
-	/**
->>>>>>> 4af6daef
 	 * These are the set of named slots that can be used on an instance of the widget.  This set is slightly
 	 * different from available named slots, because ones designated UNamedSlot::bExposeOnInstanceOnly == true
 	 * will also be in this list, even though they wont be in AvailableNamedSlots, if are inherited, as inherited
@@ -180,21 +138,6 @@
 	UWidgetTree* GetWidgetTreeArchetype() const { return WidgetTree; }
 	UMG_API void SetWidgetTreeArchetype(UWidgetTree* InWidgetTree);
 
-<<<<<<< HEAD
-	void GetNamedSlotArchetypeContent(TFunctionRef<void(FName /*SlotName*/, UWidget* /*Content*/)> Predicate) const;
-
-	// Walks up the hierarchy looking for a valid widget tree.
-	UWidgetBlueprintGeneratedClass* FindWidgetTreeOwningClass() const;
-
-	// Execute the callback for every FieldId defined in the BP class
-	void ForEachField(TFunctionRef<bool(::UE::FieldNotification::FFieldId FielId)> Callback, bool bIncludeSuper = true) const;
-
-	//~ Begin UObject interface
-	virtual void Serialize(FArchive& Ar) override;
-	virtual void PostLoad() override;
-	virtual bool NeedsLoadForServer() const override;
-	virtual void PostLoadDefaultObject(UObject* Object) override;
-=======
 	UMG_API void GetNamedSlotArchetypeContent(TFunctionRef<void(FName /*SlotName*/, UWidget* /*Content*/)> Predicate) const;
 
 	// Walks up the hierarchy looking for a valid widget tree.
@@ -207,7 +150,6 @@
 #if WITH_EDITOR
 	UMG_API virtual void GetAssetRegistryTags(TArray<FAssetRegistryTag>& OutTags) const override;
 #endif
->>>>>>> 4af6daef
 	//~ End UObject interface
 
 	UMG_API virtual void PurgeClass(bool bRecompilingOnLoad) override;
@@ -217,13 +159,7 @@
 	 * call into its generated class and ask to be initialized.  The class will perform all the delegate
 	 * binding and wiring necessary to have the user's widget perform as desired.
 	 */
-<<<<<<< HEAD
-	void InitializeWidget(UUserWidget* UserWidget) const;
-
-	void InitializeFieldNotification(const UUserWidget*);
-=======
 	UMG_API void InitializeWidget(UUserWidget* UserWidget) const;
->>>>>>> 4af6daef
 
 	static UMG_API void InitializeWidgetStatic(UUserWidget* UserWidget
 		, const UClass* InClass
@@ -246,17 +182,10 @@
 	}
 
 	/** Find the first extension of the requested type. */
-<<<<<<< HEAD
-	UWidgetBlueprintGeneratedClassExtension* GetExtension(TSubclassOf<UWidgetBlueprintGeneratedClassExtension> InExtensionType, bool bIncludeSuper = true);
-
-	/** Find the extensions of the requested type. */
-	TArray<UWidgetBlueprintGeneratedClassExtension*> GetExtensions(TSubclassOf<UWidgetBlueprintGeneratedClassExtension> InExtensionType, bool bIncludeSuper = true);
-=======
 	UMG_API UWidgetBlueprintGeneratedClassExtension* GetExtension(TSubclassOf<UWidgetBlueprintGeneratedClassExtension> InExtensionType, bool bIncludeSuper = true);
 
 	/** Find the extensions of the requested type. */
 	UMG_API TArray<UWidgetBlueprintGeneratedClassExtension*> GetExtensions(TSubclassOf<UWidgetBlueprintGeneratedClassExtension> InExtensionType, bool bIncludeSuper = true);
->>>>>>> 4af6daef
 
 	template<typename Predicate>
 	void ForEachExtension(Predicate Pred, bool bIncludeSuper = true) const
@@ -276,15 +205,8 @@
 	}
 
 private:
-<<<<<<< HEAD
-	static void InitializeBindingsStatic(UUserWidget* UserWidget, const TArrayView<const FDelegateRuntimeBinding> InBindings, const TMap<FName, FObjectPropertyBase*>& InPropertyMap);
-	static void BindAnimationsStatic(UUserWidget* Instance, const TArrayView<UWidgetAnimation*> InAnimations, const TMap<FName, FObjectPropertyBase*>& InPropertyMap);
-
-	void GetExtensions(TArray<UWidgetBlueprintGeneratedClassExtension*>& OutExtensions, TSubclassOf<UWidgetBlueprintGeneratedClassExtension> InExtensionType, bool bIncludeSuper);
-=======
 	static UMG_API void InitializeBindingsStatic(UUserWidget* UserWidget, const TArrayView<const FDelegateRuntimeBinding> InBindings, const TMap<FName, FObjectPropertyBase*>& InPropertyMap);
 	static UMG_API void BindAnimationsStatic(UUserWidget* Instance, const TArrayView<UWidgetAnimation*> InAnimations, const TMap<FName, FObjectPropertyBase*>& InPropertyMap);
 
 	UMG_API void GetExtensions(TArray<UWidgetBlueprintGeneratedClassExtension*>& OutExtensions, TSubclassOf<UWidgetBlueprintGeneratedClassExtension> InExtensionType, bool bIncludeSuper);
->>>>>>> 4af6daef
 };