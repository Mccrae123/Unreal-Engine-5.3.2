// Copyright Epic Games, Inc. All Rights Reserved.

#pragma once

#include "CoreMinimal.h"
#include "UObject/ObjectMacros.h"
#include "UObject/Object.h"
#include "UObject/WeakObjectPtr.h"
#include "Types/NavigationMetaData.h"

#include "WidgetNavigation.generated.h"

class UWidget;

DECLARE_DYNAMIC_DELEGATE_RetVal_OneParam(UWidget*, FCustomWidgetNavigationDelegate, EUINavigation, Navigation);

/**
 *
 */
USTRUCT(BlueprintType)
struct FWidgetNavigationData
{
	GENERATED_USTRUCT_BODY()

public:
	UPROPERTY(EditAnywhere, BlueprintReadOnly, Category="Navigation")
	EUINavigationRule Rule = EUINavigationRule::Escape;

	/** This either the widget to focus, OR the name of the function to call. */
	UPROPERTY(EditAnywhere, BlueprintReadOnly, Category="Navigation")
	FName WidgetToFocus;

	UPROPERTY()
	TWeakObjectPtr<UWidget> Widget;

	UPROPERTY()
	FCustomWidgetNavigationDelegate CustomDelegate;

	UMG_API void Resolve(class UUserWidget* Outer, class UWidgetTree* WidgetTree);

#if WITH_EDITOR
	UMG_API void TryToRenameBinding(FName OldName, FName NewName);
#endif
};

/**
 * 
 */
UCLASS(MinimalAPI)
class UWidgetNavigation : public UObject
{
	GENERATED_UCLASS_BODY()
	
public:
	/** Happens when the user presses up arrow, joystick, d-pad. */
	UPROPERTY(EditAnywhere, BlueprintReadOnly, Category="Navigation")
	FWidgetNavigationData Up;

	/** Happens when the user presses down arrow, joystick, d-pad. */
	UPROPERTY(EditAnywhere, BlueprintReadOnly, Category="Navigation")
	FWidgetNavigationData Down;

	/** Happens when the user presses left arrow, joystick, d-pad. */
	UPROPERTY(EditAnywhere, BlueprintReadOnly, Category="Navigation")
	FWidgetNavigationData Left;

	/** Happens when the user presses right arrow, joystick, d-pad. */
	UPROPERTY(EditAnywhere, BlueprintReadOnly, Category="Navigation")
	FWidgetNavigationData Right;

	/** Happens when the user presses Tab. */
	UPROPERTY(EditAnywhere, BlueprintReadOnly, Category="Navigation")
	FWidgetNavigationData Next;

	/** Happens when the user presses Shift+Tab. */
	UPROPERTY(EditAnywhere, BlueprintReadOnly, Category="Navigation")
	FWidgetNavigationData Previous;

public:

#if WITH_EDITOR

	/**  */
	UMG_API FWidgetNavigationData& GetNavigationData(EUINavigation Nav);

	/**  */
	UMG_API EUINavigationRule GetNavigationRule(EUINavigation Nav);

	/** Try to rename any explicit or custom bindings from an old to a new name. This method can be overridden to customize resolving rules. */
<<<<<<< HEAD
	virtual void TryToRenameBinding(FName OldName, FName NewName);
=======
	UMG_API virtual void TryToRenameBinding(FName OldName, FName NewName);
>>>>>>> 4af6daef

#endif

	/** Resolve widget names. This method can be overridden to customize resolving rules. */
<<<<<<< HEAD
	virtual void ResolveRules(class UUserWidget* Outer, class UWidgetTree* WidgetTree);
=======
	UMG_API virtual void ResolveRules(class UUserWidget* Outer, class UWidgetTree* WidgetTree);
>>>>>>> 4af6daef

	/** Updates a slate metadata object to match this configured navigation ruleset. */
	UMG_API void UpdateMetaData(TSharedRef<FNavigationMetaData> MetaData);

	/** @return true if the configured navigation object is the same as an un-customized navigation rule set. */
	UMG_API bool IsDefaultNavigation() const;

private:

	void UpdateMetaDataEntry(TSharedRef<FNavigationMetaData> MetaData, const FWidgetNavigationData & NavData, EUINavigation Nav);
};<|MERGE_RESOLUTION|>--- conflicted
+++ resolved
@@ -87,20 +87,12 @@
 	UMG_API EUINavigationRule GetNavigationRule(EUINavigation Nav);
 
 	/** Try to rename any explicit or custom bindings from an old to a new name. This method can be overridden to customize resolving rules. */
-<<<<<<< HEAD
-	virtual void TryToRenameBinding(FName OldName, FName NewName);
-=======
 	UMG_API virtual void TryToRenameBinding(FName OldName, FName NewName);
->>>>>>> 4af6daef
 
 #endif
 
 	/** Resolve widget names. This method can be overridden to customize resolving rules. */
-<<<<<<< HEAD
-	virtual void ResolveRules(class UUserWidget* Outer, class UWidgetTree* WidgetTree);
-=======
 	UMG_API virtual void ResolveRules(class UUserWidget* Outer, class UWidgetTree* WidgetTree);
->>>>>>> 4af6daef
 
 	/** Updates a slate metadata object to match this configured navigation ruleset. */
 	UMG_API void UpdateMetaData(TSharedRef<FNavigationMetaData> MetaData);
