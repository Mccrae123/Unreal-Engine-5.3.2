// Copyright Epic Games, Inc. All Rights Reserved.

#pragma once

#include "CoreMinimal.h"
#include "UObject/ObjectMacros.h"
#include "InputCoreTypes.h"
#include "Templates/SubclassOf.h"
#include "Engine/EngineBaseTypes.h"
#include "UObject/Interface.h"
#include "Input/Events.h"
#include "Styling/SlateBrush.h"
#include "Components/SlateWrapperTypes.h"
#include "Blueprint/DragDropOperation.h"
#if UE_ENABLE_INCLUDE_ORDER_DEPRECATED_IN_5_2
#include "Blueprint/UserWidget.h"
#include "Slate/SGameLayerManager.h"
#endif
#include "Kismet/BlueprintFunctionLibrary.h"
#include "WidgetBlueprintLibrary.generated.h"

class UFont;
class UMaterialInstanceDynamic;
class UMaterialInterface;
class USlateBrushAsset;
class UTexture2D;
class UUserWidget;

UCLASS(meta=(ScriptName="WidgetLibrary"), MinimalAPI)
class UWidgetBlueprintLibrary : public UBlueprintFunctionLibrary
{
	GENERATED_UCLASS_BODY()

public:

	/** Creates a widget */
	UFUNCTION(BlueprintCallable, BlueprintCosmetic, meta=( WorldContext="WorldContextObject", DisplayName="Create Widget", BlueprintInternalUseOnly="true" ), Category="Widget")
	static UMG_API class UUserWidget* Create(UObject* WorldContextObject, TSubclassOf<class UUserWidget> WidgetType, APlayerController* OwningPlayer);

	/**
	 * Creates a new drag and drop operation that can be returned from a drag begin to inform the UI what i
	 * being dragged and dropped and what it looks like.
	 */
	UFUNCTION(BlueprintCallable, Category="Widget|Drag and Drop", meta=( BlueprintInternalUseOnly="true" ))
<<<<<<< HEAD
	static UDragDropOperation* CreateDragDropOperation(TSubclassOf<UDragDropOperation> OperationClass);
=======
	static UMG_API UDragDropOperation* CreateDragDropOperation(TSubclassOf<UDragDropOperation> OperationClass);
>>>>>>> 4af6daef

	/**
	 * Setup an input mode that allows only the UI to respond to user input.
	 * 
	 * Note: This means that any bound Input Events in the widget will not be called!
	 */
	UFUNCTION(BlueprintCallable, BlueprintCosmetic, Category="Input", meta=(DisplayName="Set Input Mode UI Only"))
<<<<<<< HEAD
	static void SetInputMode_UIOnlyEx(APlayerController* PlayerController, UWidget* InWidgetToFocus = nullptr, EMouseLockMode InMouseLockMode = EMouseLockMode::DoNotLock, const bool bFlushInput = false);
=======
	static UMG_API void SetInputMode_UIOnlyEx(APlayerController* PlayerController, UWidget* InWidgetToFocus = nullptr, EMouseLockMode InMouseLockMode = EMouseLockMode::DoNotLock, const bool bFlushInput = false);
>>>>>>> 4af6daef
	/**
	 * Setup an input mode that allows only the UI to respond to user input, and if the UI doesn't handle it player input / player controller gets a chance.
	 * 
	 * Note: This means that any bound Input events in the widget will be called.
	 */
	UFUNCTION(BlueprintCallable, BlueprintCosmetic, Category="Input", meta = (DisplayName = "Set Input Mode Game And UI"))
<<<<<<< HEAD
	static void SetInputMode_GameAndUIEx(APlayerController* PlayerController, UWidget* InWidgetToFocus = nullptr, EMouseLockMode InMouseLockMode = EMouseLockMode::DoNotLock, bool bHideCursorDuringCapture = true, const bool bFlushInput = false);
=======
	static UMG_API void SetInputMode_GameAndUIEx(APlayerController* PlayerController, UWidget* InWidgetToFocus = nullptr, EMouseLockMode InMouseLockMode = EMouseLockMode::DoNotLock, bool bHideCursorDuringCapture = true, const bool bFlushInput = false);
>>>>>>> 4af6daef

	/**
	 * Setup an input mode that allows only player input / player controller to respond to user input.
	 * 
	 * Note: Any bound Input Events in this widget will be called.
	 */
	UFUNCTION(BlueprintCallable, BlueprintCosmetic, Category="Input")
<<<<<<< HEAD
	static void SetInputMode_GameOnly(APlayerController* PlayerController, const bool bFlushInput = false);
=======
	static UMG_API void SetInputMode_GameOnly(APlayerController* PlayerController, const bool bFlushInput = false);
>>>>>>> 4af6daef

	/** */
	UFUNCTION(BlueprintCallable, BlueprintCosmetic, Category="Focus")
	static UMG_API void SetFocusToGameViewport();

	/** Draws a box */
	UFUNCTION(BlueprintCallable, Category="Painting")
	static UMG_API void DrawBox(UPARAM(ref) FPaintContext& Context, FVector2D Position, FVector2D Size, USlateBrushAsset* Brush, FLinearColor Tint = FLinearColor::White);

	/**
	 * Draws a hermite spline.
	 *
	 * @param Start			Starting position of the spline in local space.
	 * @param StartDir		The direction of the spline from the start point.
	 * @param End			Ending position of the spline in local space.
	 * @param EndDir		The direction of the spline to the end point.
	 * @param Tint			Color to render the spline.
	 * @param Thickness		How many pixels thick this spline should be.
	 */
	UFUNCTION(BlueprintCallable, meta = (AdvancedDisplay = "6"), Category = "Painting")
	static UMG_API void DrawSpline(UPARAM(ref) FPaintContext& Context, FVector2D Start, FVector2D StartDir, FVector2D End, FVector2D EndDir, FLinearColor Tint = FLinearColor::White, float Thickness = 1.0f);

	/**
	 * Draws a hermite spline.
	 *
	 * @param Start			Starting position of the spline in local space.
	 * @param StartDir		The direction of the spline from the start point.
	 * @param End			Ending position of the spline in local space.
	 * @param EndDir		The direction of the spline to the end point.
	 * @param Tint			Color to render the spline.
	 * @param Thickness		How many pixels thick this spline should be.
	 */
	UFUNCTION(BlueprintCallable, meta = (AdvancedDisplay = "6"), Category = "Painting")
	static void DrawSpline(UPARAM(ref) FPaintContext& Context, FVector2D Start, FVector2D StartDir, FVector2D End, FVector2D EndDir, FLinearColor Tint = FLinearColor::White, float Thickness = 1.0f);

	/**
	 * Draws a line.
	 *
	 * @param PositionA		Starting position of the line in local space.
	 * @param PositionB		Ending position of the line in local space.
	 * @param Tint			Color to render the line.
	 * @param bAntialias	Whether the line should be antialiased.
	 * @param Thickness		How many pixels thick this line should be.
	 */
	UFUNCTION(BlueprintCallable, meta = (AdvancedDisplay = "4"), Category = "Painting")
	static UMG_API void DrawLine(UPARAM(ref) FPaintContext& Context, FVector2D PositionA, FVector2D PositionB, FLinearColor Tint = FLinearColor::White, bool bAntiAlias = true, float Thickness = 1.0f);

	/**
	 * Draws several line segments.
	 *
	 * @param Points		Line pairs, each line needs to be 2 separate points in the array.
	 * @param Tint			Color to render the line.
	 * @param bAntialias	Whether the line should be antialiased.
	 * @param Thickness		How many pixels thick this line should be.
	 */
	UFUNCTION(BlueprintCallable, meta = (AdvancedDisplay = "3"), Category = "Painting")
	static UMG_API void DrawLines(UPARAM(ref) FPaintContext& Context, const TArray<FVector2D>& Points, FLinearColor Tint = FLinearColor::White, bool bAntiAlias = true, float Thickness = 1.0f);

	/**
	 * Draws text.
	 *
	 * @param InString		The string to draw.
	 * @param Position		The starting position where the text is drawn in local space.
	 * @param Tint			Color to render the line.
	 */
	UFUNCTION(BlueprintCallable, Category="Painting", meta=( DeprecatedFunction, DeprecationMessage = "Use Draw Text instead", DisplayName="Draw String"))
	static UMG_API void DrawText(UPARAM(ref) FPaintContext& Context, const FString& InString, FVector2D Position, FLinearColor Tint = FLinearColor::White);

	/**
	 * Draws text.
	 *
	 * @param Text			The string to draw.
	 * @param Position		The starting position where the text is drawn in local space.
	 * @param Tint			Color to render the line.
	 */
	UFUNCTION(BlueprintCallable, Category="Painting", meta=(DisplayName="Draw Text"))
	static UMG_API void DrawTextFormatted(UPARAM(ref) FPaintContext& Context, const FText& Text, FVector2D Position, UFont* Font, float FontSize = 16.0f, FName FontTypeFace = FName(TEXT("Regular")), FLinearColor Tint = FLinearColor::White);

	/**
	 * The event reply to use when you choose to handle an event.  This will prevent the event 
	 * from continuing to bubble up / down the widget hierarchy.
	 */
	UFUNCTION(BlueprintPure, Category="Widget|Event Reply")
	static UMG_API FEventReply Handled();

	/** The event reply to use when you choose not to handle an event. */
	UFUNCTION(BlueprintPure, Category="Widget|Event Reply")
	static UMG_API FEventReply Unhandled();

	/**  */
	UFUNCTION(BlueprintPure, meta=( DefaultToSelf="CapturingWidget" ), Category="Widget|Event Reply")
	static UMG_API FEventReply CaptureMouse(UPARAM(ref) FEventReply& Reply, UWidget* CapturingWidget);

	/**  */
	UFUNCTION(BlueprintPure, Category="Widget|Event Reply")
	static UMG_API FEventReply ReleaseMouseCapture(UPARAM(ref) FEventReply& Reply);

	UFUNCTION( BlueprintPure, Category = "Widget|Event Reply", meta = ( HidePin = "CapturingWidget", DefaultToSelf = "CapturingWidget" ) )
	static UMG_API FEventReply LockMouse( UPARAM( ref ) FEventReply& Reply, UWidget* CapturingWidget );

	UFUNCTION( BlueprintPure, Category = "Widget|Event Reply" )
	static UMG_API FEventReply UnlockMouse( UPARAM( ref ) FEventReply& Reply );

	/**  */
	UFUNCTION(BlueprintPure, meta= (HidePin="CapturingWidget", DefaultToSelf="CapturingWidget"), Category="Widget|Event Reply")
	static UMG_API FEventReply SetUserFocus(UPARAM(ref) FEventReply& Reply, UWidget* FocusWidget, bool bInAllUsers = false);

	UFUNCTION(BlueprintPure, meta = (DeprecatedFunction, DeprecationMessage = "Use SetUserFocus() instead"), Category = "Widget|Event Reply")
	static UMG_API FEventReply CaptureJoystick(UPARAM(ref) FEventReply& Reply, UWidget* CapturingWidget, bool bInAllJoysticks = false);

	/**  */
	UFUNCTION(BlueprintPure, meta = (HidePin = "CapturingWidget", DefaultToSelf = "CapturingWidget"), Category = "Widget|Event Reply")
	static UMG_API FEventReply ClearUserFocus(UPARAM(ref) FEventReply& Reply, bool bInAllUsers = false);

	UFUNCTION(BlueprintPure, meta = (DeprecatedFunction, DeprecationMessage = "Use ClearUserFocus() instead"), Category = "Widget|Event Reply")
	static UMG_API FEventReply ReleaseJoystickCapture(UPARAM(ref) FEventReply& Reply, bool bInAllJoysticks = false);

	/**  */
	UFUNCTION(BlueprintPure, Category="Widget|Event Reply")
	static UMG_API FEventReply SetMousePosition(UPARAM(ref) FEventReply& Reply, FVector2D NewMousePosition);

	/**
	 * Ask Slate to detect if a user starts dragging in this widget later.  Slate internally tracks the movement
	 * and if it surpasses the drag threshold, Slate will send an OnDragDetected event to the widget.
	 *
	 * @param WidgetDetectingDrag  Detect dragging in this widget
	 * @param DragKey		       This button should be pressed to detect the drag
	 */
	UFUNCTION(BlueprintPure, meta=( HidePin="WidgetDetectingDrag", DefaultToSelf="WidgetDetectingDrag" ), Category="Widget|Drag and Drop|Event Reply")
	static UMG_API FEventReply DetectDrag(UPARAM(ref) FEventReply& Reply, UWidget* WidgetDetectingDrag, FKey DragKey);

	/**
	 * Given the pointer event, emit the DetectDrag reply if the provided key was pressed.
	 * If the DragKey is a touch key, that will also automatically work.
	 * @param PointerEvent	The pointer device event coming in.
	 * @param WidgetDetectingDrag  Detect dragging in this widget.
	 * @param DragKey		       This button should be pressed to detect the drag, won't emit the DetectDrag FEventReply unless this is pressed.
	 */
	UFUNCTION(BlueprintCallable, meta=( HidePin="WidgetDetectingDrag", DefaultToSelf="WidgetDetectingDrag" ), Category="Widget|Drag and Drop|Event Reply")
	static UMG_API FEventReply DetectDragIfPressed(const FPointerEvent& PointerEvent, UWidget* WidgetDetectingDrag, FKey DragKey);

	/**
	 * An event should return FReply::Handled().EndDragDrop() to request that the current drag/drop operation be terminated.
	 */
	UFUNCTION(BlueprintPure, Category="Widget|Drag and Drop|Event Reply")
	static UMG_API FEventReply EndDragDrop(UPARAM(ref) FEventReply& Reply);

	/**
	 * Returns true if a drag/drop event is occurring that a widget can handle.
	 */
	UFUNCTION(BlueprintPure, BlueprintCosmetic, Category="Widget|Drag and Drop")
	static UMG_API bool IsDragDropping();

	/**
	 * Returns the drag and drop operation that is currently occurring if any, otherwise nothing.
	 */
	UFUNCTION(BlueprintPure, BlueprintCosmetic, Category="Widget|Drag and Drop")
	static UMG_API UDragDropOperation* GetDragDroppingContent();

	/**
	 * Cancels any current drag drop operation.
	 */
	UFUNCTION(BlueprintCallable, Category="Widget|Drag and Drop")
	static UMG_API void CancelDragDrop();

	/**
	 * Creates a Slate Brush from a Slate Brush Asset
	 *
	 * @return A new slate brush using the asset's brush.
	 */
	UFUNCTION(BlueprintPure, Category="Widget|Brush")
	static UMG_API FSlateBrush MakeBrushFromAsset(USlateBrushAsset* BrushAsset);

	/** 
	 * Creates a Slate Brush from a Texture2D
	 *
	 * @param Width  When less than or equal to zero, the Width of the brush will default to the Width of the Texture
	 * @param Height  When less than or equal to zero, the Height of the brush will default to the Height of the Texture
	 *
	 * @return A new slate brush using the texture.
	 */
	UFUNCTION(BlueprintPure, Category="Widget|Brush")
	static UMG_API FSlateBrush MakeBrushFromTexture(UTexture2D* Texture, int32 Width = 0, int32 Height = 0);

	/**
	 * Creates a Slate Brush from a Material.  Materials don't have an implicit size, so providing a widget and height
	 * is required to hint slate with how large the image wants to be by default.
	 *
	 * @return A new slate brush using the material.
	 */
	UFUNCTION(BlueprintPure, Category="Widget|Brush")
	static UMG_API FSlateBrush MakeBrushFromMaterial(UMaterialInterface* Material, int32 Width = 32, int32 Height = 32);

	/**
	 * Gets the resource object on a brush.  This could be a UTexture2D or a UMaterialInterface.
	 */
	UFUNCTION(BlueprintPure, Category="Widget|Brush")
	static UMG_API UObject* GetBrushResource(const FSlateBrush& Brush);

	/**
	 * Gets the brush resource as a texture 2D.
	 */
	UFUNCTION(BlueprintPure, Category="Widget|Brush")
	static UMG_API UTexture2D* GetBrushResourceAsTexture2D(const FSlateBrush& Brush);

	/**
	 * Gets the brush resource as a material.
	 */
	UFUNCTION(BlueprintPure, Category="Widget|Brush")
	static UMG_API UMaterialInterface* GetBrushResourceAsMaterial(const FSlateBrush& Brush);

	/**
	 * Sets the resource on a brush to be a UTexture2D.
	 */
	UFUNCTION(BlueprintCallable, Category="Widget|Brush")
	static UMG_API void SetBrushResourceToTexture(UPARAM(ref) FSlateBrush& Brush, UTexture2D* Texture);

	/**
	 * Sets the resource on a brush to be a Material.
	 */
	UFUNCTION(BlueprintCallable, Category="Widget|Brush")
	static UMG_API void SetBrushResourceToMaterial(UPARAM(ref) FSlateBrush& Brush, UMaterialInterface* Material);

	/**
	 * Creates a Slate Brush that wont draw anything, the "Null Brush".
	 *
	 * @return A new slate brush that wont draw anything.
	 */
	UFUNCTION(BlueprintPure, Category="Widget|Brush")
	static UMG_API FSlateBrush NoResourceBrush();

	/**
	 * Gets the material that allows changes to parameters at runtime.  The brush must already have a material assigned to it, 
	 * if it does it will automatically be converted to a MID.
	 *
	 * @return A material that supports dynamic input from the game.
	 */
	UFUNCTION(BlueprintPure, Category="Widget|Brush")
	static UMG_API UMaterialInstanceDynamic* GetDynamicMaterial(UPARAM(ref) FSlateBrush& Brush);

	/** Closes any popup menu */
	UFUNCTION(BlueprintCallable, BlueprintCosmetic, Category="Widget|Menu")
	static UMG_API void DismissAllMenus();

	/**
	 * Find all widgets of a certain class.
	 * @param FoundWidgets The widgets that were found matching the filter.
	 * @param WidgetClass The widget class to filter by.
	 * @param TopLevelOnly Only the widgets that are direct children of the viewport will be returned.
	 */
	UFUNCTION(BlueprintCallable, BlueprintCosmetic, Category="Widget", meta=( WorldContext="WorldContextObject", DeterminesOutputType = "WidgetClass", DynamicOutputParam = "FoundWidgets" ))
	static UMG_API void GetAllWidgetsOfClass(UObject* WorldContextObject, TArray<UUserWidget*>& FoundWidgets, TSubclassOf<UUserWidget> WidgetClass, bool TopLevelOnly = true);

	/**
	* Find all widgets in the world with the specified interface.
	* This is a slow operation, use with caution e.g. do not use every frame.
	* @param Interface The interface to find. Must be specified or result array will be empty.
	* @param FoundWidgets Output array of widgets that implement the specified interface.
	* @param TopLevelOnly Only the widgets that are direct children of the viewport will be returned.
	*/
	UFUNCTION(BlueprintCallable, BlueprintCosmetic, Category="Widget", meta = (WorldContext = "WorldContextObject", DeterminesOutputType = "WidgetClass", DynamicOutputParam = "FoundWidgets"))
	static UMG_API void GetAllWidgetsWithInterface(UObject* WorldContextObject, TArray<UUserWidget*>& FoundWidgets, TSubclassOf<UInterface> Interface, bool TopLevelOnly);

	UFUNCTION(BlueprintPure, Category="Widget", meta = (CompactNodeTitle = "->", BlueprintAutocast))
	static UMG_API FInputEvent GetInputEventFromKeyEvent(const FKeyEvent& Event);

	UFUNCTION(BlueprintPure, Category="Widget", meta = (CompactNodeTitle = "->", BlueprintAutocast))
	static UMG_API FKeyEvent GetKeyEventFromAnalogInputEvent(const FAnalogInputEvent& Event);

	UFUNCTION(BlueprintPure, Category="Widget", meta = ( CompactNodeTitle = "->", BlueprintAutocast ))
	static UMG_API FInputEvent GetInputEventFromCharacterEvent(const FCharacterEvent& Event);

	UFUNCTION(BlueprintPure, Category="Widget", meta = ( CompactNodeTitle = "->", BlueprintAutocast ))
	static UMG_API FInputEvent GetInputEventFromPointerEvent(const FPointerEvent& Event);

	UFUNCTION(BlueprintPure, Category="Widget", meta = ( CompactNodeTitle = "->", BlueprintAutocast ))
	static UMG_API FInputEvent GetInputEventFromNavigationEvent(const FNavigationEvent& Event);

	/**
	 * Gets the amount of padding that needs to be added when accounting for the safe zone on TVs.
	 */
	UFUNCTION(BlueprintCallable, Category="Widget|Safe Zone", meta=( WorldContext="WorldContextObject" ))
	static UMG_API void GetSafeZonePadding(UObject* WorldContextObject, FVector4& SafePadding, FVector2D& SafePaddingScale, FVector4& SpillOverPadding);

	/**
	* Apply color deficiency correction settings to the game window 
	* @param Type The type of color deficiency correction to apply.
	* @param Severity Intensity of the color deficiency correction effect, from 0 to 1.
	* @param CorrectDeficiency Shifts the color spectrum to the visible range based on the current deficiency type.
	* @param ShowCorrectionWithDeficiency If you're correcting the color deficiency, you can use this to visualize what the correction looks like with the deficiency.
	*/
	UFUNCTION(BlueprintCallable, BlueprintCosmetic, Category = "Widget|Accessibility", meta = (AdvancedDisplay = "3"))
	static UMG_API void SetColorVisionDeficiencyType(EColorVisionDeficiency Type, float Severity, bool CorrectDeficiency, bool ShowCorrectionWithDeficiency);

	/**
	 * Loads or sets a hardware cursor from the content directory in the game.
	 */
	UFUNCTION(BlueprintCallable, Category="Widget|Hardware Cursor", meta=( WorldContext="WorldContextObject" ))
	static UMG_API bool SetHardwareCursor(UObject* WorldContextObject, EMouseCursor::Type CursorShape, FName CursorName, FVector2D HotSpot);

	UFUNCTION(BlueprintCallable, Category = "Widget|Window Title Bar")
	static UMG_API void SetWindowTitleBarState(UWidget* TitleBarContent, EWindowTitleBarMode Mode, bool bTitleBarDragEnabled, bool bWindowButtonsVisible, bool bTitleBarVisible);

	UFUNCTION(BlueprintCallable, Category = "Widget|Window Title Bar")
	static UMG_API void RestorePreviousWindowTitleBarState();

	DECLARE_DYNAMIC_DELEGATE(FOnGameWindowCloseButtonClickedDelegate);

	UFUNCTION(BlueprintCallable, Category = "Widget|Window Title Bar")
	static UMG_API void SetWindowTitleBarOnCloseClickedDelegate(FOnGameWindowCloseButtonClickedDelegate Delegate);

	UFUNCTION(BlueprintCallable, Category = "Widget|Window Title Bar")
	static UMG_API void SetWindowTitleBarCloseButtonActive(bool bActive);
};<|MERGE_RESOLUTION|>--- conflicted
+++ resolved
@@ -42,11 +42,7 @@
 	 * being dragged and dropped and what it looks like.
 	 */
 	UFUNCTION(BlueprintCallable, Category="Widget|Drag and Drop", meta=( BlueprintInternalUseOnly="true" ))
-<<<<<<< HEAD
-	static UDragDropOperation* CreateDragDropOperation(TSubclassOf<UDragDropOperation> OperationClass);
-=======
 	static UMG_API UDragDropOperation* CreateDragDropOperation(TSubclassOf<UDragDropOperation> OperationClass);
->>>>>>> 4af6daef
 
 	/**
 	 * Setup an input mode that allows only the UI to respond to user input.
@@ -54,22 +50,14 @@
 	 * Note: This means that any bound Input Events in the widget will not be called!
 	 */
 	UFUNCTION(BlueprintCallable, BlueprintCosmetic, Category="Input", meta=(DisplayName="Set Input Mode UI Only"))
-<<<<<<< HEAD
-	static void SetInputMode_UIOnlyEx(APlayerController* PlayerController, UWidget* InWidgetToFocus = nullptr, EMouseLockMode InMouseLockMode = EMouseLockMode::DoNotLock, const bool bFlushInput = false);
-=======
 	static UMG_API void SetInputMode_UIOnlyEx(APlayerController* PlayerController, UWidget* InWidgetToFocus = nullptr, EMouseLockMode InMouseLockMode = EMouseLockMode::DoNotLock, const bool bFlushInput = false);
->>>>>>> 4af6daef
 	/**
 	 * Setup an input mode that allows only the UI to respond to user input, and if the UI doesn't handle it player input / player controller gets a chance.
 	 * 
 	 * Note: This means that any bound Input events in the widget will be called.
 	 */
 	UFUNCTION(BlueprintCallable, BlueprintCosmetic, Category="Input", meta = (DisplayName = "Set Input Mode Game And UI"))
-<<<<<<< HEAD
-	static void SetInputMode_GameAndUIEx(APlayerController* PlayerController, UWidget* InWidgetToFocus = nullptr, EMouseLockMode InMouseLockMode = EMouseLockMode::DoNotLock, bool bHideCursorDuringCapture = true, const bool bFlushInput = false);
-=======
 	static UMG_API void SetInputMode_GameAndUIEx(APlayerController* PlayerController, UWidget* InWidgetToFocus = nullptr, EMouseLockMode InMouseLockMode = EMouseLockMode::DoNotLock, bool bHideCursorDuringCapture = true, const bool bFlushInput = false);
->>>>>>> 4af6daef
 
 	/**
 	 * Setup an input mode that allows only player input / player controller to respond to user input.
@@ -77,11 +65,7 @@
 	 * Note: Any bound Input Events in this widget will be called.
 	 */
 	UFUNCTION(BlueprintCallable, BlueprintCosmetic, Category="Input")
-<<<<<<< HEAD
-	static void SetInputMode_GameOnly(APlayerController* PlayerController, const bool bFlushInput = false);
-=======
 	static UMG_API void SetInputMode_GameOnly(APlayerController* PlayerController, const bool bFlushInput = false);
->>>>>>> 4af6daef
 
 	/** */
 	UFUNCTION(BlueprintCallable, BlueprintCosmetic, Category="Focus")
@@ -103,19 +87,6 @@
 	 */
 	UFUNCTION(BlueprintCallable, meta = (AdvancedDisplay = "6"), Category = "Painting")
 	static UMG_API void DrawSpline(UPARAM(ref) FPaintContext& Context, FVector2D Start, FVector2D StartDir, FVector2D End, FVector2D EndDir, FLinearColor Tint = FLinearColor::White, float Thickness = 1.0f);
-
-	/**
-	 * Draws a hermite spline.
-	 *
-	 * @param Start			Starting position of the spline in local space.
-	 * @param StartDir		The direction of the spline from the start point.
-	 * @param End			Ending position of the spline in local space.
-	 * @param EndDir		The direction of the spline to the end point.
-	 * @param Tint			Color to render the spline.
-	 * @param Thickness		How many pixels thick this spline should be.
-	 */
-	UFUNCTION(BlueprintCallable, meta = (AdvancedDisplay = "6"), Category = "Painting")
-	static void DrawSpline(UPARAM(ref) FPaintContext& Context, FVector2D Start, FVector2D StartDir, FVector2D End, FVector2D EndDir, FLinearColor Tint = FLinearColor::White, float Thickness = 1.0f);
 
 	/**
 	 * Draws a line.
