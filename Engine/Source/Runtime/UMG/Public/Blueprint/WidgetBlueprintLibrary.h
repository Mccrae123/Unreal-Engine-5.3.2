// Copyright Epic Games, Inc. All Rights Reserved.

#pragma once

#include "CoreMinimal.h"
#include "UObject/ObjectMacros.h"
#include "InputCoreTypes.h"
#include "Templates/SubclassOf.h"
#include "Engine/EngineBaseTypes.h"
#include "UObject/Interface.h"
#include "Input/Events.h"
#include "Styling/SlateBrush.h"
#include "Components/SlateWrapperTypes.h"
#include "Blueprint/DragDropOperation.h"
#include "Blueprint/UserWidget.h"
#include "Kismet/BlueprintFunctionLibrary.h"
#include "Slate/SGameLayerManager.h"
#include "WidgetBlueprintLibrary.generated.h"

class UFont;
class UMaterialInstanceDynamic;
class UMaterialInterface;
class USlateBrushAsset;
class UTexture2D;

UCLASS(meta=(ScriptName="WidgetLibrary"))
class UMG_API UWidgetBlueprintLibrary : public UBlueprintFunctionLibrary
{
	GENERATED_UCLASS_BODY()

public:

	/** Creates a widget */
	UFUNCTION(BlueprintCallable, BlueprintCosmetic, meta=( WorldContext="WorldContextObject", DisplayName="Create Widget", BlueprintInternalUseOnly="true" ), Category="Widget")
	static class UUserWidget* Create(UObject* WorldContextObject, TSubclassOf<class UUserWidget> WidgetType, APlayerController* OwningPlayer);

	/**
	 * Creates a new drag and drop operation that can be returned from a drag begin to inform the UI what i
	 * being dragged and dropped and what it looks like.
	 */
	UFUNCTION(BlueprintCallable, Category="Widget|Drag and Drop", meta=( BlueprintInternalUseOnly="true" ))
	static UDragDropOperation* CreateDragDropOperation(TSubclassOf<UDragDropOperation> OperationClass);
<<<<<<< HEAD
	
=======

>>>>>>> d731a049
	/**
	 * Setup an input mode that allows only the UI to respond to user input.
	 * 
	 * Note: This means that any bound Input Events in the widget will not be called!
	 */
	UFUNCTION(BlueprintCallable, BlueprintCosmetic, Category="Input", meta=(DisplayName="Set Input Mode UI Only"))
<<<<<<< HEAD
	static void SetInputMode_UIOnlyEx(APlayerController* PlayerController, UWidget* InWidgetToFocus = nullptr, EMouseLockMode InMouseLockMode = EMouseLockMode::DoNotLock);

=======
	static void SetInputMode_UIOnlyEx(APlayerController* PlayerController, UWidget* InWidgetToFocus = nullptr, EMouseLockMode InMouseLockMode = EMouseLockMode::DoNotLock, const bool bFlushInput = false);
>>>>>>> d731a049
	/**
	 * Setup an input mode that allows only the UI to respond to user input, and if the UI doesn't handle it player input / player controller gets a chance.
	 * 
	 * Note: This means that any bound Input events in the widget will be called.
	 */
	UFUNCTION(BlueprintCallable, BlueprintCosmetic, Category="Input", meta = (DisplayName = "Set Input Mode Game And UI"))
	static void SetInputMode_GameAndUIEx(APlayerController* PlayerController, UWidget* InWidgetToFocus = nullptr, EMouseLockMode InMouseLockMode = EMouseLockMode::DoNotLock, bool bHideCursorDuringCapture = true, const bool bFlushInput = false);

	/**
	 * Setup an input mode that allows only player input / player controller to respond to user input.
	 * 
	 * Note: Any bound Input Events in this widget will be called.
	 */
	UFUNCTION(BlueprintCallable, BlueprintCosmetic, Category="Input")
	static void SetInputMode_GameOnly(APlayerController* PlayerController, const bool bFlushInput = false);

	/** */
	UFUNCTION(BlueprintCallable, BlueprintCosmetic, Category="Focus")
	static void SetFocusToGameViewport();

	/** Draws a box */
	UFUNCTION(BlueprintCallable, Category="Painting")
	static void DrawBox(UPARAM(ref) FPaintContext& Context, FVector2D Position, FVector2D Size, USlateBrushAsset* Brush, FLinearColor Tint = FLinearColor::White);

	/**
	 * Draws a hermite spline.
	 *
	 * @param Start			Starting position of the spline in local space.
	 * @param StartDir		The direction of the spline from the start point.
	 * @param End			Ending position of the spline in local space.
	 * @param EndDir		The direction of the spline to the end point.
	 * @param Tint			Color to render the spline.
	 * @param Thickness		How many pixels thick this spline should be.
	 */
	UFUNCTION(BlueprintCallable, meta = (AdvancedDisplay = "6"), Category = "Painting")
	static void DrawSpline(UPARAM(ref) FPaintContext& Context, FVector2D Start, FVector2D StartDir, FVector2D End, FVector2D EndDir, FLinearColor Tint = FLinearColor::White, float Thickness = 1.0f);

	/**
	 * Draws a line.
	 *
	 * @param PositionA		Starting position of the line in local space.
	 * @param PositionB		Ending position of the line in local space.
	 * @param Tint			Color to render the line.
	 * @param bAntialias	Whether the line should be antialiased.
	 * @param Thickness		How many pixels thick this line should be.
	 */
	UFUNCTION(BlueprintCallable, meta = (AdvancedDisplay = "4"), Category = "Painting")
	static void DrawLine(UPARAM(ref) FPaintContext& Context, FVector2D PositionA, FVector2D PositionB, FLinearColor Tint = FLinearColor::White, bool bAntiAlias = true, float Thickness = 1.0f);

	/**
	 * Draws several line segments.
	 *
	 * @param Points		Line pairs, each line needs to be 2 separate points in the array.
	 * @param Tint			Color to render the line.
	 * @param bAntialias	Whether the line should be antialiased.
	 * @param Thickness		How many pixels thick this line should be.
	 */
	UFUNCTION(BlueprintCallable, meta = (AdvancedDisplay = "3"), Category = "Painting")
	static void DrawLines(UPARAM(ref) FPaintContext& Context, const TArray<FVector2D>& Points, FLinearColor Tint = FLinearColor::White, bool bAntiAlias = true, float Thickness = 1.0f);

	/**
	 * Draws text.
	 *
	 * @param InString		The string to draw.
	 * @param Position		The starting position where the text is drawn in local space.
	 * @param Tint			Color to render the line.
	 */
	UFUNCTION(BlueprintCallable, Category="Painting", meta=( DeprecatedFunction, DeprecationMessage = "Use Draw Text instead", DisplayName="Draw String"))
	static void DrawText(UPARAM(ref) FPaintContext& Context, const FString& InString, FVector2D Position, FLinearColor Tint = FLinearColor::White);

	/**
	 * Draws text.
	 *
	 * @param Text			The string to draw.
	 * @param Position		The starting position where the text is drawn in local space.
	 * @param Tint			Color to render the line.
	 */
	UFUNCTION(BlueprintCallable, Category="Painting", meta=(DisplayName="Draw Text"))
	static void DrawTextFormatted(UPARAM(ref) FPaintContext& Context, const FText& Text, FVector2D Position, UFont* Font, int32 FontSize = 16, FName FontTypeFace = FName(TEXT("Regular")), FLinearColor Tint = FLinearColor::White);

	/**
	 * The event reply to use when you choose to handle an event.  This will prevent the event 
	 * from continuing to bubble up / down the widget hierarchy.
	 */
	UFUNCTION(BlueprintPure, Category="Widget|Event Reply")
	static FEventReply Handled();

	/** The event reply to use when you choose not to handle an event. */
	UFUNCTION(BlueprintPure, Category="Widget|Event Reply")
	static FEventReply Unhandled();

	/**  */
	UFUNCTION(BlueprintPure, meta=( DefaultToSelf="CapturingWidget" ), Category="Widget|Event Reply")
	static FEventReply CaptureMouse(UPARAM(ref) FEventReply& Reply, UWidget* CapturingWidget);

	/**  */
	UFUNCTION(BlueprintPure, Category="Widget|Event Reply")
	static FEventReply ReleaseMouseCapture(UPARAM(ref) FEventReply& Reply);

	UFUNCTION( BlueprintPure, Category = "Widget|Event Reply", meta = ( HidePin = "CapturingWidget", DefaultToSelf = "CapturingWidget" ) )
	static FEventReply LockMouse( UPARAM( ref ) FEventReply& Reply, UWidget* CapturingWidget );

	UFUNCTION( BlueprintPure, Category = "Widget|Event Reply" )
	static FEventReply UnlockMouse( UPARAM( ref ) FEventReply& Reply );

	/**  */
	UFUNCTION(BlueprintPure, meta= (HidePin="CapturingWidget", DefaultToSelf="CapturingWidget"), Category="Widget|Event Reply")
	static FEventReply SetUserFocus(UPARAM(ref) FEventReply& Reply, UWidget* FocusWidget, bool bInAllUsers = false);

	UFUNCTION(BlueprintPure, meta = (DeprecatedFunction, DeprecationMessage = "Use SetUserFocus() instead"), Category = "Widget|Event Reply")
	static FEventReply CaptureJoystick(UPARAM(ref) FEventReply& Reply, UWidget* CapturingWidget, bool bInAllJoysticks = false);

	/**  */
	UFUNCTION(BlueprintPure, meta = (HidePin = "CapturingWidget", DefaultToSelf = "CapturingWidget"), Category = "Widget|Event Reply")
	static FEventReply ClearUserFocus(UPARAM(ref) FEventReply& Reply, bool bInAllUsers = false);

	UFUNCTION(BlueprintPure, meta = (DeprecatedFunction, DeprecationMessage = "Use ClearUserFocus() instead"), Category = "Widget|Event Reply")
	static FEventReply ReleaseJoystickCapture(UPARAM(ref) FEventReply& Reply, bool bInAllJoysticks = false);

	/**  */
	UFUNCTION(BlueprintPure, Category="Widget|Event Reply")
	static FEventReply SetMousePosition(UPARAM(ref) FEventReply& Reply, FVector2D NewMousePosition);

	/**
	 * Ask Slate to detect if a user starts dragging in this widget later.  Slate internally tracks the movement
	 * and if it surpasses the drag threshold, Slate will send an OnDragDetected event to the widget.
	 *
	 * @param WidgetDetectingDrag  Detect dragging in this widget
	 * @param DragKey		       This button should be pressed to detect the drag
	 */
	UFUNCTION(BlueprintPure, meta=( HidePin="WidgetDetectingDrag", DefaultToSelf="WidgetDetectingDrag" ), Category="Widget|Drag and Drop|Event Reply")
	static FEventReply DetectDrag(UPARAM(ref) FEventReply& Reply, UWidget* WidgetDetectingDrag, FKey DragKey);

	/**
	 * Given the pointer event, emit the DetectDrag reply if the provided key was pressed.
	 * If the DragKey is a touch key, that will also automatically work.
	 * @param PointerEvent	The pointer device event coming in.
	 * @param WidgetDetectingDrag  Detect dragging in this widget.
	 * @param DragKey		       This button should be pressed to detect the drag, won't emit the DetectDrag FEventReply unless this is pressed.
	 */
	UFUNCTION(BlueprintCallable, meta=( HidePin="WidgetDetectingDrag", DefaultToSelf="WidgetDetectingDrag" ), Category="Widget|Drag and Drop|Event Reply")
	static FEventReply DetectDragIfPressed(const FPointerEvent& PointerEvent, UWidget* WidgetDetectingDrag, FKey DragKey);

	/**
	 * An event should return FReply::Handled().EndDragDrop() to request that the current drag/drop operation be terminated.
	 */
	UFUNCTION(BlueprintPure, Category="Widget|Drag and Drop|Event Reply")
	static FEventReply EndDragDrop(UPARAM(ref) FEventReply& Reply);

	/**
	 * Returns true if a drag/drop event is occurring that a widget can handle.
	 */
	UFUNCTION(BlueprintPure, BlueprintCosmetic, Category="Widget|Drag and Drop")
	static bool IsDragDropping();

	/**
	 * Returns the drag and drop operation that is currently occurring if any, otherwise nothing.
	 */
	UFUNCTION(BlueprintPure, BlueprintCosmetic, Category="Widget|Drag and Drop")
	static UDragDropOperation* GetDragDroppingContent();

	/**
	 * Cancels any current drag drop operation.
	 */
	UFUNCTION(BlueprintCallable, Category="Widget|Drag and Drop")
	static void CancelDragDrop();

	/**
	 * Creates a Slate Brush from a Slate Brush Asset
	 *
	 * @return A new slate brush using the asset's brush.
	 */
	UFUNCTION(BlueprintPure, Category="Widget|Brush")
	static FSlateBrush MakeBrushFromAsset(USlateBrushAsset* BrushAsset);

	/** 
	 * Creates a Slate Brush from a Texture2D
	 *
	 * @param Width  When less than or equal to zero, the Width of the brush will default to the Width of the Texture
	 * @param Height  When less than or equal to zero, the Height of the brush will default to the Height of the Texture
	 *
	 * @return A new slate brush using the texture.
	 */
	UFUNCTION(BlueprintPure, Category="Widget|Brush")
	static FSlateBrush MakeBrushFromTexture(UTexture2D* Texture, int32 Width = 0, int32 Height = 0);

	/**
	 * Creates a Slate Brush from a Material.  Materials don't have an implicit size, so providing a widget and height
	 * is required to hint slate with how large the image wants to be by default.
	 *
	 * @return A new slate brush using the material.
	 */
	UFUNCTION(BlueprintPure, Category="Widget|Brush")
	static FSlateBrush MakeBrushFromMaterial(UMaterialInterface* Material, int32 Width = 32, int32 Height = 32);

	/**
	 * Gets the resource object on a brush.  This could be a UTexture2D or a UMaterialInterface.
	 */
	UFUNCTION(BlueprintPure, Category="Widget|Brush")
	static UObject* GetBrushResource(const FSlateBrush& Brush);

	/**
	 * Gets the brush resource as a texture 2D.
	 */
	UFUNCTION(BlueprintPure, Category="Widget|Brush")
	static UTexture2D* GetBrushResourceAsTexture2D(const FSlateBrush& Brush);

	/**
	 * Gets the brush resource as a material.
	 */
	UFUNCTION(BlueprintPure, Category="Widget|Brush")
	static UMaterialInterface* GetBrushResourceAsMaterial(const FSlateBrush& Brush);

	/**
	 * Sets the resource on a brush to be a UTexture2D.
	 */
	UFUNCTION(BlueprintCallable, Category="Widget|Brush")
	static void SetBrushResourceToTexture(UPARAM(ref) FSlateBrush& Brush, UTexture2D* Texture);

	/**
	 * Sets the resource on a brush to be a Material.
	 */
	UFUNCTION(BlueprintCallable, Category="Widget|Brush")
	static void SetBrushResourceToMaterial(UPARAM(ref) FSlateBrush& Brush, UMaterialInterface* Material);

	/**
	 * Creates a Slate Brush that wont draw anything, the "Null Brush".
	 *
	 * @return A new slate brush that wont draw anything.
	 */
	UFUNCTION(BlueprintPure, Category="Widget|Brush")
	static FSlateBrush NoResourceBrush();

	/**
	 * Gets the material that allows changes to parameters at runtime.  The brush must already have a material assigned to it, 
	 * if it does it will automatically be converted to a MID.
	 *
	 * @return A material that supports dynamic input from the game.
	 */
	UFUNCTION(BlueprintPure, Category="Widget|Brush")
	static UMaterialInstanceDynamic* GetDynamicMaterial(UPARAM(ref) FSlateBrush& Brush);

	/** Closes any popup menu */
	UFUNCTION(BlueprintCallable, BlueprintCosmetic, Category="Widget|Menu")
	static void DismissAllMenus();

	/**
	 * Find all widgets of a certain class.
	 * @param FoundWidgets The widgets that were found matching the filter.
	 * @param WidgetClass The widget class to filter by.
	 * @param TopLevelOnly Only the widgets that are direct children of the viewport will be returned.
	 */
	UFUNCTION(BlueprintCallable, BlueprintCosmetic, Category="Widget", meta=( WorldContext="WorldContextObject", DeterminesOutputType = "WidgetClass", DynamicOutputParam = "FoundWidgets" ))
	static void GetAllWidgetsOfClass(UObject* WorldContextObject, TArray<UUserWidget*>& FoundWidgets, TSubclassOf<UUserWidget> WidgetClass, bool TopLevelOnly = true);

	/**
	* Find all widgets in the world with the specified interface.
	* This is a slow operation, use with caution e.g. do not use every frame.
	* @param Interface The interface to find. Must be specified or result array will be empty.
	* @param FoundWidgets Output array of widgets that implement the specified interface.
	* @param TopLevelOnly Only the widgets that are direct children of the viewport will be returned.
	*/
	UFUNCTION(BlueprintCallable, BlueprintCosmetic, Category="Widget", meta = (WorldContext = "WorldContextObject", DeterminesOutputType = "WidgetClass", DynamicOutputParam = "FoundWidgets"))
	static void GetAllWidgetsWithInterface(UObject* WorldContextObject, TArray<UUserWidget*>& FoundWidgets, TSubclassOf<UInterface> Interface, bool TopLevelOnly);

	UFUNCTION(BlueprintPure, Category="Widget", meta = (CompactNodeTitle = "->", BlueprintAutocast))
	static FInputEvent GetInputEventFromKeyEvent(const FKeyEvent& Event);

	UFUNCTION(BlueprintPure, Category="Widget", meta = (CompactNodeTitle = "->", BlueprintAutocast))
	static FKeyEvent GetKeyEventFromAnalogInputEvent(const FAnalogInputEvent& Event);

	UFUNCTION(BlueprintPure, Category="Widget", meta = ( CompactNodeTitle = "->", BlueprintAutocast ))
	static FInputEvent GetInputEventFromCharacterEvent(const FCharacterEvent& Event);

	UFUNCTION(BlueprintPure, Category="Widget", meta = ( CompactNodeTitle = "->", BlueprintAutocast ))
	static FInputEvent GetInputEventFromPointerEvent(const FPointerEvent& Event);

	UFUNCTION(BlueprintPure, Category="Widget", meta = ( CompactNodeTitle = "->", BlueprintAutocast ))
	static FInputEvent GetInputEventFromNavigationEvent(const FNavigationEvent& Event);

	/**
	 * Gets the amount of padding that needs to be added when accounting for the safe zone on TVs.
	 */
	UFUNCTION(BlueprintCallable, Category="Widget|Safe Zone", meta=( WorldContext="WorldContextObject" ))
	static void GetSafeZonePadding(UObject* WorldContextObject, FVector4& SafePadding, FVector2D& SafePaddingScale, FVector4& SpillOverPadding);

	/**
	* Apply color deficiency correction settings to the game window 
	* @param Type The type of color deficiency correction to apply.
	* @param Severity Intensity of the color deficiency correction effect, from 0 to 1.
	* @param CorrectDeficiency Shifts the color spectrum to the visible range based on the current deficiency type.
	* @param ShowCorrectionWithDeficiency If you're correcting the color deficiency, you can use this to visualize what the correction looks like with the deficiency.
	*/
	UFUNCTION(BlueprintCallable, BlueprintCosmetic, Category = "Widget|Accessibility", meta = (AdvancedDisplay = "3"))
	static void SetColorVisionDeficiencyType(EColorVisionDeficiency Type, float Severity, bool CorrectDeficiency, bool ShowCorrectionWithDeficiency);

	/**
	 * Loads or sets a hardware cursor from the content directory in the game.
	 */
	UFUNCTION(BlueprintCallable, Category="Widget|Hardware Cursor", meta=( WorldContext="WorldContextObject" ))
	static bool SetHardwareCursor(UObject* WorldContextObject, EMouseCursor::Type CursorShape, FName CursorName, FVector2D HotSpot);

	UFUNCTION(BlueprintCallable, Category = "Widget|Window Title Bar")
	static void SetWindowTitleBarState(UWidget* TitleBarContent, EWindowTitleBarMode Mode, bool bTitleBarDragEnabled, bool bWindowButtonsVisible, bool bTitleBarVisible);

	UFUNCTION(BlueprintCallable, Category = "Widget|Window Title Bar")
	static void RestorePreviousWindowTitleBarState();

	DECLARE_DYNAMIC_DELEGATE(FOnGameWindowCloseButtonClickedDelegate);

	UFUNCTION(BlueprintCallable, Category = "Widget|Window Title Bar")
	static void SetWindowTitleBarOnCloseClickedDelegate(FOnGameWindowCloseButtonClickedDelegate Delegate);

	UFUNCTION(BlueprintCallable, Category = "Widget|Window Title Bar")
	static void SetWindowTitleBarCloseButtonActive(bool bActive);
};<|MERGE_RESOLUTION|>--- conflicted
+++ resolved
@@ -40,23 +40,14 @@
 	 */
 	UFUNCTION(BlueprintCallable, Category="Widget|Drag and Drop", meta=( BlueprintInternalUseOnly="true" ))
 	static UDragDropOperation* CreateDragDropOperation(TSubclassOf<UDragDropOperation> OperationClass);
-<<<<<<< HEAD
-	
-=======
-
->>>>>>> d731a049
+
 	/**
 	 * Setup an input mode that allows only the UI to respond to user input.
 	 * 
 	 * Note: This means that any bound Input Events in the widget will not be called!
 	 */
 	UFUNCTION(BlueprintCallable, BlueprintCosmetic, Category="Input", meta=(DisplayName="Set Input Mode UI Only"))
-<<<<<<< HEAD
-	static void SetInputMode_UIOnlyEx(APlayerController* PlayerController, UWidget* InWidgetToFocus = nullptr, EMouseLockMode InMouseLockMode = EMouseLockMode::DoNotLock);
-
-=======
 	static void SetInputMode_UIOnlyEx(APlayerController* PlayerController, UWidget* InWidgetToFocus = nullptr, EMouseLockMode InMouseLockMode = EMouseLockMode::DoNotLock, const bool bFlushInput = false);
->>>>>>> d731a049
 	/**
 	 * Setup an input mode that allows only the UI to respond to user input, and if the UI doesn't handle it player input / player controller gets a chance.
 	 * 
