--- conflicted
+++ resolved
@@ -96,13 +96,8 @@
 
 protected:
 	/** SCompoundWidget interface */
-<<<<<<< HEAD
-	virtual int32 OnPaint(const FPaintArgs& Args, const FGeometry& AllottedGeometry, const FSlateRect& MyCullingRect, FSlateWindowElementList& OutDrawElements, int32 LayerId, const FWidgetStyle& InWidgetStyle, bool bParentEnabled) const override;
-	virtual FVector2D ComputeDesiredSize(float Scale) const override;
-=======
 	UMG_API virtual int32 OnPaint(const FPaintArgs& Args, const FGeometry& AllottedGeometry, const FSlateRect& MyCullingRect, FSlateWindowElementList& OutDrawElements, int32 LayerId, const FWidgetStyle& InWidgetStyle, bool bParentEnabled) const override;
 	UMG_API virtual FVector2D ComputeDesiredSize(float Scale) const override;
->>>>>>> 4af6daef
 	virtual bool Advanced_IsInvalidationRoot() const { return bEnableRetainedRendering; }
 	virtual const FSlateInvalidationRoot* Advanced_AsInvalidationRoot() const override { return bEnableRetainedRendering ? this : nullptr; }
 	UMG_API virtual bool CustomPrepass(float LayoutScaleMultiplier) override;
@@ -157,8 +152,6 @@
 	bool bEnableRetainedRenderingDesire;
 	bool bEnableRetainedRendering;
 	bool bEnableRenderWithLocalTransform;
-<<<<<<< HEAD
-=======
 
 #if WITH_EDITOR
 	/** True if widget is used in design time */
@@ -167,7 +160,6 @@
 	/** True if we should retain rendering in designer */
 	bool bShowEffectsInDesigner;
 #endif
->>>>>>> 4af6daef
 
 	bool RenderOnPhase;
 	bool RenderOnInvalidation;
