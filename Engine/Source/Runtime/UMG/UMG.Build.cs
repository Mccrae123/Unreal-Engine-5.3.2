// Copyright Epic Games, Inc. All Rights Reserved.

using UnrealBuildTool;

public class UMG : ModuleRules
{
	public UMG(ReadOnlyTargetRules Target) : base(Target)
	{
		PrivateDependencyModuleNames.AddRange(
			new string[] {
				"Core",
				"CoreUObject",
				"DeveloperSettings",
				"Engine",
				"InputCore",
				"Slate",
				"SlateCore",
				"RenderCore",
				"RHI",
				"ApplicationCore"
			}
		);

		PublicDependencyModuleNames.AddRange(
			new string[] {
				"FieldNotification",
				"HTTP",
				"MovieScene",
				"MovieSceneTracks",
				"PropertyPath",
				"TimeManagement"
			}
		);

<<<<<<< HEAD
        PrivateIncludePathModuleNames.AddRange(
            new string[] {
				"SlateRHIRenderer",
				"ImageWrapper",
                "TargetPlatform",
			}
        );

		if (Target.Type != TargetType.Server)
		{
            DynamicallyLoadedModuleNames.AddRange(
                new string[] {
				    "ImageWrapper",
				    "SlateRHIRenderer",
			    }
            );
=======
		PrivateIncludePathModuleNames.AddRange(
			new string[] {
				"SlateRHIRenderer",
				"ImageWrapper",
				"TargetPlatform",
			}
		);

		if (Target.Type != TargetType.Server)
		{
			DynamicallyLoadedModuleNames.AddRange(
				new string[] {
					"ImageWrapper",
					"SlateRHIRenderer",
				}
			);
>>>>>>> 4af6daef
		}
	}
}<|MERGE_RESOLUTION|>--- conflicted
+++ resolved
@@ -32,24 +32,6 @@
 			}
 		);
 
-<<<<<<< HEAD
-        PrivateIncludePathModuleNames.AddRange(
-            new string[] {
-				"SlateRHIRenderer",
-				"ImageWrapper",
-                "TargetPlatform",
-			}
-        );
-
-		if (Target.Type != TargetType.Server)
-		{
-            DynamicallyLoadedModuleNames.AddRange(
-                new string[] {
-				    "ImageWrapper",
-				    "SlateRHIRenderer",
-			    }
-            );
-=======
 		PrivateIncludePathModuleNames.AddRange(
 			new string[] {
 				"SlateRHIRenderer",
@@ -66,7 +48,6 @@
 					"SlateRHIRenderer",
 				}
 			);
->>>>>>> 4af6daef
 		}
 	}
 }