// Copyright Epic Games, Inc. All Rights Reserved.

#pragma once

#include "Misc/CoreDefines.h"
#include "Math/IntPoint.h"
#include "IImageWrapper.h"
#include "Templates/UniquePtr.h"
#include "ImageCore.h"

class FFloat16Color;
template<typename PixelType> struct TImagePixelDataTraits;


// todo : use ImageCore ERawImageFormat instead
enum class EImagePixelType
{
	Color,
	Float16,
	Float32,
};

struct IImagePixelDataPayload
{
	virtual ~IImagePixelDataPayload() {}
};

typedef TSharedPtr<IImagePixelDataPayload, ESPMode::ThreadSafe> FImagePixelPayloadPtr;


// @todo Oodle : use ImageCore FImage instead
//  get rid of this whole class and TImagePixelData too
//	just use an FImage instead
struct FImagePixelData
{
	virtual ~FImagePixelData() {}
	
	// NOTE : before, U8 would be written to EXR *linear*
	//	now it will get gamma corrected if bSRGB (which is on by default)

	/**
	 * Retrieve the type of this data
	 */
	EImagePixelType GetType() const
	{
		return Type;
	}

	/**
	 * Retrieve the size of this data
	 */
	FIntPoint GetSize() const
	{
		return Size;
	}

	/**
	 * Retrieve the pixel layout of this data
	 */
	ERGBFormat GetPixelLayout() const
	{
		return PixelLayout;
	}

	/**
	 * Retrieve the number of bits per each channel of color in the data
	 */
	uint8 GetBitDepth() const
	{
		return BitDepth;
	}

	/**
	 * Retrieve the number of channels in the data
	 */
	uint8 GetNumChannels() const
	{
		return NumChannels;
	}
	
	/**
	 * Get the pixel data as an FImage
	 */
	FImageView GetImageView() const
	{
		const void* RawPtr    = nullptr;
		int64       SizeBytes = 0;

		FImageView Ret;

		if ( ! GetRawData(RawPtr, SizeBytes) )
		{
			return FImageView();
		}
		
		check( NumChannels == 4 );

		switch(Type)
		{
		case EImagePixelType::Color:
			check(PixelLayout == ERGBFormat::BGRA );
			check(BitDepth == 8 );
			Ret = FImageView( (const FColor *)RawPtr, Size.X, Size.Y, bSRGB ? EGammaSpace::sRGB : EGammaSpace::Linear );
			break;

		case EImagePixelType::Float16:
			check(PixelLayout == ERGBFormat::RGBAF );
			check(BitDepth == 16 );
			Ret = FImageView( (const FFloat16Color *)RawPtr, Size.X, Size.Y );
			break;

		case EImagePixelType::Float32:
			check(PixelLayout == ERGBFormat::RGBAF );
			check(BitDepth == 32 );
			Ret = FImageView( (const FLinearColor *)RawPtr, Size.X, Size.Y );
			break;

		default:
			check(0);
			return FImageView();
		}

		check( Ret.GetImageSizeBytes() == SizeBytes );
		return Ret;
	}

	/**
	 * Check that this data is the size it should be
	 */
	bool IsDataWellFormed() const
	{
		const void* RawPtr    = nullptr;
		int64       SizeBytes = 0;

		return GetRawData(RawPtr, SizeBytes);
	}

	/**
	 * Get the data and its size only if it is well formed
	 */
	bool GetRawData(const void*& OutRawData, int64& OutSizeBytes) const
	{
		const void* RawPtr    = nullptr;
		int64       SizeBytes = 0;

		RetrieveData(RawPtr, SizeBytes);

		int64 FoundTotalSize = int64(Size.X)*int64(Size.Y)*int64(BitDepth / 8)*int64(NumChannels);
		if (RawPtr && SizeBytes == FoundTotalSize)
		{
			OutRawData = RawPtr;
			OutSizeBytes = SizeBytes;
			return true;
		}
		return false;
	}

	/**
	 * Get the size in bytes, regardless of if it is well formed.
	 */
	int64 GetRawDataSizeInBytes() const
	{
		const void* RawPtr    = nullptr;
		int64       SizeBytes = 0;

		RetrieveData(RawPtr, SizeBytes);
		return SizeBytes;
	}

	/**
	 * Copy this whole image buffer. This can be very costly for large images.
	 */
	TUniquePtr<FImagePixelData> CopyImageData() const
	{
		return Copy();
	}

	/**
	 * Move this whole image buffer to a new allocation.
	 */
	TUniquePtr<FImagePixelData> MoveImageDataToNew()
	{
		return Move();
	}

	/**
	* Return a pointer to the Payload stored in this data.
	*/
	template<typename T>
	T* GetPayload() { return static_cast<T*>(Payload.Get()); }

	/**
	* Return a const pointer to the Payload stored in this data.
	*/
	template<typename T>
	const T* GetPayload() const { return static_cast<T*>(Payload.Get()); }

<<<<<<< HEAD
=======
	/**
	* Sets the payload after construction.
	*/
	void SetPayload(FImagePixelPayloadPtr NewPayload) { Payload = NewPayload; }

>>>>>>> 4af6daef
	bool GetSRGB() const { return bSRGB; }
	void SetSRGB(bool InSRGB) { bSRGB = InSRGB; }

protected:

	FImagePixelData(const FIntPoint& InSize, EImagePixelType InPixelType, ERGBFormat InPixelLayout, uint8 InBitDepth, uint8 InNumChannels, FImagePixelPayloadPtr InPayload)
		: Size(InSize)
		, Type(InPixelType)
		, PixelLayout(InPixelLayout)
		, BitDepth(InBitDepth)
		, NumChannels(InNumChannels)
		, Payload(InPayload)
	{
		// FColor is sRGB by default, floats are Linear
		bSRGB = ( InPixelType == EImagePixelType::Color );
	}

private:

	/**
	 * Retrieve the raw pixel data
	 */
	virtual void RetrieveData(const void*& OutDataPtr, int64& OutSizeBytes) const = 0;
	virtual TUniquePtr<FImagePixelData> Copy() const = 0;
	virtual TUniquePtr<FImagePixelData> Move() = 0;

	/** The size of the pixel data */
	FIntPoint Size;

	/** The type of the derived data */
	EImagePixelType Type;

	/** The pixel layout of this data */
	ERGBFormat PixelLayout;

	/** The number of bits per each channel of color in the data */
	uint8 BitDepth;

	/** Number of channels in the data */
	uint8 NumChannels;

	/** Is FColor SRGB or Linear?  Floats are always Linear and ignore this */
	bool bSRGB;

	/** Optional user-specified payload */
	FImagePixelPayloadPtr Payload;
};

/**
 * Templated pixel data - currently supports FColor, FFloat16Color and FLinearColor
 */
template<typename PixelType>
struct TImagePixelData : FImagePixelData
{
	TArray64<PixelType> Pixels;

	TImagePixelData(const FIntPoint& InSize)
		: FImagePixelData(InSize, TImagePixelDataTraits<PixelType>::PixelType, TImagePixelDataTraits<PixelType>::PixelLayout, TImagePixelDataTraits<PixelType>::BitDepth, TImagePixelDataTraits<PixelType>::NumChannels, nullptr)
	{}

	TImagePixelData(const FIntPoint& InSize, TArray64<PixelType>&& InPixels)
		: FImagePixelData(InSize, TImagePixelDataTraits<PixelType>::PixelType, TImagePixelDataTraits<PixelType>::PixelLayout, TImagePixelDataTraits<PixelType>::BitDepth, TImagePixelDataTraits<PixelType>::NumChannels, nullptr)
		, Pixels(MoveTemp(InPixels))
	{}

	TImagePixelData(const FIntPoint& InSize, FImagePixelPayloadPtr InPayload)
		: FImagePixelData(InSize, TImagePixelDataTraits<PixelType>::PixelType, TImagePixelDataTraits<PixelType>::PixelLayout, TImagePixelDataTraits<PixelType>::BitDepth, TImagePixelDataTraits<PixelType>::NumChannels, InPayload)
	{}

	TImagePixelData(const FIntPoint& InSize, TArray64<PixelType>&& InPixels, FImagePixelPayloadPtr InPayload)
		: FImagePixelData(InSize, TImagePixelDataTraits<PixelType>::PixelType, TImagePixelDataTraits<PixelType>::PixelLayout, TImagePixelDataTraits<PixelType>::BitDepth, TImagePixelDataTraits<PixelType>::NumChannels, InPayload)
		, Pixels(MoveTemp(InPixels))
	{}

	virtual TUniquePtr<FImagePixelData> Move() override
	{
		return MakeUnique<TImagePixelData<PixelType>>(MoveTemp(*this));
	}

	virtual TUniquePtr<FImagePixelData> Copy() const override
	{
		return MakeUnique<TImagePixelData<PixelType>>(*this);
	}

	virtual void RetrieveData(const void*& OutDataPtr, int64& OutSizeBytes) const override
	{
		OutDataPtr = static_cast<const void*>(&Pixels[0]);
		OutSizeBytes = Pixels.Num() * sizeof(PixelType);
	}
};

template<> struct TImagePixelDataTraits<FColor>
{
	static const ERGBFormat PixelLayout = ERGBFormat::BGRA;
	static const EImagePixelType PixelType = EImagePixelType::Color;

	enum { BitDepth = 8, NumChannels = 4 };
};

template<> struct TImagePixelDataTraits<FFloat16Color>
{
	static const ERGBFormat PixelLayout = ERGBFormat::RGBAF;
	static const EImagePixelType PixelType = EImagePixelType::Float16;

	enum { BitDepth = 16, NumChannels = 4 };
};

template<> struct TImagePixelDataTraits<FLinearColor>
{
	static const ERGBFormat PixelLayout = ERGBFormat::RGBAF;
	static const EImagePixelType PixelType = EImagePixelType::Float32;

	enum { BitDepth = 32, NumChannels = 4 };
};
<|MERGE_RESOLUTION|>--- conflicted
+++ resolved
@@ -195,14 +195,11 @@
 	template<typename T>
 	const T* GetPayload() const { return static_cast<T*>(Payload.Get()); }
 
-<<<<<<< HEAD
-=======
 	/**
 	* Sets the payload after construction.
 	*/
 	void SetPayload(FImagePixelPayloadPtr NewPayload) { Payload = NewPayload; }
 
->>>>>>> 4af6daef
 	bool GetSRGB() const { return bSRGB; }
 	void SetSRGB(bool InSRGB) { bSRGB = InSRGB; }
 
