--- conflicted
+++ resolved
@@ -488,11 +488,6 @@
 	virtual const UBodySetup* GetBodySetup() const { return MeshBodySetup; }
 	/** @return BodySetup for this Component. A new BodySetup will be created if one does not exist. */
 	virtual UBodySetup* GetBodySetup() override;
-<<<<<<< HEAD
-	/** @return Set new BodySetup for this Component. */
-	virtual void SetBodySetup(UBodySetup* NewSetup);
-=======
->>>>>>> d731a049
 
 	/**
 	 * Force an update of the Collision/Physics data for this Component.
