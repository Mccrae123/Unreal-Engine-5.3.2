--- conflicted
+++ resolved
@@ -463,17 +463,7 @@
 	bool bEnableViewModeOverrides = true;
 
 public:
-<<<<<<< HEAD
-	FBaseDynamicMeshSceneProxy(UBaseDynamicMeshComponent* Component)
-		: FPrimitiveSceneProxy(Component),
-		ParentBaseComponent(Component),
-		bEnableRaytracing(Component->GetEnableRaytracing()),
-		bEnableViewModeOverrides(Component->GetViewModeOverridesEnabled())
-	{
-	}
-=======
 	FBaseDynamicMeshSceneProxy(UBaseDynamicMeshComponent* Component);
->>>>>>> d731a049
 
 	virtual ~FBaseDynamicMeshSceneProxy();
 
@@ -899,14 +889,6 @@
 		bVerifyUsedMaterials = bState;
 	}
 
-	/**
-	 * Set whether or not to validate mesh batch materials against the component materials.
-	 */
-	void SetVerifyUsedMaterials(const bool bState)
-	{
-		bVerifyUsedMaterials = bState;
-	}
-
 
 	/**
 	 * This needs to be called if the set of active materials changes, otherwise
@@ -928,102 +910,7 @@
 		const TArray<const FSceneView*>& Views, 
 		const FSceneViewFamily& ViewFamily, 
 		uint32 VisibilityMap, 
-<<<<<<< HEAD
-		FMeshElementCollector& Collector) const override
-	{
-		QUICK_SCOPE_CYCLE_COUNTER(STAT_BaseDynamicMeshSceneProxy_GetDynamicMeshElements);
-
-		const bool bWireframe = (AllowDebugViewmodes() && ViewFamily.EngineShowFlags.Wireframe)
-			|| ParentBaseComponent->GetEnableWireframeRenderPass();
-
-		// set up wireframe material. Probably bad to reference GEngine here...also this material is very bad?
-		FMaterialRenderProxy* WireframeMaterialProxy = nullptr;
-		if (bWireframe)
-		{
-			FColoredMaterialRenderProxy* WireframeMaterialInstance = new FColoredMaterialRenderProxy(
-				GEngine->WireframeMaterial ? GEngine->WireframeMaterial->GetRenderProxy() : nullptr,
-				FLinearColor(0, 0.5f, 1.f)
-			);
-			Collector.RegisterOneFrameMaterialProxy(WireframeMaterialInstance);
-			WireframeMaterialProxy = WireframeMaterialInstance;
-		}
-
-		ESceneDepthPriorityGroup DepthPriority = SDPG_World;
-
-		TArray<FMeshRenderBufferSet*> Buffers;
-		GetActiveRenderBufferSets(Buffers);
-
-		FMaterialRenderProxy* SecondaryMaterialProxy =
-			ParentBaseComponent->HasSecondaryRenderMaterial() ? ParentBaseComponent->GetSecondaryRenderMaterial()->GetRenderProxy() : nullptr;
-		bool bDrawSecondaryBuffers = ParentBaseComponent->GetSecondaryBuffersVisibility();
-
-		for (int32 ViewIndex = 0; ViewIndex < Views.Num(); ViewIndex++)
-		{
-			if (VisibilityMap & (1 << ViewIndex))
-			{
-				const FSceneView* View = Views[ViewIndex];
-
-				bool bHasPrecomputedVolumetricLightmap;
-				FMatrix PreviousLocalToWorld;
-				int32 SingleCaptureIndex;
-				bool bOutputVelocity;
-				GetScene().GetPrimitiveUniformShaderParameters_RenderThread(GetPrimitiveSceneInfo(), bHasPrecomputedVolumetricLightmap, PreviousLocalToWorld, SingleCaptureIndex, bOutputVelocity);
-
-				// Draw the mesh.
-				for (FMeshRenderBufferSet* BufferSet : Buffers)
-				{
-					UMaterialInterface* UseMaterial = BufferSet->Material;
-					if (ParentBaseComponent->HasOverrideRenderMaterial(0))
-					{
-						UseMaterial = ParentBaseComponent->GetOverrideRenderMaterial(0);
-					}
-					FMaterialRenderProxy* MaterialProxy = UseMaterial->GetRenderProxy();
-
-					if (BufferSet->TriangleCount == 0)
-					{
-						continue;
-					}
-
-					// lock buffers so that they aren't modified while we are submitting them
-					FScopeLock BuffersLock(&BufferSet->BuffersLock);
-
-					// do we need separate one of these for each MeshRenderBufferSet?
-					FDynamicPrimitiveUniformBuffer& DynamicPrimitiveUniformBuffer = Collector.AllocateOneFrameResource<FDynamicPrimitiveUniformBuffer>();
-					DynamicPrimitiveUniformBuffer.Set(GetLocalToWorld(), PreviousLocalToWorld, GetBounds(), GetLocalBounds(), GetLocalBounds(), true, bHasPrecomputedVolumetricLightmap, DrawsVelocity(), bOutputVelocity, GetCustomPrimitiveData());
-
-					if (BufferSet->IndexBuffer.Indices.Num() > 0)
-					{
-						// Unlike most meshes, which just use the wireframe material in wireframe mode, we draw the wireframe on top of the normal material if needed,
-						// as this is easier to interpret. However, we do not do this in ortho viewports, where it frequently causes the our edit gizmo to be hidden 
-						// beneath the material. So, only draw the base material if we are in perspective mode, or we're in ortho but not in wireframe.
-						if (View->IsPerspectiveProjection() || !(AllowDebugViewmodes() && ViewFamily.EngineShowFlags.Wireframe))
-						{
-							DrawBatch(Collector, *BufferSet, BufferSet->IndexBuffer, MaterialProxy, false, DepthPriority, ViewIndex, DynamicPrimitiveUniformBuffer);
-						}
-						if (bWireframe)
-						{
-							DrawBatch(Collector, *BufferSet, BufferSet->IndexBuffer, WireframeMaterialProxy, true, DepthPriority, ViewIndex, DynamicPrimitiveUniformBuffer);
-						}
-					}
-
-					// draw secondary buffer if we have it, falling back to base material if we don't have the Secondary material
-					FMaterialRenderProxy* UseSecondaryMaterialProxy = (SecondaryMaterialProxy != nullptr) ? SecondaryMaterialProxy : MaterialProxy;
-					if (bDrawSecondaryBuffers && BufferSet->SecondaryIndexBuffer.Indices.Num() > 0 && UseSecondaryMaterialProxy != nullptr)
-					{
-						DrawBatch(Collector, *BufferSet, BufferSet->SecondaryIndexBuffer, UseSecondaryMaterialProxy, false, DepthPriority, ViewIndex, DynamicPrimitiveUniformBuffer);
-						if (bWireframe)
-						{
-							DrawBatch(Collector, *BufferSet, BufferSet->SecondaryIndexBuffer, UseSecondaryMaterialProxy, true, DepthPriority, ViewIndex, DynamicPrimitiveUniformBuffer);
-						}
-					}
-				}
-			}
-		}
-	}
-
-=======
 		FMeshElementCollector& Collector) const override;
->>>>>>> d731a049
 
 
 	/**
@@ -1036,109 +923,12 @@
 		bool bWireframe,
 		ESceneDepthPriorityGroup DepthPriority,
 		int ViewIndex,
-<<<<<<< HEAD
-		FDynamicPrimitiveUniformBuffer& DynamicPrimitiveUniformBuffer) const
-	{
-		FMeshBatch& Mesh = Collector.AllocateMesh();
-		FMeshBatchElement& BatchElement = Mesh.Elements[0];
-		BatchElement.IndexBuffer = &IndexBuffer;
-		Mesh.bWireframe = bWireframe;
-		Mesh.VertexFactory = &RenderBuffers.VertexFactory;
-		Mesh.MaterialRenderProxy = UseMaterial;
-
-		BatchElement.PrimitiveUniformBufferResource = &DynamicPrimitiveUniformBuffer.UniformBuffer;
-
-		BatchElement.FirstIndex = 0;
-		BatchElement.NumPrimitives = IndexBuffer.Indices.Num() / 3;
-		BatchElement.MinVertexIndex = 0;
-		BatchElement.MaxVertexIndex = RenderBuffers.PositionVertexBuffer.GetNumVertices() - 1;
-		Mesh.ReverseCulling = IsLocalToWorldDeterminantNegative();
-		Mesh.Type = PT_TriangleList;
-		Mesh.DepthPriorityGroup = DepthPriority;
-		Mesh.bCanApplyViewModeOverrides = this->bEnableViewModeOverrides;
-		Collector.AddMesh(ViewIndex, Mesh);
-	}
-
-
-
-
-#if RHI_RAYTRACING
-
-	virtual bool IsRayTracingRelevant() const override { return true; }
-
-	virtual void GetDynamicRayTracingInstances(FRayTracingMaterialGatheringContext& Context, TArray<FRayTracingInstance>& OutRayTracingInstances) override
-	{
-		QUICK_SCOPE_CYCLE_COUNTER(STAT_BaseDynamicMeshSceneProxy_GetDynamicRayTracingInstances);
-
-		ESceneDepthPriorityGroup DepthPriority = SDPG_World;
-
-		TArray<FMeshRenderBufferSet*> Buffers;
-		GetActiveRenderBufferSets(Buffers);
-
-		FMaterialRenderProxy* SecondaryMaterialProxy =
-			ParentBaseComponent->HasSecondaryRenderMaterial() ? ParentBaseComponent->GetSecondaryRenderMaterial()->GetRenderProxy() : nullptr;
-		bool bDrawSecondaryBuffers = ParentBaseComponent->GetSecondaryBuffersVisibility();
-
-		bool bHasPrecomputedVolumetricLightmap;
-		FMatrix PreviousLocalToWorld;
-		int32 SingleCaptureIndex;
-		bool bOutputVelocity;
-		GetScene().GetPrimitiveUniformShaderParameters_RenderThread(GetPrimitiveSceneInfo(), bHasPrecomputedVolumetricLightmap, PreviousLocalToWorld, SingleCaptureIndex, bOutputVelocity);
-
-		// is it safe to share this between primary and secondary raytracing batches?
-		FDynamicPrimitiveUniformBuffer& DynamicPrimitiveUniformBuffer = Context.RayTracingMeshResourceCollector.AllocateOneFrameResource<FDynamicPrimitiveUniformBuffer>();
-		DynamicPrimitiveUniformBuffer.Set(GetLocalToWorld(), PreviousLocalToWorld, GetBounds(), GetLocalBounds(), true, bHasPrecomputedVolumetricLightmap, DrawsVelocity(), bOutputVelocity);
-
-		// Draw the active buffer sets
-		for (FMeshRenderBufferSet* BufferSet : Buffers)
-		{
-			UMaterialInterface* UseMaterial = BufferSet->Material;
-			if (ParentBaseComponent->HasOverrideRenderMaterial(0))
-			{
-				UseMaterial = ParentBaseComponent->GetOverrideRenderMaterial(0);
-			}
-			FMaterialRenderProxy* MaterialProxy = UseMaterial->GetRenderProxy();
-
-			if (BufferSet->TriangleCount == 0)
-			{
-				continue;
-			}
-			if (BufferSet->bIsRayTracingDataValid == false)
-			{
-				continue;
-			}
-
-			// Lock buffers so that they aren't modified while we are submitting them.
-			FScopeLock BuffersLock(&BufferSet->BuffersLock);
-
-			// draw primary index buffer
-			if (BufferSet->IndexBuffer.Indices.Num() > 0 
-				&& BufferSet->PrimaryRayTracingGeometry.RayTracingGeometryRHI.IsValid())
-			{
-				ensure(BufferSet->PrimaryRayTracingGeometry.Initializer.IndexBuffer.IsValid());
-				DrawRayTracingBatch(Context, *BufferSet, BufferSet->IndexBuffer, BufferSet->PrimaryRayTracingGeometry, MaterialProxy, DepthPriority, DynamicPrimitiveUniformBuffer, OutRayTracingInstances);
-			}
-
-			// draw secondary index buffer if we have it, falling back to base material if we don't have the Secondary material
-			FMaterialRenderProxy* UseSecondaryMaterialProxy = (SecondaryMaterialProxy != nullptr) ? SecondaryMaterialProxy : MaterialProxy;
-			if (bDrawSecondaryBuffers 
-				&& BufferSet->SecondaryIndexBuffer.Indices.Num() > 0 
-				&& UseSecondaryMaterialProxy != nullptr
-				&& BufferSet->SecondaryRayTracingGeometry.RayTracingGeometryRHI.IsValid() )
-			{
-				ensure(BufferSet->SecondaryRayTracingGeometry.Initializer.IndexBuffer.IsValid());
-				DrawRayTracingBatch(Context, *BufferSet, BufferSet->SecondaryIndexBuffer, BufferSet->SecondaryRayTracingGeometry, UseSecondaryMaterialProxy, DepthPriority, DynamicPrimitiveUniformBuffer, OutRayTracingInstances);
-			}
-		}
-	}
-=======
 		FDynamicPrimitiveUniformBuffer& DynamicPrimitiveUniformBuffer) const;
 
 #if RHI_RAYTRACING
 
 	virtual bool IsRayTracingRelevant() const override;
 	virtual bool HasRayTracingRepresentation() const override;
->>>>>>> d731a049
 
 	virtual void GetDynamicRayTracingInstances(FRayTracingMaterialGatheringContext& Context, TArray<FRayTracingInstance>& OutRayTracingInstances) override;
 
@@ -1154,43 +944,7 @@
 		FMaterialRenderProxy* UseMaterialProxy,
 		ESceneDepthPriorityGroup DepthPriority,
 		FDynamicPrimitiveUniformBuffer& DynamicPrimitiveUniformBuffer,
-<<<<<<< HEAD
-		TArray<FRayTracingInstance>& OutRayTracingInstances	) const
-	{
-		ensure(RayTracingGeometry.Initializer.IndexBuffer.IsValid());
-
-		FRayTracingInstance RayTracingInstance;
-		RayTracingInstance.Geometry = &RayTracingGeometry;
-		RayTracingInstance.InstanceTransforms.Add(GetLocalToWorld());
-
-		uint32 SectionIdx = 0;
-		FMeshBatch MeshBatch;
-
-		MeshBatch.VertexFactory = &RenderBuffers.VertexFactory;
-		MeshBatch.SegmentIndex = 0;
-		MeshBatch.MaterialRenderProxy = UseMaterialProxy;
-		MeshBatch.ReverseCulling = IsLocalToWorldDeterminantNegative();
-		MeshBatch.Type = PT_TriangleList;
-		MeshBatch.DepthPriorityGroup = DepthPriority;
-		MeshBatch.bCanApplyViewModeOverrides = this->bEnableViewModeOverrides;
-		MeshBatch.CastRayTracedShadow = IsShadowCast(Context.ReferenceView);
-
-		FMeshBatchElement& BatchElement = MeshBatch.Elements[0];
-		BatchElement.IndexBuffer = &IndexBuffer;
-		BatchElement.PrimitiveUniformBufferResource = &DynamicPrimitiveUniformBuffer.UniformBuffer;
-		BatchElement.FirstIndex = 0;
-		BatchElement.NumPrimitives = IndexBuffer.Indices.Num() / 3;
-		BatchElement.MinVertexIndex = 0;
-		BatchElement.MaxVertexIndex = RenderBuffers.PositionVertexBuffer.GetNumVertices() - 1;
-
-		RayTracingInstance.Materials.Add(MeshBatch);
-
-		RayTracingInstance.BuildInstanceMaskAndFlags(GetScene().GetFeatureLevel());
-		OutRayTracingInstances.Add(RayTracingInstance);
-	}
-=======
 		TArray<FRayTracingInstance>& OutRayTracingInstances) const;
->>>>>>> d731a049
 
 
 #endif // RHI_RAYTRACING
