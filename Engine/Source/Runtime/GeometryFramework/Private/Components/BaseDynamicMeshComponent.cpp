--- conflicted
+++ resolved
@@ -118,10 +118,6 @@
 	return bEnableRaytracing;
 }
 
-<<<<<<< HEAD
-void UBaseDynamicMeshComponent::OnRenderingStateChanged(bool bForceImmedateRebuild)
-{
-=======
 
 
 void UBaseDynamicMeshComponent::SetColorOverrideMode(EDynamicMeshComponentColorOverrideMode NewMode)
@@ -156,7 +152,6 @@
 
 void UBaseDynamicMeshComponent::OnRenderingStateChanged(bool bForceImmedateRebuild)
 {
->>>>>>> d731a049
 	if (bForceImmedateRebuild)
 	{
 		// finish any drawing so that we can be certain our SceneProxy is no longer in use before we rebuild it below
