--- conflicted
+++ resolved
@@ -26,8 +26,6 @@
 	CEF3UTILS_API void* GetCEF3ModuleHandle();
 #endif
 
-<<<<<<< HEAD
-=======
 #if PLATFORM_MAC
 	/**
 	  * Get the module loaded path
@@ -35,7 +33,6 @@
 	CEF3UTILS_API FString GetCEF3ModulePath();
 #endif
 
->>>>>>> 4af6daef
 	/**
 	 * Move the current cef3.log file to a backup file, so CEF makes a new log when it starts up.
 	 * This backup file is then cleaned up by the logic in FMaintenance::DeleteOldLogs()
