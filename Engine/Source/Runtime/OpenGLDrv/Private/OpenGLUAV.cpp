--- conflicted
+++ resolved
@@ -363,17 +363,6 @@
 
 		if (Texture->IsLayered())
 		{
-<<<<<<< HEAD
-		case 1:
-			ClearUAVShader_T<EClearReplacementResourceType::Buffer, EClearReplacementValueType::Float, 1, false>(RHICmdList, UnorderedAccessViewRHI, NumElements, 1, 1, *reinterpret_cast<const float(*)[1]>(&Values));
-			break;
-		case 4:
-			ClearUAVShader_T<EClearReplacementResourceType::Buffer, EClearReplacementValueType::Float, 4, false>(RHICmdList, UnorderedAccessViewRHI, NumElements, 1, 1, *reinterpret_cast<const float(*)[4]>(&Values));
-			break;
-		default:
-			check(false);
-		};
-=======
 			ClearUAVShader_T<EClearReplacementResourceType::Texture3D, EClearReplacementValueType::Float, 4, false>(RHICmdList, UnorderedAccessViewRHI, Size.X, Size.Y, Size.Z, *reinterpret_cast<const float(*)[4]>(&Values));
 		}
 		else
@@ -400,7 +389,6 @@
 				check(false);
 			};
 		}
->>>>>>> 24776ab6
 	}
 }
 
@@ -427,17 +415,6 @@
 		
 		if (Texture->IsLayered())
 		{
-<<<<<<< HEAD
-		case 1:
-			ClearUAVShader_T<EClearReplacementResourceType::Buffer, EClearReplacementValueType::Uint32, 1, false>(RHICmdList, UnorderedAccessViewRHI, NumElements, 1, 1, *reinterpret_cast<const uint32(*)[1]>(&Values));
-			break;
-		case 4:
-			ClearUAVShader_T<EClearReplacementResourceType::Buffer, EClearReplacementValueType::Uint32, 4, false>(RHICmdList, UnorderedAccessViewRHI, NumElements, 1, 1, *reinterpret_cast<const uint32(*)[4]>(&Values));
-			break;
-		default:
-			check(false);
-		};
-=======
 			ClearUAVShader_T<EClearReplacementResourceType::Texture3D, EClearReplacementValueType::Uint32, 4, false>(RHICmdList, UnorderedAccessViewRHI, Size.X, Size.Y, Size.Z, *reinterpret_cast<const uint32(*)[4]>(&Values));
 		}
 		else
@@ -464,7 +441,6 @@
 				check(false);
 			};
 		}
->>>>>>> 24776ab6
 	}
 }
 
