--- conflicted
+++ resolved
@@ -166,31 +166,6 @@
 	if (Resource && OwnsResource)
 	{
 		RunOnGLRenderContextThread([OpenGLRHI= OpenGLRHI, Resource = Resource]()
-<<<<<<< HEAD
-		{
-			VERIFY_GL_SCOPE();
-			OpenGLRHI->InvalidateTextureResourceInCache(Resource);
-			FOpenGL::DeleteTextures(1, &Resource);
-		});
-	}
-}
-
-FUnorderedAccessViewRHIRef FOpenGLDynamicRHI::RHICreateUnorderedAccessView(FRHIStructuredBuffer* StructuredBufferRHI, bool bUseUAVCounter, bool bAppendBuffer)
-{
-	FOpenGLStructuredBuffer* StructuredBuffer = ResourceCast(StructuredBufferRHI);
-	// emulate structured buffer of specific size as typed buffer
-	if (GMaxRHIFeatureLevel == ERHIFeatureLevel::ES3_1)
-	{
-		// ES3.1 cross-compiler converts StructuredBuffer<type4> into Buffer<type4> and StructuredBuffer<type> into Buffer<type>
-		// type can be float, int and uint
-		check(StructuredBuffer->GetStride() == 16 || StructuredBuffer->GetStride() == 4);
-		if (StructuredBuffer->GetStride() == 16)
-		{
-			return new FOpenGLStructuredBufferUnorderedAccessView(this, StructuredBufferRHI, PF_A32B32G32R32F);
-		}
-		else if (StructuredBuffer->GetStride() == 4)
-=======
->>>>>>> 6bbb88c8
 		{
 			VERIFY_GL_SCOPE();
 			OpenGLRHI->InvalidateTextureResourceInCache(Resource);
@@ -319,47 +294,10 @@
 			ClearUAVShader_T<EClearReplacementResourceType::Texture2D, EClearReplacementValueType::Float, 4, false>(RHICmdList, UnorderedAccessViewRHI, Size.X, Size.Y, Size.Z, *reinterpret_cast<const float(*)[4]>(&Values));
 		}
 	}
-<<<<<<< HEAD
-#elif defined(OPENGL_ESDEFERRED)
-	glBindBuffer(GL_TEXTURE_BUFFER, Texture->BufferResource);
-	uint32 BufferSize = Texture->GetBufferSize();
-	if (BufferSize > 0)
-	{
-		void* BufferData = FOpenGL::MapBufferRange(GL_TEXTURE_BUFFER, 0, BufferSize, FOpenGLBase::RLM_WriteOnly);
-		uint8 ClearValue = uint8(Values[0] & 0xff);
-		FPlatformMemory::Memset(BufferData, ClearValue, BufferSize);
-		FOpenGL::UnmapBufferRange(GL_TEXTURE_BUFFER, 0, BufferSize);
-		GPUProfilingData.RegisterGPUWork(1);
-	}
-#endif
-	// Use compute on ES3.1
-	TRHICommandList_RecursiveHazardous<FOpenGLDynamicRHI> RHICmdList(this);
-
-	if (Texture->GetBufferSize() == 0)
-	{
-		FOpenGLTextureUnorderedAccessView* Texture2D = static_cast<FOpenGLTextureUnorderedAccessView*>(Texture);
-
-		FIntVector Size = Texture2D->TextureRHI->GetSizeXYZ();
-
-		if (Texture->IsLayered())
-		{
-			ClearUAVShader_T<EClearReplacementResourceType::Texture3D, EClearReplacementValueType::Float, 4, false>(RHICmdList, UnorderedAccessViewRHI, Size.X, Size.Y, Size.Z, *reinterpret_cast<const float(*)[4]>(&Values));
-		}
-		else
-		{
-			ClearUAVShader_T<EClearReplacementResourceType::Texture2D, EClearReplacementValueType::Float, 4, false>(RHICmdList, UnorderedAccessViewRHI, Size.X, Size.Y, Size.Z, *reinterpret_cast<const float(*)[4]>(&Values));
-		}
-	}
 	else
 	{
 		check(Texture->BufferResource);
 		{
-=======
-	else
-	{
-		check(Texture->BufferResource);
-		{
->>>>>>> 6bbb88c8
 			int32 NumComponents = 0;
 			uint32 NumElements = 0;
 
@@ -392,20 +330,7 @@
 void FOpenGLDynamicRHI::RHIClearUAVUint(FRHIUnorderedAccessView* UnorderedAccessViewRHI, const FUintVector4& Values)
 {
 	FOpenGLUnorderedAccessView* Texture = ResourceCast(UnorderedAccessViewRHI);
-<<<<<<< HEAD
-#if OPENGL_GL4 || PLATFORM_LUMINGL4
-	if (GMaxRHIFeatureLevel >= ERHIFeatureLevel::SM5)
-	{
-		glBindBuffer(GL_TEXTURE_BUFFER, Texture->BufferResource);
-		FOpenGL::ClearBufferData(GL_TEXTURE_BUFFER, Texture->Format, GL_RGBA_INTEGER, GL_UNSIGNED_INT, reinterpret_cast<const uint32*>(&Values));
-		GPUProfilingData.RegisterGPUWork(1);
-		return;
-	}
-#endif
-	// Use compute on ES3.1
-=======
-	
->>>>>>> 6bbb88c8
+	
 	TRHICommandList_RecursiveHazardous<FOpenGLDynamicRHI> RHICmdList(this);
 
 	if (Texture->GetBufferSize() == 0)
@@ -415,7 +340,6 @@
 		FIntVector Size = Texture2D->TextureRHI->GetSizeXYZ();
 		
 		if (Texture->IsLayered())
-<<<<<<< HEAD
 		{
 			ClearUAVShader_T<EClearReplacementResourceType::Texture3D, EClearReplacementValueType::Uint32, 4, false>(RHICmdList, UnorderedAccessViewRHI, Size.X, Size.Y, Size.Z, *reinterpret_cast<const uint32(*)[4]>(&Values));
 		}
@@ -455,84 +379,4 @@
 			};
 		}
 	}
-}
-
-FOpenGLStructuredBufferUnorderedAccessView::FOpenGLStructuredBufferUnorderedAccessView(FOpenGLDynamicRHI* InOpenGLRHI, FRHIStructuredBuffer* InStructuredBufferRHI, uint8 InFormat)
-	: StructuredBufferRHI(InStructuredBufferRHI)
-	, OpenGLRHI(InOpenGLRHI)
-{
-	VERIFY_GL_SCOPE();
-	FOpenGLStructuredBuffer* InStructuredBuffer = FOpenGLDynamicRHI::ResourceCast(InStructuredBufferRHI);
-	const FOpenGLTextureFormat& GLFormat = GOpenGLTextureFormats[InFormat];
-
-	GLuint TextureID = 0;
-	FOpenGL::GenTextures(1,&TextureID);
-
-	// Use a texture stage that's not likely to be used for draws, to avoid waiting
-	OpenGLRHI->CachedSetupTextureStage(OpenGLRHI->GetContextStateForCurrentContext(), FOpenGL::GetMaxCombinedTextureImageUnits() - 1, GL_TEXTURE_BUFFER, TextureID, -1, 1);
-	FOpenGL::TexBuffer(GL_TEXTURE_BUFFER, GLFormat.InternalFormat[0], InStructuredBuffer->Resource);
-
-	// No need to restore texture stage; leave it like this,
-	// and the next draw will take care of cleaning it up; or
-	// next operation that needs the stage will switch something else in on it.
-
-	this->Resource = TextureID;
-	this->BufferResource = InStructuredBuffer->Resource;
-	this->Format = GLFormat.InternalFormat[0];
-	this->UnrealFormat = InFormat;
-}
-=======
-		{
-			ClearUAVShader_T<EClearReplacementResourceType::Texture3D, EClearReplacementValueType::Uint32, 4, false>(RHICmdList, UnorderedAccessViewRHI, Size.X, Size.Y, Size.Z, *reinterpret_cast<const uint32(*)[4]>(&Values));
-		}
-		else
-		{
-			ClearUAVShader_T<EClearReplacementResourceType::Texture2D, EClearReplacementValueType::Uint32, 4, false>(RHICmdList, UnorderedAccessViewRHI, Size.X, Size.Y, Size.Z, *reinterpret_cast<const uint32(*)[4]>(&Values));
-		}
-	}
-	else
-	{
-		check(Texture->BufferResource);
-		{
-			int32 NumComponents = 0;
-			uint32 NumElements = 0;
->>>>>>> 6bbb88c8
-
-			if (Texture->UnrealFormat != 0)
-			{
-				NumComponents = GPixelFormats[Texture->UnrealFormat].NumComponents;
-				NumElements = Texture->GetBufferSize() / GPixelFormats[Texture->UnrealFormat].BlockBytes;
-			}
-			else
-			{
-				NumElements = Texture->GetBufferSize() / sizeof(uint32);
-				NumComponents = 1;
-			}
-
-<<<<<<< HEAD
-FOpenGLStructuredBufferUnorderedAccessView::~FOpenGLStructuredBufferUnorderedAccessView()
-{
-	if (Resource)
-	{
-		RunOnGLRenderContextThread([OpenGLRHI= OpenGLRHI, Resource = Resource]()
-		{
-			VERIFY_GL_SCOPE();
-			OpenGLRHI->InvalidateTextureResourceInCache(Resource);
-			FOpenGL::DeleteTextures(1, &Resource);
-		});
-=======
-			switch (NumComponents)
-			{
-			case 1:
-				ClearUAVShader_T<EClearReplacementResourceType::Buffer, EClearReplacementValueType::Uint32, 1, false>(RHICmdList, UnorderedAccessViewRHI, NumElements, 1, 1, *reinterpret_cast<const uint32(*)[1]>(&Values));
-				break;
-			case 4:
-				ClearUAVShader_T<EClearReplacementResourceType::Buffer, EClearReplacementValueType::Uint32, 4, false>(RHICmdList, UnorderedAccessViewRHI, NumElements, 1, 1, *reinterpret_cast<const uint32(*)[4]>(&Values));
-				break;
-			default:
-				check(false);
-			};
-		}
->>>>>>> 6bbb88c8
-	}
 }