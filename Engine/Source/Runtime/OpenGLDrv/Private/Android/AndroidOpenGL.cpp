--- conflicted
+++ resolved
@@ -209,14 +209,6 @@
 		FString SubVersion;
 		const bool bES31Supported = FAndroidGPUInfo::Get().GLVersion.Split(TEXT("OpenGL ES 3."), nullptr, &SubVersion) && FCString::Atoi(*SubVersion) >= 1;
 		static const auto CVarDisableES31 = IConsoleManager::Get().FindTConsoleVariableDataInt(TEXT("r.Android.DisableOpenGLES31Support"));
-<<<<<<< HEAD
-
-		bool bBuildForES31 = false;
-		GConfig->GetBool(TEXT("/Script/AndroidRuntimeSettings.AndroidRuntimeSettings"), TEXT("bBuildForES31"), bBuildForES31, GEngineIni);
-
-		if (bES31Supported && bBuildForES31 && CVarDisableES31->GetValueOnAnyThread() == 0)
-		{
-=======
 
 		bool bBuildForES31 = false;
 		GConfig->GetBool(TEXT("/Script/AndroidRuntimeSettings.AndroidRuntimeSettings"), TEXT("bBuildForES31"), bBuildForES31, GEngineIni);
@@ -226,7 +218,6 @@
 		if (bBuildForES31 && bES31Supported && bSupportsFloatingPointRTs && bSupportsShaderIOBlocks && CVarDisableES31->GetValueOnAnyThread() == 0)
 		{
 			FAndroidOpenGL::CurrentFeatureLevelSupport = FAndroidOpenGL::EFeatureLevelSupport::ES31;
->>>>>>> 92a3597a
 			// shut down existing ES2 egl.
 			UE_LOG(LogRHI, Log, TEXT("App is packaged for OpenGL ES 3.1 and an ES 3.1-capable device was detected. Reinitializing OpenGL ES with a 3.1 context."));
 			FAndroidAppEntry::ReleaseEGL();
@@ -235,11 +226,6 @@
 		}
 		else
 		{
-<<<<<<< HEAD
-			if (bBuildForES31)
-			{
-				UE_LOG(LogRHI, Log, TEXT("App is packaged for OpenGL ES 3.1 but an ES 3.1-capable device was not detected."));
-=======
 			FAndroidOpenGL::CurrentFeatureLevelSupport = FAndroidOpenGL::EFeatureLevelSupport::ES2;
 			if (bBuildForES31)
 			{
@@ -252,7 +238,6 @@
 				UE_LOG(LogRHI, Log, TEXT("	Device has OpenGL ES 3.1 support: %s"), bES31Supported ? TEXT("YES") : TEXT("NO"));
 				UE_LOG(LogRHI, Log, TEXT("	Floating point render target support: %s"), bSupportsFloatingPointRTs ? TEXT("YES") : TEXT("NO"));
 				UE_LOG(LogRHI, Log, TEXT("	EXT_shader_io_blocks support: %s"), bSupportsShaderIOBlocks ? TEXT("YES") : TEXT("NO"));
->>>>>>> 92a3597a
 			}
 
 			bool bBuildForES2 = false;
@@ -425,16 +410,9 @@
 	FOpenGLES2::ProcessExtensions(ExtensionsString);
 
 	FString VersionString = FString(ANSI_TO_TCHAR((const ANSICHAR*)glGetString(GL_VERSION)));
-<<<<<<< HEAD
-
-	FString SubVersion;
-	bES30Support = VersionString.Split(TEXT("OpenGL ES 3."), nullptr, &SubVersion);
-	bES31Support = bES30Support && FCString::Atoi(*SubVersion) >= 1;
-=======
 	FString SubVersionString;
 	bES30Support = VersionString.Split(TEXT("OpenGL ES 3."), nullptr, &SubVersionString);
 	bES31Support = bES30Support && FCString::Atoi(*SubVersionString) >= 1;
->>>>>>> 92a3597a
 
 	// Get procedures
 	if (bSupportsOcclusionQueries || bSupportsDisjointTimeQueries)
@@ -537,11 +515,6 @@
 		bSupportsInstancing = true;
 		bSupportsTextureFloat = true;
 		bSupportsTextureHalfFloat = true;
-<<<<<<< HEAD
-		
-		// According to https://www.khronos.org/registry/gles/extensions/EXT/EXT_color_buffer_float.txt
-		bSupportsColorBufferHalfFloat = (bSupportsColorBufferHalfFloat || bSupportsColorBufferFloat);
-=======
 		bSupportsRGB10A2 = true;
 		bSupportsVertexHalfFloat = true;
 		
@@ -568,7 +541,6 @@
 				UE_LOG(LogRHI, Log, TEXT("Device supports mobile multi-view."));
 			}
 		}
->>>>>>> 92a3597a
 	}
 
 	if (bES31Support)
