--- conflicted
+++ resolved
@@ -1263,35 +1263,8 @@
 	// so we set this to false to modify the glsl manually at compile-time.
 	bSupportsTextureCubeLodEXT = false;
 
-<<<<<<< HEAD
-	if (bSupportsBGRA8888)
-	{
-		// Check whether device supports BGRA as color attachment
-		GLuint FrameBuffer;
-		glGenFramebuffers(1, &FrameBuffer);
-		glBindFramebuffer(GL_FRAMEBUFFER, FrameBuffer);
-		GLuint BGRA8888Texture;
-		glGenTextures(1, &BGRA8888Texture);
-		glBindTexture(GL_TEXTURE_2D, BGRA8888Texture);
-		glTexImage2D(GL_TEXTURE_2D, 0, GL_BGRA_EXT, 256, 256, 0, GL_BGRA_EXT, GL_UNSIGNED_BYTE, NULL);
-		glFramebufferTexture2D(GL_FRAMEBUFFER, GL_COLOR_ATTACHMENT0, GL_TEXTURE_2D, BGRA8888Texture, 0);
-
-		bSupportsBGRA8888RenderTarget = (glCheckFramebufferStatus(GL_FRAMEBUFFER) == GL_FRAMEBUFFER_COMPLETE);
-
-		glDeleteTextures(1, &BGRA8888Texture);
-		glDeleteFramebuffers(1, &FrameBuffer);
-	}
-=======
-	// Nexus 5 (Android 4.4.2) doesn't like glVertexAttribDivisor(index, 0) called when not using a glDrawElementsInstanced
-	if (bIsAdrenoBased && VersionString.Contains(TEXT("OpenGL ES 3.0 V@66.0 AU@  (CL@)")))
-	{
-		UE_LOG(LogRHI, Warning, TEXT("Disabling support for hardware instancing on Adreno 330 OpenGL ES 3.0 V@66.0 AU@  (CL@)"));
-		bSupportsInstancing = false;
-	}
-
 	// disable swizzled render targets on Android
 	bSupportsBGRA8888RenderTarget = false;
->>>>>>> 421d6516
 
 	if (IsES31Usable())
 	{
