// Copyright 1998-2016 Epic Games, Inc. All Rights Reserved.

#if !PLATFORM_ANDROIDGL4 && !PLATFORM_ANDROIDES31

#include "OpenGLDrvPrivate.h"
#include "OpenGLES2.h"
#include "AndroidWindow.h"
#include "AndroidOpenGLPrivate.h"

PFNEGLGETSYSTEMTIMENVPROC eglGetSystemTimeNV;
PFNEGLCREATESYNCKHRPROC eglCreateSyncKHR = NULL;
PFNEGLDESTROYSYNCKHRPROC eglDestroySyncKHR = NULL;
PFNEGLCLIENTWAITSYNCKHRPROC eglClientWaitSyncKHR = NULL;

// Occlusion Queries
PFNGLGENQUERIESEXTPROC 					glGenQueriesEXT = NULL;
PFNGLDELETEQUERIESEXTPROC 				glDeleteQueriesEXT = NULL;
PFNGLISQUERYEXTPROC 					glIsQueryEXT = NULL;
PFNGLBEGINQUERYEXTPROC 					glBeginQueryEXT = NULL;
PFNGLENDQUERYEXTPROC 					glEndQueryEXT = NULL;
PFNGLGETQUERYIVEXTPROC 					glGetQueryivEXT = NULL;  
PFNGLGETQUERYOBJECTIVEXTPROC 			glGetQueryObjectivEXT = NULL;
PFNGLGETQUERYOBJECTUIVEXTPROC 			glGetQueryObjectuivEXT = NULL;

PFNGLQUERYCOUNTEREXTPROC				glQueryCounterEXT = NULL;
PFNGLGETQUERYOBJECTUI64VEXTPROC			glGetQueryObjectui64vEXT = NULL;

// Offscreen MSAA rendering
PFNBLITFRAMEBUFFERNVPROC				glBlitFramebufferNV = NULL;
PFNGLDISCARDFRAMEBUFFEREXTPROC			glDiscardFramebufferEXT = NULL;
PFNGLFRAMEBUFFERTEXTURE2DMULTISAMPLEEXTPROC	glFramebufferTexture2DMultisampleEXT = NULL;
PFNGLRENDERBUFFERSTORAGEMULTISAMPLEEXTPROC	glRenderbufferStorageMultisampleEXT = NULL;

PFNGLPUSHGROUPMARKEREXTPROC				glPushGroupMarkerEXT = NULL;
PFNGLPOPGROUPMARKEREXTPROC				glPopGroupMarkerEXT = NULL;
PFNGLLABELOBJECTEXTPROC					glLabelObjectEXT = NULL;
PFNGLGETOBJECTLABELEXTPROC				glGetObjectLabelEXT = NULL;

PFNGLMAPBUFFEROESPROC					glMapBufferOESa = NULL;
PFNGLUNMAPBUFFEROESPROC					glUnmapBufferOESa = NULL;

PFNGLTEXSTORAGE2DPROC					glTexStorage2D = NULL;

// KHR_debug
PFNGLDEBUGMESSAGECONTROLKHRPROC			glDebugMessageControlKHR = NULL;
PFNGLDEBUGMESSAGEINSERTKHRPROC			glDebugMessageInsertKHR = NULL;
PFNGLDEBUGMESSAGECALLBACKKHRPROC		glDebugMessageCallbackKHR = NULL;
PFNGLGETDEBUGMESSAGELOGKHRPROC			glDebugMessageLogKHR = NULL;
PFNGLGETPOINTERVKHRPROC					glGetPointervKHR = NULL;
PFNGLPUSHDEBUGGROUPKHRPROC				glPushDebugGroupKHR = NULL;
PFNGLPOPDEBUGGROUPKHRPROC				glPopDebugGroupKHR = NULL;
PFNGLOBJECTLABELKHRPROC					glObjectLabelKHR = NULL;
PFNGLGETOBJECTLABELKHRPROC				glGetObjectLabelKHR = NULL;
PFNGLOBJECTPTRLABELKHRPROC				glObjectPtrLabelKHR = NULL;
PFNGLGETOBJECTPTRLABELKHRPROC			glGetObjectPtrLabelKHR = NULL;

PFNGLDRAWELEMENTSINSTANCEDPROC			glDrawElementsInstanced = NULL;
PFNGLDRAWARRAYSINSTANCEDPROC			glDrawArraysInstanced = NULL;
PFNGLVERTEXATTRIBDIVISORPROC			glVertexAttribDivisor = NULL;

<<<<<<< HEAD
static TAutoConsoleVariable<int32> CVarAndroidDisableTextureFormatBGRA8888(
	TEXT("android.DisableTextureFormatBGRA8888"),
	0,
	TEXT("Whether to disable usage of GL_EXT_texture_format_BGRA8888 extension.\n")
	TEXT(" 0: Enable when extension is available (default)\n")
	TEXT(" 1: Always disabled"),
	ECVF_ReadOnly);
=======
PFNGLUNIFORM4UIVPROC					glUniform4uiv = NULL;
PFNGLTEXIMAGE3DPROC						glTexImage3D = NULL;
PFNGLTEXSUBIMAGE3DPROC					glTexSubImage3D = NULL;
PFNGLCOMPRESSEDTEXIMAGE3DPROC			glCompressedTexImage3D = NULL;
PFNGLCOMPRESSEDTEXSUBIMAGE3DPROC		glCompressedTexSubImage3D = NULL;
PFNGLCOPYTEXSUBIMAGE3DPROC				glCopyTexSubImage3D = NULL;
PFNGLCLEARBUFFERFIPROC					glClearBufferfi = NULL;
PFNGLCLEARBUFFERFVPROC					glClearBufferfv = NULL;
PFNGLCLEARBUFFERIVPROC					glClearBufferiv = NULL;
PFNGLCLEARBUFFERUIVPROC					glClearBufferuiv = NULL;
PFNGLDRAWBUFFERSPROC					glDrawBuffers = NULL;
PFNGLTEXBUFFEREXTPROC					glTexBufferEXT = NULL;
>>>>>>> e58dcb1b

struct FPlatformOpenGLDevice
{

	void SetCurrentSharedContext();
	void SetCurrentRenderingContext();
	void SetCurrentNULLContext();

	FPlatformOpenGLDevice();
	~FPlatformOpenGLDevice();
	void Init();
	void LoadEXT();
	void Terminate();
	void ReInit();
};


FPlatformOpenGLDevice::~FPlatformOpenGLDevice()
{
	AndroidEGL::GetInstance()->DestroyBackBuffer();
	AndroidEGL::GetInstance()->Terminate();
}

FPlatformOpenGLDevice::FPlatformOpenGLDevice()
{
}

// call out to JNI to see if the application was packaged for GearVR
extern bool AndroidThunkCpp_IsGearVRApplication();

void FPlatformOpenGLDevice::Init()
{
	extern void InitDebugContext();

	FPlatformMisc::LowLevelOutputDebugString(TEXT("FPlatformOpenGLDevice:Init"));
	bool bCreateSurface = !AndroidThunkCpp_IsGearVRApplication();
	AndroidEGL::GetInstance()->InitSurface(false, bCreateSurface);
	PlatformRenderingContextSetup(this);

	LoadEXT();

	InitDefaultGLContextState();
	InitDebugContext();

	PlatformSharedContextSetup(this);
	InitDefaultGLContextState();
	InitDebugContext();

	AndroidEGL::GetInstance()->InitBackBuffer(); //can be done only after context is made current.
}

FPlatformOpenGLDevice* PlatformCreateOpenGLDevice()
{
	FPlatformOpenGLDevice* Device = new FPlatformOpenGLDevice();
	Device->Init();
	return Device;
}

void PlatformReleaseOpenGLContext(FPlatformOpenGLDevice* Device, FPlatformOpenGLContext* Context)
{
}

void* PlatformGetWindow(FPlatformOpenGLContext* Context, void** AddParam)
{
	check(Context);

	return (void*)&Context->eglContext;
}

bool PlatformBlitToViewport( FPlatformOpenGLDevice* Device, const FOpenGLViewport& Viewport, uint32 BackbufferSizeX, uint32 BackbufferSizeY, bool bPresent,bool bLockToVsync, int32 SyncInterval )
{
	if (bPresent && Viewport.GetCustomPresent())
	{
		bPresent = Viewport.GetCustomPresent()->Present(SyncInterval);
	}
	if (bPresent)
	{
		AndroidEGL::GetInstance()->SwapBuffers();
	}
	return bPresent;
}

void PlatformRenderingContextSetup(FPlatformOpenGLDevice* Device)
{
	Device->SetCurrentRenderingContext();
}

void PlatformFlushIfNeeded()
{
}

void PlatformRebindResources(FPlatformOpenGLDevice* Device)
{
}

void PlatformSharedContextSetup(FPlatformOpenGLDevice* Device)
{
	Device->SetCurrentSharedContext();
}

void PlatformNULLContextSetup()
{
	AndroidEGL::GetInstance()->SetCurrentContext(EGL_NO_CONTEXT, EGL_NO_SURFACE);
}

EOpenGLCurrentContext PlatformOpenGLCurrentContext(FPlatformOpenGLDevice* Device)
{
	return (EOpenGLCurrentContext)AndroidEGL::GetInstance()->GetCurrentContextType();
}

void PlatformRestoreDesktopDisplayMode()
{
}

bool PlatformInitOpenGL()
{
	return true;
}

bool PlatformOpenGLContextValid()
{
	return AndroidEGL::GetInstance()->IsCurrentContextValid();
}

void PlatformGetBackbufferDimensions( uint32& OutWidth, uint32& OutHeight )
{
	AndroidEGL::GetInstance()->GetDimensions(OutWidth, OutHeight);
}

// =============================================================

void PlatformGetNewOcclusionQuery( GLuint* OutQuery, uint64* OutQueryContext )
{
}

bool PlatformContextIsCurrent( uint64 QueryContext )
{
	return true;
}

void FPlatformOpenGLDevice::LoadEXT()
{
	eglGetSystemTimeNV = (PFNEGLGETSYSTEMTIMENVPROC)((void*)eglGetProcAddress("eglGetSystemTimeNV"));
	eglCreateSyncKHR = (PFNEGLCREATESYNCKHRPROC)((void*)eglGetProcAddress("eglCreateSyncKHR"));
	eglDestroySyncKHR = (PFNEGLDESTROYSYNCKHRPROC)((void*)eglGetProcAddress("eglDestroySyncKHR"));
	eglClientWaitSyncKHR = (PFNEGLCLIENTWAITSYNCKHRPROC)((void*)eglGetProcAddress("eglClientWaitSyncKHR"));

	glDebugMessageControlKHR = (PFNGLDEBUGMESSAGECONTROLKHRPROC)((void*)eglGetProcAddress("glDebugMessageControlKHR"));

	// Some PowerVR drivers (Rogue Han and Intel-based devices) are crashing using glDebugMessageControlKHR (causes signal 11 crash)
	if (glDebugMessageControlKHR != NULL && FAndroidMisc::GetGPUFamily().Contains(TEXT("PowerVR")))
	{
		glDebugMessageControlKHR = NULL;
	}

	glDebugMessageInsertKHR = (PFNGLDEBUGMESSAGEINSERTKHRPROC)((void*)eglGetProcAddress("glDebugMessageInsertKHR"));
	glDebugMessageCallbackKHR = (PFNGLDEBUGMESSAGECALLBACKKHRPROC)((void*)eglGetProcAddress("glDebugMessageCallbackKHR"));
	glDebugMessageLogKHR = (PFNGLGETDEBUGMESSAGELOGKHRPROC)((void*)eglGetProcAddress("glDebugMessageLogKHR"));
	glGetPointervKHR = (PFNGLGETPOINTERVKHRPROC)((void*)eglGetProcAddress("glGetPointervKHR"));
	glPushDebugGroupKHR = (PFNGLPUSHDEBUGGROUPKHRPROC)((void*)eglGetProcAddress("glPushDebugGroupKHR"));
	glPopDebugGroupKHR = (PFNGLPOPDEBUGGROUPKHRPROC)((void*)eglGetProcAddress("glPopDebugGroupKHR"));
	glObjectLabelKHR = (PFNGLOBJECTLABELKHRPROC)((void*)eglGetProcAddress("glObjectLabelKHR"));
	glGetObjectLabelKHR = (PFNGLGETOBJECTLABELKHRPROC)((void*)eglGetProcAddress("glGetObjectLabelKHR"));
	glObjectPtrLabelKHR = (PFNGLOBJECTPTRLABELKHRPROC)((void*)eglGetProcAddress("glObjectPtrLabelKHR"));
	glGetObjectPtrLabelKHR = (PFNGLGETOBJECTPTRLABELKHRPROC)((void*)eglGetProcAddress("glGetObjectPtrLabelKHR"));
}

FPlatformOpenGLContext* PlatformCreateOpenGLContext(FPlatformOpenGLDevice* Device, void* InWindowHandle)
{
	//Assumes Device is already initialized and context already created.
	return AndroidEGL::GetInstance()->GetRenderingContext();
}

void PlatformDestroyOpenGLContext(FPlatformOpenGLDevice* Device, FPlatformOpenGLContext* Context)
{
	delete Device; //created here, destroyed here, but held by RHI.
}

FRHITexture* PlatformCreateBuiltinBackBuffer(FOpenGLDynamicRHI* OpenGLRHI, uint32 SizeX, uint32 SizeY)
{
	uint32 Flags = TexCreate_RenderTargetable;
	FOpenGLTexture2D* Texture2D = new FOpenGLTexture2D(OpenGLRHI, AndroidEGL::GetInstance()->GetOnScreenColorRenderBuffer(), GL_RENDERBUFFER, GL_COLOR_ATTACHMENT0, SizeX, SizeY, 0, 1, 1, 1, PF_B8G8R8A8, false, false, Flags, nullptr, FClearValueBinding::Transparent);
	OpenGLTextureAllocated(Texture2D, Flags);

	return Texture2D;
}

void PlatformResizeGLContext( FPlatformOpenGLDevice* Device, FPlatformOpenGLContext* Context, uint32 SizeX, uint32 SizeY, bool bFullscreen, bool bWasFullscreen, GLenum BackBufferTarget, GLuint BackBufferResource)
{
	check(Context);

	glViewport(0, 0, SizeX, SizeY);
	VERIFY_GL(glViewport);
}

void PlatformGetSupportedResolution(uint32 &Width, uint32 &Height)
{
}

bool PlatformGetAvailableResolutions(FScreenResolutionArray& Resolutions, bool bIgnoreRefreshRate)
{
	return true;
}

int32 PlatformGlGetError()
{
	return glGetError();
}

// =============================================================

void PlatformReleaseOcclusionQuery( GLuint Query, uint64 QueryContext )
{
}

void FPlatformOpenGLDevice::SetCurrentSharedContext()
{
	AndroidEGL::GetInstance()->SetCurrentSharedContext();
}

void PlatformDestroyOpenGLDevice(FPlatformOpenGLDevice* Device)
{
	delete Device;
}

void FPlatformOpenGLDevice::SetCurrentRenderingContext()
{
	AndroidEGL::GetInstance()->SetCurrentRenderingContext();
}

void PlatformLabelObjects()
{
	// @todo: Check that there is a valid id (non-zero) as LabelObject will fail otherwise
	GLuint RenderBuffer = AndroidEGL::GetInstance()->GetOnScreenColorRenderBuffer();
	if (RenderBuffer != 0)
	{
		FOpenGL::LabelObject(GL_RENDERBUFFER, RenderBuffer, "OnScreenColorRB");
	}

	GLuint FrameBuffer = AndroidEGL::GetInstance()->GetResolveFrameBuffer();
	if (FrameBuffer != 0)
	{
		FOpenGL::LabelObject(GL_FRAMEBUFFER, FrameBuffer, "ResolveFB");
	}
}

//--------------------------------

void PlatformGetNewRenderQuery( GLuint* OutQuery, uint64* OutQueryContext )
{
	GLuint NewQuery = 0;
	FOpenGL::GenQueries( 1, &NewQuery );
	*OutQuery = NewQuery;
	*OutQueryContext = 0;
}

void PlatformReleaseRenderQuery( GLuint Query, uint64 QueryContext )
{
	FOpenGL::DeleteQueries(1, &Query );
}


bool FAndroidOpenGL::bUseHalfFloatTexStorage = false;
bool FAndroidOpenGL::bSupportsTextureBuffer = false;
bool FAndroidOpenGL::bUseES30ShadingLanguage = false;
bool FAndroidOpenGL::bES30Support = false;
<<<<<<< HEAD
bool FAndroidOpenGL::bSupportsInstancing = false;
=======
bool FAndroidOpenGL::bES31Support = false;
bool FAndroidOpenGL::bSupportsInstancing = false;
bool FAndroidOpenGL::bHasHardwareHiddenSurfaceRemoval = false;
>>>>>>> e58dcb1b

void FAndroidOpenGL::ProcessExtensions(const FString& ExtensionsString)
{
	FOpenGLES2::ProcessExtensions(ExtensionsString);

	FString VersionString = FString(ANSI_TO_TCHAR((const ANSICHAR*)glGetString(GL_VERSION)));
<<<<<<< HEAD
	
	bES30Support = VersionString.Contains(TEXT("OpenGL ES 3."));
=======

	bES30Support = VersionString.Contains(TEXT("OpenGL ES 3."));
	bES31Support = VersionString.Contains(TEXT("OpenGL ES 3.1"));
>>>>>>> e58dcb1b

	// Get procedures
	if (bSupportsOcclusionQueries || bSupportsDisjointTimeQueries)
	{
		glGenQueriesEXT        = (PFNGLGENQUERIESEXTPROC)       ((void*)eglGetProcAddress("glGenQueriesEXT"));
		glDeleteQueriesEXT     = (PFNGLDELETEQUERIESEXTPROC)    ((void*)eglGetProcAddress("glDeleteQueriesEXT"));
		glIsQueryEXT           = (PFNGLISQUERYEXTPROC)          ((void*)eglGetProcAddress("glIsQueryEXT"));
		glBeginQueryEXT        = (PFNGLBEGINQUERYEXTPROC)       ((void*)eglGetProcAddress("glBeginQueryEXT"));
		glEndQueryEXT          = (PFNGLENDQUERYEXTPROC)         ((void*)eglGetProcAddress("glEndQueryEXT"));
		glGetQueryivEXT        = (PFNGLGETQUERYIVEXTPROC)       ((void*)eglGetProcAddress("glGetQueryivEXT"));
		glGetQueryObjectivEXT  = (PFNGLGETQUERYOBJECTIVEXTPROC) ((void*)eglGetProcAddress("glGetQueryObjectivEXT"));
		glGetQueryObjectuivEXT = (PFNGLGETQUERYOBJECTUIVEXTPROC)((void*)eglGetProcAddress("glGetQueryObjectuivEXT"));
	}

	if (bSupportsDisjointTimeQueries)
	{
		glQueryCounterEXT			= (PFNGLQUERYCOUNTEREXTPROC)		((void*)eglGetProcAddress("glQueryCounterEXT"));
		glGetQueryObjectui64vEXT	= (PFNGLGETQUERYOBJECTUI64VEXTPROC)	((void*)eglGetProcAddress("glGetQueryObjectui64vEXT"));

		// If EXT_disjoint_timer_query wasn't found, NV_timer_query might be available
		if (glQueryCounterEXT == NULL)
		{
			glQueryCounterEXT = (PFNGLQUERYCOUNTEREXTPROC)eglGetProcAddress("glQueryCounterNV");
		}
		if (glGetQueryObjectui64vEXT == NULL)
		{
			glGetQueryObjectui64vEXT = (PFNGLGETQUERYOBJECTUI64VEXTPROC)eglGetProcAddress("glGetQueryObjectui64vNV");
		}
	}

	glDiscardFramebufferEXT = (PFNGLDISCARDFRAMEBUFFEREXTPROC)((void*)eglGetProcAddress("glDiscardFramebufferEXT"));
	glFramebufferTexture2DMultisampleEXT = (PFNGLFRAMEBUFFERTEXTURE2DMULTISAMPLEEXTPROC)((void*)eglGetProcAddress("glFramebufferTexture2DMultisampleEXT"));
	glRenderbufferStorageMultisampleEXT = (PFNGLRENDERBUFFERSTORAGEMULTISAMPLEEXTPROC)((void*)eglGetProcAddress("glRenderbufferStorageMultisampleEXT"));
	glPushGroupMarkerEXT = (PFNGLPUSHGROUPMARKEREXTPROC)((void*)eglGetProcAddress("glPushGroupMarkerEXT"));
	glPopGroupMarkerEXT = (PFNGLPOPGROUPMARKEREXTPROC)((void*)eglGetProcAddress("glPopGroupMarkerEXT"));
	glLabelObjectEXT = (PFNGLLABELOBJECTEXTPROC)((void*)eglGetProcAddress("glLabelObjectEXT"));
	glGetObjectLabelEXT = (PFNGLGETOBJECTLABELEXTPROC)((void*)eglGetProcAddress("glGetObjectLabelEXT"));

	bSupportsETC2 = bES30Support;
	bUseES30ShadingLanguage = bES30Support;

	FString RendererString = FString(ANSI_TO_TCHAR((const ANSICHAR*)glGetString(GL_RENDERER)));

	if (RendererString.Contains(TEXT("SGX 540")))
	{
		UE_LOG(LogRHI, Warning, TEXT("Disabling support for GL_OES_packed_depth_stencil on SGX 540"));
		bSupportsPackedDepthStencil = false;
		bRequiresTexture2DPrecisionHack = true;
	}

	const bool bIsPoverVRBased = RendererString.Contains(TEXT("PowerVR"));
	if (bIsPoverVRBased)
	{
		bHasHardwareHiddenSurfaceRemoval = true;
		UE_LOG(LogRHI, Log, TEXT("Enabling support for Hidden Surface Removal on PowerVR"));
	}
	
	const bool bIsAdrenoBased = RendererString.Contains(TEXT("Adreno"));
	if (bIsAdrenoBased)
	{
		// This is to avoid a bug in Adreno drivers that define GL_EXT_shader_framebuffer_fetch even when device does not support this extension
		// OpenGL ES 3.1 V@127.0 (GIT@I1af360237c)
		bRequiresShaderFramebufferFetchUndef = !bSupportsShaderFramebufferFetch;
		bRequiresARMShaderFramebufferFetchDepthStencilUndef = !bSupportsShaderDepthStencilFetch;

		// Adreno 2xx doesn't work with packed depth stencil enabled
		if (RendererString.Contains(TEXT("Adreno (TM) 2")))
		{
			UE_LOG(LogRHI, Warning, TEXT("Disabling support for GL_OES_packed_depth_stencil on Adreno 2xx"));
			bSupportsPackedDepthStencil = false;
		}
	}

	if (bES30Support)
	{
		glDrawElementsInstanced = (PFNGLDRAWELEMENTSINSTANCEDPROC)((void*)eglGetProcAddress("glDrawElementsInstanced"));
		glDrawArraysInstanced = (PFNGLDRAWARRAYSINSTANCEDPROC)((void*)eglGetProcAddress("glDrawArraysInstanced"));
		glVertexAttribDivisor = (PFNGLVERTEXATTRIBDIVISORPROC)((void*)eglGetProcAddress("glVertexAttribDivisor"));
<<<<<<< HEAD

		bSupportsInstancing = true;
=======
		glUniform4uiv = (PFNGLUNIFORM4UIVPROC)((void*)eglGetProcAddress("glUniform4uiv"));
		glTexImage3D = (PFNGLTEXIMAGE3DPROC)((void*)eglGetProcAddress("glTexImage3D"));
		glTexSubImage3D = (PFNGLTEXSUBIMAGE3DPROC)((void*)eglGetProcAddress("glTexSubImage3D"));
		glCompressedTexImage3D = (PFNGLCOMPRESSEDTEXIMAGE3DPROC)((void*)eglGetProcAddress("glCompressedTexImage3D"));
		glCompressedTexSubImage3D = (PFNGLCOMPRESSEDTEXSUBIMAGE3DPROC)((void*)eglGetProcAddress("glCompressedTexSubImage3D"));
		glCopyTexSubImage3D = (PFNGLCOPYTEXSUBIMAGE3DPROC)((void*)eglGetProcAddress("glCopyTexSubImage3D"));
		glClearBufferfi = (PFNGLCLEARBUFFERFIPROC)((void*)eglGetProcAddress("glClearBufferfi"));
		glClearBufferfv = (PFNGLCLEARBUFFERFVPROC)((void*)eglGetProcAddress("glClearBufferfv"));
		glClearBufferiv = (PFNGLCLEARBUFFERIVPROC)((void*)eglGetProcAddress("glClearBufferiv"));
		glClearBufferuiv = (PFNGLCLEARBUFFERUIVPROC)((void*)eglGetProcAddress("glClearBufferuiv"));
		glDrawBuffers = (PFNGLDRAWBUFFERSPROC)((void*)eglGetProcAddress("glDrawBuffers"));

		// Required by the ES3 spec
		bSupportsInstancing = true;
		bSupportsTextureFloat = true;
		bSupportsTextureHalfFloat = true;
>>>>>>> e58dcb1b
	}

	if (bES31Support)
	{
		bSupportsTextureBuffer = ExtensionsString.Contains(TEXT("GL_EXT_texture_buffer"));
		if (bSupportsTextureBuffer)
		{
			glTexBufferEXT = (PFNGLTEXBUFFEREXTPROC)((void*)eglGetProcAddress("glTexBufferEXT"));
		}
	}
	
	if (bES30Support || bIsAdrenoBased)
	{
		// Attempt to find ES 3.0 glTexStorage2D if we're on an ES 3.0 device
		glTexStorage2D = (PFNGLTEXSTORAGE2DPROC)((void*)eglGetProcAddress("glTexStorage2D"));
		if( glTexStorage2D != NULL )
		{
			bUseHalfFloatTexStorage = true;
		}
		else
		{
			// need to disable GL_EXT_color_buffer_half_float support because we have no way to allocate the storage and the driver doesn't work without it.
			UE_LOG(LogRHI,Warning,TEXT("Disabling support for GL_EXT_color_buffer_half_float as we cannot bind glTexStorage2D"));
			bSupportsColorBufferHalfFloat = false;
		}
	}

	//@todo android: need GMSAAAllowed	 ?
	if (bSupportsNVFrameBufferBlit)
	{
		glBlitFramebufferNV = (PFNBLITFRAMEBUFFERNVPROC)((void*)eglGetProcAddress("glBlitFramebufferNV"));
	}

	glMapBufferOESa = (PFNGLMAPBUFFEROESPROC)((void*)eglGetProcAddress("glMapBufferOES"));
	glUnmapBufferOESa = (PFNGLUNMAPBUFFEROESPROC)((void*)eglGetProcAddress("glUnmapBufferOES"));

	//On Android, there are problems compiling shaders with textureCubeLodEXT calls in the glsl code,
	// so we set this to false to modify the glsl manually at compile-time.
	bSupportsTextureCubeLodEXT = false;

	// On some Android devices with Mali GPUs textureCubeLod is not available.
	if (RendererString.Contains(TEXT("Mali-400")))
	{
		bSupportsShaderTextureCubeLod = false;
	}
<<<<<<< HEAD
	
=======

>>>>>>> e58dcb1b
	// Nexus 5 (Android 4.4.2) doesn't like glVertexAttribDivisor(index, 0) called when not using a glDrawElementsInstanced
	if (bIsAdrenoBased && VersionString.Contains(TEXT("OpenGL ES 3.0 V@66.0 AU@  (CL@)")))
	{
		UE_LOG(LogRHI, Warning, TEXT("Disabling support for hardware instancing on Adreno 330 OpenGL ES 3.0 V@66.0 AU@  (CL@)"));
		bSupportsInstancing = false;
	}

<<<<<<< HEAD
	if (bSupportsBGRA8888 && CVarAndroidDisableTextureFormatBGRA8888.GetValueOnAnyThread() == 1)
	{
		UE_LOG(LogRHI, Warning, TEXT("Disabling support for GL_EXT_texture_format_BGRA8888"));
		bSupportsBGRA8888 = false;
=======
	if (bSupportsBGRA8888)
	{
		// Check whether device supports BGRA as color attachment
		GLuint FrameBuffer;
		glGenFramebuffers(1, &FrameBuffer);
		glBindFramebuffer(GL_FRAMEBUFFER, FrameBuffer);
		GLuint BGRA8888Texture;
		glGenTextures(1, &BGRA8888Texture);
		glBindTexture(GL_TEXTURE_2D, BGRA8888Texture);
		glTexImage2D(GL_TEXTURE_2D, 0, GL_BGRA_EXT, 256, 256, 0, GL_BGRA_EXT, GL_UNSIGNED_BYTE, NULL);
		glFramebufferTexture2D(GL_FRAMEBUFFER, GL_COLOR_ATTACHMENT0, GL_TEXTURE_2D, BGRA8888Texture, 0);

		bSupportsBGRA8888RenderTarget = (glCheckFramebufferStatus(GL_FRAMEBUFFER) == GL_FRAMEBUFFER_COMPLETE);

		glDeleteTextures(1, &BGRA8888Texture);
		glDeleteFramebuffers(1, &FrameBuffer);
>>>>>>> e58dcb1b
	}
}


FString FAndroidMisc::GetGPUFamily()
{
	return FAndroidGPUInfo::Get().GPUFamily;
}

FString FAndroidMisc::GetGLVersion()
{
	return FAndroidGPUInfo::Get().GLVersion;
}

bool FAndroidMisc::SupportsFloatingPointRenderTargets()
{
	return FAndroidGPUInfo::Get().bSupportsFloatingPointRenderTargets && FAndroidGPUInfo::Get().bSupportsTextureHalfFloat;
}

bool FAndroidMisc::SupportsShaderFramebufferFetch()
{
	return FAndroidGPUInfo::Get().bSupportsFrameBufferFetch;
}

void FAndroidMisc::GetValidTargetPlatforms(TArray<FString>& TargetPlatformNames)
{
	TargetPlatformNames = FAndroidGPUInfo::Get().TargetPlatformNames;
}

void FAndroidAppEntry::PlatformInit()
{
	// @todo Ronin vulkan: Yet another bit of FAndroidApp stuff that's in GL - and should be cleaned up if possible
	if (!FAndroidMisc::ShouldUseVulkan())
	{
		AndroidEGL::GetInstance()->Init(AndroidEGL::AV_OpenGLES, 2, 0, false);
	}
}

#endif<|MERGE_RESOLUTION|>--- conflicted
+++ resolved
@@ -58,15 +58,6 @@
 PFNGLDRAWARRAYSINSTANCEDPROC			glDrawArraysInstanced = NULL;
 PFNGLVERTEXATTRIBDIVISORPROC			glVertexAttribDivisor = NULL;
 
-<<<<<<< HEAD
-static TAutoConsoleVariable<int32> CVarAndroidDisableTextureFormatBGRA8888(
-	TEXT("android.DisableTextureFormatBGRA8888"),
-	0,
-	TEXT("Whether to disable usage of GL_EXT_texture_format_BGRA8888 extension.\n")
-	TEXT(" 0: Enable when extension is available (default)\n")
-	TEXT(" 1: Always disabled"),
-	ECVF_ReadOnly);
-=======
 PFNGLUNIFORM4UIVPROC					glUniform4uiv = NULL;
 PFNGLTEXIMAGE3DPROC						glTexImage3D = NULL;
 PFNGLTEXSUBIMAGE3DPROC					glTexSubImage3D = NULL;
@@ -79,7 +70,6 @@
 PFNGLCLEARBUFFERUIVPROC					glClearBufferuiv = NULL;
 PFNGLDRAWBUFFERSPROC					glDrawBuffers = NULL;
 PFNGLTEXBUFFEREXTPROC					glTexBufferEXT = NULL;
->>>>>>> e58dcb1b
 
 struct FPlatformOpenGLDevice
 {
@@ -346,27 +336,18 @@
 bool FAndroidOpenGL::bSupportsTextureBuffer = false;
 bool FAndroidOpenGL::bUseES30ShadingLanguage = false;
 bool FAndroidOpenGL::bES30Support = false;
-<<<<<<< HEAD
-bool FAndroidOpenGL::bSupportsInstancing = false;
-=======
 bool FAndroidOpenGL::bES31Support = false;
 bool FAndroidOpenGL::bSupportsInstancing = false;
 bool FAndroidOpenGL::bHasHardwareHiddenSurfaceRemoval = false;
->>>>>>> e58dcb1b
 
 void FAndroidOpenGL::ProcessExtensions(const FString& ExtensionsString)
 {
 	FOpenGLES2::ProcessExtensions(ExtensionsString);
 
 	FString VersionString = FString(ANSI_TO_TCHAR((const ANSICHAR*)glGetString(GL_VERSION)));
-<<<<<<< HEAD
-	
-	bES30Support = VersionString.Contains(TEXT("OpenGL ES 3."));
-=======
 
 	bES30Support = VersionString.Contains(TEXT("OpenGL ES 3."));
 	bES31Support = VersionString.Contains(TEXT("OpenGL ES 3.1"));
->>>>>>> e58dcb1b
 
 	// Get procedures
 	if (bSupportsOcclusionQueries || bSupportsDisjointTimeQueries)
@@ -445,10 +426,6 @@
 		glDrawElementsInstanced = (PFNGLDRAWELEMENTSINSTANCEDPROC)((void*)eglGetProcAddress("glDrawElementsInstanced"));
 		glDrawArraysInstanced = (PFNGLDRAWARRAYSINSTANCEDPROC)((void*)eglGetProcAddress("glDrawArraysInstanced"));
 		glVertexAttribDivisor = (PFNGLVERTEXATTRIBDIVISORPROC)((void*)eglGetProcAddress("glVertexAttribDivisor"));
-<<<<<<< HEAD
-
-		bSupportsInstancing = true;
-=======
 		glUniform4uiv = (PFNGLUNIFORM4UIVPROC)((void*)eglGetProcAddress("glUniform4uiv"));
 		glTexImage3D = (PFNGLTEXIMAGE3DPROC)((void*)eglGetProcAddress("glTexImage3D"));
 		glTexSubImage3D = (PFNGLTEXSUBIMAGE3DPROC)((void*)eglGetProcAddress("glTexSubImage3D"));
@@ -465,7 +442,6 @@
 		bSupportsInstancing = true;
 		bSupportsTextureFloat = true;
 		bSupportsTextureHalfFloat = true;
->>>>>>> e58dcb1b
 	}
 
 	if (bES31Support)
@@ -511,11 +487,7 @@
 	{
 		bSupportsShaderTextureCubeLod = false;
 	}
-<<<<<<< HEAD
-	
-=======
-
->>>>>>> e58dcb1b
+
 	// Nexus 5 (Android 4.4.2) doesn't like glVertexAttribDivisor(index, 0) called when not using a glDrawElementsInstanced
 	if (bIsAdrenoBased && VersionString.Contains(TEXT("OpenGL ES 3.0 V@66.0 AU@  (CL@)")))
 	{
@@ -523,12 +495,6 @@
 		bSupportsInstancing = false;
 	}
 
-<<<<<<< HEAD
-	if (bSupportsBGRA8888 && CVarAndroidDisableTextureFormatBGRA8888.GetValueOnAnyThread() == 1)
-	{
-		UE_LOG(LogRHI, Warning, TEXT("Disabling support for GL_EXT_texture_format_BGRA8888"));
-		bSupportsBGRA8888 = false;
-=======
 	if (bSupportsBGRA8888)
 	{
 		// Check whether device supports BGRA as color attachment
@@ -545,7 +511,6 @@
 
 		glDeleteTextures(1, &BGRA8888Texture);
 		glDeleteFramebuffers(1, &FrameBuffer);
->>>>>>> e58dcb1b
 	}
 }
 
@@ -562,7 +527,7 @@
 
 bool FAndroidMisc::SupportsFloatingPointRenderTargets()
 {
-	return FAndroidGPUInfo::Get().bSupportsFloatingPointRenderTargets && FAndroidGPUInfo::Get().bSupportsTextureHalfFloat;
+	return FAndroidGPUInfo::Get().bSupportsFloatingPointRenderTargets;
 }
 
 bool FAndroidMisc::SupportsShaderFramebufferFetch()
