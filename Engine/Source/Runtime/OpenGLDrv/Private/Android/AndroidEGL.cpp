--- conflicted
+++ resolved
@@ -1274,8 +1274,6 @@
 		FPlatformProcess::ReturnSynchEventToPool(EventToDelete);
 	});
 
-<<<<<<< HEAD
-=======
 	// Flush GT first in case it has any dependency on RT work to complete
 	FGraphEventRef GTBlockTask = FFunctionGraphTask::CreateAndDispatchWhenReady([BlockedTrigger]()
 		{
@@ -1285,7 +1283,6 @@
 	UE_LOG(LogAndroid, Log, TEXT("Waiting for game thread to release EGL context/surface."));
 	BlockedTrigger->Wait();
 
->>>>>>> d731a049
 	FGraphEventRef RTBlockTask = FFunctionGraphTask::CreateAndDispatchWhenReady([BlockedTrigger]()
 	{
 		BlockOnLostWindowRenderCommand(BlockedTrigger);
@@ -1294,17 +1291,6 @@
 	// wait for the render thread to process.
 	UE_LOG(LogAndroid, Log, TEXT("Waiting for renderer to encounter blocking command."));
 	BlockedTrigger->Wait();
-<<<<<<< HEAD
-
-	FGraphEventRef GTBlockTask = FFunctionGraphTask::CreateAndDispatchWhenReady([BlockedTrigger]()
-	{
-		SetSharedContextGameCommand(BlockedTrigger);
-	}, TStatId(), NULL, ENamedThreads::GameThread);
-
-	UE_LOG(LogAndroid, Log, TEXT("Waiting for game thread to encounter blocking command."));
-	BlockedTrigger->Wait();
-=======
->>>>>>> d731a049
 }
 
 #endif