// Copyright 1998-2019 Epic Games, Inc. All Rights Reserved.

#include "Android/AndroidPlatform.h"

#if USE_ANDROID_OPENGL

#include "OpenGLDrvPrivate.h"
#include "AndroidEGL.h"
#include "Android/AndroidApplication.h"
#include "Android/AndroidWindow.h"
#include <android/native_window.h>
#if USE_ANDROID_JNI
#include <android/native_window_jni.h>
#endif
#include "OpenGLDrvPrivate.h"
#include "Misc/ScopeLock.h"
#include "UObject/GarbageCollection.h"


AndroidEGL* AndroidEGL::Singleton = NULL;
DEFINE_LOG_CATEGORY(LogEGL);

static TAutoConsoleVariable<int32> CVarAllowFrameTimestamps(
	TEXT("a.AllowFrameTimestamps"),
	1,
	TEXT("True to allow the use use eglGetFrameTimestampsANDROID et al for frame pacing or spew."));

static TAutoConsoleVariable<int32> CVarTimeStampErrorRetryCount(
	TEXT("a.TimeStampErrorRetryCount"),
	100,
	TEXT("Number of consecutive frames eglGetFrameTimestampsANDROID can fail before reverting to the naive frame pacer.\n")
	TEXT("Retry count is reset after any successful eglGetFrameTimestampsANDROID calls or a change to sync interval."));

#define ENABLE_CONFIG_FILTER 1
#define ENABLE_EGL_DEBUG 0
#define ENABLE_VERIFY_EGL 0
#define ENABLE_VERIFY_EGL_TRACE 0

#if USE_ANDROID_EGL_NO_ERROR_CONTEXT
#ifndef EGL_KHR_create_context_no_error
#define EGL_KHR_create_context_no_error 1
#define EGL_CONTEXT_OPENGL_NO_ERROR_KHR   0x31B3
#endif // EGL_KHR_create_context_no_error
#endif // USE_ANDROID_EGL_NO_ERROR_CONTEXT

#if ENABLE_VERIFY_EGL

#define VERIFY_EGL(msg) { VerifyEGLResult(eglGetError(),TEXT(#msg),TEXT(""),TEXT(__FILE__),__LINE__); }

void VerifyEGLResult(EGLint ErrorCode, const TCHAR* Msg1, const TCHAR* Msg2, const TCHAR* Filename, uint32 Line)
{
	if (ErrorCode != EGL_SUCCESS)
	{
		static const TCHAR* EGLErrorStrings[] =
		{
			TEXT("EGL_NOT_INITIALIZED"),
			TEXT("EGL_BAD_ACCESS"),
			TEXT("EGL_BAD_ALLOC"),
			TEXT("EGL_BAD_ATTRIBUTE"),
			TEXT("EGL_BAD_CONFIG"),
			TEXT("EGL_BAD_CONTEXT"),
			TEXT("EGL_BAD_CURRENT_SURFACE"),
			TEXT("EGL_BAD_DISPLAY"),
			TEXT("EGL_BAD_MATCH"),
			TEXT("EGL_BAD_NATIVE_PIXMAP"),
			TEXT("EGL_BAD_NATIVE_WINDOW"),
			TEXT("EGL_BAD_PARAMETER"),
			TEXT("EGL_BAD_SURFACE"),
			TEXT("EGL_CONTEXT_LOST"),
			TEXT("UNKNOWN EGL ERROR")
		};

		uint32 ErrorIndex = FMath::Min<uint32>(ErrorCode - EGL_SUCCESS, ARRAY_COUNT(EGLErrorStrings) - 1);
		UE_LOG(LogRHI, Warning, TEXT("%s(%u): %s%s failed with error %s (0x%x)"),
			Filename, Line, Msg1, Msg2, EGLErrorStrings[ErrorIndex], ErrorCode);
		check(0);
	}
}

class FEGLErrorScope
{
public:
	FEGLErrorScope(
		const TCHAR* InFunctionName,
		const TCHAR* InFilename,
		const uint32 InLine)
		: FunctionName(InFunctionName)
		, Filename(InFilename)
		, Line(InLine)
	{
#if ENABLE_VERIFY_EGL_TRACE
		UE_LOG(LogRHI, Log, TEXT("EGL log before %s(%d): %s"), InFilename, InLine, InFunctionName);
#endif
		CheckForErrors(TEXT("Before "));
	}

	~FEGLErrorScope()
	{
#if ENABLE_VERIFY_EGL_TRACE
		UE_LOG(LogRHI, Log, TEXT("EGL log after  %s(%d): %s"), Filename, Line, FunctionName);
#endif
		CheckForErrors(TEXT("After "));
	}

private:
	const TCHAR* FunctionName;
	const TCHAR* Filename;
	const uint32 Line;

	void CheckForErrors(const TCHAR* PrefixString)
	{
		VerifyEGLResult(eglGetError(), PrefixString, FunctionName, Filename, Line);
	}
};

#define MACRO_TOKENIZER(IdentifierName, Msg, FileName, LineNumber) FEGLErrorScope IdentifierName_ ## LineNumber (Msg, FileName, LineNumber)
#define MACRO_TOKENIZER2(IdentifierName, Msg, FileName, LineNumber) MACRO_TOKENIZER(IdentiferName, Msg, FileName, LineNumber)
#define VERIFY_EGL_SCOPE_WITH_MSG_STR(MsgStr) MACRO_TOKENIZER2(ErrorScope_, MsgStr, TEXT(__FILE__), __LINE__)
#define VERIFY_EGL_SCOPE() VERIFY_EGL_SCOPE_WITH_MSG_STR(ANSI_TO_TCHAR(__FUNCTION__))
#define VERIFY_EGL_FUNC(Func, ...) { VERIFY_EGL_SCOPE_WITH_MSG_STR(TEXT(#Func)); Func(__VA_ARGS__); }
#else
#define VERIFY_EGL(...)
#define VERIFY_EGL_SCOPE(...)
#endif
const  int EGLMinRedBits		= 5;
const  int EGLMinGreenBits		= 6;
const  int EGLMinBlueBits		= 5;
const  int EGLMinAlphaBits		= 0;
const  int EGLMinDepthBits		= 16;
const  int EGLMinStencilBits	= 8; // This is required for UMG clipping
const  int EGLMinSampleBuffers	= 0;
const  int EGLMinSampleSamples	= 0;



struct EGLConfigParms
{
	/** Whether this is a valid configuration or not */
	int validConfig;
	/** The number of bits requested for the red component */
	int redSize ;
	/** The number of bits requested for the green component */
	int greenSize  ;
	/** The number of bits requested for the blue component */
	int blueSize;
	/** The number of bits requested for the alpha component */
	int alphaSize ;
	/** The number of bits requested for the depth component */
	int depthSize;
	/** The number of bits requested for the stencil component */
	int stencilSize ;
	/** The number of multisample buffers requested */
	int sampleBuffers;
	/** The number of samples requested */
	int sampleSamples;

	EGLConfigParms();
	EGLConfigParms(const EGLConfigParms& Parms);
};


struct AndroidESPImpl
{
	FPlatformOpenGLContext	SharedContext;
	FPlatformOpenGLContext	RenderingContext;
	FPlatformOpenGLContext	SingleThreadedContext;

	EGLDisplay eglDisplay;
	EGLint eglNumConfigs;
	EGLint eglFormat;
	EGLConfig eglConfigParam;
	EGLSurface eglSurface;
	EGLSurface auxSurface;
	EGLint eglWidth;
	EGLint eglHeight;
	EGLint NativeVisualID;
	float eglRatio;
	EGLConfigParms Parms;
	int DepthSize;
	uint32_t SwapBufferFailureCount;
	ANativeWindow* Window;
	bool Initalized ;
	EOpenGLCurrentContext CurrentContextType;
	GLuint OnScreenColorRenderBuffer;
	GLuint ResolveFrameBuffer;
	int32 DesiredSyncIntervalRelativeTo60Hz;
	int32 DesiredSyncIntervalRelativeToDevice;
	int32 DriverSyncIntervalRelativeToDevice;
	float DriverRefreshRate;
	int64 DriverRefreshNanos;

	//unknown google mystery meat, maybe search for open source google code called swappy
	int64 DriverAppVsyncOffsetNanos; 
	int64 DriverDeadlineNanos;
	int64 DriverSlopNanos;
	EGLSyncKHR SyncFenceForChoreographerMethod;


	double LastTimeEmulatedSync;
	FPlatformRect CachedWindowRect;

	AndroidESPImpl();
};

const EGLint Attributes[] = {
	EGL_RED_SIZE,       EGLMinRedBits,
	EGL_GREEN_SIZE,     EGLMinGreenBits,
	EGL_BLUE_SIZE,      EGLMinBlueBits,
	EGL_ALPHA_SIZE,     EGLMinAlphaBits,
	EGL_DEPTH_SIZE,     EGLMinDepthBits,
	EGL_STENCIL_SIZE,   EGLMinStencilBits,
	EGL_SAMPLE_BUFFERS, EGLMinSampleBuffers,
	EGL_SAMPLES,        EGLMinSampleSamples,
	EGL_RENDERABLE_TYPE,  EGL_OPENGL_ES2_BIT,
	EGL_SURFACE_TYPE, EGL_WINDOW_BIT | EGL_PBUFFER_BIT,
	EGL_CONFIG_CAVEAT,  EGL_NONE,
	EGL_NONE
};


EGLConfigParms::EGLConfigParms(const EGLConfigParms& Parms)
{
	validConfig = Parms.validConfig;
	redSize = Parms.redSize;
	greenSize = Parms.greenSize;
	blueSize = Parms.blueSize;
	alphaSize = Parms.alphaSize;
	depthSize = Parms.depthSize;
	stencilSize = Parms.stencilSize;
	sampleBuffers = Parms.sampleBuffers;
	sampleSamples = Parms.sampleSamples;
}

EGLConfigParms::EGLConfigParms()  : 
validConfig (0)
	,redSize(8)
	,greenSize(8)
	,blueSize(8)
	,alphaSize(0)
	,depthSize(24)
	,stencilSize(0)
	,sampleBuffers(0)
	,sampleSamples(0)
{
	// If not default, set the preference
	int DepthBufferPreference = (int)FAndroidWindow::GetDepthBufferPreference();
	if (DepthBufferPreference > 0)
		depthSize = DepthBufferPreference;
}

AndroidEGL::AndroidEGL()
:	bSupportsKHRCreateContext(false)
,	bSupportsKHRSurfacelessContext(false)
,	bSupportsKHRNoErrorContext(false)
,	ContextAttributes(nullptr)
{
	PImplData = new AndroidESPImpl();
}

void AndroidEGL::ResetDisplay()
{
	VERIFY_EGL_SCOPE();
	if(PImplData->eglDisplay != EGL_NO_DISPLAY)
	{
		FPlatformMisc::LowLevelOutputDebugStringf( TEXT("AndroidEGL::ResetDisplay()" ));
		eglMakeCurrent(PImplData->eglDisplay, EGL_NO_SURFACE, EGL_NO_SURFACE, EGL_NO_CONTEXT);
		PImplData->CurrentContextType = CONTEXT_Invalid;
	}
}

void AndroidEGL::DestroySurface()
{
	VERIFY_EGL_SCOPE();
	FPlatformMisc::LowLevelOutputDebugStringf( TEXT("AndroidEGL::DestroySurface()" ));
	if( PImplData->eglSurface != EGL_NO_SURFACE )
	{
		eglDestroySurface(PImplData->eglDisplay, PImplData->eglSurface);
		PImplData->eglSurface = EGL_NO_SURFACE;
	}
	if( PImplData->auxSurface != EGL_NO_SURFACE )
	{
		eglDestroySurface( PImplData->eglDisplay, PImplData->auxSurface);
		PImplData->auxSurface = EGL_NO_SURFACE;
	}

	PImplData->RenderingContext.eglSurface = EGL_NO_SURFACE;
	PImplData->SingleThreadedContext.eglSurface = EGL_NO_SURFACE;
	PImplData->SharedContext.eglSurface = EGL_NO_SURFACE;
}

void AndroidEGL::TerminateEGL()
{
	VERIFY_EGL_SCOPE();

	eglTerminate(PImplData->eglDisplay);
	PImplData->eglDisplay = EGL_NO_DISPLAY;
	PImplData->Initalized = false;
}

/* Can be called from any thread */
EGLBoolean AndroidEGL::SetCurrentContext(EGLContext InContext, EGLSurface InSurface)
{
	VERIFY_EGL_SCOPE();
	//context can be null.so can surface from PlatformNULLContextSetup
	EGLBoolean Result = EGL_FALSE;
	EGLContext CurrentContext = GetCurrentContext();

	// activate the context
	if( CurrentContext != InContext)
	{
		if (CurrentContext !=EGL_NO_CONTEXT )
		{
			glFlush();
		}
		if(InContext == EGL_NO_CONTEXT && InSurface == EGL_NO_SURFACE)
		{
			ResetDisplay();
		}
		else
		{
			//if we have a valid context, and no surface then create a tiny pbuffer and use that temporarily
			EGLSurface Surface = InSurface;
			if (!bSupportsKHRSurfacelessContext && InContext != EGL_NO_CONTEXT && InSurface == EGL_NO_SURFACE)
			{
				checkf(PImplData->auxSurface == EGL_NO_SURFACE, TEXT("ERROR: PImplData->auxSurface already in use. PBuffer surface leak!"));
				EGLint PBufferAttribs[] =
				{
					EGL_WIDTH, 1,
					EGL_HEIGHT, 1,
					EGL_TEXTURE_TARGET, EGL_NO_TEXTURE,
					EGL_TEXTURE_FORMAT, EGL_NO_TEXTURE,
					EGL_NONE
				};
				PImplData->auxSurface = eglCreatePbufferSurface(PImplData->eglDisplay, PImplData->eglConfigParam, PBufferAttribs);
				if (PImplData->auxSurface == EGL_NO_SURFACE)
				{
					checkf(PImplData->auxSurface != EGL_NO_SURFACE, TEXT("eglCreatePbufferSurface error : 0x%x"), eglGetError());
				}
				Surface = PImplData->auxSurface;
			}

			Result = eglMakeCurrent(PImplData->eglDisplay, Surface, Surface, InContext);
			checkf(Result == EGL_TRUE, TEXT("ERROR: SetCurrentContext eglMakeCurrent failed : 0x%x"), eglGetError());
		}
	}
	return Result;
}

void AndroidEGL::ResetInternal()
{
	Terminate();
}

void AndroidEGL::CreateEGLSurface(ANativeWindow* InWindow, bool bCreateWndSurface)
{
	VERIFY_EGL_SCOPE();

	// due to possible early initialization, don't redo this
	if (PImplData->eglSurface != EGL_NO_SURFACE)
	{
		FPlatformMisc::LowLevelOutputDebugStringf(TEXT("AndroidEGL::CreateEGLSurface() Already initialized: %p"), PImplData->eglSurface);
		return;
	}

	if (bCreateWndSurface)
	{
		//need ANativeWindow
		PImplData->eglSurface = eglCreateWindowSurface(PImplData->eglDisplay, PImplData->eglConfigParam,InWindow, NULL);

		if (CVarAllowFrameTimestamps.GetValueOnAnyThread())
		{
			eglSurfaceAttrib(PImplData->eglDisplay, PImplData->eglSurface, EGL_TIMESTAMPS_ANDROID, EGL_TRUE);
		}

		FPlatformMisc::LowLevelOutputDebugStringf( TEXT("AndroidEGL::CreateEGLSurface() %p" ),PImplData->eglSurface);

		if(PImplData->eglSurface == EGL_NO_SURFACE )
		{
			checkf(PImplData->eglSurface != EGL_NO_SURFACE, TEXT("eglCreateWindowSurface error : 0x%x"), eglGetError());
			ResetInternal();
		}

		// On some Android devices, eglChooseConfigs will lie about valid configurations (specifically 32-bit color)
		/*	if (eglGetError() == EGL10.EGL_BAD_MATCH)
		{
		Logger.LogOut("eglCreateWindowSurface FAILED, retrying with more restricted context");

		// Dump what's already been initialized
		cleanupEGL();

		// Reduce target color down to 565
		eglAttemptedParams.redSize = 5;
		eglAttemptedParams.greenSize = 6;
		eglAttemptedParams.blueSize = 5;
		eglAttemptedParams.alphaSize = 0;
		initEGL(eglAttemptedParams);

		// try again
		eglSurface = eglCreateWindowSurface(PImplData->eglDisplay, eglConfig, surface, null);
		}

		*/
		EGLBoolean result = EGL_FALSE;
		if (!( result =  ( eglQuerySurface(PImplData->eglDisplay, PImplData->eglSurface, EGL_WIDTH, &PImplData->eglWidth) && eglQuerySurface(PImplData->eglDisplay, PImplData->eglSurface, EGL_HEIGHT, &PImplData->eglHeight) ) ) )
		{
			ResetInternal();
		}

		checkf(result == EGL_TRUE, TEXT("eglQuerySurface error : 0x%x"), eglGetError());
	}
	else
	{
		// create a fake surface instead
		EGLint pbufferAttribs[] =
		{
			EGL_WIDTH, 1,
			EGL_HEIGHT, 1,
			EGL_TEXTURE_TARGET, EGL_NO_TEXTURE,
			EGL_TEXTURE_FORMAT, EGL_NO_TEXTURE,
			EGL_NONE
		};

		checkf(PImplData->eglWidth != 0, TEXT("eglWidth is ZERO; could be a problem!"));
		checkf(PImplData->eglHeight != 0, TEXT("eglHeight is ZERO; could be a problem!"));
		pbufferAttribs[1] = PImplData->eglWidth;
		pbufferAttribs[3] = PImplData->eglHeight;

		FPlatformMisc::LowLevelOutputDebugStringf( TEXT("AndroidEGL::CreateEGLSurface(%d), eglSurface = eglCreatePbufferSurface(), %dx%d" ),
			int(bCreateWndSurface), pbufferAttribs[1], pbufferAttribs[3]);
		PImplData->eglSurface = eglCreatePbufferSurface(PImplData->eglDisplay, PImplData->eglConfigParam, pbufferAttribs);
		if(PImplData->eglSurface== EGL_NO_SURFACE )
		{
			checkf(PImplData->eglSurface != EGL_NO_SURFACE, TEXT("eglCreatePbufferSurface error : 0x%x"), eglGetError());
			ResetInternal();
		}
	}

	EGLint pbufferAttribs[] =
	{
		EGL_WIDTH, 1,
		EGL_HEIGHT, 1,
		EGL_TEXTURE_TARGET, EGL_NO_TEXTURE,
		EGL_TEXTURE_FORMAT, EGL_NO_TEXTURE,
		EGL_NONE
	};

	checkf(PImplData->eglWidth != 0, TEXT("eglWidth is ZERO; could be a problem!"));
	checkf(PImplData->eglHeight != 0, TEXT("eglHeight is ZERO; could be a problem!"));
	pbufferAttribs[1] = PImplData->eglWidth;
	pbufferAttribs[3] = PImplData->eglHeight;

	FPlatformMisc::LowLevelOutputDebugStringf( TEXT("AndroidEGL::CreateEGLSurface(%d), auxSurface = eglCreatePbufferSurface(), %dx%d" ), 
		int(bCreateWndSurface), pbufferAttribs[1], pbufferAttribs[3]);
	PImplData->auxSurface = eglCreatePbufferSurface(PImplData->eglDisplay, PImplData->eglConfigParam, pbufferAttribs);
	if(PImplData->auxSurface== EGL_NO_SURFACE )
	{
		checkf(PImplData->auxSurface != EGL_NO_SURFACE, TEXT("eglCreatePbufferSurface error : 0x%x"), eglGetError());
		ResetInternal();
	}
}


void AndroidEGL::InitEGL(APIVariant API)
{
	VERIFY_EGL_SCOPE();
	// make sure we only do this once (it's optionally done early for cooker communication)
//	static bool bAlreadyInitialized = false;
	if (PImplData->Initalized)
	{
		return;
	}
//	bAlreadyInitialized = true;

	check(PImplData->eglDisplay == EGL_NO_DISPLAY)
	PImplData->eglDisplay = eglGetDisplay(EGL_DEFAULT_DISPLAY);
	checkf(PImplData->eglDisplay, TEXT(" eglGetDisplay error : 0x%x "), eglGetError());
	
	EGLBoolean  result = 	eglInitialize(PImplData->eglDisplay, 0 , 0);
	checkf( result == EGL_TRUE, TEXT("elgInitialize error: 0x%x "), eglGetError());

	// Get the EGL Extension list to determine what is supported
	FString Extensions = ANSI_TO_TCHAR( eglQueryString( PImplData->eglDisplay, EGL_EXTENSIONS));

	FPlatformMisc::LowLevelOutputDebugStringf( TEXT("EGL Extensions: \n%s" ), *Extensions );

	bSupportsKHRCreateContext = Extensions.Contains(TEXT("EGL_KHR_create_context"));
	bSupportsKHRSurfacelessContext = Extensions.Contains(TEXT("EGL_KHR_surfaceless_context"));
	bSupportsKHRNoErrorContext = Extensions.Contains(TEXT("EGL_KHR_create_context_no_error"));

	if (API == AV_OpenGLES)
	{
		result = eglBindAPI(EGL_OPENGL_ES_API);
	}
	else if (API == AV_OpenGLCore)
	{
		result = eglBindAPI(EGL_OPENGL_API);
	}
	else
	{
		checkf( 0, TEXT("Attempt to initialize EGL with unexpected API type"));
	}

	checkf( result == EGL_TRUE, TEXT("eglBindAPI error: 0x%x "), eglGetError());

#if ENABLE_CONFIG_FILTER

	EGLConfig* EGLConfigList = NULL;
	result = eglChooseConfig(PImplData->eglDisplay, Attributes, NULL, 0, &PImplData->eglNumConfigs);
	if (result)
	{
		int NumConfigs = PImplData->eglNumConfigs;
		EGLConfigList = new EGLConfig[NumConfigs];
		result = eglChooseConfig(PImplData->eglDisplay, Attributes, EGLConfigList, NumConfigs, &PImplData->eglNumConfigs);
	}
	if (!result)
	{
		ResetInternal();
	}

	checkf(result == EGL_TRUE , TEXT(" eglChooseConfig error: 0x%x"), eglGetError());

	checkf(PImplData->eglNumConfigs != 0  ,TEXT(" eglChooseConfig num EGLConfigLists is 0 . error: 0x%x"), eglGetError());

	int ResultValue = 0 ;
	bool haveConfig = false;
	int64 score = LONG_MAX;
	for (uint32_t i = 0; i < PImplData->eglNumConfigs; i++)
	{
		int64 currScore = 0;
		int r, g, b, a, d, s, sb, sc, nvi;
		eglGetConfigAttrib(PImplData->eglDisplay, EGLConfigList[i], EGL_RED_SIZE, &ResultValue); r = ResultValue;
		eglGetConfigAttrib(PImplData->eglDisplay, EGLConfigList[i], EGL_GREEN_SIZE, &ResultValue); g = ResultValue;
		eglGetConfigAttrib(PImplData->eglDisplay, EGLConfigList[i], EGL_BLUE_SIZE, &ResultValue); b = ResultValue;
		eglGetConfigAttrib(PImplData->eglDisplay, EGLConfigList[i], EGL_ALPHA_SIZE, &ResultValue); a = ResultValue;
		eglGetConfigAttrib(PImplData->eglDisplay, EGLConfigList[i], EGL_DEPTH_SIZE, &ResultValue); d = ResultValue;
		eglGetConfigAttrib(PImplData->eglDisplay, EGLConfigList[i], EGL_STENCIL_SIZE, &ResultValue); s = ResultValue;
		eglGetConfigAttrib(PImplData->eglDisplay, EGLConfigList[i], EGL_SAMPLE_BUFFERS, &ResultValue); sb = ResultValue;
		eglGetConfigAttrib(PImplData->eglDisplay, EGLConfigList[i], EGL_SAMPLES, &ResultValue); sc = ResultValue;

		// Optional, Tegra-specific non-linear depth buffer, which allows for much better
		// effective depth range in relatively limited bit-depths (e.g. 16-bit)
		int bNonLinearDepth = 0;
		if (eglGetConfigAttrib(PImplData->eglDisplay, EGLConfigList[i], EGL_DEPTH_ENCODING_NV, &ResultValue))
		{
			bNonLinearDepth = (ResultValue == EGL_DEPTH_ENCODING_NONLINEAR_NV) ? 1 : 0;
		}
		else
		{
			// explicitly consume the egl error if EGL_DEPTH_ENCODING_NV does not exist.
			GetError();
		}

		// Favor EGLConfigLists by RGB, then Depth, then Non-linear Depth, then Stencil, then Alpha
		currScore = 0;
		currScore |= ((int64)FPlatformMath::Min(FPlatformMath::Abs(sb - PImplData->Parms.sampleBuffers), 15)) << 29;
		currScore |= ((int64)FPlatformMath::Min(FPlatformMath::Abs(sc - PImplData->Parms.sampleSamples), 31)) << 24;
		currScore |= FPlatformMath::Min(
						FPlatformMath::Abs(r - PImplData->Parms.redSize) +
						FPlatformMath::Abs(g - PImplData->Parms.greenSize) +
						FPlatformMath::Abs(b - PImplData->Parms.blueSize), 127) << 17;
		currScore |= FPlatformMath::Min(FPlatformMath::Abs(d - PImplData->Parms.depthSize), 63) << 11;
		currScore |= FPlatformMath::Min(FPlatformMath::Abs(1 - bNonLinearDepth), 1) << 10;
		currScore |= FPlatformMath::Min(FPlatformMath::Abs(s - PImplData->Parms.stencilSize), 31) << 6;
		currScore |= FPlatformMath::Min(FPlatformMath::Abs(a - PImplData->Parms.alphaSize), 31) << 0;

#if ENABLE_EGL_DEBUG
		LogConfigInfo(EGLConfigList[i]);
#endif

		if (currScore < score || !haveConfig)
		{
			PImplData->eglConfigParam	= EGLConfigList[i];
			PImplData->DepthSize = d;		// store depth/stencil sizes
			haveConfig	= true;
			score		= currScore;
			eglGetConfigAttrib(PImplData->eglDisplay, EGLConfigList[i], EGL_NATIVE_VISUAL_ID, &ResultValue);PImplData->NativeVisualID = ResultValue;
		}
	}
	check(haveConfig);
	delete[] EGLConfigList;
#else

	EGLConfig EGLConfigList[1];
	if(!( result = eglChooseConfig(PImplData->eglDisplay, Attributes, EGLConfigList, 1,  &PImplData->eglNumConfigs)))
	{
		ResetInternal();
	}

	checkf(result == EGL_TRUE , TEXT(" eglChooseConfig error: 0x%x"), eglGetError());

	checkf(PImplData->eglNumConfigs != 0  ,TEXT(" eglChooseConfig num EGLConfigLists is 0 . error: 0x%x"), eglGetError());
	PImplData->eglConfigParam	= EGLConfigList[0];
	int ResultValue = 0 ;
	eglGetConfigAttrib(PImplData->eglDisplay, EGLConfigList[0], EGL_DEPTH_SIZE, &ResultValue); PImplData->DepthSize = ResultValue;
	eglGetConfigAttrib(PImplData->eglDisplay, EGLConfigList[0], EGL_NATIVE_VISUAL_ID, &ResultValue);PImplData->NativeVisualID = ResultValue;
#endif
}



AndroidESPImpl::AndroidESPImpl():
eglDisplay(EGL_NO_DISPLAY)
	,eglNumConfigs(0)
	,eglFormat(-1)
	,eglConfigParam(NULL)
	,eglSurface(EGL_NO_SURFACE)
	,auxSurface(EGL_NO_SURFACE)
	,eglWidth(8)  // required for Gear VR apps with internal win surf mgmt
	,eglHeight(8) // required for Gear VR apps with internal win surf mgmt
	,eglRatio(0)
	,DepthSize(0)
	,SwapBufferFailureCount(0)
	,Window(NULL)
	,Initalized(false)
	,OnScreenColorRenderBuffer(0)
	,ResolveFrameBuffer(0)
	,NativeVisualID(0)
	,CurrentContextType(CONTEXT_Invalid)
	,DesiredSyncIntervalRelativeTo60Hz(-1)
	,DesiredSyncIntervalRelativeToDevice(-1)
	,DriverSyncIntervalRelativeToDevice(1)
	,DriverRefreshRate(60.0f)
	,DriverRefreshNanos(16666666)
	,DriverAppVsyncOffsetNanos(2000000)
	,DriverDeadlineNanos(10666666)
	,DriverSlopNanos(1000000)
	,SyncFenceForChoreographerMethod(EGL_NO_SYNC_KHR)

	,LastTimeEmulatedSync(-1.0)
	,CachedWindowRect(FPlatformRect(0,0,0,0)
	)
{
}

// call out to JNI to see if the application was packaged for Oculus Mobile
extern bool AndroidThunkCpp_IsOculusMobileApplication();

void AndroidEGL::SetRenderContextWindowSurface()
{
	VERIFY_GL_SCOPE();

	FPlatformMisc::LowLevelOutputDebugStringf(TEXT("AndroidEGL::SetRenderContextWindowSurface  recreating context! tid: %d"),  FPlatformTLS::GetCurrentThreadId());
	UnBind();
	SetCurrentContext(EGL_NO_CONTEXT, EGL_NO_SURFACE);
	bool bCreateSurface = !AndroidThunkCpp_IsOculusMobileApplication();

	//SetRenderContextWindowSurface is called only when the window lock is successful.
	PImplData->Window = (ANativeWindow*)FAndroidWindow::GetHardwareWindow_EventThread();
	check(PImplData->Window);
	InitSurface(false, bCreateSurface);
	SetCurrentRenderingContext();
	FPlatformMisc::LowLevelOutputDebugStringf(TEXT("AndroidEGL::SetRenderContextWindowSurface  DONE! tid: %d"),  FPlatformTLS::GetCurrentThreadId());
}

void AndroidEGL::ResizeRenderContextSurface()
{
	VERIFY_GL_SCOPE();

	// Resize originates from the gamethread, we cant use Window_Event here.
	if (PImplData->Window && 
		(PImplData->eglWidth != (PImplData->CachedWindowRect.Right - PImplData->CachedWindowRect.Left)
		|| PImplData->eglHeight != (PImplData->CachedWindowRect.Bottom - PImplData->CachedWindowRect.Top))
		)
	{
		UE_LOG(LogAndroid, Log, TEXT("AndroidEGL::ResizeRenderContextSurface, PImplData->Window=%p, PImplData->eglWidth=%d, PImplData->eglHeight=%d!, CachedWidth=%d, CachedHeight=%d, tid: %d"), 
			PImplData->Window, PImplData->eglWidth, PImplData->eglHeight, (PImplData->CachedWindowRect.Right - PImplData->CachedWindowRect.Left), (PImplData->CachedWindowRect.Bottom - PImplData->CachedWindowRect.Top), FPlatformTLS::GetCurrentThreadId());
		UnBind();
		SetCurrentContext(EGL_NO_CONTEXT, EGL_NO_SURFACE);
		bool bCreateSurface = !AndroidThunkCpp_IsOculusMobileApplication();
		InitSurface(false, bCreateSurface);
		SetCurrentRenderingContext();
	}
}

AndroidEGL* AndroidEGL::GetInstance()
{
	if(!Singleton)
	{
		Singleton = new AndroidEGL();
	}

	return Singleton;
}

void AndroidEGL::DestroyBackBuffer()
{
	VERIFY_GL_SCOPE();

	if(PImplData->ResolveFrameBuffer)
	{
		glDeleteFramebuffers(1, &PImplData->ResolveFrameBuffer);
		PImplData->ResolveFrameBuffer = 0 ;
	}
	if(PImplData->OnScreenColorRenderBuffer)
	{
		glDeleteRenderbuffers(1, &(PImplData->OnScreenColorRenderBuffer));
		PImplData->OnScreenColorRenderBuffer = 0;
	}
}

void AndroidEGL::InitBackBuffer()
{
	//add check to see if any context was made current. 
	GLint OnScreenWidth, OnScreenHeight;
	PImplData->ResolveFrameBuffer = 0;
	PImplData->OnScreenColorRenderBuffer = 0;
	OnScreenWidth = PImplData->eglWidth;
	OnScreenHeight = PImplData->eglHeight;

	PImplData->RenderingContext.ViewportFramebuffer =GetResolveFrameBuffer();
	PImplData->SharedContext.ViewportFramebuffer = GetResolveFrameBuffer();
	PImplData->SingleThreadedContext.ViewportFramebuffer = GetResolveFrameBuffer();
}

extern void AndroidThunkCpp_SetDesiredViewSize(int32 Width, int32 Height);

void AndroidEGL::InitSurface(bool bUseSmallSurface, bool bCreateWndSurface)
{
	FPlatformMisc::LowLevelOutputDebugStringf(TEXT("AndroidEGL::InitSurface %d, %d"), int(bUseSmallSurface), int(bCreateWndSurface));

	check(PImplData->Window);

	int32 Width = 8, Height = 8;
	if (!bUseSmallSurface)
	{
		FPlatformRect WindowSize = FAndroidWindow::GetScreenRect();

		if (PImplData->CachedWindowRect.Right > 0 && PImplData->CachedWindowRect.Bottom > 0)
		{
			// If we resumed from a lost window reuse the window size, the game thread will update the window dimensions.
			FPlatformMisc::LowLevelOutputDebugStringf(TEXT("AndroidEGL::InitSurface, Using CachedWindowRect, width: %d, height %d "), PImplData->CachedWindowRect.Right, PImplData->CachedWindowRect.Bottom);
			WindowSize = PImplData->CachedWindowRect;
		}

		Width = WindowSize.Right;
		Height = WindowSize.Bottom;

		FPlatformMisc::LowLevelOutputDebugStringf(TEXT("AndroidEGL::InitSurface, Using width: %d, height %d "), Width, Height);
		AndroidThunkCpp_SetDesiredViewSize(Width, Height);
	}

	FPlatformMisc::LowLevelOutputDebugStringf(TEXT("AndroidEGL::InitSurface, wnd: %p, width: %d, height %d "), PImplData->Window, Width, Height);
	ANativeWindow_setBuffersGeometry(PImplData->Window, Width, Height, PImplData->NativeVisualID);
	CreateEGLSurface(PImplData->Window, bCreateWndSurface);
	
	PImplData->SharedContext.eglSurface = PImplData->auxSurface;
	PImplData->RenderingContext.eglSurface = PImplData->eglSurface;
	PImplData->SingleThreadedContext.eglSurface = PImplData->eglSurface;
}

void AndroidEGL::ReInit()
{
	FPlatformMisc::LowLevelOutputDebugString(TEXT("AndroidEGL::ReInit()"));

	FPlatformRect WindowRect = FAndroidWindow::GetScreenRect();
	FPlatformMisc::LowLevelOutputDebugStringf(TEXT("AndroidEGL FAndroidAppEntry::ReInitWindow updating window size = %d, %d, cached size: %d, %d tid: %d"), WindowRect.Right, WindowRect.Bottom, PImplData->CachedWindowRect.Right, PImplData->CachedWindowRect.Bottom, FPlatformTLS::GetCurrentThreadId());
	PImplData->CachedWindowRect = WindowRect;

	SetCurrentContext(EGL_NO_CONTEXT, EGL_NO_SURFACE);
	bool bCreateSurface = !AndroidThunkCpp_IsOculusMobileApplication();
	InitSurface(false, bCreateSurface);
	SetCurrentSharedContext();
}

void AndroidEGL::Init(APIVariant API, uint32 MajorVersion, uint32 MinorVersion, bool bDebug)
{
	check(IsInGameThread());

	if (PImplData->Initalized)
	{
		return;
	}
	InitEGL(API);

	if (bSupportsKHRCreateContext)
	{
		const uint32 MaxElements = 13;
		uint32 Flags = 0;

		Flags |= bDebug ? EGL_CONTEXT_OPENGL_DEBUG_BIT_KHR : 0;

		ContextAttributes = new int[MaxElements];
		uint32 Element = 0;

		ContextAttributes[Element++] = EGL_CONTEXT_MAJOR_VERSION_KHR;
		ContextAttributes[Element++] = MajorVersion;
		ContextAttributes[Element++] = EGL_CONTEXT_MINOR_VERSION_KHR;
		ContextAttributes[Element++] = MinorVersion;
#if USE_ANDROID_EGL_NO_ERROR_CONTEXT
		if (bSupportsKHRNoErrorContext && AndroidThunkCpp_IsOculusMobileApplication())
		{
			ContextAttributes[Element++] = EGL_CONTEXT_OPENGL_NO_ERROR_KHR;
			ContextAttributes[Element++] = EGL_TRUE;
		}
#endif // USE_ANDROID_EGL_NO_ERROR_CONTEXT
		if (API == AV_OpenGLCore)
		{
			ContextAttributes[Element++] = EGL_CONTEXT_OPENGL_PROFILE_MASK_KHR;
			ContextAttributes[Element++] = EGL_CONTEXT_OPENGL_CORE_PROFILE_BIT_KHR;
		}
		ContextAttributes[Element++] = EGL_CONTEXT_FLAGS_KHR;
		ContextAttributes[Element++] = Flags;
		ContextAttributes[Element++] = EGL_NONE;

		checkf( Element < MaxElements, TEXT("Too many elements in config list"));
	}
	else
	{
		// Fall back to the least common denominator
		ContextAttributes = new int[3];
		ContextAttributes[0] = EGL_CONTEXT_CLIENT_VERSION;
		ContextAttributes[1] = 2;
		ContextAttributes[2] = EGL_NONE;
	}

	InitContexts();
	// Getting the hardware window is valid during preinit as we have GAndroidWindowLock held.
	PImplData->Window = (ANativeWindow*)FAndroidWindow::GetHardwareWindow_EventThread();
	PImplData->Initalized   = true;
//	INITIATE_GL_FRAME_DUMP();
}

AndroidEGL::~AndroidEGL()
{
	delete PImplData;
	delete []ContextAttributes;
}

void AndroidEGL::GetDimensions(uint32& OutWidth, uint32& OutHeight)
{
	OutWidth = PImplData->eglWidth;
	OutHeight = PImplData->eglHeight;
}

void AndroidEGL::DestroyContext(EGLContext InContext)
{
	VERIFY_EGL_SCOPE();
	if(InContext != EGL_NO_CONTEXT) //soft fail
	{
		eglDestroyContext(PImplData->eglDisplay, InContext);
	}
}

EGLContext AndroidEGL::CreateContext(EGLContext InSharedContext)
{
	VERIFY_EGL_SCOPE();
	return eglCreateContext(PImplData->eglDisplay, PImplData->eglConfigParam,  InSharedContext , ContextAttributes);
}

int32 AndroidEGL::GetError()
{
	return eglGetError();
}


#include <chrono>

static int64 ChoreographerClock()
{
	return std::chrono::steady_clock::now().time_since_epoch().count();
}

extern void StartChoreographer(TFunction<int64(int64)> Callback);
extern bool ChoreographerIsAvailable();

static TAutoConsoleVariable<int32> CVarUseChoreographerEventArrivalTimes(
	TEXT("a.UseChoreographerEventArriveTimes"),
	0,
	TEXT("On some devices and drivers the choreographer time stamps are wobbly and bad. If this is set to 1, then use the arrival times of the choreographer event instead"));

struct AChoreographer;
struct FChoreographerFramePacer
{
	bool bSetup = false;
	bool bStopped = false;
	FCriticalSection ChoreographerSetupLock;

	FEvent* ChoreographerThreadWaitEvent = nullptr;
	FEvent* RHIThreadWaitEvent = nullptr;
	bool bRHIThreadWaiting = false;

	int64 NextDelay = -1;
	int64 SleepTime = -1;
	int64 SlopTime = 1000000;

	void SetupChoreographer()
	{
		if (!bSetup)
		{
			bSetup = true;
			bRHIThreadWaiting = false;
			if (!ChoreographerThreadWaitEvent)
			{
				ChoreographerThreadWaitEvent = FPlatformProcess::GetSynchEventFromPool(false);
				RHIThreadWaitEvent = FPlatformProcess::GetSynchEventFromPool(false);
			}
			else
			{
				ChoreographerThreadWaitEvent->Reset();
				RHIThreadWaitEvent->Reset();
			}
			StartChoreographer([this](int64 FrameCounter) {return DoCallback(FrameCounter); });
		}
	}

	void StopChoreographer()
	{
		FScopeLock Lock(&ChoreographerSetupLock);
		bSetup = false;
		if (bRHIThreadWaiting)
		{
			bRHIThreadWaiting = false;
			NextDelay = -1;
			ChoreographerThreadWaitEvent->Trigger();
		}
	}

	int64 DoCallback(int64 FrameTime)
	{
		if (!bSetup)
		{
			return -1;
		}
		int64 WakeUpDelay = (CVarUseChoreographerEventArrivalTimes.GetValueOnAnyThread() > 0) ? 0.0 : (ChoreographerClock() - FrameTime);
		int64 AdjustedSleepTime = SlopTime + SleepTime - WakeUpDelay;

		if (AdjustedSleepTime > 0)
		{
			QUICK_SCOPE_CYCLE_COUNTER(STAT_ChoreographerSleep);
			//UE_LOG(LogRHI, Log, TEXT("Sleep %6.2fms"), float(AdjustedSleepTime) / 1000000.0f);
			FPlatformProcess::Sleep(float(AdjustedSleepTime) / 1000000000.0f);
		}
		{
			FScopeLock Lock(&ChoreographerSetupLock);
			if (!bSetup)
			{
				return -1;
			}
			if (!bRHIThreadWaiting)
			{
				//UE_LOG(LogRHI, Log, TEXT("Missed VSync (CPU)"));
				return SlopTime;
			}
		}
		RHIThreadWaitEvent->Trigger();
		{
			QUICK_SCOPE_CYCLE_COUNTER(STAT_ChoreographerWait);
			if (!ChoreographerThreadWaitEvent->Wait(FTimespan::FromMilliseconds(3000.0)))
			{
				UE_LOG(LogRHI, Fatal, TEXT("Timed out waiting for ChoreographerThreadWaitEvent."));
			}
		}
		FScopeLock Lock(&ChoreographerSetupLock);
		ChoreographerThreadWaitEvent->Reset();
		//UE_LOG(LogRHI, Log, TEXT("Next Delay %6.2fms"), float(NextDelay) / 1000000.0f);
		return NextDelay;
	}
	void StartSync(int64 InNextDelay, int64 InSleepTime)
	{
		FScopeLock Lock(&ChoreographerSetupLock);
		SleepTime = InSleepTime;
		NextDelay = InNextDelay >= 0 ? InNextDelay + SlopTime : SlopTime;
		SetupChoreographer();
		if (bRHIThreadWaiting)
		{
			bRHIThreadWaiting = false;
			ChoreographerThreadWaitEvent->Trigger();
		}
	}
	void WaitSync()
	{
		QUICK_SCOPE_CYCLE_COUNTER(STAT_StallForChoreographerSyncInterval);
		check(RHIThreadWaitEvent);
		{
			QUICK_SCOPE_CYCLE_COUNTER(STAT_StallForChoreographerSyncInterval_Lock);
			FScopeLock Lock(&ChoreographerSetupLock);
			check(!bRHIThreadWaiting);
			bRHIThreadWaiting = true;
		}
		if (!RHIThreadWaitEvent->Wait(FTimespan::FromMilliseconds(3000.0)))
		{
			UE_LOG(LogRHI, Fatal, TEXT("Timed out waiting for RHIThreadWaitEvent."));
		}
		RHIThreadWaitEvent->Reset();
	}
};
FChoreographerFramePacer TheChoreographerFramePacer;

static TAutoConsoleVariable<int32> CVarUseChoreographer(
	TEXT("a.UseChoreographerForPacing"),
	0,
	TEXT("True to use Choreographer to do frame pacing on android."));

bool ShouldUseChoreographer()
{
	// should check the ndk version, etc
	return CVarUseChoreographer.GetValueOnAnyThread() > 0 && ChoreographerIsAvailable() && eglGetSyncAttribKHR_p;
}


extern int64 AndroidThunkCpp_GetMetaDataLong(const FString& Key);
extern float AndroidThunkCpp_GetMetaDataFloat(const FString& Key);

static uint32 NextFrameIDSlot = 0;
#define NUM_FRAMES_TO_MONITOR (4)
static EGLuint64KHR FrameIDs[NUM_FRAMES_TO_MONITOR] = { 0 };

static int32 RecordedFrameInterval[100];
static int32 NumRecordedFrameInterval = 0;

static TAutoConsoleVariable<int32> CVarUseGetFrameTimestamps(
	TEXT("a.UseFrameTimeStampsForPacing"),
	0,
	TEXT("True to use eglGetFrameTimestampsANDROID for frame pacing on android (if supported). Only active if a.UseChoreographer is false or the various things needed to use that are not available."));

static TAutoConsoleVariable<int32> CVarSpewGetFrameTimestamps(
	TEXT("a.SpewFrameTimeStamps"),
	0,
	TEXT("True to information about frame pacing to the log (if supported). Setting this to 2 results in more detail."));

static TAutoConsoleVariable<float> CVarStallSwap(
	TEXT("CriticalPathStall.Swap"),
	0.0f,
	TEXT("Sleep for the given time after the swap (android only for now). Time is given in ms. This is a debug option used for critical path analysis and forcing a change in the critical path."));

static TAutoConsoleVariable<int32> CVarDisableOpenGLGPUSync(
	TEXT("r.Android.DisableOpenGLGPUSync"),
	1,
	TEXT("When true, android OpenGL will not prevent the GPU from running more than one frame behind. This will allow higher performance on some devices but increase input latency."),
	ECVF_RenderThreadSafe);

static bool GGetTimeStampsSucceededThisFrame = true;
static uint32 GGetTimeStampsRetryCount = 0;

static bool CanUseGetFrameTimestamps()
{
	return CVarUseGetFrameTimestamps.GetValueOnAnyThread()
		&& eglGetFrameTimestampsANDROID_p
		&& eglGetNextFrameIdANDROID_p
		&& eglPresentationTimeANDROID_p
		&& (GGetTimeStampsRetryCount < CVarTimeStampErrorRetryCount.GetValueOnAnyThread());
}
static bool CanUseGetFrameTimestampsForThisFrame()
{
	return CanUseGetFrameTimestamps() && GGetTimeStampsSucceededThisFrame;
}

bool ShouldUseGPUFencesToLimitLatency()
{
	if (ShouldUseChoreographer())
	{
		return false; // this method does its own GPU fences as part of the swap.
	}
	if (CanUseGetFrameTimestampsForThisFrame())
	{
		return true; // this method requires a GPU fence to give steady results
	}
	return CVarDisableOpenGLGPUSync.GetValueOnAnyThread() == 0; // otherwise just based on the cvar; thought to be bad to use GPU fences on PowerVR
}


bool AndroidEGL::SwapBuffers(int32 SyncInterval)
{
#if !UE_BUILD_SHIPPING
	if (CVarStallSwap.GetValueOnAnyThread() > 0.0f)
	{
		QUICK_SCOPE_CYCLE_COUNTER(STAT_Swap_Intentional_Stall);
		FPlatformProcess::Sleep(CVarStallSwap.GetValueOnRenderThread() / 1000.0f);
	}
#endif

	VERIFY_EGL_SCOPE();


	static bool bUseChoreographer = false;

	bool bChoreographerActive = false;

	if (bUseChoreographer)
	{
		TheChoreographerFramePacer.WaitSync();
		UE_CLOG(PImplData->SyncFenceForChoreographerMethod == EGL_NO_SYNC_KHR, LogRHI, Fatal, TEXT("SyncFenceForChoreographerMethod was EGL_NO_SYNC_KHR"));
		bool bReady = false;
		for (int32 Retry = 0; Retry < 150 && !bReady; Retry++)
		{
			EGLint Status = 0;
			EGLBoolean Result = eglGetSyncAttribKHR_p(PImplData->eglDisplay, PImplData->SyncFenceForChoreographerMethod, EGL_SYNC_STATUS_KHR, &Status);
			if (Result == EGL_FALSE)
			{
				UE_LOG(LogRHI, Error, TEXT("eglGetSyncAttribKHR returned false"));
			}
			else if (Status == EGL_SIGNALED_KHR)
			{
				bReady = true;
			}
			else if (Status != EGL_UNSIGNALED_KHR)
			{
				UE_LOG(LogRHI, Fatal, TEXT("eglGetSyncAttribKHR unexpected value %d"), Status);
			}

			if (!bReady)
			{
				//UE_LOG(LogRHI, Log, TEXT("Missed VSync (GPU)"));
				TheChoreographerFramePacer.StartSync(-1, PImplData->DriverRefreshNanos - PImplData->DriverDeadlineNanos - PImplData->DriverAppVsyncOffsetNanos);
				TheChoreographerFramePacer.WaitSync();
			}
		}
		UE_CLOG(!bReady, LogRHI, Fatal, TEXT("Exhausted retries waiting for a GPU fence....GPU hang?"));
		EGLBoolean Result = eglDestroySyncKHR_p(PImplData->eglDisplay, PImplData->SyncFenceForChoreographerMethod);
		if (Result == EGL_FALSE)
		{
			UE_LOG(LogRHI, Fatal, TEXT("eglDestroySyncKHR_p returned false"));
		}
		PImplData->SyncFenceForChoreographerMethod = EGL_NO_SYNC_KHR;

		bUseChoreographer = false;
		bChoreographerActive = true;
	}

	bool bPrintMethod = false;
	if (PImplData->DesiredSyncIntervalRelativeTo60Hz != SyncInterval)
	{
		GGetTimeStampsRetryCount = 0;

		bPrintMethod = true;
		PImplData->DesiredSyncIntervalRelativeTo60Hz = SyncInterval;
		PImplData->DriverRefreshRate = 60.0f;
		PImplData->DriverRefreshNanos = 16666666;
		PImplData->DriverAppVsyncOffsetNanos = 2000000;
		PImplData->DriverDeadlineNanos = 10666666;
		PImplData->DriverSlopNanos = 1000000;


		EGLnsecsANDROID EGL_COMPOSITE_DEADLINE_ANDROID_Value = -1;
		EGLnsecsANDROID EGL_COMPOSITE_INTERVAL_ANDROID_Value = -1;
		EGLnsecsANDROID EGL_COMPOSITE_TO_PRESENT_LATENCY_ANDROID_Value = -1;

		if (eglGetCompositorTimingANDROID_p)
		{
			{
				EGLint Item = EGL_COMPOSITE_DEADLINE_ANDROID;
				if (!eglGetCompositorTimingANDROID_p(PImplData->eglDisplay, PImplData->eglSurface, 1, &Item, &EGL_COMPOSITE_DEADLINE_ANDROID_Value))
				{
					EGL_COMPOSITE_DEADLINE_ANDROID_Value = -1;
				}
			}
			{
				EGLint Item = EGL_COMPOSITE_INTERVAL_ANDROID;
				if (!eglGetCompositorTimingANDROID_p(PImplData->eglDisplay, PImplData->eglSurface, 1, &Item, &EGL_COMPOSITE_INTERVAL_ANDROID_Value))
				{
					EGL_COMPOSITE_INTERVAL_ANDROID_Value = -1;
				}
			}
			{
				EGLint Item = EGL_COMPOSITE_TO_PRESENT_LATENCY_ANDROID;
				if (!eglGetCompositorTimingANDROID_p(PImplData->eglDisplay, PImplData->eglSurface, 1, &Item, &EGL_COMPOSITE_TO_PRESENT_LATENCY_ANDROID_Value))
				{
					EGL_COMPOSITE_TO_PRESENT_LATENCY_ANDROID_Value = -1;
				}
			}
			UE_LOG(LogRHI, Log, TEXT("AndroidEGL:SwapBuffers eglGetCompositorTimingANDROID EGL_COMPOSITE_DEADLINE_ANDROID=%lld, EGL_COMPOSITE_INTERVAL_ANDROID=%lld, EGL_COMPOSITE_TO_PRESENT_LATENCY_ANDROID=%lld"),
				EGL_COMPOSITE_DEADLINE_ANDROID_Value,
				EGL_COMPOSITE_INTERVAL_ANDROID_Value,
				EGL_COMPOSITE_TO_PRESENT_LATENCY_ANDROID_Value
			);
		}

		int64 PresentationDeadlineNanos = AndroidThunkCpp_GetMetaDataLong(TEXT("ue4.display.PresentationDeadlineNanos"));
		int64 AppVsyncOffsetNanos = AndroidThunkCpp_GetMetaDataLong(TEXT("ue4.display.AppVsyncOffsetNanos"));

		float RefreshRate = AndroidThunkCpp_GetMetaDataFloat(TEXT("ue4.display.getRefreshRate"));

		UE_LOG(LogRHI, Log, TEXT("JNI Display getPresentationDeadlineNanos=%lld getAppVsyncOffsetNanos=%lld getRefreshRate=%f"),
			PresentationDeadlineNanos,
			AppVsyncOffsetNanos,
			RefreshRate
		);

		if (EGL_COMPOSITE_INTERVAL_ANDROID_Value >= 4000000 && EGL_COMPOSITE_INTERVAL_ANDROID_Value <= 41666666)
		{
			PImplData->DriverRefreshRate = float(1000000000.0 / double(EGL_COMPOSITE_INTERVAL_ANDROID_Value));
			PImplData->DriverRefreshNanos = EGL_COMPOSITE_INTERVAL_ANDROID_Value;
		}
		else if (RefreshRate >= 24.0f && RefreshRate <= 250.0f)
		{
			PImplData->DriverRefreshRate = RefreshRate;
			PImplData->DriverRefreshNanos = int64(0.5 + 1000000000.0 / double(RefreshRate));
		}

		if (EGL_COMPOSITE_TO_PRESENT_LATENCY_ANDROID_Value > 0 && EGL_COMPOSITE_TO_PRESENT_LATENCY_ANDROID_Value <= PImplData->DriverRefreshNanos)
		{
			PImplData->DriverDeadlineNanos = EGL_COMPOSITE_TO_PRESENT_LATENCY_ANDROID_Value;
		}
		if (PresentationDeadlineNanos > 1000000 && PresentationDeadlineNanos - 1000000 <= PImplData->DriverRefreshNanos)
		{
			PImplData->DriverDeadlineNanos = PresentationDeadlineNanos - 1000000;
		}

		if (AppVsyncOffsetNanos >= 0 && AppVsyncOffsetNanos < PImplData->DriverRefreshNanos)
		{
			PImplData->DriverAppVsyncOffsetNanos = AppVsyncOffsetNanos;
		}

		UE_LOG(LogRHI, Log, TEXT("Final display timing metrics: DriverRefreshRate=%7.4f  DriverRefreshNanos=%lld  DriverDeadlineNanos=%lld  DriverAppVsyncOffsetNanos=%lld"),
			PImplData->DriverRefreshRate,
			PImplData->DriverRefreshNanos,
			PImplData->DriverDeadlineNanos,
			PImplData->DriverAppVsyncOffsetNanos
		);


		// make sure requested interval is in supported range
		EGLint MinSwapInterval, MaxSwapInterval;
		eglGetConfigAttrib(PImplData->eglDisplay, PImplData->eglConfigParam, EGL_MIN_SWAP_INTERVAL, &MinSwapInterval);
		eglGetConfigAttrib(PImplData->eglDisplay, PImplData->eglConfigParam, EGL_MAX_SWAP_INTERVAL, &MaxSwapInterval);

		int64 SyncIntervalNanos = (30 + 1000000000l * int64(SyncInterval)) / 60;

		int32 UnderDriverInterval = int32(SyncIntervalNanos / PImplData->DriverRefreshNanos);
		int32 OverDriverInterval = UnderDriverInterval + 1;

		int64 UnderNanos = int64(UnderDriverInterval) * PImplData->DriverRefreshNanos;
		int64 OverNanos = int64(OverDriverInterval) * PImplData->DriverRefreshNanos;

		PImplData->DesiredSyncIntervalRelativeToDevice = (FMath::Abs(SyncIntervalNanos - UnderNanos) < FMath::Abs(SyncIntervalNanos - OverNanos)) ?
			UnderDriverInterval : OverDriverInterval;

		int32 DesiredDriverSyncInterval = FMath::Clamp<int32>(PImplData->DesiredSyncIntervalRelativeToDevice, MinSwapInterval, MaxSwapInterval);
		
		UE_LOG(LogRHI, Log, TEXT("AndroidEGL:SwapBuffers Min=%d, Max=%d, Request=%d, ClosestDriver=%d, SetDriver=%d"), MinSwapInterval, MaxSwapInterval, PImplData->DesiredSyncIntervalRelativeTo60Hz, PImplData->DesiredSyncIntervalRelativeToDevice, DesiredDriverSyncInterval);

		if (DesiredDriverSyncInterval != PImplData->DriverSyncIntervalRelativeToDevice)
		{
			PImplData->DriverSyncIntervalRelativeToDevice = DesiredDriverSyncInterval;
			UE_LOG(LogRHI, Log, TEXT("Called eglSwapInterval %d"), DesiredDriverSyncInterval);
			eglSwapInterval(PImplData->eglDisplay, PImplData->DriverSyncIntervalRelativeToDevice);
		}
	}

	if (PImplData->DesiredSyncIntervalRelativeToDevice > PImplData->DriverSyncIntervalRelativeToDevice)
	{
		// this is a prototype currently unused, left here for possible future use
		if (ShouldUseChoreographer())
		{
			UE_CLOG(bPrintMethod, LogRHI, Display, TEXT("Using google choreographer method for frame pacing"));

			TheChoreographerFramePacer.StartSync((PImplData->DesiredSyncIntervalRelativeToDevice - 1) * PImplData->DriverRefreshNanos, PImplData->DriverRefreshNanos - PImplData->DriverDeadlineNanos - PImplData->DriverAppVsyncOffsetNanos);
			UE_CLOG(PImplData->SyncFenceForChoreographerMethod != EGL_NO_SYNC_KHR, LogRHI, Fatal, TEXT("SyncFenceForChoreographerMethod was NOT EGL_NO_SYNC_KHR"));
			PImplData->SyncFenceForChoreographerMethod = eglCreateSyncKHR_p(PImplData->eglDisplay, EGL_SYNC_FENCE_KHR, NULL);
			if (eglPresentationTimeANDROID_p)
			{
				EGLnsecsANDROID PresentationTime = ChoreographerClock() + PImplData->DesiredSyncIntervalRelativeToDevice * PImplData->DriverRefreshNanos;
				eglPresentationTimeANDROID_p(PImplData->eglDisplay, PImplData->eglSurface, PresentationTime);
			}

			bUseChoreographer = true;
		}
		else
		{
			UE_CLOG(bPrintMethod, LogRHI, Display, TEXT("Using niave method for frame pacing (possible with timestamps method)"));
			if (PImplData->LastTimeEmulatedSync > 0.0)
			{
				QUICK_SCOPE_CYCLE_COUNTER(STAT_StallForEmulatedSyncInterval);
				float MinTimeBetweenFrames = (float(PImplData->DesiredSyncIntervalRelativeToDevice) / PImplData->DriverRefreshRate);

				float ThisTime = FPlatformTime::Seconds() - PImplData->LastTimeEmulatedSync;
				if (ThisTime > 0 && ThisTime < MinTimeBetweenFrames)
				{
					FPlatformProcess::Sleep(MinTimeBetweenFrames - ThisTime);
				}
			}
		}
	}
	if (bChoreographerActive && !bUseChoreographer)
	{
		TheChoreographerFramePacer.StopChoreographer();
	}
	if (!bUseChoreographer && CanUseGetFrameTimestamps())
	{
		UE_CLOG(bPrintMethod, LogRHI, Display, TEXT("Using eglGetFrameTimestampsANDROID method for frame pacing"));

		//static bool bPrintOnce = true;
		if (FrameIDs[(int32(NextFrameIDSlot) - 1) % NUM_FRAMES_TO_MONITOR])
			// not supported   && eglGetFrameTimestampsSupportedANDROID_p && eglGetFrameTimestampsSupportedANDROID_p(PImplData->eglDisplay, PImplData->eglSurface, EGL_FIRST_COMPOSITION_START_TIME_ANDROID))
		{
			//UE_CLOG(bPrintOnce, LogRHI, Log, TEXT("eglGetFrameTimestampsSupportedANDROID retured true for EGL_FIRST_COMPOSITION_START_TIME_ANDROID"));
			EGLint TimestampList = EGL_FIRST_COMPOSITION_START_TIME_ANDROID;
			//EGLint TimestampList = EGL_COMPOSITION_LATCH_TIME_ANDROID;
			//EGLint TimestampList = EGL_LAST_COMPOSITION_START_TIME_ANDROID;
			//EGLint TimestampList = EGL_DISPLAY_PRESENT_TIME_ANDROID;
			EGLnsecsANDROID Result = 0;
			int32 DeltaFrameIndex = 1;
			for (int32 Index = int32(NextFrameIDSlot) - 1; Index >= int32(NextFrameIDSlot) - NUM_FRAMES_TO_MONITOR && Index >= 0; Index--)
			{
				Result = 0;
				if (FrameIDs[Index % NUM_FRAMES_TO_MONITOR])
				{
					eglGetFrameTimestampsANDROID_p(PImplData->eglDisplay, PImplData->eglSurface, FrameIDs[Index % NUM_FRAMES_TO_MONITOR], 1, &TimestampList, &Result);
				}
				if (Result > 0)
				{
					break;
				}
				DeltaFrameIndex++;
			}

			GGetTimeStampsSucceededThisFrame = Result > 0;
			if (GGetTimeStampsSucceededThisFrame)
			{
				EGLnsecsANDROID FudgeFactor = 0; //  8333 * 1000;
				EGLnsecsANDROID DeltaNanos = EGLnsecsANDROID(PImplData->DesiredSyncIntervalRelativeToDevice) * EGLnsecsANDROID(DeltaFrameIndex) * PImplData->DriverRefreshNanos;
				EGLnsecsANDROID PresentationTime = Result + DeltaNanos + FudgeFactor;
				eglPresentationTimeANDROID_p(PImplData->eglDisplay, PImplData->eglSurface, PresentationTime);
				GGetTimeStampsRetryCount = 0;
			}
			else
			{
				GGetTimeStampsRetryCount++;
				if (GGetTimeStampsRetryCount == CVarTimeStampErrorRetryCount.GetValueOnAnyThread())
				{
					UE_LOG(LogRHI, Log, TEXT("eglGetFrameTimestampsANDROID_p failed for %d consecutive frames, reverting to naive frame pacer."), GGetTimeStampsRetryCount);
				}
			}
		}
		else
		{
			//UE_CLOG(bPrintOnce, LogRHI, Log, TEXT("eglGetFrameTimestampsSupportedANDROID doesn't exist or retured false for EGL_FIRST_COMPOSITION_START_TIME_ANDROID, discarding eglGetNextFrameIdANDROID_p and eglGetFrameTimestampsANDROID_p"));
		}
		//bPrintOnce = false;
	}

	PImplData->LastTimeEmulatedSync = FPlatformTime::Seconds();

	{
		QUICK_SCOPE_CYCLE_COUNTER(STAT_eglSwapBuffers);

		FrameIDs[(NextFrameIDSlot) % NUM_FRAMES_TO_MONITOR] = 0;
		if (eglGetNextFrameIdANDROID_p && (CanUseGetFrameTimestamps() || CVarSpewGetFrameTimestamps.GetValueOnAnyThread()))
		{
			eglGetNextFrameIdANDROID_p(PImplData->eglDisplay, PImplData->eglSurface, &FrameIDs[(NextFrameIDSlot) % NUM_FRAMES_TO_MONITOR]);
		}
		NextFrameIDSlot++;

		if (PImplData->eglSurface == NULL || !eglSwapBuffers(PImplData->eglDisplay, PImplData->eglSurface))
		{
			// shutdown if swapbuffering goes down
			if (PImplData->SwapBufferFailureCount > 10)
			{
				//Process.killProcess(Process.myPid());		//@todo android
			}
			PImplData->SwapBufferFailureCount++;

			// basic reporting
			if (PImplData->eglSurface == NULL)
			{
				return false;
			}
			else
			{
				if (eglGetError() == EGL_CONTEXT_LOST)
				{
					//Logger.LogOut("swapBuffers: EGL11.EGL_CONTEXT_LOST err: " + eglGetError());					
					//Process.killProcess(Process.myPid());		//@todo android
				}
			}

			return false;
		}
	}

	if (PImplData->DesiredSyncIntervalRelativeToDevice > 0 && eglGetFrameTimestampsANDROID_p && CVarSpewGetFrameTimestamps.GetValueOnAnyThread())
	{
		static EGLint TimestampList[9] = 
		{
			EGL_REQUESTED_PRESENT_TIME_ANDROID,
			EGL_RENDERING_COMPLETE_TIME_ANDROID,
			EGL_COMPOSITION_LATCH_TIME_ANDROID,
			EGL_FIRST_COMPOSITION_START_TIME_ANDROID,
			EGL_LAST_COMPOSITION_START_TIME_ANDROID,
			EGL_FIRST_COMPOSITION_GPU_FINISHED_TIME_ANDROID,
			EGL_DISPLAY_PRESENT_TIME_ANDROID,
			EGL_DEQUEUE_READY_TIME_ANDROID,
			EGL_READS_DONE_TIME_ANDROID
		};

		static const TCHAR* TimestampStrings[9] =
		{
			TEXT("EGL_REQUESTED_PRESENT_TIME_ANDROID"),
			TEXT("EGL_RENDERING_COMPLETE_TIME_ANDROID"),
			TEXT("EGL_COMPOSITION_LATCH_TIME_ANDROID"),
			TEXT("EGL_FIRST_COMPOSITION_START_TIME_ANDROID"),
			TEXT("EGL_LAST_COMPOSITION_START_TIME_ANDROID"),
			TEXT("EGL_FIRST_COMPOSITION_GPU_FINISHED_TIME_ANDROID"),
			TEXT("EGL_DISPLAY_PRESENT_TIME_ANDROID"),
			TEXT("EGL_DEQUEUE_READY_TIME_ANDROID"),
			TEXT("EGL_READS_DONE_TIME_ANDROID")
		};


		EGLnsecsANDROID Results[NUM_FRAMES_TO_MONITOR][9] = { {0} };
		EGLnsecsANDROID FirstRealValue = 0;
		for (int32 Index = int32(NextFrameIDSlot) - NUM_FRAMES_TO_MONITOR; Index < int32(NextFrameIDSlot); Index++)
		{
			eglGetFrameTimestampsANDROID_p(PImplData->eglDisplay, PImplData->eglSurface, FrameIDs[Index % NUM_FRAMES_TO_MONITOR], 9, TimestampList, Results[Index % NUM_FRAMES_TO_MONITOR]);
			for (int32 IndexInner = 0; IndexInner < 9; IndexInner++)
			{
				if (!FirstRealValue || (Results[Index % NUM_FRAMES_TO_MONITOR][IndexInner] > 1 && Results[Index % NUM_FRAMES_TO_MONITOR][IndexInner] < FirstRealValue))
				{
					FirstRealValue = Results[Index % NUM_FRAMES_TO_MONITOR][IndexInner];
				}
			}
		}
		UE_CLOG(CVarSpewGetFrameTimestamps.GetValueOnAnyThread() > 1, LogRHI, Log, TEXT("************************************  frame %d   base time is %lld"), NextFrameIDSlot - 1, FirstRealValue);

		for (int32 Index = int32(NextFrameIDSlot) - NUM_FRAMES_TO_MONITOR; Index < int32(NextFrameIDSlot); Index++)
		{

			UE_CLOG(CVarSpewGetFrameTimestamps.GetValueOnAnyThread() > 1, LogRHI, Log, TEXT("eglGetFrameTimestampsANDROID_p  frame %d"), Index);
			for (int32 IndexInner = 0; IndexInner < 9; IndexInner++)
			{
				int32 MsVal = (Results[Index % NUM_FRAMES_TO_MONITOR][IndexInner] > 1) ? int32((Results[Index % NUM_FRAMES_TO_MONITOR][IndexInner] - FirstRealValue) / 1000000) : int32(Results[Index % NUM_FRAMES_TO_MONITOR][IndexInner]);

				UE_CLOG(CVarSpewGetFrameTimestamps.GetValueOnAnyThread() > 1, LogRHI, Log, TEXT("     %8d    %s"), MsVal, TimestampStrings[IndexInner]);
			}
		}

		int32 IndexLast = int32(NextFrameIDSlot) - NUM_FRAMES_TO_MONITOR;
		int32 IndexLastNext = IndexLast + 1;

		if (Results[IndexLast % NUM_FRAMES_TO_MONITOR][3] > 1 && Results[IndexLastNext % NUM_FRAMES_TO_MONITOR][3] > 1)
		{
			int32 MsVal = int32((Results[IndexLastNext % NUM_FRAMES_TO_MONITOR][3] - Results[IndexLast % NUM_FRAMES_TO_MONITOR][3]) / 1000000);

			RecordedFrameInterval[NumRecordedFrameInterval++] = MsVal;
			if (NumRecordedFrameInterval == 100)
			{
				FString All;
				int32 NumOnTarget = 0;
				int32 NumBelowTarget = 0;
				int32 NumAboveTarget = 0;
				for (int32 Index = 0; Index < 100; Index++)
				{
					if (Index)
					{
						All += TCHAR(' ');
					}
					All += FString::Printf(TEXT("%d"), RecordedFrameInterval[Index]);

					if (RecordedFrameInterval[Index] > PImplData->DesiredSyncIntervalRelativeTo60Hz * 16 - 8 && RecordedFrameInterval[Index] < PImplData->DesiredSyncIntervalRelativeTo60Hz * 16 + 8)
					{
						NumOnTarget++;
					}
					else if (RecordedFrameInterval[Index] < PImplData->DesiredSyncIntervalRelativeTo60Hz * 16)
					{
						NumBelowTarget++;
					}
					else
					{
						NumAboveTarget++;
					}
				}
				UE_LOG(LogRHI, Log, TEXT("%3d fast  %3d ok  %3d slow   %s"), NumBelowTarget, NumOnTarget, NumAboveTarget, *All);
				NumRecordedFrameInterval = 0;
			}
		}
	}


	return true;
}

bool AndroidEGL::IsInitialized()
{
	return PImplData->Initalized;
}

GLuint AndroidEGL::GetOnScreenColorRenderBuffer()
{
	return PImplData->OnScreenColorRenderBuffer;
}

GLuint AndroidEGL::GetResolveFrameBuffer()
{
	return PImplData->ResolveFrameBuffer;
}

bool AndroidEGL::IsCurrentContextValid()
{
	VERIFY_EGL_SCOPE();
	EGLContext eglContext =  eglGetCurrentContext();
	return ( eglContext != EGL_NO_CONTEXT);
}

EGLContext AndroidEGL::GetCurrentContext()
{
	VERIFY_EGL_SCOPE();
	return eglGetCurrentContext();
}

EGLDisplay AndroidEGL::GetDisplay() const
{
	return PImplData->eglDisplay;
}

ANativeWindow* AndroidEGL::GetNativeWindow() const
{
	return PImplData->Window;
}

bool AndroidEGL::InitContexts()
{
	bool Result = true; 

	PImplData->SharedContext.eglContext = CreateContext();
	
	PImplData->RenderingContext.eglContext = CreateContext(PImplData->SharedContext.eglContext);
	
	PImplData->SingleThreadedContext.eglContext = CreateContext();
	return Result;
}

void AndroidEGL::SetCurrentSharedContext()
{
	check(IsInGameThread());
	PImplData->CurrentContextType = CONTEXT_Shared;

	if(GUseThreadedRendering)
	{
		SetCurrentContext(PImplData->SharedContext.eglContext, PImplData->SharedContext.eglSurface);
	}
	else
	{
		SetCurrentContext(PImplData->SingleThreadedContext.eglContext, PImplData->SingleThreadedContext.eglSurface);
	}
}

void AndroidEGL::AcquireCurrentRenderingContext()
{
	SetCurrentRenderingContext();
}

void AndroidEGL::SetCurrentRenderingContext()
{
	PImplData->CurrentContextType = CONTEXT_Rendering;
	if (GUseThreadedRendering)
	{
		SetCurrentContext(PImplData->RenderingContext.eglContext, PImplData->RenderingContext.eglSurface);
	}
	else
	{
		SetCurrentContext(PImplData->SingleThreadedContext.eglContext, PImplData->SingleThreadedContext.eglSurface);
	}
}

void AndroidEGL::ReleaseContextOwnership()
{
	if (GetCurrentContextType() == CONTEXT_Rendering)
	{
		FPlatformMisc::LowLevelOutputDebugStringf(TEXT("AndroidEGL::  ReleaseContextOwnership,  thread releasing rendering context tid: %d"), FPlatformTLS::GetCurrentThreadId());
		SetCurrentContext(EGL_NO_CONTEXT, EGL_NO_SURFACE);
	}
	else
	{
		FPlatformMisc::LowLevelOutputDebugStringf(TEXT("AndroidEGL::  ReleaseContextOwnership,  rendering context was not current to this thread tid: %d"), FPlatformTLS::GetCurrentThreadId());
	}
}

void AndroidEGL::Terminate()
{
	FPlatformMisc::LowLevelOutputDebugStringf(TEXT("AndroidEGL:: Terminate! tid: %d"), FPlatformTLS::GetCurrentThreadId());

	ResetDisplay();
	DestroyContext(PImplData->SharedContext.eglContext);
	PImplData->SharedContext.Reset();
	DestroyContext(PImplData->RenderingContext.eglContext);
	PImplData->RenderingContext.Reset();
	DestroyContext(PImplData->SingleThreadedContext.eglContext);
	PImplData->SingleThreadedContext.Reset();
	DestroySurface();
	TerminateEGL();
}

uint32_t AndroidEGL::GetCurrentContextType()
{
	if(GUseThreadedRendering)
	{
		EGLContext CurrentContext = GetCurrentContext();
		if (CurrentContext == PImplData->RenderingContext.eglContext)
		{
			return CONTEXT_Rendering;
		}
		else if (CurrentContext == PImplData->SharedContext.eglContext)
		{
			return CONTEXT_Shared;
		}
		else if (CurrentContext != EGL_NO_CONTEXT)
		{
			return CONTEXT_Other;
		}
	}
	else
	{
		return CONTEXT_Shared;//make sure current context is valid one. //check(GetCurrentContext != NULL);
	}

	return CONTEXT_Invalid;
}

FPlatformOpenGLContext* AndroidEGL::GetRenderingContext()
{
	if(GUseThreadedRendering)
	{
		return &PImplData->RenderingContext;
	}
	else
	{
		return &PImplData->SingleThreadedContext;
	}
}

void AndroidEGL::UnBind()
{
	FPlatformMisc::LowLevelOutputDebugString(TEXT("AndroidEGL::UnBind()"));
	ResetDisplay();
	DestroySurface();
}

void FAndroidAppEntry::ReInitWindow(void* NewNativeWindowHandle)
{
	check(IsInGameThread());

	// Window creation is now handled by BlockRendering, when it resumes after a new window is created.
	FPlatformMisc::LowLevelOutputDebugString(TEXT("AndroidEGL::ReInitWindow()"));

	// It isn't safe to call ShouldUseVulkan if AndroidEGL is not initialized.
	// However, since we don't need to ReInit the window in that case anyways we
	// can return early.
	if (!AndroidEGL::GetInstance()->IsInitialized())
	{
		return;
	}

	// @todo vulkan: Clean this up, and does vulkan need any code here?
	if (!FAndroidMisc::ShouldUseVulkan())
	{
		// the window size could have been adjusted by the GT by now, if so it must be updated.
		AndroidEGL::GetInstance()->RefreshWindowSize();
	}
}

void AndroidEGL::RefreshWindowSize()
{
	check(IsInGameThread());
	check(!FAndroidMisc::ShouldUseVulkan());
	FPlatformRect WindowRect = FAndroidWindow::GetScreenRect();
	UE_LOG(LogAndroid, Log, TEXT("AndroidEGL::RefreshWindowSize updating window size = %d, %d, cached size : %d, %d tid : %d"), WindowRect.Right, WindowRect.Bottom, PImplData->CachedWindowRect.Right, PImplData->CachedWindowRect.Bottom, FPlatformTLS::GetCurrentThreadId());
	PImplData->CachedWindowRect = WindowRect;

	ENQUEUE_RENDER_COMMAND(EGLResizeRenderContextSurface)(
		[](FRHICommandListImmediate& RHICmdList)
	{
		RunOnGLRenderContextThread([&] {
			AndroidEGL::GetInstance()->ResizeRenderContextSurface();
		});
	});
}

void FAndroidAppEntry::OnPauseEvent()
{
	const auto& OnPauseCallback = FAndroidMisc::GetOnPauseCallback();
	if (OnPauseCallback)
	{
		OnPauseCallback();
	}
}

void AndroidEGL::LogConfigInfo(EGLConfig  EGLConfigInfo)
{
	VERIFY_EGL_SCOPE();
	EGLint ResultValue = 0 ;
	eglGetConfigAttrib(PImplData->eglDisplay, EGLConfigInfo, EGL_RED_SIZE, &ResultValue); FPlatformMisc::LowLevelOutputDebugStringf( TEXT("EGLConfigInfo : EGL_RED_SIZE :	%u" ), ResultValue );
	eglGetConfigAttrib(PImplData->eglDisplay, EGLConfigInfo, EGL_GREEN_SIZE, &ResultValue);  FPlatformMisc::LowLevelOutputDebugStringf( TEXT("EGLConfigInfo :EGL_GREEN_SIZE :	%u" ), ResultValue );
	eglGetConfigAttrib(PImplData->eglDisplay, EGLConfigInfo, EGL_BLUE_SIZE, &ResultValue);  FPlatformMisc::LowLevelOutputDebugStringf( TEXT("EGLConfigInfo :EGL_BLUE_SIZE :	%u" ), ResultValue );
	eglGetConfigAttrib(PImplData->eglDisplay, EGLConfigInfo, EGL_ALPHA_SIZE, &ResultValue); FPlatformMisc::LowLevelOutputDebugStringf( TEXT("EGLConfigInfo :EGL_ALPHA_SIZE :	%u" ), ResultValue );
	eglGetConfigAttrib(PImplData->eglDisplay, EGLConfigInfo, EGL_DEPTH_SIZE, &ResultValue);  FPlatformMisc::LowLevelOutputDebugStringf( TEXT("EGLConfigInfo :EGL_DEPTH_SIZE :	%u" ), ResultValue );
	eglGetConfigAttrib(PImplData->eglDisplay, EGLConfigInfo, EGL_STENCIL_SIZE, &ResultValue);  FPlatformMisc::LowLevelOutputDebugStringf( TEXT("EGLConfigInfo :EGL_STENCIL_SIZE :	%u" ), ResultValue );
	eglGetConfigAttrib(PImplData->eglDisplay, EGLConfigInfo, EGL_SAMPLE_BUFFERS, &ResultValue);  FPlatformMisc::LowLevelOutputDebugStringf( TEXT("EGLConfigInfo :EGL_SAMPLE_BUFFERS :	%u" ), ResultValue );
	eglGetConfigAttrib(PImplData->eglDisplay,EGLConfigInfo, EGL_BIND_TO_TEXTURE_RGB, &ResultValue);  FPlatformMisc::LowLevelOutputDebugStringf( TEXT("EGLConfigInfo :EGL_BIND_TO_TEXTURE_RGB :	%u" ), ResultValue );
	eglGetConfigAttrib(PImplData->eglDisplay,EGLConfigInfo, EGL_SAMPLES, &ResultValue);  FPlatformMisc::LowLevelOutputDebugStringf( TEXT("EGLConfigInfo :EGL_SAMPLES :	%u" ), ResultValue );
	eglGetConfigAttrib(PImplData->eglDisplay,EGLConfigInfo, EGL_COLOR_BUFFER_TYPE, &ResultValue);  FPlatformMisc::LowLevelOutputDebugStringf( TEXT("EGLConfigInfo :EGL_COLOR_BUFFER_TYPE :	%u" ), ResultValue );
	eglGetConfigAttrib(PImplData->eglDisplay,EGLConfigInfo, EGL_CONFIG_CAVEAT, &ResultValue);  FPlatformMisc::LowLevelOutputDebugStringf( TEXT("EGLConfigInfo :EGL_CONFIG_CAVEAT :	%u" ), ResultValue );
	eglGetConfigAttrib(PImplData->eglDisplay,EGLConfigInfo, EGL_CONFIG_ID, &ResultValue); FPlatformMisc::LowLevelOutputDebugStringf( TEXT("EGLConfigInfo :EGL_CONFIG_ID :	%u" ), ResultValue );
	eglGetConfigAttrib(PImplData->eglDisplay,EGLConfigInfo, EGL_CONFORMANT, &ResultValue);  FPlatformMisc::LowLevelOutputDebugStringf( TEXT("EGLConfigInfo :EGL_CONFORMANT :	%u" ), ResultValue );
	eglGetConfigAttrib(PImplData->eglDisplay,EGLConfigInfo, EGL_LEVEL, &ResultValue);  FPlatformMisc::LowLevelOutputDebugStringf( TEXT("EGLConfigInfo :EGL_LEVEL :	%u" ), ResultValue );
	eglGetConfigAttrib(PImplData->eglDisplay,EGLConfigInfo, EGL_LUMINANCE_SIZE, &ResultValue);  FPlatformMisc::LowLevelOutputDebugStringf( TEXT("EGLConfigInfo :EGL_LUMINANCE_SIZE :	%u" ), ResultValue );
	eglGetConfigAttrib(PImplData->eglDisplay,EGLConfigInfo, EGL_MAX_PBUFFER_WIDTH, &ResultValue);  FPlatformMisc::LowLevelOutputDebugStringf( TEXT("EGLConfigInfo :EGL_MAX_PBUFFER_WIDTH :	%u" ), ResultValue );
	eglGetConfigAttrib(PImplData->eglDisplay,EGLConfigInfo, EGL_MAX_PBUFFER_HEIGHT, &ResultValue);  FPlatformMisc::LowLevelOutputDebugStringf( TEXT("EGLConfigInfo :EGL_MAX_PBUFFER_HEIGHT :	%u" ), ResultValue );
	eglGetConfigAttrib(PImplData->eglDisplay,EGLConfigInfo, EGL_MAX_PBUFFER_PIXELS, &ResultValue);  FPlatformMisc::LowLevelOutputDebugStringf( TEXT("EGLConfigInfo :EGL_MAX_PBUFFER_PIXELS :	%u" ), ResultValue );
	eglGetConfigAttrib(PImplData->eglDisplay,EGLConfigInfo, EGL_MAX_SWAP_INTERVAL, &ResultValue);  FPlatformMisc::LowLevelOutputDebugStringf( TEXT("EGLConfigInfo :EGL_MAX_SWAP_INTERVAL :	%u" ), ResultValue );
	eglGetConfigAttrib(PImplData->eglDisplay,EGLConfigInfo, EGL_MIN_SWAP_INTERVAL, &ResultValue);  FPlatformMisc::LowLevelOutputDebugStringf( TEXT("EGLConfigInfo :EGL_MIN_SWAP_INTERVAL :	%u" ), ResultValue );
	eglGetConfigAttrib(PImplData->eglDisplay,EGLConfigInfo, EGL_NATIVE_RENDERABLE, &ResultValue);  FPlatformMisc::LowLevelOutputDebugStringf( TEXT("EGLConfigInfo :EGL_NATIVE_RENDERABLE :	%u" ), ResultValue );
	eglGetConfigAttrib(PImplData->eglDisplay,EGLConfigInfo, EGL_NATIVE_VISUAL_TYPE, &ResultValue);  FPlatformMisc::LowLevelOutputDebugStringf( TEXT("EGLConfigInfo :EGL_NATIVE_VISUAL_TYPE :	%u" ), ResultValue );
	eglGetConfigAttrib(PImplData->eglDisplay,EGLConfigInfo, EGL_NATIVE_VISUAL_ID, &ResultValue);  FPlatformMisc::LowLevelOutputDebugStringf( TEXT("EGLConfigInfo :EGL_NATIVE_VISUAL_ID :	%u" ), ResultValue );
	eglGetConfigAttrib(PImplData->eglDisplay,EGLConfigInfo, EGL_RENDERABLE_TYPE, &ResultValue);  FPlatformMisc::LowLevelOutputDebugStringf( TEXT("EGLConfigInfo :EGL_RENDERABLE_TYPE :	%u" ), ResultValue );
	eglGetConfigAttrib(PImplData->eglDisplay,EGLConfigInfo, EGL_SURFACE_TYPE, &ResultValue);  FPlatformMisc::LowLevelOutputDebugStringf( TEXT("EGLConfigInfo :EGL_SURFACE_TYPE :	%u" ), ResultValue );
	eglGetConfigAttrib(PImplData->eglDisplay,EGLConfigInfo, EGL_TRANSPARENT_TYPE, &ResultValue);  FPlatformMisc::LowLevelOutputDebugStringf( TEXT("EGLConfigInfo :EGL_TRANSPARENT_TYPE :	%u" ), ResultValue );
	eglGetConfigAttrib(PImplData->eglDisplay,EGLConfigInfo, EGL_TRANSPARENT_RED_VALUE, &ResultValue);  FPlatformMisc::LowLevelOutputDebugStringf( TEXT("EGLConfigInfo :EGL_TRANSPARENT_RED_VALUE :	%u" ), ResultValue );
	eglGetConfigAttrib(PImplData->eglDisplay,EGLConfigInfo, EGL_TRANSPARENT_GREEN_VALUE, &ResultValue);  FPlatformMisc::LowLevelOutputDebugStringf( TEXT("EGLConfigInfo :EGL_TRANSPARENT_GREEN_VALUE :	%u" ), ResultValue );
	eglGetConfigAttrib(PImplData->eglDisplay,EGLConfigInfo, EGL_TRANSPARENT_BLUE_VALUE, &ResultValue);  FPlatformMisc::LowLevelOutputDebugStringf( TEXT("EGLConfigInfo :EGL_TRANSPARENT_BLUE_VALUE :	%u" ), ResultValue );
}


///
extern FCriticalSection GAndroidWindowLock;

void BlockOnLostWindowRenderCommand(TSharedPtr<FEvent, ESPMode::ThreadSafe> RTBlockedTrigger)
{
	check(IsInRenderingThread());

<<<<<<< HEAD
=======
	// Hold GC scope guard, as GC will timeout if anything waits for RT fences.
	FGCScopeGuard GCGuard;
	
>>>>>>> 710d7cac
	UE_LOG(LogAndroid, Log, TEXT("Blocking renderer"));
	if (FAndroidMisc::ShouldUseVulkan())
	{
		FRHICommandListImmediate& RHICmdList = FRHICommandListExecutor::GetImmediateCommandList();
		if (IsRunningRHIInSeparateThread() && !RHICmdList.Bypass()) 
		{
			UE_LOG(LogAndroid, Log, TEXT("RendererBlock FlushRHIThread"));
			RHICmdList.ImmediateFlush(EImmediateFlushType::FlushRHIThread);
			UE_LOG(LogAndroid, Log, TEXT("RendererBlock DONE FlushRHIThread"));
		}
		
		const auto& OnReleaseWindowCallback = FAndroidMisc::GetOnReleaseWindowCallback();
		if (OnReleaseWindowCallback)
		{
			UE_LOG(LogAndroid, Log, TEXT("RendererBlock release window callback"));
			OnReleaseWindowCallback();
		}

		RTBlockedTrigger->Trigger();

		GAndroidWindowLock.Lock();
		UE_LOG(LogAndroid, Log, TEXT("RendererBlock acquired window lock"));
		const auto& OnReinitWindowCallback = FAndroidMisc::GetOnReInitWindowCallback();
		if (OnReinitWindowCallback)
		{
			OnReinitWindowCallback(FAndroidWindow::GetHardwareWindow_EventThread());
			UE_LOG(LogAndroid, Log, TEXT("RendererBlock updating window"));
		}
		GAndroidWindowLock.Unlock();
	}
	else
	{
		RunOnGLRenderContextThread([&] {
			RTBlockedTrigger->Trigger();
			GAndroidWindowLock.Lock();
			UE_LOG(LogAndroid, Log, TEXT("RendererBlock acquired window lock"));
			AndroidEGL::GetInstance()->SetRenderContextWindowSurface();
			UE_LOG(LogAndroid, Log, TEXT("RendererBlock updating window"));
			GAndroidWindowLock.Unlock();
		}, true);
	}
	UE_LOG(LogAndroid, Log, TEXT("RendererBlock released window lock"));
}

extern bool IsInAndroidEventThread();
void BlockRendering()
{
	check(IsInAndroidEventThread());
	check(GIsRHIInitialized);

	UE_LOG(LogAndroid, Log, TEXT("Blocking renderer on invalid window."));
<<<<<<< HEAD

=======
	
	// Wait for GC to complete and prevent further GCs
	FGCScopeGuard GCGuard;
>>>>>>> 710d7cac
	TSharedPtr<FEvent, ESPMode::ThreadSafe> RTBlockedTrigger = MakeShareable(FPlatformProcess::GetSynchEventFromPool(), [](FEvent* EventToDelete)
	{
		FPlatformProcess::ReturnSynchEventToPool(EventToDelete);
	});

	FGraphEventRef RTBlockTask = FFunctionGraphTask::CreateAndDispatchWhenReady([RTBlockedTrigger]()
	{
		BlockOnLostWindowRenderCommand(RTBlockedTrigger);
	}, TStatId(), NULL, ENamedThreads::GetRenderThread());

	// wait for the render thread to process.
	UE_LOG(LogAndroid, Log, TEXT("Waiting for renderer to encounter blocking command."));
	RTBlockedTrigger->Wait();
}

#endif<|MERGE_RESOLUTION|>--- conflicted
+++ resolved
@@ -1717,12 +1717,9 @@
 {
 	check(IsInRenderingThread());
 
-<<<<<<< HEAD
-=======
 	// Hold GC scope guard, as GC will timeout if anything waits for RT fences.
 	FGCScopeGuard GCGuard;
 	
->>>>>>> 710d7cac
 	UE_LOG(LogAndroid, Log, TEXT("Blocking renderer"));
 	if (FAndroidMisc::ShouldUseVulkan())
 	{
@@ -1774,13 +1771,9 @@
 	check(GIsRHIInitialized);
 
 	UE_LOG(LogAndroid, Log, TEXT("Blocking renderer on invalid window."));
-<<<<<<< HEAD
-
-=======
 	
 	// Wait for GC to complete and prevent further GCs
 	FGCScopeGuard GCGuard;
->>>>>>> 710d7cac
 	TSharedPtr<FEvent, ESPMode::ThreadSafe> RTBlockedTrigger = MakeShareable(FPlatformProcess::GetSynchEventFromPool(), [](FEvent* EventToDelete)
 	{
 		FPlatformProcess::ReturnSynchEventToPool(EventToDelete);
