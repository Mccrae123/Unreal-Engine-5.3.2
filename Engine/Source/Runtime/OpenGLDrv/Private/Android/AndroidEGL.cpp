--- conflicted
+++ resolved
@@ -1270,31 +1270,23 @@
 
 	UE_LOG(LogAndroid, Log, TEXT("Blocking renderer on invalid window."));
 	
-<<<<<<< HEAD
+	TSharedPtr<FEvent, ESPMode::ThreadSafe> BlockedTrigger = MakeShareable(FPlatformProcess::GetSynchEventFromPool(), [](FEvent* EventToDelete)
+	{
+		FPlatformProcess::ReturnSynchEventToPool(EventToDelete);
+	});
+
+	// Flush GT first in case it has any dependency on RT work to complete
+	FGraphEventRef GTBlockTask = FFunctionGraphTask::CreateAndDispatchWhenReady([BlockedTrigger]()
+		{
+			SetSharedContextGameCommand(BlockedTrigger);
+		}, TStatId(), NULL, ENamedThreads::GameThread);
+
+	UE_LOG(LogAndroid, Log, TEXT("Waiting for game thread to release EGL context/surface."));
+	BlockedTrigger->Wait();
+
 	// Wait for GC to complete and prevent further GCs
 	FGCScopeGuard GCGuard;
-=======
->>>>>>> 4af6daef
-	TSharedPtr<FEvent, ESPMode::ThreadSafe> BlockedTrigger = MakeShareable(FPlatformProcess::GetSynchEventFromPool(), [](FEvent* EventToDelete)
-	{
-		FPlatformProcess::ReturnSynchEventToPool(EventToDelete);
-	});
-
-	// Flush GT first in case it has any dependency on RT work to complete
-	FGraphEventRef GTBlockTask = FFunctionGraphTask::CreateAndDispatchWhenReady([BlockedTrigger]()
-		{
-			SetSharedContextGameCommand(BlockedTrigger);
-		}, TStatId(), NULL, ENamedThreads::GameThread);
-
-	UE_LOG(LogAndroid, Log, TEXT("Waiting for game thread to release EGL context/surface."));
-	BlockedTrigger->Wait();
-
-<<<<<<< HEAD
-=======
-	// Wait for GC to complete and prevent further GCs
-	FGCScopeGuard GCGuard;
-
->>>>>>> 4af6daef
+
 	FGraphEventRef RTBlockTask = FFunctionGraphTask::CreateAndDispatchWhenReady([BlockedTrigger]()
 	{
 		BlockOnLostWindowRenderCommand(BlockedTrigger);
