--- conflicted
+++ resolved
@@ -1355,13 +1355,9 @@
 
 void FMacOpenGL::BufferSubData(GLenum Target, GLintptr Offset, GLsizeiptr Size, const GLvoid* Data)
 {
-<<<<<<< HEAD
-	if(GMacUseMTGL)
-=======
 	// @todo The crash that caused UE-4772 is no longer occuring for me on 10.10.1, so use glBufferSubData from that revision onward.
 	static bool const bNeedsMTLGMapBuffer = (FMacPlatformMisc::MacOSXVersionCompare(10,10,1) < 0);
 	if(GMacUseMTGL && bNeedsMTLGMapBuffer)
->>>>>>> 2e95d669
 	{
 		void* Dest = MapBufferRange(Target, Offset, Size, FOpenGLBase::RLM_WriteOnly);
 		FMemory::Memcpy(Dest, Data, Size);
