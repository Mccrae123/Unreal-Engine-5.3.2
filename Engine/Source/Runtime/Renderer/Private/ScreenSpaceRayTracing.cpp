// Copyright Epic Games, Inc. All Rights Reserved.

#include "ScreenSpaceRayTracing.h"
#include "RenderGraph.h"
#include "PixelShaderUtils.h"
#include "ScreenPass.h"
#include "ScenePrivate.h"
#include "SceneTextureParameters.h"


static TAutoConsoleVariable<int32> CVarSSRQuality(
	TEXT("r.SSR.Quality"),
	3,
	TEXT("Whether to use screen space reflections and at what quality setting.\n")
	TEXT("(limits the setting in the post process settings which has a different scale)\n")
	TEXT("(costs performance, adds more visual realism but the technique has limits)\n")
	TEXT(" 0: off (default)\n")
	TEXT(" 1: low (no glossy)\n")
	TEXT(" 2: medium (no glossy)\n")
	TEXT(" 3: high (glossy/using roughness, few samples)\n")
	TEXT(" 4: very high (likely too slow for real-time)"),
	ECVF_Scalability | ECVF_RenderThreadSafe);

int32 GSSRHalfResSceneColor = 0;
FAutoConsoleVariableRef CVarSSRHalfResSceneColor(
	TEXT("r.SSR.HalfResSceneColor"),
	GSSRHalfResSceneColor,
	TEXT("Use half res scene color as input for SSR. Improves performance without much of a visual quality loss."),
	ECVF_Scalability | ECVF_RenderThreadSafe
);

static TAutoConsoleVariable<int32> CVarSSRTemporal(
	TEXT("r.SSR.Temporal"),
	0,
	TEXT("Defines if we use the temporal smoothing for the screen space reflection\n")
	TEXT(" 0 is off (for debugging), 1 is on (default)"),
	ECVF_RenderThreadSafe);

static TAutoConsoleVariable<int32> CVarSSRStencil(
	TEXT("r.SSR.Stencil"),
	0,
	TEXT("Defines if we use the stencil prepass for the screen space reflection\n")
	TEXT(" 0 is off (default), 1 is on"),
	ECVF_RenderThreadSafe);

static TAutoConsoleVariable<int32> CVarSSGIEnable(
	TEXT("r.SSGI.Enable"), 0,
	TEXT("Whether to enable SSGI (defaults to 0).\n"),
	ECVF_RenderThreadSafe);

static TAutoConsoleVariable<int32> CVarSSGILeakFreeReprojection(
	TEXT("r.SSGI.LeakFreeReprojection"), 1,
	TEXT("Whether use a more expensive but leak free reprojection of previous frame's scene color.\n"),
	ECVF_RenderThreadSafe);

static TAutoConsoleVariable<int32> CVarSSGIHalfResolution(
	TEXT("r.SSGI.HalfRes"), 0,
	TEXT("Whether to do SSGI at half resolution (defaults to 0).\n"),
	ECVF_Scalability | ECVF_RenderThreadSafe);

static TAutoConsoleVariable<int32> CVarSSGIQuality(
	TEXT("r.SSGI.Quality"), 4,
	TEXT("Quality setting to control number of ray shot with SSGI, between 1 and 4 (defaults to 4).\n"),
	ECVF_Scalability | ECVF_RenderThreadSafe);


DECLARE_GPU_STAT_NAMED(ScreenSpaceReflections, TEXT("ScreenSpace Reflections"));
DECLARE_GPU_STAT_NAMED(ScreenSpaceDiffuseIndirect, TEXT("Screen Space Diffuse Indirect"));

bool IsSSGIHalfRes()
{
	return CVarSSGIHalfResolution.GetValueOnRenderThread() > 0;
}

static bool SupportScreenSpaceDiffuseIndirect(const FViewInfo& View)
{
	if (CVarSSGIEnable.GetValueOnRenderThread() <= 0)
	{
		return false;
	}

	int Quality = CVarSSGIQuality.GetValueOnRenderThread();

	if (Quality <= 0)
	{
		return false;
	}

	if (IsAnyForwardShadingEnabled(View.GetShaderPlatform()))
	{
		return false;
	}

	return View.ViewState != nullptr;
}

bool ShouldKeepBleedFreeSceneColor(const FViewInfo& View)
{
	// TODO(Guillaume): SSR as well.
	return SupportScreenSpaceDiffuseIndirect(View) && !View.bStatePrevViewInfoIsReadOnly && CVarSSGILeakFreeReprojection.GetValueOnRenderThread() != 0;
}

bool ShouldRenderScreenSpaceReflections(const FViewInfo& View)
{
	if(!View.Family->EngineShowFlags.ScreenSpaceReflections)
	{
		return false;
	}

	if(!View.State)
	{
		// not view state (e.g. thumbnail rendering?), no HZB (no screen space reflections or occlusion culling)
		return false;
	}

	int SSRQuality = CVarSSRQuality.GetValueOnRenderThread();

	if(SSRQuality <= 0)
	{
		return false;
	}

	if(View.FinalPostProcessSettings.ScreenSpaceReflectionIntensity < 1.0f)
	{
		return false;
	}

	if (IsAnyForwardShadingEnabled(View.GetShaderPlatform()))
	{
		return false;
	}

	return true;
}

bool ShouldRenderScreenSpaceDiffuseIndirect(const FViewInfo& View)
{
	if (!SupportScreenSpaceDiffuseIndirect(View))
	{
		return false;
	}

	return View.PrevViewInfo.ScreenSpaceRayTracingInput.IsValid() || View.PrevViewInfo.TemporalAAHistory.IsValid();
}

bool IsSSRTemporalPassRequired(const FViewInfo& View)
{
	check(ShouldRenderScreenSpaceReflections(View));

	if (!View.State)
	{
		return false;
	}
	return View.AntiAliasingMethod != AAM_TemporalAA || CVarSSRTemporal.GetValueOnRenderThread() != 0;
}

bool UseSingleLayerWaterIndirectDraw(EShaderPlatform ShaderPlatform);

namespace
{

float ComputeRoughnessMaskScale(const FViewInfo& View, ESSRQuality SSRQuality)
{
	float MaxRoughness = FMath::Clamp(View.FinalPostProcessSettings.ScreenSpaceReflectionMaxRoughness, 0.01f, 1.0f);

	// f(x) = x * Scale + Bias
	// f(MaxRoughness) = 0
	// f(MaxRoughness/2) = 1

	float RoughnessMaskScale = -2.0f / MaxRoughness;
	return RoughnessMaskScale * (int32(SSRQuality) < 3 ? 2.0f : 1.0f);
}

FLinearColor ComputeSSRParams(const FViewInfo& View, ESSRQuality SSRQuality, bool bEnableDiscard)
{
	float RoughnessMaskScale = ComputeRoughnessMaskScale(View, SSRQuality);

	float FrameRandom = 0;

	if(View.ViewState)
	{
		bool bTemporalAAIsOn = View.AntiAliasingMethod == AAM_TemporalAA;

		if(bTemporalAAIsOn)
		{
			// usually this number is in the 0..7 range but it depends on the TemporalAA quality
			FrameRandom = View.ViewState->GetCurrentTemporalAASampleIndex() * 1551;
		}
		else
		{
			// 8 aligns with the temporal smoothing, larger number will do more flickering (power of two for best performance)
			FrameRandom = View.ViewState->GetFrameIndex(8) * 1551;
		}
	}

	return FLinearColor(
		FMath::Clamp(View.FinalPostProcessSettings.ScreenSpaceReflectionIntensity * 0.01f, 0.0f, 1.0f), 
		RoughnessMaskScale,
		(float)bEnableDiscard,	// TODO 
		FrameRandom);
}



BEGIN_SHADER_PARAMETER_STRUCT(FSSRTTileClassificationParameters, )
	SHADER_PARAMETER(FIntPoint, TileBufferExtent)
	SHADER_PARAMETER(int32, ViewTileCount)
	SHADER_PARAMETER(int32, MaxTileCount)
END_SHADER_PARAMETER_STRUCT()

BEGIN_SHADER_PARAMETER_STRUCT(FSSRTTileClassificationResources, )
	SHADER_PARAMETER_RDG_BUFFER(StructuredBuffer<float>, TileClassificationBuffer)
END_SHADER_PARAMETER_STRUCT()

BEGIN_SHADER_PARAMETER_STRUCT(FSSRTTileClassificationSRVs, )
	SHADER_PARAMETER_RDG_BUFFER_SRV(StructuredBuffer<float>, TileClassificationBuffer)
END_SHADER_PARAMETER_STRUCT()

BEGIN_SHADER_PARAMETER_STRUCT(FSSRTTileClassificationUAVs, )
	SHADER_PARAMETER_RDG_BUFFER_UAV(RWStructuredBuffer<float>, TileClassificationBufferOutput)
END_SHADER_PARAMETER_STRUCT()

FSSRTTileClassificationResources CreateTileClassificationResources(FRDGBuilder& GraphBuilder, const FViewInfo& View, FIntPoint MaxRenderTargetSize, FSSRTTileClassificationParameters* OutParameters)
{
	FIntPoint MaxTileBufferExtent = FIntPoint::DivideAndRoundUp(MaxRenderTargetSize, 8);
	int32 MaxTileCount = MaxTileBufferExtent.X * MaxTileBufferExtent.Y;

	OutParameters->TileBufferExtent = FIntPoint::DivideAndRoundUp(View.ViewRect.Size(), 8);
	OutParameters->ViewTileCount = OutParameters->TileBufferExtent.X * OutParameters->TileBufferExtent.Y;

	FSSRTTileClassificationResources Resources;
	Resources.TileClassificationBuffer = GraphBuilder.CreateBuffer(FRDGBufferDesc::CreateStructuredDesc(sizeof(float), MaxTileCount * 8), TEXT("SSRTTileClassification"));
	return Resources;
}

FSSRTTileClassificationSRVs CreateSRVs(FRDGBuilder& GraphBuilder, const FSSRTTileClassificationResources& ClassificationResources)
{
	FSSRTTileClassificationSRVs SRVs;
	SRVs.TileClassificationBuffer = GraphBuilder.CreateSRV(FRDGBufferSRVDesc(ClassificationResources.TileClassificationBuffer, PF_R32_FLOAT));
	return SRVs;
}

FSSRTTileClassificationUAVs CreateUAVs(FRDGBuilder& GraphBuilder, const FSSRTTileClassificationResources& ClassificationResources)
{
	FSSRTTileClassificationUAVs UAVs;
	UAVs.TileClassificationBufferOutput = GraphBuilder.CreateUAV(FRDGBufferUAVDesc(ClassificationResources.TileClassificationBuffer, PF_R32_FLOAT));
	return UAVs;
}



BEGIN_SHADER_PARAMETER_STRUCT(FSSRCommonParameters, )
	SHADER_PARAMETER(FLinearColor, SSRParams)
	SHADER_PARAMETER_STRUCT_INCLUDE(FSceneTextureParameters, SceneTextures)
	SHADER_PARAMETER_STRUCT_REF(FViewUniformShaderParameters, ViewUniformBuffer)
END_SHADER_PARAMETER_STRUCT()

BEGIN_SHADER_PARAMETER_STRUCT(FSSRPassCommonParameters, )
	SHADER_PARAMETER(FVector4, HZBUvFactorAndInvFactor)
	SHADER_PARAMETER(FVector4, PrevScreenPositionScaleBias)
	SHADER_PARAMETER(float, PrevSceneColorPreExposureCorrection)
	SHADER_PARAMETER_RDG_TEXTURE(Texture2D, SceneColor)
	SHADER_PARAMETER_SAMPLER(SamplerState, SceneColorSampler)
	SHADER_PARAMETER_RDG_TEXTURE(Texture2D, HZB)
	SHADER_PARAMETER_SAMPLER(SamplerState, HZBSampler)
	SHADER_PARAMETER_RDG_TEXTURE_UAV(RWTexture<float4>, ScreenSpaceRayTracingDebugOutput)
END_SHADER_PARAMETER_STRUCT()

class FSSRQualityDim : SHADER_PERMUTATION_ENUM_CLASS("SSR_QUALITY", ESSRQuality);
class FSSROutputForDenoiser : SHADER_PERMUTATION_BOOL("SSR_OUTPUT_FOR_DENOISER");


class FSSRTPrevFrameReductionCS : public FGlobalShader
{
	DECLARE_GLOBAL_SHADER(FSSRTPrevFrameReductionCS);
	SHADER_USE_PARAMETER_STRUCT(FSSRTPrevFrameReductionCS, FGlobalShader);

	class FLowerMips : SHADER_PERMUTATION_BOOL("DIM_LOWER_MIPS");
	class FLeakFree : SHADER_PERMUTATION_BOOL("DIM_LEAK_FREE");

	using FPermutationDomain = TShaderPermutationDomain<FLowerMips, FLeakFree>;

	static bool ShouldCompilePermutation(const FGlobalShaderPermutationParameters& Parameters)
	{
		return IsFeatureLevelSupported(Parameters.Platform, ERHIFeatureLevel::SM5);
	}

	BEGIN_SHADER_PARAMETER_STRUCT(FParameters, )
		SHADER_PARAMETER(FVector4, PrevScreenPositionScaleBias)
		SHADER_PARAMETER(FVector2D, ViewportUVToHZBBufferUV)
		SHADER_PARAMETER(FVector2D, ReducedSceneColorSize)
		SHADER_PARAMETER(FVector2D, ReducedSceneColorTexelSize)
		SHADER_PARAMETER(FVector2D, HigherMipBufferBilinearMax)
		SHADER_PARAMETER(float, PrevSceneColorPreExposureCorrection)
		SHADER_PARAMETER(float, MinimumLuminance)
		SHADER_PARAMETER(float, HigherMipDownScaleFactor)
		
		SHADER_PARAMETER_RDG_TEXTURE(Texture2D, PrevSceneColor)
		SHADER_PARAMETER_SAMPLER(SamplerState, PrevSceneColorSampler)

		SHADER_PARAMETER_RDG_TEXTURE(Texture2D, PrevSceneDepth)
		SHADER_PARAMETER_SAMPLER(SamplerState, PrevSceneDepthSampler)

		SHADER_PARAMETER_RDG_TEXTURE_SRV(Texture2D, HigherMipTexture)
		SHADER_PARAMETER_RDG_TEXTURE_SRV(Texture2D, HigherAlphaMipTexture)
		SHADER_PARAMETER_SAMPLER(SamplerState, HigherMipTextureSampler)
		SHADER_PARAMETER_SAMPLER(SamplerState, HigherAlphaMipTextureSampler)

		SHADER_PARAMETER_RDG_TEXTURE(Texture2D, FurthestHZBTexture)
		SHADER_PARAMETER_SAMPLER(SamplerState, FurthestHZBTextureSampler)

		SHADER_PARAMETER_STRUCT_INCLUDE(FSceneTextureParameters, SceneTextures)
		SHADER_PARAMETER_STRUCT_REF(FViewUniformShaderParameters, View)

		SHADER_PARAMETER_RDG_TEXTURE_UAV_ARRAY(RWTexture2D<float4>, ReducedSceneColorOutput, [3])
		SHADER_PARAMETER_RDG_TEXTURE_UAV_ARRAY(RWTexture2D<float>, ReducedSceneAlphaOutput, [3])
	END_SHADER_PARAMETER_STRUCT()
};

class FSSRTDiffuseTileClassificationCS : public FGlobalShader
{
	DECLARE_GLOBAL_SHADER(FSSRTDiffuseTileClassificationCS);
	SHADER_USE_PARAMETER_STRUCT(FSSRTDiffuseTileClassificationCS, FGlobalShader);

	static bool ShouldCompilePermutation(const FGlobalShaderPermutationParameters& Parameters)
	{
		return false; // Parameters.Platform == SP_PCD3D_SM5;
	}

	BEGIN_SHADER_PARAMETER_STRUCT(FParameters, )
		SHADER_PARAMETER(FVector2D, SamplePixelToHZBUV)

		SHADER_PARAMETER_RDG_TEXTURE(Texture2D, ClosestHZBTexture)
		SHADER_PARAMETER_SAMPLER(SamplerState, ClosestHZBTextureSampler)

		SHADER_PARAMETER_RDG_TEXTURE(Texture2D, FurthestHZBTexture)
		SHADER_PARAMETER_SAMPLER(SamplerState, FurthestHZBTextureSampler)

		SHADER_PARAMETER_RDG_TEXTURE(Texture2D, ColorTexture)
		SHADER_PARAMETER_SAMPLER(SamplerState, ColorTextureSampler)

		SHADER_PARAMETER_STRUCT_REF(FViewUniformShaderParameters, View)

		SHADER_PARAMETER_STRUCT_INCLUDE(FSSRTTileClassificationParameters, TileClassificationParameters)
		SHADER_PARAMETER_STRUCT_INCLUDE(FSSRTTileClassificationUAVs, TileClassificationUAVs)

		SHADER_PARAMETER_RDG_TEXTURE_UAV(RWTexture2D<float4>, DebugOutput)
	END_SHADER_PARAMETER_STRUCT()
};

class FScreenSpaceReflectionsStencilPS : public FGlobalShader
{
	DECLARE_GLOBAL_SHADER(FScreenSpaceReflectionsStencilPS);
	SHADER_USE_PARAMETER_STRUCT(FScreenSpaceReflectionsStencilPS, FGlobalShader);

	using FPermutationDomain = TShaderPermutationDomain<FSSROutputForDenoiser>;

	static bool ShouldCompilePermutation(const FGlobalShaderPermutationParameters& Parameters)
	{
		return IsFeatureLevelSupported(Parameters.Platform, ERHIFeatureLevel::SM5);
	}

	static void ModifyCompilationEnvironment(const FGlobalShaderPermutationParameters& Parameters, FShaderCompilerEnvironment& OutEnvironment)
	{
		FGlobalShader::ModifyCompilationEnvironment(Parameters, OutEnvironment);
		OutEnvironment.SetDefine( TEXT("SSR_QUALITY"), uint32(0) );
	}
	
	BEGIN_SHADER_PARAMETER_STRUCT(FParameters, )
		SHADER_PARAMETER_STRUCT_INCLUDE(FSSRCommonParameters, CommonParameters)
		RENDER_TARGET_BINDING_SLOTS()
	END_SHADER_PARAMETER_STRUCT()
};

class FScreenSpaceReflectionsPS : public FGlobalShader
{
	DECLARE_GLOBAL_SHADER(FScreenSpaceReflectionsPS);
	SHADER_USE_PARAMETER_STRUCT(FScreenSpaceReflectionsPS, FGlobalShader);

	using FPermutationDomain = TShaderPermutationDomain<FSSRQualityDim, FSSROutputForDenoiser>;

	static bool ShouldCompilePermutation(const FGlobalShaderPermutationParameters& Parameters)
	{
		FPermutationDomain PermutationVector(Parameters.PermutationId);
		return IsFeatureLevelSupported(Parameters.Platform, ERHIFeatureLevel::SM5);
	}
	
	BEGIN_SHADER_PARAMETER_STRUCT(FParameters, )
		SHADER_PARAMETER_STRUCT_INCLUDE(FSSRCommonParameters, CommonParameters)
		SHADER_PARAMETER_STRUCT_INCLUDE(FSSRPassCommonParameters, SSRPassCommonParameter)
		SHADER_PARAMETER_RDG_BUFFER(Buffer<uint>, IndirectDrawParameter)			// FScreenSpaceReflectionsTileVS
		SHADER_PARAMETER_RDG_BUFFER_SRV(StructuredBuffer<uint>, TileListData)		// FScreenSpaceReflectionsTileVS
		RENDER_TARGET_BINDING_SLOTS()
	END_SHADER_PARAMETER_STRUCT()
};

// This is duplicated from FWaterTileVS because vertex shader should share Parameters structure for everything to be registered correctly in a RDG pass.
class FScreenSpaceReflectionsTileVS : public FGlobalShader
{
	DECLARE_GLOBAL_SHADER(FScreenSpaceReflectionsTileVS);
	SHADER_USE_PARAMETER_STRUCT(FScreenSpaceReflectionsTileVS, FGlobalShader);

	using FPermutationDomain = TShaderPermutationDomain<>;
		
	using FParameters = FScreenSpaceReflectionsPS::FParameters; // Sharing parameters for proper registration with RDG
		
	static FPermutationDomain RemapPermutation(FPermutationDomain PermutationVector)
	{
		return PermutationVector;
	}
		
	static bool ShouldCompilePermutation(const FGlobalShaderPermutationParameters& Parameters)
	{
		return ::UseSingleLayerWaterIndirectDraw(Parameters.Platform);
	}

	static void ModifyCompilationEnvironment(const FGlobalShaderPermutationParameters& Parameters, FShaderCompilerEnvironment& OutEnvironment)
	{
		OutEnvironment.SetDefine(TEXT("TILE_VERTEX_SHADER"), 1.0f);
		OutEnvironment.SetDefine(TEXT("WORK_TILE_SIZE"), 8);
		FGlobalShader::ModifyCompilationEnvironment(Parameters, OutEnvironment);
	}
};

class FScreenSpaceDiffuseIndirectCS : public FGlobalShader
{
	DECLARE_GLOBAL_SHADER(FScreenSpaceDiffuseIndirectCS);
	SHADER_USE_PARAMETER_STRUCT(FScreenSpaceDiffuseIndirectCS, FGlobalShader)

	class FQualityDim : SHADER_PERMUTATION_RANGE_INT("QUALITY", 1, 4);
	using FPermutationDomain = TShaderPermutationDomain< FQualityDim >;
	
	BEGIN_SHADER_PARAMETER_STRUCT( FParameters, )
		SHADER_PARAMETER(FVector4, HZBUvFactorAndInvFactor)
		SHADER_PARAMETER(FVector4, ColorBufferScaleBias)
		SHADER_PARAMETER(FVector2D, ReducedColorUVMax)
		SHADER_PARAMETER(FVector2D, FullResPixelOffset)

		SHADER_PARAMETER(float, PixelPositionToFullResPixel)
		
		SHADER_PARAMETER_RDG_TEXTURE(Texture2D, FurthestHZBTexture)
		SHADER_PARAMETER_SAMPLER(SamplerState, FurthestHZBTextureSampler)

		SHADER_PARAMETER_RDG_TEXTURE(Texture2D, ColorTexture)
		SHADER_PARAMETER_SAMPLER(SamplerState, ColorTextureSampler)
		
		SHADER_PARAMETER_STRUCT_INCLUDE(FSceneTextureParameters, SceneTextures)
		SHADER_PARAMETER_STRUCT_REF(FViewUniformShaderParameters, View)

		SHADER_PARAMETER_STRUCT_INCLUDE(FSSRTTileClassificationParameters, ClassificationParameters)
		SHADER_PARAMETER_STRUCT_INCLUDE(FSSRTTileClassificationSRVs, ClassificationSRVs)

		SHADER_PARAMETER_RDG_TEXTURE_UAV(RWTexture<float4>, IndirectDiffuseOutput)
		SHADER_PARAMETER_RDG_TEXTURE_UAV(RWTexture<float>,  AmbientOcclusionOutput)

		SHADER_PARAMETER_RDG_TEXTURE_UAV(RWTexture<float4>, DebugOutput)
		SHADER_PARAMETER_RDG_TEXTURE_UAV(RWTexture<float4>, ScreenSpaceRayTracingDebugOutput)
	END_SHADER_PARAMETER_STRUCT()

	static bool ShouldCompilePermutation(const FGlobalShaderPermutationParameters& Parameters)
	{
		return IsFeatureLevelSupported(Parameters.Platform, ERHIFeatureLevel::SM5);
	}
};


IMPLEMENT_GLOBAL_SHADER(FSSRTPrevFrameReductionCS, "/Engine/Private/SSRT/SSRTPrevFrameReduction.usf", "MainCS", SF_Compute);
IMPLEMENT_GLOBAL_SHADER(FSSRTDiffuseTileClassificationCS, "/Engine/Private/SSRT/SSRTTileClassification.usf", "MainCS", SF_Compute);
IMPLEMENT_GLOBAL_SHADER(FScreenSpaceReflectionsPS,        "/Engine/Private/SSRT/SSRTReflections.usf", "ScreenSpaceReflectionsPS", SF_Pixel);
IMPLEMENT_GLOBAL_SHADER(FScreenSpaceReflectionsTileVS,    "/Engine/Private/SingleLayerWaterComposite.usf", "WaterTileVS", SF_Vertex);
IMPLEMENT_GLOBAL_SHADER(FScreenSpaceReflectionsStencilPS, "/Engine/Private/SSRT/SSRTReflections.usf", "ScreenSpaceReflectionsStencilPS", SF_Pixel);
IMPLEMENT_GLOBAL_SHADER(FScreenSpaceDiffuseIndirectCS, "/Engine/Private/SSRT/SSRTDiffuseIndirect.usf", "MainCS", SF_Compute);


void GetSSRShaderOptionsForQuality(ESSRQuality Quality, IScreenSpaceDenoiser::FReflectionsRayTracingConfig* OutRayTracingConfigs)
{
	if (Quality == ESSRQuality::VisualizeSSR)
	{
		OutRayTracingConfigs->RayCountPerPixel = 12;
	}
	else if (Quality == ESSRQuality::Epic)
	{
		OutRayTracingConfigs->RayCountPerPixel = 12;
	}
	else if (Quality == ESSRQuality::High)
	{
		OutRayTracingConfigs->RayCountPerPixel = 4;
	}
	else if (Quality == ESSRQuality::Medium)
	{
		OutRayTracingConfigs->RayCountPerPixel = 1;
	}
	else if (Quality == ESSRQuality::Low)
	{
		OutRayTracingConfigs->RayCountPerPixel = 1;
	}
	else
	{
		check(0);
	}
}

void GetSSRTGIShaderOptionsForQuality(int32 Quality, FIntPoint* OutGroupSize, int32* OutRayCountPerPixel)
{
	if (Quality == 1)
	{
		OutGroupSize->X = 8;
		OutGroupSize->Y = 8;
		*OutRayCountPerPixel = 4;
	}
	else if (Quality == 2)
	{
		OutGroupSize->X = 8;
		OutGroupSize->Y = 4;
		*OutRayCountPerPixel = 8;
	}
	else if (Quality == 3)
	{
		OutGroupSize->X = 4;
		OutGroupSize->Y = 4;
		*OutRayCountPerPixel = 16;
	}
	else if (Quality == 4)
	{
		OutGroupSize->X = 4;
		OutGroupSize->Y = 2;
		*OutRayCountPerPixel = 32;
	}
	else
	{
		check(0);
	}

	check(OutGroupSize->X * OutGroupSize->Y * (*OutRayCountPerPixel) == 256);
}

FRDGTextureUAV* CreateScreenSpaceRayTracingDebugUAV(FRDGBuilder& GraphBuilder, const FRDGTextureDesc& Desc, const TCHAR* Name, bool bClear = false)
#if 0
{
	FRDGTextureDesc DebugDesc = FRDGTextureDesc::Create2DDesc(
		Desc.Extent,
		PF_FloatRGBA,
		FClearValueBinding::None,
		/* InFlags = */ TexCreate_None,
		/* InTargetableFlags = */ TexCreate_ShaderResource | TexCreate_UAV,
		/* bInForceSeparateTargetAndShaderResource = */ false);
	FRDGTexture* DebugTexture = GraphBuilder.CreateTexture(DebugDesc, Name);
	FRDGTextureUAVRef DebugOutput = GraphBuilder.CreateUAV(DebugTexture);
	if (bClear)
		AddClearUAVPass(GraphBuilder, DebugOutput, FLinearColor::Transparent);
	return DebugOutput;
}
#else
{
	return nullptr;
}
#endif

} // namespace

void GetSSRQualityForView(const FViewInfo& View, ESSRQuality* OutQuality, IScreenSpaceDenoiser::FReflectionsRayTracingConfig* OutRayTracingConfigs)
{
	check(ShouldRenderScreenSpaceReflections(View));
	
	int32 SSRQualityCVar = FMath::Clamp(CVarSSRQuality.GetValueOnRenderThread(), 0, int32(ESSRQuality::MAX) - 1);
	
	if (View.Family->EngineShowFlags.VisualizeSSR)
	{
		*OutQuality = ESSRQuality::VisualizeSSR;
		return;
	}
	else if (View.FinalPostProcessSettings.ScreenSpaceReflectionQuality >= 80.0f && SSRQualityCVar >= 4)
	{
		*OutQuality = ESSRQuality::Epic;
	}
	else if (View.FinalPostProcessSettings.ScreenSpaceReflectionQuality >= 60.0f && SSRQualityCVar >= 3)
	{
		*OutQuality = ESSRQuality::High;
	}
	else if (View.FinalPostProcessSettings.ScreenSpaceReflectionQuality >= 40.0f && SSRQualityCVar >= 2)
	{
		*OutQuality = ESSRQuality::Medium;
	}
	else
	{
		*OutQuality = ESSRQuality::Low;
	}

	GetSSRShaderOptionsForQuality(*OutQuality, OutRayTracingConfigs);
}

void RenderScreenSpaceReflections(
	FRDGBuilder& GraphBuilder,
	const FSceneTextureParameters& SceneTextures,
	const FRDGTextureRef CurrentSceneColor,
	const FViewInfo& View,
	ESSRQuality SSRQuality,
	bool bDenoiser,
	IScreenSpaceDenoiser::FReflectionsInputs* DenoiserInputs,
	FTiledScreenSpaceReflection* TiledScreenSpaceReflection)
{
	FRDGTextureRef InputColor = CurrentSceneColor;
	if (SSRQuality != ESSRQuality::VisualizeSSR)
	{
		if (View.PrevViewInfo.CustomSSRInput.IsValid())
		{
			InputColor = GraphBuilder.RegisterExternalTexture(View.PrevViewInfo.CustomSSRInput);
		}
		else if (GSSRHalfResSceneColor && View.PrevViewInfo.HalfResTemporalAAHistory.IsValid())
		{
			InputColor = GraphBuilder.RegisterExternalTexture(View.PrevViewInfo.HalfResTemporalAAHistory);
		}
		else if (View.PrevViewInfo.TemporalAAHistory.IsValid())
		{
			InputColor = GraphBuilder.RegisterExternalTexture(View.PrevViewInfo.TemporalAAHistory.RT[0]);
		}
	}

	const bool SSRStencilPrePass = CVarSSRStencil.GetValueOnRenderThread() != 0 && SSRQuality != ESSRQuality::VisualizeSSR && TiledScreenSpaceReflection == nullptr;
	
	// Alloc inputs for denoising.
	{
		FRDGTextureDesc Desc = FRDGTextureDesc::Create2D(
			FSceneRenderTargets::Get_FrameConstantsOnly().GetBufferSizeXY(),
			PF_FloatRGBA, FClearValueBinding(FLinearColor(0, 0, 0, 0)),
			TexCreate_RenderTargetable | TexCreate_ShaderResource | TexCreate_UAV);

		Desc.Flags |= GFastVRamConfig.SSR;

		DenoiserInputs->Color = GraphBuilder.CreateTexture(Desc, TEXT("ScreenSpaceReflections"));

		if (bDenoiser)
		{
			Desc.Format = PF_R16F;
			DenoiserInputs->RayHitDistance = GraphBuilder.CreateTexture(Desc, TEXT("ScreenSpaceReflectionsHitDistance"));
		}
	}

	IScreenSpaceDenoiser::FReflectionsRayTracingConfig RayTracingConfigs;
	GetSSRShaderOptionsForQuality(SSRQuality, &RayTracingConfigs);
		
	FSSRCommonParameters CommonParameters;
	CommonParameters.SSRParams = ComputeSSRParams(View, SSRQuality, false);
	CommonParameters.ViewUniformBuffer = View.ViewUniformBuffer;
	CommonParameters.SceneTextures = SceneTextures;
	// Pipe down a mid grey texture when not using TAA's history to avoid wrongly reprojecting current scene color as if previous frame's TAA history.
<<<<<<< HEAD
	if (InputColor == CurrentSceneColor || !CommonParameters.SceneTextures.SceneVelocityBuffer)
=======
	if (InputColor == CurrentSceneColor || !CommonParameters.SceneTextures.GBufferVelocityTexture)
>>>>>>> 24776ab6
	{
		// Technically should be 32767.0f / 65535.0f to perfectly null out DecodeVelocityFromTexture(), but 0.5f is good enough.
		CommonParameters.SceneTextures.GBufferVelocityTexture = GraphBuilder.RegisterExternalTexture(GSystemTextures.MidGreyDummy);
	}
	
	FRenderTargetBindingSlots RenderTargets;
	RenderTargets[0] = FRenderTargetBinding(DenoiserInputs->Color, ERenderTargetLoadAction::ENoAction);

	if (bDenoiser)
	{
		RenderTargets[1] = FRenderTargetBinding(DenoiserInputs->RayHitDistance, ERenderTargetLoadAction::ENoAction);
	}

	// Do a pre pass that output 0, or set a stencil mask to run the more expensive pixel shader.
	if (SSRStencilPrePass)
	{
		// Also bind the depth buffer
		RenderTargets.DepthStencil = FDepthStencilBinding(
			SceneTextures.SceneDepthTexture,
			ERenderTargetLoadAction::ENoAction,
			ERenderTargetLoadAction::ELoad,
			FExclusiveDepthStencil::DepthNop_StencilWrite);

		FScreenSpaceReflectionsStencilPS::FPermutationDomain PermutationVector;
		PermutationVector.Set<FSSROutputForDenoiser>(bDenoiser);

		FScreenSpaceReflectionsStencilPS::FParameters* PassParameters = GraphBuilder.AllocParameters<FScreenSpaceReflectionsStencilPS::FParameters>();
		PassParameters->CommonParameters = CommonParameters;
		PassParameters->RenderTargets = RenderTargets;
		
		TShaderMapRef<FScreenSpaceReflectionsStencilPS> PixelShader(View.ShaderMap, PermutationVector);
		ClearUnusedGraphResources(PixelShader, PassParameters);
		
		GraphBuilder.AddPass(
			RDG_EVENT_NAME("SSR StencilSetup %dx%d", View.ViewRect.Width(), View.ViewRect.Height()),
			PassParameters,
			ERDGPassFlags::Raster,
			[PassParameters, &View, PixelShader](FRHICommandList& RHICmdList)
		{
			SCOPED_GPU_STAT(RHICmdList, ScreenSpaceReflections);
			RHICmdList.SetViewport(View.ViewRect.Min.X, View.ViewRect.Min.Y, 0.0f, View.ViewRect.Max.X, View.ViewRect.Max.Y, 1.0f);
		
			FGraphicsPipelineStateInitializer GraphicsPSOInit;
			FPixelShaderUtils::InitFullscreenPipelineState(RHICmdList, View.ShaderMap, PixelShader, /* out */ GraphicsPSOInit);
			// Clobers the stencil to pixel that should not compute SSR
			GraphicsPSOInit.DepthStencilState = TStaticDepthStencilState<false, CF_Always, true, CF_Always, SO_Replace, SO_Replace, SO_Replace>::GetRHI();

			SetGraphicsPipelineState(RHICmdList, GraphicsPSOInit);
			SetShaderParameters(RHICmdList, PixelShader, PixelShader.GetPixelShader(), *PassParameters);

			RHICmdList.SetStencilRef(0x80);

			FPixelShaderUtils::DrawFullscreenTriangle(RHICmdList);
		});
	}

	// Adds SSR pass.
	auto SetSSRParameters = [&](auto* PassParameters)
	{
		{
			const FVector2D HZBUvFactor(
				float(View.ViewRect.Width()) / float(2 * View.HZBMipmap0Size.X),
				float(View.ViewRect.Height()) / float(2 * View.HZBMipmap0Size.Y));
			PassParameters->HZBUvFactorAndInvFactor = FVector4(
				HZBUvFactor.X,
				HZBUvFactor.Y,
				1.0f / HZBUvFactor.X,
				1.0f / HZBUvFactor.Y);
		}
		{
			FIntPoint ViewportOffset = View.ViewRect.Min;
			FIntPoint ViewportExtent = View.ViewRect.Size();
			FIntPoint BufferSize = SceneTextures.SceneDepthTexture->Desc.Extent;

			if (View.PrevViewInfo.TemporalAAHistory.IsValid())
			{
				ViewportOffset = View.PrevViewInfo.TemporalAAHistory.ViewportRect.Min;
				ViewportExtent = View.PrevViewInfo.TemporalAAHistory.ViewportRect.Size();
				BufferSize = View.PrevViewInfo.TemporalAAHistory.ReferenceBufferSize;
				ensure(ViewportExtent.X > 0 && ViewportExtent.Y > 0);
				ensure(BufferSize.X > 0 && BufferSize.Y > 0);
			}

			FVector2D InvBufferSize(1.0f / float(BufferSize.X), 1.0f / float(BufferSize.Y));

			PassParameters->PrevScreenPositionScaleBias = FVector4(
				ViewportExtent.X * 0.5f * InvBufferSize.X,
				-ViewportExtent.Y * 0.5f * InvBufferSize.Y,
				(ViewportExtent.X * 0.5f + ViewportOffset.X) * InvBufferSize.X,
				(ViewportExtent.Y * 0.5f + ViewportOffset.Y) * InvBufferSize.Y);

			PassParameters->ScreenSpaceRayTracingDebugOutput = CreateScreenSpaceRayTracingDebugUAV(GraphBuilder, DenoiserInputs->Color->Desc, TEXT("DebugSSR"), true);
		}
		PassParameters->PrevSceneColorPreExposureCorrection = InputColor != CurrentSceneColor ? View.PreExposure / View.PrevViewInfo.SceneColorPreExposure : 1.0f;
		
		PassParameters->SceneColor = InputColor;
		PassParameters->SceneColorSampler = GSSRHalfResSceneColor ? TStaticSamplerState<SF_Bilinear>::GetRHI() : TStaticSamplerState<SF_Point>::GetRHI();
		
		PassParameters->HZB = GraphBuilder.RegisterExternalTexture(View.HZB);
		PassParameters->HZBSampler = TStaticSamplerState<SF_Point>::GetRHI();
	};

	FScreenSpaceReflectionsPS::FPermutationDomain PermutationVector;
	PermutationVector.Set<FSSRQualityDim>(SSRQuality);
	PermutationVector.Set<FSSROutputForDenoiser>(bDenoiser);
		
	FScreenSpaceReflectionsPS::FParameters* PassParameters = GraphBuilder.AllocParameters<FScreenSpaceReflectionsPS::FParameters>();
	PassParameters->CommonParameters = CommonParameters;
	SetSSRParameters(&PassParameters->SSRPassCommonParameter);
	PassParameters->RenderTargets = RenderTargets;

	TShaderMapRef<FScreenSpaceReflectionsPS> PixelShader(View.ShaderMap, PermutationVector);

	if (TiledScreenSpaceReflection == nullptr)
	{
		ClearUnusedGraphResources(PixelShader, PassParameters);
		
		GraphBuilder.AddPass(
			RDG_EVENT_NAME("SSR RayMarch(Quality=%d RayPerPixel=%d%s) %dx%d",
				SSRQuality, RayTracingConfigs.RayCountPerPixel, bDenoiser ? TEXT(" DenoiserOutput") : TEXT(""),
				View.ViewRect.Width(), View.ViewRect.Height()),
			PassParameters,
			ERDGPassFlags::Raster,
			[PassParameters, &View, PixelShader, SSRStencilPrePass](FRHICommandList& RHICmdList)
		{
			SCOPED_GPU_STAT(RHICmdList, ScreenSpaceReflections);
			RHICmdList.SetViewport(View.ViewRect.Min.X, View.ViewRect.Min.Y, 0.0f, View.ViewRect.Max.X, View.ViewRect.Max.Y, 1.0f);
		
			FGraphicsPipelineStateInitializer GraphicsPSOInit;
			FPixelShaderUtils::InitFullscreenPipelineState(RHICmdList, View.ShaderMap, PixelShader, /* out */ GraphicsPSOInit);
			if (SSRStencilPrePass)
			{
				// Clobers the stencil to pixel that should not compute SSR
				GraphicsPSOInit.DepthStencilState = TStaticDepthStencilState<false, CF_Always, true, CF_Equal, SO_Keep, SO_Keep, SO_Keep>::GetRHI();
			}

			SetGraphicsPipelineState(RHICmdList, GraphicsPSOInit);
			SetShaderParameters(RHICmdList, PixelShader, PixelShader.GetPixelShader(), *PassParameters);

			RHICmdList.SetStencilRef(0x80);

			FPixelShaderUtils::DrawFullscreenTriangle(RHICmdList);
		});
	}
	else
	{
		check(TiledScreenSpaceReflection->TileSize == 8); // WORK_TILE_SIZE

		FScreenSpaceReflectionsTileVS::FPermutationDomain VsPermutationVector;
		TShaderMapRef<FScreenSpaceReflectionsTileVS> VertexShader(View.ShaderMap, VsPermutationVector);

		PassParameters->TileListData = TiledScreenSpaceReflection->TileListStructureBufferSRV;
		PassParameters->IndirectDrawParameter = TiledScreenSpaceReflection->DispatchIndirectParametersBuffer;

		ValidateShaderParameters(VertexShader, *PassParameters);
		ValidateShaderParameters(PixelShader, *PassParameters);

		GraphBuilder.AddPass(
			RDG_EVENT_NAME("SSR RayMarch(Quality=%d RayPerPixel=%d%s) %dx%d",
				SSRQuality, RayTracingConfigs.RayCountPerPixel, bDenoiser ? TEXT(" DenoiserOutput") : TEXT(""),
				View.ViewRect.Width(), View.ViewRect.Height()),
			PassParameters,
			ERDGPassFlags::Raster,
			[PassParameters, &View, VertexShader, PixelShader, SSRStencilPrePass](FRHICommandList& RHICmdList)
		{
			SCOPED_GPU_STAT(RHICmdList, ScreenSpaceReflections);
			RHICmdList.SetViewport(View.ViewRect.Min.X, View.ViewRect.Min.Y, 0.0f, View.ViewRect.Max.X, View.ViewRect.Max.Y, 1.0f);

			FGraphicsPipelineStateInitializer GraphicsPSOInit;
			FPixelShaderUtils::InitFullscreenPipelineState(RHICmdList, View.ShaderMap, PixelShader, /* out */ GraphicsPSOInit);
			if (SSRStencilPrePass)
			{
				// Clobers the stencil to pixel that should not compute SSR
				GraphicsPSOInit.DepthStencilState = TStaticDepthStencilState<false, CF_Always, true, CF_Equal, SO_Keep, SO_Keep, SO_Keep>::GetRHI();
			}
			GraphicsPSOInit.PrimitiveType = GRHISupportsRectTopology ? PT_RectList : PT_TriangleList;
			GraphicsPSOInit.BoundShaderState.VertexDeclarationRHI = GEmptyVertexDeclaration.VertexDeclarationRHI;
			GraphicsPSOInit.BoundShaderState.VertexShaderRHI = VertexShader.GetVertexShader();
			GraphicsPSOInit.BoundShaderState.PixelShaderRHI = PixelShader.GetPixelShader();

			SetGraphicsPipelineState(RHICmdList, GraphicsPSOInit);
			SetShaderParameters(RHICmdList, VertexShader, VertexShader.GetVertexShader(), *PassParameters);
			SetShaderParameters(RHICmdList, PixelShader, PixelShader.GetPixelShader(), *PassParameters);

			RHICmdList.SetStencilRef(0x80);

			PassParameters->IndirectDrawParameter->MarkResourceAsUsed();

			RHICmdList.DrawPrimitiveIndirect(PassParameters->IndirectDrawParameter->GetIndirectRHICallBuffer(), 0);
		});
	}
} // RenderScreenSpaceReflections()

void RenderScreenSpaceDiffuseIndirect(
	FRDGBuilder& GraphBuilder, 
	const FSceneTextureParameters& SceneTextures,
	const FRDGTextureRef CurrentSceneColor,
	const FViewInfo& View,
	IScreenSpaceDenoiser::FAmbientOcclusionRayTracingConfig* OutRayTracingConfig,
	IScreenSpaceDenoiser::FDiffuseIndirectInputs* OutDenoiserInputs)
{
	check(ShouldRenderScreenSpaceDiffuseIndirect(View));

	const int32 Quality = FMath::Clamp( CVarSSGIQuality.GetValueOnRenderThread(), 1, 4 );

	bool bHalfResolution = IsSSGIHalfRes();

	FIntPoint GroupSize;
	int32 RayCountPerPixel;
	GetSSRTGIShaderOptionsForQuality(Quality, &GroupSize, &RayCountPerPixel);

	FIntRect Viewport = View.ViewRect;
	if (bHalfResolution)
	{
		Viewport = FIntRect::DivideAndRoundUp(Viewport, 2);
	}

	RDG_EVENT_SCOPE(GraphBuilder, "SSGI %dx%d", Viewport.Width(), Viewport.Height());

	const FVector2D ViewportUVToHZBBufferUV(
		float(View.ViewRect.Width()) / float(2 * View.HZBMipmap0Size.X),
		float(View.ViewRect.Height()) / float(2 * View.HZBMipmap0Size.Y)
	);

	FRDGTexture* FurthestHZBTexture = GraphBuilder.RegisterExternalTexture(View.HZB);
	FRDGTexture* ClosestHZBTexture = GraphBuilder.RegisterExternalTexture(View.ClosestHZB);

	// Reproject and reduce previous frame color.
	FRDGTexture* ReducedSceneColor;
	FRDGTexture* ReducedSceneAlpha = nullptr;
	{
		// Number of mip skipped at the begining of the mip chain.
		const int32 DownSamplingMip = 1;

		// Number of mip in the mip chain
		const int32 kNumMips = 5;

		bool bUseLeakFree = View.PrevViewInfo.ScreenSpaceRayTracingInput != nullptr;

		// Allocate ReducedSceneColor.
		{
			FIntPoint RequiredSize = SceneTextures.SceneDepthTexture->Desc.Extent / (1 << DownSamplingMip);

			int32 QuantizeMultiple = 1 << (kNumMips - 1);
			FIntPoint QuantizedSize = FIntPoint::DivideAndRoundUp(RequiredSize, QuantizeMultiple);

			FRDGTextureDesc Desc = FRDGTextureDesc::Create2D(
				FIntPoint(QuantizeMultiple * QuantizedSize.X, QuantizeMultiple * QuantizedSize.Y),
				PF_FloatR11G11B10,
				FClearValueBinding::None,
				TexCreate_ShaderResource | TexCreate_UAV);
			Desc.NumMips = kNumMips;

			ReducedSceneColor = GraphBuilder.CreateTexture(Desc, TEXT("SSRTReducedSceneColor"));

			if (bUseLeakFree)
			{
				Desc.Format = PF_A8;
				ReducedSceneAlpha = GraphBuilder.CreateTexture(Desc, TEXT("SSRTReducedSceneAlpha"));
			}
		}

		FSSRTPrevFrameReductionCS::FParameters DefaultPassParameters;
		{
			DefaultPassParameters.SceneTextures = SceneTextures;
			DefaultPassParameters.View = View.ViewUniformBuffer;

			DefaultPassParameters.ReducedSceneColorSize = FVector2D(
				ReducedSceneColor->Desc.Extent.X, ReducedSceneColor->Desc.Extent.Y);
			DefaultPassParameters.ReducedSceneColorTexelSize = FVector2D(
				1.0f / float(ReducedSceneColor->Desc.Extent.X), 1.0f / float(ReducedSceneColor->Desc.Extent.Y));
		}

		{
			FSSRTPrevFrameReductionCS::FParameters* PassParameters = GraphBuilder.AllocParameters<FSSRTPrevFrameReductionCS::FParameters>();
			*PassParameters = DefaultPassParameters;

			FIntPoint ViewportOffset;
			FIntPoint ViewportExtent;
			FIntPoint BufferSize;

			if (bUseLeakFree)
			{
				BufferSize = View.PrevViewInfo.ScreenSpaceRayTracingInput->GetDesc().Extent;
				ViewportOffset = View.ViewRect.Min; // TODO
				ViewportExtent = View.ViewRect.Size();

				PassParameters->PrevSceneColor = GraphBuilder.RegisterExternalTexture(View.PrevViewInfo.ScreenSpaceRayTracingInput);
				PassParameters->PrevSceneColorSampler = TStaticSamplerState<SF_Point>::GetRHI();

				PassParameters->PrevSceneDepth = GraphBuilder.RegisterExternalTexture(View.PrevViewInfo.DepthBuffer);
				PassParameters->PrevSceneDepthSampler = TStaticSamplerState<SF_Bilinear>::GetRHI();
			}
			else
			{
				BufferSize = View.PrevViewInfo.TemporalAAHistory.ReferenceBufferSize;
				ViewportOffset = View.PrevViewInfo.TemporalAAHistory.ViewportRect.Min;
				ViewportExtent = View.PrevViewInfo.TemporalAAHistory.ViewportRect.Size();

				PassParameters->PrevSceneColor = GraphBuilder.RegisterExternalTexture(View.PrevViewInfo.TemporalAAHistory.RT[0]);
				PassParameters->PrevSceneColorSampler = TStaticSamplerState<SF_Bilinear>::GetRHI();
			}

			PassParameters->PrevSceneColorPreExposureCorrection = View.PreExposure / View.PrevViewInfo.SceneColorPreExposure;

			PassParameters->PrevScreenPositionScaleBias = FVector4(
				ViewportExtent.X * 0.5f / BufferSize.X,
				-ViewportExtent.Y * 0.5f / BufferSize.Y,
				(ViewportExtent.X * 0.5f + ViewportOffset.X) / BufferSize.X,
				(ViewportExtent.Y * 0.5f + ViewportOffset.Y) / BufferSize.Y);

			for (int32 MipLevel = 0; MipLevel < (PassParameters->ReducedSceneColorOutput.Num() - DownSamplingMip); MipLevel++)
			{
				PassParameters->ReducedSceneColorOutput[DownSamplingMip + MipLevel] = GraphBuilder.CreateUAV(FRDGTextureUAVDesc(ReducedSceneColor, MipLevel));
				if (ReducedSceneAlpha)
					PassParameters->ReducedSceneAlphaOutput[DownSamplingMip + MipLevel] = GraphBuilder.CreateUAV(FRDGTextureUAVDesc(ReducedSceneAlpha, MipLevel));
			}

			FSSRTPrevFrameReductionCS::FPermutationDomain PermutationVector;
			PermutationVector.Set<FSSRTPrevFrameReductionCS::FLowerMips>(false); 
			PermutationVector.Set<FSSRTPrevFrameReductionCS::FLeakFree>(bUseLeakFree);

			TShaderMapRef<FSSRTPrevFrameReductionCS> ComputeShader(View.ShaderMap, PermutationVector);
			FComputeShaderUtils::AddPass(
				GraphBuilder,
				RDG_EVENT_NAME("PrevFrameReduction(LeakFree=%i) %dx%d",
					bUseLeakFree ? 1 : 0,
					View.ViewRect.Width(), View.ViewRect.Height()),
				ComputeShader,
				PassParameters,
				FComputeShaderUtils::GetGroupCount(View.ViewRect.Size(), 8));
		}

		for (int32 i = 0; i < 1; i++)
		{
			int32 SrcMip = i * 3 + 2 - DownSamplingMip;
			int32 StartDestMip = SrcMip + 1;
			int32 Divisor = 1 << (StartDestMip + DownSamplingMip);

			FSSRTPrevFrameReductionCS::FParameters* PassParameters = GraphBuilder.AllocParameters<FSSRTPrevFrameReductionCS::FParameters>();
			*PassParameters = DefaultPassParameters;

			PassParameters->HigherMipTexture = GraphBuilder.CreateSRV(FRDGTextureSRVDesc::CreateForMipLevel(ReducedSceneColor, SrcMip));
			if (bUseLeakFree)
			{
				check(ReducedSceneAlpha);
				PassParameters->HigherMipTextureSampler = TStaticSamplerState<SF_Point>::GetRHI();
				PassParameters->HigherAlphaMipTexture = GraphBuilder.CreateSRV(FRDGTextureSRVDesc::CreateForMipLevel(ReducedSceneAlpha, SrcMip));
				PassParameters->HigherAlphaMipTextureSampler = TStaticSamplerState<SF_Point>::GetRHI();
			}
			else
			{
				PassParameters->HigherMipTextureSampler = TStaticSamplerState<SF_Bilinear>::GetRHI();
			}

			PassParameters->HigherMipDownScaleFactor = 1 << (DownSamplingMip + SrcMip);

			PassParameters->HigherMipBufferBilinearMax = FVector2D(
				(0.5f * View.ViewRect.Width() - 0.5f) / float(ReducedSceneColor->Desc.Extent.X),
				(0.5f * View.ViewRect.Height() - 0.5f) / float(ReducedSceneColor->Desc.Extent.Y));

			PassParameters->ViewportUVToHZBBufferUV = ViewportUVToHZBBufferUV;
			PassParameters->FurthestHZBTexture = FurthestHZBTexture;
			PassParameters->FurthestHZBTextureSampler = TStaticSamplerState<SF_Point>::GetRHI();

			for (int32 MipLevel = 0; MipLevel < PassParameters->ReducedSceneColorOutput.Num(); MipLevel++)
			{
				PassParameters->ReducedSceneColorOutput[MipLevel] = GraphBuilder.CreateUAV(FRDGTextureUAVDesc(ReducedSceneColor, StartDestMip + MipLevel));
				if (ReducedSceneAlpha)
					PassParameters->ReducedSceneAlphaOutput[MipLevel] = GraphBuilder.CreateUAV(FRDGTextureUAVDesc(ReducedSceneAlpha, StartDestMip + MipLevel));
			}

			FSSRTPrevFrameReductionCS::FPermutationDomain PermutationVector;
			PermutationVector.Set<FSSRTPrevFrameReductionCS::FLowerMips>(true);
			PermutationVector.Set<FSSRTPrevFrameReductionCS::FLeakFree>(bUseLeakFree);

			TShaderMapRef<FSSRTPrevFrameReductionCS> ComputeShader(View.ShaderMap, PermutationVector);
			FComputeShaderUtils::AddPass(
				GraphBuilder,
				RDG_EVENT_NAME("PrevFrameReduction(LeakFree=%i) %dx%d",
					bUseLeakFree ? 1 : 0,
					View.ViewRect.Width() / Divisor, View.ViewRect.Height() / Divisor),
				ComputeShader,
				PassParameters,
				FComputeShaderUtils::GetGroupCount(View.ViewRect.Size(), 8 * Divisor));
		}
	}

	// Tile classify.
	FSSRTTileClassificationParameters ClassificationParameters;
	FSSRTTileClassificationResources ClassificationResources;
	#if 0
	{
		ClassificationResources = CreateTileClassificationResources(GraphBuilder, View, SceneTextures.SceneDepthTexture->Desc.Extent, &ClassificationParameters);

		FIntPoint ThreadCount = ClassificationParameters.TileBufferExtent;

		FSSRTDiffuseTileClassificationCS::FParameters* PassParameters = GraphBuilder.AllocParameters<FSSRTDiffuseTileClassificationCS::FParameters>();
		PassParameters->SamplePixelToHZBUV = FVector2D(
			0.5f / float(FurthestHZBTexture->Desc.Extent.X),
			0.5f / float(FurthestHZBTexture->Desc.Extent.Y));

		PassParameters->FurthestHZBTexture = FurthestHZBTexture;
		PassParameters->FurthestHZBTextureSampler = TStaticSamplerState<SF_Point>::GetRHI();
		PassParameters->ColorTexture = ReducedSceneColor;
		PassParameters->ColorTextureSampler = TStaticSamplerState<SF_Point>::GetRHI();

		PassParameters->ClosestHZBTexture = ClosestHZBTexture;
		PassParameters->ClosestHZBTextureSampler = TStaticSamplerState<SF_Point>::GetRHI();

		PassParameters->View = View.ViewUniformBuffer;
			
		PassParameters->TileClassificationParameters = ClassificationParameters;
		PassParameters->TileClassificationUAVs = CreateUAVs(GraphBuilder, ClassificationResources);

		{
			FRDGTextureDesc DebugDesc = FRDGTextureDesc::Create2D(
				SceneTextures.SceneDepthTexture->Desc.Extent / 8,
				PF_FloatRGBA,
				FClearValueBinding::Transparent,
				TexCreate_ShaderResource | TexCreate_UAV);

			PassParameters->DebugOutput = GraphBuilder.CreateUAV(GraphBuilder.CreateTexture(DebugDesc, TEXT("DebugSSRTTiles")));
		}

		TShaderMapRef<FSSRTDiffuseTileClassificationCS> ComputeShader(View.ShaderMap);
		FComputeShaderUtils::AddPass(
			GraphBuilder,
			RDG_EVENT_NAME("ScreenSpaceDiffuseClassification %dx%d", ThreadCount.X, ThreadCount.Y),
			ComputeShader,
			PassParameters,
			FComputeShaderUtils::GetGroupCount(ThreadCount, 8));
	}
	#endif

	{
		// Allocate outputs.
		{
			FRDGTextureDesc Desc = FRDGTextureDesc::Create2D(
				SceneTextures.SceneDepthTexture->Desc.Extent / (bHalfResolution ? 2 : 1),
				PF_FloatRGBA,
				FClearValueBinding::Transparent,
				TexCreate_ShaderResource | TexCreate_UAV);

			OutDenoiserInputs->Color = GraphBuilder.CreateTexture(Desc, TEXT("SSRTDiffuseIndirect"));

			Desc.Format = PF_R16F;
			OutDenoiserInputs->AmbientOcclusionMask = GraphBuilder.CreateTexture(Desc, TEXT("SSRTAmbientOcclusion"));
		}
	
		FScreenSpaceDiffuseIndirectCS::FParameters* PassParameters = GraphBuilder.AllocParameters<FScreenSpaceDiffuseIndirectCS::FParameters>();

		if (bHalfResolution)
		{
			PassParameters->PixelPositionToFullResPixel = 2.0f;
			PassParameters->FullResPixelOffset = FVector2D(0.5f, 0.5f); // TODO.
		}
		else
		{
			PassParameters->PixelPositionToFullResPixel = 1.0f;
			PassParameters->FullResPixelOffset = FVector2D(0.5f, 0.5f);
		}

		{
			// float2 SceneBufferUV;
			// float2 PixelPos = SceneBufferUV * View.BufferSizeAndInvSize.xy - View.ViewRect.Min;
			// PixelPos *= 0.5 // ReducedSceneColor is half resolution.
			// float2 ReducedSceneColorUV = PixelPos / ReducedSceneColor->Extent;

			PassParameters->ColorBufferScaleBias = FVector4(
				0.5f * SceneTextures.SceneDepthTexture->Desc.Extent.X / float(ReducedSceneColor->Desc.Extent.X),
				0.5f * SceneTextures.SceneDepthTexture->Desc.Extent.Y / float(ReducedSceneColor->Desc.Extent.Y),
				-0.5f * View.ViewRect.Min.X / float(ReducedSceneColor->Desc.Extent.X),
				-0.5f * View.ViewRect.Min.Y / float(ReducedSceneColor->Desc.Extent.Y));

			PassParameters->ReducedColorUVMax = FVector2D(
				(0.5f * View.ViewRect.Width() - 0.5f) / float(ReducedSceneColor->Desc.Extent.X),
				(0.5f * View.ViewRect.Height() - 0.5f) / float(ReducedSceneColor->Desc.Extent.Y));
		}

		PassParameters->FurthestHZBTexture = FurthestHZBTexture;
		PassParameters->FurthestHZBTextureSampler = TStaticSamplerState<SF_Point>::GetRHI();
		PassParameters->ColorTexture = ReducedSceneColor;
		PassParameters->ColorTextureSampler = TStaticSamplerState<SF_Bilinear>::GetRHI();

		PassParameters->HZBUvFactorAndInvFactor = FVector4(
			ViewportUVToHZBBufferUV.X,
			ViewportUVToHZBBufferUV.Y,
			1.0f / ViewportUVToHZBBufferUV.X,
			1.0f / ViewportUVToHZBBufferUV.Y );

		PassParameters->SceneTextures = SceneTextures;
		PassParameters->View = View.ViewUniformBuffer;
	
		//PassParameters->ClassificationParameters = ClassificationParameters;
		//PassParameters->ClassificationSRVs = CreateSRVs(GraphBuilder, ClassificationResources);

		PassParameters->IndirectDiffuseOutput = GraphBuilder.CreateUAV(OutDenoiserInputs->Color);
		PassParameters->AmbientOcclusionOutput = GraphBuilder.CreateUAV(OutDenoiserInputs->AmbientOcclusionMask);
		PassParameters->DebugOutput = CreateScreenSpaceRayTracingDebugUAV(GraphBuilder, OutDenoiserInputs->Color->Desc, TEXT("DebugSSGI"));
		PassParameters->ScreenSpaceRayTracingDebugOutput = CreateScreenSpaceRayTracingDebugUAV(GraphBuilder, OutDenoiserInputs->Color->Desc, TEXT("DebugSSGIMarshing"), true);

		FScreenSpaceDiffuseIndirectCS::FPermutationDomain PermutationVector;
		PermutationVector.Set<FScreenSpaceDiffuseIndirectCS::FQualityDim>(Quality);

		TShaderMapRef<FScreenSpaceDiffuseIndirectCS> ComputeShader(View.ShaderMap, PermutationVector);
		FComputeShaderUtils::AddPass(
			GraphBuilder,
			RDG_EVENT_NAME("ScreenSpaceDiffuseIndirect(Quality=%d RayPerPixel=%d) %dx%d",
				Quality, RayCountPerPixel, Viewport.Width(), Viewport.Height()),
			ComputeShader,
			PassParameters,
			FComputeShaderUtils::GetGroupCount(Viewport.Size(), GroupSize));
	}

	OutRayTracingConfig->ResolutionFraction = bHalfResolution ? 0.5f : 1.0f;
	OutRayTracingConfig->RayCountPerPixel = RayCountPerPixel;
} // RenderScreenSpaceDiffuseIndirect()<|MERGE_RESOLUTION|>--- conflicted
+++ resolved
@@ -644,11 +644,7 @@
 	CommonParameters.ViewUniformBuffer = View.ViewUniformBuffer;
 	CommonParameters.SceneTextures = SceneTextures;
 	// Pipe down a mid grey texture when not using TAA's history to avoid wrongly reprojecting current scene color as if previous frame's TAA history.
-<<<<<<< HEAD
-	if (InputColor == CurrentSceneColor || !CommonParameters.SceneTextures.SceneVelocityBuffer)
-=======
 	if (InputColor == CurrentSceneColor || !CommonParameters.SceneTextures.GBufferVelocityTexture)
->>>>>>> 24776ab6
 	{
 		// Technically should be 32767.0f / 65535.0f to perfectly null out DecodeVelocityFromTexture(), but 0.5f is good enough.
 		CommonParameters.SceneTextures.GBufferVelocityTexture = GraphBuilder.RegisterExternalTexture(GSystemTextures.MidGreyDummy);
