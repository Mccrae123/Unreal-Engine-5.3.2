--- conflicted
+++ resolved
@@ -97,11 +97,7 @@
 		// Raw output mode uses the original view rect. Otherwise the final unscaled rect is used.
 		ViewRect,
 		// First view clears the view family texture; all remaining views load.
-<<<<<<< HEAD
-		(!View.Family->bAdditionalViewFamily && View.IsFirstInFamily() )? ERenderTargetLoadAction::EClear : ERenderTargetLoadAction::ELoad);
-=======
 		LoadAction);
->>>>>>> 6bbb88c8
 }
 
 inline FScreenPassTexture::FScreenPassTexture(FRDGTextureRef InTexture)
@@ -175,13 +171,6 @@
 	return FVector2D((float)Rect.Width() / Extent.X, (float)Rect.Height() / Extent.Y);
 }
 
-<<<<<<< HEAD
-inline FScreenPassTextureViewportTransform GetScreenPassTextureViewportTransform(
-	FVector2D SourceOffset,
-	FVector2D SourceExtent,
-	FVector2D DestinationOffset,
-	FVector2D DestinationExtent)
-=======
 inline FScreenTransform FScreenTransform::Invert(const FScreenTransform& AToB)
 {
 	ensure(!FMath::IsNearlyZero(AToB.Scale.X));
@@ -207,7 +196,6 @@
 }
 
 inline FScreenTransform operator * (const FScreenTransform& AToB, const float& Scale)
->>>>>>> 6bbb88c8
 {
 	return FScreenTransform(AToB.Scale * Scale, AToB.Bias * Scale);
 }
