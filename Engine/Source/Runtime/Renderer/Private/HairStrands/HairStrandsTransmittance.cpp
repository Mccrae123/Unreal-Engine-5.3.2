// Copyright Epic Games, Inc. All Rights Reserved.

#include "HairStrandsTransmittance.h"
#include "HairStrandsCluster.h"
#include "HairStrandsLUT.h"
#include "HairStrandsDeepShadow.h"
#include "HairStrandsVoxelization.h"
#include "HairStrandsRendering.h"

#include "Shader.h"
#include "GlobalShader.h"
#include "ShaderParameters.h"
#include "ShaderParameterStruct.h"
#include "SceneTextureParameters.h"
#include "RenderGraphUtils.h"
#include "PostProcessing.h"
#include "GpuDebugRendering.h"
#include "ShaderPrintParameters.h"

///////////////////////////////////////////////////////////////////////////////////////////////////

static int32 GDeepShadowDebugMode = 0;
static FAutoConsoleVariableRef CVarDeepShadowDebugMode(TEXT("r.HairStrands.DeepShadow.DebugMode"), GDeepShadowDebugMode, TEXT("Color debug mode for deep shadow"));
static uint32 GetDeepShadowDebugMode() { return uint32(FMath::Max(0, GDeepShadowDebugMode)); }

static int32 GDeepShadowKernelType = 2; // 0:linear, 1:PCF_2x2, 2: PCF_6x4, 3:PCSS
static float GDeepShadowKernelAperture = 1;
static FAutoConsoleVariableRef CVarDeepShadowKernelType(TEXT("r.HairStrands.DeepShadow.KernelType"), GDeepShadowKernelType, TEXT("Set the type of kernel used for evaluating hair transmittance, 0:linear, 1:PCF_2x2, 2: PCF_6x4, 3:PCSS"));
static FAutoConsoleVariableRef CVarDeepShadowKernelAperture(TEXT("r.HairStrands.DeepShadow.KernelAperture"), GDeepShadowKernelAperture, TEXT("Set the aperture angle, in degree, used by the kernel for evaluating the hair transmittance when using PCSS kernel"));

static uint32 GetDeepShadowKernelType() { return uint32(FMath::Max(0, GDeepShadowKernelType)); }
static float GetDeepShadowKernelAperture() { return GDeepShadowKernelAperture; }

static int32 GStrandHairShadowMaskKernelType = 2;
static FAutoConsoleVariableRef GVarDeepShadowShadowMaskKernelType(TEXT("r.HairStrands.DeepShadow.ShadowMaskKernelType"), GStrandHairShadowMaskKernelType, TEXT("Set the kernel type for filtering shadow cast by hair on opaque geometry (0:2x2, 1:4x4, 2:Gaussian8, 3:Gaussian16, 4:Gaussian8 with transmittance. Default is 0"));

static float GDeepShadowDensityScale = 2;	// Default is arbitrary, based on Mike asset
static float GDeepShadowDepthBiasScale = 0.05;
static FAutoConsoleVariableRef CVarDeepShadowDensityScale(TEXT("r.HairStrands.DeepShadow.DensityScale"), GDeepShadowDensityScale, TEXT("Set density scale for compensating the lack of hair fiber in an asset"));
static FAutoConsoleVariableRef CVarDeepShadowDepthBiasScale(TEXT("r.HairStrands.DeepShadow.DepthBiasScale"), GDeepShadowDepthBiasScale, TEXT("Set depth bias scale for transmittance computation"));

static int32 GHairStrandsTransmittanceSuperSampling = 0;
static FAutoConsoleVariableRef CVarHairStrandsTransmittanceSuperSampling(TEXT("r.HairStrands.DeepShadow.SuperSampling"), GHairStrandsTransmittanceSuperSampling, TEXT("Evaluate transmittance with supersampling. This is expensive and intended to be used only in cine mode."), ECVF_Scalability | ECVF_RenderThreadSafe);

static int32 GHairStrandsTransmittanceMaskUseMipTraversal = 1;
static FAutoConsoleVariableRef CVarHairStrandsTransmittanceMaskUseMipTraversal(TEXT("r.HairStrands.DeepShadow.MipTraversal"), GHairStrandsTransmittanceMaskUseMipTraversal, TEXT("Evaluate transmittance using mip-map traversal (faster)."), ECVF_Scalability | ECVF_RenderThreadSafe);

static int32 GHairStrandsShadowRandomTraversalType = 2;
static FAutoConsoleVariableRef CVarHairStrandsShadowRandomTraversalType(TEXT("r.HairStrands.DeepShadow.RandomType"), GHairStrandsShadowRandomTraversalType, TEXT("Change how traversal jittering is initialized. Valid value are 0, 1, and 2. Each type makes different type of tradeoff."), ECVF_Scalability | ECVF_RenderThreadSafe);

static float GetDeepShadowDensityScale() { return FMath::Max(0.0f, GDeepShadowDensityScale); }
static float GetDeepShadowDepthBiasScale() { return FMath::Max(0.0f, GDeepShadowDepthBiasScale); }
///////////////////////////////////////////////////////////////////////////////////////////////////

static bool HasDeepShadowData(const FLightSceneInfo* LightSceneInfo, const FHairStrandsMacroGroupDatas& InDatas)
{
	for (const FHairStrandsMacroGroupData& MacroGroupData : InDatas.Datas)
	{
		for (const FHairStrandsDeepShadowData& DomData : MacroGroupData.DeepShadowDatas.Datas)
		{
			if (DomData.LightId == LightSceneInfo->Id)
				return true;
		}
	}

	return false;
}

FVector4 ComputeDeepShadowLayerDepths(float LayerDistribution)
{
	// LayerDistribution in [0..1]
	// Exponent in [1 .. 6.2]
	// Default LayerDistribution is 0.5, which is mapped onto exponent=3.1, making the last layer at depth 0.5f in clip space
	// Within this range the last layer's depth goes from 1 to 0.25 in clip space (prior to inverse Z)
	const float Exponent = FMath::Clamp(LayerDistribution, 0.f, 1.f) * 5.2f + 1;
	FVector4 Depths;
	Depths.X = FMath::Pow(0.2f, Exponent);
	Depths.Y = FMath::Pow(0.4f, Exponent);
	Depths.Z = FMath::Pow(0.6f, Exponent);
	Depths.W = FMath::Pow(0.8f, Exponent);
	return Depths;
}

///////////////////////////////////////////////////////////////////////////////////////////////////
// Transmittance Mask from deep shadow

enum FHairTransmittanceType
{
	FHairTransmittanceType_DeepShadow,
	FHairTransmittanceType_VirtualVoxel,
	FHairTransmittanceTypeCount
};

class FDeepTransmittanceMaskCS : public FGlobalShader
{
	DECLARE_GLOBAL_SHADER(FDeepTransmittanceMaskCS);
	SHADER_USE_PARAMETER_STRUCT(FDeepTransmittanceMaskCS, FGlobalShader);

	class FTransmittanceType : SHADER_PERMUTATION_INT("PERMUTATION_TRANSMITTANCE_TYPE", FHairTransmittanceTypeCount);
	class FTransmittanceGroupSize : SHADER_PERMUTATION_INT("PERMUTATION_GROUP_SIZE", 2);
	class FSuperSampling : SHADER_PERMUTATION_INT("PERMUTATION_SUPERSAMPLING", 2);
	class FTraversal : SHADER_PERMUTATION_INT("PERMUTATION_TRAVERSAL", 2);
	using FPermutationDomain = TShaderPermutationDomain<FTransmittanceType, FTransmittanceGroupSize, FSuperSampling, FTraversal>;

	BEGIN_SHADER_PARAMETER_STRUCT(FParameters, )
		SHADER_PARAMETER_STRUCT_INCLUDE(FSceneTextureParameters, SceneTextures)
		SHADER_PARAMETER_STRUCT_INCLUDE(ShaderDrawDebug::FShaderDrawDebugParameters, ShaderDrawParameters)
		SHADER_PARAMETER_STRUCT_INCLUDE(ShaderPrint::FShaderParameters, ShaderPrintParameters)

		SHADER_PARAMETER_ARRAY(FIntVector4, DeepShadow_AtlasSlotOffsets_AtlasSlotIndex, [FHairStrandsDeepShadowData::MaxMacroGroupCount])
		SHADER_PARAMETER_ARRAY(FMatrix, DeepShadow_CPUWorldToLightTransforms, [FHairStrandsDeepShadowData::MaxMacroGroupCount])
		SHADER_PARAMETER(FIntPoint, DeepShadow_Resolution)
		SHADER_PARAMETER(float, LightRadius)
		SHADER_PARAMETER(FVector, LightDirection)
		SHADER_PARAMETER(uint32, MaxVisibilityNodeCount)
		SHADER_PARAMETER(FVector4, LightPosition)
		SHADER_PARAMETER(uint32, LightChannelMask)
		SHADER_PARAMETER(FVector4, DeepShadow_LayerDepths)
		SHADER_PARAMETER(float, DeepShadow_DepthBiasScale)
		SHADER_PARAMETER(float, DeepShadow_DensityScale)
		SHADER_PARAMETER(float, DeepShadow_KernelAperture)
		SHADER_PARAMETER(uint32, DeepShadow_KernelType)
		SHADER_PARAMETER(uint32, DeepShadow_DebugMode)
		SHADER_PARAMETER(FMatrix, DeepShadow_ShadowToWorld)
		SHADER_PARAMETER(uint32, DeepShadow_bIsGPUDriven)

		SHADER_PARAMETER_RDG_TEXTURE(Texture2D, RayMarchMaskTexture)

		SHADER_PARAMETER_RDG_TEXTURE(Texture2D, DeepShadow_FrontDepthTexture)
		SHADER_PARAMETER_RDG_TEXTURE(Texture2D, DeepShadow_DomTexture)
		SHADER_PARAMETER_RDG_BUFFER_SRV(StructuredBuffer, DeepShadow_WorldToLightTransformBuffer)

		SHADER_PARAMETER_RDG_TEXTURE(Texture3D, HairLUTTexture)
		SHADER_PARAMETER_RDG_BUFFER_SRV(StructuredBuffer, HairVisibilityNodeData)
		SHADER_PARAMETER_RDG_BUFFER_SRV(StructuredBuffer, HairVisibilityNodeCoord)
		SHADER_PARAMETER_RDG_BUFFER(StructuredBuffer, IndirectArgsBuffer)

		SHADER_PARAMETER_RDG_BUFFER_UAV(StructuredBuffer, OutputColor)
		SHADER_PARAMETER_SAMPLER(SamplerState, LinearSampler)
		SHADER_PARAMETER_SAMPLER(SamplerState, ShadowSampler)

		SHADER_PARAMETER_STRUCT_REF(FViewUniformShaderParameters, ViewUniformBuffer)
		SHADER_PARAMETER_RDG_UNIFORM_BUFFER(FVirtualVoxelParameters, VirtualVoxel)
	END_SHADER_PARAMETER_STRUCT()

public:
	static bool ShouldCompilePermutation(const FGlobalShaderPermutationParameters& Parameters) 
	{ 
		FPermutationDomain PermutationVector(Parameters.PermutationId);
		if (PermutationVector.Get<FTransmittanceType>() == FHairTransmittanceType_DeepShadow && 
			(PermutationVector.Get<FSuperSampling>() == 1 || PermutationVector.Get<FTraversal>() == 1))
		{
			return false;
		}

		return IsHairStrandsSupported(EHairStrandsShaderType::Strands, Parameters.Platform);
	}

	static FPermutationDomain RemapPermutation(FPermutationDomain PermutationVector)
	{
		if (PermutationVector.Get<FTransmittanceType>() == FHairTransmittanceType_DeepShadow)
		{
			PermutationVector.Set<FSuperSampling>(0);
			PermutationVector.Set<FTraversal>(0);
		}
		return PermutationVector;
	}
};

IMPLEMENT_GLOBAL_SHADER(FDeepTransmittanceMaskCS, "/Engine/Private/HairStrands/HairStrandsDeepTransmittanceMask.usf", "MainCS", SF_Compute);

struct FDeepShadowTransmittanceParams
{
	FIntVector4 DeepShadow_AtlasSlotOffsets_AtlasSlotIndex[FHairStrandsDeepShadowData::MaxMacroGroupCount];
	FMatrix DeepShadow_CPUWorldToLightTransforms[FHairStrandsDeepShadowData::MaxMacroGroupCount];
	FRDGBufferSRVRef DeepShadow_WorldToLightTransformBuffer = nullptr;
	FIntPoint DeepShadow_Resolution = FIntPoint(0, 0);
	bool DeepShadow_bIsGPUDriven = false;
	FVector4 DeepShadow_LayerDepths = FVector4(0, 0, 0, 0);
	FVector LightDirection = FVector::ZeroVector;
	FVector4 LightPosition = FVector4(0, 0, 0, 0);
	uint32 LightChannelMask = 0;
	float LightRadius = 0;
	float DeepShadow_DepthBiasScale = 0;
	float DeepShadow_DensityScale = 0;
	FMatrix DeepShadow_ShadowToWorld = FMatrix::Identity;
	
	FRDGTextureRef DeepShadow_FrontDepthTexture = nullptr;
	FRDGTextureRef DeepShadow_DomTexture = nullptr;

	FRDGBufferRef HairVisibilityNodeData = nullptr;
	FRDGBufferRef HairVisibilityNodeCoord = nullptr;

	const FVirtualVoxelResources* VirtualVoxelResources = nullptr;
};

// Transmittance mask
static FRDGBufferRef AddDeepShadowTransmittanceMaskPass(
	FRDGBuilder& GraphBuilder,
	const FSceneTextureParameters& SceneTextures,
	const FViewInfo& View,
	const FHairTransmittanceType TransmittanceType,
	const FDeepShadowTransmittanceParams& Params,
	const uint32 NodeGroupSize,
	FRDGTextureRef HairLUTTexture,
	FRDGBufferRef IndirectArgsBuffer,
	FRDGTextureRef ScreenShadowMaskSubPixelTexture)
{
	FRDGBufferRef OutBuffer = GraphBuilder.CreateBuffer(FRDGBufferDesc::CreateStructuredDesc(
		4 * sizeof(float),
		Params.HairVisibilityNodeData->Desc.NumElements),
		TEXT("HairTransmittanceNodeData"));

	FDeepTransmittanceMaskCS::FParameters* Parameters = GraphBuilder.AllocParameters<FDeepTransmittanceMaskCS::FParameters>();
	Parameters->ViewUniformBuffer = View.ViewUniformBuffer;
	Parameters->SceneTextures = SceneTextures;
	Parameters->HairLUTTexture = HairLUTTexture;
	Parameters->DeepShadow_FrontDepthTexture = Params.DeepShadow_FrontDepthTexture;
	Parameters->DeepShadow_DomTexture = Params.DeepShadow_DomTexture;
	Parameters->LinearSampler = TStaticSamplerState<SF_Bilinear, AM_Clamp, AM_Clamp, AM_Clamp>::GetRHI();
	Parameters->OutputColor = GraphBuilder.CreateUAV(OutBuffer);
	Parameters->LightChannelMask = Params.LightChannelMask;
	Parameters->DeepShadow_Resolution = Params.DeepShadow_Resolution;
	Parameters->LightDirection = Params.LightDirection;
	Parameters->LightPosition = Params.LightPosition;
	Parameters->LightRadius = Params.LightRadius;
	Parameters->DeepShadow_DepthBiasScale = Params.DeepShadow_DepthBiasScale;
	Parameters->DeepShadow_DensityScale = Params.DeepShadow_DensityScale;
	Parameters->DeepShadow_KernelAperture = GetDeepShadowKernelAperture();
	Parameters->DeepShadow_KernelType = GetDeepShadowKernelType();
	Parameters->DeepShadow_DebugMode = GetDeepShadowDebugMode();
	Parameters->DeepShadow_LayerDepths = Params.DeepShadow_LayerDepths;
	Parameters->DeepShadow_ShadowToWorld = Params.DeepShadow_ShadowToWorld;
	Parameters->IndirectArgsBuffer = IndirectArgsBuffer;
	Parameters->MaxVisibilityNodeCount = Params.HairVisibilityNodeData->Desc.NumElements;
	Parameters->DeepShadow_bIsGPUDriven = Params.DeepShadow_bIsGPUDriven ? 1 : 0;;
	Parameters->DeepShadow_WorldToLightTransformBuffer = Params.DeepShadow_WorldToLightTransformBuffer;

	if (ShaderDrawDebug::IsShaderDrawDebugEnabled(View))
	{
		ShaderDrawDebug::SetParameters(GraphBuilder, View.ShaderDrawData, Parameters->ShaderDrawParameters);
		ShaderPrint::SetParameters(View, Parameters->ShaderPrintParameters);
	}

	memcpy(&(Parameters->DeepShadow_AtlasSlotOffsets_AtlasSlotIndex[0]), Params.DeepShadow_AtlasSlotOffsets_AtlasSlotIndex, sizeof(FIntVector4) * FHairStrandsDeepShadowData::MaxMacroGroupCount);
	memcpy(&(Parameters->DeepShadow_CPUWorldToLightTransforms[0]), Params.DeepShadow_CPUWorldToLightTransforms, sizeof(FMatrix) * FHairStrandsDeepShadowData::MaxMacroGroupCount);

	Parameters->RayMarchMaskTexture = ScreenShadowMaskSubPixelTexture ? ScreenShadowMaskSubPixelTexture : GraphBuilder.RegisterExternalTexture(GSystemTextures.WhiteDummy);

	bool bIsSuperSampled = false;
	if (TransmittanceType == FHairTransmittanceType_VirtualVoxel)
	{
		check(Params.VirtualVoxelResources);
		Parameters->VirtualVoxel = Params.VirtualVoxelResources->UniformBuffer;
		bIsSuperSampled = GHairStrandsTransmittanceSuperSampling > 0;
	}

	Parameters->HairVisibilityNodeData = GraphBuilder.CreateSRV(Params.HairVisibilityNodeData);
	Parameters->HairVisibilityNodeCoord = GraphBuilder.CreateSRV(Params.HairVisibilityNodeCoord);

	const bool bIsMipTraversal = GHairStrandsTransmittanceMaskUseMipTraversal > 0;
	check(NodeGroupSize == 64 || NodeGroupSize == 32);
	FDeepTransmittanceMaskCS::FPermutationDomain PermutationVector;
	PermutationVector.Set<FDeepTransmittanceMaskCS::FTransmittanceType>(TransmittanceType);
	PermutationVector.Set<FDeepTransmittanceMaskCS::FTransmittanceGroupSize>(NodeGroupSize == 64 ? 0 : (NodeGroupSize == 32 ? 1 : 2));
	PermutationVector.Set<FDeepTransmittanceMaskCS::FSuperSampling>(bIsSuperSampled ? 1 : 0);
	PermutationVector.Set<FDeepTransmittanceMaskCS::FTraversal>(bIsMipTraversal ? 1 : 0);
	PermutationVector = FDeepTransmittanceMaskCS::RemapPermutation(PermutationVector);

	TShaderMapRef<FDeepTransmittanceMaskCS> ComputeShader(View.ShaderMap, PermutationVector);
	FComputeShaderUtils::AddPass(
		GraphBuilder,
		RDG_EVENT_NAME("HairStrandsTransmittanceMask"),
		ComputeShader,
		Parameters,
		IndirectArgsBuffer,
		0);

	return OutBuffer;
}

///////////////////////////////////////////////////////////////////////////////////////////////////
// Opaque Mask from deep shadow

enum FHairOpaqueMaskType
{
	FHairOpaqueMaskType_DeepShadow,
	FHairOpaqueMaskType_VirtualVoxel,
	FHairOpaqueMaskTypeCount
};

class FDeepShadowMaskPS : public FGlobalShader
{
	DECLARE_GLOBAL_SHADER(FDeepShadowMaskPS);
	SHADER_USE_PARAMETER_STRUCT(FDeepShadowMaskPS, FGlobalShader);

	class FOpaqueMaskType : SHADER_PERMUTATION_INT("PERMUTATION_OPAQUEMASK_TYPE", FHairOpaqueMaskTypeCount);
	class FKernelType : SHADER_PERMUTATION_INT("PERMUTATION_KERNEL_TYPE", 5);
	using FPermutationDomain = TShaderPermutationDomain<FOpaqueMaskType, FKernelType>;

	BEGIN_SHADER_PARAMETER_STRUCT(FParameters, )
		SHADER_PARAMETER_STRUCT_INCLUDE(ShaderDrawDebug::FShaderDrawDebugParameters, ShaderDrawParameters)
		SHADER_PARAMETER_STRUCT_INCLUDE(ShaderPrint::FShaderParameters, ShaderPrintParameters)
		                         
		SHADER_PARAMETER(FIntPoint, DeepShadow_SlotOffset)
		SHADER_PARAMETER(uint32, DeepShadow_SlotIndex)
		SHADER_PARAMETER(FIntPoint, DeepShadow_SlotResolution)
		SHADER_PARAMETER(FMatrix, DeepShadow_CPUWorldToLightTransform)
		SHADER_PARAMETER(uint32, bIsWholeSceneLight)
		SHADER_PARAMETER(float, DeepShadow_DepthBiasScale)
		SHADER_PARAMETER(float, DeepShadow_DensityScale)
		SHADER_PARAMETER(uint32, DeepShadow_bIsGPUDriven)
		SHADER_PARAMETER(FVector4, DeepShadow_LayerDepths)

		SHADER_PARAMETER(FVector4, Voxel_LightPosition)
		SHADER_PARAMETER(FVector, Voxel_LightDirection)
		SHADER_PARAMETER(uint32, Voxel_MacroGroupId)
		SHADER_PARAMETER(uint32, Voxel_RandomType)
		SHADER_PARAMETER_RDG_TEXTURE(Texture2D, RayMarchMaskTexture)

		SHADER_PARAMETER_RDG_BUFFER_SRV(StructuredBuffer, DeepShadow_WorldToLightTransformBuffer)
		SHADER_PARAMETER_RDG_TEXTURE(Texture2D, DeepShadow_FrontDepthTexture)
		SHADER_PARAMETER_RDG_TEXTURE(Texture2D, DeepShadow_DomTexture)
		SHADER_PARAMETER_RDG_TEXTURE(Texture2D, CategorizationTexture)
		SHADER_PARAMETER_RDG_TEXTURE(Texture2D, SceneDepthTexture)
		SHADER_PARAMETER_SAMPLER(SamplerState, LinearSampler)
		SHADER_PARAMETER_SAMPLER(SamplerState, ShadowSampler)

		SHADER_PARAMETER_STRUCT_REF(FViewUniformShaderParameters, ViewUniformBuffer)
		SHADER_PARAMETER_RDG_UNIFORM_BUFFER(FVirtualVoxelParameters, VirtualVoxel)
		RENDER_TARGET_BINDING_SLOTS()
		END_SHADER_PARAMETER_STRUCT()

public:
	static bool ShouldCompilePermutation(const FGlobalShaderPermutationParameters& Parameters) { return IsHairStrandsSupported(EHairStrandsShaderType::Strands, Parameters.Platform); }
	static void ModifyCompilationEnvironment(const FGlobalShaderPermutationParameters& Parameters, FShaderCompilerEnvironment& OutEnvironment)
	{
		FGlobalShader::ModifyCompilationEnvironment(Parameters, OutEnvironment);
		OutEnvironment.SetRenderTargetOutputFormat(0, PF_B8G8R8A8);
	}
};

IMPLEMENT_GLOBAL_SHADER(FDeepShadowMaskPS, "/Engine/Private/HairStrands/HairStrandsDeepShadowMask.usf", "MainPS", SF_Pixel);


struct FDeepShadowOpaqueParams
{
	FRDGTextureRef	CategorizationTexture = nullptr;
	bool			bIsWholeSceneLight = false;

	FRDGBufferSRVRef DeepShadow_WorldToLightTransformBuffer = nullptr;
	FMatrix			DeepShadow_CPUWorldToLightTransform;
	FIntRect		DeepShadow_AtlasRect;
	FRDGTextureRef	DeepShadow_FrontDepthTexture = nullptr;
	FRDGTextureRef	DeepShadow_LayerTexture = nullptr;
	bool			DeepShadow_bIsGPUDriven = false;
	float			DeepShadow_DepthBiasScale = 1;
	float			DeepShadow_DensityScale = 1;
	uint32			DeepShadow_AtlasSlotIndex = 0;
	FVector4		DeepShadow_LayerDepths = FVector4(0, 0, 0, 0);

	FVector			Voxel_LightDirection = FVector::ZeroVector;
	FVector4		Voxel_LightPosition = FVector4(0, 0, 0, 0);
	uint32			Voxel_MacroGroupId;
	const FVirtualVoxelResources* Voxel_VirtualVoxel = nullptr;
};

// Opaque mask
static void AddDeepShadowOpaqueMaskPass(
	FRDGBuilder& GraphBuilder,
	const FRDGTextureRef& SceneDepthTexture,
	const FViewInfo& View,
	const FHairOpaqueMaskType HairOpaqueMaskType,
	const FDeepShadowOpaqueParams& Params,
	FRDGTextureRef& OutShadowMask)
{
	check(OutShadowMask);

	FDeepShadowMaskPS::FParameters* Parameters = GraphBuilder.AllocParameters<FDeepShadowMaskPS::FParameters>();
	Parameters->ViewUniformBuffer = View.ViewUniformBuffer;
	Parameters->SceneDepthTexture = SceneDepthTexture;
	Parameters->DeepShadow_CPUWorldToLightTransform = Params.DeepShadow_CPUWorldToLightTransform;
	Parameters->DeepShadow_FrontDepthTexture = Params.DeepShadow_FrontDepthTexture;
	Parameters->DeepShadow_DomTexture = Params.DeepShadow_LayerTexture;
	Parameters->CategorizationTexture = Params.CategorizationTexture;
	Parameters->LinearSampler = TStaticSamplerState<SF_Bilinear, AM_Clamp, AM_Clamp, AM_Clamp>::GetRHI();
	Parameters->ShadowSampler = TStaticSamplerState<SF_Point, AM_Clamp, AM_Clamp, AM_Clamp>::GetRHI();
	Parameters->bIsWholeSceneLight = Params.bIsWholeSceneLight ? 1 : 0;
	Parameters->DeepShadow_DepthBiasScale = Params.DeepShadow_DepthBiasScale;
	Parameters->DeepShadow_DensityScale = Params.DeepShadow_DensityScale;
	Parameters->DeepShadow_LayerDepths = Params.DeepShadow_LayerDepths;
	Parameters->RenderTargets[0] = FRenderTargetBinding(OutShadowMask, ERenderTargetLoadAction::ELoad);
	Parameters->DeepShadow_LayerDepths = Params.DeepShadow_LayerDepths;
	Parameters->DeepShadow_SlotIndex = Params.DeepShadow_AtlasSlotIndex;
	Parameters->DeepShadow_SlotOffset = FIntPoint(Params.DeepShadow_AtlasRect.Min.X, Params.DeepShadow_AtlasRect.Min.Y);
	Parameters->DeepShadow_SlotResolution = FIntPoint(Params.DeepShadow_AtlasRect.Max.X - Params.DeepShadow_AtlasRect.Min.X, Params.DeepShadow_AtlasRect.Max.Y - Params.DeepShadow_AtlasRect.Min.Y);
	Parameters->DeepShadow_WorldToLightTransformBuffer = Params.DeepShadow_WorldToLightTransformBuffer;
	Parameters->DeepShadow_bIsGPUDriven = Params.DeepShadow_bIsGPUDriven ? 1 : 0;;

	if (ShaderDrawDebug::IsShaderDrawDebugEnabled(View))
	{
		ShaderDrawDebug::SetParameters(GraphBuilder, View.ShaderDrawData, Parameters->ShaderDrawParameters);
		ShaderPrint::SetParameters(View, Parameters->ShaderPrintParameters);
	}

	FRDGTextureRef RayMarchMask = nullptr;
	if (HairOpaqueMaskType == FHairOpaqueMaskType_VirtualVoxel)
	{
		FRDGTextureDesc Desc = OutShadowMask->Desc;
		Desc.Flags |= TexCreate_ShaderResource;
		RayMarchMask = GraphBuilder.CreateTexture(Desc, TEXT("RayMarchMask"));
		FRHICopyTextureInfo CopyInfo;
		CopyInfo.Size = OutShadowMask->Desc.GetSize();
		AddCopyTexturePass(GraphBuilder, OutShadowMask, RayMarchMask, CopyInfo);
	}
	Parameters->RayMarchMaskTexture = RayMarchMask;

	if (HairOpaqueMaskType == FHairOpaqueMaskType_VirtualVoxel)
	{
		check(Params.Voxel_VirtualVoxel);
		Parameters->Voxel_LightPosition = Params.Voxel_LightPosition;
		Parameters->Voxel_LightDirection = Params.Voxel_LightDirection;
		Parameters->Voxel_MacroGroupId = Params.Voxel_MacroGroupId;
		Parameters->VirtualVoxel = Params.Voxel_VirtualVoxel->UniformBuffer;
		Parameters->Voxel_RandomType = FMath::Clamp(GHairStrandsShadowRandomTraversalType, 0, 2);
	}

	FDeepShadowMaskPS::FPermutationDomain PermutationVector;
	PermutationVector.Set<FDeepShadowMaskPS::FOpaqueMaskType>(HairOpaqueMaskType);
	PermutationVector.Set<FDeepShadowMaskPS::FKernelType>(FMath::Clamp(GStrandHairShadowMaskKernelType, 0, 4));

	const FIntPoint OutputResolution = SceneDepthTexture->Desc.Extent;
	TShaderMapRef<FPostProcessVS> VertexShader(View.ShaderMap);
	TShaderMapRef<FDeepShadowMaskPS> PixelShader(View.ShaderMap, PermutationVector);
	const FGlobalShaderMap* GlobalShaderMap = View.ShaderMap;
	const FIntRect Viewport = View.ViewRect;
	const FViewInfo* CapturedView = &View;

	{
		ClearUnusedGraphResources(PixelShader, Parameters);
		FIntPoint Resolution = OutShadowMask->Desc.Extent;

		GraphBuilder.AddPass(
			RDG_EVENT_NAME("HairStrandsShadowMask"),
			Parameters,
			ERDGPassFlags::Raster,
			[Parameters, VertexShader, PixelShader, Viewport, Resolution, CapturedView](FRHICommandList& RHICmdList)
		{
			FGraphicsPipelineStateInitializer GraphicsPSOInit;
			RHICmdList.ApplyCachedRenderTargets(GraphicsPSOInit);
			GraphicsPSOInit.BlendState = TStaticBlendState<CW_RGBA, BO_Min, BF_One, BF_One, BO_Min, BF_One, BF_One>::GetRHI(); // Min Operator
			GraphicsPSOInit.RasterizerState = TStaticRasterizerState<>::GetRHI();
			GraphicsPSOInit.DepthStencilState = TStaticDepthStencilState<false, CF_Always>::GetRHI();

			GraphicsPSOInit.BoundShaderState.VertexDeclarationRHI = GFilterVertexDeclaration.VertexDeclarationRHI;
			GraphicsPSOInit.BoundShaderState.VertexShaderRHI = VertexShader.GetVertexShader();
			GraphicsPSOInit.BoundShaderState.PixelShaderRHI = PixelShader.GetPixelShader();
			GraphicsPSOInit.PrimitiveType = PT_TriangleList;
			SetGraphicsPipelineState(RHICmdList, GraphicsPSOInit);

			VertexShader->SetParameters(RHICmdList, CapturedView->ViewUniformBuffer);
			RHICmdList.SetViewport(Viewport.Min.X, Viewport.Min.Y, 0.0f, Viewport.Max.X, Viewport.Max.Y, 1.0f);
			SetShaderParameters(RHICmdList, PixelShader, PixelShader.GetPixelShader(), *Parameters);

			DrawRectangle(
				RHICmdList,
				0, 0,
				Viewport.Width(), Viewport.Height(),
				Viewport.Min.X, Viewport.Min.Y,
				Viewport.Width(), Viewport.Height(),
				Viewport.Size(),
				Resolution,
				VertexShader,
				EDRF_UseTriangleOptimization);
		});
	}
}

///////////////////////////////////////////////////////////////////////////////////////////////////

static FHairStrandsTransmittanceMaskData RenderHairStrandsTransmittanceMask(
	FRDGBuilder& GraphBuilder,
	const FViewInfo& View,
	const FLightSceneInfo* LightSceneInfo,
	const FHairStrandsMacroGroupDatas& MacroGroupDatas,
	const FHairStrandsVisibilityData& VisibilityData,
	FRDGTextureRef ScreenShadowMaskSubPixelTexture)
{
	if (MacroGroupDatas.Datas.Num() == 0)
		return FHairStrandsTransmittanceMaskData();

	if (!HasDeepShadowData(LightSceneInfo, MacroGroupDatas) && !IsHairStrandsVoxelizationEnable())
		return FHairStrandsTransmittanceMaskData();

	DECLARE_GPU_STAT(HairStrandsTransmittanceMask);
	RDG_EVENT_SCOPE(GraphBuilder, "HairStrandsTransmittanceMask");
	RDG_GPU_STAT_SCOPE(GraphBuilder, HairStrandsTransmittanceMask);

	const FHairLUT InHairLUT = GetHairLUT(GraphBuilder, View);

	// Note: GbufferB.a store the shading model on the 4 lower bits (MATERIAL_SHADINGMODEL_HAIR)
	FSceneTextureParameters SceneTextures = GetSceneTextureParameters(GraphBuilder);

	FRDGTextureRef HairLUTTexture = InHairLUT.Textures[HairLUTType_DualScattering];

	FDeepShadowTransmittanceParams Params;
	Params.HairVisibilityNodeData = VisibilityData.NodeData;
	Params.HairVisibilityNodeCoord = VisibilityData.NodeCoord;
	Params.DeepShadow_DensityScale = GetDeepShadowDensityScale();
	Params.DeepShadow_DepthBiasScale = GetDeepShadowDepthBiasScale();
	memset(Params.DeepShadow_AtlasSlotOffsets_AtlasSlotIndex, 0, sizeof(Params.DeepShadow_AtlasSlotOffsets_AtlasSlotIndex));
	memset(Params.DeepShadow_CPUWorldToLightTransforms, 0, sizeof(Params.DeepShadow_CPUWorldToLightTransforms));


	FRDGBufferRef OutShadowMask = nullptr;
	bool bHasFoundLight = false;
	if (!IsHairStrandsForVoxelTransmittanceAndShadowEnable())
	{
		FRDGBufferSRVRef DeepShadow_WorldToLightTransformBufferSRV = nullptr;
		for (const FHairStrandsMacroGroupData& MacroGroupData : MacroGroupDatas.Datas)
		{
			for (const FHairStrandsDeepShadowData& DeepShadowData : MacroGroupData.DeepShadowDatas.Datas)
			{
				if (DeepShadowData.LightId == LightSceneInfo->Id)
				{
					if (DeepShadow_WorldToLightTransformBufferSRV == nullptr)
					{
						DeepShadow_WorldToLightTransformBufferSRV = GraphBuilder.CreateSRV(MacroGroupDatas.DeepShadowResources.DeepShadowWorldToLightTransforms);
					}

					bHasFoundLight = true;
					Params.DeepShadow_FrontDepthTexture = MacroGroupDatas.DeepShadowResources.DepthAtlasTexture;
					Params.DeepShadow_DomTexture = MacroGroupDatas.DeepShadowResources.LayersAtlasTexture;
					Params.DeepShadow_Resolution = DeepShadowData.ShadowResolution;
					Params.LightDirection = DeepShadowData.LightDirection;
					Params.LightPosition = DeepShadowData.LightPosition;
					Params.LightRadius = 0;
					Params.LightChannelMask = LightSceneInfo->Proxy->GetLightingChannelMask();
					Params.DeepShadow_LayerDepths = ComputeDeepShadowLayerDepths(DeepShadowData.LayerDistribution);
					Params.DeepShadow_AtlasSlotOffsets_AtlasSlotIndex[DeepShadowData.MacroGroupId] = FIntVector4(DeepShadowData.AtlasRect.Min.X, DeepShadowData.AtlasRect.Min.Y, DeepShadowData.AtlasSlotIndex, 0);
					Params.DeepShadow_CPUWorldToLightTransforms[DeepShadowData.MacroGroupId] = DeepShadowData.CPU_WorldToLightTransform;
					Params.DeepShadow_WorldToLightTransformBuffer = DeepShadow_WorldToLightTransformBufferSRV;
					Params.DeepShadow_bIsGPUDriven = MacroGroupDatas.DeepShadowResources.bIsGPUDriven;
				}
			}
		}

		if (bHasFoundLight)
		{
			check(Params.DeepShadow_FrontDepthTexture);
			check(Params.DeepShadow_DomTexture);
			OutShadowMask = AddDeepShadowTransmittanceMaskPass(
				GraphBuilder,
				SceneTextures,
				View,
				FHairTransmittanceType_DeepShadow,
				Params,
				VisibilityData.NodeGroupSize,
				HairLUTTexture,
				VisibilityData.NodeIndirectArg,
				ScreenShadowMaskSubPixelTexture);
		}
	}

	if (!bHasFoundLight && MacroGroupDatas.VirtualVoxelResources.IsValid())
	{
		FLightShaderParameters LightParameters;
		LightSceneInfo->Proxy->GetLightShaderParameters(LightParameters);

		Params.DeepShadow_DensityScale = 0;
		Params.DeepShadow_DepthBiasScale = 0;
		Params.LightDirection = LightSceneInfo->Proxy->GetDirection();
		Params.LightPosition = FVector4(LightSceneInfo->Proxy->GetPosition(), LightSceneInfo->Proxy->GetLightType() == ELightComponentType::LightType_Directional ? 0 : 1);
		Params.LightChannelMask = LightSceneInfo->Proxy->GetLightingChannelMask();
		Params.LightRadius = FMath::Max(LightParameters.SourceLength, LightParameters.SourceRadius);
		Params.VirtualVoxelResources = &MacroGroupDatas.VirtualVoxelResources;

		OutShadowMask = AddDeepShadowTransmittanceMaskPass(
			GraphBuilder,
			SceneTextures,
			View,
			FHairTransmittanceType_VirtualVoxel,
			Params,
			VisibilityData.NodeGroupSize,
			HairLUTTexture,
			VisibilityData.NodeIndirectArg,
			ScreenShadowMaskSubPixelTexture);
	}

	FHairStrandsTransmittanceMaskData OutTransmittanceMaskData;
	OutTransmittanceMaskData.TransmittanceMask = OutShadowMask;
	OutTransmittanceMaskData.TransmittanceMaskSRV = GraphBuilder.CreateSRV(OutShadowMask);
	return OutTransmittanceMaskData;
}

FHairStrandsTransmittanceMaskData RenderHairStrandsTransmittanceMask(
	FRDGBuilder& GraphBuilder,
	const TArray<FViewInfo>& Views,
	const FLightSceneInfo* LightSceneInfo,
	const FHairStrandsRenderingData* HairDatas,
	FRDGTextureRef ScreenShadowMaskSubPixelTexture)
{
	FHairStrandsTransmittanceMaskData TransmittanceMaskData;
	if (HairDatas)
	{
		for (int32 ViewIndex = 0; ViewIndex < Views.Num(); ViewIndex++)
		{
			const FViewInfo& View = Views[ViewIndex];
			const FHairStrandsVisibilityData& InHairVisibilityData = HairDatas->HairVisibilityViews.HairDatas[ViewIndex];
			const FHairStrandsMacroGroupDatas& InMacroGroupDatas = HairDatas->MacroGroupsPerViews.Views[ViewIndex];

			TransmittanceMaskData = RenderHairStrandsTransmittanceMask(GraphBuilder, View, LightSceneInfo, InMacroGroupDatas, InHairVisibilityData, ScreenShadowMaskSubPixelTexture);
		}
	}
	return TransmittanceMaskData;
}

///////////////////////////////////////////////////////////////////////////////////////////////////

static void RenderHairStrandsShadowMask(
	FRDGBuilder& GraphBuilder,
	const FViewInfo& View,
	const FLightSceneInfo* LightSceneInfo,
	const FHairStrandsVisibilityData& InVisibilityData,
	const FHairStrandsMacroGroupDatas& InMacroGroupDatas,
	FRDGTextureRef OutShadowMask)
{
	if (InMacroGroupDatas.Datas.Num() == 0)
		return;

	if (!HasDeepShadowData(LightSceneInfo, InMacroGroupDatas) && !IsHairStrandsVoxelizationEnable())
		return;

	DECLARE_GPU_STAT(HairStrandsOpaqueMask);
	SCOPED_DRAW_EVENT(GraphBuilder.RHICmdList, HairStrandsOpaqueMask);
	SCOPED_GPU_STAT(GraphBuilder.RHICmdList, HairStrandsOpaqueMask);

	FSceneRenderTargets& SceneTargets = FSceneRenderTargets::Get(GraphBuilder.RHICmdList);

	FRDGTextureRef SceneDepthTexture = GraphBuilder.RegisterExternalTexture(SceneTargets.SceneDepthZ, TEXT("SceneDephtTexture"));
<<<<<<< HEAD
	FRDGTextureRef Categorization = RegisterExternalTextureWithFallback(GraphBuilder, InVisibilityData.CategorizationTexture, GSystemTextures.BlackDummy);
=======
>>>>>>> 24776ab6

	bool bHasDeepShadow = false;
	if (!IsHairStrandsForVoxelTransmittanceAndShadowEnable())
	{
		FRDGBufferRef DeepShadow_WorldToLightTransformBuffer = nullptr;
		FRDGBufferSRVRef DeepShadow_WorldToLightTransformBufferSRV = nullptr;

		for (const FHairStrandsMacroGroupData& MacroGroupData : InMacroGroupDatas.Datas)
		{
			for (const FHairStrandsDeepShadowData& DomData : MacroGroupData.DeepShadowDatas.Datas)
			{
				if (DomData.LightId != LightSceneInfo->Id)
					continue;

				if (DeepShadow_WorldToLightTransformBuffer == nullptr)
				{
					DeepShadow_WorldToLightTransformBuffer = InMacroGroupDatas.DeepShadowResources.DeepShadowWorldToLightTransforms;
					DeepShadow_WorldToLightTransformBufferSRV = GraphBuilder.CreateSRV(DeepShadow_WorldToLightTransformBuffer);
				}

				bHasDeepShadow = true;
				const bool bIsWholeSceneLight = LightSceneInfo->Proxy->GetLightType() == LightType_Directional;

				FDeepShadowOpaqueParams Params;
				Params.CategorizationTexture = InVisibilityData.CategorizationTexture;
				Params.DeepShadow_AtlasSlotIndex = DomData.AtlasSlotIndex;
				Params.DeepShadow_WorldToLightTransformBuffer = DeepShadow_WorldToLightTransformBufferSRV;
				Params.DeepShadow_bIsGPUDriven = InMacroGroupDatas.DeepShadowResources.bIsGPUDriven ? 1 : 0;
				Params.DeepShadow_CPUWorldToLightTransform = DomData.CPU_WorldToLightTransform;
				Params.DeepShadow_AtlasRect = DomData.AtlasRect;
				Params.DeepShadow_FrontDepthTexture = InMacroGroupDatas.DeepShadowResources.DepthAtlasTexture;
				Params.DeepShadow_LayerTexture = InMacroGroupDatas.DeepShadowResources.LayersAtlasTexture;
				Params.bIsWholeSceneLight = bIsWholeSceneLight;
				Params.DeepShadow_DepthBiasScale = GetDeepShadowDepthBiasScale();
				Params.DeepShadow_DensityScale = GetDeepShadowDensityScale();
				Params.DeepShadow_LayerDepths = ComputeDeepShadowLayerDepths(DomData.LayerDistribution);
				AddDeepShadowOpaqueMaskPass(
					GraphBuilder,
					SceneDepthTexture,
					View,
					FHairOpaqueMaskType_DeepShadow,
					Params,
					OutShadowMask);
			}
		}
	}

	// Code is disabled for now until we have the full DOM/voxel fallback logic
	// If there is no deep shadow for this light, fallback on the voxel representation
	if (!bHasDeepShadow && InMacroGroupDatas.VirtualVoxelResources.IsValid())
	{
		// TODO: Change this to be a single pass with virtual voxel?
		for (const FHairStrandsMacroGroupData& MacroGroupData : InMacroGroupDatas.Datas)
		{
			const bool bIsWholeSceneLight = LightSceneInfo->Proxy->GetLightType() == LightType_Directional;

			FDeepShadowOpaqueParams Params;
			Params.CategorizationTexture = InVisibilityData.CategorizationTexture;
			Params.Voxel_LightDirection = LightSceneInfo->Proxy->GetDirection();
			Params.Voxel_LightPosition = FVector4(LightSceneInfo->Proxy->GetPosition(), LightSceneInfo->Proxy->GetLightType() == ELightComponentType::LightType_Directional ? 0 : 1);
			Params.Voxel_MacroGroupId = MacroGroupData.MacroGroupId;
			Params.bIsWholeSceneLight = bIsWholeSceneLight ? 1 : 0;

			Params.Voxel_VirtualVoxel = &InMacroGroupDatas.VirtualVoxelResources;
			AddDeepShadowOpaqueMaskPass(
				GraphBuilder,
				SceneDepthTexture,
				View,
				FHairOpaqueMaskType_VirtualVoxel,
				Params,
				OutShadowMask);
		}
	}
}

void RenderHairStrandsShadowMask(
	FRDGBuilder& GraphBuilder,
	const TArray<FViewInfo>& Views,
	const FLightSceneInfo* LightSceneInfo,
<<<<<<< HEAD
	const FHairStrandsDatas* HairDatas,
=======
	const FHairStrandsRenderingData* HairDatas,
>>>>>>> 24776ab6
	FRDGTextureRef OutShadowMask)
{
	if (Views.Num() == 0 || HairDatas == nullptr || OutShadowMask == nullptr)
	{
		return;
	}

	const FHairStrandsVisibilityViews& HairVisibilityViews = HairDatas->HairVisibilityViews;
	const FHairStrandsMacroGroupViews& MacroGroupViews = HairDatas->MacroGroupsPerViews;

	for (int32 ViewIndex = 0; ViewIndex < Views.Num(); ++ViewIndex)
	{
		if (ViewIndex < HairVisibilityViews.HairDatas.Num() && ViewIndex < MacroGroupViews.Views.Num())
		{
			const FHairStrandsVisibilityData& HairVisibilityData = HairVisibilityViews.HairDatas[ViewIndex];
			const FHairStrandsMacroGroupDatas& MacroGroupDatas = MacroGroupViews.Views[ViewIndex];
<<<<<<< HEAD
			RenderHairStrandsShadowMask(GraphBuilder, Views[ViewIndex], LightSceneInfo, HairVisibilityData, MacroGroupDatas, OutShadowMask);
=======
			if (HairVisibilityData.CategorizationTexture)
			{
				RenderHairStrandsShadowMask(GraphBuilder, Views[ViewIndex], LightSceneInfo, HairVisibilityData, MacroGroupDatas, OutShadowMask);
			}
>>>>>>> 24776ab6
		}
	}
}

void RenderHairStrandsShadowMask(
	FRHICommandListImmediate& RHICmdList,
	const TArray<FViewInfo>& Views,
	const FLightSceneInfo* LightSceneInfo,
	const FHairStrandsDatas* HairDatas,
	IPooledRenderTarget* ScreenShadowMaskTexture)
{
	if (Views.Num() == 0 || HairDatas == nullptr || ScreenShadowMaskTexture == nullptr)
	{
		return;
	}

	FRDGBuilder GraphBuilder(RHICmdList);

	FRDGTextureRef OutShadowMask = GraphBuilder.RegisterExternalTexture(ScreenShadowMaskTexture, TEXT("ScreenShadowMaskTexture"));
	RenderHairStrandsShadowMask(GraphBuilder, Views, LightSceneInfo, HairDatas, OutShadowMask);

	GraphBuilder.Execute();
}<|MERGE_RESOLUTION|>--- conflicted
+++ resolved
@@ -638,10 +638,6 @@
 	FSceneRenderTargets& SceneTargets = FSceneRenderTargets::Get(GraphBuilder.RHICmdList);
 
 	FRDGTextureRef SceneDepthTexture = GraphBuilder.RegisterExternalTexture(SceneTargets.SceneDepthZ, TEXT("SceneDephtTexture"));
-<<<<<<< HEAD
-	FRDGTextureRef Categorization = RegisterExternalTextureWithFallback(GraphBuilder, InVisibilityData.CategorizationTexture, GSystemTextures.BlackDummy);
-=======
->>>>>>> 24776ab6
 
 	bool bHasDeepShadow = false;
 	if (!IsHairStrandsForVoxelTransmittanceAndShadowEnable())
@@ -721,11 +717,7 @@
 	FRDGBuilder& GraphBuilder,
 	const TArray<FViewInfo>& Views,
 	const FLightSceneInfo* LightSceneInfo,
-<<<<<<< HEAD
-	const FHairStrandsDatas* HairDatas,
-=======
 	const FHairStrandsRenderingData* HairDatas,
->>>>>>> 24776ab6
 	FRDGTextureRef OutShadowMask)
 {
 	if (Views.Num() == 0 || HairDatas == nullptr || OutShadowMask == nullptr)
@@ -742,34 +734,10 @@
 		{
 			const FHairStrandsVisibilityData& HairVisibilityData = HairVisibilityViews.HairDatas[ViewIndex];
 			const FHairStrandsMacroGroupDatas& MacroGroupDatas = MacroGroupViews.Views[ViewIndex];
-<<<<<<< HEAD
-			RenderHairStrandsShadowMask(GraphBuilder, Views[ViewIndex], LightSceneInfo, HairVisibilityData, MacroGroupDatas, OutShadowMask);
-=======
 			if (HairVisibilityData.CategorizationTexture)
 			{
 				RenderHairStrandsShadowMask(GraphBuilder, Views[ViewIndex], LightSceneInfo, HairVisibilityData, MacroGroupDatas, OutShadowMask);
 			}
->>>>>>> 24776ab6
-		}
-	}
-}
-
-void RenderHairStrandsShadowMask(
-	FRHICommandListImmediate& RHICmdList,
-	const TArray<FViewInfo>& Views,
-	const FLightSceneInfo* LightSceneInfo,
-	const FHairStrandsDatas* HairDatas,
-	IPooledRenderTarget* ScreenShadowMaskTexture)
-{
-	if (Views.Num() == 0 || HairDatas == nullptr || ScreenShadowMaskTexture == nullptr)
-	{
-		return;
-	}
-
-	FRDGBuilder GraphBuilder(RHICmdList);
-
-	FRDGTextureRef OutShadowMask = GraphBuilder.RegisterExternalTexture(ScreenShadowMaskTexture, TEXT("ScreenShadowMaskTexture"));
-	RenderHairStrandsShadowMask(GraphBuilder, Views, LightSceneInfo, HairDatas, OutShadowMask);
-
-	GraphBuilder.Execute();
+		}
+	}
 }