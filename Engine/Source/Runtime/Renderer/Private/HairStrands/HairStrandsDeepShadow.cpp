// Copyright Epic Games, Inc. All Rights Reserved.

#include "HairStrandsDeepShadow.h"
#include "HairStrandsRasterCommon.h"
#include "HairStrandsCluster.h"
#include "HairStrandsUtils.h"
#include "LightSceneInfo.h"
#include "ScenePrivate.h"

// this is temporary until we split the voxelize and DOM path
static int32 GDeepShadowResolution = 2048;
static FAutoConsoleVariableRef CVarDeepShadowResolution(TEXT("r.HairStrands.DeepShadow.Resolution"), GDeepShadowResolution, TEXT("Shadow resolution for Deep Opacity Map rendering. (default = 2048)"));

static int32 GDeepShadowGPUDriven = 1;
static FAutoConsoleVariableRef CVarDeepShadowGPUDriven(TEXT("r.HairStrands.DeepShadow.GPUDriven"), GDeepShadowGPUDriven, TEXT("Enable deep shadow to be driven by GPU bounding box, rather CPU ones. This allows more robust behavior"));

///////////////////////////////////////////////////////////////////////////////////////////////////

typedef TArray<const FLightSceneInfo*, SceneRenderingAllocator> FLightSceneInfos;
typedef TArray<FLightSceneInfos, SceneRenderingAllocator> FLightSceneInfosArray;

static FLightSceneInfosArray GetVisibleDeepShadowLights(const FScene* Scene, const TArray<FViewInfo>& Views)
{
	// Collect all visible lights per view
	FLightSceneInfosArray VisibleLightsPerView;
	VisibleLightsPerView.SetNum(Views.Num());
	for (TSparseArray<FLightSceneInfoCompact>::TConstIterator LightIt(Scene->Lights); LightIt; ++LightIt)
	{
		const FLightSceneInfoCompact& LightSceneInfoCompact = *LightIt;
		const FLightSceneInfo* const LightSceneInfo = LightSceneInfoCompact.LightSceneInfo;

		if (!LightSceneInfo->ShouldRenderLightViewIndependent())
			continue;

		// Check if the light is visible in any of the views.
		for (int32 ViewIndex = 0; ViewIndex < Views.Num(); ViewIndex++)
		{
			const bool bIsCompatible = LightSceneInfo->ShouldRenderLight(Views[ViewIndex]) && LightSceneInfo->Proxy->CastsHairStrandsDeepShadow();
			if (!bIsCompatible)
				continue;

			VisibleLightsPerView[ViewIndex].Add(LightSceneInfo);
		}
	}

	return VisibleLightsPerView;
}

///////////////////////////////////////////////////////////////////////////////////////////////////
<<<<<<< HEAD

static void RenderDeepShadowFrontDepth(
	FRHICommandList& RHICmdList,
	const FScene* Scene,
	const FViewInfo* ViewInfo,
	const FHairStrandsClusterData::TPrimitiveInfos& PrimitiveSceneInfo,
	const FIntRect& AtlasRect,
	const TUniformBufferRef<FViewUniformShaderParameters>& ViewUniformShaderParameters,
	const TUniformBufferRef<FDeepShadowPassUniformParameters>& DeepShadowPassUniformParameters,
	const bool bClearOutput,
	TRefCountPtr<IPooledRenderTarget>& outShadowDepthRT)
{
	DECLARE_GPU_STAT(HairStrandsDeepShadowFrontDepth);
	SCOPED_DRAW_EVENT(RHICmdList, HairStrandsDeepShadowFrontDepth);
	SCOPED_GPU_STAT(RHICmdList, HairStrandsDeepShadowFrontDepth);

	EDepthStencilTargetActions DepthStencilAction = MakeDepthStencilTargetActions(
		MakeRenderTargetActions(bClearOutput ? ERenderTargetLoadAction::EClear : ERenderTargetLoadAction::ELoad, ERenderTargetStoreAction::EStore),
		MakeRenderTargetActions(ERenderTargetLoadAction::ENoAction, ERenderTargetStoreAction::ENoAction));
	FRHIRenderPassInfo RPInfo(outShadowDepthRT->GetRenderTargetItem().TargetableTexture, DepthStencilAction, nullptr, FExclusiveDepthStencil::DepthWrite_StencilNop);
	RHICmdList.BeginRenderPass(RPInfo, TEXT("DeepShadowDepth"));
	RasterHairStrands(
		RHICmdList,
		Scene,
		ViewInfo,
		PrimitiveSceneInfo,
		EHairStrandsRasterPassType::FrontDepth,
		AtlasRect,
		ViewUniformShaderParameters,
		DeepShadowPassUniformParameters);
	RHICmdList.EndRenderPass();
}
=======
class FDeepShadowCreateViewInfoCS : public FGlobalShader
{
	DECLARE_GLOBAL_SHADER(FDeepShadowCreateViewInfoCS);
	SHADER_USE_PARAMETER_STRUCT(FDeepShadowCreateViewInfoCS, FGlobalShader);
>>>>>>> 90fae962

	BEGIN_SHADER_PARAMETER_STRUCT(FParameters, )

<<<<<<< HEAD
static void RenderDeepShadowLayers(
	FRHICommandListImmediate& RHICmdList,
	const FScene* Scene,
	const FViewInfo* ViewInfo,
	const FHairStrandsClusterData::TPrimitiveInfos& PrimitiveSceneInfo,
	const FIntRect& AtlasRect,
	const TUniformBufferRef<FViewUniformShaderParameters>& ViewUniformShaderParameters,
	const TUniformBufferRef<FDeepShadowPassUniformParameters>& DeepShadowPassUniformParameters,
	const bool bClearOutput,
	TRefCountPtr<IPooledRenderTarget>& outDeepShadowLayersRT)
{
	DECLARE_GPU_STAT(HairStrandsDeepShadowLayers);
	SCOPED_DRAW_EVENT(RHICmdList, HairStrandsDeepShadowLayers);
	SCOPED_GPU_STAT(RHICmdList, HairStrandsDeepShadowLayers);

	FRHIRenderPassInfo RPInfo(outDeepShadowLayersRT->GetRenderTargetItem().TargetableTexture, bClearOutput ? ERenderTargetActions::Clear_Store : ERenderTargetActions::Load_Store);
	RHICmdList.BeginRenderPass(RPInfo, TEXT("DeepShadowLayers"));
	RasterHairStrands(
		RHICmdList,
		Scene,
		ViewInfo,
		PrimitiveSceneInfo,
		EHairStrandsRasterPassType::DeepOpacityMap,
		AtlasRect,
		ViewUniformShaderParameters,
		DeepShadowPassUniformParameters);
	RHICmdList.EndRenderPass();
}
=======
		SHADER_PARAMETER_ARRAY(FVector4,	LightDirections,	[FHairStrandsDeepShadowData::MaxMacroGroupCount])
		SHADER_PARAMETER_ARRAY(FVector4,	LightPositions,		[FHairStrandsDeepShadowData::MaxMacroGroupCount])
		SHADER_PARAMETER_ARRAY(FIntVector4,	MacroGroupIndices,	[FHairStrandsDeepShadowData::MaxMacroGroupCount])
>>>>>>> 90fae962

		SHADER_PARAMETER(FVector, CPU_MinAABB)
		SHADER_PARAMETER(uint32, CPU_bUseCPUData)
		SHADER_PARAMETER(FVector, CPU_MaxAABB)
		SHADER_PARAMETER(float, RasterizationScale)

		SHADER_PARAMETER(FIntPoint, SlotResolution)
		SHADER_PARAMETER(uint32, SlotIndexCount)
		SHADER_PARAMETER(uint32, MacroGroupCount)

		SHADER_PARAMETER_RDG_BUFFER_SRV(Buffer<int>, MacroGroupAABBBuffer)
		SHADER_PARAMETER_RDG_BUFFER_UAV(RWStructuredBuffer<FDeepShadowViewInfo>, OutShadowViewInfoBuffer)
		SHADER_PARAMETER_RDG_BUFFER_UAV(RWStructuredBuffer<float4x4>, OutShadowWorldToLightTransformBuffer)
	END_SHADER_PARAMETER_STRUCT()

public:
	static bool ShouldCompilePermutation(const FGlobalShaderPermutationParameters& Parameters) { return IsHairStrandsSupported(Parameters.Platform); }
	static void ModifyCompilationEnvironment(const FGlobalShaderPermutationParameters& Parameters, FShaderCompilerEnvironment& OutEnvironment)
	{
		FGlobalShader::ModifyCompilationEnvironment(Parameters, OutEnvironment);
		OutEnvironment.SetDefine(TEXT("SHADER_ALLOCATE"), 1);
		OutEnvironment.SetDefine(TEXT("MAX_SLOT_COUNT"), FHairStrandsDeepShadowData::MaxMacroGroupCount);
	}
};

IMPLEMENT_GLOBAL_SHADER(FDeepShadowCreateViewInfoCS, "/Engine/Private/HairStrands/HairStrandsDeepShadowAllocation.usf", "CreateViewInfo", SF_Compute);
///////////////////////////////////////////////////////////////////////////////////////////////////

float GetDeepShadowRasterizationScale();

void RenderHairStrandsDeepShadows(
	FRHICommandListImmediate& RHICmdList,
	const FScene* Scene,
	const TArray<FViewInfo>& Views,
	FHairStrandsMacroGroupViews& MacroGroupsViews)
{
	QUICK_SCOPE_CYCLE_COUNTER(STAT_CLM_RenderDeepShadow);
	DECLARE_GPU_STAT(HairStrandsDeepShadow);
	SCOPED_DRAW_EVENT(RHICmdList, HairStrandsDeepShadow);
	SCOPED_GPU_STAT(RHICmdList, HairStrandsDeepShadow);

	FLightSceneInfosArray VisibleLightsPerView = GetVisibleDeepShadowLights(Scene, Views);

	for (int32 ViewIndex = 0; ViewIndex < Views.Num(); ViewIndex++)
	{
		const FViewInfo& View = Views[ViewIndex];
		if (!View.Family || ViewIndex >= MacroGroupsViews.Views.Num())
		{
			continue;
		}

		FHairStrandsMacroGroupDatas& MacroGroupDatas = MacroGroupsViews.Views[ViewIndex];
		if (MacroGroupDatas.Datas.Num() == 0 || 
			VisibleLightsPerView[ViewIndex].Num() == 0 ||
			IsHairStrandsForVoxelTransmittanceAndShadowEnable()) 
		{
			continue; 
		}

		// Compute the number of DOM which need to be created and insert default value
		uint32 DOMSlotCount = 0;
		for (int32 MacroGroupIt = 0; MacroGroupIt < MacroGroupDatas.Datas.Num(); ++MacroGroupIt)
		{
			const FHairStrandsMacroGroupData& MacroGroup = MacroGroupDatas.Datas[MacroGroupIt];
			const FBoxSphereBounds MacroGroupBounds = MacroGroup.Bounds;

			for (const FLightSceneInfo* LightInfo : VisibleLightsPerView[ViewIndex])
			{
				const FLightSceneProxy* LightProxy = LightInfo->Proxy;
				if (!LightProxy->AffectsBounds(MacroGroupBounds))
				{
					continue;
				}

				// Run out of atlas slot
				if (DOMSlotCount >= FDeepShadowResources::MaxAtlasSlotCount)
				{
					continue;
				}

				DOMSlotCount++;
			}
		}

		if (DOMSlotCount == 0)
			continue;

		const uint32 AtlasSlotX = FGenericPlatformMath::CeilToInt(FMath::Sqrt(DOMSlotCount));
		const FIntPoint AtlasSlotDimension(AtlasSlotX, AtlasSlotX == DOMSlotCount ? 1 : AtlasSlotX);
		const FIntPoint AtlasSlotResolution(GDeepShadowResolution, GDeepShadowResolution);
		const FIntPoint AtlasResolution(AtlasSlotResolution.X * AtlasSlotDimension.X, AtlasSlotResolution.Y * AtlasSlotDimension.Y);

		FDeepShadowResources& Resources = MacroGroupDatas.DeepShadowResources;
		Resources.TotalAtlasSlotCount = 0;

		FRDGBuilder GraphBuilder(RHICmdList);

		// Create Atlas resources for DOM. It is shared for all lights, across all views
		bool bClear = true;
		FRDGTextureRef FrontDepthAtlasTexture = GraphBuilder.CreateTexture(FPooledRenderTargetDesc::Create2DDesc(AtlasResolution, PF_DepthStencil, FClearValueBinding::DepthFar, TexCreate_None, TexCreate_DepthStencilTargetable | TexCreate_ShaderResource, false), TEXT("ShadowDepth"));
		FRDGTextureRef DeepShadowLayersAtlasTexture = GraphBuilder.CreateTexture(FPooledRenderTargetDesc::Create2DDesc(AtlasResolution, PF_FloatRGBA, FClearValueBinding::Transparent, TexCreate_None, TexCreate_RenderTargetable | TexCreate_ShaderResource, false), TEXT("DeepShadowLayers"));

		// TODO add support for multiple view: need to deduplicate light which are visible accross several views
		// Allocate atlas CPU slot
		uint32 TotalAtlasSlotIndex = 0;
		for (int32 MacroGroupIt = 0; MacroGroupIt < MacroGroupDatas.Datas.Num(); ++MacroGroupIt)
		{
			FHairStrandsMacroGroupData& MacroGroup = MacroGroupDatas.Datas[MacroGroupIt];

			// List of all the light in the scene.
			for (const FLightSceneInfo* LightInfo : VisibleLightsPerView[ViewIndex])
			{
				FBoxSphereBounds MacroGroupBounds = MacroGroup.Bounds;

				const FLightSceneProxy* LightProxy = LightInfo->Proxy;
				if (!LightProxy->AffectsBounds(MacroGroupBounds))
				{
					continue;
				}
					
				if (TotalAtlasSlotIndex >= FDeepShadowResources::MaxAtlasSlotCount)
				{
					continue;
				}

				const ELightComponentType LightType = (ELightComponentType)LightProxy->GetLightType();

				FMinHairRadiusAtDepth1 MinStrandRadiusAtDepth1;
				const FIntPoint AtlasRectOffset(
					(TotalAtlasSlotIndex % AtlasSlotDimension.X) * AtlasSlotResolution.X,
					(TotalAtlasSlotIndex / AtlasSlotDimension.X) * AtlasSlotResolution.Y);

				// Note: LightPosition.W is used in the transmittance mask shader to differentiate between directional and local lights.
				FHairStrandsDeepShadowData& DomData = MacroGroup.DeepShadowDatas.Datas.AddZeroed_GetRef();
				ComputeWorldToLightClip(DomData.CPU_WorldToLightTransform, MinStrandRadiusAtDepth1, MacroGroupBounds, *LightProxy, LightType, AtlasSlotResolution);
				DomData.LightDirection = LightProxy->GetDirection();
				DomData.LightPosition = FVector4(LightProxy->GetPosition(), LightType == ELightComponentType::LightType_Directional ? 0 : 1);
				DomData.LightLuminance = LightProxy->GetColor();
				DomData.LightType = LightType;
				DomData.LightId = LightInfo->Id;
				DomData.ShadowResolution = AtlasSlotResolution;
				DomData.Bounds = MacroGroupBounds;
				DomData.AtlasRect = FIntRect(AtlasRectOffset, AtlasRectOffset + AtlasSlotResolution);
				DomData.MacroGroupId = MacroGroup.MacroGroupId;
				DomData.CPU_MinStrandRadiusAtDepth1 = MinStrandRadiusAtDepth1;
				DomData.AtlasSlotIndex = TotalAtlasSlotIndex;
				TotalAtlasSlotIndex++;
			}
		}

		// Sanity check
		check(DOMSlotCount == TotalAtlasSlotIndex); 

		Resources.TotalAtlasSlotCount = TotalAtlasSlotIndex;
		Resources.AtlasSlotResolution = AtlasSlotResolution;

		FRDGBufferRef DeepShadowViewInfoBuffer = GraphBuilder.CreateBuffer(FRDGBufferDesc::CreateStructuredDesc(20 * sizeof(float), FMath::Max(1u, TotalAtlasSlotIndex)), TEXT("DeepShadowViewInfo"));
		FRDGBufferRef DeepShadowWorldToLightBuffer = GraphBuilder.CreateBuffer(FRDGBufferDesc::CreateStructuredDesc(16 * sizeof(float), FMath::Max(1u, TotalAtlasSlotIndex)), TEXT("DeepShadowWorldToLightTransform"));
		FRDGBufferSRVRef DeepShadowViewInfoBufferSRV = GraphBuilder.CreateSRV(DeepShadowViewInfoBuffer);

		Resources.bIsGPUDriven = GDeepShadowGPUDriven > 0;
		{
			FRDGBufferRef MacroGroupAABB = GraphBuilder.RegisterExternalBuffer(MacroGroupDatas.MacroGroupResources.MacroGroupAABBsBuffer, TEXT("HairInstanceGroupAABBs"));

			check(TotalAtlasSlotIndex < FDeepShadowResources::MaxAtlasSlotCount);

			// Allocate and create projection matrix and Min radius
			// Stored FDeepShadowViewInfo structs
			// See HairStrandsDeepShadowCommonStruct.ush for more details
			FDeepShadowCreateViewInfoCS::FParameters* Parameters = GraphBuilder.AllocParameters<FDeepShadowCreateViewInfoCS::FParameters>();

			for (FHairStrandsMacroGroupData& MacroGroup : MacroGroupDatas.Datas)
			{
				for (FHairStrandsDeepShadowData& DomData : MacroGroup.DeepShadowDatas.Datas)
				{				
					Parameters->LightDirections[DomData.AtlasSlotIndex]		= FVector4(DomData.LightDirection.X, DomData.LightDirection.Y, DomData.LightDirection.Z, 0);
					Parameters->LightPositions[DomData.AtlasSlotIndex]		= FVector4(DomData.LightPosition.X, DomData.LightPosition.Y, DomData.LightPosition.Z, DomData.LightType == LightType_Directional ? 0 : 1);
					Parameters->MacroGroupIndices[DomData.AtlasSlotIndex]	= FIntVector4(DomData.MacroGroupId, 0,0,0);
				}
			}

			Parameters->SlotResolution = Resources.AtlasSlotResolution;
			Parameters->SlotIndexCount = Resources.TotalAtlasSlotCount;
			Parameters->MacroGroupCount = MacroGroupDatas.Datas.Num();
			Parameters->MacroGroupAABBBuffer = GraphBuilder.CreateSRV(MacroGroupAABB, PF_R32_SINT);
			Parameters->OutShadowViewInfoBuffer = GraphBuilder.CreateUAV(DeepShadowViewInfoBuffer);
			Parameters->OutShadowWorldToLightTransformBuffer = GraphBuilder.CreateUAV(DeepShadowWorldToLightBuffer);

			Parameters->RasterizationScale = GetDeepShadowRasterizationScale();
			Parameters->CPU_bUseCPUData	= 0;
			Parameters->CPU_MinAABB		= FVector::ZeroVector;
			Parameters->CPU_MaxAABB		= FVector::ZeroVector;

			// Currently support only 32 instance group at max
			TShaderMapRef<FDeepShadowCreateViewInfoCS> ComputeShader(View.ShaderMap);
			FComputeShaderUtils::AddPass(
				GraphBuilder,
				RDG_EVENT_NAME("HairStrandsDeepShadowAllocate"),
				ComputeShader,
				Parameters,
				FIntVector(1, 1, 1));
		}

<<<<<<< HEAD
	// @todo_hair: could we share the rendering of the deep shadow across all view? Is it needed?
	// @todo_hair: need to clarify what how view are/should be managed. At the moment this is 
	// confusing as it seems there are many views but in the renderLight code, only one shadow mask 
	// texture is created for all lights.
	uint32 AtlasSlotIndex = 0;
	for (int32 ViewIndex = 0; ViewIndex < Views.Num(); ViewIndex++)
	{
		const FViewInfo& ViewInfo = Views[ViewIndex];
		if (ViewInfo.Family)
=======
		// Render deep shadows
		for (FHairStrandsMacroGroupData& MacroGroup : MacroGroupDatas.Datas)
>>>>>>> 90fae962
		{
			for (FHairStrandsDeepShadowData& DomData : MacroGroup.DeepShadowDatas.Datas)
			{
				const bool bIsOrtho = DomData.LightType == ELightComponentType::LightType_Directional;
				const FVector4 HairRenderInfo = PackHairRenderInfo(DomData.CPU_MinStrandRadiusAtDepth1.Primary, DomData.CPU_MinStrandRadiusAtDepth1.Stable, DomData.CPU_MinStrandRadiusAtDepth1.Primary, 1);
				const uint32 HairRenderInfoBits = PackHairRenderInfoBits(bIsOrtho, Resources.bIsGPUDriven);
					
				// Front depth
				{
<<<<<<< HEAD
					const FHairStrandsClusterData& Cluster = DeepShadowClusterDatas.Datas[ClusterIt];
					FBoxSphereBounds ClusterBounds = Cluster.Bounds;

					const FLightSceneProxy* LightProxy = LightInfo->Proxy;
					if (!LightProxy->AffectsBounds(ClusterBounds))
					{
						continue;
					}

					const ELightComponentType LightType = (ELightComponentType)LightProxy->GetLightType();

					FMinHairRadiusAtDepth1 MinStrandRadiusAtDepth1;
					const FIntPoint AtlasRectOffset(
						(AtlasSlotIndex % AtlasSlotDimension.X) * AtlasSlotResolution.X,
						(AtlasSlotIndex / AtlasSlotDimension.X) * AtlasSlotResolution.Y);

					// Note: LightPosition.W is used in the transmittance mask shader to differentiate between directional and local lights.
					FHairStrandsDeepShadowData& DomData = DeepShadowDatas.Datas.AddZeroed_GetRef();
					ComputeWorldToLightClip(DomData.WorldToLightTransform, MinStrandRadiusAtDepth1, ClusterBounds, *LightProxy, LightType, AtlasSlotResolution);
					DomData.LightDirection = LightProxy->GetDirection();
					DomData.LightPosition = FVector4(LightProxy->GetPosition(), LightType == ELightComponentType::LightType_Directional ? 0 : 1);
					DomData.LightLuminance = LightProxy->GetColor();
					DomData.LightType = LightType;
					DomData.LightId = LightInfo->Id;
					DomData.ShadowResolution = AtlasSlotResolution;
					DomData.Bounds = ClusterBounds;
					DomData.AtlasRect = FIntRect(AtlasRectOffset, AtlasRectOffset + AtlasSlotResolution);
					DomData.ClusterId = Cluster.ClusterId;
					DomData.DepthTexture = FrontDepthAtlasTexture;
					DomData.LayersTexture = DeepShadowLayersAtlasTexture;
					AtlasSlotIndex++;

					TUniformBufferRef<FDeepShadowPassUniformParameters> DeepShadowPassUniformParameters;
					{
						FDeepShadowPassUniformParameters PassParameters;
						PassParameters.WorldToClipMatrix = DomData.WorldToLightTransform;;
						PassParameters.SliceValue = FVector4(1, 1, 1, 1);
						PassParameters.FrontDepthTexture = DomData.DepthTexture->GetRenderTargetItem().TargetableTexture.GetReference();
						PassParameters.AtlasRect = DomData.AtlasRect;
						PassParameters.VoxelMinAABB = FVector::ZeroVector;
						PassParameters.VoxelMaxAABB = FVector::ZeroVector;
						PassParameters.VoxelResolution = 0;
						DeepShadowPassUniformParameters = CreateUniformBufferImmediate(PassParameters, UniformBuffer_SingleFrame, EUniformBufferValidation::None);
					}

					TUniformBufferRef<FViewUniformShaderParameters> ViewUniformShaderParameters;
					{
						const float bIsOrtho = LightType == ELightComponentType::LightType_Directional;

						// Save some status we need to restore
						const FVector SavedViewForward = ViewInfo.CachedViewUniformShaderParameters->ViewForward;
						// Update our view parameters
						ViewInfo.CachedViewUniformShaderParameters->HairRenderInfo.X = MinStrandRadiusAtDepth1.Primary;
						ViewInfo.CachedViewUniformShaderParameters->HairRenderInfo.Y = MinStrandRadiusAtDepth1.Primary;
						ViewInfo.CachedViewUniformShaderParameters->HairRenderInfo.Z = bIsOrtho;
						ViewInfo.CachedViewUniformShaderParameters->ViewForward = DomData.LightDirection;
						// Create the uniform buffer
						ViewUniformShaderParameters = TUniformBufferRef<FViewUniformShaderParameters>::CreateUniformBufferImmediate(*ViewInfo.CachedViewUniformShaderParameters, UniformBuffer_SingleFrame);
						// Restore the view cached parameters
						ViewInfo.CachedViewUniformShaderParameters->ViewForward = SavedViewForward;
					}

					RenderDeepShadowFrontDepth(
						RHICmdList,
						Scene,
						&ViewInfo,
						Cluster.PrimitivesInfos,
						DomData.AtlasRect,
						ViewUniformShaderParameters,
						DeepShadowPassUniformParameters,
						bClearFrontDepthAtlasTexture,
						DomData.DepthTexture);
=======
					DECLARE_GPU_STAT(HairStrandsDeepShadowFrontDepth);
					SCOPED_DRAW_EVENT(GraphBuilder.RHICmdList, HairStrandsDeepShadowFrontDepth);
					SCOPED_GPU_STAT(GraphBuilder.RHICmdList, HairStrandsDeepShadowFrontDepth);

					FHairDeepShadowRasterPassParameters* PassParameters = GraphBuilder.AllocParameters<FHairDeepShadowRasterPassParameters>();
					PassParameters->CPU_WorldToClipMatrix = DomData.CPU_WorldToLightTransform;;
					PassParameters->SliceValue = FVector4(1, 1, 1, 1);
					PassParameters->AtlasRect = DomData.AtlasRect;
					PassParameters->AtlasSlotIndex = DomData.AtlasSlotIndex;
					PassParameters->ViewportResolution = AtlasSlotResolution;
					PassParameters->DeepShadowViewInfoBuffer = DeepShadowViewInfoBufferSRV;
					PassParameters->RenderTargets.DepthStencil = FDepthStencilBinding(FrontDepthAtlasTexture, bClear ? ERenderTargetLoadAction::EClear : ERenderTargetLoadAction::ELoad, ERenderTargetLoadAction::ENoAction, FExclusiveDepthStencil::DepthWrite_StencilNop);

					AddHairDeepShadowRasterPass(
						GraphBuilder,
						Scene,
						&View,
						MacroGroup.PrimitivesInfos,
						EHairStrandsRasterPassType::FrontDepth,
						DomData.AtlasRect,
						HairRenderInfo,
						HairRenderInfoBits,
						DomData.LightDirection,
						PassParameters);
				}
>>>>>>> 90fae962

				// Deep layers
				{
					DECLARE_GPU_STAT(HairStrandsDeepShadowLayers);
					SCOPED_DRAW_EVENT(GraphBuilder.RHICmdList, HairStrandsDeepShadowLayers);
					SCOPED_GPU_STAT(GraphBuilder.RHICmdList, HairStrandsDeepShadowLayers);

					FHairDeepShadowRasterPassParameters* PassParameters = GraphBuilder.AllocParameters<FHairDeepShadowRasterPassParameters>();
					PassParameters->CPU_WorldToClipMatrix = DomData.CPU_WorldToLightTransform;;
					PassParameters->SliceValue = FVector4(1, 1, 1, 1);
					PassParameters->AtlasRect = DomData.AtlasRect;
					PassParameters->AtlasSlotIndex = DomData.AtlasSlotIndex;
					PassParameters->ViewportResolution = AtlasSlotResolution;
					PassParameters->FrontDepthTexture = FrontDepthAtlasTexture;
					PassParameters->DeepShadowViewInfoBuffer = DeepShadowViewInfoBufferSRV;
					PassParameters->RenderTargets[0] = FRenderTargetBinding(DeepShadowLayersAtlasTexture, bClear ? ERenderTargetLoadAction::EClear : ERenderTargetLoadAction::ELoad, 0);

					AddHairDeepShadowRasterPass(
						GraphBuilder,
						Scene,
<<<<<<< HEAD
						&ViewInfo,
						Cluster.PrimitivesInfos,
						DomData.AtlasRect,
						ViewUniformShaderParameters,
						DeepShadowPassUniformParameters,
						bClearLayerAtlasTexture,
						DomData.LayersTexture);

					bClearFrontDepthAtlasTexture = false;
					bClearLayerAtlasTexture = false;

					++LightLocalIndex;
=======
						&View,
						MacroGroup.PrimitivesInfos,
						EHairStrandsRasterPassType::DeepOpacityMap,
						DomData.AtlasRect,
						HairRenderInfo,
						HairRenderInfoBits,
						DomData.LightDirection,
						PassParameters);						
>>>>>>> 90fae962
				}
				bClear = false;
			}
		}

		GraphBuilder.QueueTextureExtraction(FrontDepthAtlasTexture, &Resources.DepthAtlasTexture);
		GraphBuilder.QueueTextureExtraction(DeepShadowLayersAtlasTexture, &Resources.LayersAtlasTexture);
		GraphBuilder.QueueBufferExtraction(DeepShadowWorldToLightBuffer, &Resources.DeepShadowWorldToLightTransforms, FRDGResourceState::EAccess::Read, FRDGResourceState::EPipeline::Graphics);
		GraphBuilder.Execute();

		if (Resources.DeepShadowWorldToLightTransforms)
		{
			Resources.DeepShadowWorldToLightTransformsSRV = RHICreateShaderResourceView(Resources.DeepShadowWorldToLightTransforms->StructuredBuffer);
		}
	}
}<|MERGE_RESOLUTION|>--- conflicted
+++ resolved
@@ -47,82 +47,16 @@
 }
 
 ///////////////////////////////////////////////////////////////////////////////////////////////////
-<<<<<<< HEAD
-
-static void RenderDeepShadowFrontDepth(
-	FRHICommandList& RHICmdList,
-	const FScene* Scene,
-	const FViewInfo* ViewInfo,
-	const FHairStrandsClusterData::TPrimitiveInfos& PrimitiveSceneInfo,
-	const FIntRect& AtlasRect,
-	const TUniformBufferRef<FViewUniformShaderParameters>& ViewUniformShaderParameters,
-	const TUniformBufferRef<FDeepShadowPassUniformParameters>& DeepShadowPassUniformParameters,
-	const bool bClearOutput,
-	TRefCountPtr<IPooledRenderTarget>& outShadowDepthRT)
-{
-	DECLARE_GPU_STAT(HairStrandsDeepShadowFrontDepth);
-	SCOPED_DRAW_EVENT(RHICmdList, HairStrandsDeepShadowFrontDepth);
-	SCOPED_GPU_STAT(RHICmdList, HairStrandsDeepShadowFrontDepth);
-
-	EDepthStencilTargetActions DepthStencilAction = MakeDepthStencilTargetActions(
-		MakeRenderTargetActions(bClearOutput ? ERenderTargetLoadAction::EClear : ERenderTargetLoadAction::ELoad, ERenderTargetStoreAction::EStore),
-		MakeRenderTargetActions(ERenderTargetLoadAction::ENoAction, ERenderTargetStoreAction::ENoAction));
-	FRHIRenderPassInfo RPInfo(outShadowDepthRT->GetRenderTargetItem().TargetableTexture, DepthStencilAction, nullptr, FExclusiveDepthStencil::DepthWrite_StencilNop);
-	RHICmdList.BeginRenderPass(RPInfo, TEXT("DeepShadowDepth"));
-	RasterHairStrands(
-		RHICmdList,
-		Scene,
-		ViewInfo,
-		PrimitiveSceneInfo,
-		EHairStrandsRasterPassType::FrontDepth,
-		AtlasRect,
-		ViewUniformShaderParameters,
-		DeepShadowPassUniformParameters);
-	RHICmdList.EndRenderPass();
-}
-=======
 class FDeepShadowCreateViewInfoCS : public FGlobalShader
 {
 	DECLARE_GLOBAL_SHADER(FDeepShadowCreateViewInfoCS);
 	SHADER_USE_PARAMETER_STRUCT(FDeepShadowCreateViewInfoCS, FGlobalShader);
->>>>>>> 90fae962
 
 	BEGIN_SHADER_PARAMETER_STRUCT(FParameters, )
 
-<<<<<<< HEAD
-static void RenderDeepShadowLayers(
-	FRHICommandListImmediate& RHICmdList,
-	const FScene* Scene,
-	const FViewInfo* ViewInfo,
-	const FHairStrandsClusterData::TPrimitiveInfos& PrimitiveSceneInfo,
-	const FIntRect& AtlasRect,
-	const TUniformBufferRef<FViewUniformShaderParameters>& ViewUniformShaderParameters,
-	const TUniformBufferRef<FDeepShadowPassUniformParameters>& DeepShadowPassUniformParameters,
-	const bool bClearOutput,
-	TRefCountPtr<IPooledRenderTarget>& outDeepShadowLayersRT)
-{
-	DECLARE_GPU_STAT(HairStrandsDeepShadowLayers);
-	SCOPED_DRAW_EVENT(RHICmdList, HairStrandsDeepShadowLayers);
-	SCOPED_GPU_STAT(RHICmdList, HairStrandsDeepShadowLayers);
-
-	FRHIRenderPassInfo RPInfo(outDeepShadowLayersRT->GetRenderTargetItem().TargetableTexture, bClearOutput ? ERenderTargetActions::Clear_Store : ERenderTargetActions::Load_Store);
-	RHICmdList.BeginRenderPass(RPInfo, TEXT("DeepShadowLayers"));
-	RasterHairStrands(
-		RHICmdList,
-		Scene,
-		ViewInfo,
-		PrimitiveSceneInfo,
-		EHairStrandsRasterPassType::DeepOpacityMap,
-		AtlasRect,
-		ViewUniformShaderParameters,
-		DeepShadowPassUniformParameters);
-	RHICmdList.EndRenderPass();
-}
-=======
 		SHADER_PARAMETER_ARRAY(FVector4,	LightDirections,	[FHairStrandsDeepShadowData::MaxMacroGroupCount])
 		SHADER_PARAMETER_ARRAY(FVector4,	LightPositions,		[FHairStrandsDeepShadowData::MaxMacroGroupCount])
 		SHADER_PARAMETER_ARRAY(FIntVector4,	MacroGroupIndices,	[FHairStrandsDeepShadowData::MaxMacroGroupCount])
->>>>>>> 90fae962
 
 		SHADER_PARAMETER(FVector, CPU_MinAABB)
 		SHADER_PARAMETER(uint32, CPU_bUseCPUData)
@@ -326,20 +260,8 @@
 				FIntVector(1, 1, 1));
 		}
 
-<<<<<<< HEAD
-	// @todo_hair: could we share the rendering of the deep shadow across all view? Is it needed?
-	// @todo_hair: need to clarify what how view are/should be managed. At the moment this is 
-	// confusing as it seems there are many views but in the renderLight code, only one shadow mask 
-	// texture is created for all lights.
-	uint32 AtlasSlotIndex = 0;
-	for (int32 ViewIndex = 0; ViewIndex < Views.Num(); ViewIndex++)
-	{
-		const FViewInfo& ViewInfo = Views[ViewIndex];
-		if (ViewInfo.Family)
-=======
 		// Render deep shadows
 		for (FHairStrandsMacroGroupData& MacroGroup : MacroGroupDatas.Datas)
->>>>>>> 90fae962
 		{
 			for (FHairStrandsDeepShadowData& DomData : MacroGroup.DeepShadowDatas.Datas)
 			{
@@ -349,80 +271,6 @@
 					
 				// Front depth
 				{
-<<<<<<< HEAD
-					const FHairStrandsClusterData& Cluster = DeepShadowClusterDatas.Datas[ClusterIt];
-					FBoxSphereBounds ClusterBounds = Cluster.Bounds;
-
-					const FLightSceneProxy* LightProxy = LightInfo->Proxy;
-					if (!LightProxy->AffectsBounds(ClusterBounds))
-					{
-						continue;
-					}
-
-					const ELightComponentType LightType = (ELightComponentType)LightProxy->GetLightType();
-
-					FMinHairRadiusAtDepth1 MinStrandRadiusAtDepth1;
-					const FIntPoint AtlasRectOffset(
-						(AtlasSlotIndex % AtlasSlotDimension.X) * AtlasSlotResolution.X,
-						(AtlasSlotIndex / AtlasSlotDimension.X) * AtlasSlotResolution.Y);
-
-					// Note: LightPosition.W is used in the transmittance mask shader to differentiate between directional and local lights.
-					FHairStrandsDeepShadowData& DomData = DeepShadowDatas.Datas.AddZeroed_GetRef();
-					ComputeWorldToLightClip(DomData.WorldToLightTransform, MinStrandRadiusAtDepth1, ClusterBounds, *LightProxy, LightType, AtlasSlotResolution);
-					DomData.LightDirection = LightProxy->GetDirection();
-					DomData.LightPosition = FVector4(LightProxy->GetPosition(), LightType == ELightComponentType::LightType_Directional ? 0 : 1);
-					DomData.LightLuminance = LightProxy->GetColor();
-					DomData.LightType = LightType;
-					DomData.LightId = LightInfo->Id;
-					DomData.ShadowResolution = AtlasSlotResolution;
-					DomData.Bounds = ClusterBounds;
-					DomData.AtlasRect = FIntRect(AtlasRectOffset, AtlasRectOffset + AtlasSlotResolution);
-					DomData.ClusterId = Cluster.ClusterId;
-					DomData.DepthTexture = FrontDepthAtlasTexture;
-					DomData.LayersTexture = DeepShadowLayersAtlasTexture;
-					AtlasSlotIndex++;
-
-					TUniformBufferRef<FDeepShadowPassUniformParameters> DeepShadowPassUniformParameters;
-					{
-						FDeepShadowPassUniformParameters PassParameters;
-						PassParameters.WorldToClipMatrix = DomData.WorldToLightTransform;;
-						PassParameters.SliceValue = FVector4(1, 1, 1, 1);
-						PassParameters.FrontDepthTexture = DomData.DepthTexture->GetRenderTargetItem().TargetableTexture.GetReference();
-						PassParameters.AtlasRect = DomData.AtlasRect;
-						PassParameters.VoxelMinAABB = FVector::ZeroVector;
-						PassParameters.VoxelMaxAABB = FVector::ZeroVector;
-						PassParameters.VoxelResolution = 0;
-						DeepShadowPassUniformParameters = CreateUniformBufferImmediate(PassParameters, UniformBuffer_SingleFrame, EUniformBufferValidation::None);
-					}
-
-					TUniformBufferRef<FViewUniformShaderParameters> ViewUniformShaderParameters;
-					{
-						const float bIsOrtho = LightType == ELightComponentType::LightType_Directional;
-
-						// Save some status we need to restore
-						const FVector SavedViewForward = ViewInfo.CachedViewUniformShaderParameters->ViewForward;
-						// Update our view parameters
-						ViewInfo.CachedViewUniformShaderParameters->HairRenderInfo.X = MinStrandRadiusAtDepth1.Primary;
-						ViewInfo.CachedViewUniformShaderParameters->HairRenderInfo.Y = MinStrandRadiusAtDepth1.Primary;
-						ViewInfo.CachedViewUniformShaderParameters->HairRenderInfo.Z = bIsOrtho;
-						ViewInfo.CachedViewUniformShaderParameters->ViewForward = DomData.LightDirection;
-						// Create the uniform buffer
-						ViewUniformShaderParameters = TUniformBufferRef<FViewUniformShaderParameters>::CreateUniformBufferImmediate(*ViewInfo.CachedViewUniformShaderParameters, UniformBuffer_SingleFrame);
-						// Restore the view cached parameters
-						ViewInfo.CachedViewUniformShaderParameters->ViewForward = SavedViewForward;
-					}
-
-					RenderDeepShadowFrontDepth(
-						RHICmdList,
-						Scene,
-						&ViewInfo,
-						Cluster.PrimitivesInfos,
-						DomData.AtlasRect,
-						ViewUniformShaderParameters,
-						DeepShadowPassUniformParameters,
-						bClearFrontDepthAtlasTexture,
-						DomData.DepthTexture);
-=======
 					DECLARE_GPU_STAT(HairStrandsDeepShadowFrontDepth);
 					SCOPED_DRAW_EVENT(GraphBuilder.RHICmdList, HairStrandsDeepShadowFrontDepth);
 					SCOPED_GPU_STAT(GraphBuilder.RHICmdList, HairStrandsDeepShadowFrontDepth);
@@ -448,7 +296,6 @@
 						DomData.LightDirection,
 						PassParameters);
 				}
->>>>>>> 90fae962
 
 				// Deep layers
 				{
@@ -469,20 +316,6 @@
 					AddHairDeepShadowRasterPass(
 						GraphBuilder,
 						Scene,
-<<<<<<< HEAD
-						&ViewInfo,
-						Cluster.PrimitivesInfos,
-						DomData.AtlasRect,
-						ViewUniformShaderParameters,
-						DeepShadowPassUniformParameters,
-						bClearLayerAtlasTexture,
-						DomData.LayersTexture);
-
-					bClearFrontDepthAtlasTexture = false;
-					bClearLayerAtlasTexture = false;
-
-					++LightLocalIndex;
-=======
 						&View,
 						MacroGroup.PrimitivesInfos,
 						EHairStrandsRasterPassType::DeepOpacityMap,
@@ -491,7 +324,6 @@
 						HairRenderInfoBits,
 						DomData.LightDirection,
 						PassParameters);						
->>>>>>> 90fae962
 				}
 				bClear = false;
 			}
