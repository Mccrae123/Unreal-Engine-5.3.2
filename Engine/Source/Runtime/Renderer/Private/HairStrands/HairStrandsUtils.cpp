--- conflicted
+++ resolved
@@ -53,7 +53,6 @@
 	return Scale;
 }
 FHairComponent GetHairComponents()
-<<<<<<< HEAD
 {
 	FHairComponent Out;
 	Out.R = GHairR > 0;
@@ -62,15 +61,6 @@
 	Out.LocalScattering = GHairLocalScattering > 0;
 	Out.GlobalScattering = GHairGlobalScattering > 0;
 	return Out;
-=======
-{
-	FHairComponent Out;
-	Out.R = GHairR > 0;
-	Out.TT = GHairTT > 0;
-	Out.TRT = GHairTRT > 0;
-	Out.LocalScattering = GHairLocalScattering > 0;
-	Out.GlobalScattering = GHairGlobalScattering > 0;
-	return Out;
 }
 
 uint32 ToBitfield(const FHairComponent& C)
@@ -91,18 +81,8 @@
 float GetDeepShadowRasterizationScale()
 {
 	return FMath::Max(0.f, GStrandHairShadowRasterizationScale ? GStrandHairShadowRasterizationScale : GStrandHairRasterizationScale);
->>>>>>> 90fae962
-}
-
-uint32 ToBitfield(const FHairComponent& C)
-{
-	return
-		(C.R				? 1u : 0u)      |
-		(C.TT				? 1u : 0u) << 1 |
-		(C.TRT				? 1u : 0u) << 2 |
-		(C.LocalScattering  ? 1u : 0u) << 3 |
-		(C.GlobalScattering ? 1u : 0u) << 4 ;
-}
+}
+
 FMinHairRadiusAtDepth1 ComputeMinStrandRadiusAtDepth1(
 	const FIntPoint& Resolution,
 	const float FOV,
