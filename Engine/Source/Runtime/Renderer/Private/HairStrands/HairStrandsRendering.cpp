// Copyright Epic Games, Inc. All Rights Reserved.

#include "HairStrandsRendering.h"
#include "SceneRendering.h"
#include "ScenePrivate.h"

<<<<<<< HEAD
void ServiceLocalQueue();

void RenderHairPrePass(
	FRHICommandListImmediate& RHICmdList,
=======
void AddServiceLocalQueuePass(FRDGBuilder& GraphBuilder);

void RenderHairPrePass(
	FRDGBuilder& GraphBuilder,
>>>>>>> 24776ab6
	FScene* Scene,
	TArray<FViewInfo>& Views,
	FHairStrandsRenderingData& OutHairDatas)
{
	// #hair_todo: Add multi-view
	const bool bIsViewCompatible = Views.Num() > 0 && IsHairStrandsEnabled(EHairStrandsShaderType::Strands, Views[0].GetShaderPlatform());
	if (bIsViewCompatible)
	{
		const ERHIFeatureLevel::Type FeatureLevel = Scene->GetFeatureLevel();

		//SCOPED_GPU_STAT(RHICmdList, HairRendering);
		OutHairDatas.MacroGroupsPerViews = CreateHairStrandsMacroGroups(GraphBuilder, Scene, Views);
		AddServiceLocalQueuePass(GraphBuilder);

		// Voxelization and Deep Opacity Maps
		VoxelizeHairStrands(GraphBuilder, Scene, Views, OutHairDatas.MacroGroupsPerViews);
		RenderHairStrandsDeepShadows(GraphBuilder, Scene, Views, OutHairDatas.MacroGroupsPerViews);

<<<<<<< HEAD
		ServiceLocalQueue();
=======
		AddServiceLocalQueuePass(GraphBuilder);
>>>>>>> 24776ab6
	}
}

void RenderHairBasePass(
<<<<<<< HEAD
	FRHICommandListImmediate& RHICmdList,
	FScene* Scene,
	FSceneRenderTargets& SceneContext,
	TArray<FViewInfo>& Views,
	FHairStrandClusterData HairClusterData,
	FHairStrandsDatas& OutHairDatas)
{
	// #hair_todo: Add multi-view
	const bool bIsViewCompatible = Views.Num() > 0 && Views[0].Family->ViewMode == VMI_Lit;
	if (IsHairStrandsEnable(Scene->GetShaderPlatform()) && bIsViewCompatible)
	{
		const ERHIFeatureLevel::Type FeatureLevel = Scene->GetFeatureLevel();

		//SCOPED_GPU_STAT(RHICmdList, HairRendering);
		// Culling/LOD pass for visibility (must be done after HZB is generated)
		FHairCullingParams CullingParams;
		CullingParams.bCullingProcessSkipped = false;
		CullingParams.bShadowViewMode = false;
		ComputeHairStrandsClustersCulling(RHICmdList, *GetGlobalShaderMap(FeatureLevel), Views, CullingParams, HairClusterData);
=======
	FRDGBuilder& GraphBuilder,
	FScene* Scene,
	FSceneRenderTargets& SceneContext,
	TArray<FViewInfo>& Views,
	FHairStrandsRenderingData& OutHairDatas)
{
	// #hair_todo: Add multi-view
	const bool bIsViewCompatible = Views.Num() > 0 && IsHairStrandsEnabled(EHairStrandsShaderType::Strands, Views[0].GetShaderPlatform());
	if (bIsViewCompatible)
	{
		const ERHIFeatureLevel::Type FeatureLevel = Scene->GetFeatureLevel();
>>>>>>> 24776ab6

		// Hair visibility pass
		TRefCountPtr<IPooledRenderTarget> SceneColor = SceneContext.IsSceneColorAllocated() ? SceneContext.GetSceneColor() : nullptr;
		OutHairDatas.HairVisibilityViews = RenderHairStrandsVisibilityBuffer(
			GraphBuilder, 
			Scene, 
			Views, 
			SceneContext.GBufferA, 
			SceneContext.GBufferB,
			SceneContext.GBufferC,
			SceneContext.GBufferD,
			SceneContext.GBufferE,
			SceneColor, 
			SceneContext.SceneDepthZ, 
			SceneContext.SceneVelocity, 
			OutHairDatas.MacroGroupsPerViews);
	}
}<|MERGE_RESOLUTION|>--- conflicted
+++ resolved
@@ -4,17 +4,10 @@
 #include "SceneRendering.h"
 #include "ScenePrivate.h"
 
-<<<<<<< HEAD
-void ServiceLocalQueue();
-
-void RenderHairPrePass(
-	FRHICommandListImmediate& RHICmdList,
-=======
 void AddServiceLocalQueuePass(FRDGBuilder& GraphBuilder);
 
 void RenderHairPrePass(
 	FRDGBuilder& GraphBuilder,
->>>>>>> 24776ab6
 	FScene* Scene,
 	TArray<FViewInfo>& Views,
 	FHairStrandsRenderingData& OutHairDatas)
@@ -33,36 +26,11 @@
 		VoxelizeHairStrands(GraphBuilder, Scene, Views, OutHairDatas.MacroGroupsPerViews);
 		RenderHairStrandsDeepShadows(GraphBuilder, Scene, Views, OutHairDatas.MacroGroupsPerViews);
 
-<<<<<<< HEAD
-		ServiceLocalQueue();
-=======
 		AddServiceLocalQueuePass(GraphBuilder);
->>>>>>> 24776ab6
 	}
 }
 
 void RenderHairBasePass(
-<<<<<<< HEAD
-	FRHICommandListImmediate& RHICmdList,
-	FScene* Scene,
-	FSceneRenderTargets& SceneContext,
-	TArray<FViewInfo>& Views,
-	FHairStrandClusterData HairClusterData,
-	FHairStrandsDatas& OutHairDatas)
-{
-	// #hair_todo: Add multi-view
-	const bool bIsViewCompatible = Views.Num() > 0 && Views[0].Family->ViewMode == VMI_Lit;
-	if (IsHairStrandsEnable(Scene->GetShaderPlatform()) && bIsViewCompatible)
-	{
-		const ERHIFeatureLevel::Type FeatureLevel = Scene->GetFeatureLevel();
-
-		//SCOPED_GPU_STAT(RHICmdList, HairRendering);
-		// Culling/LOD pass for visibility (must be done after HZB is generated)
-		FHairCullingParams CullingParams;
-		CullingParams.bCullingProcessSkipped = false;
-		CullingParams.bShadowViewMode = false;
-		ComputeHairStrandsClustersCulling(RHICmdList, *GetGlobalShaderMap(FeatureLevel), Views, CullingParams, HairClusterData);
-=======
 	FRDGBuilder& GraphBuilder,
 	FScene* Scene,
 	FSceneRenderTargets& SceneContext,
@@ -74,7 +42,6 @@
 	if (bIsViewCompatible)
 	{
 		const ERHIFeatureLevel::Type FeatureLevel = Scene->GetFeatureLevel();
->>>>>>> 24776ab6
 
 		// Hair visibility pass
 		TRefCountPtr<IPooledRenderTarget> SceneColor = SceneContext.IsSceneColorAllocated() ? SceneContext.GetSceneColor() : nullptr;
