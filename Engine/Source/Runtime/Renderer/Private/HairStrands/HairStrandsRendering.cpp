--- conflicted
+++ resolved
@@ -6,10 +6,6 @@
 #include "ScenePrivate.h"
 #include "RenderGraphUtils.h"
 
-<<<<<<< HEAD
-void AddServiceLocalQueuePass(FRDGBuilder& GraphBuilder);
-bool IsHairStrandsAdaptiveVoxelAllocationEnable();
-=======
 static TRDGUniformBufferRef<FHairStrandsViewUniformParameters> InternalCreateHairStrandsViewUniformBuffer(
 	FRDGBuilder& GraphBuilder, 
 	FHairStrandsVisibilityData* In)
@@ -94,47 +90,19 @@
 	FRDGBuilder& GraphBuilder,
 	const FViewInfo& ViewInfo,
 	const FHairStrandsMacroGroupDatas& MacroGroupDatas);
->>>>>>> 6bbb88c8
 
 void RenderHairPrePass(
 	FRDGBuilder& GraphBuilder,
 	FScene* Scene,
 	TArray<FViewInfo>& Views,
-<<<<<<< HEAD
-	FHairStrandsRenderingData& OutHairDatas)
-{
-	// #hair_todo: Add multi-view
-	const bool bIsViewCompatible = Views.Num() > 0 && IsHairStrandsEnabled(EHairStrandsShaderType::Strands, Views[0].GetShaderPlatform());
-	if (bIsViewCompatible)
-=======
 	FInstanceCullingManager& InstanceCullingManager)
 {
 	for (FViewInfo& View : Views)
->>>>>>> 6bbb88c8
 	{
 		const bool bIsViewCompatible = IsHairStrandsEnabled(EHairStrandsShaderType::Strands, View.GetShaderPlatform());
 		if (!View.Family || !bIsViewCompatible)
 			continue;
 
-<<<<<<< HEAD
-		// Allocate voxel page allocation readback buffers
-		const bool bAdaptiveAllocationEnable = IsHairStrandsAdaptiveVoxelAllocationEnable();
-		for (FViewInfo& View : Views)
-		{
-			if (View.ViewState)
-			{
-				const bool bIsInit = View.ViewState->HairStrandsViewData.IsInit();
-				// Init resources if the adaptive allocation is enabled, but the resources are not initialized yet.
-				if (bAdaptiveAllocationEnable && !bIsInit)
-				{
-					View.ViewState->HairStrandsViewData.Init();
-				}
-				// Release resources if the adaptive allocation is disabled, but the resources are initialized.
-				else if (!bAdaptiveAllocationEnable && bIsInit)
-				{
-					View.ViewState->HairStrandsViewData.Release();
-				}
-=======
 		// For stereo rendering, hair groups/voxelization/deep-shadow are only produced once
 		if (IStereoRendering::IsStereoEyeView(View))
 		{
@@ -164,21 +132,10 @@
 			else if (!bAdaptiveAllocationEnable && bIsInit)
 			{
 				View.ViewState->HairStrandsViewStateData.Release();
->>>>>>> 6bbb88c8
 			}
 		}
 
 		//SCOPED_GPU_STAT(RHICmdList, HairRendering);
-<<<<<<< HEAD
-		OutHairDatas.MacroGroupsPerViews = CreateHairStrandsMacroGroups(GraphBuilder, Scene, Views);
-		AddServiceLocalQueuePass(GraphBuilder);
-
-		// Voxelization and Deep Opacity Maps
-		VoxelizeHairStrands(GraphBuilder, Scene, Views, OutHairDatas.MacroGroupsPerViews);
-		RenderHairStrandsDeepShadows(GraphBuilder, Scene, Views, OutHairDatas.MacroGroupsPerViews);
-
-		AddServiceLocalQueuePass(GraphBuilder);
-=======
 		CreateHairStrandsMacroGroups(GraphBuilder, Scene, View, View.HairStrandsViewData);
 		GraphBuilder.AddDispatchHint();
 
@@ -190,7 +147,6 @@
 		}
 		RenderHairStrandsDeepShadows(GraphBuilder, Scene, View, InstanceCullingManager);
 		GraphBuilder.AddDispatchHint();
->>>>>>> 6bbb88c8
 	}
 }
 
@@ -199,17 +155,9 @@
 	FScene* Scene,
 	const FSceneTextures& SceneTextures,
 	TArray<FViewInfo>& Views,
-<<<<<<< HEAD
-	FHairStrandsRenderingData& OutHairDatas)
-{
-	// #hair_todo: Add multi-view
-	const bool bIsViewCompatible = Views.Num() > 0 && IsHairStrandsEnabled(EHairStrandsShaderType::Strands, Views[0].GetShaderPlatform());
-	if (bIsViewCompatible)
-=======
 	FInstanceCullingManager& InstanceCullingManager)
 {
 	for (FViewInfo& View : Views)
->>>>>>> 6bbb88c8
 	{
 		const bool bIsViewCompatible = IsHairStrandsEnabled(EHairStrandsShaderType::Strands, View.GetShaderPlatform());
 		if (View.Family && bIsViewCompatible && View.HairStrandsViewData.MacroGroupDatas.Num() > 0)
@@ -228,23 +176,6 @@
 				SceneTextures.Velocity,
 				InstanceCullingManager);
 
-<<<<<<< HEAD
-		// Hair visibility pass
-		TRefCountPtr<IPooledRenderTarget> SceneColor = SceneContext.IsSceneColorAllocated() ? SceneContext.GetSceneColor() : nullptr;
-		OutHairDatas.HairVisibilityViews = RenderHairStrandsVisibilityBuffer(
-			GraphBuilder, 
-			Scene, 
-			Views, 
-			SceneContext.GBufferA, 
-			SceneContext.GBufferB,
-			SceneContext.GBufferC,
-			SceneContext.GBufferD,
-			SceneContext.GBufferE,
-			SceneColor, 
-			SceneContext.SceneDepthZ, 
-			SceneContext.SceneVelocity, 
-			OutHairDatas.MacroGroupsPerViews);
-=======
 			const bool bDebugSamplingEnable = GetHairStrandsSkyLightingDebugEnable();
 			if (bDebugSamplingEnable)
 			{
@@ -407,7 +338,6 @@
 		{
 			return true;
 		}
->>>>>>> 6bbb88c8
 	}
 	return false;
 }
