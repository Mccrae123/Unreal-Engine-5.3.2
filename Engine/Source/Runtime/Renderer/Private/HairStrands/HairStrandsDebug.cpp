--- conflicted
+++ resolved
@@ -71,31 +71,6 @@
 static FAutoConsoleVariableRef CVarHairVirtualVoxel_DebugTraversalType(TEXT("r.HairStrands.Voxelization.Virtual.DebugTraversalType"), GHairVirtualVoxel_DebugTraversalType, TEXT("Traversal mode (0:linear, 1:mip) for debug voxel visualization."));
 
 static bool TryEnableShaderDrawAndShaderPrint(const FViewInfo& View, uint32 ResquestedShaderDrawElements, uint32 RequestedShaderPrintElements)
-<<<<<<< HEAD
-{
-	const EShaderPlatform Platform = View.Family->GetShaderPlatform();
-	if (!ShaderDrawDebug::IsSupported(Platform) || !ShaderPrint::IsSupported(Platform))
-	{
-		return false;
-	}
-
-	if (!ShaderPrint::IsEnabled(View))
-	{
-		ShaderPrint::SetEnabled(true);
-	}
-	ShaderPrint::RequestSpaceForCharacters(RequestedShaderPrintElements);
-
-	if (!ShaderDrawDebug::IsEnabled(View))
-	{
-		ShaderDrawDebug::SetEnabled(true);
-	}
-	ShaderDrawDebug::RequestSpaceForElements(ResquestedShaderDrawElements);
-	return true;
-}
-
-static bool IsDebugDrawAndDebugPrintEnabled(const FViewInfo& View)
-=======
->>>>>>> d731a049
 {
 	// Force ShaderPrint on.
 	ShaderPrint::SetEnabled(true);
@@ -116,11 +91,7 @@
 	return GHairStrandsClusterDebug > 1;
 }
 
-<<<<<<< HEAD
-FHairStrandsDebugData::Data FHairStrandsDebugData::CreateData(FRDGBuilder& GraphBuilder)
-=======
 FHairStrandsDebugData::FPlotData FHairStrandsDebugData::CreatePlotData(FRDGBuilder& GraphBuilder)
->>>>>>> d731a049
 {
 	FHairStrandsDebugData::FPlotData Out;
 	Out.ShadingPointBuffer = GraphBuilder.CreateBuffer(FRDGBufferDesc::CreateStructuredDesc(sizeof(ShadingInfo), MaxShadingPointCount), TEXT("Hair.DebugShadingPoint"));
@@ -271,14 +242,10 @@
 		END_SHADER_PARAMETER_STRUCT()
 
 public:
-<<<<<<< HEAD
-	static bool ShouldCompilePermutation(const FGlobalShaderPermutationParameters& Parameters) { return IsHairStrandsSupported(EHairStrandsShaderType::All, Parameters.Platform); }
-=======
 	static bool ShouldCompilePermutation(const FGlobalShaderPermutationParameters& Parameters) 
 	{
 		return IsHairStrandsSupported(EHairStrandsShaderType::All, Parameters.Platform) && ShaderPrint::IsSupported(Parameters.Platform);
 	}
->>>>>>> d731a049
 	static void ModifyCompilationEnvironment(const FGlobalShaderPermutationParameters& Parameters, FShaderCompilerEnvironment& OutEnvironment)
 	{
 		// Skip optimization for avoiding long compilation time due to large UAV writes
@@ -288,28 +255,13 @@
 	}
 };
 
-<<<<<<< HEAD
-IMPLEMENT_GLOBAL_SHADER(FHairPrintLODInfoCS, "/Engine/Private/HairStrands/HairStrandsDebugPrint.usf", "MainCS", SF_Compute);
-=======
 IMPLEMENT_GLOBAL_SHADER(FHairPrintLODInfoCS, "/Engine/Private/HairStrands/HairStrandsDebug.usf", "MainCS", SF_Compute);
->>>>>>> d731a049
 
 static void AddPrintLODInfoPass(
 	FRDGBuilder& GraphBuilder,
 	const FViewInfo& View,
 	const FHairGroupPublicData* Data)
 {
-<<<<<<< HEAD
-	if (!ShaderPrint::IsSupported(View.Family->GetShaderPlatform()))
-	{
-		return;
-	}
-
-	if (!ShaderPrint::IsEnabled(View))
-	{
-		ShaderPrint::SetEnabled(true);
-		ShaderPrint::RequestSpaceForCharacters(2000);
-=======
 	// Force ShaderPrint on.
 	ShaderPrint::SetEnabled(true);
 	ShaderPrint::RequestSpaceForCharacters(2000);
@@ -317,7 +269,6 @@
 	if (!ShaderPrint::IsEnabled(View.ShaderPrintData))
 	{
 		return;
->>>>>>> d731a049
 	}
 
 	const uint32 GroupIndex = Data->GetGroupIndex();
@@ -336,11 +287,7 @@
 	case EHairGeometryType::Cards  : Parameters->GeometryType = 1; break;
 	case EHairGeometryType::Meshes : Parameters->GeometryType = 2; break;
 	}
-<<<<<<< HEAD
-	ShaderPrint::SetParameters(GraphBuilder, View, Parameters->ShaderPrintUniformBuffer);
-=======
 	ShaderPrint::SetParameters(GraphBuilder, View.ShaderPrintData, Parameters->ShaderPrintUniformBuffer);
->>>>>>> d731a049
 	TShaderMapRef<FHairPrintLODInfoCS> ComputeShader(View.ShaderMap);
 
 	ClearUnusedGraphResources(ComputeShader, Parameters);
@@ -367,11 +314,8 @@
 		SHADER_PARAMETER(uint32, HairMacroGroupCount)
 		SHADER_PARAMETER(uint32, HairVisibilityNodeGroupSize)
 		SHADER_PARAMETER(uint32, AllocatedSampleCount)
-<<<<<<< HEAD
-=======
 		SHADER_PARAMETER(uint32, HairInstanceCount)
 		SHADER_PARAMETER_RDG_BUFFER_SRV(Buffer<uint>, HairInstanceIDs)
->>>>>>> d731a049
 		SHADER_PARAMETER_RDG_TEXTURE(Texture2D, HairCountTexture)
 		SHADER_PARAMETER_RDG_TEXTURE(Texture2D, HairCountUintTexture)
 		SHADER_PARAMETER_RDG_BUFFER_SRV(Buffer<uint>, HairVisibilityIndirectArgsBuffer)
@@ -838,11 +782,7 @@
 		SHADER_PARAMETER(uint32, bIsGPUDriven)
 		SHADER_PARAMETER_STRUCT_REF(FViewUniformShaderParameters, ViewUniformBuffer)
 		SHADER_PARAMETER_RDG_BUFFER_SRV(Buffer, MacroGroupAABBBuffer)
-<<<<<<< HEAD
-		SHADER_PARAMETER_RDG_BUFFER_SRV(StructuredBuffer, ShadowTranslatedWorldToLightTransformBuffer)
-=======
 		SHADER_PARAMETER_RDG_BUFFER_SRV(StructuredBuffer, ShadowViewInfoBuffer)
->>>>>>> d731a049
 		SHADER_PARAMETER_RDG_TEXTURE_UAV(RWTexture2D, OutputTexture)
 	END_SHADER_PARAMETER_STRUCT()
 
@@ -874,11 +814,7 @@
 		return;
 	}
 
-<<<<<<< HEAD
-	FSceneTextureParameters SceneTextures = GetSceneTextureParameters(GraphBuilder);
-=======
 	FSceneTextureParameters SceneTextures = GetSceneTextureParameters(GraphBuilder, View);
->>>>>>> d731a049
 
 	const FIntPoint Resolution(OutputTexture->Desc.Extent);
 	FDeepShadowInfoCS::FParameters* Parameters = GraphBuilder.AllocParameters<FDeepShadowInfoCS::FParameters>();
@@ -892,14 +828,8 @@
 	Parameters->AtlasResolution = View.HairStrandsViewData.DeepShadowResources.DepthAtlasTexture->Desc.Extent;
 	Parameters->bIsGPUDriven = View.HairStrandsViewData.DeepShadowResources.bIsGPUDriven ? 1u : 0u;
 	Parameters->MacroGroupAABBBuffer = GraphBuilder.CreateSRV(MacroGroupResources.MacroGroupAABBsBuffer, PF_R32_SINT);
-<<<<<<< HEAD
-	Parameters->ShadowTranslatedWorldToLightTransformBuffer = GraphBuilder.CreateSRV(DeepShadowResources.DeepShadowTranslatedWorldToLightTransforms);
-	ShaderDrawDebug::SetParameters(GraphBuilder, View.ShaderDrawData, Parameters->ShaderDrawParameters);
-	ShaderPrint::SetParameters(GraphBuilder, View, Parameters->ShaderPrintParameters);
-=======
 	Parameters->ShadowViewInfoBuffer = GraphBuilder.CreateSRV(DeepShadowResources.DeepShadowViewInfoBuffer);
 	ShaderPrint::SetParameters(GraphBuilder, View.ShaderPrintData, Parameters->ShaderPrintParameters);
->>>>>>> d731a049
 	Parameters->OutputTexture = GraphBuilder.CreateUAV(OutputTexture);
 
 	TShaderMapRef<FDeepShadowInfoCS> ComputeShader(View.ShaderMap);
@@ -1316,11 +1246,8 @@
 		return;
 	}
 
-<<<<<<< HEAD
-=======
 
 	for (const FHairStrandsMacroGroupData& MacroGroupData : View.HairStrandsViewData.MacroGroupDatas)
->>>>>>> d731a049
 	{
 		const bool bDebugAABB = IsHairStrandsClusterDebugAABBEnable();
 
@@ -1332,15 +1259,9 @@
 			{
 				const FHairStrandClusterData::FHairGroup& HairGroupClusters = HairClusterData.HairGroups[DataIndex];
 
-<<<<<<< HEAD
-				for (const FHairStrandsMacroGroupData::PrimitiveInfo& PrimitiveInfo : MacroGroupData.PrimitivesInfos)
-				{
-					check(PrimitiveInfo.Mesh && PrimitiveInfo.Mesh->Elements.Num() > 0);
-=======
 				// Find a better/less hacky way
 				if (PrimitiveInfo.PublicDataPtr != HairGroupClusters.HairGroupPublicPtr)
 					continue;
->>>>>>> d731a049
 
 				if (ShaderPrint::IsEnabled(View.ShaderPrintData) && HairGroupClusters.CulledClusterCountBuffer)
 				{
@@ -1363,50 +1284,8 @@
 
 					if (HairGroupClusters.ClusterDebugInfoBuffer && bDebugAABB)
 					{
-<<<<<<< HEAD
-						const FHairStrandClusterData::FHairGroup& HairGroupClusters = HairClusterData.HairGroups[DataIndex];
-
-						// Find a better/less hacky way
-						if (PrimitiveInfo.PublicDataPtr != HairGroupClusters.HairGroupPublicPtr)
-							continue;
-
-						if (ShaderDrawDebug::IsEnabled(View) && HairGroupClusters.CulledClusterCountBuffer)
-						{
-							FRDGExternalBuffer& DrawIndirectBuffer = HairGroupClusters.HairGroupPublicPtr->GetDrawIndirectBuffer();
-
-							FDrawDebugClusterAABBCS::FPermutationDomain Permutation;
-							Permutation.Set<FDrawDebugClusterAABBCS::FDebugAABBBuffer>(bDebugAABB ? 1 : 0);
-							TShaderMapRef<FDrawDebugClusterAABBCS> ComputeShader(View.ShaderMap, Permutation);
-
-							FDrawDebugClusterAABBCS::FParameters* Parameters = GraphBuilder.AllocParameters<FDrawDebugClusterAABBCS::FParameters>();
-							Parameters->ViewUniformBuffer = View.ViewUniformBuffer;
-							Parameters->ClusterCount = HairGroupClusters.ClusterCount;
-							Parameters->TriangleCount = HairGroupClusters.VertexCount * 2; // VertexCount is actually the number of control points
-							Parameters->HairGroupId = DataIndex;
-							Parameters->ClusterDebugMode = GHairStrandsClusterDebug;
-							Parameters->ClusterAABBBuffer = HairGroupClusters.ClusterAABBBuffer->SRV;
-							Parameters->CulledDispatchIndirectParametersClusterCountBuffer = GraphBuilder.CreateSRV(HairGroupClusters.CulledClusterCountBuffer, EPixelFormat::PF_R32_UINT);
-							Parameters->CulledDrawIndirectParameters = DrawIndirectBuffer.SRV;
-							Parameters->GroupAABBBuffer = HairGroupClusters.GroupAABBBuffer->SRV;
-
-							if (HairGroupClusters.ClusterDebugInfoBuffer && bDebugAABB)
-							{
-								FRDGBufferRef ClusterDebugInfoBuffer = GraphBuilder.RegisterExternalBuffer(HairGroupClusters.ClusterDebugInfoBuffer);
-								Parameters->ClusterDebugInfoBuffer = GraphBuilder.CreateSRV(ClusterDebugInfoBuffer);
-							}
-							ShaderDrawDebug::SetParameters(GraphBuilder, View.ShaderDrawData, Parameters->ShaderDrawParameters);
-							ShaderPrint::SetParameters(GraphBuilder, View, Parameters->ShaderPrintParameters);
-
-							check(Parameters->ClusterCount / 64 <= 65535);
-							const FIntVector DispatchCount = DispatchCount.DivideAndRoundUp(FIntVector(Parameters->ClusterCount, 1, 1), FIntVector(64, 1, 1));// FIX ME, this could get over 65535
-							FComputeShaderUtils::AddPass(
-								GraphBuilder, RDG_EVENT_NAME("DrawDebugClusterAABB"),
-								ComputeShader, Parameters, DispatchCount);
-						}
-=======
 						FRDGBufferRef ClusterDebugInfoBuffer = GraphBuilder.RegisterExternalBuffer(HairGroupClusters.ClusterDebugInfoBuffer);
 						Parameters->ClusterDebugInfoBuffer = GraphBuilder.CreateSRV(ClusterDebugInfoBuffer);
->>>>>>> d731a049
 					}
 					ShaderPrint::SetParameters(GraphBuilder, View.ShaderPrintData, Parameters->ShaderPrintParameters);
 
@@ -1536,36 +1415,8 @@
 
 	if (View.HairStrandsViewData.DebugData.CullData.bIsValid)
 	{
-<<<<<<< HEAD
-		{		
-			AddDebugHairPrintPass(GraphBuilder, &View, HairDebugMode, HairData.VisibilityData, HairData.MacroGroupResources, SceneTextures.Stencil);
-		}
-
-		// CPU bound of macro groups
-		FViewElementPDI ShadowFrustumPDI(&View, nullptr, nullptr);
-		if (HairData.VirtualVoxelResources.IsValid())
-		{
-			for (const FHairStrandsMacroGroupData& MacroGroupData : HairData.MacroGroupDatas)
-			{
-				const FBox Bound(MacroGroupData.VirtualVoxelNodeDesc.TranslatedWorldMinAABB, MacroGroupData.VirtualVoxelNodeDesc.TranslatedWorldMaxAABB);
-				DrawWireBox(&ShadowFrustumPDI, Bound, FColor::Red, 0);
-			}
-		}
-		#if 0
-		AddDrawCanvasPass(GraphBuilder, {}, View, SceneColor, [ClusterY, &MacroGroupDatas, YStep] (FCanvas& Canvas)
-		{
-			float X = 20;
-			float Y = ClusterY;
-			FLinearColor InactiveColor(0.5, 0.5, 0.5);
-			FLinearColor DebugColor(1, 1, 0);
-			FString Line;
-
-			Line = FString::Printf(TEXT("----------------------------------------------------------------"));
-			Canvas.DrawShadowedString(X, Y += YStep, *Line, GetStatsFont(), DebugColor);
-=======
 		AddDebugHairShadowCullingPass(GraphBuilder, Scene, &View);
 	}
->>>>>>> d731a049
 
 	if (HairDebugMode == EHairDebugMode::MacroGroups)
 	{
@@ -1612,71 +1463,9 @@
 		{
 			if (HairData.DeepShadowResources.bIsGPUDriven)
 			{
-<<<<<<< HEAD
-				if (HairData.DeepShadowResources.bIsGPUDriven)
-				{
-					AddDeepShadowInfoPass(GraphBuilder, View, HairData.DeepShadowResources, HairData.MacroGroupResources, SceneColorTexture);
-				}
+				AddDeepShadowInfoPass(GraphBuilder, View, HairData.DeepShadowResources, HairData.MacroGroupResources, SceneColorTexture);
 			}
 		}
-
-		FViewElementPDI ShadowFrustumPDI(&View, nullptr, nullptr);
-
-		// Do not draw the CPU boud. Only GPU bound are drawn using ShaderDrawDebug shader functions.
-		#if 0
-		// All DOMs
-		if (HairDebugMode == EHairDebugMode::LightBounds)
-		{
-			if (!HairData.DeepShadowResources.bIsGPUDriven)
-			{
-				for (const FHairStrandsMacroGroupData& MacroGroupData : HairData.MacroGroupDatas)
-				{
-					for (const FHairStrandsDeepShadowData& DomData : MacroGroupData.DeepShadowDatas)
-					{
-						DrawFrustumWireframe(&ShadowFrustumPDI, DomData.CPU_TranslatedWorldToLightTransform.Inverse(), FColor::Emerald, 0);
-						DrawWireBox(&ShadowFrustumPDI, DomData.Bounds.GetBox(), FColor::Yellow, 0);
-					}
-				}
-			}
-		}
-
-		// Current DOM
-		if (HairDebugMode == EHairDebugMode::DeepOpacityMaps)
-		{
-			if (!HairData.DeepShadowResources.bIsGPUDriven)
-			{
-				const int32 CurrentIndex = FMath::Max(0, GDeepShadowDebugIndex);
-				for (const FHairStrandsMacroGroupData& MacroGroupData : HairData.MacroGroupDatas)
-				{
-					for (const FHairStrandsDeepShadowData& DomData : MacroGroupData.DeepShadowDatas)
-					{
-						if (DomData.AtlasSlotIndex == CurrentIndex)
-						{
-							DrawFrustumWireframe(&ShadowFrustumPDI, DomData.CPU_TranslatedWorldToLightTransform.Inverse(), FColor::Emerald, 0);
-							DrawWireBox(&ShadowFrustumPDI, DomData.Bounds.GetBox(), FColor::Yellow, 0);
-						}
-					}
-				}
-			}
-		}
-
-		// Voxelization
-		if (bIsVoxelMode)
-		{
-			if (HairData.VirtualVoxelResources.IsValid())
-			{
-				for (const FHairStrandsMacroGroupData& MacroGroupData : HairData.MacroGroupDatas)
-				{
-					const FBox Bound(MacroGroupData.VirtualVoxelNodeDesc.TranslatedWorldMinAABB, MacroGroupData.VirtualVoxelNodeDesc.TranslatedWorldMaxAABB);
-					DrawWireBox(&ShadowFrustumPDI, Bound, FColor::Red, 0);
-					DrawFrustumWireframe(&ShadowFrustumPDI, MacroGroupData.VirtualVoxelNodeDesc.TranslatedWorldToClip.Inverse(), FColor::Purple, 0);
-				}
-=======
-				AddDeepShadowInfoPass(GraphBuilder, View, HairData.DeepShadowResources, HairData.MacroGroupResources, SceneColorTexture);
->>>>>>> d731a049
-			}
-		}
-		#endif
 	}
 	
 	const bool bRunDebugPass =
