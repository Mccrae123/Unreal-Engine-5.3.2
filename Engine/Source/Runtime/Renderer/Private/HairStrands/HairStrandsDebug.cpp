// Copyright Epic Games, Inc. All Rights Reserved.

#include "HairStrandsDebug.h"
#include "HairStrandsInterface.h"
#include "HairStrandsCluster.h"
#include "HairStrandsDeepShadow.h"
#include "HairStrandsUtils.h"
#include "HairStrandsVoxelization.h"
#include "HairStrandsRendering.h"
#include "HairStrandsVisibility.h"
#include "HairStrandsInterface.h"
#include "HairStrandsMeshProjection.h"
#include "HairStrandsTile.h"
#include "HairStrandsData.h"

#include "Shader.h"
#include "GlobalShader.h"
#include "ShaderParameters.h"
#include "ShaderParameterStruct.h"
#include "RenderGraphUtils.h"
#include "PostProcessing.h"
#include "SceneTextureParameters.h"
#include "DynamicPrimitiveDrawing.h"
#include "RenderTargetTemp.h"
#include "CanvasTypes.h"
#include "ShaderPrintParameters.h"
#include "RenderGraphUtils.h"
<<<<<<< HEAD
#include "GpuDebugRendering.h"
=======
#include "ShaderDebug.h"
>>>>>>> 6bbb88c8
#include "ShaderPrint.h"
#include "ScreenPass.h"

static int32 GDeepShadowDebugIndex = 0;
static float GDeepShadowDebugScale = 20;

static FAutoConsoleVariableRef CVarDeepShadowDebugDomIndex(TEXT("r.HairStrands.DeepShadow.DebugDOMIndex"), GDeepShadowDebugIndex, TEXT("Index of the DOM texture to draw"));
static FAutoConsoleVariableRef CVarDeepShadowDebugDomScale(TEXT("r.HairStrands.DeepShadow.DebugDOMScale"), GDeepShadowDebugScale, TEXT("Scaling value for the DeepOpacityMap when drawing the deep shadow stats"));

static int32 GHairStrandsDebugMode = 0;
static FAutoConsoleVariableRef CVarDeepShadowStats(TEXT("r.HairStrands.DebugMode"), GHairStrandsDebugMode, TEXT("Draw various stats/debug mode about hair rendering"));

static int32 GHairStrandsDebugStrandsMode = 0;
static FAutoConsoleVariableRef CVarDebugPhysicsStrand(TEXT("r.HairStrands.StrandsMode"), GHairStrandsDebugStrandsMode, TEXT("Render debug mode for hair strands. 0:off, 1:simulation strands, 2:render strands with colored simulation strands influence, 3:hair UV, 4:hair root UV, 5: hair seed, 6: dimensions"));

static int32 GHairStrandsDebugPlotBsdf = 0;
static FAutoConsoleVariableRef CVarHairStrandsDebugBSDF(TEXT("r.HairStrands.PlotBsdf"), GHairStrandsDebugPlotBsdf, TEXT("Debug view for visualizing hair BSDF."));

static float GHairStrandsDebugPlotBsdfRoughness = 0.3f;
static FAutoConsoleVariableRef CVarHairStrandsDebugBSDFRoughness(TEXT("r.HairStrands.PlotBsdf.Roughness"), GHairStrandsDebugPlotBsdfRoughness, TEXT("Change the roughness of the debug BSDF plot."));

static float GHairStrandsDebugPlotBsdfBaseColor = 1;
static FAutoConsoleVariableRef CVarHairStrandsDebugBSDFAbsorption(TEXT("r.HairStrands.PlotBsdf.BaseColor"), GHairStrandsDebugPlotBsdfBaseColor, TEXT("Change the base color / absorption of the debug BSDF plot."));

static float GHairStrandsDebugPlotBsdfExposure = 1.1f;
static FAutoConsoleVariableRef CVarHairStrandsDebugBSDFExposure(TEXT("r.HairStrands.PlotBsdf.Exposure"), GHairStrandsDebugPlotBsdfExposure, TEXT("Change the exposure of the plot."));

static int GHairStrandsDebugSampleIndex = -1;
static FAutoConsoleVariableRef CVarHairStrandsDebugMaterialSampleIndex(TEXT("r.HairStrands.DebugMode.SampleIndex"), GHairStrandsDebugSampleIndex, TEXT("Debug value for a given sample index (default:-1, i.e., average sample information)."));

static int32 GHairStrandsClusterDebug = 0;
static FAutoConsoleVariableRef CVarHairStrandsDebugClusterAABB(TEXT("r.HairStrands.Cluster.Debug"), GHairStrandsClusterDebug, TEXT("Draw debug the world bounding box of hair clusters used for culling optimisation (0:off, 1:visible cluster, 2:culled cluster, 3:colored LOD, 4:LOD info)."));

<<<<<<< HEAD
static int32 GHairStrandsDebugPPLL = 0;
static FAutoConsoleVariableRef CVarHairStrandsDebugPPLL(									TEXT("r.HairStrands.DebugPPLL"),									GHairStrandsDebugPPLL, TEXT("Draw debug per pixel light list rendering."));
=======
static int32 GHairTangentDebug = 0;
static int32 GHairTangentDebug_TileSize = 8;
static FAutoConsoleVariableRef CVarHairTangentDebug(TEXT("r.HairStrands.DebugMode.Tangent"), GHairTangentDebug, TEXT("Draw debug tangent for hair strands and hair cards."));
static FAutoConsoleVariableRef CVarHairTangentDebug_TileSize(TEXT("r.HairStrands.DebugMode.Tangent.TileSize"), GHairTangentDebug_TileSize, TEXT("Draw debug tangent - Grid size for drawing debug tangent"));

>>>>>>> 6bbb88c8
static int32 GHairVirtualVoxel_DrawDebugPage = 0;
static FAutoConsoleVariableRef CVarHairVirtualVoxel_DrawDebugPage(TEXT("r.HairStrands.Voxelization.Virtual.DrawDebugPage"), GHairVirtualVoxel_DrawDebugPage, TEXT("When voxel debug rendering is enable 1: render the page bounds, instead of the voxel 2: the occupancy within the page (i.e., 8x8x8 brick)"));
static int32 GHairVirtualVoxel_ForceMipLevel = -1;
static FAutoConsoleVariableRef CVarHairVirtualVoxel_ForceMipLevel(TEXT("r.HairStrands.Voxelization.Virtual.ForceMipLevel"), GHairVirtualVoxel_ForceMipLevel, TEXT("Force a particular mip-level"));
static int32 GHairVirtualVoxel_DebugTraversalType = 0;
static FAutoConsoleVariableRef CVarHairVirtualVoxel_DebugTraversalType(TEXT("r.HairStrands.Voxelization.Virtual.DebugTraversalType"), GHairVirtualVoxel_DebugTraversalType, TEXT("Traversal mode (0:linear, 1:mip) for debug voxel visualization."));

<<<<<<< HEAD
static int32 GHairStrandsCull = 0;
static int32 GHairStrandsCullIndex = -1;
static int32 GHairStrandsUpdateCullIndex = 0;
static float GHairStrandsCullNormalizedIndex = -1;
static FAutoConsoleVariableRef CVarHairStrandsCull			(TEXT("r.HairStrands.Cull"), GHairStrandsCull, TEXT("Cull hair strands (0:disabled, 1: render cull, 2: sim cull)."));
static FAutoConsoleVariableRef CVarHairStrandsCullIndex		(TEXT("r.HairStrands.Cull.Index"), GHairStrandsCullIndex, TEXT("Hair strands index to be kept. Other will be culled."));
static FAutoConsoleVariableRef CVarHairStrandsUpdateCullIndex(TEXT("r.HairStrands.Cull.Update"), GHairStrandsUpdateCullIndex, TEXT("Update the guide index to be kept using mouse position for fast selection."));

static bool IsDebugDrawAndDebugPrintEnabled(const FViewInfo& View)
{
	return ShaderDrawDebug::IsShaderDrawDebugEnabled() && ShaderPrint::IsEnabled() && ShaderPrint::IsSupported(View);
}

static bool IsDebugDrawAndDebugPrintEnabled(const TArray<FViewInfo>& Views)
{
	return Views.Num() > 0 && IsDebugDrawAndDebugPrintEnabled(Views[0]);
}

static bool IsDebugDrawAndDebugPrintEnabled(const TArrayView<FViewInfo>& Views)
{
	return Views.Num() > 0 && IsDebugDrawAndDebugPrintEnabled(Views[0]);
}

bool IsHairStrandsClusterDebugEnable()
{
	return GHairStrandsClusterDebug > 0;
}

bool IsHairStrandsClusterDebugAABBEnable()
{
	return GHairStrandsClusterDebug > 1;
}

void SetHairScreenLODInfo(bool bEnable)
{
	if (!ShaderPrint::IsEnabled())
	{
		ShaderPrint::SetEnabled(true);
		ShaderPrint::SetFontSize(8);
	}
	GHairStrandsClusterDebug = bEnable ? 4 : 1;
}

FHairCullInfo GetHairStrandsCullInfo()
=======
static bool TryEnableShaderDrawAndShaderPrint(const FViewInfo& View, uint32 ResquestedShaderDrawElements, uint32 RequestedShaderPrintElements)
{
	const EShaderPlatform Platform = View.Family->GetShaderPlatform();
	if (!ShaderDrawDebug::IsSupported(Platform) || !ShaderPrint::IsSupported(Platform))
	{
		return false;
	}

	if (!ShaderPrint::IsEnabled(View))
	{
		ShaderPrint::SetEnabled(true);
	}
	ShaderPrint::RequestSpaceForCharacters(RequestedShaderPrintElements);

	if (!ShaderDrawDebug::IsEnabled(View))
	{
		ShaderDrawDebug::SetEnabled(true);
	}
	ShaderDrawDebug::RequestSpaceForElements(ResquestedShaderDrawElements);
	return true;
}

static bool IsDebugDrawAndDebugPrintEnabled(const FViewInfo& View)
>>>>>>> 6bbb88c8
{
	return ShaderDrawDebug::IsEnabled(View) && ShaderPrint::IsEnabled(View);
}

bool IsHairStrandsClusterDebugEnable()
{
	return GHairStrandsClusterDebug > 0;
}

<<<<<<< HEAD
void FHairStrandsDebugData::SetParameters(FRDGBuilder& GraphBuilder, FHairStrandsDebugData::Data& In, FHairStrandsDebugData::FWriteParameters& Out)
=======
bool IsHairStrandsClusterDebugAABBEnable()
{
	return GHairStrandsClusterDebug > 1;
}

FHairStrandsDebugData::Data FHairStrandsDebugData::CreateData(FRDGBuilder& GraphBuilder)
{
	FHairStrandsDebugData::Data Out;
	Out.ShadingPointBuffer = GraphBuilder.CreateBuffer(FRDGBufferDesc::CreateStructuredDesc(sizeof(ShadingInfo), MaxShadingPointCount), TEXT("Hair.DebugShadingPoint"));
	Out.ShadingPointCounter = GraphBuilder.CreateBuffer(FRDGBufferDesc::CreateBufferDesc(sizeof(uint32), 1), TEXT("Hair.DebugShadingPointCounter"));
	Out.SampleBuffer = GraphBuilder.CreateBuffer(FRDGBufferDesc::CreateStructuredDesc(sizeof(Sample), MaxSampleCount), TEXT("Hair.DebugSample"));
	Out.SampleCounter = GraphBuilder.CreateBuffer(FRDGBufferDesc::CreateBufferDesc(sizeof(uint32), 1), TEXT("Hair.DebugSampleCounter"));
	AddClearUAVPass(GraphBuilder, GraphBuilder.CreateUAV(Out.ShadingPointCounter, PF_R32_UINT), 0u);
	AddClearUAVPass(GraphBuilder, GraphBuilder.CreateUAV(Out.SampleCounter, PF_R32_UINT), 0u);
	return Out;
}

void FHairStrandsDebugData::SetParameters(FRDGBuilder& GraphBuilder, const FHairStrandsDebugData::Data& In, FHairStrandsDebugData::FWriteParameters& Out)
>>>>>>> 6bbb88c8
{
	Out.Debug_MaxSampleCount = FHairStrandsDebugData::MaxSampleCount;
	Out.Debug_MaxShadingPointCount = FHairStrandsDebugData::MaxShadingPointCount;
	Out.Debug_ShadingPointBuffer = GraphBuilder.CreateUAV(In.ShadingPointBuffer);
	Out.Debug_ShadingPointCounter = GraphBuilder.CreateUAV(In.ShadingPointCounter, PF_R32_UINT);
	Out.Debug_SampleBuffer = GraphBuilder.CreateUAV(In.SampleBuffer);
	Out.Debug_SampleCounter = GraphBuilder.CreateUAV(In.SampleCounter, PF_R32_UINT);
}

void FHairStrandsDebugData::SetParameters(FRDGBuilder& GraphBuilder, const FHairStrandsDebugData::Data& In, FHairStrandsDebugData::FReadParameters& Out)
{
	Out.Debug_MaxSampleCount = FHairStrandsDebugData::MaxSampleCount;
	Out.Debug_MaxShadingPointCount = FHairStrandsDebugData::MaxShadingPointCount;
	Out.Debug_ShadingPointBuffer = GraphBuilder.CreateSRV(In.ShadingPointBuffer);
	Out.Debug_ShadingPointCounter = GraphBuilder.CreateSRV(In.ShadingPointCounter, PF_R32_UINT);
	Out.Debug_SampleBuffer = GraphBuilder.CreateSRV(In.SampleBuffer);
	Out.Debug_SampleCounter = GraphBuilder.CreateSRV(In.SampleCounter, PF_R32_UINT);
}

EHairDebugMode GetHairStrandsDebugMode()
{
	switch (GHairStrandsDebugMode)
	{
	case 0:  return EHairDebugMode::None;
	case 1:  return EHairDebugMode::MacroGroups;
	case 2:  return EHairDebugMode::LightBounds;
	case 3:  return EHairDebugMode::MacroGroupScreenRect;
	case 4:  return EHairDebugMode::DeepOpacityMaps;
	case 5:  return EHairDebugMode::SamplePerPixel;
	case 6:  return EHairDebugMode::TAAResolveType;
	case 7:  return EHairDebugMode::CoverageType;
	case 8:  return EHairDebugMode::VoxelsDensity;
	case 9:  return EHairDebugMode::VoxelsTangent;
	case 10: return EHairDebugMode::VoxelsBaseColor;
	case 11: return EHairDebugMode::VoxelsRoughness;
	case 12: return EHairDebugMode::MeshProjection;
	case 13: return EHairDebugMode::Coverage;
	case 14: return EHairDebugMode::MaterialDepth;
	case 15: return EHairDebugMode::MaterialBaseColor;
	case 16: return EHairDebugMode::MaterialRoughness;
	case 17: return EHairDebugMode::MaterialSpecular;
	case 18: return EHairDebugMode::MaterialTangent;
	case 19: return EHairDebugMode::Tile;
	default: return EHairDebugMode::None;
	};
}

static const TCHAR* ToString(EHairDebugMode DebugMode)
{
	switch (DebugMode)
	{
	case EHairDebugMode::None: return TEXT("None");
	case EHairDebugMode::MacroGroups: return TEXT("Macro groups info");
	case EHairDebugMode::LightBounds: return TEXT("All DOMs light bounds");
	case EHairDebugMode::MacroGroupScreenRect: return TEXT("Screen projected macro groups");
	case EHairDebugMode::DeepOpacityMaps: return TEXT("Deep opacity maps");
	case EHairDebugMode::SamplePerPixel: return TEXT("Sub-pixel sample count");
	case EHairDebugMode::TAAResolveType: return TEXT("TAA resolve type (regular/responsive)");
	case EHairDebugMode::CoverageType: return TEXT("Type of hair coverage - Fully covered : Green / Partially covered : Red");
	case EHairDebugMode::VoxelsDensity: return TEXT("Hair density volume");
	case EHairDebugMode::VoxelsTangent: return TEXT("Hair tangent volume");
	case EHairDebugMode::VoxelsBaseColor: return TEXT("Hair base color volume");
	case EHairDebugMode::VoxelsRoughness: return TEXT("Hair roughness volume");
	case EHairDebugMode::MeshProjection: return TEXT("Hair mesh projection");
	case EHairDebugMode::Coverage: return TEXT("Hair coverage");
	case EHairDebugMode::MaterialDepth: return TEXT("Hair material depth");
	case EHairDebugMode::MaterialBaseColor: return TEXT("Hair material base color");
	case EHairDebugMode::MaterialRoughness: return TEXT("Hair material roughness");
	case EHairDebugMode::MaterialSpecular: return TEXT("Hair material specular");
	case EHairDebugMode::MaterialTangent: return TEXT("Hair material tangent");
	case EHairDebugMode::Tile: return TEXT("Hair tile cotegorization");
	default: return TEXT("None");
	};
}


EHairStrandsDebugMode GetHairStrandsDebugStrandsMode()
{
	switch (GHairStrandsDebugStrandsMode)
	{
	case  0:  return EHairStrandsDebugMode::NoneDebug;
	case  1:  return EHairStrandsDebugMode::SimHairStrands;
	case  2:  return EHairStrandsDebugMode::RenderHairStrands;
	case  3:  return EHairStrandsDebugMode::RenderHairRootUV;
	case  4:  return EHairStrandsDebugMode::RenderHairRootUDIM;
	case  5:  return EHairStrandsDebugMode::RenderHairUV;
	case  6:  return EHairStrandsDebugMode::RenderHairSeed;
	case  7:  return EHairStrandsDebugMode::RenderHairDimension;
	case  8:  return EHairStrandsDebugMode::RenderHairRadiusVariation;
	case  9:  return EHairStrandsDebugMode::RenderHairBaseColor;
	case 10:  return EHairStrandsDebugMode::RenderHairRoughness;
	case 11:  return EHairStrandsDebugMode::RenderVisCluster;
<<<<<<< HEAD
=======
	case 12:  return EHairStrandsDebugMode::RenderHairTangent;
	case 13:  return EHairStrandsDebugMode::RenderHairControlPoints;
	case 14:  return EHairStrandsDebugMode::RenderHairGroup;
>>>>>>> 6bbb88c8
	default:  return EHairStrandsDebugMode::NoneDebug;
	};
}

static const TCHAR* ToString(EHairStrandsDebugMode DebugMode)
{
	switch (DebugMode)
	{
	case EHairStrandsDebugMode::NoneDebug						: return TEXT("None");
	case EHairStrandsDebugMode::SimHairStrands				: return TEXT("Simulation strands");
	case EHairStrandsDebugMode::RenderHairStrands			: return TEXT("Rendering strands influences");
	case EHairStrandsDebugMode::RenderHairRootUV			: return TEXT("Roots UV");
	case EHairStrandsDebugMode::RenderHairRootUDIM			: return TEXT("Roots UV UDIM texture index");
	case EHairStrandsDebugMode::RenderHairUV				: return TEXT("Hair UV");
	case EHairStrandsDebugMode::RenderHairSeed				: return TEXT("Hair seed");
	case EHairStrandsDebugMode::RenderHairDimension			: return TEXT("Hair dimensions");
	case EHairStrandsDebugMode::RenderHairRadiusVariation	: return TEXT("Hair radius variation");
	case EHairStrandsDebugMode::RenderHairTangent			: return TEXT("Hair tangent");
	case EHairStrandsDebugMode::RenderHairControlPoints		: return TEXT("Hair control points");
	case EHairStrandsDebugMode::RenderHairBaseColor			: return TEXT("Hair vertices color");
	case EHairStrandsDebugMode::RenderHairRoughness			: return TEXT("Hair vertices roughness");
	case EHairStrandsDebugMode::RenderVisCluster			: return TEXT("Hair visility clusters");
	default													: return TEXT("None");
	};
}

///////////////////////////////////////////////////////////////////////////////////////////////////
class FHairPrintLODInfoCS : public FGlobalShader
{
	DECLARE_GLOBAL_SHADER(FHairPrintLODInfoCS);
	SHADER_USE_PARAMETER_STRUCT(FHairPrintLODInfoCS, FGlobalShader);

	BEGIN_SHADER_PARAMETER_STRUCT(FParameters, )
		SHADER_PARAMETER(FIntPoint, MaxResolution)
		SHADER_PARAMETER(FVector3f, GroupColor)
		SHADER_PARAMETER(uint32, GroupIndex)
		SHADER_PARAMETER(uint32, GeometryType)
		SHADER_PARAMETER(float, ScreenSize)
		SHADER_PARAMETER(float, LOD)
		SHADER_PARAMETER_STRUCT_INCLUDE(ShaderPrint::FShaderParameters, ShaderPrintUniformBuffer)
		END_SHADER_PARAMETER_STRUCT()

public:
	static bool ShouldCompilePermutation(const FGlobalShaderPermutationParameters& Parameters) { return IsHairStrandsSupported(EHairStrandsShaderType::Tool, Parameters.Platform); }
	static void ModifyCompilationEnvironment(const FGlobalShaderPermutationParameters& Parameters, FShaderCompilerEnvironment& OutEnvironment)
	{
		// Skip optimization for avoiding long compilation time due to large UAV writes
		FGlobalShader::ModifyCompilationEnvironment(Parameters, OutEnvironment);
		OutEnvironment.CompilerFlags.Add(CFLAG_Debug);
		OutEnvironment.SetDefine(TEXT("SHADER_LOD_INFO"), 1);
	}
};

IMPLEMENT_GLOBAL_SHADER(FHairPrintLODInfoCS, "/Engine/Private/HairStrands/HairStrandsDebugPrint.usf", "MainCS", SF_Compute);

static void AddPrintLODInfoPass(
	FRDGBuilder& GraphBuilder,
	const FViewInfo& View,
	const FHairGroupPublicData* Data)
{
	if (!ShaderPrint::IsSupported(View.Family->GetShaderPlatform()))
	{
		return;
	}

	if (!ShaderPrint::IsEnabled(View))
	{
		ShaderPrint::SetEnabled(true);
		ShaderPrint::RequestSpaceForCharacters(2000);
	}

	const uint32 GroupIndex = Data->GetGroupIndex();
	const FLinearColor GroupColor = Data->DebugGroupColor;
	const uint32 IntLODIndex = Data->LODIndex;

	FHairPrintLODInfoCS::FParameters* Parameters = GraphBuilder.AllocParameters<FHairPrintLODInfoCS::FParameters>();
	Parameters->MaxResolution = FIntPoint(View.ViewRect.Width(), View.ViewRect.Height());
	Parameters->GroupIndex = GroupIndex;
	Parameters->LOD = Data->LODIndex;
	Parameters->GroupColor = FVector3f(GroupColor.R, GroupColor.G, GroupColor.B);
	Parameters->ScreenSize = Data->DebugScreenSize;
	switch (Data->VFInput.GeometryType)
	{
	case EHairGeometryType::Strands: Parameters->GeometryType = 0; break;
	case EHairGeometryType::Cards  : Parameters->GeometryType = 1; break;
	case EHairGeometryType::Meshes : Parameters->GeometryType = 2; break;
	}
	ShaderPrint::SetParameters(GraphBuilder, View, Parameters->ShaderPrintUniformBuffer);
	TShaderMapRef<FHairPrintLODInfoCS> ComputeShader(View.ShaderMap);

	ClearUnusedGraphResources(ComputeShader, Parameters);

	FComputeShaderUtils::AddPass(
		GraphBuilder,
		RDG_EVENT_NAME("HairStrands::PrintLODInfo(%d/%d)", Parameters->GroupIndex, Parameters->GroupIndex),
		ComputeShader,
		Parameters,
		FIntVector(1, 1, 1));
}

///////////////////////////////////////////////////////////////////////////////////////////////////
class FHairDebugPrintCS : public FGlobalShader
{
	DECLARE_GLOBAL_SHADER(FHairDebugPrintCS);
	SHADER_USE_PARAMETER_STRUCT(FHairDebugPrintCS, FGlobalShader);

	BEGIN_SHADER_PARAMETER_STRUCT(FParameters, )
		SHADER_PARAMETER(FIntPoint, GroupSize)
		SHADER_PARAMETER(FIntPoint, PixelCoord)
		SHADER_PARAMETER(FIntPoint, MaxResolution)
		SHADER_PARAMETER(uint32, FastResolveMask)
		SHADER_PARAMETER(uint32, HairMacroGroupCount)
		SHADER_PARAMETER(uint32, HairVisibilityNodeGroupSize)
		SHADER_PARAMETER(uint32, AllocatedSampleCount)
		SHADER_PARAMETER_RDG_TEXTURE(Texture2D, HairCountTexture)
		SHADER_PARAMETER_RDG_TEXTURE(Texture2D, HairCountUintTexture)
		SHADER_PARAMETER_RDG_BUFFER_SRV(Buffer<uint>, HairVisibilityIndirectArgsBuffer)
		SHADER_PARAMETER_RDG_BUFFER_SRV(Buffer, HairMacroGroupAABBBuffer)
		SHADER_PARAMETER_RDG_TEXTURE_SRV(Texture2D, StencilTexture)
		SHADER_PARAMETER_SAMPLER(SamplerState, LinearSampler)
		SHADER_PARAMETER_STRUCT_REF(FViewUniformShaderParameters, ViewUniformBuffer)
		SHADER_PARAMETER_STRUCT_INCLUDE(ShaderPrint::FShaderParameters, ShaderPrintUniformBuffer)
		SHADER_PARAMETER_STRUCT_INCLUDE(ShaderDrawDebug::FShaderParameters, ShaderDrawUniformBuffer)
		SHADER_PARAMETER_RDG_UNIFORM_BUFFER(FHairStrandsViewUniformParameters, HairStrands)
	END_SHADER_PARAMETER_STRUCT()

public:
	static bool ShouldCompilePermutation(const FGlobalShaderPermutationParameters& Parameters) { return IsHairStrandsSupported(EHairStrandsShaderType::Tool, Parameters.Platform); }
	static void ModifyCompilationEnvironment(const FGlobalShaderPermutationParameters& Parameters, FShaderCompilerEnvironment& OutEnvironment)
	{
		// Skip optimization for avoiding long compilation time due to large UAV writes
		FGlobalShader::ModifyCompilationEnvironment(Parameters, OutEnvironment);
		OutEnvironment.CompilerFlags.Add(CFLAG_Debug);
<<<<<<< HEAD
=======
		OutEnvironment.SetDefine(TEXT("SHADER_PRINT"), 1);
>>>>>>> 6bbb88c8
	}
};

IMPLEMENT_GLOBAL_SHADER(FHairDebugPrintCS, "/Engine/Private/HairStrands/HairStrandsDebugPrint.usf", "MainCS", SF_Compute);

static void AddDebugHairPrintPass(
	FRDGBuilder& GraphBuilder,
	const FViewInfo* View,
	const EHairDebugMode InDebugMode,
	const FHairStrandsVisibilityData& VisibilityData,
	const FHairStrandsMacroGroupResources& MacroGroupResources,
	FRDGTextureSRVRef InStencilTexture)
{
<<<<<<< HEAD
	if (!VisibilityData.CategorizationTexture || !VisibilityData.NodeIndex || !VisibilityData.NodeData || !InDepthStencilTexture || !IsDebugDrawAndDebugPrintEnabled(*View)) return;
=======
	if (!View || !View->HairStrandsViewData.UniformBuffer || !InStencilTexture || !ShaderDrawDebug::IsEnabled(*View)) return;
>>>>>>> 6bbb88c8

	FRDGTextureRef ViewHairCountTexture = VisibilityData.ViewHairCountTexture ? VisibilityData.ViewHairCountTexture : GSystemTextures.GetBlackDummy(GraphBuilder);
	FRDGTextureRef ViewHairCountUintTexture = VisibilityData.ViewHairCountUintTexture ? VisibilityData.ViewHairCountUintTexture : GSystemTextures.GetBlackDummy(GraphBuilder);

	const FIntRect Viewport = View->ViewRect;
	const FIntPoint Resolution(Viewport.Width(), Viewport.Height());

	FHairDebugPrintCS::FParameters* Parameters = GraphBuilder.AllocParameters<FHairDebugPrintCS::FParameters>();
	Parameters->GroupSize = GetVendorOptimalGroupSize2D();
<<<<<<< HEAD
	Parameters->MaxResolution = VisibilityData.CategorizationTexture ? VisibilityData.CategorizationTexture->Desc.Extent : FIntPoint(0,0);
=======
	Parameters->ViewUniformBuffer = View->ViewUniformBuffer;
	Parameters->MaxResolution = VisibilityData.CoverageTexture ? VisibilityData.CoverageTexture->Desc.Extent : FIntPoint(0,0);
>>>>>>> 6bbb88c8
	Parameters->PixelCoord = View->CursorPos;
	Parameters->AllocatedSampleCount = VisibilityData.MaxNodeCount;
	Parameters->FastResolveMask = STENCIL_TEMPORAL_RESPONSIVE_AA_MASK;
<<<<<<< HEAD
	Parameters->CategorizationTexture = VisibilityData.CategorizationTexture;
	Parameters->HairCountTexture = ViewHairCountTexture;
	Parameters->HairCountUintTexture = ViewHairCountUintTexture;
	Parameters->HairVisibilityNodeData = GraphBuilder.CreateSRV(VisibilityData.NodeData);
	Parameters->HairVisibilityNodeOffsetAndCount = VisibilityData.NodeIndex;
=======
	Parameters->HairCountTexture = ViewHairCountTexture;
	Parameters->HairCountUintTexture = ViewHairCountUintTexture;
>>>>>>> 6bbb88c8
	Parameters->HairVisibilityIndirectArgsBuffer = GraphBuilder.CreateSRV(VisibilityData.NodeIndirectArg, PF_R32_UINT);
	Parameters->HairVisibilityNodeGroupSize = VisibilityData.NodeGroupSize;
	Parameters->StencilTexture = InStencilTexture;
	Parameters->LinearSampler = TStaticSamplerState<SF_Bilinear, AM_Clamp, AM_Clamp, AM_Clamp>::GetRHI();
<<<<<<< HEAD
	Parameters->HairMacroGroupCount = MacroGroupDatas.Datas.Num();
	Parameters->MaxSampleCount = VisibilityData.MaxSampleCount;
	Parameters->HairMacroGroupAABBBuffer = GraphBuilder.CreateSRV(MacroGroupDatas.MacroGroupResources.MacroGroupAABBsBuffer, PF_R32_SINT);
	ShaderPrint::SetParameters(*View, Parameters->ShaderPrintUniformBuffer);
=======
	Parameters->HairMacroGroupCount = MacroGroupResources.MacroGroupCount;
	Parameters->HairStrands = View->HairStrandsViewData.UniformBuffer;
	Parameters->HairMacroGroupAABBBuffer = GraphBuilder.CreateSRV(MacroGroupResources.MacroGroupAABBsBuffer, PF_R32_SINT);
	ShaderPrint::SetParameters(GraphBuilder, *View, Parameters->ShaderPrintUniformBuffer);
>>>>>>> 6bbb88c8
	ShaderDrawDebug::SetParameters(GraphBuilder, View->ShaderDrawData, Parameters->ShaderDrawUniformBuffer);
	TShaderMapRef<FHairDebugPrintCS> ComputeShader(View->ShaderMap);

	ClearUnusedGraphResources(ComputeShader, Parameters);

	FComputeShaderUtils::AddPass(
		GraphBuilder,
		RDG_EVENT_NAME("HairStrands::DebugPrint"),
		ComputeShader,
		Parameters,
		FIntVector(1, 1, 1));
}

///////////////////////////////////////////////////////////////////////////////////////////////////
class FHairDebugPS : public FGlobalShader
{
	DECLARE_GLOBAL_SHADER(FHairDebugPS);
	SHADER_USE_PARAMETER_STRUCT(FHairDebugPS, FGlobalShader);

	BEGIN_SHADER_PARAMETER_STRUCT(FParameters, )
		SHADER_PARAMETER(FVector2f, OutputResolution)
		SHADER_PARAMETER(uint32, FastResolveMask)
		SHADER_PARAMETER(uint32, DebugMode)
		SHADER_PARAMETER(int32, SampleIndex)
		SHADER_PARAMETER(uint32, MaxSampleCount)
		SHADER_PARAMETER_RDG_TEXTURE(Texture2D, HairCountTexture)
		SHADER_PARAMETER_RDG_TEXTURE(Texture2D, HairCountUintTexture)
<<<<<<< HEAD
		SHADER_PARAMETER_RDG_TEXTURE(Texture2D, CategorizationTexture)
		SHADER_PARAMETER_RDG_TEXTURE(Texture2D, NodeIndex)
		SHADER_PARAMETER_RDG_TEXTURE(Texture2D, TileIndexTexture)
		SHADER_PARAMETER_RDG_BUFFER_SRV(StructuredBuffer, NodeData)
		SHADER_PARAMETER_SRV(Texture2D, DepthStencilTexture)
		RDG_TEXTURE_ACCESS(DepthStencilTextureAccess, ERHIAccess::SRVGraphics)
=======
		SHADER_PARAMETER_RDG_TEXTURE_SRV(Texture2D, DepthStencilTexture)
>>>>>>> 6bbb88c8
		SHADER_PARAMETER_SAMPLER(SamplerState, LinearSampler)
		SHADER_PARAMETER_STRUCT_REF(FViewUniformShaderParameters, ViewUniformBuffer)
		SHADER_PARAMETER_RDG_UNIFORM_BUFFER(FHairStrandsViewUniformParameters, HairStrands)
		RENDER_TARGET_BINDING_SLOTS()
	END_SHADER_PARAMETER_STRUCT()

public:
	static bool ShouldCompilePermutation(const FGlobalShaderPermutationParameters& Parameters) { return IsHairStrandsSupported(EHairStrandsShaderType::Tool, Parameters.Platform); }
<<<<<<< HEAD
=======
	static void ModifyCompilationEnvironment(const FGlobalShaderPermutationParameters& Parameters, FShaderCompilerEnvironment& OutEnvironment)
	{
		FGlobalShader::ModifyCompilationEnvironment(Parameters, OutEnvironment);
		OutEnvironment.SetDefine(TEXT("SHADER_DEBUG_MODE"), 1);
	}
>>>>>>> 6bbb88c8
};

IMPLEMENT_GLOBAL_SHADER(FHairDebugPS, "/Engine/Private/HairStrands/HairStrandsDebug.usf", "MainPS", SF_Pixel);

static void AddDebugHairPass(
	FRDGBuilder& GraphBuilder,
	const FViewInfo* View,
	const EHairDebugMode InDebugMode,
	const FHairStrandsVisibilityData& VisibilityData,
<<<<<<< HEAD
	const FShaderResourceViewRHIRef& InDepthStencilTextureSRV,
	const FRDGTextureRef& InDepthStencilTexture,
=======
	FRDGTextureSRVRef InDepthStencilTexture,
>>>>>>> 6bbb88c8
	FRDGTextureRef& OutTarget)
{
	check(OutTarget);
	check(InDebugMode == EHairDebugMode::TAAResolveType || 
		InDebugMode == EHairDebugMode::SamplePerPixel || 
		InDebugMode == EHairDebugMode::CoverageType || 
		InDebugMode == EHairDebugMode::Coverage ||
		InDebugMode == EHairDebugMode::MaterialDepth ||
		InDebugMode == EHairDebugMode::MaterialBaseColor ||
		InDebugMode == EHairDebugMode::MaterialRoughness ||
		InDebugMode == EHairDebugMode::MaterialSpecular ||
<<<<<<< HEAD
		InDebugMode == EHairDebugMode::MaterialTangent ||
		InDebugMode == EHairDebugMode::Tile);

	if (!VisibilityData.CategorizationTexture || !VisibilityData.NodeIndex || !VisibilityData.NodeData || !VisibilityData.TileIndexTexture) return;
	if (InDebugMode == EHairDebugMode::TAAResolveType && !InDepthStencilTextureSRV) return;

	FRDGTextureRef HairCountTexture = VisibilityData.ViewHairCountTexture ? VisibilityData.ViewHairCountTexture : GSystemTextures.GetBlackDummy(GraphBuilder);
	FRDGTextureRef HairCountUintTexture = VisibilityData.ViewHairCountUintTexture ? VisibilityData.ViewHairCountUintTexture : GSystemTextures.GetBlackDummy(GraphBuilder); 
=======
		InDebugMode == EHairDebugMode::MaterialTangent);

	if (!VisibilityData.CoverageTexture || !VisibilityData.NodeIndex || !VisibilityData.NodeData) return;
	if (InDebugMode == EHairDebugMode::TAAResolveType && !InDepthStencilTexture) return;
>>>>>>> 6bbb88c8

	const FIntRect Viewport = View->ViewRect;
	const FIntPoint Resolution(Viewport.Width(), Viewport.Height());

	uint32 InternalDebugMode = 0;
	switch (InDebugMode)
	{
		case EHairDebugMode::SamplePerPixel:	InternalDebugMode = 0; break;
		case EHairDebugMode::CoverageType:		InternalDebugMode = 1; break;
		case EHairDebugMode::TAAResolveType:	InternalDebugMode = 2; break;
		case EHairDebugMode::Coverage:			InternalDebugMode = 3; break;
		case EHairDebugMode::MaterialDepth:		InternalDebugMode = 4; break;
		case EHairDebugMode::MaterialBaseColor:	InternalDebugMode = 5; break;
		case EHairDebugMode::MaterialRoughness:	InternalDebugMode = 6; break;
		case EHairDebugMode::MaterialSpecular:	InternalDebugMode = 7; break;
		case EHairDebugMode::MaterialTangent:	InternalDebugMode = 8; break;
	};

	FHairDebugPS::FParameters* Parameters = GraphBuilder.AllocParameters<FHairDebugPS::FParameters>();
	Parameters->ViewUniformBuffer = View->ViewUniformBuffer;
	Parameters->OutputResolution = Resolution;
	Parameters->FastResolveMask = STENCIL_TEMPORAL_RESPONSIVE_AA_MASK;
<<<<<<< HEAD
	Parameters->CategorizationTexture = VisibilityData.CategorizationTexture;
	Parameters->HairCountTexture = HairCountTexture;
	Parameters->HairCountUintTexture = HairCountUintTexture;
	Parameters->NodeIndex = VisibilityData.NodeIndex;
	Parameters->NodeData = GraphBuilder.CreateSRV(VisibilityData.NodeData);
	Parameters->TileIndexTexture = VisibilityData.TileIndexTexture;
	Parameters->TileSize = VisibilityData.TileSize;
	Parameters->DepthStencilTexture = InDepthStencilTextureSRV;
	Parameters->DepthStencilTextureAccess = InDepthStencilTexture;
=======
	Parameters->HairStrands = View->HairStrandsViewData.UniformBuffer;
	Parameters->DepthStencilTexture = InDepthStencilTexture;
>>>>>>> 6bbb88c8
	Parameters->LinearSampler = TStaticSamplerState<SF_Bilinear, AM_Clamp, AM_Clamp, AM_Clamp>::GetRHI();
	Parameters->DebugMode = InternalDebugMode;
	Parameters->SampleIndex = GHairStrandsDebugSampleIndex;
	Parameters->RenderTargets[0] = FRenderTargetBinding(OutTarget, ERenderTargetLoadAction::ELoad, 0);
	TShaderMapRef<FPostProcessVS> VertexShader(View->ShaderMap);

	TShaderMapRef<FHairDebugPS> PixelShader(View->ShaderMap);

	ClearUnusedGraphResources(PixelShader, Parameters);

	GraphBuilder.AddPass(
		RDG_EVENT_NAME("HairStrands::DebugMode(%s)", ToString(InDebugMode)),
		Parameters,
		ERDGPassFlags::Raster,
		[Parameters, VertexShader, PixelShader, Viewport, Resolution](FRHICommandList& RHICmdList)
	{
		FGraphicsPipelineStateInitializer GraphicsPSOInit;
		RHICmdList.ApplyCachedRenderTargets(GraphicsPSOInit);
		GraphicsPSOInit.BlendState = TStaticBlendState<CW_RGBA, BO_Add, BF_SourceAlpha, BF_InverseSourceAlpha, BO_Add, BF_One, BF_Zero>::GetRHI();
		GraphicsPSOInit.RasterizerState = TStaticRasterizerState<>::GetRHI();
		GraphicsPSOInit.DepthStencilState = TStaticDepthStencilState<false, CF_Always>::GetRHI();
		GraphicsPSOInit.BoundShaderState.VertexDeclarationRHI = GFilterVertexDeclaration.VertexDeclarationRHI;
		GraphicsPSOInit.BoundShaderState.VertexShaderRHI = VertexShader.GetVertexShader();
		GraphicsPSOInit.BoundShaderState.PixelShaderRHI = PixelShader.GetPixelShader();
		GraphicsPSOInit.PrimitiveType = PT_TriangleList;
		SetGraphicsPipelineState(RHICmdList, GraphicsPSOInit, 0);

		RHICmdList.SetViewport(Viewport.Min.X, Viewport.Min.Y, 0.0f, Viewport.Max.X, Viewport.Max.Y, 1.0f);
		SetShaderParameters(RHICmdList, PixelShader, PixelShader.GetPixelShader(), *Parameters);

		DrawRectangle(
			RHICmdList,
			0, 0,
			Viewport.Width(), Viewport.Height(),
			Viewport.Min.X, Viewport.Min.Y,
			Viewport.Width(), Viewport.Height(),
			Viewport.Size(),
			Resolution,
			VertexShader,
			EDRF_UseTriangleOptimization);
	});
}

///////////////////////////////////////////////////////////////////////////////////////////////////
class FDeepShadowVisualizePS : public FGlobalShader
{
	DECLARE_GLOBAL_SHADER(FDeepShadowVisualizePS);
	SHADER_USE_PARAMETER_STRUCT(FDeepShadowVisualizePS, FGlobalShader);

	class FOutputType : SHADER_PERMUTATION_INT("PERMUTATION_OUTPUT_TYPE", 2);
	using FPermutationDomain = TShaderPermutationDomain<FOutputType>;

	BEGIN_SHADER_PARAMETER_STRUCT(FParameters, )
		SHADER_PARAMETER(float, DomScale)
		SHADER_PARAMETER(FVector2f, DomAtlasOffset)
		SHADER_PARAMETER(FVector2f, DomAtlasScale)
		SHADER_PARAMETER(FVector2f, OutputResolution)
		SHADER_PARAMETER(FVector2f, InvOutputResolution)
		SHADER_PARAMETER(FIntVector4, HairViewRect)

		SHADER_PARAMETER_RDG_TEXTURE(Texture2D, DeepShadowDepthTexture)
		SHADER_PARAMETER_RDG_TEXTURE(Texture2D, DeepShadowLayerTexture)

		SHADER_PARAMETER_SAMPLER(SamplerState, LinearSampler)

		SHADER_PARAMETER_STRUCT_REF(FViewUniformShaderParameters, ViewUniformBuffer)
		RENDER_TARGET_BINDING_SLOTS()
		END_SHADER_PARAMETER_STRUCT()

public:
	static bool ShouldCompilePermutation(const FGlobalShaderPermutationParameters& Parameters) { return IsHairStrandsSupported(EHairStrandsShaderType::Tool, Parameters.Platform); }
	static void ModifyCompilationEnvironment(const FGlobalShaderPermutationParameters& Parameters, FShaderCompilerEnvironment& OutEnvironment)
	{
		FGlobalShader::ModifyCompilationEnvironment(Parameters, OutEnvironment);
		OutEnvironment.SetDefine(TEXT("SHADER_VISUALIZEDOM"), 1);
	}
};

IMPLEMENT_GLOBAL_SHADER(FDeepShadowVisualizePS, "/Engine/Private/HairStrands/HairStrandsDeepShadowDebug.usf", "VisualizeDomPS", SF_Pixel);

static void AddDebugDeepShadowTexturePass(
	FRDGBuilder& GraphBuilder,
	const FViewInfo* View,
	const FIntRect& HairViewRect,
	const FHairStrandsDeepShadowData* ShadowData,
	const FHairStrandsDeepShadowResources* Resources,
	FRDGTextureRef& OutTarget)
{
	check(OutTarget);

	FIntPoint AtlasResolution(0, 0);
<<<<<<< HEAD
	FVector2D AltasOffset(0, 0);
	FVector2D AltasScale(0, 0);
	if (ShadowData && Resources)
	{
		AtlasResolution = FIntPoint(Resources->DepthAtlasTexture->Desc.Extent.X, Resources->DepthAtlasTexture->Desc.Extent.Y);
		AltasOffset = FVector2D(ShadowData->AtlasRect.Min.X / float(AtlasResolution.X), ShadowData->AtlasRect.Min.Y / float(AtlasResolution.Y));
		AltasScale = FVector2D((ShadowData->AtlasRect.Max.X - ShadowData->AtlasRect.Min.X) / float(AtlasResolution.X), (ShadowData->AtlasRect.Max.Y - ShadowData->AtlasRect.Min.Y) / float(AtlasResolution.Y));
=======
	FVector2f AltasOffset(0, 0);
	FVector2f AltasScale(0, 0);
	if (ShadowData && Resources)
	{
		AtlasResolution = FIntPoint(Resources->DepthAtlasTexture->Desc.Extent.X, Resources->DepthAtlasTexture->Desc.Extent.Y);
		AltasOffset = FVector2f(ShadowData->AtlasRect.Min.X / float(AtlasResolution.X), ShadowData->AtlasRect.Min.Y / float(AtlasResolution.Y));
		AltasScale = FVector2f((ShadowData->AtlasRect.Max.X - ShadowData->AtlasRect.Min.X) / float(AtlasResolution.X), (ShadowData->AtlasRect.Max.Y - ShadowData->AtlasRect.Min.Y) / float(AtlasResolution.Y));
>>>>>>> 6bbb88c8
	}

	const FIntRect Viewport = View->ViewRect;
	const FIntPoint Resolution(Viewport.Width(), Viewport.Height());

	FDeepShadowVisualizePS::FParameters* Parameters = GraphBuilder.AllocParameters<FDeepShadowVisualizePS::FParameters>();
	Parameters->DomScale = GDeepShadowDebugScale;
	Parameters->DomAtlasOffset = AltasOffset;
	Parameters->DomAtlasScale = AltasScale;
	Parameters->OutputResolution = Resolution;
<<<<<<< HEAD
	Parameters->InvOutputResolution = FVector2D(1.f / Resolution.X, 1.f / Resolution.Y);
=======
	Parameters->InvOutputResolution = FVector2f(1.f / Resolution.X, 1.f / Resolution.Y);
>>>>>>> 6bbb88c8
	Parameters->DeepShadowDepthTexture = Resources ? Resources->DepthAtlasTexture : nullptr;
	Parameters->DeepShadowLayerTexture = Resources ? Resources->LayersAtlasTexture : nullptr;
	Parameters->LinearSampler = TStaticSamplerState<SF_Bilinear, AM_Clamp, AM_Clamp, AM_Clamp>::GetRHI();
	Parameters->HairViewRect = FIntVector4(HairViewRect.Min.X, HairViewRect.Min.Y, HairViewRect.Width(), HairViewRect.Height());
	Parameters->RenderTargets[0] = FRenderTargetBinding(OutTarget, ERenderTargetLoadAction::ELoad, 0);
	TShaderMapRef<FPostProcessVS> VertexShader(View->ShaderMap);
	FDeepShadowVisualizePS::FPermutationDomain PermutationVector;
	PermutationVector.Set<FDeepShadowVisualizePS::FOutputType>(ShadowData ? 0 : 1);
	TShaderMapRef<FDeepShadowVisualizePS> PixelShader(View->ShaderMap, PermutationVector);

	ClearUnusedGraphResources(PixelShader, Parameters);

	GraphBuilder.AddPass(
		ShadowData ? RDG_EVENT_NAME("DebugDeepShadowTexture") : RDG_EVENT_NAME("DebugHairViewRect"),
		Parameters,
		ERDGPassFlags::Raster,
		[Parameters, VertexShader, PixelShader, Viewport, Resolution](FRHICommandList& RHICmdList)
	{
		FGraphicsPipelineStateInitializer GraphicsPSOInit;
		RHICmdList.ApplyCachedRenderTargets(GraphicsPSOInit);
		GraphicsPSOInit.BlendState = TStaticBlendState<CW_RGBA, BO_Add, BF_One, BF_Zero, BO_Add, BF_One, BF_Zero>::GetRHI();
		GraphicsPSOInit.RasterizerState = TStaticRasterizerState<>::GetRHI();
		GraphicsPSOInit.DepthStencilState = TStaticDepthStencilState<false, CF_Always>::GetRHI();
		GraphicsPSOInit.BoundShaderState.VertexDeclarationRHI = GFilterVertexDeclaration.VertexDeclarationRHI;
		GraphicsPSOInit.BoundShaderState.VertexShaderRHI = VertexShader.GetVertexShader();
		GraphicsPSOInit.BoundShaderState.PixelShaderRHI = PixelShader.GetPixelShader();
		GraphicsPSOInit.PrimitiveType = PT_TriangleList;
		SetGraphicsPipelineState(RHICmdList, GraphicsPSOInit, 0);

		RHICmdList.SetViewport(Viewport.Min.X, Viewport.Min.Y, 0.0f, Viewport.Max.X, Viewport.Max.Y, 1.0f);
		SetShaderParameters(RHICmdList, PixelShader, PixelShader.GetPixelShader(), *Parameters);

		DrawRectangle(
			RHICmdList,
			0, 0,
			Viewport.Width(), Viewport.Height(),
			Viewport.Min.X, Viewport.Min.Y,
			Viewport.Width(), Viewport.Height(),
			Viewport.Size(),
			Resolution,
			VertexShader,
			EDRF_UseTriangleOptimization);
	});
}

///////////////////////////////////////////////////////////////////////////////////////////////////
class FDeepShadowInfoCS : public FGlobalShader
{
	DECLARE_GLOBAL_SHADER(FDeepShadowInfoCS);
	SHADER_USE_PARAMETER_STRUCT(FDeepShadowInfoCS, FGlobalShader);

	BEGIN_SHADER_PARAMETER_STRUCT(FParameters, )
		SHADER_PARAMETER_STRUCT_INCLUDE(FSceneTextureParameters, SceneTextures)
		SHADER_PARAMETER_STRUCT_INCLUDE(ShaderDrawDebug::FShaderParameters, ShaderDrawParameters)
		SHADER_PARAMETER_STRUCT_INCLUDE(ShaderPrint::FShaderParameters, ShaderPrintParameters)
		SHADER_PARAMETER(FVector2f, OutputResolution)
		SHADER_PARAMETER(uint32, AllocatedSlotCount)
		SHADER_PARAMETER(uint32, MacroGroupCount)
		SHADER_PARAMETER_STRUCT_REF(FViewUniformShaderParameters, ViewUniformBuffer)
		SHADER_PARAMETER_RDG_BUFFER_SRV(Buffer, MacroGroupAABBBuffer)
		SHADER_PARAMETER_RDG_BUFFER_SRV(StructuredBuffer, ShadowTranslatedWorldToLightTransformBuffer)
		SHADER_PARAMETER_RDG_TEXTURE_UAV(RWTexture2D, OutputTexture)
		END_SHADER_PARAMETER_STRUCT()

public:
	static bool ShouldCompilePermutation(const FGlobalShaderPermutationParameters& Parameters) { return IsHairStrandsSupported(EHairStrandsShaderType::Tool, Parameters.Platform); }
	static void ModifyCompilationEnvironment(const FGlobalShaderPermutationParameters& Parameters, FShaderCompilerEnvironment& OutEnvironment)
	{
		FGlobalShader::ModifyCompilationEnvironment(Parameters, OutEnvironment);
		OutEnvironment.SetDefine(TEXT("SHADER_DOMINFO"), 1);
	}
};

IMPLEMENT_GLOBAL_SHADER(FDeepShadowInfoCS, "/Engine/Private/HairStrands/HairStrandsDeepShadowDebug.usf", "MainCS", SF_Compute);

static void AddDeepShadowInfoPass(
	FRDGBuilder& GraphBuilder,
	const FViewInfo& View,
	const FHairStrandsDeepShadowResources& DeepShadowResources,
	const FHairStrandsMacroGroupResources& MacroGroupResources,
	FRDGTextureRef& OutputTexture)
{
<<<<<<< HEAD
	if (MacroGroupDatas.DeepShadowResources.TotalAtlasSlotCount == 0 || !IsDebugDrawAndDebugPrintEnabled(View))
=======
	if (DeepShadowResources.TotalAtlasSlotCount == 0)
>>>>>>> 6bbb88c8
	{
		return;
	}

<<<<<<< HEAD
=======
	if (!TryEnableShaderDrawAndShaderPrint(View, DeepShadowResources.TotalAtlasSlotCount * 64, 2000))
	{
		return;
	}

>>>>>>> 6bbb88c8
	FSceneTextureParameters SceneTextures = GetSceneTextureParameters(GraphBuilder);

	const FIntPoint Resolution(OutputTexture->Desc.Extent);
	FDeepShadowInfoCS::FParameters* Parameters = GraphBuilder.AllocParameters<FDeepShadowInfoCS::FParameters>();
	Parameters->ViewUniformBuffer = View.ViewUniformBuffer;
	Parameters->OutputResolution = Resolution;
	Parameters->AllocatedSlotCount = DeepShadowResources.TotalAtlasSlotCount;
	Parameters->MacroGroupCount = MacroGroupResources.MacroGroupCount;
	Parameters->SceneTextures = SceneTextures;
<<<<<<< HEAD
	Parameters->MacroGroupAABBBuffer = GraphBuilder.CreateSRV(MacroGroupDatas.MacroGroupResources.MacroGroupAABBsBuffer, PF_R32_SINT);
	Parameters->ShadowWorldToLightTransformBuffer = GraphBuilder.CreateSRV(MacroGroupDatas.DeepShadowResources.DeepShadowWorldToLightTransforms);
=======
	Parameters->MacroGroupAABBBuffer = GraphBuilder.CreateSRV(MacroGroupResources.MacroGroupAABBsBuffer, PF_R32_SINT);
	Parameters->ShadowTranslatedWorldToLightTransformBuffer = GraphBuilder.CreateSRV(DeepShadowResources.DeepShadowTranslatedWorldToLightTransforms);
>>>>>>> 6bbb88c8
	ShaderDrawDebug::SetParameters(GraphBuilder, View.ShaderDrawData, Parameters->ShaderDrawParameters);
	ShaderPrint::SetParameters(GraphBuilder, View, Parameters->ShaderPrintParameters);
	Parameters->OutputTexture = GraphBuilder.CreateUAV(OutputTexture);

	TShaderMapRef<FDeepShadowInfoCS> ComputeShader(View.ShaderMap);
	FComputeShaderUtils::AddPass(GraphBuilder, RDG_EVENT_NAME("HairStrands::DeepShadowDebugInfo"), ComputeShader, Parameters, FIntVector(1, 1, 1));
}

///////////////////////////////////////////////////////////////////////////////////////////////////
class FVoxelVirtualRaymarchingCS : public FGlobalShader
{
	DECLARE_GLOBAL_SHADER(FVoxelVirtualRaymarchingCS);
	SHADER_USE_PARAMETER_STRUCT(FVoxelVirtualRaymarchingCS, FGlobalShader);

	class FTraversalType : SHADER_PERMUTATION_INT("PERMUTATION_TRAVERSAL", 2);
	using FPermutationDomain = TShaderPermutationDomain<FTraversalType>;
	
	BEGIN_SHADER_PARAMETER_STRUCT(FParameters, )
		SHADER_PARAMETER_STRUCT_INCLUDE(FSceneTextureParameters, SceneTextures)
		SHADER_PARAMETER_STRUCT_INCLUDE(ShaderDrawDebug::FShaderParameters, ShaderDrawParameters)
		SHADER_PARAMETER_STRUCT_INCLUDE(ShaderPrint::FShaderParameters, ShaderPrintParameters)
<<<<<<< HEAD
		SHADER_PARAMETER(FVector2D, OutputResolution)
=======
		SHADER_PARAMETER(FVector2f, OutputResolution)
>>>>>>> 6bbb88c8
		SHADER_PARAMETER( int32, ForcedMipLevel)
		SHADER_PARAMETER(uint32, bDrawPage)
		SHADER_PARAMETER(uint32, MacroGroupId)
		SHADER_PARAMETER(uint32, MacroGroupCount)
		SHADER_PARAMETER(uint32, MaxTotalPageIndexCount)
		SHADER_PARAMETER_RDG_UNIFORM_BUFFER(FVirtualVoxelParameters, VirtualVoxel)
		SHADER_PARAMETER_STRUCT_REF(FViewUniformShaderParameters, ViewUniformBuffer)
		SHADER_PARAMETER_RDG_BUFFER_SRV(Buffer, TotalValidPageCounter)
		SHADER_PARAMETER_RDG_TEXTURE_UAV(RWTexture2D, OutputTexture)
	END_SHADER_PARAMETER_STRUCT()

public:
	static bool ShouldCompilePermutation(const FGlobalShaderPermutationParameters& Parameters) { return IsHairStrandsSupported(EHairStrandsShaderType::Strands, Parameters.Platform); }
	static void ModifyCompilationEnvironment(const FGlobalShaderPermutationParameters& Parameters, FShaderCompilerEnvironment& OutEnvironment)
	{
		// Skip optimization for avoiding long compilation time due to large UAV writes
		FGlobalShader::ModifyCompilationEnvironment(Parameters, OutEnvironment);
		OutEnvironment.CompilerFlags.Add(CFLAG_Debug);
	}
};

IMPLEMENT_GLOBAL_SHADER(FVoxelVirtualRaymarchingCS, "/Engine/Private/HairStrands/HairStrandsVoxelPageRayMarching.usf", "MainCS", SF_Compute);

static void AddVoxelPageRaymarchingPass(
	FRDGBuilder& GraphBuilder,
	const FViewInfo& View,
	const FHairStrandsMacroGroupDatas& MacroGroupDatas,
	const FHairStrandsVoxelResources& VoxelResources,
	FRDGTextureRef& OutputTexture)
{
<<<<<<< HEAD
	if (!IsDebugDrawAndDebugPrintEnabled(View))
=======
	if (!TryEnableShaderDrawAndShaderPrint(View, 4000, 2000))
>>>>>>> 6bbb88c8
	{
		return;
	}

	FSceneTextureParameters SceneTextures = GetSceneTextureParameters(GraphBuilder);

	const FIntPoint Resolution(OutputTexture->Desc.Extent);
	for (const FHairStrandsMacroGroupData& MacroGroupData : MacroGroupDatas)
	{
		FVoxelVirtualRaymarchingCS::FParameters* Parameters = GraphBuilder.AllocParameters<FVoxelVirtualRaymarchingCS::FParameters>();
		Parameters->ViewUniformBuffer		= View.ViewUniformBuffer;
		Parameters->OutputResolution		= Resolution;
		Parameters->SceneTextures			= SceneTextures;
		Parameters->bDrawPage				= FMath::Clamp(GHairVirtualVoxel_DrawDebugPage, 0, 2);
		Parameters->ForcedMipLevel			= FMath::Clamp(GHairVirtualVoxel_ForceMipLevel, -1, 5);
		Parameters->MacroGroupId			= MacroGroupData.MacroGroupId;
		Parameters->MacroGroupCount			= MacroGroupDatas.Num();
		Parameters->MaxTotalPageIndexCount  = VoxelResources.Parameters.Common.PageIndexCount;
		Parameters->VirtualVoxel			= VoxelResources.UniformBuffer;
		Parameters->TotalValidPageCounter	= GraphBuilder.CreateSRV(VoxelResources.PageIndexGlobalCounter, PF_R32_UINT);
		ShaderDrawDebug::SetParameters(GraphBuilder, View.ShaderDrawData, Parameters->ShaderDrawParameters);
		ShaderPrint::SetParameters(GraphBuilder, View, Parameters->ShaderPrintParameters);
		Parameters->OutputTexture			= GraphBuilder.CreateUAV(OutputTexture);

		FVoxelVirtualRaymarchingCS::FPermutationDomain PermutationVector;
		PermutationVector.Set<FVoxelVirtualRaymarchingCS::FTraversalType>(GHairVirtualVoxel_DebugTraversalType > 0 ? 1 : 0);
		TShaderMapRef<FVoxelVirtualRaymarchingCS> ComputeShader(View.ShaderMap, PermutationVector);

		const FIntVector DispatchCount = DispatchCount.DivideAndRoundUp(FIntVector(OutputTexture->Desc.Extent.X, OutputTexture->Desc.Extent.Y, 1), FIntVector(8, 8, 1));
		FComputeShaderUtils::AddPass(GraphBuilder, RDG_EVENT_NAME("HairStrands::VoxelVirtualRaymarching"), ComputeShader, Parameters, DispatchCount);
	}
}
///////////////////////////////////////////////////////////////////////////////////////////////////

class FDebugHairTangentCS : public FGlobalShader
{
	DECLARE_GLOBAL_SHADER(FDebugHairTangentCS);
	SHADER_USE_PARAMETER_STRUCT(FDebugHairTangentCS, FGlobalShader);

	BEGIN_SHADER_PARAMETER_STRUCT(FParameters, )
		SHADER_PARAMETER_RDG_UNIFORM_BUFFER(FSceneTextureUniformParameters, SceneTextures)
		SHADER_PARAMETER_STRUCT_INCLUDE(ShaderDrawDebug::FShaderParameters, ShaderDraw)
		SHADER_PARAMETER_STRUCT_INCLUDE(ShaderPrint::FShaderParameters, ShaderPrint)
		SHADER_PARAMETER(FVector2f, OutputResolution)
		SHADER_PARAMETER(FIntPoint, TileCount)
		SHADER_PARAMETER(uint32, TileSize)
		SHADER_PARAMETER_STRUCT_REF(FViewUniformShaderParameters, ViewUniformBuffer)
		SHADER_PARAMETER_SAMPLER(SamplerState, BilinearTextureSampler)
		SHADER_PARAMETER_RDG_UNIFORM_BUFFER(FHairStrandsViewUniformParameters, HairStrands)
	END_SHADER_PARAMETER_STRUCT()

public:
	static bool ShouldCompilePermutation(const FGlobalShaderPermutationParameters& Parameters) { return IsHairStrandsSupported(EHairStrandsShaderType::Tool, Parameters.Platform); }
	static void ModifyCompilationEnvironment(const FGlobalShaderPermutationParameters& Parameters, FShaderCompilerEnvironment& OutEnvironment)
	{
		FGlobalShader::ModifyCompilationEnvironment(Parameters, OutEnvironment);
		OutEnvironment.SetDefine(TEXT("SHADER_TANGENT"), 1);
	}
};

IMPLEMENT_GLOBAL_SHADER(FDebugHairTangentCS, "/Engine/Private/HairStrands/HairStrandsDebugPrint.usf", "MainCS", SF_Compute);

static void AddDebugHairTangentPass(
	FRDGBuilder& GraphBuilder,
	const FViewInfo& View,
	const FSceneTextures& SceneTextures,
	FRDGTextureRef& OutputTexture)
{
	ShaderDrawDebug::SetEnabled(true);

	FDebugHairTangentCS::FParameters* Parameters = GraphBuilder.AllocParameters<FDebugHairTangentCS::FParameters>();
	Parameters->ViewUniformBuffer		= View.ViewUniformBuffer;
	Parameters->HairStrands				= View.HairStrandsViewData.UniformBuffer;
	Parameters->OutputResolution		= OutputTexture->Desc.Extent;
	Parameters->TileSize				= FMath::Clamp(GHairTangentDebug_TileSize, 4, 32);
	Parameters->TileCount				= FIntPoint(FMath::FloorToInt(Parameters->OutputResolution.X / Parameters->TileSize), FMath::FloorToInt(Parameters->OutputResolution.X / Parameters->TileSize));
	Parameters->SceneTextures			= SceneTextures.UniformBuffer;
	Parameters->BilinearTextureSampler	= TStaticSamplerState<SF_Bilinear>::GetRHI();
	ShaderDrawDebug::SetParameters(GraphBuilder, View.ShaderDrawData, Parameters->ShaderDraw);
	ShaderPrint::SetParameters(GraphBuilder, View, Parameters->ShaderPrint);

	const FIntVector DispatchCount = DispatchCount.DivideAndRoundUp(FIntVector(OutputTexture->Desc.Extent.X, OutputTexture->Desc.Extent.Y, 1), FIntVector(8, 8, 1));
	ShaderDrawDebug::RequestSpaceForElements(DispatchCount.X * DispatchCount.Y);

	TShaderMapRef<FDebugHairTangentCS> ComputeShader(View.ShaderMap);
	FComputeShaderUtils::AddPass(GraphBuilder, RDG_EVENT_NAME("HairStrands::DebugTangentCS"), ComputeShader, Parameters, DispatchCount);
}

///////////////////////////////////////////////////////////////////////////////////////////////////
class FHairStrandsPlotBSDFPS : public FGlobalShader
{
	DECLARE_GLOBAL_SHADER(FHairStrandsPlotBSDFPS);
	SHADER_USE_PARAMETER_STRUCT(FHairStrandsPlotBSDFPS, FGlobalShader);

	BEGIN_SHADER_PARAMETER_STRUCT(FParameters, )
		SHADER_PARAMETER(FIntPoint, InputCoord)
		SHADER_PARAMETER(FIntPoint, OutputOffset)
		SHADER_PARAMETER(FIntPoint, OutputResolution)
		SHADER_PARAMETER(FIntPoint, MaxResolution)
		SHADER_PARAMETER(uint32, HairComponents)
		SHADER_PARAMETER(float, Roughness)
		SHADER_PARAMETER(float, BaseColor)
		SHADER_PARAMETER(float, Exposure)
		RENDER_TARGET_BINDING_SLOTS()
	END_SHADER_PARAMETER_STRUCT()

public:
	static bool ShouldCompilePermutation(const FGlobalShaderPermutationParameters& Parameters) { return IsHairStrandsSupported(EHairStrandsShaderType::Tool, Parameters.Platform); }
	static void ModifyCompilationEnvironment(const FGlobalShaderPermutationParameters& Parameters, FShaderCompilerEnvironment& OutEnvironment)
	{
		FGlobalShader::ModifyCompilationEnvironment(Parameters, OutEnvironment);
		OutEnvironment.SetDefine(TEXT("SHADER_PLOTBSDF"), 1);
	}
};

IMPLEMENT_GLOBAL_SHADER(FHairStrandsPlotBSDFPS, "/Engine/Private/HairStrands/HairStrandsBsdfPlot.usf", "MainPS", SF_Pixel);

static void AddPlotBSDFPass(
	FRDGBuilder& GraphBuilder,
	const FViewInfo& View,
	FRDGTextureRef& OutputTexture)
{
	
	FSceneTextureParameters SceneTextures = GetSceneTextureParameters(GraphBuilder);

	const FIntPoint Resolution(OutputTexture->Desc.Extent);
	FHairStrandsPlotBSDFPS::FParameters* Parameters = GraphBuilder.AllocParameters<FHairStrandsPlotBSDFPS::FParameters>();
	Parameters->InputCoord = View.CursorPos;
	Parameters->OutputOffset = FIntPoint(10,100);
	Parameters->OutputResolution = FIntPoint(256, 256);
	Parameters->MaxResolution = OutputTexture->Desc.Extent;
	Parameters->HairComponents = ToBitfield(GetHairComponents());
	Parameters->Roughness = GHairStrandsDebugPlotBsdfRoughness;
	Parameters->BaseColor = GHairStrandsDebugPlotBsdfBaseColor;
	Parameters->Exposure = GHairStrandsDebugPlotBsdfExposure;
	Parameters->RenderTargets[0] = FRenderTargetBinding(OutputTexture, ERenderTargetLoadAction::ELoad);

	const FIntPoint OutputResolution = SceneTextures.SceneDepthTexture->Desc.Extent;
	TShaderMapRef<FPostProcessVS> VertexShader(View.ShaderMap);
	TShaderMapRef<FHairStrandsPlotBSDFPS> PixelShader(View.ShaderMap);
	const FGlobalShaderMap* GlobalShaderMap = View.ShaderMap;
	const FIntRect Viewport = View.ViewRect;

	ClearUnusedGraphResources(PixelShader, Parameters);

	GraphBuilder.AddPass(
		RDG_EVENT_NAME("HairStrands::BsdfPlot"),
		Parameters,
		ERDGPassFlags::Raster,
		[Parameters, VertexShader, PixelShader, Viewport, Resolution](FRHICommandList& RHICmdList)
	{
		FGraphicsPipelineStateInitializer GraphicsPSOInit;
		RHICmdList.ApplyCachedRenderTargets(GraphicsPSOInit);
		GraphicsPSOInit.BlendState = TStaticBlendState<CW_RGBA, BO_Add, BF_One, BF_Zero, BO_Add, BF_One, BF_Zero>::GetRHI();
		GraphicsPSOInit.RasterizerState = TStaticRasterizerState<>::GetRHI();
		GraphicsPSOInit.DepthStencilState = TStaticDepthStencilState<false, CF_Always>::GetRHI();

		GraphicsPSOInit.BoundShaderState.VertexDeclarationRHI = GFilterVertexDeclaration.VertexDeclarationRHI;
		GraphicsPSOInit.BoundShaderState.VertexShaderRHI = VertexShader.GetVertexShader();
		GraphicsPSOInit.BoundShaderState.PixelShaderRHI = PixelShader.GetPixelShader();
		GraphicsPSOInit.PrimitiveType = PT_TriangleList;
		SetGraphicsPipelineState(RHICmdList, GraphicsPSOInit, 0);

		RHICmdList.SetViewport(Viewport.Min.X, Viewport.Min.Y, 0.0f, Viewport.Max.X, Viewport.Max.Y, 1.0f);
		SetShaderParameters(RHICmdList, PixelShader, PixelShader.GetPixelShader(), *Parameters);

		DrawRectangle(
			RHICmdList,
			0, 0,
			Viewport.Width(), Viewport.Height(),
			Viewport.Min.X, Viewport.Min.Y,
			Viewport.Width(), Viewport.Height(),
			Viewport.Size(),
			Resolution,
			VertexShader,
			EDRF_UseTriangleOptimization);
	});
}

///////////////////////////////////////////////////////////////////////////////////////////////////
class FHairStrandsPlotSamplePS : public FGlobalShader
{
	DECLARE_GLOBAL_SHADER(FHairStrandsPlotSamplePS);
	SHADER_USE_PARAMETER_STRUCT(FHairStrandsPlotSamplePS, FGlobalShader);

	BEGIN_SHADER_PARAMETER_STRUCT(FParameters, )
		SHADER_PARAMETER_STRUCT_INCLUDE(FHairStrandsDebugData::FReadParameters, DebugData)
		SHADER_PARAMETER(FIntPoint, OutputOffset)
		SHADER_PARAMETER(FIntPoint, OutputResolution)
		SHADER_PARAMETER(FIntPoint, MaxResolution)
		SHADER_PARAMETER(uint32, HairComponents)
		SHADER_PARAMETER(float, Exposure)
		SHADER_PARAMETER_STRUCT_REF(FViewUniformShaderParameters, ViewUniformBuffer)
<<<<<<< HEAD

		SHADER_PARAMETER_RDG_TEXTURE(Texture3D, HairScatteringLUTTexture)
		SHADER_PARAMETER_SAMPLER(SamplerState, HairLUTSampler)
=======
>>>>>>> 6bbb88c8
		RENDER_TARGET_BINDING_SLOTS()
	END_SHADER_PARAMETER_STRUCT()

public:
	static bool ShouldCompilePermutation(const FGlobalShaderPermutationParameters& Parameters) { return IsHairStrandsSupported(EHairStrandsShaderType::Tool, Parameters.Platform); }
	static void ModifyCompilationEnvironment(const FGlobalShaderPermutationParameters& Parameters, FShaderCompilerEnvironment& OutEnvironment)
	{
		FGlobalShader::ModifyCompilationEnvironment(Parameters, OutEnvironment);
		OutEnvironment.SetDefine(TEXT("SHADER_PLOTSAMPLE"), 1);
	}
};

IMPLEMENT_GLOBAL_SHADER(FHairStrandsPlotSamplePS, "/Engine/Private/HairStrands/HairStrandsBsdfPlot.usf", "MainPS", SF_Pixel);

static void AddPlotSamplePass(
	FRDGBuilder& GraphBuilder,
	const FViewInfo& View,
	const FHairStrandsDebugData::Data& DebugData,
	FRDGTextureRef& OutputTexture)
{
	FSceneTextureParameters SceneTextures = GetSceneTextureParameters(GraphBuilder);

	const FIntPoint Resolution(OutputTexture->Desc.Extent);
	FHairStrandsPlotSamplePS::FParameters* Parameters = GraphBuilder.AllocParameters<FHairStrandsPlotSamplePS::FParameters>();
	
	const FHairLUT InHairLUT = GetHairLUT(GraphBuilder, View);

	FHairStrandsDebugData::SetParameters(GraphBuilder, DebugData, Parameters->DebugData);
	Parameters->ViewUniformBuffer = View.ViewUniformBuffer;
	Parameters->OutputOffset = FIntPoint(100, 100);
	Parameters->OutputResolution = FIntPoint(256, 256);
	Parameters->MaxResolution = OutputTexture->Desc.Extent;
	Parameters->HairComponents = ToBitfield(GetHairComponents());
	Parameters->Exposure = GHairStrandsDebugPlotBsdfExposure;
	Parameters->HairScatteringLUTTexture = InHairLUT.Textures[HairLUTType_DualScattering];
	Parameters->HairLUTSampler = TStaticSamplerState<SF_Bilinear, AM_Clamp, AM_Clamp, AM_Clamp>::GetRHI();
	Parameters->RenderTargets[0] = FRenderTargetBinding(OutputTexture, ERenderTargetLoadAction::ELoad);

	const FIntPoint OutputResolution = SceneTextures.SceneDepthTexture->Desc.Extent;
	TShaderMapRef<FPostProcessVS> VertexShader(View.ShaderMap);
	TShaderMapRef<FHairStrandsPlotSamplePS> PixelShader(View.ShaderMap);
	const FGlobalShaderMap* GlobalShaderMap = View.ShaderMap;
	const FIntRect Viewport = View.ViewRect;

	ClearUnusedGraphResources(PixelShader, Parameters);

	GraphBuilder.AddPass(
		RDG_EVENT_NAME("HairStrands::SamplePlot"),
		Parameters,
		ERDGPassFlags::Raster,
		[Parameters, VertexShader, PixelShader, Viewport, Resolution](FRHICommandList& RHICmdList)
	{
		FGraphicsPipelineStateInitializer GraphicsPSOInit;
		RHICmdList.ApplyCachedRenderTargets(GraphicsPSOInit);
		GraphicsPSOInit.BlendState = TStaticBlendState<CW_RGBA, BO_Add, BF_One, BF_Zero, BO_Add, BF_One, BF_Zero>::GetRHI();
		GraphicsPSOInit.RasterizerState = TStaticRasterizerState<>::GetRHI();
		GraphicsPSOInit.DepthStencilState = TStaticDepthStencilState<false, CF_Always>::GetRHI();

		GraphicsPSOInit.BoundShaderState.VertexDeclarationRHI = GFilterVertexDeclaration.VertexDeclarationRHI;
		GraphicsPSOInit.BoundShaderState.VertexShaderRHI = VertexShader.GetVertexShader();
		GraphicsPSOInit.BoundShaderState.PixelShaderRHI = PixelShader.GetPixelShader();
		GraphicsPSOInit.PrimitiveType = PT_TriangleList;
		SetGraphicsPipelineState(RHICmdList, GraphicsPSOInit, 0);

		RHICmdList.SetViewport(Viewport.Min.X, Viewport.Min.Y, 0.0f, Viewport.Max.X, Viewport.Max.Y, 1.0f);
		SetShaderParameters(RHICmdList, PixelShader, PixelShader.GetPixelShader(), *Parameters);

		DrawRectangle(
			RHICmdList,
			0, 0,
			Viewport.Width(), Viewport.Height(),
			Viewport.Min.X, Viewport.Min.Y,
			Viewport.Width(), Viewport.Height(),
			Viewport.Size(),
			Resolution,
			VertexShader,
			EDRF_UseTriangleOptimization);
	});
}

///////////////////////////////////////////////////////////////////////////////////////////////////

class FHairVisibilityDebugPPLLCS : public FGlobalShader
{
	DECLARE_GLOBAL_SHADER(FHairVisibilityDebugPPLLCS);
	SHADER_USE_PARAMETER_STRUCT(FHairVisibilityDebugPPLLCS, FGlobalShader);

	using FPermutationDomain = TShaderPermutationDomain<>;

	BEGIN_SHADER_PARAMETER_STRUCT(FParameters, )
		SHADER_PARAMETER_STRUCT_REF(FViewUniformShaderParameters, ViewUniformBuffer)
		SHADER_PARAMETER(float, PPLLMeanListElementCountPerPixel)
		SHADER_PARAMETER(float, PPLLMaxTotalListElementCount)
		SHADER_PARAMETER_RDG_TEXTURE(Texture2D, PPLLCounter)
		SHADER_PARAMETER_RDG_TEXTURE(Texture2D, PPLLNodeIndex)
		SHADER_PARAMETER_RDG_BUFFER_SRV(StructuredBuffer, PPLLNodeData)
		SHADER_PARAMETER_RDG_TEXTURE_UAV(RWTexture2D, SceneColorTextureUAV)
		SHADER_PARAMETER_STRUCT_INCLUDE(ShaderPrint::FShaderParameters, ShaderPrintParameters)
	END_SHADER_PARAMETER_STRUCT()

		static FPermutationDomain RemapPermutation(FPermutationDomain PermutationVector)
	{
		return PermutationVector;
	}

	static bool ShouldCompilePermutation(const FGlobalShaderPermutationParameters& Parameters)
	{
		return IsHairStrandsSupported(EHairStrandsShaderType::Tool, Parameters.Platform);
	}

	static void ModifyCompilationEnvironment(const FGlobalShaderPermutationParameters& Parameters, FShaderCompilerEnvironment& OutEnvironment)
	{
		FGlobalShader::ModifyCompilationEnvironment(Parameters, OutEnvironment);
		OutEnvironment.SetDefine(TEXT("DEBUG_PPLL_PS"), 1);
		// Skip optimization for avoiding long compilation time due to large UAV writes
		OutEnvironment.CompilerFlags.Add(CFLAG_Debug);
	}
};
IMPLEMENT_GLOBAL_SHADER(FHairVisibilityDebugPPLLCS, "/Engine/Private/HairStrands/HairStrandsVisibilityPPLLDebug.usf", "VisibilityDebugPPLLCS", SF_Compute);

///////////////////////////////////////////////////////////////////////////////////////////////////

class FDrawDebugClusterAABBCS : public FGlobalShader
{
	DECLARE_GLOBAL_SHADER(FDrawDebugClusterAABBCS);
	SHADER_USE_PARAMETER_STRUCT(FDrawDebugClusterAABBCS, FGlobalShader);

	class FDebugAABBBuffer : SHADER_PERMUTATION_INT("PERMUTATION_DEBUGAABBBUFFER", 2);
	using FPermutationDomain = TShaderPermutationDomain<FDebugAABBBuffer>;

	BEGIN_SHADER_PARAMETER_STRUCT(FParameters, )
		SHADER_PARAMETER_STRUCT_REF(FViewUniformShaderParameters, ViewUniformBuffer)
		SHADER_PARAMETER_SRV(Buffer, ClusterAABBBuffer)
		SHADER_PARAMETER_SRV(Buffer, GroupAABBBuffer)
		SHADER_PARAMETER_RDG_BUFFER_SRV(Buffer, CulledDispatchIndirectParametersClusterCountBuffer)
		SHADER_PARAMETER_RDG_BUFFER_SRV(StructuredBuffer, ClusterDebugInfoBuffer)
		SHADER_PARAMETER_SRV(Buffer, CulledDrawIndirectParameters)
		SHADER_PARAMETER(uint32, ClusterCount)
		SHADER_PARAMETER(uint32, TriangleCount)
		SHADER_PARAMETER(uint32, HairGroupId)
		SHADER_PARAMETER(int32, ClusterDebugMode)
		SHADER_PARAMETER_STRUCT_INCLUDE(ShaderDrawDebug::FShaderParameters, ShaderDrawParameters)
		SHADER_PARAMETER_STRUCT_INCLUDE(ShaderPrint::FShaderParameters, ShaderPrintParameters)
	END_SHADER_PARAMETER_STRUCT()

public:
	static bool ShouldCompilePermutation(const FGlobalShaderPermutationParameters& Parameters) { return IsHairStrandsSupported(EHairStrandsShaderType::Tool, Parameters.Platform); }
	static void ModifyCompilationEnvironment(const FGlobalShaderPermutationParameters& Parameters, FShaderCompilerEnvironment& OutEnvironment)
	{
		FGlobalShader::ModifyCompilationEnvironment(Parameters, OutEnvironment);
		OutEnvironment.SetDefine(TEXT("SHADER_DRAWDEBUGAABB"), 1);

		// Skip optimization for avoiding long compilation time due to large UAV writes
		OutEnvironment.CompilerFlags.Add(CFLAG_Debug);
	}
};

IMPLEMENT_GLOBAL_SHADER(FDrawDebugClusterAABBCS, "/Engine/Private/HairStrands/HairStrandsClusterCulling.usf", "MainDrawDebugAABBCS", SF_Compute);

bool IsHairStrandsClusterCullingEnable();

static void AddDrawDebugClusterPass(
	FRDGBuilder& GraphBuilder,
<<<<<<< HEAD
	const FHairStrandsMacroGroupViews& InMacroGroupViews,
	const FHairStrandClusterData& HairClusterData,
	const TArrayView<FViewInfo>& Views)
{
	if (!IsDebugDrawAndDebugPrintEnabled(Views))
	{
		return;
	}

=======
	const FHairStrandClusterData& HairClusterData,
	const FViewInfo& View)
{
>>>>>>> 6bbb88c8
	const bool bDebugEnable = IsHairStrandsClusterDebugAABBEnable();
	const bool bCullingEnable = IsHairStrandsClusterCullingEnable();
	if (!bDebugEnable || !bCullingEnable)
	{
		return;
	}
<<<<<<< HEAD

	FGlobalShaderMap* ShaderMap = GetGlobalShaderMap(ERHIFeatureLevel::SM5);

	for (int32 ViewIndex = 0; ViewIndex < Views.Num(); ++ViewIndex)
	{
		if (ViewIndex < InMacroGroupViews.Views.Num())
		{
			for (const FHairStrandsMacroGroupData& MacroGroupData : InMacroGroupViews.Views[ViewIndex].Datas)
=======
	
	if (!TryEnableShaderDrawAndShaderPrint(View, 5000, 2000))
	{
		return;
	}

	{
		{
			for (const FHairStrandsMacroGroupData& MacroGroupData : View.HairStrandsViewData.MacroGroupDatas)
>>>>>>> 6bbb88c8
			{
				const bool bDebugAABB = IsHairStrandsClusterDebugAABBEnable();

				for (const FHairStrandsMacroGroupData::PrimitiveInfo& PrimitiveInfo : MacroGroupData.PrimitivesInfos)
				{
<<<<<<< HEAD
					check(PrimitiveInfo.MeshBatchAndRelevance.Mesh && PrimitiveInfo.MeshBatchAndRelevance.Mesh->Elements.Num() > 0);
					const FHairGroupPublicData* HairGroupPublicData = reinterpret_cast<const FHairGroupPublicData*>(PrimitiveInfo.MeshBatchAndRelevance.Mesh->Elements[0].VertexFactoryUserData);
=======
					check(PrimitiveInfo.Mesh && PrimitiveInfo.Mesh->Elements.Num() > 0);
>>>>>>> 6bbb88c8

					for (int DataIndex = 0; DataIndex < HairClusterData.HairGroups.Num(); ++DataIndex)
					{
						const FHairStrandClusterData::FHairGroup& HairGroupClusters = HairClusterData.HairGroups[DataIndex];

						// Find a better/less hacky way
<<<<<<< HEAD
						if (HairGroupPublicData != HairGroupClusters.HairGroupPublicPtr)
							continue;

						FViewInfo& ViewInfo = Views[ViewIndex];
						if (IsDebugDrawAndDebugPrintEnabled(ViewInfo) && HairGroupClusters.CulledDispatchIndirectParametersClusterCount)
						{
							FRDGBufferRef CulledDispatchIndirectParametersClusterCount = GraphBuilder.RegisterExternalBuffer(HairGroupClusters.CulledDispatchIndirectParametersClusterCount);
=======
						if (PrimitiveInfo.PublicDataPtr != HairGroupClusters.HairGroupPublicPtr)
							continue;

						if (ShaderDrawDebug::IsEnabled(View) && HairGroupClusters.CulledClusterCountBuffer)
						{
>>>>>>> 6bbb88c8
							FRDGExternalBuffer& DrawIndirectBuffer = HairGroupClusters.HairGroupPublicPtr->GetDrawIndirectBuffer();

							FDrawDebugClusterAABBCS::FPermutationDomain Permutation;
							Permutation.Set<FDrawDebugClusterAABBCS::FDebugAABBBuffer>(bDebugAABB ? 1 : 0);
<<<<<<< HEAD
							TShaderMapRef<FDrawDebugClusterAABBCS> ComputeShader(ShaderMap, Permutation);

							FDrawDebugClusterAABBCS::FParameters* Parameters = GraphBuilder.AllocParameters<FDrawDebugClusterAABBCS::FParameters>();
							Parameters->ViewUniformBuffer = ViewInfo.ViewUniformBuffer;
=======
							TShaderMapRef<FDrawDebugClusterAABBCS> ComputeShader(View.ShaderMap, Permutation);

							FDrawDebugClusterAABBCS::FParameters* Parameters = GraphBuilder.AllocParameters<FDrawDebugClusterAABBCS::FParameters>();
							Parameters->ViewUniformBuffer = View.ViewUniformBuffer;
>>>>>>> 6bbb88c8
							Parameters->ClusterCount = HairGroupClusters.ClusterCount;
							Parameters->TriangleCount = HairGroupClusters.VertexCount * 2; // VertexCount is actually the number of control points
							Parameters->HairGroupId = DataIndex;
							Parameters->ClusterDebugMode = GHairStrandsClusterDebug;
							Parameters->ClusterAABBBuffer = HairGroupClusters.ClusterAABBBuffer->SRV;
<<<<<<< HEAD
							Parameters->CulledDispatchIndirectParametersClusterCountBuffer = GraphBuilder.CreateSRV(CulledDispatchIndirectParametersClusterCount, EPixelFormat::PF_R32_UINT);
=======
							Parameters->CulledDispatchIndirectParametersClusterCountBuffer = GraphBuilder.CreateSRV(HairGroupClusters.CulledClusterCountBuffer, EPixelFormat::PF_R32_UINT);
>>>>>>> 6bbb88c8
							Parameters->CulledDrawIndirectParameters = DrawIndirectBuffer.SRV;
							Parameters->GroupAABBBuffer = HairGroupClusters.GroupAABBBuffer->SRV;

							if (HairGroupClusters.ClusterDebugInfoBuffer && bDebugAABB)
							{
								FRDGBufferRef ClusterDebugInfoBuffer = GraphBuilder.RegisterExternalBuffer(HairGroupClusters.ClusterDebugInfoBuffer);
								Parameters->ClusterDebugInfoBuffer = GraphBuilder.CreateSRV(ClusterDebugInfoBuffer);
							}
<<<<<<< HEAD
							ShaderDrawDebug::SetParameters(GraphBuilder, ViewInfo.ShaderDrawData, Parameters->ShaderDrawParameters);
							ShaderPrint::SetParameters(ViewInfo, Parameters->ShaderPrintParameters);
=======
							ShaderDrawDebug::SetParameters(GraphBuilder, View.ShaderDrawData, Parameters->ShaderDrawParameters);
							ShaderPrint::SetParameters(GraphBuilder, View, Parameters->ShaderPrintParameters);
>>>>>>> 6bbb88c8

							check(Parameters->ClusterCount / 64 <= 65535);
							const FIntVector DispatchCount = DispatchCount.DivideAndRoundUp(FIntVector(Parameters->ClusterCount, 1, 1), FIntVector(64, 1, 1));// FIX ME, this could get over 65535
							FComputeShaderUtils::AddPass(
								GraphBuilder, RDG_EVENT_NAME("DrawDebugClusterAABB"),
								ComputeShader, Parameters, DispatchCount);
						}
					}
				}
			}
		}
	}
}

///////////////////////////////////////////////////////////////////////////////////////////////////
<<<<<<< HEAD

void RenderHairStrandsDebugInfo(
	FRDGBuilder& GraphBuilder,
	TArrayView<FViewInfo> Views,
	const FHairStrandsRenderingData* HairDatas,
	const struct FHairStrandClusterData& HairClusterData,
	FRDGTextureRef SceneColorTexture)
=======
uint32 GetHairStrandsMeanSamplePerPixel();
static void InternalRenderHairStrandsDebugInfo(
	FRDGBuilder& GraphBuilder,
	FScene* Scene,
	FViewInfo& View,
	const struct FHairStrandClusterData& HairClusterData,
	FRDGTextureRef SceneColorTexture,
	FRDGTextureRef SceneDepthTexture)
>>>>>>> 6bbb88c8
{
	FHairStrandsBookmarkParameters Params = CreateHairStrandsBookmarkParameters(Scene, View);
	Params.SceneColorTexture = SceneColorTexture;
	Params.SceneDepthTexture = SceneDepthTexture;
	if (!Params.HasInstances())
	{
		return;
	}

	const float YStep = 14;
	const float ColumnWidth = 200;

<<<<<<< HEAD
	if (Views.Num() == 0)
		return;

	RDG_EVENT_SCOPE(GraphBuilder, "HairStrandsDebug");

	if (GHairStrandsUpdateCullIndex)
	{
		const FViewInfo& View = Views[0];
		const float TotalPixelCount = View.ViewRect.Width() * View.ViewRect.Height();
		const float Index = View.CursorPos.X + View.CursorPos.Y * View.ViewRect.Width();
		GHairStrandsCullNormalizedIndex = Index / TotalPixelCount;
	}

	// Only render debug information for the main view
	const uint32 ViewIndex = 0;
	FViewInfo& View = Views[ViewIndex];
	const FSceneViewFamily& ViewFamily = *(View.Family);
	FSceneRenderTargets& SceneTargets = FSceneRenderTargets::Get(GraphBuilder.RHICmdList);

	{
		FHairStrandsBookmarkParameters Params = CreateHairStrandsBookmarkParameters(Views[0]);
		Params.SceneColorTexture = SceneTargets.GetSceneColor();
		RunHairStrandsBookmark(GraphBuilder, EHairStrandsBookmark::ProcessDebug, Params);
	}

	const FScreenPassRenderTarget SceneColor(SceneColorTexture, View.ViewRect, ERenderTargetLoadAction::ELoad);

	// Debug mode name only
	const EHairStrandsDebugMode StrandsDebugMode = GetHairStrandsDebugStrandsMode();
	const EHairDebugMode HairDebugMode = GetHairStrandsDebugMode();
=======
	RDG_EVENT_SCOPE(GraphBuilder, "HairStrandsDebug");

	// Only render debug information for the main view
	const FSceneTextures& SceneTextures = FSceneTextures::Get(GraphBuilder);

	// Bookmark for calling debug rendering from the plugin
	{
		RunHairStrandsBookmark(GraphBuilder, EHairStrandsBookmark::ProcessDebug, Params);
	}
>>>>>>> 6bbb88c8

	// Display tangent vector for strands/cards/meshes
	{
<<<<<<< HEAD
		if (GHairStrandsDebugPlotBsdf > 0)
=======
		// Check among the hair instances, if hair tangent debug mode is requested
		bool bTangentEnabled = GHairTangentDebug > 0;
		if (!bTangentEnabled)
>>>>>>> 6bbb88c8
		{
			for (const FMeshBatchAndRelevance& Mesh : View.HairStrandsMeshElements)
			{
				const FHairGroupPublicData* GroupData = HairStrands::GetHairData(Mesh.Mesh);
				if (GroupData->DebugMode == EHairStrandsDebugMode::RenderHairTangent)
				{
					bTangentEnabled = true;
					break;
				}
			}
		}
		if (!bTangentEnabled)
		{
<<<<<<< HEAD
			AddPlotSamplePass(GraphBuilder, View, HairDatas->DebugData.Resources, SceneColorTexture);
		}	
	}

	float ClusterY = 38;
	if (!HairDatas)
		return;

	const FHairStrandsMacroGroupViews& InMacroGroupViews = HairDatas->MacroGroupsPerViews;

	if (HairDebugMode == EHairDebugMode::MacroGroups)
	{
		if (ViewIndex < uint32(HairDatas->HairVisibilityViews.HairDatas.Num()))
		{
			const FHairStrandsVisibilityData& VisibilityData = HairDatas->HairVisibilityViews.HairDatas[ViewIndex];
			const FHairStrandsMacroGroupDatas& MacroGroupDatas = InMacroGroupViews.Views[ViewIndex];
			AddDebugHairPrintPass(GraphBuilder, &View, HairDebugMode, VisibilityData, MacroGroupDatas, SceneTargets.SceneStencilSRV);
=======
			for (const FMeshBatchAndRelevance& Mesh : View.HairCardsMeshElements)
			{
				const FHairGroupPublicData* GroupData = HairStrands::GetHairData(Mesh.Mesh);
				if (GroupData->DebugMode == EHairStrandsDebugMode::RenderHairTangent)
				{
					bTangentEnabled = true;
					break;
				}
			}
		}
		if (bTangentEnabled)
		{
			AddDebugHairTangentPass(GraphBuilder, View, SceneTextures, SceneColorTexture);
		}
	}

	// Draw LOD info 
	for (const FMeshBatchAndRelevance& Mesh : View.HairStrandsMeshElements)
	{
		const FHairGroupPublicData* GroupData = HairStrands::GetHairData(Mesh.Mesh);
		if (GroupData->bDebugDrawLODInfo)
		{
			AddPrintLODInfoPass(GraphBuilder, View, GroupData);
		}
	}
	for (const FMeshBatchAndRelevance& Mesh : View.HairCardsMeshElements)
	{
		const FHairGroupPublicData* GroupData = HairStrands::GetHairData(Mesh.Mesh);
		if (GroupData->bDebugDrawLODInfo)
		{
			AddPrintLODInfoPass(GraphBuilder, View, GroupData);
		}
	}


	// Pass this point, all debug rendering concern only hair strands data
	if (!HairStrands::HasViewHairStrandsData(View))
	{
		return;
	}

	const FScreenPassRenderTarget SceneColor(SceneColorTexture, View.ViewRect, ERenderTargetLoadAction::ELoad);

	// Debug mode name only
	const EHairStrandsDebugMode StrandsDebugMode = GetHairStrandsDebugStrandsMode();
	const EHairDebugMode HairDebugMode = GetHairStrandsDebugMode();

	
	const FHairStrandsViewData& HairData = View.HairStrandsViewData;

	if (GHairStrandsDebugPlotBsdf > 0 || HairData.DebugData.IsPlotDataValid())
	{
		if (GHairStrandsDebugPlotBsdf > 0)
		{
			AddPlotBSDFPass(GraphBuilder, View, SceneColorTexture);
		}
		if (HairData.DebugData.IsPlotDataValid())
		{
			AddPlotSamplePass(GraphBuilder, View, HairData.DebugData.Resources, SceneColorTexture);
		}	
	}

	float ClusterY = 38;

	if (HairDebugMode == EHairDebugMode::MacroGroups)
	{
		{		
			AddDebugHairPrintPass(GraphBuilder, &View, HairDebugMode, HairData.VisibilityData, HairData.MacroGroupResources, SceneTextures.Stencil);
>>>>>>> 6bbb88c8
		}

		// CPU bound of macro groups
		FViewElementPDI ShadowFrustumPDI(&View, nullptr, nullptr);
		if (HairData.VirtualVoxelResources.IsValid())
		{
			for (const FHairStrandsMacroGroupData& MacroGroupData : HairData.MacroGroupDatas)
			{
				const FBox Bound(MacroGroupData.VirtualVoxelNodeDesc.TranslatedWorldMinAABB, MacroGroupData.VirtualVoxelNodeDesc.TranslatedWorldMaxAABB);
				DrawWireBox(&ShadowFrustumPDI, Bound, FColor::Red, 0);
			}
		}
		#if 0
		AddDrawCanvasPass(GraphBuilder, {}, View, SceneColor, [ClusterY, &MacroGroupDatas, YStep] (FCanvas& Canvas)
		{
			float X = 20;
			float Y = ClusterY;
			FLinearColor InactiveColor(0.5, 0.5, 0.5);
			FLinearColor DebugColor(1, 1, 0);
			FString Line;

			Line = FString::Printf(TEXT("----------------------------------------------------------------"));
			Canvas.DrawShadowedString(X, Y += YStep, *Line, GetStatsFont(), DebugColor);

<<<<<<< HEAD
			Line = FString::Printf(TEXT("Macro group count : %d"), MacroGroupDatas.Datas.Num());
			Canvas.DrawShadowedString(X, Y += YStep, *Line, GetStatsFont(), DebugColor);
			for (const FHairStrandsMacroGroupData& MacroGroupData : MacroGroupDatas.Datas)
=======
			Line = FString::Printf(TEXT("Macro group count : %d"), HairData.MacroGroupDatas.Num());
			Canvas.DrawShadowedString(X, Y += YStep, *Line, GetStatsFont(), DebugColor);
			for (const FHairStrandsMacroGroupData& MacroGroupData : HairData.MacroGroupDatas)
>>>>>>> 6bbb88c8
			{
				Line = FString::Printf(TEXT(" %d - Bound Radus: %f.2m (%dx%d)"), MacroGroupData.MacroGroupId, MacroGroupData.Bounds.GetSphere().W);
				Canvas.DrawShadowedString(X, Y += YStep, *Line, GetStatsFont(), DebugColor);
			}
		});
		#endif
	}

	if (HairDebugMode == EHairDebugMode::DeepOpacityMaps)
	{
		{
<<<<<<< HEAD
			const FHairStrandsMacroGroupDatas& MacroGroupDatas = InMacroGroupViews.Views[ViewIndex];
			for (const FHairStrandsMacroGroupData& MacroGroup : MacroGroupDatas.Datas)
			{
				if (!MacroGroupDatas.DeepShadowResources.DepthAtlasTexture || !MacroGroupDatas.DeepShadowResources.LayersAtlasTexture)
=======
			for (const FHairStrandsMacroGroupData& MacroGroup : HairData.MacroGroupDatas)
			{
				if (!HairData.DeepShadowResources.DepthAtlasTexture || !HairData.DeepShadowResources.LayersAtlasTexture)
>>>>>>> 6bbb88c8
				{
					continue;
				}

				for (const FHairStrandsDeepShadowData& DeepShadowData : MacroGroup.DeepShadowDatas)
				{
					const uint32 DomIndex = GDeepShadowDebugIndex;
					if (DeepShadowData.AtlasSlotIndex != DomIndex)
						continue;

<<<<<<< HEAD
					AddDebugDeepShadowTexturePass(GraphBuilder, &View, FIntRect(), &DeepShadowData, &MacroGroupDatas.DeepShadowResources, SceneColorTexture);
=======
					AddDebugDeepShadowTexturePass(GraphBuilder, &View, FIntRect(), &DeepShadowData, &HairData.DeepShadowResources, SceneColorTexture);
>>>>>>> 6bbb88c8
				}
			}
		}
	}

	// View Rect
	if (IsHairStrandsViewRectOptimEnable() && HairDebugMode == EHairDebugMode::MacroGroupScreenRect)
	{
<<<<<<< HEAD
		if (ViewIndex < uint32(InMacroGroupViews.Views.Num()))
=======
>>>>>>> 6bbb88c8
		{
			for (const FHairStrandsMacroGroupData& MacroGroupData : HairData.MacroGroupDatas)
			{
				AddDebugDeepShadowTexturePass(GraphBuilder, &View, MacroGroupData.ScreenRect, nullptr, nullptr, SceneColorTexture);
			}

			const FIntRect TotalRect = ComputeVisibleHairStrandsMacroGroupsRect(View.ViewRect, HairData.MacroGroupDatas);
			AddDebugDeepShadowTexturePass(GraphBuilder, &View, TotalRect, nullptr, nullptr, SceneColorTexture);
		}
	}
	
	const bool bIsVoxelMode = HairDebugMode == EHairDebugMode::VoxelsDensity || HairDebugMode == EHairDebugMode::VoxelsTangent || HairDebugMode == EHairDebugMode::VoxelsBaseColor || HairDebugMode == EHairDebugMode::VoxelsRoughness;

	// Render Frustum for all lights & macro groups 
	{
		if ((HairDebugMode == EHairDebugMode::LightBounds || HairDebugMode == EHairDebugMode::DeepOpacityMaps))
		{
			{
				if (HairData.DeepShadowResources.bIsGPUDriven)
				{
<<<<<<< HEAD
					AddDeepShadowInfoPass(GraphBuilder, View, MacroGroupDatas, SceneColorTexture);
=======
					AddDeepShadowInfoPass(GraphBuilder, View, HairData.DeepShadowResources, HairData.MacroGroupResources, SceneColorTexture);
>>>>>>> 6bbb88c8
				}
			}
		}

		FViewElementPDI ShadowFrustumPDI(&View, nullptr, nullptr);

		// Do not draw the CPU boud. Only GPU bound are drawn using ShaderDrawDebug shader functions.
		#if 0
		// All DOMs
		if (HairDebugMode == EHairDebugMode::LightBounds)
		{
			if (!HairData.DeepShadowResources.bIsGPUDriven)
			{
				for (const FHairStrandsMacroGroupData& MacroGroupData : HairData.MacroGroupDatas)
				{
					for (const FHairStrandsDeepShadowData& DomData : MacroGroupData.DeepShadowDatas)
					{
						DrawFrustumWireframe(&ShadowFrustumPDI, DomData.CPU_TranslatedWorldToLightTransform.Inverse(), FColor::Emerald, 0);
						DrawWireBox(&ShadowFrustumPDI, DomData.Bounds.GetBox(), FColor::Yellow, 0);
					}
				}
			}
		}

		// Current DOM
		if (HairDebugMode == EHairDebugMode::DeepOpacityMaps)
		{
			if (!HairData.DeepShadowResources.bIsGPUDriven)
			{
				const int32 CurrentIndex = FMath::Max(0, GDeepShadowDebugIndex);
				for (const FHairStrandsMacroGroupData& MacroGroupData : HairData.MacroGroupDatas)
				{
					for (const FHairStrandsDeepShadowData& DomData : MacroGroupData.DeepShadowDatas)
					{
						if (DomData.AtlasSlotIndex == CurrentIndex)
						{
							DrawFrustumWireframe(&ShadowFrustumPDI, DomData.CPU_TranslatedWorldToLightTransform.Inverse(), FColor::Emerald, 0);
							DrawWireBox(&ShadowFrustumPDI, DomData.Bounds.GetBox(), FColor::Yellow, 0);
						}
					}
				}
			}
		}

		// Voxelization
		if (bIsVoxelMode)
		{
			if (HairData.VirtualVoxelResources.IsValid())
			{
				for (const FHairStrandsMacroGroupData& MacroGroupData : HairData.MacroGroupDatas)
				{
					const FBox Bound(MacroGroupData.VirtualVoxelNodeDesc.TranslatedWorldMinAABB, MacroGroupData.VirtualVoxelNodeDesc.TranslatedWorldMaxAABB);
					DrawWireBox(&ShadowFrustumPDI, Bound, FColor::Red, 0);
					DrawFrustumWireframe(&ShadowFrustumPDI, MacroGroupData.VirtualVoxelNodeDesc.TranslatedWorldToClip.Inverse(), FColor::Purple, 0);
				}
			}
		}
		#endif
	}
	
	const bool bRunDebugPass =
		HairDebugMode == EHairDebugMode::TAAResolveType ||
		HairDebugMode == EHairDebugMode::SamplePerPixel ||
		HairDebugMode == EHairDebugMode::CoverageType ||
		HairDebugMode == EHairDebugMode::Coverage ||
		HairDebugMode == EHairDebugMode::MaterialDepth ||
		HairDebugMode == EHairDebugMode::MaterialBaseColor ||
		HairDebugMode == EHairDebugMode::MaterialRoughness ||
		HairDebugMode == EHairDebugMode::MaterialSpecular ||
		HairDebugMode == EHairDebugMode::MaterialTangent;
	if (bRunDebugPass)
	{
<<<<<<< HEAD
		if (ViewIndex < uint32(HairDatas->HairVisibilityViews.HairDatas.Num()))
		{
			const FHairStrandsVisibilityData& VisibilityData = HairDatas->HairVisibilityViews.HairDatas[ViewIndex];
			const FHairStrandsMacroGroupDatas& MacroGroupDatas = InMacroGroupViews.Views[ViewIndex];
			FRDGTextureRef SceneDepthTexture = GraphBuilder.RegisterExternalTexture(SceneTargets.SceneDepthZ, TEXT("SceneDephtTexture"));
			AddDebugHairPass(GraphBuilder, &View, HairDebugMode, VisibilityData, SceneTargets.SceneStencilSRV, SceneDepthTexture, SceneColorTexture);
			AddDebugHairPrintPass(GraphBuilder, &View, HairDebugMode, VisibilityData, MacroGroupDatas, SceneTargets.SceneStencilSRV);
=======
		{
			AddDebugHairPass(GraphBuilder, &View, HairDebugMode, HairData.VisibilityData, SceneTextures.Stencil, SceneColorTexture);
			AddDebugHairPrintPass(GraphBuilder, &View, HairDebugMode, HairData.VisibilityData, HairData.MacroGroupResources, SceneTextures.Stencil);
>>>>>>> 6bbb88c8
		}
	}
	else if (HairDebugMode == EHairDebugMode::Tile && HairData.VisibilityData.TileData.IsValid())
	{
<<<<<<< HEAD
		if (ViewIndex < uint32(InMacroGroupViews.Views.Num()))
		{
			const FHairStrandsMacroGroupDatas& MacroGroupDatas = InMacroGroupViews.Views[ViewIndex];
			if (MacroGroupDatas.VirtualVoxelResources.IsValid())
			{
				AddVoxelPageRaymarchingPass(GraphBuilder, View, MacroGroupDatas, SceneColorTexture);
=======
		AddHairStrandsDebugTilePass(GraphBuilder, View, SceneColorTexture, HairData.VisibilityData.TileData);
	}

	if (bIsVoxelMode)
	{
		{
			if (HairData.VirtualVoxelResources.IsValid())
			{
				AddVoxelPageRaymarchingPass(GraphBuilder, View, HairData.MacroGroupDatas, HairData.VirtualVoxelResources, SceneColorTexture);
>>>>>>> 6bbb88c8
			}
		}
	}

	{
<<<<<<< HEAD
		const FHairStrandsVisibilityData& VisibilityData = HairDatas->HairVisibilityViews.HairDatas[ViewIndex];
		if (IsDebugDrawAndDebugPrintEnabled(View) && GHairStrandsDebugPPLL && VisibilityData.PPLLNodeCounterTexture) // Check if PPLL rendering is used and its debug view is enabled.
		{
			const FIntPoint PPLLResolution = VisibilityData.PPLLNodeIndexTexture->Desc.Extent;
			FHairVisibilityDebugPPLLCS::FParameters* PassParameters = GraphBuilder.AllocParameters<FHairVisibilityDebugPPLLCS::FParameters>();
			PassParameters->PPLLMeanListElementCountPerPixel = float(VisibilityData.MaxSampleCount);
			PassParameters->PPLLMaxTotalListElementCount = float(VisibilityData.MaxSampleCount * PPLLResolution.X * PPLLResolution.Y);
			PassParameters->PPLLCounter = VisibilityData.PPLLNodeCounterTexture;
			PassParameters->PPLLNodeIndex = VisibilityData.PPLLNodeIndexTexture;
			PassParameters->PPLLNodeData = GraphBuilder.CreateSRV(FRDGBufferSRVDesc(VisibilityData.PPLLNodeDataBuffer));
=======
		if (HairData.DebugData.IsPPLLDataValid()) // Check if PPLL rendering is used and its debug view is enabled.
		{
			const FIntPoint PPLLResolution = HairData.DebugData.PPLLNodeIndexTexture->Desc.Extent;
			FHairVisibilityDebugPPLLCS::FParameters* PassParameters = GraphBuilder.AllocParameters<FHairVisibilityDebugPPLLCS::FParameters>();
			PassParameters->PPLLMeanListElementCountPerPixel = GetHairStrandsMeanSamplePerPixel();
			PassParameters->PPLLMaxTotalListElementCount = HairData.DebugData.PPLLNodeDataBuffer->Desc.NumElements;
			PassParameters->PPLLCounter = HairData.DebugData.PPLLNodeCounterTexture;
			PassParameters->PPLLNodeIndex = HairData.DebugData.PPLLNodeIndexTexture;
			PassParameters->PPLLNodeData = GraphBuilder.CreateSRV(FRDGBufferSRVDesc(HairData.DebugData.PPLLNodeDataBuffer));
>>>>>>> 6bbb88c8
			PassParameters->ViewUniformBuffer = View.ViewUniformBuffer;
			PassParameters->SceneColorTextureUAV = GraphBuilder.CreateUAV(SceneColorTexture);
			ShaderPrint::SetParameters(GraphBuilder, View, PassParameters->ShaderPrintParameters);

			FHairVisibilityDebugPPLLCS::FPermutationDomain PermutationVector;
			TShaderMapRef<FHairVisibilityDebugPPLLCS> ComputeShader(View.ShaderMap, PermutationVector);
			FIntVector TextureSize = SceneColorTexture->Desc.GetSize(); TextureSize.Z = 1;
			FComputeShaderUtils::AddPass(GraphBuilder, RDG_EVENT_NAME("HairStrands::PPLLDebug"), ComputeShader, PassParameters,
				FIntVector::DivideAndRoundUp(TextureSize, FIntVector(8, 8, 1)));
		}
	}

	if (GHairStrandsClusterDebug > 0)
	{
<<<<<<< HEAD
		AddDrawDebugClusterPass(GraphBuilder, InMacroGroupViews, HairClusterData, Views);
=======
		AddDrawDebugClusterPass(GraphBuilder, HairClusterData, View);
>>>>>>> 6bbb88c8
	}

	// Text
	if (HairDebugMode == EHairDebugMode::LightBounds || HairDebugMode == EHairDebugMode::DeepOpacityMaps)
	{
<<<<<<< HEAD
		AddDrawCanvasPass(GraphBuilder, {}, View, SceneColor, [&InMacroGroupViews, YStep, ViewIndex, StrandsDebugMode, HairDebugMode](FCanvas& Canvas)
		{
			const uint32 AtlasTotalSlotCount = FDeepShadowResources::MaxAtlasSlotCount;
=======
		AddDrawCanvasPass(GraphBuilder, {}, View, SceneColor, [&HairData, YStep, StrandsDebugMode, HairDebugMode](FCanvas& Canvas)
		{
			const uint32 AtlasTotalSlotCount = FHairStrandsDeepShadowResources::MaxAtlasSlotCount;
>>>>>>> 6bbb88c8
			uint32 AtlasAllocatedSlot = 0;
			FIntPoint AtlasSlotResolution = FIntPoint(0, 0);
			FIntPoint AtlasResolution = FIntPoint(0, 0);
			bool bIsGPUDriven = false;
<<<<<<< HEAD
			if (ViewIndex < uint32(InMacroGroupViews.Views.Num()))
			{
				const FDeepShadowResources& Resources = InMacroGroupViews.Views[ViewIndex].DeepShadowResources;
=======
			{
				const FHairStrandsDeepShadowResources& Resources = HairData.DeepShadowResources;
>>>>>>> 6bbb88c8
				AtlasResolution = Resources.DepthAtlasTexture ? Resources.DepthAtlasTexture->Desc.Extent : FIntPoint(0, 0);
				AtlasAllocatedSlot = Resources.TotalAtlasSlotCount;
				bIsGPUDriven = Resources.bIsGPUDriven;
			}

			const uint32 DomTextureIndex = GDeepShadowDebugIndex;

			float X = 20;
			float Y = 38;

			FLinearColor DebugColor(1, 1, 0);
			FString Line;

			const FHairComponent HairComponent = GetHairComponents();
			Line = FString::Printf(TEXT("Hair Components : (R=%d, TT=%d, TRT=%d, GS=%d, LS=%d)"), HairComponent.R, HairComponent.TT, HairComponent.TRT, HairComponent.GlobalScattering, HairComponent.LocalScattering);
			Canvas.DrawShadowedString(X, Y += YStep, *Line, GetStatsFont(), DebugColor);
			Line = FString::Printf(TEXT("----------------------------------------------------------------"));						Canvas.DrawShadowedString(X, Y += YStep, *Line, GetStatsFont(), DebugColor);
			Line = FString::Printf(TEXT("Debug strands mode : %s"), ToString(StrandsDebugMode));									Canvas.DrawShadowedString(X, Y += YStep, *Line, GetStatsFont(), DebugColor);
			Line = FString::Printf(TEXT("Voxelization : %s"), IsHairStrandsVoxelizationEnable() ? TEXT("On") : TEXT("Off"));		Canvas.DrawShadowedString(X, Y += YStep, *Line, GetStatsFont(), DebugColor);
			Line = FString::Printf(TEXT("View rect optim.: %s"), IsHairStrandsViewRectOptimEnable() ? TEXT("On") : TEXT("Off"));	Canvas.DrawShadowedString(X, Y += YStep, *Line, GetStatsFont(), DebugColor);
			Line = FString::Printf(TEXT("----------------------------------------------------------------"));						Canvas.DrawShadowedString(X, Y += YStep, *Line, GetStatsFont(), DebugColor);
			Line = FString::Printf(TEXT("DOM Atlas resolution  : %dx%d"), AtlasResolution.X, AtlasResolution.Y);					Canvas.DrawShadowedString(X, Y += YStep, *Line, GetStatsFont(), DebugColor);
			Line = FString::Printf(TEXT("DOM Atlas slot        : %d/%d"), AtlasAllocatedSlot, AtlasTotalSlotCount);					Canvas.DrawShadowedString(X, Y += YStep, *Line, GetStatsFont(), DebugColor);
			Line = FString::Printf(TEXT("DOM Texture Index     : %d/%d"), DomTextureIndex, AtlasAllocatedSlot);						Canvas.DrawShadowedString(X, Y += YStep, *Line, GetStatsFont(), DebugColor);
			Line = FString::Printf(TEXT("DOM GPU driven        : %s"), bIsGPUDriven ? TEXT("On") : TEXT("Off"));					Canvas.DrawShadowedString(X, Y += YStep, *Line, GetStatsFont(), DebugColor);

<<<<<<< HEAD
			if (ViewIndex < uint32(InMacroGroupViews.Views.Num()))
			{
				for (const FHairStrandsMacroGroupData& MacroGroupData : InMacroGroupViews.Views[ViewIndex].Datas)
				{
					for (const FHairStrandsDeepShadowData& DomData : MacroGroupData.DeepShadowDatas.Datas)
=======
			{
				for (const FHairStrandsMacroGroupData& MacroGroupData : HairData.MacroGroupDatas)
				{
					for (const FHairStrandsDeepShadowData& DomData : MacroGroupData.DeepShadowDatas)
>>>>>>> 6bbb88c8
					{
						Line = FString::Printf(TEXT(" %d - Bound Radus: %f.2m (%dx%d)"), DomData.AtlasSlotIndex, DomData.Bounds.GetSphere().W / 10.f, DomData.ShadowResolution.X, DomData.ShadowResolution.Y);
						Canvas.DrawShadowedString(X, Y += YStep, *Line, GetStatsFont(), DebugColor);
					}
				}
			}
		});
<<<<<<< HEAD
=======
	}

	if (StrandsDebugMode != EHairStrandsDebugMode::NoneDebug || HairDebugMode != EHairDebugMode::None)
	{
		AddDrawCanvasPass(GraphBuilder, {}, View, SceneColor, [&View, &StrandsDebugMode, YStep, HairDebugMode](FCanvas& Canvas)
		{
			float X = 40;
			float Y = View.ViewRect.Height() - YStep * 3.f;
			FString Line;
			if (StrandsDebugMode != EHairStrandsDebugMode::NoneDebug)
				Line = FString::Printf(TEXT("Hair Debug mode - %s"), ToString(StrandsDebugMode));
			else if (HairDebugMode != EHairDebugMode::None)
				Line = FString::Printf(TEXT("Hair Debug mode - %s"), ToString(HairDebugMode));

			Canvas.DrawShadowedString(X, Y += YStep, *Line, GetStatsFont(), FLinearColor(1, 1, 0));
		});
>>>>>>> 6bbb88c8
	}
}

<<<<<<< HEAD
	if (StrandsDebugMode != EHairStrandsDebugMode::NoneDebug || HairDebugMode != EHairDebugMode::None)
	{
		AddDrawCanvasPass(GraphBuilder, {}, View, SceneColor, [&View, &StrandsDebugMode, YStep, HairDebugMode](FCanvas& Canvas)
		{
			float X = 40;
			float Y = View.ViewRect.Height() - YStep * 3.f;
			FString Line;
			if (StrandsDebugMode != EHairStrandsDebugMode::NoneDebug)
				Line = FString::Printf(TEXT("Hair Debug mode - %s"), ToString(StrandsDebugMode));
			else if (HairDebugMode != EHairDebugMode::None)
				Line = FString::Printf(TEXT("Hair Debug mode - %s"), ToString(HairDebugMode));

			Canvas.DrawShadowedString(X, Y += YStep, *Line, GetStatsFont(), FLinearColor(1, 1, 0));
		});
=======
void RenderHairStrandsDebugInfo(
	FRDGBuilder& GraphBuilder,
	FScene* Scene,
	TArrayView<FViewInfo> Views,
	const struct FHairStrandClusterData& HairClusterData,
	FRDGTextureRef SceneColorTexture,
	FRDGTextureRef SceneDepthTexture)
{
	bool bHasHairData = false;
	for (FViewInfo& View : Views)
	{
		InternalRenderHairStrandsDebugInfo(GraphBuilder, Scene, View, HairClusterData, SceneColorTexture, SceneDepthTexture);
>>>>>>> 6bbb88c8
	}
}<|MERGE_RESOLUTION|>--- conflicted
+++ resolved
@@ -25,11 +25,7 @@
 #include "CanvasTypes.h"
 #include "ShaderPrintParameters.h"
 #include "RenderGraphUtils.h"
-<<<<<<< HEAD
-#include "GpuDebugRendering.h"
-=======
 #include "ShaderDebug.h"
->>>>>>> 6bbb88c8
 #include "ShaderPrint.h"
 #include "ScreenPass.h"
 
@@ -63,16 +59,11 @@
 static int32 GHairStrandsClusterDebug = 0;
 static FAutoConsoleVariableRef CVarHairStrandsDebugClusterAABB(TEXT("r.HairStrands.Cluster.Debug"), GHairStrandsClusterDebug, TEXT("Draw debug the world bounding box of hair clusters used for culling optimisation (0:off, 1:visible cluster, 2:culled cluster, 3:colored LOD, 4:LOD info)."));
 
-<<<<<<< HEAD
-static int32 GHairStrandsDebugPPLL = 0;
-static FAutoConsoleVariableRef CVarHairStrandsDebugPPLL(									TEXT("r.HairStrands.DebugPPLL"),									GHairStrandsDebugPPLL, TEXT("Draw debug per pixel light list rendering."));
-=======
 static int32 GHairTangentDebug = 0;
 static int32 GHairTangentDebug_TileSize = 8;
 static FAutoConsoleVariableRef CVarHairTangentDebug(TEXT("r.HairStrands.DebugMode.Tangent"), GHairTangentDebug, TEXT("Draw debug tangent for hair strands and hair cards."));
 static FAutoConsoleVariableRef CVarHairTangentDebug_TileSize(TEXT("r.HairStrands.DebugMode.Tangent.TileSize"), GHairTangentDebug_TileSize, TEXT("Draw debug tangent - Grid size for drawing debug tangent"));
 
->>>>>>> 6bbb88c8
 static int32 GHairVirtualVoxel_DrawDebugPage = 0;
 static FAutoConsoleVariableRef CVarHairVirtualVoxel_DrawDebugPage(TEXT("r.HairStrands.Voxelization.Virtual.DrawDebugPage"), GHairVirtualVoxel_DrawDebugPage, TEXT("When voxel debug rendering is enable 1: render the page bounds, instead of the voxel 2: the occupancy within the page (i.e., 8x8x8 brick)"));
 static int32 GHairVirtualVoxel_ForceMipLevel = -1;
@@ -80,52 +71,6 @@
 static int32 GHairVirtualVoxel_DebugTraversalType = 0;
 static FAutoConsoleVariableRef CVarHairVirtualVoxel_DebugTraversalType(TEXT("r.HairStrands.Voxelization.Virtual.DebugTraversalType"), GHairVirtualVoxel_DebugTraversalType, TEXT("Traversal mode (0:linear, 1:mip) for debug voxel visualization."));
 
-<<<<<<< HEAD
-static int32 GHairStrandsCull = 0;
-static int32 GHairStrandsCullIndex = -1;
-static int32 GHairStrandsUpdateCullIndex = 0;
-static float GHairStrandsCullNormalizedIndex = -1;
-static FAutoConsoleVariableRef CVarHairStrandsCull			(TEXT("r.HairStrands.Cull"), GHairStrandsCull, TEXT("Cull hair strands (0:disabled, 1: render cull, 2: sim cull)."));
-static FAutoConsoleVariableRef CVarHairStrandsCullIndex		(TEXT("r.HairStrands.Cull.Index"), GHairStrandsCullIndex, TEXT("Hair strands index to be kept. Other will be culled."));
-static FAutoConsoleVariableRef CVarHairStrandsUpdateCullIndex(TEXT("r.HairStrands.Cull.Update"), GHairStrandsUpdateCullIndex, TEXT("Update the guide index to be kept using mouse position for fast selection."));
-
-static bool IsDebugDrawAndDebugPrintEnabled(const FViewInfo& View)
-{
-	return ShaderDrawDebug::IsShaderDrawDebugEnabled() && ShaderPrint::IsEnabled() && ShaderPrint::IsSupported(View);
-}
-
-static bool IsDebugDrawAndDebugPrintEnabled(const TArray<FViewInfo>& Views)
-{
-	return Views.Num() > 0 && IsDebugDrawAndDebugPrintEnabled(Views[0]);
-}
-
-static bool IsDebugDrawAndDebugPrintEnabled(const TArrayView<FViewInfo>& Views)
-{
-	return Views.Num() > 0 && IsDebugDrawAndDebugPrintEnabled(Views[0]);
-}
-
-bool IsHairStrandsClusterDebugEnable()
-{
-	return GHairStrandsClusterDebug > 0;
-}
-
-bool IsHairStrandsClusterDebugAABBEnable()
-{
-	return GHairStrandsClusterDebug > 1;
-}
-
-void SetHairScreenLODInfo(bool bEnable)
-{
-	if (!ShaderPrint::IsEnabled())
-	{
-		ShaderPrint::SetEnabled(true);
-		ShaderPrint::SetFontSize(8);
-	}
-	GHairStrandsClusterDebug = bEnable ? 4 : 1;
-}
-
-FHairCullInfo GetHairStrandsCullInfo()
-=======
 static bool TryEnableShaderDrawAndShaderPrint(const FViewInfo& View, uint32 ResquestedShaderDrawElements, uint32 RequestedShaderPrintElements)
 {
 	const EShaderPlatform Platform = View.Family->GetShaderPlatform();
@@ -149,7 +94,6 @@
 }
 
 static bool IsDebugDrawAndDebugPrintEnabled(const FViewInfo& View)
->>>>>>> 6bbb88c8
 {
 	return ShaderDrawDebug::IsEnabled(View) && ShaderPrint::IsEnabled(View);
 }
@@ -159,9 +103,6 @@
 	return GHairStrandsClusterDebug > 0;
 }
 
-<<<<<<< HEAD
-void FHairStrandsDebugData::SetParameters(FRDGBuilder& GraphBuilder, FHairStrandsDebugData::Data& In, FHairStrandsDebugData::FWriteParameters& Out)
-=======
 bool IsHairStrandsClusterDebugAABBEnable()
 {
 	return GHairStrandsClusterDebug > 1;
@@ -180,7 +121,6 @@
 }
 
 void FHairStrandsDebugData::SetParameters(FRDGBuilder& GraphBuilder, const FHairStrandsDebugData::Data& In, FHairStrandsDebugData::FWriteParameters& Out)
->>>>>>> 6bbb88c8
 {
 	Out.Debug_MaxSampleCount = FHairStrandsDebugData::MaxSampleCount;
 	Out.Debug_MaxShadingPointCount = FHairStrandsDebugData::MaxShadingPointCount;
@@ -273,12 +213,9 @@
 	case  9:  return EHairStrandsDebugMode::RenderHairBaseColor;
 	case 10:  return EHairStrandsDebugMode::RenderHairRoughness;
 	case 11:  return EHairStrandsDebugMode::RenderVisCluster;
-<<<<<<< HEAD
-=======
 	case 12:  return EHairStrandsDebugMode::RenderHairTangent;
 	case 13:  return EHairStrandsDebugMode::RenderHairControlPoints;
 	case 14:  return EHairStrandsDebugMode::RenderHairGroup;
->>>>>>> 6bbb88c8
 	default:  return EHairStrandsDebugMode::NoneDebug;
 	};
 }
@@ -412,10 +349,7 @@
 		// Skip optimization for avoiding long compilation time due to large UAV writes
 		FGlobalShader::ModifyCompilationEnvironment(Parameters, OutEnvironment);
 		OutEnvironment.CompilerFlags.Add(CFLAG_Debug);
-<<<<<<< HEAD
-=======
 		OutEnvironment.SetDefine(TEXT("SHADER_PRINT"), 1);
->>>>>>> 6bbb88c8
 	}
 };
 
@@ -429,11 +363,7 @@
 	const FHairStrandsMacroGroupResources& MacroGroupResources,
 	FRDGTextureSRVRef InStencilTexture)
 {
-<<<<<<< HEAD
-	if (!VisibilityData.CategorizationTexture || !VisibilityData.NodeIndex || !VisibilityData.NodeData || !InDepthStencilTexture || !IsDebugDrawAndDebugPrintEnabled(*View)) return;
-=======
 	if (!View || !View->HairStrandsViewData.UniformBuffer || !InStencilTexture || !ShaderDrawDebug::IsEnabled(*View)) return;
->>>>>>> 6bbb88c8
 
 	FRDGTextureRef ViewHairCountTexture = VisibilityData.ViewHairCountTexture ? VisibilityData.ViewHairCountTexture : GSystemTextures.GetBlackDummy(GraphBuilder);
 	FRDGTextureRef ViewHairCountUintTexture = VisibilityData.ViewHairCountUintTexture ? VisibilityData.ViewHairCountUintTexture : GSystemTextures.GetBlackDummy(GraphBuilder);
@@ -443,40 +373,21 @@
 
 	FHairDebugPrintCS::FParameters* Parameters = GraphBuilder.AllocParameters<FHairDebugPrintCS::FParameters>();
 	Parameters->GroupSize = GetVendorOptimalGroupSize2D();
-<<<<<<< HEAD
-	Parameters->MaxResolution = VisibilityData.CategorizationTexture ? VisibilityData.CategorizationTexture->Desc.Extent : FIntPoint(0,0);
-=======
 	Parameters->ViewUniformBuffer = View->ViewUniformBuffer;
 	Parameters->MaxResolution = VisibilityData.CoverageTexture ? VisibilityData.CoverageTexture->Desc.Extent : FIntPoint(0,0);
->>>>>>> 6bbb88c8
 	Parameters->PixelCoord = View->CursorPos;
 	Parameters->AllocatedSampleCount = VisibilityData.MaxNodeCount;
 	Parameters->FastResolveMask = STENCIL_TEMPORAL_RESPONSIVE_AA_MASK;
-<<<<<<< HEAD
-	Parameters->CategorizationTexture = VisibilityData.CategorizationTexture;
 	Parameters->HairCountTexture = ViewHairCountTexture;
 	Parameters->HairCountUintTexture = ViewHairCountUintTexture;
-	Parameters->HairVisibilityNodeData = GraphBuilder.CreateSRV(VisibilityData.NodeData);
-	Parameters->HairVisibilityNodeOffsetAndCount = VisibilityData.NodeIndex;
-=======
-	Parameters->HairCountTexture = ViewHairCountTexture;
-	Parameters->HairCountUintTexture = ViewHairCountUintTexture;
->>>>>>> 6bbb88c8
 	Parameters->HairVisibilityIndirectArgsBuffer = GraphBuilder.CreateSRV(VisibilityData.NodeIndirectArg, PF_R32_UINT);
 	Parameters->HairVisibilityNodeGroupSize = VisibilityData.NodeGroupSize;
 	Parameters->StencilTexture = InStencilTexture;
 	Parameters->LinearSampler = TStaticSamplerState<SF_Bilinear, AM_Clamp, AM_Clamp, AM_Clamp>::GetRHI();
-<<<<<<< HEAD
-	Parameters->HairMacroGroupCount = MacroGroupDatas.Datas.Num();
-	Parameters->MaxSampleCount = VisibilityData.MaxSampleCount;
-	Parameters->HairMacroGroupAABBBuffer = GraphBuilder.CreateSRV(MacroGroupDatas.MacroGroupResources.MacroGroupAABBsBuffer, PF_R32_SINT);
-	ShaderPrint::SetParameters(*View, Parameters->ShaderPrintUniformBuffer);
-=======
 	Parameters->HairMacroGroupCount = MacroGroupResources.MacroGroupCount;
 	Parameters->HairStrands = View->HairStrandsViewData.UniformBuffer;
 	Parameters->HairMacroGroupAABBBuffer = GraphBuilder.CreateSRV(MacroGroupResources.MacroGroupAABBsBuffer, PF_R32_SINT);
 	ShaderPrint::SetParameters(GraphBuilder, *View, Parameters->ShaderPrintUniformBuffer);
->>>>>>> 6bbb88c8
 	ShaderDrawDebug::SetParameters(GraphBuilder, View->ShaderDrawData, Parameters->ShaderDrawUniformBuffer);
 	TShaderMapRef<FHairDebugPrintCS> ComputeShader(View->ShaderMap);
 
@@ -504,16 +415,7 @@
 		SHADER_PARAMETER(uint32, MaxSampleCount)
 		SHADER_PARAMETER_RDG_TEXTURE(Texture2D, HairCountTexture)
 		SHADER_PARAMETER_RDG_TEXTURE(Texture2D, HairCountUintTexture)
-<<<<<<< HEAD
-		SHADER_PARAMETER_RDG_TEXTURE(Texture2D, CategorizationTexture)
-		SHADER_PARAMETER_RDG_TEXTURE(Texture2D, NodeIndex)
-		SHADER_PARAMETER_RDG_TEXTURE(Texture2D, TileIndexTexture)
-		SHADER_PARAMETER_RDG_BUFFER_SRV(StructuredBuffer, NodeData)
-		SHADER_PARAMETER_SRV(Texture2D, DepthStencilTexture)
-		RDG_TEXTURE_ACCESS(DepthStencilTextureAccess, ERHIAccess::SRVGraphics)
-=======
 		SHADER_PARAMETER_RDG_TEXTURE_SRV(Texture2D, DepthStencilTexture)
->>>>>>> 6bbb88c8
 		SHADER_PARAMETER_SAMPLER(SamplerState, LinearSampler)
 		SHADER_PARAMETER_STRUCT_REF(FViewUniformShaderParameters, ViewUniformBuffer)
 		SHADER_PARAMETER_RDG_UNIFORM_BUFFER(FHairStrandsViewUniformParameters, HairStrands)
@@ -522,14 +424,11 @@
 
 public:
 	static bool ShouldCompilePermutation(const FGlobalShaderPermutationParameters& Parameters) { return IsHairStrandsSupported(EHairStrandsShaderType::Tool, Parameters.Platform); }
-<<<<<<< HEAD
-=======
 	static void ModifyCompilationEnvironment(const FGlobalShaderPermutationParameters& Parameters, FShaderCompilerEnvironment& OutEnvironment)
 	{
 		FGlobalShader::ModifyCompilationEnvironment(Parameters, OutEnvironment);
 		OutEnvironment.SetDefine(TEXT("SHADER_DEBUG_MODE"), 1);
 	}
->>>>>>> 6bbb88c8
 };
 
 IMPLEMENT_GLOBAL_SHADER(FHairDebugPS, "/Engine/Private/HairStrands/HairStrandsDebug.usf", "MainPS", SF_Pixel);
@@ -539,12 +438,7 @@
 	const FViewInfo* View,
 	const EHairDebugMode InDebugMode,
 	const FHairStrandsVisibilityData& VisibilityData,
-<<<<<<< HEAD
-	const FShaderResourceViewRHIRef& InDepthStencilTextureSRV,
-	const FRDGTextureRef& InDepthStencilTexture,
-=======
 	FRDGTextureSRVRef InDepthStencilTexture,
->>>>>>> 6bbb88c8
 	FRDGTextureRef& OutTarget)
 {
 	check(OutTarget);
@@ -556,21 +450,10 @@
 		InDebugMode == EHairDebugMode::MaterialBaseColor ||
 		InDebugMode == EHairDebugMode::MaterialRoughness ||
 		InDebugMode == EHairDebugMode::MaterialSpecular ||
-<<<<<<< HEAD
-		InDebugMode == EHairDebugMode::MaterialTangent ||
-		InDebugMode == EHairDebugMode::Tile);
-
-	if (!VisibilityData.CategorizationTexture || !VisibilityData.NodeIndex || !VisibilityData.NodeData || !VisibilityData.TileIndexTexture) return;
-	if (InDebugMode == EHairDebugMode::TAAResolveType && !InDepthStencilTextureSRV) return;
-
-	FRDGTextureRef HairCountTexture = VisibilityData.ViewHairCountTexture ? VisibilityData.ViewHairCountTexture : GSystemTextures.GetBlackDummy(GraphBuilder);
-	FRDGTextureRef HairCountUintTexture = VisibilityData.ViewHairCountUintTexture ? VisibilityData.ViewHairCountUintTexture : GSystemTextures.GetBlackDummy(GraphBuilder); 
-=======
 		InDebugMode == EHairDebugMode::MaterialTangent);
 
 	if (!VisibilityData.CoverageTexture || !VisibilityData.NodeIndex || !VisibilityData.NodeData) return;
 	if (InDebugMode == EHairDebugMode::TAAResolveType && !InDepthStencilTexture) return;
->>>>>>> 6bbb88c8
 
 	const FIntRect Viewport = View->ViewRect;
 	const FIntPoint Resolution(Viewport.Width(), Viewport.Height());
@@ -593,20 +476,8 @@
 	Parameters->ViewUniformBuffer = View->ViewUniformBuffer;
 	Parameters->OutputResolution = Resolution;
 	Parameters->FastResolveMask = STENCIL_TEMPORAL_RESPONSIVE_AA_MASK;
-<<<<<<< HEAD
-	Parameters->CategorizationTexture = VisibilityData.CategorizationTexture;
-	Parameters->HairCountTexture = HairCountTexture;
-	Parameters->HairCountUintTexture = HairCountUintTexture;
-	Parameters->NodeIndex = VisibilityData.NodeIndex;
-	Parameters->NodeData = GraphBuilder.CreateSRV(VisibilityData.NodeData);
-	Parameters->TileIndexTexture = VisibilityData.TileIndexTexture;
-	Parameters->TileSize = VisibilityData.TileSize;
-	Parameters->DepthStencilTexture = InDepthStencilTextureSRV;
-	Parameters->DepthStencilTextureAccess = InDepthStencilTexture;
-=======
 	Parameters->HairStrands = View->HairStrandsViewData.UniformBuffer;
 	Parameters->DepthStencilTexture = InDepthStencilTexture;
->>>>>>> 6bbb88c8
 	Parameters->LinearSampler = TStaticSamplerState<SF_Bilinear, AM_Clamp, AM_Clamp, AM_Clamp>::GetRHI();
 	Parameters->DebugMode = InternalDebugMode;
 	Parameters->SampleIndex = GHairStrandsDebugSampleIndex;
@@ -698,15 +569,6 @@
 	check(OutTarget);
 
 	FIntPoint AtlasResolution(0, 0);
-<<<<<<< HEAD
-	FVector2D AltasOffset(0, 0);
-	FVector2D AltasScale(0, 0);
-	if (ShadowData && Resources)
-	{
-		AtlasResolution = FIntPoint(Resources->DepthAtlasTexture->Desc.Extent.X, Resources->DepthAtlasTexture->Desc.Extent.Y);
-		AltasOffset = FVector2D(ShadowData->AtlasRect.Min.X / float(AtlasResolution.X), ShadowData->AtlasRect.Min.Y / float(AtlasResolution.Y));
-		AltasScale = FVector2D((ShadowData->AtlasRect.Max.X - ShadowData->AtlasRect.Min.X) / float(AtlasResolution.X), (ShadowData->AtlasRect.Max.Y - ShadowData->AtlasRect.Min.Y) / float(AtlasResolution.Y));
-=======
 	FVector2f AltasOffset(0, 0);
 	FVector2f AltasScale(0, 0);
 	if (ShadowData && Resources)
@@ -714,7 +576,6 @@
 		AtlasResolution = FIntPoint(Resources->DepthAtlasTexture->Desc.Extent.X, Resources->DepthAtlasTexture->Desc.Extent.Y);
 		AltasOffset = FVector2f(ShadowData->AtlasRect.Min.X / float(AtlasResolution.X), ShadowData->AtlasRect.Min.Y / float(AtlasResolution.Y));
 		AltasScale = FVector2f((ShadowData->AtlasRect.Max.X - ShadowData->AtlasRect.Min.X) / float(AtlasResolution.X), (ShadowData->AtlasRect.Max.Y - ShadowData->AtlasRect.Min.Y) / float(AtlasResolution.Y));
->>>>>>> 6bbb88c8
 	}
 
 	const FIntRect Viewport = View->ViewRect;
@@ -725,11 +586,7 @@
 	Parameters->DomAtlasOffset = AltasOffset;
 	Parameters->DomAtlasScale = AltasScale;
 	Parameters->OutputResolution = Resolution;
-<<<<<<< HEAD
-	Parameters->InvOutputResolution = FVector2D(1.f / Resolution.X, 1.f / Resolution.Y);
-=======
 	Parameters->InvOutputResolution = FVector2f(1.f / Resolution.X, 1.f / Resolution.Y);
->>>>>>> 6bbb88c8
 	Parameters->DeepShadowDepthTexture = Resources ? Resources->DepthAtlasTexture : nullptr;
 	Parameters->DeepShadowLayerTexture = Resources ? Resources->LayersAtlasTexture : nullptr;
 	Parameters->LinearSampler = TStaticSamplerState<SF_Bilinear, AM_Clamp, AM_Clamp, AM_Clamp>::GetRHI();
@@ -812,23 +669,16 @@
 	const FHairStrandsMacroGroupResources& MacroGroupResources,
 	FRDGTextureRef& OutputTexture)
 {
-<<<<<<< HEAD
-	if (MacroGroupDatas.DeepShadowResources.TotalAtlasSlotCount == 0 || !IsDebugDrawAndDebugPrintEnabled(View))
-=======
 	if (DeepShadowResources.TotalAtlasSlotCount == 0)
->>>>>>> 6bbb88c8
 	{
 		return;
 	}
 
-<<<<<<< HEAD
-=======
 	if (!TryEnableShaderDrawAndShaderPrint(View, DeepShadowResources.TotalAtlasSlotCount * 64, 2000))
 	{
 		return;
 	}
 
->>>>>>> 6bbb88c8
 	FSceneTextureParameters SceneTextures = GetSceneTextureParameters(GraphBuilder);
 
 	const FIntPoint Resolution(OutputTexture->Desc.Extent);
@@ -838,13 +688,8 @@
 	Parameters->AllocatedSlotCount = DeepShadowResources.TotalAtlasSlotCount;
 	Parameters->MacroGroupCount = MacroGroupResources.MacroGroupCount;
 	Parameters->SceneTextures = SceneTextures;
-<<<<<<< HEAD
-	Parameters->MacroGroupAABBBuffer = GraphBuilder.CreateSRV(MacroGroupDatas.MacroGroupResources.MacroGroupAABBsBuffer, PF_R32_SINT);
-	Parameters->ShadowWorldToLightTransformBuffer = GraphBuilder.CreateSRV(MacroGroupDatas.DeepShadowResources.DeepShadowWorldToLightTransforms);
-=======
 	Parameters->MacroGroupAABBBuffer = GraphBuilder.CreateSRV(MacroGroupResources.MacroGroupAABBsBuffer, PF_R32_SINT);
 	Parameters->ShadowTranslatedWorldToLightTransformBuffer = GraphBuilder.CreateSRV(DeepShadowResources.DeepShadowTranslatedWorldToLightTransforms);
->>>>>>> 6bbb88c8
 	ShaderDrawDebug::SetParameters(GraphBuilder, View.ShaderDrawData, Parameters->ShaderDrawParameters);
 	ShaderPrint::SetParameters(GraphBuilder, View, Parameters->ShaderPrintParameters);
 	Parameters->OutputTexture = GraphBuilder.CreateUAV(OutputTexture);
@@ -866,11 +711,7 @@
 		SHADER_PARAMETER_STRUCT_INCLUDE(FSceneTextureParameters, SceneTextures)
 		SHADER_PARAMETER_STRUCT_INCLUDE(ShaderDrawDebug::FShaderParameters, ShaderDrawParameters)
 		SHADER_PARAMETER_STRUCT_INCLUDE(ShaderPrint::FShaderParameters, ShaderPrintParameters)
-<<<<<<< HEAD
-		SHADER_PARAMETER(FVector2D, OutputResolution)
-=======
 		SHADER_PARAMETER(FVector2f, OutputResolution)
->>>>>>> 6bbb88c8
 		SHADER_PARAMETER( int32, ForcedMipLevel)
 		SHADER_PARAMETER(uint32, bDrawPage)
 		SHADER_PARAMETER(uint32, MacroGroupId)
@@ -901,11 +742,7 @@
 	const FHairStrandsVoxelResources& VoxelResources,
 	FRDGTextureRef& OutputTexture)
 {
-<<<<<<< HEAD
-	if (!IsDebugDrawAndDebugPrintEnabled(View))
-=======
 	if (!TryEnableShaderDrawAndShaderPrint(View, 4000, 2000))
->>>>>>> 6bbb88c8
 	{
 		return;
 	}
@@ -1099,12 +936,6 @@
 		SHADER_PARAMETER(uint32, HairComponents)
 		SHADER_PARAMETER(float, Exposure)
 		SHADER_PARAMETER_STRUCT_REF(FViewUniformShaderParameters, ViewUniformBuffer)
-<<<<<<< HEAD
-
-		SHADER_PARAMETER_RDG_TEXTURE(Texture3D, HairScatteringLUTTexture)
-		SHADER_PARAMETER_SAMPLER(SamplerState, HairLUTSampler)
-=======
->>>>>>> 6bbb88c8
 		RENDER_TARGET_BINDING_SLOTS()
 	END_SHADER_PARAMETER_STRUCT()
 
@@ -1129,8 +960,6 @@
 
 	const FIntPoint Resolution(OutputTexture->Desc.Extent);
 	FHairStrandsPlotSamplePS::FParameters* Parameters = GraphBuilder.AllocParameters<FHairStrandsPlotSamplePS::FParameters>();
-	
-	const FHairLUT InHairLUT = GetHairLUT(GraphBuilder, View);
 
 	FHairStrandsDebugData::SetParameters(GraphBuilder, DebugData, Parameters->DebugData);
 	Parameters->ViewUniformBuffer = View.ViewUniformBuffer;
@@ -1139,8 +968,6 @@
 	Parameters->MaxResolution = OutputTexture->Desc.Extent;
 	Parameters->HairComponents = ToBitfield(GetHairComponents());
 	Parameters->Exposure = GHairStrandsDebugPlotBsdfExposure;
-	Parameters->HairScatteringLUTTexture = InHairLUT.Textures[HairLUTType_DualScattering];
-	Parameters->HairLUTSampler = TStaticSamplerState<SF_Bilinear, AM_Clamp, AM_Clamp, AM_Clamp>::GetRHI();
 	Parameters->RenderTargets[0] = FRenderTargetBinding(OutputTexture, ERenderTargetLoadAction::ELoad);
 
 	const FIntPoint OutputResolution = SceneTextures.SceneDepthTexture->Desc.Extent;
@@ -1268,37 +1095,15 @@
 
 static void AddDrawDebugClusterPass(
 	FRDGBuilder& GraphBuilder,
-<<<<<<< HEAD
-	const FHairStrandsMacroGroupViews& InMacroGroupViews,
-	const FHairStrandClusterData& HairClusterData,
-	const TArrayView<FViewInfo>& Views)
-{
-	if (!IsDebugDrawAndDebugPrintEnabled(Views))
-	{
-		return;
-	}
-
-=======
 	const FHairStrandClusterData& HairClusterData,
 	const FViewInfo& View)
 {
->>>>>>> 6bbb88c8
 	const bool bDebugEnable = IsHairStrandsClusterDebugAABBEnable();
 	const bool bCullingEnable = IsHairStrandsClusterCullingEnable();
 	if (!bDebugEnable || !bCullingEnable)
 	{
 		return;
 	}
-<<<<<<< HEAD
-
-	FGlobalShaderMap* ShaderMap = GetGlobalShaderMap(ERHIFeatureLevel::SM5);
-
-	for (int32 ViewIndex = 0; ViewIndex < Views.Num(); ++ViewIndex)
-	{
-		if (ViewIndex < InMacroGroupViews.Views.Num())
-		{
-			for (const FHairStrandsMacroGroupData& MacroGroupData : InMacroGroupViews.Views[ViewIndex].Datas)
-=======
 	
 	if (!TryEnableShaderDrawAndShaderPrint(View, 5000, 2000))
 	{
@@ -1308,64 +1113,37 @@
 	{
 		{
 			for (const FHairStrandsMacroGroupData& MacroGroupData : View.HairStrandsViewData.MacroGroupDatas)
->>>>>>> 6bbb88c8
 			{
 				const bool bDebugAABB = IsHairStrandsClusterDebugAABBEnable();
 
 				for (const FHairStrandsMacroGroupData::PrimitiveInfo& PrimitiveInfo : MacroGroupData.PrimitivesInfos)
 				{
-<<<<<<< HEAD
-					check(PrimitiveInfo.MeshBatchAndRelevance.Mesh && PrimitiveInfo.MeshBatchAndRelevance.Mesh->Elements.Num() > 0);
-					const FHairGroupPublicData* HairGroupPublicData = reinterpret_cast<const FHairGroupPublicData*>(PrimitiveInfo.MeshBatchAndRelevance.Mesh->Elements[0].VertexFactoryUserData);
-=======
 					check(PrimitiveInfo.Mesh && PrimitiveInfo.Mesh->Elements.Num() > 0);
->>>>>>> 6bbb88c8
 
 					for (int DataIndex = 0; DataIndex < HairClusterData.HairGroups.Num(); ++DataIndex)
 					{
 						const FHairStrandClusterData::FHairGroup& HairGroupClusters = HairClusterData.HairGroups[DataIndex];
 
 						// Find a better/less hacky way
-<<<<<<< HEAD
-						if (HairGroupPublicData != HairGroupClusters.HairGroupPublicPtr)
-							continue;
-
-						FViewInfo& ViewInfo = Views[ViewIndex];
-						if (IsDebugDrawAndDebugPrintEnabled(ViewInfo) && HairGroupClusters.CulledDispatchIndirectParametersClusterCount)
-						{
-							FRDGBufferRef CulledDispatchIndirectParametersClusterCount = GraphBuilder.RegisterExternalBuffer(HairGroupClusters.CulledDispatchIndirectParametersClusterCount);
-=======
 						if (PrimitiveInfo.PublicDataPtr != HairGroupClusters.HairGroupPublicPtr)
 							continue;
 
 						if (ShaderDrawDebug::IsEnabled(View) && HairGroupClusters.CulledClusterCountBuffer)
 						{
->>>>>>> 6bbb88c8
 							FRDGExternalBuffer& DrawIndirectBuffer = HairGroupClusters.HairGroupPublicPtr->GetDrawIndirectBuffer();
 
 							FDrawDebugClusterAABBCS::FPermutationDomain Permutation;
 							Permutation.Set<FDrawDebugClusterAABBCS::FDebugAABBBuffer>(bDebugAABB ? 1 : 0);
-<<<<<<< HEAD
-							TShaderMapRef<FDrawDebugClusterAABBCS> ComputeShader(ShaderMap, Permutation);
-
-							FDrawDebugClusterAABBCS::FParameters* Parameters = GraphBuilder.AllocParameters<FDrawDebugClusterAABBCS::FParameters>();
-							Parameters->ViewUniformBuffer = ViewInfo.ViewUniformBuffer;
-=======
 							TShaderMapRef<FDrawDebugClusterAABBCS> ComputeShader(View.ShaderMap, Permutation);
 
 							FDrawDebugClusterAABBCS::FParameters* Parameters = GraphBuilder.AllocParameters<FDrawDebugClusterAABBCS::FParameters>();
 							Parameters->ViewUniformBuffer = View.ViewUniformBuffer;
->>>>>>> 6bbb88c8
 							Parameters->ClusterCount = HairGroupClusters.ClusterCount;
 							Parameters->TriangleCount = HairGroupClusters.VertexCount * 2; // VertexCount is actually the number of control points
 							Parameters->HairGroupId = DataIndex;
 							Parameters->ClusterDebugMode = GHairStrandsClusterDebug;
 							Parameters->ClusterAABBBuffer = HairGroupClusters.ClusterAABBBuffer->SRV;
-<<<<<<< HEAD
-							Parameters->CulledDispatchIndirectParametersClusterCountBuffer = GraphBuilder.CreateSRV(CulledDispatchIndirectParametersClusterCount, EPixelFormat::PF_R32_UINT);
-=======
 							Parameters->CulledDispatchIndirectParametersClusterCountBuffer = GraphBuilder.CreateSRV(HairGroupClusters.CulledClusterCountBuffer, EPixelFormat::PF_R32_UINT);
->>>>>>> 6bbb88c8
 							Parameters->CulledDrawIndirectParameters = DrawIndirectBuffer.SRV;
 							Parameters->GroupAABBBuffer = HairGroupClusters.GroupAABBBuffer->SRV;
 
@@ -1374,13 +1152,8 @@
 								FRDGBufferRef ClusterDebugInfoBuffer = GraphBuilder.RegisterExternalBuffer(HairGroupClusters.ClusterDebugInfoBuffer);
 								Parameters->ClusterDebugInfoBuffer = GraphBuilder.CreateSRV(ClusterDebugInfoBuffer);
 							}
-<<<<<<< HEAD
-							ShaderDrawDebug::SetParameters(GraphBuilder, ViewInfo.ShaderDrawData, Parameters->ShaderDrawParameters);
-							ShaderPrint::SetParameters(ViewInfo, Parameters->ShaderPrintParameters);
-=======
 							ShaderDrawDebug::SetParameters(GraphBuilder, View.ShaderDrawData, Parameters->ShaderDrawParameters);
 							ShaderPrint::SetParameters(GraphBuilder, View, Parameters->ShaderPrintParameters);
->>>>>>> 6bbb88c8
 
 							check(Parameters->ClusterCount / 64 <= 65535);
 							const FIntVector DispatchCount = DispatchCount.DivideAndRoundUp(FIntVector(Parameters->ClusterCount, 1, 1), FIntVector(64, 1, 1));// FIX ME, this could get over 65535
@@ -1396,15 +1169,6 @@
 }
 
 ///////////////////////////////////////////////////////////////////////////////////////////////////
-<<<<<<< HEAD
-
-void RenderHairStrandsDebugInfo(
-	FRDGBuilder& GraphBuilder,
-	TArrayView<FViewInfo> Views,
-	const FHairStrandsRenderingData* HairDatas,
-	const struct FHairStrandClusterData& HairClusterData,
-	FRDGTextureRef SceneColorTexture)
-=======
 uint32 GetHairStrandsMeanSamplePerPixel();
 static void InternalRenderHairStrandsDebugInfo(
 	FRDGBuilder& GraphBuilder,
@@ -1413,7 +1177,6 @@
 	const struct FHairStrandClusterData& HairClusterData,
 	FRDGTextureRef SceneColorTexture,
 	FRDGTextureRef SceneDepthTexture)
->>>>>>> 6bbb88c8
 {
 	FHairStrandsBookmarkParameters Params = CreateHairStrandsBookmarkParameters(Scene, View);
 	Params.SceneColorTexture = SceneColorTexture;
@@ -1426,38 +1189,6 @@
 	const float YStep = 14;
 	const float ColumnWidth = 200;
 
-<<<<<<< HEAD
-	if (Views.Num() == 0)
-		return;
-
-	RDG_EVENT_SCOPE(GraphBuilder, "HairStrandsDebug");
-
-	if (GHairStrandsUpdateCullIndex)
-	{
-		const FViewInfo& View = Views[0];
-		const float TotalPixelCount = View.ViewRect.Width() * View.ViewRect.Height();
-		const float Index = View.CursorPos.X + View.CursorPos.Y * View.ViewRect.Width();
-		GHairStrandsCullNormalizedIndex = Index / TotalPixelCount;
-	}
-
-	// Only render debug information for the main view
-	const uint32 ViewIndex = 0;
-	FViewInfo& View = Views[ViewIndex];
-	const FSceneViewFamily& ViewFamily = *(View.Family);
-	FSceneRenderTargets& SceneTargets = FSceneRenderTargets::Get(GraphBuilder.RHICmdList);
-
-	{
-		FHairStrandsBookmarkParameters Params = CreateHairStrandsBookmarkParameters(Views[0]);
-		Params.SceneColorTexture = SceneTargets.GetSceneColor();
-		RunHairStrandsBookmark(GraphBuilder, EHairStrandsBookmark::ProcessDebug, Params);
-	}
-
-	const FScreenPassRenderTarget SceneColor(SceneColorTexture, View.ViewRect, ERenderTargetLoadAction::ELoad);
-
-	// Debug mode name only
-	const EHairStrandsDebugMode StrandsDebugMode = GetHairStrandsDebugStrandsMode();
-	const EHairDebugMode HairDebugMode = GetHairStrandsDebugMode();
-=======
 	RDG_EVENT_SCOPE(GraphBuilder, "HairStrandsDebug");
 
 	// Only render debug information for the main view
@@ -1467,17 +1198,12 @@
 	{
 		RunHairStrandsBookmark(GraphBuilder, EHairStrandsBookmark::ProcessDebug, Params);
 	}
->>>>>>> 6bbb88c8
 
 	// Display tangent vector for strands/cards/meshes
 	{
-<<<<<<< HEAD
-		if (GHairStrandsDebugPlotBsdf > 0)
-=======
 		// Check among the hair instances, if hair tangent debug mode is requested
 		bool bTangentEnabled = GHairTangentDebug > 0;
 		if (!bTangentEnabled)
->>>>>>> 6bbb88c8
 		{
 			for (const FMeshBatchAndRelevance& Mesh : View.HairStrandsMeshElements)
 			{
@@ -1491,25 +1217,6 @@
 		}
 		if (!bTangentEnabled)
 		{
-<<<<<<< HEAD
-			AddPlotSamplePass(GraphBuilder, View, HairDatas->DebugData.Resources, SceneColorTexture);
-		}	
-	}
-
-	float ClusterY = 38;
-	if (!HairDatas)
-		return;
-
-	const FHairStrandsMacroGroupViews& InMacroGroupViews = HairDatas->MacroGroupsPerViews;
-
-	if (HairDebugMode == EHairDebugMode::MacroGroups)
-	{
-		if (ViewIndex < uint32(HairDatas->HairVisibilityViews.HairDatas.Num()))
-		{
-			const FHairStrandsVisibilityData& VisibilityData = HairDatas->HairVisibilityViews.HairDatas[ViewIndex];
-			const FHairStrandsMacroGroupDatas& MacroGroupDatas = InMacroGroupViews.Views[ViewIndex];
-			AddDebugHairPrintPass(GraphBuilder, &View, HairDebugMode, VisibilityData, MacroGroupDatas, SceneTargets.SceneStencilSRV);
-=======
 			for (const FMeshBatchAndRelevance& Mesh : View.HairCardsMeshElements)
 			{
 				const FHairGroupPublicData* GroupData = HairStrands::GetHairData(Mesh.Mesh);
@@ -1578,7 +1285,6 @@
 	{
 		{		
 			AddDebugHairPrintPass(GraphBuilder, &View, HairDebugMode, HairData.VisibilityData, HairData.MacroGroupResources, SceneTextures.Stencil);
->>>>>>> 6bbb88c8
 		}
 
 		// CPU bound of macro groups
@@ -1603,15 +1309,9 @@
 			Line = FString::Printf(TEXT("----------------------------------------------------------------"));
 			Canvas.DrawShadowedString(X, Y += YStep, *Line, GetStatsFont(), DebugColor);
 
-<<<<<<< HEAD
-			Line = FString::Printf(TEXT("Macro group count : %d"), MacroGroupDatas.Datas.Num());
-			Canvas.DrawShadowedString(X, Y += YStep, *Line, GetStatsFont(), DebugColor);
-			for (const FHairStrandsMacroGroupData& MacroGroupData : MacroGroupDatas.Datas)
-=======
 			Line = FString::Printf(TEXT("Macro group count : %d"), HairData.MacroGroupDatas.Num());
 			Canvas.DrawShadowedString(X, Y += YStep, *Line, GetStatsFont(), DebugColor);
 			for (const FHairStrandsMacroGroupData& MacroGroupData : HairData.MacroGroupDatas)
->>>>>>> 6bbb88c8
 			{
 				Line = FString::Printf(TEXT(" %d - Bound Radus: %f.2m (%dx%d)"), MacroGroupData.MacroGroupId, MacroGroupData.Bounds.GetSphere().W);
 				Canvas.DrawShadowedString(X, Y += YStep, *Line, GetStatsFont(), DebugColor);
@@ -1623,16 +1323,9 @@
 	if (HairDebugMode == EHairDebugMode::DeepOpacityMaps)
 	{
 		{
-<<<<<<< HEAD
-			const FHairStrandsMacroGroupDatas& MacroGroupDatas = InMacroGroupViews.Views[ViewIndex];
-			for (const FHairStrandsMacroGroupData& MacroGroup : MacroGroupDatas.Datas)
-			{
-				if (!MacroGroupDatas.DeepShadowResources.DepthAtlasTexture || !MacroGroupDatas.DeepShadowResources.LayersAtlasTexture)
-=======
 			for (const FHairStrandsMacroGroupData& MacroGroup : HairData.MacroGroupDatas)
 			{
 				if (!HairData.DeepShadowResources.DepthAtlasTexture || !HairData.DeepShadowResources.LayersAtlasTexture)
->>>>>>> 6bbb88c8
 				{
 					continue;
 				}
@@ -1643,11 +1336,7 @@
 					if (DeepShadowData.AtlasSlotIndex != DomIndex)
 						continue;
 
-<<<<<<< HEAD
-					AddDebugDeepShadowTexturePass(GraphBuilder, &View, FIntRect(), &DeepShadowData, &MacroGroupDatas.DeepShadowResources, SceneColorTexture);
-=======
 					AddDebugDeepShadowTexturePass(GraphBuilder, &View, FIntRect(), &DeepShadowData, &HairData.DeepShadowResources, SceneColorTexture);
->>>>>>> 6bbb88c8
 				}
 			}
 		}
@@ -1656,10 +1345,6 @@
 	// View Rect
 	if (IsHairStrandsViewRectOptimEnable() && HairDebugMode == EHairDebugMode::MacroGroupScreenRect)
 	{
-<<<<<<< HEAD
-		if (ViewIndex < uint32(InMacroGroupViews.Views.Num()))
-=======
->>>>>>> 6bbb88c8
 		{
 			for (const FHairStrandsMacroGroupData& MacroGroupData : HairData.MacroGroupDatas)
 			{
@@ -1680,11 +1365,7 @@
 			{
 				if (HairData.DeepShadowResources.bIsGPUDriven)
 				{
-<<<<<<< HEAD
-					AddDeepShadowInfoPass(GraphBuilder, View, MacroGroupDatas, SceneColorTexture);
-=======
 					AddDeepShadowInfoPass(GraphBuilder, View, HairData.DeepShadowResources, HairData.MacroGroupResources, SceneColorTexture);
->>>>>>> 6bbb88c8
 				}
 			}
 		}
@@ -1757,31 +1438,13 @@
 		HairDebugMode == EHairDebugMode::MaterialTangent;
 	if (bRunDebugPass)
 	{
-<<<<<<< HEAD
-		if (ViewIndex < uint32(HairDatas->HairVisibilityViews.HairDatas.Num()))
-		{
-			const FHairStrandsVisibilityData& VisibilityData = HairDatas->HairVisibilityViews.HairDatas[ViewIndex];
-			const FHairStrandsMacroGroupDatas& MacroGroupDatas = InMacroGroupViews.Views[ViewIndex];
-			FRDGTextureRef SceneDepthTexture = GraphBuilder.RegisterExternalTexture(SceneTargets.SceneDepthZ, TEXT("SceneDephtTexture"));
-			AddDebugHairPass(GraphBuilder, &View, HairDebugMode, VisibilityData, SceneTargets.SceneStencilSRV, SceneDepthTexture, SceneColorTexture);
-			AddDebugHairPrintPass(GraphBuilder, &View, HairDebugMode, VisibilityData, MacroGroupDatas, SceneTargets.SceneStencilSRV);
-=======
 		{
 			AddDebugHairPass(GraphBuilder, &View, HairDebugMode, HairData.VisibilityData, SceneTextures.Stencil, SceneColorTexture);
 			AddDebugHairPrintPass(GraphBuilder, &View, HairDebugMode, HairData.VisibilityData, HairData.MacroGroupResources, SceneTextures.Stencil);
->>>>>>> 6bbb88c8
 		}
 	}
 	else if (HairDebugMode == EHairDebugMode::Tile && HairData.VisibilityData.TileData.IsValid())
 	{
-<<<<<<< HEAD
-		if (ViewIndex < uint32(InMacroGroupViews.Views.Num()))
-		{
-			const FHairStrandsMacroGroupDatas& MacroGroupDatas = InMacroGroupViews.Views[ViewIndex];
-			if (MacroGroupDatas.VirtualVoxelResources.IsValid())
-			{
-				AddVoxelPageRaymarchingPass(GraphBuilder, View, MacroGroupDatas, SceneColorTexture);
-=======
 		AddHairStrandsDebugTilePass(GraphBuilder, View, SceneColorTexture, HairData.VisibilityData.TileData);
 	}
 
@@ -1791,24 +1454,11 @@
 			if (HairData.VirtualVoxelResources.IsValid())
 			{
 				AddVoxelPageRaymarchingPass(GraphBuilder, View, HairData.MacroGroupDatas, HairData.VirtualVoxelResources, SceneColorTexture);
->>>>>>> 6bbb88c8
 			}
 		}
 	}
 
 	{
-<<<<<<< HEAD
-		const FHairStrandsVisibilityData& VisibilityData = HairDatas->HairVisibilityViews.HairDatas[ViewIndex];
-		if (IsDebugDrawAndDebugPrintEnabled(View) && GHairStrandsDebugPPLL && VisibilityData.PPLLNodeCounterTexture) // Check if PPLL rendering is used and its debug view is enabled.
-		{
-			const FIntPoint PPLLResolution = VisibilityData.PPLLNodeIndexTexture->Desc.Extent;
-			FHairVisibilityDebugPPLLCS::FParameters* PassParameters = GraphBuilder.AllocParameters<FHairVisibilityDebugPPLLCS::FParameters>();
-			PassParameters->PPLLMeanListElementCountPerPixel = float(VisibilityData.MaxSampleCount);
-			PassParameters->PPLLMaxTotalListElementCount = float(VisibilityData.MaxSampleCount * PPLLResolution.X * PPLLResolution.Y);
-			PassParameters->PPLLCounter = VisibilityData.PPLLNodeCounterTexture;
-			PassParameters->PPLLNodeIndex = VisibilityData.PPLLNodeIndexTexture;
-			PassParameters->PPLLNodeData = GraphBuilder.CreateSRV(FRDGBufferSRVDesc(VisibilityData.PPLLNodeDataBuffer));
-=======
 		if (HairData.DebugData.IsPPLLDataValid()) // Check if PPLL rendering is used and its debug view is enabled.
 		{
 			const FIntPoint PPLLResolution = HairData.DebugData.PPLLNodeIndexTexture->Desc.Extent;
@@ -1818,7 +1468,6 @@
 			PassParameters->PPLLCounter = HairData.DebugData.PPLLNodeCounterTexture;
 			PassParameters->PPLLNodeIndex = HairData.DebugData.PPLLNodeIndexTexture;
 			PassParameters->PPLLNodeData = GraphBuilder.CreateSRV(FRDGBufferSRVDesc(HairData.DebugData.PPLLNodeDataBuffer));
->>>>>>> 6bbb88c8
 			PassParameters->ViewUniformBuffer = View.ViewUniformBuffer;
 			PassParameters->SceneColorTextureUAV = GraphBuilder.CreateUAV(SceneColorTexture);
 			ShaderPrint::SetParameters(GraphBuilder, View, PassParameters->ShaderPrintParameters);
@@ -1833,37 +1482,21 @@
 
 	if (GHairStrandsClusterDebug > 0)
 	{
-<<<<<<< HEAD
-		AddDrawDebugClusterPass(GraphBuilder, InMacroGroupViews, HairClusterData, Views);
-=======
 		AddDrawDebugClusterPass(GraphBuilder, HairClusterData, View);
->>>>>>> 6bbb88c8
 	}
 
 	// Text
 	if (HairDebugMode == EHairDebugMode::LightBounds || HairDebugMode == EHairDebugMode::DeepOpacityMaps)
 	{
-<<<<<<< HEAD
-		AddDrawCanvasPass(GraphBuilder, {}, View, SceneColor, [&InMacroGroupViews, YStep, ViewIndex, StrandsDebugMode, HairDebugMode](FCanvas& Canvas)
-		{
-			const uint32 AtlasTotalSlotCount = FDeepShadowResources::MaxAtlasSlotCount;
-=======
 		AddDrawCanvasPass(GraphBuilder, {}, View, SceneColor, [&HairData, YStep, StrandsDebugMode, HairDebugMode](FCanvas& Canvas)
 		{
 			const uint32 AtlasTotalSlotCount = FHairStrandsDeepShadowResources::MaxAtlasSlotCount;
->>>>>>> 6bbb88c8
 			uint32 AtlasAllocatedSlot = 0;
 			FIntPoint AtlasSlotResolution = FIntPoint(0, 0);
 			FIntPoint AtlasResolution = FIntPoint(0, 0);
 			bool bIsGPUDriven = false;
-<<<<<<< HEAD
-			if (ViewIndex < uint32(InMacroGroupViews.Views.Num()))
-			{
-				const FDeepShadowResources& Resources = InMacroGroupViews.Views[ViewIndex].DeepShadowResources;
-=======
 			{
 				const FHairStrandsDeepShadowResources& Resources = HairData.DeepShadowResources;
->>>>>>> 6bbb88c8
 				AtlasResolution = Resources.DepthAtlasTexture ? Resources.DepthAtlasTexture->Desc.Extent : FIntPoint(0, 0);
 				AtlasAllocatedSlot = Resources.TotalAtlasSlotCount;
 				bIsGPUDriven = Resources.bIsGPUDriven;
@@ -1890,18 +1523,10 @@
 			Line = FString::Printf(TEXT("DOM Texture Index     : %d/%d"), DomTextureIndex, AtlasAllocatedSlot);						Canvas.DrawShadowedString(X, Y += YStep, *Line, GetStatsFont(), DebugColor);
 			Line = FString::Printf(TEXT("DOM GPU driven        : %s"), bIsGPUDriven ? TEXT("On") : TEXT("Off"));					Canvas.DrawShadowedString(X, Y += YStep, *Line, GetStatsFont(), DebugColor);
 
-<<<<<<< HEAD
-			if (ViewIndex < uint32(InMacroGroupViews.Views.Num()))
-			{
-				for (const FHairStrandsMacroGroupData& MacroGroupData : InMacroGroupViews.Views[ViewIndex].Datas)
-				{
-					for (const FHairStrandsDeepShadowData& DomData : MacroGroupData.DeepShadowDatas.Datas)
-=======
 			{
 				for (const FHairStrandsMacroGroupData& MacroGroupData : HairData.MacroGroupDatas)
 				{
 					for (const FHairStrandsDeepShadowData& DomData : MacroGroupData.DeepShadowDatas)
->>>>>>> 6bbb88c8
 					{
 						Line = FString::Printf(TEXT(" %d - Bound Radus: %f.2m (%dx%d)"), DomData.AtlasSlotIndex, DomData.Bounds.GetSphere().W / 10.f, DomData.ShadowResolution.X, DomData.ShadowResolution.Y);
 						Canvas.DrawShadowedString(X, Y += YStep, *Line, GetStatsFont(), DebugColor);
@@ -1909,8 +1534,6 @@
 				}
 			}
 		});
-<<<<<<< HEAD
-=======
 	}
 
 	if (StrandsDebugMode != EHairStrandsDebugMode::NoneDebug || HairDebugMode != EHairDebugMode::None)
@@ -1927,26 +1550,9 @@
 
 			Canvas.DrawShadowedString(X, Y += YStep, *Line, GetStatsFont(), FLinearColor(1, 1, 0));
 		});
->>>>>>> 6bbb88c8
-	}
-}
-
-<<<<<<< HEAD
-	if (StrandsDebugMode != EHairStrandsDebugMode::NoneDebug || HairDebugMode != EHairDebugMode::None)
-	{
-		AddDrawCanvasPass(GraphBuilder, {}, View, SceneColor, [&View, &StrandsDebugMode, YStep, HairDebugMode](FCanvas& Canvas)
-		{
-			float X = 40;
-			float Y = View.ViewRect.Height() - YStep * 3.f;
-			FString Line;
-			if (StrandsDebugMode != EHairStrandsDebugMode::NoneDebug)
-				Line = FString::Printf(TEXT("Hair Debug mode - %s"), ToString(StrandsDebugMode));
-			else if (HairDebugMode != EHairDebugMode::None)
-				Line = FString::Printf(TEXT("Hair Debug mode - %s"), ToString(HairDebugMode));
-
-			Canvas.DrawShadowedString(X, Y += YStep, *Line, GetStatsFont(), FLinearColor(1, 1, 0));
-		});
-=======
+	}
+}
+
 void RenderHairStrandsDebugInfo(
 	FRDGBuilder& GraphBuilder,
 	FScene* Scene,
@@ -1959,6 +1565,5 @@
 	for (FViewInfo& View : Views)
 	{
 		InternalRenderHairStrandsDebugInfo(GraphBuilder, Scene, View, HairClusterData, SceneColorTexture, SceneDepthTexture);
->>>>>>> 6bbb88c8
 	}
 }