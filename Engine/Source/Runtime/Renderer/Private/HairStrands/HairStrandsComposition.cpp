--- conflicted
+++ resolved
@@ -606,11 +606,7 @@
 	FRDGTextureRef SceneColorTexture,
 	FRDGTextureRef SceneDepthTexture)
 {
-<<<<<<< HEAD
-	if (!HairDatas || HairDatas->HairVisibilityViews.HairDatas.Num() == 0 || Views.Num() == 0)
-=======
 	if (!HairDatas || HairDatas->HairVisibilityViews.HairDatas.Num() == 0 || ViewIndex < 0)
->>>>>>> 3aae9151
 		return;
 
 	const FHairStrandsVisibilityViews& HairVisibilityViews = HairDatas->HairVisibilityViews;
