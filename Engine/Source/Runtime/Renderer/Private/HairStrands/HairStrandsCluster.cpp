--- conflicted
+++ resolved
@@ -12,12 +12,9 @@
 #include "ShaderParameters.h"
 #include "ShaderParameterStruct.h"
 #include "ScenePrivate.h"
-<<<<<<< HEAD
-=======
 
 static int32 GHairVirtualVoxel_NumPixelPerVoxel = 2;
 static FAutoConsoleVariableRef CVarHairVirtualVoxel_NumPixelPerVoxel(TEXT("r.HairStrands.Voxelization.VoxelSizeInPixel"), GHairVirtualVoxel_NumPixelPerVoxel, TEXT("Target size of voxel size in pixels"), ECVF_RenderThreadSafe);
->>>>>>> d731a049
 
 class FHairMacroGroupAABBCS : public FGlobalShader
 {
@@ -193,11 +190,7 @@
 	FHairStrandsViewData& OutHairStrandsViewData)
 {
 	const bool bHasHairStrandsElements = View.HairStrandsMeshElements.Num() != 0 || Scene->HairStrandsSceneData.RegisteredProxies.Num() != 0;
-<<<<<<< HEAD
-	if (!View.Family || !bHasHairStrandsElements || View.bIsPlanarReflection || View.bIsReflectionCapture)
-=======
 	if (!View.Family || !bHasHairStrandsElements || View.bIsReflectionCapture)
->>>>>>> d731a049
 	{
 		return;
 	}
@@ -208,11 +201,7 @@
 
 	// Aggregate all hair primitives within the same area into macro groups, for allocating/rendering DOM/voxel
 	uint32 MacroGroupId = 0;
-<<<<<<< HEAD
-	auto UpdateMacroGroup = [&MacroGroups, &MacroGroupId, &MaterialId](FHairGroupPublicData* HairData, const FMeshBatch* Mesh,  const FPrimitiveSceneProxy* Proxy, const FBoxSphereBounds* Bounds)
-=======
 	auto UpdateMacroGroup = [&MacroGroups, &MacroGroupId, &MaterialId](FHairGroupPublicData* HairData, const FMeshBatch* Mesh,  const FPrimitiveSceneProxy* Proxy, const FBoxSphereBounds& Bounds)
->>>>>>> d731a049
 	{
 		check(HairData);
 
@@ -221,11 +210,7 @@
 		if (!bIsValid)
 			return;
 
-<<<<<<< HEAD
-		const FBoxSphereBounds& PrimitiveBounds = Proxy ? Proxy->GetBounds() : *Bounds;
-=======
 		const FBoxSphereBounds& PrimitiveBounds = Proxy ? Proxy->GetBounds() : Bounds;
->>>>>>> d731a049
 
 		bool bFound = false;
 		float MinDistance = FLT_MAX;
@@ -279,10 +264,7 @@
 	};
 
 	// 1. Add all visible hair-strands instances
-<<<<<<< HEAD
-=======
 	static FBoxSphereBounds EmptyBound(ForceInit);
->>>>>>> d731a049
 	const int32 ActiveInstanceCount = Scene->HairStrandsSceneData.RegisteredProxies.Num();
 	TBitArray InstancesVisibility(false, ActiveInstanceCount);
 	for (const FMeshBatchAndRelevance& MeshBatchAndRelevance : View.HairStrandsMeshElements)
@@ -291,11 +273,7 @@
 		{
 			if (FHairGroupPublicData* HairData = HairStrands::GetHairData(MeshBatchAndRelevance.Mesh))
 			{
-<<<<<<< HEAD
-				UpdateMacroGroup(HairData, MeshBatchAndRelevance.Mesh, MeshBatchAndRelevance.PrimitiveSceneProxy, nullptr);
-=======
 				UpdateMacroGroup(HairData, MeshBatchAndRelevance.Mesh, MeshBatchAndRelevance.PrimitiveSceneProxy, EmptyBound);
->>>>>>> d731a049
 				InstancesVisibility[HairData->Instance->RegisteredIndex] = true;
 			}
 		}
@@ -307,11 +285,7 @@
 	{
 		for (FHairStrandsInstance* Instance : Scene->HairStrandsSceneData.RegisteredProxies)
 		{
-<<<<<<< HEAD
-			if (Instance->RegisteredIndex >= 0 && Instance->RegisteredIndex < ActiveInstanceCount && !InstancesVisibility[Instance->RegisteredIndex])
-=======
 			if (Instance && Instance->RegisteredIndex >= 0 && Instance->RegisteredIndex < ActiveInstanceCount && !InstancesVisibility[Instance->RegisteredIndex])
->>>>>>> d731a049
 			{
 				if (IsHairStrandsVisibleInShadows(View, *Instance))
 				{
