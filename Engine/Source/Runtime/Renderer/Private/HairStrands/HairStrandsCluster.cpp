// Copyright Epic Games, Inc. All Rights Reserved.


#include "HairStrandsCluster.h"
#include "HairStrandsUtils.h"
#include "SceneRendering.h"
#include "SceneManagement.h"
#include "RendererInterface.h"
#include "Shader.h"
#include "GlobalShader.h"
#include "ShaderParameters.h"
#include "ShaderParameterStruct.h"

class FHairMacroGroupAABBCS : public FGlobalShader
{
	DECLARE_GLOBAL_SHADER(FHairMacroGroupAABBCS);
	SHADER_USE_PARAMETER_STRUCT(FHairMacroGroupAABBCS, FGlobalShader);

	BEGIN_SHADER_PARAMETER_STRUCT(FParameters, )
		SHADER_PARAMETER(uint32, MacroGroupId)
		SHADER_PARAMETER(uint32, MacroGroupValid)
		SHADER_PARAMETER(uint32, bClearBuffer)
		SHADER_PARAMETER_SRV(Buffer, InGroupAABBBuffer0)
		SHADER_PARAMETER_SRV(Buffer, InGroupAABBBuffer1)
		SHADER_PARAMETER_SRV(Buffer, InGroupAABBBuffer2)
		SHADER_PARAMETER_SRV(Buffer, InGroupAABBBuffer3)
		SHADER_PARAMETER_SRV(Buffer, InGroupAABBBuffer4)
		SHADER_PARAMETER_SRV(Buffer, InGroupAABBBuffer5)
		SHADER_PARAMETER_SRV(Buffer, InGroupAABBBuffer6)
		SHADER_PARAMETER_SRV(Buffer, InGroupAABBBuffer7)
		SHADER_PARAMETER_RDG_BUFFER_UAV(RWBuffer, OutMacroGroupAABBBuffer)
		END_SHADER_PARAMETER_STRUCT()

public:
	static bool ShouldCompilePermutation(const FGlobalShaderPermutationParameters& Parameters) { return IsHairStrandsSupported(Parameters.Platform); }
	static void ModifyCompilationEnvironment(const FGlobalShaderPermutationParameters& Parameters, FShaderCompilerEnvironment& OutEnvironment)
	{
		FGlobalShader::ModifyCompilationEnvironment(Parameters, OutEnvironment);
		OutEnvironment.SetDefine(TEXT("SHADER_AABBUPDATE"), 1);
	}
};

IMPLEMENT_GLOBAL_SHADER(FHairMacroGroupAABBCS, "/Engine/Private/HairStrands/HairStrandsAABB.usf", "Main", SF_Compute);

static void AddHairMacroGroupAABBPass(
	FRDGBuilder& GraphBuilder,
	FHairStrandsMacroGroupData& MacroGroup,
	FRDGBufferUAVRef& OutHairMacroGroupAABBBufferUAV)
{
	const uint32 PrimitiveCount = MacroGroup.PrimitivesInfos.Num();
	if (PrimitiveCount == 0)
		return;

	const uint32 GroupPerPass = 8;
	bool bNeedClear = true;
	const uint32 MacroGroupId = MacroGroup.MacroGroupId;
	const uint32 IterationCount = FMath::CeilToInt(PrimitiveCount / float(GroupPerPass));
	for (uint32 PassIt = 0; PassIt < IterationCount; ++PassIt)
	{
		FHairMacroGroupAABBCS::FParameters* Parameters = GraphBuilder.AllocParameters<FHairMacroGroupAABBCS::FParameters>();
		Parameters->MacroGroupId = MacroGroupId;
		Parameters->OutMacroGroupAABBBuffer = OutHairMacroGroupAABBBufferUAV;

		uint32 MacroGroupValid = 1;
		uint32 CurrentGroupIt = 1;
		for (uint32 PassPrimitiveIt = 0, PassPrimitiveCount = FMath::Min(GroupPerPass, PrimitiveCount - PassIt * GroupPerPass); PassPrimitiveIt < PassPrimitiveCount; ++PassPrimitiveIt)
		{
			const uint32 PrimitiveIndex = PassIt * GroupPerPass + PassPrimitiveIt;
			const FHairStrandsMacroGroupData::PrimitiveInfo& PrimitiveInfo = MacroGroup.PrimitivesInfos[PrimitiveIndex];
			const FHairStrandsPrimitiveResources& Resources = GetHairStandsPrimitiveResources(PrimitiveInfo.ResourceId);
			FShaderResourceViewRHIRef GroupAABBBufferSRV = Resources.Groups[PrimitiveInfo.GroupIndex].GroupAABBBuffer->SRV;

			// Default value
			if (PassPrimitiveIt == 0 && PassPrimitiveCount != GroupPerPass)
			{
				Parameters->InGroupAABBBuffer0 = GroupAABBBufferSRV;
				Parameters->InGroupAABBBuffer1 = GroupAABBBufferSRV;
				Parameters->InGroupAABBBuffer2 = GroupAABBBufferSRV;
				Parameters->InGroupAABBBuffer3 = GroupAABBBufferSRV;
				Parameters->InGroupAABBBuffer4 = GroupAABBBufferSRV;
				Parameters->InGroupAABBBuffer5 = GroupAABBBufferSRV;
				Parameters->InGroupAABBBuffer6 = GroupAABBBufferSRV;
				Parameters->InGroupAABBBuffer7 = GroupAABBBufferSRV;
			}

			switch (PassPrimitiveIt)
			{
				case 0 : Parameters->InGroupAABBBuffer0 = GroupAABBBufferSRV; break;
				case 1 : Parameters->InGroupAABBBuffer1 = GroupAABBBufferSRV; break;
				case 2 : Parameters->InGroupAABBBuffer2 = GroupAABBBufferSRV; break;
				case 3 : Parameters->InGroupAABBBuffer3 = GroupAABBBufferSRV; break;
				case 4 : Parameters->InGroupAABBBuffer4 = GroupAABBBufferSRV; break;
				case 5 : Parameters->InGroupAABBBuffer5 = GroupAABBBufferSRV; break;
				case 6 : Parameters->InGroupAABBBuffer6 = GroupAABBBufferSRV; break;
				case 7 : Parameters->InGroupAABBBuffer7 = GroupAABBBufferSRV; break;
			}
			MacroGroupValid |= 1 << PassPrimitiveIt;

		}

		Parameters->MacroGroupValid = MacroGroupValid;
		Parameters->bClearBuffer = bNeedClear ? 1 : 0;

		TShaderMapRef<FHairMacroGroupAABBCS> ComputeShader(GetGlobalShaderMap(ERHIFeatureLevel::SM5));
		FComputeShaderUtils::AddPass(
			GraphBuilder,
			RDG_EVENT_NAME("HairStrandsMacroGroupAABBUpdate"),
			ComputeShader,
			Parameters,
			FIntVector(1,1,1));

		bNeedClear = false;
	}
}

static bool DoesGroupExists(uint32 ResourceId, uint32 GroupIndex, const FHairStrandsMacroGroupData::TPrimitiveGroups& PrimitivesGroups)
{
	// Simple linear search as the expected number of groups is supposed to be low (<10)
	for (const FHairStrandsMacroGroupData::PrimitiveGroup& Group : PrimitivesGroups)
	{
		if (Group.GroupIndex == GroupIndex && Group.ResourceId == ResourceId)
		{
			return true;
		}
	}
	return false;
}

static void InternalUpdateMacroGroup(FHairStrandsMacroGroupData& MacroGroup, int32& MaterialId, const FMeshBatchAndRelevance* MeshBatchAndRelevance, const FPrimitiveSceneProxy* Proxy)
{
	if (MeshBatchAndRelevance)
	{
		check(MeshBatchAndRelevance->Mesh);
		check(MeshBatchAndRelevance->Mesh->Elements.Num() == 1);

		const FHairGroupPublicData* HairGroupPublicData = reinterpret_cast<const FHairGroupPublicData*>(MeshBatchAndRelevance->Mesh->Elements[0].VertexFactoryUserData);
		if (HairGroupPublicData->VFInput.bScatterSceneLighting)
		{
			MacroGroup.bNeedScatterSceneLighting = true;
		}

		FHairStrandsMacroGroupData::PrimitiveInfo& PrimitiveInfo = MacroGroup.PrimitivesInfos.AddZeroed_GetRef();
		PrimitiveInfo.MeshBatchAndRelevance = *MeshBatchAndRelevance;
		PrimitiveInfo.MaterialId = MaterialId++;
		PrimitiveInfo.ResourceId = reinterpret_cast<uint64>(MeshBatchAndRelevance->Mesh->Elements[0].UserData);
		PrimitiveInfo.GroupIndex = HairGroupPublicData->GetGroupIndex();
		check(PrimitiveInfo.GroupIndex < 32); // Sanity check

		const bool bAlreadyExists = DoesGroupExists(PrimitiveInfo.ResourceId, PrimitiveInfo.GroupIndex, MacroGroup.PrimitivesGroups);
		if (!bAlreadyExists)
		{
			FHairStrandsMacroGroupData::PrimitiveGroup& PrimitiveGroup = MacroGroup.PrimitivesGroups.AddZeroed_GetRef();
			PrimitiveGroup.GroupIndex = PrimitiveInfo.GroupIndex;
			PrimitiveGroup.ResourceId = PrimitiveInfo.ResourceId;
		}
	}
}

FHairStrandsMacroGroupViews CreateHairStrandsMacroGroups(
	FRHICommandListImmediate& RHICmdList,
	const FScene* Scene,
	const TArray<FViewInfo>& Views)
{
	static const FVertexFactoryType* CompatibleVF = FVertexFactoryType::GetVFByName(TEXT("FHairStrandsVertexFactory"));

	FHairStrandsMacroGroupViews MacroGroupsViews;
	for (int32 ViewIndex = 0; ViewIndex < Views.Num(); ViewIndex++)
	{
		const FViewInfo& View = Views[ViewIndex];
		if (View.Family)
		{
			int32 MaterialId = 0;
<<<<<<< HEAD
			FHairStrandsClusterDatas& PrimitivesClusters = PrimitivesClusterViews.Views.AddDefaulted_GetRef();
=======
			FHairStrandsMacroGroupDatas& MacroGroups = MacroGroupsViews.Views.AddDefaulted_GetRef();
>>>>>>> 90fae962

			if (View.HairStrandsMeshElements.Num() == 0 || View.bIsPlanarReflection || View.bIsReflectionCapture)
			{
				continue;
			}

<<<<<<< HEAD
			// Spatially clusters all hair primitives within the same area, and render a single DOM for them
			uint32 ClusterId = 0;
			auto UpdateCluster = [&PrimitivesClusters, &View, &ClusterId, &MaterialId](const FMeshBatchAndRelevance* MeshBatchAndRelevance, const FPrimitiveSceneProxy* Proxy)
=======
			// Aggregate all hair primitives within the same area into macro groups, for allocating/rendering DOM/voxel
			uint32 MacroGroupId = 0;
			auto UpdateMacroGroup = [&MacroGroups, &View, &MacroGroupId, &MaterialId](const FMeshBatchAndRelevance* MeshBatchAndRelevance, const FPrimitiveSceneProxy* Proxy)
>>>>>>> 90fae962
			{
				const bool bIsHairStrandsFactory = MeshBatchAndRelevance->Mesh->VertexFactory->GetType()->GetHashedName() == CompatibleVF->GetHashedName();
				if (!bIsHairStrandsFactory)
					return;

				const FBoxSphereBounds& PrimitiveBounds = Proxy->GetBounds();

				bool bFound = false;
				for (FHairStrandsMacroGroupData& MacroGroup : MacroGroups.Datas)
				{
					const bool bIntersect = FBoxSphereBounds::SpheresIntersect(MacroGroup.Bounds, PrimitiveBounds);
					if (bIntersect)
					{
<<<<<<< HEAD
						Cluster.Bounds = Union(Cluster.Bounds, PrimitiveBounds);

						if (MeshBatchAndRelevance)
						{
							FHairStrandsClusterData::PrimitiveInfo& PrimitiveInfo = Cluster.PrimitivesInfos.AddZeroed_GetRef();
							PrimitiveInfo.MeshBatchAndRelevance = *MeshBatchAndRelevance;
							PrimitiveInfo.MaterialId = MaterialId++;
						}
						bClusterFound = true;
=======
						MacroGroup.Bounds = Union(MacroGroup.Bounds, PrimitiveBounds);
						InternalUpdateMacroGroup(MacroGroup, MaterialId, MeshBatchAndRelevance, Proxy);
						bFound = true;
>>>>>>> 90fae962
						break;
					}
				}

				if (!bFound)
				{
<<<<<<< HEAD
					FHairStrandsClusterData Cluster;
					Cluster.ClusterId = ClusterId++;
					if (MeshBatchAndRelevance)
					{
						FHairStrandsClusterData::PrimitiveInfo& PrimitiveInfo = Cluster.PrimitivesInfos.AddZeroed_GetRef();
						PrimitiveInfo.MeshBatchAndRelevance = *MeshBatchAndRelevance;
						PrimitiveInfo.MaterialId = MaterialId++;
					}
					Cluster.Bounds = PrimitiveBounds;
					PrimitivesClusters.Datas.Add(Cluster);
=======
					FHairStrandsMacroGroupData MacroGroup;
					MacroGroup.MacroGroupId = MacroGroupId++;
					InternalUpdateMacroGroup(MacroGroup, MaterialId, MeshBatchAndRelevance, Proxy);
					MacroGroup.Bounds = PrimitiveBounds;
					MacroGroups.Datas.Add(MacroGroup);
>>>>>>> 90fae962
				}
			};

			for (const FMeshBatchAndRelevance& MeshBatchAndRelevance : View.HairStrandsMeshElements)
			{
				UpdateMacroGroup(&MeshBatchAndRelevance, MeshBatchAndRelevance.PrimitiveSceneProxy);
			}

			for (FHairStrandsMacroGroupData& MacroGroup : MacroGroups.Datas)
			{
				MacroGroup.ScreenRect = ComputeProjectedScreenRect(MacroGroup.Bounds.GetBox(), View);
			}

			// Build hair macro group AABBB
			const uint32 MacroGroupCount = MacroGroups.Datas.Num();
			if (MacroGroupCount > 0)
			{
				DECLARE_GPU_STAT(HairStrandsAABB);
				SCOPED_DRAW_EVENT(RHICmdList, HairStrandsAABB);
				SCOPED_GPU_STAT(RHICmdList, HairStrandsAABB);

				FRDGBuilder GraphBuilder(RHICmdList);
				FRDGBufferRef MacroGroupAABBBuffer = GraphBuilder.CreateBuffer(FRDGBufferDesc::CreateBufferDesc(4, 6 * MacroGroupCount), TEXT("HairMacroGroupAABBBuffer"));
				FRDGBufferUAVRef MacroGroupAABBBufferUAV = GraphBuilder.CreateUAV(MacroGroupAABBBuffer, PF_R32_SINT);
				for (FHairStrandsMacroGroupData& MacroGroup : MacroGroups.Datas)
				{				
					AddHairMacroGroupAABBPass(GraphBuilder, MacroGroup, MacroGroupAABBBufferUAV);
				}
				MacroGroups.MacroGroupResources.MacroGroupCount = MacroGroups.Datas.Num();
				GraphBuilder.QueueBufferExtraction(MacroGroupAABBBuffer, &MacroGroups.MacroGroupResources.MacroGroupAABBsBuffer, FRDGResourceState::EAccess::Read, FRDGResourceState::EPipeline::Compute);
				GraphBuilder.Execute();
			}
		}
	}

	return MacroGroupsViews;
}

bool FHairStrandsMacroGroupData::PrimitiveInfo::IsCullingEnable() const
{
	const FHairGroupPublicData* HairGroupPublicData = reinterpret_cast<const FHairGroupPublicData*>(MeshBatchAndRelevance.Mesh->Elements[0].VertexFactoryUserData);
	return HairGroupPublicData->GetCullingResultAvailable();
}<|MERGE_RESOLUTION|>--- conflicted
+++ resolved
@@ -170,26 +170,16 @@
 		if (View.Family)
 		{
 			int32 MaterialId = 0;
-<<<<<<< HEAD
-			FHairStrandsClusterDatas& PrimitivesClusters = PrimitivesClusterViews.Views.AddDefaulted_GetRef();
-=======
 			FHairStrandsMacroGroupDatas& MacroGroups = MacroGroupsViews.Views.AddDefaulted_GetRef();
->>>>>>> 90fae962
 
 			if (View.HairStrandsMeshElements.Num() == 0 || View.bIsPlanarReflection || View.bIsReflectionCapture)
 			{
 				continue;
 			}
 
-<<<<<<< HEAD
-			// Spatially clusters all hair primitives within the same area, and render a single DOM for them
-			uint32 ClusterId = 0;
-			auto UpdateCluster = [&PrimitivesClusters, &View, &ClusterId, &MaterialId](const FMeshBatchAndRelevance* MeshBatchAndRelevance, const FPrimitiveSceneProxy* Proxy)
-=======
 			// Aggregate all hair primitives within the same area into macro groups, for allocating/rendering DOM/voxel
 			uint32 MacroGroupId = 0;
 			auto UpdateMacroGroup = [&MacroGroups, &View, &MacroGroupId, &MaterialId](const FMeshBatchAndRelevance* MeshBatchAndRelevance, const FPrimitiveSceneProxy* Proxy)
->>>>>>> 90fae962
 			{
 				const bool bIsHairStrandsFactory = MeshBatchAndRelevance->Mesh->VertexFactory->GetType()->GetHashedName() == CompatibleVF->GetHashedName();
 				if (!bIsHairStrandsFactory)
@@ -203,45 +193,20 @@
 					const bool bIntersect = FBoxSphereBounds::SpheresIntersect(MacroGroup.Bounds, PrimitiveBounds);
 					if (bIntersect)
 					{
-<<<<<<< HEAD
-						Cluster.Bounds = Union(Cluster.Bounds, PrimitiveBounds);
-
-						if (MeshBatchAndRelevance)
-						{
-							FHairStrandsClusterData::PrimitiveInfo& PrimitiveInfo = Cluster.PrimitivesInfos.AddZeroed_GetRef();
-							PrimitiveInfo.MeshBatchAndRelevance = *MeshBatchAndRelevance;
-							PrimitiveInfo.MaterialId = MaterialId++;
-						}
-						bClusterFound = true;
-=======
 						MacroGroup.Bounds = Union(MacroGroup.Bounds, PrimitiveBounds);
 						InternalUpdateMacroGroup(MacroGroup, MaterialId, MeshBatchAndRelevance, Proxy);
 						bFound = true;
->>>>>>> 90fae962
 						break;
 					}
 				}
 
 				if (!bFound)
 				{
-<<<<<<< HEAD
-					FHairStrandsClusterData Cluster;
-					Cluster.ClusterId = ClusterId++;
-					if (MeshBatchAndRelevance)
-					{
-						FHairStrandsClusterData::PrimitiveInfo& PrimitiveInfo = Cluster.PrimitivesInfos.AddZeroed_GetRef();
-						PrimitiveInfo.MeshBatchAndRelevance = *MeshBatchAndRelevance;
-						PrimitiveInfo.MaterialId = MaterialId++;
-					}
-					Cluster.Bounds = PrimitiveBounds;
-					PrimitivesClusters.Datas.Add(Cluster);
-=======
 					FHairStrandsMacroGroupData MacroGroup;
 					MacroGroup.MacroGroupId = MacroGroupId++;
 					InternalUpdateMacroGroup(MacroGroup, MaterialId, MeshBatchAndRelevance, Proxy);
 					MacroGroup.Bounds = PrimitiveBounds;
 					MacroGroups.Datas.Add(MacroGroup);
->>>>>>> 90fae962
 				}
 			};
 
