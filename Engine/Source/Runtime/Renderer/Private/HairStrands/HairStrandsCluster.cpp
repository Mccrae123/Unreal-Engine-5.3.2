// Copyright Epic Games, Inc. All Rights Reserved.


#include "HairStrandsCluster.h"
#include "HairStrandsUtils.h"
#include "HairStrandsData.h"
#include "SceneRendering.h"
#include "SceneManagement.h"
#include "RendererInterface.h"
#include "Shader.h"
#include "GlobalShader.h"
#include "ShaderParameters.h"
#include "ShaderParameterStruct.h"
#include "ScenePrivate.h"

class FHairMacroGroupAABBCS : public FGlobalShader
{
	DECLARE_GLOBAL_SHADER(FHairMacroGroupAABBCS);
	SHADER_USE_PARAMETER_STRUCT(FHairMacroGroupAABBCS, FGlobalShader);

	BEGIN_SHADER_PARAMETER_STRUCT(FParameters, )
		SHADER_PARAMETER(uint32, MacroGroupId)
		SHADER_PARAMETER(uint32, MacroGroupValid)
		SHADER_PARAMETER(uint32, bClearBuffer)
		SHADER_PARAMETER_RDG_BUFFER_SRV(Buffer, InGroupAABBBuffer0)
		SHADER_PARAMETER_RDG_BUFFER_SRV(Buffer, InGroupAABBBuffer1)
		SHADER_PARAMETER_RDG_BUFFER_SRV(Buffer, InGroupAABBBuffer2)
		SHADER_PARAMETER_RDG_BUFFER_SRV(Buffer, InGroupAABBBuffer3)
		SHADER_PARAMETER_RDG_BUFFER_SRV(Buffer, InGroupAABBBuffer4)
		SHADER_PARAMETER_RDG_BUFFER_SRV(Buffer, InGroupAABBBuffer5)
		SHADER_PARAMETER_RDG_BUFFER_SRV(Buffer, InGroupAABBBuffer6)
		SHADER_PARAMETER_RDG_BUFFER_SRV(Buffer, InGroupAABBBuffer7)
		SHADER_PARAMETER_RDG_BUFFER_UAV(RWBuffer, OutMacroGroupAABBBuffer)
		END_SHADER_PARAMETER_STRUCT()

public:
	static bool ShouldCompilePermutation(const FGlobalShaderPermutationParameters& Parameters) { return IsHairStrandsSupported(EHairStrandsShaderType::Strands, Parameters.Platform); }
	static void ModifyCompilationEnvironment(const FGlobalShaderPermutationParameters& Parameters, FShaderCompilerEnvironment& OutEnvironment)
	{
		FGlobalShader::ModifyCompilationEnvironment(Parameters, OutEnvironment);
		OutEnvironment.SetDefine(TEXT("SHADER_AABBUPDATE"), 1);
	}
};

IMPLEMENT_GLOBAL_SHADER(FHairMacroGroupAABBCS, "/Engine/Private/HairStrands/HairStrandsAABB.usf", "Main", SF_Compute);

static void AddHairMacroGroupAABBPass(
	FRDGBuilder& GraphBuilder,
	FGlobalShaderMap* ShaderMap,
	FHairStrandsMacroGroupData& MacroGroup,
	FRDGBufferUAVRef& OutHairMacroGroupAABBBufferUAV)
{
	const uint32 PrimitiveCount = MacroGroup.PrimitivesInfos.Num();
	if (PrimitiveCount == 0)
		return;

	const uint32 GroupPerPass = 8;
	bool bNeedClear = true;
	const uint32 MacroGroupId = MacroGroup.MacroGroupId;
	const uint32 IterationCount = FMath::CeilToInt(PrimitiveCount / float(GroupPerPass));
	for (uint32 PassIt = 0; PassIt < IterationCount; ++PassIt)
	{
		FHairMacroGroupAABBCS::FParameters* Parameters = GraphBuilder.AllocParameters<FHairMacroGroupAABBCS::FParameters>();
		Parameters->MacroGroupId = MacroGroupId;
		Parameters->OutMacroGroupAABBBuffer = OutHairMacroGroupAABBBufferUAV;

		uint32 MacroGroupValid = 1;
		uint32 CurrentGroupIt = 1;
		for (uint32 PassPrimitiveIt = 0, PassPrimitiveCount = FMath::Min(GroupPerPass, PrimitiveCount - PassIt * GroupPerPass); PassPrimitiveIt < PassPrimitiveCount; ++PassPrimitiveIt)
		{
			const uint32 PrimitiveIndex = PassIt * GroupPerPass + PassPrimitiveIt;
			const FHairStrandsMacroGroupData::PrimitiveInfo& PrimitiveInfo = MacroGroup.PrimitivesInfos[PrimitiveIndex];
<<<<<<< HEAD
			FShaderResourceViewRHIRef GroupAABBBufferSRV = PrimitiveInfo.PublicDataPtr->GetGroupAABBBuffer().SRV;
=======
			FRDGBufferSRVRef GroupAABBBufferSRV = RegisterAsSRV(GraphBuilder, PrimitiveInfo.PublicDataPtr->GetGroupAABBBuffer());
>>>>>>> 6bbb88c8

			// Default value
			if (PassPrimitiveIt == 0 && PassPrimitiveCount != GroupPerPass)
			{
				Parameters->InGroupAABBBuffer0 = GroupAABBBufferSRV;
				Parameters->InGroupAABBBuffer1 = GroupAABBBufferSRV;
				Parameters->InGroupAABBBuffer2 = GroupAABBBufferSRV;
				Parameters->InGroupAABBBuffer3 = GroupAABBBufferSRV;
				Parameters->InGroupAABBBuffer4 = GroupAABBBufferSRV;
				Parameters->InGroupAABBBuffer5 = GroupAABBBufferSRV;
				Parameters->InGroupAABBBuffer6 = GroupAABBBufferSRV;
				Parameters->InGroupAABBBuffer7 = GroupAABBBufferSRV;
			}

			switch (PassPrimitiveIt)
			{
				case 0 : Parameters->InGroupAABBBuffer0 = GroupAABBBufferSRV; break;
				case 1 : Parameters->InGroupAABBBuffer1 = GroupAABBBufferSRV; break;
				case 2 : Parameters->InGroupAABBBuffer2 = GroupAABBBufferSRV; break;
				case 3 : Parameters->InGroupAABBBuffer3 = GroupAABBBufferSRV; break;
				case 4 : Parameters->InGroupAABBBuffer4 = GroupAABBBufferSRV; break;
				case 5 : Parameters->InGroupAABBBuffer5 = GroupAABBBufferSRV; break;
				case 6 : Parameters->InGroupAABBBuffer6 = GroupAABBBufferSRV; break;
				case 7 : Parameters->InGroupAABBBuffer7 = GroupAABBBufferSRV; break;
			}
			MacroGroupValid |= 1 << PassPrimitiveIt;

		}

		Parameters->MacroGroupValid = MacroGroupValid;
		Parameters->bClearBuffer = bNeedClear ? 1 : 0;

		TShaderMapRef<FHairMacroGroupAABBCS> ComputeShader(ShaderMap);
		FComputeShaderUtils::AddPass(
			GraphBuilder,
			RDG_EVENT_NAME("HairStrandsMacroGroupAABBUpdate"),
			ComputeShader,
			Parameters,
			FIntVector(1,1,1));

		bNeedClear = false;
	}
}

static bool DoesGroupExists(uint32 ResourceId, uint32 GroupIndex, const FHairStrandsMacroGroupData::TPrimitiveInfos& PrimitivesGroups)
{
<<<<<<< HEAD
	// Simple linear search as the expected number of groups is supposed to be low (<10)
=======
	// Simple linear search as the expected number of groups is supposed to be low (<16, see FHairStrandsMacroGroupData::MaxMacroGroupCount)
>>>>>>> 6bbb88c8
	for (const FHairStrandsMacroGroupData::PrimitiveInfo& Group : PrimitivesGroups)
	{
		if (Group.GroupIndex == GroupIndex && Group.ResourceId == ResourceId)
		{
			return true;
		}
	}
	return false;
}

<<<<<<< HEAD
inline const FHairGroupPublicData* GetHairStrandsPublicData(const FMeshBatchAndRelevance& InMeshBatchAndRelevance)
{
	 return reinterpret_cast<const FHairGroupPublicData*>(InMeshBatchAndRelevance.Mesh->Elements[0].VertexFactoryUserData);
}

static void InternalUpdateMacroGroup(FHairStrandsMacroGroupData& MacroGroup, int32& MaterialId, const FMeshBatchAndRelevance* MeshBatchAndRelevance, const FPrimitiveSceneProxy* Proxy)
=======
bool IsHairStrandsNonVisibleShadowCastingEnable();
bool IsHairStrandsVisibleInShadows(const FViewInfo& View, const FHairStrandsInstance& Instance);

static void InternalUpdateMacroGroup(FHairStrandsMacroGroupData& MacroGroup, int32& MaterialId, FHairGroupPublicData* HairData, const FMeshBatch* Mesh, const FPrimitiveSceneProxy* Proxy)
>>>>>>> 6bbb88c8
{
	check(HairData);

<<<<<<< HEAD
		FHairGroupPublicData* HairGroupPublicData = reinterpret_cast<FHairGroupPublicData*>(MeshBatchAndRelevance->Mesh->Elements[0].VertexFactoryUserData);
		if (HairGroupPublicData->VFInput.Strands.bScatterSceneLighting)
		{
			MacroGroup.bNeedScatterSceneLighting = true;
		}

		FHairStrandsMacroGroupData::PrimitiveInfo& PrimitiveInfo = MacroGroup.PrimitivesInfos.AddZeroed_GetRef();
		PrimitiveInfo.MeshBatchAndRelevance = *MeshBatchAndRelevance;
		PrimitiveInfo.MaterialId = MaterialId++;
		PrimitiveInfo.ResourceId = reinterpret_cast<uint64>(MeshBatchAndRelevance->Mesh->Elements[0].UserData);
		PrimitiveInfo.GroupIndex = HairGroupPublicData->GetGroupIndex();
		PrimitiveInfo.PublicDataPtr = HairGroupPublicData;
		check(PrimitiveInfo.GroupIndex < 32); // Sanity check
	}
}

FHairStrandsMacroGroupViews CreateHairStrandsMacroGroups(
=======
	if (HairData->VFInput.Strands.bScatterSceneLighting)
	{
		MacroGroup.bNeedScatterSceneLighting = true;
	}

	FHairStrandsMacroGroupData::PrimitiveInfo& PrimitiveInfo = MacroGroup.PrimitivesInfos.AddZeroed_GetRef();
	PrimitiveInfo.Mesh = Mesh;
	PrimitiveInfo.PrimitiveSceneProxy = Proxy;
	PrimitiveInfo.MaterialId = MaterialId++;
	PrimitiveInfo.ResourceId = Mesh ? reinterpret_cast<uint64>(Mesh->Elements[0].UserData) : ~0u;
	PrimitiveInfo.GroupIndex = HairData->GetGroupIndex();
	PrimitiveInfo.PublicDataPtr = HairData;

	if (HairData->DoesSupportVoxelization())
	{
		MacroGroup.bSupportVoxelization = true;
	}
}

void CreateHairStrandsMacroGroups(
>>>>>>> 6bbb88c8
	FRDGBuilder& GraphBuilder,
	const FScene* Scene,
	const FViewInfo& View, 
	FHairStrandsViewData& OutHairStrandsViewData)
{
	const bool bHasHairStrandsElements = View.HairStrandsMeshElements.Num() != 0 || Scene->HairStrandsSceneData.RegisteredProxies.Num() != 0;
	if (!View.Family || !bHasHairStrandsElements || View.bIsPlanarReflection || View.bIsReflectionCapture)
	{
		return;
	}

	TArray<FHairStrandsMacroGroupData, SceneRenderingAllocator>& MacroGroups = OutHairStrandsViewData.MacroGroupDatas;

	int32 MaterialId = 0;

	// Aggregate all hair primitives within the same area into macro groups, for allocating/rendering DOM/voxel
	uint32 MacroGroupId = 0;
	auto UpdateMacroGroup = [&MacroGroups, &MacroGroupId, &MaterialId](FHairGroupPublicData* HairData, const FMeshBatch* Mesh,  const FPrimitiveSceneProxy* Proxy, const FBoxSphereBounds* Bounds)
	{
		check(HairData);

		// Ensure that the element has been initialized
		const bool bIsValid = HairData->VFInput.Strands.PositionBufferRHISRV != nullptr;
		if (!bIsValid)
			return;

		const FBoxSphereBounds& PrimitiveBounds = Proxy ? Proxy->GetBounds() : *Bounds;

		bool bFound = false;
		float MinDistance = FLT_MAX;
		uint32 ClosestMacroGroupId = ~0u;
		for (FHairStrandsMacroGroupData& MacroGroup : MacroGroups)
		{
			const FSphere MacroSphere = MacroGroup.Bounds.GetSphere();
			const FSphere PrimSphere = PrimitiveBounds.GetSphere();

			const float DistCenters = (MacroSphere.Center - PrimSphere.Center).Size();
			const float AccumRadius = FMath::Max(0.f, MacroSphere.W + PrimSphere.W);
			const bool bIntersect = DistCenters <= AccumRadius;
			
			if (bIntersect)
			{
				MacroGroup.Bounds = Union(MacroGroup.Bounds, PrimitiveBounds);

				InternalUpdateMacroGroup(MacroGroup, MaterialId, HairData, Mesh, Proxy);
				bFound = true;
				break;
			}

			const float MacroToPrimDistance = DistCenters - AccumRadius;
			if (MacroToPrimDistance < MinDistance)
			{
				MinDistance = MacroToPrimDistance;
				ClosestMacroGroupId = MacroGroup.MacroGroupId;
			}
		}

		if (!bFound)
		{
			// If we have reached the max number of macro group (MAX_HAIR_MACROGROUP_COUNT), then merge the current one with the closest one.
			if (MacroGroups.Num() == FHairStrandsMacroGroupData::MaxMacroGroupCount)
			{
				check(ClosestMacroGroupId != ~0u);
				FHairStrandsMacroGroupData& MacroGroup = MacroGroups[ClosestMacroGroupId];
				check(MacroGroup.MacroGroupId == ClosestMacroGroupId);
				MacroGroup.Bounds = Union(MacroGroup.Bounds, PrimitiveBounds);
				InternalUpdateMacroGroup(MacroGroup, MaterialId, HairData, Mesh, Proxy);
			}
			else
			{
				FHairStrandsMacroGroupData MacroGroup;
				MacroGroup.MacroGroupId = MacroGroupId++;
				InternalUpdateMacroGroup(MacroGroup, MaterialId, HairData, Mesh, Proxy);
				MacroGroup.Bounds = PrimitiveBounds;
				MacroGroups.Add(MacroGroup);
			}
		}
	};

	// 1. Add all visible hair-strands instances
	const int32 ActiveInstanceCount = Scene->HairStrandsSceneData.RegisteredProxies.Num();
	TBitArray InstancesVisibility(false, ActiveInstanceCount);
	for (const FMeshBatchAndRelevance& MeshBatchAndRelevance : View.HairStrandsMeshElements)
	{
		if (HairStrands::IsHairStrandsVF(MeshBatchAndRelevance.Mesh))
		{
			if (FHairGroupPublicData* HairData = HairStrands::GetHairData(MeshBatchAndRelevance.Mesh))
			{
				UpdateMacroGroup(HairData, MeshBatchAndRelevance.Mesh, MeshBatchAndRelevance.PrimitiveSceneProxy, nullptr);
				InstancesVisibility[HairData->Instance->RegisteredIndex] = true;
			}
		}
	}

	// 2. Add all hair-strands instances which are non-visible in primary view(s) but visible in shadow view(s)
	// Slow Linear search
	if (IsHairStrandsNonVisibleShadowCastingEnable())
	{
		for (FHairStrandsInstance* Instance : Scene->HairStrandsSceneData.RegisteredProxies)
		{
			if (Instance->RegisteredIndex >= 0 && Instance->RegisteredIndex < ActiveInstanceCount && !InstancesVisibility[Instance->RegisteredIndex])
			{
<<<<<<< HEAD
				DECLARE_GPU_STAT(HairStrandsAABB);
				RDG_EVENT_SCOPE(GraphBuilder, "HairStrandsAABB");
				RDG_GPU_STAT_SCOPE(GraphBuilder, HairStrandsAABB);

				MacroGroups.MacroGroupResources.MacroGroupAABBsBuffer = GraphBuilder.CreateBuffer(FRDGBufferDesc::CreateBufferDesc(4, 6 * MacroGroupCount), TEXT("HairMacroGroupAABBBuffer"));
				FRDGBufferUAVRef MacroGroupAABBBufferUAV = GraphBuilder.CreateUAV(MacroGroups.MacroGroupResources.MacroGroupAABBsBuffer, PF_R32_SINT);
				for (FHairStrandsMacroGroupData& MacroGroup : MacroGroups.Datas)
				{				
					AddHairMacroGroupAABBPass(GraphBuilder, MacroGroup, MacroGroupAABBBufferUAV);
				}
				MacroGroups.MacroGroupResources.MacroGroupCount = MacroGroups.Datas.Num();
=======
				if (IsHairStrandsVisibleInShadows(View, *Instance))
				{
					UpdateMacroGroup(const_cast<FHairGroupPublicData*>(Instance->GetHairData()), nullptr, nullptr, Instance->GetBounds());
				}
>>>>>>> 6bbb88c8
			}
		}
	}

	// Compute the screen size of macro group projection, for allocation purpose
	for (FHairStrandsMacroGroupData& MacroGroup : MacroGroups)
	{
		MacroGroup.ScreenRect = ComputeProjectedScreenRect(MacroGroup.Bounds.GetBox(), View);
	}
	// Sanity check
	check(MacroGroups.Num() <= FHairStrandsMacroGroupData::MaxMacroGroupCount);

	// Build hair macro group AABBB
	FHairStrandsMacroGroupResources& MacroGroupResources = OutHairStrandsViewData.MacroGroupResources;
	const uint32 MacroGroupCount = MacroGroups.Num();
	if (MacroGroupCount > 0)
	{
		DECLARE_GPU_STAT(HairStrandsAABB);
		RDG_EVENT_SCOPE(GraphBuilder, "HairStrandsAABB");
		RDG_GPU_STAT_SCOPE(GraphBuilder, HairStrandsAABB);

		MacroGroupResources.MacroGroupAABBsBuffer = GraphBuilder.CreateBuffer(FRDGBufferDesc::CreateBufferDesc(4, 6 * MacroGroupCount), TEXT("Hair.MacroGroupAABBBuffer"));
		FRDGBufferUAVRef MacroGroupAABBBufferUAV = GraphBuilder.CreateUAV(MacroGroupResources.MacroGroupAABBsBuffer, PF_R32_SINT);
		for (FHairStrandsMacroGroupData& MacroGroup : MacroGroups)
		{				
			AddHairMacroGroupAABBPass(GraphBuilder, View.ShaderMap, MacroGroup, MacroGroupAABBBufferUAV);
		}
		MacroGroupResources.MacroGroupCount = MacroGroups.Num();
	}
}

bool FHairStrandsMacroGroupData::PrimitiveInfo::IsCullingEnable() const
{
<<<<<<< HEAD
	const FHairGroupPublicData* HairGroupPublicData = GetHairStrandsPublicData(MeshBatchAndRelevance);
	return HairGroupPublicData->GetCullingResultAvailable();
=======
	const FHairGroupPublicData* HairData = HairStrands::GetHairData(Mesh);
	return HairData->GetCullingResultAvailable();
>>>>>>> 6bbb88c8
}<|MERGE_RESOLUTION|>--- conflicted
+++ resolved
@@ -70,11 +70,7 @@
 		{
 			const uint32 PrimitiveIndex = PassIt * GroupPerPass + PassPrimitiveIt;
 			const FHairStrandsMacroGroupData::PrimitiveInfo& PrimitiveInfo = MacroGroup.PrimitivesInfos[PrimitiveIndex];
-<<<<<<< HEAD
-			FShaderResourceViewRHIRef GroupAABBBufferSRV = PrimitiveInfo.PublicDataPtr->GetGroupAABBBuffer().SRV;
-=======
 			FRDGBufferSRVRef GroupAABBBufferSRV = RegisterAsSRV(GraphBuilder, PrimitiveInfo.PublicDataPtr->GetGroupAABBBuffer());
->>>>>>> 6bbb88c8
 
 			// Default value
 			if (PassPrimitiveIt == 0 && PassPrimitiveCount != GroupPerPass)
@@ -121,11 +117,7 @@
 
 static bool DoesGroupExists(uint32 ResourceId, uint32 GroupIndex, const FHairStrandsMacroGroupData::TPrimitiveInfos& PrimitivesGroups)
 {
-<<<<<<< HEAD
-	// Simple linear search as the expected number of groups is supposed to be low (<10)
-=======
 	// Simple linear search as the expected number of groups is supposed to be low (<16, see FHairStrandsMacroGroupData::MaxMacroGroupCount)
->>>>>>> 6bbb88c8
 	for (const FHairStrandsMacroGroupData::PrimitiveInfo& Group : PrimitivesGroups)
 	{
 		if (Group.GroupIndex == GroupIndex && Group.ResourceId == ResourceId)
@@ -136,41 +128,13 @@
 	return false;
 }
 
-<<<<<<< HEAD
-inline const FHairGroupPublicData* GetHairStrandsPublicData(const FMeshBatchAndRelevance& InMeshBatchAndRelevance)
-{
-	 return reinterpret_cast<const FHairGroupPublicData*>(InMeshBatchAndRelevance.Mesh->Elements[0].VertexFactoryUserData);
-}
-
-static void InternalUpdateMacroGroup(FHairStrandsMacroGroupData& MacroGroup, int32& MaterialId, const FMeshBatchAndRelevance* MeshBatchAndRelevance, const FPrimitiveSceneProxy* Proxy)
-=======
 bool IsHairStrandsNonVisibleShadowCastingEnable();
 bool IsHairStrandsVisibleInShadows(const FViewInfo& View, const FHairStrandsInstance& Instance);
 
 static void InternalUpdateMacroGroup(FHairStrandsMacroGroupData& MacroGroup, int32& MaterialId, FHairGroupPublicData* HairData, const FMeshBatch* Mesh, const FPrimitiveSceneProxy* Proxy)
->>>>>>> 6bbb88c8
 {
 	check(HairData);
 
-<<<<<<< HEAD
-		FHairGroupPublicData* HairGroupPublicData = reinterpret_cast<FHairGroupPublicData*>(MeshBatchAndRelevance->Mesh->Elements[0].VertexFactoryUserData);
-		if (HairGroupPublicData->VFInput.Strands.bScatterSceneLighting)
-		{
-			MacroGroup.bNeedScatterSceneLighting = true;
-		}
-
-		FHairStrandsMacroGroupData::PrimitiveInfo& PrimitiveInfo = MacroGroup.PrimitivesInfos.AddZeroed_GetRef();
-		PrimitiveInfo.MeshBatchAndRelevance = *MeshBatchAndRelevance;
-		PrimitiveInfo.MaterialId = MaterialId++;
-		PrimitiveInfo.ResourceId = reinterpret_cast<uint64>(MeshBatchAndRelevance->Mesh->Elements[0].UserData);
-		PrimitiveInfo.GroupIndex = HairGroupPublicData->GetGroupIndex();
-		PrimitiveInfo.PublicDataPtr = HairGroupPublicData;
-		check(PrimitiveInfo.GroupIndex < 32); // Sanity check
-	}
-}
-
-FHairStrandsMacroGroupViews CreateHairStrandsMacroGroups(
-=======
 	if (HairData->VFInput.Strands.bScatterSceneLighting)
 	{
 		MacroGroup.bNeedScatterSceneLighting = true;
@@ -191,7 +155,6 @@
 }
 
 void CreateHairStrandsMacroGroups(
->>>>>>> 6bbb88c8
 	FRDGBuilder& GraphBuilder,
 	const FScene* Scene,
 	const FViewInfo& View, 
@@ -294,24 +257,10 @@
 		{
 			if (Instance->RegisteredIndex >= 0 && Instance->RegisteredIndex < ActiveInstanceCount && !InstancesVisibility[Instance->RegisteredIndex])
 			{
-<<<<<<< HEAD
-				DECLARE_GPU_STAT(HairStrandsAABB);
-				RDG_EVENT_SCOPE(GraphBuilder, "HairStrandsAABB");
-				RDG_GPU_STAT_SCOPE(GraphBuilder, HairStrandsAABB);
-
-				MacroGroups.MacroGroupResources.MacroGroupAABBsBuffer = GraphBuilder.CreateBuffer(FRDGBufferDesc::CreateBufferDesc(4, 6 * MacroGroupCount), TEXT("HairMacroGroupAABBBuffer"));
-				FRDGBufferUAVRef MacroGroupAABBBufferUAV = GraphBuilder.CreateUAV(MacroGroups.MacroGroupResources.MacroGroupAABBsBuffer, PF_R32_SINT);
-				for (FHairStrandsMacroGroupData& MacroGroup : MacroGroups.Datas)
-				{				
-					AddHairMacroGroupAABBPass(GraphBuilder, MacroGroup, MacroGroupAABBBufferUAV);
-				}
-				MacroGroups.MacroGroupResources.MacroGroupCount = MacroGroups.Datas.Num();
-=======
 				if (IsHairStrandsVisibleInShadows(View, *Instance))
 				{
 					UpdateMacroGroup(const_cast<FHairGroupPublicData*>(Instance->GetHairData()), nullptr, nullptr, Instance->GetBounds());
 				}
->>>>>>> 6bbb88c8
 			}
 		}
 	}
@@ -345,11 +294,6 @@
 
 bool FHairStrandsMacroGroupData::PrimitiveInfo::IsCullingEnable() const
 {
-<<<<<<< HEAD
-	const FHairGroupPublicData* HairGroupPublicData = GetHairStrandsPublicData(MeshBatchAndRelevance);
-	return HairGroupPublicData->GetCullingResultAvailable();
-=======
 	const FHairGroupPublicData* HairData = HairStrands::GetHairData(Mesh);
 	return HairData->GetCullingResultAvailable();
->>>>>>> 6bbb88c8
 }