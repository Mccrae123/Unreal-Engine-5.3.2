--- conflicted
+++ resolved
@@ -164,11 +164,7 @@
 {
 	check(HairData);
 
-<<<<<<< HEAD
-	if (HairData->VFInput.Strands.bScatterSceneLighting)
-=======
 	if (HairData->VFInput.Strands.Common.bScatterSceneLighting)
->>>>>>> 4af6daef
 	{
 		MacroGroup.bNeedScatterSceneLighting = true;
 	}
