// Copyright Epic Games, Inc. All Rights Reserved.

#include "PathTracing.h"
#include "RHI.h"
#include "PathTracingDenoiser.h"

PathTracingDenoiserFunction* GPathTracingDenoiserFunc = nullptr;

#if RHI_RAYTRACING

#include "RendererPrivate.h"
#include "GlobalShader.h"
#include "DeferredShadingRenderer.h"
#include "HAL/PlatformApplicationMisc.h"
#include "RayTracingTypes.h"
#include "RayTracingDefinitions.h"
#include "PathTracingDefinitions.h"
#include "RenderCore/Public/GenerateMips.h"
#include <limits>

TAutoConsoleVariable<int32> CVarPathTracingMaxBounces(
	TEXT("r.PathTracing.MaxBounces"),
	-1,
	TEXT("Sets the maximum number of path tracing bounces (default = -1 (driven by postprocesing volume))"),
	ECVF_RenderThreadSafe
);

TAutoConsoleVariable<int32> CVarPathTracingSamplesPerPixel(
	TEXT("r.PathTracing.SamplesPerPixel"),
	-1,
	TEXT("Sets the maximum number of samples per pixel (default = -1 (driven by postprocesing volume))"),
	ECVF_RenderThreadSafe
);

TAutoConsoleVariable<float> CVarPathTracingFilterWidth(
	TEXT("r.PathTracing.FilterWidth"),
	-1,
	TEXT("Sets the anti-aliasing filter width (default = -1 (driven by postprocesing volume))"),
	ECVF_RenderThreadSafe
);

TAutoConsoleVariable<int32> CVarPathTracingMISMode(
	TEXT("r.PathTracing.MISMode"),
	2,
	TEXT("Selects the sampling technique for light integration (default = 2 (MIS enabled))\n")
	TEXT("0: Material sampling\n")
	TEXT("1: Light sampling\n")
	TEXT("2: MIS betwen material and light sampling (default)\n"),
	ECVF_RenderThreadSafe
);

TAutoConsoleVariable<int32> CVarPathTracingMISCompensation(
	TEXT("r.PathTracing.MISCompensation"),
	1,
	TEXT("Activates MIS compensation for skylight importance sampling. (default = 1 (enabled))\n")
	TEXT("This option only takes effect when r.PathTracing.MISMode = 2\n"),
	ECVF_RenderThreadSafe
);

TAutoConsoleVariable<int32> CVarPathTracingSkylightCaching(
	TEXT("r.PathTracing.SkylightCaching"),
	1,
	TEXT("Attempts to re-use skylight data between frames. (default = 1 (enabled))\n")
	TEXT("When set to 0, the skylight texture and importance samping data will be regenerated every frame. This is mainly intended as a benchmarking and debugging aid\n"),
	ECVF_RenderThreadSafe
);

TAutoConsoleVariable<int32> CVarPathTracingVisibleLights(
	TEXT("r.PathTracing.VisibleLights"),
	0,
	TEXT("Should light sources be visible to camera rays? (default = 0 (off))\n")
	TEXT("0: Hide lights from camera rays (default)\n")
	TEXT("1: Make lights visible to camera\n"),
	ECVF_RenderThreadSafe
);

TAutoConsoleVariable<int32> CVarPathTracingMaxSSSBounces(
	TEXT("r.PathTracing.MaxSSSBounces"),
	256,
	TEXT("Sets the maximum number of bounces inside subsurface materials. Lowering this value can make subsurface scattering render too dim, while setting it too high can cause long render times.  (default = 256)"),
	ECVF_RenderThreadSafe
);

TAutoConsoleVariable<float> CVarPathTracingMaxPathIntensity(
	TEXT("r.PathTracing.MaxPathIntensity"),
	-1,
	TEXT("When positive, light paths greater that this amount are clamped to prevent fireflies (default = -1 (driven by postprocesing volume))"),
	ECVF_RenderThreadSafe
);

TAutoConsoleVariable<int32> CVarPathTracingApproximateCaustics(
	TEXT("r.PathTracing.ApproximateCaustics"),
	1,
	TEXT("When non-zero, the path tracer will approximate caustic paths to reduce noise. This reduces speckles and noise from low-roughness glass and metals. (default = 1 (enabled))"),
	ECVF_RenderThreadSafe
);

TAutoConsoleVariable<int32> CVarPathTracingEnableEmissive(
	TEXT("r.PathTracing.EnableEmissive"),
	-1,
	TEXT("Indicates if emissive materials should contribute to scene lighting (default = -1 (driven by postprocesing volume)"),
	ECVF_RenderThreadSafe
);

TAutoConsoleVariable<int32> CVarPathTracingEnableCameraBackfaceCulling(
	TEXT("r.PathTracing.EnableCameraBackfaceCulling"),
	1,
	TEXT("When non-zero, the path tracer will skip over backfacing triangles when tracing primary rays from the camera. (default = 1 (enabled))"),
	ECVF_RenderThreadSafe
);

TAutoConsoleVariable<int32> CVarPathTracingFrameIndependentTemporalSeed(
	TEXT("r.PathTracing.FrameIndependentTemporalSeed"),
	1,
	TEXT("Indicates to use different temporal seed for each sample across frames rather than resetting the sequence at the start of each frame\n")
	TEXT("0: off\n")
	TEXT("1: on (default)\n"),
	ECVF_RenderThreadSafe
);

// See PATHTRACER_SAMPLER_* defines
TAutoConsoleVariable<int32> CVarPathTracingSamplerType(
	TEXT("r.PathTracing.SamplerType"),
	PATHTRACER_SAMPLER_DEFAULT,
	TEXT("Controls the way the path tracer generates its random numbers\n")
	TEXT("0: use a different high quality random sequence per pixel\n")
	TEXT("1: optimize the random sequence across pixels to reduce visible error at the target sample count\n")
	TEXT("2: share random seeds across pixels to improve coherence of execution on the GPU. This trades some correlation across the image in exchange for better performance.\n"),
	ECVF_RenderThreadSafe
);

#if 0
// TODO: re-enable this when multi-gpu is supported again
// r.PathTracing.GPUCount is read only because ComputeViewGPUMasks results cannot change after UE has been launched
TAutoConsoleVariable<int32> CVarPathTracingGPUCount(
	TEXT("r.PathTracing.GPUCount"),
	1,
	TEXT("Sets the amount of GPUs used for computing the path tracing pass (default = 1 GPU)"),
	ECVF_RenderThreadSafe | ECVF_ReadOnly
);
#endif

TAutoConsoleVariable<int32> CVarPathTracingWiperMode(
	TEXT("r.PathTracing.WiperMode"),
	0,
	TEXT("Enables wiper mode to render using the path tracer only in a region of the screen for debugging purposes (default = 0, wiper mode disabled)"),
	ECVF_RenderThreadSafe 
);

TAutoConsoleVariable<int32> CVarPathTracingProgressDisplay(
	TEXT("r.PathTracing.ProgressDisplay"),
	0,
	TEXT("Enables an in-frame display of progress towards the defined sample per pixel limit. The indicator dissapears when the maximum is reached and sample accumulation has stopped (default = 0)\n")
	TEXT("0: off (default)\n")
	TEXT("1: on\n"),
	ECVF_RenderThreadSafe
);

TAutoConsoleVariable<int32> CVarPathTracingLightGridResolution(
	TEXT("r.PathTracing.LightGridResolution"),
	256,
	TEXT("Controls the resolution of the 2D light grid used to cull irrelevant lights from lighting calculations (default = 256)\n"),
	ECVF_RenderThreadSafe
);

TAutoConsoleVariable<int32> CVarPathTracingLightGridMaxCount(
	TEXT("r.PathTracing.LightGridMaxCount"),
	128,
	TEXT("Controls the maximum number of lights per cell in the 2D light grid. The minimum of this value and the number of lights in the scene is used. (default = 128)\n"),
	ECVF_RenderThreadSafe
);

TAutoConsoleVariable<int32> CVarPathTracingLightGridVisualize(
	TEXT("r.PathTracing.LightGridVisualize"),
	0,
	TEXT("Enables a visualization mode of the light grid density where red indicates the maximum light count has been reached (default = 0)\n")
	TEXT("0: off (default)\n")
	TEXT("1: light count heatmap (red - close to overflow, increase r.PathTracing.LightGridMaxCount)\n")
	TEXT("2: unique light lists (colors are a function of which lights occupy each cell)\n")
	TEXT("3: area light visualization (green: point light sources only, blue: some area light sources)\n"),
	ECVF_RenderThreadSafe
);

TAutoConsoleVariable<int32> CVarPathTracingDenoiser(
	TEXT("r.PathTracing.Denoiser"),
	-1,
	TEXT("Enable denoising of the path traced output (if a denoiser plugin is active) (default = -1 (driven by postprocesing volume))\n")
	TEXT("-1: inherit from PostProcessVolume\n")
	TEXT("0: disable denoiser\n")
	TEXT("1: enable denoiser (if a denoiser plugin is active)\n"),
	ECVF_RenderThreadSafe
);

BEGIN_SHADER_PARAMETER_STRUCT(FPathTracingData, )
	SHADER_PARAMETER(uint32, Iteration)
	SHADER_PARAMETER(uint32, TemporalSeed)
	SHADER_PARAMETER(uint32, MaxSamples)
	SHADER_PARAMETER(uint32, MaxBounces)
	SHADER_PARAMETER(uint32, MaxSSSBounces)
	SHADER_PARAMETER(uint32, MISMode)
	SHADER_PARAMETER(uint32, ApproximateCaustics)
	SHADER_PARAMETER(uint32, EnableCameraBackfaceCulling)
	SHADER_PARAMETER(uint32, EnableDirectLighting)
	SHADER_PARAMETER(uint32, EnableEmissive)
	SHADER_PARAMETER(uint32, SamplerType)
	SHADER_PARAMETER(uint32, VisualizeLightGrid)
	SHADER_PARAMETER(float, MaxPathIntensity)
	SHADER_PARAMETER(float, MaxNormalBias)
	SHADER_PARAMETER(float, FilterWidth)
END_SHADER_PARAMETER_STRUCT()

// This function prepares the portion of shader arguments that may involve invalidating the path traced state
static bool PrepareShaderArgs(const FViewInfo& View, FPathTracingData& PathTracingData) {
	PathTracingData.EnableDirectLighting = true;
	int32 MaxBounces = CVarPathTracingMaxBounces.GetValueOnRenderThread();
	if (MaxBounces < 0)
	{
		MaxBounces = View.FinalPostProcessSettings.PathTracingMaxBounces;
	}
	if (View.Family->EngineShowFlags.DirectLighting)
	{
		if (!View.Family->EngineShowFlags.GlobalIllumination)
		{
			// direct lighting, but no GI
			MaxBounces = 1;
		}
	}
	else
	{
		PathTracingData.EnableDirectLighting = false;
		if (View.Family->EngineShowFlags.GlobalIllumination)
		{
			// skip direct lighting, but still do the full bounces
		}
		else
		{
			// neither direct, nor GI is on
			MaxBounces = 0;
		}
	}

	PathTracingData.MaxBounces = MaxBounces;
	PathTracingData.MaxSSSBounces = CVarPathTracingMaxSSSBounces.GetValueOnRenderThread();
	PathTracingData.MaxNormalBias = GetRaytracingMaxNormalBias();
	PathTracingData.MISMode = CVarPathTracingMISMode.GetValueOnRenderThread();
	uint32 VisibleLights = CVarPathTracingVisibleLights.GetValueOnRenderThread();
	PathTracingData.MaxPathIntensity = CVarPathTracingMaxPathIntensity.GetValueOnRenderThread();
	if (PathTracingData.MaxPathIntensity <= 0)
	{
		// cvar clamp disabled, use PPV exposure value instad
		PathTracingData.MaxPathIntensity = FMath::Pow(2.0f, View.FinalPostProcessSettings.PathTracingMaxPathExposure);
	}
	PathTracingData.ApproximateCaustics = CVarPathTracingApproximateCaustics.GetValueOnRenderThread();
	PathTracingData.EnableCameraBackfaceCulling = CVarPathTracingEnableCameraBackfaceCulling.GetValueOnRenderThread();
	PathTracingData.SamplerType = CVarPathTracingSamplerType.GetValueOnRenderThread();
	int32 EnableEmissive = CVarPathTracingEnableEmissive.GetValueOnRenderThread();
	PathTracingData.EnableEmissive = EnableEmissive < 0 ? View.FinalPostProcessSettings.PathTracingEnableEmissive : EnableEmissive;
	PathTracingData.VisualizeLightGrid = CVarPathTracingLightGridVisualize.GetValueOnRenderThread();
	float FilterWidth = CVarPathTracingFilterWidth.GetValueOnRenderThread();
	if (FilterWidth < 0)
	{
		FilterWidth = View.FinalPostProcessSettings.PathTracingFilterWidth;
	}
	PathTracingData.FilterWidth = FilterWidth;

	bool NeedInvalidation = false;

	// If any of the parameters above changed since last time -- reset the accumulation
	// TODO: find something cleaner than just using static variables here. Should all
	// the state used for comparison go into ViewState?
	static uint32 PrevMaxBounces = PathTracingData.MaxBounces;
	if (PathTracingData.MaxBounces != PrevMaxBounces)
	{
		NeedInvalidation = true;
		PrevMaxBounces = PathTracingData.MaxBounces;
	}

	// Changing the number of SSS bounces requires starting over
	static uint32 PrevMaxSSSBounces = PathTracingData.MaxSSSBounces;
	if (PathTracingData.MaxSSSBounces != PrevMaxSSSBounces)
	{
		NeedInvalidation = true;
		PrevMaxSSSBounces = PathTracingData.MaxSSSBounces;
	}

	// Changing MIS mode requires starting over
	static uint32 PreviousMISMode = PathTracingData.MISMode;
	if (PreviousMISMode != PathTracingData.MISMode)
	{
		NeedInvalidation = true;
		PreviousMISMode = PathTracingData.MISMode;
	}

	// Changing VisibleLights requires starting over
	static uint32 PreviousVisibleLights = VisibleLights;
	if (PreviousVisibleLights != VisibleLights)
	{
		NeedInvalidation = true;
		PreviousVisibleLights = VisibleLights;
	}

	// Changing MaxPathIntensity requires starting over
	static float PreviousMaxPathIntensity = PathTracingData.MaxPathIntensity;
	if (PreviousMaxPathIntensity != PathTracingData.MaxPathIntensity)
	{
		NeedInvalidation = true;
		PreviousMaxPathIntensity = PathTracingData.MaxPathIntensity;
	}

	// Changing approximate caustics requires starting over
	static uint32 PreviousApproximateCaustics = PathTracingData.ApproximateCaustics;
	if (PreviousApproximateCaustics != PathTracingData.ApproximateCaustics)
	{
		NeedInvalidation = true;
		PreviousApproximateCaustics = PathTracingData.ApproximateCaustics;
	}

	// Changing filter width requires starting over
	static float PreviousFilterWidth = PathTracingData.FilterWidth;
	if (PreviousFilterWidth != PathTracingData.FilterWidth)
	{
		NeedInvalidation = true;
		PreviousFilterWidth = PathTracingData.FilterWidth;
	}

	// Changing backface culling status requires starting over
	static uint32 PreviousBackfaceCulling = PathTracingData.EnableCameraBackfaceCulling;
	if (PreviousBackfaceCulling != PathTracingData.EnableCameraBackfaceCulling)
	{
		NeedInvalidation = true;
		PreviousBackfaceCulling = PathTracingData.EnableCameraBackfaceCulling;
	}

<<<<<<< HEAD
				ELightComponentType LightComponentType = (ELightComponentType)Light.LightSceneInfo->Proxy->GetLightType();
				switch (LightComponentType)
				{
					// TODO: LightType_Spot
					case LightType_Directional:
					{
						LightData.Type[LightData.Count] = 2;
						LightData.Normal[LightData.Count] = LightParameters.Direction;
						LightData.Color[LightData.Count] = LightParameters.Color;
						LightData.Dimensions[LightData.Count] = FVector(0.0f, 0.0f, LightParameters.SourceRadius);
						LightData.Attenuation[LightData.Count] = 1.0 / LightParameters.InvRadius;
						break;
					}
					case LightType_Rect:
					{
						LightData.Type[LightData.Count] = 3;
						LightData.Position[LightData.Count] = LightParameters.Position;
						LightData.Normal[LightData.Count] = -LightParameters.Direction;
						LightData.dPdu[LightData.Count] = FVector::CrossProduct(LightParameters.Tangent, LightParameters.Direction);
						LightData.dPdv[LightData.Count] = LightParameters.Tangent;
						LightData.Color[LightData.Count] = LightParameters.Color;
						LightData.Dimensions[LightData.Count] = FVector(2.0f * LightParameters.SourceRadius, 2.0f * LightParameters.SourceLength, 0.0f);
						LightData.Attenuation[LightData.Count] = 1.0 / LightParameters.InvRadius;
						LightData.RectLightBarnCosAngle[LightData.Count] = LightParameters.RectLightBarnCosAngle;
						LightData.RectLightBarnLength[LightData.Count] = LightParameters.RectLightBarnLength;
						break;
					}
					case LightType_Spot:
					{
						LightData.Type[LightData.Count] = 4;
						LightData.Position[LightData.Count] = LightParameters.Position;
						LightData.Normal[LightData.Count] = -LightParameters.Direction;
						// #dxr_todo: UE-72556  define these differences from Lit..
						LightData.Color[LightData.Count] = LightParameters.Color;
						LightData.Dimensions[LightData.Count] = FVector(LightParameters.SpotAngles, LightParameters.SourceRadius);
						LightData.Attenuation[LightData.Count] = 1.0 / LightParameters.InvRadius;
						break;
					}
					case LightType_Point:
					default:
					{
						LightData.Type[LightData.Count] = 1;
						LightData.Position[LightData.Count] = LightParameters.Position;
						// #dxr_todo: UE-72556  define these differences from Lit..
						LightData.Color[LightData.Count] = LightParameters.Color;
						LightData.Dimensions[LightData.Count] = FVector(0.0, 0.0, LightParameters.SourceRadius);
						LightData.Attenuation[LightData.Count] = 1.0 / LightParameters.InvRadius;
						break;
					}
				};
=======
	// Changing direct lighting requires starting over
	static uint32 PreviousEnableDirectLighting = PathTracingData.EnableDirectLighting;
	if (PreviousEnableDirectLighting != PathTracingData.EnableDirectLighting)
	{
		NeedInvalidation = true;
		PreviousEnableDirectLighting = PathTracingData.EnableDirectLighting;
	}
>>>>>>> 3aae9151

	// Changing enable emissive requires starting over
	static uint32 PreviousEnableEmissive = PathTracingData.EnableEmissive;
	if (PreviousEnableEmissive != PathTracingData.EnableEmissive)
	{
		NeedInvalidation = true;
		PreviousEnableEmissive = PathTracingData.EnableEmissive;
	}

	// Changing sampler type requires starting over
	static uint32 PreviousSamplerType = PathTracingData.SamplerType;
	if (PreviousSamplerType != PathTracingData.SamplerType)
	{
		NeedInvalidation = true;
		PreviousSamplerType = PathTracingData.SamplerType;
	}

	// Changing visualization mode requires starting over
	static int32 PreviousVisualizeLightGrid = PathTracingData.VisualizeLightGrid;
	if (PreviousVisualizeLightGrid != PathTracingData.VisualizeLightGrid)
	{
		NeedInvalidation = true;
		PreviousVisualizeLightGrid = PathTracingData.VisualizeLightGrid;
	}

	// the rest of PathTracingData and AdaptiveSamplingData is filled in by SetParameters below
	return NeedInvalidation;
}

class FPathTracingSkylightPrepareCS : public FGlobalShader
{
	DECLARE_GLOBAL_SHADER(FPathTracingSkylightPrepareCS)
	SHADER_USE_PARAMETER_STRUCT(FPathTracingSkylightPrepareCS, FGlobalShader)

	static bool ShouldCompilePermutation(const FGlobalShaderPermutationParameters& Parameters)
	{
		return ShouldCompileRayTracingShadersForProject(Parameters.Platform);
	}

	static void ModifyCompilationEnvironment(const FGlobalShaderPermutationParameters& Parameters, FShaderCompilerEnvironment& OutEnvironment)
	{
		//OutEnvironment.CompilerFlags.Add(CFLAG_WarningsAsErrors);
		OutEnvironment.SetDefine(TEXT("THREADGROUPSIZE_X"), FComputeShaderUtils::kGolden2DGroupSize);
		OutEnvironment.SetDefine(TEXT("THREADGROUPSIZE_Y"), FComputeShaderUtils::kGolden2DGroupSize);
	}

	BEGIN_SHADER_PARAMETER_STRUCT(FParameters, )
		SHADER_PARAMETER_TEXTURE(TextureCube, SkyLightCubemap0)
		SHADER_PARAMETER_TEXTURE(TextureCube, SkyLightCubemap1)
		SHADER_PARAMETER_SAMPLER(SamplerState, SkyLightCubemapSampler0)
		SHADER_PARAMETER_SAMPLER(SamplerState, SkyLightCubemapSampler1)
		SHADER_PARAMETER(float, SkylightBlendFactor)
		SHADER_PARAMETER(float, SkylightInvResolution)
		SHADER_PARAMETER_RDG_TEXTURE_UAV(RWTexture2D, SkylightTextureOutput)
		SHADER_PARAMETER_RDG_TEXTURE_UAV(RWTexture2D, SkylightTexturePdf)
		SHADER_PARAMETER(FVector, SkyColor)
	END_SHADER_PARAMETER_STRUCT()
};
IMPLEMENT_SHADER_TYPE(, FPathTracingSkylightPrepareCS, TEXT("/Engine/Private/PathTracing/PathTracingSkylightPrepare.usf"), TEXT("PathTracingSkylightPrepareCS"), SF_Compute);

class FPathTracingSkylightMISCompensationCS : public FGlobalShader
{
	DECLARE_GLOBAL_SHADER(FPathTracingSkylightMISCompensationCS)
	SHADER_USE_PARAMETER_STRUCT(FPathTracingSkylightMISCompensationCS, FGlobalShader)

	static bool ShouldCompilePermutation(const FGlobalShaderPermutationParameters& Parameters)
	{
		return ShouldCompileRayTracingShadersForProject(Parameters.Platform);
	}

	static void ModifyCompilationEnvironment(const FGlobalShaderPermutationParameters& Parameters, FShaderCompilerEnvironment& OutEnvironment)
	{
		//OutEnvironment.CompilerFlags.Add(CFLAG_WarningsAsErrors);
		OutEnvironment.CompilerFlags.Add(CFLAG_AllowTypedUAVLoads);
		OutEnvironment.SetDefine(TEXT("THREADGROUPSIZE_X"), FComputeShaderUtils::kGolden2DGroupSize);
		OutEnvironment.SetDefine(TEXT("THREADGROUPSIZE_Y"), FComputeShaderUtils::kGolden2DGroupSize);
	}

	BEGIN_SHADER_PARAMETER_STRUCT(FParameters, )
		SHADER_PARAMETER_RDG_TEXTURE_SRV(Texture2D, SkylightTexturePdfAverage)
		SHADER_PARAMETER_RDG_TEXTURE_UAV(RWTexture2D, SkylightTextureOutput)
		SHADER_PARAMETER_RDG_TEXTURE_UAV(RWTexture2D, SkylightTexturePdf)
		SHADER_PARAMETER(FVector, SkyColor)
	END_SHADER_PARAMETER_STRUCT()
};
IMPLEMENT_SHADER_TYPE(, FPathTracingSkylightMISCompensationCS, TEXT("/Engine/Private/PathTracing/PathTracingSkylightMISCompensation.usf"), TEXT("PathTracingSkylightMISCompensationCS"), SF_Compute);

// this struct holds a light grid for both building or rendering
BEGIN_SHADER_PARAMETER_STRUCT(FPathTracingLightGrid, RENDERER_API)
	SHADER_PARAMETER(uint32, SceneInfiniteLightCount)
	SHADER_PARAMETER(FVector, SceneLightsBoundMin)
	SHADER_PARAMETER(FVector, SceneLightsBoundMax)
	SHADER_PARAMETER_RDG_TEXTURE(Texture2D, LightGrid)
	SHADER_PARAMETER_RDG_BUFFER_SRV(Buffer<uint>, LightGridData)
	SHADER_PARAMETER(unsigned, LightGridResolution)
	SHADER_PARAMETER(unsigned, LightGridMaxCount)
	SHADER_PARAMETER(int, LightGridAxis)
END_SHADER_PARAMETER_STRUCT()

class FPathTracingBuildLightGridCS : public FGlobalShader
{
	DECLARE_GLOBAL_SHADER(FPathTracingBuildLightGridCS)
	SHADER_USE_PARAMETER_STRUCT(FPathTracingBuildLightGridCS, FGlobalShader)

	static bool ShouldCompilePermutation(const FGlobalShaderPermutationParameters& Parameters)
	{
		return ShouldCompileRayTracingShadersForProject(Parameters.Platform);
	}

	static void ModifyCompilationEnvironment(const FGlobalShaderPermutationParameters& Parameters, FShaderCompilerEnvironment& OutEnvironment)
	{
		//OutEnvironment.CompilerFlags.Add(CFLAG_WarningsAsErrors);
		OutEnvironment.CompilerFlags.Add(CFLAG_AllowTypedUAVLoads);
		OutEnvironment.SetDefine(TEXT("THREADGROUPSIZE_X"), FComputeShaderUtils::kGolden2DGroupSize);
		OutEnvironment.SetDefine(TEXT("THREADGROUPSIZE_Y"), FComputeShaderUtils::kGolden2DGroupSize);
	}

	BEGIN_SHADER_PARAMETER_STRUCT(FParameters, )
		SHADER_PARAMETER_RDG_BUFFER_SRV(StructuredBuffer<FPathTracingLight>, SceneLights)
		SHADER_PARAMETER(uint32, SceneLightCount)
		SHADER_PARAMETER_STRUCT_INCLUDE(FPathTracingLightGrid, LightGridParameters)
		SHADER_PARAMETER_RDG_TEXTURE_UAV(RWTexture2D, RWLightGrid)
		SHADER_PARAMETER_RDG_BUFFER_UAV(RWBuffer<uint>, RWLightGridData)
	END_SHADER_PARAMETER_STRUCT()
};
IMPLEMENT_SHADER_TYPE(, FPathTracingBuildLightGridCS, TEXT("/Engine/Private/PathTracing/PathTracingBuildLightGrid.usf"), TEXT("PathTracingBuildLightGridCS"), SF_Compute);


class FPathTracingRG : public FGlobalShader
{
	DECLARE_GLOBAL_SHADER(FPathTracingRG)
	SHADER_USE_ROOT_PARAMETER_STRUCT(FPathTracingRG, FGlobalShader)

	static bool ShouldCompilePermutation(const FGlobalShaderPermutationParameters& Parameters)
	{
		return ShouldCompileRayTracingShadersForProject(Parameters.Platform)
			&& FDataDrivenShaderPlatformInfo::GetSupportsPathTracing(Parameters.Platform);
	}

	static void ModifyCompilationEnvironment(const FGlobalShaderPermutationParameters& Parameters, FShaderCompilerEnvironment& OutEnvironment)
	{
		//OutEnvironment.CompilerFlags.Add(CFLAG_WarningsAsErrors);
		OutEnvironment.SetDefine(TEXT("USE_RECT_LIGHT_TEXTURES"), 1);
	}


	BEGIN_SHADER_PARAMETER_STRUCT(FParameters, )
		SHADER_PARAMETER_RDG_TEXTURE_UAV(RWTexture2D<float4>, RadianceTexture)
		SHADER_PARAMETER_RDG_TEXTURE_UAV(RWTexture2D<float4>, AlbedoTexture)
		SHADER_PARAMETER_RDG_TEXTURE_UAV(RWTexture2D<float4>, NormalTexture)
		SHADER_PARAMETER_SRV(RaytracingAccelerationStructure, TLAS)

		SHADER_PARAMETER_STRUCT_REF(FViewUniformShaderParameters, ViewUniformBuffer)
		SHADER_PARAMETER_STRUCT_INCLUDE(FPathTracingData, PathTracingData)

		// scene lights
		SHADER_PARAMETER_RDG_BUFFER_SRV(StructuredBuffer<FPathTracingLight>, SceneLights)
		SHADER_PARAMETER(uint32, SceneLightCount)
		SHADER_PARAMETER(uint32, SceneVisibleLightCount)
		SHADER_PARAMETER_STRUCT_INCLUDE(FPathTracingLightGrid, LightGridParameters)

		// Skylight
		SHADER_PARAMETER_STRUCT_INCLUDE(FPathTracingSkylight, SkylightParameters)

		// IES Profiles
		SHADER_PARAMETER_RDG_TEXTURE(Texture2DArray, IESTexture)
		SHADER_PARAMETER_SAMPLER(SamplerState, IESTextureSampler) // Shared sampler for all IES profiles
		// Rect lights
		SHADER_PARAMETER_TEXTURE_ARRAY(Texture2D, RectLightTexture, [PATHTRACER_MAX_RECT_TEXTURES])
		SHADER_PARAMETER_SAMPLER(SamplerState, RectLightSampler) // Shared sampler for all rectlights
		// Subsurface data
		SHADER_PARAMETER_TEXTURE(Texture2D, SSProfilesTexture)
		// Used by multi-GPU rendering
		SHADER_PARAMETER(FIntVector, TileOffset)	
	END_SHADER_PARAMETER_STRUCT()
};
IMPLEMENT_GLOBAL_SHADER(FPathTracingRG, "/Engine/Private/PathTracing/PathTracing.usf", "PathTracingMainRG", SF_RayGen);

class FPathTracingIESAtlasCS : public FGlobalShader
{
	DECLARE_GLOBAL_SHADER(FPathTracingIESAtlasCS)
	SHADER_USE_PARAMETER_STRUCT(FPathTracingIESAtlasCS, FGlobalShader)

	static bool ShouldCompilePermutation(const FGlobalShaderPermutationParameters& Parameters)
	{
		return ShouldCompileRayTracingShadersForProject(Parameters.Platform);
	}

	static void ModifyCompilationEnvironment(const FGlobalShaderPermutationParameters& Parameters, FShaderCompilerEnvironment& OutEnvironment)
	{
		//OutEnvironment.CompilerFlags.Add(CFLAG_WarningsAsErrors);
		OutEnvironment.SetDefine(TEXT("THREADGROUPSIZE_X"), FComputeShaderUtils::kGolden2DGroupSize);
		OutEnvironment.SetDefine(TEXT("THREADGROUPSIZE_Y"), FComputeShaderUtils::kGolden2DGroupSize);
	}

	BEGIN_SHADER_PARAMETER_STRUCT(FParameters, )
		SHADER_PARAMETER_TEXTURE(Texture2D, IESTexture)
		SHADER_PARAMETER_SAMPLER(SamplerState, IESSampler)
		SHADER_PARAMETER_RDG_TEXTURE_UAV(RWTexture2DArray, IESAtlas)
		SHADER_PARAMETER(int32, IESAtlasSlice)
	END_SHADER_PARAMETER_STRUCT()
};
IMPLEMENT_SHADER_TYPE(, FPathTracingIESAtlasCS, TEXT("/Engine/Private/PathTracing/PathTracingIESAtlas.usf"), TEXT("PathTracingIESAtlasCS"), SF_Compute);

RENDERER_API void PrepareSkyTexture_Internal(
	FRDGBuilder& GraphBuilder,
	FReflectionUniformParameters& Parameters,
	uint32 Size,
	FLinearColor SkyColor,
	bool UseMISCompensation,

	// Out
	FRDGTextureRef& SkylightTexture,
	FRDGTextureRef& SkylightPdf,
	float& SkylightInvResolution,
	int32& SkylightMipCount
)
{
	FRDGTextureDesc SkylightTextureDesc = FRDGTextureDesc::Create2D(
		FIntPoint(Size, Size),
		PF_A32B32G32R32F, // half precision might be ok?
		FClearValueBinding::None,
		TexCreate_ShaderResource | TexCreate_UAV);
	SkylightTexture = GraphBuilder.CreateTexture(SkylightTextureDesc, TEXT("PathTracer.Skylight"), ERDGTextureFlags::None);
	FRDGTextureDesc SkylightPdfDesc = FRDGTextureDesc::Create2D(
		FIntPoint(Size, Size),
		PF_R32_FLOAT, // half precision might be ok?
		FClearValueBinding::None,
		TexCreate_ShaderResource | TexCreate_UAV,
		FMath::CeilLogTwo(Size) + 1);
	SkylightPdf = GraphBuilder.CreateTexture(SkylightPdfDesc, TEXT("PathTracer.SkylightPdf"), ERDGTextureFlags::None);

	SkylightInvResolution = 1.0f / Size;
	SkylightMipCount = SkylightPdfDesc.NumMips;

	// run a simple compute shader to sample the cubemap and prep the top level of the mipmap hierarchy
	{
		TShaderMapRef<FPathTracingSkylightPrepareCS> ComputeShader(GetGlobalShaderMap(GMaxRHIFeatureLevel));
		FPathTracingSkylightPrepareCS::FParameters* PassParameters = GraphBuilder.AllocParameters<FPathTracingSkylightPrepareCS::FParameters>();
		PassParameters->SkyColor = FVector(SkyColor.R, SkyColor.G, SkyColor.B);
		PassParameters->SkyLightCubemap0 = Parameters.SkyLightCubemap;
		PassParameters->SkyLightCubemap1 = Parameters.SkyLightBlendDestinationCubemap;
		PassParameters->SkyLightCubemapSampler0 = Parameters.SkyLightCubemapSampler;
		PassParameters->SkyLightCubemapSampler1 = Parameters.SkyLightBlendDestinationCubemapSampler;
		PassParameters->SkylightBlendFactor = Parameters.SkyLightParameters.W;
		PassParameters->SkylightInvResolution = SkylightInvResolution;
		PassParameters->SkylightTextureOutput = GraphBuilder.CreateUAV(FRDGTextureUAVDesc(SkylightTexture, 0));
		PassParameters->SkylightTexturePdf = GraphBuilder.CreateUAV(FRDGTextureUAVDesc(SkylightPdf, 0));
		FComputeShaderUtils::AddPass(
			GraphBuilder,
			RDG_EVENT_NAME("SkylightPrepare"),
			ComputeShader,
			PassParameters,
			FComputeShaderUtils::GetGroupCount(FIntPoint(Size, Size), FComputeShaderUtils::kGolden2DGroupSize));
	}
	FGenerateMips::ExecuteCompute(GraphBuilder, SkylightPdf, TStaticSamplerState<SF_Bilinear, AM_Clamp, AM_Clamp, AM_Clamp>::GetRHI());

	if (UseMISCompensation)
	{
		TShaderMapRef<FPathTracingSkylightMISCompensationCS> ComputeShader(GetGlobalShaderMap(GMaxRHIFeatureLevel));
		FPathTracingSkylightMISCompensationCS::FParameters* PassParameters = GraphBuilder.AllocParameters<FPathTracingSkylightMISCompensationCS::FParameters>();
		PassParameters->SkylightTexturePdfAverage = GraphBuilder.CreateSRV(FRDGTextureSRVDesc::CreateForMipLevel(SkylightPdf, SkylightMipCount - 1));
		PassParameters->SkylightTextureOutput = GraphBuilder.CreateUAV(FRDGTextureUAVDesc(SkylightTexture, 0));
		PassParameters->SkylightTexturePdf = GraphBuilder.CreateUAV(FRDGTextureUAVDesc(SkylightPdf, 0));
		FComputeShaderUtils::AddPass(
			GraphBuilder,
			RDG_EVENT_NAME("SkylightMISCompensation"),
			ComputeShader,
			PassParameters,
			FComputeShaderUtils::GetGroupCount(FIntPoint(Size, Size), FComputeShaderUtils::kGolden2DGroupSize));
		FGenerateMips::ExecuteCompute(GraphBuilder, SkylightPdf, TStaticSamplerState<SF_Bilinear, AM_Clamp, AM_Clamp, AM_Clamp>::GetRHI());
	}
}

RENDERER_API FRDGTexture* PrepareIESAtlas(const TMap<FTexture*, int>& InIESLightProfilesMap, FRDGBuilder& GraphBuilder)
{
<<<<<<< HEAD
	if (View.RayTracingRenderMode == ERayTracingRenderMode::PathTracing)
	{
		// Declare all RayGen shaders that require material closest hit shaders to be bound
		auto RayGenShader = View.ShaderMap->GetShader<FPathTracingRG>();
		OutRayGenShaders.Add(RayGenShader.GetRayTracingShader());
	}
=======
	// We found some IES profiles to use -- upload them into a single atlas so we can access them easily in HLSL

	// TODO: This is redundant because all the IES textures are already on the GPU. Handling IES profiles via Miss shaders
	// would be cleaner.
	
	// TODO: This is also redundant with the logic in RayTracingLighting.cpp, but the latter is limitted to 1D profiles and 
	// does not consider the same set of lights as the path tracer. Longer term we should aim to unify the representation of lights
	// across both passes
	
	// TODO: This process is repeated every frame! More motivation to move to a Miss shader based implementation
	
	// This size matches the import resolution of light profiles (see FIESLoader::GetWidth)
	const int kIESAtlasSize = 256;
	const int NumSlices = InIESLightProfilesMap.Num();
	FRDGTextureDesc IESTextureDesc = FRDGTextureDesc::Create2DArray(
		FIntPoint(kIESAtlasSize, kIESAtlasSize),
		PF_R32_FLOAT,
		FClearValueBinding::None,
		TexCreate_ShaderResource | TexCreate_UAV,
		NumSlices);
	FRDGTexture* IESTexture = GraphBuilder.CreateTexture(IESTextureDesc, TEXT("PathTracer.IESAtlas"), ERDGTextureFlags::None);

	for (auto&& Entry : InIESLightProfilesMap)
	{
		FPathTracingIESAtlasCS::FParameters* AtlasPassParameters = GraphBuilder.AllocParameters<FPathTracingIESAtlasCS::FParameters>();
		const int Slice = Entry.Value;
		AtlasPassParameters->IESTexture = Entry.Key->TextureRHI;
		AtlasPassParameters->IESSampler = TStaticSamplerState<SF_Bilinear, AM_Clamp, AM_Clamp, AM_Clamp>::GetRHI();
		AtlasPassParameters->IESAtlas = GraphBuilder.CreateUAV(IESTexture);
		AtlasPassParameters->IESAtlasSlice = Slice;
		TShaderMapRef<FPathTracingIESAtlasCS> ComputeShader(GetGlobalShaderMap(GMaxRHIFeatureLevel));
		FComputeShaderUtils::AddPass(
			GraphBuilder,
			RDG_EVENT_NAME("Path Tracing IES Atlas (Slice=%d)", Slice),
			ComputeShader,
			AtlasPassParameters,
			FComputeShaderUtils::GetGroupCount(FIntPoint(kIESAtlasSize, kIESAtlasSize), FComputeShaderUtils::kGolden2DGroupSize));
	}

	return IESTexture;
>>>>>>> 3aae9151
}

RDG_REGISTER_BLACKBOARD_STRUCT(FPathTracingSkylight)

bool PrepareSkyTexture(FRDGBuilder& GraphBuilder, FScene* Scene, const FViewInfo& View, bool SkylightEnabled, bool UseMISCompensation, FPathTracingSkylight* SkylightParameters)
{
	SkylightParameters->SkylightTextureSampler = TStaticSamplerState<SF_Bilinear, AM_Clamp, AM_Clamp, AM_Clamp>::GetRHI();

	FReflectionUniformParameters Parameters;
	SetupReflectionUniformParameters(View, Parameters);
	if (!SkylightEnabled || !(Parameters.SkyLightParameters.Y > 0))
	{
		// textures not ready, or skylight not active
		// just put in a placeholder
		SkylightParameters->SkylightTexture = GraphBuilder.RegisterExternalTexture(GSystemTextures.BlackDummy);
		SkylightParameters->SkylightPdf = GraphBuilder.RegisterExternalTexture(GSystemTextures.BlackDummy);
		SkylightParameters->SkylightInvResolution = 0;
		SkylightParameters->SkylightMipCount = 0;
		return false;
	}

	// the sky is actually enabled, lets see if someone already made use of it for this frame
	const FPathTracingSkylight* PreviousSkylightParameters = GraphBuilder.Blackboard.Get<FPathTracingSkylight>();
	if (PreviousSkylightParameters != nullptr)
	{
		*SkylightParameters = *PreviousSkylightParameters;
		return true;
	}

	// should we remember the skylight prep for the next frame?
	const bool IsSkylightCachingEnabled = CVarPathTracingSkylightCaching.GetValueOnAnyThread() != 0;

	if (!IsSkylightCachingEnabled)
	{
		// we don't want any caching - release what we might have been holding onto
		Scene->PathTracingSkylightTexture.SafeRelease();
		Scene->PathTracingSkylightPdf.SafeRelease();
	}

	if (Scene->PathTracingSkylightTexture.IsValid() &&
		Scene->PathTracingSkylightPdf.IsValid())
	{
		// we already have a valid texture and pdf, just re-use them!
		// it is the responsability of code that may invalidate the contents to reset these pointers
		SkylightParameters->SkylightTexture = GraphBuilder.RegisterExternalTexture(Scene->PathTracingSkylightTexture, TEXT("PathTracer.Skylight"));
		SkylightParameters->SkylightPdf = GraphBuilder.RegisterExternalTexture(Scene->PathTracingSkylightPdf, TEXT("PathTracer.SkylightPdf"));
		SkylightParameters->SkylightInvResolution = 1.0f / SkylightParameters->SkylightTexture->Desc.GetSize().X;
		SkylightParameters->SkylightMipCount = SkylightParameters->SkylightPdf->Desc.NumMips;
		return true;
	}
	RDG_EVENT_SCOPE(GraphBuilder, "Path Tracing SkylightPrepare");

	FLinearColor SkyColor = Scene->SkyLight->GetEffectiveLightColor();
	// since we are resampled into an octahedral layout, we multiply the cubemap resolution by 2 to get roughly the same number of texels
	uint32 Size = FMath::RoundUpToPowerOfTwo(2 * Scene->SkyLight->CaptureCubeMapResolution);

	PrepareSkyTexture_Internal(
		GraphBuilder,
		Parameters,
		Size,
		SkyColor,
		UseMISCompensation,
		// Out
		SkylightParameters->SkylightTexture,
		SkylightParameters->SkylightPdf,
		SkylightParameters->SkylightInvResolution,
		SkylightParameters->SkylightMipCount
	);

	// hang onto these for next time (if caching is enabled)
	if (IsSkylightCachingEnabled)
	{
		GraphBuilder.QueueTextureExtraction(SkylightParameters->SkylightTexture, &Scene->PathTracingSkylightTexture);
		GraphBuilder.QueueTextureExtraction(SkylightParameters->SkylightPdf, &Scene->PathTracingSkylightPdf);
	}

	// remember the skylight parameters for future passes within this frame
	GraphBuilder.Blackboard.Create<FPathTracingSkylight>() = *SkylightParameters;

	return true;
}

RENDERER_API void PrepareLightGrid(FRDGBuilder& GraphBuilder, FPathTracingLightGrid* LightGridParameters, const FPathTracingLight* Lights, uint32 NumLights, uint32 NumInfiniteLights, FRDGBufferSRV* LightsSRV)
{
	const float Inf = std::numeric_limits<float>::infinity();
	LightGridParameters->SceneInfiniteLightCount = NumInfiniteLights;
	LightGridParameters->SceneLightsBoundMin = FVector(+Inf, +Inf, +Inf);
	LightGridParameters->SceneLightsBoundMax = FVector(-Inf, -Inf, -Inf);
	LightGridParameters->LightGrid = nullptr;
	LightGridParameters->LightGridData = nullptr;

	int NumFiniteLights = NumLights - NumInfiniteLights;
	// if we have some finite lights -- build a light grid
	if (NumFiniteLights > 0)
	{
		// get bounding box of all finite lights
		const FPathTracingLight* FiniteLights = Lights + NumInfiniteLights;
		for (int Index = 0; Index < NumFiniteLights; Index++)
		{
			const FPathTracingLight& Light = FiniteLights[Index];
			LightGridParameters->SceneLightsBoundMin = LightGridParameters->SceneLightsBoundMin.ComponentMin(Light.BoundMin);
			LightGridParameters->SceneLightsBoundMax = LightGridParameters->SceneLightsBoundMax.ComponentMax(Light.BoundMax);
		}

		const uint32 Resolution = FMath::RoundUpToPowerOfTwo(CVarPathTracingLightGridResolution.GetValueOnRenderThread());
		const uint32 MaxCount = FMath::Clamp(
			CVarPathTracingLightGridMaxCount.GetValueOnRenderThread(),
			1,
			FMath::Min(NumFiniteLights, RAY_TRACING_LIGHT_COUNT_MAXIMUM)
		);
		LightGridParameters->LightGridResolution = Resolution;
		LightGridParameters->LightGridMaxCount = MaxCount;

		// pick the shortest axis
		FVector Diag = LightGridParameters->SceneLightsBoundMax - LightGridParameters->SceneLightsBoundMin;
		if (Diag.X < Diag.Y && Diag.X < Diag.Z)
		{
			LightGridParameters->LightGridAxis = 0;
		}
		else if (Diag.Y < Diag.Z)
		{
			LightGridParameters->LightGridAxis = 1;
		}
		else
		{
			LightGridParameters->LightGridAxis = 2;
		}

		FPathTracingBuildLightGridCS::FParameters* LightGridPassParameters = GraphBuilder.AllocParameters< FPathTracingBuildLightGridCS::FParameters>();

		FRDGTextureDesc LightGridDesc = FRDGTextureDesc::Create2D(
			FIntPoint(Resolution, Resolution),
			PF_R32_UINT,
			FClearValueBinding::None,
			TexCreate_ShaderResource | TexCreate_UAV);
		FRDGTexture* LightGridTexture = GraphBuilder.CreateTexture(LightGridDesc, TEXT("PathTracer.LightGrid"), ERDGTextureFlags::None);
		LightGridPassParameters->RWLightGrid = GraphBuilder.CreateUAV(LightGridTexture);

		EPixelFormat LightGridDataFormat = PF_R32_UINT;
		size_t LightGridDataNumBytes = sizeof(uint32);
		if (NumLights <= (MAX_uint8 + 1))
		{
			LightGridDataFormat = PF_R8_UINT;
			LightGridDataNumBytes = sizeof(uint8);
		}
		else if (NumLights <= (MAX_uint16 + 1))
		{
			LightGridDataFormat = PF_R16_UINT;
			LightGridDataNumBytes = sizeof(uint16);
		}
		FRDGBufferDesc LightGridDataDesc = FRDGBufferDesc::CreateBufferDesc(LightGridDataNumBytes, MaxCount * Resolution * Resolution);
		FRDGBuffer* LightGridData = GraphBuilder.CreateBuffer(LightGridDataDesc, TEXT("PathTracer.LightGridData"));
		LightGridPassParameters->RWLightGridData = GraphBuilder.CreateUAV(LightGridData, LightGridDataFormat);
		LightGridPassParameters->LightGridParameters = *LightGridParameters;
		LightGridPassParameters->SceneLights = LightsSRV;
		LightGridPassParameters->SceneLightCount = NumLights;

		TShaderMapRef<FPathTracingBuildLightGridCS> ComputeShader(GetGlobalShaderMap(GMaxRHIFeatureLevel));
		FComputeShaderUtils::AddPass(
			GraphBuilder,
			RDG_EVENT_NAME("Light Grid Create (%u lights)", NumFiniteLights),
			ComputeShader,
			LightGridPassParameters,
			FComputeShaderUtils::GetGroupCount(FIntPoint(Resolution, Resolution), FComputeShaderUtils::kGolden2DGroupSize));

		// hookup to the actual rendering pass
		LightGridParameters->LightGrid = LightGridTexture;
		LightGridParameters->LightGridData = GraphBuilder.CreateSRV(LightGridData, LightGridDataFormat);


	}
	else
	{
		// light grid is not needed - just hookup dummy data
		LightGridParameters->LightGridResolution = 0;
		LightGridParameters->LightGridMaxCount = 0;
		LightGridParameters->LightGridAxis = 0;
		LightGridParameters->LightGrid = GraphBuilder.RegisterExternalTexture(GSystemTextures.BlackDummy);
		FRDGBufferDesc LightGridDataDesc = FRDGBufferDesc::CreateBufferDesc(sizeof(uint32), 1);
		FRDGBuffer* LightGridData = GraphBuilder.CreateBuffer(LightGridDataDesc, TEXT("PathTracer.LightGridData"));
		AddClearUAVPass(GraphBuilder, GraphBuilder.CreateUAV(LightGridData, PF_R32_UINT), 0);
		LightGridParameters->LightGridData = GraphBuilder.CreateSRV(LightGridData, PF_R32_UINT);
	}
}

void SetLightParameters(FRDGBuilder& GraphBuilder, FPathTracingRG::FParameters* PassParameters, FScene* Scene, const FViewInfo& View, bool UseMISCompensation)
{
	PassParameters->SceneVisibleLightCount = 0;

	// Lights
	uint32 MaxNumLights = 1 + Scene->Lights.Num(); // upper bound
	// Allocate from the graph builder so that we don't need to copy the data again when queuing the upload
	FPathTracingLight* Lights = (FPathTracingLight*) GraphBuilder.Alloc(sizeof(FPathTracingLight) * MaxNumLights, 16);
	uint32 NumLights = 0;

	// Prepend SkyLight to light buffer since it is not part of the regular light list
	const float Inf = std::numeric_limits<float>::infinity();
	if (PrepareSkyTexture(GraphBuilder, Scene, View, true, UseMISCompensation, &PassParameters->SkylightParameters))
	{
		check(Scene->SkyLight != nullptr);
		FPathTracingLight& DestLight = Lights[NumLights++];
		DestLight.Color = FVector(1, 1, 1); // not used (it is folded into the importance table directly)
		DestLight.Flags = Scene->SkyLight->bTransmission ? PATHTRACER_FLAG_TRANSMISSION_MASK : 0;
		DestLight.Flags |= PATHTRACER_FLAG_LIGHTING_CHANNEL_MASK;
		DestLight.Flags |= PATHTRACING_LIGHT_SKY;
		DestLight.Flags |= Scene->SkyLight->bCastShadows ? PATHTRACER_FLAG_CAST_SHADOW_MASK : 0;
		DestLight.IESTextureSlice = -1;
		DestLight.BoundMin = FVector(-Inf, -Inf, -Inf);
		DestLight.BoundMax = FVector( Inf,  Inf,  Inf);
		if (Scene->SkyLight->bRealTimeCaptureEnabled)
		{
			// When using the realtime capture system, always make the skylight visible
			// because this is our only way of "seeing" the atmo/clouds at the moment
			PassParameters->SceneVisibleLightCount = 1;
		}
	}

	// Add directional lights next (all lights with infinite bounds should come first)
	if (View.Family->EngineShowFlags.DirectionalLights)
	{
		for (auto Light : Scene->Lights)
		{
			ELightComponentType LightComponentType = (ELightComponentType)Light.LightSceneInfo->Proxy->GetLightType();

			if (LightComponentType != LightType_Directional)
			{
				continue;
			}

			FLightShaderParameters LightParameters;
			Light.LightSceneInfo->Proxy->GetLightShaderParameters(LightParameters);

			if (LightParameters.Color.IsZero())
			{
				continue;
			}

			FPathTracingLight& DestLight = Lights[NumLights++];
			uint32 Transmission = Light.LightSceneInfo->Proxy->Transmission();
			uint8 LightingChannelMask = Light.LightSceneInfo->Proxy->GetLightingChannelMask();

			DestLight.Flags = Transmission ? PATHTRACER_FLAG_TRANSMISSION_MASK : 0;
			DestLight.Flags |= LightingChannelMask & PATHTRACER_FLAG_LIGHTING_CHANNEL_MASK;
			DestLight.Flags |= Light.LightSceneInfo->Proxy->CastsDynamicShadow() ? PATHTRACER_FLAG_CAST_SHADOW_MASK : 0;
			DestLight.IESTextureSlice = -1;
			DestLight.RectLightTextureIndex = -1;

			// these mean roughly the same thing across all light types
			DestLight.Color = LightParameters.Color;
			DestLight.Position = LightParameters.Position;
			DestLight.Normal = -LightParameters.Direction;
			DestLight.dPdu = FVector::CrossProduct(LightParameters.Tangent, LightParameters.Direction);
			DestLight.dPdv = LightParameters.Tangent;
			DestLight.Attenuation = LightParameters.InvRadius;
			DestLight.FalloffExponent = 0;

			DestLight.Normal = LightParameters.Direction;
			DestLight.Dimensions = FVector(LightParameters.SourceRadius, LightParameters.SoftSourceRadius, 0.0f);
			DestLight.Flags |= PATHTRACING_LIGHT_DIRECTIONAL;

			DestLight.BoundMin = FVector(-Inf, -Inf, -Inf);
			DestLight.BoundMax = FVector( Inf,  Inf,  Inf);
		}
	}

	uint32 NumInfiniteLights = NumLights;

	int32 NextRectTextureIndex = 0;

	TMap<FTexture*, int> IESLightProfilesMap;
	for (auto Light : Scene->Lights)
	{
		ELightComponentType LightComponentType = (ELightComponentType)Light.LightSceneInfo->Proxy->GetLightType();

		if ( (LightComponentType == LightType_Directional) /* already handled by the loop above */  ||
			((LightComponentType == LightType_Rect       ) && !View.Family->EngineShowFlags.RectLights       ) ||
			((LightComponentType == LightType_Spot       ) && !View.Family->EngineShowFlags.SpotLights       ) ||
			((LightComponentType == LightType_Point      ) && !View.Family->EngineShowFlags.PointLights      ))
		{
			// This light type is not currently enabled
			continue;
		}

		FLightShaderParameters LightParameters;
		Light.LightSceneInfo->Proxy->GetLightShaderParameters(LightParameters);

		if (LightParameters.Color.IsZero())
		{
			continue;
		}

		FPathTracingLight& DestLight = Lights[NumLights++];

		uint32 Transmission = Light.LightSceneInfo->Proxy->Transmission();
		uint8 LightingChannelMask = Light.LightSceneInfo->Proxy->GetLightingChannelMask();

		DestLight.Flags = Transmission ? PATHTRACER_FLAG_TRANSMISSION_MASK : 0;
		DestLight.Flags |= LightingChannelMask & PATHTRACER_FLAG_LIGHTING_CHANNEL_MASK;
		DestLight.Flags |= Light.LightSceneInfo->Proxy->CastsDynamicShadow() ? PATHTRACER_FLAG_CAST_SHADOW_MASK : 0;
		DestLight.IESTextureSlice = -1;
		DestLight.RectLightTextureIndex = -1;

		if (View.Family->EngineShowFlags.TexturedLightProfiles)
		{
			FTexture* IESTexture = Light.LightSceneInfo->Proxy->GetIESTextureResource();
			if (IESTexture != nullptr)
			{
				// Only add a given texture once
				DestLight.IESTextureSlice = IESLightProfilesMap.FindOrAdd(IESTexture, IESLightProfilesMap.Num());
			}
		}

		// these mean roughly the same thing across all light types
		DestLight.Color = LightParameters.Color;
		DestLight.Position = LightParameters.Position;
		DestLight.Normal = -LightParameters.Direction;
		DestLight.dPdu = FVector::CrossProduct(LightParameters.Tangent, LightParameters.Direction);
		DestLight.dPdv = LightParameters.Tangent;
		DestLight.Attenuation = LightParameters.InvRadius;
		DestLight.FalloffExponent = 0;

		switch (LightComponentType)
		{
			case LightType_Rect:
			{
				DestLight.Dimensions = FVector(2.0f * LightParameters.SourceRadius, 2.0f * LightParameters.SourceLength, 0.0f);
				DestLight.Shaping = FVector2D(LightParameters.RectLightBarnCosAngle, LightParameters.RectLightBarnLength);
				DestLight.FalloffExponent = LightParameters.FalloffExponent;
				DestLight.Flags |= Light.LightSceneInfo->Proxy->IsInverseSquared() ? 0 : PATHTRACER_FLAG_NON_INVERSE_SQUARE_FALLOFF_MASK;
				DestLight.Flags |= PATHTRACING_LIGHT_RECT;
				if (Light.LightSceneInfo->Proxy->HasSourceTexture())
				{
					// there is an actual texture associated with this light, go look for it
					FLightShaderParameters ShaderParameters;
					Light.LightSceneInfo->Proxy->GetLightShaderParameters(ShaderParameters);
					FRHITexture* TextureRHI = ShaderParameters.SourceTexture;
					if (TextureRHI != nullptr)
					{
						// have we already given this texture an index?
						// NOTE: linear search is ok since max texture is small
						for (int Index = 0; Index < NextRectTextureIndex; Index++)
						{
							if (PassParameters->RectLightTexture[Index] == TextureRHI)
							{
								DestLight.RectLightTextureIndex = Index;
								break;
							}
						}
						if (DestLight.RectLightTextureIndex == -1 && NextRectTextureIndex < PATHTRACER_MAX_RECT_TEXTURES)
						{
							// first time we see this texture and we still have free slots available
							// assign texture to next slot and store it in the light
							DestLight.RectLightTextureIndex = NextRectTextureIndex;
							PassParameters->RectLightTexture[NextRectTextureIndex] = TextureRHI;
							NextRectTextureIndex++;
						}
					}
				}

				float Radius = 1.0f / LightParameters.InvRadius;
				FVector Center = DestLight.Position;
				FVector Normal = DestLight.Normal;
				FVector Disc = FVector(
					FMath::Sqrt(FMath::Clamp(1 - Normal.X * Normal.X, 0.0f, 1.0f)),
					FMath::Sqrt(FMath::Clamp(1 - Normal.Y * Normal.Y, 0.0f, 1.0f)),
					FMath::Sqrt(FMath::Clamp(1 - Normal.Z * Normal.Z, 0.0f, 1.0f))
				);
				// quad bbox is the bbox of the disc +  the tip of the hemisphere
				// TODO: is it worth trying to account for barndoors? seems unlikely to cut much empty space since the volume _inside_ the barndoor receives light
				FVector Tip = Center + Normal * Radius;
				DestLight.BoundMin = Tip.ComponentMin(Center - Radius * Disc);
				DestLight.BoundMax = Tip.ComponentMax(Center + Radius * Disc);
				break;
			}
			case LightType_Spot:
			{
				DestLight.Dimensions = FVector(LightParameters.SourceRadius, LightParameters.SoftSourceRadius, LightParameters.SourceLength);
				DestLight.Shaping = LightParameters.SpotAngles;
				DestLight.FalloffExponent = LightParameters.FalloffExponent;
				DestLight.Flags |= Light.LightSceneInfo->Proxy->IsInverseSquared() ? 0 : PATHTRACER_FLAG_NON_INVERSE_SQUARE_FALLOFF_MASK;
				DestLight.Flags |= PATHTRACING_LIGHT_SPOT;

				float Radius = 1.0f / LightParameters.InvRadius;
				FVector Center = DestLight.Position;
				FVector Normal = DestLight.Normal;
				FVector Disc = FVector(
					FMath::Sqrt(FMath::Clamp(1 - Normal.X * Normal.X, 0.0f, 1.0f)),
					FMath::Sqrt(FMath::Clamp(1 - Normal.Y * Normal.Y, 0.0f, 1.0f)),
					FMath::Sqrt(FMath::Clamp(1 - Normal.Z * Normal.Z, 0.0f, 1.0f))
				);
				// box around ray from light center to tip of the cone
				FVector Tip = Center + Normal * Radius;
				DestLight.BoundMin = Center.ComponentMin(Tip);
				DestLight.BoundMax = Center.ComponentMax(Tip);
				// expand by disc around the farthest part of the cone

				float CosOuter = LightParameters.SpotAngles.X;
				float SinOuter = FMath::Sqrt(1.0f - CosOuter * CosOuter);

				DestLight.BoundMin = DestLight.BoundMin.ComponentMin(Center + Radius * (Normal * CosOuter - Disc * SinOuter));
				DestLight.BoundMax = DestLight.BoundMax.ComponentMax(Center + Radius * (Normal * CosOuter + Disc * SinOuter));
				break;
			}
			case LightType_Point:
			{
				DestLight.Dimensions = FVector(LightParameters.SourceRadius, LightParameters.SoftSourceRadius, LightParameters.SourceLength);
				DestLight.FalloffExponent = LightParameters.FalloffExponent;
				DestLight.Flags |= Light.LightSceneInfo->Proxy->IsInverseSquared() ? 0 : PATHTRACER_FLAG_NON_INVERSE_SQUARE_FALLOFF_MASK;
				DestLight.Flags |= PATHTRACING_LIGHT_POINT;
				float Radius = 1.0f / LightParameters.InvRadius;
				FVector Center = DestLight.Position;
				// simple sphere of influence
				DestLight.BoundMin = Center - FVector(Radius, Radius, Radius);
				DestLight.BoundMax = Center + FVector(Radius, Radius, Radius);
				break;
			}
			default:
			{
				// Just in case someone adds a new light type one day ...
				checkNoEntry();
				break;
			}
		}
	}

	{
		// assign dummy textures to the remaining unused slots
		for (int32 Index = NextRectTextureIndex; Index < PATHTRACER_MAX_RECT_TEXTURES; Index++)
		{
			PassParameters->RectLightTexture[Index] = GWhiteTexture->TextureRHI;
		}
		PassParameters->RectLightSampler = TStaticSamplerState<SF_Bilinear, AM_Clamp, AM_Clamp, AM_Clamp>::GetRHI();
	}

	PassParameters->SceneLightCount = NumLights;
	{
		// Upload the buffer of lights to the GPU
		uint32 NumCopyLights = FMath::Max(1u, NumLights); // need at least one since zero-sized buffers are not allowed
		size_t DataSize = sizeof(FPathTracingLight) * NumCopyLights;
		PassParameters->SceneLights = GraphBuilder.CreateSRV(FRDGBufferSRVDesc(CreateStructuredBuffer(GraphBuilder, TEXT("PathTracer.LightsBuffer"), sizeof(FPathTracingLight), NumCopyLights, Lights, DataSize, ERDGInitialDataFlags::NoCopy)));
	}

	if (CVarPathTracingVisibleLights.GetValueOnRenderThread() != 0)
	{
		PassParameters->SceneVisibleLightCount = PassParameters->SceneLightCount;
	}

	if (IESLightProfilesMap.Num() > 0)
	{
		PassParameters->IESTexture = PrepareIESAtlas(IESLightProfilesMap, GraphBuilder);
	}
	else
	{
		PassParameters->IESTexture = GraphBuilder.RegisterExternalTexture(GSystemTextures.WhiteDummy);
	}


	PrepareLightGrid(GraphBuilder, &PassParameters->LightGridParameters, Lights, NumLights, NumInfiniteLights, PassParameters->SceneLights);
}

class FPathTracingCompositorPS : public FGlobalShader
{
	DECLARE_GLOBAL_SHADER(FPathTracingCompositorPS)
	SHADER_USE_PARAMETER_STRUCT(FPathTracingCompositorPS, FGlobalShader)

	static bool ShouldCompilePermutation(const FGlobalShaderPermutationParameters& Parameters)
	{
		return ShouldCompileRayTracingShadersForProject(Parameters.Platform);
	}

	BEGIN_SHADER_PARAMETER_STRUCT(FParameters, )
		SHADER_PARAMETER_RDG_TEXTURE_SRV(Texture2D<float4>, RadianceTexture)
		SHADER_PARAMETER_STRUCT_REF(FViewUniformShaderParameters, ViewUniformBuffer)
		SHADER_PARAMETER(uint32, Iteration)
		SHADER_PARAMETER(uint32, MaxSamples)
		SHADER_PARAMETER(int, ProgressDisplayEnabled)

		RENDER_TARGET_BINDING_SLOTS()
	END_SHADER_PARAMETER_STRUCT()
};
IMPLEMENT_SHADER_TYPE(, FPathTracingCompositorPS, TEXT("/Engine/Private/PathTracing/PathTracingCompositingPixelShader.usf"), TEXT("CompositeMain"), SF_Pixel);

void FDeferredShadingSceneRenderer::PreparePathTracing(const FViewInfo& View, TArray<FRHIRayTracingShader*>& OutRayGenShaders)
{
	if (View.RayTracingRenderMode == ERayTracingRenderMode::PathTracing
		&& FDataDrivenShaderPlatformInfo::GetSupportsPathTracing(View.GetShaderPlatform()))
	{
		// Declare all RayGen shaders that require material closest hit shaders to be bound
		auto RayGenShader = View.ShaderMap->GetShader<FPathTracingRG>();
		OutRayGenShaders.Add(RayGenShader.GetRayTracingShader());
	}
}

void FSceneViewState::PathTracingInvalidate()
{
	PathTracingRadianceRT.SafeRelease();
	PathTracingAlbedoRT.SafeRelease();
	PathTracingNormalRT.SafeRelease();
	PathTracingRadianceDenoisedRT.SafeRelease();
	PathTracingSampleIndex = 0;
}

BEGIN_SHADER_PARAMETER_STRUCT(FDenoiseTextureParameters, )
	RDG_TEXTURE_ACCESS(InputTexture, ERHIAccess::CopySrc)
	RDG_TEXTURE_ACCESS(InputAlbedo, ERHIAccess::CopySrc)
	RDG_TEXTURE_ACCESS(InputNormal, ERHIAccess::CopySrc)
	RDG_TEXTURE_ACCESS(OutputTexture, ERHIAccess::CopyDest)
END_SHADER_PARAMETER_STRUCT()

DECLARE_GPU_STAT_NAMED(Stat_GPU_PathTracing, TEXT("Path Tracing"));
void FDeferredShadingSceneRenderer::RenderPathTracing(
	FRDGBuilder& GraphBuilder,
	const FViewInfo& View,
	TRDGUniformBufferRef<FSceneTextureUniformParameters> SceneTexturesUniformBuffer,
	FRDGTextureRef SceneColorOutputTexture)
{
	RDG_GPU_STAT_SCOPE(GraphBuilder, Stat_GPU_PathTracing);
	RDG_EVENT_SCOPE(GraphBuilder, "Path Tracing");

	if (!ensureMsgf(FDataDrivenShaderPlatformInfo::GetSupportsPathTracing(View.GetShaderPlatform()),
		TEXT("Attempting to use path tracing on unsupported platform.")))
	{
		return;
	}

	bool bArgsChanged = false;

	// Get current value of MaxSPP and reset render if it has changed
	// NOTE: we ignore the CVar when using offline rendering
	int32 SamplesPerPixelCVar = View.bIsOfflineRender ? -1 : CVarPathTracingSamplesPerPixel.GetValueOnRenderThread();
	uint32 MaxSPP = SamplesPerPixelCVar > -1 ? SamplesPerPixelCVar : View.FinalPostProcessSettings.PathTracingSamplesPerPixel;
	MaxSPP = FMath::Max(MaxSPP, 1u);
	if (View.ViewState->PathTracingTargetSPP != MaxSPP)
	{
		// Store MaxSPP in the view state because we may have multiple views, each targetting a different sample count
		View.ViewState->PathTracingTargetSPP = MaxSPP;
		bArgsChanged = true;
	}
	// Changing FrameIndependentTemporalSeed requires starting over
	bool LockedSamplingPattern = CVarPathTracingFrameIndependentTemporalSeed.GetValueOnRenderThread() == 0;
	static bool PreviousLockedSamplingPattern = LockedSamplingPattern;
	if (PreviousLockedSamplingPattern != LockedSamplingPattern)
	{
		PreviousLockedSamplingPattern = LockedSamplingPattern;
		bArgsChanged = true;
	}

	// compute an integer code of what show flags related to lights are currently enabled so we can detect changes
	int CurrentLightShowFlags = 0;
	CurrentLightShowFlags |= View.Family->EngineShowFlags.SkyLighting           ? 1 << 0 : 0;
	CurrentLightShowFlags |= View.Family->EngineShowFlags.DirectionalLights     ? 1 << 1 : 0;
	CurrentLightShowFlags |= View.Family->EngineShowFlags.RectLights            ? 1 << 2 : 0;
	CurrentLightShowFlags |= View.Family->EngineShowFlags.SpotLights            ? 1 << 3 : 0;
	CurrentLightShowFlags |= View.Family->EngineShowFlags.PointLights           ? 1 << 4 : 0;
	CurrentLightShowFlags |= View.Family->EngineShowFlags.TexturedLightProfiles ? 1 << 5 : 0;

	static int PreviousLightShowFlags = CurrentLightShowFlags;
	if (PreviousLightShowFlags != CurrentLightShowFlags)
	{
		PreviousLightShowFlags = CurrentLightShowFlags;
		bArgsChanged = true;
	}

	bool UseMISCompensation = CVarPathTracingMISMode.GetValueOnRenderThread() == 2 && CVarPathTracingMISCompensation.GetValueOnRenderThread() != 0;
	static bool PreviousUseMISCompensation = UseMISCompensation;
	if (PreviousUseMISCompensation != UseMISCompensation)
	{
		PreviousUseMISCompensation = UseMISCompensation;
		bArgsChanged = true;
		// if the mode changes we need to rebuild the importance table
		Scene->PathTracingSkylightTexture.SafeRelease();
		Scene->PathTracingSkylightPdf.SafeRelease();
	}

	const uint32 LightGridResolution = FMath::RoundUpToPowerOfTwo(CVarPathTracingLightGridResolution.GetValueOnRenderThread());
	const uint32 LightGridMaxCount = FMath::Clamp(CVarPathTracingLightGridMaxCount.GetValueOnRenderThread(), 1, RAY_TRACING_LIGHT_COUNT_MAXIMUM);

	static uint32 PreviousLightGridResolution = LightGridResolution;
	if (PreviousLightGridResolution != LightGridResolution)
	{
		PreviousLightGridResolution = LightGridResolution;
		bArgsChanged = true;
	}

	static uint32_t PreviousLightGridMaxCount = LightGridMaxCount;
	if (PreviousLightGridMaxCount != LightGridMaxCount)
	{
		PreviousLightGridMaxCount = LightGridMaxCount;
		bArgsChanged = true;
	}

	// Get other basic path tracing settings and see if we need to invalidate the current state
	FPathTracingData PathTracingData;
	bArgsChanged |= PrepareShaderArgs(View, PathTracingData);

	// If the scene has changed in some way (camera move, object movement, etc ...)
	// we must invalidate the ViewState to start over from scratch
	if (bArgsChanged || View.ViewState->PathTracingRect != View.ViewRect)
	{
		View.ViewState->PathTracingInvalidate();
		View.ViewState->PathTracingRect = View.ViewRect;
	}

	// Setup temporal seed _after_ invalidation in case we got reset
	if (LockedSamplingPattern)
	{
		// Count samples from 0 for deterministic results
		PathTracingData.TemporalSeed = View.ViewState->PathTracingSampleIndex;
	}
	else
	{
		// Count samples from an ever-increasing counter to avoid screen-door effect
		PathTracingData.TemporalSeed = View.ViewState->PathTracingFrameIndex;
	}
	PathTracingData.Iteration = View.ViewState->PathTracingSampleIndex;
	PathTracingData.MaxSamples = MaxSPP;

	// Prepare radiance buffer (will be shared with display pass)
	FRDGTexture* RadianceTexture = nullptr;
	FRDGTexture* AlbedoTexture = nullptr;
	FRDGTexture* NormalTexture = nullptr;
	if (View.ViewState->PathTracingRadianceRT)
	{
		// we already have a valid radiance texture, re-use it
		RadianceTexture = GraphBuilder.RegisterExternalTexture(View.ViewState->PathTracingRadianceRT, TEXT("PathTracer.Radiance"));
		AlbedoTexture   = GraphBuilder.RegisterExternalTexture(View.ViewState->PathTracingAlbedoRT, TEXT("PathTracer.Albedo"));
		NormalTexture   = GraphBuilder.RegisterExternalTexture(View.ViewState->PathTracingNormalRT, TEXT("PathTracer.Normal"));
	}
	else
	{
		// First time through, need to make a new texture
		FRDGTextureDesc Desc = FRDGTextureDesc::Create2D(
			View.ViewRect.Size(),
			PF_A32B32G32R32F,
			FClearValueBinding::None,
			TexCreate_ShaderResource | TexCreate_UAV);
		RadianceTexture = GraphBuilder.CreateTexture(Desc, TEXT("PathTracer.Radiance"), ERDGTextureFlags::MultiFrame);
		AlbedoTexture   = GraphBuilder.CreateTexture(Desc, TEXT("PathTracer.Albedo")  , ERDGTextureFlags::MultiFrame);
		NormalTexture   = GraphBuilder.CreateTexture(Desc, TEXT("PathTracer.Normal")  , ERDGTextureFlags::MultiFrame);
	}
	bool NeedsMoreRays = PathTracingData.Iteration < MaxSPP;

	if (NeedsMoreRays)
	{
		FPathTracingRG::FParameters* PassParameters = GraphBuilder.AllocParameters<FPathTracingRG::FParameters>();
		PassParameters->TLAS = View.RayTracingScene.RayTracingSceneRHI->GetShaderResourceView();
		PassParameters->ViewUniformBuffer = View.ViewUniformBuffer;
		PassParameters->PathTracingData = PathTracingData;
		// upload sky/lights data
		SetLightParameters(GraphBuilder, PassParameters, Scene, View, UseMISCompensation);
		if (PathTracingData.EnableDirectLighting == 0)
		{
			PassParameters->SceneVisibleLightCount = 0;
		}

		PassParameters->IESTextureSampler = TStaticSamplerState<SF_Bilinear, AM_Clamp, AM_Clamp, AM_Clamp>::GetRHI();
		PassParameters->RadianceTexture = GraphBuilder.CreateUAV(RadianceTexture);
		PassParameters->AlbedoTexture   = GraphBuilder.CreateUAV(AlbedoTexture);
		PassParameters->NormalTexture   = GraphBuilder.CreateUAV(NormalTexture);

		PassParameters->SSProfilesTexture = GetSubsufaceProfileTexture_RT(GraphBuilder.RHICmdList)->GetShaderResourceRHI();

		// TODO: in multi-gpu case, split image into tiles
		PassParameters->TileOffset.X = 0;
		PassParameters->TileOffset.Y = 0;

		TShaderMapRef<FPathTracingRG> RayGenShader(View.ShaderMap);
		ClearUnusedGraphResources(RayGenShader, PassParameters);
		GraphBuilder.AddPass(
			RDG_EVENT_NAME("Path Tracer Compute (%d x %d) Sample=%d/%d NumLights=%d", View.ViewRect.Size().X, View.ViewRect.Size().Y, View.ViewState->PathTracingSampleIndex, MaxSPP, PassParameters->SceneLightCount),
			PassParameters,
			ERDGPassFlags::Compute,
			[PassParameters, RayGenShader, &View](FRHICommandListImmediate& RHICmdList)
		{
			FRHIRayTracingScene* RayTracingSceneRHI = View.RayTracingScene.RayTracingSceneRHI;
			
			// Round up to coherent path tracing tile size to simplify pixel shuffling
			// TODO: be careful not to write extra pixels past the boundary when using multi-gpu
			const int32 TS = PATHTRACER_COHERENT_TILE_SIZE;
			int32 DispatchSizeX = FMath::DivideAndRoundUp(View.ViewRect.Size().X, TS) * TS;
			int32 DispatchSizeY = FMath::DivideAndRoundUp(View.ViewRect.Size().Y, TS) * TS;

			FRayTracingShaderBindingsWriter GlobalResources;
			SetShaderParameters(GlobalResources, RayGenShader, *PassParameters);

			RHICmdList.RayTraceDispatch(
				View.RayTracingMaterialPipeline,
				RayGenShader.GetRayTracingShader(),
				RayTracingSceneRHI, GlobalResources,
				DispatchSizeX, DispatchSizeY
			);
		});

		// After we are done, make sure we remember our texture for next time so that we can accumulate samples across frames
		GraphBuilder.QueueTextureExtraction(RadianceTexture, &View.ViewState->PathTracingRadianceRT);
		GraphBuilder.QueueTextureExtraction(AlbedoTexture  , &View.ViewState->PathTracingAlbedoRT  );
		GraphBuilder.QueueTextureExtraction(NormalTexture  , &View.ViewState->PathTracingNormalRT  );

	}

	FRDGTexture* DenoisedRadianceTexture = nullptr;
	int DenoiserMode = CVarPathTracingDenoiser.GetValueOnRenderThread();
	if (DenoiserMode < 0)
	{
		DenoiserMode = View.FinalPostProcessSettings.PathTracingEnableDenoiser;
	}
	const bool IsDenoiserEnabled = DenoiserMode != 0 && GPathTracingDenoiserFunc != nullptr;
	static int PrevDenoiserMode = DenoiserMode;
	if (IsDenoiserEnabled)
	{
		// request denoise if this is the last sample
		bool NeedsDenoise = (PathTracingData.Iteration + 1) == MaxSPP;
		// also allow turning on the denoiser after the image has stopped accumulating samples
		if (!NeedsMoreRays)
		{
			// we aren't currently rendering, run the denoiser if we just turned it on
			NeedsDenoise |= DenoiserMode != PrevDenoiserMode;
		}

		if (View.ViewState->PathTracingRadianceDenoisedRT)
		{
			// we already have a texture for this
			DenoisedRadianceTexture = GraphBuilder.RegisterExternalTexture(View.ViewState->PathTracingRadianceDenoisedRT, TEXT("PathTracer.DenoisedRadiance"));
		}

		if (NeedsDenoise)
		{
			if (DenoisedRadianceTexture == nullptr)
			{
				// First time through, need to make a new texture
				FRDGTextureDesc RadianceTextureDesc = FRDGTextureDesc::Create2D(
					View.ViewRect.Size(),
					PF_A32B32G32R32F,
					FClearValueBinding::None,
					TexCreate_ShaderResource | TexCreate_UAV);
				DenoisedRadianceTexture = GraphBuilder.CreateTexture(RadianceTextureDesc, TEXT("PathTracer.DenoisedRadiance"), ERDGTextureFlags::MultiFrame);
			}

			FDenoiseTextureParameters* DenoiseParameters = GraphBuilder.AllocParameters<FDenoiseTextureParameters>();
			DenoiseParameters->InputTexture = RadianceTexture;
			DenoiseParameters->InputAlbedo = AlbedoTexture;
			DenoiseParameters->InputNormal = NormalTexture;
			DenoiseParameters->OutputTexture = DenoisedRadianceTexture;
			GraphBuilder.AddPass(RDG_EVENT_NAME("Path Tracer Denoiser Plugin"), DenoiseParameters, ERDGPassFlags::Readback, 
				[DenoiseParameters, DenoiserMode](FRHICommandListImmediate& RHICmdList)
				{
					GPathTracingDenoiserFunc(RHICmdList,
						DenoiseParameters->InputTexture->GetRHI()->GetTexture2D(),
						DenoiseParameters->InputAlbedo->GetRHI()->GetTexture2D(),
						DenoiseParameters->InputNormal->GetRHI()->GetTexture2D(),
						DenoiseParameters->OutputTexture->GetRHI()->GetTexture2D());
				}
			);

			GraphBuilder.QueueTextureExtraction(DenoisedRadianceTexture, &View.ViewState->PathTracingRadianceDenoisedRT);
		}
	}
	PrevDenoiserMode = DenoiserMode;

	// now add a pixel shader pass to display our Radiance buffer

	FPathTracingCompositorPS::FParameters* DisplayParameters = GraphBuilder.AllocParameters<FPathTracingCompositorPS::FParameters>();
	DisplayParameters->Iteration = PathTracingData.Iteration;
	DisplayParameters->MaxSamples = MaxSPP;
	DisplayParameters->ProgressDisplayEnabled = CVarPathTracingProgressDisplay.GetValueOnRenderThread();
	DisplayParameters->ViewUniformBuffer = View.ViewUniformBuffer;
	DisplayParameters->RadianceTexture = GraphBuilder.CreateSRV(FRDGTextureSRVDesc::Create(DenoisedRadianceTexture ? DenoisedRadianceTexture : RadianceTexture));
	DisplayParameters->RenderTargets[0] = FRenderTargetBinding(SceneColorOutputTexture, ERenderTargetLoadAction::ELoad);

	FScreenPassTextureViewport Viewport(SceneColorOutputTexture, View.ViewRect);

	// wiper mode - reveals the render below the path tracing display
	// NOTE: we still path trace the full resolution even while wiping the cursor so that rendering does not get out of sync
	if (CVarPathTracingWiperMode.GetValueOnRenderThread() != 0)
	{
		float DPIScale = FPlatformApplicationMisc::GetDPIScaleFactorAtPoint(View.CursorPos.X, View.CursorPos.Y);
		Viewport.Rect.Min.X = View.CursorPos.X / DPIScale;
	}

	TShaderMapRef<FPathTracingCompositorPS> PixelShader(View.ShaderMap);
	AddDrawScreenPass(
		GraphBuilder,
		RDG_EVENT_NAME("Path Tracer Display (%d x %d)", View.ViewRect.Size().X, View.ViewRect.Size().Y),
		View,
		Viewport,
		Viewport,
		PixelShader,
		DisplayParameters
	);

	// Bump counters for next frame
	++View.ViewState->PathTracingSampleIndex;
	++View.ViewState->PathTracingFrameIndex;
}

#endif<|MERGE_RESOLUTION|>--- conflicted
+++ resolved
@@ -331,58 +331,6 @@
 		PreviousBackfaceCulling = PathTracingData.EnableCameraBackfaceCulling;
 	}
 
-<<<<<<< HEAD
-				ELightComponentType LightComponentType = (ELightComponentType)Light.LightSceneInfo->Proxy->GetLightType();
-				switch (LightComponentType)
-				{
-					// TODO: LightType_Spot
-					case LightType_Directional:
-					{
-						LightData.Type[LightData.Count] = 2;
-						LightData.Normal[LightData.Count] = LightParameters.Direction;
-						LightData.Color[LightData.Count] = LightParameters.Color;
-						LightData.Dimensions[LightData.Count] = FVector(0.0f, 0.0f, LightParameters.SourceRadius);
-						LightData.Attenuation[LightData.Count] = 1.0 / LightParameters.InvRadius;
-						break;
-					}
-					case LightType_Rect:
-					{
-						LightData.Type[LightData.Count] = 3;
-						LightData.Position[LightData.Count] = LightParameters.Position;
-						LightData.Normal[LightData.Count] = -LightParameters.Direction;
-						LightData.dPdu[LightData.Count] = FVector::CrossProduct(LightParameters.Tangent, LightParameters.Direction);
-						LightData.dPdv[LightData.Count] = LightParameters.Tangent;
-						LightData.Color[LightData.Count] = LightParameters.Color;
-						LightData.Dimensions[LightData.Count] = FVector(2.0f * LightParameters.SourceRadius, 2.0f * LightParameters.SourceLength, 0.0f);
-						LightData.Attenuation[LightData.Count] = 1.0 / LightParameters.InvRadius;
-						LightData.RectLightBarnCosAngle[LightData.Count] = LightParameters.RectLightBarnCosAngle;
-						LightData.RectLightBarnLength[LightData.Count] = LightParameters.RectLightBarnLength;
-						break;
-					}
-					case LightType_Spot:
-					{
-						LightData.Type[LightData.Count] = 4;
-						LightData.Position[LightData.Count] = LightParameters.Position;
-						LightData.Normal[LightData.Count] = -LightParameters.Direction;
-						// #dxr_todo: UE-72556  define these differences from Lit..
-						LightData.Color[LightData.Count] = LightParameters.Color;
-						LightData.Dimensions[LightData.Count] = FVector(LightParameters.SpotAngles, LightParameters.SourceRadius);
-						LightData.Attenuation[LightData.Count] = 1.0 / LightParameters.InvRadius;
-						break;
-					}
-					case LightType_Point:
-					default:
-					{
-						LightData.Type[LightData.Count] = 1;
-						LightData.Position[LightData.Count] = LightParameters.Position;
-						// #dxr_todo: UE-72556  define these differences from Lit..
-						LightData.Color[LightData.Count] = LightParameters.Color;
-						LightData.Dimensions[LightData.Count] = FVector(0.0, 0.0, LightParameters.SourceRadius);
-						LightData.Attenuation[LightData.Count] = 1.0 / LightParameters.InvRadius;
-						break;
-					}
-				};
-=======
 	// Changing direct lighting requires starting over
 	static uint32 PreviousEnableDirectLighting = PathTracingData.EnableDirectLighting;
 	if (PreviousEnableDirectLighting != PathTracingData.EnableDirectLighting)
@@ -390,7 +338,6 @@
 		NeedInvalidation = true;
 		PreviousEnableDirectLighting = PathTracingData.EnableDirectLighting;
 	}
->>>>>>> 3aae9151
 
 	// Changing enable emissive requires starting over
 	static uint32 PreviousEnableEmissive = PathTracingData.EnableEmissive;
@@ -667,14 +614,6 @@
 
 RENDERER_API FRDGTexture* PrepareIESAtlas(const TMap<FTexture*, int>& InIESLightProfilesMap, FRDGBuilder& GraphBuilder)
 {
-<<<<<<< HEAD
-	if (View.RayTracingRenderMode == ERayTracingRenderMode::PathTracing)
-	{
-		// Declare all RayGen shaders that require material closest hit shaders to be bound
-		auto RayGenShader = View.ShaderMap->GetShader<FPathTracingRG>();
-		OutRayGenShaders.Add(RayGenShader.GetRayTracingShader());
-	}
-=======
 	// We found some IES profiles to use -- upload them into a single atlas so we can access them easily in HLSL
 
 	// TODO: This is redundant because all the IES textures are already on the GPU. Handling IES profiles via Miss shaders
@@ -715,7 +654,6 @@
 	}
 
 	return IESTexture;
->>>>>>> 3aae9151
 }
 
 RDG_REGISTER_BLACKBOARD_STRUCT(FPathTracingSkylight)
