// Copyright 1998-2019 Epic Games, Inc. All Rights Reserved.

#include "RHI.h"

#if RHI_RAYTRACING

#include "RendererPrivate.h"
#include "GlobalShader.h"
#include "DeferredShadingRenderer.h"
#include "PostProcess/PostProcessing.h"
#include "PostProcess/SceneFilterRendering.h"
#include "PathTracingUniformBuffers.h"
#include "RHI/Public/PipelineStateCache.h"
#include "RayTracing/RayTracingSkyLight.h"
#include "RayTracing/RaytracingOptions.h"

static int32 GPathTracingMaxBounces = -1;
static FAutoConsoleVariableRef CVarPathTracingMaxBounces(
	TEXT("r.PathTracing.MaxBounces"),
	GPathTracingMaxBounces,
	TEXT("Sets the maximum number of path tracing bounces (default = -1 (driven by postprocesing volume))")
);

TAutoConsoleVariable<int32> CVarPathTracingSamplesPerPixel(
	TEXT("r.PathTracing.SamplesPerPixel"),
	-1,
	TEXT("Defines the samples per pixel before resetting the simulation (default = -1 (driven by postprocesing volume))"),
	ECVF_RenderThreadSafe
);

TAutoConsoleVariable<int32> CVarPathTracingRandomSequence(
	TEXT("r.PathTracing.RandomSequence"),
	2,
	TEXT("Changes the underlying random sequence\n")
	TEXT("0: LCG (default\n")
	TEXT("1: Halton\n")
	TEXT("2: Scrambled Halton\n"),
	ECVF_RenderThreadSafe
);

TAutoConsoleVariable<int32> CVarPathTracingAdaptiveSampling(
	TEXT("r.PathTracing.AdaptiveSampling"),
	1,
	TEXT("Toggles the use of adaptive sampling\n")
	TEXT("0: off\n")
	TEXT("1: on (default)\n"),
	ECVF_RenderThreadSafe
);

TAutoConsoleVariable<int32> CVarPathTracingAdaptiveSamplingMinimumSamplesPerPixel(
	TEXT("r.PathTracing.AdaptiveSampling.MinimumSamplesPerPixel"),
	16,
	TEXT("Changes the minimum samples-per-pixel before applying adaptive sampling (default=16)\n"),
	ECVF_RenderThreadSafe
);

TAutoConsoleVariable<int32> CVarPathTracingVarianceMapRebuildFrequency(
	TEXT("r.PathTracing.VarianceMapRebuildFrequency"),
	16,
	TEXT("Sets the variance map rebuild frequency (default = every 16 iterations)"),
	ECVF_RenderThreadSafe
);

TAutoConsoleVariable<int32> CVarPathTracingRayCountFrequency(
	TEXT("r.PathTracing.RayCountFrequency"),
	128,
	TEXT("Sets the ray count computation frequency (default = every 128 iterations)"),
	ECVF_RenderThreadSafe
);

IMPLEMENT_GLOBAL_SHADER_PARAMETER_STRUCT(FPathTracingData, "PathTracingData");
IMPLEMENT_GLOBAL_SHADER_PARAMETER_STRUCT(FPathTracingLightData, "SceneLightsData");
IMPLEMENT_GLOBAL_SHADER_PARAMETER_STRUCT(FPathTracingAdaptiveSamplingData, "AdaptiveSamplingData");

class FPathTracingRG : public FGlobalShader
{
	DECLARE_SHADER_TYPE(FPathTracingRG, Global);

	static void ModifyCompilationEnvironment(const FGlobalShaderPermutationParameters& Parameters, FShaderCompilerEnvironment& OutEnvironment)
	{
	}

public:

	static bool ShouldCompilePermutation(const FGlobalShaderPermutationParameters& Parameters)
	{
		return ShouldCompileRayTracingShadersForProject(Parameters.Platform);
	}

	FPathTracingRG() {}
	virtual ~FPathTracingRG() {}

	FPathTracingRG(const ShaderMetaType::CompiledShaderInitializerType& Initializer)
		: FGlobalShader(Initializer)
	{
		TLASParameter.Bind(Initializer.ParameterMap, TEXT("TLAS"));
		ViewParameter.Bind(Initializer.ParameterMap, TEXT("View"));
		SceneLightsParameters.Bind(Initializer.ParameterMap, TEXT("SceneLightsData"));
		PathTracingParameters.Bind(Initializer.ParameterMap, TEXT("PathTracingData"));
		SkyLightParameters.Bind(Initializer.ParameterMap, TEXT("SkyLight"));
		check(SkyLightParameters.IsBound());
		AdaptiveSamplingParameters.Bind(Initializer.ParameterMap, TEXT("AdaptiveSamplingData"));

		// Output
		RadianceRT.Bind(Initializer.ParameterMap, TEXT("RadianceRT"));
		SampleCountRT.Bind(Initializer.ParameterMap, TEXT("SampleCountRT"));
		PixelPositionRT.Bind(Initializer.ParameterMap, TEXT("PixelPositionRT"));
		RayCountPerPixelRT.Bind(Initializer.ParameterMap, TEXT("RayCountPerPixelRT"));
	}

	void SetParameters(
		FScene* Scene,
		const FViewInfo& View,
		FRayTracingShaderBindingsWriter& GlobalResources,
		const FRayTracingScene& RayTracingScene,
		FRHIUniformBuffer* ViewUniformBuffer,
		FRHIUniformBuffer* SceneTexturesUniformBuffer,
		// Light buffer
		const TSparseArray<FLightSceneInfoCompact>& Lights,
		// Adaptive sampling
		uint32 Iteration,
		FIntVector VarianceDimensions,
		const FRWBuffer& VarianceMipTree,
		// Output
		FRHIUnorderedAccessView* RadianceUAV,
		FRHIUnorderedAccessView* SampleCountUAV,
		FRHIUnorderedAccessView* PixelPositionUAV,
		FRHIUnorderedAccessView* RayCountPerPixelUAV)
	{

		GlobalResources.Set(TLASParameter, RayTracingScene.RayTracingSceneRHI->GetShaderResourceView());
		GlobalResources.Set(ViewParameter, ViewUniformBuffer);

		// Path tracing data
		{
			FPathTracingData PathTracingData;

			int32 PathTracingMaxBounces = GPathTracingMaxBounces > -1 ? GPathTracingMaxBounces : View.FinalPostProcessSettings.PathTracingMaxBounces;
			PathTracingData.MaxBounces = PathTracingMaxBounces;
			static uint32 PrevMaxBounces = PathTracingMaxBounces;
			if (PathTracingData.MaxBounces != PrevMaxBounces)
			{
				Scene->bPathTracingNeedsInvalidation = true;
				PrevMaxBounces = PathTracingData.MaxBounces;
			}

			FUniformBufferRHIRef PathTracingDataUniformBuffer = RHICreateUniformBuffer(&PathTracingData, FPathTracingData::StaticStructMetadata.GetLayout(), EUniformBufferUsage::UniformBuffer_SingleDraw);
			GlobalResources.Set(PathTracingParameters, PathTracingDataUniformBuffer);
		}

		// Sky light
		FSkyLightData SkyLightData;
		{
			SetupSkyLightParameters(*Scene, &SkyLightData);

			FUniformBufferRHIRef SkyLightUniformBuffer = RHICreateUniformBuffer(&SkyLightData, FSkyLightData::StaticStructMetadata.GetLayout(), EUniformBufferUsage::UniformBuffer_SingleDraw);
			GlobalResources.Set(SkyLightParameters, SkyLightUniformBuffer);
		}

		// Lights
		{
			FPathTracingLightData LightData;
			LightData.Count = 0;

			// Prepend SkyLight to light buffer
			// WARNING: Until ray payload encodes Light data buffer, the execution depends on this ordering!
			uint32 SkyLightIndex = 0;
			LightData.Type[SkyLightIndex] = 0;
			LightData.Color[SkyLightIndex] = FVector(SkyLightData.Color);
			LightData.Count++;

			for (auto Light : Lights)
			{
				if (LightData.Count >= RAY_TRACING_LIGHT_COUNT_MAXIMUM) break;

				if (Light.LightSceneInfo->Proxy->HasStaticLighting() && Light.LightSceneInfo->IsPrecomputedLightingValid()) continue;

				FLightShaderParameters LightParameters;
				Light.LightSceneInfo->Proxy->GetLightShaderParameters(LightParameters);

				ELightComponentType LightComponentType = (ELightComponentType)Light.LightSceneInfo->Proxy->GetLightType();
				switch (LightComponentType)
				{
					// TODO: LightType_Spot
					case LightType_Directional:
					{
						LightData.Type[LightData.Count] = 2;
						LightData.Normal[LightData.Count] = LightParameters.Direction;
						LightData.Color[LightData.Count] = LightParameters.Color;
						LightData.Attenuation[LightData.Count] = 1.0 / LightParameters.InvRadius;
						break;
					}
					case LightType_Rect:
					{
						LightData.Type[LightData.Count] = 3;
						LightData.Position[LightData.Count] = LightParameters.Position;
						LightData.Normal[LightData.Count] = -LightParameters.Direction;
						LightData.dPdu[LightData.Count] = FVector::CrossProduct(LightParameters.Tangent, LightParameters.Direction);
						LightData.dPdv[LightData.Count] = LightParameters.Tangent;
						// #dxr_todo: define these differences from Lit..
						LightData.Color[LightData.Count] = LightParameters.Color / 4.0;
						LightData.Dimensions[LightData.Count] = FVector(2.0f * LightParameters.SourceRadius, 2.0f * LightParameters.SourceLength, 0.0f);
						LightData.Attenuation[LightData.Count] = 1.0 / LightParameters.InvRadius;
						LightData.RectLightBarnCosAngle[LightData.Count] = LightParameters.RectLightBarnCosAngle;
						LightData.RectLightBarnLength[LightData.Count] = LightParameters.RectLightBarnLength;
						break;
					}
					case LightType_Spot:
					{
						LightData.Type[LightData.Count] = 4;
						LightData.Position[LightData.Count] = LightParameters.Position;
						LightData.Normal[LightData.Count] = -LightParameters.Direction;
<<<<<<< HEAD
						// #dxr_todo: define these differences from Lit..
=======
						// #dxr_todo: UE-72556  define these differences from Lit..
>>>>>>> 9ba46998
						LightData.Color[LightData.Count] = 4.0 * PI * LightParameters.Color;
						LightData.Dimensions[LightData.Count] = FVector(LightParameters.SpotAngles, LightParameters.SourceRadius);
						LightData.Attenuation[LightData.Count] = 1.0 / LightParameters.InvRadius;
						break;
					}
					case LightType_Point:
					default:
					{
						LightData.Type[LightData.Count] = 1;
						LightData.Position[LightData.Count] = LightParameters.Position;
<<<<<<< HEAD
						// #dxr_todo: define these differences from Lit..
=======
						// #dxr_todo: UE-72556  define these differences from Lit..
>>>>>>> 9ba46998
						LightData.Color[LightData.Count] = LightParameters.Color / (4.0 * PI);
						LightData.Dimensions[LightData.Count] = FVector(0.0, 0.0, LightParameters.SourceRadius);
						LightData.Attenuation[LightData.Count] = 1.0 / LightParameters.InvRadius;
						break;
					}
				};

				LightData.Count++;
			}

			FUniformBufferRHIRef SceneLightsUniformBuffer = RHICreateUniformBuffer(&LightData, FPathTracingLightData::StaticStructMetadata.GetLayout(), EUniformBufferUsage::UniformBuffer_SingleDraw);
			GlobalResources.Set(SceneLightsParameters, SceneLightsUniformBuffer);
		}

		// Adaptive sampling
		{
			FPathTracingAdaptiveSamplingData AdaptiveSamplingData;
			AdaptiveSamplingData.MaxNormalBias = GetRaytracingMaxNormalBias();
			AdaptiveSamplingData.UseAdaptiveSampling = CVarPathTracingAdaptiveSampling.GetValueOnRenderThread();
			AdaptiveSamplingData.RandomSequence = CVarPathTracingRandomSequence.GetValueOnRenderThread();
			if (VarianceMipTree.NumBytes > 0)
			{
				AdaptiveSamplingData.Iteration = Iteration;
				AdaptiveSamplingData.VarianceDimensions = VarianceDimensions;
				AdaptiveSamplingData.VarianceMipTree = VarianceMipTree.SRV;
				AdaptiveSamplingData.MinimumSamplesPerPixel = CVarPathTracingAdaptiveSamplingMinimumSamplesPerPixel.GetValueOnRenderThread();
			}
			else
			{
				AdaptiveSamplingData.UseAdaptiveSampling = 0;
				AdaptiveSamplingData.Iteration = Iteration;
				AdaptiveSamplingData.VarianceDimensions = FIntVector(1, 1, 1);
				AdaptiveSamplingData.VarianceMipTree = RHICreateShaderResourceView(GBlackTexture->TextureRHI->GetTexture2D(), 0);
				AdaptiveSamplingData.MinimumSamplesPerPixel = CVarPathTracingAdaptiveSamplingMinimumSamplesPerPixel.GetValueOnRenderThread();
			}

			FUniformBufferRHIRef AdaptiveSamplingDataUniformBuffer = RHICreateUniformBuffer(&AdaptiveSamplingData, FPathTracingAdaptiveSamplingData::StaticStructMetadata.GetLayout(), EUniformBufferUsage::UniformBuffer_SingleDraw);
			GlobalResources.Set(AdaptiveSamplingParameters, AdaptiveSamplingDataUniformBuffer);
		}

		// Output
		{
			GlobalResources.Set(RadianceRT, RadianceUAV);
			GlobalResources.Set(SampleCountRT, SampleCountUAV);
			GlobalResources.Set(PixelPositionRT, PixelPositionUAV);
			GlobalResources.Set(RayCountPerPixelRT, RayCountPerPixelUAV);
		}
	}

	bool Serialize(FArchive& Ar)
	{
		bool bShaderHasOutdatedParameters = FGlobalShader::Serialize(Ar);
		Ar << TLASParameter;
		Ar << ViewParameter;
		Ar << PathTracingParameters;
		Ar << SceneLightsParameters;
		Ar << SkyLightParameters;
		Ar << AdaptiveSamplingParameters;
		// Output
		Ar << RadianceRT;
		Ar << SampleCountRT;
		Ar << PixelPositionRT;
		Ar << RayCountPerPixelRT;

		return bShaderHasOutdatedParameters;
	}

	FShaderResourceParameter		TLASParameter;   // RaytracingAccelerationStructure
	FShaderUniformBufferParameter	ViewParameter;
	FShaderUniformBufferParameter	PathTracingParameters;
	FShaderUniformBufferParameter	SceneLightsParameters;
	FShaderUniformBufferParameter	SkyLightParameters;
	FShaderUniformBufferParameter	AdaptiveSamplingParameters;

	// Output parameters
	FShaderResourceParameter		RadianceRT;
	FShaderResourceParameter		SampleCountRT;
	FShaderResourceParameter        PixelPositionRT;
	FShaderResourceParameter		RayCountPerPixelRT;
};
IMPLEMENT_SHADER_TYPE(, FPathTracingRG, TEXT("/Engine/Private/PathTracing/PathTracing.usf"), TEXT("PathTracingMainRG"), SF_RayGen);

DECLARE_GPU_STAT_NAMED(Stat_GPU_PathTracing, TEXT("Reference Path Tracing"));
DECLARE_GPU_STAT_NAMED(Stat_GPU_PathTracingBuildSkyLightCDF, TEXT("Path Tracing: Build Sky Light CDF"));
DECLARE_GPU_STAT_NAMED(Stat_GPU_PathTracingBuildVarianceMipTree, TEXT("Path Tracing: Build Variance Map Tree"));

class FPathTracingCompositorPS : public FGlobalShader
{
	DECLARE_SHADER_TYPE(FPathTracingCompositorPS, Global);

	static bool ShouldCache(EShaderPlatform Platform)
	{
		return IsFeatureLevelSupported(Platform, ERHIFeatureLevel::SM5);
	}

	static bool ShouldCompilePermutation(const FGlobalShaderPermutationParameters& Parameters)
	{
		return ShouldCompileRayTracingShadersForProject(Parameters.Platform);
	}

	static void ModifyCompilationEnvironment(const FGlobalShaderPermutationParameters& Parameters, FShaderCompilerEnvironment& OutEnvironment)
	{
		FGlobalShader::ModifyCompilationEnvironment(Parameters, OutEnvironment);
	}

	FPathTracingCompositorPS(const ShaderMetaType::CompiledShaderInitializerType& Initializer)
		: FGlobalShader(Initializer)
	{
		RadianceRedTexture.Bind(Initializer.ParameterMap, TEXT("RadianceRedTexture"));
		RadianceGreenTexture.Bind(Initializer.ParameterMap, TEXT("RadianceGreenTexture"));
		RadianceBlueTexture.Bind(Initializer.ParameterMap, TEXT("RadianceBlueTexture"));
		RadianceAlphaTexture.Bind(Initializer.ParameterMap, TEXT("RadianceAlphaTexture"));
		SampleCountTexture.Bind(Initializer.ParameterMap, TEXT("SampleCountTexture"));

		CumulativeIrradianceTexture.Bind(Initializer.ParameterMap, TEXT("CumulativeIrradianceTexture"));
		CumulativeSampleCountTexture.Bind(Initializer.ParameterMap, TEXT("CumulativeSampleCountTexture"));
	}

	FPathTracingCompositorPS()
	{
	}

	template<typename TRHICommandList>
	void SetParameters(
		TRHICommandList& RHICmdList,
		const FViewInfo& View,
		FRHITexture* RadianceRedRT,
		FRHITexture* RadianceGreenRT,
		FRHITexture* RadianceBlueRT,
		FRHITexture* RadianceAlphaRT,
		FRHITexture* SampleCountRT,
		FRHITexture* CumulativeIrradianceRT,
		FRHITexture* CumulativeSampleCountRT)
	{
		FRHIPixelShader* ShaderRHI = GetPixelShader();
		FGlobalShader::SetParameters<FViewUniformShaderParameters>(RHICmdList, ShaderRHI, View.ViewUniformBuffer);
		SetTextureParameter(RHICmdList, ShaderRHI, RadianceRedTexture, RadianceRedRT);
		SetTextureParameter(RHICmdList, ShaderRHI, RadianceGreenTexture, RadianceGreenRT);
		SetTextureParameter(RHICmdList, ShaderRHI, RadianceBlueTexture, RadianceBlueRT);
		SetTextureParameter(RHICmdList, ShaderRHI, RadianceAlphaTexture, RadianceAlphaRT);
		SetTextureParameter(RHICmdList, ShaderRHI, SampleCountTexture, SampleCountRT);
		SetTextureParameter(RHICmdList, ShaderRHI, CumulativeIrradianceTexture, CumulativeIrradianceRT);
		SetTextureParameter(RHICmdList, ShaderRHI, CumulativeSampleCountTexture, CumulativeSampleCountRT);
	}

	virtual bool Serialize(FArchive& Ar) override
	{
		bool bShaderHasOudatedParameters = FGlobalShader::Serialize(Ar);
		Ar << RadianceRedTexture;
		Ar << RadianceGreenTexture;
		Ar << RadianceBlueTexture;
		Ar << RadianceAlphaTexture;
		Ar << SampleCountTexture;
		Ar << CumulativeIrradianceTexture;
		Ar << CumulativeSampleCountTexture;
		return bShaderHasOudatedParameters;
	}

public:
	FShaderResourceParameter RadianceRedTexture;
	FShaderResourceParameter RadianceGreenTexture;
	FShaderResourceParameter RadianceBlueTexture;
	FShaderResourceParameter RadianceAlphaTexture;
	FShaderResourceParameter SampleCountTexture;

	FShaderResourceParameter CumulativeIrradianceTexture;
	FShaderResourceParameter CumulativeSampleCountTexture;
};

IMPLEMENT_SHADER_TYPE(, FPathTracingCompositorPS, TEXT("/Engine/Private/PathTracing/PathTracingCompositingPixelShader.usf"), TEXT("CompositeMain"), SF_Pixel);

<<<<<<< HEAD
void FDeferredShadingSceneRenderer::PreparePathTracing(const FViewInfo& View, TArray<FRayTracingShaderRHIParamRef>& OutRayGenShaders)
=======
void FDeferredShadingSceneRenderer::PreparePathTracing(const FViewInfo& View, TArray<FRHIRayTracingShader*>& OutRayGenShaders)
>>>>>>> 9ba46998
{
	// Declare all RayGen shaders that require material closest hit shaders to be bound
	auto RayGenShader = View.ShaderMap->GetShader<FPathTracingRG>();
	OutRayGenShaders.Add(RayGenShader->GetRayTracingShader());
}

void FDeferredShadingSceneRenderer::RenderPathTracing(FRHICommandListImmediate& RHICmdList, const FViewInfo& View)
{
	SCOPED_DRAW_EVENT(RHICmdList, PathTracing);

	SCOPED_GPU_STAT(RHICmdList, Stat_GPU_PathTracing);

	// The local iteration counter.
	static int32 SPPCount = 0;

	// Conditionally rebuild sky light CDFs
	if (Scene->SkyLight && Scene->SkyLight->ShouldRebuildCdf())
	{
		BuildSkyLightCdfs(RHICmdList, Scene->SkyLight);
	}

	FSceneRenderTargets& SceneContext = FSceneRenderTargets::Get(RHICmdList);
	auto ViewSize = View.ViewRect.Size();
	FSceneViewState* ViewState = (FSceneViewState*)View.State;

	// Construct render targets for compositing
	TRefCountPtr<IPooledRenderTarget> RadianceRT;
	TRefCountPtr<IPooledRenderTarget> SampleCountRT;
	TRefCountPtr<IPooledRenderTarget> PixelPositionRT;
	TRefCountPtr<IPooledRenderTarget> RayCountPerPixelRT;

	FPooledRenderTargetDesc Desc = SceneContext.GetSceneColor()->GetDesc();
	Desc.Flags &= ~(TexCreate_FastVRAM | TexCreate_Transient);
	Desc.Format = PF_FloatRGBA;
	GRenderTargetPool.FindFreeElement(RHICmdList, Desc, RadianceRT, TEXT("RadianceRT"));
	// TODO: InterlockedCompareExchange() doesn't appear to work with 16-bit uint render target
	//Desc.Format = PF_R16_UINT;
	Desc.Format = PF_R32_UINT;
	GRenderTargetPool.FindFreeElement(RHICmdList, Desc, SampleCountRT, TEXT("SampleCountRT"));
	GRenderTargetPool.FindFreeElement(RHICmdList, Desc, PixelPositionRT, TEXT("PixelPositionRT"));
	GRenderTargetPool.FindFreeElement(RHICmdList, Desc, RayCountPerPixelRT, TEXT("RayCountPerPixelRT"));

	// Clear render targets
	ClearUAV(RHICmdList, RadianceRT->GetRenderTargetItem(), FLinearColor::Black);
	ClearUAV(RHICmdList, SampleCountRT->GetRenderTargetItem(), FLinearColor::Black);
	ClearUAV(RHICmdList, PixelPositionRT->GetRenderTargetItem(), FLinearColor::Black);
	ClearUAV(RHICmdList, RayCountPerPixelRT->GetRenderTargetItem(), FLinearColor::Black);

	auto RayGenShader = GetGlobalShaderMap(FeatureLevel)->GetShader<FPathTracingRG>();
<<<<<<< HEAD
	auto MissShader = GetGlobalShaderMap(FeatureLevel)->GetShader<FPathTracingMS>();
	auto ClosestHitShader = GetGlobalShaderMap(FeatureLevel)->GetShader<FPathTracingCHS>();
=======
>>>>>>> 9ba46998

	FRayTracingShaderBindingsWriter GlobalResources;

	FSceneTexturesUniformParameters SceneTextures;
	SetupSceneTextureUniformParameters(SceneContext, FeatureLevel, ESceneTextureSetupMode::All, SceneTextures);
<<<<<<< HEAD
	FUniformBufferRHIParamRef SceneTexturesUniformBuffer = RHICreateUniformBuffer(&SceneTextures, FSceneTexturesUniformParameters::StaticStructMetadata.GetLayout(), EUniformBufferUsage::UniformBuffer_SingleDraw);
=======
	FRHIUniformBuffer* SceneTexturesUniformBuffer = RHICreateUniformBuffer(&SceneTextures, FSceneTexturesUniformParameters::StaticStructMetadata.GetLayout(), EUniformBufferUsage::UniformBuffer_SingleDraw);
>>>>>>> 9ba46998

	RayGenShader->SetParameters(
		Scene,
		View,
		GlobalResources,
		View.RayTracingScene,
		View.ViewUniformBuffer,
		SceneTexturesUniformBuffer,
		Scene->Lights,
		SPPCount, ViewState->VarianceMipTreeDimensions, *ViewState->VarianceMipTree,
		RadianceRT->GetRenderTargetItem().UAV,
		SampleCountRT->GetRenderTargetItem().UAV,
		PixelPositionRT->GetRenderTargetItem().UAV,
		RayCountPerPixelRT->GetRenderTargetItem().UAV
	);

<<<<<<< HEAD
	FRayTracingSceneRHIParamRef RayTracingSceneRHI = View.RayTracingScene.RayTracingSceneRHI;
=======
	FRHIRayTracingScene* RayTracingSceneRHI = View.RayTracingScene.RayTracingSceneRHI;
>>>>>>> 9ba46998
	RHICmdList.RayTraceDispatch(View.RayTracingMaterialPipeline, RayGenShader->GetRayTracingShader(), RayTracingSceneRHI, GlobalResources, View.ViewRect.Size().X, View.ViewRect.Size().Y);

	// Save RayTracingIndirect for compositing
	RHICmdList.CopyToResolveTarget(RadianceRT->GetRenderTargetItem().TargetableTexture, RadianceRT->GetRenderTargetItem().ShaderResourceTexture, FResolveParams());
	RHICmdList.CopyToResolveTarget(SampleCountRT->GetRenderTargetItem().TargetableTexture, SampleCountRT->GetRenderTargetItem().ShaderResourceTexture, FResolveParams());
	RHICmdList.CopyToResolveTarget(PixelPositionRT->GetRenderTargetItem().TargetableTexture, PixelPositionRT->GetRenderTargetItem().ShaderResourceTexture, FResolveParams());
	RHICmdList.CopyToResolveTarget(RayCountPerPixelRT->GetRenderTargetItem().TargetableTexture, RayCountPerPixelRT->GetRenderTargetItem().ShaderResourceTexture, FResolveParams());

	// Run ray counter shader
	if (SPPCount % CVarPathTracingRayCountFrequency.GetValueOnRenderThread() == 0)
	{
		ComputeRayCount(RHICmdList, View, RayCountPerPixelRT->GetRenderTargetItem().ShaderResourceTexture);
	}

	// Run ray continuation compute shader
	TRefCountPtr<IPooledRenderTarget> RadianceSortedRedRT;
	TRefCountPtr<IPooledRenderTarget> RadianceSortedGreenRT;
	TRefCountPtr<IPooledRenderTarget> RadianceSortedBlueRT;
	TRefCountPtr<IPooledRenderTarget> RadianceSortedAlphaRT;
	TRefCountPtr<IPooledRenderTarget> SampleCountSortedRT;
	//	FPooledRenderTargetDesc Desc = SceneContext.GetSceneColor()->GetDesc();
	//	Desc.Flags &= ~(TexCreate_FastVRAM | TexCreate_Transient);
	Desc.Format = PF_R32_UINT;
	GRenderTargetPool.FindFreeElement(RHICmdList, Desc, RadianceSortedRedRT, TEXT("RadianceSortedRedRT"));
	GRenderTargetPool.FindFreeElement(RHICmdList, Desc, RadianceSortedGreenRT, TEXT("RadianceSortedGreenRT"));
	GRenderTargetPool.FindFreeElement(RHICmdList, Desc, RadianceSortedBlueRT, TEXT("RadianceSortedBlueRT"));
	GRenderTargetPool.FindFreeElement(RHICmdList, Desc, RadianceSortedAlphaRT, TEXT("RadianceSortedAlphaRT"));
	GRenderTargetPool.FindFreeElement(RHICmdList, Desc, SampleCountSortedRT, TEXT("SampleCountSortedRT"));

	ClearUAV(RHICmdList, RadianceSortedRedRT->GetRenderTargetItem(), FLinearColor::Black);
	ClearUAV(RHICmdList, RadianceSortedGreenRT->GetRenderTargetItem(), FLinearColor::Black);
	ClearUAV(RHICmdList, RadianceSortedBlueRT->GetRenderTargetItem(), FLinearColor::Black);
	ClearUAV(RHICmdList, RadianceSortedAlphaRT->GetRenderTargetItem(), FLinearColor::Black);
	ClearUAV(RHICmdList, SampleCountSortedRT->GetRenderTargetItem(), FLinearColor::Black);

	ComputePathCompaction(
		RHICmdList,
		View,
		RadianceRT->GetRenderTargetItem().ShaderResourceTexture,
		SampleCountRT->GetRenderTargetItem().ShaderResourceTexture,
		PixelPositionRT->GetRenderTargetItem().ShaderResourceTexture,
		RadianceSortedRedRT->GetRenderTargetItem().UAV,
		RadianceSortedGreenRT->GetRenderTargetItem().UAV,
		RadianceSortedBlueRT->GetRenderTargetItem().UAV,
		RadianceSortedAlphaRT->GetRenderTargetItem().UAV,
		SampleCountSortedRT->GetRenderTargetItem().UAV
	);

	RHICmdList.CopyToResolveTarget(RadianceSortedRedRT->GetRenderTargetItem().TargetableTexture, RadianceSortedRedRT->GetRenderTargetItem().ShaderResourceTexture, FResolveParams());
	RHICmdList.CopyToResolveTarget(RadianceSortedGreenRT->GetRenderTargetItem().TargetableTexture, RadianceSortedGreenRT->GetRenderTargetItem().ShaderResourceTexture, FResolveParams());
	RHICmdList.CopyToResolveTarget(RadianceSortedBlueRT->GetRenderTargetItem().TargetableTexture, RadianceSortedBlueRT->GetRenderTargetItem().ShaderResourceTexture, FResolveParams());
	RHICmdList.CopyToResolveTarget(RadianceSortedAlphaRT->GetRenderTargetItem().TargetableTexture, RadianceSortedAlphaRT->GetRenderTargetItem().ShaderResourceTexture, FResolveParams());
	RHICmdList.CopyToResolveTarget(SampleCountSortedRT->GetRenderTargetItem().TargetableTexture, SampleCountSortedRT->GetRenderTargetItem().ShaderResourceTexture, FResolveParams());

	// Construct render targets for compositing
	TRefCountPtr<IPooledRenderTarget> OutputRadianceRT;
	TRefCountPtr<IPooledRenderTarget> OutputSampleCountRT;
	Desc.Flags &= ~(TexCreate_FastVRAM | TexCreate_Transient);
	Desc.Format = PF_A32B32G32R32F;
	//Desc.Format = PF_A16B16G16R16;
	GRenderTargetPool.FindFreeElement(RHICmdList, Desc, OutputRadianceRT, TEXT("OutputRadianceRT"));
	Desc.Format = PF_R16_UINT;
	//Desc.Format = PF_R32_UINT;
	GRenderTargetPool.FindFreeElement(RHICmdList, Desc, OutputSampleCountRT, TEXT("OutputSampleCountRT"));
	ClearUAV(RHICmdList, OutputRadianceRT->GetRenderTargetItem(), FLinearColor::Black);
	ClearUAV(RHICmdList, OutputSampleCountRT->GetRenderTargetItem(), FLinearColor::Black);

	// Run compositing engine
	const auto ShaderMap = GetGlobalShaderMap(FeatureLevel);

	TShaderMapRef<FPostProcessVS> VertexShader(ShaderMap);
	TShaderMapRef<FPathTracingCompositorPS> PixelShader(ShaderMap);
	FRHITexture* RenderTargets[3] =
	{
		SceneContext.GetSceneColor()->GetRenderTargetItem().TargetableTexture,
		OutputRadianceRT->GetRenderTargetItem().TargetableTexture,
		OutputSampleCountRT->GetRenderTargetItem().TargetableTexture
	};
	FRHIRenderPassInfo RenderPassInfo(3, RenderTargets, ERenderTargetActions::Load_Store);
	RHICmdList.BeginRenderPass(RenderPassInfo, TEXT("PathTracing"));

	// DEBUG: Inspect render target in isolation
	FGraphicsPipelineStateInitializer GraphicsPSOInit;
	RHICmdList.ApplyCachedRenderTargets(GraphicsPSOInit);
	GraphicsPSOInit.BlendState = TStaticBlendState<>::GetRHI();
	GraphicsPSOInit.RasterizerState = TStaticRasterizerState<FM_Solid, CM_None>::GetRHI();
	GraphicsPSOInit.DepthStencilState = TStaticDepthStencilState<false, CF_Always>::GetRHI();
	GraphicsPSOInit.BoundShaderState.VertexDeclarationRHI = GFilterVertexDeclaration.VertexDeclarationRHI;
	GraphicsPSOInit.BoundShaderState.VertexShaderRHI = GETSAFERHISHADER_VERTEX(*VertexShader);
	GraphicsPSOInit.BoundShaderState.PixelShaderRHI = GETSAFERHISHADER_PIXEL(*PixelShader);
	GraphicsPSOInit.PrimitiveType = PT_TriangleList;
	SetGraphicsPipelineState(RHICmdList, GraphicsPSOInit);

	//for (int32 ViewIndex = 0; ViewIndex < Views.Num(); ++ViewIndex)
	{
		RHICmdList.SetViewport(View.ViewRect.Min.X, View.ViewRect.Min.Y, 0.0f, View.ViewRect.Max.X, View.ViewRect.Max.Y, 1.0f);
		FTextureRHIRef RadianceRedTexture = RadianceSortedRedRT->GetRenderTargetItem().ShaderResourceTexture;
		FTextureRHIRef RadianceGreenTexture = RadianceSortedGreenRT->GetRenderTargetItem().ShaderResourceTexture;
		FTextureRHIRef RadianceBlueTexture = RadianceSortedBlueRT->GetRenderTargetItem().ShaderResourceTexture;
		FTextureRHIRef RadianceAlphaTexture = RadianceSortedAlphaRT->GetRenderTargetItem().ShaderResourceTexture;
		FTextureRHIRef SampleCountTexture = SampleCountSortedRT->GetRenderTargetItem().ShaderResourceTexture;

		FTextureRHIRef CumulativeRadianceTexture = GBlackTexture->TextureRHI;
		FTextureRHIRef CumulativeSampleCount = GBlackTexture->TextureRHI;

		int32 SamplesPerPixelCVar = CVarPathTracingSamplesPerPixel.GetValueOnRenderThread();
		int32 PathTracingSamplesPerPixel = SamplesPerPixelCVar > -1 ? SamplesPerPixelCVar : View.FinalPostProcessSettings.PathTracingSamplesPerPixel;
		if (ViewState->PathTracingIrradianceRT && SPPCount < PathTracingSamplesPerPixel)
		{
			CumulativeRadianceTexture = ViewState->PathTracingIrradianceRT->GetRenderTargetItem().ShaderResourceTexture;
			CumulativeSampleCount = ViewState->PathTracingSampleCountRT->GetRenderTargetItem().ShaderResourceTexture;
			SPPCount++;
		}
		else
		{
			SPPCount = 0;
		}

		PixelShader->SetParameters(RHICmdList, View, RadianceRedTexture, RadianceGreenTexture, RadianceBlueTexture, RadianceAlphaTexture, SampleCountTexture, CumulativeRadianceTexture, CumulativeSampleCount);
		DrawRectangle(
			RHICmdList,
			0, 0,
			View.ViewRect.Width(), View.ViewRect.Height(),
			View.ViewRect.Min.X, View.ViewRect.Min.Y,
			View.ViewRect.Width(), View.ViewRect.Height(),
			FIntPoint(View.ViewRect.Width(), View.ViewRect.Height()),
			SceneContext.GetBufferSizeXY(),
			*VertexShader);
	}
	RHICmdList.EndRenderPass();

	RHICmdList.CopyToResolveTarget(OutputRadianceRT->GetRenderTargetItem().TargetableTexture, OutputRadianceRT->GetRenderTargetItem().ShaderResourceTexture, FResolveParams());
	RHICmdList.CopyToResolveTarget(OutputSampleCountRT->GetRenderTargetItem().TargetableTexture, OutputSampleCountRT->GetRenderTargetItem().ShaderResourceTexture, FResolveParams());
	GVisualizeTexture.SetCheckPoint(RHICmdList, OutputRadianceRT);
	GVisualizeTexture.SetCheckPoint(RHICmdList, OutputSampleCountRT);

	// Cache values for reuse
	ViewState->PathTracingIrradianceRT = OutputRadianceRT;
	ViewState->PathTracingSampleCountRT = OutputSampleCountRT;

	// Process variance mip for adaptive sampling
	if (SPPCount % CVarPathTracingVarianceMapRebuildFrequency.GetValueOnRenderThread() == 0)
	{
		SCOPED_GPU_STAT(RHICmdList, Stat_GPU_PathTracingBuildVarianceMipTree);

		BuildVarianceMipTree(RHICmdList, View, OutputRadianceRT->GetRenderTargetItem().ShaderResourceTexture, *ViewState->VarianceMipTree, ViewState->VarianceMipTreeDimensions);
	}

	VisualizeVarianceMipTree(RHICmdList, View, *ViewState->VarianceMipTree, ViewState->VarianceMipTreeDimensions);

	ResolveSceneColor(RHICmdList);

}
#endif<|MERGE_RESOLUTION|>--- conflicted
+++ resolved
@@ -197,8 +197,7 @@
 						LightData.Normal[LightData.Count] = -LightParameters.Direction;
 						LightData.dPdu[LightData.Count] = FVector::CrossProduct(LightParameters.Tangent, LightParameters.Direction);
 						LightData.dPdv[LightData.Count] = LightParameters.Tangent;
-						// #dxr_todo: define these differences from Lit..
-						LightData.Color[LightData.Count] = LightParameters.Color / 4.0;
+						LightData.Color[LightData.Count] = LightParameters.Color;
 						LightData.Dimensions[LightData.Count] = FVector(2.0f * LightParameters.SourceRadius, 2.0f * LightParameters.SourceLength, 0.0f);
 						LightData.Attenuation[LightData.Count] = 1.0 / LightParameters.InvRadius;
 						LightData.RectLightBarnCosAngle[LightData.Count] = LightParameters.RectLightBarnCosAngle;
@@ -210,11 +209,7 @@
 						LightData.Type[LightData.Count] = 4;
 						LightData.Position[LightData.Count] = LightParameters.Position;
 						LightData.Normal[LightData.Count] = -LightParameters.Direction;
-<<<<<<< HEAD
-						// #dxr_todo: define these differences from Lit..
-=======
 						// #dxr_todo: UE-72556  define these differences from Lit..
->>>>>>> 9ba46998
 						LightData.Color[LightData.Count] = 4.0 * PI * LightParameters.Color;
 						LightData.Dimensions[LightData.Count] = FVector(LightParameters.SpotAngles, LightParameters.SourceRadius);
 						LightData.Attenuation[LightData.Count] = 1.0 / LightParameters.InvRadius;
@@ -225,11 +220,7 @@
 					{
 						LightData.Type[LightData.Count] = 1;
 						LightData.Position[LightData.Count] = LightParameters.Position;
-<<<<<<< HEAD
-						// #dxr_todo: define these differences from Lit..
-=======
 						// #dxr_todo: UE-72556  define these differences from Lit..
->>>>>>> 9ba46998
 						LightData.Color[LightData.Count] = LightParameters.Color / (4.0 * PI);
 						LightData.Dimensions[LightData.Count] = FVector(0.0, 0.0, LightParameters.SourceRadius);
 						LightData.Attenuation[LightData.Count] = 1.0 / LightParameters.InvRadius;
@@ -401,11 +392,7 @@
 
 IMPLEMENT_SHADER_TYPE(, FPathTracingCompositorPS, TEXT("/Engine/Private/PathTracing/PathTracingCompositingPixelShader.usf"), TEXT("CompositeMain"), SF_Pixel);
 
-<<<<<<< HEAD
-void FDeferredShadingSceneRenderer::PreparePathTracing(const FViewInfo& View, TArray<FRayTracingShaderRHIParamRef>& OutRayGenShaders)
-=======
 void FDeferredShadingSceneRenderer::PreparePathTracing(const FViewInfo& View, TArray<FRHIRayTracingShader*>& OutRayGenShaders)
->>>>>>> 9ba46998
 {
 	// Declare all RayGen shaders that require material closest hit shaders to be bound
 	auto RayGenShader = View.ShaderMap->GetShader<FPathTracingRG>();
@@ -455,21 +442,12 @@
 	ClearUAV(RHICmdList, RayCountPerPixelRT->GetRenderTargetItem(), FLinearColor::Black);
 
 	auto RayGenShader = GetGlobalShaderMap(FeatureLevel)->GetShader<FPathTracingRG>();
-<<<<<<< HEAD
-	auto MissShader = GetGlobalShaderMap(FeatureLevel)->GetShader<FPathTracingMS>();
-	auto ClosestHitShader = GetGlobalShaderMap(FeatureLevel)->GetShader<FPathTracingCHS>();
-=======
->>>>>>> 9ba46998
 
 	FRayTracingShaderBindingsWriter GlobalResources;
 
 	FSceneTexturesUniformParameters SceneTextures;
 	SetupSceneTextureUniformParameters(SceneContext, FeatureLevel, ESceneTextureSetupMode::All, SceneTextures);
-<<<<<<< HEAD
-	FUniformBufferRHIParamRef SceneTexturesUniformBuffer = RHICreateUniformBuffer(&SceneTextures, FSceneTexturesUniformParameters::StaticStructMetadata.GetLayout(), EUniformBufferUsage::UniformBuffer_SingleDraw);
-=======
 	FRHIUniformBuffer* SceneTexturesUniformBuffer = RHICreateUniformBuffer(&SceneTextures, FSceneTexturesUniformParameters::StaticStructMetadata.GetLayout(), EUniformBufferUsage::UniformBuffer_SingleDraw);
->>>>>>> 9ba46998
 
 	RayGenShader->SetParameters(
 		Scene,
@@ -486,11 +464,7 @@
 		RayCountPerPixelRT->GetRenderTargetItem().UAV
 	);
 
-<<<<<<< HEAD
-	FRayTracingSceneRHIParamRef RayTracingSceneRHI = View.RayTracingScene.RayTracingSceneRHI;
-=======
 	FRHIRayTracingScene* RayTracingSceneRHI = View.RayTracingScene.RayTracingSceneRHI;
->>>>>>> 9ba46998
 	RHICmdList.RayTraceDispatch(View.RayTracingMaterialPipeline, RayGenShader->GetRayTracingShader(), RayTracingSceneRHI, GlobalResources, View.ViewRect.Size().X, View.ViewRect.Size().Y);
 
 	// Save RayTracingIndirect for compositing
