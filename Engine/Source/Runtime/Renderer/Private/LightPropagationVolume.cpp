//-----------------------------------------------------------------------------
// File:		LightPropagationVolume.cpp
//
// Summary:		Light Propagation Volumes implementation 
//
// Created:		2013-03-01
//
// Author:		Ben Woodhouse - mailto:benwood@microsoft.com
//
//				Copyright (C) Microsoft. All rights reserved.
//-----------------------------------------------------------------------------

#include "LightPropagationVolume.h"
#include "RHIStaticStates.h"
#include "Shader.h"
#include "SceneUtils.h"
#include "PostProcess/SceneRenderTargets.h"
#include "GlobalShader.h"
#include "DeferredShadingRenderer.h"
#include "ScenePrivate.h"
#include "LightPropagationVolumeSettings.h"

DECLARE_GPU_STAT(LPV);

static TAutoConsoleVariable<int32> CVarLightPropagationVolume(
	TEXT("r.LightPropagationVolume"),
	0,
	TEXT("Project setting of the work in progress feature LightPropgationVolume. Cannot be changed at runtime.\n")
	TEXT(" 0: off (default)\n")
	TEXT(" 1: on"),
	ECVF_RenderThreadSafe | ECVF_ReadOnly);

struct LPVBufferElementUncompressed
{
	FVector elements[9];
	float AO;
}; 
// ----------------------------------------------------------------------------

static const uint32 LPV_GRIDRES = 32;
static float LPV_CENTRE_OFFSET = 10.0f;

// ----------------------------------------------------------------------------

struct VplListEntry
{
	uint32	normalPacked;
	uint32	fluxPacked;
	int		nextIndex;
};

struct FRsmInfo
{
	FVector4 ShadowmapMinMax;
	FMatrix WorldToShadow;
	FMatrix ShadowToWorld;
	float AreaBrightnessMultiplier; 
};


static TAutoConsoleVariable<float> CVarLPVSpecularIntensity(
	TEXT("r.LPV.SpecularIntensity"),
	0.333f,
	TEXT("Multiplier for LPV Specular.") );

static TAutoConsoleVariable<float> CVarLPVDiffuseIntensity(
	TEXT("r.LPV.DiffuseIntensity"),
	0.333f,
	TEXT("Multiplier for LPV Diffuse.") );

static TAutoConsoleVariable<float> CVarLPVIntensity(
	TEXT("r.LPV.Intensity"),
	1.0f,
	TEXT("Multiplier for LPV intensity. 1.0 is the default.") );

static TAutoConsoleVariable<int32> CVarNumPropagationSteps(
	TEXT("r.LPV.NumPropagationSteps"),
	3,
	TEXT("Number of LPV propagation steps") );

static TAutoConsoleVariable<int32> CVarLPVNumAOPropagationSteps(
	TEXT("r.LPV.NumAOPropagationSteps"),
	1,
	TEXT("Number of LPV AO propagation steps\n")
	TEXT("0: noisy (good for debugging)\n")
	TEXT("1: normal (default)\n")
	TEXT("2: blurry") );

static TAutoConsoleVariable<float> CVarLPVEmissiveIntensityMultiplier(
	TEXT("r.LPV.EmissiveMultiplier"),
	1.0f,
	TEXT("Emissive intensity multiplier") );

static TAutoConsoleVariable<float> CVarLPVDirectionalOcclusionDefaultDiffuse(
	TEXT("r.LPV.DirectionalOcclusionDefaultDiffuse"), 
	0.75f, 
	TEXT("") );

static TAutoConsoleVariable<float> CVarLPVDirectionalOcclusionDefaultSpecular(
	TEXT("r.LPV.DirectionalOcclusionDefaultSpecular"), 
	0.75f, 
	TEXT("") );

// ----------------------------------------------------------------------------

/**
 * Uniform buffer parameters for LPV direct injection shaders
 */
BEGIN_GLOBAL_SHADER_PARAMETER_STRUCT( FLpvDirectLightInjectParameters, )
	SHADER_PARAMETER( float, LightRadius )
	SHADER_PARAMETER( FVector4, LightPosition )
	SHADER_PARAMETER( FVector4, LightColor )
	SHADER_PARAMETER( float, LightFalloffExponent )
	SHADER_PARAMETER( float, LightSourceLength )
	SHADER_PARAMETER( FVector4, LightDirection )
	SHADER_PARAMETER( FVector2D, LightSpotAngles )
	SHADER_PARAMETER( float, bLightInverseSquaredAttenuation )
END_GLOBAL_SHADER_PARAMETER_STRUCT()

IMPLEMENT_GLOBAL_SHADER_PARAMETER_STRUCT(FLpvDirectLightInjectParameters,"LpvInject");

typedef TUniformBufferRef<FLpvDirectLightInjectParameters> FDirectLightInjectBufferRef;

IMPLEMENT_GLOBAL_SHADER_PARAMETER_STRUCT(FLpvWriteUniformBufferParameters,"LpvWrite");

// ----------------------------------------------------------------------------
// Base LPV Write Compute shader
// ----------------------------------------------------------------------------
class FLpvWriteShaderCSBase : public FGlobalShader
{
public:
	// Default constructor
	FLpvWriteShaderCSBase()	{	}

	/** Initialization constructor. */
	explicit FLpvWriteShaderCSBase( const ShaderMetaType::CompiledShaderInitializerType& Initializer )
		: FGlobalShader(Initializer)
	{
		for ( int i = 0; i < 7; i++ )
		{
			LpvBufferSRVParameters[i].Bind(Initializer.ParameterMap, LpvVolumeTextureSRVNames[i] );
			LpvBufferUAVs[i].Bind(Initializer.ParameterMap, LpvVolumeTextureUAVNames[i] );
		}

		LpvVolumeTextureSampler.Bind( Initializer.ParameterMap, TEXT("gLpv3DTextureSampler") );
		VplListHeadBufferSRV.Bind(Initializer.ParameterMap, TEXT("gVplListHeadBuffer") );
		VplListHeadBufferUAV.Bind(Initializer.ParameterMap, TEXT("RWVplListHeadBuffer") );
		VplListBufferSRV.Bind(Initializer.ParameterMap, TEXT("gVplListBuffer") );
		VplListBufferUAV.Bind(Initializer.ParameterMap, TEXT("RWVplListBuffer") );

		for ( int i = 0; i < NUM_GV_TEXTURES; i++ ) 
		{
			GvBufferSRVParameters[i].Bind(Initializer.ParameterMap, LpvGvVolumeTextureSRVNames[i] );
			GvBufferUAVs[i].Bind(Initializer.ParameterMap, LpvGvVolumeTextureUAVNames[i] );
		}
		GvListBufferUAV.Bind(Initializer.ParameterMap, TEXT("RWGvListBuffer") );
		GvListHeadBufferUAV.Bind(Initializer.ParameterMap, TEXT("RWGvListHeadBuffer") );

		GvListBufferSRV.Bind(Initializer.ParameterMap, TEXT("gGvListBuffer") );
		GvListHeadBufferSRV.Bind(Initializer.ParameterMap, TEXT("gGvListHeadBuffer") );

		AOVolumeTextureUAV.Bind(Initializer.ParameterMap, TEXT("gAOVolumeTextureRW") );
		AOVolumeTextureSRV.Bind(Initializer.ParameterMap, TEXT("gAOVolumeTexture") );
	}

	static void ModifyCompilationEnvironment(const FGlobalShaderPermutationParameters& Parameters, FShaderCompilerEnvironment& OutEnvironment)
	{
		FGlobalShader::ModifyCompilationEnvironment( Parameters, OutEnvironment );
		OutEnvironment.SetDefine( TEXT("LPV_MULTIPLE_BOUNCES"), (uint32)LPV_MULTIPLE_BOUNCES );
		OutEnvironment.SetDefine( TEXT("LPV_GV_SH_ORDER"),			(uint32)LPV_GV_SH_ORDER );
	}
	// Serialization
	virtual bool Serialize( FArchive& Ar ) override
	{
		bool bShaderHasOutdatedParameters = FGlobalShader::Serialize( Ar );

		for(int i = 0; i < 7; i++)
		{
			Ar << LpvBufferSRVParameters[i];
			Ar << LpvBufferUAVs[i];
		}

		Ar << LpvVolumeTextureSampler;
		Ar << VplListHeadBufferSRV;
		Ar << VplListHeadBufferUAV;
		Ar << VplListBufferSRV;
		Ar << VplListBufferUAV;
		for ( int i = 0; i < NUM_GV_TEXTURES; i++ )
		{
			Ar << GvBufferSRVParameters[i];
			Ar << GvBufferUAVs[i];
		}
		Ar << GvListBufferUAV;
		Ar << GvListHeadBufferUAV;
		Ar << GvListBufferSRV;
		Ar << GvListHeadBufferSRV;
		Ar << AOVolumeTextureUAV;
		Ar << AOVolumeTextureSRV;
		return bShaderHasOutdatedParameters;
	}

	void SetParameters(FRHICommandList& RHICmdList, const FLpvBaseWriteShaderParams& Params )
	{
		FRHIComputeShader* ShaderRHI = GetComputeShader();
		SetUniformBufferParameter(RHICmdList, ShaderRHI, GetUniformBufferParameter<FLpvWriteUniformBufferParameters>(), Params.UniformBuffer );

		TArray<int32> ResourceIndices;
		TArray<FRHIUnorderedAccessView*> UAVs;

		for(int i  =0; i < 7; i++)
		{
			if ( LpvBufferSRVParameters[i].IsBound() )
			{
				RHICmdList.SetShaderTexture(ShaderRHI, LpvBufferSRVParameters[i].GetBaseIndex(), Params.LpvBufferSRVs[i]);
			}
			if ( LpvBufferUAVs[i].IsBound() )
			{
				ResourceIndices.Add(LpvBufferUAVs[i].GetBaseIndex());
				UAVs.Add(Params.LpvBufferUAVs[i]);
			}
			SetTextureParameter(RHICmdList, ShaderRHI, LpvBufferSRVParameters[i], LpvVolumeTextureSampler, TStaticSamplerState<SF_Bilinear,AM_Clamp,AM_Clamp,AM_Clamp>::GetRHI(), Params.LpvBufferSRVs[i] );
		}
		if ( VplListHeadBufferSRV.IsBound() )
		{
			RHICmdList.SetShaderResourceViewParameter( ShaderRHI, VplListHeadBufferSRV.GetBaseIndex(), Params.VplListHeadBufferSRV );
		}
		if ( VplListHeadBufferUAV.IsBound() )
		{
			ResourceIndices.Add(VplListHeadBufferUAV.GetBaseIndex());
			UAVs.Add(Params.VplListHeadBufferUAV);
		}
		if ( VplListBufferSRV.IsBound() )
		{
			RHICmdList.SetShaderResourceViewParameter( ShaderRHI, VplListBufferSRV.GetBaseIndex(), Params.VplListBufferSRV );
		}
		if ( VplListBufferUAV.IsBound() )
		{			
			ResourceIndices.Add(VplListBufferUAV.GetBaseIndex());
			UAVs.Add(Params.VplListBufferUAV);
		}

		// GV Volume texture
		for ( int i=0;i<NUM_GV_TEXTURES; i++ )
		{
			if ( GvBufferSRVParameters[i].IsBound() )
			{
				RHICmdList.SetShaderTexture(ShaderRHI, GvBufferSRVParameters[i].GetBaseIndex(), Params.GvBufferSRVs[i]);
			}
			if ( GvBufferUAVs[i].IsBound() )
			{
				ResourceIndices.Add(GvBufferUAVs[i].GetBaseIndex());
				UAVs.Add(Params.GvBufferUAVs[i]);				
			}

			SetTextureParameter(RHICmdList, ShaderRHI, GvBufferSRVParameters[i], LpvVolumeTextureSampler, TStaticSamplerState<SF_Bilinear,AM_Clamp,AM_Clamp,AM_Clamp>::GetRHI(), Params.GvBufferSRVs[i] );
		}

		if(GvListBufferUAV.IsBound())
		{
			ResourceIndices.Add(GvListBufferUAV.GetBaseIndex());
			UAVs.Add(Params.GvListBufferUAV);
		}
		if(GvListHeadBufferUAV.IsBound())
		{
			ResourceIndices.Add(GvListHeadBufferUAV.GetBaseIndex());
			UAVs.Add(Params.GvListHeadBufferUAV);			
		}
		if(GvListBufferSRV.IsBound())
		{
			RHICmdList.SetShaderResourceViewParameter(ShaderRHI, GvListBufferSRV.GetBaseIndex(), Params.GvListBufferSRV);
		}
		if(GvListHeadBufferSRV.IsBound())
		{
			RHICmdList.SetShaderResourceViewParameter(ShaderRHI, GvListHeadBufferSRV.GetBaseIndex(), Params.GvListHeadBufferSRV);
		}
		if ( AOVolumeTextureUAV.IsBound() )
		{
			ResourceIndices.Add(AOVolumeTextureUAV.GetBaseIndex());
			UAVs.Add(Params.AOVolumeTextureUAV);			
		}
		if ( AOVolumeTextureSRV.IsBound() )
		{
			RHICmdList.SetShaderTexture(ShaderRHI, AOVolumeTextureSRV.GetBaseIndex(), Params.AOVolumeTextureSRV );
		}

		check(ResourceIndices.Num() == UAVs.Num());
		RHICmdList.TransitionResources(EResourceTransitionAccess::ERWBarrier, EResourceTransitionPipeline::EGfxToCompute, UAVs.GetData(), UAVs.Num());
		for (int32 i = 0; i < ResourceIndices.Num(); ++i)
		{
			RHICmdList.SetUAVParameter(ShaderRHI, ResourceIndices[i], UAVs[i]);
		}
	}

	// Unbinds any buffers that have been bound.
	void UnbindBuffers(FRHICommandList& RHICmdList, const FLpvBaseWriteShaderParams& Params)
	{
		TArray<int32> ResourceIndices;
		TArray<FRHIUnorderedAccessView*> UAVs;

		FRHIComputeShader* ShaderRHI = GetComputeShader();
		for ( int i = 0; i < 7; i++ )
		{
			if ( LpvBufferSRVParameters[i].IsBound() )
		    {
				RHICmdList.SetShaderTexture(ShaderRHI, LpvBufferSRVParameters[i].GetBaseIndex(), nullptr);
		    }
			if ( LpvBufferUAVs[i].IsBound() )
		    {
				ResourceIndices.Add(LpvBufferUAVs[i].GetBaseIndex());
				UAVs.Add(Params.LpvBufferUAVs[i]);			    
		    }
	    }
		if ( VplListHeadBufferSRV.IsBound() )
		{
			RHICmdList.SetShaderResourceViewParameter( ShaderRHI, VplListHeadBufferSRV.GetBaseIndex(), nullptr );
		}
		if ( VplListHeadBufferUAV.IsBound() )
		{
			ResourceIndices.Add(VplListHeadBufferUAV.GetBaseIndex());
			UAVs.Add(Params.VplListHeadBufferUAV);			
		}
		if ( VplListBufferSRV.IsBound() )
		{
			RHICmdList.SetShaderResourceViewParameter( ShaderRHI, VplListBufferSRV.GetBaseIndex(), nullptr );
		}
		if ( VplListBufferUAV.IsBound() )
		{
			ResourceIndices.Add(VplListBufferUAV.GetBaseIndex());
			UAVs.Add(Params.VplListBufferUAV);			
		}
		for ( int i = 0; i < NUM_GV_TEXTURES; i++ )
		{
			if ( GvBufferSRVParameters[i].IsBound() )
			{
					RHICmdList.SetShaderTexture(ShaderRHI, GvBufferSRVParameters[i].GetBaseIndex(), nullptr);
			}
			if ( GvBufferUAVs[i].IsBound() )
			{
				ResourceIndices.Add(GvBufferUAVs[i].GetBaseIndex());
				UAVs.Add(Params.GvBufferUAVs[i]);
			}
		}

		if ( AOVolumeTextureUAV.IsBound() )
		{
			ResourceIndices.Add(AOVolumeTextureUAV.GetBaseIndex());
			UAVs.Add(Params.AOVolumeTextureUAV);
		}
		if ( AOVolumeTextureSRV.IsBound() )
		{
			RHICmdList.SetShaderResourceViewParameter( ShaderRHI, AOVolumeTextureSRV.GetBaseIndex(), nullptr );
		}
		if(GvListBufferUAV.IsBound())
		{
			ResourceIndices.Add(GvListBufferUAV.GetBaseIndex());
			UAVs.Add(Params.GvListBufferUAV);			
		}
		if(GvListHeadBufferUAV.IsBound())
		{
			ResourceIndices.Add(GvListHeadBufferUAV.GetBaseIndex());
			UAVs.Add(Params.GvListHeadBufferUAV);
		}
		if ( GvListBufferSRV.IsBound() )
		{
			RHICmdList.SetShaderResourceViewParameter( ShaderRHI, GvListBufferSRV.GetBaseIndex(), nullptr );
		}
		if ( GvListHeadBufferSRV.IsBound() )
		{
			RHICmdList.SetShaderResourceViewParameter( ShaderRHI, GvListHeadBufferSRV.GetBaseIndex(), nullptr );
		}

		check(ResourceIndices.Num() == UAVs.Num());
		RHICmdList.TransitionResources(EResourceTransitionAccess::EReadable, EResourceTransitionPipeline::EComputeToGfx, UAVs.GetData(), UAVs.Num());
		FRHIUnorderedAccessView* NullUAV = nullptr;
		for (int32 i = 0; i < ResourceIndices.Num(); ++i)
		{
			RHICmdList.SetUAVParameter(ShaderRHI, ResourceIndices[i], NullUAV);
		}
	}

protected:
	FShaderResourceParameter LpvBufferSRVParameters[7];
	FShaderResourceParameter LpvBufferUAVs[7];
	FShaderResourceParameter LpvVolumeTextureSampler;
	FShaderResourceParameter VplListHeadBufferSRV;
	FShaderResourceParameter VplListHeadBufferUAV;
	FShaderResourceParameter VplListBufferSRV;
	FShaderResourceParameter VplListBufferUAV;

	FShaderResourceParameter GvBufferSRVParameters[NUM_GV_TEXTURES];
	FShaderResourceParameter GvBufferUAVs[NUM_GV_TEXTURES];
	FShaderResourceParameter GvListBufferSRV;
	FShaderResourceParameter GvListBufferUAV;
	FShaderResourceParameter GvListHeadBufferSRV;
	FShaderResourceParameter GvListHeadBufferUAV;
	FShaderResourceParameter AOVolumeTextureUAV;
	FShaderResourceParameter AOVolumeTextureSRV;
};


// ----------------------------------------------------------------------------
// LPV clear Compute shader
// ----------------------------------------------------------------------------
class FLpvClearCS : public FLpvWriteShaderCSBase
{
	DECLARE_SHADER_TYPE(FLpvClearCS,Global);

public:
	static bool ShouldCompilePermutation(const FGlobalShaderPermutationParameters& Parameters)		{ return IsFeatureLevelSupported(Parameters.Platform, ERHIFeatureLevel::SM5) && IsLPVSupported(Parameters.Platform); }

	FLpvClearCS()	{	}

	explicit FLpvClearCS( const ShaderMetaType::CompiledShaderInitializerType& Initializer ) : FLpvWriteShaderCSBase(Initializer)		{	}

	virtual bool Serialize( FArchive& Ar ) override			{ return FLpvWriteShaderCSBase::Serialize( Ar ); }
};
IMPLEMENT_SHADER_TYPE(,FLpvClearCS,TEXT("/Engine/Private/LPVClear.usf"),TEXT("CSClear"),SF_Compute);


// ----------------------------------------------------------------------------
// LPV clear geometryVolume Compute shader
// ----------------------------------------------------------------------------
class FLpvClearGeometryVolumeCS : public FLpvWriteShaderCSBase
{
	DECLARE_SHADER_TYPE(FLpvClearGeometryVolumeCS,Global);

public:
	static bool ShouldCompilePermutation(const FGlobalShaderPermutationParameters& Parameters)		{ return IsFeatureLevelSupported(Parameters.Platform, ERHIFeatureLevel::SM5) && IsLPVSupported(Parameters.Platform); }

	FLpvClearGeometryVolumeCS()	{	}

	explicit FLpvClearGeometryVolumeCS( const ShaderMetaType::CompiledShaderInitializerType& Initializer ) : FLpvWriteShaderCSBase(Initializer)		{	}

	virtual bool Serialize( FArchive& Ar ) override			{ return FLpvWriteShaderCSBase::Serialize( Ar ); }
};
IMPLEMENT_SHADER_TYPE(,FLpvClearGeometryVolumeCS,TEXT("/Engine/Private/LPVClear.usf"),TEXT("CSClearGeometryVolume"),SF_Compute);


// ----------------------------------------------------------------------------
// LPV clear lists Compute shader
// ----------------------------------------------------------------------------
class FLpvClearListsCS : public FLpvWriteShaderCSBase
{
	DECLARE_SHADER_TYPE(FLpvClearListsCS,Global);

public:
	static bool ShouldCompilePermutation(const FGlobalShaderPermutationParameters& Parameters)		{ return IsFeatureLevelSupported(Parameters.Platform, ERHIFeatureLevel::SM5) && IsLPVSupported(Parameters.Platform); }

	FLpvClearListsCS()	{	}

	explicit FLpvClearListsCS( const ShaderMetaType::CompiledShaderInitializerType& Initializer ) : FLpvWriteShaderCSBase(Initializer)		{	}

	virtual bool Serialize( FArchive& Ar ) override			{ return FLpvWriteShaderCSBase::Serialize( Ar ); }
};
IMPLEMENT_SHADER_TYPE(,FLpvClearListsCS,TEXT("/Engine/Private/LPVClearLists.usf"),TEXT("CSClearLists"),SF_Compute);

// ----------------------------------------------------------------------------
// LPV generate VPL lists compute shader (for a directional light)
// ----------------------------------------------------------------------------
class FLpvInject_GenerateVplListsCS : public FLpvWriteShaderCSBase
{
	DECLARE_SHADER_TYPE(FLpvInject_GenerateVplListsCS,Global);

public:
	static bool ShouldCompilePermutation(const FGlobalShaderPermutationParameters& Parameters)		{ return IsFeatureLevelSupported(Parameters.Platform, ERHIFeatureLevel::SM5) && IsLPVSupported(Parameters.Platform); }

	FLpvInject_GenerateVplListsCS()	{	}

	explicit FLpvInject_GenerateVplListsCS( const ShaderMetaType::CompiledShaderInitializerType& Initializer ) : FLpvWriteShaderCSBase(Initializer)		
	{	
		RsmDiffuseTexture.Bind(		Initializer.ParameterMap, TEXT("gRsmFluxTex") );
		RsmNormalTexture.Bind(		Initializer.ParameterMap, TEXT("gRsmNormalTex") );
		RsmDepthTexture.Bind(		Initializer.ParameterMap, TEXT("gRsmDepthTex") );

		LinearTextureSampler.Bind(	Initializer.ParameterMap, TEXT("LinearSampler") );
		PointTextureSampler.Bind(	Initializer.ParameterMap, TEXT("PointSampler") );
	}

	void SetParameters(
		FRHICommandList& RHICmdList, 
		FLpvBaseWriteShaderParams& BaseParams,
		FRHITexture* RsmDiffuseTextureRHI,
		FRHITexture* RsmNormalTextureRHI,
		FRHITexture* RsmDepthTextureRHI )
	{
		FRHIComputeShader* ShaderRHI = GetComputeShader();
		FLpvWriteShaderCSBase::SetParameters(RHICmdList, BaseParams );

		FRHISamplerState* SamplerStateLinear  = TStaticSamplerState<SF_Bilinear,AM_Clamp,AM_Clamp,AM_Clamp>::GetRHI();
		FRHISamplerState* SamplerStatePoint   = TStaticSamplerState<SF_Point,AM_Clamp,AM_Clamp,AM_Clamp>::GetRHI();

		// FIXME: Why do we have to bind a samplerstate to a sampler here? Presumably this is for legacy reasons... 
		SetTextureParameter(RHICmdList, ShaderRHI, RsmDiffuseTexture, LinearTextureSampler, SamplerStateLinear, RsmDiffuseTextureRHI );
		SetTextureParameter(RHICmdList, ShaderRHI, RsmNormalTexture, LinearTextureSampler, SamplerStateLinear, RsmNormalTextureRHI );
		SetTextureParameter(RHICmdList, ShaderRHI, RsmDepthTexture, PointTextureSampler, SamplerStatePoint, RsmDepthTextureRHI );
	}

	// Unbinds any buffers that have been bound.
	void UnbindBuffers(FRHICommandList& RHICmdList, FLpvBaseWriteShaderParams& BaseParams)
	{
		FLpvWriteShaderCSBase::UnbindBuffers(RHICmdList, BaseParams);
	}


	virtual bool Serialize( FArchive& Ar ) override			
	{ 
		bool rv = FLpvWriteShaderCSBase::Serialize( Ar ); 
		Ar << RsmDiffuseTexture;
		Ar << RsmNormalTexture;
		Ar << RsmDepthTexture;
		Ar << LinearTextureSampler;
		Ar << PointTextureSampler;
		return rv;
	}
protected:
	FShaderResourceParameter RsmDiffuseTexture;
	FShaderResourceParameter RsmNormalTexture;
	FShaderResourceParameter RsmDepthTexture;

	FShaderResourceParameter LinearTextureSampler;
	FShaderResourceParameter PointTextureSampler;
};
IMPLEMENT_SHADER_TYPE(,FLpvInject_GenerateVplListsCS,TEXT("/Engine/Private/LPVInject_GenerateVplLists.usf"),TEXT("CSGenerateVplLists_LightDirectional"),SF_Compute);

// ----------------------------------------------------------------------------
// LPV accumulate VPL lists compute shader
// ----------------------------------------------------------------------------
class FLpvInject_AccumulateVplListsCS : public FLpvWriteShaderCSBase
{
	DECLARE_SHADER_TYPE(FLpvInject_AccumulateVplListsCS,Global);

public:
	static bool ShouldCompilePermutation(const FGlobalShaderPermutationParameters& Parameters)		{ return IsFeatureLevelSupported(Parameters.Platform, ERHIFeatureLevel::SM5) && IsLPVSupported(Parameters.Platform); }

	FLpvInject_AccumulateVplListsCS()	{	}

	explicit FLpvInject_AccumulateVplListsCS( const ShaderMetaType::CompiledShaderInitializerType& Initializer ) : FLpvWriteShaderCSBase(Initializer)		{	}

	virtual bool Serialize( FArchive& Ar ) override			{ return FLpvWriteShaderCSBase::Serialize( Ar ); }
};
IMPLEMENT_SHADER_TYPE(,FLpvInject_AccumulateVplListsCS,TEXT("/Engine/Private/LPVInject_AccumulateVplLists.usf"),TEXT("CSAccumulateVplLists"),SF_Compute);

// ----------------------------------------------------------------------------
// LPV directional occlusion compute shader
// ----------------------------------------------------------------------------
class FLpvDirectionalOcclusionCS : public FLpvWriteShaderCSBase
{
	DECLARE_SHADER_TYPE(FLpvDirectionalOcclusionCS,Global);

public:
	static bool ShouldCompilePermutation(const FGlobalShaderPermutationParameters& Parameters)		{ return IsFeatureLevelSupported(Parameters.Platform, ERHIFeatureLevel::SM5) && IsLPVSupported(Parameters.Platform); }

	FLpvDirectionalOcclusionCS()	{	}

	explicit FLpvDirectionalOcclusionCS( const ShaderMetaType::CompiledShaderInitializerType& Initializer ) : FLpvWriteShaderCSBase(Initializer)		
	{	
	}

	// FShader interface.
	virtual bool Serialize(FArchive& Ar) override
	{

		bool bShaderHasOutdatedParameters = FLpvWriteShaderCSBase::Serialize( Ar );
		return bShaderHasOutdatedParameters;
	}

	virtual void SetParameters(
		FRHICommandList& RHICmdList, 
		FLpvBaseWriteShaderParams& BaseParams )
	{
		FLpvWriteShaderCSBase::SetParameters( RHICmdList, BaseParams );
	}
};
IMPLEMENT_SHADER_TYPE(,FLpvDirectionalOcclusionCS,TEXT("/Engine/Private/LPVDirectionalOcclusion.usf"),TEXT("CSDirectionalOcclusion"),SF_Compute);

// ----------------------------------------------------------------------------
// LPV directional occlusion compute shader
// ----------------------------------------------------------------------------
class FLpvCopyAOVolumeCS : public FLpvWriteShaderCSBase
{
	DECLARE_SHADER_TYPE(FLpvCopyAOVolumeCS,Global);

public:
	static bool ShouldCompilePermutation(const FGlobalShaderPermutationParameters& Parameters)		{ return IsFeatureLevelSupported(Parameters.Platform, ERHIFeatureLevel::SM5) && IsLPVSupported(Parameters.Platform); }

	FLpvCopyAOVolumeCS()	{	}

	explicit FLpvCopyAOVolumeCS( const ShaderMetaType::CompiledShaderInitializerType& Initializer ) : FLpvWriteShaderCSBase(Initializer)		
	{	
	}

	// FShader interface.
	virtual bool Serialize(FArchive& Ar) override
	{

		bool bShaderHasOutdatedParameters = FLpvWriteShaderCSBase::Serialize( Ar );
		return bShaderHasOutdatedParameters;
	}

	virtual void SetParameters(
		FRHICommandList& RHICmdList, 
		FLpvBaseWriteShaderParams& BaseParams )
	{	
		FLpvWriteShaderCSBase::SetParameters( RHICmdList, BaseParams );
	}
};
IMPLEMENT_SHADER_TYPE(,FLpvCopyAOVolumeCS,TEXT("/Engine/Private/LPVDirectionalOcclusion.usf"),TEXT("CSCopyAOVolume"),SF_Compute);


// ----------------------------------------------------------------------------
// Compute shader to build a geometry volume
// ----------------------------------------------------------------------------
class FLpvBuildGeometryVolumeCS : public FLpvWriteShaderCSBase
{
	DECLARE_SHADER_TYPE(FLpvBuildGeometryVolumeCS,Global);

public:
	static bool ShouldCompilePermutation(const FGlobalShaderPermutationParameters& Parameters)		{ return IsFeatureLevelSupported(Parameters.Platform, ERHIFeatureLevel::SM5) && IsLPVSupported(Parameters.Platform); }

	FLpvBuildGeometryVolumeCS()	{	}

	explicit FLpvBuildGeometryVolumeCS( const ShaderMetaType::CompiledShaderInitializerType& Initializer ) : FLpvWriteShaderCSBase(Initializer)		{	}

	virtual bool Serialize( FArchive& Ar ) override			{ return FLpvWriteShaderCSBase::Serialize( Ar ); }
};
IMPLEMENT_SHADER_TYPE(,FLpvBuildGeometryVolumeCS,TEXT("/Engine/Private/LPVBuildGeometryVolume.usf"),TEXT("CSBuildGeometryVolume"),SF_Compute);

// ----------------------------------------------------------------------------
// LPV propagate compute shader
// ----------------------------------------------------------------------------
enum PropagateShaderFlags
{
	PROPAGATE_SECONDARY_OCCLUSION	= 0x01,
	PROPAGATE_MULTIPLE_BOUNCES		= 0x02,
	PROPAGATE_AO					= 0x04,
};

template<uint32 ShaderFlags>
class TLpvPropagateCS : public FLpvWriteShaderCSBase
{
	DECLARE_SHADER_TYPE(TLpvPropagateCS,Global);

public:
	static bool ShouldCompilePermutation(const FGlobalShaderPermutationParameters& Parameters)		{ return IsFeatureLevelSupported(Parameters.Platform, ERHIFeatureLevel::SM5) && IsLPVSupported(Parameters.Platform); }

	static void ModifyCompilationEnvironment(const FGlobalShaderPermutationParameters& Parameters, FShaderCompilerEnvironment& OutEnvironment)
	{
		CA_SUPPRESS(6313);
		OutEnvironment.SetDefine(TEXT("LPV_SECONDARY_OCCLUSION"), (uint32)(ShaderFlags & PROPAGATE_SECONDARY_OCCLUSION ? 1 : 0));
		CA_SUPPRESS(6313);
		OutEnvironment.SetDefine(TEXT("LPV_MULTIPLE_BOUNCES_ENABLED"), (uint32)(ShaderFlags & PROPAGATE_MULTIPLE_BOUNCES ? 1 : 0));
		CA_SUPPRESS(6313);
		OutEnvironment.SetDefine(TEXT("LPV_PROPAGATE_AO"), (uint32)(ShaderFlags & PROPAGATE_AO ? 1 : 0));
		OutEnvironment.CompilerFlags.Add(CFLAG_StandardOptimization);

		FLpvWriteShaderCSBase::ModifyCompilationEnvironment( Parameters, OutEnvironment );
	}

	TLpvPropagateCS()	{	}

	explicit TLpvPropagateCS( const ShaderMetaType::CompiledShaderInitializerType& Initializer ) : FLpvWriteShaderCSBase(Initializer)		{	}

	virtual bool Serialize( FArchive& Ar ) override			{ return FLpvWriteShaderCSBase::Serialize( Ar ); }
};

IMPLEMENT_SHADER_TYPE(template<>,TLpvPropagateCS<0>,																		TEXT("/Engine/Private/LPVPropagate.usf"),TEXT("CSPropagate"),SF_Compute);
IMPLEMENT_SHADER_TYPE(template<>,TLpvPropagateCS<PROPAGATE_SECONDARY_OCCLUSION>,											TEXT("/Engine/Private/LPVPropagate.usf"),TEXT("CSPropagate"),SF_Compute);
IMPLEMENT_SHADER_TYPE(template<>,TLpvPropagateCS<PROPAGATE_MULTIPLE_BOUNCES>,												TEXT("/Engine/Private/LPVPropagate.usf"),TEXT("CSPropagate"),SF_Compute);
IMPLEMENT_SHADER_TYPE(template<>,TLpvPropagateCS<PROPAGATE_SECONDARY_OCCLUSION|PROPAGATE_MULTIPLE_BOUNCES>,					TEXT("/Engine/Private/LPVPropagate.usf"),TEXT("CSPropagate"),SF_Compute);
IMPLEMENT_SHADER_TYPE(template<>,TLpvPropagateCS<PROPAGATE_AO>,																TEXT("/Engine/Private/LPVPropagate.usf"),TEXT("CSPropagate"),SF_Compute);
IMPLEMENT_SHADER_TYPE(template<>,TLpvPropagateCS<PROPAGATE_AO|PROPAGATE_SECONDARY_OCCLUSION>,								TEXT("/Engine/Private/LPVPropagate.usf"),TEXT("CSPropagate"),SF_Compute);
IMPLEMENT_SHADER_TYPE(template<>,TLpvPropagateCS<PROPAGATE_AO|PROPAGATE_MULTIPLE_BOUNCES>,									TEXT("/Engine/Private/LPVPropagate.usf"),TEXT("CSPropagate"),SF_Compute);
IMPLEMENT_SHADER_TYPE(template<>,TLpvPropagateCS<PROPAGATE_AO|PROPAGATE_SECONDARY_OCCLUSION|PROPAGATE_MULTIPLE_BOUNCES>,	TEXT("/Engine/Private/LPVPropagate.usf"),TEXT("CSPropagate"),SF_Compute);

FLpvWriteShaderCSBase* GetPropagateShader( FViewInfo& View, uint32 ShaderFlags )
{
	switch( ShaderFlags )
	{
	case 0:
		return (FLpvWriteShaderCSBase*)*TShaderMapRef<TLpvPropagateCS<0> >( View.ShaderMap );
	case PROPAGATE_SECONDARY_OCCLUSION:										
		return (FLpvWriteShaderCSBase*)*TShaderMapRef<TLpvPropagateCS<PROPAGATE_SECONDARY_OCCLUSION> >( View.ShaderMap );
	case PROPAGATE_MULTIPLE_BOUNCES:	
		return (FLpvWriteShaderCSBase*)*TShaderMapRef<TLpvPropagateCS<PROPAGATE_MULTIPLE_BOUNCES> >( View.ShaderMap );
	case PROPAGATE_SECONDARY_OCCLUSION|PROPAGATE_MULTIPLE_BOUNCES:	
		return (FLpvWriteShaderCSBase*)*TShaderMapRef<TLpvPropagateCS<PROPAGATE_SECONDARY_OCCLUSION|PROPAGATE_MULTIPLE_BOUNCES> >( View.ShaderMap );
	case PROPAGATE_AO:							
		return (FLpvWriteShaderCSBase*)*TShaderMapRef<TLpvPropagateCS<PROPAGATE_AO> >( View.ShaderMap );
	case PROPAGATE_AO|PROPAGATE_SECONDARY_OCCLUSION:							
		return (FLpvWriteShaderCSBase*)*TShaderMapRef<TLpvPropagateCS<PROPAGATE_AO|PROPAGATE_SECONDARY_OCCLUSION> >( View.ShaderMap );
	case PROPAGATE_AO|PROPAGATE_MULTIPLE_BOUNCES:
		return (FLpvWriteShaderCSBase*)*TShaderMapRef<TLpvPropagateCS<PROPAGATE_AO|PROPAGATE_MULTIPLE_BOUNCES> >( View.ShaderMap );
	case PROPAGATE_AO|PROPAGATE_SECONDARY_OCCLUSION|PROPAGATE_MULTIPLE_BOUNCES:
		return (FLpvWriteShaderCSBase*)*TShaderMapRef<TLpvPropagateCS<PROPAGATE_AO|PROPAGATE_SECONDARY_OCCLUSION|PROPAGATE_MULTIPLE_BOUNCES> >( View.ShaderMap );
	}
	return NULL;
}

// ----------------------------------------------------------------------------
// Base injection compute shader
// ----------------------------------------------------------------------------
enum EInjectFlags
{
	INJECT_SHADOW_CASTING	 = 0x01,
	INJECT_SPOT_ATTENUATION  = 0x02,
};

class FLpvInjectShader_Base : public FLpvWriteShaderCSBase
{
public:
	void SetParameters(
		FRHICommandList& RHICmdList, 
		FLpvBaseWriteShaderParams& BaseParams,
		FDirectLightInjectBufferRef& InjectUniformBuffer )
	{
		FLpvWriteShaderCSBase::SetParameters(RHICmdList, BaseParams );
		FRHIComputeShader* ComputeShaderRHI = GetComputeShader();
		SetUniformBufferParameter(RHICmdList, ComputeShaderRHI, GetUniformBufferParameter<FLpvDirectLightInjectParameters>(), InjectUniformBuffer );
	}

	FLpvInjectShader_Base()	{	}

	explicit FLpvInjectShader_Base( const ShaderMetaType::CompiledShaderInitializerType& Initializer ) : FLpvWriteShaderCSBase(Initializer)		{	}

	virtual bool Serialize( FArchive& Ar ) override			{ return FLpvWriteShaderCSBase::Serialize( Ar ); }
};

// ----------------------------------------------------------------------------
// Point light injection compute shader
// ----------------------------------------------------------------------------

template <uint32 InjectFlags>
class TLpvInject_LightCS : public FLpvInjectShader_Base
{
	DECLARE_SHADER_TYPE(TLpvInject_LightCS,Global);

public:
	static bool ShouldCompilePermutation(const FGlobalShaderPermutationParameters& Parameters)		{ return IsFeatureLevelSupported(Parameters.Platform, ERHIFeatureLevel::SM5) && IsLPVSupported(Parameters.Platform); }

	static void ModifyCompilationEnvironment(const FGlobalShaderPermutationParameters& Parameters, FShaderCompilerEnvironment& OutEnvironment)
	{
		CA_SUPPRESS(6313);
		OutEnvironment.SetDefine(TEXT("SHADOW_CASTING"),   (uint32)(InjectFlags & INJECT_SHADOW_CASTING ? 1 : 0));
		CA_SUPPRESS(6313);
		OutEnvironment.SetDefine(TEXT("SPOT_ATTENUATION"), (uint32)(InjectFlags & INJECT_SPOT_ATTENUATION ? 1 : 0));
		FLpvWriteShaderCSBase::ModifyCompilationEnvironment( Parameters, OutEnvironment );
	}

	TLpvInject_LightCS()	{	}

	explicit TLpvInject_LightCS( const ShaderMetaType::CompiledShaderInitializerType& Initializer ) : FLpvInjectShader_Base(Initializer)		{	}

	virtual bool Serialize( FArchive& Ar ) override			{ return FLpvInjectShader_Base::Serialize( Ar ); }
};

IMPLEMENT_SHADER_TYPE(template<>,TLpvInject_LightCS<0>,TEXT("/Engine/Private/LPVDirectLightInject.usf"),TEXT("CSLightInject_ListGenCS"),SF_Compute);
IMPLEMENT_SHADER_TYPE(template<>,TLpvInject_LightCS<1>,TEXT("/Engine/Private/LPVDirectLightInject.usf"),TEXT("CSLightInject_ListGenCS"),SF_Compute);
IMPLEMENT_SHADER_TYPE(template<>,TLpvInject_LightCS<2>,TEXT("/Engine/Private/LPVDirectLightInject.usf"),TEXT("CSLightInject_ListGenCS"),SF_Compute);
IMPLEMENT_SHADER_TYPE(template<>,TLpvInject_LightCS<3>,TEXT("/Engine/Private/LPVDirectLightInject.usf"),TEXT("CSLightInject_ListGenCS"),SF_Compute);

// ----------------------------------------------------------------------------
// FLightPropagationVolume
// ----------------------------------------------------------------------------
FLightPropagationVolume::FLightPropagationVolume() :
	  mGridOffset( 0, 0, 0 )
	, mOldGridOffset( 0, 0, 0 )
	, mInjectedLightCount( 0 )
	, SecondaryOcclusionStrength( 0.0f )
	, SecondaryBounceStrength( 0.0f )
	, CubeSize( 5312.0f )
	, bEnabled( false )
	, bDirectionalOcclusionEnabled( false )
	, bGeometryVolumeNeeded( false )
	, mWriteBufferIndex( 0 )
	, bNeedsBufferClear( true )
	, GeometryVolumeGenerated( false )
	, AsyncJobFenceID(-1)
{
	// VPL List buffers
	mVplListBuffer = new FRWBufferStructured();
	int32 RSMResolution = FSceneRenderTargets::Get_FrameConstantsOnly().GetReflectiveShadowMapResolution();
	int32 GvListBufferSize = RSMResolution * RSMResolution * 16; // Allow 16 layers of depth per every pixel of the RSM (on average) 
	int32 VplListBufferSize = RSMResolution * RSMResolution * 4; // Allow 4 layers of depth per pixel in the RSM (1 for the RSM injection + 3 for light injection)
	mVplListBuffer->Initialize( sizeof( VplListEntry ), VplListBufferSize, 0, TEXT("mVplListBuffer"), true, false );
	mVplListHeadBuffer = new FRWByteAddressBuffer();
	mVplListHeadBuffer->Initialize( LPV_GRIDRES*LPV_GRIDRES*LPV_GRIDRES*4, BUF_ByteAddressBuffer );

	// Geometry volume buffers
	GvListBuffer = new FRWBufferStructured();
	GvListBuffer->Initialize( sizeof( VplListEntry ), GvListBufferSize, 0, TEXT("GvListBuffer"), true, false );
	GvListHeadBuffer = new FRWByteAddressBuffer();
	GvListHeadBuffer->Initialize( LPV_GRIDRES*LPV_GRIDRES*LPV_GRIDRES*4, BUF_ByteAddressBuffer );

	LpvWriteUniformBufferParams = new FLpvWriteUniformBufferParameters;
	FMemory::Memzero( LpvWriteUniformBufferParams, sizeof(FLpvWriteUniformBufferParameters) );
	bInitialized = false;
}


/**
* Destructor
*/
FLightPropagationVolume::~FLightPropagationVolume()
{
	LpvWriteUniformBuffer.ReleaseResource();
	RsmRenderUniformBuffer.ReleaseResource();

	// Note: this is double-buffered!
	for ( int i = 0; i < 2; i++ )
	{
		for ( int j = 0; j < 7; j++ )
		{
			LpvVolumeTextures[i][j].SafeRelease();
		}
	}

	mVplListHeadBuffer->Release();
	delete mVplListHeadBuffer;

	mVplListBuffer->Release();
	delete mVplListBuffer;

	for ( int i = 0; i < NUM_GV_TEXTURES; i++ )
	{
		GvVolumeTextures[i].SafeRelease();
	}

	GvListHeadBuffer->Release();
	delete GvListHeadBuffer;

	GvListBuffer->Release();
	delete GvListBuffer;

	delete LpvWriteUniformBufferParams;
}  

/**
* Sets up the LPV at the beginning of the frame
*/
void FLightPropagationVolume::InitSettings(FRHICommandListImmediate& RHICmdList, const FSceneView& View)
{
	int32 NumFastLpvTextures = 7;
	int32 NumFastGvTextures = 2;
	FIntPoint BufferSize = FSceneRenderTargets::Get_FrameConstantsOnly().GetBufferSizeXY();
	if ( BufferSize.X >= 1600 && BufferSize.Y >= 900 )
	{
		NumFastLpvTextures = 5;
		NumFastGvTextures = 1;
	}
	check(View.GetFeatureLevel() >= ERHIFeatureLevel::SM5);
	if ( !bInitialized )
	{
		// @TODO: this should probably be derived from FRenderResource (with InitDynamicRHI etc)
		FPooledRenderTargetDesc Desc(FPooledRenderTargetDesc::CreateVolumeDesc(
			LPV_GRIDRES,
			LPV_GRIDRES,
			LPV_GRIDRES,
			PF_FloatRGBA,
			FClearValueBinding::None,
			TexCreate_HideInVisualizeTexture | GFastVRamConfig.LPV,
			TexCreate_ShaderResource | TexCreate_UAV,
			false,
			1));

		{
			const TCHAR* Names[] = { TEXT("LPV_A0"), TEXT("LPV_B0"), TEXT("LPV_A1"), TEXT("LPV_B1"), TEXT("LPV_A2"), TEXT("LPV_B2"), TEXT("LPV_A3"), TEXT("LPV_B3"), TEXT("LPV_A4"), TEXT("LPV_B4"), TEXT("LPV_A5"), TEXT("LPV_B5"), TEXT("LPV_A6"), TEXT("LPV_B6") };

			// Note: this is double-buffered!
			for ( int i = 0; i < 2; i++ )
			{
				for ( int j = 0; j < 7; j++ )
				{
					GRenderTargetPool.FindFreeElement(RHICmdList, Desc, LpvVolumeTextures[i][j], Names[j * 2 + i] );
				}
			}
		}

		{
			const TCHAR* Names[] = { TEXT("LPV_GV0"), TEXT("LPV_GV1"), TEXT("LPV_GV2") };

			for ( int i = 0; i < NUM_GV_TEXTURES; i++ )
			{
				GRenderTargetPool.FindFreeElement(RHICmdList, Desc, GvVolumeTextures[i], Names[i]);
			}
		}

		{
			FPooledRenderTargetDesc AODesc(FPooledRenderTargetDesc::CreateVolumeDesc(
				LPV_GRIDRES,
				LPV_GRIDRES,
				LPV_GRIDRES,
				PF_G8,
				FClearValueBinding::None,
				TexCreate_HideInVisualizeTexture | GFastVRamConfig.LPV,
				TexCreate_ShaderResource | TexCreate_UAV,
				false,
				1));
			GRenderTargetPool.FindFreeElement(RHICmdList, AODesc, AOVolumeTexture, TEXT("LPVAOVolume"));
		}

		bInitialized = true;
	}  

	const FLightPropagationVolumeSettings& LPVSettings = View.FinalPostProcessSettings.BlendableManager.GetSingleFinalDataConst<FLightPropagationVolumeSettings>();

	// Copy the LPV postprocess settings
	Strength	 = LPVSettings.LPVIntensity;
	bEnabled     = Strength > 0.0f;
	CubeSize	 = LPVSettings.LPVSize;
	bDirectionalOcclusionEnabled = bEnabled && ( LPVSettings.LPVDirectionalOcclusionIntensity > 0.0001f );

	SecondaryOcclusionStrength = LPVSettings.LPVSecondaryOcclusionIntensity;
	SecondaryBounceStrength = LPVSettings.LPVSecondaryBounceIntensity;

	bGeometryVolumeNeeded = LPVSettings.LPVSecondaryOcclusionIntensity > 0.001f || bDirectionalOcclusionEnabled;
	GeometryVolumeGenerated = false;

	if ( !bEnabled )
	{
		return;
	}

	// Clear the UAVs if necessary
	float ClearMultiplier = 1.0f;
	if ( bNeedsBufferClear )
	{
		ClearMultiplier = 0.0f;
		// Since this is double buffered, the clear flag should remain set for the first 2 frames so that all buffers get cleared.
		if ( mWriteBufferIndex > 0 )
		{
			bNeedsBufferClear = false;
		}
	}

	mInjectedLightCount = 0;
	// Update the grid offset based on the camera
	{
		mOldGridOffset = mGridOffset;
		FVector CentrePos = View.ViewMatrices.GetViewOrigin();
		FVector CameraAt = View.GetViewDirection();

		float LpvScale = CubeSize / float(LPV_GRIDRES);
		float OneOverLpvScale = 1.0f / LpvScale;

		CentrePos += CameraAt * (LPV_CENTRE_OFFSET*LpvScale);
		FVector HalfGridRes = FVector( LPV_GRIDRES/2, LPV_GRIDRES/2, LPV_GRIDRES/2 );
		FVector Offset = ( CentrePos * OneOverLpvScale - HalfGridRes ) * -1.0f;
		mGridOffset = FIntVector( Offset.X, Offset.Y, Offset.Z );

		LpvWriteUniformBufferParams->mOldGridOffset		= mOldGridOffset;
		LpvWriteUniformBufferParams->mLpvGridOffset		= mGridOffset;
		LpvWriteUniformBufferParams->mEyePos			= View.ViewMatrices.GetViewOrigin();
		LpvWriteUniformBufferParams->ClearMultiplier	= ClearMultiplier;
		LpvWriteUniformBufferParams->LpvScale			= LpvScale;
		LpvWriteUniformBufferParams->OneOverLpvScale	= OneOverLpvScale;
		LpvWriteUniformBufferParams->SecondaryOcclusionStrength = SecondaryOcclusionStrength;
		LpvWriteUniformBufferParams->SecondaryBounceStrength = SecondaryBounceStrength;

		// Convert the bias values from LPV grid space to world space
		LpvWriteUniformBufferParams->GeometryVolumeInjectionBias	= LPVSettings.LPVGeometryVolumeBias * LpvScale;
		LpvWriteUniformBufferParams->VplInjectionBias				= LPVSettings.LPVVplInjectionBias * LpvScale;
		LpvWriteUniformBufferParams->PropagationIndex				= 0;
		LpvWriteUniformBufferParams->EmissiveInjectionMultiplier	= LPVSettings.LPVEmissiveInjectionIntensity
			* LpvWriteUniformBufferParams->RsmAreaIntensityMultiplier * CVarLPVEmissiveIntensityMultiplier.GetValueOnRenderThread() * 0.25f;
		LpvWriteUniformBufferParams->DirectionalOcclusionIntensity	= LPVSettings.LPVDirectionalOcclusionIntensity;
		LpvWriteUniformBufferParams->DirectionalOcclusionRadius		= LPVSettings.LPVDirectionalOcclusionRadius;
		LpvWriteUniformBufferParams->RsmPixelToTexcoordMultiplier	= 1.0f / float(FSceneRenderTargets::Get_FrameConstantsOnly().GetReflectiveShadowMapResolution() - 1);

		LpvReadUniformBufferParams.DirectionalOcclusionIntensity	= LPVSettings.LPVDirectionalOcclusionIntensity;
		LpvReadUniformBufferParams.DiffuseOcclusionExponent			= LPVSettings.LPVDiffuseOcclusionExponent;
		LpvReadUniformBufferParams.SpecularOcclusionExponent		= LPVSettings.LPVSpecularOcclusionExponent;
		LpvReadUniformBufferParams.DiffuseOcclusionIntensity		= LPVSettings.LPVDiffuseOcclusionIntensity;
		LpvReadUniformBufferParams.SpecularOcclusionIntensity		= LPVSettings.LPVSpecularOcclusionIntensity;

		LpvReadUniformBufferParams.DirectionalOcclusionDefaultValue = FVector( CVarLPVDirectionalOcclusionDefaultDiffuse.GetValueOnRenderThread(), CVarLPVDirectionalOcclusionDefaultSpecular.GetValueOnRenderThread(), 0.0f );
		LpvReadUniformBufferParams.DirectionalOcclusionFadeRange 	= LPVSettings.LPVDirectionalOcclusionFadeRange;
		LpvReadUniformBufferParams.FadeRange = LPVSettings.LPVFadeRange;

		LpvReadUniformBufferParams.mLpvGridOffset		= mGridOffset;
		LpvReadUniformBufferParams.LpvScale				= LpvScale;
		LpvReadUniformBufferParams.OneOverLpvScale		= OneOverLpvScale;
		LpvReadUniformBufferParams.SpecularIntensity	= CVarLPVSpecularIntensity.GetValueOnRenderThread();
		LpvReadUniformBufferParams.DiffuseIntensity		= CVarLPVDiffuseIntensity.GetValueOnRenderThread();

		LpvReadUniformBufferParams.LpvGridOffsetSmooth  = Offset;

		// Compute the bounding box
		FVector Centre = ( FVector(mGridOffset.X, mGridOffset.Y, mGridOffset.Z ) + FVector(0.5f,0.5f,0.5f) - HalfGridRes ) * -LpvScale;
		FVector Extent = FVector(CubeSize,CubeSize,CubeSize) * 0.5f;
		BoundingBox = FBox( Centre-Extent, Centre+Extent );
	}
}

/**
* Clears the LPV
*/
void FLightPropagationVolume::Clear(FRHICommandListImmediate& RHICmdList, FViewInfo& View)
{
	if ( !bEnabled )
	{
		return;
	}

	SCOPED_DRAW_EVENT(RHICmdList, LpvClear);

	if ( !LpvWriteUniformBuffer.IsInitialized() )
	{
		LpvWriteUniformBuffer.InitResource();
	}
	LpvWriteUniformBuffer.SetContents( *LpvWriteUniformBufferParams );

	// TODO: these could be run in parallel... 
	RHICmdList.AutomaticCacheFlushAfterComputeShader(false);

	// Clear the list buffers
	{
		TShaderMapRef<FLpvClearListsCS> Shader(View.ShaderMap);
		RHICmdList.SetComputeShader(Shader->GetComputeShader());

		FLpvBaseWriteShaderParams ShaderParams;
		GetShaderParams( ShaderParams );
		Shader->SetParameters(RHICmdList, ShaderParams );
		DispatchComputeShader(RHICmdList, *Shader, LPV_GRIDRES/4, LPV_GRIDRES/4, LPV_GRIDRES/4 );
		Shader->UnbindBuffers(RHICmdList, ShaderParams );
	}

	// Clear the LPV (or fade, if REFINE_OVER_TIME is enabled)
	{
		TShaderMapRef<FLpvClearCS> Shader(View.ShaderMap);
		RHICmdList.SetComputeShader(Shader->GetComputeShader());

		FLpvBaseWriteShaderParams ShaderParams;
		GetShaderParams( ShaderParams );
		Shader->SetParameters(RHICmdList, ShaderParams );
		DispatchComputeShader(RHICmdList, *Shader, LPV_GRIDRES/4, LPV_GRIDRES/4, LPV_GRIDRES/4 );
		Shader->UnbindBuffers(RHICmdList, ShaderParams);
	}

	// Clear the geometry volume if necessary
	if ( bGeometryVolumeNeeded )
	{
		TShaderMapRef<FLpvClearGeometryVolumeCS> Shader(View.ShaderMap);
		RHICmdList.SetComputeShader(Shader->GetComputeShader());

		FLpvBaseWriteShaderParams ShaderParams;
		GetShaderParams( ShaderParams );
		Shader->SetParameters(RHICmdList, ShaderParams );
		DispatchComputeShader(RHICmdList, *Shader, LPV_GRIDRES/4, LPV_GRIDRES/4, LPV_GRIDRES/4 );
		Shader->UnbindBuffers(RHICmdList, ShaderParams);
	}
	RHICmdList.AutomaticCacheFlushAfterComputeShader(true);
	RHICmdList.FlushComputeShaderCache();

	RHICmdList.SetUAVParameter( FComputeShaderRHIRef(), 7, mVplListBuffer->UAV, 0 );
	RHICmdList.SetUAVParameter( FComputeShaderRHIRef(), 7, GvListBuffer->UAV, 0 );
	RHICmdList.SetUAVParameter( FComputeShaderRHIRef(), 7, nullptr, 0 );
}

/**
* Gets shadow info
*/
void FLightPropagationVolume::GetShadowInfo( const FProjectedShadowInfo& ProjectedShadowInfo, FRsmInfo& RsmInfoOut )
{
	FIntPoint ShadowBufferResolution( ProjectedShadowInfo.ResolutionX, ProjectedShadowInfo.ResolutionY);
	RsmInfoOut.WorldToShadow = ProjectedShadowInfo.GetWorldToShadowMatrix(RsmInfoOut.ShadowmapMinMax, &ShadowBufferResolution);
	RsmInfoOut.ShadowToWorld = RsmInfoOut.WorldToShadow.InverseFast();

	// Determine the shadow area in world space, so we can scale the brightness if needed. 
	FVector ShadowUp    = FVector( 1.0f,0.0f,0.0f );
	FVector ShadowRight = FVector( 0.0f,1.0f,0.0f );
	FVector4 WorldUp = RsmInfoOut.ShadowToWorld.TransformVector( ShadowUp );
	FVector4 WorldRight = RsmInfoOut.ShadowToWorld.TransformVector( ShadowRight );
	float ShadowArea = WorldUp.Size3() * WorldRight.Size3();

	int32 RSMResolution = FSceneRenderTargets::Get_FrameConstantsOnly().GetReflectiveShadowMapResolution();
	float ResolutionMultiplier = RSMResolution / 256.0f;
	float IdealCubeSizeMultiplier = 0.5f * ResolutionMultiplier; 
	float IdealRsmArea = ( CubeSize * IdealCubeSizeMultiplier * CubeSize * IdealCubeSizeMultiplier );
	RsmInfoOut.AreaBrightnessMultiplier = ShadowArea/IdealRsmArea;
}


/**
* Injects a Directional light into the LPV
*/
void FLightPropagationVolume::SetVplInjectionConstants(
	const FProjectedShadowInfo&	ProjectedShadowInfo,
	const FLightSceneProxy*		LightProxy )
{
	FLinearColor LightColor = LightProxy->GetColor();
	FRsmInfo RsmInfo;
	GetShadowInfo( ProjectedShadowInfo, RsmInfo );

	float LpvStrength = 0.0f;
	if ( bEnabled )
	{
		LpvStrength = Strength;
	}
	LpvStrength *= RsmInfo.AreaBrightnessMultiplier;
	LpvStrength *= CVarLPVIntensity.GetValueOnRenderThread();
	LpvWriteUniformBufferParams->RsmAreaIntensityMultiplier = RsmInfo.AreaBrightnessMultiplier;

	LpvStrength *= LightProxy->GetIndirectLightingScale();
	LpvWriteUniformBufferParams->mRsmToWorld = RsmInfo.ShadowToWorld;
	LpvWriteUniformBufferParams->mLightColour = FVector4( LightColor.R, LightColor.G, LightColor.B, LightColor.A ) * LpvStrength; 
	LpvWriteUniformBuffer.SetContents( *LpvWriteUniformBufferParams );
}

/**
* Injects a Directional light into the LPV
*/
void FLightPropagationVolume::InjectDirectionalLightRSM(
	FRHICommandListImmediate& RHICmdList,
	FViewInfo&					View,
	const FTexture2DRHIRef&		RsmNormalTex, 
	const FTexture2DRHIRef&		RsmDiffuseTex, 
	const FTexture2DRHIRef&		RsmDepthTex, 
	const FProjectedShadowInfo&	ProjectedShadowInfo,
	const FLinearColor&			LightColour )
{
	const FLightSceneProxy* LightProxy = ProjectedShadowInfo.GetLightSceneInfo().Proxy;
	{
		SCOPED_DRAW_EVENT(RHICmdList, LpvInjectDirectionalLightRSM);

		SetVplInjectionConstants(ProjectedShadowInfo, LightProxy ); //-V595

		TShaderMapRef<FLpvInject_GenerateVplListsCS> Shader(View.ShaderMap);
		RHICmdList.SetComputeShader(Shader->GetComputeShader());

		// Clear the list counter the first time this function is called in a frame
		FLpvBaseWriteShaderParams ShaderParams;
		GetShaderParams( ShaderParams );
		Shader->SetParameters(RHICmdList, ShaderParams, RsmDiffuseTex, RsmNormalTex, RsmDepthTex );

		int32 RSMResolution = FSceneRenderTargets::Get_FrameConstantsOnly().GetReflectiveShadowMapResolution();
		// todo: what if not divisible by 8?
		DispatchComputeShader(RHICmdList, *Shader, RSMResolution / 8, RSMResolution / 8, 1 ); 

		Shader->UnbindBuffers(RHICmdList, ShaderParams);
	}

	// If this is the first directional light, build the geometry volume with it
	if ( !GeometryVolumeGenerated && bGeometryVolumeNeeded )
	{
		SCOPED_DRAW_EVENT(RHICmdList, LpvBuildGeometryVolume);
		GeometryVolumeGenerated = true;
		FVector LightDirection( 0.0f, 0.0f, 1.0f );
		if ( LightProxy )
		{
			LightDirection = LightProxy->GetDirection();
		}
		LpvWriteUniformBufferParams->GeometryVolumeCaptureLightDirection = LightDirection;

		TShaderMapRef<FLpvBuildGeometryVolumeCS> Shader(View.ShaderMap);
		RHICmdList.SetComputeShader(Shader->GetComputeShader());

		LpvWriteUniformBuffer.SetContents( *LpvWriteUniformBufferParams ); // FIXME: is this causing a stall? Double-buffer?

		FLpvBaseWriteShaderParams ShaderParams;
		GetShaderParams( ShaderParams );
		Shader->SetParameters(RHICmdList, ShaderParams );

		DispatchComputeShader(RHICmdList, *Shader, LPV_GRIDRES/4, LPV_GRIDRES/4, LPV_GRIDRES/4 );

		Shader->UnbindBuffers(RHICmdList, ShaderParams);
	}

	mInjectedLightCount++;
}

/**
* Injects sky lighting into the LPV
*/
void FLightPropagationVolume::ComputeDirectionalOcclusion( FRHICommandListImmediate& RHICmdList, FViewInfo& View )
{
	//if ( View.FinalPostProcessSettings.ContributingCubemaps.Num() > 0 || GScene-> )
	{
		// Compute directional occlusion
		{
			SCOPED_DRAW_EVENT(RHICmdList, LpvDirectionalOcclusion);

			mWriteBufferIndex = 1-mWriteBufferIndex; // Swap buffers with each iteration
			TShaderMapRef<FLpvDirectionalOcclusionCS> Shader(View.ShaderMap);
			RHICmdList.SetComputeShader(Shader->GetComputeShader());
			FLpvBaseWriteShaderParams ShaderParams;
			GetShaderParams( ShaderParams );
			Shader->SetParameters( RHICmdList, ShaderParams );
			LpvWriteUniformBuffer.SetContents( *LpvWriteUniformBufferParams );

			DispatchComputeShader( RHICmdList, *Shader, LPV_GRIDRES/4, LPV_GRIDRES/4, LPV_GRIDRES/4 );
			Shader->UnbindBuffers(RHICmdList, ShaderParams);
		}
	}
	RHICmdList.FlushComputeShaderCache();
}

/**
* Propagates light in the LPV 
*/
void FLightPropagationVolume::Update( FRHICommandListImmediate& RHICmdList, FViewInfo& View )
{
	if ( !bEnabled )
	{
		return;
	}

	LpvWriteUniformBuffer.SetContents( *LpvWriteUniformBufferParams );

	check(View.GetFeatureLevel() == ERHIFeatureLevel::SM5);

	bool bSecondaryOcclusion	= (SecondaryOcclusionStrength > 0.001f); 
	bool bSecondaryBounces		= (SecondaryBounceStrength > 0.001f); 
	bool bDirectionalOcclusion	= (LpvWriteUniformBufferParams->DirectionalOcclusionIntensity > 0.001f);

	if ( mInjectedLightCount )
	{
		SCOPED_DRAW_EVENT(RHICmdList, LpvAccumulateVplLists);
		mWriteBufferIndex = 1-mWriteBufferIndex; // Swap buffers with each iteration

		TShaderMapRef<FLpvInject_AccumulateVplListsCS> Shader(View.ShaderMap);
		RHICmdList.SetComputeShader(Shader->GetComputeShader());

		//LpvWriteUniformBuffer.SetContents( *LpvWriteUniformBufferParams );

		FLpvBaseWriteShaderParams ShaderParams;
		GetShaderParams( ShaderParams );
		Shader->SetParameters(RHICmdList, ShaderParams );

		DispatchComputeShader(RHICmdList, *Shader, LPV_GRIDRES/4, LPV_GRIDRES/4, LPV_GRIDRES/4 );
		RHICmdList.FlushComputeShaderCache();

		Shader->UnbindBuffers(RHICmdList, ShaderParams);
	}

	// Propagate lighting, ping-ponging between the two buffers
	if ( bDirectionalOcclusion ) 
	{
		ComputeDirectionalOcclusion( RHICmdList, View );
	}

	// Propagate lighting, ping-ponging between the two buffers
	{
		SCOPED_DRAW_EVENT(RHICmdList, LpvPropagate);

		int32 LPVNumPropagationSteps = CVarNumPropagationSteps.GetValueOnRenderThread();

		for ( int i = 0; i < LPVNumPropagationSteps; i++ )
		{
			mWriteBufferIndex = 1-mWriteBufferIndex; // Swap buffers with each iteration

			// Compute shader flags
			uint32 ShaderFlags = 0;
			if ( bSecondaryOcclusion ) 
				ShaderFlags |= PROPAGATE_SECONDARY_OCCLUSION;
			if ( bSecondaryBounces ) 
				ShaderFlags |= PROPAGATE_MULTIPLE_BOUNCES;
			if ( i < CVarLPVNumAOPropagationSteps.GetValueOnRenderThread() )
				ShaderFlags |= PROPAGATE_AO;

			FLpvWriteShaderCSBase* Shader = GetPropagateShader( View, ShaderFlags );
			RHICmdList.SetComputeShader(Shader->GetComputeShader());

			LpvWriteUniformBufferParams->PropagationIndex = i;

			FLpvBaseWriteShaderParams ShaderParams;
			GetShaderParams( ShaderParams );
			Shader->SetParameters(RHICmdList, ShaderParams );

			DispatchComputeShader(RHICmdList, Shader, LPV_GRIDRES/4, LPV_GRIDRES/4, LPV_GRIDRES/4 );

			// Insert a flush for all iterations except the last - these dispatches can't overlap!
			if ( i < LPVNumPropagationSteps - 1 )
			{
				RHICmdList.FlushComputeShaderCache();
			}

			Shader->UnbindBuffers(RHICmdList, ShaderParams);
		}
	}

	// Swap buffers
	mWriteBufferIndex = 1-mWriteBufferIndex; 

	// Copy the AO volume from the LPV to a separate volume texture
	{
		SCOPED_DRAW_EVENT(RHICmdList, LpvCopyAOVolume);

		TShaderMapRef<FLpvCopyAOVolumeCS> Shader(View.ShaderMap);
		RHICmdList.SetComputeShader(Shader->GetComputeShader());
		FLpvBaseWriteShaderParams ShaderParams;
		GetShaderParams( ShaderParams );
		Shader->SetParameters( RHICmdList, ShaderParams );
		LpvWriteUniformBuffer.SetContents( *LpvWriteUniformBufferParams );
		DispatchComputeShader( RHICmdList, *Shader, LPV_GRIDRES/4, LPV_GRIDRES/4, LPV_GRIDRES/4 );
		Shader->UnbindBuffers(RHICmdList, ShaderParams);
	}
}

void FLightPropagationVolume::SetRsmUniformBuffer()
{
	if (!RsmRenderUniformBuffer.IsInitialized())
	{
		RsmRenderUniformBuffer.InitResource();
	}

	RsmRenderUniformBuffer.SetContents(*LpvWriteUniformBufferParams);
}

void FLightPropagationVolume::InsertGPUWaitForAsyncUpdate(FRHICommandListImmediate& RHICmdList)
{
}

/**
* Helper function to generate shader params
*/
void FLightPropagationVolume::GetShaderParams( FLpvBaseWriteShaderParams& OutParams ) const
{
	for(int i = 0; i < 7; ++i)
	{
		OutParams.LpvBufferSRVs[i] = LpvVolumeTextures[ 1 - mWriteBufferIndex ][i]->GetRenderTargetItem().ShaderResourceTexture;
		OutParams.LpvBufferUAVs[i] = LpvVolumeTextures[ mWriteBufferIndex ][i]->GetRenderTargetItem().UAV;
	}

	OutParams.VplListBufferSRV = mVplListBuffer->SRV;
	OutParams.VplListBufferUAV = mVplListBuffer->UAV;
	OutParams.VplListHeadBufferSRV = mVplListHeadBuffer->SRV;
	OutParams.VplListHeadBufferUAV = mVplListHeadBuffer->UAV;

	for ( int i = 0; i < NUM_GV_TEXTURES; i++ )
	{
		OutParams.GvBufferSRVs[i] = GvVolumeTextures[i]->GetRenderTargetItem().ShaderResourceTexture;
		OutParams.GvBufferUAVs[i] = GvVolumeTextures[i]->GetRenderTargetItem().UAV;
	}
	OutParams.GvListBufferSRV = GvListBuffer->SRV;
	OutParams.GvListBufferUAV = GvListBuffer->UAV;
	OutParams.GvListHeadBufferSRV = GvListHeadBuffer->SRV;
	OutParams.GvListHeadBufferUAV = GvListHeadBuffer->UAV;
	OutParams.AOVolumeTextureUAV = AOVolumeTexture->GetRenderTargetItem().UAV;
	OutParams.AOVolumeTextureSRV = AOVolumeTexture->GetRenderTargetItem().ShaderResourceTexture;
	OutParams.UniformBuffer = LpvWriteUniformBuffer.GetUniformBufferRef();
}

void FLightPropagationVolume::InjectLightDirect(FRHICommandListImmediate& RHICmdList, const FLightSceneProxy& Light, const FViewInfo& View)
{
	if(!bEnabled)
	{
		return;
	}

	// Only point and spot lights are supported (directional lights use the RSM instead)
	if(Light.GetLightType() != LightType_Point && Light.GetLightType() != LightType_Spot )
	{
		return;
	}

	// A geometry volume is required for direct light injection. This currently requires a directional light to be injected
	//@TODO: Add support for generating a GV when there's no directional light
	if ( GeometryVolumeGenerated )
	{
		// Inject the VPLs into the LPV
		SCOPED_DRAW_EVENT(RHICmdList, LpvDirectLightInjection);

		FLpvDirectLightInjectParameters InjectUniformBufferParams;

		FLightShaderParameters LightParameters;
		Light.GetLightShaderParameters(LightParameters);
		
		InjectUniformBufferParams.LightColor = Light.GetColor() * Light.GetIndirectLightingScale();
		InjectUniformBufferParams.LightPosition = Light.GetPosition();
		InjectUniformBufferParams.LightRadius = Light.GetRadius();
		InjectUniformBufferParams.LightFalloffExponent = LightParameters.FalloffExponent;
		InjectUniformBufferParams.LightDirection = LightParameters.Direction;
		InjectUniformBufferParams.LightSpotAngles = LightParameters.SpotAngles;
		InjectUniformBufferParams.LightSourceLength = LightParameters.SourceLength;
		InjectUniformBufferParams.bLightInverseSquaredAttenuation = Light.IsInverseSquared() ? 1.0f : 0.0f;

		FLpvInjectShader_Base* Shader = nullptr;

		switch ( Light.GetLightType() )
		{
			case LightType_Point:
				{
					if ( Light.CastsStaticShadow() || Light.CastsDynamicShadow() )
					{
						Shader = (FLpvInjectShader_Base*)*TShaderMapRef<TLpvInject_LightCS<INJECT_SHADOW_CASTING> >(View.ShaderMap);
					}
					else
					{
						Shader = (FLpvInjectShader_Base*)*TShaderMapRef<TLpvInject_LightCS<0> >(View.ShaderMap);
					}
				}
				break;
			case LightType_Spot:
				{
					if ( Light.CastsStaticShadow() || Light.CastsDynamicShadow() )
					{
						Shader = (FLpvInjectShader_Base*)*TShaderMapRef<TLpvInject_LightCS<INJECT_SPOT_ATTENUATION | INJECT_SHADOW_CASTING> >(View.ShaderMap);
					}
					else
					{
						Shader = (FLpvInjectShader_Base*)*TShaderMapRef<TLpvInject_LightCS<INJECT_SPOT_ATTENUATION | 0> >(View.ShaderMap);
					}
				}
				break;
		}

		if (Shader)
		{
			RHICmdList.SetComputeShader(Shader->GetComputeShader());

			FDirectLightInjectBufferRef InjectUniformBuffer =
				FDirectLightInjectBufferRef::CreateUniformBufferImmediate(InjectUniformBufferParams, UniformBuffer_SingleFrame);

			mWriteBufferIndex = 1 - mWriteBufferIndex; // Swap buffers with each iteration

			FLpvBaseWriteShaderParams ShaderParams;
			GetShaderParams(ShaderParams);

			LpvWriteUniformBuffer.SetContents(*LpvWriteUniformBufferParams);

			Shader->SetParameters(RHICmdList, ShaderParams, InjectUniformBuffer);
			DispatchComputeShader(RHICmdList, Shader, LPV_GRIDRES / 4, LPV_GRIDRES / 4, LPV_GRIDRES / 4);
			Shader->UnbindBuffers(RHICmdList, ShaderParams);
		}
		else
		{
			checkf(0, TEXT("Failed to find LPV injection shader."));
		}
	}
}


// use for render thread only
bool UseLightPropagationVolumeRT(ERHIFeatureLevel::Type InFeatureLevel)
{
	if (InFeatureLevel < ERHIFeatureLevel::SM5)
	{
		return false;
	}

	int32 Value = CVarLightPropagationVolume.GetValueOnRenderThread();

	return Value != 0;
}


// ----------------------------------------------------------------------------
// FSceneViewState
// ----------------------------------------------------------------------------
void FSceneViewState::SetupLightPropagationVolume(FSceneView& View, FSceneViewFamily& ViewFamily)
{
	check(IsInRenderingThread());

	if(LightPropagationVolume)
	{
		// not needed
		return;
	}

	const ERHIFeatureLevel::Type ViewFeatureLevel = View.GetFeatureLevel();

<<<<<<< HEAD
	if (IStereoRendering::IsASecondaryView(View.StereoPass))
=======
	if (IStereoRendering::IsASecondaryView(View, GEngine->StereoRenderingDevice))
>>>>>>> b7130dcc
	{
		// The right eye will reference the left eye's LPV with the assumption that the left eye uses the primary view (index 0)
		const FSceneView* PrimaryView = ViewFamily.Views[0];
		if (IStereoRendering::IsAPrimaryView(PrimaryView->StereoPass) && PrimaryView->State)
		{
			FSceneViewState* PrimaryViewState = PrimaryView->State->GetConcreteViewState();
			if (PrimaryViewState)
			{
				LightPropagationVolume = PrimaryViewState->GetLightPropagationVolume(ViewFeatureLevel);
				if (LightPropagationVolume.IsValid())
				{
					bIsStereoView = true;
				}
			}
		}
	}
	else
	{
		if (UseLightPropagationVolumeRT(ViewFeatureLevel) && IsLPVSupported(GShaderPlatformForFeatureLevel[ViewFeatureLevel]))
		{
			LightPropagationVolume = new FLightPropagationVolume();
		}
	}
}

FLightPropagationVolume* FSceneViewState::GetLightPropagationVolume(ERHIFeatureLevel::Type InFeatureLevel, bool bIncludeStereo) const
{
	if (InFeatureLevel < ERHIFeatureLevel::SM5)
	{
		// to prevent crash when starting in SM5 and the using the editor preview SM4
		return 0;
	}

	if (bIsStereoView && !bIncludeStereo)
	{
		// return 0 on stereo views when they aren't explicitly included
		return 0;
	}

	return LightPropagationVolume;
}

void FSceneViewState::DestroyLightPropagationVolume()
{
	if ( LightPropagationVolume ) 
	{
		LightPropagationVolume->AddRef();
		FLightPropagationVolume* LPV = LightPropagationVolume;
		LightPropagationVolume = nullptr;

		ENQUEUE_RENDER_COMMAND(DeleteLPV)(
			[LPV](FRHICommandListImmediate& RHICmdList)
			{
				LPV->Release();
			}
		);
		bIsStereoView = false;
	}
}


void FDeferredShadingSceneRenderer::ClearLPVs(FRHICommandListImmediate& RHICmdList)
{
	SCOPE_CYCLE_COUNTER(STAT_UpdateLPVs);
	bool bAnyViewHasLPVs = false;

	for (int32 ViewIndex = 0; ViewIndex < Views.Num(); ViewIndex++)
	{
		FViewInfo& View = Views[ViewIndex];
		FSceneViewState* ViewState = (FSceneViewState*)Views[ViewIndex].State;

		if (ViewState)
		{
			FLightPropagationVolume* LightPropagationVolume = ViewState->GetLightPropagationVolume(View.GetFeatureLevel());

			if (LightPropagationVolume)
			{
				bAnyViewHasLPVs = true;
				break;
			}
		}
	}

	if (bAnyViewHasLPVs)
	{
		SCOPED_DRAW_EVENT(RHICmdList, ClearLPVs);

		for(int32 ViewIndex = 0; ViewIndex < Views.Num(); ViewIndex++)
		{
			SCOPED_CONDITIONAL_DRAW_EVENTF(RHICmdList, EventView, Views.Num() > 1, TEXT("View%d"), ViewIndex);

			FViewInfo& View = Views[ViewIndex];

			FSceneViewState* ViewState = (FSceneViewState*)Views[ViewIndex].State;
			if(ViewState)
			{
				FLightPropagationVolume* LightPropagationVolume = ViewState->GetLightPropagationVolume(View.GetFeatureLevel());

				if(LightPropagationVolume)
				{
					SCOPED_GPU_STAT(RHICmdList, LPV);
					LightPropagationVolume->InitSettings(RHICmdList, Views[ViewIndex]);
					LightPropagationVolume->Clear(RHICmdList, View);
				}
			}
		}
	}
}

void FDeferredShadingSceneRenderer::UpdateLPVs(FRHICommandListImmediate& RHICmdList)
{
	SCOPED_DRAW_EVENT(RHICmdList, UpdateLPVs);
	SCOPE_CYCLE_COUNTER(STAT_UpdateLPVs);

	for(int32 ViewIndex = 0; ViewIndex < Views.Num(); ViewIndex++)
	{
		SCOPED_CONDITIONAL_DRAW_EVENTF(RHICmdList, EventView, Views.Num() > 1, TEXT("View%d"), ViewIndex);

		FViewInfo& View = Views[ViewIndex];
		FSceneViewState* ViewState = (FSceneViewState*)Views[ViewIndex].State;

		if(ViewState)
		{
			FLightPropagationVolume* LightPropagationVolume = ViewState->GetLightPropagationVolume(View.GetFeatureLevel());

			if(LightPropagationVolume)
			{
//				SCOPED_DRAW_EVENT(RHICmdList, UpdateLPVs);
//				SCOPE_CYCLE_COUNTER(STAT_UpdateLPVs);
				SCOPED_GPU_STAT(RHICmdList, LPV);

				LightPropagationVolume->Update(RHICmdList, View);
			}
		}
	}
}<|MERGE_RESOLUTION|>--- conflicted
+++ resolved
@@ -1459,15 +1459,13 @@
 
 	const ERHIFeatureLevel::Type ViewFeatureLevel = View.GetFeatureLevel();
 
-<<<<<<< HEAD
-	if (IStereoRendering::IsASecondaryView(View.StereoPass))
-=======
+	//#todo-rv-vr
 	if (IStereoRendering::IsASecondaryView(View, GEngine->StereoRenderingDevice))
->>>>>>> b7130dcc
 	{
 		// The right eye will reference the left eye's LPV with the assumption that the left eye uses the primary view (index 0)
 		const FSceneView* PrimaryView = ViewFamily.Views[0];
-		if (IStereoRendering::IsAPrimaryView(PrimaryView->StereoPass) && PrimaryView->State)
+		//#todo-rv-vr
+		if (PrimaryView->StereoPass == eSSP_LEFT_EYE && PrimaryView->State)
 		{
 			FSceneViewState* PrimaryViewState = PrimaryView->State->GetConcreteViewState();
 			if (PrimaryViewState)
