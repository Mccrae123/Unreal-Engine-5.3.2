// Copyright Epic Games, Inc. All Rights Reserved.

#include "IndirectLightRendering.h"
#include "RenderGraph.h"
#include "PixelShaderUtils.h"
#include "AmbientCubemapParameters.h"
#include "SceneTextureParameters.h"
#include "ScreenSpaceDenoise.h"
#include "ScreenSpaceRayTracing.h"
#include "DeferredShadingRenderer.h"
#include "PostProcess/PostProcessSubsurface.h"
#include "PostProcess/TemporalAA.h"
#include "CompositionLighting/PostProcessAmbientOcclusion.h"
#include "CompositionLighting/CompositionLighting.h"
#include "PostProcess/PostProcessing.h" // for FPostProcessVS
#include "RendererModule.h" 
#include "RayTracing/RaytracingOptions.h"
#include "RayTracing/RayTracingReflections.h"
#include "DistanceFieldAmbientOcclusion.h"
#include "VolumetricCloudRendering.h"
#include "Lumen/LumenSceneData.h"
#include "Math/Halton.h"
#include "DistanceFieldAmbientOcclusion.h"
#include "Strata/Strata.h"
#include "RendererUtils.h"
#include "ProfilingDebugging/CpuProfilerTrace.h"
#include "Lumen/LumenTracingUtils.h"
#include "Lumen/LumenSceneLighting.h"

// This is the project default dynamic global illumination, NOT the scalability setting (see r.Lumen.DiffuseIndirect.Allow for scalability)
// Must match EDynamicGlobalIlluminationMethod
// Note: Default for new projects set by GameProjectUtils
static TAutoConsoleVariable<int32> CVarDynamicGlobalIlluminationMethod(
	TEXT("r.DynamicGlobalIlluminationMethod"), 0,
	TEXT("0 - None.  Global Illumination can be baked into Lightmaps but no technique will be used for Dynamic Global Illumination.\n")
	TEXT("1 - Lumen.  Use Lumen Global Illumination for all lights, emissive materials casting light and SkyLight Occlusion.  Requires 'Generate Mesh Distance Fields' enabled for Software Ray Tracing and 'Support Hardware Ray Tracing' enabled for Hardware Ray Tracing.\n")
	TEXT("2 - SSGI.  Standalone Screen Space Global Illumination.  Low cost, but limited by screen space information.\n")
	TEXT("3 - RTGI.  Ray Traced Global Illumination technique.  Deprecated, use Lumen Global Illumination instead.\n")
	TEXT("4 - Plugin.  Use a plugin for Global Illumination."),
<<<<<<< HEAD
	ECVF_RenderThreadSafe | ECVF_Scalability);
=======
	ECVF_RenderThreadSafe);
>>>>>>> d731a049

// This is the project default reflection method, NOT the scalability setting (see r.Lumen.Reflections.Allow for scalability)
// Must match EReflectionMethod
// Note: Default for new projects set by GameProjectUtils
static TAutoConsoleVariable<int32> CVarReflectionMethod(
	TEXT("r.ReflectionMethod"), 2,
	TEXT("0 - None.  Reflections can come from placed Reflection Captures, Planar Reflections and Skylight but no global reflection method will be used.\n")
	TEXT("1 - Lumen.  Use Lumen Reflections, which supports Screen / Software / Hardware Ray Tracing together and integrates with Lumen Global Illumination for rough reflections and Global Illumination seen in reflections.\n")
	TEXT("2 - SSR.  Standalone Screen Space Reflections.  Low cost, but limited by screen space information.\n")
	TEXT("3 - RT Reflections.  Ray Traced Reflections technique.  Deprecated, use Lumen Reflections instead."),
	ECVF_RenderThreadSafe);

static TAutoConsoleVariable<int32> CVarDiffuseIndirectHalfRes(
	TEXT("r.DiffuseIndirect.HalfRes"), 1,
	TEXT("TODO(Guillaume)"),
	ECVF_RenderThreadSafe);

static TAutoConsoleVariable<int32> CVarDiffuseIndirectRayPerPixel(
	TEXT("r.DiffuseIndirect.RayPerPixel"), 6, // TODO(Guillaume): Matches old Lumen hard code sampling pattern.
	TEXT("TODO(Guillaume)"),
	ECVF_RenderThreadSafe);

static TAutoConsoleVariable<int32> CVarDiffuseIndirectDenoiser(
	TEXT("r.DiffuseIndirect.Denoiser"), 1,
	TEXT("Denoising options (default = 1)"),
	ECVF_RenderThreadSafe);

static TAutoConsoleVariable<int32> CVarDenoiseSSR(
	TEXT("r.SSR.ExperimentalDenoiser"), 0,
	TEXT("Replace SSR's TAA pass with denoiser."),
	ECVF_RenderThreadSafe);

static TAutoConsoleVariable<float> CVarSkySpecularOcclusionStrength(
	TEXT("r.SkySpecularOcclusionStrength"),
	1,
	TEXT("Strength of skylight specular occlusion from DFAO (default is 1.0)"),
	ECVF_RenderThreadSafe);

static TAutoConsoleVariable<int32> CVarProbeSamplePerPixel(
	TEXT("r.Lumen.ProbeHierarchy.SamplePerPixel"), 8,
	TEXT("Number of sample to do per full res pixel."),
	ECVF_RenderThreadSafe);


DECLARE_GPU_STAT_NAMED(ReflectionEnvironment, TEXT("Reflection Environment"));
DECLARE_GPU_STAT_NAMED(RayTracingReflections, TEXT("Ray Tracing Reflections"));
DECLARE_GPU_STAT(SkyLightDiffuse);

int GetReflectionEnvironmentCVar();
bool IsAmbientCubemapPassRequired(const FSceneView& View);

class FDiffuseIndirectCompositePS : public FGlobalShader
{
	DECLARE_GLOBAL_SHADER(FDiffuseIndirectCompositePS)
	SHADER_USE_PARAMETER_STRUCT(FDiffuseIndirectCompositePS, FGlobalShader)

	class FApplyDiffuseIndirectDim : SHADER_PERMUTATION_INT("DIM_APPLY_DIFFUSE_INDIRECT", 4);
	class FUpscaleDiffuseIndirectDim : SHADER_PERMUTATION_BOOL("DIM_UPSCALE_DIFFUSE_INDIRECT");
	class FScreenBentNormal : SHADER_PERMUTATION_BOOL("DIM_SCREEN_BENT_NORMAL");
<<<<<<< HEAD

	using FPermutationDomain = TShaderPermutationDomain<FApplyDiffuseIndirectDim, FUpscaleDiffuseIndirectDim, FScreenBentNormal>;
=======
	class FStrataTileType : SHADER_PERMUTATION_INT("STRATA_TILETYPE", 3);

	using FPermutationDomain = TShaderPermutationDomain<FApplyDiffuseIndirectDim, FUpscaleDiffuseIndirectDim, FScreenBentNormal, FStrataTileType>;
>>>>>>> d731a049

	static bool ShouldCompilePermutation(const FGlobalShaderPermutationParameters& Parameters)
	{
		if (IsMobilePlatform(Parameters.Platform))
		{
			return false;
		}

		FPermutationDomain PermutationVector(Parameters.PermutationId);

		// Only upscale SSGI
		if (PermutationVector.Get<FApplyDiffuseIndirectDim>() != 1 && PermutationVector.Get<FUpscaleDiffuseIndirectDim>())
		{
			return false;
		}

		// Only support Bent Normal for ScreenProbeGather
<<<<<<< HEAD
		if (PermutationVector.Get<FApplyDiffuseIndirectDim>() != 4 && PermutationVector.Get<FScreenBentNormal>())
=======
		if (PermutationVector.Get<FApplyDiffuseIndirectDim>() != 3 && PermutationVector.Get<FScreenBentNormal>())
>>>>>>> d731a049
		{
			return false;
		}

<<<<<<< HEAD
=======
		// Build Strata tile permutation only for Lumen
		if (PermutationVector.Get<FStrataTileType>() != EStrataTileType::EComplex)
		{
			return Strata::IsStrataEnabled() && PermutationVector.Get<FApplyDiffuseIndirectDim>() == 3;
		}

>>>>>>> d731a049
		return IsFeatureLevelSupported(Parameters.Platform, ERHIFeatureLevel::SM5);
	}

	BEGIN_SHADER_PARAMETER_STRUCT(FParameters, )
		SHADER_PARAMETER(float, AmbientOcclusionStaticFraction)
		SHADER_PARAMETER(int32, bVisualizeDiffuseIndirect)
		SHADER_PARAMETER_STRUCT_INCLUDE(FLumenReflectionCompositeParameters, LumenReflectionCompositeParameters)
		SHADER_PARAMETER_STRUCT_INCLUDE(FLumenScreenSpaceBentNormalParameters, ScreenBentNormalParameters)
<<<<<<< HEAD
		
=======
		SHADER_PARAMETER(uint32, bLumenSupportBackfaceDiffuse)

>>>>>>> d731a049
		SHADER_PARAMETER_STRUCT(FSSDSignalTextures, DiffuseIndirect)
		SHADER_PARAMETER_SAMPLER(SamplerState, DiffuseIndirectSampler)
		
		SHADER_PARAMETER_RDG_TEXTURE(Texture2D, AmbientOcclusionTexture)
		SHADER_PARAMETER_SAMPLER(SamplerState,  AmbientOcclusionSampler)

		SHADER_PARAMETER_TEXTURE(Texture2D, PreIntegratedGF)
		SHADER_PARAMETER_SAMPLER(SamplerState, PreIntegratedGFSampler)

		SHADER_PARAMETER_RDG_UNIFORM_BUFFER(FSceneTextureUniformParameters, SceneTexturesStruct)
		SHADER_PARAMETER_RDG_UNIFORM_BUFFER(FStrataGlobalUniformParameters, Strata)
		SHADER_PARAMETER_STRUCT_INCLUDE(Strata::FStrataTilePassVS::FParameters, StrataTile)
		SHADER_PARAMETER_STRUCT_INCLUDE(Denoiser::FCommonShaderParameters, DenoiserCommonParameters)
		SHADER_PARAMETER_STRUCT_INCLUDE(FSceneTextureParameters, SceneTextures)
		SHADER_PARAMETER_STRUCT_REF(FViewUniformShaderParameters, ViewUniformBuffer)

		SHADER_PARAMETER_RDG_TEXTURE_UAV(RWTexture2D<float4>, PassDebugOutput)

<<<<<<< HEAD
=======
		SHADER_PARAMETER_RDG_TEXTURE_UAV(RWTexture2D<float3>, OutOpaqueRoughRefractionSceneColor)
		SHADER_PARAMETER_RDG_TEXTURE_UAV(RWTexture2D<float3>, OutSubSurfaceSceneColor)

>>>>>>> d731a049
		SHADER_PARAMETER(FVector2f, BufferUVToOutputPixelPosition)
		SHADER_PARAMETER_RDG_TEXTURE(Texture2D, EyeAdaptation)
		SHADER_PARAMETER_RDG_TEXTURE_ARRAY(Texture2D<uint>, CompressedMetadata, [2])

		RENDER_TARGET_BINDING_SLOTS()
	END_SHADER_PARAMETER_STRUCT()

	static void ModifyCompilationEnvironment(const FGlobalShaderPermutationParameters& Parameters, FShaderCompilerEnvironment& OutEnvironment)
	{
		OutEnvironment.CompilerFlags.Add(CFLAG_ForceOptimization);
	}

};

class FAmbientCubemapCompositePS : public FGlobalShader
{
	DECLARE_GLOBAL_SHADER(FAmbientCubemapCompositePS)
	SHADER_USE_PARAMETER_STRUCT(FAmbientCubemapCompositePS, FGlobalShader)

	static bool ShouldCompilePermutation(const FGlobalShaderPermutationParameters& Parameters)
	{
		return IsFeatureLevelSupported(Parameters.Platform, ERHIFeatureLevel::SM5);
	}

	BEGIN_SHADER_PARAMETER_STRUCT(FParameters, )
		SHADER_PARAMETER_TEXTURE(Texture2D, PreIntegratedGF)
		SHADER_PARAMETER_SAMPLER(SamplerState, PreIntegratedGFSampler)

		SHADER_PARAMETER_RDG_TEXTURE(Texture2D, AmbientOcclusionTexture)
		SHADER_PARAMETER_SAMPLER(SamplerState,  AmbientOcclusionSampler)

		SHADER_PARAMETER_RDG_UNIFORM_BUFFER(FStrataGlobalUniformParameters, Strata)
		SHADER_PARAMETER_STRUCT_INCLUDE(Strata::FStrataTilePassVS::FParameters, StrataTile)
		SHADER_PARAMETER_STRUCT_INCLUDE(FAmbientCubemapParameters, AmbientCubemap)
		SHADER_PARAMETER_STRUCT_INCLUDE(FSceneTextureParameters, SceneTextures)
		SHADER_PARAMETER_STRUCT_REF(FViewUniformShaderParameters, ViewUniformBuffer)
		
		RENDER_TARGET_BINDING_SLOTS()
	END_SHADER_PARAMETER_STRUCT()
};

// Setups all shader parameters related to skylight.
FSkyDiffuseLightingParameters GetSkyDiffuseLightingParameters(const FSkyLightSceneProxy* SkyLight, float DynamicBentNormalAO)
{
	float SkyLightContrast = 0.01f;
	float SkyLightOcclusionExponent = 1.0f;
	FVector4f SkyLightOcclusionTintAndMinOcclusion(0.0f, 0.0f, 0.0f, 0.0f);
	EOcclusionCombineMode SkyLightOcclusionCombineMode = EOcclusionCombineMode::OCM_MAX;
	if (SkyLight)
	{
		FDistanceFieldAOParameters Parameters(SkyLight->OcclusionMaxDistance, SkyLight->Contrast);
		SkyLightContrast = Parameters.Contrast;
		SkyLightOcclusionExponent = SkyLight->OcclusionExponent;
		SkyLightOcclusionTintAndMinOcclusion = FVector4f(SkyLight->OcclusionTint);
		SkyLightOcclusionTintAndMinOcclusion.W = SkyLight->MinOcclusion;
		SkyLightOcclusionCombineMode = SkyLight->OcclusionCombineMode;
	}

	// Scale and bias to remap the contrast curve to [0,1]
	const float Min = 1 / (1 + FMath::Exp(-SkyLightContrast * (0 * 10 - 5)));
	const float Max = 1 / (1 + FMath::Exp(-SkyLightContrast * (1 * 10 - 5)));
	const float Mul = 1.0f / (Max - Min);
	const float Add = -Min / (Max - Min);

	FSkyDiffuseLightingParameters Out;
	Out.OcclusionTintAndMinOcclusion = SkyLightOcclusionTintAndMinOcclusion;
	Out.ContrastAndNormalizeMulAdd = FVector3f(SkyLightContrast, Mul, Add);
	Out.OcclusionExponent = SkyLightOcclusionExponent;
	Out.OcclusionCombineMode = SkyLightOcclusionCombineMode == OCM_Minimum ? 0.0f : 1.0f;
	Out.ApplyBentNormalAO = DynamicBentNormalAO;
	Out.InvSkySpecularOcclusionStrength = 1.0f / FMath::Max(CVarSkySpecularOcclusionStrength.GetValueOnRenderThread(), 0.1f);
	return Out;
}

/** Pixel shader that does tiled deferred culling of reflection captures, then sorts and composites them. */
class FReflectionEnvironmentSkyLightingPS : public FGlobalShader
{
	DECLARE_GLOBAL_SHADER(FReflectionEnvironmentSkyLightingPS);
	SHADER_USE_PARAMETER_STRUCT(FReflectionEnvironmentSkyLightingPS, FGlobalShader)

	class FHasBoxCaptures : SHADER_PERMUTATION_BOOL("REFLECTION_COMPOSITE_HAS_BOX_CAPTURES");
	class FHasSphereCaptures : SHADER_PERMUTATION_BOOL("REFLECTION_COMPOSITE_HAS_SPHERE_CAPTURES");
	class FDFAOIndirectOcclusion : SHADER_PERMUTATION_BOOL("SUPPORT_DFAO_INDIRECT_OCCLUSION");
	class FSkyLight : SHADER_PERMUTATION_BOOL("ENABLE_SKY_LIGHT");
	class FDynamicSkyLight : SHADER_PERMUTATION_BOOL("ENABLE_DYNAMIC_SKY_LIGHT");
	class FSkyShadowing : SHADER_PERMUTATION_BOOL("APPLY_SKY_SHADOWING");
	class FRayTracedReflections : SHADER_PERMUTATION_BOOL("RAY_TRACED_REFLECTIONS");
	class FStrataTileType : SHADER_PERMUTATION_INT("STRATA_TILETYPE", 3);

	using FPermutationDomain = TShaderPermutationDomain<
		FHasBoxCaptures,
		FHasSphereCaptures,
		FDFAOIndirectOcclusion,
		FSkyLight,
		FDynamicSkyLight,
		FSkyShadowing,
		FRayTracedReflections,
		FStrataTileType>;

	static FPermutationDomain RemapPermutation(FPermutationDomain PermutationVector)
	{
		// FSkyLightingDynamicSkyLight requires FSkyLightingSkyLight.
		if (!PermutationVector.Get<FSkyLight>())
		{
			PermutationVector.Set<FDynamicSkyLight>(false);
		}

		// FSkyLightingSkyShadowing requires FSkyLightingDynamicSkyLight.
		if (!PermutationVector.Get<FDynamicSkyLight>())
		{
			PermutationVector.Set<FSkyShadowing>(false);
		}

		if (PermutationVector.Get<FStrataTileType>() && !Strata::IsStrataEnabled())
		{
			PermutationVector.Set<FStrataTileType>(0);
		}

		return PermutationVector;
	}

<<<<<<< HEAD
	static FPermutationDomain BuildPermutationVector(const FViewInfo& View, bool bBoxCapturesOnly, bool bSphereCapturesOnly, bool bSupportDFAOIndirectOcclusion, bool bEnableSkyLight, bool bEnableDynamicSkyLight, bool bApplySkyShadowing, bool bRayTracedReflections, EStrataTileMaterialType TileType)
=======
	static FPermutationDomain BuildPermutationVector(const FViewInfo& View, bool bBoxCapturesOnly, bool bSphereCapturesOnly, bool bSupportDFAOIndirectOcclusion, bool bEnableSkyLight, bool bEnableDynamicSkyLight, bool bApplySkyShadowing, bool bRayTracedReflections, EStrataTileType TileType)
>>>>>>> d731a049
	{
		FPermutationDomain PermutationVector;

		PermutationVector.Set<FHasBoxCaptures>(bBoxCapturesOnly);
		PermutationVector.Set<FHasSphereCaptures>(bSphereCapturesOnly);
		PermutationVector.Set<FDFAOIndirectOcclusion>(bSupportDFAOIndirectOcclusion);
		PermutationVector.Set<FSkyLight>(bEnableSkyLight);
		PermutationVector.Set<FDynamicSkyLight>(bEnableDynamicSkyLight);
		PermutationVector.Set<FSkyShadowing>(bApplySkyShadowing);
		PermutationVector.Set<FRayTracedReflections>(bRayTracedReflections);
		PermutationVector.Set<FStrataTileType>(0);
		if (Strata::IsStrataEnabled())
		{
<<<<<<< HEAD
			check(EStrataTileMaterialType::ECount != TileType);
=======
			check(TileType <= EStrataTileType::EComplex);
>>>>>>> d731a049
			PermutationVector.Set<FStrataTileType>(TileType);
		}
		return RemapPermutation(PermutationVector);
	}

	static bool ShouldCompilePermutation(const FGlobalShaderPermutationParameters& Parameters)
	{
		if (!IsFeatureLevelSupported(Parameters.Platform, ERHIFeatureLevel::SM5))
		{
			return false;
		}

		FPermutationDomain PermutationVector(Parameters.PermutationId);
		return PermutationVector == RemapPermutation(PermutationVector);
	}

	static void ModifyCompilationEnvironment(const FGlobalShaderPermutationParameters& Parameters, FShaderCompilerEnvironment& OutEnvironment)
	{
		FGlobalShader::ModifyCompilationEnvironment(Parameters, OutEnvironment);
		OutEnvironment.SetDefine(TEXT("MAX_CAPTURES"), GMaxNumReflectionCaptures);
		OutEnvironment.SetDefine(TEXT("SUPPORTS_ANISOTROPIC_MATERIALS"), FDataDrivenShaderPlatformInfo::GetSupportsAnisotropicMaterials(Parameters.Platform));
		OutEnvironment.CompilerFlags.Add(CFLAG_StandardOptimization);
		FForwardLightingParameters::ModifyCompilationEnvironment(Parameters.Platform, OutEnvironment);
	}

	BEGIN_SHADER_PARAMETER_STRUCT(FParameters, )
		// Distance field AO parameters.
		// TODO. FDFAOUpsampleParameters
		SHADER_PARAMETER(FVector2f, AOBufferBilinearUVMax)
		SHADER_PARAMETER(float, DistanceFadeScale)
		SHADER_PARAMETER(float, AOMaxViewDistance)

		SHADER_PARAMETER_RDG_TEXTURE(Texture2D, BentNormalAOTexture)
		SHADER_PARAMETER_SAMPLER(SamplerState, BentNormalAOSampler)

		SHADER_PARAMETER_RDG_TEXTURE(Texture2D, AmbientOcclusionTexture)
		SHADER_PARAMETER_SAMPLER(SamplerState, AmbientOcclusionSampler)

		SHADER_PARAMETER_RDG_TEXTURE(Texture2D, ScreenSpaceReflectionsTexture)
		SHADER_PARAMETER_SAMPLER(SamplerState, ScreenSpaceReflectionsSampler)

		SHADER_PARAMETER_TEXTURE(Texture2D, PreIntegratedGF)
		SHADER_PARAMETER_SAMPLER(SamplerState, PreIntegratedGFSampler)

		SHADER_PARAMETER_RDG_TEXTURE(Texture2D<float2>, CloudSkyAOTexture)
		SHADER_PARAMETER_SAMPLER(SamplerState, CloudSkyAOSampler)
		SHADER_PARAMETER(FMatrix44f, CloudSkyAOWorldToLightClipMatrix)
		SHADER_PARAMETER(float, CloudSkyAOFarDepthKm)
		SHADER_PARAMETER(int32, CloudSkyAOEnabled)

		SHADER_PARAMETER_STRUCT_INCLUDE(FSkyDiffuseLightingParameters, SkyDiffuseLighting)
		SHADER_PARAMETER_STRUCT_INCLUDE(FSceneTextureParameters, SceneTextures)

		SHADER_PARAMETER_STRUCT_REF(FViewUniformShaderParameters, ViewUniformBuffer)
		SHADER_PARAMETER_STRUCT_REF(FReflectionUniformParameters, ReflectionsParameters)
		SHADER_PARAMETER_STRUCT_REF(FReflectionCaptureShaderData, ReflectionCaptureData)
		SHADER_PARAMETER_RDG_UNIFORM_BUFFER(FForwardLightData, ForwardLightData)

		SHADER_PARAMETER_RDG_UNIFORM_BUFFER(FStrataGlobalUniformParameters, Strata)

	END_SHADER_PARAMETER_STRUCT()
}; // FReflectionEnvironmentSkyLightingPS


BEGIN_SHADER_PARAMETER_STRUCT(FReflectionEnvironmentSkyLightingParameters, )
	SHADER_PARAMETER_STRUCT_INCLUDE(FReflectionEnvironmentSkyLightingPS::FParameters, PS)
	SHADER_PARAMETER_STRUCT_INCLUDE(Strata::FStrataTilePassVS::FParameters, VS)
	RENDER_TARGET_BINDING_SLOTS()
END_SHADER_PARAMETER_STRUCT()

IMPLEMENT_GLOBAL_SHADER(FDiffuseIndirectCompositePS, "/Engine/Private/DiffuseIndirectComposite.usf", "MainPS", SF_Pixel);
IMPLEMENT_GLOBAL_SHADER(FAmbientCubemapCompositePS, "/Engine/Private/AmbientCubemapComposite.usf", "MainPS", SF_Pixel);
IMPLEMENT_GLOBAL_SHADER(FReflectionEnvironmentSkyLightingPS, "/Engine/Private/ReflectionEnvironmentPixelShader.usf", "ReflectionEnvironmentSkyLighting", SF_Pixel);


IMPLEMENT_GLOBAL_SHADER_PARAMETER_STRUCT(FReflectionUniformParameters, "ReflectionStruct");

void FDeferredShadingSceneRenderer::CommitIndirectLightingState()
{
	for (int32 ViewIndex = 0; ViewIndex < Views.Num(); ViewIndex++)
	{
		const FViewInfo& View = Views[ViewIndex];
		TPipelineState<FPerViewPipelineState>& ViewPipelineState = GetViewPipelineStateWritable(View);

		EDiffuseIndirectMethod DiffuseIndirectMethod = EDiffuseIndirectMethod::Disabled;
		EAmbientOcclusionMethod AmbientOcclusionMethod = EAmbientOcclusionMethod::Disabled;
		EReflectionsMethod ReflectionsMethod = EReflectionsMethod::Disabled;
		IScreenSpaceDenoiser::EMode DiffuseIndirectDenoiser = IScreenSpaceDenoiser::EMode::Disabled;

		if (ShouldRenderLumenDiffuseGI(Scene, View))
		{
			DiffuseIndirectMethod = EDiffuseIndirectMethod::Lumen;
		}
		else if (ScreenSpaceRayTracing::IsScreenSpaceDiffuseIndirectSupported(View))
		{
			DiffuseIndirectMethod = EDiffuseIndirectMethod::SSGI;
			DiffuseIndirectDenoiser = IScreenSpaceDenoiser::GetDenoiserMode(CVarDiffuseIndirectDenoiser);
		}
		else if (ShouldRenderRayTracingGlobalIllumination(View))
		{
			DiffuseIndirectMethod = EDiffuseIndirectMethod::RTGI;
			DiffuseIndirectDenoiser = IScreenSpaceDenoiser::GetDenoiserMode(CVarDiffuseIndirectDenoiser);
		}
		else if (ShouldRenderPluginRayTracingGlobalIllumination(View))
		{
			DiffuseIndirectMethod = EDiffuseIndirectMethod::Plugin;
			DiffuseIndirectDenoiser = IScreenSpaceDenoiser::GetDenoiserMode(CVarDiffuseIndirectDenoiser);
		}
		
		const bool bLumenWantsSSAO = DiffuseIndirectMethod == EDiffuseIndirectMethod::Lumen && ShouldRenderAOWithLumenGI();

		if (DiffuseIndirectMethod == EDiffuseIndirectMethod::SSGI)
		{
			AmbientOcclusionMethod = EAmbientOcclusionMethod::SSGI;
			DiffuseIndirectDenoiser = IScreenSpaceDenoiser::GetDenoiserMode(CVarDiffuseIndirectDenoiser);
		}
		else if (DiffuseIndirectMethod != EDiffuseIndirectMethod::Lumen || bLumenWantsSSAO)
		{
			extern bool ShouldRenderScreenSpaceAmbientOcclusion(const FViewInfo& View, bool bLumenWantsSSAO);

			if (ShouldRenderRayTracingAmbientOcclusion(View) && (Views.Num() == 1) && !bLumenWantsSSAO)
			{
				AmbientOcclusionMethod = EAmbientOcclusionMethod::RTAO;
			}
			else if (ShouldRenderScreenSpaceAmbientOcclusion(View, bLumenWantsSSAO))
			{
				AmbientOcclusionMethod = EAmbientOcclusionMethod::SSAO;
			}
		}

		if (ShouldRenderLumenReflections(View))
		{
			ReflectionsMethod = EReflectionsMethod::Lumen;
		}
		else if (ShouldRenderRayTracingReflections(View))
		{
			ReflectionsMethod = EReflectionsMethod::RTR;
		}
		else if (ScreenSpaceRayTracing::ShouldRenderScreenSpaceReflections(View))
		{
			ReflectionsMethod = EReflectionsMethod::SSR;
		}

		ViewPipelineState.Set(&FPerViewPipelineState::DiffuseIndirectMethod, DiffuseIndirectMethod);
		ViewPipelineState.Set(&FPerViewPipelineState::DiffuseIndirectDenoiser, DiffuseIndirectDenoiser);
		ViewPipelineState.Set(&FPerViewPipelineState::AmbientOcclusionMethod, AmbientOcclusionMethod);
		ViewPipelineState.Set(&FPerViewPipelineState::ReflectionsMethod, ReflectionsMethod);

		ViewPipelineState.Set(&FPerViewPipelineState::bComposePlanarReflections,
			ReflectionsMethod != EReflectionsMethod::RTR && HasDeferredPlanarReflections(View));
	}
}

void SetupReflectionUniformParameters(const FViewInfo& View, FReflectionUniformParameters& OutParameters)
{
	FTextureRHIRef SkyLightTextureResource = GBlackTextureCube->TextureRHI;
	FSamplerStateRHIRef SkyLightCubemapSampler = TStaticSamplerState<SF_Trilinear>::GetRHI();
	FTexture* SkyLightBlendDestinationTextureResource = GBlackTextureCube;
	float ApplySkyLightMask = 0;
	float BlendFraction = 0;
	bool bSkyLightIsDynamic = false;
	float SkyAverageBrightness = 1.0f;

	const bool bApplySkyLight = View.Family->EngineShowFlags.SkyLighting;
	const FScene* Scene = (const FScene*)View.Family->Scene;

	if (Scene
		&& Scene->SkyLight
		&& (Scene->SkyLight->ProcessedTexture || (Scene->SkyLight->bRealTimeCaptureEnabled && Scene->ConvolvedSkyRenderTargetReadyIndex >= 0))
		&& bApplySkyLight)
	{
		const FSkyLightSceneProxy& SkyLight = *Scene->SkyLight;

		if (Scene->SkyLight->bRealTimeCaptureEnabled && Scene->ConvolvedSkyRenderTargetReadyIndex >= 0)
		{
			// Cannot blend with this capture mode as of today.
			SkyLightTextureResource = Scene->ConvolvedSkyRenderTarget[Scene->ConvolvedSkyRenderTargetReadyIndex]->GetRHI();
		}
		else if (SkyLight.ProcessedTexture)
		{
			SkyLightTextureResource = SkyLight.ProcessedTexture->TextureRHI;
			SkyLightCubemapSampler = SkyLight.ProcessedTexture->SamplerStateRHI;
			BlendFraction = SkyLight.BlendFraction;

			if (SkyLight.BlendFraction > 0.0f && SkyLight.BlendDestinationProcessedTexture)
			{
				if (SkyLight.BlendFraction < 1.0f)
				{
					SkyLightBlendDestinationTextureResource = SkyLight.BlendDestinationProcessedTexture;
				}
				else
				{
					SkyLightTextureResource = SkyLight.BlendDestinationProcessedTexture->TextureRHI;
					SkyLightCubemapSampler = SkyLight.ProcessedTexture->SamplerStateRHI;
					BlendFraction = 0;
				}
			}
		}

		ApplySkyLightMask = 1;
		bSkyLightIsDynamic = !SkyLight.bHasStaticLighting && !SkyLight.bWantsStaticShadowing;
		SkyAverageBrightness = SkyLight.AverageBrightness;
	}

	const int32 CubemapWidth = SkyLightTextureResource->GetSizeXYZ().X;
	const float SkyMipCount = FMath::Log2(static_cast<float>(CubemapWidth)) + 1.0f;

	OutParameters.SkyLightCubemap = SkyLightTextureResource;
	OutParameters.SkyLightCubemapSampler = SkyLightCubemapSampler;
	OutParameters.SkyLightBlendDestinationCubemap = SkyLightBlendDestinationTextureResource->TextureRHI;
	OutParameters.SkyLightBlendDestinationCubemapSampler = SkyLightBlendDestinationTextureResource->SamplerStateRHI;
	OutParameters.SkyLightParameters = FVector4f(SkyMipCount - 1.0f, ApplySkyLightMask, bSkyLightIsDynamic ? 1.0f : 0.0f, BlendFraction);

	// Note: GBlackCubeArrayTexture has an alpha of 0, which is needed to represent invalid data so the sky cubemap can still be applied
	FRHITexture* CubeArrayTexture = (SupportsTextureCubeArray(View.FeatureLevel))? GBlackCubeArrayTexture->TextureRHI : GBlackTextureCube->TextureRHI;

	if (View.Family->EngineShowFlags.ReflectionEnvironment
		&& SupportsTextureCubeArray(View.FeatureLevel)
		&& Scene
		&& Scene->ReflectionSceneData.CubemapArray.IsValid()
		&& Scene->ReflectionSceneData.RegisteredReflectionCaptures.Num())
	{
		CubeArrayTexture = Scene->ReflectionSceneData.CubemapArray.GetRenderTarget()->GetRHI();
	}

	OutParameters.ReflectionCubemap = CubeArrayTexture;
	OutParameters.ReflectionCubemapSampler = TStaticSamplerState<SF_Trilinear, AM_Clamp, AM_Clamp, AM_Clamp>::GetRHI();

	OutParameters.PreIntegratedGF = GSystemTextures.PreintegratedGF->GetRHI();
	OutParameters.PreIntegratedGFSampler = TStaticSamplerState<SF_Bilinear, AM_Clamp, AM_Clamp, AM_Clamp>::GetRHI();
}

TUniformBufferRef<FReflectionUniformParameters> CreateReflectionUniformBuffer(const class FViewInfo& View, EUniformBufferUsage Usage)
{
	FReflectionUniformParameters ReflectionStruct;
	SetupReflectionUniformParameters(View, ReflectionStruct);
	return CreateUniformBufferImmediate(ReflectionStruct, Usage);
}

#if RHI_RAYTRACING
bool ShouldRenderPluginRayTracingGlobalIllumination(const FViewInfo& View)
{
	if (View.FinalPostProcessSettings.DynamicGlobalIlluminationMethod != EDynamicGlobalIlluminationMethod::Plugin)
	{
		return false;
	}
<<<<<<< HEAD

	bool bAnyRayTracingPassEnabled = false;
	FGlobalIlluminationPluginDelegates::FAnyRayTracingPassEnabled& Delegate = FGlobalIlluminationPluginDelegates::AnyRayTracingPassEnabled();
	Delegate.Broadcast(bAnyRayTracingPassEnabled);

	return ShouldRenderRayTracingEffect(bAnyRayTracingPassEnabled, ERayTracingPipelineCompatibilityFlags::FullPipeline, &View);
}

=======

	bool bAnyRayTracingPassEnabled = false;
	FGlobalIlluminationPluginDelegates::FAnyRayTracingPassEnabled& Delegate = FGlobalIlluminationPluginDelegates::AnyRayTracingPassEnabled();
	Delegate.Broadcast(bAnyRayTracingPassEnabled);

	return ShouldRenderRayTracingEffect(bAnyRayTracingPassEnabled, ERayTracingPipelineCompatibilityFlags::FullPipeline, &View);
}

>>>>>>> d731a049
void FDeferredShadingSceneRenderer::PrepareRayTracingGlobalIlluminationPlugin(const FViewInfo& View, TArray<FRHIRayTracingShader*>& OutRayGenShaders)
{
	// Call the GI plugin delegate function to prepare ray tracing
	FGlobalIlluminationPluginDelegates::FPrepareRayTracing& Delegate = FGlobalIlluminationPluginDelegates::PrepareRayTracing();
	Delegate.Broadcast(View, OutRayGenShaders);
}
#endif

static const FVector SampleArray4x4x6[96] = {
	FVector(0.72084325551986694, -0.44043412804603577, -0.53516626358032227),
	FVector(-0.51286971569061279, 0.57541996240615845, 0.63706874847412109),
	FVector(0.40988105535507202, -0.54854905605316162, 0.7287602424621582),
	FVector(0.10012730211019516, 0.96548169851303101, 0.24045705795288086),
	FVector(0.60404115915298462, -0.24702678620815277, 0.75770187377929688),
	FVector(-0.3765418529510498, -0.88114023208618164, -0.28602123260498047),
	FVector(0.32646462321281433, -0.87295228242874146, 0.362457275390625),
	FVector(0.42743760347366333, 0.90328741073608398, 0.036999702453613281),
	FVector(0.22851260006427765, 0.8621140718460083, 0.45226240158081055),
	FVector(-0.45865404605865479, 0.13879022002220154, 0.87770938873291016),
	FVector(0.87793588638305664, -0.059370972216129303, -0.4750828742980957),
	FVector(-0.13470140099525452, -0.62868881225585938, 0.76590204238891602),
	FVector(-0.92216378450393677, 0.28097033500671387, 0.2658381462097168),
	FVector(0.60047566890716553, 0.69588732719421387, 0.39391613006591797),
	FVector(-0.39624685049057007, 0.41653379797935486, -0.8182225227355957),
	FVector(-0.062934115529060364, -0.8080487847328186, 0.58574438095092773),
	FVector(0.91241759061813354, 0.25627326965332031, 0.31908941268920898),
	FVector(-0.052628953009843826, -0.62639027833938599, -0.77773094177246094),
	FVector(-0.5764470100402832, 0.81458288431167603, 0.064527034759521484),
	FVector(0.99443376064300537, 0.074419610202312469, -0.074586391448974609),
	FVector(-0.73749303817749023, 0.27192473411560059, 0.61819171905517578),
	FVector(0.0065485797822475433, 0.031124366447329521, -0.99949407577514648),
	FVector(-0.80738329887390137, -0.185280442237854, 0.56018161773681641),
	FVector(-0.07494085282087326, -0.28872856497764587, -0.95447349548339844),
	FVector(-0.71886318922042847, 0.51697421073913574, -0.46472930908203125),
	FVector(0.36451923847198486, -0.048588402569293976, 0.92992734909057617),
	FVector(-0.14970993995666504, 0.9416164755821228, -0.30157136917114258),
	FVector(-0.88286900520324707, -0.22010664641857147, -0.41484403610229492),
	FVector(-0.082083694636821747, 0.71625971794128418, -0.69298934936523438),
	FVector(0.69106018543243408, -0.52244770526885986, 0.49948406219482422),
	FVector(-0.53267019987106323, -0.47341263294219971, 0.70152902603149414),
	FVector(0.29150104522705078, 0.25167185068130493, 0.92286968231201172),
	FVector(-0.069487690925598145, -0.038241758942604065, 0.99684953689575195),
	FVector(0.8140520453453064, -0.5661388635635376, -0.129638671875),
	FVector(-0.53156429529190063, -0.12362374365329742, 0.83794784545898438),
	FVector(-0.99061417579650879, 0.10804177820682526, -0.083728790283203125),
	FVector(-0.74865245819091797, -0.30845105648040771, -0.58683681488037109),
	FVector(0.91350913047790527, -0.40578946471214294, 0.028915882110595703),
	FVector(0.50082063674926758, 0.54374086856842041, 0.67344236373901367),
	FVector(0.81965327262878418, 0.26622962951660156, -0.50723791122436523),
	FVector(0.92761707305908203, 0.36275100708007813, -0.089097023010253906),
	FVector(-0.42358329892158508, 0.61944448947906494, -0.66095829010009766),
	FVector(-0.7335321307182312, 0.6022765040397644, 0.31494998931884766),
	FVector(-0.42763453722000122, -0.68648850917816162, -0.58810043334960938),
	FVector(0.33124133944511414, -0.55470693111419678, -0.76326894760131836),
	FVector(-0.45972469449043274, 0.80634123086929321, -0.37211132049560547),
	FVector(0.66711258888244629, 0.23602110147476196, 0.70657968521118164),
	FVector(0.6689566969871521, -0.6665724515914917, -0.32890462875366211),
	FVector(-0.80882930755615234, 0.54724687337875366, -0.21521186828613281),
	FVector(-0.9384690523147583, 0.1244773343205452, -0.32215070724487305),
	FVector(0.76181924343109131, 0.63499248027801514, -0.12812519073486328),
	FVector(-0.32306095957756042, -0.19621354341506958, -0.92581415176391602),
	FVector(0.66310489177703857, 0.73788946866989136, 0.12574243545532227),
	FVector(-0.20186452567577362, 0.83092141151428223, 0.5184788703918457),
	FVector(0.53397935628890991, 0.83287245035171509, -0.14556646347045898),
	FVector(0.23261035978794098, -0.73981714248657227, 0.63131856918334961),
	FVector(0.058953113853931427, -0.8071245551109314, -0.58743047714233398),
	FVector(0.389873206615448, -0.89669209718704224, -0.20962429046630859),
	FVector(0.27890536189079285, -0.95770633220672607, 0.070785999298095703),
	FVector(0.49739769101142883, 0.65539705753326416, -0.5683751106262207),
	FVector(0.24464209377765656, 0.69406133890151978, 0.67707395553588867),
	FVector(0.50111770629882813, -0.28282597661018372, -0.81785726547241211),
	FVector(-0.17602752149105072, -0.47110596299171448, -0.8643341064453125),
	FVector(-0.97248852252960205, -0.16396185755729675, -0.16547727584838867),
	FVector(-0.073738411068916321, 0.50019288063049316, -0.86276865005493164),
	FVector(0.32744523882865906, 0.87091207504272461, -0.36645841598510742),
	FVector(-0.31269559264183044, 0.076923489570617676, -0.94673347473144531),
	FVector(0.01456754095852375, -0.99774020910263062, -0.065592288970947266),
	FVector(-0.16201893985271454, -0.91921764612197876, 0.3588714599609375),
	FVector(-0.78776562213897705, -0.57289564609527588, 0.22630929946899414),
	FVector(0.17262700200080872, -0.24015434086322784, -0.95526218414306641),
	FVector(-0.18667444586753845, 0.54918664693832397, 0.81458377838134766),
	FVector(-0.79800719022750854, -0.48015907406806946, -0.36418628692626953),
	FVector(-0.56875032186508179, -0.47388201951980591, -0.67227888107299805),
	FVector(-0.65060615539550781, -0.72076064348220825, -0.23919820785522461),
	FVector(-0.50273716449737549, 0.78802609443664551, 0.35534524917602539),
	FVector(-0.50821197032928467, -0.85936188697814941, 0.056725025177001953),
	FVector(-0.80488336086273193, -0.57371330261230469, -0.15170955657958984),
	FVector(0.62941837310791016, -0.77012932300567627, 0.10360288619995117),
	FVector(0.30598652362823486, 0.93730741739273071, -0.16681432723999023),
	FVector(-0.44517397880554199, -0.81244134902954102, 0.37650918960571289),
	FVector(0.19359703361988068, -0.22458808124065399, 0.95502901077270508),
	FVector(0.25138014554977417, -0.85482656955718994, -0.45395994186401367),
	FVector(-0.01443319208920002, -0.4333033561706543, 0.90113258361816406),
	FVector(0.53525072336196899, 0.14575909078121185, -0.83202219009399414),
	FVector(0.7941555380821228, 0.48903325200080872, 0.36078166961669922),
	FVector(-0.73473215103149414, -0.00092182925436645746, -0.67835664749145508),
	FVector(-0.96874326467514038, -0.22764001786708832, 0.098572254180908203),
	FVector(-0.31607705354690552, -0.25417521595954895, 0.91405153274536133),
	FVector(0.62423157691955566, 0.718100905418396, -0.3076786994934082),
	FVector(0.022177176550030708, 0.34121012687683105, 0.93972539901733398),
	FVector(0.96729189157485962, -0.022050032392144203, 0.25270605087280273),
	FVector(0.8255578875541687, -0.18236646056175232, 0.53403806686401367),
	FVector(-0.49254557490348816, 0.38371419906616211, 0.78112888336181641),
	FVector(-0.30691400170326233, 0.94623136520385742, 0.10222578048706055),
	FVector(0.061273753643035889, 0.37138348817825317, -0.92645549774169922)
}; // SampleArray4x4x6

static uint32 ReverseBits(uint32 Value, uint32 NumBits)
{
	Value = ((Value & 0x55555555u) << 1u) | ((Value & 0xAAAAAAAAu) >> 1u);
	Value = ((Value & 0x33333333u) << 2u) | ((Value & 0xCCCCCCCCu) >> 2u);
	Value = ((Value & 0x0F0F0F0Fu) << 4u) | ((Value & 0xF0F0F0F0u) >> 4u);
	Value = ((Value & 0x00FF00FFu) << 8u) | ((Value & 0xFF00FF00u) >> 8u);
	Value = (Value << 16u) | (Value >> 16u);
	return Value >> (32u - NumBits);
}

float Hammersley(uint32 Index, uint32 NumSamples)
{
	float E2 = float(ReverseBits(Index, 32)) * 2.3283064365386963e-10;
	return E2;
}


const static uint32 MaxConeDirections = 512;

extern int32 GLumenDiffuseNumTargetCones;

void FDeferredShadingSceneRenderer::SetupCommonDiffuseIndirectParameters(
	FRDGBuilder& GraphBuilder,
	const FSceneTextureParameters& SceneTextures,
	const FViewInfo& View,
	HybridIndirectLighting::FCommonParameters& OutCommonDiffuseParameters)
{
	using namespace HybridIndirectLighting;

	const FPerViewPipelineState& ViewPipelineState = GetViewPipelineState(View);

	int32 DownscaleFactor = CVarDiffuseIndirectHalfRes.GetValueOnRenderThread() ? 2 : 1;

	int32 RayCountPerPixel = FMath::Clamp(
		int32(CVarDiffuseIndirectRayPerPixel.GetValueOnRenderThread()),
		1, HybridIndirectLighting::kMaxRayPerPixel);

	if (ViewPipelineState.DiffuseIndirectMethod == EDiffuseIndirectMethod::SSGI)
	{
		// Standalone SSGI have the number of ray baked in the shader permutation.
		RayCountPerPixel = ScreenSpaceRayTracing::GetSSGIRayCountPerTracingPixel();
	}

	FIntPoint RayStoragePerPixelVector;
	{
		TStaticArray<FIntPoint, 3> RayStoragePerPixelVectorPolicies;
		// X axis needs to be a power of two because of FCommonParameters::PixelRayIndexAbscissMask to avoid a integer division on the GPU
		RayStoragePerPixelVectorPolicies[0].X = FMath::RoundUpToPowerOfTwo(FMath::CeilToInt(FMath::Sqrt(static_cast<float>(RayCountPerPixel))));
		RayStoragePerPixelVectorPolicies[1].X = FMath::RoundUpToPowerOfTwo(FMath::FloorToInt(FMath::Sqrt(static_cast<float>(RayCountPerPixel))));
		RayStoragePerPixelVectorPolicies[2].X = FMath::RoundUpToPowerOfTwo(FMath::CeilToInt(FMath::Sqrt(static_cast<float>(RayCountPerPixel)))) / 2;

		// Compute the Y coordinate.
		for (int32 PolicyId = 0; PolicyId < RayStoragePerPixelVectorPolicies.Num(); PolicyId++)
		{
			if (RayStoragePerPixelVectorPolicies[PolicyId].X == 0)
				RayStoragePerPixelVectorPolicies[PolicyId].X = 1;
			RayStoragePerPixelVectorPolicies[PolicyId].Y = FMath::DivideAndRoundUp(RayCountPerPixel, RayStoragePerPixelVectorPolicies[PolicyId].X);
		}

		// Select the best policy to minimize amount of wasted memory.
		{
			int32 BestPolicyId = -1;
			int32 BestWastage = RayCountPerPixel;

			for (int32 PolicyId = 0; PolicyId < RayStoragePerPixelVectorPolicies.Num(); PolicyId++)
			{
				int32 PolicyWastage = RayStoragePerPixelVectorPolicies[PolicyId].X * RayStoragePerPixelVectorPolicies[PolicyId].Y - RayCountPerPixel;

				if (PolicyWastage < BestWastage)
				{
					BestPolicyId = PolicyId;
					BestWastage = PolicyWastage;
				}

				if (PolicyWastage == 0)
				{
					break;
				}
			}

			check(BestPolicyId != -1);
			RayStoragePerPixelVector = RayStoragePerPixelVectorPolicies[BestPolicyId];
		}
	}

	OutCommonDiffuseParameters.TracingViewportSize = FIntPoint::DivideAndRoundUp(View.ViewRect.Size(), DownscaleFactor);
	ensure(OutCommonDiffuseParameters.TracingViewportSize.X <= kMaxTracingResolution);
	ensure(OutCommonDiffuseParameters.TracingViewportSize.Y <= kMaxTracingResolution);

	OutCommonDiffuseParameters.TracingViewportBufferSize = FIntPoint::DivideAndRoundUp(
		SceneTextures.SceneDepthTexture->Desc.Extent, DownscaleFactor);
	OutCommonDiffuseParameters.DownscaleFactor = DownscaleFactor;
	OutCommonDiffuseParameters.RayCountPerPixel = RayCountPerPixel;
	OutCommonDiffuseParameters.RayStoragePerPixelVector = RayStoragePerPixelVector;
	OutCommonDiffuseParameters.PixelRayIndexAbscissMask = RayStoragePerPixelVector.X - 1;
	OutCommonDiffuseParameters.PixelRayIndexOrdinateShift = FMath::Log2(static_cast<float>(RayStoragePerPixelVector.X));

	OutCommonDiffuseParameters.SceneTextures = SceneTextures;
	OutCommonDiffuseParameters.Strata = Strata::BindStrataGlobalUniformParameters(View);
}

void FDeferredShadingSceneRenderer::DispatchAsyncLumenIndirectLightingWork(
	FRDGBuilder& GraphBuilder,
	FCompositionLighting& CompositionLighting,
	FSceneTextures& SceneTextures,
	const FLumenSceneFrameTemporaries& LumenFrameTemporaries,
	FRDGTextureRef LightingChannelsTexture,
	bool bHasLumenLights,
	FAsyncLumenIndirectLightingOutputs& Outputs)
{
	extern int32 GLumenDiffuseIndirectAsyncCompute;
	extern int32 GLumenVisualizeIndirectDiffuse;
	extern int32 GLumenScreenProbeTemporalFilter;
	extern int32 GLumenReflectionsAsyncCompute;
	extern FLumenGatherCvarState GLumenGatherCvars;

	if (!GSupportsEfficientAsyncCompute
		|| !GLumenDiffuseIndirectAsyncCompute
		|| GLumenVisualizeIndirectDiffuse
		|| ViewFamily.EngineShowFlags.VisualizeLightCulling
		// Not much point to run Lumen async since most of the savings comes from overlapping with ShadowDepths
		|| LumenSceneDirectLighting::AllowShadowMaps(ViewFamily.EngineShowFlags)
		// TODO: Inline raytracing may also benefit from async compute
		|| Lumen::UseHardwareRayTracing(ViewFamily))
	{
		return;
	}

	// Decals may modify GBuffers so they need to be done first. Can decals read velocities and/or custom depth? If so, they need to be rendered earlier too.
	CompositionLighting.ProcessAfterBasePass(GraphBuilder, FCompositionLighting::EProcessAfterBasePassMode::OnlyBeforeLightingDecals);
	Outputs.bHasDrawnBeforeLightingDecals = true;

	LLM_SCOPE_BYTAG(Lumen);
	RDG_EVENT_SCOPE(GraphBuilder, "DiffuseIndirectAndAO");
	
	Outputs.DoneAsync(GLumenReflectionsAsyncCompute != 0);
	Outputs.Resize(Views.Num());

	for (int32 ViewIndex = 0; ViewIndex < Views.Num(); ++ViewIndex)
	{
		FViewInfo& View = Views[ViewIndex];

		RDG_GPU_MASK_SCOPE(GraphBuilder, View.GPUMask);
		RDG_EVENT_SCOPE_CONDITIONAL(GraphBuilder, Views.Num() > 1, "View%d", ViewIndex);

		const FPerViewPipelineState& ViewPipelineState = GetViewPipelineState(View);
		FAsyncLumenIndirectLightingOutputs::FViewOutputs& ViewOutputs = Outputs.ViewOutputs[ViewIndex];

		if (ViewPipelineState.DiffuseIndirectMethod == EDiffuseIndirectMethod::Lumen)
		{
			ViewOutputs.IndirectLightingTextures = RenderLumenFinalGather(
				GraphBuilder,
				SceneTextures,
				LumenFrameTemporaries,
				LightingChannelsTexture,
				View,
				&View.PrevViewInfo,
				bHasLumenLights,
				ViewOutputs.MeshSDFGridParameters,
				ViewOutputs.RadianceCacheParameters,
				ViewOutputs.ScreenBentNormalParameters,
				ERDGPassFlags::AsyncCompute);

			if (ViewPipelineState.ReflectionsMethod == EReflectionsMethod::Lumen)
			{
				if (GLumenReflectionsAsyncCompute != 0)
				{
					ViewOutputs.IndirectLightingTextures.Textures[3] = RenderLumenReflections(
						GraphBuilder,
						View,
						SceneTextures,
						LumenFrameTemporaries,
						ViewOutputs.MeshSDFGridParameters,
						ViewOutputs.RadianceCacheParameters,
						ELumenReflectionPass::Opaque,
						nullptr,
						nullptr,
						ERDGPassFlags::AsyncCompute);
				}
			}
			else
			{
				const FRDGSystemTextures& SystemTextures = FRDGSystemTextures::Get(GraphBuilder);
				ViewOutputs.IndirectLightingTextures.Textures[2] = SystemTextures.Black;
				ViewOutputs.IndirectLightingTextures.Textures[3] = SystemTextures.Black;
			}

			// Lumen needs its own depth history because things like Translucency velocities write to depth
			StoreLumenDepthHistory(GraphBuilder, SceneTextures, View);
		}
	}
}

void FDeferredShadingSceneRenderer::RenderDiffuseIndirectAndAmbientOcclusion(
	FRDGBuilder& GraphBuilder,
	FSceneTextures& SceneTextures,
<<<<<<< HEAD
	FLumenSceneFrameTemporaries& LumenFrameTemporaries,
=======
	const FLumenSceneFrameTemporaries& LumenFrameTemporaries,
>>>>>>> d731a049
	FRDGTextureRef LightingChannelsTexture,
	bool bHasLumenLights,
	bool bCompositeRegularLumenOnly,
	bool bIsVisualizePass,
	FAsyncLumenIndirectLightingOutputs& AsyncLumenIndirectLightingOutputs)
{
	using namespace HybridIndirectLighting;

	extern int32 GLumenVisualizeIndirectDiffuse;
<<<<<<< HEAD
	if ((GLumenVisualizeIndirectDiffuse != 0) != bIsVisualizePass)
=======
	if ((GLumenVisualizeIndirectDiffuse != 0) != bIsVisualizePass
		|| ViewFamily.EngineShowFlags.VisualizeLightCulling)
>>>>>>> d731a049
	{
		return;
	}

	TRACE_CPUPROFILER_EVENT_SCOPE(FDeferredShadingSceneRenderer::RenderDiffuseIndirectAndAmbientOcclusion);
	RDG_EVENT_SCOPE(GraphBuilder, "DiffuseIndirectAndAO");

	FSceneTextureParameters SceneTextureParameters = GetSceneTextureParameters(GraphBuilder, SceneTextures.UniformBuffer);
	FRDGTextureRef SceneColorTexture = SceneTextures.Color.Target;

	const FRDGSystemTextures& SystemTextures = FRDGSystemTextures::Get(GraphBuilder);

	auto ShouldSkipView = [bCompositeRegularLumenOnly, &AsyncLumenIndirectLightingOutputs](const FPerViewPipelineState& ViewPipelineState)
	{
		const bool bOnlyCompositeStepLeft = AsyncLumenIndirectLightingOutputs.StepsLeft == ELumenIndirectLightingSteps::Composite;
		const bool bRegularLumenView = ViewPipelineState.DiffuseIndirectMethod == EDiffuseIndirectMethod::Lumen;

		return bCompositeRegularLumenOnly != (bOnlyCompositeStepLeft && bRegularLumenView);
	};

	for (int32 ViewIndex = 0; ViewIndex < Views.Num(); ++ViewIndex)
	{
		FViewInfo& View = Views[ViewIndex];

		RDG_GPU_MASK_SCOPE(GraphBuilder, View.GPUMask);
		RDG_EVENT_SCOPE_CONDITIONAL(GraphBuilder, Views.Num() > 1, "View%d", ViewIndex);

		const FPerViewPipelineState& ViewPipelineState = GetViewPipelineState(View);

		if (ShouldSkipView(ViewPipelineState))
		{
			continue;
		}

		int32 DenoiseMode = CVarDiffuseIndirectDenoiser.GetValueOnRenderThread();

		// Setup the common diffuse parameter for this view.
		FCommonParameters CommonDiffuseParameters;
		SetupCommonDiffuseIndirectParameters(GraphBuilder, SceneTextureParameters, View, /* out */ CommonDiffuseParameters);

		// Update old ray tracing config for the denoiser.
		IScreenSpaceDenoiser::FAmbientOcclusionRayTracingConfig RayTracingConfig;
		{
			RayTracingConfig.RayCountPerPixel = CommonDiffuseParameters.RayCountPerPixel;
			RayTracingConfig.ResolutionFraction = 1.0f / float(CommonDiffuseParameters.DownscaleFactor);
		}

		ScreenSpaceRayTracing::FPrevSceneColorMip PrevSceneColorMip;
		if (ViewPipelineState.DiffuseIndirectMethod == EDiffuseIndirectMethod::SSGI
			&& View.PrevViewInfo.ScreenSpaceRayTracingInput.IsValid())
		{
			PrevSceneColorMip = ScreenSpaceRayTracing::ReducePrevSceneColorMip(GraphBuilder, SceneTextureParameters, View);
		}

		FSSDSignalTextures DenoiserOutputs;
		IScreenSpaceDenoiser::FDiffuseIndirectInputs DenoiserInputs;
		IScreenSpaceDenoiser::FDiffuseIndirectHarmonic DenoiserSphericalHarmonicInputs;
<<<<<<< HEAD
		FLumenReflectionCompositeParameters LumenReflectionCompositeParameters;
		FLumenScreenSpaceBentNormalParameters ScreenBentNormalParameters;
		bool bLumenUseDenoiserComposite = ViewPipelineState.bUseLumenProbeHierarchy;

		if (ViewPipelineState.bUseLumenProbeHierarchy)
		{
			check(ViewPipelineState.DiffuseIndirectDenoiser == IScreenSpaceDenoiser::EMode::Disabled);
			DenoiserOutputs = RenderLumenProbeHierarchy(
				GraphBuilder,
				SceneTextures,
				LumenFrameTemporaries,
				CommonDiffuseParameters, PrevSceneColorMip,
				View, &View.PrevViewInfo);
		}
		else if (ViewPipelineState.DiffuseIndirectMethod == EDiffuseIndirectMethod::SSGI)
=======
		FLumenScreenSpaceBentNormalParameters ScreenBentNormalParameters;

		if (ViewPipelineState.DiffuseIndirectMethod == EDiffuseIndirectMethod::SSGI)
>>>>>>> d731a049
		{
			RDG_EVENT_SCOPE(GraphBuilder, "SSGI %dx%d", CommonDiffuseParameters.TracingViewportSize.X, CommonDiffuseParameters.TracingViewportSize.Y);
			DenoiserInputs = ScreenSpaceRayTracing::CastStandaloneDiffuseIndirectRays(
				GraphBuilder, CommonDiffuseParameters, PrevSceneColorMip, View);
		}
		else if (ViewPipelineState.DiffuseIndirectMethod == EDiffuseIndirectMethod::RTGI)
		{
			// TODO: Refactor under the HybridIndirectLighting standard API.
			// TODO: hybrid SSGI / RTGI
			RenderRayTracingGlobalIllumination(GraphBuilder, SceneTextureParameters, View, /* out */ &RayTracingConfig, /* out */ &DenoiserInputs);
		}
		else if (ViewPipelineState.DiffuseIndirectMethod == EDiffuseIndirectMethod::Lumen)
		{
			check(ViewPipelineState.DiffuseIndirectDenoiser == IScreenSpaceDenoiser::EMode::Disabled);

			FLumenMeshSDFGridParameters MeshSDFGridParameters;
			LumenRadianceCache::FRadianceCacheInterpolationParameters RadianceCacheParameters;
			const ELumenIndirectLightingSteps StepsLeft = AsyncLumenIndirectLightingOutputs.StepsLeft;
			const bool bDoComposite = StepsLeft == ELumenIndirectLightingSteps::All || StepsLeft == ELumenIndirectLightingSteps::Composite;
			bool bLumenUseDenoiserComposite = false;

<<<<<<< HEAD
			DenoiserOutputs = RenderLumenScreenProbeGather(
				GraphBuilder, 
				SceneTextures,
				LumenFrameTemporaries,
				LightingChannelsTexture,
				View,
				&View.PrevViewInfo,
				bLumenUseDenoiserComposite,
				MeshSDFGridParameters,
				RadianceCacheParameters,
				ScreenBentNormalParameters);

			if (ViewPipelineState.ReflectionsMethod == EReflectionsMethod::Lumen)
=======
			if (EnumHasAnyFlags(StepsLeft, ELumenIndirectLightingSteps::ScreenProbeGather))
>>>>>>> d731a049
			{
				DenoiserOutputs = RenderLumenFinalGather(
					GraphBuilder,
					SceneTextures,
					LumenFrameTemporaries,
					LightingChannelsTexture,
					View,
<<<<<<< HEAD
					SceneTextures,
					LumenFrameTemporaries,
=======
					&View.PrevViewInfo,
					bHasLumenLights,
>>>>>>> d731a049
					MeshSDFGridParameters,
					RadianceCacheParameters,
					ScreenBentNormalParameters,
					ERDGPassFlags::Compute);
			}

<<<<<<< HEAD
			// Lumen needs its own depth history because things like Translucency velocities write to depth
			StoreLumenDepthHistory(GraphBuilder, SceneTextures, View);

			if (!DenoiserOutputs.Textures[2])
=======
			if (EnumHasAnyFlags(StepsLeft, ELumenIndirectLightingSteps::Reflections))
>>>>>>> d731a049
			{
				auto& ViewOutputs = AsyncLumenIndirectLightingOutputs.ViewOutputs;
				const auto& MeshSDFGridParams = bDoComposite ? MeshSDFGridParameters : ViewOutputs[ViewIndex].MeshSDFGridParameters;
				const auto& RadianceCacheParams = bDoComposite ? RadianceCacheParameters : ViewOutputs[ViewIndex].RadianceCacheParameters;
				auto& OutTextures = bDoComposite ? DenoiserOutputs : ViewOutputs[ViewIndex].IndirectLightingTextures;

				if (ViewPipelineState.ReflectionsMethod == EReflectionsMethod::Lumen)
				{
					OutTextures.Textures[3] = RenderLumenReflections(
						GraphBuilder,
						View,
						SceneTextures,
						LumenFrameTemporaries,
						MeshSDFGridParams,
						RadianceCacheParams,
						ELumenReflectionPass::Opaque,
						nullptr,
						nullptr,
						ERDGPassFlags::Compute);
				}
				else if (ViewPipelineState.ReflectionsMethod == EReflectionsMethod::SSR)
				{
					ESSRQuality SSRQuality;
					IScreenSpaceDenoiser::FReflectionsRayTracingConfig DenoiserConfig;
					ScreenSpaceRayTracing::GetSSRQualityForView(View, &SSRQuality, &DenoiserConfig);

					RDG_EVENT_SCOPE(GraphBuilder, "ScreenSpaceReflections(Quality=%d)", int32(SSRQuality));
					IScreenSpaceDenoiser::FReflectionsInputs SSRDenoiserInputs;
					ScreenSpaceRayTracing::RenderScreenSpaceReflections(GraphBuilder, SceneTextureParameters, SceneColorTexture, View, SSRQuality, /*bDenoise*/ false, &SSRDenoiserInputs);
					OutTextures.Textures[3] = SSRDenoiserInputs.Color;
				}
				else
				{
					// Remove Lumen rough specular when ReflectionsMethod != EReflectionsMethod::Lumen, so that we won't get double specular when other reflection methods are used
					OutTextures.Textures[2] = SystemTextures.Black;
					OutTextures.Textures[3] = SystemTextures.Black;
				}
			}

			if (EnumHasAnyFlags(StepsLeft, ELumenIndirectLightingSteps::StoreDepthHistory))
			{
				// Lumen needs its own depth history because things like Translucency velocities write to depth
				StoreLumenDepthHistory(GraphBuilder, SceneTextures, View);
			}

			if (!bDoComposite)
			{
				continue;
			}
			else if (bCompositeRegularLumenOnly)
			{
				FAsyncLumenIndirectLightingOutputs::FViewOutputs& ViewOutputs = AsyncLumenIndirectLightingOutputs.ViewOutputs[ViewIndex];
				DenoiserOutputs = ViewOutputs.IndirectLightingTextures;
				MeshSDFGridParameters = ViewOutputs.MeshSDFGridParameters;
				RadianceCacheParameters = ViewOutputs.RadianceCacheParameters;
				ScreenBentNormalParameters = ViewOutputs.ScreenBentNormalParameters;
			}
		}
		else if (ViewPipelineState.DiffuseIndirectMethod == EDiffuseIndirectMethod::Plugin)
		{
			// Get the resources and call the GI plugin's rendering function delegate
			FGlobalIlluminationPluginResources GIPluginResources;
			GIPluginResources.GBufferA = SceneTextures.GBufferA;
			GIPluginResources.GBufferB = SceneTextures.GBufferB;
			GIPluginResources.GBufferC = SceneTextures.GBufferC;
			GIPluginResources.LightingChannelsTexture = LightingChannelsTexture;
			GIPluginResources.SceneDepthZ = SceneTextures.Depth.Target;
			GIPluginResources.SceneColor = SceneTextures.Color.Target;

			FGlobalIlluminationPluginDelegates::FRenderDiffuseIndirectLight& Delegate = FGlobalIlluminationPluginDelegates::RenderDiffuseIndirectLight();
			Delegate.Broadcast(*Scene, View, GraphBuilder, GIPluginResources);
		}
		else if (ViewPipelineState.DiffuseIndirectMethod == EDiffuseIndirectMethod::Plugin)
		{
			// Get the resources and call the GI plugin's rendering function delegate
			FGlobalIlluminationPluginResources GIPluginResources;
			GIPluginResources.GBufferA = SceneTextures.GBufferA;
			GIPluginResources.GBufferB = SceneTextures.GBufferB;
			GIPluginResources.GBufferC = SceneTextures.GBufferC;
			GIPluginResources.LightingChannelsTexture = LightingChannelsTexture;
			GIPluginResources.SceneDepthZ = SceneTextures.Depth.Target;
			GIPluginResources.SceneColor = SceneTextures.Color.Target;

			FGlobalIlluminationPluginDelegates::FRenderDiffuseIndirectLight& Delegate = FGlobalIlluminationPluginDelegates::RenderDiffuseIndirectLight();
			Delegate.Broadcast(*Scene, View, GraphBuilder, GIPluginResources);
		}

		FRDGTextureRef AmbientOcclusionMask = DenoiserInputs.AmbientOcclusionMask;

		if (ViewPipelineState.DiffuseIndirectMethod == EDiffuseIndirectMethod::Lumen)
		{
			// NOP
		}
		else if (ViewPipelineState.DiffuseIndirectDenoiser == IScreenSpaceDenoiser::EMode::Disabled)
		{
			DenoiserOutputs.Textures[0] = DenoiserInputs.Color;
			DenoiserOutputs.Textures[1] = SystemTextures.White;
		}
		else
		{
			const IScreenSpaceDenoiser* DefaultDenoiser = IScreenSpaceDenoiser::GetDefaultDenoiser();
			const IScreenSpaceDenoiser* DenoiserToUse = 
				ViewPipelineState.DiffuseIndirectDenoiser == IScreenSpaceDenoiser::EMode::DefaultDenoiser
				? DefaultDenoiser : GScreenSpaceDenoiser;

			RDG_EVENT_SCOPE(GraphBuilder, "%s%s(DiffuseIndirect) %dx%d",
				DenoiserToUse != DefaultDenoiser ? TEXT("ThirdParty ") : TEXT(""),
				DenoiserToUse->GetDebugName(),
				View.ViewRect.Width(), View.ViewRect.Height());

			if (ViewPipelineState.DiffuseIndirectMethod == EDiffuseIndirectMethod::RTGI)
			{
				DenoiserOutputs = DenoiserToUse->DenoiseDiffuseIndirect(
					GraphBuilder,
					View,
					&View.PrevViewInfo,
					SceneTextureParameters,
					DenoiserInputs,
					RayTracingConfig);

				AmbientOcclusionMask = DenoiserOutputs.Textures[1];
			}
			else if (ViewPipelineState.DiffuseIndirectMethod == EDiffuseIndirectMethod::SSGI)
			{
				DenoiserOutputs = DenoiserToUse->DenoiseScreenSpaceDiffuseIndirect(
					GraphBuilder,
					View,
					&View.PrevViewInfo,
					SceneTextureParameters,
					DenoiserInputs,
					RayTracingConfig);

				AmbientOcclusionMask = DenoiserOutputs.Textures[1];
			}
		}

		bool bWritableAmbientOcclusionMask = true;
		if (ViewPipelineState.AmbientOcclusionMethod == EAmbientOcclusionMethod::Disabled)
		{
			ensure(!HasBeenProduced(SceneTextures.ScreenSpaceAO));
			AmbientOcclusionMask = nullptr;
			bWritableAmbientOcclusionMask = false;
		}
		else if (ViewPipelineState.AmbientOcclusionMethod == EAmbientOcclusionMethod::RTAO)
		{
			RenderRayTracingAmbientOcclusion(
				GraphBuilder,
				View,
				SceneTextureParameters,
				&AmbientOcclusionMask);
		}
		else if (ViewPipelineState.AmbientOcclusionMethod == EAmbientOcclusionMethod::SSGI)
		{
			check(AmbientOcclusionMask);
		}
		else if (ViewPipelineState.AmbientOcclusionMethod == EAmbientOcclusionMethod::SSAO)
		{
			// Fetch result of SSAO that was done earlier.
			if (HasBeenProduced(SceneTextures.ScreenSpaceAO))
			{
				AmbientOcclusionMask = SceneTextures.ScreenSpaceAO;
			}
			else
			{
				AmbientOcclusionMask = GetScreenSpaceAOFallback(SystemTextures);
				bWritableAmbientOcclusionMask = false;
			}
		}
		else
		{
			unimplemented();
			bWritableAmbientOcclusionMask = false;
		}

		// Extract the dynamic AO for application of AO beyond RenderDiffuseIndirectAndAmbientOcclusion()
		if (AmbientOcclusionMask && ViewPipelineState.AmbientOcclusionMethod != EAmbientOcclusionMethod::SSAO)
		{
			//ensureMsgf(!bApplySSAO, TEXT("Looks like SSAO has been computed for this view but is being overridden."));
			ensureMsgf(Views.Num() == 1, TEXT("Need to add support for one AO texture per view in FSceneTextures")); // TODO.
			SceneTextures.ScreenSpaceAO = AmbientOcclusionMask;
		}

		if (HairStrands::HasViewHairStrandsData(View) && (ViewPipelineState.AmbientOcclusionMethod == EAmbientOcclusionMethod::SSGI || ViewPipelineState.AmbientOcclusionMethod == EAmbientOcclusionMethod::SSAO) && bWritableAmbientOcclusionMask)
		{
			RenderHairStrandsAmbientOcclusion(
				GraphBuilder,
				View,
				AmbientOcclusionMask);
		}

		// Applies diffuse indirect and ambient occlusion to the scene color.
		const bool bApplyDiffuseIndirect = (DenoiserOutputs.Textures[0] || AmbientOcclusionMask) && (!bIsVisualizePass || ViewPipelineState.DiffuseIndirectDenoiser != IScreenSpaceDenoiser::EMode::Disabled || ViewPipelineState.DiffuseIndirectMethod == EDiffuseIndirectMethod::Lumen)
			&& !(IsMetalPlatform(ShaderPlatform) && !IsMetalSM5Platform(ShaderPlatform));

		auto ApplyDiffuseIndirect = [&](EStrataTileType TileType)
		{
			FDiffuseIndirectCompositePS::FParameters* PassParameters = GraphBuilder.AllocParameters<FDiffuseIndirectCompositePS::FParameters>();
			PassParameters->Strata = Strata::BindStrataGlobalUniformParameters(View);
			PassParameters->SceneTexturesStruct = SceneTextures.UniformBuffer;
			PassParameters->AmbientOcclusionStaticFraction = FMath::Clamp(View.FinalPostProcessSettings.AmbientOcclusionStaticFraction, 0.0f, 1.0f);

			const FIntPoint BufferExtent = SceneTextureParameters.SceneDepthTexture->Desc.Extent;

			{
				// Placeholder texture for textures pulled in from SSDCommon.ush
				FRDGTextureDesc Desc = FRDGTextureDesc::Create2D(
					FIntPoint(1),
					PF_R32_UINT,
					FClearValueBinding::Black,
					TexCreate_ShaderResource);
				FRDGTextureRef CompressedMetadataPlaceholder = GraphBuilder.CreateTexture(Desc, TEXT("CompressedMetadataPlaceholder"));

				PassParameters->CompressedMetadata[0] = CompressedMetadataPlaceholder;
				PassParameters->CompressedMetadata[1] = CompressedMetadataPlaceholder;
			}

			PassParameters->BufferUVToOutputPixelPosition = BufferExtent;
			PassParameters->EyeAdaptation = GetEyeAdaptationTexture(GraphBuilder, View);
<<<<<<< HEAD
			PassParameters->LumenReflectionCompositeParameters = LumenReflectionCompositeParameters;
			PassParameters->ScreenBentNormalParameters = ScreenBentNormalParameters;
=======
			PassParameters->LumenReflectionCompositeParameters = GetLumenReflectionCompositeParameters();
			PassParameters->ScreenBentNormalParameters = ScreenBentNormalParameters;
			PassParameters->bLumenSupportBackfaceDiffuse = ViewPipelineState.DiffuseIndirectMethod == EDiffuseIndirectMethod::Lumen && DenoiserOutputs.Textures[1] != SystemTextures.Black;
>>>>>>> d731a049

			PassParameters->bVisualizeDiffuseIndirect = bIsVisualizePass;

			PassParameters->DiffuseIndirect = DenoiserOutputs;
			PassParameters->DiffuseIndirectSampler = TStaticSamplerState<SF_Point>::GetRHI();

			PassParameters->PreIntegratedGF = GSystemTextures.PreintegratedGF->GetRHI();
			PassParameters->PreIntegratedGFSampler = TStaticSamplerState<SF_Bilinear, AM_Clamp, AM_Clamp, AM_Clamp>::GetRHI();

			PassParameters->AmbientOcclusionTexture = AmbientOcclusionMask;
			PassParameters->AmbientOcclusionSampler = TStaticSamplerState<SF_Point>::GetRHI();
			
			if (!PassParameters->AmbientOcclusionTexture || bIsVisualizePass)
			{
				PassParameters->AmbientOcclusionTexture = SystemTextures.White;
			}

			Denoiser::SetupCommonShaderParameters(
				View, SceneTextureParameters,
				View.ViewRect,
				1.0f / CommonDiffuseParameters.DownscaleFactor,
				/* out */ &PassParameters->DenoiserCommonParameters);
			PassParameters->SceneTextures = SceneTextureParameters;
			PassParameters->ViewUniformBuffer = View.ViewUniformBuffer;

			PassParameters->RenderTargets[0] = FRenderTargetBinding(
				SceneColorTexture, ERenderTargetLoadAction::ELoad);

			{
				FRDGTextureDesc Desc = FRDGTextureDesc::Create2D(
					SceneColorTexture->Desc.Extent,
					PF_FloatRGBA,
					FClearValueBinding::None,
					TexCreate_ShaderResource | TexCreate_UAV);

				PassParameters->PassDebugOutput = GraphBuilder.CreateUAV(
					GraphBuilder.CreateTexture(Desc, TEXT("DebugDiffuseIndirectComposite")));
			}

			const TCHAR* DiffuseIndirectSampling = TEXT("Disabled");
			FDiffuseIndirectCompositePS::FPermutationDomain PermutationVector;
			PermutationVector.Set<FDiffuseIndirectCompositePS::FStrataTileType>(EStrataTileType::EComplex);

			bool bUpscale = false;

			if (DenoiserOutputs.Textures[0])
			{
				if (ViewPipelineState.DiffuseIndirectMethod == EDiffuseIndirectMethod::RTGI)
				{
					PermutationVector.Set<FDiffuseIndirectCompositePS::FApplyDiffuseIndirectDim>(2);
					DiffuseIndirectSampling = TEXT("RTGI");
				}
				else if (ViewPipelineState.DiffuseIndirectMethod == EDiffuseIndirectMethod::Lumen)
				{
<<<<<<< HEAD
					PermutationVector.Set<FDiffuseIndirectCompositePS::FApplyDiffuseIndirectDim>(4);
					PermutationVector.Set<FDiffuseIndirectCompositePS::FScreenBentNormal>(ScreenBentNormalParameters.UseScreenBentNormal != 0);
=======
					PermutationVector.Set<FDiffuseIndirectCompositePS::FApplyDiffuseIndirectDim>(3);
					PermutationVector.Set<FDiffuseIndirectCompositePS::FScreenBentNormal>(ScreenBentNormalParameters.UseScreenBentNormal != 0);
					if (Strata::IsStrataEnabled() && TileType != EStrataTileType::ECount)
					{
						PermutationVector.Set<FDiffuseIndirectCompositePS::FStrataTileType>(TileType);
					}
>>>>>>> d731a049
					DiffuseIndirectSampling = TEXT("ScreenProbeGather");
				}
				else
				{
					PermutationVector.Set<FDiffuseIndirectCompositePS::FApplyDiffuseIndirectDim>(1);
					DiffuseIndirectSampling = TEXT("SSGI");
					bUpscale = DenoiserOutputs.Textures[0]->Desc.Extent != SceneColorTexture->Desc.Extent;
				}

				PermutationVector.Set<FDiffuseIndirectCompositePS::FUpscaleDiffuseIndirectDim>(bUpscale);
			}

			TShaderMapRef<FDiffuseIndirectCompositePS> PixelShader(View.ShaderMap, PermutationVector);

			FRHIBlendState* BlendState = PermutationVector.Get<FDiffuseIndirectCompositePS::FApplyDiffuseIndirectDim>() > 0 ?
				TStaticBlendState<CW_RGBA, BO_Add, BF_One, BF_Source1Color, BO_Add, BF_One, BF_Source1Alpha>::GetRHI() :
				TStaticBlendState<CW_RGBA, BO_Add, BF_Zero, BF_SourceColor, BO_Add, BF_Zero, BF_SourceAlpha>::GetRHI();

			if (bIsVisualizePass)
			{
				BlendState = TStaticBlendState<>::GetRHI();
			}

			if (TileType == EStrataTileType::ECount)
			{
				ClearUnusedGraphResources(PixelShader, PassParameters);

				FPixelShaderUtils::AddFullscreenPass(
					GraphBuilder,
					View.ShaderMap,
					RDG_EVENT_NAME(
						"DiffuseIndirectComposite(DiffuseIndirect=%s%s%s) %dx%d",
						DiffuseIndirectSampling,
						PermutationVector.Get<FDiffuseIndirectCompositePS::FUpscaleDiffuseIndirectDim>() ? TEXT(" UpscaleDiffuseIndirect") : TEXT(""),
						AmbientOcclusionMask ? TEXT(" ApplyAOToSceneColor") : TEXT(""),
						View.ViewRect.Width(), View.ViewRect.Height()),
					PixelShader,
					PassParameters,
					View.ViewRect,
					BlendState);
			}
			else
			{
				check(Strata::IsStrataEnabled());

				// Rough refraction targets
				if (Strata::IsStrataOpaqueMaterialRoughRefractionEnabled())
				{
					PassParameters->OutOpaqueRoughRefractionSceneColor = GraphBuilder.CreateUAV(Scene->StrataSceneData.SeparatedOpaqueRoughRefractionSceneColor);
					PassParameters->OutSubSurfaceSceneColor = GraphBuilder.CreateUAV(Scene->StrataSceneData.SeparatedSubSurfaceSceneColor);
				}

				Strata::FStrataTilePassVS::FPermutationDomain VSPermutationVector;
				VSPermutationVector.Set< Strata::FStrataTilePassVS::FEnableDebug >(false);
				VSPermutationVector.Set< Strata::FStrataTilePassVS::FEnableTexCoordScreenVector >(false);
				TShaderMapRef<Strata::FStrataTilePassVS> TileVertexShader(View.ShaderMap, VSPermutationVector);

				ClearUnusedGraphResources(PixelShader, PassParameters);

				EPrimitiveType PrimitiveType = PT_TriangleList;
				PassParameters->StrataTile = Strata::SetTileParameters(GraphBuilder, View, TileType, PrimitiveType);

				GraphBuilder.AddPass(
					RDG_EVENT_NAME(
						"DiffuseIndirectComposite(%s%s%s)(%s) %dx%d",
						DiffuseIndirectSampling,
						PermutationVector.Get<FDiffuseIndirectCompositePS::FUpscaleDiffuseIndirectDim>() ? TEXT(" UpscaleDiffuseIndirect") : TEXT(""),
						AmbientOcclusionMask ? TEXT(" ApplyAOToSceneColor") : TEXT(""),
						ToString(TileType),
						View.ViewRect.Width(), View.ViewRect.Height()),
					PassParameters,
					ERDGPassFlags::Raster,
					[&View, TileVertexShader, PixelShader, PassParameters, TileType, BlendState, PrimitiveType](FRHICommandList& RHICmdList)
				{
					FGraphicsPipelineStateInitializer GraphicsPSOInit;
					RHICmdList.ApplyCachedRenderTargets(GraphicsPSOInit);
					// Set the device viewport for the view.
					RHICmdList.SetViewport(View.ViewRect.Min.X, View.ViewRect.Min.Y, 0.0f, View.ViewRect.Max.X, View.ViewRect.Max.Y, 1.0f);

					GraphicsPSOInit.BlendState = BlendState;
					GraphicsPSOInit.PrimitiveType = PrimitiveType;
					GraphicsPSOInit.bDepthBounds = false;
					GraphicsPSOInit.RasterizerState = TStaticRasterizerState<FM_Solid, CM_None>::GetRHI();
					GraphicsPSOInit.BoundShaderState.VertexDeclarationRHI = GFilterVertexDeclaration.VertexDeclarationRHI;
					GraphicsPSOInit.BoundShaderState.VertexShaderRHI = TileVertexShader.GetVertexShader();
					GraphicsPSOInit.BoundShaderState.PixelShaderRHI = PixelShader.GetPixelShader();		
					GraphicsPSOInit.DepthStencilState = TStaticDepthStencilState<false, CF_Always>::GetRHI();
					SetGraphicsPipelineState(RHICmdList, GraphicsPSOInit, 0x0);
					SetShaderParameters(RHICmdList, PixelShader, PixelShader.GetPixelShader(), *PassParameters);
					SetShaderParameters(RHICmdList, TileVertexShader, TileVertexShader.GetVertexShader(), PassParameters->StrataTile);
					RHICmdList.DrawPrimitiveIndirect(PassParameters->StrataTile.TileIndirectBuffer->GetIndirectRHICallBuffer(), Strata::TileTypeDrawIndirectArgOffset(TileType));
				});
			}

		}; // ApplyDiffuseIndirect

		if (bApplyDiffuseIndirect)
		{
			if (Strata::IsStrataEnabled())
			{
				ApplyDiffuseIndirect(EStrataTileType::EComplex);
				ApplyDiffuseIndirect(EStrataTileType::ESingle);
				ApplyDiffuseIndirect(EStrataTileType::ESimple);
			}
			else
			{
				ApplyDiffuseIndirect(EStrataTileType::ECount);
			}
		}

		// Apply the ambient cubemaps
		if (IsAmbientCubemapPassRequired(View) && !bIsVisualizePass)
		{
			auto ApplyAmbientCubemapComposite = [&](EStrataTileType TileType)
			{			
				FAmbientCubemapCompositePS::FParameters* PassParameters = GraphBuilder.AllocParameters<FAmbientCubemapCompositePS::FParameters>();
				PassParameters->PreIntegratedGF = GSystemTextures.PreintegratedGF->GetRHI();
				PassParameters->PreIntegratedGFSampler = TStaticSamplerState<SF_Bilinear, AM_Clamp, AM_Clamp, AM_Clamp>::GetRHI();
			
				PassParameters->AmbientOcclusionTexture = AmbientOcclusionMask;
				PassParameters->AmbientOcclusionSampler = TStaticSamplerState<SF_Point>::GetRHI();
			
				if (!PassParameters->AmbientOcclusionTexture)
				{
					PassParameters->AmbientOcclusionTexture = SystemTextures.White;
				}

				PassParameters->Strata = Strata::BindStrataGlobalUniformParameters(View);
				PassParameters->SceneTextures = SceneTextureParameters;
				PassParameters->ViewUniformBuffer = View.ViewUniformBuffer;

				PassParameters->RenderTargets[0] = FRenderTargetBinding(SceneColorTexture, ERenderTargetLoadAction::ELoad);
				if (Strata::IsStrataOpaqueMaterialRoughRefractionEnabled())
				{
					PassParameters->RenderTargets[1] = FRenderTargetBinding(Scene->StrataSceneData.SeparatedOpaqueRoughRefractionSceneColor, ERenderTargetLoadAction::ELoad);
					PassParameters->RenderTargets[2] = FRenderTargetBinding(Scene->StrataSceneData.SeparatedSubSurfaceSceneColor, ERenderTargetLoadAction::ELoad);
				}

				TShaderMapRef<FPostProcessVS> FullScreenVertexShader(View.ShaderMap);

				Strata::FStrataTilePassVS::FPermutationDomain VSPermutationVector;
				VSPermutationVector.Set< Strata::FStrataTilePassVS::FEnableDebug >(false);
				VSPermutationVector.Set< Strata::FStrataTilePassVS::FEnableTexCoordScreenVector >(false);
				TShaderMapRef<Strata::FStrataTilePassVS> TileVertexShader(View.ShaderMap, VSPermutationVector);

				const bool bStrataEnabled = Strata::IsStrataEnabled();
				EPrimitiveType PrimitiveType = PT_TriangleList;
				if (Strata::IsStrataEnabled())
				{
<<<<<<< HEAD
					FAmbientCubemapCompositePS::FParameters ShaderParameters = *PassParameters;
					SetupAmbientCubemapParameters(CubemapEntry, &ShaderParameters.AmbientCubemap);
					SetShaderParameters(RHICmdList, PixelShader, PixelShader.GetPixelShader(), ShaderParameters);
					
					DrawPostProcessPass(
						RHICmdList,
						0, 0,
						View.ViewRect.Width(), View.ViewRect.Height(),
						View.ViewRect.Min.X, View.ViewRect.Min.Y,
						View.ViewRect.Width(), View.ViewRect.Height(),
						View.ViewRect.Size(),
						GetSceneTextureExtent(),
						VertexShader,
						View.StereoViewIndex,
						false, // TODO.
						EDRF_UseTriangleOptimization);
=======
					PassParameters->StrataTile = Strata::SetTileParameters(GraphBuilder, View, TileType, PrimitiveType);
>>>>>>> d731a049
				}

				TShaderMapRef<FAmbientCubemapCompositePS> PixelShader(View.ShaderMap);
				GraphBuilder.AddPass(
					RDG_EVENT_NAME("AmbientCubemapComposite(%dx%d%s%s)", View.ViewRect.Width(), View.ViewRect.Height(), bStrataEnabled ? TEXT(",") : TEXT(""), bStrataEnabled ? ToString(TileType) : TEXT("")),
					PassParameters,
					ERDGPassFlags::Raster,
					[PassParameters, &View, FullScreenVertexShader, TileVertexShader, PixelShader, PrimitiveType, TileType, bStrataEnabled](FRHICommandList& RHICmdList)
				{				
					RHICmdList.SetViewport(View.ViewRect.Min.X, View.ViewRect.Min.Y, 0.0f, View.ViewRect.Max.X, View.ViewRect.Max.Y, 0.0);

					FGraphicsPipelineStateInitializer GraphicsPSOInit;
					RHICmdList.ApplyCachedRenderTargets(GraphicsPSOInit);

					// set the state
					GraphicsPSOInit.BlendState = TStaticBlendState<CW_RGB, BO_Add, BF_One, BF_One, BO_Add, BF_One, BF_One>::GetRHI();
					GraphicsPSOInit.RasterizerState = TStaticRasterizerState<>::GetRHI();
					GraphicsPSOInit.DepthStencilState = TStaticDepthStencilState<false, CF_Always>::GetRHI();

					GraphicsPSOInit.BoundShaderState.VertexDeclarationRHI = GFilterVertexDeclaration.VertexDeclarationRHI;
					GraphicsPSOInit.BoundShaderState.VertexShaderRHI = bStrataEnabled ? TileVertexShader.GetVertexShader() : FullScreenVertexShader.GetVertexShader();
					GraphicsPSOInit.BoundShaderState.PixelShaderRHI = PixelShader.GetPixelShader();
					GraphicsPSOInit.PrimitiveType = PrimitiveType;

					SetGraphicsPipelineState(RHICmdList, GraphicsPSOInit, 0);

					uint32 Count = View.FinalPostProcessSettings.ContributingCubemaps.Num();
					for (const FFinalPostProcessSettings::FCubemapEntry& CubemapEntry : View.FinalPostProcessSettings.ContributingCubemaps)
					{
						FAmbientCubemapCompositePS::FParameters ShaderParameters = *PassParameters;
						SetupAmbientCubemapParameters(CubemapEntry, &ShaderParameters.AmbientCubemap);
						SetShaderParameters(RHICmdList, PixelShader, PixelShader.GetPixelShader(), ShaderParameters);
					
						if (bStrataEnabled)
						{
							SetShaderParameters(RHICmdList, TileVertexShader, TileVertexShader.GetVertexShader(), PassParameters->StrataTile);
							RHICmdList.DrawPrimitiveIndirect(PassParameters->StrataTile.TileIndirectBuffer->GetIndirectRHICallBuffer(), Strata::TileTypeDrawIndirectArgOffset(TileType));
						}
						else
						{
							DrawPostProcessPass(
								RHICmdList,
								0, 0,
								View.ViewRect.Width(), View.ViewRect.Height(),
								View.ViewRect.Min.X,   View.ViewRect.Min.Y,
								View.ViewRect.Width(), View.ViewRect.Height(),
								View.ViewRect.Size(),
								View.GetSceneTexturesConfig().Extent,
								FullScreenVertexShader,
								View.StereoViewIndex,
								false, // TODO.
								EDRF_UseTriangleOptimization);
						}
					}
				});				
			};

			if (Strata::IsStrataEnabled())
			{
				ApplyAmbientCubemapComposite(EStrataTileType::EComplex);
				ApplyAmbientCubemapComposite(EStrataTileType::ESingle);
				ApplyAmbientCubemapComposite(EStrataTileType::ESimple);
			}
			else
			{
				ApplyAmbientCubemapComposite(EStrataTileType::ECount);
			}
		} // if (IsAmbientCubemapPassRequired(View))
	} // for (FViewInfo& View : Views)

	if (bCompositeRegularLumenOnly)
	{
		AsyncLumenIndirectLightingOutputs.DoneComposite();
	}
	else
	{
		AsyncLumenIndirectLightingOutputs.DonePreLights();
	}
}

static void AddSkyReflectionPass(
	FRDGBuilder& GraphBuilder, 
	FViewInfo& View, 
	FScene* Scene, 
	const FSceneTextures& SceneTextures,
	FRDGTextureRef DynamicBentNormalAOTexture,
	FRDGTextureRef ReflectionsColor,
	const FRayTracingReflectionOptions& RayTracingReflectionOptions,
	FSceneTextureParameters& SceneTextureParameters,
	bool bSkyLight, 
	bool bDynamicSkyLight, 
	bool bApplySkyShadowing,
<<<<<<< HEAD
	EStrataTileMaterialType StrataTileMaterialType)
=======
	EStrataTileType StrataTileMaterialType)
>>>>>>> d731a049
{
	// Render the reflection environment with tiled deferred culling
	bool bHasBoxCaptures = (View.NumBoxReflectionCaptures > 0);
	bool bHasSphereCaptures = (View.NumSphereReflectionCaptures > 0);

	float DynamicBentNormalAO = DynamicBentNormalAOTexture ? 1.0f : 0.0f;
	const FRDGSystemTextures& SystemTextures = FRDGSystemTextures::Get(GraphBuilder);
	FRDGTextureRef AmbientOcclusionTexture = HasBeenProduced(SceneTextures.ScreenSpaceAO) ? SceneTextures.ScreenSpaceAO : GetScreenSpaceAOFallback(SystemTextures);

	const auto& SceneColorTexture = SceneTextures.Color;

	FReflectionEnvironmentSkyLightingParameters* PassParameters = GraphBuilder.AllocParameters<FReflectionEnvironmentSkyLightingParameters>();

	// Setup the parameters of the shader.
	{
		// Setups all shader parameters related to skylight.
		PassParameters->PS.SkyDiffuseLighting = GetSkyDiffuseLightingParameters(Scene->SkyLight, DynamicBentNormalAO);

		// Setups all shader parameters related to distance field AO
		{
<<<<<<< HEAD
			FIntPoint AOBufferSize = GetBufferSizeForAO();
=======
			FIntPoint AOBufferSize = GetBufferSizeForAO(View);
>>>>>>> d731a049
			PassParameters->PS.AOBufferBilinearUVMax = FVector2f(
				(View.ViewRect.Width() / GAODownsampleFactor - 0.51f) / AOBufferSize.X, // 0.51 - so bilateral gather4 won't sample invalid texels
				(View.ViewRect.Height() / GAODownsampleFactor - 0.51f) / AOBufferSize.Y);

			extern float GAOViewFadeDistanceScale;
			PassParameters->PS.AOMaxViewDistance = GetMaxAOViewDistance();
			PassParameters->PS.DistanceFadeScale = 1.0f / ((1.0f - GAOViewFadeDistanceScale) * GetMaxAOViewDistance());

			PassParameters->PS.BentNormalAOTexture = DynamicBentNormalAOTexture;
			PassParameters->PS.BentNormalAOSampler = TStaticSamplerState<SF_Bilinear>::GetRHI();
		}

		PassParameters->PS.AmbientOcclusionTexture = AmbientOcclusionTexture;
		PassParameters->PS.AmbientOcclusionSampler = TStaticSamplerState<SF_Point>::GetRHI();

		PassParameters->PS.ScreenSpaceReflectionsTexture = ReflectionsColor ? ReflectionsColor : SystemTextures.Black;
		PassParameters->PS.ScreenSpaceReflectionsSampler = TStaticSamplerState<SF_Point>::GetRHI();

		if (Scene->HasVolumetricCloud())
		{
			FVolumetricCloudRenderSceneInfo* CloudInfo = Scene->GetVolumetricCloudSceneInfo();

			PassParameters->PS.CloudSkyAOTexture = View.VolumetricCloudSkyAO != nullptr ? View.VolumetricCloudSkyAO : SystemTextures.Black;
			PassParameters->PS.CloudSkyAOWorldToLightClipMatrix = CloudInfo->GetVolumetricCloudCommonShaderParameters().CloudSkyAOTranslatedWorldToLightClipMatrix;
			PassParameters->PS.CloudSkyAOFarDepthKm = CloudInfo->GetVolumetricCloudCommonShaderParameters().CloudSkyAOFarDepthKm;
			PassParameters->PS.CloudSkyAOEnabled = 1;
		}
		else
		{
			PassParameters->PS.CloudSkyAOTexture = SystemTextures.Black;
			PassParameters->PS.CloudSkyAOEnabled = 0;
		}
		PassParameters->PS.CloudSkyAOSampler = TStaticSamplerState<SF_Bilinear>::GetRHI();

		PassParameters->PS.PreIntegratedGF = GSystemTextures.PreintegratedGF->GetRHI();
		PassParameters->PS.PreIntegratedGFSampler = TStaticSamplerState<SF_Bilinear, AM_Clamp, AM_Clamp, AM_Clamp>::GetRHI();

		PassParameters->PS.SceneTextures = SceneTextureParameters;

		PassParameters->PS.ViewUniformBuffer = View.ViewUniformBuffer;
		PassParameters->PS.ReflectionCaptureData = View.ReflectionCaptureUniformBuffer;
		{
			FReflectionUniformParameters ReflectionUniformParameters;
			SetupReflectionUniformParameters(View, ReflectionUniformParameters);
			PassParameters->PS.ReflectionsParameters = CreateUniformBufferImmediate(ReflectionUniformParameters, UniformBuffer_SingleDraw);
		}
		PassParameters->PS.ForwardLightData = View.ForwardLightingResources.ForwardLightUniformBuffer;

		PassParameters->PS.Strata = Strata::BindStrataGlobalUniformParameters(View);
	}

	PassParameters->RenderTargets[0] = FRenderTargetBinding(SceneColorTexture.Target, ERenderTargetLoadAction::ELoad);
<<<<<<< HEAD
=======
	if (Strata::IsStrataOpaqueMaterialRoughRefractionEnabled())
	{
		PassParameters->RenderTargets[1] = FRenderTargetBinding(Scene->StrataSceneData.SeparatedOpaqueRoughRefractionSceneColor, ERenderTargetLoadAction::ELoad);
		PassParameters->RenderTargets[2] = FRenderTargetBinding(Scene->StrataSceneData.SeparatedSubSurfaceSceneColor, ERenderTargetLoadAction::ELoad);
	}
>>>>>>> d731a049

	// Bind hair data
	const bool bCheckerboardSubsurfaceRendering = IsSubsurfaceCheckerboardFormat(SceneColorTexture.Target->Desc.Format);

	// ScreenSpace and SortedDeferred ray traced reflections use the same reflection environment shader,
	// but main RT reflection shader requires a custom path as it evaluates the clear coat BRDF differently.
	const bool bRequiresSpecializedReflectionEnvironmentShader = RayTracingReflectionOptions.bEnabled
		&& RayTracingReflectionOptions.Algorithm != FRayTracingReflectionOptions::EAlgorithm::SortedDeferred;

	auto PermutationVector = FReflectionEnvironmentSkyLightingPS::BuildPermutationVector(
		View, bHasBoxCaptures, bHasSphereCaptures, DynamicBentNormalAO != 0.0f,
		bSkyLight, bDynamicSkyLight, bApplySkyShadowing,
		bRequiresSpecializedReflectionEnvironmentShader,
		StrataTileMaterialType);

	TShaderMapRef<FReflectionEnvironmentSkyLightingPS> PixelShader(View.ShaderMap, PermutationVector);
	ClearUnusedGraphResources(PixelShader, &PassParameters->PS);

	EPrimitiveType StrataTilePrimitiveType = PT_TriangleList;
	Strata::FStrataTilePassVS::FPermutationDomain VSPermutationVector;
	VSPermutationVector.Set< Strata::FStrataTilePassVS::FEnableDebug >(false);
	VSPermutationVector.Set< Strata::FStrataTilePassVS::FEnableTexCoordScreenVector >(false);
	TShaderMapRef<Strata::FStrataTilePassVS> StrataTilePassVertexShader(View.ShaderMap, VSPermutationVector);
	PassParameters->VS.TileIndirectBuffer = nullptr;
	PassParameters->VS.TileListBuffer = nullptr;
	const bool bStrataEnabled = Strata::IsStrataEnabled();
	if (bStrataEnabled)
	{
<<<<<<< HEAD
		check(StrataTileMaterialType != EStrataTileMaterialType::ECount);
		Strata::FillUpTiledPassData(StrataTileMaterialType, View, PassParameters->VS, StrataTilePrimitiveType);
=======
		check(StrataTileMaterialType <= EStrataTileType::EComplex);
		PassParameters->VS = Strata::SetTileParameters(GraphBuilder, View, StrataTileMaterialType, StrataTilePrimitiveType);
>>>>>>> d731a049
		ClearUnusedGraphResources(StrataTilePassVertexShader, &PassParameters->VS);
	}

	GraphBuilder.AddPass(
		RDG_EVENT_NAME("ReflectionEnvironmentAndSky(%dx%d,StrataMat=%s)", 
			View.ViewRect.Width(), View.ViewRect.Height(), 
			bStrataEnabled ? ToString(StrataTileMaterialType) : TEXT("Off")),
		PassParameters,
		ERDGPassFlags::Raster,
<<<<<<< HEAD
		[PassParameters, &View, PixelShader, bCheckerboardSubsurfaceRendering, 
=======
		[PassParameters, &View, PixelShader, bCheckerboardSubsurfaceRendering, StrataTileMaterialType,
>>>>>>> d731a049
		StrataTilePassVertexShader, bStrataEnabled, StrataTilePrimitiveType](FRHICommandList& InRHICmdList)
	{
		InRHICmdList.SetViewport(View.ViewRect.Min.X, View.ViewRect.Min.Y, 0.0f, View.ViewRect.Max.X, View.ViewRect.Max.Y, 1.0f);

		FGraphicsPipelineStateInitializer GraphicsPSOInit;
		FPixelShaderUtils::InitFullscreenPipelineState(InRHICmdList, View.ShaderMap, PixelShader, GraphicsPSOInit);

		extern int32 GAOOverwriteSceneColor;
		if (GetReflectionEnvironmentCVar() == 2 || GAOOverwriteSceneColor)
		{
			// override scene color for debugging
			GraphicsPSOInit.BlendState = TStaticBlendState<>::GetRHI();
		}
		else
		{
			if (bCheckerboardSubsurfaceRendering)
			{
				GraphicsPSOInit.BlendState = TStaticBlendState<CW_RGB, BO_Add, BF_One, BF_One>::GetRHI();
			}
			else
			{
				if (Strata::IsStrataOpaqueMaterialRoughRefractionEnabled())
				{
					GraphicsPSOInit.BlendState = TStaticBlendState<
						CW_RGBA, BO_Add, BF_One, BF_One, BO_Add, BF_One, BF_One,
						CW_RGBA, BO_Add, BF_One, BF_One, BO_Add, BF_One, BF_One,
						CW_RGBA, BO_Add, BF_One, BF_One, BO_Add, BF_One, BF_One>::GetRHI();
				}
				else
				{
					GraphicsPSOInit.BlendState = TStaticBlendState<CW_RGBA, BO_Add, BF_One, BF_One, BO_Add, BF_One, BF_One>::GetRHI();
				}
			}
		}

		if (GSupportsDepthBoundsTest)
		{
			// We do not want to process sky pixels so we take advantage of depth bound test when available to skip launching pointless GPU wavefront/work.
			GraphicsPSOInit.bDepthBounds = true;

			FDepthBounds::FDepthBoundsValues Values = FDepthBounds::CalculateNearFarDepthExcludingSky();
			InRHICmdList.SetDepthBounds(Values.MinDepth, Values.MaxDepth);
		}

		if (bStrataEnabled)
		{
			GraphicsPSOInit.BoundShaderState.VertexShaderRHI = StrataTilePassVertexShader.GetVertexShader();
			GraphicsPSOInit.PrimitiveType = StrataTilePrimitiveType;
		}

		SetGraphicsPipelineState(InRHICmdList, GraphicsPSOInit, 0x0);
		SetShaderParameters(InRHICmdList, PixelShader, PixelShader.GetPixelShader(), PassParameters->PS);

		if (bStrataEnabled)
		{
			SetShaderParameters(InRHICmdList, StrataTilePassVertexShader, StrataTilePassVertexShader.GetVertexShader(), PassParameters->VS);
<<<<<<< HEAD
			InRHICmdList.DrawPrimitiveIndirect(PassParameters->VS.TileIndirectBuffer->GetIndirectRHICallBuffer(), 0);
=======
			InRHICmdList.DrawPrimitiveIndirect(PassParameters->VS.TileIndirectBuffer->GetIndirectRHICallBuffer(), Strata::TileTypeDrawIndirectArgOffset(StrataTileMaterialType));
>>>>>>> d731a049
		}
		else
		{
			FPixelShaderUtils::DrawFullscreenTriangle(InRHICmdList);
		}
	});
}

void FDeferredShadingSceneRenderer::RenderDeferredReflectionsAndSkyLighting(
	FRDGBuilder& GraphBuilder,
	const FSceneTextures& SceneTextures,
	FRDGTextureRef DynamicBentNormalAOTexture)
{
	extern int32 GLumenVisualizeIndirectDiffuse;
	if (ViewFamily.EngineShowFlags.VisualizeLightCulling 
		|| ViewFamily.EngineShowFlags.RayTracingDebug
		|| ViewFamily.EngineShowFlags.PathTracing
		|| !ViewFamily.EngineShowFlags.Lighting
		|| GLumenVisualizeIndirectDiffuse != 0)
	{
		return;
	}

	bool bReflectionCapture = false;
	for (int32 ViewIndex = 0, Num = Views.Num(); ViewIndex < Num; ViewIndex++)
	{
		const FViewInfo& View = Views[ViewIndex];
		bReflectionCapture = bReflectionCapture || View.bIsReflectionCapture;
	}

	// The specular sky light contribution is also needed by RT Reflections as a fallback.
	const bool bSkyLight = Scene->SkyLight
		&& (Scene->SkyLight->ProcessedTexture || Scene->SkyLight->bRealTimeCaptureEnabled)
		&& !Scene->SkyLight->bHasStaticLighting;

	bool bDynamicSkyLight = ShouldRenderDeferredDynamicSkyLight(Scene, ViewFamily) && AnyViewHasGIMethodSupportingDFAO();
	bool bApplySkyShadowing = false;
	if (bDynamicSkyLight)
	{
		RDG_EVENT_SCOPE(GraphBuilder, "SkyLightDiffuse");
		RDG_GPU_STAT_SCOPE(GraphBuilder, SkyLightDiffuse);

		extern int32 GDistanceFieldAOApplyToStaticIndirect;
		if (Scene->SkyLight->bCastShadows
			&& !GDistanceFieldAOApplyToStaticIndirect
			&& ShouldRenderDistanceFieldAO()
			&& ShouldRenderDistanceFieldLighting()
			&& ViewFamily.EngineShowFlags.AmbientOcclusion
			&& !bReflectionCapture)
		{
			bApplySkyShadowing = true;
			FDistanceFieldAOParameters Parameters(Scene->SkyLight->OcclusionMaxDistance, Scene->SkyLight->Contrast);
			RenderDistanceFieldLighting(GraphBuilder, SceneTextures, Parameters, DynamicBentNormalAOTexture, false, false);
		}
	}

	RDG_EVENT_SCOPE(GraphBuilder, "ReflectionIndirect");

	const bool bReflectionEnv = ShouldDoReflectionEnvironment(Scene, ViewFamily);

	FSceneTextureParameters SceneTextureParameters = GetSceneTextureParameters(GraphBuilder, SceneTextures);
	const auto& SceneColorTexture = SceneTextures.Color;

	IScreenSpaceDenoiser::FReflectionsInputs DenoiserInputs;
	IScreenSpaceDenoiser::FReflectionsRayTracingConfig RayTracingConfig;

	extern float GetRayTracingReflectionScreenPercentage();
	RayTracingConfig.ResolutionFraction = GetRayTracingReflectionScreenPercentage();
	int32 UpscaleFactor = int32(1.0f / RayTracingConfig.ResolutionFraction);

	{
		FRDGTextureDesc Desc = FRDGTextureDesc::Create2D(
			SceneTextureParameters.SceneDepthTexture->Desc.Extent / UpscaleFactor,
			PF_FloatRGBA,
			FClearValueBinding::None,
			TexCreate_ShaderResource | TexCreate_RenderTargetable | TexCreate_UAV);

		DenoiserInputs.Color = GraphBuilder.CreateTexture(Desc, TEXT("RayTracingReflections"));

		Desc.Format = PF_R16F;
		DenoiserInputs.RayHitDistance = GraphBuilder.CreateTexture(Desc, TEXT("RayTracingReflectionsHitDistance"));
		DenoiserInputs.RayImaginaryDepth = GraphBuilder.CreateTexture(Desc, TEXT("RayTracingReflectionsImaginaryDepth"));
	}

	FRDGTextureUAV* ReflectionColorOutputUAV = GraphBuilder.CreateUAV(FRDGTextureUAVDesc(DenoiserInputs.Color));
	FRDGTextureUAV* RayHitDistanceOutputUAV = GraphBuilder.CreateUAV(FRDGTextureUAVDesc(DenoiserInputs.RayHitDistance));
	FRDGTextureUAV* RayImaginaryDepthOutputUAV = GraphBuilder.CreateUAV(FRDGTextureUAVDesc(DenoiserInputs.RayImaginaryDepth));

	uint32 ViewIndex = 0;
	for (FViewInfo& View : Views)
	{
		RDG_EVENT_SCOPE_CONDITIONAL(GraphBuilder, Views.Num() > 1, "View%d", ViewIndex);

		const uint32 CurrentViewIndex = ViewIndex++;
		const FPerViewPipelineState& ViewPipelineState = GetViewPipelineState(View);

		const FRayTracingReflectionOptions RayTracingReflectionOptions = GetRayTracingReflectionOptions(View, *Scene);

		const bool bScreenSpaceReflections = !RayTracingReflectionOptions.bEnabled && ViewPipelineState.ReflectionsMethod == EReflectionsMethod::SSR;
		const bool bComposePlanarReflections = !RayTracingReflectionOptions.bEnabled && HasDeferredPlanarReflections(View);

		FRDGTextureRef ReflectionsColor = nullptr;
		if (ViewPipelineState.ReflectionsMethod == EReflectionsMethod::Lumen
			|| (ViewPipelineState.DiffuseIndirectMethod == EDiffuseIndirectMethod::Lumen && ViewPipelineState.ReflectionsMethod == EReflectionsMethod::SSR))
		{
			// Specular was already comped with FDiffuseIndirectCompositePS
			continue;
		}
		else if (RayTracingReflectionOptions.bEnabled || bScreenSpaceReflections)
		{
			int32 DenoiserMode = GetReflectionsDenoiserMode();

			bool bDenoise = false;
			bool bTemporalFilter = false;

			// Traces the reflections, either using screen space reflection, or ray tracing.
			//IScreenSpaceDenoiser::FReflectionsInputs DenoiserInputs;
			IScreenSpaceDenoiser::FReflectionsRayTracingConfig DenoiserConfig;
			if (RayTracingReflectionOptions.bEnabled)
			{
				RDG_EVENT_SCOPE(GraphBuilder, "RayTracingReflections %d", CurrentViewIndex);
				RDG_GPU_STAT_SCOPE(GraphBuilder, RayTracingReflections);

				bDenoise = DenoiserMode != 0;

				DenoiserConfig.ResolutionFraction = RayTracingReflectionOptions.ResolutionFraction;
				DenoiserConfig.RayCountPerPixel = RayTracingReflectionOptions.SamplesPerPixel;

				check(RayTracingReflectionOptions.bReflectOnlyWater == false);

				RenderRayTracingReflections(
					GraphBuilder,
					SceneTextures,
					View,
					DenoiserMode,
					RayTracingReflectionOptions,
					&DenoiserInputs);
			}
			else if (
				ViewPipelineState.ReflectionsMethod == EReflectionsMethod::SSR)
			{
				bDenoise = DenoiserMode != 0 && CVarDenoiseSSR.GetValueOnRenderThread();
				bTemporalFilter = !bDenoise && View.ViewState && ScreenSpaceRayTracing::IsSSRTemporalPassRequired(View);

				ESSRQuality SSRQuality;
				ScreenSpaceRayTracing::GetSSRQualityForView(View, &SSRQuality, &DenoiserConfig);

				RDG_EVENT_SCOPE(GraphBuilder, "ScreenSpaceReflections(Quality=%d)", int32(SSRQuality));

				ScreenSpaceRayTracing::RenderScreenSpaceReflections(
					GraphBuilder, SceneTextureParameters, SceneColorTexture.Resolve, View, SSRQuality, bDenoise, &DenoiserInputs);
			}
			else
			{
				check(0);
			}

			if (bDenoise)
			{
				const IScreenSpaceDenoiser* DefaultDenoiser = IScreenSpaceDenoiser::GetDefaultDenoiser();
				const IScreenSpaceDenoiser* DenoiserToUse = DenoiserMode == 1 ? DefaultDenoiser : GScreenSpaceDenoiser;

				// Standard event scope for denoiser to have all profiling information not matter what, and with explicit detection of third party.
				RDG_EVENT_SCOPE(GraphBuilder, "%s%s(Reflections) %dx%d",
					DenoiserToUse != DefaultDenoiser ? TEXT("ThirdParty ") : TEXT(""),
					DenoiserToUse->GetDebugName(),
					View.ViewRect.Width(), View.ViewRect.Height());

				IScreenSpaceDenoiser::FReflectionsOutputs DenoiserOutputs = DenoiserToUse->DenoiseReflections(
					GraphBuilder,
					View,
					&View.PrevViewInfo,
					SceneTextureParameters,
					DenoiserInputs,
					DenoiserConfig);

				ReflectionsColor = DenoiserOutputs.Color;
			}
			else if (bTemporalFilter)
			{
				check(View.ViewState);
				FTAAPassParameters TAASettings(View);
				TAASettings.Pass = ETAAPassConfig::ScreenSpaceReflections;
				TAASettings.SceneDepthTexture = SceneTextureParameters.SceneDepthTexture;
				TAASettings.SceneVelocityTexture = SceneTextureParameters.GBufferVelocityTexture;
				TAASettings.SceneColorInput = DenoiserInputs.Color;
				TAASettings.bOutputRenderTargetable = (
					ViewPipelineState.bComposePlanarReflections ||
					ViewPipelineState.ReflectionsMethod == EReflectionsMethod::Lumen);

				FTAAOutputs TAAOutputs = AddTemporalAAPass(
					GraphBuilder,
					View,
					TAASettings,
					View.PrevViewInfo.SSRHistory,
					&View.ViewState->PrevFrameViewInfo.SSRHistory);

				ReflectionsColor = TAAOutputs.SceneColor;
			}
			else
			{
				if (RayTracingReflectionOptions.bEnabled && DenoiserInputs.RayHitDistance)
				{
					// The performance of ray tracing does not allow to run without a denoiser in real time.
					// Multiple rays per pixel is unsupported by the denoiser that will most likely more bound by to
					// many rays than exporting the hit distance buffer. Therefore no permutation of the ray generation
					// shader has been judged required to be supported.
					GraphBuilder.RemoveUnusedTextureWarning(DenoiserInputs.RayHitDistance);
				}

				ReflectionsColor = DenoiserInputs.Color;
			}
		} // if (RayTracingReflectionOptions.bEnabled || bScreenSpaceReflections)

		if (ViewPipelineState.bComposePlanarReflections)
		{
			check(!RayTracingReflectionOptions.bEnabled);
			RenderDeferredPlanarReflections(GraphBuilder, SceneTextureParameters, View, /* inout */ ReflectionsColor);
		}

		const bool bRequiresApply = ReflectionsColor != nullptr || bSkyLight || bDynamicSkyLight || bReflectionEnv;
		if (bRequiresApply)
		{
			RDG_GPU_STAT_SCOPE(GraphBuilder, ReflectionEnvironment);

			if (Strata::IsStrataEnabled())
			{
<<<<<<< HEAD
=======
				AddSkyReflectionPass(
					GraphBuilder,
					View,
					Scene,
					SceneTextures,
					DynamicBentNormalAOTexture,
					ReflectionsColor,
					RayTracingReflectionOptions,
					SceneTextureParameters,
					bSkyLight,
					bDynamicSkyLight,
					bApplySkyShadowing,
					EStrataTileType::EComplex);

>>>>>>> d731a049
				AddSkyReflectionPass(
					GraphBuilder,
					View,
					Scene,
					SceneTextures,
					DynamicBentNormalAOTexture,
					ReflectionsColor,
					RayTracingReflectionOptions,
					SceneTextureParameters,
					bSkyLight,
					bDynamicSkyLight,
					bApplySkyShadowing,
<<<<<<< HEAD
					EStrataTileMaterialType::ESimple);
=======
					EStrataTileType::ESingle);
>>>>>>> d731a049

				AddSkyReflectionPass(
					GraphBuilder,
					View,
					Scene,
					SceneTextures,
					DynamicBentNormalAOTexture,
					ReflectionsColor,
					RayTracingReflectionOptions,
					SceneTextureParameters,
					bSkyLight,
					bDynamicSkyLight,
					bApplySkyShadowing,
<<<<<<< HEAD
					EStrataTileMaterialType::ESingle);

				AddSkyReflectionPass(
					GraphBuilder,
					View,
					Scene,
					SceneTextures,
					DynamicBentNormalAOTexture,
					ReflectionsColor,
					RayTracingReflectionOptions,
					SceneTextureParameters,
					bSkyLight,
					bDynamicSkyLight,
					bApplySkyShadowing,
					EStrataTileMaterialType::EComplex);
=======
					EStrataTileType::ESimple);
>>>>>>> d731a049
			}
			else
			{
				// Typical path uses when Strata is not enabled
				AddSkyReflectionPass(
					GraphBuilder,
					View,
					Scene,
					SceneTextures,
					DynamicBentNormalAOTexture,
					ReflectionsColor,
					RayTracingReflectionOptions,
					SceneTextureParameters,
					bSkyLight,
					bDynamicSkyLight,
					bApplySkyShadowing,
<<<<<<< HEAD
					EStrataTileMaterialType::ECount);
=======
					EStrataTileType::ECount);
>>>>>>> d731a049
			}
		}

		if (HairStrands::HasViewHairStrandsData(View))
		{
			RenderHairStrandsEnvironmentLighting(GraphBuilder, Scene, View);
		}
	}

	AddResolveSceneColorPass(GraphBuilder, Views, SceneColorTexture);
}

void FDeferredShadingSceneRenderer::RenderDeferredReflectionsAndSkyLightingHair(FRDGBuilder& GraphBuilder)
{
	if (ViewFamily.EngineShowFlags.VisualizeLightCulling || !ViewFamily.EngineShowFlags.Lighting)
	{
		return;
	}

	for (FViewInfo& View : Views)
	{
		// if we are rendering a reflection capture then we can skip this pass entirely (no reflection and no sky contribution evaluated in this pass)
		if (View.bIsReflectionCapture)
		{
			continue;
		}

		if (HairStrands::HasViewHairStrandsData(View))
		{
			RenderHairStrandsEnvironmentLighting(GraphBuilder, Scene, View);
		}
	}

}

#if !(UE_BUILD_SHIPPING || UE_BUILD_TEST)
void FDeferredShadingSceneRenderer::RenderGlobalIlluminationPluginVisualizations(
	FRDGBuilder& GraphBuilder,
	FRDGTextureRef LightingChannelsTexture)
{
	// Early out if GI plugins aren't enabled
	bool bGIPluginEnabled = false;
	for (const FViewInfo& View : Views)
	{
		if (View.FinalPostProcessSettings.DynamicGlobalIlluminationMethod == EDynamicGlobalIlluminationMethod::Plugin)
		{
			bGIPluginEnabled = true;
			break;
		}
	}
	if (!bGIPluginEnabled)
	{
		return;
	}

<<<<<<< HEAD
	const FSceneTextures& SceneTextures = FSceneTextures::Get(GraphBuilder);
=======
	const FSceneTextures& SceneTextures = GetActiveSceneTextures();
>>>>>>> d731a049

	// Get the resources passed to GI plugins
	FGlobalIlluminationPluginResources GIPluginResources;
	GIPluginResources.GBufferA = SceneTextures.GBufferA;
	GIPluginResources.GBufferB = SceneTextures.GBufferB;
	GIPluginResources.GBufferC = SceneTextures.GBufferC;
	GIPluginResources.LightingChannelsTexture = LightingChannelsTexture;
	GIPluginResources.SceneDepthZ = SceneTextures.Depth.Target;
	GIPluginResources.SceneColor = SceneTextures.Color.Target;

	// Render visualizations to all views by calling the GI plugin's delegate
	FGlobalIlluminationPluginDelegates::FRenderDiffuseIndirectVisualizations& PRVDelegate = FGlobalIlluminationPluginDelegates::RenderDiffuseIndirectVisualizations();
	for (int32 ViewIndexZ = 0; ViewIndexZ < Views.Num(); ViewIndexZ++)
	{
		PRVDelegate.Broadcast(*Scene, Views[ViewIndexZ], GraphBuilder, GIPluginResources);
	}
}
#endif //!(UE_BUILD_SHIPPING || UE_BUILD_TEST)<|MERGE_RESOLUTION|>--- conflicted
+++ resolved
@@ -37,11 +37,7 @@
 	TEXT("2 - SSGI.  Standalone Screen Space Global Illumination.  Low cost, but limited by screen space information.\n")
 	TEXT("3 - RTGI.  Ray Traced Global Illumination technique.  Deprecated, use Lumen Global Illumination instead.\n")
 	TEXT("4 - Plugin.  Use a plugin for Global Illumination."),
-<<<<<<< HEAD
-	ECVF_RenderThreadSafe | ECVF_Scalability);
-=======
 	ECVF_RenderThreadSafe);
->>>>>>> d731a049
 
 // This is the project default reflection method, NOT the scalability setting (see r.Lumen.Reflections.Allow for scalability)
 // Must match EReflectionMethod
@@ -101,14 +97,9 @@
 	class FApplyDiffuseIndirectDim : SHADER_PERMUTATION_INT("DIM_APPLY_DIFFUSE_INDIRECT", 4);
 	class FUpscaleDiffuseIndirectDim : SHADER_PERMUTATION_BOOL("DIM_UPSCALE_DIFFUSE_INDIRECT");
 	class FScreenBentNormal : SHADER_PERMUTATION_BOOL("DIM_SCREEN_BENT_NORMAL");
-<<<<<<< HEAD
-
-	using FPermutationDomain = TShaderPermutationDomain<FApplyDiffuseIndirectDim, FUpscaleDiffuseIndirectDim, FScreenBentNormal>;
-=======
 	class FStrataTileType : SHADER_PERMUTATION_INT("STRATA_TILETYPE", 3);
 
 	using FPermutationDomain = TShaderPermutationDomain<FApplyDiffuseIndirectDim, FUpscaleDiffuseIndirectDim, FScreenBentNormal, FStrataTileType>;
->>>>>>> d731a049
 
 	static bool ShouldCompilePermutation(const FGlobalShaderPermutationParameters& Parameters)
 	{
@@ -126,24 +117,17 @@
 		}
 
 		// Only support Bent Normal for ScreenProbeGather
-<<<<<<< HEAD
-		if (PermutationVector.Get<FApplyDiffuseIndirectDim>() != 4 && PermutationVector.Get<FScreenBentNormal>())
-=======
 		if (PermutationVector.Get<FApplyDiffuseIndirectDim>() != 3 && PermutationVector.Get<FScreenBentNormal>())
->>>>>>> d731a049
 		{
 			return false;
 		}
 
-<<<<<<< HEAD
-=======
 		// Build Strata tile permutation only for Lumen
 		if (PermutationVector.Get<FStrataTileType>() != EStrataTileType::EComplex)
 		{
 			return Strata::IsStrataEnabled() && PermutationVector.Get<FApplyDiffuseIndirectDim>() == 3;
 		}
 
->>>>>>> d731a049
 		return IsFeatureLevelSupported(Parameters.Platform, ERHIFeatureLevel::SM5);
 	}
 
@@ -152,12 +136,8 @@
 		SHADER_PARAMETER(int32, bVisualizeDiffuseIndirect)
 		SHADER_PARAMETER_STRUCT_INCLUDE(FLumenReflectionCompositeParameters, LumenReflectionCompositeParameters)
 		SHADER_PARAMETER_STRUCT_INCLUDE(FLumenScreenSpaceBentNormalParameters, ScreenBentNormalParameters)
-<<<<<<< HEAD
-		
-=======
 		SHADER_PARAMETER(uint32, bLumenSupportBackfaceDiffuse)
 
->>>>>>> d731a049
 		SHADER_PARAMETER_STRUCT(FSSDSignalTextures, DiffuseIndirect)
 		SHADER_PARAMETER_SAMPLER(SamplerState, DiffuseIndirectSampler)
 		
@@ -176,12 +156,9 @@
 
 		SHADER_PARAMETER_RDG_TEXTURE_UAV(RWTexture2D<float4>, PassDebugOutput)
 
-<<<<<<< HEAD
-=======
 		SHADER_PARAMETER_RDG_TEXTURE_UAV(RWTexture2D<float3>, OutOpaqueRoughRefractionSceneColor)
 		SHADER_PARAMETER_RDG_TEXTURE_UAV(RWTexture2D<float3>, OutSubSurfaceSceneColor)
 
->>>>>>> d731a049
 		SHADER_PARAMETER(FVector2f, BufferUVToOutputPixelPosition)
 		SHADER_PARAMETER_RDG_TEXTURE(Texture2D, EyeAdaptation)
 		SHADER_PARAMETER_RDG_TEXTURE_ARRAY(Texture2D<uint>, CompressedMetadata, [2])
@@ -303,11 +280,7 @@
 		return PermutationVector;
 	}
 
-<<<<<<< HEAD
-	static FPermutationDomain BuildPermutationVector(const FViewInfo& View, bool bBoxCapturesOnly, bool bSphereCapturesOnly, bool bSupportDFAOIndirectOcclusion, bool bEnableSkyLight, bool bEnableDynamicSkyLight, bool bApplySkyShadowing, bool bRayTracedReflections, EStrataTileMaterialType TileType)
-=======
 	static FPermutationDomain BuildPermutationVector(const FViewInfo& View, bool bBoxCapturesOnly, bool bSphereCapturesOnly, bool bSupportDFAOIndirectOcclusion, bool bEnableSkyLight, bool bEnableDynamicSkyLight, bool bApplySkyShadowing, bool bRayTracedReflections, EStrataTileType TileType)
->>>>>>> d731a049
 	{
 		FPermutationDomain PermutationVector;
 
@@ -321,11 +294,7 @@
 		PermutationVector.Set<FStrataTileType>(0);
 		if (Strata::IsStrataEnabled())
 		{
-<<<<<<< HEAD
-			check(EStrataTileMaterialType::ECount != TileType);
-=======
 			check(TileType <= EStrataTileType::EComplex);
->>>>>>> d731a049
 			PermutationVector.Set<FStrataTileType>(TileType);
 		}
 		return RemapPermutation(PermutationVector);
@@ -572,7 +541,6 @@
 	{
 		return false;
 	}
-<<<<<<< HEAD
 
 	bool bAnyRayTracingPassEnabled = false;
 	FGlobalIlluminationPluginDelegates::FAnyRayTracingPassEnabled& Delegate = FGlobalIlluminationPluginDelegates::AnyRayTracingPassEnabled();
@@ -581,16 +549,6 @@
 	return ShouldRenderRayTracingEffect(bAnyRayTracingPassEnabled, ERayTracingPipelineCompatibilityFlags::FullPipeline, &View);
 }
 
-=======
-
-	bool bAnyRayTracingPassEnabled = false;
-	FGlobalIlluminationPluginDelegates::FAnyRayTracingPassEnabled& Delegate = FGlobalIlluminationPluginDelegates::AnyRayTracingPassEnabled();
-	Delegate.Broadcast(bAnyRayTracingPassEnabled);
-
-	return ShouldRenderRayTracingEffect(bAnyRayTracingPassEnabled, ERayTracingPipelineCompatibilityFlags::FullPipeline, &View);
-}
-
->>>>>>> d731a049
 void FDeferredShadingSceneRenderer::PrepareRayTracingGlobalIlluminationPlugin(const FViewInfo& View, TArray<FRHIRayTracingShader*>& OutRayGenShaders)
 {
 	// Call the GI plugin delegate function to prepare ray tracing
@@ -894,11 +852,7 @@
 void FDeferredShadingSceneRenderer::RenderDiffuseIndirectAndAmbientOcclusion(
 	FRDGBuilder& GraphBuilder,
 	FSceneTextures& SceneTextures,
-<<<<<<< HEAD
-	FLumenSceneFrameTemporaries& LumenFrameTemporaries,
-=======
 	const FLumenSceneFrameTemporaries& LumenFrameTemporaries,
->>>>>>> d731a049
 	FRDGTextureRef LightingChannelsTexture,
 	bool bHasLumenLights,
 	bool bCompositeRegularLumenOnly,
@@ -908,12 +862,8 @@
 	using namespace HybridIndirectLighting;
 
 	extern int32 GLumenVisualizeIndirectDiffuse;
-<<<<<<< HEAD
-	if ((GLumenVisualizeIndirectDiffuse != 0) != bIsVisualizePass)
-=======
 	if ((GLumenVisualizeIndirectDiffuse != 0) != bIsVisualizePass
 		|| ViewFamily.EngineShowFlags.VisualizeLightCulling)
->>>>>>> d731a049
 	{
 		return;
 	}
@@ -971,27 +921,9 @@
 		FSSDSignalTextures DenoiserOutputs;
 		IScreenSpaceDenoiser::FDiffuseIndirectInputs DenoiserInputs;
 		IScreenSpaceDenoiser::FDiffuseIndirectHarmonic DenoiserSphericalHarmonicInputs;
-<<<<<<< HEAD
-		FLumenReflectionCompositeParameters LumenReflectionCompositeParameters;
 		FLumenScreenSpaceBentNormalParameters ScreenBentNormalParameters;
-		bool bLumenUseDenoiserComposite = ViewPipelineState.bUseLumenProbeHierarchy;
-
-		if (ViewPipelineState.bUseLumenProbeHierarchy)
-		{
-			check(ViewPipelineState.DiffuseIndirectDenoiser == IScreenSpaceDenoiser::EMode::Disabled);
-			DenoiserOutputs = RenderLumenProbeHierarchy(
-				GraphBuilder,
-				SceneTextures,
-				LumenFrameTemporaries,
-				CommonDiffuseParameters, PrevSceneColorMip,
-				View, &View.PrevViewInfo);
-		}
-		else if (ViewPipelineState.DiffuseIndirectMethod == EDiffuseIndirectMethod::SSGI)
-=======
-		FLumenScreenSpaceBentNormalParameters ScreenBentNormalParameters;
 
 		if (ViewPipelineState.DiffuseIndirectMethod == EDiffuseIndirectMethod::SSGI)
->>>>>>> d731a049
 		{
 			RDG_EVENT_SCOPE(GraphBuilder, "SSGI %dx%d", CommonDiffuseParameters.TracingViewportSize.X, CommonDiffuseParameters.TracingViewportSize.Y);
 			DenoiserInputs = ScreenSpaceRayTracing::CastStandaloneDiffuseIndirectRays(
@@ -1013,23 +945,7 @@
 			const bool bDoComposite = StepsLeft == ELumenIndirectLightingSteps::All || StepsLeft == ELumenIndirectLightingSteps::Composite;
 			bool bLumenUseDenoiserComposite = false;
 
-<<<<<<< HEAD
-			DenoiserOutputs = RenderLumenScreenProbeGather(
-				GraphBuilder, 
-				SceneTextures,
-				LumenFrameTemporaries,
-				LightingChannelsTexture,
-				View,
-				&View.PrevViewInfo,
-				bLumenUseDenoiserComposite,
-				MeshSDFGridParameters,
-				RadianceCacheParameters,
-				ScreenBentNormalParameters);
-
-			if (ViewPipelineState.ReflectionsMethod == EReflectionsMethod::Lumen)
-=======
 			if (EnumHasAnyFlags(StepsLeft, ELumenIndirectLightingSteps::ScreenProbeGather))
->>>>>>> d731a049
 			{
 				DenoiserOutputs = RenderLumenFinalGather(
 					GraphBuilder,
@@ -1037,27 +953,15 @@
 					LumenFrameTemporaries,
 					LightingChannelsTexture,
 					View,
-<<<<<<< HEAD
-					SceneTextures,
-					LumenFrameTemporaries,
-=======
 					&View.PrevViewInfo,
 					bHasLumenLights,
->>>>>>> d731a049
 					MeshSDFGridParameters,
 					RadianceCacheParameters,
 					ScreenBentNormalParameters,
 					ERDGPassFlags::Compute);
 			}
 
-<<<<<<< HEAD
-			// Lumen needs its own depth history because things like Translucency velocities write to depth
-			StoreLumenDepthHistory(GraphBuilder, SceneTextures, View);
-
-			if (!DenoiserOutputs.Textures[2])
-=======
 			if (EnumHasAnyFlags(StepsLeft, ELumenIndirectLightingSteps::Reflections))
->>>>>>> d731a049
 			{
 				auto& ViewOutputs = AsyncLumenIndirectLightingOutputs.ViewOutputs;
 				const auto& MeshSDFGridParams = bDoComposite ? MeshSDFGridParameters : ViewOutputs[ViewIndex].MeshSDFGridParameters;
@@ -1130,20 +1034,6 @@
 			FGlobalIlluminationPluginDelegates::FRenderDiffuseIndirectLight& Delegate = FGlobalIlluminationPluginDelegates::RenderDiffuseIndirectLight();
 			Delegate.Broadcast(*Scene, View, GraphBuilder, GIPluginResources);
 		}
-		else if (ViewPipelineState.DiffuseIndirectMethod == EDiffuseIndirectMethod::Plugin)
-		{
-			// Get the resources and call the GI plugin's rendering function delegate
-			FGlobalIlluminationPluginResources GIPluginResources;
-			GIPluginResources.GBufferA = SceneTextures.GBufferA;
-			GIPluginResources.GBufferB = SceneTextures.GBufferB;
-			GIPluginResources.GBufferC = SceneTextures.GBufferC;
-			GIPluginResources.LightingChannelsTexture = LightingChannelsTexture;
-			GIPluginResources.SceneDepthZ = SceneTextures.Depth.Target;
-			GIPluginResources.SceneColor = SceneTextures.Color.Target;
-
-			FGlobalIlluminationPluginDelegates::FRenderDiffuseIndirectLight& Delegate = FGlobalIlluminationPluginDelegates::RenderDiffuseIndirectLight();
-			Delegate.Broadcast(*Scene, View, GraphBuilder, GIPluginResources);
-		}
 
 		FRDGTextureRef AmbientOcclusionMask = DenoiserInputs.AmbientOcclusionMask;
 
@@ -1276,14 +1166,9 @@
 
 			PassParameters->BufferUVToOutputPixelPosition = BufferExtent;
 			PassParameters->EyeAdaptation = GetEyeAdaptationTexture(GraphBuilder, View);
-<<<<<<< HEAD
-			PassParameters->LumenReflectionCompositeParameters = LumenReflectionCompositeParameters;
-			PassParameters->ScreenBentNormalParameters = ScreenBentNormalParameters;
-=======
 			PassParameters->LumenReflectionCompositeParameters = GetLumenReflectionCompositeParameters();
 			PassParameters->ScreenBentNormalParameters = ScreenBentNormalParameters;
 			PassParameters->bLumenSupportBackfaceDiffuse = ViewPipelineState.DiffuseIndirectMethod == EDiffuseIndirectMethod::Lumen && DenoiserOutputs.Textures[1] != SystemTextures.Black;
->>>>>>> d731a049
 
 			PassParameters->bVisualizeDiffuseIndirect = bIsVisualizePass;
 
@@ -1338,17 +1223,12 @@
 				}
 				else if (ViewPipelineState.DiffuseIndirectMethod == EDiffuseIndirectMethod::Lumen)
 				{
-<<<<<<< HEAD
-					PermutationVector.Set<FDiffuseIndirectCompositePS::FApplyDiffuseIndirectDim>(4);
-					PermutationVector.Set<FDiffuseIndirectCompositePS::FScreenBentNormal>(ScreenBentNormalParameters.UseScreenBentNormal != 0);
-=======
 					PermutationVector.Set<FDiffuseIndirectCompositePS::FApplyDiffuseIndirectDim>(3);
 					PermutationVector.Set<FDiffuseIndirectCompositePS::FScreenBentNormal>(ScreenBentNormalParameters.UseScreenBentNormal != 0);
 					if (Strata::IsStrataEnabled() && TileType != EStrataTileType::ECount)
 					{
 						PermutationVector.Set<FDiffuseIndirectCompositePS::FStrataTileType>(TileType);
 					}
->>>>>>> d731a049
 					DiffuseIndirectSampling = TEXT("ScreenProbeGather");
 				}
 				else
@@ -1498,26 +1378,7 @@
 				EPrimitiveType PrimitiveType = PT_TriangleList;
 				if (Strata::IsStrataEnabled())
 				{
-<<<<<<< HEAD
-					FAmbientCubemapCompositePS::FParameters ShaderParameters = *PassParameters;
-					SetupAmbientCubemapParameters(CubemapEntry, &ShaderParameters.AmbientCubemap);
-					SetShaderParameters(RHICmdList, PixelShader, PixelShader.GetPixelShader(), ShaderParameters);
-					
-					DrawPostProcessPass(
-						RHICmdList,
-						0, 0,
-						View.ViewRect.Width(), View.ViewRect.Height(),
-						View.ViewRect.Min.X, View.ViewRect.Min.Y,
-						View.ViewRect.Width(), View.ViewRect.Height(),
-						View.ViewRect.Size(),
-						GetSceneTextureExtent(),
-						VertexShader,
-						View.StereoViewIndex,
-						false, // TODO.
-						EDRF_UseTriangleOptimization);
-=======
 					PassParameters->StrataTile = Strata::SetTileParameters(GraphBuilder, View, TileType, PrimitiveType);
->>>>>>> d731a049
 				}
 
 				TShaderMapRef<FAmbientCubemapCompositePS> PixelShader(View.ShaderMap);
@@ -1610,11 +1471,7 @@
 	bool bSkyLight, 
 	bool bDynamicSkyLight, 
 	bool bApplySkyShadowing,
-<<<<<<< HEAD
-	EStrataTileMaterialType StrataTileMaterialType)
-=======
 	EStrataTileType StrataTileMaterialType)
->>>>>>> d731a049
 {
 	// Render the reflection environment with tiled deferred culling
 	bool bHasBoxCaptures = (View.NumBoxReflectionCaptures > 0);
@@ -1635,11 +1492,7 @@
 
 		// Setups all shader parameters related to distance field AO
 		{
-<<<<<<< HEAD
-			FIntPoint AOBufferSize = GetBufferSizeForAO();
-=======
 			FIntPoint AOBufferSize = GetBufferSizeForAO(View);
->>>>>>> d731a049
 			PassParameters->PS.AOBufferBilinearUVMax = FVector2f(
 				(View.ViewRect.Width() / GAODownsampleFactor - 0.51f) / AOBufferSize.X, // 0.51 - so bilateral gather4 won't sample invalid texels
 				(View.ViewRect.Height() / GAODownsampleFactor - 0.51f) / AOBufferSize.Y);
@@ -1692,14 +1545,11 @@
 	}
 
 	PassParameters->RenderTargets[0] = FRenderTargetBinding(SceneColorTexture.Target, ERenderTargetLoadAction::ELoad);
-<<<<<<< HEAD
-=======
 	if (Strata::IsStrataOpaqueMaterialRoughRefractionEnabled())
 	{
 		PassParameters->RenderTargets[1] = FRenderTargetBinding(Scene->StrataSceneData.SeparatedOpaqueRoughRefractionSceneColor, ERenderTargetLoadAction::ELoad);
 		PassParameters->RenderTargets[2] = FRenderTargetBinding(Scene->StrataSceneData.SeparatedSubSurfaceSceneColor, ERenderTargetLoadAction::ELoad);
 	}
->>>>>>> d731a049
 
 	// Bind hair data
 	const bool bCheckerboardSubsurfaceRendering = IsSubsurfaceCheckerboardFormat(SceneColorTexture.Target->Desc.Format);
@@ -1728,13 +1578,8 @@
 	const bool bStrataEnabled = Strata::IsStrataEnabled();
 	if (bStrataEnabled)
 	{
-<<<<<<< HEAD
-		check(StrataTileMaterialType != EStrataTileMaterialType::ECount);
-		Strata::FillUpTiledPassData(StrataTileMaterialType, View, PassParameters->VS, StrataTilePrimitiveType);
-=======
 		check(StrataTileMaterialType <= EStrataTileType::EComplex);
 		PassParameters->VS = Strata::SetTileParameters(GraphBuilder, View, StrataTileMaterialType, StrataTilePrimitiveType);
->>>>>>> d731a049
 		ClearUnusedGraphResources(StrataTilePassVertexShader, &PassParameters->VS);
 	}
 
@@ -1744,11 +1589,7 @@
 			bStrataEnabled ? ToString(StrataTileMaterialType) : TEXT("Off")),
 		PassParameters,
 		ERDGPassFlags::Raster,
-<<<<<<< HEAD
-		[PassParameters, &View, PixelShader, bCheckerboardSubsurfaceRendering, 
-=======
 		[PassParameters, &View, PixelShader, bCheckerboardSubsurfaceRendering, StrataTileMaterialType,
->>>>>>> d731a049
 		StrataTilePassVertexShader, bStrataEnabled, StrataTilePrimitiveType](FRHICommandList& InRHICmdList)
 	{
 		InRHICmdList.SetViewport(View.ViewRect.Min.X, View.ViewRect.Min.Y, 0.0f, View.ViewRect.Max.X, View.ViewRect.Max.Y, 1.0f);
@@ -1805,11 +1646,7 @@
 		if (bStrataEnabled)
 		{
 			SetShaderParameters(InRHICmdList, StrataTilePassVertexShader, StrataTilePassVertexShader.GetVertexShader(), PassParameters->VS);
-<<<<<<< HEAD
-			InRHICmdList.DrawPrimitiveIndirect(PassParameters->VS.TileIndirectBuffer->GetIndirectRHICallBuffer(), 0);
-=======
 			InRHICmdList.DrawPrimitiveIndirect(PassParameters->VS.TileIndirectBuffer->GetIndirectRHICallBuffer(), Strata::TileTypeDrawIndirectArgOffset(StrataTileMaterialType));
->>>>>>> d731a049
 		}
 		else
 		{
@@ -2037,8 +1874,6 @@
 
 			if (Strata::IsStrataEnabled())
 			{
-<<<<<<< HEAD
-=======
 				AddSkyReflectionPass(
 					GraphBuilder,
 					View,
@@ -2053,7 +1888,6 @@
 					bApplySkyShadowing,
 					EStrataTileType::EComplex);
 
->>>>>>> d731a049
 				AddSkyReflectionPass(
 					GraphBuilder,
 					View,
@@ -2066,11 +1900,7 @@
 					bSkyLight,
 					bDynamicSkyLight,
 					bApplySkyShadowing,
-<<<<<<< HEAD
-					EStrataTileMaterialType::ESimple);
-=======
 					EStrataTileType::ESingle);
->>>>>>> d731a049
 
 				AddSkyReflectionPass(
 					GraphBuilder,
@@ -2084,25 +1914,7 @@
 					bSkyLight,
 					bDynamicSkyLight,
 					bApplySkyShadowing,
-<<<<<<< HEAD
-					EStrataTileMaterialType::ESingle);
-
-				AddSkyReflectionPass(
-					GraphBuilder,
-					View,
-					Scene,
-					SceneTextures,
-					DynamicBentNormalAOTexture,
-					ReflectionsColor,
-					RayTracingReflectionOptions,
-					SceneTextureParameters,
-					bSkyLight,
-					bDynamicSkyLight,
-					bApplySkyShadowing,
-					EStrataTileMaterialType::EComplex);
-=======
 					EStrataTileType::ESimple);
->>>>>>> d731a049
 			}
 			else
 			{
@@ -2119,11 +1931,7 @@
 					bSkyLight,
 					bDynamicSkyLight,
 					bApplySkyShadowing,
-<<<<<<< HEAD
-					EStrataTileMaterialType::ECount);
-=======
 					EStrataTileType::ECount);
->>>>>>> d731a049
 			}
 		}
 
@@ -2179,11 +1987,7 @@
 		return;
 	}
 
-<<<<<<< HEAD
-	const FSceneTextures& SceneTextures = FSceneTextures::Get(GraphBuilder);
-=======
 	const FSceneTextures& SceneTextures = GetActiveSceneTextures();
->>>>>>> d731a049
 
 	// Get the resources passed to GI plugins
 	FGlobalIlluminationPluginResources GIPluginResources;
