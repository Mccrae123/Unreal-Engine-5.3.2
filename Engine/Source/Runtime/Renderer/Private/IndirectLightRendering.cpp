// Copyright 1998-2019 Epic Games, Inc. All Rights Reserved.

#include "IndirectLightRendering.h"
#include "RenderGraph.h"
#include "PixelShaderUtils.h"
#include "AmbientCubemapParameters.h"
#include "SceneTextureParameters.h"
#include "ScreenSpaceDenoise.h"
#include "ScreenSpaceRayTracing.h"
#include "DeferredShadingRenderer.h"
#include "PostProcessing.h" // for FPostProcessVS
<<<<<<< HEAD
#include "RendererModule.h"
=======
#include "RendererModule.h" 
#include "RayTracing/RaytracingOptions.h"
>>>>>>> 69078e53


static TAutoConsoleVariable<int32> CVarDiffuseIndirectDenoiser(
	TEXT("r.DiffuseIndirect.Denoiser"), 1,
	TEXT("Denoising options (default = 1)"),
	ECVF_RenderThreadSafe);


bool IsAmbientCubemapPassRequired(const FSceneView& View);


class FDiffuseIndirectCompositePS : public FGlobalShader
{
	DECLARE_GLOBAL_SHADER(FDiffuseIndirectCompositePS)
	SHADER_USE_PARAMETER_STRUCT(FDiffuseIndirectCompositePS, FGlobalShader)

	class FApplyDiffuseIndirectDim : SHADER_PERMUTATION_BOOL("DIM_APPLY_DIFFUSE_INDIRECT");
	class FApplyAmbientOcclusionDim : SHADER_PERMUTATION_BOOL("DIM_APPLY_AMBIENT_OCCLUSION");

	using FPermutationDomain = TShaderPermutationDomain<
		FApplyDiffuseIndirectDim,
		FApplyAmbientOcclusionDim>;

	static bool ShouldCompilePermutation(const FGlobalShaderPermutationParameters& Parameters)
	{
		FPermutationDomain PermutationVector(Parameters.PermutationId);

		// Do not compile a shader that does not apply anything.
		if (!PermutationVector.Get<FApplyDiffuseIndirectDim>() &&
			!PermutationVector.Get<FApplyAmbientOcclusionDim>())
		{
			return false;
		}

		// Diffuse indirect generation is SM5 only.
		if (PermutationVector.Get<FApplyDiffuseIndirectDim>())
		{
			return IsFeatureLevelSupported(Parameters.Platform, ERHIFeatureLevel::SM5);
		}

		return IsFeatureLevelSupported(Parameters.Platform, ERHIFeatureLevel::SM5);
	}

	BEGIN_SHADER_PARAMETER_STRUCT(FParameters, )
		SHADER_PARAMETER(float, AmbientOcclusionStaticFraction)

		SHADER_PARAMETER_RDG_TEXTURE(Texture2D, DiffuseIndirectTexture)
		SHADER_PARAMETER_SAMPLER(SamplerState, DiffuseIndirectSampler)
		
		SHADER_PARAMETER_RDG_TEXTURE(Texture2D, AmbientOcclusionTexture)
		SHADER_PARAMETER_SAMPLER(SamplerState,  AmbientOcclusionSampler)
		
		SHADER_PARAMETER_STRUCT_INCLUDE(FSceneTextureParameters, SceneTextures)
		SHADER_PARAMETER_STRUCT_INCLUDE(FSceneTextureSamplerParameters, SceneTextureSamplers)
		SHADER_PARAMETER_STRUCT_REF(FViewUniformShaderParameters, ViewUniformBuffer)
		
		RENDER_TARGET_BINDING_SLOTS()
	END_SHADER_PARAMETER_STRUCT()
};

class FAmbientCubemapCompositePS : public FGlobalShader
{
	DECLARE_GLOBAL_SHADER(FAmbientCubemapCompositePS)
	SHADER_USE_PARAMETER_STRUCT(FAmbientCubemapCompositePS, FGlobalShader)

	static bool ShouldCompilePermutation(const FGlobalShaderPermutationParameters& Parameters)
	{
		return IsFeatureLevelSupported(Parameters.Platform, ERHIFeatureLevel::SM5);
	}

	BEGIN_SHADER_PARAMETER_STRUCT(FParameters, )
		SHADER_PARAMETER_TEXTURE(Texture2D, PreIntegratedGF)
		SHADER_PARAMETER_SAMPLER(SamplerState, PreIntegratedGFSampler)

		SHADER_PARAMETER_RDG_TEXTURE(Texture2D, AmbientOcclusionTexture)
		SHADER_PARAMETER_SAMPLER(SamplerState,  AmbientOcclusionSampler)
		
		SHADER_PARAMETER_STRUCT_INCLUDE(FAmbientCubemapParameters, AmbientCubemap)
		SHADER_PARAMETER_STRUCT_INCLUDE(FSceneTextureParameters, SceneTextures)
		SHADER_PARAMETER_STRUCT_INCLUDE(FSceneTextureSamplerParameters, SceneTextureSamplers)
		SHADER_PARAMETER_STRUCT_REF(FViewUniformShaderParameters, ViewUniformBuffer)
		
		RENDER_TARGET_BINDING_SLOTS()
	END_SHADER_PARAMETER_STRUCT()
};

IMPLEMENT_GLOBAL_SHADER(FDiffuseIndirectCompositePS, "/Engine/Private/DiffuseIndirectComposite.usf", "MainPS", SF_Pixel);
IMPLEMENT_GLOBAL_SHADER(FAmbientCubemapCompositePS, "/Engine/Private/AmbientCubemapComposite.usf", "MainPS", SF_Pixel);


void FDeferredShadingSceneRenderer::RenderDiffuseIndirectAndAmbientOcclusion(FRHICommandListImmediate& RHICmdListImmediate)
{
	SCOPED_DRAW_EVENT(RHICmdListImmediate, DiffuseIndirectAndAO)

	FSceneRenderTargets& SceneContext = FSceneRenderTargets::Get(RHICmdListImmediate);

	// Forwared shading SSAO is applied before the basepass using only the depth buffer.
	if (IsForwardShadingEnabled(ViewFamily.GetShaderPlatform()))
	{
		return;
	}

	FRDGBuilder GraphBuilder(RHICmdListImmediate);
	
	FSceneTextureParameters SceneTextures;
	SetupSceneTextureParameters(GraphBuilder, &SceneTextures);
	
	FRDGTextureRef SceneColor = GraphBuilder.RegisterExternalTexture(SceneContext.GetSceneColor());

	for (FViewInfo& View : Views)
	{
		// TODO: enum cvar. 
		const bool bApplyRTGI = ShouldRenderRayTracingGlobalIllumination(View);
		const bool bApplySSGI = ShouldRenderScreenSpaceDiffuseIndirect(View);
		const bool bApplySSAO = SceneContext.bScreenSpaceAOIsValid;
		const bool bApplyRTAO = ShouldRenderRayTracingAmbientOcclusion(View) && Views.Num() == 1; //#dxr_todo: enable RTAO in multiview mode

		int32 DenoiseMode = CVarDiffuseIndirectDenoiser.GetValueOnRenderThread();

		IScreenSpaceDenoiser::FAmbientOcclusionRayTracingConfig RayTracingConfig;

		// TODO: hybrid SSGI / RTGI
		IScreenSpaceDenoiser::FDiffuseIndirectInputs DenoiserInputs;
		if (bApplyRTGI)
		{
<<<<<<< HEAD
			static bool bWarnExperimental = false;
			if (!bWarnExperimental)
			{
				UE_LOG(LogRenderer, Warning, TEXT("SSGI is experimental."));
				bWarnExperimental = true;
			}

			RenderScreenSpaceDiffuseIndirect(GraphBuilder, SceneTextures, SceneColor, View, /* out */ &DenoiserInputs);
			
			// TODO: Denoise.
			DenoiseMode = 0;
=======
			bool bIsValid = RenderRayTracingGlobalIllumination(GraphBuilder, SceneTextures, View, /* out */ &RayTracingConfig, /* out */ &DenoiserInputs);
			if (!bIsValid)
			{
				DenoiseMode = 0;
			}
		}
		else if (bApplySSGI)
		{
			RenderScreenSpaceDiffuseIndirect(GraphBuilder, SceneTextures, SceneColor, View, /* out */ &RayTracingConfig, /* out */ &DenoiserInputs);

			const IScreenSpaceDenoiser* DefaultDenoiser = IScreenSpaceDenoiser::GetDefaultDenoiser();
			const IScreenSpaceDenoiser* DenoiserToUse = DenoiseMode == 1 ? DefaultDenoiser : GScreenSpaceDenoiser;

			if (!DenoiserToUse->SupportsScreenSpaceDiffuseIndirectDenoiser(View.GetShaderPlatform()) && DenoiseMode > 0)
			{
				DenoiseMode = 0;
			}
>>>>>>> 69078e53
		}
		else
		{
			// No need for denoising.
			DenoiseMode = 0;
		}
		
		IScreenSpaceDenoiser::FDiffuseIndirectOutputs DenoiserOutputs;
		if (DenoiseMode != 0)
		{
			const IScreenSpaceDenoiser* DefaultDenoiser = IScreenSpaceDenoiser::GetDefaultDenoiser();
			const IScreenSpaceDenoiser* DenoiserToUse = DenoiseMode == 1 ? DefaultDenoiser : GScreenSpaceDenoiser;

			RDG_EVENT_SCOPE(GraphBuilder, "%s%s(DiffuseIndirect) %dx%d",
				DenoiserToUse != DefaultDenoiser ? TEXT("ThirdParty ") : TEXT(""),
				DenoiserToUse->GetDebugName(),
				View.ViewRect.Width(), View.ViewRect.Height());

			if (bApplyRTGI)
			{
				DenoiserOutputs = DenoiserToUse->DenoiseDiffuseIndirect(
					GraphBuilder,
					View,
					&View.PrevViewInfo,
					SceneTextures,
					DenoiserInputs,
					RayTracingConfig);
			}
			else
			{
				DenoiserOutputs = DenoiserToUse->DenoiseScreenSpaceDiffuseIndirect(
					GraphBuilder,
					View,
					&View.PrevViewInfo,
					SceneTextures,
					DenoiserInputs,
					RayTracingConfig);
			}
		}
		else
		{
			DenoiserOutputs.Color = DenoiserInputs.Color;
			DenoiserOutputs.AmbientOcclusionMask = DenoiserInputs.AmbientOcclusionMask;
		}

		// Render RTAO that override any technic.
		if (bApplyRTAO)
		{
			FRDGTextureRef AmbientOcclusionMask = nullptr;

			RenderRayTracingAmbientOcclusion(
				GraphBuilder,
				View,
				SceneTextures,
				&AmbientOcclusionMask);

			DenoiserOutputs.AmbientOcclusionMask = AmbientOcclusionMask;
		}

		// Extract the dynamic AO for application of AO beyond RenderDiffuseIndirectAndAmbientOcclusion()
		if (DenoiserOutputs.AmbientOcclusionMask)
		{
			//ensureMsgf(!bApplySSAO, TEXT("Looks like SSAO has been computed for this view but is being overridden."));
			ensureMsgf(Views.Num() == 1, TEXT("Need to add support for one AO texture per view in FSceneRenderTargets")); // TODO.
			GraphBuilder.QueueTextureExtraction(DenoiserOutputs.AmbientOcclusionMask, &SceneContext.ScreenSpaceAO);
			SceneContext.bScreenSpaceAOIsValid = true;
		}
		else if (bApplySSAO)
		{
			// Fetch result of SSAO that was done earlier.
			DenoiserOutputs.AmbientOcclusionMask = GraphBuilder.RegisterExternalTexture(SceneContext.ScreenSpaceAO);
		}

		// Applies diffuse indirect and ambient occlusion to the scene color.
		if (DenoiserOutputs.Color || DenoiserOutputs.AmbientOcclusionMask)
		{
			FDiffuseIndirectCompositePS::FParameters* PassParameters = GraphBuilder.AllocParameters<FDiffuseIndirectCompositePS::FParameters>();
			
			PassParameters->AmbientOcclusionStaticFraction = FMath::Clamp(View.FinalPostProcessSettings.AmbientOcclusionStaticFraction, 0.0f, 1.0f);

			PassParameters->DiffuseIndirectTexture = DenoiserOutputs.Color;
			PassParameters->DiffuseIndirectSampler = TStaticSamplerState<SF_Point>::GetRHI();

			PassParameters->AmbientOcclusionTexture = DenoiserOutputs.AmbientOcclusionMask;
			PassParameters->AmbientOcclusionSampler = TStaticSamplerState<SF_Point>::GetRHI();
			
			PassParameters->SceneTextures = SceneTextures;
			SetupSceneTextureSamplers(&PassParameters->SceneTextureSamplers);
			PassParameters->ViewUniformBuffer = View.ViewUniformBuffer;

			PassParameters->RenderTargets[0] = FRenderTargetBinding(
				SceneColor, ERenderTargetLoadAction::ELoad);
		
			FDiffuseIndirectCompositePS::FPermutationDomain PermutationVector;
			PermutationVector.Set<FDiffuseIndirectCompositePS::FApplyDiffuseIndirectDim>(PassParameters->DiffuseIndirectTexture != nullptr);
			PermutationVector.Set<FDiffuseIndirectCompositePS::FApplyAmbientOcclusionDim>(PassParameters->AmbientOcclusionTexture != nullptr);

			TShaderMapRef<FDiffuseIndirectCompositePS> PixelShader(View.ShaderMap, PermutationVector);
			ClearUnusedGraphResources(*PixelShader, PassParameters);

			GraphBuilder.AddPass(
				RDG_EVENT_NAME(
					"DiffuseIndirectComposite(ApplyAO=%s ApplyDiffuseIndirect=%s) %dx%d",
					PermutationVector.Get<FDiffuseIndirectCompositePS::FApplyAmbientOcclusionDim>() ? TEXT("Yes") : TEXT("No"),
					PermutationVector.Get<FDiffuseIndirectCompositePS::FApplyDiffuseIndirectDim>() ? TEXT("Yes") : TEXT("No"),
					View.ViewRect.Width(), View.ViewRect.Height()),
				PassParameters,
				ERDGPassFlags::Raster,
				[PassParameters, &View, PixelShader, PermutationVector](FRHICommandList& RHICmdList)
			{
				RHICmdList.SetViewport(View.ViewRect.Min.X, View.ViewRect.Min.Y, 0.0f, View.ViewRect.Max.X, View.ViewRect.Max.Y, 0.0);
				
				FGraphicsPipelineStateInitializer GraphicsPSOInit;
				FPixelShaderUtils::InitFullscreenPipelineState(RHICmdList, View.ShaderMap, *PixelShader, /* out */ GraphicsPSOInit);
				
				if (PermutationVector.Get<FDiffuseIndirectCompositePS::FApplyAmbientOcclusionDim>())
				{
					GraphicsPSOInit.BlendState = TStaticBlendState<CW_RGBA, BO_Add, BF_One, BF_SourceAlpha, BO_Add, BF_Zero, BF_SourceAlpha>::GetRHI();
				}
				else
				{
					GraphicsPSOInit.BlendState = TStaticBlendState<CW_RGB, BO_Add, BF_One, BF_One>::GetRHI();
				}
				SetGraphicsPipelineState(RHICmdList, GraphicsPSOInit);

				SetShaderParameters(RHICmdList, *PixelShader, PixelShader->GetPixelShader(), *PassParameters);

				FPixelShaderUtils::DrawFullscreenTriangle(RHICmdList);
			});
		} // if (DenoiserOutputs.Color || bApplySSAO)

		// Apply the ambient cubemaps
		if (IsAmbientCubemapPassRequired(View))
		{
			FAmbientCubemapCompositePS::FParameters* PassParameters = GraphBuilder.AllocParameters<FAmbientCubemapCompositePS::FParameters>();
			
			PassParameters->PreIntegratedGF = GSystemTextures.PreintegratedGF->GetRenderTargetItem().ShaderResourceTexture;
			PassParameters->PreIntegratedGFSampler = TStaticSamplerState<SF_Bilinear, AM_Clamp, AM_Clamp, AM_Clamp>::GetRHI();
			
			PassParameters->AmbientOcclusionTexture = DenoiserOutputs.AmbientOcclusionMask;
			PassParameters->AmbientOcclusionSampler = TStaticSamplerState<SF_Point>::GetRHI();
			
			if (!PassParameters->AmbientOcclusionTexture)
			{
				PassParameters->AmbientOcclusionTexture = GraphBuilder.RegisterExternalTexture(GSystemTextures.WhiteDummy);
			}

			PassParameters->SceneTextures = SceneTextures;
			SetupSceneTextureSamplers(&PassParameters->SceneTextureSamplers);
			PassParameters->ViewUniformBuffer = View.ViewUniformBuffer;

			PassParameters->RenderTargets[0] = FRenderTargetBinding(
				SceneColor, ERenderTargetLoadAction::ELoad);
		
			TShaderMapRef<FAmbientCubemapCompositePS> PixelShader(View.ShaderMap);
			GraphBuilder.AddPass(
				RDG_EVENT_NAME("AmbientCubemapComposite %dx%d", View.ViewRect.Width(), View.ViewRect.Height()),
				PassParameters,
				ERDGPassFlags::Raster,
				[PassParameters, &View, PixelShader](FRHICommandList& RHICmdList)
			{
				TShaderMapRef<FPostProcessVS> VertexShader(View.ShaderMap);
				
				RHICmdList.SetViewport(View.ViewRect.Min.X, View.ViewRect.Min.Y, 0.0f, View.ViewRect.Max.X, View.ViewRect.Max.Y, 0.0);

				FGraphicsPipelineStateInitializer GraphicsPSOInit;
				RHICmdList.ApplyCachedRenderTargets(GraphicsPSOInit);

				// set the state
				GraphicsPSOInit.BlendState = TStaticBlendState<CW_RGB, BO_Add, BF_One, BF_One, BO_Add, BF_One, BF_One>::GetRHI();
				GraphicsPSOInit.RasterizerState = TStaticRasterizerState<>::GetRHI();
				GraphicsPSOInit.DepthStencilState = TStaticDepthStencilState<false, CF_Always>::GetRHI();

				GraphicsPSOInit.BoundShaderState.VertexDeclarationRHI = GFilterVertexDeclaration.VertexDeclarationRHI;
				GraphicsPSOInit.BoundShaderState.VertexShaderRHI = GETSAFERHISHADER_VERTEX(*VertexShader);
				GraphicsPSOInit.BoundShaderState.PixelShaderRHI = GETSAFERHISHADER_PIXEL(*PixelShader);
				GraphicsPSOInit.PrimitiveType = PT_TriangleList;

				SetGraphicsPipelineState(RHICmdList, GraphicsPSOInit);

				uint32 Count = View.FinalPostProcessSettings.ContributingCubemaps.Num();
				for (const FFinalPostProcessSettings::FCubemapEntry& CubemapEntry : View.FinalPostProcessSettings.ContributingCubemaps)
				{
					FAmbientCubemapCompositePS::FParameters ShaderParameters = *PassParameters;
					SetupAmbientCubemapParameters(CubemapEntry, &ShaderParameters.AmbientCubemap);
					SetShaderParameters(RHICmdList, *PixelShader, PixelShader->GetPixelShader(), ShaderParameters);
					
					DrawPostProcessPass(
						RHICmdList,
						0, 0,
						View.ViewRect.Width(), View.ViewRect.Height(),
						View.ViewRect.Min.X, View.ViewRect.Min.Y,
						View.ViewRect.Width(), View.ViewRect.Height(),
						View.ViewRect.Size(),
						FSceneRenderTargets::Get(RHICmdList).GetBufferSizeXY(),
						*VertexShader,
						View.StereoPass, 
						false, // TODO.
						EDRF_UseTriangleOptimization);
				}
			});
		} // if (IsAmbientCubemapPassRequired(View))
	} // for (FViewInfo& View : Views)

	GraphBuilder.Execute();
}<|MERGE_RESOLUTION|>--- conflicted
+++ resolved
@@ -9,12 +9,8 @@
 #include "ScreenSpaceRayTracing.h"
 #include "DeferredShadingRenderer.h"
 #include "PostProcessing.h" // for FPostProcessVS
-<<<<<<< HEAD
-#include "RendererModule.h"
-=======
 #include "RendererModule.h" 
 #include "RayTracing/RaytracingOptions.h"
->>>>>>> 69078e53
 
 
 static TAutoConsoleVariable<int32> CVarDiffuseIndirectDenoiser(
@@ -140,19 +136,6 @@
 		IScreenSpaceDenoiser::FDiffuseIndirectInputs DenoiserInputs;
 		if (bApplyRTGI)
 		{
-<<<<<<< HEAD
-			static bool bWarnExperimental = false;
-			if (!bWarnExperimental)
-			{
-				UE_LOG(LogRenderer, Warning, TEXT("SSGI is experimental."));
-				bWarnExperimental = true;
-			}
-
-			RenderScreenSpaceDiffuseIndirect(GraphBuilder, SceneTextures, SceneColor, View, /* out */ &DenoiserInputs);
-			
-			// TODO: Denoise.
-			DenoiseMode = 0;
-=======
 			bool bIsValid = RenderRayTracingGlobalIllumination(GraphBuilder, SceneTextures, View, /* out */ &RayTracingConfig, /* out */ &DenoiserInputs);
 			if (!bIsValid)
 			{
@@ -170,7 +153,6 @@
 			{
 				DenoiseMode = 0;
 			}
->>>>>>> 69078e53
 		}
 		else
 		{
