--- conflicted
+++ resolved
@@ -10,23 +10,13 @@
 #include "DeferredShadingRenderer.h"
 #include "PostProcess/PostProcessSubsurface.h"
 #include "PostProcess/TemporalAA.h"
-<<<<<<< HEAD
-=======
 #include "CompositionLighting/PostProcessAmbientOcclusion.h"
->>>>>>> 6bbb88c8
 #include "PostProcessing.h" // for FPostProcessVS
 #include "RendererModule.h" 
 #include "RayTracing/RaytracingOptions.h"
 #include "RayTracing/RayTracingReflections.h"
 #include "DistanceFieldAmbientOcclusion.h"
 #include "VolumetricCloudRendering.h"
-<<<<<<< HEAD
-
-static TAutoConsoleVariable<bool> CVarGlobalIlluminationExperimentalPluginEnable(
-	TEXT("r.GlobalIllumination.ExperimentalPlugin"),
-	false,
-	TEXT("Whether to use a plugin for global illumination (experimental) (default = false)"),
-=======
 #include "Lumen/LumenSceneData.h"
 #include "Math/Halton.h"
 #include "DistanceFieldAmbientOcclusion.h"
@@ -69,7 +59,6 @@
 static TAutoConsoleVariable<int32> CVarDiffuseIndirectRayPerPixel(
 	TEXT("r.DiffuseIndirect.RayPerPixel"), 6, // TODO(Guillaume): Matches old Lumen hard code sampling pattern.
 	TEXT("TODO(Guillaume)"),
->>>>>>> 6bbb88c8
 	ECVF_RenderThreadSafe);
 
 static TAutoConsoleVariable<int32> CVarDiffuseIndirectDenoiser(
@@ -101,7 +90,6 @@
 
 DECLARE_GPU_STAT_NAMED(ReflectionEnvironment, TEXT("Reflection Environment"));
 DECLARE_GPU_STAT_NAMED(RayTracingReflections, TEXT("Ray Tracing Reflections"));
-DECLARE_GPU_STAT_NAMED(HairSkyLighting, TEXT("Hair Sky lighting"));
 DECLARE_GPU_STAT(SkyLightDiffuse);
 
 int GetReflectionEnvironmentCVar();
@@ -318,10 +306,7 @@
 	{
 		FGlobalShader::ModifyCompilationEnvironment(Parameters, OutEnvironment);
 		OutEnvironment.SetDefine(TEXT("MAX_CAPTURES"), GMaxNumReflectionCaptures);
-<<<<<<< HEAD
-=======
 		OutEnvironment.SetDefine(TEXT("STRATA_ENABLED"), Strata::IsStrataEnabled() ? 1u : 0u);
->>>>>>> 6bbb88c8
 		OutEnvironment.SetDefine(TEXT("SUPPORTS_ANISOTROPIC_MATERIALS"), FDataDrivenShaderPlatformInfo::GetSupportsAnisotropicMaterials(Parameters.Platform));
 		OutEnvironment.CompilerFlags.Add(CFLAG_StandardOptimization);
 		FForwardLightingParameters::ModifyCompilationEnvironment(Parameters.Platform, OutEnvironment);
@@ -348,18 +333,11 @@
 
 		SHADER_PARAMETER_RDG_TEXTURE(Texture2D<float2>, CloudSkyAOTexture)
 		SHADER_PARAMETER_SAMPLER(SamplerState, CloudSkyAOSampler)
-<<<<<<< HEAD
-		SHADER_PARAMETER(FMatrix, CloudSkyAOWorldToLightClipMatrix)
-		SHADER_PARAMETER(float, CloudSkyAOFarDepthKm)
-		SHADER_PARAMETER(int32, CloudSkyAOEnabled)
-
-=======
 		SHADER_PARAMETER(FMatrix44f, CloudSkyAOWorldToLightClipMatrix)
 		SHADER_PARAMETER(float, CloudSkyAOFarDepthKm)
 		SHADER_PARAMETER(int32, CloudSkyAOEnabled)
 
 		SHADER_PARAMETER_STRUCT_INCLUDE(FSkyDiffuseLightingParameters, SkyDiffuseLighting)
->>>>>>> 6bbb88c8
 		SHADER_PARAMETER_STRUCT_INCLUDE(FSceneTextureParameters, SceneTextures)
 
 		SHADER_PARAMETER_STRUCT_REF(FViewUniformShaderParameters, ViewUniformBuffer)
@@ -495,11 +473,7 @@
 			// Cannot blend with this capture mode as of today.
 			SkyLightTextureResource = Scene->ConvolvedSkyRenderTarget[Scene->ConvolvedSkyRenderTargetReadyIndex]->GetRenderTargetItem().ShaderResourceTexture;
 		}
-<<<<<<< HEAD
-		else if (Scene->SkyLight->ProcessedTexture)
-=======
 		else if (SkyLight.ProcessedTexture)
->>>>>>> 6bbb88c8
 		{
 			SkyLightTextureResource = SkyLight.ProcessedTexture->TextureRHI;
 			SkyLightCubemapSampler = SkyLight.ProcessedTexture->SamplerStateRHI;
@@ -526,11 +500,7 @@
 	}
 
 	const int32 CubemapWidth = SkyLightTextureResource->GetSizeXYZ().X;
-<<<<<<< HEAD
-	const float SkyMipCount = FMath::Log2(CubemapWidth) + 1.0f;
-=======
 	const float SkyMipCount = FMath::Log2(static_cast<float>(CubemapWidth)) + 1.0f;
->>>>>>> 6bbb88c8
 
 	OutParameters.SkyLightCubemap = SkyLightTextureResource;
 	OutParameters.SkyLightCubemapSampler = SkyLightCubemapSampler;
@@ -580,41 +550,6 @@
 	return ShouldRenderRayTracingEffect(bAnyRayTracingPassEnabled, ERayTracingPipelineCompatibilityFlags::FullPipeline, &View);
 }
 
-<<<<<<< HEAD
-#if RHI_RAYTRACING
-
-bool ShouldRenderExperimentalPluginRayTracingGlobalIllumination()
-{
-	if(!CVarGlobalIlluminationExperimentalPluginEnable.GetValueOnRenderThread())
-	{
-		return false;
-	}
-
-	bool bAnyRayTracingPassEnabled = false;
-	FGlobalIlluminationExperimentalPluginDelegates::FAnyRayTracingPassEnabled& Delegate = FGlobalIlluminationExperimentalPluginDelegates::AnyRayTracingPassEnabled();
-	Delegate.Broadcast(bAnyRayTracingPassEnabled);
-
-	return ShouldRenderRayTracingEffect(bAnyRayTracingPassEnabled);
-}
-
-void FDeferredShadingSceneRenderer::PrepareRayTracingGlobalIlluminationPlugin(const FViewInfo& View, TArray<FRHIRayTracingShader*>& OutRayGenShaders)
-{
-	// Call the GI plugin delegate function to prepare ray tracing
-	FGlobalIlluminationExperimentalPluginDelegates::FPrepareRayTracing& Delegate = FGlobalIlluminationExperimentalPluginDelegates::PrepareRayTracing();
-	Delegate.Broadcast(View, OutRayGenShaders);
-}
-
-#endif
-
-void FDeferredShadingSceneRenderer::RenderDiffuseIndirectAndAmbientOcclusion(
-	FRDGBuilder& GraphBuilder,
-	TRDGUniformBufferRef<FSceneTextureUniformParameters> SceneTexturesUniformBuffer,
-	FRDGTextureRef SceneColorTexture,
-	FRDGTextureRef LightingChannelsTexture,
-	FHairStrandsRenderingData* InHairDatas)
-{
-	RDG_EVENT_SCOPE(GraphBuilder, "DiffuseIndirectAndAO");
-=======
 void FDeferredShadingSceneRenderer::PrepareRayTracingGlobalIlluminationPlugin(const FViewInfo& View, TArray<FRHIRayTracingShader*>& OutRayGenShaders)
 {
 	// Call the GI plugin delegate function to prepare ray tracing
@@ -837,7 +772,6 @@
 	bool bIsVisualizePass)
 {
 	using namespace HybridIndirectLighting;
->>>>>>> 6bbb88c8
 
 	extern int32 GLumenVisualizeIndirectDiffuse;
 	if ((GLumenVisualizeIndirectDiffuse != 0) != bIsVisualizePass)
@@ -845,9 +779,6 @@
 		return;
 	}
 
-<<<<<<< HEAD
-	FSceneRenderTargets& SceneContext = FSceneRenderTargets::Get(GraphBuilder.RHICmdList);
-=======
 	TRACE_CPUPROFILER_EVENT_SCOPE(FDeferredShadingSceneRenderer::RenderDiffuseIndirectAndAmbientOcclusion);
 	RDG_EVENT_SCOPE(GraphBuilder, "DiffuseIndirectAndAO");
 
@@ -855,25 +786,12 @@
 	FRDGTextureRef SceneColorTexture = SceneTextures.Color.Target;
 
 	const FRDGSystemTextures& SystemTextures = FRDGSystemTextures::Get(GraphBuilder);
->>>>>>> 6bbb88c8
-
-	FSceneTextureParameters SceneTextures = GetSceneTextureParameters(GraphBuilder, SceneTexturesUniformBuffer);
-	
-	const bool bSingleView = (Views.Num() == 1);
+
 	for (FViewInfo& View : Views)
 	{
 		RDG_GPU_MASK_SCOPE(GraphBuilder, View.GPUMask);
 
-<<<<<<< HEAD
-		// TODO: enum cvar. 
-		const bool bApplyRTGI = ShouldRenderRayTracingGlobalIllumination(View);
-		const bool bApplyPluginGI = CVarGlobalIlluminationExperimentalPluginEnable.GetValueOnRenderThread();
-		const bool bApplySSGI = ShouldRenderScreenSpaceDiffuseIndirect(View) && bSingleView; // TODO: support multiple view SSGI
-		const bool bApplySSAO = SceneContext.bScreenSpaceAOIsValid;
-		const bool bApplyRTAO = ShouldRenderRayTracingAmbientOcclusion(View) && bSingleView; //#dxr_todo: enable RTAO in multiview mode
-=======
 		const FPerViewPipelineState& ViewPipelineState = GetViewPipelineState(View);
->>>>>>> 6bbb88c8
 
 		int32 DenoiseMode = CVarDiffuseIndirectDenoiser.GetValueOnRenderThread();
 
@@ -920,9 +838,6 @@
 		}
 		else if (ViewPipelineState.DiffuseIndirectMethod == EDiffuseIndirectMethod::RTGI)
 		{
-<<<<<<< HEAD
-			RenderScreenSpaceDiffuseIndirect(GraphBuilder, SceneTextures, SceneColorTexture, View, /* out */ &RayTracingConfig, /* out */ &DenoiserInputs);
-=======
 			// TODO: Refactor under the HybridIndirectLighting standard API.
 			// TODO: hybrid SSGI / RTGI
 			RenderRayTracingGlobalIllumination(GraphBuilder, SceneTextureParameters, View, /* out */ &RayTracingConfig, /* out */ &DenoiserInputs);
@@ -930,7 +845,6 @@
 		else if (ViewPipelineState.DiffuseIndirectMethod == EDiffuseIndirectMethod::Lumen)
 		{
 			check(ViewPipelineState.DiffuseIndirectDenoiser == IScreenSpaceDenoiser::EMode::Disabled);
->>>>>>> 6bbb88c8
 
 			FLumenMeshSDFGridParameters MeshSDFGridParameters;
 			LumenRadianceCache::FRadianceCacheInterpolationParameters RadianceCacheParameters;
@@ -1038,29 +952,7 @@
 			AmbientOcclusionMask = nullptr;
 			bWritableAmbientOcclusionMask = false;
 		}
-<<<<<<< HEAD
-
-		// Render GI from a plugin
-		if (bApplyPluginGI && !bApplyRTGI)
-		{
-			// Get the resources and call the GI plugin's rendering function delegate
-			FGlobalIlluminationExperimentalPluginResources GIPluginResources;
-			GIPluginResources.GBufferA = SceneContext.GBufferA;
-			GIPluginResources.GBufferB = SceneContext.GBufferB;
-			GIPluginResources.GBufferC = SceneContext.GBufferC;
-			GIPluginResources.LightingChannelsTexture = LightingChannelsTexture;
-			GIPluginResources.SceneDepthZ = SceneContext.SceneDepthZ;
-			GIPluginResources.SceneColor = SceneContext.GetSceneColor();
-
-			FGlobalIlluminationExperimentalPluginDelegates::FRenderDiffuseIndirectLight& Delegate = FGlobalIlluminationExperimentalPluginDelegates::RenderDiffuseIndirectLight();
-			Delegate.Broadcast(*Scene, View, GraphBuilder, GIPluginResources);
-		}
-
-		// Render RTAO that override any technic.
-		if (bApplyRTAO)
-=======
 		else if (ViewPipelineState.AmbientOcclusionMethod == EAmbientOcclusionMethod::RTAO)
->>>>>>> 6bbb88c8
 		{
 			RenderRayTracingAmbientOcclusion(
 				GraphBuilder,
@@ -1095,15 +987,8 @@
 		if (AmbientOcclusionMask && ViewPipelineState.AmbientOcclusionMethod != EAmbientOcclusionMethod::SSAO)
 		{
 			//ensureMsgf(!bApplySSAO, TEXT("Looks like SSAO has been computed for this view but is being overridden."));
-<<<<<<< HEAD
-			ensureMsgf(bSingleView, TEXT("Need to add support for one AO texture per view in FSceneRenderTargets")); // TODO.
-
-			ConvertToExternalTexture(GraphBuilder, DenoiserOutputs.AmbientOcclusionMask, SceneContext.ScreenSpaceAO);
-			SceneContext.bScreenSpaceAOIsValid = true;
-=======
 			ensureMsgf(Views.Num() == 1, TEXT("Need to add support for one AO texture per view in FSceneTextures")); // TODO.
 			SceneTextures.ScreenSpaceAO = AmbientOcclusionMask;
->>>>>>> 6bbb88c8
 		}
 
 		if (HairStrands::HasViewHairStrandsData(View) && (ViewPipelineState.AmbientOcclusionMethod == EAmbientOcclusionMethod::SSGI || ViewPipelineState.AmbientOcclusionMethod == EAmbientOcclusionMethod::SSAO) && bWritableAmbientOcclusionMask)
@@ -1112,15 +997,6 @@
 				GraphBuilder,
 				View,
 				AmbientOcclusionMask);
-		}
-
-		if (InHairDatas && (bApplySSGI || bApplySSAO))
-		{
-			RenderHairStrandsAmbientOcclusion(
-				GraphBuilder,
-				Views,
-				InHairDatas,
-				DenoiserOutputs.AmbientOcclusionMask);
 		}
 
 		// Applies diffuse indirect and ambient occlusion to the scene color.
@@ -1169,9 +1045,6 @@
 			PassParameters->AmbientOcclusionTexture = AmbientOcclusionMask;
 			PassParameters->AmbientOcclusionSampler = TStaticSamplerState<SF_Point>::GetRHI();
 			
-<<<<<<< HEAD
-			PassParameters->SceneTextures = SceneTextures;
-=======
 			if (!PassParameters->AmbientOcclusionTexture || bIsVisualizePass)
 			{
 				PassParameters->AmbientOcclusionTexture = SystemTextures.White;
@@ -1183,18 +1056,10 @@
 				1.0f / CommonDiffuseParameters.DownscaleFactor,
 				/* out */ &PassParameters->DenoiserCommonParameters);
 			PassParameters->SceneTextures = SceneTextureParameters;
->>>>>>> 6bbb88c8
 			PassParameters->ViewUniformBuffer = View.ViewUniformBuffer;
 
 			PassParameters->RenderTargets[0] = FRenderTargetBinding(
 				SceneColorTexture, ERenderTargetLoadAction::ELoad);
-<<<<<<< HEAD
-		
-			FDiffuseIndirectCompositePS::FPermutationDomain PermutationVector;
-			PermutationVector.Set<FDiffuseIndirectCompositePS::FApplyDiffuseIndirectDim>(PassParameters->DiffuseIndirectTexture != nullptr);
-			PermutationVector.Set<FDiffuseIndirectCompositePS::FApplyAmbientOcclusionDim>(PassParameters->AmbientOcclusionTexture != nullptr);
-=======
->>>>>>> 6bbb88c8
 
 			{
 				FRDGTextureDesc Desc = FRDGTextureDesc::Create2D(
@@ -1283,11 +1148,7 @@
 				PassParameters->AmbientOcclusionTexture = SystemTextures.White;
 			}
 
-<<<<<<< HEAD
-			PassParameters->SceneTextures = SceneTextures;
-=======
 			PassParameters->SceneTextures = SceneTextureParameters;
->>>>>>> 6bbb88c8
 			PassParameters->ViewUniformBuffer = View.ViewUniformBuffer;
 
 			PassParameters->RenderTargets[0] = FRenderTargetBinding(
@@ -1340,20 +1201,6 @@
 						EDRF_UseTriangleOptimization);
 				}
 			});
-<<<<<<< HEAD
-		}
-	}
-}
-
-void FDeferredShadingSceneRenderer::RenderDeferredReflectionsAndSkyLighting(
-	FRDGBuilder& GraphBuilder,
-	TRDGUniformBufferRef<FSceneTextureUniformParameters> SceneTexturesUniformBuffer,
-	FRDGTextureMSAA SceneColorTexture,
-	FRDGTextureRef DynamicBentNormalAOTexture,
-	FRDGTextureRef VelocityTexture,
-	FHairStrandsRenderingData* HairDatas)
-{
-=======
 		} // if (IsAmbientCubemapPassRequired(View))
 	} // for (FViewInfo& View : Views)
 }
@@ -1545,7 +1392,6 @@
 	FRDGTextureRef DynamicBentNormalAOTexture)
 {
 	extern int32 GLumenVisualizeIndirectDiffuse;
->>>>>>> 6bbb88c8
 	if (ViewFamily.EngineShowFlags.VisualizeLightCulling 
 		|| ViewFamily.EngineShowFlags.RayTracingDebug
 		|| ViewFamily.EngineShowFlags.PathTracing
@@ -1579,17 +1425,6 @@
 			&& !GDistanceFieldAOApplyToStaticIndirect
 			&& ShouldRenderDistanceFieldAO()
 			&& ShouldRenderDistanceFieldLighting()
-<<<<<<< HEAD
-			&& ViewFamily.EngineShowFlags.AmbientOcclusion)
-		{
-			bApplySkyShadowing = true;
-			FDistanceFieldAOParameters Parameters(Scene->SkyLight->OcclusionMaxDistance, Scene->SkyLight->Contrast);
-			RenderDistanceFieldLighting(GraphBuilder, SceneTexturesUniformBuffer, Parameters, SceneColorTexture.Target, VelocityTexture, DynamicBentNormalAOTexture, false, false);
-		}
-	}
-
-	FSceneRenderTargets& SceneContext = FSceneRenderTargets::Get(GraphBuilder.RHICmdList);
-=======
 			&& ViewFamily.EngineShowFlags.AmbientOcclusion
 			&& !bReflectionCapture)
 		{
@@ -1602,23 +1437,10 @@
 	RDG_EVENT_SCOPE(GraphBuilder, "ReflectionIndirect");
 
 	const bool bReflectionEnv = ShouldDoReflectionEnvironment(Scene, ViewFamily);
->>>>>>> 6bbb88c8
 
 	FSceneTextureParameters SceneTextureParameters = GetSceneTextureParameters(GraphBuilder);
 	const auto& SceneColorTexture = SceneTextures.Color;
 
-<<<<<<< HEAD
-	FRDGTextureRef AmbientOcclusionTexture = GraphBuilder.RegisterExternalTexture(SceneContext.bScreenSpaceAOIsValid ? SceneContext.ScreenSpaceAO : GSystemTextures.WhiteDummy);
-	float DynamicBentNormalAO = 1.0f;
-
-	if (!DynamicBentNormalAOTexture)
-	{
-		DynamicBentNormalAOTexture = GraphBuilder.RegisterExternalTexture(GSystemTextures.WhiteDummy);
-		DynamicBentNormalAO = 0.0f;
-	}
-
-	FSceneTextureParameters SceneTextures = GetSceneTextureParameters(GraphBuilder);
-=======
 	IScreenSpaceDenoiser::FReflectionsInputs DenoiserInputs;
 	IScreenSpaceDenoiser::FReflectionsRayTracingConfig RayTracingConfig;
 
@@ -1643,7 +1465,6 @@
 	FRDGTextureUAV* ReflectionColorOutputUAV = GraphBuilder.CreateUAV(FRDGTextureUAVDesc(DenoiserInputs.Color));
 	FRDGTextureUAV* RayHitDistanceOutputUAV = GraphBuilder.CreateUAV(FRDGTextureUAVDesc(DenoiserInputs.RayHitDistance));
 	FRDGTextureUAV* RayImaginaryDepthOutputUAV = GraphBuilder.CreateUAV(FRDGTextureUAVDesc(DenoiserInputs.RayImaginaryDepth));
->>>>>>> 6bbb88c8
 
 	uint32 ViewIndex = 0;
 	for (FViewInfo& View : Views)
@@ -1696,24 +1517,15 @@
 				ViewPipelineState.ReflectionsMethod == EReflectionsMethod::SSR)
 			{
 				bDenoise = DenoiserMode != 0 && CVarDenoiseSSR.GetValueOnRenderThread();
-<<<<<<< HEAD
-				bTemporalFilter = !bDenoise && View.ViewState && IsSSRTemporalPassRequired(View);
-=======
 				bTemporalFilter = !bDenoise && View.ViewState && ScreenSpaceRayTracing::IsSSRTemporalPassRequired(View);
->>>>>>> 6bbb88c8
 
 				ESSRQuality SSRQuality;
 				ScreenSpaceRayTracing::GetSSRQualityForView(View, &SSRQuality, &DenoiserConfig);
 
 				RDG_EVENT_SCOPE(GraphBuilder, "ScreenSpaceReflections(Quality=%d)", int32(SSRQuality));
 
-<<<<<<< HEAD
-				RenderScreenSpaceReflections(
-					GraphBuilder, SceneTextures, SceneColorTexture.Resolve, View, SSRQuality, bDenoise, &DenoiserInputs);
-=======
 				ScreenSpaceRayTracing::RenderScreenSpaceReflections(
 					GraphBuilder, SceneTextureParameters, SceneColorTexture.Resolve, View, SSRQuality, bDenoise, &DenoiserInputs);
->>>>>>> 6bbb88c8
 			}
 			else
 			{
@@ -1746,13 +1558,8 @@
 				check(View.ViewState);
 				FTAAPassParameters TAASettings(View);
 				TAASettings.Pass = ETAAPassConfig::ScreenSpaceReflections;
-<<<<<<< HEAD
-				TAASettings.SceneDepthTexture = SceneTextures.SceneDepthTexture;
-				TAASettings.SceneVelocityTexture = SceneTextures.GBufferVelocityTexture;
-=======
 				TAASettings.SceneDepthTexture = SceneTextureParameters.SceneDepthTexture;
 				TAASettings.SceneVelocityTexture = SceneTextureParameters.GBufferVelocityTexture;
->>>>>>> 6bbb88c8
 				TAASettings.SceneColorInput = DenoiserInputs.Color;
 				TAASettings.bOutputRenderTargetable = (
 					ViewPipelineState.bComposePlanarReflections ||
@@ -1795,81 +1602,6 @@
 
 			if (Strata::IsStrataEnabled())
 			{
-<<<<<<< HEAD
-				// Setups all shader parameters related to skylight.
-				{
-					FSkyLightSceneProxy* SkyLight = Scene->SkyLight;
-
-					float SkyLightContrast = 0.01f;
-					float SkyLightOcclusionExponent = 1.0f;
-					FVector4 SkyLightOcclusionTintAndMinOcclusion(0.0f, 0.0f, 0.0f, 0.0f);
-					EOcclusionCombineMode SkyLightOcclusionCombineMode = EOcclusionCombineMode::OCM_MAX;
-					if (SkyLight)
-					{
-						FDistanceFieldAOParameters Parameters(SkyLight->OcclusionMaxDistance, SkyLight->Contrast);
-						SkyLightContrast = Parameters.Contrast;
-						SkyLightOcclusionExponent = SkyLight->OcclusionExponent;
-						SkyLightOcclusionTintAndMinOcclusion = FVector4(SkyLight->OcclusionTint);
-						SkyLightOcclusionTintAndMinOcclusion.W = SkyLight->MinOcclusion;
-						SkyLightOcclusionCombineMode = SkyLight->OcclusionCombineMode;
-					}
-
-					// Scale and bias to remap the contrast curve to [0,1]
-					const float Min = 1 / (1 + FMath::Exp(-SkyLightContrast * (0 * 10 - 5)));
-					const float Max = 1 / (1 + FMath::Exp(-SkyLightContrast * (1 * 10 - 5)));
-					const float Mul = 1.0f / (Max - Min);
-					const float Add = -Min / (Max - Min);
-
-					PassParameters->OcclusionTintAndMinOcclusion = SkyLightOcclusionTintAndMinOcclusion;
-					PassParameters->ContrastAndNormalizeMulAdd = FVector(SkyLightContrast, Mul, Add);
-					PassParameters->OcclusionExponent = SkyLightOcclusionExponent;
-					PassParameters->OcclusionCombineMode = SkyLightOcclusionCombineMode == OCM_Minimum ? 0.0f : 1.0f;
-					PassParameters->ApplyBentNormalAO = DynamicBentNormalAO;
-					PassParameters->InvSkySpecularOcclusionStrength = 1.0f / FMath::Max(CVarSkySpecularOcclusionStrength.GetValueOnRenderThread(), 0.1f);
-				}
-
-				// Setups all shader parameters related to distance field AO
-				{
-					FIntPoint AOBufferSize = GetBufferSizeForAO();
-					PassParameters->AOBufferBilinearUVMax = FVector2D(
-						(View.ViewRect.Width() / GAODownsampleFactor - 0.51f) / AOBufferSize.X, // 0.51 - so bilateral gather4 won't sample invalid texels
-						(View.ViewRect.Height() / GAODownsampleFactor - 0.51f) / AOBufferSize.Y);
-
-					extern float GAOViewFadeDistanceScale;
-					PassParameters->AOMaxViewDistance = GetMaxAOViewDistance();
-					PassParameters->DistanceFadeScale = 1.0f / ((1.0f - GAOViewFadeDistanceScale) * GetMaxAOViewDistance());
-
-					PassParameters->BentNormalAOTexture = DynamicBentNormalAOTexture;
-					PassParameters->BentNormalAOSampler = TStaticSamplerState<SF_Bilinear>::GetRHI();
-				}
-
-				PassParameters->AmbientOcclusionTexture = AmbientOcclusionTexture;
-				PassParameters->AmbientOcclusionSampler = TStaticSamplerState<SF_Point>::GetRHI();
-
-				PassParameters->ScreenSpaceReflectionsTexture = ReflectionsColor ? ReflectionsColor : GraphBuilder.RegisterExternalTexture(GSystemTextures.BlackDummy);
-				PassParameters->ScreenSpaceReflectionsSampler = TStaticSamplerState<SF_Point>::GetRHI();
-
-				if (Scene->HasVolumetricCloud())
-				{
-					FVolumetricCloudRenderSceneInfo* CloudInfo = Scene->GetVolumetricCloudSceneInfo();
-
-					PassParameters->CloudSkyAOTexture = GraphBuilder.RegisterExternalTexture(View.VolumetricCloudSkyAO.IsValid() ? View.VolumetricCloudSkyAO : GSystemTextures.BlackDummy);
-					PassParameters->CloudSkyAOWorldToLightClipMatrix = CloudInfo->GetVolumetricCloudCommonShaderParameters().CloudSkyAOWorldToLightClipMatrix;
-					PassParameters->CloudSkyAOFarDepthKm = CloudInfo->GetVolumetricCloudCommonShaderParameters().CloudSkyAOFarDepthKm;
-					PassParameters->CloudSkyAOEnabled = 1;
-				}
-				else
-				{
-					PassParameters->CloudSkyAOTexture = GraphBuilder.RegisterExternalTexture(GSystemTextures.BlackDummy);
-					PassParameters->CloudSkyAOEnabled = 0;
-				}
-				PassParameters->CloudSkyAOSampler = TStaticSamplerState<SF_Bilinear>::GetRHI();
-
-				PassParameters->PreIntegratedGF = GSystemTextures.PreintegratedGF->GetRenderTargetItem().ShaderResourceTexture;
-				PassParameters->PreIntegratedGFSampler = TStaticSamplerState<SF_Bilinear, AM_Clamp, AM_Clamp, AM_Clamp>::GetRHI();
-
-				PassParameters->SceneTextures = SceneTextures;
-=======
 				AddSkyReflectionPass(
 					GraphBuilder,
 					View,
@@ -1897,7 +1629,6 @@
 					bDynamicSkyLight,
 					bApplySkyShadowing,
 					EStrataTileMaterialType::ESingle);
->>>>>>> 6bbb88c8
 
 				AddSkyReflectionPass(
 					GraphBuilder,
@@ -1913,60 +1644,6 @@
 					bApplySkyShadowing,
 					EStrataTileMaterialType::EComplex);
 			}
-<<<<<<< HEAD
-
-			PassParameters->RenderTargets[0] = FRenderTargetBinding(SceneColorTexture.Target, ERenderTargetLoadAction::ELoad);
-
-			// Bind hair data
-			const bool bCheckerboardSubsurfaceRendering = IsSubsurfaceCheckerboardFormat(SceneColorTexture.Target->Desc.Format);
-
-			// ScreenSpace and SortedDeferred ray traced reflections use the same reflection environment shader,
-			// but main RT reflection shader requires a custom path as it evaluates the clear coat BRDF differently.
-			const bool bRequiresSpecializedReflectionEnvironmentShader = RayTracingReflectionOptions.bEnabled
-				&& RayTracingReflectionOptions.Algorithm != FRayTracingReflectionOptions::EAlgorithm::SortedDeferred;
-
-			auto PermutationVector = FReflectionEnvironmentSkyLightingPS::BuildPermutationVector(
-				View, bHasBoxCaptures, bHasSphereCaptures, DynamicBentNormalAO != 0.0f,
-				bSkyLight, bDynamicSkyLight, bApplySkyShadowing,
-				bRequiresSpecializedReflectionEnvironmentShader);
-
-			TShaderMapRef<FReflectionEnvironmentSkyLightingPS> PixelShader(View.ShaderMap, PermutationVector);
-			ClearUnusedGraphResources(PixelShader, PassParameters);
-
-			GraphBuilder.AddPass(
-				RDG_EVENT_NAME("ReflectionEnvironmentAndSky %dx%d", View.ViewRect.Width(), View.ViewRect.Height()),
-				PassParameters,
-				ERDGPassFlags::Raster,
-				[PassParameters, &View, PixelShader, bCheckerboardSubsurfaceRendering](FRHICommandList& InRHICmdList)
-			{
-				InRHICmdList.SetViewport(View.ViewRect.Min.X, View.ViewRect.Min.Y, 0.0f, View.ViewRect.Max.X, View.ViewRect.Max.Y, 1.0f);
-
-				FGraphicsPipelineStateInitializer GraphicsPSOInit;
-				FPixelShaderUtils::InitFullscreenPipelineState(InRHICmdList, View.ShaderMap, PixelShader, GraphicsPSOInit);
-
-				extern int32 GAOOverwriteSceneColor;
-				if (GetReflectionEnvironmentCVar() == 2 || GAOOverwriteSceneColor)
-				{
-					// override scene color for debugging
-					GraphicsPSOInit.BlendState = TStaticBlendState<>::GetRHI();
-				}
-				else
-				{
-					if (bCheckerboardSubsurfaceRendering)
-					{
-						GraphicsPSOInit.BlendState = TStaticBlendState<CW_RGB, BO_Add, BF_One, BF_One>::GetRHI();
-					}
-					else
-					{
-						GraphicsPSOInit.BlendState = TStaticBlendState<CW_RGBA, BO_Add, BF_One, BF_One, BO_Add, BF_One, BF_One>::GetRHI();
-					}
-				}
-
-				SetGraphicsPipelineState(InRHICmdList, GraphicsPSOInit);
-				SetShaderParameters(InRHICmdList, PixelShader, PixelShader.GetPixelShader(), *PassParameters);
-				FPixelShaderUtils::DrawFullscreenTriangle(InRHICmdList);
-			});
-=======
 			else
 			{
 				// Typical path uses when Strata is not enabled
@@ -1984,30 +1661,18 @@
 					bApplySkyShadowing,
 					EStrataTileMaterialType::ECount);
 			}
->>>>>>> 6bbb88c8
 		}
 
 		if (HairStrands::HasViewHairStrandsData(View))
 		{
-<<<<<<< HEAD
-			RDG_GPU_STAT_SCOPE(GraphBuilder, HairSkyLighting);
-			RenderHairStrandsEnvironmentLighting(GraphBuilder, Scene, CurrentViewIndex, Views, HairDatas);
-=======
 			RenderHairStrandsEnvironmentLighting(GraphBuilder, Scene, View);
->>>>>>> 6bbb88c8
 		}
 	}
 
 	AddResolveSceneColorPass(GraphBuilder, Views, SceneColorTexture);
 }
 
-<<<<<<< HEAD
-void FDeferredShadingSceneRenderer::RenderDeferredReflectionsAndSkyLightingHair(
-	FRDGBuilder& GraphBuilder,
-	FHairStrandsRenderingData* HairDatas)
-=======
 void FDeferredShadingSceneRenderer::RenderDeferredReflectionsAndSkyLightingHair(FRDGBuilder& GraphBuilder)
->>>>>>> 6bbb88c8
 {
 	if (ViewFamily.EngineShowFlags.VisualizeLightCulling || !ViewFamily.EngineShowFlags.Lighting)
 	{
@@ -2065,45 +1730,7 @@
 	FGlobalIlluminationPluginDelegates::FRenderDiffuseIndirectVisualizations& PRVDelegate = FGlobalIlluminationPluginDelegates::RenderDiffuseIndirectVisualizations();
 	for (int32 ViewIndexZ = 0; ViewIndexZ < Views.Num(); ViewIndexZ++)
 	{
-<<<<<<< HEAD
-		const uint32 CurrentViewIndex = ViewIndex++;
-		const bool bIsHairSkyLightingEnabled = HairDatas && (bSkyLight || bDynamicSkyLight || bReflectionEnv);
-		if (bIsHairSkyLightingEnabled)
-		{
-			RenderHairStrandsEnvironmentLighting(GraphBuilder, Scene, CurrentViewIndex, Views, HairDatas);
-		}
+		PRVDelegate.Broadcast(*Scene, Views[ViewIndexZ], GraphBuilder, GIPluginResources);
 	}
 }
-
-#if !(UE_BUILD_SHIPPING || UE_BUILD_TEST)
-void FDeferredShadingSceneRenderer::RenderGlobalIlluminationExperimentalPluginVisualizations(
-	FRDGBuilder& GraphBuilder,
-	FRDGTextureRef LightingChannelsTexture)
-{
-	// Early out if GI plugins aren't enabled
-	if (!CVarGlobalIlluminationExperimentalPluginEnable.GetValueOnRenderThread()) return;
-	
-	FSceneRenderTargets& SceneContext = FSceneRenderTargets::Get(GraphBuilder.RHICmdList);
-
-	// Get the resources passed to GI plugins
-	FGlobalIlluminationExperimentalPluginResources GIPluginResources;
-	GIPluginResources.GBufferA = SceneContext.GBufferA;
-	GIPluginResources.GBufferB = SceneContext.GBufferB;
-	GIPluginResources.GBufferC = SceneContext.GBufferC;
-	GIPluginResources.LightingChannelsTexture = LightingChannelsTexture;
-	GIPluginResources.SceneDepthZ = SceneContext.SceneDepthZ;
-	GIPluginResources.SceneColor = SceneContext.GetSceneColor();
-
-	// Render visualizations to all views by calling the GI plugin's delegate
-	FGlobalIlluminationExperimentalPluginDelegates::FRenderDiffuseIndirectVisualizations& PRVDelegate = FGlobalIlluminationExperimentalPluginDelegates::RenderDiffuseIndirectVisualizations();
-	for (int32 ViewIndexZ = 0; ViewIndexZ < Views.Num(); ViewIndexZ++)
-	{
-		PRVDelegate.Broadcast(*Scene, Views[ViewIndexZ], GraphBuilder, GIPluginResources);
-	}
-}
-=======
-		PRVDelegate.Broadcast(*Scene, Views[ViewIndexZ], GraphBuilder, GIPluginResources);
-	}
-}
->>>>>>> 6bbb88c8
 #endif //!(UE_BUILD_SHIPPING || UE_BUILD_TEST)