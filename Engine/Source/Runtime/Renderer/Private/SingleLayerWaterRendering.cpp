// Copyright Epic Games, Inc. All Rights Reserved.

#include "SingleLayerWaterRendering.h"
#include "BasePassRendering.h"
#include "DeferredShadingRenderer.h"
#include "DistortionRendering.h"
#include "MeshPassProcessor.inl"
#include "PixelShaderUtils.h"
#include "PostProcess/PostProcessSubsurface.h"
#include "PostProcess/SceneRenderTargets.h"
#include "PostProcess/TemporalAA.h"
#include "RayTracing/RaytracingOptions.h"
#include "RayTracing/RayTracingReflections.h"
#include "VolumetricRenderTarget.h"
#include "RenderGraph.h"
#include "ScenePrivate.h"
#include "SceneRendering.h"
#include "ScreenSpaceRayTracing.h"
#include "SceneTextureParameters.h"
#include "Strata/Strata.h"
#include "VirtualShadowMaps/VirtualShadowMapArray.h"
#include "VirtualShadowMaps/VirtualShadowMapProjection.h"
#include "Lumen/LumenSceneData.h"
#include "Lumen/LumenTracingUtils.h"
#include "RenderCore.h"
<<<<<<< HEAD
=======
#include "UnrealEngine.h"
>>>>>>> 4af6daef

DECLARE_GPU_STAT_NAMED(RayTracingWaterReflections, TEXT("Ray Tracing Water Reflections"));

DECLARE_GPU_DRAWCALL_STAT(SingleLayerWaterDepthPrepass);
DECLARE_GPU_DRAWCALL_STAT(SingleLayerWater);
DECLARE_CYCLE_STAT(TEXT("WaterSingleLayer"), STAT_CLP_WaterSingleLayerPass, STATGROUP_ParallelCommandListMarkers);

static TAutoConsoleVariable<int32> CVarWaterSingleLayer(
	TEXT("r.Water.SingleLayer"), 1,
	TEXT("Enable the single water rendering system."),
	ECVF_RenderThreadSafe | ECVF_Scalability);

//
// Reflections

namespace ESingleLayerWaterReflections
{
	enum Type
	{
		Disabled			= 0, // No reflections on water at all.
		Enabled				= 1, // Same reflection technique as the rest of the scene.
		ReflectionCaptures	= 2, // Force using reflection captures and skylight (cubemaps) only.
		SSR					= 3, // Force using SSR (includes cubemaps). Will fall back to cubemaps only if SSR is not supported.
		MaxValue			= SSR
	};
}

static TAutoConsoleVariable<int32> CVarWaterSingleLayerReflection(
	TEXT("r.Water.SingleLayer.Reflection"), 1,
	TEXT("Reflection technique to use on single layer water. 0: Disabled, 1: Enabled (same as rest of scene), 2: Force Reflection Captures and Sky, 3: Force SSR"),
	ECVF_RenderThreadSafe | ECVF_Scalability);

static TAutoConsoleVariable<int32> CVarWaterSingleLayerTiledComposite(
	TEXT("r.Water.SingleLayer.TiledComposite"), 1,
	TEXT("Enable tiled optimization of the single layer water reflection rendering system."),
	ECVF_RenderThreadSafe | ECVF_Scalability);

static TAutoConsoleVariable<int32> CVarWaterSingleLayerSSRTAA(
	TEXT("r.Water.SingleLayer.SSRTAA"), 1,
	TEXT("Enable SSR denoising using TAA for the single layer water rendering system."),
	ECVF_RenderThreadSafe | ECVF_Scalability);

//
// Shadows

static TAutoConsoleVariable<int32> CVarWaterSingleLayerShadersSupportDistanceFieldShadow(
	TEXT("r.Water.SingleLayer.ShadersSupportDistanceFieldShadow"), 1,
	TEXT("Whether or not the single layer water material shaders are compiled with support for distance field shadow, i.e. output main directional light luminance in a separate render target. This is preconditioned on using deferred shading and having distance field support enabled in the project."),
	ECVF_ReadOnly | ECVF_RenderThreadSafe);

static TAutoConsoleVariable<int32> CVarWaterSingleLayerDistanceFieldShadow(
	TEXT("r.Water.SingleLayer.DistanceFieldShadow"), 1,
	TEXT("When using deferred, distance field shadow tracing is supported on single layer water. This cvar can be used to toggle it on/off at runtime."),
	ECVF_RenderThreadSafe | ECVF_Scalability);

static TAutoConsoleVariable<int32> CVarSupportCloudShadowOnSingleLayerWater(
	TEXT("r.Water.SingleLayerWater.SupportCloudShadow"), 0,
	TEXT("Enables cloud shadows on SingleLayerWater materials."),
	ECVF_ReadOnly | ECVF_RenderThreadSafe);

static TAutoConsoleVariable<int32> CVarWaterSingleLayerShadersSupportVSMFiltering(
	TEXT("r.Water.SingleLayer.ShadersSupportVSMFiltering"), 0,
	TEXT("Whether or not the single layer water material shaders are compiled with support for virtual shadow map filter, i.e. output main directional light luminance in a separate render target. This is preconditioned on using deferred shading and having VSM support enabled in the project."),
	ECVF_ReadOnly | ECVF_RenderThreadSafe);

static TAutoConsoleVariable<int32> CVarWaterSingleLayerVSMFiltering(
	TEXT("r.Water.SingleLayer.VSMFiltering"), 0,
	TEXT("When using deferred, virtual shadow map filtering is supported on single layer water. This cvar can be used to toggle it on/off at runtime."),
	ECVF_RenderThreadSafe | ECVF_Scalability);

//
// Misc

int32 GSingleLayerWaterRefractionDownsampleFactor = 1;
static FAutoConsoleVariableRef CVarWaterSingleLayerRefractionDownsampleFactor(
	TEXT("r.Water.SingleLayer.RefractionDownsampleFactor"),
	GSingleLayerWaterRefractionDownsampleFactor,
	TEXT("Resolution divider for the water refraction buffer."),
	ECVF_Scalability | ECVF_RenderThreadSafe);

static TAutoConsoleVariable<int32> CVarParallelSingleLayerWaterPass(
	TEXT("r.ParallelSingleLayerWaterPass"), 1,
	TEXT("Toggles parallel single layer water pass rendering. Parallel rendering must be enabled for this to have an effect."),
	ECVF_RenderThreadSafe);

static TAutoConsoleVariable<int32> CVarRHICmdFlushRenderThreadTasksSingleLayerWater(
	TEXT("r.RHICmdFlushRenderThreadTasksSingleLayerWater"), 0,
	TEXT("Wait for completion of parallel render thread tasks at the end of Single layer water. A more granular version of r.RHICmdFlushRenderThreadTasks. If either r.RHICmdFlushRenderThreadTasks or r.RHICmdFlushRenderThreadTasksSingleLayerWater is > 0 we will flush."));

static TAutoConsoleVariable<int32> CVarWaterSingleLayerDepthPrepass(
<<<<<<< HEAD
	TEXT("r.Water.SingleLayer.DepthPrepass"), 0,
=======
	TEXT("r.Water.SingleLayer.DepthPrepass"), 1,
>>>>>>> 4af6daef
	TEXT("Enable a depth prepass for single layer water. Necessary for proper Virtual Shadow Maps support."),
	ECVF_ReadOnly | ECVF_RenderThreadSafe);

static TAutoConsoleVariable<int32> CVarSingleLayerWaterPassOptimizedClear(
	TEXT("r.Water.SingleLayer.OptimizedClear"), 1,
	TEXT("Toggles optimized depth clear"),
	ECVF_RenderThreadSafe);

static int32 GetSingleLayerWaterReflectionTechnique()
{
	const int32 Value = CVarWaterSingleLayerReflection.GetValueOnRenderThread();
	return FMath::Clamp(Value, 0, ESingleLayerWaterReflections::MaxValue);
}

// This is to have platforms use the simple single layer water shading similar to mobile: no dynamic lights, only sun and sky, no distortion, no colored transmittance on background, no custom depth read.
bool SingleLayerWaterUsesSimpleShading(EShaderPlatform ShaderPlatform)
{
	return FDataDrivenShaderPlatformInfo::GetWaterUsesSimpleForwardShading(ShaderPlatform) && IsForwardShadingEnabled(ShaderPlatform);
}

bool ShouldRenderSingleLayerWater(TArrayView<const FViewInfo> Views)
{
	if (CVarWaterSingleLayer.GetValueOnRenderThread() > 0)
	{
		for (const FViewInfo& View : Views)
		{
			if (View.bHasSingleLayerWaterMaterial)
			{
				return true;
			}
		}
	}
	return false;
}

bool ShouldRenderSingleLayerWaterSkippedRenderEditorNotification(TArrayView<const FViewInfo> Views)
{
	if (CVarWaterSingleLayer.GetValueOnRenderThread() <= 0)
	{
		for (const FViewInfo& View : Views)
		{
			if (View.bHasSingleLayerWaterMaterial)
			{
				return true;
			}
		}
	}
	return false;
}

bool ShouldRenderSingleLayerWaterDepthPrepass(TArrayView<const FViewInfo> Views)
{
	check(Views.Num() > 0);
	const bool bPrepassEnabled = IsSingleLayerWaterDepthPrepassEnabled(Views[0].GetShaderPlatform(), Views[0].GetFeatureLevel());
	const bool bShouldRenderWater = ShouldRenderSingleLayerWater(Views);
	
	return bPrepassEnabled && bShouldRenderWater;
}

namespace ScreenSpaceRayTracing
{
bool ShouldRenderScreenSpaceReflectionsWater(const FViewInfo& View)
{
	const int32 ReflectionsMethod = GetSingleLayerWaterReflectionTechnique();
	const bool bSSROverride = ReflectionsMethod == ESingleLayerWaterReflections::SSR;
	// Note: intentionally allow falling back to SSR from other reflection methods, which may be disabled by scalability (see ShouldRenderScreenSpaceReflections())
	const bool bSSRDefault = ReflectionsMethod == ESingleLayerWaterReflections::Enabled && View.FinalPostProcessSettings.ReflectionMethod != EReflectionMethod::None;

	if (!View.Family->EngineShowFlags.ScreenSpaceReflections
		|| (!bSSROverride && !bSSRDefault)
		|| HasRayTracedOverlay(*View.Family)
		|| !View.State /*no view state(e.g.thumbnail rendering ? ), no HZB(no screen space reflections or occlusion culling)*/
		|| View.bIsReflectionCapture)
	{
		return false;
	}

	static const auto SSRQualityCVar = IConsoleManager::Get().FindTConsoleVariableDataInt(TEXT("r.SSR.Quality"));
	int SSRQuality = SSRQualityCVar ? SSRQualityCVar->GetValueOnRenderThread() : 0;
	if (SSRQuality <= 0 
		|| View.FinalPostProcessSettings.ScreenSpaceReflectionIntensity < 1.0f 
		|| IsForwardShadingEnabled(View.GetShaderPlatform()))
	{
		return false;
	}

	return true;
}
}

#if RHI_RAYTRACING
bool ShouldRenderRayTracingReflectionsWater(const FViewInfo& View)
{
	// This only returns true if using the default reflections method and having RTR enabled in the scene. It can't be forced with r.Water.SingleLayer.Reflection.
	const bool bEffectEnabled = !View.bIsReflectionCapture 
		&& GetSingleLayerWaterReflectionTechnique() == ESingleLayerWaterReflections::Enabled
		&& ShouldRenderRayTracingReflections(View)
		&& FDataDrivenShaderPlatformInfo::GetSupportsHighEndRayTracingReflections(View.GetShaderPlatform());
	return ShouldRenderRayTracingEffect(bEffectEnabled, ERayTracingPipelineCompatibilityFlags::FullPipeline, nullptr);
}
#endif // RHI_RAYTRACING

bool ShouldRenderLumenReflectionsWater(const FViewInfo& View, bool bSkipTracingDataCheck, bool bSkipProjectCheck)
{
	// This only returns true if using the default reflections method and having Lumen enabled in the scene. It can't be forced with r.Water.SingleLayer.Reflection.
	return !View.bIsReflectionCapture 
		&& GetSingleLayerWaterReflectionTechnique() == ESingleLayerWaterReflections::Enabled
		&& ShouldRenderLumenReflections(View, bSkipTracingDataCheck, bSkipProjectCheck);
}

bool ShouldUseBilinearSamplerForDepthWithoutSingleLayerWater(EPixelFormat DepthTextureFormat)
{
	const bool bHasDownsampling = GSingleLayerWaterRefractionDownsampleFactor > 1;
	const bool bSupportsLinearSampling = !!(GPixelFormats[DepthTextureFormat].Capabilities & EPixelFormatCapabilities::TextureSample);
	
	// Linear sampling is only required if the depth texture has been downsampled.
	return bHasDownsampling && bSupportsLinearSampling;
}

bool UseSingleLayerWaterIndirectDraw(EShaderPlatform ShaderPlatform)
{
	return IsFeatureLevelSupported(ShaderPlatform, ERHIFeatureLevel::SM5)
		// Vulkan gives error with WaterTileCatergorisationMarkCS usage of atomic, and Metal does not play nice, either.
		&& !IsVulkanMobilePlatform(ShaderPlatform)
		&& FDataDrivenShaderPlatformInfo::GetSupportsWaterIndirectDraw(ShaderPlatform);
}

bool IsWaterDistanceFieldShadowEnabled_Runtime(const FStaticShaderPlatform Platform)
{
	return IsWaterDistanceFieldShadowEnabled(Platform) && CVarWaterSingleLayerDistanceFieldShadow.GetValueOnAnyThread() > 0;
}

bool IsWaterVirtualShadowMapFilteringEnabled_Runtime(const FStaticShaderPlatform Platform)
{
	return IsWaterVirtualShadowMapFilteringEnabled(Platform) && UseVirtualShadowMaps(Platform, GetMaxSupportedFeatureLevel(Platform)) && CVarWaterSingleLayerVSMFiltering.GetValueOnRenderThread() > 0;
}

bool NeedsSeparatedMainDirectionalLightTexture(const FStaticShaderPlatform Platform)
{
	return IsWaterDistanceFieldShadowEnabled(Platform) || IsWaterVirtualShadowMapFilteringEnabled(Platform);
}

bool NeedsSeparatedMainDirectionalLightTexture_Runtime(const FStaticShaderPlatform Platform)
{
	return IsWaterDistanceFieldShadowEnabled_Runtime(Platform) || IsWaterVirtualShadowMapFilteringEnabled_Runtime(Platform);
}

BEGIN_SHADER_PARAMETER_STRUCT(FSingleLayerWaterCommonShaderParameters, )
	SHADER_PARAMETER_RDG_TEXTURE(Texture2D, ScreenSpaceReflectionsTexture)
	SHADER_PARAMETER_SAMPLER(SamplerState, ScreenSpaceReflectionsSampler)
	SHADER_PARAMETER_TEXTURE(Texture2D, PreIntegratedGF)
	SHADER_PARAMETER_SAMPLER(SamplerState, PreIntegratedGFSampler)
	SHADER_PARAMETER_RDG_TEXTURE(Texture2D, SceneNoWaterDepthTexture)
	SHADER_PARAMETER_SAMPLER(SamplerState, SceneNoWaterDepthSampler)
	SHADER_PARAMETER_RDG_TEXTURE(Texture2D, SeparatedMainDirLightTexture)
	SHADER_PARAMETER(FVector4f, SceneNoWaterMinMaxUV)
	SHADER_PARAMETER(FVector2f, SceneNoWaterTextureSize)
	SHADER_PARAMETER(FVector2f, SceneNoWaterInvTextureSize)
	SHADER_PARAMETER(float, UseSeparatedMainDirLightTexture)
	SHADER_PARAMETER_STRUCT_INCLUDE(FSceneTextureParameters, SceneTextures)	// Water scene texture
	SHADER_PARAMETER_STRUCT_INCLUDE(FViewShaderParameters, View)
	SHADER_PARAMETER_STRUCT_REF(FReflectionCaptureShaderData, ReflectionCaptureData)
	SHADER_PARAMETER_RDG_UNIFORM_BUFFER(FReflectionUniformParameters, ReflectionsParameters)
	SHADER_PARAMETER_RDG_UNIFORM_BUFFER(FForwardLightData, ForwardLightData)
	SHADER_PARAMETER_RDG_UNIFORM_BUFFER(FStrataGlobalUniformParameters, Strata)
END_SHADER_PARAMETER_STRUCT()

class FSingleLayerWaterCompositePS : public FGlobalShader
{
	DECLARE_GLOBAL_SHADER(FSingleLayerWaterCompositePS);
	SHADER_USE_PARAMETER_STRUCT(FSingleLayerWaterCompositePS, FGlobalShader)

	class FHasBoxCaptures : SHADER_PERMUTATION_BOOL("REFLECTION_COMPOSITE_HAS_BOX_CAPTURES");
	class FHasSphereCaptures : SHADER_PERMUTATION_BOOL("REFLECTION_COMPOSITE_HAS_SPHERE_CAPTURES");
	using FPermutationDomain = TShaderPermutationDomain<FHasBoxCaptures, FHasSphereCaptures>;

	BEGIN_SHADER_PARAMETER_STRUCT(FParameters, )
		SHADER_PARAMETER_STRUCT_INCLUDE(FSingleLayerWaterCommonShaderParameters, CommonParameters)
	END_SHADER_PARAMETER_STRUCT()

	static FPermutationDomain RemapPermutation(FPermutationDomain PermutationVector)
	{
		return PermutationVector;
	}

	static bool ShouldCompilePermutation(const FGlobalShaderPermutationParameters& Parameters)
	{
		return IsFeatureLevelSupported(Parameters.Platform, ERHIFeatureLevel::SM5);
	}

    static void ModifyCompilationEnvironment(const FGlobalShaderPermutationParameters& Parameters, FShaderCompilerEnvironment& OutEnvironment)
	{
		FGlobalShader::ModifyCompilationEnvironment(Parameters, OutEnvironment);
		FForwardLightingParameters::ModifyCompilationEnvironment(Parameters.Platform, OutEnvironment);//Support reflection captures
	}
};

IMPLEMENT_GLOBAL_SHADER(FSingleLayerWaterCompositePS, "/Engine/Private/SingleLayerWaterComposite.usf", "SingleLayerWaterCompositePS", SF_Pixel);

class FWaterTileCategorisationMarkCS : public FGlobalShader
{
	DECLARE_GLOBAL_SHADER(FWaterTileCategorisationMarkCS);
	SHADER_USE_PARAMETER_STRUCT(FWaterTileCategorisationMarkCS, FGlobalShader)

	class FUsePrepassStencil : SHADER_PERMUTATION_BOOL("USE_WATER_PRE_PASS_STENCIL");
	using FPermutationDomain = TShaderPermutationDomain<FUsePrepassStencil>;

	BEGIN_SHADER_PARAMETER_STRUCT(FParameters, )
		SHADER_PARAMETER_STRUCT_INCLUDE(FSceneTextureParameters, SceneTextures)	// Water scene texture
		SHADER_PARAMETER_RDG_UNIFORM_BUFFER(FStrataGlobalUniformParameters, Strata)
		SHADER_PARAMETER_STRUCT_INCLUDE(FViewShaderParameters, View)
		SHADER_PARAMETER_RDG_TEXTURE_SRV(Texture2D, WaterDepthStencilTexture)
		SHADER_PARAMETER(FIntPoint, TiledViewRes)
		SHADER_PARAMETER_RDG_BUFFER_UAV(RWStructuredBuffer<uint>, TileMaskBufferOut)
	END_SHADER_PARAMETER_STRUCT()

	static FPermutationDomain RemapPermutation(FPermutationDomain PermutationVector)
	{
		return PermutationVector;
	}

	static bool ShouldCompilePermutation(const FGlobalShaderPermutationParameters& Parameters)
	{
		return UseSingleLayerWaterIndirectDraw(Parameters.Platform);
	}

	static void ModifyCompilationEnvironment(const FGlobalShaderPermutationParameters& Parameters, FShaderCompilerEnvironment& OutEnvironment)
	{
		OutEnvironment.SetDefine(TEXT("TILE_CATERGORISATION_SHADER"), 1);
		FGlobalShader::ModifyCompilationEnvironment(Parameters, OutEnvironment);
	}
};

IMPLEMENT_GLOBAL_SHADER(FWaterTileCategorisationMarkCS, "/Engine/Private/SingleLayerWaterComposite.usf", "WaterTileCatergorisationMarkCS", SF_Compute);

class FWaterTileClassificationBuildListsCS : public FGlobalShader
{
	DECLARE_GLOBAL_SHADER(FWaterTileClassificationBuildListsCS);
	SHADER_USE_PARAMETER_STRUCT(FWaterTileClassificationBuildListsCS, FGlobalShader)

	BEGIN_SHADER_PARAMETER_STRUCT(FParameters, )
		SHADER_PARAMETER_STRUCT_INCLUDE(FViewShaderParameters, View)
		SHADER_PARAMETER(uint32, VertexCountPerInstanceIndirect)
		SHADER_PARAMETER(FIntPoint, TiledViewRes)
		SHADER_PARAMETER_RDG_BUFFER_UAV(RWBuffer<uint>, DrawIndirectDataUAV)
		SHADER_PARAMETER_RDG_BUFFER_UAV(RWBuffer<uint>, DispatchIndirectDataUAV)
		SHADER_PARAMETER_RDG_BUFFER_UAV(RWBuffer<uint>, WaterTileListDataUAV)
		SHADER_PARAMETER_RDG_BUFFER_SRV(StructuredBuffer<uint>, TileMaskBuffer)
	END_SHADER_PARAMETER_STRUCT()

	static bool ShouldCompilePermutation(const FGlobalShaderPermutationParameters& Parameters)
	{
		return UseSingleLayerWaterIndirectDraw(Parameters.Platform);
	}

	static int32 GetGroupSize()
	{
		return 8;
	}

	static void ModifyCompilationEnvironment(const FGlobalShaderPermutationParameters& Parameters, FShaderCompilerEnvironment& OutEnvironment)
	{
		FGlobalShader::ModifyCompilationEnvironment(Parameters, OutEnvironment);
		OutEnvironment.SetDefine(TEXT("TILE_CATERGORISATION_SHADER"), 1);
		OutEnvironment.SetDefine(TEXT("THREADGROUP_SIZE"), GetGroupSize());
	}
};

IMPLEMENT_GLOBAL_SHADER(FWaterTileClassificationBuildListsCS, "/Engine/Private/SingleLayerWaterComposite.usf", "WaterTileClassificationBuildListsCS", SF_Compute);

bool FWaterTileVS::ShouldCompilePermutation(const FGlobalShaderPermutationParameters& Parameters)
{
	return UseSingleLayerWaterIndirectDraw(Parameters.Platform);
}

void FWaterTileVS::ModifyCompilationEnvironment(const FGlobalShaderPermutationParameters& Parameters, FShaderCompilerEnvironment& OutEnvironment)
{
	OutEnvironment.SetDefine(TEXT("TILE_VERTEX_SHADER"), 1.0f);
	FGlobalShader::ModifyCompilationEnvironment(Parameters, OutEnvironment);
}

IMPLEMENT_GLOBAL_SHADER(FWaterTileVS, "/Engine/Private/SingleLayerWaterComposite.usf", "WaterTileVS", SF_Vertex);

class FWaterRefractionCopyPS : public FGlobalShader
{
	DECLARE_GLOBAL_SHADER(FWaterRefractionCopyPS);
	SHADER_USE_PARAMETER_STRUCT(FWaterRefractionCopyPS, FGlobalShader);

	BEGIN_SHADER_PARAMETER_STRUCT(FParameters, )
<<<<<<< HEAD
		SHADER_PARAMETER_STRUCT_INCLUDE(FViewShaderParameters, View)
=======
>>>>>>> 4af6daef
		SHADER_PARAMETER_RDG_TEXTURE(Texture2D, SceneColorCopyDownsampleTexture)
		SHADER_PARAMETER_SAMPLER(SamplerState, SceneColorCopyDownsampleSampler)
		SHADER_PARAMETER_RDG_TEXTURE(Texture2D, SceneDepthCopyDownsampleTexture)
		SHADER_PARAMETER_SAMPLER(SamplerState, SceneDepthCopyDownsampleSampler)
		SHADER_PARAMETER(FVector2f, SVPositionToSourceTextureUV)
		RENDER_TARGET_BINDING_SLOTS()
	END_SHADER_PARAMETER_STRUCT()

	class FDownsampleRefraction : SHADER_PERMUTATION_BOOL("DOWNSAMPLE_REFRACTION");
	class FDownsampleColor : SHADER_PERMUTATION_BOOL("DOWNSAMPLE_COLOR");

	using FPermutationDomain = TShaderPermutationDomain<FDownsampleRefraction, FDownsampleColor>;

	static bool ShouldCompilePermutation(const FGlobalShaderPermutationParameters& Parameters)
	{
		return IsFeatureLevelSupported(Parameters.Platform, ERHIFeatureLevel::SM5);
	}

	static void ModifyCompilationEnvironment(const FGlobalShaderPermutationParameters& Parameters, FShaderCompilerEnvironment& OutEnvironment)
	{
		FGlobalShader::ModifyCompilationEnvironment(Parameters, OutEnvironment);
	}
};

IMPLEMENT_GLOBAL_SHADER(FWaterRefractionCopyPS, "/Engine/Private/SingleLayerWaterComposite.usf", "WaterRefractionCopyPS", SF_Pixel);

class FCopyDepthPS : public FGlobalShader
{
public:
	DECLARE_GLOBAL_SHADER(FCopyDepthPS);
	SHADER_USE_PARAMETER_STRUCT(FCopyDepthPS, FGlobalShader);

	class FMSAASampleCount : SHADER_PERMUTATION_SPARSE_INT("MSAA_SAMPLE_COUNT", 1, 2, 4, 8);
	using FPermutationDomain = TShaderPermutationDomain<FMSAASampleCount>;

	BEGIN_SHADER_PARAMETER_STRUCT(FParameters, )
		SHADER_PARAMETER_RDG_TEXTURE(Texture2D, DepthTexture)
		SHADER_PARAMETER_RDG_TEXTURE(Texture2DMS, DepthTextureMS)
		RENDER_TARGET_BINDING_SLOTS()
	END_SHADER_PARAMETER_STRUCT()

	static bool ShouldCompilePermutation(const FGlobalShaderPermutationParameters& Parameters)
	{
		return IsFeatureLevelSupported(Parameters.Platform, ERHIFeatureLevel::SM5);
	}
};

IMPLEMENT_GLOBAL_SHADER(FCopyDepthPS, "/Engine/Private/CopyDepthTexture.usf", "CopyDepthPS", SF_Pixel);

BEGIN_SHADER_PARAMETER_STRUCT(FSingleLayerWaterDepthPassParameters, )
	SHADER_PARAMETER_STRUCT_INCLUDE(FViewShaderParameters, View)
	SHADER_PARAMETER_STRUCT_INCLUDE(FInstanceCullingDrawParams, InstanceCullingDrawParams)
	RENDER_TARGET_BINDING_SLOTS()
END_SHADER_PARAMETER_STRUCT()

static FSingleLayerWaterDepthPassParameters* GetSingleLayerWaterDepthPassParameters(FRDGBuilder& GraphBuilder, const FViewInfo& View, FRDGTextureRef DepthTexture)
{
	FSingleLayerWaterDepthPassParameters* PassParameters = GraphBuilder.AllocParameters<FSingleLayerWaterDepthPassParameters>();
	PassParameters->View = View.GetShaderParameters();
	PassParameters->RenderTargets.DepthStencil = FDepthStencilBinding(DepthTexture, ERenderTargetLoadAction::ELoad, ERenderTargetLoadAction::ELoad, FExclusiveDepthStencil::DepthWrite_StencilWrite);
	return PassParameters;
}

/**
 * Build lists of 8x8 tiles used by water pixels
 * Mark and build list steps are separated in order to build a more coherent list (z-ordered over a larger region), which is important for the performance of future passes like ray traced Lumen reflections
 */
static FSingleLayerWaterTileClassification ClassifyTiles(FRDGBuilder& GraphBuilder, const FViewInfo &View, const FSceneTextures& SceneTextures, const FRDGTextureRef& DepthPrepassTexture)
{
	FSingleLayerWaterTileClassification Result;
	const bool bRunTiled = UseSingleLayerWaterIndirectDraw(View.GetShaderPlatform()) && CVarWaterSingleLayerTiledComposite.GetValueOnRenderThread();
	if (bRunTiled)
	{
		FIntPoint ViewRes(View.ViewRect.Width(), View.ViewRect.Height());
		Result.TiledViewRes = FIntPoint::DivideAndRoundUp(ViewRes, SLW_TILE_SIZE_XY);

		Result.TiledReflection.DrawIndirectParametersBuffer = GraphBuilder.CreateBuffer(FRDGBufferDesc::CreateIndirectDesc<FRHIDrawIndirectParameters>(), TEXT("SLW.WaterIndirectDrawParameters"));
		Result.TiledReflection.DispatchIndirectParametersBuffer = GraphBuilder.CreateBuffer(FRDGBufferDesc::CreateIndirectDesc<FRHIDispatchIndirectParameters>(1), TEXT("SLW.WaterIndirectDispatchParameters"));

		FRDGBufferRef TileListDataBuffer = GraphBuilder.CreateBuffer(FRDGBufferDesc::CreateBufferDesc(sizeof(uint32), Result.TiledViewRes.X * Result.TiledViewRes.Y), TEXT("SLW.TileListDataBuffer"));
		Result.TiledReflection.TileListDataBufferSRV = GraphBuilder.CreateSRV(TileListDataBuffer, PF_R32_UINT);

		FRDGBufferUAVRef DrawIndirectParametersBufferUAV = GraphBuilder.CreateUAV(Result.TiledReflection.DrawIndirectParametersBuffer);
		FRDGBufferUAVRef DispatchIndirectParametersBufferUAV = GraphBuilder.CreateUAV(Result.TiledReflection.DispatchIndirectParametersBuffer);

		// Allocate buffer with 1 bit / tile
		Result.TileMaskBuffer = GraphBuilder.CreateBuffer(FRDGBufferDesc::CreateStructuredDesc(sizeof(uint32), FMath::DivideAndRoundUp(Result.TiledViewRes.X * Result.TiledViewRes.Y, 32)), TEXT("SLW.TileMaskBuffer"));
		FRDGBufferUAVRef TileMaskBufferUAV = GraphBuilder.CreateUAV(Result.TileMaskBuffer);
		AddClearUAVPass(GraphBuilder, TileMaskBufferUAV, 0);

		// Clear DrawIndirectParametersBuffer
		AddClearUAVPass(GraphBuilder, DrawIndirectParametersBufferUAV, 0);
		AddClearUAVPass(GraphBuilder, DispatchIndirectParametersBufferUAV, 0);

		// Mark used tiles based on SHADING_MODEL_ID
		{
			FWaterTileCategorisationMarkCS::FPermutationDomain PermutationVector;
			PermutationVector.Set<FWaterTileCategorisationMarkCS::FUsePrepassStencil>(DepthPrepassTexture != nullptr);
			TShaderMapRef<FWaterTileCategorisationMarkCS> ComputeShader(View.ShaderMap, PermutationVector);

			FWaterTileCategorisationMarkCS::FParameters* PassParameters = GraphBuilder.AllocParameters<FWaterTileCategorisationMarkCS::FParameters>();

			PassParameters->SceneTextures = GetSceneTextureParameters(GraphBuilder, SceneTextures);
			PassParameters->View = View.GetShaderParameters();
			PassParameters->Strata = Strata::BindStrataGlobalUniformParameters(View);
			PassParameters->TiledViewRes = Result.TiledViewRes;
			PassParameters->WaterDepthStencilTexture = DepthPrepassTexture ? GraphBuilder.CreateSRV(FRDGTextureSRVDesc::CreateWithPixelFormat(DepthPrepassTexture, PF_X24_G8)) : nullptr;
			PassParameters->TileMaskBufferOut = TileMaskBufferUAV;

			FComputeShaderUtils::AddPass(
				GraphBuilder,
				RDG_EVENT_NAME("SLW::TileCategorisationMarkTiles"),
				ComputeShader,
				PassParameters,
				FIntVector(Result.TiledViewRes.X, Result.TiledViewRes.Y, 1)
			);
		}

		// Build compacted and coherent light tiles from bit-marked tiles
		{
			TShaderMapRef<FWaterTileClassificationBuildListsCS> ComputeShader(View.ShaderMap);

			FWaterTileClassificationBuildListsCS::FParameters* PassParameters = GraphBuilder.AllocParameters<FWaterTileClassificationBuildListsCS::FParameters>();

			PassParameters->View = View.GetShaderParameters();
			PassParameters->TiledViewRes = Result.TiledViewRes;
			PassParameters->VertexCountPerInstanceIndirect = GRHISupportsRectTopology ? 3 : 6;
			PassParameters->DrawIndirectDataUAV = DrawIndirectParametersBufferUAV;
			PassParameters->DispatchIndirectDataUAV = DispatchIndirectParametersBufferUAV;
			PassParameters->WaterTileListDataUAV = GraphBuilder.CreateUAV(TileListDataBuffer, PF_R32_UINT);
			PassParameters->TileMaskBuffer = GraphBuilder.CreateSRV(Result.TileMaskBuffer);

			FComputeShaderUtils::AddPass(
				GraphBuilder,
				RDG_EVENT_NAME("SLW::TileCategorisationBuildList"),
				ComputeShader,
				PassParameters,
				FComputeShaderUtils::GetGroupCount(Result.TiledViewRes, FWaterTileClassificationBuildListsCS::GetGroupSize())
			);
		}
	}
	return Result;
}

FSingleLayerWaterPrePassResult* FDeferredShadingSceneRenderer::RenderSingleLayerWaterDepthPrepass(FRDGBuilder& GraphBuilder, const FSceneTextures& SceneTextures)
{
	RDG_CSV_STAT_EXCLUSIVE_SCOPE(GraphBuilder, Water);
	SCOPED_NAMED_EVENT(FDeferredShadingSceneRenderer_RenderSingleLayerWaterDepthPrepass, FColor::Emerald);
	SCOPE_CYCLE_COUNTER(STAT_WaterPassDrawTime);
	RDG_EVENT_SCOPE(GraphBuilder, "SingleLayerWaterDepthPrepass");
	RDG_GPU_STAT_SCOPE(GraphBuilder, SingleLayerWaterDepthPrepass);

	FSingleLayerWaterPrePassResult* Result = GraphBuilder.AllocObject<FSingleLayerWaterPrePassResult>();
	Result->ViewTileClassification.SetNum(Views.Num());

	FRDGTextureMSAA &OutDepthPrepassTexture = Result->DepthPrepassTexture;
	// Create an identical copy of the main depth buffer
	{
		const FRDGTextureDesc& DepthPrepassTextureDesc = SceneTextures.Depth.Target->Desc;
		OutDepthPrepassTexture = GraphBuilder.CreateTexture(DepthPrepassTextureDesc, TEXT("SLW.DepthPrepassOutput"));
		if (DepthPrepassTextureDesc.NumSamples > 1)
		{
			FRDGTextureDesc DepthPrepassResolveTextureDesc = DepthPrepassTextureDesc;
			DepthPrepassResolveTextureDesc.NumSamples = 1;
			OutDepthPrepassTexture.Resolve = GraphBuilder.CreateTexture(DepthPrepassResolveTextureDesc, TEXT("SLW.DepthPrepassOutputResolve"));
		}

		//AddCopyTexturePass(GraphBuilder, SceneTextures.Depth.Target, OutDepthPrepassTexture.Target);
		//AddClearDepthStencilPass(GraphBuilder, OutDepthPrepassTexture.Target, false, 0.0f, true, 0);

		// Copy main depth buffer content to our prepass depth buffer and clear stencil to 0
		// TODO: replace with AddCopyTexturePass() and AddClearDepthStencilPass() once CopyTexture() supports depth buffer copies on all platforms.

		const bool bOptimizedClear = CVarSingleLayerWaterPassOptimizedClear.GetValueOnRenderThread() == 1;
		if (false)//bOptimizedClear && GRHISupportsDepthUAV && GRHISupportsExplicitHTile)
		{
			// TODO: Implement optimized copy path
		}
		else
		{
			FCopyDepthPS::FParameters* PassParameters = GraphBuilder.AllocParameters<FCopyDepthPS::FParameters>();
			if (DepthPrepassTextureDesc.NumSamples > 1)
			{
				PassParameters->DepthTextureMS = SceneTextures.Depth.Target;
			}
			else
			{
				PassParameters->DepthTexture = SceneTextures.Depth.Target;
			}
			PassParameters->RenderTargets.DepthStencil = FDepthStencilBinding(OutDepthPrepassTexture.Target, ERenderTargetLoadAction::ENoAction, ERenderTargetLoadAction::ELoad, FExclusiveDepthStencil::DepthWrite_StencilWrite);

			FGlobalShaderMap* ShaderMap = GetGlobalShaderMap(FeatureLevel);

			FCopyDepthPS::FPermutationDomain PermutationVector;
			PermutationVector.Set<FCopyDepthPS::FMSAASampleCount>(DepthPrepassTextureDesc.NumSamples);
			TShaderMapRef<FCopyDepthPS> PixelShader(ShaderMap, PermutationVector);

			FIntRect Viewport(0, 0, DepthPrepassTextureDesc.Extent.X, DepthPrepassTextureDesc.Extent.Y);
			if (bOptimizedClear && Views.Num() == 1)
			{
				Viewport = Views[0].ViewRect;
			}

			// Set depth test to always pass and stencil test to replace all pixels with zero, essentially also clearing stencil while doing the depth copy.
			FRHIDepthStencilState* DepthStencilState = TStaticDepthStencilState<
				true, CF_Always,										// depth
				true, CF_Always, SO_Replace, SO_Replace, SO_Replace,	// frontface stencil
				true, CF_Always, SO_Replace, SO_Replace, SO_Replace		// backface stencil
			>::GetRHI();

			FPixelShaderUtils::AddFullscreenPass(
				GraphBuilder,
				ShaderMap,
				RDG_EVENT_NAME("SLW::DepthBufferCopy"),
				PixelShader,
				PassParameters,
				Viewport,
				nullptr, /*BlendState*/
				nullptr, /*RasterizerState*/
				DepthStencilState,
				0 /*StencilRef*/);

			// The above copy technique loses HTILE data during the copy, so until AddCopyTexturePass() supports depth buffer copies on all platforms,
			// this is the best we can do.
			AddResummarizeHTilePass(GraphBuilder, OutDepthPrepassTexture.Target);
		}
	}

	const bool bRenderInParallel = GRHICommandList.UseParallelAlgorithms() && CVarParallelSingleLayerWaterPass.GetValueOnRenderThread() == 1;

	for (int32 ViewIndex = 0; ViewIndex < Views.Num(); ++ViewIndex)
	{
		FViewInfo& View = Views[ViewIndex];

		if (!View.ShouldRenderView())
		{
			continue;
		}

		RDG_GPU_MASK_SCOPE(GraphBuilder, View.GPUMask);
		RDG_EVENT_SCOPE_CONDITIONAL(GraphBuilder, Views.Num() > 1, "View%d", ViewIndex);
		View.BeginRenderView();

		FSingleLayerWaterDepthPassParameters* PassParameters = GetSingleLayerWaterDepthPassParameters(GraphBuilder, View, OutDepthPrepassTexture.Target);

		View.ParallelMeshDrawCommandPasses[EMeshPass::SingleLayerWaterDepthPrepass].BuildRenderingCommands(GraphBuilder, Scene->GPUScene, PassParameters->InstanceCullingDrawParams);

		if (bRenderInParallel)
		{
			GraphBuilder.AddPass(
				RDG_EVENT_NAME("SingleLayerWaterDepthPrepassParallel"),
				PassParameters,
				ERDGPassFlags::Raster | ERDGPassFlags::SkipRenderPass,
				[this, &View, PassParameters](const FRDGPass* InPass, FRHICommandListImmediate& RHICmdList)
				{
<<<<<<< HEAD
					FRDGParallelCommandListSet ParallelCommandListSet(InPass, RHICmdList, GET_STATID(STAT_CLP_WaterSingleLayerPass), *this, View, FParallelCommandListBindings(PassParameters));
=======
					FRDGParallelCommandListSet ParallelCommandListSet(InPass, RHICmdList, GET_STATID(STAT_CLP_WaterSingleLayerPass), View, FParallelCommandListBindings(PassParameters));
>>>>>>> 4af6daef
					View.ParallelMeshDrawCommandPasses[EMeshPass::SingleLayerWaterDepthPrepass].DispatchDraw(&ParallelCommandListSet, RHICmdList, &PassParameters->InstanceCullingDrawParams);
				});
		}
		else
		{
			GraphBuilder.AddPass(
				RDG_EVENT_NAME("SingleLayerWaterDepthPrepass"),
				PassParameters,
				ERDGPassFlags::Raster,
				[this, &View, PassParameters](FRHICommandList& RHICmdList)
				{
					SetStereoViewport(RHICmdList, View, 1.0f);
					View.ParallelMeshDrawCommandPasses[EMeshPass::SingleLayerWaterDepthPrepass].DispatchDraw(nullptr, RHICmdList, &PassParameters->InstanceCullingDrawParams);
				});
		}
	}

	AddResolveSceneDepthPass(GraphBuilder, Views, OutDepthPrepassTexture);

	// Run classification pass.
	for (int32 ViewIndex = 0; ViewIndex < Views.Num(); ++ViewIndex)
	{
		FViewInfo& View = Views[ViewIndex];
		if (UseSingleLayerWaterIndirectDraw(View.GetShaderPlatform()) && CVarWaterSingleLayerTiledComposite.GetValueOnRenderThread())
		{
			Result->ViewTileClassification[ViewIndex] = ClassifyTiles(GraphBuilder, View, SceneTextures, OutDepthPrepassTexture.Resolve);
		}
	}

	return Result;
}

static FSceneWithoutWaterTextures AddCopySceneWithoutWaterPass(
	FRDGBuilder& GraphBuilder,
	const FSceneViewFamily& ViewFamily, 
	TArrayView<const FViewInfo> Views,
	FRDGTextureRef SceneColorTexture,
	FRDGTextureRef SceneDepthTexture)
{
	RDG_EVENT_SCOPE(GraphBuilder, "SLW::CopySceneWithoutWater");

	check(Views.Num() > 0);
	check(SceneColorTexture);
	check(SceneDepthTexture);

	EShaderPlatform ShaderPlatform = Views[0].GetShaderPlatform();
	const bool bCopyColor = !SingleLayerWaterUsesSimpleShading(ShaderPlatform);

	const FRDGTextureDesc& SceneColorDesc = SceneColorTexture->Desc;
	const FRDGTextureDesc& SceneDepthDesc = SceneColorTexture->Desc;

	const int32 RefractionDownsampleFactor = FMath::Clamp(GSingleLayerWaterRefractionDownsampleFactor, 1, 8);
	const FIntPoint RefractionResolution = FIntPoint::DivideAndRoundDown(SceneColorDesc.Extent, RefractionDownsampleFactor);
	FRDGTextureRef SceneColorWithoutSingleLayerWaterTexture = GraphBuilder.RegisterExternalTexture(GSystemTextures.BlackDummy);

	if (bCopyColor)
	{
		const FRDGTextureDesc ColorDesc = FRDGTextureDesc::Create2D(RefractionResolution, SceneColorDesc.Format, SceneColorDesc.ClearValue, TexCreate_ShaderResource | TexCreate_RenderTargetable);
		SceneColorWithoutSingleLayerWaterTexture = GraphBuilder.CreateTexture(ColorDesc, TEXT("SLW.SceneColorWithout"));
	}

	const FRDGTextureDesc DepthDesc(FRDGTextureDesc::Create2D(RefractionResolution, PF_R32_FLOAT, SceneDepthDesc.ClearValue, TexCreate_ShaderResource | TexCreate_RenderTargetable));
	FRDGTextureRef SceneDepthWithoutSingleLayerWaterTexture = GraphBuilder.CreateTexture(DepthDesc, TEXT("SLW.SceneDepthWithout"));

	const FRDGTextureDesc SeparatedMainDirLightDesc(FRDGTextureDesc::Create2D(SceneColorDesc.Extent, PF_FloatR11G11B10, FClearValueBinding(FLinearColor::White), TexCreate_ShaderResource | TexCreate_RenderTargetable));
	FRDGTextureRef SeparatedMainDirLightTexture = GraphBuilder.CreateTexture(SeparatedMainDirLightDesc, TEXT("SLW.SeparatedMainDirLight"));

	FSceneWithoutWaterTextures Textures;
	Textures.RefractionDownsampleFactor = float(RefractionDownsampleFactor);
	Textures.Views.SetNum(Views.Num());

	ERenderTargetLoadAction LoadAction = ERenderTargetLoadAction::ENoAction;

	for (int32 ViewIndex = 0; ViewIndex < Views.Num(); ++ViewIndex)
	{
		const FViewInfo& View = Views[ViewIndex];

		if (!View.ShouldRenderView())
		{
			continue;
		}

		RDG_GPU_MASK_SCOPE(GraphBuilder, View.GPUMask);
		RDG_EVENT_SCOPE_CONDITIONAL(GraphBuilder, Views.Num() > 1, "View%d", ViewIndex);

		FWaterRefractionCopyPS::FParameters* PassParameters = GraphBuilder.AllocParameters<FWaterRefractionCopyPS::FParameters>();
<<<<<<< HEAD
		PassParameters->View = View.GetShaderParameters();
=======
>>>>>>> 4af6daef
		PassParameters->SceneColorCopyDownsampleTexture = SceneColorTexture;
		PassParameters->SceneColorCopyDownsampleSampler = TStaticSamplerState<SF_Bilinear, AM_Clamp, AM_Clamp, AM_Clamp>::GetRHI();
		PassParameters->SceneDepthCopyDownsampleTexture = SceneDepthTexture;
		PassParameters->SceneDepthCopyDownsampleSampler = TStaticSamplerState<SF_Point, AM_Clamp, AM_Clamp, AM_Clamp>::GetRHI();
		PassParameters->SVPositionToSourceTextureUV = FVector2f(RefractionDownsampleFactor / float(SceneColorDesc.Extent.X), RefractionDownsampleFactor / float(SceneColorDesc.Extent.Y));

		PassParameters->RenderTargets[0] = FRenderTargetBinding(SceneDepthWithoutSingleLayerWaterTexture, LoadAction);

		if (bCopyColor)
		{
			PassParameters->RenderTargets[1] = FRenderTargetBinding(SceneColorWithoutSingleLayerWaterTexture, LoadAction);
		}

		if (!View.Family->bMultiGPUForkAndJoin)
		{
			LoadAction = ERenderTargetLoadAction::ELoad;
		}

		FWaterRefractionCopyPS::FPermutationDomain PermutationVector;
		PermutationVector.Set<FWaterRefractionCopyPS::FDownsampleRefraction>(RefractionDownsampleFactor > 1);
		PermutationVector.Set<FWaterRefractionCopyPS::FDownsampleColor>(bCopyColor);
		auto PixelShader = View.ShaderMap->GetShader<FWaterRefractionCopyPS>(PermutationVector);

		// if we have a particular case of ISR where two views are laid out in side by side, we should copy both views at once
		const bool bIsInstancedStereoSideBySide = View.bIsInstancedStereoEnabled && !View.bIsMobileMultiViewEnabled && IStereoRendering::IsStereoEyeView(View);
		FIntRect RectToCopy = View.ViewRect;
		if (bIsInstancedStereoSideBySide)
		{
			const FViewInfo* NeighboringStereoView = View.GetInstancedView();
			if (ensure(NeighboringStereoView))
			{
				RectToCopy.Union(NeighboringStereoView->ViewRect);
			}
		}

		const FIntRect RefractionViewRect = FIntRect(FIntPoint::DivideAndRoundDown(RectToCopy.Min, RefractionDownsampleFactor), FIntPoint::DivideAndRoundDown(RectToCopy.Max, RefractionDownsampleFactor));

		Textures.Views[ViewIndex].ViewRect   = RefractionViewRect;

		// This is usually half a pixel. But it seems that when using Gather4, 0.5 is not conservative enough and can return pixel outside the guard band. 
		// That is why it is a tiny bit higher than 0.5: for Gathre4 to always return pixels within the valid side of UVs (see EvaluateWaterVolumeLighting).
		const float PixelSafeGuardBand = 0.55;
		Textures.Views[ViewIndex].MinMaxUV.X = (RefractionViewRect.Min.X + PixelSafeGuardBand) / RefractionResolution.X;
		Textures.Views[ViewIndex].MinMaxUV.Y = (RefractionViewRect.Min.Y + PixelSafeGuardBand) / RefractionResolution.Y;
		Textures.Views[ViewIndex].MinMaxUV.Z = (RefractionViewRect.Max.X - PixelSafeGuardBand) / RefractionResolution.X;
		Textures.Views[ViewIndex].MinMaxUV.W = (RefractionViewRect.Max.Y - PixelSafeGuardBand) / RefractionResolution.Y;

		FPixelShaderUtils::AddFullscreenPass(
			GraphBuilder,
			View.ShaderMap,
			{},
			PixelShader,
			PassParameters,
			RefractionViewRect);
	}

	check(SceneColorWithoutSingleLayerWaterTexture);
	check(SceneDepthWithoutSingleLayerWaterTexture);
	Textures.ColorTexture = SceneColorWithoutSingleLayerWaterTexture;
	Textures.DepthTexture = SceneDepthWithoutSingleLayerWaterTexture;
	Textures.SeparatedMainDirLightTexture = SeparatedMainDirLightTexture;
	return MoveTemp(Textures);
}

BEGIN_SHADER_PARAMETER_STRUCT(FWaterCompositeParameters, )
	SHADER_PARAMETER_STRUCT_INCLUDE(FWaterTileVS::FParameters, VS)
	SHADER_PARAMETER_STRUCT_INCLUDE(FSingleLayerWaterCompositePS::FParameters, PS)
	RDG_BUFFER_ACCESS(IndirectDrawParameter, ERHIAccess::IndirectArgs)
	RENDER_TARGET_BINDING_SLOTS()
END_SHADER_PARAMETER_STRUCT()

void FDeferredShadingSceneRenderer::RenderSingleLayerWaterReflections(
	FRDGBuilder& GraphBuilder,
	const FSceneTextures& SceneTextures,
	const FSceneWithoutWaterTextures& SceneWithoutWaterTextures,
	const FSingleLayerWaterPrePassResult* SingleLayerWaterPrePassResult,
	FLumenSceneFrameTemporaries& LumenFrameTemporaries)
{
	if (CVarWaterSingleLayer.GetValueOnRenderThread() <= 0)
	{
		return;
	}

	const FRDGSystemTextures& SystemTextures = FRDGSystemTextures::Get(GraphBuilder);
	FRDGTextureRef SceneColorTexture = SceneTextures.Color.Resolve;

	for (int32 ViewIndex = 0; ViewIndex < Views.Num(); ViewIndex++)
	{
		FViewInfo& View = Views[ViewIndex];

		// Unfortunately, reflections cannot handle two views at once (yet?) - because of that, allow the secondary pass here.
		// Note: not completely removing ShouldRenderView in case some other reason to not render it is valid.
		if (!View.ShouldRenderView() && !IStereoRendering::IsASecondaryPass(View.StereoPass))
		{
			continue;
		}

		RDG_GPU_MASK_SCOPE(GraphBuilder, View.GPUMask);
		RDG_EVENT_SCOPE_CONDITIONAL(GraphBuilder, Views.Num() > 1, "View%d", ViewIndex);

		FRDGTextureRef ReflectionsColor = nullptr;
		FRDGTextureRef BlackDummyTexture = SystemTextures.Black;
		FRDGTextureRef WhiteDummyTexture = SystemTextures.White;
		const FSceneTextureParameters SceneTextureParameters = GetSceneTextureParameters(GraphBuilder, SceneTextures);

		auto SetCommonParameters = [&](FSingleLayerWaterCommonShaderParameters& Parameters)
		{
			FIntVector DepthTextureSize = SceneWithoutWaterTextures.DepthTexture ? SceneWithoutWaterTextures.DepthTexture->Desc.GetSize() : FIntVector::ZeroValue;
			const bool bShouldUseBilinearSamplerForDepth = SceneWithoutWaterTextures.DepthTexture && ShouldUseBilinearSamplerForDepthWithoutSingleLayerWater(SceneWithoutWaterTextures.DepthTexture->Desc.Format);

			const bool bIsInstancedStereoSideBySide = View.bIsInstancedStereoEnabled && !View.bIsMobileMultiViewEnabled && IStereoRendering::IsStereoEyeView(View);

			Parameters.ScreenSpaceReflectionsTexture = ReflectionsColor ? ReflectionsColor : BlackDummyTexture;
			Parameters.ScreenSpaceReflectionsSampler = TStaticSamplerState<SF_Point>::GetRHI();
			Parameters.PreIntegratedGF = GSystemTextures.PreintegratedGF->GetRHI();
			Parameters.PreIntegratedGFSampler = TStaticSamplerState<SF_Bilinear, AM_Clamp, AM_Clamp, AM_Clamp>::GetRHI();
			Parameters.SceneNoWaterDepthTexture = SceneWithoutWaterTextures.DepthTexture ? SceneWithoutWaterTextures.DepthTexture : BlackDummyTexture;
			Parameters.SceneNoWaterDepthSampler = bShouldUseBilinearSamplerForDepth ? TStaticSamplerState<SF_Bilinear>::GetRHI() : TStaticSamplerState<SF_Point>::GetRHI();
			Parameters.SceneNoWaterMinMaxUV = SceneWithoutWaterTextures.Views[bIsInstancedStereoSideBySide ? View.PrimaryViewIndex : ViewIndex].MinMaxUV; // instanced view does not have rect initialized, instead the primary view covers both
			Parameters.SceneNoWaterTextureSize = SceneWithoutWaterTextures.DepthTexture ? FVector2f(DepthTextureSize.X, DepthTextureSize.Y) : FVector2f();
			Parameters.SceneNoWaterInvTextureSize = SceneWithoutWaterTextures.DepthTexture ? FVector2f(1.0f / DepthTextureSize.X, 1.0f / DepthTextureSize.Y) : FVector2f();
			Parameters.SeparatedMainDirLightTexture = BlackDummyTexture;
			Parameters.UseSeparatedMainDirLightTexture = 0.0f;
			Parameters.SceneTextures = SceneTextureParameters;
			Parameters.View = View.GetShaderParameters();
			Parameters.ReflectionCaptureData = View.ReflectionCaptureUniformBuffer;
			Parameters.ReflectionsParameters = CreateReflectionUniformBuffer(GraphBuilder, View);
			Parameters.ForwardLightData = View.ForwardLightingResources.ForwardLightUniformBuffer;
			Parameters.Strata = Strata::BindStrataGlobalUniformParameters(View);
		};

		const bool bRunTiled = UseSingleLayerWaterIndirectDraw(View.GetShaderPlatform()) && CVarWaterSingleLayerTiledComposite.GetValueOnRenderThread();

		FSingleLayerWaterTileClassification SingleLayerWaterTileClassification;
		if (bRunTiled)
		{
			if (SingleLayerWaterPrePassResult)
			{
				SingleLayerWaterTileClassification = SingleLayerWaterPrePassResult->ViewTileClassification[ViewIndex];
			}
			else
			{
				SingleLayerWaterTileClassification = ClassifyTiles(GraphBuilder, View, SceneTextures, nullptr);
			}
		}
		FTiledReflection& TiledScreenSpaceReflection = SingleLayerWaterTileClassification.TiledReflection;
		const FPerViewPipelineState& ViewPipelineState = GetViewPipelineState(View);
		const FStaticShaderPlatform StaticShaderPlatform = View.GetShaderPlatform();
		const bool bWaterVSMFiltering = IsWaterVirtualShadowMapFilteringEnabled_Runtime(StaticShaderPlatform);
		const bool bWaterDistanceFieldShadow = IsWaterDistanceFieldShadowEnabled_Runtime(StaticShaderPlatform);

		if (bWaterVSMFiltering || bWaterDistanceFieldShadow)
		{
			const FLightSceneProxy* SelectedForwardDirectionalLightProxy = View.ForwardLightingResources.SelectedForwardDirectionalLightProxy;

			if (bWaterVSMFiltering && SelectedForwardDirectionalLightProxy)
			{
				RDG_EVENT_SCOPE(GraphBuilder, "SLW::VirtualShadowMaps");

				FIntRect ScissorRect;
				if (!SelectedForwardDirectionalLightProxy->GetScissorRect(ScissorRect, View, View.ViewRect))
				{
					ScissorRect = View.ViewRect;
				}

				const FVisibleLightInfo& VisibleLightInfo = VisibleLightInfos[SelectedForwardDirectionalLightProxy->GetLightSceneInfo()->Id];

				if (VisibleLightInfo.VirtualShadowMapClipmaps.Num() > 0)
				{
					FTiledVSMProjection TiledVSMProjection{};
					if (bRunTiled)
					{
						TiledVSMProjection.DrawIndirectParametersBuffer = TiledScreenSpaceReflection.DrawIndirectParametersBuffer;
						TiledVSMProjection.DispatchIndirectParametersBuffer = TiledScreenSpaceReflection.DispatchIndirectParametersBuffer;
						TiledVSMProjection.TileListDataBufferSRV = TiledScreenSpaceReflection.TileListDataBufferSRV;
						TiledVSMProjection.TileSize = TiledScreenSpaceReflection.TileSize;
					}

					RenderVirtualShadowMapProjection(
						GraphBuilder,
						SceneTextures,
						View, ViewIndex,
						VirtualShadowMapArray,
						ScissorRect,
						EVirtualShadowMapProjectionInputType::GBuffer,
						VisibleLightInfo.FindShadowClipmapForView(&View),
						true, // bModulateRGB
						bRunTiled  ? &TiledVSMProjection : nullptr,
						SceneWithoutWaterTextures.SeparatedMainDirLightTexture);
				}
<<<<<<< HEAD
			}

			if (bWaterDistanceFieldShadow)
			{
				FProjectedShadowInfo* DistanceFieldShadowInfo = nullptr;

				// Try to find the ProjectedShadowInfo corresponding to ray trace shadow info for the main directional light.
				if (SelectedForwardDirectionalLightProxy)
				{
					FLightSceneInfo* LightSceneInfo = SelectedForwardDirectionalLightProxy->GetLightSceneInfo();
					FVisibleLightInfo& VisibleLightViewInfo = VisibleLightInfos[LightSceneInfo->Id];

					for (int32 ShadowIndex = 0; ShadowIndex < VisibleLightViewInfo.ShadowsToProject.Num(); ShadowIndex++)
					{
						FProjectedShadowInfo* ProjectedShadowInfo = VisibleLightViewInfo.ShadowsToProject[ShadowIndex];
						if (ProjectedShadowInfo->bRayTracedDistanceField)
						{
							DistanceFieldShadowInfo = ProjectedShadowInfo;
						}
					}
				}

				// If DFShadow data has been found, then combine it with the separate main directional light luminance texture.
				FRDGTextureRef ScreenShadowMaskTexture = SystemTextures.White;
				if (DistanceFieldShadowInfo)
				{
					RDG_EVENT_SCOPE(GraphBuilder, "SLW::DistanceFieldShadow");

					FIntRect ScissorRect;
					if (!SelectedForwardDirectionalLightProxy->GetScissorRect(ScissorRect, View, View.ViewRect))
					{
						ScissorRect = View.ViewRect;
					}

					// Reset the cached texture to create a new one mapping to the water depth buffer
					DistanceFieldShadowInfo->ResetRayTracedDistanceFieldShadow(&View);

					FTiledShadowRendering TiledShadowRendering;
					if (bRunTiled)
					{
						TiledShadowRendering.DrawIndirectParametersBuffer = TiledScreenSpaceReflection.DrawIndirectParametersBuffer;
						TiledShadowRendering.TileListDataBufferSRV = TiledScreenSpaceReflection.TileListDataBufferSRV;
						TiledShadowRendering.TileSize = TiledScreenSpaceReflection.TileSize;
					}

					const bool bProjectingForForwardShading = false;
					const bool bForceRGBModulation = true;
					DistanceFieldShadowInfo->RenderRayTracedDistanceFieldProjection(
						GraphBuilder,
						SceneTextures,
						SceneWithoutWaterTextures.SeparatedMainDirLightTexture,
						View,
						ScissorRect,
						bProjectingForForwardShading,
						bForceRGBModulation,
						bRunTiled ? &TiledShadowRendering : nullptr);
				}
=======
>>>>>>> 4af6daef
			}

			if (bWaterDistanceFieldShadow)
			{
				FProjectedShadowInfo* DistanceFieldShadowInfo = nullptr;

				// Try to find the ProjectedShadowInfo corresponding to ray trace shadow info for the main directional light.
				if (SelectedForwardDirectionalLightProxy)
				{
					FLightSceneInfo* LightSceneInfo = SelectedForwardDirectionalLightProxy->GetLightSceneInfo();
					FVisibleLightInfo& VisibleLightViewInfo = VisibleLightInfos[LightSceneInfo->Id];

					for (int32 ShadowIndex = 0; ShadowIndex < VisibleLightViewInfo.ShadowsToProject.Num(); ShadowIndex++)
					{
						FProjectedShadowInfo* ProjectedShadowInfo = VisibleLightViewInfo.ShadowsToProject[ShadowIndex];
						if (ProjectedShadowInfo->bRayTracedDistanceField)
						{
							DistanceFieldShadowInfo = ProjectedShadowInfo;
						}
					}
				}

				// If DFShadow data has been found, then combine it with the separate main directional light luminance texture.
				FRDGTextureRef ScreenShadowMaskTexture = SystemTextures.White;
				if (DistanceFieldShadowInfo)
				{
					RDG_EVENT_SCOPE(GraphBuilder, "SLW::DistanceFieldShadow");

					FIntRect ScissorRect;
					if (!SelectedForwardDirectionalLightProxy->GetScissorRect(ScissorRect, View, View.ViewRect))
					{
						ScissorRect = View.ViewRect;
					}

					// Reset the cached texture to create a new one mapping to the water depth buffer
					DistanceFieldShadowInfo->ResetRayTracedDistanceFieldShadow(&View);

					FTiledShadowRendering TiledShadowRendering;
					if (bRunTiled)
					{
						TiledShadowRendering.DrawIndirectParametersBuffer = TiledScreenSpaceReflection.DrawIndirectParametersBuffer;
						TiledShadowRendering.TileListDataBufferSRV = TiledScreenSpaceReflection.TileListDataBufferSRV;
						TiledShadowRendering.TileSize = TiledScreenSpaceReflection.TileSize;
					}

					const bool bProjectingForForwardShading = false;
					const bool bForceRGBModulation = true;
					DistanceFieldShadowInfo->RenderRayTracedDistanceFieldProjection(
						GraphBuilder,
						SceneTextures,
						SceneWithoutWaterTextures.SeparatedMainDirLightTexture,
						View,
						ScissorRect,
						bProjectingForForwardShading,
						bForceRGBModulation,
						bRunTiled ? &TiledShadowRendering : nullptr);
				}
			}
		}

		// ReflectionsMethodWater can also be Disabled when only reflection captures are requested, so check CVarWaterSingleLayerReflection directly before early exiting.
		if (GetSingleLayerWaterReflectionTechnique() == ESingleLayerWaterReflections::Disabled)
		{
			continue;
		}

<<<<<<< HEAD
		// ReflectionsMethodWater can also be Disabled when only reflection captures are requested, so check CVarWaterSingleLayerReflection directly before early exiting.
		if (GetSingleLayerWaterReflectionTechnique() == ESingleLayerWaterReflections::Disabled)
		{
			continue;
		}

		if (ViewPipelineState.ReflectionsMethodWater == EReflectionsMethod::Lumen)
		{
=======
		if (ViewPipelineState.ReflectionsMethodWater == EReflectionsMethod::Lumen)
		{
>>>>>>> 4af6daef
			check(ShouldRenderLumenReflectionsWater(View));
			RDG_EVENT_SCOPE(GraphBuilder, "SLW::LumenReflections");

			FLumenMeshSDFGridParameters MeshSDFGridParameters;
			LumenRadianceCache::FRadianceCacheInterpolationParameters RadianceCacheParameters;

			ReflectionsColor = RenderLumenReflections(
				GraphBuilder,
				View,
				SceneTextures,
				LumenFrameTemporaries,
				MeshSDFGridParameters,
				RadianceCacheParameters,
				ELumenReflectionPass::SingleLayerWater,
				&TiledScreenSpaceReflection,
				nullptr,
				ERDGPassFlags::Compute);
		}
		else if (ViewPipelineState.ReflectionsMethodWater == EReflectionsMethod::RTR)
		{
			check(ShouldRenderRayTracingReflectionsWater(View));
			RDG_EVENT_SCOPE(GraphBuilder, "SLW::RayTracingReflections");
			RDG_GPU_STAT_SCOPE(GraphBuilder, RayTracingWaterReflections);

			IScreenSpaceDenoiser::FReflectionsInputs DenoiserInputs;
			IScreenSpaceDenoiser::FReflectionsRayTracingConfig RayTracingConfig;

			//RayTracingConfig.ResolutionFraction = FMath::Clamp(GetRayTracingReflectionsScreenPercentage() / 100.0f, 0.25f, 1.0f);
			RayTracingConfig.ResolutionFraction = 1.0f;
			//RayTracingConfig.RayCountPerPixel = GetRayTracingReflectionsSamplesPerPixel(View) > -1 ? GetRayTracingReflectionsSamplesPerPixel(View) : View.FinalPostProcessSettings.RayTracingReflectionsSamplesPerPixel;
			RayTracingConfig.RayCountPerPixel = 1;

			// Water is assumed to have zero roughness and is not currently denoised.
			//int32 DenoiserMode = GetReflectionsDenoiserMode();
			//bool bDenoise = DenoiserMode != 0;
			int32 DenoiserMode = 0;
			bool bDenoise = false;

			if (!bDenoise)
			{
				RayTracingConfig.ResolutionFraction = 1.0f;
			}

			FRayTracingReflectionOptions Options;
			Options.Algorithm = FRayTracingReflectionOptions::BruteForce;
			Options.SamplesPerPixel = 1;
			Options.ResolutionFraction = 1.0;
			Options.bReflectOnlyWater = true;

			{
				float UpscaleFactor = 1.0;
				FRDGTextureDesc Desc = FRDGTextureDesc::Create2D(
					SceneTextures.Config.Extent / UpscaleFactor,
					PF_FloatRGBA,
					FClearValueBinding::None,
					TexCreate_ShaderResource | TexCreate_RenderTargetable | TexCreate_UAV);

				DenoiserInputs.Color = GraphBuilder.CreateTexture(Desc, TEXT("SLW.RayTracingReflections"));

				Desc.Format = PF_R16F;
				DenoiserInputs.RayHitDistance = GraphBuilder.CreateTexture(Desc, TEXT("SLW.RayTracingReflectionsHitDistance"));
				DenoiserInputs.RayImaginaryDepth = GraphBuilder.CreateTexture(Desc, TEXT("SLW.RayTracingReflectionsImaginaryDepth"));
			}

			RenderRayTracingReflections(
				GraphBuilder,
				SceneTextures,
				View,
				DenoiserMode,
				Options,
				&DenoiserInputs);

			if (bDenoise)
			{
				const IScreenSpaceDenoiser* DefaultDenoiser = IScreenSpaceDenoiser::GetDefaultDenoiser();
				const IScreenSpaceDenoiser* DenoiserToUse = DenoiserMode == 1 ? DefaultDenoiser : GScreenSpaceDenoiser;

				// Standard event scope for denoiser to have all profiling information not matter what, and with explicit detection of third party.
				RDG_EVENT_SCOPE(GraphBuilder, "%s%s(WaterReflections) %dx%d",
					DenoiserToUse != DefaultDenoiser ? TEXT("ThirdParty ") : TEXT(""),
					DenoiserToUse->GetDebugName(),
					View.ViewRect.Width(), View.ViewRect.Height());

				IScreenSpaceDenoiser::FReflectionsOutputs DenoiserOutputs = DenoiserToUse->DenoiseWaterReflections(
					GraphBuilder,
					View,
					&View.PrevViewInfo,
					SceneTextureParameters,
					DenoiserInputs,
					RayTracingConfig);

				ReflectionsColor = DenoiserOutputs.Color;
			}
			else
			{
				ReflectionsColor = DenoiserInputs.Color;
			}
		}
		else if (ViewPipelineState.ReflectionsMethodWater == EReflectionsMethod::SSR)
		{
			check(ScreenSpaceRayTracing::ShouldRenderScreenSpaceReflectionsWater(View));
			// RUN SSR
			// Uses the water GBuffer (depth, ABCDEF) to know how to start tracing.
			// The water scene depth is used to know where to start tracing.
			// Then it uses the scene HZB for the ray casting process.

			IScreenSpaceDenoiser::FReflectionsInputs DenoiserInputs;
			IScreenSpaceDenoiser::FReflectionsRayTracingConfig RayTracingConfig;
			ESSRQuality SSRQuality;
			ScreenSpaceRayTracing::GetSSRQualityForView(View, &SSRQuality, &RayTracingConfig);

			RDG_EVENT_SCOPE(GraphBuilder, "SLW::ScreenSpaceReflections(Quality=%d)", int32(SSRQuality));

			const bool bDenoise = false;
			const bool bSingleLayerWater = true;
			ScreenSpaceRayTracing::RenderScreenSpaceReflections(
				GraphBuilder, SceneTextureParameters, SceneTextures.Color.Resolve, View, SSRQuality, bDenoise, &DenoiserInputs, bSingleLayerWater, bRunTiled ? &TiledScreenSpaceReflection : nullptr);

			ReflectionsColor = DenoiserInputs.Color;

			if (CVarWaterSingleLayerSSRTAA.GetValueOnRenderThread() && ScreenSpaceRayTracing::IsSSRTemporalPassRequired(View)) // TAA pass is an option
			{
				check(View.ViewState);
				FTAAPassParameters TAASettings(View);
				TAASettings.SceneDepthTexture = SceneTextureParameters.SceneDepthTexture;
				TAASettings.SceneVelocityTexture = SceneTextureParameters.GBufferVelocityTexture;
				TAASettings.Pass = ETAAPassConfig::ScreenSpaceReflections;
				TAASettings.SceneColorInput = DenoiserInputs.Color;
				TAASettings.bOutputRenderTargetable = true;

				FTAAOutputs TAAOutputs = AddTemporalAAPass(
					GraphBuilder,
					View,
					TAASettings,
					View.PrevViewInfo.WaterSSRHistory,
					&View.ViewState->PrevFrameViewInfo.WaterSSRHistory);

				ReflectionsColor = TAAOutputs.SceneColor;
			}
		}

		// Composite reflections on water
		{
			const bool bHasBoxCaptures = (View.NumBoxReflectionCaptures > 0);
			const bool bHasSphereCaptures = (View.NumSphereReflectionCaptures > 0);

			FSingleLayerWaterCompositePS::FPermutationDomain PermutationVector;
			PermutationVector.Set<FSingleLayerWaterCompositePS::FHasBoxCaptures>(bHasBoxCaptures);
			PermutationVector.Set<FSingleLayerWaterCompositePS::FHasSphereCaptures>(bHasSphereCaptures);
			TShaderMapRef<FSingleLayerWaterCompositePS> PixelShader(View.ShaderMap, PermutationVector);

			FWaterCompositeParameters* PassParameters = GraphBuilder.AllocParameters<FWaterCompositeParameters>();

			PassParameters->VS.ViewUniformBuffer = View.ViewUniformBuffer;
			PassParameters->VS.TileListData = TiledScreenSpaceReflection.TileListDataBufferSRV;

			SetCommonParameters(PassParameters->PS.CommonParameters);
			if (NeedsSeparatedMainDirectionalLightTexture_Runtime(Scene->GetShaderPlatform()))
			{
				PassParameters->PS.CommonParameters.SeparatedMainDirLightTexture = SceneWithoutWaterTextures.SeparatedMainDirLightTexture;
				PassParameters->PS.CommonParameters.UseSeparatedMainDirLightTexture = 1.0f;
			}

			PassParameters->IndirectDrawParameter = TiledScreenSpaceReflection.DrawIndirectParametersBuffer;
			PassParameters->RenderTargets[0] = FRenderTargetBinding(SceneColorTexture, ERenderTargetLoadAction::ELoad);

			ValidateShaderParameters(PixelShader, PassParameters->PS);
			ClearUnusedGraphResources(PixelShader, &PassParameters->PS);

			if (bRunTiled)
			{
				const bool bUseTileCoord16bitsEncoding = true;

				FWaterTileVS::FPermutationDomain VsPermutationVector;
				VsPermutationVector.Set<FWaterTileVS::ETileEncoding>(bUseTileCoord16bitsEncoding ? 0 : 1);
				TShaderMapRef<FWaterTileVS> VertexShader(View.ShaderMap, VsPermutationVector);
				ValidateShaderParameters(VertexShader, PassParameters->VS);
				ClearUnusedGraphResources(VertexShader, &PassParameters->VS);

				GraphBuilder.AddPass(
					RDG_EVENT_NAME("SLW::Composite %dx%d", View.ViewRect.Width(), View.ViewRect.Height()),
					PassParameters,
					ERDGPassFlags::Raster,
					[PassParameters, &View, TiledScreenSpaceReflection, VertexShader, PixelShader, bRunTiled](FRHICommandList& InRHICmdList)
				{
					InRHICmdList.SetViewport(View.ViewRect.Min.X, View.ViewRect.Min.Y, 0.0f, View.ViewRect.Max.X, View.ViewRect.Max.Y, 1.0f);

					FGraphicsPipelineStateInitializer GraphicsPSOInit;
					InRHICmdList.ApplyCachedRenderTargets(GraphicsPSOInit);
					GraphicsPSOInit.PrimitiveType = GRHISupportsRectTopology ? PT_RectList : PT_TriangleList;
					GraphicsPSOInit.BlendState = TStaticBlendState<CW_RGB, BO_Add, BF_One, BF_SourceAlpha>::GetRHI();
					GraphicsPSOInit.DepthStencilState = TStaticDepthStencilState<false, CF_Always>::GetRHI();
					GraphicsPSOInit.RasterizerState = TStaticRasterizerState<FM_Solid, CM_None>::GetRHI();
					GraphicsPSOInit.BoundShaderState.VertexDeclarationRHI = GEmptyVertexDeclaration.VertexDeclarationRHI;
					GraphicsPSOInit.BoundShaderState.VertexShaderRHI = VertexShader.GetVertexShader();
					GraphicsPSOInit.BoundShaderState.PixelShaderRHI = PixelShader.GetPixelShader();
					SetGraphicsPipelineState(InRHICmdList, GraphicsPSOInit, 0);

					SetShaderParameters(InRHICmdList, VertexShader, VertexShader.GetVertexShader(), PassParameters->VS);
					SetShaderParameters(InRHICmdList, PixelShader, PixelShader.GetPixelShader(), PassParameters->PS);

					InRHICmdList.DrawPrimitiveIndirect(PassParameters->IndirectDrawParameter->GetIndirectRHICallBuffer(), 0);
				});
			}
			else
			{
				GraphBuilder.AddPass(
					RDG_EVENT_NAME("SLW::Composite %dx%d", View.ViewRect.Width(), View.ViewRect.Height()),
					PassParameters,
					ERDGPassFlags::Raster,
					[PassParameters, &View, TiledScreenSpaceReflection, PixelShader, bRunTiled](FRHICommandList& InRHICmdList)
				{
					InRHICmdList.SetViewport(View.ViewRect.Min.X, View.ViewRect.Min.Y, 0.0f, View.ViewRect.Max.X, View.ViewRect.Max.Y, 1.0f);

					FGraphicsPipelineStateInitializer GraphicsPSOInit;
					FPixelShaderUtils::InitFullscreenPipelineState(InRHICmdList, View.ShaderMap, PixelShader, GraphicsPSOInit);

					// Premultiplied alpha where alpha is transmittance.
					GraphicsPSOInit.BlendState = TStaticBlendState<CW_RGB, BO_Add, BF_One, BF_SourceAlpha>::GetRHI();

					SetGraphicsPipelineState(InRHICmdList, GraphicsPSOInit, 0);
					SetShaderParameters(InRHICmdList, PixelShader, PixelShader.GetPixelShader(), PassParameters->PS);
					FPixelShaderUtils::DrawFullscreenTriangle(InRHICmdList);
				});
			}
		}
	}
}

void FDeferredShadingSceneRenderer::RenderSingleLayerWater(
	FRDGBuilder& GraphBuilder,
	const FSceneTextures& SceneTextures,
	const FSingleLayerWaterPrePassResult* SingleLayerWaterPrePassResult,
	bool bShouldRenderVolumetricCloud,
	FSceneWithoutWaterTextures& SceneWithoutWaterTextures,
	FLumenSceneFrameTemporaries& LumenFrameTemporaries)
{
	RDG_EVENT_SCOPE(GraphBuilder, "SingleLayerWater");
	RDG_GPU_STAT_SCOPE(GraphBuilder, SingleLayerWater);
	SCOPED_NAMED_EVENT(SingleLayerWater, FColor::Emerald);

	// Copy the texture to be available for the water surface to refract
	SceneWithoutWaterTextures = AddCopySceneWithoutWaterPass(GraphBuilder, ViewFamily, Views, SceneTextures.Color.Resolve, SceneTextures.Depth.Resolve);

	// Render height fog over the color buffer if it is allocated, e.g. SingleLayerWaterUsesSimpleShading is true.
	if (SceneWithoutWaterTextures.ColorTexture && ShouldRenderFog(ViewFamily))
	{
		RenderUnderWaterFog(GraphBuilder, SceneWithoutWaterTextures, SceneTextures.UniformBuffer);
	}
	if (SceneWithoutWaterTextures.ColorTexture && bShouldRenderVolumetricCloud)
	{
		// This path is only taken when rendering the clouds in a render target that can be composited
		ComposeVolumetricRenderTargetOverSceneUnderWater(GraphBuilder, Views, SceneWithoutWaterTextures, SceneTextures);
	}

	RenderSingleLayerWaterInner(GraphBuilder, SceneTextures, SceneWithoutWaterTextures, SingleLayerWaterPrePassResult);

	// No SSR or composite needed in Forward. Reflections are applied in the WaterGBuffer pass.
	if (!IsForwardShadingEnabled(ShaderPlatform))
	{
		// Reflection composite expects the depth buffer in FSceneTextures to contain water but the swap of the main depth buffer with the water prepass depth buffer
		// is only done at the call site after this function returns (for visibility and to keep SceneTextures const), so we need to swap the depth buffers on an internal copy.
		FSceneTextures SceneTexturesInternal = SceneTextures;
		if (SingleLayerWaterPrePassResult)
		{
			SceneTexturesInternal.Depth = SingleLayerWaterPrePassResult->DepthPrepassTexture;
			// Rebuild scene textures uniform buffer to include new depth buffer.
			SceneTexturesInternal.UniformBuffer = CreateSceneTextureUniformBuffer(GraphBuilder, &SceneTexturesInternal, FeatureLevel, SceneTexturesInternal.SetupMode);
		}

		// If supported render SSR, the composite pass in non deferred and/or under water effect.
		RenderSingleLayerWaterReflections(GraphBuilder, SceneTexturesInternal, SceneWithoutWaterTextures, SingleLayerWaterPrePassResult, LumenFrameTemporaries);
	}
}

BEGIN_UNIFORM_BUFFER_STRUCT(FSingleLayerWaterPassUniformParameters,)
	SHADER_PARAMETER_RDG_TEXTURE(Texture2D, SceneColorWithoutSingleLayerWaterTexture)
	SHADER_PARAMETER_SAMPLER(SamplerState, SceneColorWithoutSingleLayerWaterSampler)
	SHADER_PARAMETER_RDG_TEXTURE(Texture2D, SceneDepthWithoutSingleLayerWaterTexture)
	SHADER_PARAMETER_SAMPLER(SamplerState, SceneDepthWithoutSingleLayerWaterSampler)
	SHADER_PARAMETER_RDG_TEXTURE(Texture2D, CustomDepthTexture)
	SHADER_PARAMETER_RDG_TEXTURE_SRV(Texture2D<uint2>, CustomStencilTexture)
	SHADER_PARAMETER_SAMPLER(SamplerState, CustomDepthSampler)
	SHADER_PARAMETER(FVector4f, SceneWithoutSingleLayerWaterMinMaxUV)
	SHADER_PARAMETER(FVector4f, DistortionParams)
	SHADER_PARAMETER(FVector2f, SceneWithoutSingleLayerWaterTextureSize)
	SHADER_PARAMETER(FVector2f, SceneWithoutSingleLayerWaterInvTextureSize)
	SHADER_PARAMETER(uint32, bMainDirectionalLightVSMFiltering)
	SHADER_PARAMETER(uint32, bSeparateMainDirLightLuminance)
	SHADER_PARAMETER_STRUCT(FLightCloudTransmittanceParameters, ForwardDirLightCloudShadow)
	SHADER_PARAMETER_STRUCT(FBlueNoiseParameters, BlueNoise)
END_UNIFORM_BUFFER_STRUCT()

// At the moment we reuse the DeferredDecals static uniform buffer slot because it is currently unused in this pass.
// When we add support for decals on SLW in the future, we might need to find another solution.
IMPLEMENT_STATIC_UNIFORM_BUFFER_STRUCT(FSingleLayerWaterPassUniformParameters, "SingleLayerWater", DeferredDecals);

BEGIN_SHADER_PARAMETER_STRUCT(FSingleLayerWaterPassParameters, )
	SHADER_PARAMETER_STRUCT_INCLUDE(FViewShaderParameters, View)
	SHADER_PARAMETER_STRUCT_REF(FReflectionCaptureShaderData, ReflectionCapture)
	SHADER_PARAMETER_RDG_UNIFORM_BUFFER(FOpaqueBasePassUniformParameters, BasePass)
	SHADER_PARAMETER_STRUCT_INCLUDE(FInstanceCullingDrawParams, InstanceCullingDrawParams)
	SHADER_PARAMETER_STRUCT_INCLUDE(FVirtualShadowMapSamplingParameters, VirtualShadowMapSamplingParameters)
	SHADER_PARAMETER_RDG_UNIFORM_BUFFER(FSingleLayerWaterPassUniformParameters, SingleLayerWater)
	RENDER_TARGET_BINDING_SLOTS()
END_SHADER_PARAMETER_STRUCT()

bool IsVSMTranslucentHighQualityEnabled();

void FDeferredShadingSceneRenderer::RenderSingleLayerWaterInner(
	FRDGBuilder& GraphBuilder,
	const FSceneTextures& SceneTextures,
	const FSceneWithoutWaterTextures& SceneWithoutWaterTextures,
	const FSingleLayerWaterPrePassResult* SingleLayerWaterPrePassResult)
{
	RDG_CSV_STAT_EXCLUSIVE_SCOPE(GraphBuilder, Water);
	SCOPED_NAMED_EVENT(FDeferredShadingSceneRenderer_RenderSingleLayerWaterPass, FColor::Emerald);
	SCOPE_CYCLE_COUNTER(STAT_WaterPassDrawTime);
	RDG_EVENT_SCOPE(GraphBuilder, "SLW::Draw");

	const bool bRenderInParallel = GRHICommandList.UseParallelAlgorithms() && CVarParallelSingleLayerWaterPass.GetValueOnRenderThread() == 1;

	const FRDGSystemTextures& SystemTextures = FRDGSystemTextures::Get(GraphBuilder);

	TStaticArray<FTextureRenderTargetBinding, MaxSimultaneousRenderTargets> BasePassTextures;
	uint32 BasePassTextureCount = SceneTextures.GetGBufferRenderTargets(BasePassTextures);
	if(NeedsSeparatedMainDirectionalLightTexture(Scene->GetShaderPlatform()))
	{
		const bool bNeverClear = true;
		BasePassTextures[BasePassTextureCount++] = FTextureRenderTargetBinding(SceneWithoutWaterTextures.SeparatedMainDirLightTexture, bNeverClear);
	}
	Strata::AppendStrataMRTs(*this, BasePassTextureCount, BasePassTextures);
	TArrayView<FTextureRenderTargetBinding> BasePassTexturesView = MakeArrayView(BasePassTextures.GetData(), BasePassTextureCount);

	FRDGTextureRef WhiteForwardScreenSpaceShadowMask = SystemTextures.White;

	const bool bHasDepthPrepass = SingleLayerWaterPrePassResult != nullptr;
	FDepthStencilBinding DepthStencilBinding;
	if (bHasDepthPrepass)
	{
		DepthStencilBinding = FDepthStencilBinding(SingleLayerWaterPrePassResult->DepthPrepassTexture.Target, ERenderTargetLoadAction::ELoad, ERenderTargetLoadAction::ELoad, FExclusiveDepthStencil::DepthRead_StencilRead);
	}
	else
	{
		DepthStencilBinding = FDepthStencilBinding(SceneTextures.Depth.Target, ERenderTargetLoadAction::ELoad, ERenderTargetLoadAction::ELoad, FExclusiveDepthStencil::DepthWrite_StencilNop);
	}

	for (int32 ViewIndex = 0; ViewIndex < Views.Num(); ++ViewIndex)
	{
		FViewInfo& View = Views[ViewIndex];

		if (!View.ShouldRenderView())
		{
			continue;
		}

		RDG_GPU_MASK_SCOPE(GraphBuilder, View.GPUMask);
		RDG_EVENT_SCOPE_CONDITIONAL(GraphBuilder, Views.Num() > 1, "View%d", ViewIndex);
		View.BeginRenderView();

		FSingleLayerWaterPassUniformParameters& SLWUniformParameters = *GraphBuilder.AllocParameters<FSingleLayerWaterPassUniformParameters>();
		{
			const bool bShouldUseBilinearSamplerForDepth = ShouldUseBilinearSamplerForDepthWithoutSingleLayerWater(SceneWithoutWaterTextures.DepthTexture->Desc.Format);
			const bool bCustomDepthTextureProduced = HasBeenProduced(SceneTextures.CustomDepth.Depth);
			const FIntVector DepthTextureSize = SceneWithoutWaterTextures.DepthTexture->Desc.GetSize();

			SLWUniformParameters.SceneColorWithoutSingleLayerWaterTexture = SceneWithoutWaterTextures.ColorTexture;
			SLWUniformParameters.SceneColorWithoutSingleLayerWaterSampler = TStaticSamplerState<SF_Bilinear>::GetRHI();
			SLWUniformParameters.SceneDepthWithoutSingleLayerWaterTexture = SceneWithoutWaterTextures.DepthTexture;
			SLWUniformParameters.SceneDepthWithoutSingleLayerWaterSampler = bShouldUseBilinearSamplerForDepth ? TStaticSamplerState<SF_Bilinear>::GetRHI() : TStaticSamplerState<SF_Point>::GetRHI();
			SLWUniformParameters.CustomDepthTexture = bCustomDepthTextureProduced ? SceneTextures.CustomDepth.Depth : SystemTextures.DepthDummy;
			SLWUniformParameters.CustomStencilTexture = bCustomDepthTextureProduced ? SceneTextures.CustomDepth.Stencil : SystemTextures.StencilDummySRV;
			SLWUniformParameters.CustomDepthSampler = TStaticSamplerState<SF_Point>::GetRHI();
			SLWUniformParameters.SceneWithoutSingleLayerWaterMinMaxUV = SceneWithoutWaterTextures.Views[ViewIndex].MinMaxUV;
			SetupDistortionParams(SLWUniformParameters.DistortionParams, View);
			SLWUniformParameters.SceneWithoutSingleLayerWaterTextureSize = FVector2f(DepthTextureSize.X, DepthTextureSize.Y);
			SLWUniformParameters.SceneWithoutSingleLayerWaterInvTextureSize = FVector2f(1.0f / DepthTextureSize.X, 1.0f / DepthTextureSize.Y);
			SLWUniformParameters.bMainDirectionalLightVSMFiltering = IsWaterVirtualShadowMapFilteringEnabled_Runtime(View.GetShaderPlatform());
			SLWUniformParameters.bSeparateMainDirLightLuminance = NeedsSeparatedMainDirectionalLightTexture_Runtime(View.GetShaderPlatform());
			// Only use blue noise resources if VSM quality is set to high
			if (IsVSMTranslucentHighQualityEnabled())
			{
				SLWUniformParameters.BlueNoise = GetBlueNoiseParameters();
			}
			else
			{
				SLWUniformParameters.BlueNoise = GetBlueNoiseDummyParameters();
			}

			const FLightSceneProxy* SelectedForwardDirectionalLightProxy = View.ForwardLightingResources.SelectedForwardDirectionalLightProxy;
			SetupLightCloudTransmittanceParameters(GraphBuilder, Scene, View, SelectedForwardDirectionalLightProxy ? SelectedForwardDirectionalLightProxy->GetLightSceneInfo() : nullptr, SLWUniformParameters.ForwardDirLightCloudShadow);
		}

		FSingleLayerWaterPassParameters* PassParameters = GraphBuilder.AllocParameters<FSingleLayerWaterPassParameters>();
		PassParameters->View = View.GetShaderParameters();
		PassParameters->ReflectionCapture = View.ReflectionCaptureUniformBuffer;
		PassParameters->BasePass = CreateOpaqueBasePassUniformBuffer(GraphBuilder, View, ViewIndex);
		PassParameters->VirtualShadowMapSamplingParameters = VirtualShadowMapArray.GetSamplingParameters(GraphBuilder);
		PassParameters->SingleLayerWater = GraphBuilder.CreateUniformBuffer(&SLWUniformParameters);
		PassParameters->RenderTargets = GetRenderTargetBindings(ERenderTargetLoadAction::ELoad, BasePassTexturesView);
		PassParameters->RenderTargets.DepthStencil = DepthStencilBinding;

		View.ParallelMeshDrawCommandPasses[EMeshPass::SingleLayerWaterPass].BuildRenderingCommands(GraphBuilder, Scene->GPUScene, PassParameters->InstanceCullingDrawParams);

		if (bRenderInParallel)
		{
			GraphBuilder.AddPass(
				RDG_EVENT_NAME("SingleLayerWaterParallel"),
				PassParameters,
				ERDGPassFlags::Raster | ERDGPassFlags::SkipRenderPass,
				[this, &View, PassParameters](const FRDGPass* InPass, FRHICommandListImmediate& RHICmdList)
			{
<<<<<<< HEAD
				FRDGParallelCommandListSet ParallelCommandListSet(InPass, RHICmdList, GET_STATID(STAT_CLP_WaterSingleLayerPass), *this, View, FParallelCommandListBindings(PassParameters));
=======
				FRDGParallelCommandListSet ParallelCommandListSet(InPass, RHICmdList, GET_STATID(STAT_CLP_WaterSingleLayerPass), View, FParallelCommandListBindings(PassParameters));
>>>>>>> 4af6daef
				View.ParallelMeshDrawCommandPasses[EMeshPass::SingleLayerWaterPass].DispatchDraw(&ParallelCommandListSet, RHICmdList, &PassParameters->InstanceCullingDrawParams);
			});
		}
		else
		{
			GraphBuilder.AddPass(
				RDG_EVENT_NAME("SingleLayerWater"),
				PassParameters,
				ERDGPassFlags::Raster,
				[this, &View, PassParameters](FRHICommandList& RHICmdList)
			{
				SetStereoViewport(RHICmdList, View, 1.0f);
				View.ParallelMeshDrawCommandPasses[EMeshPass::SingleLayerWaterPass].DispatchDraw(nullptr, RHICmdList, &PassParameters->InstanceCullingDrawParams);
			});
		}
	}

	if (!bHasDepthPrepass)
	{
		AddResolveSceneDepthPass(GraphBuilder, Views, SceneTextures.Depth);
	}
}

class FSingleLayerWaterPassMeshProcessor : public FSceneRenderingAllocatorObject<FSingleLayerWaterPassMeshProcessor>, public FMeshPassProcessor
{
public:
	FSingleLayerWaterPassMeshProcessor(const FScene* Scene, ERHIFeatureLevel::Type FeatureLevel, const FSceneView* InViewIfDynamicMeshCommand, const FMeshPassProcessorRenderState& InPassDrawRenderState, FMeshPassDrawListContext* InDrawListContext);

	virtual void AddMeshBatch(const FMeshBatch& RESTRICT MeshBatch, uint64 BatchElementMask, const FPrimitiveSceneProxy* RESTRICT PrimitiveSceneProxy, int32 StaticMeshId = -1) override final;
	virtual void CollectPSOInitializers(const FSceneTexturesConfig& SceneTexturesConfig, const FMaterial& Material, const FPSOPrecacheVertexFactoryData& VertexFactoryData, const FPSOPrecacheParams& PreCacheParams, TArray<FPSOPrecacheData>& PSOInitializers) override final;

private:
	bool TryAddMeshBatch(
		const FMeshBatch& RESTRICT MeshBatch,
		uint64 BatchElementMask,
		const FPrimitiveSceneProxy* RESTRICT PrimitiveSceneProxy,
		int32 StaticMeshId,
		const FMaterialRenderProxy& MaterialRenderProxy,
		const FMaterial& Material);

	bool Process(
		const FMeshBatch& MeshBatch,
		uint64 BatchElementMask,
		const FPrimitiveSceneProxy* RESTRICT PrimitiveSceneProxy,
		int32 StaticMeshId,
		const FMaterialRenderProxy& RESTRICT MaterialRenderProxy,
		const FMaterial& RESTRICT MaterialResource,
		ERasterizerFillMode MeshFillMode,
		ERasterizerCullMode MeshCullMode);

	FMeshPassProcessorRenderState PassDrawRenderState;
};

FSingleLayerWaterPassMeshProcessor::FSingleLayerWaterPassMeshProcessor(const FScene* Scene, ERHIFeatureLevel::Type FeatureLevel, const FSceneView* InViewIfDynamicMeshCommand, const FMeshPassProcessorRenderState& InPassDrawRenderState, FMeshPassDrawListContext* InDrawListContext)
	: FMeshPassProcessor(EMeshPass::SingleLayerWaterPass, Scene, FeatureLevel, InViewIfDynamicMeshCommand, InDrawListContext)
	, PassDrawRenderState(InPassDrawRenderState)
{
	EShaderPlatform ShaderPlatform = GetFeatureLevelShaderPlatform(FeatureLevel);
	if (SingleLayerWaterUsesSimpleShading(ShaderPlatform))
	{
		// Force non opaque, pre multiplied alpha, transparent blend mode because water is going to be blended against scene color (no distortion from texture scene color).
		FRHIBlendState* ForwardSimpleWaterBlendState = TStaticBlendState<CW_RGBA, BO_Add, BF_One, BF_InverseSourceAlpha>::GetRHI();
		PassDrawRenderState.SetBlendState(ForwardSimpleWaterBlendState);
	}
}

void FSingleLayerWaterPassMeshProcessor::AddMeshBatch(const FMeshBatch& RESTRICT MeshBatch, uint64 BatchElementMask, const FPrimitiveSceneProxy* RESTRICT PrimitiveSceneProxy, int32 StaticMeshId)
{
	const FMaterialRenderProxy* MaterialRenderProxy = MeshBatch.MaterialRenderProxy;
	while (MaterialRenderProxy)
	{
		const FMaterial* Material = MaterialRenderProxy->GetMaterialNoFallback(FeatureLevel);
		if (Material)
		{
			if (TryAddMeshBatch(MeshBatch, BatchElementMask, PrimitiveSceneProxy, StaticMeshId, *MaterialRenderProxy, *Material))
			{
				break;
			}
		}

		MaterialRenderProxy = MaterialRenderProxy->GetFallback(FeatureLevel);
	}
}

bool FSingleLayerWaterPassMeshProcessor::TryAddMeshBatch(
	const FMeshBatch& RESTRICT MeshBatch,
	uint64 BatchElementMask,
	const FPrimitiveSceneProxy* RESTRICT PrimitiveSceneProxy,
	int32 StaticMeshId,
	const FMaterialRenderProxy& MaterialRenderProxy,
	const FMaterial& Material)
{
	if (Material.GetShadingModels().HasShadingModel(MSM_SingleLayerWater))
	{
		// Determine the mesh's material and blend mode.
		const FMeshDrawingPolicyOverrideSettings OverrideSettings = ComputeMeshOverrideSettings(MeshBatch);
		const ERasterizerFillMode MeshFillMode = ComputeMeshFillMode(Material, OverrideSettings);
		const ERasterizerCullMode MeshCullMode = ComputeMeshCullMode(Material, OverrideSettings);
		return Process(MeshBatch, BatchElementMask, PrimitiveSceneProxy, StaticMeshId, MaterialRenderProxy, Material, MeshFillMode, MeshCullMode);
	}

	return true;
}

bool FSingleLayerWaterPassMeshProcessor::Process(
	const FMeshBatch& MeshBatch,
	uint64 BatchElementMask,
	const FPrimitiveSceneProxy* RESTRICT PrimitiveSceneProxy,
	int32 StaticMeshId,
	const FMaterialRenderProxy& RESTRICT MaterialRenderProxy,
	const FMaterial& RESTRICT MaterialResource,
	ERasterizerFillMode MeshFillMode,
	ERasterizerCullMode MeshCullMode)
{
	FUniformLightMapPolicy NoLightmapPolicy(LMP_NO_LIGHTMAP);
	typedef FUniformLightMapPolicy LightMapPolicyType;
	TMeshProcessorShaders<
		TBasePassVertexShaderPolicyParamType<LightMapPolicyType>,
		TBasePassPixelShaderPolicyParamType<LightMapPolicyType>> WaterPassShaders;

	const FVertexFactory* VertexFactory = MeshBatch.VertexFactory;
	const bool bRenderSkylight = true;
	if (!GetBasePassShaders<LightMapPolicyType>(
		MaterialResource,
		VertexFactory->GetType(),
		NoLightmapPolicy,
		FeatureLevel,
		bRenderSkylight,
		false,
		GBL_Default,
		&WaterPassShaders.VertexShader,
		&WaterPassShaders.PixelShader
		))
	{ 
		return false;
	}

	TBasePassShaderElementData<LightMapPolicyType> ShaderElementData(nullptr);
	ShaderElementData.InitializeMeshMaterialData(ViewIfDynamicMeshCommand, PrimitiveSceneProxy, MeshBatch, StaticMeshId, false);

	const FMeshDrawCommandSortKey SortKey = CalculateMeshStaticSortKey(WaterPassShaders.VertexShader, WaterPassShaders.PixelShader);

	BuildMeshDrawCommands(
		MeshBatch,
		BatchElementMask,
		PrimitiveSceneProxy,
		MaterialRenderProxy,
		MaterialResource,
		PassDrawRenderState,
		WaterPassShaders,
		MeshFillMode,
		MeshCullMode,
		SortKey,
		EMeshPassFeatures::Default,
		ShaderElementData);

	return true;
}

void FSingleLayerWaterPassMeshProcessor::CollectPSOInitializers(const FSceneTexturesConfig& SceneTexturesConfig, const FMaterial& Material, const FPSOPrecacheVertexFactoryData& VertexFactoryData, const FPSOPrecacheParams& PreCacheParams, TArray<FPSOPrecacheData>& PSOInitializers)
{
	if (Material.GetShadingModels().HasShadingModel(MSM_SingleLayerWater))
	{
		const FMeshDrawingPolicyOverrideSettings OverrideSettings = ComputeMeshOverrideSettings(PreCacheParams);
		const ERasterizerFillMode MeshFillMode = ComputeMeshFillMode(Material, OverrideSettings);
		const ERasterizerCullMode MeshCullMode = ComputeMeshCullMode(Material, OverrideSettings);

		FUniformLightMapPolicy NoLightmapPolicy(LMP_NO_LIGHTMAP);
		typedef FUniformLightMapPolicy LightMapPolicyType;
		TMeshProcessorShaders<
			TBasePassVertexShaderPolicyParamType<LightMapPolicyType>,
			TBasePassPixelShaderPolicyParamType<LightMapPolicyType>> WaterPassShaders;

		const bool bRenderSkylight = true;
		if (!GetBasePassShaders<LightMapPolicyType>(
			Material,
			VertexFactoryData.VertexFactoryType,
			NoLightmapPolicy,
			FeatureLevel,
			bRenderSkylight,
			false,
			GBL_Default,
			&WaterPassShaders.VertexShader,
			&WaterPassShaders.PixelShader
			))
		{
			return;
		}

		FGraphicsPipelineRenderTargetsInfo RenderTargetsInfo;
		SetupGBufferRenderTargetInfo(SceneTexturesConfig, RenderTargetsInfo, true /*bSetupDepthStencil*/);
		if (NeedsSeparatedMainDirectionalLightTexture(GMaxRHIShaderPlatform))
		{
			AddRenderTargetInfo(PF_FloatR11G11B10, TexCreate_ShaderResource | TexCreate_RenderTargetable, RenderTargetsInfo);
		}

		const bool bHasDepthPrepass = IsSingleLayerWaterDepthPrepassEnabled(GetFeatureLevelShaderPlatform(FeatureLevel), FeatureLevel);
		RenderTargetsInfo.DepthStencilAccess = bHasDepthPrepass ? FExclusiveDepthStencil::DepthRead_StencilRead : FExclusiveDepthStencil::DepthRead_StencilNop;

		AddGraphicsPipelineStateInitializer(
			VertexFactoryData,
			Material,
			PassDrawRenderState,
			RenderTargetsInfo,
			WaterPassShaders,
			MeshFillMode,
			MeshCullMode,
			(EPrimitiveType)PreCacheParams.PrimitiveType,
			EMeshPassFeatures::Default, 
			true /*bRequired*/,
			PSOInitializers);
	}
}

FMeshPassProcessor* CreateSingleLayerWaterPassProcessor(ERHIFeatureLevel::Type FeatureLevel, const FScene* Scene, const FSceneView* InViewIfDynamicMeshCommand, FMeshPassDrawListContext* InDrawListContext)
{
	const bool bHasDepthPrepass = IsSingleLayerWaterDepthPrepassEnabled(GetFeatureLevelShaderPlatform(FeatureLevel), FeatureLevel);
	const FExclusiveDepthStencil::Type SceneBasePassDepthStencilAccess = FScene::GetDefaultBasePassDepthStencilAccess(FeatureLevel);

	FMeshPassProcessorRenderState DrawRenderState;

	// Make sure depth write is enabled if no prepass is used.
	FExclusiveDepthStencil::Type BasePassDepthStencilAccess_DepthWrite = FExclusiveDepthStencil::Type(bHasDepthPrepass ? FExclusiveDepthStencil::DepthRead : SceneBasePassDepthStencilAccess | FExclusiveDepthStencil::DepthWrite);
	SetupBasePassState(BasePassDepthStencilAccess_DepthWrite, false, DrawRenderState);
	if (bHasDepthPrepass)
	{
		// Set depth stencil test to only pass if depth and stencil are equal to the values written by the prepass
		DrawRenderState.SetDepthStencilState(TStaticDepthStencilState<
			false, CF_Equal,							// Depth test
			true, CF_Equal, SO_Keep, SO_Keep, SO_Keep,	// Front face stencil 
			true, CF_Equal, SO_Keep, SO_Keep, SO_Keep,	// Back face stencil
			0xFF, 0x0									// Stencil read/write masks
		>::GetRHI());
		DrawRenderState.SetStencilRef(1);
	}

	return new FSingleLayerWaterPassMeshProcessor(Scene, FeatureLevel, InViewIfDynamicMeshCommand, DrawRenderState, InDrawListContext);
}

<<<<<<< HEAD
REGISTER_MESHPASSPROCESSOR_AND_PSOCOLLECTOR(SingleLayerWater, CreateSingleLayerWaterPassProcessor, EShadingPath::Deferred, EMeshPass::SingleLayerWaterPass, EMeshPassFlags::MainView);


class FSingleLayerWaterDepthPrepassMeshProcessor : public FSceneRenderingAllocatorObject<FSingleLayerWaterDepthPrepassMeshProcessor>, public FMeshPassProcessor
{
public:
	FSingleLayerWaterDepthPrepassMeshProcessor(const FScene* Scene, ERHIFeatureLevel::Type FeatureLevel, const FSceneView* InViewIfDynamicMeshCommand, const FMeshPassProcessorRenderState& InPassDrawRenderState, FMeshPassDrawListContext* InDrawListContext);

	virtual void AddMeshBatch(const FMeshBatch& RESTRICT MeshBatch, uint64 BatchElementMask, const FPrimitiveSceneProxy* RESTRICT PrimitiveSceneProxy, int32 StaticMeshId = -1) override final;
	virtual void CollectPSOInitializers(const FSceneTexturesConfig& SceneTexturesConfig, const FMaterial& Material, const FPSOPrecacheVertexFactoryData& VertexFactoryData, const FPSOPrecacheParams& PreCacheParams, TArray<FPSOPrecacheData>& PSOInitializers) override final;

private:
	bool TryAddMeshBatch(
		const FMeshBatch& RESTRICT MeshBatch,
		uint64 BatchElementMask,
		const FPrimitiveSceneProxy* RESTRICT PrimitiveSceneProxy,
		int32 StaticMeshId,
		const FMaterialRenderProxy& MaterialRenderProxy,
		const FMaterial& Material);

	template<bool bPositionOnly>
	bool Process(
		const FMeshBatch& RESTRICT MeshBatch,
		uint64 BatchElementMask,
		const FPrimitiveSceneProxy* RESTRICT PrimitiveSceneProxy,
		int32 StaticMeshId,
		const FMaterialRenderProxy& RESTRICT MaterialRenderProxy,
		const FMaterial& RESTRICT MaterialResource,
		ERasterizerFillMode MeshFillMode,
		ERasterizerCullMode MeshCullMode);

	template<bool bPositionOnly>
	void CollectPSOInitializersInternal(
		const FSceneTexturesConfig& SceneTexturesConfig,
		const FPSOPrecacheVertexFactoryData& VertexFactoryData,
		const FMaterial& RESTRICT MaterialResource,
		ERasterizerFillMode MeshFillMode,
		ERasterizerCullMode MeshCullMode,
		const FPSOPrecacheParams& PreCacheParams, 
		TArray<FPSOPrecacheData>& PSOInitializers);

	FMeshPassProcessorRenderState PassDrawRenderState;
};

FSingleLayerWaterDepthPrepassMeshProcessor::FSingleLayerWaterDepthPrepassMeshProcessor(const FScene* Scene, ERHIFeatureLevel::Type FeatureLevel, const FSceneView* InViewIfDynamicMeshCommand, const FMeshPassProcessorRenderState& InPassDrawRenderState, FMeshPassDrawListContext* InDrawListContext)
	: FMeshPassProcessor(EMeshPass::SingleLayerWaterPass, Scene, FeatureLevel, InViewIfDynamicMeshCommand, InDrawListContext)
	, PassDrawRenderState(InPassDrawRenderState)
{

}

void FSingleLayerWaterDepthPrepassMeshProcessor::AddMeshBatch(const FMeshBatch& RESTRICT MeshBatch, uint64 BatchElementMask, const FPrimitiveSceneProxy* RESTRICT PrimitiveSceneProxy, int32 StaticMeshId)
{
	// Early out if the depth prepass for water is disabled
	if (!IsSingleLayerWaterDepthPrepassEnabled(GetFeatureLevelShaderPlatform(FeatureLevel), FeatureLevel))
	{
		return;
	}

	const FMaterialRenderProxy* MaterialRenderProxy = MeshBatch.MaterialRenderProxy;
	while (MaterialRenderProxy)
	{
		const FMaterial* Material = MaterialRenderProxy->GetMaterialNoFallback(FeatureLevel);
		if (Material)
		{
			if (TryAddMeshBatch(MeshBatch, BatchElementMask, PrimitiveSceneProxy, StaticMeshId, *MaterialRenderProxy, *Material))
			{
				break;
			}
		}

		MaterialRenderProxy = MaterialRenderProxy->GetFallback(FeatureLevel);
	}
}

bool FSingleLayerWaterDepthPrepassMeshProcessor::TryAddMeshBatch(
	const FMeshBatch& RESTRICT MeshBatch,
	uint64 BatchElementMask,
	const FPrimitiveSceneProxy* RESTRICT PrimitiveSceneProxy,
	int32 StaticMeshId,
	const FMaterialRenderProxy& MaterialRenderProxy,
	const FMaterial& Material)
{
	if (Material.GetShadingModels().HasShadingModel(MSM_SingleLayerWater))
	{
		// Determine the mesh's material and blend mode.
		const FMeshDrawingPolicyOverrideSettings OverrideSettings = ComputeMeshOverrideSettings(MeshBatch);
		const ERasterizerFillMode MeshFillMode = ComputeMeshFillMode(Material, OverrideSettings);
		const ERasterizerCullMode MeshCullMode = ComputeMeshCullMode(Material, OverrideSettings);

		if (IsOpaqueBlendMode(Material)
			&& MeshBatch.VertexFactory->SupportsPositionOnlyStream()
			&& !Material.MaterialModifiesMeshPosition_RenderThread()
			&& Material.WritesEveryPixel())
		{
			const FMaterialRenderProxy& DefaultProxy = *UMaterial::GetDefaultMaterial(MD_Surface)->GetRenderProxy();
			const FMaterial& DefaultMaterial = *DefaultProxy.GetMaterialNoFallback(FeatureLevel);
			return Process<true>(MeshBatch, BatchElementMask, PrimitiveSceneProxy, StaticMeshId, DefaultProxy, DefaultMaterial, MeshFillMode, MeshCullMode);
		}
		else
		{
			const bool bMaterialMasked = !Material.WritesEveryPixel();
			const FMaterialRenderProxy* EffectiveMaterialRenderProxy = &MaterialRenderProxy;
			const FMaterial* EffectiveMaterial = &Material;

			if (!bMaterialMasked && !Material.MaterialModifiesMeshPosition_RenderThread())
			{
				// Override with the default material for opaque materials that are not two sided
				EffectiveMaterialRenderProxy = UMaterial::GetDefaultMaterial(MD_Surface)->GetRenderProxy();
				EffectiveMaterial = EffectiveMaterialRenderProxy->GetMaterialNoFallback(FeatureLevel);
				check(EffectiveMaterial);
			}

			return Process<false>(MeshBatch, BatchElementMask, PrimitiveSceneProxy, StaticMeshId, *EffectiveMaterialRenderProxy, *EffectiveMaterial, MeshFillMode, MeshCullMode);
		}
	}

	return true;
}

template<bool bPositionOnly>
bool FSingleLayerWaterDepthPrepassMeshProcessor::Process(
	const FMeshBatch& RESTRICT MeshBatch,
	uint64 BatchElementMask,
	const FPrimitiveSceneProxy* RESTRICT PrimitiveSceneProxy,
	int32 StaticMeshId,
	const FMaterialRenderProxy& RESTRICT MaterialRenderProxy,
	const FMaterial& RESTRICT MaterialResource,
	ERasterizerFillMode MeshFillMode,
	ERasterizerCullMode MeshCullMode)
{
	TMeshProcessorShaders<TDepthOnlyVS<bPositionOnly>, FDepthOnlyPS> DepthPassShaders;
	FShaderPipelineRef ShaderPipeline;

=======
REGISTER_MESHPASSPROCESSOR_AND_PSOCOLLECTOR(SingleLayerWater, CreateSingleLayerWaterPassProcessor, EShadingPath::Deferred, EMeshPass::SingleLayerWaterPass, EMeshPassFlags::CachedMeshCommands | EMeshPassFlags::MainView);


class FSingleLayerWaterDepthPrepassMeshProcessor : public FSceneRenderingAllocatorObject<FSingleLayerWaterDepthPrepassMeshProcessor>, public FMeshPassProcessor
{
public:
	FSingleLayerWaterDepthPrepassMeshProcessor(const FScene* Scene, ERHIFeatureLevel::Type FeatureLevel, const FSceneView* InViewIfDynamicMeshCommand, const FMeshPassProcessorRenderState& InPassDrawRenderState, FMeshPassDrawListContext* InDrawListContext);

	virtual void AddMeshBatch(const FMeshBatch& RESTRICT MeshBatch, uint64 BatchElementMask, const FPrimitiveSceneProxy* RESTRICT PrimitiveSceneProxy, int32 StaticMeshId = -1) override final;
	virtual void CollectPSOInitializers(const FSceneTexturesConfig& SceneTexturesConfig, const FMaterial& Material, const FPSOPrecacheVertexFactoryData& VertexFactoryData, const FPSOPrecacheParams& PreCacheParams, TArray<FPSOPrecacheData>& PSOInitializers) override final;

private:
	bool TryAddMeshBatch(
		const FMeshBatch& RESTRICT MeshBatch,
		uint64 BatchElementMask,
		const FPrimitiveSceneProxy* RESTRICT PrimitiveSceneProxy,
		int32 StaticMeshId,
		const FMaterialRenderProxy& MaterialRenderProxy,
		const FMaterial& Material);

	template<bool bPositionOnly>
	bool Process(
		const FMeshBatch& RESTRICT MeshBatch,
		uint64 BatchElementMask,
		const FPrimitiveSceneProxy* RESTRICT PrimitiveSceneProxy,
		int32 StaticMeshId,
		const FMaterialRenderProxy& RESTRICT MaterialRenderProxy,
		const FMaterial& RESTRICT MaterialResource,
		ERasterizerFillMode MeshFillMode,
		ERasterizerCullMode MeshCullMode);

	template<bool bPositionOnly>
	void CollectPSOInitializersInternal(
		const FSceneTexturesConfig& SceneTexturesConfig,
		const FPSOPrecacheVertexFactoryData& VertexFactoryData,
		const FMaterial& RESTRICT MaterialResource,
		ERasterizerFillMode MeshFillMode,
		ERasterizerCullMode MeshCullMode,
		const FPSOPrecacheParams& PreCacheParams, 
		TArray<FPSOPrecacheData>& PSOInitializers);

	FMeshPassProcessorRenderState PassDrawRenderState;
};

FSingleLayerWaterDepthPrepassMeshProcessor::FSingleLayerWaterDepthPrepassMeshProcessor(const FScene* Scene, ERHIFeatureLevel::Type FeatureLevel, const FSceneView* InViewIfDynamicMeshCommand, const FMeshPassProcessorRenderState& InPassDrawRenderState, FMeshPassDrawListContext* InDrawListContext)
	: FMeshPassProcessor(EMeshPass::SingleLayerWaterPass, Scene, FeatureLevel, InViewIfDynamicMeshCommand, InDrawListContext)
	, PassDrawRenderState(InPassDrawRenderState)
{

}

void FSingleLayerWaterDepthPrepassMeshProcessor::AddMeshBatch(const FMeshBatch& RESTRICT MeshBatch, uint64 BatchElementMask, const FPrimitiveSceneProxy* RESTRICT PrimitiveSceneProxy, int32 StaticMeshId)
{
	// Early out if the depth prepass for water is disabled
	if (!IsSingleLayerWaterDepthPrepassEnabled(GetFeatureLevelShaderPlatform(FeatureLevel), FeatureLevel))
	{
		return;
	}

	const FMaterialRenderProxy* MaterialRenderProxy = MeshBatch.MaterialRenderProxy;
	while (MaterialRenderProxy)
	{
		const FMaterial* Material = MaterialRenderProxy->GetMaterialNoFallback(FeatureLevel);
		if (Material)
		{
			if (TryAddMeshBatch(MeshBatch, BatchElementMask, PrimitiveSceneProxy, StaticMeshId, *MaterialRenderProxy, *Material))
			{
				break;
			}
		}

		MaterialRenderProxy = MaterialRenderProxy->GetFallback(FeatureLevel);
	}
}

bool FSingleLayerWaterDepthPrepassMeshProcessor::TryAddMeshBatch(
	const FMeshBatch& RESTRICT MeshBatch,
	uint64 BatchElementMask,
	const FPrimitiveSceneProxy* RESTRICT PrimitiveSceneProxy,
	int32 StaticMeshId,
	const FMaterialRenderProxy& MaterialRenderProxy,
	const FMaterial& Material)
{
	if (Material.GetShadingModels().HasShadingModel(MSM_SingleLayerWater))
	{
		// Determine the mesh's material and blend mode.
		const FMeshDrawingPolicyOverrideSettings OverrideSettings = ComputeMeshOverrideSettings(MeshBatch);
		const ERasterizerFillMode MeshFillMode = ComputeMeshFillMode(Material, OverrideSettings);
		const ERasterizerCullMode MeshCullMode = ComputeMeshCullMode(Material, OverrideSettings);
		const bool bVFTypeSupportsNullPixelShader = MeshBatch.VertexFactory->SupportsNullPixelShader();
		const bool bEvaluateWPO = Material.MaterialModifiesMeshPosition_RenderThread()
			&& (!ShouldOptimizedWPOAffectNonNaniteShaderSelection() || PrimitiveSceneProxy->EvaluateWorldPositionOffset());

		if (IsOpaqueBlendMode(Material)
			&& MeshBatch.VertexFactory->SupportsPositionOnlyStream()
			&& !bEvaluateWPO
			&& Material.WritesEveryPixel(false, bVFTypeSupportsNullPixelShader))
		{
			const FMaterialRenderProxy& DefaultProxy = *UMaterial::GetDefaultMaterial(MD_Surface)->GetRenderProxy();
			const FMaterial& DefaultMaterial = *DefaultProxy.GetMaterialNoFallback(FeatureLevel);
			return Process<true>(MeshBatch, BatchElementMask, PrimitiveSceneProxy, StaticMeshId, DefaultProxy, DefaultMaterial, MeshFillMode, MeshCullMode);
		}
		else
		{
			const bool bMaterialMasked = !Material.WritesEveryPixel(false, bVFTypeSupportsNullPixelShader);
			const FMaterialRenderProxy* EffectiveMaterialRenderProxy = &MaterialRenderProxy;
			const FMaterial* EffectiveMaterial = &Material;

			if (!bMaterialMasked && !bEvaluateWPO)
			{
				// Override with the default material for opaque materials that are not two sided
				EffectiveMaterialRenderProxy = UMaterial::GetDefaultMaterial(MD_Surface)->GetRenderProxy();
				EffectiveMaterial = EffectiveMaterialRenderProxy->GetMaterialNoFallback(FeatureLevel);
				check(EffectiveMaterial);
			}

			return Process<false>(MeshBatch, BatchElementMask, PrimitiveSceneProxy, StaticMeshId, *EffectiveMaterialRenderProxy, *EffectiveMaterial, MeshFillMode, MeshCullMode);
		}
	}

	return true;
}

template<bool bPositionOnly>
bool FSingleLayerWaterDepthPrepassMeshProcessor::Process(
	const FMeshBatch& RESTRICT MeshBatch,
	uint64 BatchElementMask,
	const FPrimitiveSceneProxy* RESTRICT PrimitiveSceneProxy,
	int32 StaticMeshId,
	const FMaterialRenderProxy& RESTRICT MaterialRenderProxy,
	const FMaterial& RESTRICT MaterialResource,
	ERasterizerFillMode MeshFillMode,
	ERasterizerCullMode MeshCullMode)
{
	TMeshProcessorShaders<TDepthOnlyVS<bPositionOnly>, FDepthOnlyPS> DepthPassShaders;
	FShaderPipelineRef ShaderPipeline;

>>>>>>> 4af6daef
	if (!GetDepthPassShaders<bPositionOnly>(
		MaterialResource,
		MeshBatch.VertexFactory->GetType(),
		FeatureLevel,
		MaterialResource.MaterialUsesPixelDepthOffset_GameThread(),
		DepthPassShaders.VertexShader,
		DepthPassShaders.PixelShader,
		ShaderPipeline))
	{
		return false;
	}

	FMeshMaterialShaderElementData ShaderElementData;
	ShaderElementData.InitializeMeshMaterialData(ViewIfDynamicMeshCommand, PrimitiveSceneProxy, MeshBatch, StaticMeshId, true);

	const bool bIsMasked = IsMaskedBlendMode(MaterialResource);
	FMeshDrawCommandSortKey SortKey = CalculateDepthPassMeshStaticSortKey(bIsMasked, DepthPassShaders.VertexShader.GetShader(), DepthPassShaders.PixelShader.GetShader());

	BuildMeshDrawCommands(
		MeshBatch,
		BatchElementMask,
		PrimitiveSceneProxy,
		MaterialRenderProxy,
		MaterialResource,
		PassDrawRenderState,
		DepthPassShaders,
		MeshFillMode,
		MeshCullMode,
		SortKey,
		bPositionOnly ? EMeshPassFeatures::PositionOnly : EMeshPassFeatures::Default,
		ShaderElementData);

	return true;
}

void FSingleLayerWaterDepthPrepassMeshProcessor::CollectPSOInitializers(const FSceneTexturesConfig& SceneTexturesConfig, const FMaterial& Material, const FPSOPrecacheVertexFactoryData& VertexFactoryData, const FPSOPrecacheParams& PreCacheParams, TArray<FPSOPrecacheData>& PSOInitializers)
{
	if (Material.GetShadingModels().HasShadingModel(MSM_SingleLayerWater) && IsSingleLayerWaterDepthPrepassEnabled(GetFeatureLevelShaderPlatform(FeatureLevel), FeatureLevel))
	{
		// Determine the mesh's material and blend mode.
		const FMeshDrawingPolicyOverrideSettings OverrideSettings = ComputeMeshOverrideSettings(PreCacheParams);
		const ERasterizerFillMode MeshFillMode = ComputeMeshFillMode(Material, OverrideSettings);
		const ERasterizerCullMode MeshCullMode = ComputeMeshCullMode(Material, OverrideSettings);
		const bool bSupportPositionOnlyStream = VertexFactoryData.VertexFactoryType->SupportsPositionOnly();
<<<<<<< HEAD
=======
		const bool bVFTypeSupportsNullPixelShader = VertexFactoryData.VertexFactoryType->SupportsNullPixelShader();
>>>>>>> 4af6daef

		if (IsOpaqueBlendMode(Material)
			&& bSupportPositionOnlyStream
			&& !Material.MaterialModifiesMeshPosition_GameThread()
<<<<<<< HEAD
			&& Material.WritesEveryPixel())
=======
			&& Material.WritesEveryPixel(false, bVFTypeSupportsNullPixelShader))
>>>>>>> 4af6daef
		{
			const FMaterialRenderProxy& DefaultProxy = *UMaterial::GetDefaultMaterial(MD_Surface)->GetRenderProxy();
			const FMaterial& DefaultMaterial = *DefaultProxy.GetMaterialNoFallback(FeatureLevel);

			CollectPSOInitializersInternal<true>(SceneTexturesConfig, VertexFactoryData, DefaultMaterial, MeshFillMode, MeshCullMode, PreCacheParams, PSOInitializers);
		}
		else
		{
<<<<<<< HEAD
			const bool bMaterialMasked = !Material.WritesEveryPixel();
=======
			const bool bMaterialMasked = !Material.WritesEveryPixel(false, bVFTypeSupportsNullPixelShader);
>>>>>>> 4af6daef
			const FMaterial* EffectiveMaterial = &Material;

			if (!bMaterialMasked && !Material.MaterialModifiesMeshPosition_GameThread())
			{
				// Override with the default material for opaque materials that are not two sided
<<<<<<< HEAD
				FMaterialRenderProxy* EffectiveMaterialRenderProxy = UMaterial::GetDefaultMaterial(MD_Surface)->GetRenderProxy();
				EffectiveMaterial = EffectiveMaterialRenderProxy->GetMaterialNoFallback(FeatureLevel);
=======
				EMaterialQualityLevel::Type ActiveQualityLevel = GetCachedScalabilityCVars().MaterialQualityLevel;
				EffectiveMaterial = UMaterial::GetDefaultMaterial(MD_Surface)->GetMaterialResource(FeatureLevel, ActiveQualityLevel);
>>>>>>> 4af6daef
				check(EffectiveMaterial);
			}

			CollectPSOInitializersInternal<false>(SceneTexturesConfig, VertexFactoryData, *EffectiveMaterial, MeshFillMode, MeshCullMode, PreCacheParams, PSOInitializers);
		}
	}
}

template<bool bPositionOnly>
void FSingleLayerWaterDepthPrepassMeshProcessor::CollectPSOInitializersInternal(
	const FSceneTexturesConfig& SceneTexturesConfig,
	const FPSOPrecacheVertexFactoryData& VertexFactoryData,
	const FMaterial& RESTRICT MaterialResource,
	ERasterizerFillMode MeshFillMode,
	ERasterizerCullMode MeshCullMode,
	const FPSOPrecacheParams& PreCacheParams,
	TArray<FPSOPrecacheData>& PSOInitializers)
{
	TMeshProcessorShaders<TDepthOnlyVS<bPositionOnly>, FDepthOnlyPS> DepthPassShaders;
	FShaderPipelineRef ShaderPipeline;

	if (!GetDepthPassShaders<bPositionOnly>(
		MaterialResource,
		VertexFactoryData.VertexFactoryType,
		FeatureLevel,
		MaterialResource.MaterialUsesPixelDepthOffset_GameThread(),
		DepthPassShaders.VertexShader,
		DepthPassShaders.PixelShader,
		ShaderPipeline))
	{
		return;
	}

	FGraphicsPipelineRenderTargetsInfo RenderTargetsInfo;
	RenderTargetsInfo.NumSamples = SceneTexturesConfig.NumSamples;

	ETextureCreateFlags DepthStencilCreateFlags = SceneTexturesConfig.DepthCreateFlags;
	SetupDepthStencilInfo(PF_DepthStencil, DepthStencilCreateFlags, ERenderTargetLoadAction::ELoad,
		ERenderTargetLoadAction::ELoad, FExclusiveDepthStencil::DepthWrite_StencilWrite, RenderTargetsInfo);

	AddGraphicsPipelineStateInitializer(
		VertexFactoryData,
		MaterialResource,
		PassDrawRenderState,
		RenderTargetsInfo,
		DepthPassShaders,
		MeshFillMode,
		MeshCullMode,
		(EPrimitiveType)PreCacheParams.PrimitiveType,
		bPositionOnly ? EMeshPassFeatures::PositionOnly : EMeshPassFeatures::Default,
		true /*bRequired*/,
		PSOInitializers);
}

FMeshPassProcessor* CreateSingleLayerWaterDepthPrepassProcessor(ERHIFeatureLevel::Type FeatureLevel, const FScene* Scene, const FSceneView* InViewIfDynamicMeshCommand, FMeshPassDrawListContext* InDrawListContext)
{
	const FExclusiveDepthStencil::Type SceneBasePassDepthStencilAccess = FScene::GetDefaultBasePassDepthStencilAccess(FeatureLevel);

	FMeshPassProcessorRenderState DrawRenderState;

	// Make sure depth write is enabled.
	FExclusiveDepthStencil::Type BasePassDepthStencilAccess_DepthWrite = FExclusiveDepthStencil::Type(SceneBasePassDepthStencilAccess | FExclusiveDepthStencil::DepthWrite);
	
	// Disable color writes, enable depth tests and writes.
	DrawRenderState.SetBlendState(TStaticBlendState<CW_NONE>::GetRHI());
	DrawRenderState.SetDepthStencilState(TStaticDepthStencilState<
		true, CF_DepthNearOrEqual,						// Depth test
		true, CF_Always, SO_Keep, SO_Keep, SO_Replace,	// Front face stencil 
		true, CF_Always, SO_Keep, SO_Keep, SO_Replace	// Back face stencil
	>::GetRHI());
	DrawRenderState.SetDepthStencilAccess(BasePassDepthStencilAccess_DepthWrite);
	DrawRenderState.SetStencilRef(1);

	return new FSingleLayerWaterDepthPrepassMeshProcessor(Scene, FeatureLevel, InViewIfDynamicMeshCommand, DrawRenderState, InDrawListContext);
}

<<<<<<< HEAD
REGISTER_MESHPASSPROCESSOR_AND_PSOCOLLECTOR(SingleLayerWaterDepthPrepass, CreateSingleLayerWaterDepthPrepassProcessor, EShadingPath::Deferred, EMeshPass::SingleLayerWaterDepthPrepass, EMeshPassFlags::MainView);
=======
REGISTER_MESHPASSPROCESSOR_AND_PSOCOLLECTOR(SingleLayerWaterDepthPrepass, CreateSingleLayerWaterDepthPrepassProcessor, EShadingPath::Deferred, EMeshPass::SingleLayerWaterDepthPrepass, EMeshPassFlags::CachedMeshCommands | EMeshPassFlags::MainView);
>>>>>>> 4af6daef
<|MERGE_RESOLUTION|>--- conflicted
+++ resolved
@@ -23,10 +23,7 @@
 #include "Lumen/LumenSceneData.h"
 #include "Lumen/LumenTracingUtils.h"
 #include "RenderCore.h"
-<<<<<<< HEAD
-=======
 #include "UnrealEngine.h"
->>>>>>> 4af6daef
 
 DECLARE_GPU_STAT_NAMED(RayTracingWaterReflections, TEXT("Ray Tracing Water Reflections"));
 
@@ -117,11 +114,7 @@
 	TEXT("Wait for completion of parallel render thread tasks at the end of Single layer water. A more granular version of r.RHICmdFlushRenderThreadTasks. If either r.RHICmdFlushRenderThreadTasks or r.RHICmdFlushRenderThreadTasksSingleLayerWater is > 0 we will flush."));
 
 static TAutoConsoleVariable<int32> CVarWaterSingleLayerDepthPrepass(
-<<<<<<< HEAD
-	TEXT("r.Water.SingleLayer.DepthPrepass"), 0,
-=======
 	TEXT("r.Water.SingleLayer.DepthPrepass"), 1,
->>>>>>> 4af6daef
 	TEXT("Enable a depth prepass for single layer water. Necessary for proper Virtual Shadow Maps support."),
 	ECVF_ReadOnly | ECVF_RenderThreadSafe);
 
@@ -411,10 +404,6 @@
 	SHADER_USE_PARAMETER_STRUCT(FWaterRefractionCopyPS, FGlobalShader);
 
 	BEGIN_SHADER_PARAMETER_STRUCT(FParameters, )
-<<<<<<< HEAD
-		SHADER_PARAMETER_STRUCT_INCLUDE(FViewShaderParameters, View)
-=======
->>>>>>> 4af6daef
 		SHADER_PARAMETER_RDG_TEXTURE(Texture2D, SceneColorCopyDownsampleTexture)
 		SHADER_PARAMETER_SAMPLER(SamplerState, SceneColorCopyDownsampleSampler)
 		SHADER_PARAMETER_RDG_TEXTURE(Texture2D, SceneDepthCopyDownsampleTexture)
@@ -670,11 +659,7 @@
 				ERDGPassFlags::Raster | ERDGPassFlags::SkipRenderPass,
 				[this, &View, PassParameters](const FRDGPass* InPass, FRHICommandListImmediate& RHICmdList)
 				{
-<<<<<<< HEAD
-					FRDGParallelCommandListSet ParallelCommandListSet(InPass, RHICmdList, GET_STATID(STAT_CLP_WaterSingleLayerPass), *this, View, FParallelCommandListBindings(PassParameters));
-=======
 					FRDGParallelCommandListSet ParallelCommandListSet(InPass, RHICmdList, GET_STATID(STAT_CLP_WaterSingleLayerPass), View, FParallelCommandListBindings(PassParameters));
->>>>>>> 4af6daef
 					View.ParallelMeshDrawCommandPasses[EMeshPass::SingleLayerWaterDepthPrepass].DispatchDraw(&ParallelCommandListSet, RHICmdList, &PassParameters->InstanceCullingDrawParams);
 				});
 		}
@@ -761,10 +746,6 @@
 		RDG_EVENT_SCOPE_CONDITIONAL(GraphBuilder, Views.Num() > 1, "View%d", ViewIndex);
 
 		FWaterRefractionCopyPS::FParameters* PassParameters = GraphBuilder.AllocParameters<FWaterRefractionCopyPS::FParameters>();
-<<<<<<< HEAD
-		PassParameters->View = View.GetShaderParameters();
-=======
->>>>>>> 4af6daef
 		PassParameters->SceneColorCopyDownsampleTexture = SceneColorTexture;
 		PassParameters->SceneColorCopyDownsampleSampler = TStaticSamplerState<SF_Bilinear, AM_Clamp, AM_Clamp, AM_Clamp>::GetRHI();
 		PassParameters->SceneDepthCopyDownsampleTexture = SceneDepthTexture;
@@ -955,7 +936,6 @@
 						bRunTiled  ? &TiledVSMProjection : nullptr,
 						SceneWithoutWaterTextures.SeparatedMainDirLightTexture);
 				}
-<<<<<<< HEAD
 			}
 
 			if (bWaterDistanceFieldShadow)
@@ -1013,65 +993,6 @@
 						bForceRGBModulation,
 						bRunTiled ? &TiledShadowRendering : nullptr);
 				}
-=======
->>>>>>> 4af6daef
-			}
-
-			if (bWaterDistanceFieldShadow)
-			{
-				FProjectedShadowInfo* DistanceFieldShadowInfo = nullptr;
-
-				// Try to find the ProjectedShadowInfo corresponding to ray trace shadow info for the main directional light.
-				if (SelectedForwardDirectionalLightProxy)
-				{
-					FLightSceneInfo* LightSceneInfo = SelectedForwardDirectionalLightProxy->GetLightSceneInfo();
-					FVisibleLightInfo& VisibleLightViewInfo = VisibleLightInfos[LightSceneInfo->Id];
-
-					for (int32 ShadowIndex = 0; ShadowIndex < VisibleLightViewInfo.ShadowsToProject.Num(); ShadowIndex++)
-					{
-						FProjectedShadowInfo* ProjectedShadowInfo = VisibleLightViewInfo.ShadowsToProject[ShadowIndex];
-						if (ProjectedShadowInfo->bRayTracedDistanceField)
-						{
-							DistanceFieldShadowInfo = ProjectedShadowInfo;
-						}
-					}
-				}
-
-				// If DFShadow data has been found, then combine it with the separate main directional light luminance texture.
-				FRDGTextureRef ScreenShadowMaskTexture = SystemTextures.White;
-				if (DistanceFieldShadowInfo)
-				{
-					RDG_EVENT_SCOPE(GraphBuilder, "SLW::DistanceFieldShadow");
-
-					FIntRect ScissorRect;
-					if (!SelectedForwardDirectionalLightProxy->GetScissorRect(ScissorRect, View, View.ViewRect))
-					{
-						ScissorRect = View.ViewRect;
-					}
-
-					// Reset the cached texture to create a new one mapping to the water depth buffer
-					DistanceFieldShadowInfo->ResetRayTracedDistanceFieldShadow(&View);
-
-					FTiledShadowRendering TiledShadowRendering;
-					if (bRunTiled)
-					{
-						TiledShadowRendering.DrawIndirectParametersBuffer = TiledScreenSpaceReflection.DrawIndirectParametersBuffer;
-						TiledShadowRendering.TileListDataBufferSRV = TiledScreenSpaceReflection.TileListDataBufferSRV;
-						TiledShadowRendering.TileSize = TiledScreenSpaceReflection.TileSize;
-					}
-
-					const bool bProjectingForForwardShading = false;
-					const bool bForceRGBModulation = true;
-					DistanceFieldShadowInfo->RenderRayTracedDistanceFieldProjection(
-						GraphBuilder,
-						SceneTextures,
-						SceneWithoutWaterTextures.SeparatedMainDirLightTexture,
-						View,
-						ScissorRect,
-						bProjectingForForwardShading,
-						bForceRGBModulation,
-						bRunTiled ? &TiledShadowRendering : nullptr);
-				}
 			}
 		}
 
@@ -1081,19 +1002,8 @@
 			continue;
 		}
 
-<<<<<<< HEAD
-		// ReflectionsMethodWater can also be Disabled when only reflection captures are requested, so check CVarWaterSingleLayerReflection directly before early exiting.
-		if (GetSingleLayerWaterReflectionTechnique() == ESingleLayerWaterReflections::Disabled)
-		{
-			continue;
-		}
-
 		if (ViewPipelineState.ReflectionsMethodWater == EReflectionsMethod::Lumen)
 		{
-=======
-		if (ViewPipelineState.ReflectionsMethodWater == EReflectionsMethod::Lumen)
-		{
->>>>>>> 4af6daef
 			check(ShouldRenderLumenReflectionsWater(View));
 			RDG_EVENT_SCOPE(GraphBuilder, "SLW::LumenReflections");
 
@@ -1506,11 +1416,7 @@
 				ERDGPassFlags::Raster | ERDGPassFlags::SkipRenderPass,
 				[this, &View, PassParameters](const FRDGPass* InPass, FRHICommandListImmediate& RHICmdList)
 			{
-<<<<<<< HEAD
-				FRDGParallelCommandListSet ParallelCommandListSet(InPass, RHICmdList, GET_STATID(STAT_CLP_WaterSingleLayerPass), *this, View, FParallelCommandListBindings(PassParameters));
-=======
 				FRDGParallelCommandListSet ParallelCommandListSet(InPass, RHICmdList, GET_STATID(STAT_CLP_WaterSingleLayerPass), View, FParallelCommandListBindings(PassParameters));
->>>>>>> 4af6daef
 				View.ParallelMeshDrawCommandPasses[EMeshPass::SingleLayerWaterPass].DispatchDraw(&ParallelCommandListSet, RHICmdList, &PassParameters->InstanceCullingDrawParams);
 			});
 		}
@@ -1750,8 +1656,7 @@
 	return new FSingleLayerWaterPassMeshProcessor(Scene, FeatureLevel, InViewIfDynamicMeshCommand, DrawRenderState, InDrawListContext);
 }
 
-<<<<<<< HEAD
-REGISTER_MESHPASSPROCESSOR_AND_PSOCOLLECTOR(SingleLayerWater, CreateSingleLayerWaterPassProcessor, EShadingPath::Deferred, EMeshPass::SingleLayerWaterPass, EMeshPassFlags::MainView);
+REGISTER_MESHPASSPROCESSOR_AND_PSOCOLLECTOR(SingleLayerWater, CreateSingleLayerWaterPassProcessor, EShadingPath::Deferred, EMeshPass::SingleLayerWaterPass, EMeshPassFlags::CachedMeshCommands | EMeshPassFlags::MainView);
 
 
 class FSingleLayerWaterDepthPrepassMeshProcessor : public FSceneRenderingAllocatorObject<FSingleLayerWaterDepthPrepassMeshProcessor>, public FMeshPassProcessor
@@ -1840,11 +1745,14 @@
 		const FMeshDrawingPolicyOverrideSettings OverrideSettings = ComputeMeshOverrideSettings(MeshBatch);
 		const ERasterizerFillMode MeshFillMode = ComputeMeshFillMode(Material, OverrideSettings);
 		const ERasterizerCullMode MeshCullMode = ComputeMeshCullMode(Material, OverrideSettings);
+		const bool bVFTypeSupportsNullPixelShader = MeshBatch.VertexFactory->SupportsNullPixelShader();
+		const bool bEvaluateWPO = Material.MaterialModifiesMeshPosition_RenderThread()
+			&& (!ShouldOptimizedWPOAffectNonNaniteShaderSelection() || PrimitiveSceneProxy->EvaluateWorldPositionOffset());
 
 		if (IsOpaqueBlendMode(Material)
 			&& MeshBatch.VertexFactory->SupportsPositionOnlyStream()
-			&& !Material.MaterialModifiesMeshPosition_RenderThread()
-			&& Material.WritesEveryPixel())
+			&& !bEvaluateWPO
+			&& Material.WritesEveryPixel(false, bVFTypeSupportsNullPixelShader))
 		{
 			const FMaterialRenderProxy& DefaultProxy = *UMaterial::GetDefaultMaterial(MD_Surface)->GetRenderProxy();
 			const FMaterial& DefaultMaterial = *DefaultProxy.GetMaterialNoFallback(FeatureLevel);
@@ -1852,11 +1760,11 @@
 		}
 		else
 		{
-			const bool bMaterialMasked = !Material.WritesEveryPixel();
+			const bool bMaterialMasked = !Material.WritesEveryPixel(false, bVFTypeSupportsNullPixelShader);
 			const FMaterialRenderProxy* EffectiveMaterialRenderProxy = &MaterialRenderProxy;
 			const FMaterial* EffectiveMaterial = &Material;
 
-			if (!bMaterialMasked && !Material.MaterialModifiesMeshPosition_RenderThread())
+			if (!bMaterialMasked && !bEvaluateWPO)
 			{
 				// Override with the default material for opaque materials that are not two sided
 				EffectiveMaterialRenderProxy = UMaterial::GetDefaultMaterial(MD_Surface)->GetRenderProxy();
@@ -1885,145 +1793,6 @@
 	TMeshProcessorShaders<TDepthOnlyVS<bPositionOnly>, FDepthOnlyPS> DepthPassShaders;
 	FShaderPipelineRef ShaderPipeline;
 
-=======
-REGISTER_MESHPASSPROCESSOR_AND_PSOCOLLECTOR(SingleLayerWater, CreateSingleLayerWaterPassProcessor, EShadingPath::Deferred, EMeshPass::SingleLayerWaterPass, EMeshPassFlags::CachedMeshCommands | EMeshPassFlags::MainView);
-
-
-class FSingleLayerWaterDepthPrepassMeshProcessor : public FSceneRenderingAllocatorObject<FSingleLayerWaterDepthPrepassMeshProcessor>, public FMeshPassProcessor
-{
-public:
-	FSingleLayerWaterDepthPrepassMeshProcessor(const FScene* Scene, ERHIFeatureLevel::Type FeatureLevel, const FSceneView* InViewIfDynamicMeshCommand, const FMeshPassProcessorRenderState& InPassDrawRenderState, FMeshPassDrawListContext* InDrawListContext);
-
-	virtual void AddMeshBatch(const FMeshBatch& RESTRICT MeshBatch, uint64 BatchElementMask, const FPrimitiveSceneProxy* RESTRICT PrimitiveSceneProxy, int32 StaticMeshId = -1) override final;
-	virtual void CollectPSOInitializers(const FSceneTexturesConfig& SceneTexturesConfig, const FMaterial& Material, const FPSOPrecacheVertexFactoryData& VertexFactoryData, const FPSOPrecacheParams& PreCacheParams, TArray<FPSOPrecacheData>& PSOInitializers) override final;
-
-private:
-	bool TryAddMeshBatch(
-		const FMeshBatch& RESTRICT MeshBatch,
-		uint64 BatchElementMask,
-		const FPrimitiveSceneProxy* RESTRICT PrimitiveSceneProxy,
-		int32 StaticMeshId,
-		const FMaterialRenderProxy& MaterialRenderProxy,
-		const FMaterial& Material);
-
-	template<bool bPositionOnly>
-	bool Process(
-		const FMeshBatch& RESTRICT MeshBatch,
-		uint64 BatchElementMask,
-		const FPrimitiveSceneProxy* RESTRICT PrimitiveSceneProxy,
-		int32 StaticMeshId,
-		const FMaterialRenderProxy& RESTRICT MaterialRenderProxy,
-		const FMaterial& RESTRICT MaterialResource,
-		ERasterizerFillMode MeshFillMode,
-		ERasterizerCullMode MeshCullMode);
-
-	template<bool bPositionOnly>
-	void CollectPSOInitializersInternal(
-		const FSceneTexturesConfig& SceneTexturesConfig,
-		const FPSOPrecacheVertexFactoryData& VertexFactoryData,
-		const FMaterial& RESTRICT MaterialResource,
-		ERasterizerFillMode MeshFillMode,
-		ERasterizerCullMode MeshCullMode,
-		const FPSOPrecacheParams& PreCacheParams, 
-		TArray<FPSOPrecacheData>& PSOInitializers);
-
-	FMeshPassProcessorRenderState PassDrawRenderState;
-};
-
-FSingleLayerWaterDepthPrepassMeshProcessor::FSingleLayerWaterDepthPrepassMeshProcessor(const FScene* Scene, ERHIFeatureLevel::Type FeatureLevel, const FSceneView* InViewIfDynamicMeshCommand, const FMeshPassProcessorRenderState& InPassDrawRenderState, FMeshPassDrawListContext* InDrawListContext)
-	: FMeshPassProcessor(EMeshPass::SingleLayerWaterPass, Scene, FeatureLevel, InViewIfDynamicMeshCommand, InDrawListContext)
-	, PassDrawRenderState(InPassDrawRenderState)
-{
-
-}
-
-void FSingleLayerWaterDepthPrepassMeshProcessor::AddMeshBatch(const FMeshBatch& RESTRICT MeshBatch, uint64 BatchElementMask, const FPrimitiveSceneProxy* RESTRICT PrimitiveSceneProxy, int32 StaticMeshId)
-{
-	// Early out if the depth prepass for water is disabled
-	if (!IsSingleLayerWaterDepthPrepassEnabled(GetFeatureLevelShaderPlatform(FeatureLevel), FeatureLevel))
-	{
-		return;
-	}
-
-	const FMaterialRenderProxy* MaterialRenderProxy = MeshBatch.MaterialRenderProxy;
-	while (MaterialRenderProxy)
-	{
-		const FMaterial* Material = MaterialRenderProxy->GetMaterialNoFallback(FeatureLevel);
-		if (Material)
-		{
-			if (TryAddMeshBatch(MeshBatch, BatchElementMask, PrimitiveSceneProxy, StaticMeshId, *MaterialRenderProxy, *Material))
-			{
-				break;
-			}
-		}
-
-		MaterialRenderProxy = MaterialRenderProxy->GetFallback(FeatureLevel);
-	}
-}
-
-bool FSingleLayerWaterDepthPrepassMeshProcessor::TryAddMeshBatch(
-	const FMeshBatch& RESTRICT MeshBatch,
-	uint64 BatchElementMask,
-	const FPrimitiveSceneProxy* RESTRICT PrimitiveSceneProxy,
-	int32 StaticMeshId,
-	const FMaterialRenderProxy& MaterialRenderProxy,
-	const FMaterial& Material)
-{
-	if (Material.GetShadingModels().HasShadingModel(MSM_SingleLayerWater))
-	{
-		// Determine the mesh's material and blend mode.
-		const FMeshDrawingPolicyOverrideSettings OverrideSettings = ComputeMeshOverrideSettings(MeshBatch);
-		const ERasterizerFillMode MeshFillMode = ComputeMeshFillMode(Material, OverrideSettings);
-		const ERasterizerCullMode MeshCullMode = ComputeMeshCullMode(Material, OverrideSettings);
-		const bool bVFTypeSupportsNullPixelShader = MeshBatch.VertexFactory->SupportsNullPixelShader();
-		const bool bEvaluateWPO = Material.MaterialModifiesMeshPosition_RenderThread()
-			&& (!ShouldOptimizedWPOAffectNonNaniteShaderSelection() || PrimitiveSceneProxy->EvaluateWorldPositionOffset());
-
-		if (IsOpaqueBlendMode(Material)
-			&& MeshBatch.VertexFactory->SupportsPositionOnlyStream()
-			&& !bEvaluateWPO
-			&& Material.WritesEveryPixel(false, bVFTypeSupportsNullPixelShader))
-		{
-			const FMaterialRenderProxy& DefaultProxy = *UMaterial::GetDefaultMaterial(MD_Surface)->GetRenderProxy();
-			const FMaterial& DefaultMaterial = *DefaultProxy.GetMaterialNoFallback(FeatureLevel);
-			return Process<true>(MeshBatch, BatchElementMask, PrimitiveSceneProxy, StaticMeshId, DefaultProxy, DefaultMaterial, MeshFillMode, MeshCullMode);
-		}
-		else
-		{
-			const bool bMaterialMasked = !Material.WritesEveryPixel(false, bVFTypeSupportsNullPixelShader);
-			const FMaterialRenderProxy* EffectiveMaterialRenderProxy = &MaterialRenderProxy;
-			const FMaterial* EffectiveMaterial = &Material;
-
-			if (!bMaterialMasked && !bEvaluateWPO)
-			{
-				// Override with the default material for opaque materials that are not two sided
-				EffectiveMaterialRenderProxy = UMaterial::GetDefaultMaterial(MD_Surface)->GetRenderProxy();
-				EffectiveMaterial = EffectiveMaterialRenderProxy->GetMaterialNoFallback(FeatureLevel);
-				check(EffectiveMaterial);
-			}
-
-			return Process<false>(MeshBatch, BatchElementMask, PrimitiveSceneProxy, StaticMeshId, *EffectiveMaterialRenderProxy, *EffectiveMaterial, MeshFillMode, MeshCullMode);
-		}
-	}
-
-	return true;
-}
-
-template<bool bPositionOnly>
-bool FSingleLayerWaterDepthPrepassMeshProcessor::Process(
-	const FMeshBatch& RESTRICT MeshBatch,
-	uint64 BatchElementMask,
-	const FPrimitiveSceneProxy* RESTRICT PrimitiveSceneProxy,
-	int32 StaticMeshId,
-	const FMaterialRenderProxy& RESTRICT MaterialRenderProxy,
-	const FMaterial& RESTRICT MaterialResource,
-	ERasterizerFillMode MeshFillMode,
-	ERasterizerCullMode MeshCullMode)
-{
-	TMeshProcessorShaders<TDepthOnlyVS<bPositionOnly>, FDepthOnlyPS> DepthPassShaders;
-	FShaderPipelineRef ShaderPipeline;
-
->>>>>>> 4af6daef
 	if (!GetDepthPassShaders<bPositionOnly>(
 		MaterialResource,
 		MeshBatch.VertexFactory->GetType(),
@@ -2068,19 +1837,12 @@
 		const ERasterizerFillMode MeshFillMode = ComputeMeshFillMode(Material, OverrideSettings);
 		const ERasterizerCullMode MeshCullMode = ComputeMeshCullMode(Material, OverrideSettings);
 		const bool bSupportPositionOnlyStream = VertexFactoryData.VertexFactoryType->SupportsPositionOnly();
-<<<<<<< HEAD
-=======
 		const bool bVFTypeSupportsNullPixelShader = VertexFactoryData.VertexFactoryType->SupportsNullPixelShader();
->>>>>>> 4af6daef
 
 		if (IsOpaqueBlendMode(Material)
 			&& bSupportPositionOnlyStream
 			&& !Material.MaterialModifiesMeshPosition_GameThread()
-<<<<<<< HEAD
-			&& Material.WritesEveryPixel())
-=======
 			&& Material.WritesEveryPixel(false, bVFTypeSupportsNullPixelShader))
->>>>>>> 4af6daef
 		{
 			const FMaterialRenderProxy& DefaultProxy = *UMaterial::GetDefaultMaterial(MD_Surface)->GetRenderProxy();
 			const FMaterial& DefaultMaterial = *DefaultProxy.GetMaterialNoFallback(FeatureLevel);
@@ -2089,23 +1851,14 @@
 		}
 		else
 		{
-<<<<<<< HEAD
-			const bool bMaterialMasked = !Material.WritesEveryPixel();
-=======
 			const bool bMaterialMasked = !Material.WritesEveryPixel(false, bVFTypeSupportsNullPixelShader);
->>>>>>> 4af6daef
 			const FMaterial* EffectiveMaterial = &Material;
 
 			if (!bMaterialMasked && !Material.MaterialModifiesMeshPosition_GameThread())
 			{
 				// Override with the default material for opaque materials that are not two sided
-<<<<<<< HEAD
-				FMaterialRenderProxy* EffectiveMaterialRenderProxy = UMaterial::GetDefaultMaterial(MD_Surface)->GetRenderProxy();
-				EffectiveMaterial = EffectiveMaterialRenderProxy->GetMaterialNoFallback(FeatureLevel);
-=======
 				EMaterialQualityLevel::Type ActiveQualityLevel = GetCachedScalabilityCVars().MaterialQualityLevel;
 				EffectiveMaterial = UMaterial::GetDefaultMaterial(MD_Surface)->GetMaterialResource(FeatureLevel, ActiveQualityLevel);
->>>>>>> 4af6daef
 				check(EffectiveMaterial);
 			}
 
@@ -2182,8 +1935,4 @@
 	return new FSingleLayerWaterDepthPrepassMeshProcessor(Scene, FeatureLevel, InViewIfDynamicMeshCommand, DrawRenderState, InDrawListContext);
 }
 
-<<<<<<< HEAD
-REGISTER_MESHPASSPROCESSOR_AND_PSOCOLLECTOR(SingleLayerWaterDepthPrepass, CreateSingleLayerWaterDepthPrepassProcessor, EShadingPath::Deferred, EMeshPass::SingleLayerWaterDepthPrepass, EMeshPassFlags::MainView);
-=======
-REGISTER_MESHPASSPROCESSOR_AND_PSOCOLLECTOR(SingleLayerWaterDepthPrepass, CreateSingleLayerWaterDepthPrepassProcessor, EShadingPath::Deferred, EMeshPass::SingleLayerWaterDepthPrepass, EMeshPassFlags::CachedMeshCommands | EMeshPassFlags::MainView);
->>>>>>> 4af6daef
+REGISTER_MESHPASSPROCESSOR_AND_PSOCOLLECTOR(SingleLayerWaterDepthPrepass, CreateSingleLayerWaterDepthPrepassProcessor, EShadingPath::Deferred, EMeshPass::SingleLayerWaterDepthPrepass, EMeshPassFlags::CachedMeshCommands | EMeshPassFlags::MainView);