--- conflicted
+++ resolved
@@ -138,14 +138,7 @@
 			GraphBuilder,
 			View.ShaderMap,
 			RDG_EVENT_NAME("BloomSetup %dx%d (PS)", Viewport.Rect.Width(), Viewport.Rect.Height()),
-<<<<<<< HEAD
-			View,
-			Viewport,
-			Viewport,
-			FScreenPassPipelineState(VertexShader, PixelShader),
-=======
 			PixelShader,
->>>>>>> 6bbb88c8
 			PassParameters,
 			Output.ViewRect);
 	}
