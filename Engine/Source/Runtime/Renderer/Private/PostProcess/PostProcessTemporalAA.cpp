--- conflicted
+++ resolved
@@ -655,39 +655,13 @@
 			GraphBuilder.QueueTextureExtraction(Outputs.SceneMetadata, &OutputHistory->RT[1]);
 		}
 
-<<<<<<< HEAD
-		if (bUseResponsiveStencilTest)
-		{
-			PassParameters->RenderTargets.DepthStencil = FDepthStencilBinding(
-				SceneTextures.SceneDepthBuffer,
-				ERenderTargetLoadAction::ENoAction, ERenderTargetStoreAction::ENoAction,
-				ERenderTargetLoadAction::ELoad, ERenderTargetStoreAction::EStore,
-				FExclusiveDepthStencil::DepthRead_StencilRead);
-		}
-		
-		FTemporalAAPS::FPermutationDomain BasePermutationVector;
-		BasePermutationVector.Set<FTAAPassConfigDim>(Pass);
-		BasePermutationVector.Set<FTAAFastDim>(bUseFast);
-=======
 		OutputHistory->ViewportRect = DestRect;
 		OutputHistory->ReferenceBufferSize = OutputExtent * Inputs.ResolutionDivisor;
 	}
->>>>>>> 69078e53
 
 	return Outputs;
 }
 
-<<<<<<< HEAD
-		GraphBuilder.AddPass(
-			RDG_EVENT_NAME("TAA %s PS%s %dx%d",
-				PassName, bUseFast ? TEXT(" Fast") : TEXT(""),
-				PracticableDestRect.Width(), PracticableDestRect.Height()),
-			PassParameters,
-			ERDGPassFlags::Raster,
-			[PassParameters, &View, PracticableDestRect, bCameraCut, BasePermutationVector, bUseResponsiveStencilTest](FRHICommandList& RHICmdList)
-		{
-			RHICmdList.SetViewport(PracticableDestRect.Min.X, PracticableDestRect.Min.Y, 0.0f, PracticableDestRect.Max.X, PracticableDestRect.Max.Y, 1.0f);
-=======
 void AddTemporalAAPass(
 	FRDGBuilder& GraphBuilder,
 	const FSceneTextureParameters& SceneTextures,
@@ -701,7 +675,6 @@
 	FIntRect* OutSceneColorHalfResViewRect)
 {
 	check(View.AntiAliasingMethod == AAM_TemporalAA && View.ViewState);
->>>>>>> 69078e53
 
 	FTAAPassParameters TAAParameters(View);
 
