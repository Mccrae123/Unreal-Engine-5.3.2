--- conflicted
+++ resolved
@@ -1,80 +1,8 @@
 // Copyright Epic Games, Inc. All Rights Reserved.
 
 #pragma once
-<<<<<<< HEAD
-
-#include "ScreenPass.h"
-#include "OverridePassSequence.h"
-#include "DataDrivenShaderPlatformInfo.h"
-
-#if WITH_EDITOR
-
-/** Base class for a global pixel shader which renders editor primitives (outlines, helpers, etc). */
-class FEditorPrimitiveShader : public FGlobalShader
-{
-public:
-	static const uint32 kEditorMSAASampleCountMax = 8;
-
-	class FSampleCountDimension : SHADER_PERMUTATION_RANGE_INT("MSAA_SAMPLE_COUNT", 1, kEditorMSAASampleCountMax + 1);
-	using FPermutationDomain = TShaderPermutationDomain<FSampleCountDimension>;
-
-	static bool ShouldCompilePermutation(const FPermutationDomain& PermutationVector, const EShaderPlatform Platform)
-	{
-		const int32 SampleCount = PermutationVector.Get<FSampleCountDimension>();
-
-		// Only use permutations with valid MSAA sample counts.
-		if (!FMath::IsPowerOfTwo(SampleCount))
-		{
-			return false;
-		}
-
-		// Only PC platforms render editor primitives.
-		return IsPCPlatform(Platform);
-	}
-
-	static bool ShouldCompilePermutation(const FGlobalShaderPermutationParameters& Parameters)
-	{
-		const FPermutationDomain PermutationVector(Parameters.PermutationId);
-		return ShouldCompilePermutation(PermutationVector, Parameters.Platform);
-	}
-
-	FEditorPrimitiveShader() = default;
-	FEditorPrimitiveShader(const ShaderMetaType::CompiledShaderInitializerType& Initializer)
-		: FGlobalShader(Initializer)
-	{}
-};
-
-// Constructs a new view suitable for rendering editor primitives (outlines, helpers, etc).
-const FViewInfo* CreateEditorPrimitiveView(const FViewInfo& ParentView, FIntRect ViewRect, uint32 NumSamples);
-
-struct FEditorPrimitiveInputs
-{
-	enum class EBasePassType : uint32
-	{
-		Deferred,
-		Mobile,
-		MAX
-	};
-
-	// [Optional] Render to the specified output. If invalid, a new texture is created and returned.
-	FScreenPassRenderTarget OverrideOutput;
-
-	// [Required] The scene color to composite with editor primitives.
-	FScreenPassTexture SceneColor;
-
-	// [Required] The scene depth to composite with editor primitives.
-	FScreenPassTexture SceneDepth;
-
-	// [Required] The type of base pass to use for rendering editor primitives.
-	EBasePassType BasePassType = EBasePassType::MAX;
-};
-
-FScreenPassTexture AddEditorPrimitivePass(FRDGBuilder& GraphBuilder, const FViewInfo& View, const FEditorPrimitiveInputs& Inputs, FInstanceCullingManager& InstanceCullingManager);
-
-=======
 #include "PostProcess/PostProcessCompositePrimitivesCommon.h"
 
 #if WITH_EDITOR
 FScreenPassTexture AddEditorPrimitivePass(FRDGBuilder& GraphBuilder, const FViewInfo& View, const FCompositePrimitiveInputs& Inputs, FInstanceCullingManager& InstanceCullingManager);
->>>>>>> 4af6daef
 #endif