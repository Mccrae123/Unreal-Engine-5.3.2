--- conflicted
+++ resolved
@@ -31,10 +31,7 @@
 #define STENCIL_STRATA_FASTPATH							4 
 #define STENCIL_STRATA_SINGLEPATH						5
 #define STENCIL_STRATA_COMPLEX							6
-<<<<<<< HEAD
-=======
 #define STENCIL_STRATA_COMPLEX_SPECIAL					1
->>>>>>> 4af6daef
 // Used only by Strata during the base pass when bUseDBufferPass is enabled (to mark material STRATA_DBUFFER_RESPONSE_xxx Normal/BaseColor/Roughness)
 #define STENCIL_STRATA_RECEIVE_DBUFFER_NORMAL_BIT_ID	1
 #define STENCIL_STRATA_RECEIVE_DBUFFER_DIFFUSE_BIT_ID	3
