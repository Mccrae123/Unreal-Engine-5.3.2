--- conflicted
+++ resolved
@@ -4,10 +4,7 @@
 
 #include "ScreenPass.h"
 #include "PostProcess/PostProcessMotionBlur.h"
-<<<<<<< HEAD
-=======
 #include "TemporalUpscaler.h"
->>>>>>> 4af6daef
 
 struct FTemporalAAHistory;
 struct FTranslucencyPassResources;
@@ -176,17 +173,8 @@
 	const FTemporalAAHistory& InputHistory,
 	FTemporalAAHistory* OutputHistory);
 
-<<<<<<< HEAD
-extern RENDERER_API FScreenPassTexture AddTSRComputeMoireLuma(FRDGBuilder& GraphBuilder, FGlobalShaderMap* ShaderMap, FScreenPassTexture SceneColor);
-
-/** Interface for the main temporal upscaling algorithm. */
-class RENDERER_API ITemporalUpscaler : public ISceneViewFamilyExtention
-{
-public:
-=======
 /** Returns whether a given view need to measure luminance of the scene color for moire anti-flickering. */
 bool NeedTSRMoireLuma(const FViewInfo& View);
->>>>>>> 4af6daef
 
 /** Measure luminance of the scene color for moire anti-flickering. */
 FScreenPassTexture AddTSRComputeMoireLuma(FRDGBuilder& GraphBuilder, FGlobalShaderMap* ShaderMap, FScreenPassTexture SceneColor);
@@ -199,36 +187,17 @@
 {
 	struct FInputs
 	{
-<<<<<<< HEAD
-=======
 		bool bAllowFullResSlice = false;
->>>>>>> 4af6daef
 		bool bGenerateSceneColorHalfRes = false;
 		bool bGenerateSceneColorQuarterRes = false;
 		bool bGenerateOutputMip1 = false;
 		bool bGenerateVelocityFlattenTextures = false;
 		EPixelFormat DownsampleOverrideFormat;
-<<<<<<< HEAD
-		FRDGTextureRef SceneColorTexture = nullptr;
-		FRDGTextureRef SceneDepthTexture = nullptr;
-		FRDGTextureRef SceneVelocityTexture = nullptr;
-		FTranslucencyPassResources PostDOFTranslucencyResources;
-		FScreenPassTexture MoireInputTexture;
-	};
-
-	struct FOutputs
-	{
-		FScreenPassTexture FullRes;
-		FScreenPassTexture HalfRes;
-		FScreenPassTexture QuarterRes;
-		FVelocityFlattenTextures VelocityFlattenTextures;
-=======
 		FScreenPassTexture SceneColor;
 		FScreenPassTexture SceneDepth;
 		FScreenPassTexture SceneVelocity;
 		FTranslucencyPassResources PostDOFTranslucencyResources;
 		FScreenPassTexture MoireInputTexture;
->>>>>>> 4af6daef
 	};
 
 	struct FOutputs
@@ -240,17 +209,10 @@
 	};
 };
 
-<<<<<<< HEAD
-	virtual FOutputs AddPasses(
-		FRDGBuilder& GraphBuilder,
-		const FViewInfo& View,
-		const FPassInputs& PassInputs) const = 0;
-=======
 FDefaultTemporalUpscaler::FOutputs AddGen4MainTemporalAAPasses(
 	FRDGBuilder& GraphBuilder,
 	const FViewInfo& View,
 	const FDefaultTemporalUpscaler::FInputs& PassInputs);
->>>>>>> 4af6daef
 
 FDefaultTemporalUpscaler::FOutputs AddTemporalSuperResolutionPasses(
 	FRDGBuilder& GraphBuilder,
@@ -263,14 +225,8 @@
 	// [Optional] Render to the specified output. If invalid, a new texture is created and returned.
 	FScreenPassRenderTarget OverrideOutput;
 
-<<<<<<< HEAD
-	virtual ITemporalUpscaler* Fork_GameThread(const class FSceneViewFamily& ViewFamily) const = 0;
-
-	static const ITemporalUpscaler* GetDefaultTemporalUpscaler();
-=======
 	// Scene color.
 	FScreenPassTexture SceneColor;
->>>>>>> 4af6daef
 
 	// Temporal upscaler used and its inputs and outputs.
 	EMainTAAPassConfig TAAConfig = EMainTAAPassConfig::Disabled;
@@ -279,23 +235,4 @@
 	FDefaultTemporalUpscaler::FOutputs Outputs;
 };
 
-<<<<<<< HEAD
-/** Interface for the VisualizeTSR showflag. */
-struct FVisualizeTemporalUpscalerInputs
-{
-	// [Optional] Render to the specified output. If invalid, a new texture is created and returned.
-	FScreenPassRenderTarget OverrideOutput;
-
-	// Scene color.
-	FScreenPassTexture SceneColor;
-
-	// Temporal upscaler used and its inputs and outputs.
-	EMainTAAPassConfig TAAConfig = EMainTAAPassConfig::Disabled;
-	const ITemporalUpscaler* UpscalerUsed = nullptr;
-	ITemporalUpscaler::FPassInputs Inputs;
-	ITemporalUpscaler::FOutputs Outputs;
-};
-
-=======
->>>>>>> 4af6daef
 FScreenPassTexture AddVisualizeTemporalUpscalerPass(FRDGBuilder& GraphBuilder, const FViewInfo& View, const FVisualizeTemporalUpscalerInputs& Inputs);