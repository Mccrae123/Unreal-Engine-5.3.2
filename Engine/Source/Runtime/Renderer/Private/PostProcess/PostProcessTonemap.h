// Copyright 1998-2019 Epic Games, Inc. All Rights Reserved.

#pragma once

#include "PostProcess/RenderingCompositionGraph.h"
#include "PostProcess/PostProcessEyeAdaptation.h"
#include "ScreenPass.h"
#include "OverridePassSequence.h"
#include "Math/Halton.h"

// You must update values in PostProcessTonemap.usf when changing this enum.
enum class ETonemapperOutputDevice
{
	sRGB,
	Rec709,
	ExplicitGammaMapping,
	ACES1000nitST2084,
	ACES2000nitST2084,
	ACES1000nitScRGB,
	ACES2000nitScRGB,
	LinearEXR,
	LinearNoToneCurve,

	MAX
};

BEGIN_SHADER_PARAMETER_STRUCT(FTonemapperOutputDeviceParameters, )
	SHADER_PARAMETER(FVector, InverseGamma)
	SHADER_PARAMETER(uint32, OutputDevice)
	SHADER_PARAMETER(uint32, OutputGamut)
END_SHADER_PARAMETER_STRUCT()

FTonemapperOutputDeviceParameters GetTonemapperOutputDeviceParameters(const FSceneViewFamily& Family);

static void GrainRandomFromFrame(FVector* RESTRICT const Constant, uint32 FrameNumber)
{
	Constant->X = Halton(FrameNumber & 1023, 2);
	Constant->Y = Halton(FrameNumber & 1023, 3);
}

BEGIN_SHADER_PARAMETER_STRUCT(FMobileFilmTonemapParameters, )
	SHADER_PARAMETER(FVector4, ColorMatrixR_ColorCurveCd1)
	SHADER_PARAMETER(FVector4, ColorMatrixG_ColorCurveCd3Cm3)
	SHADER_PARAMETER(FVector4, ColorMatrixB_ColorCurveCm2)
	SHADER_PARAMETER(FVector4, ColorCurve_Cm0Cd0_Cd2_Ch0Cm1_Ch3)
	SHADER_PARAMETER(FVector4, ColorCurve_Ch1_Ch2)
	SHADER_PARAMETER(FVector4, ColorShadow_Luma)
	SHADER_PARAMETER(FVector4, ColorShadow_Tint1)
	SHADER_PARAMETER(FVector4, ColorShadow_Tint2)
END_SHADER_PARAMETER_STRUCT()

FMobileFilmTonemapParameters GetMobileFilmTonemapParameters(const FPostProcessSettings& PostProcessSettings, bool bUseColorMatrix, bool bUseShadowTint, bool bUseContrast);

struct FTonemapInputs
{
	// [Optional] Render to the specified output. If invalid, a new texture is created and returned.
	FScreenPassRenderTarget OverrideOutput;

	// [Required] HDR scene color to tonemap.
	FScreenPassTexture SceneColor;

	// [Required] Filtered bloom texture to composite with tonemapped scene color. This should be transparent black for no bloom.
	FScreenPassTexture Bloom;

	// [Required] Color grading texture used to remap colors.
	FRDGTextureRef ColorGradingTexture = nullptr;

	// [Optional] Eye adaptation texture used to compute exposure. If this is null, a default exposure value is used instead.
	FRDGTextureRef EyeAdaptationTexture = nullptr;

	// [Raster Only, Mobile] Flips the image vertically on output.
	bool bFlipYAxis = false;

	// [Raster Only] Controls whether the alpha channel of the scene texture should be written to the output texture.
	bool bWriteAlphaChannel = false;

	// Configures the tonemapper to only perform gamma correction.
	bool bGammaOnly = false;

	// Whether to leave the final output in HDR.
	bool bOutputInHDR = false;
};

FScreenPassTexture AddTonemapPass(FRDGBuilder& GraphBuilder, const FViewInfo& View, const FTonemapInputs& Inputs);

// derives from TRenderingCompositePassBase<InputCount, OutputCount>
// ePId_Input0: SceneColor
// ePId_Input1: BloomCombined (not needed for bDoGammaOnly)
// ePId_Input2: EyeAdaptation (not needed for bDoGammaOnly)
// ePId_Input3: LUTsCombined (not needed for bDoGammaOnly)
class FRCPassPostProcessTonemap : public TRenderingCompositePassBase<4, 1>
{
public:
	FRCPassPostProcessTonemap(bool bInDoGammaOnly, bool bDoEyeAdaptation, bool bHDROutput);

	virtual void Process(FRenderingCompositePassContext& Context) override;
	virtual void Release() override { delete this; }
	virtual FPooledRenderTargetDesc ComputeOutputDesc(EPassOutputId InPassOutputId) const override;

	bool bDoGammaOnly;
	bool bDoScreenPercentageInTonemapper;
private:
	bool bDoEyeAdaptation;
	bool bHDROutput;
};

// derives from TRenderingCompositePassBase<InputCount, OutputCount>
// ePId_Input0: SceneColor
// ePId_Input1: BloomCombined (not needed for bDoGammaOnly)
// ePId_Input2: Dof (not needed for bDoGammaOnly)
class FRCPassPostProcessTonemapES2 : public TRenderingCompositePassBase<3, 1>
{
public:
	FRCPassPostProcessTonemapES2(const FViewInfo& View, bool bInUsedFramebufferFetch, bool bInSRGBAwareTarget);

	// interface FRenderingCompositePass ---------

	virtual void Process(FRenderingCompositePassContext& Context) override;
	virtual void Release() override { delete this; }
	virtual FPooledRenderTargetDesc ComputeOutputDesc(EPassOutputId InPassOutputId) const override;
	
	bool bDoScreenPercentageInTonemapper;

private:
	const FViewInfo& View;

	bool bUsedFramebufferFetch;
	bool bSRGBAwareTarget;
<<<<<<< HEAD
};


/** Encapsulates the post processing tone map vertex shader. */
class FPostProcessTonemapVS : public FGlobalShader
{
	// This class is in the header so that Temporal AA can share this vertex shader.
	DECLARE_GLOBAL_SHADER(FPostProcessTonemapVS);

	class FTonemapperVSSwitchAxis : SHADER_PERMUTATION_BOOL("NEEDTOSWITCHVERTICLEAXIS");
	class FTonemapperVSUseAutoExposure : SHADER_PERMUTATION_BOOL("EYEADAPTATION_EXPOSURE_FIX");
	using FPermutationDomain = TShaderPermutationDomain<
		FTonemapperVSSwitchAxis,
		FTonemapperVSUseAutoExposure
	>;

	static bool ShouldCompilePermutation(const FGlobalShaderPermutationParameters& Parameters)
	{
		FPermutationDomain PermutationVector(Parameters.PermutationId);
		// Prevent switch axis permutation on platforms that dont require it.
		if (PermutationVector.Get<FTonemapperVSSwitchAxis>() && !RHINeedsToSwitchVerticalAxis(Parameters.Platform))
		{
			return false;
		}
		return true;
	}

	/** Default constructor. */
	FPostProcessTonemapVS(){}

public:
	FPostProcessPassParameters PostprocessParameter;
	FShaderResourceParameter EyeAdaptation;
	FShaderParameter GrainRandomFull;
	FShaderParameter DefaultEyeExposure;
	FShaderParameter ScreenPosToScenePixel;

	/** Initialization constructor. */
	FPostProcessTonemapVS(const ShaderMetaType::CompiledShaderInitializerType& Initializer)
		: FGlobalShader(Initializer)
	{
		PostprocessParameter.Bind(Initializer.ParameterMap);
		EyeAdaptation.Bind(Initializer.ParameterMap, TEXT("EyeAdaptation"));
		GrainRandomFull.Bind(Initializer.ParameterMap, TEXT("GrainRandomFull"));
		DefaultEyeExposure.Bind(Initializer.ParameterMap, TEXT("DefaultEyeExposure"));
		ScreenPosToScenePixel.Bind(Initializer.ParameterMap, TEXT("ScreenPosToScenePixel"));
	}

	static void ModifyCompilationEnvironment(const FGlobalShaderPermutationParameters& Parameters, FShaderCompilerEnvironment& OutEnvironment)
	{
	}

	static FPermutationDomain BuildPermutationVector(bool bDoEyeAdaptation, bool bNeedsToSwitchVerticalAxis)
	{
		FPermutationDomain PermutationVector;
		PermutationVector.Set<FTonemapperVSSwitchAxis>(bNeedsToSwitchVerticalAxis);
		PermutationVector.Set<FTonemapperVSUseAutoExposure>(bDoEyeAdaptation);

		return PermutationVector;
	}

	void TransitionResources(const FRenderingCompositePassContext& Context)
	{
		if (Context.View.HasValidEyeAdaptation())
		{
			IPooledRenderTarget* EyeAdaptationRT = Context.View.GetEyeAdaptation(Context.RHICmdList);
			FRHITexture* EyeAdaptationRTRef = EyeAdaptationRT->GetRenderTargetItem().TargetableTexture;
			if (EyeAdaptationRTRef)
			{
				Context.RHICmdList.TransitionResources(EResourceTransitionAccess::EReadable, &EyeAdaptationRTRef, 1);
			}
		}
	}

	void SetVS(const FRenderingCompositePassContext& Context, const FPermutationDomain& PermutationVector )
	{
		FRHIVertexShader* ShaderRHI = GetVertexShader();

		FGlobalShader::SetParameters<FViewUniformShaderParameters>(Context.RHICmdList, ShaderRHI, Context.View.ViewUniformBuffer);

		PostprocessParameter.SetVS(ShaderRHI, Context, TStaticSamplerState<SF_Bilinear,AM_Clamp,AM_Clamp,AM_Clamp>::GetRHI());

		FVector GrainRandomFullValue;
		{
			uint8 FrameIndexMod8 = 0;
			if (Context.View.State)
			{
				FrameIndexMod8 = Context.View.ViewState->GetFrameIndex(8);
			}
			GrainRandomFromFrame(&GrainRandomFullValue, FrameIndexMod8);
		}

		SetShaderValue(Context.RHICmdList, ShaderRHI, GrainRandomFull, GrainRandomFullValue);

		
		if (Context.View.HasValidEyeAdaptation())
		{
			IPooledRenderTarget* EyeAdaptationRT = Context.View.GetEyeAdaptation(Context.RHICmdList);
			FRHITexture* EyeAdaptationRTRef = EyeAdaptationRT->GetRenderTargetItem().TargetableTexture;
			if (EyeAdaptationRTRef)
			{
				//Context.RHICmdList.TransitionResources(EResourceTransitionAccess::EReadable, &EyeAdaptationRTRef, 1);
			}
			SetTextureParameter(Context.RHICmdList, ShaderRHI, EyeAdaptation, EyeAdaptationRT->GetRenderTargetItem().TargetableTexture);
		}
		else
		{
			// some views don't have a state, thumbnail rendering?
			SetTextureParameter(Context.RHICmdList, ShaderRHI, EyeAdaptation, GWhiteTexture->TextureRHI);
		}

		// Compile time template-based conditional
		if (!PermutationVector.Get<FTonemapperVSUseAutoExposure>())
		{
			// Compute a CPU-based default.  NB: reverts to "1" if SM5 feature level is not supported
			float FixedExposure = FRCPassPostProcessEyeAdaptation::GetFixedExposure(Context.View);
			// Load a default value 
			SetShaderValue(Context.RHICmdList, ShaderRHI, DefaultEyeExposure, FixedExposure);
		}

		{
			FIntPoint ViewportOffset = Context.SceneColorViewRect.Min;
			FIntPoint ViewportExtent = Context.SceneColorViewRect.Size();
			FVector4 ScreenPosToScenePixelValue(
				ViewportExtent.X * 0.5f,
				-ViewportExtent.Y * 0.5f,
				ViewportExtent.X * 0.5f - 0.5f + ViewportOffset.X,
				ViewportExtent.Y * 0.5f - 0.5f + ViewportOffset.Y);
			SetShaderValue(Context.RHICmdList, ShaderRHI, ScreenPosToScenePixel, ScreenPosToScenePixelValue);
		}
	}
	
	// FShader interface.
	virtual bool Serialize(FArchive& Ar) override
	{
		bool bShaderHasOutdatedParameters = FGlobalShader::Serialize(Ar);
		Ar << PostprocessParameter << GrainRandomFull << EyeAdaptation << DefaultEyeExposure << ScreenPosToScenePixel;

		return bShaderHasOutdatedParameters;
	}
=======
>>>>>>> 69078e53
};<|MERGE_RESOLUTION|>--- conflicted
+++ resolved
@@ -126,147 +126,4 @@
 
 	bool bUsedFramebufferFetch;
 	bool bSRGBAwareTarget;
-<<<<<<< HEAD
-};
-
-
-/** Encapsulates the post processing tone map vertex shader. */
-class FPostProcessTonemapVS : public FGlobalShader
-{
-	// This class is in the header so that Temporal AA can share this vertex shader.
-	DECLARE_GLOBAL_SHADER(FPostProcessTonemapVS);
-
-	class FTonemapperVSSwitchAxis : SHADER_PERMUTATION_BOOL("NEEDTOSWITCHVERTICLEAXIS");
-	class FTonemapperVSUseAutoExposure : SHADER_PERMUTATION_BOOL("EYEADAPTATION_EXPOSURE_FIX");
-	using FPermutationDomain = TShaderPermutationDomain<
-		FTonemapperVSSwitchAxis,
-		FTonemapperVSUseAutoExposure
-	>;
-
-	static bool ShouldCompilePermutation(const FGlobalShaderPermutationParameters& Parameters)
-	{
-		FPermutationDomain PermutationVector(Parameters.PermutationId);
-		// Prevent switch axis permutation on platforms that dont require it.
-		if (PermutationVector.Get<FTonemapperVSSwitchAxis>() && !RHINeedsToSwitchVerticalAxis(Parameters.Platform))
-		{
-			return false;
-		}
-		return true;
-	}
-
-	/** Default constructor. */
-	FPostProcessTonemapVS(){}
-
-public:
-	FPostProcessPassParameters PostprocessParameter;
-	FShaderResourceParameter EyeAdaptation;
-	FShaderParameter GrainRandomFull;
-	FShaderParameter DefaultEyeExposure;
-	FShaderParameter ScreenPosToScenePixel;
-
-	/** Initialization constructor. */
-	FPostProcessTonemapVS(const ShaderMetaType::CompiledShaderInitializerType& Initializer)
-		: FGlobalShader(Initializer)
-	{
-		PostprocessParameter.Bind(Initializer.ParameterMap);
-		EyeAdaptation.Bind(Initializer.ParameterMap, TEXT("EyeAdaptation"));
-		GrainRandomFull.Bind(Initializer.ParameterMap, TEXT("GrainRandomFull"));
-		DefaultEyeExposure.Bind(Initializer.ParameterMap, TEXT("DefaultEyeExposure"));
-		ScreenPosToScenePixel.Bind(Initializer.ParameterMap, TEXT("ScreenPosToScenePixel"));
-	}
-
-	static void ModifyCompilationEnvironment(const FGlobalShaderPermutationParameters& Parameters, FShaderCompilerEnvironment& OutEnvironment)
-	{
-	}
-
-	static FPermutationDomain BuildPermutationVector(bool bDoEyeAdaptation, bool bNeedsToSwitchVerticalAxis)
-	{
-		FPermutationDomain PermutationVector;
-		PermutationVector.Set<FTonemapperVSSwitchAxis>(bNeedsToSwitchVerticalAxis);
-		PermutationVector.Set<FTonemapperVSUseAutoExposure>(bDoEyeAdaptation);
-
-		return PermutationVector;
-	}
-
-	void TransitionResources(const FRenderingCompositePassContext& Context)
-	{
-		if (Context.View.HasValidEyeAdaptation())
-		{
-			IPooledRenderTarget* EyeAdaptationRT = Context.View.GetEyeAdaptation(Context.RHICmdList);
-			FRHITexture* EyeAdaptationRTRef = EyeAdaptationRT->GetRenderTargetItem().TargetableTexture;
-			if (EyeAdaptationRTRef)
-			{
-				Context.RHICmdList.TransitionResources(EResourceTransitionAccess::EReadable, &EyeAdaptationRTRef, 1);
-			}
-		}
-	}
-
-	void SetVS(const FRenderingCompositePassContext& Context, const FPermutationDomain& PermutationVector )
-	{
-		FRHIVertexShader* ShaderRHI = GetVertexShader();
-
-		FGlobalShader::SetParameters<FViewUniformShaderParameters>(Context.RHICmdList, ShaderRHI, Context.View.ViewUniformBuffer);
-
-		PostprocessParameter.SetVS(ShaderRHI, Context, TStaticSamplerState<SF_Bilinear,AM_Clamp,AM_Clamp,AM_Clamp>::GetRHI());
-
-		FVector GrainRandomFullValue;
-		{
-			uint8 FrameIndexMod8 = 0;
-			if (Context.View.State)
-			{
-				FrameIndexMod8 = Context.View.ViewState->GetFrameIndex(8);
-			}
-			GrainRandomFromFrame(&GrainRandomFullValue, FrameIndexMod8);
-		}
-
-		SetShaderValue(Context.RHICmdList, ShaderRHI, GrainRandomFull, GrainRandomFullValue);
-
-		
-		if (Context.View.HasValidEyeAdaptation())
-		{
-			IPooledRenderTarget* EyeAdaptationRT = Context.View.GetEyeAdaptation(Context.RHICmdList);
-			FRHITexture* EyeAdaptationRTRef = EyeAdaptationRT->GetRenderTargetItem().TargetableTexture;
-			if (EyeAdaptationRTRef)
-			{
-				//Context.RHICmdList.TransitionResources(EResourceTransitionAccess::EReadable, &EyeAdaptationRTRef, 1);
-			}
-			SetTextureParameter(Context.RHICmdList, ShaderRHI, EyeAdaptation, EyeAdaptationRT->GetRenderTargetItem().TargetableTexture);
-		}
-		else
-		{
-			// some views don't have a state, thumbnail rendering?
-			SetTextureParameter(Context.RHICmdList, ShaderRHI, EyeAdaptation, GWhiteTexture->TextureRHI);
-		}
-
-		// Compile time template-based conditional
-		if (!PermutationVector.Get<FTonemapperVSUseAutoExposure>())
-		{
-			// Compute a CPU-based default.  NB: reverts to "1" if SM5 feature level is not supported
-			float FixedExposure = FRCPassPostProcessEyeAdaptation::GetFixedExposure(Context.View);
-			// Load a default value 
-			SetShaderValue(Context.RHICmdList, ShaderRHI, DefaultEyeExposure, FixedExposure);
-		}
-
-		{
-			FIntPoint ViewportOffset = Context.SceneColorViewRect.Min;
-			FIntPoint ViewportExtent = Context.SceneColorViewRect.Size();
-			FVector4 ScreenPosToScenePixelValue(
-				ViewportExtent.X * 0.5f,
-				-ViewportExtent.Y * 0.5f,
-				ViewportExtent.X * 0.5f - 0.5f + ViewportOffset.X,
-				ViewportExtent.Y * 0.5f - 0.5f + ViewportOffset.Y);
-			SetShaderValue(Context.RHICmdList, ShaderRHI, ScreenPosToScenePixel, ScreenPosToScenePixelValue);
-		}
-	}
-	
-	// FShader interface.
-	virtual bool Serialize(FArchive& Ar) override
-	{
-		bool bShaderHasOutdatedParameters = FGlobalShader::Serialize(Ar);
-		Ar << PostprocessParameter << GrainRandomFull << EyeAdaptation << DefaultEyeExposure << ScreenPosToScenePixel;
-
-		return bShaderHasOutdatedParameters;
-	}
-=======
->>>>>>> 69078e53
 };