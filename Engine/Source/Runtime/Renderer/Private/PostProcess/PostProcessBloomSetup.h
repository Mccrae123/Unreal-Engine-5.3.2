--- conflicted
+++ resolved
@@ -6,10 +6,7 @@
 
 class FSceneDownsampleChain;
 class FEyeAdaptationParameters;
-<<<<<<< HEAD
-=======
 class FLocalExposureParameters;
->>>>>>> 4af6daef
 
 enum class EBloomQuality : uint32
 {
@@ -40,12 +37,9 @@
 	// [Optional] Eye adaptation parameters.
 	const FEyeAdaptationParameters* EyeAdaptationParameters = nullptr;
 
-<<<<<<< HEAD
-=======
 	// [Optional] Local exposure parameters.
 	const FLocalExposureParameters* LocalExposureParameters = nullptr;
 
->>>>>>> 4af6daef
 	// [Optional] Luminance bilateral grid. If this is null, local exposure is disabled.
 	FRDGTextureRef LocalExposureTexture = nullptr;
 
