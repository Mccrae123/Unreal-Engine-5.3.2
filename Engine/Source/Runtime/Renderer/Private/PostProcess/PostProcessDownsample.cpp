--- conflicted
+++ resolved
@@ -111,11 +111,7 @@
 		Desc.Extent = FIntPoint::DivideAndRoundUp(Desc.Extent, 2);
 		Desc.Extent.X = FMath::Max(1, Desc.Extent.X);
 		Desc.Extent.Y = FMath::Max(1, Desc.Extent.Y);
-<<<<<<< HEAD
-		Desc.Flags &= ~(TexCreate_RenderTargetable | TexCreate_UAV);
-=======
 		Desc.Flags &= ~(TexCreate_RenderTargetable | TexCreate_UAV | TexCreate_Presentable);
->>>>>>> 6bbb88c8
 		Desc.Flags |= bIsComputePass ? TexCreate_UAV : TexCreate_RenderTargetable;
 		Desc.Flags |= GFastVRamConfig.Downsample;
 		Desc.ClearValue = FClearValueBinding(FLinearColor(0, 0, 0, 0));
