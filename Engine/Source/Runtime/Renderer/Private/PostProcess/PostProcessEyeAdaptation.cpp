--- conflicted
+++ resolved
@@ -748,11 +748,8 @@
 
 	if (bInUpdateLastExposure && PooledRenderTarget[CurrentBuffer].IsValid() && (GIsEditor || CVarEnablePreExposureOnlyInTheEditor.GetValueOnRenderThread() == 0))
 	{
-<<<<<<< HEAD
-=======
 		FRDGTextureRef CurrentTexture = GraphBuilder.RegisterExternalTexture(PooledRenderTarget[CurrentBuffer], ERenderTargetTexture::ShaderResource, ERDGTextureFlags::MultiFrame);
 
->>>>>>> 7d5968f5
 		// first, read the value from two frames ago
 		int32 PreviousPreviousBuffer = GetPreviousPreviousIndex();
 		if (ExposureTextureReadback[PreviousPreviousBuffer] != nullptr &&
@@ -779,42 +776,27 @@
 			static const FName ExposureValueName(TEXT("Scene view state exposure readback"));
 			ExposureTextureReadback[CurrentBuffer].Reset(new FRHIGPUTextureReadback(ExposureValueName));
 			// Send the first request.
-<<<<<<< HEAD
-			ExposureTextureReadback[CurrentBuffer]->EnqueueCopy(RHICmdList, PooledRenderTarget[CurrentBuffer]->GetRenderTargetItem().TargetableTexture);
-=======
 			AddEnqueueCopyPass(GraphBuilder, ExposureTextureReadback[CurrentBuffer].Get(), CurrentTexture);
->>>>>>> 7d5968f5
 		}
 		else // it exists, so just enqueue, don't  reset
 		{
 			// Send the request for next update.
-<<<<<<< HEAD
-			ExposureTextureReadback[CurrentBuffer]->EnqueueCopy(RHICmdList, PooledRenderTarget[CurrentBuffer]->GetRenderTargetItem().TargetableTexture);
-=======
 			AddEnqueueCopyPass(GraphBuilder, ExposureTextureReadback[CurrentBuffer].Get(), CurrentTexture);
->>>>>>> 7d5968f5
 		}
 	}
 
 	CurrentBuffer = (CurrentBuffer+1)%3;
-<<<<<<< HEAD
-=======
 }
 
 const TRefCountPtr<IPooledRenderTarget>& FSceneViewState::FEyeAdaptationManager::GetTexture(uint32 TextureIndex) const
 {
 	check(0 <= TextureIndex && TextureIndex < 3);
 	return PooledRenderTarget[TextureIndex];
->>>>>>> 7d5968f5
 }
 
 const TRefCountPtr<IPooledRenderTarget>& FSceneViewState::FEyeAdaptationManager::GetOrCreateTexture(FRHICommandList& RHICmdList, uint32 TextureIndex)
 {
-<<<<<<< HEAD
-	check(0 <= BufferNumber && BufferNumber < 3);
-=======
 	check(0 <= TextureIndex && TextureIndex < 3);
->>>>>>> 7d5968f5
 
 	// Create textures if needed.
 	if (!PooledRenderTarget[TextureIndex].IsValid())
@@ -833,9 +815,6 @@
 
 const FExposureBufferData* FSceneViewState::FEyeAdaptationManager::GetBuffer(uint32 BufferIndex) const
 {
-<<<<<<< HEAD
-	check(0 <= BufferNumber && BufferNumber < 3);
-=======
 	check(0 <= BufferIndex && BufferIndex < 3);
 	const FExposureBufferData& Instance = ExposureBufferData[BufferIndex];
 	return Instance.IsValid() ? &Instance : nullptr;
@@ -844,7 +823,6 @@
 FExposureBufferData* FSceneViewState::FEyeAdaptationManager::GetOrCreateBuffer(FRHICommandListImmediate& RHICmdList, uint32 BufferIndex)
 {
 	check(BufferIndex == 0 || BufferIndex == 1);
->>>>>>> 7d5968f5
 
 	// Create textures if needed.
 	if (!ExposureBufferData[BufferIndex].IsValid())
