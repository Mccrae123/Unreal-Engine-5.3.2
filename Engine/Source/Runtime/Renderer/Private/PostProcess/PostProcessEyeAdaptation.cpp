--- conflicted
+++ resolved
@@ -49,79 +49,12 @@
 	TEXT("When pre-exposure is enabled, 0 to enable it everywhere, 1 to enable it only in the editor (default).\n")
 	TEXT("This is to because it currently has an impact on the renderthread performance\n"),
 	ECVF_ReadOnly);
-<<<<<<< HEAD
-
-
-/**
- *   Shared functionality used in computing the eye-adaptation parameters
- *   Compute the parameters used for eye-adaptation.  These will default to values
- *   that disable eye-adaptation if the hardware doesn't support the minimum feature level
- */
-inline static void ComputeEyeAdaptationValues(const ERHIFeatureLevel::Type MinFeatureLevel, const FViewInfo& View, FVector4 Out[EYE_ADAPTATION_PARAMS_SIZE])
-{
-	static const auto VarDefaultAutoExposureExtendDefaultLuminanceRange = IConsoleManager::Get().FindTConsoleVariableDataInt(TEXT("r.DefaultFeature.AutoExposure.ExtendDefaultLuminanceRange"));
-	const bool bExtendedLuminanceRange = VarDefaultAutoExposureExtendDefaultLuminanceRange->GetValueOnRenderThread() == 1;
-
-	const FPostProcessSettings& Settings = View.FinalPostProcessSettings;
-	const FEngineShowFlags& EngineShowFlags = View.Family->EngineShowFlags;
-
-	// ----------
-
-	// Histogram related values.
-	float LowPercent = FMath::Clamp(Settings.AutoExposureLowPercent, 1.0f, 99.0f) * 0.01f;
-	float HighPercent = FMath::Clamp(Settings.AutoExposureHighPercent, 1.0f, 99.0f) * 0.01f;
-	float HistogramLogMin = bExtendedLuminanceRange ? EV100ToLog2(Settings.HistogramLogMin) : Settings.HistogramLogMin;
-	float HistogramLogMax = bExtendedLuminanceRange ? EV100ToLog2(Settings.HistogramLogMax) : Settings.HistogramLogMax;
-	HistogramLogMin = FMath::Min<float>(HistogramLogMin, HistogramLogMax - 1);
-
-	// ----------
-
-	// Those clamps the average luminance computed from the scene color.
-	float MinAverageLuminance = 1;
-	float MaxAverageLuminance = 1;
-	// This scales the average luminance AFTER it gets clamped, affecting the exposure value directly.
-	float AutoExposureBias = Settings.AutoExposureBias;
-	if (Settings.AutoExposureBiasCurve)
-	{
-		float AverageSceneLuminance = View.GetLastAverageSceneLuminance();
-		if (AverageSceneLuminance > 0)
-		{
-			AutoExposureBias += Settings.AutoExposureBiasCurve->GetFloatValue(LuminanceToEV100(AverageSceneLuminance));
-		}
-	}
-
-	float LocalExposureMultipler = FMath::Pow(2.0f, AutoExposureBias);
-	// This scales the average luminance BEFORE it gets clamped, used to implement the calibration constant for AEM_Basic.
-	float AverageLuminanceScale = 1.f;
-
-	// When any of those flags are set, make sure the tonemapper uses an exposure of 1.
-	if (!EngineShowFlags.Lighting 
-		|| (EngineShowFlags.VisualizeBuffer && View.CurrentBufferVisualizationMode != NAME_None) 
-		|| View.Family->UseDebugViewPS() 
-		|| EngineShowFlags.RayTracingDebug 
-		|| EngineShowFlags.VisualizeDistanceFieldAO
-		|| EngineShowFlags.VisualizeGlobalDistanceField
-		|| EngineShowFlags.CollisionVisibility
-		|| EngineShowFlags.CollisionPawn)
-	{
-		LocalExposureMultipler = 1.f;
-	}
-	// Otherwise handle the viewport override settings.
-	else if (View.Family->ExposureSettings.bFixed)
-	{
-		LocalExposureMultipler = 1.f;
-		MinAverageLuminance = MaxAverageLuminance = EV100ToLuminance(View.Family->ExposureSettings.FixedEV100);
-	}
-	// When !EngineShowFlags.EyeAdaptation (from "r.EyeAdaptationQuality 0") or the feature level doesn't support eye adaptation, only Settings.AutoExposureBias controls exposure.
-	else if (EngineShowFlags.EyeAdaptation && View.GetFeatureLevel() >= MinFeatureLevel)
-=======
 const ERHIFeatureLevel::Type BasicEyeAdaptationMinFeatureLevel = ERHIFeatureLevel::ES3_1;
 }
 
 bool IsAutoExposureMethodSupported(ERHIFeatureLevel::Type FeatureLevel, EAutoExposureMethod AutoExposureMethodId)
 {
 	switch (AutoExposureMethodId)
->>>>>>> 69078e53
 	{
 	case EAutoExposureMethod::AEM_Histogram:
 		return FeatureLevel >= ERHIFeatureLevel::SM5;
