--- conflicted
+++ resolved
@@ -10,77 +10,6 @@
 
 namespace
 {
-<<<<<<< HEAD
-TAutoConsoleVariable<float> CVarEyeAdaptationPreExposureOverride(
-	TEXT("r.EyeAdaptation.PreExposureOverride"),
-	0,
-	TEXT("Overide the scene pre-exposure by a custom value. \n")
-	TEXT("= 0 : No override\n")
-	TEXT("> 0 : Override PreExposure\n"),
-	ECVF_RenderThreadSafe);
-
-TAutoConsoleVariable<int32> CVarEyeAdaptationMethodOverride(
-	TEXT("r.EyeAdaptation.MethodOverride"),
-	-1,
-	TEXT("Override the camera metering method set in post processing volumes\n")
-	TEXT("-2: override with custom settings (for testing Basic Mode)\n")
-	TEXT("-1: no override\n")
-	TEXT(" 1: Auto Histogram-based\n")
-	TEXT(" 2: Auto Basic\n")
-	TEXT(" 3: Manual"),
-	ECVF_Scalability | ECVF_RenderThreadSafe);
-
-TAutoConsoleVariable<int32> CVarEyeAdaptationBasicCompute(
-	TEXT("r.EyeAdaptation.Basic.Compute"),
-	1,
-	TEXT("Use Pixel or Compute Shader to compute the basic eye adaptation. \n")
-	TEXT("= 0 : Pixel Shader\n")
-	TEXT("> 0 : Compute Shader (default) \n"),
-	ECVF_Scalability | ECVF_RenderThreadSafe);
-
-TAutoConsoleVariable<float> CVarEyeAdaptationExponentialTransitionDistance(
-	TEXT("r.EyeAdaptation.ExponentialTransitionDistance"),
-	1.5,
-	TEXT("The auto exposure moves linearly, but when it gets ExponentialTransitionDistance F-stops away from the\n")
-	TEXT("target exposure it switches to as slower exponential function.\n"),
-	ECVF_RenderThreadSafe);
-
-TAutoConsoleVariable<int> CVarEyeAdaptationVisualizeDebugType(
-	TEXT("r.EyeAdaptation.VisualizeDebugType"),
-	0,
-	TEXT("When enabling Show->Visualize->HDR (Eye Adaptation) is enabled, this flag controls the scene color.\n")
-	TEXT("    0: Scene Color after tonemapping (default).\n")
-	TEXT("    1: Histogram Debug\n"),
-	ECVF_RenderThreadSafe);
-
-TAutoConsoleVariable<float> CVarEyeAdaptationLensAttenuation(
-	TEXT("r.EyeAdaptation.LensAttenuation"),
-	0.78,
-	TEXT("The camera lens attenuation (q). Set this number to 0.78 for lighting to be unitless (1.0cd/m^2 becomes 1.0 at EV100) or 0.65 to match previous versions (1.0cd/m^2 becomes 1.2 at EV100)."),
-	ECVF_RenderThreadSafe);
-
-TAutoConsoleVariable<float> CVarEyeAdaptationBlackHistogramBucketInfluence(
-	TEXT("r.EyeAdaptation.BlackHistogramBucketInfluence"),
-	0.0,
-	TEXT("This parameter controls how much weight to apply to completely dark 0.0 values in the exposure histogram.\n")
-	TEXT("When set to 1.0, fully dark pixels will accumulate normally, whereas when set to 0.0 fully dark pixels\n")
-	TEXT("will have no influence.\n"),
-	ECVF_RenderThreadSafe);
-
-static TAutoConsoleVariable<int32> CVarEnablePreExposureOnlyInTheEditor(
-	TEXT("r.EyeAdaptation.EditorOnly"),
-	0,
-	TEXT("When pre-exposure is enabled, 0 to enable it everywhere, 1 to enable it only in the editor (default).\n")
-	TEXT("This is to because it currently has an impact on the renderthread performance\n"),
-	ECVF_ReadOnly);
-}
-
-// Function is static because EyeAdaptation is the only system that should be checking this value.
-static bool UsePreExposureEnabled()
-{
-	static const auto CVarUsePreExposure = IConsoleManager::Get().FindTConsoleVariableDataInt(TEXT("r.UsePreExposure"));
-	return CVarUsePreExposure->GetValueOnAnyThread() != 0;
-=======
 	TAutoConsoleVariable<float> CVarEyeAdaptationPreExposureOverride(
 		TEXT("r.EyeAdaptation.PreExposureOverride"),
 		0,
@@ -142,13 +71,6 @@
 static ERHIFeatureLevel::Type GetBasicEyeAdaptationMinFeatureLevel()
 {
 	return IsMobileHDR() ? ERHIFeatureLevel::ES3_1 : ERHIFeatureLevel::SM5;
->>>>>>> 6bbb88c8
-}
-
-// Basic eye adaptation is supported everywhere except mobile when MobileHDR is disabled
-static ERHIFeatureLevel::Type GetBasicEyeAdaptationMinFeatureLevel()
-{
-	return IsMobileHDR() ? ERHIFeatureLevel::ES3_1 : ERHIFeatureLevel::SM5;
 }
 
 bool IsAutoExposureMethodSupported(ERHIFeatureLevel::Type FeatureLevel, EAutoExposureMethod AutoExposureMethodId)
@@ -296,11 +218,6 @@
 		(EngineShowFlags.VisualizeVirtualShadowMap && View.CurrentVirtualShadowMapVisualizationMode != NAME_None) ||
 		EngineShowFlags.RayTracingDebug ||
 		EngineShowFlags.VisualizeDistanceFieldAO ||
-<<<<<<< HEAD
-		EngineShowFlags.VisualizeMeshDistanceFields ||
-		EngineShowFlags.VisualizeGlobalDistanceField ||
-=======
->>>>>>> 6bbb88c8
 		EngineShowFlags.VisualizeVolumetricCloudConservativeDensity ||
 		EngineShowFlags.CollisionVisibility ||
 		EngineShowFlags.CollisionPawn ||
@@ -438,13 +355,8 @@
 
 	//AutoExposureMeterMask
 	const FTextureRHIRef MeterMask = Settings.AutoExposureMeterMask ?
-<<<<<<< HEAD
-									Settings.AutoExposureMeterMask->Resource->TextureRHI :
-									GWhiteTexture->TextureRHI;
-=======
 		Settings.AutoExposureMeterMask->GetResource()->TextureRHI :
 		GWhiteTexture->TextureRHI;
->>>>>>> 6bbb88c8
 
 	// The distance at which we switch from linear to exponential. I.e. at StartDistance=1.5, when linear is 1.5 f-stops away from hitting the 
 	// target, we switch to exponential.
@@ -550,44 +462,15 @@
 	const FEyeAdaptationParameters& EyeAdaptationParameters,
 	FRDGTextureRef HistogramTexture)
 {
-<<<<<<< HEAD
-	View.SwapEyeAdaptationTextures(GraphBuilder);
-
-	FRDGTextureRef OutputTexture = GraphBuilder.RegisterExternalTexture(View.GetEyeAdaptationTexture(GraphBuilder.RHICmdList), ERenderTargetTexture::Targetable, ERDGTextureFlags::MultiFrame);
-=======
 	View.UpdateEyeAdaptationLastExposureFromTexture();
 	View.SwapEyeAdaptationTextures();
->>>>>>> 6bbb88c8
 
 	FRDGTextureRef OutputTexture = GraphBuilder.RegisterExternalTexture(View.GetEyeAdaptationTexture(GraphBuilder.RHICmdList), ERDGTextureFlags::MultiFrame);
 
-<<<<<<< HEAD
-	if (View.bUseComputePasses)
-	{
-		FEyeAdaptationCS::FParameters* PassParameters = GraphBuilder.AllocParameters<FEyeAdaptationCS::FParameters>();
-		PassParameters->Base = PassBaseParameters;
-		PassParameters->RWEyeAdaptationTexture = GraphBuilder.CreateUAV(OutputTexture);
-
-		TShaderMapRef<FEyeAdaptationCS> ComputeShader(View.ShaderMap);
-
-		FComputeShaderUtils::AddPass(
-			GraphBuilder,
-			RDG_EVENT_NAME("HistogramEyeAdaptation (CS)"),
-			ComputeShader,
-			PassParameters,
-			FIntVector(1, 1, 1));
-	}
-	else
-	{
-		FEyeAdaptationPS::FParameters* PassParameters = GraphBuilder.AllocParameters<FEyeAdaptationPS::FParameters>();
-		PassParameters->Base = PassBaseParameters;
-		PassParameters->RenderTargets[0] = FRenderTargetBinding(OutputTexture, ERenderTargetLoadAction::ENoAction);
-=======
 	FEyeAdaptationCS::FParameters* PassParameters = GraphBuilder.AllocParameters<FEyeAdaptationCS::FParameters>();
 	PassParameters->EyeAdaptation = GetEyeAdaptationParameters(View, ERHIFeatureLevel::SM5);
 	PassParameters->HistogramTexture = HistogramTexture;
 	PassParameters->RWEyeAdaptationTexture = GraphBuilder.CreateUAV(OutputTexture);
->>>>>>> 6bbb88c8
 
 	TShaderMapRef<FEyeAdaptationCS> ComputeShader(View.ShaderMap);
 	FComputeShaderUtils::AddPass(
@@ -739,20 +622,12 @@
 	FScreenPassTexture SceneColor,
 	FRDGTextureRef EyeAdaptationTexture)
 {
-<<<<<<< HEAD
-	View.SwapEyeAdaptationTextures(GraphBuilder);
-
-	const FScreenPassTextureViewport SceneColorViewport(SceneColor);
-
-	FRDGTextureRef OutputTexture = GraphBuilder.RegisterExternalTexture(View.GetEyeAdaptationTexture(GraphBuilder.RHICmdList), ERenderTargetTexture::Targetable, ERDGTextureFlags::MultiFrame);
-=======
 	View.UpdateEyeAdaptationLastExposureFromTexture();
 	View.SwapEyeAdaptationTextures();
 
 	const FScreenPassTextureViewport SceneColorViewport(SceneColor);
 
 	FRDGTextureRef OutputTexture = GraphBuilder.RegisterExternalTexture(View.GetEyeAdaptationTexture(GraphBuilder.RHICmdList), ERDGTextureFlags::MultiFrame);
->>>>>>> 6bbb88c8
 
 	FBasicEyeAdaptationShader::FParameters PassBaseParameters;
 	PassBaseParameters.View = View.ViewUniformBuffer;
@@ -801,35 +676,15 @@
 	return OutputTexture;
 }
 
-<<<<<<< HEAD
-FSceneViewState::FEyeAdaptationManager::~FEyeAdaptationManager() {}
-=======
 FSceneViewState::FEyeAdaptationManager::FEyeAdaptationManager()
 {
 	ExposureReadbackTextures.AddZeroed(MAX_READBACK_BUFFERS);
 	ExposureReadbackBuffers.AddZeroed(MAX_READBACK_BUFFERS);
 }
->>>>>>> 6bbb88c8
 
 void FSceneViewState::FEyeAdaptationManager::SafeRelease()
 {
 	CurrentBuffer = 0;
-<<<<<<< HEAD
-
-	for (int32 Index = 0; Index < 3; Index++)
-	{
-		PooledRenderTarget[Index].SafeRelease();
-		ExposureTextureReadback[Index] = nullptr;
-	}
-
-	ExposureBufferData[0].SafeRelease();
-	ExposureBufferData[1].SafeRelease();
-	ExposureBufferReadback = nullptr;
-
-}
-
-void FSceneViewState::FEyeAdaptationManager::SwapTextures(FRDGBuilder& GraphBuilder, bool bInUpdateLastExposure)
-=======
 	ReadbackBuffersWriteIndex = 0;
 	ReadbackBuffersNumPending = 0;
 
@@ -862,54 +717,9 @@
 }
 
 FRHIGPUTextureReadback* FSceneViewState::FEyeAdaptationManager::GetLatestReadbackTexture()
->>>>>>> 6bbb88c8
 {
 	FRHIGPUTextureReadback* LatestReadbackTexture = nullptr;
 
-<<<<<<< HEAD
-	// When reading back last frame's exposure data in AFR, make sure we do it on the
-	// GPUs that were actually used last frame.
-	const FRHIGPUMask ThisFrameGPUMask = RHICmdList.GetGPUMask();
-	const FRHIGPUMask LastFrameGPUMask = AFRUtils::GetPrevSiblingGPUMask(ThisFrameGPUMask);
-	const FRHIGPUMask LastLastFrameGPUMask = AFRUtils::GetPrevSiblingGPUMask(LastFrameGPUMask);
-
-	if (bInUpdateLastExposure && PooledRenderTarget[CurrentBuffer].IsValid() && (GIsEditor || CVarEnablePreExposureOnlyInTheEditor.GetValueOnRenderThread() == 0))
-	{
-		FRDGTextureRef CurrentTexture = GraphBuilder.RegisterExternalTexture(PooledRenderTarget[CurrentBuffer], ERenderTargetTexture::ShaderResource, ERDGTextureFlags::MultiFrame);
-
-		// first, read the value from two frames ago
-		int32 PreviousPreviousBuffer = GetPreviousPreviousIndex();
-		if (ExposureTextureReadback[PreviousPreviousBuffer] != nullptr &&
-			ExposureTextureReadback[PreviousPreviousBuffer]->IsReady())
-		{
-			// Workaround until FRHIGPUTextureReadback::Lock has multigpu support
-			FRHIGPUMask ReadBackGPUMask = LastLastFrameGPUMask;
-
-			RDG_GPU_MASK_SCOPE(GraphBuilder, ReadBackGPUMask);
-
-			// Read the last request results.
-			FVector4* ReadbackData = (FVector4*)ExposureTextureReadback[PreviousPreviousBuffer]->Lock(sizeof(FVector4));
-			if (ReadbackData)
-			{
-				LastExposure = ReadbackData->X;
-				LastAverageSceneLuminance = ReadbackData->Z;
-
-				ExposureTextureReadback[PreviousPreviousBuffer]->Unlock();
-			}
-		}
-
-		if (!ExposureTextureReadback[CurrentBuffer])
-		{
-			static const FName ExposureValueName(TEXT("Scene view state exposure readback"));
-			ExposureTextureReadback[CurrentBuffer].Reset(new FRHIGPUTextureReadback(ExposureValueName));
-			// Send the first request.
-			AddEnqueueCopyPass(GraphBuilder, ExposureTextureReadback[CurrentBuffer].Get(), CurrentTexture);
-		}
-		else // it exists, so just enqueue, don't  reset
-		{
-			// Send the request for next update.
-			AddEnqueueCopyPass(GraphBuilder, ExposureTextureReadback[CurrentBuffer].Get(), CurrentTexture);
-=======
 	// Find latest texture that is ready
 	while (ReadbackBuffersNumPending > 0)
 	{
@@ -952,7 +762,6 @@
 			LastAverageSceneLuminance = ReadbackData->Z;
 
 			ReadbackTexture->Unlock();
->>>>>>> 6bbb88c8
 		}
 	}
 }
@@ -974,20 +783,6 @@
 			ExposureReadbackTextures[ReadbackBuffersWriteIndex] = ExposureReadbackTexture;
 		}
 
-<<<<<<< HEAD
-	CurrentBuffer = (CurrentBuffer+1)%3;
-}
-
-const TRefCountPtr<IPooledRenderTarget>& FSceneViewState::FEyeAdaptationManager::GetTexture(uint32 TextureIndex) const
-{
-	check(0 <= TextureIndex && TextureIndex < 3);
-	return PooledRenderTarget[TextureIndex];
-}
-
-const TRefCountPtr<IPooledRenderTarget>& FSceneViewState::FEyeAdaptationManager::GetOrCreateTexture(FRHICommandList& RHICmdList, uint32 TextureIndex)
-{
-	check(0 <= TextureIndex && TextureIndex < 3);
-=======
 		AddEnqueueCopyPass(GraphBuilder, ExposureReadbackTexture, CurrentTexture);
 
 		ReadbackBuffersWriteIndex = (ReadbackBuffersWriteIndex + 1) % MAX_READBACK_BUFFERS;
@@ -1004,7 +799,6 @@
 const TRefCountPtr<IPooledRenderTarget>& FSceneViewState::FEyeAdaptationManager::GetOrCreateTexture(FRHICommandList& RHICmdList, uint32 TextureIndex)
 {
 	check(0 <= TextureIndex && TextureIndex < NUM_BUFFERS);
->>>>>>> 6bbb88c8
 
 	// Create textures if needed.
 	if (!PooledRenderTarget[TextureIndex].IsValid())
@@ -1015,29 +809,12 @@
 		{
 			Desc.Flags |= TexCreate_UAV;
 		}
-<<<<<<< HEAD
-		GRenderTargetPool.FindFreeElement(RHICmdList, Desc, PooledRenderTarget[TextureIndex], TEXT("EyeAdaptation"), ERenderTargetTransience::NonTransient);
-=======
 		GRenderTargetPool.FindFreeElement(RHICmdList, Desc, PooledRenderTarget[TextureIndex], TEXT("EyeAdaptation"));
->>>>>>> 6bbb88c8
 	}
 
 	return PooledRenderTarget[TextureIndex];
 }
 
-<<<<<<< HEAD
-const FExposureBufferData* FSceneViewState::FEyeAdaptationManager::GetBuffer(uint32 BufferIndex) const
-{
-	check(BufferIndex==0 || BufferIndex==1);
-
-	const FExposureBufferData& Instance = ExposureBufferData[BufferIndex];
-	return Instance.IsValid() ? &Instance : nullptr;
-}
-
-FExposureBufferData* FSceneViewState::FEyeAdaptationManager::GetOrCreateBuffer(FRHICommandListImmediate& RHICmdList, uint32 BufferIndex)
-{
-	check(BufferIndex==0 || BufferIndex==1);
-=======
 const TRefCountPtr<FRDGPooledBuffer>& FSceneViewState::FEyeAdaptationManager::GetBuffer(uint32 BufferIndex) const
 {
 	check(0 <= BufferIndex && BufferIndex < NUM_BUFFERS);
@@ -1048,42 +825,10 @@
 const TRefCountPtr<FRDGPooledBuffer>& FSceneViewState::FEyeAdaptationManager::GetOrCreateBuffer(FRDGBuilder& GraphBuilder, uint32 BufferIndex)
 {
 	check(0 <= BufferIndex && BufferIndex < NUM_BUFFERS);
->>>>>>> 6bbb88c8
 
 	// Create textures if needed.
 	if (!ExposureBufferData[BufferIndex].IsValid())
 	{
-<<<<<<< HEAD
-		FRHIResourceCreateInfo CreateInfo(TEXT("ExposureBuffer"));
-		ExposureBufferData[BufferIndex].Buffer = RHICreateVertexBuffer(sizeof(FVector4), BUF_Static | BUF_ShaderResource | BUF_UnorderedAccess | BUF_SourceCopy, CreateInfo);
-		
-		FVector4* BufferData = (FVector4*)RHICmdList.LockVertexBuffer(ExposureBufferData[BufferIndex].Buffer, 0, sizeof(FVector4), RLM_WriteOnly);
-		*BufferData = FVector4(1.0f, 1.0f, 1.0f, 1.0f);
-		RHICmdList.UnlockVertexBuffer(ExposureBufferData[BufferIndex].Buffer);
-
-		ExposureBufferData[BufferIndex].SRV = RHICmdList.CreateShaderResourceView(ExposureBufferData[BufferIndex].Buffer, sizeof(FVector4), PF_A32B32G32R32F);
-		ExposureBufferData[BufferIndex].UAV = RHICmdList.CreateUnorderedAccessView(ExposureBufferData[BufferIndex].Buffer, PF_A32B32G32R32F);
-
-		RHICmdList.Transition(FRHITransitionInfo(ExposureBufferData[BufferIndex].UAV, ERHIAccess::UAVMask, ERHIAccess::SRVMask));
-	}
-
-	return &ExposureBufferData[BufferIndex];
-}
-
-void FSceneViewState::FEyeAdaptationManager::SwapBuffers(bool bInUpdateLastExposure)
-{
-	QUICK_SCOPE_CYCLE_COUNTER(STAT_FEyeAdaptationManager_SwapBuffers);
-
-	FRHICommandListImmediate& RHICmdList = FRHICommandListExecutor::GetImmediateCommandList();
-	
-
-	check(CurrentBuffer==0 || CurrentBuffer==1);
-
-	if (bInUpdateLastExposure && ExposureBufferData[CurrentBuffer].IsValid() && (GIsEditor || CVarEnablePreExposureOnlyInTheEditor.GetValueOnRenderThread() == 0))
-	{
-		bool bReadbackCompleted = false;
-		if (ExposureBufferReadback != nullptr && ExposureBufferReadback->IsReady())
-=======
 		FRDGBufferDesc RDGBufferDesc = FRDGBufferDesc::CreateBufferDesc(sizeof(FVector4f), 1);
 		RDGBufferDesc.Usage |= BUF_SourceCopy;
 		FRDGBufferRef RDGBuffer = GraphBuilder.CreateBuffer(RDGBufferDesc, TEXT("EyeAdaptationBuffer"), ERDGBufferFlags::MultiFrame);
@@ -1113,7 +858,6 @@
 			LatestReadbackBuffer = ExposureReadbackBuffers[Index];
 		}
 		else
->>>>>>> 6bbb88c8
 		{
 			break;
 		}
@@ -1134,24 +878,6 @@
 	// Get the most up to date value
 	FRHIGPUBufferReadback* ReadbackBuffer = GetLatestReadbackBuffer();
 
-<<<<<<< HEAD
-			bReadbackCompleted = true;
-		}
-
-		if (bReadbackCompleted || !ExposureBufferReadback)
-		{
-			if (!ExposureBufferReadback)
-			{
-				static const FName ExposureValueName(TEXT("Scene view state exposure readback"));
-				ExposureBufferReadback.Reset(new FRHIGPUBufferReadback(ExposureValueName));
-			}
-
-			RHICmdList.Transition(FRHITransitionInfo(ExposureBufferData[CurrentBuffer].UAV, ERHIAccess::UAVMask, ERHIAccess::CopySrc));
-
-			ExposureBufferReadback->EnqueueCopy(RHICmdList, ExposureBufferData[CurrentBuffer].Buffer);
-
-			RHICmdList.Transition(FRHITransitionInfo(ExposureBufferData[CurrentBuffer].UAV, ERHIAccess::CopySrc, ERHIAccess::SRVMask));
-=======
 	if (ReadbackBuffer)
 	{
 		// Read the last request results.
@@ -1162,7 +888,6 @@
 			LastAverageSceneLuminance = ReadbackData->Z;
 
 			ReadbackBuffer->Unlock();
->>>>>>> 6bbb88c8
 		}
 	}
 }
@@ -1210,24 +935,16 @@
 		!ViewFamily.EngineShowFlags.LODColoration &&
 		!ViewFamily.EngineShowFlags.HLODColoration &&
 		!ViewFamily.EngineShowFlags.LevelColoration &&
-<<<<<<< HEAD
-		((!ViewFamily.EngineShowFlags.VisualizeBuffer) || View.CurrentBufferVisualizationMode != NAME_None); // disable pre-exposure for the debug visualization modes
-=======
 		((!ViewFamily.EngineShowFlags.VisualizeBuffer) || View.CurrentBufferVisualizationMode != NAME_None) && // disable pre-exposure for the buffer visualization modes
 		((!ViewFamily.EngineShowFlags.VisualizeNanite) || View.CurrentNaniteVisualizationMode != NAME_None) && // disable pre-exposure for the Nanite visualization modes
 		((!ViewFamily.EngineShowFlags.VisualizeVirtualShadowMap) || View.CurrentVirtualShadowMapVisualizationMode != NAME_None); // disable pre-exposure for the virtual shadow map visualization modes
->>>>>>> 6bbb88c8
 
 	PreExposure = 1.f;
 	bUpdateLastExposure = false;
 
 	bool bMobilePlatform = IsMobilePlatform(View.GetShaderPlatform());
 	bool bEnableAutoExposure = !bMobilePlatform || IsMobileEyeAdaptationEnabled(View);
-<<<<<<< HEAD
-	
-=======
-
->>>>>>> 6bbb88c8
+
 	if (bIsPreExposureRelevant && bEnableAutoExposure)
 	{
 		const float PreExposureOverride = CVarEyeAdaptationPreExposureOverride.GetValueOnRenderThread();
@@ -1250,12 +967,6 @@
 		PreExposure = GetEyeAdaptationFixedExposure(View);
 	}
 
-	// Mobile LDR does not support post-processing but still can apply Exposure during basepass
-	if (bMobilePlatform && !IsMobileHDR())
-	{
-		PreExposure = GetEyeAdaptationFixedExposure(View);
-	}
-
 	// Update the pre-exposure value on the actual view
 	View.PreExposure = PreExposure;
 
