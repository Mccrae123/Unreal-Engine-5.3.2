// Copyright Epic Games, Inc. All Rights Reserved.

#include "PostProcess/PostProcessEyeAdaptation.h"
#include "RHIGPUReadback.h"
#include "RendererUtils.h"
#include "ScenePrivate.h"
#include "Curves/CurveFloat.h"

bool IsMobileEyeAdaptationEnabled(const FViewInfo& View);

namespace
{
TAutoConsoleVariable<float> CVarEyeAdaptationPreExposureOverride(
	TEXT("r.EyeAdaptation.PreExposureOverride"),
	0,
	TEXT("Overide the scene pre-exposure by a custom value. \n")
	TEXT("= 0 : No override\n")
	TEXT("> 0 : Override PreExposure\n"),
	ECVF_RenderThreadSafe);

TAutoConsoleVariable<int32> CVarEyeAdaptationMethodOverride(
	TEXT("r.EyeAdaptation.MethodOverride"),
	-1,
	TEXT("Override the camera metering method set in post processing volumes\n")
	TEXT("-2: override with custom settings (for testing Basic Mode)\n")
	TEXT("-1: no override\n")
	TEXT(" 1: Auto Histogram-based\n")
	TEXT(" 2: Auto Basic\n")
	TEXT(" 3: Manual"),
	ECVF_Scalability | ECVF_RenderThreadSafe);

TAutoConsoleVariable<int32> CVarEyeAdaptationBasicCompute(
	TEXT("r.EyeAdaptation.Basic.Compute"),
	1,
	TEXT("Use Pixel or Compute Shader to compute the basic eye adaptation. \n")
	TEXT("= 0 : Pixel Shader\n")
	TEXT("> 0 : Compute Shader (default) \n"),
	ECVF_Scalability | ECVF_RenderThreadSafe);

TAutoConsoleVariable<float> CVarEyeAdaptationExponentialTransitionDistance(
	TEXT("r.EyeAdaptation.ExponentialTransitionDistance"),
	1.5,
	TEXT("The auto exposure moves linearly, but when it gets ExponentialTransitionDistance F-stops away from the\n")
	TEXT("target exposure it switches to as slower exponential function.\n"),
	ECVF_RenderThreadSafe);

TAutoConsoleVariable<int> CVarEyeAdaptationVisualizeDebugType(
	TEXT("r.EyeAdaptation.VisualizeDebugType"),
	0,
	TEXT("When enabling Show->Visualize->HDR (Eye Adaptation) is enabled, this flag controls the scene color.\n")
	TEXT("    0: Scene Color after tonemapping (default).\n")
	TEXT("    1: Histogram Debug\n"),
	ECVF_RenderThreadSafe);

TAutoConsoleVariable<float> CVarEyeAdaptationLensAttenuation(
	TEXT("r.EyeAdaptation.LensAttenuation"),
	0.78,
	TEXT("The camera lens attenuation (q). Set this number to 0.78 for lighting to be unitless (1.0cd/m^2 becomes 1.0 at EV100) or 0.65 to match previous versions (1.0cd/m^2 becomes 1.2 at EV100)."),
	ECVF_RenderThreadSafe);

TAutoConsoleVariable<float> CVarEyeAdaptationBlackHistogramBucketInfluence(
	TEXT("r.EyeAdaptation.BlackHistogramBucketInfluence"),
	0.0,
	TEXT("This parameter controls how much weight to apply to completely dark 0.0 values in the exposure histogram.\n")
	TEXT("When set to 1.0, fully dark pixels will accumulate normally, whereas when set to 0.0 fully dark pixels\n")
	TEXT("will have no influence.\n"),
	ECVF_RenderThreadSafe);

static TAutoConsoleVariable<int32> CVarEnablePreExposureOnlyInTheEditor(
	TEXT("r.EyeAdaptation.EditorOnly"),
	0,
	TEXT("When pre-exposure is enabled, 0 to enable it everywhere, 1 to enable it only in the editor (default).\n")
	TEXT("This is to because it currently has an impact on the renderthread performance\n"),
	ECVF_ReadOnly);
const ERHIFeatureLevel::Type BasicEyeAdaptationMinFeatureLevel = ERHIFeatureLevel::ES3_1;
}

// Function is static because EyeAdaptation is the only system that should be checking this value.
static bool UsePreExposureEnabled()
{
	static const auto CVarUsePreExposure = IConsoleManager::Get().FindTConsoleVariableDataInt(TEXT("r.UsePreExposure"));
	return CVarUsePreExposure->GetValueOnAnyThread() != 0;
}

bool IsAutoExposureMethodSupported(ERHIFeatureLevel::Type FeatureLevel, EAutoExposureMethod AutoExposureMethodId)
{
	switch (AutoExposureMethodId)
	{
	case EAutoExposureMethod::AEM_Histogram:
	case EAutoExposureMethod::AEM_Basic:
	case EAutoExposureMethod::AEM_Manual:
		return FeatureLevel >= ERHIFeatureLevel::ES3_1;
	}
	return false;
}

bool IsExtendLuminanceRangeEnabled()
{
	static const auto VarDefaultAutoExposureExtendDefaultLuminanceRange = IConsoleManager::Get().FindTConsoleVariableDataInt(TEXT("r.DefaultFeature.AutoExposure.ExtendDefaultLuminanceRange"));

	return VarDefaultAutoExposureExtendDefaultLuminanceRange->GetValueOnRenderThread() == 1;
}

float LuminanceMaxFromLensAttenuation()
{
	const bool bExtendedLuminanceRange = IsExtendLuminanceRangeEnabled();

	float LensAttenuation = CVarEyeAdaptationLensAttenuation.GetValueOnRenderThread();

	// 78 is defined in the ISO 12232:2006 standard.
	const float kISOSaturationSpeedConstant = 0.78f;

	const float LuminanceMax = kISOSaturationSpeedConstant / FMath::Max<float>(LensAttenuation, .01f);
	
	// if we do not have luminance range extended, the math is hardcoded to 1.0 scale.
	return bExtendedLuminanceRange ? LuminanceMax : 1.0f;
}

// Query the view for the auto exposure method, and allow for CVar override.
EAutoExposureMethod GetAutoExposureMethod(const FViewInfo& View)
{
	EAutoExposureMethod AutoExposureMethod = View.FinalPostProcessSettings.AutoExposureMethod;

	// Fallback to basic if the requested mode is not supported by the feature level.
	if (!IsAutoExposureMethodSupported(View.GetFeatureLevel(), AutoExposureMethod))
	{
		AutoExposureMethod = EAutoExposureMethod::AEM_Basic;
	}

	const int32 EyeOverride = CVarEyeAdaptationMethodOverride.GetValueOnRenderThread();

	EAutoExposureMethod OverrideAutoExposureMethod = AutoExposureMethod;

	if (EyeOverride >= 0)
	{
		// Additional branching for override.
		switch (EyeOverride)
		{
		case 1:
		{
			OverrideAutoExposureMethod = EAutoExposureMethod::AEM_Histogram;
			break;
		}
		case 2:
		{
			OverrideAutoExposureMethod = EAutoExposureMethod::AEM_Basic;
			break;
		}
		case 3:
		{
			OverrideAutoExposureMethod = EAutoExposureMethod::AEM_Manual;
			break;
		}
		}
	}

	if (IsAutoExposureMethodSupported(View.GetFeatureLevel(), OverrideAutoExposureMethod))
	{
		AutoExposureMethod = OverrideAutoExposureMethod;
	}

	// If auto exposure is disabled, revert to manual mode which will clamp to a reasonable default.
	if (!View.Family->EngineShowFlags.EyeAdaptation)
	{
		AutoExposureMethod = AEM_Manual;
	}

	return AutoExposureMethod;
}

float GetAutoExposureCompensationFromSettings(const FViewInfo& View)
{
	const FPostProcessSettings& Settings = View.FinalPostProcessSettings;

	// This scales the average luminance AFTER it gets clamped, affecting the exposure value directly.
	float AutoExposureBias = Settings.AutoExposureBias;

<<<<<<< HEAD
	// Reset AutoExposureBias to 0.0f if it is used for mobile LDR, because we don't go through the postprocess eye adaptation pass. 
	if (IsMobilePlatform(View.GetShaderPlatform()) && !IsMobileHDR())
	{
		AutoExposureBias = 0.0f;
=======
	// AutoExposureBias need to minus 1 if it is used for mobile LDR, because we don't go through the postprocess eye adaptation pass. 
	if (IsMobilePlatform(View.GetShaderPlatform()) && !IsMobileHDR())
	{
		AutoExposureBias = AutoExposureBias - 1.0f;
>>>>>>> 24776ab6
	}

	return FMath::Pow(2.0f, AutoExposureBias);
}


float GetAutoExposureCompensationFromCurve(const FViewInfo& View)
{
	const FPostProcessSettings& Settings = View.FinalPostProcessSettings;

	const float LuminanceMax = LuminanceMaxFromLensAttenuation();

	float AutoExposureBias = 0.0f;

	if (Settings.AutoExposureBiasCurve)
	{
		// Note that we are using View.GetLastAverageSceneLuminance() instead of the alternatives. GetLastAverageSceneLuminance()
		// immediately converges because it is calculated from the current frame's average luminance (without any history).
		// 
		// Note that when there is an abrupt change, there will be an immediate change in exposure compensation. But this is
		// fine because the shader will recalculate a new target exposure. The next result is that the smoothed exposure (purple
		// line in HDR visualization) will have sudden shifts, but the actual output exposure value (white line in HDR visualization)
		// will be smooth.
		const float AverageSceneLuminance = View.GetLastAverageSceneLuminance();

		if (AverageSceneLuminance > 0)
		{
			// We need the Log2(0.18) to convert from average luminance to saturation luminance
			const float LuminanceEV100 = LuminanceToEV100(LuminanceMax, AverageSceneLuminance) + FMath::Log2(1.0f / 0.18f);
			AutoExposureBias += Settings.AutoExposureBiasCurve->GetFloatValue(LuminanceEV100);
		}
	}

	return FMath::Pow(2.0f, AutoExposureBias);
}

bool IsAutoExposureDebugMode(const FViewInfo& View)
{
	const FEngineShowFlags& EngineShowFlags = View.Family->EngineShowFlags;

	return View.Family->UseDebugViewPS() ||
		!EngineShowFlags.Lighting ||
		(EngineShowFlags.VisualizeBuffer && View.CurrentBufferVisualizationMode != NAME_None) ||
		EngineShowFlags.RayTracingDebug ||
		EngineShowFlags.VisualizeDistanceFieldAO ||
		EngineShowFlags.VisualizeMeshDistanceFields ||
		EngineShowFlags.VisualizeGlobalDistanceField ||
		EngineShowFlags.CollisionVisibility ||
		EngineShowFlags.CollisionPawn ||
		!EngineShowFlags.PostProcessing;
}

float CalculateFixedAutoExposure(const FViewInfo& View)
{
	const bool bExtendedLuminanceRange = IsExtendLuminanceRangeEnabled();
	const float LuminanceMax = bExtendedLuminanceRange ? LuminanceMaxFromLensAttenuation() : 1.0f;
	return EV100ToLuminance(LuminanceMax, View.Family->ExposureSettings.FixedEV100);
}

// on mobile, we are never using the Physical Camera, which is why we need the bForceDisablePhysicalCamera
float CalculateManualAutoExposure(const FViewInfo& View, bool bForceDisablePhysicalCamera)
{
	const bool bExtendedLuminanceRange = IsExtendLuminanceRangeEnabled();
	const float LuminanceMax = bExtendedLuminanceRange ? LuminanceMaxFromLensAttenuation() : 1.0f;

	const FPostProcessSettings& Settings = View.FinalPostProcessSettings;

	const float BasePhysicalCameraEV100 = FMath::Log2(FMath::Square(Settings.DepthOfFieldFstop) * Settings.CameraShutterSpeed * 100 / FMath::Max(1.f, Settings.CameraISO));
	const float PhysicalCameraEV100 = (!bForceDisablePhysicalCamera && Settings.AutoExposureApplyPhysicalCameraExposure) ? BasePhysicalCameraEV100 : 0.0f;

	float FoundLuminance = EV100ToLuminance(LuminanceMax, PhysicalCameraEV100);
	return FoundLuminance;
}

FEyeAdaptationParameters GetEyeAdaptationParameters(const FViewInfo& View, ERHIFeatureLevel::Type MinFeatureLevel)
{
	const bool bExtendedLuminanceRange = IsExtendLuminanceRangeEnabled();

	const FPostProcessSettings& Settings = View.FinalPostProcessSettings;

	const FEngineShowFlags& EngineShowFlags = View.Family->EngineShowFlags;

	const EAutoExposureMethod AutoExposureMethod = GetAutoExposureMethod(View);
	
	const float LuminanceMax = bExtendedLuminanceRange ? LuminanceMaxFromLensAttenuation() : 1.0f;

	const float PercentToScale = 0.01f;

	const float ExposureHighPercent = FMath::Clamp(Settings.AutoExposureHighPercent, 1.0f, 99.0f) * PercentToScale;
	const float ExposureLowPercent = FMath::Min(FMath::Clamp(Settings.AutoExposureLowPercent, 1.0f, 99.0f) * PercentToScale, ExposureHighPercent);

	const float HistogramLogMax = bExtendedLuminanceRange ? EV100ToLog2(LuminanceMax, Settings.HistogramLogMax) : Settings.HistogramLogMax;
	const float HistogramLogMin = FMath::Min(bExtendedLuminanceRange ? EV100ToLog2(LuminanceMax, Settings.HistogramLogMin) : Settings.HistogramLogMin, HistogramLogMax - 1);

	// These clamp the average luminance computed from the scene color. We are going to calculate the white point first, and then
	// figure out the average grey point later. I.e. if the white point is 1.0, the middle grey point should be 0.18.
	float MinWhitePointLuminance = 1.0f; 
	float MaxWhitePointLuminance = 1.0f;

	// Get the exposure compensation from the post process volume settings (everything except the curve)
	float ExposureCompensationSettings = GetAutoExposureCompensationFromSettings(View);

	// Get the exposure compensation from the curve
	float ExposureCompensationCurve = GetAutoExposureCompensationFromCurve(View);
	const float BlackHistogramBucketInfluence = CVarEyeAdaptationBlackHistogramBucketInfluence.GetValueOnRenderThread();

	const float kMiddleGrey = 0.18f;

	// AEM_Histogram and AEM_Basic adjust their ExposureCompensation to middle grey (0.18). AEM_Manual ExposureCompensation is already calibrated to 1.0.
	const float GreyMult = (AutoExposureMethod == AEM_Manual) ? 1.0f : kMiddleGrey;

	const bool IsDebugViewMode = IsAutoExposureDebugMode(View);

	if (IsDebugViewMode)
	{
		ExposureCompensationSettings = 1.0f;
		ExposureCompensationCurve = 1.0f;
	}
	// Fixed exposure override in effect.
	else if (View.Family->ExposureSettings.bFixed)
	{
		ExposureCompensationSettings = 1.0f;
		ExposureCompensationCurve = 1.0f;

		// ignores bExtendedLuminanceRange
		MinWhitePointLuminance = MaxWhitePointLuminance = CalculateFixedAutoExposure(View);
	}
	else if (!EngineShowFlags.EyeAdaptation)
	{
		// if eye adaptation is off, then set everything to 1.0
		ExposureCompensationSettings = 1.0f;
		ExposureCompensationCurve = 1.0f;

		// GetAutoExposureMethod() should return Manual in this case.
		check(AutoExposureMethod == AEM_Manual);

		// just lock to 1.0, it's not possible to guess a reasonable value using the min and max.
		MinWhitePointLuminance = MaxWhitePointLuminance = 1.0;
	}
	// This should always be true now that it works on mobile
	else if (View.GetFeatureLevel() >= MinFeatureLevel)
	{
		if (AutoExposureMethod == EAutoExposureMethod::AEM_Manual)
		{
			// ignores bExtendedLuminanceRange
			MinWhitePointLuminance = MaxWhitePointLuminance = CalculateManualAutoExposure(View, false);
		}
		else
		{
			if (bExtendedLuminanceRange)
			{
				MinWhitePointLuminance = EV100ToLuminance(LuminanceMax, Settings.AutoExposureMinBrightness);
				MaxWhitePointLuminance = EV100ToLuminance(LuminanceMax, Settings.AutoExposureMaxBrightness);
			}
			else
			{
				MinWhitePointLuminance = Settings.AutoExposureMinBrightness;
				MaxWhitePointLuminance = Settings.AutoExposureMaxBrightness;
			}
		}
	}

	MinWhitePointLuminance = FMath::Min(MinWhitePointLuminance, MaxWhitePointLuminance);

	const float HistogramLogDelta = HistogramLogMax - HistogramLogMin;
	const float HistogramScale = 1.0f / HistogramLogDelta;
	const float HistogramBias = -HistogramLogMin * HistogramScale;

	// If we are in histogram mode, then we want to set the minimum to the bottom end of the histogram. But if we are in basic mode,
	// we want to simply use a small epsilon to keep true black values from returning a NaN and/or a very low value. Also, basic
	// mode does the calculation in pre-exposure space, which is why we need to multiply by View.PreExposure.
	const float LuminanceMin = (AutoExposureMethod == AEM_Basic) ? 0.0001f : FMath::Exp2(HistogramLogMin);

	//AutoExposureMeterMask
	const FTextureRHIRef MeterMask = Settings.AutoExposureMeterMask ?
									Settings.AutoExposureMeterMask->Resource->TextureRHI :
									GWhiteTexture->TextureRHI;

	// The distance at which we switch from linear to exponential. I.e. at StartDistance=1.5, when linear is 1.5 f-stops away from hitting the 
	// target, we switch to exponential.
	const float StartDistance = CVarEyeAdaptationExponentialTransitionDistance.GetValueOnRenderThread();
	const float StartTimeUp = StartDistance / FMath::Max(Settings.AutoExposureSpeedUp,0.001f);
	const float StartTimeDown = StartDistance / FMath::Max(Settings.AutoExposureSpeedDown,0.001f);

	// We want to ensure that at time=StartT, that the derivative of the exponential curve is the same as the derivative of the linear curve.
	// For the linear curve, the step will be AdaptationSpeed * FrameTime.
	// For the exponential curve, the step will be at t=StartT, M is slope modifier:
	//      slope(t) = M * (1.0f - exp2(-FrameTime * AdaptionSpeed)) * AdaptionSpeed * StartT
	//      AdaptionSpeed * FrameTime = M * (1.0f - exp2(-FrameTime * AdaptionSpeed)) * AdaptationSpeed * StartT
	//      M = FrameTime / (1.0f - exp2(-FrameTime * AdaptionSpeed)) * StartT
	//
	// To be technically correct, we should take the limit as FrameTime->0, but for simplicity we can make FrameTime a small number. So:
	const float kFrameTimeEps = 1.0f/60.0f;
	const float ExponentialUpM = kFrameTimeEps / ((1.0f - exp2(-kFrameTimeEps * Settings.AutoExposureSpeedUp)) * StartTimeUp);
	const float ExponentialDownM = kFrameTimeEps / ((1.0f - exp2(-kFrameTimeEps * Settings.AutoExposureSpeedDown)) * StartTimeDown);

	// If the white point luminance is 1.0, then the middle grey luminance should be 0.18.
	const float MinAverageLuminance = MinWhitePointLuminance * kMiddleGrey;
	const float MaxAverageLuminance = MaxWhitePointLuminance * kMiddleGrey;

	const bool bValidRange = View.FinalPostProcessSettings.AutoExposureMinBrightness < View.FinalPostProcessSettings.AutoExposureMaxBrightness;

	// if it is a camera cut we force the exposure to go all the way to the target exposure without blending.
	// if it is manual mode, we also force the exposure to hit the target, which matters for HDR Visualization
	// if we don't have a valid range (AutoExposureMinBrightness == AutoExposureMaxBrightness) then force it like Manual as well.
	const float ForceTarget = (View.bCameraCut || AutoExposureMethod == EAutoExposureMethod::AEM_Manual || !bValidRange) ? 1.0f : 0.0f;

	FEyeAdaptationParameters Parameters;
	Parameters.ExposureLowPercent = ExposureLowPercent;
	Parameters.ExposureHighPercent = ExposureHighPercent;
	Parameters.MinAverageLuminance = MinAverageLuminance;
	Parameters.MaxAverageLuminance = MaxAverageLuminance;
	Parameters.ExposureCompensationSettings = ExposureCompensationSettings;
	Parameters.ExposureCompensationCurve = ExposureCompensationCurve;
	Parameters.DeltaWorldTime = View.Family->DeltaWorldTime;
	Parameters.ExposureSpeedUp = Settings.AutoExposureSpeedUp;
	Parameters.ExposureSpeedDown = Settings.AutoExposureSpeedDown;
	Parameters.HistogramScale = HistogramScale;
	Parameters.HistogramBias = HistogramBias;
	Parameters.LuminanceMin = LuminanceMin;
	Parameters.BlackHistogramBucketInfluence = BlackHistogramBucketInfluence; // no calibration constant because it is now baked into ExposureCompensation
	Parameters.GreyMult = GreyMult;
	Parameters.ExponentialDownM = ExponentialDownM;
	Parameters.ExponentialUpM = ExponentialUpM;
	Parameters.StartDistance = StartDistance;
	Parameters.LuminanceMax = LuminanceMax;
	Parameters.ForceTarget = ForceTarget;
	Parameters.VisualizeDebugType = CVarEyeAdaptationVisualizeDebugType.GetValueOnRenderThread();
	Parameters.MeterMaskTexture = MeterMask;
	Parameters.MeterMaskSampler = TStaticSamplerState<SF_Bilinear, AM_Clamp, AM_Clamp, AM_Clamp>::GetRHI();
	return Parameters;
}

float GetEyeAdaptationFixedExposure(const FViewInfo& View)
{
	const FEyeAdaptationParameters Parameters = GetEyeAdaptationParameters(View, BasicEyeAdaptationMinFeatureLevel);

	const float Exposure = (Parameters.MinAverageLuminance + Parameters.MaxAverageLuminance) * 0.5f;

	const float kMiddleGrey = 0.18f;
	const float ExposureScale = kMiddleGrey / FMath::Max(0.0001f, Exposure);

	// We're ignoring any curve influence
	return ExposureScale * Parameters.ExposureCompensationSettings;
}

//////////////////////////////////////////////////////////////////////////
//! Histogram Eye Adaptation
//////////////////////////////////////////////////////////////////////////

class FEyeAdaptationShader : public FGlobalShader
{
public:
	BEGIN_SHADER_PARAMETER_STRUCT(FParameters, )
		SHADER_PARAMETER_STRUCT(FEyeAdaptationParameters, EyeAdaptation)
		SHADER_PARAMETER_RDG_TEXTURE(Texture2D, HistogramTexture)
	END_SHADER_PARAMETER_STRUCT()

	static const EPixelFormat OutputFormat = PF_A32B32G32R32F;

	static bool ShouldCompilePermutation(const FGlobalShaderPermutationParameters& Parameters)
	{
		return IsFeatureLevelSupported(Parameters.Platform, ERHIFeatureLevel::SM5);
	}

	static void ModifyCompilationEnvironment(const FGlobalShaderPermutationParameters& Parameters, FShaderCompilerEnvironment& OutEnvironment)
	{
		FGlobalShader::ModifyCompilationEnvironment(Parameters, OutEnvironment);
		OutEnvironment.SetRenderTargetOutputFormat(0, OutputFormat);
	}

	FEyeAdaptationShader() = default;
	FEyeAdaptationShader(const CompiledShaderInitializerType& Initializer)
		: FGlobalShader(Initializer)
	{}
};

class FEyeAdaptationPS : public FEyeAdaptationShader
{
	using Super = FEyeAdaptationShader;
public:
	DECLARE_GLOBAL_SHADER(FEyeAdaptationPS);
	SHADER_USE_PARAMETER_STRUCT(FEyeAdaptationPS, Super);

	BEGIN_SHADER_PARAMETER_STRUCT(FParameters, )
		SHADER_PARAMETER_STRUCT_INCLUDE(Super::FParameters, Base)
		RENDER_TARGET_BINDING_SLOTS()
	END_SHADER_PARAMETER_STRUCT()
};

IMPLEMENT_GLOBAL_SHADER(FEyeAdaptationPS, "/Engine/Private/PostProcessEyeAdaptation.usf", "EyeAdaptationPS", SF_Pixel);

class FEyeAdaptationCS : public FEyeAdaptationShader
{
	using Super = FEyeAdaptationShader;
public:
	DECLARE_GLOBAL_SHADER(FEyeAdaptationCS);
	SHADER_USE_PARAMETER_STRUCT(FEyeAdaptationCS, Super);

	BEGIN_SHADER_PARAMETER_STRUCT(FParameters, )
		SHADER_PARAMETER_STRUCT_INCLUDE(Super::FParameters, Base)
		SHADER_PARAMETER_RDG_TEXTURE_UAV(RWTexture2D<float4>, RWEyeAdaptationTexture)
	END_SHADER_PARAMETER_STRUCT()
};

IMPLEMENT_GLOBAL_SHADER(FEyeAdaptationCS, "/Engine/Private/PostProcessEyeAdaptation.usf", "EyeAdaptationCS", SF_Compute);

FRDGTextureRef AddHistogramEyeAdaptationPass(
	FRDGBuilder& GraphBuilder,
	const FViewInfo& View,
	const FEyeAdaptationParameters& EyeAdaptationParameters,
	FRDGTextureRef HistogramTexture)
{
	View.SwapEyeAdaptationTextures(GraphBuilder);

	FRDGTextureRef OutputTexture = GraphBuilder.RegisterExternalTexture(View.GetEyeAdaptationTexture(GraphBuilder.RHICmdList), ERenderTargetTexture::Targetable, ERDGTextureFlags::MultiFrame);

	FEyeAdaptationShader::FParameters PassBaseParameters;
	PassBaseParameters.EyeAdaptation = GetEyeAdaptationParameters(View, ERHIFeatureLevel::SM5);
	PassBaseParameters.HistogramTexture = HistogramTexture;

	if (View.bUseComputePasses)
	{
		FEyeAdaptationCS::FParameters* PassParameters = GraphBuilder.AllocParameters<FEyeAdaptationCS::FParameters>();
		PassParameters->Base = PassBaseParameters;
		PassParameters->RWEyeAdaptationTexture = GraphBuilder.CreateUAV(OutputTexture);

		TShaderMapRef<FEyeAdaptationCS> ComputeShader(View.ShaderMap);

		FComputeShaderUtils::AddPass(
			GraphBuilder,
			RDG_EVENT_NAME("HistogramEyeAdaptation (CS)"),
			ComputeShader,
			PassParameters,
			FIntVector(1, 1, 1));
	}
	else
	{
		FEyeAdaptationPS::FParameters* PassParameters = GraphBuilder.AllocParameters<FEyeAdaptationPS::FParameters>();
		PassParameters->Base = PassBaseParameters;
		PassParameters->RenderTargets[0] = FRenderTargetBinding(OutputTexture, ERenderTargetLoadAction::ENoAction);

		TShaderMapRef<FEyeAdaptationPS> PixelShader(View.ShaderMap);

		AddDrawScreenPass(
			GraphBuilder,
			RDG_EVENT_NAME("HistogramEyeAdaptation (PS)"),
			View,
			FScreenPassTextureViewport(OutputTexture),
			FScreenPassTextureViewport(HistogramTexture),
			PixelShader,
			PassParameters);
	}

	return OutputTexture;
}

//////////////////////////////////////////////////////////////////////////
//! Basic Eye Adaptation
//////////////////////////////////////////////////////////////////////////

/** Computes scaled and biased luma for the input scene color and puts it in the alpha channel. */
class FBasicEyeAdaptationSetupPS : public FGlobalShader
{
public:
	DECLARE_GLOBAL_SHADER(FBasicEyeAdaptationSetupPS);
	SHADER_USE_PARAMETER_STRUCT(FBasicEyeAdaptationSetupPS, FGlobalShader);

	BEGIN_SHADER_PARAMETER_STRUCT(FParameters, )
		SHADER_PARAMETER_STRUCT(FEyeAdaptationParameters, EyeAdaptation)
		SHADER_PARAMETER_RDG_TEXTURE(Texture2D, ColorTexture)
		SHADER_PARAMETER_SAMPLER(SamplerState, ColorSampler)
		RENDER_TARGET_BINDING_SLOTS()
	END_SHADER_PARAMETER_STRUCT()

	static bool ShouldCompilePermutation(const FGlobalShaderPermutationParameters& Parameters)
	{
		return IsFeatureLevelSupported(Parameters.Platform, ERHIFeatureLevel::Type(BasicEyeAdaptationMinFeatureLevel));
	}
};

IMPLEMENT_GLOBAL_SHADER(FBasicEyeAdaptationSetupPS, "/Engine/Private/PostProcessEyeAdaptation.usf", "BasicEyeAdaptationSetupPS", SF_Pixel);

FScreenPassTexture AddBasicEyeAdaptationSetupPass(
	FRDGBuilder& GraphBuilder,
	const FViewInfo& View,
	const FEyeAdaptationParameters& EyeAdaptationParameters,
	FScreenPassTexture SceneColor)
{
	check(SceneColor.IsValid());

	FRDGTextureDesc OutputDesc = SceneColor.Texture->Desc;
	OutputDesc.Reset();
	// Require alpha channel for log2 information.
	OutputDesc.Format = PF_FloatRGBA;
	OutputDesc.Flags |= GFastVRamConfig.EyeAdaptation;

	FRDGTextureRef OutputTexture = GraphBuilder.CreateTexture(OutputDesc, TEXT("BasicEyeAdaptationSetup"));

	const FScreenPassTextureViewport Viewport(SceneColor);

	FBasicEyeAdaptationSetupPS::FParameters* PassParameters = GraphBuilder.AllocParameters<FBasicEyeAdaptationSetupPS::FParameters>();
	PassParameters->EyeAdaptation = EyeAdaptationParameters;
	PassParameters->ColorTexture = SceneColor.Texture;
	PassParameters->ColorSampler = TStaticSamplerState<SF_Point, AM_Clamp, AM_Clamp, AM_Clamp>::GetRHI();
	PassParameters->RenderTargets[0] = FRenderTargetBinding(OutputTexture, View.GetOverwriteLoadAction());

	TShaderMapRef<FBasicEyeAdaptationSetupPS> PixelShader(View.ShaderMap);

	AddDrawScreenPass(
		GraphBuilder,
		RDG_EVENT_NAME("BasicEyeAdaptationSetup (PS) %dx%d", Viewport.Rect.Width(), Viewport.Rect.Height()),
		View,
		Viewport,
		Viewport,
		PixelShader,
		PassParameters,
		EScreenPassDrawFlags::AllowHMDHiddenAreaMask);

	return FScreenPassTexture(OutputTexture, SceneColor.ViewRect);
}

class FBasicEyeAdaptationShader : public FGlobalShader
{
public:
	BEGIN_SHADER_PARAMETER_STRUCT(FParameters, )
		SHADER_PARAMETER_STRUCT_REF(FViewUniformShaderParameters, View)
		SHADER_PARAMETER_STRUCT(FEyeAdaptationParameters, EyeAdaptation)
		SHADER_PARAMETER_STRUCT(FScreenPassTextureViewportParameters, Color)
		SHADER_PARAMETER_RDG_TEXTURE(Texture2D, ColorTexture)
		SHADER_PARAMETER_RDG_TEXTURE(Texture2D, EyeAdaptationTexture)
	END_SHADER_PARAMETER_STRUCT()

	static const EPixelFormat OutputFormat = PF_A32B32G32R32F;

	static void ModifyCompilationEnvironment(const FGlobalShaderPermutationParameters& Parameters, FShaderCompilerEnvironment& OutEnvironment)
	{
		FGlobalShader::ModifyCompilationEnvironment(Parameters, OutEnvironment);
		OutEnvironment.SetRenderTargetOutputFormat(0, OutputFormat);
	}

	static bool ShouldCompilePermutation(const FGlobalShaderPermutationParameters& Parameters)
	{
		return IsFeatureLevelSupported(Parameters.Platform, ERHIFeatureLevel::Type(BasicEyeAdaptationMinFeatureLevel));
	}

	FBasicEyeAdaptationShader() = default;
	FBasicEyeAdaptationShader(const CompiledShaderInitializerType& Initializer)
		: FGlobalShader(Initializer)
	{}
};

class FBasicEyeAdaptationPS : public FBasicEyeAdaptationShader
{
	using Super = FBasicEyeAdaptationShader;
public:
	DECLARE_GLOBAL_SHADER(FBasicEyeAdaptationPS);
	SHADER_USE_PARAMETER_STRUCT(FBasicEyeAdaptationPS, Super);

	BEGIN_SHADER_PARAMETER_STRUCT(FParameters, )
		SHADER_PARAMETER_STRUCT_INCLUDE(Super::FParameters, Base)
		RENDER_TARGET_BINDING_SLOTS()
	END_SHADER_PARAMETER_STRUCT()
};

IMPLEMENT_GLOBAL_SHADER(FBasicEyeAdaptationPS, "/Engine/Private/PostProcessEyeAdaptation.usf", "BasicEyeAdaptationPS", SF_Pixel);

class FBasicEyeAdaptationCS : public FBasicEyeAdaptationShader
{
	using Super = FBasicEyeAdaptationShader;
public:
	DECLARE_GLOBAL_SHADER(FBasicEyeAdaptationCS);
	SHADER_USE_PARAMETER_STRUCT(FBasicEyeAdaptationCS, Super);

	BEGIN_SHADER_PARAMETER_STRUCT(FParameters, )
		SHADER_PARAMETER_STRUCT_INCLUDE(Super::FParameters, Base)
		SHADER_PARAMETER_RDG_TEXTURE_UAV(RWTexture2D<float4>, RWEyeAdaptationTexture)
	END_SHADER_PARAMETER_STRUCT()

	static bool ShouldCompilePermutation(const FGlobalShaderPermutationParameters& Parameters)
	{
		return IsFeatureLevelSupported(Parameters.Platform, ERHIFeatureLevel::SM5);
	}
};

IMPLEMENT_GLOBAL_SHADER(FBasicEyeAdaptationCS, "/Engine/Private/PostProcessEyeAdaptation.usf", "BasicEyeAdaptationCS", SF_Compute);

FRDGTextureRef AddBasicEyeAdaptationPass(
	FRDGBuilder& GraphBuilder,
	const FViewInfo& View,
	const FEyeAdaptationParameters& EyeAdaptationParameters,
	FScreenPassTexture SceneColor,
	FRDGTextureRef EyeAdaptationTexture)
{
	View.SwapEyeAdaptationTextures(GraphBuilder);

	const FScreenPassTextureViewport SceneColorViewport(SceneColor);

	FRDGTextureRef OutputTexture = GraphBuilder.RegisterExternalTexture(View.GetEyeAdaptationTexture(GraphBuilder.RHICmdList), ERenderTargetTexture::Targetable, ERDGTextureFlags::MultiFrame);

	FBasicEyeAdaptationShader::FParameters PassBaseParameters;
	PassBaseParameters.View = View.ViewUniformBuffer;
	PassBaseParameters.EyeAdaptation = EyeAdaptationParameters;
	PassBaseParameters.Color = GetScreenPassTextureViewportParameters(SceneColorViewport);
	PassBaseParameters.ColorTexture = SceneColor.Texture;
	PassBaseParameters.EyeAdaptationTexture = EyeAdaptationTexture;

	if (View.bUseComputePasses || CVarEyeAdaptationBasicCompute.GetValueOnRenderThread())
	{
		FBasicEyeAdaptationCS::FParameters* PassParameters = GraphBuilder.AllocParameters<FBasicEyeAdaptationCS::FParameters>();
		PassParameters->Base = PassBaseParameters;
		PassParameters->RWEyeAdaptationTexture = GraphBuilder.CreateUAV(OutputTexture);

		TShaderMapRef<FBasicEyeAdaptationCS> ComputeShader(View.ShaderMap);

		FComputeShaderUtils::AddPass(
			GraphBuilder,
			RDG_EVENT_NAME("BasicEyeAdaptation (CS)"),
			ComputeShader,
			PassParameters,
			FIntVector(1, 1, 1));
	}
	else
	{
		FBasicEyeAdaptationPS::FParameters* PassParameters = GraphBuilder.AllocParameters<FBasicEyeAdaptationPS::FParameters>();
		PassParameters->Base = PassBaseParameters;
		PassParameters->RenderTargets[0] = FRenderTargetBinding(OutputTexture, ERenderTargetLoadAction::ENoAction);

		TShaderMapRef<FBasicEyeAdaptationPS> PixelShader(View.ShaderMap);

		const FScreenPassTextureViewport OutputViewport(OutputTexture);

		AddDrawScreenPass(
			GraphBuilder,
			RDG_EVENT_NAME("BasicEyeAdaptation (PS)"),
			View,
			OutputViewport,
			OutputViewport,
			PixelShader,
			PassParameters);
	}

	return OutputTexture;
}

FSceneViewState::FEyeAdaptationManager::~FEyeAdaptationManager() {}

void FSceneViewState::FEyeAdaptationManager::SafeRelease()
{
	CurrentBuffer = 0;

	for (int32 Index = 0; Index < 3; Index++)
	{
		PooledRenderTarget[Index].SafeRelease();
		ExposureTextureReadback[Index] = nullptr;
	}

	ExposureBufferData[0].SafeRelease();
	ExposureBufferData[1].SafeRelease();
	ExposureBufferReadback = nullptr;
}

void FSceneViewState::FEyeAdaptationManager::SwapTextures(FRDGBuilder& GraphBuilder, bool bInUpdateLastExposure)
{
	QUICK_SCOPE_CYCLE_COUNTER(STAT_FEyeAdaptationRTManager_SwapRTs);

	FRHICommandListImmediate& RHICmdList = FRHICommandListExecutor::GetImmediateCommandList();

	// When reading back last frame's exposure data in AFR, make sure we do it on the
	// GPUs that were actually used last frame.
	const FRHIGPUMask ThisFrameGPUMask = RHICmdList.GetGPUMask();
	const FRHIGPUMask LastFrameGPUMask = AFRUtils::GetPrevSiblingGPUMask(ThisFrameGPUMask);
	const FRHIGPUMask LastLastFrameGPUMask = AFRUtils::GetPrevSiblingGPUMask(LastFrameGPUMask);

	if (bInUpdateLastExposure && PooledRenderTarget[CurrentBuffer].IsValid() && (GIsEditor || CVarEnablePreExposureOnlyInTheEditor.GetValueOnRenderThread() == 0))
	{
		FRDGTextureRef CurrentTexture = GraphBuilder.RegisterExternalTexture(PooledRenderTarget[CurrentBuffer], ERenderTargetTexture::ShaderResource, ERDGTextureFlags::MultiFrame);

		// first, read the value from two frames ago
		int32 PreviousPreviousBuffer = GetPreviousPreviousIndex();
		if (ExposureTextureReadback[PreviousPreviousBuffer] != nullptr &&
			ExposureTextureReadback[PreviousPreviousBuffer]->IsReady())
		{
			// Workaround until FRHIGPUTextureReadback::Lock has multigpu support
			FRHIGPUMask ReadBackGPUMask = LastLastFrameGPUMask;

			RDG_GPU_MASK_SCOPE(GraphBuilder, ReadBackGPUMask);

			// Read the last request results.
			FVector4* ReadbackData = (FVector4*)ExposureTextureReadback[PreviousPreviousBuffer]->Lock(sizeof(FVector4));
			if (ReadbackData)
			{
				LastExposure = ReadbackData->X;
				LastAverageSceneLuminance = ReadbackData->Z;

				ExposureTextureReadback[PreviousPreviousBuffer]->Unlock();
			}
		}

		if (!ExposureTextureReadback[CurrentBuffer])
		{
			static const FName ExposureValueName(TEXT("Scene view state exposure readback"));
			ExposureTextureReadback[CurrentBuffer].Reset(new FRHIGPUTextureReadback(ExposureValueName));
			// Send the first request.
			AddEnqueueCopyPass(GraphBuilder, ExposureTextureReadback[CurrentBuffer].Get(), CurrentTexture);
		}
		else // it exists, so just enqueue, don't  reset
		{
			// Send the request for next update.
			AddEnqueueCopyPass(GraphBuilder, ExposureTextureReadback[CurrentBuffer].Get(), CurrentTexture);
		}
	}

	CurrentBuffer = (CurrentBuffer+1)%3;
}

const TRefCountPtr<IPooledRenderTarget>& FSceneViewState::FEyeAdaptationManager::GetTexture(uint32 TextureIndex) const
{
	check(0 <= TextureIndex && TextureIndex < 3);
	return PooledRenderTarget[TextureIndex];
}

const TRefCountPtr<IPooledRenderTarget>& FSceneViewState::FEyeAdaptationManager::GetOrCreateTexture(FRHICommandList& RHICmdList, uint32 TextureIndex)
{
	check(0 <= TextureIndex && TextureIndex < 3);

	// Create textures if needed.
	if (!PooledRenderTarget[TextureIndex].IsValid())
	{
		// Create the texture needed for EyeAdaptation
		FPooledRenderTargetDesc Desc(FPooledRenderTargetDesc::Create2DDesc(FIntPoint(1, 1), PF_A32B32G32R32F, FClearValueBinding::None, TexCreate_None, TexCreate_RenderTargetable | TexCreate_ShaderResource, false));
		if (GMaxRHIFeatureLevel >= ERHIFeatureLevel::SM5)
		{
			Desc.TargetableFlags |= TexCreate_UAV;
		}
		GRenderTargetPool.FindFreeElement(RHICmdList, Desc, PooledRenderTarget[TextureIndex], TEXT("EyeAdaptation"), ERenderTargetTransience::NonTransient);
	}

	return PooledRenderTarget[TextureIndex];
}

const FExposureBufferData* FSceneViewState::FEyeAdaptationManager::GetBuffer(uint32 BufferIndex) const
{
	check(BufferIndex==0 || BufferIndex==1);

	const FExposureBufferData& Instance = ExposureBufferData[BufferIndex];
	return Instance.IsValid() ? &Instance : nullptr;
}

FExposureBufferData* FSceneViewState::FEyeAdaptationManager::GetOrCreateBuffer(FRHICommandListImmediate& RHICmdList, uint32 BufferIndex)
{
	check(BufferIndex==0 || BufferIndex==1);

	// Create textures if needed.
	if (!ExposureBufferData[BufferIndex].IsValid())
	{
		FRHIResourceCreateInfo CreateInfo(TEXT("ExposureBuffer"));
		ExposureBufferData[BufferIndex].Buffer = RHICreateVertexBuffer(sizeof(FVector4), BUF_Static | BUF_ShaderResource | BUF_UnorderedAccess | BUF_SourceCopy, CreateInfo);
		
		FVector4* BufferData = (FVector4*)RHICmdList.LockVertexBuffer(ExposureBufferData[BufferIndex].Buffer, 0, sizeof(FVector4), RLM_WriteOnly);
		*BufferData = FVector4(1.0f, 1.0f, 1.0f, 1.0f);
		RHICmdList.UnlockVertexBuffer(ExposureBufferData[BufferIndex].Buffer);

		ExposureBufferData[BufferIndex].SRV = RHICmdList.CreateShaderResourceView(ExposureBufferData[BufferIndex].Buffer, sizeof(FVector4), PF_A32B32G32R32F);
		ExposureBufferData[BufferIndex].UAV = RHICmdList.CreateUnorderedAccessView(ExposureBufferData[BufferIndex].Buffer, PF_A32B32G32R32F);

		RHICmdList.Transition(FRHITransitionInfo(ExposureBufferData[BufferIndex].UAV, ERHIAccess::UAVMask, ERHIAccess::SRVMask));
	}

	return &ExposureBufferData[BufferIndex];
}

void FSceneViewState::FEyeAdaptationManager::SwapBuffers(bool bInUpdateLastExposure)
{
	QUICK_SCOPE_CYCLE_COUNTER(STAT_FEyeAdaptationManager_SwapBuffers);

	FRHICommandListImmediate& RHICmdList = FRHICommandListExecutor::GetImmediateCommandList();

	check(CurrentBuffer==0 || CurrentBuffer==1);

	if (bInUpdateLastExposure && ExposureBufferData[CurrentBuffer].IsValid() && (GIsEditor || CVarEnablePreExposureOnlyInTheEditor.GetValueOnRenderThread() == 0))
	{
		bool bReadbackCompleted = false;
		if (ExposureBufferReadback != nullptr && ExposureBufferReadback->IsReady())
		{
			// Workaround until FRHIGPUTextureReadback::Lock has multigpu support
			FRHIGPUMask ReadBackGPUMask = RHICmdList.GetGPUMask();
			if (!ReadBackGPUMask.HasSingleIndex())
			{
				ReadBackGPUMask = FRHIGPUMask::GPU0();
			}

			SCOPED_GPU_MASK(RHICmdList, ReadBackGPUMask);

			// Read the last request results.
			FVector4* ReadbackData = (FVector4*)ExposureBufferReadback->Lock(sizeof(FVector4));
			if (ReadbackData)
			{
				LastExposure = ReadbackData->X;
				LastAverageSceneLuminance = ReadbackData->Z;

				ExposureBufferReadback->Unlock();
			}

			bReadbackCompleted = true;
		}

		if (bReadbackCompleted || !ExposureBufferReadback)
		{
			if (!ExposureBufferReadback)
			{
				static const FName ExposureValueName(TEXT("Scene view state exposure readback"));
				ExposureBufferReadback.Reset(new FRHIGPUBufferReadback(ExposureValueName));
			}

			RHICmdList.Transition(FRHITransitionInfo(ExposureBufferData[CurrentBuffer].UAV, ERHIAccess::UAVMask, ERHIAccess::CopySrc));

			ExposureBufferReadback->EnqueueCopy(RHICmdList, ExposureBufferData[CurrentBuffer].Buffer);

			RHICmdList.Transition(FRHITransitionInfo(ExposureBufferData[CurrentBuffer].UAV, ERHIAccess::CopySrc, ERHIAccess::SRVMask));
		}
	}

	CurrentBuffer = 1 - CurrentBuffer;
}

void FSceneViewState::UpdatePreExposure(FViewInfo& View)
{
	const FSceneViewFamily& ViewFamily = *View.Family;

	// One could use the IsRichView functionality to check if we need to update pre-exposure, 
	// but this is too limiting for certain view. For instance shader preview doesn't have 
	// volumetric lighting enabled, which makes the view be flagged as rich, and not updating 
	// the pre-exposition value.
	const bool bIsPreExposureRelevant =
		ViewFamily.EngineShowFlags.EyeAdaptation && // Controls whether scene luminance is computed at all.
		ViewFamily.EngineShowFlags.Lighting &&
		ViewFamily.EngineShowFlags.PostProcessing &&
		ViewFamily.bResolveScene &&
		!ViewFamily.EngineShowFlags.LightMapDensity &&
		!ViewFamily.EngineShowFlags.StationaryLightOverlap &&
		!ViewFamily.EngineShowFlags.LightComplexity &&
		!ViewFamily.EngineShowFlags.LODColoration &&
		!ViewFamily.EngineShowFlags.HLODColoration &&
		!ViewFamily.EngineShowFlags.LevelColoration &&
		((!ViewFamily.EngineShowFlags.VisualizeBuffer) || View.CurrentBufferVisualizationMode != NAME_None); // disable pre-exposure for the debug visualization modes

	PreExposure = 1.f;
	bUpdateLastExposure = false;

<<<<<<< HEAD
	bool bEnableAutoExposure = true;

	if (IsMobilePlatform(View.GetShaderPlatform()))
	{
		bEnableAutoExposure &= IsMobileEyeAdaptationEnabled(View);
		PreExposure = GetEyeAdaptationFixedExposure(View);
	}
=======
	bool bMobilePlatform = IsMobilePlatform(View.GetShaderPlatform());
	bool bEnableAutoExposure = !bMobilePlatform || IsMobileEyeAdaptationEnabled(View);
>>>>>>> 24776ab6
	
	if (bIsPreExposureRelevant && bEnableAutoExposure)
	{
		if (UsePreExposureEnabled())
		{
			const float PreExposureOverride = CVarEyeAdaptationPreExposureOverride.GetValueOnRenderThread();
			const float LastExposure = View.GetLastEyeAdaptationExposure();
			if (PreExposureOverride > 0)
			{
				PreExposure = PreExposureOverride;
			}
			else if (LastExposure > 0)
			{
				PreExposure = LastExposure;
			}

			bUpdateLastExposure = true;
		}
		else
		{
			if (View.FinalPostProcessSettings.AutoExposureBiasCurve)
			{
				// The exposure compensation curves require the scene average luminance
				bUpdateLastExposure = true;
			}

			// Whe PreExposure is not used, we will override the PreExposure value to 1.0, which simulates PreExposure being off.
			PreExposure = 1.0f;
		}

		// Mobile LDR does not support post-processing but still can apply Exposure during basepass
		if (bMobilePlatform && !IsMobileHDR())
		{
			PreExposure = GetEyeAdaptationFixedExposure(View);
		}
	}

	// Update the pre-exposure value on the actual view
	View.PreExposure = PreExposure;

	// Update the pre exposure of all temporal histories.
	if (!View.bStatePrevViewInfoIsReadOnly)
	{
		PrevFrameViewInfo.SceneColorPreExposure = PreExposure;
	}
}

#if WITH_MGPU
static const FName NAME_EyeAdaptation(TEXT("EyeAdaptation"));

void FSceneViewState::BroadcastEyeAdaptationTemporalEffect(FRHICommandList& RHICmdList)
{
	FRHITexture* EyeAdaptation = GetCurrentEyeAdaptationTexture(RHICmdList)->GetRenderTargetItem().ShaderResourceTexture.GetReference();
	RHICmdList.BroadcastTemporalEffect(FName(NAME_EyeAdaptation, UniqueID), { &EyeAdaptation, 1 });
}

DECLARE_GPU_STAT(AFRWaitForEyeAdaptation);

void FSceneViewState::WaitForEyeAdaptationTemporalEffect(FRHICommandList& RHICmdList)
{
	SCOPED_GPU_STAT(RHICmdList, AFRWaitForEyeAdaptation);
	RHICmdList.WaitForTemporalEffect(FName(NAME_EyeAdaptation, UniqueID));
}
#endif // WITH_MGPU<|MERGE_RESOLUTION|>--- conflicted
+++ resolved
@@ -175,17 +175,10 @@
 	// This scales the average luminance AFTER it gets clamped, affecting the exposure value directly.
 	float AutoExposureBias = Settings.AutoExposureBias;
 
-<<<<<<< HEAD
-	// Reset AutoExposureBias to 0.0f if it is used for mobile LDR, because we don't go through the postprocess eye adaptation pass. 
-	if (IsMobilePlatform(View.GetShaderPlatform()) && !IsMobileHDR())
-	{
-		AutoExposureBias = 0.0f;
-=======
 	// AutoExposureBias need to minus 1 if it is used for mobile LDR, because we don't go through the postprocess eye adaptation pass. 
 	if (IsMobilePlatform(View.GetShaderPlatform()) && !IsMobileHDR())
 	{
 		AutoExposureBias = AutoExposureBias - 1.0f;
->>>>>>> 24776ab6
 	}
 
 	return FMath::Pow(2.0f, AutoExposureBias);
@@ -936,18 +929,8 @@
 	PreExposure = 1.f;
 	bUpdateLastExposure = false;
 
-<<<<<<< HEAD
-	bool bEnableAutoExposure = true;
-
-	if (IsMobilePlatform(View.GetShaderPlatform()))
-	{
-		bEnableAutoExposure &= IsMobileEyeAdaptationEnabled(View);
-		PreExposure = GetEyeAdaptationFixedExposure(View);
-	}
-=======
 	bool bMobilePlatform = IsMobilePlatform(View.GetShaderPlatform());
 	bool bEnableAutoExposure = !bMobilePlatform || IsMobileEyeAdaptationEnabled(View);
->>>>>>> 24776ab6
 	
 	if (bIsPreExposureRelevant && bEnableAutoExposure)
 	{
