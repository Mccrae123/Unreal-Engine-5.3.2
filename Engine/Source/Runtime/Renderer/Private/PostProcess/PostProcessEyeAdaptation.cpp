--- conflicted
+++ resolved
@@ -745,31 +745,17 @@
 	// GPUs that were actually used last frame.
 	const FRHIGPUMask ThisFrameGPUMask = RHICmdList.GetGPUMask();
 	const FRHIGPUMask LastFrameGPUMask = AFRUtils::GetPrevSiblingGPUMask(ThisFrameGPUMask);
+	const FRHIGPUMask LastLastFrameGPUMask = AFRUtils::GetPrevSiblingGPUMask(LastFrameGPUMask);
 
 	if (bInUpdateLastExposure && PooledRenderTarget[CurrentBuffer].IsValid() && (GIsEditor || CVarEnablePreExposureOnlyInTheEditor.GetValueOnRenderThread() == 0))
 	{
-<<<<<<< HEAD
 		// first, read the value from two frames ago
 		int32 PreviousPreviousBuffer = GetPreviousPreviousIndex();
 		if (ExposureTextureReadback[PreviousPreviousBuffer] != nullptr &&
 			ExposureTextureReadback[PreviousPreviousBuffer]->IsReady())
-=======
-		if (!ExposureTextureReadback)
-		{
-			static const FName ExposureValueName(TEXT("Scene view state exposure readback"));
-			ExposureTextureReadback.Reset(new FRHIGPUTextureReadback(ExposureValueName));
-			// Send the first request.
-			ExposureTextureReadback->EnqueueCopy(RHICmdList, PooledRenderTarget[CurrentBuffer]->GetRenderTargetItem().TargetableTexture);
-		}
-		else if (ExposureTextureReadback->IsReady(LastFrameGPUMask))
->>>>>>> 3ecbc206
 		{
 			// Workaround until FRHIGPUTextureReadback::Lock has multigpu support
-			FRHIGPUMask ReadBackGPUMask = LastFrameGPUMask;
-			if (!ReadBackGPUMask.HasSingleIndex())
-			{
-				ReadBackGPUMask = FRHIGPUMask::GPU0();
-			}
+			FRHIGPUMask ReadBackGPUMask = LastLastFrameGPUMask;
 
 			SCOPED_GPU_MASK(RHICmdList, ReadBackGPUMask);
 
@@ -784,7 +770,6 @@
 			}
 		}
 
-<<<<<<< HEAD
 		if (!ExposureTextureReadback[CurrentBuffer])
 		{
 			static const FName ExposureValueName(TEXT("Scene view state exposure readback"));
@@ -794,10 +779,6 @@
 		}
 		else // it exists, so just enqueue, don't  reset
 		{
-=======
-			SCOPED_GPU_MASK(RHICmdList, ThisFrameGPUMask);
-
->>>>>>> 3ecbc206
 			// Send the request for next update.
 			ExposureTextureReadback[CurrentBuffer]->EnqueueCopy(RHICmdList, PooledRenderTarget[CurrentBuffer]->GetRenderTargetItem().TargetableTexture);
 		}
