--- conflicted
+++ resolved
@@ -6,14 +6,11 @@
 
 #include "ScreenPass.h"
 #include "OverridePassSequence.h"
-<<<<<<< HEAD
-=======
 
 namespace Nanite
 {
 	struct FRasterResults;
 }
->>>>>>> 6bbb88c8
 
 struct FSelectionOutlineInputs
 {
@@ -25,21 +22,11 @@
 
 	// [Required] The scene depth to composite with selection outlines.
 	FScreenPassTexture SceneDepth;
-<<<<<<< HEAD
-
-	// [Required] Used when scene textures are required by the material.
-	FSceneTextureShaderParameters SceneTextures;
-};
-=======
->>>>>>> 6bbb88c8
 
 	// [Required] Used when scene textures are required by the material.
 	FSceneTextureShaderParameters SceneTextures;
 };
 
-<<<<<<< HEAD
-=======
 FScreenPassTexture AddSelectionOutlinePass(FRDGBuilder& GraphBuilder, const FViewInfo& View, const FSelectionOutlineInputs& Inputs, const Nanite::FRasterResults *NaniteRasterResults);
 
->>>>>>> 6bbb88c8
 #endif