// Copyright 1998-2019 Epic Games, Inc. All Rights Reserved.

#include "PostProcess/PostProcessing.h"
#include "PostProcess/PostProcessInput.h"
#include "PostProcess/PostProcessAA.h"
#if WITH_EDITOR
	#include "PostProcess/PostProcessBufferInspector.h"
#endif
#include "PostProcess/DiaphragmDOF.h"
#include "PostProcess/PostProcessMaterial.h"
#include "PostProcess/PostProcessWeightedSampleSum.h"
#include "PostProcess/PostProcessBloomSetup.h"
#include "PostProcess/PostProcessMobile.h"
#include "PostProcess/PostProcessDownsample.h"
#include "PostProcess/PostProcessHistogram.h"
#include "PostProcess/PostProcessVisualizeHDR.h"
#include "PostProcess/VisualizeShadingModels.h"
#include "PostProcess/PostProcessSelectionOutline.h"
#include "PostProcess/PostProcessGBufferHints.h"
#include "PostProcess/PostProcessVisualizeBuffer.h"
#include "PostProcess/PostProcessEyeAdaptation.h"
#include "PostProcess/PostProcessTonemap.h"
#include "PostProcess/PostProcessLensFlares.h"
#include "PostProcess/PostProcessBokehDOF.h"
#include "PostProcess/PostProcessCombineLUTs.h"
#include "PostProcess/PostProcessTemporalAA.h"
#include "PostProcess/PostProcessMotionBlur.h"
#include "PostProcess/PostProcessDOF.h"
#include "PostProcess/PostProcessUpscale.h"
#include "PostProcess/PostProcessHMD.h"
#include "PostProcess/PostProcessVisualizeComplexity.h"
#include "PostProcess/PostProcessCompositeEditorPrimitives.h"
#include "PostProcess/PostProcessTestImage.h"
#include "PostProcess/PostProcessFFTBloom.h"
#include "PostProcess/PostProcessStreamingAccuracyLegend.h"
#include "PostProcess/PostProcessSubsurface.h"
#include "CompositionLighting/PostProcessPassThrough.h"
#include "CompositionLighting/PostProcessLpvIndirect.h"
#include "ShaderPrint.h"
#include "HighResScreenshot.h"
#include "IHeadMountedDisplay.h"
#include "IXRTrackingSystem.h"
#include "BufferVisualizationData.h"
#include "DeferredShadingRenderer.h"
#include "MobileSeparateTranslucencyPass.h"
#include "MobileDistortionPass.h"
#include "SceneTextureParameters.h"
#include "PixelShaderUtils.h"

/** The global center for all post processing activities. */
FPostProcessing GPostProcessing;

namespace
{
TAutoConsoleVariable<float> CVarDepthOfFieldNearBlurSizeThreshold(
	TEXT("r.DepthOfField.NearBlurSizeThreshold"),
	0.01f,
	TEXT("Sets the minimum near blur size before the effect is forcably disabled. Currently only affects Gaussian DOF.\n")
	TEXT(" (default: 0.01)"),
	ECVF_RenderThreadSafe);

TAutoConsoleVariable<float> CVarDepthOfFieldMaxSize(
	TEXT("r.DepthOfField.MaxSize"),
	100.0f,
	TEXT("Allows to clamp the gaussian depth of field radius (for better performance), default: 100"),
	ECVF_Scalability | ECVF_RenderThreadSafe);

TAutoConsoleVariable<int32> CVarRenderTargetSwitchWorkaround(
	TEXT("r.RenderTargetSwitchWorkaround"),
	0,
	TEXT("Workaround needed on some mobile platforms to avoid a performance drop related to switching render targets.\n")
	TEXT("Only enabled on some hardware. This affects the bloom quality a bit. It runs slower than the normal code path but\n")
	TEXT("still faster as it avoids the many render target switches. (Default: 0)\n")
	TEXT("We want this enabled (1) on all 32 bit iOS devices (implemented through DeviceProfiles)."),
	ECVF_RenderThreadSafe);

TAutoConsoleVariable<int32> CVarPostProcessingPropagateAlpha(
	TEXT("r.PostProcessing.PropagateAlpha"),
	0,
	TEXT("0 to disable scene alpha channel support in the post processing.\n")
	TEXT(" 0: disabled (default);\n")
	TEXT(" 1: enabled in linear color space;\n")
	TEXT(" 2: same as 1, but also enable it through the tonemapper. Compositing after the tonemapper is incorrect, as their is no meaning to tonemap the alpha channel. This is only meant to be use exclusively for broadcasting hardware that does not support linear color space compositing and tonemapping."),
	ECVF_ReadOnly);

TAutoConsoleVariable<int32> CVarPostProcessingPreferCompute(
	TEXT("r.PostProcessing.PreferCompute"),
	0,
	TEXT("Will use compute shaders for post processing where implementations available."),
	ECVF_RenderThreadSafe);

#if !(UE_BUILD_SHIPPING)
TAutoConsoleVariable<int32> CVarPostProcessingForceAsyncDispatch(
	TEXT("r.PostProcessing.ForceAsyncDispatch"),
	0,
	TEXT("Will force asynchronous dispatch for post processing compute shaders where implementations available.\n")
	TEXT("Only available for testing in non-shipping builds."),
	ECVF_RenderThreadSafe);
#endif
} //! namespace

bool IsPostProcessingWithComputeEnabled(ERHIFeatureLevel::Type FeatureLevel)
{
	// Any thread is used due to FViewInfo initialization.
	return CVarPostProcessingPreferCompute.GetValueOnAnyThread() && FeatureLevel >= ERHIFeatureLevel::SM5;
}

bool IsPostProcessingOutputInHDR()
{
	static const auto CVarDumpFramesAsHDR = IConsoleManager::Get().FindTConsoleVariableDataInt(TEXT("r.BufferVisualizationDumpFramesAsHDR"));

	return CVarDumpFramesAsHDR->GetValueOnRenderThread() != 0 || GetHighResScreenshotConfig().bCaptureHDR;
}

bool IsPostProcessingEnabled(const FViewInfo& View)
{
	if (View.GetFeatureLevel() >= ERHIFeatureLevel::SM5)
	{
		return
			 View.Family->EngineShowFlags.PostProcessing &&
			!View.Family->EngineShowFlags.VisualizeDistanceFieldAO &&
			!View.Family->EngineShowFlags.VisualizeDistanceFieldGI &&
			!View.Family->EngineShowFlags.VisualizeShadingModels &&
			!View.Family->EngineShowFlags.VisualizeMeshDistanceFields &&
			!View.Family->EngineShowFlags.VisualizeGlobalDistanceField &&
			!View.Family->EngineShowFlags.ShaderComplexity;
	}
	else
	{
		return View.Family->EngineShowFlags.PostProcessing && !View.Family->EngineShowFlags.ShaderComplexity;
	}
}

bool IsPostProcessingWithAlphaChannelSupported()
{
	return CVarPostProcessingPropagateAlpha.GetValueOnAnyThread() != 0;
}

EPostProcessAAQuality GetPostProcessAAQuality()
{
	static const auto CVar = IConsoleManager::Get().FindTConsoleVariableDataInt(TEXT("r.PostProcessAAQuality"));

	return static_cast<EPostProcessAAQuality>(FMath::Clamp(CVar->GetValueOnAnyThread(), 0, static_cast<int32>(EPostProcessAAQuality::MAX) - 1));
}

class FComposeSeparateTranslucencyPS : public FGlobalShader
{
	DECLARE_GLOBAL_SHADER(FComposeSeparateTranslucencyPS);
	SHADER_USE_PARAMETER_STRUCT(FComposeSeparateTranslucencyPS, FGlobalShader);

	BEGIN_SHADER_PARAMETER_STRUCT(FParameters, )
		SHADER_PARAMETER_RDG_TEXTURE(Texture2D, SceneColor)
		SHADER_PARAMETER_SAMPLER(SamplerState, SceneColorSampler)
		SHADER_PARAMETER_RDG_TEXTURE(Texture2D, SeparateTranslucency)
		SHADER_PARAMETER_SAMPLER(SamplerState, SeparateTranslucencySampler)
		SHADER_PARAMETER_STRUCT_REF(FViewUniformShaderParameters, ViewUniformBuffer)
		RENDER_TARGET_BINDING_SLOTS()
	END_SHADER_PARAMETER_STRUCT()

<<<<<<< HEAD
	FRenderingCompositeOutputRef TonemapperCombinedLUTOutputRef;
	if (IStereoRendering::IsAPrimaryView(StereoPass, GEngine->StereoRenderingDevice))
=======
	static bool ShouldCompilePermutation(const FGlobalShaderPermutationParameters& Parameters)
>>>>>>> 69078e53
	{
		return IsFeatureLevelSupported(Parameters.Platform, ERHIFeatureLevel::SM5);
	}
};

IMPLEMENT_GLOBAL_SHADER(FComposeSeparateTranslucencyPS, "/Engine/Private/ComposeSeparateTranslucency.usf", "MainPS", SF_Pixel);

FRDGTextureRef AddSeparateTranslucencyCompositionPass(FRDGBuilder& GraphBuilder, const FViewInfo& View, FRDGTextureRef SceneColor, FRDGTextureRef SeparateTranslucency)
{
	FRDGTextureDesc SceneColorDesc = SceneColor->Desc;
	SceneColorDesc.TargetableFlags &= ~TexCreate_UAV;
	SceneColorDesc.TargetableFlags |= TexCreate_RenderTargetable;

	FRDGTextureRef NewSceneColor = GraphBuilder.CreateTexture(SceneColorDesc, TEXT("SceneColor"));

	FComposeSeparateTranslucencyPS::FParameters* PassParameters = GraphBuilder.AllocParameters<FComposeSeparateTranslucencyPS::FParameters>();
	PassParameters->SceneColor = SceneColor;
	PassParameters->SceneColorSampler = TStaticSamplerState<SF_Point>::GetRHI();
	PassParameters->SeparateTranslucency = SeparateTranslucency;
	PassParameters->SeparateTranslucencySampler = TStaticSamplerState<SF_Point>::GetRHI();
	PassParameters->ViewUniformBuffer = View.ViewUniformBuffer;
	PassParameters->RenderTargets[0] = FRenderTargetBinding(NewSceneColor, ERenderTargetLoadAction::ENoAction);

	TShaderMapRef<FComposeSeparateTranslucencyPS> PixelShader(View.ShaderMap);
	FPixelShaderUtils::AddFullscreenPass(
		GraphBuilder,
		View.ShaderMap,
		RDG_EVENT_NAME("ComposeSeparateTranslucency %dx%d", View.ViewRect.Width(), View.ViewRect.Height()),
		*PixelShader,
		PassParameters,
		View.ViewRect);

	return NewSceneColor;
}

void AddPostProcessingPasses(FRDGBuilder& GraphBuilder, const FViewInfo& View, const FPostProcessingInputs& Inputs)
{
	CSV_SCOPED_TIMING_STAT_EXCLUSIVE(RenderPostProcessing);
	QUICK_SCOPE_CYCLE_COUNTER(STAT_PostProcessing_Process);

	check(IsInRenderingThread());
	check(View.VerifyMembersChecks());
	Inputs.Validate();

	const FIntRect PrimaryViewRect = View.ViewRect;

	const FSceneTextureParameters& SceneTextures = *Inputs.SceneTextures;
	const FScreenPassRenderTarget ViewFamilyOutput = FScreenPassRenderTarget::CreateViewFamilyOutput(Inputs.ViewFamilyTexture, View);
	const FScreenPassTexture SceneDepth(SceneTextures.SceneDepthBuffer, PrimaryViewRect);
	const FScreenPassTexture SeparateTranslucency(Inputs.SeparateTranslucency, PrimaryViewRect);
	const FScreenPassTexture CustomDepth(Inputs.CustomDepth, PrimaryViewRect);
	const FScreenPassTexture Velocity(SceneTextures.SceneVelocityBuffer, PrimaryViewRect);
	const FScreenPassTexture BlackDummy(GSystemTextures.GetBlackDummy(GraphBuilder));

	// Scene color is updated incrementally through the post process pipeline.
	FScreenPassTexture SceneColor(Inputs.SceneColor, PrimaryViewRect);

	// Assigned before and after the tonemapper.
	FScreenPassTexture SceneColorBeforeTonemap;
	FScreenPassTexture SceneColorAfterTonemap;

	// Unprocessed scene color stores the original input.
	const FScreenPassTexture OriginalSceneColor = SceneColor;

	// Default the new eye adaptation to the last one in case it's not generated this frame.
	const FEyeAdaptationParameters EyeAdaptationParameters = GetEyeAdaptationParameters(View, ERHIFeatureLevel::SM5);
	FRDGTextureRef LastEyeAdaptationTexture = GetEyeAdaptationTexture(GraphBuilder, View);
	FRDGTextureRef EyeAdaptationTexture = LastEyeAdaptationTexture;

	// Histogram defaults to black because the histogram eye adaptation pass is used for the manual metering mode.
	FRDGTextureRef HistogramTexture = BlackDummy.Texture;

	const FEngineShowFlags& EngineShowFlags = View.Family->EngineShowFlags;
	const bool bVisualizeHDR = EngineShowFlags.VisualizeHDR;
	const bool bViewFamilyOutputInHDR = GRHISupportsHDROutput && IsHDREnabled();
	const bool bVisualizeGBufferOverview = IsVisualizeGBufferOverviewEnabled(View);
	const bool bVisualizeGBufferDumpToFile = IsVisualizeGBufferDumpToFileEnabled(View);
	const bool bVisualizeGBufferDumpToPIpe = IsVisualizeGBufferDumpToPipeEnabled(View);
	const bool bOutputInHDR = IsPostProcessingOutputInHDR();

	const FPaniniProjectionConfig PaniniConfig(View);

	enum class EPass : uint32
	{
		Tonemap,
		FXAA,
		PostProcessMaterialAfterTonemapping,
		VisualizeDepthOfField,
		VisualizeStationaryLightOverlap,
		VisualizeLightCulling,
		SelectionOutline,
		EditorPrimitive,
		VisualizeShadingModels,
		VisualizeGBufferHints,
		VisualizeSubsurface,
		VisualizeGBufferOverview,
		VisualizeHDR,
		PixelInspector,
		HMDDistortion,
		HighResolutionScreenshotMask,
		PrimaryUpscale,
		SecondaryUpscale,
		MAX
	};

	const TCHAR* PassNames[] =
	{
		TEXT("Tonemap"),
		TEXT("FXAA"),
		TEXT("PostProcessMaterial (AfterTonemapping)"),
		TEXT("VisualizeDepthOfField"),
		TEXT("VisualizeStationaryLightOverlap"),
		TEXT("VisualizeLightCulling"),
		TEXT("SelectionOutline"),
		TEXT("EditorPrimitive"),
		TEXT("VisualizeShadingModels"),
		TEXT("VisualizeGBufferHints"),
		TEXT("VisualizeSubsurface"),
		TEXT("VisualizeGBufferOverview"),
		TEXT("VisualizeHDR"),
		TEXT("PixelInspector"),
		TEXT("HMDDistortion"),
		TEXT("HighResolutionScreenshotMask"),
		TEXT("PrimaryUpscale"),
		TEXT("SecondaryUpscale")
	};

	static_assert(static_cast<uint32>(EPass::MAX) == UE_ARRAY_COUNT(PassNames), "EPass does not match PassNames.");

	TOverridePassSequence<EPass> PassSequence(ViewFamilyOutput);
	PassSequence.SetNames(PassNames, UE_ARRAY_COUNT(PassNames));
	PassSequence.SetEnabled(EPass::VisualizeStationaryLightOverlap, EngineShowFlags.StationaryLightOverlap);
	PassSequence.SetEnabled(EPass::VisualizeLightCulling, EngineShowFlags.VisualizeLightCulling);
#if WITH_EDITOR
	PassSequence.SetEnabled(EPass::SelectionOutline, GIsEditor && EngineShowFlags.Selection && EngineShowFlags.SelectionOutline && !EngineShowFlags.Wireframe && !bVisualizeHDR);
	PassSequence.SetEnabled(EPass::EditorPrimitive, FSceneRenderer::ShouldCompositeEditorPrimitives(View));
#else
	PassSequence.SetEnabled(EPass::SelectionOutline, false);
	PassSequence.SetEnabled(EPass::EditorPrimitive, false);
#endif
	PassSequence.SetEnabled(EPass::VisualizeShadingModels, EngineShowFlags.VisualizeShadingModels);
	PassSequence.SetEnabled(EPass::VisualizeGBufferHints, EngineShowFlags.GBufferHints);
	PassSequence.SetEnabled(EPass::VisualizeSubsurface, EngineShowFlags.VisualizeSSS);
	PassSequence.SetEnabled(EPass::VisualizeGBufferOverview, bVisualizeGBufferOverview || bVisualizeGBufferDumpToFile || bVisualizeGBufferDumpToPIpe);
	PassSequence.SetEnabled(EPass::VisualizeHDR, EngineShowFlags.VisualizeHDR);
#if WITH_EDITOR
	PassSequence.SetEnabled(EPass::PixelInspector, View.bUsePixelInspector);
#else
	PassSequence.SetEnabled(EPass::PixelInspector, false);
#endif
	PassSequence.SetEnabled(EPass::HMDDistortion, EngineShowFlags.StereoRendering && EngineShowFlags.HMDDistortion);
	PassSequence.SetEnabled(EPass::HighResolutionScreenshotMask, IsHighResolutionScreenshotMaskEnabled(View));
	PassSequence.SetEnabled(EPass::PrimaryUpscale, PaniniConfig.IsEnabled() || (View.PrimaryScreenPercentageMethod == EPrimaryScreenPercentageMethod::SpatialUpscale && PrimaryViewRect.Size() != View.GetSecondaryViewRectSize()));
	PassSequence.SetEnabled(EPass::SecondaryUpscale, View.RequiresSecondaryUpscale());

	if (IsPostProcessingEnabled(View))
	{
		const auto GetPostProcessMaterialInputs = [CustomDepth, SeparateTranslucency, Velocity] (FScreenPassTexture InSceneColor)
		{
			FPostProcessMaterialInputs PostProcessMaterialInputs;
			PostProcessMaterialInputs.SetInput(EPostProcessMaterialInput::SceneColor, InSceneColor);
			PostProcessMaterialInputs.SetInput(EPostProcessMaterialInput::SeparateTranslucency, SeparateTranslucency);
			PostProcessMaterialInputs.SetInput(EPostProcessMaterialInput::Velocity, Velocity);
			PostProcessMaterialInputs.CustomDepthTexture = CustomDepth.Texture;
			return PostProcessMaterialInputs;
		};

		const EStereoscopicPass StereoPass = View.StereoPass;
		const bool bPrimaryView = IStereoRendering::IsAPrimaryView(View);
		const bool bHasViewState = View.ViewState != nullptr;
		const bool bDepthOfFieldEnabled = DiaphragmDOF::IsEnabled(View);
		const bool bVisualizeDepthOfField = bDepthOfFieldEnabled && EngineShowFlags.VisualizeDOF;
		const bool bVisualizeMotionBlur = IsVisualizeMotionBlurEnabled(View);

		const EAutoExposureMethod AutoExposureMethod = GetAutoExposureMethod(View);
		const EAntiAliasingMethod AntiAliasingMethod = !bVisualizeDepthOfField ? View.AntiAliasingMethod : AAM_None;
		const EDownsampleQuality DownsampleQuality = GetDownsampleQuality();
		const EPixelFormat DownsampleOverrideFormat = PF_FloatRGB;

		// Motion blur gets replaced by the visualization pass.
		const bool bMotionBlurEnabled = !bVisualizeMotionBlur && IsMotionBlurEnabled(View);

		// Skip tonemapping for visualizers which overwrite the HDR scene color.
		const bool bTonemapEnabled = !bVisualizeMotionBlur;
		const bool bTonemapOutputInHDR = View.Family->SceneCaptureSource == SCS_FinalColorHDR || bOutputInHDR || bViewFamilyOutputInHDR;

		// We don't test for the EyeAdaptation engine show flag here. If disabled, the auto exposure pass is still executes but performs a clamp.
		const bool bEyeAdaptationEnabled =
			// Skip for transient views.
			bHasViewState &&
			// Skip for secondary views in a stereo setup.
			bPrimaryView;

		const bool bHistogramEnabled =
			// Force the histogram on when we are visualizing HDR.
			bVisualizeHDR ||
			// Skip if not using histogram eye adaptation.
			(bEyeAdaptationEnabled && AutoExposureMethod == EAutoExposureMethod::AEM_Histogram &&
			// Skip if we don't have any exposure range to generate (eye adaptation will clamp).
			View.FinalPostProcessSettings.AutoExposureMinBrightness < View.FinalPostProcessSettings.AutoExposureMaxBrightness);

		const bool bBloomEnabled = View.FinalPostProcessSettings.BloomIntensity > 0.0f;

		const FPostProcessMaterialChain PostProcessMaterialAfterTonemappingChain = GetPostProcessMaterialChain(View, BL_AfterTonemapping);

		PassSequence.SetEnabled(EPass::Tonemap, bTonemapEnabled);
		PassSequence.SetEnabled(EPass::FXAA, AntiAliasingMethod == AAM_FXAA);
		PassSequence.SetEnabled(EPass::PostProcessMaterialAfterTonemapping, PostProcessMaterialAfterTonemappingChain.Num() != 0);
		PassSequence.SetEnabled(EPass::VisualizeDepthOfField, bVisualizeDepthOfField);
		PassSequence.Finalize();

		// Post Process Material Chain - Before Translucency
		{
			const FPostProcessMaterialChain MaterialChain = GetPostProcessMaterialChain(View, BL_BeforeTranslucency);

			if (MaterialChain.Num())
			{
				SceneColor = AddPostProcessMaterialChain(GraphBuilder, View, GetPostProcessMaterialInputs(SceneColor), MaterialChain);
			}
		}

		// Diaphragm Depth of Field
		{
			FRDGTextureRef LocalSceneColorTexture = SceneColor.Texture;

			if (bDepthOfFieldEnabled)
			{
				LocalSceneColorTexture = DiaphragmDOF::AddPasses(GraphBuilder, SceneTextures, View, SceneColor.Texture, SeparateTranslucency.Texture);
			}

			// DOF passes were not added, therefore need to compose Separate translucency manually.
			if (LocalSceneColorTexture == SceneColor.Texture && SeparateTranslucency.Texture)
			{
				LocalSceneColorTexture = AddSeparateTranslucencyCompositionPass(GraphBuilder, View, SceneColor.Texture, SeparateTranslucency.Texture);
			}

			SceneColor.Texture = LocalSceneColorTexture;
		}

		// Post Process Material Chain - Before Tonemapping
		{
			const FPostProcessMaterialChain MaterialChain = GetPostProcessMaterialChain(View, BL_BeforeTonemapping);

			if (MaterialChain.Num())
			{
				SceneColor = AddPostProcessMaterialChain(GraphBuilder, View, GetPostProcessMaterialInputs(SceneColor), MaterialChain);
			}
		}

		FScreenPassTexture HalfResolutionSceneColor;

		// Scene color view rectangle after temporal AA upscale to secondary screen percentage.
		FIntRect SecondaryViewRect = PrimaryViewRect;

		// Temporal Anti-aliasing. Also may perform a temporal upsample from primary to secondary view rect.
		if (AntiAliasingMethod == AAM_TemporalAA)
		{
			// Whether we allow the temporal AA pass to downsample scene color. It may choose not to based on internal context,
			// in which case the output half resolution texture will remain null.
			const bool bAllowSceneDownsample =
				IsTemporalAASceneDownsampleAllowed(View) &&
				// We can only merge if the normal downsample pass would happen immediately after.
				!bMotionBlurEnabled && !bVisualizeMotionBlur &&
				// TemporalAA is only able to match the low quality mode (box filter).
				GetDownsampleQuality() == EDownsampleQuality::Low;

			AddTemporalAAPass(
				GraphBuilder,
				SceneTextures,
				View,
				bAllowSceneDownsample,
				DownsampleOverrideFormat,
				SceneColor.Texture,
				&SceneColor.Texture,
				&SecondaryViewRect,
				&HalfResolutionSceneColor.Texture,
				&HalfResolutionSceneColor.ViewRect);
		}

		//! SceneColorTexture is now upsampled to the SecondaryViewRect. Use SecondaryViewRect for input / output.
		SceneColor.ViewRect = SecondaryViewRect;

		// Post Process Material Chain - SSR Input
		if (View.ViewState && !View.bStatePrevViewInfoIsReadOnly)
		{
			const FPostProcessMaterialChain MaterialChain = GetPostProcessMaterialChain(View, BL_SSRInput);

			if (MaterialChain.Num())
			{
				// Save off SSR post process output for the next frame.
				FScreenPassTexture PassOutput = AddPostProcessMaterialChain(GraphBuilder, View, GetPostProcessMaterialInputs(SceneColor), MaterialChain);
				GraphBuilder.QueueTextureExtraction(PassOutput.Texture, &View.ViewState->PrevFrameViewInfo.CustomSSRInput);
			}
		}

		// Motion blur visualization replaces motion blur when enabled.
		if (bVisualizeMotionBlur)
		{
			check(Velocity.ViewRect == SceneDepth.ViewRect);
			SceneColor.Texture = AddVisualizeMotionBlurPass(GraphBuilder, View, SceneColor.ViewRect, SceneDepth.ViewRect, SceneColor.Texture, SceneDepth.Texture, Velocity.Texture);
		}
		else if (bMotionBlurEnabled)
		{
			check(Velocity.ViewRect == SceneDepth.ViewRect);
			SceneColor.Texture = AddMotionBlurPass(GraphBuilder, View, SceneColor.ViewRect, SceneDepth.ViewRect, SceneColor.Texture, SceneDepth.Texture, Velocity.Texture);
		}

		// If TAA didn't do it, downsample the scene color texture by half.
		if (!HalfResolutionSceneColor.Texture)
		{
			FDownsamplePassInputs PassInputs;
			PassInputs.Name = TEXT("HalfResolutionSceneColor");
			PassInputs.SceneColor = SceneColor;
			PassInputs.Quality = DownsampleQuality;
			PassInputs.FormatOverride = DownsampleOverrideFormat;

			HalfResolutionSceneColor = AddDownsamplePass(GraphBuilder, View, PassInputs);
		}

		FSceneDownsampleChain SceneDownsampleChain;

		if (bHistogramEnabled)
		{
			HistogramTexture = AddHistogramPass(GraphBuilder, View, EyeAdaptationParameters, HalfResolutionSceneColor, LastEyeAdaptationTexture);
		}

		if (bEyeAdaptationEnabled)
		{
			const bool bBasicEyeAdaptationEnabled = bEyeAdaptationEnabled && (AutoExposureMethod == EAutoExposureMethod::AEM_Basic);

			if (bBasicEyeAdaptationEnabled)
			{
				const bool bLogLumaInAlpha = true;
				SceneDownsampleChain.Init(GraphBuilder, View, EyeAdaptationParameters, HalfResolutionSceneColor, DownsampleQuality, bLogLumaInAlpha);

				// Use the alpha channel in the last downsample (smallest) to compute eye adaptations values.
				EyeAdaptationTexture = AddBasicEyeAdaptationPass(GraphBuilder, View, EyeAdaptationParameters, SceneDownsampleChain.GetLastTexture(), LastEyeAdaptationTexture);
			}
			// Add histogram eye adaptation pass even if no histogram exists to support the manual clamping mode.
			else
			{
				EyeAdaptationTexture = AddHistogramEyeAdaptationPass(GraphBuilder, View, EyeAdaptationParameters, HistogramTexture);
			}
		}

		FScreenPassTexture Bloom;

		if (bBloomEnabled)
		{
			FSceneDownsampleChain BloomDownsampleChain;

			FBloomInputs PassInputs;
			PassInputs.SceneColor = SceneColor;

			const bool bBloomThresholdEnabled = View.FinalPostProcessSettings.BloomThreshold > 0.0f;

			// Reuse the main scene downsample chain if a threshold isn't required for bloom. 
			if (SceneDownsampleChain.IsInitialized() && !bBloomThresholdEnabled)
			{
				PassInputs.SceneDownsampleChain = &SceneDownsampleChain;
			}
			else
			{
				FScreenPassTexture DownsampleInput = HalfResolutionSceneColor;

				if (bBloomThresholdEnabled)
				{
					const float BloomThreshold = View.FinalPostProcessSettings.BloomThreshold;

					FBloomSetupInputs SetupPassInputs;
					SetupPassInputs.SceneColor = DownsampleInput;
					SetupPassInputs.EyeAdaptationTexture = EyeAdaptationTexture;
					SetupPassInputs.Threshold = BloomThreshold;

					DownsampleInput = AddBloomSetupPass(GraphBuilder, View, SetupPassInputs);
				}

				const bool bLogLumaInAlpha = false;
				BloomDownsampleChain.Init(GraphBuilder, View, EyeAdaptationParameters, DownsampleInput, DownsampleQuality, bLogLumaInAlpha);

				PassInputs.SceneDownsampleChain = &BloomDownsampleChain;
			}

			FBloomOutputs PassOutputs = AddBloomPass(GraphBuilder, View, PassInputs);
			SceneColor = PassOutputs.SceneColor;
			Bloom = PassOutputs.Bloom;

			FScreenPassTexture LensFlares = AddLensFlaresPass(GraphBuilder, View, Bloom, *PassInputs.SceneDownsampleChain);

			if (LensFlares.IsValid())
			{
				// Lens flares are composited with bloom.
				Bloom = LensFlares;
			}
		}

		// Tonemapper needs a valid bloom target, even if it's black.
		if (!Bloom.IsValid())
		{
			Bloom = BlackDummy;
		}

		SceneColorBeforeTonemap = SceneColor;

		if (PassSequence.IsEnabled(EPass::Tonemap))
		{
			const FPostProcessMaterialChain MaterialChain = GetPostProcessMaterialChain(View, BL_ReplacingTonemapper);

			if (MaterialChain.Num())
			{
				const UMaterialInterface* HighestPriorityMaterial = MaterialChain[0];

				FPostProcessMaterialInputs PassInputs;
				PassSequence.AcceptOverrideIfLastPass(EPass::Tonemap, PassInputs.OverrideOutput);
				PassInputs.SetInput(EPostProcessMaterialInput::SceneColor, SceneColor);
				PassInputs.SetInput(EPostProcessMaterialInput::SeparateTranslucency, SeparateTranslucency);
				PassInputs.SetInput(EPostProcessMaterialInput::CombinedBloom, Bloom);
				PassInputs.CustomDepthTexture = CustomDepth.Texture;

				SceneColor = AddPostProcessMaterialPass(GraphBuilder, View, PassInputs, HighestPriorityMaterial);
			}
			else
			{
				FRDGTextureRef ColorGradingTexture = nullptr;

				if (bPrimaryView)
				{
					ColorGradingTexture = AddCombineLUTPass(GraphBuilder, View);
				}
				// We can re-use the color grading texture from the primary view.
				else
				{
					ColorGradingTexture = GraphBuilder.TryRegisterExternalTexture(View.GetTonemappingLUT());
				}

				FTonemapInputs PassInputs;
				PassSequence.AcceptOverrideIfLastPass(EPass::Tonemap, PassInputs.OverrideOutput);
				PassInputs.SceneColor = SceneColor;
				PassInputs.Bloom = Bloom;
				PassInputs.EyeAdaptationTexture = EyeAdaptationTexture;
				PassInputs.ColorGradingTexture = ColorGradingTexture;
				PassInputs.bWriteAlphaChannel = AntiAliasingMethod == AAM_FXAA || IsPostProcessingWithAlphaChannelSupported();
				PassInputs.bOutputInHDR = bTonemapOutputInHDR;

				SceneColor = AddTonemapPass(GraphBuilder, View, PassInputs);
			}
		}

		SceneColorAfterTonemap = SceneColor;

		if (PassSequence.IsEnabled(EPass::FXAA))
		{
			FFXAAInputs PassInputs;
			PassSequence.AcceptOverrideIfLastPass(EPass::FXAA, PassInputs.OverrideOutput);
			PassInputs.SceneColor = SceneColor;
			PassInputs.Quality = GetFXAAQuality();

			SceneColor = AddFXAAPass(GraphBuilder, View, PassInputs);
		}

		// Post Process Material Chain - After Tonemapping
		if (PassSequence.IsEnabled(EPass::PostProcessMaterialAfterTonemapping))
		{
			FPostProcessMaterialInputs PassInputs = GetPostProcessMaterialInputs(SceneColor);
			PassSequence.AcceptOverrideIfLastPass(EPass::PostProcessMaterialAfterTonemapping, PassInputs.OverrideOutput);
			PassInputs.SetInput(EPostProcessMaterialInput::PreTonemapHDRColor, SceneColorBeforeTonemap);
			PassInputs.SetInput(EPostProcessMaterialInput::PostTonemapHDRColor, SceneColorAfterTonemap);

			SceneColor = AddPostProcessMaterialChain(GraphBuilder, View, PassInputs, PostProcessMaterialAfterTonemappingChain);
		}

		if (PassSequence.IsEnabled(EPass::VisualizeDepthOfField))
		{
			FVisualizeDOFInputs PassInputs;
			PassSequence.AcceptOverrideIfLastPass(EPass::VisualizeDepthOfField, PassInputs.OverrideOutput);
			PassInputs.SceneColor = SceneColor;
			PassInputs.SceneDepth = SceneDepth;

			SceneColor = AddVisualizeDOFPass(GraphBuilder, View, PassInputs);
		}
	}
	// Minimal PostProcessing - Separate translucency composition and gamma-correction only.
	else
	{
		PassSequence.SetEnabled(EPass::Tonemap, true);
		PassSequence.SetEnabled(EPass::FXAA, false);
		PassSequence.SetEnabled(EPass::PostProcessMaterialAfterTonemapping, false);
		PassSequence.SetEnabled(EPass::VisualizeDepthOfField, false);
		PassSequence.Finalize();

		SceneColor.Texture = AddSeparateTranslucencyCompositionPass(GraphBuilder, View, SceneColor.Texture, SeparateTranslucency.Texture);

		SceneColorBeforeTonemap = SceneColor;

		if (PassSequence.IsEnabled(EPass::Tonemap))
		{
			FTonemapInputs PassInputs;
			PassSequence.AcceptOverrideIfLastPass(EPass::Tonemap, PassInputs.OverrideOutput);
			PassInputs.SceneColor = SceneColor;
			PassInputs.bOutputInHDR = bViewFamilyOutputInHDR;
			PassInputs.bGammaOnly = true;

			SceneColor = AddTonemapPass(GraphBuilder, View, PassInputs);
		}

		SceneColorAfterTonemap = SceneColor;
	}

	if (PassSequence.IsEnabled(EPass::VisualizeStationaryLightOverlap))
	{
		ensureMsgf(View.PrimaryScreenPercentageMethod != EPrimaryScreenPercentageMethod::TemporalUpscale, TEXT("TAAU should be disabled when visualizing stationary light overlap."));

		FVisualizeComplexityInputs PassInputs;
		PassSequence.AcceptOverrideIfLastPass(EPass::VisualizeStationaryLightOverlap, PassInputs.OverrideOutput);
		PassInputs.SceneColor = OriginalSceneColor;
		PassInputs.Colors = GEngine->StationaryLightOverlapColors;
		PassInputs.ColorSamplingMethod = FVisualizeComplexityInputs::EColorSamplingMethod::Ramp;

		SceneColor = AddVisualizeComplexityPass(GraphBuilder, View, PassInputs);
	}

	if (PassSequence.IsEnabled(EPass::VisualizeLightCulling))
	{
		ensureMsgf(View.PrimaryScreenPercentageMethod != EPrimaryScreenPercentageMethod::TemporalUpscale, TEXT("TAAU should be disabled when visualizing light culling."));

		// 0.1f comes from the values used in LightAccumulator_GetResult
		const float ComplexityScale = 1.0f / (float)(GEngine->LightComplexityColors.Num() - 1) / 0.1f;

		FVisualizeComplexityInputs PassInputs;
		PassSequence.AcceptOverrideIfLastPass(EPass::VisualizeLightCulling, PassInputs.OverrideOutput);
		PassInputs.SceneColor = OriginalSceneColor;
		PassInputs.Colors = GEngine->LightComplexityColors;
		PassInputs.ColorSamplingMethod = FVisualizeComplexityInputs::EColorSamplingMethod::Linear;
		PassInputs.ComplexityScale = ComplexityScale;

		SceneColor = AddVisualizeComplexityPass(GraphBuilder, View, PassInputs);
	}

	if (EngineShowFlags.VisualizeLPV)
	{
		AddVisualizeLPVPass(GraphBuilder, View, SceneColor);
	}

#if WITH_EDITOR
	if (PassSequence.IsEnabled(EPass::SelectionOutline))
	{
		FSelectionOutlineInputs PassInputs;
		PassSequence.AcceptOverrideIfLastPass(EPass::SelectionOutline, PassInputs.OverrideOutput);
		PassInputs.SceneColor = SceneColor;
		PassInputs.SceneDepth = SceneDepth;

		SceneColor = AddSelectionOutlinePass(GraphBuilder, View, PassInputs);
	}

	if (PassSequence.IsEnabled(EPass::EditorPrimitive))
	{
		FEditorPrimitiveInputs PassInputs;
		PassSequence.AcceptOverrideIfLastPass(EPass::EditorPrimitive, PassInputs.OverrideOutput);
		PassInputs.SceneColor = SceneColor;
		PassInputs.SceneDepth = SceneDepth;
		PassInputs.BasePassType = FEditorPrimitiveInputs::EBasePassType::Deferred;

		SceneColor = AddEditorPrimitivePass(GraphBuilder, View, PassInputs);
	}
#endif

	if (PassSequence.IsEnabled(EPass::VisualizeShadingModels))
	{
		ensureMsgf(View.PrimaryScreenPercentageMethod != EPrimaryScreenPercentageMethod::TemporalUpscale, TEXT("TAAU should be disabled when visualizing shading models."));

		FVisualizeShadingModelInputs PassInputs;
		PassSequence.AcceptOverrideIfLastPass(EPass::VisualizeShadingModels, PassInputs.OverrideOutput);
		PassInputs.SceneColor = SceneColor;
		PassInputs.SceneTextures = &SceneTextures;

		SceneColor = AddVisualizeShadingModelPass(GraphBuilder, View, PassInputs);
	}

	if (PassSequence.IsEnabled(EPass::VisualizeGBufferHints))
	{
		ensureMsgf(View.PrimaryScreenPercentageMethod != EPrimaryScreenPercentageMethod::TemporalUpscale, TEXT("TAAU should be disabled when visualizing gbuffer hints."));

		FVisualizeGBufferHintsInputs PassInputs;
		PassSequence.AcceptOverrideIfLastPass(EPass::VisualizeGBufferHints, PassInputs.OverrideOutput);
		PassInputs.SceneColor = SceneColor;
		PassInputs.OriginalSceneColor = OriginalSceneColor;
		PassInputs.SceneTextures = &SceneTextures;

		SceneColor = AddVisualizeGBufferHintsPass(GraphBuilder, View, PassInputs);
	}

	if (PassSequence.IsEnabled(EPass::VisualizeSubsurface))
	{
		ensureMsgf(View.PrimaryScreenPercentageMethod != EPrimaryScreenPercentageMethod::TemporalUpscale, TEXT("TAAU should be disabled when visualizing subsurface."));

		FVisualizeSubsurfaceInputs PassInputs;
		PassSequence.AcceptOverrideIfLastPass(EPass::VisualizeSubsurface, PassInputs.OverrideOutput);
		PassInputs.SceneColor = SceneColor;
		PassInputs.SceneTextures = &SceneTextures;

		SceneColor = AddVisualizeSubsurfacePass(GraphBuilder, View, PassInputs);
	}

	if (PassSequence.IsEnabled(EPass::VisualizeGBufferOverview))
	{
		FVisualizeGBufferOverviewInputs PassInputs;
		PassSequence.AcceptOverrideIfLastPass(EPass::VisualizeGBufferOverview, PassInputs.OverrideOutput);
		PassInputs.SceneColor = SceneColor;
		PassInputs.SceneColorBeforeTonemap = SceneColorBeforeTonemap;
		PassInputs.SceneColorAfterTonemap = SceneColorAfterTonemap;
		PassInputs.SeparateTranslucency = SeparateTranslucency;
		PassInputs.Velocity = Velocity;
		PassInputs.bOverview = bVisualizeGBufferOverview;
		PassInputs.bDumpToFile = bVisualizeGBufferDumpToFile;
		PassInputs.bOutputInHDR = bOutputInHDR;

		SceneColor = AddVisualizeGBufferOverviewPass(GraphBuilder, View, PassInputs);
	}

	if (PassSequence.IsEnabled(EPass::VisualizeHDR))
	{
		FVisualizeHDRInputs PassInputs;
		PassSequence.AcceptOverrideIfLastPass(EPass::VisualizeHDR, PassInputs.OverrideOutput);
		PassInputs.SceneColor = SceneColor;
		PassInputs.SceneColorBeforeTonemap = SceneColorBeforeTonemap;
		PassInputs.HistogramTexture = HistogramTexture;
		PassInputs.EyeAdaptationTexture = EyeAdaptationTexture;
		PassInputs.EyeAdaptationParameters = &EyeAdaptationParameters;

		SceneColor = AddVisualizeHDRPass(GraphBuilder, View, PassInputs);
	}

#if WITH_EDITOR
	if (PassSequence.IsEnabled(EPass::PixelInspector))
	{
		FPixelInspectorInputs PassInputs;
		PassSequence.AcceptOverrideIfLastPass(EPass::PixelInspector, PassInputs.OverrideOutput);
		PassInputs.SceneColor = SceneColor;
		PassInputs.SceneColorBeforeTonemap = SceneColorBeforeTonemap;
		PassInputs.OriginalSceneColor = OriginalSceneColor;
		PassInputs.SceneTextures = &SceneTextures;

		SceneColor = AddPixelInspectorPass(GraphBuilder, View, PassInputs);
	}
#endif

	if (PassSequence.IsEnabled(EPass::HMDDistortion))
	{
		FHMDDistortionInputs PassInputs;
		PassSequence.AcceptOverrideIfLastPass(EPass::HMDDistortion, PassInputs.OverrideOutput);
		PassInputs.SceneColor = SceneColor;

		SceneColor = AddHMDDistortionPass(GraphBuilder, View, PassInputs);
	}

	if (EngineShowFlags.TestImage)
	{
		AddTestImagePass(GraphBuilder, View, SceneColor);
	}

	if (ShaderPrint::IsEnabled() && ShaderPrint::IsSupported(View))
	{
		ShaderPrint::DrawView(GraphBuilder, View, SceneColor.Texture);
	}

	if (PassSequence.IsEnabled(EPass::HighResolutionScreenshotMask))
	{
		FHighResolutionScreenshotMaskInputs PassInputs;
		PassSequence.AcceptOverrideIfLastPass(EPass::HighResolutionScreenshotMask, PassInputs.OverrideOutput);
		PassInputs.SceneColor = SceneColor;
		PassInputs.Material = View.FinalPostProcessSettings.HighResScreenshotMaterial;
		PassInputs.MaskMaterial = View.FinalPostProcessSettings.HighResScreenshotMaskMaterial;
		PassInputs.CaptureRegionMaterial = View.FinalPostProcessSettings.HighResScreenshotCaptureRegionMaterial;

		SceneColor = AddHighResolutionScreenshotMaskPass(GraphBuilder, View, PassInputs);
	}

	if (PassSequence.IsEnabled(EPass::PrimaryUpscale))
	{
		FUpscaleInputs PassInputs;
		PassSequence.AcceptOverrideIfLastPass(EPass::PrimaryUpscale, PassInputs.OverrideOutput);
		PassInputs.SceneColor = SceneColor;
		PassInputs.Method = GetUpscaleMethod();
		PassInputs.Stage = PassSequence.IsEnabled(EPass::SecondaryUpscale) ? EUpscaleStage::PrimaryToSecondary : EUpscaleStage::PrimaryToOutput;

		// Panini projection is handled by the primary upscale pass.
		PassInputs.PaniniConfig = PaniniConfig;

		SceneColor = AddUpscalePass(GraphBuilder, View, PassInputs);
	}

	if (PassSequence.IsEnabled(EPass::SecondaryUpscale))
	{
		FUpscaleInputs PassInputs;
		PassSequence.AcceptOverrideIfLastPass(EPass::SecondaryUpscale, PassInputs.OverrideOutput);
		PassInputs.SceneColor = SceneColor;
		PassInputs.Method = View.Family->SecondaryScreenPercentageMethod == ESecondaryScreenPercentageMethod::LowerPixelDensitySimulation ? EUpscaleMethod::SmoothStep : EUpscaleMethod::Nearest;
		PassInputs.Stage = EUpscaleStage::SecondaryToOutput;

		SceneColor = AddUpscalePass(GraphBuilder, View, PassInputs);
	}
}

void AddDebugPostProcessingPasses(FRDGBuilder& GraphBuilder, const FViewInfo& View, const FPostProcessingInputs& Inputs)
{
	CSV_SCOPED_TIMING_STAT_EXCLUSIVE(RenderPostProcessing);
	QUICK_SCOPE_CYCLE_COUNTER(STAT_PostProcessing_Process);

	check(IsInRenderingThread());
	check(View.VerifyMembersChecks());
	Inputs.Validate();

	const FIntRect PrimaryViewRect = View.ViewRect;

	const FSceneTextureParameters& SceneTextures = *Inputs.SceneTextures;
	const FScreenPassRenderTarget ViewFamilyOutput = FScreenPassRenderTarget::CreateViewFamilyOutput(Inputs.ViewFamilyTexture, View);
	const FScreenPassTexture SceneDepth(SceneTextures.SceneDepthBuffer, PrimaryViewRect);
	FScreenPassTexture SceneColor(Inputs.SceneColor, PrimaryViewRect);

	ensure(View.PrimaryScreenPercentageMethod != EPrimaryScreenPercentageMethod::TemporalUpscale);

	// Some view modes do not actually output a color so they should not be tonemapped.
	const bool bTonemapAfter = View.Family->EngineShowFlags.RayTracingDebug;
	const bool bTonemapBefore = !bTonemapAfter && !View.Family->EngineShowFlags.ShaderComplexity;
	const bool bViewFamilyOutputInHDR = GRHISupportsHDROutput && IsHDREnabled();

	enum class EPass : uint32
	{
<<<<<<< HEAD
		FMemMark Mark(FMemStack::Get());
		FRenderingCompositePassContext CompositeContext(RHICmdList, View);

		FPostprocessContext Context(RHICmdList, CompositeContext.Graph, View);
		
		// not always valid
		FRenderingCompositeOutputRef HistogramOverScreen;
		FRenderingCompositeOutputRef Histogram;
		FRenderingCompositeOutputRef PreTonemapHDRColor;
		FRenderingCompositeOutputRef PostTonemapHDRColor;
		FRenderingCompositeOutputRef PreFlattenVelocity;

		class FAutoExposure
		{
		public:
			FAutoExposure(const FViewInfo& InView) : 
				MethodId(GetAutoExposureMethod(InView))
			{}
			// distinguish between Basic and Histogram-based
			EAutoExposureMethod          MethodId;
			// not always valid
			FRenderingCompositeOutputRef EyeAdaptation;
		} AutoExposure(View);
	
		// not always valid
		FRenderingCompositeOutputRef SeparateTranslucency;
		// optional
		FRenderingCompositeOutputRef BloomOutputCombined;
		// not always valid
		FRenderingCompositePass* VelocityFlattenPass = 0;
		// in the following code some feature might set this to false
		bool bAllowTonemapper = FeatureLevel >= ERHIFeatureLevel::SM4;
		//
		FRCPassPostProcessUpscale::PaniniParams PaniniConfig(View);
		//
		EStereoscopicPass StereoPass = View.StereoPass;
		//
		FSceneViewState* ViewState = (FSceneViewState*)Context.View.State;

		FSceneRenderTargets& SceneContext = FSceneRenderTargets::Get(RHICmdList);

		{
			if (FSceneRenderTargets::Get(RHICmdList).SeparateTranslucencyRT)
			{
				FRenderingCompositePass* NodeSeparateTranslucency = Context.Graph.RegisterPass(new(FMemStack::Get()) FRCPassPostProcessInput(FSceneRenderTargets::Get(RHICmdList).SeparateTranslucencyRT));
				SeparateTranslucency = FRenderingCompositeOutputRef(NodeSeparateTranslucency);

				// make sure we only release if this is the last view we're rendering
				int32 LastView = View.Family->Views.Num() - 1;
				if (View.Family->Views[LastView] == &View)
				{
					// the node keeps another reference so the RT will not be release too early
					FSceneRenderTargets::Get(RHICmdList).FreeSeparateTranslucency();
					check(!FSceneRenderTargets::Get(RHICmdList).SeparateTranslucencyRT);
				}
			}
		}

		bool bVisualizeHDR = View.Family->EngineShowFlags.VisualizeHDR && FeatureLevel >= ERHIFeatureLevel::SM5;
		bool bVisualizeBloom = View.Family->EngineShowFlags.VisualizeBloom && FeatureLevel >= ERHIFeatureLevel::SM4;
		bool bVisualizeMotionBlur = View.Family->EngineShowFlags.VisualizeMotionBlur && FeatureLevel >= ERHIFeatureLevel::SM4;

		if(bVisualizeBloom || bVisualizeMotionBlur)
		{
			bAllowTonemapper = false;
		}

		const bool bHDROutputEnabled = GRHISupportsHDROutput && IsHDREnabled();

		static const auto CVarDumpFramesAsHDR = IConsoleManager::Get().FindTConsoleVariableDataInt(TEXT("r.BufferVisualizationDumpFramesAsHDR"));
    	const bool bHDRTonemapperOutput = bAllowTonemapper && (View.Family->SceneCaptureSource == SCS_FinalColorHDR || GetHighResScreenshotConfig().bCaptureHDR || CVarDumpFramesAsHDR->GetValueOnRenderThread() || bHDROutputEnabled);


		FRCPassPostProcessTonemap* Tonemapper = 0;

		FRenderingCompositeOutputRef SSRInputChain;

		// add the passes we want to add to the graph (commenting a line means the pass is not inserted into the graph) ---------

		if (AllowFullPostProcessing(View, FeatureLevel))
		{
			FRenderingCompositeOutputRef VelocityInput;
			if(VelocityRT)
			{
				VelocityInput = Context.Graph.RegisterPass(new(FMemStack::Get()) FRCPassPostProcessInput(VelocityRT));
				PreFlattenVelocity = VelocityInput;
			}

			Context.FinalOutput = AddPostProcessMaterialChain(Context, BL_BeforeTranslucency, SeparateTranslucency);
			
			static const auto CVar = IConsoleManager::Get().FindTConsoleVariableDataInt(TEXT("r.DepthOfFieldQuality"));
			check(CVar)
			bool bDepthOfField = 
				View.Family->EngineShowFlags.DepthOfField &&
				CVar->GetValueOnRenderThread() > 0 &&
				View.FinalPostProcessSettings.DepthOfFieldFstop > 0 &&
				View.FinalPostProcessSettings.DepthOfFieldFocalDistance > 0;

			// Applies DOF and separate translucency,
			{
				FRenderingCompositePass* DiaphragmDOFPass = Context.Graph.RegisterPass(
					new(FMemStack::Get()) TRCPassForRDG<3, 1>([bDepthOfField](FRenderingCompositePass* Pass, FRenderingCompositePassContext& InContext)
				{
					FRDGBuilder GraphBuilder(InContext.RHICmdList);

					FSceneTextureParameters SceneTextures;
					SetupSceneTextureParameters(GraphBuilder, &SceneTextures);
	
					FRDGTextureRef SceneColor = Pass->CreateRDGTextureForRequiredInput(GraphBuilder, ePId_Input0, TEXT("SceneColor"));
					FRDGTextureRef LocalSeparateTranslucency = Pass->CreateRDGTextureForOptionalInput(GraphBuilder, ePId_Input1, TEXT("SeparateTranslucency"));
					
					// FPostProcessing::Process() does a AdjustGBufferRefCount(RHICmdList, -1), therefore need to pass down reference on velocity buffer manually.
					SceneTextures.SceneVelocityBuffer = Pass->CreateRDGTextureForOptionalInput(GraphBuilder, ePId_Input2, TEXT("SceneVelocity"));

					FRDGTextureRef NewSceneColor = SceneColor;

					if (bDepthOfField && DiaphragmDOF::IsSupported(InContext.View.GetShaderPlatform()))
					{
						NewSceneColor = DiaphragmDOF::AddPasses(
							GraphBuilder,
							SceneTextures, InContext.View,
							SceneColor, LocalSeparateTranslucency);
					}

					// DOF passes were not added, therefore need to compose Separate translucency manually. 
					if (NewSceneColor == SceneColor && LocalSeparateTranslucency)
					{
						NewSceneColor = AddSeparateTranslucencyCompositionPass(GraphBuilder, InContext.View, SceneColor, LocalSeparateTranslucency);
					}

					Pass->ExtractRDGTextureForOutput(GraphBuilder, ePId_Output0, NewSceneColor);

					GraphBuilder.Execute();
				}));
				DiaphragmDOFPass->SetInput(ePId_Input0, Context.FinalOutput);
				DiaphragmDOFPass->SetInput(ePId_Input1, SeparateTranslucency);
				DiaphragmDOFPass->SetInput(ePId_Input2, VelocityInput);
				Context.FinalOutput = FRenderingCompositeOutputRef(DiaphragmDOFPass, ePId_Output0);
			}

			Context.FinalOutput = AddPostProcessMaterialChain(Context, BL_BeforeTonemapping, SeparateTranslucency, nullptr, nullptr, PreFlattenVelocity);

			EAntiAliasingMethod AntiAliasingMethod = Context.View.AntiAliasingMethod;

			const int32 DownsampleQuality = FMath::Clamp(CDownsampleQuality.GetValueOnRenderThread(), 0, 1);

			FRenderingCompositeOutputRef SceneColorHalfRes;
			const EPixelFormat SceneColorHalfResFormat = PF_FloatRGB;

			if( AntiAliasingMethod == AAM_TemporalAA && ViewState)
			{
				FTAAPassParameters TAAParameters = MakeTAAPassParametersForView(Context.View);

				float HistoryUpscaleSize = FMath::Clamp(CVarTemporalAAHistorySP.GetValueOnRenderThread() / 100.0f, 1.0f, 2.0f);
				if (!IsPCPlatform(View.GetShaderPlatform()) || !IsFeatureLevelSupported(View.GetShaderPlatform(), ERHIFeatureLevel::SM5))
				{
					HistoryUpscaleSize = 1;
				}

				// Downsample pass may be merged with with TemporalAA when there is no motion blur and compute shader is used.
				// This is currently only possible for r.Downsample.Quality = 0 (box filter).
				TAAParameters.bDownsample = (CVarTemporalAAAllowDownsampling.GetValueOnRenderThread() != 0)
					&& !IsMotionBlurEnabled(View)
					&& !bVisualizeMotionBlur
					&& TAAParameters.bIsComputePass
					&& (DownsampleQuality == 0)
					&& TAAParameters.bUseFast;

				TAAParameters.DownsampleOverrideFormat = SceneColorHalfResFormat;

				FIntPoint SecondaryViewRectSize(TAAParameters.OutputViewRect.Width(), TAAParameters.OutputViewRect.Height());

				if (HistoryUpscaleSize > 1.0f)
				{
					FIntPoint HistoryViewSize(
						SecondaryViewRectSize.X * HistoryUpscaleSize,
						SecondaryViewRectSize.Y * HistoryUpscaleSize);

					FIntPoint QuantizedMinHistorySize;
					QuantizeSceneBufferSize(HistoryViewSize, QuantizedMinHistorySize);

					TAAParameters.Pass = ETAAPassConfig::MainSuperSampling;
					TAAParameters.bDownsample = false;
					TAAParameters.bUseFast = false;
					TAAParameters.bIsComputePass = true;

					TAAParameters.OutputViewRect.Min.X = 0;
					TAAParameters.OutputViewRect.Min.Y = 0;
					TAAParameters.OutputViewRect.Max = HistoryViewSize;
				}

				if(VelocityInput.IsValid())
				{
					AddTemporalAA( Context, VelocityInput, TAAParameters, TAAParameters.bDownsample ? &SceneColorHalfRes : nullptr);
				}
				else
				{
					// black is how we clear the velocity buffer so this means no velocity
					FRenderingCompositePass* NoVelocity = Context.Graph.RegisterPass(new(FMemStack::Get()) FRCPassPostProcessInput(GSystemTextures.BlackDummy));
					FRenderingCompositeOutputRef NoVelocityRef(NoVelocity);
					AddTemporalAA( Context, NoVelocityRef, TAAParameters, TAAParameters.bDownsample ? &SceneColorHalfRes : nullptr);
				}

				if (HistoryUpscaleSize > 1.0f)
				{
					FIntPoint QuantizedOutputSize;
					QuantizeSceneBufferSize(SecondaryViewRectSize, QuantizedOutputSize);

					FRCPassMitchellNetravaliDownsample::FParameters Parameters;
					Parameters.InputViewRect = TAAParameters.OutputViewRect;
					Parameters.OutputViewRect.Min.X = 0;
					Parameters.OutputViewRect.Min.Y = 0;
					Parameters.OutputViewRect.Max = SecondaryViewRectSize;

					Parameters.OutputExtent.X = FMath::Max(SceneContext.GetBufferSizeXY().X, QuantizedOutputSize.X);
					Parameters.OutputExtent.Y = FMath::Max(SceneContext.GetBufferSizeXY().Y, QuantizedOutputSize.Y);

					FRenderingCompositePass* TemporalAADownsample = Context.Graph.RegisterPass(
						new(FMemStack::Get()) FRCPassMitchellNetravaliDownsample(Parameters));
					TemporalAADownsample->SetInput(ePId_Input0, Context.FinalOutput);

					Context.FinalOutput = FRenderingCompositeOutputRef(TemporalAADownsample);
				}

				SSRInputChain = AddPostProcessMaterialChain(Context, BL_SSRInput);
			}

			// Motion Blur
			if ((IsMotionBlurEnabled(View) || bVisualizeMotionBlur) && VelocityInput.IsValid())
			{
				Context.FinalOutput = ComputeMotionBlurShim(Context.Graph, Context.FinalOutput, Context.SceneDepth, VelocityInput, bVisualizeMotionBlur);
			}

			if(bVisualizeBloom)
			{
				AddVisualizeBloomSetup(Context);
			}

			// Down sample Scene color from full to half res (this may have been done during TAA).
			if (!SceneColorHalfRes.IsValid())
			{
				// doesn't have to be as high quality as the Scene color
				const bool bIsComputePass = ShouldDoComputePostProcessing(Context.View);

				FRenderingCompositePass* HalfResPass = Context.Graph.RegisterPass(new(FMemStack::Get()) FRCPassPostProcessDownsample(SceneColorHalfResFormat, DownsampleQuality, bIsComputePass, TEXT("SceneColorHalfRes")));
				HalfResPass->SetInput(ePId_Input0, FRenderingCompositeOutputRef(Context.FinalOutput));

				SceneColorHalfRes = FRenderingCompositeOutputRef(HalfResPass);
			}

			{
				bool bHistogramNeeded = false;

				if (View.Family->EngineShowFlags.EyeAdaptation && (AutoExposure.MethodId == EAutoExposureMethod::AEM_Histogram)
					&& View.FinalPostProcessSettings.AutoExposureMinBrightness < View.FinalPostProcessSettings.AutoExposureMaxBrightness
					&& !View.bIsSceneCapture // Eye adaption is not available for scene captures.
					&& !bVisualizeBloom)
				{
					bHistogramNeeded = true;
				}

				if(!bAllowTonemapper)
				{
					bHistogramNeeded = false;
				}

				if(View.Family->EngineShowFlags.VisualizeHDR)
				{
					bHistogramNeeded = true;
				}

				if (!GIsHighResScreenshot && bHistogramNeeded && FeatureLevel >= ERHIFeatureLevel::SM5 && IStereoRendering::IsAPrimaryView(StereoPass, GEngine->StereoRenderingDevice))
				{
					FRenderingCompositePass* NodeHistogram = Context.Graph.RegisterPass(new(FMemStack::Get()) FRCPassPostProcessHistogram());

					NodeHistogram->SetInput(ePId_Input0, SceneColorHalfRes);

					HistogramOverScreen = FRenderingCompositeOutputRef(NodeHistogram);

					FRenderingCompositePass* NodeHistogramReduce = Context.Graph.RegisterPass(new(FMemStack::Get()) FRCPassPostProcessHistogramReduce());

					NodeHistogramReduce->SetInput(ePId_Input0, NodeHistogram);

					Histogram = FRenderingCompositeOutputRef(NodeHistogramReduce);
				}
			}

			// Compute DownSamples passes used by bloom, tint and eye-adaptation if possible.
			FBloomDownSampleArray::Ptr BloomAndEyeDownSamplesPtr;
			if (View.FinalPostProcessSettings.BloomIntensity > 0.f) // do bloom
			{
				// No Threshold:  We can share with Eye-Adaptation.
				if (Context.View.FinalPostProcessSettings.BloomThreshold <= -1 && Context.View.Family->Views.Num() == 1)
				{
					if (!GIsHighResScreenshot && View.State &&
						IStereoRendering::IsAPrimaryView(StereoPass, GEngine->StereoRenderingDevice) &&
						AutoExposure.MethodId == EAutoExposureMethod::AEM_Basic)
					{
						BloomAndEyeDownSamplesPtr = CreateDownSampleArray(Context, SceneColorHalfRes, true /*bGenerateLog2Alpha*/);
					}
				}
			}

			// some views don't have a state (thumbnail rendering)
			if(!GIsHighResScreenshot && View.State && IStereoRendering::IsAPrimaryView(StereoPass, GEngine->StereoRenderingDevice))
			{
				const bool bUseBasicEyeAdaptation = (AutoExposure.MethodId == EAutoExposureMethod::AEM_Basic);

				if (bUseBasicEyeAdaptation) // log average ps reduction ( non histogram ) 
				{
					
					if (!BloomAndEyeDownSamplesPtr.IsValid()) 
					{
						// need downsamples for eye-adaptation.
						FBloomDownSampleArray::Ptr EyeDownSamplesPtr = CreateDownSampleArray(Context, SceneColorHalfRes, true /*bGenerateLog2Alpha*/);
						AutoExposure.EyeAdaptation = AddPostProcessBasicEyeAdaptation(View, *EyeDownSamplesPtr);
					}
					else
					{
						// Use the alpha channel in the last downsample (smallest) to compute eye adaptations values.			
						AutoExposure.EyeAdaptation = AddPostProcessBasicEyeAdaptation(View, *BloomAndEyeDownSamplesPtr);
					}
				}
				else  // Use histogram version version
				{
					// We always add eye adaptation, if the engine show flag is disabled we set the ExposureScale in the texture to a fixed value
					AutoExposure.EyeAdaptation = AddPostProcessHistogramEyeAdaptation(Context, Histogram);
				}
			}

			if(View.FinalPostProcessSettings.BloomIntensity > 0.0f)
			{
				if (CVarUseMobileBloom.GetValueOnRenderThread() == 0)
				{
					if (!BloomAndEyeDownSamplesPtr.IsValid())
					{
						FRenderingCompositeOutputRef HalfResBloomThreshold = RenderHalfResBloomThreshold(Context, SceneColorHalfRes, AutoExposure.EyeAdaptation);
						BloomAndEyeDownSamplesPtr = CreateDownSampleArray(Context, HalfResBloomThreshold, false /*bGenerateLog2Alpha*/);
					}
					BloomOutputCombined = AddBloom(*BloomAndEyeDownSamplesPtr, bVisualizeBloom);
				}
				else
				{
					FIntPoint PrePostSourceViewportSize = View.ViewRect.Size();

					// Bloom.
					FRenderingCompositeOutputRef PostProcessDownsample2;
					FRenderingCompositeOutputRef PostProcessDownsample3;
					FRenderingCompositeOutputRef PostProcessDownsample4;
					FRenderingCompositeOutputRef PostProcessDownsample5;
					FRenderingCompositeOutputRef PostProcessUpsample4;
					FRenderingCompositeOutputRef PostProcessUpsample3;
					FRenderingCompositeOutputRef PostProcessUpsample2;
					FRenderingCompositeOutputRef PostProcessSunMerge;

					float DownScale = 0.66f * 4.0f;
					// Downsample by 2
					{
						FRenderingCompositePass* Pass = Context.Graph.RegisterPass(new(FMemStack::Get()) FRCPassPostProcessBloomDownES2(PrePostSourceViewportSize/4, DownScale));
						Pass->SetInput(ePId_Input0, SceneColorHalfRes);
						PostProcessDownsample2 = FRenderingCompositeOutputRef(Pass);
					}

					// Downsample by 2
					{
						FRenderingCompositePass* Pass = Context.Graph.RegisterPass(new(FMemStack::Get()) FRCPassPostProcessBloomDownES2(PrePostSourceViewportSize/8, DownScale));
						Pass->SetInput(ePId_Input0, PostProcessDownsample2);
						PostProcessDownsample3 = FRenderingCompositeOutputRef(Pass);
					}

					// Downsample by 2
					{
						FRenderingCompositePass* Pass = Context.Graph.RegisterPass(new(FMemStack::Get()) FRCPassPostProcessBloomDownES2(PrePostSourceViewportSize/16, DownScale));
						Pass->SetInput(ePId_Input0, PostProcessDownsample3);
						PostProcessDownsample4 = FRenderingCompositeOutputRef(Pass);
					}

					// Downsample by 2
					{
						FRenderingCompositePass* Pass = Context.Graph.RegisterPass(new(FMemStack::Get()) FRCPassPostProcessBloomDownES2(PrePostSourceViewportSize/32, DownScale));
						Pass->SetInput(ePId_Input0, PostProcessDownsample4);
						PostProcessDownsample5 = FRenderingCompositeOutputRef(Pass);
					}

					const FFinalPostProcessSettings& Settings = Context.View.FinalPostProcessSettings;

					float UpScale = 0.66f * 2.0f;
					// Upsample by 2
					{
						FVector4 TintA = FVector4(Settings.Bloom4Tint.R, Settings.Bloom4Tint.G, Settings.Bloom4Tint.B, 0.0f);
						FVector4 TintB = FVector4(Settings.Bloom5Tint.R, Settings.Bloom5Tint.G, Settings.Bloom5Tint.B, 0.0f);
						TintA *= View.FinalPostProcessSettings.BloomIntensity;
						TintB *= View.FinalPostProcessSettings.BloomIntensity;
						FRenderingCompositePass* Pass = Context.Graph.RegisterPass(new(FMemStack::Get()) FRCPassPostProcessBloomUpES2(PrePostSourceViewportSize/32, FVector2D(UpScale, UpScale), TintA, TintB));
						Pass->SetInput(ePId_Input0, PostProcessDownsample4);
						Pass->SetInput(ePId_Input1, PostProcessDownsample5);
						PostProcessUpsample4 = FRenderingCompositeOutputRef(Pass);
					}

					// Upsample by 2
					{
						FVector4 TintA = FVector4(Settings.Bloom3Tint.R, Settings.Bloom3Tint.G, Settings.Bloom3Tint.B, 0.0f);
						TintA *= View.FinalPostProcessSettings.BloomIntensity;
						FVector4 TintB = FVector4(1.0f, 1.0f, 1.0f, 0.0f);
						FRenderingCompositePass* Pass = Context.Graph.RegisterPass(new(FMemStack::Get()) FRCPassPostProcessBloomUpES2(PrePostSourceViewportSize/16, FVector2D(UpScale, UpScale), TintA, TintB));
						Pass->SetInput(ePId_Input0, PostProcessDownsample3);
						Pass->SetInput(ePId_Input1, PostProcessUpsample4);
						PostProcessUpsample3 = FRenderingCompositeOutputRef(Pass);
					}

					// Upsample by 2
					{
						FVector4 TintA = FVector4(Settings.Bloom2Tint.R, Settings.Bloom2Tint.G, Settings.Bloom2Tint.B, 0.0f);
						TintA *= View.FinalPostProcessSettings.BloomIntensity;
						// Scaling Bloom2 by extra factor to match filter area difference between PC default and mobile.
						TintA *= 0.5;
						FVector4 TintB = FVector4(1.0f, 1.0f, 1.0f, 0.0f);
						FRenderingCompositePass* Pass = Context.Graph.RegisterPass(new(FMemStack::Get()) FRCPassPostProcessBloomUpES2(PrePostSourceViewportSize/8, FVector2D(UpScale, UpScale), TintA, TintB));
						Pass->SetInput(ePId_Input0, PostProcessDownsample2);
						Pass->SetInput(ePId_Input1, PostProcessUpsample3);
						PostProcessUpsample2 = FRenderingCompositeOutputRef(Pass);
					}

					{
						FRenderingCompositePass* Pass = Context.Graph.RegisterPass(new(FMemStack::Get()) FRCPassPostProcessSunMergeES2(PrePostSourceViewportSize));
						Pass->SetInput(ePId_Input1, SceneColorHalfRes);
						Pass->SetInput(ePId_Input2, PostProcessUpsample2);
						PostProcessSunMerge = FRenderingCompositeOutputRef(Pass);
						BloomOutputCombined = PostProcessSunMerge;
					}
				}
			}

			PreTonemapHDRColor = Context.FinalOutput;

			if(bAllowTonemapper)
			{
				auto Node = AddSinglePostProcessMaterial(Context, BL_ReplacingTonemapper);

				if(Node)
				{
					// a custom tonemapper is provided
					Node->SetInput(ePId_Input0, Context.FinalOutput);

					// We are binding separate translucency here because the post process SceneTexture node can reference 
					// the separate translucency buffers through ePId_Input1. 
					// TODO: Check if material actually uses this texture and only bind if needed.
					Node->SetInput(ePId_Input1, SeparateTranslucency);
					Node->SetInput(ePId_Input2, BloomOutputCombined);
					Context.FinalOutput = Node;
				}
				else
				{
					Tonemapper = AddTonemapper(Context, BloomOutputCombined, AutoExposure.EyeAdaptation, AutoExposure.MethodId, false, bHDRTonemapperOutput);
				}

				PostTonemapHDRColor = Context.FinalOutput;

				// Add a pass-through as tonemapper will be forced LDR if final pass in chain 
				if (bHDRTonemapperOutput && !bHDROutputEnabled)
				{
					FRenderingCompositePass* PassthroughNode = Context.Graph.RegisterPass(new(FMemStack::Get()) FRCPassPostProcessPassThrough(nullptr));
					PassthroughNode->SetInput(ePId_Input0, FRenderingCompositeOutputRef(Context.FinalOutput));
					Context.FinalOutput = FRenderingCompositeOutputRef(PassthroughNode);
				}
			}

			if(AntiAliasingMethod == AAM_FXAA)
			{
				AddPostProcessAA(Context);
			}
			
			if(bDepthOfField && Context.View.Family->EngineShowFlags.VisualizeDOF)
			{
				FDepthOfFieldStats DepthOfFieldStat;

				FRenderingCompositePass* VisualizeNode = Context.Graph.RegisterPass(new(FMemStack::Get()) FRCPassPostProcessVisualizeDOF(DepthOfFieldStat));
				VisualizeNode->SetInput(ePId_Input0, FRenderingCompositeOutputRef(Context.FinalOutput));

				Context.FinalOutput = FRenderingCompositeOutputRef(VisualizeNode);
				bAllowTonemapper = false;
			}
		}
		else
		{
			// Composes separate translucency,
			{
				FRenderingCompositePass* ComposeSeparateTranslucencyPass = Context.Graph.RegisterPass(
					new(FMemStack::Get()) TRCPassForRDG<2, 1>([](FRenderingCompositePass* Pass, FRenderingCompositePassContext& InContext)
				{
					FRDGBuilder GraphBuilder(InContext.RHICmdList);

					FSceneTextureParameters SceneTextures;
					SetupSceneTextureParameters(GraphBuilder, &SceneTextures);
	
					FRDGTextureRef SceneColor = Pass->CreateRDGTextureForRequiredInput(GraphBuilder, ePId_Input0, TEXT("SceneColor"));
					FRDGTextureRef LocalSeparateTranslucency = Pass->CreateRDGTextureForOptionalInput(GraphBuilder, ePId_Input1, TEXT("SeparateTranslucency"));

					FRDGTextureRef NewSceneColor = SceneColor;
					if (LocalSeparateTranslucency)
					{
						NewSceneColor = AddSeparateTranslucencyCompositionPass(GraphBuilder, InContext.View, SceneColor, LocalSeparateTranslucency);
					}

					Pass->ExtractRDGTextureForOutput(GraphBuilder, ePId_Output0, NewSceneColor);

					GraphBuilder.Execute();
				}));
				ComposeSeparateTranslucencyPass->SetInput(ePId_Input0, Context.FinalOutput);
				ComposeSeparateTranslucencyPass->SetInput(ePId_Input1, SeparateTranslucency);
				Context.FinalOutput = FRenderingCompositeOutputRef(ComposeSeparateTranslucencyPass, ePId_Output0);
			}
=======
		Visualize,
		TonemapAfter,
		SelectionOutline,
		PrimaryUpscale,
		SecondaryUpscale,
		MAX
	};
>>>>>>> 69078e53

	const TCHAR* PassNames[] =
	{
		TEXT("Visualize"),
		TEXT("TonemapAfter"),
		TEXT("SelectionOutline"),
		TEXT("PrimaryUpscale"),
		TEXT("SecondaryUpscale")
	};

	static_assert(static_cast<uint32>(EPass::MAX) == UE_ARRAY_COUNT(PassNames), "EPass does not match PassNames.");

	TOverridePassSequence<EPass> PassSequence(ViewFamilyOutput);
	PassSequence.SetNames(PassNames, UE_ARRAY_COUNT(PassNames));
	PassSequence.SetEnabled(EPass::Visualize, true);
	PassSequence.SetEnabled(EPass::TonemapAfter, bTonemapAfter);
	PassSequence.SetEnabled(EPass::SelectionOutline, GIsEditor);
	PassSequence.SetEnabled(EPass::PrimaryUpscale, View.ViewRect.Size() != View.GetSecondaryViewRectSize());
	PassSequence.SetEnabled(EPass::SecondaryUpscale, View.RequiresSecondaryUpscale());
	PassSequence.Finalize();

	if (bTonemapBefore)
	{
		FTonemapInputs PassInputs;
		PassInputs.SceneColor = SceneColor;
		PassInputs.bOutputInHDR = bViewFamilyOutputInHDR;
		PassInputs.bGammaOnly = true;

		SceneColor = AddTonemapPass(GraphBuilder, View, PassInputs);
	}

	check(PassSequence.IsEnabled(EPass::Visualize));
	{

		FScreenPassRenderTarget OverrideOutput;
		PassSequence.AcceptOverrideIfLastPass(EPass::Visualize, OverrideOutput);

		switch (View.Family->GetDebugViewShaderMode())
		{
		case DVSM_QuadComplexity:
		{
			float ComplexityScale = 1.f / (float)(GEngine->QuadComplexityColors.Num() - 1) / NormalizedQuadComplexityValue; // .1f comes from the values used in LightAccumulator_GetResult

			FVisualizeComplexityInputs PassInputs;
			PassInputs.OverrideOutput = OverrideOutput;
			PassInputs.SceneColor = SceneColor;
			PassInputs.Colors = GEngine->QuadComplexityColors;
			PassInputs.ColorSamplingMethod = FVisualizeComplexityInputs::EColorSamplingMethod::Stair;
			PassInputs.ComplexityScale = ComplexityScale;
			PassInputs.bDrawLegend = true;

			SceneColor = AddVisualizeComplexityPass(GraphBuilder, View, PassInputs);
			break;
		}
		case DVSM_ShaderComplexity:
		case DVSM_ShaderComplexityContainedQuadOverhead:
		case DVSM_ShaderComplexityBleedingQuadOverhead:
		{
			FVisualizeComplexityInputs PassInputs;
			PassInputs.OverrideOutput = OverrideOutput;
			PassInputs.SceneColor = SceneColor;
			PassInputs.Colors = GEngine->ShaderComplexityColors;
			PassInputs.ColorSamplingMethod = FVisualizeComplexityInputs::EColorSamplingMethod::Ramp;
			PassInputs.ComplexityScale = 1.0f;
			PassInputs.bDrawLegend = true;

			SceneColor = AddVisualizeComplexityPass(GraphBuilder, View, PassInputs);
			break;
		}
		case DVSM_PrimitiveDistanceAccuracy:
		case DVSM_MeshUVDensityAccuracy:
		case DVSM_MaterialTextureScaleAccuracy:
		case DVSM_RequiredTextureResolution:
		{
			FStreamingAccuracyLegendInputs PassInputs;
			PassInputs.OverrideOutput = OverrideOutput;
			PassInputs.SceneColor = SceneColor;
			PassInputs.Colors = GEngine->StreamingAccuracyColors;

			SceneColor = AddStreamingAccuracyLegendPass(GraphBuilder, View, PassInputs);
			break;
		}
		case DVSM_RayTracingDebug:
		{
			FTAAPassParameters Parameters(View);
			Parameters.SceneColorInput = SceneColor.Texture;

			const FTemporalAAHistory& InputHistory = View.PrevViewInfo.TemporalAAHistory;
			FTemporalAAHistory* OutputHistory = &View.ViewState->PrevFrameViewInfo.TemporalAAHistory;

			FTAAOutputs Outputs = AddTemporalAAPass(GraphBuilder, SceneTextures, View, Parameters, InputHistory, OutputHistory);
			SceneColor.Texture = Outputs.SceneColor;

			break;
		}
		default:
			ensure(false);
			break;
		}
	}

	if (PassSequence.IsEnabled(EPass::TonemapAfter))
	{
		FTonemapInputs PassInputs;
		PassSequence.AcceptOverrideIfLastPass(EPass::TonemapAfter, PassInputs.OverrideOutput);
		PassInputs.SceneColor = SceneColor;
		PassInputs.bOutputInHDR = bViewFamilyOutputInHDR;
		PassInputs.bGammaOnly = true;

		SceneColor = AddTonemapPass(GraphBuilder, View, PassInputs);
	}

#if WITH_EDITOR
	if (PassSequence.IsEnabled(EPass::SelectionOutline))
	{
		FSelectionOutlineInputs PassInputs;
		PassSequence.AcceptOverrideIfLastPass(EPass::SelectionOutline, PassInputs.OverrideOutput);
		PassInputs.SceneColor = SceneColor;
		PassInputs.SceneDepth = SceneDepth;

		SceneColor = AddSelectionOutlinePass(GraphBuilder, View, PassInputs);
	}
#endif

	if (PassSequence.IsEnabled(EPass::PrimaryUpscale))
	{
		FUpscaleInputs PassInputs;
		PassSequence.AcceptOverrideIfLastPass(EPass::PrimaryUpscale, PassInputs.OverrideOutput);
		PassInputs.SceneColor = SceneColor;
		PassInputs.Method = GetUpscaleMethod();
		PassInputs.Stage = PassSequence.IsEnabled(EPass::SecondaryUpscale) ? EUpscaleStage::PrimaryToSecondary : EUpscaleStage::PrimaryToOutput;

		SceneColor = AddUpscalePass(GraphBuilder, View, PassInputs);
	}

	if (PassSequence.IsEnabled(EPass::SecondaryUpscale))
	{
		FUpscaleInputs PassInputs;
		PassSequence.AcceptOverrideIfLastPass(EPass::SecondaryUpscale, PassInputs.OverrideOutput);
		PassInputs.SceneColor = SceneColor;
		PassInputs.Method = View.Family->SecondaryScreenPercentageMethod == ESecondaryScreenPercentageMethod::LowerPixelDensitySimulation ? EUpscaleMethod::SmoothStep : EUpscaleMethod::Nearest;
		PassInputs.Stage = EUpscaleStage::SecondaryToOutput;

		SceneColor = AddUpscalePass(GraphBuilder, View, PassInputs);
	}
}

///////////////////////////////////////////////////////////////////////////
// Mobile Post Processing
//////////////////////////////////////////////////////////////////////////

static bool IsGaussianActive(FPostprocessContext& Context)
{
	float FarSize = Context.View.FinalPostProcessSettings.DepthOfFieldFarBlurSize;
	float NearSize = Context.View.FinalPostProcessSettings.DepthOfFieldNearBlurSize;

	float MaxSize = CVarDepthOfFieldMaxSize.GetValueOnRenderThread();

	FarSize = FMath::Min(FarSize, MaxSize);
	NearSize = FMath::Min(NearSize, MaxSize);
	const float CVarThreshold = CVarDepthOfFieldNearBlurSizeThreshold.GetValueOnRenderThread();

	if ((FarSize < 0.01f) && (NearSize < CVarThreshold))
	{
		return false;
	}
	return true;
}

static bool AddPostProcessDepthOfFieldGaussian(FPostprocessContext& Context, FRenderingCompositeOutputRef& VelocityInput, FRenderingCompositeOutputRef& SeparateTranslucencyRef)
{
	// GaussianDOFPass performs Gaussian setup, blur and recombine.
	auto GaussianDOFPass = [&Context, &VelocityInput](FRenderingCompositeOutputRef& SeparateTranslucency, float FarSize, float NearSize)
	{
		// GenerateGaussianDOFBlur produces a blurred image from setup or potentially from taa result.
		auto GenerateGaussianDOFBlur = [&Context, &VelocityInput](FRenderingCompositeOutputRef& DOFSetup, bool bFarPass, float BlurSize)
		{
			FSceneViewState* ViewState = (FSceneViewState*)Context.View.State;

			const TCHAR* BlurDebugX = bFarPass ? TEXT("FarDOFBlurX") : TEXT("NearDOFBlurX");
			const TCHAR* BlurDebugY = bFarPass ? TEXT("FarDOFBlurY") : TEXT("NearDOFBlurY");

			return AddGaussianBlurPass(Context.Graph, BlurDebugX, BlurDebugY, DOFSetup, BlurSize);
		};

		const bool bFar = FarSize > 0.0f;
		const bool bNear = NearSize > 0.0f;
		const bool bCombinedNearFarPass = bFar && bNear;
		const bool bMobileQuality = Context.View.FeatureLevel < ERHIFeatureLevel::SM5;

		FRenderingCompositeOutputRef SetupInput(Context.FinalOutput);
		if (bMobileQuality)
		{
			const uint32 SetupInputDownsampleFactor = 1;

			SetupInput = AddDownsamplePass(Context.Graph, TEXT("GaussianSetupHalfRes"), SetupInput, SetupInputDownsampleFactor, EDownsampleQuality::High, EDownsampleFlags::ForceRaster, PF_FloatRGBA);
		}

		FRenderingCompositePass* DOFSetupPass = Context.Graph.RegisterPass(new(FMemStack::Get()) FRCPassPostProcessDOFSetup(bFar, bNear));
		DOFSetupPass->SetInput(ePId_Input0, FRenderingCompositeOutputRef(SetupInput));
		DOFSetupPass->SetInput(ePId_Input1, FRenderingCompositeOutputRef(Context.SceneDepth));
		FRenderingCompositeOutputRef DOFSetupFar(DOFSetupPass);
		FRenderingCompositeOutputRef DOFSetupNear(DOFSetupPass, bCombinedNearFarPass ? ePId_Output1 : ePId_Output0);

		FRenderingCompositeOutputRef DOFFarBlur, DOFNearBlur;
		if (bFar)
		{
			DOFFarBlur = GenerateGaussianDOFBlur(DOFSetupFar, true, FarSize);
		}

		if (bNear)
		{
			DOFNearBlur = GenerateGaussianDOFBlur(DOFSetupNear, false, NearSize);
		}

		FRenderingCompositePass* GaussianDOFRecombined = Context.Graph.RegisterPass(new(FMemStack::Get()) FRCPassPostProcessDOFRecombine());
		GaussianDOFRecombined->SetInput(ePId_Input0, Context.FinalOutput);
		GaussianDOFRecombined->SetInput(ePId_Input1, DOFFarBlur);
		GaussianDOFRecombined->SetInput(ePId_Input2, DOFNearBlur);
		GaussianDOFRecombined->SetInput(ePId_Input3, SeparateTranslucency);

		Context.FinalOutput = FRenderingCompositeOutputRef(GaussianDOFRecombined);
	};

	float FarSize = Context.View.FinalPostProcessSettings.DepthOfFieldFarBlurSize;
	float NearSize = Context.View.FinalPostProcessSettings.DepthOfFieldNearBlurSize;
	const float MaxSize = CVarDepthOfFieldMaxSize.GetValueOnRenderThread();
	FarSize = FMath::Min(FarSize, MaxSize);
	NearSize = FMath::Min(NearSize, MaxSize);
	bool bFar = FarSize >= 0.01f;
	bool bNear = false;

	{
		const float CVarThreshold = CVarDepthOfFieldNearBlurSizeThreshold.GetValueOnRenderThread();
		bNear = (NearSize >= CVarThreshold);
	}

	if (Context.View.Family->EngineShowFlags.VisualizeDOF)
	{
		// no need for this pass
		bFar = false;
		bNear = false;
	}

	if (bFar || bNear)
	{
		GaussianDOFPass(SeparateTranslucencyRef, bFar ? FarSize : 0, bNear ? NearSize : 0);

		const bool bMobileQuality = Context.View.FeatureLevel < ERHIFeatureLevel::SM5;
		return SeparateTranslucencyRef.IsValid() && !bMobileQuality;
	}
	else
	{
		return false;
	}
}

FPostprocessContext::FPostprocessContext(FRHICommandListImmediate& InRHICmdList, FRenderingCompositionGraph& InGraph, const FViewInfo& InView)
	: RHICmdList(InRHICmdList)
	, Graph(InGraph)
	, View(InView)
	, SceneColor(0)
	, SceneDepth(0)
{
	FSceneRenderTargets& SceneContext = FSceneRenderTargets::Get(InRHICmdList);
	if (SceneContext.IsSceneColorAllocated())
	{
		SceneColor = Graph.RegisterPass(new(FMemStack::Get()) FRCPassPostProcessInput(SceneContext.GetSceneColor()));
	}

	SceneDepth = Graph.RegisterPass(new(FMemStack::Get()) FRCPassPostProcessInput(SceneContext.SceneDepthZ));

	FinalOutput = FRenderingCompositeOutputRef(SceneColor);
}

// could be moved into the graph
// allows for Framebuffer blending optimization with the composition graph
void FPostProcessing::OverrideRenderTarget(FRenderingCompositeOutputRef It, TRefCountPtr<IPooledRenderTarget>& RT, FPooledRenderTargetDesc& Desc)
{
	for (;;)
	{
		It.GetOutput()->PooledRenderTarget = RT;
		It.GetOutput()->RenderTargetDesc = Desc;

		if (!It.GetPass()->FrameBufferBlendingWithInput0())
		{
			break;
		}

		It = *It.GetPass()->GetInput(ePId_Input0);
	}
}

static FRCPassPostProcessTonemap* AddTonemapper(
	FPostprocessContext& Context,
	const FRenderingCompositeOutputRef& BloomOutputCombined,
	const FRenderingCompositeOutputRef& EyeAdaptation,
	const EAutoExposureMethod& EyeAdapationMethodId,
	const bool bDoGammaOnly,
	const bool bHDRTonemapperOutput)
{
	const FViewInfo& View = Context.View;
	const EStereoscopicPass StereoPass = View.StereoPass;

	FRenderingCompositeOutputRef TonemapperCombinedLUTOutputRef;
	if (IStereoRendering::IsAPrimaryView(View))
	{
		TonemapperCombinedLUTOutputRef = AddCombineLUTPass(Context.Graph);
	}

	const bool bDoEyeAdaptation = IsAutoExposureMethodSupported(View.GetFeatureLevel(), EyeAdapationMethodId);
	FRCPassPostProcessTonemap* PostProcessTonemap = Context.Graph.RegisterPass(new(FMemStack::Get()) FRCPassPostProcessTonemap(bDoGammaOnly, bDoEyeAdaptation, bHDRTonemapperOutput));

	PostProcessTonemap->SetInput(ePId_Input0, Context.FinalOutput);
	PostProcessTonemap->SetInput(ePId_Input1, BloomOutputCombined);
	PostProcessTonemap->SetInput(ePId_Input2, EyeAdaptation);
	PostProcessTonemap->SetInput(ePId_Input3, TonemapperCombinedLUTOutputRef);

	Context.FinalOutput = FRenderingCompositeOutputRef(PostProcessTonemap);

	return PostProcessTonemap;
}

void FPostProcessing::AddGammaOnlyTonemapper(FPostprocessContext& Context)
{
	FRenderingCompositePass* PostProcessTonemap = Context.Graph.RegisterPass(new(FMemStack::Get()) FRCPassPostProcessTonemap(true, false/*eye*/, false));

	PostProcessTonemap->SetInput(ePId_Input0, Context.FinalOutput);

	Context.FinalOutput = FRenderingCompositeOutputRef(PostProcessTonemap);
}

void FPostProcessing::ProcessES2(FRHICommandListImmediate& RHICmdList, FScene* Scene, const FViewInfo& View)
{
	check(IsInRenderingThread());

	// This page: https://udn.epicgames.com/Three/RenderingOverview#Rendering%20state%20defaults 
	// describes what state a pass can expect and to what state it need to be set back.

	// All post processing is happening on the render thread side. All passes can access FinalPostProcessSettings and all
	// view settings. Those are copies for the RT then never get access by the main thread again.
	// Pointers to other structures might be unsafe to touch.

	const EDebugViewShaderMode DebugViewShaderMode = View.Family->GetDebugViewShaderMode();
	bool bAllowFullPostProcess =
		!(
			DebugViewShaderMode == DVSM_ShaderComplexity ||
			DebugViewShaderMode == DVSM_ShaderComplexityContainedQuadOverhead ||
			DebugViewShaderMode == DVSM_ShaderComplexityBleedingQuadOverhead
		);

	// so that the passes can register themselves to the graph
	{
		FMemMark Mark(FMemStack::Get());
		FRenderingCompositePassContext CompositeContext(RHICmdList, View);

		FPostprocessContext Context(RHICmdList, CompositeContext.Graph, View);
		FRenderingCompositeOutputRef BloomOutput;
		FRenderingCompositeOutputRef DofOutput;

		bool bUseAa = View.AntiAliasingMethod == AAM_TemporalAA;

		// AA with Mobile32bpp mode requires this outside of bUsePost.
		if(bUseAa)
		{
			// Handle pointer swap for double buffering.
			FSceneViewState* ViewState = (FSceneViewState*)View.State;
			if(ViewState)
			{
				// Note that this drops references to the render targets from two frames ago. This
				// causes them to be added back to the pool where we can grab them again.
				ViewState->MobileAaBloomSunVignette1 = ViewState->MobileAaBloomSunVignette0;
				ViewState->MobileAaColor1 = ViewState->MobileAaColor0;
			}
		}

		const FIntPoint FinalTargetSize = View.Family->RenderTarget->GetSizeXY();
		FIntRect FinalOutputViewRect = View.ViewRect;
		FIntPoint PrePostSourceViewportSize = View.ViewRect.Size();
		// ES2 preview uses a subsection of the scene RT
		FIntPoint SceneColorSize = FSceneRenderTargets::Get(RHICmdList).GetBufferSizeXY();
		bool bViewRectSource = SceneColorSize != PrePostSourceViewportSize;
		bool bMobileHDR32bpp = IsMobileHDR32bpp();

		// temporary solution for SP_METAL using HW sRGB flag during read vs all other mob platforms using
		// incorrect UTexture::SRGB state. (UTexture::SRGB != HW texture state)
		bool bSRGBAwareTarget = View.Family->RenderTarget->GetDisplayGamma() == 1.0f
			&& View.bIsSceneCapture
			&& IsMetalMobilePlatform(View.GetShaderPlatform());

		// add the passes we want to add to the graph (commenting a line means the pass is not inserted into the graph) ---------
		if( View.Family->EngineShowFlags.PostProcessing && bAllowFullPostProcess)
		{
			const EMobileHDRMode HDRMode = GetMobileHDRMode();
			bool bUseEncodedHDR = HDRMode == EMobileHDRMode::EnabledRGBE;
			bool bHDRModeAllowsPost = bUseEncodedHDR || HDRMode == EMobileHDRMode::EnabledFloat16;

			bool bUseSun = !bUseEncodedHDR && View.bLightShaftUse;
			bool bUseDof = !bUseEncodedHDR && GetMobileDepthOfFieldScale(View) > 0.0f && !Context.View.Family->EngineShowFlags.VisualizeDOF;
			bool bUseBloom = View.FinalPostProcessSettings.BloomIntensity > 0.0f;
			bool bUseVignette = View.FinalPostProcessSettings.VignetteIntensity > 0.0f;

			bool bWorkaround = CVarRenderTargetSwitchWorkaround.GetValueOnRenderThread() != 0;

			// Use original mobile Dof on ES2 devices regardless of bMobileHQGaussian.
			// HQ gaussian 
			bool bUseMobileDof = bUseDof && (!View.FinalPostProcessSettings.bMobileHQGaussian || (Context.View.GetFeatureLevel() < ERHIFeatureLevel::ES3_1));

			// This is a workaround to avoid a performance cliff when using many render targets. 
			bool bUseBloomSmall = bUseBloom && !bUseSun && !bUseDof && bWorkaround;

			// Post is not supported on ES2 devices using mosaic.
			bool bUsePost = bHDRModeAllowsPost && IsMobileHDR();
			
			if (bUsePost && IsMobileDistortionActive(View))
			{
				FRenderingCompositePass* AccumulatedDistortion = Context.Graph.RegisterPass(new(FMemStack::Get()) FRCDistortionAccumulatePassES2(SceneColorSize, Scene));
				AccumulatedDistortion->SetInput(ePId_Input0, Context.FinalOutput); // unused atm
				FRenderingCompositeOutputRef AccumulatedDistortionRef(AccumulatedDistortion);
				
				FRenderingCompositePass* PostProcessDistorsion = Context.Graph.RegisterPass(new(FMemStack::Get()) FRCDistortionMergePassES2(SceneColorSize));
				PostProcessDistorsion->SetInput(ePId_Input0, Context.FinalOutput);
				PostProcessDistorsion->SetInput(ePId_Input1, AccumulatedDistortionRef);
				Context.FinalOutput = FRenderingCompositeOutputRef(PostProcessDistorsion);
			}

			// Always evaluate custom post processes
			if (bUsePost)
			{
				Context.FinalOutput = AddPostProcessMaterialChain(Context, BL_BeforeTranslucency, nullptr);
				Context.FinalOutput = AddPostProcessMaterialChain(Context, BL_BeforeTonemapping, nullptr);
			}

			// Optional fixed pass processes
			if (bUsePost && (bUseSun | bUseDof | bUseBloom | bUseVignette))
			{
				if (bUseSun || bUseDof)
				{
					// Convert depth to {circle of confusion, sun shaft intensity}
				//	FRenderingCompositePass* PostProcessSunMask = Context.Graph.RegisterPass(new(FMemStack::Get()) FRCPassPostProcessSunMaskES2(PrePostSourceViewportSize, false));
					FRenderingCompositePass* PostProcessSunMask = Context.Graph.RegisterPass(new(FMemStack::Get()) FRCPassPostProcessSunMaskES2(SceneColorSize));
					PostProcessSunMask->SetInput(ePId_Input0, Context.FinalOutput);
					Context.FinalOutput = FRenderingCompositeOutputRef(PostProcessSunMask);
					//@todo Ronin sunmask pass isnt clipping to image only.
				}

				FRenderingCompositeOutputRef PostProcessBloomSetup;
				if (bUseSun || bUseMobileDof || bUseBloom)
				{
					if(bUseBloomSmall)
					{
						FRenderingCompositePass* Pass = Context.Graph.RegisterPass(new(FMemStack::Get()) FRCPassPostProcessBloomSetupSmallES2(PrePostSourceViewportSize, bViewRectSource));
						Pass->SetInput(ePId_Input0, Context.FinalOutput);
						PostProcessBloomSetup = FRenderingCompositeOutputRef(Pass);
					}
					else
					{
						FRenderingCompositePass* Pass = Context.Graph.RegisterPass(new(FMemStack::Get()) FRCPassPostProcessBloomSetupES2(FinalOutputViewRect, bViewRectSource));
						Pass->SetInput(ePId_Input0, Context.FinalOutput);
						PostProcessBloomSetup = FRenderingCompositeOutputRef(Pass);
					}
				}

				if (bUseDof)
				{
					if (bUseMobileDof)
					{
						// Near dilation circle of confusion size.
						// Samples at 1/16 area, writes to 1/16 area.
						FRenderingCompositeOutputRef PostProcessNear;
						{
							FRenderingCompositePass* Pass = Context.Graph.RegisterPass(new(FMemStack::Get()) FRCPassPostProcessDofNearES2(FinalOutputViewRect.Size()));
							Pass->SetInput(ePId_Input0, PostProcessBloomSetup);
							PostProcessNear = FRenderingCompositeOutputRef(Pass);
						}

						// DOF downsample pass.
						// Samples at full resolution, writes to 1/4 area.
						FRenderingCompositeOutputRef PostProcessDofDown;
						{
							FRenderingCompositePass* Pass = Context.Graph.RegisterPass(new(FMemStack::Get()) FRCPassPostProcessDofDownES2(FinalOutputViewRect, bViewRectSource));
							Pass->SetInput(ePId_Input0, Context.FinalOutput);
							Pass->SetInput(ePId_Input1, PostProcessNear);
							PostProcessDofDown = FRenderingCompositeOutputRef(Pass);
						}

						// DOF blur pass.
						// Samples at 1/4 area, writes to 1/4 area.
						FRenderingCompositeOutputRef PostProcessDofBlur;
						{
							FRenderingCompositePass* Pass = Context.Graph.RegisterPass(new(FMemStack::Get()) FRCPassPostProcessDofBlurES2(FinalOutputViewRect.Size()));
							Pass->SetInput(ePId_Input0, PostProcessDofDown);
							Pass->SetInput(ePId_Input1, PostProcessNear);
							PostProcessDofBlur = FRenderingCompositeOutputRef(Pass);
							DofOutput = PostProcessDofBlur;
						}
					}
					else
					{
						// black is how we clear the velocity buffer so this means no velocity
						FRenderingCompositePass* NoVelocity = Context.Graph.RegisterPass(new(FMemStack::Get()) FRCPassPostProcessInput(GSystemTextures.BlackDummy));
						FRenderingCompositeOutputRef NoVelocityRef(NoVelocity);
						
						bool bDepthOfField = 
							View.Family->EngineShowFlags.DepthOfField &&
							IsGaussianActive(Context);

						if(bDepthOfField)
						{
							FRenderingCompositeOutputRef DummySeparateTranslucency;
							AddPostProcessDepthOfFieldGaussian(Context, NoVelocityRef, DummySeparateTranslucency);
						}
					}
				}

				// Bloom.
				FRenderingCompositeOutputRef PostProcessDownsample2;
				FRenderingCompositeOutputRef PostProcessDownsample3;
				FRenderingCompositeOutputRef PostProcessDownsample4;
				FRenderingCompositeOutputRef PostProcessDownsample5;
				FRenderingCompositeOutputRef PostProcessUpsample4;
				FRenderingCompositeOutputRef PostProcessUpsample3;
				FRenderingCompositeOutputRef PostProcessUpsample2;

				if(bUseBloomSmall)
				{
					float DownScale = 0.66f * 4.0f;
					// Downsample by 2
					{
						FRenderingCompositePass* Pass = Context.Graph.RegisterPass(new(FMemStack::Get()) FRCPassPostProcessBloomDownES2(PrePostSourceViewportSize/4, DownScale * 2.0f));
						Pass->SetInput(ePId_Input0, PostProcessBloomSetup);
						PostProcessDownsample2 = FRenderingCompositeOutputRef(Pass);
					}
				}

				if(bUseBloom && (!bUseBloomSmall))
				{
					float DownScale = 0.66f * 4.0f;
					// Downsample by 2
					{
						FRenderingCompositePass* Pass = Context.Graph.RegisterPass(new(FMemStack::Get()) FRCPassPostProcessBloomDownES2(PrePostSourceViewportSize/4, DownScale));
						Pass->SetInput(ePId_Input0, PostProcessBloomSetup);
						PostProcessDownsample2 = FRenderingCompositeOutputRef(Pass);
					}

					// Downsample by 2
					{
						FRenderingCompositePass* Pass = Context.Graph.RegisterPass(new(FMemStack::Get()) FRCPassPostProcessBloomDownES2(PrePostSourceViewportSize/8, DownScale));
						Pass->SetInput(ePId_Input0, PostProcessDownsample2);
						PostProcessDownsample3 = FRenderingCompositeOutputRef(Pass);
					}

					// Downsample by 2
					{
						FRenderingCompositePass* Pass = Context.Graph.RegisterPass(new(FMemStack::Get()) FRCPassPostProcessBloomDownES2(PrePostSourceViewportSize/16, DownScale));
						Pass->SetInput(ePId_Input0, PostProcessDownsample3);
						PostProcessDownsample4 = FRenderingCompositeOutputRef(Pass);
					}

					// Downsample by 2
					{
						FRenderingCompositePass* Pass = Context.Graph.RegisterPass(new(FMemStack::Get()) FRCPassPostProcessBloomDownES2(PrePostSourceViewportSize/32, DownScale));
						Pass->SetInput(ePId_Input0, PostProcessDownsample4);
						PostProcessDownsample5 = FRenderingCompositeOutputRef(Pass);
					}

					const FFinalPostProcessSettings& Settings = Context.View.FinalPostProcessSettings;

					float UpScale = 0.66f * 2.0f;
					// Upsample by 2
					{
						FVector4 TintA = FVector4(Settings.Bloom4Tint.R, Settings.Bloom4Tint.G, Settings.Bloom4Tint.B, 0.0f);
						FVector4 TintB = FVector4(Settings.Bloom5Tint.R, Settings.Bloom5Tint.G, Settings.Bloom5Tint.B, 0.0f);
						TintA *= View.FinalPostProcessSettings.BloomIntensity;
						TintB *= View.FinalPostProcessSettings.BloomIntensity;
						FRenderingCompositePass* Pass = Context.Graph.RegisterPass(new(FMemStack::Get()) FRCPassPostProcessBloomUpES2(PrePostSourceViewportSize/32, FVector2D(UpScale, UpScale), TintA, TintB));
						Pass->SetInput(ePId_Input0, PostProcessDownsample4);
						Pass->SetInput(ePId_Input1, PostProcessDownsample5);
						PostProcessUpsample4 = FRenderingCompositeOutputRef(Pass);
					}

					// Upsample by 2
					{
						FVector4 TintA = FVector4(Settings.Bloom3Tint.R, Settings.Bloom3Tint.G, Settings.Bloom3Tint.B, 0.0f);
						TintA *= View.FinalPostProcessSettings.BloomIntensity;
						FVector4 TintB = FVector4(1.0f, 1.0f, 1.0f, 0.0f);
						FRenderingCompositePass* Pass = Context.Graph.RegisterPass(new(FMemStack::Get()) FRCPassPostProcessBloomUpES2(PrePostSourceViewportSize/16, FVector2D(UpScale, UpScale), TintA, TintB));
						Pass->SetInput(ePId_Input0, PostProcessDownsample3);
						Pass->SetInput(ePId_Input1, PostProcessUpsample4);
						PostProcessUpsample3 = FRenderingCompositeOutputRef(Pass);
					}

					// Upsample by 2
					{
						FVector4 TintA = FVector4(Settings.Bloom2Tint.R, Settings.Bloom2Tint.G, Settings.Bloom2Tint.B, 0.0f);
						TintA *= View.FinalPostProcessSettings.BloomIntensity;
						// Scaling Bloom2 by extra factor to match filter area difference between PC default and mobile.
						TintA *= 0.5;
						FVector4 TintB = FVector4(1.0f, 1.0f, 1.0f, 0.0f);
						FRenderingCompositePass* Pass = Context.Graph.RegisterPass(new(FMemStack::Get()) FRCPassPostProcessBloomUpES2(PrePostSourceViewportSize/8, FVector2D(UpScale, UpScale), TintA, TintB));
						Pass->SetInput(ePId_Input0, PostProcessDownsample2);
						Pass->SetInput(ePId_Input1, PostProcessUpsample3);
						PostProcessUpsample2 = FRenderingCompositeOutputRef(Pass);
					}
				}

				FRenderingCompositeOutputRef PostProcessSunBlur;
				if(bUseSun)
				{
					// Sunshaft depth blur using downsampled alpha.
					FRenderingCompositeOutputRef PostProcessSunAlpha;
					{
						FRenderingCompositePass* Pass = Context.Graph.RegisterPass(new(FMemStack::Get()) FRCPassPostProcessSunAlphaES2(PrePostSourceViewportSize));
						Pass->SetInput(ePId_Input0, PostProcessBloomSetup);
						PostProcessSunAlpha = FRenderingCompositeOutputRef(Pass);
					}

					// Sunshaft blur number two.
					{
						FRenderingCompositePass* Pass = Context.Graph.RegisterPass(new(FMemStack::Get()) FRCPassPostProcessSunBlurES2(PrePostSourceViewportSize));
						Pass->SetInput(ePId_Input0, PostProcessSunAlpha);
						PostProcessSunBlur = FRenderingCompositeOutputRef(Pass);
					}
				}

				if(bUseSun | bUseVignette | bUseBloom)
				{
					FRenderingCompositeOutputRef PostProcessSunMerge;
					if(bUseBloomSmall) 
					{
						FRenderingCompositePass* Pass = Context.Graph.RegisterPass(new(FMemStack::Get()) FRCPassPostProcessSunMergeSmallES2(PrePostSourceViewportSize));
						Pass->SetInput(ePId_Input0, PostProcessBloomSetup);
						Pass->SetInput(ePId_Input1, PostProcessDownsample2);
						PostProcessSunMerge = FRenderingCompositeOutputRef(Pass);
						BloomOutput = PostProcessSunMerge;
					}
					else
					{
						FRenderingCompositePass* Pass = Context.Graph.RegisterPass(new(FMemStack::Get()) FRCPassPostProcessSunMergeES2(PrePostSourceViewportSize));
						if(bUseSun)
						{
							Pass->SetInput(ePId_Input0, PostProcessSunBlur);
						}
						if(bUseBloom)
						{
							Pass->SetInput(ePId_Input1, PostProcessBloomSetup);
							Pass->SetInput(ePId_Input2, PostProcessUpsample2);
						}
						PostProcessSunMerge = FRenderingCompositeOutputRef(Pass);
						BloomOutput = PostProcessSunMerge;
					}

					// Mobile temporal AA requires a composite of two of these frames.
					if(bUseAa && (bUseBloom || bUseSun))
					{
						FSceneViewState* ViewState = (FSceneViewState*)View.State;
						FRenderingCompositeOutputRef PostProcessSunMerge2;
						if(ViewState && ViewState->MobileAaBloomSunVignette1)
						{
							FRenderingCompositePass* History;
							History = Context.Graph.RegisterPass(new(FMemStack::Get()) FRCPassPostProcessInput(ViewState->MobileAaBloomSunVignette1));
							PostProcessSunMerge2 = FRenderingCompositeOutputRef(History);
						}
						else
						{
							PostProcessSunMerge2 = PostProcessSunMerge;
						}

						FRenderingCompositeOutputRef PostProcessSunAvg;
						{
							FRenderingCompositePass* Pass = Context.Graph.RegisterPass(new(FMemStack::Get()) FRCPassPostProcessSunAvgES2(PrePostSourceViewportSize));
							Pass->SetInput(ePId_Input0, PostProcessSunMerge);
							Pass->SetInput(ePId_Input1, PostProcessSunMerge2);
							PostProcessSunAvg = FRenderingCompositeOutputRef(Pass);
						}
						BloomOutput = PostProcessSunAvg;
					}
				}
			} // bUsePost

			// mobile separate translucency 
			if (IsMobileSeparateTranslucencyActive(Context.View))
			{
				FRCSeparateTranslucensyPassES2* Pass = (FRCSeparateTranslucensyPassES2*)Context.Graph.RegisterPass(new(FMemStack::Get()) FRCSeparateTranslucensyPassES2());
				Pass->SetInput(ePId_Input0, Context.FinalOutput);
				Context.FinalOutput = FRenderingCompositeOutputRef(Pass);
			}
		}
		
		static const auto VarTonemapperFilm = IConsoleManager::Get().FindTConsoleVariableDataInt(TEXT("r.Mobile.TonemapperFilm"));
		const bool bUseTonemapperFilm = Context.View.GetFeatureLevel() == ERHIFeatureLevel::ES3_1 && IsMobileHDR() && !bMobileHDR32bpp && GSupportsRenderTargetFormat_PF_FloatRGBA && (VarTonemapperFilm && VarTonemapperFilm->GetValueOnRenderThread());


		static const auto VarTonemapperUpscale = IConsoleManager::Get().FindTConsoleVariableDataInt(TEXT("r.MobileTonemapperUpscale"));
		bool bDisableUpscaleInTonemapper = IsMobileHDRMosaic() || !VarTonemapperUpscale || VarTonemapperUpscale->GetValueOnRenderThread() == 0;

		bool* DoScreenPercentageInTonemapperPtr = nullptr;
		FRenderingCompositePass* TonemapperPass = nullptr;
		if (bAllowFullPostProcess)
		{
			if (bUseTonemapperFilm)
			{
				//@todo Ronin Set to EAutoExposureMethod::AEM_Basic for PC vk crash.
				FRCPassPostProcessTonemap* PostProcessTonemap = AddTonemapper(Context, BloomOutput, nullptr, EAutoExposureMethod::AEM_Histogram, false, false);
				// remember the tonemapper pass so we can check if it's last
				TonemapperPass = PostProcessTonemap;

				PostProcessTonemap->bDoScreenPercentageInTonemapper = false;
				DoScreenPercentageInTonemapperPtr = &PostProcessTonemap->bDoScreenPercentageInTonemapper;			
			}
			else
			{
				// Must run to blit to back buffer even if post processing is off.
				FRCPassPostProcessTonemapES2* PostProcessTonemap = (FRCPassPostProcessTonemapES2*)Context.Graph.RegisterPass(new(FMemStack::Get()) FRCPassPostProcessTonemapES2(Context.View, bViewRectSource, bSRGBAwareTarget));
				// remember the tonemapper pass so we can check if it's last
				TonemapperPass = PostProcessTonemap;

				PostProcessTonemap->SetInput(ePId_Input0, Context.FinalOutput);
				if (!BloomOutput.IsValid())
				{
					FRenderingCompositePass* NoBloom = Context.Graph.RegisterPass(new(FMemStack::Get()) FRCPassPostProcessInput(GSystemTextures.BlackAlphaOneDummy));
					FRenderingCompositeOutputRef NoBloomRef(NoBloom);
					PostProcessTonemap->SetInput(ePId_Input1, NoBloomRef);
				}
				else
				{
					PostProcessTonemap->SetInput(ePId_Input1, BloomOutput);
				}
				PostProcessTonemap->SetInput(ePId_Input2, DofOutput);

				Context.FinalOutput = FRenderingCompositeOutputRef(PostProcessTonemap);

				PostProcessTonemap->bDoScreenPercentageInTonemapper = false;
				DoScreenPercentageInTonemapperPtr = &PostProcessTonemap->bDoScreenPercentageInTonemapper;
			}
			SetMobilePassFlipVerticalAxis(TonemapperPass);
		}

		// if Context.FinalOutput was the clipped result of sunmask stage then this stage also restores Context.FinalOutput back original target size.
		FinalOutputViewRect = View.UnscaledViewRect;

		if (View.Family->EngineShowFlags.PostProcessing && bAllowFullPostProcess)
		{
			if (IsMobileHDR() && !IsMobileHDRMosaic())
			{
				Context.FinalOutput = AddPostProcessMaterialChain(Context, BL_AfterTonemapping, nullptr);
			}
			SetMobilePassFlipVerticalAxis(Context.FinalOutput.GetPass());

			if (bUseAa)
			{
				// Double buffer post output.
				FSceneViewState* ViewState = (FSceneViewState*)View.State;

				FRenderingCompositeOutputRef PostProcessPrior = Context.FinalOutput;
				if(ViewState && ViewState->MobileAaColor1)
				{
					FRenderingCompositePass* History;
					History = Context.Graph.RegisterPass(new(FMemStack::Get()) FRCPassPostProcessInput(ViewState->MobileAaColor1));
					PostProcessPrior = FRenderingCompositeOutputRef(History);
				}

				// Mobile temporal AA is done after tonemapping.
				FRenderingCompositePass* PostProcessAa = Context.Graph.RegisterPass(new(FMemStack::Get()) FRCPassPostProcessAaES2());
				PostProcessAa->SetInput(ePId_Input0, Context.FinalOutput);
				PostProcessAa->SetInput(ePId_Input1, PostProcessPrior);
				Context.FinalOutput = FRenderingCompositeOutputRef(PostProcessAa);
			}
		}

		if (IsHighResolutionScreenshotMaskEnabled(View))
		{
			AddHighResScreenshotMask(Context);
		}

#if WITH_EDITOR
		// Show the selection outline if it is in the editor and we aren't in wireframe 
		// If the engine is in demo mode and game view is on we also do not show the selection outline
		if ( GIsEditor
			&& View.Family->EngineShowFlags.Selection
			&& View.Family->EngineShowFlags.SelectionOutline
			&& !(View.Family->EngineShowFlags.Wireframe)
			)
		{
			Context.FinalOutput = AddSelectionOutlinePass(Context.Graph, Context.FinalOutput);
		}

		if (FSceneRenderer::ShouldCompositeEditorPrimitives(View))
		{
			Context.FinalOutput = AddEditorPrimitivePass(Context.Graph, Context.FinalOutput, FEditorPrimitiveInputs::EBasePassType::Mobile);
		}
#endif

		// Apply ScreenPercentage
		if (View.UnscaledViewRect != View.ViewRect)
		{
			if (bDisableUpscaleInTonemapper || Context.FinalOutput.GetPass() != TonemapperPass)
			{
				Context.FinalOutput = AddUpscalePass(Context.Graph, Context.FinalOutput, EUpscaleMethod::Bilinear, EUpscaleStage::PrimaryToOutput);
			}
			else if (DoScreenPercentageInTonemapperPtr)
			{
				*DoScreenPercentageInTonemapperPtr = true;
			}
		}

#ifdef WITH_EDITOR
		bool bES2Legend = true;
#else
		// Legend is costly so we don't do it for ES2, ideally we make a shader permutation
		bool bES2Legend = false;
#endif

		if(DebugViewShaderMode == DVSM_QuadComplexity)
		{
			Context.FinalOutput = AddVisualizeComplexityPass(
				Context.Graph,
				Context.FinalOutput,
				GEngine->QuadComplexityColors,
				FVisualizeComplexityInputs::EColorSamplingMethod::Stair,
				1.0f, bES2Legend);
		}

		if(DebugViewShaderMode == DVSM_ShaderComplexity || DebugViewShaderMode == DVSM_ShaderComplexityContainedQuadOverhead || DebugViewShaderMode == DVSM_ShaderComplexityBleedingQuadOverhead)
		{
			Context.FinalOutput = AddVisualizeComplexityPass(
				Context.Graph,
				Context.FinalOutput,
				GEngine->ShaderComplexityColors,
				FVisualizeComplexityInputs::EColorSamplingMethod::Ramp,
				1.0f, bES2Legend);
		}

		if (View.Family->EngineShowFlags.StereoRendering && View.Family->EngineShowFlags.HMDDistortion)
		{
			Context.FinalOutput = AddHMDDistortionPass(Context.Graph, Context.FinalOutput);
		}

		// The graph setup should be finished before this line ----------------------------------------

		{
			// currently created on the heap each frame but View.Family->RenderTarget could keep this object and all would be cleaner
			TRefCountPtr<IPooledRenderTarget> Temp;
			FSceneRenderTargetItem Item;
			Item.TargetableTexture = (FTextureRHIRef&)View.Family->RenderTarget->GetRenderTargetTexture();
			Item.ShaderResourceTexture = (FTextureRHIRef&)View.Family->RenderTarget->GetRenderTargetTexture();

			FPooledRenderTargetDesc Desc;

			if (View.Family->RenderTarget->GetRenderTargetTexture())
			{
				Desc.Extent.X = View.Family->RenderTarget->GetRenderTargetTexture()->GetSizeX();
				Desc.Extent.Y = View.Family->RenderTarget->GetRenderTargetTexture()->GetSizeY();
			}
			else
			{
				Desc.Extent = View.Family->RenderTarget->GetSizeXY();
			}

			// todo: this should come from View.Family->RenderTarget
			Desc.Format = PF_B8G8R8A8;
			Desc.NumMips = 1;
			Desc.DebugName = TEXT("OverriddenRenderTarget");
			Desc.TargetableFlags |= TexCreate_RenderTargetable;

			GRenderTargetPool.CreateUntrackedElement(Desc, Temp, Item);

			OverrideRenderTarget(Context.FinalOutput, Temp, Desc);

			CompositeContext.Process(Context.FinalOutput.GetPass(), TEXT("PostProcessingES2"));
		}
	}
	SetMobilePassFlipVerticalAxis(nullptr);
}

void FPostProcessing::ProcessPlanarReflection(FRHICommandListImmediate& RHICmdList, const FViewInfo& View, TRefCountPtr<IPooledRenderTarget>& OutFilteredSceneColor)
{
	FSceneViewState* ViewState = View.ViewState;
	const EAntiAliasingMethod AntiAliasingMethod = View.AntiAliasingMethod;

	const FSceneRenderTargets& SceneContext = FSceneRenderTargets::Get(RHICmdList);

	if (AntiAliasingMethod == AAM_TemporalAA)
	{
		check(ViewState);

		FRDGBuilder GraphBuilder(RHICmdList);

		FSceneTextureParameters SceneTextures;
		SetupSceneTextureParameters(GraphBuilder, &SceneTextures);

		// Planar reflections don't support velocity.
		SceneTextures.SceneVelocityBuffer = nullptr;

		const FTemporalAAHistory& InputHistory = View.PrevViewInfo.TemporalAAHistory;
		FTemporalAAHistory* OutputHistory = &ViewState->PrevFrameViewInfo.TemporalAAHistory;

		FTAAPassParameters Parameters(View);
		Parameters.SceneColorInput = GraphBuilder.RegisterExternalTexture(SceneContext.GetSceneColor(), TEXT("SceneColor"));

		FTAAOutputs PassOutputs = AddTemporalAAPass(
			GraphBuilder,
			SceneTextures,
			View,
			Parameters,
			InputHistory,
			OutputHistory);

		GraphBuilder.QueueTextureExtraction(PassOutputs.SceneColor, &OutFilteredSceneColor);

		GraphBuilder.Execute();
	}
	else
	{
		OutFilteredSceneColor = SceneContext.GetSceneColor();
	}
}<|MERGE_RESOLUTION|>--- conflicted
+++ resolved
@@ -157,12 +157,7 @@
 		RENDER_TARGET_BINDING_SLOTS()
 	END_SHADER_PARAMETER_STRUCT()
 
-<<<<<<< HEAD
-	FRenderingCompositeOutputRef TonemapperCombinedLUTOutputRef;
-	if (IStereoRendering::IsAPrimaryView(StereoPass, GEngine->StereoRenderingDevice))
-=======
 	static bool ShouldCompilePermutation(const FGlobalShaderPermutationParameters& Parameters)
->>>>>>> 69078e53
 	{
 		return IsFeatureLevelSupported(Parameters.Platform, ERHIFeatureLevel::SM5);
 	}
@@ -891,520 +886,6 @@
 
 	enum class EPass : uint32
 	{
-<<<<<<< HEAD
-		FMemMark Mark(FMemStack::Get());
-		FRenderingCompositePassContext CompositeContext(RHICmdList, View);
-
-		FPostprocessContext Context(RHICmdList, CompositeContext.Graph, View);
-		
-		// not always valid
-		FRenderingCompositeOutputRef HistogramOverScreen;
-		FRenderingCompositeOutputRef Histogram;
-		FRenderingCompositeOutputRef PreTonemapHDRColor;
-		FRenderingCompositeOutputRef PostTonemapHDRColor;
-		FRenderingCompositeOutputRef PreFlattenVelocity;
-
-		class FAutoExposure
-		{
-		public:
-			FAutoExposure(const FViewInfo& InView) : 
-				MethodId(GetAutoExposureMethod(InView))
-			{}
-			// distinguish between Basic and Histogram-based
-			EAutoExposureMethod          MethodId;
-			// not always valid
-			FRenderingCompositeOutputRef EyeAdaptation;
-		} AutoExposure(View);
-	
-		// not always valid
-		FRenderingCompositeOutputRef SeparateTranslucency;
-		// optional
-		FRenderingCompositeOutputRef BloomOutputCombined;
-		// not always valid
-		FRenderingCompositePass* VelocityFlattenPass = 0;
-		// in the following code some feature might set this to false
-		bool bAllowTonemapper = FeatureLevel >= ERHIFeatureLevel::SM4;
-		//
-		FRCPassPostProcessUpscale::PaniniParams PaniniConfig(View);
-		//
-		EStereoscopicPass StereoPass = View.StereoPass;
-		//
-		FSceneViewState* ViewState = (FSceneViewState*)Context.View.State;
-
-		FSceneRenderTargets& SceneContext = FSceneRenderTargets::Get(RHICmdList);
-
-		{
-			if (FSceneRenderTargets::Get(RHICmdList).SeparateTranslucencyRT)
-			{
-				FRenderingCompositePass* NodeSeparateTranslucency = Context.Graph.RegisterPass(new(FMemStack::Get()) FRCPassPostProcessInput(FSceneRenderTargets::Get(RHICmdList).SeparateTranslucencyRT));
-				SeparateTranslucency = FRenderingCompositeOutputRef(NodeSeparateTranslucency);
-
-				// make sure we only release if this is the last view we're rendering
-				int32 LastView = View.Family->Views.Num() - 1;
-				if (View.Family->Views[LastView] == &View)
-				{
-					// the node keeps another reference so the RT will not be release too early
-					FSceneRenderTargets::Get(RHICmdList).FreeSeparateTranslucency();
-					check(!FSceneRenderTargets::Get(RHICmdList).SeparateTranslucencyRT);
-				}
-			}
-		}
-
-		bool bVisualizeHDR = View.Family->EngineShowFlags.VisualizeHDR && FeatureLevel >= ERHIFeatureLevel::SM5;
-		bool bVisualizeBloom = View.Family->EngineShowFlags.VisualizeBloom && FeatureLevel >= ERHIFeatureLevel::SM4;
-		bool bVisualizeMotionBlur = View.Family->EngineShowFlags.VisualizeMotionBlur && FeatureLevel >= ERHIFeatureLevel::SM4;
-
-		if(bVisualizeBloom || bVisualizeMotionBlur)
-		{
-			bAllowTonemapper = false;
-		}
-
-		const bool bHDROutputEnabled = GRHISupportsHDROutput && IsHDREnabled();
-
-		static const auto CVarDumpFramesAsHDR = IConsoleManager::Get().FindTConsoleVariableDataInt(TEXT("r.BufferVisualizationDumpFramesAsHDR"));
-    	const bool bHDRTonemapperOutput = bAllowTonemapper && (View.Family->SceneCaptureSource == SCS_FinalColorHDR || GetHighResScreenshotConfig().bCaptureHDR || CVarDumpFramesAsHDR->GetValueOnRenderThread() || bHDROutputEnabled);
-
-
-		FRCPassPostProcessTonemap* Tonemapper = 0;
-
-		FRenderingCompositeOutputRef SSRInputChain;
-
-		// add the passes we want to add to the graph (commenting a line means the pass is not inserted into the graph) ---------
-
-		if (AllowFullPostProcessing(View, FeatureLevel))
-		{
-			FRenderingCompositeOutputRef VelocityInput;
-			if(VelocityRT)
-			{
-				VelocityInput = Context.Graph.RegisterPass(new(FMemStack::Get()) FRCPassPostProcessInput(VelocityRT));
-				PreFlattenVelocity = VelocityInput;
-			}
-
-			Context.FinalOutput = AddPostProcessMaterialChain(Context, BL_BeforeTranslucency, SeparateTranslucency);
-			
-			static const auto CVar = IConsoleManager::Get().FindTConsoleVariableDataInt(TEXT("r.DepthOfFieldQuality"));
-			check(CVar)
-			bool bDepthOfField = 
-				View.Family->EngineShowFlags.DepthOfField &&
-				CVar->GetValueOnRenderThread() > 0 &&
-				View.FinalPostProcessSettings.DepthOfFieldFstop > 0 &&
-				View.FinalPostProcessSettings.DepthOfFieldFocalDistance > 0;
-
-			// Applies DOF and separate translucency,
-			{
-				FRenderingCompositePass* DiaphragmDOFPass = Context.Graph.RegisterPass(
-					new(FMemStack::Get()) TRCPassForRDG<3, 1>([bDepthOfField](FRenderingCompositePass* Pass, FRenderingCompositePassContext& InContext)
-				{
-					FRDGBuilder GraphBuilder(InContext.RHICmdList);
-
-					FSceneTextureParameters SceneTextures;
-					SetupSceneTextureParameters(GraphBuilder, &SceneTextures);
-	
-					FRDGTextureRef SceneColor = Pass->CreateRDGTextureForRequiredInput(GraphBuilder, ePId_Input0, TEXT("SceneColor"));
-					FRDGTextureRef LocalSeparateTranslucency = Pass->CreateRDGTextureForOptionalInput(GraphBuilder, ePId_Input1, TEXT("SeparateTranslucency"));
-					
-					// FPostProcessing::Process() does a AdjustGBufferRefCount(RHICmdList, -1), therefore need to pass down reference on velocity buffer manually.
-					SceneTextures.SceneVelocityBuffer = Pass->CreateRDGTextureForOptionalInput(GraphBuilder, ePId_Input2, TEXT("SceneVelocity"));
-
-					FRDGTextureRef NewSceneColor = SceneColor;
-
-					if (bDepthOfField && DiaphragmDOF::IsSupported(InContext.View.GetShaderPlatform()))
-					{
-						NewSceneColor = DiaphragmDOF::AddPasses(
-							GraphBuilder,
-							SceneTextures, InContext.View,
-							SceneColor, LocalSeparateTranslucency);
-					}
-
-					// DOF passes were not added, therefore need to compose Separate translucency manually. 
-					if (NewSceneColor == SceneColor && LocalSeparateTranslucency)
-					{
-						NewSceneColor = AddSeparateTranslucencyCompositionPass(GraphBuilder, InContext.View, SceneColor, LocalSeparateTranslucency);
-					}
-
-					Pass->ExtractRDGTextureForOutput(GraphBuilder, ePId_Output0, NewSceneColor);
-
-					GraphBuilder.Execute();
-				}));
-				DiaphragmDOFPass->SetInput(ePId_Input0, Context.FinalOutput);
-				DiaphragmDOFPass->SetInput(ePId_Input1, SeparateTranslucency);
-				DiaphragmDOFPass->SetInput(ePId_Input2, VelocityInput);
-				Context.FinalOutput = FRenderingCompositeOutputRef(DiaphragmDOFPass, ePId_Output0);
-			}
-
-			Context.FinalOutput = AddPostProcessMaterialChain(Context, BL_BeforeTonemapping, SeparateTranslucency, nullptr, nullptr, PreFlattenVelocity);
-
-			EAntiAliasingMethod AntiAliasingMethod = Context.View.AntiAliasingMethod;
-
-			const int32 DownsampleQuality = FMath::Clamp(CDownsampleQuality.GetValueOnRenderThread(), 0, 1);
-
-			FRenderingCompositeOutputRef SceneColorHalfRes;
-			const EPixelFormat SceneColorHalfResFormat = PF_FloatRGB;
-
-			if( AntiAliasingMethod == AAM_TemporalAA && ViewState)
-			{
-				FTAAPassParameters TAAParameters = MakeTAAPassParametersForView(Context.View);
-
-				float HistoryUpscaleSize = FMath::Clamp(CVarTemporalAAHistorySP.GetValueOnRenderThread() / 100.0f, 1.0f, 2.0f);
-				if (!IsPCPlatform(View.GetShaderPlatform()) || !IsFeatureLevelSupported(View.GetShaderPlatform(), ERHIFeatureLevel::SM5))
-				{
-					HistoryUpscaleSize = 1;
-				}
-
-				// Downsample pass may be merged with with TemporalAA when there is no motion blur and compute shader is used.
-				// This is currently only possible for r.Downsample.Quality = 0 (box filter).
-				TAAParameters.bDownsample = (CVarTemporalAAAllowDownsampling.GetValueOnRenderThread() != 0)
-					&& !IsMotionBlurEnabled(View)
-					&& !bVisualizeMotionBlur
-					&& TAAParameters.bIsComputePass
-					&& (DownsampleQuality == 0)
-					&& TAAParameters.bUseFast;
-
-				TAAParameters.DownsampleOverrideFormat = SceneColorHalfResFormat;
-
-				FIntPoint SecondaryViewRectSize(TAAParameters.OutputViewRect.Width(), TAAParameters.OutputViewRect.Height());
-
-				if (HistoryUpscaleSize > 1.0f)
-				{
-					FIntPoint HistoryViewSize(
-						SecondaryViewRectSize.X * HistoryUpscaleSize,
-						SecondaryViewRectSize.Y * HistoryUpscaleSize);
-
-					FIntPoint QuantizedMinHistorySize;
-					QuantizeSceneBufferSize(HistoryViewSize, QuantizedMinHistorySize);
-
-					TAAParameters.Pass = ETAAPassConfig::MainSuperSampling;
-					TAAParameters.bDownsample = false;
-					TAAParameters.bUseFast = false;
-					TAAParameters.bIsComputePass = true;
-
-					TAAParameters.OutputViewRect.Min.X = 0;
-					TAAParameters.OutputViewRect.Min.Y = 0;
-					TAAParameters.OutputViewRect.Max = HistoryViewSize;
-				}
-
-				if(VelocityInput.IsValid())
-				{
-					AddTemporalAA( Context, VelocityInput, TAAParameters, TAAParameters.bDownsample ? &SceneColorHalfRes : nullptr);
-				}
-				else
-				{
-					// black is how we clear the velocity buffer so this means no velocity
-					FRenderingCompositePass* NoVelocity = Context.Graph.RegisterPass(new(FMemStack::Get()) FRCPassPostProcessInput(GSystemTextures.BlackDummy));
-					FRenderingCompositeOutputRef NoVelocityRef(NoVelocity);
-					AddTemporalAA( Context, NoVelocityRef, TAAParameters, TAAParameters.bDownsample ? &SceneColorHalfRes : nullptr);
-				}
-
-				if (HistoryUpscaleSize > 1.0f)
-				{
-					FIntPoint QuantizedOutputSize;
-					QuantizeSceneBufferSize(SecondaryViewRectSize, QuantizedOutputSize);
-
-					FRCPassMitchellNetravaliDownsample::FParameters Parameters;
-					Parameters.InputViewRect = TAAParameters.OutputViewRect;
-					Parameters.OutputViewRect.Min.X = 0;
-					Parameters.OutputViewRect.Min.Y = 0;
-					Parameters.OutputViewRect.Max = SecondaryViewRectSize;
-
-					Parameters.OutputExtent.X = FMath::Max(SceneContext.GetBufferSizeXY().X, QuantizedOutputSize.X);
-					Parameters.OutputExtent.Y = FMath::Max(SceneContext.GetBufferSizeXY().Y, QuantizedOutputSize.Y);
-
-					FRenderingCompositePass* TemporalAADownsample = Context.Graph.RegisterPass(
-						new(FMemStack::Get()) FRCPassMitchellNetravaliDownsample(Parameters));
-					TemporalAADownsample->SetInput(ePId_Input0, Context.FinalOutput);
-
-					Context.FinalOutput = FRenderingCompositeOutputRef(TemporalAADownsample);
-				}
-
-				SSRInputChain = AddPostProcessMaterialChain(Context, BL_SSRInput);
-			}
-
-			// Motion Blur
-			if ((IsMotionBlurEnabled(View) || bVisualizeMotionBlur) && VelocityInput.IsValid())
-			{
-				Context.FinalOutput = ComputeMotionBlurShim(Context.Graph, Context.FinalOutput, Context.SceneDepth, VelocityInput, bVisualizeMotionBlur);
-			}
-
-			if(bVisualizeBloom)
-			{
-				AddVisualizeBloomSetup(Context);
-			}
-
-			// Down sample Scene color from full to half res (this may have been done during TAA).
-			if (!SceneColorHalfRes.IsValid())
-			{
-				// doesn't have to be as high quality as the Scene color
-				const bool bIsComputePass = ShouldDoComputePostProcessing(Context.View);
-
-				FRenderingCompositePass* HalfResPass = Context.Graph.RegisterPass(new(FMemStack::Get()) FRCPassPostProcessDownsample(SceneColorHalfResFormat, DownsampleQuality, bIsComputePass, TEXT("SceneColorHalfRes")));
-				HalfResPass->SetInput(ePId_Input0, FRenderingCompositeOutputRef(Context.FinalOutput));
-
-				SceneColorHalfRes = FRenderingCompositeOutputRef(HalfResPass);
-			}
-
-			{
-				bool bHistogramNeeded = false;
-
-				if (View.Family->EngineShowFlags.EyeAdaptation && (AutoExposure.MethodId == EAutoExposureMethod::AEM_Histogram)
-					&& View.FinalPostProcessSettings.AutoExposureMinBrightness < View.FinalPostProcessSettings.AutoExposureMaxBrightness
-					&& !View.bIsSceneCapture // Eye adaption is not available for scene captures.
-					&& !bVisualizeBloom)
-				{
-					bHistogramNeeded = true;
-				}
-
-				if(!bAllowTonemapper)
-				{
-					bHistogramNeeded = false;
-				}
-
-				if(View.Family->EngineShowFlags.VisualizeHDR)
-				{
-					bHistogramNeeded = true;
-				}
-
-				if (!GIsHighResScreenshot && bHistogramNeeded && FeatureLevel >= ERHIFeatureLevel::SM5 && IStereoRendering::IsAPrimaryView(StereoPass, GEngine->StereoRenderingDevice))
-				{
-					FRenderingCompositePass* NodeHistogram = Context.Graph.RegisterPass(new(FMemStack::Get()) FRCPassPostProcessHistogram());
-
-					NodeHistogram->SetInput(ePId_Input0, SceneColorHalfRes);
-
-					HistogramOverScreen = FRenderingCompositeOutputRef(NodeHistogram);
-
-					FRenderingCompositePass* NodeHistogramReduce = Context.Graph.RegisterPass(new(FMemStack::Get()) FRCPassPostProcessHistogramReduce());
-
-					NodeHistogramReduce->SetInput(ePId_Input0, NodeHistogram);
-
-					Histogram = FRenderingCompositeOutputRef(NodeHistogramReduce);
-				}
-			}
-
-			// Compute DownSamples passes used by bloom, tint and eye-adaptation if possible.
-			FBloomDownSampleArray::Ptr BloomAndEyeDownSamplesPtr;
-			if (View.FinalPostProcessSettings.BloomIntensity > 0.f) // do bloom
-			{
-				// No Threshold:  We can share with Eye-Adaptation.
-				if (Context.View.FinalPostProcessSettings.BloomThreshold <= -1 && Context.View.Family->Views.Num() == 1)
-				{
-					if (!GIsHighResScreenshot && View.State &&
-						IStereoRendering::IsAPrimaryView(StereoPass, GEngine->StereoRenderingDevice) &&
-						AutoExposure.MethodId == EAutoExposureMethod::AEM_Basic)
-					{
-						BloomAndEyeDownSamplesPtr = CreateDownSampleArray(Context, SceneColorHalfRes, true /*bGenerateLog2Alpha*/);
-					}
-				}
-			}
-
-			// some views don't have a state (thumbnail rendering)
-			if(!GIsHighResScreenshot && View.State && IStereoRendering::IsAPrimaryView(StereoPass, GEngine->StereoRenderingDevice))
-			{
-				const bool bUseBasicEyeAdaptation = (AutoExposure.MethodId == EAutoExposureMethod::AEM_Basic);
-
-				if (bUseBasicEyeAdaptation) // log average ps reduction ( non histogram ) 
-				{
-					
-					if (!BloomAndEyeDownSamplesPtr.IsValid()) 
-					{
-						// need downsamples for eye-adaptation.
-						FBloomDownSampleArray::Ptr EyeDownSamplesPtr = CreateDownSampleArray(Context, SceneColorHalfRes, true /*bGenerateLog2Alpha*/);
-						AutoExposure.EyeAdaptation = AddPostProcessBasicEyeAdaptation(View, *EyeDownSamplesPtr);
-					}
-					else
-					{
-						// Use the alpha channel in the last downsample (smallest) to compute eye adaptations values.			
-						AutoExposure.EyeAdaptation = AddPostProcessBasicEyeAdaptation(View, *BloomAndEyeDownSamplesPtr);
-					}
-				}
-				else  // Use histogram version version
-				{
-					// We always add eye adaptation, if the engine show flag is disabled we set the ExposureScale in the texture to a fixed value
-					AutoExposure.EyeAdaptation = AddPostProcessHistogramEyeAdaptation(Context, Histogram);
-				}
-			}
-
-			if(View.FinalPostProcessSettings.BloomIntensity > 0.0f)
-			{
-				if (CVarUseMobileBloom.GetValueOnRenderThread() == 0)
-				{
-					if (!BloomAndEyeDownSamplesPtr.IsValid())
-					{
-						FRenderingCompositeOutputRef HalfResBloomThreshold = RenderHalfResBloomThreshold(Context, SceneColorHalfRes, AutoExposure.EyeAdaptation);
-						BloomAndEyeDownSamplesPtr = CreateDownSampleArray(Context, HalfResBloomThreshold, false /*bGenerateLog2Alpha*/);
-					}
-					BloomOutputCombined = AddBloom(*BloomAndEyeDownSamplesPtr, bVisualizeBloom);
-				}
-				else
-				{
-					FIntPoint PrePostSourceViewportSize = View.ViewRect.Size();
-
-					// Bloom.
-					FRenderingCompositeOutputRef PostProcessDownsample2;
-					FRenderingCompositeOutputRef PostProcessDownsample3;
-					FRenderingCompositeOutputRef PostProcessDownsample4;
-					FRenderingCompositeOutputRef PostProcessDownsample5;
-					FRenderingCompositeOutputRef PostProcessUpsample4;
-					FRenderingCompositeOutputRef PostProcessUpsample3;
-					FRenderingCompositeOutputRef PostProcessUpsample2;
-					FRenderingCompositeOutputRef PostProcessSunMerge;
-
-					float DownScale = 0.66f * 4.0f;
-					// Downsample by 2
-					{
-						FRenderingCompositePass* Pass = Context.Graph.RegisterPass(new(FMemStack::Get()) FRCPassPostProcessBloomDownES2(PrePostSourceViewportSize/4, DownScale));
-						Pass->SetInput(ePId_Input0, SceneColorHalfRes);
-						PostProcessDownsample2 = FRenderingCompositeOutputRef(Pass);
-					}
-
-					// Downsample by 2
-					{
-						FRenderingCompositePass* Pass = Context.Graph.RegisterPass(new(FMemStack::Get()) FRCPassPostProcessBloomDownES2(PrePostSourceViewportSize/8, DownScale));
-						Pass->SetInput(ePId_Input0, PostProcessDownsample2);
-						PostProcessDownsample3 = FRenderingCompositeOutputRef(Pass);
-					}
-
-					// Downsample by 2
-					{
-						FRenderingCompositePass* Pass = Context.Graph.RegisterPass(new(FMemStack::Get()) FRCPassPostProcessBloomDownES2(PrePostSourceViewportSize/16, DownScale));
-						Pass->SetInput(ePId_Input0, PostProcessDownsample3);
-						PostProcessDownsample4 = FRenderingCompositeOutputRef(Pass);
-					}
-
-					// Downsample by 2
-					{
-						FRenderingCompositePass* Pass = Context.Graph.RegisterPass(new(FMemStack::Get()) FRCPassPostProcessBloomDownES2(PrePostSourceViewportSize/32, DownScale));
-						Pass->SetInput(ePId_Input0, PostProcessDownsample4);
-						PostProcessDownsample5 = FRenderingCompositeOutputRef(Pass);
-					}
-
-					const FFinalPostProcessSettings& Settings = Context.View.FinalPostProcessSettings;
-
-					float UpScale = 0.66f * 2.0f;
-					// Upsample by 2
-					{
-						FVector4 TintA = FVector4(Settings.Bloom4Tint.R, Settings.Bloom4Tint.G, Settings.Bloom4Tint.B, 0.0f);
-						FVector4 TintB = FVector4(Settings.Bloom5Tint.R, Settings.Bloom5Tint.G, Settings.Bloom5Tint.B, 0.0f);
-						TintA *= View.FinalPostProcessSettings.BloomIntensity;
-						TintB *= View.FinalPostProcessSettings.BloomIntensity;
-						FRenderingCompositePass* Pass = Context.Graph.RegisterPass(new(FMemStack::Get()) FRCPassPostProcessBloomUpES2(PrePostSourceViewportSize/32, FVector2D(UpScale, UpScale), TintA, TintB));
-						Pass->SetInput(ePId_Input0, PostProcessDownsample4);
-						Pass->SetInput(ePId_Input1, PostProcessDownsample5);
-						PostProcessUpsample4 = FRenderingCompositeOutputRef(Pass);
-					}
-
-					// Upsample by 2
-					{
-						FVector4 TintA = FVector4(Settings.Bloom3Tint.R, Settings.Bloom3Tint.G, Settings.Bloom3Tint.B, 0.0f);
-						TintA *= View.FinalPostProcessSettings.BloomIntensity;
-						FVector4 TintB = FVector4(1.0f, 1.0f, 1.0f, 0.0f);
-						FRenderingCompositePass* Pass = Context.Graph.RegisterPass(new(FMemStack::Get()) FRCPassPostProcessBloomUpES2(PrePostSourceViewportSize/16, FVector2D(UpScale, UpScale), TintA, TintB));
-						Pass->SetInput(ePId_Input0, PostProcessDownsample3);
-						Pass->SetInput(ePId_Input1, PostProcessUpsample4);
-						PostProcessUpsample3 = FRenderingCompositeOutputRef(Pass);
-					}
-
-					// Upsample by 2
-					{
-						FVector4 TintA = FVector4(Settings.Bloom2Tint.R, Settings.Bloom2Tint.G, Settings.Bloom2Tint.B, 0.0f);
-						TintA *= View.FinalPostProcessSettings.BloomIntensity;
-						// Scaling Bloom2 by extra factor to match filter area difference between PC default and mobile.
-						TintA *= 0.5;
-						FVector4 TintB = FVector4(1.0f, 1.0f, 1.0f, 0.0f);
-						FRenderingCompositePass* Pass = Context.Graph.RegisterPass(new(FMemStack::Get()) FRCPassPostProcessBloomUpES2(PrePostSourceViewportSize/8, FVector2D(UpScale, UpScale), TintA, TintB));
-						Pass->SetInput(ePId_Input0, PostProcessDownsample2);
-						Pass->SetInput(ePId_Input1, PostProcessUpsample3);
-						PostProcessUpsample2 = FRenderingCompositeOutputRef(Pass);
-					}
-
-					{
-						FRenderingCompositePass* Pass = Context.Graph.RegisterPass(new(FMemStack::Get()) FRCPassPostProcessSunMergeES2(PrePostSourceViewportSize));
-						Pass->SetInput(ePId_Input1, SceneColorHalfRes);
-						Pass->SetInput(ePId_Input2, PostProcessUpsample2);
-						PostProcessSunMerge = FRenderingCompositeOutputRef(Pass);
-						BloomOutputCombined = PostProcessSunMerge;
-					}
-				}
-			}
-
-			PreTonemapHDRColor = Context.FinalOutput;
-
-			if(bAllowTonemapper)
-			{
-				auto Node = AddSinglePostProcessMaterial(Context, BL_ReplacingTonemapper);
-
-				if(Node)
-				{
-					// a custom tonemapper is provided
-					Node->SetInput(ePId_Input0, Context.FinalOutput);
-
-					// We are binding separate translucency here because the post process SceneTexture node can reference 
-					// the separate translucency buffers through ePId_Input1. 
-					// TODO: Check if material actually uses this texture and only bind if needed.
-					Node->SetInput(ePId_Input1, SeparateTranslucency);
-					Node->SetInput(ePId_Input2, BloomOutputCombined);
-					Context.FinalOutput = Node;
-				}
-				else
-				{
-					Tonemapper = AddTonemapper(Context, BloomOutputCombined, AutoExposure.EyeAdaptation, AutoExposure.MethodId, false, bHDRTonemapperOutput);
-				}
-
-				PostTonemapHDRColor = Context.FinalOutput;
-
-				// Add a pass-through as tonemapper will be forced LDR if final pass in chain 
-				if (bHDRTonemapperOutput && !bHDROutputEnabled)
-				{
-					FRenderingCompositePass* PassthroughNode = Context.Graph.RegisterPass(new(FMemStack::Get()) FRCPassPostProcessPassThrough(nullptr));
-					PassthroughNode->SetInput(ePId_Input0, FRenderingCompositeOutputRef(Context.FinalOutput));
-					Context.FinalOutput = FRenderingCompositeOutputRef(PassthroughNode);
-				}
-			}
-
-			if(AntiAliasingMethod == AAM_FXAA)
-			{
-				AddPostProcessAA(Context);
-			}
-			
-			if(bDepthOfField && Context.View.Family->EngineShowFlags.VisualizeDOF)
-			{
-				FDepthOfFieldStats DepthOfFieldStat;
-
-				FRenderingCompositePass* VisualizeNode = Context.Graph.RegisterPass(new(FMemStack::Get()) FRCPassPostProcessVisualizeDOF(DepthOfFieldStat));
-				VisualizeNode->SetInput(ePId_Input0, FRenderingCompositeOutputRef(Context.FinalOutput));
-
-				Context.FinalOutput = FRenderingCompositeOutputRef(VisualizeNode);
-				bAllowTonemapper = false;
-			}
-		}
-		else
-		{
-			// Composes separate translucency,
-			{
-				FRenderingCompositePass* ComposeSeparateTranslucencyPass = Context.Graph.RegisterPass(
-					new(FMemStack::Get()) TRCPassForRDG<2, 1>([](FRenderingCompositePass* Pass, FRenderingCompositePassContext& InContext)
-				{
-					FRDGBuilder GraphBuilder(InContext.RHICmdList);
-
-					FSceneTextureParameters SceneTextures;
-					SetupSceneTextureParameters(GraphBuilder, &SceneTextures);
-	
-					FRDGTextureRef SceneColor = Pass->CreateRDGTextureForRequiredInput(GraphBuilder, ePId_Input0, TEXT("SceneColor"));
-					FRDGTextureRef LocalSeparateTranslucency = Pass->CreateRDGTextureForOptionalInput(GraphBuilder, ePId_Input1, TEXT("SeparateTranslucency"));
-
-					FRDGTextureRef NewSceneColor = SceneColor;
-					if (LocalSeparateTranslucency)
-					{
-						NewSceneColor = AddSeparateTranslucencyCompositionPass(GraphBuilder, InContext.View, SceneColor, LocalSeparateTranslucency);
-					}
-
-					Pass->ExtractRDGTextureForOutput(GraphBuilder, ePId_Output0, NewSceneColor);
-
-					GraphBuilder.Execute();
-				}));
-				ComposeSeparateTranslucencyPass->SetInput(ePId_Input0, Context.FinalOutput);
-				ComposeSeparateTranslucencyPass->SetInput(ePId_Input1, SeparateTranslucency);
-				Context.FinalOutput = FRenderingCompositeOutputRef(ComposeSeparateTranslucencyPass, ePId_Output0);
-			}
-=======
 		Visualize,
 		TonemapAfter,
 		SelectionOutline,
@@ -1412,7 +893,6 @@
 		SecondaryUpscale,
 		MAX
 	};
->>>>>>> 69078e53
 
 	const TCHAR* PassNames[] =
 	{
