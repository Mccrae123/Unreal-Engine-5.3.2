--- conflicted
+++ resolved
@@ -57,10 +57,7 @@
 #include "Strata/Strata.h"
 #include "VirtualShadowMaps/VirtualShadowMapArray.h"
 #include "Lumen/LumenVisualize.h"
-<<<<<<< HEAD
-=======
 #include "RectLightTextureManager.h"
->>>>>>> d731a049
 
 bool IsMobileEyeAdaptationEnabled(const FViewInfo& View);
 
@@ -141,12 +138,6 @@
 	return static_cast<EDownsampleQuality>(DownsampleQuality);
 }
 
-EDownsampleQuality GetDownsampleQuality(const TAutoConsoleVariable<int32>& CVar)
-{
-	const int32 DownsampleQuality = FMath::Clamp(CVar.GetValueOnRenderThread(), 0, 1);
-	return static_cast<EDownsampleQuality>(DownsampleQuality);
-}
-
 bool IsPostProcessingWithComputeEnabled(ERHIFeatureLevel::Type FeatureLevel)
 {
 	// Any thread is used due to FViewInfo initialization.
@@ -203,25 +194,16 @@
 
 void AddPostProcessingPasses(
 	FRDGBuilder& GraphBuilder,
-<<<<<<< HEAD
-	const FViewInfo& View,
-	bool bAnyLumenActive,
-=======
 	const FViewInfo& View, 
 	int32 ViewIndex,
 	bool bAnyLumenActive,
 	EReflectionsMethod ReflectionsMethod,
->>>>>>> d731a049
 	const FPostProcessingInputs& Inputs,
 	const Nanite::FRasterResults* NaniteRasterResults,
 	FInstanceCullingManager& InstanceCullingManager,
 	FVirtualShadowMapArray* VirtualShadowMapArray, 
-<<<<<<< HEAD
-	FLumenSceneFrameTemporaries& LumenFrameTemporaries)
-=======
 	FLumenSceneFrameTemporaries& LumenFrameTemporaries,
 	const FSceneWithoutWaterTextures& SceneWithoutWaterTextures)
->>>>>>> d731a049
 {
 	RDG_CSV_STAT_EXCLUSIVE_SCOPE(GraphBuilder, RenderPostProcessing);
 	QUICK_SCOPE_CYCLE_COUNTER(STAT_PostProcessing_Process);
@@ -277,11 +259,7 @@
 	const bool bVisualizeGBufferDumpToFile = IsVisualizeGBufferDumpToFileEnabled(View);
 	const bool bVisualizeGBufferDumpToPIpe = IsVisualizeGBufferDumpToPipeEnabled(View);
 	const bool bOutputInHDR = IsPostProcessingOutputInHDR();
-<<<<<<< HEAD
-	const int32 VisualizeMode = GetLumenVisualizeMode(View);
-=======
 	const int32 LumenVisualizeMode = GetLumenVisualizeMode(View);
->>>>>>> d731a049
 	const bool bPostProcessingEnabled = IsPostProcessingEnabled(View);
 
 	const FPaniniProjectionConfig PaniniConfig(View);
@@ -298,10 +276,7 @@
 		VisualizeLightCulling,
 		VisualizePostProcessStack,
 		VisualizeStrata,
-<<<<<<< HEAD
-=======
 		VisualizeLightGrid,
->>>>>>> d731a049
 		VisualizeSkyAtmosphere,
 		VisualizeLevelInstance,
 		SelectionOutline,
@@ -349,10 +324,7 @@
 		TEXT("VisualizeLightCulling"),
 		TEXT("VisualizePostProcessStack"),
 		TEXT("VisualizeStrata"),
-<<<<<<< HEAD
-=======
 		TEXT("VisualizeLightGrid"),
->>>>>>> d731a049
 		TEXT("VisualizeSkyAtmosphere"),
 		TEXT("VisualizeLevelInstance"),
 		TEXT("SelectionOutline"),
@@ -383,15 +355,10 @@
 #else
 	PassSequence.SetEnabled(EPass::VisualizePostProcessStack, false);
 #endif
-<<<<<<< HEAD
-	PassSequence.SetEnabled(EPass::VisualizeStrata, Strata::ShouldRenderStrataDebugPasses(View));
-	PassSequence.SetEnabled(EPass::VisualizeLumenScene, VisualizeMode != VISUALIZE_MODE_OVERVIEW && bPostProcessingEnabled);
-=======
 	PassSequence.SetEnabled(EPass::VisualizeLumenScene, LumenVisualizeMode >= 0 && LumenVisualizeMode != VISUALIZE_MODE_OVERVIEW && bPostProcessingEnabled);
 	PassSequence.SetEnabled(EPass::VisualizeStrata, Strata::ShouldRenderStrataDebugPasses(View));
 	PassSequence.SetEnabled(EPass::VisualizeLightGrid, ShouldVisualizeLightGrid());
 
->>>>>>> d731a049
 #if WITH_EDITOR
 	PassSequence.SetEnabled(EPass::VisualizeSkyAtmosphere, Scene && View.Family && View.Family->EngineShowFlags.VisualizeSkyAtmosphere&& ShouldRenderSkyAtmosphereDebugPasses(Scene, View.Family->EngineShowFlags));
 	PassSequence.SetEnabled(EPass::VisualizeLevelInstance, GIsEditor && EngineShowFlags.EditingLevelInstance && EngineShowFlags.VisualizeLevelInstanceEditing && !bVisualizeHDR);
@@ -407,11 +374,7 @@
 	PassSequence.SetEnabled(EPass::VisualizeGBufferHints, EngineShowFlags.GBufferHints);
 	PassSequence.SetEnabled(EPass::VisualizeSubsurface, EngineShowFlags.VisualizeSSS);
 	PassSequence.SetEnabled(EPass::VisualizeGBufferOverview, bVisualizeGBufferOverview || bVisualizeGBufferDumpToFile || bVisualizeGBufferDumpToPIpe);
-<<<<<<< HEAD
-	PassSequence.SetEnabled(EPass::VisualizeLumenSceneOverview, VisualizeMode == VISUALIZE_MODE_OVERVIEW && bPostProcessingEnabled);
-=======
 	PassSequence.SetEnabled(EPass::VisualizeLumenSceneOverview, LumenVisualizeMode == VISUALIZE_MODE_OVERVIEW && bPostProcessingEnabled);
->>>>>>> d731a049
 	PassSequence.SetEnabled(EPass::VisualizeHDR, EngineShowFlags.VisualizeHDR);
 	PassSequence.SetEnabled(EPass::VisualizeMotionVectors, EngineShowFlags.VisualizeMotionVectors);
 #if WITH_EDITOR
@@ -429,9 +392,6 @@
 		FPostProcessMaterialInputs PostProcessMaterialInputs;
 
 		PostProcessMaterialInputs.SetInput(EPostProcessMaterialInput::SceneColor, InSceneColor);
-<<<<<<< HEAD
-		PostProcessMaterialInputs.SetInput(EPostProcessMaterialInput::SeparateTranslucency, FScreenPassTexture(PostDOFTranslucencyResources.GetColorForRead(GraphBuilder), PostDOFTranslucencyResources.ViewRect));
-=======
 
 		FIntRect ViewRect{ 0, 0, 1, 1 };
 		if (PostDOFTranslucencyResources.IsValid())
@@ -440,7 +400,6 @@
 		}
 
 		PostProcessMaterialInputs.SetInput(EPostProcessMaterialInput::SeparateTranslucency, FScreenPassTexture(PostDOFTranslucencyResources.GetColorForRead(GraphBuilder), ViewRect));
->>>>>>> d731a049
 		PostProcessMaterialInputs.SetInput(EPostProcessMaterialInput::Velocity, Velocity);
 		PostProcessMaterialInputs.SceneTextures = GetSceneTextureShaderParameters(Inputs.SceneTextures);
 		PostProcessMaterialInputs.CustomDepthTexture = CustomDepth.Texture;
@@ -513,12 +472,8 @@
 
 		const bool bLocalExposureEnabled =
 			EngineShowFlags.VisualizeLocalExposure || 
-<<<<<<< HEAD
-			!FMath::IsNearlyEqual(View.FinalPostProcessSettings.LocalExposureContrastScale, 1.0f) ||
-=======
 			!FMath::IsNearlyEqual(View.FinalPostProcessSettings.LocalExposureHighlightContrastScale, 1.0f) ||
 			!FMath::IsNearlyEqual(View.FinalPostProcessSettings.LocalExposureShadowContrastScale, 1.0f) ||
->>>>>>> d731a049
 			!FMath::IsNearlyEqual(View.FinalPostProcessSettings.LocalExposureDetailStrength, 1.0f);
 
 		const bool bBloomEnabled = View.FinalPostProcessSettings.BloomIntensity > 0.0f;
@@ -642,19 +597,6 @@
 		FVelocityFlattenTextures VelocityFlattenTextures;
 		if (TAAConfig != EMainTAAPassConfig::Disabled)
 		{
-<<<<<<< HEAD
-			// Whether we allow the temporal AA pass to downsample scene color. It may choose not to based on internal context,
-			// in which case the output half resolution texture will remain null.
-			const bool bAllowSceneDownsample =
-				IsTemporalAASceneDownsampleAllowed(View) &&
-				// We can only merge if the normal downsample pass would happen immediately after.
-				bNeedPostMotionBlurHalfRes &&
-				!bMotionBlurEnabled && !bVisualizeMotionBlur &&
-				// TemporalAA is only able to match the low quality mode (box filter).
-				DownsampleQuality == EDownsampleQuality::Low;
-
-=======
->>>>>>> d731a049
 			const ITemporalUpscaler* UpscalerToUse = (TAAConfig == EMainTAAPassConfig::ThirdParty) ? View.Family->GetTemporalUpscalerInterface() : ITemporalUpscaler::GetDefaultTemporalUpscaler();
 			check(UpscalerToUse);
 			const TCHAR* UpscalerName = UpscalerToUse->GetDebugName();
@@ -670,12 +612,6 @@
 				View.GetSecondaryViewRectSize().X, View.GetSecondaryViewRectSize().Y);
 
 			ITemporalUpscaler::FPassInputs UpscalerPassInputs;
-<<<<<<< HEAD
-
-			UpscalerPassInputs.bAllowDownsampleSceneColor = bAllowSceneDownsample;
-			UpscalerPassInputs.bGenerateOutputMip1 = bMotionBlurNeedsHalfResInput;
-			UpscalerPassInputs.bGenerateVelocityFlattenTextures = PassSequence.IsEnabled(EPass::MotionBlur) && FVelocityFlattenTextures::AllowExternal(View) && !bVisualizeMotionBlur;
-=======
 			if (PassSequence.IsEnabled(EPass::MotionBlur))
 			{
 				if (bVisualizeMotionBlur)
@@ -694,7 +630,6 @@
 					(bNeedPostMotionBlurHalfRes || bNeedPostMotionBlurQuarterRes) &&
 					DownsampleQuality == EDownsampleQuality::Low;;
 			}
->>>>>>> d731a049
 			UpscalerPassInputs.DownsampleOverrideFormat = DownsampleOverrideFormat;
 			UpscalerPassInputs.SceneColorTexture = SceneColor.Texture;
 			UpscalerPassInputs.SceneDepthTexture = SceneDepth.Texture;
@@ -871,11 +806,7 @@
 		FSceneDownsampleChain SceneDownsampleChain;
 		if (bProduceSceneColorChain)
 		{
-<<<<<<< HEAD
-			const bool bLogLumaInAlpha = true;
-=======
 			const bool bLogLumaInAlpha = bBasicEyeAdaptationEnabled;
->>>>>>> d731a049
 			SceneDownsampleChain.Init(
 				GraphBuilder, View,
 				EyeAdaptationParameters,
@@ -915,11 +846,8 @@
 		if (bBloomEnabled)
 		{
 			const FSceneDownsampleChain* LensFlareSceneDownsampleChain;
-<<<<<<< HEAD
-=======
 
 			FSceneDownsampleChain BloomDownsampleChain;
->>>>>>> d731a049
 
 			if (bFFTBloomEnabled)
 			{
@@ -944,9 +872,6 @@
 					InputResolutionFraction = 1.0f;
 				}
 
-<<<<<<< HEAD
-				FFFTBloomOutput Outputs = AddFFTBloomPass(GraphBuilder, View, InputSceneColor, InputResolutionFraction);
-=======
 				FFFTBloomOutput Outputs = AddFFTBloomPass(
 					GraphBuilder, 
 					View,
@@ -957,48 +882,11 @@
 					CVarBloomApplyLocalExposure.GetValueOnRenderThread() ? LocalExposureTexture : nullptr,
 					LocalExposureBlurredLogLumTexture);
 
->>>>>>> d731a049
 				Bloom = Outputs.BloomTexture;
 				SceneColorApplyParameters = Outputs.SceneColorApplyParameters;
 			}
 			else
 			{
-<<<<<<< HEAD
-				FSceneDownsampleChain BloomDownsampleChain;
-
-				const bool bBloomThresholdEnabled = View.FinalPostProcessSettings.BloomThreshold > -1.0f;
-
-				// Reuse the main scene downsample chain if a threshold isn't required for gaussian bloom.
-				if (SceneDownsampleChain.IsInitialized() && !bBloomThresholdEnabled)
-				{
-					LensFlareSceneDownsampleChain = &SceneDownsampleChain;
-				}
-				else
-				{
-					FScreenPassTexture DownsampleInput = bProcessQuarterResolution ? QuarterResSceneColor : HalfResSceneColor;
-
-					if (bBloomThresholdEnabled)
-					{
-						const float BloomThreshold = View.FinalPostProcessSettings.BloomThreshold;
-
-						FBloomSetupInputs SetupPassInputs;
-						SetupPassInputs.SceneColor = DownsampleInput;
-						SetupPassInputs.EyeAdaptationTexture = EyeAdaptationTexture;
-						SetupPassInputs.Threshold = BloomThreshold;
-
-						DownsampleInput = AddBloomSetupPass(GraphBuilder, View, SetupPassInputs);
-					}
-
-					const bool bLogLumaInAlpha = false;
-					BloomDownsampleChain.Init(GraphBuilder, View, EyeAdaptationParameters, DownsampleInput, DownsampleChainQuality, bLogLumaInAlpha);
-
-					LensFlareSceneDownsampleChain = &BloomDownsampleChain;
-				}
-
-				Bloom = AddGaussianBloomPasses(GraphBuilder, View, LensFlareSceneDownsampleChain);
-			}
-
-=======
 				const bool bBloomSetupRequiredEnabled = View.FinalPostProcessSettings.BloomThreshold > -1.0f || LocalExposureTexture != nullptr;
 
 				// Reuse the main scene downsample chain if setup isn't required for gaussian bloom.
@@ -1034,7 +922,6 @@
 				Bloom = AddGaussianBloomPasses(GraphBuilder, View, LensFlareSceneDownsampleChain);
 			}
 
->>>>>>> d731a049
 			if (bLensFlareEnabled)
 			{
 				Bloom = AddLensFlaresPass(GraphBuilder, View, Bloom, *LensFlareSceneDownsampleChain);
@@ -1253,8 +1140,6 @@
 		SceneColor = Strata::AddStrataDebugPasses(GraphBuilder, View, SceneColor);
 	}
 
-<<<<<<< HEAD
-=======
 	if (PassSequence.IsEnabled(EPass::VisualizeLightGrid))
 	{
 		FScreenPassRenderTarget OverrideOutput;
@@ -1262,18 +1147,12 @@
 		SceneColor = AddVisualizeLightGridPass(GraphBuilder, View, SceneColor, SceneDepth.Texture);
 	}
 
->>>>>>> d731a049
 #if WITH_EDITOR
 	if (PassSequence.IsEnabled(EPass::VisualizeSkyAtmosphere))
 	{
 		FScreenPassRenderTarget OverrideOutput;
 		PassSequence.AcceptOverrideIfLastPass(EPass::VisualizeSkyAtmosphere, OverrideOutput);
-<<<<<<< HEAD
-		OverrideOutput = OverrideOutput.IsValid() ? OverrideOutput : FScreenPassRenderTarget::CreateFromInput(GraphBuilder, SceneColor, View.GetOverwriteLoadAction(), TEXT("VisualizeSkyAtmosphere"));
-		SceneColor = AddSkyAtmosphereDebugPasses(GraphBuilder, Scene, *View.Family, View, OverrideOutput);
-=======
 		SceneColor = AddSkyAtmosphereDebugPasses(GraphBuilder, Scene, *View.Family, View, SceneColor);
->>>>>>> d731a049
 	}
 
 	if (PassSequence.IsEnabled(EPass::VisualizeLevelInstance))
@@ -1538,19 +1417,6 @@
 
 		if (EngineShowFlags.VisualizeVirtualShadowMap && VirtualShadowMapArray != nullptr)
 		{
-<<<<<<< HEAD
-			VirtualShadowMapArray->AddVisualizePass(GraphBuilder, View, SceneColor);
-		}
-
-		if (ShaderDrawDebug::IsEnabled(View))
-		{
-			ShaderDrawDebug::DrawView(GraphBuilder, View, SceneColor.Texture, SceneDepth.Texture);
-		}
-
-		if (ShaderPrint::IsEnabled(View))
-		{
-			ShaderPrint::DrawView(GraphBuilder, View, SceneColor);
-=======
 			VirtualShadowMapArray->AddVisualizePass(GraphBuilder, View, ViewIndex, SceneColor);
 		}
 
@@ -1561,7 +1427,6 @@
 		if (ShaderPrint::IsEnabled(View.ShaderPrintData))
 		{
 			ShaderPrint::DrawView(GraphBuilder, View, SceneColor, SceneDepth);
->>>>>>> d731a049
 		}
 
 		if (View.Family && View.Family->Scene)
