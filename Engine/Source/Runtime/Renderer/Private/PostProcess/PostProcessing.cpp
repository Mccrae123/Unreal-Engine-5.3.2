// Copyright Epic Games, Inc. All Rights Reserved.

#include "PostProcess/PostProcessing.h"
#include "PostProcess/PostProcessInput.h"
#include "PostProcess/PostProcessAA.h"
#if WITH_EDITOR
	#include "PostProcess/PostProcessBufferInspector.h"
#endif
#include "PostProcess/DiaphragmDOF.h"
#include "PostProcess/PostProcessMaterial.h"
#include "PostProcess/PostProcessWeightedSampleSum.h"
#include "PostProcess/PostProcessBloomSetup.h"
#include "PostProcess/PostProcessMobile.h"
#include "PostProcess/PostProcessDownsample.h"
#include "PostProcess/PostProcessHistogram.h"
#include "PostProcess/PostProcessVisualizeHDR.h"
#include "PostProcess/VisualizeShadingModels.h"
#include "PostProcess/PostProcessSelectionOutline.h"
#include "PostProcess/PostProcessGBufferHints.h"
#include "PostProcess/PostProcessVisualizeBuffer.h"
#include "PostProcess/PostProcessEyeAdaptation.h"
#include "PostProcess/PostProcessTonemap.h"
#include "PostProcess/PostProcessLensFlares.h"
#include "PostProcess/PostProcessBokehDOF.h"
#include "PostProcess/PostProcessCombineLUTs.h"
#include "PostProcess/PostProcessDeviceEncodingOnly.h"
#include "PostProcess/TemporalAA.h"
#include "PostProcess/PostProcessMotionBlur.h"
#include "PostProcess/PostProcessDOF.h"
#include "PostProcess/PostProcessUpscale.h"
#include "PostProcess/PostProcessHMD.h"
#include "PostProcess/PostProcessVisualizeComplexity.h"
#include "PostProcess/PostProcessCompositeEditorPrimitives.h"
#include "PostProcess/PostProcessTestImage.h"
#include "PostProcess/PostProcessVisualizeCalibrationMaterial.h"
#include "PostProcess/PostProcessFFTBloom.h"
#include "PostProcess/PostProcessStreamingAccuracyLegend.h"
#include "PostProcess/PostProcessSubsurface.h"
#include "CompositionLighting/PostProcessPassThrough.h"
#include "CompositionLighting/PostProcessLpvIndirect.h"
#include "ShaderPrint.h"
#include "GpuDebugRendering.h"
#include "HighResScreenshot.h"
#include "IHeadMountedDisplay.h"
#include "IXRTrackingSystem.h"
#include "BufferVisualizationData.h"
#include "DeferredShadingRenderer.h"
#include "MobileSeparateTranslucencyPass.h"
#include "MobileDistortionPass.h"
#include "SceneTextureParameters.h"
#include "PixelShaderUtils.h"
#include "ScreenSpaceRayTracing.h"
#include "SceneViewExtension.h"
#include "FXSystem.h"

/** The global center for all post processing activities. */
FPostProcessing GPostProcessing;

bool IsMobileEyeAdaptationEnabled(const FViewInfo& View);

bool IsValidBloomSetupVariation(bool bUseBloom, bool bUseSun, bool bUseDof, bool bUseEyeAdaptation);

namespace
{
TAutoConsoleVariable<float> CVarDepthOfFieldNearBlurSizeThreshold(
	TEXT("r.DepthOfField.NearBlurSizeThreshold"),
	0.01f,
	TEXT("Sets the minimum near blur size before the effect is forcably disabled. Currently only affects Gaussian DOF.\n")
	TEXT(" (default: 0.01)"),
	ECVF_RenderThreadSafe);

TAutoConsoleVariable<float> CVarDepthOfFieldMaxSize(
	TEXT("r.DepthOfField.MaxSize"),
	100.0f,
	TEXT("Allows to clamp the gaussian depth of field radius (for better performance), default: 100"),
	ECVF_Scalability | ECVF_RenderThreadSafe);

TAutoConsoleVariable<int32> CVarPostProcessingPropagateAlpha(
	TEXT("r.PostProcessing.PropagateAlpha"),
	0,
	TEXT("0 to disable scene alpha channel support in the post processing.\n")
	TEXT(" 0: disabled (default);\n")
	TEXT(" 1: enabled in linear color space;\n")
	TEXT(" 2: same as 1, but also enable it through the tonemapper. Compositing after the tonemapper is incorrect, as their is no meaning to tonemap the alpha channel. This is only meant to be use exclusively for broadcasting hardware that does not support linear color space compositing and tonemapping."),
	ECVF_ReadOnly);

TAutoConsoleVariable<int32> CVarPostProcessingPreferCompute(
	TEXT("r.PostProcessing.PreferCompute"),
	0,
	TEXT("Will use compute shaders for post processing where implementations available."),
	ECVF_RenderThreadSafe);

#if !(UE_BUILD_SHIPPING)
TAutoConsoleVariable<int32> CVarPostProcessingForceAsyncDispatch(
	TEXT("r.PostProcessing.ForceAsyncDispatch"),
	0,
	TEXT("Will force asynchronous dispatch for post processing compute shaders where implementations available.\n")
	TEXT("Only available for testing in non-shipping builds."),
	ECVF_RenderThreadSafe);
#endif
} //! namespace

bool IsPostProcessingWithComputeEnabled(ERHIFeatureLevel::Type FeatureLevel)
{
	// Any thread is used due to FViewInfo initialization.
	return CVarPostProcessingPreferCompute.GetValueOnAnyThread() && FeatureLevel >= ERHIFeatureLevel::SM5;
}

bool IsPostProcessingOutputInHDR()
{
	static const auto CVarDumpFramesAsHDR = IConsoleManager::Get().FindTConsoleVariableDataInt(TEXT("r.BufferVisualizationDumpFramesAsHDR"));

	return CVarDumpFramesAsHDR->GetValueOnRenderThread() != 0 || GetHighResScreenshotConfig().bCaptureHDR;
}

bool IsPostProcessingEnabled(const FViewInfo& View)
{
	if (View.GetFeatureLevel() >= ERHIFeatureLevel::SM5)
	{
		return
			 View.Family->EngineShowFlags.PostProcessing &&
			!View.Family->EngineShowFlags.VisualizeDistanceFieldAO &&
			!View.Family->EngineShowFlags.VisualizeShadingModels &&
			!View.Family->EngineShowFlags.VisualizeMeshDistanceFields &&
			!View.Family->EngineShowFlags.VisualizeGlobalDistanceField &&
			!View.Family->EngineShowFlags.VisualizeVolumetricCloudConservativeDensity &&
			!View.Family->EngineShowFlags.ShaderComplexity;
	}
	else
	{
		return View.Family->EngineShowFlags.PostProcessing && !View.Family->EngineShowFlags.ShaderComplexity && IsMobileHDR();
	}
}

bool IsPostProcessingWithAlphaChannelSupported()
{
	return CVarPostProcessingPropagateAlpha.GetValueOnAnyThread() != 0;
}

EPostProcessAAQuality GetPostProcessAAQuality()
{
	static const auto CVar = IConsoleManager::Get().FindTConsoleVariableDataInt(TEXT("r.PostProcessAAQuality"));

	return static_cast<EPostProcessAAQuality>(FMath::Clamp(CVar->GetValueOnAnyThread(), 0, static_cast<int32>(EPostProcessAAQuality::MAX) - 1));
}

class FComposeSeparateTranslucencyPS : public FGlobalShader
{
	DECLARE_GLOBAL_SHADER(FComposeSeparateTranslucencyPS);
	SHADER_USE_PARAMETER_STRUCT(FComposeSeparateTranslucencyPS, FGlobalShader);

	class FNearestDepthNeighborUpsampling : SHADER_PERMUTATION_INT("PERMUTATION_NEARESTDEPTHNEIGHBOR", 2);
	using FPermutationDomain = TShaderPermutationDomain<FNearestDepthNeighborUpsampling>;

	BEGIN_SHADER_PARAMETER_STRUCT(FParameters, )
		SHADER_PARAMETER(FVector4, SeparateTranslucencyBilinearUVMinMax)
		SHADER_PARAMETER(FVector2D, LowResExtentInverse)
		SHADER_PARAMETER_RDG_TEXTURE(Texture2D, SceneColor)
		SHADER_PARAMETER_SAMPLER(SamplerState, SceneColorSampler)
		SHADER_PARAMETER_RDG_TEXTURE(Texture2D, SeparateTranslucency)
		SHADER_PARAMETER_SAMPLER(SamplerState, SeparateTranslucencySampler)
		SHADER_PARAMETER_RDG_TEXTURE(Texture2D, SeparateModulation)
		SHADER_PARAMETER_SAMPLER(SamplerState, SeparateModulationSampler)
		SHADER_PARAMETER_RDG_TEXTURE(Texture2D, LowResDepthTexture)
		SHADER_PARAMETER_SAMPLER(SamplerState, LowResDepthSampler)
		SHADER_PARAMETER_RDG_TEXTURE(Texture2D, FullResDepthTexture)
		SHADER_PARAMETER_SAMPLER(SamplerState, FullResDepthSampler)
		SHADER_PARAMETER_STRUCT_REF(FViewUniformShaderParameters, ViewUniformBuffer)
		RENDER_TARGET_BINDING_SLOTS()
	END_SHADER_PARAMETER_STRUCT()

	static bool ShouldCompilePermutation(const FGlobalShaderPermutationParameters& Parameters)
	{
		return IsFeatureLevelSupported(Parameters.Platform, ERHIFeatureLevel::SM5);
	}
};

IMPLEMENT_GLOBAL_SHADER(FComposeSeparateTranslucencyPS, "/Engine/Private/ComposeSeparateTranslucency.usf", "MainPS", SF_Pixel);

extern bool GetUseTranslucencyNearestDepthNeighborUpsample(float DownsampleScale);

FRDGTextureRef AddSeparateTranslucencyCompositionPass(FRDGBuilder& GraphBuilder, const FViewInfo& View, FRDGTextureRef SceneColor, FRDGTextureRef SceneDepth, const FSeparateTranslucencyTextures& SeparateTranslucencyTextures)
{
	// if nothing is rendered into the separate translucency, then just return the existing Scenecolor
	if (!SeparateTranslucencyTextures.IsColorValid() && !SeparateTranslucencyTextures.IsColorModulateValid())
	{
		return SceneColor;
	}

	FRDGTextureDesc SceneColorDesc = SceneColor->Desc;
	SceneColorDesc.Reset();

	FRDGTextureRef NewSceneColor = GraphBuilder.CreateTexture(SceneColorDesc, TEXT("SceneColor"));
	FRDGTextureRef SeparateTranslucency = SeparateTranslucencyTextures.GetColorForRead(GraphBuilder);

	const FIntRect SeparateTranslucencyRect = SeparateTranslucencyTextures.GetDimensions().GetViewport(View.ViewRect).Rect;
	const bool bScaleSeparateTranslucency = SeparateTranslucencyRect != View.ViewRect;
	const float SeparateTranslucencyExtentXInv = 1.0f / float(SeparateTranslucency->Desc.Extent.X);
	const float SeparateTranslucencyExtentYInv = 1.0f / float(SeparateTranslucency->Desc.Extent.Y);

	FComposeSeparateTranslucencyPS::FParameters* PassParameters = GraphBuilder.AllocParameters<FComposeSeparateTranslucencyPS::FParameters>();
	PassParameters->SeparateTranslucencyBilinearUVMinMax.X = (SeparateTranslucencyRect.Min.X + 0.5f) * SeparateTranslucencyExtentXInv;
	PassParameters->SeparateTranslucencyBilinearUVMinMax.Y = (SeparateTranslucencyRect.Min.Y + 0.5f) * SeparateTranslucencyExtentYInv;
	PassParameters->SeparateTranslucencyBilinearUVMinMax.Z = (SeparateTranslucencyRect.Max.X - 0.5f) * SeparateTranslucencyExtentXInv;
	PassParameters->SeparateTranslucencyBilinearUVMinMax.W = (SeparateTranslucencyRect.Max.Y - 0.5f) * SeparateTranslucencyExtentYInv;
	PassParameters->LowResExtentInverse = FVector2D(SeparateTranslucencyExtentXInv, SeparateTranslucencyExtentYInv);
	PassParameters->SceneColor = SceneColor;
	PassParameters->SceneColorSampler = TStaticSamplerState<SF_Point>::GetRHI();
	PassParameters->SeparateTranslucency = SeparateTranslucency;
	PassParameters->SeparateTranslucencySampler = bScaleSeparateTranslucency ? TStaticSamplerState<SF_Bilinear>::GetRHI() : TStaticSamplerState<SF_Point>::GetRHI();
	PassParameters->SeparateModulation = SeparateTranslucencyTextures.GetColorModulateForRead(GraphBuilder);
	PassParameters->SeparateModulationSampler = bScaleSeparateTranslucency ? TStaticSamplerState<SF_Bilinear>::GetRHI() : TStaticSamplerState<SF_Point>::GetRHI();
	PassParameters->ViewUniformBuffer = View.ViewUniformBuffer;
	PassParameters->RenderTargets[0] = FRenderTargetBinding(NewSceneColor, ERenderTargetLoadAction::ENoAction);

	PassParameters->LowResDepthTexture = SeparateTranslucencyTextures.GetDepthForRead(GraphBuilder);
	PassParameters->LowResDepthSampler = TStaticSamplerState<SF_Point>::GetRHI();
	PassParameters->FullResDepthTexture = SceneDepth;
	PassParameters->FullResDepthSampler = TStaticSamplerState<SF_Point>::GetRHI();

	FComposeSeparateTranslucencyPS::FPermutationDomain PermutationVector;
	const float DownsampleScale = float(SeparateTranslucency->Desc.Extent.X) / float(SceneColor->Desc.Extent.X);
	PermutationVector.Set<FComposeSeparateTranslucencyPS::FNearestDepthNeighborUpsampling>(GetUseTranslucencyNearestDepthNeighborUpsample(DownsampleScale) ? 1 : 0);

	TShaderMapRef<FComposeSeparateTranslucencyPS> PixelShader(View.ShaderMap, PermutationVector);
	FPixelShaderUtils::AddFullscreenPass(
		GraphBuilder,
		View.ShaderMap,
		RDG_EVENT_NAME(
			"ComposeSeparateTranslucency%s %dx%d",
			bScaleSeparateTranslucency ? TEXT(" Rescale") : TEXT(""),
			View.ViewRect.Width(), View.ViewRect.Height()),
		PixelShader,
		PassParameters,
		View.ViewRect);

	return NewSceneColor;
}

void AddPostProcessingPasses(FRDGBuilder& GraphBuilder, const FViewInfo& View, int32 ViewIndex, const FPostProcessingInputs& Inputs)
{
	RDG_CSV_STAT_EXCLUSIVE_SCOPE(GraphBuilder, RenderPostProcessing);
	QUICK_SCOPE_CYCLE_COUNTER(STAT_PostProcessing_Process);

	check(IsInRenderingThread());
	check(View.VerifyMembersChecks());
	Inputs.Validate();

	const FIntRect PrimaryViewRect = View.ViewRect;

	const FSceneTextureParameters SceneTextureParameters = GetSceneTextureParameters(GraphBuilder, Inputs.SceneTextures);

	const FScreenPassRenderTarget ViewFamilyOutput = FScreenPassRenderTarget::CreateViewFamilyOutput(Inputs.ViewFamilyTexture, View);
	const FScreenPassTexture SceneDepth(SceneTextureParameters.SceneDepthTexture, PrimaryViewRect);
	const FScreenPassTexture SeparateTranslucency(Inputs.SeparateTranslucencyTextures->GetColorForRead(GraphBuilder), PrimaryViewRect);
	const FScreenPassTexture CustomDepth((*Inputs.SceneTextures)->CustomDepthTexture, PrimaryViewRect);
	const FScreenPassTexture Velocity(SceneTextureParameters.GBufferVelocityTexture, PrimaryViewRect);
	const FScreenPassTexture BlackDummy(GSystemTextures.GetBlackDummy(GraphBuilder));

	// Scene color is updated incrementally through the post process pipeline.
	FScreenPassTexture SceneColor((*Inputs.SceneTextures)->SceneColorTexture, PrimaryViewRect);

	// Assigned before and after the tonemapper.
	FScreenPassTexture SceneColorBeforeTonemap;
	FScreenPassTexture SceneColorAfterTonemap;

	// Unprocessed scene color stores the original input.
	const FScreenPassTexture OriginalSceneColor = SceneColor;

	// Default the new eye adaptation to the last one in case it's not generated this frame.
	const FEyeAdaptationParameters EyeAdaptationParameters = GetEyeAdaptationParameters(View, ERHIFeatureLevel::SM5);
	FRDGTextureRef LastEyeAdaptationTexture = GetEyeAdaptationTexture(GraphBuilder, View);
	FRDGTextureRef EyeAdaptationTexture = LastEyeAdaptationTexture;

	// Histogram defaults to black because the histogram eye adaptation pass is used for the manual metering mode.
	FRDGTextureRef HistogramTexture = BlackDummy.Texture;

	const FEngineShowFlags& EngineShowFlags = View.Family->EngineShowFlags;
	const bool bVisualizeHDR = EngineShowFlags.VisualizeHDR;
	const bool bViewFamilyOutputInHDR = GRHISupportsHDROutput && IsHDREnabled();
	const bool bVisualizeGBufferOverview = IsVisualizeGBufferOverviewEnabled(View);
	const bool bVisualizeGBufferDumpToFile = IsVisualizeGBufferDumpToFileEnabled(View);
	const bool bVisualizeGBufferDumpToPIpe = IsVisualizeGBufferDumpToPipeEnabled(View);
	const bool bOutputInHDR = IsPostProcessingOutputInHDR();

	const FPaniniProjectionConfig PaniniConfig(View);

	enum class EPass : uint32
	{
		MotionBlur,
		Tonemap,
		FXAA,
		PostProcessMaterialAfterTonemapping,
		VisualizeDepthOfField,
		VisualizeStationaryLightOverlap,
		VisualizeLightCulling,
		SelectionOutline,
		EditorPrimitive,
		VisualizeShadingModels,
		VisualizeGBufferHints,
		VisualizeSubsurface,
		VisualizeGBufferOverview,
		VisualizeHDR,
		PixelInspector,
		HMDDistortion,
		HighResolutionScreenshotMask,
		PrimaryUpscale,
		SecondaryUpscale,
		MAX
	};

	const auto TranslatePass = [](ISceneViewExtension::EPostProcessingPass Pass) -> EPass
	{
		switch (Pass)
		{
			case ISceneViewExtension::EPostProcessingPass::MotionBlur            : return EPass::MotionBlur;
			case ISceneViewExtension::EPostProcessingPass::Tonemap               : return EPass::Tonemap;
			case ISceneViewExtension::EPostProcessingPass::FXAA                  : return EPass::FXAA;
			case ISceneViewExtension::EPostProcessingPass::VisualizeDepthOfField : return EPass::VisualizeDepthOfField;

			default:
				check(false);
				return EPass::MAX;
		};
	};

	const TCHAR* PassNames[] =
	{
		TEXT("MotionBlur"),
		TEXT("Tonemap"),
		TEXT("FXAA"),
		TEXT("PostProcessMaterial (AfterTonemapping)"),
		TEXT("VisualizeDepthOfField"),
		TEXT("VisualizeStationaryLightOverlap"),
		TEXT("VisualizeLightCulling"),
		TEXT("SelectionOutline"),
		TEXT("EditorPrimitive"),
		TEXT("VisualizeShadingModels"),
		TEXT("VisualizeGBufferHints"),
		TEXT("VisualizeSubsurface"),
		TEXT("VisualizeGBufferOverview"),
		TEXT("VisualizeHDR"),
		TEXT("PixelInspector"),
		TEXT("HMDDistortion"),
		TEXT("HighResolutionScreenshotMask"),
		TEXT("PrimaryUpscale"),
		TEXT("SecondaryUpscale")
	};

	static_assert(static_cast<uint32>(EPass::MAX) == UE_ARRAY_COUNT(PassNames), "EPass does not match PassNames.");

	TOverridePassSequence<EPass> PassSequence(ViewFamilyOutput);
	PassSequence.SetNames(PassNames, UE_ARRAY_COUNT(PassNames));
	PassSequence.SetEnabled(EPass::VisualizeStationaryLightOverlap, EngineShowFlags.StationaryLightOverlap);
	PassSequence.SetEnabled(EPass::VisualizeLightCulling, EngineShowFlags.VisualizeLightCulling);
#if WITH_EDITOR
	PassSequence.SetEnabled(EPass::SelectionOutline, GIsEditor && EngineShowFlags.Selection && EngineShowFlags.SelectionOutline && !EngineShowFlags.Wireframe && !bVisualizeHDR && !IStereoRendering::IsStereoEyeView(View));
	PassSequence.SetEnabled(EPass::EditorPrimitive, FSceneRenderer::ShouldCompositeEditorPrimitives(View));
#else
	PassSequence.SetEnabled(EPass::SelectionOutline, false);
	PassSequence.SetEnabled(EPass::EditorPrimitive, false);
#endif
	PassSequence.SetEnabled(EPass::VisualizeShadingModels, EngineShowFlags.VisualizeShadingModels);
	PassSequence.SetEnabled(EPass::VisualizeGBufferHints, EngineShowFlags.GBufferHints);
	PassSequence.SetEnabled(EPass::VisualizeSubsurface, EngineShowFlags.VisualizeSSS);
	PassSequence.SetEnabled(EPass::VisualizeGBufferOverview, bVisualizeGBufferOverview || bVisualizeGBufferDumpToFile || bVisualizeGBufferDumpToPIpe);
	PassSequence.SetEnabled(EPass::VisualizeHDR, EngineShowFlags.VisualizeHDR);
#if WITH_EDITOR
	PassSequence.SetEnabled(EPass::PixelInspector, View.bUsePixelInspector);
#else
	PassSequence.SetEnabled(EPass::PixelInspector, false);
#endif
	PassSequence.SetEnabled(EPass::HMDDistortion, EngineShowFlags.StereoRendering && EngineShowFlags.HMDDistortion);
	PassSequence.SetEnabled(EPass::HighResolutionScreenshotMask, IsHighResolutionScreenshotMaskEnabled(View));
	PassSequence.SetEnabled(EPass::PrimaryUpscale, PaniniConfig.IsEnabled() || (View.PrimaryScreenPercentageMethod == EPrimaryScreenPercentageMethod::SpatialUpscale && PrimaryViewRect.Size() != View.GetSecondaryViewRectSize()));
	PassSequence.SetEnabled(EPass::SecondaryUpscale, View.RequiresSecondaryUpscale() || View.Family->GetSecondarySpatialUpscalerInterface() != nullptr);

	const auto GetPostProcessMaterialInputs = [&](FScreenPassTexture InSceneColor)
	{ 
		FPostProcessMaterialInputs PostProcessMaterialInputs;

		PostProcessMaterialInputs.SetInput(EPostProcessMaterialInput::SceneColor, InSceneColor);
		PostProcessMaterialInputs.SetInput(EPostProcessMaterialInput::SeparateTranslucency, SeparateTranslucency);
		PostProcessMaterialInputs.SetInput(EPostProcessMaterialInput::Velocity, Velocity);
		PostProcessMaterialInputs.SceneTextures = GetSceneTextureShaderParameters(Inputs.SceneTextures);
		PostProcessMaterialInputs.CustomDepthTexture = CustomDepth.Texture;

		return PostProcessMaterialInputs;
	};

	const auto AddAfterPass = [&](EPass InPass, FScreenPassTexture InSceneColor) -> FScreenPassTexture
	{
		// In some cases (e.g. OCIO color conversion) we want View Extensions to be able to add extra custom post processing after the pass.

		FAfterPassCallbackDelegateArray& PassCallbacks = PassSequence.GetAfterPassCallbacks(InPass);

		if (PassCallbacks.Num())
		{
			FPostProcessMaterialInputs InOutPostProcessAfterPassInputs = GetPostProcessMaterialInputs(InSceneColor);

			for (int32 AfterPassCallbackIndex = 0; AfterPassCallbackIndex < PassCallbacks.Num(); AfterPassCallbackIndex++)
			{
				FAfterPassCallbackDelegate& AfterPassCallback = PassCallbacks[AfterPassCallbackIndex];
				PassSequence.AcceptOverrideIfLastPass(InPass, InOutPostProcessAfterPassInputs.OverrideOutput, AfterPassCallbackIndex);
				InSceneColor = AfterPassCallback.Execute(GraphBuilder, View, InOutPostProcessAfterPassInputs);
			}
		}

		return MoveTemp(InSceneColor);
	};

	if (IsPostProcessingEnabled(View))
	{
		const EStereoscopicPass StereoPass = View.StereoPass;
		const bool bPrimaryView = IStereoRendering::IsAPrimaryView(View);
		const bool bHasViewState = View.ViewState != nullptr;
		const bool bDepthOfFieldEnabled = DiaphragmDOF::IsEnabled(View);
		const bool bVisualizeDepthOfField = bDepthOfFieldEnabled && EngineShowFlags.VisualizeDOF;
		const bool bVisualizeMotionBlur = IsVisualizeMotionBlurEnabled(View);

		const EAutoExposureMethod AutoExposureMethod = GetAutoExposureMethod(View);
		const EAntiAliasingMethod AntiAliasingMethod = !bVisualizeDepthOfField ? View.AntiAliasingMethod : AAM_None;
		const EDownsampleQuality DownsampleQuality = GetDownsampleQuality();
		const EPixelFormat DownsampleOverrideFormat = PF_FloatRGB;

		// Motion blur gets replaced by the visualization pass.
		const bool bMotionBlurEnabled = !bVisualizeMotionBlur && IsMotionBlurEnabled(View);

		// Skip tonemapping for visualizers which overwrite the HDR scene color.
		const bool bTonemapEnabled = !bVisualizeMotionBlur;
		const bool bTonemapOutputInHDR = View.Family->SceneCaptureSource == SCS_FinalColorHDR || View.Family->SceneCaptureSource == SCS_FinalToneCurveHDR || bOutputInHDR || bViewFamilyOutputInHDR;

		// We don't test for the EyeAdaptation engine show flag here. If disabled, the auto exposure pass is still executes but performs a clamp.
		const bool bEyeAdaptationEnabled =
			// Skip for transient views.
			bHasViewState &&
			// Skip for secondary views in a stereo setup.
			bPrimaryView;

		const bool bHistogramEnabled =
			// Force the histogram on when we are visualizing HDR.
			bVisualizeHDR ||
			// Skip if not using histogram eye adaptation.
			(bEyeAdaptationEnabled && AutoExposureMethod == EAutoExposureMethod::AEM_Histogram &&
			// Skip if we don't have any exposure range to generate (eye adaptation will clamp).
			View.FinalPostProcessSettings.AutoExposureMinBrightness < View.FinalPostProcessSettings.AutoExposureMaxBrightness);

		const bool bBloomEnabled = View.FinalPostProcessSettings.BloomIntensity > 0.0f;

		const FPostProcessMaterialChain PostProcessMaterialAfterTonemappingChain = GetPostProcessMaterialChain(View, BL_AfterTonemapping);

		PassSequence.SetEnabled(EPass::MotionBlur, bVisualizeMotionBlur || bMotionBlurEnabled);
		PassSequence.SetEnabled(EPass::Tonemap, bTonemapEnabled);
		PassSequence.SetEnabled(EPass::FXAA, AntiAliasingMethod == AAM_FXAA);
		PassSequence.SetEnabled(EPass::PostProcessMaterialAfterTonemapping, PostProcessMaterialAfterTonemappingChain.Num() != 0);
		PassSequence.SetEnabled(EPass::VisualizeDepthOfField, bVisualizeDepthOfField);

		for (int32 ViewExt = 0; ViewExt < View.Family->ViewExtensions.Num(); ++ViewExt)
		{
			for (int32 SceneViewPassId = 0; SceneViewPassId != static_cast<int>(ISceneViewExtension::EPostProcessingPass::MAX); SceneViewPassId++)
			{
				ISceneViewExtension::EPostProcessingPass SceneViewPass = static_cast<ISceneViewExtension::EPostProcessingPass>(SceneViewPassId);
				EPass PostProcessingPass = TranslatePass(SceneViewPass);

				View.Family->ViewExtensions[ViewExt]->SubscribeToPostProcessingPass(
					SceneViewPass,
					PassSequence.GetAfterPassCallbacks(PostProcessingPass),
					PassSequence.IsEnabled(PostProcessingPass));
			}
		}

		PassSequence.Finalize();

		// Post Process Material Chain - Before Translucency
		{
			const FPostProcessMaterialChain MaterialChain = GetPostProcessMaterialChain(View, BL_BeforeTranslucency);

			if (MaterialChain.Num())
			{
				SceneColor = AddPostProcessMaterialChain(GraphBuilder, View, GetPostProcessMaterialInputs(SceneColor), MaterialChain);
			}
		}

		// Diaphragm Depth of Field
		{
			FRDGTextureRef LocalSceneColorTexture = SceneColor.Texture;

			if (bDepthOfFieldEnabled)
			{
				LocalSceneColorTexture = DiaphragmDOF::AddPasses(GraphBuilder, SceneTextureParameters, View, SceneColor.Texture, *Inputs.SeparateTranslucencyTextures);
			}

			// DOF passes were not added, therefore need to compose Separate translucency manually.
			if (LocalSceneColorTexture == SceneColor.Texture)
			{
				LocalSceneColorTexture = AddSeparateTranslucencyCompositionPass(GraphBuilder, View, SceneColor.Texture, SceneDepth.Texture, *Inputs.SeparateTranslucencyTextures);
			}

			SceneColor.Texture = LocalSceneColorTexture;

			if (GetHairStrandsComposition() == EHairStrandsCompositionType::AfterSeparateTranslucent)
			{
				RenderHairComposition(GraphBuilder, View, ViewIndex, Inputs.HairDatas, SceneColor.Texture, SceneDepth.Texture);
			}
		}

		// Post Process Material Chain - Before Tonemapping
		{
			const FPostProcessMaterialChain MaterialChain = GetPostProcessMaterialChain(View, BL_BeforeTonemapping);

			if (MaterialChain.Num())
			{
				SceneColor = AddPostProcessMaterialChain(GraphBuilder, View, GetPostProcessMaterialInputs(SceneColor), MaterialChain);
			}
		}

		FScreenPassTexture HalfResolutionSceneColor;

		// Scene color view rectangle after temporal AA upscale to secondary screen percentage.
		FIntRect SecondaryViewRect = PrimaryViewRect;

		// Temporal Anti-aliasing. Also may perform a temporal upsample from primary to secondary view rect.
		if (AntiAliasingMethod == AAM_TemporalAA)
		{
			// Whether we allow the temporal AA pass to downsample scene color. It may choose not to based on internal context,
			// in which case the output half resolution texture will remain null.
			const bool bAllowSceneDownsample =
				IsTemporalAASceneDownsampleAllowed(View) &&
				// We can only merge if the normal downsample pass would happen immediately after.
				!bMotionBlurEnabled && !bVisualizeMotionBlur &&
				// TemporalAA is only able to match the low quality mode (box filter).
				GetDownsampleQuality() == EDownsampleQuality::Low;


			int32 UpscaleMode = ITemporalUpscaler::GetTemporalUpscalerMode();

			const ITemporalUpscaler* DefaultTemporalUpscaler = ITemporalUpscaler::GetDefaultTemporalUpscaler();
			const ITemporalUpscaler* UpscalerToUse = ( UpscaleMode == 0 || !View.Family->GetTemporalUpscalerInterface())? DefaultTemporalUpscaler : View.Family->GetTemporalUpscalerInterface();

			const TCHAR* UpscalerName = UpscalerToUse->GetDebugName();

			// Standard event scope for temporal upscaler to have all profiling information not matter what, and with explicit detection of third party.
			RDG_EVENT_SCOPE_CONDITIONAL(
				GraphBuilder,
				UpscalerToUse != DefaultTemporalUpscaler,
				"ThirdParty %s %dx%d -> %dx%d",
				UpscalerToUse->GetDebugName(),
				View.ViewRect.Width(), View.ViewRect.Height(),
				View.GetSecondaryViewRectSize().X, View.GetSecondaryViewRectSize().Y);

			ITemporalUpscaler::FPassInputs UpscalerPassInputs;

			UpscalerPassInputs.bAllowDownsampleSceneColor = bAllowSceneDownsample;
			UpscalerPassInputs.DownsampleOverrideFormat = DownsampleOverrideFormat;
			UpscalerPassInputs.SceneColorTexture = SceneColor.Texture;
			UpscalerPassInputs.SceneDepthTexture = SceneDepth.Texture;
			UpscalerPassInputs.SceneVelocityTexture = Velocity.Texture;

			UpscalerToUse->AddPasses(
				GraphBuilder,
				View,
				UpscalerPassInputs,
				&SceneColor.Texture,
				&SecondaryViewRect,
				&HalfResolutionSceneColor.Texture,
				&HalfResolutionSceneColor.ViewRect);
		}
		else if (ShouldRenderScreenSpaceReflections(View))
		{
			// If we need SSR, and TAA is enabled, then AddTemporalAAPass() has already handled the scene history.
			// If we need SSR, and TAA is not enable, then we just need to extract the history.
			if (!View.bStatePrevViewInfoIsReadOnly)
			{
				check(View.ViewState);
				FTemporalAAHistory& OutputHistory = View.ViewState->PrevFrameViewInfo.TemporalAAHistory;
				GraphBuilder.QueueTextureExtraction(SceneColor.Texture, &OutputHistory.RT[0]);

				// For SSR, we still fill up the rest of the OutputHistory data using shared math from FTAAPassParameters.
				FTAAPassParameters TAAInputs(View);
				TAAInputs.SceneColorInput = SceneColor.Texture;
				TAAInputs.SetupViewRect(View);
				OutputHistory.ViewportRect = TAAInputs.OutputViewRect;
				OutputHistory.ReferenceBufferSize = TAAInputs.GetOutputExtent() * TAAInputs.ResolutionDivisor;
			}
		}

		//! SceneColorTexture is now upsampled to the SecondaryViewRect. Use SecondaryViewRect for input / output.
		SceneColor.ViewRect = SecondaryViewRect;

		// Post Process Material Chain - SSR Input
		if (View.ViewState && !View.bStatePrevViewInfoIsReadOnly)
		{
			const FPostProcessMaterialChain MaterialChain = GetPostProcessMaterialChain(View, BL_SSRInput);

			if (MaterialChain.Num())
			{
				// Save off SSR post process output for the next frame.
				FScreenPassTexture PassOutput = AddPostProcessMaterialChain(GraphBuilder, View, GetPostProcessMaterialInputs(SceneColor), MaterialChain);
				GraphBuilder.QueueTextureExtraction(PassOutput.Texture, &View.ViewState->PrevFrameViewInfo.CustomSSRInput);
			}
		}

		if (PassSequence.IsEnabled(EPass::MotionBlur))
		{
			FMotionBlurInputs PassInputs;
			PassSequence.AcceptOverrideIfLastPass(EPass::MotionBlur, PassInputs.OverrideOutput);
			PassInputs.SceneColor = SceneColor;
			PassInputs.SceneDepth = SceneDepth;
			PassInputs.SceneVelocity = Velocity;
			PassInputs.Quality = GetMotionBlurQuality();
			PassInputs.Filter = GetMotionBlurFilter();

			// Motion blur visualization replaces motion blur when enabled.
			if (bVisualizeMotionBlur)
			{
				SceneColor = AddVisualizeMotionBlurPass(GraphBuilder, View, PassInputs);
			}
			else
			{
				SceneColor = AddMotionBlurPass(GraphBuilder, View, PassInputs);
			}
		}

		SceneColor = AddAfterPass(EPass::MotionBlur, SceneColor);

		// If TAA didn't do it, downsample the scene color texture by half.
		if (!HalfResolutionSceneColor.Texture)
		{
			FDownsamplePassInputs PassInputs;
			PassInputs.Name = TEXT("HalfResolutionSceneColor");
			PassInputs.SceneColor = SceneColor;
			PassInputs.Quality = DownsampleQuality;
			PassInputs.FormatOverride = DownsampleOverrideFormat;

			HalfResolutionSceneColor = AddDownsamplePass(GraphBuilder, View, PassInputs);
		}

		// Store half res scene color in the history
		extern int32 GSSRHalfResSceneColor;
		if (ShouldRenderScreenSpaceReflections(View) && !View.bStatePrevViewInfoIsReadOnly && GSSRHalfResSceneColor)
		{
			check(View.ViewState);
			GraphBuilder.QueueTextureExtraction(HalfResolutionSceneColor.Texture, &View.ViewState->PrevFrameViewInfo.HalfResTemporalAAHistory);
		}

		FSceneDownsampleChain SceneDownsampleChain;

		if (bHistogramEnabled)
		{
			HistogramTexture = AddHistogramPass(GraphBuilder, View, EyeAdaptationParameters, HalfResolutionSceneColor, LastEyeAdaptationTexture);
		}

		if (bEyeAdaptationEnabled)
		{
			const bool bBasicEyeAdaptationEnabled = bEyeAdaptationEnabled && (AutoExposureMethod == EAutoExposureMethod::AEM_Basic);

			if (bBasicEyeAdaptationEnabled)
			{
				const bool bLogLumaInAlpha = true;
				SceneDownsampleChain.Init(GraphBuilder, View, EyeAdaptationParameters, HalfResolutionSceneColor, DownsampleQuality, bLogLumaInAlpha);

				// Use the alpha channel in the last downsample (smallest) to compute eye adaptations values.
				EyeAdaptationTexture = AddBasicEyeAdaptationPass(GraphBuilder, View, EyeAdaptationParameters, SceneDownsampleChain.GetLastTexture(), LastEyeAdaptationTexture);
			}
			// Add histogram eye adaptation pass even if no histogram exists to support the manual clamping mode.
			else
			{
				EyeAdaptationTexture = AddHistogramEyeAdaptationPass(GraphBuilder, View, EyeAdaptationParameters, HistogramTexture);
			}
		}

		FScreenPassTexture Bloom;

		if (bBloomEnabled)
		{
			FSceneDownsampleChain BloomDownsampleChain;

			FBloomInputs PassInputs;
			PassInputs.SceneColor = SceneColor;

			const bool bBloomThresholdEnabled = View.FinalPostProcessSettings.BloomThreshold > -1.0f;

			// Reuse the main scene downsample chain if a threshold isn't required for bloom.
			if (SceneDownsampleChain.IsInitialized() && !bBloomThresholdEnabled)
			{
				PassInputs.SceneDownsampleChain = &SceneDownsampleChain;
			}
			else
			{
				FScreenPassTexture DownsampleInput = HalfResolutionSceneColor;

				if (bBloomThresholdEnabled)
				{
					const float BloomThreshold = View.FinalPostProcessSettings.BloomThreshold;

					FBloomSetupInputs SetupPassInputs;
					SetupPassInputs.SceneColor = DownsampleInput;
					SetupPassInputs.EyeAdaptationTexture = EyeAdaptationTexture;
					SetupPassInputs.Threshold = BloomThreshold;

					DownsampleInput = AddBloomSetupPass(GraphBuilder, View, SetupPassInputs);
				}

				const bool bLogLumaInAlpha = false;
				BloomDownsampleChain.Init(GraphBuilder, View, EyeAdaptationParameters, DownsampleInput, DownsampleQuality, bLogLumaInAlpha);

				PassInputs.SceneDownsampleChain = &BloomDownsampleChain;
			}

			FBloomOutputs PassOutputs = AddBloomPass(GraphBuilder, View, PassInputs);
			SceneColor = PassOutputs.SceneColor;
			Bloom = PassOutputs.Bloom;

			FScreenPassTexture LensFlares = AddLensFlaresPass(GraphBuilder, View, Bloom, *PassInputs.SceneDownsampleChain);

			if (LensFlares.IsValid())
			{
				// Lens flares are composited with bloom.
				Bloom = LensFlares;
			}
		}

		// Tonemapper needs a valid bloom target, even if it's black.
		if (!Bloom.IsValid())
		{
			Bloom = BlackDummy;
		}

		SceneColorBeforeTonemap = SceneColor;

		if (PassSequence.IsEnabled(EPass::Tonemap))
		{
			const FPostProcessMaterialChain MaterialChain = GetPostProcessMaterialChain(View, BL_ReplacingTonemapper);

			if (MaterialChain.Num())
			{
				const UMaterialInterface* HighestPriorityMaterial = MaterialChain[0];

				FPostProcessMaterialInputs PassInputs;
				PassSequence.AcceptOverrideIfLastPass(EPass::Tonemap, PassInputs.OverrideOutput);
				PassInputs.SetInput(EPostProcessMaterialInput::SceneColor, SceneColor);
				PassInputs.SetInput(EPostProcessMaterialInput::SeparateTranslucency, SeparateTranslucency);
				PassInputs.SetInput(EPostProcessMaterialInput::CombinedBloom, Bloom);
				PassInputs.SceneTextures = GetSceneTextureShaderParameters(Inputs.SceneTextures);
				PassInputs.CustomDepthTexture = CustomDepth.Texture;

				SceneColor = AddPostProcessMaterialPass(GraphBuilder, View, PassInputs, HighestPriorityMaterial);
			}
			else
			{
				FRDGTextureRef ColorGradingTexture = nullptr;

				if (bPrimaryView)
				{
					ColorGradingTexture = AddCombineLUTPass(GraphBuilder, View);
				}
				// We can re-use the color grading texture from the primary view.
				else if (View.GetTonemappingLUT())
				{
					ColorGradingTexture = TryRegisterExternalTexture(GraphBuilder, View.GetTonemappingLUT());
				}
				else
				{
					const FViewInfo* PrimaryView = static_cast<const FViewInfo*>(View.Family->Views[0]);
					ColorGradingTexture = TryRegisterExternalTexture(GraphBuilder, PrimaryView->GetTonemappingLUT());
				}

				FTonemapInputs PassInputs;
				PassSequence.AcceptOverrideIfLastPass(EPass::Tonemap, PassInputs.OverrideOutput);
				PassInputs.SceneColor = SceneColor;
				PassInputs.Bloom = Bloom;
				PassInputs.EyeAdaptationTexture = EyeAdaptationTexture;
				PassInputs.ColorGradingTexture = ColorGradingTexture;
				PassInputs.bWriteAlphaChannel = AntiAliasingMethod == AAM_FXAA || IsPostProcessingWithAlphaChannelSupported();
				PassInputs.bOutputInHDR = bTonemapOutputInHDR;

				SceneColor = AddTonemapPass(GraphBuilder, View, PassInputs);
			}
		}
		
		SceneColor = AddAfterPass(EPass::Tonemap, SceneColor);

		SceneColorAfterTonemap = SceneColor;

		if (PassSequence.IsEnabled(EPass::FXAA))
		{
			FFXAAInputs PassInputs;
			PassSequence.AcceptOverrideIfLastPass(EPass::FXAA, PassInputs.OverrideOutput);
			PassInputs.SceneColor = SceneColor;
			PassInputs.Quality = GetFXAAQuality();

			SceneColor = AddFXAAPass(GraphBuilder, View, PassInputs);
		}

		SceneColor = AddAfterPass(EPass::FXAA, SceneColor);

		// Post Process Material Chain - After Tonemapping
		if (PassSequence.IsEnabled(EPass::PostProcessMaterialAfterTonemapping))
		{
			FPostProcessMaterialInputs PassInputs = GetPostProcessMaterialInputs(SceneColor);
			PassSequence.AcceptOverrideIfLastPass(EPass::PostProcessMaterialAfterTonemapping, PassInputs.OverrideOutput);
			PassInputs.SetInput(EPostProcessMaterialInput::PreTonemapHDRColor, SceneColorBeforeTonemap);
			PassInputs.SetInput(EPostProcessMaterialInput::PostTonemapHDRColor, SceneColorAfterTonemap);
			PassInputs.SceneTextures = GetSceneTextureShaderParameters(Inputs.SceneTextures);

			SceneColor = AddPostProcessMaterialChain(GraphBuilder, View, PassInputs, PostProcessMaterialAfterTonemappingChain);
		}

		if (PassSequence.IsEnabled(EPass::VisualizeDepthOfField))
		{
			FVisualizeDOFInputs PassInputs;
			PassSequence.AcceptOverrideIfLastPass(EPass::VisualizeDepthOfField, PassInputs.OverrideOutput);
			PassInputs.SceneColor = SceneColor;
			PassInputs.SceneDepth = SceneDepth;

			SceneColor = AddVisualizeDOFPass(GraphBuilder, View, PassInputs);
		}

		SceneColor = AddAfterPass(EPass::VisualizeDepthOfField, SceneColor);
	}
	// Minimal PostProcessing - Separate translucency composition and gamma-correction only.
	else
	{
		PassSequence.SetEnabled(EPass::MotionBlur, false);
		PassSequence.SetEnabled(EPass::Tonemap, true);
		PassSequence.SetEnabled(EPass::FXAA, false);
		PassSequence.SetEnabled(EPass::PostProcessMaterialAfterTonemapping, false);
		PassSequence.SetEnabled(EPass::VisualizeDepthOfField, false);
		PassSequence.Finalize();

		SceneColor.Texture = AddSeparateTranslucencyCompositionPass(GraphBuilder, View, SceneColor.Texture, SceneDepth.Texture, *Inputs.SeparateTranslucencyTextures);

		SceneColorBeforeTonemap = SceneColor;

		if (PassSequence.IsEnabled(EPass::Tonemap))
		{
			FTonemapInputs PassInputs;
			PassSequence.AcceptOverrideIfLastPass(EPass::Tonemap, PassInputs.OverrideOutput);
			PassInputs.SceneColor = SceneColor;
			PassInputs.EyeAdaptationTexture = EyeAdaptationTexture;
			PassInputs.bOutputInHDR = bViewFamilyOutputInHDR;
			PassInputs.bGammaOnly = true;

			SceneColor = AddTonemapPass(GraphBuilder, View, PassInputs);
		}

		SceneColor = AddAfterPass(EPass::Tonemap, SceneColor);

		SceneColorAfterTonemap = SceneColor;
	}

	if (PassSequence.IsEnabled(EPass::VisualizeStationaryLightOverlap))
	{
		ensureMsgf(View.PrimaryScreenPercentageMethod != EPrimaryScreenPercentageMethod::TemporalUpscale, TEXT("TAAU should be disabled when visualizing stationary light overlap."));

		FVisualizeComplexityInputs PassInputs;
		PassSequence.AcceptOverrideIfLastPass(EPass::VisualizeStationaryLightOverlap, PassInputs.OverrideOutput);
		PassInputs.SceneColor = OriginalSceneColor;
		PassInputs.Colors = GEngine->StationaryLightOverlapColors;
		PassInputs.ColorSamplingMethod = FVisualizeComplexityInputs::EColorSamplingMethod::Ramp;

		SceneColor = AddVisualizeComplexityPass(GraphBuilder, View, PassInputs);
	}

	if (PassSequence.IsEnabled(EPass::VisualizeLightCulling))
	{
		ensureMsgf(View.PrimaryScreenPercentageMethod != EPrimaryScreenPercentageMethod::TemporalUpscale, TEXT("TAAU should be disabled when visualizing light culling."));

		// 0.1f comes from the values used in LightAccumulator_GetResult
		const float ComplexityScale = 1.0f / (float)(GEngine->LightComplexityColors.Num() - 1) / 0.1f;

		FVisualizeComplexityInputs PassInputs;
		PassSequence.AcceptOverrideIfLastPass(EPass::VisualizeLightCulling, PassInputs.OverrideOutput);
		PassInputs.SceneColor = OriginalSceneColor;
		PassInputs.Colors = GEngine->LightComplexityColors;
		PassInputs.ColorSamplingMethod = FVisualizeComplexityInputs::EColorSamplingMethod::Linear;
		PassInputs.ComplexityScale = ComplexityScale;

		SceneColor = AddVisualizeComplexityPass(GraphBuilder, View, PassInputs);
	}

	if (EngineShowFlags.VisualizeLPV)
	{
		AddVisualizeLPVPass(GraphBuilder, View, SceneColor);
	}

#if WITH_EDITOR
	if (PassSequence.IsEnabled(EPass::SelectionOutline))
	{
		FSelectionOutlineInputs PassInputs;
		PassSequence.AcceptOverrideIfLastPass(EPass::SelectionOutline, PassInputs.OverrideOutput);
		PassInputs.SceneColor = SceneColor;
		PassInputs.SceneDepth = SceneDepth;
		PassInputs.SceneTextures.SceneTextures = Inputs.SceneTextures;

		SceneColor = AddSelectionOutlinePass(GraphBuilder, View, PassInputs);
	}

	if (PassSequence.IsEnabled(EPass::EditorPrimitive))
	{
		FEditorPrimitiveInputs PassInputs;
		PassSequence.AcceptOverrideIfLastPass(EPass::EditorPrimitive, PassInputs.OverrideOutput);
		PassInputs.SceneColor = SceneColor;
		PassInputs.SceneDepth = SceneDepth;
		PassInputs.BasePassType = FEditorPrimitiveInputs::EBasePassType::Deferred;

		SceneColor = AddEditorPrimitivePass(GraphBuilder, View, PassInputs);
	}
#endif

	if (PassSequence.IsEnabled(EPass::VisualizeShadingModels))
	{
		ensureMsgf(View.PrimaryScreenPercentageMethod != EPrimaryScreenPercentageMethod::TemporalUpscale, TEXT("TAAU should be disabled when visualizing shading models."));

		FVisualizeShadingModelInputs PassInputs;
		PassSequence.AcceptOverrideIfLastPass(EPass::VisualizeShadingModels, PassInputs.OverrideOutput);
		PassInputs.SceneColor = SceneColor;
		PassInputs.SceneTextures = Inputs.SceneTextures;

		SceneColor = AddVisualizeShadingModelPass(GraphBuilder, View, PassInputs);
	}

	if (PassSequence.IsEnabled(EPass::VisualizeGBufferHints))
	{
		ensureMsgf(View.PrimaryScreenPercentageMethod != EPrimaryScreenPercentageMethod::TemporalUpscale, TEXT("TAAU should be disabled when visualizing gbuffer hints."));

		FVisualizeGBufferHintsInputs PassInputs;
		PassSequence.AcceptOverrideIfLastPass(EPass::VisualizeGBufferHints, PassInputs.OverrideOutput);
		PassInputs.SceneColor = SceneColor;
		PassInputs.OriginalSceneColor = OriginalSceneColor;
		PassInputs.SceneTextures = Inputs.SceneTextures;

		SceneColor = AddVisualizeGBufferHintsPass(GraphBuilder, View, PassInputs);
	}

	if (PassSequence.IsEnabled(EPass::VisualizeSubsurface))
	{
		ensureMsgf(View.PrimaryScreenPercentageMethod != EPrimaryScreenPercentageMethod::TemporalUpscale, TEXT("TAAU should be disabled when visualizing subsurface."));

		FVisualizeSubsurfaceInputs PassInputs;
		PassSequence.AcceptOverrideIfLastPass(EPass::VisualizeSubsurface, PassInputs.OverrideOutput);
		PassInputs.SceneColor = SceneColor;
		PassInputs.SceneTextures = Inputs.SceneTextures;

		SceneColor = AddVisualizeSubsurfacePass(GraphBuilder, View, PassInputs);
	}

	if (PassSequence.IsEnabled(EPass::VisualizeGBufferOverview))
	{
		FVisualizeGBufferOverviewInputs PassInputs;
		PassSequence.AcceptOverrideIfLastPass(EPass::VisualizeGBufferOverview, PassInputs.OverrideOutput);
		PassInputs.SceneColor = SceneColor;
		PassInputs.SceneColorBeforeTonemap = SceneColorBeforeTonemap;
		PassInputs.SceneColorAfterTonemap = SceneColorAfterTonemap;
		PassInputs.SeparateTranslucency = SeparateTranslucency;
		PassInputs.Velocity = Velocity;
		PassInputs.SceneTextures = GetSceneTextureShaderParameters(Inputs.SceneTextures);
		PassInputs.bOverview = bVisualizeGBufferOverview;
		PassInputs.bDumpToFile = bVisualizeGBufferDumpToFile;
		PassInputs.bOutputInHDR = bOutputInHDR;

		SceneColor = AddVisualizeGBufferOverviewPass(GraphBuilder, View, PassInputs);
	}

	if (PassSequence.IsEnabled(EPass::VisualizeHDR))
	{
		FVisualizeHDRInputs PassInputs;
		PassSequence.AcceptOverrideIfLastPass(EPass::VisualizeHDR, PassInputs.OverrideOutput);
		PassInputs.SceneColor = SceneColor;
		PassInputs.SceneColorBeforeTonemap = SceneColorBeforeTonemap;
		PassInputs.HistogramTexture = HistogramTexture;
		PassInputs.EyeAdaptationTexture = EyeAdaptationTexture;
		PassInputs.EyeAdaptationParameters = &EyeAdaptationParameters;

		SceneColor = AddVisualizeHDRPass(GraphBuilder, View, PassInputs);
	}

#if WITH_EDITOR
	if (PassSequence.IsEnabled(EPass::PixelInspector))
	{
		FPixelInspectorInputs PassInputs;
		PassSequence.AcceptOverrideIfLastPass(EPass::PixelInspector, PassInputs.OverrideOutput);
		PassInputs.SceneColor = SceneColor;
		PassInputs.SceneColorBeforeTonemap = SceneColorBeforeTonemap;
		PassInputs.OriginalSceneColor = OriginalSceneColor;

		SceneColor = AddPixelInspectorPass(GraphBuilder, View, PassInputs);
	}
#endif

	if (PassSequence.IsEnabled(EPass::HMDDistortion))
	{
		FHMDDistortionInputs PassInputs;
		PassSequence.AcceptOverrideIfLastPass(EPass::HMDDistortion, PassInputs.OverrideOutput);
		PassInputs.SceneColor = SceneColor;

		SceneColor = AddHMDDistortionPass(GraphBuilder, View, PassInputs);
	}

	if (EngineShowFlags.TestImage)
	{
		AddTestImagePass(GraphBuilder, View, SceneColor);
	}

	if (ShaderDrawDebug::IsShaderDrawDebugEnabled(View))
	{
		ShaderDrawDebug::DrawView(GraphBuilder, View, SceneColor.Texture, SceneDepth.Texture);
	}
	if (ShaderPrint::IsEnabled() && ShaderPrint::IsSupported(View))
	{
		ShaderPrint::DrawView(GraphBuilder, View, SceneColor.Texture);
	}
	if ( View.Family && View.Family->Scene )
	{
		if (FFXSystemInterface* FXSystem = View.Family->Scene->GetFXSystem())
		{
			FXSystem->DrawSceneDebug_RenderThread(GraphBuilder, View, SceneColor.Texture, SceneDepth.Texture);
		}
	}

	if (PassSequence.IsEnabled(EPass::HighResolutionScreenshotMask))
	{
		FHighResolutionScreenshotMaskInputs PassInputs;
		PassSequence.AcceptOverrideIfLastPass(EPass::HighResolutionScreenshotMask, PassInputs.OverrideOutput);
		PassInputs.SceneTextures = GetSceneTextureShaderParameters(Inputs.SceneTextures);
		PassInputs.SceneColor = SceneColor;
		PassInputs.Material = View.FinalPostProcessSettings.HighResScreenshotMaterial;
		PassInputs.MaskMaterial = View.FinalPostProcessSettings.HighResScreenshotMaskMaterial;
		PassInputs.CaptureRegionMaterial = View.FinalPostProcessSettings.HighResScreenshotCaptureRegionMaterial;

		SceneColor = AddHighResolutionScreenshotMaskPass(GraphBuilder, View, PassInputs);
	}

	if (PassSequence.IsEnabled(EPass::PrimaryUpscale))
	{
		ISpatialUpscaler::FInputs PassInputs;
		PassSequence.AcceptOverrideIfLastPass(EPass::PrimaryUpscale, PassInputs.OverrideOutput);
		PassInputs.SceneColor = SceneColor;
		PassInputs.Stage = PassSequence.IsEnabled(EPass::SecondaryUpscale) ? EUpscaleStage::PrimaryToSecondary : EUpscaleStage::PrimaryToOutput;

		if (const ISpatialUpscaler* CustomUpscaler = View.Family->GetPrimarySpatialUpscalerInterface())
		{
			RDG_EVENT_SCOPE(
				GraphBuilder,
				"ThirdParty PrimaryUpscale %s %dx%d -> %dx%d",
				CustomUpscaler->GetDebugName(),
				SceneColor.ViewRect.Width(), SceneColor.ViewRect.Height(),
				View.GetSecondaryViewRectSize().X, View.GetSecondaryViewRectSize().Y);

			SceneColor = CustomUpscaler->AddPasses(GraphBuilder, View, PassInputs);

			if (PassSequence.IsLastPass(EPass::PrimaryUpscale))
			{
				check(SceneColor == ViewFamilyOutput);
			}
			else
			{
				check(SceneColor.ViewRect.Size() == View.GetSecondaryViewRectSize());
			}
		}
		else
		{
			EUpscaleMethod Method = GetUpscaleMethod();

			SceneColor = ISpatialUpscaler::AddDefaultUpscalePass(GraphBuilder, View, PassInputs, Method, PaniniConfig);
		}
	}

	if (PassSequence.IsEnabled(EPass::SecondaryUpscale))
	{
		ISpatialUpscaler::FInputs PassInputs;
		PassSequence.AcceptOverrideIfLastPass(EPass::SecondaryUpscale, PassInputs.OverrideOutput);
		PassInputs.SceneColor = SceneColor;
		PassInputs.Stage = EUpscaleStage::SecondaryToOutput;
		
		if (const ISpatialUpscaler* CustomUpscaler = View.Family->GetSecondarySpatialUpscalerInterface())
		{
			RDG_EVENT_SCOPE(
				GraphBuilder,
				"ThirdParty SecondaryUpscale %s %dx%d -> %dx%d",
				CustomUpscaler->GetDebugName(),
				SceneColor.ViewRect.Width(), SceneColor.ViewRect.Height(),
				View.UnscaledViewRect.Width(), View.UnscaledViewRect.Height());

			SceneColor = CustomUpscaler->AddPasses(GraphBuilder, View, PassInputs);
			check(SceneColor == ViewFamilyOutput);
		}
		else
		{
			EUpscaleMethod Method = View.Family->SecondaryScreenPercentageMethod == ESecondaryScreenPercentageMethod::LowerPixelDensitySimulation
				? EUpscaleMethod::SmoothStep
				: EUpscaleMethod::Nearest;

			SceneColor = ISpatialUpscaler::AddDefaultUpscalePass(GraphBuilder, View, PassInputs, Method, FPaniniProjectionConfig());
		}
	}
}

void AddDebugViewPostProcessingPasses(FRDGBuilder& GraphBuilder, const FViewInfo& View, const FPostProcessingInputs& Inputs)
{
	RDG_CSV_STAT_EXCLUSIVE_SCOPE(GraphBuilder, RenderPostProcessing);
	QUICK_SCOPE_CYCLE_COUNTER(STAT_PostProcessing_Process);

	check(IsInRenderingThread());
	check(View.VerifyMembersChecks());
	Inputs.Validate();

	const FIntRect PrimaryViewRect = View.ViewRect;

	const FSceneTextureParameters SceneTextureParameters = GetSceneTextureParameters(GraphBuilder, Inputs.SceneTextures);

	const FScreenPassRenderTarget ViewFamilyOutput = FScreenPassRenderTarget::CreateViewFamilyOutput(Inputs.ViewFamilyTexture, View);
	const FScreenPassTexture SceneDepth(SceneTextureParameters.SceneDepthTexture, PrimaryViewRect);
	FScreenPassTexture SceneColor((*Inputs.SceneTextures)->SceneColorTexture, PrimaryViewRect);

	ensure(View.PrimaryScreenPercentageMethod != EPrimaryScreenPercentageMethod::TemporalUpscale);

	// Some view modes do not actually output a color so they should not be tonemapped.
	const bool bTonemapAfter = View.Family->EngineShowFlags.RayTracingDebug;
	const bool bTonemapBefore = !bTonemapAfter && !View.Family->EngineShowFlags.ShaderComplexity;
	const bool bViewFamilyOutputInHDR = GRHISupportsHDROutput && IsHDREnabled();

	enum class EPass : uint32
	{
		Visualize,
		TonemapAfter,
		SelectionOutline,
		PrimaryUpscale,
		SecondaryUpscale,
		MAX
	};

	const TCHAR* PassNames[] =
	{
		TEXT("Visualize"),
		TEXT("TonemapAfter"),
		TEXT("SelectionOutline"),
		TEXT("PrimaryUpscale"),
		TEXT("SecondaryUpscale")
	};

	static_assert(static_cast<uint32>(EPass::MAX) == UE_ARRAY_COUNT(PassNames), "EPass does not match PassNames.");

	TOverridePassSequence<EPass> PassSequence(ViewFamilyOutput);
	PassSequence.SetNames(PassNames, UE_ARRAY_COUNT(PassNames));
	PassSequence.SetEnabled(EPass::Visualize, true);
	PassSequence.SetEnabled(EPass::TonemapAfter, bTonemapAfter);
	PassSequence.SetEnabled(EPass::SelectionOutline, GIsEditor);
	PassSequence.SetEnabled(EPass::PrimaryUpscale, View.ViewRect.Size() != View.GetSecondaryViewRectSize());
	PassSequence.SetEnabled(EPass::SecondaryUpscale, View.RequiresSecondaryUpscale() || View.Family->GetSecondarySpatialUpscalerInterface() != nullptr);
	PassSequence.Finalize();

	if (bTonemapBefore)
	{
		FTonemapInputs PassInputs;
		PassInputs.SceneColor = SceneColor;
		PassInputs.bOutputInHDR = bViewFamilyOutputInHDR;
		PassInputs.bGammaOnly = true;

		SceneColor = AddTonemapPass(GraphBuilder, View, PassInputs);
	}

	check(PassSequence.IsEnabled(EPass::Visualize));
	{

		FScreenPassRenderTarget OverrideOutput;
		PassSequence.AcceptOverrideIfLastPass(EPass::Visualize, OverrideOutput);

		switch (View.Family->GetDebugViewShaderMode())
		{
		case DVSM_QuadComplexity:
		{
			float ComplexityScale = 1.f / (float)(GEngine->QuadComplexityColors.Num() - 1) / NormalizedQuadComplexityValue; // .1f comes from the values used in LightAccumulator_GetResult

			FVisualizeComplexityInputs PassInputs;
			PassInputs.OverrideOutput = OverrideOutput;
			PassInputs.SceneColor = SceneColor;
			PassInputs.Colors = GEngine->QuadComplexityColors;
			PassInputs.ColorSamplingMethod = FVisualizeComplexityInputs::EColorSamplingMethod::Stair;
			PassInputs.ComplexityScale = ComplexityScale;
			PassInputs.bDrawLegend = true;

			SceneColor = AddVisualizeComplexityPass(GraphBuilder, View, PassInputs);
			break;
		}
		case DVSM_ShaderComplexity:
		case DVSM_ShaderComplexityContainedQuadOverhead:
		case DVSM_ShaderComplexityBleedingQuadOverhead:
		{
			FVisualizeComplexityInputs PassInputs;
			PassInputs.OverrideOutput = OverrideOutput;
			PassInputs.SceneColor = SceneColor;
			PassInputs.Colors = GEngine->ShaderComplexityColors;
			PassInputs.ColorSamplingMethod = FVisualizeComplexityInputs::EColorSamplingMethod::Ramp;
			PassInputs.ComplexityScale = 1.0f;
			PassInputs.bDrawLegend = true;

			SceneColor = AddVisualizeComplexityPass(GraphBuilder, View, PassInputs);
			break;
		}
		case DVSM_PrimitiveDistanceAccuracy:
		case DVSM_MeshUVDensityAccuracy:
		case DVSM_MaterialTextureScaleAccuracy:
		case DVSM_RequiredTextureResolution:
		{
			FStreamingAccuracyLegendInputs PassInputs;
			PassInputs.OverrideOutput = OverrideOutput;
			PassInputs.SceneColor = SceneColor;
			PassInputs.Colors = GEngine->StreamingAccuracyColors;

			SceneColor = AddStreamingAccuracyLegendPass(GraphBuilder, View, PassInputs);
			break;
		}
		case DVSM_RayTracingDebug:
		{
			FTAAPassParameters Parameters(View);
			Parameters.SceneDepthTexture = SceneTextureParameters.SceneDepthTexture;
			Parameters.SceneVelocityTexture = SceneTextureParameters.GBufferVelocityTexture;
			Parameters.SceneColorInput = SceneColor.Texture;

			const FTemporalAAHistory& InputHistory = View.PrevViewInfo.TemporalAAHistory;
			FTemporalAAHistory* OutputHistory = &View.ViewState->PrevFrameViewInfo.TemporalAAHistory;

			FTAAOutputs Outputs = AddTemporalAAPass(GraphBuilder, View, Parameters, InputHistory, OutputHistory);
			SceneColor.Texture = Outputs.SceneColor;

			break;
		}
		case DVSM_LODColoration:
			break;
		default:
			ensure(false);
			break;
		}
	}

	if (PassSequence.IsEnabled(EPass::TonemapAfter))
	{
		FTonemapInputs PassInputs;
		PassSequence.AcceptOverrideIfLastPass(EPass::TonemapAfter, PassInputs.OverrideOutput);
		PassInputs.SceneColor = SceneColor;
		PassInputs.bOutputInHDR = bViewFamilyOutputInHDR;
		PassInputs.bGammaOnly = true;
		// Do eye adaptation in ray tracing debug modes to match raster buffer visualization modes
		PassInputs.EyeAdaptationTexture = GetEyeAdaptationTexture(GraphBuilder, View);;

		SceneColor = AddTonemapPass(GraphBuilder, View, PassInputs);
	}

#if WITH_EDITOR
	if (PassSequence.IsEnabled(EPass::SelectionOutline))
	{
		FSelectionOutlineInputs PassInputs;
		PassSequence.AcceptOverrideIfLastPass(EPass::SelectionOutline, PassInputs.OverrideOutput);
		PassInputs.SceneColor = SceneColor;
		PassInputs.SceneDepth = SceneDepth;

		SceneColor = AddSelectionOutlinePass(GraphBuilder, View, PassInputs);
	}
#endif

	if (PassSequence.IsEnabled(EPass::PrimaryUpscale))
	{
		ISpatialUpscaler::FInputs PassInputs;
		PassSequence.AcceptOverrideIfLastPass(EPass::PrimaryUpscale, PassInputs.OverrideOutput);
		PassInputs.SceneColor = SceneColor;
		PassInputs.Stage = PassSequence.IsEnabled(EPass::SecondaryUpscale) ? EUpscaleStage::PrimaryToSecondary : EUpscaleStage::PrimaryToOutput;

		if (const ISpatialUpscaler* CustomUpscaler = View.Family->GetPrimarySpatialUpscalerInterface())
		{
			RDG_EVENT_SCOPE(
				GraphBuilder,
				"ThirdParty PrimaryUpscale %s %dx%d -> %dx%d",
				CustomUpscaler->GetDebugName(),
				SceneColor.ViewRect.Width(), SceneColor.ViewRect.Height(),
				View.GetSecondaryViewRectSize().X, View.GetSecondaryViewRectSize().Y);

			SceneColor = CustomUpscaler->AddPasses(GraphBuilder, View, PassInputs);

			if (PassSequence.IsLastPass(EPass::PrimaryUpscale))
			{
				check(SceneColor == ViewFamilyOutput);
			}
			else
			{
				check(SceneColor.ViewRect.Size() == View.GetSecondaryViewRectSize());
			}
		}
		else
		{
			EUpscaleMethod Method = GetUpscaleMethod();

			SceneColor = ISpatialUpscaler::AddDefaultUpscalePass(GraphBuilder, View, PassInputs, Method, FPaniniProjectionConfig());
		}
	}

	if (PassSequence.IsEnabled(EPass::SecondaryUpscale))
	{
		ISpatialUpscaler::FInputs PassInputs;
		PassSequence.AcceptOverrideIfLastPass(EPass::SecondaryUpscale, PassInputs.OverrideOutput);
		PassInputs.SceneColor = SceneColor;
		PassInputs.Stage = EUpscaleStage::SecondaryToOutput;

		if (const ISpatialUpscaler* CustomUpscaler = View.Family->GetSecondarySpatialUpscalerInterface())
		{
			RDG_EVENT_SCOPE(
				GraphBuilder,
				"ThirdParty SecondaryUpscale %s %dx%d -> %dx%d",
				CustomUpscaler->GetDebugName(),
				SceneColor.ViewRect.Width(), SceneColor.ViewRect.Height(),
				View.UnscaledViewRect.Width(), View.UnscaledViewRect.Height());

			SceneColor = CustomUpscaler->AddPasses(GraphBuilder, View, PassInputs);
			check(SceneColor == ViewFamilyOutput);
		}
		else
		{
			EUpscaleMethod Method = View.Family->SecondaryScreenPercentageMethod == ESecondaryScreenPercentageMethod::LowerPixelDensitySimulation
				? EUpscaleMethod::SmoothStep
				: EUpscaleMethod::Nearest;

			SceneColor = ISpatialUpscaler::AddDefaultUpscalePass(GraphBuilder, View, PassInputs, Method, FPaniniProjectionConfig());
		}
	}
}

#if !(UE_BUILD_SHIPPING)

void AddVisualizeCalibrationMaterialPostProcessingPasses(FRDGBuilder& GraphBuilder, const FViewInfo& View, const FPostProcessingInputs& Inputs, const UMaterialInterface* InMaterialInterface)
{
	RDG_CSV_STAT_EXCLUSIVE_SCOPE(GraphBuilder, RenderPostProcessing);
	QUICK_SCOPE_CYCLE_COUNTER(STAT_PostProcessing_Process);

	check(IsInRenderingThread());
	check(View.VerifyMembersChecks());
	check(InMaterialInterface);
	Inputs.Validate();

	const FIntRect PrimaryViewRect = View.ViewRect;

	const FSceneTextureParameters& SceneTextures = GetSceneTextureParameters(GraphBuilder, Inputs.SceneTextures);
	const FScreenPassRenderTarget ViewFamilyOutput = FScreenPassRenderTarget::CreateViewFamilyOutput(Inputs.ViewFamilyTexture, View);

	// Scene color is updated incrementally through the post process pipeline.
	FScreenPassTexture SceneColor((*Inputs.SceneTextures)->SceneColorTexture, PrimaryViewRect);

	const FEngineShowFlags& EngineShowFlags = View.Family->EngineShowFlags;
	const bool bVisualizeHDR = EngineShowFlags.VisualizeHDR;
	const bool bViewFamilyOutputInHDR = GRHISupportsHDROutput && IsHDREnabled();
	const bool bOutputInHDR = IsPostProcessingOutputInHDR();

	// Post Process Material - Before Color Correction
	FPostProcessMaterialInputs PostProcessMaterialInputs;
	PostProcessMaterialInputs.SetInput(EPostProcessMaterialInput::SceneColor, SceneColor);
	PostProcessMaterialInputs.SceneTextures = GetSceneTextureShaderParameters(Inputs.SceneTextures);

	SceneColor = AddPostProcessMaterialPass(GraphBuilder, View, PostProcessMaterialInputs, InMaterialInterface);

	// Replace tonemapper with device encoding only pass, which converts the scene color to device-specific color.
	FDeviceEncodingOnlyInputs PassInputs;
	PassInputs.OverrideOutput = ViewFamilyOutput;
	PassInputs.SceneColor = SceneColor;
	PassInputs.bOutputInHDR = bViewFamilyOutputInHDR;

	SceneColor = AddDeviceEncodingOnlyPass(GraphBuilder, View, PassInputs);
}

#endif

///////////////////////////////////////////////////////////////////////////
// Mobile Post Processing
//////////////////////////////////////////////////////////////////////////

static bool IsGaussianActive(const FViewInfo& View)
{
	float FarSize = View.FinalPostProcessSettings.DepthOfFieldFarBlurSize;
	float NearSize = View.FinalPostProcessSettings.DepthOfFieldNearBlurSize;

	float MaxSize = CVarDepthOfFieldMaxSize.GetValueOnRenderThread();

	FarSize = FMath::Min(FarSize, MaxSize);
	NearSize = FMath::Min(NearSize, MaxSize);
	const float CVarThreshold = CVarDepthOfFieldNearBlurSizeThreshold.GetValueOnRenderThread();

	if ((FarSize < 0.01f) && (NearSize < CVarThreshold))
	{
		return false;
	}
	return true;
}

FPostprocessContext::FPostprocessContext(FRHICommandListImmediate& InRHICmdList, FRenderingCompositionGraph& InGraph, const FViewInfo& InView)
	: RHICmdList(InRHICmdList)
	, Graph(InGraph)
	, View(InView)
	, SceneColor(0)
	, SceneDepth(0)
{
	FSceneRenderTargets& SceneContext = FSceneRenderTargets::Get(InRHICmdList);
	if (SceneContext.IsSceneColorAllocated())
	{
		SceneColor = Graph.RegisterPass(new(FMemStack::Get()) FRCPassPostProcessInput(SceneContext.GetSceneColor()));
	}

	SceneDepth = Graph.RegisterPass(new(FMemStack::Get()) FRCPassPostProcessInput(SceneContext.SceneDepthZ));

	FinalOutput = FRenderingCompositeOutputRef(SceneColor);
}

// could be moved into the graph
// allows for Framebuffer blending optimization with the composition graph
void FPostProcessing::OverrideRenderTarget(FRenderingCompositeOutputRef It, TRefCountPtr<IPooledRenderTarget>& RT, FPooledRenderTargetDesc& Desc)
{
	for (;;)
	{
		It.GetOutput()->PooledRenderTarget = RT;
		It.GetOutput()->RenderTargetDesc = Desc;

		if (!It.GetPass()->FrameBufferBlendingWithInput0())
		{
			break;
		}

		It = *It.GetPass()->GetInput(ePId_Input0);
	}
}

void AddMobilePostProcessingPasses(FRDGBuilder& GraphBuilder, const FViewInfo& View, const FMobilePostProcessingInputs& Inputs)
{
	CSV_SCOPED_TIMING_STAT_EXCLUSIVE(RenderPostProcessing);
	QUICK_SCOPE_CYCLE_COUNTER(STAT_PostProcessing_Process);

	check(IsInRenderingThread());
	Inputs.Validate();

	const FIntRect FinalOutputViewRect = View.ViewRect;

	const FScreenPassRenderTarget ViewFamilyOutput = FScreenPassRenderTarget::CreateViewFamilyOutput(Inputs.ViewFamilyTexture, View);
	const FScreenPassTexture SceneDepth((*Inputs.SceneTextures)->SceneDepthTexture, FinalOutputViewRect);
	const FScreenPassTexture CustomDepth((*Inputs.SceneTextures)->CustomDepthTexture, FinalOutputViewRect);
	const FScreenPassTexture Velocity((*Inputs.SceneTextures)->SceneVelocityTexture, FinalOutputViewRect);
	const FScreenPassTexture BlackAlphaOneDummy(GSystemTextures.GetBlackAlphaOneDummy(GraphBuilder));

	// Scene color is updated incrementally through the post process pipeline.
	FScreenPassTexture SceneColor((*Inputs.SceneTextures)->SceneColorTexture, FinalOutputViewRect);

	// Default the new eye adaptation to the last one in case it's not generated this frame.
	const FEyeAdaptationParameters EyeAdaptationParameters = GetEyeAdaptationParameters(View, ERHIFeatureLevel::ES3_1);

	const FPaniniProjectionConfig PaniniConfig(View);

	enum class EPass : uint32
	{
		Distortion,
		SunMask,
		BloomSetup,
		DepthOfField,
		Bloom,
		EyeAdaptation,
		SunMerge,
		SeparateTranslucency,
		DesktopTAA,
		Tonemap,
		PostProcessMaterialAfterTonemapping,
		MobileTAA,
		FXAA,
		HighResolutionScreenshotMask,
		SelectionOutline,
		EditorPrimitive,
		PrimaryUpscale,
		Visualize,
		HMDDistortion,
		MAX
	};

	const TCHAR* PassNames[] =
	{
		TEXT("Distortion"),
		TEXT("SunMask"),
		TEXT("BloomSetup"),
		TEXT("DepthOfField"),
		TEXT("Bloom"),
		TEXT("EyeAdaptation"),
		TEXT("SunMerge"),
		TEXT("SeparateTranslucency"),
		TEXT("DesktopTAA"),
		TEXT("Tonemap"),
		TEXT("PostProcessMaterial (AfterTonemapping)"),
		TEXT("MobileTAA"),
		TEXT("FXAA"),
		TEXT("HighResolutionScreenshotMask"),
		TEXT("SelectionOutline"),
		TEXT("EditorPrimitive"),
		TEXT("PrimaryUpscale"),
		TEXT("Visualize"),
		TEXT("HMDDistortion")
	};

	static_assert(static_cast<uint32>(EPass::MAX) == UE_ARRAY_COUNT(PassNames), "EPass does not match PassNames.");

	TOverridePassSequence<EPass> PassSequence(ViewFamilyOutput);
	PassSequence.SetNames(PassNames, UE_ARRAY_COUNT(PassNames));

	// This page: https://udn.epicgames.com/Three/RenderingOverview#Rendering%20state%20defaults 
	// describes what state a pass can expect and to what state it need to be set back.

	// All post processing is happening on the render thread side. All passes can access FinalPostProcessSettings and all
	// view settings. Those are copies for the RT then never get access by the main thread again.
	// Pointers to other structures might be unsafe to touch.

	const EDebugViewShaderMode DebugViewShaderMode = View.Family->GetDebugViewShaderMode();

	FScreenPassTexture BloomOutput;
	FScreenPassTexture DofOutput;
	FScreenPassTexture PostProcessSunShaftAndDof;

	// temporary solution for SP_METAL using HW sRGB flag during read vs all other mob platforms using
	// incorrect UTexture::SRGB state. (UTexture::SRGB != HW texture state)
	bool bSRGBAwareTarget = View.Family->RenderTarget->GetDisplayGamma() == 1.0f
		&& View.bIsSceneCapture
		&& IsMetalMobilePlatform(View.GetShaderPlatform());

	static const auto VarTonemapperFilm = IConsoleManager::Get().FindTConsoleVariableDataInt(TEXT("r.Mobile.TonemapperFilm"));
	const bool bUseTonemapperFilm = View.GetFeatureLevel() == ERHIFeatureLevel::ES3_1 && GSupportsRenderTargetFormat_PF_FloatRGBA && (VarTonemapperFilm && VarTonemapperFilm->GetValueOnRenderThread());
		
	const EAutoExposureMethod AutoExposureMethod = GetAutoExposureMethod(View);
	const bool bUseEyeAdaptation = IsMobileEyeAdaptationEnabled(View);

	static const auto CVarMobileMSAA = IConsoleManager::Get().FindTConsoleVariableDataInt(TEXT("r.MobileMSAA"));
		
	//The input scene color has been encoded to non-linear space and needs to decode somewhere if MSAA enabled on Metal platform
	bool bMetalMSAAHDRDecode = GSupportsShaderFramebufferFetch && IsMetalMobilePlatform(View.GetShaderPlatform()) && CVarMobileMSAA && CVarMobileMSAA->GetValueOnRenderThread() > 1;

	// add the passes we want to add to the graph (commenting a line means the pass is not inserted into the graph) ---------

	// HQ gaussian 
	bool bUseDof = GetMobileDepthOfFieldScale(View) > 0.0f && View.Family->EngineShowFlags.DepthOfField && !View.Family->EngineShowFlags.VisualizeDOF;
	bool bUseMobileDof = bUseDof && !View.FinalPostProcessSettings.bMobileHQGaussian;

	bool bUseToneMapper = !View.Family->EngineShowFlags.ShaderComplexity && IsMobileHDR();

	bool bUseHighResolutionScreenshotMask = IsHighResolutionScreenshotMaskEnabled(View);

	static const auto VarTonemapperUpscale = IConsoleManager::Get().FindTConsoleVariableDataInt(TEXT("r.MobileTonemapperUpscale"));
	bool bDisableUpscaleInTonemapper = !VarTonemapperUpscale || VarTonemapperUpscale->GetValueOnRenderThread() == 0;

	bool bShouldPrimaryUpscale = (View.PrimaryScreenPercentageMethod == EPrimaryScreenPercentageMethod::SpatialUpscale && View.UnscaledViewRect != View.ViewRect);

	PassSequence.SetEnabled(EPass::Tonemap, bUseToneMapper);
	PassSequence.SetEnabled(EPass::HighResolutionScreenshotMask, bUseHighResolutionScreenshotMask);
#if WITH_EDITOR
	PassSequence.SetEnabled(EPass::SelectionOutline, GIsEditor && View.Family->EngineShowFlags.Selection && View.Family->EngineShowFlags.SelectionOutline && !View.Family->EngineShowFlags.Wireframe);
	PassSequence.SetEnabled(EPass::EditorPrimitive, FSceneRenderer::ShouldCompositeEditorPrimitives(View));
#else
	PassSequence.SetEnabled(EPass::SelectionOutline, false);
	PassSequence.SetEnabled(EPass::EditorPrimitive, false);
#endif
	PassSequence.SetEnabled(EPass::PrimaryUpscale, PaniniConfig.IsEnabled() || (bShouldPrimaryUpscale && bDisableUpscaleInTonemapper));

	PassSequence.SetEnabled(EPass::Visualize, View.Family->EngineShowFlags.ShaderComplexity);

	PassSequence.SetEnabled(EPass::HMDDistortion, View.Family->EngineShowFlags.StereoRendering && View.Family->EngineShowFlags.HMDDistortion);

	// Always evaluate custom post processes
	// The scene color will be decoded at the first post-process material and output linear color space for the following passes
	// bMetalMSAAHDRDecode will be set to false if there is any post-process material exist

	auto AddPostProcessMaterialPass = [&GraphBuilder, &View, &Inputs, &SceneColor, &CustomDepth, &bMetalMSAAHDRDecode, &PassSequence](EBlendableLocation BlendableLocation, bool bLastPass)
	{
		FPostProcessMaterialInputs PostProcessMaterialInputs;

		if (BlendableLocation == BL_AfterTonemapping && PassSequence.IsEnabled(EPass::PostProcessMaterialAfterTonemapping))
		{
			PassSequence.AcceptOverrideIfLastPass(EPass::PostProcessMaterialAfterTonemapping, PostProcessMaterialInputs.OverrideOutput);
		}

		PostProcessMaterialInputs.SetInput(EPostProcessMaterialInput::SceneColor, SceneColor);

		PostProcessMaterialInputs.CustomDepthTexture = CustomDepth.Texture;

		PostProcessMaterialInputs.bFlipYAxis = RHINeedsToSwitchVerticalAxis(View.GetShaderPlatform()) && bLastPass;

		PostProcessMaterialInputs.bMetalMSAAHDRDecode = bMetalMSAAHDRDecode;

		PostProcessMaterialInputs.SceneTextures = GetSceneTextureShaderParameters(Inputs.SceneTextures);

		const FPostProcessMaterialChain MaterialChain = GetPostProcessMaterialChain(View, BlendableLocation);

		if (MaterialChain.Num())
		{
			SceneColor = AddPostProcessMaterialChain(GraphBuilder, View, PostProcessMaterialInputs, MaterialChain);

			// For solid material, we decode the input color and output the linear color
			// For blend material, we force it rendering to an intermediate render target and decode there
			bMetalMSAAHDRDecode = false;
		}
	};

	if (IsPostProcessingEnabled(View))
	{
		bool bUseSun = View.MobileLightShaft.IsSet();
			
		bool bUseBloom = View.FinalPostProcessSettings.BloomIntensity > 0.0f;

		bool bUseBasicEyeAdaptation = bUseEyeAdaptation && (AutoExposureMethod == EAutoExposureMethod::AEM_Basic) &&
			// Skip if we don't have any exposure range to generate (eye adaptation will clamp).
			View.FinalPostProcessSettings.AutoExposureMinBrightness < View.FinalPostProcessSettings.AutoExposureMaxBrightness;

		bool bUseHistogramEyeAdaptation = bUseEyeAdaptation && (AutoExposureMethod == EAutoExposureMethod::AEM_Histogram) &&
			// Skip if we don't have any exposure range to generate (eye adaptation will clamp).
			View.FinalPostProcessSettings.AutoExposureMinBrightness < View.FinalPostProcessSettings.AutoExposureMaxBrightness;

		bool bUseTAA = View.AntiAliasingMethod == AAM_TemporalAA;

		bool bUseDesktopTAA = bUseTAA && SupportsGen4TAA(View.GetShaderPlatform());

		bool bUseMobileTAA = bUseTAA && !bUseDesktopTAA;

		bool bUseDistortion = IsMobileDistortionActive(View);

		bool bUseSeparateTranslucency = IsMobileSeparateTranslucencyActive(View);

		const FPostProcessMaterialChain PostProcessMaterialAfterTonemappingChain = GetPostProcessMaterialChain(View, BL_AfterTonemapping);

		PassSequence.SetEnabled(EPass::Distortion, bUseDistortion);
		PassSequence.SetEnabled(EPass::SunMask, bUseSun || bUseDof);
		PassSequence.SetEnabled(EPass::BloomSetup, bUseSun || bUseMobileDof || bUseBloom || bUseBasicEyeAdaptation || bUseHistogramEyeAdaptation);
		PassSequence.SetEnabled(EPass::DepthOfField, bUseDof);
		PassSequence.SetEnabled(EPass::Bloom, bUseBloom);
		PassSequence.SetEnabled(EPass::EyeAdaptation, bUseEyeAdaptation);
		PassSequence.SetEnabled(EPass::SunMerge, bUseBloom || bUseSun);
		PassSequence.SetEnabled(EPass::SeparateTranslucency, bUseSeparateTranslucency);
		PassSequence.SetEnabled(EPass::DesktopTAA, bUseDesktopTAA);
		PassSequence.SetEnabled(EPass::PostProcessMaterialAfterTonemapping, PostProcessMaterialAfterTonemappingChain.Num() != 0);	
		PassSequence.SetEnabled(EPass::MobileTAA, bUseMobileTAA);
		PassSequence.SetEnabled(EPass::FXAA, View.AntiAliasingMethod == AAM_FXAA);
		PassSequence.Finalize();
			
		if (PassSequence.IsEnabled(EPass::Distortion))
		{
			PassSequence.AcceptPass(EPass::Distortion);
			FMobileDistortionAccumulateInputs DistortionAccumulateInputs;
			DistortionAccumulateInputs.SceneColor = SceneColor;

			FMobileDistortionAccumulateOutputs DistortionAccumulateOutputs = AddMobileDistortionAccumulatePass(GraphBuilder, View, DistortionAccumulateInputs);

			FMobileDistortionMergeInputs DistortionMergeInputs;
			DistortionMergeInputs.SceneColor = SceneColor;
			DistortionMergeInputs.DistortionAccumulate = DistortionAccumulateOutputs.DistortionAccumulate;

			SceneColor = AddMobileDistortionMergePass(GraphBuilder, View, DistortionMergeInputs);
		}

		AddPostProcessMaterialPass(BL_BeforeTranslucency, false);

		// Optional fixed pass processes
		if (PassSequence.IsEnabled(EPass::SunMask))
		{
			PassSequence.AcceptPass(EPass::SunMask);
			bool bUseDepthTexture = SceneColor.Texture->Desc.Format == PF_FloatR11G11B10;

			FMobileSunMaskInputs SunMaskInputs;
			SunMaskInputs.bUseDepthTexture = bUseDepthTexture;
			SunMaskInputs.bUseDof = bUseDof;
			SunMaskInputs.bUseMetalMSAAHDRDecode = bMetalMSAAHDRDecode;
			SunMaskInputs.bUseSun = bUseSun;
			SunMaskInputs.SceneColor = SceneColor;
			SunMaskInputs.SceneTextures = Inputs.SceneTextures;

			// Convert depth to {circle of confusion, sun shaft intensity}
			FMobileSunMaskOutputs SunMaskOutputs = AddMobileSunMaskPass(GraphBuilder, View, SunMaskInputs);

			PostProcessSunShaftAndDof = SunMaskOutputs.SunMask;

			if (!bUseDepthTexture)
			{
				SceneColor = SunMaskOutputs.SceneColor;
			}

			// The scene color will be decoded after sun mask pass and output to linear color space for following passes if sun shaft enabled
			// set bMetalMSAAHDRDecode to false if sun shaft enabled
			bMetalMSAAHDRDecode = (bMetalMSAAHDRDecode && !bUseSun);
			//@todo Ronin sunmask pass isnt clipping to image only.
		}

		FMobileBloomSetupOutputs BloomSetupOutputs;
		if (PassSequence.IsEnabled(EPass::BloomSetup))
		{
			PassSequence.AcceptPass(EPass::BloomSetup);
			bool bHasEyeAdaptationPass = (bUseBasicEyeAdaptation || bUseHistogramEyeAdaptation);

			FMobileBloomSetupInputs BloomSetupInputs;
			BloomSetupInputs.bUseBloom = bUseBloom;
			BloomSetupInputs.bUseDof = bUseMobileDof;
			BloomSetupInputs.bUseEyeAdaptation = bHasEyeAdaptationPass;
			BloomSetupInputs.bUseMetalMSAAHDRDecode = bMetalMSAAHDRDecode;
			BloomSetupInputs.bUseSun = bUseSun;
			BloomSetupInputs.SceneColor = SceneColor;
			BloomSetupInputs.SunShaftAndDof = PostProcessSunShaftAndDof;

			BloomSetupOutputs = AddMobileBloomSetupPass(GraphBuilder, View, EyeAdaptationParameters, BloomSetupInputs);

			if (bHasEyeAdaptationPass && View.ViewState && !View.bStatePrevViewInfoIsReadOnly)
			{
				GraphBuilder.QueueTextureExtraction(BloomSetupOutputs.EyeAdaptation.Texture, &View.ViewState->PrevFrameViewInfo.MobileBloomSetup_EyeAdaptation);
			}
		}

		if (PassSequence.IsEnabled(EPass::DepthOfField))
		{
			PassSequence.AcceptPass(EPass::DepthOfField);
			if (bUseMobileDof)
			{
				// Near dilation circle of confusion size.
				// Samples at 1/16 area, writes to 1/16 area.
				FMobileDofNearInputs DofNearInputs;
				DofNearInputs.BloomSetup_SunShaftAndDof = BloomSetupOutputs.SunShaftAndDof;
				DofNearInputs.bUseSun = bUseSun;

				FMobileDofNearOutputs DofNearOutputs = AddMobileDofNearPass(GraphBuilder, View, DofNearInputs);

				// DOF downsample pass.
				// Samples at full resolution, writes to 1/4 area.
				FMobileDofDownInputs DofDownInputs;
				DofDownInputs.bUseSun = bUseSun;
				DofDownInputs.DofNear = DofNearOutputs.DofNear;
				DofDownInputs.SceneColor = SceneColor;
				DofDownInputs.SunShaftAndDof = PostProcessSunShaftAndDof;

				FMobileDofDownOutputs DofDownOutputs = AddMobileDofDownPass(GraphBuilder, View, DofDownInputs);

				// DOF blur pass.
				// Samples at 1/4 area, writes to 1/4 area.
				FMobileDofBlurInputs DofBlurInputs;
				DofBlurInputs.DofDown = DofDownOutputs.DofDown;
				DofBlurInputs.DofNear = DofNearOutputs.DofNear;

				FMobileDofBlurOutputs DofBlurOutputs = AddMobileDofBlurPass(GraphBuilder, View, DofBlurInputs);

				DofOutput = DofBlurOutputs.DofBlur;

				if (bUseTonemapperFilm)
				{
					FMobileIntegrateDofInputs IntegrateDofInputs;
					IntegrateDofInputs.DofBlur = DofBlurOutputs.DofBlur;
					IntegrateDofInputs.SceneColor = SceneColor;
					IntegrateDofInputs.SunShaftAndDof = PostProcessSunShaftAndDof;

					SceneColor = AddMobileIntegrateDofPass(GraphBuilder, View, IntegrateDofInputs);
				}
			}
			else
			{
				bool bDepthOfField = IsGaussianActive(View);

				if (bDepthOfField)
				{
					float FarSize = View.FinalPostProcessSettings.DepthOfFieldFarBlurSize;
					float NearSize = View.FinalPostProcessSettings.DepthOfFieldNearBlurSize;
					const float MaxSize = CVarDepthOfFieldMaxSize.GetValueOnRenderThread();
					FarSize = FMath::Min(FarSize, MaxSize);
					NearSize = FMath::Min(NearSize, MaxSize);
					const bool bFar = FarSize >= 0.01f;
					const bool bNear = NearSize >= CVarDepthOfFieldNearBlurSizeThreshold.GetValueOnRenderThread();
					const bool bCombinedNearFarPass = bFar && bNear;

					if (bFar || bNear)
					{
						// AddGaussianDofBlurPass produces a blurred image from setup or potentially from taa result.
						auto AddGaussianDofBlurPass = [&GraphBuilder, &View](FScreenPassTexture& DOFSetup, bool bFarPass, float KernelSizePercent)
						{
							const TCHAR* BlurDebugX = bFarPass ? TEXT("FarDOFBlurX") : TEXT("NearDOFBlurX");
							const TCHAR* BlurDebugY = bFarPass ? TEXT("FarDOFBlurY") : TEXT("NearDOFBlurY");

							FGaussianBlurInputs GaussianBlurInputs;
							GaussianBlurInputs.NameX = BlurDebugX;
							GaussianBlurInputs.NameY = BlurDebugY;
							GaussianBlurInputs.Filter = DOFSetup;
							GaussianBlurInputs.TintColor = FLinearColor::White;
							GaussianBlurInputs.CrossCenterWeight = FVector2D::ZeroVector;
							GaussianBlurInputs.KernelSizePercent = KernelSizePercent;

							return AddGaussianBlurPass(GraphBuilder, View, GaussianBlurInputs);
						};

						FMobileDofSetupInputs DofSetupInputs;
						DofSetupInputs.bFarBlur = bFar;
						DofSetupInputs.bNearBlur = bNear;
						DofSetupInputs.SceneColor = SceneColor;
						DofSetupInputs.SunShaftAndDof = PostProcessSunShaftAndDof;
						FMobileDofSetupOutputs DofSetupOutputs = AddMobileDofSetupPass(GraphBuilder, View, DofSetupInputs);

						FScreenPassTexture DofFarBlur, DofNearBlur;
						if (bFar)
						{
							DofFarBlur = AddGaussianDofBlurPass(DofSetupOutputs.DofSetupFar, true, FarSize);
						}

						if (bNear)
						{
							DofNearBlur = AddGaussianDofBlurPass(DofSetupOutputs.DofSetupNear, false, NearSize);
						}

						FMobileDofRecombineInputs DofRecombineInputs;
						DofRecombineInputs.bFarBlur = bFar;
						DofRecombineInputs.bNearBlur = bNear;
						DofRecombineInputs.DofFarBlur = DofFarBlur;
						DofRecombineInputs.DofNearBlur = DofNearBlur;
						DofRecombineInputs.SceneColor = SceneColor;
						DofRecombineInputs.SunShaftAndDof = PostProcessSunShaftAndDof;

						SceneColor = AddMobileDofRecombinePass(GraphBuilder, View, DofRecombineInputs);
					}
				}
			}
		}

		// Bloom.
		FScreenPassTexture BloomUpOutputs;

		if (PassSequence.IsEnabled(EPass::Bloom))
		{
			PassSequence.AcceptPass(EPass::Bloom);
			auto AddBloomDownPass = [&GraphBuilder, &View](FScreenPassTexture& BloomDownSource, float BloomDownScale)
			{
				FMobileBloomDownInputs BloomDownInputs;
				BloomDownInputs.BloomDownScale = BloomDownScale;
				BloomDownInputs.BloomDownSource = BloomDownSource;

				return AddMobileBloomDownPass(GraphBuilder, View, BloomDownInputs);
			};

			float BloomDownScale = 0.66f * 4.0f;

			FScreenPassTexture PostProcessDownsample_Bloom[4];

			for (int32 i = 0; i < 4; ++i)
			{
				PostProcessDownsample_Bloom[i] = AddBloomDownPass(i == 0 ? BloomSetupOutputs.Bloom : PostProcessDownsample_Bloom[i - 1], BloomDownScale);
			}

			const FFinalPostProcessSettings& Settings = View.FinalPostProcessSettings;

			auto AddBloomUpPass = [&GraphBuilder, &View](FScreenPassTexture& BloomUpSourceA, FScreenPassTexture& BloomUpSourceB, float BloomSourceScale, const FVector4& TintA, const FVector4& TintB)
			{
				FMobileBloomUpInputs BloomUpInputs;
				BloomUpInputs.BloomUpSourceA = BloomUpSourceA;
				BloomUpInputs.BloomUpSourceB = BloomUpSourceB;
				BloomUpInputs.ScaleAB = FVector2D(BloomSourceScale, BloomSourceScale);
				BloomUpInputs.TintA = TintA;
				BloomUpInputs.TintB = TintB;

				return AddMobileBloomUpPass(GraphBuilder, View, BloomUpInputs);
			};

			float BloomUpScale = 0.66f * 2.0f;
			// Upsample by 2
			{
				FVector4 TintA = FVector4(Settings.Bloom4Tint.R, Settings.Bloom4Tint.G, Settings.Bloom4Tint.B, 0.0f);
				FVector4 TintB = FVector4(Settings.Bloom5Tint.R, Settings.Bloom5Tint.G, Settings.Bloom5Tint.B, 0.0f);
				TintA *= Settings.BloomIntensity;
				TintB *= Settings.BloomIntensity;

				BloomUpOutputs = AddBloomUpPass(PostProcessDownsample_Bloom[2], PostProcessDownsample_Bloom[3], BloomUpScale, TintA, TintB);
			}

			// Upsample by 2
			{
				FVector4 TintA = FVector4(Settings.Bloom3Tint.R, Settings.Bloom3Tint.G, Settings.Bloom3Tint.B, 0.0f);
				TintA *= Settings.BloomIntensity;
				FVector4 TintB = FVector4(1.0f, 1.0f, 1.0f, 0.0f);

				BloomUpOutputs = AddBloomUpPass(PostProcessDownsample_Bloom[1], BloomUpOutputs, BloomUpScale, TintA, TintB);
			}

			// Upsample by 2
			{
				FVector4 TintA = FVector4(Settings.Bloom2Tint.R, Settings.Bloom2Tint.G, Settings.Bloom2Tint.B, 0.0f);
				TintA *= Settings.BloomIntensity;
				// Scaling Bloom2 by extra factor to match filter area difference between PC default and mobile.
				TintA *= 0.5;
				FVector4 TintB = FVector4(1.0f, 1.0f, 1.0f, 0.0f);

				BloomUpOutputs = AddBloomUpPass(PostProcessDownsample_Bloom[0], BloomUpOutputs, BloomUpScale, TintA, TintB);
			}
		}

		if (PassSequence.IsEnabled(EPass::EyeAdaptation))
		{
			PassSequence.AcceptPass(EPass::EyeAdaptation);
			FMobileEyeAdaptationSetupInputs EyeAdaptationSetupInputs;
			
			EyeAdaptationSetupInputs.bUseBasicEyeAdaptation = bUseBasicEyeAdaptation;
			EyeAdaptationSetupInputs.bUseHistogramEyeAdaptation = bUseHistogramEyeAdaptation;
			EyeAdaptationSetupInputs.BloomSetup_EyeAdaptation = FScreenPassTexture(TryRegisterExternalTexture(GraphBuilder, View.PrevViewInfo.MobileBloomSetup_EyeAdaptation));
			if (!EyeAdaptationSetupInputs.BloomSetup_EyeAdaptation.IsValid())
			{
				EyeAdaptationSetupInputs.BloomSetup_EyeAdaptation = BloomSetupOutputs.EyeAdaptation;
			}

			FMobileEyeAdaptationSetupOutputs EyeAdaptationSetupOutputs = AddMobileEyeAdaptationSetupPass(GraphBuilder, View, EyeAdaptationParameters, EyeAdaptationSetupInputs);

			FMobileEyeAdaptationInputs EyeAdaptationInputs;
			EyeAdaptationInputs.bUseBasicEyeAdaptation = bUseBasicEyeAdaptation;
			EyeAdaptationInputs.bUseHistogramEyeAdaptation = bUseHistogramEyeAdaptation;
			EyeAdaptationInputs.EyeAdaptationSetupSRV = EyeAdaptationSetupOutputs.EyeAdaptationSetupSRV;

			AddMobileEyeAdaptationPass(GraphBuilder, View, EyeAdaptationParameters, EyeAdaptationInputs);
		}

		if (PassSequence.IsEnabled(EPass::SunMerge))
		{
			PassSequence.AcceptPass(EPass::SunMerge);
			FScreenPassTexture SunBlurOutputs;
			
			if (bUseSun)
			{
				FMobileSunAlphaInputs SunAlphaInputs;
				SunAlphaInputs.BloomSetup_SunShaftAndDof = BloomSetupOutputs.SunShaftAndDof;
				SunAlphaInputs.bUseMobileDof = bUseMobileDof;

				FScreenPassTexture SunAlphaOutputs = AddMobileSunAlphaPass(GraphBuilder, View, SunAlphaInputs);

				FMobileSunBlurInputs SunBlurInputs;
				SunBlurInputs.SunAlpha = SunAlphaOutputs;

				SunBlurOutputs = AddMobileSunBlurPass(GraphBuilder, View, SunBlurInputs);
			}

			FMobileSunMergeInputs SunMergeInputs;
			SunMergeInputs.BloomSetup_Bloom = BloomSetupOutputs.Bloom;
			SunMergeInputs.BloomUp = BloomUpOutputs;
			SunMergeInputs.SunBlur = SunBlurOutputs;
			SunMergeInputs.bUseBloom = bUseBloom;
			SunMergeInputs.bUseSun = bUseSun;

			BloomOutput = AddMobileSunMergePass(GraphBuilder, View, SunMergeInputs);

			if (bUseMobileTAA && View.ViewState && !View.bStatePrevViewInfoIsReadOnly)
			{
				GraphBuilder.QueueTextureExtraction(BloomOutput.Texture, &View.ViewState->PrevFrameViewInfo.MobileAaBloomSunVignette);
			}

			// Mobile temporal AA requires a composite of two of these frames.
			if (bUseMobileTAA)
			{
				FMobileSunAvgInputs SunAvgInputs;
				SunAvgInputs.SunMerge = BloomOutput;
				SunAvgInputs.LastFrameSunMerge = FScreenPassTexture(TryRegisterExternalTexture(GraphBuilder, View.PrevViewInfo.MobileAaBloomSunVignette));
				if (!SunAvgInputs.LastFrameSunMerge.IsValid())
				{
					SunAvgInputs.LastFrameSunMerge = BloomOutput;
				}

				BloomOutput = AddMobileSunAvgPass(GraphBuilder, View, SunAvgInputs);
			}
		}

		// mobile separate translucency 
		if (PassSequence.IsEnabled(EPass::SeparateTranslucency))
		{
			PassSequence.AcceptPass(EPass::SeparateTranslucency);
			FMobileSeparateTranslucencyInputs SeparateTranslucencyInputs;
			SeparateTranslucencyInputs.SceneColor = SceneColor;
			SeparateTranslucencyInputs.SceneDepth = SceneDepth;

			AddMobileSeparateTranslucencyPass(GraphBuilder, View, SeparateTranslucencyInputs);
		}

		AddPostProcessMaterialPass(BL_BeforeTonemapping, false);
<<<<<<< HEAD
=======

		// Temporal Anti-aliasing. Also may perform a temporal upsample from primary to secondary view rect.
		if (PassSequence.IsEnabled(EPass::DesktopTAA))
		{
			PassSequence.AcceptPass(EPass::DesktopTAA);
			int32 UpscaleMode = ITemporalUpscaler::GetTemporalUpscalerMode();

			const ITemporalUpscaler* DefaultTemporalUpscaler = ITemporalUpscaler::GetDefaultTemporalUpscaler();
			const ITemporalUpscaler* UpscalerToUse = (UpscaleMode == 0 || !View.Family->GetTemporalUpscalerInterface()) ? DefaultTemporalUpscaler : View.Family->GetTemporalUpscalerInterface();

			const TCHAR* UpscalerName = UpscalerToUse->GetDebugName();

			// Standard event scope for temporal upscaler to have all profiling information not matter what, and with explicit detection of third party.
			RDG_EVENT_SCOPE_CONDITIONAL(
				GraphBuilder,
				UpscalerToUse != DefaultTemporalUpscaler,
				"ThirdParty %s %dx%d -> %dx%d",
				UpscalerToUse->GetDebugName(),
				View.ViewRect.Width(), View.ViewRect.Height(),
				View.GetSecondaryViewRectSize().X, View.GetSecondaryViewRectSize().Y);

			ITemporalUpscaler::FPassInputs UpscalerPassInputs;

			UpscalerPassInputs.bAllowDownsampleSceneColor = false;
			UpscalerPassInputs.SceneColorTexture = SceneColor.Texture;
			UpscalerPassInputs.SceneDepthTexture = SceneDepth.Texture;
			UpscalerPassInputs.SceneVelocityTexture = Velocity.Texture;

			FIntRect SecondaryViewRect;
			FScreenPassTexture HalfResolutionSceneColor;

			UpscalerToUse->AddPasses(
				GraphBuilder,
				View,
				UpscalerPassInputs,
				&SceneColor.Texture,
				&SecondaryViewRect,
				&HalfResolutionSceneColor.Texture,
				&HalfResolutionSceneColor.ViewRect);

			//! SceneColorTexture is now upsampled to the SecondaryViewRect. Use SecondaryViewRect for input / output.
			SceneColor.ViewRect = SecondaryViewRect;
		}
>>>>>>> 3aae9151
	}
	else
	{
		PassSequence.SetEnabled(EPass::Distortion, false);
		PassSequence.SetEnabled(EPass::SunMask, false);
		PassSequence.SetEnabled(EPass::BloomSetup, false);
		PassSequence.SetEnabled(EPass::DepthOfField, false);
		PassSequence.SetEnabled(EPass::Bloom, false);
		PassSequence.SetEnabled(EPass::EyeAdaptation, false);
		PassSequence.SetEnabled(EPass::SunMerge, false);
		PassSequence.SetEnabled(EPass::SeparateTranslucency, false);
		PassSequence.SetEnabled(EPass::DesktopTAA, false);
		PassSequence.SetEnabled(EPass::PostProcessMaterialAfterTonemapping, false);
		PassSequence.SetEnabled(EPass::MobileTAA, false);
		PassSequence.SetEnabled(EPass::FXAA, false);
		PassSequence.Finalize();
	}
	
	if (PassSequence.IsEnabled(EPass::Tonemap))
	{
		bool bHDRTonemapperOutput = false;

		if (!BloomOutput.IsValid())
		{
			BloomOutput = BlackAlphaOneDummy;
		}

		if (bUseTonemapperFilm)
		{
			bool bDoGammaOnly = false;

			FRDGTextureRef ColorGradingTexture = nullptr;

			if (IStereoRendering::IsAPrimaryView(View))
			{
				ColorGradingTexture = AddCombineLUTPass(GraphBuilder, View);
			}
			// We can re-use the color grading texture from the primary view.
			else if (View.GetTonemappingLUT())
			{
				ColorGradingTexture = TryRegisterExternalTexture(GraphBuilder, View.GetTonemappingLUT());
			}
			else
			{
				const FViewInfo* PrimaryView = static_cast<const FViewInfo*>(View.Family->Views[0]);
				ColorGradingTexture = TryRegisterExternalTexture(GraphBuilder, PrimaryView->GetTonemappingLUT());
			}

			FTonemapInputs TonemapperInputs;
			PassSequence.AcceptOverrideIfLastPass(EPass::Tonemap, TonemapperInputs.OverrideOutput);

			// This is the view family render target.
			if (TonemapperInputs.OverrideOutput.Texture)
			{
				FIntRect OutputViewRect;
				if (View.PrimaryScreenPercentageMethod == EPrimaryScreenPercentageMethod::RawOutput)
				{
					OutputViewRect = View.ViewRect;
				}
				else
				{
					OutputViewRect = View.UnscaledViewRect;
				}
				ERenderTargetLoadAction  OutputLoadAction = View.IsFirstInFamily() ? ERenderTargetLoadAction::EClear : ERenderTargetLoadAction::ELoad;

				TonemapperInputs.OverrideOutput.ViewRect = OutputViewRect;
				TonemapperInputs.OverrideOutput.LoadAction = OutputLoadAction;
			}
			
			TonemapperInputs.SceneColor = SceneColor;
			TonemapperInputs.Bloom = BloomOutput;
			TonemapperInputs.EyeAdaptationTexture = nullptr;
			TonemapperInputs.ColorGradingTexture = ColorGradingTexture;
			TonemapperInputs.bWriteAlphaChannel = View.AntiAliasingMethod == AAM_FXAA || IsPostProcessingWithAlphaChannelSupported() || bUseMobileDof;
			TonemapperInputs.bFlipYAxis = RHINeedsToSwitchVerticalAxis(View.GetShaderPlatform()) && !PassSequence.IsEnabled(EPass::PostProcessMaterialAfterTonemapping);
			TonemapperInputs.bOutputInHDR = bHDRTonemapperOutput;
			TonemapperInputs.bGammaOnly = bDoGammaOnly;
			TonemapperInputs.bMetalMSAAHDRDecode = bMetalMSAAHDRDecode;
			TonemapperInputs.EyeAdaptationBuffer = bUseEyeAdaptation && View.GetLastEyeAdaptationBuffer(GraphBuilder.RHICmdList) ? View.GetLastEyeAdaptationBuffer(GraphBuilder.RHICmdList)->SRV : nullptr;

			SceneColor = AddTonemapPass(GraphBuilder, View, TonemapperInputs);
		}
		else
		{
			FMobileTonemapperInputs TonemapperInputs;
			PassSequence.AcceptOverrideIfLastPass(EPass::Tonemap, TonemapperInputs.OverrideOutput);
			if (TonemapperInputs.OverrideOutput.Texture)
			{
				FIntRect OutputViewRect;
				if (View.PrimaryScreenPercentageMethod == EPrimaryScreenPercentageMethod::RawOutput)
				{
					OutputViewRect = View.ViewRect;
				}
				else
				{
					OutputViewRect = View.UnscaledViewRect;
				}
				ERenderTargetLoadAction  OutputLoadAction = View.IsFirstInFamily() ? ERenderTargetLoadAction::EClear : ERenderTargetLoadAction::ELoad;

				TonemapperInputs.OverrideOutput.ViewRect = OutputViewRect;
				TonemapperInputs.OverrideOutput.LoadAction = OutputLoadAction;
			}

			TonemapperInputs.bFlipYAxis = RHINeedsToSwitchVerticalAxis(View.GetShaderPlatform()) && !PassSequence.IsEnabled(EPass::PostProcessMaterialAfterTonemapping);
			TonemapperInputs.bMetalMSAAHDRDecode = bMetalMSAAHDRDecode;
			TonemapperInputs.bOutputInHDR = bHDRTonemapperOutput;
			TonemapperInputs.bSRGBAwareTarget = bSRGBAwareTarget;
			TonemapperInputs.bUseEyeAdaptation = bUseEyeAdaptation;
			TonemapperInputs.SceneColor = SceneColor;
			TonemapperInputs.BloomOutput = BloomOutput;
			TonemapperInputs.DofOutput = DofOutput;
			TonemapperInputs.SunShaftAndDof = PostProcessSunShaftAndDof;
			TonemapperInputs.EyeAdaptationBuffer = bUseEyeAdaptation && View.GetLastEyeAdaptationBuffer(GraphBuilder.RHICmdList) ? View.GetLastEyeAdaptationBuffer(GraphBuilder.RHICmdList)->SRV : nullptr;

			SceneColor = AddMobileTonemapperPass(GraphBuilder, View, TonemapperInputs);
		}

		//The output color should been decoded to linear space after tone mapper apparently
		bMetalMSAAHDRDecode = false;
	}

	if (IsPostProcessingEnabled(View))
	{
		AddPostProcessMaterialPass(BL_AfterTonemapping, true);

		if (PassSequence.IsEnabled(EPass::MobileTAA))
		{
			if (View.ViewState && !View.bStatePrevViewInfoIsReadOnly)
			{
				GraphBuilder.QueueTextureExtraction(SceneColor.Texture, &View.ViewState->PrevFrameViewInfo.MobileAaColor);
			}

			FMobileTAAInputs TAAInputs;
			PassSequence.AcceptOverrideIfLastPass(EPass::MobileTAA, TAAInputs.OverrideOutput);
			TAAInputs.OverrideOutput.LoadAction = View.IsFirstInFamily() ? ERenderTargetLoadAction::EClear : ERenderTargetLoadAction::ELoad;
			TAAInputs.SceneColor = SceneColor;
			TAAInputs.LastFrameSceneColor = FScreenPassTexture(TryRegisterExternalTexture(GraphBuilder, View.PrevViewInfo.MobileAaColor));
			if (!TAAInputs.LastFrameSceneColor.IsValid())
			{
				TAAInputs.LastFrameSceneColor = SceneColor;
			}

			SceneColor = AddMobileTAAPass(GraphBuilder, View, TAAInputs);
		}

		if (PassSequence.IsEnabled(EPass::FXAA))
		{
			FFXAAInputs PassInputs;
			PassSequence.AcceptOverrideIfLastPass(EPass::FXAA, PassInputs.OverrideOutput);
			PassInputs.SceneColor = SceneColor;
			PassInputs.Quality = GetFXAAQuality();

			SceneColor = AddFXAAPass(GraphBuilder, View, PassInputs);
		}
	}

	if (PassSequence.IsEnabled(EPass::HighResolutionScreenshotMask))
	{
		FHighResolutionScreenshotMaskInputs HighResolutionScreenshotMaskInputs;
		HighResolutionScreenshotMaskInputs.SceneColor = SceneColor;
		PassSequence.AcceptOverrideIfLastPass(EPass::Tonemap, HighResolutionScreenshotMaskInputs.OverrideOutput);
		HighResolutionScreenshotMaskInputs.OverrideOutput.LoadAction = View.IsFirstInFamily() ? ERenderTargetLoadAction::EClear : ERenderTargetLoadAction::ELoad;

		SceneColor = AddHighResolutionScreenshotMaskPass(GraphBuilder, View, HighResolutionScreenshotMaskInputs);
	}

#if WITH_EDITOR
	// Show the selection outline if it is in the editor and we aren't in wireframe 
	// If the engine is in demo mode and game view is on we also do not show the selection outline
	if (PassSequence.IsEnabled(EPass::SelectionOutline))
	{
		FSelectionOutlineInputs PassInputs;
		PassSequence.AcceptOverrideIfLastPass(EPass::SelectionOutline, PassInputs.OverrideOutput);
		PassInputs.SceneColor = SceneColor;
		PassInputs.SceneDepth = SceneDepth;
		PassInputs.OverrideOutput.LoadAction = View.IsFirstInFamily() ? ERenderTargetLoadAction::EClear : ERenderTargetLoadAction::ELoad;

		SceneColor = AddSelectionOutlinePass(GraphBuilder, View, PassInputs);
	}

	if (PassSequence.IsEnabled(EPass::EditorPrimitive))
	{
		FEditorPrimitiveInputs PassInputs;
		PassSequence.AcceptOverrideIfLastPass(EPass::EditorPrimitive, PassInputs.OverrideOutput);
		PassInputs.SceneColor = SceneColor;
		PassInputs.SceneDepth = SceneDepth;
		PassInputs.BasePassType = FEditorPrimitiveInputs::EBasePassType::Mobile;
		PassInputs.OverrideOutput.LoadAction = View.IsFirstInFamily() ? ERenderTargetLoadAction::EClear : ERenderTargetLoadAction::ELoad;

		SceneColor = AddEditorPrimitivePass(GraphBuilder, View, PassInputs);
	}
#endif

	// Apply ScreenPercentage
	if (PassSequence.IsEnabled(EPass::PrimaryUpscale))
	{
		ISpatialUpscaler::FInputs PassInputs;
		PassSequence.AcceptOverrideIfLastPass(EPass::PrimaryUpscale, PassInputs.OverrideOutput);
		PassInputs.Stage = EUpscaleStage::PrimaryToOutput;
		PassInputs.SceneColor = SceneColor;
		PassInputs.OverrideOutput.LoadAction = View.IsFirstInFamily() ? ERenderTargetLoadAction::EClear : ERenderTargetLoadAction::ELoad;

		if (const ISpatialUpscaler* CustomUpscaler = View.Family->GetPrimarySpatialUpscalerInterface())
		{
			RDG_EVENT_SCOPE(
				GraphBuilder,
				"ThirdParty PrimaryUpscale %s %dx%d -> %dx%d",
				CustomUpscaler->GetDebugName(),
				SceneColor.ViewRect.Width(), SceneColor.ViewRect.Height(),
				View.UnscaledViewRect.Width(), View.UnscaledViewRect.Height());

			SceneColor = CustomUpscaler->AddPasses(GraphBuilder, View, PassInputs);

			if (PassSequence.IsLastPass(EPass::PrimaryUpscale))
			{
				check(SceneColor == ViewFamilyOutput);
			}
			else
			{
				check(SceneColor.ViewRect.Size() == View.UnscaledViewRect.Size());
			}
		}
		else
		{
			SceneColor = ISpatialUpscaler::AddDefaultUpscalePass(GraphBuilder, View, PassInputs, EUpscaleMethod::Bilinear, PaniniConfig);
		}
	}

	if (PassSequence.IsEnabled(EPass::Visualize))
	{
		FScreenPassRenderTarget OverrideOutput;
		PassSequence.AcceptOverrideIfLastPass(EPass::Visualize, OverrideOutput);

		switch (View.Family->GetDebugViewShaderMode())
		{
		case DVSM_QuadComplexity:
		{
			float ComplexityScale = 1.f / (float)(GEngine->QuadComplexityColors.Num() - 1) / NormalizedQuadComplexityValue; // .1f comes from the values used in LightAccumulator_GetResult

			FVisualizeComplexityInputs PassInputs;
			PassInputs.OverrideOutput = OverrideOutput;
			PassInputs.SceneColor = SceneColor;
			PassInputs.Colors = GEngine->QuadComplexityColors;
			PassInputs.ColorSamplingMethod = FVisualizeComplexityInputs::EColorSamplingMethod::Stair;
			PassInputs.ComplexityScale = ComplexityScale;
			PassInputs.bDrawLegend = true;
			PassInputs.OverrideOutput.LoadAction = View.IsFirstInFamily() ? ERenderTargetLoadAction::EClear : ERenderTargetLoadAction::ELoad;

			SceneColor = AddVisualizeComplexityPass(GraphBuilder, View, PassInputs);
			break;
		}
		case DVSM_ShaderComplexity:
		case DVSM_ShaderComplexityContainedQuadOverhead:
		case DVSM_ShaderComplexityBleedingQuadOverhead:
		{
			FVisualizeComplexityInputs PassInputs;
			PassInputs.OverrideOutput = OverrideOutput;
			PassInputs.SceneColor = SceneColor;
			PassInputs.Colors = GEngine->ShaderComplexityColors;
			PassInputs.ColorSamplingMethod = FVisualizeComplexityInputs::EColorSamplingMethod::Ramp;
			PassInputs.ComplexityScale = 1.0f;
			PassInputs.bDrawLegend = true;
			PassInputs.OverrideOutput.LoadAction = View.IsFirstInFamily() ? ERenderTargetLoadAction::EClear : ERenderTargetLoadAction::ELoad;

			SceneColor = AddVisualizeComplexityPass(GraphBuilder, View, PassInputs);
			break;
		}
		default:
			ensure(false);
			break;
		}
	}

	if (PassSequence.IsEnabled(EPass::HMDDistortion))
	{
		FHMDDistortionInputs PassInputs;
		PassSequence.AcceptOverrideIfLastPass(EPass::HMDDistortion, PassInputs.OverrideOutput);
		PassInputs.SceneColor = SceneColor;
		PassInputs.OverrideOutput.LoadAction = View.IsFirstInFamily() ? ERenderTargetLoadAction::EClear : ERenderTargetLoadAction::ELoad;

		SceneColor = AddHMDDistortionPass(GraphBuilder, View, PassInputs);
	}
}

void FPostProcessing::ProcessPlanarReflection(FRHICommandListImmediate& RHICmdList, const FViewInfo& View, TRefCountPtr<IPooledRenderTarget>& OutFilteredSceneColor)
{
	FSceneViewState* ViewState = View.ViewState;
	const EAntiAliasingMethod AntiAliasingMethod = View.AntiAliasingMethod;

	const FSceneRenderTargets& SceneContext = FSceneRenderTargets::Get(RHICmdList);

	if (AntiAliasingMethod == AAM_TemporalAA)
	{
		check(ViewState);

		FRDGBuilder GraphBuilder(RHICmdList);

		FSceneTextureParameters SceneTextures = GetSceneTextureParameters(GraphBuilder);

		const FTemporalAAHistory& InputHistory = View.PrevViewInfo.TemporalAAHistory;
		FTemporalAAHistory* OutputHistory = &ViewState->PrevFrameViewInfo.TemporalAAHistory;

		FTAAPassParameters Parameters(View);
		Parameters.SceneDepthTexture = SceneTextures.SceneDepthTexture;

		// Planar reflections don't support velocity.
		Parameters.SceneVelocityTexture = nullptr;

		Parameters.SceneColorInput = GraphBuilder.RegisterExternalTexture(SceneContext.GetSceneColor(), TEXT("SceneColor"));

		FTAAOutputs PassOutputs = AddTemporalAAPass(
			GraphBuilder,
			View,
			Parameters,
			InputHistory,
			OutputHistory);

		GraphBuilder.QueueTextureExtraction(PassOutputs.SceneColor, &OutFilteredSceneColor);

		GraphBuilder.Execute();
	}
	else
	{
		OutFilteredSceneColor = SceneContext.GetSceneColor();
	}
}<|MERGE_RESOLUTION|>--- conflicted
+++ resolved
@@ -1968,8 +1968,6 @@
 		}
 
 		AddPostProcessMaterialPass(BL_BeforeTonemapping, false);
-<<<<<<< HEAD
-=======
 
 		// Temporal Anti-aliasing. Also may perform a temporal upsample from primary to secondary view rect.
 		if (PassSequence.IsEnabled(EPass::DesktopTAA))
@@ -2013,7 +2011,6 @@
 			//! SceneColorTexture is now upsampled to the SecondaryViewRect. Use SecondaryViewRect for input / output.
 			SceneColor.ViewRect = SecondaryViewRect;
 		}
->>>>>>> 3aae9151
 	}
 	else
 	{
