// Copyright 1998-2019 Epic Games, Inc. All Rights Reserved.

#if WITH_EDITOR

#include "PostProcess/PostProcessCompositeEditorPrimitives.h"
#include "EditorPrimitivesRendering.h"
#include "MeshPassProcessor.inl"

namespace
{
TAutoConsoleVariable<float> CVarEditorOpaqueGizmo(
	TEXT("r.Editor.OpaqueGizmo"),
	0.0f,
	TEXT("0..1\n0: occluded gizmo is partly transparent (default), 1:gizmo is never occluded"),
	ECVF_RenderThreadSafe);

class FPopulateEditorDepthPS : public FGlobalShader
{
public:
	DECLARE_GLOBAL_SHADER(FPopulateEditorDepthPS);
	SHADER_USE_PARAMETER_STRUCT(FPopulateEditorDepthPS, FGlobalShader);

	class FUseMSAADimension : SHADER_PERMUTATION_BOOL("USE_MSAA");
	using FPermutationDomain = TShaderPermutationDomain<FUseMSAADimension>;

	BEGIN_SHADER_PARAMETER_STRUCT(FParameters, )
		SHADER_PARAMETER_STRUCT_REF(FViewUniformShaderParameters, View)
		SHADER_PARAMETER_STRUCT(FScreenPassTextureViewportParameters, Depth)
		SHADER_PARAMETER_RDG_TEXTURE(Texture2D, DepthTexture)
		SHADER_PARAMETER_SAMPLER(SamplerState, DepthSampler)
		RENDER_TARGET_BINDING_SLOTS()
	END_SHADER_PARAMETER_STRUCT()

	static bool ShouldCompilePermutation(const FGlobalShaderPermutationParameters& Parameters)
	{
		const FPermutationDomain PermutationVector(Parameters.PermutationId);
		const bool bUseMSAA = PermutationVector.Get<FUseMSAADimension>();

		// Only SM5+ platforms supports MSAA.
		if (!IsFeatureLevelSupported(Parameters.Platform, ERHIFeatureLevel::SM5) && bUseMSAA)
		{
			return false;
		}

		// Only PC platforms render editor primitives.
		return IsPCPlatform(Parameters.Platform);
	}
};

IMPLEMENT_GLOBAL_SHADER(FPopulateEditorDepthPS, "/Engine/Private/PostProcessCompositeEditorPrimitives.usf", "MainPopulateSceneDepthPS", SF_Pixel);

class FCompositeEditorPrimitivesPS : public FEditorPrimitiveShader
{
public:
	DECLARE_GLOBAL_SHADER(FCompositeEditorPrimitivesPS);
	SHADER_USE_PARAMETER_STRUCT(FCompositeEditorPrimitivesPS, FEditorPrimitiveShader);

	BEGIN_SHADER_PARAMETER_STRUCT(FParameters, )
		SHADER_PARAMETER_STRUCT_REF(FViewUniformShaderParameters, View)
		SHADER_PARAMETER_STRUCT(FScreenPassTextureViewportParameters, Color)
		SHADER_PARAMETER_STRUCT(FScreenPassTextureViewportParameters, Depth)
		SHADER_PARAMETER_STRUCT(FScreenPassTextureViewportTransform, ColorToDepth)
		SHADER_PARAMETER_RDG_TEXTURE(, EditorPrimitivesDepth)
		SHADER_PARAMETER_RDG_TEXTURE(, EditorPrimitivesColor)
		SHADER_PARAMETER_RDG_TEXTURE(Texture2D, ColorTexture)
		SHADER_PARAMETER_SAMPLER(SamplerState, ColorSampler)
		SHADER_PARAMETER_RDG_TEXTURE(Texture2D, DepthTexture)
		SHADER_PARAMETER_SAMPLER(SamplerState, DepthSampler)
		SHADER_PARAMETER(uint32, bOpaqueEditorGizmo)
		SHADER_PARAMETER(uint32, bCompositeAnyNonNullDepth)
		RENDER_TARGET_BINDING_SLOTS()
	END_SHADER_PARAMETER_STRUCT()

	static void ModifyCompilationEnvironment(const FGlobalShaderPermutationParameters& Parameters, FShaderCompilerEnvironment& OutEnvironment)
	{
		FGlobalShader::ModifyCompilationEnvironment(Parameters, OutEnvironment);
		OutEnvironment.SetDefine(TEXT("OUTPUT_SRGB_BUFFER"), IsMobileColorsRGB() && IsMobilePlatform(Parameters.Platform));
	}
};

IMPLEMENT_GLOBAL_SHADER(FCompositeEditorPrimitivesPS, "/Engine/Private/PostProcessCompositeEditorPrimitives.usf", "MainCompositeEditorPrimitivesPS", SF_Pixel);

void RenderEditorPrimitives(FRHICommandListImmediate& RHICmdList, const FViewInfo& View, FMeshPassProcessorRenderState& DrawRenderState)
{
	// Always depth test against other editor primitives
	DrawRenderState.SetDepthStencilState(TStaticDepthStencilState<
		true, CF_DepthNearOrEqual,
		true, CF_Always, SO_Keep, SO_Keep, SO_Replace,
		false, CF_Always, SO_Keep, SO_Keep, SO_Keep,
		0xFF, GET_STENCIL_BIT_MASK(RECEIVE_DECAL, 1) | STENCIL_LIGHTING_CHANNELS_MASK(0x7)>::GetRHI());

	DrawDynamicMeshPass(View, RHICmdList,
		[&View, &DrawRenderState](FDynamicPassMeshDrawListContext* DynamicMeshPassContext)
	{
		FEditorPrimitivesBasePassMeshProcessor PassMeshProcessor(
			View.Family->Scene->GetRenderScene(),
			View.GetFeatureLevel(),
			&View,
			DrawRenderState,
			false,
			DynamicMeshPassContext);

		const uint64 DefaultBatchElementMask = ~0ull;
		const int32 NumDynamicEditorMeshBatches = View.DynamicEditorMeshElements.Num();

		for (int32 MeshIndex = 0; MeshIndex < NumDynamicEditorMeshBatches; MeshIndex++)
		{
			const FMeshBatchAndRelevance& MeshAndRelevance = View.DynamicEditorMeshElements[MeshIndex];
			check(!MeshAndRelevance.Mesh->bRequiresPerElementVisibility);

			if (MeshAndRelevance.GetHasOpaqueOrMaskedMaterial() || View.Family->EngineShowFlags.Wireframe)
			{
				PassMeshProcessor.AddMeshBatch(*MeshAndRelevance.Mesh, DefaultBatchElementMask, MeshAndRelevance.PrimitiveSceneProxy);
			}
		}

		for (int32 MeshIndex = 0; MeshIndex < View.ViewMeshElements.Num(); MeshIndex++)
		{
			const FMeshBatch& MeshBatch = View.ViewMeshElements[MeshIndex];
			PassMeshProcessor.AddMeshBatch(MeshBatch, DefaultBatchElementMask, nullptr);
		}
	});

	View.EditorSimpleElementCollector.DrawBatchedElements(RHICmdList, DrawRenderState, View, EBlendModeFilter::OpaqueAndMasked, SDPG_World);

	const auto FeatureLevel = View.GetFeatureLevel();
	const auto ShaderPlatform = GShaderPlatformForFeatureLevel[FeatureLevel];
	const bool bNeedToSwitchVerticalAxis = RHINeedsToSwitchVerticalAxis(ShaderPlatform);

	// Draw the view's batched simple elements(lines, sprites, etc).
	View.BatchedViewElements.Draw(RHICmdList, DrawRenderState, FeatureLevel, bNeedToSwitchVerticalAxis, View, false, 1.0f);
}

void RenderForegroundEditorPrimitives(FRHICommandListImmediate& RHICmdList, const FViewInfo& View, FMeshPassProcessorRenderState& DrawRenderState)
{
	FSceneRenderTargets& SceneContext = FSceneRenderTargets::Get(RHICmdList);

	const auto FeatureLevel = View.GetFeatureLevel();
	const auto ShaderPlatform = GShaderPlatformForFeatureLevel[FeatureLevel];
	const bool bNeedToSwitchVerticalAxis = RHINeedsToSwitchVerticalAxis(ShaderPlatform);

	// Draw a first time the foreground primitive without depth test to over right depth from non-foreground editor primitives.
	{
		DrawRenderState.SetDepthStencilState(TStaticDepthStencilState<true, CF_Always>::GetRHI());

		View.EditorSimpleElementCollector.DrawBatchedElements(RHICmdList, DrawRenderState, View, EBlendModeFilter::OpaqueAndMasked, SDPG_Foreground);

		DrawDynamicMeshPass(View, RHICmdList,
			[&View, &DrawRenderState](FDynamicPassMeshDrawListContext* DynamicMeshPassContext)
		{
			FEditorPrimitivesBasePassMeshProcessor PassMeshProcessor(
				View.Family->Scene->GetRenderScene(),
				View.GetFeatureLevel(),
				&View,
				DrawRenderState,
				false,
				DynamicMeshPassContext);

			const uint64 DefaultBatchElementMask = ~0ull;

			for (int32 MeshIndex = 0; MeshIndex < View.TopViewMeshElements.Num(); MeshIndex++)
			{
				const FMeshBatch& MeshBatch = View.TopViewMeshElements[MeshIndex];
				PassMeshProcessor.AddMeshBatch(MeshBatch, DefaultBatchElementMask, nullptr);
			}
		});

		View.TopBatchedViewElements.Draw(RHICmdList, DrawRenderState, FeatureLevel, bNeedToSwitchVerticalAxis, View, false);
	}

	// Draw a second time the foreground primitive with depth test to have proper depth test between foreground primitives.
	{
		DrawRenderState.SetDepthStencilState(TStaticDepthStencilState<true, CF_DepthNearOrEqual>::GetRHI());

		View.EditorSimpleElementCollector.DrawBatchedElements(RHICmdList, DrawRenderState, View, EBlendModeFilter::OpaqueAndMasked, SDPG_Foreground);

		DrawDynamicMeshPass(View, RHICmdList,
			[&View, &DrawRenderState](FDynamicPassMeshDrawListContext* DynamicMeshPassContext)
		{
			FEditorPrimitivesBasePassMeshProcessor PassMeshProcessor(
				View.Family->Scene->GetRenderScene(),
				View.GetFeatureLevel(),
				&View,
				DrawRenderState,
				false,
				DynamicMeshPassContext);

			const uint64 DefaultBatchElementMask = ~0ull;

			for (int32 MeshIndex = 0; MeshIndex < View.TopViewMeshElements.Num(); MeshIndex++)
			{
				const FMeshBatch& MeshBatch = View.TopViewMeshElements[MeshIndex];
				PassMeshProcessor.AddMeshBatch(MeshBatch, DefaultBatchElementMask, nullptr);
			}
		});

		View.TopBatchedViewElements.Draw(RHICmdList, DrawRenderState, FeatureLevel, bNeedToSwitchVerticalAxis, View, false);
	}
}

} //! namespace

const FViewInfo* UpdateEditorPrimitiveView(
	FPersistentUniformBuffers& SceneUniformBuffers,
	FSceneRenderTargets& SceneContext,
	const FViewInfo& ParentView,
	FIntRect ViewRect)
{
	FViewInfo* EditorView = ParentView.CreateSnapshot();

	// Patch view rect.
	EditorView->ViewRect = ViewRect;

	// Override pre exposure to 1.0f, because rendering after tonemapper. 
	EditorView->PreExposure = 1.0f;

	// Kills material texture mipbias because after TAA.
	EditorView->MaterialTextureMipBias = 0.0f;

	// Disable decals so that we don't do a SetDepthStencilState() in TMobileBasePassDrawingPolicy::SetupPipelineState()
	EditorView->bSceneHasDecals = false;

	if (EditorView->AntiAliasingMethod == AAM_TemporalAA)
	{
		EditorView->ViewMatrices.HackRemoveTemporalAAProjectionJitter();
	}

	FBox VolumeBounds[TVC_MAX];
	TUniquePtr<FViewUniformShaderParameters> ViewParameters = MakeUnique<FViewUniformShaderParameters>();
	EditorView->SetupUniformBufferParameters(SceneContext, VolumeBounds, TVC_MAX, *ViewParameters);
	ViewParameters->NumSceneColorMSAASamples = SceneContext.GetEditorMSAACompositingSampleCount();

	EditorView->CachedViewUniformShaderParameters = MoveTemp(ViewParameters);

	SceneUniformBuffers.UpdateViewUniformBufferImmediate(*EditorView->CachedViewUniformShaderParameters);

	EditorView->ViewUniformBuffer = SceneUniformBuffers.ViewUniformBuffer;

	return EditorView;
}

FScreenPassTexture AddEditorPrimitivePass(
	FRDGBuilder& GraphBuilder,
	const FViewInfo& View,
	const FEditorPrimitiveInputs& Inputs)
{
	check(Inputs.SceneColor.IsValid());
	check(Inputs.SceneDepth.IsValid());
	check(Inputs.BasePassType != FEditorPrimitiveInputs::EBasePassType::MAX);

	RDG_EVENT_SCOPE(GraphBuilder, "CompositeEditorPrimitives");

	FSceneRenderTargets& SceneContext = FSceneRenderTargets::Get(GraphBuilder.RHICmdList);

	FScene* Scene = View.Family->Scene->GetRenderScene();

	const FViewInfo* EditorView = UpdateEditorPrimitiveView(Scene->UniformBuffers, SceneContext, View, Inputs.SceneColor.ViewRect);

	const uint32 MSAASampleCount = SceneContext.GetEditorMSAACompositingSampleCount();

	const ERenderTargetLoadAction CompositeLoadAction = IsValidRef(SceneContext.EditorPrimitivesColor) ? ERenderTargetLoadAction::ELoad : ERenderTargetLoadAction::EClear;

	// These get calls will initialize the targets if they are null.
	SceneContext.GetEditorPrimitivesColor(GraphBuilder.RHICmdList);
	SceneContext.GetEditorPrimitivesDepth(GraphBuilder.RHICmdList);

	FRDGTextureRef EditorPrimitivesColor = GraphBuilder.RegisterExternalTexture(SceneContext.EditorPrimitivesColor, TEXT("EditorPrimitivesColor"));
	FRDGTextureRef EditorPrimitivesDepth = GraphBuilder.RegisterExternalTexture(SceneContext.EditorPrimitivesDepth, TEXT("EditorPrimitivesDepth"));

	SceneContext.CleanUpEditorPrimitiveTargets();

	const FScreenPassTextureViewport EditorPrimitivesViewport(EditorPrimitivesColor, Inputs.SceneColor.ViewRect);

	// The editor primitive composition pass is also used when rendering VMI_WIREFRAME in order to use MSAA.
	// So we need to check whether the editor primitives are enabled inside this function.
	if (View.Family->EngineShowFlags.CompositeEditorPrimitives)
	{
		const FScreenPassTextureViewport SceneDepthViewport(Inputs.SceneDepth);

		const bool bPopulateEditorDepth = EditorPrimitivesDepth && CompositeLoadAction == ERenderTargetLoadAction::EClear;

		FPopulateEditorDepthPS::FParameters* PassParameters = GraphBuilder.AllocParameters<FPopulateEditorDepthPS::FParameters>();
		PassParameters->View = View.ViewUniformBuffer;

		if (bPopulateEditorDepth)
		{
			PassParameters->Depth = GetScreenPassTextureViewportParameters(SceneDepthViewport);
			PassParameters->DepthTexture = Inputs.SceneDepth.Texture;
			PassParameters->DepthSampler = TStaticSamplerState<SF_Point, AM_Clamp, AM_Clamp, AM_Clamp>::GetRHI();
		}

		PassParameters->RenderTargets[0] = FRenderTargetBinding(EditorPrimitivesColor, CompositeLoadAction);

		if (EditorPrimitivesDepth)
		{
			PassParameters->RenderTargets.DepthStencil = FDepthStencilBinding(
				EditorPrimitivesDepth,
				CompositeLoadAction,
				CompositeLoadAction,
				FExclusiveDepthStencil::DepthWrite_StencilWrite);
		}

		FPopulateEditorDepthPS::FPermutationDomain PermutationVector;
		PermutationVector.Set<FPopulateEditorDepthPS::FUseMSAADimension>(MSAASampleCount > 1);
		TShaderMapRef<FPopulateEditorDepthPS> PopulateDepthPixelShader(View.ShaderMap, PermutationVector);

		const FEditorPrimitiveInputs::EBasePassType BasePassType = Inputs.BasePassType;

		GraphBuilder.AddPass(
			RDG_EVENT_NAME("EditorPrimitives"),
			PassParameters,
			ERDGPassFlags::Raster,
			[&View, PassParameters, EditorView, EditorPrimitivesViewport, SceneDepthViewport, bPopulateEditorDepth, PopulateDepthPixelShader, BasePassType, MSAASampleCount] (FRHICommandListImmediate& RHICmdList)
		{
			if (bPopulateEditorDepth)
			{
				TShaderMapRef<FScreenPassVS> PopulateDepthVertexShader(View.ShaderMap);
				DrawScreenPass(
					RHICmdList,
					View,
					EditorPrimitivesViewport,
					SceneDepthViewport,
					FScreenPassPipelineState(*PopulateDepthVertexShader, *PopulateDepthPixelShader, FScreenPassPipelineState::FDefaultBlendState::GetRHI(), TStaticDepthStencilState<true, CF_Always>::GetRHI()),
					EScreenPassDrawFlags::None,
					[&](FRHICommandList&)
				{
					SetShaderParameters(RHICmdList, *PopulateDepthPixelShader, PopulateDepthPixelShader->GetPixelShader(), *PassParameters);
				});
			}
			else
			{
				RHICmdList.SetViewport(EditorPrimitivesViewport.Rect.Min.X, EditorPrimitivesViewport.Rect.Min.Y, 0.0f, EditorPrimitivesViewport.Rect.Max.X, EditorPrimitivesViewport.Rect.Max.Y, 1.0f);
			}

			TUniformBufferRef<FOpaqueBasePassUniformParameters> OpaqueBasePassUniformBuffer;
			TUniformBufferRef<FMobileBasePassUniformParameters> MobileBasePassUniformBuffer;
			FRHIUniformBuffer* BasePassUniformBuffer = nullptr;

			if (BasePassType == FEditorPrimitiveInputs::EBasePassType::Deferred)
			{
				CreateOpaqueBasePassUniformBuffer(RHICmdList, *EditorView, nullptr, nullptr, nullptr, nullptr, OpaqueBasePassUniformBuffer);
				BasePassUniformBuffer = OpaqueBasePassUniformBuffer;
			}
			else
			{
				CreateMobileBasePassUniformBuffer(RHICmdList, *EditorView, true, MobileBasePassUniformBuffer);
				BasePassUniformBuffer = MobileBasePassUniformBuffer;
			}

			FMeshPassProcessorRenderState DrawRenderState(*EditorView, BasePassUniformBuffer);
			DrawRenderState.SetDepthStencilAccess(FExclusiveDepthStencil::DepthWrite_StencilWrite);
			DrawRenderState.SetBlendState(TStaticBlendStateWriteMask<CW_RGBA>::GetRHI());

			RenderEditorPrimitives(RHICmdList, *EditorView, DrawRenderState);

			// Draw editor primitives.
			{
				SCOPED_DRAW_EVENTF(RHICmdList, EditorPrimitives,
					TEXT("RenderViewEditorPrimitives %dx%d msaa=%d"),
					EditorPrimitivesViewport.Rect.Width(), EditorPrimitivesViewport.Rect.Height(), MSAASampleCount);

				RenderEditorPrimitives(RHICmdList, *EditorView, DrawRenderState);
			}

			// Draw foreground editor primitives.
			{
				SCOPED_DRAW_EVENTF(RHICmdList, EditorPrimitives,
					TEXT("RenderViewEditorForegroundPrimitives %dx%d msaa=%d"),
					EditorPrimitivesViewport.Rect.Width(), EditorPrimitivesViewport.Rect.Height(), MSAASampleCount);

				RenderForegroundEditorPrimitives(RHICmdList, *EditorView, DrawRenderState);
			}
		});
	}

<<<<<<< HEAD
		FRHITexture* EditorRenderTargets[2];
		EditorRenderTargets[0] = EditorColorTarget;
		EditorRenderTargets[1] = EditorDepthTarget;
=======
	FScreenPassRenderTarget Output = Inputs.OverrideOutput;
>>>>>>> 69078e53

	if (!Output.IsValid())
	{
		Output = FScreenPassRenderTarget::CreateFromInput(GraphBuilder, Inputs.SceneColor, View.GetOverwriteLoadAction(), TEXT("EditorPrimitives"));
	}

	const FScreenPassTextureViewport OutputViewport(Output);
	const FScreenPassTextureViewport ColorViewport(Inputs.SceneColor);
	const FScreenPassTextureViewport DepthViewport(Inputs.SceneDepth);

	FRHISamplerState* PointClampSampler = TStaticSamplerState<SF_Point, AM_Clamp, AM_Clamp, AM_Clamp>::GetRHI();

	const bool bOpaqueEditorGizmo = CVarEditorOpaqueGizmo.GetValueOnRenderThread() != 0 || View.Family->EngineShowFlags.Wireframe;

	FCompositeEditorPrimitivesPS::FParameters* PassParameters = GraphBuilder.AllocParameters<FCompositeEditorPrimitivesPS::FParameters>();
	PassParameters->RenderTargets[0] = Output.GetRenderTargetBinding();
	PassParameters->View = View.ViewUniformBuffer;
	PassParameters->Color = GetScreenPassTextureViewportParameters(ColorViewport);
	PassParameters->Depth = GetScreenPassTextureViewportParameters(DepthViewport);
	PassParameters->ColorToDepth = GetScreenPassTextureViewportTransform(PassParameters->Color, PassParameters->Depth);
	PassParameters->ColorTexture = Inputs.SceneColor.Texture;
	PassParameters->ColorSampler = PointClampSampler;
	PassParameters->DepthTexture = Inputs.SceneDepth.Texture;
	PassParameters->DepthSampler = PointClampSampler;
	PassParameters->EditorPrimitivesDepth = EditorPrimitivesDepth;
	PassParameters->EditorPrimitivesColor = EditorPrimitivesColor;
	PassParameters->bOpaqueEditorGizmo = bOpaqueEditorGizmo;
	PassParameters->bCompositeAnyNonNullDepth = CompositeLoadAction != ERenderTargetLoadAction::EClear;

	FCompositeEditorPrimitivesPS::FPermutationDomain PermutationVector;
	PermutationVector.Set<FCompositeEditorPrimitivesPS::FSampleCountDimension>(MSAASampleCount);

	TShaderMapRef<FCompositeEditorPrimitivesPS> PixelShader(View.ShaderMap, PermutationVector);
	AddDrawScreenPass(
		GraphBuilder,
		RDG_EVENT_NAME("Composite %dx%d msaa=%d", OutputViewport.Rect.Width(), OutputViewport.Rect.Height(), MSAASampleCount),
		View,
		OutputViewport,
		ColorViewport,
		*PixelShader,
		PassParameters);

	return MoveTemp(Output);
}

FRenderingCompositeOutputRef AddEditorPrimitivePass(
	FRenderingCompositionGraph& Graph,
	FRenderingCompositeOutputRef Input,
	FEditorPrimitiveInputs::EBasePassType BasePassType)
{
	FRenderingCompositePass* Pass = Graph.RegisterPass(
		new(FMemStack::Get()) TRCPassForRDG<1, 1>(
			[BasePassType](FRenderingCompositePass* InPass, FRenderingCompositePassContext& InContext)
	{
		FRDGBuilder GraphBuilder(InContext.RHICmdList);

		FRDGTextureRef SceneColorTexture = InPass->CreateRDGTextureForRequiredInput(GraphBuilder, ePId_Input0, TEXT("SceneColor"));
		const FIntRect SceneColorViewRect = InContext.GetSceneColorDestRect(InPass);

		const FSceneRenderTargets& SceneContext = FSceneRenderTargets::Get(GraphBuilder.RHICmdList);
		FRDGTextureRef SceneDepthTexture = GraphBuilder.RegisterExternalTexture(SceneContext.SceneDepthZ, TEXT("SceneDepthZ"));

		FEditorPrimitiveInputs Inputs;
		Inputs.SceneColor.Texture = SceneColorTexture;
		Inputs.SceneColor.ViewRect = SceneColorViewRect;
		Inputs.SceneDepth.Texture = SceneDepthTexture;
		Inputs.SceneDepth.ViewRect = InContext.View.ViewRect;
		Inputs.BasePassType = BasePassType;

		if (FRDGTextureRef OutputTexture = InPass->FindRDGTextureForOutput(GraphBuilder, ePId_Output0, TEXT("BackBuffer")))
		{
			Inputs.OverrideOutput.Texture = OutputTexture;
			Inputs.OverrideOutput.ViewRect = InContext.GetSceneColorDestRect(InPass->GetOutput(ePId_Output0)->PooledRenderTarget->GetRenderTargetItem());
			Inputs.OverrideOutput.LoadAction = InContext.View.IsFirstInFamily() ? ERenderTargetLoadAction::EClear : ERenderTargetLoadAction::ELoad;
		}

		FScreenPassTexture Outputs = AddEditorPrimitivePass(GraphBuilder, InContext.View, Inputs);

		InPass->ExtractRDGTextureForOutput(GraphBuilder, ePId_Output0, Outputs.Texture);

		GraphBuilder.Execute();
	}));
	Pass->SetInput(ePId_Input0, Input);
	return Pass;
}

#endif<|MERGE_RESOLUTION|>--- conflicted
+++ resolved
@@ -373,13 +373,7 @@
 		});
 	}
 
-<<<<<<< HEAD
-		FRHITexture* EditorRenderTargets[2];
-		EditorRenderTargets[0] = EditorColorTarget;
-		EditorRenderTargets[1] = EditorDepthTarget;
-=======
 	FScreenPassRenderTarget Output = Inputs.OverrideOutput;
->>>>>>> 69078e53
 
 	if (!Output.IsValid())
 	{
