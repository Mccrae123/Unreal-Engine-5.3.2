--- conflicted
+++ resolved
@@ -138,21 +138,9 @@
 
 class FBloomClampKernelCS : public FFFTBloomShader
 {
-<<<<<<< HEAD
-	SCOPED_DRAW_EVENTF(RHICmdList, FRCPassFFTBloom, TEXT("FFT: Pre-process the space kernel to %d by %d"), TargetSize.X, TargetSize.Y);
-
-	// Clamp the image center
-	FVector2D ClampedImageCenterUV = SrcImageCenterUV;
-	ClampedImageCenterUV.X = FMath::Clamp(SrcImageCenterUV.X, 0.f, 1.f);
-	ClampedImageCenterUV.Y = FMath::Clamp(SrcImageCenterUV.Y, 0.f, 1.f);
-
-	check(DstUAV);
-	RHICmdList.Transition(FRHITransitionInfo(DstUAV, ERHIAccess::Unknown, ERHIAccess::ERWBarrier));
-=======
 public:
 	DECLARE_GLOBAL_SHADER(FBloomClampKernelCS);
 	SHADER_USE_PARAMETER_STRUCT(FBloomClampKernelCS, FFFTBloomShader);
->>>>>>> 6bbb88c8
 
 	BEGIN_SHADER_PARAMETER_STRUCT(FParameters, )
 		SHADER_PARAMETER_RDG_TEXTURE(Texture2D, KernelSpatialTexture)
@@ -163,21 +151,9 @@
 
 class FBloomResizeKernelCS : public FFFTBloomShader
 {
-<<<<<<< HEAD
-	SCOPED_DRAW_EVENTF(RHICmdList, FRCPassFFTBloom, TEXT("FFT: Capture Kernel Weights"));
-
-	FSceneRenderTargetItem& DstTargetItem = CenterWeightRT->GetRenderTargetItem();
-
-	check(DstTargetItem.UAV);
-	RHICmdList.Transition(FRHITransitionInfo(DstTargetItem.UAV, ERHIAccess::Unknown, ERHIAccess::ERWBarrier));
-
-	{
-		TShaderMapRef<FCaptureKernelWeightsCS> ComputeShader(View.ShaderMap);
-=======
 public:
 	DECLARE_GLOBAL_SHADER(FBloomResizeKernelCS);
 	SHADER_USE_PARAMETER_STRUCT(FBloomResizeKernelCS, FFFTBloomShader);
->>>>>>> 6bbb88c8
 
 	BEGIN_SHADER_PARAMETER_STRUCT(FParameters, )
 		SHADER_PARAMETER(FIntPoint, DstExtent)
@@ -188,12 +164,8 @@
 
 		SHADER_PARAMETER_RDG_BUFFER_SRV(StructuredBuffer<uint>, KernelConstantsBuffer)
 
-<<<<<<< HEAD
-	RHICmdList.Transition(FRHITransitionInfo(DstTargetItem.UAV, ERHIAccess::ERWBarrier, ERHIAccess::SRVMask));
-=======
 		SHADER_PARAMETER_RDG_TEXTURE(Texture2D, SrcTexture)
 		SHADER_PARAMETER_SAMPLER(SamplerState, SrcSampler)
->>>>>>> 6bbb88c8
 
 		SHADER_PARAMETER_RDG_TEXTURE_UAV(RWTexture2D<float4>, DstTexture)
 	END_SHADER_PARAMETER_STRUCT()
@@ -201,20 +173,9 @@
 
 class FBloomFinalizeApplyConstantsCS : public FFFTBloomShader
 {
-<<<<<<< HEAD
-	SCOPED_DRAW_EVENTF(RHICmdList, FRCPassFFTBloom, TEXT("FFT: Post-process upres and blend"));
-
-	// set destination
-	check(DstUAV);
-	RHICmdList.Transition(FRHITransitionInfo(DstUAV, ERHIAccess::Unknown, ERHIAccess::ERWBarrier));
-
-	{
-		TShaderMapRef<FBlendLowResCS> ComputeShader(View.ShaderMap);
-=======
 public:
 	DECLARE_GLOBAL_SHADER(FBloomFinalizeApplyConstantsCS);
 	SHADER_USE_PARAMETER_STRUCT(FBloomFinalizeApplyConstantsCS, FFFTBloomShader);
->>>>>>> 6bbb88c8
 
 	BEGIN_SHADER_PARAMETER_STRUCT(FParameters, )
 		SHADER_PARAMETER(float, ScatterDispersionIntensity)
@@ -240,24 +201,14 @@
 {
 	float MaxResolutionFraction = FMath::Min(float(GMaxTextureDimensions) * 0.5f / float(FMath::Max(ViewSize.X, ViewSize.Y)), 1.0f);
 
-<<<<<<< HEAD
-	RHICmdList.Transition(FRHITransitionInfo(DstUAV, ERHIAccess::ERWBarrier, ERHIAccess::SRVMask));
-=======
 	return FMath::Clamp(CVarBloomScreenPercentage.GetValueOnRenderThread() / 100.0f, 0.1f, MaxResolutionFraction);
->>>>>>> 6bbb88c8
 }
 
 bool IsFFTBloomEnabled(const FViewInfo& View)
 {
 	const bool bUseFFTBloom = View.FinalPostProcessSettings.BloomMethod == EBloomMethod::BM_FFT && View.ViewState != nullptr && DoesPlatformSupportFFTBloom(View.GetShaderPlatform());
 
-<<<<<<< HEAD
-	// set destination
-	check(DstUAV);
-	RHICmdList.Transition(FRHITransitionInfo(DstUAV, ERHIAccess::Unknown, ERHIAccess::ERWBarrier));
-=======
 	static bool bWarnAboutOldMetalFFTOnce = false;
->>>>>>> 6bbb88c8
 
 	if (bUseFFTBloom)
 	{
@@ -291,13 +242,8 @@
 			FClearValueBinding::None,
 			TexCreate_ShaderResource | TexCreate_UAV);
 
-<<<<<<< HEAD
-	// Transition resource
-	RHICmdList.Transition(FRHITransitionInfo(ResultBuffer.UAV, ERHIAccess::Unknown, ERHIAccess::SRVMask));
-=======
 		SpectralKernel = GraphBuilder.CreateTexture(Desc, TEXT("Bloom.FFT.SpectralKernel"));
 	}
->>>>>>> 6bbb88c8
 
 	FIntRect SrcRect(FIntPoint(0, 0), FrequencySize);
 	GPUFFT::FFTImage2D(
@@ -376,14 +322,9 @@
 			&& TransformDesc.Format == PrevCachedSpectralKernel->Desc.Format
 			&& TransformDesc.Extent == PrevCachedSpectralKernel->Desc.Extent;
 
-<<<<<<< HEAD
-	// The pre-filter boost parameters for bright pixels. Because the Convolution PP work in pre-exposure space, the min and max needs adjustment.
-	Intermediates.PreFilter = FVector(PPSettings.BloomConvolutionPreFilterMin, PPSettings.BloomConvolutionPreFilterMax, PPSettings.BloomConvolutionPreFilterMult);
-=======
 		const bool bSameKernelSize = FMath::IsNearlyEqual(FFTKernel.Scale, BloomConvolutionSize, float(1.e-6) /*tol*/);
 		const bool bSameImageSize = (Intermediates.ImageSize == FFTKernel.ImageSize);
 		const bool bSameMipLevel = bSameTexture && FFTKernel.PhysicalMipLevel == BloomConvolutionTextureResource->GetCurrentMipCount();
->>>>>>> 6bbb88c8
 
 		if (bSameTexture && bSameSpectralBuffer && bSameKernelSize && bSameImageSize && bSameMipLevel)
 		{
@@ -500,19 +441,6 @@
 			ReduceSurveyBuffer(MaxScatterDispersionBuffer, /* Op = */ 0);
 		}
 
-<<<<<<< HEAD
-	GPUFFT::ConvolutionWithTextureImage2D(FFTContext, Intermediates.FrequencySize, Intermediates.bDoHorizontalFirst,
-		SpectralKernelTexture,
-		Intermediates.ImageRect/*region of interest*/,
-		InputTexture,
-		ResultUAV,
-		TmpTargets[0]->GetRenderTargetItem(),
-		TmpTargets[1]->GetRenderTargetItem(),
-		Intermediates.PreFilter);
-
-	RHICmdList.Transition(FRHITransitionInfo(ResultUAV, ERHIAccess::Unknown, ERHIAccess::ERWBarrier));
-}
-=======
 		// Find the amount of energy at the center in the footprint of the view pixel in the kernel.
 		{
 			KernelCenterEnergyBuffer = GraphBuilder.CreateBuffer(
@@ -541,7 +469,6 @@
 			ReduceSurveyBuffer(KernelCenterEnergyBuffer, /* Op = */ 1);
 		}
 	}
->>>>>>> 6bbb88c8
 
 	// Find out the total energy of the kernel - center.
 	// Implemented in such away to prioritize numerical error rather than speed.
@@ -616,14 +543,6 @@
 	{
 		RDG_EVENT_SCOPE(GraphBuilder, "FFTBloom PreprocessKernel");
 
-<<<<<<< HEAD
-		const bool bSameTexture = (CachedKernelPhysical == static_cast<const UTexture2D*>(BloomConvolutionTexture));
-		const bool bSameSpectralBuffer = TransformedTexture->GetDesc().Compare(TransformDesc, true /*exact match*/);
-		const bool bSameKernelSize = FMath::IsNearlyEqual(CachedKernelScale, BloomConvolutionSize, float(1.e-6) /*tol*/);
-		const bool bSameImageSize = (ImageSize == CachedImageSize);
-		const bool bSameKernelCenterUV = CachedKernelCenterUV.Equals(CenterUV, float(1.e-6) /*tol*/);
-		const bool bSameMipLevel = bSameTexture && FFTKernel.PhysicalMipLevel == BloomConvolutionTexture->Resource->GetCurrentMipCount();
-=======
 		// Clamp the kernel to avoid highlight contamination in the resize.
 		FRDGTextureRef ClampedKernelTexture;
 		{
@@ -653,7 +572,6 @@
 				PassParameters,
 				FComputeShaderUtils::GetGroupCount(SpatialKernelTexture->Desc.Extent, 8));
 		}
->>>>>>> 6bbb88c8
 
 		// Final resize the kernel for Fourier transformation
 		{
@@ -728,11 +646,7 @@
 
 		const auto& PPSettings = View.FinalPostProcessSettings;
 
-<<<<<<< HEAD
-		RHICmdList.Transition(FRHITransitionInfo(SpectralKernelRTItem.ShaderResourceTexture, ERHIAccess::Unknown, ERHIAccess::SRVMask));
-=======
 		// The kernel parameters on the FinalPostProcess.
->>>>>>> 6bbb88c8
 
 		const float BloomConvolutionSize = PPSettings.BloomConvolutionSize;
 		const float KernelSupportScaleClamp = FMath::Clamp(PPSettings.BloomConvolutionBufferScale, 0.f, 1.f);
@@ -754,18 +668,8 @@
 			int32 MaxDim = FMath::Max(Size.X, Size.Y);
 			if (MaxDim + FilterRadius > MaxFFTSize && MaxDim < MaxFFTSize) FilterRadius = MaxFFTSize - MaxDim;
 
-<<<<<<< HEAD
-		// Update the data on the ViewState
-		ViewState->BloomFFTKernel.Scale = BloomConvolutionSize;
-		ViewState->BloomFFTKernel.ImageSize = ImageSize;
-		ViewState->BloomFFTKernel.Physical = BloomConvolutionTexture;
-		ViewState->BloomFFTKernel.CenterUV = CenterUV;
-		ViewState->BloomFFTKernel.PhysicalMipLevel = BloomConvolutionTexture->Resource->GetCurrentMipCount();
-	}
-=======
 			return FilterRadius;
 		};
->>>>>>> 6bbb88c8
 
 		Intermediates.ImageSize.X = FMath::CeilToInt(InputSceneColor.ViewRect.Width() * DownscaleResolutionFraction);
 		Intermediates.ImageSize.Y = FMath::CeilToInt(InputSceneColor.ViewRect.Height() * DownscaleResolutionFraction);
@@ -773,39 +677,8 @@
 		Intermediates.KernelSupportScale = KernelSupportScale;
 		Intermediates.KernelSupportScaleClamp = KernelSupportScaleClamp;
 
-<<<<<<< HEAD
-FRDGTextureRef AddFFTBloomPass(FRDGBuilder& GraphBuilder, const FViewInfo& View, const FFFTBloomInputs& Inputs)
-{
-	check(Inputs.FullResolutionTexture);
-	check(!Inputs.FullResolutionViewRect.IsEmpty());
-	check(Inputs.HalfResolutionTexture);
-	check(!Inputs.HalfResolutionViewRect.IsEmpty());
-
-	const FRDGTextureDesc OutputDesc = FRDGTextureDesc::Create2D(
-		Inputs.FullResolutionTexture->Desc.Extent,
-		Inputs.FullResolutionTexture->Desc.Format,
-		FClearValueBinding::None,
-		TexCreate_ShaderResource | TexCreate_RenderTargetable | TexCreate_UAV);
-
-	FRDGTextureRef OutputTexture = GraphBuilder.CreateTexture(OutputDesc, TEXT("FFTBloom"));
-	FRDGTextureUAVRef OutputUAV = GraphBuilder.CreateUAV(OutputTexture);
-
-	FFFTPassParameters* PassParameters = GraphBuilder.AllocParameters<FFFTPassParameters>();
-	PassParameters->FullResolution = Inputs.FullResolutionTexture;
-	PassParameters->HalfResolution = Inputs.HalfResolutionTexture;
-	PassParameters->Output = OutputUAV;
-
-	GraphBuilder.AddPass(
-		RDG_EVENT_NAME("FFTBloom"),
-		PassParameters,
-		ERDGPassFlags::Compute,
-		[&View, Inputs, OutputUAV](FRHICommandList& RHICmdList)
-	{
-		FFFTBloomIntermediates Intermediates = GetFFTBloomIntermediates(View, Inputs, OutputUAV);
-=======
 		// The pre-filter boost parameters for bright pixels. Because the Convolution PP work in pre-exposure space, the min and max needs adjustment.
 		Intermediates.PreFilter = FVector3f(PPSettings.BloomConvolutionPreFilterMin, PPSettings.BloomConvolutionPreFilterMax, PPSettings.BloomConvolutionPreFilterMult);
->>>>>>> 6bbb88c8
 
 		// The length of the a side of the square kernel image in pixels
 		const int32 KernelSize = FMath::CeilToInt(KernelSupportScale * FMath::Max(Intermediates.ImageSize.X, Intermediates.ImageSize.Y));
@@ -896,20 +769,6 @@
 			FIntVector(1, 1, 1));
 	}
 
-<<<<<<< HEAD
-			BlendLowRes(RHICmdList, View, FullResResourceTexture, Intermediates.FullResolutionViewRect, HalfResConvolutionRTItem.ShaderResourceTexture, Intermediates.ImageRect, HalfResBufferSize, CenterWeightTexture, Intermediates.OutputUAV);
-		}
-		else
-		{
-			// Do Convolution directly into the output buffer
-			// NB: In this case there is only one input, and the output has matching resolution
-			ConvolveWithKernel(RHICmdList, View, Intermediates, SpectralKernelTexture, Tint, Intermediates.OutputUAV);
-		}
-
-		// epilogue of the pass expects the resource to be in UAVCompute
-		RHICmdList.Transition(FRHITransitionInfo(Intermediates.OutputUAV, ERHIAccess::Unknown, ERHIAccess::UAVCompute));
-	});
-=======
 	FRDGTextureDesc OutputSceneColorDesc = FRDGTextureDesc::Create2D(
 		FFTInputSceneColor.Texture->Desc.Extent,
 		FFTInputSceneColor.Texture->Desc.Format,
@@ -930,7 +789,6 @@
 		BloomOutput.BloomTexture.Texture, BloomOutput.BloomTexture.ViewRect,
 		Intermediates.PreFilter,
 		FFTMulitplyParameters);
->>>>>>> 6bbb88c8
 
 	return BloomOutput;
 }