--- conflicted
+++ resolved
@@ -6,12 +6,7 @@
 #include "OverridePassSequence.h"
 #include "Strata/Strata.h"
 
-<<<<<<< HEAD
-class UMaterialInterface;
-struct FSceneWithoutWaterTextures;
-=======
 #include "PostProcess/PostProcessMaterialInputs.h"
->>>>>>> 4af6daef
 
 class UMaterialInterface;
 
@@ -41,41 +36,6 @@
 END_SHADER_PARAMETER_STRUCT()
 
 
-<<<<<<< HEAD
-	// [Optional] Render to the specified output. If invalid, a new texture is created and returned.
-	FScreenPassRenderTarget OverrideOutput;
-
-	/** Array of input textures bound to the material. The first element represents the output from
-	 *  the previous post process and is required. All other inputs are optional.
-	 */
-	TStaticArray<FScreenPassTexture, kPostProcessMaterialInputCountMax> Textures;
-
-	/** The output texture format to use if a new texture is created. Uses the input format if left unknown. */
-	EPixelFormat OutputFormat = PF_Unknown;
-
-	/** Whether or not the stencil test must be done in the pixel shader rather than rasterizer state. */
-	bool bManualStencilTest = false;
-
-	/** Custom depth/stencil used for stencil operations. */
-	FRDGTextureRef CustomDepthTexture = nullptr;
-
-	/** The uniform buffer containing all scene textures. */
-	FSceneTextureShaderParameters SceneTextures;
-
-	/** Depth and color textures of the scene without single layer water. May be nullptr if not available. */
-	const FSceneWithoutWaterTextures* SceneWithoutWaterTextures = nullptr;
-
-	/** Allows (but doesn't guarantee) an optimization where, if possible, the scene color input is reused as
-	 *  the output. This can elide a copy in certain circumstances; for example, when the scene color input isn't
-	 *  actually used by the post process material and no special depth-stencil / blend composition is required.
-	 *  Set this to false when you need to guarantee creation of a dedicated output texture.
-	 */
-	bool bAllowSceneColorInputAsOutput = true;
-
-	bool bMetalMSAAHDRDecode = false;
-};
-=======
->>>>>>> 4af6daef
 
 FScreenPassTexture AddPostProcessMaterialPass(
 	FRDGBuilder& GraphBuilder,
