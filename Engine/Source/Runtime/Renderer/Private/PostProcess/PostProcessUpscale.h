--- conflicted
+++ resolved
@@ -61,11 +61,7 @@
 };
 
 /** Interface for custom spatial upscaling algorithm meant to be set on the FSceneViewFamily by ISceneViewExtension::BeginRenderViewFamily(). */
-<<<<<<< HEAD
-class RENDERER_API ISpatialUpscaler : public ISceneViewFamilyExtention
-=======
 class ISpatialUpscaler : public ISceneViewFamilyExtention
->>>>>>> 4af6daef
 {
 public:
 	struct FInputs
@@ -90,11 +86,7 @@
 		const FViewInfo& View,
 		const FInputs& PassInputs) const = 0;
 
-<<<<<<< HEAD
-	static FScreenPassTexture AddDefaultUpscalePass(
-=======
 	static RENDERER_API FScreenPassTexture AddDefaultUpscalePass(
->>>>>>> 4af6daef
 		FRDGBuilder& GraphBuilder,
 		const FViewInfo& View,
 		const FInputs& PassInputs,
