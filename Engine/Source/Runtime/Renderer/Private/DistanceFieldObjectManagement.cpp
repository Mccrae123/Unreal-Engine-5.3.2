--- conflicted
+++ resolved
@@ -20,13 +20,9 @@
 #include "HAL/LowLevelMemStats.h"
 #include "ProfilingDebugging/CpuProfilerTrace.h"
 
-<<<<<<< HEAD
-extern int32 GDFShadowOffsetDataStructure;
-=======
 DECLARE_GPU_STAT(DistanceFields);
 
 extern int32 GDistanceFieldOffsetDataStructure;
->>>>>>> d731a049
 
 float GMeshDistanceFieldsMaxObjectBoundingRadius = 100000;
 FAutoConsoleVariableRef CVarMeshDistanceFieldsMaxObjectBoundingRadius(
@@ -68,21 +64,6 @@
 	ECVF_RenderThreadSafe
 );
 
-<<<<<<< HEAD
-float GTwoSidedSurfaceBiasExpand = 1.0f;
-FAutoConsoleVariableRef CVarTwoSidedSurfaceBiasExpand(
-	TEXT("r.DistanceFields.TwoSidedSurfaceBiasExpand"),
-	GTwoSidedSurfaceBiasExpand,
-	TEXT("Amount to scale the surface bias for meshes with mostly two sided triangles.  Two sided meshes are not represented well with Signed Distance Fields, as no negative region gets created.  Expanding the surface improves representation quality, at the cost of over-occlusion."),
-	FConsoleVariableDelegate::CreateLambda([](IConsoleVariable* InVariable)
-	{
-		FGlobalComponentRecreateRenderStateContext Context;
-	}),
-	ECVF_RenderThreadSafe
-);
-
-=======
->>>>>>> d731a049
 int32 GDFPreviousReverseAtlasAllocationOrder = 0;
 
 #if ENABLE_LOW_LEVEL_MEM_TRACKER
@@ -133,18 +114,6 @@
 		ObjectBufferParameters.SceneHeightfieldObjectData = GraphBuilder.CreateSRV(GSystemTextures.GetDefaultStructuredBuffer(GraphBuilder, sizeof(FVector4f)));
 	}
 
-	if (DistanceFieldSceneData.NumHeightFieldObjectsInBuffer > 0)
-	{
-		check(DistanceFieldSceneData.GetHeightFieldObjectBuffers());
-		ObjectBufferParameters.SceneHeightfieldObjectBounds = DistanceFieldSceneData.GetHeightFieldObjectBuffers()->Bounds.SRV;
-		ObjectBufferParameters.SceneHeightfieldObjectData = DistanceFieldSceneData.GetHeightFieldObjectBuffers()->Data.SRV;
-	}
-	else
-	{
-		ObjectBufferParameters.SceneHeightfieldObjectBounds = nullptr;
-		ObjectBufferParameters.SceneHeightfieldObjectData = nullptr;
-	}
-
 	return ObjectBufferParameters;
 }
 
@@ -156,16 +125,6 @@
 	{
 		SceneParameters.SceneDistanceFieldAssetData = GraphBuilder.CreateSRV(GraphBuilder.RegisterExternalBuffer(DistanceFieldSceneData.AssetDataBuffer));
 
-<<<<<<< HEAD
-		SceneParameters.DistanceFieldIndirectionTable = GDFShadowOffsetDataStructure == 0 ? DistanceFieldSceneData.IndirectionTable.SRV : nullptr;
-		SceneParameters.DistanceFieldIndirection2Table = GDFShadowOffsetDataStructure == 1 ? DistanceFieldSceneData.Indirection2Table.SRV : nullptr;
-		SceneParameters.DistanceFieldIndirectionAtlas = GDFShadowOffsetDataStructure == 2 && DistanceFieldSceneData.IndirectionAtlas ?
-			DistanceFieldSceneData.IndirectionAtlas->GetRenderTargetItem().ShaderResourceTexture : nullptr;
-
-		SceneParameters.DistanceFieldBrickTexture = DistanceFieldSceneData.DistanceFieldBrickVolumeTexture->GetRenderTargetItem().ShaderResourceTexture;
-		SceneParameters.DistanceFieldSampler = TStaticSamplerState<SF_Bilinear,AM_Clamp,AM_Clamp,AM_Clamp>::GetRHI();
-
-=======
 		if (GDistanceFieldOffsetDataStructure == 0 || GDistanceFieldOffsetDataStructure == 1)
 		{
 			if (DistanceFieldSceneData.IndirectionTable)
@@ -190,7 +149,6 @@
 		SceneParameters.DistanceFieldBrickTexture = GraphBuilder.RegisterExternalTexture(DistanceFieldSceneData.DistanceFieldBrickVolumeTexture);
 		SceneParameters.DistanceFieldSampler = TStaticSamplerState<SF_Bilinear,AM_Wrap, AM_Wrap, AM_Wrap>::GetRHI();
 
->>>>>>> d731a049
 		SceneParameters.DistanceFieldBrickSize = FVector3f(DistanceField::BrickSize);
 		SceneParameters.DistanceFieldUniqueDataBrickSize = FVector3f(DistanceField::UniqueDataBrickSize);
 		SceneParameters.DistanceFieldBrickAtlasSizeInBricks = DistanceFieldSceneData.BrickTextureDimensionsInBricks;
@@ -204,11 +162,7 @@
 		SceneParameters.DistanceFieldBrickAtlasHalfTexelSize = 0.5f * SceneParameters.DistanceFieldBrickAtlasTexelSize;
 		SceneParameters.DistanceFieldUniqueDataBrickSizeInAtlasTexels = SceneParameters.DistanceFieldUniqueDataBrickSize * SceneParameters.DistanceFieldBrickAtlasTexelSize;
 
-<<<<<<< HEAD
-		SceneParameters.DistanceFieldBrickOffsetToAtlasUVScale = GDFShadowOffsetDataStructure == 0 ?
-=======
 		SceneParameters.DistanceFieldBrickOffsetToAtlasUVScale = GDistanceFieldOffsetDataStructure == 0 ?
->>>>>>> d731a049
 			SceneParameters.DistanceFieldBrickSize * SceneParameters.DistanceFieldBrickAtlasTexelSize :
 			SceneParameters.DistanceFieldBrickSize * SceneParameters.DistanceFieldBrickAtlasTexelSize * (DistanceField::MaxIndirectionDimension - 1);
 	}
@@ -471,12 +425,7 @@
 
 			for (int32 TransformIndex = 0; TransformIndex < InstanceLocalToPrimitiveTransforms.Num(); TransformIndex++)
 			{
-<<<<<<< HEAD
-				const FRenderTransform& LocalToWorldTransform = ObjectLocalToWorldTransforms[TransformIndex];
-				const FMatrix LocalToWorld = LocalToWorldTransform.ToMatrix();
-=======
 				const FMatrix LocalToWorld = InstanceLocalToPrimitiveTransforms[TransformIndex].ToMatrix() * Proxy->GetLocalToWorld();
->>>>>>> d731a049
 
 				const FMatrix::FReal MaxScale = LocalToWorld.GetMaximumAxisScale();
 
@@ -739,26 +688,6 @@
 
 									const FBox LocalSpaceMeshBounds = DistanceFieldData->LocalSpaceMeshBounds;
 			
-<<<<<<< HEAD
-									const FMatrix LocalToWorld = PrimAndInst.LocalToWorld.ToMatrix();
-									const FBox WorldSpaceMeshBounds = LocalSpaceMeshBounds.TransformBy(LocalToWorld);
-
-									const FVector4f ObjectBoundingSphere((FVector3f)WorldSpaceMeshBounds.GetCenter(), WorldSpaceMeshBounds.GetExtent().Size());
-									
-									UploadObjectBounds[0] = ObjectBoundingSphere;
-
-									const FGlobalDFCacheType CacheType = PrimitiveSceneProxy->IsOftenMoving() ? GDF_Full : GDF_MostlyStatic;
-									const uint32 bOftenMoving = CacheType == GDF_Full;
-									const uint32 bCastShadow = PrimitiveSceneProxy->CastsDynamicShadow();
-									const uint32 bIsNaniteMesh = PrimitiveSceneProxy->IsNaniteMesh() ? 1U : 0U;
-									const uint32 bEmissiveLightSource = PrimitiveSceneProxy->IsEmissiveLightSource();
-
-									const uint32 Flags = bOftenMoving | (bCastShadow << 1U) | (bIsNaniteMesh << 2U) | (bEmissiveLightSource << 4U);
-
-									FVector4f ObjectWorldExtentAndFlags((FVector3f)WorldSpaceMeshBounds.GetExtent(), 0.0f);
-									ObjectWorldExtentAndFlags.W = *(const float*)&Flags;
-									UploadObjectBounds[1] = ObjectWorldExtentAndFlags;
-=======
 									const FMatrix LocalToWorld = PrimAndInst.LocalToWorld;
 
 									{
@@ -791,20 +720,12 @@
 										ObjectWorldExtentAndFlags.W = *(const float*)&Flags;
 										UploadObjectBounds[2] = ObjectWorldExtentAndFlags;
 									}
->>>>>>> d731a049
 
 									// Uniformly scale our Volume space to lie within [-1, 1] at the max extent
 									// This is mirrored in the SDF encoding
 									const FBox::FReal LocalToVolumeScale = 1.0f / LocalSpaceMeshBounds.GetExtent().GetMax();
 
-<<<<<<< HEAD
-									const FMatrix44f VolumeToWorld = FMatrix44f(		// LWC_TODO: Precision loss
-										FScaleMatrix(1.0f / LocalToVolumeScale)
-										* FTranslationMatrix(LocalSpaceMeshBounds.GetCenter())
-										* LocalToWorld);
-=======
 									const FMatrix VolumeToWorld = FScaleMatrix(1.0f / LocalToVolumeScale) * FTranslationMatrix(LocalSpaceMeshBounds.GetCenter()) * LocalToWorld;
->>>>>>> d731a049
 
 									const FLargeWorldRenderPosition WorldPosition(VolumeToWorld.GetOrigin());
 									const FVector TilePositionOffset = WorldPosition.GetTileOffset();
@@ -815,11 +736,7 @@
 									// TilePosition
 									UploadObjectData[0] = WorldPosition.GetTile();
 
-<<<<<<< HEAD
-									const FMatrix44f WorldToVolumeT = FMatrix44f(VolumeToWorld.Inverse().GetTransposed());
-=======
 									const FMatrix44f WorldToVolumeT = FMatrix44f(LocalToRelativeWorld.Inverse().GetTransposed());
->>>>>>> d731a049
 									// WorldToVolumeT
 									UploadObjectData[1] = (*(FVector4f*)&WorldToVolumeT.M[0]);
 									UploadObjectData[2] = (*(FVector4f*)&WorldToVolumeT.M[1]);
@@ -831,11 +748,7 @@
 									float ExpandSurfaceDistance = (GMeshSDFSurfaceBiasExpand * VolumePositionExtent / FVector(DistanceFieldData->Mips[0].IndirectionDimensions * DistanceField::UniqueDataBrickSize)).Size();
 
 									const float WSign = DistanceFieldData->bMostlyTwoSided ? -1 : 1;
-<<<<<<< HEAD
-									UploadObjectData[3] = FVector4f((FVector3f)VolumePositionExtent, WSign * ExpandSurfaceDistance);
-=======
 									UploadObjectData[4] = FVector4f((FVector3f)VolumePositionExtent, WSign * ExpandSurfaceDistance);
->>>>>>> d731a049
 
 									const int32 PrimIdx = PrimAndInst.Primitive->GetIndex();
 									const FPrimitiveBounds& PrimBounds = PrimitiveBounds[PrimIdx];
@@ -1001,40 +914,6 @@
 							{
 								const FBoxSphereBounds& Bounds = Primitive->Proxy->GetBounds();
 								const FBox BoxBound = Bounds.GetBox();
-<<<<<<< HEAD
-								UploadObjectBounds[0] = FVector4f((FVector3f)BoxBound.GetCenter(), Bounds.SphereRadius);
-								UploadObjectBounds[1] = FVector4f((FVector3f)BoxBound.GetExtent(), 0.f);
-
-								const FMatrix& LocalToWorld = HeightFieldCompDesc.LocalToWorld;
-								check(LocalToWorld.GetMaximumAxisScale() > 0.f);
-								const FMatrix44f WorldToLocalT = FMatrix44f(LocalToWorld.Inverse().GetTransposed()); // LWC_TODO
-								UploadObjectData[0] = *(const FVector4f*)&WorldToLocalT.M[0];
-								UploadObjectData[1] = *(const FVector4f*)&WorldToLocalT.M[1];
-								UploadObjectData[2] = *(const FVector4f*)&WorldToLocalT.M[2];
-
-								const FIntRect& HeightFieldRect = HeightFieldCompDesc.HeightfieldRect;
-								const float WorldToLocalScale = FMath::Min3(
-									WorldToLocalT.GetColumn(0).Size(),
-									WorldToLocalT.GetColumn(1).Size(),
-									WorldToLocalT.GetColumn(2).Size());
-								UploadObjectData[3] = FVector4f(HeightFieldRect.Width(), HeightFieldRect.Height(), WorldToLocalScale, 0.f);
-
-								FVector4f HeightUVScaleBias(ForceInitToZero);
-								if (HeightNormalTexture)
-								{
-									const uint32 HeightNormalTextureHandle = GHeightFieldTextureAtlas.GetAllocationHandle(HeightNormalTexture);
-									if (HeightNormalTextureHandle != INDEX_NONE)
-									{
-										const FVector4f HeightFieldScaleBias = HeightFieldCompDesc.HeightfieldScaleBias;
-										check(HeightFieldScaleBias.Y >= 0.f && HeightFieldScaleBias.Z >= 0.f && HeightFieldScaleBias.W >= 0.f);
-
-										const FVector4f ScaleBias = GHeightFieldTextureAtlas.GetAllocationScaleBias(HeightNormalTextureHandle);
-										HeightUVScaleBias.Set(FMath::Abs(HeightFieldScaleBias.X) * ScaleBias.X,
-											HeightFieldScaleBias.Y * ScaleBias.Y,
-											HeightFieldScaleBias.Z * ScaleBias.X + ScaleBias.Z,
-											HeightFieldScaleBias.W * ScaleBias.Y + ScaleBias.W);
-									}
-=======
 
 								const FLargeWorldRenderPosition AbsoluteWorldPosition(BoxBound.GetCenter());
 
@@ -1082,7 +961,6 @@
 										HeightFieldScaleBias.Y * ScaleBias.Y,
 										HeightFieldScaleBias.Z * ScaleBias.X + ScaleBias.Z,
 										HeightFieldScaleBias.W * ScaleBias.Y + ScaleBias.W);
->>>>>>> d731a049
 								}
 							}
 							UploadObjectData[5] = HeightUVScaleBias;
@@ -1157,13 +1035,8 @@
 			{
 				FViewInfo& View = Views[ViewIndex];
 
-<<<<<<< HEAD
-			if (ShouldPrepareGlobalDistanceField())
-			{
-=======
 				RDG_GPU_MASK_SCOPE(GraphBuilder, GNumAlternateFrameRenderingGroups > 1 ? FRHIGPUMask::All() : View.GPUMask);
 
->>>>>>> d731a049
 				float OcclusionMaxDistance = Scene->DefaultMaxDistanceFieldOcclusionDistance;
 
 				// Use the skylight's max distance if there is one
