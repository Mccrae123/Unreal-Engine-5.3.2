// Copyright Epic Games, Inc. All Rights Reserved.

#include "CoreMinimal.h"
#include "Stats/Stats.h"
#include "HAL/IConsoleManager.h"
#include "Async/ParallelFor.h"
#include "RHI.h"
#include "RenderResource.h"
#include "ShaderParameters.h"
#include "RendererInterface.h"
#include "Shader.h"
#include "SceneUtils.h"
#include "GlobalShader.h"
#include "DeferredShadingRenderer.h"
#include "ScenePrivate.h"
#include "DistanceFieldAtlas.h"
#include "DistanceFieldLightingShared.h"
#include "DistanceFieldAmbientOcclusion.h"
#include "ComponentRecreateRenderStateContext.h"
#include "GlobalDistanceField.h"
#include "HAL/LowLevelMemStats.h"
#include "ProfilingDebugging/CpuProfilerTrace.h"
#include "UnrealEngine.h"

DECLARE_GPU_STAT(DistanceFields);

extern int32 GDistanceFieldOffsetDataStructure;

float GMeshDistanceFieldsMaxObjectBoundingRadius = 100000;
FAutoConsoleVariableRef CVarMeshDistanceFieldsMaxObjectBoundingRadius(
	TEXT("r.DistanceFields.MaxObjectBoundingRadius"),
	GMeshDistanceFieldsMaxObjectBoundingRadius,
	TEXT("Objects larger than this will not be included in the Mesh Distance Field scene, to improve performance."),
	ECVF_RenderThreadSafe
	);

int32 GDFParallelUpdate = 0;
FAutoConsoleVariableRef CVarDFParallelUpdate(
	TEXT("r.DistanceFields.ParallelUpdate"),
	GDFParallelUpdate,
	TEXT(""),
	ECVF_RenderThreadSafe
);

int32 GDFReverseAtlasAllocationOrder = 0;
FAutoConsoleVariableRef CVarDFReverseAtlasAllocationOrder(
	TEXT("r.DistanceFields.ReverseAtlasAllocationOrder"),
	GDFReverseAtlasAllocationOrder,
	TEXT(""),
	FConsoleVariableDelegate::CreateLambda([](IConsoleVariable* InVariable)
	{
		FGlobalComponentRecreateRenderStateContext Context;
	}),
	ECVF_RenderThreadSafe
);

float GMeshSDFSurfaceBiasExpand = .25f;
FAutoConsoleVariableRef CVarMeshSDFSurfaceBiasExpand(
	TEXT("r.DistanceFields.SurfaceBiasExpand"),
	GMeshSDFSurfaceBiasExpand,
	TEXT("Fraction of a Mesh SDF voxel to expand the surface during intersection.  Expanding the surface improves representation quality, at the cost of over-occlusion."),
	FConsoleVariableDelegate::CreateLambda([](IConsoleVariable* InVariable)
	{
		FGlobalComponentRecreateRenderStateContext Context;
	}),
	ECVF_RenderThreadSafe
);

int32 GDFPreviousReverseAtlasAllocationOrder = 0;

#if ENABLE_LOW_LEVEL_MEM_TRACKER
DECLARE_LLM_MEMORY_STAT(TEXT("DistanceFields"), STAT_DistanceFieldsLLM, STATGROUP_LLMFULL);
DECLARE_LLM_MEMORY_STAT(TEXT("DistanceFields"), STAT_DistanceFieldsSummaryLLM, STATGROUP_LLM);
LLM_DEFINE_TAG(DistanceFields, NAME_None, NAME_None, GET_STATFNAME(STAT_DistanceFieldsLLM), GET_STATFNAME(STAT_DistanceFieldsSummaryLLM));
#endif // ENABLE_LOW_LEVEL_MEM_TRACKER

FDistanceFieldObjectBufferParameters DistanceField::SetupObjectBufferParameters(FRDGBuilder& GraphBuilder, const FDistanceFieldSceneData& DistanceFieldSceneData)
{
	FDistanceFieldObjectBufferParameters ObjectBufferParameters;

	ObjectBufferParameters.NumSceneObjects = DistanceFieldSceneData.NumObjectsInBuffer;
	ObjectBufferParameters.NumSceneHeightfieldObjects = DistanceFieldSceneData.HeightFieldObjectBuffers ? DistanceFieldSceneData.HeightfieldPrimitives.Num() : 0;

	if (ObjectBufferParameters.NumSceneObjects > 0)
	{
		check(DistanceFieldSceneData.GetCurrentObjectBuffers());
		ObjectBufferParameters.SceneObjectBounds = GraphBuilder.CreateSRV(GraphBuilder.RegisterExternalBuffer(DistanceFieldSceneData.GetCurrentObjectBuffers()->Bounds));
		ObjectBufferParameters.SceneObjectData = GraphBuilder.CreateSRV(GraphBuilder.RegisterExternalBuffer(DistanceFieldSceneData.GetCurrentObjectBuffers()->Data));
<<<<<<< HEAD
	}
	else
	{
		ObjectBufferParameters.SceneObjectBounds = GraphBuilder.CreateSRV(GSystemTextures.GetDefaultStructuredBuffer(GraphBuilder, sizeof(FVector4f)));
		ObjectBufferParameters.SceneObjectData = GraphBuilder.CreateSRV(GSystemTextures.GetDefaultStructuredBuffer(GraphBuilder, sizeof(FVector4f)));
	}

	if (ObjectBufferParameters.NumSceneHeightfieldObjects > 0)
	{
		check(DistanceFieldSceneData.GetHeightFieldObjectBuffers());
		ObjectBufferParameters.SceneHeightfieldObjectBounds = GraphBuilder.CreateSRV(GraphBuilder.RegisterExternalBuffer(DistanceFieldSceneData.GetHeightFieldObjectBuffers()->Bounds));
		ObjectBufferParameters.SceneHeightfieldObjectData = GraphBuilder.CreateSRV(GraphBuilder.RegisterExternalBuffer(DistanceFieldSceneData.GetHeightFieldObjectBuffers()->Data));
	}
	else
	{
=======
	}
	else
	{
		ObjectBufferParameters.SceneObjectBounds = GraphBuilder.CreateSRV(GSystemTextures.GetDefaultStructuredBuffer(GraphBuilder, sizeof(FVector4f)));
		ObjectBufferParameters.SceneObjectData = GraphBuilder.CreateSRV(GSystemTextures.GetDefaultStructuredBuffer(GraphBuilder, sizeof(FVector4f)));
	}

	if (ObjectBufferParameters.NumSceneHeightfieldObjects > 0)
	{
		check(DistanceFieldSceneData.GetHeightFieldObjectBuffers());
		ObjectBufferParameters.SceneHeightfieldObjectBounds = GraphBuilder.CreateSRV(GraphBuilder.RegisterExternalBuffer(DistanceFieldSceneData.GetHeightFieldObjectBuffers()->Bounds));
		ObjectBufferParameters.SceneHeightfieldObjectData = GraphBuilder.CreateSRV(GraphBuilder.RegisterExternalBuffer(DistanceFieldSceneData.GetHeightFieldObjectBuffers()->Data));
	}
	else
	{
>>>>>>> 4af6daef
		ObjectBufferParameters.SceneHeightfieldObjectBounds = GraphBuilder.CreateSRV(GSystemTextures.GetDefaultStructuredBuffer(GraphBuilder, sizeof(FVector4f)));
		ObjectBufferParameters.SceneHeightfieldObjectData = GraphBuilder.CreateSRV(GSystemTextures.GetDefaultStructuredBuffer(GraphBuilder, sizeof(FVector4f)));
	}

	return ObjectBufferParameters;
}

FDistanceFieldAtlasParameters DistanceField::SetupAtlasParameters(FRDGBuilder& GraphBuilder, const FDistanceFieldSceneData& DistanceFieldSceneData)
{
	FDistanceFieldAtlasParameters SceneParameters;

	if (DistanceFieldSceneData.DistanceFieldBrickVolumeTexture)
	{
		SceneParameters.SceneDistanceFieldAssetData = GraphBuilder.CreateSRV(GraphBuilder.RegisterExternalBuffer(DistanceFieldSceneData.AssetDataBuffer));

		if (GDistanceFieldOffsetDataStructure == 0 || GDistanceFieldOffsetDataStructure == 1)
		{
			if (DistanceFieldSceneData.IndirectionTable)
			{
				FRDGBufferSRV* IndirectTableSRV = GraphBuilder.CreateSRV(GraphBuilder.RegisterExternalBuffer(DistanceFieldSceneData.IndirectionTable));

				if (GDistanceFieldOffsetDataStructure == 0)
				{
					SceneParameters.DistanceFieldIndirectionTable = IndirectTableSRV;
				}
				else
				{
					SceneParameters.DistanceFieldIndirection2Table = IndirectTableSRV;
				}
			}
		}
		else if (DistanceFieldSceneData.IndirectionAtlas)
		{
			SceneParameters.DistanceFieldIndirectionAtlas = GraphBuilder.RegisterExternalTexture(DistanceFieldSceneData.IndirectionAtlas);
		}

		SceneParameters.DistanceFieldBrickTexture = GraphBuilder.RegisterExternalTexture(DistanceFieldSceneData.DistanceFieldBrickVolumeTexture);
		SceneParameters.DistanceFieldSampler = TStaticSamplerState<SF_Bilinear,AM_Wrap, AM_Wrap, AM_Wrap>::GetRHI();

		SceneParameters.DistanceFieldBrickSize = FVector3f(DistanceField::BrickSize);
		SceneParameters.DistanceFieldUniqueDataBrickSize = FVector3f(DistanceField::UniqueDataBrickSize);
		SceneParameters.DistanceFieldBrickAtlasSizeInBricks = DistanceFieldSceneData.BrickTextureDimensionsInBricks;
		SceneParameters.DistanceFieldBrickAtlasMask = DistanceFieldSceneData.BrickTextureDimensionsInBricks - FIntVector(1);
		SceneParameters.DistanceFieldBrickAtlasSizeLog2 = FIntVector(
			FMath::FloorLog2(DistanceFieldSceneData.BrickTextureDimensionsInBricks.X),
			FMath::FloorLog2(DistanceFieldSceneData.BrickTextureDimensionsInBricks.Y),
			FMath::FloorLog2(DistanceFieldSceneData.BrickTextureDimensionsInBricks.Z));
		SceneParameters.DistanceFieldBrickAtlasTexelSize = FVector3f(1.0f) / FVector3f(DistanceFieldSceneData.BrickTextureDimensionsInBricks * DistanceField::BrickSize);

		SceneParameters.DistanceFieldBrickAtlasHalfTexelSize = 0.5f * SceneParameters.DistanceFieldBrickAtlasTexelSize;
		SceneParameters.DistanceFieldUniqueDataBrickSizeInAtlasTexels = SceneParameters.DistanceFieldUniqueDataBrickSize * SceneParameters.DistanceFieldBrickAtlasTexelSize;

		SceneParameters.DistanceFieldBrickOffsetToAtlasUVScale = GDistanceFieldOffsetDataStructure == 0 ?
			SceneParameters.DistanceFieldBrickSize * SceneParameters.DistanceFieldBrickAtlasTexelSize :
			SceneParameters.DistanceFieldBrickSize * SceneParameters.DistanceFieldBrickAtlasTexelSize * (DistanceField::MaxIndirectionDimension - 1);
	}
	else
	{
		SceneParameters.SceneDistanceFieldAssetData = nullptr;
		SceneParameters.DistanceFieldIndirectionTable = nullptr;
		SceneParameters.DistanceFieldIndirection2Table = nullptr;
		SceneParameters.DistanceFieldIndirectionAtlas = nullptr;
		SceneParameters.DistanceFieldBrickTexture = nullptr;
		SceneParameters.DistanceFieldSampler = nullptr;
	}

	return SceneParameters;
}

const uint32 UpdateObjectsGroupSize = 64;

struct FParallelUpdateRangeDFO
{
	int32 ItemStart;
	int32 ItemCount;
};

struct FParallelUpdateRangesDFO
{
	FParallelUpdateRangeDFO Range[4];
};

// TODO: Improve and move to shared utility location.
static int32 PartitionUpdateRangesDFO(FParallelUpdateRangesDFO& Ranges, int32 ItemCount, bool bAllowParallel)
{
	if (ItemCount < 256 || !bAllowParallel)
	{
		Ranges.Range[0].ItemStart = 0;
		Ranges.Range[0].ItemCount = ItemCount;
		return 1;
	}

	const int32 RangeCount = Align(ItemCount, 4) >> 2;

	Ranges.Range[0].ItemCount = RangeCount;
	Ranges.Range[1].ItemCount = RangeCount;
	Ranges.Range[2].ItemCount = RangeCount;

	Ranges.Range[0].ItemStart = 0;
	Ranges.Range[1].ItemStart = RangeCount;
	Ranges.Range[2].ItemStart = RangeCount * 2;
	Ranges.Range[3].ItemStart = RangeCount * 3;
	Ranges.Range[3].ItemCount = ItemCount - Ranges.Range[3].ItemStart;

	return Ranges.Range[3].ItemCount > 0 ? 4 : 3;
}

void AddModifiedBounds(FScene* Scene, FGlobalDFCacheType CacheType, const FBox& Bounds)
{
	FDistanceFieldSceneData& DistanceFieldData = Scene->DistanceFieldSceneData;
	DistanceFieldData.PrimitiveModifiedBounds[CacheType].Add(Bounds);
}

void ProcessDistanceFieldObjectRemoves(FScene* Scene, TArray<FSetElementId>& DistanceFieldAssetRemoves)
{
	FDistanceFieldSceneData& DistanceFieldSceneData = Scene->DistanceFieldSceneData;

	if (DistanceFieldSceneData.PendingRemoveOperations.Num() > 0)
	{
		TArray<int32, SceneRenderingAllocator> PendingRemoveOperations;

		for (int32 RemoveIndex = 0; RemoveIndex < DistanceFieldSceneData.PendingRemoveOperations.Num(); RemoveIndex++)
		{
			const FPrimitiveRemoveInfo& PrimitiveRemoveInfo = DistanceFieldSceneData.PendingRemoveOperations[RemoveIndex];
			
			FSetElementId AssetSetId = DistanceFieldSceneData.AssetStateArray.FindId(PrimitiveRemoveInfo.DistanceFieldData);
			FDistanceFieldAssetState& AssetState = DistanceFieldSceneData.AssetStateArray[AssetSetId];
			AssetState.RefCount--;
			
			if (AssetState.RefCount == 0)
			{
				DistanceFieldAssetRemoves.Add(AssetSetId);
			}

			// Can't dereference the primitive here, it has already been deleted
			const FPrimitiveSceneInfo* Primitive = PrimitiveRemoveInfo.Primitive;
			const TArray<int32, TInlineAllocator<1>>& DistanceFieldInstanceIndices = PrimitiveRemoveInfo.DistanceFieldInstanceIndices;

			for (int32 RemoveInstanceIndex = 0; RemoveInstanceIndex < DistanceFieldInstanceIndices.Num(); RemoveInstanceIndex++)
			{
				const int32 InstanceIndex = DistanceFieldInstanceIndices[RemoveInstanceIndex];

				// InstanceIndex will be -1 with zero scale meshes
				if (InstanceIndex >= 0)
				{
					// Mark region covered by instance in global distance field as modified
					FGlobalDFCacheType CacheType = PrimitiveRemoveInfo.bOftenMoving ? GDF_Full : GDF_MostlyStatic;
					AddModifiedBounds(Scene, CacheType, DistanceFieldSceneData.PrimitiveInstanceMapping[InstanceIndex].WorldBounds);

					// Add individual instances to temporary array for processing in the next pass
					PendingRemoveOperations.Add(InstanceIndex);
				}
			}
		}

		DistanceFieldSceneData.PendingRemoveOperations.Reset();

		if (PendingRemoveOperations.Num() > 0)
		{
			check(DistanceFieldSceneData.NumObjectsInBuffer >= PendingRemoveOperations.Num());

			// Sort from largest to smallest so we can safely RemoveAtSwap without invalidating indices in this array
			PendingRemoveOperations.Sort(TGreater<int32>());

			for (int32 RemoveIndex : PendingRemoveOperations)
			{
				--DistanceFieldSceneData.NumObjectsInBuffer;
				const int32 MoveFromIndex = DistanceFieldSceneData.NumObjectsInBuffer;

				FPrimitiveAndInstance& PrimitiveAndInstanceBeingMoved = DistanceFieldSceneData.PrimitiveInstanceMapping[MoveFromIndex];
				if (RemoveIndex < DistanceFieldSceneData.NumObjectsInBuffer)
				{
					// Fixup indices of the primitive that is being moved
					check(PrimitiveAndInstanceBeingMoved.Primitive && PrimitiveAndInstanceBeingMoved.Primitive->DistanceFieldInstanceIndices.Num() > 0);
					PrimitiveAndInstanceBeingMoved.Primitive->DistanceFieldInstanceIndices[PrimitiveAndInstanceBeingMoved.InstanceIndex] = RemoveIndex;
				}

				DistanceFieldSceneData.PrimitiveInstanceMapping.RemoveAtSwap(RemoveIndex, 1, false);

				DistanceFieldSceneData.IndicesToUpdateInObjectBuffers.Add(RemoveIndex);
			}

			PendingRemoveOperations.Reset();
		}
	}
}

void LogDistanceFieldUpdate(FPrimitiveSceneInfo const* PrimitiveSceneInfo, float BoundingRadius, bool bIsAddOperation)
{
	extern int32 GAOLogGlobalDistanceFieldModifiedPrimitives;

	if (GAOLogGlobalDistanceFieldModifiedPrimitives == 1
		|| (GAOLogGlobalDistanceFieldModifiedPrimitives == 2 && !PrimitiveSceneInfo->Proxy->IsOftenMoving()))
	{
		UE_LOG(LogDistanceField, Log,
			TEXT("Global Distance Field %s primitive %s %s %s bounding radius %.1f"),
			PrimitiveSceneInfo->Proxy->IsOftenMoving() ? TEXT("Movable") : TEXT("CACHED"),
			(bIsAddOperation ? TEXT("add") : TEXT("update")),
			*PrimitiveSceneInfo->Proxy->GetOwnerName().ToString(),
			*PrimitiveSceneInfo->Proxy->GetResourceName().ToString(),
			BoundingRadius);
	}
}

/** Gathers the information needed to represent a single object's distance field and appends it to the upload buffers. */
void ProcessPrimitiveUpdate(
	bool bIsAddOperation,
	FScene* Scene,
	FPrimitiveSceneInfo* PrimitiveSceneInfo,
	TArray<FRenderTransform>& InstanceLocalToPrimitiveTransforms,
	TArray<int32>& IndicesToUpdateInObjectBuffers, 
	TArray<FDistanceFieldAssetMipId>& DistanceFieldAssetAdds,
	TArray<FSetElementId>& DistanceFieldAssetRemoves)
{
	const FPrimitiveSceneProxy* Proxy = PrimitiveSceneInfo->Proxy;

	FDistanceFieldSceneData& DistanceFieldSceneData = Scene->DistanceFieldSceneData;

	InstanceLocalToPrimitiveTransforms.Reset();

	const FDistanceFieldVolumeData* DistanceFieldData = nullptr;
	float SelfShadowBias;
	Proxy->GetDistanceFieldAtlasData(DistanceFieldData, SelfShadowBias);
	Proxy->GetDistanceFieldInstanceData(InstanceLocalToPrimitiveTransforms);

	if (DistanceFieldData && DistanceFieldData->IsValid() && InstanceLocalToPrimitiveTransforms.Num() > 0)
	{
		const float BoundingRadius = Proxy->GetBounds().SphereRadius;
		const FGlobalDFCacheType CacheType = Proxy->IsOftenMoving() ? GDF_Full : GDF_MostlyStatic;

		// Proxy bounds are only useful if single instance
		if (InstanceLocalToPrimitiveTransforms.Num() > 1 || BoundingRadius < GMeshDistanceFieldsMaxObjectBoundingRadius)
		{
			if (bIsAddOperation)
			{
				PrimitiveSceneInfo->DistanceFieldInstanceIndices.Empty(InstanceLocalToPrimitiveTransforms.Num());
				PrimitiveSceneInfo->DistanceFieldInstanceIndices.AddZeroed(InstanceLocalToPrimitiveTransforms.Num());

				FSetElementId AddSetId = DistanceFieldSceneData.AssetStateArray.FindId(DistanceFieldData);

				if (AddSetId.IsValidId())
				{
					FDistanceFieldAssetState& AssetState = DistanceFieldSceneData.AssetStateArray[AddSetId];
					AssetState.RefCount++;

					if (AssetState.RefCount == 1)
					{
						DistanceFieldAssetRemoves.Remove(AddSetId);
					}
				}
				else
				{
					FDistanceFieldAssetState NewAssetState;
					NewAssetState.RefCount = 1;
					NewAssetState.BuiltData = DistanceFieldData;
					FSetElementId AssetSetId = DistanceFieldSceneData.AssetStateArray.Add(NewAssetState);
					DistanceFieldAssetAdds.Add(FDistanceFieldAssetMipId(AssetSetId));
				}
			}

			for (int32 TransformIndex = 0; TransformIndex < InstanceLocalToPrimitiveTransforms.Num(); TransformIndex++)
			{
<<<<<<< HEAD
				const FMatrix LocalToWorld = InstanceLocalToPrimitiveTransforms[TransformIndex].ToMatrix() * Proxy->GetLocalToWorld();

				const FMatrix::FReal MaxScale = LocalToWorld.GetMaximumAxisScale();
=======
				const bool bInstanceCountOverflow = bIsAddOperation && (DistanceFieldSceneData.NumObjectsInBuffer + 1 > MAX_INSTANCE_ID);
>>>>>>> 4af6daef

				static bool bWarnOnce = true;
				if (bInstanceCountOverflow && bWarnOnce)
				{
					bWarnOnce = false;
					UE_LOG(LogDistanceField, Warning, TEXT("Max instance count in Distance Field Scene reached. New instances might not be represented."));
				}

				const FMatrix LocalToWorld = InstanceLocalToPrimitiveTransforms[TransformIndex].ToMatrix() * Proxy->GetLocalToWorld();

				const FMatrix::FReal MaxScale = LocalToWorld.GetMaximumAxisScale();

				if (bIsAddOperation && (MaxScale <= 0 || bInstanceCountOverflow))
				{
					// Skip degenerate instances or when instance count limit is reached
					PrimitiveSceneInfo->DistanceFieldInstanceIndices[TransformIndex] = -1;
					continue;
				}

				uint32 UploadIndex;

				if (bIsAddOperation)
				{
					UploadIndex = DistanceFieldSceneData.NumObjectsInBuffer;
					++DistanceFieldSceneData.NumObjectsInBuffer;
				}
				else
				{
					UploadIndex = PrimitiveSceneInfo->DistanceFieldInstanceIndices[TransformIndex];
				}

				IndicesToUpdateInObjectBuffers.Add(UploadIndex);

				const FBox WorldBounds = DistanceFieldData->LocalSpaceMeshBounds.TransformBy(LocalToWorld);

				if (bIsAddOperation)
				{
					const int32 AddIndex = UploadIndex;
					const int32 MappingIndex = DistanceFieldSceneData.PrimitiveInstanceMapping.Add(FPrimitiveAndInstance(LocalToWorld, WorldBounds, PrimitiveSceneInfo, TransformIndex));
					PrimitiveSceneInfo->DistanceFieldInstanceIndices[TransformIndex] = AddIndex;

					AddModifiedBounds(Scene, CacheType, WorldBounds);
					LogDistanceFieldUpdate(PrimitiveSceneInfo, BoundingRadius, bIsAddOperation);
				}
				else 
				{
					// InstanceIndex will be -1 with zero scale meshes
					const int32 InstanceIndex = PrimitiveSceneInfo->DistanceFieldInstanceIndices[TransformIndex];
					if (InstanceIndex >= 0)
					{
						FPrimitiveAndInstance& Mapping = DistanceFieldSceneData.PrimitiveInstanceMapping[InstanceIndex];

						// Filter out global distance field updates which were too small
						if (!Mapping.WorldBounds.GetExtent().Equals(WorldBounds.GetExtent(), 0.01f)
							|| !Mapping.LocalToWorld.Equals(LocalToWorld, 0.01f))
						{
							// decide if we want to make a single global distance field update or two updates for large movement (teleport) case
							const FBox MergedBounds = Mapping.WorldBounds + WorldBounds;
							const FVector MergedExtentIncrease = MergedBounds.GetExtent() - Mapping.WorldBounds.GetExtent() - WorldBounds.GetExtent();
							if (MergedExtentIncrease.GetMax() < 100.0f)
							{
								AddModifiedBounds(Scene, CacheType, MergedBounds);
							}
							else
							{
								AddModifiedBounds(Scene, CacheType, Mapping.WorldBounds);
								AddModifiedBounds(Scene, CacheType, WorldBounds);
							}
							LogDistanceFieldUpdate(PrimitiveSceneInfo, BoundingRadius, bIsAddOperation);

							Mapping.LocalToWorld = LocalToWorld;
							Mapping.WorldBounds = WorldBounds;
						}
					}
				}
			}
		}
		else
		{
			UE_LOG(LogDistanceField,Verbose,TEXT("Primitive %s %s excluded due to huge bounding radius %f"), *Proxy->GetOwnerName().ToString(), *Proxy->GetResourceName().ToString(), BoundingRadius);
		}
	}
<<<<<<< HEAD
	return true;
=======
>>>>>>> 4af6daef
}

bool bVerifySceneIntegrity = false;

void FDistanceFieldSceneData::UpdateDistanceFieldObjectBuffers(
	FRDGBuilder& GraphBuilder,
	FRDGExternalAccessQueue& ExternalAccessQueue,
	FScene* Scene,
	TArray<FDistanceFieldAssetMipId>& DistanceFieldAssetAdds,
	TArray<FSetElementId>& DistanceFieldAssetRemoves)
{
	// Mask should be set in FSceneRenderer::PrepareDistanceFieldScene before calling this
	check(GraphBuilder.RHICmdList.GetGPUMask() == FRHIGPUMask::All());

	const bool bExecuteInParallel = GDFParallelUpdate != 0 && FApp::ShouldUseThreadingForPerformance();

	if (HasPendingOperations() || HasPendingUploads())
	{
		QUICK_SCOPE_CYCLE_COUNTER(STAT_UpdateDistanceFieldObjectBuffers);
		RDG_EVENT_SCOPE(GraphBuilder, "UpdateDistanceFieldObjectBuffers");

		if (ObjectBuffers == nullptr)
		{
			ObjectBuffers = new FDistanceFieldObjectBuffers();
		}

		// Process removes before adds, as the adds will overwrite primitive allocation info
		// This also prevents re-uploading distance fields on render state recreation
		ProcessDistanceFieldObjectRemoves(Scene, DistanceFieldAssetRemoves);

		if ((PendingAddOperations.Num() > 0 || PendingUpdateOperations.Num() > 0) && GDFReverseAtlasAllocationOrder == GDFPreviousReverseAtlasAllocationOrder)
		{
			TArray<FRenderTransform> InstanceLocalToPrimitiveTransforms;

			int32 OriginalNumObjects = NumObjectsInBuffer;
			for (FPrimitiveSceneInfo* PrimitiveSceneInfo : PendingAddOperations)
			{
				ProcessPrimitiveUpdate(
					true,
					Scene,
					PrimitiveSceneInfo,
					InstanceLocalToPrimitiveTransforms,
					IndicesToUpdateInObjectBuffers,
					DistanceFieldAssetAdds,
					DistanceFieldAssetRemoves);
			}

			for (FPrimitiveSceneInfo* PrimitiveSceneInfo : PendingUpdateOperations)
			{
				ProcessPrimitiveUpdate(
					false,
					Scene,
					PrimitiveSceneInfo,
					InstanceLocalToPrimitiveTransforms,
					IndicesToUpdateInObjectBuffers,
					DistanceFieldAssetAdds,
					DistanceFieldAssetRemoves);
			}

			PendingAddOperations.Reset();
			PendingUpdateOperations.Reset();
		}

		GDFPreviousReverseAtlasAllocationOrder = GDFReverseAtlasAllocationOrder;

		// Upload buffer changes
		if (HasPendingUploads())
		{
			QUICK_SCOPE_CYCLE_COUNTER(STAT_UploadDistanceFieldObjectDataAndBounds);

			// Upload DF object data and bounds
			check(NumObjectsInBuffer <= MAX_INSTANCE_ID);

<<<<<<< HEAD
				const uint32 DFObjectDataNumFloat4s = FMath::RoundUpToPowerOfTwo(NumDFObjects * GDistanceFieldObjectDataStride);
				const uint32 DFObjectDataNumBytes = DFObjectDataNumFloat4s * sizeof(FVector4f);
				FRDGBuffer* DFObjectDataBuffer = ResizeStructuredBufferIfNeeded(GraphBuilder, ObjectBuffers->Data, DFObjectDataNumBytes, TEXT("DistanceFields.DFObjectData"));

				const uint32 DFObjectBoundsNumFloat4s = FMath::RoundUpToPowerOfTwo(NumDFObjects * GDistanceFieldObjectBoundsStride);
				const uint32 DFObjectBoundsNumBytes = DFObjectBoundsNumFloat4s * sizeof(FVector4f);
				FRDGBuffer* DFObjectBoundsBuffer = ResizeStructuredBufferIfNeeded(GraphBuilder, ObjectBuffers->Bounds, DFObjectBoundsNumBytes, TEXT("DistanceFields.DFObjectBounds"));
=======
			const uint32 NumDFObjectsRoundedUp = FMath::RoundUpToPowerOfTwo(NumObjectsInBuffer);

			const uint32 DFObjectDataNumBytes = NumDFObjectsRoundedUp * GDistanceFieldObjectDataStride * sizeof(FVector4f);
			FRDGBuffer* DFObjectDataBuffer = ResizeStructuredBufferIfNeeded(GraphBuilder, ObjectBuffers->Data, DFObjectDataNumBytes, TEXT("DistanceFields.DFObjectData"));
>>>>>>> 4af6daef

			const uint32 DFObjectBoundsNumBytes = NumDFObjectsRoundedUp * GDistanceFieldObjectBoundsStride * sizeof(FVector4f);
			FRDGBuffer* DFObjectBoundsBuffer = ResizeStructuredBufferIfNeeded(GraphBuilder, ObjectBuffers->Bounds, DFObjectBoundsNumBytes, TEXT("DistanceFields.DFObjectBounds"));

			// Limit number of distance field object uploads per frame to 2M
			// The bottleneck is GetMaxUploadBufferElements() used by FRDGScatterUploadBuffer
			// This is not expected to be hit during gameplay.
			static const int32 MAX_NUM_DISTANCE_FIELD_OBJECT_UPLOADS = (2 << 20);

<<<<<<< HEAD
				if (NumDFObjectUploads > 0)
				{
					UploadDistanceFieldDataBuffer.Init(GraphBuilder, NumDFObjectUploads, GDistanceFieldObjectDataStride * sizeof(FVector4f), true, TEXT("DistanceFields.DFObjectDataUploadBuffer"));
					UploadDistanceFieldBoundsBuffer.Init(GraphBuilder, NumDFObjectUploads, GDistanceFieldObjectBoundsStride * sizeof(FVector4f), true, TEXT("DistanceFields.DFObjectBoundsUploadBuffer"));
=======
			const int32 NumDFObjectUploads = FMath::Min(IndicesToUpdateInObjectBuffers.Num(), MAX_NUM_DISTANCE_FIELD_OBJECT_UPLOADS);

			static FCriticalSection DFUpdateCS;

			if (NumDFObjectUploads > 0)
			{
				UploadDistanceFieldDataBuffer.Init(GraphBuilder, NumDFObjectUploads, GDistanceFieldObjectDataStride * sizeof(FVector4f), true, TEXT("DistanceFields.DFObjectDataUploadBuffer"));
				UploadDistanceFieldBoundsBuffer.Init(GraphBuilder, NumDFObjectUploads, GDistanceFieldObjectBoundsStride * sizeof(FVector4f), true, TEXT("DistanceFields.DFObjectBoundsUploadBuffer"));
>>>>>>> 4af6daef

				const TScenePrimitiveArray<FPrimitiveBounds>& PrimitiveBounds = Scene->PrimitiveBounds;

				FParallelUpdateRangesDFO ParallelRanges;

				int32 RangeCount = PartitionUpdateRangesDFO(ParallelRanges, NumDFObjectUploads, bExecuteInParallel);

				ParallelFor(RangeCount,
					[this, &ParallelRanges, &PrimitiveBounds, RangeCount](int32 RangeIndex)
					{
						for (int32 ItemIndex = ParallelRanges.Range[RangeIndex].ItemStart; ItemIndex < ParallelRanges.Range[RangeIndex].ItemStart + ParallelRanges.Range[RangeIndex].ItemCount; ++ItemIndex)
						{
							const int32 Index = IndicesToUpdateInObjectBuffers[ItemIndex];
							if (Index >= 0 && Index < PrimitiveInstanceMapping.Num())
							{
								const FPrimitiveAndInstance& PrimAndInst = PrimitiveInstanceMapping[Index];
								const FPrimitiveSceneProxy* PrimitiveSceneProxy = PrimAndInst.Primitive->Proxy;

								if (RangeCount > 1)
								{
									DFUpdateCS.Lock();
								}

<<<<<<< HEAD
									FVector4f* UploadObjectData = (FVector4f*)UploadDistanceFieldDataBuffer.Add_GetRef(Index);
									FVector4f* UploadObjectBounds = (FVector4f*)UploadDistanceFieldBoundsBuffer.Add_GetRef(Index);
=======
								FVector4f* UploadObjectData = (FVector4f*)UploadDistanceFieldDataBuffer.Add_GetRef(Index);
								FVector4f* UploadObjectBounds = (FVector4f*)UploadDistanceFieldBoundsBuffer.Add_GetRef(Index);
>>>>>>> 4af6daef

								if (RangeCount > 1)
								{
									DFUpdateCS.Unlock();
								}

<<<<<<< HEAD
									const FDistanceFieldVolumeData* DistanceFieldData = nullptr;
									float SelfShadowBias;
									PrimitiveSceneProxy->GetDistanceFieldAtlasData(DistanceFieldData, SelfShadowBias);
=======
								const FDistanceFieldVolumeData* DistanceFieldData = nullptr;
								float SelfShadowBias;
								PrimitiveSceneProxy->GetDistanceFieldAtlasData(DistanceFieldData, SelfShadowBias);
>>>>>>> 4af6daef

								const FBox LocalSpaceMeshBounds = DistanceFieldData->LocalSpaceMeshBounds;
			
<<<<<<< HEAD
									const FMatrix LocalToWorld = PrimAndInst.LocalToWorld;

									{
										const FBox WorldSpaceMeshBounds = LocalSpaceMeshBounds.TransformBy(LocalToWorld);

										const FLargeWorldRenderPosition AbsoluteWorldPosition(WorldSpaceMeshBounds.GetCenter());

										const FVector4f ObjectBoundingSphere(AbsoluteWorldPosition.GetOffset(), WorldSpaceMeshBounds.GetExtent().Size());

										UploadObjectBounds[0] = AbsoluteWorldPosition.GetTile();
										UploadObjectBounds[1] = ObjectBoundingSphere;

										const FGlobalDFCacheType CacheType = PrimitiveSceneProxy->IsOftenMoving() ? GDF_Full : GDF_MostlyStatic;
										const bool bOftenMoving = CacheType == GDF_Full;
										const bool bCastShadow = PrimitiveSceneProxy->CastsDynamicShadow();
										const bool bIsNaniteMesh = PrimitiveSceneProxy->IsNaniteMesh();
										const bool bEmissiveLightSource = PrimitiveSceneProxy->IsEmissiveLightSource();
										const bool bVisible = PrimitiveSceneProxy->IsDrawnInGame(); // Distance field object can be invisible in main view, but cast shadows
										const bool bAffectIndirectLightingWhileHidden = PrimitiveSceneProxy->AffectsIndirectLightingWhileHidden();

										uint32 Flags = 0;
										Flags |= bOftenMoving ? 1u : 0;
										Flags |= bCastShadow ? 2u : 0;
										Flags |= bIsNaniteMesh ? 4u : 0;
										Flags |= bEmissiveLightSource ? 8u : 0;
										Flags |= bVisible ? 16u : 0;
										Flags |= bAffectIndirectLightingWhileHidden ? 32u : 0;

										FVector4f ObjectWorldExtentAndFlags((FVector3f)WorldSpaceMeshBounds.GetExtent(), 0.0f);
										ObjectWorldExtentAndFlags.W = *(const float*)&Flags;
										UploadObjectBounds[2] = ObjectWorldExtentAndFlags;
									}

									// Uniformly scale our Volume space to lie within [-1, 1] at the max extent
									// This is mirrored in the SDF encoding
									const FBox::FReal LocalToVolumeScale = 1.0f / LocalSpaceMeshBounds.GetExtent().GetMax();

									const FMatrix VolumeToWorld = FScaleMatrix(1.0f / LocalToVolumeScale) * FTranslationMatrix(LocalSpaceMeshBounds.GetCenter()) * LocalToWorld;

									const FLargeWorldRenderPosition WorldPosition(VolumeToWorld.GetOrigin());
									const FVector TilePositionOffset = WorldPosition.GetTileOffset();

									// Inverse on FMatrix44f can generate NaNs if the source matrix contains large scaling, so do it in double precision.
									FMatrix LocalToRelativeWorld = FLargeWorldRenderScalar::MakeToRelativeWorldMatrixDouble(TilePositionOffset, VolumeToWorld);

									// TilePosition
									UploadObjectData[0] = WorldPosition.GetTile();

									const FMatrix44f WorldToVolumeT = FMatrix44f(LocalToRelativeWorld.Inverse().GetTransposed());
									// WorldToVolumeT
									UploadObjectData[1] = (*(FVector4f*)&WorldToVolumeT.M[0]);
									UploadObjectData[2] = (*(FVector4f*)&WorldToVolumeT.M[1]);
									UploadObjectData[3] = (*(FVector4f*)&WorldToVolumeT.M[2]);

									const FVector VolumePositionExtent = LocalSpaceMeshBounds.GetExtent() * LocalToVolumeScale;

									// Minimal surface bias which increases chance that ray hit will a surface located between two texels
									float ExpandSurfaceDistance = (GMeshSDFSurfaceBiasExpand * VolumePositionExtent / FVector(DistanceFieldData->Mips[0].IndirectionDimensions * DistanceField::UniqueDataBrickSize)).Size();

									const float WSign = DistanceFieldData->bMostlyTwoSided ? -1 : 1;
									UploadObjectData[4] = FVector4f((FVector3f)VolumePositionExtent, WSign * ExpandSurfaceDistance);

									const int32 PrimIdx = PrimAndInst.Primitive->GetIndex();
									const FPrimitiveBounds& PrimBounds = PrimitiveBounds[PrimIdx];
									float MinDrawDist2 = FMath::Square(PrimBounds.MinDrawDistance);
									// For IEEE compatible machines, float operations goes to inf if overflow
									// In this case, it will effectively disable max draw distance culling
									float MaxDrawDist = FMath::Max(PrimBounds.MaxCullDistance, 0.f) * GetCachedScalabilityCVars().ViewDistanceScale;

									const uint32 GPUSceneInstanceIndex = PrimitiveSceneProxy->SupportsInstanceDataBuffer() ? 
										PrimAndInst.Primitive->GetInstanceSceneDataOffset() + PrimAndInst.InstanceIndex :
										PrimAndInst.Primitive->GetInstanceSceneDataOffset();

									// Bypass NaN checks in FVector4f ctor
									FVector4f Vector4;
									Vector4.X = MinDrawDist2;
									Vector4.Y = MaxDrawDist * MaxDrawDist;
									Vector4.Z = SelfShadowBias;
									Vector4.W = *(const float*)&GPUSceneInstanceIndex;
									UploadObjectData[5] = Vector4;

									const FMatrix44f VolumeToWorldT = FMatrix44f(LocalToRelativeWorld.GetTransposed());
									UploadObjectData[6] = *(FVector4f*)&VolumeToWorldT.M[0];
									UploadObjectData[7] = *(FVector4f*)&VolumeToWorldT.M[1];
									UploadObjectData[8] = *(FVector4f*)&VolumeToWorldT.M[2];

									FVector4f FloatVector8(FVector3f(VolumeToWorld.GetScaleVector()), 0.0f);

									// Bypass NaN checks in FVector4f ctor
									FSetElementId AssetStateSetId = AssetStateArray.FindId(DistanceFieldData);
									check(AssetStateSetId.IsValidId());
									const int32 AssetStateInt = AssetStateSetId.AsInteger();
									FloatVector8.W = *(const float*)&AssetStateInt;
									
									UploadObjectData[9] = FloatVector8;
=======
								const FMatrix LocalToWorld = PrimAndInst.LocalToWorld;

								{
									const FBox WorldSpaceMeshBounds = LocalSpaceMeshBounds.TransformBy(LocalToWorld);

									const FLargeWorldRenderPosition AbsoluteWorldPosition(WorldSpaceMeshBounds.GetCenter());

									const FVector4f ObjectBoundingSphere(AbsoluteWorldPosition.GetOffset(), WorldSpaceMeshBounds.GetExtent().Size());

									UploadObjectBounds[0] = AbsoluteWorldPosition.GetTile();
									UploadObjectBounds[1] = ObjectBoundingSphere;

									const FGlobalDFCacheType CacheType = PrimitiveSceneProxy->IsOftenMoving() ? GDF_Full : GDF_MostlyStatic;
									const bool bOftenMoving = CacheType == GDF_Full;
									const bool bCastShadow = PrimitiveSceneProxy->CastsDynamicShadow();
									const bool bIsNaniteMesh = PrimitiveSceneProxy->IsNaniteMesh();
									const bool bEmissiveLightSource = PrimitiveSceneProxy->IsEmissiveLightSource();
									const bool bVisible = PrimitiveSceneProxy->IsDrawnInGame(); // Distance field object can be invisible in main view, but cast shadows
									const bool bAffectIndirectLightingWhileHidden = PrimitiveSceneProxy->AffectsIndirectLightingWhileHidden();

									uint32 Flags = 0;
									Flags |= bOftenMoving ? 1u : 0;
									Flags |= bCastShadow ? 2u : 0;
									Flags |= bIsNaniteMesh ? 4u : 0;
									Flags |= bEmissiveLightSource ? 8u : 0;
									Flags |= bVisible ? 16u : 0;
									Flags |= bAffectIndirectLightingWhileHidden ? 32u : 0;

									FVector4f ObjectWorldExtentAndFlags((FVector3f)WorldSpaceMeshBounds.GetExtent(), 0.0f);
									ObjectWorldExtentAndFlags.W = *(const float*)&Flags;
									UploadObjectBounds[2] = ObjectWorldExtentAndFlags;
>>>>>>> 4af6daef
								}

								// Uniformly scale our Volume space to lie within [-1, 1] at the max extent
								// This is mirrored in the SDF encoding
								const FBox::FReal LocalToVolumeScale = 1.0f / LocalSpaceMeshBounds.GetExtent().GetMax();

								const FMatrix VolumeToWorld = FScaleMatrix(1.0f / LocalToVolumeScale) * FTranslationMatrix(LocalSpaceMeshBounds.GetCenter()) * LocalToWorld;

								const FLargeWorldRenderPosition WorldPosition(VolumeToWorld.GetOrigin());
								const FVector TilePositionOffset = WorldPosition.GetTileOffset();

								// Inverse on FMatrix44f can generate NaNs if the source matrix contains large scaling, so do it in double precision.
								FMatrix LocalToRelativeWorld = FLargeWorldRenderScalar::MakeToRelativeWorldMatrixDouble(TilePositionOffset, VolumeToWorld);

								// TilePosition
								UploadObjectData[0] = WorldPosition.GetTile();

								const FMatrix44f WorldToVolumeT = FMatrix44f(LocalToRelativeWorld.Inverse().GetTransposed());
								// WorldToVolumeT
								UploadObjectData[1] = (*(FVector4f*)&WorldToVolumeT.M[0]);
								UploadObjectData[2] = (*(FVector4f*)&WorldToVolumeT.M[1]);
								UploadObjectData[3] = (*(FVector4f*)&WorldToVolumeT.M[2]);

								const FVector VolumePositionExtent = LocalSpaceMeshBounds.GetExtent() * LocalToVolumeScale;

								// Minimal surface bias which increases chance that ray hit will a surface located between two texels
								float ExpandSurfaceDistance = (GMeshSDFSurfaceBiasExpand * VolumePositionExtent / FVector(DistanceFieldData->Mips[0].IndirectionDimensions * DistanceField::UniqueDataBrickSize)).Size();

								const float WSign = DistanceFieldData->bMostlyTwoSided ? -1 : 1;
								UploadObjectData[4] = FVector4f((FVector3f)VolumePositionExtent, WSign * ExpandSurfaceDistance);

								const int32 PrimIdx = PrimAndInst.Primitive->GetIndex();
								const FPrimitiveBounds& PrimBounds = PrimitiveBounds[PrimIdx];
								float MinDrawDist2 = FMath::Square(PrimBounds.MinDrawDistance);
								// For IEEE compatible machines, float operations goes to inf if overflow
								// In this case, it will effectively disable max draw distance culling
								float MaxDrawDist = FMath::Max(PrimBounds.MaxCullDistance, 0.f) * GetCachedScalabilityCVars().ViewDistanceScale;

								const uint32 GPUSceneInstanceIndex = PrimitiveSceneProxy->SupportsInstanceDataBuffer() ? 
									PrimAndInst.Primitive->GetInstanceSceneDataOffset() + PrimAndInst.InstanceIndex :
									PrimAndInst.Primitive->GetInstanceSceneDataOffset();

								// Bypass NaN checks in FVector4f ctor
								FVector4f Vector4;
								Vector4.X = MinDrawDist2;
								Vector4.Y = MaxDrawDist * MaxDrawDist;
								Vector4.Z = SelfShadowBias;
								Vector4.W = *(const float*)&GPUSceneInstanceIndex;
								UploadObjectData[5] = Vector4;

								const FMatrix44f VolumeToWorldT = FMatrix44f(LocalToRelativeWorld.GetTransposed());
								UploadObjectData[6] = *(FVector4f*)&VolumeToWorldT.M[0];
								UploadObjectData[7] = *(FVector4f*)&VolumeToWorldT.M[1];
								UploadObjectData[8] = *(FVector4f*)&VolumeToWorldT.M[2];

								FVector4f FloatVector8(FVector3f(VolumeToWorld.GetScaleVector()), 0.0f);

								// Bypass NaN checks in FVector4f ctor
								FSetElementId AssetStateSetId = AssetStateArray.FindId(DistanceFieldData);
								check(AssetStateSetId.IsValidId());
								const int32 AssetStateInt = AssetStateSetId.AsInteger();
								FloatVector8.W = *(const float*)&AssetStateInt;
									
								UploadObjectData[9] = FloatVector8;
							}
						}
					},
					RangeCount == 1
				);

<<<<<<< HEAD
					UploadDistanceFieldDataBuffer.ResourceUploadTo(GraphBuilder, DFObjectDataBuffer);
					UploadDistanceFieldBoundsBuffer.ResourceUploadTo(GraphBuilder, DFObjectBoundsBuffer);

					ExternalAccessQueue.Add(DFObjectDataBuffer, ERHIAccess::SRVMask, ERHIPipeline::All);
					ExternalAccessQueue.Add(DFObjectBoundsBuffer, ERHIAccess::SRVMask, ERHIPipeline::All);
=======
				UploadDistanceFieldDataBuffer.ResourceUploadTo(GraphBuilder, DFObjectDataBuffer);
				UploadDistanceFieldBoundsBuffer.ResourceUploadTo(GraphBuilder, DFObjectBoundsBuffer);

				ExternalAccessQueue.Add(DFObjectDataBuffer, ERHIAccess::SRVMask, ERHIPipeline::All);
				ExternalAccessQueue.Add(DFObjectBoundsBuffer, ERHIAccess::SRVMask, ERHIPipeline::All);

				if (IndicesToUpdateInObjectBuffers.Num() > NumDFObjectUploads)
				{
					// this is not expected to happen frequently since we can perform up to MAX_NUM_DISTANCE_FIELD_OBJECT_UPLOADS per frame
					// RemoveAtSwap would be more efficient but could potentially result in starvation
					const bool bAllowShrinking = true; // allow array to shrink since getting into this code path means array is very large
					IndicesToUpdateInObjectBuffers.RemoveAt(0, NumDFObjectUploads, bAllowShrinking);
				}
				else
				{
					IndicesToUpdateInObjectBuffers.Reset();
>>>>>>> 4af6daef
				}
			}
		}

		check(NumObjectsInBuffer == PrimitiveInstanceMapping.Num());

		if (bVerifySceneIntegrity)
		{
			QUICK_SCOPE_CYCLE_COUNTER(STAT_UpdateObjectData_VerifyIntegrity);
			VerifyIntegrity();
		}
	}
}

void FSceneRenderer::UpdateGlobalHeightFieldObjectBuffers(FRDGBuilder& GraphBuilder, const TArray<uint32>& IndicesToUpdateInHeightFieldObjectBuffers)
{
	// Mask should be set in FSceneRenderer::PrepareDistanceFieldScene before calling this
	check(GraphBuilder.RHICmdList.GetGPUMask() == FRHIGPUMask::All());

	FDistanceFieldSceneData& DistanceFieldSceneData = Scene->DistanceFieldSceneData;

	check(DistanceFieldSceneData.PendingHeightFieldAddOps.IsEmpty());
	check(DistanceFieldSceneData.PendingHeightFieldRemoveOps.IsEmpty());

	bool bUpdateAllEntries = false;

	if (!DistanceFieldSceneData.HeightFieldObjectBuffers)
	{
		DistanceFieldSceneData.HeightFieldObjectBuffers = new FDistanceFieldObjectBuffers();

		bUpdateAllEntries = true;
	}

	if (DistanceFieldSceneData.HeightFieldAtlasGeneration != GHeightFieldTextureAtlas.GetGeneration()
		|| DistanceFieldSceneData.HFVisibilityAtlasGenerattion != GHFVisibilityTextureAtlas.GetGeneration())
	{
		DistanceFieldSceneData.HeightFieldAtlasGeneration = GHeightFieldTextureAtlas.GetGeneration();
		DistanceFieldSceneData.HFVisibilityAtlasGenerattion = GHFVisibilityTextureAtlas.GetGeneration();

		bUpdateAllEntries = true;
	}
	
	const uint32 NumHeightFieldObjects = DistanceFieldSceneData.HeightfieldPrimitives.Num();
	const uint32 NumHeightFieldObjectUploads = bUpdateAllEntries ? NumHeightFieldObjects : IndicesToUpdateInHeightFieldObjectBuffers.Num();
	check(NumHeightFieldObjectUploads <= NumHeightFieldObjects);

	if (NumHeightFieldObjectUploads > 0)
	{
		QUICK_SCOPE_CYCLE_COUNTER(STAT_UpdateHeightFieldSceneObjectData);
		RDG_EVENT_SCOPE(GraphBuilder, "UpdateHeightFieldSceneObjectData");

		// Upload height field object data and bounds

		FDistanceFieldObjectBuffers*& ObjectBuffers = DistanceFieldSceneData.HeightFieldObjectBuffers;

		const uint32 HeighFieldObjectDataNumFloat4s = FMath::RoundUpToPowerOfTwo(NumHeightFieldObjects * GHeightFieldObjectDataStride);
		const uint32 HeighFieldObjectDataNumBytes = HeighFieldObjectDataNumFloat4s * sizeof(FVector4f);
		FRDGBuffer* HeightfieldObjectDataBuffer = ResizeStructuredBufferIfNeeded(GraphBuilder, ObjectBuffers->Data, HeighFieldObjectDataNumBytes, TEXT("HeighFieldObjectData"));
<<<<<<< HEAD

		const uint32 HeighFieldObjectBoundsNumFloat4s = FMath::RoundUpToPowerOfTwo(NumHeightFieldObjects * GHeightFieldObjectBoundsStride);
		const uint32 HeighFieldObjectBoundsNumBytes = HeighFieldObjectBoundsNumFloat4s * sizeof(FVector4f);
		FRDGBuffer* HeightfieldObjectBoundsBuffer = ResizeStructuredBufferIfNeeded(GraphBuilder, ObjectBuffers->Bounds, HeighFieldObjectBoundsNumBytes, TEXT("HeighFieldObjectBounds"));

=======

		const uint32 HeighFieldObjectBoundsNumFloat4s = FMath::RoundUpToPowerOfTwo(NumHeightFieldObjects * GHeightFieldObjectBoundsStride);
		const uint32 HeighFieldObjectBoundsNumBytes = HeighFieldObjectBoundsNumFloat4s * sizeof(FVector4f);
		FRDGBuffer* HeightfieldObjectBoundsBuffer = ResizeStructuredBufferIfNeeded(GraphBuilder, ObjectBuffers->Bounds, HeighFieldObjectBoundsNumBytes, TEXT("HeighFieldObjectBounds"));

>>>>>>> 4af6daef
		DistanceFieldSceneData.UploadHeightFieldDataBuffer.Init(GraphBuilder, NumHeightFieldObjectUploads, GHeightFieldObjectDataStride * sizeof(FVector4f), true, TEXT("HeighFieldObjectDataUploadBuffer"));
		DistanceFieldSceneData.UploadHeightFieldBoundsBuffer.Init(GraphBuilder, NumHeightFieldObjectUploads, GHeightFieldObjectBoundsStride * sizeof(FVector4f), true, TEXT("HeighFieldObjectBoundsUploadBuffer"));

		for (uint32 Index = 0; Index < NumHeightFieldObjectUploads; ++Index)
		{
			const uint32 PrimitiveIndex = bUpdateAllEntries ? Index : IndicesToUpdateInHeightFieldObjectBuffers[Index];
			check(PrimitiveIndex < (uint32)DistanceFieldSceneData.HeightfieldPrimitives.Num());

			FPrimitiveSceneInfo* Primitive = DistanceFieldSceneData.HeightfieldPrimitives[PrimitiveIndex];

			FVector4f* UploadObjectData = (FVector4f*)DistanceFieldSceneData.UploadHeightFieldDataBuffer.Add_GetRef(PrimitiveIndex);
			FVector4f* UploadObjectBounds = (FVector4f*)DistanceFieldSceneData.UploadHeightFieldBoundsBuffer.Add_GetRef(PrimitiveIndex);

			UTexture2D* HeightNormalTexture;
<<<<<<< HEAD
			UTexture2D* DiffuseColorTexture;
			UTexture2D* VisibilityTexture;
			FHeightfieldComponentDescription HeightFieldCompDesc(Primitive->Proxy->GetLocalToWorld(), Primitive->GetInstanceSceneDataOffset());
			Primitive->Proxy->GetHeightfieldRepresentation(HeightNormalTexture, DiffuseColorTexture, VisibilityTexture, HeightFieldCompDesc);
=======
			UTexture2D* VisibilityTexture;
			FHeightfieldComponentDescription HeightFieldCompDesc(Primitive->Proxy->GetLocalToWorld(), Primitive->GetInstanceSceneDataOffset());
			Primitive->Proxy->GetHeightfieldRepresentation(HeightNormalTexture, VisibilityTexture, HeightFieldCompDesc);
>>>>>>> 4af6daef

			const bool bInAtlas = HeightNormalTexture && (GHeightFieldTextureAtlas.GetAllocationHandle(HeightNormalTexture) != INDEX_NONE);

			{
				const FBoxSphereBounds& Bounds = Primitive->Proxy->GetBounds();
				const FBox BoxBound = Bounds.GetBox();

				const FLargeWorldRenderPosition AbsoluteWorldPosition(BoxBound.GetCenter());

				const FVector4f ObjectBoundingSphere(AbsoluteWorldPosition.GetOffset(), Bounds.SphereRadius);

				uint32 Flags = 0;
				Flags |= bInAtlas ? 1u : 0;

				FVector4f BoxBoundExtentAndFlags((FVector3f)BoxBound.GetExtent(), 0.0f);
				BoxBoundExtentAndFlags.W = *(const float*)&Flags;

				UploadObjectBounds[0] = AbsoluteWorldPosition.GetTile();
				UploadObjectBounds[1] = ObjectBoundingSphere;
				UploadObjectBounds[2] = BoxBoundExtentAndFlags;
			}

			const FMatrix& LocalToWorld = HeightFieldCompDesc.LocalToWorld;
			check(LocalToWorld.GetMaximumAxisScale() > 0.f);

			const FLargeWorldRenderPosition WorldPosition(LocalToWorld.GetOrigin());
			const FVector TilePositionOffset = WorldPosition.GetTileOffset();

			// Inverse on FMatrix44f can generate NaNs if the source matrix contains large scaling, so do it in double precision.
			FMatrix LocalToRelativeWorld = FLargeWorldRenderScalar::MakeToRelativeWorldMatrixDouble(TilePositionOffset, LocalToWorld);

			UploadObjectData[0] = WorldPosition.GetTile();

			const FMatrix44f WorldToLocalT = FMatrix44f(LocalToRelativeWorld.Inverse().GetTransposed());
			UploadObjectData[1] = *(const FVector4f*)&WorldToLocalT.M[0];
			UploadObjectData[2] = *(const FVector4f*)&WorldToLocalT.M[1];
			UploadObjectData[3] = *(const FVector4f*)&WorldToLocalT.M[2];

			const FIntRect& HeightFieldRect = HeightFieldCompDesc.HeightfieldRect;
			const float WorldToLocalScale = FMath::Min3(
				WorldToLocalT.GetColumn(0).Size(),
				WorldToLocalT.GetColumn(1).Size(),
				WorldToLocalT.GetColumn(2).Size());
			UploadObjectData[4] = FVector4f(HeightFieldRect.Width(), HeightFieldRect.Height(), WorldToLocalScale, 0.f);

			FVector4f HeightUVScaleBias(ForceInitToZero);
			if (HeightNormalTexture)
			{
				const uint32 HeightNormalTextureHandle = GHeightFieldTextureAtlas.GetAllocationHandle(HeightNormalTexture);
				if (HeightNormalTextureHandle != INDEX_NONE)
				{
					const FVector4f HeightFieldScaleBias = HeightFieldCompDesc.HeightfieldScaleBias;
					check(HeightFieldScaleBias.Y >= 0.f && HeightFieldScaleBias.Z >= 0.f && HeightFieldScaleBias.W >= 0.f);

					const FVector4f ScaleBias = GHeightFieldTextureAtlas.GetAllocationScaleBias(HeightNormalTextureHandle);
					HeightUVScaleBias.Set(FMath::Abs(HeightFieldScaleBias.X) * ScaleBias.X,
						HeightFieldScaleBias.Y * ScaleBias.Y,
						HeightFieldScaleBias.Z * ScaleBias.X + ScaleBias.Z,
						HeightFieldScaleBias.W * ScaleBias.Y + ScaleBias.W);
				}
			}
			UploadObjectData[5] = HeightUVScaleBias;

			FVector4f VisUVScaleBias(ForceInitToZero);
			if (VisibilityTexture)
			{
				const uint32 VisHandle = GHFVisibilityTextureAtlas.GetAllocationHandle(VisibilityTexture);
				if (VisHandle != INDEX_NONE)
				{
					const FVector4f ScaleBias = GHFVisibilityTextureAtlas.GetAllocationScaleBias(VisHandle);
					VisUVScaleBias = FVector4f(1.f / HeightFieldRect.Width() * ScaleBias.X, 1.f / HeightFieldRect.Height() * ScaleBias.Y, ScaleBias.Z, ScaleBias.W);
				}
			}
			UploadObjectData[6] = VisUVScaleBias;
		}

		DistanceFieldSceneData.UploadHeightFieldDataBuffer.ResourceUploadTo(GraphBuilder, HeightfieldObjectDataBuffer);
		DistanceFieldSceneData.UploadHeightFieldBoundsBuffer.ResourceUploadTo(GraphBuilder, HeightfieldObjectBoundsBuffer);
	}
}

<<<<<<< HEAD
void FSceneRenderer::PrepareDistanceFieldScene(FRDGBuilder& GraphBuilder, FRDGExternalAccessQueue& ExternalAccessQueue, bool bSplitDispatch)
=======
void FSceneRenderer::PrepareDistanceFieldScene(FRDGBuilder& GraphBuilder, FRDGExternalAccessQueue& ExternalAccessQueue)
>>>>>>> 4af6daef
{
	RDG_CSV_STAT_EXCLUSIVE_SCOPE(GraphBuilder, PrepareDistanceFieldScene);
	TRACE_CPUPROFILER_EVENT_SCOPE(FSceneRenderer::PrepareDistanceFieldScene);
	QUICK_SCOPE_CYCLE_COUNTER(STAT_PrepareDistanceFieldScene);
	LLM_SCOPE_BYTAG(DistanceFields);
	RDG_GPU_MASK_SCOPE(GraphBuilder, FRHIGPUMask::All());
	RDG_RHI_GPU_STAT_SCOPE(GraphBuilder, DistanceFields);

	const bool bShouldPrepareHeightFieldScene = ShouldPrepareHeightFieldScene();
	const bool bShouldPrepareDistanceFieldScene = ShouldPrepareDistanceFieldScene();

	if (!bShouldPrepareDistanceFieldScene && !bShouldPrepareHeightFieldScene)
	{
		return;
	}

	FDistanceFieldSceneData& DistanceFieldSceneData = Scene->DistanceFieldSceneData;

	TArray<uint32> IndicesToUpdateInHeightFieldObjectBuffers;

	ProcessPendingHeightFieldPrimitiveAddAndRemoveOps(IndicesToUpdateInHeightFieldObjectBuffers);

	if (bShouldPrepareHeightFieldScene)
	{
		extern int32 GHFShadowQuality;
		if (GHFShadowQuality > 2)
		{
			GHFVisibilityTextureAtlas.UpdateAllocations(GraphBuilder, FeatureLevel);
		}
		GHeightFieldTextureAtlas.UpdateAllocations(GraphBuilder, FeatureLevel);

		UpdateGlobalHeightFieldObjectBuffers(GraphBuilder, IndicesToUpdateInHeightFieldObjectBuffers);
	}
	else if (DistanceFieldSceneData.HeightFieldObjectBuffers)
	{
		// if we don't need HeightFieldScene release the buffers
		delete DistanceFieldSceneData.HeightFieldObjectBuffers;
		DistanceFieldSceneData.HeightFieldObjectBuffers = nullptr;
		DistanceFieldSceneData.HeightFieldAtlasGeneration = 0;
		DistanceFieldSceneData.HFVisibilityAtlasGenerattion = 0;
	}

	if (bShouldPrepareDistanceFieldScene)
	{
		TArray<FDistanceFieldAssetMipId> DistanceFieldAssetAdds;
		TArray<FSetElementId> DistanceFieldAssetRemoves;
		DistanceFieldSceneData.UpdateDistanceFieldObjectBuffers(GraphBuilder, ExternalAccessQueue, Scene, DistanceFieldAssetAdds, DistanceFieldAssetRemoves);

		DistanceFieldSceneData.UpdateDistanceFieldAtlas(GraphBuilder, ExternalAccessQueue, Views[0], Scene, IsLumenEnabled(Views[0]), Views[0].ShaderMap, DistanceFieldAssetAdds, DistanceFieldAssetRemoves);

<<<<<<< HEAD
		if (bSplitDispatch)
		{
			GraphBuilder.AddDispatchHint();
		}

=======
>>>>>>> 4af6daef
		if (ShouldPrepareGlobalDistanceField())
		{
			for (int32 ViewIndex = 0; ViewIndex < Views.Num(); ViewIndex++)
			{
				FViewInfo& View = Views[ViewIndex];

				RDG_GPU_MASK_SCOPE(GraphBuilder, View.GPUMask);

				float OcclusionMaxDistance = Scene->DefaultMaxDistanceFieldOcclusionDistance;

				// Use the skylight's max distance if there is one
				if (Scene->SkyLight && Scene->SkyLight->bCastShadows && !Scene->SkyLight->bWantsStaticShadowing)
				{
					OcclusionMaxDistance = Scene->SkyLight->OcclusionMaxDistance;
				}

				UpdateGlobalDistanceFieldVolume(GraphBuilder, ExternalAccessQueue, View, Scene, OcclusionMaxDistance, IsLumenEnabled(View), View.GlobalDistanceFieldInfo);
			}
		}
<<<<<<< HEAD
		if (!bSplitDispatch)
		{
			GraphBuilder.AddDispatchHint();
		}
=======
>>>>>>> 4af6daef
	}
}

void FSceneRenderer::ProcessPendingHeightFieldPrimitiveAddAndRemoveOps(TArray<uint32>& IndicesToUpdateInHeightFieldObjectBuffers)
{
	FDistanceFieldSceneData& SceneData = Scene->DistanceFieldSceneData;

	if (SceneData.HeightFieldObjectBuffers)
	{
		// When using HeightFieldObjectBuffers we need to track the indices of primitives that need to be updated
		IndicesToUpdateInHeightFieldObjectBuffers.Reserve(SceneData.PendingHeightFieldAddOps.Num() + SceneData.PendingHeightFieldRemoveOps.Num());
	}
	
	check(SceneData.PendingHeightFieldRemoveOps.Num() <= SceneData.HeightfieldPrimitives.Num());

	// First process removes
	
	// Need to gather indices that are pending removal since they need to be sorted to be able to use RemoveAtSwap
	TArray<int32, SceneRenderingAllocator> PendingRemoveIndices;
	for (int32 Idx = 0; Idx < SceneData.PendingHeightFieldRemoveOps.Num(); ++Idx)
	{
		const FHeightFieldPrimitiveRemoveInfo& RemoveInfo = SceneData.PendingHeightFieldRemoveOps[Idx];
		
		checkf(RemoveInfo.DistanceFieldInstanceIndices.Num() == 1, TEXT("Heightfield primitives should only have one distance field instance"));
		PendingRemoveIndices.Add(RemoveInfo.DistanceFieldInstanceIndices[0]);

		const FGlobalDFCacheType CacheType = RemoveInfo.bOftenMoving ? GDF_Full : GDF_MostlyStatic;
		AddModifiedBounds(Scene, CacheType, RemoveInfo.WorldBounds);
	}

	SceneData.PendingHeightFieldRemoveOps.Reset();

	// Sort in descending order to be able to use RemoveAtSwap
	PendingRemoveIndices.Sort(TGreater<int32>());

	const int32 HeightfieldPrimitivesSizeAfterRemoves = SceneData.HeightfieldPrimitives.Num() - PendingRemoveIndices.Num();
	check(HeightfieldPrimitivesSizeAfterRemoves >= 0);

	// Actually remove entries from SceneData.HeightfieldPrimitives
	for (int32 RemoveIndex : PendingRemoveIndices)
	{
		const int32 MoveFromIndex = SceneData.HeightfieldPrimitives.Num() - 1;
		FPrimitiveSceneInfo* PrimitiveBeingMoved = SceneData.HeightfieldPrimitives[MoveFromIndex];

		if (RemoveIndex != MoveFromIndex)
		{
			// Fixup indices of the primitive that is being moved
			checkf(PrimitiveBeingMoved && PrimitiveBeingMoved->DistanceFieldInstanceIndices.Num() == 1, TEXT("Heightfield primitives should only have one distance field instance"));
			PrimitiveBeingMoved->DistanceFieldInstanceIndices[0] = RemoveIndex;

			// only add index to update entry if there's valid buffers and the index will be a valid entry after all removes are processed
			if (SceneData.HeightFieldObjectBuffers && RemoveIndex < HeightfieldPrimitivesSizeAfterRemoves)
			{
				IndicesToUpdateInHeightFieldObjectBuffers.Add(RemoveIndex);
			}
		}

		SceneData.HeightfieldPrimitives.RemoveAtSwap(RemoveIndex);
	}

	PendingRemoveIndices.Reset();

	// After processing removes, we now process adds

	for (FPrimitiveSceneInfo* Primitive : SceneData.PendingHeightFieldAddOps)
	{
		check(Primitive->DistanceFieldInstanceIndices.IsEmpty());

		const int32 AddIndex = SceneData.HeightfieldPrimitives.Add(Primitive);
		Primitive->DistanceFieldInstanceIndices.Add(AddIndex);

		if (SceneData.HeightFieldObjectBuffers)
		{
			IndicesToUpdateInHeightFieldObjectBuffers.Add(AddIndex);
		}

		const FGlobalDFCacheType CacheType = Primitive->Proxy->IsOftenMoving() ? GDF_Full : GDF_MostlyStatic;
		const FBoxSphereBounds& Bounds = Primitive->Proxy->GetBounds();
		AddModifiedBounds(Scene, CacheType, Bounds.GetBox());
	}

	SceneData.PendingHeightFieldAddOps.Reset();
}<|MERGE_RESOLUTION|>--- conflicted
+++ resolved
@@ -86,7 +86,6 @@
 		check(DistanceFieldSceneData.GetCurrentObjectBuffers());
 		ObjectBufferParameters.SceneObjectBounds = GraphBuilder.CreateSRV(GraphBuilder.RegisterExternalBuffer(DistanceFieldSceneData.GetCurrentObjectBuffers()->Bounds));
 		ObjectBufferParameters.SceneObjectData = GraphBuilder.CreateSRV(GraphBuilder.RegisterExternalBuffer(DistanceFieldSceneData.GetCurrentObjectBuffers()->Data));
-<<<<<<< HEAD
 	}
 	else
 	{
@@ -102,23 +101,6 @@
 	}
 	else
 	{
-=======
-	}
-	else
-	{
-		ObjectBufferParameters.SceneObjectBounds = GraphBuilder.CreateSRV(GSystemTextures.GetDefaultStructuredBuffer(GraphBuilder, sizeof(FVector4f)));
-		ObjectBufferParameters.SceneObjectData = GraphBuilder.CreateSRV(GSystemTextures.GetDefaultStructuredBuffer(GraphBuilder, sizeof(FVector4f)));
-	}
-
-	if (ObjectBufferParameters.NumSceneHeightfieldObjects > 0)
-	{
-		check(DistanceFieldSceneData.GetHeightFieldObjectBuffers());
-		ObjectBufferParameters.SceneHeightfieldObjectBounds = GraphBuilder.CreateSRV(GraphBuilder.RegisterExternalBuffer(DistanceFieldSceneData.GetHeightFieldObjectBuffers()->Bounds));
-		ObjectBufferParameters.SceneHeightfieldObjectData = GraphBuilder.CreateSRV(GraphBuilder.RegisterExternalBuffer(DistanceFieldSceneData.GetHeightFieldObjectBuffers()->Data));
-	}
-	else
-	{
->>>>>>> 4af6daef
 		ObjectBufferParameters.SceneHeightfieldObjectBounds = GraphBuilder.CreateSRV(GSystemTextures.GetDefaultStructuredBuffer(GraphBuilder, sizeof(FVector4f)));
 		ObjectBufferParameters.SceneHeightfieldObjectData = GraphBuilder.CreateSRV(GSystemTextures.GetDefaultStructuredBuffer(GraphBuilder, sizeof(FVector4f)));
 	}
@@ -381,13 +363,7 @@
 
 			for (int32 TransformIndex = 0; TransformIndex < InstanceLocalToPrimitiveTransforms.Num(); TransformIndex++)
 			{
-<<<<<<< HEAD
-				const FMatrix LocalToWorld = InstanceLocalToPrimitiveTransforms[TransformIndex].ToMatrix() * Proxy->GetLocalToWorld();
-
-				const FMatrix::FReal MaxScale = LocalToWorld.GetMaximumAxisScale();
-=======
 				const bool bInstanceCountOverflow = bIsAddOperation && (DistanceFieldSceneData.NumObjectsInBuffer + 1 > MAX_INSTANCE_ID);
->>>>>>> 4af6daef
 
 				static bool bWarnOnce = true;
 				if (bInstanceCountOverflow && bWarnOnce)
@@ -470,10 +446,6 @@
 			UE_LOG(LogDistanceField,Verbose,TEXT("Primitive %s %s excluded due to huge bounding radius %f"), *Proxy->GetOwnerName().ToString(), *Proxy->GetResourceName().ToString(), BoundingRadius);
 		}
 	}
-<<<<<<< HEAD
-	return true;
-=======
->>>>>>> 4af6daef
 }
 
 bool bVerifySceneIntegrity = false;
@@ -547,20 +519,10 @@
 			// Upload DF object data and bounds
 			check(NumObjectsInBuffer <= MAX_INSTANCE_ID);
 
-<<<<<<< HEAD
-				const uint32 DFObjectDataNumFloat4s = FMath::RoundUpToPowerOfTwo(NumDFObjects * GDistanceFieldObjectDataStride);
-				const uint32 DFObjectDataNumBytes = DFObjectDataNumFloat4s * sizeof(FVector4f);
-				FRDGBuffer* DFObjectDataBuffer = ResizeStructuredBufferIfNeeded(GraphBuilder, ObjectBuffers->Data, DFObjectDataNumBytes, TEXT("DistanceFields.DFObjectData"));
-
-				const uint32 DFObjectBoundsNumFloat4s = FMath::RoundUpToPowerOfTwo(NumDFObjects * GDistanceFieldObjectBoundsStride);
-				const uint32 DFObjectBoundsNumBytes = DFObjectBoundsNumFloat4s * sizeof(FVector4f);
-				FRDGBuffer* DFObjectBoundsBuffer = ResizeStructuredBufferIfNeeded(GraphBuilder, ObjectBuffers->Bounds, DFObjectBoundsNumBytes, TEXT("DistanceFields.DFObjectBounds"));
-=======
 			const uint32 NumDFObjectsRoundedUp = FMath::RoundUpToPowerOfTwo(NumObjectsInBuffer);
 
 			const uint32 DFObjectDataNumBytes = NumDFObjectsRoundedUp * GDistanceFieldObjectDataStride * sizeof(FVector4f);
 			FRDGBuffer* DFObjectDataBuffer = ResizeStructuredBufferIfNeeded(GraphBuilder, ObjectBuffers->Data, DFObjectDataNumBytes, TEXT("DistanceFields.DFObjectData"));
->>>>>>> 4af6daef
 
 			const uint32 DFObjectBoundsNumBytes = NumDFObjectsRoundedUp * GDistanceFieldObjectBoundsStride * sizeof(FVector4f);
 			FRDGBuffer* DFObjectBoundsBuffer = ResizeStructuredBufferIfNeeded(GraphBuilder, ObjectBuffers->Bounds, DFObjectBoundsNumBytes, TEXT("DistanceFields.DFObjectBounds"));
@@ -570,12 +532,6 @@
 			// This is not expected to be hit during gameplay.
 			static const int32 MAX_NUM_DISTANCE_FIELD_OBJECT_UPLOADS = (2 << 20);
 
-<<<<<<< HEAD
-				if (NumDFObjectUploads > 0)
-				{
-					UploadDistanceFieldDataBuffer.Init(GraphBuilder, NumDFObjectUploads, GDistanceFieldObjectDataStride * sizeof(FVector4f), true, TEXT("DistanceFields.DFObjectDataUploadBuffer"));
-					UploadDistanceFieldBoundsBuffer.Init(GraphBuilder, NumDFObjectUploads, GDistanceFieldObjectBoundsStride * sizeof(FVector4f), true, TEXT("DistanceFields.DFObjectBoundsUploadBuffer"));
-=======
 			const int32 NumDFObjectUploads = FMath::Min(IndicesToUpdateInObjectBuffers.Num(), MAX_NUM_DISTANCE_FIELD_OBJECT_UPLOADS);
 
 			static FCriticalSection DFUpdateCS;
@@ -584,7 +540,6 @@
 			{
 				UploadDistanceFieldDataBuffer.Init(GraphBuilder, NumDFObjectUploads, GDistanceFieldObjectDataStride * sizeof(FVector4f), true, TEXT("DistanceFields.DFObjectDataUploadBuffer"));
 				UploadDistanceFieldBoundsBuffer.Init(GraphBuilder, NumDFObjectUploads, GDistanceFieldObjectBoundsStride * sizeof(FVector4f), true, TEXT("DistanceFields.DFObjectBoundsUploadBuffer"));
->>>>>>> 4af6daef
 
 				const TScenePrimitiveArray<FPrimitiveBounds>& PrimitiveBounds = Scene->PrimitiveBounds;
 
@@ -608,128 +563,20 @@
 									DFUpdateCS.Lock();
 								}
 
-<<<<<<< HEAD
-									FVector4f* UploadObjectData = (FVector4f*)UploadDistanceFieldDataBuffer.Add_GetRef(Index);
-									FVector4f* UploadObjectBounds = (FVector4f*)UploadDistanceFieldBoundsBuffer.Add_GetRef(Index);
-=======
 								FVector4f* UploadObjectData = (FVector4f*)UploadDistanceFieldDataBuffer.Add_GetRef(Index);
 								FVector4f* UploadObjectBounds = (FVector4f*)UploadDistanceFieldBoundsBuffer.Add_GetRef(Index);
->>>>>>> 4af6daef
 
 								if (RangeCount > 1)
 								{
 									DFUpdateCS.Unlock();
 								}
 
-<<<<<<< HEAD
-									const FDistanceFieldVolumeData* DistanceFieldData = nullptr;
-									float SelfShadowBias;
-									PrimitiveSceneProxy->GetDistanceFieldAtlasData(DistanceFieldData, SelfShadowBias);
-=======
 								const FDistanceFieldVolumeData* DistanceFieldData = nullptr;
 								float SelfShadowBias;
 								PrimitiveSceneProxy->GetDistanceFieldAtlasData(DistanceFieldData, SelfShadowBias);
->>>>>>> 4af6daef
 
 								const FBox LocalSpaceMeshBounds = DistanceFieldData->LocalSpaceMeshBounds;
 			
-<<<<<<< HEAD
-									const FMatrix LocalToWorld = PrimAndInst.LocalToWorld;
-
-									{
-										const FBox WorldSpaceMeshBounds = LocalSpaceMeshBounds.TransformBy(LocalToWorld);
-
-										const FLargeWorldRenderPosition AbsoluteWorldPosition(WorldSpaceMeshBounds.GetCenter());
-
-										const FVector4f ObjectBoundingSphere(AbsoluteWorldPosition.GetOffset(), WorldSpaceMeshBounds.GetExtent().Size());
-
-										UploadObjectBounds[0] = AbsoluteWorldPosition.GetTile();
-										UploadObjectBounds[1] = ObjectBoundingSphere;
-
-										const FGlobalDFCacheType CacheType = PrimitiveSceneProxy->IsOftenMoving() ? GDF_Full : GDF_MostlyStatic;
-										const bool bOftenMoving = CacheType == GDF_Full;
-										const bool bCastShadow = PrimitiveSceneProxy->CastsDynamicShadow();
-										const bool bIsNaniteMesh = PrimitiveSceneProxy->IsNaniteMesh();
-										const bool bEmissiveLightSource = PrimitiveSceneProxy->IsEmissiveLightSource();
-										const bool bVisible = PrimitiveSceneProxy->IsDrawnInGame(); // Distance field object can be invisible in main view, but cast shadows
-										const bool bAffectIndirectLightingWhileHidden = PrimitiveSceneProxy->AffectsIndirectLightingWhileHidden();
-
-										uint32 Flags = 0;
-										Flags |= bOftenMoving ? 1u : 0;
-										Flags |= bCastShadow ? 2u : 0;
-										Flags |= bIsNaniteMesh ? 4u : 0;
-										Flags |= bEmissiveLightSource ? 8u : 0;
-										Flags |= bVisible ? 16u : 0;
-										Flags |= bAffectIndirectLightingWhileHidden ? 32u : 0;
-
-										FVector4f ObjectWorldExtentAndFlags((FVector3f)WorldSpaceMeshBounds.GetExtent(), 0.0f);
-										ObjectWorldExtentAndFlags.W = *(const float*)&Flags;
-										UploadObjectBounds[2] = ObjectWorldExtentAndFlags;
-									}
-
-									// Uniformly scale our Volume space to lie within [-1, 1] at the max extent
-									// This is mirrored in the SDF encoding
-									const FBox::FReal LocalToVolumeScale = 1.0f / LocalSpaceMeshBounds.GetExtent().GetMax();
-
-									const FMatrix VolumeToWorld = FScaleMatrix(1.0f / LocalToVolumeScale) * FTranslationMatrix(LocalSpaceMeshBounds.GetCenter()) * LocalToWorld;
-
-									const FLargeWorldRenderPosition WorldPosition(VolumeToWorld.GetOrigin());
-									const FVector TilePositionOffset = WorldPosition.GetTileOffset();
-
-									// Inverse on FMatrix44f can generate NaNs if the source matrix contains large scaling, so do it in double precision.
-									FMatrix LocalToRelativeWorld = FLargeWorldRenderScalar::MakeToRelativeWorldMatrixDouble(TilePositionOffset, VolumeToWorld);
-
-									// TilePosition
-									UploadObjectData[0] = WorldPosition.GetTile();
-
-									const FMatrix44f WorldToVolumeT = FMatrix44f(LocalToRelativeWorld.Inverse().GetTransposed());
-									// WorldToVolumeT
-									UploadObjectData[1] = (*(FVector4f*)&WorldToVolumeT.M[0]);
-									UploadObjectData[2] = (*(FVector4f*)&WorldToVolumeT.M[1]);
-									UploadObjectData[3] = (*(FVector4f*)&WorldToVolumeT.M[2]);
-
-									const FVector VolumePositionExtent = LocalSpaceMeshBounds.GetExtent() * LocalToVolumeScale;
-
-									// Minimal surface bias which increases chance that ray hit will a surface located between two texels
-									float ExpandSurfaceDistance = (GMeshSDFSurfaceBiasExpand * VolumePositionExtent / FVector(DistanceFieldData->Mips[0].IndirectionDimensions * DistanceField::UniqueDataBrickSize)).Size();
-
-									const float WSign = DistanceFieldData->bMostlyTwoSided ? -1 : 1;
-									UploadObjectData[4] = FVector4f((FVector3f)VolumePositionExtent, WSign * ExpandSurfaceDistance);
-
-									const int32 PrimIdx = PrimAndInst.Primitive->GetIndex();
-									const FPrimitiveBounds& PrimBounds = PrimitiveBounds[PrimIdx];
-									float MinDrawDist2 = FMath::Square(PrimBounds.MinDrawDistance);
-									// For IEEE compatible machines, float operations goes to inf if overflow
-									// In this case, it will effectively disable max draw distance culling
-									float MaxDrawDist = FMath::Max(PrimBounds.MaxCullDistance, 0.f) * GetCachedScalabilityCVars().ViewDistanceScale;
-
-									const uint32 GPUSceneInstanceIndex = PrimitiveSceneProxy->SupportsInstanceDataBuffer() ? 
-										PrimAndInst.Primitive->GetInstanceSceneDataOffset() + PrimAndInst.InstanceIndex :
-										PrimAndInst.Primitive->GetInstanceSceneDataOffset();
-
-									// Bypass NaN checks in FVector4f ctor
-									FVector4f Vector4;
-									Vector4.X = MinDrawDist2;
-									Vector4.Y = MaxDrawDist * MaxDrawDist;
-									Vector4.Z = SelfShadowBias;
-									Vector4.W = *(const float*)&GPUSceneInstanceIndex;
-									UploadObjectData[5] = Vector4;
-
-									const FMatrix44f VolumeToWorldT = FMatrix44f(LocalToRelativeWorld.GetTransposed());
-									UploadObjectData[6] = *(FVector4f*)&VolumeToWorldT.M[0];
-									UploadObjectData[7] = *(FVector4f*)&VolumeToWorldT.M[1];
-									UploadObjectData[8] = *(FVector4f*)&VolumeToWorldT.M[2];
-
-									FVector4f FloatVector8(FVector3f(VolumeToWorld.GetScaleVector()), 0.0f);
-
-									// Bypass NaN checks in FVector4f ctor
-									FSetElementId AssetStateSetId = AssetStateArray.FindId(DistanceFieldData);
-									check(AssetStateSetId.IsValidId());
-									const int32 AssetStateInt = AssetStateSetId.AsInteger();
-									FloatVector8.W = *(const float*)&AssetStateInt;
-									
-									UploadObjectData[9] = FloatVector8;
-=======
 								const FMatrix LocalToWorld = PrimAndInst.LocalToWorld;
 
 								{
@@ -761,7 +608,6 @@
 									FVector4f ObjectWorldExtentAndFlags((FVector3f)WorldSpaceMeshBounds.GetExtent(), 0.0f);
 									ObjectWorldExtentAndFlags.W = *(const float*)&Flags;
 									UploadObjectBounds[2] = ObjectWorldExtentAndFlags;
->>>>>>> 4af6daef
 								}
 
 								// Uniformly scale our Volume space to lie within [-1, 1] at the max extent
@@ -832,13 +678,6 @@
 					RangeCount == 1
 				);
 
-<<<<<<< HEAD
-					UploadDistanceFieldDataBuffer.ResourceUploadTo(GraphBuilder, DFObjectDataBuffer);
-					UploadDistanceFieldBoundsBuffer.ResourceUploadTo(GraphBuilder, DFObjectBoundsBuffer);
-
-					ExternalAccessQueue.Add(DFObjectDataBuffer, ERHIAccess::SRVMask, ERHIPipeline::All);
-					ExternalAccessQueue.Add(DFObjectBoundsBuffer, ERHIAccess::SRVMask, ERHIPipeline::All);
-=======
 				UploadDistanceFieldDataBuffer.ResourceUploadTo(GraphBuilder, DFObjectDataBuffer);
 				UploadDistanceFieldBoundsBuffer.ResourceUploadTo(GraphBuilder, DFObjectBoundsBuffer);
 
@@ -855,7 +694,6 @@
 				else
 				{
 					IndicesToUpdateInObjectBuffers.Reset();
->>>>>>> 4af6daef
 				}
 			}
 		}
@@ -914,19 +752,11 @@
 		const uint32 HeighFieldObjectDataNumFloat4s = FMath::RoundUpToPowerOfTwo(NumHeightFieldObjects * GHeightFieldObjectDataStride);
 		const uint32 HeighFieldObjectDataNumBytes = HeighFieldObjectDataNumFloat4s * sizeof(FVector4f);
 		FRDGBuffer* HeightfieldObjectDataBuffer = ResizeStructuredBufferIfNeeded(GraphBuilder, ObjectBuffers->Data, HeighFieldObjectDataNumBytes, TEXT("HeighFieldObjectData"));
-<<<<<<< HEAD
 
 		const uint32 HeighFieldObjectBoundsNumFloat4s = FMath::RoundUpToPowerOfTwo(NumHeightFieldObjects * GHeightFieldObjectBoundsStride);
 		const uint32 HeighFieldObjectBoundsNumBytes = HeighFieldObjectBoundsNumFloat4s * sizeof(FVector4f);
 		FRDGBuffer* HeightfieldObjectBoundsBuffer = ResizeStructuredBufferIfNeeded(GraphBuilder, ObjectBuffers->Bounds, HeighFieldObjectBoundsNumBytes, TEXT("HeighFieldObjectBounds"));
 
-=======
-
-		const uint32 HeighFieldObjectBoundsNumFloat4s = FMath::RoundUpToPowerOfTwo(NumHeightFieldObjects * GHeightFieldObjectBoundsStride);
-		const uint32 HeighFieldObjectBoundsNumBytes = HeighFieldObjectBoundsNumFloat4s * sizeof(FVector4f);
-		FRDGBuffer* HeightfieldObjectBoundsBuffer = ResizeStructuredBufferIfNeeded(GraphBuilder, ObjectBuffers->Bounds, HeighFieldObjectBoundsNumBytes, TEXT("HeighFieldObjectBounds"));
-
->>>>>>> 4af6daef
 		DistanceFieldSceneData.UploadHeightFieldDataBuffer.Init(GraphBuilder, NumHeightFieldObjectUploads, GHeightFieldObjectDataStride * sizeof(FVector4f), true, TEXT("HeighFieldObjectDataUploadBuffer"));
 		DistanceFieldSceneData.UploadHeightFieldBoundsBuffer.Init(GraphBuilder, NumHeightFieldObjectUploads, GHeightFieldObjectBoundsStride * sizeof(FVector4f), true, TEXT("HeighFieldObjectBoundsUploadBuffer"));
 
@@ -941,16 +771,9 @@
 			FVector4f* UploadObjectBounds = (FVector4f*)DistanceFieldSceneData.UploadHeightFieldBoundsBuffer.Add_GetRef(PrimitiveIndex);
 
 			UTexture2D* HeightNormalTexture;
-<<<<<<< HEAD
-			UTexture2D* DiffuseColorTexture;
-			UTexture2D* VisibilityTexture;
-			FHeightfieldComponentDescription HeightFieldCompDesc(Primitive->Proxy->GetLocalToWorld(), Primitive->GetInstanceSceneDataOffset());
-			Primitive->Proxy->GetHeightfieldRepresentation(HeightNormalTexture, DiffuseColorTexture, VisibilityTexture, HeightFieldCompDesc);
-=======
 			UTexture2D* VisibilityTexture;
 			FHeightfieldComponentDescription HeightFieldCompDesc(Primitive->Proxy->GetLocalToWorld(), Primitive->GetInstanceSceneDataOffset());
 			Primitive->Proxy->GetHeightfieldRepresentation(HeightNormalTexture, VisibilityTexture, HeightFieldCompDesc);
->>>>>>> 4af6daef
 
 			const bool bInAtlas = HeightNormalTexture && (GHeightFieldTextureAtlas.GetAllocationHandle(HeightNormalTexture) != INDEX_NONE);
 
@@ -1032,11 +855,7 @@
 	}
 }
 
-<<<<<<< HEAD
-void FSceneRenderer::PrepareDistanceFieldScene(FRDGBuilder& GraphBuilder, FRDGExternalAccessQueue& ExternalAccessQueue, bool bSplitDispatch)
-=======
 void FSceneRenderer::PrepareDistanceFieldScene(FRDGBuilder& GraphBuilder, FRDGExternalAccessQueue& ExternalAccessQueue)
->>>>>>> 4af6daef
 {
 	RDG_CSV_STAT_EXCLUSIVE_SCOPE(GraphBuilder, PrepareDistanceFieldScene);
 	TRACE_CPUPROFILER_EVENT_SCOPE(FSceneRenderer::PrepareDistanceFieldScene);
@@ -1087,14 +906,6 @@
 
 		DistanceFieldSceneData.UpdateDistanceFieldAtlas(GraphBuilder, ExternalAccessQueue, Views[0], Scene, IsLumenEnabled(Views[0]), Views[0].ShaderMap, DistanceFieldAssetAdds, DistanceFieldAssetRemoves);
 
-<<<<<<< HEAD
-		if (bSplitDispatch)
-		{
-			GraphBuilder.AddDispatchHint();
-		}
-
-=======
->>>>>>> 4af6daef
 		if (ShouldPrepareGlobalDistanceField())
 		{
 			for (int32 ViewIndex = 0; ViewIndex < Views.Num(); ViewIndex++)
@@ -1114,13 +925,6 @@
 				UpdateGlobalDistanceFieldVolume(GraphBuilder, ExternalAccessQueue, View, Scene, OcclusionMaxDistance, IsLumenEnabled(View), View.GlobalDistanceFieldInfo);
 			}
 		}
-<<<<<<< HEAD
-		if (!bSplitDispatch)
-		{
-			GraphBuilder.AddDispatchHint();
-		}
-=======
->>>>>>> 4af6daef
 	}
 }
 
