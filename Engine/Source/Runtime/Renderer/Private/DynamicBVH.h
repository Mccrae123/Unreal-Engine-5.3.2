// Copyright Epic Games, Inc. All Rights Reserved.

#pragma once

#include "CoreMinimal.h"
#include "Misc/AutomationTest.h"
#include "Math/Bounds.h"
<<<<<<< HEAD
=======

struct FSurfaceAreaHeuristic
{
	float operator()( const FBounds3f& Bounds ) const
	{
		FVector3f Extent = Bounds.Max - Bounds.Min;
		return Extent.X * Extent.Y + Extent.X * Extent.Z + Extent.Y * Extent.Z;
	}
};

struct FIgnoreDirty
{
	int32	Num() const { return 0; }
	void	Add( uint32 Index ) {}
	void	Mark( uint32 Index ) {}

	template< typename FFuncType >
	void	ForAll( const FFuncType& Func ) {}
};

struct FTrackDirty
{
	TBitArray<>			NodeIsDirty;
	TArray< uint32 >	DirtyNodes;

	int32	Num() const { return DirtyNodes.Num(); }

	void	Add( uint32 Index )
	{
		NodeIsDirty.Add( true );
		DirtyNodes.Add( Index );
	}

	void	Mark( uint32 Index )
	{
		if( !NodeIsDirty[ Index ] )
		{
			NodeIsDirty[ Index ] = true;
			DirtyNodes.Add( Index );
		}
	}

	template< typename FFuncType >
	void	ForAll( const FFuncType& Func )
	{
		for( uint32 Index : DirtyNodes )
		{
			Func( Index );
			NodeIsDirty[ Index ] = false;
		}
		DirtyNodes.Reset();
	}
};

struct FSingleRoot
{
	struct FRoot
	{
		FBounds3f		Bounds;
		uint32			FirstChild = ~0u;

		const FVector3f& ToRelative( const FVector3f& Position ) const	{ return Position; }
		const FBounds3f& ToRelative( const FBounds3f& Other ) const		{ return Other; }
		const FBounds3f& ToAbsolute( const FBounds3f& Other ) const		{ return Other; }
	};
	FRoot Root;

	FRoot&	FindOrAdd( const FBounds3f& Bounds )	{ return Root; }
	FRoot&	FindChecked( uint32 RootFirstChild )	{ return Root; }
	void	Remove( uint32 RootFirstChild )			{ Root.FirstChild = ~0u; }

	template< typename FFuncType >
	void ForAll( const FFuncType& Func ) const
	{
		Func( Root );
	}
};
>>>>>>> d731a049

// Supports LWC with a tile grid at the top where each tile points to a BVH in tile relative coordinates.
struct FRootForest
{
	struct FRoot
	{
<<<<<<< HEAD
		FVector3f Extent = Bounds.Max - Bounds.Min;
		return Extent.X * Extent.Y + Extent.X * Extent.Z + Extent.Y * Extent.Z;
=======
		FVector3d		Offset;
		FBounds3f		Bounds;
		uint32			FirstChild;

		template< typename T >
		FVector3f ToRelative( const UE::Math::TVector<T>& Position ) const
		{
			return FVector3f( Position - Offset );
		}

		template< typename T >
		FBounds3f ToRelative( const TBounds<T>& Other ) const
		{
			return Other.ToRelative( Offset );
		}

		FBounds3d ToAbsolute( const FBounds3f& Other ) const
		{
			return Other.ToAbsolute( Offset );
		}
	};
	TArray< FRoot > Roots;

	template< typename T >
	FRoot& FindOrAdd( const TBounds<T>& Bounds )
	{
		constexpr double TileSize = 1024.0 * 1024.0;

		UE::Math::TVector<T> RootOffset = Bounds.GetCenter() / TileSize;
		RootOffset.X = FMath::RoundToZero( RootOffset.X );
		RootOffset.Y = FMath::RoundToZero( RootOffset.Y );
		RootOffset.Z = FMath::RoundToZero( RootOffset.Z );
		RootOffset *= TileSize;

		FRoot* Root = Roots.FindByPredicate(
			[ &RootOffset ]( FRoot& Root )
			{
				return Root.Offset == RootOffset;
			} );

		if( Root == nullptr )
		{
			Root = &Roots.AddDefaulted_GetRef();
			Root->Offset = RootOffset;
			Root->FirstChild = ~0u;
		}

		return *Root;
	}

	FRoot& FindChecked( uint32 RootFirstChild )
	{
		FRoot* Root = Roots.FindByPredicate(
			[ RootFirstChild ]( FRoot& Root )
			{
				return Root.FirstChild == RootFirstChild;
			} );
		check( Root );
		return *Root;
	}

	void Remove( uint32 RootFirstChild )
	{
		Roots.RemoveAllSwap(
			[ RootFirstChild ]( FRoot& Root )
			{
				return Root.FirstChild == RootFirstChild;
			},
			false );
	}

	template< typename FFuncType >
	void ForAll( const FFuncType& Func ) const
	{
		for( const FRoot& Root : Roots )
		{
			Func( Root );
		}
>>>>>>> d731a049
	}
};

constexpr uint32 ConstLog2( uint32 x )
{
	return ( x < 2 ) ? 0 : 1 + ConstLog2( x / 2 );
}

class FLowestCostList
{
	using FCandidate = TPair< float, uint32 >;

public:
	void	Reset()
	{
		CandidateHead = 0;
		Candidates.Reset();
		NumZeros = 0;
	}

	void	Add( float NodeCost, uint32 NodeIndex )
	{
		if( NodeCost < UE_KINDA_SMALL_NUMBER && NumZeros < MaxZeros )
		{
			ZeroCostNodes[ NumZeros++ ] = NodeIndex;
		}
		else
		{
			Candidates.Add( FCandidate( NodeCost, NodeIndex ) );
		}
	}

	bool GetNext( float BestCost, float& NodeCost, uint32& NodeIndex )
	{
		if( NumZeros )
		{
			NodeIndex = ZeroCostNodes[ --NumZeros ];
		}
		else
		{
			// Move head up
			int32 Num = Candidates.Num();
			while( CandidateHead < Num && Candidates[ CandidateHead ].Key >= BestCost )
				CandidateHead++;
			if( CandidateHead == Num )
				return false;

			// Find smallest linear search
			float SmallestCost	= Candidates[ CandidateHead ].Key;
			int32 SmallestIndex	= CandidateHead;
			for( int32 i = CandidateHead + 1; i < Num; i++ )
			{
				float Cost = Candidates[i].Key;
				if( Cost < SmallestCost )
				{
					SmallestCost = Cost;
					SmallestIndex = i;
				}
			}

			// Return smallest cost and NodeIndex
			NodeCost = SmallestCost;
			NodeIndex = Candidates[ SmallestIndex ].Value;

			Candidates.RemoveAtSwap( SmallestIndex, 1, false );
		}

		return true;
	}

private:
	TArray< FCandidate >	Candidates;
	int32	CandidateHead;

	static constexpr uint32 MaxZeros = 32;
	uint32	NumZeros = 0;
	uint32	ZeroCostNodes[ MaxZeros ];
};


template<
	uint32 MaxChildren,
	typename FRootPolicy	= FSingleRoot,
	typename FDirtyPolicy	= FIgnoreDirty,
	typename FCostMetric	= FSurfaceAreaHeuristic
>
class FDynamicBVH
{
	using FRoot = typename FRootPolicy::FRoot;
	
	FRootPolicy		Roots;
	FDirtyPolicy	DirtyPolicy;
	FCostMetric		CostMetric;

public:
					FDynamicBVH();

	int32			GetNumNodes() const		{ return Nodes.Num(); }
	int32			GetNumLeaves() const	{ return Leaves.Num(); }
	int32			GetNumDirty() const		{ return DirtyPolicy.Num(); }

					template< typename T  >
	void			Add( const TBounds<T>& Bounds, uint32 Index );
					template< typename T  >
	void			Update( const TBounds<T>& Bounds, uint32 Index );
	void			Remove( uint32 Index );

	bool			IsPresent( uint32 Index ) const	{ return Index < (uint32)Leaves.Num() && Leaves[ Index ] != ~0u; }
	void			AddDefaulted()					{ Leaves.Add( ~0u ); }
	void			SwapIndexes( uint32 Index0, uint32 Index1 );

	void			Build( const TArray< FBounds3f >& BoundsArray, uint32 FirstIndex );

					template< typename T, typename FFuncType >
	void			ForAll( const TBounds<T>& Bounds, const FFuncType& Func ) const;
					template< typename FPredicate, typename FFuncType >
	void			ForAll( const FPredicate& Predicate, const FFuncType& Func ) const;
					template< typename FFuncType >
	void			ForAllDirty( const FFuncType& Func );

					template< typename T, typename FFuncType >
	uint32			FindClosest( const UE::Math::TVector<T>& Position, const FFuncType& LeafDistSqr );

	// Not correct with FRootForest
	const FBounds3f& GetBounds( uint32 Index ) const
	{
		check( Leaves[ Index ] != ~0u );
		uint32 NodeIndex = Leaves[ Index ];
		return GetNode( NodeIndex ).GetBounds( NodeIndex );
	}
	
	float GetTotalCost() const
	{
		float TotalCost = 0.0f;
		for( auto& Node : Nodes )
		{
			for( uint32 i = 0; i < Node.NumChildren; i++ )
			{
				if( ( Node.ChildIndexes[i] & 1 ) == 0 )
					TotalCost += CostMetric( Node.ChildBounds[i] );
			}
		}

		return TotalCost;
	}

	bool Check() const
	{
		for( int32 i = 0; i < Nodes.Num(); i++ )
		{
			for( uint32 j = 0; j < Nodes[i].NumChildren; j++ )
			{
				CheckNode( (i << IndexShift) | j );
			}
		}

		return true;
	}

	uint32 NumTested = 0;

protected:
	static constexpr uint32	IndexShift = ConstLog2( MaxChildren );
	static constexpr uint32	ChildMask = MaxChildren - 1;
	static constexpr uint32 MaxChildren4 = (MaxChildren + 3) / 4;

	struct FNode
	{
		// Index: low bits index child, high bits index FNode
		uint32		ParentIndex;
		uint32		NumChildren;		// Lots of bits for this!
		uint32		ChildIndexes[ MaxChildren ];
		FBounds3f	ChildBounds[ MaxChildren ];
		
		uint32				GetFirstChild( uint32 NodeIndex ) const	{ return ChildIndexes[ NodeIndex & ChildMask ]; }
		const FBounds3f&	GetBounds( uint32 NodeIndex ) const		{ return ChildBounds[ NodeIndex & ChildMask ]; }
		
		bool		IsRoot() const						{ return ParentIndex == ~0u; }
		bool		IsLeaf( uint32 NodeIndex ) const	{ return GetFirstChild( NodeIndex ) & 1; }
		bool		IsFull() const						{ return NumChildren == MaxChildren; }

		FBounds3f	UnionBounds() const
		{
			FBounds3f Bounds;
			for( uint32 i = 0; i < NumChildren; i++ )
			{
				Bounds += ChildBounds[i];
			}
			return Bounds;
		}
	};

	TArray< FNode >		Nodes;
	TArray< uint32 >	Leaves;
	uint32				FreeHead = ~0u;

	FLowestCostList		Candidates;

protected:
	FNode&			GetNode( uint32 NodeIndex )			{ return Nodes[ NodeIndex >> IndexShift ]; }
	const FNode&	GetNode( uint32 NodeIndex ) const	{ return Nodes[ NodeIndex >> IndexShift ]; }

	void	MarkDirty( uint32 NodeIndex )
	{
		DirtyPolicy.Mark( NodeIndex >> IndexShift );
	}

	void	Set( uint32 NodeIndex, const FBounds3f& Bounds, uint32 FirstChild )
	{
		GetNode( NodeIndex ).ChildBounds[ NodeIndex & ChildMask ] = Bounds;
		SetFirstChild( NodeIndex, FirstChild );
	}
	
	void	SetBounds( uint32 NodeIndex, const FBounds3f& Bounds )
	{
		GetNode( NodeIndex ).ChildBounds[ NodeIndex & ChildMask ] = Bounds;
		MarkDirty( NodeIndex );
	}

	void	SetFirstChild( uint32 NodeIndex, uint32 FirstChild )
	{
		GetNode( NodeIndex ).ChildIndexes[ NodeIndex & ChildMask ] = FirstChild;
		MarkDirty( NodeIndex );
		
		if( FirstChild & 1 )
		{
			Leaves[ FirstChild >> 1 ] = NodeIndex;
		}
		else
		{
			GetNode( FirstChild ).ParentIndex = NodeIndex;
			MarkDirty( FirstChild );
		}
	}

	uint32	FindBestInsertion_BranchAndBound( uint32 NodeIndex, const FBounds3f& RESTRICT Bounds );
	uint32	FindBestInsertion_Greedy( uint32 NodeIndex, const FBounds3f& RESTRICT Bounds );

	uint32	Insert( FRoot& RESTRICT Root, const FBounds3f& RESTRICT Bounds, uint32 NodeIndex );
	void	Extract( uint32 NodeIndex );
	void	RemoveAndSwap( uint32 NodeIndex );
	bool	RecursivePromoteChild( uint32 NodeIndex );
	uint32	PromoteChild( uint32 NodeIndex );
	void	Rotate( uint32 NodeIndex );
	
	uint32	AllocNode();
	void	FreeNode( uint32 NodeIndex );
	
	void	CheckNode( uint32 NodeIndex ) const;
};

template< uint32 MaxChildren, typename FRootPolicy, typename FDirtyPolicy, typename FCostMetric >
FDynamicBVH< MaxChildren, FRootPolicy, FDirtyPolicy, FCostMetric >::FDynamicBVH()
{
	static_assert( MaxChildren > 1, "Must at least be binary tree." );
	static_assert( ( MaxChildren & (MaxChildren - 1) ) == 0, "MaxChildren must be power of 2" );
}

template< uint32 MaxChildren, typename FRootPolicy, typename FDirtyPolicy, typename FCostMetric >
template< typename T  >
FORCEINLINE void FDynamicBVH< MaxChildren, FRootPolicy, FDirtyPolicy, FCostMetric >::Add( const TBounds<T>& Bounds, uint32 Index )
{
	if( Index >= (uint32)Leaves.Num() )
	{
		int32 Count = Index + 1 - Leaves.Num();
		int32 First = Leaves.AddUninitialized( Count );
		FMemory::Memset( &Leaves[ First ], 0xff, Count * sizeof( uint32 ) );
	}

	FRoot& Root = Roots.FindOrAdd( Bounds );

	if( Root.FirstChild == ~0u )
	{
		Root.FirstChild = AllocNode();
		GetNode( Root.FirstChild ).ParentIndex = ~0u;
		GetNode( Root.FirstChild ).NumChildren = 0;
	}

	check( Leaves[ Index ] == ~0u );
	Leaves[ Index ] = Insert( Root, Root.ToRelative( Bounds ), ( Index << 1 ) | 1 );

	//CheckNode( Leaves[ Index ] );
}

template< uint32 MaxChildren, typename FRootPolicy, typename FDirtyPolicy, typename FCostMetric >
template< typename T  >
FORCEINLINE void FDynamicBVH< MaxChildren, FRootPolicy, FDirtyPolicy, FCostMetric >::Update( const TBounds<T>& Bounds, uint32 Index )
{
	Remove( Index );
	Add( Bounds, Index );
}

template< uint32 MaxChildren, typename FRootPolicy, typename FDirtyPolicy, typename FCostMetric >
FORCEINLINE void FDynamicBVH< MaxChildren, FRootPolicy, FDirtyPolicy, FCostMetric >::Remove( uint32 Index )
{
	check( Leaves[ Index ] != ~0u );
	check( GetNode( Leaves[ Index ] ).GetFirstChild( Leaves[ Index ] ) == ( (Index << 1) | 1 ) );

	Extract( Leaves[ Index ] );
	Leaves[ Index ] = ~0u;
}

template< uint32 MaxChildren, typename FRootPolicy, typename FDirtyPolicy, typename FCostMetric >
FORCEINLINE void FDynamicBVH< MaxChildren, FRootPolicy, FDirtyPolicy, FCostMetric >::SwapIndexes( uint32 Index0, uint32 Index1 )
{
	Swap( Leaves[ Index0 ], Leaves[ Index1 ] );
		
	uint32 NodeIndex0 = Leaves[ Index0 ];
	uint32 NodeIndex1 = Leaves[ Index1 ];

	if( NodeIndex0 != ~0u )
	{
		GetNode( NodeIndex0 ).ChildIndexes[ NodeIndex0 & ChildMask ] = (Index0 << 1) | 1;
		MarkDirty( NodeIndex0 );
	}

	if( NodeIndex1 != ~0u )
	{
		GetNode( NodeIndex1 ).ChildIndexes[ NodeIndex1 & ChildMask ] = (Index1 << 1) | 1;
		MarkDirty( NodeIndex1 );
	}
}

template< uint32 MaxChildren, typename FRootPolicy, typename FDirtyPolicy, typename FCostMetric >
uint32 FDynamicBVH< MaxChildren, FRootPolicy, FDirtyPolicy, FCostMetric >::FindBestInsertion_BranchAndBound( uint32 NodeIndex, const FBounds3f& RESTRICT Bounds )
{
	// Uses branch and bound search algorithm outlined in:
	// [ Bittner et al. 2012, "Fast Insertion-Based Optimization of Bounding Volume Hierarchies" ]
	
	// Binary tree nodes besides the root are always full meaning a new level will always be added.
	float MinAddedCost = MaxChildren > 2 ? 0.0f : CostMetric( Bounds );

	// Find best node to merge with.
	float	BestCost = MAX_flt;
	uint32	BestIndex = 0;

	Candidates.Reset();
	
	float InducedCost = 0.0f;

	while( true )
	{
		const FNode& RESTRICT Node = GetNode( NodeIndex );
		NumTested++;

		if( Node.IsFull() )
		{
			for( uint32 i = 0; i < Node.NumChildren; i += 4 )
			{
				FVector4f TotalCost;
				FVector4f ChildCost;
				constexpr uint32 Four = MaxChildren < 4 ? MaxChildren : 4;
				for( uint32 j = 0; j < Four; j++ )
				{
					const FBounds3f& RESTRICT NodeBounds = Node.ChildBounds[ i + j ];

					float DirectCost = CostMetric( Bounds + NodeBounds );
					// Cost if we need to add a level
					TotalCost[j] = InducedCost + DirectCost;
					// Induced cost for children
					ChildCost[j] = TotalCost[j] - CostMetric( NodeBounds );
				}

				for( uint32 j = 0; j < 4 && i + j < Node.NumChildren; j++ )
				{
					if( ChildCost[j] < BestCost )
					{
						if( TotalCost[j] < BestCost )
						{
							BestCost = TotalCost[j];
							BestIndex = NodeIndex + i + j;
						}

						uint32 FirstChild = Node.ChildIndexes[ i + j ];
						bool bIsLeaf = FirstChild & 1;
						if( !bIsLeaf )
						{
							Candidates.Add( ChildCost[j], FirstChild );
						}
					}
				}
			}
		}
		else
		{
			// Don't need to add a level because we can add a child.
			if( InducedCost < BestCost )
			{
				// Can't do better as this was already the smallest from the heap.
				return Node.ParentIndex;
			}
		}
		
		if( !Candidates.GetNext( BestCost, InducedCost, NodeIndex ) )
			break;
		
		if( InducedCost + MinAddedCost >= BestCost )
		{
			// Not possible to reduce cost further.
			break;
		}
	}

	return BestIndex;
}

template< uint32 MaxChildren, typename FRootPolicy, typename FDirtyPolicy, typename FCostMetric >
uint32 FDynamicBVH< MaxChildren, FRootPolicy, FDirtyPolicy, FCostMetric >::FindBestInsertion_Greedy( uint32 NodeIndex, const FBounds3f& RESTRICT Bounds )
{
	// Binary tree nodes besides the root are always full meaning a new level will always be added.
	float MinAddedCost = MaxChildren > 2 ? 0.0f : CostMetric( Bounds );

	// Find best node to merge with.
	float	BestCost = MAX_flt;
	uint32	BestIndex = 0;

	float InducedCost = 0.0f;

	do
	{
		FNode& RESTRICT Node = GetNode( NodeIndex );
		NumTested++;

		if( Node.IsFull() )
		{
			float	BestChildDist = MAX_flt;
			uint32	BestChildIndex = 0;

			for( uint32 i = 0; i < Node.NumChildren; i += 4 )
			{
<<<<<<< HEAD
				FVector4f TotalCost;
				FVector4f ChildCost;
=======
>>>>>>> d731a049
				FVector4f Dist;
				constexpr uint32 Four = MaxChildren < 4 ? MaxChildren : 4;
				for( uint32 j = 0; j < Four; j++ )
				{
					const FBounds3f& RESTRICT NodeBounds = Node.ChildBounds[ i + j ];

<<<<<<< HEAD
					FVector3f Delta = ( Bounds.Min + Bounds.Max ) - ( NodeBounds.Min + NodeBounds.Max );
=======
					FVector3f Delta = ( Bounds.Min - NodeBounds.Min ) + ( Bounds.Max - NodeBounds.Max );
>>>>>>> d731a049
					Delta = Delta.GetAbs();
					Dist[j] = Delta.X + Delta.Y + Delta.Z;
				}

				for( uint32 j = 0; j < 4 && i + j < Node.NumChildren; j++ )
				{
					if( Dist[j] < BestChildDist )
					{
						BestChildDist = Dist[j];
						BestChildIndex = i + j;
					}
				}
			}

			const FBounds3f& RESTRICT ClosestBounds = Node.ChildBounds[ BestChildIndex ];

			float DirectCost = CostMetric( Bounds + ClosestBounds );
			// Cost if we need to add a level
			float TotalCost = InducedCost + DirectCost;
			// Induced cost for children
			float ChildCost = TotalCost - CostMetric( ClosestBounds );

			if( ChildCost >= BestCost )
				break;

			if( TotalCost < BestCost )
			{
				BestCost = TotalCost;
				BestIndex = NodeIndex + BestChildIndex;
			}

			uint32 FirstChild = Node.ChildIndexes[ BestChildIndex ];
			bool bIsLeaf = FirstChild & 1;
			if( bIsLeaf )
				break;

			InducedCost	= ChildCost;
			NodeIndex	= FirstChild;
		}
		else
		{
			// Don't need to add a level because we can add a child.
			// Can't do better. Cost is monotonic.
			return Node.ParentIndex;
		}
		
		if( InducedCost + MinAddedCost >= BestCost )
		{
			// Not possible to reduce cost further.
			break;
		}
	}
	while( NodeIndex != ~0u );

	return BestIndex;
}

template< uint32 MaxChildren, typename FRootPolicy, typename FDirtyPolicy, typename FCostMetric >
uint32 FDynamicBVH< MaxChildren, FRootPolicy, FDirtyPolicy, FCostMetric >::Insert( FRoot& RESTRICT Root, const FBounds3f& RESTRICT Bounds, uint32 Index )
{
	FNode& RootNode = GetNode( Root.FirstChild );
	if( !RootNode.IsFull() )
	{
		uint32 NodeIndex = Root.FirstChild + RootNode.NumChildren++;
		Set( NodeIndex, Bounds, Index );
		Root.Bounds += Bounds;
		return NodeIndex;
	}

	//uint32 BestIndex = FindBestInsertion_BranchAndBound( Root.FirstChild, Bounds );
	uint32 BestIndex = FindBestInsertion_Greedy( Root.FirstChild, Bounds );
	
	// Add to BestIndex's children
	uint32 NodeIndex = GetNode( BestIndex ).GetFirstChild( BestIndex );
	bool bIsLeaf = NodeIndex & 1;
	bool bAddLevel = bIsLeaf || GetNode( NodeIndex ).IsFull();
	if( bAddLevel )
	{
		// Create a new node and add NodeIndex as a child.
		uint32 NewNodeIndex = AllocNode();
		FNode& NewNode = GetNode( NewNodeIndex );

		NewNode.NumChildren = 1;
		Set( NewNodeIndex,
			GetNode( BestIndex ).GetBounds( BestIndex ),
			GetNode( BestIndex ).GetFirstChild( BestIndex ) );

		SetFirstChild( BestIndex, NewNodeIndex );

		checkSlow( NewNode.ParentIndex == BestIndex );
		checkSlow( NewNode.ChildIndexes[0] == NodeIndex );

		NodeIndex = NewNodeIndex;
	}
	
	FNode& Children = GetNode( NodeIndex );

	// Add child
	NodeIndex |= Children.NumChildren++;
	Set( NodeIndex, Bounds, Index );

	// Propagate bounds up tree
	FBounds3f PathBounds = Bounds;
	uint32    PathIndex  = BestIndex;
	while( PathIndex != ~0u )
	{
		FNode& PathNode = GetNode( PathIndex );
		SetBounds( PathIndex, PathNode.GetBounds( PathIndex ) + PathBounds );

		Rotate( PathIndex );

		PathBounds	= PathNode.GetBounds( PathIndex );
		PathIndex	= PathNode.ParentIndex;
	}
	Root.Bounds += PathBounds;

	return NodeIndex;
}

template< uint32 MaxChildren, typename FRootPolicy, typename FDirtyPolicy, typename FCostMetric >
void FDynamicBVH< MaxChildren, FRootPolicy, FDirtyPolicy, FCostMetric >::Extract( uint32 NodeIndex )
{
	FNode& Node = GetNode( NodeIndex );
	check( Node.IsRoot() || Node.NumChildren > 1 );

	RemoveAndSwap( NodeIndex );
	
	// Propagate bounds up tree
	FBounds3f PathBounds = Node.UnionBounds();
	uint32    PathIndex  = Node.ParentIndex;
	uint32    RootIndex  = NodeIndex;
	while( PathIndex != ~0u )
	{
		RootIndex = PathIndex;

		SetBounds( PathIndex, PathBounds );

		FNode& PathNode = GetNode( PathIndex );
		PathBounds	= PathNode.UnionBounds();
		PathIndex	= PathNode.ParentIndex;
	}
	Roots.FindChecked( RootIndex & ~ChildMask ).Bounds = PathBounds;

	if( !Node.IsRoot() && Node.NumChildren == 1 )
	{
		Set( Node.ParentIndex,
			Node.ChildBounds[0],
			Node.ChildIndexes[0] );
			
		FreeNode( NodeIndex );
	}
	else if( Node.IsRoot() && Node.NumChildren == 0 )
	{
		Roots.Remove( NodeIndex & ~ChildMask );
		FreeNode( NodeIndex );
	}
	else
	{
		RecursivePromoteChild( NodeIndex );
	}
}

template< uint32 MaxChildren, typename FRootPolicy, typename FDirtyPolicy, typename FCostMetric >
void FDynamicBVH< MaxChildren, FRootPolicy, FDirtyPolicy, FCostMetric >::RemoveAndSwap( uint32 NodeIndex )
{
	FNode& Node = GetNode( NodeIndex );

	uint32 LastChild = --Node.NumChildren;
	if( ( NodeIndex & ChildMask ) < LastChild )
	{
		// Fill with last
		Set( NodeIndex,
			Node.GetBounds( LastChild ),
			Node.GetFirstChild( LastChild ) );
	}
}

// Recursively promotes children to fill the hole until it reaches a leaf.
// The result of doing this on every Extract is that all inner nodes are guarenteed to be full.
template< uint32 MaxChildren, typename FRootPolicy, typename FDirtyPolicy, typename FCostMetric >
bool FDynamicBVH< MaxChildren, FRootPolicy, FDirtyPolicy, FCostMetric >::RecursivePromoteChild( uint32 NodeIndex )
{
	bool bPromoted = false;

	do
	{
		FNode& PathNode = GetNode( NodeIndex );

		// Find best node to promote a child from.
		float	BestCost = 0.0f;
		uint32	BestIndex = ~0u;
		for( uint32 i = 0; i < PathNode.NumChildren; i++ )
		{
			if( !PathNode.IsLeaf(i) )
			{
				float Cost = CostMetric( PathNode.ChildBounds[i] );
				if( Cost > BestCost )
				{
					BestCost = Cost;
					BestIndex = ( NodeIndex & ~ChildMask ) | i;
				}
			}
		}

		if( BestIndex == ~0u )
			break;

		NodeIndex = PromoteChild( BestIndex );
		bPromoted = true;
	}
	while( NodeIndex != ~0u );

	return bPromoted;
}

template< uint32 MaxChildren, typename FRootPolicy, typename FDirtyPolicy, typename FCostMetric >
uint32 FDynamicBVH< MaxChildren, FRootPolicy, FDirtyPolicy, FCostMetric >::PromoteChild( uint32 NodeIndex )
{
	FNode& Node = GetNode( NodeIndex );
	check( !Node.IsLeaf( NodeIndex ) );
	check( Node.NumChildren < MaxChildren );

	uint32 FirstChild = Node.GetFirstChild( NodeIndex );
	FNode& Children = GetNode( FirstChild );
	
	FBounds3f Excluded[ MaxChildren ];

	// Sweep forward and backward with prefix and postfix sums. Prefix + postfix sums == sum excluding this.
	FBounds3f Forward;
	FBounds3f Back;
	for( uint32 i = 0; i < Children.NumChildren; i++ )
	{
		uint32 j = Children.NumChildren - 1 - i;

		Excluded[i] += Forward;
		Excluded[j] += Back;

		Forward	+= Children.ChildBounds[i];
		Back	+= Children.ChildBounds[j];
	}

	float	BestCost = MAX_flt;
	uint32	BestIndex = ~0u;
	
	for( uint32 i = 0; i < Children.NumChildren; i++ )
	{
		float Cost = CostMetric( Excluded[i] );
		if( Cost < BestCost )
		{
			BestCost = Cost;
			BestIndex = FirstChild | i;
		}
	}
	
	// Promote from child to sibling
	
	// Remove from bounds
	CA_SUPPRESS(6385);
	SetBounds( NodeIndex, Excluded[ BestIndex & ChildMask ] );

	// Add as sibling
	uint32 SiblingIndex = ( NodeIndex & ~ChildMask ) | Node.NumChildren;
	Set( SiblingIndex,
		Children.GetBounds( BestIndex ),
		Children.GetFirstChild( BestIndex ) );
	Node.NumChildren++;

	// Remove from children
	uint32 LastChild = --Children.NumChildren;
	if( Children.NumChildren == 1 )
	{
		uint32 OtherChild = ~BestIndex & 1;

		Set( NodeIndex,
			Children.ChildBounds[ OtherChild ],
			Children.ChildIndexes[ OtherChild ] );
		
		// Delete Children
		FreeNode( BestIndex );
		BestIndex = ~0u;
	}
	else if( ( BestIndex & ChildMask ) != LastChild )
	{
		// Fill with last
		Set( BestIndex,
			Children.GetBounds( LastChild ),
			Children.GetFirstChild( LastChild ) );
	}

	return BestIndex;
}

template< uint32 MaxChildren, typename FRootPolicy, typename FDirtyPolicy, typename FCostMetric >
void FDynamicBVH< MaxChildren, FRootPolicy, FDirtyPolicy, FCostMetric >::Rotate( uint32 NodeIndex )
{
	FNode& Node = GetNode( NodeIndex );

	if( Node.IsRoot() )
		return;

	FBounds3f ExcludedBounds;
	for( uint32 i = 0; i < Node.NumChildren; i++ )
	{
		if( i != (NodeIndex & ChildMask) )
			ExcludedBounds += Node.ChildBounds[i];
	}
	
	FNode& ParentNode = GetNode( Node.ParentIndex );

	float	BestCost = CostMetric( ParentNode.GetBounds( Node.ParentIndex ) );
	uint32	BestIndex = ~0u;
	for( uint32 i = 0; i < ParentNode.NumChildren; i++ )
	{
		if( i != (Node.ParentIndex & ChildMask) )
		{
			// Parent's sibling
			float Cost = CostMetric( ExcludedBounds + ParentNode.ChildBounds[i] );
			if( Cost < BestCost )
			{
				BestCost = Cost;
				BestIndex = ( Node.ParentIndex & ~ChildMask ) | i;
			}
		}
	}

	if( BestIndex != ~0u )
	{
		// Swap
		FBounds3f Bounds	= Node.GetBounds( NodeIndex );
		uint32 FirstChild	= Node.GetFirstChild( NodeIndex );

		Set( NodeIndex, ParentNode.GetBounds( BestIndex ), ParentNode.GetFirstChild( BestIndex ) );
		Set( BestIndex, Bounds, FirstChild );
	}
}

template< uint32 MaxChildren, typename FRootPolicy, typename FDirtyPolicy, typename FCostMetric >
FORCEINLINE uint32 FDynamicBVH< MaxChildren, FRootPolicy, FDirtyPolicy, FCostMetric >::AllocNode()
{
	if( FreeHead != ~0u )
	{
		uint32 NodeIndex = FreeHead;
		uint32& NextIndex = GetNode( NodeIndex ).ParentIndex;
		FreeHead = NextIndex;
		NextIndex = ~0u;
		return NodeIndex;
	}
	else
	{
		DirtyPolicy.Add( Nodes.Num() );
		return Nodes.AddUninitialized() << IndexShift;
	}
}

template< uint32 MaxChildren, typename FRootPolicy, typename FDirtyPolicy, typename FCostMetric >
FORCEINLINE void FDynamicBVH< MaxChildren, FRootPolicy, FDirtyPolicy, FCostMetric >::FreeNode( uint32 NodeIndex )
{
	// Assumes nothing is still linking to it
	GetNode( NodeIndex ).ParentIndex = FreeHead;
	GetNode( NodeIndex ).NumChildren = 0;
	FreeHead = NodeIndex & ~ChildMask;
}

template< uint32 MaxChildren, typename FRootPolicy, typename FDirtyPolicy, typename FCostMetric >
void FDynamicBVH< MaxChildren, FRootPolicy, FDirtyPolicy, FCostMetric >::CheckNode( uint32 NodeIndex ) const
{
	const FNode& Node = GetNode( NodeIndex );

	check( ( NodeIndex & ChildMask ) < Node.NumChildren );
	
	if( !Node.IsRoot() )
	{
		check( Node.NumChildren > 1 );
		check( GetNode( Node.ParentIndex ).GetFirstChild( Node.ParentIndex ) == ( NodeIndex & ~ChildMask ) );
	}

	uint32 FirstChild = Node.GetFirstChild( NodeIndex );
	if( FirstChild & 1 )
	{
		check( Leaves[ FirstChild >> 1 ] == NodeIndex );
	}
	else
	{
		check( ( FirstChild & ChildMask ) == 0 );

		const FNode& Children = GetNode( FirstChild );
		for( uint32 i = 0; i < Children.NumChildren; i++ )
		{
			check( Children.ParentIndex == NodeIndex );
		}
	}
}

template< uint32 MaxChildren, typename FRootPolicy, typename FDirtyPolicy, typename FCostMetric >
template< typename T, typename FFuncType >
void FDynamicBVH< MaxChildren, FRootPolicy, FDirtyPolicy, FCostMetric >::ForAll( const TBounds<T>& Bounds, const FFuncType& Func ) const
{
	TArray< uint32, TInlineAllocator<256> > Stack;

	Roots.ForAll(
		[ this, &Stack, &Bounds, &Func ]( const FRoot& Root )
		{
			FBounds3f RelativeBounds = Root.ToRelative( Bounds );

<<<<<<< HEAD
	while( true )
	{
		const FNode& RESTRICT Node = GetNode( NodeIndex );
=======
			if( !RelativeBounds.Intersect( Root.Bounds ) )
				return;
>>>>>>> d731a049

			uint32 NodeIndex = Root.FirstChild;

			while( true )
			{
				const FNode& RESTRICT Node = GetNode( NodeIndex );

				for( uint32 i = 0; i < Node.NumChildren; i++ )
				{
					// TODO detect fully contained and stop intersection testing.
					if( RelativeBounds.Intersect( Node.ChildBounds[i] ) )
					{
						uint32 FirstChild = Node.ChildIndexes[i];
						if( FirstChild & 1 )
						{
							// Leaf
							Func( FirstChild >> 1 );
						}
						else
						{
							Stack.Push( FirstChild );
						}
					}
				}

				if( Stack.Num() == 0 )
					break;

				NodeIndex = Stack.Pop( false );
			}
		} );
}

template< uint32 MaxChildren, typename FRootPolicy, typename FDirtyPolicy, typename FCostMetric >
template< typename FPredicate, typename FFuncType >
void FDynamicBVH< MaxChildren, FRootPolicy, FDirtyPolicy, FCostMetric >::ForAll( const FPredicate& Predicate, const FFuncType& Func ) const
{
	TArray< uint32, TInlineAllocator<256> > Stack;

	Roots.ForAll(
		[ this, &Stack, &Predicate, &Func ]( const FRoot& Root )
		{
			if( !Predicate( Root.ToAbsolute( Root.Bounds ) ) )
				return;

			uint32 NodeIndex = Root.FirstChild;

			while( true )
			{
				const FNode& RESTRICT Node = GetNode( NodeIndex );

				for( uint32 i = 0; i < Node.NumChildren; i++ )
				{
					if( Predicate( Root.ToAbsolute( Node.ChildBounds[i] ) ) )
					{
						uint32 FirstChild = Node.ChildIndexes[i];
						if( FirstChild & 1 )
						{
							// Leaf
							Func( FirstChild >> 1 );
						}
						else
						{
							Stack.Push( FirstChild );
						}
					}
				}

				if( Stack.Num() == 0 )
					break;

				NodeIndex = Stack.Pop( false );
			}
		} );
}

template< uint32 MaxChildren, typename FRootPolicy, typename FDirtyPolicy, typename FCostMetric >
template< typename FFuncType >
void FDynamicBVH< MaxChildren, FRootPolicy, FDirtyPolicy, FCostMetric >::ForAllDirty( const FFuncType& Func )
{
	DirtyPolicy.ForAll(
		[&]( uint32 Index )
		{
			Func( Index, GetNode( Index << IndexShift ) );
		}
	);
}

template< uint32 MaxChildren, typename FRootPolicy, typename FDirtyPolicy, typename FCostMetric >
template< typename T, typename FFuncType >
uint32 FDynamicBVH< MaxChildren, FRootPolicy, FDirtyPolicy, FCostMetric >::FindClosest( const UE::Math::TVector<T>& Position, const FFuncType& LeafDistSqr )
{
	float	ClosestDistSqr = MAX_flt;
	uint32	ClosestIndex = ~0u;

	Candidates.Reset();

	Roots.ForAll(
		[ this, &Position, &LeafDistSqr, &ClosestDistSqr, &ClosestIndex ]( const FRoot& Root )
		{
			FVector3f RelativePosition = Root.ToRelative( Position );

			float	NodeDistSqr	= Root.Bounds.DistSqr( RelativePosition );
			uint32	NodeIndex	= Root.FirstChild;

			while( NodeDistSqr < ClosestDistSqr )
			{
				const FNode& RESTRICT Node = GetNode( NodeIndex );

				for( uint32 i = 0; i < Node.NumChildren; i += 4 )
				{
					FVector4f ChildDistSqr;
					constexpr uint32 Four = MaxChildren < 4 ? MaxChildren : 4;
					for( uint32 j = 0; j < Four; j++ )
					{
						const FBounds3f& RESTRICT NodeBounds = Node.ChildBounds[ i + j ];

						ChildDistSqr[j] = NodeBounds.DistSqr( RelativePosition );
					}

					for( uint32 j = 0; j < 4 && i + j < Node.NumChildren; j++ )
					{
						if( ChildDistSqr[j] < ClosestDistSqr )
						{
							uint32 FirstChild = Node.ChildIndexes[ i + j ];
							if( FirstChild & 1 )
							{
								uint32 Index = FirstChild >> 1;
								float DistSqr = LeafDistSqr( Position, Index );
								if( DistSqr < ClosestDistSqr )
								{
									ClosestDistSqr	= DistSqr;
									ClosestIndex	= Index;
								}
							}
							else
							{
								Candidates.Add( ChildDistSqr[j], FirstChild );
							}
						}
					}
				}
		
				if( !Candidates.GetNext( ClosestDistSqr, NodeDistSqr, NodeIndex ) )
					break;
			}
		} );

	return ClosestIndex;
}

class FMortonArray
{
public:
	struct FRange
	{
		int32	Begin;
		int32	End;

		int32	Num() const { return End - Begin; }
	};
	
public:
			FMortonArray( const TArray< FBounds3f >& InBounds );

	uint32	GetIndex( int32 i ) const { return Sorted[i].Index; }
	uint32	Split( const FRange& Range );
	
private:
	void	RegenerateCodes( const FRange& Range );

	struct FSortPair
	{
		uint32 Code;
		uint32 Index;

		bool operator<( const FSortPair& Other ) const { return Code < Other.Code; }
	};
	TArray< FSortPair >			Sorted;

	const TArray< FBounds3f >&	Bounds;
};

FORCEINLINE uint32 FMortonArray::Split( const FRange& Range )
{
	uint32 Code0 = Sorted[ Range.Begin ].Code;
	uint32 Code1 = Sorted[ Range.End - 1 ].Code;
	uint32 Diff = Code0 ^ Code1;
	if( Diff == 0 )
	{
		RegenerateCodes( Range );

		Code0 = Sorted[ Range.Begin ].Code;
		Code1 = Sorted[ Range.End - 1 ].Code;
		Diff = Code0 ^ Code1;

		if( Diff == 0 )
			return ( Range.Begin + Range.End ) >> 1;
	}

	uint32 HighestBitDiff = FMath::FloorLog2( Diff );
	uint32 Mask = 1 << HighestBitDiff;

	int32 Min = Range.Begin;
	int32 Max = Range.End;
	while( Min + 1 != Max )
	{
		int32 Mid = ( Min + Max ) >> 1;
		if( Sorted[ Mid ].Code & Mask )
			Max = Mid;
		else
			Min = Mid;
	}
	
	return Max;
}

template< uint32 MaxChildren, typename FRootPolicy, typename FDirtyPolicy, typename FCostMetric >
void FDynamicBVH< MaxChildren, FRootPolicy, FDirtyPolicy, FCostMetric >::Build( const TArray< FBounds3f >& BoundsArray, uint32 FirstIndex )
{
	if( FirstIndex + BoundsArray.Num() > (uint32)Leaves.Num() )
	{
		int32 Count = FirstIndex + BoundsArray.Num() - Leaves.Num();
		int32 First = Leaves.AddUninitialized( Count );
		FMemory::Memset( &Leaves[ First ], 0xff, Count * sizeof( uint32 ) );
	}
	
	FMortonArray MortonArray( BoundsArray );

	using FRange = FMortonArray::FRange;

	// TEMP Start empty
	FRoot& Root = Roots.FindOrAdd( FBounds3f( { FVector3f::ZeroVector, FVector3f::ZeroVector } ) );
	Root.FirstChild = 0;

	struct FCreateNode
	{
		uint32	ParentIndex;
		FRange	Range;
	};
	TArray< FCreateNode, TInlineAllocator<32> > Stack;

	uint32 ParentIndex = ~0u;
	FRange Range = { 0, BoundsArray.Num() };

	while( true )
	{
		uint32 NodeIndex = AllocNode();
		FNode& Node = GetNode( NodeIndex );

		Node.ParentIndex = ParentIndex;
		if( ParentIndex != ~0u )
			SetFirstChild( ParentIndex, NodeIndex );

		check( Range.Begin < Range.End );

		int32 NumLeaves = Range.Num();
		if( NumLeaves <= MaxChildren )
		{
			Node.NumChildren = NumLeaves;
			for( int32 i = 0; i < NumLeaves; i++ )
			{
				uint32 Index = MortonArray.GetIndex( Range.Begin + i );
				Set( NodeIndex + i, BoundsArray[ Index ], ( ( FirstIndex + Index ) << 1 ) | 1 );
			}

			// Propagate bounds up tree
			FBounds3f PathBounds = Node.UnionBounds();
			uint32    PathIndex  = Node.ParentIndex;
			while( PathIndex != ~0u )
			{
				SetBounds( PathIndex, PathBounds );

				// Only continue if first child, which signifies the node is complete.
				if( PathIndex & ChildMask )
					break;

				FNode& PathNode = GetNode( PathIndex );
				PathBounds = PathNode.UnionBounds();
				PathIndex  = PathNode.ParentIndex;
			}
			// TODO: RootBounds

			if( Stack.Num() == 0 )
				break;

			ParentIndex	= Stack.Last().ParentIndex;
			Range		= Stack.Last().Range;

			Stack.Pop( false );
		}
		else
		{
			FRange Children[ MaxChildren ];
			Children[0] = Range;

			int32 NumChildren = 1;
			int32 SplitIndex = 0;
			do
			{
				FRange Child = Children[ SplitIndex ];

				uint32 Middle = MortonArray.Split( Child );
				check( Middle != Child.Begin );
				check( Middle != Child.End );

				Children[ SplitIndex ].Begin	= Child.Begin;
				Children[ SplitIndex ].End		= Middle;
				Children[ NumChildren ].Begin	= Middle;
				Children[ NumChildren ].End		= Child.End;
				NumChildren++;

				int32 LargestNum = 0;
				int32 LargestIndex = -1;
				for( int32 i = 0; i < NumChildren; i++ )
				{
					int32 Num = Children[i].Num();
					if( Num <= MaxChildren )
						continue;

					if( Num > LargestNum )
					{
						LargestNum = Num;
						LargestIndex = i;
					}
				}

				SplitIndex = LargestIndex;
			}
			while( NumChildren < MaxChildren && SplitIndex >= 0 );
			
			Node.NumChildren = NumChildren;

			// Move leaves to the back
			for( int32 Front = 0, Back = NumChildren - 1; Front < Back; )
			{
				if( Children[ Front ].Num() == 1 )
					Swap( Children[ Front ], Children[ Back-- ] );
				else
					Front++;
			}

			NumLeaves = 0;
			for( int32 i = NumChildren - 1; i >= 0; i-- )
			{
				bool bIsLeaf = Children[i].Num() == 1;
				if( !bIsLeaf )
					break;
				NumLeaves++;

				uint32 Index = MortonArray.GetIndex( Children[i].Begin );
				Set( NodeIndex + i, BoundsArray[ Index ], ( ( FirstIndex + Index ) << 1 ) | 1 );
			}
			check( NumLeaves < NumChildren );

			int32 Last = NumChildren - NumLeaves - 1;
			for( int32 i = 0; i < Last; i++ )
			{
				Stack.Push( { NodeIndex + i, Children[i] } );
			}

			ParentIndex = NodeIndex + Last;
			Range = Children[ Last ];
		}
	}
}<|MERGE_RESOLUTION|>--- conflicted
+++ resolved
@@ -5,8 +5,6 @@
 #include "CoreMinimal.h"
 #include "Misc/AutomationTest.h"
 #include "Math/Bounds.h"
-<<<<<<< HEAD
-=======
 
 struct FSurfaceAreaHeuristic
 {
@@ -84,17 +82,12 @@
 		Func( Root );
 	}
 };
->>>>>>> d731a049
 
 // Supports LWC with a tile grid at the top where each tile points to a BVH in tile relative coordinates.
 struct FRootForest
 {
 	struct FRoot
 	{
-<<<<<<< HEAD
-		FVector3f Extent = Bounds.Max - Bounds.Min;
-		return Extent.X * Extent.Y + Extent.X * Extent.Z + Extent.Y * Extent.Z;
-=======
 		FVector3d		Offset;
 		FBounds3f		Bounds;
 		uint32			FirstChild;
@@ -173,7 +166,6 @@
 		{
 			Func( Root );
 		}
->>>>>>> d731a049
 	}
 };
 
@@ -604,22 +596,13 @@
 
 			for( uint32 i = 0; i < Node.NumChildren; i += 4 )
 			{
-<<<<<<< HEAD
-				FVector4f TotalCost;
-				FVector4f ChildCost;
-=======
->>>>>>> d731a049
 				FVector4f Dist;
 				constexpr uint32 Four = MaxChildren < 4 ? MaxChildren : 4;
 				for( uint32 j = 0; j < Four; j++ )
 				{
 					const FBounds3f& RESTRICT NodeBounds = Node.ChildBounds[ i + j ];
 
-<<<<<<< HEAD
-					FVector3f Delta = ( Bounds.Min + Bounds.Max ) - ( NodeBounds.Min + NodeBounds.Max );
-=======
 					FVector3f Delta = ( Bounds.Min - NodeBounds.Min ) + ( Bounds.Max - NodeBounds.Max );
->>>>>>> d731a049
 					Delta = Delta.GetAbs();
 					Dist[j] = Delta.X + Delta.Y + Delta.Z;
 				}
@@ -1024,14 +1007,8 @@
 		{
 			FBounds3f RelativeBounds = Root.ToRelative( Bounds );
 
-<<<<<<< HEAD
-	while( true )
-	{
-		const FNode& RESTRICT Node = GetNode( NodeIndex );
-=======
 			if( !RelativeBounds.Intersect( Root.Bounds ) )
 				return;
->>>>>>> d731a049
 
 			uint32 NodeIndex = Root.FirstChild;
 
