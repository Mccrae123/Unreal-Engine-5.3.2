// Copyright Epic Games, Inc. All Rights Reserved.

#include "TranslucentRendering.h"
#include "DeferredShadingRenderer.h"
#include "BasePassRendering.h"
#include "DynamicPrimitiveDrawing.h"
#include "RendererModule.h"
#include "ScenePrivate.h"
#include "SceneTextureParameters.h"
#include "ScreenRendering.h"
#include "ScreenPass.h"
#include "MeshPassProcessor.inl"
#include "VolumetricRenderTarget.h"
#include "VariableRateShadingImageManager.h"
#include "Lumen/LumenTranslucencyVolumeLighting.h"
#include "VirtualShadowMaps/VirtualShadowMapArray.h"
#include "Strata/Strata.h"
#include "HairStrands/HairStrandsUtils.h"
#include "PixelShaderUtils.h"
<<<<<<< HEAD
=======
#include "OIT/OIT.h"
#include "OIT/OITParameters.h"
#include "DynamicResolutionState.h"
#include "PostProcess/TemporalAA.h"
>>>>>>> d731a049

DECLARE_CYCLE_STAT(TEXT("TranslucencyTimestampQueryFence Wait"), STAT_TranslucencyTimestampQueryFence_Wait, STATGROUP_SceneRendering);
DECLARE_CYCLE_STAT(TEXT("TranslucencyTimestampQuery Wait"), STAT_TranslucencyTimestampQuery_Wait, STATGROUP_SceneRendering);
DECLARE_CYCLE_STAT(TEXT("Translucency"), STAT_CLP_Translucency, STATGROUP_ParallelCommandListMarkers);
DECLARE_FLOAT_COUNTER_STAT(TEXT("Translucency GPU Time (MS)"), STAT_TranslucencyGPU, STATGROUP_SceneRendering);
DEFINE_GPU_DRAWCALL_STAT(Translucency);

static TAutoConsoleVariable<float> CVarSeparateTranslucencyScreenPercentage(
	TEXT("r.SeparateTranslucencyScreenPercentage"),
	100.0f,
	TEXT("Render separate translucency at this percentage of the full resolution.\n")
	TEXT("in percent, >0 and <=100, larger numbers are possible (supersampling).")
	TEXT("<0 is treated like 100."),
	ECVF_Scalability | ECVF_Default);

static TAutoConsoleVariable<int32> CVarTranslucencyScreenPercentageBasis(
	TEXT("r.Translucency.ScreenPercentage.Basis"), 0,
	TEXT("Basis of the translucency's screen percentage (Experimental).\n")
	TEXT(" 0: Uses the primary view's resolution (notably scaling with r.ScreenPercentage and r.DynamicRes.*)\n")
	TEXT(" 1: Uses the secondary view's resolution (temporal upscale's output resolution)"),
	ECVF_Scalability | ECVF_Default);

static TAutoConsoleVariable<float> CVarTranslucencyMinScreenPercentage(
	TEXT("r.Translucency.DynamicRes.MinScreenPercentage"),
	DynamicRenderScaling::FractionToPercentage(DynamicRenderScaling::FHeuristicSettings::kDefaultMinResolutionFraction),
	TEXT("Minimal screen percentage for translucency."),
	ECVF_RenderThreadSafe | ECVF_Default);

static TAutoConsoleVariable<float> CVarTranslucencyMaxScreenPercentage(
	TEXT("r.Translucency.DynamicRes.MaxScreenPercentage"),
	DynamicRenderScaling::FractionToPercentage(DynamicRenderScaling::FHeuristicSettings::kDefaultMaxResolutionFraction),
	TEXT("Maximal screen percentage for translucency."),
	ECVF_RenderThreadSafe | ECVF_Default);

static TAutoConsoleVariable<float> CVarTranslucencyTimeBudget(
	TEXT("r.Translucency.DynamicRes.TimeBudget"),
	DynamicRenderScaling::FHeuristicSettings::kBudgetMsDisabled,
	TEXT("Frame's time budget for translucency rendering in milliseconds."),
	ECVF_RenderThreadSafe | ECVF_Default);

static TAutoConsoleVariable<float> CVarTranslucencyTargetedHeadRoomPercentage(
	TEXT("r.Translucency.DynamicRes.TargetedHeadRoomPercentage"),
	DynamicRenderScaling::FractionToPercentage(DynamicRenderScaling::FHeuristicSettings::kDefaultTargetedHeadRoom),
	TEXT("Targeted GPU headroom for translucency (in percent from r.DynamicRes.DynamicRes.TimeBudget)."),
	ECVF_RenderThreadSafe | ECVF_Default);

static TAutoConsoleVariable<float> CVarTranslucencyChangeThreshold(
	TEXT("r.Translucency.DynamicRes.ChangePercentageThreshold"),
	DynamicRenderScaling::FractionToPercentage(DynamicRenderScaling::FHeuristicSettings::kDefaultChangeThreshold),
	TEXT("Minimal increase percentage threshold to alow when changing resolution of translucency."),
	ECVF_RenderThreadSafe | ECVF_Default);

static TAutoConsoleVariable<int32> CVarTranslucencyUpperBoundQuantization(
	TEXT("r.Translucency.DynamicRes.UpperBoundQuantization"),
	DynamicRenderScaling::FHeuristicSettings::kDefaultUpperBoundQuantization,
	TEXT("Quantization step count to use for upper bound screen percentage.\n")
	TEXT("If non-zero, rendertargets will be resized based on the dynamic resolution fraction, saving GPU time during clears and resolves.\n")
	TEXT("Only recommended for use with the transient allocator (on supported platforms) with a large transient texture cache (e.g RHI.TransientAllocator.TextureCacheSize=512)"),
	ECVF_RenderThreadSafe | ECVF_Default);


int32 GSeparateTranslucencyUpsampleMode = 1;
static FAutoConsoleVariableRef CVarSeparateTranslucencyUpsampleMode(
	TEXT("r.SeparateTranslucencyUpsampleMode"),
	GSeparateTranslucencyUpsampleMode,
	TEXT("Upsample method to use on separate translucency.  These are only used when r.SeparateTranslucencyScreenPercentage is less than 100.\n")
	TEXT("0: bilinear 1: Nearest-Depth Neighbor (only when r.SeparateTranslucencyScreenPercentage is 50)"),
	ECVF_Scalability | ECVF_Default);

static TAutoConsoleVariable<int32> CVarRHICmdFlushRenderThreadTasksTranslucentPass(
	TEXT("r.RHICmdFlushRenderThreadTasksTranslucentPass"),
	0,
	TEXT("Wait for completion of parallel render thread tasks at the end of the translucent pass.  A more granular version of r.RHICmdFlushRenderThreadTasks. If either r.RHICmdFlushRenderThreadTasks or r.RHICmdFlushRenderThreadTasksTranslucentPass is > 0 we will flush."));

static TAutoConsoleVariable<int32> CVarParallelTranslucency(
	TEXT("r.ParallelTranslucency"),
	1,
	TEXT("Toggles parallel translucency rendering. Parallel rendering must be enabled for this to have an effect."),
	ECVF_RenderThreadSafe);

<<<<<<< HEAD
=======
DynamicRenderScaling::FHeuristicSettings GetDynamicTranslucencyResolutionSettings()
{
	DynamicRenderScaling::FHeuristicSettings BucketSetting;
	BucketSetting.Model = DynamicRenderScaling::EHeuristicModel::Quadratic;
	BucketSetting.bModelScalesWithPrimaryScreenPercentage = CVarTranslucencyScreenPercentageBasis.GetValueOnAnyThread() != 1;
	BucketSetting.MinResolutionFraction = DynamicRenderScaling::GetPercentageCVarToFraction(CVarTranslucencyMinScreenPercentage);
	BucketSetting.MaxResolutionFraction = DynamicRenderScaling::GetPercentageCVarToFraction(CVarTranslucencyMaxScreenPercentage);
	BucketSetting.BudgetMs              = CVarTranslucencyTimeBudget.GetValueOnAnyThread();
	BucketSetting.ChangeThreshold       = DynamicRenderScaling::GetPercentageCVarToFraction(CVarTranslucencyChangeThreshold);
	BucketSetting.TargetedHeadRoom      = DynamicRenderScaling::GetPercentageCVarToFraction(CVarTranslucencyTargetedHeadRoomPercentage);
	BucketSetting.UpperBoundQuantization = CVarTranslucencyUpperBoundQuantization.GetValueOnAnyThread();
	return BucketSetting;
}

DynamicRenderScaling::FBudget GDynamicTranslucencyResolution(TEXT("DynamicTranslucencyResolution"), &GetDynamicTranslucencyResolutionSettings);


>>>>>>> d731a049
static const TCHAR* kTranslucencyPassName[] = {
	TEXT("BeforeDistortion"),
	TEXT("AfterDOF"),
	TEXT("AfterDOFModulate"),
	TEXT("AfterMotionBlur"),
	TEXT("All"),
};
static_assert(UE_ARRAY_COUNT(kTranslucencyPassName) == int32(ETranslucencyPass::TPT_MAX), "Fix me");

<<<<<<< HEAD
=======
static const TCHAR* kTranslucencyColorTextureName[] = {
	TEXT("Translucency.BeforeDistortion.Color"),
	TEXT("Translucency.AfterDOF.Color"),
	TEXT("Translucency.AfterDOF.Modulate"),
	TEXT("Translucency.AfterMotionBlur.Color"),
	TEXT("Translucency.All.Color"),
};
static_assert(UE_ARRAY_COUNT(kTranslucencyColorTextureName) == int32(ETranslucencyPass::TPT_MAX), "Fix me");
>>>>>>> d731a049

static const TCHAR* TranslucencyPassToString(ETranslucencyPass::Type TranslucencyPass)
{
	return kTranslucencyPassName[TranslucencyPass];
}

EMeshPass::Type TranslucencyPassToMeshPass(ETranslucencyPass::Type TranslucencyPass)
{
	EMeshPass::Type TranslucencyMeshPass = EMeshPass::Num;

	switch (TranslucencyPass)
	{
	case ETranslucencyPass::TPT_StandardTranslucency: TranslucencyMeshPass = EMeshPass::TranslucencyStandard; break;
	case ETranslucencyPass::TPT_TranslucencyAfterDOF: TranslucencyMeshPass = EMeshPass::TranslucencyAfterDOF; break;
	case ETranslucencyPass::TPT_TranslucencyAfterDOFModulate: TranslucencyMeshPass = EMeshPass::TranslucencyAfterDOFModulate; break;
	case ETranslucencyPass::TPT_TranslucencyAfterMotionBlur: TranslucencyMeshPass = EMeshPass::TranslucencyAfterMotionBlur; break;
	case ETranslucencyPass::TPT_AllTranslucency: TranslucencyMeshPass = EMeshPass::TranslucencyAll; break;
	}

	check(TranslucencyMeshPass != EMeshPass::Num);

	return TranslucencyMeshPass;
}

ETranslucencyView GetTranslucencyView(const FViewInfo& View)
{
#if RHI_RAYTRACING
	if (ShouldRenderRayTracingTranslucency(View))
	{
		return ETranslucencyView::RayTracing;
	}
#endif
	return View.IsUnderwater() ? ETranslucencyView::UnderWater : ETranslucencyView::AboveWater;
}

ETranslucencyView GetTranslucencyViews(TArrayView<const FViewInfo> Views)
{
	ETranslucencyView TranslucencyViews = ETranslucencyView::None;
	for (const FViewInfo& View : Views)
	{
		TranslucencyViews |= GetTranslucencyView(View);
	}
	return TranslucencyViews;
}

/** Mostly used to know if debug rendering should be drawn in this pass */
static bool IsMainTranslucencyPass(ETranslucencyPass::Type TranslucencyPass)
{
	return TranslucencyPass == ETranslucencyPass::TPT_AllTranslucency || TranslucencyPass == ETranslucencyPass::TPT_StandardTranslucency;
}

static bool IsParallelTranslucencyEnabled()
{
	return GRHICommandList.UseParallelAlgorithms() && CVarParallelTranslucency.GetValueOnRenderThread();
}

static bool IsTranslucencyWaitForTasksEnabled()
{
	return IsParallelTranslucencyEnabled() && (CVarRHICmdFlushRenderThreadTasksTranslucentPass.GetValueOnRenderThread() > 0 || CVarRHICmdFlushRenderThreadTasks.GetValueOnRenderThread() > 0);
}

bool IsSeparateTranslucencyEnabled(ETranslucencyPass::Type TranslucencyPass, float DownsampleScale)
{
	// Currently AfterDOF is rendered earlier in the frame and must be rendered in a separate texture.
	if (TranslucencyPass == ETranslucencyPass::TPT_TranslucencyAfterDOF
		|| TranslucencyPass == ETranslucencyPass::TPT_TranslucencyAfterDOFModulate
		|| TranslucencyPass == ETranslucencyPass::TPT_TranslucencyAfterMotionBlur
		)
	{
		return true;
	}

	// Otherwise it only gets rendered in the separate buffer if it is downsampled.
	if (DownsampleScale < 1.0f)
	{
		return true;
	}

	return false;
}

static int GetSSRQuality()
{
	static IConsoleVariable* CVar = IConsoleManager::Get().FindConsoleVariable(TEXT("r.SSR.Quality"));
	int SSRQuality = CVar ? (CVar->GetInt()) : 0;
	return SSRQuality;
}

static bool ShouldRenderTranslucencyScreenSpaceReflections(const FViewInfo& View)
{
	// The screenspace reflection of translucency is not controlled by the postprocessing setting
	// or the raytracing overlay setting. It needs to be turned on/off dynamically to support
	// diffuse only
	if (!View.Family->EngineShowFlags.ScreenSpaceReflections)
	{
		return false;
	}

	int SSRQuality = GetSSRQuality();

	if (SSRQuality <= 0)
	{
		return false;
	}

	return true;
}

FSeparateTranslucencyDimensions UpdateSeparateTranslucencyDimensions(const FSceneRenderer& SceneRenderer)
{
	float TranslucencyResolutionFraction = FMath::Clamp(CVarSeparateTranslucencyScreenPercentage.GetValueOnRenderThread() / 100.0f, 0.0f, 1.0f);
	float MaxTranslucencyResolutionFraction	= TranslucencyResolutionFraction;

	if (GDynamicTranslucencyResolution.GetSettings().IsEnabled())
	{
		TranslucencyResolutionFraction = SceneRenderer.DynamicResolutionFractions[GDynamicTranslucencyResolution];
		MaxTranslucencyResolutionFraction = SceneRenderer.DynamicResolutionUpperBounds[GDynamicTranslucencyResolution];
	}
<<<<<<< HEAD
}

static void AddEndSeparateTranslucencyTimerPass(FRDGBuilder& GraphBuilder, const FViewInfo& View, ETranslucencyPass::Type TranslucencyPass)
{
	if (HasSeparateTranslucencyTimer(View))
	{
		AddPass(GraphBuilder, RDG_EVENT_NAME("EndTimer"), [&View, TranslucencyPass](FRHICommandListImmediate& RHICmdList)
		{
			switch(TranslucencyPass)
			{
			case ETranslucencyPass::TPT_TranslucencyAfterDOF:
				View.ViewState->SeparateTranslucencyTimer.End(RHICmdList);
				break;
			case ETranslucencyPass::TPT_TranslucencyAfterDOFModulate:			
				View.ViewState->SeparateTranslucencyModulateTimer.End(RHICmdList);
				break;
			case ETranslucencyPass::TPT_TranslucencyAfterMotionBlur:
				View.ViewState->PostMotionBlurTranslucencyTimer.End(RHICmdList);
				break;
			default:
				break;
			}
		});
	}
}

FSeparateTranslucencyDimensions UpdateTranslucencyTimers(FRHICommandListImmediate& RHICmdList, TArrayView<const FViewInfo> Views)
{
	bool bAnyViewWantsDownsampledSeparateTranslucency = false;

	const bool bSeparateTranslucencyAutoDownsample = CVarSeparateTranslucencyAutoDownsample.GetValueOnRenderThread() != 0;
	const bool bStatsEnabled = STATS != 0;

	if (GSupportsTimestampRenderQueries && (bSeparateTranslucencyAutoDownsample || bStatsEnabled))
	{
		for (int32 ViewIndex = 0; ViewIndex < Views.Num(); ViewIndex++)
		{
			const FViewInfo& View = Views[ViewIndex];
			SCOPED_GPU_MASK(RHICmdList, View.GPUMask);
			FSceneViewState* ViewState = View.ViewState;

			if (ViewState)
			{
				//We always tick the separate trans timer but only need the other timer for stats
				bool bSeparateTransTimerSuccess = ViewState->SeparateTranslucencyTimer.Tick(RHICmdList);
				bool bSeparateTransModulateTimerSuccess = ViewState->SeparateTranslucencyModulateTimer.Tick(RHICmdList);

				if (STATS)
				{
					ViewState->TranslucencyTimer.Tick(RHICmdList);
					//Stats are fed the most recent available time and so are lagged a little. 
					float MostRecentTotalTime = ViewState->TranslucencyTimer.GetTimeMS() +
						ViewState->SeparateTranslucencyTimer.GetTimeMS() +
						ViewState->SeparateTranslucencyModulateTimer.GetTimeMS();
					SET_FLOAT_STAT(STAT_TranslucencyGPU, MostRecentTotalTime);
				}

				if (bSeparateTranslucencyAutoDownsample && bSeparateTransTimerSuccess)
				{
					float LastFrameTranslucencyDurationMS = ViewState->SeparateTranslucencyTimer.GetTimeMS() + ViewState->SeparateTranslucencyModulateTimer.GetTimeMS();
					const bool bOriginalShouldAutoDownsampleTranslucency = ViewState->bShouldAutoDownsampleTranslucency;

					if (ViewState->bShouldAutoDownsampleTranslucency)
					{
						ViewState->SmoothedFullResTranslucencyGPUDuration = 0;
						const float LerpAlpha = ViewState->SmoothedHalfResTranslucencyGPUDuration == 0 ? 1.0f : .1f;
						ViewState->SmoothedHalfResTranslucencyGPUDuration = FMath::Lerp(ViewState->SmoothedHalfResTranslucencyGPUDuration, LastFrameTranslucencyDurationMS, LerpAlpha);

						// Don't re-asses switching for some time after the last switch
						if (View.Family->Time.GetRealTimeSeconds() - ViewState->LastAutoDownsampleChangeTime > CVarSeparateTranslucencyMinDownsampleChangeTime.GetValueOnRenderThread())
						{
							// Downsample if the smoothed time is larger than the threshold
							ViewState->bShouldAutoDownsampleTranslucency = ViewState->SmoothedHalfResTranslucencyGPUDuration > CVarSeparateTranslucencyDurationUpsampleThreshold.GetValueOnRenderThread();

							if (!ViewState->bShouldAutoDownsampleTranslucency)
							{
								// Do 'log LogRenderer verbose' to get these
								UE_LOG(LogRenderer, Verbose, TEXT("Upsample: %.1fms < %.1fms"), ViewState->SmoothedHalfResTranslucencyGPUDuration, CVarSeparateTranslucencyDurationUpsampleThreshold.GetValueOnRenderThread());
							}
						}
					}
					else
					{
						ViewState->SmoothedHalfResTranslucencyGPUDuration = 0;
						const float LerpAlpha = ViewState->SmoothedFullResTranslucencyGPUDuration == 0 ? 1.0f : .1f;
						ViewState->SmoothedFullResTranslucencyGPUDuration = FMath::Lerp(ViewState->SmoothedFullResTranslucencyGPUDuration, LastFrameTranslucencyDurationMS, LerpAlpha);

						if (View.Family->Time.GetRealTimeSeconds() - ViewState->LastAutoDownsampleChangeTime > CVarSeparateTranslucencyMinDownsampleChangeTime.GetValueOnRenderThread())
						{
							// Downsample if the smoothed time is larger than the threshold
							ViewState->bShouldAutoDownsampleTranslucency = ViewState->SmoothedFullResTranslucencyGPUDuration > CVarSeparateTranslucencyDurationDownsampleThreshold.GetValueOnRenderThread();

							if (ViewState->bShouldAutoDownsampleTranslucency)
							{
								UE_LOG(LogRenderer, Verbose, TEXT("Downsample: %.1fms > %.1fms"), ViewState->SmoothedFullResTranslucencyGPUDuration, CVarSeparateTranslucencyDurationDownsampleThreshold.GetValueOnRenderThread());
							}
						}
					}

					if (bOriginalShouldAutoDownsampleTranslucency != ViewState->bShouldAutoDownsampleTranslucency)
					{
						ViewState->LastAutoDownsampleChangeTime = View.Family->Time.GetRealTimeSeconds();
					}

					bAnyViewWantsDownsampledSeparateTranslucency = bAnyViewWantsDownsampledSeparateTranslucency || ViewState->bShouldAutoDownsampleTranslucency;
				}
			}
		}
	}

	float EffectiveScale = FMath::Clamp(CVarSeparateTranslucencyScreenPercentage.GetValueOnRenderThread() / 100.0f, 0.0f, 1.0f);
=======
>>>>>>> d731a049

	if (CVarTranslucencyScreenPercentageBasis.GetValueOnRenderThread() == 1)
	{
		TranslucencyResolutionFraction /= SceneRenderer.DynamicResolutionFractions[GDynamicPrimaryResolutionFraction];
		MaxTranslucencyResolutionFraction /= SceneRenderer.DynamicResolutionUpperBounds[GDynamicPrimaryResolutionFraction];
	}

	FSeparateTranslucencyDimensions Dimensions;
	// TODO: this should be MaxTranslucencyResolutionFraction instead of TranslucencyResolutionFraction to keep the size of render target stable, but the SvPositionToBuffer() is broken in material.
	Dimensions.Extent = GetScaledExtent(SceneRenderer.ViewFamily.SceneTexturesConfig.Extent, TranslucencyResolutionFraction);
	Dimensions.NumSamples = SceneRenderer.ViewFamily.SceneTexturesConfig.NumSamples;
	Dimensions.Scale = TranslucencyResolutionFraction;
	return Dimensions;
}

FTranslucencyPassResourcesMap::FTranslucencyPassResourcesMap(int32 NumViews)
{
	Array.SetNum(NumViews);

	for (int32 ViewIndex = 0; ViewIndex < NumViews; ViewIndex++)
	{
		for (int32 i = 0; i < int32(ETranslucencyPass::TPT_MAX); i++)
		{
			Array[ViewIndex][i].Pass = ETranslucencyPass::Type(i);
		}
	}
}
/** Pixel shader used to copy scene color into another texture so that materials can read from scene color with a node. */
class FCopySceneColorPS : public FGlobalShader
{
public:
	DECLARE_GLOBAL_SHADER(FCopySceneColorPS);
	SHADER_USE_PARAMETER_STRUCT(FCopySceneColorPS, FGlobalShader);

	BEGIN_SHADER_PARAMETER_STRUCT(FParameters, )
		SHADER_PARAMETER_STRUCT_REF(FViewUniformShaderParameters, View)
		SHADER_PARAMETER_RDG_TEXTURE(Texture2D, SceneColorTexture)
		RENDER_TARGET_BINDING_SLOTS()
	END_SHADER_PARAMETER_STRUCT()

	static bool ShouldCompilePermutation(const FGlobalShaderPermutationParameters& Parameters)
	{
		return IsFeatureLevelSupported(Parameters.Platform, ERHIFeatureLevel::SM5);
	}
};

IMPLEMENT_GLOBAL_SHADER(FCopySceneColorPS, "/Engine/Private/TranslucentLightingShaders.usf", "CopySceneColorMain", SF_Pixel);

static FRDGTextureRef AddCopySceneColorPass(FRDGBuilder& GraphBuilder, TArrayView<const FViewInfo> Views, FRDGTextureMSAA SceneColor)
{
	FRDGTextureRef SceneColorCopyTexture = nullptr;
	ERenderTargetLoadAction LoadAction = ERenderTargetLoadAction::ENoAction;

	RDG_EVENT_SCOPE(GraphBuilder, "CopySceneColor");

	for (int32 ViewIndex = 0; ViewIndex < Views.Num(); ++ViewIndex)
	{
		const FViewInfo& View = Views[ViewIndex];

		if (View.IsUnderwater())
		{
			continue;
		}

		bool bNeedsResolve = false;
		for (int32 TranslucencyPass = 0; TranslucencyPass < ETranslucencyPass::TPT_MAX; ++TranslucencyPass)
		{
			if (View.TranslucentPrimCount.UseSceneColorCopy((ETranslucencyPass::Type)TranslucencyPass))
			{
				bNeedsResolve = true;
				break;
			}
		}

		if (bNeedsResolve)
		{
			RDG_GPU_MASK_SCOPE(GraphBuilder, View.GPUMask);
			RDG_EVENT_SCOPE_CONDITIONAL(GraphBuilder, Views.Num() > 1, "View%d", ViewIndex);

			AddResolveSceneColorPass(GraphBuilder, View, SceneColor);

			const FIntPoint SceneColorExtent = SceneColor.Target->Desc.Extent;

			if (!SceneColorCopyTexture)
			{
				SceneColorCopyTexture = GraphBuilder.CreateTexture(FRDGTextureDesc::Create2D(SceneColorExtent, PF_B8G8R8A8, FClearValueBinding::White, TexCreate_ShaderResource | TexCreate_RenderTargetable), TEXT("SceneColorCopy"));
			}

			const FScreenPassTextureViewport Viewport(SceneColorCopyTexture, View.ViewRect);

			TShaderMapRef<FScreenVS> VertexShader(View.ShaderMap);
			TShaderMapRef<FCopySceneColorPS> PixelShader(View.ShaderMap);

			auto* PassParameters = GraphBuilder.AllocParameters<FCopySceneColorPS::FParameters>();
			PassParameters->View = View.ViewUniformBuffer;
			PassParameters->SceneColorTexture = SceneColor.Resolve;
			PassParameters->RenderTargets[0] = FRenderTargetBinding(SceneColorCopyTexture, LoadAction);

			if (!View.Family->bMultiGPUForkAndJoin)
			{
				LoadAction = ERenderTargetLoadAction::ELoad;
			}

			AddDrawScreenPass(GraphBuilder, {}, View, Viewport, Viewport, VertexShader, PixelShader, PassParameters);
		}
	}

	return SceneColorCopyTexture;
}

class FComposeSeparateTranslucencyPS : public FGlobalShader
{
	DECLARE_GLOBAL_SHADER(FComposeSeparateTranslucencyPS);
	SHADER_USE_PARAMETER_STRUCT(FComposeSeparateTranslucencyPS, FGlobalShader);

	class FNearestDepthNeighborUpsampling : SHADER_PERMUTATION_BOOL("PERMUTATION_NEARESTDEPTHNEIGHBOR");
	using FPermutationDomain = TShaderPermutationDomain<FNearestDepthNeighborUpsampling>;

	BEGIN_SHADER_PARAMETER_STRUCT(FParameters, )
		SHADER_PARAMETER(FScreenTransform, ScreenPosToSceneColorUV)
		SHADER_PARAMETER(FScreenTransform, ScreenPosToSeparateTranslucencyUV)
		SHADER_PARAMETER(FVector2f, SeparateTranslucencyUVMin)
		SHADER_PARAMETER(FVector2f, SeparateTranslucencyUVMax)
		SHADER_PARAMETER(FVector2f, SeparateTranslucencyExtentInverse)

		SHADER_PARAMETER_RDG_TEXTURE(Texture2D, SceneColorTexture)
		SHADER_PARAMETER_SAMPLER(SamplerState,  SceneColorSampler)

		SHADER_PARAMETER_RDG_TEXTURE(Texture2D, SeparateTranslucencyPointTexture)
		SHADER_PARAMETER_SAMPLER(SamplerState,  SeparateTranslucencyPointSampler)
		SHADER_PARAMETER_RDG_TEXTURE(Texture2D, SeparateModulationPointTexture)
		SHADER_PARAMETER_SAMPLER(SamplerState,  SeparateModulationPointSampler)

		SHADER_PARAMETER_RDG_TEXTURE(Texture2D, SeparateTranslucencyBilinearTexture)
		SHADER_PARAMETER_SAMPLER(SamplerState,  SeparateTranslucencyBilinearSampler)
		SHADER_PARAMETER_RDG_TEXTURE(Texture2D, SeparateModulationBilinearTexture)
		SHADER_PARAMETER_SAMPLER(SamplerState,  SeparateModulationBilinearSampler)

		SHADER_PARAMETER_RDG_TEXTURE(Texture2D, LowResDepthTexture)
		SHADER_PARAMETER_SAMPLER(SamplerState, LowResDepthSampler)

		SHADER_PARAMETER_RDG_TEXTURE(Texture2D, FullResDepthTexture)
		SHADER_PARAMETER_SAMPLER(SamplerState, FullResDepthSampler)

		SHADER_PARAMETER_STRUCT_REF(FViewUniformShaderParameters, ViewUniformBuffer)
		RENDER_TARGET_BINDING_SLOTS()
	END_SHADER_PARAMETER_STRUCT()

	static bool ShouldCompilePermutation(const FGlobalShaderPermutationParameters& Parameters)
	{
		return IsFeatureLevelSupported(Parameters.Platform, ERHIFeatureLevel::SM5);
	}
};

class FTranslucencyUpsampleResponsiveAAPS : public FGlobalShader
{
	DECLARE_GLOBAL_SHADER(FTranslucencyUpsampleResponsiveAAPS);
	SHADER_USE_PARAMETER_STRUCT(FTranslucencyUpsampleResponsiveAAPS, FGlobalShader);

	BEGIN_SHADER_PARAMETER_STRUCT(FParameters, )
		SHADER_PARAMETER(FIntPoint, StencilPixelPosMin)
		SHADER_PARAMETER(FIntPoint, StencilPixelPosMax)
		SHADER_PARAMETER(FScreenTransform, SvPositionToStencilPixelCoord)
		SHADER_PARAMETER(int32, StencilMask)
		SHADER_PARAMETER_RDG_TEXTURE_SRV(Texture2D, StencilTexture)
		RENDER_TARGET_BINDING_SLOTS()
	END_SHADER_PARAMETER_STRUCT()

	static bool ShouldCompilePermutation(const FGlobalShaderPermutationParameters& Parameters)
	{
		return IsFeatureLevelSupported(Parameters.Platform, ERHIFeatureLevel::SM5);
	}
};

IMPLEMENT_GLOBAL_SHADER(FComposeSeparateTranslucencyPS, "/Engine/Private/ComposeSeparateTranslucency.usf", "MainPS", SF_Pixel);
IMPLEMENT_GLOBAL_SHADER(FTranslucencyUpsampleResponsiveAAPS, "/Engine/Private/TranslucencyUpsampling.usf", "UpsampleResponsiveAAPS", SF_Pixel);


FScreenPassTexture FTranslucencyComposition::AddPass(
	FRDGBuilder& GraphBuilder,
	const FViewInfo& View,
	const FTranslucencyPassResources& TranslucencyTextures) const
{
	// if nothing is rendered into the separate translucency, then just return the existing Scenecolor
	ensure(TranslucencyTextures.IsValid());
	if (!TranslucencyTextures.IsValid())
	{
		return SceneColor;
	}

<<<<<<< HEAD
	FRDGTextureRef SeparateModulationTexture = TranslucencyTextures.GetColorModulateForRead(GraphBuilder);
	FRDGTextureRef SeparateTranslucencyTexture = TranslucencyTextures.GetColorForRead(GraphBuilder);

	FScreenPassTextureViewport SceneColorViewport(FIntPoint(1, 1), FIntRect(0, 0, 1, 1));
	if (SceneColor.IsValid())
	{
		SceneColorViewport = FScreenPassTextureViewport(SceneColor);
	}

	FScreenPassTextureViewport TranslucencyViewport(FIntPoint(1, 1), FIntRect(0, 0, 1, 1));
	if (TranslucencyTextures.ColorTexture.IsValid())
	{
		TranslucencyViewport = FScreenPassTextureViewport(TranslucencyTextures.ColorTexture.Resolve, TranslucencyTextures.ViewRect);
	}
	else if (TranslucencyTextures.ColorModulateTexture.IsValid())
	{
		TranslucencyViewport = FScreenPassTextureViewport(TranslucencyTextures.ColorModulateTexture.Resolve, TranslucencyTextures.ViewRect);
	}

	bool bPostMotionBlur = TranslucencyTextures.Pass == ETranslucencyPass::TPT_TranslucencyAfterMotionBlur;
	if (bPostMotionBlur)
	{
		check(!bApplyModulateOnly);
	}
	else if (bApplyModulateOnly)
	{
		if (!TranslucencyTextures.ColorModulateTexture.IsValid())
		{
			return SceneColor;
		}

		SeparateTranslucencyTexture = GraphBuilder.RegisterExternalTexture(GSystemTextures.BlackAlphaOneDummy);
	}

	const TCHAR* OpName = nullptr;
	FRHIBlendState* BlendState = nullptr;
	FRDGTextureRef NewSceneColor = nullptr;
	if (Operation == EOperation::UpscaleOnly)
	{
		check(!SceneColor.IsValid());
		ensure(!TranslucencyTextures.ColorModulateTexture.IsValid());

		OpName = TEXT("UpscaleTranslucency");

		FRDGTextureDesc OutputDesc = FRDGTextureDesc::Create2D(
			OutputViewport.Extent,
			PF_FloatRGBA,
			FClearValueBinding::Black,
			TexCreate_RenderTargetable | TexCreate_ShaderResource);

		NewSceneColor = GraphBuilder.CreateTexture(
			OutputDesc,
			bPostMotionBlur ? TEXT("PostMotionBlurTranslucency.SceneColor") : TEXT("PostDOFTranslucency.SceneColor"));
	}
	else if (Operation == EOperation::ComposeToExistingSceneColor)
	{
		check(SceneColor.IsValid());
		ensure(!TranslucencyTextures.ColorModulateTexture.IsValid());

		OpName = TEXT("ComposeTranslucencyToExistingColor");
		BlendState = TStaticBlendState<CW_RGB, BO_Add, BF_One, BF_SourceAlpha>::GetRHI();

		ensure(SceneColor.Texture->Desc.Flags & TexCreate_RenderTargetable);
		NewSceneColor = SceneColor.Texture;
	}
	else if (Operation == EOperation::ComposeToNewSceneColor)
	{
=======
	ensure(TranslucencyTextures.Pass != ETranslucencyPass::TPT_MAX);

	FRDGTextureRef SeparateModulationTexture = TranslucencyTextures.GetColorModulateForRead(GraphBuilder);
	FRDGTextureRef SeparateTranslucencyTexture = TranslucencyTextures.GetColorForRead(GraphBuilder);

	FScreenPassTextureViewport SceneColorViewport(FIntPoint(1, 1), FIntRect(0, 0, 1, 1));
	if (SceneColor.IsValid())
	{
		SceneColorViewport = FScreenPassTextureViewport(SceneColor);
	}

	FScreenPassTextureViewport TranslucencyViewport(FIntPoint(1, 1), FIntRect(0, 0, 1, 1));
	if (TranslucencyTextures.ColorTexture.IsValid())
	{
		TranslucencyViewport = FScreenPassTextureViewport(TranslucencyTextures.ColorTexture.Resolve, TranslucencyTextures.ViewRect);
	}
	else if (TranslucencyTextures.ColorModulateTexture.IsValid())
	{
		TranslucencyViewport = FScreenPassTextureViewport(TranslucencyTextures.ColorModulateTexture.Resolve, TranslucencyTextures.ViewRect);
	}

	bool bPostMotionBlur = TranslucencyTextures.Pass == ETranslucencyPass::TPT_TranslucencyAfterMotionBlur;
	if (bPostMotionBlur)
	{
		check(!bApplyModulateOnly);
	}
	else if (bApplyModulateOnly)
	{
		if (!TranslucencyTextures.ColorModulateTexture.IsValid())
		{
			return SceneColor;
		}

		SeparateTranslucencyTexture = GraphBuilder.RegisterExternalTexture(GSystemTextures.BlackAlphaOneDummy);
	}

	RDG_GPU_STAT_SCOPE(GraphBuilder, Translucency);
	DynamicRenderScaling::FRDGScope DynamicTranslucencyResolutionScope(GraphBuilder, GDynamicTranslucencyResolution);

	const TCHAR* OpName = nullptr;
	FRHIBlendState* BlendState = nullptr;
	FRDGTextureRef NewSceneColor = nullptr;
	if (Operation == EOperation::UpscaleOnly)
	{
		check(!SceneColor.IsValid());
		ensure(!TranslucencyTextures.ColorModulateTexture.IsValid());

		OpName = TEXT("UpscaleTranslucency");

		FRDGTextureDesc OutputDesc = FRDGTextureDesc::Create2D(
			OutputViewport.Extent,
			PF_FloatRGBA,
			FClearValueBinding::Black,
			TexCreate_RenderTargetable | TexCreate_ShaderResource);

		NewSceneColor = GraphBuilder.CreateTexture(
			OutputDesc,
			bPostMotionBlur ? TEXT("PostMotionBlurTranslucency.SceneColor") : TEXT("PostDOFTranslucency.SceneColor"));
	}
	else if (Operation == EOperation::ComposeToExistingSceneColor)
	{
		check(SceneColor.IsValid());
		ensure(!TranslucencyTextures.ColorModulateTexture.IsValid());

		OpName = TEXT("ComposeTranslucencyToExistingColor");
		BlendState = TStaticBlendState<CW_RGB, BO_Add, BF_One, BF_SourceAlpha>::GetRHI();

		ensure(SceneColor.Texture->Desc.Flags & TexCreate_RenderTargetable);
		NewSceneColor = SceneColor.Texture;
	}
	else if (Operation == EOperation::ComposeToNewSceneColor)
	{
>>>>>>> d731a049
		check(SceneColor.IsValid());

		OpName = TEXT("ComposeTranslucencyToNewSceneColor");

		FRDGTextureDesc OutputDesc = FRDGTextureDesc::Create2D(
			OutputViewport.Extent,
			OutputPixelFormat != PF_Unknown ? OutputPixelFormat : SceneColor.Texture->Desc.Format,
			FClearValueBinding::Black,
			TexCreate_RenderTargetable | TexCreate_ShaderResource);

		NewSceneColor = GraphBuilder.CreateTexture(
			OutputDesc,
			bPostMotionBlur ? TEXT("PostMotionBlurTranslucency.SceneColor") : TEXT("PostDOFTranslucency.SceneColor"));
	}
	else
	{
		unimplemented();
	}

	const FVector2f SeparateTranslucencyExtentInv = FVector2f(1.0f, 1.0f) / FVector2f(TranslucencyViewport.Extent);

	const bool bScaleSeparateTranslucency = OutputViewport.Rect.Size() != TranslucencyTextures.ViewRect.Size();
	const float DownsampleScale = float(TranslucencyTextures.ViewRect.Width()) / float(OutputViewport.Rect.Width());
	const bool DepthUpscampling = (
		bScaleSeparateTranslucency &&
		TranslucencyTextures.DepthTexture.IsValid() &&
		SceneDepth.IsValid() && 
		FMath::IsNearlyEqual(DownsampleScale, 0.5f) &&
		GSeparateTranslucencyUpsampleMode > 0);

	FScreenTransform SvPositionToViewportUV = FScreenTransform::SvPositionToViewportUV(OutputViewport.Rect);

	FComposeSeparateTranslucencyPS::FParameters* PassParameters = GraphBuilder.AllocParameters<FComposeSeparateTranslucencyPS::FParameters>();
	PassParameters->ScreenPosToSceneColorUV = SvPositionToViewportUV * FScreenTransform::ChangeTextureBasisFromTo(
		SceneColorViewport, FScreenTransform::ETextureBasis::ViewportUV, FScreenTransform::ETextureBasis::TextureUV);
	PassParameters->ScreenPosToSeparateTranslucencyUV = SvPositionToViewportUV * FScreenTransform::ChangeTextureBasisFromTo(
		TranslucencyViewport, FScreenTransform::ETextureBasis::ViewportUV, FScreenTransform::ETextureBasis::TextureUV);

	PassParameters->SeparateTranslucencyUVMin = (FVector2f(TranslucencyViewport.Rect.Min) + FVector2f(0.5f, 0.5f)) * SeparateTranslucencyExtentInv;
	PassParameters->SeparateTranslucencyUVMax = (FVector2f(TranslucencyViewport.Rect.Max) - FVector2f(0.5f, 0.5f)) * SeparateTranslucencyExtentInv;
	PassParameters->SeparateTranslucencyExtentInverse = SeparateTranslucencyExtentInv;
	
	PassParameters->SceneColorTexture = Operation == EOperation::ComposeToNewSceneColor
		? SceneColor.Texture
		: GraphBuilder.RegisterExternalTexture(GSystemTextures.BlackAlphaOneDummy);
	PassParameters->SceneColorSampler = TStaticSamplerState<SF_Point>::GetRHI();

	PassParameters->SeparateTranslucencyPointTexture = SeparateTranslucencyTexture;
	PassParameters->SeparateTranslucencyPointSampler = TStaticSamplerState<SF_Point>::GetRHI();
	
	PassParameters->SeparateModulationPointTexture = SeparateModulationTexture;
	PassParameters->SeparateModulationPointSampler = TStaticSamplerState<SF_Point>::GetRHI();

	PassParameters->SeparateTranslucencyBilinearTexture = SeparateTranslucencyTexture;
	PassParameters->SeparateTranslucencyBilinearSampler = TStaticSamplerState<SF_Bilinear>::GetRHI();

	PassParameters->SeparateModulationBilinearTexture = SeparateModulationTexture;
	PassParameters->SeparateModulationBilinearSampler = TStaticSamplerState<SF_Bilinear>::GetRHI();

	PassParameters->ViewUniformBuffer = View.ViewUniformBuffer;

	if (Operation == EOperation::ComposeToExistingSceneColor)
	{
		PassParameters->RenderTargets[0] = FRenderTargetBinding(NewSceneColor, ERenderTargetLoadAction::ELoad);
	}
	else
	{
		PassParameters->RenderTargets[0] = FRenderTargetBinding(NewSceneColor, ERenderTargetLoadAction::ENoAction);
<<<<<<< HEAD
	}

	if (DepthUpscampling)
	{
		PassParameters->LowResDepthTexture = TranslucencyTextures.GetDepthForRead(GraphBuilder);
		PassParameters->LowResDepthSampler = TStaticSamplerState<SF_Point>::GetRHI();
		PassParameters->FullResDepthTexture = SceneDepth.Texture;
		PassParameters->FullResDepthSampler = TStaticSamplerState<SF_Point>::GetRHI();
	}

=======
	}

	if (DepthUpscampling)
	{
		PassParameters->LowResDepthTexture = TranslucencyTextures.GetDepthForRead(GraphBuilder);
		PassParameters->LowResDepthSampler = TStaticSamplerState<SF_Point>::GetRHI();
		PassParameters->FullResDepthTexture = SceneDepth.Texture;
		PassParameters->FullResDepthSampler = TStaticSamplerState<SF_Point>::GetRHI();
	}

>>>>>>> d731a049
	FComposeSeparateTranslucencyPS::FPermutationDomain PermutationVector;
	PermutationVector.Set<FComposeSeparateTranslucencyPS::FNearestDepthNeighborUpsampling>(DepthUpscampling);

	TShaderMapRef<FComposeSeparateTranslucencyPS> PixelShader(View.ShaderMap, PermutationVector);
	FPixelShaderUtils::AddFullscreenPass(
		GraphBuilder,
		View.ShaderMap,
		RDG_EVENT_NAME(
			"%s(%s%s%s) %dx%d -> %dx%d",
			OpName,
<<<<<<< HEAD
			kTranslucencyPassName[int32(TranslucencyTextures.Pass)],
			bApplyModulateOnly ? TEXT(" ModulateOnly") : TEXT(""),
			DepthUpscampling ? TEXT(" DepthUpscampling") : TEXT(""),
=======
			kTranslucencyPassName[FMath::Clamp(int32(TranslucencyTextures.Pass), 0, int32(ETranslucencyPass::TPT_MAX) - 1)],
			bApplyModulateOnly ? TEXT(" ModulateOnly") : TEXT(""),
			DepthUpscampling ? TEXT(" DepthUpsampling") : TEXT(""),
>>>>>>> d731a049
			TranslucencyTextures.ViewRect.Width(), TranslucencyTextures.ViewRect.Height(),
			OutputViewport.Rect.Width(), OutputViewport.Rect.Height()),
		PixelShader,
		PassParameters,
		OutputViewport.Rect,
		BlendState);

	return FScreenPassTexture(NewSceneColor, OutputViewport.Rect);
}

static void AddUpsampleResponsiveAAPass(
	FRDGBuilder& GraphBuilder,
	const FViewInfo& View,
	FScreenPassTexture DownsampledTranslucencyDepth,
	FRDGTextureRef OutputDepthTexture)
{
	FTranslucencyUpsampleResponsiveAAPS::FParameters* PassParameters = GraphBuilder.AllocParameters<FTranslucencyUpsampleResponsiveAAPS::FParameters>();
	PassParameters->StencilPixelPosMin = DownsampledTranslucencyDepth.ViewRect.Min;
	PassParameters->StencilPixelPosMax = DownsampledTranslucencyDepth.ViewRect.Max - 1;
	PassParameters->SvPositionToStencilPixelCoord = (FScreenTransform::Identity - View.ViewRect.Min) * (FVector2f(DownsampledTranslucencyDepth.ViewRect.Size()) / FVector2f(View.ViewRect.Size())) + DownsampledTranslucencyDepth.ViewRect.Min;
	PassParameters->StencilMask = STENCIL_TEMPORAL_RESPONSIVE_AA_MASK;
	PassParameters->StencilTexture = GraphBuilder.CreateSRV(FRDGTextureSRVDesc::CreateWithPixelFormat(DownsampledTranslucencyDepth.Texture, PF_X24_G8));
	PassParameters->RenderTargets.DepthStencil = FDepthStencilBinding(OutputDepthTexture, ERenderTargetLoadAction::ELoad, ERenderTargetLoadAction::ELoad, FExclusiveDepthStencil::DepthNop_StencilWrite);

	TShaderMapRef<FScreenVS> VertexShader(View.ShaderMap);
	TShaderMapRef<FTranslucencyUpsampleResponsiveAAPS> PixelShader(View.ShaderMap);

	FRHIDepthStencilState* DepthStencilState = TStaticDepthStencilState<false, CF_Always,
		true, CF_Always, SO_Keep, SO_Keep, SO_Replace,
		false, CF_Always, SO_Keep, SO_Keep, SO_Keep,
		0x00, STENCIL_TEMPORAL_RESPONSIVE_AA_MASK>::GetRHI();
	FRHIBlendState* BlendState = TStaticBlendState<CW_NONE>::GetRHI();

	const FScreenPassPipelineState PipelineState(VertexShader, PixelShader, BlendState, DepthStencilState, /* StencilRef = */ STENCIL_TEMPORAL_RESPONSIVE_AA_MASK);

	ClearUnusedGraphResources(PixelShader, PassParameters);
	GraphBuilder.AddPass(
		RDG_EVENT_NAME("UpsampleResponsiveAA %dx%d -> %dx%d",
			DownsampledTranslucencyDepth.ViewRect.Width(), DownsampledTranslucencyDepth.ViewRect.Height(),
			View.ViewRect.Width(), View.ViewRect.Height()),
		PassParameters,
		ERDGPassFlags::Raster,
		[&View, PipelineState, PixelShader, PassParameters](FRHICommandList& RHICmdList)
	{
		FScreenPassTextureViewport OutputViewport(PassParameters->RenderTargets.DepthStencil.GetTexture()->Desc.Extent, View.ViewRect);
		DrawScreenPass(RHICmdList, View, OutputViewport, OutputViewport, PipelineState, EScreenPassDrawFlags::None, [&](FRHICommandList&)
		{
			SetShaderParameters(RHICmdList, PixelShader, PixelShader.GetPixelShader(), *PassParameters);
		});
	});
}

bool FSceneRenderer::ShouldRenderTranslucency() const
{
	return  ViewFamily.EngineShowFlags.Translucency
		&& !ViewFamily.EngineShowFlags.VisualizeLightCulling
		&& !ViewFamily.UseDebugViewPS();
}

bool FSceneRenderer::ShouldRenderTranslucency(ETranslucencyPass::Type TranslucencyPass) const
{
	extern int32 GLightShaftRenderAfterDOF;

	// Change this condition to control where simple elements should be rendered.
	if (IsMainTranslucencyPass(TranslucencyPass))
	{
		for (const FViewInfo& View : Views)
		{
			if (View.bHasTranslucentViewMeshElements || View.SimpleElementCollector.BatchedElements.HasPrimsToDraw())
			{
				return true;
			}
		}
	}

	// If lightshafts are rendered in low res, we must reset the offscreen buffer in case is was also used in TPT_StandardTranslucency.
	if (GLightShaftRenderAfterDOF && TranslucencyPass == ETranslucencyPass::TPT_TranslucencyAfterDOF)
	{
		return true;
	}

	for (const FViewInfo& View : Views)
	{
		if (View.TranslucentPrimCount.Num(TranslucencyPass) > 0)
		{
			return true;
		}
	}

	return false;
}

FScreenPassTextureViewport FSeparateTranslucencyDimensions::GetInstancedStereoViewport(const FViewInfo& View) const
{
	FIntRect ViewRect = View.ViewRect;
	if (View.IsInstancedStereoPass() && !View.bIsMultiViewportEnabled)
	{
		ViewRect.Max.X = ViewRect.Min.X + View.InstancedStereoWidth;
	}
	ViewRect = GetScaledRect(ViewRect, Scale);
	return FScreenPassTextureViewport(Extent, ViewRect);
}

void SetupPostMotionBlurTranslucencyViewParameters(const FViewInfo& View, FViewUniformShaderParameters& Parameters)
{
	// post-motionblur pass without down-sampling requires no Temporal AA jitter
	FBox VolumeBounds[TVC_MAX];
	FViewMatrices ModifiedViewMatrices = View.ViewMatrices;
	ModifiedViewMatrices.HackRemoveTemporalAAProjectionJitter();

	Parameters = *View.CachedViewUniformShaderParameters;
	View.SetupUniformBufferParameters(ModifiedViewMatrices, ModifiedViewMatrices, VolumeBounds, TVC_MAX, Parameters);
}

const FRDGTextureDesc GetPostDOFTranslucentTextureDesc(
	ETranslucencyPass::Type TranslucencyPass,
	FSeparateTranslucencyDimensions& SeparateTranslucencyDimensions,
	bool bIsModulate,
	EShaderPlatform ShaderPlatform)
{
	const bool bNeedUAV = SeparateTranslucencyDimensions.NumSamples == 1 && OIT::IsEnabled(EOITSortingType::SortedPixels, ShaderPlatform);
	return FRDGTextureDesc::Create2D(
		SeparateTranslucencyDimensions.Extent,
		bIsModulate ? PF_FloatR11G11B10 : PF_FloatRGBA,
		bIsModulate ? FClearValueBinding::White : FClearValueBinding::Black,
		TexCreate_RenderTargetable | TexCreate_ShaderResource | (bNeedUAV ? TexCreate_UAV : TexCreate_None),
		1,
		SeparateTranslucencyDimensions.NumSamples);
}

FRDGTextureMSAA CreatePostDOFTranslucentTexture(
	FRDGBuilder& GraphBuilder,
	ETranslucencyPass::Type TranslucencyPass,
	FSeparateTranslucencyDimensions& SeparateTranslucencyDimensions,
	bool bIsModulate,
	EShaderPlatform ShaderPlatform)
{
	const FRDGTextureDesc Desc = GetPostDOFTranslucentTextureDesc(TranslucencyPass, SeparateTranslucencyDimensions, bIsModulate, ShaderPlatform);
	return CreateTextureMSAA(
		GraphBuilder, Desc,
		kTranslucencyColorTextureName[int32(TranslucencyPass)],
		bIsModulate ? GFastVRamConfig.SeparateTranslucencyModulate : GFastVRamConfig.SeparateTranslucency);
}

void SetupDownsampledTranslucencyViewParameters(
	const FViewInfo& View,
	FIntPoint TextureExtent,
	FIntRect ViewRect,
	ETranslucencyPass::Type TranslucencyPass,
	FViewUniformShaderParameters& DownsampledTranslucencyViewParameters)
{
	DownsampledTranslucencyViewParameters = *View.CachedViewUniformShaderParameters;

	FViewMatrices ViewMatrices = View.ViewMatrices;
	FViewMatrices PrevViewMatrices = View.PrevViewInfo.ViewMatrices;
	if (TranslucencyPass == ETranslucencyPass::TPT_TranslucencyAfterMotionBlur)
	{
		// Remove jitter from this pass
		ViewMatrices.HackRemoveTemporalAAProjectionJitter();
		PrevViewMatrices.HackRemoveTemporalAAProjectionJitter();
	}

	// Update the parts of DownsampledTranslucencyParameters which are dependent on the buffer size and view rect
	View.SetupViewRectUniformBufferParameters(
		DownsampledTranslucencyViewParameters,
		TextureExtent,
		ViewRect,
		ViewMatrices,
		PrevViewMatrices);

	// instead of using the expected ratio, use the actual dimensions to avoid rounding errors
	float ActualDownsampleX = float(ViewRect.Width()) / float(View.ViewRect.Width());
	float ActualDownsampleY = float(ViewRect.Height()) / float(View.ViewRect.Height());
	DownsampledTranslucencyViewParameters.LightProbeSizeRatioAndInvSizeRatio = FVector4f(ActualDownsampleX, ActualDownsampleY, 1.0f / ActualDownsampleX, 1.0f / ActualDownsampleY);

	DownsampledTranslucencyViewParameters.BufferToSceneTextureScale = FVector2f(1.0f / ActualDownsampleX, 1.0f / ActualDownsampleY);
}

TRDGUniformBufferRef<FTranslucentBasePassUniformParameters> CreateTranslucentBasePassUniformBuffer(
	FRDGBuilder& GraphBuilder,
	const FScene* Scene,
	const FViewInfo& View,
	const int32 ViewIndex,
	const FTranslucencyLightingVolumeTextures& TranslucencyLightingVolumeTextures,
	FRDGTextureRef SceneColorCopyTexture,
	const ESceneTextureSetupMode SceneTextureSetupMode,
<<<<<<< HEAD
	bool bLumenGIEnabled)
=======
	bool bLumenGIEnabled,
	const FOITData& OITData)
>>>>>>> d731a049
{
	FTranslucentBasePassUniformParameters& BasePassParameters = *GraphBuilder.AllocParameters<FTranslucentBasePassUniformParameters>();

	const auto GetRDG = [&](const TRefCountPtr<IPooledRenderTarget>& PooledRenderTarget, ERDGTextureFlags Flags = ERDGTextureFlags::None)
	{
		return GraphBuilder.RegisterExternalTexture(PooledRenderTarget, Flags);
	};

	SetupSharedBasePassParameters(GraphBuilder, View, bLumenGIEnabled, BasePassParameters.Shared);
<<<<<<< HEAD
	SetupSceneTextureUniformParameters(GraphBuilder, View.FeatureLevel, SceneTextureSetupMode, BasePassParameters.SceneTextures);
	Strata::BindStrataForwardPasslUniformParameters(GraphBuilder, View.StrataSceneData, BasePassParameters.Strata);
=======
	SetupSceneTextureUniformParameters(GraphBuilder, View.GetSceneTexturesChecked(), View.FeatureLevel, SceneTextureSetupMode, BasePassParameters.SceneTextures);
	Strata::BindStrataForwardPasslUniformParameters(GraphBuilder, View, BasePassParameters.Strata);
>>>>>>> d731a049

	const FLightSceneProxy* SelectedForwardDirectionalLightProxy = View.ForwardLightingResources.SelectedForwardDirectionalLightProxy;
	SetupLightCloudTransmittanceParameters(GraphBuilder, Scene, View, SelectedForwardDirectionalLightProxy ? SelectedForwardDirectionalLightProxy->GetLightSceneInfo() : nullptr, BasePassParameters.ForwardDirLightCloudShadow);

	const FRDGSystemTextures& SystemTextures = FRDGSystemTextures::Get(GraphBuilder);

	// Material SSR
	{
		float PrevSceneColorPreExposureInvValue = 1.0f / View.PreExposure;

		if (View.HZB)
		{
			BasePassParameters.HZBTexture = View.HZB;
			BasePassParameters.HZBSampler = TStaticSamplerState<SF_Point, AM_Clamp, AM_Clamp, AM_Clamp>::GetRHI();

			FRDGTextureRef PrevSceneColorTexture = SystemTextures.Black;
			FIntRect PrevSceneColorViewRect = FIntRect(0, 0, 1, 1);

			if (View.PrevViewInfo.CustomSSRInput.IsValid())
			{
				PrevSceneColorTexture = GetRDG(View.PrevViewInfo.CustomSSRInput.RT[0]);
				PrevSceneColorViewRect = View.PrevViewInfo.CustomSSRInput.ViewportRect;
<<<<<<< HEAD
				PrevSceneColorPreExposureInvValue = 1.0f / View.PrevViewInfo.SceneColorPreExposure;
			}
			else if (View.PrevViewInfo.TSRHistory.IsValid())
			{
				PrevSceneColorTexture = GetRDG(View.PrevViewInfo.TSRHistory.LowFrequency);
				PrevSceneColorViewRect = View.PrevViewInfo.TSRHistory.OutputViewportRect;
=======
>>>>>>> d731a049
				PrevSceneColorPreExposureInvValue = 1.0f / View.PrevViewInfo.SceneColorPreExposure;
			}
			else if (View.PrevViewInfo.TemporalAAHistory.IsValid())
			{
				PrevSceneColorTexture = GetRDG(View.PrevViewInfo.TemporalAAHistory.RT[0]);
				PrevSceneColorViewRect = View.PrevViewInfo.TemporalAAHistory.ViewportRect;
				PrevSceneColorPreExposureInvValue = 1.0f / View.PrevViewInfo.SceneColorPreExposure;
			}
			else if (View.PrevViewInfo.ScreenSpaceRayTracingInput.IsValid())
			{
				PrevSceneColorTexture = GetRDG(View.PrevViewInfo.ScreenSpaceRayTracingInput);
				PrevSceneColorViewRect = View.PrevViewInfo.ViewRect;
				PrevSceneColorPreExposureInvValue = 1.0f / View.PrevViewInfo.SceneColorPreExposure;
			}

			BasePassParameters.PrevSceneColor = PrevSceneColorTexture;
			BasePassParameters.PrevSceneColorSampler = TStaticSamplerState<SF_Bilinear, AM_Clamp, AM_Clamp, AM_Clamp>::GetRHI();

			FScreenPassTextureViewportParameters PrevSceneColorParameters = GetScreenPassTextureViewportParameters(FScreenPassTextureViewport(PrevSceneColorTexture, PrevSceneColorViewRect));
			BasePassParameters.PrevSceneColorBilinearUVMin = PrevSceneColorParameters.UVViewportBilinearMin;
			BasePassParameters.PrevSceneColorBilinearUVMax = PrevSceneColorParameters.UVViewportBilinearMax;

			const FVector2f HZBUvFactor(
				float(View.ViewRect.Width()) / float(2 * View.HZBMipmap0Size.X),
				float(View.ViewRect.Height()) / float(2 * View.HZBMipmap0Size.Y)
			);
			const FVector4f HZBUvFactorAndInvFactorValue(
				HZBUvFactor.X,
				HZBUvFactor.Y,
				1.0f / HZBUvFactor.X,
				1.0f / HZBUvFactor.Y
			);

			BasePassParameters.HZBUvFactorAndInvFactor = HZBUvFactorAndInvFactorValue;
		}
		else
		{
			BasePassParameters.HZBTexture = SystemTextures.Black;
			BasePassParameters.HZBSampler = TStaticSamplerState<SF_Point, AM_Clamp, AM_Clamp, AM_Clamp>::GetRHI();
			BasePassParameters.PrevSceneColor = SystemTextures.Black;
			BasePassParameters.PrevSceneColorSampler = TStaticSamplerState<SF_Bilinear, AM_Clamp, AM_Clamp, AM_Clamp>::GetRHI();
			BasePassParameters.PrevSceneColorBilinearUVMin = FVector2f(0.0f, 0.0f);
			BasePassParameters.PrevSceneColorBilinearUVMax = FVector2f(1.0f, 1.0f);
		}

		BasePassParameters.ApplyVolumetricCloudOnTransparent = 0.0f;
		BasePassParameters.VolumetricCloudColor = nullptr;
		BasePassParameters.VolumetricCloudDepth = nullptr;
		BasePassParameters.VolumetricCloudColorSampler = TStaticSamplerState<SF_Bilinear, AM_Clamp, AM_Clamp, AM_Clamp>::GetRHI();
		BasePassParameters.VolumetricCloudDepthSampler = TStaticSamplerState<SF_Bilinear, AM_Clamp, AM_Clamp, AM_Clamp>::GetRHI();
		if (IsVolumetricRenderTargetEnabled() && View.ViewState)
		{
			TRefCountPtr<IPooledRenderTarget> VolumetricReconstructRT = View.ViewState->VolumetricCloudRenderTarget.GetDstVolumetricReconstructRT();
			if (VolumetricReconstructRT.IsValid())
			{
				TRefCountPtr<IPooledRenderTarget> VolumetricReconstructRTDepth = View.ViewState->VolumetricCloudRenderTarget.GetDstVolumetricReconstructRTDepth();

				BasePassParameters.VolumetricCloudColor = VolumetricReconstructRT->GetRHI();
				BasePassParameters.VolumetricCloudDepth = VolumetricReconstructRTDepth->GetRHI();
				BasePassParameters.ApplyVolumetricCloudOnTransparent = 1.0f;
			}
		}
		if (BasePassParameters.VolumetricCloudColor == nullptr)
		{
			BasePassParameters.VolumetricCloudColor = GSystemTextures.BlackAlphaOneDummy->GetRHI();
			BasePassParameters.VolumetricCloudDepth = GSystemTextures.BlackDummy->GetRHI();
		}

		FIntPoint ViewportOffset = View.ViewRect.Min;
		FIntPoint ViewportExtent = View.ViewRect.Size();

		// Scene render targets might not exist yet; avoids NaNs.
		FIntPoint EffectiveBufferSize = View.GetSceneTexturesConfig().Extent;
		EffectiveBufferSize.X = FMath::Max(EffectiveBufferSize.X, 1);
		EffectiveBufferSize.Y = FMath::Max(EffectiveBufferSize.Y, 1);

		if (View.PrevViewInfo.CustomSSRInput.IsValid())
		{
			ViewportOffset = View.PrevViewInfo.CustomSSRInput.ViewportRect.Min;
			ViewportExtent = View.PrevViewInfo.CustomSSRInput.ViewportRect.Size();
			EffectiveBufferSize = View.PrevViewInfo.CustomSSRInput.RT[0]->GetDesc().Extent;
		}
		else if (View.PrevViewInfo.TemporalAAHistory.IsValid())
		{
			ViewportOffset = View.PrevViewInfo.TemporalAAHistory.ViewportRect.Min;
			ViewportExtent = View.PrevViewInfo.TemporalAAHistory.ViewportRect.Size();
			EffectiveBufferSize = View.PrevViewInfo.TemporalAAHistory.RT[0]->GetDesc().Extent;
		}
		else if (View.PrevViewInfo.ScreenSpaceRayTracingInput.IsValid())
		{
			ViewportOffset = View.PrevViewInfo.ViewRect.Min;
			ViewportExtent = View.PrevViewInfo.ViewRect.Size();
			EffectiveBufferSize = View.PrevViewInfo.ScreenSpaceRayTracingInput->GetDesc().Extent;
		}

		FVector2f InvBufferSize(1.0f / float(EffectiveBufferSize.X), 1.0f / float(EffectiveBufferSize.Y));

		FVector4f ScreenPosToPixelValue(
			ViewportExtent.X * 0.5f * InvBufferSize.X,
			-ViewportExtent.Y * 0.5f * InvBufferSize.Y,
			(ViewportExtent.X * 0.5f + ViewportOffset.X) * InvBufferSize.X,
			(ViewportExtent.Y * 0.5f + ViewportOffset.Y) * InvBufferSize.Y);

		BasePassParameters.PrevScreenPositionScaleBias = ScreenPosToPixelValue;
		BasePassParameters.PrevSceneColorPreExposureInv = PrevSceneColorPreExposureInvValue;
		BasePassParameters.SSRQuality = ShouldRenderTranslucencyScreenSpaceReflections(View) ? GetSSRQuality() : 0;
	}

	// Translucency Lighting Volume
	BasePassParameters.TranslucencyLightingVolume = GetTranslucencyLightingVolumeParameters(GraphBuilder, TranslucencyLightingVolumeTextures, View);
	BasePassParameters.LumenParameters = GetLumenTranslucencyLightingParameters(GraphBuilder, View.LumenTranslucencyGIVolume, View.LumenFrontLayerTranslucency);

	const bool bLumenGIHandlingSkylight = bLumenGIEnabled
		&& BasePassParameters.LumenParameters.TranslucencyGIGridSize.Z > 0;

	BasePassParameters.Shared.UseBasePassSkylight = bLumenGIHandlingSkylight ? 0 : 1;

	BasePassParameters.SceneColorCopyTexture = SystemTextures.Black;
	BasePassParameters.SceneColorCopySampler = TStaticSamplerState<SF_Bilinear, AM_Clamp, AM_Clamp, AM_Clamp>::GetRHI();

	if (SceneColorCopyTexture)
	{
		BasePassParameters.SceneColorCopyTexture = SceneColorCopyTexture;
	}

	BasePassParameters.EyeAdaptationTexture = GetEyeAdaptationTexture(GraphBuilder, View);
<<<<<<< HEAD
	BasePassParameters.PreIntegratedGFTexture = GSystemTextures.PreintegratedGF->GetRenderTargetItem().ShaderResourceTexture;
=======
	BasePassParameters.PreIntegratedGFTexture = GSystemTextures.PreintegratedGF->GetRHI();
>>>>>>> d731a049
	BasePassParameters.PreIntegratedGFSampler = TStaticSamplerState<SF_Bilinear, AM_Clamp, AM_Clamp, AM_Clamp>::GetRHI();

	OIT::SetOITParameters(GraphBuilder, View, BasePassParameters.OIT, OITData);

	return GraphBuilder.CreateUniformBuffer(&BasePassParameters);
}

TRDGUniformBufferRef<FTranslucentBasePassUniformParameters> CreateTranslucentBasePassUniformBuffer(
	FRDGBuilder& GraphBuilder,
	const FScene* Scene,
	const FViewInfo& View,
	const int32 ViewIndex,
	const FTranslucencyLightingVolumeTextures& TranslucencyLightingVolumeTextures,
	FRDGTextureRef SceneColorCopyTexture,
	const ESceneTextureSetupMode SceneTextureSetupMode,
	bool bLumenGIEnabled)
{
	FOITData OITData = OIT::CreateOITData(GraphBuilder, View, OITPass_None);
	return CreateTranslucentBasePassUniformBuffer(
		GraphBuilder,
		Scene,
		View,
		ViewIndex,
		TranslucencyLightingVolumeTextures,
		SceneColorCopyTexture,
		SceneTextureSetupMode,
		bLumenGIEnabled,
		OITData);
}

static FViewShaderParameters GetSeparateTranslucencyViewParameters(const FViewInfo& View, FIntPoint TextureExtent, float ViewportScale, ETranslucencyPass::Type TranslucencyPass)
{
	FViewShaderParameters ViewParameters;
	const bool bIsPostMotionBlur = (TranslucencyPass == ETranslucencyPass::TPT_TranslucencyAfterMotionBlur);

	if (ViewportScale == 1.0f && !bIsPostMotionBlur)
	{
		// We can use the existing view uniform buffers if no downsampling is required and is not in the post-motionblur pass
		ViewParameters = View.GetShaderParameters();
	}	
	else if (bIsPostMotionBlur)
	{
		// Full-scale post-motionblur pass
		FViewUniformShaderParameters ViewUniformParameters;
		SetupPostMotionBlurTranslucencyViewParameters(View, ViewUniformParameters);

		ViewParameters.View = TUniformBufferRef<FViewUniformShaderParameters>::CreateUniformBufferImmediate(ViewUniformParameters, UniformBuffer_SingleFrame);

		if (const FViewInfo* InstancedView = View.GetInstancedView())
		{
			SetupPostMotionBlurTranslucencyViewParameters(*InstancedView, ViewUniformParameters);

			ViewParameters.InstancedView = TUniformBufferRef<FInstancedViewUniformShaderParameters>::CreateUniformBufferImmediate(
				reinterpret_cast<const FInstancedViewUniformShaderParameters&>(ViewUniformParameters),
				UniformBuffer_SingleFrame);
		}
	}
	else
	{
		// Downsampled post-DOF or post-motionblur pass
		FViewUniformShaderParameters DownsampledTranslucencyViewParameters;
		SetupDownsampledTranslucencyViewParameters(
			View,
			TextureExtent,
			GetScaledRect(View.ViewRect, ViewportScale),
			TranslucencyPass,
			DownsampledTranslucencyViewParameters);

		ViewParameters.View = TUniformBufferRef<FViewUniformShaderParameters>::CreateUniformBufferImmediate(DownsampledTranslucencyViewParameters, UniformBuffer_SingleFrame);

		if (const FViewInfo* InstancedView = View.GetInstancedView())
		{
			SetupDownsampledTranslucencyViewParameters(
				*InstancedView,
				TextureExtent,
				GetScaledRect(InstancedView->ViewRect, ViewportScale),
				TranslucencyPass,
				DownsampledTranslucencyViewParameters);

			ViewParameters.InstancedView = TUniformBufferRef<FInstancedViewUniformShaderParameters>::CreateUniformBufferImmediate(
				reinterpret_cast<const FInstancedViewUniformShaderParameters&>(DownsampledTranslucencyViewParameters),
				UniformBuffer_SingleFrame);
		}
	}

	return ViewParameters;
}

static void RenderViewTranslucencyInner(
	FRHICommandList& RHICmdList,
	const FSceneRenderer& SceneRenderer,
	const FViewInfo& View,
	const FScreenPassTextureViewport Viewport,
	const float ViewportScale,
	ETranslucencyPass::Type TranslucencyPass,
	FRDGParallelCommandListSet* ParallelCommandListSet,
	const FInstanceCullingDrawParams& InstanceCullingDrawParams)
{
	FMeshPassProcessorRenderState DrawRenderState;
	if (TranslucencyPass == ETranslucencyPass::TPT_TranslucencyAfterMotionBlur)
	{
		// No depth test in post-motionblur translucency
		DrawRenderState.SetDepthStencilState(TStaticDepthStencilState<false, CF_Always>::GetRHI());
	}
	else
	{
		DrawRenderState.SetDepthStencilState(TStaticDepthStencilState<false, CF_DepthNearOrEqual>::GetRHI());
	}
	
	SceneRenderer.SetStereoViewport(RHICmdList, View, ViewportScale);

	if (!View.Family->UseDebugViewPS())
	{
		QUICK_SCOPE_CYCLE_COUNTER(RenderTranslucencyParallel_Start_FDrawSortedTransAnyThreadTask);

		const EMeshPass::Type MeshPass = TranslucencyPassToMeshPass(TranslucencyPass);
		View.ParallelMeshDrawCommandPasses[MeshPass].DispatchDraw(ParallelCommandListSet, RHICmdList, &InstanceCullingDrawParams);
	}

	if (IsMainTranslucencyPass(TranslucencyPass))
	{
		if (ParallelCommandListSet)
		{
			ParallelCommandListSet->SetStateOnCommandList(RHICmdList);
		}

		View.SimpleElementCollector.DrawBatchedElements(RHICmdList, DrawRenderState, View, EBlendModeFilter::Translucent, SDPG_World);
		View.SimpleElementCollector.DrawBatchedElements(RHICmdList, DrawRenderState, View, EBlendModeFilter::Translucent, SDPG_Foreground);

		// editor and debug rendering
		if (View.bHasTranslucentViewMeshElements)
		{
			{
				QUICK_SCOPE_CYCLE_COUNTER(RenderTranslucencyParallel_SDPG_World);

				DrawDynamicMeshPass(View, RHICmdList,
					[&View, &DrawRenderState, TranslucencyPass](FDynamicPassMeshDrawListContext* DynamicMeshPassContext)
				{
					FBasePassMeshProcessor PassMeshProcessor(
						EMeshPass::Num,
						View.Family->Scene->GetRenderScene(),
						View.GetFeatureLevel(),
						&View,
						DrawRenderState,
						DynamicMeshPassContext,
						FBasePassMeshProcessor::EFlags::CanUseDepthStencil,
						TranslucencyPass);

					const uint64 DefaultBatchElementMask = ~0ull;

					for (int32 MeshIndex = 0; MeshIndex < View.ViewMeshElements.Num(); MeshIndex++)
					{
						const FMeshBatch& MeshBatch = View.ViewMeshElements[MeshIndex];
						PassMeshProcessor.AddMeshBatch(MeshBatch, DefaultBatchElementMask, nullptr);
					}
				});
			}

			if (!View.Family->EngineShowFlags.CompositeEditorPrimitives)
			{
				QUICK_SCOPE_CYCLE_COUNTER(RenderTranslucencyParallel_SDPG_Foreground);

				DrawDynamicMeshPass(View, RHICmdList,
					[&View, &DrawRenderState, TranslucencyPass](FDynamicPassMeshDrawListContext* DynamicMeshPassContext)
				{
					FBasePassMeshProcessor PassMeshProcessor(
						EMeshPass::Num,
						View.Family->Scene->GetRenderScene(),
						View.GetFeatureLevel(),
						&View,
						DrawRenderState,
						DynamicMeshPassContext,
						FBasePassMeshProcessor::EFlags::CanUseDepthStencil,
						TranslucencyPass);

					const uint64 DefaultBatchElementMask = ~0ull;

					for (int32 MeshIndex = 0; MeshIndex < View.TopViewMeshElements.Num(); MeshIndex++)
					{
						const FMeshBatch& MeshBatch = View.TopViewMeshElements[MeshIndex];
						PassMeshProcessor.AddMeshBatch(MeshBatch, DefaultBatchElementMask, nullptr);
					}
				});
			}
		}

		if (ParallelCommandListSet)
		{
			RHICmdList.EndRenderPass();
		}
	}
}

BEGIN_SHADER_PARAMETER_STRUCT(FTranslucentBasePassParameters, )
	SHADER_PARAMETER_STRUCT_INCLUDE(FViewShaderParameters, View)
	SHADER_PARAMETER_STRUCT_REF(FReflectionCaptureShaderData, ReflectionCapture)
	SHADER_PARAMETER_RDG_UNIFORM_BUFFER(FTranslucentBasePassUniformParameters, BasePass)
	SHADER_PARAMETER_STRUCT_INCLUDE(FInstanceCullingDrawParams, InstanceCullingDrawParams)
	SHADER_PARAMETER_STRUCT_INCLUDE(FVirtualShadowMapSamplingParameters, VirtualShadowMapSamplingParameters)
	RENDER_TARGET_BINDING_SLOTS()
END_SHADER_PARAMETER_STRUCT()

static void RenderTranslucencyViewInner(
	FRDGBuilder& GraphBuilder,
	const FSceneRenderer& SceneRenderer,
	FViewInfo& View,
	FScreenPassTextureViewport Viewport,
	float ViewportScale,
	FRDGTextureMSAA SceneColorTexture,
	ERenderTargetLoadAction SceneColorLoadAction,
	FRDGTextureRef SceneDepthTexture,
	TRDGUniformBufferRef<FTranslucentBasePassUniformParameters> BasePassParameters,
	ETranslucencyPass::Type TranslucencyPass,
	bool bResolveColorTexture,
	bool bRenderInParallel,
	FInstanceCullingManager& InstanceCullingManager)
{
	if (!View.ShouldRenderView())
	{
		return;
	}

	if (SceneColorLoadAction == ERenderTargetLoadAction::EClear)
	{
		AddClearRenderTargetPass(GraphBuilder, SceneColorTexture.Target);
	}

	View.BeginRenderView();

	FTranslucentBasePassParameters* PassParameters = GraphBuilder.AllocParameters<FTranslucentBasePassParameters>();
	PassParameters->View = GetSeparateTranslucencyViewParameters(View, Viewport.Extent, ViewportScale, TranslucencyPass);
	PassParameters->ReflectionCapture = View.ReflectionCaptureUniformBuffer;
	PassParameters->BasePass = BasePassParameters;
	PassParameters->VirtualShadowMapSamplingParameters = SceneRenderer.VirtualShadowMapArray.GetSamplingParameters(GraphBuilder);
	PassParameters->RenderTargets[0] = FRenderTargetBinding(SceneColorTexture.Target, ERenderTargetLoadAction::ELoad);
	if (TranslucencyPass != ETranslucencyPass::TPT_TranslucencyAfterMotionBlur)
	{
		PassParameters->RenderTargets.DepthStencil = FDepthStencilBinding(SceneDepthTexture, ERenderTargetLoadAction::ELoad, ERenderTargetLoadAction::ELoad, FExclusiveDepthStencil::DepthRead_StencilWrite);
	}
	PassParameters->RenderTargets.ShadingRateTexture = GVRSImageManager.GetVariableRateShadingImage(GraphBuilder, SceneRenderer.ViewFamily, nullptr);
	PassParameters->RenderTargets.ResolveRect = FResolveRect(Viewport.Rect);

	const EMeshPass::Type MeshPass = TranslucencyPassToMeshPass(TranslucencyPass);
	View.ParallelMeshDrawCommandPasses[MeshPass].BuildRenderingCommands(GraphBuilder, SceneRenderer.Scene->GPUScene, PassParameters->InstanceCullingDrawParams);

	if (bRenderInParallel)
	{
		GraphBuilder.AddPass(
			RDG_EVENT_NAME("Translucency(%s Parallel) %dx%d",
				TranslucencyPassToString(TranslucencyPass),
				int32(View.ViewRect.Width() * ViewportScale),
				int32(View.ViewRect.Height() * ViewportScale)),
			PassParameters,
			ERDGPassFlags::Raster | ERDGPassFlags::SkipRenderPass,
			[&SceneRenderer, &View, PassParameters, ViewportScale, Viewport, TranslucencyPass](const FRDGPass* InPass, FRHICommandListImmediate& RHICmdList)
		{
			FRDGParallelCommandListSet ParallelCommandListSet(InPass, RHICmdList, GET_STATID(STAT_CLP_Translucency), SceneRenderer, View, FParallelCommandListBindings(PassParameters), ViewportScale);
			RenderViewTranslucencyInner(RHICmdList, SceneRenderer, View, Viewport, ViewportScale, TranslucencyPass, &ParallelCommandListSet, PassParameters->InstanceCullingDrawParams);
		});
	}
	else
	{
		GraphBuilder.AddPass(
			RDG_EVENT_NAME("Translucency(%s) %dx%d",
				TranslucencyPassToString(TranslucencyPass),
				int32(View.ViewRect.Width() * ViewportScale),
				int32(View.ViewRect.Height() * ViewportScale)),
			PassParameters,
			ERDGPassFlags::Raster,
			[&SceneRenderer, &View, ViewportScale, Viewport, TranslucencyPass, PassParameters](FRHICommandList& RHICmdList)
		{
			RenderViewTranslucencyInner(RHICmdList, SceneRenderer, View, Viewport, ViewportScale, TranslucencyPass, nullptr, PassParameters->InstanceCullingDrawParams);
		});
	}

	if (bResolveColorTexture)
	{
		AddResolveSceneColorPass(GraphBuilder, View, SceneColorTexture);
	}
}

void FDeferredShadingSceneRenderer::RenderTranslucencyInner(
	FRDGBuilder& GraphBuilder,
	const FMinimalSceneTextures& SceneTextures,
	const FTranslucencyLightingVolumeTextures& TranslucentLightingVolumeTextures,
	FTranslucencyPassResourcesMap* OutTranslucencyResourceMap,
	FRDGTextureMSAA SharedDepthTexture,
	ETranslucencyView ViewsToRender,
	FRDGTextureRef SceneColorCopyTexture,
	ETranslucencyPass::Type TranslucencyPass,
	FInstanceCullingManager& InstanceCullingManager)
{
	if (!ShouldRenderTranslucency(TranslucencyPass))
	{
		return;
	}

	RDG_WAIT_FOR_TASKS_CONDITIONAL(GraphBuilder, IsTranslucencyWaitForTasksEnabled());

	const bool bIsModulate = TranslucencyPass == ETranslucencyPass::TPT_TranslucencyAfterDOFModulate;
	const bool bDepthTest = TranslucencyPass != ETranslucencyPass::TPT_TranslucencyAfterMotionBlur;
	const bool bRenderInParallel = IsParallelTranslucencyEnabled();
	const bool bIsScalingTranslucency = SeparateTranslucencyDimensions.Scale < 1.0f;
	const bool bRenderInSeparateTranslucency = IsSeparateTranslucencyEnabled(TranslucencyPass, SeparateTranslucencyDimensions.Scale);

	// Can't reference scene color in scene textures. Scene color copy is used instead.
	ESceneTextureSetupMode SceneTextureSetupMode = ESceneTextureSetupMode::All;
	EnumRemoveFlags(SceneTextureSetupMode, ESceneTextureSetupMode::SceneColor);

	if (bRenderInSeparateTranslucency)
	{
		// Create resources shared by each view (each view data is tiled into each of the render target resources)
<<<<<<< HEAD
		FRDGTextureMSAA SharedColorTexture;
		{
			static const TCHAR* kTranslucencyColorTextureName[] = {
				TEXT("Translucency.BeforeDistortion.Color"),
				TEXT("Translucency.AfterDOF.Color"),
				TEXT("Translucency.AfterDOF.Modulate"),
				TEXT("Translucency.AfterMotionBlur.Color"),
				TEXT("Translucency.All.Color"),
			};
			static_assert(UE_ARRAY_COUNT(kTranslucencyColorTextureName) == int32(ETranslucencyPass::TPT_MAX), "Fix me");

			const FRDGTextureDesc Desc = FRDGTextureDesc::Create2D(
				SeparateTranslucencyDimensions.Extent,
				bIsModulate ? PF_FloatR11G11B10 : PF_FloatRGBA,
				bIsModulate ? FClearValueBinding::White : FClearValueBinding::Black,
				TexCreate_RenderTargetable | TexCreate_ShaderResource,
				1,
				SeparateTranslucencyDimensions.NumSamples);

			SharedColorTexture = CreateTextureMSAA(
				GraphBuilder, Desc,
				kTranslucencyColorTextureName[int32(TranslucencyPass)],
				bIsModulate ? GFastVRamConfig.SeparateTranslucencyModulate : GFastVRamConfig.SeparateTranslucency);
		}
=======
		FRDGTextureMSAA SharedColorTexture = CreatePostDOFTranslucentTexture(GraphBuilder, TranslucencyPass, SeparateTranslucencyDimensions, bIsModulate, ShaderPlatform);
>>>>>>> d731a049

		for (int32 ViewIndex = 0, NumProcessedViews = 0; ViewIndex < Views.Num(); ++ViewIndex)
		{
			FViewInfo& View = Views[ViewIndex];
			const ETranslucencyView TranslucencyView = GetTranslucencyView(View);

			if (!EnumHasAnyFlags(TranslucencyView, ViewsToRender))
			{
				continue;
			}

			RDG_GPU_MASK_SCOPE(GraphBuilder, View.GPUMask);
			RDG_EVENT_SCOPE_CONDITIONAL(GraphBuilder, Views.Num() > 1, "View%d", ViewIndex);

			FIntRect ScaledViewRect = GetScaledRect(View.ViewRect, SeparateTranslucencyDimensions.Scale);

<<<<<<< HEAD
			const FScreenPassTextureViewport SeparateTranslucencyViewport = SeparateTranslucencyDimensions.GetInstancedStereoViewport(View, View.InstancedStereoWidth);
=======
			const FScreenPassTextureViewport SeparateTranslucencyViewport = SeparateTranslucencyDimensions.GetInstancedStereoViewport(View);
>>>>>>> d731a049
			const bool bCompositeBackToSceneColor = IsMainTranslucencyPass(TranslucencyPass) || EnumHasAnyFlags(TranslucencyView, ETranslucencyView::UnderWater);
			const bool bLumenGIEnabled = GetViewPipelineState(View).DiffuseIndirectMethod == EDiffuseIndirectMethod::Lumen;

			/** Separate translucency color is either composited immediately or later during post processing. If done immediately, it's because the view doesn't support
			 *  compositing (e.g. we're rendering an underwater view) or because we're downsampling the main translucency pass. In this case, we use a local set of
			 *  textures instead of the external ones passed in.
			 */
			FRDGTextureMSAA SeparateTranslucencyColorTexture = SharedColorTexture;

			// NOTE: No depth test on post-motionblur translucency
			FRDGTextureMSAA SeparateTranslucencyDepthTexture;
			if (bDepthTest)
			{
				SeparateTranslucencyDepthTexture = SharedDepthTexture;
			}

			const ERenderTargetLoadAction SeparateTranslucencyColorLoadAction = NumProcessedViews == 0 || View.Family->bMultiGPUForkAndJoin
				? ERenderTargetLoadAction::EClear
				: ERenderTargetLoadAction::ELoad;

			FOITData OITData = OIT::CreateOITData(GraphBuilder, View, OITPass_SeperateTranslucency);

			RenderTranslucencyViewInner(
				GraphBuilder,
				*this,
				View,
				SeparateTranslucencyViewport,
				SeparateTranslucencyDimensions.Scale,
				SeparateTranslucencyColorTexture,
				SeparateTranslucencyColorLoadAction,
				SeparateTranslucencyDepthTexture.Target,
<<<<<<< HEAD
				CreateTranslucentBasePassUniformBuffer(GraphBuilder, Scene, View, ViewIndex, TranslucentLightingVolumeTextures, SceneColorCopyTexture, SceneTextureSetupMode, bLumenGIEnabled),
=======
				CreateTranslucentBasePassUniformBuffer(GraphBuilder, Scene, View, ViewIndex, TranslucentLightingVolumeTextures, SceneColorCopyTexture, SceneTextureSetupMode, bLumenGIEnabled, OITData),
>>>>>>> d731a049
				TranslucencyPass,
				!bCompositeBackToSceneColor,
				bRenderInParallel,
				InstanceCullingManager);

			{
				FTranslucencyPassResources& TranslucencyPassResources = OutTranslucencyResourceMap->Get(ViewIndex, TranslucencyPass);
				TranslucencyPassResources.ViewRect = ScaledViewRect;
				TranslucencyPassResources.ColorTexture = SharedColorTexture;
				TranslucencyPassResources.DepthTexture = SharedDepthTexture;
			}

<<<<<<< HEAD
=======
			if (OITData.PassType & OITPass_SeperateTranslucency)
			{
				OIT::AddOITComposePass(GraphBuilder, View, OITData, SeparateTranslucencyColorTexture.Target);
			}

>>>>>>> d731a049
			if (bCompositeBackToSceneColor)
			{
				FRDGTextureRef SeparateTranslucencyDepthResolve = nullptr;
				FRDGTextureRef SceneDepthResolve = nullptr;
				if (TranslucencyPass != ETranslucencyPass::TPT_TranslucencyAfterMotionBlur)
				{
					::AddResolveSceneDepthPass(GraphBuilder, View, SeparateTranslucencyDepthTexture);

					SeparateTranslucencyDepthResolve = SeparateTranslucencyDepthTexture.Resolve;
					SceneDepthResolve = SceneTextures.Depth.Resolve;
				}

				FTranslucencyPassResources& TranslucencyPassResources = OutTranslucencyResourceMap->Get(ViewIndex, TranslucencyPass);

				FTranslucencyComposition TranslucencyComposition;
				TranslucencyComposition.Operation = FTranslucencyComposition::EOperation::ComposeToExistingSceneColor;
				TranslucencyComposition.SceneColor = FScreenPassTexture(SceneTextures.Color.Target, View.ViewRect);
				TranslucencyComposition.SceneDepth = FScreenPassTexture(SceneTextures.Depth.Resolve, View.ViewRect);
				TranslucencyComposition.OutputViewport = FScreenPassTextureViewport(SceneTextures.Depth.Resolve, View.ViewRect);

				FScreenPassTexture UpscaledTranslucency = TranslucencyComposition.AddPass(
					GraphBuilder, View, TranslucencyPassResources);

				ensure(View.ViewRect == UpscaledTranslucency.ViewRect);
				ensure(UpscaledTranslucency.Texture == SceneTextures.Color.Target);

				//Invalidate.
				TranslucencyPassResources = FTranslucencyPassResources();
<<<<<<< HEAD
=======
				TranslucencyPassResources.Pass = TranslucencyPass;
>>>>>>> d731a049
			}
			else
			{
				if (TranslucencyPass == ETranslucencyPass::TPT_TranslucencyAfterDOFModulate)
				{
					FTranslucencyPassResources& TranslucencyPassResources = OutTranslucencyResourceMap->Get(ViewIndex, ETranslucencyPass::TPT_TranslucencyAfterDOF);
					ensure(TranslucencyPassResources.ViewRect == ScaledViewRect);
					ensure(TranslucencyPassResources.DepthTexture == SharedDepthTexture);
					TranslucencyPassResources.ColorModulateTexture = SharedColorTexture;
				}
				else
				{
					check(!bIsModulate);
				}
			}

<<<<<<< HEAD
			AddEndSeparateTranslucencyTimerPass(GraphBuilder, View, TranslucencyPass);
=======
>>>>>>> d731a049
			++NumProcessedViews;
		}
	}
	else
	{
		for (int32 ViewIndex = 0; ViewIndex < Views.Num(); ++ViewIndex)
		{
			FViewInfo& View = Views[ViewIndex];
			const ETranslucencyView TranslucencyView = GetTranslucencyView(View);

			if (!EnumHasAnyFlags(TranslucencyView, ViewsToRender))
			{
				continue;
			}

			RDG_GPU_MASK_SCOPE(GraphBuilder, View.GPUMask);
			RDG_EVENT_SCOPE_CONDITIONAL(GraphBuilder, Views.Num() > 1, "View%d", ViewIndex);

			const ERenderTargetLoadAction SceneColorLoadAction = ERenderTargetLoadAction::ELoad;
			const FScreenPassTextureViewport Viewport(SceneTextures.Color.Target, View.ViewRect);
			const float ViewportScale = 1.0f;
			const bool bResolveColorTexture = false;
			const bool bLumenGIEnabled = GetViewPipelineState(View).DiffuseIndirectMethod == EDiffuseIndirectMethod::Lumen;
<<<<<<< HEAD
=======

			FOITData OITData = OIT::CreateOITData(GraphBuilder, View, OITPass_RegularTranslucency);
>>>>>>> d731a049

			RenderTranslucencyViewInner(
				GraphBuilder,
				*this,
				View,
				Viewport,
				ViewportScale,
				SceneTextures.Color,
				SceneColorLoadAction,
				SceneTextures.Depth.Target,
<<<<<<< HEAD
				CreateTranslucentBasePassUniformBuffer(GraphBuilder, Scene, View, ViewIndex, TranslucentLightingVolumeTextures, SceneColorCopyTexture, SceneTextureSetupMode, bLumenGIEnabled),
=======
				CreateTranslucentBasePassUniformBuffer(GraphBuilder, Scene, View, ViewIndex, TranslucentLightingVolumeTextures, SceneColorCopyTexture, SceneTextureSetupMode, bLumenGIEnabled, OITData),
>>>>>>> d731a049
				TranslucencyPass,
				bResolveColorTexture,
				bRenderInParallel,
				InstanceCullingManager);

			if (OITData.PassType & OITPass_RegularTranslucency)
			{
				OIT::AddOITComposePass(GraphBuilder, View, OITData, SceneTextures.Color.Target);
			}
		}
	}
}

void FDeferredShadingSceneRenderer::RenderTranslucency(
	FRDGBuilder& GraphBuilder,
	const FSceneTextures& SceneTextures,
	const FTranslucencyLightingVolumeTextures& TranslucentLightingVolumeTextures,
	FTranslucencyPassResourcesMap* OutTranslucencyResourceMap,
	ETranslucencyView ViewsToRender,
	FInstanceCullingManager& InstanceCullingManager)
{
	if (!EnumHasAnyFlags(ViewsToRender, ETranslucencyView::UnderWater | ETranslucencyView::AboveWater))
	{
		return;
	}

<<<<<<< HEAD
=======
	RDG_GPU_STAT_SCOPE(GraphBuilder, Translucency);
	DynamicRenderScaling::FRDGScope DynamicTranslucencyResolutionScope(GraphBuilder, GDynamicTranslucencyResolution);

>>>>>>> d731a049
	FRDGTextureRef SceneColorCopyTexture = nullptr;

	if (EnumHasAnyFlags(ViewsToRender, ETranslucencyView::AboveWater))
	{
		SceneColorCopyTexture = AddCopySceneColorPass(GraphBuilder, Views, SceneTextures.Color);
	}

	const auto ShouldRenderView = [&](const FViewInfo& View, ETranslucencyView TranslucencyView)
	{
		return View.ShouldRenderView() && EnumHasAnyFlags(TranslucencyView, ViewsToRender);
	};

	// Create a shared depth texture at the correct resolution.
	FRDGTextureMSAA SharedDepthTexture;
<<<<<<< HEAD
	const bool bIsScalingTranslucency = SeparateTranslucencyDimensions.Scale < 1.0f;
=======
	const bool bIsScalingTranslucency = SeparateTranslucencyDimensions.Scale != 1.0f;
>>>>>>> d731a049
	if (bIsScalingTranslucency)
	{
		const FRDGTextureDesc Desc = FRDGTextureDesc::Create2D(
			SeparateTranslucencyDimensions.Extent,
			PF_DepthStencil,
			FClearValueBinding::DepthFar,
			TexCreate_DepthStencilTargetable | TexCreate_ShaderResource,
			1,
			SeparateTranslucencyDimensions.NumSamples);

		SharedDepthTexture = CreateTextureMSAA(
			GraphBuilder, Desc,
			TEXT("Translucency.Depth"),
			GFastVRamConfig.SeparateTranslucencyModulate); // TODO: this should be SeparateTranslucency, but is what the code was doing

		// Downscale the depth buffer for each individual view, but shared accross all translucencies.
		for (int32 ViewIndex = 0; ViewIndex < Views.Num(); ++ViewIndex)
		{
			FViewInfo& View = Views[ViewIndex];
			const ETranslucencyView TranslucencyView = GetTranslucencyView(View);

			if (!ShouldRenderView(View, TranslucencyView))
			{
				continue;
			}

<<<<<<< HEAD
			const FScreenPassTextureViewport SeparateTranslucencyViewport = SeparateTranslucencyDimensions.GetInstancedStereoViewport(View, View.InstancedStereoWidth);
=======
			const FScreenPassTextureViewport SeparateTranslucencyViewport = SeparateTranslucencyDimensions.GetInstancedStereoViewport(View);
>>>>>>> d731a049
			AddDownsampleDepthPass(
				GraphBuilder, View,
				FScreenPassTexture(SceneTextures.Depth.Resolve, View.ViewRect),
				FScreenPassRenderTarget(SharedDepthTexture.Target, SeparateTranslucencyViewport.Rect, ViewIndex == 0 ? ERenderTargetLoadAction::EClear : ERenderTargetLoadAction::ELoad),
				EDownsampleDepthFilter::Point);
		}
	}
	else
	{
		// Uses the existing depth buffer for depth testing the translucency.
		SharedDepthTexture = SceneTextures.Depth;
	}

	if (ViewFamily.AllowTranslucencyAfterDOF())
	{
		RenderTranslucencyInner(GraphBuilder, SceneTextures, TranslucentLightingVolumeTextures, OutTranslucencyResourceMap, SharedDepthTexture, ViewsToRender, SceneColorCopyTexture, ETranslucencyPass::TPT_StandardTranslucency, InstanceCullingManager);
		if (GetHairStrandsComposition() == EHairStrandsCompositionType::AfterTranslucentBeforeTranslucentAfterDOF)
		{
			RenderHairComposition(GraphBuilder, Views, SceneTextures.Color.Target, SceneTextures.Depth.Target, SceneTextures.Velocity);
		}
		RenderTranslucencyInner(GraphBuilder, SceneTextures, TranslucentLightingVolumeTextures, OutTranslucencyResourceMap, SharedDepthTexture, ViewsToRender, SceneColorCopyTexture, ETranslucencyPass::TPT_TranslucencyAfterDOF, InstanceCullingManager);
		RenderTranslucencyInner(GraphBuilder, SceneTextures, TranslucentLightingVolumeTextures, OutTranslucencyResourceMap, SharedDepthTexture, ViewsToRender, SceneColorCopyTexture, ETranslucencyPass::TPT_TranslucencyAfterDOFModulate, InstanceCullingManager);
		RenderTranslucencyInner(GraphBuilder, SceneTextures, TranslucentLightingVolumeTextures, OutTranslucencyResourceMap, SharedDepthTexture, ViewsToRender, SceneColorCopyTexture, ETranslucencyPass::TPT_TranslucencyAfterMotionBlur, InstanceCullingManager);
	}
	else // Otherwise render translucent primitives in a single bucket.
	{
		RenderTranslucencyInner(GraphBuilder, SceneTextures, TranslucentLightingVolumeTextures, OutTranslucencyResourceMap, SharedDepthTexture, ViewsToRender, SceneColorCopyTexture, ETranslucencyPass::TPT_AllTranslucency, InstanceCullingManager);
	}

	bool bUpscalePostDOFTranslucency = true;
	FRDGTextureRef SharedUpscaledPostDOFTranslucencyColor = nullptr;
	if (bUpscalePostDOFTranslucency)
	{
		const FRDGTextureDesc Desc = FRDGTextureDesc::Create2D(
			SceneTextures.Color.Resolve->Desc.Extent,
			PF_FloatRGBA,
			FClearValueBinding::Black,
			TexCreate_RenderTargetable | TexCreate_ShaderResource);

		SharedUpscaledPostDOFTranslucencyColor = GraphBuilder.CreateTexture(
			Desc, TEXT("Translucency.PostDOF.UpscaledColor"));
	}

	// Upscale to full res.
	for (int32 ViewIndex = 0; ViewIndex < Views.Num(); ++ViewIndex)
	{
		FViewInfo& View = Views[ViewIndex];
		const ETranslucencyView TranslucencyView = GetTranslucencyView(View);

		if (!ShouldRenderView(View, TranslucencyView))
		{
			continue;
		}

		// Upscale the responsive AA into original depth buffer.
		bool bUpscaleResponsiveAA = (
			IsTemporalAccumulationBasedMethod(View.AntiAliasingMethod) &&
			SharedDepthTexture.Target != SceneTextures.Depth.Target);
		if (bUpscaleResponsiveAA)
		{
<<<<<<< HEAD
			const FScreenPassTextureViewport SeparateTranslucencyViewport = SeparateTranslucencyDimensions.GetInstancedStereoViewport(View, View.InstancedStereoWidth);
=======
			const FScreenPassTextureViewport SeparateTranslucencyViewport = SeparateTranslucencyDimensions.GetInstancedStereoViewport(View);
>>>>>>> d731a049
			AddUpsampleResponsiveAAPass(
				GraphBuilder,
				View,
				FScreenPassTexture(SharedDepthTexture.Target, SeparateTranslucencyViewport.Rect),
				/* OutputDepthTexture = */ SceneTextures.Depth.Target);
		}

		FTranslucencyPassResources& TranslucencyPassResources = OutTranslucencyResourceMap->Get(ViewIndex, ETranslucencyPass::TPT_TranslucencyAfterDOF);
<<<<<<< HEAD
		if (SharedUpscaledPostDOFTranslucencyColor && TranslucencyPassResources.IsValid() && TranslucencyPassResources.ViewRect.Size() != View.ViewRect.Size())
=======
		if (SharedUpscaledPostDOFTranslucencyColor && TranslucencyPassResources.IsValid() && TranslucencyPassResources.ViewRect.Size() != View.ViewRect.Size() && ITemporalUpscaler::GetMainTAAPassConfig(View) != EMainTAAPassConfig::TSR)
>>>>>>> d731a049
		{
			FTranslucencyComposition TranslucencyComposition;
			TranslucencyComposition.Operation = FTranslucencyComposition::EOperation::UpscaleOnly;
			TranslucencyComposition.SceneDepth = FScreenPassTexture(SceneTextures.Depth.Resolve, View.ViewRect);
			TranslucencyComposition.OutputViewport = FScreenPassTextureViewport(SceneTextures.Depth.Resolve, View.ViewRect);

			FScreenPassTexture UpscaledTranslucency = TranslucencyComposition.AddPass(
				GraphBuilder, View, TranslucencyPassResources);

			TranslucencyPassResources.ViewRect = UpscaledTranslucency.ViewRect;
			TranslucencyPassResources.ColorTexture = FRDGTextureMSAA(UpscaledTranslucency.Texture);
			TranslucencyPassResources.DepthTexture = FRDGTextureMSAA();
		}
	}
}<|MERGE_RESOLUTION|>--- conflicted
+++ resolved
@@ -17,13 +17,10 @@
 #include "Strata/Strata.h"
 #include "HairStrands/HairStrandsUtils.h"
 #include "PixelShaderUtils.h"
-<<<<<<< HEAD
-=======
 #include "OIT/OIT.h"
 #include "OIT/OITParameters.h"
 #include "DynamicResolutionState.h"
 #include "PostProcess/TemporalAA.h"
->>>>>>> d731a049
 
 DECLARE_CYCLE_STAT(TEXT("TranslucencyTimestampQueryFence Wait"), STAT_TranslucencyTimestampQueryFence_Wait, STATGROUP_SceneRendering);
 DECLARE_CYCLE_STAT(TEXT("TranslucencyTimestampQuery Wait"), STAT_TranslucencyTimestampQuery_Wait, STATGROUP_SceneRendering);
@@ -104,8 +101,6 @@
 	TEXT("Toggles parallel translucency rendering. Parallel rendering must be enabled for this to have an effect."),
 	ECVF_RenderThreadSafe);
 
-<<<<<<< HEAD
-=======
 DynamicRenderScaling::FHeuristicSettings GetDynamicTranslucencyResolutionSettings()
 {
 	DynamicRenderScaling::FHeuristicSettings BucketSetting;
@@ -123,7 +118,6 @@
 DynamicRenderScaling::FBudget GDynamicTranslucencyResolution(TEXT("DynamicTranslucencyResolution"), &GetDynamicTranslucencyResolutionSettings);
 
 
->>>>>>> d731a049
 static const TCHAR* kTranslucencyPassName[] = {
 	TEXT("BeforeDistortion"),
 	TEXT("AfterDOF"),
@@ -133,8 +127,6 @@
 };
 static_assert(UE_ARRAY_COUNT(kTranslucencyPassName) == int32(ETranslucencyPass::TPT_MAX), "Fix me");
 
-<<<<<<< HEAD
-=======
 static const TCHAR* kTranslucencyColorTextureName[] = {
 	TEXT("Translucency.BeforeDistortion.Color"),
 	TEXT("Translucency.AfterDOF.Color"),
@@ -143,7 +135,6 @@
 	TEXT("Translucency.All.Color"),
 };
 static_assert(UE_ARRAY_COUNT(kTranslucencyColorTextureName) == int32(ETranslucencyPass::TPT_MAX), "Fix me");
->>>>>>> d731a049
 
 static const TCHAR* TranslucencyPassToString(ETranslucencyPass::Type TranslucencyPass)
 {
@@ -262,120 +253,6 @@
 		TranslucencyResolutionFraction = SceneRenderer.DynamicResolutionFractions[GDynamicTranslucencyResolution];
 		MaxTranslucencyResolutionFraction = SceneRenderer.DynamicResolutionUpperBounds[GDynamicTranslucencyResolution];
 	}
-<<<<<<< HEAD
-}
-
-static void AddEndSeparateTranslucencyTimerPass(FRDGBuilder& GraphBuilder, const FViewInfo& View, ETranslucencyPass::Type TranslucencyPass)
-{
-	if (HasSeparateTranslucencyTimer(View))
-	{
-		AddPass(GraphBuilder, RDG_EVENT_NAME("EndTimer"), [&View, TranslucencyPass](FRHICommandListImmediate& RHICmdList)
-		{
-			switch(TranslucencyPass)
-			{
-			case ETranslucencyPass::TPT_TranslucencyAfterDOF:
-				View.ViewState->SeparateTranslucencyTimer.End(RHICmdList);
-				break;
-			case ETranslucencyPass::TPT_TranslucencyAfterDOFModulate:			
-				View.ViewState->SeparateTranslucencyModulateTimer.End(RHICmdList);
-				break;
-			case ETranslucencyPass::TPT_TranslucencyAfterMotionBlur:
-				View.ViewState->PostMotionBlurTranslucencyTimer.End(RHICmdList);
-				break;
-			default:
-				break;
-			}
-		});
-	}
-}
-
-FSeparateTranslucencyDimensions UpdateTranslucencyTimers(FRHICommandListImmediate& RHICmdList, TArrayView<const FViewInfo> Views)
-{
-	bool bAnyViewWantsDownsampledSeparateTranslucency = false;
-
-	const bool bSeparateTranslucencyAutoDownsample = CVarSeparateTranslucencyAutoDownsample.GetValueOnRenderThread() != 0;
-	const bool bStatsEnabled = STATS != 0;
-
-	if (GSupportsTimestampRenderQueries && (bSeparateTranslucencyAutoDownsample || bStatsEnabled))
-	{
-		for (int32 ViewIndex = 0; ViewIndex < Views.Num(); ViewIndex++)
-		{
-			const FViewInfo& View = Views[ViewIndex];
-			SCOPED_GPU_MASK(RHICmdList, View.GPUMask);
-			FSceneViewState* ViewState = View.ViewState;
-
-			if (ViewState)
-			{
-				//We always tick the separate trans timer but only need the other timer for stats
-				bool bSeparateTransTimerSuccess = ViewState->SeparateTranslucencyTimer.Tick(RHICmdList);
-				bool bSeparateTransModulateTimerSuccess = ViewState->SeparateTranslucencyModulateTimer.Tick(RHICmdList);
-
-				if (STATS)
-				{
-					ViewState->TranslucencyTimer.Tick(RHICmdList);
-					//Stats are fed the most recent available time and so are lagged a little. 
-					float MostRecentTotalTime = ViewState->TranslucencyTimer.GetTimeMS() +
-						ViewState->SeparateTranslucencyTimer.GetTimeMS() +
-						ViewState->SeparateTranslucencyModulateTimer.GetTimeMS();
-					SET_FLOAT_STAT(STAT_TranslucencyGPU, MostRecentTotalTime);
-				}
-
-				if (bSeparateTranslucencyAutoDownsample && bSeparateTransTimerSuccess)
-				{
-					float LastFrameTranslucencyDurationMS = ViewState->SeparateTranslucencyTimer.GetTimeMS() + ViewState->SeparateTranslucencyModulateTimer.GetTimeMS();
-					const bool bOriginalShouldAutoDownsampleTranslucency = ViewState->bShouldAutoDownsampleTranslucency;
-
-					if (ViewState->bShouldAutoDownsampleTranslucency)
-					{
-						ViewState->SmoothedFullResTranslucencyGPUDuration = 0;
-						const float LerpAlpha = ViewState->SmoothedHalfResTranslucencyGPUDuration == 0 ? 1.0f : .1f;
-						ViewState->SmoothedHalfResTranslucencyGPUDuration = FMath::Lerp(ViewState->SmoothedHalfResTranslucencyGPUDuration, LastFrameTranslucencyDurationMS, LerpAlpha);
-
-						// Don't re-asses switching for some time after the last switch
-						if (View.Family->Time.GetRealTimeSeconds() - ViewState->LastAutoDownsampleChangeTime > CVarSeparateTranslucencyMinDownsampleChangeTime.GetValueOnRenderThread())
-						{
-							// Downsample if the smoothed time is larger than the threshold
-							ViewState->bShouldAutoDownsampleTranslucency = ViewState->SmoothedHalfResTranslucencyGPUDuration > CVarSeparateTranslucencyDurationUpsampleThreshold.GetValueOnRenderThread();
-
-							if (!ViewState->bShouldAutoDownsampleTranslucency)
-							{
-								// Do 'log LogRenderer verbose' to get these
-								UE_LOG(LogRenderer, Verbose, TEXT("Upsample: %.1fms < %.1fms"), ViewState->SmoothedHalfResTranslucencyGPUDuration, CVarSeparateTranslucencyDurationUpsampleThreshold.GetValueOnRenderThread());
-							}
-						}
-					}
-					else
-					{
-						ViewState->SmoothedHalfResTranslucencyGPUDuration = 0;
-						const float LerpAlpha = ViewState->SmoothedFullResTranslucencyGPUDuration == 0 ? 1.0f : .1f;
-						ViewState->SmoothedFullResTranslucencyGPUDuration = FMath::Lerp(ViewState->SmoothedFullResTranslucencyGPUDuration, LastFrameTranslucencyDurationMS, LerpAlpha);
-
-						if (View.Family->Time.GetRealTimeSeconds() - ViewState->LastAutoDownsampleChangeTime > CVarSeparateTranslucencyMinDownsampleChangeTime.GetValueOnRenderThread())
-						{
-							// Downsample if the smoothed time is larger than the threshold
-							ViewState->bShouldAutoDownsampleTranslucency = ViewState->SmoothedFullResTranslucencyGPUDuration > CVarSeparateTranslucencyDurationDownsampleThreshold.GetValueOnRenderThread();
-
-							if (ViewState->bShouldAutoDownsampleTranslucency)
-							{
-								UE_LOG(LogRenderer, Verbose, TEXT("Downsample: %.1fms > %.1fms"), ViewState->SmoothedFullResTranslucencyGPUDuration, CVarSeparateTranslucencyDurationDownsampleThreshold.GetValueOnRenderThread());
-							}
-						}
-					}
-
-					if (bOriginalShouldAutoDownsampleTranslucency != ViewState->bShouldAutoDownsampleTranslucency)
-					{
-						ViewState->LastAutoDownsampleChangeTime = View.Family->Time.GetRealTimeSeconds();
-					}
-
-					bAnyViewWantsDownsampledSeparateTranslucency = bAnyViewWantsDownsampledSeparateTranslucency || ViewState->bShouldAutoDownsampleTranslucency;
-				}
-			}
-		}
-	}
-
-	float EffectiveScale = FMath::Clamp(CVarSeparateTranslucencyScreenPercentage.GetValueOnRenderThread() / 100.0f, 0.0f, 1.0f);
-=======
->>>>>>> d731a049
 
 	if (CVarTranslucencyScreenPercentageBasis.GetValueOnRenderThread() == 1)
 	{
@@ -566,7 +443,8 @@
 		return SceneColor;
 	}
 
-<<<<<<< HEAD
+	ensure(TranslucencyTextures.Pass != ETranslucencyPass::TPT_MAX);
+
 	FRDGTextureRef SeparateModulationTexture = TranslucencyTextures.GetColorModulateForRead(GraphBuilder);
 	FRDGTextureRef SeparateTranslucencyTexture = TranslucencyTextures.GetColorForRead(GraphBuilder);
 
@@ -600,6 +478,9 @@
 
 		SeparateTranslucencyTexture = GraphBuilder.RegisterExternalTexture(GSystemTextures.BlackAlphaOneDummy);
 	}
+
+	RDG_GPU_STAT_SCOPE(GraphBuilder, Translucency);
+	DynamicRenderScaling::FRDGScope DynamicTranslucencyResolutionScope(GraphBuilder, GDynamicTranslucencyResolution);
 
 	const TCHAR* OpName = nullptr;
 	FRHIBlendState* BlendState = nullptr;
@@ -634,80 +515,6 @@
 	}
 	else if (Operation == EOperation::ComposeToNewSceneColor)
 	{
-=======
-	ensure(TranslucencyTextures.Pass != ETranslucencyPass::TPT_MAX);
-
-	FRDGTextureRef SeparateModulationTexture = TranslucencyTextures.GetColorModulateForRead(GraphBuilder);
-	FRDGTextureRef SeparateTranslucencyTexture = TranslucencyTextures.GetColorForRead(GraphBuilder);
-
-	FScreenPassTextureViewport SceneColorViewport(FIntPoint(1, 1), FIntRect(0, 0, 1, 1));
-	if (SceneColor.IsValid())
-	{
-		SceneColorViewport = FScreenPassTextureViewport(SceneColor);
-	}
-
-	FScreenPassTextureViewport TranslucencyViewport(FIntPoint(1, 1), FIntRect(0, 0, 1, 1));
-	if (TranslucencyTextures.ColorTexture.IsValid())
-	{
-		TranslucencyViewport = FScreenPassTextureViewport(TranslucencyTextures.ColorTexture.Resolve, TranslucencyTextures.ViewRect);
-	}
-	else if (TranslucencyTextures.ColorModulateTexture.IsValid())
-	{
-		TranslucencyViewport = FScreenPassTextureViewport(TranslucencyTextures.ColorModulateTexture.Resolve, TranslucencyTextures.ViewRect);
-	}
-
-	bool bPostMotionBlur = TranslucencyTextures.Pass == ETranslucencyPass::TPT_TranslucencyAfterMotionBlur;
-	if (bPostMotionBlur)
-	{
-		check(!bApplyModulateOnly);
-	}
-	else if (bApplyModulateOnly)
-	{
-		if (!TranslucencyTextures.ColorModulateTexture.IsValid())
-		{
-			return SceneColor;
-		}
-
-		SeparateTranslucencyTexture = GraphBuilder.RegisterExternalTexture(GSystemTextures.BlackAlphaOneDummy);
-	}
-
-	RDG_GPU_STAT_SCOPE(GraphBuilder, Translucency);
-	DynamicRenderScaling::FRDGScope DynamicTranslucencyResolutionScope(GraphBuilder, GDynamicTranslucencyResolution);
-
-	const TCHAR* OpName = nullptr;
-	FRHIBlendState* BlendState = nullptr;
-	FRDGTextureRef NewSceneColor = nullptr;
-	if (Operation == EOperation::UpscaleOnly)
-	{
-		check(!SceneColor.IsValid());
-		ensure(!TranslucencyTextures.ColorModulateTexture.IsValid());
-
-		OpName = TEXT("UpscaleTranslucency");
-
-		FRDGTextureDesc OutputDesc = FRDGTextureDesc::Create2D(
-			OutputViewport.Extent,
-			PF_FloatRGBA,
-			FClearValueBinding::Black,
-			TexCreate_RenderTargetable | TexCreate_ShaderResource);
-
-		NewSceneColor = GraphBuilder.CreateTexture(
-			OutputDesc,
-			bPostMotionBlur ? TEXT("PostMotionBlurTranslucency.SceneColor") : TEXT("PostDOFTranslucency.SceneColor"));
-	}
-	else if (Operation == EOperation::ComposeToExistingSceneColor)
-	{
-		check(SceneColor.IsValid());
-		ensure(!TranslucencyTextures.ColorModulateTexture.IsValid());
-
-		OpName = TEXT("ComposeTranslucencyToExistingColor");
-		BlendState = TStaticBlendState<CW_RGB, BO_Add, BF_One, BF_SourceAlpha>::GetRHI();
-
-		ensure(SceneColor.Texture->Desc.Flags & TexCreate_RenderTargetable);
-		NewSceneColor = SceneColor.Texture;
-	}
-	else if (Operation == EOperation::ComposeToNewSceneColor)
-	{
->>>>>>> d731a049
 		check(SceneColor.IsValid());
 
 		OpName = TEXT("ComposeTranslucencyToNewSceneColor");
@@ -776,7 +583,6 @@
 	else
 	{
 		PassParameters->RenderTargets[0] = FRenderTargetBinding(NewSceneColor, ERenderTargetLoadAction::ENoAction);
-<<<<<<< HEAD
 	}
 
 	if (DepthUpscampling)
@@ -787,18 +593,6 @@
 		PassParameters->FullResDepthSampler = TStaticSamplerState<SF_Point>::GetRHI();
 	}
 
-=======
-	}
-
-	if (DepthUpscampling)
-	{
-		PassParameters->LowResDepthTexture = TranslucencyTextures.GetDepthForRead(GraphBuilder);
-		PassParameters->LowResDepthSampler = TStaticSamplerState<SF_Point>::GetRHI();
-		PassParameters->FullResDepthTexture = SceneDepth.Texture;
-		PassParameters->FullResDepthSampler = TStaticSamplerState<SF_Point>::GetRHI();
-	}
-
->>>>>>> d731a049
 	FComposeSeparateTranslucencyPS::FPermutationDomain PermutationVector;
 	PermutationVector.Set<FComposeSeparateTranslucencyPS::FNearestDepthNeighborUpsampling>(DepthUpscampling);
 
@@ -809,15 +603,9 @@
 		RDG_EVENT_NAME(
 			"%s(%s%s%s) %dx%d -> %dx%d",
 			OpName,
-<<<<<<< HEAD
-			kTranslucencyPassName[int32(TranslucencyTextures.Pass)],
-			bApplyModulateOnly ? TEXT(" ModulateOnly") : TEXT(""),
-			DepthUpscampling ? TEXT(" DepthUpscampling") : TEXT(""),
-=======
 			kTranslucencyPassName[FMath::Clamp(int32(TranslucencyTextures.Pass), 0, int32(ETranslucencyPass::TPT_MAX) - 1)],
 			bApplyModulateOnly ? TEXT(" ModulateOnly") : TEXT(""),
 			DepthUpscampling ? TEXT(" DepthUpsampling") : TEXT(""),
->>>>>>> d731a049
 			TranslucencyTextures.ViewRect.Width(), TranslucencyTextures.ViewRect.Height(),
 			OutputViewport.Rect.Width(), OutputViewport.Rect.Height()),
 		PixelShader,
@@ -1004,12 +792,8 @@
 	const FTranslucencyLightingVolumeTextures& TranslucencyLightingVolumeTextures,
 	FRDGTextureRef SceneColorCopyTexture,
 	const ESceneTextureSetupMode SceneTextureSetupMode,
-<<<<<<< HEAD
-	bool bLumenGIEnabled)
-=======
 	bool bLumenGIEnabled,
 	const FOITData& OITData)
->>>>>>> d731a049
 {
 	FTranslucentBasePassUniformParameters& BasePassParameters = *GraphBuilder.AllocParameters<FTranslucentBasePassUniformParameters>();
 
@@ -1019,13 +803,8 @@
 	};
 
 	SetupSharedBasePassParameters(GraphBuilder, View, bLumenGIEnabled, BasePassParameters.Shared);
-<<<<<<< HEAD
-	SetupSceneTextureUniformParameters(GraphBuilder, View.FeatureLevel, SceneTextureSetupMode, BasePassParameters.SceneTextures);
-	Strata::BindStrataForwardPasslUniformParameters(GraphBuilder, View.StrataSceneData, BasePassParameters.Strata);
-=======
 	SetupSceneTextureUniformParameters(GraphBuilder, View.GetSceneTexturesChecked(), View.FeatureLevel, SceneTextureSetupMode, BasePassParameters.SceneTextures);
 	Strata::BindStrataForwardPasslUniformParameters(GraphBuilder, View, BasePassParameters.Strata);
->>>>>>> d731a049
 
 	const FLightSceneProxy* SelectedForwardDirectionalLightProxy = View.ForwardLightingResources.SelectedForwardDirectionalLightProxy;
 	SetupLightCloudTransmittanceParameters(GraphBuilder, Scene, View, SelectedForwardDirectionalLightProxy ? SelectedForwardDirectionalLightProxy->GetLightSceneInfo() : nullptr, BasePassParameters.ForwardDirLightCloudShadow);
@@ -1048,15 +827,6 @@
 			{
 				PrevSceneColorTexture = GetRDG(View.PrevViewInfo.CustomSSRInput.RT[0]);
 				PrevSceneColorViewRect = View.PrevViewInfo.CustomSSRInput.ViewportRect;
-<<<<<<< HEAD
-				PrevSceneColorPreExposureInvValue = 1.0f / View.PrevViewInfo.SceneColorPreExposure;
-			}
-			else if (View.PrevViewInfo.TSRHistory.IsValid())
-			{
-				PrevSceneColorTexture = GetRDG(View.PrevViewInfo.TSRHistory.LowFrequency);
-				PrevSceneColorViewRect = View.PrevViewInfo.TSRHistory.OutputViewportRect;
-=======
->>>>>>> d731a049
 				PrevSceneColorPreExposureInvValue = 1.0f / View.PrevViewInfo.SceneColorPreExposure;
 			}
 			else if (View.PrevViewInfo.TemporalAAHistory.IsValid())
@@ -1183,11 +953,7 @@
 	}
 
 	BasePassParameters.EyeAdaptationTexture = GetEyeAdaptationTexture(GraphBuilder, View);
-<<<<<<< HEAD
-	BasePassParameters.PreIntegratedGFTexture = GSystemTextures.PreintegratedGF->GetRenderTargetItem().ShaderResourceTexture;
-=======
 	BasePassParameters.PreIntegratedGFTexture = GSystemTextures.PreintegratedGF->GetRHI();
->>>>>>> d731a049
 	BasePassParameters.PreIntegratedGFSampler = TStaticSamplerState<SF_Bilinear, AM_Clamp, AM_Clamp, AM_Clamp>::GetRHI();
 
 	OIT::SetOITParameters(GraphBuilder, View, BasePassParameters.OIT, OITData);
@@ -1500,34 +1266,7 @@
 	if (bRenderInSeparateTranslucency)
 	{
 		// Create resources shared by each view (each view data is tiled into each of the render target resources)
-<<<<<<< HEAD
-		FRDGTextureMSAA SharedColorTexture;
-		{
-			static const TCHAR* kTranslucencyColorTextureName[] = {
-				TEXT("Translucency.BeforeDistortion.Color"),
-				TEXT("Translucency.AfterDOF.Color"),
-				TEXT("Translucency.AfterDOF.Modulate"),
-				TEXT("Translucency.AfterMotionBlur.Color"),
-				TEXT("Translucency.All.Color"),
-			};
-			static_assert(UE_ARRAY_COUNT(kTranslucencyColorTextureName) == int32(ETranslucencyPass::TPT_MAX), "Fix me");
-
-			const FRDGTextureDesc Desc = FRDGTextureDesc::Create2D(
-				SeparateTranslucencyDimensions.Extent,
-				bIsModulate ? PF_FloatR11G11B10 : PF_FloatRGBA,
-				bIsModulate ? FClearValueBinding::White : FClearValueBinding::Black,
-				TexCreate_RenderTargetable | TexCreate_ShaderResource,
-				1,
-				SeparateTranslucencyDimensions.NumSamples);
-
-			SharedColorTexture = CreateTextureMSAA(
-				GraphBuilder, Desc,
-				kTranslucencyColorTextureName[int32(TranslucencyPass)],
-				bIsModulate ? GFastVRamConfig.SeparateTranslucencyModulate : GFastVRamConfig.SeparateTranslucency);
-		}
-=======
 		FRDGTextureMSAA SharedColorTexture = CreatePostDOFTranslucentTexture(GraphBuilder, TranslucencyPass, SeparateTranslucencyDimensions, bIsModulate, ShaderPlatform);
->>>>>>> d731a049
 
 		for (int32 ViewIndex = 0, NumProcessedViews = 0; ViewIndex < Views.Num(); ++ViewIndex)
 		{
@@ -1544,11 +1283,7 @@
 
 			FIntRect ScaledViewRect = GetScaledRect(View.ViewRect, SeparateTranslucencyDimensions.Scale);
 
-<<<<<<< HEAD
-			const FScreenPassTextureViewport SeparateTranslucencyViewport = SeparateTranslucencyDimensions.GetInstancedStereoViewport(View, View.InstancedStereoWidth);
-=======
 			const FScreenPassTextureViewport SeparateTranslucencyViewport = SeparateTranslucencyDimensions.GetInstancedStereoViewport(View);
->>>>>>> d731a049
 			const bool bCompositeBackToSceneColor = IsMainTranslucencyPass(TranslucencyPass) || EnumHasAnyFlags(TranslucencyView, ETranslucencyView::UnderWater);
 			const bool bLumenGIEnabled = GetViewPipelineState(View).DiffuseIndirectMethod == EDiffuseIndirectMethod::Lumen;
 
@@ -1580,11 +1315,7 @@
 				SeparateTranslucencyColorTexture,
 				SeparateTranslucencyColorLoadAction,
 				SeparateTranslucencyDepthTexture.Target,
-<<<<<<< HEAD
-				CreateTranslucentBasePassUniformBuffer(GraphBuilder, Scene, View, ViewIndex, TranslucentLightingVolumeTextures, SceneColorCopyTexture, SceneTextureSetupMode, bLumenGIEnabled),
-=======
 				CreateTranslucentBasePassUniformBuffer(GraphBuilder, Scene, View, ViewIndex, TranslucentLightingVolumeTextures, SceneColorCopyTexture, SceneTextureSetupMode, bLumenGIEnabled, OITData),
->>>>>>> d731a049
 				TranslucencyPass,
 				!bCompositeBackToSceneColor,
 				bRenderInParallel,
@@ -1597,14 +1328,11 @@
 				TranslucencyPassResources.DepthTexture = SharedDepthTexture;
 			}
 
-<<<<<<< HEAD
-=======
 			if (OITData.PassType & OITPass_SeperateTranslucency)
 			{
 				OIT::AddOITComposePass(GraphBuilder, View, OITData, SeparateTranslucencyColorTexture.Target);
 			}
 
->>>>>>> d731a049
 			if (bCompositeBackToSceneColor)
 			{
 				FRDGTextureRef SeparateTranslucencyDepthResolve = nullptr;
@@ -1633,10 +1361,7 @@
 
 				//Invalidate.
 				TranslucencyPassResources = FTranslucencyPassResources();
-<<<<<<< HEAD
-=======
 				TranslucencyPassResources.Pass = TranslucencyPass;
->>>>>>> d731a049
 			}
 			else
 			{
@@ -1653,10 +1378,6 @@
 				}
 			}
 
-<<<<<<< HEAD
-			AddEndSeparateTranslucencyTimerPass(GraphBuilder, View, TranslucencyPass);
-=======
->>>>>>> d731a049
 			++NumProcessedViews;
 		}
 	}
@@ -1680,11 +1401,8 @@
 			const float ViewportScale = 1.0f;
 			const bool bResolveColorTexture = false;
 			const bool bLumenGIEnabled = GetViewPipelineState(View).DiffuseIndirectMethod == EDiffuseIndirectMethod::Lumen;
-<<<<<<< HEAD
-=======
 
 			FOITData OITData = OIT::CreateOITData(GraphBuilder, View, OITPass_RegularTranslucency);
->>>>>>> d731a049
 
 			RenderTranslucencyViewInner(
 				GraphBuilder,
@@ -1695,11 +1413,7 @@
 				SceneTextures.Color,
 				SceneColorLoadAction,
 				SceneTextures.Depth.Target,
-<<<<<<< HEAD
-				CreateTranslucentBasePassUniformBuffer(GraphBuilder, Scene, View, ViewIndex, TranslucentLightingVolumeTextures, SceneColorCopyTexture, SceneTextureSetupMode, bLumenGIEnabled),
-=======
 				CreateTranslucentBasePassUniformBuffer(GraphBuilder, Scene, View, ViewIndex, TranslucentLightingVolumeTextures, SceneColorCopyTexture, SceneTextureSetupMode, bLumenGIEnabled, OITData),
->>>>>>> d731a049
 				TranslucencyPass,
 				bResolveColorTexture,
 				bRenderInParallel,
@@ -1726,12 +1440,9 @@
 		return;
 	}
 
-<<<<<<< HEAD
-=======
 	RDG_GPU_STAT_SCOPE(GraphBuilder, Translucency);
 	DynamicRenderScaling::FRDGScope DynamicTranslucencyResolutionScope(GraphBuilder, GDynamicTranslucencyResolution);
 
->>>>>>> d731a049
 	FRDGTextureRef SceneColorCopyTexture = nullptr;
 
 	if (EnumHasAnyFlags(ViewsToRender, ETranslucencyView::AboveWater))
@@ -1746,11 +1457,7 @@
 
 	// Create a shared depth texture at the correct resolution.
 	FRDGTextureMSAA SharedDepthTexture;
-<<<<<<< HEAD
-	const bool bIsScalingTranslucency = SeparateTranslucencyDimensions.Scale < 1.0f;
-=======
 	const bool bIsScalingTranslucency = SeparateTranslucencyDimensions.Scale != 1.0f;
->>>>>>> d731a049
 	if (bIsScalingTranslucency)
 	{
 		const FRDGTextureDesc Desc = FRDGTextureDesc::Create2D(
@@ -1777,11 +1484,7 @@
 				continue;
 			}
 
-<<<<<<< HEAD
-			const FScreenPassTextureViewport SeparateTranslucencyViewport = SeparateTranslucencyDimensions.GetInstancedStereoViewport(View, View.InstancedStereoWidth);
-=======
 			const FScreenPassTextureViewport SeparateTranslucencyViewport = SeparateTranslucencyDimensions.GetInstancedStereoViewport(View);
->>>>>>> d731a049
 			AddDownsampleDepthPass(
 				GraphBuilder, View,
 				FScreenPassTexture(SceneTextures.Depth.Resolve, View.ViewRect),
@@ -1842,11 +1545,7 @@
 			SharedDepthTexture.Target != SceneTextures.Depth.Target);
 		if (bUpscaleResponsiveAA)
 		{
-<<<<<<< HEAD
-			const FScreenPassTextureViewport SeparateTranslucencyViewport = SeparateTranslucencyDimensions.GetInstancedStereoViewport(View, View.InstancedStereoWidth);
-=======
 			const FScreenPassTextureViewport SeparateTranslucencyViewport = SeparateTranslucencyDimensions.GetInstancedStereoViewport(View);
->>>>>>> d731a049
 			AddUpsampleResponsiveAAPass(
 				GraphBuilder,
 				View,
@@ -1855,11 +1554,7 @@
 		}
 
 		FTranslucencyPassResources& TranslucencyPassResources = OutTranslucencyResourceMap->Get(ViewIndex, ETranslucencyPass::TPT_TranslucencyAfterDOF);
-<<<<<<< HEAD
-		if (SharedUpscaledPostDOFTranslucencyColor && TranslucencyPassResources.IsValid() && TranslucencyPassResources.ViewRect.Size() != View.ViewRect.Size())
-=======
 		if (SharedUpscaledPostDOFTranslucencyColor && TranslucencyPassResources.IsValid() && TranslucencyPassResources.ViewRect.Size() != View.ViewRect.Size() && ITemporalUpscaler::GetMainTAAPassConfig(View) != EMainTAAPassConfig::TSR)
->>>>>>> d731a049
 		{
 			FTranslucencyComposition TranslucencyComposition;
 			TranslucencyComposition.Operation = FTranslucencyComposition::EOperation::UpscaleOnly;
