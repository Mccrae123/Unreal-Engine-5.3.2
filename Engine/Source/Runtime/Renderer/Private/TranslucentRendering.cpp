// Copyright Epic Games, Inc. All Rights Reserved.

#include "TranslucentRendering.h"
#include "DeferredShadingRenderer.h"
#include "BasePassRendering.h"
#include "DynamicPrimitiveDrawing.h"
#include "RendererModule.h"
#include "ScenePrivate.h"
#include "SceneTextureParameters.h"
#include "ScreenRendering.h"
#include "ScreenPass.h"
#include "MeshPassProcessor.inl"
#include "VolumetricRenderTarget.h"

DECLARE_CYCLE_STAT(TEXT("TranslucencyTimestampQueryFence Wait"), STAT_TranslucencyTimestampQueryFence_Wait, STATGROUP_SceneRendering);
DECLARE_CYCLE_STAT(TEXT("TranslucencyTimestampQuery Wait"), STAT_TranslucencyTimestampQuery_Wait, STATGROUP_SceneRendering);
DECLARE_CYCLE_STAT(TEXT("Translucency"), STAT_CLP_Translucency, STATGROUP_ParallelCommandListMarkers);
DECLARE_FLOAT_COUNTER_STAT(TEXT("Translucency GPU Time (MS)"), STAT_TranslucencyGPU, STATGROUP_SceneRendering);
DEFINE_GPU_DRAWCALL_STAT(Translucency);

static TAutoConsoleVariable<float> CVarSeparateTranslucencyScreenPercentage(
	TEXT("r.SeparateTranslucencyScreenPercentage"),
	100.0f,
	TEXT("Render separate translucency at this percentage of the full resolution.\n")
	TEXT("in percent, >0 and <=100, larger numbers are possible (supersampling).")
	TEXT("<0 is treated like 100."),
	ECVF_Scalability | ECVF_Default);

static TAutoConsoleVariable<int32> CVarSeparateTranslucencyAutoDownsample(
	TEXT("r.SeparateTranslucencyAutoDownsample"),
	0,
	TEXT("Whether to automatically downsample separate translucency based on last frame's GPU time.\n")
	TEXT("Automatic downsampling is only used when r.SeparateTranslucencyScreenPercentage is 100"),
	ECVF_Scalability | ECVF_Default);

static TAutoConsoleVariable<float> CVarSeparateTranslucencyDurationDownsampleThreshold(
	TEXT("r.SeparateTranslucencyDurationDownsampleThreshold"),
	1.5f,
	TEXT("When smoothed full-res translucency GPU duration is larger than this value (ms), the entire pass will be downsampled by a factor of 2 in each dimension."),
	ECVF_Scalability | ECVF_Default);

static TAutoConsoleVariable<float> CVarSeparateTranslucencyDurationUpsampleThreshold(
	TEXT("r.SeparateTranslucencyDurationUpsampleThreshold"),
	.5f,
	TEXT("When smoothed half-res translucency GPU duration is smaller than this value (ms), the entire pass will be restored to full resolution.\n")
	TEXT("This should be around 1/4 of r.SeparateTranslucencyDurationDownsampleThreshold to avoid toggling downsampled state constantly."),
	ECVF_Scalability | ECVF_Default);

static TAutoConsoleVariable<float> CVarSeparateTranslucencyMinDownsampleChangeTime(
	TEXT("r.SeparateTranslucencyMinDownsampleChangeTime"),
	1.0f,
	TEXT("Minimum time in seconds between changes to automatic downsampling state, used to prevent rapid swapping between half and full res."),
	ECVF_Scalability | ECVF_Default);

int32 GSeparateTranslucencyUpsampleMode = 1;
static FAutoConsoleVariableRef CVarSeparateTranslucencyUpsampleMode(
	TEXT("r.SeparateTranslucencyUpsampleMode"),
	GSeparateTranslucencyUpsampleMode,
	TEXT("Upsample method to use on separate translucency.  These are only used when r.SeparateTranslucencyScreenPercentage is less than 100.\n")
	TEXT("0: bilinear 1: Nearest-Depth Neighbor (only when r.SeparateTranslucencyScreenPercentage is 50)"),
	ECVF_Scalability | ECVF_Default);

static TAutoConsoleVariable<int32> CVarRHICmdFlushRenderThreadTasksTranslucentPass(
	TEXT("r.RHICmdFlushRenderThreadTasksTranslucentPass"),
	0,
	TEXT("Wait for completion of parallel render thread tasks at the end of the translucent pass.  A more granular version of r.RHICmdFlushRenderThreadTasks. If either r.RHICmdFlushRenderThreadTasks or r.RHICmdFlushRenderThreadTasksTranslucentPass is > 0 we will flush."));

static TAutoConsoleVariable<int32> CVarParallelTranslucency(
	TEXT("r.ParallelTranslucency"),
	1,
	TEXT("Toggles parallel translucency rendering. Parallel rendering must be enabled for this to have an effect."),
	ECVF_RenderThreadSafe);

static const TCHAR* TranslucencyPassToString(ETranslucencyPass::Type TranslucencyPass)
{
	switch (TranslucencyPass)
	{
	case ETranslucencyPass::TPT_StandardTranslucency:
		return TEXT("Standard");
	case ETranslucencyPass::TPT_TranslucencyAfterDOF:
		return TEXT("AfterDOF");
	case ETranslucencyPass::TPT_TranslucencyAfterDOFModulate:
		return TEXT("AfterDOFModulate");
	case ETranslucencyPass::TPT_AllTranslucency:
		return TEXT("All");
	}
	checkNoEntry();
	return TEXT("");
}

EMeshPass::Type TranslucencyPassToMeshPass(ETranslucencyPass::Type TranslucencyPass)
{
	EMeshPass::Type TranslucencyMeshPass = EMeshPass::Num;

	switch (TranslucencyPass)
	{
	case ETranslucencyPass::TPT_StandardTranslucency: TranslucencyMeshPass = EMeshPass::TranslucencyStandard; break;
	case ETranslucencyPass::TPT_TranslucencyAfterDOF: TranslucencyMeshPass = EMeshPass::TranslucencyAfterDOF; break;
	case ETranslucencyPass::TPT_TranslucencyAfterDOFModulate: TranslucencyMeshPass = EMeshPass::TranslucencyAfterDOFModulate; break;
	case ETranslucencyPass::TPT_AllTranslucency: TranslucencyMeshPass = EMeshPass::TranslucencyAll; break;
	}

	check(TranslucencyMeshPass != EMeshPass::Num);

	return TranslucencyMeshPass;
}

ETranslucencyView GetTranslucencyView(const FViewInfo& View)
{
#if RHI_RAYTRACING
	if (ShouldRenderRayTracingTranslucency(View))
	{
		return ETranslucencyView::RayTracing;
	}
#endif
	return View.IsUnderwater() ? ETranslucencyView::UnderWater : ETranslucencyView::AboveWater;
}

ETranslucencyView GetTranslucencyViews(TArrayView<const FViewInfo> Views)
{
	ETranslucencyView TranslucencyViews = ETranslucencyView::None;
	for (const FViewInfo& View : Views)
	{
		TranslucencyViews |= GetTranslucencyView(View);
	}
	return TranslucencyViews;
}

/** Mostly used to know if debug rendering should be drawn in this pass */
static bool IsMainTranslucencyPass(ETranslucencyPass::Type TranslucencyPass)
{
	return TranslucencyPass == ETranslucencyPass::TPT_AllTranslucency || TranslucencyPass == ETranslucencyPass::TPT_StandardTranslucency;
}

static bool IsParallelTranslucencyEnabled()
{
	return GRHICommandList.UseParallelAlgorithms() && CVarParallelTranslucency.GetValueOnRenderThread();
}

static bool IsTranslucencyWaitForTasksEnabled()
{
	return IsParallelTranslucencyEnabled() && (CVarRHICmdFlushRenderThreadTasksTranslucentPass.GetValueOnRenderThread() > 0 || CVarRHICmdFlushRenderThreadTasks.GetValueOnRenderThread() > 0);
}

static bool IsSeparateTranslucencyEnabled(ETranslucencyPass::Type TranslucencyPass, float DownsampleScale)
{
	// Currently AfterDOF is rendered earlier in the frame and must be rendered in a separate texture.
	if (TranslucencyPass == ETranslucencyPass::TPT_TranslucencyAfterDOF || TranslucencyPass == ETranslucencyPass::TPT_TranslucencyAfterDOFModulate)
	{
		return true;
	}

	// Otherwise it only gets rendered in the separate buffer if it is downsampled.
	if (DownsampleScale < 1.0f)
	{
		return true;
	}

	return false;
}

static void AddBeginTranslucencyTimerPass(FRDGBuilder& GraphBuilder, const FViewInfo& View)
{
#if STATS
	if (View.ViewState)
	{
		AddPass(GraphBuilder, [&View](FRHICommandListImmediate& RHICmdList)
		{
			View.ViewState->TranslucencyTimer.Begin(RHICmdList);
		});
	}
#endif
}

static void AddEndTranslucencyTimerPass(FRDGBuilder& GraphBuilder, const FViewInfo& View)
{
#if STATS
	if (View.ViewState)
	{
		AddPass(GraphBuilder, [&View](FRHICommandListImmediate& RHICmdList)
		{
			View.ViewState->TranslucencyTimer.End(RHICmdList);
		});
	}
#endif
}

static bool HasSeparateTranslucencyTimer(const FViewInfo& View)
{
	return View.ViewState && GSupportsTimestampRenderQueries
#if !STATS
		&& (CVarSeparateTranslucencyAutoDownsample.GetValueOnRenderThread() != 0)
#endif
		;
}

static void AddBeginSeparateTranslucencyTimerPass(FRDGBuilder& GraphBuilder, const FViewInfo& View, ETranslucencyPass::Type TranslucencyPass)
{
	if (HasSeparateTranslucencyTimer(View))
	{
		AddPass(GraphBuilder, [&View, TranslucencyPass](FRHICommandListImmediate& RHICmdList)
		{
			if (TranslucencyPass == ETranslucencyPass::TPT_TranslucencyAfterDOFModulate)
			{
				View.ViewState->SeparateTranslucencyModulateTimer.Begin(RHICmdList);
			}
			else
			{
				View.ViewState->SeparateTranslucencyTimer.Begin(RHICmdList);
			}
		});
	}
}

static void AddEndSeparateTranslucencyTimerPass(FRDGBuilder& GraphBuilder, const FViewInfo& View, ETranslucencyPass::Type TranslucencyPass)
{
	if (HasSeparateTranslucencyTimer(View))
	{
		AddPass(GraphBuilder, [&View, TranslucencyPass](FRHICommandListImmediate& RHICmdList)
		{
			if (TranslucencyPass == ETranslucencyPass::TPT_TranslucencyAfterDOFModulate)
			{
				View.ViewState->SeparateTranslucencyModulateTimer.End(RHICmdList);
			}
			else
			{
				View.ViewState->SeparateTranslucencyTimer.End(RHICmdList);
			}
		});
	}
}

FSeparateTranslucencyDimensions UpdateTranslucencyTimers(FRHICommandListImmediate& RHICmdList, TArrayView<const FViewInfo> Views)
{
	bool bAnyViewWantsDownsampledSeparateTranslucency = false;

#if STATS
	const bool bSeparateTranslucencyAutoDownsample = CVarSeparateTranslucencyAutoDownsample.GetValueOnRenderThread() != 0;
#else
	const bool bSeparateTranslucencyAutoDownsample = false;
#endif

	if (bSeparateTranslucencyAutoDownsample)
	{
		for (int32 ViewIndex = 0; ViewIndex < Views.Num(); ViewIndex++)
		{
			const FViewInfo& View = Views[ViewIndex];
			SCOPED_GPU_MASK(RHICmdList, View.GPUMask);
			FSceneViewState* ViewState = View.ViewState;

			if (ViewState)
			{
				//We always tick the separate trans timer but only need the other timer for stats
				bool bSeparateTransTimerSuccess = ViewState->SeparateTranslucencyTimer.Tick(RHICmdList);
				bool bSeparateTransModulateTimerSuccess = ViewState->SeparateTranslucencyModulateTimer.Tick(RHICmdList);

				if (STATS)
				{
					ViewState->TranslucencyTimer.Tick(RHICmdList);
					//Stats are fed the most recent available time and so are lagged a little. 
					float MostRecentTotalTime = ViewState->TranslucencyTimer.GetTimeMS() +
						ViewState->SeparateTranslucencyTimer.GetTimeMS() +
						ViewState->SeparateTranslucencyModulateTimer.GetTimeMS();
					SET_FLOAT_STAT(STAT_TranslucencyGPU, MostRecentTotalTime);
				}

				if (bSeparateTranslucencyAutoDownsample && bSeparateTransTimerSuccess)
				{
					float LastFrameTranslucencyDurationMS = ViewState->SeparateTranslucencyTimer.GetTimeMS() + ViewState->SeparateTranslucencyModulateTimer.GetTimeMS();
					const bool bOriginalShouldAutoDownsampleTranslucency = ViewState->bShouldAutoDownsampleTranslucency;

					if (ViewState->bShouldAutoDownsampleTranslucency)
					{
						ViewState->SmoothedFullResTranslucencyGPUDuration = 0;
						const float LerpAlpha = ViewState->SmoothedHalfResTranslucencyGPUDuration == 0 ? 1.0f : .1f;
						ViewState->SmoothedHalfResTranslucencyGPUDuration = FMath::Lerp(ViewState->SmoothedHalfResTranslucencyGPUDuration, LastFrameTranslucencyDurationMS, LerpAlpha);

						// Don't re-asses switching for some time after the last switch
						if (View.Family->CurrentRealTime - ViewState->LastAutoDownsampleChangeTime > CVarSeparateTranslucencyMinDownsampleChangeTime.GetValueOnRenderThread())
						{
							// Downsample if the smoothed time is larger than the threshold
							ViewState->bShouldAutoDownsampleTranslucency = ViewState->SmoothedHalfResTranslucencyGPUDuration > CVarSeparateTranslucencyDurationUpsampleThreshold.GetValueOnRenderThread();

							if (!ViewState->bShouldAutoDownsampleTranslucency)
							{
								// Do 'log LogRenderer verbose' to get these
								UE_LOG(LogRenderer, Verbose, TEXT("Upsample: %.1fms < %.1fms"), ViewState->SmoothedHalfResTranslucencyGPUDuration, CVarSeparateTranslucencyDurationUpsampleThreshold.GetValueOnRenderThread());
							}
						}
					}
					else
					{
						ViewState->SmoothedHalfResTranslucencyGPUDuration = 0;
						const float LerpAlpha = ViewState->SmoothedFullResTranslucencyGPUDuration == 0 ? 1.0f : .1f;
						ViewState->SmoothedFullResTranslucencyGPUDuration = FMath::Lerp(ViewState->SmoothedFullResTranslucencyGPUDuration, LastFrameTranslucencyDurationMS, LerpAlpha);

						if (View.Family->CurrentRealTime - ViewState->LastAutoDownsampleChangeTime > CVarSeparateTranslucencyMinDownsampleChangeTime.GetValueOnRenderThread())
						{
							// Downsample if the smoothed time is larger than the threshold
							ViewState->bShouldAutoDownsampleTranslucency = ViewState->SmoothedFullResTranslucencyGPUDuration > CVarSeparateTranslucencyDurationDownsampleThreshold.GetValueOnRenderThread();

							if (ViewState->bShouldAutoDownsampleTranslucency)
							{
								UE_LOG(LogRenderer, Verbose, TEXT("Downsample: %.1fms > %.1fms"), ViewState->SmoothedFullResTranslucencyGPUDuration, CVarSeparateTranslucencyDurationDownsampleThreshold.GetValueOnRenderThread());
							}
						}
					}

					if (bOriginalShouldAutoDownsampleTranslucency != ViewState->bShouldAutoDownsampleTranslucency)
					{
						ViewState->LastAutoDownsampleChangeTime = View.Family->CurrentRealTime;
					}

					bAnyViewWantsDownsampledSeparateTranslucency = bAnyViewWantsDownsampledSeparateTranslucency || ViewState->bShouldAutoDownsampleTranslucency;
				}
			}
		}
	}

	float EffectiveScale = FMath::Clamp(CVarSeparateTranslucencyScreenPercentage.GetValueOnRenderThread() / 100.0f, 0.0f, 1.0f);

	// 'r.SeparateTranslucencyScreenPercentage' CVar wins over automatic downsampling
	if (FMath::IsNearlyEqual(EffectiveScale, 1.0f) && bAnyViewWantsDownsampledSeparateTranslucency)
	{
		EffectiveScale = 0.5f;
	}

	const FSceneRenderTargets& SceneContext = FSceneRenderTargets::Get(RHICmdList);

	FSeparateTranslucencyDimensions Dimensions;
	Dimensions.Extent = GetScaledExtent(SceneContext.GetBufferSizeXY(), EffectiveScale);
	Dimensions.NumSamples = SceneContext.GetNumSceneColorMSAASamples(Views[0].FeatureLevel);
	Dimensions.Scale = EffectiveScale;
	return Dimensions;
}

FRDGTextureMSAA FSeparateTranslucencyTextures::GetColorForWrite(FRDGBuilder& GraphBuilder)
{
	if (!ColorTexture.IsValid())
	{
		const FRDGTextureDesc Desc = FRDGTextureDesc::Create2D(Dimensions.Extent, PF_FloatRGBA, FClearValueBinding::Black, TexCreate_RenderTargetable | TexCreate_ShaderResource, 1, Dimensions.NumSamples);
		ColorTexture = CreateTextureMSAA(GraphBuilder, Desc, TEXT("SeparateTranslucencyColor"), GFastVRamConfig.SeparateTranslucency);
	}
	return ColorTexture;
}

FRDGTextureRef FSeparateTranslucencyTextures::GetColorForRead(FRDGBuilder& GraphBuilder) const
{
	if (ColorTexture.IsValid())
	{
		return ColorTexture.Resolve;
	}
	return GraphBuilder.RegisterExternalTexture(GSystemTextures.BlackAlphaOneDummy);
}

FRDGTextureMSAA FSeparateTranslucencyTextures::GetColorModulateForWrite(FRDGBuilder& GraphBuilder)
{
	if (!ColorModulateTexture.IsValid())
	{
		const FRDGTextureDesc Desc = FRDGTextureDesc::Create2D(Dimensions.Extent, PF_FloatR11G11B10, FClearValueBinding::White, TexCreate_RenderTargetable | TexCreate_ShaderResource, 1, Dimensions.NumSamples);
		ColorModulateTexture = CreateTextureMSAA(GraphBuilder, Desc, TEXT("SeparateTranslucencyModulateColor"), GFastVRamConfig.SeparateTranslucencyModulate);
	}
	return ColorModulateTexture;
}

FRDGTextureRef FSeparateTranslucencyTextures::GetColorModulateForRead(FRDGBuilder& GraphBuilder) const
{
	if (ColorModulateTexture.IsValid())
	{
		return ColorModulateTexture.Resolve;
	}
	return GraphBuilder.RegisterExternalTexture(GSystemTextures.WhiteDummy);
}

FRDGTextureMSAA FSeparateTranslucencyTextures::GetForWrite(FRDGBuilder& GraphBuilder, ETranslucencyPass::Type TranslucencyPass)
{
	if (TranslucencyPass == ETranslucencyPass::TPT_TranslucencyAfterDOFModulate)
	{
		return GetColorModulateForWrite(GraphBuilder);
	}
	else
	{
		return GetColorForWrite(GraphBuilder);
	}
}

/** Pixel shader used to copy scene color into another texture so that materials can read from scene color with a node. */
class FCopySceneColorPS : public FGlobalShader
{
public:
	DECLARE_GLOBAL_SHADER(FCopySceneColorPS);
	SHADER_USE_PARAMETER_STRUCT(FCopySceneColorPS, FGlobalShader);

	BEGIN_SHADER_PARAMETER_STRUCT(FParameters, )
		SHADER_PARAMETER_STRUCT_REF(FViewUniformShaderParameters, View)
		SHADER_PARAMETER_RDG_TEXTURE(Texture2D, SceneColorTexture)
		RENDER_TARGET_BINDING_SLOTS()
	END_SHADER_PARAMETER_STRUCT()

	static bool ShouldCompilePermutation(const FGlobalShaderPermutationParameters& Parameters)
	{
		return IsFeatureLevelSupported(Parameters.Platform, ERHIFeatureLevel::SM5);
	}
};

IMPLEMENT_GLOBAL_SHADER(FCopySceneColorPS, "/Engine/Private/TranslucentLightingShaders.usf", "CopySceneColorMain", SF_Pixel);

static FRDGTextureRef AddCopySceneColorPass(FRDGBuilder& GraphBuilder, TArrayView<const FViewInfo> Views, FRDGTextureMSAA SceneColor)
{
	FRDGTextureRef SceneColorCopyTexture = nullptr;
	ERenderTargetLoadAction LoadAction = ERenderTargetLoadAction::ENoAction;

	RDG_EVENT_SCOPE(GraphBuilder, "CopySceneColor");

	for (int32 ViewIndex = 0; ViewIndex < Views.Num(); ++ViewIndex)
	{
		const FViewInfo& View = Views[ViewIndex];

		if (View.IsUnderwater())
		{
			continue;
		}

		bool bNeedsResolve = false;
		for (int32 TranslucencyPass = 0; TranslucencyPass < ETranslucencyPass::TPT_MAX; ++TranslucencyPass)
		{
			if (View.TranslucentPrimCount.UseSceneColorCopy((ETranslucencyPass::Type)TranslucencyPass))
			{
				bNeedsResolve = true;
				break;
			}
		}

		if (bNeedsResolve)
		{
			RDG_GPU_MASK_SCOPE(GraphBuilder, View.GPUMask);
			RDG_EVENT_SCOPE_CONDITIONAL(GraphBuilder, Views.Num() > 1, "View%d", ViewIndex);

			AddCopyToResolveTargetPass(GraphBuilder, SceneColor.Target, SceneColor.Resolve, FResolveRect(View.ViewRect));

			const FIntPoint SceneColorExtent = SceneColor.Target->Desc.Extent;

			if (!SceneColorCopyTexture)
			{
				SceneColorCopyTexture = GraphBuilder.CreateTexture(FRDGTextureDesc::Create2D(SceneColorExtent, PF_B8G8R8A8, FClearValueBinding::White, TexCreate_ShaderResource | TexCreate_RenderTargetable), TEXT("SceneColorCopy"));
			}

			const FScreenPassTextureViewport Viewport(SceneColorCopyTexture, View.ViewRect);

			TShaderMapRef<FScreenVS> VertexShader(View.ShaderMap);
			TShaderMapRef<FCopySceneColorPS> PixelShader(View.ShaderMap);

			auto* PassParameters = GraphBuilder.AllocParameters<FCopySceneColorPS::FParameters>();
			PassParameters->View = View.ViewUniformBuffer;
			PassParameters->SceneColorTexture = SceneColor.Resolve;
			PassParameters->RenderTargets[0] = FRenderTargetBinding(SceneColorCopyTexture, LoadAction);

			if (!View.Family->bMultiGPUForkAndJoin)
			{
				LoadAction = ERenderTargetLoadAction::ELoad;
			}

			AddDrawScreenPass(GraphBuilder, {}, View, Viewport, Viewport, VertexShader, PixelShader, PassParameters);
		}
	}

	return SceneColorCopyTexture;
}

/** Pixel shader to upsample separate translucency. */
class FTranslucencyUpsamplePS : public FGlobalShader
{
public:
	BEGIN_SHADER_PARAMETER_STRUCT(FParameters, )
		SHADER_PARAMETER_STRUCT_REF(FViewUniformShaderParameters, View)
		SHADER_PARAMETER_RDG_TEXTURE(Texture2D, LowResColorTexture)
		SHADER_PARAMETER_RDG_TEXTURE_SRV(Texture2D<float>, LowResDepthTexture)
		SHADER_PARAMETER_RDG_TEXTURE_SRV(Texture2D<float>, FullResDepthTexture)
		SHADER_PARAMETER(FVector2D, LowResExtentInverse)
		RENDER_TARGET_BINDING_SLOTS()
	END_SHADER_PARAMETER_STRUCT()

	static bool ShouldCompilePermutation(const FGlobalShaderPermutationParameters& Parameters)
	{
		return IsFeatureLevelSupported(Parameters.Platform, ERHIFeatureLevel::SM5);
	}

	FTranslucencyUpsamplePS() = default;
	FTranslucencyUpsamplePS(const FGlobalShaderType::CompiledShaderInitializerType& Initializer)
		: FGlobalShader(Initializer)
	{}
};

class FTranslucencySimpleUpsamplePS : public FTranslucencyUpsamplePS
{
protected:
	DECLARE_GLOBAL_SHADER(FTranslucencySimpleUpsamplePS);
	SHADER_USE_PARAMETER_STRUCT(FTranslucencySimpleUpsamplePS, FTranslucencyUpsamplePS);
};

IMPLEMENT_GLOBAL_SHADER(FTranslucencySimpleUpsamplePS, "/Engine/Private/TranslucencyUpsampling.usf", "SimpleUpsamplingPS", SF_Pixel);

class FTranslucencyNearestDepthNeighborUpsamplePS : public FTranslucencyUpsamplePS
{
public:
	DECLARE_GLOBAL_SHADER(FTranslucencyNearestDepthNeighborUpsamplePS);
	SHADER_USE_PARAMETER_STRUCT(FTranslucencyNearestDepthNeighborUpsamplePS, FTranslucencyUpsamplePS);
};

IMPLEMENT_GLOBAL_SHADER(FTranslucencyNearestDepthNeighborUpsamplePS, "/Engine/Private/TranslucencyUpsampling.usf", "NearestDepthNeighborUpsamplingPS", SF_Pixel);

static void AddTranslucencyUpsamplePass(
	FRDGBuilder& GraphBuilder,
	const FViewInfo& View,
	FScreenPassRenderTarget Output,
	FScreenPassTexture DownsampledTranslucencyColor,
	FRDGTextureRef DownsampledTranslucencyDepthTexture,
	FRDGTextureRef SceneDepthTexture,
	float DownsampleScale)
{
	const bool bHalfResDownsample = FMath::IsNearlyEqual(DownsampleScale, 0.5f);
	const bool bUseNearestDepthNeighborUpsample = GSeparateTranslucencyUpsampleMode > 0 && bHalfResDownsample;

	TShaderMapRef<FScreenVS> VertexShader(View.ShaderMap);
	TShaderRef<FTranslucencyUpsamplePS> PixelShader;
	FRHIBlendState* BlendState = TStaticBlendState<CW_RGB, BO_Add, BF_One, BF_SourceAlpha>::GetRHI();

	if (bUseNearestDepthNeighborUpsample)
	{
		PixelShader = TShaderMapRef<FTranslucencyNearestDepthNeighborUpsamplePS>(View.ShaderMap);
	}
	else
	{
		PixelShader = TShaderMapRef<FTranslucencySimpleUpsamplePS>(View.ShaderMap);
	}

	const FScreenPassTextureViewport OutputViewport(Output);
	const FScreenPassTextureViewport InputViewport(DownsampledTranslucencyColor);
	const FIntPoint LowResExtent = DownsampledTranslucencyColor.Texture->Desc.Extent;

	auto* PassParameters = GraphBuilder.AllocParameters<FTranslucencyUpsamplePS::FParameters>();
	PassParameters->View = View.ViewUniformBuffer;
	PassParameters->FullResDepthTexture = GraphBuilder.CreateSRV(FRDGTextureSRVDesc::CreateForMetaData(SceneDepthTexture, ERDGTextureMetaDataAccess::Depth));
	PassParameters->LowResColorTexture = DownsampledTranslucencyColor.Texture;
	PassParameters->LowResDepthTexture = GraphBuilder.CreateSRV(FRDGTextureSRVDesc::CreateForMetaData(DownsampledTranslucencyDepthTexture, ERDGTextureMetaDataAccess::Depth));
	PassParameters->LowResExtentInverse = FVector2D(1.0f / LowResExtent.X, 1.0f / LowResExtent.Y);
	PassParameters->RenderTargets[0] = Output.GetRenderTargetBinding();

	AddDrawScreenPass(GraphBuilder, RDG_EVENT_NAME("TranslucencyUpsample"), View, OutputViewport, InputViewport, VertexShader, PixelShader, BlendState, PassParameters);
}

bool FSceneRenderer::ShouldRenderTranslucency() const
{
	return  ViewFamily.EngineShowFlags.Translucency
		&& !ViewFamily.EngineShowFlags.VisualizeLightCulling
		&& !ViewFamily.UseDebugViewPS();
}

bool FSceneRenderer::ShouldRenderTranslucency(ETranslucencyPass::Type TranslucencyPass) const
{
	extern int32 GLightShaftRenderAfterDOF;

	// Change this condition to control where simple elements should be rendered.
	if (IsMainTranslucencyPass(TranslucencyPass))
	{
		if (ViewFamily.EngineShowFlags.VisualizeLPV)
		{
			return true;
		}

		for (const FViewInfo& View : Views)
		{
			if (View.bHasTranslucentViewMeshElements || View.SimpleElementCollector.BatchedElements.HasPrimsToDraw())
			{
				return true;
			}
		}
	}

	// If lightshafts are rendered in low res, we must reset the offscreen buffer in case is was also used in TPT_StandardTranslucency.
	if (GLightShaftRenderAfterDOF && TranslucencyPass == ETranslucencyPass::TPT_TranslucencyAfterDOF)
	{
		return true;
	}

	for (const FViewInfo& View : Views)
	{
		if (View.TranslucentPrimCount.Num(TranslucencyPass) > 0)
		{
			return true;
		}
	}

	return false;
}

FScreenPassTextureViewport FSeparateTranslucencyDimensions::GetInstancedStereoViewport(const FViewInfo& View, float InstancedStereoWidth) const
{
	FIntRect ViewRect = View.ViewRect;
	if (View.IsInstancedStereoPass() && !View.bIsMultiViewEnabled)
	{
		ViewRect.Max.X = ViewRect.Min.X + InstancedStereoWidth;
	}
	ViewRect = GetScaledRect(ViewRect, Scale);
	return FScreenPassTextureViewport(Extent, ViewRect);
}

void SetupDownsampledTranslucencyViewParameters(
	const FViewInfo& View,
	FIntPoint TextureExtent,
	FIntRect ViewRect,
	FViewUniformShaderParameters& DownsampledTranslucencyViewParameters)
{
	DownsampledTranslucencyViewParameters = *View.CachedViewUniformShaderParameters;

	// Update the parts of DownsampledTranslucencyParameters which are dependent on the buffer size and view rect
	View.SetupViewRectUniformBufferParameters(
		DownsampledTranslucencyViewParameters,
		TextureExtent,
		ViewRect,
		View.ViewMatrices,
		View.PrevViewInfo.ViewMatrices);
}

void SetupTranslucentBasePassUniformParameters(
	FRDGBuilder* GraphBuilder,
	FRHICommandListImmediate& RHICmdList,
	const FSceneRenderTargets& SceneRenderTargets,
	const FViewInfo& View,
	FRDGTextureRef SceneColorCopyTexture,
	ESceneTextureSetupMode SceneTextureSetupMode,
	const int32 ViewIndex,
	FTranslucentBasePassUniformParameters& BasePassParameters)
{
	const auto GetRDG = [&](const TRefCountPtr<IPooledRenderTarget>& PooledRenderTarget, ERDGTextureFlags Flags = ERDGTextureFlags::None)
	{
		return RegisterExternalOrPassthroughTexture(GraphBuilder, PooledRenderTarget, Flags);
	};

	SetupSharedBasePassParameters(GraphBuilder, RHICmdList, View, BasePassParameters.Shared);
	SetupSceneTextureUniformParameters(GraphBuilder, View.FeatureLevel, SceneRenderTargets, SceneTextureSetupMode, BasePassParameters.SceneTextures);

	FRDGTextureRef BlackDummyTexture = GetRDG(GSystemTextures.BlackDummy);

	// Material SSR
	{
		float PrevSceneColorPreExposureInvValue = 1.0f / View.PreExposure;

		if (View.HZB)
		{
<<<<<<< HEAD
			if (ParallelCommandListSet)
			{
				FSceneRenderTargets& SceneContext = FSceneRenderTargets::Get(RHICmdList);
				SceneContext.BeginRenderingTranslucency(RHICmdList, View, *ParallelCommandListSet->SceneRenderer, false);
			}

			{
				QUICK_SCOPE_CYCLE_COUNTER(RenderTranslucencyParallel_SDPG_World);

				DrawDynamicMeshPass(View, RHICmdList,
					[&View, &DrawRenderState, TranslucencyPass](FDynamicPassMeshDrawListContext* DynamicMeshPassContext)
				{
					FBasePassMeshProcessor PassMeshProcessor(
						View.Family->Scene->GetRenderScene(),
						View.GetFeatureLevel(),
						&View,
						DrawRenderState,
						DynamicMeshPassContext,
						FBasePassMeshProcessor::EFlags::CanUseDepthStencil,
						TranslucencyPass);

					const uint64 DefaultBatchElementMask = ~0ull;

					for (int32 MeshIndex = 0; MeshIndex < View.ViewMeshElements.Num(); MeshIndex++)
					{
						const FMeshBatch& MeshBatch = View.ViewMeshElements[MeshIndex];
						PassMeshProcessor.AddMeshBatch(MeshBatch, DefaultBatchElementMask, nullptr);
					}
				});
			}

			{
				QUICK_SCOPE_CYCLE_COUNTER(RenderTranslucencyParallel_SDPG_Foreground);

				DrawDynamicMeshPass(View, RHICmdList,
					[&View, &DrawRenderState, TranslucencyPass](FDynamicPassMeshDrawListContext* DynamicMeshPassContext)
				{
					FBasePassMeshProcessor PassMeshProcessor(
						View.Family->Scene->GetRenderScene(),
						View.GetFeatureLevel(),
						&View,
						DrawRenderState,
						DynamicMeshPassContext,
						FBasePassMeshProcessor::EFlags::CanUseDepthStencil,
						TranslucencyPass);

					const uint64 DefaultBatchElementMask = ~0ull;

					for (int32 MeshIndex = 0; MeshIndex < View.TopViewMeshElements.Num(); MeshIndex++)
					{
						const FMeshBatch& MeshBatch = View.TopViewMeshElements[MeshIndex];
						PassMeshProcessor.AddMeshBatch(MeshBatch, DefaultBatchElementMask, nullptr);
					}
				});
			}

			if (ParallelCommandListSet)
			{
				RHICmdList.EndRenderPass();
			}
		}

		const FSceneViewState* ViewState = (const FSceneViewState*)View.State;
		if (ViewState && View.Family->EngineShowFlags.VisualizeLPV)
		{
			FLightPropagationVolume* LightPropagationVolume = ViewState->GetLightPropagationVolume(View.GetFeatureLevel());

			if (LightPropagationVolume)
			{
				LightPropagationVolume->Visualise(RHICmdList, View);
			}
		}
	}
}

void FDeferredShadingSceneRenderer::RenderViewTranslucency(FRHICommandListImmediate& RHICmdList, const FViewInfo& View, const FMeshPassProcessorRenderState& DrawRenderState, ETranslucencyPass::Type TranslucencyPass)
{
	check(RHICmdList.IsInsideRenderPass());

	RenderViewTranslucencyInner(RHICmdList, View, DrawRenderState, TranslucencyPass, nullptr);
}

void FDeferredShadingSceneRenderer::RenderViewTranslucencyParallel(FRHICommandListImmediate& RHICmdList, const FViewInfo& View, const FMeshPassProcessorRenderState& DrawRenderState, ETranslucencyPass::Type TranslucencyPass)
{
	check(RHICmdList.IsOutsideRenderPass());

	FTranslucencyPassParallelCommandListSet ParallelCommandListSet(
		View,
		this,
		RHICmdList,
		CVarRHICmdTranslucencyPassDeferredContexts.GetValueOnRenderThread() > 0,
		CVarRHICmdFlushRenderThreadTasksTranslucentPass.GetValueOnRenderThread() == 0 && CVarRHICmdFlushRenderThreadTasks.GetValueOnRenderThread() == 0,
		DrawRenderState,
		TranslucencyPass,
		FSceneRenderTargets::Get(RHICmdList).IsSeparateTranslucencyPass()
	);

	RenderViewTranslucencyInner(RHICmdList, View, DrawRenderState, TranslucencyPass, &ParallelCommandListSet);
}

void FDeferredShadingSceneRenderer::SetupDownsampledTranslucencyViewParameters(
	FRHICommandListImmediate& RHICmdList,
	const FViewInfo& View,
	FViewUniformShaderParameters& DownsampledTranslucencyViewParameters)
{
	FSceneRenderTargets& SceneContext = FSceneRenderTargets::Get(RHICmdList);
	FIntPoint ScaledSize;
	float DownsamplingScale = 1.f;
	SceneContext.GetSeparateTranslucencyDimensions(ScaledSize, DownsamplingScale);
	ensure(DownsamplingScale < 1.f);

	SceneContext.GetDownsampledTranslucencyDepth(RHICmdList, ScaledSize);
	DownsampleDepthSurface(RHICmdList, SceneContext.GetDownsampledTranslucencyDepthSurface(), View, DownsamplingScale, false);

	DownsampledTranslucencyViewParameters  = *View.CachedViewUniformShaderParameters;

	// Update the parts of DownsampledTranslucencyParameters which are dependent on the buffer size and view rect
	View.SetupViewRectUniformBufferParameters(
		DownsampledTranslucencyViewParameters,
		ScaledSize,
		FIntRect(View.ViewRect.Min.X * DownsamplingScale, View.ViewRect.Min.Y * DownsamplingScale, View.ViewRect.Max.X * DownsamplingScale, View.ViewRect.Max.Y * DownsamplingScale),
		View.ViewMatrices,
		View.PrevViewInfo.ViewMatrices
	);
}

void FDeferredShadingSceneRenderer::ConditionalResolveSceneColorForTranslucentMaterials(FRHICommandListImmediate& RHICmdList, TRefCountPtr<IPooledRenderTarget>& SceneColorCopy)
{
	for (int32 ViewIndex = 0; ViewIndex < Views.Num(); ViewIndex++)
	{
		FViewInfo& View = Views[ViewIndex];

		bool bNeedsResolve = false;
		for (int32 TranslucencyPass = 0; TranslucencyPass < ETranslucencyPass::TPT_MAX && !bNeedsResolve; ++TranslucencyPass)
		{
			bNeedsResolve |= View.TranslucentPrimCount.UseSceneColorCopy((ETranslucencyPass::Type)TranslucencyPass);
		}

		if (bNeedsResolve && !View.IsUnderwater())
		{
			FSceneRenderTargets& SceneContext = FSceneRenderTargets::Get(RHICmdList);

			SCOPED_GPU_MASK(RHICmdList, View.GPUMask);
			SCOPED_DRAW_EVENTF(RHICmdList, EventCopy, TEXT("CopySceneColor from SceneColor for translucency"));

			RHICmdList.CopyToResolveTarget(SceneContext.GetSceneColorSurface(), SceneContext.GetSceneColorTexture(), FResolveRect(View.ViewRect.Min.X, View.ViewRect.Min.Y, View.ViewRect.Max.X, View.ViewRect.Max.Y));

			if (!SceneColorCopy)
			{
				FPooledRenderTargetDesc Desc(FPooledRenderTargetDesc::Create2DDesc(SceneContext.GetBufferSizeXY(), PF_B8G8R8A8, FClearValueBinding::White, TexCreate_None, TexCreate_RenderTargetable, false));
				GRenderTargetPool.FindFreeElement(RHICmdList, Desc, SceneColorCopy, TEXT("SceneColorCopy"));
			}

			FRHIRenderPassInfo RPInfo(SceneColorCopy->GetRenderTargetItem().TargetableTexture, ERenderTargetActions::DontLoad_Store);
			TransitionRenderPassTargets(RHICmdList, RPInfo);
			RHICmdList.BeginRenderPass(RPInfo, TEXT("ResolveColorForTranslucentMaterials"));
			{

				RHICmdList.SetViewport(View.ViewRect.Min.X, View.ViewRect.Min.Y, 0.0f, View.ViewRect.Max.X, View.ViewRect.Max.Y, 1.0f);

				FGraphicsPipelineStateInitializer GraphicsPSOInit;
				RHICmdList.ApplyCachedRenderTargets(GraphicsPSOInit);
				GraphicsPSOInit.RasterizerState = TStaticRasterizerState<FM_Solid, CM_None>::GetRHI();
				GraphicsPSOInit.DepthStencilState = TStaticDepthStencilState<false, CF_Always>::GetRHI();
				GraphicsPSOInit.BlendState = TStaticBlendState<>::GetRHI();


				TShaderMapRef<FScreenVS> ScreenVertexShader(View.ShaderMap);
				TShaderMapRef<FCopySceneColorPS> PixelShader(View.ShaderMap);

				GraphicsPSOInit.BoundShaderState.VertexDeclarationRHI = GFilterVertexDeclaration.VertexDeclarationRHI;
				GraphicsPSOInit.BoundShaderState.VertexShaderRHI = ScreenVertexShader.GetVertexShader();
				GraphicsPSOInit.BoundShaderState.PixelShaderRHI = PixelShader.GetPixelShader();
				GraphicsPSOInit.PrimitiveType = PT_TriangleList;

				SetGraphicsPipelineState(RHICmdList, GraphicsPSOInit);

				PixelShader->SetParameters(RHICmdList, View);

				DrawRectangle(
					RHICmdList,
					0, 0,
					View.ViewRect.Width(), View.ViewRect.Height(),
					View.ViewRect.Min.X, View.ViewRect.Min.Y,
					View.ViewRect.Width(), View.ViewRect.Height(),
					FIntPoint(View.ViewRect.Width(), View.ViewRect.Height()),
					SceneContext.GetBufferSizeXY(),
					ScreenVertexShader,
					EDRF_UseTriangleOptimization);
			}
			RHICmdList.EndRenderPass();
			RHICmdList.CopyToResolveTarget(SceneColorCopy->GetRenderTargetItem().TargetableTexture, SceneColorCopy->GetRenderTargetItem().ShaderResourceTexture, FResolveParams());
		}
	}
}

void CreateTranslucentBasePassUniformBuffer(
	FRHICommandListImmediate& RHICmdList,
	const FViewInfo& View,
	IPooledRenderTarget* SceneColorCopy,
	ESceneTextureSetupMode SceneTextureSetupMode,
	TUniformBufferRef<FTranslucentBasePassUniformParameters>& BasePassUniformBuffer,
	const int32 ViewIndex)
{
	FSceneRenderTargets& SceneRenderTargets = FSceneRenderTargets::Get(RHICmdList);

	FTranslucentBasePassUniformParameters BasePassParameters;
	SetupSharedBasePassParameters(RHICmdList, View, SceneRenderTargets, BasePassParameters.Shared);

	{
		SetupSceneTextureUniformParameters(SceneRenderTargets, View.FeatureLevel, SceneTextureSetupMode, BasePassParameters.SceneTextures);
		BasePassParameters.SceneTextures.EyeAdaptation = GetEyeAdaptation(View);
	}

	// Material SSR
	{
		float PrevSceneColorPreExposureInvValue = 1.0f / View.PreExposure;

		if (View.HZB)
		{
			BasePassParameters.HZBTexture = View.HZB->GetRenderTargetItem().ShaderResourceTexture;
			BasePassParameters.HZBSampler = TStaticSamplerState<SF_Point, AM_Clamp, AM_Clamp, AM_Clamp>::GetRHI();

			const TRefCountPtr<IPooledRenderTarget>* PrevSceneColorRT = &GSystemTextures.BlackDummy;
=======
			BasePassParameters.HZBTexture = GetRDG(View.HZB);
			BasePassParameters.HZBSampler = TStaticSamplerState<SF_Point, AM_Clamp, AM_Clamp, AM_Clamp>::GetRHI();

			FRDGTextureRef PrevSceneColorTexture = BlackDummyTexture;
>>>>>>> 24776ab6

			if (View.PrevViewInfo.CustomSSRInput.IsValid())
			{
				PrevSceneColorTexture = GetRDG(View.PrevViewInfo.CustomSSRInput);
				PrevSceneColorPreExposureInvValue = 1.0f / View.PrevViewInfo.SceneColorPreExposure;
			}
			else if (View.PrevViewInfo.TemporalAAHistory.IsValid())
			{
				PrevSceneColorTexture = GetRDG(View.PrevViewInfo.TemporalAAHistory.RT[0]);
				PrevSceneColorPreExposureInvValue = 1.0f / View.PrevViewInfo.SceneColorPreExposure;
			}

			BasePassParameters.PrevSceneColor = PrevSceneColorTexture;
			BasePassParameters.PrevSceneColorSampler = TStaticSamplerState<SF_Bilinear, AM_Clamp, AM_Clamp, AM_Clamp>::GetRHI();

			const FVector2D HZBUvFactor(
				float(View.ViewRect.Width()) / float(2 * View.HZBMipmap0Size.X),
				float(View.ViewRect.Height()) / float(2 * View.HZBMipmap0Size.Y)
			);
			const FVector4 HZBUvFactorAndInvFactorValue(
				HZBUvFactor.X,
				HZBUvFactor.Y,
				1.0f / HZBUvFactor.X,
				1.0f / HZBUvFactor.Y
			);

			BasePassParameters.HZBUvFactorAndInvFactor = HZBUvFactorAndInvFactorValue;
		}
		else
		{
			BasePassParameters.HZBTexture = BlackDummyTexture;
			BasePassParameters.HZBSampler = TStaticSamplerState<SF_Point, AM_Clamp, AM_Clamp, AM_Clamp>::GetRHI();
			BasePassParameters.PrevSceneColor = BlackDummyTexture;
			BasePassParameters.PrevSceneColorSampler = TStaticSamplerState<SF_Bilinear, AM_Clamp, AM_Clamp, AM_Clamp>::GetRHI();
		}

		BasePassParameters.ApplyVolumetricCloudOnTransparent = 0.0f;
		BasePassParameters.VolumetricCloudColor = nullptr;
		BasePassParameters.VolumetricCloudDepth = nullptr;
		BasePassParameters.VolumetricCloudColorSampler = TStaticSamplerState<SF_Bilinear, AM_Clamp, AM_Clamp, AM_Clamp>::GetRHI();
		BasePassParameters.VolumetricCloudDepthSampler = TStaticSamplerState<SF_Bilinear, AM_Clamp, AM_Clamp, AM_Clamp>::GetRHI();
		if (IsVolumetricRenderTargetEnabled() && View.ViewState)
		{
			TRefCountPtr<IPooledRenderTarget> VolumetricReconstructRT = View.ViewState->VolumetricCloudRenderTarget.GetDstVolumetricReconstructRT();
			if (VolumetricReconstructRT.IsValid())
			{
				TRefCountPtr<IPooledRenderTarget> VolumetricReconstructRTDepth = View.ViewState->VolumetricCloudRenderTarget.GetDstVolumetricReconstructRTDepth();

				BasePassParameters.VolumetricCloudColor = VolumetricReconstructRT->GetRenderTargetItem().ShaderResourceTexture;
				BasePassParameters.VolumetricCloudDepth = VolumetricReconstructRTDepth->GetRenderTargetItem().ShaderResourceTexture;
				BasePassParameters.ApplyVolumetricCloudOnTransparent = 1.0f;
			}
		}
		if (BasePassParameters.VolumetricCloudColor == nullptr)
		{
			BasePassParameters.VolumetricCloudColor = GSystemTextures.BlackAlphaOneDummy->GetRenderTargetItem().ShaderResourceTexture;
			BasePassParameters.VolumetricCloudDepth = GSystemTextures.BlackDummy->GetRenderTargetItem().ShaderResourceTexture;
		}

		FIntPoint ViewportOffset = View.ViewRect.Min;
		FIntPoint ViewportExtent = View.ViewRect.Size();

		// Scene render targets might not exist yet; avoids NaNs.
		FIntPoint EffectiveBufferSize = SceneRenderTargets.GetBufferSizeXY();
		EffectiveBufferSize.X = FMath::Max(EffectiveBufferSize.X, 1);
		EffectiveBufferSize.Y = FMath::Max(EffectiveBufferSize.Y, 1);

		if (View.PrevViewInfo.TemporalAAHistory.IsValid())
		{
			ViewportOffset = View.PrevViewInfo.TemporalAAHistory.ViewportRect.Min;
			ViewportExtent = View.PrevViewInfo.TemporalAAHistory.ViewportRect.Size();
			EffectiveBufferSize = View.PrevViewInfo.TemporalAAHistory.RT[0]->GetDesc().Extent;
		}

		FVector2D InvBufferSize(1.0f / float(EffectiveBufferSize.X), 1.0f / float(EffectiveBufferSize.Y));

		FVector4 ScreenPosToPixelValue(
			ViewportExtent.X * 0.5f * InvBufferSize.X,
			-ViewportExtent.Y * 0.5f * InvBufferSize.Y,
			(ViewportExtent.X * 0.5f + ViewportOffset.X) * InvBufferSize.X,
			(ViewportExtent.Y * 0.5f + ViewportOffset.Y) * InvBufferSize.Y);

		BasePassParameters.PrevScreenPositionScaleBias = ScreenPosToPixelValue;
		BasePassParameters.PrevSceneColorPreExposureInv = PrevSceneColorPreExposureInvValue;
	}

	// Translucency Lighting Volume
	{
		if (SceneRenderTargets.GetTranslucencyVolumeAmbient(TVC_Inner) != nullptr)
		{
			BasePassParameters.TranslucencyLightingVolumeAmbientInner = GetRDG(SceneRenderTargets.GetTranslucencyVolumeAmbient(TVC_Inner, ViewIndex));
			BasePassParameters.TranslucencyLightingVolumeAmbientOuter = GetRDG(SceneRenderTargets.GetTranslucencyVolumeAmbient(TVC_Outer, ViewIndex));
			BasePassParameters.TranslucencyLightingVolumeDirectionalInner = GetRDG(SceneRenderTargets.GetTranslucencyVolumeDirectional(TVC_Inner, ViewIndex));
			BasePassParameters.TranslucencyLightingVolumeDirectionalOuter = GetRDG(SceneRenderTargets.GetTranslucencyVolumeDirectional(TVC_Outer, ViewIndex));
		}
		else
		{
			BasePassParameters.TranslucencyLightingVolumeAmbientInner = BlackDummyTexture;
			BasePassParameters.TranslucencyLightingVolumeAmbientOuter = BlackDummyTexture;
			BasePassParameters.TranslucencyLightingVolumeDirectionalInner = BlackDummyTexture;
			BasePassParameters.TranslucencyLightingVolumeDirectionalOuter = BlackDummyTexture;
		}

		BasePassParameters.TranslucencyLightingVolumeAmbientInnerSampler = TStaticSamplerState<SF_Bilinear, AM_Clamp, AM_Clamp, AM_Clamp>::GetRHI();
		BasePassParameters.TranslucencyLightingVolumeAmbientOuterSampler = TStaticSamplerState<SF_Bilinear, AM_Clamp, AM_Clamp, AM_Clamp>::GetRHI();
		BasePassParameters.TranslucencyLightingVolumeDirectionalInnerSampler = TStaticSamplerState<SF_Bilinear, AM_Clamp, AM_Clamp, AM_Clamp>::GetRHI();
		BasePassParameters.TranslucencyLightingVolumeDirectionalOuterSampler = TStaticSamplerState<SF_Bilinear, AM_Clamp, AM_Clamp, AM_Clamp>::GetRHI();
	}

	BasePassParameters.SceneColorCopyTexture = BlackDummyTexture;
	BasePassParameters.SceneColorCopySampler = TStaticSamplerState<SF_Bilinear, AM_Clamp, AM_Clamp, AM_Clamp>::GetRHI();

	if (SceneColorCopyTexture)
	{
		BasePassParameters.SceneColorCopyTexture = SceneColorCopyTexture;
	}

	BasePassParameters.EyeAdaptationTexture = BlackDummyTexture;

	// Setup by passes that support it
	if (View.HasValidEyeAdaptationTexture())
	{
		BasePassParameters.EyeAdaptationTexture = GetRDG(View.GetEyeAdaptationTexture(), ERDGTextureFlags::MultiFrame);
	}

	BasePassParameters.PreIntegratedGFTexture = GSystemTextures.PreintegratedGF->GetRenderTargetItem().ShaderResourceTexture;
	BasePassParameters.PreIntegratedGFSampler = TStaticSamplerState<SF_Bilinear, AM_Clamp, AM_Clamp, AM_Clamp>::GetRHI();
}

TRDGUniformBufferRef<FTranslucentBasePassUniformParameters> CreateTranslucentBasePassUniformBuffer(
	FRDGBuilder& GraphBuilder,
	const FViewInfo& View,
	FRDGTextureRef SceneColorCopyTexture,
	ESceneTextureSetupMode SceneTextureSetupMode,
	const int32 ViewIndex)
{
	FSceneRenderTargets& SceneRenderTargets = FSceneRenderTargets::Get(GraphBuilder.RHICmdList);
	FTranslucentBasePassUniformParameters* BasePassParameters = GraphBuilder.AllocParameters<FTranslucentBasePassUniformParameters>();
	SetupTranslucentBasePassUniformParameters(&GraphBuilder, GraphBuilder.RHICmdList, SceneRenderTargets, View, SceneColorCopyTexture, SceneTextureSetupMode, ViewIndex, *BasePassParameters);
	return GraphBuilder.CreateUniformBuffer(BasePassParameters);
}

TUniformBufferRef<FTranslucentBasePassUniformParameters> CreateTranslucentBasePassUniformBuffer(
	FRHICommandListImmediate& RHICmdList,
	const FViewInfo& View,
	ESceneTextureSetupMode SceneTextureSetupMode,
	const int32 ViewIndex)
{
	FSceneRenderTargets& SceneRenderTargets = FSceneRenderTargets::Get(RHICmdList);
	FTranslucentBasePassUniformParameters BasePassParameters;
	SetupTranslucentBasePassUniformParameters(nullptr, RHICmdList, SceneRenderTargets, View, nullptr, SceneTextureSetupMode, ViewIndex, BasePassParameters);
	return TUniformBufferRef<FTranslucentBasePassUniformParameters>::CreateUniformBufferImmediate(BasePassParameters, EUniformBufferUsage::UniformBuffer_SingleFrame);
}

static void UpdateSeparateTranslucencyViewState(FScene* Scene, const FViewInfo& View, FIntPoint TextureExtent, float ViewportScale, FMeshPassProcessorRenderState& DrawRenderState)
{
	Scene->UniformBuffers.UpdateViewUniformBuffer(View);

	FViewUniformShaderParameters DownsampledTranslucencyViewParameters;
	SetupDownsampledTranslucencyViewParameters(View, TextureExtent, GetScaledRect(View.ViewRect, ViewportScale), DownsampledTranslucencyViewParameters);
	Scene->UniformBuffers.UpdateViewUniformBufferImmediate(DownsampledTranslucencyViewParameters);
	DrawRenderState.SetViewUniformBuffer(Scene->UniformBuffers.ViewUniformBuffer);

	if ((View.IsInstancedStereoPass() || View.bIsMobileMultiViewEnabled) && View.Family->Views.Num() > 0)
	{
		// When drawing the left eye in a stereo scene, copy the right eye view values into the instanced view uniform buffer.
		const EStereoscopicPass StereoPassIndex = IStereoRendering::IsStereoEyeView(View) ? eSSP_RIGHT_EYE : eSSP_FULL;

		const FViewInfo& InstancedView = static_cast<const FViewInfo&>(View.Family->GetStereoEyeView(StereoPassIndex));
		SetupDownsampledTranslucencyViewParameters(InstancedView, TextureExtent, GetScaledRect(InstancedView.ViewRect, ViewportScale), DownsampledTranslucencyViewParameters);
		Scene->UniformBuffers.InstancedViewUniformBuffer.UpdateUniformBufferImmediate(reinterpret_cast<FInstancedViewUniformShaderParameters&>(DownsampledTranslucencyViewParameters));
		DrawRenderState.SetInstancedViewUniformBuffer(Scene->UniformBuffers.InstancedViewUniformBuffer);
	}
}

static void RenderViewTranslucencyInner(
	FRHICommandListImmediate& RHICmdList,
	const FSceneRenderer& SceneRenderer,
	const FViewInfo& View,
	const FScreenPassTextureViewport Viewport,
	const float ViewportScale,
	ETranslucencyPass::Type TranslucencyPass,
	FRDGParallelCommandListSet* ParallelCommandListSet)
{
	FMeshPassProcessorRenderState DrawRenderState(View);
	DrawRenderState.SetDepthStencilState(TStaticDepthStencilState<false, CF_DepthNearOrEqual>::GetRHI());
	UpdateSeparateTranslucencyViewState(SceneRenderer.Scene, View, Viewport.Extent, ViewportScale, DrawRenderState);
	SceneRenderer.SetStereoViewport(RHICmdList, View, ViewportScale);

	if (!View.Family->UseDebugViewPS())
	{
		QUICK_SCOPE_CYCLE_COUNTER(RenderTranslucencyParallel_Start_FDrawSortedTransAnyThreadTask);

		const EMeshPass::Type MeshPass = TranslucencyPassToMeshPass(TranslucencyPass);
		View.ParallelMeshDrawCommandPasses[MeshPass].DispatchDraw(ParallelCommandListSet, RHICmdList);
	}

	if (IsMainTranslucencyPass(TranslucencyPass))
	{
		View.SimpleElementCollector.DrawBatchedElements(RHICmdList, DrawRenderState, View, EBlendModeFilter::Translucent, SDPG_World);
		View.SimpleElementCollector.DrawBatchedElements(RHICmdList, DrawRenderState, View, EBlendModeFilter::Translucent, SDPG_Foreground);

		// editor and debug rendering
		if (View.bHasTranslucentViewMeshElements)
		{
			if (ParallelCommandListSet)
			{
				ParallelCommandListSet->SetStateOnCommandList(RHICmdList);
			}

			{
				QUICK_SCOPE_CYCLE_COUNTER(RenderTranslucencyParallel_SDPG_World);

				DrawDynamicMeshPass(View, RHICmdList,
					[&View, &DrawRenderState, TranslucencyPass](FDynamicPassMeshDrawListContext* DynamicMeshPassContext)
				{
					FBasePassMeshProcessor PassMeshProcessor(
						View.Family->Scene->GetRenderScene(),
						View.GetFeatureLevel(),
						&View,
						DrawRenderState,
						DynamicMeshPassContext,
						FBasePassMeshProcessor::EFlags::CanUseDepthStencil,
						TranslucencyPass);

					const uint64 DefaultBatchElementMask = ~0ull;

					for (int32 MeshIndex = 0; MeshIndex < View.ViewMeshElements.Num(); MeshIndex++)
					{
						const FMeshBatch& MeshBatch = View.ViewMeshElements[MeshIndex];
						PassMeshProcessor.AddMeshBatch(MeshBatch, DefaultBatchElementMask, nullptr);
					}
				});
			}

			{
				QUICK_SCOPE_CYCLE_COUNTER(RenderTranslucencyParallel_SDPG_Foreground);

				DrawDynamicMeshPass(View, RHICmdList,
					[&View, &DrawRenderState, TranslucencyPass](FDynamicPassMeshDrawListContext* DynamicMeshPassContext)
				{
					FBasePassMeshProcessor PassMeshProcessor(
						View.Family->Scene->GetRenderScene(),
						View.GetFeatureLevel(),
						&View,
						DrawRenderState,
						DynamicMeshPassContext,
						FBasePassMeshProcessor::EFlags::CanUseDepthStencil,
						TranslucencyPass);

					const uint64 DefaultBatchElementMask = ~0ull;

					for (int32 MeshIndex = 0; MeshIndex < View.TopViewMeshElements.Num(); MeshIndex++)
					{
						const FMeshBatch& MeshBatch = View.TopViewMeshElements[MeshIndex];
						PassMeshProcessor.AddMeshBatch(MeshBatch, DefaultBatchElementMask, nullptr);
					}
				});
			}

			if (ParallelCommandListSet)
			{
				RHICmdList.EndRenderPass();
			}
		}

		const FSceneViewState* ViewState = (const FSceneViewState*)View.State;
		if (ViewState && View.Family->EngineShowFlags.VisualizeLPV)
		{
			FLightPropagationVolume* LightPropagationVolume = ViewState->GetLightPropagationVolume(View.GetFeatureLevel());

			if (LightPropagationVolume)
			{
				LightPropagationVolume->Visualise(RHICmdList, View);
			}
		}
	}
}

BEGIN_SHADER_PARAMETER_STRUCT(FTranslucentBasePassParameters, )
	SHADER_PARAMETER_RDG_UNIFORM_BUFFER(FTranslucentBasePassUniformParameters, BasePass)
	RENDER_TARGET_BINDING_SLOTS()
END_SHADER_PARAMETER_STRUCT()

static void RenderTranslucencyViewInner(
	FRDGBuilder& GraphBuilder,
	const FSceneRenderer& SceneRenderer,
	const FViewInfo& View,
	FScreenPassTextureViewport Viewport,
	float ViewportScale,
	FRDGTextureMSAA SceneColorTexture,
	ERenderTargetLoadAction SceneColorLoadAction,
	FRDGTextureRef SceneDepthTexture,
	TRDGUniformBufferRef<FTranslucentBasePassUniformParameters> BasePassParameters,
	ETranslucencyPass::Type TranslucencyPass,
	bool bResolveColorTexture,
	bool bRenderInParallel)
{
	FTranslucentBasePassParameters* PassParameters = GraphBuilder.AllocParameters<FTranslucentBasePassParameters>();
	PassParameters->BasePass = BasePassParameters;
	PassParameters->RenderTargets.DepthStencil = FDepthStencilBinding(SceneDepthTexture, ERenderTargetLoadAction::ELoad, ERenderTargetLoadAction::ELoad, FExclusiveDepthStencil::DepthRead_StencilWrite);
	PassParameters->RenderTargets.ResolveRect = FResolveRect(Viewport.Rect);

	if (bRenderInParallel)
	{
		PassParameters->RenderTargets[0] = FRenderTargetBinding(SceneColorTexture.Target, nullptr, ERenderTargetLoadAction::ELoad);

		if (SceneColorLoadAction == ERenderTargetLoadAction::EClear)
		{
			AddClearRenderTargetPass(GraphBuilder, SceneColorTexture.Target);
		}

		GraphBuilder.AddPass(
			RDG_EVENT_NAME("SeparateTranslucencyParallel"),
			PassParameters,
			ERDGPassFlags::Raster | ERDGPassFlags::SkipRenderPass,
			[&SceneRenderer, &View, PassParameters, ViewportScale, Viewport, TranslucencyPass](FRHICommandListImmediate& RHICmdList)
		{
			FRDGParallelCommandListSet ParallelCommandListSet(RHICmdList, GET_STATID(STAT_CLP_Translucency), SceneRenderer, View, FParallelCommandListBindings(PassParameters), ViewportScale);
			RenderViewTranslucencyInner(RHICmdList, SceneRenderer, View, Viewport, ViewportScale, TranslucencyPass, &ParallelCommandListSet);
		});

		if (bResolveColorTexture)
		{
			AddResolveSceneColorPass(GraphBuilder, View, SceneColorTexture);
		}
	}
	else
	{
		PassParameters->RenderTargets[0] = FRenderTargetBinding(SceneColorTexture.Target, bResolveColorTexture ? SceneColorTexture.Resolve : nullptr, SceneColorLoadAction);

		GraphBuilder.AddPass(
			RDG_EVENT_NAME("SeparateTranslucency"),
			PassParameters,
			ERDGPassFlags::Raster,
			[&SceneRenderer, &View, ViewportScale, Viewport, TranslucencyPass](FRHICommandListImmediate& RHICmdList)
		{
			RenderViewTranslucencyInner(RHICmdList, SceneRenderer, View, Viewport, ViewportScale, TranslucencyPass, nullptr);
		});
	}
}

void FDeferredShadingSceneRenderer::RenderTranslucencyInner(
	FRDGBuilder& GraphBuilder,
	FRDGTextureMSAA SceneColorTexture,
	FRDGTextureMSAA SceneDepthTexture,
	FSeparateTranslucencyTextures* OutSeparateTranslucencyTextures,
	ETranslucencyView ViewsToRender,
	FRDGTextureRef SceneColorCopyTexture,
	ETranslucencyPass::Type TranslucencyPass)
{
	if (!ShouldRenderTranslucency(TranslucencyPass))
	{
		return;
	}

	RDG_EVENT_SCOPE(GraphBuilder, "%s", TranslucencyPassToString(TranslucencyPass));
	RDG_GPU_STAT_SCOPE(GraphBuilder, Translucency);
	RDG_WAIT_FOR_TASKS_CONDITIONAL(GraphBuilder, IsTranslucencyWaitForTasksEnabled());

	const bool bRenderInParallel = IsParallelTranslucencyEnabled();
	const bool bRenderInSeparateTranslucency = IsSeparateTranslucencyEnabled(TranslucencyPass, SeparateTranslucencyDimensions.Scale);

	const auto ShouldRenderView = [&](const FViewInfo& View, ETranslucencyView TranslucencyView)
	{
		return View.ShouldRenderView() && EnumHasAnyFlags(TranslucencyView, ViewsToRender);
	};

	// Can't reference scene color in scene textures. Scene color copy is used instead.
	ESceneTextureSetupMode SceneTextureSetupMode = ESceneTextureSetupMode::All;
	EnumRemoveFlags(SceneTextureSetupMode, ESceneTextureSetupMode::SceneColor);

	if (bRenderInSeparateTranslucency)
	{
		for (int32 ViewIndex = 0, NumProcessedViews = 0; ViewIndex < Views.Num(); ++ViewIndex, ++NumProcessedViews)
		{
			const FViewInfo& View = Views[ViewIndex];
			const ETranslucencyView TranslucencyView = GetTranslucencyView(View);

			if (!ShouldRenderView(View, TranslucencyView))
			{
				continue;
			}

			RDG_GPU_MASK_SCOPE(GraphBuilder, View.GPUMask);
			RDG_EVENT_SCOPE_CONDITIONAL(GraphBuilder, Views.Num() > 1, "View%d", ViewIndex);

			const FScreenPassTextureViewport SeparateTranslucencyViewport = SeparateTranslucencyDimensions.GetInstancedStereoViewport(View, InstancedStereoWidth);
			const bool bCompositeBackToSceneColor = IsMainTranslucencyPass(TranslucencyPass) || EnumHasAnyFlags(TranslucencyView, ETranslucencyView::UnderWater);
			checkf(bCompositeBackToSceneColor || OutSeparateTranslucencyTextures, TEXT("OutSeparateTranslucencyTextures is null, but we aren't compositing immediately back to scene color."));

			/** Separate translucency color is either composited immediately or later during post processing. If done immediately, it's because the view doesn't support
			 *  compositing (e.g. we're rendering an underwater view) or because we're downsampling the main translucency pass. In this case, we use a local set of
			 *  textures instead of the external ones passed in.
			 */
			FSeparateTranslucencyTextures LocalSeparateTranslucencyTextures(SeparateTranslucencyDimensions);
			FRDGTextureMSAA SeparateTranslucencyColorTexture;
			if (bCompositeBackToSceneColor)
			{
				SeparateTranslucencyColorTexture = LocalSeparateTranslucencyTextures.GetForWrite(GraphBuilder, TranslucencyPass);
			}
			else
			{
				SeparateTranslucencyColorTexture = OutSeparateTranslucencyTextures->GetForWrite(GraphBuilder, TranslucencyPass);
			}

			// When rendering to a 1-to-1 separate translucency target, use the existing scene depth.
			FRDGTextureMSAA SeparateTranslucencyDepthTexture = SceneDepthTexture;

			// Rendering to a downscaled target; allocate a new depth texture and downsample depth.
			if (SeparateTranslucencyDimensions.Scale < 1.0f)
			{
				const FRDGTextureDesc DepthDesc = FRDGTextureDesc::Create2D(
					SeparateTranslucencyDimensions.Extent, PF_DepthStencil, FClearValueBinding::None, TexCreate_DepthStencilTargetable | TexCreate_ShaderResource, 1, SeparateTranslucencyDimensions.NumSamples);

				SeparateTranslucencyDepthTexture = CreateTextureMSAA(GraphBuilder, DepthDesc, TEXT("SeparateTranslucencyDepth"));

				AddDownsampleDepthPass(
					GraphBuilder, View,
					FScreenPassTexture(SceneDepthTexture.Resolve, View.ViewRect),
					FScreenPassRenderTarget(SeparateTranslucencyDepthTexture.Target, SeparateTranslucencyViewport.Rect, ERenderTargetLoadAction::ENoAction),
					EDownsampleDepthFilter::Point);
			}
			else
			{
				SceneContext.ResolveSeparateTranslucency(RHICmdList, View);
			}

			AddBeginSeparateTranslucencyTimerPass(GraphBuilder, View, TranslucencyPass);

			const ERenderTargetLoadAction SeparateTranslucencyColorLoadAction = NumProcessedViews == 0 || View.Family->bMultiGPUForkAndJoin
				? ERenderTargetLoadAction::EClear
				: ERenderTargetLoadAction::ELoad;

			RenderTranslucencyViewInner(
				GraphBuilder,
				*this,
				View,
				SeparateTranslucencyViewport,
				SeparateTranslucencyDimensions.Scale,
				SeparateTranslucencyColorTexture,
				SeparateTranslucencyColorLoadAction,
				SeparateTranslucencyDepthTexture.Target,
				CreateTranslucentBasePassUniformBuffer(GraphBuilder, View, SceneColorCopyTexture, SceneTextureSetupMode, ViewIndex),
				TranslucencyPass,
				!bCompositeBackToSceneColor,
				bRenderInParallel);

			if (bCompositeBackToSceneColor)
			{
				::AddResolveSceneDepthPass(GraphBuilder, View, SeparateTranslucencyDepthTexture);

				AddTranslucencyUpsamplePass(
					GraphBuilder, View,
					FScreenPassRenderTarget(SceneColorTexture.Target, View.ViewRect, ERenderTargetLoadAction::ELoad),
					FScreenPassTexture(SeparateTranslucencyColorTexture.Resolve, SeparateTranslucencyViewport.Rect),
					SeparateTranslucencyDepthTexture.Resolve,
					SceneDepthTexture.Resolve,
					SeparateTranslucencyDimensions.Scale);
			}

			AddEndSeparateTranslucencyTimerPass(GraphBuilder, View, TranslucencyPass);
		}
	}
	else
	{
		for (int32 ViewIndex = 0; ViewIndex < Views.Num(); ++ViewIndex)
		{
			const FViewInfo& View = Views[ViewIndex];
			const ETranslucencyView TranslucencyView = GetTranslucencyView(View);

			if (!ShouldRenderView(View, TranslucencyView))
			{
				continue;
			}

			RDG_GPU_MASK_SCOPE(GraphBuilder, View.GPUMask);
			RDG_EVENT_SCOPE_CONDITIONAL(GraphBuilder, Views.Num() > 1, "View%d", ViewIndex);

			AddBeginTranslucencyTimerPass(GraphBuilder, View);

			const ERenderTargetLoadAction SceneColorLoadAction = ERenderTargetLoadAction::ELoad;
			const FScreenPassTextureViewport Viewport(SceneColorTexture.Target, View.ViewRect);
			const float ViewportScale = 1.0f;
			const bool bResolveColorTexture = false;

			RenderTranslucencyViewInner(
				GraphBuilder,
				*this,
				View,
				Viewport,
				ViewportScale,
				SceneColorTexture,
				SceneColorLoadAction,
				SceneDepthTexture.Target,
				CreateTranslucentBasePassUniformBuffer(GraphBuilder, View, SceneColorCopyTexture, SceneTextureSetupMode, ViewIndex),
				TranslucencyPass,
				bResolveColorTexture,
				bRenderInParallel);

			AddEndTranslucencyTimerPass(GraphBuilder, View);
		}
	}
}

void FDeferredShadingSceneRenderer::RenderTranslucency(
	FRDGBuilder& GraphBuilder,
	FRDGTextureMSAA SceneColorTexture,
	FRDGTextureMSAA SceneDepthTexture,
	FSeparateTranslucencyTextures* OutSeparateTranslucencyTextures,
	ETranslucencyView ViewsToRender)
{
	if (!EnumHasAnyFlags(ViewsToRender, ETranslucencyView::UnderWater | ETranslucencyView::AboveWater))
	{
		return;
	}

	RDG_EVENT_SCOPE(GraphBuilder, "Translucency");

	FRDGTextureRef SceneColorCopyTexture = nullptr;

	if (EnumHasAnyFlags(ViewsToRender, ETranslucencyView::AboveWater))
	{
		SceneColorCopyTexture = AddCopySceneColorPass(GraphBuilder, Views, SceneColorTexture);
	}

	if (ViewFamily.AllowTranslucencyAfterDOF())
	{
		RenderTranslucencyInner(GraphBuilder, SceneColorTexture, SceneDepthTexture, OutSeparateTranslucencyTextures, ViewsToRender, SceneColorCopyTexture, ETranslucencyPass::TPT_StandardTranslucency);
		RenderTranslucencyInner(GraphBuilder, SceneColorTexture, SceneDepthTexture, OutSeparateTranslucencyTextures, ViewsToRender, SceneColorCopyTexture, ETranslucencyPass::TPT_TranslucencyAfterDOF);
		RenderTranslucencyInner(GraphBuilder, SceneColorTexture, SceneDepthTexture, OutSeparateTranslucencyTextures, ViewsToRender, SceneColorCopyTexture, ETranslucencyPass::TPT_TranslucencyAfterDOFModulate);
	}
	else // Otherwise render translucent primitives in a single bucket.
	{
		RenderTranslucencyInner(GraphBuilder, SceneColorTexture, SceneDepthTexture, OutSeparateTranslucencyTextures, ViewsToRender, SceneColorCopyTexture, ETranslucencyPass::TPT_AllTranslucency);
	}
}<|MERGE_RESOLUTION|>--- conflicted
+++ resolved
@@ -648,237 +648,10 @@
 
 		if (View.HZB)
 		{
-<<<<<<< HEAD
-			if (ParallelCommandListSet)
-			{
-				FSceneRenderTargets& SceneContext = FSceneRenderTargets::Get(RHICmdList);
-				SceneContext.BeginRenderingTranslucency(RHICmdList, View, *ParallelCommandListSet->SceneRenderer, false);
-			}
-
-			{
-				QUICK_SCOPE_CYCLE_COUNTER(RenderTranslucencyParallel_SDPG_World);
-
-				DrawDynamicMeshPass(View, RHICmdList,
-					[&View, &DrawRenderState, TranslucencyPass](FDynamicPassMeshDrawListContext* DynamicMeshPassContext)
-				{
-					FBasePassMeshProcessor PassMeshProcessor(
-						View.Family->Scene->GetRenderScene(),
-						View.GetFeatureLevel(),
-						&View,
-						DrawRenderState,
-						DynamicMeshPassContext,
-						FBasePassMeshProcessor::EFlags::CanUseDepthStencil,
-						TranslucencyPass);
-
-					const uint64 DefaultBatchElementMask = ~0ull;
-
-					for (int32 MeshIndex = 0; MeshIndex < View.ViewMeshElements.Num(); MeshIndex++)
-					{
-						const FMeshBatch& MeshBatch = View.ViewMeshElements[MeshIndex];
-						PassMeshProcessor.AddMeshBatch(MeshBatch, DefaultBatchElementMask, nullptr);
-					}
-				});
-			}
-
-			{
-				QUICK_SCOPE_CYCLE_COUNTER(RenderTranslucencyParallel_SDPG_Foreground);
-
-				DrawDynamicMeshPass(View, RHICmdList,
-					[&View, &DrawRenderState, TranslucencyPass](FDynamicPassMeshDrawListContext* DynamicMeshPassContext)
-				{
-					FBasePassMeshProcessor PassMeshProcessor(
-						View.Family->Scene->GetRenderScene(),
-						View.GetFeatureLevel(),
-						&View,
-						DrawRenderState,
-						DynamicMeshPassContext,
-						FBasePassMeshProcessor::EFlags::CanUseDepthStencil,
-						TranslucencyPass);
-
-					const uint64 DefaultBatchElementMask = ~0ull;
-
-					for (int32 MeshIndex = 0; MeshIndex < View.TopViewMeshElements.Num(); MeshIndex++)
-					{
-						const FMeshBatch& MeshBatch = View.TopViewMeshElements[MeshIndex];
-						PassMeshProcessor.AddMeshBatch(MeshBatch, DefaultBatchElementMask, nullptr);
-					}
-				});
-			}
-
-			if (ParallelCommandListSet)
-			{
-				RHICmdList.EndRenderPass();
-			}
-		}
-
-		const FSceneViewState* ViewState = (const FSceneViewState*)View.State;
-		if (ViewState && View.Family->EngineShowFlags.VisualizeLPV)
-		{
-			FLightPropagationVolume* LightPropagationVolume = ViewState->GetLightPropagationVolume(View.GetFeatureLevel());
-
-			if (LightPropagationVolume)
-			{
-				LightPropagationVolume->Visualise(RHICmdList, View);
-			}
-		}
-	}
-}
-
-void FDeferredShadingSceneRenderer::RenderViewTranslucency(FRHICommandListImmediate& RHICmdList, const FViewInfo& View, const FMeshPassProcessorRenderState& DrawRenderState, ETranslucencyPass::Type TranslucencyPass)
-{
-	check(RHICmdList.IsInsideRenderPass());
-
-	RenderViewTranslucencyInner(RHICmdList, View, DrawRenderState, TranslucencyPass, nullptr);
-}
-
-void FDeferredShadingSceneRenderer::RenderViewTranslucencyParallel(FRHICommandListImmediate& RHICmdList, const FViewInfo& View, const FMeshPassProcessorRenderState& DrawRenderState, ETranslucencyPass::Type TranslucencyPass)
-{
-	check(RHICmdList.IsOutsideRenderPass());
-
-	FTranslucencyPassParallelCommandListSet ParallelCommandListSet(
-		View,
-		this,
-		RHICmdList,
-		CVarRHICmdTranslucencyPassDeferredContexts.GetValueOnRenderThread() > 0,
-		CVarRHICmdFlushRenderThreadTasksTranslucentPass.GetValueOnRenderThread() == 0 && CVarRHICmdFlushRenderThreadTasks.GetValueOnRenderThread() == 0,
-		DrawRenderState,
-		TranslucencyPass,
-		FSceneRenderTargets::Get(RHICmdList).IsSeparateTranslucencyPass()
-	);
-
-	RenderViewTranslucencyInner(RHICmdList, View, DrawRenderState, TranslucencyPass, &ParallelCommandListSet);
-}
-
-void FDeferredShadingSceneRenderer::SetupDownsampledTranslucencyViewParameters(
-	FRHICommandListImmediate& RHICmdList,
-	const FViewInfo& View,
-	FViewUniformShaderParameters& DownsampledTranslucencyViewParameters)
-{
-	FSceneRenderTargets& SceneContext = FSceneRenderTargets::Get(RHICmdList);
-	FIntPoint ScaledSize;
-	float DownsamplingScale = 1.f;
-	SceneContext.GetSeparateTranslucencyDimensions(ScaledSize, DownsamplingScale);
-	ensure(DownsamplingScale < 1.f);
-
-	SceneContext.GetDownsampledTranslucencyDepth(RHICmdList, ScaledSize);
-	DownsampleDepthSurface(RHICmdList, SceneContext.GetDownsampledTranslucencyDepthSurface(), View, DownsamplingScale, false);
-
-	DownsampledTranslucencyViewParameters  = *View.CachedViewUniformShaderParameters;
-
-	// Update the parts of DownsampledTranslucencyParameters which are dependent on the buffer size and view rect
-	View.SetupViewRectUniformBufferParameters(
-		DownsampledTranslucencyViewParameters,
-		ScaledSize,
-		FIntRect(View.ViewRect.Min.X * DownsamplingScale, View.ViewRect.Min.Y * DownsamplingScale, View.ViewRect.Max.X * DownsamplingScale, View.ViewRect.Max.Y * DownsamplingScale),
-		View.ViewMatrices,
-		View.PrevViewInfo.ViewMatrices
-	);
-}
-
-void FDeferredShadingSceneRenderer::ConditionalResolveSceneColorForTranslucentMaterials(FRHICommandListImmediate& RHICmdList, TRefCountPtr<IPooledRenderTarget>& SceneColorCopy)
-{
-	for (int32 ViewIndex = 0; ViewIndex < Views.Num(); ViewIndex++)
-	{
-		FViewInfo& View = Views[ViewIndex];
-
-		bool bNeedsResolve = false;
-		for (int32 TranslucencyPass = 0; TranslucencyPass < ETranslucencyPass::TPT_MAX && !bNeedsResolve; ++TranslucencyPass)
-		{
-			bNeedsResolve |= View.TranslucentPrimCount.UseSceneColorCopy((ETranslucencyPass::Type)TranslucencyPass);
-		}
-
-		if (bNeedsResolve && !View.IsUnderwater())
-		{
-			FSceneRenderTargets& SceneContext = FSceneRenderTargets::Get(RHICmdList);
-
-			SCOPED_GPU_MASK(RHICmdList, View.GPUMask);
-			SCOPED_DRAW_EVENTF(RHICmdList, EventCopy, TEXT("CopySceneColor from SceneColor for translucency"));
-
-			RHICmdList.CopyToResolveTarget(SceneContext.GetSceneColorSurface(), SceneContext.GetSceneColorTexture(), FResolveRect(View.ViewRect.Min.X, View.ViewRect.Min.Y, View.ViewRect.Max.X, View.ViewRect.Max.Y));
-
-			if (!SceneColorCopy)
-			{
-				FPooledRenderTargetDesc Desc(FPooledRenderTargetDesc::Create2DDesc(SceneContext.GetBufferSizeXY(), PF_B8G8R8A8, FClearValueBinding::White, TexCreate_None, TexCreate_RenderTargetable, false));
-				GRenderTargetPool.FindFreeElement(RHICmdList, Desc, SceneColorCopy, TEXT("SceneColorCopy"));
-			}
-
-			FRHIRenderPassInfo RPInfo(SceneColorCopy->GetRenderTargetItem().TargetableTexture, ERenderTargetActions::DontLoad_Store);
-			TransitionRenderPassTargets(RHICmdList, RPInfo);
-			RHICmdList.BeginRenderPass(RPInfo, TEXT("ResolveColorForTranslucentMaterials"));
-			{
-
-				RHICmdList.SetViewport(View.ViewRect.Min.X, View.ViewRect.Min.Y, 0.0f, View.ViewRect.Max.X, View.ViewRect.Max.Y, 1.0f);
-
-				FGraphicsPipelineStateInitializer GraphicsPSOInit;
-				RHICmdList.ApplyCachedRenderTargets(GraphicsPSOInit);
-				GraphicsPSOInit.RasterizerState = TStaticRasterizerState<FM_Solid, CM_None>::GetRHI();
-				GraphicsPSOInit.DepthStencilState = TStaticDepthStencilState<false, CF_Always>::GetRHI();
-				GraphicsPSOInit.BlendState = TStaticBlendState<>::GetRHI();
-
-
-				TShaderMapRef<FScreenVS> ScreenVertexShader(View.ShaderMap);
-				TShaderMapRef<FCopySceneColorPS> PixelShader(View.ShaderMap);
-
-				GraphicsPSOInit.BoundShaderState.VertexDeclarationRHI = GFilterVertexDeclaration.VertexDeclarationRHI;
-				GraphicsPSOInit.BoundShaderState.VertexShaderRHI = ScreenVertexShader.GetVertexShader();
-				GraphicsPSOInit.BoundShaderState.PixelShaderRHI = PixelShader.GetPixelShader();
-				GraphicsPSOInit.PrimitiveType = PT_TriangleList;
-
-				SetGraphicsPipelineState(RHICmdList, GraphicsPSOInit);
-
-				PixelShader->SetParameters(RHICmdList, View);
-
-				DrawRectangle(
-					RHICmdList,
-					0, 0,
-					View.ViewRect.Width(), View.ViewRect.Height(),
-					View.ViewRect.Min.X, View.ViewRect.Min.Y,
-					View.ViewRect.Width(), View.ViewRect.Height(),
-					FIntPoint(View.ViewRect.Width(), View.ViewRect.Height()),
-					SceneContext.GetBufferSizeXY(),
-					ScreenVertexShader,
-					EDRF_UseTriangleOptimization);
-			}
-			RHICmdList.EndRenderPass();
-			RHICmdList.CopyToResolveTarget(SceneColorCopy->GetRenderTargetItem().TargetableTexture, SceneColorCopy->GetRenderTargetItem().ShaderResourceTexture, FResolveParams());
-		}
-	}
-}
-
-void CreateTranslucentBasePassUniformBuffer(
-	FRHICommandListImmediate& RHICmdList,
-	const FViewInfo& View,
-	IPooledRenderTarget* SceneColorCopy,
-	ESceneTextureSetupMode SceneTextureSetupMode,
-	TUniformBufferRef<FTranslucentBasePassUniformParameters>& BasePassUniformBuffer,
-	const int32 ViewIndex)
-{
-	FSceneRenderTargets& SceneRenderTargets = FSceneRenderTargets::Get(RHICmdList);
-
-	FTranslucentBasePassUniformParameters BasePassParameters;
-	SetupSharedBasePassParameters(RHICmdList, View, SceneRenderTargets, BasePassParameters.Shared);
-
-	{
-		SetupSceneTextureUniformParameters(SceneRenderTargets, View.FeatureLevel, SceneTextureSetupMode, BasePassParameters.SceneTextures);
-		BasePassParameters.SceneTextures.EyeAdaptation = GetEyeAdaptation(View);
-	}
-
-	// Material SSR
-	{
-		float PrevSceneColorPreExposureInvValue = 1.0f / View.PreExposure;
-
-		if (View.HZB)
-		{
-			BasePassParameters.HZBTexture = View.HZB->GetRenderTargetItem().ShaderResourceTexture;
-			BasePassParameters.HZBSampler = TStaticSamplerState<SF_Point, AM_Clamp, AM_Clamp, AM_Clamp>::GetRHI();
-
-			const TRefCountPtr<IPooledRenderTarget>* PrevSceneColorRT = &GSystemTextures.BlackDummy;
-=======
 			BasePassParameters.HZBTexture = GetRDG(View.HZB);
 			BasePassParameters.HZBSampler = TStaticSamplerState<SF_Point, AM_Clamp, AM_Clamp, AM_Clamp>::GetRHI();
 
 			FRDGTextureRef PrevSceneColorTexture = BlackDummyTexture;
->>>>>>> 24776ab6
 
 			if (View.PrevViewInfo.CustomSSRInput.IsValid())
 			{
@@ -1302,10 +1075,6 @@
 					FScreenPassRenderTarget(SeparateTranslucencyDepthTexture.Target, SeparateTranslucencyViewport.Rect, ERenderTargetLoadAction::ENoAction),
 					EDownsampleDepthFilter::Point);
 			}
-			else
-			{
-				SceneContext.ResolveSeparateTranslucency(RHICmdList, View);
-			}
 
 			AddBeginSeparateTranslucencyTimerPass(GraphBuilder, View, TranslucencyPass);
 
