--- conflicted
+++ resolved
@@ -19,23 +19,15 @@
 struct FSingleLayerWaterPrePassResult;
 class FNaniteVisibilityResults;
 class FSceneRenderer;
-<<<<<<< HEAD
-struct FShaderCompilerEnvironment;
-struct FFrontLayerTranslucencyData;
-=======
 class FSceneUniformBuffer;
 struct FShaderCompilerEnvironment;
 struct FFrontLayerTranslucencyData;
 class FSceneInstanceCullingQuery;
->>>>>>> 4af6daef
 
 namespace Nanite
 {
 	struct FPackedView;
-<<<<<<< HEAD
-=======
 	class  FPackedViewArray;
->>>>>>> 4af6daef
 	struct FRasterResults;
 }
 
@@ -81,22 +73,10 @@
 	static constexpr uint32 RasterWindowPages = 4u;
 	
 	static_assert(MaxMipLevels <= 8, ">8 mips requires more PageFlags bits. See VSM_PAGE_FLAGS_BITS_PER_HMIP in PageAccessCommon.ush");
-<<<<<<< HEAD
-
-	FVirtualShadowMap(uint32 InID, bool bInIsSinglePageSM) : ID(InID), bIsSinglePageSM(bInIsSinglePageSM)
-	{
-	}
-
-	const int32 ID = INDEX_NONE;
-	const bool bIsSinglePageSM;
-
-	TSharedPtr<FVirtualShadowMapCacheEntry> VirtualShadowMapCacheEntry;
-=======
 
 	// TODO: Currently only used for these constants... probably rename the cache structure to virtual shadow map now instead
 private:
 	FVirtualShadowMap() {}
->>>>>>> 4af6daef
 };
 
 // Useful data for both the page mapping shader and the projection shader
@@ -124,22 +104,13 @@
 	float ResolutionLodBias = 0.0f;
 
 	FIntPoint ClipmapCornerRelativeOffset = FIntPoint(0, 0);
-<<<<<<< HEAD
-	int32 ClipmapIndex = 0;					// 0 .. ClipmapLevelCount-1
-	int32 ClipmapLevel = 0;					// "Absolute" level, can be negative
-
-	int32 ClipmapLevelCount = 0;
-	uint32 Flags = 0U;
-	float LightRadius;
-=======
 	int32 ClipmapLevel = 0;					// "Absolute" level, can be negative
 	int32 ClipmapLevelCountRemaining = 0;	// Remaining levels, relative to this one
->>>>>>> 4af6daef
 
 	uint32 Flags = 0U;
 	float LightRadius;
 	// Seems the FMatrix forces 16-byte alignment
-	float Padding[1];
+	float Padding[2];
 };
 static_assert((sizeof(FVirtualShadowMapProjectionShaderData) % 16) == 0, "FVirtualShadowMapProjectionShaderData size should be a multiple of 16-bytes for alignment.");
 
@@ -245,17 +216,30 @@
 		return bEnabled;
 	}
 
-<<<<<<< HEAD
-	FVirtualShadowMap* Allocate(bool bSinglePageShadowMap);
+	// Returns the first in a continuously allocated range of new VirtualShadowMapIds
+	int32 Allocate(bool bSinglePageShadowMap, int32 Count);
+
+	// TODO: Can probably make this 1:1 with allocate directly
+	void UpdateNextData(int32 PrevVirtualShadowMapId, int32 CurrentVirtualShadowMapId, FInt32Point PageOffset = FInt32Point(0, 0));
+
+	static bool IsSinglePage(int VirtualShadowMapId)
+	{
+		return (VirtualShadowMapId < VSM_MAX_SINGLE_PAGE_SHADOW_MAPS);
+	}
+
+	int32 GetNumShadowMapSlots() const
+	{
+		return NumShadowMapSlots;
+	}
 
 	int32 GetNumFullShadowMaps() const
 	{
-		return FMath::Max(ShadowMaps.Num() - int32(VSM_MAX_SINGLE_PAGE_SHADOW_MAPS), 0);
+		return FMath::Max(GetNumShadowMapSlots() - int32(VSM_MAX_SINGLE_PAGE_SHADOW_MAPS), 0);
 	}
 
 	int32 GetNumSinglePageShadowMaps() const
 	{
-		return NumSinglePageSms;
+		return NumSinglePageShadowMaps;
 	}
 
 	/**
@@ -267,48 +251,6 @@
 		return GetNumFullShadowMaps() + GetNumSinglePageShadowMaps();
 	}
 
-	/**
-	 * Get configured LOD bias for the local lights (maps to cvar, 
-	 */
-	float GetResolutionLODBiasLocal() const;
-
-=======
-	// Returns the first in a continuously allocated range of new VirtualShadowMapIds
-	int32 Allocate(bool bSinglePageShadowMap, int32 Count);
-
-	// TODO: Can probably make this 1:1 with allocate directly
-	void UpdateNextData(int32 PrevVirtualShadowMapId, int32 CurrentVirtualShadowMapId, FInt32Point PageOffset = FInt32Point(0, 0));
-
-	static bool IsSinglePage(int VirtualShadowMapId)
-	{
-		return (VirtualShadowMapId < VSM_MAX_SINGLE_PAGE_SHADOW_MAPS);
-	}
-
-	int32 GetNumShadowMapSlots() const
-	{
-		return NumShadowMapSlots;
-	}
-
-	int32 GetNumFullShadowMaps() const
-	{
-		return FMath::Max(GetNumShadowMapSlots() - int32(VSM_MAX_SINGLE_PAGE_SHADOW_MAPS), 0);
-	}
-
-	int32 GetNumSinglePageShadowMaps() const
-	{
-		return NumSinglePageShadowMaps;
-	}
-
-	/**
-	 * Return the total of allocated SMs, both full and single-page SMs
-	 */
-	int32 GetNumShadowMaps() const
-	{
-		// If not initialized ShadowMaps is empty, but we want it to return at most 0 anyway
-		return GetNumFullShadowMaps() + GetNumSinglePageShadowMaps();
-	}
-
->>>>>>> 4af6daef
 	// Raw size of the physical pool, including both static and dynamic pages (if enabled)
 	FIntPoint GetPhysicalPoolSize() const;
 	// Size of HZB (level 0)
@@ -319,36 +261,20 @@
 	uint32 GetMaxPhysicalPages() const { return UniformParameters.MaxPhysicalPages; }
 	// Total physical page count that includes separate static pages
 	uint32 GetTotalAllocatedPhysicalPages() const;
-<<<<<<< HEAD
 
 	EPixelFormat GetPackedShadowMaskFormat() const;
 
 	static void SetShaderDefines(FShaderCompilerEnvironment& OutEnvironment);
 
-=======
-
-	EPixelFormat GetPackedShadowMaskFormat() const;
-
-	static void SetShaderDefines(FShaderCompilerEnvironment& OutEnvironment);
-
->>>>>>> 4af6daef
 	void MergeStaticPhysicalPages(FRDGBuilder& GraphBuilder);
 
 	void BuildPageAllocations(
 		FRDGBuilder& GraphBuilder,
 		const FMinimalSceneTextures& SceneTextures,
-<<<<<<< HEAD
-		const TArray<FViewInfo> &Views, 
-		const FEngineShowFlags& EngineShowFlags,
-		const FSortedLightSetSceneInfo& SortedLights, 
-		const TArray<FVisibleLightInfo, SceneRenderingAllocator> &VisibleLightInfos, 
-		const TArray<Nanite::FRasterResults, TInlineAllocator<2>> &NaniteRasterResults,
-=======
 		const TConstArrayView<FViewInfo> &Views,
 		const FEngineShowFlags& EngineShowFlags,
 		const FSortedLightSetSceneInfo& SortedLights, 
 		const TConstArrayView<FVisibleLightInfo>& VisibleLightInfos,
->>>>>>> 4af6daef
 		const FSingleLayerWaterPrePassResult* SingleLayerWaterPrePassResult,
 		const FFrontLayerTranslucencyData& FrontLayerTranslucencyData);
 
@@ -369,20 +295,12 @@
 	/**
 	 * Draw Nanite geometry into the VSMs.
 	 */
-<<<<<<< HEAD
-	void RenderVirtualShadowMapsNanite(FRDGBuilder& GraphBuilder, FSceneRenderer& SceneRenderer, float ShadowsLODScaleFactor, bool bUpdateNaniteStreaming, bool bNaniteProgrammableRaster, const FNaniteVisibilityResults& VisibilityResults);
-=======
 	void RenderVirtualShadowMapsNanite(FRDGBuilder& GraphBuilder, FSceneRenderer& SceneRenderer, bool bUpdateNaniteStreaming, const FNaniteVisibilityResults& VisibilityResults, Nanite::FPackedViewArray* VirtualShadowMapViews, FSceneInstanceCullingQuery* SceneInstanceCullingQuery);
->>>>>>> 4af6daef
 
 	/**
 	 * Draw Non-Nanite geometry into the VSMs.
 	 */
-<<<<<<< HEAD
-	void RenderVirtualShadowMapsNonNanite(FRDGBuilder& GraphBuilder, const TArray<FProjectedShadowInfo*, SceneRenderingAllocator>& VirtualSmMeshCommandPasses, TArrayView<FViewInfo> Views);
-=======
 	void RenderVirtualShadowMapsNonNanite(FRDGBuilder& GraphBuilder, FSceneUniformBuffer& SceneUniformBuffer, const TArray<FProjectedShadowInfo*, SceneRenderingAllocator>& VirtualSmMeshCommandPasses, TArrayView<FViewInfo> Views);
->>>>>>> 4af6daef
 
 	void RenderDebugInfo(FRDGBuilder& GraphBuilder, TArrayView<FViewInfo> Views);
 	
@@ -412,27 +330,18 @@
 	//
 	bool UseHzbOcclusion() const { return bUseHzbOcclusion; }
 	bool UseTwoPassHzbOcclusion() const { return bUseTwoPassHzbOcclusion; }
-<<<<<<< HEAD
-=======
 
 	/**
 	 * Helper function to add clamping when interpolating the LOD resolution biases to ensure the bias for moving lights can never be lower than the one for not.
 	 * This could occur fairly easily since it is possible to both set the values through console as well as scalability.
 	 */
 	static float InterpolateResolutionBias(float BiasNonMoving, float BiasMoving, float LightMobilityFactor);
->>>>>>> 4af6daef
 
 	// We keep a reference to the cache manager that was used to initialize this frame as it owns some of the buffers
 	FVirtualShadowMapArrayCacheManager* CacheManager = nullptr;
 
 	FVirtualShadowMapUniformParameters UniformParameters;
 
-<<<<<<< HEAD
-	// Physical page pool shadow data
-	// NOTE: The underlying texture is owned by FVirtualShadowMapCacheManager.
-	// We just import and maintain a copy of the RDG reference for this frame here.
-	FRDGTextureRef PhysicalPagePoolRDG = nullptr;
-=======
 	// Physical page pool shadow data and associated HZB and metadata
 	// NOTE: The underlying textures are owned by FVirtualShadowMapCacheManager.
 	// We just import and maintain a copy of the RDG reference for this frame here.
@@ -440,7 +349,6 @@
 	TRefCountPtr<IPooledRenderTarget> HZBPhysical = nullptr;
 	FRDGTextureRef HZBPhysicalRDG = nullptr;
 	FRDGBufferRef PhysicalPageMetaDataRDG = nullptr;
->>>>>>> 4af6daef
 
 	// Buffer that serves as the page table for all virtual shadow maps
 	FRDGBufferRef PageTableRDG = nullptr;
@@ -448,13 +356,10 @@
 	// Buffer that stores flags (uints) marking each page that needs to be rendered and cache status, for all virtual shadow maps.
 	// Flag values defined in PageAccessCommon.ush
 	FRDGBufferRef PageFlagsRDG = nullptr;
-<<<<<<< HEAD
-=======
 
 	// List(s) of physical pages used during allocation/updates
 	// These can be saved frame to frame to allow keeping an LRU-sorted order for cached pages
 	FRDGBufferRef PhysicalPageListsRDG = nullptr;
->>>>>>> 4af6daef
 
 	// Allocation info for each page.
 	FRDGBufferRef CachedPageInfosRDG = nullptr;
@@ -469,24 +374,6 @@
 	bool bHZBBuiltThisFrame = false;
 
 	FRDGBufferRef StaticInvalidatingPrimitivesRDG = nullptr;
-<<<<<<< HEAD
-
-	FRDGTextureRef HZBPhysical = nullptr;
-	TMap<int32, FVirtualShadowMapHZBMetadata> HZBMetadata;
-
-	// See Engine\Shaders\Private\VirtualShadowMaps\VirtualShadowMapStats.ush for definitions of the different stat indexes
-	static constexpr uint32 NumStats = 16;
-	static constexpr uint32 MaxPageAreaDiagnosticSlots = 32;
-
-	FRDGBufferRef StatsBufferRDG = nullptr;
-	FRDGBufferRef StatsNaniteBufferRDG = nullptr;
-
-	// Debug visualization
-	TArray<FRDGTextureRef> DebugVisualizationOutput;
-	TArray<FVirtualShadowMapVisualizeLightSearch> VisualizeLight;
-
-private:
-=======
 
 	// See Engine\Shaders\Private\VirtualShadowMaps\VirtualShadowMapStats.ush for definitions of the different stat indexes
 	static constexpr uint32 NumStats = 32;
@@ -509,16 +396,10 @@
 
 	void AppendPhysicalPageList(FRDGBuilder& GraphBuilder, bool bEmptyToAvailable);
 
->>>>>>> 4af6daef
 	uint32 AddRenderViews(const TSharedPtr<FVirtualShadowMapClipmap>& Clipmap, float LODScaleFactor, bool bSetHzbParams, bool bUpdateHZBMetaData, const FVector &CullingViewOrigin, TArray<Nanite::FPackedView, SceneRenderingAllocator>& OutVirtualShadowViews);
 
 	TRDGUniformBufferRef<FVirtualShadowMapUniformParameters> GetUncachedUniformBuffer(FRDGBuilder& GraphBuilder) const;
 	void UpdateCachedUniformBuffer(FRDGBuilder& GraphBuilder);
-<<<<<<< HEAD
-
-	TArray<TUniquePtr<FVirtualShadowMap>, SceneRenderingAllocator> ShadowMaps;
-	int32 NumSinglePageSms = 0;
-=======
 			
 	// Track mapping of previous VSM data -> current frame VSM data
 	// This is primarily an indirection that allows us to reallocate/repack VirtualShadowMapIds each frame
@@ -526,7 +407,6 @@
 
 	int32 NumShadowMapSlots = 0;
 	int32 NumSinglePageShadowMaps = 0;
->>>>>>> 4af6daef
 
 	// Cached copy of the latest uniform parameters
 	// Gets created in dummy form at initialization time, then updated after VSM data is computed
