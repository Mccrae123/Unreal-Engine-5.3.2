// Copyright Epic Games, Inc. All Rights Reserved.

#include "VirtualShadowMapCacheManager.h"
#include "VirtualShadowMapClipmap.h"
#include "RendererModule.h"
#include "RenderGraphUtils.h"
#include "RHIGPUReadback.h"
#include "ScenePrivate.h"
#include "HAL/FileManager.h"

#include "DataDrivenShaderPlatformInfo.h"
#include "PrimitiveSceneInfo.h"
#include "ShaderPrint.h"
#include "RendererOnScreenNotification.h"
#include "SystemTextures.h"

#define VSM_LOG_STATIC_CACHING 0

CSV_DECLARE_CATEGORY_EXTERN(VSM);
<<<<<<< HEAD
=======
DECLARE_DWORD_COUNTER_STAT(TEXT("VSM Unreferenced Lights"), STAT_VSMUnreferencedLights, STATGROUP_ShadowRendering);
>>>>>>> 4af6daef

static TAutoConsoleVariable<int32> CVarAccumulateStats(
	TEXT("r.Shadow.Virtual.AccumulateStats"),
	0,
	TEXT("AccumulateStats"),
	ECVF_RenderThreadSafe
);

static TAutoConsoleVariable<int32> CVarCacheVirtualSMs(
	TEXT("r.Shadow.Virtual.Cache"),
	1,
	TEXT("Turn on to enable caching"),
	ECVF_RenderThreadSafe
);

static TAutoConsoleVariable<int32> CVarDrawInvalidatingBounds(
	TEXT("r.Shadow.Virtual.Cache.DrawInvalidatingBounds"),
	0,
	TEXT("Turn on debug render cache invalidating instance bounds, heat mapped by number of pages invalidated.\n")
	TEXT("   1  = Draw all bounds.\n")
	TEXT("   2  = Draw those invalidating static cached pages only\n")
	TEXT("   3  = Draw those invalidating dynamic cached pages only"),
	ECVF_RenderThreadSafe
);

static TAutoConsoleVariable<int32> CVarCacheVsmUseHzb(
	TEXT("r.Shadow.Virtual.Cache.InvalidateUseHZB"),
	1,
	TEXT("Enables testing HZB for Virtual Shadow Map invalidations."),
	ECVF_RenderThreadSafe);

int32 GClipmapPanning = 1;
FAutoConsoleVariableRef CVarEnableClipmapPanning(
	TEXT("r.Shadow.Virtual.Cache.ClipmapPanning"),
	GClipmapPanning,
	TEXT("Enable support for panning cached clipmap pages for directional lights."),
	ECVF_RenderThreadSafe
);

static int32 GVSMCacheDeformableMeshesInvalidate = 1;
FAutoConsoleVariableRef CVarCacheInvalidateOftenMoving(
	TEXT("r.Shadow.Virtual.Cache.DeformableMeshesInvalidate"),
	GVSMCacheDeformableMeshesInvalidate,
	TEXT("If enabled, Primitive Proxies that are marked as having deformable meshes (HasDeformableMesh() == true) causes invalidations regardless of whether their transforms are updated."),
	ECVF_RenderThreadSafe);

int32 GForceInvalidateDirectionalVSM = 0;
static FAutoConsoleVariableRef  CVarForceInvalidateDirectionalVSM(
	TEXT("r.Shadow.Virtual.Cache.ForceInvalidateDirectional"),
	GForceInvalidateDirectionalVSM,
	TEXT("Forces the clipmap to always invalidate, useful to emulate a moving sun to avoid misrepresenting cache performance."),
	ECVF_RenderThreadSafe);

<<<<<<< HEAD
=======
static TAutoConsoleVariable<int32> CVarCacheMaxUnreferencedLightAge(
	TEXT("r.Shadow.Virtual.Cache.MaxUnreferencedLightAge"),
	0,
	TEXT("The number of frames to keep around cached pages from lights that are unreferenced (usually due to being offscreen or otherwise culled). 0=disabled.\n")
	TEXT("Higher values potentially allow for more physical page reuse when cache space is available, but setting this too high can add overhead due to maintaining the extra entries."),
	ECVF_RenderThreadSafe
);

static TAutoConsoleVariable<int32> CVarVSMReservedResource(
	TEXT("r.Shadow.Virtual.AllocatePagePoolAsReservedResource"),
	1,
	TEXT("Allocate VSM page pool as a reserved/virtual texture, backed by N small physical memory allocations to reduce fragmentation."),
	ECVF_RenderThreadSafe
);
>>>>>>> 4af6daef

void FVirtualShadowMapCacheEntry::UpdateClipmapLevel(
	FVirtualShadowMapArray& VirtualShadowMapArray,
	const FVirtualShadowMapPerLightCacheEntry& PerLightEntry,
	int32 VirtualShadowMapId,
<<<<<<< HEAD
	const FMatrix &WorldToLight,
	FInt64Point PageSpaceLocation,
	FInt64Point ClipmapCornerOffset,
	double LevelRadius,
	double ViewCenterZ,
	// NOTE: ViewRadiusZ must be constant for a given clipmap level
	double ViewRadiusZ,
	const FVirtualShadowMapPerLightCacheEntry& PerLightEntry)
{
	bool bCacheValid = (CurrentVirtualShadowMapId != INDEX_NONE) && GForceInvalidateDirectionalVSM == 0;
	
	if (bCacheValid && WorldToLight != Clipmap.WorldToLight)
	{
		bCacheValid = false;
		//UE_LOG(LogRenderer, Display, TEXT("Invalidated clipmap level (VSM %d) due to light movement"), VirtualShadowMapId);
	}

	if (bCacheValid && GClipmapPanning == 0)
	{
=======
	FInt64Point PageSpaceLocation,
	double LevelRadius,
	double ViewCenterZ,
	double ViewRadiusZ)
{
	int32 PrevVirtualShadowMapId = CurrentVirtualShadowMapId;
	FInt64Point PrevPageSpaceLocation = Clipmap.PageSpaceLocation;
	PrevHZBMetadata = CurrentHZBMetadata;

	bool bCacheValid = (PrevVirtualShadowMapId != INDEX_NONE);
	
	if (bCacheValid && GClipmapPanning == 0)
	{
>>>>>>> 4af6daef
		if (PageSpaceLocation.X != PrevPageSpaceLocation.X ||
			PageSpaceLocation.Y != PrevPageSpaceLocation.Y)
		{
			bCacheValid = false;
			//UE_LOG(LogRenderer, Display, TEXT("Invalidated clipmap level (VSM %d) with page space location %d,%d (Prev %d, %d)"),
			//	VirtualShadowMapId, PageSpaceLocation.X, PageSpaceLocation.Y, PrevPageSpaceLocation.X, PrevPageSpaceLocation.Y);
		}
	}

	// Invalidate if the new Z radius strayed too close/outside the guardband of the cached shadow map
	if (bCacheValid)
	{
		double DeltaZ = FMath::Abs(ViewCenterZ - Clipmap.ViewCenterZ);
		if ((DeltaZ + LevelRadius) > 0.9 * Clipmap.ViewRadiusZ)
		{
			bCacheValid = false;
			//UE_LOG(LogRenderer, Display, TEXT("Invalidated clipmap level (VSM %d) due to depth range movement"), VirtualShadowMapId);
		}
	}

	// Not valid if it was never rendered
<<<<<<< HEAD
	if (PerLightEntry.PrevRenderedFrameNumber < 0)
	{
		bCacheValid = false;
	}

	bool bRadiusMatches = (ViewRadiusZ == Clipmap.ViewRadiusZ);

	if (bCacheValid && bRadiusMatches)
	{
		PrevVirtualShadowMapId = CurrentVirtualShadowMapId;
	}
	else
	{
		if (bCacheValid && !bRadiusMatches)
		{
			// These really should be exact by construction currently
			UE_LOG(LogRenderer, Warning, TEXT("Invalidated clipmap level (VSM %d) due to Z radius mismatch"), VirtualShadowMapId);
		}

		// New cached level
		PrevVirtualShadowMapId = INDEX_NONE;
		Clipmap.WorldToLight = WorldToLight;
		Clipmap.ViewCenterZ = ViewCenterZ;
		Clipmap.ViewRadiusZ = ViewRadiusZ;
	}
		
	PrevPageSpaceLocation = CurrentPageSpaceLocation;
	
	CurrentVirtualShadowMapId = VirtualShadowMapId;
	CurrentPageSpaceLocation = PageSpaceLocation;

	Clipmap.PrevClipmapCornerOffset = Clipmap.CurrentClipmapCornerOffset;
	Clipmap.CurrentClipmapCornerOffset = ClipmapCornerOffset;
}

void FVirtualShadowMapCacheEntry::UpdateLocal(int32 VirtualShadowMapId, const FVirtualShadowMapPerLightCacheEntry& PerLightEntry)
{
	// Swap previous frame data over.
	PrevPageSpaceLocation = FInt64Point(0, 0);		// Not used for local lights
	PrevVirtualShadowMapId = CurrentVirtualShadowMapId;

	// Not valid if it was never rendered
	if (PerLightEntry.PrevRenderedFrameNumber < 0)
	{
		PrevVirtualShadowMapId = INDEX_NONE;
=======
	bCacheValid = bCacheValid && (PerLightEntry.Prev.RenderedFrameNumber >= 0);

	// Not valid if radius has changed
	bCacheValid = bCacheValid && (ViewRadiusZ == Clipmap.ViewRadiusZ);

	if (!bCacheValid)
	{
		Clipmap.ViewCenterZ = ViewCenterZ;
		Clipmap.ViewRadiusZ = ViewRadiusZ;
	}
	else
	{
		// NOTE: Leave the view center and radius where they were previously for the cached page
		FInt64Point CurrentToPreviousPageOffset(PageSpaceLocation - PrevPageSpaceLocation);
		VirtualShadowMapArray.UpdateNextData(PrevVirtualShadowMapId, VirtualShadowMapId, FInt32Point(CurrentToPreviousPageOffset));
	}
	
	CurrentVirtualShadowMapId = VirtualShadowMapId;
	Clipmap.PageSpaceLocation = PageSpaceLocation;
}

void FVirtualShadowMapCacheEntry::Update(
	FVirtualShadowMapArray& VirtualShadowMapArray,
	const FVirtualShadowMapPerLightCacheEntry& PerLightEntry,
	int32 VirtualShadowMapId)
{
	// Swap previous frame data over.
	int32 PrevVirtualShadowMapId = CurrentVirtualShadowMapId;

	// TODO: This is pretty wrong specifically for unreferenced lights, as the VSM IDs will have changed and not been updated since
	// this gets updated by rendering! Need to figure out a better way to track this data, and probably not here...
	PrevHZBMetadata = CurrentHZBMetadata;
	
	bool bCacheValid = (PrevVirtualShadowMapId != INDEX_NONE);

	// Not valid if it was never rendered
	bCacheValid = bCacheValid && (PerLightEntry.Prev.RenderedFrameNumber >= 0);

	if (bCacheValid)
	{
		// Invalidate on transition between single page and full
		bool bPrevSinglePage = FVirtualShadowMapArray::IsSinglePage(PrevVirtualShadowMapId);
		bool bCurrentSinglePage = FVirtualShadowMapArray::IsSinglePage(VirtualShadowMapId);
		if (bPrevSinglePage != bCurrentSinglePage)
		{
			bCacheValid = false;
		}
	}

	if (bCacheValid)
	{
		// Update previous/next frame mapping if we have a valid cached shadow map
		VirtualShadowMapArray.UpdateNextData(PrevVirtualShadowMapId, VirtualShadowMapId);
	}

	CurrentVirtualShadowMapId = VirtualShadowMapId;
	// Current HZB metadata gets updated during rendering
}

void FVirtualShadowMapCacheEntry::SetHZBViewParams(Nanite::FPackedViewParams& OutParams)
{
	OutParams.PrevTargetLayerIndex = PrevHZBMetadata.TargetLayerIndex;
	OutParams.PrevViewMatrices = PrevHZBMetadata.ViewMatrices;
	OutParams.Flags |= NANITE_VIEW_FLAG_HZBTEST;
}

void FVirtualShadowMapPerLightCacheEntry::UpdateClipmap(const FVector& LightDirection, int FirstLevel)
{
	Prev.bIsUncached = Current.bIsUncached;
	Prev.RenderedFrameNumber = FMath::Max(Prev.RenderedFrameNumber, Current.RenderedFrameNumber);
	Current.RenderedFrameNumber = -1;

	if (GForceInvalidateDirectionalVSM != 0 ||
		LightDirection != ClipmapCacheKey.LightDirection ||
		FirstLevel != ClipmapCacheKey.FirstLevel)
	{
		Prev.RenderedFrameNumber = -1;
	}
	ClipmapCacheKey.LightDirection = LightDirection;
	ClipmapCacheKey.FirstLevel = FirstLevel;

	Current.bIsUncached = GForceInvalidateDirectionalVSM != 0 || Prev.RenderedFrameNumber < 0;

	// On transition between uncached <-> cached we must invalidate since the static pages may not be initialized
	if (Current.bIsUncached != Prev.bIsUncached)
	{
		Prev.RenderedFrameNumber = -1;
	}
}

bool FVirtualShadowMapPerLightCacheEntry::UpdateLocal(const FProjectedShadowInitializer& InCacheKey, bool bIsDistantLight, bool bCacheEnabled, bool bAllowInvalidation)
{
	Prev.bIsUncached = Current.bIsUncached;
	Prev.bIsDistantLight = Current.bIsDistantLight;
	Prev.RenderedFrameNumber = FMath::Max(Prev.RenderedFrameNumber, Current.RenderedFrameNumber);
	Prev.ScheduledFrameNumber = FMath::Max(Prev.ScheduledFrameNumber, Current.ScheduledFrameNumber);

	// Check cache validity based of shadow setup
	// If it is a distant light, we want to let the time-share perform the invalidation.
	if (!bCacheEnabled
		|| (bAllowInvalidation && !LocalCacheKey.IsCachedShadowValid(InCacheKey)))
	{
		// TODO: track invalidation state somehow for later.
		Prev.RenderedFrameNumber = -1;
		//UE_LOG(LogRenderer, Display, TEXT("Invalidated!"));
>>>>>>> 4af6daef
	}
	LocalCacheKey = InCacheKey;

<<<<<<< HEAD
	// Invalidate on transition from distant to full
	if (!PerLightEntry.bCurrentIsDistantLight && PerLightEntry.bPrevIsDistantLight)
	{
		PrevVirtualShadowMapId = INDEX_NONE;
	}

	CurrentVirtualShadowMapId = VirtualShadowMapId;
	CurrentPageSpaceLocation = FInt64Point(0, 0);		// Not used for local lights
}

void FVirtualShadowMapCacheEntry::Invalidate()
{
	PrevVirtualShadowMapId = INDEX_NONE;
}

void FVirtualShadowMapPerLightCacheEntry::UpdateClipmap()
{
	PrevRenderedFrameNumber = FMath::Max(PrevRenderedFrameNumber, CurrentRenderedFrameNumber);
	CurrentRenderedFrameNumber = -1;
}

bool FVirtualShadowMapPerLightCacheEntry::UpdateLocal(const FProjectedShadowInitializer& InCacheKey, bool bIsDistantLight, bool bAllowInvalidation)
{
	bPrevIsDistantLight = bCurrentIsDistantLight;
	PrevRenderedFrameNumber = FMath::Max(PrevRenderedFrameNumber, CurrentRenderedFrameNumber);
	PrevScheduledFrameNumber = FMath::Max(PrevScheduledFrameNumber, CurrenScheduledFrameNumber);

	// Check cache validity based of shadow setup
	if (!LocalCacheKey.IsCachedShadowValid(InCacheKey))
	{
		// If it is a distant light, we want to let the time-share perform the invalidation.
		// TODO: track invalidation state somehow for later.
		if (bAllowInvalidation)
		{
			PrevRenderedFrameNumber = -1;
		}
		//UE_LOG(LogRenderer, Display, TEXT("Invalidated!"));
	}
	LocalCacheKey = InCacheKey;

	bCurrentIsDistantLight = bIsDistantLight;
	CurrentRenderedFrameNumber = -1;
	CurrenScheduledFrameNumber = -1;

	return PrevRenderedFrameNumber >= 0;
=======
	Current.bIsDistantLight = bIsDistantLight;
	Current.RenderedFrameNumber = -1;
	Current.ScheduledFrameNumber = -1;
	Current.bIsUncached = Prev.RenderedFrameNumber < 0;

	// On transition between uncached <-> cached we must invalidate since the static pages may not be initialized
	if (Current.bIsUncached != Prev.bIsUncached)
	{
		Prev.RenderedFrameNumber = -1;
	}

	return Prev.RenderedFrameNumber >= 0;
>>>>>>> 4af6daef
}

void FVirtualShadowMapPerLightCacheEntry::Invalidate()
{
<<<<<<< HEAD
	PrevRenderedFrameNumber = -1;

	for (TSharedPtr<FVirtualShadowMapCacheEntry>& Entry : ShadowMapEntries)
	{
		Entry->Invalidate();
	}
=======
	Prev.RenderedFrameNumber = -1;
>>>>>>> 4af6daef
}

static inline uint32 EncodeInstanceInvalidationPayload(bool bInvalidateStaticPage, int32 ClipmapVirtualShadowMapId = INDEX_NONE)
{
	uint32 Payload = 0;

	if (bInvalidateStaticPage)
	{
		Payload = Payload | 0x2;
	}

	if (ClipmapVirtualShadowMapId != INDEX_NONE)
	{
		// Do a single clipmap level
		Payload = Payload | 0x1;
		Payload = Payload | (((uint32)ClipmapVirtualShadowMapId) << 2);
	}

	return Payload;
<<<<<<< HEAD
}

FVirtualShadowMapArrayCacheManager::FInvalidatingPrimitiveCollector::FInvalidatingPrimitiveCollector(FVirtualShadowMapArrayCacheManager* InVirtualShadowMapArrayCacheManager)
	: Scene(*InVirtualShadowMapArrayCacheManager->Scene)
	, GPUScene(InVirtualShadowMapArrayCacheManager->Scene->GPUScene)
	, Manager(*InVirtualShadowMapArrayCacheManager)
	, AlreadyAddedPrimitives(false, InVirtualShadowMapArrayCacheManager->Scene->Primitives.Num())
{
	// Add and clear pending invalidations enqueued on the GPU Scene from dynamic primitives added since last invalidation
	for (const FGPUScene::FInstanceRange& Range : GPUScene.DynamicPrimitiveInstancesToInvalidate)
	{
		// Dynamic primitives are never cached as static; see  FUploadDataSourceAdapterDynamicPrimitives::GetPrimitiveInfo
		LoadBalancer.Add(Range.InstanceSceneDataOffset, Range.NumInstanceSceneDataEntries, EncodeInstanceInvalidationPayload(false));
#if VSM_LOG_INVALIDATIONS
		RangesStr.Appendf(TEXT("[%6d, %6d), "), Range.InstanceSceneDataOffset, Range.InstanceSceneDataOffset + Range.NumInstanceSceneDataEntries);
#endif
		TotalInstanceCount += Range.NumInstanceSceneDataEntries;
	}

	GPUScene.DynamicPrimitiveInstancesToInvalidate.Reset();

	for (auto& CacheEntry : Manager.PrevCacheEntries)
	{
		for (const FVirtualShadowMapPerLightCacheEntry::FInstanceRange& Range : CacheEntry.Value->PrimitiveInstancesToInvalidate)
		{
			// Add item for each shadow map explicitly, inflates host data but improves load balancing,
			// TODO: maybe add permutation so we can strip the loop completely.
			for (const auto& SmCacheEntry : CacheEntry.Value->ShadowMapEntries)
			{
				if (SmCacheEntry.IsValid())
				{
					LoadBalancer.Add(Range.InstanceSceneDataOffset, Range.NumInstanceSceneDataEntries,
						EncodeInstanceInvalidationPayload(Range.bInvalidateStaticPage, SmCacheEntry->CurrentVirtualShadowMapId));
				}
			}

#if VSM_LOG_INVALIDATIONS
			RangesStr.Appendf(TEXT("[%6d, %6d), "), Range.InstanceSceneDataOffset, Range.InstanceSceneDataOffset + Range.NumInstanceSceneDataEntries);
#endif
			TotalInstanceCount += Range.NumInstanceSceneDataEntries;
		}
		CacheEntry.Value->PrimitiveInstancesToInvalidate.Reset();
	}

	// Process any GPU readback static invalidations
	{
		FVirtualShadowMapFeedback::FReadbackInfo Readback = Manager.StaticGPUInvalidationsFeedback.GetLatestReadbackBuffer();
		if (Readback.Size > 0)
		{
			TBitArray<SceneRenderingAllocator> Primitives;
			{
				const uint32* Data = (const uint32*)Readback.Buffer->Lock(Readback.Size);			
				Primitives.AddRange(Data, Readback.Size * 8);
				Readback.Buffer->Unlock();
				// TODO: Mark that we've done this buffer? Not really harmful to redo it
			}

			for (TConstSetBitIterator<SceneRenderingAllocator> PrimitivesIt(Primitives); PrimitivesIt; ++PrimitivesIt)
			{
				const FPersistentPrimitiveIndex PersistentPrimitiveIndex = FPersistentPrimitiveIndex{PrimitivesIt.GetIndex()};
				
				// NOTE: Have to be a bit careful as this primitive index came from a few frames ago... thus it may no longer
				// be valid, or possibly even replaced by a new primitive.
				// TODO: Dual iterator and avoid any primitives that have been removed recently (might resuse the slot)
				const int32 PrimitiveIndex = Scene.GetPrimitiveIndex(PersistentPrimitiveIndex);
				FPrimitiveSceneInfo* PrimitiveSceneInfo = Scene.GetPrimitiveSceneInfo(PrimitiveIndex);
				if (PrimitiveSceneInfo)
				{
					if (Manager.WasRecentlyRemoved(PersistentPrimitiveIndex))
					{
						// Do nothing for now, as this slot may have been reused after a previous removal
#if VSM_LOG_STATIC_CACHING
						UE_LOG(LogRenderer, Warning, TEXT("Ignoring GPU invalidation due to recent primitive removal: %u"), PersistentPrimitiveIndex.Index);
#endif
					}
					else
					{
#if VSM_LOG_STATIC_CACHING
						UE_LOG(LogRenderer, Warning, TEXT("Transitioning GPU invalidation to dynamic caching: %u"), PersistentPrimitiveIndex.Index);
#endif
						AddInvalidation(PrimitiveSceneInfo, false);
					}
				}
			}
		}
	}
}

void FVirtualShadowMapArrayCacheManager::FInvalidatingPrimitiveCollector::AddInvalidation(FPrimitiveSceneInfo * PrimitiveSceneInfo, bool bRemovedPrimitive)
{
	int32 PrimitiveID = PrimitiveSceneInfo->GetIndex();
	if (PrimitiveID >= 0
		&& !AlreadyAddedPrimitives[PrimitiveID]
		&& PrimitiveSceneInfo->GetInstanceSceneDataOffset() != INDEX_NONE
		// Don't process primitives that are still in the 'added' state because this means that they
		// have not been uploaded to the GPU yet and may be pending from a previous call to update primitive scene infos.
		&& !EnumHasAnyFlags(GPUScene.GetPrimitiveDirtyState(PrimitiveID), EPrimitiveDirtyState::Added))
	{
		AlreadyAddedPrimitives[PrimitiveID] = true;
		const FPersistentPrimitiveIndex PersistentPrimitiveIndex = PrimitiveSceneInfo->GetPersistentIndex();

		// Nanite meshes need special handling because they don't get culled on CPU, thus always process invalidations for those
		const bool bIsNaniteMesh = Scene.PrimitiveFlagsCompact[PrimitiveID].bIsNaniteMesh;
		const bool bPreviouslyCachedAsStatic = PrimitiveSceneInfo->ShouldCacheShadowAsStatic();

		if (bRemovedPrimitive)
		{
			RemovedPrimitives.PadToNum(PersistentPrimitiveIndex.Index + 1, false);
			RemovedPrimitives[PersistentPrimitiveIndex.Index] = true;
		}
		else
		{
			// Swap to dynamic caching if it was already static
			if (bPreviouslyCachedAsStatic)
			{
				PrimitiveSceneInfo->SetCacheShadowAsStatic(false);
#if VSM_LOG_STATIC_CACHING
				UE_LOG(LogRenderer, Warning, TEXT("FVirtualShadowMapArrayCacheManager: '%s' switched to dynamic caching"), *PrimitiveSceneInfo->GetFullnameForDebuggingOnly());
#endif
			}
		}

		const int32 NumInstanceSceneDataEntries = PrimitiveSceneInfo->GetNumInstanceSceneDataEntries();

		// Process directional lights, where we explicitly filter out primitives that were not rendered (and mark this fact)
		for (auto& CacheEntry : Manager.PrevCacheEntries)
		{
			TBitArray<>& CachedPrimitives = CacheEntry.Value->CachedPrimitives;
			if (bIsNaniteMesh || (PersistentPrimitiveIndex.Index < CachedPrimitives.Num() && CachedPrimitives[PersistentPrimitiveIndex.Index]))
			{
				if (!bIsNaniteMesh)
				{
					// Clear the record as we're wiping it out.
					CachedPrimitives[PersistentPrimitiveIndex.Index] = false;
				}

				// Add item for each shadow map explicitly, inflates host data but improves load balancing,
				// TODO: maybe add permutation so we can strip the loop completely.
				for (const auto& SmCacheEntry : CacheEntry.Value->ShadowMapEntries)
				{
					if (SmCacheEntry.IsValid())
					{
						checkSlow(SmCacheEntry->CurrentVirtualShadowMapId != INDEX_NONE);
						LoadBalancer.Add(PrimitiveSceneInfo->GetInstanceSceneDataOffset(), NumInstanceSceneDataEntries,
							EncodeInstanceInvalidationPayload(bPreviouslyCachedAsStatic, SmCacheEntry->CurrentVirtualShadowMapId));
					}
				}
			}
		}
#if VSM_LOG_INVALIDATIONS
		RangesStr.Appendf(TEXT("[%6d, %6d), "), PrimitiveSceneInfo->GetInstanceSceneDataOffset(), PrimitiveSceneInfo->GetInstanceSceneDataOffset() + NumInstanceSceneDataEntries);
#endif
		TotalInstanceCount += NumInstanceSceneDataEntries;
	}
}


FVirtualShadowMapFeedback::FVirtualShadowMapFeedback()
{
	for (int32 i = 0; i < MaxBuffers; ++i)
	{
		Buffers[i].Buffer = new FRHIGPUBufferReadback(TEXT("Shadow.Virtual.Readback"));
		Buffers[i].Size = 0;
	}
}

FVirtualShadowMapFeedback::~FVirtualShadowMapFeedback()
{
	for (int32 i = 0; i < MaxBuffers; ++i)
	{
		delete Buffers[i].Buffer;
		Buffers[i].Buffer = nullptr;
		Buffers[i].Size = 0;
	}
}

void FVirtualShadowMapFeedback::SubmitFeedbackBuffer(
	FRDGBuilder& GraphBuilder,
	FRDGBufferRef FeedbackBuffer)
{
	// Source copy usage is required for readback
	check((FeedbackBuffer->Desc.Usage & EBufferUsageFlags::SourceCopy) == EBufferUsageFlags::SourceCopy);

	if (NumPending == MaxBuffers)
	{
#if VSM_LOG_STATIC_CACHING
		UE_LOG(LogRenderer, Warning, TEXT("FVirtualShadowMapFeedback ran out of feedback buffers!"));
#endif
		return;
	}

	FRHIGPUBufferReadback* ReadbackBuffer = Buffers[WriteIndex].Buffer;
	Buffers[WriteIndex].Size = FeedbackBuffer->Desc.GetSize();

	AddReadbackBufferPass(GraphBuilder, RDG_EVENT_NAME("Readback"), FeedbackBuffer,
		[ReadbackBuffer, FeedbackBuffer](FRHICommandList& RHICmdList)
		{
			ReadbackBuffer->EnqueueCopy(RHICmdList, FeedbackBuffer->GetRHI(), 0u);
		});

	WriteIndex = (WriteIndex + 1) % MaxBuffers;
	NumPending = FMath::Min(NumPending + 1, MaxBuffers);
}

FVirtualShadowMapFeedback::FReadbackInfo FVirtualShadowMapFeedback::GetLatestReadbackBuffer()
{
	int32 LatestBufferIndex = -1;

	// Find latest buffer that is ready
	while (NumPending > 0)
	{
		uint32 Index = (WriteIndex + MaxBuffers - NumPending) % MaxBuffers;
		if (Buffers[Index].Buffer->IsReady())
		{
			--NumPending;
			LatestBufferIndex = Index;
		}
		else
		{
			break;
		}
	}

	return LatestBufferIndex >= 0 ? Buffers[LatestBufferIndex] : FReadbackInfo();
}


FVirtualShadowMapArrayCacheManager::FVirtualShadowMapArrayCacheManager(FScene* InScene) 
	: Scene(InScene)
{
	// Handle message with status sent back from GPU
	StatusFeedbackSocket = GPUMessage::RegisterHandler(TEXT("Shadow.Virtual.StatusFeedback"), [this](GPUMessage::FReader Message)
	{
		// Goes negative on underflow
		int32 NumPagesFree = Message.Read<int32>(0);
			
		CSV_CUSTOM_STAT(VSM, FreePages, NumPagesFree, ECsvCustomStatOp::Set);

		if (NumPagesFree < 0)
		{
			static const auto* CVarResolutionLodBiasLocalPtr = IConsoleManager::Get().FindTConsoleVariableDataFloat(TEXT("r.Shadow.Virtual.ResolutionLodBiasLocal"));
			const float LodBiasLocal = CVarResolutionLodBiasLocalPtr->GetValueOnRenderThread();

			static const auto* CVarResolutionLodBiasDirectionalPtr = IConsoleManager::Get().FindTConsoleVariableDataFloat(TEXT("r.Shadow.Virtual.ResolutionLodBiasDirectional"));
			const float LodBiasDirectional = CVarResolutionLodBiasDirectionalPtr->GetValueOnRenderThread();

			static const auto* CVarMaxPhysicalPagesPtr = IConsoleManager::Get().FindTConsoleVariableDataInt(TEXT("r.Shadow.Virtual.MaxPhysicalPages"));
			const int32 MaxPhysicalPages = CVarMaxPhysicalPagesPtr->GetValueOnRenderThread();

				static const auto* CVarMaxPhysicalPagesSceneCapturePtr = IConsoleManager::Get().FindTConsoleVariableDataInt(TEXT("r.Shadow.Virtual.MaxPhysicalPagesSceneCapture"));
				const int32 MaxPhysicalPagesSceneCapture = CVarMaxPhysicalPagesSceneCapturePtr->GetValueOnRenderThread();

#if !UE_BUILD_SHIPPING
			if (!bLoggedPageOverflow)
			{
				UE_LOG(LogRenderer, Warning, TEXT("Virtual Shadow Map Page Pool overflow (%d page allocations were not served), this will produce visual artifacts (missing shadow), increase the page pool limit or reduce resolution bias to avoid.\n")
					TEXT(" See r.Shadow.Virtual.MaxPhysicalPages (%d), r.Shadow.Virtual.MaxPhysicalPagesSceneCapture (%d), r.Shadow.Virtual.ResolutionLodBiasLocal (%.2f), and r.Shadow.Virtual.ResolutionLodBiasDirectional (%.2f)"),
					-NumPagesFree,
					MaxPhysicalPages,
					MaxPhysicalPagesSceneCapture,
					LodBiasLocal,
					LodBiasDirectional);
				bLoggedPageOverflow = true;
			}
			LastOverflowTime = float(FGameTime::GetTimeSinceAppStart().GetRealTimeSeconds());
#endif
		}
#if !UE_BUILD_SHIPPING
		else
		{
			bLoggedPageOverflow = false;
		}
#endif
	});

#if !UE_BUILD_SHIPPING
	// Handle message with stats sent back from GPU whenever stats are enabled
	StatsFeedbackSocket = GPUMessage::RegisterHandler(TEXT("Shadow.Virtual.StatsFeedback"), [this](GPUMessage::FReader Message)
	{
		// Culling stats
		int32 NaniteNumTris = Message.Read<int32>(0);
		int32 NanitePostCullNodeCount = Message.Read<int32>(0);
		int32 NonNanitePostCullInstanceCount = Message.Read<int32>(0);

		CSV_CUSTOM_STAT(VSM, NaniteNumTris, NaniteNumTris, ECsvCustomStatOp::Set);
		CSV_CUSTOM_STAT(VSM, NanitePostCullNodeCount, NanitePostCullNodeCount, ECsvCustomStatOp::Set);
		CSV_CUSTOM_STAT(VSM, NonNanitePostCullInstanceCount, NonNanitePostCullInstanceCount, ECsvCustomStatOp::Set);

		// Large page area items
		LastLoggedPageOverlapAppTime.SetNumZeroed(Scene->GetMaxPersistentPrimitiveIndex());
		float RealTimeSeconds = float(FGameTime::GetTimeSinceAppStart().GetRealTimeSeconds());

		TConstArrayView<uint32> PageAreaDiags = Message.ReadCount(FVirtualShadowMapArray::MaxPageAreaDiagnosticSlots * 2);
		for (int32 Index = 0; Index < PageAreaDiags.Num(); Index += 2)
		{
			uint32 Overlap = PageAreaDiags[Index];
			uint32 PersistentPrimitiveId = PageAreaDiags[Index + 1];
			int32 PrimtiveIndex = Scene->GetPrimitiveIndex(FPersistentPrimitiveIndex{ int32(PersistentPrimitiveId) });
			if (Overlap > 0 && PrimtiveIndex != INDEX_NONE)
			{
				if (RealTimeSeconds - LastLoggedPageOverlapAppTime[PersistentPrimitiveId] > 5.0f)
				{
					LastLoggedPageOverlapAppTime[PersistentPrimitiveId] = RealTimeSeconds;
					UE_LOG(LogRenderer, Warning, TEXT("Non-Nanite VSM page overlap performance Warning, %d, %s, %s"), Overlap, *Scene->Primitives[PrimtiveIndex]->GetOwnerActorNameOrLabelForDebuggingOnly(), *Scene->Primitives[PrimtiveIndex]->GetFullnameForDebuggingOnly());
				}
				LargePageAreaItems.Add(PersistentPrimitiveId, FLargePageAreaItem{ Overlap, RealTimeSeconds });
			}
		}
	});
#endif

#if !UE_BUILD_SHIPPING
	ScreenMessageDelegate = FRendererOnScreenNotification::Get().AddLambda([this](TMultiMap<FCoreDelegates::EOnScreenMessageSeverity, FText >& OutMessages)
	{
		float RealTimeSeconds = float(FGameTime::GetTimeSinceAppStart().GetRealTimeSeconds());

		// Show for ~5s after last overflow
		int32 CurrentFrameNumber = Scene->GetFrameNumber();
		if (LastOverflowTime >= 0.0f && RealTimeSeconds - LastOverflowTime < 5.0f)
		{
			OutMessages.Add(FCoreDelegates::EOnScreenMessageSeverity::Warning, FText::FromString(FString::Printf(TEXT("Virtual Shadow Map Page Pool overflow detected (%0.0f seconds ago)"), RealTimeSeconds - LastOverflowTime)));
		}

		for (const auto& Item : LargePageAreaItems)
		{
			int32 PrimtiveIndex = Scene->GetPrimitiveIndex(FPersistentPrimitiveIndex{ int32(Item.Key) });
			uint32 Overlap = Item.Value.PageArea;
			if (PrimtiveIndex != INDEX_NONE && RealTimeSeconds - Item.Value.LastTimeSeen < 2.5f)
			{
				OutMessages.Add(FCoreDelegates::EOnScreenMessageSeverity::Warning, FText::FromString(FString::Printf(TEXT("Non-Nanite VSM page overlap performance Warning: Primitive '%s' overlapped %d Pages"), *Scene->Primitives[PrimtiveIndex]->GetOwnerActorNameOrLabelForDebuggingOnly(), Overlap)));
			}
		}
		TrimLoggingInfo();
	});
#endif
}

FVirtualShadowMapArrayCacheManager::~FVirtualShadowMapArrayCacheManager()
{
#if !UE_BUILD_SHIPPING
	FRendererOnScreenNotification::Get().Remove(ScreenMessageDelegate);
#endif
=======
>>>>>>> 4af6daef
}

FVirtualShadowMapArrayCacheManager::FInvalidatingPrimitiveCollector::FInvalidatingPrimitiveCollector(FVirtualShadowMapArrayCacheManager* InVirtualShadowMapArrayCacheManager)
	: Scene(*InVirtualShadowMapArrayCacheManager->Scene)
	, GPUScene(InVirtualShadowMapArrayCacheManager->Scene->GPUScene)
	, Manager(*InVirtualShadowMapArrayCacheManager)
{
}

void FVirtualShadowMapArrayCacheManager::FInvalidatingPrimitiveCollector::AddDynamicAndGPUPrimitives()
{
	// Add and clear pending invalidations enqueued on the GPU Scene from dynamic primitives added since last invalidation
	for (const FGPUScene::FInstanceRange& Range : GPUScene.DynamicPrimitiveInstancesToInvalidate)
	{
		// Dynamic primitives are never cached as static; see  FUploadDataSourceAdapterDynamicPrimitives::GetPrimitiveInfo
		// TODO: Do we ever need to invalidate these "post" update?
		Instances.Add(Range.InstanceSceneDataOffset, Range.NumInstanceSceneDataEntries, EncodeInstanceInvalidationPayload(false));
	}

	// SIDE EFFECT GLOBAL
	GPUScene.DynamicPrimitiveInstancesToInvalidate.Reset();

	for (auto& CacheEntry : Manager.CacheEntries)
	{
		for (const FVirtualShadowMapPerLightCacheEntry::FInstanceRange& Range : CacheEntry.Value->PrimitiveInstancesToInvalidate)
		{
			// Add item for each shadow map explicitly, inflates host data but improves load balancing,
			// TODO: maybe add permutation so we can strip the loop completely.
			for (const auto& SmCacheEntry : CacheEntry.Value->ShadowMapEntries)
			{
				// TODO: Do we ever need to invalidate these "post" update?
				Instances.Add(Range.InstanceSceneDataOffset, Range.NumInstanceSceneDataEntries,
					EncodeInstanceInvalidationPayload(Range.bInvalidateStaticPage, SmCacheEntry.CurrentVirtualShadowMapId));
			}
		}
		CacheEntry.Value->PrimitiveInstancesToInvalidate.Reset();
	}

	// Process any GPU readback static invalidations
	{
		FVirtualShadowMapFeedback::FReadbackInfo Readback = Manager.StaticGPUInvalidationsFeedback.GetLatestReadbackBuffer();
		if (Readback.Size > 0)
		{
			TBitArray<SceneRenderingAllocator> Primitives;
			{
				const uint32* Data = (const uint32*)Readback.Buffer->Lock(Readback.Size);			
				Primitives.AddRange(Data, Readback.Size * 8);
				Readback.Buffer->Unlock();
				// TODO: Mark that we've done this buffer? Not really harmful to redo it
			}

			for (TConstSetBitIterator<SceneRenderingAllocator> PrimitivesIt(Primitives); PrimitivesIt; ++PrimitivesIt)
			{
				const FPersistentPrimitiveIndex PersistentPrimitiveIndex = FPersistentPrimitiveIndex{PrimitivesIt.GetIndex()};

				// NOTE: Have to be a bit careful as this primitive index came from a few frames ago... thus it may no longer
				// be valid, or possibly even replaced by a new primitive.
				// TODO: Dual iterator and avoid any primitives that have been removed recently (might resuse the slot)
				const int32 PrimitiveIndex = Scene.GetPrimitiveIndex(PersistentPrimitiveIndex);
				FPrimitiveSceneInfo* PrimitiveSceneInfo = Scene.GetPrimitiveSceneInfo(PrimitiveIndex);
				if (PrimitiveSceneInfo)
				{
					if (Manager.WasRecentlyRemoved(PersistentPrimitiveIndex))
					{
						// Do nothing for now, as this slot may have been reused after a previous removal
#if VSM_LOG_STATIC_CACHING
						UE_LOG(LogRenderer, Warning, TEXT("Ignoring GPU invalidation due to recent primitive removal: %u"), PersistentPrimitiveIndex.Index);
#endif
					}
					else
					{
#if VSM_LOG_STATIC_CACHING
						UE_LOG(LogRenderer, Warning, TEXT("Transitioning GPU invalidation to dynamic caching: %u"), PersistentPrimitiveIndex.Index);
#endif
						AddInvalidation(PrimitiveSceneInfo, false);
					}
				}
			}
		}
	}
}

<<<<<<< HEAD
TRefCountPtr<IPooledRenderTarget> FVirtualShadowMapArrayCacheManager::SetPhysicalPoolSize(FRDGBuilder& GraphBuilder, FIntPoint RequestedSize, int RequestedArraySize)
{
	if (!PhysicalPagePool || PhysicalPagePool->GetDesc().Extent != RequestedSize || PhysicalPagePool->GetDesc().ArraySize != RequestedArraySize)
	{
		FPooledRenderTargetDesc Desc2D = FPooledRenderTargetDesc::Create2DArrayDesc(
			RequestedSize,
			PF_R32_UINT,
			FClearValueBinding::None,
			TexCreate_None,
		#if PLATFORM_MAC_ENABLE_EXPERIMENTAL_NANITE_SUPPORT
			TexCreate_ShaderResource | TexCreate_UAV | TexCreate_AtomicCompatible,
		#else
			TexCreate_ShaderResource | TexCreate_UAV,
		#endif
			false,
			RequestedArraySize
		);
		GRenderTargetPool.FindFreeElement(GraphBuilder.RHICmdList, Desc2D, PhysicalPagePool, TEXT("Shadow.Virtual.PhysicalPagePool"));

		Invalidate();
		//UE_LOG(LogRenderer, Display, TEXT("Recreating Shadow.Virtual.PhysicalPagePool. This will also drop any cached pages."));
	}

	return PhysicalPagePool;
}

void FVirtualShadowMapArrayCacheManager::FreePhysicalPool()
{
	if (PhysicalPagePool)
	{
		PhysicalPagePool = nullptr;
		Invalidate();
	}
}

TRefCountPtr<IPooledRenderTarget> FVirtualShadowMapArrayCacheManager::SetHZBPhysicalPoolSize(FRDGBuilder& GraphBuilder, FIntPoint RequestedHZBSize, const EPixelFormat Format)
{
	if (!HZBPhysicalPagePool || HZBPhysicalPagePool->GetDesc().Extent != RequestedHZBSize || HZBPhysicalPagePool->GetDesc().Format != Format)
	{
		// TODO: This may need to be an array as well
		FPooledRenderTargetDesc Desc = FPooledRenderTargetDesc::Create2DDesc(
			RequestedHZBSize,
			Format,
			FClearValueBinding::None,
			GFastVRamConfig.HZB,
			TexCreate_ShaderResource | TexCreate_UAV,
			false,
			FVirtualShadowMap::NumHZBLevels);

		GRenderTargetPool.FindFreeElement(GraphBuilder.RHICmdList, Desc, HZBPhysicalPagePool, TEXT("Shadow.Virtual.HZBPhysicalPagePool"));
	}

	return HZBPhysicalPagePool;
}

void FVirtualShadowMapArrayCacheManager::FreeHZBPhysicalPool()
{
	if (HZBPhysicalPagePool)
	{
		HZBPhysicalPagePool = nullptr;
		Invalidate();
	}
}

void FVirtualShadowMapArrayCacheManager::Invalidate()
{
	// Clear the cache
	PrevCacheEntries.Empty();
	CacheEntries.Reset();
}

TSharedPtr<FVirtualShadowMapCacheEntry> FVirtualShadowMapPerLightCacheEntry::FindCreateShadowMapEntry(int32 Index)
{
	check(Index >= 0);
	ShadowMapEntries.SetNum(FMath::Max(Index + 1, ShadowMapEntries.Num()));

	TSharedPtr<FVirtualShadowMapCacheEntry>& EntryRef = ShadowMapEntries[Index];

	if (!EntryRef.IsValid())
	{
		EntryRef = MakeShared<FVirtualShadowMapCacheEntry>();
	}

	return EntryRef;
}

TSharedPtr<FVirtualShadowMapPerLightCacheEntry> FVirtualShadowMapArrayCacheManager::FindCreateLightCacheEntry(int32 LightSceneId, uint32 ViewUniqueID)
=======
void FVirtualShadowMapArrayCacheManager::FInvalidatingPrimitiveCollector::AddInvalidation(FPrimitiveSceneInfo * PrimitiveSceneInfo, bool bRemovedPrimitive)
>>>>>>> 4af6daef
{
	const int32 PrimitiveID = PrimitiveSceneInfo->GetIndex();
	const int32 InstanceSceneDataOffset = PrimitiveSceneInfo->GetInstanceSceneDataOffset();
	const int32 NumInstanceSceneDataEntries = PrimitiveSceneInfo->GetNumInstanceSceneDataEntries();

	if (PrimitiveID < 0 || InstanceSceneDataOffset == INDEX_NONE)
	{
		return;
	}

<<<<<<< HEAD
	const uint64 CacheKey = (uint64(ViewUniqueID) << 32U) | uint64(LightSceneId);

	if (TSharedPtr<FVirtualShadowMapPerLightCacheEntry> *LightEntry = CacheEntries.Find(CacheKey))
	{
		return *LightEntry;
	}

	// Add to current frame / active set.
	TSharedPtr<FVirtualShadowMapPerLightCacheEntry>& NewLightEntry = CacheEntries.Add(CacheKey);

	// Copy data if available
	if (TSharedPtr<FVirtualShadowMapPerLightCacheEntry>* PrevNewLightEntry = PrevCacheEntries.Find(CacheKey))
	{
		NewLightEntry = *PrevNewLightEntry;
	}
	else
	{
		NewLightEntry = MakeShared<FVirtualShadowMapPerLightCacheEntry>(Scene->GetMaxPersistentPrimitiveIndex());
=======
	const FPersistentPrimitiveIndex PersistentPrimitiveIndex = PrimitiveSceneInfo->GetPersistentIndex();
	const EPrimitiveDirtyState DirtyState = GPUScene.GetPrimitiveDirtyState(PrimitiveID);

	// suppress invalidations from moved primitives that are marked to behave as if they were static.
	if (!bRemovedPrimitive && PrimitiveSceneInfo->Proxy->GetShadowCacheInvalidationBehavior() == EShadowCacheInvalidationBehavior::Static)
	{
		return;
	}

	// Nanite meshes need special handling because they don't get culled on CPU, thus always process invalidations for those
	const bool bIsNaniteMesh = Scene.PrimitiveFlagsCompact[PrimitiveID].bIsNaniteMesh;
	const bool bPreviouslyCachedAsStatic = PrimitiveSceneInfo->ShouldCacheShadowAsStatic();

	if (bRemovedPrimitive)
	{
		RemovedPrimitives.PadToNum(PersistentPrimitiveIndex.Index + 1, false);
		RemovedPrimitives[PersistentPrimitiveIndex.Index] = true;
	}
	else
	{
		// Swap to dynamic caching if it was already static
		if (bPreviouslyCachedAsStatic)
		{
			// SIDE EFFECT, GLOBAL
			// TODO: Verify the timing on this...
			PrimitiveSceneInfo->SetCacheShadowAsStatic(false);
#if VSM_LOG_STATIC_CACHING
			UE_LOG(LogRenderer, Warning, TEXT("FVirtualShadowMapArrayCacheManager: '%s' switched to dynamic caching"), *PrimitiveSceneInfo->GetFullnameForDebuggingOnly());
#endif
		}
	}

	// If it's "added" we can't invalidate pre-update since it will not be in GPUScene yet
	// Similarly if it is removed, we can't invalidate post-update
	// Otherwise we currently add it to both passes as we need to invalidate both the position it came from, and the position
	// it moved *to* if transform/instances changed. Both pages may need to updated.
	// TODO: Filter out one of the updates for things like WPO animation or other cases where the transform/bounds have not changed
	const bool bInvalidatePreUpdate = !EnumHasAnyFlags(DirtyState, EPrimitiveDirtyState::Added);
	const bool bInvalidatePostUpdate = !bRemovedPrimitive;

	// TODO
	if (!bInvalidatePreUpdate)
	{
		return;
	}

	for (auto& CacheEntry : Manager.CacheEntries)
	{
		TBitArray<>& CachedPrimitives = CacheEntry.Value->CachedPrimitives;
		if (bIsNaniteMesh || (PersistentPrimitiveIndex.Index < CachedPrimitives.Num() && CachedPrimitives[PersistentPrimitiveIndex.Index]))
		{
			if (!bIsNaniteMesh)
			{
				// Clear the record as we're wiping it out.
				// SIDE EFFECT, per cache manager
				CachedPrimitives[PersistentPrimitiveIndex.Index] = false;
			}

			// Add item for each shadow map explicitly, inflates host data but improves load balancing,
			// TODO: maybe add permutation so we can strip the loop completely.
			for (const auto& SmCacheEntry : CacheEntry.Value->ShadowMapEntries)
			{
				checkSlow(SmCacheEntry.CurrentVirtualShadowMapId != INDEX_NONE);
				uint32 Payload = EncodeInstanceInvalidationPayload(bPreviouslyCachedAsStatic, SmCacheEntry.CurrentVirtualShadowMapId);
				Instances.Add(InstanceSceneDataOffset, NumInstanceSceneDataEntries, Payload);
			}
		}
	}
}

void FVirtualShadowMapArrayCacheManager::FInvalidatingPrimitiveCollector::Finalize()
{
	Instances.FinalizeBatches();
}


FVirtualShadowMapFeedback::FVirtualShadowMapFeedback()
{
	for (int32 i = 0; i < MaxBuffers; ++i)
	{
		Buffers[i].Buffer = new FRHIGPUBufferReadback(TEXT("Shadow.Virtual.Readback"));
		Buffers[i].Size = 0;
	}
}

FVirtualShadowMapFeedback::~FVirtualShadowMapFeedback()
{
	for (int32 i = 0; i < MaxBuffers; ++i)
	{
		delete Buffers[i].Buffer;
		Buffers[i].Buffer = nullptr;
		Buffers[i].Size = 0;
	}
}

void FVirtualShadowMapFeedback::SubmitFeedbackBuffer(
	FRDGBuilder& GraphBuilder,
	FRDGBufferRef FeedbackBuffer)
{
	// Source copy usage is required for readback
	check((FeedbackBuffer->Desc.Usage & EBufferUsageFlags::SourceCopy) == EBufferUsageFlags::SourceCopy);

	if (NumPending == MaxBuffers)
	{
#if VSM_LOG_STATIC_CACHING
		UE_LOG(LogRenderer, Warning, TEXT("FVirtualShadowMapFeedback ran out of feedback buffers!"));
#endif
		return;
	}

	FRHIGPUBufferReadback* ReadbackBuffer = Buffers[WriteIndex].Buffer;
	Buffers[WriteIndex].Size = FeedbackBuffer->Desc.GetSize();

	AddReadbackBufferPass(GraphBuilder, RDG_EVENT_NAME("Readback"), FeedbackBuffer,
		[ReadbackBuffer, FeedbackBuffer](FRHICommandList& RHICmdList)
		{
			ReadbackBuffer->EnqueueCopy(RHICmdList, FeedbackBuffer->GetRHI(), 0u);
		});

	WriteIndex = (WriteIndex + 1) % MaxBuffers;
	NumPending = FMath::Min(NumPending + 1, MaxBuffers);
}

FVirtualShadowMapFeedback::FReadbackInfo FVirtualShadowMapFeedback::GetLatestReadbackBuffer()
{
	int32 LatestBufferIndex = -1;

	// Find latest buffer that is ready
	while (NumPending > 0)
	{
		uint32 Index = (WriteIndex + MaxBuffers - NumPending) % MaxBuffers;
		if (Buffers[Index].Buffer->IsReady())
		{
			--NumPending;
			LatestBufferIndex = Index;
		}
		else
		{
			break;
		}
	}

	return LatestBufferIndex >= 0 ? Buffers[LatestBufferIndex] : FReadbackInfo();
}


FVirtualShadowMapArrayCacheManager::FVirtualShadowMapArrayCacheManager(FScene* InScene) 
	: Scene(InScene)
{
	// Handle message with status sent back from GPU
	StatusFeedbackSocket = GPUMessage::RegisterHandler(TEXT("Shadow.Virtual.StatusFeedback"), [this](GPUMessage::FReader Message)
	{
		// Goes negative on underflow
		int32 NumPagesFree = Message.Read<int32>(0);
			
		CSV_CUSTOM_STAT(VSM, FreePages, NumPagesFree, ECsvCustomStatOp::Set);

		if (NumPagesFree < 0)
		{
			static const auto* CVarResolutionLodBiasLocalPtr = IConsoleManager::Get().FindTConsoleVariableDataFloat(TEXT("r.Shadow.Virtual.ResolutionLodBiasLocal"));
			const float LodBiasLocal = CVarResolutionLodBiasLocalPtr->GetValueOnRenderThread();

			static const auto* CVarResolutionLodBiasDirectionalPtr = IConsoleManager::Get().FindTConsoleVariableDataFloat(TEXT("r.Shadow.Virtual.ResolutionLodBiasDirectional"));
			const float LodBiasDirectional = CVarResolutionLodBiasDirectionalPtr->GetValueOnRenderThread();

			static const auto* CVarMaxPhysicalPagesPtr = IConsoleManager::Get().FindTConsoleVariableDataInt(TEXT("r.Shadow.Virtual.MaxPhysicalPages"));
			const int32 MaxPhysicalPages = CVarMaxPhysicalPagesPtr->GetValueOnRenderThread();

			static const auto* CVarMaxPhysicalPagesSceneCapturePtr = IConsoleManager::Get().FindTConsoleVariableDataInt(TEXT("r.Shadow.Virtual.MaxPhysicalPagesSceneCapture"));
			const int32 MaxPhysicalPagesSceneCapture = CVarMaxPhysicalPagesSceneCapturePtr->GetValueOnRenderThread();

#if !UE_BUILD_SHIPPING
			if (!bLoggedPageOverflow)
			{
				UE_LOG(LogRenderer, Warning, TEXT("Virtual Shadow Map Page Pool overflow (%d page allocations were not served), this will produce visual artifacts (missing shadow), increase the page pool limit or reduce resolution bias to avoid.\n")
					TEXT(" See r.Shadow.Virtual.MaxPhysicalPages (%d), r.Shadow.Virtual.MaxPhysicalPagesSceneCapture (%d), r.Shadow.Virtual.ResolutionLodBiasLocal (%.2f), and r.Shadow.Virtual.ResolutionLodBiasDirectional (%.2f)"),
					-NumPagesFree,
					MaxPhysicalPages,
					MaxPhysicalPagesSceneCapture,
					LodBiasLocal,
					LodBiasDirectional);
				bLoggedPageOverflow = true;
			}
			LastOverflowTime = float(FGameTime::GetTimeSinceAppStart().GetRealTimeSeconds());
#endif
		}
#if !UE_BUILD_SHIPPING
		else
		{
			bLoggedPageOverflow = false;
		}
#endif
	});

#if !UE_BUILD_SHIPPING
	// Handle message with stats sent back from GPU whenever stats are enabled
	StatsFeedbackSocket = GPUMessage::RegisterHandler(TEXT("Shadow.Virtual.StatsFeedback"), [this](GPUMessage::FReader Message)
	{
		// Culling stats
		int32 NaniteNumTris = Message.Read<int32>(0);
		int32 NanitePostCullNodeCount = Message.Read<int32>(0);
		int32 NonNanitePostCullInstanceCount = Message.Read<int32>(0);

		CSV_CUSTOM_STAT(VSM, NaniteNumTris, NaniteNumTris, ECsvCustomStatOp::Set);
		CSV_CUSTOM_STAT(VSM, NanitePostCullNodeCount, NanitePostCullNodeCount, ECsvCustomStatOp::Set);
		CSV_CUSTOM_STAT(VSM, NonNanitePostCullInstanceCount, NonNanitePostCullInstanceCount, ECsvCustomStatOp::Set);

		// Large page area items
		LastLoggedPageOverlapAppTime.SetNumZeroed(Scene->GetMaxPersistentPrimitiveIndex());
		float RealTimeSeconds = float(FGameTime::GetTimeSinceAppStart().GetRealTimeSeconds());

		TConstArrayView<uint32> PageAreaDiags = Message.ReadCount(FVirtualShadowMapArray::MaxPageAreaDiagnosticSlots * 2);
		for (int32 Index = 0; Index < PageAreaDiags.Num(); Index += 2)
		{
			uint32 Overlap = PageAreaDiags[Index];
			uint32 PersistentPrimitiveId = PageAreaDiags[Index + 1];
			int32 PrimtiveIndex = Scene->GetPrimitiveIndex(FPersistentPrimitiveIndex{ int32(PersistentPrimitiveId) });
			if (Overlap > 0 && PrimtiveIndex != INDEX_NONE)
			{
				if (RealTimeSeconds - LastLoggedPageOverlapAppTime[PersistentPrimitiveId] > 5.0f)
				{
					LastLoggedPageOverlapAppTime[PersistentPrimitiveId] = RealTimeSeconds;
					UE_LOG(LogRenderer, Warning, TEXT("Non-Nanite VSM page overlap performance Warning, %d, %s, %s"), Overlap, *Scene->Primitives[PrimtiveIndex]->GetOwnerActorNameOrLabelForDebuggingOnly(), *Scene->Primitives[PrimtiveIndex]->GetFullnameForDebuggingOnly());
				}
				LargePageAreaItems.Add(PersistentPrimitiveId, FLargePageAreaItem{ Overlap, RealTimeSeconds });
			}
		}
	});
#endif

#if !UE_BUILD_SHIPPING
	ScreenMessageDelegate = FRendererOnScreenNotification::Get().AddLambda([this](TMultiMap<FCoreDelegates::EOnScreenMessageSeverity, FText >& OutMessages)
	{
		float RealTimeSeconds = float(FGameTime::GetTimeSinceAppStart().GetRealTimeSeconds());

		// Show for ~5s after last overflow
		int32 CurrentFrameNumber = Scene->GetFrameNumber();
		if (LastOverflowTime >= 0.0f && RealTimeSeconds - LastOverflowTime < 5.0f)
		{
			OutMessages.Add(FCoreDelegates::EOnScreenMessageSeverity::Warning, FText::FromString(FString::Printf(TEXT("Virtual Shadow Map Page Pool overflow detected (%0.0f seconds ago)"), RealTimeSeconds - LastOverflowTime)));
		}

		for (const auto& Item : LargePageAreaItems)
		{
			int32 PrimtiveIndex = Scene->GetPrimitiveIndex(FPersistentPrimitiveIndex{ int32(Item.Key) });
			uint32 Overlap = Item.Value.PageArea;
			if (PrimtiveIndex != INDEX_NONE && RealTimeSeconds - Item.Value.LastTimeSeen < 2.5f)
			{
				OutMessages.Add(FCoreDelegates::EOnScreenMessageSeverity::Warning, FText::FromString(FString::Printf(TEXT("Non-Nanite VSM page overlap performance Warning: Primitive '%s' overlapped %d Pages"), *Scene->Primitives[PrimtiveIndex]->GetOwnerActorNameOrLabelForDebuggingOnly(), Overlap)));
			}
		}
		TrimLoggingInfo();
	});
#endif
}

FVirtualShadowMapArrayCacheManager::~FVirtualShadowMapArrayCacheManager()
{
#if !UE_BUILD_SHIPPING
	FRendererOnScreenNotification::Get().Remove(ScreenMessageDelegate);
#endif
}


void FVirtualShadowMapArrayCacheManager::SetPhysicalPoolSize(FRDGBuilder& GraphBuilder, FIntPoint RequestedSize, int RequestedArraySize, uint32 MaxPhysicalPages)
{
	// Using ReservedResource|ImmediateCommit flags hint to the RHI that the resource can be allocated using N small physical memory allocations,
	// instead of a single large contighous allocation. This helps Windows video memory manager page allocations in and out of local memory more efficiently.
	ETextureCreateFlags RequestedCreateFlags = (CVarVSMReservedResource.GetValueOnRenderThread() && GRHISupportsReservedResources)
		? (TexCreate_ReservedResource | TexCreate_ImmediateCommit)
		: TexCreate_None;

	if (!PhysicalPagePool 
		|| PhysicalPagePool->GetDesc().Extent != RequestedSize 
		|| PhysicalPagePool->GetDesc().ArraySize != RequestedArraySize
		|| PhysicalPagePoolCreateFlags != RequestedCreateFlags)
	{
		if (PhysicalPagePool)
		{
			UE_LOG(LogRenderer, Display, TEXT("Recreating Shadow.Virtual.PhysicalPagePool due to size or flags change. This will also drop any cached pages."));
		}

		// Track changes to these ourselves instead of from the GetDesc() since that may get manipulated internally
		PhysicalPagePoolCreateFlags = RequestedCreateFlags;
        
        ETextureCreateFlags PoolTexCreateFlags = TexCreate_ShaderResource | TexCreate_UAV;
        
#if PLATFORM_MAC
        if(GMaxRHIFeatureLevel >= ERHIFeatureLevel::SM6)
        {
            PoolTexCreateFlags |= TexCreate_AtomicCompatible;
        }
#endif
        
		FPooledRenderTargetDesc Desc2D = FPooledRenderTargetDesc::Create2DArrayDesc(
			RequestedSize,
			PF_R32_UINT,
			FClearValueBinding::None,
			PhysicalPagePoolCreateFlags,
            PoolTexCreateFlags,
			false,
			RequestedArraySize
		);
		GRenderTargetPool.FindFreeElement(GraphBuilder.RHICmdList, Desc2D, PhysicalPagePool, TEXT("Shadow.Virtual.PhysicalPagePool"));

		// Allocate page metadata alongside
		FRDGBufferRef PhysicalPageMetaDataRDG = GraphBuilder.CreateBuffer(
			FRDGBufferDesc::CreateStructuredDesc(sizeof(FPhysicalPageMetaData), MaxPhysicalPages),
			TEXT("Shadow.Virtual.PhysicalPageMetaData"));
		// Persistent, so we extract it immediately
		PhysicalPageMetaData = GraphBuilder.ConvertToExternalBuffer(PhysicalPageMetaDataRDG);

		Invalidate();
>>>>>>> 4af6daef
	}
}

<<<<<<< HEAD
	// return entry
	return NewLightEntry;
=======
void FVirtualShadowMapArrayCacheManager::FreePhysicalPool()
{
	if (PhysicalPagePool)
	{
		PhysicalPagePool = nullptr;
		Invalidate();
	}
>>>>>>> 4af6daef
}

TRefCountPtr<IPooledRenderTarget> FVirtualShadowMapArrayCacheManager::SetHZBPhysicalPoolSize(FRDGBuilder& GraphBuilder, FIntPoint RequestedHZBSize, const EPixelFormat Format)
{
	if (!HZBPhysicalPagePool || HZBPhysicalPagePool->GetDesc().Extent != RequestedHZBSize || HZBPhysicalPagePool->GetDesc().Format != Format)
	{
		// TODO: This may need to be an array as well
		FPooledRenderTargetDesc Desc = FPooledRenderTargetDesc::Create2DDesc(
			RequestedHZBSize,
			Format,
			FClearValueBinding::None,
			GFastVRamConfig.HZB,
			TexCreate_ShaderResource | TexCreate_UAV,
			false,
			FVirtualShadowMap::NumHZBLevels);

		GRenderTargetPool.FindFreeElement(GraphBuilder.RHICmdList, Desc, HZBPhysicalPagePool, TEXT("Shadow.Virtual.HZBPhysicalPagePool"));

		// TODO: Clear to black?
	}

	return HZBPhysicalPagePool;
}

void FVirtualShadowMapArrayCacheManager::FreeHZBPhysicalPool()
{
	if (HZBPhysicalPagePool)
	{
		HZBPhysicalPagePool = nullptr;
		Invalidate();
	}
}

void FVirtualShadowMapArrayCacheManager::Invalidate()
{
	// Clear the cache
	CacheEntries.Reset();

	// Mark globally invalid until the next GPU allocation/metadata update
	bCacheDataValid = false;

	//UE_LOG(LogRenderer, Display, TEXT("Virtual shadow map cache invalidated."));
}

void FVirtualShadowMapArrayCacheManager::MarkCacheDataValid()
{
	bCacheDataValid = true;
}

bool FVirtualShadowMapArrayCacheManager::IsCacheEnabled()
{
	return CVarCacheVirtualSMs.GetValueOnRenderThread() != 0;
}

bool FVirtualShadowMapArrayCacheManager::IsCacheDataAvailable()
{
	return IsCacheEnabled() &&
		bCacheDataValid &&
		PrevBuffers.PageTable &&
		PrevBuffers.PageFlags &&
		PrevBuffers.PageRectBounds &&
		PrevBuffers.ProjectionData && 
		PrevBuffers.PhysicalPageLists;
}

bool FVirtualShadowMapArrayCacheManager::IsHZBDataAvailable()
{
	// NOTE: HZB can be used/valid even when physical page caching is disabled
	return HZBPhysicalPagePool && PrevBuffers.PageTable && PrevBuffers.PageFlags;
}

TSharedPtr<FVirtualShadowMapPerLightCacheEntry> FVirtualShadowMapArrayCacheManager::FindCreateLightCacheEntry(
	int32 LightSceneId, uint32 ViewUniqueID, uint32 NumShadowMaps)
{
	const uint64 CacheKey = (uint64(ViewUniqueID) << 32U) | uint64(LightSceneId);

	TSharedPtr<FVirtualShadowMapPerLightCacheEntry> *LightEntryKey = CacheEntries.Find(CacheKey);

	if (LightEntryKey)
	{
		TSharedPtr<FVirtualShadowMapPerLightCacheEntry> LightEntry = *LightEntryKey;

		if (LightEntry->ShadowMapEntries.Num() == NumShadowMaps)
		{
			LightEntry->ReferencedRenderSequenceNumber = RenderSequenceNumber;
			return LightEntry;
		}
		else
		{
			// Remove this entry and create a new one below
			// NOTE: This should only happen for clipmaps currently on cvar changes
			UE_LOG(LogRenderer, Display, TEXT("Virtual shadow map cache invalidated for light due to clipmap level count change"));
			CacheEntries.Remove(CacheKey);
		}
	}

	// Make new entry for this light
	TSharedPtr<FVirtualShadowMapPerLightCacheEntry> LightEntry = MakeShared<FVirtualShadowMapPerLightCacheEntry>(Scene->GetMaxPersistentPrimitiveIndex(), NumShadowMaps);
	LightEntry->ReferencedRenderSequenceNumber = RenderSequenceNumber;	
	CacheEntries.Add(CacheKey, LightEntry);

	return LightEntry;
}

void FVirtualShadowMapPerLightCacheEntry::OnPrimitiveRendered(const FPrimitiveSceneInfo* PrimitiveSceneInfo)
{
	// Mark as (potentially present in a cached page somehwere, so we'd need to invalidate if it is removed/moved)
	CachedPrimitives[PrimitiveSceneInfo->GetPersistentIndex().Index] = true;

	if (GVSMCacheDeformableMeshesInvalidate != 0)
	{
		// Deformable mesh primitives need to trigger invalidation (even if they did not move) or we get artifacts, for example skinned meshes that are animating but not currently moving.
		if (PrimitiveSceneInfo->Proxy->HasDeformableMesh())
		{
			PrimitiveInstancesToInvalidate.Add(FInstanceRange{ 
				PrimitiveSceneInfo->GetInstanceSceneDataOffset(),
				PrimitiveSceneInfo->GetNumInstanceSceneDataEntries(),
				PrimitiveSceneInfo->ShouldCacheShadowAsStatic()
			});
		}
	}
}

void FVirtualShadowMapArrayCacheManager::UpdateUnreferencedCacheEntries(
	FVirtualShadowMapArray& VirtualShadowMapArray)
{
	const int64 MaxAge = CVarCacheMaxUnreferencedLightAge.GetValueOnRenderThread();
	const bool bAllowUnreferencedEntries = IsCacheEnabled() && MaxAge > 0;

	TArray<uint64, SceneRenderingAllocator> EntriesToRemove;
	for (auto& LightEntry : CacheEntries)
	{
		TSharedPtr<FVirtualShadowMapPerLightCacheEntry> CacheEntry = LightEntry.Value;
		// NOTE: We probably want to decouple the age from render calls at some point, but regardless we need to know
		// in the first branch that the given light was referenced *this* render, and therefore has already been
		// (re)allocated a current VSM ID.
		int64 Age = RenderSequenceNumber - CacheEntry->ReferencedRenderSequenceNumber;
		check(CacheEntry->ReferencedRenderSequenceNumber >= 0);
		check(Age >= 0);
		if (Age == 0)
		{
			// Referenced this frame still, leave it alone
			check(CacheEntry->ShadowMapEntries.Last().CurrentVirtualShadowMapId < VirtualShadowMapArray.GetNumShadowMapSlots());
		}
		else if (bAllowUnreferencedEntries && Age < MaxAge)
		{
			INC_DWORD_STAT(STAT_VSMUnreferencedLights);

			int PrevBaseVirtualShadowMapId = CacheEntry->ShadowMapEntries[0].CurrentVirtualShadowMapId;
			bool bIsSinglePage = FVirtualShadowMapArray::IsSinglePage(PrevBaseVirtualShadowMapId);

			// Keep the entry, reallocate new VSM IDs
			int32 NumMaps = CacheEntry->ShadowMapEntries.Num();
			int32 VirtualShadowMapId = VirtualShadowMapArray.Allocate(bIsSinglePage, NumMaps);
			for (int32 Map = 0; Map < NumMaps; ++Map)
			{
				CacheEntry->ShadowMapEntries[Map].Update(VirtualShadowMapArray, *CacheEntry, VirtualShadowMapId + Map);
				// NOTE: Leave the ProjectionData as whatever it was before
				// TODO: We may want to add a flag that this is unreferenced so we can prune it from the light grid and skip it in page marking, etc...?
				// Except in theory if we are marking things from onscreen pixels then we wouldn't have culled it... (small light culling though)?
			}
		}
		else
		{
			// Enqueue for remove
			EntriesToRemove.Add(LightEntry.Key);
			//UE_LOG(LogRenderer, Display, TEXT("Removed VSM light cache entry (%d, Age %d)"), LightEntry.Key, Age);
		}
	}

	for (uint64 Entry : EntriesToRemove)
	{
		int32 NumRemoved = CacheEntries.Remove(Entry);
		check(NumRemoved > 0);
	}
}

void FVirtualShadowMapArrayCacheManager::UploadProjectionData(FRDGScatterUploadBuffer& Uploader) const
{
	// If we get here, this should be non-empty, otherwise we will upload nothing and the destination buffer
	// will end up as not having been written in RDG, which makes it upset even if it will never get referenced on the GPU.
	check(!CacheEntries.IsEmpty());

	for (const auto& LightEntry : CacheEntries)
	{
		TSharedPtr<FVirtualShadowMapPerLightCacheEntry> CacheEntry = LightEntry.Value;
		for (const auto& Entry : CacheEntry->ShadowMapEntries)
		{
			Uploader.Add(Entry.CurrentVirtualShadowMapId, &Entry.ProjectionData);
		}
	}
}


void FVirtualShadowMapPerLightCacheEntry::OnPrimitiveRendered(const FPrimitiveSceneInfo* PrimitiveSceneInfo)
{
	// Mark as (potentially present in a cached page somehwere, so we'd need to invalidate if it is removed/moved)
	CachedPrimitives[PrimitiveSceneInfo->GetPersistentIndex().Index] = true;

	if (GVSMCacheDeformableMeshesInvalidate != 0)
	{
		// Deformable mesh primitives need to trigger invalidation (even if they did not move) or we get artifacts, for example skinned meshes that are animating but not currently moving.
		if (PrimitiveSceneInfo->Proxy->HasDeformableMesh())
		{
			PrimitiveInstancesToInvalidate.Add(FInstanceRange{ 
				PrimitiveSceneInfo->GetInstanceSceneDataOffset(),
				PrimitiveSceneInfo->GetNumInstanceSceneDataEntries(),
				PrimitiveSceneInfo->ShouldCacheShadowAsStatic()
			});
		}
	}
}

class FVirtualSmCopyStatsCS : public FGlobalShader
{
	DECLARE_GLOBAL_SHADER(FVirtualSmCopyStatsCS);
	SHADER_USE_PARAMETER_STRUCT(FVirtualSmCopyStatsCS, FGlobalShader)
public:
	BEGIN_SHADER_PARAMETER_STRUCT(FParameters, )
		SHADER_PARAMETER_RDG_BUFFER_SRV(StructuredBuffer< uint >, InStatsBuffer)
		SHADER_PARAMETER_RDG_BUFFER_UAV(RWBuffer< uint >, AccumulatedStatsBufferOut)
		SHADER_PARAMETER(uint32, NumStats)
	END_SHADER_PARAMETER_STRUCT()
	
	static bool ShouldCompilePermutation(const FGlobalShaderPermutationParameters& Parameters)
	{
		return IsFeatureLevelSupported(Parameters.Platform, ERHIFeatureLevel::SM5) &&
			DoesPlatformSupportVirtualShadowMaps(Parameters.Platform);
	}

	static void ModifyCompilationEnvironment(const FGlobalShaderPermutationParameters& Parameters, FShaderCompilerEnvironment& OutEnvironment)
	{
		FGlobalShader::ModifyCompilationEnvironment(Parameters, OutEnvironment);

		OutEnvironment.SetDefine(TEXT("MAX_STAT_FRAMES"), FVirtualShadowMapArrayCacheManager::MaxStatFrames);
	}
};
IMPLEMENT_GLOBAL_SHADER(FVirtualSmCopyStatsCS, "/Engine/Private/VirtualShadowMaps/VirtualShadowMapCopyStats.usf", "CopyStatsCS", SF_Compute);

void FVirtualShadowMapArrayCacheManager::ExtractFrameData(
	FRDGBuilder& GraphBuilder,	
	FVirtualShadowMapArray &VirtualShadowMapArray,
	const FSceneRenderer& SceneRenderer,
	bool bEnableCaching)
{
	TrimLoggingInfo();

	const bool bNewShadowData = VirtualShadowMapArray.IsAllocated();
	const bool bDropAll = !bEnableCaching;
	const bool bDropPrevBuffers = bDropAll || bNewShadowData;
<<<<<<< HEAD

	if (bDropPrevBuffers)
	{
		PrevBuffers = FVirtualShadowMapArrayFrameData();
		PrevUniformParameters.NumFullShadowMaps = 0;
		PrevUniformParameters.NumSinglePageShadowMaps = 0;
		PrevUniformParameters.NumShadowMapSlots = 0;
	}

	if (bDropAll)
	{
		// We drop the physical page pool here as well to ensure that it disappears in the case where
		// thumbnail rendering or similar creates multiple FSceneRenderers that never get deleted.
		// Caching is disabled on these contexts intentionally to avoid these issues.
		FreePhysicalPool();
	}
	else if (bNewShadowData)
	{
		bool bExtractHzbData = false;
=======

	if (bDropPrevBuffers)
	{
		PrevBuffers = FVirtualShadowMapArrayFrameData();
		PrevUniformParameters.NumFullShadowMaps = 0;
		PrevUniformParameters.NumSinglePageShadowMaps = 0;
		PrevUniformParameters.NumShadowMapSlots = 0;
	}

	if (bDropAll)
	{
		// We drop the physical page pool here as well to ensure that it disappears in the case where
		// thumbnail rendering or similar creates multiple FSceneRenderers that never get deleted.
		// Caching is disabled on these contexts intentionally to avoid these issues.
		FreePhysicalPool();
	}
	else if (bNewShadowData)
	{
		// Page table and associated data are needed by HZB next frame even when VSM physical page caching is disabled
		GraphBuilder.QueueBufferExtraction(VirtualShadowMapArray.PageTableRDG, &PrevBuffers.PageTable);
		GraphBuilder.QueueBufferExtraction(VirtualShadowMapArray.PageRectBoundsRDG, &PrevBuffers.PageRectBounds);
		GraphBuilder.QueueBufferExtraction(VirtualShadowMapArray.PageFlagsRDG, &PrevBuffers.PageFlags);
>>>>>>> 4af6daef

		if (IsCacheEnabled())
		{
<<<<<<< HEAD
			bExtractHzbData = true;
			GraphBuilder.QueueTextureExtraction(VirtualShadowMapArray.HZBPhysical, &PrevBuffers.HZBPhysical);
			PrevBuffers.HZBMetadata = VirtualShadowMapArray.HZBMetadata;
=======
			GraphBuilder.QueueBufferExtraction(VirtualShadowMapArray.ProjectionDataRDG, &PrevBuffers.ProjectionData);
			GraphBuilder.QueueBufferExtraction(VirtualShadowMapArray.PhysicalPageListsRDG, &PrevBuffers.PhysicalPageLists);

			// Enqueue readback
			StaticGPUInvalidationsFeedback.SubmitFeedbackBuffer(GraphBuilder, VirtualShadowMapArray.StaticInvalidatingPrimitivesRDG);
			
			// Store but drop any temp references embedded in the uniform parameters this frame.
			// We'll reestablish them when we reimport the extracted resources next frame
			PrevUniformParameters = VirtualShadowMapArray.UniformParameters;
			PrevUniformParameters.ProjectionData = nullptr;
			PrevUniformParameters.PageTable = nullptr;
			PrevUniformParameters.PhysicalPagePool = nullptr;
>>>>>>> 4af6daef
		}

		// propagate current-frame primitive state to cache entry
		for (const auto& LightInfo : SceneRenderer.VisibleLightInfos)
		{
<<<<<<< HEAD
			bExtractHzbData = true;

			GraphBuilder.QueueBufferExtraction(VirtualShadowMapArray.PhysicalPageMetaDataRDG, &PrevBuffers.PhysicalPageMetaData);
			GraphBuilder.QueueBufferExtraction(VirtualShadowMapArray.ProjectionDataRDG, &PrevBuffers.ProjectionData);

			// Enqueue readback
			StaticGPUInvalidationsFeedback.SubmitFeedbackBuffer(GraphBuilder, VirtualShadowMapArray.StaticInvalidatingPrimitivesRDG);
			
			// Store but drop any temp references embedded in the uniform parameters this frame.
			// We'll reestablish them when we reimport the extracted resources next frame
			PrevUniformParameters = VirtualShadowMapArray.UniformParameters;
			PrevUniformParameters.ProjectionData = nullptr;
			PrevUniformParameters.PageTable = nullptr;
			PrevUniformParameters.PhysicalPagePool = nullptr;
=======
			for (const TSharedPtr<FVirtualShadowMapClipmap> &Clipmap : LightInfo.VirtualShadowMapClipmaps)
			{
				// Push data to cache entry
				Clipmap->UpdateCachedFrameData();
			}
>>>>>>> 4af6daef
		}
		// Move cache entries to previous frame, this implicitly removes any that were not used
		PrevCacheEntries = CacheEntries;

<<<<<<< HEAD
		if (bExtractHzbData)
		{
			GraphBuilder.QueueBufferExtraction(VirtualShadowMapArray.PageTableRDG, &PrevBuffers.PageTable);
			GraphBuilder.QueueBufferExtraction(VirtualShadowMapArray.PageRectBoundsRDG, &PrevBuffers.PageRectBounds);
			GraphBuilder.QueueBufferExtraction(VirtualShadowMapArray.PageFlagsRDG, &PrevBuffers.PageFlags);
		}

		// propagate current-frame primitive state to cache entry
		for (const auto& LightInfo : SceneRenderer.VisibleLightInfos)
		{
			for (const TSharedPtr<FVirtualShadowMapClipmap> &Clipmap : LightInfo.VirtualShadowMapClipmaps)
			{
				// Push data to cache entry
				Clipmap->UpdateCachedFrameData();
			}
		}

		CacheEntries.Reset();

=======
>>>>>>> 4af6daef
		ExtractStats(GraphBuilder, VirtualShadowMapArray);
	}
	else
	{
<<<<<<< HEAD
		// Caching is disabled
		if (CVarCacheVirtualSMs.GetValueOnRenderThread() == 0)
		{
			// Make sure we empty out any resources associated with caching
			PrevCacheEntries.Reset();
			CacheEntries.Reset();
		}

=======
>>>>>>> 4af6daef
		// Do nothing; maintain the data that we had
		// This allows us to work around some cases where the renderer gets called multiple times in a given frame
		// - such as scene captures - but does no shadow-related work in all but one of them. We do not want to drop
		// all the cached data in this case otherwise we effectively get no caching at all.
		// Ideally in the long run we want the cache itself to be more robust against rendering multiple views. but
		// for now this at least provides a work-around for some common cases where only one view is rendering VSMs.
<<<<<<< HEAD
	}

	// Every once in a while zero out our recently removed primitive flags. This lets us ignore slots that
	// may have been reused since they were flagged from GPU invalidations.
	++RecentlyRemovedFrameCounter;
	if (RecentlyRemovedFrameCounter >= 3)
	{
		RecentlyRemovedPrimitives[RecentlyRemovedReadIndex].Reset();
		RecentlyRemovedReadIndex = 1 - RecentlyRemovedReadIndex;
		RecentlyRemovedFrameCounter = 0;
	}
=======
	}

	// Every once in a while zero out our recently removed primitive flags. This lets us ignore slots that
	// may have been reused since they were flagged from GPU invalidations.
	++RecentlyRemovedFrameCounter;
	if (RecentlyRemovedFrameCounter >= 3)
	{
		RecentlyRemovedPrimitives[RecentlyRemovedReadIndex].Reset();
		RecentlyRemovedReadIndex = 1 - RecentlyRemovedReadIndex;
		RecentlyRemovedFrameCounter = 0;
	}

	++RenderSequenceNumber;
>>>>>>> 4af6daef
}

void FVirtualShadowMapArrayCacheManager::ExtractStats(FRDGBuilder& GraphBuilder, FVirtualShadowMapArray &VirtualShadowMapArray)
{
	FRDGBufferRef AccumulatedStatsBufferRDG = nullptr;

	// Note: stats accumulation thing is here because it needs to persist over frames.
	if (AccumulatedStatsBuffer.IsValid())
	{
		AccumulatedStatsBufferRDG = GraphBuilder.RegisterExternalBuffer(AccumulatedStatsBuffer, TEXT("Shadow.Virtual.AccumulatedStatsBuffer"));
	}

	if (IsAccumulatingStats())
	{
		if (!AccumulatedStatsBuffer.IsValid())
		{
			FRDGBufferDesc Desc = FRDGBufferDesc::CreateBufferDesc(4, 1 + FVirtualShadowMapArray::NumStats * MaxStatFrames);
			Desc.Usage = EBufferUsageFlags(Desc.Usage | BUF_SourceCopy);

			AccumulatedStatsBufferRDG = GraphBuilder.CreateBuffer(Desc, TEXT("Shadow.Virtual.AccumulatedStatsBuffer"));	// TODO: Can't be a structured buffer as EnqueueCopy is only defined for vertex buffers
			AddClearUAVPass(GraphBuilder, GraphBuilder.CreateUAV(AccumulatedStatsBufferRDG, PF_R32_UINT), 0);
			AccumulatedStatsBuffer = GraphBuilder.ConvertToExternalBuffer(AccumulatedStatsBufferRDG);
		}

		// Initialize/clear
		if (!bAccumulatingStats)
		{
			AddClearUAVPass(GraphBuilder, GraphBuilder.CreateUAV(AccumulatedStatsBufferRDG, PF_R32_UINT), 0);
			bAccumulatingStats = true;
		}

		FVirtualSmCopyStatsCS::FParameters* PassParameters = GraphBuilder.AllocParameters<FVirtualSmCopyStatsCS::FParameters>();

		PassParameters->InStatsBuffer = GraphBuilder.CreateSRV(VirtualShadowMapArray.StatsBufferRDG, PF_R32_UINT);
		PassParameters->AccumulatedStatsBufferOut = GraphBuilder.CreateUAV(AccumulatedStatsBufferRDG, PF_R32_UINT);
		PassParameters->NumStats = FVirtualShadowMapArray::NumStats;

		auto ComputeShader = GetGlobalShaderMap(Scene->GetFeatureLevel())->GetShader<FVirtualSmCopyStatsCS>();

		FComputeShaderUtils::AddPass(
			GraphBuilder,
			RDG_EVENT_NAME("Copy Stats"),
			ComputeShader,
			PassParameters,
			FIntVector(1, 1, 1)
		);
	}
	else if (bAccumulatingStats)
	{
		bAccumulatingStats = false;

		GPUBufferReadback = new FRHIGPUBufferReadback(TEXT("Shadow.Virtual.AccumulatedStatsBufferReadback"));
		AddEnqueueCopyPass(GraphBuilder, GPUBufferReadback, AccumulatedStatsBufferRDG, 0u);
	}
	else if (AccumulatedStatsBuffer.IsValid())
	{
		AccumulatedStatsBuffer.SafeRelease();
	}

	if (GPUBufferReadback && GPUBufferReadback->IsReady())
	{
		TArray<uint32> Tmp;
		Tmp.AddDefaulted(1 + FVirtualShadowMapArray::NumStats * MaxStatFrames);

		{
			const uint32* BufferPtr = (const uint32*)GPUBufferReadback->Lock((1 + FVirtualShadowMapArray::NumStats * MaxStatFrames) * sizeof(uint32));
			FPlatformMemory::Memcpy(Tmp.GetData(), BufferPtr, Tmp.Num() * Tmp.GetTypeSize());
			GPUBufferReadback->Unlock();

			delete GPUBufferReadback;
			GPUBufferReadback = nullptr;
		}

		FString FileName = TEXT("VirtualShadowMapCacheStats.csv");// FString::Printf(TEXT("%s.csv"), *FileNameToUse);
		FArchive * FileToLogTo = IFileManager::Get().CreateFileWriter(*FileName, false);
		ensure(FileToLogTo);
		if (FileToLogTo)
		{
			static const FString StatNames[] =
			{
				TEXT("Allocated"),
				TEXT("StaticCached"),
				TEXT("StaticInvalidated"),
				TEXT("DynamicCached"),
				TEXT("DynamicInvalidated"),
				TEXT("NumSms"),
				TEXT("NonNaniteInstances"),
				TEXT("NonNaniteInstancesDrawn"),
				TEXT("NonNaniteInstancesHZBCulled"),
				TEXT("NonNaniteInstancesPageMaskCulled"),
				TEXT("NonNaniteInstancesEmptyRectCulled"),
				TEXT("NonNaniteInstancesFrustumCulled"),
			};

			// Print header
			FString StringToPrint;
			for (int32 Index = 0; Index < FVirtualShadowMapArray::NumStats; ++Index)
			{
				if (!StringToPrint.IsEmpty())
				{
					StringToPrint += TEXT(",");
				}
				if (Index < int32(UE_ARRAY_COUNT(StatNames)))
				{
					StringToPrint.Append(StatNames[Index]);
				}
				else
				{
					StringToPrint.Appendf(TEXT("Stat_%d"), Index);
				}
			}

			StringToPrint += TEXT("\n");
			FileToLogTo->Serialize(TCHAR_TO_ANSI(*StringToPrint), StringToPrint.Len());

			uint32 Num = Tmp[0];
			for (uint32 Ind = 0; Ind < Num; ++Ind)
			{
				StringToPrint.Empty();

				for (uint32 StatInd = 0; StatInd < FVirtualShadowMapArray::NumStats; ++StatInd)
				{
					if (!StringToPrint.IsEmpty())
					{
						StringToPrint += TEXT(",");
					}

					StringToPrint += FString::Printf(TEXT("%d"), Tmp[1 + Ind * FVirtualShadowMapArray::NumStats + StatInd]);
				}

				StringToPrint += TEXT("\n");
				FileToLogTo->Serialize(TCHAR_TO_ANSI(*StringToPrint), StringToPrint.Len());
			}


			FileToLogTo->Close();
		}
	}
}

<<<<<<< HEAD

bool FVirtualShadowMapArrayCacheManager::IsValid()
{
	return CVarCacheVirtualSMs.GetValueOnRenderThread() != 0
		&& PrevBuffers.PageTable
		&& PrevBuffers.PageFlags
		&& PrevBuffers.PhysicalPageMetaData;
=======
bool FVirtualShadowMapArrayCacheManager::IsAccumulatingStats()
{
	return CVarAccumulateStats.GetValueOnRenderThread() != 0;
>>>>>>> 4af6daef
}

static uint32 GetPrimFlagsBufferSizeInDwords(int32 MaxPersistentPrimitiveIndex)
{
	return FMath::RoundUpToPowerOfTwo(FMath::DivideAndRoundUp(MaxPersistentPrimitiveIndex, 32));
}

<<<<<<< HEAD
static uint32 GetPrimFlagsBufferSizeInDwords(int32 MaxPersistentPrimitiveIndex)
{
	return FMath::RoundUpToPowerOfTwo(FMath::DivideAndRoundUp(MaxPersistentPrimitiveIndex, 32));
}

void FVirtualShadowMapArrayCacheManager::ProcessRemovedOrUpdatedPrimitives(FRDGBuilder& GraphBuilder, const FGPUScene& GPUScene, FInvalidatingPrimitiveCollector& InvalidatingPrimitiveCollector)
{
	// Always incorporate any scene removals into the "recently removed" list
	UpdateRecentlyRemoved(InvalidatingPrimitiveCollector.GetRemovedPrimitives());

	if (CVarCacheVirtualSMs.GetValueOnRenderThread() != 0 && PrevBuffers.PhysicalPageMetaData.IsValid())
	{
		RDG_EVENT_SCOPE(GraphBuilder, "Shadow.Virtual.ProcessRemovedOrUpdatedPrimitives");

		if (!InvalidatingPrimitiveCollector.IsEmpty())
		{
#if VSM_LOG_INVALIDATIONS
			UE_LOG(LogTemp, Warning, TEXT("ProcessRemovedOrUpdatedPrimitives: \n%s"), *InvalidatingPrimitiveCollector.RangesStr);
#endif
			ProcessInvalidations(GraphBuilder, InvalidatingPrimitiveCollector.LoadBalancer, InvalidatingPrimitiveCollector.TotalInstanceCount, GPUScene);
		}
	}
}

static void ResizeFlagArray(TBitArray<>& BitArray, int32 NewMax, bool DefaultValue = false)
{
	if (BitArray.Num() > NewMax)
	{
		// Trim off excess items
		BitArray.SetNumUninitialized(NewMax);
	}
	else if (BitArray.Num() < NewMax)
	{
		BitArray.Add(DefaultValue, NewMax - BitArray.Num());
	}
}

void FVirtualShadowMapArrayCacheManager::OnSceneChange()
{
	if (CVarCacheVirtualSMs.GetValueOnRenderThread() != 0)
	{
		const int32 MaxPersistentPrimitiveIndex = FMath::Max(1, Scene->GetMaxPersistentPrimitiveIndex());

		for (auto& CacheEntry : PrevCacheEntries)
		{
			ResizeFlagArray(CacheEntry.Value->CachedPrimitives, MaxPersistentPrimitiveIndex);
			ResizeFlagArray(CacheEntry.Value->RenderedPrimitives, MaxPersistentPrimitiveIndex);
		}
		for (auto& CacheEntry : CacheEntries)
		{
			ResizeFlagArray(CacheEntry.Value->CachedPrimitives, MaxPersistentPrimitiveIndex);
			ResizeFlagArray(CacheEntry.Value->RenderedPrimitives, MaxPersistentPrimitiveIndex);
=======
void FVirtualShadowMapArrayCacheManager::ProcessInvalidations(FRDGBuilder& GraphBuilder, FSceneUniformBuffer &SceneUniformBuffer, const FInvalidatingPrimitiveCollector& InvalidatingPrimitiveCollector)
{
	// Always incorporate any scene removals into the "recently removed" list
	UpdateRecentlyRemoved(InvalidatingPrimitiveCollector.GetRemovedPrimitives());

	if (IsCacheDataAvailable())
	{
		RDG_EVENT_SCOPE(GraphBuilder, "Shadow.Virtual.ProcessInvalidations");

		if (!InvalidatingPrimitiveCollector.Instances.IsEmpty())
		{
			ProcessInvalidations(GraphBuilder, SceneUniformBuffer, InvalidatingPrimitiveCollector.Instances);
		}
	}
}

void FVirtualShadowMapArrayCacheManager::OnSceneChange()
{
	{
		const int32 MaxPersistentPrimitiveIndex = FMath::Max(1, Scene->GetMaxPersistentPrimitiveIndex());

		for (auto& CacheEntry : CacheEntries)
		{
			CacheEntry.Value->CachedPrimitives.SetNum(MaxPersistentPrimitiveIndex, false);
			CacheEntry.Value->RenderedPrimitives.SetNum(MaxPersistentPrimitiveIndex, false);
>>>>>>> 4af6daef
		}
	}
}

void FVirtualShadowMapArrayCacheManager::OnLightRemoved(int32 LightId)
{
	CacheEntries.Remove(LightId);
<<<<<<< HEAD
	PrevCacheEntries.Remove(LightId);
=======
>>>>>>> 4af6daef
}

/**
 * Compute shader to project and invalidate the rectangles of given instances.
 */
class FVirtualSmInvalidateInstancePagesCS : public FGlobalShader
{
	DECLARE_GLOBAL_SHADER(FVirtualSmInvalidateInstancePagesCS);
	SHADER_USE_PARAMETER_STRUCT(FVirtualSmInvalidateInstancePagesCS, FGlobalShader)

	class FDebugDim : SHADER_PERMUTATION_BOOL("ENABLE_DEBUG_MODE");
	class FUseHzbDim : SHADER_PERMUTATION_BOOL("USE_HZB_OCCLUSION");
	using FPermutationDomain = TShaderPermutationDomain<FUseHzbDim, FDebugDim>;

public:
	BEGIN_SHADER_PARAMETER_STRUCT(FParameters, )
		SHADER_PARAMETER_RDG_UNIFORM_BUFFER(FVirtualShadowMapUniformParameters, VirtualShadowMap)
		SHADER_PARAMETER_STRUCT_INCLUDE(ShaderPrint::FShaderParameters, ShaderPrintUniformBuffer)
		SHADER_PARAMETER(uint32, bDrawBounds)

<<<<<<< HEAD
		SHADER_PARAMETER_RDG_BUFFER_UAV(RWStructuredBuffer< FPhysicalPageMetaData >, PrevPhysicalPageMetaDataOut)

		SHADER_PARAMETER_RDG_BUFFER_SRV(StructuredBuffer<float4>, GPUSceneInstanceSceneData)
		SHADER_PARAMETER_RDG_BUFFER_SRV(StructuredBuffer<float4>, GPUSceneInstancePayloadData)
		SHADER_PARAMETER_RDG_BUFFER_SRV(StructuredBuffer<float4>, GPUScenePrimitiveSceneData)
		SHADER_PARAMETER(uint32, GPUSceneFrameNumber)
		SHADER_PARAMETER(uint32, InstanceSceneDataSOAStride)
		SHADER_PARAMETER(uint32, GPUSceneNumAllocatedInstances)
		SHADER_PARAMETER(uint32, GPUSceneNumAllocatedPrimitives)
=======
		SHADER_PARAMETER_RDG_BUFFER_UAV(RWStructuredBuffer< FPhysicalPageMetaData >, PhysicalPageMetaDataOut)

		SHADER_PARAMETER_RDG_UNIFORM_BUFFER(FSceneUniformParameters, Scene)
>>>>>>> 4af6daef

		SHADER_PARAMETER_RDG_BUFFER_SRV(StructuredBuffer< uint >, HZBPageTable)
		SHADER_PARAMETER_RDG_BUFFER_SRV(StructuredBuffer< uint4 >, HZBPageRectBounds)

		SHADER_PARAMETER_RDG_TEXTURE(Texture2D, HZBTexture)
		SHADER_PARAMETER_SAMPLER(SamplerState, HZBSampler)
		SHADER_PARAMETER( FVector2f,	HZBSize )

		// GPU instances parameters
		SHADER_PARAMETER_RDG_BUFFER_SRV(StructuredBuffer<uint>, InvalidatingInstances)
		SHADER_PARAMETER(uint32, NumInvalidatingInstanceSlots)
		RDG_BUFFER_ACCESS(IndirectArgs, ERHIAccess::IndirectArgs)
		SHADER_PARAMETER_RDG_BUFFER_UAV(RWStructuredBuffer<uint>, OutStaticInvalidatingPrimitives)

		SHADER_PARAMETER_STRUCT_INCLUDE(FGPUScene::FInstanceGPULoadBalancer::FShaderParameters, LoadBalancerParameters)
	END_SHADER_PARAMETER_STRUCT()

	static constexpr int Cs1dGroupSizeX = FVirtualShadowMapArrayCacheManager::FInstanceGPULoadBalancer::ThreadGroupSize;

	static bool ShouldCompilePermutation(const FGlobalShaderPermutationParameters& Parameters)
	{
		return IsFeatureLevelSupported(Parameters.Platform, ERHIFeatureLevel::SM5) &&
			DoesPlatformSupportVirtualShadowMaps(Parameters.Platform);
	}

	static void ModifyCompilationEnvironment(const FGlobalShaderPermutationParameters& Parameters, FShaderCompilerEnvironment& OutEnvironment)
	{
		FGlobalShader::ModifyCompilationEnvironment(Parameters, OutEnvironment);
		FVirtualShadowMapArray::SetShaderDefines(OutEnvironment);
		OutEnvironment.SetDefine(TEXT("CS_1D_GROUP_SIZE_X"), Cs1dGroupSizeX);
		OutEnvironment.SetDefine(TEXT("VF_SUPPORTS_PRIMITIVE_SCENE_DATA"), 1);
		FGPUScene::FInstanceGPULoadBalancer::SetShaderDefines(OutEnvironment);
	}
};
IMPLEMENT_GLOBAL_SHADER(FVirtualSmInvalidateInstancePagesCS, "/Engine/Private/VirtualShadowMaps/VirtualShadowMapCacheManagement.usf", "VirtualSmInvalidateInstancePagesCS", SF_Compute);


TRDGUniformBufferRef<FVirtualShadowMapUniformParameters> FVirtualShadowMapArrayCacheManager::GetPreviousUniformBuffer(FRDGBuilder& GraphBuilder) const
{
	FVirtualShadowMapUniformParameters* VersionedParameters = GraphBuilder.AllocParameters<FVirtualShadowMapUniformParameters>();
	*VersionedParameters = PrevUniformParameters;
	return GraphBuilder.CreateUniformBuffer(VersionedParameters);
}

<<<<<<< HEAD
void FVirtualShadowMapArrayCacheManager::SetHZBViewParams(int32 HZBKey, Nanite::FPackedViewParams& OutParams)
{
	FVirtualShadowMapHZBMetadata* PrevHZBMeta = PrevBuffers.HZBMetadata.Find(HZBKey);
	if (PrevHZBMeta)
	{
		OutParams.PrevTargetLayerIndex = PrevHZBMeta->TargetLayerIndex;
		OutParams.PrevViewMatrices = PrevHZBMeta->ViewMatrices;
		OutParams.Flags |= NANITE_VIEW_FLAG_HZBTEST;
	}
}

#if WITH_MGPU
void FVirtualShadowMapArrayCacheManager::UpdateGPUMask(FRHIGPUMask GPUMask)
{
	if (LastGPUMask != GPUMask)
	{
		LastGPUMask = GPUMask;
		Invalidate();
	}
}
#endif  // WITH_MGPU

static void SetupCommonParameters(
	FRDGBuilder& GraphBuilder,
	FVirtualShadowMapArrayCacheManager* CacheManager,
	int32 TotalInstanceCount,
	const FGPUScene& GPUScene,
	FVirtualSmInvalidateInstancePagesCS::FParameters& OutPassParameters,
	FVirtualSmInvalidateInstancePagesCS::FPermutationDomain &OutPermutationVector)
=======
#if WITH_MGPU
void FVirtualShadowMapArrayCacheManager::UpdateGPUMask(FRHIGPUMask GPUMask)
>>>>>>> 4af6daef
{
	if (LastGPUMask != GPUMask)
	{
<<<<<<< HEAD
		return GraphBuilder.CreateSRV(GraphBuilder.RegisterExternalBuffer(Buffer, Name));
	};

	const bool bDrawBounds = CVarDrawInvalidatingBounds.GetValueOnRenderThread() != 0;


	if (bDrawBounds)
	{
		ShaderPrint::SetEnabled(true);
		ShaderPrint::RequestSpaceForLines(TotalInstanceCount * 12);
	}

	// Note: this disables the whole debug permutation since the parameters must be bound.
	const bool bUseDebugPermutation = bDrawBounds && ShaderPrint::IsDefaultViewEnabled();

	FVirtualShadowMapArrayFrameData &PrevBuffers = CacheManager->PrevBuffers;

	// Update references in our last frame uniform buffer with reimported resources for this frame
	CacheManager->PrevUniformParameters.ProjectionData = RegExtCreateSrv(PrevBuffers.ProjectionData, TEXT("Shadow.Virtual.PrevProjectionData"));
	CacheManager->PrevUniformParameters.PageTable = RegExtCreateSrv(PrevBuffers.PageTable, TEXT("Shadow.Virtual.PrevPageTable"));
	CacheManager->PrevUniformParameters.PageFlags = RegExtCreateSrv(PrevBuffers.PageFlags, TEXT("Shadow.Virtual.PrevPageFlags"));
	CacheManager->PrevUniformParameters.PageRectBounds = RegExtCreateSrv(PrevBuffers.PageRectBounds, TEXT("Shadow.Virtual.PrevPageRectBounds"));
	// Unused in this path
	CacheManager->PrevUniformParameters.PhysicalPagePool = GSystemTextures.GetZeroUIntArrayDummy(GraphBuilder);

	OutPassParameters.VirtualShadowMap = CacheManager->GetPreviousUniformBuffer(GraphBuilder);

	OutPassParameters.PrevPhysicalPageMetaDataOut = GraphBuilder.CreateUAV(GraphBuilder.RegisterExternalBuffer(PrevBuffers.PhysicalPageMetaData));

	OutPassParameters.GPUSceneInstanceSceneData = GraphBuilder.CreateSRV(GraphBuilder.RegisterExternalBuffer(GPUScene.InstanceSceneDataBuffer));
	OutPassParameters.GPUScenePrimitiveSceneData = GraphBuilder.CreateSRV(GraphBuilder.RegisterExternalBuffer(GPUScene.PrimitiveBuffer));
	OutPassParameters.GPUSceneInstancePayloadData = GraphBuilder.CreateSRV(GraphBuilder.RegisterExternalBuffer(GPUScene.InstancePayloadDataBuffer));
	OutPassParameters.GPUSceneFrameNumber = GPUScene.GetSceneFrameNumber();
	OutPassParameters.GPUSceneNumAllocatedInstances = GPUScene.GetNumInstances();
	OutPassParameters.GPUSceneNumAllocatedPrimitives = GPUScene.GetNumPrimitives();

	OutPassParameters.InstanceSceneDataSOAStride = GPUScene.InstanceSceneDataSOAStride;
	OutPassParameters.bDrawBounds = bDrawBounds;

	if (bUseDebugPermutation)
	{
		ShaderPrint::SetParameters(GraphBuilder, OutPassParameters.ShaderPrintUniformBuffer);
	}

	const bool bUseHZB = (CVarCacheVsmUseHzb.GetValueOnRenderThread() != 0);
	const TRefCountPtr<IPooledRenderTarget> PrevHZBPhysical = bUseHZB ? PrevBuffers.HZBPhysical : nullptr;
	if (PrevHZBPhysical)
	{
		// Same, since we are not producing a new frame just yet
		OutPassParameters.HZBPageTable = CacheManager->PrevUniformParameters.PageTable;
		OutPassParameters.HZBPageRectBounds = CacheManager->PrevUniformParameters.PageRectBounds;
		OutPassParameters.HZBTexture = GraphBuilder.RegisterExternalTexture(PrevHZBPhysical);
		OutPassParameters.HZBSize = PrevHZBPhysical->GetDesc().Extent;
		OutPassParameters.HZBSampler = TStaticSamplerState< SF_Point, AM_Clamp, AM_Clamp, AM_Clamp >::GetRHI();

	}
	OutPermutationVector.Set<FVirtualSmInvalidateInstancePagesCS::FDebugDim>(bUseDebugPermutation);
	OutPermutationVector.Set<FVirtualSmInvalidateInstancePagesCS::FUseHzbDim>(PrevHZBPhysical != nullptr);
}


void FVirtualShadowMapArrayCacheManager::ProcessInvalidations(
	FRDGBuilder& GraphBuilder,
	FInstanceGPULoadBalancer& Instances,
	int32 TotalInstanceCount,
	const FGPUScene& GPUScene)
{
	if (Instances.IsEmpty())
	{
		return;
	}

	Instances.FinalizeBatches();

	RDG_EVENT_SCOPE(GraphBuilder, "ProcessInvalidations [%d batches]", Instances.GetBatches().Num());

	FVirtualSmInvalidateInstancePagesCS::FParameters* PassParameters = GraphBuilder.AllocParameters<FVirtualSmInvalidateInstancePagesCS::FParameters>();

	FVirtualSmInvalidateInstancePagesCS::FPermutationDomain PermutationVector;
	SetupCommonParameters(GraphBuilder, this, TotalInstanceCount, GPUScene, *PassParameters, PermutationVector);
	Instances.Upload(GraphBuilder).GetShaderParameters(GraphBuilder, PassParameters->LoadBalancerParameters);
=======
		LastGPUMask = GPUMask;
		Invalidate();
	}
}
#endif  // WITH_MGPU


void FVirtualShadowMapArrayCacheManager::ProcessInvalidations(
	FRDGBuilder& GraphBuilder,
	FSceneUniformBuffer &SceneUniformBuffer,
	const FInstanceGPULoadBalancer& Instances) const
{
	if (Instances.IsEmpty())
	{
		return;
	}

	RDG_EVENT_SCOPE(GraphBuilder, "ProcessInvalidations [%d batches]", Instances.GetBatches().Num());

	FVirtualSmInvalidateInstancePagesCS::FPermutationDomain PermutationVector;
	FVirtualSmInvalidateInstancePagesCS::FParameters* PassParameters = GraphBuilder.AllocParameters<FVirtualSmInvalidateInstancePagesCS::FParameters>();
	{
		// Construct a uniform buffer based on the previous frame data, reimported into this graph builder
		FVirtualShadowMapUniformParameters* UniformParameters = GraphBuilder.AllocParameters<FVirtualShadowMapUniformParameters>();
		*UniformParameters = GetPreviousUniformParameters();
		{
			auto RegExtCreateSrv = [&GraphBuilder](const TRefCountPtr<FRDGPooledBuffer>& Buffer, const TCHAR* Name) -> FRDGBufferSRVRef
			{
				return GraphBuilder.CreateSRV(GraphBuilder.RegisterExternalBuffer(Buffer, Name));
			};

			UniformParameters->ProjectionData = RegExtCreateSrv(PrevBuffers.ProjectionData, TEXT("Shadow.Virtual.PrevProjectionData"));
			UniformParameters->PageTable = RegExtCreateSrv(PrevBuffers.PageTable, TEXT("Shadow.Virtual.PrevPageTable"));
			UniformParameters->PageFlags = RegExtCreateSrv(PrevBuffers.PageFlags, TEXT("Shadow.Virtual.PrevPageFlags"));
			UniformParameters->PageRectBounds = RegExtCreateSrv(PrevBuffers.PageRectBounds, TEXT("Shadow.Virtual.PrevPageRectBounds"));
			// Unused in this path
			UniformParameters->PhysicalPagePool = GSystemTextures.GetZeroUIntArrayDummy(GraphBuilder);
		}
		PassParameters->VirtualShadowMap = GraphBuilder.CreateUniformBuffer(UniformParameters);

		PassParameters->Scene = SceneUniformBuffer.GetBuffer(GraphBuilder);

		PassParameters->PhysicalPageMetaDataOut = GraphBuilder.CreateUAV(GraphBuilder.RegisterExternalBuffer(PhysicalPageMetaData));
		PassParameters->bDrawBounds = CVarDrawInvalidatingBounds.GetValueOnRenderThread() != 0;

		// Note: this disables the whole debug permutation since the parameters must be bound.
		const bool bUseDebugPermutation = PassParameters->bDrawBounds && ShaderPrint::IsDefaultViewEnabled();
		if (bUseDebugPermutation)
		{		
			ShaderPrint::SetEnabled(true);
			ShaderPrint::RequestSpaceForLines(Instances.GetTotalNumInstances() * 12);
			ShaderPrint::SetParameters(GraphBuilder, PassParameters->ShaderPrintUniformBuffer);
		}

		const bool bUseHZB = (CVarCacheVsmUseHzb.GetValueOnRenderThread() != 0);
		const TRefCountPtr<IPooledRenderTarget> HZBPhysical = (bUseHZB && HZBPhysicalPagePool) ? HZBPhysicalPagePool : nullptr;
		if (HZBPhysical)
		{
			// Same, since we are not producing a new frame just yet
			PassParameters->HZBPageTable = UniformParameters->PageTable;
			PassParameters->HZBPageRectBounds = UniformParameters->PageRectBounds;
			PassParameters->HZBTexture = GraphBuilder.RegisterExternalTexture(HZBPhysical);
			PassParameters->HZBSize = HZBPhysical->GetDesc().Extent;
			PassParameters->HZBSampler = TStaticSamplerState< SF_Point, AM_Clamp, AM_Clamp, AM_Clamp >::GetRHI();

		}
		PermutationVector.Set<FVirtualSmInvalidateInstancePagesCS::FDebugDim>(bUseDebugPermutation);
		PermutationVector.Set<FVirtualSmInvalidateInstancePagesCS::FUseHzbDim>(HZBPhysical != nullptr);
	}
	
	Instances.UploadFinalized(GraphBuilder).GetShaderParameters(GraphBuilder, PassParameters->LoadBalancerParameters);
>>>>>>> 4af6daef

	auto ComputeShader = GetGlobalShaderMap(Scene->GetFeatureLevel())->GetShader<FVirtualSmInvalidateInstancePagesCS>(PermutationVector);

	FComputeShaderUtils::AddPass(
		GraphBuilder,
		RDG_EVENT_NAME("VirtualSmInvalidateInstancePagesCS"),
		ComputeShader,
		PassParameters,
		Instances.GetWrappedCsGroupCount()
	);

}
// Remove old info used to track logging.
void FVirtualShadowMapArrayCacheManager::TrimLoggingInfo()
{
#if !UE_BUILD_SHIPPING
	// Remove old items
	float RealTimeSeconds = float(FGameTime::GetTimeSinceAppStart().GetRealTimeSeconds());
	LargePageAreaItems = LargePageAreaItems.FilterByPredicate([RealTimeSeconds](const TMap<uint32, FLargePageAreaItem>::ElementType& Element)
	{
		return RealTimeSeconds - Element.Value.LastTimeSeen < 5.0f;
	});
#endif
}<|MERGE_RESOLUTION|>--- conflicted
+++ resolved
@@ -17,10 +17,7 @@
 #define VSM_LOG_STATIC_CACHING 0
 
 CSV_DECLARE_CATEGORY_EXTERN(VSM);
-<<<<<<< HEAD
-=======
 DECLARE_DWORD_COUNTER_STAT(TEXT("VSM Unreferenced Lights"), STAT_VSMUnreferencedLights, STATGROUP_ShadowRendering);
->>>>>>> 4af6daef
 
 static TAutoConsoleVariable<int32> CVarAccumulateStats(
 	TEXT("r.Shadow.Virtual.AccumulateStats"),
@@ -74,8 +71,6 @@
 	TEXT("Forces the clipmap to always invalidate, useful to emulate a moving sun to avoid misrepresenting cache performance."),
 	ECVF_RenderThreadSafe);
 
-<<<<<<< HEAD
-=======
 static TAutoConsoleVariable<int32> CVarCacheMaxUnreferencedLightAge(
 	TEXT("r.Shadow.Virtual.Cache.MaxUnreferencedLightAge"),
 	0,
@@ -90,33 +85,11 @@
 	TEXT("Allocate VSM page pool as a reserved/virtual texture, backed by N small physical memory allocations to reduce fragmentation."),
 	ECVF_RenderThreadSafe
 );
->>>>>>> 4af6daef
 
 void FVirtualShadowMapCacheEntry::UpdateClipmapLevel(
 	FVirtualShadowMapArray& VirtualShadowMapArray,
 	const FVirtualShadowMapPerLightCacheEntry& PerLightEntry,
 	int32 VirtualShadowMapId,
-<<<<<<< HEAD
-	const FMatrix &WorldToLight,
-	FInt64Point PageSpaceLocation,
-	FInt64Point ClipmapCornerOffset,
-	double LevelRadius,
-	double ViewCenterZ,
-	// NOTE: ViewRadiusZ must be constant for a given clipmap level
-	double ViewRadiusZ,
-	const FVirtualShadowMapPerLightCacheEntry& PerLightEntry)
-{
-	bool bCacheValid = (CurrentVirtualShadowMapId != INDEX_NONE) && GForceInvalidateDirectionalVSM == 0;
-	
-	if (bCacheValid && WorldToLight != Clipmap.WorldToLight)
-	{
-		bCacheValid = false;
-		//UE_LOG(LogRenderer, Display, TEXT("Invalidated clipmap level (VSM %d) due to light movement"), VirtualShadowMapId);
-	}
-
-	if (bCacheValid && GClipmapPanning == 0)
-	{
-=======
 	FInt64Point PageSpaceLocation,
 	double LevelRadius,
 	double ViewCenterZ,
@@ -130,7 +103,6 @@
 	
 	if (bCacheValid && GClipmapPanning == 0)
 	{
->>>>>>> 4af6daef
 		if (PageSpaceLocation.X != PrevPageSpaceLocation.X ||
 			PageSpaceLocation.Y != PrevPageSpaceLocation.Y)
 		{
@@ -152,53 +124,6 @@
 	}
 
 	// Not valid if it was never rendered
-<<<<<<< HEAD
-	if (PerLightEntry.PrevRenderedFrameNumber < 0)
-	{
-		bCacheValid = false;
-	}
-
-	bool bRadiusMatches = (ViewRadiusZ == Clipmap.ViewRadiusZ);
-
-	if (bCacheValid && bRadiusMatches)
-	{
-		PrevVirtualShadowMapId = CurrentVirtualShadowMapId;
-	}
-	else
-	{
-		if (bCacheValid && !bRadiusMatches)
-		{
-			// These really should be exact by construction currently
-			UE_LOG(LogRenderer, Warning, TEXT("Invalidated clipmap level (VSM %d) due to Z radius mismatch"), VirtualShadowMapId);
-		}
-
-		// New cached level
-		PrevVirtualShadowMapId = INDEX_NONE;
-		Clipmap.WorldToLight = WorldToLight;
-		Clipmap.ViewCenterZ = ViewCenterZ;
-		Clipmap.ViewRadiusZ = ViewRadiusZ;
-	}
-		
-	PrevPageSpaceLocation = CurrentPageSpaceLocation;
-	
-	CurrentVirtualShadowMapId = VirtualShadowMapId;
-	CurrentPageSpaceLocation = PageSpaceLocation;
-
-	Clipmap.PrevClipmapCornerOffset = Clipmap.CurrentClipmapCornerOffset;
-	Clipmap.CurrentClipmapCornerOffset = ClipmapCornerOffset;
-}
-
-void FVirtualShadowMapCacheEntry::UpdateLocal(int32 VirtualShadowMapId, const FVirtualShadowMapPerLightCacheEntry& PerLightEntry)
-{
-	// Swap previous frame data over.
-	PrevPageSpaceLocation = FInt64Point(0, 0);		// Not used for local lights
-	PrevVirtualShadowMapId = CurrentVirtualShadowMapId;
-
-	// Not valid if it was never rendered
-	if (PerLightEntry.PrevRenderedFrameNumber < 0)
-	{
-		PrevVirtualShadowMapId = INDEX_NONE;
-=======
 	bCacheValid = bCacheValid && (PerLightEntry.Prev.RenderedFrameNumber >= 0);
 
 	// Not valid if radius has changed
@@ -304,57 +229,9 @@
 		// TODO: track invalidation state somehow for later.
 		Prev.RenderedFrameNumber = -1;
 		//UE_LOG(LogRenderer, Display, TEXT("Invalidated!"));
->>>>>>> 4af6daef
 	}
 	LocalCacheKey = InCacheKey;
 
-<<<<<<< HEAD
-	// Invalidate on transition from distant to full
-	if (!PerLightEntry.bCurrentIsDistantLight && PerLightEntry.bPrevIsDistantLight)
-	{
-		PrevVirtualShadowMapId = INDEX_NONE;
-	}
-
-	CurrentVirtualShadowMapId = VirtualShadowMapId;
-	CurrentPageSpaceLocation = FInt64Point(0, 0);		// Not used for local lights
-}
-
-void FVirtualShadowMapCacheEntry::Invalidate()
-{
-	PrevVirtualShadowMapId = INDEX_NONE;
-}
-
-void FVirtualShadowMapPerLightCacheEntry::UpdateClipmap()
-{
-	PrevRenderedFrameNumber = FMath::Max(PrevRenderedFrameNumber, CurrentRenderedFrameNumber);
-	CurrentRenderedFrameNumber = -1;
-}
-
-bool FVirtualShadowMapPerLightCacheEntry::UpdateLocal(const FProjectedShadowInitializer& InCacheKey, bool bIsDistantLight, bool bAllowInvalidation)
-{
-	bPrevIsDistantLight = bCurrentIsDistantLight;
-	PrevRenderedFrameNumber = FMath::Max(PrevRenderedFrameNumber, CurrentRenderedFrameNumber);
-	PrevScheduledFrameNumber = FMath::Max(PrevScheduledFrameNumber, CurrenScheduledFrameNumber);
-
-	// Check cache validity based of shadow setup
-	if (!LocalCacheKey.IsCachedShadowValid(InCacheKey))
-	{
-		// If it is a distant light, we want to let the time-share perform the invalidation.
-		// TODO: track invalidation state somehow for later.
-		if (bAllowInvalidation)
-		{
-			PrevRenderedFrameNumber = -1;
-		}
-		//UE_LOG(LogRenderer, Display, TEXT("Invalidated!"));
-	}
-	LocalCacheKey = InCacheKey;
-
-	bCurrentIsDistantLight = bIsDistantLight;
-	CurrentRenderedFrameNumber = -1;
-	CurrenScheduledFrameNumber = -1;
-
-	return PrevRenderedFrameNumber >= 0;
-=======
 	Current.bIsDistantLight = bIsDistantLight;
 	Current.RenderedFrameNumber = -1;
 	Current.ScheduledFrameNumber = -1;
@@ -367,21 +244,11 @@
 	}
 
 	return Prev.RenderedFrameNumber >= 0;
->>>>>>> 4af6daef
 }
 
 void FVirtualShadowMapPerLightCacheEntry::Invalidate()
 {
-<<<<<<< HEAD
-	PrevRenderedFrameNumber = -1;
-
-	for (TSharedPtr<FVirtualShadowMapCacheEntry>& Entry : ShadowMapEntries)
-	{
-		Entry->Invalidate();
-	}
-=======
 	Prev.RenderedFrameNumber = -1;
->>>>>>> 4af6daef
 }
 
 static inline uint32 EncodeInstanceInvalidationPayload(bool bInvalidateStaticPage, int32 ClipmapVirtualShadowMapId = INDEX_NONE)
@@ -401,29 +268,29 @@
 	}
 
 	return Payload;
-<<<<<<< HEAD
 }
 
 FVirtualShadowMapArrayCacheManager::FInvalidatingPrimitiveCollector::FInvalidatingPrimitiveCollector(FVirtualShadowMapArrayCacheManager* InVirtualShadowMapArrayCacheManager)
 	: Scene(*InVirtualShadowMapArrayCacheManager->Scene)
 	, GPUScene(InVirtualShadowMapArrayCacheManager->Scene->GPUScene)
 	, Manager(*InVirtualShadowMapArrayCacheManager)
-	, AlreadyAddedPrimitives(false, InVirtualShadowMapArrayCacheManager->Scene->Primitives.Num())
+{
+}
+
+void FVirtualShadowMapArrayCacheManager::FInvalidatingPrimitiveCollector::AddDynamicAndGPUPrimitives()
 {
 	// Add and clear pending invalidations enqueued on the GPU Scene from dynamic primitives added since last invalidation
 	for (const FGPUScene::FInstanceRange& Range : GPUScene.DynamicPrimitiveInstancesToInvalidate)
 	{
 		// Dynamic primitives are never cached as static; see  FUploadDataSourceAdapterDynamicPrimitives::GetPrimitiveInfo
-		LoadBalancer.Add(Range.InstanceSceneDataOffset, Range.NumInstanceSceneDataEntries, EncodeInstanceInvalidationPayload(false));
-#if VSM_LOG_INVALIDATIONS
-		RangesStr.Appendf(TEXT("[%6d, %6d), "), Range.InstanceSceneDataOffset, Range.InstanceSceneDataOffset + Range.NumInstanceSceneDataEntries);
-#endif
-		TotalInstanceCount += Range.NumInstanceSceneDataEntries;
-	}
-
+		// TODO: Do we ever need to invalidate these "post" update?
+		Instances.Add(Range.InstanceSceneDataOffset, Range.NumInstanceSceneDataEntries, EncodeInstanceInvalidationPayload(false));
+	}
+
+	// SIDE EFFECT GLOBAL
 	GPUScene.DynamicPrimitiveInstancesToInvalidate.Reset();
 
-	for (auto& CacheEntry : Manager.PrevCacheEntries)
+	for (auto& CacheEntry : Manager.CacheEntries)
 	{
 		for (const FVirtualShadowMapPerLightCacheEntry::FInstanceRange& Range : CacheEntry.Value->PrimitiveInstancesToInvalidate)
 		{
@@ -431,17 +298,10 @@
 			// TODO: maybe add permutation so we can strip the loop completely.
 			for (const auto& SmCacheEntry : CacheEntry.Value->ShadowMapEntries)
 			{
-				if (SmCacheEntry.IsValid())
-				{
-					LoadBalancer.Add(Range.InstanceSceneDataOffset, Range.NumInstanceSceneDataEntries,
-						EncodeInstanceInvalidationPayload(Range.bInvalidateStaticPage, SmCacheEntry->CurrentVirtualShadowMapId));
-				}
+				// TODO: Do we ever need to invalidate these "post" update?
+				Instances.Add(Range.InstanceSceneDataOffset, Range.NumInstanceSceneDataEntries,
+					EncodeInstanceInvalidationPayload(Range.bInvalidateStaticPage, SmCacheEntry.CurrentVirtualShadowMapId));
 			}
-
-#if VSM_LOG_INVALIDATIONS
-			RangesStr.Appendf(TEXT("[%6d, %6d), "), Range.InstanceSceneDataOffset, Range.InstanceSceneDataOffset + Range.NumInstanceSceneDataEntries);
-#endif
-			TotalInstanceCount += Range.NumInstanceSceneDataEntries;
 		}
 		CacheEntry.Value->PrimitiveInstancesToInvalidate.Reset();
 	}
@@ -462,7 +322,7 @@
 			for (TConstSetBitIterator<SceneRenderingAllocator> PrimitivesIt(Primitives); PrimitivesIt; ++PrimitivesIt)
 			{
 				const FPersistentPrimitiveIndex PersistentPrimitiveIndex = FPersistentPrimitiveIndex{PrimitivesIt.GetIndex()};
-				
+
 				// NOTE: Have to be a bit careful as this primitive index came from a few frames ago... thus it may no longer
 				// be valid, or possibly even replaced by a new primitive.
 				// TODO: Dual iterator and avoid any primitives that have been removed recently (might resuse the slot)
@@ -492,434 +352,6 @@
 
 void FVirtualShadowMapArrayCacheManager::FInvalidatingPrimitiveCollector::AddInvalidation(FPrimitiveSceneInfo * PrimitiveSceneInfo, bool bRemovedPrimitive)
 {
-	int32 PrimitiveID = PrimitiveSceneInfo->GetIndex();
-	if (PrimitiveID >= 0
-		&& !AlreadyAddedPrimitives[PrimitiveID]
-		&& PrimitiveSceneInfo->GetInstanceSceneDataOffset() != INDEX_NONE
-		// Don't process primitives that are still in the 'added' state because this means that they
-		// have not been uploaded to the GPU yet and may be pending from a previous call to update primitive scene infos.
-		&& !EnumHasAnyFlags(GPUScene.GetPrimitiveDirtyState(PrimitiveID), EPrimitiveDirtyState::Added))
-	{
-		AlreadyAddedPrimitives[PrimitiveID] = true;
-		const FPersistentPrimitiveIndex PersistentPrimitiveIndex = PrimitiveSceneInfo->GetPersistentIndex();
-
-		// Nanite meshes need special handling because they don't get culled on CPU, thus always process invalidations for those
-		const bool bIsNaniteMesh = Scene.PrimitiveFlagsCompact[PrimitiveID].bIsNaniteMesh;
-		const bool bPreviouslyCachedAsStatic = PrimitiveSceneInfo->ShouldCacheShadowAsStatic();
-
-		if (bRemovedPrimitive)
-		{
-			RemovedPrimitives.PadToNum(PersistentPrimitiveIndex.Index + 1, false);
-			RemovedPrimitives[PersistentPrimitiveIndex.Index] = true;
-		}
-		else
-		{
-			// Swap to dynamic caching if it was already static
-			if (bPreviouslyCachedAsStatic)
-			{
-				PrimitiveSceneInfo->SetCacheShadowAsStatic(false);
-#if VSM_LOG_STATIC_CACHING
-				UE_LOG(LogRenderer, Warning, TEXT("FVirtualShadowMapArrayCacheManager: '%s' switched to dynamic caching"), *PrimitiveSceneInfo->GetFullnameForDebuggingOnly());
-#endif
-			}
-		}
-
-		const int32 NumInstanceSceneDataEntries = PrimitiveSceneInfo->GetNumInstanceSceneDataEntries();
-
-		// Process directional lights, where we explicitly filter out primitives that were not rendered (and mark this fact)
-		for (auto& CacheEntry : Manager.PrevCacheEntries)
-		{
-			TBitArray<>& CachedPrimitives = CacheEntry.Value->CachedPrimitives;
-			if (bIsNaniteMesh || (PersistentPrimitiveIndex.Index < CachedPrimitives.Num() && CachedPrimitives[PersistentPrimitiveIndex.Index]))
-			{
-				if (!bIsNaniteMesh)
-				{
-					// Clear the record as we're wiping it out.
-					CachedPrimitives[PersistentPrimitiveIndex.Index] = false;
-				}
-
-				// Add item for each shadow map explicitly, inflates host data but improves load balancing,
-				// TODO: maybe add permutation so we can strip the loop completely.
-				for (const auto& SmCacheEntry : CacheEntry.Value->ShadowMapEntries)
-				{
-					if (SmCacheEntry.IsValid())
-					{
-						checkSlow(SmCacheEntry->CurrentVirtualShadowMapId != INDEX_NONE);
-						LoadBalancer.Add(PrimitiveSceneInfo->GetInstanceSceneDataOffset(), NumInstanceSceneDataEntries,
-							EncodeInstanceInvalidationPayload(bPreviouslyCachedAsStatic, SmCacheEntry->CurrentVirtualShadowMapId));
-					}
-				}
-			}
-		}
-#if VSM_LOG_INVALIDATIONS
-		RangesStr.Appendf(TEXT("[%6d, %6d), "), PrimitiveSceneInfo->GetInstanceSceneDataOffset(), PrimitiveSceneInfo->GetInstanceSceneDataOffset() + NumInstanceSceneDataEntries);
-#endif
-		TotalInstanceCount += NumInstanceSceneDataEntries;
-	}
-}
-
-
-FVirtualShadowMapFeedback::FVirtualShadowMapFeedback()
-{
-	for (int32 i = 0; i < MaxBuffers; ++i)
-	{
-		Buffers[i].Buffer = new FRHIGPUBufferReadback(TEXT("Shadow.Virtual.Readback"));
-		Buffers[i].Size = 0;
-	}
-}
-
-FVirtualShadowMapFeedback::~FVirtualShadowMapFeedback()
-{
-	for (int32 i = 0; i < MaxBuffers; ++i)
-	{
-		delete Buffers[i].Buffer;
-		Buffers[i].Buffer = nullptr;
-		Buffers[i].Size = 0;
-	}
-}
-
-void FVirtualShadowMapFeedback::SubmitFeedbackBuffer(
-	FRDGBuilder& GraphBuilder,
-	FRDGBufferRef FeedbackBuffer)
-{
-	// Source copy usage is required for readback
-	check((FeedbackBuffer->Desc.Usage & EBufferUsageFlags::SourceCopy) == EBufferUsageFlags::SourceCopy);
-
-	if (NumPending == MaxBuffers)
-	{
-#if VSM_LOG_STATIC_CACHING
-		UE_LOG(LogRenderer, Warning, TEXT("FVirtualShadowMapFeedback ran out of feedback buffers!"));
-#endif
-		return;
-	}
-
-	FRHIGPUBufferReadback* ReadbackBuffer = Buffers[WriteIndex].Buffer;
-	Buffers[WriteIndex].Size = FeedbackBuffer->Desc.GetSize();
-
-	AddReadbackBufferPass(GraphBuilder, RDG_EVENT_NAME("Readback"), FeedbackBuffer,
-		[ReadbackBuffer, FeedbackBuffer](FRHICommandList& RHICmdList)
-		{
-			ReadbackBuffer->EnqueueCopy(RHICmdList, FeedbackBuffer->GetRHI(), 0u);
-		});
-
-	WriteIndex = (WriteIndex + 1) % MaxBuffers;
-	NumPending = FMath::Min(NumPending + 1, MaxBuffers);
-}
-
-FVirtualShadowMapFeedback::FReadbackInfo FVirtualShadowMapFeedback::GetLatestReadbackBuffer()
-{
-	int32 LatestBufferIndex = -1;
-
-	// Find latest buffer that is ready
-	while (NumPending > 0)
-	{
-		uint32 Index = (WriteIndex + MaxBuffers - NumPending) % MaxBuffers;
-		if (Buffers[Index].Buffer->IsReady())
-		{
-			--NumPending;
-			LatestBufferIndex = Index;
-		}
-		else
-		{
-			break;
-		}
-	}
-
-	return LatestBufferIndex >= 0 ? Buffers[LatestBufferIndex] : FReadbackInfo();
-}
-
-
-FVirtualShadowMapArrayCacheManager::FVirtualShadowMapArrayCacheManager(FScene* InScene) 
-	: Scene(InScene)
-{
-	// Handle message with status sent back from GPU
-	StatusFeedbackSocket = GPUMessage::RegisterHandler(TEXT("Shadow.Virtual.StatusFeedback"), [this](GPUMessage::FReader Message)
-	{
-		// Goes negative on underflow
-		int32 NumPagesFree = Message.Read<int32>(0);
-			
-		CSV_CUSTOM_STAT(VSM, FreePages, NumPagesFree, ECsvCustomStatOp::Set);
-
-		if (NumPagesFree < 0)
-		{
-			static const auto* CVarResolutionLodBiasLocalPtr = IConsoleManager::Get().FindTConsoleVariableDataFloat(TEXT("r.Shadow.Virtual.ResolutionLodBiasLocal"));
-			const float LodBiasLocal = CVarResolutionLodBiasLocalPtr->GetValueOnRenderThread();
-
-			static const auto* CVarResolutionLodBiasDirectionalPtr = IConsoleManager::Get().FindTConsoleVariableDataFloat(TEXT("r.Shadow.Virtual.ResolutionLodBiasDirectional"));
-			const float LodBiasDirectional = CVarResolutionLodBiasDirectionalPtr->GetValueOnRenderThread();
-
-			static const auto* CVarMaxPhysicalPagesPtr = IConsoleManager::Get().FindTConsoleVariableDataInt(TEXT("r.Shadow.Virtual.MaxPhysicalPages"));
-			const int32 MaxPhysicalPages = CVarMaxPhysicalPagesPtr->GetValueOnRenderThread();
-
-				static const auto* CVarMaxPhysicalPagesSceneCapturePtr = IConsoleManager::Get().FindTConsoleVariableDataInt(TEXT("r.Shadow.Virtual.MaxPhysicalPagesSceneCapture"));
-				const int32 MaxPhysicalPagesSceneCapture = CVarMaxPhysicalPagesSceneCapturePtr->GetValueOnRenderThread();
-
-#if !UE_BUILD_SHIPPING
-			if (!bLoggedPageOverflow)
-			{
-				UE_LOG(LogRenderer, Warning, TEXT("Virtual Shadow Map Page Pool overflow (%d page allocations were not served), this will produce visual artifacts (missing shadow), increase the page pool limit or reduce resolution bias to avoid.\n")
-					TEXT(" See r.Shadow.Virtual.MaxPhysicalPages (%d), r.Shadow.Virtual.MaxPhysicalPagesSceneCapture (%d), r.Shadow.Virtual.ResolutionLodBiasLocal (%.2f), and r.Shadow.Virtual.ResolutionLodBiasDirectional (%.2f)"),
-					-NumPagesFree,
-					MaxPhysicalPages,
-					MaxPhysicalPagesSceneCapture,
-					LodBiasLocal,
-					LodBiasDirectional);
-				bLoggedPageOverflow = true;
-			}
-			LastOverflowTime = float(FGameTime::GetTimeSinceAppStart().GetRealTimeSeconds());
-#endif
-		}
-#if !UE_BUILD_SHIPPING
-		else
-		{
-			bLoggedPageOverflow = false;
-		}
-#endif
-	});
-
-#if !UE_BUILD_SHIPPING
-	// Handle message with stats sent back from GPU whenever stats are enabled
-	StatsFeedbackSocket = GPUMessage::RegisterHandler(TEXT("Shadow.Virtual.StatsFeedback"), [this](GPUMessage::FReader Message)
-	{
-		// Culling stats
-		int32 NaniteNumTris = Message.Read<int32>(0);
-		int32 NanitePostCullNodeCount = Message.Read<int32>(0);
-		int32 NonNanitePostCullInstanceCount = Message.Read<int32>(0);
-
-		CSV_CUSTOM_STAT(VSM, NaniteNumTris, NaniteNumTris, ECsvCustomStatOp::Set);
-		CSV_CUSTOM_STAT(VSM, NanitePostCullNodeCount, NanitePostCullNodeCount, ECsvCustomStatOp::Set);
-		CSV_CUSTOM_STAT(VSM, NonNanitePostCullInstanceCount, NonNanitePostCullInstanceCount, ECsvCustomStatOp::Set);
-
-		// Large page area items
-		LastLoggedPageOverlapAppTime.SetNumZeroed(Scene->GetMaxPersistentPrimitiveIndex());
-		float RealTimeSeconds = float(FGameTime::GetTimeSinceAppStart().GetRealTimeSeconds());
-
-		TConstArrayView<uint32> PageAreaDiags = Message.ReadCount(FVirtualShadowMapArray::MaxPageAreaDiagnosticSlots * 2);
-		for (int32 Index = 0; Index < PageAreaDiags.Num(); Index += 2)
-		{
-			uint32 Overlap = PageAreaDiags[Index];
-			uint32 PersistentPrimitiveId = PageAreaDiags[Index + 1];
-			int32 PrimtiveIndex = Scene->GetPrimitiveIndex(FPersistentPrimitiveIndex{ int32(PersistentPrimitiveId) });
-			if (Overlap > 0 && PrimtiveIndex != INDEX_NONE)
-			{
-				if (RealTimeSeconds - LastLoggedPageOverlapAppTime[PersistentPrimitiveId] > 5.0f)
-				{
-					LastLoggedPageOverlapAppTime[PersistentPrimitiveId] = RealTimeSeconds;
-					UE_LOG(LogRenderer, Warning, TEXT("Non-Nanite VSM page overlap performance Warning, %d, %s, %s"), Overlap, *Scene->Primitives[PrimtiveIndex]->GetOwnerActorNameOrLabelForDebuggingOnly(), *Scene->Primitives[PrimtiveIndex]->GetFullnameForDebuggingOnly());
-				}
-				LargePageAreaItems.Add(PersistentPrimitiveId, FLargePageAreaItem{ Overlap, RealTimeSeconds });
-			}
-		}
-	});
-#endif
-
-#if !UE_BUILD_SHIPPING
-	ScreenMessageDelegate = FRendererOnScreenNotification::Get().AddLambda([this](TMultiMap<FCoreDelegates::EOnScreenMessageSeverity, FText >& OutMessages)
-	{
-		float RealTimeSeconds = float(FGameTime::GetTimeSinceAppStart().GetRealTimeSeconds());
-
-		// Show for ~5s after last overflow
-		int32 CurrentFrameNumber = Scene->GetFrameNumber();
-		if (LastOverflowTime >= 0.0f && RealTimeSeconds - LastOverflowTime < 5.0f)
-		{
-			OutMessages.Add(FCoreDelegates::EOnScreenMessageSeverity::Warning, FText::FromString(FString::Printf(TEXT("Virtual Shadow Map Page Pool overflow detected (%0.0f seconds ago)"), RealTimeSeconds - LastOverflowTime)));
-		}
-
-		for (const auto& Item : LargePageAreaItems)
-		{
-			int32 PrimtiveIndex = Scene->GetPrimitiveIndex(FPersistentPrimitiveIndex{ int32(Item.Key) });
-			uint32 Overlap = Item.Value.PageArea;
-			if (PrimtiveIndex != INDEX_NONE && RealTimeSeconds - Item.Value.LastTimeSeen < 2.5f)
-			{
-				OutMessages.Add(FCoreDelegates::EOnScreenMessageSeverity::Warning, FText::FromString(FString::Printf(TEXT("Non-Nanite VSM page overlap performance Warning: Primitive '%s' overlapped %d Pages"), *Scene->Primitives[PrimtiveIndex]->GetOwnerActorNameOrLabelForDebuggingOnly(), Overlap)));
-			}
-		}
-		TrimLoggingInfo();
-	});
-#endif
-}
-
-FVirtualShadowMapArrayCacheManager::~FVirtualShadowMapArrayCacheManager()
-{
-#if !UE_BUILD_SHIPPING
-	FRendererOnScreenNotification::Get().Remove(ScreenMessageDelegate);
-#endif
-=======
->>>>>>> 4af6daef
-}
-
-FVirtualShadowMapArrayCacheManager::FInvalidatingPrimitiveCollector::FInvalidatingPrimitiveCollector(FVirtualShadowMapArrayCacheManager* InVirtualShadowMapArrayCacheManager)
-	: Scene(*InVirtualShadowMapArrayCacheManager->Scene)
-	, GPUScene(InVirtualShadowMapArrayCacheManager->Scene->GPUScene)
-	, Manager(*InVirtualShadowMapArrayCacheManager)
-{
-}
-
-void FVirtualShadowMapArrayCacheManager::FInvalidatingPrimitiveCollector::AddDynamicAndGPUPrimitives()
-{
-	// Add and clear pending invalidations enqueued on the GPU Scene from dynamic primitives added since last invalidation
-	for (const FGPUScene::FInstanceRange& Range : GPUScene.DynamicPrimitiveInstancesToInvalidate)
-	{
-		// Dynamic primitives are never cached as static; see  FUploadDataSourceAdapterDynamicPrimitives::GetPrimitiveInfo
-		// TODO: Do we ever need to invalidate these "post" update?
-		Instances.Add(Range.InstanceSceneDataOffset, Range.NumInstanceSceneDataEntries, EncodeInstanceInvalidationPayload(false));
-	}
-
-	// SIDE EFFECT GLOBAL
-	GPUScene.DynamicPrimitiveInstancesToInvalidate.Reset();
-
-	for (auto& CacheEntry : Manager.CacheEntries)
-	{
-		for (const FVirtualShadowMapPerLightCacheEntry::FInstanceRange& Range : CacheEntry.Value->PrimitiveInstancesToInvalidate)
-		{
-			// Add item for each shadow map explicitly, inflates host data but improves load balancing,
-			// TODO: maybe add permutation so we can strip the loop completely.
-			for (const auto& SmCacheEntry : CacheEntry.Value->ShadowMapEntries)
-			{
-				// TODO: Do we ever need to invalidate these "post" update?
-				Instances.Add(Range.InstanceSceneDataOffset, Range.NumInstanceSceneDataEntries,
-					EncodeInstanceInvalidationPayload(Range.bInvalidateStaticPage, SmCacheEntry.CurrentVirtualShadowMapId));
-			}
-		}
-		CacheEntry.Value->PrimitiveInstancesToInvalidate.Reset();
-	}
-
-	// Process any GPU readback static invalidations
-	{
-		FVirtualShadowMapFeedback::FReadbackInfo Readback = Manager.StaticGPUInvalidationsFeedback.GetLatestReadbackBuffer();
-		if (Readback.Size > 0)
-		{
-			TBitArray<SceneRenderingAllocator> Primitives;
-			{
-				const uint32* Data = (const uint32*)Readback.Buffer->Lock(Readback.Size);			
-				Primitives.AddRange(Data, Readback.Size * 8);
-				Readback.Buffer->Unlock();
-				// TODO: Mark that we've done this buffer? Not really harmful to redo it
-			}
-
-			for (TConstSetBitIterator<SceneRenderingAllocator> PrimitivesIt(Primitives); PrimitivesIt; ++PrimitivesIt)
-			{
-				const FPersistentPrimitiveIndex PersistentPrimitiveIndex = FPersistentPrimitiveIndex{PrimitivesIt.GetIndex()};
-
-				// NOTE: Have to be a bit careful as this primitive index came from a few frames ago... thus it may no longer
-				// be valid, or possibly even replaced by a new primitive.
-				// TODO: Dual iterator and avoid any primitives that have been removed recently (might resuse the slot)
-				const int32 PrimitiveIndex = Scene.GetPrimitiveIndex(PersistentPrimitiveIndex);
-				FPrimitiveSceneInfo* PrimitiveSceneInfo = Scene.GetPrimitiveSceneInfo(PrimitiveIndex);
-				if (PrimitiveSceneInfo)
-				{
-					if (Manager.WasRecentlyRemoved(PersistentPrimitiveIndex))
-					{
-						// Do nothing for now, as this slot may have been reused after a previous removal
-#if VSM_LOG_STATIC_CACHING
-						UE_LOG(LogRenderer, Warning, TEXT("Ignoring GPU invalidation due to recent primitive removal: %u"), PersistentPrimitiveIndex.Index);
-#endif
-					}
-					else
-					{
-#if VSM_LOG_STATIC_CACHING
-						UE_LOG(LogRenderer, Warning, TEXT("Transitioning GPU invalidation to dynamic caching: %u"), PersistentPrimitiveIndex.Index);
-#endif
-						AddInvalidation(PrimitiveSceneInfo, false);
-					}
-				}
-			}
-		}
-	}
-}
-
-<<<<<<< HEAD
-TRefCountPtr<IPooledRenderTarget> FVirtualShadowMapArrayCacheManager::SetPhysicalPoolSize(FRDGBuilder& GraphBuilder, FIntPoint RequestedSize, int RequestedArraySize)
-{
-	if (!PhysicalPagePool || PhysicalPagePool->GetDesc().Extent != RequestedSize || PhysicalPagePool->GetDesc().ArraySize != RequestedArraySize)
-	{
-		FPooledRenderTargetDesc Desc2D = FPooledRenderTargetDesc::Create2DArrayDesc(
-			RequestedSize,
-			PF_R32_UINT,
-			FClearValueBinding::None,
-			TexCreate_None,
-		#if PLATFORM_MAC_ENABLE_EXPERIMENTAL_NANITE_SUPPORT
-			TexCreate_ShaderResource | TexCreate_UAV | TexCreate_AtomicCompatible,
-		#else
-			TexCreate_ShaderResource | TexCreate_UAV,
-		#endif
-			false,
-			RequestedArraySize
-		);
-		GRenderTargetPool.FindFreeElement(GraphBuilder.RHICmdList, Desc2D, PhysicalPagePool, TEXT("Shadow.Virtual.PhysicalPagePool"));
-
-		Invalidate();
-		//UE_LOG(LogRenderer, Display, TEXT("Recreating Shadow.Virtual.PhysicalPagePool. This will also drop any cached pages."));
-	}
-
-	return PhysicalPagePool;
-}
-
-void FVirtualShadowMapArrayCacheManager::FreePhysicalPool()
-{
-	if (PhysicalPagePool)
-	{
-		PhysicalPagePool = nullptr;
-		Invalidate();
-	}
-}
-
-TRefCountPtr<IPooledRenderTarget> FVirtualShadowMapArrayCacheManager::SetHZBPhysicalPoolSize(FRDGBuilder& GraphBuilder, FIntPoint RequestedHZBSize, const EPixelFormat Format)
-{
-	if (!HZBPhysicalPagePool || HZBPhysicalPagePool->GetDesc().Extent != RequestedHZBSize || HZBPhysicalPagePool->GetDesc().Format != Format)
-	{
-		// TODO: This may need to be an array as well
-		FPooledRenderTargetDesc Desc = FPooledRenderTargetDesc::Create2DDesc(
-			RequestedHZBSize,
-			Format,
-			FClearValueBinding::None,
-			GFastVRamConfig.HZB,
-			TexCreate_ShaderResource | TexCreate_UAV,
-			false,
-			FVirtualShadowMap::NumHZBLevels);
-
-		GRenderTargetPool.FindFreeElement(GraphBuilder.RHICmdList, Desc, HZBPhysicalPagePool, TEXT("Shadow.Virtual.HZBPhysicalPagePool"));
-	}
-
-	return HZBPhysicalPagePool;
-}
-
-void FVirtualShadowMapArrayCacheManager::FreeHZBPhysicalPool()
-{
-	if (HZBPhysicalPagePool)
-	{
-		HZBPhysicalPagePool = nullptr;
-		Invalidate();
-	}
-}
-
-void FVirtualShadowMapArrayCacheManager::Invalidate()
-{
-	// Clear the cache
-	PrevCacheEntries.Empty();
-	CacheEntries.Reset();
-}
-
-TSharedPtr<FVirtualShadowMapCacheEntry> FVirtualShadowMapPerLightCacheEntry::FindCreateShadowMapEntry(int32 Index)
-{
-	check(Index >= 0);
-	ShadowMapEntries.SetNum(FMath::Max(Index + 1, ShadowMapEntries.Num()));
-
-	TSharedPtr<FVirtualShadowMapCacheEntry>& EntryRef = ShadowMapEntries[Index];
-
-	if (!EntryRef.IsValid())
-	{
-		EntryRef = MakeShared<FVirtualShadowMapCacheEntry>();
-	}
-
-	return EntryRef;
-}
-
-TSharedPtr<FVirtualShadowMapPerLightCacheEntry> FVirtualShadowMapArrayCacheManager::FindCreateLightCacheEntry(int32 LightSceneId, uint32 ViewUniqueID)
-=======
-void FVirtualShadowMapArrayCacheManager::FInvalidatingPrimitiveCollector::AddInvalidation(FPrimitiveSceneInfo * PrimitiveSceneInfo, bool bRemovedPrimitive)
->>>>>>> 4af6daef
-{
 	const int32 PrimitiveID = PrimitiveSceneInfo->GetIndex();
 	const int32 InstanceSceneDataOffset = PrimitiveSceneInfo->GetInstanceSceneDataOffset();
 	const int32 NumInstanceSceneDataEntries = PrimitiveSceneInfo->GetNumInstanceSceneDataEntries();
@@ -929,26 +361,6 @@
 		return;
 	}
 
-<<<<<<< HEAD
-	const uint64 CacheKey = (uint64(ViewUniqueID) << 32U) | uint64(LightSceneId);
-
-	if (TSharedPtr<FVirtualShadowMapPerLightCacheEntry> *LightEntry = CacheEntries.Find(CacheKey))
-	{
-		return *LightEntry;
-	}
-
-	// Add to current frame / active set.
-	TSharedPtr<FVirtualShadowMapPerLightCacheEntry>& NewLightEntry = CacheEntries.Add(CacheKey);
-
-	// Copy data if available
-	if (TSharedPtr<FVirtualShadowMapPerLightCacheEntry>* PrevNewLightEntry = PrevCacheEntries.Find(CacheKey))
-	{
-		NewLightEntry = *PrevNewLightEntry;
-	}
-	else
-	{
-		NewLightEntry = MakeShared<FVirtualShadowMapPerLightCacheEntry>(Scene->GetMaxPersistentPrimitiveIndex());
-=======
 	const FPersistentPrimitiveIndex PersistentPrimitiveIndex = PrimitiveSceneInfo->GetPersistentIndex();
 	const EPrimitiveDirtyState DirtyState = GPUScene.GetPrimitiveDirtyState(PrimitiveID);
 
@@ -1262,14 +674,9 @@
 		PhysicalPageMetaData = GraphBuilder.ConvertToExternalBuffer(PhysicalPageMetaDataRDG);
 
 		Invalidate();
->>>>>>> 4af6daef
-	}
-}
-
-<<<<<<< HEAD
-	// return entry
-	return NewLightEntry;
-=======
+	}
+}
+
 void FVirtualShadowMapArrayCacheManager::FreePhysicalPool()
 {
 	if (PhysicalPagePool)
@@ -1277,7 +684,6 @@
 		PhysicalPagePool = nullptr;
 		Invalidate();
 	}
->>>>>>> 4af6daef
 }
 
 TRefCountPtr<IPooledRenderTarget> FVirtualShadowMapArrayCacheManager::SetHZBPhysicalPoolSize(FRDGBuilder& GraphBuilder, FIntPoint RequestedHZBSize, const EPixelFormat Format)
@@ -1471,26 +877,6 @@
 	}
 }
 
-
-void FVirtualShadowMapPerLightCacheEntry::OnPrimitiveRendered(const FPrimitiveSceneInfo* PrimitiveSceneInfo)
-{
-	// Mark as (potentially present in a cached page somehwere, so we'd need to invalidate if it is removed/moved)
-	CachedPrimitives[PrimitiveSceneInfo->GetPersistentIndex().Index] = true;
-
-	if (GVSMCacheDeformableMeshesInvalidate != 0)
-	{
-		// Deformable mesh primitives need to trigger invalidation (even if they did not move) or we get artifacts, for example skinned meshes that are animating but not currently moving.
-		if (PrimitiveSceneInfo->Proxy->HasDeformableMesh())
-		{
-			PrimitiveInstancesToInvalidate.Add(FInstanceRange{ 
-				PrimitiveSceneInfo->GetInstanceSceneDataOffset(),
-				PrimitiveSceneInfo->GetNumInstanceSceneDataEntries(),
-				PrimitiveSceneInfo->ShouldCacheShadowAsStatic()
-			});
-		}
-	}
-}
-
 class FVirtualSmCopyStatsCS : public FGlobalShader
 {
 	DECLARE_GLOBAL_SHADER(FVirtualSmCopyStatsCS);
@@ -1528,7 +914,6 @@
 	const bool bNewShadowData = VirtualShadowMapArray.IsAllocated();
 	const bool bDropAll = !bEnableCaching;
 	const bool bDropPrevBuffers = bDropAll || bNewShadowData;
-<<<<<<< HEAD
 
 	if (bDropPrevBuffers)
 	{
@@ -1547,39 +932,13 @@
 	}
 	else if (bNewShadowData)
 	{
-		bool bExtractHzbData = false;
-=======
-
-	if (bDropPrevBuffers)
-	{
-		PrevBuffers = FVirtualShadowMapArrayFrameData();
-		PrevUniformParameters.NumFullShadowMaps = 0;
-		PrevUniformParameters.NumSinglePageShadowMaps = 0;
-		PrevUniformParameters.NumShadowMapSlots = 0;
-	}
-
-	if (bDropAll)
-	{
-		// We drop the physical page pool here as well to ensure that it disappears in the case where
-		// thumbnail rendering or similar creates multiple FSceneRenderers that never get deleted.
-		// Caching is disabled on these contexts intentionally to avoid these issues.
-		FreePhysicalPool();
-	}
-	else if (bNewShadowData)
-	{
 		// Page table and associated data are needed by HZB next frame even when VSM physical page caching is disabled
 		GraphBuilder.QueueBufferExtraction(VirtualShadowMapArray.PageTableRDG, &PrevBuffers.PageTable);
 		GraphBuilder.QueueBufferExtraction(VirtualShadowMapArray.PageRectBoundsRDG, &PrevBuffers.PageRectBounds);
 		GraphBuilder.QueueBufferExtraction(VirtualShadowMapArray.PageFlagsRDG, &PrevBuffers.PageFlags);
->>>>>>> 4af6daef
 
 		if (IsCacheEnabled())
 		{
-<<<<<<< HEAD
-			bExtractHzbData = true;
-			GraphBuilder.QueueTextureExtraction(VirtualShadowMapArray.HZBPhysical, &PrevBuffers.HZBPhysical);
-			PrevBuffers.HZBMetadata = VirtualShadowMapArray.HZBMetadata;
-=======
 			GraphBuilder.QueueBufferExtraction(VirtualShadowMapArray.ProjectionDataRDG, &PrevBuffers.ProjectionData);
 			GraphBuilder.QueueBufferExtraction(VirtualShadowMapArray.PhysicalPageListsRDG, &PrevBuffers.PhysicalPageLists);
 
@@ -1592,82 +951,28 @@
 			PrevUniformParameters.ProjectionData = nullptr;
 			PrevUniformParameters.PageTable = nullptr;
 			PrevUniformParameters.PhysicalPagePool = nullptr;
->>>>>>> 4af6daef
 		}
 
 		// propagate current-frame primitive state to cache entry
 		for (const auto& LightInfo : SceneRenderer.VisibleLightInfos)
 		{
-<<<<<<< HEAD
-			bExtractHzbData = true;
-
-			GraphBuilder.QueueBufferExtraction(VirtualShadowMapArray.PhysicalPageMetaDataRDG, &PrevBuffers.PhysicalPageMetaData);
-			GraphBuilder.QueueBufferExtraction(VirtualShadowMapArray.ProjectionDataRDG, &PrevBuffers.ProjectionData);
-
-			// Enqueue readback
-			StaticGPUInvalidationsFeedback.SubmitFeedbackBuffer(GraphBuilder, VirtualShadowMapArray.StaticInvalidatingPrimitivesRDG);
-			
-			// Store but drop any temp references embedded in the uniform parameters this frame.
-			// We'll reestablish them when we reimport the extracted resources next frame
-			PrevUniformParameters = VirtualShadowMapArray.UniformParameters;
-			PrevUniformParameters.ProjectionData = nullptr;
-			PrevUniformParameters.PageTable = nullptr;
-			PrevUniformParameters.PhysicalPagePool = nullptr;
-=======
 			for (const TSharedPtr<FVirtualShadowMapClipmap> &Clipmap : LightInfo.VirtualShadowMapClipmaps)
 			{
 				// Push data to cache entry
 				Clipmap->UpdateCachedFrameData();
 			}
->>>>>>> 4af6daef
-		}
-		// Move cache entries to previous frame, this implicitly removes any that were not used
-		PrevCacheEntries = CacheEntries;
-
-<<<<<<< HEAD
-		if (bExtractHzbData)
-		{
-			GraphBuilder.QueueBufferExtraction(VirtualShadowMapArray.PageTableRDG, &PrevBuffers.PageTable);
-			GraphBuilder.QueueBufferExtraction(VirtualShadowMapArray.PageRectBoundsRDG, &PrevBuffers.PageRectBounds);
-			GraphBuilder.QueueBufferExtraction(VirtualShadowMapArray.PageFlagsRDG, &PrevBuffers.PageFlags);
-		}
-
-		// propagate current-frame primitive state to cache entry
-		for (const auto& LightInfo : SceneRenderer.VisibleLightInfos)
-		{
-			for (const TSharedPtr<FVirtualShadowMapClipmap> &Clipmap : LightInfo.VirtualShadowMapClipmaps)
-			{
-				// Push data to cache entry
-				Clipmap->UpdateCachedFrameData();
-			}
-		}
-
-		CacheEntries.Reset();
-
-=======
->>>>>>> 4af6daef
+		}
+
 		ExtractStats(GraphBuilder, VirtualShadowMapArray);
 	}
 	else
 	{
-<<<<<<< HEAD
-		// Caching is disabled
-		if (CVarCacheVirtualSMs.GetValueOnRenderThread() == 0)
-		{
-			// Make sure we empty out any resources associated with caching
-			PrevCacheEntries.Reset();
-			CacheEntries.Reset();
-		}
-
-=======
->>>>>>> 4af6daef
 		// Do nothing; maintain the data that we had
 		// This allows us to work around some cases where the renderer gets called multiple times in a given frame
 		// - such as scene captures - but does no shadow-related work in all but one of them. We do not want to drop
 		// all the cached data in this case otherwise we effectively get no caching at all.
 		// Ideally in the long run we want the cache itself to be more robust against rendering multiple views. but
 		// for now this at least provides a work-around for some common cases where only one view is rendering VSMs.
-<<<<<<< HEAD
 	}
 
 	// Every once in a while zero out our recently removed primitive flags. This lets us ignore slots that
@@ -1679,21 +984,8 @@
 		RecentlyRemovedReadIndex = 1 - RecentlyRemovedReadIndex;
 		RecentlyRemovedFrameCounter = 0;
 	}
-=======
-	}
-
-	// Every once in a while zero out our recently removed primitive flags. This lets us ignore slots that
-	// may have been reused since they were flagged from GPU invalidations.
-	++RecentlyRemovedFrameCounter;
-	if (RecentlyRemovedFrameCounter >= 3)
-	{
-		RecentlyRemovedPrimitives[RecentlyRemovedReadIndex].Reset();
-		RecentlyRemovedReadIndex = 1 - RecentlyRemovedReadIndex;
-		RecentlyRemovedFrameCounter = 0;
-	}
 
 	++RenderSequenceNumber;
->>>>>>> 4af6daef
 }
 
 void FVirtualShadowMapArrayCacheManager::ExtractStats(FRDGBuilder& GraphBuilder, FVirtualShadowMapArray &VirtualShadowMapArray)
@@ -1834,19 +1126,9 @@
 	}
 }
 
-<<<<<<< HEAD
-
-bool FVirtualShadowMapArrayCacheManager::IsValid()
-{
-	return CVarCacheVirtualSMs.GetValueOnRenderThread() != 0
-		&& PrevBuffers.PageTable
-		&& PrevBuffers.PageFlags
-		&& PrevBuffers.PhysicalPageMetaData;
-=======
 bool FVirtualShadowMapArrayCacheManager::IsAccumulatingStats()
 {
 	return CVarAccumulateStats.GetValueOnRenderThread() != 0;
->>>>>>> 4af6daef
 }
 
 static uint32 GetPrimFlagsBufferSizeInDwords(int32 MaxPersistentPrimitiveIndex)
@@ -1854,65 +1136,11 @@
 	return FMath::RoundUpToPowerOfTwo(FMath::DivideAndRoundUp(MaxPersistentPrimitiveIndex, 32));
 }
 
-<<<<<<< HEAD
-static uint32 GetPrimFlagsBufferSizeInDwords(int32 MaxPersistentPrimitiveIndex)
-{
-	return FMath::RoundUpToPowerOfTwo(FMath::DivideAndRoundUp(MaxPersistentPrimitiveIndex, 32));
-}
-
-void FVirtualShadowMapArrayCacheManager::ProcessRemovedOrUpdatedPrimitives(FRDGBuilder& GraphBuilder, const FGPUScene& GPUScene, FInvalidatingPrimitiveCollector& InvalidatingPrimitiveCollector)
+void FVirtualShadowMapArrayCacheManager::ProcessInvalidations(FRDGBuilder& GraphBuilder, FSceneUniformBuffer &SceneUniformBuffer, const FInvalidatingPrimitiveCollector& InvalidatingPrimitiveCollector)
 {
 	// Always incorporate any scene removals into the "recently removed" list
 	UpdateRecentlyRemoved(InvalidatingPrimitiveCollector.GetRemovedPrimitives());
 
-	if (CVarCacheVirtualSMs.GetValueOnRenderThread() != 0 && PrevBuffers.PhysicalPageMetaData.IsValid())
-	{
-		RDG_EVENT_SCOPE(GraphBuilder, "Shadow.Virtual.ProcessRemovedOrUpdatedPrimitives");
-
-		if (!InvalidatingPrimitiveCollector.IsEmpty())
-		{
-#if VSM_LOG_INVALIDATIONS
-			UE_LOG(LogTemp, Warning, TEXT("ProcessRemovedOrUpdatedPrimitives: \n%s"), *InvalidatingPrimitiveCollector.RangesStr);
-#endif
-			ProcessInvalidations(GraphBuilder, InvalidatingPrimitiveCollector.LoadBalancer, InvalidatingPrimitiveCollector.TotalInstanceCount, GPUScene);
-		}
-	}
-}
-
-static void ResizeFlagArray(TBitArray<>& BitArray, int32 NewMax, bool DefaultValue = false)
-{
-	if (BitArray.Num() > NewMax)
-	{
-		// Trim off excess items
-		BitArray.SetNumUninitialized(NewMax);
-	}
-	else if (BitArray.Num() < NewMax)
-	{
-		BitArray.Add(DefaultValue, NewMax - BitArray.Num());
-	}
-}
-
-void FVirtualShadowMapArrayCacheManager::OnSceneChange()
-{
-	if (CVarCacheVirtualSMs.GetValueOnRenderThread() != 0)
-	{
-		const int32 MaxPersistentPrimitiveIndex = FMath::Max(1, Scene->GetMaxPersistentPrimitiveIndex());
-
-		for (auto& CacheEntry : PrevCacheEntries)
-		{
-			ResizeFlagArray(CacheEntry.Value->CachedPrimitives, MaxPersistentPrimitiveIndex);
-			ResizeFlagArray(CacheEntry.Value->RenderedPrimitives, MaxPersistentPrimitiveIndex);
-		}
-		for (auto& CacheEntry : CacheEntries)
-		{
-			ResizeFlagArray(CacheEntry.Value->CachedPrimitives, MaxPersistentPrimitiveIndex);
-			ResizeFlagArray(CacheEntry.Value->RenderedPrimitives, MaxPersistentPrimitiveIndex);
-=======
-void FVirtualShadowMapArrayCacheManager::ProcessInvalidations(FRDGBuilder& GraphBuilder, FSceneUniformBuffer &SceneUniformBuffer, const FInvalidatingPrimitiveCollector& InvalidatingPrimitiveCollector)
-{
-	// Always incorporate any scene removals into the "recently removed" list
-	UpdateRecentlyRemoved(InvalidatingPrimitiveCollector.GetRemovedPrimitives());
-
 	if (IsCacheDataAvailable())
 	{
 		RDG_EVENT_SCOPE(GraphBuilder, "Shadow.Virtual.ProcessInvalidations");
@@ -1933,7 +1161,6 @@
 		{
 			CacheEntry.Value->CachedPrimitives.SetNum(MaxPersistentPrimitiveIndex, false);
 			CacheEntry.Value->RenderedPrimitives.SetNum(MaxPersistentPrimitiveIndex, false);
->>>>>>> 4af6daef
 		}
 	}
 }
@@ -1941,10 +1168,6 @@
 void FVirtualShadowMapArrayCacheManager::OnLightRemoved(int32 LightId)
 {
 	CacheEntries.Remove(LightId);
-<<<<<<< HEAD
-	PrevCacheEntries.Remove(LightId);
-=======
->>>>>>> 4af6daef
 }
 
 /**
@@ -1965,21 +1188,9 @@
 		SHADER_PARAMETER_STRUCT_INCLUDE(ShaderPrint::FShaderParameters, ShaderPrintUniformBuffer)
 		SHADER_PARAMETER(uint32, bDrawBounds)
 
-<<<<<<< HEAD
-		SHADER_PARAMETER_RDG_BUFFER_UAV(RWStructuredBuffer< FPhysicalPageMetaData >, PrevPhysicalPageMetaDataOut)
-
-		SHADER_PARAMETER_RDG_BUFFER_SRV(StructuredBuffer<float4>, GPUSceneInstanceSceneData)
-		SHADER_PARAMETER_RDG_BUFFER_SRV(StructuredBuffer<float4>, GPUSceneInstancePayloadData)
-		SHADER_PARAMETER_RDG_BUFFER_SRV(StructuredBuffer<float4>, GPUScenePrimitiveSceneData)
-		SHADER_PARAMETER(uint32, GPUSceneFrameNumber)
-		SHADER_PARAMETER(uint32, InstanceSceneDataSOAStride)
-		SHADER_PARAMETER(uint32, GPUSceneNumAllocatedInstances)
-		SHADER_PARAMETER(uint32, GPUSceneNumAllocatedPrimitives)
-=======
 		SHADER_PARAMETER_RDG_BUFFER_UAV(RWStructuredBuffer< FPhysicalPageMetaData >, PhysicalPageMetaDataOut)
 
 		SHADER_PARAMETER_RDG_UNIFORM_BUFFER(FSceneUniformParameters, Scene)
->>>>>>> 4af6daef
 
 		SHADER_PARAMETER_RDG_BUFFER_SRV(StructuredBuffer< uint >, HZBPageTable)
 		SHADER_PARAMETER_RDG_BUFFER_SRV(StructuredBuffer< uint4 >, HZBPageRectBounds)
@@ -2024,126 +1235,11 @@
 	return GraphBuilder.CreateUniformBuffer(VersionedParameters);
 }
 
-<<<<<<< HEAD
-void FVirtualShadowMapArrayCacheManager::SetHZBViewParams(int32 HZBKey, Nanite::FPackedViewParams& OutParams)
-{
-	FVirtualShadowMapHZBMetadata* PrevHZBMeta = PrevBuffers.HZBMetadata.Find(HZBKey);
-	if (PrevHZBMeta)
-	{
-		OutParams.PrevTargetLayerIndex = PrevHZBMeta->TargetLayerIndex;
-		OutParams.PrevViewMatrices = PrevHZBMeta->ViewMatrices;
-		OutParams.Flags |= NANITE_VIEW_FLAG_HZBTEST;
-	}
-}
-
 #if WITH_MGPU
 void FVirtualShadowMapArrayCacheManager::UpdateGPUMask(FRHIGPUMask GPUMask)
 {
 	if (LastGPUMask != GPUMask)
 	{
-		LastGPUMask = GPUMask;
-		Invalidate();
-	}
-}
-#endif  // WITH_MGPU
-
-static void SetupCommonParameters(
-	FRDGBuilder& GraphBuilder,
-	FVirtualShadowMapArrayCacheManager* CacheManager,
-	int32 TotalInstanceCount,
-	const FGPUScene& GPUScene,
-	FVirtualSmInvalidateInstancePagesCS::FParameters& OutPassParameters,
-	FVirtualSmInvalidateInstancePagesCS::FPermutationDomain &OutPermutationVector)
-=======
-#if WITH_MGPU
-void FVirtualShadowMapArrayCacheManager::UpdateGPUMask(FRHIGPUMask GPUMask)
->>>>>>> 4af6daef
-{
-	if (LastGPUMask != GPUMask)
-	{
-<<<<<<< HEAD
-		return GraphBuilder.CreateSRV(GraphBuilder.RegisterExternalBuffer(Buffer, Name));
-	};
-
-	const bool bDrawBounds = CVarDrawInvalidatingBounds.GetValueOnRenderThread() != 0;
-
-
-	if (bDrawBounds)
-	{
-		ShaderPrint::SetEnabled(true);
-		ShaderPrint::RequestSpaceForLines(TotalInstanceCount * 12);
-	}
-
-	// Note: this disables the whole debug permutation since the parameters must be bound.
-	const bool bUseDebugPermutation = bDrawBounds && ShaderPrint::IsDefaultViewEnabled();
-
-	FVirtualShadowMapArrayFrameData &PrevBuffers = CacheManager->PrevBuffers;
-
-	// Update references in our last frame uniform buffer with reimported resources for this frame
-	CacheManager->PrevUniformParameters.ProjectionData = RegExtCreateSrv(PrevBuffers.ProjectionData, TEXT("Shadow.Virtual.PrevProjectionData"));
-	CacheManager->PrevUniformParameters.PageTable = RegExtCreateSrv(PrevBuffers.PageTable, TEXT("Shadow.Virtual.PrevPageTable"));
-	CacheManager->PrevUniformParameters.PageFlags = RegExtCreateSrv(PrevBuffers.PageFlags, TEXT("Shadow.Virtual.PrevPageFlags"));
-	CacheManager->PrevUniformParameters.PageRectBounds = RegExtCreateSrv(PrevBuffers.PageRectBounds, TEXT("Shadow.Virtual.PrevPageRectBounds"));
-	// Unused in this path
-	CacheManager->PrevUniformParameters.PhysicalPagePool = GSystemTextures.GetZeroUIntArrayDummy(GraphBuilder);
-
-	OutPassParameters.VirtualShadowMap = CacheManager->GetPreviousUniformBuffer(GraphBuilder);
-
-	OutPassParameters.PrevPhysicalPageMetaDataOut = GraphBuilder.CreateUAV(GraphBuilder.RegisterExternalBuffer(PrevBuffers.PhysicalPageMetaData));
-
-	OutPassParameters.GPUSceneInstanceSceneData = GraphBuilder.CreateSRV(GraphBuilder.RegisterExternalBuffer(GPUScene.InstanceSceneDataBuffer));
-	OutPassParameters.GPUScenePrimitiveSceneData = GraphBuilder.CreateSRV(GraphBuilder.RegisterExternalBuffer(GPUScene.PrimitiveBuffer));
-	OutPassParameters.GPUSceneInstancePayloadData = GraphBuilder.CreateSRV(GraphBuilder.RegisterExternalBuffer(GPUScene.InstancePayloadDataBuffer));
-	OutPassParameters.GPUSceneFrameNumber = GPUScene.GetSceneFrameNumber();
-	OutPassParameters.GPUSceneNumAllocatedInstances = GPUScene.GetNumInstances();
-	OutPassParameters.GPUSceneNumAllocatedPrimitives = GPUScene.GetNumPrimitives();
-
-	OutPassParameters.InstanceSceneDataSOAStride = GPUScene.InstanceSceneDataSOAStride;
-	OutPassParameters.bDrawBounds = bDrawBounds;
-
-	if (bUseDebugPermutation)
-	{
-		ShaderPrint::SetParameters(GraphBuilder, OutPassParameters.ShaderPrintUniformBuffer);
-	}
-
-	const bool bUseHZB = (CVarCacheVsmUseHzb.GetValueOnRenderThread() != 0);
-	const TRefCountPtr<IPooledRenderTarget> PrevHZBPhysical = bUseHZB ? PrevBuffers.HZBPhysical : nullptr;
-	if (PrevHZBPhysical)
-	{
-		// Same, since we are not producing a new frame just yet
-		OutPassParameters.HZBPageTable = CacheManager->PrevUniformParameters.PageTable;
-		OutPassParameters.HZBPageRectBounds = CacheManager->PrevUniformParameters.PageRectBounds;
-		OutPassParameters.HZBTexture = GraphBuilder.RegisterExternalTexture(PrevHZBPhysical);
-		OutPassParameters.HZBSize = PrevHZBPhysical->GetDesc().Extent;
-		OutPassParameters.HZBSampler = TStaticSamplerState< SF_Point, AM_Clamp, AM_Clamp, AM_Clamp >::GetRHI();
-
-	}
-	OutPermutationVector.Set<FVirtualSmInvalidateInstancePagesCS::FDebugDim>(bUseDebugPermutation);
-	OutPermutationVector.Set<FVirtualSmInvalidateInstancePagesCS::FUseHzbDim>(PrevHZBPhysical != nullptr);
-}
-
-
-void FVirtualShadowMapArrayCacheManager::ProcessInvalidations(
-	FRDGBuilder& GraphBuilder,
-	FInstanceGPULoadBalancer& Instances,
-	int32 TotalInstanceCount,
-	const FGPUScene& GPUScene)
-{
-	if (Instances.IsEmpty())
-	{
-		return;
-	}
-
-	Instances.FinalizeBatches();
-
-	RDG_EVENT_SCOPE(GraphBuilder, "ProcessInvalidations [%d batches]", Instances.GetBatches().Num());
-
-	FVirtualSmInvalidateInstancePagesCS::FParameters* PassParameters = GraphBuilder.AllocParameters<FVirtualSmInvalidateInstancePagesCS::FParameters>();
-
-	FVirtualSmInvalidateInstancePagesCS::FPermutationDomain PermutationVector;
-	SetupCommonParameters(GraphBuilder, this, TotalInstanceCount, GPUScene, *PassParameters, PermutationVector);
-	Instances.Upload(GraphBuilder).GetShaderParameters(GraphBuilder, PassParameters->LoadBalancerParameters);
-=======
 		LastGPUMask = GPUMask;
 		Invalidate();
 	}
@@ -2215,7 +1311,6 @@
 	}
 	
 	Instances.UploadFinalized(GraphBuilder).GetShaderParameters(GraphBuilder, PassParameters->LoadBalancerParameters);
->>>>>>> 4af6daef
 
 	auto ComputeShader = GetGlobalShaderMap(Scene->GetFeatureLevel())->GetShader<FVirtualSmInvalidateInstancePagesCS>(PermutationVector);
 
