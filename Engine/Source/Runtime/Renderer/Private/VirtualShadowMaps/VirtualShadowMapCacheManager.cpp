--- conflicted
+++ resolved
@@ -486,25 +486,7 @@
 				static const auto* CVarMaxPhysicalPagesSceneCapturePtr = IConsoleManager::Get().FindTConsoleVariableDataInt(TEXT("r.Shadow.Virtual.MaxPhysicalPagesSceneCapture"));
 				const int32 MaxPhysicalPagesSceneCapture = CVarMaxPhysicalPagesSceneCapturePtr->GetValueOnRenderThread();
 
-				static const auto* CVarMaxPhysicalPagesSceneCapturePtr = IConsoleManager::Get().FindTConsoleVariableDataInt(TEXT("r.Shadow.Virtual.MaxPhysicalPagesSceneCapture"));
-				const int32 MaxPhysicalPagesSceneCapture = CVarMaxPhysicalPagesSceneCapturePtr->GetValueOnRenderThread();
-
 #if !UE_BUILD_SHIPPING
-<<<<<<< HEAD
-				if (!bLoggedPageOverflow)
-				{
-					UE_LOG(LogRenderer, Warning, TEXT("Virtual Shadow Map Page Pool overflow (%d page allocations were not served), this will produce visual artifacts (missing shadow), increase the page pool limit or reduce resolution bias to avoid.\n")
-						TEXT(" See r.Shadow.Virtual.MaxPhysicalPages (%d), r.Shadow.Virtual.MaxPhysicalPagesSceneCapture (%d), r.Shadow.Virtual.ResolutionLodBiasLocal (%.2f), and r.Shadow.Virtual.ResolutionLodBiasDirectional (%.2f)"),
-						-NumPagesFree,
-						MaxPhysicalPages,
-						MaxPhysicalPagesSceneCapture,
-						LodBiasLocal,
-						LodBiasDirectional);
-					bLoggedPageOverflow = true;
-				}
-				LastOverflowFrame = Scene->GetFrameNumber();
-#endif
-=======
 			if (!bLoggedPageOverflow)
 			{
 				UE_LOG(LogRenderer, Warning, TEXT("Virtual Shadow Map Page Pool overflow (%d page allocations were not served), this will produce visual artifacts (missing shadow), increase the page pool limit or reduce resolution bias to avoid.\n")
@@ -515,7 +497,6 @@
 					LodBiasLocal,
 					LodBiasDirectional);
 				bLoggedPageOverflow = true;
->>>>>>> 74d0b334
 			}
 			LastOverflowTime = float(FGameTime::GetTimeSinceAppStart().GetRealTimeSeconds());
 #endif
