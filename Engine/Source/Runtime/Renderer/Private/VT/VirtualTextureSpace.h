--- conflicted
+++ resolved
@@ -91,13 +91,8 @@
 	}
 
 	void				QueueUpdate( uint8 Layer, uint8 vLogSize, uint32 vAddress, uint8 vLevel, const FPhysicalTileLocation& pTileLocation);
-<<<<<<< HEAD
-	void				AllocateTextures(FRHICommandList& RHICmdList);
-	void				ApplyUpdates(FVirtualTextureSystem* System, FRHICommandListImmediate& RHICmdList);
-=======
 	void				AllocateTextures(FRDGBuilder& GraphBuilder);
 	void				ApplyUpdates(FVirtualTextureSystem* System, FRDGBuilder& GraphBuilder);
->>>>>>> 6bbb88c8
 	void				QueueUpdateEntirePageTable();
 
 	void DumpToConsole(bool verbose);
