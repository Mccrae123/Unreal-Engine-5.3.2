--- conflicted
+++ resolved
@@ -161,11 +161,7 @@
 );
 static TAutoConsoleVariable<int32> CVarVTAsyncPageRequestTask(
 	TEXT("r.VT.AsyncPageRequestTask"),
-<<<<<<< HEAD
-	0,
-=======
 	1,
->>>>>>> 4af6daef
 	TEXT("Performs VT page requests on an async task."),
 	ECVF_RenderThreadSafe
 );
@@ -179,12 +175,8 @@
 	NumFeedbackTasks = CVarVTNumFeedbackTasks.GetValueOnRenderThread();
 	NumGatherTasks = CVarVTNumGatherTasks.GetValueOnRenderThread();
 	MaxGatherPagesBeforeFlush = CVarVTPageUpdateFlushCount.GetValueOnRenderThread();
-<<<<<<< HEAD
-	MaxPageUploads = VirtualTextureScalability::GetMaxUploadsPerFrame();
-=======
 	MaxRVTPageUploads = VirtualTextureScalability::GetMaxUploadsPerFrame();
 	MaxSVTPageUploads = VirtualTextureScalability::GetMaxUploadsPerFrameForStreamingVT();
->>>>>>> 4af6daef
 	MaxPagesProduced = VirtualTextureScalability::GetMaxPagesProducedPerFrame();
 	MaxContinuousUpdates = VirtualTextureScalability::GetMaxContinuousUpdatesPerFrame();
 }
@@ -274,11 +266,7 @@
 	}
 
 	static ESubsequentsMode::Type GetSubsequentsMode() { return ESubsequentsMode::TrackSubsequents; }
-<<<<<<< HEAD
-	ENamedThreads::Type GetDesiredThread() { return ENamedThreads::AnyNormalThreadNormalTask; }
-=======
 	ENamedThreads::Type GetDesiredThread() { return ENamedThreads::AnyHiPriThreadHiPriTask; }
->>>>>>> 4af6daef
 	FORCEINLINE TStatId GetStatId() const { RETURN_QUICK_DECLARE_CYCLE_STAT(FAddRequestedTilesTask, STATGROUP_VirtualTexturing); }
 };
 
@@ -311,11 +299,7 @@
 	}
 
 	static ESubsequentsMode::Type GetSubsequentsMode() { return ESubsequentsMode::TrackSubsequents; }
-<<<<<<< HEAD
-	ENamedThreads::Type GetDesiredThread() { return ENamedThreads::AnyNormalThreadNormalTask; }
-=======
 	ENamedThreads::Type GetDesiredThread() { return ENamedThreads::AnyHiPriThreadHiPriTask; }
->>>>>>> 4af6daef
 	FORCEINLINE TStatId GetStatId() const { RETURN_QUICK_DECLARE_CYCLE_STAT(FGatherRequestsTask, STATGROUP_VirtualTexturing); }
 };
 
@@ -494,11 +478,7 @@
 			const FTexturePagePool& PagePool = PhysicalSpace.GetPagePool();
 			const uint32 TotalSizeInBytes = PhysicalSpace.GetSizeInBytes();
 
-<<<<<<< HEAD
-			UE_LOG(LogConsoleResponse, Display, TEXT("PhysicaPool: [%i] %s (%ix%i):"), i, *PhysicalSpace.GetFormatString(), Desc.TileSize, Desc.TileSize);
-=======
 			UE_LOG(LogConsoleResponse, Display, TEXT("PhysicalPool: [%i] %s (%ix%i):"), i, *PhysicalSpace.GetFormatString(), Desc.TileSize, Desc.TileSize);
->>>>>>> 4af6daef
 			
 			const int32 AllocatedTiles = PagePool.GetNumAllocatedPages();
 			const float AllocatedLoad = (float)AllocatedTiles / (float)PhysicalSpace.GetNumTiles();
@@ -570,11 +550,7 @@
 			const FVTPhysicalSpaceDescription& Desc = PhysicalSpace.GetDescription();
 			const FTexturePagePool& PagePool = PhysicalSpace.GetPagePool();
 
-<<<<<<< HEAD
-			UE_LOG(LogConsoleResponse, Display, TEXT("PhysicaPool: [%i] %s (%ix%i):"), i, *PhysicalSpace.GetFormatString(), Desc.TileSize, Desc.TileSize);
-=======
 			UE_LOG(LogConsoleResponse, Display, TEXT("PhysicalPool: [%i] %s (%ix%i):"), i, *PhysicalSpace.GetFormatString(), Desc.TileSize, Desc.TileSize);
->>>>>>> 4af6daef
 
 			TMap<uint32, uint32> ProducerCountMap;
 			PagePool.CollectProducerCounts(ProducerCountMap);
@@ -1282,13 +1258,8 @@
 		GatherRequests(RequestList, UniquePageList, Frame, Allocator, Settings);
 		// No need to sort requests, since we're submitting all of them here (no throttling)
 		AllocateResources(GraphBuilder);
-<<<<<<< HEAD
-		BeginSubmitRequests(GraphBuilder.RHICmdList, FeatureLevel, Allocator, Settings, RequestList, false);
-		EndSubmitRequests(GraphBuilder);
-=======
 		SubmitRequests(GraphBuilder.RHICmdList, FeatureLevel, Allocator, Settings, RequestList, false);
 		FinalizeRequests(GraphBuilder);
->>>>>>> 4af6daef
 	}
 }
 
@@ -1921,7 +1892,6 @@
 	
 	// Negative maximum continous updates allows for uncapped requests
 	if (MaxContinuousUpdates < 0)
-<<<<<<< HEAD
 	{
 		for (int32 i = 0; i < NumContinuousUpdateRequests; ++i)
 		{
@@ -1930,16 +1900,6 @@
 	}
 	else
 	{
-=======
-	{
-		for (int32 i = 0; i < NumContinuousUpdateRequests; ++i)
-		{
-			ContinuousUpdateTilesToProduce.Add(RequestList->GetContinuousUpdateRequest(i));
-		}
-	}
-	else
-	{
->>>>>>> 4af6daef
 		const int32 MaxContinousUpdates = FMath::Min(MaxContinuousUpdates, NumContinuousUpdateRequests);
 
 		int32 NumContinuousUpdates = 0;
@@ -1956,10 +1916,7 @@
 
 void FVirtualTextureSystem::UpdateResidencyTracking() const
 {
-<<<<<<< HEAD
-=======
 	TRACE_CPUPROFILER_EVENT_SCOPE(FVirtualTextureSystem::UpdateResidencyTracking);
->>>>>>> 4af6daef
 	SCOPE_CYCLE_COUNTER(STAT_ResidencyTracking);
 
 	for (int32 i = 0; i < PhysicalSpaces.Num(); ++i)
@@ -2065,16 +2022,6 @@
 	}
 }
 
-<<<<<<< HEAD
-void FVirtualTextureSystem::BeginSubmitRequests(FRHICommandList& RHICmdList, ERHIFeatureLevel::Type FeatureLevel, FConcurrentLinearBulkObjectAllocator& Allocator, FVirtualTextureUpdateSettings const& Settings, FUniqueRequestList* RequestList, bool bAsync)
-{
-	TRACE_CPUPROFILER_EVENT_SCOPE(FVirtualTextureSystem::BeginSubmitRequests);
-	LLM_SCOPE(ELLMTag::VirtualTextureSystem);
-
-	// Allocate space to hold the physical address we allocate for each page load (1 page per layer per request)
-	uint32* RequestPhysicalAddress = Allocator.MallocAndMemsetArray<uint32>(RequestList->GetNumLoadRequests() * VIRTUALTEXTURE_SPACE_MAXLAYERS, 0xFF);
-
-=======
 void FVirtualTextureSystem::SubmitThrottledRequests(FRHICommandList& RHICmdList, FVirtualTextureUpdater* Updater, bool bContinousUpdates)
 {
 	const FVirtualTextureUpdateSettings& Settings   = Updater->Settings;
@@ -2083,7 +2030,6 @@
 	FUniqueRequestList* MergedRequestList           = Updater->MergedRequestList;
 
 	if (MergedRequestList->GetNumAdaptiveAllocationRequests() > 0)
->>>>>>> 4af6daef
 	{
 		SCOPE_CYCLE_COUNTER(STAT_ProcessRequests_QueueAdaptiveRequests);
 		FAdaptiveVirtualTexture::QueuePackedAllocationRequests(this, &MergedRequestList->GetAdaptiveAllocationRequest(0), MergedRequestList->GetNumAdaptiveAllocationRequests(), Frame);
@@ -2442,15 +2388,9 @@
 	}
 }
 
-<<<<<<< HEAD
-void FVirtualTextureSystem::EndSubmitRequests(FRDGBuilder& GraphBuilder)
-{
-	TRACE_CPUPROFILER_EVENT_SCOPE(FVirtualTextureSystem::EndSubmitRequests);
-=======
 void FVirtualTextureSystem::FinalizeRequests(FRDGBuilder& GraphBuilder)
 {
 	TRACE_CPUPROFILER_EVENT_SCOPE(FVirtualTextureSystem::FinalizeRequests);
->>>>>>> 4af6daef
 
 	// Finalize requests
 	{
@@ -2506,19 +2446,6 @@
 	}
 }
 
-<<<<<<< HEAD
-TUniquePtr<FVirtualTextureUpdater> FVirtualTextureSystem::BeginUpdate(FRDGBuilder& GraphBuilder, ERHIFeatureLevel::Type FeatureLevel, FScene* Scene, const FVirtualTextureUpdateSettings& Settings)
-{
-	check(IsInRenderingThread());
-	check(!bUpdating);
-
-	AllocateResources(GraphBuilder);
-
-	RDG_CSV_STAT_EXCLUSIVE_SCOPE(GraphBuilder, VirtualTextureSystem_Update);
-	TRACE_CPUPROFILER_EVENT_SCOPE(FVirtualTextureSystem::BeginUpdate);
-	SCOPE_CYCLE_COUNTER(STAT_VirtualTextureSystem_Update);
-	RDG_GPU_STAT_SCOPE(GraphBuilder, VirtualTexture);
-=======
 void FVirtualTextureSystem::GatherFeedbackRequests(FConcurrentLinearBulkObjectAllocator& Allocator, const FVirtualTextureUpdateSettings& Settings, const FVirtualTextureFeedback::FMapResult& FeedbackResult, FUniqueRequestList* MergedRequestList)
 {
 	FUniquePageList* MergedUniquePageList = Allocator.Create<FUniquePageList>();
@@ -2732,12 +2659,10 @@
 {
 	TRACE_CPUPROFILER_EVENT_SCOPE(FVirtualTextureSystem::CallPendingCallbacks);
 	SCOPE_CYCLE_COUNTER(STAT_VirtualTextureSystem_Update);
->>>>>>> 4af6daef
 
 	Producers.CallPendingCallbacks();
-
-<<<<<<< HEAD
-=======
+}
+
 TUniquePtr<FVirtualTextureUpdater> FVirtualTextureSystem::BeginUpdate(FRDGBuilder& GraphBuilder, ERHIFeatureLevel::Type FeatureLevel, FScene* Scene, const FVirtualTextureUpdateSettings& Settings)
 {
 	check(IsInRenderingThread());
@@ -2751,7 +2676,6 @@
 	SCOPE_CYCLE_COUNTER(STAT_VirtualTextureSystem_Update);
 	RDG_GPU_STAT_SCOPE(GraphBuilder, VirtualTexture);
 
->>>>>>> 4af6daef
 	if (!Settings.bEnablePageRequests)
 	{
 		for (uint32 ID = 0; ID < MaxSpaces; ID++)
@@ -2821,245 +2745,6 @@
 		}
 	}
 
-<<<<<<< HEAD
-	// Mark updating to true now that we are potentially launching async tasks.
-	bUpdating = true;
-
-	TUniquePtr<FVirtualTextureUpdater> Updater(new FVirtualTextureUpdater());
-
-	if (Settings.bEnableFeedback)
-	{
-		SCOPE_CYCLE_COUNTER(STAT_FeedbackMap);
-		Updater->FeedbackMapResult = GVirtualTextureFeedback.Map(GraphBuilder.RHICmdList);
-	}
-
-	Updater->AsyncTask = GraphBuilder.AddCommandListSetupTask([this, Settings, FeedbackResult = Updater->FeedbackMapResult, FeatureLevel] (FRHICommandList& RHICmdList)
-	{
-		TRACE_CPUPROFILER_EVENT_SCOPE(FVirtualTextureSystem::ProcessPageRequests);
-
-		FConcurrentLinearBulkObjectAllocator Allocator;
-		FUniqueRequestList* MergedRequestList = Allocator.Create<FUniqueRequestList>(Allocator);
-
-		MergedRequestList->Initialize();
-
-		FUniquePageList* MergedUniquePageList = Allocator.Create<FUniquePageList>();
-		MergedUniquePageList->Initialize();
-
-		if (Settings.bEnableFeedback)
-		{
-			// Create tasks to read the feedback data
-			// Give each task a section of the feedback buffer to analyze
-			FFeedbackAnalysisParameters FeedbackAnalysisParameters[MaxNumTasks];
-
-			const uint32 MaxNumFeedbackTasks = FMath::Clamp((uint32)Settings.NumFeedbackTasks, 1u, MaxNumTasks);
-			const uint32 FeedbackSizePerTask = FMath::DivideAndRoundUp(FeedbackResult.Size, MaxNumFeedbackTasks);
-
-			uint32 NumFeedbackTasks = 0;
-			uint32 CurrentOffset = 0;
-			while (CurrentOffset < FeedbackResult.Size)
-			{
-				const uint32 TaskIndex = NumFeedbackTasks++;
-				FFeedbackAnalysisParameters& Params = FeedbackAnalysisParameters[TaskIndex];
-				Params.System = this;
-				if (TaskIndex == 0u)
-				{
-					Params.UniquePageList = MergedUniquePageList;
-				}
-				else
-				{
-					Params.UniquePageList = Allocator.Create<FUniquePageList>();
-				}
-				Params.FeedbackBuffer = FeedbackResult.Data + CurrentOffset;
-
-				const uint32 Size = FMath::Min(FeedbackSizePerTask, FeedbackResult.Size - CurrentOffset);
-				Params.FeedbackSize = Size;
-				CurrentOffset += Size;
-			}
-
-			// Kick the tasks
-			const int32 LocalFeedbackTaskCount = Settings.bParallelFeedbackTasks ? 1 : NumFeedbackTasks;
-			const int32 WorkerFeedbackTaskCount = NumFeedbackTasks - LocalFeedbackTaskCount;
-
-			FGraphEventArray Tasks;
-			if (WorkerFeedbackTaskCount > 0)
-			{
-				SCOPE_CYCLE_COUNTER(STAT_ProcessRequests_SubmitTasks);
-				Tasks.Reserve(WorkerFeedbackTaskCount);
-				for (uint32 TaskIndex = LocalFeedbackTaskCount; TaskIndex < NumFeedbackTasks; ++TaskIndex)
-				{
-					Tasks.Add(TGraphTask<FFeedbackAnalysisTask>::CreateTask().ConstructAndDispatchWhenReady(FeedbackAnalysisParameters[TaskIndex]));
-				}
-			}
-
-			if (NumFeedbackTasks > 0u)
-			{
-				SCOPE_CYCLE_COUNTER(STAT_FeedbackAnalysis);
-
-				for (int32 TaskIndex = 0; TaskIndex < LocalFeedbackTaskCount; ++TaskIndex)
-				{
-					FFeedbackAnalysisTask::DoTask(FeedbackAnalysisParameters[TaskIndex]);
-				}
-				if (WorkerFeedbackTaskCount > 0)
-				{
-					SCOPE_CYCLE_COUNTER(STAT_ProcessRequests_WaitTasks);
-
-					FTaskGraphInterface::Get().WaitUntilTasksComplete(Tasks, ENamedThreads::GetRenderThread_Local());
-				}
-			}
-
-			if (NumFeedbackTasks > 1u)
-			{
-				SCOPE_CYCLE_COUNTER(STAT_ProcessRequests_MergePages);
-				for (uint32 TaskIndex = 1u; TaskIndex < NumFeedbackTasks; ++TaskIndex)
-				{
-					MergedUniquePageList->MergePages(FeedbackAnalysisParameters[TaskIndex].UniquePageList);
-				}
-			}
-		}
-
-#if WITH_EDITOR
-		// If we're are recording page requests, then copy off pages to the recording buffer.
-		if (PageRequestRecordHandle != ~0ull)
-		{
-			RecordPageRequests(MergedUniquePageList, PageRequestRecordBuffer);
-		}
-#endif
-
-		// Add any page requests from recording playback.
-		if (PageRequestPlaybackBuffer.Num() > 0)
-		{
-			if (Settings.bEnablePlayback)
-			{
-				// todo: We can split this into concurrent tasks. 
-				FAddRequestedTilesParameters Parameters;
-				Parameters.System = this;
-				Parameters.LevelBias = FMath::FloorToInt(CVarVTPlaybackMipBias.GetValueOnRenderThread() + GetGlobalMipBias() + 0.5f);
-				Parameters.RequestBuffer = PageRequestPlaybackBuffer.GetData();
-				Parameters.NumRequests = PageRequestPlaybackBuffer.Num();
-				Parameters.UniquePageList = Allocator.Create<FUniquePageList>();
-
-				FAddRequestedTilesTask::DoTask(Parameters);
-				MergedUniquePageList->MergePages(Parameters.UniquePageList);
-			}
-
-			PageRequestPlaybackBuffer.Reset(0);
-		}
-
-		// Collect tiles to lock
-		{
-			TArray<FVirtualTextureLocalTile> RemainingTilesToLock;
-			for (const FVirtualTextureLocalTile& Tile : TilesToLock)
-			{
-				const FVirtualTextureProducerHandle ProducerHandle = Tile.GetProducerHandle();
-				const FVirtualTextureProducer* Producer = Producers.FindProducer(ProducerHandle);
-				checkSlow(TileLocks.IsLocked(Tile));
-				if (Producer)
-				{
-					uint8 ProducerLayerMaskToLoad = 0u;
-					for (uint32 ProducerLayerIndex = 0u; ProducerLayerIndex < Producer->GetNumTextureLayers(); ++ProducerLayerIndex)
-					{
-						uint32 GroupIndex = Producer->GetPhysicalGroupIndexForTextureLayer(ProducerLayerIndex);
-						FVirtualTexturePhysicalSpace* PhysicalSpace = Producer->GetPhysicalSpaceForPhysicalGroup(GroupIndex);
-						FTexturePagePool& PagePool = PhysicalSpace->GetPagePool();
-						const uint32 pAddress = PagePool.FindPageAddress(ProducerHandle, GroupIndex, Tile.Local_vAddress, Tile.Local_vLevel);
-						if (pAddress == ~0u)
-						{
-							ProducerLayerMaskToLoad |= (1u << ProducerLayerIndex);
-						}
-						else
-						{
-							PagePool.Lock(pAddress);
-						}
-					}
-
-					if (ProducerLayerMaskToLoad != 0u)
-					{
-						const uint16 LoadRequestIndex = MergedRequestList->LockLoadRequest(FVirtualTextureLocalTile(Tile.GetProducerHandle(), Tile.Local_vAddress, Tile.Local_vLevel), ProducerLayerMaskToLoad);
-						if (LoadRequestIndex == 0xffff)
-						{
-							// Overflowed the request list...try to lock the tile again next frame
-							RemainingTilesToLock.Add(Tile);
-						}
-					}
-				}
-			}
-
-			TilesToLock = MoveTemp(RemainingTilesToLock);
-		}
-
-		TArray<uint32> PackedTiles;
-		if (RequestedPackedTiles.Num() > 0)
-		{
-			FScopeLock Lock(&RequestedTilesLock);
-			PackedTiles = MoveTemp(RequestedPackedTiles);
-			RequestedPackedTiles.Reset();
-		}
-
-		if (PackedTiles.Num() > 0)
-		{
-			// Collect explicitly requested tiles
-			// These tiles are generated on the current frame, so they are collected/processed in a separate list
-			FUniquePageList* RequestedPageList = Allocator.Create<FUniquePageList>();
-			RequestedPageList->Initialize();
-			for (uint32 Tile : PackedTiles)
-			{
-				RequestedPageList->Add(Tile, 0xffff);
-			}
-			GatherRequests(MergedRequestList, RequestedPageList, Frame, Allocator, Settings);
-		}
-
-		// Pages from feedback buffer were generated several frames ago, so they may no longer be valid for newly allocated VTs
-		static uint32 PendingFrameDelay = 3u;
-		if (Frame >= PendingFrameDelay)
-		{
-			GatherRequests(MergedRequestList, MergedUniquePageList, Frame - PendingFrameDelay, Allocator, Settings);
-		}
-
-		if (MergedRequestList->GetNumAdaptiveAllocationRequests() > 0)
-		{
-			SCOPE_CYCLE_COUNTER(STAT_ProcessRequests_QueueAdaptiveRequests);
-			FAdaptiveVirtualTexture::QueuePackedAllocationRequests(this, &MergedRequestList->GetAdaptiveAllocationRequest(0), MergedRequestList->GetNumAdaptiveAllocationRequests(), Frame);
-		}
-
-		{
-			SCOPE_CYCLE_COUNTER(STAT_ProcessRequests_Sort);
-
-			// Limit the number of uploads (account for MappedTilesToProduce this frame)
-			// Are all pages equal? Should there be different limits on different types of pages?
-			const int32 MaxNumUploads = Settings.MaxPageUploads;
-			const int32 MaxRequestUploads = FMath::Max(MaxNumUploads - MappedTilesToProduce.Num(), 1);
-
-			if (MaxRequestUploads < (int32)MergedRequestList->GetNumLoadRequests())
-			{
-				// Dropping requests is normal but track to log here if we want to tune settings.
-				if (CVarVTVerbose.GetValueOnRenderThread())
-				{
-					UE_LOG(LogConsoleResponse, Display, TEXT("VT dropped %d load requests."), MergedRequestList->GetNumLoadRequests() - MaxRequestUploads);
-				}
-			}
-
-			MergedRequestList->SortRequests(Producers, Allocator, MaxRequestUploads);
-		}
-
-		{
-			// After sorting and clamping the load requests, if we still have unused upload bandwidth then use it to add some continous updates
-			const int32 MaxNumUploads = Settings.MaxPageUploads;
-			const int32 MaxTilesToProduce = FMath::Max(MaxNumUploads - MappedTilesToProduce.Num() - (int32)MergedRequestList->GetNumLoadRequests(), 0);
-			const int32 MaxContinuousUpdates = Settings.MaxContinuousUpdates;
-
-			GetContinuousUpdatesToProduce(MergedRequestList, MaxTilesToProduce, MaxContinuousUpdates);
-		}
-
-		// Submit the requests to produce pages that are already mapped
-		SubmitPreMappedRequests(RHICmdList, FeatureLevel);
-
-		// Submit the merged requests
-		BeginSubmitRequests(RHICmdList, FeatureLevel, Allocator, Settings, MergedRequestList, true);
-
-	}, Settings.bEnableAsyncTasks && CVarVTAsyncPageRequestTask.GetValueOnRenderThread());
-
-	return Updater;
-=======
 	TUniquePtr<FVirtualTextureUpdater> Updater(new FVirtualTextureUpdater());
 	Updater->Settings = Settings;
 	Updater->FeatureLevel = FeatureLevel;
@@ -3082,35 +2767,22 @@
 
 	Updater->AsyncTask.Wait();
 	bUpdating = false;
->>>>>>> 4af6daef
 }
 
 void FVirtualTextureSystem::EndUpdate(FRDGBuilder& GraphBuilder, TUniquePtr<FVirtualTextureUpdater>&& Updater, ERHIFeatureLevel::Type FeatureLevel)
 {
-<<<<<<< HEAD
-=======
 	check(IsInRenderingThread());
 
->>>>>>> 4af6daef
 	if (!Updater)
 	{
 		return;
 	}
 
-<<<<<<< HEAD
-	check(bUpdating);
-	check(IsInRenderingThread());
-
-=======
->>>>>>> 4af6daef
 	RDG_CSV_STAT_EXCLUSIVE_SCOPE(GraphBuilder, VirtualTextureSystem_Update);
 	TRACE_CPUPROFILER_EVENT_SCOPE(FVirtualTextureSystem::EndUpdate);
 	SCOPE_CYCLE_COUNTER(STAT_VirtualTextureSystem_Update);
 	RDG_GPU_STAT_SCOPE(GraphBuilder, VirtualTexture);
 
-<<<<<<< HEAD
-	Updater->AsyncTask.Wait();
-=======
 	if (Updater->bAsyncTaskAllowed)
 	{
 		Updater->AsyncTask.Wait();
@@ -3120,16 +2792,12 @@
 		BeginUpdate(GraphBuilder, Updater.Get());
 	}
 	bUpdating = false;
->>>>>>> 4af6daef
 
 	if (Updater->FeedbackMapResult.Data)
 	{
 		GVirtualTextureFeedback.Unmap(GraphBuilder.RHICmdList, Updater->FeedbackMapResult.MapHandle);
 	}
 
-<<<<<<< HEAD
-	EndSubmitRequests(GraphBuilder);
-=======
 	{
 		TRACE_CPUPROFILER_EVENT_SCOPE(FVirtualTextureSystem::GatherAndSubmitRequests);
 		const bool bContinousUpdates = true;
@@ -3145,7 +2813,6 @@
 	}
 
 	FinalizeRequests(GraphBuilder);
->>>>>>> 4af6daef
 
 	Producers.NotifyRequestsCompleted();
 
@@ -3157,20 +2824,13 @@
 
 	ReleasePendingSpaces();
 
-<<<<<<< HEAD
-	bUpdating = false;
-=======
 	TilesToLock = MoveTemp(TilesToLockForNextFrame);
->>>>>>> 4af6daef
 }
 
 void FVirtualTextureSystem::Update(FRDGBuilder& GraphBuilder, ERHIFeatureLevel::Type FeatureLevel, FScene* Scene, const FVirtualTextureUpdateSettings& InSettings)
 {
-<<<<<<< HEAD
-=======
 	CallPendingCallbacks();
 
->>>>>>> 4af6daef
 	FVirtualTextureUpdateSettings Settings = InSettings;
 	Settings.EnableAsyncTasks(false);
 
@@ -3183,7 +2843,6 @@
 	check(!bUpdating);
 	DestroyPendingVirtualTextures(true);
 	ReleasePendingSpaces();
-<<<<<<< HEAD
 }
 
 float FVirtualTextureSystem::GetGlobalMipBias() const
@@ -3437,261 +3096,6 @@
 			RequestedPageList->Add(PageId, 0xffff);
 		}
 	}
-=======
->>>>>>> 4af6daef
-}
-
-float FVirtualTextureSystem::GetGlobalMipBias() const
-{
-	float MaxResidencyMipMapBias = 0.f;
-	for (int32 SpaceIndex = 0; SpaceIndex < PhysicalSpaces.Num(); ++SpaceIndex)
-	{
-		FVirtualTexturePhysicalSpace const* PhysicalSpace = PhysicalSpaces[SpaceIndex];
-		const float ResidencyMipMapBias = PhysicalSpace != nullptr ? PhysicalSpace->GetResidencyMipMapBias() : 0.f;
-		MaxResidencyMipMapBias = FMath::Max(MaxResidencyMipMapBias, ResidencyMipMapBias);
-	}
-
-	return UTexture2D::GetGlobalMipMapLODBias() + MaxResidencyMipMapBias;
-}
-
-bool FVirtualTextureSystem::IsPendingRootPageMap(IAllocatedVirtualTexture* AllocatedVT) const
-{
-	return AllocatedVTsToMap.Find(AllocatedVT) != INDEX_NONE;
-}
-
-#if !UE_BUILD_SHIPPING
-
-void FVirtualTextureSystem::GetOnScreenMessages(FCoreDelegates::FSeverityMessageMap& OutMessages)
-{
-	if (CVarVTResidencyNotify.GetValueOnRenderThread() == 0)
-	{
-		return;
-	}
-
-	for (int32 SpaceIndex = 0u; SpaceIndex < PhysicalSpaces.Num(); ++SpaceIndex)
-	{
-		const FVirtualTexturePhysicalSpace* PhysicalSpace = PhysicalSpaces[SpaceIndex];
-		if (PhysicalSpace != nullptr && Frame <= PhysicalSpace->GetLastFrameOversubscribed() + 60u)
-		{
-			FString const& FormatString = PhysicalSpace->GetFormatString();
-			const float MipBias = PhysicalSpace->GetResidencyMipMapBias();
-
-			OutMessages.Add(
-				FCoreDelegates::EOnScreenMessageSeverity::Warning,
-				FText::Format(LOCTEXT("VTOversubscribed", "VT Pool [{0}] is oversubscribed. Setting MipBias {1}"), FText::FromString(FormatString), FText::AsNumber(MipBias)));
-		}
-	}
-}
-
-void FVirtualTextureSystem::UpdateCsvStats()
-{
-#if CSV_PROFILER
-	if (CVarVTCsvStats.GetValueOnRenderThread() == 0)
-	{
-		return;
-	}
-
-	float MaxResidencyMipMapBias = 0.f;
-	for (int32 SpaceIndex = 0u; SpaceIndex < PhysicalSpaces.Num(); ++SpaceIndex)
-	{
-		const FVirtualTexturePhysicalSpace* PhysicalSpace = PhysicalSpaces[SpaceIndex];
-		if (PhysicalSpace != nullptr)
-		{
-			const float ResidencyMipMapBias = PhysicalSpace->GetResidencyMipMapBias();
-			MaxResidencyMipMapBias = FMath::Max(MaxResidencyMipMapBias, ResidencyMipMapBias);
-
-			if (CVarVTCsvStats.GetValueOnRenderThread() == 2)
-			{
-				PhysicalSpace->UpdateCsvStats();
-			}
-		}
-	}
-
-	CSV_CUSTOM_STAT(VirtualTexturing, ResidencyMipBias, MaxResidencyMipMapBias, ECsvCustomStatOp::Set);
-#endif
-}
-
-void FVirtualTextureSystem::DrawResidencyHud(UCanvas* InCanvas, APlayerController* InController)
-{
-	if (CVarVTResidencyShow.GetValueOnGameThread() == 0)
-	{
-		return;
-	}
-
-	int32 NumGraphs = 0;
-	for (int32 SpaceIndex = 0; SpaceIndex < PhysicalSpaces.Num(); ++SpaceIndex)
-	{
-		FVirtualTexturePhysicalSpace* PhysicalSpace = PhysicalSpaces[SpaceIndex];
-		if (PhysicalSpace)
-		{
-			NumGraphs++;
-		}
-	}
-
-	if (NumGraphs == 0)
-	{
-		return;
-	}
-
-	const FIntPoint GraphSize(250, 125);
-	const FIntPoint BorderSize(25, 25);
-	const FIntPoint GraphWithBorderSize = GraphSize + BorderSize * 2;
-
-	const FIntPoint CanvasSize = FIntPoint(InCanvas->ClipX, InCanvas->ClipY);
-	const int32 NumGraphsInRow = FMath::Max(CanvasSize.X / GraphWithBorderSize.X, 1);
-	const int32 CanvasOffsetY = 90;
-
-	int32 GraphIndex = 0;
-	for (int32 SpaceIndex = 0; SpaceIndex < PhysicalSpaces.Num(); ++SpaceIndex)
-	{
-		FVirtualTexturePhysicalSpace* PhysicalSpace = PhysicalSpaces[SpaceIndex];
-		if (PhysicalSpace)
-		{
-			int32 GraphX = GraphIndex % NumGraphsInRow;
-			int32 GraphY = GraphIndex / NumGraphsInRow;
-
-			FBox2D CanvasPosition;
-			CanvasPosition.Min.X = GraphX * GraphWithBorderSize.X + BorderSize.X;
-			CanvasPosition.Min.Y = GraphY * GraphWithBorderSize.Y + BorderSize.Y + CanvasOffsetY;
-			CanvasPosition.Max = CanvasPosition.Min + GraphSize;
-
-			if (CanvasPosition.Min.Y > CanvasSize.Y)
-			{
-				// Off screen so early out.
-				break;
-			}
-
-			const bool bDrawKey = GraphIndex == 0;
-			PhysicalSpace->DrawResidencyGraph(InCanvas->Canvas, CanvasPosition, bDrawKey);
-
-			GraphIndex++;
-		}
-	}
-}
-
-#endif // !UE_BUILD_SHIPPING
-
-#if WITH_EDITOR
-
-void FVirtualTextureSystem::SetVirtualTextureRequestRecordBuffer(uint64 Handle)
-{
-	check(IsInRenderingThread());
-	check(PageRequestRecordHandle == ~0ull && PageRequestRecordBuffer.Num() == 0);
-	
-	PageRequestRecordHandle = Handle;
-	PageRequestRecordBuffer.Reset();
-}
-
-void FVirtualTextureSystem::RecordPageRequests(FUniquePageList const* UniquePageList, TSet<uint64>& OutPages)
-{
-	const uint32 PageCount = UniquePageList->GetNum();
-	OutPages.Reserve(PageCount);
-
-	for (uint32 PageIndex = 0; PageIndex < PageCount; ++PageIndex)
-	{
-		const uint32 PageId = UniquePageList->GetPage(PageIndex);
-
-		const uint32 SpaceId = (PageId >> 28);
-		const FVirtualTextureSpace* RESTRICT Space = GetSpace(SpaceId);
-		if (Space == nullptr)
-		{
-			continue;
-		}
-
-		const uint32 vLevelPlusOne = ((PageId >> 24) & 0x0f);
-		const uint32 vLevel = FMath::Max(vLevelPlusOne, 1u) - 1;
-		const uint32 vPageX = (PageId & 0xfff) << vLevel;
-		const uint32 vPageY = ((PageId >> 12) & 0xfff) << vLevel;
-
-		const uint32 vAddress = FMath::MortonCode2(vPageX) | (FMath::MortonCode2(vPageY) << 1);
-		const FAllocatedVirtualTexture* RESTRICT AllocatedVT = Space->GetAllocator().Find(vAddress);
-		if (AllocatedVT == nullptr)
-		{
-			continue;
-		}
-
-		const uint32 LocalAddress = vAddress - AllocatedVT->GetVirtualAddress();
-		const uint32 PersistentHash = AllocatedVT->GetPersistentHash();
-		const uint64 ExportPageId = ((uint64)PersistentHash << 32)| ((uint64)vLevelPlusOne << 28) | (uint64)LocalAddress;
-		
-		OutPages.Add(ExportPageId);
-	}
-}
-
-uint64 FVirtualTextureSystem::GetVirtualTextureRequestRecordBuffer(TSet<uint64>& OutPageRequests)
-{
-	check(IsInRenderingThread());
-
-	if (PageRequestRecordHandle == ~0ull)
-	{
-		return ~0ull;
-	}
-
-	uint64 Ret = PageRequestRecordHandle;
-	OutPageRequests = MoveTemp(PageRequestRecordBuffer);
-	PageRequestRecordBuffer.Reset();
-	PageRequestRecordHandle = ~0ull;
-	return Ret;
-}
-
-#endif // WITH_EDITOR
-
-void FVirtualTextureSystem::RequestRecordedTiles(TArray<uint64>&& InPageRequests)
-{
-	check(IsInRenderingThread());
-
-	if (PageRequestPlaybackBuffer.Num() == 0)
-	{
-		PageRequestPlaybackBuffer = MoveTemp(InPageRequests);
-	}
-	else
-	{
-		PageRequestPlaybackBuffer.Append(InPageRequests);
-	}
-}
-
-void FVirtualTextureSystem::AddRequestedTilesTask(const FAddRequestedTilesParameters& Parameters)
-{
-	FUniquePageList* RESTRICT RequestedPageList = Parameters.UniquePageList;
-	const uint64* RESTRICT Buffer = Parameters.RequestBuffer;
-	const uint32 BufferSize = Parameters.NumRequests;
-	const uint32 LevelBias = Parameters.LevelBias;
-
-	uint32 CurrentPersistentHash = ~0u;
-	IAllocatedVirtualTexture* AllocatedVT = nullptr;
-
-	for (uint32 Index = 0; Index < BufferSize; Index++)
-	{
-		uint64 PageRequest = Buffer[Index];
-
-		// We expect requests to be at least partially sorted. 
-		// So a small optimization is to only resolve the PersistentHash to AllocatedVT on change.
-		const uint32 PersistentHash = (uint32)(PageRequest >> 32);
-		if (CurrentPersistentHash != PersistentHash)
-		{
-			IAllocatedVirtualTexture** AllocatedVTPtr = PersistentVTMap.Find(PersistentHash);
-			AllocatedVT = AllocatedVTPtr != nullptr ? *AllocatedVTPtr : nullptr;
-			CurrentPersistentHash = PersistentHash;
-		}
-
-		if (AllocatedVT != nullptr)
-		{
-			const uint32 LevelPlusOne = (uint32)(PageRequest >> 28) & 0xf;
-			const uint32 LocalAddress = (uint32)(PageRequest & 0xffffff);
-
-			const uint32 BaseAddress = AllocatedVT->GetVirtualAddress();
-			const uint32 Address = BaseAddress + LocalAddress;
-			const uint32 BaseLevel = FMath::Max(LevelPlusOne, 1u) - 1;
-			const uint32 MaxLevel = AllocatedVT->GetMaxLevel();
-			const uint32 Level = FMath::Min(BaseLevel + LevelBias, MaxLevel);
-			const uint32 PageX = FMath::ReverseMortonCode2(Address) >> Level;
-			const uint32 PageY = FMath::ReverseMortonCode2(Address >> 1) >> Level;
-			const uint32 SpaceId = AllocatedVT->GetSpaceID();
-			const uint32 PageId = PageX | (PageY << 12) | ((Level+1) << 24) | (SpaceId << 28);
-
-			RequestedPageList->Add(PageId, 0xffff);
-		}
-	}
 }
 
 #undef LOCTEXT_NAMESPACE