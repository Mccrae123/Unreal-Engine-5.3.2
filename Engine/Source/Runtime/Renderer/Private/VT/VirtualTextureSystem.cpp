// Copyright 1998-2019 Epic Games, Inc. All Rights Reserved.

#include "VirtualTextureSystem.h"

#include "AllocatedVirtualTexture.h"
#include "HAL/IConsoleManager.h"
#include "PostProcess/SceneRenderTargets.h"
#include "ProfilingDebugging/CsvProfiler.h"
#include "ScenePrivate.h"
#include "SceneUtils.h"
#include "Stats/Stats.h"
#include "VirtualTexturing.h"
#include "VT/TexturePagePool.h"
#include "VT/UniquePageList.h"
#include "VT/UniqueRequestList.h"
#include "VT/VirtualTextureFeedback.h"
#include "VT/VirtualTexturePhysicalSpace.h"
#include "VT/VirtualTextureScalability.h"
#include "VT/VirtualTextureSpace.h"

DECLARE_CYCLE_STAT(TEXT("VirtualTextureSystem Update"), STAT_VirtualTextureSystem_Update, STATGROUP_VirtualTexturing);

DECLARE_CYCLE_STAT(TEXT("Gather Requests"), STAT_ProcessRequests_Gather, STATGROUP_VirtualTexturing);
DECLARE_CYCLE_STAT(TEXT("Sort Requests"), STAT_ProcessRequests_Sort, STATGROUP_VirtualTexturing);
DECLARE_CYCLE_STAT(TEXT("Submit Requests"), STAT_ProcessRequests_Submit, STATGROUP_VirtualTexturing);
DECLARE_CYCLE_STAT(TEXT("Map Requests"), STAT_ProcessRequests_Map, STATGROUP_VirtualTexturing);
DECLARE_CYCLE_STAT(TEXT("Finalize Requests"), STAT_ProcessRequests_Finalize, STATGROUP_VirtualTexturing);
DECLARE_CYCLE_STAT(TEXT("Merge Unique Pages"), STAT_ProcessRequests_MergePages, STATGROUP_VirtualTexturing);
DECLARE_CYCLE_STAT(TEXT("Merge Requests"), STAT_ProcessRequests_MergeRequests, STATGROUP_VirtualTexturing);
DECLARE_CYCLE_STAT(TEXT("Submit Tasks"), STAT_ProcessRequests_SubmitTasks, STATGROUP_VirtualTexturing);

DECLARE_CYCLE_STAT(TEXT("Feedback Analysis"), STAT_FeedbackAnalysis, STATGROUP_VirtualTexturing);
DECLARE_CYCLE_STAT(TEXT("Page Table Updates"), STAT_PageTableUpdates, STATGROUP_VirtualTexturing);
DECLARE_CYCLE_STAT(TEXT("Flush Cache"), STAT_FlushCache, STATGROUP_VirtualTexturing);
DECLARE_CYCLE_STAT(TEXT("Update Stats"), STAT_UpdateStats, STATGROUP_VirtualTexturing);

DECLARE_DWORD_COUNTER_STAT(TEXT("Num page visible"), STAT_NumPageVisible, STATGROUP_VirtualTexturing);
DECLARE_DWORD_COUNTER_STAT(TEXT("Num page visible resident"), STAT_NumPageVisibleResident, STATGROUP_VirtualTexturing);
DECLARE_DWORD_COUNTER_STAT(TEXT("Num page visible not resident"), STAT_NumPageVisibleNotResident, STATGROUP_VirtualTexturing);
DECLARE_DWORD_COUNTER_STAT(TEXT("Num page prefetch"), STAT_NumPagePrefetch, STATGROUP_VirtualTexturing);
DECLARE_DWORD_COUNTER_STAT(TEXT("Num page update"), STAT_NumPageUpdate, STATGROUP_VirtualTexturing);
DECLARE_DWORD_COUNTER_STAT(TEXT("Num continuous page update"), STAT_NumContinuousPageUpdate, STATGROUP_VirtualTexturing);

DECLARE_DWORD_COUNTER_STAT(TEXT("Num stacks requested"), STAT_NumStacksRequested, STATGROUP_VirtualTexturing);
DECLARE_DWORD_COUNTER_STAT(TEXT("Num stacks produced"), STAT_NumStacksProduced, STATGROUP_VirtualTexturing);

DECLARE_DWORD_COUNTER_STAT(TEXT("Num flush caches"), STAT_NumFlushCache, STATGROUP_VirtualTexturing);

DECLARE_MEMORY_STAT_POOL(TEXT("Total Physical Memory"), STAT_TotalPhysicalMemory, STATGROUP_VirtualTextureMemory, FPlatformMemory::MCR_GPU);
DECLARE_MEMORY_STAT_POOL(TEXT("Total Pagetable Memory"), STAT_TotalPagetableMemory, STATGROUP_VirtualTextureMemory, FPlatformMemory::MCR_GPU);

DECLARE_GPU_STAT( VirtualTexture );

static TAutoConsoleVariable<int32> CVarVTEnableFeedBack(
	TEXT("r.VT.EnableFeedBack"),
	1,
	TEXT("process readback buffer? dev option."),
	ECVF_RenderThreadSafe
);

static TAutoConsoleVariable<int32> CVarVTVerbose(
	TEXT("r.VT.Verbose"),
	0,
	TEXT("Be pedantic about certain things that shouln't occur unless something is wrong. This may cause a lot of logspam 100's of lines per frame."),
	ECVF_RenderThreadSafe
);

static TAutoConsoleVariable<int32> CVarVTNumFeedbackTasks(
	TEXT("r.VT.NumFeedbackTasks"),
	4,
	TEXT("Number of tasks to create to process virtual texture updates."),
	ECVF_RenderThreadSafe
);
static TAutoConsoleVariable<int32> CVarVTNumGatherTasks(
	TEXT("r.VT.NumGatherTasks"),
	4,
	TEXT("Number of tasks to create to process virtual texture updates."),
	ECVF_RenderThreadSafe
);
static TAutoConsoleVariable<int32> CVarVTPageUpdateFlushCount(
	TEXT("r.VT.PageUpdateFlushCount"),
	8,
	TEXT("Number of page updates to buffer before attempting to flush by taking a lock."),
	ECVF_RenderThreadSafe
);
static const int32 MaxNumTasks = 16;

static FORCEINLINE uint32 EncodePage(uint32 ID, uint32 vLevel, uint32 vTileX, uint32 vTileY)
{
	uint32 Page;
	Page = vTileX << 0;
	Page |= vTileY << 12;
	Page |= vLevel << 24;
	Page |= ID << 28;
	return Page;
}

struct FPageUpdateBuffer
{
	static const uint32 PageCapacity = 128u;
	uint16 PhysicalAddresses[PageCapacity];
	uint32 PrevPhysicalAddress = ~0u;
	uint32 NumPages = 0u;
	uint32 NumPageUpdates = 0u;
	uint32 WorkingSetSize = 0u;
};

struct FFeedbackAnalysisParameters
{
	FVirtualTextureSystem* System = nullptr;
	const uint32* FeedbackBuffer = nullptr;
	FUniquePageList* UniquePageList = nullptr;
	uint32 FeedbackWidth = 0u;
	uint32 FeedbackHeight = 0u;
	uint32 FeedbackPitch = 0u;
};

struct FGatherRequestsParameters
{
	FVirtualTextureSystem* System = nullptr;
	const FUniquePageList* UniquePageList = nullptr;
	FPageUpdateBuffer* PageUpdateBuffers = nullptr;
	FUniqueRequestList* RequestList = nullptr;
	uint32 PageUpdateFlushCount = 0u;
	uint32 PageStartIndex = 0u;
	uint32 NumPages = 0u;
	uint32 FrameRequested;
};

class FFeedbackAnalysisTask
{
public:
	explicit FFeedbackAnalysisTask(const FFeedbackAnalysisParameters& InParams) : Parameters(InParams) {}

	FFeedbackAnalysisParameters Parameters;

	void DoTask(ENamedThreads::Type CurrentThread, const FGraphEventRef& MyCompletionGraphEvent)
	{
		Parameters.UniquePageList->Initialize();
		Parameters.System->FeedbackAnalysisTask(Parameters);
	}

	static ESubsequentsMode::Type GetSubsequentsMode() { return ESubsequentsMode::TrackSubsequents; }
	ENamedThreads::Type GetDesiredThread() { return ENamedThreads::AnyNormalThreadNormalTask; }
	FORCEINLINE TStatId GetStatId() const { return TStatId(); }
};

class FGatherRequestsTask
{
public:
	explicit FGatherRequestsTask(const FGatherRequestsParameters& InParams) : Parameters(InParams) {}

	FGatherRequestsParameters Parameters;

	void DoTask(ENamedThreads::Type CurrentThread, const FGraphEventRef& MyCompletionGraphEvent)
	{
		Parameters.RequestList->Initialize();
		Parameters.System->GatherRequestsTask(Parameters);
	}

	static ESubsequentsMode::Type GetSubsequentsMode() { return ESubsequentsMode::TrackSubsequents; }
	ENamedThreads::Type GetDesiredThread() { return ENamedThreads::AnyNormalThreadNormalTask; }
	FORCEINLINE TStatId GetStatId() const { return TStatId(); }
};

static FVirtualTextureSystem* GVirtualTextureSystem = nullptr;

void FVirtualTextureSystem::Initialize()
{
	if (!GVirtualTextureSystem)
	{
		GVirtualTextureSystem = new FVirtualTextureSystem();
	}
}

void FVirtualTextureSystem::Shutdown()
{
	if (GVirtualTextureSystem)
	{
		delete GVirtualTextureSystem;
		GVirtualTextureSystem = nullptr;
	}
}

FVirtualTextureSystem& FVirtualTextureSystem::Get()
{
	check(GVirtualTextureSystem);
	return *GVirtualTextureSystem;
}

FVirtualTextureSystem::FVirtualTextureSystem()
	: Frame(1u), // Need to start on Frame 1, otherwise the first call to update will fail to allocate any pages
	bFlushCaches(false),
	FlushCachesCommand(TEXT("r.VT.Flush"), TEXT("Flush all the physical caches in the VT system."),
		FConsoleCommandDelegate::CreateRaw(this, &FVirtualTextureSystem::FlushCachesFromConsole)),
	DumpCommand(TEXT("r.VT.Dump"), TEXT("Lot a whole lot of info on the VT system state."),
		FConsoleCommandDelegate::CreateRaw(this, &FVirtualTextureSystem::DumpFromConsole)),
	ListPhysicalPools(TEXT("r.VT.ListPhysicalPools"), TEXT("Lot a whole lot of info on the VT system state."),
		FConsoleCommandDelegate::CreateRaw(this, &FVirtualTextureSystem::ListPhysicalPoolsFromConsole))
{
}

FVirtualTextureSystem::~FVirtualTextureSystem()
{
	DestroyPendingVirtualTextures();

	check(AllocatedVTs.Num() == 0);

	for (uint32 SpaceID = 0u; SpaceID < MaxSpaces; ++SpaceID)
	{
		FVirtualTextureSpace* Space = Spaces[SpaceID].Get();
		if (Space)
		{
			check(Space->GetRefCount() == 0u);
			DEC_MEMORY_STAT_BY(STAT_TotalPagetableMemory, Space->GetSizeInBytes());
			BeginReleaseResource(Space);
		}
	}
	for(int32 i = 0; i < PhysicalSpaces.Num(); ++i)
	{
		FVirtualTexturePhysicalSpace* PhysicalSpace = PhysicalSpaces[i];
		if (PhysicalSpace)
		{
			check(PhysicalSpace->GetRefCount() == 0u);
			DEC_MEMORY_STAT_BY(STAT_TotalPhysicalMemory, PhysicalSpace->GetSizeInBytes());
			BeginReleaseResource(PhysicalSpace);
		}
	}
}

void FVirtualTextureSystem::FlushCachesFromConsole()
{
	FlushCache();
}

void FVirtualTextureSystem::FlushCache()
{
	// We defer the actual flush to the render thread in the Update function
	bFlushCaches = true;
}

void FVirtualTextureSystem::FlushCache(FVirtualTextureProducerHandle const& ProducerHandle, FIntRect const& TextureRegion, uint32 MaxLevel)
{
	checkSlow(IsInRenderingThread());

	SCOPE_CYCLE_COUNTER(STAT_FlushCache);
	INC_DWORD_STAT_BY(STAT_NumFlushCache, 1);

	FVirtualTextureProducer const* Producer = Producers.FindProducer(ProducerHandle);
	if (Producer != nullptr)
	{
		FVTProducerDescription const& ProducerDescription = Producer->GetDescription();

		TArray<FVirtualTexturePhysicalSpace*> PhysicalSpacesForProducer;
		for (uint32 i = 0; i < Producer->GetNumPhysicalGroups(); ++i)
		{
			PhysicalSpacesForProducer.AddUnique(Producer->GetPhysicalSpaceForPhysicalGroup(i));
		}

		// Don't resize to allow this container to grow as needed (avoid allocations when collecting)
		TransientCollectedPages.Reset();

		for (int32 i = 0; i < PhysicalSpacesForProducer.Num(); ++i)
		{
			FTexturePagePool& Pool = PhysicalSpacesForProducer[i]->GetPagePool();
			Pool.EvictPages(this, ProducerHandle, ProducerDescription, TextureRegion, MaxLevel, TransientCollectedPages);
		}

		for (auto& Page : TransientCollectedPages)
		{
			MappedTilesToProduce.Add(Page);
		}
	}
}

void FVirtualTextureSystem::DumpFromConsole()
{
	bool verbose = false;
	for (int ID = 0; ID < 16; ID++)
	{
		FVirtualTextureSpace* Space = Spaces[ID].Get();
		if (Space)
		{
			Space->DumpToConsole(verbose);
		}
	}
}

void FVirtualTextureSystem::ListPhysicalPoolsFromConsole()
{
	for(int32 i = 0; i < PhysicalSpaces.Num(); ++i)
	{
		if (PhysicalSpaces[i])
		{
			const FVirtualTexturePhysicalSpace& PhysicalSpace = *PhysicalSpaces[i];
			const FVTPhysicalSpaceDescription& Desc = PhysicalSpace.GetDescription();
			const FTexturePagePool& PagePool = PhysicalSpace.GetPagePool();
			const uint32 TotalSizeInBytes = PhysicalSpace.GetSizeInBytes();

<<<<<<< HEAD
			UE_LOG(LogConsoleResponse, Display, TEXT("PhysicaPool: [%i] PF_%s %ix%i:"), i, GPixelFormats[Desc.Format].Name, Desc.TileSize, Desc.TileSize);
=======
			UE_LOG(LogConsoleResponse, Display, TEXT("PhysicaPool: [%i] %ix%i:"), i, Desc.TileSize, Desc.TileSize);
			
			for (int Layer = 0; Layer < Desc.NumLayers; ++Layer)
			{
				UE_LOG(LogConsoleResponse, Display, TEXT("  Layer %i=%s"), Layer, GPixelFormats[Desc.Format[Layer]].Name);
			}

>>>>>>> 69078e53
			UE_LOG(LogConsoleResponse, Display, TEXT("  SizeInMegabyte= %f"), (float)TotalSizeInBytes / 1024.0f / 1024.0f);
			UE_LOG(LogConsoleResponse, Display, TEXT("  Dimensions= %ix%i"), PhysicalSpace.GetTextureSize(), PhysicalSpace.GetTextureSize());
			UE_LOG(LogConsoleResponse, Display, TEXT("  Tiles= %i"), PhysicalSpace.GetNumTiles());
			UE_LOG(LogConsoleResponse, Display, TEXT("  Tiles Mapped= %i"), PagePool.GetNumMappedPages());
<<<<<<< HEAD

			const int32 LockedTiles = PagePool.GetNumLockedPages();
			const float LockedLoad = (float)LockedTiles / (float)PhysicalSpace.GetNumTiles();
			const float LockedMemory = LockedLoad * TotalSizeInBytes / 1024.0f / 1024.0f;
			UE_LOG(LogConsoleResponse, Display, TEXT("  Tiles Locked= %i (%fMB)"), LockedTiles, LockedMemory);
		}
	}

=======

			const int32 LockedTiles = PagePool.GetNumLockedPages();
			const float LockedLoad = (float)LockedTiles / (float)PhysicalSpace.GetNumTiles();
			const float LockedMemory = LockedLoad * TotalSizeInBytes / 1024.0f / 1024.0f;
			UE_LOG(LogConsoleResponse, Display, TEXT("  Tiles Locked= %i (%fMB)"), LockedTiles, LockedMemory);
		}
	}

>>>>>>> 69078e53
	for (int ID = 0; ID < 16; ID++)
	{
		const FVirtualTextureSpace* Space = Spaces[ID].Get();
		if (Space == nullptr)
		{
			continue;
		}

		const FVTSpaceDescription& Desc = Space->GetDescription();
		const FVirtualTextureAllocator& Allocator = Space->GetAllocator();
		const uint32 PageTableSize = Space->GetPageTableSize();
		const uint32 TotalSizeInBytes = Space->GetSizeInBytes();
		const uint32 NumAllocatedPages = Allocator.GetNumAllocatedPages();
		const uint32 NumTotalPages = PageTableSize * PageTableSize;
		const double AllocatedRatio = (double)NumAllocatedPages / NumTotalPages;

		const uint32 PhysicalTileSize = Desc.TileSize + Desc.TileBorderSize * 2u;
		const TCHAR* FormatName = nullptr;
		switch (Desc.PageTableFormat)
		{
		case EVTPageTableFormat::UInt16: FormatName = TEXT("UInt16"); break;
		case EVTPageTableFormat::UInt32: FormatName = TEXT("UInt32"); break;
		default: checkNoEntry(); break;
		}

		UE_LOG(LogConsoleResponse, Display, TEXT("Pool: [%i] %s (%ix%i) x %i:"), ID, FormatName, PhysicalTileSize, PhysicalTileSize, Desc.NumPageTableLayers);
		UE_LOG(LogConsoleResponse, Display, TEXT("  PageTableSize= %ix%i"), PageTableSize, PageTableSize);
		UE_LOG(LogConsoleResponse, Display, TEXT("  Allocations= %i, %i%% (%fMB)"),
			Allocator.GetNumAllocations(),
			(int)(AllocatedRatio * 100.0),
			(float)(AllocatedRatio * TotalSizeInBytes / 1024.0 / 1024.0));
	}
}

uint32 GetTypeHash(const FAllocatedVTDescription& Description)
{
	return FCrc::MemCrc32(&Description, sizeof(Description));
}

IAllocatedVirtualTexture* FVirtualTextureSystem::AllocateVirtualTexture(const FAllocatedVTDescription& Desc)
{
	check(Desc.NumTextureLayers <= VIRTUALTEXTURE_SPACE_MAXLAYERS);

	// Make sure any pending VTs are destroyed before attempting to allocate a new one
	// Otherwise, we might find/return an existing IAllocatedVirtualTexture* that's pending deletion
	DestroyPendingVirtualTextures();

	// Check to see if we already have an allocated VT that matches this description
	// This can happen often as multiple material instances will share the same textures
	FAllocatedVirtualTexture*& AllocatedVT = AllocatedVTs.FindOrAdd(Desc);
	if (AllocatedVT)
	{
		AllocatedVT->IncrementRefCount();
		return AllocatedVT;
	}

	uint32 BlockWidthInTiles = 0u;
	uint32 BlockHeightInTiles = 0u;
	uint32 MinWidthInBlocks = ~0u;
	uint32 MinHeightInBlocks = ~0u;
	uint32 DepthInTiles = 0u;
	bool bSupport16BitPageTable = true;
	FVirtualTextureProducer* ProducerForLayer[VIRTUALTEXTURE_SPACE_MAXLAYERS] = { nullptr };
	bool bAnyLayerProducerWantsPersistentHighestMip = false;
	for (uint32 LayerIndex = 0u; LayerIndex < Desc.NumTextureLayers; ++LayerIndex)
	{
		FVirtualTextureProducer* Producer = Producers.FindProducer(Desc.ProducerHandle[LayerIndex]);
		ProducerForLayer[LayerIndex] = Producer;
		if (Producer)
		{
			const FVTProducerDescription& ProducerDesc = Producer->GetDescription();
			BlockWidthInTiles = FMath::Max(BlockWidthInTiles, ProducerDesc.BlockWidthInTiles);
			BlockHeightInTiles = FMath::Max(BlockHeightInTiles, ProducerDesc.BlockHeightInTiles);
			MinWidthInBlocks = FMath::Min<uint32>(MinWidthInBlocks, ProducerDesc.WidthInBlocks);
			MinHeightInBlocks = FMath::Min<uint32>(MinHeightInBlocks, ProducerDesc.HeightInBlocks);
			DepthInTiles = FMath::Max(DepthInTiles, ProducerDesc.DepthInTiles);

			uint32 ProducerLayerIndex = Desc.ProducerLayerIndex[LayerIndex];
			uint32 ProducerPhysicalGroup = Producer->GetPhysicalGroupIndexForTextureLayer(ProducerLayerIndex);
			FVirtualTexturePhysicalSpace* PhysicalSpace = Producer->GetPhysicalSpaceForPhysicalGroup(ProducerPhysicalGroup);
			if (!PhysicalSpace->DoesSupport16BitPageTable())
			{
				bSupport16BitPageTable = false;
			}
			bAnyLayerProducerWantsPersistentHighestMip |= Producer->GetDescription().bPersistentHighestMip;
		}
	}

	check(BlockWidthInTiles > 0u);
	check(BlockHeightInTiles > 0u);
	check(DepthInTiles > 0u);

	// Find a block width that is evenly divided by all layers (least common multiple)
	// Start with min size, then increment by min size until a valid size is found
	uint32 WidthInBlocks = MinWidthInBlocks;
	{
		bool bFoundValidWidthInBlocks = false;
		while (!bFoundValidWidthInBlocks)
		{
			bFoundValidWidthInBlocks = true;
			for (uint32 LayerIndex = 0u; LayerIndex < Desc.NumTextureLayers; ++LayerIndex)
			{
				const FVirtualTextureProducer* Producer = ProducerForLayer[LayerIndex];
				if (Producer)
				{
					if ((WidthInBlocks % Producer->GetDescription().WidthInBlocks) != 0u)
					{
						WidthInBlocks += MinWidthInBlocks;
						check(WidthInBlocks > MinWidthInBlocks); // check for overflow
						bFoundValidWidthInBlocks = false;
						break;
					}
				}
			}
		}
	}

	// Same thing for height
	uint32 HeightInBlocks = MinHeightInBlocks;
	{
		bool bFoundValidHeightInBlocks = false;
		while (!bFoundValidHeightInBlocks)
		{
			bFoundValidHeightInBlocks = true;
			for (uint32 LayerIndex = 0u; LayerIndex < Desc.NumTextureLayers; ++LayerIndex)
			{
				const FVirtualTextureProducer* Producer = ProducerForLayer[LayerIndex];
				if (Producer)
				{
					if ((HeightInBlocks % Producer->GetDescription().HeightInBlocks) != 0u)
					{
						HeightInBlocks += MinHeightInBlocks;
						check(HeightInBlocks > MinHeightInBlocks); // check for overflow
						bFoundValidHeightInBlocks = false;
						break;
					}
				}
			}
		}
	}

	// Sum the total number of physical groups from all producers
	uint32 NumPhysicalGroups = 0;
	if (Desc.bShareDuplicateLayers)
	{
		TArray<FVirtualTextureProducer*> UniqueProducers;
		for (uint32 LayerIndex = 0u; LayerIndex < Desc.NumTextureLayers; ++LayerIndex)
		{
			if (ProducerForLayer[LayerIndex] != nullptr)
			{
				UniqueProducers.AddUnique(ProducerForLayer[LayerIndex]);
			}
		}
		for (int32 ProducerIndex = 0u; ProducerIndex < UniqueProducers.Num(); ++ProducerIndex)
		{
			NumPhysicalGroups += UniqueProducers[ProducerIndex]->GetNumPhysicalGroups();
		}
	}
	else
	{
		NumPhysicalGroups = Desc.NumTextureLayers;
	}

	FVTSpaceDescription SpaceDesc;
	SpaceDesc.Dimensions = Desc.Dimensions;
	SpaceDesc.NumPageTableLayers = (uint8)NumPhysicalGroups;
	SpaceDesc.TileSize = Desc.TileSize;
	SpaceDesc.TileBorderSize = Desc.TileBorderSize;
	SpaceDesc.bPrivateSpace = Desc.bPrivateSpace;
	SpaceDesc.PageTableFormat = bSupport16BitPageTable ? EVTPageTableFormat::UInt16 : EVTPageTableFormat::UInt32;
	FVirtualTextureSpace* Space = AcquireSpace(SpaceDesc, FMath::Max(BlockWidthInTiles * WidthInBlocks, BlockHeightInTiles * HeightInBlocks));

	AllocatedVT = new FAllocatedVirtualTexture(this, Frame, Desc, Space, ProducerForLayer, BlockWidthInTiles, BlockHeightInTiles, WidthInBlocks, HeightInBlocks, DepthInTiles);
	if (bAnyLayerProducerWantsPersistentHighestMip)
	{
		AllocatedVTsToMap.Add(AllocatedVT);
	}
	return AllocatedVT;
}

void FVirtualTextureSystem::DestroyVirtualTexture(IAllocatedVirtualTexture* AllocatedVT)
{
	AllocatedVT->Destroy(this);
}

void FVirtualTextureSystem::ReleaseVirtualTexture(FAllocatedVirtualTexture* AllocatedVT)
{
	if (IsInRenderingThread())
	{
		AllocatedVT->Release(this);
	}
	else
	{
		FScopeLock Lock(&PendingDeleteLock);
		PendingDeleteAllocatedVTs.Add(AllocatedVT);
	}
}

void FVirtualTextureSystem::RemoveAllocatedVT(FAllocatedVirtualTexture* AllocatedVT)
{
	// shouldn't be more than 1 instance of this in the list
	verify(AllocatedVTsToMap.Remove(AllocatedVT) <= 1);
	// should always exist in this map
	verify(AllocatedVTs.Remove(AllocatedVT->GetDescription()) == 1);
}

void FVirtualTextureSystem::DestroyPendingVirtualTextures()
{
	check(IsInRenderingThread());
	TArray<FAllocatedVirtualTexture*> AllocatedVTsToDelete;
	{
		FScopeLock Lock(&PendingDeleteLock);
		AllocatedVTsToDelete = MoveTemp(PendingDeleteAllocatedVTs);
	}
	for (FAllocatedVirtualTexture* AllocatedVT : AllocatedVTsToDelete)
	{
		AllocatedVT->Release(this);
	}
}

FVirtualTextureProducerHandle FVirtualTextureSystem::RegisterProducer(const FVTProducerDescription& InDesc, IVirtualTexture* InProducer)
{
	return Producers.RegisterProducer(this, InDesc, InProducer);
}

void FVirtualTextureSystem::ReleaseProducer(const FVirtualTextureProducerHandle& Handle)
{
	Producers.ReleaseProducer(this, Handle);
}

void FVirtualTextureSystem::AddProducerDestroyedCallback(const FVirtualTextureProducerHandle& Handle, FVTProducerDestroyedFunction* Function, void* Baton)
{
	Producers.AddDestroyedCallback(Handle, Function, Baton);
}

uint32 FVirtualTextureSystem::RemoveAllProducerDestroyedCallbacks(const void* Baton)
{
	return Producers.RemoveAllCallbacks(Baton);
}

FVirtualTextureProducer* FVirtualTextureSystem::FindProducer(const FVirtualTextureProducerHandle& Handle)
{
	return Producers.FindProducer(Handle);
}

FVirtualTextureSpace* FVirtualTextureSystem::AcquireSpace(const FVTSpaceDescription& InDesc, uint32 InSizeNeeded)
{
	LLM_SCOPE(ELLMTag::VirtualTextureSystem);

	// If InDesc requests a private space, don't reuse any existing spaces
	if (!InDesc.bPrivateSpace)
	{
		for (uint32 SpaceIndex = 0u; SpaceIndex < MaxSpaces; ++SpaceIndex)
		{
			FVirtualTextureSpace* Space = Spaces[SpaceIndex].Get();
			if (Space && Space->GetDescription() == InDesc)
			{
				Space->AddRef();
				return Space;
			}
		}
	}

	for (uint32 SpaceIndex = 0u; SpaceIndex < MaxSpaces; ++SpaceIndex)
	{
		if (!Spaces[SpaceIndex])
		{
			FVirtualTextureSpace* Space = new FVirtualTextureSpace(this, SpaceIndex, InDesc, InSizeNeeded);
			Spaces[SpaceIndex].Reset(Space);
			INC_MEMORY_STAT_BY(STAT_TotalPagetableMemory, Space->GetSizeInBytes());
			BeginInitResource(Space);
			Space->AddRef();
			return Space;
		}
	}

	// out of space slots
	check(false);
	return nullptr;
}

void FVirtualTextureSystem::ReleaseSpace(FVirtualTextureSpace* Space)
{
	check(IsInRenderingThread());
	const uint32 NumRefs = Space->Release();
	if (NumRefs == 0u && Space->GetDescription().bPrivateSpace)
	{
		// Private spaces are destroyed when ref count reaches 0
		// This can only happen on render thread, so we can call ReleaseResource() directly and then delete the pointer immediately
		DEC_MEMORY_STAT_BY(STAT_TotalPagetableMemory, Space->GetSizeInBytes());
		Space->ReleaseResource();
		Spaces[Space->GetID()].Reset();
	}
}

FVirtualTexturePhysicalSpace* FVirtualTextureSystem::AcquirePhysicalSpace(const FVTPhysicalSpaceDescription& InDesc)
{
	LLM_SCOPE(ELLMTag::VirtualTextureSystem);

	for (int32 i = 0; i < PhysicalSpaces.Num(); ++i)
	{
		FVirtualTexturePhysicalSpace* PhysicalSpace = PhysicalSpaces[i];
		if (PhysicalSpace && PhysicalSpace->GetDescription() == InDesc)
		{
			return PhysicalSpace;
		}
	}

	uint32 ID = PhysicalSpaces.Num();
	check(ID <= 0x0fff);

<<<<<<< HEAD
	for (int i = 0; i < PhysicalSpaces.Num(); ++i)
=======
	for (int32 i = 0; i < PhysicalSpaces.Num(); ++i)
>>>>>>> 69078e53
	{
		if (!PhysicalSpaces[i])
		{
			ID = i;
			break;
		}
	}

	if (ID == PhysicalSpaces.Num())
	{
		PhysicalSpaces.AddZeroed();
	}

	FVirtualTexturePhysicalSpace* PhysicalSpace = new FVirtualTexturePhysicalSpace(InDesc, ID);
	PhysicalSpaces[ID] = PhysicalSpace;

	INC_MEMORY_STAT_BY(STAT_TotalPhysicalMemory, PhysicalSpace->GetSizeInBytes());
	BeginInitResource(PhysicalSpace);
	return PhysicalSpace;
}

void FVirtualTextureSystem::ReleasePendingSpaces()
{
	check(IsInRenderingThread());
	for (int32 Id = 0; Id < PhysicalSpaces.Num(); ++Id)
	{
		// Physical space is released when ref count hits 0
		// Might need to have some mechanism to hold an extra reference if we know we will be recycling very soon (such when doing level reload)
		FVirtualTexturePhysicalSpace* PhysicalSpace = PhysicalSpaces[Id];
		if ((bool)PhysicalSpace && PhysicalSpace->GetRefCount() == 0u)
		{
			DEC_MEMORY_STAT_BY(STAT_TotalPhysicalMemory, PhysicalSpace->GetSizeInBytes());

			const FTexturePagePool& PagePool = PhysicalSpace->GetPagePool();
			check(PagePool.GetNumMappedPages() == 0u);
			check(PagePool.GetNumLockedPages() == 0u);

			PhysicalSpace->ReleaseResource();
			delete PhysicalSpace;
			PhysicalSpaces[Id] = nullptr;
		}
	}
}

void FVirtualTextureSystem::LockTile(const FVirtualTextureLocalTile& Tile)
{
	check(IsInRenderingThread());

	if (TileLocks.Lock(Tile))
	{
		checkSlow(!TilesToLock.Contains(Tile));
		TilesToLock.Add(Tile);
	}
}

static void UnlockTileInternal(const FVirtualTextureProducerHandle& ProducerHandle, const FVirtualTextureProducer* Producer, const FVirtualTextureLocalTile& Tile, uint32 Frame)
{
	for (uint32 ProducerPhysicalGroupIndex = 0u; ProducerPhysicalGroupIndex < Producer->GetNumPhysicalGroups(); ++ProducerPhysicalGroupIndex)
	{
		FVirtualTexturePhysicalSpace* PhysicalSpace = Producer->GetPhysicalSpaceForPhysicalGroup(ProducerPhysicalGroupIndex);
		FTexturePagePool& PagePool = PhysicalSpace->GetPagePool();
		const uint32 pAddress = PagePool.FindPageAddress(ProducerHandle, ProducerPhysicalGroupIndex, Tile.Local_vAddress, Tile.Local_vLevel);
		if (pAddress != ~0u)
		{
			PagePool.Unlock(Frame, pAddress);
		}
	}
}

void FVirtualTextureSystem::UnlockTile(const FVirtualTextureLocalTile& Tile, const FVirtualTextureProducer* Producer)
{
	check(IsInRenderingThread());

	if (TileLocks.Unlock(Tile))
	{
		// Tile is no longer locked
		TilesToLock.Remove(Tile);
		UnlockTileInternal(Tile.GetProducerHandle(), Producer, Tile, Frame);
	}
}

void FVirtualTextureSystem::ForceUnlockAllTiles(const FVirtualTextureProducerHandle& ProducerHandle, const FVirtualTextureProducer* Producer)
{
	check(IsInRenderingThread());

	TArray<FVirtualTextureLocalTile> TilesToUnlock;
	TileLocks.ForceUnlockAll(ProducerHandle, TilesToUnlock);

	for (const FVirtualTextureLocalTile& Tile : TilesToUnlock)
	{
		TilesToLock.Remove(Tile);
		UnlockTileInternal(ProducerHandle, Producer, Tile, Frame);
	}
}

static float ComputeMipLevel(const IAllocatedVirtualTexture* AllocatedVT, const FVector2D& InScreenSpaceSize)
{
	const uint32 TextureWidth = AllocatedVT->GetWidthInPixels();
	const uint32 TextureHeight = AllocatedVT->GetHeightInPixels();
	const FVector2D dfdx(TextureWidth / InScreenSpaceSize.X, 0.0f);
	const FVector2D dfdy(0.0f, TextureHeight / InScreenSpaceSize.Y);
	const float ppx = FVector2D::DotProduct(dfdx, dfdx);
	const float ppy = FVector2D::DotProduct(dfdy, dfdy);
	return 0.5f * FMath::Log2(FMath::Max(ppx, ppy));
}

void FVirtualTextureSystem::RequestTiles(const FVector2D& InScreenSpaceSize, int32 InMipLevel)
{
	check(IsInRenderingThread());

	for (auto const Pair : AllocatedVTs)
	{
		RequestTilesForRegion(Pair.Value, InScreenSpaceSize, FIntRect(), InMipLevel);
	}
}

void FVirtualTextureSystem::RequestTilesForRegion(const IAllocatedVirtualTexture* AllocatedVT, const FVector2D& InScreenSpaceSize, const FIntRect& InTextureRegion, int32 InMipLevel)
{
	FIntRect TextureRegion(InTextureRegion);
	if (TextureRegion.IsEmpty())
	{
		TextureRegion.Max.X = AllocatedVT->GetWidthInPixels();
		TextureRegion.Max.Y = AllocatedVT->GetHeightInPixels();
	}
	else
	{
		TextureRegion.Clip(FIntRect(0, 0, AllocatedVT->GetWidthInPixels(), AllocatedVT->GetHeightInPixels()));
	}

	if (InMipLevel >= 0)
	{
		FScopeLock Lock(&RequestedTilesLock);
		RequestTilesForRegionInternal(AllocatedVT, TextureRegion, InMipLevel);
	}
	else
	{
		const uint32 vMaxLevel = AllocatedVT->GetMaxLevel();
		const float vLevel = ComputeMipLevel(AllocatedVT, InScreenSpaceSize);
		const int32 vMipLevelDown = FMath::Clamp((int32)FMath::FloorToInt(vLevel), 0, (int32)vMaxLevel);

		FScopeLock Lock(&RequestedTilesLock);
		RequestTilesForRegionInternal(AllocatedVT, TextureRegion, vMipLevelDown);
		if (vMipLevelDown + 1u <= vMaxLevel)
		{
			// Need to fetch 2 levels to support trilinear filtering
			RequestTilesForRegionInternal(AllocatedVT, TextureRegion, vMipLevelDown + 1u);
		}
	}
}

void FVirtualTextureSystem::LoadPendingTiles(FRHICommandListImmediate& RHICmdList, ERHIFeatureLevel::Type FeatureLevel)
{
	check(IsInRenderingThread());

	TArray<uint32> PackedTiles;
	if (RequestedPackedTiles.Num() > 0)
	{
		FScopeLock Lock(&RequestedTilesLock);
		PackedTiles = MoveTemp(RequestedPackedTiles);
		RequestedPackedTiles.Reset();
	}

	if (PackedTiles.Num() > 0)
	{
		FMemStack& MemStack = FMemStack::Get();
		FMemMark Mark(MemStack);

		FUniquePageList* UniquePageList = new(MemStack) FUniquePageList;
		UniquePageList->Initialize();
		for (uint32 Tile : PackedTiles)
		{
			UniquePageList->Add(Tile, 0xffff);
		}

		FUniqueRequestList* RequestList = new(MemStack) FUniqueRequestList(MemStack);
		RequestList->Initialize();
		GatherRequests(RequestList, UniquePageList, Frame, MemStack);
		// No need to sort requests, since we're submitting all of them here (no throttling)
		AllocateResources(RHICmdList, FeatureLevel);
		SubmitRequests(RHICmdList, FeatureLevel, MemStack, RequestList, false);
	}
}

void FVirtualTextureSystem::RequestTilesForRegionInternal(const IAllocatedVirtualTexture* AllocatedVT, const FIntRect& InTextureRegion, uint32 vLevel)
{
	const FIntRect TextureRegionForLevel(InTextureRegion.Min.X >> vLevel, InTextureRegion.Min.Y >> vLevel, InTextureRegion.Max.X >> vLevel, InTextureRegion.Max.Y >> vLevel);
	const FIntRect TileRegionForLevel = FIntRect::DivideAndRoundUp(TextureRegionForLevel, AllocatedVT->GetVirtualTileSize());

	// RequestedPackedTiles stores packed tiles with vPosition shifted relative to current mip level
	const uint32 vBaseTileX = FMath::ReverseMortonCode2(AllocatedVT->GetVirtualAddress()) >> vLevel;
	const uint32 vBaseTileY = FMath::ReverseMortonCode2(AllocatedVT->GetVirtualAddress() >> 1) >> vLevel;

	for (uint32 TileY = TileRegionForLevel.Min.Y; TileY < (uint32)TileRegionForLevel.Max.Y; ++TileY)
	{
		const uint32 vGlobalTileY = vBaseTileY + TileY;
		for (uint32 TileX = TileRegionForLevel.Min.X; TileX < (uint32)TileRegionForLevel.Max.X; ++TileX)
		{
			const uint32 vGlobalTileX = vBaseTileX + TileX;
			const uint32 EncodedTile = EncodePage(AllocatedVT->GetSpaceID(), vLevel, vGlobalTileX, vGlobalTileY);
			RequestedPackedTiles.Add(EncodedTile);
		}
	}
}

void FVirtualTextureSystem::FeedbackAnalysisTask(const FFeedbackAnalysisParameters& Parameters)
{
	FUniquePageList* RESTRICT RequestedPageList = Parameters.UniquePageList;
	const uint32* RESTRICT Buffer = Parameters.FeedbackBuffer;
	const uint32 Width = Parameters.FeedbackWidth;
	const uint32 Height = Parameters.FeedbackHeight;
	const uint32 Pitch = Parameters.FeedbackPitch;

	// Combine simple runs of identical requests
	uint32 LastPixel = 0xffffffff;
	uint32 LastCount = 0;

	for (uint32 y = 0; y < Height; y++)
	{
		const uint32* RESTRICT BufferRow = Buffer + y * Pitch;
		for (uint32 x = 0; x < Width; x++)
		{
			const uint32 Pixel = BufferRow[x];
			if (Pixel == LastPixel)
			{
				LastCount++;
				continue;
			}

			if (LastPixel != 0xffffffff)
			{
				RequestedPageList->Add(LastPixel, LastCount);
			}

			LastPixel = Pixel;
			LastCount = 1;
		}
	}

	if (LastPixel != 0xffffffff)
	{
		RequestedPageList->Add(LastPixel, LastCount);
	}
}

void FVirtualTextureSystem::Update(FRHICommandListImmediate& RHICmdList, ERHIFeatureLevel::Type FeatureLevel, FScene* Scene)
{
	check(IsInRenderingThread());

	CSV_SCOPED_TIMING_STAT_EXCLUSIVE(VirtualTextureSystem_Update);
	SCOPE_CYCLE_COUNTER(STAT_VirtualTextureSystem_Update);
	SCOPED_GPU_STAT(RHICmdList, VirtualTexture);

	if (bFlushCaches)
	{
		SCOPE_CYCLE_COUNTER(STAT_FlushCache);
		INC_DWORD_STAT_BY(STAT_NumFlushCache, 1);

		for (int32 i = 0; i < PhysicalSpaces.Num(); ++i)
		{
			FVirtualTexturePhysicalSpace* PhysicalSpace = PhysicalSpaces[i];
			if (PhysicalSpace)
			{
				// Collect locked pages to be produced again
				PhysicalSpace->GetPagePool().GetAllLockedPages(this, MappedTilesToProduce);
				// Flush unlocked pages
				PhysicalSpace->GetPagePool().EvictAllPages(this);
			}
		}

		bFlushCaches = false;
	}

	DestroyPendingVirtualTextures();

	// Early out when no allocated VTs
	if (AllocatedVTs.Num() == 0)
	{
		MappedTilesToProduce.Reset();
		return;
	}

	// Flush any dirty runtime virtual textures for the current scene
	if (Scene != nullptr)
	{
		// Only flush if we know that there is GPU feedback available to refill the visible data this frame
		// This prevents bugs when low frame rate causes feedback buffer to stall so that the physical cache isn't filled immediately which causes visible glitching
		FSceneRenderTargets& SceneContext = FSceneRenderTargets::Get(RHICmdList);
		if (SceneContext.VirtualTextureFeedback.CanMap())
		{
			// Each RVT will call FVirtualTextureSystem::FlushCache()
			Scene->FlushDirtyRuntimeVirtualTextures();
		}
	}

	FMemStack& MemStack = FMemStack::Get();
	FMemMark Mark(MemStack);
	FUniquePageList* MergedUniquePageList = new(MemStack) FUniquePageList;
	MergedUniquePageList->Initialize();
	{
		FMemMark FeedbackMark(MemStack);

		FSceneRenderTargets& SceneContext = FSceneRenderTargets::Get(RHICmdList);

		// Gather all outstanding feedback buffers
		uint32 FeedbackBufferCount = 0;
		FVirtualTextureFeedback::MapResult MappedFeedbackBuffers[FVirtualTextureFeedback::TargetCapacity];

		if (CVarVTEnableFeedBack.GetValueOnRenderThread())
		{
			for (FeedbackBufferCount = 0; FeedbackBufferCount < FVirtualTextureFeedback::TargetCapacity; ++FeedbackBufferCount)
			{
				if (!SceneContext.VirtualTextureFeedback.Map(RHICmdList, MappedFeedbackBuffers[FeedbackBufferCount]))
				{
					break;
				}
			}
		}

		// Create tasks to read all the buffers
		uint32 NumFeedbackTasks = 0u;

		FFeedbackAnalysisParameters FeedbackAnalysisParameters[MaxNumTasks];
		const uint32 MaxNumFeedbackTasks = FMath::Clamp(CVarVTNumFeedbackTasks.GetValueOnRenderThread(), 1, MaxNumTasks);
			
		for (uint32 i=0; i<FeedbackBufferCount; ++i)
		{
			FVirtualTextureFeedback::MapResult& FeedbackBuffer = MappedFeedbackBuffers[i];

			// Give each task a section of a feedback buffer to analyze
			//todo[vt]: For buffers of different sizes we will have different task payload sizes which is not efficient
			const uint32 FeedbackTasksPerBuffer = MaxNumFeedbackTasks / FeedbackBufferCount;
			const uint32 FeedbackRowsPerTask = FMath::DivideAndRoundUp((uint32)FeedbackBuffer.Rect.Size().Y, FeedbackTasksPerBuffer);
			const uint32 NumRows = (uint32)FeedbackBuffer.Rect.Size().Y;
			
			uint32 CurrentRow = 0;
			while (CurrentRow < NumRows)
			{
				const uint32 CurrentHeight = FMath::Min(FeedbackRowsPerTask, NumRows - CurrentRow);
				if (CurrentHeight > 0u)
				{
					const uint32 TaskIndex = NumFeedbackTasks++;
					FFeedbackAnalysisParameters& Params = FeedbackAnalysisParameters[TaskIndex];
					Params.System = this;
					if (TaskIndex == 0u)
					{
						Params.UniquePageList = MergedUniquePageList;
					}
					else
					{
						Params.UniquePageList = new(MemStack) FUniquePageList;
					}
					Params.FeedbackBuffer = FeedbackBuffer.Buffer + (FeedbackBuffer.Rect.Min.Y + CurrentRow) * FeedbackBuffer.Pitch + FeedbackBuffer.Rect.Min.X;
					Params.FeedbackWidth = FeedbackBuffer.Rect.Size().X;
					Params.FeedbackHeight = CurrentHeight;
					Params.FeedbackPitch = FeedbackBuffer.Pitch;
					CurrentRow += CurrentHeight;
				}
			}
		}

		// Kick the tasks
		FGraphEventArray Tasks;
		if(NumFeedbackTasks > 1u)
		{
			SCOPE_CYCLE_COUNTER(STAT_ProcessRequests_SubmitTasks);
			Tasks.Reserve(NumFeedbackTasks - 1u);
			for (uint32 TaskIndex = 1u; TaskIndex < NumFeedbackTasks; ++TaskIndex)
			{
				Tasks.Add(TGraphTask<FFeedbackAnalysisTask>::CreateTask().ConstructAndDispatchWhenReady(FeedbackAnalysisParameters[TaskIndex]));
			}
		}

		if (NumFeedbackTasks > 0u)
		{
			SCOPE_CYCLE_COUNTER(STAT_FeedbackAnalysis);

			FeedbackAnalysisTask(FeedbackAnalysisParameters[0]);

			// Wait for them to complete
			if (Tasks.Num() > 0)
			{
				FTaskGraphInterface::Get().WaitUntilTasksComplete(Tasks, ENamedThreads::GetRenderThread_Local());
			}
		}

		for (uint32 i = 0; i < FeedbackBufferCount; ++i)
		{
			SceneContext.VirtualTextureFeedback.Unmap(RHICmdList, MappedFeedbackBuffers[i].MapHandle);
		}

		if(NumFeedbackTasks > 1u)
		{
			SCOPE_CYCLE_COUNTER(STAT_ProcessRequests_MergePages);
			for (uint32 TaskIndex = 1u; TaskIndex < NumFeedbackTasks; ++TaskIndex)
			{
				MergedUniquePageList->MergePages(FeedbackAnalysisParameters[TaskIndex].UniquePageList);
			}
		}
	}

	FUniqueRequestList* MergedRequestList = new(MemStack) FUniqueRequestList(MemStack);
	MergedRequestList->Initialize();

	// Collect tiles to lock
	{
		for (const FVirtualTextureLocalTile& Tile : TilesToLock)
		{
			const FVirtualTextureProducerHandle ProducerHandle = Tile.GetProducerHandle();
			const FVirtualTextureProducer* Producer = Producers.FindProducer(ProducerHandle);
			checkSlow(TileLocks.IsLocked(Tile));
			if (Producer)
			{
				uint8 ProducerLayerMaskToLoad = 0u;
				for (uint32 ProducerLayerIndex = 0u; ProducerLayerIndex < Producer->GetNumTextureLayers(); ++ProducerLayerIndex)
				{
					uint32 GroupIndex = Producer->GetPhysicalGroupIndexForTextureLayer(ProducerLayerIndex);
					FVirtualTexturePhysicalSpace* PhysicalSpace = Producer->GetPhysicalSpaceForPhysicalGroup(GroupIndex);
					FTexturePagePool& PagePool = PhysicalSpace->GetPagePool();
					const uint32 pAddress = PagePool.FindPageAddress(ProducerHandle, GroupIndex, Tile.Local_vAddress, Tile.Local_vLevel);
					if (pAddress == ~0u)
					{
						ProducerLayerMaskToLoad |= (1u << ProducerLayerIndex);
					}
					else
					{
						PagePool.Lock(pAddress);
					}
				}
				if (ProducerLayerMaskToLoad != 0u)
				{
					MergedRequestList->LockLoadRequest(FVirtualTextureLocalTile(Tile.GetProducerHandle(), Tile.Local_vAddress, Tile.Local_vLevel), ProducerLayerMaskToLoad);
				}
			}
		}

		TilesToLock.Reset();
	}

	TArray<uint32> PackedTiles;
	if(RequestedPackedTiles.Num() > 0)
	{
		FScopeLock Lock(&RequestedTilesLock);
		PackedTiles = MoveTemp(RequestedPackedTiles);
		RequestedPackedTiles.Reset();
	}

	if (PackedTiles.Num() > 0)
	{
		// Collect explicitly requested tiles
		// These tiles are generated on the current frame, so they are collected/processed in a separate list
		FMemMark RequestPageMark(MemStack);
		FUniquePageList* RequestedPageList = new(MemStack) FUniquePageList;
		RequestedPageList->Initialize();
		for (uint32 Tile : PackedTiles)
		{
			RequestedPageList->Add(Tile, 0xffff);
		}
		GatherRequests(MergedRequestList, RequestedPageList, Frame, MemStack);
	}

	// Pages from feedback buffer were generated several frames ago, so they may no longer be valid for newly allocated VTs
	static uint32 PendingFrameDelay = 3u;
	if (Frame >= PendingFrameDelay)
	{
		GatherRequests(MergedRequestList, MergedUniquePageList, Frame - PendingFrameDelay, MemStack);
	}

	{
		SCOPE_CYCLE_COUNTER(STAT_ProcessRequests_Sort);

		// Limit the number of uploads (account for MappedTilesToProduce this frame)
		// Are all pages equal? Should there be different limits on different types of pages?
		const int32 MaxNumUploads = VirtualTextureScalability::GetMaxUploadsPerFrame();
		const int32 MaxRequestUploads = FMath::Max(MaxNumUploads - MappedTilesToProduce.Num(), 1);

		MergedRequestList->SortRequests(Producers, MemStack, MaxRequestUploads);
	}

	// Submit the requests to produce pages that are already mapped
	SubmitPreMappedRequests(RHICmdList, FeatureLevel);
	// Submit the merged requests
	SubmitRequests(RHICmdList, FeatureLevel, MemStack, MergedRequestList, true);

<<<<<<< HEAD
=======
	UpdateCSVStats();

>>>>>>> 69078e53
	ReleasePendingSpaces();
}

void FVirtualTextureSystem::GatherRequests(FUniqueRequestList* MergedRequestList, const FUniquePageList* UniquePageList, uint32 FrameRequested, FMemStack& MemStack)
{
	FMemMark GatherMark(MemStack);

	const uint32 MaxNumGatherTasks = FMath::Clamp(CVarVTNumGatherTasks.GetValueOnRenderThread(), 1, MaxNumTasks);
	const uint32 PageUpdateFlushCount = FMath::Min<uint32>(CVarVTPageUpdateFlushCount.GetValueOnRenderThread(), FPageUpdateBuffer::PageCapacity);

	FGatherRequestsParameters GatherRequestsParameters[MaxNumTasks];
	uint32 NumGatherTasks = 0u;
	{
		const uint32 MinNumPagesPerTask = 64u;
		const uint32 NumPagesPerTask = FMath::Max(FMath::DivideAndRoundUp(UniquePageList->GetNum(), MaxNumGatherTasks), MinNumPagesPerTask);
		const uint32 NumPages = UniquePageList->GetNum();
		uint32 StartPageIndex = 0u;
		while (StartPageIndex < NumPages)
		{
			const uint32 NumPagesForTask = FMath::Min(NumPagesPerTask, NumPages - StartPageIndex);
			if (NumPagesForTask > 0u)
			{
				const uint32 TaskIndex = NumGatherTasks++;
				FGatherRequestsParameters& Params = GatherRequestsParameters[TaskIndex];
				Params.System = this;
				Params.FrameRequested = FrameRequested;
				Params.UniquePageList = UniquePageList;
				Params.PageUpdateFlushCount = PageUpdateFlushCount;
				Params.PageUpdateBuffers = new(MemStack) FPageUpdateBuffer[PhysicalSpaces.Num()];
				if (TaskIndex == 0u)
				{
					Params.RequestList = MergedRequestList;
				}
				else
				{
					Params.RequestList = new(MemStack) FUniqueRequestList(MemStack);
				}
				Params.PageStartIndex = StartPageIndex;
				Params.NumPages = NumPagesForTask;
				StartPageIndex += NumPagesForTask;
			}
		}
	}

	// Kick all of the tasks
	FGraphEventArray Tasks;
	if (NumGatherTasks > 1u)
	{
		SCOPE_CYCLE_COUNTER(STAT_ProcessRequests_SubmitTasks);
		Tasks.Reserve(NumGatherTasks - 1u);
		for (uint32 TaskIndex = 1u; TaskIndex < NumGatherTasks; ++TaskIndex)
		{
			Tasks.Add(TGraphTask<FGatherRequestsTask>::CreateTask().ConstructAndDispatchWhenReady(GatherRequestsParameters[TaskIndex]));
		}
	}

	if (NumGatherTasks > 0u)
	{
		SCOPE_CYCLE_COUNTER(STAT_ProcessRequests_Gather);

		// first task can run on this thread
		GatherRequestsTask(GatherRequestsParameters[0]);

		// Wait for them to complete
		if (Tasks.Num() > 0)
		{
			FTaskGraphInterface::Get().WaitUntilTasksComplete(Tasks, ENamedThreads::GetRenderThread_Local());
		}
	}

	// Merge request lists for all tasks
	if (NumGatherTasks > 1u)
	{
		SCOPE_CYCLE_COUNTER(STAT_ProcessRequests_MergeRequests);
		for (uint32 TaskIndex = 1u; TaskIndex < NumGatherTasks; ++TaskIndex)
		{
			MergedRequestList->MergeRequests(GatherRequestsParameters[TaskIndex].RequestList, MemStack);
		}
	}
}

void FVirtualTextureSystem::AddPageUpdate(FPageUpdateBuffer* Buffers, uint32 FlushCount, uint32 PhysicalSpaceID, uint16 pAddress)
{
	FPageUpdateBuffer& RESTRICT Buffer = Buffers[PhysicalSpaceID];
	if (pAddress == Buffer.PrevPhysicalAddress)
	{
		return;
	}
	Buffer.PrevPhysicalAddress = pAddress;

	bool bLocked = false;
	if (Buffer.NumPages >= FlushCount)
	{
		// Once we've passed a certain threshold of pending pages to update, try to take the lock then apply the updates
		FVirtualTexturePhysicalSpace* RESTRICT PhysicalSpace = GetPhysicalSpace(PhysicalSpaceID);
		FTexturePagePool& RESTRICT PagePool = PhysicalSpace->GetPagePool();
		FCriticalSection& RESTRICT Lock = PagePool.GetLock();

		if (Buffer.NumPages >= FPageUpdateBuffer::PageCapacity)
		{
			// If we've reached capacity, need to take the lock no matter what, may potentially block here
			Lock.Lock();
			bLocked = true;
		}
		else
		{
			// try to take the lock, but avoid stalling
			bLocked = Lock.TryLock();
		}

		if(bLocked)
		{
			const uint32 CurrentFrame = Frame;
			PagePool.UpdateUsage(CurrentFrame, pAddress); // Update current request now, if we manage to get the lock
			for (uint32 i = 0u; i < Buffer.NumPages; ++i)
			{
				PagePool.UpdateUsage(CurrentFrame, Buffer.PhysicalAddresses[i]);
			}
			Lock.Unlock();
			Buffer.NumPageUpdates += (Buffer.NumPages + 1u);
			Buffer.NumPages = 0u;
		}
	}

	// Only need to buffer if we didn't lock (otherwise this has already been updated)
	if (!bLocked)
	{
		check(Buffer.NumPages < FPageUpdateBuffer::PageCapacity);
		Buffer.PhysicalAddresses[Buffer.NumPages++] = pAddress;
	}
}

void FVirtualTextureSystem::GatherRequestsTask(const FGatherRequestsParameters& Parameters)
{
	const FUniquePageList* RESTRICT UniquePageList = Parameters.UniquePageList;
	FPageUpdateBuffer* RESTRICT PageUpdateBuffers = Parameters.PageUpdateBuffers;
	FUniqueRequestList* RESTRICT RequestList = Parameters.RequestList;
	const uint32 PageUpdateFlushCount = Parameters.PageUpdateFlushCount;
	const uint32 PageEndIndex = Parameters.PageStartIndex + Parameters.NumPages;

	uint32 NumRequestsPages = 0u;
	uint32 NumResidentPages = 0u;
	uint32 NumNonResidentPages = 0u;
	uint32 NumPrefetchPages = 0u;

#if WITH_EDITOR
	TSet<FVirtualTextureLocalTile> ContinuousUpdateTilesToProduceThreadLocal;
#endif

	for (uint32 i = Parameters.PageStartIndex; i < PageEndIndex; ++i)
	{
		const uint32 PageEncoded = UniquePageList->GetPage(i);
		const uint32 PageCount = UniquePageList->GetCount(i);

		// Decode page
		const uint32 ID = (PageEncoded >> 28);
		const FVirtualTextureSpace* RESTRICT Space = GetSpace(ID);
		if (Space == nullptr)
		{
			continue;
		}

		const uint32 vPageX = PageEncoded & 0xfff;
		const uint32 vPageY = (PageEncoded >> 12) & 0xfff;
		const uint32 vLevel = (PageEncoded >> 24) & 0x0f;
		const uint32 vPosition = FMath::MortonCode2(vPageX) | (FMath::MortonCode2(vPageY) << 1);

		// vPosition holds morton interleaved tileX/Y position, shifted down relative to current mip
		// vAddress is the same quantity, but shifted to be relative to mip0
		const uint32 vDimensions = Space->GetDimensions();
		const uint32 vAddress = vPosition << (vLevel * vDimensions);

		uint32 PageTableLayersToLoad[VIRTUALTEXTURE_SPACE_MAXLAYERS] = { 0 };
		uint32 NumPageTableLayersToLoad = 0u;
		{
			const FTexturePage VirtualPage(vLevel, vAddress);
			const uint16 VirtualPageHash = MurmurFinalize32(VirtualPage.Packed);
			for (uint32 PageTableLayerIndex = 0u; PageTableLayerIndex < Space->GetNumPageTableLayers(); ++PageTableLayerIndex)
			{
				const FTexturePageMap& RESTRICT PageMap = Space->GetPageMapForPageTableLayer(PageTableLayerIndex);

				++NumRequestsPages;
				const FPhysicalSpaceIDAndAddress PhysicalSpaceIDAndAddress = PageMap.FindPagePhysicalSpaceIDAndAddress(VirtualPage, VirtualPageHash);
				if (PhysicalSpaceIDAndAddress.Packed != ~0u)
				{
#if DO_GUARD_SLOW
					const FVirtualTexturePhysicalSpace* RESTRICT PhysicalSpace = GetPhysicalSpace(PhysicalSpaceIDAndAddress.PhysicalSpaceID);
					checkSlow(PhysicalSpaceIDAndAddress.pAddress < PhysicalSpace->GetNumTiles());
#endif // DO_GUARD_SLOW

					// Page is already resident, just need to update LRU free list
					AddPageUpdate(PageUpdateBuffers, PageUpdateFlushCount, PhysicalSpaceIDAndAddress.PhysicalSpaceID, PhysicalSpaceIDAndAddress.pAddress);

				#if WITH_EDITOR
					{
						if (GetPhysicalSpace(PhysicalSpaceIDAndAddress.PhysicalSpaceID)->GetDescription().bContinuousUpdate)
						{
							FTexturePagePool& RESTRICT PagePool = GetPhysicalSpace(PhysicalSpaceIDAndAddress.PhysicalSpaceID)->GetPagePool();

							ContinuousUpdateTilesToProduceThreadLocal.Add(PagePool.GetLocalTileFromPhysicalAddress(PhysicalSpaceIDAndAddress.pAddress));
						}
					}
				#endif

					++PageUpdateBuffers[PhysicalSpaceIDAndAddress.PhysicalSpaceID].WorkingSetSize;
					++NumResidentPages;
				}
				else
				{
					// Page not resident, store for later processing
					PageTableLayersToLoad[NumPageTableLayersToLoad++] = PageTableLayerIndex;
				}
			}
		}

		if (NumPageTableLayersToLoad == 0u)
		{
			// All pages are resident and properly mapped, we're done
			// This is the fast path, as most frames should generally have the majority of tiles already mapped
			continue;
		}

		// Need to resolve AllocatedVT in order to determine which pages to load
		uint32 AllocatedLocal_vAddress = 0;
		const FAllocatedVirtualTexture* RESTRICT AllocatedVT = Space->GetAllocator().Find(vAddress, AllocatedLocal_vAddress);
		if (!AllocatedVT)
		{
			if (CVarVTVerbose.GetValueOnRenderThread())
			{
				UE_LOG(LogConsoleResponse, Display, TEXT("Space %i, vAddr %i@%i is not allocated to any AllocatedVT but was still requested."), ID, vAddress, vLevel);
			}
			continue;
		}

		if (AllocatedVT->GetFrameAllocated() > Parameters.FrameRequested)
		{
			// If the VT was allocated after the frame that generated this feedback, it's no longer valid
			continue;
		}

		check(AllocatedVT->GetNumPageTableLayers() == Space->GetNumPageTableLayers());
		if (vLevel > AllocatedVT->GetMaxLevel())
		{
			// Requested level is outside the given allocated VT
			// This can happen for requests made by expanding mips, since we don't know the current allocated VT in that context
			check(NumPageTableLayersToLoad == Space->GetNumPageTableLayers()); // no pages from this request should have been resident
			check(NumRequestsPages >= Space->GetNumPageTableLayers()); // don't want to track these requests, since it turns out they're not valid
			NumRequestsPages -= Space->GetNumPageTableLayers();
			continue;
		}

		// Build producer local layer masks from physical layers that we need to load
		uint8 ProducerGroupMaskToLoad[VIRTUALTEXTURE_SPACE_MAXLAYERS] = { 0u };
		uint8 ProducerTextureLayerMaskToLoad[VIRTUALTEXTURE_SPACE_MAXLAYERS] = { 0u };

		const uint32 NumUniqueProducers = AllocatedVT->GetNumUniqueProducers();

		for (uint32 LoadPageTableLayerIndex = 0u; LoadPageTableLayerIndex < NumPageTableLayersToLoad; ++LoadPageTableLayerIndex)
		{
			const uint32 PageTableLayerIndex = PageTableLayersToLoad[LoadPageTableLayerIndex];
			const FVirtualTexturePhysicalSpace* RESTRICT PhysicalSpace = AllocatedVT->GetPhysicalSpaceForPageTableLayer(PageTableLayerIndex);
			const uint32 ProducerIndex = AllocatedVT->GetProducerIndexForPageTableLayer(PageTableLayerIndex);
			check(ProducerIndex < NumUniqueProducers);
			
			const uint32 ProducerTextureLayerMask = AllocatedVT->GetProducerTextureLayerMaskForPageTableLayer(PageTableLayerIndex);
			ProducerTextureLayerMaskToLoad[ProducerIndex] |= ProducerTextureLayerMask;
			
			const uint32 ProducerPhysicalGroupIndex = AllocatedVT->GetProducerPhysicalGroupIndexForPageTableLayer(PageTableLayerIndex);
			ProducerGroupMaskToLoad[ProducerIndex] |= 1 << ProducerPhysicalGroupIndex;

			++PageUpdateBuffers[PhysicalSpace->GetID()].WorkingSetSize;
		}

		for (uint32 ProducerIndex = 0u; ProducerIndex < NumUniqueProducers; ++ProducerIndex)
		{
			uint8 GroupMaskToLoad = ProducerGroupMaskToLoad[ProducerIndex];
			if (GroupMaskToLoad == 0u)
			{
				continue;
			}

			const FVirtualTextureProducerHandle ProducerHandle = AllocatedVT->GetUniqueProducerHandle(ProducerIndex);
			const FVirtualTextureProducer* RESTRICT Producer = Producers.FindProducer(ProducerHandle);
			if (!Producer)
			{
				continue;
			}

			const uint32 MaxLevel = FMath::Min(Producer->GetMaxLevel(), AllocatedVT->GetMaxLevel());
			const uint32 ProducerMipBias = AllocatedVT->GetUniqueProducerMipBias(ProducerIndex);
			uint32 Mapping_vLevel = FMath::Max(vLevel, ProducerMipBias);

			// rescale vAddress to the correct tile within the given mip level
			// here vLevel is clamped against ProducerMipBias, as ProducerMipBias represents the most detailed level of this producer, relative to the allocated VT
			uint32 Local_vAddress = AllocatedLocal_vAddress >> (Mapping_vLevel * vDimensions);

			// Local_vLevel is the level within the producer that we want to allocate/map
			// here we subtract ProducerMipBias (clamped to ensure we don't fall below 0),
			// which effectively matches more detailed mips of lower resolution producers with less detailed mips of higher resolution producers
			uint32 Local_vLevel = vLevel - FMath::Min(vLevel, ProducerMipBias);

			// Wrap Local_vAddress for the given producer
			// For square textures, this could simply be (Local_vAddress % NumTilesInMip), but that doesn't work for non-square
			// Possible there is a more clever approach to take here
			{
				const uint32 MipScaleFactor = (1u << Local_vLevel);
				const uint32 ProducerMipWidthInTiles = FMath::DivideAndRoundUp(Producer->GetWidthInTiles(), MipScaleFactor);
				const uint32 ProducerMipHeightInTiles = FMath::DivideAndRoundUp(Producer->GetHeightInTiles(), MipScaleFactor);
				uint32 Local_vTileX = FMath::ReverseMortonCode2(Local_vAddress);
				uint32 Local_vTileY = FMath::ReverseMortonCode2(Local_vAddress >> 1);
				Local_vTileX %= ProducerMipWidthInTiles;
				Local_vTileY %= ProducerMipHeightInTiles;
				Local_vAddress = FMath::MortonCode2(Local_vTileX) | (FMath::MortonCode2(Local_vTileY) << 1);
			}

			const uint32 LocalMipBias = Producer->GetVirtualTexture()->GetLocalMipBias(Local_vLevel, Local_vAddress);
			if (LocalMipBias > 0u)
			{
				Local_vLevel += LocalMipBias;
				Local_vAddress >>= (LocalMipBias * vDimensions);
				Mapping_vLevel = FMath::Max(vLevel, LocalMipBias + ProducerMipBias);
			}

			uint8 ProducerPhysicalGroupMaskToPrefetchForLevel[16] = { 0u };
			uint32 MaxPrefetchLocal_vLevel = Local_vLevel;

			// Iterate local layers that we found unmapped
			for (uint32 ProducerGroupIndex = 0u; ProducerGroupIndex < Producer->GetNumPhysicalGroups(); ++ProducerGroupIndex)
			{
				if ((GroupMaskToLoad & (1u << ProducerGroupIndex)) == 0u)
				{
					continue;
				}

				const FVirtualTexturePhysicalSpace* RESTRICT PhysicalSpace = Producer->GetPhysicalSpaceForPhysicalGroup(ProducerGroupIndex);
				const FTexturePagePool& RESTRICT PagePool = PhysicalSpace->GetPagePool();

				// Find the highest resolution tile that's currently loaded
				const uint32 pAddress = PagePool.FindNearestPageAddress(ProducerHandle, ProducerGroupIndex, Local_vAddress, Local_vLevel, MaxLevel);
				uint32 AllocatedLocal_vLevel = MaxLevel + 1u;
				if (pAddress != ~0u)
				{
					AllocatedLocal_vLevel = PagePool.GetLocalLevelForAddress(pAddress);
					check(AllocatedLocal_vLevel >= Local_vLevel);

					const uint32 Allocated_vLevel = AllocatedLocal_vLevel + ProducerMipBias;
					ensure(Allocated_vLevel <= AllocatedVT->GetMaxLevel());

					const uint32 AllocatedMapping_vLevel = FMath::Max(Allocated_vLevel, ProducerMipBias);
					const uint32 Allocated_vAddress = vAddress & (0xffffffff << (Allocated_vLevel * vDimensions));

					AddPageUpdate(PageUpdateBuffers, PageUpdateFlushCount, PhysicalSpace->GetID(), pAddress);

					uint32 NumMappedPages = 0u;
					for (uint32 LoadLayerIndex = 0u; LoadLayerIndex < NumPageTableLayersToLoad; ++LoadLayerIndex)
					{
						const uint32 PageTableLayerIndex = PageTableLayersToLoad[LoadLayerIndex];
						if (AllocatedVT->GetProducerPhysicalGroupIndexForPageTableLayer(PageTableLayerIndex) == ProducerGroupIndex &&
							AllocatedVT->GetProducerIndexForPageTableLayer(PageTableLayerIndex) == ProducerIndex)
						{
							bool bPageWasMapped = false;
							if (Allocated_vLevel != vLevel)
							{
								// if we found a lower resolution tile than was requested, it may have already been mapped, check for that first
								// don't need to check this if the allocated page is at the level that was requested...if that was already mapped we wouldn't have gotten this far
								const FTexturePageMap& PageMap = Space->GetPageMapForPageTableLayer(PageTableLayerIndex);
								const FPhysicalSpaceIDAndAddress PrevPhysicalSpaceIDAndAddress = PageMap.FindPagePhysicalSpaceIDAndAddress(Allocated_vLevel, Allocated_vAddress);
								if (PrevPhysicalSpaceIDAndAddress.Packed != ~0u)
								{
									// if this address was previously mapped, ensure that it was mapped by the same physical space
									ensure(PrevPhysicalSpaceIDAndAddress.PhysicalSpaceID == PhysicalSpace->GetID());
									// either it wasn't mapped, or it's mapped to the current physical address...
									// otherwise that means that the same local tile is mapped to two separate physical addresses, which is an error
									ensure(PrevPhysicalSpaceIDAndAddress.pAddress == pAddress);
									bPageWasMapped = true;
								}
							}
#if DO_GUARD_SLOW
							else
							{
								// verify our assumption that the page shouldn't be mapped yet
								const FTexturePageMap& PageMap = Space->GetPageMapForPageTableLayer(PageTableLayerIndex);
								const FPhysicalSpaceIDAndAddress PrevPhysicalSpaceIDAndAddress = PageMap.FindPagePhysicalSpaceIDAndAddress(Allocated_vLevel, Allocated_vAddress);
								checkSlow(PrevPhysicalSpaceIDAndAddress.Packed == ~0u);
							}
#endif // DO_GUARD_SLOW

							if (!bPageWasMapped)
							{
								// map the page now if it wasn't already mapped
								RequestList->AddDirectMappingRequest(Space->GetID(), PhysicalSpace->GetID(), PageTableLayerIndex, Allocated_vLevel, Allocated_vAddress, AllocatedMapping_vLevel, pAddress);
							}
							++NumMappedPages;
						}
					}
					check(NumMappedPages > 0u);
				}

				if (AllocatedLocal_vLevel == Local_vLevel)
				{
					// page at the requested level was already resident, no longer need to load
					GroupMaskToLoad &= ~(1u << ProducerGroupIndex);
					++NumResidentPages;
				}
				else
				{
					// page not resident...see if we want to prefetch a page with resolution incrementally larger than what's currently resident
					// this means we'll ultimately load more data, but these lower resolution pages should load much faster than the requested high resolution page
					// this should make popping less noticeable
					const uint32 PrefetchLocal_vLevel = AllocatedLocal_vLevel - FMath::Min(2u, AllocatedLocal_vLevel);
					if (PrefetchLocal_vLevel > Local_vLevel)
					{
						ProducerPhysicalGroupMaskToPrefetchForLevel[PrefetchLocal_vLevel] |= (1u << ProducerGroupIndex);
						MaxPrefetchLocal_vLevel = FMath::Max(MaxPrefetchLocal_vLevel, PrefetchLocal_vLevel);
						++NumPrefetchPages;
					}
					++NumNonResidentPages;
				}
			}

			// Check to see if we have any levels to prefetch
			for (uint32 PrefetchLocal_vLevel = Local_vLevel + 1u; PrefetchLocal_vLevel <= MaxPrefetchLocal_vLevel; ++PrefetchLocal_vLevel)
			{
				uint32 ProducerPhysicalGroupMaskToPrefetch = ProducerPhysicalGroupMaskToPrefetchForLevel[PrefetchLocal_vLevel];
				if (ProducerPhysicalGroupMaskToPrefetch != 0u)
				{
					const uint32 PrefetchLocal_vAddress = Local_vAddress >> ((PrefetchLocal_vLevel - Local_vLevel) * vDimensions);

					// If we want to prefetch any layers for a given level, need to ensure that we request all the layers that aren't currently loaded
					// This is required since the VT producer interface needs to be able to write data for all layers if desired, so we need to make sure that all layers are allocated
					for (uint32 ProducerPhysicalGroupIndex = 0u; ProducerPhysicalGroupIndex < Producer->GetNumPhysicalGroups(); ++ProducerPhysicalGroupIndex)
					{
						if ((ProducerPhysicalGroupMaskToPrefetch & (1u << ProducerPhysicalGroupIndex)) == 0u)
						{
							const FVirtualTexturePhysicalSpace* RESTRICT PhysicalSpace = Producer->GetPhysicalSpaceForPhysicalGroup(ProducerPhysicalGroupIndex);
							const FTexturePagePool& RESTRICT PagePool = PhysicalSpace->GetPagePool();
							const uint32 pAddress = PagePool.FindPageAddress(ProducerHandle, ProducerPhysicalGroupIndex, PrefetchLocal_vAddress, PrefetchLocal_vLevel);
							if (pAddress == ~0u)
							{
								ProducerPhysicalGroupMaskToPrefetch |= (1u << ProducerPhysicalGroupIndex);
								++NumPrefetchPages;
							}
							else
							{
								// Need to mark the page as recently used, otherwise it may be evicted later this frame
								AddPageUpdate(PageUpdateBuffers, PageUpdateFlushCount, PhysicalSpace->GetID(), pAddress);
							}
						}
					}

					const uint16 LoadRequestIndex = RequestList->AddLoadRequest(FVirtualTextureLocalTile(ProducerHandle, PrefetchLocal_vAddress, PrefetchLocal_vLevel), ProducerPhysicalGroupMaskToPrefetch, PageCount);
					if (LoadRequestIndex != 0xffff)
					{
						const uint32 Prefetch_vLevel = PrefetchLocal_vLevel + ProducerMipBias;
						ensure(Prefetch_vLevel <= AllocatedVT->GetMaxLevel());
						const uint32 PrefetchMapping_vLevel = FMath::Max(Prefetch_vLevel, ProducerMipBias);
						const uint32 Prefetch_vAddress = vAddress & (0xffffffff << (Prefetch_vLevel * vDimensions));
						for (uint32 LoadLayerIndex = 0u; LoadLayerIndex < NumPageTableLayersToLoad; ++LoadLayerIndex)
						{
							const uint32 LayerIndex = PageTableLayersToLoad[LoadLayerIndex];
							if (AllocatedVT->GetProducerIndexForPageTableLayer(LayerIndex) == ProducerIndex)
							{
								const uint32 ProducerPhysicalGroupIndex = AllocatedVT->GetProducerPhysicalGroupIndexForPageTableLayer(LayerIndex);
								if (ProducerPhysicalGroupMaskToPrefetch & (1u << ProducerPhysicalGroupIndex))
								{
									RequestList->AddMappingRequest(LoadRequestIndex, ProducerPhysicalGroupIndex, ID, LayerIndex, Prefetch_vAddress, Prefetch_vLevel, PrefetchMapping_vLevel);
								}
							}
						}
					}
				}
			}

			if (GroupMaskToLoad != 0u)
			{
				const uint16 LoadRequestIndex = RequestList->AddLoadRequest(FVirtualTextureLocalTile(ProducerHandle, Local_vAddress, Local_vLevel), GroupMaskToLoad, PageCount);
				if (LoadRequestIndex != 0xffff)
				{
					for (uint32 LoadLayerIndex = 0u; LoadLayerIndex < NumPageTableLayersToLoad; ++LoadLayerIndex)
					{
						const uint32 LayerIndex = PageTableLayersToLoad[LoadLayerIndex];
						if (AllocatedVT->GetProducerIndexForPageTableLayer(LayerIndex) == ProducerIndex)
						{
							const uint32 ProducerPhysicalGroupIndex = AllocatedVT->GetProducerPhysicalGroupIndexForPageTableLayer(LayerIndex);
							if (GroupMaskToLoad & (1u << ProducerPhysicalGroupIndex))
							{
								RequestList->AddMappingRequest(LoadRequestIndex, ProducerPhysicalGroupIndex, ID, LayerIndex, vAddress, vLevel, Mapping_vLevel);
							}
						}
					}
				}
			}
		}
	}

	for (uint32 PhysicalSpaceID = 0u; PhysicalSpaceID < (uint32)PhysicalSpaces.Num(); ++PhysicalSpaceID)
	{
		if (PhysicalSpaces[PhysicalSpaceID] == nullptr)
		{
			continue;
		}

		FVirtualTexturePhysicalSpace* RESTRICT PhysicalSpace = GetPhysicalSpace(PhysicalSpaceID);
		FPageUpdateBuffer& RESTRICT Buffer = PageUpdateBuffers[PhysicalSpaceID];

		if (Buffer.WorkingSetSize > 0u)
		{
			PhysicalSpace->IncrementWorkingSetSize(Buffer.WorkingSetSize);
		}

		if (Buffer.NumPages > 0u)
		{
			Buffer.NumPageUpdates += Buffer.NumPages;
			FTexturePagePool& RESTRICT PagePool = PhysicalSpace->GetPagePool();

			FScopeLock Lock(&PagePool.GetLock());
			for (uint32 i = 0u; i < Buffer.NumPages; ++i)
			{
				PagePool.UpdateUsage(Frame, Buffer.PhysicalAddresses[i]);
			}

		#if WITH_EDITOR
			if (PhysicalSpace->GetDescription().bContinuousUpdate)
			{
				FScopeLock ScopeLock(&ContinuousUpdateTilesToProduceCS);
				ContinuousUpdateTilesToProduce.Append(ContinuousUpdateTilesToProduceThreadLocal);
			}
		#endif
		}
		
		INC_DWORD_STAT_BY(STAT_NumPageUpdate, Buffer.NumPageUpdates);
	}

	INC_DWORD_STAT_BY(STAT_NumPageVisible, NumRequestsPages);
	INC_DWORD_STAT_BY(STAT_NumPageVisibleResident, NumResidentPages);
	INC_DWORD_STAT_BY(STAT_NumPageVisibleNotResident, NumNonResidentPages);
	INC_DWORD_STAT_BY(STAT_NumPagePrefetch, NumPrefetchPages);
}


void FVirtualTextureSystem::UpdateCSVStats() const
{
#if CSV_PROFILER
	SCOPE_CYCLE_COUNTER(STAT_UpdateStats);

	uint32 TotalPages = 0;
	uint32 CurrentPages = 0;
	const uint32 AgeTolerance = 5; // Include some tolerance/smoothing for previous frames
	for (int32 i = 0; i < PhysicalSpaces.Num(); ++i)
	{
		FVirtualTexturePhysicalSpace* PhysicalSpace = PhysicalSpaces[i];
		if (PhysicalSpace)
		{
			FTexturePagePool const& PagePool = PhysicalSpace->GetPagePool();
			TotalPages += PagePool.GetNumPages();
			CurrentPages += PagePool.GetNumVisiblePages(Frame > AgeTolerance ? Frame - AgeTolerance : 0);
		}
	}

	const float PhysicalPoolUsage = TotalPages > 0 ? (float)CurrentPages / (float)TotalPages : 0.f;
	CSV_CUSTOM_STAT_GLOBAL(VirtualTexturePageUsage, PhysicalPoolUsage, ECsvCustomStatOp::Set);
#endif
}

void FVirtualTextureSystem::SubmitRequestsFromLocalTileList(const TSet<FVirtualTextureLocalTile>& LocalTileList, EVTProducePageFlags Flags, FRHICommandListImmediate& RHICmdList, ERHIFeatureLevel::Type FeatureLevel)
{
	LLM_SCOPE(ELLMTag::VirtualTextureSystem);

	for (const FVirtualTextureLocalTile& Tile : LocalTileList)
	{
		const FVirtualTextureProducerHandle ProducerHandle = Tile.GetProducerHandle();
		const FVirtualTextureProducer& Producer = Producers.GetProducer(ProducerHandle);

		// Fill targets for each layer
		// Each producer can have multiple physical layers
		// If the phys layer is mapped then we get the textures it owns and map them into the producer local slots and set the flags
		uint32 LayerMask = 0;
		FVTProduceTargetLayer ProduceTarget[VIRTUALTEXTURE_SPACE_MAXLAYERS];
		for (uint32 ProducerPhysicalGroupIndex = 0u; ProducerPhysicalGroupIndex < Producer.GetNumPhysicalGroups(); ++ProducerPhysicalGroupIndex)
		{
			FVirtualTexturePhysicalSpace* RESTRICT PhysicalSpace = Producer.GetPhysicalSpaceForPhysicalGroup(ProducerPhysicalGroupIndex);
			FTexturePagePool& RESTRICT PagePool = PhysicalSpace->GetPagePool();
			const uint32 pAddress = PagePool.FindPageAddress(ProducerHandle, ProducerPhysicalGroupIndex, Tile.Local_vAddress, Tile.Local_vLevel);
			if (pAddress != ~0u)
			{
				int32 PhysicalLocalTextureIndex = 0;
				for (uint32 ProducerLayerIndex = 0u; ProducerLayerIndex < Producer.GetNumTextureLayers(); ++ProducerLayerIndex)
				{
					if (Producer.GetPhysicalGroupIndexForTextureLayer(ProducerLayerIndex) == ProducerPhysicalGroupIndex)
					{
						ProduceTarget[ProducerLayerIndex].TextureRHI = PhysicalSpace->GetPhysicalTexture(PhysicalLocalTextureIndex);
						ProduceTarget[ProducerLayerIndex].UnorderedAccessViewRHI = PhysicalSpace->GetPhysicalTextureUAV(PhysicalLocalTextureIndex);
						ProduceTarget[ProducerLayerIndex].pPageLocation = PhysicalSpace->GetPhysicalLocation(pAddress);
						LayerMask |= 1 << ProducerLayerIndex;
						PhysicalLocalTextureIndex++;
					}
				}
			}
		}

		if (LayerMask == 0)
		{
			// If we don't have anything mapped then we can ignore (since we only want to refresh existing mapped data)
			continue;
		}

		FVTRequestPageResult RequestPageResult = Producer.GetVirtualTexture()->RequestPageData(
			ProducerHandle, LayerMask, Tile.Local_vLevel, Tile.Local_vAddress, EVTRequestPagePriority::High);

		if (RequestPageResult.Status != EVTRequestPageStatus::Available)
		{
			//todo[vt]: Should we unmap? Or maybe keep the request for the next frame?
			continue;
		}

		IVirtualTextureFinalizer* VTFinalizer = Producer.GetVirtualTexture()->ProducePageData(
			RHICmdList, FeatureLevel,
			Flags,
			ProducerHandle, LayerMask, Tile.Local_vLevel, Tile.Local_vAddress,
			RequestPageResult.Handle,
			ProduceTarget);

		if (VTFinalizer != nullptr)
		{
			// Add the finalizer here but note that we don't call Finalize until SubmitRequests()
			Finalizers.AddUnique(VTFinalizer);
		}
	}
}

void FVirtualTextureSystem::SubmitPreMappedRequests(FRHICommandListImmediate& RHICmdList, ERHIFeatureLevel::Type FeatureLevel)
{
	{
		SubmitRequestsFromLocalTileList(MappedTilesToProduce, EVTProducePageFlags::None, RHICmdList, FeatureLevel);
		MappedTilesToProduce.Reset();
	}

	{
		INC_DWORD_STAT_BY(STAT_NumContinuousPageUpdate, ContinuousUpdateTilesToProduce.Num());
		SubmitRequestsFromLocalTileList(ContinuousUpdateTilesToProduce, EVTProducePageFlags::None, RHICmdList, FeatureLevel);
		ContinuousUpdateTilesToProduce.Reset();
	}
}

void FVirtualTextureSystem::SubmitRequests(FRHICommandListImmediate& RHICmdList, ERHIFeatureLevel::Type FeatureLevel, FMemStack& MemStack, FUniqueRequestList* RequestList, bool bAsync)
{
	LLM_SCOPE(ELLMTag::VirtualTextureSystem);

	FMemMark Mark(MemStack);

	// Allocate space to hold the physical address we allocate for each page load (1 page per layer per request)
	uint32* RequestPhysicalAddress = new(MemStack, MEM_Oned) uint32[RequestList->GetNumLoadRequests() * VIRTUALTEXTURE_SPACE_MAXLAYERS];
	{
		SCOPE_CYCLE_COUNTER(STAT_ProcessRequests_Submit);

		uint32 NumStacksProduced = 0u;
		for (uint32 RequestIndex = 0u; RequestIndex < RequestList->GetNumLoadRequests(); ++RequestIndex)
		{
			const FVirtualTextureLocalTile TileToLoad = RequestList->GetLoadRequest(RequestIndex);
			const bool bLockTile = RequestList->IsLocked(RequestIndex);

			const FVirtualTextureProducerHandle ProducerHandle = TileToLoad.GetProducerHandle();
			const FVirtualTextureProducer& Producer = Producers.GetProducer(ProducerHandle);

			const uint32 ProducerPhysicalGroupMask = RequestList->GetGroupMask(RequestIndex);
			uint32 ProducerTextureLayerMask = 0;
			for (uint32 ProducerLayerIndex = 0; ProducerLayerIndex < Producer.GetNumTextureLayers(); ++ProducerLayerIndex)
			{
				if (ProducerPhysicalGroupMask & (1 << Producer.GetPhysicalGroupIndexForTextureLayer(ProducerLayerIndex)))
				{
					ProducerTextureLayerMask |= (1 << ProducerLayerIndex);
				}
			}

			const EVTRequestPagePriority Priority = bLockTile ? EVTRequestPagePriority::High : EVTRequestPagePriority::Normal;
			FVTRequestPageResult RequestPageResult = Producer.GetVirtualTexture()->RequestPageData(ProducerHandle, ProducerTextureLayerMask, TileToLoad.Local_vLevel, TileToLoad.Local_vAddress, Priority);
			if (RequestPageResult.Status == EVTRequestPageStatus::Pending && (bLockTile || !bAsync))
			{
				// If we're trying to lock this tile, we're OK producing data now (and possibly waiting) as long as data is pending
				// If we render a frame without all locked tiles loaded, may render garbage VT data, as there won't be low mip fallback for unloaded tiles
				RequestPageResult.Status = EVTRequestPageStatus::Available;
			}

			bool bTileLoaded = false;
			if (RequestPageResult.Status == EVTRequestPageStatus::Invalid)
			{
				if (CVarVTVerbose.GetValueOnRenderThread())
				{
					UE_LOG(LogConsoleResponse, Display, TEXT("vAddr %i@%i is not a valid request for AllocatedVT but is still requested."), TileToLoad.Local_vAddress, TileToLoad.Local_vLevel);
				}
			}
			else if (RequestPageResult.Status == EVTRequestPageStatus::Available)
			{
				FVTProduceTargetLayer ProduceTarget[VIRTUALTEXTURE_SPACE_MAXLAYERS];
				uint32 Allocate_pAddress[VIRTUALTEXTURE_SPACE_MAXLAYERS];
				FMemory::Memset(Allocate_pAddress, 0xff);

				// try to allocate a page for each layer we need to load
				bool bProduceTargetValid = true;
				for (uint32 ProducerPhysicalGroupIndex = 0u; ProducerPhysicalGroupIndex < Producer.GetNumPhysicalGroups(); ++ProducerPhysicalGroupIndex)
				{
					// If mask isn't set, we must already have a physical tile allocated for this layer, don't need to allocate another one
					if (ProducerPhysicalGroupMask & (1u << ProducerPhysicalGroupIndex))
					{
						FVirtualTexturePhysicalSpace* RESTRICT PhysicalSpace = Producer.GetPhysicalSpaceForPhysicalGroup(ProducerPhysicalGroupIndex);
						FTexturePagePool& RESTRICT PagePool = PhysicalSpace->GetPagePool();
						if (PagePool.AnyFreeAvailable(Frame))
						{
							const uint32 pAddress = PagePool.Alloc(this, Frame, ProducerHandle, ProducerPhysicalGroupIndex, TileToLoad.Local_vAddress, TileToLoad.Local_vLevel, bLockTile);
							check(pAddress != ~0u);

							int32 PhysicalLocalTextureIndex = 0;
							for (uint32 ProducerLayerIndex = 0u; ProducerLayerIndex < Producer.GetNumTextureLayers(); ++ProducerLayerIndex)
							{
								if (Producer.GetPhysicalGroupIndexForTextureLayer(ProducerLayerIndex) == ProducerPhysicalGroupIndex)
								{
									ProduceTarget[ProducerLayerIndex].TextureRHI = PhysicalSpace->GetPhysicalTexture(PhysicalLocalTextureIndex);
									ProduceTarget[ProducerLayerIndex].UnorderedAccessViewRHI = PhysicalSpace->GetPhysicalTextureUAV(PhysicalLocalTextureIndex);
									ProduceTarget[ProducerLayerIndex].pPageLocation = PhysicalSpace->GetPhysicalLocation(pAddress);
									
									PhysicalLocalTextureIndex++;

									Allocate_pAddress[ProducerPhysicalGroupIndex] = pAddress;
								}
							}
						}
						else
						{
							UE_LOG(LogConsoleResponse, Display, TEXT("Failed to allocate VT page from pool %d"), PhysicalSpace->GetID());
							for (int TextureIndex = 0; TextureIndex < PhysicalSpace->GetDescription().NumLayers; ++TextureIndex)
							{
								const FPixelFormatInfo& PoolFormatInfo = GPixelFormats[PhysicalSpace->GetFormat(TextureIndex)];
								UE_LOG(LogConsoleResponse, Display, TEXT("  PF_%s"), PoolFormatInfo.Name);
							}
							bProduceTargetValid = false;
							break;
						}
					}
				}

				if (bProduceTargetValid)
				{
					// Successfully allocated required pages, now we can make the request
					for (uint32 ProducerPhysicalGroupIndex = 0u; ProducerPhysicalGroupIndex < Producer.GetNumPhysicalGroups(); ++ProducerPhysicalGroupIndex)
					{
						if (ProducerPhysicalGroupMask & (1u << ProducerPhysicalGroupIndex))
						{
							// Associate the addresses we allocated with this request, so they can be mapped if required
							const uint32 pAddress = Allocate_pAddress[ProducerPhysicalGroupIndex];
							check(pAddress != ~0u);
							RequestPhysicalAddress[RequestIndex * VIRTUALTEXTURE_SPACE_MAXLAYERS + ProducerPhysicalGroupIndex] = pAddress;
						}
						else
						{
							// Fill in pAddress for layers that are already resident
<<<<<<< HEAD
							const FVirtualTexturePhysicalSpace* RESTRICT PhysicalSpace = Producer.GetPhysicalSpace(LocalLayerIndex);
							const FTexturePagePool& RESTRICT PagePool = PhysicalSpace->GetPagePool();
							const uint32 pAddress = PagePool.FindPageAddress(ProducerHandle, LocalLayerIndex, TileToLoad.Local_vAddress, TileToLoad.Local_vLevel);
							checkf(pAddress != ~0u,
								TEXT("%s missing tile: LayerMask: %X, Layer %d, vAddress %06X, vLevel %d"),
								*Producer.GetName().ToString(), LocalLayerMask, LocalLayerIndex, TileToLoad.Local_vAddress, TileToLoad.Local_vLevel);
							ProduceTarget[LocalLayerIndex].TextureRHI = PhysicalSpace->GetPhysicalTexture();
							ProduceTarget[LocalLayerIndex].pPageLocation = PhysicalSpace->GetPhysicalLocation(pAddress);
=======
							const FVirtualTexturePhysicalSpace* RESTRICT PhysicalSpace = Producer.GetPhysicalSpaceForPhysicalGroup(ProducerPhysicalGroupIndex);
							const FTexturePagePool& RESTRICT PagePool = PhysicalSpace->GetPagePool();
							const uint32 pAddress = PagePool.FindPageAddress(ProducerHandle, ProducerPhysicalGroupIndex, TileToLoad.Local_vAddress, TileToLoad.Local_vLevel);
							checkf(pAddress != ~0u,
								TEXT("%s missing tile: LayerMask: %X, Layer %d, vAddress %06X, vLevel %d"),
								*Producer.GetName().ToString(), ProducerPhysicalGroupMask, ProducerPhysicalGroupIndex, TileToLoad.Local_vAddress, TileToLoad.Local_vLevel);
							
							int32 PhysicalLocalTextureIndex = 0;
							for (uint32 ProducerLayerIndex = 0u; ProducerLayerIndex < Producer.GetNumTextureLayers(); ++ProducerLayerIndex)
							{
								if (Producer.GetPhysicalGroupIndexForTextureLayer(ProducerLayerIndex) == ProducerPhysicalGroupIndex)
								{
									ProduceTarget[ProducerLayerIndex].TextureRHI = PhysicalSpace->GetPhysicalTexture(PhysicalLocalTextureIndex);
									ProduceTarget[ProducerLayerIndex].UnorderedAccessViewRHI = PhysicalSpace->GetPhysicalTextureUAV(PhysicalLocalTextureIndex);
									ProduceTarget[ProducerLayerIndex].pPageLocation = PhysicalSpace->GetPhysicalLocation(pAddress);
									PhysicalLocalTextureIndex++;
								}
							}
>>>>>>> 69078e53
						}
					}

					IVirtualTextureFinalizer* VTFinalizer = Producer.GetVirtualTexture()->ProducePageData(RHICmdList, FeatureLevel,
						EVTProducePageFlags::None,
						ProducerHandle, ProducerTextureLayerMask, TileToLoad.Local_vLevel, TileToLoad.Local_vAddress,
						RequestPageResult.Handle,
						ProduceTarget);
					if (VTFinalizer)
					{
						Finalizers.AddUnique(VTFinalizer); // we expect the number of unique finalizers to be very limited. if this changes, we might have to do something better then gathering them every update
					}

					bTileLoaded = true;
					++NumStacksProduced;
				}
				else
				{
					// Failed to allocate required physical pages for the tile, free any pages we did manage to allocate
					for (uint32 ProducerPhysicalGroupIndex = 0u; ProducerPhysicalGroupIndex < Producer.GetNumPhysicalGroups(); ++ProducerPhysicalGroupIndex)
					{
						const uint32 pAddress = Allocate_pAddress[ProducerPhysicalGroupIndex];
						if (pAddress != ~0u)
						{
							FVirtualTexturePhysicalSpace* RESTRICT PhysicalSpace = Producer.GetPhysicalSpaceForPhysicalGroup(ProducerPhysicalGroupIndex);
							FTexturePagePool& RESTRICT PagePool = PhysicalSpace->GetPagePool();
							PagePool.Free(this, pAddress);
						}
					}
				}
			}

			if (bLockTile && !bTileLoaded)
			{
				// Want to lock this tile, but didn't manage to load it this frame, add it back to the list to try the lock again next frame
				TilesToLock.Add(TileToLoad);
			}
		}

		INC_DWORD_STAT_BY(STAT_NumStacksRequested, RequestList->GetNumLoadRequests());
		INC_DWORD_STAT_BY(STAT_NumStacksProduced, NumStacksProduced);
	}

	{
		SCOPE_CYCLE_COUNTER(STAT_ProcessRequests_Map);

		// Update page mappings that were directly requested
		for (uint32 RequestIndex = 0u; RequestIndex < RequestList->GetNumDirectMappingRequests(); ++RequestIndex)
		{
			const FDirectMappingRequest MappingRequest = RequestList->GetDirectMappingRequest(RequestIndex);
			FVirtualTextureSpace* Space = GetSpace(MappingRequest.SpaceID);
			FVirtualTexturePhysicalSpace* PhysicalSpace = GetPhysicalSpace(MappingRequest.PhysicalSpaceID);

			PhysicalSpace->GetPagePool().MapPage(Space, PhysicalSpace, MappingRequest.PageTableLayerIndex, MappingRequest.vLevel, MappingRequest.vAddress, MappingRequest.Local_vLevel, MappingRequest.pAddress);
		}

		// Update page mappings for any requested page that completed allocation this frame
		for (uint32 RequestIndex = 0u; RequestIndex < RequestList->GetNumMappingRequests(); ++RequestIndex)
		{
			const FMappingRequest MappingRequest = RequestList->GetMappingRequest(RequestIndex);
			const uint32 pAddress = RequestPhysicalAddress[MappingRequest.LoadRequestIndex * VIRTUALTEXTURE_SPACE_MAXLAYERS + MappingRequest.ProducerPhysicalGroupIndex];
			if (pAddress != ~0u)
			{
				const FVirtualTextureLocalTile& TileToLoad = RequestList->GetLoadRequest(MappingRequest.LoadRequestIndex);
				const FVirtualTextureProducerHandle ProducerHandle = TileToLoad.GetProducerHandle();
				FVirtualTextureProducer& Producer = Producers.GetProducer(ProducerHandle);
				FVirtualTexturePhysicalSpace* PhysicalSpace = Producer.GetPhysicalSpaceForPhysicalGroup(MappingRequest.ProducerPhysicalGroupIndex);
				FVirtualTextureSpace* Space = GetSpace(MappingRequest.SpaceID);
				check(RequestList->GetGroupMask(MappingRequest.LoadRequestIndex) & (1u << MappingRequest.ProducerPhysicalGroupIndex));

				PhysicalSpace->GetPagePool().MapPage(Space, PhysicalSpace, MappingRequest.PageTableLayerIndex, MappingRequest.vLevel, MappingRequest.vAddress, MappingRequest.Local_vLevel, pAddress);
			}
		}
	}

	// Map any resident tiles to newly allocated VTs
	{
		uint32 Index = 0u;
		while (Index < (uint32)AllocatedVTsToMap.Num())
		{
			const FAllocatedVirtualTexture* AllocatedVT = AllocatedVTsToMap[Index];
			const uint32 vDimensions = AllocatedVT->GetDimensions();
			const uint32 BaseTileX = FMath::ReverseMortonCode2(AllocatedVT->GetVirtualAddress());
			const uint32 BaseTileY = FMath::ReverseMortonCode2(AllocatedVT->GetVirtualAddress() >> 1);
			FVirtualTextureSpace* Space = AllocatedVT->GetSpace();

			uint32 NumFullyMappedLayers = 0u;
			for (uint32 PageTableLayerIndex = 0u; PageTableLayerIndex < AllocatedVT->GetNumPageTableLayers(); ++PageTableLayerIndex)
			{
				uint32 ProducerIndex = AllocatedVT->GetProducerIndexForPageTableLayer(PageTableLayerIndex);
				const FVirtualTextureProducerHandle ProducerHandle = AllocatedVT->GetUniqueProducerHandle(ProducerIndex);
				const FVirtualTextureProducer* Producer = Producers.FindProducer(ProducerHandle);
				if (!Producer)
				{
					++NumFullyMappedLayers;
					continue;
				}

				uint32 ProducerPhysicalGroupIndex = AllocatedVT->GetProducerPhysicalGroupIndexForPageTableLayer(PageTableLayerIndex);

				const uint32 ProducerMipBias = AllocatedVT->GetUniqueProducerMipBias(ProducerIndex);
				const uint32 WidthInTiles = Producer->GetWidthInTiles();
				const uint32 HeightInTiles = Producer->GetHeightInTiles();
				const uint32 MaxLevel = FMath::Min(Producer->GetMaxLevel(), AllocatedVT->GetMaxLevel());

				FVirtualTexturePhysicalSpace* PhysicalSpace = AllocatedVT->GetPhysicalSpaceForPageTableLayer(PageTableLayerIndex);
				FTexturePagePool& PagePool = PhysicalSpace->GetPagePool();
				FTexturePageMap& PageMap = Space->GetPageMapForPageTableLayer(PageTableLayerIndex);
				
				bool bIsLayerFullyMapped = false;
				for (uint32 Local_vLevel = 0u; Local_vLevel <= MaxLevel; ++Local_vLevel)
				{
					const uint32 vLevel = Local_vLevel + ProducerMipBias;
					const uint32 LevelWidthInTiles = FMath::Max(WidthInTiles >> vLevel, 1u);
					const uint32 LevelHeightInTiles = FMath::Max(HeightInTiles >> vLevel, 1u);

					uint32 NumNonResidentPages = 0u;
					for (uint32 TileY = 0u; TileY < LevelHeightInTiles; ++TileY)
					{
						for (uint32 TileX = 0u; TileX < LevelWidthInTiles; ++TileX)
						{
							const uint32 vAddress = FMath::MortonCode2(BaseTileX + (TileX << vLevel)) | (FMath::MortonCode2(BaseTileY + (TileY << vLevel)) << 1);
							uint32 pAddress = PageMap.FindPageAddress(vLevel, vAddress);
							if (pAddress == ~0u)
							{
								const uint32 Local_vAddress = FMath::MortonCode2(TileX) | (FMath::MortonCode2(TileY) << 1);

								pAddress = PagePool.FindPageAddress(ProducerHandle, ProducerPhysicalGroupIndex, Local_vAddress, Local_vLevel);
								if (pAddress != ~0u)
								{
									PagePool.MapPage(Space, PhysicalSpace, PageTableLayerIndex, vLevel, vAddress, vLevel, pAddress);
								}
								else
								{
									++NumNonResidentPages;
								}
							}
						}
					}

					if (NumNonResidentPages == 0u && !bIsLayerFullyMapped)
					{
						bIsLayerFullyMapped = true;
						++NumFullyMappedLayers;
					}
				}
			}

			if (NumFullyMappedLayers < AllocatedVT->GetNumPageTableLayers())
			{
				++Index;
			}
			else
			{
				// Remove from list as long as we can fully map at least one mip level of the VT....this way we guarantee all tiles at least have some valid data (even if low resolution)
				// Normally we expect to be able to at least map the least-detailed mip, since those tiles should always be locked/resident
				// It's possible during loading that they may not be available for a few frames however
				AllocatedVTsToMap.RemoveAtSwap(Index, 1, false);
			}
		}

		AllocatedVTsToMap.Shrink();
	}

	// Finalize requests
	{
		SCOPE_CYCLE_COUNTER(STAT_ProcessRequests_Finalize);
		for (IVirtualTextureFinalizer* VTFinalizer : Finalizers)
		{
			VTFinalizer->Finalize(RHICmdList);
		}
		Finalizers.Reset();
	}

	// Update page tables
	{
		SCOPE_CYCLE_COUNTER(STAT_PageTableUpdates);
		for (uint32 ID = 0; ID < MaxSpaces; ID++)
		{
			if (Spaces[ID])
			{
				Spaces[ID]->ApplyUpdates(this, RHICmdList);
			}
		}
	}

	Frame++;
}

void FVirtualTextureSystem::AllocateResources(FRHICommandListImmediate& RHICmdList, ERHIFeatureLevel::Type FeatureLevel)
{
	LLM_SCOPE(ELLMTag::VirtualTextureSystem);

	for (uint32 ID = 0; ID < MaxSpaces; ID++)
	{
		if (Spaces[ID])
		{
			Spaces[ID]->AllocateTextures(RHICmdList);
		}
	}
}

void FVirtualTextureSystem::CallPendingCallbacks()
{
	Producers.CallPendingCallbacks();
}<|MERGE_RESOLUTION|>--- conflicted
+++ resolved
@@ -297,9 +297,6 @@
 			const FTexturePagePool& PagePool = PhysicalSpace.GetPagePool();
 			const uint32 TotalSizeInBytes = PhysicalSpace.GetSizeInBytes();
 
-<<<<<<< HEAD
-			UE_LOG(LogConsoleResponse, Display, TEXT("PhysicaPool: [%i] PF_%s %ix%i:"), i, GPixelFormats[Desc.Format].Name, Desc.TileSize, Desc.TileSize);
-=======
 			UE_LOG(LogConsoleResponse, Display, TEXT("PhysicaPool: [%i] %ix%i:"), i, Desc.TileSize, Desc.TileSize);
 			
 			for (int Layer = 0; Layer < Desc.NumLayers; ++Layer)
@@ -307,12 +304,10 @@
 				UE_LOG(LogConsoleResponse, Display, TEXT("  Layer %i=%s"), Layer, GPixelFormats[Desc.Format[Layer]].Name);
 			}
 
->>>>>>> 69078e53
 			UE_LOG(LogConsoleResponse, Display, TEXT("  SizeInMegabyte= %f"), (float)TotalSizeInBytes / 1024.0f / 1024.0f);
 			UE_LOG(LogConsoleResponse, Display, TEXT("  Dimensions= %ix%i"), PhysicalSpace.GetTextureSize(), PhysicalSpace.GetTextureSize());
 			UE_LOG(LogConsoleResponse, Display, TEXT("  Tiles= %i"), PhysicalSpace.GetNumTiles());
 			UE_LOG(LogConsoleResponse, Display, TEXT("  Tiles Mapped= %i"), PagePool.GetNumMappedPages());
-<<<<<<< HEAD
 
 			const int32 LockedTiles = PagePool.GetNumLockedPages();
 			const float LockedLoad = (float)LockedTiles / (float)PhysicalSpace.GetNumTiles();
@@ -321,16 +316,6 @@
 		}
 	}
 
-=======
-
-			const int32 LockedTiles = PagePool.GetNumLockedPages();
-			const float LockedLoad = (float)LockedTiles / (float)PhysicalSpace.GetNumTiles();
-			const float LockedMemory = LockedLoad * TotalSizeInBytes / 1024.0f / 1024.0f;
-			UE_LOG(LogConsoleResponse, Display, TEXT("  Tiles Locked= %i (%fMB)"), LockedTiles, LockedMemory);
-		}
-	}
-
->>>>>>> 69078e53
 	for (int ID = 0; ID < 16; ID++)
 	{
 		const FVirtualTextureSpace* Space = Spaces[ID].Get();
@@ -642,11 +627,7 @@
 	uint32 ID = PhysicalSpaces.Num();
 	check(ID <= 0x0fff);
 
-<<<<<<< HEAD
-	for (int i = 0; i < PhysicalSpaces.Num(); ++i)
-=======
 	for (int32 i = 0; i < PhysicalSpaces.Num(); ++i)
->>>>>>> 69078e53
 	{
 		if (!PhysicalSpaces[i])
 		{
@@ -1130,11 +1111,8 @@
 	// Submit the merged requests
 	SubmitRequests(RHICmdList, FeatureLevel, MemStack, MergedRequestList, true);
 
-<<<<<<< HEAD
-=======
 	UpdateCSVStats();
 
->>>>>>> 69078e53
 	ReleasePendingSpaces();
 }
 
@@ -1890,16 +1868,6 @@
 						else
 						{
 							// Fill in pAddress for layers that are already resident
-<<<<<<< HEAD
-							const FVirtualTexturePhysicalSpace* RESTRICT PhysicalSpace = Producer.GetPhysicalSpace(LocalLayerIndex);
-							const FTexturePagePool& RESTRICT PagePool = PhysicalSpace->GetPagePool();
-							const uint32 pAddress = PagePool.FindPageAddress(ProducerHandle, LocalLayerIndex, TileToLoad.Local_vAddress, TileToLoad.Local_vLevel);
-							checkf(pAddress != ~0u,
-								TEXT("%s missing tile: LayerMask: %X, Layer %d, vAddress %06X, vLevel %d"),
-								*Producer.GetName().ToString(), LocalLayerMask, LocalLayerIndex, TileToLoad.Local_vAddress, TileToLoad.Local_vLevel);
-							ProduceTarget[LocalLayerIndex].TextureRHI = PhysicalSpace->GetPhysicalTexture();
-							ProduceTarget[LocalLayerIndex].pPageLocation = PhysicalSpace->GetPhysicalLocation(pAddress);
-=======
 							const FVirtualTexturePhysicalSpace* RESTRICT PhysicalSpace = Producer.GetPhysicalSpaceForPhysicalGroup(ProducerPhysicalGroupIndex);
 							const FTexturePagePool& RESTRICT PagePool = PhysicalSpace->GetPagePool();
 							const uint32 pAddress = PagePool.FindPageAddress(ProducerHandle, ProducerPhysicalGroupIndex, TileToLoad.Local_vAddress, TileToLoad.Local_vLevel);
@@ -1918,7 +1886,6 @@
 									PhysicalLocalTextureIndex++;
 								}
 							}
->>>>>>> 69078e53
 						}
 					}
 
