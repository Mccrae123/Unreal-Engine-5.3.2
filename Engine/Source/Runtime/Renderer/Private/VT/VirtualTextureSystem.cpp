--- conflicted
+++ resolved
@@ -126,8 +126,6 @@
 	TEXT("Force continuous update on all virtual textures."),
 	ECVF_RenderThreadSafe
 );
-<<<<<<< HEAD
-=======
 static TAutoConsoleVariable<int32> CVarVTSyncProduceLockedTiles(
 	TEXT("r.VT.SyncProduceLockedTiles"),
 	1,
@@ -160,7 +158,6 @@
 	ECVF_Default
 );
 
->>>>>>> 6bbb88c8
 
 static FORCEINLINE uint32 EncodePage(uint32 ID, uint32 vLevel, uint32 vTileX, uint32 vTileY)
 {
@@ -769,24 +766,6 @@
 	AdaptiveVT->Destroy(this);
 }
 
-IAdaptiveVirtualTexture* FVirtualTextureSystem::AllocateAdaptiveVirtualTexture(const FAdaptiveVTDescription& AdaptiveVTDesc, const FAllocatedVTDescription& AllocatedVTDesc)
-{
-	check(IsInRenderingThread());
-	FAdaptiveVirtualTexture* AdaptiveVT = new FAdaptiveVirtualTexture(AdaptiveVTDesc, AllocatedVTDesc);
-	AdaptiveVT->Init(this);
-	check(AdaptiveVTs[AdaptiveVT->GetSpaceID()] == nullptr);
-	AdaptiveVTs[AdaptiveVT->GetSpaceID()] = AdaptiveVT;
-	return AdaptiveVT;
-}
-
-void FVirtualTextureSystem::DestroyAdaptiveVirtualTexture(IAdaptiveVirtualTexture* AdaptiveVT)
-{
-	check(IsInRenderingThread());
-	check(AdaptiveVTs[AdaptiveVT->GetSpaceID()] == AdaptiveVT);
-	AdaptiveVTs[AdaptiveVT->GetSpaceID()] = nullptr;
-	AdaptiveVT->Destroy(this);
-}
-
 FVirtualTextureProducerHandle FVirtualTextureSystem::RegisterProducer(const FVTProducerDescription& InDesc, IVirtualTexture* InProducer)
 {
 	return Producers.RegisterProducer(this, InDesc, InProducer);
@@ -828,11 +807,6 @@
 				FVirtualTextureSpace* Space = Spaces[SpaceIndex].Get();
 				if (Space && Space->GetDescription() == InDesc)
 				{
-<<<<<<< HEAD
-					const uint32 vAddress = Space->AllocateVirtualTexture(AllocatedVT);
-					if (vAddress != ~0u)
-					{
-=======
 					const int32 PagetableMemory = Space->GetSizeInBytes();
 					const uint32 vAddress = Space->AllocateVirtualTexture(AllocatedVT);
 					if (vAddress != ~0u)
@@ -840,7 +814,6 @@
 						const int32 NewPagetableMemory = Space->GetSizeInBytes();
 						INC_MEMORY_STAT_BY(STAT_TotalPagetableMemory, NewPagetableMemory - PagetableMemory);
 
->>>>>>> 6bbb88c8
 						AllocatedVT->AssignVirtualAddress(vAddress);
 						Space->AddRef();
 						return Space;
@@ -864,18 +837,11 @@
 				const uint32 InitialPageTableSize = InDesc.bPrivateSpace ? InDesc.MaxSpaceSize : FMath::Max(AllocatedVT->GetWidthInTiles(), AllocatedVT->GetHeightInTiles());
 				FVirtualTextureSpace* Space = new FVirtualTextureSpace(this, SpaceIndex, InDesc, InitialPageTableSize);
 				Spaces[SpaceIndex].Reset(Space);
-<<<<<<< HEAD
-=======
 				NumAllocatedSpaces++;
->>>>>>> 6bbb88c8
 				INC_MEMORY_STAT_BY(STAT_TotalPagetableMemory, Space->GetSizeInBytes());
 				BeginInitResource(Space);
 
 				const uint32 vAddress = Space->AllocateVirtualTexture(AllocatedVT);
-<<<<<<< HEAD
-				check(vAddress != ~0u);
-=======
->>>>>>> 6bbb88c8
 				AllocatedVT->AssignVirtualAddress(vAddress);
 
 				Space->AddRef();
@@ -1155,11 +1121,8 @@
 {
 	check(IsInRenderingThread());
 
-<<<<<<< HEAD
-=======
 	FScopeLock Lock(&RequestedTilesLock);
 
->>>>>>> 6bbb88c8
 	for (const auto& Pair : AllocatedVTs)
 	{
 		RequestTilesInternal(Pair.Value, InScreenSpaceSize, InMipLevel);
@@ -1375,11 +1338,7 @@
 		{
 			if (AdaptiveVTs[ID])
 			{
-<<<<<<< HEAD
-				AdaptiveVTs[ID]->UpdateAllocations(this, RHICmdList, Frame);
-=======
 				AdaptiveVTs[ID]->UpdateAllocations(this, GraphBuilder.RHICmdList, Frame);
->>>>>>> 6bbb88c8
 			}
 		}
 	}
@@ -1951,16 +1910,12 @@
 		}
 
 		const uint32 vDimensions = Space->GetDimensions();
-<<<<<<< HEAD
-		check(vAddress >= AllocatedVT->GetVirtualAddress());
-=======
 		const uint32 AllocatedPageX = AllocatedVT->GetVirtualPageX();
 		const uint32 AllocatedPageY = AllocatedVT->GetVirtualPageY();
 
 		check(vAddress >= AllocatedVT->GetVirtualAddress());
 		check(vPageX >= AllocatedPageX);
 		check(vPageY >= AllocatedPageY);
->>>>>>> 6bbb88c8
 
 		for (uint32 ProducerIndex = 0u; ProducerIndex < NumUniqueProducers; ++ProducerIndex)
 		{
@@ -1978,10 +1933,7 @@
 			}
 
 			const uint32 ProducerMipBias = AllocatedVT->GetUniqueProducerMipBias(ProducerIndex);
-<<<<<<< HEAD
-=======
 			const uint32 ProducerMaxLevel = Producer->GetMaxLevel();
->>>>>>> 6bbb88c8
 
 			// here vLevel is clamped against ProducerMipBias, as ProducerMipBias represents the most detailed level of this producer, relative to the allocated VT
 			// used to rescale vAddress to the correct tile within the given mip level
@@ -1991,33 +1943,9 @@
 			// here we subtract ProducerMipBias, which effectively matches more detailed mips of lower resolution producers with less detailed mips of higher resolution producers
 			uint32 Local_vLevel = Mapping_vLevel - ProducerMipBias;
 
-<<<<<<< HEAD
-			// Wrap vAddress for the given producer
-			uint32 Wrapped_vAddress = vAddress;
-			{
-				// Scale size of producer up to be relative to size of entire allocated VT
-				const uint32 ProducerScaleFactor = (1u << ProducerMipBias);
-				const uint32 ProducerWidthInPages = Producer->GetWidthInTiles() * ProducerScaleFactor;
-				const uint32 ProducerHeightInPages = Producer->GetHeightInTiles() * ProducerScaleFactor;
-				const uint32 AllocatedPageX = AllocatedVT->GetVirtualPageX();
-				const uint32 AllocatedPageY = AllocatedVT->GetVirtualPageY();
-
-				uint32 Local_vPageX = vPageX - AllocatedPageX;
-				uint32 Local_vTileY = vPageY - AllocatedPageY;
-				if (Local_vPageX >= ProducerWidthInPages || Local_vTileY >= ProducerHeightInPages)
-				{
-					Local_vPageX %= ProducerWidthInPages;
-					Local_vTileY %= ProducerHeightInPages;
-					Wrapped_vAddress = FMath::MortonCode2(Local_vPageX + AllocatedPageX) | (FMath::MortonCode2(Local_vTileY + AllocatedPageY) << 1);
-				}
-			}
-=======
 			const uint32 Local_vPageX = (vPageX - AllocatedPageX) >> Mapping_vLevel;
 			const uint32 Local_vPageY = (vPageY - AllocatedPageY) >> Mapping_vLevel;
 			uint32 Local_vAddress = FMath::MortonCode2(Local_vPageX) | (FMath::MortonCode2(Local_vPageY) << 1);
->>>>>>> 6bbb88c8
-
-			uint32 Local_vAddress = (Wrapped_vAddress - AllocatedVT->GetVirtualAddress()) >> (Mapping_vLevel * vDimensions);
 
 			const uint32 LocalMipBias = Producer->GetVirtualTexture()->GetLocalMipBias(Local_vLevel, Local_vAddress);
 			if (LocalMipBias > 0u)
@@ -2065,13 +1993,8 @@
 						++NumResidentPages;
 					}
 
-<<<<<<< HEAD
-					const uint32 AllocatedMapping_vLevel = FMath::Max(Allocated_vLevel, ProducerMipBias);
-					const uint32 Allocated_vAddress = Wrapped_vAddress & (0xffffffff << (Allocated_vLevel * vDimensions));
-=======
 					ensure(Allocated_vLevel <= MaxLevel);
 					const uint32 Allocated_vAddress = vAddress & (0xffffffff << (Allocated_vLevel * vDimensions));
->>>>>>> 6bbb88c8
 
 					AddPageUpdate(PageUpdateBuffers, PageUpdateFlushCount, PhysicalSpace->GetID(), Allocated_pAddress);
 
@@ -2083,30 +2006,13 @@
 						if (AllocatedVT->GetProducerPhysicalGroupIndexForPageTableLayer(PageTableLayerIndex) == ProducerGroupIndex &&
 							AllocatedVT->GetProducerIndexForPageTableLayer(PageTableLayerIndex) == ProducerIndex)
 						{
-<<<<<<< HEAD
-							bool bPageWasMapped = false;
-
 							// if we found a lower resolution tile than was requested, it may have already been mapped, check for that first
 							const FTexturePageMap& PageMap = Space->GetPageMapForPageTableLayer(PageTableLayerIndex);
 							const FPhysicalSpaceIDAndAddress PrevPhysicalSpaceIDAndAddress = PageMap.FindPagePhysicalSpaceIDAndAddress(Allocated_vLevel, Allocated_vAddress);
-							if (PrevPhysicalSpaceIDAndAddress.Packed != ~0u)
-							{
-								// if this address was previously mapped, ensure that it was mapped by the same physical space
-								ensure(PrevPhysicalSpaceIDAndAddress.PhysicalSpaceID == PhysicalSpace->GetID());
-								// either it wasn't mapped, or it's mapped to the current physical address...
-								// otherwise that means that the same local tile is mapped to two separate physical addresses, which is an error
-								ensure(PrevPhysicalSpaceIDAndAddress.pAddress == pAddress);
-								bPageWasMapped = true;
-							}
-=======
-							// if we found a lower resolution tile than was requested, it may have already been mapped, check for that first
-							const FTexturePageMap& PageMap = Space->GetPageMapForPageTableLayer(PageTableLayerIndex);
-							const FPhysicalSpaceIDAndAddress PrevPhysicalSpaceIDAndAddress = PageMap.FindPagePhysicalSpaceIDAndAddress(Allocated_vLevel, Allocated_vAddress);
 
 							// either it wasn't mapped, or it's mapped to the current physical address...
 							// otherwise that means that the same local tile is mapped to two separate physical addresses, which is an error
 							ensure(PrevPhysicalSpaceIDAndAddress.Packed == ~0u || PrevPhysicalSpaceIDAndAddress.Packed == 0u || PrevPhysicalSpaceIDAndAddress == PhysicalSpaceIDAndAddress);
->>>>>>> 6bbb88c8
 
 							if (PrevPhysicalSpaceIDAndAddress.Packed == ~0u)
 							{
@@ -2125,11 +2031,7 @@
 					// this means we'll ultimately load more data, but these lower resolution pages should load much faster than the requested high resolution page
 					// this should make popping less noticeable
 					uint32 PrefetchLocal_vLevel = AllocatedLocal_vLevel - FMath::Min(2u, AllocatedLocal_vLevel);
-<<<<<<< HEAD
-					PrefetchLocal_vLevel = FMath::Min<uint32>(PrefetchLocal_vLevel, AllocatedVT->GetMaxLevel() - ProducerMipBias);
-=======
 					PrefetchLocal_vLevel = FMath::Min<uint32>(PrefetchLocal_vLevel, MaxLevel - ProducerMipBias);
->>>>>>> 6bbb88c8
 					if (PrefetchLocal_vLevel > Local_vLevel)
 					{
 						ProducerPhysicalGroupMaskToPrefetchForLevel[PrefetchLocal_vLevel] |= (1u << ProducerGroupIndex);
@@ -2173,16 +2075,9 @@
 					const uint16 LoadRequestIndex = RequestList->AddLoadRequest(FVirtualTextureLocalTile(ProducerHandle, PrefetchLocal_vAddress, PrefetchLocal_vLevel), ProducerPhysicalGroupMaskToPrefetch, PageCount);
 					if (LoadRequestIndex != 0xffff)
 					{
-<<<<<<< HEAD
-						const uint32 Prefetch_vLevel = PrefetchLocal_vLevel + ProducerMipBias;
-						ensure(Prefetch_vLevel <= AllocatedVT->GetMaxLevel());
-						const uint32 PrefetchMapping_vLevel = FMath::Max(Prefetch_vLevel, ProducerMipBias);
-						const uint32 Prefetch_vAddress = Wrapped_vAddress & (0xffffffff << (Prefetch_vLevel * vDimensions));
-=======
 						const uint32 PrefetchMapping_vLevel = PrefetchLocal_vLevel + ProducerMipBias;
 						ensure(PrefetchMapping_vLevel <= MaxLevel);
 						const uint32 Prefetch_vAddress = vAddress & (0xffffffff << (PrefetchMapping_vLevel * vDimensions));
->>>>>>> 6bbb88c8
 						for (uint32 LoadLayerIndex = 0u; LoadLayerIndex < NumPageTableLayersToLoad; ++LoadLayerIndex)
 						{
 							const uint32 LayerIndex = PageTableLayersToLoad[LoadLayerIndex];
@@ -2212,11 +2107,7 @@
 							const uint32 ProducerPhysicalGroupIndex = AllocatedVT->GetProducerPhysicalGroupIndexForPageTableLayer(LayerIndex);
 							if (GroupMaskToLoad & (1u << ProducerPhysicalGroupIndex))
 							{
-<<<<<<< HEAD
-								RequestList->AddMappingRequest(LoadRequestIndex, ProducerPhysicalGroupIndex, ID, LayerIndex, Wrapped_vAddress, vLevel, Mapping_vLevel);
-=======
 								RequestList->AddMappingRequest(LoadRequestIndex, ProducerPhysicalGroupIndex, ID, LayerIndex, MaxLevel, vAddress, vLevel, Mapping_vLevel);
->>>>>>> 6bbb88c8
 							}
 						}
 					}
@@ -2374,11 +2265,7 @@
 
 	{
 		INC_DWORD_STAT_BY(STAT_NumContinuousPageUpdate, ContinuousUpdateTilesToProduce.Num());
-<<<<<<< HEAD
-		SubmitRequestsFromLocalTileList(ContinuousUpdateTilesToProduce, EVTProducePageFlags::ContinuousUpdate, RHICmdList, FeatureLevel);
-=======
 		SubmitRequestsFromLocalTileList(TransientCollectedPages, ContinuousUpdateTilesToProduce, EVTProducePageFlags::ContinuousUpdate, GraphBuilder, FeatureLevel);
->>>>>>> 6bbb88c8
 		ContinuousUpdateTilesToProduce.Reset();
 		TransientCollectedPages.Reset();
 	}
@@ -2425,13 +2312,9 @@
 		const uint32 MaxPagesProduced = VirtualTextureScalability::GetMaxPagesProducedPerFrame();
 		const uint32 PageFreeThreshold = VirtualTextureScalability::GetPageFreeThreshold();
 		uint32 NumStacksProduced = 0u;
-<<<<<<< HEAD
-		uint32 NumPageAllocateFails = 0u;
-=======
 		uint32 NumPagesProduced = 0u;
 		uint32 NumPageAllocateFails = 0u;
 
->>>>>>> 6bbb88c8
 		for (uint32 RequestIndex = 0u; RequestIndex < RequestList->GetNumLoadRequests(); ++RequestIndex)
 		{
 			const bool bLockTile = RequestList->IsLocked(RequestIndex);
@@ -2517,20 +2400,6 @@
 						}
 						else
 						{
-<<<<<<< HEAD
-							static bool bWarnedOnce = false;
-							if (!bWarnedOnce)
-							{
-								UE_LOG(LogConsoleResponse, Display, TEXT("Failed to allocate VT page from pool %d"), PhysicalSpace->GetID());
-								for (int TextureIndex = 0; TextureIndex < PhysicalSpace->GetDescription().NumLayers; ++TextureIndex)
-								{
-									const FPixelFormatInfo& PoolFormatInfo = GPixelFormats[PhysicalSpace->GetFormat(TextureIndex)];
-									UE_LOG(LogConsoleResponse, Display, TEXT("  PF_%s"), PoolFormatInfo.Name);
-								}
-								bWarnedOnce = true;
-							}
-=======
->>>>>>> 6bbb88c8
 							bProduceTargetValid = false;
 							NumPageAllocateFails++;
 							break;
@@ -2740,11 +2609,7 @@
 void FVirtualTextureSystem::AllocateResources(FRDGBuilder& GraphBuilder, ERHIFeatureLevel::Type FeatureLevel)
 {
 	LLM_SCOPE(ELLMTag::VirtualTextureSystem);
-<<<<<<< HEAD
-	SCOPED_GPU_STAT(RHICmdList, VirtualTextureAllocate);
-=======
 	RDG_GPU_STAT_SCOPE(GraphBuilder, VirtualTextureAllocate);
->>>>>>> 6bbb88c8
 
 	for (uint32 ID = 0; ID < MaxSpaces; ID++)
 	{
@@ -2762,10 +2627,6 @@
 
 void FVirtualTextureSystem::ReleasePendingResources()
 {
-<<<<<<< HEAD
-	ReleasePendingSpaces();
-}
-=======
 	DestroyPendingVirtualTextures(true);
 	ReleasePendingSpaces();
 }
@@ -3018,5 +2879,4 @@
 	}
 }
 
-#undef LOCTEXT_NAMESPACE
->>>>>>> 6bbb88c8
+#undef LOCTEXT_NAMESPACE