--- conflicted
+++ resolved
@@ -1167,168 +1167,6 @@
 			});
 	}
 
-<<<<<<< HEAD
-
-	/** Structure to localize the setup of our render graph based on the virtual texture setup. */
-	struct FRenderGraphSetup
-	{
-		FRenderGraphSetup(FRDGBuilder& GraphBuilder, ERHIFeatureLevel::Type FeatureLevel, ERuntimeVirtualTextureMaterialType MaterialType, FRHITexture2D* OutputTexture0, FIntPoint TextureSize, bool bIsThumbnails)
-		{
-			bRenderPass = OutputTexture0 != nullptr;
-			bCopyThumbnailPass = bRenderPass && bIsThumbnails;
-			EPixelFormat OutputFormat = (OutputTexture0 != nullptr ? OutputTexture0->GetFormat() : PF_Unknown);
-			const bool bCompressedFormat = GPixelFormats[OutputFormat].BlockSizeX == 4 && GPixelFormats[OutputFormat].BlockSizeY == 4;
-			const bool bLQFormat = OutputTexture0 != nullptr && OutputTexture0->GetFormat() == PF_R5G6B5_UNORM;
-			bCompressPass = bRenderPass && !bCopyThumbnailPass && bCompressedFormat;
-			bCopyPass = bRenderPass && !bCopyThumbnailPass && !bCompressPass && (MaterialType == ERuntimeVirtualTextureMaterialType::BaseColor_Normal_Specular || MaterialType == ERuntimeVirtualTextureMaterialType::BaseColor_Normal_Specular_YCoCg || MaterialType == ERuntimeVirtualTextureMaterialType::BaseColor_Normal_Specular_Mask_YCoCg);
-			// Not all mobile RHIs support sRGB texture views/aliasing, use only linear targets on mobile
-			const ETextureCreateFlags VT_SRGB = FeatureLevel > ERHIFeatureLevel::ES3_1 ? TexCreate_SRGB : TexCreate_None;
-			const EPixelFormat Compressed64BitFormat = PF_R16G16B16A16_UINT;
-			const EPixelFormat Compressed128BitFormat = PF_R32G32B32A32_UINT;
-
-			switch (MaterialType)
-			{
-			case ERuntimeVirtualTextureMaterialType::BaseColor:
-				if (bRenderPass)
-				{
-					OutputAlias0 = RenderTexture0 = GraphBuilder.CreateTexture(FRDGTextureDesc::Create2D(TextureSize, PF_B8G8R8A8, FClearValueBinding::Black, VT_SRGB | TexCreate_RenderTargetable | TexCreate_ShaderResource), TEXT("RenderTexture0"));
-				}
-				if (bCompressPass)
-				{
-					OutputAlias0 = CompressTexture0 = GraphBuilder.CreateTexture(FRDGTextureDesc::Create2D(TextureSize / 4, Compressed64BitFormat, FClearValueBinding::None, TexCreate_UAV), TEXT("CompressTexture0"));
-				}
-				if (bCopyThumbnailPass)
-				{
-					OutputAlias0 = CopyTexture0 = GraphBuilder.CreateTexture(FRDGTextureDesc::Create2D(TextureSize, PF_B8G8R8A8, FClearValueBinding::Black, VT_SRGB | TexCreate_RenderTargetable | TexCreate_ShaderResource), TEXT("CopyTexture0"));
-				}
-				break;
-			case ERuntimeVirtualTextureMaterialType::BaseColor_Normal_Roughness:
-				if (bRenderPass)
-				{
-					OutputAlias0 = RenderTexture0 = GraphBuilder.CreateTexture(FRDGTextureDesc::Create2D(TextureSize, bLQFormat ? PF_R5G6B5_UNORM : PF_B8G8R8A8, FClearValueBinding::Black, TexCreate_RenderTargetable | TexCreate_ShaderResource), TEXT("RenderTexture0"));
-					OutputAlias1 = RenderTexture1 = GraphBuilder.CreateTexture(FRDGTextureDesc::Create2D(TextureSize, bLQFormat ? PF_R5G6B5_UNORM : PF_B8G8R8A8, FClearValueBinding::Black, TexCreate_RenderTargetable | TexCreate_ShaderResource), TEXT("RenderTexture1"));
-				}
-				if (bCompressPass)
-				{
-					OutputAlias0 = CompressTexture0 = GraphBuilder.CreateTexture(FRDGTextureDesc::Create2D(TextureSize / 4, Compressed64BitFormat, FClearValueBinding::None, TexCreate_UAV), TEXT("CompressTexture0"));
-					OutputAlias1 = CompressTexture1 = GraphBuilder.CreateTexture(FRDGTextureDesc::Create2D(TextureSize / 4, Compressed128BitFormat, FClearValueBinding::None, TexCreate_UAV), TEXT("CompressTexture1"));
-				}
-				if (bCopyThumbnailPass)
-				{
-					OutputAlias0 = CopyTexture0 = GraphBuilder.CreateTexture(FRDGTextureDesc::Create2D(TextureSize, bLQFormat ? PF_R5G6B5_UNORM : PF_B8G8R8A8, FClearValueBinding::Black, TexCreate_RenderTargetable | TexCreate_ShaderResource), TEXT("CopyTexture0"));
-					OutputAlias1 = nullptr;
-				}
-				break;
-			case ERuntimeVirtualTextureMaterialType::BaseColor_Normal_Specular:
-				if (bRenderPass)
-				{
-					OutputAlias0 = RenderTexture0 = GraphBuilder.CreateTexture(FRDGTextureDesc::Create2D(TextureSize, PF_B8G8R8A8, FClearValueBinding::Black, VT_SRGB | TexCreate_RenderTargetable | TexCreate_ShaderResource), TEXT("RenderTexture0"));
-					RenderTexture1 = GraphBuilder.CreateTexture(FRDGTextureDesc::Create2D(TextureSize, PF_B8G8R8A8, FClearValueBinding::DefaultNormal8Bit, TexCreate_RenderTargetable | TexCreate_ShaderResource), TEXT("RenderTexture1"));
-					RenderTexture2 = GraphBuilder.CreateTexture(FRDGTextureDesc::Create2D(TextureSize, PF_B8G8R8A8, FClearValueBinding::DefaultNormal8Bit, TexCreate_RenderTargetable | TexCreate_ShaderResource), TEXT("RenderTexture2"));
-				}
-				if (bCompressPass)
-				{
-					OutputAlias0 = CompressTexture0 = GraphBuilder.CreateTexture(FRDGTextureDesc::Create2D(TextureSize / 4, Compressed128BitFormat, FClearValueBinding::None, TexCreate_UAV), TEXT("CompressTexture0"));
-					OutputAlias1 = CompressTexture1 = GraphBuilder.CreateTexture(FRDGTextureDesc::Create2D(TextureSize / 4, Compressed128BitFormat, FClearValueBinding::None, TexCreate_UAV), TEXT("CompressTexture1"));
-				}
-				if (bCopyPass)
-				{
-					OutputAlias0 = CopyTexture0 = GraphBuilder.CreateTexture(FRDGTextureDesc::Create2D(TextureSize, PF_B8G8R8A8, FClearValueBinding::Black, VT_SRGB | TexCreate_RenderTargetable | TexCreate_ShaderResource), TEXT("CopyTexture0"));
-					OutputAlias1 = CopyTexture1 = GraphBuilder.CreateTexture(FRDGTextureDesc::Create2D(TextureSize, PF_B8G8R8A8, FClearValueBinding::Black, TexCreate_RenderTargetable | TexCreate_ShaderResource), TEXT("CopyTexture1"));
-				}
-				if (bCopyThumbnailPass)
-				{
-					OutputAlias0 = CopyTexture0 = GraphBuilder.CreateTexture(FRDGTextureDesc::Create2D(TextureSize, PF_B8G8R8A8, FClearValueBinding::Black, VT_SRGB | TexCreate_RenderTargetable | TexCreate_ShaderResource), TEXT("CopyTexture0"));
-				}
-				break;
-			case ERuntimeVirtualTextureMaterialType::BaseColor_Normal_Specular_YCoCg:
-				if (bRenderPass)
-				{
-					OutputAlias0 = RenderTexture0 = GraphBuilder.CreateTexture(FRDGTextureDesc::Create2D(TextureSize, PF_B8G8R8A8, FClearValueBinding::Black, VT_SRGB | TexCreate_RenderTargetable | TexCreate_ShaderResource), TEXT("RenderTexture0"));
-					RenderTexture1 = GraphBuilder.CreateTexture(FRDGTextureDesc::Create2D(TextureSize, PF_B8G8R8A8, FClearValueBinding::DefaultNormal8Bit, TexCreate_RenderTargetable | TexCreate_ShaderResource), TEXT("RenderTexture1"));
-					RenderTexture2 = GraphBuilder.CreateTexture(FRDGTextureDesc::Create2D(TextureSize, PF_B8G8R8A8, FClearValueBinding::DefaultNormal8Bit, TexCreate_RenderTargetable | TexCreate_ShaderResource), TEXT("RenderTexture2"));
-				}
-				if (bCompressPass)
-				{
-					OutputAlias0 = CompressTexture0 = GraphBuilder.CreateTexture(FRDGTextureDesc::Create2D(TextureSize / 4, Compressed128BitFormat, FClearValueBinding::None, TexCreate_UAV), TEXT("CompressTexture0"));
-					OutputAlias1 = CompressTexture1 = GraphBuilder.CreateTexture(FRDGTextureDesc::Create2D(TextureSize / 4, Compressed128BitFormat, FClearValueBinding::None, TexCreate_UAV), TEXT("CompressTexture1"));
-					OutputAlias2 = CompressTexture2 = GraphBuilder.CreateTexture(FRDGTextureDesc::Create2D(TextureSize / 4, Compressed64BitFormat, FClearValueBinding::None, TexCreate_UAV), TEXT("CompressTexture2"));
-				}
-				if (bCopyPass)
-				{
-					OutputAlias0 = CopyTexture0 = GraphBuilder.CreateTexture(FRDGTextureDesc::Create2D(TextureSize, PF_B8G8R8A8, FClearValueBinding::Black, TexCreate_RenderTargetable | TexCreate_ShaderResource), TEXT("CopyTexture0"));
-					OutputAlias1 = CopyTexture1 = GraphBuilder.CreateTexture(FRDGTextureDesc::Create2D(TextureSize, PF_B8G8R8A8, FClearValueBinding::Black, TexCreate_RenderTargetable | TexCreate_ShaderResource), TEXT("CopyTexture1"));
-					OutputAlias2 = CopyTexture2 = GraphBuilder.CreateTexture(FRDGTextureDesc::Create2D(TextureSize, PF_B8G8R8A8, FClearValueBinding::Black, TexCreate_RenderTargetable | TexCreate_ShaderResource), TEXT("CopyTexture2"));
-				}
-				if (bCopyThumbnailPass)
-				{
-					OutputAlias0 = CopyTexture0 = GraphBuilder.CreateTexture(FRDGTextureDesc::Create2D(TextureSize, PF_B8G8R8A8, FClearValueBinding::Black, VT_SRGB | TexCreate_RenderTargetable | TexCreate_ShaderResource), TEXT("CopyTexture0"));
-				}
-				break;
-			case ERuntimeVirtualTextureMaterialType::BaseColor_Normal_Specular_Mask_YCoCg:
-				if (bRenderPass)
-				{
-					OutputAlias0 = RenderTexture0 = GraphBuilder.CreateTexture(FRDGTextureDesc::Create2D(TextureSize, PF_B8G8R8A8, FClearValueBinding::Black, VT_SRGB | TexCreate_RenderTargetable | TexCreate_ShaderResource), TEXT("RenderTexture0"));
-					RenderTexture1 = GraphBuilder.CreateTexture(FRDGTextureDesc::Create2D(TextureSize, PF_B8G8R8A8, FClearValueBinding::DefaultNormal8Bit, TexCreate_RenderTargetable | TexCreate_ShaderResource), TEXT("RenderTexture1"));
-					RenderTexture2 = GraphBuilder.CreateTexture(FRDGTextureDesc::Create2D(TextureSize, PF_B8G8R8A8, FClearValueBinding::DefaultNormal8Bit, TexCreate_RenderTargetable | TexCreate_ShaderResource), TEXT("RenderTexture2"));
-				}
-				if (bCompressPass)
-				{
-					OutputAlias0 = CompressTexture0 = GraphBuilder.CreateTexture(FRDGTextureDesc::Create2D(TextureSize / 4, Compressed128BitFormat, FClearValueBinding::None, TexCreate_UAV), TEXT("CompressTexture0"));
-					OutputAlias1 = CompressTexture1 = GraphBuilder.CreateTexture(FRDGTextureDesc::Create2D(TextureSize / 4, Compressed128BitFormat, FClearValueBinding::None, TexCreate_UAV), TEXT("CompressTexture1"));
-					OutputAlias2 = CompressTexture2 = GraphBuilder.CreateTexture(FRDGTextureDesc::Create2D(TextureSize / 4, Compressed128BitFormat, FClearValueBinding::None, TexCreate_UAV), TEXT("CompressTexture2"));
-				}
-				if (bCopyPass)
-				{
-					OutputAlias0 = CopyTexture0 = GraphBuilder.CreateTexture(FRDGTextureDesc::Create2D(TextureSize, PF_B8G8R8A8, FClearValueBinding::Black, TexCreate_RenderTargetable | TexCreate_ShaderResource), TEXT("CopyTexture0"));
-					OutputAlias1 = CopyTexture1 = GraphBuilder.CreateTexture(FRDGTextureDesc::Create2D(TextureSize, PF_B8G8R8A8, FClearValueBinding::Black, TexCreate_RenderTargetable | TexCreate_ShaderResource), TEXT("CopyTexture1"));
-					OutputAlias2 = CopyTexture2 = GraphBuilder.CreateTexture(FRDGTextureDesc::Create2D(TextureSize, PF_B8G8R8A8, FClearValueBinding::Black, TexCreate_RenderTargetable | TexCreate_ShaderResource), TEXT("CopyTexture2"));
-				}
-				if (bCopyThumbnailPass)
-				{
-					OutputAlias0 = CopyTexture0 = GraphBuilder.CreateTexture(FRDGTextureDesc::Create2D(TextureSize, PF_B8G8R8A8, FClearValueBinding::Black, VT_SRGB | TexCreate_RenderTargetable | TexCreate_ShaderResource), TEXT("CopyTexture0"));
-				}
-				break;
-			case ERuntimeVirtualTextureMaterialType::WorldHeight:
-				if (bRenderPass)
-				{
-					OutputAlias0 = RenderTexture0 = GraphBuilder.CreateTexture(FRDGTextureDesc::Create2D(TextureSize, PF_G16, FClearValueBinding::Black, TexCreate_RenderTargetable | TexCreate_ShaderResource), TEXT("RenderTexture0"));
-				}
-				if (bCopyThumbnailPass)
-				{
-					OutputAlias0 = CopyTexture0 = GraphBuilder.CreateTexture(FRDGTextureDesc::Create2D(TextureSize, PF_B8G8R8A8, FClearValueBinding::Black, TexCreate_RenderTargetable | TexCreate_ShaderResource), TEXT("CopyTexture0"));
-				}
-				break;
-			}
-		}
-
-		/** Flags to express what passes we need for this virtual texture layout. */
-		bool bRenderPass = false;
-		bool bCompressPass = false;
-		bool bCopyPass = false;
-		bool bCopyThumbnailPass = false;
-
-		/** Render graph textures needed for this virtual texture layout. */
-		FRDGTextureRef RenderTexture0 = nullptr;
-		FRDGTextureRef RenderTexture1 = nullptr;
-		FRDGTextureRef RenderTexture2 = nullptr;
-		FRDGTextureRef CompressTexture0 = nullptr;
-		FRDGTextureRef CompressTexture1 = nullptr;
-		FRDGTextureRef CompressTexture2 = nullptr;
-		FRDGTextureRef CopyTexture0 = nullptr;
-		FRDGTextureRef CopyTexture1 = nullptr;
-		FRDGTextureRef CopyTexture2 = nullptr;
-
-		/** Aliases to one of the render/compress/copy textures. This is what we will Copy into the final physical texture. */
-		//todo[vt]: On platforms that support direct aliasing we can not set these and compress direct to the final destination
-		FRDGTextureRef OutputAlias0 = nullptr;
-		FRDGTextureRef OutputAlias1 = nullptr;
-		FRDGTextureRef OutputAlias2 = nullptr;
-	};
-
-
-=======
->>>>>>> d731a049
 	bool IsSceneReadyToRender(FSceneInterface* Scene)
 	{
 		return Scene != nullptr && Scene->GetRenderScene() != nullptr && Scene->GetRenderScene()->GPUScene.IsRendering();
@@ -1364,11 +1202,7 @@
 		//todo[vt]: Have specific shader variations and setup for different output texture configs
 		FSceneViewFamily::ConstructionValues ViewFamilyInit(nullptr, Scene, FEngineShowFlags(ESFIM_Game));
 		ViewFamilyInit.SetTime(FGameTime());
-<<<<<<< HEAD
-		FSceneViewFamily& ViewFamily = *GraphBuilder.AllocObject<FSceneViewFamily>(ViewFamilyInit);
-=======
 		FSceneViewFamily& ViewFamily = *GraphBuilder.AllocObject<FViewFamilyInfo>(ViewFamilyInit);
->>>>>>> d731a049
 
 		FSceneViewInitOptions ViewInitOptions;
 		ViewInitOptions.ViewFamily = &ViewFamily;
@@ -1524,15 +1358,9 @@
 					InDesc.MaterialType,
 					InDesc.bClearTextures,
 					InDesc.bIsThumbnails,
-<<<<<<< HEAD
-					InDesc.Targets[0].Texture, InDesc.Targets[0].UAV, InDesc.Targets[0].PooledRenderTarget, PageDesc.DestBox[0],
-					InDesc.Targets[1].Texture, InDesc.Targets[1].UAV, InDesc.Targets[1].PooledRenderTarget, PageDesc.DestBox[1],
-					InDesc.Targets[2].Texture, InDesc.Targets[2].UAV, InDesc.Targets[2].PooledRenderTarget, PageDesc.DestBox[2],
-=======
 					InDesc.Targets[0].Texture, InDesc.Targets[0].PooledRenderTarget, PageDesc.DestBox[0],
 					InDesc.Targets[1].Texture, InDesc.Targets[1].PooledRenderTarget, PageDesc.DestBox[1],
 					InDesc.Targets[2].Texture, InDesc.Targets[2].PooledRenderTarget, PageDesc.DestBox[2],
->>>>>>> d731a049
 					InDesc.UVToWorld,
 					InDesc.WorldBounds,
 					PageDesc.UVRange,
