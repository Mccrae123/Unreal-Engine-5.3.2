--- conflicted
+++ resolved
@@ -300,7 +300,6 @@
 				continue;
 			}
 			if ((Flags.RuntimeVirtualTextureMask & RuntimeVirtualTextureMask) == 0)
-<<<<<<< HEAD
 			{
 				continue;
 			}
@@ -323,30 +322,6 @@
 			}
 			else
 			{
-=======
-			{
-				continue;
-			}
-
-			//todo[vt]: In our case we know that frustum is an oriented box so investigate cheaper test for intersecting that
-			const FSphere SphereBounds = Scene->PrimitiveBounds[PrimitiveIndex].BoxSphereBounds.GetSphere();
-			if (!View->ViewFrustum.IntersectSphere(SphereBounds.Center, SphereBounds.W))
-			{
-				continue;
-			}
-
-			// Cull primitives according to mip level or pixel coverage
-			const FPrimitiveVirtualTextureLodInfo LodInfo = Scene->PrimitiveVirtualTextureLod[PrimitiveIndex];
-			if (LodInfo.CullMethod == 0)
-			{
-				if (MaxLevel - vLevel < LodInfo.CullValue)
-				{
-					continue;
-				}
-			}
-			else
-			{
->>>>>>> 69078e53
 				// Note that we use 2^MinPixelCoverage as that scales linearly with mip extents
 				int32 PixelCoverage = FMath::FloorToInt(2.f * SphereBounds.W * WorldToPixel);
 				if (PixelCoverage < (1 << LodInfo.CullValue))
@@ -355,14 +330,6 @@
 				}
 			}
 
-<<<<<<< HEAD
-			// Calculate Lod for current mip
-			const float AreaRatio = 2.f * SphereBounds.W * RcpWorldSize;
-			const int32 LodIndex = FMath::Clamp<int32>((int32)LodInfo.LodBias - FMath::FloorToInt(FMath::Log2(AreaRatio)), LodInfo.MinLod, LodInfo.MaxLod);
-
-			// Process meshes
-			FPrimitiveSceneInfo* PrimitiveSceneInfo = Scene->Primitives[PrimitiveIndex];
-=======
 			FPrimitiveSceneInfo* PrimitiveSceneInfo = Scene->Primitives[PrimitiveIndex];
 
 			// Calculate Lod for current mip
@@ -373,7 +340,6 @@
 			const int32 LodIndex = FMath::Clamp<int32>(LodBias - FMath::FloorToInt(FMath::Log2(AreaRatio)), MinLODIdx, LodInfo.MaxLod);
 
 			// Process meshes
->>>>>>> 69078e53
 			for (int32 MeshIndex = 0; MeshIndex < PrimitiveSceneInfo->StaticMeshes.Num(); ++MeshIndex)
 			{
 				FStaticMeshBatchRelevance const& StaticMeshRelevance = PrimitiveSceneInfo->StaticMeshRelevances[MeshIndex];
@@ -794,12 +760,8 @@
 		FTransform const& UVToWorld,
 		FBox2D const& UVRange,
 		uint8 vLevel,
-<<<<<<< HEAD
-		uint8 MaxLevel)
-=======
 		uint8 MaxLevel,
 		ERuntimeVirtualTextureDebugType DebugType)
->>>>>>> 69078e53
 	{
 		SCOPED_DRAW_EVENT(RHICmdList, VirtualTextureDynamicCache);
 
@@ -849,11 +811,7 @@
 		View->CachedViewUniformShaderParameters = MakeUnique<FViewUniformShaderParameters>();
 		View->SetupUniformBufferParameters(SceneContext, nullptr, 0, *View->CachedViewUniformShaderParameters);
 		View->CachedViewUniformShaderParameters->WorldToVirtualTexture = WorldToUVRotate.ToMatrixNoScale();
-<<<<<<< HEAD
-		View->CachedViewUniformShaderParameters->VirtualTextureParams = FVector4((float)vLevel, (float)MaxLevel, OrthoWidth/(float)TextureSize.X, OrthoHeight / (float)TextureSize.Y);
-=======
 		View->CachedViewUniformShaderParameters->VirtualTextureParams = FVector4((float)vLevel, DebugType == ERuntimeVirtualTextureDebugType::Debug ? 1.f : 0.f, OrthoWidth / (float)TextureSize.X, OrthoHeight / (float)TextureSize.Y);
->>>>>>> 69078e53
 		View->ViewUniformBuffer = TUniformBufferRef<FViewUniformShaderParameters>::CreateUniformBufferImmediate(*View->CachedViewUniformShaderParameters, UniformBuffer_SingleFrame);
 		UploadDynamicPrimitiveShaderDataForView(RHICmdList, *(const_cast<FScene*>(Scene)), *View);
 		Scene->UniformBuffers.VirtualTextureViewUniformBuffer.UpdateUniformBufferImmediate(*View->CachedViewUniformShaderParameters);
