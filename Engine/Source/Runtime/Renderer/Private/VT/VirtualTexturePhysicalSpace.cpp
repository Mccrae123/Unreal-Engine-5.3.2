--- conflicted
+++ resolved
@@ -68,12 +68,6 @@
 	// Initialize this resource FeatureLevel, so it gets re-created on FeatureLevel changes
 	SetFeatureLevel(GMaxRHIFeatureLevel);
 
-<<<<<<< HEAD
-#if STATS
-	const FString LongName = FString::Printf(TEXT("WorkingSet %s %%"), FormatInfo.Name);
-	WorkingSetSizeStatID = FDynamicStats::CreateStatIdDouble<STAT_GROUP_TO_FStatGroup(STATGROUP_VirtualTexturing)>(LongName);
-#endif // STATS
-=======
 	// Store string for logging.
 	for (uint32 Layer = 0u; Layer < Description.NumLayers; ++Layer)
 	{
@@ -83,7 +77,6 @@
 			FormatString += TEXT(", ");
 		}
 	}
->>>>>>> 6bbb88c8
 }
 
 FVirtualTexturePhysicalSpace::~FVirtualTexturePhysicalSpace()
@@ -118,9 +111,6 @@
 void FVirtualTexturePhysicalSpace::InitRHI()
 {
 	FRHICommandListImmediate& RHICmdList = FRHICommandListExecutor::GetImmediateCommandList();
-
-	// Not all mobile RHIs support sRGB texture views/aliasing, use only linear targets on mobile
-	ETextureCreateFlags VT_SRGB = GetFeatureLevel() > ERHIFeatureLevel::ES3_1 ? TexCreate_SRGB : TexCreate_None;
 
 	for (int32 Layer = 0; Layer < Description.NumLayers; ++Layer)
 	{
