// Copyright Epic Games, Inc. All Rights Reserved.

#include "TexturePagePool.h"

#include "VirtualTextureSpace.h"
#include "VirtualTextureSystem.h"

// Reserve pAddress=0 to indicate unmapped page table entry.
const uint32 FTexturePagePool::NumReservedPages = 1u;

FTexturePagePool::FTexturePagePool()
	: PageHash(16u * 1024)
	, NumPages(0u)
	, NumPagesMapped(0u)
	, NumPagesAllocated(NumReservedPages)
{
}

FTexturePagePool::~FTexturePagePool()
{}


void FTexturePagePool::Initialize(uint32 InNumPages)
{
	NumPages = InNumPages;
	Pages.AddZeroed(InNumPages);
	PageHash.Resize(InNumPages);

	FreeHeap.Resize(InNumPages, InNumPages);

	for (uint32 i = NumReservedPages; i < InNumPages; i++)
	{
		FreeHeap.Add(0, i);
	}

	// Initialize list head for each page, plus one for free list
	PageMapping.AddUninitialized(InNumPages + 1u);
	for (uint32 i = 0; i <= InNumPages; i++)
	{
		FPageMapping& Mapping = PageMapping[i];
		FMemory::Memset(Mapping, 0xff);
		Mapping.Pad = 0u;
		Mapping.NextIndex = Mapping.PrevIndex = i;
	}
}

void FTexturePagePool::EvictAllPages(FVirtualTextureSystem* System)
{
	TArray<uint16> PagesToEvict;
	while (FreeHeap.Num() > 0u)
	{
		const uint16 pAddress = FreeHeap.Top();
		FreeHeap.Pop();
		PagesToEvict.Add(pAddress);
	}

	for (int32 i = 0; i < PagesToEvict.Num(); i++)
	{
		UnmapAllPages(System, PagesToEvict[i], true);
		FreeHeap.Add(0, PagesToEvict[i]);
	}
}

<<<<<<< HEAD
void FTexturePagePool::UnmapPages(FVirtualTextureSystem* System, uint8 SpaceID, uint32 vAddress, uint32 WidthInTiles, uint32 HeightInTiles)
{
	const uint32 XMin = FMath::ReverseMortonCode2(vAddress);
	const uint32 YMin = FMath::ReverseMortonCode2(vAddress >> 1);
	const uint32 XMax = XMin + WidthInTiles;
	const uint32 YMax = YMin + HeightInTiles;

	// Walk through all of our current mapping entries, and unmap any that are in the desired range
=======
void FTexturePagePool::UnmapAllPagesForSpace(FVirtualTextureSystem* System, uint8 SpaceID, uint32 vAddress, uint32 Width, uint32 Height, uint32 MaxLevel)
{
	check(Width > 0u);
	check(Height > 0u);
	checkf((vAddress & (0xffffffff << (MaxLevel * 2u))) == vAddress, TEXT("vAddress %08X is not aligned to max level %d"), vAddress, MaxLevel);

	const uint32 vTileX0 = FMath::ReverseMortonCode2(vAddress);
	const uint32 vTileY0 = FMath::ReverseMortonCode2(vAddress >> 1);
	const uint32 vTileX1 = vTileX0 + Width;
	const uint32 vTileY1 = vTileY0 + Height;
	const uint32 vAddressMax = FMath::MortonCode2(vTileX1) | (FMath::MortonCode2(vTileY1) << 1);

	// walk through all of our current mapping entries, and unmap any that belong to the current space
>>>>>>> 6bbb88c8
	for (int32 MappingIndex = NumPages + 1; MappingIndex < PageMapping.Num(); ++MappingIndex)
	{
		const FPageMapping& Mapping = PageMapping[MappingIndex];
		if (Mapping.PageTableLayerIndex != 0xff &&
			Mapping.SpaceID == SpaceID &&
			Mapping.vLogSize <= MaxLevel &&
			Mapping.vAddress >= vAddress &&
			Mapping.vAddress < vAddressMax)
		{
<<<<<<< HEAD
			const uint32 X = (float)FMath::ReverseMortonCode2(Mapping.vAddress);
			const uint32 Y = (float)FMath::ReverseMortonCode2(Mapping.vAddress >> 1);

			if (X >= XMin && Y >= YMin && X < XMax && Y < YMax)
			{
				// We're unmapping all pages in the range, so don't try to map any ancestor pages...they'll be unmapped as well
=======
			check((Mapping.vAddress & (0xffffffff << (Mapping.vLogSize * 2u))) == Mapping.vAddress);

			const uint32 vTileX = FMath::ReverseMortonCode2(Mapping.vAddress);
			const uint32 vTileY = FMath::ReverseMortonCode2(Mapping.vAddress >> 1);

			if (vTileX >= vTileX0 &&
				vTileY >= vTileY0 &&
				vTileX < vTileX1 &&
				vTileY < vTileY1)
			{
				// MaxLevel should match, if this mapping actually belongs to the region we're trying to unmap
				check(Mapping.MaxLevel == MaxLevel);
				// we're unmapping all pages for space, so don't try to map any ancestor pages...they'll be unmapped as well
>>>>>>> 6bbb88c8
				UnmapPageMapping(System, MappingIndex, false);
			}
		}
	}
}

void FTexturePagePool::EvictPages(FVirtualTextureSystem* System, const FVirtualTextureProducerHandle& ProducerHandle)
{
	TArray<uint32, TInlineAllocator<256>> ToEvict;
	const uint32 Hash = MurmurFinalize32(ProducerHandle.PackedValue);
	for (uint32 pAddress = ProducerToPageIndex.First(Hash); ProducerToPageIndex.IsValid(pAddress); pAddress = ProducerToPageIndex.Next(pAddress))
	{
		const FPageEntry& PageEntry = Pages[pAddress];
		if (PageEntry.PackedProducerHandle == ProducerHandle.PackedValue)
		{
			ToEvict.Add(pAddress);
		}
	}

	for (uint32 pAddress : ToEvict)
	{
		UnmapAllPages(System, pAddress, false);
		FreeHeap.Update(0, pAddress);
	}
}

void FTexturePagePool::EvictPages(FVirtualTextureSystem* System, FVirtualTextureProducerHandle const& ProducerHandle, FVTProducerDescription const& Desc, FIntRect const& TextureRegion, uint32 MaxLevel, TArray<union FVirtualTextureLocalTile>& OutLocked)
{
<<<<<<< HEAD
	for (uint32 i = 0; i < NumPages; ++i)
=======
	TArray<uint32, TInlineAllocator<256>> ToEvict;
	const uint32 Hash = MurmurFinalize32(ProducerHandle.PackedValue);
	for (uint32 pAddress = ProducerToPageIndex.First(Hash); ProducerToPageIndex.IsValid(pAddress); pAddress = ProducerToPageIndex.Next(pAddress))
>>>>>>> 6bbb88c8
	{
		const FPageEntry& PageEntry = Pages[pAddress];
		if (PageEntry.PackedProducerHandle == ProducerHandle.PackedValue)
		{
			const uint32 vAddress = Pages[pAddress].Local_vAddress;
			const uint32 vLevel = Pages[pAddress].Local_vLevel;

			if (vLevel <= MaxLevel)
			{
				const int32 TileSize = Desc.TileSize << vLevel;
				const int32 X = FMath::ReverseMortonCode2(vAddress) * TileSize;
				const int32 Y = FMath::ReverseMortonCode2(vAddress >> 1) * TileSize;
				const int32 TileBorderSize = Desc.TileBorderSize << vLevel;
				const FIntRect PageRect(X - TileBorderSize, Y - TileBorderSize, X + TileSize + TileBorderSize, Y + TileSize + TileBorderSize);

				if (!(PageRect.Min.X > TextureRegion.Max.X) && !(TextureRegion.Min.X > PageRect.Max.X) && !(PageRect.Min.Y > TextureRegion.Max.Y) && !(TextureRegion.Min.Y > PageRect.Max.Y))
				{
					if (!FreeHeap.IsPresent(pAddress))
					{
						OutLocked.Add(FVirtualTextureLocalTile(ProducerHandle, vAddress, vLevel));
					}
					else
					{
<<<<<<< HEAD
						UnmapAllPages(System, i, true);
						FreeHeap.Update(0, i);
=======
						ToEvict.Add(pAddress);
>>>>>>> 6bbb88c8
					}
				}
			}
		}
	}

	for (uint32 pAddress : ToEvict)
	{
		UnmapAllPages(System, pAddress, false);
		FreeHeap.Update(0, pAddress);
	}
}

void FTexturePagePool::GetAllLockedPages(FVirtualTextureSystem* System, TSet<FVirtualTextureLocalTile>& OutPages)
{
	OutPages.Reserve(OutPages.Num() + GetNumLockedPages());

	for (uint32 i = NumReservedPages; i < NumPages; ++i)
	{
		if (!FreeHeap.IsPresent(i))
		{
			OutPages.Add(FVirtualTextureLocalTile(FVirtualTextureProducerHandle(Pages[i].PackedProducerHandle), Pages[i].Local_vAddress, Pages[i].Local_vLevel));
		}
	}
}

FVirtualTextureLocalTile FTexturePagePool::GetLocalTileFromPhysicalAddress(uint16 pAddress)
{
	return FVirtualTextureLocalTile(FVirtualTextureProducerHandle(Pages[pAddress].PackedProducerHandle), Pages[pAddress].Local_vAddress, Pages[pAddress].Local_vLevel);
}

bool FTexturePagePool::AnyFreeAvailable( uint32 Frame, uint32 FreeThreshold) const
{
	if( FreeHeap.Num() > 0 )
	{
		// Keys include vLevel to help prevent parent before child ordering
		const uint16 pAddress = FreeHeap.Top();
		const uint32 PageFrame = FreeHeap.GetKey(pAddress) >> 4;
		// Don't free any pages that were touched this frame
		return PageFrame + FreeThreshold < Frame;
	}

	return false;
}

uint16 FTexturePagePool::GetPageHash(const FPageEntry& Entry)
{
	return (uint16)MurmurFinalize64(Entry.PackedValue);
}

uint32 FTexturePagePool::FindPageAddress(const FVirtualTextureProducerHandle& ProducerHandle, uint8 GroupIndex, uint32 Local_vAddress, uint8 Local_vLevel) const
{
	FPageEntry CheckPage;
	CheckPage.PackedProducerHandle = ProducerHandle.PackedValue;
	CheckPage.Local_vAddress = Local_vAddress;
	CheckPage.Local_vLevel = Local_vLevel;
	CheckPage.GroupIndex = GroupIndex;

	const uint16 Hash = GetPageHash(CheckPage);
	for (uint32 PageIndex = PageHash.First(Hash); PageHash.IsValid(PageIndex); PageIndex = PageHash.Next(PageIndex))
	{
		const FPageEntry& PageEntry = Pages[PageIndex];
		if (PageEntry.PackedValue == CheckPage.PackedValue)
		{
			return PageIndex;
		}
	}

	return ~0u;
}

uint32 FTexturePagePool::FindNearestPageAddress(const FVirtualTextureProducerHandle& ProducerHandle, uint8 GroupIndex, uint32 Local_vAddress, uint8 Local_vLevel, uint8 MaxLevel) const
{
	while (Local_vLevel <= MaxLevel)
	{
		const uint32 pAddress = FindPageAddress(ProducerHandle, GroupIndex, Local_vAddress, Local_vLevel);
		if (pAddress != ~0u)
		{
			return pAddress;
		}

		++Local_vLevel;
		Local_vAddress >>= 2;
	}
	return ~0u;
}

uint32 FTexturePagePool::FindNearestPageLevel(const FVirtualTextureProducerHandle& ProducerHandle, uint8 GroupIndex, uint32 Local_vAddress, uint8 Local_vLevel) const
{
	while (Local_vLevel < 16u)
	{
		const uint32 pAddress = FindPageAddress(ProducerHandle, GroupIndex, Local_vAddress, Local_vLevel);
		if (pAddress != ~0u)
		{
			return Pages[pAddress].Local_vLevel;
		}

		++Local_vLevel;
		Local_vAddress >>= 2;
	}
	return ~0u;
}

uint32 FTexturePagePool::Alloc(FVirtualTextureSystem* System, uint32 Frame, const FVirtualTextureProducerHandle& ProducerHandle, uint8 GroupIndex, uint32 Local_vAddress, uint8 Local_vLevel, bool bLock)
{
	check(ProducerHandle.PackedValue != 0u);
	checkSlow(FindPageAddress(ProducerHandle, GroupIndex, Local_vAddress, Local_vLevel) == ~0u);

	// Grab the LRU free page
	const uint16 pAddress = FreeHeap.Top();
	FPageEntry& PageEntry = Pages[pAddress];

	// If the LRU page is allocated, that means the pool must be 100% allocated
	check(PageEntry.PackedProducerHandle == 0u || NumPagesAllocated == NumPages);

	// Unmap any previous usage
	UnmapAllPages(System, pAddress, true);

	// Mark the page as used for the given producer
	PageEntry.PackedProducerHandle = ProducerHandle.PackedValue;
	PageEntry.Local_vAddress = Local_vAddress;
	PageEntry.Local_vLevel = Local_vLevel;
	PageEntry.GroupIndex = GroupIndex;
	PageHash.Add(GetPageHash(PageEntry), pAddress);
	ProducerToPageIndex.Add(MurmurFinalize32(ProducerHandle.PackedValue), pAddress);

	if (bLock)
	{
		FreeHeap.Pop();
	}
	else
	{
		FreeHeap.Update((Frame << 4) + (Local_vLevel & 0xf), pAddress);
	}

	++NumPagesAllocated;
	check(NumPagesAllocated <= NumPages);

	return pAddress;
}

void FTexturePagePool::Free(FVirtualTextureSystem* System, uint16 pAddress)
{
	UnmapAllPages(System, pAddress, true);

	if (FreeHeap.IsPresent(pAddress))
	{
		FreeHeap.Update(0u, pAddress);
	}
	else
	{
		FreeHeap.Add(0u, pAddress);
	}
}

void FTexturePagePool::Unlock(uint32 Frame, uint16 pAddress)
{
	const FPageEntry& PageEntry = Pages[pAddress];
	FreeHeap.Add((Frame << 4) + PageEntry.Local_vLevel, pAddress);
}

void FTexturePagePool::Lock(uint16 pAddress)
{
	// 'Remove' checks IsPresent(), so this will be a nop if address is already locked
	FreeHeap.Remove(pAddress);
}

void FTexturePagePool::UpdateUsage(uint32 Frame, uint16 pAddress)
{
	if (FreeHeap.IsPresent(pAddress))
	{
		const FPageEntry& PageEntry = Pages[pAddress];
		FreeHeap.Update((Frame << 4) + PageEntry.Local_vLevel, pAddress);
	}
}

uint32 FTexturePagePool::GetNumVisiblePages(uint32 Frame) const
{
	uint32 Count = 0;
	for (uint32 i = NumReservedPages; i < NumPages; ++i)
	{
		if (FreeHeap.IsPresent(i))
		{
			uint32 Key = FreeHeap.GetKey(i);
			if ((Key >> 4) > Frame)
			{
				Count ++;
			}
		}
		else
		{
			// Consider all locked pages as visible
			Count++;
		}
	}

	return Count;
}

void FTexturePagePool::CollectProducerCounts(TMap<uint32, uint32>& OutProducerCountMap) const
{
	for (uint32 i = NumReservedPages; i < NumPages; ++i)
	{
		const uint32 PackedProducerHandle = Pages[i].PackedProducerHandle;
		if (PackedProducerHandle != 0u)
		{
			OutProducerCountMap.FindOrAdd(PackedProducerHandle) += 1;
		}
	}
}


void FTexturePagePool::MapPage(FVirtualTextureSpace* Space, FVirtualTexturePhysicalSpace* PhysicalSpace, uint8 PageTableLayerIndex, uint8 MaxLevel, uint8 vLogSize, uint32 vAddress, uint8 Local_vLevel, uint16 pAddress)
{
	check(pAddress >= NumReservedPages);
	check(pAddress < NumPages);
	const FPageEntry& PageEntry = Pages[pAddress];
	checkf(PageEntry.PackedProducerHandle != 0u, TEXT("Trying to map pAddress %04x that hasn't been allocated"), pAddress);

	FTexturePageMap& PageMap = Space->GetPageMapForPageTableLayer(PageTableLayerIndex);
	PageMap.MapPage(Space, PhysicalSpace, PageEntry.PackedProducerHandle, MaxLevel, vLogSize, vAddress, Local_vLevel, pAddress);

	++NumPagesMapped;

	const uint32 MappingIndex = AcquireMapping();
	AddMappingToList(pAddress, MappingIndex);
	FPageMapping& Mapping = PageMapping[MappingIndex];
	Mapping.SpaceID = Space->GetID();
	Mapping.vAddress = vAddress;
	Mapping.vLogSize = vLogSize;
	Mapping.MaxLevel = MaxLevel;
	Mapping.PageTableLayerIndex = PageTableLayerIndex;
}

void FTexturePagePool::UnmapPageMapping(FVirtualTextureSystem* System, uint32 MappingIndex, bool bMapAncestorPage)
{
	FPageMapping& Mapping = PageMapping[MappingIndex];
	FVirtualTextureSpace* Space = System->GetSpace(Mapping.SpaceID);
	FTexturePageMap& PageMap = Space->GetPageMapForPageTableLayer(Mapping.PageTableLayerIndex);

	PageMap.UnmapPage(System, Space, Mapping.vLogSize, Mapping.vAddress, bMapAncestorPage);

	check(NumPagesMapped > 0u);
	--NumPagesMapped;

	Mapping.vAddress = 0x00ffffff;
	Mapping.vLogSize = 0x0f;
	Mapping.SpaceID = 0x0f;
	Mapping.MaxLevel = 0x0f;
	Mapping.PageTableLayerIndex = 0xff;

	ReleaseMapping(MappingIndex);
}

void FTexturePagePool::UnmapAllPages(FVirtualTextureSystem* System, uint16 pAddress, bool bMapAncestorPages)
{
	FPageEntry& PageEntry = Pages[pAddress];
	if (PageEntry.PackedProducerHandle != 0u)
	{
		check(NumPagesAllocated > NumReservedPages);
		--NumPagesAllocated;
		PageHash.Remove(GetPageHash(PageEntry), pAddress);
		ProducerToPageIndex.Remove(MurmurFinalize32(PageEntry.PackedProducerHandle), pAddress);
		PageEntry.PackedValue = 0u;
	}

	// unmap the page from all of its current mappings
	uint32 MappingIndex = PageMapping[pAddress].NextIndex;
	while (MappingIndex != pAddress)
	{
		FPageMapping& Mapping = PageMapping[MappingIndex];
		const uint32 NextIndex = Mapping.NextIndex;
		UnmapPageMapping(System, MappingIndex, bMapAncestorPages);

		MappingIndex = NextIndex;
	}

	check(PageMapping[pAddress].NextIndex == pAddress); // verify the list is properly empty
}

void FTexturePagePool::RemapPages(FVirtualTextureSystem* System, uint8 SpaceID, FVirtualTexturePhysicalSpace* PhysicalSpace, FVirtualTextureProducerHandle const& OldProducerHandle, uint32 OldVirtualAddress, FVirtualTextureProducerHandle const& NewProducerHandle, uint32 NewVirtualAddress, int32 vLevelBias, uint32 Frame)
{
<<<<<<< HEAD
=======
	const uint32 OldProducerHash = MurmurFinalize32(OldProducerHandle.PackedValue);
	const uint32 NewProducerHash = MurmurFinalize32(NewProducerHandle.PackedValue);

>>>>>>> 6bbb88c8
	const uint32 OldBaseX = FMath::ReverseMortonCode2(OldVirtualAddress);
	const uint32 OldBaseY = FMath::ReverseMortonCode2(OldVirtualAddress >> 1);
	const uint32 NewBaseX = FMath::ReverseMortonCode2(NewVirtualAddress);
	const uint32 NewBaseY = FMath::ReverseMortonCode2(NewVirtualAddress >> 1);

<<<<<<< HEAD
	for (uint32 pAddress = 0u; pAddress < NumPages; ++pAddress)
	{
		FPageEntry& PageEntry = Pages[pAddress];
		if (PageEntry.PackedProducerHandle == OldProducerHandle.PackedValue)
		{
			if ((int32)PageEntry.Local_vLevel + vLevelBias < 0)
			{
				// Remap removes this level 
				UnmapAllPages(System, pAddress, false);
				// Queue page for recycling
				FreeHeap.Update(0, pAddress);
			}
			else
			{
				// Directly modify page entry for new producer
				PageHash.Remove(GetPageHash(PageEntry), pAddress);
				PageEntry.PackedProducerHandle = NewProducerHandle.PackedValue;
				PageEntry.Local_vLevel += vLevelBias;
				PageHash.Add(GetPageHash(PageEntry), pAddress);

				if (FreeHeap.IsPresent(pAddress))
				{
					FreeHeap.Update((Frame << 4) + PageEntry.Local_vLevel, pAddress);
				}

				// Go through mappings and modify directly.
				uint32 MappingIndex = PageMapping[pAddress].NextIndex;
				while (MappingIndex != pAddress)
				{
					FPageMapping& Mapping = PageMapping[MappingIndex];

					FVirtualTextureSpace* Space = System->GetSpace(Mapping.SpaceID);
					FTexturePageMap& PageMap = Space->GetPageMapForPageTableLayer(Mapping.PageTableLayerIndex);

					PageMap.UnmapPage(System, Space, Mapping.vLogSize, Mapping.vAddress, false);

					const uint32 XLocal = FMath::ReverseMortonCode2(Mapping.vAddress) - OldBaseX;
					const uint32 YLocal = FMath::ReverseMortonCode2(Mapping.vAddress >> 1) - OldBaseY;
					const uint32 X = NewBaseX + ((vLevelBias >= 0) ? (XLocal << vLevelBias) : (XLocal >> -vLevelBias));
					const uint32 Y = NewBaseY + ((vLevelBias >= 0) ? (YLocal << vLevelBias) : (YLocal >> -vLevelBias));

					Mapping.vAddress = FMath::MortonCode2(X) | (FMath::MortonCode2(Y) << 1);
					Mapping.vLogSize = (int32)Mapping.vLogSize + vLevelBias;

					const int32 vLevel = PageEntry.Local_vLevel; // Deal with any producer mip bias?
					PageMap.MapPage(Space, PhysicalSpace, Mapping.vLogSize, Mapping.vAddress, vLevel, pAddress);

					MappingIndex = Mapping.NextIndex;
				}
=======
	TArray<uint32, TInlineAllocator<256>> ToRemap;
	const uint32 Hash = MurmurFinalize32(OldProducerHandle.PackedValue);
	for (uint32 pAddress = ProducerToPageIndex.First(Hash); ProducerToPageIndex.IsValid(pAddress); pAddress = ProducerToPageIndex.Next(pAddress))
	{
		const FPageEntry& PageEntry = Pages[pAddress];
		if (PageEntry.PackedProducerHandle == OldProducerHandle.PackedValue)
		{
			ToRemap.Add(pAddress);
		}
	}

	for (uint32 pAddress : ToRemap)
	{
		FPageEntry& PageEntry = Pages[pAddress];
		check(PageEntry.PackedProducerHandle == OldProducerHandle.PackedValue);

		if ((int32)PageEntry.Local_vLevel + vLevelBias < 0)
		{
			// Remap removes this level 
			UnmapAllPages(System, pAddress, false);
			// Queue page for recycling
			FreeHeap.Update(0, pAddress);
		}
		else
		{
			// Directly modify page entry for new producer
			PageHash.Remove(GetPageHash(PageEntry), pAddress);
			PageEntry.PackedProducerHandle = NewProducerHandle.PackedValue;
			PageEntry.Local_vLevel += vLevelBias;
			PageHash.Add(GetPageHash(PageEntry), pAddress);

			ProducerToPageIndex.Remove(OldProducerHash, pAddress);
			ProducerToPageIndex.Add(NewProducerHash, pAddress);

			if (FreeHeap.IsPresent(pAddress))
			{
				FreeHeap.Update((Frame << 4) + PageEntry.Local_vLevel, pAddress);
			}

			// Go through mappings and modify directly.
			uint32 MappingIndex = PageMapping[pAddress].NextIndex;
			while (MappingIndex != pAddress)
			{
				FPageMapping& Mapping = PageMapping[MappingIndex];

				FVirtualTextureSpace* Space = System->GetSpace(Mapping.SpaceID);
				FTexturePageMap& PageMap = Space->GetPageMapForPageTableLayer(Mapping.PageTableLayerIndex);

				PageMap.UnmapPage(System, Space, Mapping.vLogSize, Mapping.vAddress, false);

				const uint32 XLocal = FMath::ReverseMortonCode2(Mapping.vAddress) - OldBaseX;
				const uint32 YLocal = FMath::ReverseMortonCode2(Mapping.vAddress >> 1) - OldBaseY;
				const uint32 X = NewBaseX + ((vLevelBias >= 0) ? (XLocal << vLevelBias) : (XLocal >> -vLevelBias));
				const uint32 Y = NewBaseY + ((vLevelBias >= 0) ? (YLocal << vLevelBias) : (YLocal >> -vLevelBias));

				Mapping.vAddress = FMath::MortonCode2(X) | (FMath::MortonCode2(Y) << 1);
				Mapping.vLogSize = (int32)Mapping.vLogSize + vLevelBias;

				const int32 vLevel = PageEntry.Local_vLevel; // Deal with any producer mip bias?
				PageMap.MapPage(Space, PhysicalSpace, NewProducerHandle.PackedValue, Mapping.MaxLevel, Mapping.vLogSize, Mapping.vAddress, vLevel, pAddress);

				MappingIndex = Mapping.NextIndex;
>>>>>>> 6bbb88c8
			}
		}
	}
}<|MERGE_RESOLUTION|>--- conflicted
+++ resolved
@@ -61,16 +61,6 @@
 	}
 }
 
-<<<<<<< HEAD
-void FTexturePagePool::UnmapPages(FVirtualTextureSystem* System, uint8 SpaceID, uint32 vAddress, uint32 WidthInTiles, uint32 HeightInTiles)
-{
-	const uint32 XMin = FMath::ReverseMortonCode2(vAddress);
-	const uint32 YMin = FMath::ReverseMortonCode2(vAddress >> 1);
-	const uint32 XMax = XMin + WidthInTiles;
-	const uint32 YMax = YMin + HeightInTiles;
-
-	// Walk through all of our current mapping entries, and unmap any that are in the desired range
-=======
 void FTexturePagePool::UnmapAllPagesForSpace(FVirtualTextureSystem* System, uint8 SpaceID, uint32 vAddress, uint32 Width, uint32 Height, uint32 MaxLevel)
 {
 	check(Width > 0u);
@@ -84,7 +74,6 @@
 	const uint32 vAddressMax = FMath::MortonCode2(vTileX1) | (FMath::MortonCode2(vTileY1) << 1);
 
 	// walk through all of our current mapping entries, and unmap any that belong to the current space
->>>>>>> 6bbb88c8
 	for (int32 MappingIndex = NumPages + 1; MappingIndex < PageMapping.Num(); ++MappingIndex)
 	{
 		const FPageMapping& Mapping = PageMapping[MappingIndex];
@@ -94,14 +83,6 @@
 			Mapping.vAddress >= vAddress &&
 			Mapping.vAddress < vAddressMax)
 		{
-<<<<<<< HEAD
-			const uint32 X = (float)FMath::ReverseMortonCode2(Mapping.vAddress);
-			const uint32 Y = (float)FMath::ReverseMortonCode2(Mapping.vAddress >> 1);
-
-			if (X >= XMin && Y >= YMin && X < XMax && Y < YMax)
-			{
-				// We're unmapping all pages in the range, so don't try to map any ancestor pages...they'll be unmapped as well
-=======
 			check((Mapping.vAddress & (0xffffffff << (Mapping.vLogSize * 2u))) == Mapping.vAddress);
 
 			const uint32 vTileX = FMath::ReverseMortonCode2(Mapping.vAddress);
@@ -115,7 +96,6 @@
 				// MaxLevel should match, if this mapping actually belongs to the region we're trying to unmap
 				check(Mapping.MaxLevel == MaxLevel);
 				// we're unmapping all pages for space, so don't try to map any ancestor pages...they'll be unmapped as well
->>>>>>> 6bbb88c8
 				UnmapPageMapping(System, MappingIndex, false);
 			}
 		}
@@ -144,13 +124,9 @@
 
 void FTexturePagePool::EvictPages(FVirtualTextureSystem* System, FVirtualTextureProducerHandle const& ProducerHandle, FVTProducerDescription const& Desc, FIntRect const& TextureRegion, uint32 MaxLevel, TArray<union FVirtualTextureLocalTile>& OutLocked)
 {
-<<<<<<< HEAD
-	for (uint32 i = 0; i < NumPages; ++i)
-=======
 	TArray<uint32, TInlineAllocator<256>> ToEvict;
 	const uint32 Hash = MurmurFinalize32(ProducerHandle.PackedValue);
 	for (uint32 pAddress = ProducerToPageIndex.First(Hash); ProducerToPageIndex.IsValid(pAddress); pAddress = ProducerToPageIndex.Next(pAddress))
->>>>>>> 6bbb88c8
 	{
 		const FPageEntry& PageEntry = Pages[pAddress];
 		if (PageEntry.PackedProducerHandle == ProducerHandle.PackedValue)
@@ -174,12 +150,7 @@
 					}
 					else
 					{
-<<<<<<< HEAD
-						UnmapAllPages(System, i, true);
-						FreeHeap.Update(0, i);
-=======
 						ToEvict.Add(pAddress);
->>>>>>> 6bbb88c8
 					}
 				}
 			}
@@ -462,68 +433,14 @@
 
 void FTexturePagePool::RemapPages(FVirtualTextureSystem* System, uint8 SpaceID, FVirtualTexturePhysicalSpace* PhysicalSpace, FVirtualTextureProducerHandle const& OldProducerHandle, uint32 OldVirtualAddress, FVirtualTextureProducerHandle const& NewProducerHandle, uint32 NewVirtualAddress, int32 vLevelBias, uint32 Frame)
 {
-<<<<<<< HEAD
-=======
 	const uint32 OldProducerHash = MurmurFinalize32(OldProducerHandle.PackedValue);
 	const uint32 NewProducerHash = MurmurFinalize32(NewProducerHandle.PackedValue);
 
->>>>>>> 6bbb88c8
 	const uint32 OldBaseX = FMath::ReverseMortonCode2(OldVirtualAddress);
 	const uint32 OldBaseY = FMath::ReverseMortonCode2(OldVirtualAddress >> 1);
 	const uint32 NewBaseX = FMath::ReverseMortonCode2(NewVirtualAddress);
 	const uint32 NewBaseY = FMath::ReverseMortonCode2(NewVirtualAddress >> 1);
 
-<<<<<<< HEAD
-	for (uint32 pAddress = 0u; pAddress < NumPages; ++pAddress)
-	{
-		FPageEntry& PageEntry = Pages[pAddress];
-		if (PageEntry.PackedProducerHandle == OldProducerHandle.PackedValue)
-		{
-			if ((int32)PageEntry.Local_vLevel + vLevelBias < 0)
-			{
-				// Remap removes this level 
-				UnmapAllPages(System, pAddress, false);
-				// Queue page for recycling
-				FreeHeap.Update(0, pAddress);
-			}
-			else
-			{
-				// Directly modify page entry for new producer
-				PageHash.Remove(GetPageHash(PageEntry), pAddress);
-				PageEntry.PackedProducerHandle = NewProducerHandle.PackedValue;
-				PageEntry.Local_vLevel += vLevelBias;
-				PageHash.Add(GetPageHash(PageEntry), pAddress);
-
-				if (FreeHeap.IsPresent(pAddress))
-				{
-					FreeHeap.Update((Frame << 4) + PageEntry.Local_vLevel, pAddress);
-				}
-
-				// Go through mappings and modify directly.
-				uint32 MappingIndex = PageMapping[pAddress].NextIndex;
-				while (MappingIndex != pAddress)
-				{
-					FPageMapping& Mapping = PageMapping[MappingIndex];
-
-					FVirtualTextureSpace* Space = System->GetSpace(Mapping.SpaceID);
-					FTexturePageMap& PageMap = Space->GetPageMapForPageTableLayer(Mapping.PageTableLayerIndex);
-
-					PageMap.UnmapPage(System, Space, Mapping.vLogSize, Mapping.vAddress, false);
-
-					const uint32 XLocal = FMath::ReverseMortonCode2(Mapping.vAddress) - OldBaseX;
-					const uint32 YLocal = FMath::ReverseMortonCode2(Mapping.vAddress >> 1) - OldBaseY;
-					const uint32 X = NewBaseX + ((vLevelBias >= 0) ? (XLocal << vLevelBias) : (XLocal >> -vLevelBias));
-					const uint32 Y = NewBaseY + ((vLevelBias >= 0) ? (YLocal << vLevelBias) : (YLocal >> -vLevelBias));
-
-					Mapping.vAddress = FMath::MortonCode2(X) | (FMath::MortonCode2(Y) << 1);
-					Mapping.vLogSize = (int32)Mapping.vLogSize + vLevelBias;
-
-					const int32 vLevel = PageEntry.Local_vLevel; // Deal with any producer mip bias?
-					PageMap.MapPage(Space, PhysicalSpace, Mapping.vLogSize, Mapping.vAddress, vLevel, pAddress);
-
-					MappingIndex = Mapping.NextIndex;
-				}
-=======
 	TArray<uint32, TInlineAllocator<256>> ToRemap;
 	const uint32 Hash = MurmurFinalize32(OldProducerHandle.PackedValue);
 	for (uint32 pAddress = ProducerToPageIndex.First(Hash); ProducerToPageIndex.IsValid(pAddress); pAddress = ProducerToPageIndex.Next(pAddress))
@@ -586,7 +503,6 @@
 				PageMap.MapPage(Space, PhysicalSpace, NewProducerHandle.PackedValue, Mapping.MaxLevel, Mapping.vLogSize, Mapping.vAddress, vLevel, pAddress);
 
 				MappingIndex = Mapping.NextIndex;
->>>>>>> 6bbb88c8
 			}
 		}
 	}
