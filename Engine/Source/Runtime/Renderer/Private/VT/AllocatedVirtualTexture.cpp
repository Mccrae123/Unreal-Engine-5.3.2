// Copyright Epic Games, Inc. All Rights Reserved.

#include "AllocatedVirtualTexture.h"

#include "VT/VirtualTextureScalability.h"
#include "VT/VirtualTextureSystem.h"
#include "VT/VirtualTextureSpace.h"
#include "VT/VirtualTexturePhysicalSpace.h"
#include "Misc/StringBuilder.h"

FAllocatedVirtualTexture::FAllocatedVirtualTexture(FVirtualTextureSystem* InSystem,
	uint32 InFrame,
	const FAllocatedVTDescription& InDesc,
	FVirtualTextureProducer* const* InProducers,
	uint32 InBlockWidthInTiles,
	uint32 InBlockHeightInTiles,
	uint32 InWidthInBlocks,
	uint32 InHeightInBlocks,
	uint32 InDepthInTiles)
	: IAllocatedVirtualTexture(InDesc, InBlockWidthInTiles, InBlockHeightInTiles, InWidthInBlocks, InHeightInBlocks, InDepthInTiles)
	, FrameAllocated(InFrame)
	, Space(nullptr)
	, VirtualPageX(~0u)
	, VirtualPageY(~0u)
{
	check(IsInRenderingThread());
	FMemory::Memzero(TextureLayers);
	FMemory::Memzero(FallbackColorPerTextureLayer);

	for (uint32 LayerIndex = 0u; LayerIndex < Description.NumTextureLayers; ++LayerIndex)
	{
		FVirtualTextureProducer const* Producer = InProducers[LayerIndex];
		// Can't have missing entries for null producers if we're not merging duplicate layers
		if (Producer || !Description.bShareDuplicateLayers)
		{
			const uint32 UniqueProducerIndex = AddUniqueProducer(InDesc.ProducerHandle[LayerIndex], Producer);
			const int32 ProducerLayerIndex = InDesc.ProducerLayerIndex[LayerIndex];
			uint32 ProducerPhysicalGroupIndex = 0u;
			FVirtualTexturePhysicalSpace* PhysicalSpace = nullptr;
			if (Producer)
			{
				ProducerPhysicalGroupIndex = Producer->GetPhysicalGroupIndexForTextureLayer(ProducerLayerIndex);
				PhysicalSpace = Producer->GetPhysicalSpaceForPhysicalGroup(ProducerPhysicalGroupIndex);
			}
			const uint32 UniquePhysicalSpaceIndex = AddUniquePhysicalSpace(PhysicalSpace, UniqueProducerIndex, ProducerPhysicalGroupIndex);
			UniquePageTableLayers[UniquePhysicalSpaceIndex].ProducerTextureLayerMask |= 1 << ProducerLayerIndex;
			const uint8 PageTableLayerLocalIndex = UniquePageTableLayers[UniquePhysicalSpaceIndex].TextureLayerCount++;
			
			TextureLayers[LayerIndex].UniquePageTableLayerIndex = UniquePhysicalSpaceIndex;
			TextureLayers[LayerIndex].PhysicalTextureIndex = PageTableLayerLocalIndex;

			if (Producer)
			{
				FallbackColorPerTextureLayer[LayerIndex] = Producer->GetDescription().LayerFallbackColor[ProducerLayerIndex].ToFColor(false).DWColor();
			}
		}
	}

	// Must have at least 1 valid layer/producer
	check(UniqueProducers.Num() > 0u);

	// Max level of overall allocated VT is limited by size in tiles
	// With multiple layers of different sizes, some layers may have mips smaller than a single tile
	// We can either use the Min or Max of Width/Height to determine the number of mips
	// - Using Max will allow more mips for rectangular VTs, which could potentially reduce aliasing in certain situations
	// - Using Min will relax alignment requirements for the page table allocator, which will tend to reduce overall VRAM usage
	MaxLevel = FMath::Min(MaxLevel, FMath::CeilLogTwo(FMath::Min(GetWidthInTiles(), GetHeightInTiles())));

	MaxLevel = FMath::Min(MaxLevel, VIRTUALTEXTURE_LOG2_MAX_PAGETABLE_SIZE);

	// Get the persistent hash that we will use for identification of AllocatedVT objects across runs.
	PersistentHash = CalculatePersistentHash(InDesc, InProducers);

	// Lock tiles
	LockOrUnlockTiles(InSystem, true);

	// Use 16bit page table entries if all physical spaces are small enough
	bool bSupport16BitPageTable = true;
	for (int32 Index = 0; Index < UniquePageTableLayers.Num(); ++Index)
	{
		const FVirtualTexturePhysicalSpace* PhysicalSpace = UniquePageTableLayers[Index].PhysicalSpace;
		if (PhysicalSpace && !PhysicalSpace->DoesSupport16BitPageTable())
		{
			bSupport16BitPageTable = false;
			break;
		}
	}

	FVTSpaceDescription SpaceDesc;
	SpaceDesc.Dimensions = InDesc.Dimensions;
	SpaceDesc.NumPageTableLayers = UniquePageTableLayers.Num();
	SpaceDesc.TileSize = InDesc.TileSize;
	SpaceDesc.TileBorderSize = InDesc.TileBorderSize;
	SpaceDesc.bPrivateSpace = InDesc.bPrivateSpace;
	SpaceDesc.MaxSpaceSize = InDesc.MaxSpaceSize > 0 ? InDesc.MaxSpaceSize : SpaceDesc.MaxSpaceSize;
	SpaceDesc.IndirectionTextureSize = InDesc.IndirectionTextureSize;
	SpaceDesc.PageTableFormat = bSupport16BitPageTable ? EVTPageTableFormat::UInt16 : EVTPageTableFormat::UInt32;

	Space = InSystem->AcquireSpace(SpaceDesc, InDesc.ForceSpaceID, this);
	SpaceID = Space->GetID();
	PageTableFormat = Space->GetPageTableFormat();
}

FAllocatedVirtualTexture::~FAllocatedVirtualTexture()
{
}

void FAllocatedVirtualTexture::AssignVirtualAddress(uint32 vAddress)
<<<<<<< HEAD
{
	checkf(VirtualAddress == ~0u, TEXT("Trying to assign vAddress to AllocatedVT, already assigned"));
	check(vAddress != ~0u);
	VirtualAddress = vAddress;
	VirtualPageX = FMath::ReverseMortonCode2(vAddress);
	VirtualPageY = FMath::ReverseMortonCode2(vAddress >> 1);
}

void FAllocatedVirtualTexture::Destroy(FVirtualTextureSystem* System)
=======
>>>>>>> 6bbb88c8
{
	checkf(VirtualAddress == ~0u, TEXT("Trying to assign vAddress to AllocatedVT, already assigned"));
	check(vAddress != ~0u);
	VirtualAddress = vAddress;
	VirtualPageX = FMath::ReverseMortonCode2(vAddress);
	VirtualPageY = FMath::ReverseMortonCode2(vAddress >> 1);
}

void FAllocatedVirtualTexture::Destroy(FVirtualTextureSystem* System)
{
	check(IsInRenderingThread());
	check(NumRefs == 0);

	// Unlock any locked tiles
	LockOrUnlockTiles(System, false);

	// Physical pool needs to evict all pages that belong to this VT
	{
		const uint32 WidthInTiles = GetWidthInTiles();
		const uint32 HeightInTiles = GetHeightInTiles();

		TArray<FVirtualTexturePhysicalSpace*> UniquePhysicalSpaces;
		for (int32 PageTableIndex = 0u; PageTableIndex < UniquePageTableLayers.Num(); ++PageTableIndex)
		{
			if (UniquePageTableLayers[PageTableIndex].PhysicalSpace)
			{
				UniquePhysicalSpaces.Add(UniquePageTableLayers[PageTableIndex].PhysicalSpace);
			}
		}

		for (FVirtualTexturePhysicalSpace* PhysicalSpace : UniquePhysicalSpaces)
		{
			PhysicalSpace->GetPagePool().UnmapAllPagesForSpace(System, Space->GetID(), VirtualAddress, WidthInTiles, HeightInTiles, MaxLevel);
		}

		for (int32 PageTableIndex = 0u; PageTableIndex < UniquePageTableLayers.Num(); ++PageTableIndex)
		{
			UniquePageTableLayers[PageTableIndex].PhysicalSpace.SafeRelease();
		}

#if DO_CHECK
		for (uint32 LayerIndex = 0; LayerIndex < Space->GetNumPageTableLayers(); ++LayerIndex)
		{
			const FTexturePageMap& PageMap = Space->GetPageMapForPageTableLayer(LayerIndex);

			TArray<FMappedTexturePage> MappedPages;
			PageMap.GetMappedPagesInRange(VirtualAddress, WidthInTiles, HeightInTiles, MappedPages);
			if (MappedPages.Num() > 0)
			{
				TStringBuilder<2048> Message;
				Message.Appendf(TEXT("Mapped pages remain after releasing AllocatedVT - vAddress: %d, Size: %d x %d, PhysicalSpaces: ["), VirtualAddress, WidthInTiles, HeightInTiles);
				for (FVirtualTexturePhysicalSpace* PhysicalSpace : UniquePhysicalSpaces)
				{
					Message.Appendf(TEXT("%d "), PhysicalSpace->GetID());
				}
				Message.Appendf(TEXT("], MappedPages: ["));

				for (const FMappedTexturePage& MappedPage : MappedPages)
				{
					Message.Appendf(TEXT("(vAddress: %d, PhysicalSpace: %d) "), MappedPage.Page.vAddress, MappedPage.PhysicalSpaceID);
				}
				Message.Appendf(TEXT("]"));
				UE_LOG(LogVirtualTexturing, Warning, TEXT("%s"), Message.ToString());
			}
		}
#endif // DO_CHECK
	}

	Space->FreeVirtualTexture(this);
	System->ReleaseSpace(Space);
}

void FAllocatedVirtualTexture::LockOrUnlockTiles(FVirtualTextureSystem* InSystem, bool bLock) const
{
	// (Un)Lock lowest resolution mip from each producer
	// Depending on the block dimensions of the producers that make up this allocated VT, different allocated VTs may need to lock different low resolution mips from the same producer
	// In the common case where block dimensions match, same mip will be locked by all allocated VTs that make use of the same producer
	for (int32 ProducerIndex = 0u; ProducerIndex < UniqueProducers.Num(); ++ProducerIndex)
	{
		FVirtualTextureProducerHandle ProducerHandle = UniqueProducers[ProducerIndex].Handle;
		FVirtualTextureProducer* Producer = InSystem->FindProducer(ProducerHandle);
		if (Producer && Producer->GetDescription().bPersistentHighestMip)
		{
			const uint32 MipBias = UniqueProducers[ProducerIndex].MipBias;
			check(MipBias <= MaxLevel);
			const uint32 Local_vLevel = MaxLevel - MipBias;
			checkf(Local_vLevel <= Producer->GetMaxLevel(), TEXT("Invalid Local_vLevel %d for VT producer %s, Producer MaxLevel %d, MipBias %d, AllocatedVT MaxLevel %d"),
				Local_vLevel,
				*Producer->GetName().ToString(),
				Producer->GetMaxLevel(),
				MipBias,
				MaxLevel);

			const uint32 MipScaleFactor = (1u << Local_vLevel);
			const uint32 RootWidthInTiles = FMath::DivideAndRoundUp(Producer->GetWidthInTiles(), MipScaleFactor);
			const uint32 RootHeightInTiles = FMath::DivideAndRoundUp(Producer->GetHeightInTiles(), MipScaleFactor);

			for (uint32 TileY = 0u; TileY < RootHeightInTiles; ++TileY)
			{
				for (uint32 TileX = 0u; TileX < RootWidthInTiles; ++TileX)
				{
					const uint32 Local_vAddress = FMath::MortonCode2(TileX) | (FMath::MortonCode2(TileY) << 1);
					FVirtualTextureLocalTile Tile(ProducerHandle, Local_vAddress, Local_vLevel);

					const uint32 LocalMipBias = Producer->GetVirtualTexture()->GetLocalMipBias(Local_vLevel, Local_vAddress);
					if (LocalMipBias > 0u)
					{
						Tile.Local_vAddress >>= (LocalMipBias * Description.Dimensions);
						Tile.Local_vLevel += LocalMipBias;
					}

					if (bLock)
					{
						InSystem->LockTile(Tile);
					}
					else
					{
						InSystem->UnlockTile(Tile, Producer);
					}
				}
			}
		}
	}
}

<<<<<<< HEAD
	// Physical pool needs to evict all pages that belong to this VT
=======
bool FAllocatedVirtualTexture::TryMapLockedTiles(FVirtualTextureSystem* InSystem) const
{
	bool bHasMissingTiles = false;
	for (int32 PageTableLayerIndex = 0u; PageTableLayerIndex < UniquePageTableLayers.Num(); ++PageTableLayerIndex)
>>>>>>> 6bbb88c8
	{
		const FPageTableLayerDesc& PageTableLayer = UniquePageTableLayers[PageTableLayerIndex];
		const FProducerDesc& UniqueProducer = UniqueProducers[PageTableLayer.UniqueProducerIndex];
		const FVirtualTextureProducer* Producer = InSystem->FindProducer(UniqueProducer.Handle);
		if (!Producer)
		{
			continue;
		}

<<<<<<< HEAD
		for (FVirtualTexturePhysicalSpace* PhysicalSpace : UniquePhysicalSpaces)
		{
			PhysicalSpace->GetPagePool().UnmapPages(System, Space->GetID(), GetVirtualAddress(), GetWidthInTiles(), GetHeightInTiles());
=======
		const uint32 WidthInTiles = Producer->GetWidthInTiles();
		const uint32 HeightInTiles = Producer->GetHeightInTiles();
		const uint32 Local_vLevel = FMath::Min(Producer->GetMaxLevel(), MaxLevel - UniqueProducer.MipBias);
		const uint32 MipScaleFactor = (1u << Local_vLevel);
		const uint32 RootWidthInTiles = FMath::DivideAndRoundUp(WidthInTiles, MipScaleFactor);
		const uint32 RootHeightInTiles = FMath::DivideAndRoundUp(HeightInTiles, MipScaleFactor);

		FTexturePagePool& PagePool = PageTableLayer.PhysicalSpace->GetPagePool();
		FTexturePageMap& PageMap = Space->GetPageMapForPageTableLayer(PageTableLayerIndex);

		uint32 NumNonResidentPages = 0u;
		for (uint32 TileY = 0u; TileY < RootHeightInTiles; ++TileY)
		{
			for (uint32 TileX = 0u; TileX < RootWidthInTiles; ++TileX)
			{
				const uint32 vAddress = FMath::MortonCode2(VirtualPageX + (TileX << MaxLevel)) | (FMath::MortonCode2(VirtualPageY + (TileY << MaxLevel)) << 1);
				uint32 pAddress = PageMap.FindPageAddress(MaxLevel, vAddress);
				if (pAddress == ~0u)
				{
					uint32 Local_vAddress = FMath::MortonCode2(TileX) | (FMath::MortonCode2(TileY) << 1);

					const uint32 LocalMipBias = Producer->GetVirtualTexture()->GetLocalMipBias(Local_vLevel, Local_vAddress);
					Local_vAddress >>= (LocalMipBias * Description.Dimensions);

					pAddress = PagePool.FindPageAddress(UniqueProducer.Handle, PageTableLayer.ProducerPhysicalGroupIndex, Local_vAddress, Local_vLevel + LocalMipBias);
					if (pAddress != ~0u)
					{
						PagePool.MapPage(Space, PageTableLayer.PhysicalSpace, PageTableLayerIndex, MaxLevel, MaxLevel, vAddress, MaxLevel + LocalMipBias, pAddress);
					}
					else
					{
						bHasMissingTiles = true;
						// Mark page table entry as invalid if we can't map.
						PageMap.InvalidateUnmappedRootPage(Space, PageTableLayer.PhysicalSpace, PageTableLayerIndex, MaxLevel, MaxLevel, vAddress, MaxLevel + LocalMipBias);
					}
				}
			}
>>>>>>> 6bbb88c8
		}
	}

	// Display a warning message if we've failed to map pages for this after a set number of frames
	// Generally there should be no delay, but if the system is saturated, it's possible that locked pages may not be loaded immediately
	if (bHasMissingTiles && InSystem->GetFrame() > FrameAllocated + 30u)
	{
		static const auto CVar = IConsoleManager::Get().FindTConsoleVariableDataInt(TEXT("r.VT.Verbose"));
		if (CVar->GetValueOnRenderThread())
		{ 
			UE_LOG(LogVirtualTexturing, Warning, TEXT("Failed to map lowest resolution mip for AllocatedVT %s (%d frames)"), *Description.Name.ToString(), InSystem->GetFrame() - FrameAllocated);
		}
	}

	return !bHasMissingTiles;
}

uint32 FAllocatedVirtualTexture::CalculatePersistentHash(FAllocatedVTDescription const& InDesc, FVirtualTextureProducer* const* InProducers) const
{
	uint32 Hash = 0;

	for (uint32 LayerIndex = 0u; LayerIndex < InDesc.NumTextureLayers; ++LayerIndex)
	{
		FVirtualTextureProducer const* Producer = InProducers[LayerIndex];
		if (Producer != nullptr)
		{
			Hash = HashCombine(Hash, LayerIndex);
			Hash = HashCombine(Hash, Producer->GetDescription().FullNameHash);
		}
	}

	Hash = HashCombine(Hash, GetTypeHash(InDesc.TileSize));
	Hash = HashCombine(Hash, GetTypeHash(InDesc.TileBorderSize));
	Hash = HashCombine(Hash, GetTypeHash(InDesc.Dimensions));
	Hash = HashCombine(Hash, GetTypeHash(InDesc.NumTextureLayers));
	Hash = HashCombine(Hash, GetTypeHash(InDesc.PackedFlags));

	return Hash;
}

uint32 FAllocatedVirtualTexture::AddUniqueProducer(FVirtualTextureProducerHandle const& InHandle, const FVirtualTextureProducer* InProducer)
{
	for (int32 Index = 0u; Index < UniqueProducers.Num(); ++Index)
	{
		if (UniqueProducers[Index].Handle == InHandle)
		{
			return Index;
		}
	}
	const uint32 Index = UniqueProducers.AddDefaulted();
	check(Index < VIRTUALTEXTURE_SPACE_MAXLAYERS);
	
	uint32 MipBias = 0u;
	if (InProducer)
	{
		const FVTProducerDescription& ProducerDesc = InProducer->GetDescription();
		// maybe these values should just be set by producers, rather than also set on AllocatedVT desc
		check(ProducerDesc.Dimensions == Description.Dimensions);
		check(ProducerDesc.TileSize == Description.TileSize);
		check(ProducerDesc.TileBorderSize == Description.TileBorderSize);

		const uint32 MipBiasX = FMath::CeilLogTwo(BlockWidthInTiles / ProducerDesc.BlockWidthInTiles);
		const uint32 MipBiasY = FMath::CeilLogTwo(BlockHeightInTiles / ProducerDesc.BlockHeightInTiles);
		check(ProducerDesc.BlockWidthInTiles << MipBiasX == BlockWidthInTiles);
		check(ProducerDesc.BlockHeightInTiles << MipBiasY == BlockHeightInTiles);

		// If the producer aspect ratio doesn't match the aspect ratio for the AllocatedVT, there's no way to choose a 100% mip bias
		// By chossing the minimum of X/Y bias, we'll effectively crop this producer to match the aspect ratio of the AllocatedVT
		// This case can happen as base materials will choose to group VTs together into a stack as long as all the textures assigned in the base material share the same aspect ratio
		// But it's possible for a MI to overide some of thse textures such that the aspect ratios no longer match
		// This will be fine for some cases, especially if the common case where the mismatched texture is a small dummy texture with a constant color
		MipBias = FMath::Min(MipBiasX, MipBiasY);

		MaxLevel = FMath::Max<uint32>(MaxLevel, ProducerDesc.MaxLevel + MipBias);
	}

	UniqueProducers[Index].Handle = InHandle;
	UniqueProducers[Index].MipBias = MipBias;
	
	return Index;
}

uint32 FAllocatedVirtualTexture::AddUniquePhysicalSpace(FVirtualTexturePhysicalSpace* InPhysicalSpace, uint32 InUniqueProducerIndex, uint32 InProducerPhysicalSpaceIndex)
{
	if (Description.bShareDuplicateLayers)
	{
		for (int32 Index = 0u; Index < UniquePageTableLayers.Num(); ++Index)
		{
			if (UniquePageTableLayers[Index].PhysicalSpace == InPhysicalSpace &&
				UniquePageTableLayers[Index].UniqueProducerIndex == InUniqueProducerIndex &&
				UniquePageTableLayers[Index].ProducerPhysicalGroupIndex == InProducerPhysicalSpaceIndex)
			{
				return Index;
			}
		}
	}
	const uint32 Index = UniquePageTableLayers.AddDefaulted();
	check(Index < VIRTUALTEXTURE_SPACE_MAXLAYERS);

	UniquePageTableLayers[Index].PhysicalSpace = InPhysicalSpace;
	UniquePageTableLayers[Index].UniqueProducerIndex = InUniqueProducerIndex;
	UniquePageTableLayers[Index].ProducerPhysicalGroupIndex = InProducerPhysicalSpaceIndex;
	UniquePageTableLayers[Index].ProducerTextureLayerMask = 0;
	UniquePageTableLayers[Index].TextureLayerCount = 0;

	return Index;
}

uint32 FAllocatedVirtualTexture::GetNumPageTableTextures() const
{
	return Space->GetNumPageTableTextures();
}

FRHITexture* FAllocatedVirtualTexture::GetPageTableTexture(uint32 InPageTableIndex) const
{
	return Space->GetPageTableTexture(InPageTableIndex);
}

FRHITexture* FAllocatedVirtualTexture::GetPageTableIndirectionTexture() const
{
	return Space->GetPageTableIndirectionTexture();
}

uint32 FAllocatedVirtualTexture::GetPhysicalTextureSize(uint32 InLayerIndex) const
{
	if (InLayerIndex < Description.NumTextureLayers)
	{
		const FVirtualTexturePhysicalSpace* PhysicalSpace = UniquePageTableLayers[TextureLayers[InLayerIndex].UniquePageTableLayerIndex].PhysicalSpace;
		return PhysicalSpace ? PhysicalSpace->GetTextureSize() : 0u;
	}
	return 0u;
}

FRHITexture* FAllocatedVirtualTexture::GetPhysicalTexture(uint32 InLayerIndex) const
{
	if (InLayerIndex < Description.NumTextureLayers)
	{
		const FVirtualTexturePhysicalSpace* PhysicalSpace = UniquePageTableLayers[TextureLayers[InLayerIndex].UniquePageTableLayerIndex].PhysicalSpace;
		return PhysicalSpace ? PhysicalSpace->GetPhysicalTexture(TextureLayers[InLayerIndex].PhysicalTextureIndex) : nullptr;
	}
	return nullptr;
}

FRHIShaderResourceView* FAllocatedVirtualTexture::GetPhysicalTextureSRV(uint32 InLayerIndex, bool bSRGB) const
{
	if (InLayerIndex < Description.NumTextureLayers)
	{
		const FVirtualTexturePhysicalSpace* PhysicalSpace = UniquePageTableLayers[TextureLayers[InLayerIndex].UniquePageTableLayerIndex].PhysicalSpace;
		return PhysicalSpace ? PhysicalSpace->GetPhysicalTextureSRV(TextureLayers[InLayerIndex].PhysicalTextureIndex, bSRGB) : nullptr;
	}
	return nullptr;
}

static inline uint32 BitcastFloatToUInt32(float v)
{
	const union
	{
		float FloatValue;
		uint32 UIntValue;
	} u = { v };
	return u.UIntValue;
}

void FAllocatedVirtualTexture::GetPackedPageTableUniform(FUintVector4* OutUniform) const
{
	const uint32 vPageX = VirtualPageX;
	const uint32 vPageY = VirtualPageY;
	const uint32 vPageSize = GetVirtualTileSize();
	const uint32 PageBorderSize = GetTileBorderSize();
	const uint32 WidthInPages = GetWidthInTiles();
	const uint32 HeightInPages = GetHeightInTiles();
	const uint32 vPageTableMipBias = FMath::FloorLog2(vPageSize);
	const uint32 AdaptiveLevelBias = Description.AdaptiveLevelBias;

	// Here MaxAnisotropy only controls the VT mip level selection
	// We don't need to limit this value based on border size, and we can add this factor in even if HW anisotropic filtering is disabled
	const uint32 MaxAnisotropy = VirtualTextureScalability::GetMaxAnisotropy();
	const uint32 MaxAnisotropyLog2 = (MaxAnisotropy > 0u) ? FMath::FloorLog2(MaxAnisotropy) : 0u;

	const uint32 AdaptiveLevelBias = 0; // todo[vt]: Required for handling SampleLevel correctly on adaptive page tables.

	// make sure everything fits in the allocated number of bits
	checkSlow(vPageX < 4096u);
	checkSlow(vPageY < 4096u);
	checkSlow(vPageTableMipBias < 16u);
	checkSlow(MaxLevel < 16u);
	checkSlow(AdaptiveLevelBias < 16u);
	checkSlow(SpaceID < 16u);

	OutUniform[0].X = BitcastFloatToUInt32(1.0f / (float)WidthInBlocks);
	OutUniform[0].Y = BitcastFloatToUInt32(1.0f / (float)HeightInBlocks);

	OutUniform[0].Z = BitcastFloatToUInt32((float)WidthInPages);
	OutUniform[0].W = BitcastFloatToUInt32((float)HeightInPages);

	OutUniform[1].X = BitcastFloatToUInt32((float)MaxAnisotropyLog2);
	OutUniform[1].Y = vPageX | (vPageY << 12) | (vPageTableMipBias << 24);
	OutUniform[1].Z = MaxLevel | (AdaptiveLevelBias << 4);
	OutUniform[1].W = (SpaceID << 28);
}

void FAllocatedVirtualTexture::GetPackedUniform(FUintVector4* OutUniform, uint32 LayerIndex) const
{
	const uint32 PhysicalTextureSize = GetPhysicalTextureSize(LayerIndex);
	if (PhysicalTextureSize > 0u)
	{
		const uint32 vPageSize = GetVirtualTileSize();
		const uint32 PageBorderSize = GetTileBorderSize();
		const float RcpPhysicalTextureSize = 1.0f / float(PhysicalTextureSize);
		const uint32 pPageSize = vPageSize + PageBorderSize * 2u;

		OutUniform->X = FallbackColorPerTextureLayer[LayerIndex];
		OutUniform->Y = BitcastFloatToUInt32((float)vPageSize * RcpPhysicalTextureSize);
		OutUniform->Z = BitcastFloatToUInt32((float)PageBorderSize * RcpPhysicalTextureSize);
		// Pack page table format bool as sign bit on page size.
		const bool bPageTableExtraBits = GetPageTableFormat() == EVTPageTableFormat::UInt32;
		const float PackedSignBit = bPageTableExtraBits ? 1.f : -1.f;
		OutUniform->W = BitcastFloatToUInt32((float)pPageSize * RcpPhysicalTextureSize * PackedSignBit);
	}
	else
	{
		OutUniform->X = 0u;
		OutUniform->Y = 0u;
		OutUniform->Z = 0u;
		OutUniform->W = 0u;
	}
}<|MERGE_RESOLUTION|>--- conflicted
+++ resolved
@@ -20,8 +20,6 @@
 	: IAllocatedVirtualTexture(InDesc, InBlockWidthInTiles, InBlockHeightInTiles, InWidthInBlocks, InHeightInBlocks, InDepthInTiles)
 	, FrameAllocated(InFrame)
 	, Space(nullptr)
-	, VirtualPageX(~0u)
-	, VirtualPageY(~0u)
 {
 	check(IsInRenderingThread());
 	FMemory::Memzero(TextureLayers);
@@ -66,7 +64,7 @@
 	// - Using Min will relax alignment requirements for the page table allocator, which will tend to reduce overall VRAM usage
 	MaxLevel = FMath::Min(MaxLevel, FMath::CeilLogTwo(FMath::Min(GetWidthInTiles(), GetHeightInTiles())));
 
-	MaxLevel = FMath::Min(MaxLevel, VIRTUALTEXTURE_LOG2_MAX_PAGETABLE_SIZE);
+	MaxLevel = FMath::Min(MaxLevel, VIRTUALTEXTURE_LOG2_MAX_PAGETABLE_SIZE - 1u);
 
 	// Get the persistent hash that we will use for identification of AllocatedVT objects across runs.
 	PersistentHash = CalculatePersistentHash(InDesc, InProducers);
@@ -106,18 +104,6 @@
 }
 
 void FAllocatedVirtualTexture::AssignVirtualAddress(uint32 vAddress)
-<<<<<<< HEAD
-{
-	checkf(VirtualAddress == ~0u, TEXT("Trying to assign vAddress to AllocatedVT, already assigned"));
-	check(vAddress != ~0u);
-	VirtualAddress = vAddress;
-	VirtualPageX = FMath::ReverseMortonCode2(vAddress);
-	VirtualPageY = FMath::ReverseMortonCode2(vAddress >> 1);
-}
-
-void FAllocatedVirtualTexture::Destroy(FVirtualTextureSystem* System)
-=======
->>>>>>> 6bbb88c8
 {
 	checkf(VirtualAddress == ~0u, TEXT("Trying to assign vAddress to AllocatedVT, already assigned"));
 	check(vAddress != ~0u);
@@ -243,14 +229,10 @@
 	}
 }
 
-<<<<<<< HEAD
-	// Physical pool needs to evict all pages that belong to this VT
-=======
 bool FAllocatedVirtualTexture::TryMapLockedTiles(FVirtualTextureSystem* InSystem) const
 {
 	bool bHasMissingTiles = false;
 	for (int32 PageTableLayerIndex = 0u; PageTableLayerIndex < UniquePageTableLayers.Num(); ++PageTableLayerIndex)
->>>>>>> 6bbb88c8
 	{
 		const FPageTableLayerDesc& PageTableLayer = UniquePageTableLayers[PageTableLayerIndex];
 		const FProducerDesc& UniqueProducer = UniqueProducers[PageTableLayer.UniqueProducerIndex];
@@ -260,11 +242,6 @@
 			continue;
 		}
 
-<<<<<<< HEAD
-		for (FVirtualTexturePhysicalSpace* PhysicalSpace : UniquePhysicalSpaces)
-		{
-			PhysicalSpace->GetPagePool().UnmapPages(System, Space->GetID(), GetVirtualAddress(), GetWidthInTiles(), GetHeightInTiles());
-=======
 		const uint32 WidthInTiles = Producer->GetWidthInTiles();
 		const uint32 HeightInTiles = Producer->GetHeightInTiles();
 		const uint32 Local_vLevel = FMath::Min(Producer->GetMaxLevel(), MaxLevel - UniqueProducer.MipBias);
@@ -302,7 +279,6 @@
 					}
 				}
 			}
->>>>>>> 6bbb88c8
 		}
 	}
 
@@ -482,8 +458,6 @@
 	const uint32 MaxAnisotropy = VirtualTextureScalability::GetMaxAnisotropy();
 	const uint32 MaxAnisotropyLog2 = (MaxAnisotropy > 0u) ? FMath::FloorLog2(MaxAnisotropy) : 0u;
 
-	const uint32 AdaptiveLevelBias = 0; // todo[vt]: Required for handling SampleLevel correctly on adaptive page tables.
-
 	// make sure everything fits in the allocated number of bits
 	checkSlow(vPageX < 4096u);
 	checkSlow(vPageY < 4096u);
