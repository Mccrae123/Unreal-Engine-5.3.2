--- conflicted
+++ resolved
@@ -165,17 +165,10 @@
 
 void FVirtualTextureFeedback::CreateResourceGPU( FRHICommandListImmediate& RHICmdList, FIntPoint InSize)
 {
-<<<<<<< HEAD
-	Size = InSize;
-
-	FPooledRenderTargetDesc Desc( FPooledRenderTargetDesc::Create2DDesc( Size, PF_R32_UINT, FClearValueBinding::None, TexCreate_None, TexCreate_ShaderResource | TexCreate_UAV, false ) );
-	GRenderTargetPool.FindFreeElement( RHICmdList, Desc, FeedbackTextureGPU, TEXT("VTFeedbackGPU") );
-=======
 	if (Size != InSize || !FeedbackBuffer.IsValid())
 	{
 		Size = InSize;
 		NumBytes = Size.X * Size.Y * sizeof(uint32);
->>>>>>> 90fae962
 
 		FRHIResourceCreateInfo CreateInfo(TEXT("VTFeedbackGPU"));
 		FeedbackBuffer = RHICreateVertexBuffer(NumBytes, BUF_Static | BUF_ShaderResource | BUF_UnorderedAccess | BUF_SourceCopy, CreateInfo);
