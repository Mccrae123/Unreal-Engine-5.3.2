// Copyright Epic Games, Inc. All Rights Reserved.

#pragma once

#include "CoreMinimal.h"
#include "VirtualTextureShared.h"
#include "Containers/BinaryHeap.h"
#include "Containers/HashTable.h"

union FVirtualTextureLocalTile;
class FVirtualTexturePhysicalSpace;
union FVirtualTextureProducerHandle;
class FVirtualTextureSpace;
class FVirtualTextureSystem;
struct FVTProducerDescription;

/**
 * Manages a pool of texture pages, backed by a large GPU texture atlas.
 * Pages can be allocated for a particular virtual texture, and mapped into any number of virtual pages tables.
 * FTexturePagePool tracks the VT that owns the allocation for each page, and maintains a list of page table mappings for each allocated page.
 * In order to maintain page table mappings, this class works closely with FTexturePageMap, which tracks mappings for a single layer of a given page table
 */
class FTexturePagePool
{
public:
				FTexturePagePool();
				~FTexturePagePool();

	void Initialize(uint32 InNumPages);

	FCriticalSection& GetLock() { return CriticalSection; }

	uint32 GetNumPages() const { return NumPages; }
	uint32 GetNumLockedPages() const { return GetNumPages() - FreeHeap.Num(); }
	uint32 GetNumMappedPages() const { return NumPagesMapped; }

	/**
	 * Reset the page pool. This can be used to flush any caches. Mainly useful for debug and testing purposes.
	 */
	void EvictAllPages(FVirtualTextureSystem* System);

	/**
	 * Unmap/remove any pages that were allocated by the given producer
	 */
	void EvictPages(FVirtualTextureSystem* System, const FVirtualTextureProducerHandle& ProducerHandle);

	/**
	 * Unmap/remove any pages that were allocated by the given producer and are inside the TextureRegion.
	 * Outputs the locked pages that can't be unmapped to the OutLocked array.
	 */
	void EvictPages(FVirtualTextureSystem* System, FVirtualTextureProducerHandle const& ProducerHandle, FVTProducerDescription const& Desc, FIntRect const& TextureRegion, uint32 MaxLevel, TArray<union FVirtualTextureLocalTile>& OutLocked);

	/**
	* Unmap all pages from the given address range in a space. Pages will remain resident in the pool, but no longer by mapped to any page table.
	*/
<<<<<<< HEAD
	void UnmapPages(FVirtualTextureSystem* System, uint8 SpaceID, uint32 vAddress, uint8 MaxLevel);
=======
	void UnmapPages(FVirtualTextureSystem* System, uint8 SpaceID, uint32 vAddress, uint32 WidthInTiles, uint32 HeightInTiles);
>>>>>>> 3aae9151

	/**
	* Remap physical pages from one producer to another.
	*/
	void RemapPages(FVirtualTextureSystem* System, uint8 SpaceID, FVirtualTexturePhysicalSpace* PhysicalSpace, FVirtualTextureProducerHandle const& ProducerHandleOld, uint32 OldVirtualAddress, FVirtualTextureProducerHandle const& ProducerHandleNew, uint32 NewVirtualAddress, int32 vLevelBias, uint32 Frame);

	/**
	 * Get descriptions of the locked pages in this pool
	 */
	void GetAllLockedPages(FVirtualTextureSystem* System, TSet<union FVirtualTextureLocalTile>& OutPages);

	FVirtualTextureLocalTile GetLocalTileFromPhysicalAddress(uint16 pAddress);
	
	/** Get the local vLevel of the page allocated at the given physical address */
	inline uint8 GetLocalLevelForAddress(uint16 pAddress) const { check(Pages[pAddress].PackedValue != 0u); return Pages[pAddress].Local_vLevel; }

	/**
	 * Check if there are any free pages available at the moment.
	 */
	bool		AnyFreeAvailable( uint32 Frame ) const;

	/**
	 * Find physical address of the page allocated for the given VT address, or ~0 if not allocated
	 */
	uint32		FindPageAddress(const FVirtualTextureProducerHandle& ProducerHandle, uint8 GroupIndex, uint32 Local_vAddress, uint8 Local_vLevel) const;

	/**
	 * Find the physical address of the allocated page that's closest to the given page, or ~0 if not found
	 */
	uint32		FindNearestPageAddress(const FVirtualTextureProducerHandle& ProducerHandle, uint8 GroupIndex, uint32 Local_vAddress, uint8 Local_vLevel, uint8 MaxLevel) const;

	/**
	 * Find the level of the allocated page that's closest to the given page, or ~0 if not found
	 */
	uint32		FindNearestPageLevel(const FVirtualTextureProducerHandle& ProducerHandle, uint8 GroupIndex, uint32 Local_vAddress, uint8 Local_vLevel) const;
	
	/**
	 * Allocate a physical address
	 * This allocation will be owned by the given VT producer, and if successful, may be mapped into virtual page tables
	 * Assuming the pool is full, the returned physical address will first be unmapped from anything that was previously using it
	 * @param Frame The current frame, used to manage LRU allocations
	 * @param ProducerHandle Handle of the VT producer requesting this page
	 * @param GroupIndex Physical group in the producer
	 * @param Local_vAddress Virtual address relative to the given producer
	 * @param Local_vLevel Mip level in the producer
	 * @param bLock Should the allocation be locked; locked allocations will never be evicted
	 */
	uint32		Alloc(FVirtualTextureSystem* System, uint32 Frame, const FVirtualTextureProducerHandle& ProducerHandle, uint8 GroupIndex, uint32 Local_vAddress, uint8 Local_vLevel, bool bLock);

	/**
	 * Marks the given physical address as free, will be unlocked if needed, moved to top of LRU list, no longer associated with any producer
	 */
	void		Free(FVirtualTextureSystem* System, uint16 pAddress);

	/**
	 * Mark a physical address as locked, so it will not be evicted.
	 */
	void        Lock(uint16 pAddress);

	/**
	 * Unlock the given physical address
	 */
	void		Unlock(uint32 Frame, uint16 pAddress);

	/**
	 * Marks the given physical address as used on this frame.
	 * This means it's guaranteed not to be evicted later on this frame, and less likely to be evicted on future frames (LRU pages are evicted first)
	 */
	void		UpdateUsage(uint32 Frame, uint16 pAddress);

	/**
	 * Returns the number of pages marked as used since a given frame. 
	 */
	uint32		GetNumVisiblePages(uint32 Frame) const;

	/**
	* Map the physical address to a specific virtual address.
	*/
	void		MapPage(FVirtualTextureSpace* Space, FVirtualTexturePhysicalSpace* PhysicalSpace, uint8 PageTableLayerIndex, uint8 vLogSize, uint32 vAddress, uint8 vLevel, uint16 pAddress);

private:
	// Allocate 24 bits to store next/prev indices, pack layer index into 8 bits
	static const uint32 PAGE_MAPPING_CAPACITY = 0x00ffffff;

	struct FPageMapping
	{
		union
		{
			uint32 PackedValues;
			struct
			{
				uint32 vAddress : 24;
				uint32 vLogSize : 4;
				uint32 SpaceID : 4;
			};
		};
	
		uint32 NextIndex;
		uint32 PrevIndex : 24;
		uint32 PageTableLayerIndex : 8;
	};

	union FPageEntry
	{
		uint64 PackedValue;
		struct 
		{
			uint32 PackedProducerHandle;
			uint32 Local_vAddress : 24;
			uint32 Local_vLevel : 4;
			uint32 GroupIndex : 4;
		};
	};

	static uint16 GetPageHash(const FPageEntry& Entry);

	void UnmapPageMapping(FVirtualTextureSystem* System, uint32 MappingIndex, bool bMapAncestorPage);
	void UnmapAllPages(FVirtualTextureSystem* System, uint16 pAddress, bool bMapAncestorPages);

	void RemoveMappingFromList(uint32 Index)
	{
		FPageMapping& Mapping = PageMapping[Index];
		PageMapping[Mapping.PrevIndex].NextIndex = Mapping.NextIndex;
		PageMapping[Mapping.NextIndex].PrevIndex = Mapping.PrevIndex;
		Mapping.NextIndex = Mapping.PrevIndex = Index;
	}

	void AddMappingToList(uint32 HeadIndex, uint32 Index)
	{
		FPageMapping& Head = PageMapping[HeadIndex];
		FPageMapping& Mapping = PageMapping[Index];
		check(Index > NumPages); // make sure we're not trying to add a list head to another list
		check(Index <= PAGE_MAPPING_CAPACITY);

		// make sure we're not currently in any list
		check(Mapping.NextIndex == Index);
		check(Mapping.PrevIndex == Index);

		Mapping.NextIndex = HeadIndex;
		Mapping.PrevIndex = Head.PrevIndex;
		PageMapping[Head.PrevIndex].NextIndex = Index;
		Head.PrevIndex = Index;
	}

	uint32 AcquireMapping()
	{
		const uint32 FreeHeadIndex = NumPages;
		FPageMapping& FreeHead = PageMapping[FreeHeadIndex];
		uint32 Index = FreeHead.NextIndex;
		if (Index != FreeHeadIndex)
		{
			RemoveMappingFromList(Index);
			return Index;
		}

		Index = PageMapping.AddDefaulted();
		check(Index <= PAGE_MAPPING_CAPACITY);
		FPageMapping& Mapping = PageMapping[Index];
		Mapping.NextIndex = Mapping.PrevIndex = Index;
		return Index;
	}

	void ReleaseMapping(uint32 Index)
	{
		const uint32 FreeHeadIndex = NumPages;
		RemoveMappingFromList(Index);
		AddMappingToList(FreeHeadIndex, Index);
	}

	FCriticalSection CriticalSection;

	FBinaryHeap<uint32, uint16> FreeHeap;

	FHashTable PageHash;
	TArray<FPageEntry> Pages;

	// Holds linked lists of mappings for each  physical page in the pool
	// Indices [0, NumPages) hold the list head for list of mappings for each page
	// Index 'NumPages' holds the list head for the free list
	// Additional indices are list elements belonging to one of the prior lists
	TArray<FPageMapping> PageMapping;

	uint32 NumPages;
	uint32 NumPagesMapped;
};<|MERGE_RESOLUTION|>--- conflicted
+++ resolved
@@ -53,11 +53,7 @@
 	/**
 	* Unmap all pages from the given address range in a space. Pages will remain resident in the pool, but no longer by mapped to any page table.
 	*/
-<<<<<<< HEAD
-	void UnmapPages(FVirtualTextureSystem* System, uint8 SpaceID, uint32 vAddress, uint8 MaxLevel);
-=======
 	void UnmapPages(FVirtualTextureSystem* System, uint8 SpaceID, uint32 vAddress, uint32 WidthInTiles, uint32 HeightInTiles);
->>>>>>> 3aae9151
 
 	/**
 	* Remap physical pages from one producer to another.
