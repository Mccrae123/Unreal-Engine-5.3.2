// Copyright 1998-2019 Epic Games, Inc. All Rights Reserved.

#pragma once

#include "CoreMinimal.h"
#include "VirtualTextureShared.h"
#include "RendererInterface.h"
#include "VirtualTexturing.h"
#include "VirtualTexturePhysicalSpace.h"

class FVirtualTextureSystem;
class FVirtualTexturePhysicalSpace;

class FVirtualTextureProducer
{
public:
<<<<<<< HEAD
	FVirtualTextureProducer() : VirtualTexture(nullptr) {}
=======
	FVirtualTextureProducer() : VirtualTexture(nullptr) { }
>>>>>>> 69078e53

	void Release(FVirtualTextureSystem* System, const FVirtualTextureProducerHandle& HandleToSelf);

	inline const FVTProducerDescription& GetDescription() const { return Description; }
	inline IVirtualTexture* GetVirtualTexture() const { return VirtualTexture; }
	inline const FName& GetName() const { return Description.Name; }
<<<<<<< HEAD
	inline uint32 GetNumLayers() const { return Description.NumLayers; }
=======
>>>>>>> 69078e53
	inline uint32 GetWidthInTiles() const { return Description.BlockWidthInTiles * Description.WidthInBlocks; }
	inline uint32 GetHeightInTiles() const { return Description.BlockHeightInTiles * Description.HeightInBlocks; }
	inline uint32 GetDepthInTiles() const { return Description.DepthInTiles; }
	inline uint32 GetMaxLevel() const { return Description.MaxLevel; }

	inline uint32 GetNumTextureLayers() const { return Description.NumTextureLayers; }
	inline EPixelFormat GetLayerFormat(uint32 LayerIndex) const { check(LayerIndex < Description.NumTextureLayers); return Description.LayerFormat[LayerIndex]; }
	inline uint32 GetPhysicalGroupIndexForTextureLayer(uint32 LayerIndex) const { check(LayerIndex < Description.NumTextureLayers); return Description.PhysicalGroupIndex[LayerIndex]; }

	inline uint32 GetNumPhysicalGroups() const { return Description.NumPhysicalGroups; }
	inline FVirtualTexturePhysicalSpace* GetPhysicalSpaceForPhysicalGroup(uint32 GroupIndex) const { check(GroupIndex < Description.NumPhysicalGroups); return PhysicalGroups[GroupIndex].PhysicalSpace; }

private:
	friend class FVirtualTextureProducerCollection;
	~FVirtualTextureProducer();

<<<<<<< HEAD
	IVirtualTexture* VirtualTexture;
	TRefCountPtr<FVirtualTexturePhysicalSpace> PhysicalSpace[VIRTUALTEXTURE_SPACE_MAXLAYERS];
=======
>>>>>>> 69078e53
	FVTProducerDescription Description;
	
	// A physical group is a physical space which multiple texture layers map to
	// Texture layers that share a physical group will always be sampled via the same page table channel (they will have the same physical UV coordinates)
	// More than one physical group can share the same FVirtualTexturePhysicalSpace
	struct FPhysicalGroupDesc
	{
		TRefCountPtr<FVirtualTexturePhysicalSpace> PhysicalSpace;
	};
	TArray<FPhysicalGroupDesc> PhysicalGroups;

	// The virtual texture provider implementation
	IVirtualTexture* VirtualTexture;
};

class FVirtualTextureProducerCollection
{
public:
	FVirtualTextureProducerCollection();
	FVirtualTextureProducerHandle RegisterProducer(FVirtualTextureSystem* System, const FVTProducerDescription& InDesc, IVirtualTexture* InProducer);
	void ReleaseProducer(FVirtualTextureSystem* System, const FVirtualTextureProducerHandle& Handle);
	
	void AddDestroyedCallback(const FVirtualTextureProducerHandle& Handle, FVTProducerDestroyedFunction* Function, void* Baton);
	uint32 RemoveAllCallbacks(const void* Baton);
	void CallPendingCallbacks();

	/**
	 * Gets the producer associated with the given handle, or nullptr if handle is invalid
	 * Returned pointer is only valid until the next call to RegisterProducer, so should not be stored beyond scope of a function
	 */
	FVirtualTextureProducer* FindProducer(const FVirtualTextureProducerHandle& Handle);

	/** Like FindProducer, but fails check/crashes if handle is not valid.  Returns a reference, since never needs to return nullptr */
	FVirtualTextureProducer& GetProducer(const FVirtualTextureProducerHandle& Handle);

private:
	struct FProducerEntry
	{
		FVirtualTextureProducer Producer;
		uint32 DestroyedCallbacksIndex = 0u;
		uint32 NextIndex = 0u;
		uint32 PrevIndex = 0u;
		uint16 Magic = 0u;
	};

	struct FCallbackEntry
	{
		FVTProducerDestroyedFunction* DestroyedFunction = nullptr;
		void* Baton = nullptr;
		FVirtualTextureProducerHandle OwnerHandle;
		uint32 NextIndex = 0u;
		uint32 PrevIndex = 0u;
		union
		{
			uint32 PackedFlags = 0u;
			struct
			{
				uint32 bPending : 1;
				uint32 Pad : 31;
			};
		};
	};

	enum ECallbackListType
	{
		CallbackList_Free,
		CallbackList_Pending,
		CallbackList_Count,
	};

	FProducerEntry* GetEntry(const FVirtualTextureProducerHandle& Handle);

	void RemoveEntryFromList(uint32 Index)
	{
		FProducerEntry& Entry = Producers[Index];
		Producers[Entry.PrevIndex].NextIndex = Entry.NextIndex;
		Producers[Entry.NextIndex].PrevIndex = Entry.PrevIndex;
		Entry.NextIndex = Entry.PrevIndex = Index;
	}

	void AddEntryToList(uint32 HeadIndex, uint32 Index)
	{
		FProducerEntry& Head = Producers[HeadIndex];
		FProducerEntry& Entry = Producers[Index];
		check(Index > 0u); // make sure we're not trying to add a list head to another list

		// make sure we're not currently in any list
		check(Entry.NextIndex == Index);
		check(Entry.PrevIndex == Index);

		Entry.NextIndex = HeadIndex;
		Entry.PrevIndex = Head.PrevIndex;
		Producers[Head.PrevIndex].NextIndex = Index;
		Head.PrevIndex = Index;
	}

	uint32 AcquireEntry()
	{
		FProducerEntry& FreeHead = Producers[0u];
		uint32 Index = FreeHead.NextIndex;
		if (Index != 0u)
		{
			RemoveEntryFromList(Index);
			return Index;
		}

		Index = Producers.AddDefaulted();
		FProducerEntry& Entry = Producers[Index];
		Entry.NextIndex = Entry.PrevIndex = Index;
		return Index;
	}

	void ReleaseEntry(uint32 Index)
	{
		RemoveEntryFromList(Index);
		AddEntryToList(0u, Index);
	}

	void RemoveCallbackFromList(uint32 Index)
	{
		FCallbackEntry& Entry = Callbacks[Index];
		Callbacks[Entry.PrevIndex].NextIndex = Entry.NextIndex;
		Callbacks[Entry.NextIndex].PrevIndex = Entry.PrevIndex;
		Entry.NextIndex = Entry.PrevIndex = Index;
	}

	void AddCallbackToList(uint32 HeadIndex, uint32 Index)
	{
		FCallbackEntry& Head = Callbacks[HeadIndex];
		FCallbackEntry& Entry = Callbacks[Index];
		check(Index >= CallbackList_Count); // make sure we're not trying to add a list head to another list

		// make sure we're not currently in any list
		check(Entry.NextIndex == Index);
		check(Entry.PrevIndex == Index);

		Entry.NextIndex = HeadIndex;
		Entry.PrevIndex = Head.PrevIndex;
		Callbacks[Head.PrevIndex].NextIndex = Index;
		Head.PrevIndex = Index;
	}

	uint32 AcquireCallback()
	{
		FCallbackEntry& FreeHead = Callbacks[CallbackList_Free];
		uint32 Index = FreeHead.NextIndex;
		if (Index != CallbackList_Free)
		{
			RemoveCallbackFromList(Index);
			return Index;
		}

		Index = Callbacks.AddDefaulted();
		FCallbackEntry& Entry = Callbacks[Index];
		Entry.NextIndex = Entry.PrevIndex = Index;
		return Index;
	}

	void ReleaseCallback(uint32 Index)
	{
		RemoveCallbackFromList(Index);
		AddCallbackToList(CallbackList_Free, Index);
	}

	TArray<FProducerEntry> Producers;
	TArray<FCallbackEntry> Callbacks;
	uint32 NumPendingCallbacks;
};<|MERGE_RESOLUTION|>--- conflicted
+++ resolved
@@ -14,21 +14,13 @@
 class FVirtualTextureProducer
 {
 public:
-<<<<<<< HEAD
-	FVirtualTextureProducer() : VirtualTexture(nullptr) {}
-=======
 	FVirtualTextureProducer() : VirtualTexture(nullptr) { }
->>>>>>> 69078e53
 
 	void Release(FVirtualTextureSystem* System, const FVirtualTextureProducerHandle& HandleToSelf);
 
 	inline const FVTProducerDescription& GetDescription() const { return Description; }
 	inline IVirtualTexture* GetVirtualTexture() const { return VirtualTexture; }
 	inline const FName& GetName() const { return Description.Name; }
-<<<<<<< HEAD
-	inline uint32 GetNumLayers() const { return Description.NumLayers; }
-=======
->>>>>>> 69078e53
 	inline uint32 GetWidthInTiles() const { return Description.BlockWidthInTiles * Description.WidthInBlocks; }
 	inline uint32 GetHeightInTiles() const { return Description.BlockHeightInTiles * Description.HeightInBlocks; }
 	inline uint32 GetDepthInTiles() const { return Description.DepthInTiles; }
@@ -45,11 +37,6 @@
 	friend class FVirtualTextureProducerCollection;
 	~FVirtualTextureProducer();
 
-<<<<<<< HEAD
-	IVirtualTexture* VirtualTexture;
-	TRefCountPtr<FVirtualTexturePhysicalSpace> PhysicalSpace[VIRTUALTEXTURE_SPACE_MAXLAYERS];
-=======
->>>>>>> 69078e53
 	FVTProducerDescription Description;
 	
 	// A physical group is a physical space which multiple texture layers map to
