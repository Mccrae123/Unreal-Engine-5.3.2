// Copyright Epic Games, Inc. All Rights Reserved.

#include "VirtualTextureAllocator.h"
#include "AllocatedVirtualTexture.h"
#include "VirtualTexturing.h"
<<<<<<< HEAD

FVirtualTextureAllocator::FVirtualTextureAllocator(uint32 Dimensions)
	: vDimensions(Dimensions)
	, LogSize(0u)
=======
#include "Modules/ModuleManager.h"
#include "IImageWrapperModule.h"
#include "Misc/Paths.h"

#if WITH_EDITOR
#include "HAL/FileManager.h"
#include "IImageWrapper.h"
#include "IImageWrapperModule.h"
#include "Misc/FileHelper.h"
#include "Misc/Paths.h"
#include "Modules/ModuleManager.h"
#endif // WITH_EDITOR

FVirtualTextureAllocator::FVirtualTextureAllocator(uint32 Dimensions)
	: vDimensions(Dimensions)
	, AllocatedWidth(0u)
	, AllocatedHeight(0u)
>>>>>>> 6bbb88c8
	, NumAllocations(0u)
	, NumAllocatedPages(0u)
{
}

void FVirtualTextureAllocator::Initialize(uint32 MaxSize)
{
<<<<<<< HEAD
	check(NumAllocations == 0);
	LogSize = FMath::CeilLogTwo(InSize);
=======
	const uint32 vLogSize = FMath::CeilLogTwo(MaxSize);
	check(vLogSize <= VIRTUALTEXTURE_LOG2_MAX_PAGETABLE_SIZE);
	check(NumAllocations == 0);
>>>>>>> 6bbb88c8

	AddressBlocks.Reset(1);
	SortedAddresses.Reset(1);
	SortedIndices.Reset(1);
	FreeList.Reset(vLogSize + 1);
	PartiallyFreeList.Reset(vLogSize + 1);

	// Start with one empty block
	FAddressBlock DefaultBlock(vLogSize);
	DefaultBlock.State = EBlockState::FreeList;
	AddressBlocks.Add(DefaultBlock);

	SortedAddresses.Add(0u);
	SortedIndices.Add(0u);

	// Init free list
	FreeList.AddUninitialized(vLogSize + 1);
	PartiallyFreeList.AddUninitialized(vLogSize + 1);
	for (uint8 i = 0; i < vLogSize; i++)
	{
		FreeList[i] = 0xffff;
		FMemory::Memset(&PartiallyFreeList[i], 0xff, sizeof(FPartiallyFreeMip));
	}
<<<<<<< HEAD
	FreeList[LogSize] = 0;
=======
	FreeList[vLogSize] = 0;
	FMemory::Memset(&PartiallyFreeList[vLogSize], 0xff, sizeof(FPartiallyFreeMip));
>>>>>>> 6bbb88c8

	// Init global free list
	GlobalFreeList = 0xffff;

	RootIndex = 0;
}

void FVirtualTextureAllocator::LinkFreeList(uint16& InOutListHead, EBlockState State, uint16 Index)
{
<<<<<<< HEAD
	// If we are empty then fast path is to reinitialize
	if (NumAllocations == 0)
	{
		Initialize(1 << (LogSize + 1));
		return;
	}

	++LogSize;
=======
	FAddressBlock& AddressBlock = AddressBlocks[Index];
	check(AddressBlock.State == EBlockState::None);
	check(AddressBlock.NextFree == 0xffff);
	check(AddressBlock.PrevFree == 0xffff);
>>>>>>> 6bbb88c8

	// Only the PartiallyFreeList free list is allowed to have children
	check(State == EBlockState::PartiallyFreeList || AddressBlock.FirstChild == 0xffff);

<<<<<<< HEAD
	uint16 OldRootIndex = RootIndex;

	// Add new root block
	FAddressBlock RootBlock(LogSize);
	RootBlock.FirstChild = OldRootIndex;
	RootIndex = AcquireBlock();
	AddressBlocks[RootIndex] = RootBlock;

	// Reparent old root block
	int32 NextSibling = AcquireBlock();
	AddressBlocks[OldRootIndex].Parent = RootIndex;
	AddressBlocks[OldRootIndex].FirstSibling = OldRootIndex;
	AddressBlocks[OldRootIndex].NextSibling = NextSibling;

	// Add new siblings for old root block
	const int32 NumChildren = (1 << vDimensions);
	for (int32 Sibling = 1; Sibling < NumChildren; Sibling++)
	{
		const int32 BlockIndex = NextSibling;
		NextSibling = (Sibling + 1 < NumChildren) ? AcquireBlock() : 0xffff;

		FAddressBlock Block(AddressBlocks[OldRootIndex], Sibling, vDimensions);
		Block.NextSibling = NextSibling;
		AddressBlocks[BlockIndex] = Block;
	}

	// Add new siblings to lists
	SortedAddresses.InsertUninitialized(0, NumChildren - 1);
	SortedIndices.InsertUninitialized(0, NumChildren - 1);
	check(SortedAddresses.Num() == SortedIndices.Num());

	int32 Sibling = 1;
	uint16 Index = AddressBlocks[OldRootIndex].NextSibling;
	while (Index != 0xffff)
	{
		FAddressBlock& AddressBlock = AddressBlocks[Index];
=======
	AddressBlock.State = State;
	AddressBlock.NextFree = InOutListHead;
	if (AddressBlock.NextFree != 0xffff)
	{
		AddressBlocks[AddressBlock.NextFree].PrevFree = Index;
	}
	InOutListHead = Index;
}
>>>>>>> 6bbb88c8

void FVirtualTextureAllocator::UnlinkFreeList(uint16& InOutListHead, EBlockState State, uint16 Index)
{
	FAddressBlock& AddressBlock = AddressBlocks[Index];
	check(AddressBlock.State == State);
	const uint32 PrevFreeIndex = AddressBlock.PrevFree;
	const uint32 NextFreeIndex = AddressBlock.NextFree;
	if (PrevFreeIndex != 0xffff)
	{
		AddressBlocks[PrevFreeIndex].NextFree = NextFreeIndex;
		AddressBlock.PrevFree = 0xffff;
	}
	if (NextFreeIndex != 0xffff)
	{
		AddressBlocks[NextFreeIndex].PrevFree = PrevFreeIndex;
		AddressBlock.NextFree = 0xffff;
	}
	if (InOutListHead == Index)
	{
		InOutListHead = NextFreeIndex;
	}
	AddressBlock.State = EBlockState::None;
}

<<<<<<< HEAD
		// Add to sorted list
		// We are inserting sorted so need to be careful to add siblings in reverse order
		SortedAddresses[NumChildren - Sibling - 1] = AddressBlock.vAddress;
		SortedIndices[NumChildren - Sibling - 1] = Index;

		Index = AddressBlock.NextSibling;
		Sibling++;
	}
}

int32 FVirtualTextureAllocator::AcquireBlock()
{
	if (GlobalFreeList == 0xffff)
	{
		return AddressBlocks.AddUninitialized();
	}

	int32 FreeBlock = GlobalFreeList;

	GlobalFreeList = AddressBlocks[GlobalFreeList].NextFree;
	if (GlobalFreeList != 0xffff)
	{
		AddressBlocks[GlobalFreeList].PrevFree = 0xffff;
	}

	return FreeBlock;
}

uint32 FVirtualTextureAllocator::Find(uint32 vAddress) const
=======
int32 FVirtualTextureAllocator::AcquireBlock()
{
	int32 Index = GlobalFreeList;
	if (Index == 0xffff)
	{
		Index = AddressBlocks.AddUninitialized();
		ensure(Index <= 0x8000); // make sure we're not getting close
		check(Index <= 0xffff); // make sure we fit in 16bit index
	}
	else
	{
		UnlinkFreeList(GlobalFreeList, EBlockState::GlobalFreeList, Index);
	}

	// Debug fill memory to invalid value
	FAddressBlock& AddressBlock = AddressBlocks[Index];
	FMemory::Memset(AddressBlock, 0xCC);

	return Index;
}

uint32 FVirtualTextureAllocator::FindAddressBlock(uint32 vAddress) const
>>>>>>> 6bbb88c8
{
	uint32 Min = 0;
	uint32 Max = SortedAddresses.Num();

	// Binary search for lower bound
	while (Min != Max)
	{
		const uint32 Mid = Min + (Max - Min) / 2;
		const uint32 Key = SortedAddresses[Mid];

		if (vAddress < Key)
			Min = Mid + 1;
		else
			Max = Mid;
	}

	return Min;
}

<<<<<<< HEAD
FAllocatedVirtualTexture* FVirtualTextureAllocator::Find(uint32 vAddress, uint32& Local_vAddress) const
{
	const uint32 SortedIndex = Find(vAddress);
=======
FAllocatedVirtualTexture* FVirtualTextureAllocator::Find(uint32 vAddress, uint32& OutLocal_vAddress) const
{
	const uint32 SortedIndex = FindAddressBlock(vAddress);
>>>>>>> 6bbb88c8

	const uint16 Index = SortedIndices[SortedIndex];
	const FAddressBlock& AddressBlock = AddressBlocks[Index];
	check(SortedAddresses[SortedIndex] == AddressBlock.vAddress);

<<<<<<< HEAD
=======
	FAllocatedVirtualTexture* AllocatedVT = nullptr;
>>>>>>> 6bbb88c8
	const uint32 BlockSize = 1 << (vDimensions * AddressBlock.vLogSize);
	if (vAddress >= AddressBlock.vAddress &&
		vAddress < AddressBlock.vAddress + BlockSize)
	{
		AllocatedVT = AddressBlock.VT;
		if (AllocatedVT)
		{
			OutLocal_vAddress = vAddress - AllocatedVT->GetVirtualAddress();
		}
		// TODO mip bias
	}

	return AllocatedVT;
}

bool FVirtualTextureAllocator::TryAlloc(uint32 InLogSize)
<<<<<<< HEAD
{
	for (int i = InLogSize; i < FreeList.Num(); i++)
	{
		uint16 FreeIndex = FreeList[i];
		if (FreeIndex != 0xffff)
		{
			return true;
		}
	}
	return false;
}

uint32 FVirtualTextureAllocator::Alloc(FAllocatedVirtualTexture* VT)
{
	// Pad out to square power of 2
	const uint32 BlockSize = FMath::Max(VT->GetWidthInTiles(), VT->GetHeightInTiles());
	const uint8 vLogSize = FMath::CeilLogTwo(BlockSize);

	// Find smallest free that fits
	for (int i = vLogSize; i < FreeList.Num(); i++)
	{
		uint16 FreeIndex = FreeList[i];
		if (FreeIndex != 0xffff)
		{
			// Found free
			uint16 AllocIndex = FreeIndex;
			FAddressBlock* AllocBlock = &AddressBlocks[AllocIndex];
			check(AllocBlock->VT == nullptr);
			check(AllocBlock->PrevFree == 0xffff);

			// Remove from free list
			FreeList[i] = AllocBlock->NextFree;
			if (AllocBlock->NextFree != 0xffff)
			{
				AddressBlocks[AllocBlock->NextFree].PrevFree = 0xffff;
				AllocBlock->NextFree = 0xffff;
=======
{
	for (int i = InLogSize; i < FreeList.Num(); i++)
	{
		uint16 FreeIndex = FreeList[i];
		if (FreeIndex != 0xffff)
		{
			return true;
		}
	}
	return false;
}

void FVirtualTextureAllocator::SubdivideBlock(uint32 ParentIndex)
{
	const uint32 NumChildren = (1 << vDimensions);

	const uint32 vParentLogSize = AddressBlocks[ParentIndex].vLogSize;
	check(vParentLogSize > 0u);
	const uint32 vChildLogSize = vParentLogSize - 1u;

	// Only free blocks can be subdivided, move to the partially free list
	check(AddressBlocks[ParentIndex].FirstChild == 0xffff);
	UnlinkFreeList(FreeList[vParentLogSize], EBlockState::FreeList, ParentIndex);
	AddressBlocks[ParentIndex].FreeMip = 0;
	LinkFreeList(PartiallyFreeList[vParentLogSize].Mips[0], EBlockState::PartiallyFreeList, ParentIndex);

	const uint32 vAddress = AddressBlocks[ParentIndex].vAddress;
	const int32 SortedIndex = FindAddressBlock(vAddress);
	check(vAddress == SortedAddresses[SortedIndex]);

	// Make room for newly added
	SortedAddresses.InsertUninitialized(SortedIndex, NumChildren - 1u);
	SortedIndices.InsertUninitialized(SortedIndex, NumChildren - 1u);
	check(SortedAddresses.Num() == SortedIndices.Num());

	uint16 FirstSiblingIndex = 0xffff;
	uint16 PrevChildIndex = 0xffff;
	for (uint32 Sibling = 0; Sibling < NumChildren; Sibling++)
	{
		const int32 ChildBlockIndex = AcquireBlock();
		const uint32 vChildAddress = vAddress + (Sibling << (vDimensions * vChildLogSize));

		const int32 SortedIndexOffset = NumChildren - 1 - Sibling;
		SortedAddresses[SortedIndex + SortedIndexOffset] = vChildAddress;
		SortedIndices[SortedIndex + SortedIndexOffset] = ChildBlockIndex;

		if (Sibling == 0u)
		{
			FirstSiblingIndex = ChildBlockIndex;
			AddressBlocks[ParentIndex].FirstChild = ChildBlockIndex;
		}
		else
		{
			AddressBlocks[PrevChildIndex].NextSibling = ChildBlockIndex;
		}
	
		FAddressBlock ChildBlock(vChildLogSize);
		ChildBlock.vAddress = vChildAddress;
		ChildBlock.Parent = ParentIndex;
		ChildBlock.FirstSibling = FirstSiblingIndex;
		ChildBlock.NextSibling = 0xffff;
		AddressBlocks[ChildBlockIndex] = ChildBlock;

		// New child blocks start out on the free list
		LinkFreeList(FreeList[vChildLogSize], EBlockState::FreeList, ChildBlockIndex);

		PrevChildIndex = ChildBlockIndex;
	}
}

void FVirtualTextureAllocator::FreeMipUpdateParents(uint16 ParentIndex)
{
	for (uint32 ParentDepth = 0; ParentDepth < PartiallyFreeMipDepth; ParentDepth++)
	{
		if (ParentIndex == 0xffff)
		{
			break;
		}

		FAddressBlock& ParentBlock = AddressBlocks[ParentIndex];
		uint8 OldFreeMip = ParentBlock.FreeMip;
		uint8 NewFreeMip = ComputeFreeMip(ParentIndex);

		if (NewFreeMip != OldFreeMip)
		{
			UnlinkFreeList(PartiallyFreeList[ParentBlock.vLogSize].Mips[OldFreeMip], EBlockState::PartiallyFreeList, ParentIndex);
			ParentBlock.FreeMip = NewFreeMip;
			LinkFreeList(PartiallyFreeList[ParentBlock.vLogSize].Mips[NewFreeMip], EBlockState::PartiallyFreeList, ParentIndex);
		}

		ParentIndex = ParentBlock.Parent;
	}
}

void FVirtualTextureAllocator::MarkBlockAllocated(uint32 Index, uint32 vAllocatedTileX0, uint32 vAllocatedTileY0, FAllocatedVirtualTexture* VT)
{
	FAddressBlock* AllocBlock = &AddressBlocks[Index];
	check(AllocBlock->State != EBlockState::None);
	check(AllocBlock->State != EBlockState::GlobalFreeList);

	const uint32 vLogSize = AllocBlock->vLogSize;

	// check to see if block is in the correct position
	const uint32 vAllocatedTileX1 = vAllocatedTileX0 + VT->GetWidthInTiles();
	const uint32 vAllocatedTileY1 = vAllocatedTileY0 + VT->GetHeightInTiles();
	const uint32 BlockSize = (1u << vLogSize);
	const uint32 vBlockAddress = AllocBlock->vAddress;
	const uint32 vBlockTileX0 = FMath::ReverseMortonCode2(vBlockAddress);
	const uint32 vBlockTileY0 = FMath::ReverseMortonCode2(vBlockAddress >> 1);
	const uint32 vBlockTileX1 = vBlockTileX0 + BlockSize;
	const uint32 vBlockTileY1 = vBlockTileY0 + BlockSize;

	if (vAllocatedTileX1 > vBlockTileX0 &&
		vAllocatedTileX0 < vBlockTileX1 &&
		vAllocatedTileY1 > vBlockTileY0 &&
		vAllocatedTileY0 < vBlockTileY1)
	{
		// Block overlaps the VT we're trying to allocate
		if (vBlockTileX0 >= vAllocatedTileX0 &&
			vBlockTileX1 <= vAllocatedTileX1 &&
			vBlockTileY0 >= vAllocatedTileY0 &&
			vBlockTileY1 <= vAllocatedTileY1)
		{
			// Block is entirely contained within the VT we're trying to allocate

			// In this case, block must be completely free (or else there's an error somewhere else)
			check(AllocBlock->FirstChild == 0xffff);
			UnlinkFreeList(FreeList[vLogSize], EBlockState::FreeList, Index);
			
			++NumAllocations;
			NumAllocatedPages += 1u << (vDimensions * vLogSize);

			// Add to hash table
			uint16 Key = reinterpret_cast<UPTRINT>(VT) / 16;
			HashTable.Add(Key, Index);

			AllocBlock->VT = VT;
			AllocBlock->State = EBlockState::AllocatedTexture;

			FreeMipUpdateParents(AllocBlock->Parent);
		}
		else
		{
			// Block intersects the VT
			if (AllocBlock->State == EBlockState::FreeList)
			{
				// If block is completely free, need to subdivide further
				SubdivideBlock(Index);
>>>>>>> 6bbb88c8
			}
			// otherwise block is already subdivided
			AllocBlock = nullptr; // list will be potentially reallocated
			check(AddressBlocks[Index].State == EBlockState::PartiallyFreeList);
	
			uint32 NumChildren = 0u;
			uint16 ChildIndex = AddressBlocks[Index].FirstChild;
			check(ChildIndex == AddressBlocks[ChildIndex].FirstSibling);
			while (ChildIndex != 0xffff)
			{
				check(AddressBlocks[ChildIndex].Parent == Index);

<<<<<<< HEAD
			// Recursive subdivide to requested size
			TArray<int32, TInlineAllocator<32>> NewBlocks;
			while (AllocBlock->vLogSize > vLogSize)
			{
				const uint32 NumChildren = (1 << vDimensions);

				// Create child blocks
				const int32 FirstChildIndex = AcquireBlock();
				int32 NextSibling = AcquireBlock();

				AllocBlock = &AddressBlocks[AllocIndex];
				AllocBlock->FirstChild = FirstChildIndex;

				FAddressBlock FirstChildBlock(AllocBlock->vLogSize - 1);
				FirstChildBlock.vAddress = AllocBlock->vAddress;
				FirstChildBlock.Parent = AllocIndex;
				FirstChildBlock.FirstSibling = FirstChildIndex;
				FirstChildBlock.NextSibling = NextSibling;
				AddressBlocks[FirstChildIndex] = FirstChildBlock;

				for (uint32 Sibling = 1; Sibling < NumChildren; Sibling++)
				{
					const int32 BlockIndex = NextSibling;
					NextSibling = (Sibling + 1 < NumChildren) ? AcquireBlock() : 0xffff;

					FAddressBlock Block(FirstChildBlock, Sibling, vDimensions);
					Block.NextSibling = NextSibling;
					AddressBlocks[BlockIndex] = Block;
					NewBlocks.Add(BlockIndex);
				}

				AllocIndex = FirstChildIndex;
				AllocBlock = &AddressBlocks[AllocIndex];
=======
				MarkBlockAllocated(ChildIndex, vAllocatedTileX0, vAllocatedTileY0, VT);

				ChildIndex = AddressBlocks[ChildIndex].NextSibling;
				NumChildren++;
			}
			check(NumChildren == (1u << vDimensions));
		}
	}
}

bool FVirtualTextureAllocator::TestAllocation(uint32 Index, uint32 vAllocatedTileX0, uint32 vAllocatedTileY0, uint32 vAllocatedTileX1, uint32 vAllocatedTileY1) const
{
	const FAddressBlock& AllocBlock = AddressBlocks[Index];
	const uint32 vLogSize = AllocBlock.vLogSize;
	const uint32 BlockSize = (1u << vLogSize);

	const uint32 vBlockAddress = AllocBlock.vAddress;
	const uint32 vBlockTileX0 = FMath::ReverseMortonCode2(vBlockAddress);
	const uint32 vBlockTileY0 = FMath::ReverseMortonCode2(vBlockAddress >> 1);
	const uint32 vBlockTileX1 = vBlockTileX0 + BlockSize;
	const uint32 vBlockTileY1 = vBlockTileY0 + BlockSize;

	if (vAllocatedTileX1 > vBlockTileX0 &&
		vAllocatedTileX0 < vBlockTileX1 &&
		vAllocatedTileY1 > vBlockTileY0 &&
		vAllocatedTileY0 < vBlockTileY1)
	{
		// Block overlaps the VT we're trying to allocate
		if (AllocBlock.State == EBlockState::AllocatedTexture)
		{
			return false;
		}
		else
		{
			check(AllocBlock.State == EBlockState::PartiallyFreeList);
			if (vBlockTileX0 >= vAllocatedTileX0 &&
				vBlockTileX1 <= vAllocatedTileX1 &&
				vBlockTileY0 >= vAllocatedTileY0 &&
				vBlockTileY1 <= vAllocatedTileY1)
			{
				// If block is fully contained within the check region, don't need to search children, we are guaranteed to find an intersection
				return false;
			}

			uint16 ChildIndex = AddressBlocks[Index].FirstChild;
			check(ChildIndex == AddressBlocks[ChildIndex].FirstSibling);
			while (ChildIndex != 0xffff)
			{
				const FAddressBlock& ChildBlock = AddressBlocks[ChildIndex];
				check(ChildBlock.Parent == Index);
				if (ChildBlock.State != EBlockState::FreeList &&
					!TestAllocation(ChildIndex, vAllocatedTileX0, vAllocatedTileY0, vAllocatedTileX1, vAllocatedTileY1))
				{
					return false;
				}
				ChildIndex = ChildBlock.NextSibling;
>>>>>>> 6bbb88c8
			}
		}
	}

	return true;
}

uint32 FVirtualTextureAllocator::Alloc(FAllocatedVirtualTexture* VT)
{
	const uint32 WidthInTiles = VT->GetWidthInTiles();
	const uint32 HeightInTiles = VT->GetHeightInTiles();
	const uint32 MinSize = FMath::Min(WidthInTiles, HeightInTiles);
	const uint32 MaxSize = FMath::Max(WidthInTiles, HeightInTiles);
	const int32 vLogMinSize = FMath::CeilLogTwo(MinSize);
	const int32 vLogMaxSize = FMath::CeilLogTwo(MaxSize);

	// Tile must be aligned to match the max level of the VT, otherwise tiles at lower mip levels may intersect neighboring regions
	const uint32 MaxLevel = VT->GetMaxLevel();
	const uint32 vAddressAlignment = 1u << (vDimensions * MaxLevel);

	if (vLogMaxSize >= FreeList.Num())
	{
		// VT is larger than the entire page table
		return ~0u;
	}

	uint16 AllocIndex = 0xffff;
	uint32 vAddress = ~0u;

<<<<<<< HEAD
			// If new blocks were generated add them to the lists
			if (NewBlocks.Num())
			{
				FAddressBlock* ParentBlock = &AddressBlocks[FreeIndex];
				check(ParentBlock->vAddress == AllocBlock->vAddress);

				const int32 SortedIndex = Find(AllocBlock->vAddress);
				check(AllocBlock->vAddress == SortedAddresses[SortedIndex]);

				// Replace parent block with new allocated block
				SortedIndices[SortedIndex] = AllocIndex;
				// Make room for newly added
				SortedAddresses.InsertUninitialized(SortedIndex, NewBlocks.Num());
				SortedIndices.InsertUninitialized(SortedIndex, NewBlocks.Num());
				check(SortedAddresses.Num() == SortedIndices.Num());

				// Add new blocks to lists
				int32 DepthCount = 0;
				while (ParentBlock->FirstChild != 0xffff)
				{
					// Add siblings at this size
					int32 Sibling = 1;
					uint16 Index = AddressBlocks[ParentBlock->FirstChild].NextSibling;
					while (Index != 0xffff)
					{
						FAddressBlock& AddressBlock = AddressBlocks[Index];

						// Place on free list
						AddressBlock.NextFree = FreeList[AddressBlock.vLogSize];
						if (AddressBlock.NextFree != 0xffff)
						{
							AddressBlocks[AddressBlock.NextFree].PrevFree = Index;
						}
						FreeList[AddressBlock.vLogSize] = Index;

						// Add to sorted list
						// We are inserting sorted so need to be careful to add siblings in reverse order
						const int32 NumChildren = (1 << vDimensions);
						const int32 SortedIndexOffset = (DepthCount + 1) * (NumChildren - 1) - Sibling;
						SortedAddresses[SortedIndex + SortedIndexOffset] = AddressBlock.vAddress;
						SortedIndices[SortedIndex + SortedIndexOffset] = Index;

						Index = AddressBlock.NextSibling;
						Sibling++;
					}

					// Now handle child siblings
					ParentBlock = &AddressBlocks[ParentBlock->FirstChild];
					DepthCount++;
				}
			}

			++NumAllocations;
			NumAllocatedPages += 1u << (vDimensions * vLogSize);

			// Add to hash table
			uint16 Key = reinterpret_cast<UPTRINT>(VT) / 16;
			HashTable.Add(Key, AllocIndex);

			AllocBlock->VT = VT;
			return AllocBlock->vAddress;
=======
	// See if we have any completely free blocks big enough
	// Here we search all free blocks, including ones that are too large (large blocks will still be subdivided to fit)
	for (int32 vLogSize = vLogMaxSize; vLogSize < FreeList.Num(); ++vLogSize)
	{
		// Could avoid this loop if FreeList was kept sorted by vAddress
		uint16 FreeIndex = FreeList[vLogSize];
		while (FreeIndex != 0xffff)
		{
			const FAddressBlock& AllocBlock = AddressBlocks[FreeIndex];
			check(AllocBlock.State == EBlockState::FreeList);
			if (AllocBlock.vAddress < vAddress)
			{
				AllocIndex = FreeIndex;
				vAddress = AllocBlock.vAddress;
			}
			FreeIndex = AllocBlock.NextFree;
		}
	}

	// Look for a partially allocated block that has room for this allocation.  Only need to check partially allocated blocks
	// of the correct size, which could allocate a sub-block of MaxLevel alignment.  Larger partially allocated blocks will
	// contain a child block that's completely free, that will already be discovered by the above search.
	check((uint32)vLogMaxSize >= MaxLevel);
	uint32 FreeMipCount = FMath::Min(3u, vLogMaxSize - MaxLevel);

	for (uint32 FreeMipIndex = 0; FreeMipIndex <= FreeMipCount; FreeMipIndex++)
	{
		uint16 FreeIndex = PartiallyFreeList[vLogMaxSize].Mips[FreeMipIndex];
		while (FreeIndex != 0xffff)
		{
			FAddressBlock& AllocBlock = AddressBlocks[FreeIndex];

			// TODO:  consider making "ComputeFreeMip" test a checkSlow once system is proven reliable
			check((AllocBlock.FreeMip == FreeMipIndex) && (AllocBlock.FreeMip == ComputeFreeMip(FreeIndex)));

			if (AllocBlock.vAddress < vAddress)
			{
				check(AllocBlock.State == EBlockState::PartiallyFreeList);
				const uint32 BlockSize = 1u << vLogMaxSize;
				uint32 vCheckAddress = AllocBlock.vAddress;
				const uint32 vBlockTileX0 = FMath::ReverseMortonCode2(vCheckAddress);
				const uint32 vBlockTileY0 = FMath::ReverseMortonCode2(vCheckAddress >> 1);
				const uint32 vBlockTileX1 = vBlockTileX0 + BlockSize;
				const uint32 vBlockTileY1 = vBlockTileY0 + BlockSize;

				// Search all valid positions within the block (in ascending morton order), looking for a fit for the texture we're trying to allocate
				// Step size is driven by our alignment requirements
				// Seems like there is probably a more clever way to accomplish this, if perf becomes an issue
				while (true)
				{
					const uint32 vTileX0 = FMath::ReverseMortonCode2(vCheckAddress);
					const uint32 vTileY0 = FMath::ReverseMortonCode2(vCheckAddress >> 1);
					const uint32 vTileX1 = vTileX0 + WidthInTiles;
					const uint32 vTileY1 = vTileY0 + HeightInTiles;
					if (vTileY1 > vBlockTileY1)
					{
						break;
					}

					if (vTileX1 <= vBlockTileX1)
					{
						if (TestAllocation(FreeIndex, vTileX0, vTileY0, vTileX1, vTileY1))
						{
							// here AllocIndex won't point to exactly the correct block yet, but we don't want to subdivide yet, until we're sure this is the best fit
							// MarkBlockAllocated will properly subdivide the initial block as needed
							AllocIndex = FreeIndex;
							vAddress = vCheckAddress;
							break;
						}
					}

					vCheckAddress += vAddressAlignment;
				}
			}
			FreeIndex = AllocBlock.NextFree;
>>>>>>> 6bbb88c8
		}
	}

	if (AllocIndex != 0xffff)
	{
		check(vAddress != ~0u);
		FAddressBlock& AllocBlock = AddressBlocks[AllocIndex];
		const uint32 vTileX = FMath::ReverseMortonCode2(vAddress);
		const uint32 vTileY = FMath::ReverseMortonCode2(vAddress >> 1);

		MarkBlockAllocated(AllocIndex, vTileX, vTileY, VT);

		check(AddressBlocks[AllocIndex].State != EBlockState::FreeList);

		// Make sure we allocate enough space in the backing texture so all the mip levels fit
		const uint32 SizeAlign = 1u << MaxLevel;
		const uint32 AlignedWidthInTiles = Align(WidthInTiles, SizeAlign);
		const uint32 AlignedHeightInTiles = Align(HeightInTiles, SizeAlign);

		AllocatedWidth = FMath::Max(AllocatedWidth, vTileX + AlignedWidthInTiles);
		AllocatedHeight = FMath::Max(AllocatedHeight, vTileY + AlignedHeightInTiles);
	}

	return vAddress;
}

void FVirtualTextureAllocator::Free(FAllocatedVirtualTexture* VT)
{
	// Find block index
	uint16 Key = reinterpret_cast<UPTRINT>(VT) / 16;
<<<<<<< HEAD
	uint32 Index;
	for (Index = HashTable.First(Key); HashTable.IsValid(Index); Index = HashTable.Next(Index))
	{
		if (AddressBlocks[Index].VT == VT)
=======
	uint32 Index = HashTable.First(Key);
	while (HashTable.IsValid(Index))
	{
		const uint32 NextIndex = HashTable.Next(Index);
		FAddressBlock& AddressBlock = AddressBlocks[Index];
		if (AddressBlock.VT == VT)
>>>>>>> 6bbb88c8
		{
			check(AddressBlock.State == EBlockState::AllocatedTexture);
			check(AddressBlock.FirstChild == 0xffff); // texture allocation should be leaf
			AddressBlock.State = EBlockState::None;
			AddressBlock.VT = nullptr;

			// TODO (perf):  This is slightly wasteful for textures composed of multiple blocks,
			// as it will update the same parents more than once.  Many textures only have one
			// block, so perhaps this isn't a large overhead.
			FreeMipUpdateParents(AddressBlock.Parent);

			check(NumAllocations > 0u);
			--NumAllocations;

			const uint32 NumPagesForBlock = 1u << (vDimensions * AddressBlock.vLogSize);
			check(NumAllocatedPages >= NumPagesForBlock);
			NumAllocatedPages -= NumPagesForBlock;

			// Add block to free list
			// This handles merging free siblings
			FreeAddressBlock(Index, true);

			// Remove the index from the hash table as it may be reused later
			HashTable.Remove(Key, Index);
		}
		Index = NextIndex;
	}
}

void FVirtualTextureAllocator::FreeAddressBlock(uint32 Index, bool bTopLevelBlock)
{
	FAddressBlock& AddressBlock = AddressBlocks[Index];
	if (bTopLevelBlock)
	{
		// Block was freed directly, should already be removed froms lists
		check(AddressBlock.State == EBlockState::None);
	}
<<<<<<< HEAD
	if (HashTable.IsValid(Index))
	{
		FAddressBlock& AddressBlock = AddressBlocks[Index];
		check(AddressBlock.VT == VT);
		AddressBlock.VT = nullptr;

		check(NumAllocations > 0u);
		--NumAllocations;
=======
	else
	{
		// Block was freed by consolidating children
		UnlinkFreeList(PartiallyFreeList[AddressBlock.vLogSize].Mips[AddressBlock.FreeMip], EBlockState::PartiallyFreeList, Index);
	}
>>>>>>> 6bbb88c8

	check(AddressBlock.VT == nullptr);
	check(AddressBlock.NextFree == 0xffff);
	check(AddressBlock.PrevFree == 0xffff);

<<<<<<< HEAD
		// Add block to free list
		// This handles merging free siblings
		FreeAddressBlock(Index);

		// Remove the index from the hash table as it may be reused later
		HashTable.Remove(Key, Index);
	}
}

void FVirtualTextureAllocator::FreeAddressBlock(uint32 Index)
{
	FAddressBlock& AddressBlock = AddressBlocks[Index];
	check(AddressBlock.VT == nullptr);
	check(AddressBlock.NextFree == 0xffff);
	check(AddressBlock.PrevFree == 0xffff);

	// If all siblings are free then we can merge them
	uint32 SiblingIndex = AddressBlock.FirstSibling;
	bool bConsolidateSiblings = SiblingIndex != 0xffff;
	while (bConsolidateSiblings && SiblingIndex != 0xffff)
	{
		bConsolidateSiblings &= (SiblingIndex == Index || FreeList[AddressBlock.vLogSize] == SiblingIndex || AddressBlocks[SiblingIndex].PrevFree != 0xffff);
		SiblingIndex = AddressBlocks[SiblingIndex].NextSibling;
	}

	if (!bConsolidateSiblings)
	{
		// Simply place this block on the free list
		AddressBlock.NextFree = FreeList[AddressBlock.vLogSize];
		if (AddressBlock.NextFree != 0xffff)
		{
			AddressBlocks[AddressBlock.NextFree].PrevFree = Index;
		}
		FreeList[AddressBlock.vLogSize] = Index;
	}
	else
	{
		// Remove all of this block's siblings from free list and add to global free list
		uint32 FreeIndex = AddressBlock.FirstSibling;
		while (FreeIndex != 0xffff)
		{
			FAddressBlock& FreeBlock = AddressBlocks[FreeIndex];
			const uint32 PrevFreeIndex = FreeBlock.PrevFree;
			const uint32 NextFreeIndex = FreeBlock.NextFree;
			if (PrevFreeIndex != 0xffff)
			{
				AddressBlocks[PrevFreeIndex].NextFree = NextFreeIndex;
				FreeBlock.PrevFree = 0xffff;
			}
			if (NextFreeIndex != 0xffff)
			{
				AddressBlocks[NextFreeIndex].PrevFree = PrevFreeIndex;
				FreeBlock.NextFree = 0xffff;
			}
			if (FreeList[AddressBlock.vLogSize] == FreeIndex)
			{
				FreeList[AddressBlock.vLogSize] = NextFreeIndex;
			}

			if (GlobalFreeList != 0xffff)
			{
				FreeBlock.NextFree = GlobalFreeList;
				AddressBlocks[GlobalFreeList].PrevFree = FreeIndex;
			}
			GlobalFreeList = FreeIndex;

			FreeIndex = FreeBlock.NextSibling;
		}
=======
	// If we got here, the block's children have already been consolidated/removed
	AddressBlock.FirstChild = 0xffff;

	// If all siblings are free then we can merge them
	uint32 SiblingIndex = AddressBlock.FirstSibling;
	bool bConsolidateSiblings = SiblingIndex != 0xffff;
	while (bConsolidateSiblings && SiblingIndex != 0xffff)
	{
		const FAddressBlock& SiblingBlock = AddressBlocks[SiblingIndex];
		if (SiblingIndex != Index)
		{
			check(SiblingBlock.State != EBlockState::None);
			check(SiblingBlock.State != EBlockState::GlobalFreeList);
			bConsolidateSiblings &= (SiblingBlock.State == EBlockState::FreeList);
		}
		SiblingIndex = SiblingBlock.NextSibling;
	}

	if (!bConsolidateSiblings)
	{
		// Simply place this block on the free list
		LinkFreeList(FreeList[AddressBlock.vLogSize], EBlockState::FreeList, Index);
	}
	else
	{
		// Remove all of this block's siblings from free list and add to global free list
		uint32 FreeIndex = AddressBlock.FirstSibling;
		while (FreeIndex != 0xffff)
		{
			FAddressBlock& FreeBlock = AddressBlocks[FreeIndex];

			if (FreeIndex != Index)
			{
				// All our siblings must be free (we checked above to get into this case)
				UnlinkFreeList(FreeList[AddressBlock.vLogSize], EBlockState::FreeList, FreeIndex);
			}

			LinkFreeList(GlobalFreeList, EBlockState::GlobalFreeList, FreeIndex);

			FreeIndex = FreeBlock.NextSibling;
		}

		check(AddressBlock.State == EBlockState::GlobalFreeList);
>>>>>>> 6bbb88c8

		// Remove this block and its siblings from the sorted lists
		// We can assume that the sibling blocks are sequential in the sorted list since they are free and so have no children
		// FirstSibling will be the last in the range of siblings in the sorted lists 
<<<<<<< HEAD
		const uint32 SortedIndexRangeEnd = Find(AddressBlocks[AddressBlock.FirstSibling].vAddress);
=======
		const uint32 SortedIndexRangeEnd = FindAddressBlock(AddressBlocks[AddressBlock.FirstSibling].vAddress);
>>>>>>> 6bbb88c8
		check(SortedAddresses[SortedIndexRangeEnd] == AddressBlocks[AddressBlock.FirstSibling].vAddress);
		const uint32 NumSiblings = 1 << vDimensions;
		check(SortedIndexRangeEnd + 1 >= NumSiblings);
		const uint32 SortedIndexRangeStart = SortedIndexRangeEnd + 1 - NumSiblings;

		// Remove all but one siblings because...
		SortedAddresses.RemoveAt(SortedIndexRangeStart, NumSiblings - 1, false);
		SortedIndices.RemoveAt(SortedIndexRangeStart, NumSiblings - 1, false);
		// ... we replace first sibling with parent
		SortedIndices[SortedIndexRangeStart] = AddressBlock.Parent;
		check(SortedAddresses[SortedIndexRangeStart] == AddressBlocks[AddressBlock.Parent].vAddress);

		// Add parent block to free list (and possibly consolidate)
<<<<<<< HEAD
		FreeAddressBlock(AddressBlock.Parent);
=======
		FreeAddressBlock(AddressBlock.Parent, false);
>>>>>>> 6bbb88c8
	}
}

void FVirtualTextureAllocator::RecurseComputeFreeMip(uint16 BlockIndex, uint32 Depth, uint64& IoBlockMap) const
{
	const FAddressBlock& Block = AddressBlocks[BlockIndex];

	// Add children first...
	if (Depth < 3)
	{
		uint32 ChildIndex = Block.FirstChild;
		while (ChildIndex != 0xffff)
		{
			RecurseComputeFreeMip(ChildIndex, Depth + 1, IoBlockMap);
			ChildIndex = AddressBlocks[ChildIndex].NextSibling;
		}
	}

	if (Block.State == EBlockState::AllocatedTexture)
	{
		// Bit mask of pixels covered by a block of the given log2 size.  Think of each byte
		// as a row of 8 single bit pixels, moving left in bits representing increasing X, and bytes
		// increasing Y, similar to how a linear 2D array of texels is usually arranged.  Here's a
		// diagram of pixels that are covered by increasing powers of 2, and the corresponding bytes,
		// to show where the entries in the table come from:
		//
		//								1x1     2x2     4x4     8x8
		//        1 2 4 4 8 8 8 8		0x01    0x03    0x0f    0xff
		//        2 2 4 4 8 8 8 8		0x00    0x03    0x0f    0xff
		//        4 4 4 4 8 8 8 8		0x00    0x00    0x0f    0xff
		//        4 4 4 4 8 8 8 8		0x00    0x00    0x0f    0xff
		//        8 8 8 8 8 8 8 8		0x00    0x00    0x00    0xff
		//        8 8 8 8 8 8 8 8		0x00    0x00    0x00    0xff
		//        8 8 8 8 8 8 8 8		0x00    0x00    0x00    0xff
		//        8 8 8 8 8 8 8 8		0x00    0x00    0x00    0xff
		//
		static const uint64 BlockMaskByDepth[4] =
		{
			0xffffffffffffffffull,		// 8x8 block
			0x000000000f0f0f0full,		// 4x4 block
			0x0000000000000303ull,		// 2x2 block
			0x0000000000000001ull,		// 1x1 block
		};

		// Absolute address
		uint32 X = FMath::ReverseMortonCode2(Block.vAddress);
		uint32 Y = FMath::ReverseMortonCode2(Block.vAddress >> 1);

		// Parent block relative address.  Let's say the original parent block was 32 by 32 -- these
		// bit mask operations would mask out the bottom 5 bits of the address for any given block,
		// producing offsets in the range [0..32).  For the original parent, Depth will be zero, and
		// Block.vLogSize would be 5, so the mask generated would be (1 << (5 + 0)) - 1 == 0x1f.  For
		// the next child, Block.vLogSize would be 4, and depth 1, generating the same 0x1f mask, and
		// so on.
		uint32 RelativeX = X & ((1 << (Block.vLogSize + Depth)) - 1);
		uint32 RelativeY = Y & ((1 << (Block.vLogSize + Depth)) - 1);

		// Mapping address (8x8).  For our 32x32 case, we want to map our [0..32) range to [0..8), which
		// requires us to divide by 32 and multiply by 8.  In bit shifts, that means a right shift by
		// Block.vLogSize + Depth == 5, and a left shift by 3.  If the original tile is smaller than 8x8,
		// the shift could go negative, so we need to handle that case.
		int32 MapShift = (Block.vLogSize + Depth - 3);
		uint32 MapX;
		uint32 MapY;
		if (MapShift >= 0)
		{
			MapX = RelativeX >> MapShift;
			MapY = RelativeY >> MapShift;
		}
		else
		{
			MapX = RelativeX << (-MapShift);
			MapY = RelativeY << (-MapShift);
		}

		// Set bits in our bitmap
		uint32 BitIndex = MapX + MapY * 8;
		IoBlockMap |= BlockMaskByDepth[Depth] << BitIndex;
	}
}

uint32 FVirtualTextureAllocator::ComputeFreeMip(uint16 BlockIndex) const
{
	// First we need to generate a map of the block, where data is allocated.  This is an
	// 8x8 pixel map in bits in a single 64-bit word.
	// 
	// TODO (perf):  It might be interesting to actually store this map in the block itself,
	// since we've spent the time computing it, as you could use it to early out in
	// "TestAllocation".
	uint64 BlockMap = 0;
	RecurseComputeFreeMip(BlockIndex, 0, BlockMap);

	// Mapping that specifies pixels that need to be covered by child blocks to block any allocation at the
	// given alignment.  If the corner pixel at a given resolution alone is covered, we can't allocate,
	// because aligned block addresses always start at pixel corners.  But if not, there is potential to
	// squeeze an allocation in there (at least a 1x1 if nothing else).  For finer granularity alignments,
	// we need to check multiple pixel corners to cover all allocation offsets.  Allocation offsets
	// correspond to steps by the "vAddressAlignment" variable in FVirtualTextureAllocator::Alloc.  Here's
	// a diagram of the pixels we are looking at, and the corresponding bytes.  X increases as you go left
	// in bits, and Y increases as you go left in bytes:
	//
	//								1x1     2x2     4x4     8x8
	//        8 1 2 1 4 1 2 1		0xff    0x33    0x11    0x01
	//        1 1 1 1 1 1 1 1		0xff    0x00    0x00    0x00
	//        2 1 2 1 2 1 2 1		0xff    0x33    0x00    0x00
	//        1 1 1 1 1 1 1 1		0xff    0x00    0x00    0x00
	//        4 1 2 1 4 1 2 1		0xff    0x33    0x11    0x00
	//        1 1 1 1 1 1 1 1		0xff    0x00    0x00    0x00
	//        2 1 2 1 2 1 2 1		0xff    0x33    0x00    0x00
	//        1 1 1 1 1 1 1 1		0xff    0x00    0x00    0x00
	//
	static const uint64 BlockOverlapByDepth[4] =
	{
		0x0000000000000001ull,		// 8x8 block
		0x0000001100000011ull,		// 4x4 block
		0x0033003300330033ull,		// 2x2 block
		0xffffffffffffffffull,		// 1x1 block (unused by code, just here for reference)
	};

	uint32 FreeMip;
	for (FreeMip = 0; FreeMip < 3; FreeMip++)
	{
		// Are all the corner pixels at this alignment resolution covered?  If not,
		// break out of the loop.
		if ((BlockOverlapByDepth[FreeMip] & BlockMap) != BlockOverlapByDepth[FreeMip])
		{
			break;
		}
	}

	return FreeMip;
}

void FVirtualTextureAllocator::DumpToConsole(bool verbose)
{
	for (int32 BlockID = SortedIndices.Num() - 1; BlockID >= 0; BlockID--)
	{
		FAddressBlock& Block = AddressBlocks[SortedIndices[BlockID]];
		uint32 X = FMath::ReverseMortonCode2(Block.vAddress);
		uint32 Y = FMath::ReverseMortonCode2(Block.vAddress >> 1);
		uint32 Size = 1 << Block.vLogSize;

		UE_LOG(LogVirtualTexturing, Display, TEXT("Block: vAddress %i,%i, size: %ix%i (tiles),  "), X, Y, Size, Size);
		if (Block.VT != nullptr)
		{
			if (verbose)
			{
				UE_LOG(LogVirtualTexturing, Display, TEXT("%p"), Block.VT);
			}
			Block.VT->DumpToConsole(verbose);
		}
		else
		{
			if (verbose)
			{
				UE_LOG(LogVirtualTexturing, Display, TEXT("NULL VT"));
<<<<<<< HEAD
=======
			}
		}
	}
}

#if WITH_EDITOR
void FVirtualTextureAllocator::FillDebugImage(uint32 Index, uint32* ImageData, TMap<FAllocatedVirtualTexture*, uint32>& ColorMap) const
{
	const FAddressBlock& AddressBlock = AddressBlocks[Index];
	if (AddressBlock.State == EBlockState::AllocatedTexture || AddressBlock.State == EBlockState::FreeList)
	{
		const uint32 vTileX = FMath::ReverseMortonCode2(AddressBlock.vAddress);
		const uint32 vTileY = FMath::ReverseMortonCode2(AddressBlock.vAddress >> 1);
		const uint32 BlockSize = (1u << AddressBlock.vLogSize);

		if (vTileX + BlockSize <= AllocatedWidth && vTileY + BlockSize <= AllocatedHeight)
		{
			uint32 Color;
			uint32 BorderColor;
			if (AddressBlock.State == EBlockState::FreeList)
			{
				// Free blocks are black, with grey border
				Color = FColor::Black.ToPackedABGR();
				BorderColor = FColor(100u, 100u, 100u).ToPackedABGR();
			}
			else
			{
				// Allocated blocks have white border, random color for each AllocatedVT
				uint32* FoundColor = ColorMap.Find(AddressBlock.VT);
				if (!FoundColor)
				{
					FoundColor = &ColorMap.Add(AddressBlock.VT, FColor::MakeRandomColor().ToPackedABGR());
				}
				Color = *FoundColor;
				BorderColor = FColor::White.ToPackedABGR();
			}

			// Add top/bottom borders
			for (uint32 X = 0u; X < BlockSize; ++X)
			{
				const uint32 ImageY0 = vTileY;
				const uint32 ImageY1 = vTileY + BlockSize - 1u;
				const uint32 ImageX = vTileX + X;
				ImageData[ImageY0 * AllocatedWidth + ImageX] = BorderColor;
				ImageData[ImageY1 * AllocatedWidth + ImageX] = BorderColor;
			}

			for (uint32 Y = 1u; Y < BlockSize - 1u; ++Y)
			{
				const uint32 ImageY = vTileY + Y;

				// Add left/right borders
				ImageData[ImageY * AllocatedWidth + vTileX] = BorderColor;
				ImageData[ImageY * AllocatedWidth + vTileX + BlockSize - 1u] = BorderColor;

				for (uint32 X = 1u; X < BlockSize - 1u; ++X)
				{
					const uint32 ImageX = vTileX + X;
					ImageData[ImageY * AllocatedWidth + ImageX] = Color;
				}
>>>>>>> 6bbb88c8
			}
		}
		else
		{
			// If block is outside allocated size, it must be free
			check(AddressBlock.State == EBlockState::FreeList);
		}
	}
	else if (AddressBlock.State == EBlockState::PartiallyFreeList)
	{
		uint32 ChildIndex = AddressBlock.FirstChild;
		while (ChildIndex != 0xffff)
		{
			FillDebugImage(ChildIndex, ImageData, ColorMap);
			ChildIndex = AddressBlocks[ChildIndex].NextSibling;
		}
	}
	else
	{
		// Blocks of this state should not be in the tree
		checkf(false, TEXT("Invalid block state %d"), (int32)AddressBlock.State);
	}
}

void FVirtualTextureAllocator::SaveDebugImage(const TCHAR* ImageName) const
{
	const uint32 EmptyColor = FColor(255, 0, 255).ToPackedABGR();
	TArray<uint32> ImageData;
	ImageData.Init(EmptyColor, AllocatedWidth * AllocatedHeight);
	TMap<FAllocatedVirtualTexture*, uint32> ColorMap;
	FillDebugImage(RootIndex, ImageData.GetData(), ColorMap);

	IImageWrapperModule& ImageWrapperModule = FModuleManager::LoadModuleChecked<IImageWrapperModule>(FName("ImageWrapper"));
	TSharedPtr<IImageWrapper> ImageWrapper = ImageWrapperModule.CreateImageWrapper(EImageFormat::PNG);
	ImageWrapper->SetRaw(ImageData.GetData(), ImageData.Num() * 4, AllocatedWidth, AllocatedHeight, ERGBFormat::RGBA, 8);

	// Compress and write image
	IFileManager& FileManager = IFileManager::Get();
	const FString BasePath = FPaths::ProjectUserDir();
	const FString ImagePath = BasePath / ImageName;
	FArchive* Ar = FileManager.CreateFileWriter(*ImagePath);
	if (Ar)
	{
		const TArray64<uint8>& CompressedData = ImageWrapper->GetCompressed();
		Ar->Serialize((void*)CompressedData.GetData(), CompressedData.Num());
		delete Ar;
	}
}
#endif // WITH_EDITOR<|MERGE_RESOLUTION|>--- conflicted
+++ resolved
@@ -3,12 +3,6 @@
 #include "VirtualTextureAllocator.h"
 #include "AllocatedVirtualTexture.h"
 #include "VirtualTexturing.h"
-<<<<<<< HEAD
-
-FVirtualTextureAllocator::FVirtualTextureAllocator(uint32 Dimensions)
-	: vDimensions(Dimensions)
-	, LogSize(0u)
-=======
 #include "Modules/ModuleManager.h"
 #include "IImageWrapperModule.h"
 #include "Misc/Paths.h"
@@ -26,7 +20,6 @@
 	: vDimensions(Dimensions)
 	, AllocatedWidth(0u)
 	, AllocatedHeight(0u)
->>>>>>> 6bbb88c8
 	, NumAllocations(0u)
 	, NumAllocatedPages(0u)
 {
@@ -34,14 +27,9 @@
 
 void FVirtualTextureAllocator::Initialize(uint32 MaxSize)
 {
-<<<<<<< HEAD
-	check(NumAllocations == 0);
-	LogSize = FMath::CeilLogTwo(InSize);
-=======
 	const uint32 vLogSize = FMath::CeilLogTwo(MaxSize);
 	check(vLogSize <= VIRTUALTEXTURE_LOG2_MAX_PAGETABLE_SIZE);
 	check(NumAllocations == 0);
->>>>>>> 6bbb88c8
 
 	AddressBlocks.Reset(1);
 	SortedAddresses.Reset(1);
@@ -65,12 +53,8 @@
 		FreeList[i] = 0xffff;
 		FMemory::Memset(&PartiallyFreeList[i], 0xff, sizeof(FPartiallyFreeMip));
 	}
-<<<<<<< HEAD
-	FreeList[LogSize] = 0;
-=======
 	FreeList[vLogSize] = 0;
 	FMemory::Memset(&PartiallyFreeList[vLogSize], 0xff, sizeof(FPartiallyFreeMip));
->>>>>>> 6bbb88c8
 
 	// Init global free list
 	GlobalFreeList = 0xffff;
@@ -80,63 +64,14 @@
 
 void FVirtualTextureAllocator::LinkFreeList(uint16& InOutListHead, EBlockState State, uint16 Index)
 {
-<<<<<<< HEAD
-	// If we are empty then fast path is to reinitialize
-	if (NumAllocations == 0)
-	{
-		Initialize(1 << (LogSize + 1));
-		return;
-	}
-
-	++LogSize;
-=======
 	FAddressBlock& AddressBlock = AddressBlocks[Index];
 	check(AddressBlock.State == EBlockState::None);
 	check(AddressBlock.NextFree == 0xffff);
 	check(AddressBlock.PrevFree == 0xffff);
->>>>>>> 6bbb88c8
 
 	// Only the PartiallyFreeList free list is allowed to have children
 	check(State == EBlockState::PartiallyFreeList || AddressBlock.FirstChild == 0xffff);
 
-<<<<<<< HEAD
-	uint16 OldRootIndex = RootIndex;
-
-	// Add new root block
-	FAddressBlock RootBlock(LogSize);
-	RootBlock.FirstChild = OldRootIndex;
-	RootIndex = AcquireBlock();
-	AddressBlocks[RootIndex] = RootBlock;
-
-	// Reparent old root block
-	int32 NextSibling = AcquireBlock();
-	AddressBlocks[OldRootIndex].Parent = RootIndex;
-	AddressBlocks[OldRootIndex].FirstSibling = OldRootIndex;
-	AddressBlocks[OldRootIndex].NextSibling = NextSibling;
-
-	// Add new siblings for old root block
-	const int32 NumChildren = (1 << vDimensions);
-	for (int32 Sibling = 1; Sibling < NumChildren; Sibling++)
-	{
-		const int32 BlockIndex = NextSibling;
-		NextSibling = (Sibling + 1 < NumChildren) ? AcquireBlock() : 0xffff;
-
-		FAddressBlock Block(AddressBlocks[OldRootIndex], Sibling, vDimensions);
-		Block.NextSibling = NextSibling;
-		AddressBlocks[BlockIndex] = Block;
-	}
-
-	// Add new siblings to lists
-	SortedAddresses.InsertUninitialized(0, NumChildren - 1);
-	SortedIndices.InsertUninitialized(0, NumChildren - 1);
-	check(SortedAddresses.Num() == SortedIndices.Num());
-
-	int32 Sibling = 1;
-	uint16 Index = AddressBlocks[OldRootIndex].NextSibling;
-	while (Index != 0xffff)
-	{
-		FAddressBlock& AddressBlock = AddressBlocks[Index];
-=======
 	AddressBlock.State = State;
 	AddressBlock.NextFree = InOutListHead;
 	if (AddressBlock.NextFree != 0xffff)
@@ -145,7 +80,6 @@
 	}
 	InOutListHead = Index;
 }
->>>>>>> 6bbb88c8
 
 void FVirtualTextureAllocator::UnlinkFreeList(uint16& InOutListHead, EBlockState State, uint16 Index)
 {
@@ -170,37 +104,6 @@
 	AddressBlock.State = EBlockState::None;
 }
 
-<<<<<<< HEAD
-		// Add to sorted list
-		// We are inserting sorted so need to be careful to add siblings in reverse order
-		SortedAddresses[NumChildren - Sibling - 1] = AddressBlock.vAddress;
-		SortedIndices[NumChildren - Sibling - 1] = Index;
-
-		Index = AddressBlock.NextSibling;
-		Sibling++;
-	}
-}
-
-int32 FVirtualTextureAllocator::AcquireBlock()
-{
-	if (GlobalFreeList == 0xffff)
-	{
-		return AddressBlocks.AddUninitialized();
-	}
-
-	int32 FreeBlock = GlobalFreeList;
-
-	GlobalFreeList = AddressBlocks[GlobalFreeList].NextFree;
-	if (GlobalFreeList != 0xffff)
-	{
-		AddressBlocks[GlobalFreeList].PrevFree = 0xffff;
-	}
-
-	return FreeBlock;
-}
-
-uint32 FVirtualTextureAllocator::Find(uint32 vAddress) const
-=======
 int32 FVirtualTextureAllocator::AcquireBlock()
 {
 	int32 Index = GlobalFreeList;
@@ -223,7 +126,6 @@
 }
 
 uint32 FVirtualTextureAllocator::FindAddressBlock(uint32 vAddress) const
->>>>>>> 6bbb88c8
 {
 	uint32 Min = 0;
 	uint32 Max = SortedAddresses.Num();
@@ -243,24 +145,15 @@
 	return Min;
 }
 
-<<<<<<< HEAD
-FAllocatedVirtualTexture* FVirtualTextureAllocator::Find(uint32 vAddress, uint32& Local_vAddress) const
-{
-	const uint32 SortedIndex = Find(vAddress);
-=======
 FAllocatedVirtualTexture* FVirtualTextureAllocator::Find(uint32 vAddress, uint32& OutLocal_vAddress) const
 {
 	const uint32 SortedIndex = FindAddressBlock(vAddress);
->>>>>>> 6bbb88c8
 
 	const uint16 Index = SortedIndices[SortedIndex];
 	const FAddressBlock& AddressBlock = AddressBlocks[Index];
 	check(SortedAddresses[SortedIndex] == AddressBlock.vAddress);
 
-<<<<<<< HEAD
-=======
 	FAllocatedVirtualTexture* AllocatedVT = nullptr;
->>>>>>> 6bbb88c8
 	const uint32 BlockSize = 1 << (vDimensions * AddressBlock.vLogSize);
 	if (vAddress >= AddressBlock.vAddress &&
 		vAddress < AddressBlock.vAddress + BlockSize)
@@ -277,44 +170,6 @@
 }
 
 bool FVirtualTextureAllocator::TryAlloc(uint32 InLogSize)
-<<<<<<< HEAD
-{
-	for (int i = InLogSize; i < FreeList.Num(); i++)
-	{
-		uint16 FreeIndex = FreeList[i];
-		if (FreeIndex != 0xffff)
-		{
-			return true;
-		}
-	}
-	return false;
-}
-
-uint32 FVirtualTextureAllocator::Alloc(FAllocatedVirtualTexture* VT)
-{
-	// Pad out to square power of 2
-	const uint32 BlockSize = FMath::Max(VT->GetWidthInTiles(), VT->GetHeightInTiles());
-	const uint8 vLogSize = FMath::CeilLogTwo(BlockSize);
-
-	// Find smallest free that fits
-	for (int i = vLogSize; i < FreeList.Num(); i++)
-	{
-		uint16 FreeIndex = FreeList[i];
-		if (FreeIndex != 0xffff)
-		{
-			// Found free
-			uint16 AllocIndex = FreeIndex;
-			FAddressBlock* AllocBlock = &AddressBlocks[AllocIndex];
-			check(AllocBlock->VT == nullptr);
-			check(AllocBlock->PrevFree == 0xffff);
-
-			// Remove from free list
-			FreeList[i] = AllocBlock->NextFree;
-			if (AllocBlock->NextFree != 0xffff)
-			{
-				AddressBlocks[AllocBlock->NextFree].PrevFree = 0xffff;
-				AllocBlock->NextFree = 0xffff;
-=======
 {
 	for (int i = InLogSize; i < FreeList.Num(); i++)
 	{
@@ -463,7 +318,6 @@
 			{
 				// If block is completely free, need to subdivide further
 				SubdivideBlock(Index);
->>>>>>> 6bbb88c8
 			}
 			// otherwise block is already subdivided
 			AllocBlock = nullptr; // list will be potentially reallocated
@@ -476,41 +330,6 @@
 			{
 				check(AddressBlocks[ChildIndex].Parent == Index);
 
-<<<<<<< HEAD
-			// Recursive subdivide to requested size
-			TArray<int32, TInlineAllocator<32>> NewBlocks;
-			while (AllocBlock->vLogSize > vLogSize)
-			{
-				const uint32 NumChildren = (1 << vDimensions);
-
-				// Create child blocks
-				const int32 FirstChildIndex = AcquireBlock();
-				int32 NextSibling = AcquireBlock();
-
-				AllocBlock = &AddressBlocks[AllocIndex];
-				AllocBlock->FirstChild = FirstChildIndex;
-
-				FAddressBlock FirstChildBlock(AllocBlock->vLogSize - 1);
-				FirstChildBlock.vAddress = AllocBlock->vAddress;
-				FirstChildBlock.Parent = AllocIndex;
-				FirstChildBlock.FirstSibling = FirstChildIndex;
-				FirstChildBlock.NextSibling = NextSibling;
-				AddressBlocks[FirstChildIndex] = FirstChildBlock;
-
-				for (uint32 Sibling = 1; Sibling < NumChildren; Sibling++)
-				{
-					const int32 BlockIndex = NextSibling;
-					NextSibling = (Sibling + 1 < NumChildren) ? AcquireBlock() : 0xffff;
-
-					FAddressBlock Block(FirstChildBlock, Sibling, vDimensions);
-					Block.NextSibling = NextSibling;
-					AddressBlocks[BlockIndex] = Block;
-					NewBlocks.Add(BlockIndex);
-				}
-
-				AllocIndex = FirstChildIndex;
-				AllocBlock = &AddressBlocks[AllocIndex];
-=======
 				MarkBlockAllocated(ChildIndex, vAllocatedTileX0, vAllocatedTileY0, VT);
 
 				ChildIndex = AddressBlocks[ChildIndex].NextSibling;
@@ -567,7 +386,6 @@
 					return false;
 				}
 				ChildIndex = ChildBlock.NextSibling;
->>>>>>> 6bbb88c8
 			}
 		}
 	}
@@ -597,69 +415,6 @@
 	uint16 AllocIndex = 0xffff;
 	uint32 vAddress = ~0u;
 
-<<<<<<< HEAD
-			// If new blocks were generated add them to the lists
-			if (NewBlocks.Num())
-			{
-				FAddressBlock* ParentBlock = &AddressBlocks[FreeIndex];
-				check(ParentBlock->vAddress == AllocBlock->vAddress);
-
-				const int32 SortedIndex = Find(AllocBlock->vAddress);
-				check(AllocBlock->vAddress == SortedAddresses[SortedIndex]);
-
-				// Replace parent block with new allocated block
-				SortedIndices[SortedIndex] = AllocIndex;
-				// Make room for newly added
-				SortedAddresses.InsertUninitialized(SortedIndex, NewBlocks.Num());
-				SortedIndices.InsertUninitialized(SortedIndex, NewBlocks.Num());
-				check(SortedAddresses.Num() == SortedIndices.Num());
-
-				// Add new blocks to lists
-				int32 DepthCount = 0;
-				while (ParentBlock->FirstChild != 0xffff)
-				{
-					// Add siblings at this size
-					int32 Sibling = 1;
-					uint16 Index = AddressBlocks[ParentBlock->FirstChild].NextSibling;
-					while (Index != 0xffff)
-					{
-						FAddressBlock& AddressBlock = AddressBlocks[Index];
-
-						// Place on free list
-						AddressBlock.NextFree = FreeList[AddressBlock.vLogSize];
-						if (AddressBlock.NextFree != 0xffff)
-						{
-							AddressBlocks[AddressBlock.NextFree].PrevFree = Index;
-						}
-						FreeList[AddressBlock.vLogSize] = Index;
-
-						// Add to sorted list
-						// We are inserting sorted so need to be careful to add siblings in reverse order
-						const int32 NumChildren = (1 << vDimensions);
-						const int32 SortedIndexOffset = (DepthCount + 1) * (NumChildren - 1) - Sibling;
-						SortedAddresses[SortedIndex + SortedIndexOffset] = AddressBlock.vAddress;
-						SortedIndices[SortedIndex + SortedIndexOffset] = Index;
-
-						Index = AddressBlock.NextSibling;
-						Sibling++;
-					}
-
-					// Now handle child siblings
-					ParentBlock = &AddressBlocks[ParentBlock->FirstChild];
-					DepthCount++;
-				}
-			}
-
-			++NumAllocations;
-			NumAllocatedPages += 1u << (vDimensions * vLogSize);
-
-			// Add to hash table
-			uint16 Key = reinterpret_cast<UPTRINT>(VT) / 16;
-			HashTable.Add(Key, AllocIndex);
-
-			AllocBlock->VT = VT;
-			return AllocBlock->vAddress;
-=======
 	// See if we have any completely free blocks big enough
 	// Here we search all free blocks, including ones that are too large (large blocks will still be subdivided to fit)
 	for (int32 vLogSize = vLogMaxSize; vLogSize < FreeList.Num(); ++vLogSize)
@@ -735,7 +490,6 @@
 				}
 			}
 			FreeIndex = AllocBlock.NextFree;
->>>>>>> 6bbb88c8
 		}
 	}
 
@@ -766,19 +520,12 @@
 {
 	// Find block index
 	uint16 Key = reinterpret_cast<UPTRINT>(VT) / 16;
-<<<<<<< HEAD
-	uint32 Index;
-	for (Index = HashTable.First(Key); HashTable.IsValid(Index); Index = HashTable.Next(Index))
-	{
-		if (AddressBlocks[Index].VT == VT)
-=======
 	uint32 Index = HashTable.First(Key);
 	while (HashTable.IsValid(Index))
 	{
 		const uint32 NextIndex = HashTable.Next(Index);
 		FAddressBlock& AddressBlock = AddressBlocks[Index];
 		if (AddressBlock.VT == VT)
->>>>>>> 6bbb88c8
 		{
 			check(AddressBlock.State == EBlockState::AllocatedTexture);
 			check(AddressBlock.FirstChild == 0xffff); // texture allocation should be leaf
@@ -816,62 +563,38 @@
 		// Block was freed directly, should already be removed froms lists
 		check(AddressBlock.State == EBlockState::None);
 	}
-<<<<<<< HEAD
-	if (HashTable.IsValid(Index))
-	{
-		FAddressBlock& AddressBlock = AddressBlocks[Index];
-		check(AddressBlock.VT == VT);
-		AddressBlock.VT = nullptr;
-
-		check(NumAllocations > 0u);
-		--NumAllocations;
-=======
 	else
 	{
 		// Block was freed by consolidating children
 		UnlinkFreeList(PartiallyFreeList[AddressBlock.vLogSize].Mips[AddressBlock.FreeMip], EBlockState::PartiallyFreeList, Index);
 	}
->>>>>>> 6bbb88c8
 
 	check(AddressBlock.VT == nullptr);
 	check(AddressBlock.NextFree == 0xffff);
 	check(AddressBlock.PrevFree == 0xffff);
 
-<<<<<<< HEAD
-		// Add block to free list
-		// This handles merging free siblings
-		FreeAddressBlock(Index);
-
-		// Remove the index from the hash table as it may be reused later
-		HashTable.Remove(Key, Index);
-	}
-}
-
-void FVirtualTextureAllocator::FreeAddressBlock(uint32 Index)
-{
-	FAddressBlock& AddressBlock = AddressBlocks[Index];
-	check(AddressBlock.VT == nullptr);
-	check(AddressBlock.NextFree == 0xffff);
-	check(AddressBlock.PrevFree == 0xffff);
+	// If we got here, the block's children have already been consolidated/removed
+	AddressBlock.FirstChild = 0xffff;
 
 	// If all siblings are free then we can merge them
 	uint32 SiblingIndex = AddressBlock.FirstSibling;
 	bool bConsolidateSiblings = SiblingIndex != 0xffff;
 	while (bConsolidateSiblings && SiblingIndex != 0xffff)
 	{
-		bConsolidateSiblings &= (SiblingIndex == Index || FreeList[AddressBlock.vLogSize] == SiblingIndex || AddressBlocks[SiblingIndex].PrevFree != 0xffff);
-		SiblingIndex = AddressBlocks[SiblingIndex].NextSibling;
+		const FAddressBlock& SiblingBlock = AddressBlocks[SiblingIndex];
+		if (SiblingIndex != Index)
+		{
+			check(SiblingBlock.State != EBlockState::None);
+			check(SiblingBlock.State != EBlockState::GlobalFreeList);
+			bConsolidateSiblings &= (SiblingBlock.State == EBlockState::FreeList);
+		}
+		SiblingIndex = SiblingBlock.NextSibling;
 	}
 
 	if (!bConsolidateSiblings)
 	{
 		// Simply place this block on the free list
-		AddressBlock.NextFree = FreeList[AddressBlock.vLogSize];
-		if (AddressBlock.NextFree != 0xffff)
-		{
-			AddressBlocks[AddressBlock.NextFree].PrevFree = Index;
-		}
-		FreeList[AddressBlock.vLogSize] = Index;
+		LinkFreeList(FreeList[AddressBlock.vLogSize], EBlockState::FreeList, Index);
 	}
 	else
 	{
@@ -880,63 +603,6 @@
 		while (FreeIndex != 0xffff)
 		{
 			FAddressBlock& FreeBlock = AddressBlocks[FreeIndex];
-			const uint32 PrevFreeIndex = FreeBlock.PrevFree;
-			const uint32 NextFreeIndex = FreeBlock.NextFree;
-			if (PrevFreeIndex != 0xffff)
-			{
-				AddressBlocks[PrevFreeIndex].NextFree = NextFreeIndex;
-				FreeBlock.PrevFree = 0xffff;
-			}
-			if (NextFreeIndex != 0xffff)
-			{
-				AddressBlocks[NextFreeIndex].PrevFree = PrevFreeIndex;
-				FreeBlock.NextFree = 0xffff;
-			}
-			if (FreeList[AddressBlock.vLogSize] == FreeIndex)
-			{
-				FreeList[AddressBlock.vLogSize] = NextFreeIndex;
-			}
-
-			if (GlobalFreeList != 0xffff)
-			{
-				FreeBlock.NextFree = GlobalFreeList;
-				AddressBlocks[GlobalFreeList].PrevFree = FreeIndex;
-			}
-			GlobalFreeList = FreeIndex;
-
-			FreeIndex = FreeBlock.NextSibling;
-		}
-=======
-	// If we got here, the block's children have already been consolidated/removed
-	AddressBlock.FirstChild = 0xffff;
-
-	// If all siblings are free then we can merge them
-	uint32 SiblingIndex = AddressBlock.FirstSibling;
-	bool bConsolidateSiblings = SiblingIndex != 0xffff;
-	while (bConsolidateSiblings && SiblingIndex != 0xffff)
-	{
-		const FAddressBlock& SiblingBlock = AddressBlocks[SiblingIndex];
-		if (SiblingIndex != Index)
-		{
-			check(SiblingBlock.State != EBlockState::None);
-			check(SiblingBlock.State != EBlockState::GlobalFreeList);
-			bConsolidateSiblings &= (SiblingBlock.State == EBlockState::FreeList);
-		}
-		SiblingIndex = SiblingBlock.NextSibling;
-	}
-
-	if (!bConsolidateSiblings)
-	{
-		// Simply place this block on the free list
-		LinkFreeList(FreeList[AddressBlock.vLogSize], EBlockState::FreeList, Index);
-	}
-	else
-	{
-		// Remove all of this block's siblings from free list and add to global free list
-		uint32 FreeIndex = AddressBlock.FirstSibling;
-		while (FreeIndex != 0xffff)
-		{
-			FAddressBlock& FreeBlock = AddressBlocks[FreeIndex];
 
 			if (FreeIndex != Index)
 			{
@@ -950,16 +616,11 @@
 		}
 
 		check(AddressBlock.State == EBlockState::GlobalFreeList);
->>>>>>> 6bbb88c8
 
 		// Remove this block and its siblings from the sorted lists
 		// We can assume that the sibling blocks are sequential in the sorted list since they are free and so have no children
 		// FirstSibling will be the last in the range of siblings in the sorted lists 
-<<<<<<< HEAD
-		const uint32 SortedIndexRangeEnd = Find(AddressBlocks[AddressBlock.FirstSibling].vAddress);
-=======
 		const uint32 SortedIndexRangeEnd = FindAddressBlock(AddressBlocks[AddressBlock.FirstSibling].vAddress);
->>>>>>> 6bbb88c8
 		check(SortedAddresses[SortedIndexRangeEnd] == AddressBlocks[AddressBlock.FirstSibling].vAddress);
 		const uint32 NumSiblings = 1 << vDimensions;
 		check(SortedIndexRangeEnd + 1 >= NumSiblings);
@@ -973,11 +634,7 @@
 		check(SortedAddresses[SortedIndexRangeStart] == AddressBlocks[AddressBlock.Parent].vAddress);
 
 		// Add parent block to free list (and possibly consolidate)
-<<<<<<< HEAD
-		FreeAddressBlock(AddressBlock.Parent);
-=======
 		FreeAddressBlock(AddressBlock.Parent, false);
->>>>>>> 6bbb88c8
 	}
 }
 
@@ -1134,8 +791,6 @@
 			if (verbose)
 			{
 				UE_LOG(LogVirtualTexturing, Display, TEXT("NULL VT"));
-<<<<<<< HEAD
-=======
 			}
 		}
 	}
@@ -1196,7 +851,6 @@
 					const uint32 ImageX = vTileX + X;
 					ImageData[ImageY * AllocatedWidth + ImageX] = Color;
 				}
->>>>>>> 6bbb88c8
 			}
 		}
 		else
