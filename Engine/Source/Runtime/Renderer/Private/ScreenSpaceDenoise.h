--- conflicted
+++ resolved
@@ -8,7 +8,7 @@
 class FViewInfo;
 struct FPreviousViewInfo;
 class FLightSceneInfo;
-class FSceneViewFamilyBlackboard;
+class FSceneTextureParameters;
 
 
 /** Interface for denoiser to have all hook in the renderer. */
@@ -66,7 +66,10 @@
 	struct FReflectionsRayTracingConfig
 	{
 		// Resolution fraction the ray tracing is being traced at.
-		float ResolutionFraction;
+		float ResolutionFraction = 1.0f;
+		
+		// Number of rays per pixels.
+		int32 RayCountPerPixel = 1;
 	};
 	
 	/** The configuration of the reflection ray tracing. */
@@ -105,7 +108,7 @@
 		FRDGBuilder& GraphBuilder,
 		const FViewInfo& View,
 		FPreviousViewInfo* PreviousViewInfos,
-		const FSceneViewFamilyBlackboard& SceneBlackboard,
+		const FSceneTextureParameters& SceneTextures,
 		const TStaticArray<FShadowParameters, IScreenSpaceDenoiser::kMaxBatchSize>& InputParameters,
 		const int32 InputParameterCount,
 		TStaticArray<FShadowPenumbraOutputs, IScreenSpaceDenoiser::kMaxBatchSize>& Outputs) const = 0;
@@ -127,16 +130,13 @@
 		FRDGBuilder& GraphBuilder,
 		const FViewInfo& View,
 		FPreviousViewInfo* PreviousViewInfos,
-		const FSceneViewFamilyBlackboard& SceneBlackboard,
+		const FSceneTextureParameters& SceneTextures,
 		const FReflectionsInputs& ReflectionInputs,
 		const FReflectionsRayTracingConfig RayTracingConfig) const = 0;
 	
 	/** All the inputs of the AO denoisers. */
 	BEGIN_SHADER_PARAMETER_STRUCT(FAmbientOcclusionInputs, )
-<<<<<<< HEAD
 		// TODO: Merge this back to MaskAndRayHitDistance into RG texture for performance improvement of denoiser's reconstruction pass. May also support RayDistanceOnly for 1spp AO ray tracing.
-=======
->>>>>>> edccb068
 		SHADER_PARAMETER_RDG_TEXTURE(Texture2D, Mask)
 		SHADER_PARAMETER_RDG_TEXTURE(Texture2D, RayHitDistance)
 	END_SHADER_PARAMETER_STRUCT()
@@ -152,48 +152,47 @@
 		FRDGBuilder& GraphBuilder,
 		const FViewInfo& View,
 		FPreviousViewInfo* PreviousViewInfos,
-		const FSceneViewFamilyBlackboard& SceneBlackboard,
+		const FSceneTextureParameters& SceneTextures,
 		const FAmbientOcclusionInputs& ReflectionInputs,
 		const FAmbientOcclusionRayTracingConfig RayTracingConfig) const = 0;
 
 	/** All the inputs of the GI denoisers. */
-	BEGIN_SHADER_PARAMETER_STRUCT(FGlobalIlluminationInputs, )
-<<<<<<< HEAD
+	BEGIN_SHADER_PARAMETER_STRUCT(FDiffuseIndirectInputs, )
 		// Irradiance in RGB, AO mask in alpha.
-=======
->>>>>>> edccb068
-		SHADER_PARAMETER_RDG_TEXTURE(Texture2D, Color)
+		SHADER_PARAMETER_RDG_TEXTURE(Texture2D, Color)
+
+		// Ambient occlusion mask stored in the red channel as [0; 1].
+		SHADER_PARAMETER_RDG_TEXTURE(Texture2D, AmbientOcclusionMask)
+
+		// Hit distance in world space.
 		SHADER_PARAMETER_RDG_TEXTURE(Texture2D, RayHitDistance)
 	END_SHADER_PARAMETER_STRUCT()
 
 	/** All the outputs of the GI denoiser may generate. */
-	BEGIN_SHADER_PARAMETER_STRUCT(FGlobalIlluminationOutputs, )
-<<<<<<< HEAD
+	BEGIN_SHADER_PARAMETER_STRUCT(FDiffuseIndirectOutputs, )
 		// Irradiance in RGB, AO mask in alpha.
-=======
->>>>>>> edccb068
-		SHADER_PARAMETER_RDG_TEXTURE(Texture2D, Color)
+		SHADER_PARAMETER_RDG_TEXTURE(Texture2D, Color)
+		
+		// Ambient occlusion mask stored in the red channel as [0; 1].
+		SHADER_PARAMETER_RDG_TEXTURE(Texture2D, AmbientOcclusionMask)
 	END_SHADER_PARAMETER_STRUCT()
 
 	/** Entry point to denoise reflections. */
-	virtual FGlobalIlluminationOutputs DenoiseGlobalIllumination(
-		FRDGBuilder& GraphBuilder,
-		const FViewInfo& View,
-<<<<<<< HEAD
-		FPreviousViewInfo* PreviousViewInfos,
-		const FSceneViewFamilyBlackboard& SceneBlackboard,
-		const FGlobalIlluminationInputs& Inputs,
+	virtual FDiffuseIndirectOutputs DenoiseDiffuseIndirect(
+		FRDGBuilder& GraphBuilder,
+		const FViewInfo& View,
+		FPreviousViewInfo* PreviousViewInfos,
+		const FSceneTextureParameters& SceneTextures,
+		const FDiffuseIndirectInputs& Inputs,
 		const FAmbientOcclusionRayTracingConfig Config) const = 0;
 
 	/** Entry point to denoise SkyLight. */
-	virtual FGlobalIlluminationOutputs DenoiseSkyLight(
-		FRDGBuilder& GraphBuilder,
-		const FViewInfo& View,
-		FPreviousViewInfo* PreviousViewInfos,
-=======
->>>>>>> edccb068
-		const FSceneViewFamilyBlackboard& SceneBlackboard,
-		const FGlobalIlluminationInputs& Inputs,
+	virtual FDiffuseIndirectOutputs DenoiseSkyLight(
+		FRDGBuilder& GraphBuilder,
+		const FViewInfo& View,
+		FPreviousViewInfo* PreviousViewInfos,
+		const FSceneTextureParameters& SceneTextures,
+		const FDiffuseIndirectInputs& Inputs,
 		const FAmbientOcclusionRayTracingConfig Config) const = 0;
 
 	/** Returns the interface of the default denoiser of the renderer. */
