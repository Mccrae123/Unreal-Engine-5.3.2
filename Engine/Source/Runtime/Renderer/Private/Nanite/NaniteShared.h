// Copyright Epic Games, Inc. All Rights Reserved.

#pragma once

#include "CoreMinimal.h"
#include "ShaderParameterMacros.h"
#include "GlobalShader.h"
#include "UnifiedBuffer.h"
#include "RenderGraphResources.h"
#include "RenderGraphUtils.h"
#include "Rendering/NaniteResources.h"
#include "NaniteFeedback.h"
#include "MaterialShaderType.h"
#include "MaterialShader.h"
<<<<<<< HEAD
=======
#include "Misc/ScopeRWLock.h"
#include "Experimental/Containers/RobinHoodHashTable.h"
>>>>>>> d731a049

DECLARE_LOG_CATEGORY_EXTERN(LogNanite, Warning, All);

DECLARE_GPU_STAT_NAMED_EXTERN(NaniteDebug, TEXT("Nanite Debug"));

struct FSceneTextures;
struct FDBufferTextures;

namespace Nanite
{

struct FPackedView
{
	FMatrix44f	SVPositionToTranslatedWorld;
	FMatrix44f	ViewToTranslatedWorld;

	FMatrix44f	TranslatedWorldToView;
	FMatrix44f	TranslatedWorldToClip;
	FMatrix44f	TranslatedWorldToSubpixelClip;
	FMatrix44f	ViewToClip;
	FMatrix44f	ClipToRelativeWorld;

	FMatrix44f	PrevTranslatedWorldToView;
	FMatrix44f	PrevTranslatedWorldToClip;
	FMatrix44f	PrevViewToClip;
	FMatrix44f	PrevClipToRelativeWorld;

	FIntVector4	ViewRect;
	FVector4f	ViewSizeAndInvSize;
	FVector4f	ClipSpaceScaleOffset;
	FVector4f	PreViewTranslation;
	FVector4f	PrevPreViewTranslation;
	FVector4f	WorldCameraOrigin;
	FVector4f	ViewForwardAndNearPlane;

	FVector3f	ViewTilePosition;
<<<<<<< HEAD
	uint32		Padding0;
=======
	float		RangeBasedCullingDistance;
>>>>>>> d731a049

	FVector3f	MatrixTilePosition;
	uint32		Padding1;

	FVector2f	LODScales;
	float		MinBoundsRadiusSq;
	uint32		StreamingPriorityCategory_AndFlags;

	FIntVector4 TargetLayerIdX_AndMipLevelY_AndNumMipLevelsZ;

	FIntVector4	HZBTestViewRect;	// In full resolution

	/**
	 * Calculates the LOD scales assuming view size and projection is already set up.
	 * TODO: perhaps more elegant/robust if this happened at construction time, and input was a non-packed NaniteView.
	 * Note: depends on the global 'GNaniteMaxPixelsPerEdge'.
	 */
	void UpdateLODScales();


	/**
	 * Helper to compute the derived subpixel transform.
	 */
	static FMatrix44f CalcTranslatedWorldToSubpixelClip(const FMatrix44f& TranslatedWorldToClip, const FIntRect& ViewRect);
};

struct FPackedViewParams
{
	FViewMatrices ViewMatrices;
	FViewMatrices PrevViewMatrices;
	FIntRect ViewRect;
	FIntPoint RasterContextSize;
	uint32 StreamingPriorityCategory = 0;
	float MinBoundsRadius = 0.0f;
	float LODScaleFactor = 1.0f;
	uint32 Flags = NANITE_VIEW_FLAG_NEAR_CLIP;

	int32 TargetLayerIndex = 0;
	int32 PrevTargetLayerIndex = INDEX_NONE;
	int32 TargetMipLevel = 0;
	int32 TargetMipCount = 1;

	float RangeBasedCullingDistance = 0.0f; // not used unless the flag NANITE_VIEW_FLAG_DISTANCE_CULL is set

	FIntRect HZBTestViewRect = {0, 0, 0, 0};
};

FPackedView CreatePackedView(const FPackedViewParams& Params);

// Convenience function to pull relevant packed view parameters out of a FViewInfo
FPackedView CreatePackedViewFromViewInfo(
	const FViewInfo& View,
	FIntPoint RasterContextSize,
	uint32 Flags,
	uint32 StreamingPriorityCategory = 0,
	float MinBoundsRadius = 0.0f,
	float LODScaleFactor = 1.0f,
	/** Note: this rect should be in HZB space. */
	const FIntRect* InHZBTestViewRect = nullptr
);

struct FVisualizeResult
{
	FRDGTextureRef ModeOutput;
	FName ModeName;
	int32 ModeID;
	uint8 bCompositeScene : 1;
	uint8 bSkippedTile    : 1;
};

<<<<<<< HEAD
=======
struct FRasterState
{
	bool bReverseCulling = false;
};

struct FBinningData
{
	uint32 BinCount = 0;

	FRDGBufferRef DataBuffer = nullptr;
	FRDGBufferRef HeaderBuffer = nullptr;
	FRDGBufferRef IndirectArgs = nullptr;
};

>>>>>>> d731a049
/*
 * GPU side buffers containing Nanite resource data.
 */
class FGlobalResources : public FRenderResource
{
public:
	struct PassBuffers
	{
		// Used for statistics
		TRefCountPtr<FRDGPooledBuffer> StatsRasterizeArgsSWHWBuffer;
	};

	// Used for statistics
	uint32 StatsRenderFlags = 0;
	uint32 StatsDebugFlags = 0;

<<<<<<< HEAD
=======
	const int32 MaxPickingBuffers = 4;
	int32 PickingBufferWriteIndex = 0;
	int32 PickingBufferNumPending = 0;
	TArray<FRHIGPUBufferReadback*> PickingBuffers;

>>>>>>> d731a049
public:
	virtual void InitRHI() override;
	virtual void ReleaseRHI() override;

	void	Update(FRDGBuilder& GraphBuilder); // Called once per frame before any Nanite rendering has occurred.

	static uint32 GetMaxCandidateClusters();
	static uint32 GetMaxClusterBatches();
	static uint32 GetMaxVisibleClusters();
	static uint32 GetMaxNodes();

	inline PassBuffers& GetMainPassBuffers() { return MainPassBuffers; }
	inline PassBuffers& GetPostPassBuffers() { return PostPassBuffers; }

	TRefCountPtr<FRDGPooledBuffer>& GetMainAndPostNodesAndClusterBatchesBuffer() { return MainAndPostNodesAndClusterBatchesBuffer; };

	TRefCountPtr<FRDGPooledBuffer>& GetStatsBufferRef() { return StatsBuffer; }
<<<<<<< HEAD
	TRefCountPtr<FRDGPooledBuffer>& GetStructureBufferStride8() { return StructureBufferStride8; }
=======
>>>>>>> d731a049

#if !UE_BUILD_SHIPPING
	FFeedbackManager* GetFeedbackManager() { return FeedbackManager; }
#endif
private:
	PassBuffers MainPassBuffers;
	PassBuffers PostPassBuffers;

	TRefCountPtr<FRDGPooledBuffer> MainAndPostNodesAndClusterBatchesBuffer;

	// Used for statistics
	TRefCountPtr<FRDGPooledBuffer> StatsBuffer;

<<<<<<< HEAD
	// Dummy structured buffer with stride8
	TRefCountPtr<FRDGPooledBuffer> StructureBufferStride8;

=======
>>>>>>> d731a049
#if !UE_BUILD_SHIPPING
	FFeedbackManager* FeedbackManager = nullptr;
#endif
};

extern TGlobalResource< FGlobalResources > GGlobalResources;
<<<<<<< HEAD
=======

>>>>>>> d731a049
} // namespace Nanite

BEGIN_GLOBAL_SHADER_PARAMETER_STRUCT(FNaniteUniformParameters, )
	SHADER_PARAMETER(FIntVector4,					PageConstants)
	SHADER_PARAMETER(FIntVector4,					MaterialConfig) // .x mode, .yz grid size, .w unused
	SHADER_PARAMETER(uint32,						MaxNodes)
	SHADER_PARAMETER(uint32,						MaxVisibleClusters)
	SHADER_PARAMETER(uint32,						RenderFlags)
	SHADER_PARAMETER(float,							RayTracingCutError)
	SHADER_PARAMETER(FVector4f,						RectScaleOffset) // xy: scale, zw: offset
<<<<<<< HEAD
	SHADER_PARAMETER_SRV(ByteAddressBuffer,			ClusterPageData)
	SHADER_PARAMETER_SRV(ByteAddressBuffer,			VisibleClustersSWHW)
	SHADER_PARAMETER_SRV(ByteAddressBuffer,			HierarchyBuffer)
	SHADER_PARAMETER_SRV(StructuredBuffer<uint>,	MaterialTileRemap)
	SHADER_PARAMETER_TEXTURE(Texture2D<UlongType>,	VisBuffer64)
	SHADER_PARAMETER_TEXTURE(Texture2D<UlongType>,	DbgBuffer64)
	SHADER_PARAMETER_TEXTURE(Texture2D<uint>,		DbgBuffer32)
=======

	SHADER_PARAMETER_RDG_BUFFER_SRV(ByteAddressBuffer,		ClusterPageData)
	SHADER_PARAMETER_RDG_BUFFER_SRV(ByteAddressBuffer,		VisibleClustersSWHW)
	SHADER_PARAMETER_RDG_BUFFER_SRV(ByteAddressBuffer,		HierarchyBuffer)
	SHADER_PARAMETER_RDG_BUFFER_SRV(StructuredBuffer<uint>, MaterialTileRemap)
	SHADER_PARAMETER_RDG_TEXTURE(Texture2D<UlongType>,		VisBuffer64)
	SHADER_PARAMETER_RDG_TEXTURE(Texture2D<UlongType>,		DbgBuffer64)
	SHADER_PARAMETER_RDG_TEXTURE(Texture2D<uint>,			DbgBuffer32)

	SHADER_PARAMETER_RDG_BUFFER_SRV(StructuredBuffer<uint>, RayTracingDataBuffer)

>>>>>>> d731a049
	// Multi view
	SHADER_PARAMETER(uint32,												MultiViewEnabled)
	SHADER_PARAMETER_RDG_BUFFER_SRV(StructuredBuffer<uint>,					MultiViewIndices)
	SHADER_PARAMETER_RDG_BUFFER_SRV(StructuredBuffer<float4>,				MultiViewRectScaleOffsets)
	SHADER_PARAMETER_RDG_BUFFER_SRV(StructuredBuffer<FPackedNaniteView>,	InViews)
END_SHADER_PARAMETER_STRUCT()

extern TRDGUniformBufferRef<FNaniteUniformParameters> CreateDebugNaniteUniformBuffer(FRDGBuilder& GraphBuilder, uint32 InstanceSceneDataSOAStride);

BEGIN_GLOBAL_SHADER_PARAMETER_STRUCT(FNaniteRayTracingUniformParameters, )
	SHADER_PARAMETER(FIntVector4,	PageConstants)
	SHADER_PARAMETER(uint32,		MaxNodes)
	SHADER_PARAMETER(uint32,		MaxVisibleClusters)
	SHADER_PARAMETER(uint32,		RenderFlags)
	SHADER_PARAMETER(float,			RayTracingCutError)

	SHADER_PARAMETER_SRV(ByteAddressBuffer, ClusterPageData)
	SHADER_PARAMETER_SRV(ByteAddressBuffer, HierarchyBuffer)

	SHADER_PARAMETER_SRV(StructuredBuffer<uint>, RayTracingDataBuffer)
END_SHADER_PARAMETER_STRUCT()

class FNaniteGlobalShader : public FGlobalShader
{
public:
	FNaniteGlobalShader() = default;
	FNaniteGlobalShader(const ShaderMetaType::CompiledShaderInitializerType& Initializer)
	: FGlobalShader(Initializer)
	{
	}
	
	static bool ShouldCompilePermutation(const FGlobalShaderPermutationParameters& Parameters)
	{
		return DoesPlatformSupportNanite(Parameters.Platform);
	}

	static void ModifyCompilationEnvironment(const FGlobalShaderPermutationParameters& Parameters, FShaderCompilerEnvironment& OutEnvironment)
	{
		FGlobalShader::ModifyCompilationEnvironment(Parameters, OutEnvironment);
		
		OutEnvironment.SetDefine(TEXT("VF_SUPPORTS_PRIMITIVE_SCENE_DATA"), 1);

		// Force shader model 6.0+
		OutEnvironment.CompilerFlags.Add(CFLAG_ForceDXC);
	}
};

class FNaniteMaterialShader : public FMaterialShader
{
public:
	FNaniteMaterialShader() = default;
	FNaniteMaterialShader(const ShaderMetaType::CompiledShaderInitializerType& Initializer)
	: FMaterialShader(Initializer)
	{
	}

	static bool RequiresProgrammableVertex(const FMaterialShaderPermutationParameters& Parameters)
	{
		return Parameters.MaterialParameters.bHasVertexPositionOffsetConnected;
	}

	static bool RequiresProgrammablePixel(const FMaterialShaderPermutationParameters& Parameters)
	{
		const bool bProgrammablePixel =
		(
			Parameters.MaterialParameters.bIsMasked || 
			Parameters.MaterialParameters.bHasPixelDepthOffsetConnected
		);

		return bProgrammablePixel;
	}

	static bool ShouldCompilePixelPermutation(const FMaterialShaderPermutationParameters& Parameters, bool bProgrammableRaster)
	{
		// Always compile default material as the fast opaque "fixed function" raster path
		bool bValidMaterial = Parameters.MaterialParameters.bIsDefaultMaterial;

		// Compile this pixel shader if it requires programmable raster and it's enabled
		if (bProgrammableRaster && Parameters.MaterialParameters.bIsUsedWithNanite && RequiresProgrammablePixel(Parameters))
		{
			bValidMaterial = true;
		}

		return
			DoesPlatformSupportNanite(Parameters.Platform) &&
			Parameters.MaterialParameters.MaterialDomain == MD_Surface &&
			bValidMaterial;
	}
	
	static bool ShouldCompileVertexPermutation(const FMaterialShaderPermutationParameters& Parameters, bool bProgrammableRaster)
	{
		// Always compile default material as the fast opaque "fixed function" raster path
		bool bValidMaterial = Parameters.MaterialParameters.bIsDefaultMaterial;

		// Compile this vertex shader if it requires programmable raster and it's enabled
		if (bProgrammableRaster && Parameters.MaterialParameters.bIsUsedWithNanite && RequiresProgrammableVertex(Parameters))
		{
			bValidMaterial = true;
		}

		return
			DoesPlatformSupportNanite(Parameters.Platform) &&
			Parameters.MaterialParameters.MaterialDomain == MD_Surface &&
			bValidMaterial;
	}
	
	static bool ShouldCompileComputePermutation(const FMaterialShaderPermutationParameters& Parameters, bool bProgrammableRaster)
	{
		// Always compile default material as the fast opaque "fixed function" raster path
		bool bValidMaterial = Parameters.MaterialParameters.bIsDefaultMaterial;

		// Compile this compute shader if it requires programmable raster and it's enabled
		if (bProgrammableRaster && Parameters.MaterialParameters.bIsUsedWithNanite && (RequiresProgrammableVertex(Parameters) || RequiresProgrammablePixel(Parameters)))
		{
			bValidMaterial = true;
		}

		return
			DoesPlatformSupportNanite(Parameters.Platform) &&
			Parameters.MaterialParameters.MaterialDomain == MD_Surface &&
			bValidMaterial;
	}

	static void ModifyCompilationEnvironment(const FMaterialShaderPermutationParameters& Parameters, FShaderCompilerEnvironment& OutEnvironment)
	{
		FMaterialShader::ModifyCompilationEnvironment(Parameters, OutEnvironment);

		// Force shader model 6.0+
		OutEnvironment.CompilerFlags.Add(CFLAG_ForceDXC);

		OutEnvironment.SetDefine(TEXT("VF_SUPPORTS_PRIMITIVE_SCENE_DATA"), 1);
		OutEnvironment.SetDefine(TEXT("NANITE_MATERIAL_SHADER"), 1);

		// Get data from GPUSceneParameters rather than View.
		OutEnvironment.SetDefine(TEXT("USE_GLOBAL_GPU_SCENE_DATA"), 1);

		OutEnvironment.SetDefine(TEXT("IS_NANITE_RASTER_PASS"), 1);
		OutEnvironment.SetDefine(TEXT("IS_NANITE_PASS"), 1);

		OutEnvironment.SetDefine(TEXT("NANITE_USE_UNIFORM_BUFFER"), 0);
		OutEnvironment.SetDefine(TEXT("NANITE_USE_VIEW_UNIFORM_BUFFER"), 0);

		// Force definitions of GetObjectWorldPosition(), etc..
		OutEnvironment.SetDefine(TEXT("HAS_PRIMITIVE_UNIFORM_BUFFER"), 1);
	}
};

class FMaterialRenderProxy;

struct FNaniteRasterPipeline
{
	const FMaterialRenderProxy* RasterMaterial = nullptr;
	bool bIsTwoSided = false;
	bool bPerPixelEval = false;
	bool bForceDisableWPO = false;
	bool bWPODisableDistance = false;

	static FNaniteRasterPipeline GetFixedFunctionPipeline(bool bIsTwoSided);

	inline uint32 GetPipelineHash() const
	{
		struct FHashKey
		{
			uint32 MaterialFlags;
			uint32 MaterialHash;

			static inline uint32 PointerHash(const void* Key)
			{
			#if PLATFORM_64BITS
				// Ignoring the lower 4 bits since they are likely zero anyway.
				// Higher bits are more significant in 64 bit builds.
				return reinterpret_cast<UPTRINT>(Key) >> 4;
			#else
				return reinterpret_cast<UPTRINT>(Key);
			#endif
			};

		} HashKey;

		HashKey.MaterialFlags  = 0;
		HashKey.MaterialFlags |= bIsTwoSided ? 0x1u : 0x0u;
		HashKey.MaterialFlags |= bForceDisableWPO ? 0x2u : 0x0u;
		HashKey.MaterialHash   = FHashKey::PointerHash(RasterMaterial);
		return uint32(CityHash64((char*)&HashKey, sizeof(FHashKey)));
	}

	inline bool GetSecondaryPipeline(FNaniteRasterPipeline& OutSecondary) const
	{
		if (bWPODisableDistance)
		{
			if (bPerPixelEval)
			{
				// The secondary bin must still be a programmable bin, but with WPO force disabled.
				OutSecondary = *this;
				OutSecondary.bWPODisableDistance = false;
				OutSecondary.bForceDisableWPO = true;
			}
			else
			{
				// The secondary bin can be a non-programmable, fixed-function bin
				OutSecondary = GetFixedFunctionPipeline(bIsTwoSided);
			}
			return true;
		}

		return false;
	}

	FORCENOINLINE friend uint32 GetTypeHash(const FNaniteRasterPipeline& Other)
	{
		return Other.GetPipelineHash();
	}
};

struct FNaniteRasterBin
{
	int32  BinId = INDEX_NONE;
	uint16 BinIndex = 0xFFFFu;

	inline bool operator==(const FNaniteRasterBin& Other) const
	{
		return Other.BinId == BinId && Other.BinIndex == BinIndex;
	}
	
	inline bool operator!=(const FNaniteRasterBin& Other) const
	{
		return !(*this == Other);
	}

	inline bool IsValid() const
	{
		return *this != FNaniteRasterBin();
	}
};

struct FNaniteRasterEntry
{
	FNaniteRasterPipeline RasterPipeline{};
	uint32 ReferenceCount = 0;
	uint16 BinIndex = 0xFFFFu;
	bool bForceDisableWPO = false;
};

struct FNaniteRasterEntryKeyFuncs : TDefaultMapHashableKeyFuncs<FNaniteRasterPipeline, FNaniteRasterEntry, false>
{
	static inline bool Matches(KeyInitType A, KeyInitType B)
	{
		return A.GetPipelineHash() == B.GetPipelineHash();
	}

	static inline uint32 GetKeyHash(KeyInitType Key)
	{
		return Key.GetPipelineHash();
	}
};

using FNaniteRasterPipelineMap = Experimental::TRobinHoodHashMap<FNaniteRasterPipeline, FNaniteRasterEntry, FNaniteRasterEntryKeyFuncs>;

class FNaniteRasterBinIndexTranslator
{
public:
	FNaniteRasterBinIndexTranslator() = default;

	uint16 Translate(uint16 BinIndex) const
	{
		return BinIndex < RegularBinCount ? BinIndex : RevertBinIndex(BinIndex) + RegularBinCount;
	}

private:
	friend class FNaniteRasterPipelines;

	uint32 RegularBinCount;

	FNaniteRasterBinIndexTranslator(uint32 InRegularBinCount)
		: RegularBinCount(InRegularBinCount)
	{}

	static uint16 RevertBinIndex(uint16 BinIndex)
	{
		return MAX_uint16 - BinIndex;
	}
};

class FNaniteRasterPipelines
{
public:
	typedef Experimental::FHashType FRasterHash;
	typedef Experimental::FHashElementId FRasterId;

public:
	FNaniteRasterPipelines();
	~FNaniteRasterPipelines();

	uint16 AllocateBin(bool bPerPixelEval);
	void ReleaseBin(uint16 BinIndex);

	bool IsBinAllocated(uint16 BinIndex) const;

	uint32 GetRegularBinCount() const;
	uint32 GetBinCount() const;

	FNaniteRasterBin Register(const FNaniteRasterPipeline& InRasterPipeline);
	void Unregister(const FNaniteRasterBin& InRasterBin);

	inline const FNaniteRasterPipelineMap& GetRasterPipelineMap() const
	{
		return PipelineMap;
	}

	inline FNaniteRasterBinIndexTranslator GetBinIndexTranslator() const
	{
		return FNaniteRasterBinIndexTranslator(GetRegularBinCount());
	}

private:
	TBitArray<> PipelineBins;
	TBitArray<> PerPixelEvalPipelineBins;
	FNaniteRasterPipelineMap PipelineMap;
};

/// TODO: Work in progress / experimental

struct FNaniteShadingBin
{
	int32  BinId = INDEX_NONE;
	uint16 BinIndex = 0xFFFFu;

	inline bool operator==(const FNaniteShadingBin& Other) const
	{
		return Other.BinId == BinId && Other.BinIndex == BinIndex;
	}

	inline bool operator!=(const FNaniteShadingBin& Other) const
	{
		return !(*this == Other);
	}

	inline bool IsValid() const
	{
		return *this != FNaniteShadingBin();
	}
};

struct FNaniteShadingPipeline
{
	const FMaterialRenderProxy* ShadingMaterial = nullptr;
	bool bIsTwoSided = false;
	bool bIsMasked = false;

	inline uint32 GetPipelineHash() const
	{
		struct FHashKey
		{
			uint32 MaterialFlags;
			uint32 MaterialHash;

			static inline uint32 PointerHash(const void* Key)
			{
			#if PLATFORM_64BITS
				// Ignoring the lower 4 bits since they are likely zero anyway.
				// Higher bits are more significant in 64 bit builds.
				return reinterpret_cast<UPTRINT>(Key) >> 4;
			#else
				return reinterpret_cast<UPTRINT>(Key);
			#endif
			};

		} HashKey;

		HashKey.MaterialFlags  = 0;
		HashKey.MaterialFlags |= bIsTwoSided ? 0x1u : 0x0u;
		HashKey.MaterialHash   = FHashKey::PointerHash(ShadingMaterial);
		return uint32(CityHash64((char*)&HashKey, sizeof(FHashKey)));
	}

	FORCENOINLINE friend uint32 GetTypeHash(const FNaniteShadingPipeline& Other)
	{
		return Other.GetPipelineHash();
	}
};

struct FNaniteShadingEntry
{
	FNaniteShadingPipeline ShadingPipeline{};
	uint32 ReferenceCount = 0;
	uint16 BinIndex = 0xFFFFu;
};

struct FNaniteShadingEntryKeyFuncs : TDefaultMapHashableKeyFuncs<FNaniteShadingPipeline, FNaniteShadingEntry, false>
{
	static inline bool Matches(KeyInitType A, KeyInitType B)
	{
		return A.GetPipelineHash() == B.GetPipelineHash();
	}

	static inline uint32 GetKeyHash(KeyInitType Key)
	{
		return Key.GetPipelineHash();
	}
};

using FNaniteShadingPipelineMap = Experimental::TRobinHoodHashMap<FNaniteShadingPipeline, FNaniteShadingEntry, FNaniteShadingEntryKeyFuncs>;

class FNaniteShadingPipelines
{
public:
	typedef Experimental::FHashType FShadingHash;
	typedef Experimental::FHashElementId FShadingId;

public:
	FNaniteShadingPipelines();
	~FNaniteShadingPipelines();

	uint16 AllocateBin();
	void ReleaseBin(uint16 BinIndex);

	bool IsBinAllocated(uint16 BinIndex) const;

	uint32 GetBinCount() const;

	FNaniteShadingBin Register(const FNaniteShadingPipeline& InShadingPipeline);
	void Unregister(const FNaniteShadingBin& InShadingBin);

	inline const FNaniteShadingPipelineMap& GetShadingPipelineMap() const
	{
		return PipelineMap;
	}

private:
	TBitArray<> PipelineBins;
	FNaniteShadingPipelineMap PipelineMap;
};

/// END-TODO: Work in progress / experimental

struct FNaniteVisibilityQuery;

class FNaniteVisibilityResults
{
	friend class FNaniteVisibility;

public:
	FNaniteVisibilityResults() = default;

	FNaniteVisibilityResults(const FNaniteVisibilityResults& Other)
	: RasterBinVisibility(Other.RasterBinVisibility)
	, ShadingDrawVisibility(Other.ShadingDrawVisibility)
	, BinIndexTranslator(Other.BinIndexTranslator)
	, TotalRasterBins(Other.TotalRasterBins)
	, TotalShadingDraws(Other.TotalShadingDraws)
	, VisibleRasterBins(Other.VisibleRasterBins)
	, VisibleShadingDraws(Other.VisibleShadingDraws)
	, bRasterTestValid(Other.bRasterTestValid)
	, bShadingTestValid(Other.bShadingTestValid)
	{
	}

	bool IsRasterBinVisible(uint16 BinIndex) const;
	bool IsShadingDrawVisible(uint32 DrawId) const;

	void Invalidate();

	FORCEINLINE bool IsRasterTestValid() const
	{
		return bRasterTestValid;
	}

	FORCEINLINE bool IsShadingTestValid() const
	{
		return bShadingTestValid;
	}

	FORCEINLINE void GetRasterBinStats(uint32& OutNumVisible, uint32& OutNumTotal) const
	{
		OutNumTotal = TotalRasterBins;
		OutNumVisible = IsRasterTestValid() ? VisibleRasterBins : OutNumTotal;
	}

	FORCEINLINE void GetShadingDrawStats(uint32& OutNumVisible, uint32& OutNumTotal) const
	{
		OutNumTotal = TotalShadingDraws;
		OutNumVisible = IsShadingTestValid() ? VisibleShadingDraws : OutNumTotal;
	}

	void SetRasterBinIndexTranslator(const FNaniteRasterBinIndexTranslator InTranslator)
	{
		BinIndexTranslator = InTranslator;
	}

private:
	TBitArray<> RasterBinVisibility;
	TArray<uint32> ShadingDrawVisibility;
	FNaniteRasterBinIndexTranslator BinIndexTranslator;
	uint32 TotalRasterBins		= 0;
	uint32 TotalShadingDraws	= 0;
	uint32 VisibleRasterBins	= 0;
	uint32 VisibleShadingDraws	= 0;
	bool bRasterTestValid		= false;
	bool bShadingTestValid		= false;
};

class FNaniteVisibility
{
	friend class FNaniteVisibilityTask;

public:
	struct FPrimitiveBins
	{
		uint16 Primary = 0xFFFFu;
		uint16 Secondary = 0xFFFFu;
	};

	typedef TArray<FPrimitiveBins, TInlineAllocator<1>> PrimitiveBinsType;
	typedef TArray<uint32, TInlineAllocator<1>> PrimitiveDrawType;

	struct FPrimitiveReferences
	{
		const FPrimitiveSceneInfo* SceneInfo = nullptr;
		PrimitiveBinsType RasterBins;
		PrimitiveDrawType ShadingDraws;
	};

	typedef TMap<const FPrimitiveSceneInfo*, FPrimitiveReferences> PrimitiveMapType;

public:
	FNaniteVisibility();

	void BeginVisibilityFrame(const FNaniteRasterBinIndexTranslator InTranslator);
	void FinishVisibilityFrame();

	FNaniteVisibilityQuery* BeginVisibilityQuery(
		const TConstArrayView<FConvexVolume>& ViewList,
		const class FNaniteRasterPipelines* RasterPipelines,
		const class FNaniteMaterialCommands* MaterialCommands = nullptr
	);

	void FinishVisibilityQuery(FNaniteVisibilityQuery* Query, FNaniteVisibilityResults& OutResults) const;

	PrimitiveBinsType& GetRasterBinReferences(const FPrimitiveSceneInfo* SceneInfo);
	PrimitiveDrawType& GetShadingDrawReferences(const FPrimitiveSceneInfo* SceneInfo);
	void RemoveReferences(const FPrimitiveSceneInfo* SceneInfo);

private:
	// Translator should remain valid between Begin/FinishVisibilityFrame. That is, no adding or removing raster bins
	FNaniteRasterBinIndexTranslator BinIndexTranslator;
	TArray<FNaniteVisibilityQuery*, TInlineAllocator<32>> VisibilityQueries;
	PrimitiveMapType PrimitiveReferences;
	TArray<FPrimitiveReferences, SceneRenderingAllocator> CapturedPrimitiveReferences;
	uint8 bCalledBegin : 1;
};

class FNaniteScopedVisibilityFrame
{
public:
	FNaniteScopedVisibilityFrame(const bool bInEnabled, FNaniteVisibility& InVisibility, const FNaniteRasterBinIndexTranslator InTranslator)
	: Visibility(InVisibility)
	, bEnabled(bInEnabled)
	{
		if (bEnabled)
		{
			Visibility.BeginVisibilityFrame(InTranslator);
		}
	}

	~FNaniteScopedVisibilityFrame()
	{
		if (bEnabled)
		{
			Visibility.FinishVisibilityFrame();
		}
	}

	FORCEINLINE FNaniteVisibility& Get()
	{
		return Visibility;
	}

private:
	FNaniteVisibility& Visibility;
	bool bEnabled;
};

class FNaniteMaterialShader : public FMaterialShader
{
public:
	FNaniteMaterialShader() = default;
	FNaniteMaterialShader(const ShaderMetaType::CompiledShaderInitializerType& Initializer)
	: FMaterialShader(Initializer)
	{
	}

	static bool RequiresProgrammableVertex(const FMaterialShaderPermutationParameters& Parameters)
	{
	#if 0 // TODO: PROG_RASTER
		return Parameters.MaterialParameters.bMaterialMayModifyMeshPosition;
	#else
		return false;
	#endif
	}

	static bool RequiresProgrammablePixel(const FMaterialShaderPermutationParameters& Parameters)
	{
		const bool bProgrammablePixel =
		(
			Parameters.MaterialParameters.bIsMasked 
		#if 0 // TODO: PROG_RASTER
			|| Parameters.MaterialParameters.bHasPixelDepthOffsetConnected
			|| Parameters.MaterialParameters.bMaterialMayModifyMeshPosition
		#endif
		);

		return bProgrammablePixel;
	}

	static bool ShouldCompilePixelPermutation(const FMaterialShaderPermutationParameters& Parameters, bool bProgrammableRaster)
	{
		// Always compile default material as the fast opaque "fixed function" raster path
		bool bValidMaterial = Parameters.MaterialParameters.bIsDefaultMaterial;

		// Compile this pixel shader if it requires programmable raster and it's enabled
		if (bProgrammableRaster && Parameters.MaterialParameters.bIsUsedWithNanite && RequiresProgrammablePixel(Parameters))
		{
			bValidMaterial = true;
		}

		return
			DoesPlatformSupportNanite(Parameters.Platform) &&
			Parameters.MaterialParameters.MaterialDomain == MD_Surface &&
			bValidMaterial;
	}
	
	static bool ShouldCompileVertexPermutation(const FMaterialShaderPermutationParameters& Parameters, bool bProgrammableRaster)
	{
		// Always compile default material as the fast opaque "fixed function" raster path
		bool bValidMaterial = Parameters.MaterialParameters.bIsDefaultMaterial;

		// Compile this vertex shader if it requires programmable raster and it's enabled
		if (bProgrammableRaster && Parameters.MaterialParameters.bIsUsedWithNanite && RequiresProgrammableVertex(Parameters))
		{
			bValidMaterial = true;
		}

		return
			DoesPlatformSupportNanite(Parameters.Platform) &&
			Parameters.MaterialParameters.MaterialDomain == MD_Surface &&
			bValidMaterial;
	}

	static void ModifyCompilationEnvironment(const FMaterialShaderPermutationParameters& Parameters, FShaderCompilerEnvironment& OutEnvironment)
	{
		FMaterialShader::ModifyCompilationEnvironment(Parameters, OutEnvironment);

		OutEnvironment.SetDefine(TEXT("VF_SUPPORTS_PRIMITIVE_SCENE_DATA"), 1);
		OutEnvironment.SetDefine(TEXT("NANITE_MATERIAL_SHADER"), 1);

		// Get data from GPUSceneParameters rather than View.
		OutEnvironment.SetDefine(TEXT("USE_GLOBAL_GPU_SCENE_DATA"), 1);

		OutEnvironment.SetDefine(TEXT("IS_NANITE_RASTER_PASS"), 1);
		OutEnvironment.SetDefine(TEXT("IS_NANITE_PASS"), 1);
		OutEnvironment.SetDefine(TEXT("USE_ANALYTIC_DERIVATIVES"), 1);

		OutEnvironment.SetDefine(TEXT("NANITE_USE_UNIFORM_BUFFER"), 0);
		OutEnvironment.SetDefine(TEXT("NANITE_USE_VIEW_UNIFORM_BUFFER"), 0);

		// Force definitions of GetObjectWorldPosition(), etc..
		OutEnvironment.SetDefine(TEXT("HAS_PRIMITIVE_UNIFORM_BUFFER"), 1);
	}
};

extern bool ShouldRenderNanite(const FScene* Scene, const FViewInfo& View, bool bCheckForAtomicSupport = true);

/** Checks whether Nanite would be rendered in this view. Used to give a visual warning about the project settings that can disable Nanite. */
extern bool WouldRenderNanite(const FScene* Scene, const FViewInfo& View, bool bCheckForAtomicSupport = true, bool bCheckForProjectSetting = true);

extern bool UseComputeDepthExport();<|MERGE_RESOLUTION|>--- conflicted
+++ resolved
@@ -12,11 +12,8 @@
 #include "NaniteFeedback.h"
 #include "MaterialShaderType.h"
 #include "MaterialShader.h"
-<<<<<<< HEAD
-=======
 #include "Misc/ScopeRWLock.h"
 #include "Experimental/Containers/RobinHoodHashTable.h"
->>>>>>> d731a049
 
 DECLARE_LOG_CATEGORY_EXTERN(LogNanite, Warning, All);
 
@@ -53,11 +50,7 @@
 	FVector4f	ViewForwardAndNearPlane;
 
 	FVector3f	ViewTilePosition;
-<<<<<<< HEAD
-	uint32		Padding0;
-=======
 	float		RangeBasedCullingDistance;
->>>>>>> d731a049
 
 	FVector3f	MatrixTilePosition;
 	uint32		Padding1;
@@ -128,8 +121,6 @@
 	uint8 bSkippedTile    : 1;
 };
 
-<<<<<<< HEAD
-=======
 struct FRasterState
 {
 	bool bReverseCulling = false;
@@ -144,7 +135,6 @@
 	FRDGBufferRef IndirectArgs = nullptr;
 };
 
->>>>>>> d731a049
 /*
  * GPU side buffers containing Nanite resource data.
  */
@@ -161,14 +151,11 @@
 	uint32 StatsRenderFlags = 0;
 	uint32 StatsDebugFlags = 0;
 
-<<<<<<< HEAD
-=======
 	const int32 MaxPickingBuffers = 4;
 	int32 PickingBufferWriteIndex = 0;
 	int32 PickingBufferNumPending = 0;
 	TArray<FRHIGPUBufferReadback*> PickingBuffers;
 
->>>>>>> d731a049
 public:
 	virtual void InitRHI() override;
 	virtual void ReleaseRHI() override;
@@ -186,10 +173,6 @@
 	TRefCountPtr<FRDGPooledBuffer>& GetMainAndPostNodesAndClusterBatchesBuffer() { return MainAndPostNodesAndClusterBatchesBuffer; };
 
 	TRefCountPtr<FRDGPooledBuffer>& GetStatsBufferRef() { return StatsBuffer; }
-<<<<<<< HEAD
-	TRefCountPtr<FRDGPooledBuffer>& GetStructureBufferStride8() { return StructureBufferStride8; }
-=======
->>>>>>> d731a049
 
 #if !UE_BUILD_SHIPPING
 	FFeedbackManager* GetFeedbackManager() { return FeedbackManager; }
@@ -203,22 +186,13 @@
 	// Used for statistics
 	TRefCountPtr<FRDGPooledBuffer> StatsBuffer;
 
-<<<<<<< HEAD
-	// Dummy structured buffer with stride8
-	TRefCountPtr<FRDGPooledBuffer> StructureBufferStride8;
-
-=======
->>>>>>> d731a049
 #if !UE_BUILD_SHIPPING
 	FFeedbackManager* FeedbackManager = nullptr;
 #endif
 };
 
 extern TGlobalResource< FGlobalResources > GGlobalResources;
-<<<<<<< HEAD
-=======
-
->>>>>>> d731a049
+
 } // namespace Nanite
 
 BEGIN_GLOBAL_SHADER_PARAMETER_STRUCT(FNaniteUniformParameters, )
@@ -229,15 +203,6 @@
 	SHADER_PARAMETER(uint32,						RenderFlags)
 	SHADER_PARAMETER(float,							RayTracingCutError)
 	SHADER_PARAMETER(FVector4f,						RectScaleOffset) // xy: scale, zw: offset
-<<<<<<< HEAD
-	SHADER_PARAMETER_SRV(ByteAddressBuffer,			ClusterPageData)
-	SHADER_PARAMETER_SRV(ByteAddressBuffer,			VisibleClustersSWHW)
-	SHADER_PARAMETER_SRV(ByteAddressBuffer,			HierarchyBuffer)
-	SHADER_PARAMETER_SRV(StructuredBuffer<uint>,	MaterialTileRemap)
-	SHADER_PARAMETER_TEXTURE(Texture2D<UlongType>,	VisBuffer64)
-	SHADER_PARAMETER_TEXTURE(Texture2D<UlongType>,	DbgBuffer64)
-	SHADER_PARAMETER_TEXTURE(Texture2D<uint>,		DbgBuffer32)
-=======
 
 	SHADER_PARAMETER_RDG_BUFFER_SRV(ByteAddressBuffer,		ClusterPageData)
 	SHADER_PARAMETER_RDG_BUFFER_SRV(ByteAddressBuffer,		VisibleClustersSWHW)
@@ -249,7 +214,6 @@
 
 	SHADER_PARAMETER_RDG_BUFFER_SRV(StructuredBuffer<uint>, RayTracingDataBuffer)
 
->>>>>>> d731a049
 	// Multi view
 	SHADER_PARAMETER(uint32,												MultiViewEnabled)
 	SHADER_PARAMETER_RDG_BUFFER_SRV(StructuredBuffer<uint>,					MultiViewIndices)
@@ -832,94 +796,6 @@
 	bool bEnabled;
 };
 
-class FNaniteMaterialShader : public FMaterialShader
-{
-public:
-	FNaniteMaterialShader() = default;
-	FNaniteMaterialShader(const ShaderMetaType::CompiledShaderInitializerType& Initializer)
-	: FMaterialShader(Initializer)
-	{
-	}
-
-	static bool RequiresProgrammableVertex(const FMaterialShaderPermutationParameters& Parameters)
-	{
-	#if 0 // TODO: PROG_RASTER
-		return Parameters.MaterialParameters.bMaterialMayModifyMeshPosition;
-	#else
-		return false;
-	#endif
-	}
-
-	static bool RequiresProgrammablePixel(const FMaterialShaderPermutationParameters& Parameters)
-	{
-		const bool bProgrammablePixel =
-		(
-			Parameters.MaterialParameters.bIsMasked 
-		#if 0 // TODO: PROG_RASTER
-			|| Parameters.MaterialParameters.bHasPixelDepthOffsetConnected
-			|| Parameters.MaterialParameters.bMaterialMayModifyMeshPosition
-		#endif
-		);
-
-		return bProgrammablePixel;
-	}
-
-	static bool ShouldCompilePixelPermutation(const FMaterialShaderPermutationParameters& Parameters, bool bProgrammableRaster)
-	{
-		// Always compile default material as the fast opaque "fixed function" raster path
-		bool bValidMaterial = Parameters.MaterialParameters.bIsDefaultMaterial;
-
-		// Compile this pixel shader if it requires programmable raster and it's enabled
-		if (bProgrammableRaster && Parameters.MaterialParameters.bIsUsedWithNanite && RequiresProgrammablePixel(Parameters))
-		{
-			bValidMaterial = true;
-		}
-
-		return
-			DoesPlatformSupportNanite(Parameters.Platform) &&
-			Parameters.MaterialParameters.MaterialDomain == MD_Surface &&
-			bValidMaterial;
-	}
-	
-	static bool ShouldCompileVertexPermutation(const FMaterialShaderPermutationParameters& Parameters, bool bProgrammableRaster)
-	{
-		// Always compile default material as the fast opaque "fixed function" raster path
-		bool bValidMaterial = Parameters.MaterialParameters.bIsDefaultMaterial;
-
-		// Compile this vertex shader if it requires programmable raster and it's enabled
-		if (bProgrammableRaster && Parameters.MaterialParameters.bIsUsedWithNanite && RequiresProgrammableVertex(Parameters))
-		{
-			bValidMaterial = true;
-		}
-
-		return
-			DoesPlatformSupportNanite(Parameters.Platform) &&
-			Parameters.MaterialParameters.MaterialDomain == MD_Surface &&
-			bValidMaterial;
-	}
-
-	static void ModifyCompilationEnvironment(const FMaterialShaderPermutationParameters& Parameters, FShaderCompilerEnvironment& OutEnvironment)
-	{
-		FMaterialShader::ModifyCompilationEnvironment(Parameters, OutEnvironment);
-
-		OutEnvironment.SetDefine(TEXT("VF_SUPPORTS_PRIMITIVE_SCENE_DATA"), 1);
-		OutEnvironment.SetDefine(TEXT("NANITE_MATERIAL_SHADER"), 1);
-
-		// Get data from GPUSceneParameters rather than View.
-		OutEnvironment.SetDefine(TEXT("USE_GLOBAL_GPU_SCENE_DATA"), 1);
-
-		OutEnvironment.SetDefine(TEXT("IS_NANITE_RASTER_PASS"), 1);
-		OutEnvironment.SetDefine(TEXT("IS_NANITE_PASS"), 1);
-		OutEnvironment.SetDefine(TEXT("USE_ANALYTIC_DERIVATIVES"), 1);
-
-		OutEnvironment.SetDefine(TEXT("NANITE_USE_UNIFORM_BUFFER"), 0);
-		OutEnvironment.SetDefine(TEXT("NANITE_USE_VIEW_UNIFORM_BUFFER"), 0);
-
-		// Force definitions of GetObjectWorldPosition(), etc..
-		OutEnvironment.SetDefine(TEXT("HAS_PRIMITIVE_UNIFORM_BUFFER"), 1);
-	}
-};
-
 extern bool ShouldRenderNanite(const FScene* Scene, const FViewInfo& View, bool bCheckForAtomicSupport = true);
 
 /** Checks whether Nanite would be rendered in this view. Used to give a visual warning about the project settings that can disable Nanite. */
