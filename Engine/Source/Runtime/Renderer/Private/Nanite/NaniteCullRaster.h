--- conflicted
+++ resolved
@@ -17,39 +17,6 @@
 namespace Nanite
 {
 
-<<<<<<< HEAD
-enum class ERasterTechnique : uint8
-{
-	// [DEPRECATED] Use fallback lock buffer approach without 64-bit atomics (has race conditions).
-	LockBufferFallback = 0,
-
-	// Use 64-bit atomics provided by the platform.
-	PlatformAtomics = 1,
-
-	// [DEPRECATED] Use 64-bit atomics provided by Nvidia vendor extension.
-	NVAtomics = 2,
-
-	// [DEPRECATED] Use 64-bit atomics provided by AMD vendor extension [Direct3D 11].
-	AMDAtomicsD3D11 = 3,
-
-	// [DEPRECATED] Use 64-bit atomics provided by AMD vendor extension [Direct3D 12].
-	AMDAtomicsD3D12 = 4,
-
-	// Use 32-bit atomics for depth, no payload.
-	DepthOnly = 5,
-
-	// [DEPRECATED] Use 64-bit atomics provided by Intel vendor extension [Direct3D 11].
-	INTCAtomicsD3D11 = 6,
-
-	// [DEPRECATED] Use 64-bit atomics provided by Intel vendor extension [Direct3D 12].
-	INTCAtomicsD3D12 = 7,
-
-	// Add before this.
-	NumTechniques
-};
-
-=======
->>>>>>> d731a049
 enum class ERasterScheduling : uint8
 {
 	// Only rasterize using fixed function hardware.
@@ -105,10 +72,7 @@
 		uint32 bIsGameView : 1;
 		uint32 bEditorShowFlag : 1;
 		uint32 bGameShowFlag : 1;
-<<<<<<< HEAD
-=======
 		uint32 bProgrammableRaster : 1;
->>>>>>> d731a049
 
 		void SetViewFlags(const FViewInfo& View);
 	}
