--- conflicted
+++ resolved
@@ -13,8 +13,6 @@
 class FNaniteDrawListContext : public FMeshPassDrawListContext
 {
 public:
-<<<<<<< HEAD
-=======
 	struct FDeferredCommand
 	{
 		FPrimitiveSceneInfo* PrimitiveSceneInfo;
@@ -35,7 +33,6 @@
 	};
 
 public:
->>>>>>> d731a049
 	struct FPrimitiveSceneInfoScope
 	{
 		FPrimitiveSceneInfoScope(const FPrimitiveSceneInfoScope&) = delete;
@@ -77,33 +74,6 @@
 	};
 
 	virtual FMeshDrawCommand& AddCommand(FMeshDrawCommand& Initializer, uint32 NumElements) override final;
-
-	void BeginPrimitiveSceneInfo(FPrimitiveSceneInfo& PrimitiveSceneInfo);
-	void EndPrimitiveSceneInfo();
-
-	void BeginMeshPass(ENaniteMeshPass::Type MeshPass);
-	void EndMeshPass();
-
-protected:
-	void FinalizeCommandCommon(
-		const FMeshBatch& MeshBatch,
-		int32 BatchElementIndex,
-		const FGraphicsMinimalPipelineStateInitializer& PipelineState,
-		const FMeshProcessorShaders* ShadersForDebugging,
-		FMeshDrawCommand& MeshDrawCommand
-	);
-
-	void AddCommandInfo(FPrimitiveSceneInfo& PrimitiveSceneInfo, FNaniteCommandInfo CommandInfo, ENaniteMeshPass::Type MeshPass, uint8 SectionIndex);
-
-	FMeshDrawCommand MeshDrawCommandForStateBucketing;
-	FPrimitiveSceneInfo* CurrPrimitiveSceneInfo = nullptr;	
-	ENaniteMeshPass::Type CurrMeshPass = ENaniteMeshPass::Num;
-};
-
-class FNaniteDrawListContextImmediate : public FNaniteDrawListContext
-{
-public:
-	FNaniteDrawListContextImmediate(FScene& InScene) : Scene(InScene) {}
 
 	virtual void FinalizeCommand(
 		const FMeshBatch& MeshBatch,
@@ -118,43 +88,6 @@
 		FMeshDrawCommand& MeshDrawCommand
 	) override final;
 
-<<<<<<< HEAD
-private:
-	FScene& Scene;
-};
-
-class FNaniteDrawListContextDeferred : public FNaniteDrawListContext
-{
-public:
-	virtual void FinalizeCommand(
-		const FMeshBatch& MeshBatch,
-		int32 BatchElementIndex,
-		const FMeshDrawCommandPrimitiveIdInfo& IdInfo,
-		ERasterizerFillMode MeshFillMode,
-		ERasterizerCullMode MeshCullMode,
-		FMeshDrawCommandSortKey SortKey,
-		EFVisibleMeshDrawCommandFlags Flags,
-		const FGraphicsMinimalPipelineStateInitializer& PipelineState,
-		const FMeshProcessorShaders* ShadersForDebugging,
-		FMeshDrawCommand& MeshDrawCommand
-	) override final;
-	
-	void RegisterDeferredCommands(FScene& Scene);
-
-private:	
-	struct FDeferredCommand
-	{
-		FPrimitiveSceneInfo* PrimitiveSceneInfo;
-		FMeshDrawCommand MeshDrawCommand;
-		FNaniteMaterialCommands::FCommandHash CommandHash;
-	#if WITH_DEBUG_VIEW_MODES
-		uint32 InstructionCount;
-	#endif
-		uint8 SectionIndex;
-	};
-
-	TArray<FDeferredCommand> DeferredCommands[ENaniteMeshPass::Num];	
-=======
 	void BeginPrimitiveSceneInfo(FPrimitiveSceneInfo& PrimitiveSceneInfo);
 	void EndPrimitiveSceneInfo();
 
@@ -176,7 +109,6 @@
 public:
 	TArray<FDeferredCommand> DeferredCommands[ENaniteMeshPass::Num];
 	TArray<FDeferredPipelines> DeferredPipelines[ENaniteMeshPass::Num];
->>>>>>> d731a049
 };
 
 class FNaniteMeshProcessor : public FSceneRenderingAllocatorObject<FNaniteMeshProcessor>, public FMeshPassProcessor
