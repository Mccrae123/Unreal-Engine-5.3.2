// Copyright Epic Games, Inc. All Rights Reserved.

#include "MobileReflectionEnvironmentCapture.h"
#include "ReflectionEnvironmentCapture.h"
#include "ShaderParameterUtils.h"
#include "RHIStaticStates.h"
#include "PostProcess/SceneRenderTargets.h"
#include "SceneUtils.h"
#include "ScreenRendering.h"
#include "PipelineStateCache.h"
#include "PostProcess/SceneFilterRendering.h"
#include "OneColorShader.h"
#include "PixelShaderUtils.h"

/** Computes the average brightness of the given reflection capture and stores it in the scene. */
extern void ComputeSingleAverageBrightnessFromCubemap(FRDGBuilder& GraphBuilder, FGlobalShaderMap* ShaderMap, FRDGTexture* CubemapTexture, float* OutAverageBrightness);

extern FRDGTexture* FilterCubeMap(FRDGBuilder& GraphBuilder, FGlobalShaderMap* ShaderMap, FRDGTexture* SourceTexture);

extern void PremultiplyCubeMipAlpha(FRDGBuilder& GraphBuilder, FGlobalShaderMap* ShaderMap, FRDGTexture* CubemapTexture, int32 MipIndex);

class FMobileCubeDownsamplePS : public FGlobalShader
{
	DECLARE_GLOBAL_SHADER(FMobileCubeDownsamplePS);
	SHADER_USE_PARAMETER_STRUCT(FMobileCubeDownsamplePS, FGlobalShader);

	BEGIN_SHADER_PARAMETER_STRUCT(FParameters, )
		SHADER_PARAMETER_RDG_TEXTURE_SRV(TextureCube, SourceCubemapTexture)
		SHADER_PARAMETER_SAMPLER(SamplerState, SourceCubemapSampler)
		SHADER_PARAMETER(FVector2f, SvPositionToUVScale)
		SHADER_PARAMETER(int32, CubeFace)
		SHADER_PARAMETER(int32, SourceMipIndex)
		RENDER_TARGET_BINDING_SLOTS()
	END_SHADER_PARAMETER_STRUCT()
};

IMPLEMENT_GLOBAL_SHADER(FMobileCubeDownsamplePS, "/Engine/Private/ReflectionEnvironmentShaders.usf", "DownsamplePS_Mobile", SF_Pixel);

namespace MobileReflectionEnvironmentCapture
{
	void CreateCubeMips(FRDGBuilder& GraphBuilder, FGlobalShaderMap* ShaderMap, FRDGTexture* CubemapTexture)
	{
		RDG_EVENT_SCOPE(GraphBuilder, "CreateCubeMips");

		TShaderMapRef<FMobileCubeDownsamplePS> PixelShader(ShaderMap);

		const int32 NumMips = CubemapTexture->Desc.NumMips;
<<<<<<< HEAD

		// Downsample all the mips, each one reads from the mip above it
		for (int32 MipIndex = 1; MipIndex < NumMips; MipIndex++)
		{
			const int32 SourceMipIndex = FMath::Max(MipIndex - 1, 0);
			const int32 MipSize = 1 << (NumMips - MipIndex - 1);
			const FIntRect ViewRect(0, 0, MipSize, MipSize);

			for (int32 CubeFace = 0; CubeFace < CubeFace_MAX; CubeFace++)
			{
				auto* PassParameters = GraphBuilder.AllocParameters<FMobileCubeDownsamplePS::FParameters>();
				PassParameters->SourceCubemapTexture = GraphBuilder.CreateSRV(FRDGTextureSRVDesc::CreateForMipLevel(CubemapTexture, MipIndex - 1));
=======

		// Downsample all the mips, each one reads from the mip above it
		for (int32 MipIndex = 1; MipIndex < NumMips; MipIndex++)
		{
			const int32 SourceMipIndex = FMath::Max(MipIndex - 1, 0);
			const int32 MipSize = 1 << (NumMips - MipIndex - 1);
			const FIntRect ViewRect(0, 0, MipSize, MipSize);

			FRDGTextureSRVDesc SourceSRVDesc = FRDGTextureSRVDesc::CreateForMipLevel(CubemapTexture, MipIndex - 1);
			if (GRHISupportsTextureViews == false)
			{
				SourceSRVDesc = FRDGTextureSRVDesc::Create(CubemapTexture);
			}

			for (int32 CubeFace = 0; CubeFace < CubeFace_MAX; CubeFace++)
			{
				auto* PassParameters = GraphBuilder.AllocParameters<FMobileCubeDownsamplePS::FParameters>();
				PassParameters->SourceCubemapTexture = GraphBuilder.CreateSRV(SourceSRVDesc);
>>>>>>> 4af6daef
				PassParameters->SourceCubemapSampler = TStaticSamplerState<SF_Bilinear, AM_Clamp, AM_Clamp, AM_Clamp>::GetRHI();
				PassParameters->CubeFace = CubeFace;
				PassParameters->SourceMipIndex = SourceMipIndex;
				PassParameters->SvPositionToUVScale = FVector2f(1.0f / MipSize, 1.0f / MipSize);
				PassParameters->RenderTargets[0] = FRenderTargetBinding(CubemapTexture, ERenderTargetLoadAction::ENoAction, MipIndex, CubeFace);

				FPixelShaderUtils::AddFullscreenPass(
					GraphBuilder,
					ShaderMap,
					RDG_EVENT_NAME("CreateCubeMips (Mip: %d, Face: %d)", MipIndex, CubeFace),
					PixelShader,
					PassParameters,
					ViewRect);
			}
		}
	}

	void ComputeAverageBrightness(FRDGBuilder& GraphBuilder, FGlobalShaderMap* ShaderMap, FRDGTexture* CubemapTexture, float* OutAverageBrightness)
	{
		CreateCubeMips(GraphBuilder, ShaderMap, CubemapTexture);
		ComputeSingleAverageBrightnessFromCubemap(GraphBuilder, ShaderMap, CubemapTexture, OutAverageBrightness);
	}

	/** Generates mips for glossiness and filters the cubemap for a given reflection. */
	FRDGTexture* FilterReflectionEnvironment(FRDGBuilder& GraphBuilder, FGlobalShaderMap* ShaderMap, FRDGTexture* CubemapTexture, FSHVectorRGB3* OutIrradianceEnvironmentMap)
	{
		RDG_EVENT_SCOPE(GraphBuilder, "FilterReflectionEnvironment");

		PremultiplyCubeMipAlpha(GraphBuilder, ShaderMap, CubemapTexture, 0);
		CreateCubeMips(GraphBuilder, ShaderMap, CubemapTexture);

		if (OutIrradianceEnvironmentMap)
		{
			ComputeDiffuseIrradiance(GraphBuilder, ShaderMap, CubemapTexture, OutIrradianceEnvironmentMap);
		}

		return FilterCubeMap(GraphBuilder, ShaderMap, CubemapTexture);
	}
}<|MERGE_RESOLUTION|>--- conflicted
+++ resolved
@@ -45,20 +45,6 @@
 		TShaderMapRef<FMobileCubeDownsamplePS> PixelShader(ShaderMap);
 
 		const int32 NumMips = CubemapTexture->Desc.NumMips;
-<<<<<<< HEAD
-
-		// Downsample all the mips, each one reads from the mip above it
-		for (int32 MipIndex = 1; MipIndex < NumMips; MipIndex++)
-		{
-			const int32 SourceMipIndex = FMath::Max(MipIndex - 1, 0);
-			const int32 MipSize = 1 << (NumMips - MipIndex - 1);
-			const FIntRect ViewRect(0, 0, MipSize, MipSize);
-
-			for (int32 CubeFace = 0; CubeFace < CubeFace_MAX; CubeFace++)
-			{
-				auto* PassParameters = GraphBuilder.AllocParameters<FMobileCubeDownsamplePS::FParameters>();
-				PassParameters->SourceCubemapTexture = GraphBuilder.CreateSRV(FRDGTextureSRVDesc::CreateForMipLevel(CubemapTexture, MipIndex - 1));
-=======
 
 		// Downsample all the mips, each one reads from the mip above it
 		for (int32 MipIndex = 1; MipIndex < NumMips; MipIndex++)
@@ -77,7 +63,6 @@
 			{
 				auto* PassParameters = GraphBuilder.AllocParameters<FMobileCubeDownsamplePS::FParameters>();
 				PassParameters->SourceCubemapTexture = GraphBuilder.CreateSRV(SourceSRVDesc);
->>>>>>> 4af6daef
 				PassParameters->SourceCubemapSampler = TStaticSamplerState<SF_Bilinear, AM_Clamp, AM_Clamp, AM_Clamp>::GetRHI();
 				PassParameters->CubeFace = CubeFace;
 				PassParameters->SourceMipIndex = SourceMipIndex;
