// Copyright Epic Games, Inc. All Rights Reserved.

#pragma once

#include "RenderResource.h"
#include "RHI.h"
<<<<<<< HEAD
=======
#include "RHICommandList.h"
#include "RenderGraphUtils.h"
>>>>>>> 4af6daef

class FTileTexCoordVertexBuffer : public FVertexBuffer
{
public:
	FTileTexCoordVertexBuffer(int32 InNumTileQuadsInBuffer)
		: NumTileQuadsInBuffer(InNumTileQuadsInBuffer)
	{
	}

	virtual void InitRHI(FRHICommandListBase& RHICmdList) override
	{
		const uint32 Size = sizeof(FVector2f) * 4 * NumTileQuadsInBuffer;
		FRHIResourceCreateInfo CreateInfo(TEXT("FTileTexCoordVertexBuffer"));
<<<<<<< HEAD
		VertexBufferRHI = RHICreateBuffer(Size, BUF_Static | BUF_VertexBuffer, 0, ERHIAccess::VertexOrIndexBuffer, CreateInfo);
		FVector2f* Vertices = (FVector2f*)RHILockBuffer(VertexBufferRHI, 0, Size, RLM_WriteOnly);
=======
		VertexBufferRHI = RHICmdList.CreateBuffer(Size, BUF_Static | BUF_VertexBuffer, 0, ERHIAccess::VertexOrIndexBuffer, CreateInfo);
		FVector2f* Vertices = (FVector2f*)RHICmdList.LockBuffer(VertexBufferRHI, 0, Size, RLM_WriteOnly);
>>>>>>> 4af6daef
		for (uint32 SpriteIndex = 0; SpriteIndex < NumTileQuadsInBuffer; ++SpriteIndex)
		{
			Vertices[SpriteIndex * 4 + 0] = FVector2f(0.0f, 0.0f);
			Vertices[SpriteIndex * 4 + 1] = FVector2f(0.0f, 1.0f);
			Vertices[SpriteIndex * 4 + 2] = FVector2f(1.0f, 1.0f);
			Vertices[SpriteIndex * 4 + 3] = FVector2f(1.0f, 0.0f);
		}
		RHICmdList.UnlockBuffer(VertexBufferRHI);
	}

	const uint32 NumTileQuadsInBuffer;
};

class FTileIndexBuffer : public FIndexBuffer
{
public:
	FTileIndexBuffer(int32 InNumTileQuadsInBuffer)
		: NumTileQuadsInBuffer(InNumTileQuadsInBuffer)
	{
	}

	/** Initialize the RHI for this rendering resource */
	void InitRHI(FRHICommandListBase& RHICmdList) override
	{
		const uint32 Size = sizeof(uint16) * 6 * NumTileQuadsInBuffer;
		const uint32 Stride = sizeof(uint16);
		FRHIResourceCreateInfo CreateInfo(TEXT("FTileIndexBuffer"));
		IndexBufferRHI = RHICmdList.CreateBuffer(Size, BUF_Static | BUF_IndexBuffer, Stride, ERHIAccess::VertexOrIndexBuffer, CreateInfo);
		uint16* Indices = (uint16*)RHICmdList.LockBuffer(IndexBufferRHI, 0, Size, RLM_WriteOnly);
		for (uint32 SpriteIndex = 0; SpriteIndex < NumTileQuadsInBuffer; ++SpriteIndex)
		{
			Indices[SpriteIndex * 6 + 0] = SpriteIndex * 4 + 0;
			Indices[SpriteIndex * 6 + 1] = SpriteIndex * 4 + 1;
			Indices[SpriteIndex * 6 + 2] = SpriteIndex * 4 + 2;
			Indices[SpriteIndex * 6 + 3] = SpriteIndex * 4 + 0;
			Indices[SpriteIndex * 6 + 4] = SpriteIndex * 4 + 2;
			Indices[SpriteIndex * 6 + 5] = SpriteIndex * 4 + 3;
		}
		RHICmdList.UnlockBuffer(IndexBufferRHI);
	}

	const uint32 NumTileQuadsInBuffer;
};

/** One Tile Quad Vertex Buffer*/
RENDERER_API FBufferRHIRef& GetOneTileQuadVertexBuffer();
/** One Tile Quad Index Buffer*/
RENDERER_API FBufferRHIRef& GetOneTileQuadIndexBuffer();

template <typename ReadbackProcessingLambdaType>
void AddBufferLockReadbackPass(FRDGBuilder& GraphBuilder, TRefCountPtr<FRDGPooledBuffer> SourceBuffer, uint32 NumBytes, ReadbackProcessingLambdaType &&ReadbackProcessingLambda)
{
	FRHIBuffer* SourceBufferRHI = SourceBuffer->GetRHI();
	GraphBuilder.AddPass(
		RDG_EVENT_NAME("BufferLockReadbackPass"),
		ERDGPassFlags::None,
		[ReadbackProcessingLambdaType=MoveTemp(ReadbackProcessingLambda), SourceBufferRHI, NumBytes](FRHICommandListImmediate& RHICmdList)
	{
		const void *GPUData = (uint32*)RHICmdList.LockBuffer(SourceBufferRHI, 0, NumBytes, RLM_ReadOnly);
		ReadbackProcessingLambdaType(GPUData);
		RHICmdList.UnlockBuffer(SourceBufferRHI);
	});
}


/** 
 * Helper class to manage a persistent structured buffer.
 */
class FPersistentStructuredBuffer
{
public:
	FPersistentStructuredBuffer(int32 InMinimumNumElementsReserved, const TCHAR *InName, bool bInRoundUpToPOT = true);

	FRDGBuffer* ResizeBufferIfNeeded(FRDGBuilder& GraphBuilder, int32 InNewMinNumElements, int32 BytesPerElement);
	FRDGBuffer* Register(FRDGBuilder& GraphBuilder);

	void Empty();
protected:
	int32 MinimumNumElementsReserved = 0;
	const TCHAR *Name = nullptr;
	bool bRoundUpToPOT = true;
	TRefCountPtr<FRDGPooledBuffer> PooledBuffer;
};

/**
 * Typed version of FPersistentStructuredBuffer 
 */
template <typename InValueType>
class TPersistentStructuredBuffer : public FPersistentStructuredBuffer
{
public:
	using ValueType = InValueType;
	TPersistentStructuredBuffer(int32 InMinimumNumElementsReserved, const TCHAR *InName, bool bInRoundUpToPOT = true)
	: FPersistentStructuredBuffer(InMinimumNumElementsReserved, InName, bInRoundUpToPOT)
	{
	}

	FRDGBuffer* ResizeBufferIfNeeded(FRDGBuilder& GraphBuilder, int32 InNewMinNumElements)
	{
		return FPersistentStructuredBuffer::ResizeBufferIfNeeded(GraphBuilder, InNewMinNumElements, sizeof(ValueType));
	}
	

	template <typename ValueCheckFuncType>
	void ValidateGPUData(FRDGBuilder& GraphBuilder, TConstArrayView<ValueType> HostValues, ValueCheckFuncType &&ValueCheckFunc)
	{
#if DO_CHECK
		check(HostValues.Num() == 0 || PooledBuffer.IsValid() && HostValues.Num() <= int32(PooledBuffer->Desc.NumElements));

		if (!HostValues.IsEmpty())
		{
			// TODO: should perhaps copy the host values? A lot of overhead but very useful to be sure they are alive...
			AddBufferLockReadbackPass(GraphBuilder, PooledBuffer, uint32(HostValues.GetTypeSize() * HostValues.Num()), [ValueCheckFunc=MoveTemp(ValueCheckFunc), HostValues](const void *LockedData)
			{
				const ValueType *GPUValuePtr = reinterpret_cast<const ValueType*>(LockedData);
				for (int32 Index = 0; Index < HostValues.Num(); ++Index)
				{
					ValueCheckFunc(Index, HostValues[Index], GPUValuePtr[Index]);
				}
			});
		}
#endif
	}

	TRefCountPtr<FRDGPooledBuffer> &GetPooledBuffer() { return PooledBuffer; }
};

class FStructuredBufferScatterUploader
{
public:
	void UploadTo(FRDGBuilder& GraphBuilder, FRDGBuffer *DestBuffer, FRDGBuffer *ScatterOffsets, FRDGBuffer *Values, uint32 NumScatters, uint32 NumBytesPerElement, uint32 NumValuesPerScatter);
};

template <typename InValueType, int32 InNumValuesPerScatter = 1>
class TStructuredBufferScatterUploader : public FStructuredBufferScatterUploader
{
public:
	using ValueType = InValueType;
	static constexpr int32 BytesPerElement = sizeof(ValueType);
	static constexpr int32 NumValuesPerScatter = InNumValuesPerScatter;

	/**
	 * Optionally reserve space for NumScatters items.
	 */
	TStructuredBufferScatterUploader(int32 NumScatters = 0)
	{
		Reserve(NumScatters);
	}

	/**
	 * Pre-size the value and scatter arrays, allocates space for InNumValuesPerScatter * NumScatters values & NumScatters scatter offsets.
	 */
	void Reserve(int32 NumScatters)
	{
		check(UploadDataProxy == nullptr);

		UploadData.Values.Reserve(NumScatters * NumValuesPerScatter);
		UploadData.ScatterOffsets.Reserve(NumScatters);
	}

	/**
	 * Add single value to scatter to the destination offset.
	 */
	void Add(const ValueType &Value, int32 ScatterOffset)
	{
		check(1 == NumValuesPerScatter);
		check(UploadDataProxy == nullptr);

		UploadData.Values.Add(Value);
		UploadData.ScatterOffsets.Add(ScatterOffset);
	}

	/**
	 * Add a number of values to scatter to a common destination start offset, 
	 * NOTE: the destination start offset is ScatterOffset * InNumValuesPerScatter (not ScatterOffset)
	 */
	void Add(const TConstArrayView<ValueType> &InValues, int32 ScatterOffset)
	{
		check(InValues.Num() == NumValuesPerScatter);
		check(UploadDataProxy == nullptr);

		UploadData.Values.Append(InValues);
		UploadData.ScatterOffsets.Add(ScatterOffset);
	}

	int32 GetNumScatters() const { return UploadDataProxy != nullptr ? UploadDataProxy->ScatterOffsets.Num() : UploadData.ScatterOffsets.Num(); }

	/**
	 * Resize the destination persistent buffer (if needed) and upload & scatter the collected data to it.
	 * This locks the uploader to prevent accidental resize (and thus realloc) of the buffer by adding more elements.
	 */
	FRDGBuffer *ResizeAndUploadTo(FRDGBuilder& GraphBuilder, TPersistentStructuredBuffer<ValueType> &DestDataBuffer, int32 DestDataMinimumSize)
	{
		check(UploadDataProxy == nullptr);

		FRDGBuffer *DestBufferRDG = DestDataBuffer.ResizeBufferIfNeeded(GraphBuilder, DestDataMinimumSize);

		uint32 NumScatters = UploadData.ScatterOffsets.Num();
		if (NumScatters != 0u)
		{
			// Move the data arrays to a proxy object owned by RDG to guarantee life-times for upload.
			UploadDataProxy = GraphBuilder.AllocObject<FUploadData>(MoveTemp(UploadData));

			// upload the values & offsets
			FRDGBuffer *ScatterOffsetsRDG = CreateStructuredUploadBuffer(GraphBuilder, TEXT("ScatterUploader.Offsets"), UploadDataProxy->ScatterOffsets, ERDGInitialDataFlags::NoCopy);
			FRDGBuffer *ValuesRDG = CreateStructuredUploadBuffer(GraphBuilder, TEXT("ScatterUploader.Values"), UploadDataProxy->Values, ERDGInitialDataFlags::NoCopy);

			FStructuredBufferScatterUploader::UploadTo(GraphBuilder, DestBufferRDG, ScatterOffsetsRDG, ValuesRDG, NumScatters, sizeof(ValueType), NumValuesPerScatter);
		}

		return DestBufferRDG;
	}
private:
	struct FUploadData
	{
		TArray<ValueType> Values;
		TArray<uint32> ScatterOffsets;
	};
	FUploadData *UploadDataProxy = nullptr;
	FUploadData UploadData;
};
<|MERGE_RESOLUTION|>--- conflicted
+++ resolved
@@ -4,11 +4,8 @@
 
 #include "RenderResource.h"
 #include "RHI.h"
-<<<<<<< HEAD
-=======
 #include "RHICommandList.h"
 #include "RenderGraphUtils.h"
->>>>>>> 4af6daef
 
 class FTileTexCoordVertexBuffer : public FVertexBuffer
 {
@@ -22,13 +19,8 @@
 	{
 		const uint32 Size = sizeof(FVector2f) * 4 * NumTileQuadsInBuffer;
 		FRHIResourceCreateInfo CreateInfo(TEXT("FTileTexCoordVertexBuffer"));
-<<<<<<< HEAD
-		VertexBufferRHI = RHICreateBuffer(Size, BUF_Static | BUF_VertexBuffer, 0, ERHIAccess::VertexOrIndexBuffer, CreateInfo);
-		FVector2f* Vertices = (FVector2f*)RHILockBuffer(VertexBufferRHI, 0, Size, RLM_WriteOnly);
-=======
 		VertexBufferRHI = RHICmdList.CreateBuffer(Size, BUF_Static | BUF_VertexBuffer, 0, ERHIAccess::VertexOrIndexBuffer, CreateInfo);
 		FVector2f* Vertices = (FVector2f*)RHICmdList.LockBuffer(VertexBufferRHI, 0, Size, RLM_WriteOnly);
->>>>>>> 4af6daef
 		for (uint32 SpriteIndex = 0; SpriteIndex < NumTileQuadsInBuffer; ++SpriteIndex)
 		{
 			Vertices[SpriteIndex * 4 + 0] = FVector2f(0.0f, 0.0f);
