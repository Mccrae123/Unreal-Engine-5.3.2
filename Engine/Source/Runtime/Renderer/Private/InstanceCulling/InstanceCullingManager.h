--- conflicted
+++ resolved
@@ -7,10 +7,7 @@
 #include "RenderGraphResources.h"
 
 class FGPUScene;
-<<<<<<< HEAD
-=======
 class FSceneUniformBuffer;
->>>>>>> 4af6daef
 
 namespace Nanite
 {
@@ -41,48 +38,11 @@
  */
 struct FInstanceCullingResult
 {
-<<<<<<< HEAD
-	//TRefCountPtr<FRDGPooledBuffer> InstanceIdsBuffer;
-	FRDGBufferRef DrawIndirectArgsBuffer = nullptr;
-	FRDGBufferRef InstanceDataBuffer = nullptr;
-	// Offset for both buffers to start fetching data at, used when batching multiple culling jobs in the same buffer
-	uint32 InstanceDataByteOffset = 0U;
-	uint32 IndirectArgsByteOffset = 0U;
-	TRDGUniformBufferRef<FInstanceCullingGlobalUniforms> UniformBuffer = nullptr;
-
-	//FRHIBuffer* GetDrawIndirectArgsBufferRHI() const { return DrawIndirectArgsBuffer.IsValid() ? DrawIndirectArgsBuffer->GetVertexBufferRHI() : nullptr; }
-	//FRHIBuffer* GetInstanceIdOffsetBufferRHI() const { return InstanceIdOffsetBuffer.IsValid() ? InstanceIdOffsetBuffer->GetVertexBufferRHI() : nullptr; }
-	void GetDrawParameters(FInstanceCullingDrawParams &OutParams) const
-	{
-		// GPUCULL_TODO: Maybe get dummy buffers?
-		OutParams.DrawIndirectArgsBuffer = DrawIndirectArgsBuffer;
-		OutParams.InstanceIdOffsetBuffer = InstanceDataBuffer;
-		OutParams.InstanceDataByteOffset = InstanceDataByteOffset;
-		OutParams.IndirectArgsByteOffset = IndirectArgsByteOffset;
-		OutParams.InstanceCulling = UniformBuffer;
-	}
-=======
 	FInstanceCullingDrawParams Parameters;
->>>>>>> 4af6daef
 
 	inline void GetDrawParameters(FInstanceCullingDrawParams &OutParams) const
 	{
-<<<<<<< HEAD
-		if (InstanceCullingResult)
-		{
-			InstanceCullingResult->GetDrawParameters(OutParams);
-		}
-		else
-		{
-			OutParams.DrawIndirectArgsBuffer = nullptr;
-			OutParams.InstanceIdOffsetBuffer = nullptr;
-			OutParams.InstanceDataByteOffset = 0U;
-			OutParams.IndirectArgsByteOffset = 0U;
-			OutParams.InstanceCulling = nullptr;
-		}
-=======
 		OutParams = Parameters;
->>>>>>> 4af6daef
 	}
 };
 
@@ -94,11 +54,7 @@
 class FInstanceCullingManager
 {
 public:
-<<<<<<< HEAD
-	FInstanceCullingManager(bool bInIsEnabled, FRDGBuilder& GraphBuilder);
-=======
 	FInstanceCullingManager(FSceneUniformBuffer& SceneUB, bool bInIsEnabled, FRDGBuilder& GraphBuilder);
->>>>>>> 4af6daef
 	~FInstanceCullingManager();
 
 	bool IsEnabled() const { return bIsEnabled; }
@@ -114,19 +70,11 @@
 	 * the views.
 	 */
 	void FlushRegisteredViews(FRDGBuilder& GraphBuilder);
-<<<<<<< HEAD
 
 	const TRDGUniformBufferRef<FInstanceCullingGlobalUniforms> GetDummyInstanceCullingUniformBuffer() const { return CullingIntermediate.DummyUniformBuffer; }
 	
 	static bool AllowBatchedBuildRenderingCommands(const FGPUScene& GPUScene);
 
-=======
-
-	const TRDGUniformBufferRef<FInstanceCullingGlobalUniforms> GetDummyInstanceCullingUniformBuffer() const { return CullingIntermediate.DummyUniformBuffer; }
-	
-	static bool AllowBatchedBuildRenderingCommands(const FGPUScene& GPUScene);
-
->>>>>>> 4af6daef
 
 	/**
 	 * Add a deferred, batched, gpu culling pass. Each batch represents a BuildRenderingCommands call from a mesh pass.
@@ -157,10 +105,7 @@
 	FInstanceCullingManager() = delete;
 	FInstanceCullingManager(FInstanceCullingManager &) = delete;
 
-<<<<<<< HEAD
-=======
 	FSceneUniformBuffer& SceneUB;
->>>>>>> 4af6daef
 	TArray<Nanite::FPackedView> CullingViews;
 	bool bIsEnabled;
 };
