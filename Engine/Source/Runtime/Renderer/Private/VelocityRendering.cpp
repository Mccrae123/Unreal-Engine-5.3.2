--- conflicted
+++ resolved
@@ -29,11 +29,7 @@
 // Changing this causes a full shader recompile
 static TAutoConsoleVariable<int32> CVarVelocityOutputPass(
 	TEXT("r.VelocityOutputPass"),
-<<<<<<< HEAD
-	1,
-=======
 	0,
->>>>>>> 4af6daef
 	TEXT("When to write velocity buffer.\n") \
 	TEXT(" 0: Renders during the depth pass. This splits the depth pass into 2 phases: with and without velocity.\n") \
 	TEXT(" 1: Renders during the regular base pass. This adds an extra GBuffer target during base pass rendering.") \
@@ -125,12 +121,8 @@
 		// The material may explicitly request that it be rendered into the translucent velocity pass.
 		const bool bIsSeparateVelocityPassRequiredByMaterial = Parameters.MaterialParameters.bIsTranslucencyWritingVelocity;
 
-<<<<<<< HEAD
-		return bHasPlatformSupport && (bIsDefault || bIsSeparateVelocityPassRequired || bIsSeparateVelocityPassRequiredByMaterial);
-=======
 		const bool bIsNaniteFactory = Parameters.VertexFactoryType->SupportsNaniteRendering();
 		return bHasPlatformSupport && !bIsNaniteFactory && (bIsDefault || bIsSeparateVelocityPassRequired || bIsSeparateVelocityPassRequiredByMaterial);
->>>>>>> 4af6daef
 	}
 
 	FVelocityVS() = default;
@@ -304,7 +296,6 @@
 			if (bExplicitlyClearVelocity)
 			{
 				AddClearRenderTargetPass(GraphBuilder, SceneTextures.Velocity);
-<<<<<<< HEAD
 
 				// Parallel render need to use Load action in any case.
 				VelocityLoadAction = ERenderTargetLoadAction::ELoad;
@@ -312,15 +303,6 @@
 
 			VelocityLoadAction = View.DecayLoadAction(VelocityLoadAction);
 
-=======
-
-				// Parallel render need to use Load action in any case.
-				VelocityLoadAction = ERenderTargetLoadAction::ELoad;
-			}
-
-			VelocityLoadAction = View.DecayLoadAction(VelocityLoadAction);
-
->>>>>>> 4af6daef
 			if (!bHasAnyDraw)
 			{
 				continue;
@@ -348,11 +330,7 @@
 					ERDGPassFlags::Raster | ERDGPassFlags::SkipRenderPass,
 					[this, &View, &ParallelMeshPass, VelocityPass, PassParameters](const FRDGPass* InPass, FRHICommandListImmediate& RHICmdList)
 				{
-<<<<<<< HEAD
-					FRDGParallelCommandListSet ParallelCommandListSet(InPass, RHICmdList, GET_STATID(STAT_CLP_Velocity), *this, View, FParallelCommandListBindings(PassParameters));
-=======
 					FRDGParallelCommandListSet ParallelCommandListSet(InPass, RHICmdList, GET_STATID(STAT_CLP_Velocity), View, FParallelCommandListBindings(PassParameters));
->>>>>>> 4af6daef
 					ParallelMeshPass.DispatchDraw(&ParallelCommandListSet, RHICmdList, &PassParameters->InstanceCullingDrawParams);
 				});
 			}
@@ -520,20 +498,12 @@
 	return true;
 }
 
-<<<<<<< HEAD
-static bool UseDefaultMaterial(const FMaterial* Material, bool bMaterialModifiesMeshPosition)
-=======
 static bool UseDefaultMaterial(const FMaterial* Material, bool bVFTypeSupportsNullPixelShader, bool bMaterialModifiesMeshPosition)
->>>>>>> 4af6daef
 {
 	// Materials without masking or custom vertex modifications can be swapped out
 	// for the default material, which simplifies the shader. However, the default
 	// material also does not support being two-sided.
-<<<<<<< HEAD
-	return Material->WritesEveryPixel() && !Material->IsTwoSided() && !bMaterialModifiesMeshPosition;
-=======
 	return Material->WritesEveryPixel(false, bVFTypeSupportsNullPixelShader) && !Material->IsTwoSided() && !bMaterialModifiesMeshPosition;
->>>>>>> 4af6daef
 }
 
 bool FOpaqueVelocityMeshProcessor::TryAddMeshBatch(
@@ -553,16 +523,11 @@
 		const FMeshDrawingPolicyOverrideSettings OverrideSettings = ComputeMeshOverrideSettings(MeshBatch);
 		const ERasterizerFillMode MeshFillMode = ComputeMeshFillMode(*Material, OverrideSettings);
 		const ERasterizerCullMode MeshCullMode = ComputeMeshCullMode(*Material, OverrideSettings);
-<<<<<<< HEAD
-
-		const bool bSwapWithDefaultMaterial = UseDefaultMaterial(Material, Material->MaterialModifiesMeshPosition_RenderThread());
-=======
 		const bool bVFTypeSupportsNullPixelShader = MeshBatch.VertexFactory->SupportsNullPixelShader();
 		const bool bEvaluateWPO = Material->MaterialModifiesMeshPosition_RenderThread()
 			&& (!ShouldOptimizedWPOAffectNonNaniteShaderSelection() || PrimitiveSceneProxy->EvaluateWorldPositionOffset());
 
 		const bool bSwapWithDefaultMaterial = UseDefaultMaterial(Material, bVFTypeSupportsNullPixelShader, bEvaluateWPO);
->>>>>>> 4af6daef
 		if (bSwapWithDefaultMaterial)
 		{
 			MaterialRenderProxy = UMaterial::GetDefaultMaterial(MD_Surface)->GetRenderProxy();
@@ -642,14 +607,9 @@
 		const bool bIsNotTranslucent = IsOpaqueOrMaskedBlendMode(Material);
 
 		if (PreCacheParams.bRenderInMainPass && bIsNotTranslucent && ShouldIncludeMaterialInDefaultOpaquePass(Material))
-<<<<<<< HEAD
-		{			
-			const bool bUseDefaultMaterial = UseDefaultMaterial(&Material, Material.MaterialModifiesMeshPosition_GameThread());
-=======
 		{
 			const bool bVFTypeSupportsNullPixelShader = VertexFactoryData.VertexFactoryType->SupportsNullPixelShader();
 			const bool bUseDefaultMaterial = UseDefaultMaterial(&Material, bVFTypeSupportsNullPixelShader, Material.MaterialModifiesMeshPosition_GameThread());
->>>>>>> 4af6daef
 			if (!bUseDefaultMaterial)
 			{
 				bCollectPSOs = true;
