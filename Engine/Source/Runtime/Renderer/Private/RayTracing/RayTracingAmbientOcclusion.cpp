// Copyright Epic Games, Inc. All Rights Reserved.

#include "DeferredShadingRenderer.h"

#if RHI_RAYTRACING

#include "ClearQuad.h"
#include "SceneRendering.h"
#include "SceneRenderTargets.h"
#include "SceneUtils.h"
#include "RenderTargetPool.h"
#include "RHIResources.h"
#include "UniformBuffer.h"
#include "RHI/Public/PipelineStateCache.h"
#include "Raytracing/RaytracingOptions.h"
#include "RayTracingMaterialHitShaders.h"
#include "SceneTextureParameters.h"

#include "PostProcess/PostProcessing.h"
#include "PostProcess/SceneFilterRendering.h"

static int32 GRayTracingAmbientOcclusion = -1;
static FAutoConsoleVariableRef CVarRayTracingAmbientOcclusion(
	TEXT("r.RayTracing.AmbientOcclusion"),
	GRayTracingAmbientOcclusion,
	TEXT("-1: Value driven by postprocess volume (default) \n")
	TEXT(" 0: ray tracing ambient occlusion off \n")
	TEXT(" 1: ray tracing ambient occlusion enabled"),
	ECVF_RenderThreadSafe
);

static TAutoConsoleVariable<int32> CVarUseAODenoiser(
	TEXT("r.AmbientOcclusion.Denoiser"),
	2,
	TEXT("Choose the denoising algorithm.\n")
	TEXT(" 0: Disabled;\n")
	TEXT(" 1: Forces the default denoiser of the renderer;\n")
	TEXT(" 2: GScreenSpaceDenoiser witch may be overriden by a third party plugin (default)."),
	ECVF_RenderThreadSafe);

static int32 GRayTracingAmbientOcclusionSamplesPerPixel = -1;
static FAutoConsoleVariableRef CVarRayTracingAmbientOcclusionSamplesPerPixel(
	TEXT("r.RayTracing.AmbientOcclusion.SamplesPerPixel"),
	GRayTracingAmbientOcclusionSamplesPerPixel,
	TEXT("Sets the samples-per-pixel for ambient occlusion (default = -1 (driven by postprocesing volume))")
);

static TAutoConsoleVariable<int32> CVarRayTracingAmbientOcclusionEnableTwoSidedGeometry(
	TEXT("r.RayTracing.AmbientOcclusion.EnableTwoSidedGeometry"),
	0,
	TEXT("Enables two-sided geometry when tracing shadow rays (default = 0)"),
	ECVF_RenderThreadSafe
);

static TAutoConsoleVariable<int32> CVarRayTracingAmbientOcclusionEnableMaterials(
	TEXT("r.RayTracing.AmbientOcclusion.EnableMaterials"),
	0,
	TEXT("Enables "),
	ECVF_RenderThreadSafe
);

bool ShouldRenderRayTracingAmbientOcclusion(const FViewInfo& View)
{
	bool bEnabled = GRayTracingAmbientOcclusion < 0
		? View.FinalPostProcessSettings.RayTracingAO > 0
		: GRayTracingAmbientOcclusion != 0;

<<<<<<< HEAD
	bEnabled &= (View.FinalPostProcessSettings.AmbientOcclusionIntensity > 0.0f);
=======
	bEnabled &= (View.FinalPostProcessSettings.RayTracingAOIntensity > 0.0f);
>>>>>>> 3aae9151

	return ShouldRenderRayTracingEffect(bEnabled);
}

DECLARE_GPU_STAT_NAMED(RayTracingAmbientOcclusion, TEXT("Ray Tracing Ambient Occlusion"));

class FRayTracingAmbientOcclusionRGS : public FGlobalShader
{
	DECLARE_GLOBAL_SHADER(FRayTracingAmbientOcclusionRGS)
	SHADER_USE_ROOT_PARAMETER_STRUCT(FRayTracingAmbientOcclusionRGS, FGlobalShader)

	class FEnableTwoSidedGeometryDim : SHADER_PERMUTATION_BOOL("ENABLE_TWO_SIDED_GEOMETRY");
	class FEnableMaterialsDim : SHADER_PERMUTATION_BOOL("ENABLE_MATERIALS");

	using FPermutationDomain = TShaderPermutationDomain<FEnableTwoSidedGeometryDim, FEnableMaterialsDim>;

	static bool ShouldCompilePermutation(const FGlobalShaderPermutationParameters& Parameters)
	{
		return ShouldCompileRayTracingShadersForProject(Parameters.Platform);
	}

	BEGIN_SHADER_PARAMETER_STRUCT(FParameters, )
		SHADER_PARAMETER(int, SamplesPerPixel)
		SHADER_PARAMETER(float, MaxRayDistance)
		SHADER_PARAMETER(float, Intensity)
		SHADER_PARAMETER(float, MaxNormalBias)
		SHADER_PARAMETER_SRV(RaytracingAccelerationStructure, TLAS)
		SHADER_PARAMETER_RDG_TEXTURE_UAV(RWTexture2D<float>, RWAmbientOcclusionMaskUAV)
		SHADER_PARAMETER_RDG_TEXTURE_UAV(RWTexture2D<float>, RWAmbientOcclusionHitDistanceUAV)

		SHADER_PARAMETER_STRUCT_REF(FViewUniformShaderParameters, ViewUniformBuffer)
		SHADER_PARAMETER_STRUCT_INCLUDE(FSceneTextureParameters, SceneTextures)
	END_SHADER_PARAMETER_STRUCT()
};

IMPLEMENT_GLOBAL_SHADER(FRayTracingAmbientOcclusionRGS, "/Engine/Private/RayTracing/RayTracingAmbientOcclusionRGS.usf", "AmbientOcclusionRGS", SF_RayGen);

void FDeferredShadingSceneRenderer::PrepareRayTracingAmbientOcclusion(const FViewInfo& View, TArray<FRHIRayTracingShader*>& OutRayGenShaders)
{
	if (!ShouldRenderRayTracingAmbientOcclusion(View))
	{
		return;
	}

	// Declare all RayGen shaders that require material closest hit shaders to be bound
	FRayTracingAmbientOcclusionRGS::FPermutationDomain PermutationVector;
	for (uint32 TwoSidedGeometryIndex = 0; TwoSidedGeometryIndex < 2; ++TwoSidedGeometryIndex)
	{
		for (uint32 EnableMaterialsIndex = 0; EnableMaterialsIndex < 2; ++EnableMaterialsIndex)
		{
			PermutationVector.Set<FRayTracingAmbientOcclusionRGS::FEnableTwoSidedGeometryDim>(TwoSidedGeometryIndex != 0);
			PermutationVector.Set<FRayTracingAmbientOcclusionRGS::FEnableMaterialsDim>(EnableMaterialsIndex != 0);
			TShaderMapRef<FRayTracingAmbientOcclusionRGS> RayGenerationShader(View.ShaderMap, PermutationVector);
			OutRayGenShaders.Add(RayGenerationShader.GetRayTracingShader());
		}
	}
}

#endif // RHI_RAYTRACING

void FDeferredShadingSceneRenderer::RenderRayTracingAmbientOcclusion(
	FRDGBuilder& GraphBuilder,
	FViewInfo& View,
	const FSceneTextureParameters& SceneTextures,
	FRDGTextureRef* OutAmbientOcclusionTexture)
#if RHI_RAYTRACING
{
	RDG_GPU_STAT_SCOPE(GraphBuilder, RayTracingAmbientOcclusion);
	RDG_EVENT_SCOPE(GraphBuilder, "Ray Tracing Ambient Occlusion");

	// Allocates denoiser inputs.
	IScreenSpaceDenoiser::FAmbientOcclusionInputs DenoiserInputs;
	{
		FRDGTextureDesc Desc = FRDGTextureDesc::Create2D(
			SceneTextures.SceneDepthTexture->Desc.Extent,
			PF_R16F,
			FClearValueBinding::None,
			TexCreate_ShaderResource | TexCreate_RenderTargetable | TexCreate_UAV);
		DenoiserInputs.Mask = GraphBuilder.CreateTexture(Desc, TEXT("RayTracingAmbientOcclusion"));
		DenoiserInputs.RayHitDistance = GraphBuilder.CreateTexture(Desc, TEXT("RayTracingAmbientOcclusionHitDistance"));
	}
	
	IScreenSpaceDenoiser::FAmbientOcclusionRayTracingConfig RayTracingConfig;
	RayTracingConfig.RayCountPerPixel =  GRayTracingAmbientOcclusionSamplesPerPixel >= 0 ? GRayTracingAmbientOcclusionSamplesPerPixel : View.FinalPostProcessSettings.RayTracingAOSamplesPerPixel;

	// Build RTAO parameters
	FRayTracingAmbientOcclusionRGS::FParameters *PassParameters = GraphBuilder.AllocParameters<FRayTracingAmbientOcclusionRGS::FParameters>();
	PassParameters->SamplesPerPixel = RayTracingConfig.RayCountPerPixel;
	PassParameters->MaxRayDistance = View.FinalPostProcessSettings.RayTracingAORadius;
	PassParameters->Intensity = View.FinalPostProcessSettings.RayTracingAOIntensity;
	PassParameters->MaxNormalBias = GetRaytracingMaxNormalBias();
	PassParameters->TLAS = View.RayTracingScene.RayTracingSceneRHI->GetShaderResourceView();
	PassParameters->RWAmbientOcclusionMaskUAV = GraphBuilder.CreateUAV(DenoiserInputs.Mask);
	PassParameters->RWAmbientOcclusionHitDistanceUAV = GraphBuilder.CreateUAV(DenoiserInputs.RayHitDistance);
	PassParameters->ViewUniformBuffer = View.ViewUniformBuffer;
	PassParameters->SceneTextures = SceneTextures;

	FRayTracingAmbientOcclusionRGS::FPermutationDomain PermutationVector;
	PermutationVector.Set<FRayTracingAmbientOcclusionRGS::FEnableTwoSidedGeometryDim>(CVarRayTracingAmbientOcclusionEnableTwoSidedGeometry.GetValueOnRenderThread() != 0);
	PermutationVector.Set<FRayTracingAmbientOcclusionRGS::FEnableMaterialsDim>(CVarRayTracingAmbientOcclusionEnableMaterials.GetValueOnRenderThread() != 0);
	TShaderMapRef<FRayTracingAmbientOcclusionRGS> RayGenerationShader(GetGlobalShaderMap(FeatureLevel), PermutationVector);
	ClearUnusedGraphResources(RayGenerationShader, PassParameters);

	FIntPoint RayTracingResolution = View.ViewRect.Size();
	GraphBuilder.AddPass(
		RDG_EVENT_NAME("AmbientOcclusionRayTracing(SamplePerPixels=%d) %dx%d", RayTracingConfig.RayCountPerPixel, RayTracingResolution.X, RayTracingResolution.Y),
		PassParameters,
		ERDGPassFlags::Compute,
		[PassParameters, this, &View, RayGenerationShader, RayTracingResolution](FRHICommandList& RHICmdList)
	{
		FRayTracingShaderBindingsWriter GlobalResources;
		SetShaderParameters(GlobalResources, RayGenerationShader, *PassParameters);

		// TODO: Provide material support for opacity mask
		FRayTracingPipelineState* Pipeline = View.RayTracingMaterialPipeline;
		if (CVarRayTracingAmbientOcclusionEnableMaterials.GetValueOnRenderThread() == 0)
		{
			// Declare default pipeline
			FRayTracingPipelineStateInitializer Initializer;
			Initializer.MaxPayloadSizeInBytes = 64; // sizeof(FPackedMaterialClosestHitPayload)
			FRHIRayTracingShader* RayGenShaderTable[] = { RayGenerationShader.GetRayTracingShader() };
			Initializer.SetRayGenShaderTable(RayGenShaderTable);

			FRHIRayTracingShader* HitGroupTable[] = { View.ShaderMap->GetShader<FOpaqueShadowHitGroup>().GetRayTracingShader() };
			Initializer.SetHitGroupTable(HitGroupTable);
			Initializer.bAllowHitGroupIndexing = false; // Use the same hit shader for all geometry in the scene by disabling SBT indexing.

			Pipeline = PipelineStateCache::GetAndOrCreateRayTracingPipelineState(RHICmdList, Initializer);
		}

		FRHIRayTracingScene* RayTracingSceneRHI = View.RayTracingScene.RayTracingSceneRHI;
		RHICmdList.RayTraceDispatch(Pipeline, RayGenerationShader.GetRayTracingShader(), RayTracingSceneRHI, GlobalResources, RayTracingResolution.X, RayTracingResolution.Y);
	});

	int32 DenoiserMode = CVarUseAODenoiser.GetValueOnRenderThread();
	if (DenoiserMode != 0)
	{
		const IScreenSpaceDenoiser* DefaultDenoiser = IScreenSpaceDenoiser::GetDefaultDenoiser();
		const IScreenSpaceDenoiser* DenoiserToUse = DenoiserMode == 1 ? DefaultDenoiser : GScreenSpaceDenoiser;

		RDG_EVENT_SCOPE(GraphBuilder, "%s%s(AmbientOcclusion) %dx%d",
			DenoiserToUse != DefaultDenoiser ? TEXT("ThirdParty ") : TEXT(""),
			DenoiserToUse->GetDebugName(),
			View.ViewRect.Width(), View.ViewRect.Height());

		IScreenSpaceDenoiser::FAmbientOcclusionOutputs DenoiserOutputs = DenoiserToUse->DenoiseAmbientOcclusion(
			GraphBuilder,
			View,
			&View.PrevViewInfo,
			SceneTextures,
			DenoiserInputs,
			RayTracingConfig);

		*OutAmbientOcclusionTexture = DenoiserOutputs.AmbientOcclusionMask;
	}
	else
	{
		*OutAmbientOcclusionTexture = DenoiserInputs.Mask;
	}
}
#else
{
	unimplemented();
}
#endif<|MERGE_RESOLUTION|>--- conflicted
+++ resolved
@@ -65,11 +65,7 @@
 		? View.FinalPostProcessSettings.RayTracingAO > 0
 		: GRayTracingAmbientOcclusion != 0;
 
-<<<<<<< HEAD
-	bEnabled &= (View.FinalPostProcessSettings.AmbientOcclusionIntensity > 0.0f);
-=======
 	bEnabled &= (View.FinalPostProcessSettings.RayTracingAOIntensity > 0.0f);
->>>>>>> 3aae9151
 
 	return ShouldRenderRayTracingEffect(bEnabled);
 }
