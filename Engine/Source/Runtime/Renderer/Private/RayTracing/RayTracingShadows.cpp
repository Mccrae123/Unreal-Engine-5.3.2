// Copyright Epic Games, Inc. All Rights Reserved.

#include "DeferredShadingRenderer.h"
#include "PostProcess/SceneRenderTargets.h"

#if RHI_RAYTRACING

#include "ClearQuad.h"
#include "SceneRendering.h"
#include "RenderGraphBuilder.h"
#include "RenderTargetPool.h"
#include "RHIResources.h"
#include "UniformBuffer.h"
#include "VisualizeTexture.h"
#include "RayGenShaderUtils.h"
#include "RaytracingOptions.h"
#include "BuiltInRayTracingShaders.h"
#include "RayTracing/RayTracingMaterialHitShaders.h"
#include "Containers/DynamicRHIResourceArray.h"
#include "SceneTextureParameters.h"
#include "RayTracingDefinitions.h"

static float GRayTracingMaxNormalBias = 0.1f;
static FAutoConsoleVariableRef CVarRayTracingNormalBias(
	TEXT("r.RayTracing.NormalBias"),
	GRayTracingMaxNormalBias,
	TEXT("Sets the max. normal bias used for offseting the ray start position along the normal (default = 0.1, i.e., 1mm)")
);

static int32 GRayTracingShadowsEnableMaterials = 1;
static FAutoConsoleVariableRef CVarRayTracingShadowsEnableMaterials(
	TEXT("r.RayTracing.Shadows.EnableMaterials"),
	GRayTracingShadowsEnableMaterials,
	TEXT("Enables material shader binding for shadow rays. If this is disabled, then a default trivial shader is used. (default = 1)")
);

static float GRayTracingShadowsAvoidSelfIntersectionTraceDistance = 0.0f;
static FAutoConsoleVariableRef CVarRayTracingShadowsAvoidSelfIntersectionTraceDistance(
	TEXT("r.RayTracing.Shadows.AvoidSelfIntersectionTraceDistance"),
	GRayTracingShadowsAvoidSelfIntersectionTraceDistance,
	TEXT("Max trace distance of epsilon trace to avoid self intersections. If set to 0, epsilon trace will not be used.")
);

static TAutoConsoleVariable<int32> CVarRayTracingShadowsEnableTwoSidedGeometry(
	TEXT("r.RayTracing.Shadows.EnableTwoSidedGeometry"),
	1,
	TEXT("Enables two-sided geometry when tracing shadow rays (default = 1)"),
	ECVF_RenderThreadSafe
);

static TAutoConsoleVariable<int32> CVarRayTracingTransmissionSamplingDistanceCulling(
	TEXT("r.RayTracing.Transmission.TransmissionSamplingDistanceCulling"),
	1,
	TEXT("Enables visibility testing to cull transmission sampling distance (default = 1)"),
	ECVF_RenderThreadSafe
);

static TAutoConsoleVariable<int32> CVarRayTracingTransmissionSamplingTechnique(
	TEXT("r.RayTracing.Transmission.SamplingTechnique"),
	1,
	TEXT("0: Uses constant tracking of an infinite homogeneous medium\n")
	TEXT("1: Uses constant tracking of a finite homogeneous medium whose extent is determined by transmission sampling distance (default)"),
	ECVF_RenderThreadSafe
);

static TAutoConsoleVariable<int32> CVarRayTracingTransmissionRejectionSamplingTrials(
	TEXT("r.RayTracing.Transmission.RejectionSamplingTrials"),
	0,
	TEXT("Determines the number of rejection-sampling trials (default = 0)"),
	ECVF_RenderThreadSafe
);

static TAutoConsoleVariable<int32> CVarRayTracingShadowsEnableHairVoxel(
	TEXT("r.RayTracing.Shadows.EnableHairVoxel"),
	1,
	TEXT("Enables use of hair voxel data for tracing shadow (default = 1)"),
	ECVF_RenderThreadSafe
);

static TAutoConsoleVariable<int32> CVarRayTracingShadowsLODTransitionStart(
	TEXT("r.RayTracing.Shadows.LODTransitionStart"),
	4000.0, // 40 m
	TEXT("The start of an LOD transition range (default = 4000)"),
	ECVF_RenderThreadSafe
);

static TAutoConsoleVariable<int32> CVarRayTracingShadowsLODTransitionEnd(
	TEXT("r.RayTracing.Shadows.LODTransitionEnd"),
	5000.0f, // 50 m
	TEXT("The end of an LOD transition range (default = 5000)"),
	ECVF_RenderThreadSafe
);

static TAutoConsoleVariable<int32> CVarRayTracingShadowsAcceptFirstHit(
	TEXT("r.RayTracing.Shadows.AcceptFirstHit"),
	1,
	TEXT("Whether to allow shadow rays to terminate early, on first intersected primitive. This may result in worse denoising quality in some cases. (default = 0)"),
	ECVF_RenderThreadSafe
);


bool EnableRayTracingShadowTwoSidedGeometry()
{
	return CVarRayTracingShadowsEnableTwoSidedGeometry.GetValueOnRenderThread() != 0;
}

class FOcclusionRGS : public FGlobalShader
{
	DECLARE_GLOBAL_SHADER(FOcclusionRGS)
	SHADER_USE_ROOT_PARAMETER_STRUCT(FOcclusionRGS, FGlobalShader)

	class FLightTypeDim : SHADER_PERMUTATION_INT("LIGHT_TYPE", LightType_MAX);
	class FAvoidSelfIntersectionTraceDim : SHADER_PERMUTATION_BOOL("AVOID_SELF_INTERSECTION_TRACE");
	class FDenoiserOutputDim : SHADER_PERMUTATION_INT("DIM_DENOISER_OUTPUT", 3);
	class FEnableMultipleSamplesPerPixel : SHADER_PERMUTATION_BOOL("ENABLE_MULTIPLE_SAMPLES_PER_PIXEL");
	class FHairLighting : SHADER_PERMUTATION_INT("USE_HAIR_LIGHTING", 2);
	class FEnableTransmissionDim : SHADER_PERMUTATION_INT("ENABLE_TRANSMISSION", 2);

	using FPermutationDomain = TShaderPermutationDomain<FLightTypeDim, FAvoidSelfIntersectionTraceDim, FDenoiserOutputDim, FHairLighting, FEnableMultipleSamplesPerPixel, FEnableTransmissionDim>;

	static bool ShouldCompilePermutation(const FGlobalShaderPermutationParameters& Parameters)
	{
		return ShouldCompileRayTracingShadersForProject(Parameters.Platform);
	}

	static void ModifyCompilationEnvironment(const FGlobalShaderPermutationParameters& Parameters, FShaderCompilerEnvironment& OutEnvironment)
	{
		FGlobalShader::ModifyCompilationEnvironment(Parameters, OutEnvironment);

		OutEnvironment.SetDefine(TEXT("UE_RAY_TRACING_DYNAMIC_CLOSEST_HIT_SHADER"), 0);
		OutEnvironment.SetDefine(TEXT("UE_RAY_TRACING_DYNAMIC_ANY_HIT_SHADER"),     1);
		OutEnvironment.SetDefine(TEXT("UE_RAY_TRACING_DYNAMIC_MISS_SHADER"),        0);

		FPermutationDomain PermutationVector(Parameters.PermutationId);
		if (PermutationVector.Get<FLightTypeDim>() == LightType_Directional &&
			PermutationVector.Get<FHairLighting>() == 0)
		{
			OutEnvironment.SetDefine(TEXT("UE_RAY_TRACING_COHERENT_RAYS"), 1);
		}
		else
		{
			OutEnvironment.SetDefine(TEXT("UE_RAY_TRACING_COHERENT_RAYS"), 0);
		}
	}

	BEGIN_SHADER_PARAMETER_STRUCT(FParameters, )
		SHADER_PARAMETER_STRUCT_INCLUDE(ShaderPrint::FShaderParameters, ShaderPrintParameters)
		SHADER_PARAMETER(uint32, SamplesPerPixel)
		SHADER_PARAMETER(float, NormalBias)
		SHADER_PARAMETER(uint32, LightingChannelMask)
		SHADER_PARAMETER(FIntRect, LightScissor)
		SHADER_PARAMETER(FIntPoint, PixelOffset)
		SHADER_PARAMETER(uint32, bUseHairVoxel)
		SHADER_PARAMETER(float, TraceDistance)
		SHADER_PARAMETER(float, LODTransitionStart)
		SHADER_PARAMETER(float, LODTransitionEnd)
		SHADER_PARAMETER(float, AvoidSelfIntersectionTraceDistance)
		SHADER_PARAMETER(uint32, bTransmissionSamplingDistanceCulling)
		SHADER_PARAMETER(uint32, TransmissionSamplingTechnique)
		SHADER_PARAMETER(uint32, RejectionSamplingTrials)
		SHADER_PARAMETER(uint32, bAcceptFirstHit)
		SHADER_PARAMETER(uint32, bTwoSidedGeometry)

		SHADER_PARAMETER_STRUCT(FLightShaderParameters, Light)
		SHADER_PARAMETER_STRUCT_INCLUDE(FSceneTextureParameters, SceneTextures)
		SHADER_PARAMETER_STRUCT_INCLUDE(FSceneLightingChannelParameters, SceneLightingChannels)

		SHADER_PARAMETER_RDG_TEXTURE(Texture2D, HairLightChannelMaskTexture)
		SHADER_PARAMETER_TEXTURE(Texture2D, SSProfilesTexture)
		SHADER_PARAMETER_SRV(RaytracingAccelerationStructure, TLAS)
		SHADER_PARAMETER_RDG_TEXTURE_UAV(RWTexture2D<float4>, RWOcclusionMaskUAV)
		SHADER_PARAMETER_RDG_TEXTURE_UAV(RWTexture2D<float>, RWRayDistanceUAV)
		SHADER_PARAMETER_RDG_TEXTURE_UAV(RWTexture2D<float4>, RWSubPixelOcclusionMaskUAV)
		SHADER_PARAMETER_STRUCT_REF(FViewUniformShaderParameters, ViewUniformBuffer)
		SHADER_PARAMETER_RDG_UNIFORM_BUFFER(FHairStrandsViewUniformParameters, HairStrands)
		SHADER_PARAMETER_RDG_UNIFORM_BUFFER(FVirtualVoxelParameters, VirtualVoxel)
		SHADER_PARAMETER_RDG_UNIFORM_BUFFER(FStrataGlobalUniformParameters, Strata)
	END_SHADER_PARAMETER_STRUCT()
};

IMPLEMENT_GLOBAL_SHADER(FOcclusionRGS, "/Engine/Private/RayTracing/RayTracingOcclusionRGS.usf", "OcclusionRGS", SF_RayGen);

float GetRaytracingMaxNormalBias()
{
	return FMath::Max(0.01f, GRayTracingMaxNormalBias);
}

void FDeferredShadingSceneRenderer::PrepareRayTracingShadows(const FViewInfo& View, const FScene& Scene, TArray<FRHIRayTracingShader*>& OutRayGenShaders)
{
	// Ray tracing shadows shaders should be properly configured even if r.RayTracing.Shadows is 0 because lights can have raytracing shadows enabled independently of that CVar
	// We have to check if ray tracing is enabled on any of the scene lights. The Scene.bHasRayTracedLights is computed using ShouldRenderRayTracingShadowsForLight() helper, 
	// which handles various override conditions.

<<<<<<< HEAD
	const bool bRayTracingShadows = ShouldRenderRayTracingEffect(ERayTracingPipelineCompatibilityFlags::FullPipeline);

	if (!bRayTracingShadows)
=======
	if (Scene.bHasRayTracedLights == false)
>>>>>>> d731a049
	{
		return;
	}

	const IScreenSpaceDenoiser::EShadowRequirements DenoiserRequirements[] =
	{
		IScreenSpaceDenoiser::EShadowRequirements::Bailout,
		IScreenSpaceDenoiser::EShadowRequirements::PenumbraAndAvgOccluder,
		IScreenSpaceDenoiser::EShadowRequirements::PenumbraAndClosestOccluder,
	};

	for (int32 MultiSPP = 0; MultiSPP < 2; ++MultiSPP)
	{
		for (int32 EnableTransmissionDim = 0; EnableTransmissionDim < 2; ++EnableTransmissionDim)
		{
			for (int32 HairLighting = 0; HairLighting < 2; ++HairLighting)
			{
				for (int32 AvoidSelfIntersectionTrace = 0; AvoidSelfIntersectionTrace < 2; ++AvoidSelfIntersectionTrace)
				{
					for (int32 LightType = 0; LightType < LightType_MAX; ++LightType)
					{
						for (IScreenSpaceDenoiser::EShadowRequirements DenoiserRequirement : DenoiserRequirements)
						{
							FOcclusionRGS::FPermutationDomain PermutationVector;
							PermutationVector.Set<FOcclusionRGS::FLightTypeDim>(LightType);
							PermutationVector.Set<FOcclusionRGS::FAvoidSelfIntersectionTraceDim>((bool)AvoidSelfIntersectionTrace);
							PermutationVector.Set<FOcclusionRGS::FDenoiserOutputDim>((int32)DenoiserRequirement);
							PermutationVector.Set<FOcclusionRGS::FHairLighting>(HairLighting);
							PermutationVector.Set<FOcclusionRGS::FEnableMultipleSamplesPerPixel>(MultiSPP != 0);
							PermutationVector.Set<FOcclusionRGS::FEnableTransmissionDim>(EnableTransmissionDim);

							TShaderMapRef<FOcclusionRGS> RayGenerationShader(View.ShaderMap, PermutationVector);
							OutRayGenShaders.Add(RayGenerationShader.GetRayTracingShader());
						}
					}
				}
			}
		}
	}
}

#endif // RHI_RAYTRACING

void FDeferredShadingSceneRenderer::RenderRayTracingShadows(
	FRDGBuilder& GraphBuilder,
	const FSceneTextureParameters& SceneTextures,
	const FViewInfo& View,
	const FLightSceneInfo& LightSceneInfo,
	const IScreenSpaceDenoiser::FShadowRayTracingConfig& RayTracingConfig,
	const IScreenSpaceDenoiser::EShadowRequirements DenoiserRequirements,
	FRDGTextureRef LightingChannelsTexture,
	FRDGTextureUAV* OutShadowMaskUAV,
	FRDGTextureUAV* OutRayHitDistanceUAV,
	FRDGTextureUAV* SubPixelRayTracingShadowMaskUAV)
#if RHI_RAYTRACING
{
	FLightSceneProxy* LightSceneProxy = LightSceneInfo.Proxy;
	check(LightSceneProxy);

	FIntRect ScissorRect = View.ViewRect;
	FIntPoint PixelOffset = { 0, 0 };

	//#UE-95409: Implement support for scissor in multi-view 
	const bool bClipDispatch = View.Family->Views.Num() == 1;

	if (LightSceneProxy->GetScissorRect(ScissorRect, View, View.ViewRect))
	{
		// Account for scissor being defined on the whole frame viewport while the trace is only on the view subrect
		// ScissorRect.Min = ScissorRect.Min;
		// ScissorRect.Max = ScissorRect.Max;
	}
	else
	{
		ScissorRect = View.ViewRect;
	}

	if (bClipDispatch)
	{
		PixelOffset = ScissorRect.Min;
	}

	// Ray generation pass for shadow occlusion.
	{
		const bool bUseHairLighting   = HairStrands::HasViewHairStrandsData(View) && HairStrands::HasViewHairStrandsVoxelData(View);
		const bool bUseHairDeepShadow = HairStrands::HasViewHairStrandsData(View) && LightSceneProxy->CastsHairStrandsDeepShadow();

		FOcclusionRGS::FParameters* PassParameters = GraphBuilder.AllocParameters<FOcclusionRGS::FParameters>();
		PassParameters->RWOcclusionMaskUAV = OutShadowMaskUAV;
		PassParameters->RWRayDistanceUAV = OutRayHitDistanceUAV;
		PassParameters->RWSubPixelOcclusionMaskUAV = SubPixelRayTracingShadowMaskUAV;
		PassParameters->SamplesPerPixel = RayTracingConfig.RayCountPerPixel;
		PassParameters->NormalBias = GetRaytracingMaxNormalBias();
		PassParameters->LightingChannelMask = LightSceneProxy->GetLightingChannelMask();
		
		{
			FLightRenderParameters LightParameters;
			LightSceneProxy->GetLightShaderParameters(LightParameters);
<<<<<<< HEAD
			LightParameters.MakeShaderParameters(View.ViewMatrices, PassParameters->Light);
=======
			LightParameters.MakeShaderParameters(View.ViewMatrices, View.GetLastEyeAdaptationExposure(), PassParameters->Light);
>>>>>>> d731a049
			PassParameters->Light.SourceRadius *= LightSceneProxy->GetShadowSourceAngleFactor();
		}

		PassParameters->TraceDistance = LightSceneProxy->GetTraceDistance();
		PassParameters->LODTransitionStart = CVarRayTracingShadowsLODTransitionStart.GetValueOnRenderThread();
		PassParameters->LODTransitionEnd = CVarRayTracingShadowsLODTransitionEnd.GetValueOnRenderThread();
		PassParameters->AvoidSelfIntersectionTraceDistance = GRayTracingShadowsAvoidSelfIntersectionTraceDistance;
		PassParameters->bAcceptFirstHit = CVarRayTracingShadowsAcceptFirstHit.GetValueOnRenderThread();
		PassParameters->bTwoSidedGeometry = EnableRayTracingShadowTwoSidedGeometry() ? 1 : 0;
		PassParameters->TLAS = View.GetRayTracingSceneLayerViewChecked(ERayTracingSceneLayer::Base);
		PassParameters->ViewUniformBuffer = View.ViewUniformBuffer;
		PassParameters->SceneTextures = SceneTextures;
		PassParameters->SceneLightingChannels = GetSceneLightingChannelParameters(GraphBuilder, LightingChannelsTexture);
		PassParameters->LightScissor = ScissorRect;
		PassParameters->PixelOffset = PixelOffset;
		PassParameters->SSProfilesTexture = View.RayTracingSubSurfaceProfileTexture;
		PassParameters->bTransmissionSamplingDistanceCulling = CVarRayTracingTransmissionSamplingDistanceCulling.GetValueOnRenderThread();
		PassParameters->TransmissionSamplingTechnique = CVarRayTracingTransmissionSamplingTechnique.GetValueOnRenderThread();
		PassParameters->RejectionSamplingTrials = CVarRayTracingTransmissionRejectionSamplingTrials.GetValueOnRenderThread();
		PassParameters->Strata = Strata::BindStrataGlobalUniformParameters(View);
		if (bUseHairLighting)
		{
			const bool bUseHairVoxel = CVarRayTracingShadowsEnableHairVoxel.GetValueOnRenderThread() > 0;
			PassParameters->bUseHairVoxel = !bUseHairDeepShadow && bUseHairVoxel ? 1 : 0;
			PassParameters->HairLightChannelMaskTexture = View.HairStrandsViewData.VisibilityData.LightChannelMaskTexture;
			PassParameters->HairStrands = HairStrands::BindHairStrandsViewUniformParameters(View);
			PassParameters->VirtualVoxel = HairStrands::BindHairStrandsVoxelUniformParameters(View);

			if (ShaderPrint::IsValid(View.ShaderPrintData))
			{
				ShaderPrint::SetParameters(GraphBuilder, View.ShaderPrintData, PassParameters->ShaderPrintParameters);
			}
		}
		FOcclusionRGS::FPermutationDomain PermutationVector;
		PermutationVector.Set<FOcclusionRGS::FLightTypeDim>(LightSceneProxy->GetLightType());
		PermutationVector.Set<FOcclusionRGS::FAvoidSelfIntersectionTraceDim>(GRayTracingShadowsAvoidSelfIntersectionTraceDistance > 0.0f);
		if (DenoiserRequirements == IScreenSpaceDenoiser::EShadowRequirements::PenumbraAndAvgOccluder)
		{
			PermutationVector.Set<FOcclusionRGS::FDenoiserOutputDim>(1);
		}
		else if (DenoiserRequirements == IScreenSpaceDenoiser::EShadowRequirements::PenumbraAndClosestOccluder)
		{
			PermutationVector.Set<FOcclusionRGS::FDenoiserOutputDim>(2);
		}
		else
		{
			PermutationVector.Set<FOcclusionRGS::FDenoiserOutputDim>(0);
		}
		PermutationVector.Set<FOcclusionRGS::FHairLighting>(bUseHairLighting? 1 : 0);

		PermutationVector.Set<FOcclusionRGS::FEnableMultipleSamplesPerPixel>(RayTracingConfig.RayCountPerPixel > 1);
		PermutationVector.Set<FOcclusionRGS::FEnableTransmissionDim>(LightSceneProxy->Transmission() ? 1 : 0);

		TShaderMapRef<FOcclusionRGS> RayGenerationShader(GetGlobalShaderMap(FeatureLevel), PermutationVector);

		ClearUnusedGraphResources(RayGenerationShader, PassParameters);

		FIntPoint Resolution(View.ViewRect.Width(), View.ViewRect.Height());

		if (bClipDispatch)
		{
			Resolution = ScissorRect.Size();
		}

		GraphBuilder.AddPass(
			RDG_EVENT_NAME("RayTracedShadow (spp=%d) %dx%d", RayTracingConfig.RayCountPerPixel, Resolution.X, Resolution.Y),
			PassParameters,
			ERDGPassFlags::Compute,
			[this, &View, RayGenerationShader, PassParameters, Resolution](FRHIRayTracingCommandList& RHICmdList)
		{
			FRayTracingShaderBindingsWriter GlobalResources;
			SetShaderParameters(GlobalResources, RayGenerationShader, *PassParameters);

			FRHIRayTracingScene* RayTracingSceneRHI = View.GetRayTracingSceneChecked();

			if (GRayTracingShadowsEnableMaterials)
			{
				RHICmdList.RayTraceDispatch(View.RayTracingMaterialPipeline, RayGenerationShader.GetRayTracingShader(), RayTracingSceneRHI, GlobalResources, Resolution.X, Resolution.Y);
			}
			else
			{
				FRayTracingPipelineStateInitializer Initializer;

				Initializer.MaxPayloadSizeInBytes = RAY_TRACING_MAX_ALLOWED_PAYLOAD_SIZE; // sizeof(FPackedMaterialClosestHitPayload)

				FRHIRayTracingShader* RayGenShaderTable[] = { RayGenerationShader.GetRayTracingShader() };
				Initializer.SetRayGenShaderTable(RayGenShaderTable);

				FRHIRayTracingShader* HitGroupTable[] = { View.ShaderMap->GetShader<FOpaqueShadowHitGroup>().GetRayTracingShader() };
				Initializer.SetHitGroupTable(HitGroupTable);
				Initializer.bAllowHitGroupIndexing = false; // Use the same hit shader for all geometry in the scene by disabling SBT indexing.

				// TODO(UE-157946): This pipeline does not bind any miss shader and relies on the pipeline to do this automatically. This should be made explicit.
				FRayTracingPipelineState* Pipeline = PipelineStateCache::GetAndOrCreateRayTracingPipelineState(RHICmdList, Initializer);
				RHICmdList.SetRayTracingMissShader(RayTracingSceneRHI, 0, Pipeline, 0 /* ShaderIndexInPipeline */, 0, nullptr, 0);
				RHICmdList.RayTraceDispatch(Pipeline, RayGenerationShader.GetRayTracingShader(), RayTracingSceneRHI, GlobalResources, Resolution.X, Resolution.Y);
			}
		});
	}
}
#else // !RHI_RAYTRACING
{
	unimplemented();
}
#endif

BEGIN_SHADER_PARAMETER_STRUCT(FDitheredLODFadingOutMaskParameters, )
	SHADER_PARAMETER_STRUCT_INCLUDE(FInstanceCullingDrawParams, InstanceCullingDrawParams)
	SHADER_PARAMETER_STRUCT_REF(FViewUniformShaderParameters, View)
	RENDER_TARGET_BINDING_SLOTS()
END_SHADER_PARAMETER_STRUCT()

void FDeferredShadingSceneRenderer::RenderDitheredLODFadingOutMask(FRDGBuilder& GraphBuilder, const FViewInfo& View, FRDGTextureRef SceneDepthTexture)
{
	auto* PassParameters = GraphBuilder.AllocParameters<FDitheredLODFadingOutMaskParameters>();
	PassParameters->View = View.ViewUniformBuffer;
	PassParameters->RenderTargets.DepthStencil = FDepthStencilBinding(SceneDepthTexture, ERenderTargetLoadAction::ELoad, ERenderTargetLoadAction::ELoad, FExclusiveDepthStencil::DepthWrite_StencilWrite);

	const_cast<FViewInfo&>(View).ParallelMeshDrawCommandPasses[EMeshPass::DitheredLODFadingOutMaskPass].BuildRenderingCommands(GraphBuilder, Scene->GPUScene, PassParameters->InstanceCullingDrawParams);

	GraphBuilder.AddPass(
		RDG_EVENT_NAME("DitheredLODFadingOutMask"),
		PassParameters,
		ERDGPassFlags::Raster,
		[this, &View, PassParameters](FRHICommandList& RHICmdList)
	{
		RHICmdList.SetScissorRect(false, 0, 0, 0, 0);
		RHICmdList.SetViewport(View.ViewRect.Min.X, View.ViewRect.Min.Y, 0.0f, View.ViewRect.Max.X, View.ViewRect.Max.Y, 1.0f);
		View.ParallelMeshDrawCommandPasses[EMeshPass::DitheredLODFadingOutMaskPass].DispatchDraw(nullptr, RHICmdList, &PassParameters->InstanceCullingDrawParams);
	});
}<|MERGE_RESOLUTION|>--- conflicted
+++ resolved
@@ -191,13 +191,7 @@
 	// We have to check if ray tracing is enabled on any of the scene lights. The Scene.bHasRayTracedLights is computed using ShouldRenderRayTracingShadowsForLight() helper, 
 	// which handles various override conditions.
 
-<<<<<<< HEAD
-	const bool bRayTracingShadows = ShouldRenderRayTracingEffect(ERayTracingPipelineCompatibilityFlags::FullPipeline);
-
-	if (!bRayTracingShadows)
-=======
 	if (Scene.bHasRayTracedLights == false)
->>>>>>> d731a049
 	{
 		return;
 	}
@@ -295,11 +289,7 @@
 		{
 			FLightRenderParameters LightParameters;
 			LightSceneProxy->GetLightShaderParameters(LightParameters);
-<<<<<<< HEAD
-			LightParameters.MakeShaderParameters(View.ViewMatrices, PassParameters->Light);
-=======
 			LightParameters.MakeShaderParameters(View.ViewMatrices, View.GetLastEyeAdaptationExposure(), PassParameters->Light);
->>>>>>> d731a049
 			PassParameters->Light.SourceRadius *= LightSceneProxy->GetShadowSourceAngleFactor();
 		}
 
