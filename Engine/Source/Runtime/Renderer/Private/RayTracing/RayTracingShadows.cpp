// Copyright 1998-2019 Epic Games, Inc. All Rights Reserved.

#include "DeferredShadingRenderer.h"

#if RHI_RAYTRACING

#include "ClearQuad.h"
#include "PathTracingUniformBuffers.h"
#include "SceneRendering.h"
#include "SceneRenderTargets.h"
#include "RenderGraphBuilder.h"
#include "RenderTargetPool.h"
#include "RHIResources.h"
#include "UniformBuffer.h"
#include "VisualizeTexture.h"
#include "RayGenShaderUtils.h"
#include "RaytracingOptions.h"
#include "BuiltInRayTracingShaders.h"
#include "RayTracing/RayTracingMaterialHitShaders.h"
#include "Containers/DynamicRHIResourceArray.h"
#include "SceneTextureParameters.h"

static float GRayTracingMaxNormalBias = 0.1f;
static FAutoConsoleVariableRef CVarRayTracingNormalBias(
	TEXT("r.RayTracing.NormalBias"),
	GRayTracingMaxNormalBias,
	TEXT("Sets the max. normal bias used for offseting the ray start position along the normal (default = 0.1, i.e., 1mm)")
);

static int32 GRayTracingShadowsEnableMaterials = 1;
static FAutoConsoleVariableRef CVarRayTracingShadowsEnableMaterials(
	TEXT("r.RayTracing.Shadows.EnableMaterials"),
	GRayTracingShadowsEnableMaterials,
	TEXT("Enables material shader binding for shadow rays. If this is disabled, then a default trivial shader is used. (default = 1)")
);

static TAutoConsoleVariable<int32> CVarRayTracingShadowsEnableTwoSidedGeometry(
	TEXT("r.RayTracing.Shadows.EnableTwoSidedGeometry"),
	1,
	TEXT("Enables two-sided geometry when tracing shadow rays (default = 1)"),
	ECVF_RenderThreadSafe
);

class FOcclusionRGS : public FGlobalShader
{
	DECLARE_GLOBAL_SHADER(FOcclusionRGS)
	SHADER_USE_ROOT_PARAMETER_STRUCT(FOcclusionRGS, FGlobalShader)

	class FLightTypeDim : SHADER_PERMUTATION_INT("LIGHT_TYPE", LightType_MAX);
	class FDenoiserOutputDim : SHADER_PERMUTATION_INT("DIM_DENOISER_OUTPUT", 4);
	class FEnableTwoSidedGeometryDim : SHADER_PERMUTATION_BOOL("ENABLE_TWO_SIDED_GEOMETRY");

	using FPermutationDomain = TShaderPermutationDomain<FLightTypeDim, FDenoiserOutputDim, FEnableTwoSidedGeometryDim>;

	static bool ShouldCompilePermutation(const FGlobalShaderPermutationParameters& Parameters)
	{
		return ShouldCompileRayTracingShadersForProject(Parameters.Platform);
	}

	BEGIN_SHADER_PARAMETER_STRUCT(FParameters, )
		SHADER_PARAMETER(uint32, SamplesPerPixel)
		SHADER_PARAMETER(float, NormalBias)
		SHADER_PARAMETER(uint32, LightingChannelMask)
		SHADER_PARAMETER(FIntRect, LightScissor)
<<<<<<< HEAD
=======
		SHADER_PARAMETER(FIntPoint, PixelOffset)
>>>>>>> 33e6966e

		SHADER_PARAMETER_STRUCT(FLightShaderParameters, Light)
		SHADER_PARAMETER_STRUCT_INCLUDE(FSceneTextureParameters, SceneTextures)

		SHADER_PARAMETER_SRV(RaytracingAccelerationStructure, TLAS)
		SHADER_PARAMETER_RDG_TEXTURE_UAV(RWTexture2D<float4>, RWOcclusionMaskUAV)
		SHADER_PARAMETER_RDG_TEXTURE_UAV(RWTexture2D<float>, RWRayDistanceUAV)
		SHADER_PARAMETER_STRUCT_REF(FViewUniformShaderParameters, ViewUniformBuffer)
	END_SHADER_PARAMETER_STRUCT()
};

IMPLEMENT_GLOBAL_SHADER(FOcclusionRGS, "/Engine/Private/RayTracing/RayTracingOcclusionRGS.usf", "OcclusionRGS", SF_RayGen);

float GetRaytracingMaxNormalBias()
{
	return FMath::Max(0.01f, GRayTracingMaxNormalBias);
}
<<<<<<< HEAD

void FDeferredShadingSceneRenderer::PrepareRayTracingShadows(const FViewInfo& View, TArray<FRHIRayTracingShader*>& OutRayGenShaders)
{
	// Declare all RayGen shaders that require material closest hit shaders to be bound

=======

void FDeferredShadingSceneRenderer::PrepareRayTracingShadows(const FViewInfo& View, TArray<FRHIRayTracingShader*>& OutRayGenShaders)
{
	// Declare all RayGen shaders that require material closest hit shaders to be bound

>>>>>>> 33e6966e
	const IScreenSpaceDenoiser::EShadowRequirements DenoiserRequirements[] =
	{
		IScreenSpaceDenoiser::EShadowRequirements::Bailout,
		IScreenSpaceDenoiser::EShadowRequirements::ClosestOccluder,
		IScreenSpaceDenoiser::EShadowRequirements::PenumbraAndAvgOccluder,
		IScreenSpaceDenoiser::EShadowRequirements::PenumbraAndClosestOccluder,
	};
<<<<<<< HEAD

	for (int32 LightType = 0; LightType < LightType_MAX; ++LightType)
	{
		for (IScreenSpaceDenoiser::EShadowRequirements DenoiserRequirement : DenoiserRequirements)
		{
			FOcclusionRGS::FPermutationDomain PermutationVector;
			PermutationVector.Set<FOcclusionRGS::FLightTypeDim>(LightType);
			PermutationVector.Set<FOcclusionRGS::FDenoiserOutputDim>((int32)DenoiserRequirement);
			PermutationVector.Set<FOcclusionRGS::FEnableTwoSidedGeometryDim>(CVarRayTracingShadowsEnableTwoSidedGeometry.GetValueOnRenderThread() != 0);

			TShaderMapRef<FOcclusionRGS> RayGenerationShader(View.ShaderMap, PermutationVector);
			OutRayGenShaders.Add(RayGenerationShader->GetRayTracingShader());
		}
	}
}

=======

	for (int32 LightType = 0; LightType < LightType_MAX; ++LightType)
	{
		for (IScreenSpaceDenoiser::EShadowRequirements DenoiserRequirement : DenoiserRequirements)
		{
			FOcclusionRGS::FPermutationDomain PermutationVector;
			PermutationVector.Set<FOcclusionRGS::FLightTypeDim>(LightType);
			PermutationVector.Set<FOcclusionRGS::FDenoiserOutputDim>((int32)DenoiserRequirement);
			PermutationVector.Set<FOcclusionRGS::FEnableTwoSidedGeometryDim>(CVarRayTracingShadowsEnableTwoSidedGeometry.GetValueOnRenderThread() != 0);

			TShaderMapRef<FOcclusionRGS> RayGenerationShader(View.ShaderMap, PermutationVector);
			OutRayGenShaders.Add(RayGenerationShader->GetRayTracingShader());
		}
	}
}

>>>>>>> 33e6966e
#endif // RHI_RAYTRACING

void FDeferredShadingSceneRenderer::RenderRayTracingShadows(
	FRDGBuilder& GraphBuilder,
	const FSceneTextureParameters& SceneTextures,
	const FViewInfo& View,
	const FLightSceneInfo& LightSceneInfo,
	const IScreenSpaceDenoiser::FShadowRayTracingConfig& RayTracingConfig,
	IScreenSpaceDenoiser::EShadowRequirements DenoiserRequirements,
	FRDGTextureRef* OutShadowMask,
	FRDGTextureRef* OutRayHitDistance)
#if RHI_RAYTRACING
{
	FLightSceneProxy* LightSceneProxy = LightSceneInfo.Proxy;
	check(LightSceneProxy);

	// Render targets
	FRDGTextureRef ScreenShadowMaskTexture;
	{
		FRDGTextureDesc Desc = FRDGTextureDesc::Create2DDesc(
			SceneTextures.SceneDepthBuffer->Desc.Extent,
			PF_FloatRGBA,
			FClearValueBinding::Black,
			TexCreate_None,
			TexCreate_ShaderResource | TexCreate_RenderTargetable | TexCreate_UAV,
			/* bInForceSeparateTargetAndShaderResource = */ false);
		ScreenShadowMaskTexture = GraphBuilder.CreateTexture(Desc, TEXT("RayTracingOcclusion"));
	}

	FRDGTextureRef RayDistanceTexture;
	{
		FRDGTextureDesc Desc = FRDGTextureDesc::Create2DDesc(
			SceneTextures.SceneDepthBuffer->Desc.Extent,
			PF_R16F,
			FClearValueBinding::Black,
			TexCreate_None,
			TexCreate_ShaderResource | TexCreate_RenderTargetable | TexCreate_UAV,
			/* bInForceSeparateTargetAndShaderResource = */ false);
		RayDistanceTexture = GraphBuilder.CreateTexture(Desc, TEXT("RayTracingOcclusionDistance"));
	}

<<<<<<< HEAD
	FIntRect ScissorRect = { {0,0}, View.ViewRect.Size() };

	if (LightSceneProxy->GetScissorRect(ScissorRect, View, View.ViewRect))
	{
		// Account for scissor being defined on the whole frame viewport while the trace is only on the view subrect
		ScissorRect.Min = ScissorRect.Min - View.ViewRect.Min;
		ScissorRect.Max = ScissorRect.Max - View.ViewRect.Min;
	}
	else
	{
		ScissorRect = { {0,0}, View.ViewRect.Size() };
	}

=======
	FIntRect ScissorRect = View.ViewRect;
	FIntPoint PixelOffset = { 0, 0 };

	// whether to clip the dispatch to a subrect, requires that denoising doesn't need the whole buffer
	const bool bClipDispatch = DenoiserRequirements == IScreenSpaceDenoiser::EShadowRequirements::Bailout;

	if (LightSceneProxy->GetScissorRect(ScissorRect, View, View.ViewRect))
	{
		// Account for scissor being defined on the whole frame viewport while the trace is only on the view subrect
		// ScissorRect.Min = ScissorRect.Min;
		// ScissorRect.Max = ScissorRect.Max;
	}
	else
	{
		ScissorRect = View.ViewRect;
	}

	if (bClipDispatch)
	{
		PixelOffset = ScissorRect.Min;
	}

>>>>>>> 33e6966e
	// Ray generation pass for shadow occlusion.
	{
		FOcclusionRGS::FParameters* PassParameters = GraphBuilder.AllocParameters<FOcclusionRGS::FParameters>();
		PassParameters->RWOcclusionMaskUAV = GraphBuilder.CreateUAV(FRDGTextureUAVDesc(ScreenShadowMaskTexture));
		PassParameters->RWRayDistanceUAV = GraphBuilder.CreateUAV(FRDGTextureUAVDesc(RayDistanceTexture));
		PassParameters->SamplesPerPixel = RayTracingConfig.RayCountPerPixel;
		PassParameters->NormalBias = GetRaytracingMaxNormalBias();
		PassParameters->LightingChannelMask = LightSceneProxy->GetLightingChannelMask();
		LightSceneProxy->GetLightShaderParameters(PassParameters->Light);
		PassParameters->TLAS = View.RayTracingScene.RayTracingSceneRHI->GetShaderResourceView();
		PassParameters->ViewUniformBuffer = View.ViewUniformBuffer;
		PassParameters->SceneTextures = SceneTextures;
		PassParameters->LightScissor = ScissorRect;
<<<<<<< HEAD
=======
		PassParameters->PixelOffset = PixelOffset;
>>>>>>> 33e6966e
		
		FOcclusionRGS::FPermutationDomain PermutationVector;
		PermutationVector.Set<FOcclusionRGS::FLightTypeDim>(LightSceneProxy->GetLightType());
		if (DenoiserRequirements == IScreenSpaceDenoiser::EShadowRequirements::ClosestOccluder)
		{
			ensure(RayTracingConfig.RayCountPerPixel == 1);
			PermutationVector.Set<FOcclusionRGS::FDenoiserOutputDim>(1);
		}
		else if (DenoiserRequirements == IScreenSpaceDenoiser::EShadowRequirements::PenumbraAndAvgOccluder)
		{
			PermutationVector.Set<FOcclusionRGS::FDenoiserOutputDim>(2);
		}
		else if (DenoiserRequirements == IScreenSpaceDenoiser::EShadowRequirements::PenumbraAndClosestOccluder)
		{
			PermutationVector.Set<FOcclusionRGS::FDenoiserOutputDim>(3);
		}
		else
		{
			PermutationVector.Set<FOcclusionRGS::FDenoiserOutputDim>(0);
		}
		PermutationVector.Set<FOcclusionRGS::FEnableTwoSidedGeometryDim>(CVarRayTracingShadowsEnableTwoSidedGeometry.GetValueOnRenderThread() != 0);

		TShaderMapRef<FOcclusionRGS> RayGenerationShader(GetGlobalShaderMap(FeatureLevel), PermutationVector);

		ClearUnusedGraphResources(*RayGenerationShader, PassParameters);

		FIntPoint Resolution(View.ViewRect.Width(), View.ViewRect.Height());

<<<<<<< HEAD
		GraphBuilder.AddPass(
			RDG_EVENT_NAME("RayTracedShadow (spp=%d) %dx%d", RayTracingConfig.RayCountPerPixel, View.ViewRect.Width(), View.ViewRect.Height()),
			PassParameters,
			ERDGPassFlags::Compute,
=======
		if (bClipDispatch)
		{
			Resolution = ScissorRect.Size();
		}

		GraphBuilder.AddPass(
			RDG_EVENT_NAME("RayTracedShadow (spp=%d) %dx%d", RayTracingConfig.RayCountPerPixel, Resolution.X, Resolution.Y),
			PassParameters,
			ERenderGraphPassFlags::Compute,
>>>>>>> 33e6966e
			[this, &View, RayGenerationShader, PassParameters, Resolution](FRHICommandList& RHICmdList)
		{
			FRayTracingShaderBindingsWriter GlobalResources;
			SetShaderParameters(GlobalResources, *RayGenerationShader, *PassParameters);

			FRHIRayTracingScene* RayTracingSceneRHI = View.RayTracingScene.RayTracingSceneRHI;

			if (GRayTracingShadowsEnableMaterials)
			{
				RHICmdList.RayTraceDispatch(View.RayTracingMaterialPipeline, RayGenerationShader->GetRayTracingShader(), RayTracingSceneRHI, GlobalResources, Resolution.X, Resolution.Y);
			}
			else
			{
				FRayTracingPipelineStateInitializer Initializer;

				Initializer.MaxPayloadSizeInBytes = 52; // sizeof(FPackedMaterialClosestHitPayload)

				FRHIRayTracingShader* RayGenShaderTable[] = { RayGenerationShader->GetRayTracingShader() };
				Initializer.SetRayGenShaderTable(RayGenShaderTable);

				FRHIRayTracingShader* HitGroupTable[] = { View.ShaderMap->GetShader<FOpaqueShadowHitGroup>()->GetRayTracingShader() };
				Initializer.SetHitGroupTable(HitGroupTable);
				Initializer.bAllowHitGroupIndexing = false; // Use the same hit shader for all geometry in the scene by disabling SBT indexing.

				FRayTracingPipelineState* Pipeline = PipelineStateCache::GetAndOrCreateRayTracingPipelineState(RHICmdList, Initializer);

				RHICmdList.RayTraceDispatch(Pipeline, RayGenerationShader->GetRayTracingShader(), RayTracingSceneRHI, GlobalResources, Resolution.X, Resolution.Y);
			}
		});
	}

	*OutShadowMask = ScreenShadowMaskTexture;
	*OutRayHitDistance = RayDistanceTexture;
}
#else // !RHI_RAYTRACING
{
	unimplemented();
}
#endif<|MERGE_RESOLUTION|>--- conflicted
+++ resolved
@@ -62,10 +62,7 @@
 		SHADER_PARAMETER(float, NormalBias)
 		SHADER_PARAMETER(uint32, LightingChannelMask)
 		SHADER_PARAMETER(FIntRect, LightScissor)
-<<<<<<< HEAD
-=======
 		SHADER_PARAMETER(FIntPoint, PixelOffset)
->>>>>>> 33e6966e
 
 		SHADER_PARAMETER_STRUCT(FLightShaderParameters, Light)
 		SHADER_PARAMETER_STRUCT_INCLUDE(FSceneTextureParameters, SceneTextures)
@@ -83,19 +80,11 @@
 {
 	return FMath::Max(0.01f, GRayTracingMaxNormalBias);
 }
-<<<<<<< HEAD
 
 void FDeferredShadingSceneRenderer::PrepareRayTracingShadows(const FViewInfo& View, TArray<FRHIRayTracingShader*>& OutRayGenShaders)
 {
 	// Declare all RayGen shaders that require material closest hit shaders to be bound
 
-=======
-
-void FDeferredShadingSceneRenderer::PrepareRayTracingShadows(const FViewInfo& View, TArray<FRHIRayTracingShader*>& OutRayGenShaders)
-{
-	// Declare all RayGen shaders that require material closest hit shaders to be bound
-
->>>>>>> 33e6966e
 	const IScreenSpaceDenoiser::EShadowRequirements DenoiserRequirements[] =
 	{
 		IScreenSpaceDenoiser::EShadowRequirements::Bailout,
@@ -103,7 +92,6 @@
 		IScreenSpaceDenoiser::EShadowRequirements::PenumbraAndAvgOccluder,
 		IScreenSpaceDenoiser::EShadowRequirements::PenumbraAndClosestOccluder,
 	};
-<<<<<<< HEAD
 
 	for (int32 LightType = 0; LightType < LightType_MAX; ++LightType)
 	{
@@ -120,24 +108,6 @@
 	}
 }
 
-=======
-
-	for (int32 LightType = 0; LightType < LightType_MAX; ++LightType)
-	{
-		for (IScreenSpaceDenoiser::EShadowRequirements DenoiserRequirement : DenoiserRequirements)
-		{
-			FOcclusionRGS::FPermutationDomain PermutationVector;
-			PermutationVector.Set<FOcclusionRGS::FLightTypeDim>(LightType);
-			PermutationVector.Set<FOcclusionRGS::FDenoiserOutputDim>((int32)DenoiserRequirement);
-			PermutationVector.Set<FOcclusionRGS::FEnableTwoSidedGeometryDim>(CVarRayTracingShadowsEnableTwoSidedGeometry.GetValueOnRenderThread() != 0);
-
-			TShaderMapRef<FOcclusionRGS> RayGenerationShader(View.ShaderMap, PermutationVector);
-			OutRayGenShaders.Add(RayGenerationShader->GetRayTracingShader());
-		}
-	}
-}
-
->>>>>>> 33e6966e
 #endif // RHI_RAYTRACING
 
 void FDeferredShadingSceneRenderer::RenderRayTracingShadows(
@@ -179,21 +149,6 @@
 		RayDistanceTexture = GraphBuilder.CreateTexture(Desc, TEXT("RayTracingOcclusionDistance"));
 	}
 
-<<<<<<< HEAD
-	FIntRect ScissorRect = { {0,0}, View.ViewRect.Size() };
-
-	if (LightSceneProxy->GetScissorRect(ScissorRect, View, View.ViewRect))
-	{
-		// Account for scissor being defined on the whole frame viewport while the trace is only on the view subrect
-		ScissorRect.Min = ScissorRect.Min - View.ViewRect.Min;
-		ScissorRect.Max = ScissorRect.Max - View.ViewRect.Min;
-	}
-	else
-	{
-		ScissorRect = { {0,0}, View.ViewRect.Size() };
-	}
-
-=======
 	FIntRect ScissorRect = View.ViewRect;
 	FIntPoint PixelOffset = { 0, 0 };
 
@@ -216,7 +171,6 @@
 		PixelOffset = ScissorRect.Min;
 	}
 
->>>>>>> 33e6966e
 	// Ray generation pass for shadow occlusion.
 	{
 		FOcclusionRGS::FParameters* PassParameters = GraphBuilder.AllocParameters<FOcclusionRGS::FParameters>();
@@ -230,10 +184,7 @@
 		PassParameters->ViewUniformBuffer = View.ViewUniformBuffer;
 		PassParameters->SceneTextures = SceneTextures;
 		PassParameters->LightScissor = ScissorRect;
-<<<<<<< HEAD
-=======
 		PassParameters->PixelOffset = PixelOffset;
->>>>>>> 33e6966e
 		
 		FOcclusionRGS::FPermutationDomain PermutationVector;
 		PermutationVector.Set<FOcclusionRGS::FLightTypeDim>(LightSceneProxy->GetLightType());
@@ -262,12 +213,6 @@
 
 		FIntPoint Resolution(View.ViewRect.Width(), View.ViewRect.Height());
 
-<<<<<<< HEAD
-		GraphBuilder.AddPass(
-			RDG_EVENT_NAME("RayTracedShadow (spp=%d) %dx%d", RayTracingConfig.RayCountPerPixel, View.ViewRect.Width(), View.ViewRect.Height()),
-			PassParameters,
-			ERDGPassFlags::Compute,
-=======
 		if (bClipDispatch)
 		{
 			Resolution = ScissorRect.Size();
@@ -276,8 +221,7 @@
 		GraphBuilder.AddPass(
 			RDG_EVENT_NAME("RayTracedShadow (spp=%d) %dx%d", RayTracingConfig.RayCountPerPixel, Resolution.X, Resolution.Y),
 			PassParameters,
-			ERenderGraphPassFlags::Compute,
->>>>>>> 33e6966e
+			ERDGPassFlags::Compute,
 			[this, &View, RayGenerationShader, PassParameters, Resolution](FRHICommandList& RHICmdList)
 		{
 			FRayTracingShaderBindingsWriter GlobalResources;
