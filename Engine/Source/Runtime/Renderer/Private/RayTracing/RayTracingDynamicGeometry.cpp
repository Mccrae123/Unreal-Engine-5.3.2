--- conflicted
+++ resolved
@@ -160,8 +160,6 @@
 	const FSceneView* View,
 	const FPrimitiveSceneProxy* PrimitiveSceneProxy,
 	const FRayTracingDynamicGeometryUpdateParams& UpdateParams,
-<<<<<<< HEAD
-=======
 	uint32 PrimitiveId
 )
 {
@@ -174,7 +172,6 @@
 	const FSceneView* View,
 	const FPrimitiveSceneProxy* PrimitiveSceneProxy,
 	const FRayTracingDynamicGeometryUpdateParams& UpdateParams,
->>>>>>> 4af6daef
 	uint32 PrimitiveId
 )
 {
@@ -361,11 +358,7 @@
 	if (!bRefit)
 	{
 		checkf(Geometry.Initializer.OfflineData == nullptr, TEXT("Dynamic geometry is not expected to have offline acceleration structure data"));
-<<<<<<< HEAD
-		Geometry.RayTracingGeometryRHI = RHICreateRayTracingGeometry(Geometry.Initializer);
-=======
 		Geometry.RayTracingGeometryRHI = RHICmdList.CreateRayTracingGeometry(Geometry.Initializer);
->>>>>>> 4af6daef
 		Geometry.SetRequiresBuild(true);
 	}
 
