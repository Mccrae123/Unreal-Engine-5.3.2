--- conflicted
+++ resolved
@@ -67,15 +67,9 @@
 
 
 static void SelectRaytracingLights(
-<<<<<<< HEAD
-	const TSparseArray<FLightSceneInfoCompact, TAlignedSparseArrayAllocator<alignof(FLightSceneInfoCompact)>>& Lights,
-	const FViewInfo& View,
-	TArray<int32>& OutSelectedLights
-=======
 	const FScene::FLightSceneInfoCompactSparseArray& Lights,
 	TArray<int32>& OutSelectedLights,
 	uint32& NumOfSkippedRayTracingLights
->>>>>>> d731a049
 )
 {
 	OutSelectedLights.Empty();
@@ -105,16 +99,10 @@
 }
 
 static void CreateRaytracingLightCullingStructure(
-<<<<<<< HEAD
-	FRHICommandListImmediate& RHICmdList,
-	const TSparseArray<FLightSceneInfoCompact, TAlignedSparseArrayAllocator<alignof(FLightSceneInfoCompact)>>& Lights,
-	const FViewInfo& View,
-=======
 	FRDGBuilder& GraphBuilder,
 	const FScene::FLightSceneInfoCompactSparseArray& Lights,
 	const FSceneView& View,
 	FGlobalShaderMap* ShaderMap,
->>>>>>> d731a049
 	const TArray<int32>& LightIndices,
 	FRDGBufferRef& LightCullVolume,
 	FRDGBufferRef& LightIndicesBuffer)
@@ -131,34 +119,11 @@
 
 	const int32 CellsPerDim = GetCellsPerDim();
 
-<<<<<<< HEAD
-	TResourceArray<FVector4f> RankedLights;
-	RankedLights.Reserve(NumLightsToUse);
-=======
 	FRDGUploadData<FVector4f> RankedLights(GraphBuilder, FMath::Max(NumLightsToUse, 1));
->>>>>>> d731a049
 
 	// setup light vector array sorted by rank
 	for (int32 LightIndex = 0; LightIndex < NumLightsToUse; LightIndex++)
 	{
-<<<<<<< HEAD
-		VectorRegister BoundingSphere = Lights[LightIndices[LightIndex]].BoundingSphereVector;
-		RankedLights.Push(
-			FVector4f(
-				VectorGetComponentImpl<0>(BoundingSphere), 
-				VectorGetComponentImpl<1>(BoundingSphere), 
-				VectorGetComponentImpl<2>(BoundingSphere), 
-				VectorGetComponentImpl<3>(BoundingSphere)
-			)
-		);
-	}
-
-	// push null vector to prevent failure in RHICreateStructuredBuffer due to requesting a zero sized allocation
-	if (RankedLights.Num() == 0)
-	{
-		RankedLights.Push(FVector4f());
-	}
-=======
 		VectorRegister BoundingSphereRegister = Lights[LightIndices[LightIndex]].BoundingSphereVector;
 		FVector4 BoundingSphere = FVector4(
 			VectorGetComponentImpl<0>(BoundingSphereRegister),
@@ -171,7 +136,6 @@
 	}
 
 	FRDGBufferRef RayTracingCullLights = CreateStructuredBuffer(GraphBuilder, TEXT("RayTracingCullLights"), RankedLights);
->>>>>>> d731a049
 
 	LightCullVolume = GraphBuilder.CreateBuffer(FRDGBufferDesc::CreateStructuredDesc(sizeof(FUintVector4), CellsPerDim * CellsPerDim * CellsPerDim), TEXT("RayTracingLightCullVolume"));
 
@@ -181,25 +145,7 @@
 		BufferDesc.BytesPerElement = sizeof(uint16);
 		BufferDesc.NumElements = FMath::Max(NumLightsToUse, 1) * CellsPerDim * CellsPerDim * CellsPerDim;
 
-<<<<<<< HEAD
-		{
-			FSetupRayTracingLightCullData::FParameters Params;
-			Params.RankedLights = RankedLightsSRV;
-
-			Params.WorldPos = (FVector3f)View.ViewMatrices.GetViewOrigin(); // View.ViewLocation; // LWC_TODO: Precision Loss
-			Params.NumLightsToUse = NumLightsToUse;
-			Params.LightCullingVolume = LightCullVolumeUAV;
-			Params.LightIndices = OutLightingData.LightIndices.UAV;
-			Params.CellCount = CellsPerDim;
-			Params.CellScale = CVarRayTracingLightingCellSize.GetValueOnRenderThread() / 2.0f; // cells are based on pow2, and initial cell is 2^1, so scale is half min cell size
-			{
-				SCOPED_GPU_STAT(RHICmdList, LightCullingVolumeCompute);
-				FComputeShaderUtils::Dispatch(RHICmdList, Shader, Params, FIntVector(CellsPerDim, CellsPerDim, CellsPerDim));
-			}
-		}
-=======
 		LightIndicesBuffer = GraphBuilder.CreateBuffer(BufferDesc, TEXT("RayTracingLightIndices"));
->>>>>>> d731a049
 	}
 
 	{
@@ -221,13 +167,8 @@
 
 
 static void SetupRaytracingLightDataPacked(
-<<<<<<< HEAD
-	FRHICommandListImmediate& RHICmdList,
-	const TSparseArray<FLightSceneInfoCompact, TAlignedSparseArrayAllocator<alignof(FLightSceneInfoCompact)>>& Lights,
-=======
 	FRDGBuilder& GraphBuilder,
 	const FScene* Scene,
->>>>>>> d731a049
 	const TArray<int32>& LightIndices,
 	const FSceneView& View,
 	FRaytracingLightDataPacked& OutLightData,
@@ -237,24 +178,7 @@
 	TMap<UTextureLightProfile*, int32> IESLightProfilesMap;
 	TMap<FRHITexture*, uint32> RectTextureMap;
 
-<<<<<<< HEAD
-	LightData->Count = 0;
-
-	FTextureRHIRef DymmyWhiteTexture = GWhiteTexture->TextureRHI;
-	LightData->RectLightTexture0 = DymmyWhiteTexture;
-	LightData->RectLightTexture1 = DymmyWhiteTexture;
-	LightData->RectLightTexture2 = DymmyWhiteTexture;
-	LightData->RectLightTexture3 = DymmyWhiteTexture;
-	LightData->RectLightTexture4 = DymmyWhiteTexture;
-	LightData->RectLightTexture5 = DymmyWhiteTexture;
-	LightData->RectLightTexture6 = DymmyWhiteTexture;
-	LightData->RectLightTexture7 = DymmyWhiteTexture;
-	static constexpr uint32 MaxRectLightTextureSlos = 8;
-	static constexpr uint32 InvalidTextureIndex = 99; // #dxr_todo: share this definition with ray tracing shaders
-
-=======
 	OutLightData.Count = 0;
->>>>>>> d731a049
 	{
 		// IES profiles
 		FRHITexture* IESTextureRHI = nullptr;
@@ -315,21 +239,10 @@
 		LightDataElement.Type = Light.LightType;
 		LightDataElement.LightProfileIndex = IESLightProfileIndex;
 
-<<<<<<< HEAD
-		const FVector3f LightColor(LightParameters.Color);
-		for (int32 Element = 0; Element < 3; Element++)
-		{
-			LightDataElement.Direction[Element] = LightParameters.Direction[Element];
-			LightDataElement.LightPosition[Element] = (float)LightParameters.WorldPosition[Element]; // LWC_TODO
-			LightDataElement.LightColor[Element] = LightColor[Element];
-			LightDataElement.Tangent[Element] = LightParameters.Tangent[Element];
-		}
-=======
 		LightDataElement.Direction = LightParameters.Direction;
 		LightDataElement.TranslatedLightPosition = FVector3f(LightParameters.WorldPosition + View.ViewMatrices.GetPreViewTranslation());
 		LightDataElement.LightColor = FVector3f(LightParameters.Color) * LightParameters.GetLightExposureScale(View.GetLastEyeAdaptationExposure());
 		LightDataElement.Tangent = LightParameters.Tangent;
->>>>>>> d731a049
 
 		// Ray tracing should compute fade parameters ignoring lightmaps
 		const FVector2D FadeParams = Light.LightSceneInfo->Proxy->GetDirectionalLightDistanceFadeParameters(View.GetFeatureLevel(), false, View.MaxShadowCascades);
@@ -396,19 +309,12 @@
 }
 
 
-<<<<<<< HEAD
-FRayTracingLightData CreateRayTracingLightData(
-	FRHICommandListImmediate& RHICmdList,
-	const TSparseArray<FLightSceneInfoCompact, TAlignedSparseArrayAllocator<alignof(FLightSceneInfoCompact)>>& Lights,
-	const FViewInfo& View, EUniformBufferUsage Usage)
-=======
 TRDGUniformBufferRef<FRaytracingLightDataPacked> CreateRayTracingLightData(
 	FRDGBuilder& GraphBuilder,
 	const FScene* Scene,
 	const FSceneView& View,
 	FGlobalShaderMap* ShaderMap,
 	uint32& NumOfSkippedRayTracingLights)
->>>>>>> d731a049
 {
 	auto* LightData = GraphBuilder.AllocParameters<FRaytracingLightDataPacked>();
 	LightData->CellCount = GetCellsPerDim();
