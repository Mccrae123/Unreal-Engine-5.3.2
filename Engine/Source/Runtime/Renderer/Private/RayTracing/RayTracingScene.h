--- conflicted
+++ resolved
@@ -47,12 +47,6 @@
 	FRayTracingScene();
 	~FRayTracingScene();
 
-<<<<<<< HEAD
-	// Creates RayTracingSceneRHI.
-	// Allocates GPU memory to fit at least the current number of instances.
-	// Kicks off instance buffer build to parallel thread along with RDG pass
-	void Create(FRDGBuilder& GraphBuilder, const FGPUScene& GPUScene);
-=======
 	// Allocates RayTracingSceneRHI and builds various metadata required to create the final scene.
 	FRayTracingSceneWithGeometryInstances BuildInitializationData() const;
 
@@ -63,7 +57,6 @@
 
 	// Backwards-compatible version of Create() which internally calls CreateRayTracingSceneWithGeometryInstances().
 	void Create(FRDGBuilder& GraphBuilder, const FGPUScene* GPUScene, const FViewMatrices& ViewMatrices);
->>>>>>> d731a049
 
 	// Resets the instance list and reserves memory for this frame.
 	void Reset();
@@ -109,9 +102,6 @@
 	// This must be filled before calling CreateRayTracingSceneWithGeometryInstances() and Create().
 	TArray<FRayTracingGeometryInstance> Instances;
 
-<<<<<<< HEAD
-	uint32 NumTotalSegments = 0;
-=======
 	bool bUsedThisFrame = false;
 	uint32 NumMissShaderSlots = 1; // we must have a default miss shader, so always include it from the start
 	uint32 NumCallableShaderSlots = 0;
@@ -119,7 +109,6 @@
 
 	// Helper array to hold references to single frame uniform buffers used in SBTs
 	TArray<FUniformBufferRHIRef> UniformBuffers;
->>>>>>> d731a049
 
 	// Geometries which still have a pending build request but are used this frame and require a force build.
 	TArray<const FRayTracingGeometry*> GeometriesToBuild;
@@ -127,11 +116,6 @@
 	// Used coarse mesh streaming handles during the last TLAS build
 	TArray<Nanite::CoarseMeshStreamingHandle> UsedCoarseMeshStreamingHandles;
 
-<<<<<<< HEAD
-	FRayTracingAccelerationStructureSize SizeInfo = {};
-
-=======
->>>>>>> d731a049
 	FRDGBufferRef InstanceBuffer;
 	FRDGBufferRef BuildScratchBuffer;
 
@@ -167,10 +151,7 @@
 
 	mutable FGraphEventRef FillInstanceUploadBufferTask;
 
-<<<<<<< HEAD
-=======
 	ERayTracingSceneState State = ERayTracingSceneState::Writable;
->>>>>>> d731a049
 };
 
 #endif // RHI_RAYTRACING