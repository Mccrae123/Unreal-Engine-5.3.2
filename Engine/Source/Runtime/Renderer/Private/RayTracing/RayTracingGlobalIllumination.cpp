// Copyright Epic Games, Inc. All Rights Reserved.

#include "DeferredShadingRenderer.h"

#if RHI_RAYTRACING

#include "RayTracingSkyLight.h"
#include "ScenePrivate.h"
#include "SceneRenderTargets.h"
#include "RenderGraphBuilder.h"
#include "RenderTargetPool.h"
#include "RHIResources.h"
#include "UniformBuffer.h"
#include "RayGenShaderUtils.h"
#include "SceneTextureParameters.h"
#include "ScreenSpaceDenoise.h"
#include "ClearQuad.h"
#include "PostProcess/PostProcessing.h"
#include "PostProcess/SceneFilterRendering.h"
#include "Raytracing/RaytracingOptions.h"
#include "BlueNoise.h"
#include "SceneTextureParameters.h"
#include "RayTracingDefinitions.h"
#include "RayTracingDeferredMaterials.h"
#include "RayTracingTypes.h"
#include "PathTracingDefinitions.h"
#include "PathTracing.h"

static TAutoConsoleVariable<int32> CVarRayTracingGlobalIllumination(
	TEXT("r.RayTracing.GlobalIllumination"),
	-1,
	TEXT("-1: Value driven by postprocess volume (default) \n")
	TEXT(" 0: ray tracing global illumination off \n")
	TEXT(" 1: ray tracing global illumination enabled (brute force) \n")
	TEXT(" 2: ray tracing global illumination enabled (final gather)"),
	ECVF_RenderThreadSafe
);

static int32 GRayTracingGlobalIlluminationSamplesPerPixel = -1;
static FAutoConsoleVariableRef CVarRayTracingGlobalIlluminationSamplesPerPixel(
	TEXT("r.RayTracing.GlobalIllumination.SamplesPerPixel"),
	GRayTracingGlobalIlluminationSamplesPerPixel,
	TEXT("Samples per pixel (default = -1 (driven by postprocesing volume))"),
	ECVF_RenderThreadSafe
);

static float GRayTracingGlobalIlluminationMaxRayDistance = 1.0e27;
static FAutoConsoleVariableRef CVarRayTracingGlobalIlluminationMaxRayDistance(
	TEXT("r.RayTracing.GlobalIllumination.MaxRayDistance"),
	GRayTracingGlobalIlluminationMaxRayDistance,
	TEXT("Max ray distance (default = 1.0e27)")
);

static float GRayTracingGlobalIlluminationMaxShadowDistance = -1.0;
static FAutoConsoleVariableRef CVarRayTracingGlobalIlluminationMaxShadowDistance(
	TEXT("r.RayTracing.GlobalIllumination.MaxShadowDistance"),
	GRayTracingGlobalIlluminationMaxShadowDistance,
	TEXT("Max shadow distance (default = -1.0, distance adjusted automatically so shadow rays do not hit the sky sphere) ")
);

static TAutoConsoleVariable<int32> CVarRayTracingGlobalIlluminationMaxBounces(
	TEXT("r.RayTracing.GlobalIllumination.MaxBounces"),
	-1,
	TEXT("Max bounces (default = -1 (driven by postprocesing volume))"),
	ECVF_RenderThreadSafe
);

static int32 GRayTracingGlobalIlluminationNextEventEstimationSamples = 2;
static FAutoConsoleVariableRef CVarRayTracingGlobalIlluminationNextEventEstimationSamples(
	TEXT("r.RayTracing.GlobalIllumination.NextEventEstimationSamples"),
	GRayTracingGlobalIlluminationNextEventEstimationSamples,
	TEXT("Number of sample draws for next-event estimation (default = 2)")
	TEXT("NOTE: This parameter is experimental")
);

static float GRayTracingGlobalIlluminationDiffuseThreshold = 0.01;
static FAutoConsoleVariableRef CVarRayTracingGlobalIlluminationDiffuseThreshold(
	TEXT("r.RayTracing.GlobalIllumination.DiffuseThreshold"),
	GRayTracingGlobalIlluminationDiffuseThreshold,
	TEXT("Diffuse luminance threshold for evaluating global illumination")
	TEXT("NOTE: This parameter is experimental")
);

static int32 GRayTracingGlobalIlluminationDenoiser = 1;
static FAutoConsoleVariableRef CVarRayTracingGlobalIlluminationDenoiser(
	TEXT("r.RayTracing.GlobalIllumination.Denoiser"),
	GRayTracingGlobalIlluminationDenoiser,
	TEXT("Denoising options (default = 1)")
);

static int32 GRayTracingGlobalIlluminationEvalSkyLight = 0;
static FAutoConsoleVariableRef CVarRayTracingGlobalIlluminationEvalSkyLight(
	TEXT("r.RayTracing.GlobalIllumination.EvalSkyLight"),
	GRayTracingGlobalIlluminationEvalSkyLight,
	TEXT("Evaluate SkyLight multi-bounce contribution")
	TEXT("NOTE: This parameter is experimental")
);

static int32 GRayTracingGlobalIlluminationUseRussianRoulette = 0;
static FAutoConsoleVariableRef CVarRayTracingGlobalIlluminationUseRussianRoulette(
	TEXT("r.RayTracing.GlobalIllumination.UseRussianRoulette"),
	GRayTracingGlobalIlluminationUseRussianRoulette,
	TEXT("Perform Russian Roulette to only cast diffuse rays on surfaces with brighter albedos (default = 0)")
	TEXT("NOTE: This parameter is experimental")
);

static float GRayTracingGlobalIlluminationScreenPercentage = 50.0;
static FAutoConsoleVariableRef CVarRayTracingGlobalIlluminationScreenPercentage(
	TEXT("r.RayTracing.GlobalIllumination.ScreenPercentage"),
	GRayTracingGlobalIlluminationScreenPercentage,
	TEXT("Screen percentage for ray tracing global illumination (default = 50)")
);

static TAutoConsoleVariable<int32> CVarRayTracingGlobalIlluminationEnableTwoSidedGeometry(
	TEXT("r.RayTracing.GlobalIllumination.EnableTwoSidedGeometry"),
	1,
	TEXT("Enables two-sided geometry when tracing GI rays (default = 1)"),
	ECVF_RenderThreadSafe
);

static TAutoConsoleVariable<int32> CVarRayTracingGlobalIlluminationEnableTransmission(
	TEXT("r.RayTracing.GlobalIllumination.EnableTransmission"),
	1,
	TEXT("Enables transmission when tracing GI rays (default = 1)"),
	ECVF_RenderThreadSafe
);

static int32 GRayTracingGlobalIlluminationRenderTileSize = 0;
static FAutoConsoleVariableRef CVarRayTracingGlobalIlluminationRenderTileSize(
	TEXT("r.RayTracing.GlobalIllumination.RenderTileSize"),
	GRayTracingGlobalIlluminationRenderTileSize,
	TEXT("Render ray traced global illumination in NxN pixel tiles, where each tile is submitted as separate GPU command buffer, allowing high quality rendering without triggering timeout detection. (default = 0, tiling disabled)")
);

static TAutoConsoleVariable<int32> CVarRayTracingGlobalIlluminationMaxLightCount(
	TEXT("r.RayTracing.GlobalIllumination.MaxLightCount"),
	RAY_TRACING_LIGHT_COUNT_MAXIMUM,
	TEXT("Enables two-sided geometry when tracing GI rays (default = 256)"),
	ECVF_RenderThreadSafe
);

static TAutoConsoleVariable<int32> CVarRayTracingGlobalIlluminationFireflySuppression(
	TEXT("r.RayTracing.GlobalIllumination.FireflySuppression"),
	0,
	TEXT("Applies tonemap operator to suppress potential fireflies (default = 0). "),
	ECVF_RenderThreadSafe
);

static TAutoConsoleVariable<int32> CVarRayTracingGlobalIlluminationFinalGatherIterations(
	TEXT("r.RayTracing.GlobalIllumination.FinalGather.Iterations"),
	1,
	TEXT("Determines the number of iterations for gather point creation\n"),
	ECVF_RenderThreadSafe
);

static TAutoConsoleVariable<int32> CVarRayTracingGlobalIlluminationFinalGatherFilterWidth(
	TEXT("r.RayTracing.GlobalIllumination.FinalGather.FilterWidth"),
	0,
	TEXT("Determines the local neighborhood for sample stealing (default = 0)\n"),
	ECVF_RenderThreadSafe
);

static float GRayTracingGlobalIlluminationFinalGatherDistance = 10.0;
static FAutoConsoleVariableRef CVarRayTracingGlobalIlluminationFinalGatherDistance(
	TEXT("r.RayTracing.GlobalIllumination.FinalGather.Distance"),
	GRayTracingGlobalIlluminationFinalGatherDistance,
	TEXT("Maximum screen-space distance for valid, reprojected final gather points (default = 10)")
);

static TAutoConsoleVariable<int32> CVarRayTracingGlobalIlluminationFinalGatherSortMaterials(
	TEXT("r.RayTracing.GlobalIllumination.FinalGather.SortMaterials"),
	1,
	TEXT("Sets whether refected materials will be sorted before shading\n")
	TEXT("0: Disabled\n ")
	TEXT("1: Enabled, using Trace->Sort->Trace (Default)\n"),
	ECVF_RenderThreadSafe);

static TAutoConsoleVariable<int32> CVarRayTracingGlobalIlluminationFinalGatherSortTileSize(
	TEXT("r.RayTracing.GlobalIllumination.FinalGather.SortTileSize"),
	64,
	TEXT("Size of pixel tiles for sorted global illumination (default = 64)\n"),
	ECVF_RenderThreadSafe);

static TAutoConsoleVariable<int32> CVarRayTracingGlobalIlluminationFinalGatherSortSize(
	TEXT("r.RayTracing.GlobalIllumination.FinalGather.SortSize"),
	5,
	TEXT("Size of horizon for material ID sort\n")
	TEXT("0: Disabled\n")
	TEXT("1: 256 Elements\n")
	TEXT("2: 512 Elements\n")
	TEXT("3: 1024 Elements\n")
	TEXT("4: 2048 Elements\n")
	TEXT("5: 4096 Elements (Default)\n"),
	ECVF_RenderThreadSafe);

static TAutoConsoleVariable<int32> CVarRayTracingGlobalIlluminationFinalGatherEnableNeighborVisbilityTest(
	TEXT("r.RayTracing.GlobalIllumination.FinalGather.EnableNeighborVisibilityTest"),
	0,
	TEXT("Enables neighbor visibility tests when FilterWidth > 0 (default = 0)")
);

static TAutoConsoleVariable<float> CVarRayTracingGlobalIlluminationFinalGatherDepthRejectionKernel(
	TEXT("r.RayTracing.GlobalIllumination.FinalGather.DepthRejectionKernel"),
	1.0e-2,
	TEXT("Gather point relative Z-depth rejection tolerance (default = 1.0e-2)\n")
);

static TAutoConsoleVariable<float> CVarRayTracingGlobalIlluminationFinalGatherNormalRejectionKernel(
	TEXT("r.RayTracing.GlobalIllumination.FinalGather.NormalRejectionKernel"),
	0.2,
	TEXT("Gather point WorldNormal rejection tolerance (default = 1.0e-2)\n")
);

static TAutoConsoleVariable<int32> CVarRayTracingGlobalIlluminationDirectionalLight(
	TEXT("r.RayTracing.GlobalIllumination.Lights.DirectionalLight"),
	1,
	TEXT("Enables DirectionalLight sampling for global illumination (default = 1)"),
	ECVF_RenderThreadSafe);

static TAutoConsoleVariable<int32> CVarRayTracingGlobalIlluminationSkyLight(
	TEXT("r.RayTracing.GlobalIllumination.Lights.SkyLight"),
	1,
	TEXT("Enables SkyLight sampling for global illumination (default = 1)"),
	ECVF_RenderThreadSafe);

static TAutoConsoleVariable<int32> CVarRayTracingGlobalIlluminationPointLight(
	TEXT("r.RayTracing.GlobalIllumination.Lights.PointLight"),
	1,
	TEXT("Enables PointLight sampling for global illumination (default = 1)"),
	ECVF_RenderThreadSafe);

static TAutoConsoleVariable<int32> CVarRayTracingGlobalIlluminationSpotLight(
	TEXT("r.RayTracing.GlobalIllumination.Lights.SpotLight"),
	1,
	TEXT("Enables SpotLight sampling for global illumination (default = 1)"),
	ECVF_RenderThreadSafe);

static TAutoConsoleVariable<int32> CVarRayTracingGlobalIlluminationRectLight(
	TEXT("r.RayTracing.GlobalIllumination.Lights.RectLight"),
	1,
	TEXT("Enables RectLight sampling for global illumination (default = 1)"),
	ECVF_RenderThreadSafe);

DECLARE_GPU_STAT_NAMED(RayTracingGIBruteForce, TEXT("Ray Tracing GI: Brute Force"));
DECLARE_GPU_STAT_NAMED(RayTracingGIFinalGather, TEXT("Ray Tracing GI: Final Gather"));
DECLARE_GPU_STAT_NAMED(RayTracingGICreateGatherPoints, TEXT("Ray Tracing GI: Create Gather Points"));

static void SetupLightParameters(
	FScene* Scene,
	const FViewInfo& View, FRDGBuilder& GraphBuilder,
	FRDGBufferSRV** OutLightBuffer, uint32* OutLightCount, FPathTracingSkylight* SkylightParameters)
{
	FPathTracingLight Lights[RAY_TRACING_LIGHT_COUNT_MAXIMUM];
	unsigned LightCount = 0;

	// Get the SkyLight color

	FSkyLightSceneProxy* SkyLight = Scene->SkyLight;

	const bool bUseMISCompensation = true;
	const bool bSkylightEnabled = SkyLight && SkyLight->bAffectGlobalIllumination && CVarRayTracingGlobalIlluminationSkyLight.GetValueOnRenderThread() != 0;

	// Prepend SkyLight to light buffer (if it is active)
	if (PrepareSkyTexture(GraphBuilder, Scene, View, bSkylightEnabled, bUseMISCompensation, SkylightParameters))
	{
		FPathTracingLight& DestLight = Lights[LightCount];

		DestLight.Color = FVector(1.0f, 1.0f, 1.0f);
		DestLight.Flags = SkyLight->bTransmission ? PATHTRACER_FLAG_TRANSMISSION_MASK : 0;
		// SkyLight does not have a LightingChannelMask
		DestLight.Flags |= PATHTRACER_FLAG_LIGHTING_CHANNEL_MASK;
		DestLight.Flags |= PATHTRACING_LIGHT_SKY;

		LightCount++;
	}

	
	const uint32 MaxLightCount = FMath::Min(CVarRayTracingGlobalIlluminationMaxLightCount.GetValueOnRenderThread(), RAY_TRACING_LIGHT_COUNT_MAXIMUM);
	for (auto Light : Scene->Lights)
	{
		if (LightCount >= MaxLightCount) break;

		if (Light.LightSceneInfo->Proxy->HasStaticLighting() && Light.LightSceneInfo->IsPrecomputedLightingValid()) continue;
		if (!Light.LightSceneInfo->Proxy->AffectGlobalIllumination()) continue;

		FPathTracingLight& DestLight = Lights[LightCount]; // don't increment LightCount yet -- we might still skip this light

		FLightShaderParameters LightShaderParameters;
		Light.LightSceneInfo->Proxy->GetLightShaderParameters(LightShaderParameters);

		uint32 Transmission = Light.LightSceneInfo->Proxy->Transmission();
		uint8 LightingChannelMask = Light.LightSceneInfo->Proxy->GetLightingChannelMask();
		DestLight.Flags  = Transmission ? PATHTRACER_FLAG_TRANSMISSION_MASK : 0;
		DestLight.Flags |= LightingChannelMask & PATHTRACER_FLAG_LIGHTING_CHANNEL_MASK;
		DestLight.Flags |= Light.LightSceneInfo->Proxy->IsInverseSquared() ? 0 : PATHTRACER_FLAG_NON_INVERSE_SQUARE_FALLOFF_MASK;

		DestLight.FalloffExponent = LightShaderParameters.FalloffExponent;
		DestLight.Attenuation = LightShaderParameters.InvRadius;
		DestLight.IESTextureSlice = -1; // not used by this path at the moment

		ELightComponentType LightComponentType = (ELightComponentType)Light.LightSceneInfo->Proxy->GetLightType();
		switch (LightComponentType)
		{
		case LightType_Directional:
		{
			if (CVarRayTracingGlobalIlluminationDirectionalLight.GetValueOnRenderThread() == 0) continue;

			DestLight.Normal = LightShaderParameters.Direction;
			DestLight.Color = LightShaderParameters.Color;
			DestLight.Flags |= PATHTRACING_LIGHT_DIRECTIONAL;
			break;
		}
		case LightType_Rect:
		{
			if (CVarRayTracingGlobalIlluminationRectLight.GetValueOnRenderThread() == 0) continue;

			DestLight.Position = LightShaderParameters.Position;
			DestLight.Normal = -LightShaderParameters.Direction;
			DestLight.dPdu = FVector::CrossProduct(LightShaderParameters.Direction, LightShaderParameters.Tangent);
			DestLight.dPdv = LightShaderParameters.Tangent;
			DestLight.Color = LightShaderParameters.Color;
			DestLight.Dimensions = FVector(2.0f * LightShaderParameters.SourceRadius, 2.0f * LightShaderParameters.SourceLength, 0.0f);
			DestLight.Shaping = FVector2D(LightShaderParameters.RectLightBarnCosAngle, LightShaderParameters.RectLightBarnLength);
			DestLight.Flags |= PATHTRACING_LIGHT_RECT;
			break;
		}
		case LightType_Point:
		default:
		{
			if (CVarRayTracingGlobalIlluminationPointLight.GetValueOnRenderThread() == 0) continue;

			DestLight.Position = LightShaderParameters.Position;
			// #dxr_todo: UE-72556 define these differences from Lit..
<<<<<<< HEAD
			LightParameters->Color[LightParameters->Count] = LightShaderParameters.Color;
=======
			DestLight.Color = LightShaderParameters.Color;
>>>>>>> 3aae9151
			float SourceRadius = 0.0; // LightShaderParameters.SourceRadius causes too much noise for little pay off at this time
			DestLight.Dimensions = FVector(SourceRadius, 0.0, 0.0);
			DestLight.Flags |= PATHTRACING_LIGHT_POINT;
			break;
		}
		case LightType_Spot:
		{
			if (CVarRayTracingGlobalIlluminationSpotLight.GetValueOnRenderThread() == 0) continue;

			DestLight.Position = LightShaderParameters.Position;
			DestLight.Normal = -LightShaderParameters.Direction;
			// #dxr_todo: UE-72556 define these differences from Lit..
<<<<<<< HEAD
			LightParameters->Color[LightParameters->Count] = LightShaderParameters.Color;
=======
			DestLight.Color = LightShaderParameters.Color;
>>>>>>> 3aae9151
			float SourceRadius = 0.0; // LightShaderParameters.SourceRadius causes too much noise for little pay off at this time
			DestLight.Dimensions = FVector(SourceRadius, 0.0, 0.0);
			DestLight.Shaping = LightShaderParameters.SpotAngles;
			DestLight.Flags |= PATHTRACING_LIGHT_SPOT;
			break;
		}
		};

		DestLight.Color *= Light.LightSceneInfo->Proxy->GetIndirectLightingScale();

		// we definitely added the light if we reach this point
		LightCount++;
	}

	{
		// Upload the buffer of lights to the GPU (send at least one)
		size_t DataSize = sizeof(FPathTracingLight) * FMath::Max(LightCount, 1u);
		*OutLightBuffer = GraphBuilder.CreateSRV(FRDGBufferSRVDesc(CreateStructuredBuffer(GraphBuilder, TEXT("RTGILightsBuffer"), sizeof(FPathTracingLight), FMath::Max(LightCount, 1u), Lights, DataSize)));
		*OutLightCount = LightCount;
	}
}

int32 GetRayTracingGlobalIlluminationSamplesPerPixel(const FViewInfo& View)
{
	int32 SamplesPerPixel = GRayTracingGlobalIlluminationSamplesPerPixel > -1 ? GRayTracingGlobalIlluminationSamplesPerPixel : View.FinalPostProcessSettings.RayTracingGISamplesPerPixel;
	return SamplesPerPixel;
}

bool ShouldRenderRayTracingGlobalIllumination(const FViewInfo& View)
{
	if (GetRayTracingGlobalIlluminationSamplesPerPixel(View) <= 0)
	{
		return false;
	}

	const int32 CVarRayTracingGlobalIlluminationValue = CVarRayTracingGlobalIllumination.GetValueOnRenderThread();

	const bool bEnabled = CVarRayTracingGlobalIlluminationValue >= 0
		? CVarRayTracingGlobalIlluminationValue > 0
		: View.FinalPostProcessSettings.RayTracingGIType > ERayTracingGlobalIlluminationType::Disabled;

	return ShouldRenderRayTracingEffect(bEnabled);
}

bool IsFinalGatherEnabled(const FViewInfo& View)
{

	int32 CVarRayTracingGlobalIlluminationValue = CVarRayTracingGlobalIllumination.GetValueOnRenderThread();
	if (CVarRayTracingGlobalIlluminationValue >= 0)
	{
		return CVarRayTracingGlobalIlluminationValue == 2;
	}

	return View.FinalPostProcessSettings.RayTracingGIType == ERayTracingGlobalIlluminationType::FinalGather;
}

class FGlobalIlluminationRGS : public FGlobalShader
{
	DECLARE_GLOBAL_SHADER(FGlobalIlluminationRGS)
	SHADER_USE_ROOT_PARAMETER_STRUCT(FGlobalIlluminationRGS, FGlobalShader)

	class FEnableTwoSidedGeometryDim : SHADER_PERMUTATION_BOOL("ENABLE_TWO_SIDED_GEOMETRY");
	class FEnableTransmissionDim : SHADER_PERMUTATION_INT("ENABLE_TRANSMISSION", 2);

	using FPermutationDomain = TShaderPermutationDomain<FEnableTwoSidedGeometryDim, FEnableTransmissionDim>;

	static bool ShouldCompilePermutation(const FGlobalShaderPermutationParameters& Parameters)
	{
		return ShouldCompileRayTracingShadersForProject(Parameters.Platform);
	}

	static void ModifyCompilationEnvironment(const FGlobalShaderPermutationParameters& Parameters, FShaderCompilerEnvironment& OutEnvironment)
	{
		// We need the skylight to do its own form of MIS because RTGI doesn't do its own
		OutEnvironment.SetDefine(TEXT("PATHTRACING_SKY_MIS"), 1);
	}

	BEGIN_SHADER_PARAMETER_STRUCT(FParameters, )
		SHADER_PARAMETER(uint32, SamplesPerPixel)
		SHADER_PARAMETER(uint32, MaxBounces)
		SHADER_PARAMETER(uint32, UpscaleFactor)
		SHADER_PARAMETER(float, MaxRayDistanceForGI)
		SHADER_PARAMETER(float, MaxRayDistanceForAO)
		SHADER_PARAMETER(float, MaxShadowDistance)
		SHADER_PARAMETER(float, NextEventEstimationSamples)
		SHADER_PARAMETER(float, DiffuseThreshold)
		SHADER_PARAMETER(uint32, EvalSkyLight)
		SHADER_PARAMETER(uint32, UseRussianRoulette)
		SHADER_PARAMETER(uint32, UseFireflySuppression)
		SHADER_PARAMETER(float, MaxNormalBias)
		SHADER_PARAMETER(uint32, RenderTileOffsetX)
		SHADER_PARAMETER(uint32, RenderTileOffsetY)

		SHADER_PARAMETER_SRV(RaytracingAccelerationStructure, TLAS)
		SHADER_PARAMETER_RDG_TEXTURE_UAV(RWTexture2D<float4>, RWGlobalIlluminationUAV)
		SHADER_PARAMETER_RDG_TEXTURE_UAV(RWTexture2D<float2>, RWGlobalIlluminationRayDistanceUAV)
		SHADER_PARAMETER_STRUCT_REF(FViewUniformShaderParameters, ViewUniformBuffer)
		SHADER_PARAMETER_RDG_BUFFER_SRV(StructuredBuffer<FPathTracingLight>, SceneLights)
		SHADER_PARAMETER(uint32, SceneLightCount)
		SHADER_PARAMETER_STRUCT_INCLUDE(FPathTracingSkylight, SkylightParameters)
		SHADER_PARAMETER_STRUCT_INCLUDE(FSceneTextureParameters, SceneTextures)
		SHADER_PARAMETER_RDG_TEXTURE(Texture2D, SSProfilesTexture)
		SHADER_PARAMETER_SAMPLER(SamplerState, TransmissionProfilesLinearSampler)
	END_SHADER_PARAMETER_STRUCT()
};

IMPLEMENT_GLOBAL_SHADER(FGlobalIlluminationRGS, "/Engine/Private/RayTracing/RayTracingGlobalIlluminationRGS.usf", "GlobalIlluminationRGS", SF_RayGen);

// Note: This constant must match the definition in RayTracingGatherPoints.ush
constexpr int32 MAXIMUM_GATHER_POINTS_PER_PIXEL = 32;

struct FGatherPoint
{
	FVector CreationPoint;
	FVector Position;
	FIntPoint Irradiance;
};

class FRayTracingGlobalIlluminationCreateGatherPointsRGS : public FGlobalShader
{
	DECLARE_GLOBAL_SHADER(FRayTracingGlobalIlluminationCreateGatherPointsRGS)
	SHADER_USE_ROOT_PARAMETER_STRUCT(FRayTracingGlobalIlluminationCreateGatherPointsRGS, FGlobalShader)

	class FEnableTwoSidedGeometryDim : SHADER_PERMUTATION_BOOL("ENABLE_TWO_SIDED_GEOMETRY");
	class FDeferredMaterialMode : SHADER_PERMUTATION_ENUM_CLASS("DIM_DEFERRED_MATERIAL_MODE", EDeferredMaterialMode);
	class FEnableTransmissionDim : SHADER_PERMUTATION_INT("ENABLE_TRANSMISSION", 2);

	using FPermutationDomain = TShaderPermutationDomain<FEnableTwoSidedGeometryDim, FDeferredMaterialMode, FEnableTransmissionDim>;

	static bool ShouldCompilePermutation(const FGlobalShaderPermutationParameters& Parameters)
	{
		return ShouldCompileRayTracingShadersForProject(Parameters.Platform);
	}

	static void ModifyCompilationEnvironment(const FGlobalShaderPermutationParameters& Parameters, FShaderCompilerEnvironment& OutEnvironment)
	{
		// We need the skylight to do its own form of MIS because RTGI doesn't do its own
		OutEnvironment.SetDefine(TEXT("PATHTRACING_SKY_MIS"), 1);
	}

	BEGIN_SHADER_PARAMETER_STRUCT(FParameters, )
		SHADER_PARAMETER(uint32, GatherSamplesPerPixel)
		SHADER_PARAMETER(uint32, SamplesPerPixel)
		SHADER_PARAMETER(uint32, GatherPointIteration)
		SHADER_PARAMETER(uint32, GatherFilterWidth)
		SHADER_PARAMETER(uint32, SampleIndex)
		SHADER_PARAMETER(uint32, MaxBounces)
		SHADER_PARAMETER(uint32, UpscaleFactor)
		SHADER_PARAMETER(uint32, RenderTileOffsetX)
		SHADER_PARAMETER(uint32, RenderTileOffsetY)
		SHADER_PARAMETER(float, MaxRayDistanceForGI)
		SHADER_PARAMETER(float, MaxShadowDistance)
		SHADER_PARAMETER(float, NextEventEstimationSamples)
		SHADER_PARAMETER(float, DiffuseThreshold)
		SHADER_PARAMETER(float, MaxNormalBias)
		SHADER_PARAMETER(uint32, EvalSkyLight)
		SHADER_PARAMETER(uint32, UseRussianRoulette)

		// Scene data
		SHADER_PARAMETER_SRV(RaytracingAccelerationStructure, TLAS)
		SHADER_PARAMETER_STRUCT_REF(FViewUniformShaderParameters, ViewUniformBuffer)

		// Light data
		SHADER_PARAMETER_RDG_BUFFER_SRV(StructuredBuffer<FPathTracingLight>, SceneLights)
		SHADER_PARAMETER(uint32, SceneLightCount)
		SHADER_PARAMETER_STRUCT_INCLUDE(FPathTracingSkylight, SkylightParameters)

		// Shading data
		SHADER_PARAMETER_STRUCT_INCLUDE(FSceneTextureParameters, SceneTextures)
		SHADER_PARAMETER_RDG_TEXTURE(Texture2D, SSProfilesTexture)
		SHADER_PARAMETER_SAMPLER(SamplerState, TransmissionProfilesLinearSampler)

		SHADER_PARAMETER(FIntPoint, GatherPointsResolution)
		SHADER_PARAMETER(FIntPoint, TileAlignedResolution)
		SHADER_PARAMETER(int32, SortTileSize)

		// Output
		SHADER_PARAMETER_RDG_BUFFER_UAV(RWStructuredBuffer<GatherPoints>, RWGatherPointsBuffer)
		// Optional indirection buffer used for sorted materials
		SHADER_PARAMETER_RDG_BUFFER_UAV(StructuredBuffer<FDeferredMaterialPayload>, MaterialBuffer)
	END_SHADER_PARAMETER_STRUCT()
};

IMPLEMENT_GLOBAL_SHADER(FRayTracingGlobalIlluminationCreateGatherPointsRGS, "/Engine/Private/RayTracing/RayTracingCreateGatherPointsRGS.usf", "RayTracingCreateGatherPointsRGS", SF_RayGen);

// Auxillary gather point data for reprojection
BEGIN_GLOBAL_SHADER_PARAMETER_STRUCT(FGatherPointData, )
	SHADER_PARAMETER(uint32, Count)
	SHADER_PARAMETER_ARRAY(FMatrix, ViewMatrices, [MAXIMUM_GATHER_POINTS_PER_PIXEL])
END_GLOBAL_SHADER_PARAMETER_STRUCT()
IMPLEMENT_GLOBAL_SHADER_PARAMETER_STRUCT(FGatherPointData, "GatherPointData");

class FRayTracingGlobalIlluminationCreateGatherPointsTraceRGS : public FGlobalShader
{
	DECLARE_GLOBAL_SHADER(FRayTracingGlobalIlluminationCreateGatherPointsTraceRGS)
	SHADER_USE_ROOT_PARAMETER_STRUCT(FRayTracingGlobalIlluminationCreateGatherPointsTraceRGS, FGlobalShader)

	class FEnableTwoSidedGeometryDim : SHADER_PERMUTATION_BOOL("ENABLE_TWO_SIDED_GEOMETRY");
	class FDeferredMaterialMode : SHADER_PERMUTATION_ENUM_CLASS("DIM_DEFERRED_MATERIAL_MODE", EDeferredMaterialMode);

	using FPermutationDomain = TShaderPermutationDomain<FEnableTwoSidedGeometryDim, FDeferredMaterialMode>;

	static bool ShouldCompilePermutation(const FGlobalShaderPermutationParameters& Parameters)
	{
		return ShouldCompileRayTracingShadersForProject(Parameters.Platform);
	}

	BEGIN_SHADER_PARAMETER_STRUCT(FParameters, )
		SHADER_PARAMETER(uint32, GatherSamplesPerPixel)
		SHADER_PARAMETER(uint32, SamplesPerPixel)
		SHADER_PARAMETER(uint32, GatherPointIteration)
		SHADER_PARAMETER(uint32, GatherFilterWidth)
		SHADER_PARAMETER(uint32, SampleIndex)
		SHADER_PARAMETER(uint32, MaxBounces)
		SHADER_PARAMETER(uint32, UpscaleFactor)
		SHADER_PARAMETER(uint32, RenderTileOffsetX)
		SHADER_PARAMETER(uint32, RenderTileOffsetY)
		SHADER_PARAMETER(float, MaxRayDistanceForGI)
		SHADER_PARAMETER(float, MaxShadowDistance)
		SHADER_PARAMETER(float, NextEventEstimationSamples)
		SHADER_PARAMETER(float, DiffuseThreshold)
		SHADER_PARAMETER(float, MaxNormalBias)
		SHADER_PARAMETER(uint32, EvalSkyLight)
		SHADER_PARAMETER(uint32, UseRussianRoulette)

		// Scene data
		SHADER_PARAMETER_SRV(RaytracingAccelerationStructure, TLAS)
		SHADER_PARAMETER_STRUCT_REF(FViewUniformShaderParameters, ViewUniformBuffer)

		// Light data
		SHADER_PARAMETER_RDG_BUFFER_SRV(StructuredBuffer<FPathTracingLight>, SceneLights)
		SHADER_PARAMETER(uint32, SceneLightCount)
		SHADER_PARAMETER_STRUCT_INCLUDE(FPathTracingSkylight, SkylightParameters)

		// Shading data
		SHADER_PARAMETER_STRUCT_INCLUDE(FSceneTextureParameters, SceneTextures)
		SHADER_PARAMETER_RDG_TEXTURE(Texture2D, SSProfilesTexture)
		SHADER_PARAMETER_SAMPLER(SamplerState, TransmissionProfilesLinearSampler)

		SHADER_PARAMETER(FIntPoint, GatherPointsResolution)
		SHADER_PARAMETER(FIntPoint, TileAlignedResolution)
		SHADER_PARAMETER(int32, SortTileSize)

		// Output
		SHADER_PARAMETER_RDG_BUFFER_UAV(RWStructuredBuffer<GatherPoints>, RWGatherPointsBuffer)
		// Optional indirection buffer used for sorted materials
		SHADER_PARAMETER_RDG_BUFFER_UAV(StructuredBuffer<FDeferredMaterialPayload>, MaterialBuffer)
		END_SHADER_PARAMETER_STRUCT()
};

IMPLEMENT_GLOBAL_SHADER(FRayTracingGlobalIlluminationCreateGatherPointsTraceRGS, "/Engine/Private/RayTracing/RayTracingCreateGatherPointsRGS.usf", "RayTracingCreateGatherPointsTraceRGS", SF_RayGen);

class FRayTracingGlobalIlluminationFinalGatherRGS : public FGlobalShader
{
	DECLARE_GLOBAL_SHADER(FRayTracingGlobalIlluminationFinalGatherRGS)
	SHADER_USE_ROOT_PARAMETER_STRUCT(FRayTracingGlobalIlluminationFinalGatherRGS, FGlobalShader)

	class FEnableTwoSidedGeometryDim : SHADER_PERMUTATION_BOOL("ENABLE_TWO_SIDED_GEOMETRY");
	class FEnableNeighborVisibilityTestDim : SHADER_PERMUTATION_BOOL("USE_NEIGHBOR_VISIBILITY_TEST");

	using FPermutationDomain = TShaderPermutationDomain<FEnableTwoSidedGeometryDim, FEnableNeighborVisibilityTestDim>;

	static bool ShouldCompilePermutation(const FGlobalShaderPermutationParameters& Parameters)
	{
		return ShouldCompileRayTracingShadersForProject(Parameters.Platform);
	}

	BEGIN_SHADER_PARAMETER_STRUCT(FParameters, )
		SHADER_PARAMETER(uint32, SampleIndex)
		SHADER_PARAMETER(uint32, SamplesPerPixel)
		SHADER_PARAMETER(uint32, GatherPointIterations)
		SHADER_PARAMETER(uint32, GatherFilterWidth)
		SHADER_PARAMETER(uint32, UseFireflySuppression)
		SHADER_PARAMETER(uint32, UpscaleFactor)
		SHADER_PARAMETER(uint32, RenderTileOffsetX)
		SHADER_PARAMETER(uint32, RenderTileOffsetY)
		SHADER_PARAMETER(float, DiffuseThreshold)
		SHADER_PARAMETER(float, MaxNormalBias)
		SHADER_PARAMETER(float, FinalGatherDistance)
		SHADER_PARAMETER(float, DepthRejectionKernel)
		SHADER_PARAMETER(float, NormalRejectionKernel)

		// Reprojection data
		SHADER_PARAMETER_STRUCT_REF(FGatherPointData, GatherPointData)

		// Scene data
		SHADER_PARAMETER_SRV(RaytracingAccelerationStructure, TLAS)
		SHADER_PARAMETER_STRUCT_REF(FViewUniformShaderParameters, ViewUniformBuffer)

		// Shading data
		SHADER_PARAMETER_STRUCT_INCLUDE(FSceneTextureParameters, SceneTextures)
		SHADER_PARAMETER_RDG_TEXTURE(Texture2D, SSProfilesTexture)
		SHADER_PARAMETER_SAMPLER(SamplerState, TransmissionProfilesLinearSampler)

		// Gather points
		SHADER_PARAMETER_RDG_BUFFER_SRV(StructuredBuffer<GatherPoints>, GatherPointsBuffer)
		SHADER_PARAMETER(FIntPoint, GatherPointsResolution)

		// Output
		SHADER_PARAMETER_RDG_TEXTURE_UAV(RWTexture2D<float4>, RWGlobalIlluminationUAV)
		SHADER_PARAMETER_RDG_TEXTURE_UAV(RWTexture2D<float2>, RWGlobalIlluminationRayDistanceUAV)
		END_SHADER_PARAMETER_STRUCT()
};

IMPLEMENT_GLOBAL_SHADER(FRayTracingGlobalIlluminationFinalGatherRGS, "/Engine/Private/RayTracing/RayTracingFinalGatherRGS.usf", "RayTracingFinalGatherRGS", SF_RayGen);

void FDeferredShadingSceneRenderer::PrepareRayTracingGlobalIllumination(const FViewInfo& View, TArray<FRHIRayTracingShader*>& OutRayGenShaders)
{
	if (!ShouldRenderRayTracingGlobalIllumination(View))
	{
		return;
	}

	const bool bSortMaterials = CVarRayTracingGlobalIlluminationFinalGatherSortMaterials.GetValueOnRenderThread() != 0;
	int EnableTransmission = CVarRayTracingGlobalIlluminationEnableTransmission.GetValueOnRenderThread();

	// Declare all RayGen shaders that require material closest hit shaders to be bound
	for (int EnableTwoSidedGeometry = 0; EnableTwoSidedGeometry < 2; ++EnableTwoSidedGeometry)
	{
		FGlobalIlluminationRGS::FPermutationDomain PermutationVector;
		PermutationVector.Set<FGlobalIlluminationRGS::FEnableTwoSidedGeometryDim>(EnableTwoSidedGeometry == 1);
		PermutationVector.Set<FGlobalIlluminationRGS::FEnableTransmissionDim>(EnableTransmission);
		TShaderMapRef<FGlobalIlluminationRGS> RayGenerationShader(View.ShaderMap, PermutationVector);
		OutRayGenShaders.Add(RayGenerationShader.GetRayTracingShader());

		if (bSortMaterials)
		{
<<<<<<< HEAD
			FGlobalIlluminationRGS::FPermutationDomain PermutationVector;
			PermutationVector.Set<FGlobalIlluminationRGS::FUseAttenuationTermDim>(UseAttenuationTerm == 1);
			PermutationVector.Set<FGlobalIlluminationRGS::FEnableTwoSidedGeometryDim>(EnableTwoSidedGeometry == 1);
			PermutationVector.Set<FGlobalIlluminationRGS::FEnableTransmissionDim>(EnableTransmission);
			TShaderMapRef<FGlobalIlluminationRGS> RayGenerationShader(View.ShaderMap, PermutationVector);
			OutRayGenShaders.Add(RayGenerationShader.GetRayTracingShader());

			if (bSortMaterials)
=======
			// Gather
>>>>>>> 3aae9151
			{
				FRayTracingGlobalIlluminationCreateGatherPointsTraceRGS::FPermutationDomain CreateGatherPointsPermutationVector;
				CreateGatherPointsPermutationVector.Set<FRayTracingGlobalIlluminationCreateGatherPointsTraceRGS::FEnableTwoSidedGeometryDim>(EnableTwoSidedGeometry == 1);
				CreateGatherPointsPermutationVector.Set<FRayTracingGlobalIlluminationCreateGatherPointsTraceRGS::FDeferredMaterialMode>(EDeferredMaterialMode::Gather);
				TShaderMapRef<FRayTracingGlobalIlluminationCreateGatherPointsTraceRGS> CreateGatherPointsRayGenerationShader(View.ShaderMap, CreateGatherPointsPermutationVector);
				OutRayGenShaders.Add(CreateGatherPointsRayGenerationShader.GetRayTracingShader());
			}

			// Shade
			{
				FRayTracingGlobalIlluminationCreateGatherPointsRGS::FPermutationDomain CreateGatherPointsPermutationVector;
				CreateGatherPointsPermutationVector.Set<FRayTracingGlobalIlluminationCreateGatherPointsRGS::FEnableTwoSidedGeometryDim>(EnableTwoSidedGeometry == 1);
				CreateGatherPointsPermutationVector.Set<FRayTracingGlobalIlluminationCreateGatherPointsRGS::FDeferredMaterialMode>(EDeferredMaterialMode::Shade);
				CreateGatherPointsPermutationVector.Set<FRayTracingGlobalIlluminationCreateGatherPointsRGS::FEnableTransmissionDim>(EnableTransmission);
				TShaderMapRef<FRayTracingGlobalIlluminationCreateGatherPointsRGS> CreateGatherPointsRayGenerationShader(View.ShaderMap, CreateGatherPointsPermutationVector);
				OutRayGenShaders.Add(CreateGatherPointsRayGenerationShader.GetRayTracingShader());
			}
		}
		else
		{
			FRayTracingGlobalIlluminationCreateGatherPointsRGS::FPermutationDomain CreateGatherPointsPermutationVector;
			CreateGatherPointsPermutationVector.Set<FRayTracingGlobalIlluminationCreateGatherPointsRGS::FEnableTwoSidedGeometryDim>(EnableTwoSidedGeometry == 1);
			CreateGatherPointsPermutationVector.Set<FRayTracingGlobalIlluminationCreateGatherPointsRGS::FDeferredMaterialMode>(EDeferredMaterialMode::None);
			CreateGatherPointsPermutationVector.Set < FRayTracingGlobalIlluminationCreateGatherPointsRGS::FEnableTransmissionDim>(EnableTransmission);
			TShaderMapRef<FRayTracingGlobalIlluminationCreateGatherPointsRGS> CreateGatherPointsRayGenerationShader(View.ShaderMap, CreateGatherPointsPermutationVector);
			OutRayGenShaders.Add(CreateGatherPointsRayGenerationShader.GetRayTracingShader());
		}

		for (int EnableNeighborVisibilityTest = 0; EnableNeighborVisibilityTest < 2; ++EnableNeighborVisibilityTest)
		{
			FRayTracingGlobalIlluminationFinalGatherRGS::FPermutationDomain GatherPassPermutationVector;
			GatherPassPermutationVector.Set<FRayTracingGlobalIlluminationFinalGatherRGS::FEnableTwoSidedGeometryDim>(EnableTwoSidedGeometry == 1);
			GatherPassPermutationVector.Set<FRayTracingGlobalIlluminationFinalGatherRGS::FEnableNeighborVisibilityTestDim>(EnableNeighborVisibilityTest == 1);
			TShaderMapRef<FRayTracingGlobalIlluminationFinalGatherRGS> GatherPassRayGenerationShader(View.ShaderMap, GatherPassPermutationVector);
			OutRayGenShaders.Add(GatherPassRayGenerationShader.GetRayTracingShader());
		}
	}
}

void FDeferredShadingSceneRenderer::PrepareRayTracingGlobalIlluminationDeferredMaterial(const FViewInfo& View, TArray<FRHIRayTracingShader*>& OutRayGenShaders)
{
	const bool bSortMaterials = CVarRayTracingGlobalIlluminationFinalGatherSortMaterials.GetValueOnRenderThread() != 0;
	int EnableTransmission = CVarRayTracingGlobalIlluminationEnableTransmission.GetValueOnRenderThread();

	if (!bSortMaterials)
	{
		return;
	}

	// Declare all RayGen shaders that require material closest hit shaders to be bound
	for (int EnableTwoSidedGeometry = 0; EnableTwoSidedGeometry < 2; ++EnableTwoSidedGeometry)
	{
		FGlobalIlluminationRGS::FPermutationDomain PermutationVector;
		PermutationVector.Set<FGlobalIlluminationRGS::FEnableTwoSidedGeometryDim>(EnableTwoSidedGeometry == 1);
		PermutationVector.Set<FGlobalIlluminationRGS::FEnableTransmissionDim>(EnableTransmission);
		TShaderMapRef<FGlobalIlluminationRGS> RayGenerationShader(View.ShaderMap, PermutationVector);
		OutRayGenShaders.Add(RayGenerationShader.GetRayTracingShader());

		// Gather
		{
			FRayTracingGlobalIlluminationCreateGatherPointsTraceRGS::FPermutationDomain CreateGatherPointsPermutationVector;
			CreateGatherPointsPermutationVector.Set<FRayTracingGlobalIlluminationCreateGatherPointsTraceRGS::FEnableTwoSidedGeometryDim>(EnableTwoSidedGeometry == 1);
			CreateGatherPointsPermutationVector.Set<FRayTracingGlobalIlluminationCreateGatherPointsTraceRGS::FDeferredMaterialMode>(EDeferredMaterialMode::Gather);
			TShaderMapRef<FRayTracingGlobalIlluminationCreateGatherPointsTraceRGS> CreateGatherPointsRayGenerationShader(View.ShaderMap, CreateGatherPointsPermutationVector);
			OutRayGenShaders.Add(CreateGatherPointsRayGenerationShader.GetRayTracingShader());
		}

	}
}

#endif // RHI_RAYTRACING

bool FDeferredShadingSceneRenderer::RenderRayTracingGlobalIllumination(
	FRDGBuilder& GraphBuilder, 
	FSceneTextureParameters& SceneTextures,
	FViewInfo& View,
	IScreenSpaceDenoiser::FAmbientOcclusionRayTracingConfig* OutRayTracingConfig,
	IScreenSpaceDenoiser::FDiffuseIndirectInputs* OutDenoiserInputs)
#if RHI_RAYTRACING
{
	if (!View.ViewState) return false;

	int32 RayTracingGISamplesPerPixel = GetRayTracingGlobalIlluminationSamplesPerPixel(View);
	if (RayTracingGISamplesPerPixel <= 0) return false;

	OutRayTracingConfig->ResolutionFraction = 1.0;
	if (GRayTracingGlobalIlluminationDenoiser != 0)
	{
		OutRayTracingConfig->ResolutionFraction = FMath::Clamp(GRayTracingGlobalIlluminationScreenPercentage / 100.0, 0.25, 1.0);
	}

	OutRayTracingConfig->RayCountPerPixel = RayTracingGISamplesPerPixel;

	int32 UpscaleFactor = int32(1.0 / OutRayTracingConfig->ResolutionFraction);

	// Allocate input for the denoiser.
	{
		FRDGTextureDesc Desc = FRDGTextureDesc::Create2D(
			SceneTextures.SceneDepthTexture->Desc.Extent / UpscaleFactor,
			PF_FloatRGBA,
			FClearValueBinding::None,
			TexCreate_ShaderResource | TexCreate_RenderTargetable | TexCreate_UAV);

		OutDenoiserInputs->Color = GraphBuilder.CreateTexture(Desc, TEXT("RayTracingDiffuseIndirect"));

		Desc.Format = PF_G16R16;
		OutDenoiserInputs->RayHitDistance = GraphBuilder.CreateTexture(Desc, TEXT("RayTracingDiffuseIndirectHitDistance"));
	}

	// Ray generation pass
	if (IsFinalGatherEnabled(View))
	{
		RenderRayTracingGlobalIlluminationFinalGather(GraphBuilder, SceneTextures, View, *OutRayTracingConfig, UpscaleFactor, OutDenoiserInputs);
	}
	else
	{
		RenderRayTracingGlobalIlluminationBruteForce(GraphBuilder, SceneTextures, View, *OutRayTracingConfig, UpscaleFactor, OutDenoiserInputs);
	}
	return true;
}
#else
{
	unimplemented();
	return false;
}
#endif // RHI_RAYTRACING

#if RHI_RAYTRACING
void CopyGatherPassParameters(
	const FRayTracingGlobalIlluminationCreateGatherPointsRGS::FParameters& PassParameters,
	FRayTracingGlobalIlluminationCreateGatherPointsTraceRGS::FParameters* NewParameters
)
{
	NewParameters->GatherSamplesPerPixel = PassParameters.GatherSamplesPerPixel;
	NewParameters->SamplesPerPixel = PassParameters.SamplesPerPixel;
	NewParameters->GatherPointIteration = PassParameters.GatherPointIteration;
	NewParameters->GatherFilterWidth = PassParameters.GatherFilterWidth;
	NewParameters->SampleIndex = PassParameters.SampleIndex;
	NewParameters->MaxBounces = PassParameters.MaxBounces;
	NewParameters->UpscaleFactor = PassParameters.UpscaleFactor;
	NewParameters->RenderTileOffsetX = PassParameters.RenderTileOffsetX;
	NewParameters->RenderTileOffsetY = PassParameters.RenderTileOffsetY;
	NewParameters->MaxRayDistanceForGI = PassParameters.MaxRayDistanceForGI;
	NewParameters->MaxShadowDistance = PassParameters.MaxShadowDistance;
	NewParameters->NextEventEstimationSamples = PassParameters.NextEventEstimationSamples;
	NewParameters->DiffuseThreshold = PassParameters.DiffuseThreshold;
	NewParameters->MaxNormalBias = PassParameters.MaxNormalBias;
	NewParameters->EvalSkyLight = PassParameters.EvalSkyLight;
	NewParameters->UseRussianRoulette = PassParameters.UseRussianRoulette;

	NewParameters->TLAS = PassParameters.TLAS;
	NewParameters->ViewUniformBuffer = PassParameters.ViewUniformBuffer;

	NewParameters->SceneLights = PassParameters.SceneLights;
	NewParameters->SceneLightCount = PassParameters.SceneLightCount;
	NewParameters->SkylightParameters = PassParameters.SkylightParameters;

	NewParameters->SceneTextures = PassParameters.SceneTextures;
	NewParameters->SSProfilesTexture = PassParameters.SSProfilesTexture;
	NewParameters->TransmissionProfilesLinearSampler = PassParameters.TransmissionProfilesLinearSampler;

	NewParameters->GatherPointsResolution = PassParameters.GatherPointsResolution;
	NewParameters->TileAlignedResolution = PassParameters.TileAlignedResolution;
	NewParameters->SortTileSize = PassParameters.SortTileSize;

	NewParameters->RWGatherPointsBuffer = PassParameters.RWGatherPointsBuffer;
	NewParameters->MaterialBuffer = PassParameters.MaterialBuffer;
}

void CopyGatherPassParameters(
	const FRayTracingGlobalIlluminationCreateGatherPointsRGS::FParameters& PassParameters,
	FRayTracingGlobalIlluminationCreateGatherPointsRGS::FParameters* NewParameters
)
{
	NewParameters->GatherSamplesPerPixel = PassParameters.GatherSamplesPerPixel;
	NewParameters->SamplesPerPixel = PassParameters.SamplesPerPixel;
	NewParameters->GatherPointIteration = PassParameters.GatherPointIteration;
	NewParameters->GatherFilterWidth = PassParameters.GatherFilterWidth;
	NewParameters->SampleIndex = PassParameters.SampleIndex;
	NewParameters->MaxBounces = PassParameters.MaxBounces;
	NewParameters->UpscaleFactor = PassParameters.UpscaleFactor;
	NewParameters->RenderTileOffsetX = PassParameters.RenderTileOffsetX;
	NewParameters->RenderTileOffsetY = PassParameters.RenderTileOffsetY;
	NewParameters->MaxRayDistanceForGI = PassParameters.MaxRayDistanceForGI;
	NewParameters->MaxShadowDistance = PassParameters.MaxShadowDistance;
	NewParameters->NextEventEstimationSamples = PassParameters.NextEventEstimationSamples;
	NewParameters->DiffuseThreshold = PassParameters.DiffuseThreshold;
	NewParameters->MaxNormalBias = PassParameters.MaxNormalBias;
	NewParameters->EvalSkyLight = PassParameters.EvalSkyLight;
	NewParameters->UseRussianRoulette = PassParameters.UseRussianRoulette;

	NewParameters->TLAS = PassParameters.TLAS;
	NewParameters->ViewUniformBuffer = PassParameters.ViewUniformBuffer;

	NewParameters->SceneLightCount = PassParameters.SceneLightCount;
	NewParameters->SceneLights = PassParameters.SceneLights;
	NewParameters->SkylightParameters = PassParameters.SkylightParameters;

	NewParameters->SceneTextures = PassParameters.SceneTextures;
	NewParameters->SSProfilesTexture = PassParameters.SSProfilesTexture;
	NewParameters->TransmissionProfilesLinearSampler = PassParameters.TransmissionProfilesLinearSampler;

	NewParameters->GatherPointsResolution = PassParameters.GatherPointsResolution;
	NewParameters->TileAlignedResolution = PassParameters.TileAlignedResolution;
	NewParameters->SortTileSize = PassParameters.SortTileSize;

	NewParameters->RWGatherPointsBuffer = PassParameters.RWGatherPointsBuffer;
	NewParameters->MaterialBuffer = PassParameters.MaterialBuffer;
}
#endif // RHI_RAYTRACING

void FDeferredShadingSceneRenderer::RayTracingGlobalIlluminationCreateGatherPoints(
	FRDGBuilder& GraphBuilder,
	FSceneTextureParameters& SceneTextures,
	FViewInfo& View,
	int32 UpscaleFactor,
	int32 SampleIndex,
	FRDGBufferRef& GatherPointsBuffer,
	FIntVector& GatherPointsResolution
)
#if RHI_RAYTRACING
{	
	RDG_GPU_STAT_SCOPE(GraphBuilder, RayTracingGICreateGatherPoints);
	RDG_EVENT_SCOPE(GraphBuilder, "Ray Tracing GI: Create Gather Points");

	int32 GatherSamples = FMath::Min(GetRayTracingGlobalIlluminationSamplesPerPixel(View), MAXIMUM_GATHER_POINTS_PER_PIXEL);
	int32 SamplesPerPixel = 1;

	// Determine the local neighborhood for a shared sample sequence
	int32 GatherFilterWidth = FMath::Max(CVarRayTracingGlobalIlluminationFinalGatherFilterWidth.GetValueOnRenderThread(), 0);
	GatherFilterWidth = GatherFilterWidth * 2 + 1;


	float MaxShadowDistance = 1.0e27;
	if (GRayTracingGlobalIlluminationMaxShadowDistance > 0.0)
	{
		MaxShadowDistance = GRayTracingGlobalIlluminationMaxShadowDistance;
	}
	else if (Scene->SkyLight)
	{
		// Adjust ray TMax so shadow rays do not hit the sky sphere 
		MaxShadowDistance = FMath::Max(0.0, 0.99 * Scene->SkyLight->SkyDistanceThreshold);
	}

	FRayTracingGlobalIlluminationCreateGatherPointsRGS::FParameters* PassParameters = GraphBuilder.AllocParameters<FRayTracingGlobalIlluminationCreateGatherPointsRGS::FParameters>();
	PassParameters->SampleIndex = SampleIndex;
	PassParameters->GatherSamplesPerPixel = GatherSamples;
	PassParameters->GatherPointIteration = 0;
	PassParameters->SamplesPerPixel = SamplesPerPixel;
	PassParameters->GatherFilterWidth = GatherFilterWidth;
	PassParameters->MaxBounces = 1;
	PassParameters->MaxNormalBias = GetRaytracingMaxNormalBias();
	PassParameters->MaxRayDistanceForGI = GRayTracingGlobalIlluminationMaxRayDistance;
	PassParameters->MaxShadowDistance = MaxShadowDistance;
	PassParameters->EvalSkyLight = GRayTracingGlobalIlluminationEvalSkyLight != 0;
	PassParameters->UseRussianRoulette = GRayTracingGlobalIlluminationUseRussianRoulette != 0;
	PassParameters->DiffuseThreshold = GRayTracingGlobalIlluminationDiffuseThreshold;
	PassParameters->NextEventEstimationSamples = GRayTracingGlobalIlluminationNextEventEstimationSamples;
	PassParameters->UpscaleFactor = UpscaleFactor;
	PassParameters->RenderTileOffsetX = 0;
	PassParameters->RenderTileOffsetY = 0;

	// Global
	PassParameters->TLAS = View.RayTracingScene.RayTracingSceneRHI->GetShaderResourceView();
	PassParameters->ViewUniformBuffer = View.ViewUniformBuffer;

	// Light data
	SetupLightParameters(Scene, View, GraphBuilder, &PassParameters->SceneLights, &PassParameters->SceneLightCount, &PassParameters->SkylightParameters);
	PassParameters->SceneTextures = SceneTextures;

	// Shading data
	TRefCountPtr<IPooledRenderTarget> SubsurfaceProfileRT((IPooledRenderTarget*)GetSubsufaceProfileTexture_RT(GraphBuilder.RHICmdList));
	if (!SubsurfaceProfileRT)
	{
		SubsurfaceProfileRT = GSystemTextures.BlackDummy;
	}
	PassParameters->SSProfilesTexture = GraphBuilder.RegisterExternalTexture(SubsurfaceProfileRT);
	PassParameters->TransmissionProfilesLinearSampler = TStaticSamplerState<SF_Bilinear, AM_Clamp, AM_Clamp, AM_Clamp>::GetRHI();

	// Output
	FIntPoint DispatchResolution = FIntPoint::DivideAndRoundUp(View.ViewRect.Size(), UpscaleFactor);
	FIntVector LocalGatherPointsResolution(DispatchResolution.X, DispatchResolution.Y, GatherSamples);
	if (GatherPointsResolution != LocalGatherPointsResolution)
	{
		GatherPointsResolution = LocalGatherPointsResolution;
		FRDGBufferDesc BufferDesc = FRDGBufferDesc::CreateStructuredDesc(sizeof(FGatherPoint), GatherPointsResolution.X * GatherPointsResolution.Y * GatherPointsResolution.Z);
		GatherPointsBuffer = GraphBuilder.CreateBuffer(BufferDesc, TEXT("GatherPointsBuffer"), ERDGBufferFlags::MultiFrame);
	}
	else
	{
		GatherPointsBuffer = GraphBuilder.RegisterExternalBuffer(((FSceneViewState*)View.State)->GatherPointsBuffer, TEXT("GatherPointsBuffer"));
	}
	PassParameters->GatherPointsResolution = FIntPoint(GatherPointsResolution.X, GatherPointsResolution.Y);
	PassParameters->RWGatherPointsBuffer = GraphBuilder.CreateUAV(GatherPointsBuffer, EPixelFormat::PF_R32_UINT);

	// When deferred materials are used, two passes are invoked:
	// 1) Gather ray-hit data and sort by hit-shader ID
	// 2) Re-trace "short" ray and shade
	const bool bSortMaterials = CVarRayTracingGlobalIlluminationFinalGatherSortMaterials.GetValueOnRenderThread() != 0;
	if (!bSortMaterials)
	{
		FRayTracingGlobalIlluminationCreateGatherPointsRGS::FParameters* GatherPassParameters = PassParameters;
		//if (GatherPointIteration != 0)
		if (false)
		{
			GatherPassParameters = GraphBuilder.AllocParameters<FRayTracingGlobalIlluminationCreateGatherPointsRGS::FParameters>();
			CopyGatherPassParameters(*PassParameters, GatherPassParameters);
		}

		FRayTracingGlobalIlluminationCreateGatherPointsRGS::FPermutationDomain PermutationVector;
		PermutationVector.Set<FRayTracingGlobalIlluminationCreateGatherPointsRGS::FEnableTwoSidedGeometryDim>(CVarRayTracingGlobalIlluminationEnableTwoSidedGeometry.GetValueOnRenderThread() != 0);
		PermutationVector.Set<FRayTracingGlobalIlluminationCreateGatherPointsRGS::FEnableTransmissionDim>(CVarRayTracingGlobalIlluminationEnableTransmission.GetValueOnRenderThread());
		TShaderMapRef<FRayTracingGlobalIlluminationCreateGatherPointsRGS> RayGenerationShader(GetGlobalShaderMap(FeatureLevel), PermutationVector);
		ClearUnusedGraphResources(RayGenerationShader, GatherPassParameters);

		GraphBuilder.AddPass(
			RDG_EVENT_NAME("GatherPoints %d%d", GatherPointsResolution.X, GatherPointsResolution.Y),
			GatherPassParameters,
			ERDGPassFlags::Compute,
			[GatherPassParameters, this, &View, RayGenerationShader, GatherPointsResolution](FRHICommandList& RHICmdList)
		{
			FRHIRayTracingScene* RayTracingSceneRHI = View.RayTracingScene.RayTracingSceneRHI;
			FRayTracingShaderBindingsWriter GlobalResources;
			SetShaderParameters(GlobalResources, RayGenerationShader, *GatherPassParameters);
			RHICmdList.RayTraceDispatch(View.RayTracingMaterialPipeline, RayGenerationShader.GetRayTracingShader(), RayTracingSceneRHI, GlobalResources, GatherPointsResolution.X, GatherPointsResolution.Y);
		});
	}
	else
	{
		// Determines tile-size for sorted-deferred path
		const int32 SortTileSize = CVarRayTracingGlobalIlluminationFinalGatherSortTileSize.GetValueOnRenderThread();
		FIntPoint TileAlignedResolution = FIntPoint(GatherPointsResolution.X, GatherPointsResolution.Y);
		if (SortTileSize)
		{
			TileAlignedResolution = FIntPoint::DivideAndRoundUp(TileAlignedResolution, SortTileSize) * SortTileSize;
		}
		PassParameters->TileAlignedResolution = TileAlignedResolution;
		PassParameters->SortTileSize = SortTileSize;

		FRDGBufferRef DeferredMaterialBuffer = nullptr;
		const uint32 DeferredMaterialBufferNumElements = TileAlignedResolution.X * TileAlignedResolution.Y;

		// Gather pass
		{
			FRayTracingGlobalIlluminationCreateGatherPointsTraceRGS::FParameters* GatherPassParameters = GraphBuilder.AllocParameters<FRayTracingGlobalIlluminationCreateGatherPointsTraceRGS::FParameters>();
			CopyGatherPassParameters(*PassParameters, GatherPassParameters);

			FRDGBufferDesc Desc = FRDGBufferDesc::CreateStructuredDesc(sizeof(FDeferredMaterialPayload), DeferredMaterialBufferNumElements);
			DeferredMaterialBuffer = GraphBuilder.CreateBuffer(Desc, TEXT("RayTracingGlobalIlluminationMaterialBuffer"));
			GatherPassParameters->MaterialBuffer = GraphBuilder.CreateUAV(DeferredMaterialBuffer);

			FRayTracingGlobalIlluminationCreateGatherPointsTraceRGS::FPermutationDomain PermutationVector;
			PermutationVector.Set<FRayTracingGlobalIlluminationCreateGatherPointsTraceRGS::FEnableTwoSidedGeometryDim>(CVarRayTracingGlobalIlluminationEnableTwoSidedGeometry.GetValueOnRenderThread() != 0);
			PermutationVector.Set<FRayTracingGlobalIlluminationCreateGatherPointsTraceRGS::FDeferredMaterialMode>(EDeferredMaterialMode::Gather);
			TShaderMapRef<FRayTracingGlobalIlluminationCreateGatherPointsTraceRGS> RayGenerationShader(GetGlobalShaderMap(FeatureLevel), PermutationVector);

			ClearUnusedGraphResources(RayGenerationShader, GatherPassParameters);

			GraphBuilder.AddPass(
				RDG_EVENT_NAME("GlobalIlluminationRayTracingGatherMaterials %dx%d", TileAlignedResolution.X, TileAlignedResolution.Y),
				GatherPassParameters,
				ERDGPassFlags::Compute,
				[GatherPassParameters, this, &View, RayGenerationShader, TileAlignedResolution](FRHICommandList& RHICmdList)
			{
				FRayTracingPipelineState* Pipeline = View.RayTracingMaterialGatherPipeline;

				FRayTracingShaderBindingsWriter GlobalResources;
				SetShaderParameters(GlobalResources, RayGenerationShader, *GatherPassParameters);

				FRHIRayTracingScene* RayTracingSceneRHI = View.RayTracingScene.RayTracingSceneRHI;
				RHICmdList.RayTraceDispatch(Pipeline, RayGenerationShader.GetRayTracingShader(), RayTracingSceneRHI, GlobalResources, TileAlignedResolution.X, TileAlignedResolution.Y);
			});
		}

		// Sort by hit-shader ID
		const uint32 SortSize = CVarRayTracingGlobalIlluminationFinalGatherSortSize.GetValueOnRenderThread();
		SortDeferredMaterials(GraphBuilder, View, SortSize, DeferredMaterialBufferNumElements, DeferredMaterialBuffer);

		// Shade pass
		{
			FRayTracingGlobalIlluminationCreateGatherPointsRGS::FParameters* GatherPassParameters = PassParameters;
			//if (GatherPointIteration != 0)
			if (false)
			{
				GatherPassParameters = GraphBuilder.AllocParameters<FRayTracingGlobalIlluminationCreateGatherPointsRGS::FParameters>();
				CopyGatherPassParameters(*PassParameters, GatherPassParameters);
			}

			GatherPassParameters->MaterialBuffer = GraphBuilder.CreateUAV(DeferredMaterialBuffer);

			FRayTracingGlobalIlluminationCreateGatherPointsRGS::FPermutationDomain PermutationVector;
			PermutationVector.Set<FRayTracingGlobalIlluminationCreateGatherPointsRGS::FEnableTwoSidedGeometryDim>(CVarRayTracingGlobalIlluminationEnableTwoSidedGeometry.GetValueOnRenderThread() != 0);
			PermutationVector.Set<FRayTracingGlobalIlluminationCreateGatherPointsRGS::FDeferredMaterialMode>(EDeferredMaterialMode::Shade);
			PermutationVector.Set<FRayTracingGlobalIlluminationCreateGatherPointsRGS::FEnableTransmissionDim>(CVarRayTracingGlobalIlluminationEnableTransmission.GetValueOnRenderThread());
			TShaderMapRef<FRayTracingGlobalIlluminationCreateGatherPointsRGS> RayGenerationShader(GetGlobalShaderMap(FeatureLevel), PermutationVector);
			ClearUnusedGraphResources(RayGenerationShader, GatherPassParameters);

			GraphBuilder.AddPass(
				RDG_EVENT_NAME("GlobalIlluminationRayTracingShadeMaterials %d", DeferredMaterialBufferNumElements),
				GatherPassParameters,
				ERDGPassFlags::Compute,
				[GatherPassParameters, this, &View, RayGenerationShader, DeferredMaterialBufferNumElements](FRHICommandList& RHICmdList)
			{
				FRHIRayTracingScene* RayTracingSceneRHI = View.RayTracingScene.RayTracingSceneRHI;
				FRayTracingShaderBindingsWriter GlobalResources;
				SetShaderParameters(GlobalResources, RayGenerationShader, *GatherPassParameters);

				// Shading pass for sorted materials uses 1D dispatch over all elements in the material buffer.
				// This can be reduced to the number of output pixels if sorting pass guarantees that all invalid entries are moved to the end.
				RHICmdList.RayTraceDispatch(View.RayTracingMaterialPipeline, RayGenerationShader.GetRayTracingShader(), RayTracingSceneRHI, GlobalResources, DeferredMaterialBufferNumElements, 1);
			});
		}
	}
}
#else
{
	unimplemented();
}
#endif

void FDeferredShadingSceneRenderer::RenderRayTracingGlobalIlluminationFinalGather(
	FRDGBuilder& GraphBuilder,
	FSceneTextureParameters& SceneTextures,
	FViewInfo& View,
	const IScreenSpaceDenoiser::FAmbientOcclusionRayTracingConfig& RayTracingConfig,
	int32 UpscaleFactor,
	// Output
	IScreenSpaceDenoiser::FDiffuseIndirectInputs* OutDenoiserInputs)
#if RHI_RAYTRACING
{
	int32 SamplesPerPixel = FMath::Min(GetRayTracingGlobalIlluminationSamplesPerPixel(View), MAXIMUM_GATHER_POINTS_PER_PIXEL);

	int32 GatherPointIterations = FMath::Max(CVarRayTracingGlobalIlluminationFinalGatherIterations.GetValueOnRenderThread(), 1);
	GatherPointIterations = FMath::Min(GatherPointIterations, SamplesPerPixel);

	// Generate gather points
	FRDGBufferRef GatherPointsBuffer;
	FSceneViewState* SceneViewState = (FSceneViewState*)View.State;
	int32 SampleIndex = View.ViewState->FrameIndex % ((SamplesPerPixel - 1) / GatherPointIterations + 1);
	SampleIndex *= GatherPointIterations;

	int GatherPointIteration = 0;
	do
	{
		int32 MultiSampleIndex = (SampleIndex + GatherPointIteration) % SamplesPerPixel;
		RayTracingGlobalIlluminationCreateGatherPoints(GraphBuilder, SceneTextures, View, UpscaleFactor, MultiSampleIndex, GatherPointsBuffer, SceneViewState->GatherPointsResolution);
		GatherPointIteration++;
	} while (GatherPointIteration < GatherPointIterations);

	// Perform gather
	RDG_GPU_STAT_SCOPE(GraphBuilder, RayTracingGIFinalGather);
	RDG_EVENT_SCOPE(GraphBuilder, "Ray Tracing GI: Final Gather");

	FRayTracingGlobalIlluminationFinalGatherRGS::FParameters* PassParameters = GraphBuilder.AllocParameters<FRayTracingGlobalIlluminationFinalGatherRGS::FParameters>();
	PassParameters->SampleIndex = SampleIndex;
	PassParameters->SamplesPerPixel = SamplesPerPixel;
	PassParameters->GatherPointIterations = GatherPointIterations;

	// Determine the local neighborhood for a shared sample sequence
	int32 GatherFilterWidth = FMath::Max(CVarRayTracingGlobalIlluminationFinalGatherFilterWidth.GetValueOnRenderThread(), 0);
	GatherFilterWidth = GatherFilterWidth * 2 + 1;
	PassParameters->GatherFilterWidth = GatherFilterWidth;
	PassParameters->UseFireflySuppression = CVarRayTracingGlobalIlluminationFireflySuppression.GetValueOnRenderThread() != 0;

	PassParameters->DiffuseThreshold = GRayTracingGlobalIlluminationDiffuseThreshold;
	PassParameters->MaxNormalBias = GetRaytracingMaxNormalBias();
	PassParameters->FinalGatherDistance = GRayTracingGlobalIlluminationFinalGatherDistance;
	PassParameters->DepthRejectionKernel = CVarRayTracingGlobalIlluminationFinalGatherDepthRejectionKernel.GetValueOnRenderThread();
	PassParameters->NormalRejectionKernel = CVarRayTracingGlobalIlluminationFinalGatherNormalRejectionKernel.GetValueOnRenderThread();
	PassParameters->UpscaleFactor = UpscaleFactor;
	PassParameters->RenderTileOffsetX = 0;
	PassParameters->RenderTileOffsetY = 0;

	// Cache current view matrix for gather point reprojection
	for (int GatherPointIterationLocal = 0; GatherPointIterationLocal < GatherPointIterations; ++GatherPointIterationLocal)
	{
		int32 EntryIndex = (SampleIndex + GatherPointIterationLocal) % SamplesPerPixel;
		View.ViewState->GatherPointsViewHistory[EntryIndex] = View.ViewMatrices.GetViewProjectionMatrix();
	}

	// Build gather point reprojection buffer
	FGatherPointData GatherPointData;
	GatherPointData.Count = SamplesPerPixel;
	for (int ViewHistoryIndex = 0; ViewHistoryIndex < MAXIMUM_GATHER_POINTS_PER_PIXEL; ViewHistoryIndex++)
	{
		GatherPointData.ViewMatrices[ViewHistoryIndex] = View.ViewState->GatherPointsViewHistory[ViewHistoryIndex];
	}
	PassParameters->GatherPointData = CreateUniformBufferImmediate(GatherPointData, EUniformBufferUsage::UniformBuffer_SingleDraw);

	// Scene data
	PassParameters->TLAS = View.RayTracingScene.RayTracingSceneRHI->GetShaderResourceView();
	PassParameters->ViewUniformBuffer = View.ViewUniformBuffer;

	// Shading data
	PassParameters->SceneTextures = SceneTextures;
	TRefCountPtr<IPooledRenderTarget> SubsurfaceProfileRT((IPooledRenderTarget*)GetSubsufaceProfileTexture_RT(GraphBuilder.RHICmdList));
	if (!SubsurfaceProfileRT)
	{
		SubsurfaceProfileRT = GSystemTextures.BlackDummy;
	}
	PassParameters->SSProfilesTexture = GraphBuilder.RegisterExternalTexture(SubsurfaceProfileRT);
	PassParameters->TransmissionProfilesLinearSampler = TStaticSamplerState<SF_Bilinear, AM_Clamp, AM_Clamp, AM_Clamp>::GetRHI();

	// Gather points
	PassParameters->GatherPointsResolution = FIntPoint(SceneViewState->GatherPointsResolution.X, SceneViewState->GatherPointsResolution.Y);
	PassParameters->GatherPointsBuffer = GraphBuilder.CreateSRV(GatherPointsBuffer);

	// Output
	PassParameters->RWGlobalIlluminationUAV = GraphBuilder.CreateUAV(OutDenoiserInputs->Color);
	PassParameters->RWGlobalIlluminationRayDistanceUAV = GraphBuilder.CreateUAV(OutDenoiserInputs->RayHitDistance);

	FRayTracingGlobalIlluminationFinalGatherRGS::FPermutationDomain PermutationVector;
	PermutationVector.Set<FRayTracingGlobalIlluminationFinalGatherRGS::FEnableTwoSidedGeometryDim>(CVarRayTracingGlobalIlluminationEnableTwoSidedGeometry.GetValueOnRenderThread() != 0);
	PermutationVector.Set<FRayTracingGlobalIlluminationFinalGatherRGS::FEnableNeighborVisibilityTestDim>(CVarRayTracingGlobalIlluminationFinalGatherEnableNeighborVisbilityTest.GetValueOnRenderThread() != 0);
	TShaderMapRef<FRayTracingGlobalIlluminationFinalGatherRGS> RayGenerationShader(GetGlobalShaderMap(FeatureLevel), PermutationVector);
	ClearUnusedGraphResources(RayGenerationShader, PassParameters);

	FIntPoint RayTracingResolution = FIntPoint::DivideAndRoundUp(View.ViewRect.Size(), UpscaleFactor);
	GraphBuilder.AddPass(
		RDG_EVENT_NAME("GlobalIlluminationRayTracing %dx%d", RayTracingResolution.X, RayTracingResolution.Y),
		PassParameters,
		ERDGPassFlags::Compute,
		[PassParameters, this, &View, RayGenerationShader, RayTracingResolution](FRHICommandList& RHICmdList)
	{
		FRHIRayTracingScene* RayTracingSceneRHI = View.RayTracingScene.RayTracingSceneRHI;

		FRayTracingShaderBindingsWriter GlobalResources;
		SetShaderParameters(GlobalResources, RayGenerationShader, *PassParameters);
		RHICmdList.RayTraceDispatch(View.RayTracingMaterialPipeline, RayGenerationShader.GetRayTracingShader(), RayTracingSceneRHI, GlobalResources, RayTracingResolution.X, RayTracingResolution.Y);
	});


	GraphBuilder.QueueBufferExtraction(GatherPointsBuffer, &SceneViewState->GatherPointsBuffer, ERHIAccess::SRVMask);
}
#else
{
	unimplemented();
}
#endif

void FDeferredShadingSceneRenderer::RenderRayTracingGlobalIlluminationBruteForce(
	FRDGBuilder& GraphBuilder,
	FSceneTextureParameters& SceneTextures,
	FViewInfo& View,
	const IScreenSpaceDenoiser::FAmbientOcclusionRayTracingConfig& RayTracingConfig,
	int32 UpscaleFactor,
	IScreenSpaceDenoiser::FDiffuseIndirectInputs* OutDenoiserInputs)
#if RHI_RAYTRACING
{
	RDG_GPU_STAT_SCOPE(GraphBuilder, RayTracingGIBruteForce);
	RDG_EVENT_SCOPE(GraphBuilder, "Ray Tracing GI: Brute Force");

	int32 RayTracingGISamplesPerPixel = GetRayTracingGlobalIlluminationSamplesPerPixel(View);

	float MaxShadowDistance = 1.0e27;
	if (GRayTracingGlobalIlluminationMaxShadowDistance > 0.0)
	{
		MaxShadowDistance = GRayTracingGlobalIlluminationMaxShadowDistance;
	}
	else if (Scene->SkyLight)
	{
		// Adjust ray TMax so shadow rays do not hit the sky sphere 
		MaxShadowDistance = FMath::Max(0.0, 0.99 * Scene->SkyLight->SkyDistanceThreshold);
	}

	FGlobalIlluminationRGS::FParameters* PassParameters = GraphBuilder.AllocParameters<FGlobalIlluminationRGS::FParameters>();
	PassParameters->SamplesPerPixel = RayTracingGISamplesPerPixel;
	int32 CVarRayTracingGlobalIlluminationMaxBouncesValue = CVarRayTracingGlobalIlluminationMaxBounces.GetValueOnRenderThread();
	PassParameters->MaxBounces = CVarRayTracingGlobalIlluminationMaxBouncesValue > -1? CVarRayTracingGlobalIlluminationMaxBouncesValue : View.FinalPostProcessSettings.RayTracingGIMaxBounces;
	PassParameters->MaxNormalBias = GetRaytracingMaxNormalBias();
	float MaxRayDistanceForGI = GRayTracingGlobalIlluminationMaxRayDistance;
	if (MaxRayDistanceForGI == -1.0)
	{
		MaxRayDistanceForGI = View.FinalPostProcessSettings.AmbientOcclusionRadius;
	}
	PassParameters->MaxRayDistanceForGI = MaxRayDistanceForGI;
	PassParameters->MaxRayDistanceForAO = View.FinalPostProcessSettings.AmbientOcclusionRadius;
	PassParameters->MaxShadowDistance = MaxShadowDistance;
	PassParameters->UpscaleFactor = UpscaleFactor;
	PassParameters->EvalSkyLight = GRayTracingGlobalIlluminationEvalSkyLight != 0;
	PassParameters->UseRussianRoulette = GRayTracingGlobalIlluminationUseRussianRoulette != 0;
	PassParameters->UseFireflySuppression = CVarRayTracingGlobalIlluminationFireflySuppression.GetValueOnRenderThread() != 0;
	PassParameters->DiffuseThreshold = GRayTracingGlobalIlluminationDiffuseThreshold;
	PassParameters->NextEventEstimationSamples = GRayTracingGlobalIlluminationNextEventEstimationSamples;
	PassParameters->TLAS = View.RayTracingScene.RayTracingSceneRHI->GetShaderResourceView();
	PassParameters->ViewUniformBuffer = View.ViewUniformBuffer;
	SetupLightParameters(Scene, View, GraphBuilder, &PassParameters->SceneLights, &PassParameters->SceneLightCount, &PassParameters->SkylightParameters);
	PassParameters->SceneTextures = SceneTextures;

	// TODO: should be converted to RDG
	TRefCountPtr<IPooledRenderTarget> SubsurfaceProfileRT((IPooledRenderTarget*) GetSubsufaceProfileTexture_RT(GraphBuilder.RHICmdList));
	if (!SubsurfaceProfileRT)
	{
		SubsurfaceProfileRT = GSystemTextures.BlackDummy;
	}
	PassParameters->SSProfilesTexture = GraphBuilder.RegisterExternalTexture(SubsurfaceProfileRT);
	PassParameters->TransmissionProfilesLinearSampler = TStaticSamplerState<SF_Bilinear, AM_Clamp, AM_Clamp, AM_Clamp>::GetRHI();
	PassParameters->RWGlobalIlluminationUAV = GraphBuilder.CreateUAV(OutDenoiserInputs->Color);
	PassParameters->RWGlobalIlluminationRayDistanceUAV = GraphBuilder.CreateUAV(OutDenoiserInputs->RayHitDistance);
	PassParameters->RenderTileOffsetX = 0;
	PassParameters->RenderTileOffsetY = 0;

	FGlobalIlluminationRGS::FPermutationDomain PermutationVector;
	PermutationVector.Set<FGlobalIlluminationRGS::FEnableTwoSidedGeometryDim>(CVarRayTracingGlobalIlluminationEnableTwoSidedGeometry.GetValueOnRenderThread() != 0);
	PermutationVector.Set<FGlobalIlluminationRGS::FEnableTransmissionDim>(CVarRayTracingGlobalIlluminationEnableTransmission.GetValueOnRenderThread());
	TShaderMapRef<FGlobalIlluminationRGS> RayGenerationShader(GetGlobalShaderMap(FeatureLevel), PermutationVector);
	ClearUnusedGraphResources(RayGenerationShader, PassParameters);

	FIntPoint RayTracingResolution = FIntPoint::DivideAndRoundUp(View.ViewRect.Size(), UpscaleFactor);

	if (GRayTracingGlobalIlluminationRenderTileSize <= 0)
	{
		GraphBuilder.AddPass(
			RDG_EVENT_NAME("GlobalIlluminationRayTracing %dx%d", RayTracingResolution.X, RayTracingResolution.Y),
			PassParameters,
			ERDGPassFlags::Compute,
			[PassParameters, this, &View, RayGenerationShader, RayTracingResolution](FRHICommandList& RHICmdList)
		{
			FRHIRayTracingScene* RayTracingSceneRHI = View.RayTracingScene.RayTracingSceneRHI;

			FRayTracingShaderBindingsWriter GlobalResources;
			SetShaderParameters(GlobalResources, RayGenerationShader, *PassParameters);
			RHICmdList.RayTraceDispatch(View.RayTracingMaterialPipeline, RayGenerationShader.GetRayTracingShader(), RayTracingSceneRHI, GlobalResources, RayTracingResolution.X, RayTracingResolution.Y);
		});
	}
	else
	{
		int32 RenderTileSize = FMath::Max(32, GRayTracingGlobalIlluminationRenderTileSize);
		int32 NumTilesX = FMath::DivideAndRoundUp(RayTracingResolution.X, RenderTileSize);
		int32 NumTilesY = FMath::DivideAndRoundUp(RayTracingResolution.Y, RenderTileSize);
		for (int32 Y = 0; Y < NumTilesY; ++Y)
		{
			for (int32 X = 0; X < NumTilesX; ++X)
			{
				FGlobalIlluminationRGS::FParameters* TilePassParameters = PassParameters;

				if (X > 0 || Y > 0)
				{
					TilePassParameters = GraphBuilder.AllocParameters<FGlobalIlluminationRGS::FParameters>();
					*TilePassParameters = *PassParameters;

					TilePassParameters->RenderTileOffsetX = X * RenderTileSize;
					TilePassParameters->RenderTileOffsetY = Y * RenderTileSize;
				}

				int32 DispatchSizeX = FMath::Min<int32>(RenderTileSize, RayTracingResolution.X - TilePassParameters->RenderTileOffsetX);
				int32 DispatchSizeY = FMath::Min<int32>(RenderTileSize, RayTracingResolution.Y - TilePassParameters->RenderTileOffsetY);

				GraphBuilder.AddPass(
					RDG_EVENT_NAME("GlobalIlluminationRayTracing %dx%d (tile %dx%d)", DispatchSizeX, DispatchSizeY, X, Y),
					TilePassParameters,
					ERDGPassFlags::Compute,
					[TilePassParameters, this, &View, RayGenerationShader, DispatchSizeX, DispatchSizeY](FRHICommandList& RHICmdList)
				{
					FRHIRayTracingScene* RayTracingSceneRHI = View.RayTracingScene.RayTracingSceneRHI;

					FRayTracingShaderBindingsWriter GlobalResources;
					SetShaderParameters(GlobalResources, RayGenerationShader, *TilePassParameters);
					RHICmdList.RayTraceDispatch(View.RayTracingMaterialPipeline, RayGenerationShader.GetRayTracingShader(), RayTracingSceneRHI, 
						GlobalResources, DispatchSizeX, DispatchSizeY);
					RHICmdList.SubmitCommandsHint();
				});
			}
		}
	}
}
#else
{
	unimplemented();
}
#endif // RHI_RAYTRACING<|MERGE_RESOLUTION|>--- conflicted
+++ resolved
@@ -331,11 +331,7 @@
 
 			DestLight.Position = LightShaderParameters.Position;
 			// #dxr_todo: UE-72556 define these differences from Lit..
-<<<<<<< HEAD
-			LightParameters->Color[LightParameters->Count] = LightShaderParameters.Color;
-=======
 			DestLight.Color = LightShaderParameters.Color;
->>>>>>> 3aae9151
 			float SourceRadius = 0.0; // LightShaderParameters.SourceRadius causes too much noise for little pay off at this time
 			DestLight.Dimensions = FVector(SourceRadius, 0.0, 0.0);
 			DestLight.Flags |= PATHTRACING_LIGHT_POINT;
@@ -348,11 +344,7 @@
 			DestLight.Position = LightShaderParameters.Position;
 			DestLight.Normal = -LightShaderParameters.Direction;
 			// #dxr_todo: UE-72556 define these differences from Lit..
-<<<<<<< HEAD
-			LightParameters->Color[LightParameters->Count] = LightShaderParameters.Color;
-=======
 			DestLight.Color = LightShaderParameters.Color;
->>>>>>> 3aae9151
 			float SourceRadius = 0.0; // LightShaderParameters.SourceRadius causes too much noise for little pay off at this time
 			DestLight.Dimensions = FVector(SourceRadius, 0.0, 0.0);
 			DestLight.Shaping = LightShaderParameters.SpotAngles;
@@ -680,18 +672,7 @@
 
 		if (bSortMaterials)
 		{
-<<<<<<< HEAD
-			FGlobalIlluminationRGS::FPermutationDomain PermutationVector;
-			PermutationVector.Set<FGlobalIlluminationRGS::FUseAttenuationTermDim>(UseAttenuationTerm == 1);
-			PermutationVector.Set<FGlobalIlluminationRGS::FEnableTwoSidedGeometryDim>(EnableTwoSidedGeometry == 1);
-			PermutationVector.Set<FGlobalIlluminationRGS::FEnableTransmissionDim>(EnableTransmission);
-			TShaderMapRef<FGlobalIlluminationRGS> RayGenerationShader(View.ShaderMap, PermutationVector);
-			OutRayGenShaders.Add(RayGenerationShader.GetRayTracingShader());
-
-			if (bSortMaterials)
-=======
 			// Gather
->>>>>>> 3aae9151
 			{
 				FRayTracingGlobalIlluminationCreateGatherPointsTraceRGS::FPermutationDomain CreateGatherPointsPermutationVector;
 				CreateGatherPointsPermutationVector.Set<FRayTracingGlobalIlluminationCreateGatherPointsTraceRGS::FEnableTwoSidedGeometryDim>(EnableTwoSidedGeometry == 1);
