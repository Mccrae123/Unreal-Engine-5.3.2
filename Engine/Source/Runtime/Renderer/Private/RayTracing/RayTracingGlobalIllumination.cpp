--- conflicted
+++ resolved
@@ -321,11 +321,7 @@
 			DestLight.dPdu = FVector3f::CrossProduct(LightShaderParameters.Direction, LightShaderParameters.Tangent);
 			DestLight.dPdv = LightShaderParameters.Tangent;
 			DestLight.Color = FVector3f(LightShaderParameters.Color);
-<<<<<<< HEAD
-			DestLight.Dimensions = FVector3f(2.0f * LightShaderParameters.SourceRadius, 2.0f * LightShaderParameters.SourceLength, 0.0f);
-=======
 			DestLight.Dimensions = FVector2f(2.0f * LightShaderParameters.SourceRadius, 2.0f * LightShaderParameters.SourceLength);
->>>>>>> d731a049
 			DestLight.Shaping = FVector2f(LightShaderParameters.RectLightBarnCosAngle, LightShaderParameters.RectLightBarnLength);
 			DestLight.Flags |= PATHTRACING_LIGHT_RECT;
 			break;
@@ -339,11 +335,7 @@
 			// #dxr_todo: UE-72556 define these differences from Lit..
 			DestLight.Color = FVector3f(LightShaderParameters.Color);
 			float SourceRadius = 0.0; // LightShaderParameters.SourceRadius causes too much noise for little pay off at this time
-<<<<<<< HEAD
-			DestLight.Dimensions = FVector3f(SourceRadius, 0.0, 0.0);
-=======
 			DestLight.Dimensions = FVector2f(SourceRadius, 0.0);
->>>>>>> d731a049
 			DestLight.Flags |= PATHTRACING_LIGHT_POINT;
 			break;
 		}
@@ -356,11 +348,7 @@
 			// #dxr_todo: UE-72556 define these differences from Lit..
 			DestLight.Color = FVector3f(LightShaderParameters.Color);
 			float SourceRadius = 0.0; // LightShaderParameters.SourceRadius causes too much noise for little pay off at this time
-<<<<<<< HEAD
-			DestLight.Dimensions = FVector3f(SourceRadius, 0.0, 0.0);
-=======
 			DestLight.Dimensions = FVector2f(SourceRadius, 0.0);
->>>>>>> d731a049
 			DestLight.Shaping = LightShaderParameters.SpotAngles;
 			DestLight.Flags |= PATHTRACING_LIGHT_SPOT;
 			break;
