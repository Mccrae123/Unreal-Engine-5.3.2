// Copyright Epic Games, Inc. All Rights Reserved.

#include "RayTracingIESLightProfiles.h"
#include "SceneRendering.h"
#include "CopyTextureShaders.h"

#if RHI_RAYTRACING

void FIESLightProfileResource::BuildIESLightProfilesTexture(FRHICommandListImmediate& RHICmdList, const TArray<UTextureLightProfile*, SceneRenderingAllocator>& NewIESProfilesArray)
{
	// Rebuild 2D texture that contains one IES light profile per row

	check(IsInRenderingThread());

	bool NeedsRebuild = false;
	if (NewIESProfilesArray.Num() != IESTextureData.Num())
	{
		NeedsRebuild = true;
		IESTextureData.SetNum(NewIESProfilesArray.Num(), true);
	}
	else
	{
		for (int32 i = 0; i < IESTextureData.Num(); ++i)
		{
			if (IESTextureData[i] != NewIESProfilesArray[i])
			{
				NeedsRebuild = true;
				break;
			}
		}
	}

	uint32 NewArraySize = NewIESProfilesArray.Num();

	if (!NeedsRebuild || NewArraySize == 0)
	{
		return;
	}

	if (!DefaultTexture)
	{
<<<<<<< HEAD
		FRHIResourceCreateInfo CreateInfo;
		CreateInfo.DebugName = TEXT("RTDefaultIESProfile");
=======
		FRHIResourceCreateInfo CreateInfo(TEXT("RTDefaultIESProfile"));
>>>>>>> 6bbb88c8
		DefaultTexture = RHICreateTexture2D(AllowedIESProfileWidth, 1, AllowedIESProfileFormat, 1, 1, TexCreate_ShaderResource | TexCreate_UAV, CreateInfo);
		FUnorderedAccessViewRHIRef UAV = RHICreateUnorderedAccessView(DefaultTexture, 0);

		RHICmdList.Transition(FRHITransitionInfo(DefaultTexture, ERHIAccess::Unknown, ERHIAccess::UAVCompute));
<<<<<<< HEAD
		RHICmdList.ClearUAVFloat(UAV, FVector4(1.0f, 1.0f, 1.0f, 1.0f));
=======
		RHICmdList.ClearUAVFloat(UAV, FVector4f(1.0f, 1.0f, 1.0f, 1.0f));
>>>>>>> 6bbb88c8
		RHICmdList.Transition(FRHITransitionInfo(DefaultTexture, ERHIAccess::UAVCompute, ERHIAccess::SRVMask));
	}

	if (!AtlasTexture || AtlasTexture->GetSizeY() != NewArraySize)
	{
<<<<<<< HEAD
		FRHIResourceCreateInfo CreateInfo;
		CreateInfo.DebugName = TEXT("RTIESProfileAtlas");
=======
		FRHIResourceCreateInfo CreateInfo(TEXT("RTIESProfileAtlas"));
>>>>>>> 6bbb88c8
		AtlasTexture = RHICreateTexture2D(AllowedIESProfileWidth, NewArraySize, AllowedIESProfileFormat, 1, 1, TexCreate_ShaderResource | TexCreate_UAV, CreateInfo);
		AtlasUAV = RHICreateUnorderedAccessView(AtlasTexture, 0);
	}

	CopyTextureCS::DispatchContext DispatchContext;
	TShaderRef<FCopyTextureCS> Shader = FCopyTextureCS::SelectShader(GetGlobalShaderMap(GMaxRHIFeatureLevel), 
		ECopyTextureResourceType::Texture2D, // SrcType
		ECopyTextureResourceType::Texture2D, // DstType
		ECopyTextureValueType::Float,
		DispatchContext); // out DispatchContext
	FRHIComputeShader* ShaderRHI = Shader.GetComputeShader();

	RHICmdList.Transition(FRHITransitionInfo(AtlasUAV, ERHIAccess::Unknown, ERHIAccess::UAVCompute));
	RHICmdList.SetComputeShader(ShaderRHI);
	RHICmdList.SetUAVParameter(ShaderRHI, Shader->GetDstResourceParam().GetBaseIndex(), AtlasUAV);
	RHICmdList.BeginUAVOverlap(AtlasUAV);
	for (uint32 ProfileIndex = 0; ProfileIndex < NewArraySize; ++ProfileIndex)
	{
		IESTextureData[ProfileIndex] = NewIESProfilesArray[ProfileIndex];
		const UTextureLightProfile* LightProfileTexture = IESTextureData[ProfileIndex];

		FTextureRHIRef ProfileTexture; 
		if (IsIESTextureFormatValid(LightProfileTexture))
		{
<<<<<<< HEAD
			ProfileTexture = LightProfileTexture->Resource->TextureRHI;
=======
			ProfileTexture = LightProfileTexture->GetResource()->TextureRHI;
>>>>>>> 6bbb88c8
		}
		else
		{
			ProfileTexture = DefaultTexture;
		}

		RHICmdList.SetShaderTexture(ShaderRHI, Shader->GetSrcResourceParam().GetBaseIndex(), ProfileTexture);
		Shader->Dispatch(RHICmdList, DispatchContext,
			FIntVector(0, 0, 0), // SrcOffset
			FIntVector(0, ProfileIndex, 0), // DstOffset
			FIntVector(AllowedIESProfileWidth, 1, 1));
	}
	RHICmdList.EndUAVOverlap(AtlasUAV);
	RHICmdList.Transition(FRHITransitionInfo(AtlasUAV, ERHIAccess::UAVCompute, ERHIAccess::SRVMask));
}

bool FIESLightProfileResource::IsIESTextureFormatValid(const UTextureLightProfile* Texture) const
{
	if (Texture
<<<<<<< HEAD
		&& Texture->Resource
		&& Texture->Resource->TextureRHI
		&& Texture->PlatformData
		&& Texture->PlatformData->PixelFormat == AllowedIESProfileFormat
		&& Texture->PlatformData->Mips.Num() == 1
		&& Texture->PlatformData->Mips[0].SizeX == AllowedIESProfileWidth
		//#dxr_todo: UE-70840 anisotropy in IES files is ignored so far (to support that, we should not store one IES profile per row but use more than one row per profile in that case)
		&& Texture->PlatformData->Mips[0].SizeY == 1
=======
		&& Texture->GetResource()
		&& Texture->GetResource()->TextureRHI
		&& Texture->GetPlatformData()
		&& Texture->GetPlatformData()->PixelFormat == AllowedIESProfileFormat
		&& Texture->GetPlatformData()->Mips.Num() == 1
		&& Texture->GetPlatformData()->Mips[0].SizeX == AllowedIESProfileWidth
		//#dxr_todo: UE-70840 anisotropy in IES files is ignored so far (to support that, we should not store one IES profile per row but use more than one row per profile in that case)
		&& Texture->GetPlatformData()->Mips[0].SizeY == 1
>>>>>>> 6bbb88c8
		)
	{
		return true;
	}
	else
	{
		return false;
	}
}

#endif<|MERGE_RESOLUTION|>--- conflicted
+++ resolved
@@ -39,32 +39,18 @@
 
 	if (!DefaultTexture)
 	{
-<<<<<<< HEAD
-		FRHIResourceCreateInfo CreateInfo;
-		CreateInfo.DebugName = TEXT("RTDefaultIESProfile");
-=======
 		FRHIResourceCreateInfo CreateInfo(TEXT("RTDefaultIESProfile"));
->>>>>>> 6bbb88c8
 		DefaultTexture = RHICreateTexture2D(AllowedIESProfileWidth, 1, AllowedIESProfileFormat, 1, 1, TexCreate_ShaderResource | TexCreate_UAV, CreateInfo);
 		FUnorderedAccessViewRHIRef UAV = RHICreateUnorderedAccessView(DefaultTexture, 0);
 
 		RHICmdList.Transition(FRHITransitionInfo(DefaultTexture, ERHIAccess::Unknown, ERHIAccess::UAVCompute));
-<<<<<<< HEAD
-		RHICmdList.ClearUAVFloat(UAV, FVector4(1.0f, 1.0f, 1.0f, 1.0f));
-=======
 		RHICmdList.ClearUAVFloat(UAV, FVector4f(1.0f, 1.0f, 1.0f, 1.0f));
->>>>>>> 6bbb88c8
 		RHICmdList.Transition(FRHITransitionInfo(DefaultTexture, ERHIAccess::UAVCompute, ERHIAccess::SRVMask));
 	}
 
 	if (!AtlasTexture || AtlasTexture->GetSizeY() != NewArraySize)
 	{
-<<<<<<< HEAD
-		FRHIResourceCreateInfo CreateInfo;
-		CreateInfo.DebugName = TEXT("RTIESProfileAtlas");
-=======
 		FRHIResourceCreateInfo CreateInfo(TEXT("RTIESProfileAtlas"));
->>>>>>> 6bbb88c8
 		AtlasTexture = RHICreateTexture2D(AllowedIESProfileWidth, NewArraySize, AllowedIESProfileFormat, 1, 1, TexCreate_ShaderResource | TexCreate_UAV, CreateInfo);
 		AtlasUAV = RHICreateUnorderedAccessView(AtlasTexture, 0);
 	}
@@ -89,11 +75,7 @@
 		FTextureRHIRef ProfileTexture; 
 		if (IsIESTextureFormatValid(LightProfileTexture))
 		{
-<<<<<<< HEAD
-			ProfileTexture = LightProfileTexture->Resource->TextureRHI;
-=======
 			ProfileTexture = LightProfileTexture->GetResource()->TextureRHI;
->>>>>>> 6bbb88c8
 		}
 		else
 		{
@@ -113,16 +95,6 @@
 bool FIESLightProfileResource::IsIESTextureFormatValid(const UTextureLightProfile* Texture) const
 {
 	if (Texture
-<<<<<<< HEAD
-		&& Texture->Resource
-		&& Texture->Resource->TextureRHI
-		&& Texture->PlatformData
-		&& Texture->PlatformData->PixelFormat == AllowedIESProfileFormat
-		&& Texture->PlatformData->Mips.Num() == 1
-		&& Texture->PlatformData->Mips[0].SizeX == AllowedIESProfileWidth
-		//#dxr_todo: UE-70840 anisotropy in IES files is ignored so far (to support that, we should not store one IES profile per row but use more than one row per profile in that case)
-		&& Texture->PlatformData->Mips[0].SizeY == 1
-=======
 		&& Texture->GetResource()
 		&& Texture->GetResource()->TextureRHI
 		&& Texture->GetPlatformData()
@@ -131,7 +103,6 @@
 		&& Texture->GetPlatformData()->Mips[0].SizeX == AllowedIESProfileWidth
 		//#dxr_todo: UE-70840 anisotropy in IES files is ignored so far (to support that, we should not store one IES profile per row but use more than one row per profile in that case)
 		&& Texture->GetPlatformData()->Mips[0].SizeY == 1
->>>>>>> 6bbb88c8
 		)
 	{
 		return true;
