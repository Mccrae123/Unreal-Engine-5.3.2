// Copyright Epic Games, Inc. All Rights Reserved.

#include "GPUFastFourierTransform.h"
#include "SceneUtils.h"
#include "GlobalShader.h"
<<<<<<< HEAD
#include "RenderTargetPool.h" // used for on-the-fly acquisition of 
#include "ShaderCompilerCore.h"

uint32 GPUFFT::MaxScanLineLength() 
=======
#include "RenderGraph.h" 
#include "ShaderCompilerCore.h"
#include "SystemTextures.h"

bool ShouldCompileGPUFFT(EShaderPlatform Platform)
>>>>>>> 6bbb88c8
{
	return FDataDrivenShaderPlatformInfo::GetSupportsFFTBloom(Platform);
}

uint32 GPUFFT::MaxScanLineLength() 
{
	return 4096;
}

bool GPUFFT::IsHorizontal(const FFT_XFORM_TYPE& XFormType)
{
	return (XFormType == FFT_XFORM_TYPE::FORWARD_HORIZONTAL || XFormType == FFT_XFORM_TYPE::INVERSE_HORIZONTAL);
}
bool GPUFFT::IsForward(const FFT_XFORM_TYPE& XFormType)
{
	return (XFormType == FFT_XFORM_TYPE::FORWARD_HORIZONTAL || XFormType == FFT_XFORM_TYPE::FORWARD_VERTICAL);
}

GPUFFT::FFTDescription::FFTDescription(const GPUFFT::FFT_XFORM_TYPE& XForm, const FIntPoint& XFormExtent)
	:XFormType(XForm)
{
	if (GPUFFT::IsHorizontal(XFormType))
	{
		SignalLength = XFormExtent.X;
		NumScanLines = XFormExtent.Y;
	}
	else
	{
		SignalLength = XFormExtent.Y;
		NumScanLines = XFormExtent.X;
	}
}

FIntPoint GPUFFT::FFTDescription::TransformExtent() const
{
	const bool bIsHornizontal = GPUFFT::IsHorizontal(XFormType);

	FIntPoint Extent = (bIsHornizontal) ? FIntPoint(SignalLength, NumScanLines) : FIntPoint(NumScanLines, SignalLength);
	return Extent;
}

bool GPUFFT::FFTDescription::IsHorizontal() const
{
	return GPUFFT::IsHorizontal(XFormType);
}

bool GPUFFT::FFTDescription::IsForward() const
{
	return GPUFFT::IsForward(XFormType);
}

const TCHAR* GPUFFT::FFTDescription::FFT_TypeName() const
{
	if (XFormType == FFT_XFORM_TYPE::FORWARD_HORIZONTAL) return TEXT("Forward Horizontal");
	if (XFormType == FFT_XFORM_TYPE::INVERSE_HORIZONTAL) return TEXT("Inverse Horizontal");
	if (XFormType == FFT_XFORM_TYPE::FORWARD_VERTICAL)   return TEXT("Forward Vertical");
	if (XFormType == FFT_XFORM_TYPE::INVERSE_VERTICAL)   return TEXT("Inverse Vertical");
	unimplemented();
	return TEXT("Error");
}


namespace GPUFFT
{

	// Encode the transform type in the lower two bits
	static uint32 BitEncode(const GPUFFT::FFT_XFORM_TYPE& XFormType)
	{
		// put a 1 in the low bit for Horizontal
		uint32 BitEncodedValue = GPUFFT::IsHorizontal(XFormType) ? 1 : 0;
		// put a 1 in the second lowest bit for forward
		if (GPUFFT::IsForward(XFormType))
		{
			BitEncodedValue |= 2;
		}
		return BitEncodedValue;

	}

	/** 
	* Computes the minimal number of bits required to represent the in number N
	*/
	uint32 BitSize(uint32 N) 
	{
		uint32 Result = 0;
		while (N > 0) {
			N = N >> 1;
			Result++;
		}
		return Result;
	}

	/**
	* Decompose the input PowTwoLenght, as PowTwoLength = N X PowTwoBase X PowTwoBase X .. X PowTwoBase
	* NB: This assumes the PowTwoLength and PowTwoBase are powers of two. 
	*/
	TArray<uint32> GetFactors(const uint32 PowTwoLength, const uint32 PowTwoBase)
	{
		TArray<uint32> FactorList;

		// Early out. 
		if (!FMath::IsPowerOfTwo(PowTwoLength) || !FMath::IsPowerOfTwo(PowTwoBase)) return FactorList;

		const uint32 LogTwoLength = BitSize(PowTwoLength) - 1;
		const uint32 LogTwoBase = BitSize(PowTwoBase) - 1;

		const uint32 RemainderPower = LogTwoLength % LogTwoBase;
		const uint32 BasePower = LogTwoLength / LogTwoBase;

		for (uint32 idx = 0; idx < BasePower; idx++) 
		{
			FactorList.Add(PowTwoBase);
		}

		if (RemainderPower != 0)
		{
			uint32 Factor = 1 << RemainderPower;
			FactorList.Add(Factor);
		}
			
		return FactorList;
	}


	void SwapContents(FRDGTextureRef& TmpBuffer, FRDGTextureRef& DstBuffer)
	{
		// Swap the pointers
		FRDGTextureRef TmpDst = DstBuffer;
		DstBuffer = TmpBuffer;
		TmpBuffer = TmpDst;
	}
}

namespace
{

class FPowRadixSignalLengthDim : SHADER_PERMUTATION_SPARSE_INT("SCAN_LINE_LENGTH", 2, 4, 8, 16, 32, 64, 128, 256, 512, 1024, 2048, 4096);

<<<<<<< HEAD
		const FGPUFFTShaderContext::ShaderMapType& ShaderMap = Context.GetShaderMap();
		FRHICommandList& RHICmdList = Context.GetRHICmdList();

		SCOPED_DRAW_EVENTF(RHICmdList, CopyWindowCS, TEXT("FFT Multipass: Copy Subwindow"));

		// Get pointer to the shader
		TShaderRef<FCopyWindowCS> ComputeShader = GetCopyWindowCS(ShaderMap);
		RHICmdList.SetComputeShader(ComputeShader.GetComputeShader());

		// Bind output
		FScopedUAVBind ScopedBind = FScopedUAVBind::BindOutput(RHICmdList, ComputeShader, DstUAV);

		ComputeShader->SetCSParamters(RHICmdList, SrcWindow, SrcTexture,  DstWindow, PreFilter);

		// Dispatch with a single thread-group for each "column" in the result where the transform direction is the "row" direction.
		RHICmdList.DispatchComputeShader(XGroups, YGroups, 1);
	}

	/**
	* 
	* Single Pass that computes the Frequency Space convolution of two buffers
	* that have already been transformed into frequency space.
	*
	* This is really means the complex product of two buffers divided
	* by the correct values to "normalize" the effect of the kernel buffer.
	*
	* In this case, each float4 is viewed as a pair of complex numbers,
	* and the product of float4 Src, Knl is computed
	* as float4(ComplexMult(Src.xy, Knl.xy) / Na, ComplexMult(Src.zw, Knl.zw)/Nb)
	* where Na and Nb are related to the sums of the weights in the kernel buffer. 
	*
	* Assumes the dst buffer is large enough to hold the result.
	* The Src float4 data is interpreted as a pair of independent complex numbers.
	* The Knl float4 data is interpreted as a pair of independent complex numbers  
	*
	* @param Context    - container for RHI and ShanderMap
	* @param bHorizontalFirst - Describes the layout of the transformed data.
	*                           bHorizontalFirst == true for data that was transformed as 
	*                           Vertical::ComplexFFT following Horizontal::TwoForOneRealFFT
	*                           bHorizontalFirst == false for data that was transformed as
	*                           Horizontal::ComplexFFT following Vertical::TwoForOneRealFFT
	* @param SrcTexture - SRV the source image buffer.
	* @param KnlTexture - SRV the kernel image buffer.
	*
	* @param DstUAV     - UAV, the destination buffer that will hold the result of the single pass
	*
	*/

	void DispatchComplexMultiplyImagesCS(FGPUFFTShaderContext& Context,
		const bool bHorizontalScanlines,
		const FIntRect& SrcWindow, const FTextureRHIRef& SrcTexture,
		const FTextureRHIRef& KnlTexure,
		FUnorderedAccessViewRHIRef DstUAV)
	{
		using namespace GPUFFTComputeShaderUtils;
		// The size of the dst
		const FIntPoint DstExtent = SrcWindow.Size();

		const FGPUFFTShaderContext::ShaderMapType& ShaderMap = Context.GetShaderMap();
		FRHICommandList& RHICmdList = Context.GetRHICmdList();

		SCOPED_DRAW_EVENTF(RHICmdList, ComplexMultiplyImagesCS, TEXT("FFT Multipass: Convolution in freq-space"));

		// Get pointer to the shader
		TShaderRef<FComplexMultiplyImagesCS> ComputeShader = GetComplexMultiplyImagesCS(ShaderMap);
		RHICmdList.SetComputeShader(ComputeShader.GetComputeShader());

		// Bind output
		FScopedUAVBind ScopedBind = FScopedUAVBind::BindOutput(RHICmdList, ComputeShader, DstUAV);

		ComputeShader->SetCSParamters(RHICmdList, bHorizontalScanlines, SrcWindow, SrcTexture, KnlTexure);
		
		// Align the scanlines in the direction of the first transform.
		const uint32 NumScanLines = (bHorizontalScanlines)  ? DstExtent.Y : DstExtent.X;
		const uint32 SignalLength = (!bHorizontalScanlines) ? DstExtent.Y : DstExtent.X;
	
		// Dispatch with a single thread-group for each "column."
		// Configured this way because the entire column will share the same normalization values (retrieved  from the kernel)
		//RHICmdList.DispatchComputeShader(1, ThreadGroupsPerScanline, NumScanLines);
		RHICmdList.DispatchComputeShader(1, 1, NumScanLines);
	}


	/**
	* Single Pass that separates or merges the transform of four real signals from 
	* viewed as the transform of two complex  signals.  
	*
	* Assumes the dst buffer is large enough to hold the result.
	* The Src float4 data is interprets  as a pair of independent complex numbers.
	*
	* @param Context    - container for RHI and ShanderMap
	* @param FFTDesc    - Metadata that describes the underlying complex FFT
	* @param SrcTexture - SRV the source image buffer
	* @param DstUAV     - UAV, the destination buffer that will hold the result of the single pass
	*
	* The data in the SrcTexture and DstUAV is aligned with (0,0).
	* FFTDesc.IsHorizontal() indicates the transform direction in the buffer that needs to be spit/merged
	* FFTDesc.IsForward() indicates spit (true) vs merge (false).
	*/
	void DispatchPackTwoForOneFFTPassCS(FGPUFFTShaderContext& Context, const FFTDescription& FFTDesc,
		const FTextureRHIRef& SrcTexture, FUnorderedAccessViewRHIRef DstUAV)
=======
class FFFTShader : public FGlobalShader
{
public:
	static bool ShouldCompilePermutation(const FGlobalShaderPermutationParameters& Parameters)
>>>>>>> 6bbb88c8
	{
		return ShouldCompileGPUFFT(Parameters.Platform);
	}

	FFFTShader() = default;
	FFFTShader(const CompiledShaderInitializerType& Initializer)
		: FGlobalShader(Initializer)
	{}
};

class FReorderFFTPassCS : public FFFTShader
{
	DECLARE_GLOBAL_SHADER(FReorderFFTPassCS);
	SHADER_USE_PARAMETER_STRUCT(FReorderFFTPassCS, FFFTShader);

	BEGIN_SHADER_PARAMETER_STRUCT(FParameters, )
		SHADER_PARAMETER(FIntRect, SrcRect)
		SHADER_PARAMETER(FIntRect, DstRect)
		SHADER_PARAMETER(int32, TransformType)
		SHADER_PARAMETER(int32, LogTwoLength)
		SHADER_PARAMETER(int32, BitCount)

		SHADER_PARAMETER_RDG_TEXTURE(Texture2D, SrcSRV)
		SHADER_PARAMETER_RDG_TEXTURE_UAV(RWTexture2D, DstUAV)
	END_SHADER_PARAMETER_STRUCT()

	static void ModifyCompilationEnvironment(const FGlobalShaderPermutationParameters& Parameters, FShaderCompilerEnvironment& OutEnvironment)
	{
		FGlobalShader::ModifyCompilationEnvironment(Parameters, OutEnvironment);
		OutEnvironment.SetDefine(TEXT("INCLUDE_REORDER_FFT_PASS"), 1);
	}
};


<<<<<<< HEAD
		// Get pointer to the shader
		TShaderRef<FPackTwoForOneFFTPassCS> ComputeShader = GetPackTwoForOneFFTPassCS(ShaderMap, TransformLength);
		RHICmdList.SetComputeShader(ComputeShader.GetComputeShader());
=======
class FGroupShardSubFFTPassCS : public FFFTShader
{
	DECLARE_GLOBAL_SHADER(FGroupShardSubFFTPassCS);
	SHADER_USE_PARAMETER_STRUCT(FGroupShardSubFFTPassCS, FFFTShader);

	BEGIN_SHADER_PARAMETER_STRUCT(FParameters, )
		SHADER_PARAMETER(FIntRect, SrcWindow)
		SHADER_PARAMETER(int32, TransformType)
		SHADER_PARAMETER(int32, TransformLength)
		SHADER_PARAMETER(int32, NumSubRegions)
>>>>>>> 6bbb88c8

		SHADER_PARAMETER_RDG_TEXTURE(Texture2D, SrcTexture)
		SHADER_PARAMETER_RDG_TEXTURE_UAV(RWTexture2D, DstTexture)
	END_SHADER_PARAMETER_STRUCT()

	static uint32 SubPassLength() { return 2048; }
	static uint32 Radix() { return 2; }

	static void ModifyCompilationEnvironment(const FGlobalShaderPermutationParameters& Parameters, FShaderCompilerEnvironment& OutEnvironment)
	{
		FGlobalShader::ModifyCompilationEnvironment(Parameters, OutEnvironment);
		OutEnvironment.SetDefine(TEXT("INCLUDE_GROUP_SHARED_SUB_COMPLEX_FFT"), 1);
		OutEnvironment.SetDefine(TEXT("SCAN_LINE_LENGTH"), FGroupShardSubFFTPassCS::SubPassLength());
		OutEnvironment.SetDefine(TEXT("RADIX"), FGroupShardSubFFTPassCS::Radix());
	}
};

class FComplexFFTPassCS : public FFFTShader
{
	DECLARE_GLOBAL_SHADER(FComplexFFTPassCS);
	SHADER_USE_PARAMETER_STRUCT(FComplexFFTPassCS, FFFTShader);

	BEGIN_SHADER_PARAMETER_STRUCT(FParameters, )
		SHADER_PARAMETER(FIntRect, SrcRect)
		SHADER_PARAMETER(FIntRect, DstRect)
		SHADER_PARAMETER(int32, TransformType)
		SHADER_PARAMETER(int32, PowTwoLength)
		SHADER_PARAMETER(int32, BitCount)

		SHADER_PARAMETER_RDG_TEXTURE(Texture2D, SrcSRV)
		SHADER_PARAMETER_RDG_BUFFER_SRV(StructuredBuffer<float4>, DstPostFilterParameters)
		SHADER_PARAMETER_RDG_TEXTURE_UAV(RWTexture2D, DstUAV)
	END_SHADER_PARAMETER_STRUCT()

	static void ModifyCompilationEnvironment(const FGlobalShaderPermutationParameters& Parameters, FShaderCompilerEnvironment& OutEnvironment)
	{
		FGlobalShader::ModifyCompilationEnvironment(Parameters, OutEnvironment);
		OutEnvironment.SetDefine(TEXT("INCLUDE_COMPLEX_FFT_PASS"), 1);
	}
};


class FPackTwoForOneFFTPassCS : public FFFTShader
{
	DECLARE_GLOBAL_SHADER(FPackTwoForOneFFTPassCS);
	SHADER_USE_PARAMETER_STRUCT(FPackTwoForOneFFTPassCS, FFFTShader);

	BEGIN_SHADER_PARAMETER_STRUCT(FParameters, )
		SHADER_PARAMETER(FIntRect, DstRect)
		SHADER_PARAMETER(int32, TransformType)

<<<<<<< HEAD
		SCOPED_DRAW_EVENTF(RHICmdList, ComplexFFTPass, TEXT("FFT Multipass: Pass %d of Complex %s of size %d"), PassLength, *TransformName, TransformLength);
		
		FIntPoint DstExtent = FFTDesc.TransformExtent();
		
		// Get a base pointer to the shader
		TShaderRef<FComplexFFTPassCS> ComputeShader = GetComplexFFTPassCS(ShaderMap, TransformLength);
		RHICmdList.SetComputeShader(ComputeShader.GetComputeShader());
=======
		SHADER_PARAMETER_RDG_TEXTURE(Texture2D, SrcSRV)
		SHADER_PARAMETER_RDG_TEXTURE_UAV(RWTexture2D, DstUAV)
	END_SHADER_PARAMETER_STRUCT()

	static void ModifyCompilationEnvironment(const FGlobalShaderPermutationParameters& Parameters, FShaderCompilerEnvironment& OutEnvironment)
	{
		FGlobalShader::ModifyCompilationEnvironment(Parameters, OutEnvironment);
		OutEnvironment.SetDefine(TEXT("INCLUDE_PACK_TWOFORONE_FFT_PASS"), 1);
	}
};

class FCopyWindowCS : public FFFTShader
{
	DECLARE_GLOBAL_SHADER(FCopyWindowCS);
	SHADER_USE_PARAMETER_STRUCT(FCopyWindowCS, FFFTShader);
>>>>>>> 6bbb88c8

	BEGIN_SHADER_PARAMETER_STRUCT(FParameters, )
		SHADER_PARAMETER(FIntRect, SrcRect)
		SHADER_PARAMETER(FIntRect, DstRect)
		SHADER_PARAMETER(FVector3f, BrightPixelGain)

		SHADER_PARAMETER_RDG_TEXTURE(Texture2D, SrcSRV)
		SHADER_PARAMETER_RDG_TEXTURE_UAV(RWTexture2D, DstUAV)
	END_SHADER_PARAMETER_STRUCT()

	static FIntPoint ThreadCount() { return FIntPoint(1, 32); }

	static void ModifyCompilationEnvironment(const FGlobalShaderPermutationParameters& Parameters, FShaderCompilerEnvironment& OutEnvironment)
	{
		FFFTShader::ModifyCompilationEnvironment(Parameters, OutEnvironment);
		OutEnvironment.SetDefine(TEXT("INCLUDE_COPY_WINDOW"), 1);
		OutEnvironment.SetDefine(TEXT("X_THREAD_COUNT"), ThreadCount().X);
		OutEnvironment.SetDefine(TEXT("Y_THREAD_COUNT"), ThreadCount().Y);
	}
};

class FComplexMultiplyImagesCS : public FFFTShader
{
	DECLARE_GLOBAL_SHADER(FComplexMultiplyImagesCS);
	SHADER_USE_PARAMETER_STRUCT(FComplexMultiplyImagesCS, FFFTShader);

	BEGIN_SHADER_PARAMETER_STRUCT(FParameters, )
		SHADER_PARAMETER(FIntRect, SrcRect)
		SHADER_PARAMETER(int32, DataLayout)

		SHADER_PARAMETER_RDG_TEXTURE(Texture2D, SrcSRV)
		SHADER_PARAMETER_RDG_TEXTURE(Texture2D, KnlSRV)
		SHADER_PARAMETER_RDG_TEXTURE_UAV(RWTexture2D, DstUAV)
	END_SHADER_PARAMETER_STRUCT()

	static void ModifyCompilationEnvironment(const FGlobalShaderPermutationParameters& Parameters, FShaderCompilerEnvironment& OutEnvironment)
	{
		FGlobalShader::ModifyCompilationEnvironment(Parameters, OutEnvironment);
		OutEnvironment.SetDefine(TEXT("INCLUDE_COMPLEX_MULTIPLY_IMAGES"), 1);
	}
};

class FGSComplexTransformCS : public FFFTShader
{
	DECLARE_GLOBAL_SHADER(FGSComplexTransformCS);
	SHADER_USE_PARAMETER_STRUCT(FGSComplexTransformCS, FFFTShader);

<<<<<<< HEAD
		// Get a base pointer to the shader
		TShaderRef<FReorderFFTPassCS> ComputeShader = GetReorderFFTPassCS(ShaderMap);
		RHICmdList.SetComputeShader(ComputeShader.GetComputeShader());
=======
	using FPermutationDomain = TShaderPermutationDomain<FPowRadixSignalLengthDim>;

	BEGIN_SHADER_PARAMETER_STRUCT(FParameters, )
		SHADER_PARAMETER(FIntPoint, SrcRectMin)
		SHADER_PARAMETER(FIntPoint, SrcRectMax)
		SHADER_PARAMETER(FIntPoint, DstExtent)
		SHADER_PARAMETER(FIntRect, DstRect)
		SHADER_PARAMETER(FVector3f, BrightPixelGain)
		SHADER_PARAMETER(int32, TransformType)
>>>>>>> 6bbb88c8

		SHADER_PARAMETER_RDG_TEXTURE(Texture2D, SrcTexture)
		SHADER_PARAMETER_RDG_TEXTURE_UAV(RWTexture2D, DstTexture)
	END_SHADER_PARAMETER_STRUCT()

	static void ModifyCompilationEnvironment(const FGlobalShaderPermutationParameters& Parameters, FShaderCompilerEnvironment& OutEnvironment)
	{
		FPermutationDomain PermutationVector(Parameters.PermutationId);
		int32 PowRadixSignalLength = PermutationVector.Get<FPowRadixSignalLengthDim>();

		FFFTShader::ModifyCompilationEnvironment(Parameters, OutEnvironment);
		OutEnvironment.SetDefine(TEXT("INCLUDE_GROUP_SHARED_COMPLEX_FFT"), 1);
		if (PowRadixSignalLength > 8)
		{
			OutEnvironment.SetDefine(TEXT("MIXED_RADIX"), 1);
		}
	}
};

class FGSTwoForOneTransformCS : public FFFTShader
{
	DECLARE_GLOBAL_SHADER(FGSTwoForOneTransformCS);
	SHADER_USE_PARAMETER_STRUCT(FGSTwoForOneTransformCS, FFFTShader);

	using FPermutationDomain = TShaderPermutationDomain<FPowRadixSignalLengthDim>;

	BEGIN_SHADER_PARAMETER_STRUCT(FParameters, )
		SHADER_PARAMETER(FIntPoint, SrcRectMin)
		SHADER_PARAMETER(FIntPoint, SrcRectMax)
		SHADER_PARAMETER(FIntPoint, DstExtent)
		SHADER_PARAMETER(FIntRect, DstRect)
		SHADER_PARAMETER(FVector3f, BrightPixelGain)
		SHADER_PARAMETER(int32, TransformType)

		SHADER_PARAMETER_RDG_TEXTURE(Texture2D, SrcTexture)
		SHADER_PARAMETER_RDG_BUFFER_SRV(StructuredBuffer<float4>, DstPostFilterParameters)
		SHADER_PARAMETER_RDG_TEXTURE_UAV(RWTexture2D, DstTexture)
	END_SHADER_PARAMETER_STRUCT()

	static void ModifyCompilationEnvironment(const FGlobalShaderPermutationParameters& Parameters, FShaderCompilerEnvironment& OutEnvironment)
	{
		FPermutationDomain PermutationVector(Parameters.PermutationId);
		int32 PowRadixSignalLength = PermutationVector.Get<FPowRadixSignalLengthDim>();

		FFFTShader::ModifyCompilationEnvironment(Parameters, OutEnvironment);
		OutEnvironment.SetDefine(TEXT("INCLUDE_GROUP_SHARED_TWO_FOR_ONE_FFT"), 1);
		if (PowRadixSignalLength > 8)
		{
			OutEnvironment.SetDefine(TEXT("MIXED_RADIX"), 1);
		}
	}
};

class FGSConvolutionWithTextureCS : public FFFTShader
{
	DECLARE_GLOBAL_SHADER(FGSConvolutionWithTextureCS);
	SHADER_USE_PARAMETER_STRUCT(FGSConvolutionWithTextureCS, FFFTShader);

	using FPermutationDomain = TShaderPermutationDomain<FPowRadixSignalLengthDim>;

	BEGIN_SHADER_PARAMETER_STRUCT(FParameters, )
		SHADER_PARAMETER(FIntPoint, SrcRectMin)
		SHADER_PARAMETER(FIntPoint, SrcRectMax)
		SHADER_PARAMETER(FIntPoint, DstExtent)
		SHADER_PARAMETER(int32, TransformType)

<<<<<<< HEAD
		// Get a base pointer to the shader
		TShaderRef<FGroupShardSubFFTPassCS> ComputeShader = GetGroupSharedSubFFTPassCS(ShaderMap, TransformLength);
		RHICmdList.SetComputeShader(ComputeShader.GetComputeShader());
=======
		SHADER_PARAMETER_RDG_TEXTURE(Texture2D, SrcTexture)
		SHADER_PARAMETER_RDG_TEXTURE(Texture2D, FilterTexture)
		SHADER_PARAMETER_RDG_TEXTURE_UAV(RWTexture2D, DstTexture)
	END_SHADER_PARAMETER_STRUCT()

	static void ModifyCompilationEnvironment(const FGlobalShaderPermutationParameters& Parameters, FShaderCompilerEnvironment& OutEnvironment)
	{
		FPermutationDomain PermutationVector(Parameters.PermutationId);
		int32 PowRadixSignalLength = PermutationVector.Get<FPowRadixSignalLengthDim>();
>>>>>>> 6bbb88c8

		FFFTShader::ModifyCompilationEnvironment(Parameters, OutEnvironment);
		OutEnvironment.SetDefine(TEXT("INCLUDE_GROUP_SHARED_CONVOLUTION_WITH_TEXTURE"), 1);
		if (PowRadixSignalLength > 8)
		{
			OutEnvironment.SetDefine(TEXT("MIXED_RADIX"), 1);
		}
	}
};


IMPLEMENT_GLOBAL_SHADER(FReorderFFTPassCS,           "/Engine/Private/GPUFastFourierTransform.usf", "ReorderFFTPassCS", SF_Compute);
IMPLEMENT_GLOBAL_SHADER(FGroupShardSubFFTPassCS,     "/Engine/Private/GPUFastFourierTransform.usf", "GroupSharedSubComplexFFTCS", SF_Compute);
IMPLEMENT_GLOBAL_SHADER(FComplexFFTPassCS,           "/Engine/Private/GPUFastFourierTransform.usf", "ComplexFFTPassCS", SF_Compute);
IMPLEMENT_GLOBAL_SHADER(FPackTwoForOneFFTPassCS,     "/Engine/Private/GPUFastFourierTransform.usf", "PackTwoForOneFFTPassCS", SF_Compute);
IMPLEMENT_GLOBAL_SHADER(FCopyWindowCS,               "/Engine/Private/GPUFastFourierTransform.usf", "CopyWindowCS", SF_Compute);
IMPLEMENT_GLOBAL_SHADER(FComplexMultiplyImagesCS,    "/Engine/Private/GPUFastFourierTransform.usf", "ComplexMultiplyImagesCS", SF_Compute);
IMPLEMENT_GLOBAL_SHADER(FGSComplexTransformCS,       "/Engine/Private/GPUFastFourierTransform.usf", "GroupSharedComplexFFTCS", SF_Compute);
IMPLEMENT_GLOBAL_SHADER(FGSTwoForOneTransformCS,     "/Engine/Private/GPUFastFourierTransform.usf", "GroupSharedTwoForOneFFTCS", SF_Compute);
IMPLEMENT_GLOBAL_SHADER(FGSConvolutionWithTextureCS, "/Engine/Private/GPUFastFourierTransform.usf", "GSConvolutionWithTextureCS", SF_Compute);


/**
 * Single Pass of a multi-pass complex FFT that just reorders data for
 * a group shared subpass to consume.
 *
 * Assumes the dst buffer is large enough to hold the result.
 * The Src float4 data is interpt as a pair of independent complex numbers.
 *
 * @param FFTDesc    - Metadata that describes the underlying complex FFT
 * @param SrcRct     - The region in the Src buffer where the image to transform lives.
 * @param SrcTexture - SRV the source image buffer
 * @param DstRect    - The target Window.
 * @param DstUAV     - UAV, the destination buffer that will hold the result of the single pass
 *
 */
void DispatchReorderFFTPassCS(
	FRDGBuilder& GraphBuilder,
	const FGlobalShaderMap* ShaderMap,
	const GPUFFT::FFTDescription& FFTDesc,
	FRDGTextureRef SrcTexture, const FIntRect& SrcWindow,
	FRDGTextureRef DstTexture, const FIntRect& DstWindow,
	const bool bScrubNaNs = false)
{
	// Using multiple radix two passes.
	const uint32 Radix = 2;

	uint32 TransformLength = FFTDesc.SignalLength;

	// Breaks the data into the correct number of sub-transforms for the later group-shared pass.
	uint32 PowTwoSubLengthCount = TransformLength / FGroupShardSubFFTPassCS::SubPassLength();

	FReorderFFTPassCS::FParameters* PassParameters = GraphBuilder.AllocParameters<FReorderFFTPassCS::FParameters>();
	PassParameters->SrcRect = SrcWindow;
	PassParameters->DstRect = DstWindow;
	{
		PassParameters->TransformType = GPUFFT::BitEncode(FFTDesc.XFormType);
		if (bScrubNaNs)
		{
			PassParameters->TransformType |= 4;
		}
	}
	PassParameters->LogTwoLength = GPUFFT::BitSize(FFTDesc.SignalLength) - 1;
	PassParameters->BitCount = GPUFFT::BitSize(PowTwoSubLengthCount) - 1;

	PassParameters->SrcSRV = SrcTexture;
	PassParameters->DstUAV = GraphBuilder.CreateUAV(DstTexture);

	TShaderMapRef<FReorderFFTPassCS> ComputeShader(ShaderMap);
	FComputeShaderUtils::AddPass(
		GraphBuilder,
		RDG_EVENT_NAME("FFT Multipass: Complex %s Reorder pass of size %d", FFTDesc.FFT_TypeName(), TransformLength),
		FFTDesc.ComputePassFlags,
		ComputeShader,
		PassParameters,
		FIntVector(1, 1, TransformLength / Radix));
}


/**
* A Group Shared Single Pass of a multi-pass complex FFT.
* Assumes the dst buffer is large enough to hold the result.
* The Src float4 data is interpt as a pair of independent complex numbers.
*
* @param FFTDesc    - Metadata that describes the underlying complex FFT
* @param SrcTexture - SRV the source image buffer
* @param SrcRct     - The region in the Src buffer where the image to transform lives.
* @param DstUAV     - UAV, the destination buffer that will hold the result of the single pass
*
*/
void DispatchGSSubComplexFFTPassCS(
	FRDGBuilder& GraphBuilder,
	const FGlobalShaderMap* ShaderMap,
	const GPUFFT::FFTDescription& FFTDesc,
	FRDGTextureRef SrcTexture, const FIntRect& SrcWindow,
	FRDGTextureRef DstTexture)
{
	const uint32 TransformLength = FFTDesc.SignalLength;

	const uint32 NumSubRegions = TransformLength / FGroupShardSubFFTPassCS::SubPassLength();

	// The window on which a single transform acts.
	FIntRect SubPassWindow = SrcWindow;
	if (FFTDesc.IsHorizontal())
	{
		SubPassWindow.Max.X = SubPassWindow.Min.X + FGroupShardSubFFTPassCS::SubPassLength();
	}
	else
	{
		SubPassWindow.Max.Y = SubPassWindow.Min.Y + FGroupShardSubFFTPassCS::SubPassLength();
	}

	const uint32 NumSignals = FFTDesc.IsHorizontal() ? SubPassWindow.Size().Y : SubPassWindow.Size().X;

	FGroupShardSubFFTPassCS::FParameters* PassParameters = GraphBuilder.AllocParameters<FGroupShardSubFFTPassCS::FParameters>();
	PassParameters->SrcWindow = SrcWindow;
	PassParameters->TransformType = GPUFFT::BitEncode(FFTDesc.XFormType);
	PassParameters->TransformLength = TransformLength;
	PassParameters->NumSubRegions = NumSubRegions;

	PassParameters->SrcTexture = SrcTexture;
	PassParameters->DstTexture = GraphBuilder.CreateUAV(DstTexture);

	TShaderMapRef<FGroupShardSubFFTPassCS> ComputeShader(ShaderMap);
	FComputeShaderUtils::AddPass(
		GraphBuilder,
		RDG_EVENT_NAME("FFT Multipass: %d GS Subpasses Complex %s of size %d",
			NumSubRegions, FFTDesc.FFT_TypeName(), FGroupShardSubFFTPassCS::SubPassLength()),
		FFTDesc.ComputePassFlags,
		ComputeShader,
		PassParameters,
		FIntVector(1, 1, NumSignals));
}

/**
* Single Pass of a multi-pass complex FFT.
* Assumes the dst buffer is large enough to hold the result.
* The Src float4 data is interpt as a pair of independent complex numbers.
*
* @param FFTDesc    - Metadata that describes the underlying complex FFT
* @param PassStage  - The Depth at which this FFT pass lives. 
* @param SrcTexture - SRV the source image buffer
* @param SrcRct     - The region in the Src buffer where the image to transform lives.
* @param DstUAV     - UAV, the destination buffer that will hold the result of the single pass
*
*/
void DispatchComplexFFTPassCS(
	FRDGBuilder& GraphBuilder,
	const FGlobalShaderMap* ShaderMap,
	const GPUFFT::FFTDescription& FFTDesc,
	const uint32 PassLength,
	FRDGTextureRef SrcTexture, const FIntRect& SrcWindow,
	FRDGBufferRef DstPostFilterParameters,
	FRDGTextureRef DstTexture)
{
	// Using multiple radix two passes.
	const uint32 Radix = 2;

<<<<<<< HEAD
		// Get a base pointer to the shader
		TShaderRef<FGSComplexTransformBaseCS> ComputeShader = GetComplexFFTCS(ShaderMap, TransformLength);
		RHICmdList.SetComputeShader(ComputeShader.GetComputeShader());
=======
	const uint32 TransformLength = FFTDesc.SignalLength;

	// Translate the transform type. 
	uint32 TransformTypeValue = GPUFFT::BitEncode(FFTDesc.XFormType);
	if (!DstPostFilterParameters)
	{
		DstPostFilterParameters = GSystemTextures.GetDefaultStructuredBuffer(GraphBuilder, sizeof(FVector4f), FVector4f(1.0f, 1.0f, 1.0f, 1.0f));
	}
>>>>>>> 6bbb88c8

	FComplexFFTPassCS::FParameters* PassParameters = GraphBuilder.AllocParameters<FComplexFFTPassCS::FParameters>();
	PassParameters->SrcRect = SrcWindow;
	PassParameters->DstRect = FIntRect(FIntPoint(0, 0), FFTDesc.TransformExtent());
	PassParameters->TransformType = TransformTypeValue;
	PassParameters->PowTwoLength = PassLength;
	PassParameters->BitCount = GPUFFT::BitSize(TransformLength);

	PassParameters->SrcSRV = SrcTexture;
	PassParameters->DstPostFilterParameters = GraphBuilder.CreateSRV(DstPostFilterParameters);
	PassParameters->DstUAV = GraphBuilder.CreateUAV(DstTexture);

	TShaderMapRef<FComplexFFTPassCS> ComputeShader(ShaderMap);
	FComputeShaderUtils::AddPass(
		GraphBuilder,
		RDG_EVENT_NAME("FFT Multipass: Pass %d of Complex %s of size %d", PassLength, FFTDesc.FFT_TypeName(), TransformLength),
		FFTDesc.ComputePassFlags,
		ComputeShader,
		PassParameters,
		FIntVector(1, 1, TransformLength / Radix));
}

/**
* Single Pass that separates or merges the transform of four real signals from 
* viewed as the transform of two complex  signals.  
*
* Assumes the dst buffer is large enough to hold the result.
* The Src float4 data is interprets  as a pair of independent complex numbers.
*
* @param FFTDesc    - Metadata that describes the underlying complex FFT
* @param SrcTexture - SRV the source image buffer
* @param DstUAV     - UAV, the destination buffer that will hold the result of the single pass
*
* The data in the SrcTexture and DstUAV is aligned with (0,0).
* FFTDesc.IsHorizontal() indicates the transform direction in the buffer that needs to be spit/merged
* FFTDesc.IsForward() indicates spit (true) vs merge (false).
*/
void DispatchPackTwoForOneFFTPassCS(
	FRDGBuilder& GraphBuilder,
	const FGlobalShaderMap* ShaderMap,
	const GPUFFT::FFTDescription& FFTDesc,
	FRDGTextureRef SrcTexture,
	FRDGTextureRef DstTexture)
{
	const uint32 TransformLength = FFTDesc.SignalLength;

	// A real signal of length 'TransformLenght' requires  only TransformLength / 2 + 1  complex coefficients, 
	const uint32 RealTransformLength = ( TransformLength / 2 ) + 1;

	// The splitting into two real signals (isForward) or joinging back into a single signal
	const uint32 ResultingLength = (FFTDesc.IsForward()) ? 2 * RealTransformLength : TransformLength;

	FIntPoint DstExtent = FFTDesc.TransformExtent();
	if (FFTDesc.IsHorizontal())
	{
		DstExtent.X = ResultingLength;
	}	
	else
	{
		DstExtent.Y = ResultingLength;
	}

	FPackTwoForOneFFTPassCS::FParameters* PassParameters = GraphBuilder.AllocParameters<FPackTwoForOneFFTPassCS::FParameters>();
	PassParameters->DstRect = FIntRect(FIntPoint(0, 0), DstExtent);
	PassParameters->TransformType = GPUFFT::BitEncode(FFTDesc.XFormType);

	PassParameters->SrcSRV = SrcTexture;
	PassParameters->DstUAV = GraphBuilder.CreateUAV(DstTexture);

	TShaderMapRef<FPackTwoForOneFFTPassCS> ComputeShader(ShaderMap);
	FComputeShaderUtils::AddPass(
		GraphBuilder,
		RDG_EVENT_NAME("FFT Multipass: TwoForOne Combine/split result of %s of size %d", FFTDesc.FFT_TypeName(), TransformLength),
		FFTDesc.ComputePassFlags,
		ComputeShader,
		PassParameters,
		FIntVector(1, 1, RealTransformLength));
}

/**
 * Single Pass that Copies a sub-region of a buffer and potentially 
 * boosts the intensity of select pixels.
 * 
 * Assumes the dst buffer is large enough to hold the result.
 * The Src float4 data is interpreted as a pair of independent complex numbers.
 * The Knl float4 data is interpreted as a pair of independent complex numbers
 *
 * @param SrcWindow  - The region of interest to copy.
 * @param SrcTexture - SRV the source image buffer.
 * @param DstWindow  - The target location for the images.
 *
 * @param DstUAV     - UAV, the destination buffer that will hold the result of the single pass
 * @param Prefilter  - Optional filter to boost selected pixels.
 */
void DispatchCopyWindowCS(
	FRDGBuilder& GraphBuilder,
	ERDGPassFlags ComputePassFlags,
	const FGlobalShaderMap* ShaderMap,
	FRDGTextureRef SrcTexture, const FIntRect& SrcWindow,
	FRDGTextureRef DstTexture, const FIntRect& DstWindow,
	const GPUFFT::FPreFilter& PreFilter = GPUFFT::FPreFilter(TNumericLimits<float>::Max(), TNumericLimits<float>::Lowest(), 0.f))
{
	FCopyWindowCS::FParameters* PassParameters = GraphBuilder.AllocParameters<FCopyWindowCS::FParameters>();
	PassParameters->SrcRect = SrcWindow;
	PassParameters->DstRect = DstWindow;
	PassParameters->BrightPixelGain = PreFilter;

	PassParameters->SrcSRV = SrcTexture;
	PassParameters->DstUAV = GraphBuilder.CreateUAV(DstTexture);

	TShaderMapRef<FCopyWindowCS> ComputeShader(ShaderMap);
	FComputeShaderUtils::AddPass(
		GraphBuilder,
		RDG_EVENT_NAME("FFT Multipass: Copy Subwindow"),
		ComputePassFlags,
		ComputeShader,
		PassParameters,
		FComputeShaderUtils::GetGroupCount(DstWindow.Size(), FCopyWindowCS::ThreadCount()));
}

/**
 * 
 * Single Pass that computes the Frequency Space convolution of two buffers
 * that have already been transformed into frequency space.
 *
 * This is really means the complex product of two buffers divided
 * by the correct values to "normalize" the effect of the kernel buffer.
 *
 * In this case, each float4 is viewed as a pair of complex numbers,
 * and the product of float4 Src, Knl is computed
 * as float4(ComplexMult(Src.xy, Knl.xy) / Na, ComplexMult(Src.zw, Knl.zw)/Nb)
 * where Na and Nb are related to the sums of the weights in the kernel buffer. 
 *
 * Assumes the dst buffer is large enough to hold the result.
 * The Src float4 data is interpreted as a pair of independent complex numbers.
 * The Knl float4 data is interpreted as a pair of independent complex numbers  
 *
 * @param bHorizontalFirst - Describes the layout of the transformed data.
 *                           bHorizontalFirst == true for data that was transformed as 
 *                           Vertical::ComplexFFT following Horizontal::TwoForOneRealFFT
 *                           bHorizontalFirst == false for data that was transformed as
 *                           Horizontal::ComplexFFT following Vertical::TwoForOneRealFFT
 * @param SrcTexture - SRV the source image buffer.
 * @param KnlTexture - SRV the kernel image buffer.
 *
 * @param DstUAV     - UAV, the destination buffer that will hold the result of the single pass
 *
 */
void DispatchComplexMultiplyImagesCS(
	FRDGBuilder& GraphBuilder,
	ERDGPassFlags ComputePassFlags,
	const FGlobalShaderMap* ShaderMap,
	const bool bHorizontalScanlines,
	FRDGTextureRef SrcTexture, const FIntRect& SrcWindow,
	FRDGTextureRef KnlTexure,
	FRDGTextureRef DstTexture)
{
	// The size of the dst
	const FIntPoint DstExtent = SrcWindow.Size();

	// Align the scanlines in the direction of the first transform.
	const uint32 NumScanLines = (bHorizontalScanlines)  ? DstExtent.Y : DstExtent.X;
	const uint32 SignalLength = (!bHorizontalScanlines) ? DstExtent.Y : DstExtent.X;
	
	FComplexMultiplyImagesCS::FParameters* PassParameters = GraphBuilder.AllocParameters<FComplexMultiplyImagesCS::FParameters>();
	PassParameters->SrcRect = SrcWindow;
	PassParameters->DataLayout = (bHorizontalScanlines) ? 1 : 0;

	PassParameters->SrcSRV = SrcTexture;
	PassParameters->KnlSRV = KnlTexure;
	PassParameters->DstUAV = GraphBuilder.CreateUAV(DstTexture);

	TShaderMapRef<FComplexMultiplyImagesCS> ComputeShader(ShaderMap);
	FComputeShaderUtils::AddPass(
		GraphBuilder,
		RDG_EVENT_NAME("FFT Multipass: Convolution in freq-space"),
		ComputePassFlags,
		ComputeShader,
		PassParameters,
		FIntVector(1, 1, NumScanLines));
}

/**
 * Complex 1D FFT of two independent complex signals.
 * Assumes the dst buffer is large enough to hold the result.
 * The Src float4 data is interpt as a pair of independent complex numbers.
 *
 * @param Context    - container for RHI and ShanderMap
 * @param FFTDesc    - Metadata that describes the underlying complex FFT
 * @param SrcTexture - SRV the source image buffer
 * @param SrcRct     - The region in the Src buffer where the image to transform lives.
 * @param DstUAV     - UAV, the destination buffer that will hold the result of the 1d complex FFT
 *
 */
void DispatchGSComplexFFTCS(
	FRDGBuilder& GraphBuilder,
	const FGlobalShaderMap* ShaderMap,
	const GPUFFT::FFTDescription& FFTDesc,
	FRDGTextureRef SrcTexture, const FIntRect& SrcRect,
	FRDGTextureRef DstTexture)
{
	const uint32 TransformLength = FFTDesc.SignalLength;
	const FIntPoint DstExtent    = FFTDesc.TransformExtent();

	// The number of signals to transform simultaneously (i.e. number of scan lines)
	const uint32 NumSignals = FFTDesc.IsHorizontal() ? SrcRect.Size().Y : SrcRect.Size().X;

<<<<<<< HEAD
		// Get a base pointer to the shader
		TShaderRef<FGSComplexTransformBaseCS> ComputeShader = GetTwoForOneFFTCS(ShaderMap, TransformLength);
		RHICmdList.SetComputeShader(ComputeShader.GetComputeShader());
=======
	FGSComplexTransformCS::FParameters* PassParameters = GraphBuilder.AllocParameters<FGSComplexTransformCS::FParameters>();
	PassParameters->SrcRectMin = SrcRect.Min;
	PassParameters->SrcRectMax = SrcRect.Max;
	PassParameters->DstExtent = DstExtent;
	PassParameters->DstRect = FIntRect(FIntPoint(0, 0), DstExtent);
	PassParameters->BrightPixelGain = GPUFFT::FPreFilter(TNumericLimits<float>::Max(), TNumericLimits<float>::Lowest(), 0.f);
	{
		// Translate the transform type. 
		PassParameters->TransformType = GPUFFT::BitEncode(FFTDesc.XFormType);

		// We have a valid prefilter if the min is less than the max
		if (PassParameters->BrightPixelGain.Component(0) < PassParameters->BrightPixelGain.Component(1))
		{
			// Encode a bool to turn on the pre-filter.
			PassParameters->TransformType |= 4;
		}
	}
>>>>>>> 6bbb88c8

	PassParameters->SrcTexture = SrcTexture;
	PassParameters->DstTexture = GraphBuilder.CreateUAV(DstTexture);

	FGSComplexTransformCS::FPermutationDomain PermutationVector;
	PermutationVector.Set<FPowRadixSignalLengthDim>(TransformLength);

	TShaderMapRef<FGSComplexTransformCS> ComputeShader(ShaderMap, PermutationVector);
	FComputeShaderUtils::AddPass(
		GraphBuilder,
		RDG_EVENT_NAME("FFT: Complex %s of size %d", FFTDesc.FFT_TypeName(), TransformLength),
		FFTDesc.ComputePassFlags,
		ComputeShader,
		PassParameters,
		FIntVector(1, 1, NumSignals));
}


/**
* Real 1D FFT of four independent real signals.   
* Assumes the dst buffer is large enough to hold the result.
* The Src float4 data is interptd as 4 independent real numbers.
* The Dst float4 data will be two complex numbers.
*
* @param Context    - container for RHI and ShanderMap
* @param FFTDesc    - Metadata that describes the underlying complex FFT
* @param SrcTexture - SRV the source image buffer
* @param SrcRct     - The region in the Src buffer where the image to transform lives.
* @param DstUAV     - UAV, the destination buffer that will hold the result of the 1d complex FFT
* @param DstRect    - Where to write the tranform data in the Dst buffer
* @param PreFilter  - Used to boost the intensity of already bright pixels.
*
*/
void DispatchGSTwoForOneFFTCS(
	FRDGBuilder& GraphBuilder,
	const FGlobalShaderMap* ShaderMap,
	const GPUFFT::FFTDescription& FFTDesc,
	FRDGTextureRef SrcTexture, const FIntRect& SrcRect,
	FRDGTextureRef DstTexture, const FIntRect& DstRect,
	const GPUFFT::FPreFilter& PreFilter,
	FRDGBufferRef DstPostFilterParameters)
{
	const uint32 TransformLength = FFTDesc.SignalLength;
	
	// The number of signals to transform simultaneously (i.e. number of scan lines)
	const uint32 NumScanLines = (FFTDesc.IsHorizontal()) ? SrcRect.Size().Y : SrcRect.Size().X;

	if (!DstPostFilterParameters)
	{
		DstPostFilterParameters = GSystemTextures.GetDefaultStructuredBuffer(GraphBuilder, sizeof(FVector4f), FVector4f(1.0f, 1.0f, 1.0f, 1.0f));
	}

	FGSTwoForOneTransformCS::FParameters* PassParameters = GraphBuilder.AllocParameters<FGSTwoForOneTransformCS::FParameters>();
	PassParameters->SrcRectMin = SrcRect.Min;
	PassParameters->SrcRectMax = SrcRect.Max;
	PassParameters->DstExtent = DstRect.Size();
	PassParameters->DstRect = DstRect;
	PassParameters->BrightPixelGain = PreFilter;
	{
		// Translate the transform type. 
		PassParameters->TransformType = GPUFFT::BitEncode(FFTDesc.XFormType);

		// We have a valid prefilter if the min is less than the max
		if (PassParameters->BrightPixelGain.Component(0) < PassParameters->BrightPixelGain.Component(1))
		{
			// Encode a bool to turn on the pre-filter.
			PassParameters->TransformType |= 4;
		}
	}

<<<<<<< HEAD
		// Get a base pointer to the shader
		TShaderRef<FGSConvolutionWithTextureKernelBaseCS> ComputeShader = GetConvolutionWithTextureKernelCS(ShaderMap, SignalLength);
		RHICmdList.SetComputeShader(ComputeShader.GetComputeShader());
		
		FScopedUAVBind ScopedBind = FScopedUAVBind::BindOutput(RHICmdList, ComputeShader, DstUAV);
=======
	PassParameters->SrcTexture = SrcTexture;
	PassParameters->DstPostFilterParameters = GraphBuilder.CreateSRV(DstPostFilterParameters);
	PassParameters->DstTexture = GraphBuilder.CreateUAV(DstTexture);

	FGSTwoForOneTransformCS::FPermutationDomain PermutationVector;
	PermutationVector.Set<FPowRadixSignalLengthDim>(TransformLength);

	TShaderMapRef<FGSTwoForOneTransformCS> ComputeShader(ShaderMap, PermutationVector);
	FComputeShaderUtils::AddPass(
		GraphBuilder,
		RDG_EVENT_NAME("FFT: Two-For-One %s of size %d of buffer %d x %d", FFTDesc.FFT_TypeName(), TransformLength, SrcRect.Size().X, SrcRect.Size().Y),
		FFTDesc.ComputePassFlags,
		ComputeShader,
		PassParameters,
		FIntVector(1, 1, NumScanLines));
}

>>>>>>> 6bbb88c8

/**
 * Complex 1D FFT followed by multiplication in with kernel and inverse transform.
 *
 * @param Context    - container for RHI and ShanderMap
 * @param FFTDesc    - Metadata that describes the underlying complex FFT
 * @param PreTransformedKernel - Pre-transformed kernel used in the convolution.
 * @param SrcTexture - SRV the source image buffer
 * @param SrcRct     - The region in the Src buffer where the image to transform lives.
 * @param DstUAV     - UAV, the destination buffer that will hold the result of the 1d complex FFT
 * @param DstRect    - Where to write the tranform data in the Dst buffer
 *
 */
void DispatchGSConvolutionWithTextureCS(
	FRDGBuilder& GraphBuilder,
	const FGlobalShaderMap* ShaderMap,
	const GPUFFT::FFTDescription& FFTDesc,
	FRDGTextureRef SrcTexture, const FIntRect& SrcRect,
	FRDGTextureRef PreTransformedKernel,
	FRDGTextureRef DstTexture)
{
	const uint32 SignalLength   = FFTDesc.SignalLength;
	const bool bIsHornizontal   = FFTDesc.IsHorizontal();

	const FIntPoint& SrcRectSize = SrcRect.Size();
	// The number of signals to transform simultaneously (i.e. number of scan lines)
	// NB: This may be different from the FFTDesc.NumScanlines.
	const uint32 NumSignals = (bIsHornizontal) ? SrcRectSize.Y : SrcRectSize.X;

	FGSConvolutionWithTextureCS::FParameters* PassParameters = GraphBuilder.AllocParameters<FGSConvolutionWithTextureCS::FParameters>();
	PassParameters->SrcRectMin = SrcRect.Min;
	PassParameters->SrcRectMax = SrcRect.Max;
	PassParameters->DstExtent = SrcRect.Size();
	{
		PassParameters->TransformType = GPUFFT::BitEncode(FFTDesc.XFormType);

		const bool bUseAlpha = true;
		if (bUseAlpha)
		{
			PassParameters->TransformType |= 8;
		}
	}

	PassParameters->SrcTexture = SrcTexture;
	PassParameters->FilterTexture = PreTransformedKernel;
	PassParameters->DstTexture = GraphBuilder.CreateUAV(DstTexture);

	FGSConvolutionWithTextureCS::FPermutationDomain PermutationVector;
	PermutationVector.Set<FPowRadixSignalLengthDim>(SignalLength);

	TShaderMapRef<FGSConvolutionWithTextureCS> ComputeShader(ShaderMap, PermutationVector);
	FComputeShaderUtils::AddPass(
		GraphBuilder,
		RDG_EVENT_NAME("FFT: Apply %s Transform, Multiply Texture, and InverseTransform size %d of buffer %d x %d", FFTDesc.FFT_TypeName(), SignalLength, SrcRectSize.X, SrcRectSize.Y),
		FFTDesc.ComputePassFlags,
		ComputeShader,
		PassParameters,
		FIntVector(1, 1, NumSignals));
}

bool FitsInGroupSharedMemory(const uint32& Length)
{
	const bool bFitsInGroupSharedMemory = !(GPUFFT::MaxScanLineLength() < Length);
	return bFitsInGroupSharedMemory;
}

bool FitsInGroupSharedMemory(const GPUFFT::FFTDescription& FFTDesc)
{
	return FitsInGroupSharedMemory(FFTDesc.SignalLength);
}


} // namespace


void GPUFFT::CopyImage2D(
	FRDGBuilder& GraphBuilder,
	ERDGPassFlags ComputePassFlags,
	const FGlobalShaderMap* ShaderMap,
	FRDGTextureRef SrcTexture, const FIntRect& SrcWindow,
	FRDGTextureRef DstTexture, const FIntRect& DstWindow,
	const FPreFilter& PreFilter)
{
	DispatchCopyWindowCS(GraphBuilder, ComputePassFlags, ShaderMap, SrcTexture, SrcWindow, DstTexture, DstWindow, PreFilter);
}

void GPUFFT::ComplexFFTImage1D::MultiPass(
	FRDGBuilder& GraphBuilder,
	const FGlobalShaderMap* ShaderMap,
	const FFTDescription& FFTDesc,
	FRDGTextureRef SrcTexture, const FIntRect& SrcWindow,
	FRDGTextureRef DstTexture,
	FRDGBufferRef PostFilterParameters,
	const bool bScrubNaNs)
{
	if (FitsInGroupSharedMemory(FFTDesc))
	{
		return DispatchGSComplexFFTCS(
			GraphBuilder, ShaderMap,
			FFTDesc,
			SrcTexture, SrcWindow,
			DstTexture);
	}

	RDG_EVENT_SCOPE(GraphBuilder, "ComplexFFTImage1D");

	const uint32 TransformLength = FFTDesc.SignalLength;
	const FFT_XFORM_TYPE XFormType = FFTDesc.XFormType;

	// The direction of the transform must be a power of two.

	check(FMath::IsPowerOfTwo(TransformLength));

	// The number of iterations required.
	const uint32 Log2TransformLength = BitSize(TransformLength) - 1;

	FIntPoint DstExtent = FFTDesc.TransformExtent();

	const FIntRect  XFormWindow(FIntPoint(0, 0), DstExtent);

	// Testing code branch: Breaks the transform into Log2(TransformLength) number of passes.
	// this is the slowest algorithm, and uses no group-shared storage.
	#if 0
	{
		DispatchComplexFFTPassCS(Context, FFTDesc, 1, SrcTexture, Window, Targets.DstTarget().UAV, bScrubNaNs);

		for (uint32 Ns = 2; Ns < TransformLength; Ns *= 2)
		{
			Targets.Swap();

			auto HasValidTargets = [&Targets, &DstExtent]()->bool
			{
				// Verify that the buffers being used are big enough.  Note that we are checking the "src" buffer, but due
				// to the double buffering we will end up testing both buffers.
				FIntPoint SrcBufferSize = Targets.SrcTarget().ShaderResourceTexture->GetTexture2D()->GetSizeXY();
				bool Fits = !(SrcBufferSize.X < DstExtent.X) && !(SrcBufferSize.Y < DstExtent.Y);
				return Fits;
			};

			checkf(HasValidTargets(), TEXT("FFT: Allocated Buffers too small."));

			RHICmdList.Transition(
				{
					FRHITransitionInfo(Targets.SrcTarget().ShaderResourceTexture, ERHIAccess::Unknown, ERHIAccess::SRVMask),
					FRHITransitionInfo(Targets.DstTarget().UAV, ERHIAccess::Unknown, ERHIAccess::UAVMask)
				});
			DispatchComplexFFTPassCS(Context, FFTDesc, Ns, Targets.SrcTarget().ShaderResourceTexture, XFormWindow, Targets.DstTarget().UAV);
		}

		// If this transform requires an even number of passes
		// this swap will insure that the "DstBuffer" is filled last.
		if (Log2TransformLength % 2 == 0)
		{
			SwapContents(TmpBuffer, DstBuffer);
		}
	}
	#endif
	// Reorder, followed by a High-level group-shared pass followed by Log2(TransformLength / SubPassLength() ) simple passes.
	// In total 2 + Log2(TransformLength / SubPassLength() )  passes.   This will be on the order of 3 or 4 passes 
	// compared with 12 or more ..
	{
<<<<<<< HEAD
		// Re-order the data so we can do a pass of group-shared transforms
		DispatchReorderFFTPassCS(Context, FFTDesc, Window, SrcTexture, XFormWindow, Targets.DstTarget().UAV);
		Targets.Swap();

		RHICmdList.Transition(
			{
				FRHITransitionInfo(Targets.SrcTarget().ShaderResourceTexture, ERHIAccess::Unknown, ERHIAccess::SRVMask),
				FRHITransitionInfo(Targets.DstTarget().UAV, ERHIAccess::Unknown, ERHIAccess::UAVMask)
			});
		DispatchGSSubComplexFFTPassCS(Context, FFTDesc, Targets.SrcTarget().ShaderResourceTexture, XFormWindow, Targets.DstTarget().UAV);
=======
		FRDGTextureDesc SpectralDesc = FFTDesc.IsForward() ? DstTexture->Desc : SrcTexture->Desc;
>>>>>>> 6bbb88c8

		// Re-order the data so we can do a pass of group-shared transforms
		FRDGTextureRef SpectralTexture = GraphBuilder.CreateTexture(SpectralDesc, TEXT("FFT.Spectral"));
		DispatchReorderFFTPassCS(
			GraphBuilder, ShaderMap, FFTDesc,
			/* SrcTexture = */ SrcTexture, SrcWindow,
			/* DstTexture = */ SpectralTexture, XFormWindow);

		FRDGTextureRef PrevSpectralTexture = GraphBuilder.CreateTexture(SpectralDesc, TEXT("FFT.Spectral"));
		DispatchGSSubComplexFFTPassCS(
			GraphBuilder, ShaderMap, FFTDesc,
			/* SrcTexture = */ SpectralTexture, XFormWindow,
			/* DstTexture = */ PrevSpectralTexture);
		
		for (uint32 Ns = FGroupShardSubFFTPassCS::SubPassLength(); Ns < TransformLength; Ns *= 2)
		{
<<<<<<< HEAD
			Targets.Swap();

			auto HasValidTargets = [&Targets, &DstExtent]()->bool
=======
			FRDGTextureRef OpDstTexture;
			FRDGBufferRef DstPostFilterParameters = nullptr;
			if (Ns * 2 < TransformLength)
>>>>>>> 6bbb88c8
			{
				FIntPoint SrcBufferSize = PrevSpectralTexture->Desc.Extent;
				checkf(!(SrcBufferSize.X < DstExtent.X) && !(SrcBufferSize.Y < DstExtent.Y), TEXT("FFT: Allocated Buffers too small."));

				OpDstTexture = GraphBuilder.CreateTexture(SpectralDesc, TEXT("FFT.Spectral"));
			}
			else
			{
				OpDstTexture = DstTexture;
				DstPostFilterParameters = PostFilterParameters;
			}

<<<<<<< HEAD
			RHICmdList.Transition(
				{
					FRHITransitionInfo(Targets.SrcTarget().ShaderResourceTexture, ERHIAccess::Unknown, ERHIAccess::SRVMask),
					FRHITransitionInfo(Targets.DstTarget().UAV, ERHIAccess::Unknown, ERHIAccess::UAVMask)
				});
			DispatchComplexFFTPassCS(Context, FFTDesc, Ns, Targets.SrcTarget().ShaderResourceTexture, XFormWindow, Targets.DstTarget().UAV);
=======
			DispatchComplexFFTPassCS(
				GraphBuilder, ShaderMap, FFTDesc,
				Ns,
				/* SrcTexture = */ PrevSpectralTexture, XFormWindow,
				/* DstPostFilterParameters = */ DstPostFilterParameters,
				/* DstTexture = */ OpDstTexture);
>>>>>>> 6bbb88c8

			PrevSpectralTexture = OpDstTexture;
		}

		check(PrevSpectralTexture == DstTexture);
	}
}

void GPUFFT::TwoForOneRealFFTImage1D::MultiPass(
	FRDGBuilder& GraphBuilder,
	const FGlobalShaderMap* ShaderMap,
	const FFTDescription& FFTDesc,
	FRDGTextureRef SrcTexture, const FIntRect& SrcWindow,
	FRDGTextureRef DstTexture, const FIntRect& DstWindow,
	const FPreFilter& PreFilter,
	FRDGBufferRef PostFilterParameters)
{
	if (FitsInGroupSharedMemory(FFTDesc))
	{
		DispatchGSTwoForOneFFTCS(
			GraphBuilder, ShaderMap, FFTDesc,
			SrcTexture, SrcWindow,
			DstTexture, DstWindow,
			PreFilter,
			PostFilterParameters);
	}
	else if (FFTDesc.IsForward())
	{
		RDG_EVENT_SCOPE(GraphBuilder, "TwoForOneRealFFTImage1D(Forward)");

		// Filter only on forward transform through image copy pass.
		if (IsActive(PreFilter))
		{
			FRDGTextureDesc Desc = FRDGTextureDesc::Create2D(
				SrcTexture->Desc.Extent,
				SrcTexture->Desc.Format,
				FClearValueBinding::None,
				TexCreate_ShaderResource | TexCreate_UAV);

<<<<<<< HEAD
			Context.GetRHICmdList().Transition(
				{
					FRHITransitionInfo(DstBuffer.ShaderResourceTexture, ERHIAccess::Unknown, ERHIAccess::SRVMask),
					FRHITransitionInfo(TmpBuffer.UAV, ERHIAccess::Unknown, ERHIAccess::UAVMask)
				});
=======
			FRDGTextureRef PreFilteredTexture = GraphBuilder.CreateTexture(Desc, TEXT("FFT.PreFilter"));
>>>>>>> 6bbb88c8

			CopyImage2D(
				GraphBuilder, FFTDesc.ComputePassFlags, ShaderMap,
				/* SrcTexture = */ SrcTexture, SrcWindow,
				/* DstTexture = */ PreFilteredTexture, SrcWindow,
				PreFilter);

			SrcTexture = PreFilteredTexture;
		}

<<<<<<< HEAD
		Context.GetRHICmdList().Transition(
			{
				FRHITransitionInfo(TmpBuffer.ShaderResourceTexture, ERHIAccess::Unknown, ERHIAccess::SRVMask),
				FRHITransitionInfo(DstBuffer.UAV, ERHIAccess::Unknown, ERHIAccess::UAVMask)
			});
		// Unpack the complex transform into transform of real data
		DispatchPackTwoForOneFFTPassCS(Context, FFTDesc, TmpBuffer.ShaderResourceTexture, DstBuffer.UAV);
=======
		FRDGTextureRef SpectralTexture = GraphBuilder.CreateTexture(DstTexture->Desc, TEXT("FFT.Spectral"));
		ComplexFFTImage1D::MultiPass(
			GraphBuilder, ShaderMap, FFTDesc,
			/* SrcTexture = */ SrcTexture, SrcWindow,
			/* DstTexture = */ SpectralTexture,
			/* PostFilterParameters = */ nullptr,
			/* bScrubNaNs = */ true);
>>>>>>> 6bbb88c8
		
		// Unpack the complex transform into transform of real data
		ensure(DstWindow.Min == FIntPoint::ZeroValue);
		DispatchPackTwoForOneFFTPassCS(
			GraphBuilder, ShaderMap, FFTDesc,
			/* SrcTexture = */ SpectralTexture,
			/* DstTexture = */ DstTexture);
	}
	else  // Inverse transform.
	{
<<<<<<< HEAD
		Context.GetRHICmdList().Transition(FRHITransitionInfo(DstBuffer.UAV, ERHIAccess::Unknown, ERHIAccess::UAVMask));
		// Pack the 4 transforms of real data as 2 transforms of complex data 
		DispatchPackTwoForOneFFTPassCS(Context, FFTDesc, SrcTexture, DstBuffer.UAV);

		Context.GetRHICmdList().Transition(
			{
				FRHITransitionInfo(DstBuffer.ShaderResourceTexture, ERHIAccess::Unknown, ERHIAccess::SRVMask),
				FRHITransitionInfo(TmpBuffer.UAV, ERHIAccess::Unknown, ERHIAccess::UAVMask)
			});
=======
		RDG_EVENT_SCOPE(GraphBuilder, "TwoForOneRealFFTImage1D(Inverse)");

		// Pack the 4 transforms of real data as 2 transforms of complex data 
		FRDGTextureRef SpectralTexture = GraphBuilder.CreateTexture(SrcTexture->Desc, TEXT("FFT.Spectral"));
		ensure(SrcWindow.Min == FIntPoint::ZeroValue);
		DispatchPackTwoForOneFFTPassCS(
			GraphBuilder, ShaderMap, FFTDesc,
			/* SrcTexture = */ SrcTexture,
			/* DstTexture = */ SpectralTexture);

>>>>>>> 6bbb88c8
		// Transform as complex data
		ensure(DstWindow.Min == FIntPoint::ZeroValue);
		ComplexFFTImage1D::MultiPass(
			GraphBuilder, ShaderMap, FFTDesc,
			/* SrcTexture = */ SpectralTexture, SrcWindow,
			/* DstTexture = */ DstTexture,
			/* PostFilterParameters = */ PostFilterParameters,
			/* bScrubNaNs = */ false);
	}
}

void GPUFFT::FFTImage2D(
	FRDGBuilder& GraphBuilder,
	const FGlobalShaderMap* ShaderMap,
	const FIntPoint& FrequencySize, bool bHorizontalFirst,
	FRDGTextureRef SrcTexture, const FIntRect& ROIRect,
	FRDGTextureRef DstTexture)
{
	using GPUFFT::FFTDescription;

	// This will be for the actual output.
	const FIntRect FFTResultRect = ROIRect;
	const FIntPoint ImageSpaceExtent = ROIRect.Size();

	// Set up the transform descriptions
	FFTDescription TwoForOneFFTDesc = (bHorizontalFirst) ? FFTDescription(FFT_XFORM_TYPE::FORWARD_HORIZONTAL, FrequencySize) : FFTDescription(FFT_XFORM_TYPE::FORWARD_VERTICAL, FrequencySize);
	FFTDescription ComplexFFTDesc = (bHorizontalFirst) ? FFTDescription(FFT_XFORM_TYPE::FORWARD_VERTICAL, FrequencySize) : FFTDescription(FFT_XFORM_TYPE::FORWARD_HORIZONTAL, FrequencySize);


	// The two-for-one transform data storage has two additional elements.
	const uint32 FrequencyPadding = 2;
	// This additional elements translate to two additional scanlines that need to be transformed by the complex fft
	ComplexFFTDesc.NumScanLines += FrequencyPadding;

	// Temp Double Buffers
	const FIntPoint TmpExent = (bHorizontalFirst) ? FIntPoint(FrequencySize.X + FrequencyPadding, ImageSpaceExtent.Y) : FIntPoint(ImageSpaceExtent.X, FrequencySize.Y + FrequencyPadding);

	const FIntRect TmpRect = FIntRect(FIntPoint(0, 0), TmpExent);

	// Two-for-one transform: SrcTexture fills the TmpBuffer
<<<<<<< HEAD

	Context.GetRHICmdList().Transition(FRHITransitionInfo(TmpBuffer.UAV, ERHIAccess::Unknown, ERHIAccess::UAVMask));
	if (FitsInGroupSharedMemory(TwoForOneFFTDesc))
	{
		// Horizontal FFT: input -> tmp buffer 0 
		SuccessValue = SuccessValue &&
			TwoForOneRealFFTImage1D::GroupShared(Context, TwoForOneFFTDesc, ROIRect, SrcTexture, TmpRect, TmpBuffer.UAV);
		//->dst
	}
	else
	{
		// use the dst buffer as a dummy buffer
		FSceneRenderTargetItem& DmyBuffer = DstBuffer;
		// Horizontal FFT: input -> TmpBuffer
		SuccessValue = SuccessValue &&
			TwoForOneRealFFTImage1D::MultiPass(Context, TwoForOneFFTDesc, ROIRect, SrcTexture, TmpBuffer /*dst*/, DmyBuffer/*tmp*/);
		//->dst
	}

	Context.GetRHICmdList().Transition(
		{
			FRHITransitionInfo(DstBuffer.UAV, ERHIAccess::Unknown, ERHIAccess::UAVMask),
			FRHITransitionInfo(TmpBuffer.ShaderResourceTexture, ERHIAccess::Unknown, ERHIAccess::SRVMask)
		});

	// Complex transform in the other direction: TmpBuffer fills DstBuffer
	if (FitsInGroupSharedMemory(ComplexFFTDesc))
	{
		SuccessValue = SuccessValue &&
			ComplexFFTImage1D::GroupShared(Context, ComplexFFTDesc, TmpRect, TmpBuffer.ShaderResourceTexture, DstBuffer.UAV);
	}
	else
	{
		SuccessValue = SuccessValue &&
			ComplexFFTImage1D::MultiPass(Context, ComplexFFTDesc, TmpRect, TmpBuffer.ShaderResourceTexture, DstBuffer, TmpBuffer);
	}

	return SuccessValue;

}

void GPUFFT::ConvolutionWithTextureImage1D::Requirements(const FFTDescription& FFTDesc, FIntPoint& MinBufferSize, bool& bUseMultipass)
{
	bUseMultipass = !FitsInGroupSharedMemory(FFTDesc);
	MinBufferSize = FFTDesc.TransformExtent();
=======
	FRDGTextureRef TempTexture = GraphBuilder.CreateTexture(DstTexture->Desc, DstTexture->Name);
	TwoForOneRealFFTImage1D::MultiPass(
		GraphBuilder, ShaderMap,
		TwoForOneFFTDesc,
		SrcTexture, ROIRect,
		TempTexture, TmpRect);

	ComplexFFTImage1D::MultiPass(
		GraphBuilder, ShaderMap,
		ComplexFFTDesc,
		TempTexture, TmpRect,
		DstTexture);
>>>>>>> 6bbb88c8
}

void GPUFFT::ConvolutionWithTextureImage1D::MultiPass(
	FRDGBuilder& GraphBuilder,
	const FGlobalShaderMap* ShaderMap,
	const FFTDescription& FFTDesc,
	FRDGTextureRef SrcTexture, const FIntRect& SrcWindow,
	FRDGTextureRef TransformedKernel,
	FRDGTextureRef DstTexture)
{
	if (FitsInGroupSharedMemory(FFTDesc))
	{
		DispatchGSConvolutionWithTextureCS(
			GraphBuilder, ShaderMap, FFTDesc,
			SrcTexture, SrcWindow, TransformedKernel, DstTexture);
	}
	else
	{
		RDG_EVENT_SCOPE(GraphBuilder, "ConvolutionWithTextureImage1D");

		// Frequency Space size.
		const FIntPoint TargetExtent = FFTDesc.TransformExtent();
		const FIntRect  TargetRect(FIntPoint(0, 0), TargetExtent);

		// Forward transform: Results in DstBuffer
		FRDGTextureRef SpectralTexture0 = GraphBuilder.CreateTexture(SrcTexture->Desc, TEXT("FFT.Spectral"));
		ComplexFFTImage1D::MultiPass(
			GraphBuilder, ShaderMap, FFTDesc,
			/* SrcTexture = */ SrcTexture, SrcWindow,
			/* DstTexture = */ SpectralTexture0);

		// Apply convolution kernel.
		FRDGTextureRef SpectralTexture1 = GraphBuilder.CreateTexture(SrcTexture->Desc, TEXT("FFT.Spectral"));
		DispatchComplexMultiplyImagesCS(
			GraphBuilder, FFTDesc.ComputePassFlags, ShaderMap, FFTDesc.IsHorizontal(),
			/* SrcTexture = */ SpectralTexture0, TargetRect,
			TransformedKernel, 
			/* DstTexture = */ SpectralTexture1);

		// Backward transform.
		FFTDescription InvFFTDesc = FFTDesc;
		InvFFTDesc.XFormType = GetInverseOfXForm(FFTDesc.XFormType);

		ComplexFFTImage1D::MultiPass(
			GraphBuilder, ShaderMap, InvFFTDesc,
			/* SrcTexture = */ SpectralTexture1, TargetRect,
			/* DstTexture = */ DstTexture);
	}
<<<<<<< HEAD

	return SuccessValue;
}

bool GPUFFT::ConvolutionWithTextureImage1D::MultiPass(FGPUFFTShaderContext& Context, const FFTDescription& FFTDesc,
	const FTextureRHIRef& TransformedKernel,
	const FIntRect& SrcWindow,
	const FTextureRHIRef& SrcTexture,
	FSceneRenderTargetItem& DstBuffer,
	FSceneRenderTargetItem& TmpBuffer)
{
	bool SuccessValue = true;


	// Frequency Space size.
	const FIntPoint TargetExtent = FFTDesc.TransformExtent();
	const FIntRect  TargetRect(FIntPoint(0, 0), TargetExtent);

	// Forward transform: Results in DstBuffer
	SuccessValue = SuccessValue &&
		ComplexFFTImage1D::MultiPass(Context, FFTDesc, SrcWindow, SrcTexture, DstBuffer, TmpBuffer);

	Context.GetRHICmdList().Transition(
		{
			FRHITransitionInfo(DstBuffer.ShaderResourceTexture, ERHIAccess::Unknown, ERHIAccess::SRVMask),
			FRHITransitionInfo(TmpBuffer.UAV, ERHIAccess::Unknown, ERHIAccess::UAVMask)
		});

	// Convolution: Results in TmpBuffer
	DispatchComplexMultiplyImagesCS(Context, FFTDesc.IsHorizontal(), TargetRect, DstBuffer.ShaderResourceTexture, TransformedKernel,  TmpBuffer.UAV);

	// Inverse Transform: Results in DstBuffer
	
	FFTDescription InvFFTDesc = FFTDesc;
	InvFFTDesc.XFormType = GetInverseOfXForm(FFTDesc.XFormType);
	// testing.  Verify that the forward transform works.
	
	Context.GetRHICmdList().Transition(
		{
			FRHITransitionInfo(TmpBuffer.ShaderResourceTexture, ERHIAccess::Unknown, ERHIAccess::SRVMask),
			FRHITransitionInfo(DstBuffer.UAV, ERHIAccess::Unknown, ERHIAccess::UAVMask)
		});
	SuccessValue = SuccessValue &&
		ComplexFFTImage1D::MultiPass(Context, InvFFTDesc, TargetRect, TmpBuffer.ShaderResourceTexture, DstBuffer, TmpBuffer);
	
	Context.GetRHICmdList().Transition(
		{
			FRHITransitionInfo(DstBuffer.ShaderResourceTexture, ERHIAccess::Unknown, ERHIAccess::SRVMask),
			FRHITransitionInfo(TmpBuffer.UAV, ERHIAccess::Unknown, ERHIAccess::UAVMask)
		});

	// Copy back to the correct sized sub-window
	DispatchCopyWindowCS(Context, TargetRect, DstBuffer.ShaderResourceTexture, SrcWindow, TmpBuffer.UAV);

	SwapContents(TmpBuffer, DstBuffer);

	return SuccessValue;
=======
>>>>>>> 6bbb88c8
}

FIntPoint GPUFFT::Convolution2DBufferSize(const FIntPoint& FrequencySize, const bool bHorizontalFirst, const FIntPoint& ROIExtent)
{
	using GPUFFT::FFTDescription;
	using GPUFFT::FFT_XFORM_TYPE;

	FFTDescription TwoForOneFFTDesc;
	TwoForOneFFTDesc.XFormType    = bHorizontalFirst ? FFT_XFORM_TYPE::FORWARD_HORIZONTAL : FFT_XFORM_TYPE::FORWARD_VERTICAL;
	TwoForOneFFTDesc.SignalLength = bHorizontalFirst ? FrequencySize.X : FrequencySize.Y;
	TwoForOneFFTDesc.NumScanLines = (bHorizontalFirst) ? ROIExtent.Y : ROIExtent.X;


	FFTDescription ConvolutionFFTDesc;
	ConvolutionFFTDesc.XFormType = bHorizontalFirst ? FFT_XFORM_TYPE::FORWARD_VERTICAL : FFT_XFORM_TYPE::FORWARD_HORIZONTAL;
	ConvolutionFFTDesc.SignalLength = bHorizontalFirst ? FrequencySize.Y : FrequencySize.X;
	ConvolutionFFTDesc.NumScanLines = TwoForOneFFTDesc.SignalLength + 2;

	FFTDescription TwoForOneIvnFFTDesc = TwoForOneFFTDesc;
	TwoForOneIvnFFTDesc.XFormType = GetInverseOfXForm(TwoForOneFFTDesc.XFormType);
	FIntPoint BufferSize;

	if (FitsInGroupSharedMemory(ConvolutionFFTDesc))
	{
		FFTDescription TmpDesc = TwoForOneFFTDesc;
		TmpDesc.SignalLength += 2;
		BufferSize = TmpDesc.TransformExtent();
	}
	else
	{
		// a larger buffer is needed when the convolution can't be done in group-shared
		BufferSize = ConvolutionFFTDesc.TransformExtent();
	}
	return BufferSize;
}

FRDGTextureDesc CreateFrequencyDesc(const FIntPoint& FrequencySize, const bool bHorizontalFirst, const FIntPoint& SrcExtent)
{
	const FIntPoint FrequencyExtent = GPUFFT::Convolution2DBufferSize(
		FrequencySize, bHorizontalFirst, SrcExtent);

	return FRDGTextureDesc::Create2D(
		FrequencyExtent,
		GPUFFT::PixelFormat(),
		FClearValueBinding::None,
		TexCreate_ShaderResource | TexCreate_UAV);
}

void GPUFFT::ConvolutionWithTextureImage2D(
	FRDGBuilder& GraphBuilder,
	ERDGPassFlags ComputePassFlags,
	const FGlobalShaderMap* ShaderMap,
	const FIntPoint& FrequencySize, bool bHorizontalFirst,
	FRDGTextureRef TransformedKernel,
	FRDGTextureRef SrcTexture, const FIntRect& ROIRect,
	FRDGTextureRef DstTexture, const FIntRect& DstRect,
	const FPreFilter& PreFilter,
	FRDGBufferRef PostFilterParameters)
{
	FRDGTextureDesc SpectralDesc = CreateFrequencyDesc(FrequencySize, bHorizontalFirst, ROIRect.Size());

	// This will be for the actual output.
	const FIntRect FFTResultRect = ROIRect;
	const FIntPoint ROISize = ROIRect.Size();

	// Set up the transform descriptions
	FFTDescription TwoForOneFFTDesc;
	TwoForOneFFTDesc.XFormType = bHorizontalFirst ? FFT_XFORM_TYPE::FORWARD_HORIZONTAL : FFT_XFORM_TYPE::FORWARD_VERTICAL;
	TwoForOneFFTDesc.SignalLength = bHorizontalFirst ? FrequencySize.X : FrequencySize.Y;
	TwoForOneFFTDesc.NumScanLines = (bHorizontalFirst) ? ROISize.Y : ROISize.X;
	TwoForOneFFTDesc.ComputePassFlags = ComputePassFlags;

	// The output has two more elements
	FIntRect SpectralOutputRect;
	{
		FFTDescription TmpDesc = TwoForOneFFTDesc;
		TmpDesc.SignalLength += 2;
		SpectralOutputRect = FIntRect(FIntPoint(0, 0), TmpDesc.TransformExtent());
	}

	FFTDescription ConvolutionFFTDesc;
	ConvolutionFFTDesc.XFormType = bHorizontalFirst ? FFT_XFORM_TYPE::FORWARD_VERTICAL : FFT_XFORM_TYPE::FORWARD_HORIZONTAL;
	ConvolutionFFTDesc.SignalLength = bHorizontalFirst ? FrequencySize.Y : FrequencySize.X;
	ConvolutionFFTDesc.NumScanLines = TwoForOneFFTDesc.SignalLength + 2; // two-for-one transform generated two additional elements
	ConvolutionFFTDesc.ComputePassFlags = ComputePassFlags;

	FFTDescription TwoForOneIvnFFTDesc = TwoForOneFFTDesc;
	TwoForOneIvnFFTDesc.XFormType = GetInverseOfXForm(TwoForOneFFTDesc.XFormType);
	TwoForOneIvnFFTDesc.ComputePassFlags = ComputePassFlags;
	
	

	// ---- Two For One Transform --- 

<<<<<<< HEAD
	// Horizontal FFT: input -> tmp buffer 0 
	RHICmdList.Transition(FRHITransitionInfo(TmpBuffer0.UAV, ERHIAccess::Unknown, ERHIAccess::UAVMask));
	if (FitsInGroupSharedMemory(TwoForOneFFTDesc))
	{
		SuccessValue = SuccessValue &&
			TwoForOneRealFFTImage1D::GroupShared(Context, TwoForOneFFTDesc, ROIRect, SrcTexture, TwoForOneOutputRect, TmpBuffer0.UAV, PreFilter);
		//->dst
	}
	else
	{
		SuccessValue = SuccessValue &&
			TwoForOneRealFFTImage1D::MultiPass(Context, TwoForOneFFTDesc, ROIRect, SrcTexture, TmpBuffer0, TmpBuffer1, PreFilter);
	}

	// ---- 1 D Convolution --- 

	RHICmdList.Transition(
		{
			FRHITransitionInfo(TmpBuffer0.ShaderResourceTexture, ERHIAccess::Unknown, ERHIAccess::SRVMask),
			FRHITransitionInfo(TmpBuffer1.UAV, ERHIAccess::Unknown, ERHIAccess::UAVMask),
			FRHITransitionInfo(TransformedKernel, ERHIAccess::Unknown, ERHIAccess::SRVMask),
		});
	if (FitsInGroupSharedMemory(ConvolutionFFTDesc))
	{
		// Vertical FFT / Filter / Vertical InvFFT : tmp buffer 0 -> tmp buffer 1
		SuccessValue = SuccessValue &&
			ConvolutionWithTextureImage1D::GroupShared(Context, ConvolutionFFTDesc, TransformedKernel, TwoForOneOutputRect, TmpBuffer0.ShaderResourceTexture, TmpBuffer1.UAV);
		//->src
	}
	else
	{
		SuccessValue = SuccessValue &&
			ConvolutionWithTextureImage1D::MultiPass(Context, ConvolutionFFTDesc, TransformedKernel, TwoForOneOutputRect, TmpBuffer0.ShaderResourceTexture, TmpBuffer1, TmpBuffer0);
	}
=======
	FRDGTextureRef TwoForOneFFTOutput = GraphBuilder.CreateTexture(SpectralDesc, TEXT("FFT.TwoForOne"));
	TwoForOneRealFFTImage1D::MultiPass(
		GraphBuilder, ShaderMap, TwoForOneFFTDesc,
		SrcTexture, ROIRect,
		TwoForOneFFTOutput, SpectralOutputRect,
		PreFilter,
		/* PostFilterParameters = */ nullptr);

	// ---- 1 D Convolution --- 

	FRDGTextureRef ConvolutionOutput = GraphBuilder.CreateTexture(SpectralDesc, TEXT("FFT.Convolution"));
	ConvolutionWithTextureImage1D::MultiPass(
		GraphBuilder, ShaderMap,
		ConvolutionFFTDesc,
		TwoForOneFFTOutput, SpectralOutputRect,
		TransformedKernel,
		ConvolutionOutput);
>>>>>>> 6bbb88c8


	// ---- Inverse Two For One ---

<<<<<<< HEAD
	RHICmdList.Transition(
		{
			FRHITransitionInfo(TmpBuffer1.ShaderResourceTexture, ERHIAccess::Unknown, ERHIAccess::SRVMask),
			FRHITransitionInfo(ResultUAV, ERHIAccess::Unknown, ERHIAccess::UAVMask)
		});
	if (FitsInGroupSharedMemory(TwoForOneIvnFFTDesc))
	{
		// Horizontal InvFFT: tmp buffer 1 -> result
		SuccessValue = SuccessValue &&
			TwoForOneRealFFTImage1D::GroupShared(Context, TwoForOneIvnFFTDesc, TwoForOneOutputRect, TmpBuffer1.ShaderResourceTexture, ROIRect, ResultUAV);
		//->dst
	}
	else
	{
		// TmpBuffer1 -> TmpBuffer0
		SuccessValue = SuccessValue &&
			TwoForOneRealFFTImage1D::MultiPass(Context, TwoForOneIvnFFTDesc, TwoForOneOutputRect, TmpBuffer1.ShaderResourceTexture, TmpBuffer0, TmpBuffer1);

		RHICmdList.Transition(FRHITransitionInfo(TmpBuffer0.ShaderResourceTexture, ERHIAccess::Unknown, ERHIAccess::SRVMask));

		DispatchCopyWindowCS(Context, TwoForOneOutputRect, TmpBuffer0.ShaderResourceTexture, ROIRect, ResultUAV);
	}
	
	return SuccessValue;
}
=======
	TwoForOneRealFFTImage1D::MultiPass(
		GraphBuilder, ShaderMap,
		TwoForOneIvnFFTDesc,
		ConvolutionOutput, SpectralOutputRect,
		DstTexture, DstRect,
		PreFilter,
		PostFilterParameters);
}
>>>>>>> 6bbb88c8
<|MERGE_RESOLUTION|>--- conflicted
+++ resolved
@@ -3,18 +3,11 @@
 #include "GPUFastFourierTransform.h"
 #include "SceneUtils.h"
 #include "GlobalShader.h"
-<<<<<<< HEAD
-#include "RenderTargetPool.h" // used for on-the-fly acquisition of 
-#include "ShaderCompilerCore.h"
-
-uint32 GPUFFT::MaxScanLineLength() 
-=======
 #include "RenderGraph.h" 
 #include "ShaderCompilerCore.h"
 #include "SystemTextures.h"
 
 bool ShouldCompileGPUFFT(EShaderPlatform Platform)
->>>>>>> 6bbb88c8
 {
 	return FDataDrivenShaderPlatformInfo::GetSupportsFFTBloom(Platform);
 }
@@ -153,114 +146,10 @@
 
 class FPowRadixSignalLengthDim : SHADER_PERMUTATION_SPARSE_INT("SCAN_LINE_LENGTH", 2, 4, 8, 16, 32, 64, 128, 256, 512, 1024, 2048, 4096);
 
-<<<<<<< HEAD
-		const FGPUFFTShaderContext::ShaderMapType& ShaderMap = Context.GetShaderMap();
-		FRHICommandList& RHICmdList = Context.GetRHICmdList();
-
-		SCOPED_DRAW_EVENTF(RHICmdList, CopyWindowCS, TEXT("FFT Multipass: Copy Subwindow"));
-
-		// Get pointer to the shader
-		TShaderRef<FCopyWindowCS> ComputeShader = GetCopyWindowCS(ShaderMap);
-		RHICmdList.SetComputeShader(ComputeShader.GetComputeShader());
-
-		// Bind output
-		FScopedUAVBind ScopedBind = FScopedUAVBind::BindOutput(RHICmdList, ComputeShader, DstUAV);
-
-		ComputeShader->SetCSParamters(RHICmdList, SrcWindow, SrcTexture,  DstWindow, PreFilter);
-
-		// Dispatch with a single thread-group for each "column" in the result where the transform direction is the "row" direction.
-		RHICmdList.DispatchComputeShader(XGroups, YGroups, 1);
-	}
-
-	/**
-	* 
-	* Single Pass that computes the Frequency Space convolution of two buffers
-	* that have already been transformed into frequency space.
-	*
-	* This is really means the complex product of two buffers divided
-	* by the correct values to "normalize" the effect of the kernel buffer.
-	*
-	* In this case, each float4 is viewed as a pair of complex numbers,
-	* and the product of float4 Src, Knl is computed
-	* as float4(ComplexMult(Src.xy, Knl.xy) / Na, ComplexMult(Src.zw, Knl.zw)/Nb)
-	* where Na and Nb are related to the sums of the weights in the kernel buffer. 
-	*
-	* Assumes the dst buffer is large enough to hold the result.
-	* The Src float4 data is interpreted as a pair of independent complex numbers.
-	* The Knl float4 data is interpreted as a pair of independent complex numbers  
-	*
-	* @param Context    - container for RHI and ShanderMap
-	* @param bHorizontalFirst - Describes the layout of the transformed data.
-	*                           bHorizontalFirst == true for data that was transformed as 
-	*                           Vertical::ComplexFFT following Horizontal::TwoForOneRealFFT
-	*                           bHorizontalFirst == false for data that was transformed as
-	*                           Horizontal::ComplexFFT following Vertical::TwoForOneRealFFT
-	* @param SrcTexture - SRV the source image buffer.
-	* @param KnlTexture - SRV the kernel image buffer.
-	*
-	* @param DstUAV     - UAV, the destination buffer that will hold the result of the single pass
-	*
-	*/
-
-	void DispatchComplexMultiplyImagesCS(FGPUFFTShaderContext& Context,
-		const bool bHorizontalScanlines,
-		const FIntRect& SrcWindow, const FTextureRHIRef& SrcTexture,
-		const FTextureRHIRef& KnlTexure,
-		FUnorderedAccessViewRHIRef DstUAV)
-	{
-		using namespace GPUFFTComputeShaderUtils;
-		// The size of the dst
-		const FIntPoint DstExtent = SrcWindow.Size();
-
-		const FGPUFFTShaderContext::ShaderMapType& ShaderMap = Context.GetShaderMap();
-		FRHICommandList& RHICmdList = Context.GetRHICmdList();
-
-		SCOPED_DRAW_EVENTF(RHICmdList, ComplexMultiplyImagesCS, TEXT("FFT Multipass: Convolution in freq-space"));
-
-		// Get pointer to the shader
-		TShaderRef<FComplexMultiplyImagesCS> ComputeShader = GetComplexMultiplyImagesCS(ShaderMap);
-		RHICmdList.SetComputeShader(ComputeShader.GetComputeShader());
-
-		// Bind output
-		FScopedUAVBind ScopedBind = FScopedUAVBind::BindOutput(RHICmdList, ComputeShader, DstUAV);
-
-		ComputeShader->SetCSParamters(RHICmdList, bHorizontalScanlines, SrcWindow, SrcTexture, KnlTexure);
-		
-		// Align the scanlines in the direction of the first transform.
-		const uint32 NumScanLines = (bHorizontalScanlines)  ? DstExtent.Y : DstExtent.X;
-		const uint32 SignalLength = (!bHorizontalScanlines) ? DstExtent.Y : DstExtent.X;
-	
-		// Dispatch with a single thread-group for each "column."
-		// Configured this way because the entire column will share the same normalization values (retrieved  from the kernel)
-		//RHICmdList.DispatchComputeShader(1, ThreadGroupsPerScanline, NumScanLines);
-		RHICmdList.DispatchComputeShader(1, 1, NumScanLines);
-	}
-
-
-	/**
-	* Single Pass that separates or merges the transform of four real signals from 
-	* viewed as the transform of two complex  signals.  
-	*
-	* Assumes the dst buffer is large enough to hold the result.
-	* The Src float4 data is interprets  as a pair of independent complex numbers.
-	*
-	* @param Context    - container for RHI and ShanderMap
-	* @param FFTDesc    - Metadata that describes the underlying complex FFT
-	* @param SrcTexture - SRV the source image buffer
-	* @param DstUAV     - UAV, the destination buffer that will hold the result of the single pass
-	*
-	* The data in the SrcTexture and DstUAV is aligned with (0,0).
-	* FFTDesc.IsHorizontal() indicates the transform direction in the buffer that needs to be spit/merged
-	* FFTDesc.IsForward() indicates spit (true) vs merge (false).
-	*/
-	void DispatchPackTwoForOneFFTPassCS(FGPUFFTShaderContext& Context, const FFTDescription& FFTDesc,
-		const FTextureRHIRef& SrcTexture, FUnorderedAccessViewRHIRef DstUAV)
-=======
 class FFFTShader : public FGlobalShader
 {
 public:
 	static bool ShouldCompilePermutation(const FGlobalShaderPermutationParameters& Parameters)
->>>>>>> 6bbb88c8
 	{
 		return ShouldCompileGPUFFT(Parameters.Platform);
 	}
@@ -295,11 +184,6 @@
 };
 
 
-<<<<<<< HEAD
-		// Get pointer to the shader
-		TShaderRef<FPackTwoForOneFFTPassCS> ComputeShader = GetPackTwoForOneFFTPassCS(ShaderMap, TransformLength);
-		RHICmdList.SetComputeShader(ComputeShader.GetComputeShader());
-=======
 class FGroupShardSubFFTPassCS : public FFFTShader
 {
 	DECLARE_GLOBAL_SHADER(FGroupShardSubFFTPassCS);
@@ -310,7 +194,6 @@
 		SHADER_PARAMETER(int32, TransformType)
 		SHADER_PARAMETER(int32, TransformLength)
 		SHADER_PARAMETER(int32, NumSubRegions)
->>>>>>> 6bbb88c8
 
 		SHADER_PARAMETER_RDG_TEXTURE(Texture2D, SrcTexture)
 		SHADER_PARAMETER_RDG_TEXTURE_UAV(RWTexture2D, DstTexture)
@@ -362,15 +245,6 @@
 		SHADER_PARAMETER(FIntRect, DstRect)
 		SHADER_PARAMETER(int32, TransformType)
 
-<<<<<<< HEAD
-		SCOPED_DRAW_EVENTF(RHICmdList, ComplexFFTPass, TEXT("FFT Multipass: Pass %d of Complex %s of size %d"), PassLength, *TransformName, TransformLength);
-		
-		FIntPoint DstExtent = FFTDesc.TransformExtent();
-		
-		// Get a base pointer to the shader
-		TShaderRef<FComplexFFTPassCS> ComputeShader = GetComplexFFTPassCS(ShaderMap, TransformLength);
-		RHICmdList.SetComputeShader(ComputeShader.GetComputeShader());
-=======
 		SHADER_PARAMETER_RDG_TEXTURE(Texture2D, SrcSRV)
 		SHADER_PARAMETER_RDG_TEXTURE_UAV(RWTexture2D, DstUAV)
 	END_SHADER_PARAMETER_STRUCT()
@@ -386,7 +260,6 @@
 {
 	DECLARE_GLOBAL_SHADER(FCopyWindowCS);
 	SHADER_USE_PARAMETER_STRUCT(FCopyWindowCS, FFFTShader);
->>>>>>> 6bbb88c8
 
 	BEGIN_SHADER_PARAMETER_STRUCT(FParameters, )
 		SHADER_PARAMETER(FIntRect, SrcRect)
@@ -434,11 +307,6 @@
 	DECLARE_GLOBAL_SHADER(FGSComplexTransformCS);
 	SHADER_USE_PARAMETER_STRUCT(FGSComplexTransformCS, FFFTShader);
 
-<<<<<<< HEAD
-		// Get a base pointer to the shader
-		TShaderRef<FReorderFFTPassCS> ComputeShader = GetReorderFFTPassCS(ShaderMap);
-		RHICmdList.SetComputeShader(ComputeShader.GetComputeShader());
-=======
 	using FPermutationDomain = TShaderPermutationDomain<FPowRadixSignalLengthDim>;
 
 	BEGIN_SHADER_PARAMETER_STRUCT(FParameters, )
@@ -448,7 +316,6 @@
 		SHADER_PARAMETER(FIntRect, DstRect)
 		SHADER_PARAMETER(FVector3f, BrightPixelGain)
 		SHADER_PARAMETER(int32, TransformType)
->>>>>>> 6bbb88c8
 
 		SHADER_PARAMETER_RDG_TEXTURE(Texture2D, SrcTexture)
 		SHADER_PARAMETER_RDG_TEXTURE_UAV(RWTexture2D, DstTexture)
@@ -515,11 +382,6 @@
 		SHADER_PARAMETER(FIntPoint, DstExtent)
 		SHADER_PARAMETER(int32, TransformType)
 
-<<<<<<< HEAD
-		// Get a base pointer to the shader
-		TShaderRef<FGroupShardSubFFTPassCS> ComputeShader = GetGroupSharedSubFFTPassCS(ShaderMap, TransformLength);
-		RHICmdList.SetComputeShader(ComputeShader.GetComputeShader());
-=======
 		SHADER_PARAMETER_RDG_TEXTURE(Texture2D, SrcTexture)
 		SHADER_PARAMETER_RDG_TEXTURE(Texture2D, FilterTexture)
 		SHADER_PARAMETER_RDG_TEXTURE_UAV(RWTexture2D, DstTexture)
@@ -529,7 +391,6 @@
 	{
 		FPermutationDomain PermutationVector(Parameters.PermutationId);
 		int32 PowRadixSignalLength = PermutationVector.Get<FPowRadixSignalLengthDim>();
->>>>>>> 6bbb88c8
 
 		FFFTShader::ModifyCompilationEnvironment(Parameters, OutEnvironment);
 		OutEnvironment.SetDefine(TEXT("INCLUDE_GROUP_SHARED_CONVOLUTION_WITH_TEXTURE"), 1);
@@ -688,11 +549,6 @@
 	// Using multiple radix two passes.
 	const uint32 Radix = 2;
 
-<<<<<<< HEAD
-		// Get a base pointer to the shader
-		TShaderRef<FGSComplexTransformBaseCS> ComputeShader = GetComplexFFTCS(ShaderMap, TransformLength);
-		RHICmdList.SetComputeShader(ComputeShader.GetComputeShader());
-=======
 	const uint32 TransformLength = FFTDesc.SignalLength;
 
 	// Translate the transform type. 
@@ -701,7 +557,6 @@
 	{
 		DstPostFilterParameters = GSystemTextures.GetDefaultStructuredBuffer(GraphBuilder, sizeof(FVector4f), FVector4f(1.0f, 1.0f, 1.0f, 1.0f));
 	}
->>>>>>> 6bbb88c8
 
 	FComplexFFTPassCS::FParameters* PassParameters = GraphBuilder.AllocParameters<FComplexFFTPassCS::FParameters>();
 	PassParameters->SrcRect = SrcWindow;
@@ -909,11 +764,6 @@
 	// The number of signals to transform simultaneously (i.e. number of scan lines)
 	const uint32 NumSignals = FFTDesc.IsHorizontal() ? SrcRect.Size().Y : SrcRect.Size().X;
 
-<<<<<<< HEAD
-		// Get a base pointer to the shader
-		TShaderRef<FGSComplexTransformBaseCS> ComputeShader = GetTwoForOneFFTCS(ShaderMap, TransformLength);
-		RHICmdList.SetComputeShader(ComputeShader.GetComputeShader());
-=======
 	FGSComplexTransformCS::FParameters* PassParameters = GraphBuilder.AllocParameters<FGSComplexTransformCS::FParameters>();
 	PassParameters->SrcRectMin = SrcRect.Min;
 	PassParameters->SrcRectMax = SrcRect.Max;
@@ -931,7 +781,6 @@
 			PassParameters->TransformType |= 4;
 		}
 	}
->>>>>>> 6bbb88c8
 
 	PassParameters->SrcTexture = SrcTexture;
 	PassParameters->DstTexture = GraphBuilder.CreateUAV(DstTexture);
@@ -1002,13 +851,6 @@
 		}
 	}
 
-<<<<<<< HEAD
-		// Get a base pointer to the shader
-		TShaderRef<FGSConvolutionWithTextureKernelBaseCS> ComputeShader = GetConvolutionWithTextureKernelCS(ShaderMap, SignalLength);
-		RHICmdList.SetComputeShader(ComputeShader.GetComputeShader());
-		
-		FScopedUAVBind ScopedBind = FScopedUAVBind::BindOutput(RHICmdList, ComputeShader, DstUAV);
-=======
 	PassParameters->SrcTexture = SrcTexture;
 	PassParameters->DstPostFilterParameters = GraphBuilder.CreateSRV(DstPostFilterParameters);
 	PassParameters->DstTexture = GraphBuilder.CreateUAV(DstTexture);
@@ -1026,7 +868,6 @@
 		FIntVector(1, 1, NumScanLines));
 }
 
->>>>>>> 6bbb88c8
 
 /**
  * Complex 1D FFT followed by multiplication in with kernel and inverse transform.
@@ -1168,11 +1009,6 @@
 
 			checkf(HasValidTargets(), TEXT("FFT: Allocated Buffers too small."));
 
-			RHICmdList.Transition(
-				{
-					FRHITransitionInfo(Targets.SrcTarget().ShaderResourceTexture, ERHIAccess::Unknown, ERHIAccess::SRVMask),
-					FRHITransitionInfo(Targets.DstTarget().UAV, ERHIAccess::Unknown, ERHIAccess::UAVMask)
-				});
 			DispatchComplexFFTPassCS(Context, FFTDesc, Ns, Targets.SrcTarget().ShaderResourceTexture, XFormWindow, Targets.DstTarget().UAV);
 		}
 
@@ -1188,20 +1024,7 @@
 	// In total 2 + Log2(TransformLength / SubPassLength() )  passes.   This will be on the order of 3 or 4 passes 
 	// compared with 12 or more ..
 	{
-<<<<<<< HEAD
-		// Re-order the data so we can do a pass of group-shared transforms
-		DispatchReorderFFTPassCS(Context, FFTDesc, Window, SrcTexture, XFormWindow, Targets.DstTarget().UAV);
-		Targets.Swap();
-
-		RHICmdList.Transition(
-			{
-				FRHITransitionInfo(Targets.SrcTarget().ShaderResourceTexture, ERHIAccess::Unknown, ERHIAccess::SRVMask),
-				FRHITransitionInfo(Targets.DstTarget().UAV, ERHIAccess::Unknown, ERHIAccess::UAVMask)
-			});
-		DispatchGSSubComplexFFTPassCS(Context, FFTDesc, Targets.SrcTarget().ShaderResourceTexture, XFormWindow, Targets.DstTarget().UAV);
-=======
 		FRDGTextureDesc SpectralDesc = FFTDesc.IsForward() ? DstTexture->Desc : SrcTexture->Desc;
->>>>>>> 6bbb88c8
 
 		// Re-order the data so we can do a pass of group-shared transforms
 		FRDGTextureRef SpectralTexture = GraphBuilder.CreateTexture(SpectralDesc, TEXT("FFT.Spectral"));
@@ -1218,15 +1041,9 @@
 		
 		for (uint32 Ns = FGroupShardSubFFTPassCS::SubPassLength(); Ns < TransformLength; Ns *= 2)
 		{
-<<<<<<< HEAD
-			Targets.Swap();
-
-			auto HasValidTargets = [&Targets, &DstExtent]()->bool
-=======
 			FRDGTextureRef OpDstTexture;
 			FRDGBufferRef DstPostFilterParameters = nullptr;
 			if (Ns * 2 < TransformLength)
->>>>>>> 6bbb88c8
 			{
 				FIntPoint SrcBufferSize = PrevSpectralTexture->Desc.Extent;
 				checkf(!(SrcBufferSize.X < DstExtent.X) && !(SrcBufferSize.Y < DstExtent.Y), TEXT("FFT: Allocated Buffers too small."));
@@ -1239,21 +1056,12 @@
 				DstPostFilterParameters = PostFilterParameters;
 			}
 
-<<<<<<< HEAD
-			RHICmdList.Transition(
-				{
-					FRHITransitionInfo(Targets.SrcTarget().ShaderResourceTexture, ERHIAccess::Unknown, ERHIAccess::SRVMask),
-					FRHITransitionInfo(Targets.DstTarget().UAV, ERHIAccess::Unknown, ERHIAccess::UAVMask)
-				});
-			DispatchComplexFFTPassCS(Context, FFTDesc, Ns, Targets.SrcTarget().ShaderResourceTexture, XFormWindow, Targets.DstTarget().UAV);
-=======
 			DispatchComplexFFTPassCS(
 				GraphBuilder, ShaderMap, FFTDesc,
 				Ns,
 				/* SrcTexture = */ PrevSpectralTexture, XFormWindow,
 				/* DstPostFilterParameters = */ DstPostFilterParameters,
 				/* DstTexture = */ OpDstTexture);
->>>>>>> 6bbb88c8
 
 			PrevSpectralTexture = OpDstTexture;
 		}
@@ -1293,15 +1101,7 @@
 				FClearValueBinding::None,
 				TexCreate_ShaderResource | TexCreate_UAV);
 
-<<<<<<< HEAD
-			Context.GetRHICmdList().Transition(
-				{
-					FRHITransitionInfo(DstBuffer.ShaderResourceTexture, ERHIAccess::Unknown, ERHIAccess::SRVMask),
-					FRHITransitionInfo(TmpBuffer.UAV, ERHIAccess::Unknown, ERHIAccess::UAVMask)
-				});
-=======
 			FRDGTextureRef PreFilteredTexture = GraphBuilder.CreateTexture(Desc, TEXT("FFT.PreFilter"));
->>>>>>> 6bbb88c8
 
 			CopyImage2D(
 				GraphBuilder, FFTDesc.ComputePassFlags, ShaderMap,
@@ -1312,15 +1112,6 @@
 			SrcTexture = PreFilteredTexture;
 		}
 
-<<<<<<< HEAD
-		Context.GetRHICmdList().Transition(
-			{
-				FRHITransitionInfo(TmpBuffer.ShaderResourceTexture, ERHIAccess::Unknown, ERHIAccess::SRVMask),
-				FRHITransitionInfo(DstBuffer.UAV, ERHIAccess::Unknown, ERHIAccess::UAVMask)
-			});
-		// Unpack the complex transform into transform of real data
-		DispatchPackTwoForOneFFTPassCS(Context, FFTDesc, TmpBuffer.ShaderResourceTexture, DstBuffer.UAV);
-=======
 		FRDGTextureRef SpectralTexture = GraphBuilder.CreateTexture(DstTexture->Desc, TEXT("FFT.Spectral"));
 		ComplexFFTImage1D::MultiPass(
 			GraphBuilder, ShaderMap, FFTDesc,
@@ -1328,7 +1119,6 @@
 			/* DstTexture = */ SpectralTexture,
 			/* PostFilterParameters = */ nullptr,
 			/* bScrubNaNs = */ true);
->>>>>>> 6bbb88c8
 		
 		// Unpack the complex transform into transform of real data
 		ensure(DstWindow.Min == FIntPoint::ZeroValue);
@@ -1339,17 +1129,6 @@
 	}
 	else  // Inverse transform.
 	{
-<<<<<<< HEAD
-		Context.GetRHICmdList().Transition(FRHITransitionInfo(DstBuffer.UAV, ERHIAccess::Unknown, ERHIAccess::UAVMask));
-		// Pack the 4 transforms of real data as 2 transforms of complex data 
-		DispatchPackTwoForOneFFTPassCS(Context, FFTDesc, SrcTexture, DstBuffer.UAV);
-
-		Context.GetRHICmdList().Transition(
-			{
-				FRHITransitionInfo(DstBuffer.ShaderResourceTexture, ERHIAccess::Unknown, ERHIAccess::SRVMask),
-				FRHITransitionInfo(TmpBuffer.UAV, ERHIAccess::Unknown, ERHIAccess::UAVMask)
-			});
-=======
 		RDG_EVENT_SCOPE(GraphBuilder, "TwoForOneRealFFTImage1D(Inverse)");
 
 		// Pack the 4 transforms of real data as 2 transforms of complex data 
@@ -1360,7 +1139,6 @@
 			/* SrcTexture = */ SrcTexture,
 			/* DstTexture = */ SpectralTexture);
 
->>>>>>> 6bbb88c8
 		// Transform as complex data
 		ensure(DstWindow.Min == FIntPoint::ZeroValue);
 		ComplexFFTImage1D::MultiPass(
@@ -1401,53 +1179,6 @@
 	const FIntRect TmpRect = FIntRect(FIntPoint(0, 0), TmpExent);
 
 	// Two-for-one transform: SrcTexture fills the TmpBuffer
-<<<<<<< HEAD
-
-	Context.GetRHICmdList().Transition(FRHITransitionInfo(TmpBuffer.UAV, ERHIAccess::Unknown, ERHIAccess::UAVMask));
-	if (FitsInGroupSharedMemory(TwoForOneFFTDesc))
-	{
-		// Horizontal FFT: input -> tmp buffer 0 
-		SuccessValue = SuccessValue &&
-			TwoForOneRealFFTImage1D::GroupShared(Context, TwoForOneFFTDesc, ROIRect, SrcTexture, TmpRect, TmpBuffer.UAV);
-		//->dst
-	}
-	else
-	{
-		// use the dst buffer as a dummy buffer
-		FSceneRenderTargetItem& DmyBuffer = DstBuffer;
-		// Horizontal FFT: input -> TmpBuffer
-		SuccessValue = SuccessValue &&
-			TwoForOneRealFFTImage1D::MultiPass(Context, TwoForOneFFTDesc, ROIRect, SrcTexture, TmpBuffer /*dst*/, DmyBuffer/*tmp*/);
-		//->dst
-	}
-
-	Context.GetRHICmdList().Transition(
-		{
-			FRHITransitionInfo(DstBuffer.UAV, ERHIAccess::Unknown, ERHIAccess::UAVMask),
-			FRHITransitionInfo(TmpBuffer.ShaderResourceTexture, ERHIAccess::Unknown, ERHIAccess::SRVMask)
-		});
-
-	// Complex transform in the other direction: TmpBuffer fills DstBuffer
-	if (FitsInGroupSharedMemory(ComplexFFTDesc))
-	{
-		SuccessValue = SuccessValue &&
-			ComplexFFTImage1D::GroupShared(Context, ComplexFFTDesc, TmpRect, TmpBuffer.ShaderResourceTexture, DstBuffer.UAV);
-	}
-	else
-	{
-		SuccessValue = SuccessValue &&
-			ComplexFFTImage1D::MultiPass(Context, ComplexFFTDesc, TmpRect, TmpBuffer.ShaderResourceTexture, DstBuffer, TmpBuffer);
-	}
-
-	return SuccessValue;
-
-}
-
-void GPUFFT::ConvolutionWithTextureImage1D::Requirements(const FFTDescription& FFTDesc, FIntPoint& MinBufferSize, bool& bUseMultipass)
-{
-	bUseMultipass = !FitsInGroupSharedMemory(FFTDesc);
-	MinBufferSize = FFTDesc.TransformExtent();
-=======
 	FRDGTextureRef TempTexture = GraphBuilder.CreateTexture(DstTexture->Desc, DstTexture->Name);
 	TwoForOneRealFFTImage1D::MultiPass(
 		GraphBuilder, ShaderMap,
@@ -1460,7 +1191,6 @@
 		ComplexFFTDesc,
 		TempTexture, TmpRect,
 		DstTexture);
->>>>>>> 6bbb88c8
 }
 
 void GPUFFT::ConvolutionWithTextureImage1D::MultiPass(
@@ -1509,66 +1239,6 @@
 			/* SrcTexture = */ SpectralTexture1, TargetRect,
 			/* DstTexture = */ DstTexture);
 	}
-<<<<<<< HEAD
-
-	return SuccessValue;
-}
-
-bool GPUFFT::ConvolutionWithTextureImage1D::MultiPass(FGPUFFTShaderContext& Context, const FFTDescription& FFTDesc,
-	const FTextureRHIRef& TransformedKernel,
-	const FIntRect& SrcWindow,
-	const FTextureRHIRef& SrcTexture,
-	FSceneRenderTargetItem& DstBuffer,
-	FSceneRenderTargetItem& TmpBuffer)
-{
-	bool SuccessValue = true;
-
-
-	// Frequency Space size.
-	const FIntPoint TargetExtent = FFTDesc.TransformExtent();
-	const FIntRect  TargetRect(FIntPoint(0, 0), TargetExtent);
-
-	// Forward transform: Results in DstBuffer
-	SuccessValue = SuccessValue &&
-		ComplexFFTImage1D::MultiPass(Context, FFTDesc, SrcWindow, SrcTexture, DstBuffer, TmpBuffer);
-
-	Context.GetRHICmdList().Transition(
-		{
-			FRHITransitionInfo(DstBuffer.ShaderResourceTexture, ERHIAccess::Unknown, ERHIAccess::SRVMask),
-			FRHITransitionInfo(TmpBuffer.UAV, ERHIAccess::Unknown, ERHIAccess::UAVMask)
-		});
-
-	// Convolution: Results in TmpBuffer
-	DispatchComplexMultiplyImagesCS(Context, FFTDesc.IsHorizontal(), TargetRect, DstBuffer.ShaderResourceTexture, TransformedKernel,  TmpBuffer.UAV);
-
-	// Inverse Transform: Results in DstBuffer
-	
-	FFTDescription InvFFTDesc = FFTDesc;
-	InvFFTDesc.XFormType = GetInverseOfXForm(FFTDesc.XFormType);
-	// testing.  Verify that the forward transform works.
-	
-	Context.GetRHICmdList().Transition(
-		{
-			FRHITransitionInfo(TmpBuffer.ShaderResourceTexture, ERHIAccess::Unknown, ERHIAccess::SRVMask),
-			FRHITransitionInfo(DstBuffer.UAV, ERHIAccess::Unknown, ERHIAccess::UAVMask)
-		});
-	SuccessValue = SuccessValue &&
-		ComplexFFTImage1D::MultiPass(Context, InvFFTDesc, TargetRect, TmpBuffer.ShaderResourceTexture, DstBuffer, TmpBuffer);
-	
-	Context.GetRHICmdList().Transition(
-		{
-			FRHITransitionInfo(DstBuffer.ShaderResourceTexture, ERHIAccess::Unknown, ERHIAccess::SRVMask),
-			FRHITransitionInfo(TmpBuffer.UAV, ERHIAccess::Unknown, ERHIAccess::UAVMask)
-		});
-
-	// Copy back to the correct sized sub-window
-	DispatchCopyWindowCS(Context, TargetRect, DstBuffer.ShaderResourceTexture, SrcWindow, TmpBuffer.UAV);
-
-	SwapContents(TmpBuffer, DstBuffer);
-
-	return SuccessValue;
-=======
->>>>>>> 6bbb88c8
 }
 
 FIntPoint GPUFFT::Convolution2DBufferSize(const FIntPoint& FrequencySize, const bool bHorizontalFirst, const FIntPoint& ROIExtent)
@@ -1663,42 +1333,6 @@
 
 	// ---- Two For One Transform --- 
 
-<<<<<<< HEAD
-	// Horizontal FFT: input -> tmp buffer 0 
-	RHICmdList.Transition(FRHITransitionInfo(TmpBuffer0.UAV, ERHIAccess::Unknown, ERHIAccess::UAVMask));
-	if (FitsInGroupSharedMemory(TwoForOneFFTDesc))
-	{
-		SuccessValue = SuccessValue &&
-			TwoForOneRealFFTImage1D::GroupShared(Context, TwoForOneFFTDesc, ROIRect, SrcTexture, TwoForOneOutputRect, TmpBuffer0.UAV, PreFilter);
-		//->dst
-	}
-	else
-	{
-		SuccessValue = SuccessValue &&
-			TwoForOneRealFFTImage1D::MultiPass(Context, TwoForOneFFTDesc, ROIRect, SrcTexture, TmpBuffer0, TmpBuffer1, PreFilter);
-	}
-
-	// ---- 1 D Convolution --- 
-
-	RHICmdList.Transition(
-		{
-			FRHITransitionInfo(TmpBuffer0.ShaderResourceTexture, ERHIAccess::Unknown, ERHIAccess::SRVMask),
-			FRHITransitionInfo(TmpBuffer1.UAV, ERHIAccess::Unknown, ERHIAccess::UAVMask),
-			FRHITransitionInfo(TransformedKernel, ERHIAccess::Unknown, ERHIAccess::SRVMask),
-		});
-	if (FitsInGroupSharedMemory(ConvolutionFFTDesc))
-	{
-		// Vertical FFT / Filter / Vertical InvFFT : tmp buffer 0 -> tmp buffer 1
-		SuccessValue = SuccessValue &&
-			ConvolutionWithTextureImage1D::GroupShared(Context, ConvolutionFFTDesc, TransformedKernel, TwoForOneOutputRect, TmpBuffer0.ShaderResourceTexture, TmpBuffer1.UAV);
-		//->src
-	}
-	else
-	{
-		SuccessValue = SuccessValue &&
-			ConvolutionWithTextureImage1D::MultiPass(Context, ConvolutionFFTDesc, TransformedKernel, TwoForOneOutputRect, TmpBuffer0.ShaderResourceTexture, TmpBuffer1, TmpBuffer0);
-	}
-=======
 	FRDGTextureRef TwoForOneFFTOutput = GraphBuilder.CreateTexture(SpectralDesc, TEXT("FFT.TwoForOne"));
 	TwoForOneRealFFTImage1D::MultiPass(
 		GraphBuilder, ShaderMap, TwoForOneFFTDesc,
@@ -1716,38 +1350,10 @@
 		TwoForOneFFTOutput, SpectralOutputRect,
 		TransformedKernel,
 		ConvolutionOutput);
->>>>>>> 6bbb88c8
 
 
 	// ---- Inverse Two For One ---
 
-<<<<<<< HEAD
-	RHICmdList.Transition(
-		{
-			FRHITransitionInfo(TmpBuffer1.ShaderResourceTexture, ERHIAccess::Unknown, ERHIAccess::SRVMask),
-			FRHITransitionInfo(ResultUAV, ERHIAccess::Unknown, ERHIAccess::UAVMask)
-		});
-	if (FitsInGroupSharedMemory(TwoForOneIvnFFTDesc))
-	{
-		// Horizontal InvFFT: tmp buffer 1 -> result
-		SuccessValue = SuccessValue &&
-			TwoForOneRealFFTImage1D::GroupShared(Context, TwoForOneIvnFFTDesc, TwoForOneOutputRect, TmpBuffer1.ShaderResourceTexture, ROIRect, ResultUAV);
-		//->dst
-	}
-	else
-	{
-		// TmpBuffer1 -> TmpBuffer0
-		SuccessValue = SuccessValue &&
-			TwoForOneRealFFTImage1D::MultiPass(Context, TwoForOneIvnFFTDesc, TwoForOneOutputRect, TmpBuffer1.ShaderResourceTexture, TmpBuffer0, TmpBuffer1);
-
-		RHICmdList.Transition(FRHITransitionInfo(TmpBuffer0.ShaderResourceTexture, ERHIAccess::Unknown, ERHIAccess::SRVMask));
-
-		DispatchCopyWindowCS(Context, TwoForOneOutputRect, TmpBuffer0.ShaderResourceTexture, ROIRect, ResultUAV);
-	}
-	
-	return SuccessValue;
-}
-=======
 	TwoForOneRealFFTImage1D::MultiPass(
 		GraphBuilder, ShaderMap,
 		TwoForOneIvnFFTDesc,
@@ -1755,5 +1361,4 @@
 		DstTexture, DstRect,
 		PreFilter,
 		PostFilterParameters);
-}
->>>>>>> 6bbb88c8
+}