// Copyright Epic Games, Inc. All Rights Reserved.

#pragma once

#include "CoreMinimal.h"
#include "RHI.h"
#include "HitProxies.h"
#include "RendererInterface.h"
#include "DepthRendering.h"

class FPrimitiveSceneInfo;
class FPrimitiveSceneProxy;
class FScene;
class FStaticMeshBatch;
class FViewInfo;

struct FPrimitiveViewRelevance;

enum class EVelocityPass : uint32
{
	// Renders a separate velocity pass for opaques.
	Opaque = 0,

	// Renders a separate velocity / depth pass for translucency AFTER the translucent pass.
	Translucent,

	Count
};

EMeshPass::Type GetMeshPassFromVelocityPass(EVelocityPass VelocityPass);

// Group Velocity Rendering accessors, types, etc.
struct FVelocityRendering
{
	/** Returns the texture format for the velocity buffer. */
	static EPixelFormat GetFormat(EShaderPlatform ShaderPlatform);
<<<<<<< HEAD
=======

	/** Returns the texture create flags for the velocity buffer. */
	static ETextureCreateFlags GetCreateFlags(EShaderPlatform ShaderPlatform);
>>>>>>> d731a049
	
	/** Returns the render target description for the velocity buffer. */
	static FRDGTextureDesc GetRenderTargetDesc(EShaderPlatform ShaderPlatform, FIntPoint Extent);

	/** Returns true if a velocity pass is supported. */
	static bool IsVelocityPassSupported(EShaderPlatform ShaderPlatform);

	/** Returns true if the velocity can be output during depth pass. */
	static bool DepthPassCanOutputVelocity(ERHIFeatureLevel::Type FeatureLevel);

	/** Returns true if the velocity can be output in the BasePass. */
	static bool BasePassCanOutputVelocity(EShaderPlatform ShaderPlatform);

	/** Returns true if the velocity pass is using parallel dispatch. */
	static bool IsParallelVelocity(EShaderPlatform ShaderPlatform);

<<<<<<< HEAD
	/** Returns true if a separate velocity pass is required (i.e. not rendered by the base pass) given the provided vertex factory settings. */
	static bool IsSeparateVelocityPassRequiredByVertexFactory(EShaderPlatform ShaderPlatform, bool bVertexFactoryUsesStaticLighting);

	/** Returns true if the velocity pass is using parallel dispatch. */
	static bool IsParallelVelocity(EShaderPlatform ShaderPlatform);

=======
>>>>>>> d731a049
	/** Returns true if we wait for outstanding tasks in velocity pass. */
	static bool IsVelocityWaitForTasksEnabled(EShaderPlatform ShaderPlatform);
};

/**
 * Base velocity mesh pass processor class. Used for both opaque and translucent velocity passes.
 */
class FVelocityMeshProcessor : public FMeshPassProcessor
{
public:
	FVelocityMeshProcessor(
		EMeshPass::Type MeshPassType,
		const FScene* Scene,
		ERHIFeatureLevel::Type FeatureLevel,
		const FSceneView* InViewIfDynamicMeshCommand,
		const FMeshPassProcessorRenderState& InPassDrawRenderState,
		FMeshPassDrawListContext* InDrawListContext);

	FMeshPassProcessorRenderState PassDrawRenderState;

	/* Checks whether the primitive should emit velocity for the current view by comparing screen space size against a threshold. */
	static bool PrimitiveHasVelocityForView(const FViewInfo& View, const FPrimitiveSceneProxy* PrimitiveSceneProxy);

protected:
	bool Process(
		const FMeshBatch& MeshBatch,
		uint64 BatchElementMask,
		int32 StaticMeshId,
		const FPrimitiveSceneProxy* RESTRICT PrimitiveSceneProxy,
		const FMaterialRenderProxy& RESTRICT MaterialRenderProxy,
		const FMaterial& RESTRICT MaterialResource,
		ERasterizerFillMode MeshFillMode,
		ERasterizerCullMode MeshCullMode);

	void CollectPSOInitializersInternal(
		const FSceneTexturesConfig& SceneTexturesConfig,
		const FVertexFactoryType* VertexFactoryType,
		const FMaterial& RESTRICT MaterialResource,
		ERasterizerFillMode MeshFillMode,
		ERasterizerCullMode MeshCullMode,
		TArray<FPSOPrecacheData>& PSOInitializers);
};

/**
 * Velocity pass processor for rendering opaques into a separate velocity pass (i.e. separate from the base pass).
 */
class FOpaqueVelocityMeshProcessor : public FSceneRenderingAllocatorObject<FOpaqueVelocityMeshProcessor>, public FVelocityMeshProcessor
{
public:
	FOpaqueVelocityMeshProcessor(
		const FScene* Scene,
		ERHIFeatureLevel::Type FeatureLevel,
		const FSceneView* InViewIfDynamicMeshCommand,
		const FMeshPassProcessorRenderState& InPassDrawRenderState,
		FMeshPassDrawListContext* InDrawListContext);

	/** Returns true if the object is capable of having velocity for any frame. */
	static bool PrimitiveCanHaveVelocity(EShaderPlatform ShaderPlatform, const FPrimitiveSceneProxy* PrimitiveSceneProxy);
	static bool PrimitiveCanHaveVelocity(EShaderPlatform ShaderPlatform, bool bDrawVelocity, bool bHasStaticLighting);

	/** Returns true if the primitive has velocity for the current frame. */
	static bool PrimitiveHasVelocityForFrame(const FPrimitiveSceneProxy* PrimitiveSceneProxy);

private:
	bool TryAddMeshBatch(
		const FMeshBatch& RESTRICT MeshBatch,
		uint64 BatchElementMask,
		const FPrimitiveSceneProxy* RESTRICT PrimitiveSceneProxy,
		int32 StaticMeshId,
		const FMaterialRenderProxy* MaterialRenderProxy,
		const FMaterial* Material);

	virtual void AddMeshBatch(
		const FMeshBatch& RESTRICT MeshBatch,
		uint64 BatchElementMask,
		const FPrimitiveSceneProxy* RESTRICT PrimitiveSceneProxy,
		int32 StaticMeshId = -1) override final;

	virtual void CollectPSOInitializers(
		const FSceneTexturesConfig& SceneTexturesConfig,
		const FMaterial& Material,
		const FVertexFactoryType* VertexFactoryType,
		const FPSOPrecacheParams& PreCacheParams,
		TArray<FPSOPrecacheData>& PSOInitializers) override final;
};

/**
 * Velocity pass processor for rendering translucent object velocity and depth. This pass is rendered AFTER the
 * translucent pass so that depth can safely be written.
 */
class FTranslucentVelocityMeshProcessor : public FSceneRenderingAllocatorObject<FTranslucentVelocityMeshProcessor>, public FVelocityMeshProcessor
{
public:
	FTranslucentVelocityMeshProcessor(
		const FScene* Scene,
		ERHIFeatureLevel::Type FeatureLevel,
		const FSceneView* InViewIfDynamicMeshCommand,
		const FMeshPassProcessorRenderState& InPassDrawRenderState,
		FMeshPassDrawListContext* InDrawListContext);

	/** Returns true if the object is capable of having velocity for any frame. */
	static bool PrimitiveCanHaveVelocity(EShaderPlatform ShaderPlatform, const FPrimitiveSceneProxy* PrimitiveSceneProxy);

	/** Returns true if the primitive has velocity for the current frame. */
	static bool PrimitiveHasVelocityForFrame(const FPrimitiveSceneProxy* PrimitiveSceneProxy);

private:
	bool TryAddMeshBatch(
		const FMeshBatch& RESTRICT MeshBatch,
		uint64 BatchElementMask,
		const FPrimitiveSceneProxy* RESTRICT PrimitiveSceneProxy,
		int32 StaticMeshId,
		const FMaterialRenderProxy* MaterialRenderProxy,
		const FMaterial* Material);

	virtual void AddMeshBatch(
		const FMeshBatch& RESTRICT MeshBatch,
		uint64 BatchElementMask,
		const FPrimitiveSceneProxy* RESTRICT PrimitiveSceneProxy,
		int32 StaticMeshId = -1) override final;

	virtual void CollectPSOInitializers(
		const FSceneTexturesConfig& SceneTexturesConfig,
		const FMaterial& Material, 
		const FVertexFactoryType* VertexFactoryType, 
		const FPSOPrecacheParams& PreCacheParams,
		TArray<FPSOPrecacheData>& PSOInitializers) override final;
};<|MERGE_RESOLUTION|>--- conflicted
+++ resolved
@@ -34,12 +34,9 @@
 {
 	/** Returns the texture format for the velocity buffer. */
 	static EPixelFormat GetFormat(EShaderPlatform ShaderPlatform);
-<<<<<<< HEAD
-=======
 
 	/** Returns the texture create flags for the velocity buffer. */
 	static ETextureCreateFlags GetCreateFlags(EShaderPlatform ShaderPlatform);
->>>>>>> d731a049
 	
 	/** Returns the render target description for the velocity buffer. */
 	static FRDGTextureDesc GetRenderTargetDesc(EShaderPlatform ShaderPlatform, FIntPoint Extent);
@@ -56,15 +53,6 @@
 	/** Returns true if the velocity pass is using parallel dispatch. */
 	static bool IsParallelVelocity(EShaderPlatform ShaderPlatform);
 
-<<<<<<< HEAD
-	/** Returns true if a separate velocity pass is required (i.e. not rendered by the base pass) given the provided vertex factory settings. */
-	static bool IsSeparateVelocityPassRequiredByVertexFactory(EShaderPlatform ShaderPlatform, bool bVertexFactoryUsesStaticLighting);
-
-	/** Returns true if the velocity pass is using parallel dispatch. */
-	static bool IsParallelVelocity(EShaderPlatform ShaderPlatform);
-
-=======
->>>>>>> d731a049
 	/** Returns true if we wait for outstanding tasks in velocity pass. */
 	static bool IsVelocityWaitForTasksEnabled(EShaderPlatform ShaderPlatform);
 };
