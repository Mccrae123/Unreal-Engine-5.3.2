--- conflicted
+++ resolved
@@ -34,13 +34,9 @@
 {
 	/** Returns the texture format for the velocity buffer. */
 	static EPixelFormat GetFormat(EShaderPlatform ShaderPlatform);
-<<<<<<< HEAD
-	static FRDGTextureDesc GetRenderTargetDesc(EShaderPlatform ShaderPlatform);
-=======
 	
 	/** Returns the render target description for the velocity buffer. */
 	static FRDGTextureDesc GetRenderTargetDesc(EShaderPlatform ShaderPlatform, FIntPoint Extent);
->>>>>>> 6bbb88c8
 
 	/** Returns true if a velocity pass is supported. */
 	static bool IsVelocityPassSupported(EShaderPlatform ShaderPlatform);
