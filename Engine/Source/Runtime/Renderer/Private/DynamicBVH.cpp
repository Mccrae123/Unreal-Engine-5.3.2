// Copyright Epic Games, Inc. All Rights Reserved.

#include "DynamicBVH.h"
#include "Misc/AutomationTest.h"
#include "Misc/OutputDeviceRedirector.h"

FMortonArray::FMortonArray( const TArray< FBounds3f >& InBounds )
	: Bounds( InBounds )
{
	TArray< FSortPair > Unsorted;
	Unsorted.AddUninitialized( Bounds.Num() );
	Sorted.AddUninitialized( Bounds.Num() );
	
	FBounds3f TotalBounds;
	for( int i = 0; i < Bounds.Num(); i++ )
	{
		TotalBounds += Bounds[i].Min + Bounds[i].Max;
	}

	FVector3f Scale = FVector3f( 1.0f ) / ( TotalBounds.Max - TotalBounds.Min );
	FVector3f Bias = -TotalBounds.Min / ( TotalBounds.Max - TotalBounds.Min );

	for( int i = 0; i < Bounds.Num(); i++ )
	{
		FVector3f CenterLocal = ( Bounds[i].Min + Bounds[i].Max ) * Scale + Bias;

		uint32 Morton;
		Morton  = FMath::MortonCode3( CenterLocal.X * 1023 );
		Morton |= FMath::MortonCode3( CenterLocal.Y * 1023 ) << 1;
		Morton |= FMath::MortonCode3( CenterLocal.Z * 1023 ) << 2;

		Unsorted[i].Code = Morton;
		Unsorted[i].Index = i;
	}

	RadixSort32( Sorted.GetData(), Unsorted.GetData(), Unsorted.Num(),
		[&]( FSortPair Pair )
		{
			return Pair.Code;
		} );
}

void FMortonArray::RegenerateCodes( const FRange& Range )
{
	FBounds3f TotalBounds;
	for( int32 i = Range.Begin; i < Range.End; i++ )
	{
		uint32 Index = Sorted[i].Index;
		TotalBounds += Bounds[ Index ].Min + Bounds[ Index ].Max;
	}

	FVector3f Scale = FVector3f( 1.0f ) / ( TotalBounds.Max - TotalBounds.Min );
	FVector3f Bias = -TotalBounds.Min / ( TotalBounds.Max - TotalBounds.Min );

	for( int32 i = Range.Begin; i < Range.End; i++ )
	{
		uint32 Index = Sorted[i].Index;

		FVector3f CenterLocal = ( Bounds[ Index ].Min + Bounds[ Index ].Max ) * Scale + Bias;

		uint32 Morton;
		Morton  = FMath::MortonCode3( CenterLocal.X * 1023 );
		Morton |= FMath::MortonCode3( CenterLocal.Y * 1023 ) << 1;
		Morton |= FMath::MortonCode3( CenterLocal.Z * 1023 ) << 2;

		Sorted[i].Code = Morton;
	}

	Sort( &Sorted[ Range.Begin ], Range.End - Range.Begin );
}


inline FVector3f RandomVector( float Min, float Max )
{
	FVector3f V;
	V.X = FMath::RandRange( Min, Max );
	V.Y = FMath::RandRange( Min, Max );
	V.Z = FMath::RandRange( Min, Max );
	return V;
}

static FBounds3f RandomBounds( float CenterMin, float CenterMax, float ExtentMin, float ExtentMax )
{
	FVector3f Center = RandomVector( CenterMin, CenterMax );
	FVector3f Extent = RandomVector( ExtentMin, ExtentMax );
<<<<<<< HEAD
	return FBounds( { Center - Extent, Center + Extent } );
=======
	return FBounds3f( { Center - Extent, Center + Extent } );
>>>>>>> d731a049
}

template< uint32 MaxChildren >
static void	RandomBVH( float CenterMin, float CenterMax, float ExtentMin, float ExtentMax, uint32 Num, FDynamicBVH< MaxChildren >& BVH )
{
	for( uint32 i = 0; i < Num; i++ )
	{
		BVH.Add( RandomBounds( CenterMin, CenterMax, ExtentMin,  ExtentMax ), i );
	}
}

void TestBVH_ZeroToZero()
{
	FMath::RandInit( 17 );

	FDynamicBVH<4> BVH;
	
	uint32 Time0 = FPlatformTime::Cycles();

	RandomBVH( -64.0f, 64.0f, 1.0f, 4.0f, 65536, BVH );

	uint32 Num = BVH.GetNumLeaves();
	uint32 Time1 = FPlatformTime::Cycles();

	float Cost = BVH.GetTotalCost();

	for( uint32 i = 0; i < Num; i++ )
	{
		BVH.Remove(i);
	}

	uint32 Time2 = FPlatformTime::Cycles();
	GLog->Logf( TEXT("TestBVH_ZeroToZero add [%.2fms]"), FPlatformTime::ToMilliseconds( Time1 - Time0 ) );
	GLog->Logf( TEXT("TestBVH_ZeroToZero cost %.2f"), Cost );
	GLog->Logf( TEXT("TestBVH_ZeroToZero remove [%.2fms]"), FPlatformTime::ToMilliseconds( Time2 - Time1 ) );
}

void TestBVH_AddRemove()
{
	FMath::RandInit( 17 );

	FDynamicBVH<4> BVH;
	RandomBVH( -64.0f, 64.0f, 1.0f, 4.0f, 8192, BVH );

	uint32 Num = BVH.GetNumLeaves();
	uint32 Time0 = FPlatformTime::Cycles();

	BVH.NumTested = 0;
	
	for( int i = 0; i < 65536; i++ )
	{
		BVH.Add( RandomBounds( -64.0f, 64.0f, 1.0f, 4.0f ), Num );
		BVH.Remove( Num );
	}

	uint32 Time1 = FPlatformTime::Cycles();
	GLog->Logf( TEXT("TestBVH_AddRemove [%.2fms]"), FPlatformTime::ToMilliseconds( Time1 - Time0 ) );
	GLog->Logf( TEXT("TestBVH_AddRemove tested %.2f"), (float)BVH.NumTested / 65536.0f );

	BVH.Check();
}

void TestBVH_AddRemoveOverlapped()
{
	FMath::RandInit( 17 );

	FDynamicBVH<4> BVH;
	RandomBVH( -64.0f, 64.0f, 16.0f, 64.0f, 8192, BVH );

	uint32 Num = BVH.GetNumLeaves();
	uint32 Time0 = FPlatformTime::Cycles();

	BVH.NumTested = 0;
	
	for( int i = 0; i < 65536; i++ )
	{
		BVH.Add( RandomBounds( -64.0f, 64.0f, 16.0f, 64.0f ), Num );
		BVH.Remove( Num );
	}

	uint32 Time1 = FPlatformTime::Cycles();
	GLog->Logf( TEXT("TestBVH_AddRemoveOverlapped [%.2fms]"), FPlatformTime::ToMilliseconds( Time1 - Time0 ) );
	GLog->Logf( TEXT("TestBVH_AddRemoveOverlapped tested %.2f"), (float)BVH.NumTested / 65536.0f );

	BVH.Check();
}

void TestBVH_BatchAddRemove()
{
	FMath::RandInit( 17 );

	FDynamicBVH<4> BVH;
	RandomBVH( -64.0f, 64.0f, 1.0f, 4.0f, 8192, BVH );

	uint32 Num = BVH.GetNumLeaves();
	uint32 Time0 = FPlatformTime::Cycles();

	for( int i = 0; i < 256; i++ )
	{
		for( int j = 0; j < 256; j++ )
			BVH.Add( RandomBounds( -64.0f, 64.0f, 1.0f, 4.0f ), Num + j );

		for( int j = 0; j < 256; j++ )
			BVH.Remove( Num + j );
	}

	uint32 Time1 = FPlatformTime::Cycles();
	GLog->Logf( TEXT("TestBVH_BatchAddRemove [%.2fms]"), FPlatformTime::ToMilliseconds( Time1 - Time0 ) );

	BVH.Check();
}

void TestBVH_UpdateTeleport()
{
	FMath::RandInit( 17 );

	FDynamicBVH<4> BVH;
	RandomBVH( -64.0f, 64.0f, 1.0f, 4.0f, 8192, BVH );

	uint32 Num = BVH.GetNumLeaves();
	uint32 Time0 = FPlatformTime::Cycles();

	for( int i = 0; i < 65536; i++ )
	{
		uint32 Index = FMath::Rand() % Num;
		BVH.Update( RandomBounds( -64.0f, 64.0f, 1.0f, 4.0f ), Index );
	}

	uint32 Time1 = FPlatformTime::Cycles();
	GLog->Logf( TEXT("TestBVH_UpdateTeleport [%.2fms]"), FPlatformTime::ToMilliseconds( Time1 - Time0 ) );

	BVH.Check();
}

void TestBVH_UpdateJitter()
{
	FMath::RandInit( 17 );
	
	FDynamicBVH<4> BVH;
	RandomBVH( -64.0f, 64.0f, 1.0f, 4.0f, 8192, BVH );

	uint32 Num = BVH.GetNumLeaves();
	uint32 Time0 = FPlatformTime::Cycles();

	for( int i = 0; i < 65536; i++ )
	{
		uint32 Index = FMath::Rand() % Num;

<<<<<<< HEAD
		FBounds Bounds = BVH.GetBounds( Index );
		FVector4f Jitter = FVector4f(RandomVector( -0.01f, 0.01f ), 0.f); // W is 0, since we add to Min/Max below and shouldn't add to W.
=======
		FBounds3f Bounds = BVH.GetBounds( Index );
		FVector3f Jitter = RandomVector( -0.01f, 0.01f );
>>>>>>> d731a049
		Bounds.Min += Jitter;
		Bounds.Max += Jitter;

		BVH.Update( Bounds, Index );
	}

	uint32 Time1 = FPlatformTime::Cycles();
	GLog->Logf( TEXT("TestBVH_UpdateJitter [%.2fms]"), FPlatformTime::ToMilliseconds( Time1 - Time0 ) );

	BVH.Check();
}

void TestBVH_Ordered()
{
<<<<<<< HEAD
	FBounds UnitBounds;
=======
	FBounds3f UnitBounds;
>>>>>>> d731a049
	UnitBounds.Min = FVector3f::ZeroVector;
	UnitBounds.Max = FVector3f::OneVector;

	FDynamicBVH<4> BVH;

	for( uint32 i = 0; i < 8192; i++ )
	{
		FBounds3f Bounds = UnitBounds;
		Bounds.Min.X += (float)i;
		Bounds.Max.X += (float)i;
		BVH.Add( Bounds, i );
	}

	GLog->Logf( TEXT("TestBVH_Ordered cost %.2f"), BVH.GetTotalCost() );

	uint32 Num = BVH.GetNumLeaves();

	for( int i = 0; i < 1024; i++ )
	{
		uint32 Index = FMath::Rand() % Num;
		FBounds3f Bounds = BVH.GetBounds( Index );
		BVH.Update( Bounds, Index );
		//BVH.Optimize(1);
	}

	GLog->Logf( TEXT("TestBVH_Ordered cost after %.2f"), BVH.GetTotalCost() );

	for( int i = 0; i < 65536; i++ )
	{
		uint32 Index = FMath::Rand() % Num;
		FBounds3f Bounds = BVH.GetBounds( Index );
		BVH.Update( Bounds, Index );
		//BVH.Optimize(1);
	}

	GLog->Logf( TEXT("TestBVH_Ordered cost after %.2f"), BVH.GetTotalCost() );
}

void TestBVH_Optimize()
{
	FMath::RandInit( 17 );
	
	FDynamicBVH<4> BVH;
	RandomBVH( -64.0f, 64.0f, 1.0f, 4.0f, 8192, BVH );

	GLog->Logf( TEXT("TestBVH_Optimize cost before %.2f"), BVH.GetTotalCost() );

	uint32 Num = BVH.GetNumLeaves();

	for( int i = 0; i < 1024; i++ )
	{
		uint32 Index = FMath::Rand() % Num;
		FBounds3f Bounds = BVH.GetBounds( Index );
		BVH.Update( Bounds, Index );
		//BVH.Optimize(1);
	}

	GLog->Logf( TEXT("TestBVH_Optimize cost after %.2f"), BVH.GetTotalCost() );

	for( int i = 0; i < 65536; i++ )
	{
		uint32 Index = FMath::Rand() % Num;
		FBounds3f Bounds = BVH.GetBounds( Index );
		BVH.Update( Bounds, Index );
		//BVH.Optimize(1);
	}

	GLog->Logf( TEXT("TestBVH_Optimize cost after %.2f"), BVH.GetTotalCost() );
}

void TestBVH_Build()
{
	FMath::RandInit( 17 );

	FDynamicBVH<4> BVH;

	uint32 Num = 65536;

	TArray< FBounds3f > BoundsArray;
	BoundsArray.AddUninitialized( Num );
	
	for( uint32 i = 0; i < Num; i++ )
		BoundsArray[i] = RandomBounds( -64.0f, 64.0f, 1.0f, 4.0f );
	
	uint32 Time0 = FPlatformTime::Cycles();

	BVH.Build( BoundsArray, 0 );

	uint32 Time1 = FPlatformTime::Cycles();

	GLog->Logf( TEXT("TestBVH_Build [%.2fms]"), FPlatformTime::ToMilliseconds( Time1 - Time0 ) );
	GLog->Logf( TEXT("TestBVH_Build cost %.2f"), BVH.GetTotalCost() );
}

IMPLEMENT_SIMPLE_AUTOMATION_TEST( FTestBVH, "System.Renderer.DynamicBVH", EAutomationTestFlags::EditorContext | EAutomationTestFlags::EngineFilter );
bool FTestBVH::RunTest( const FString& Parameters )
{
	TestBVH_ZeroToZero();
	TestBVH_AddRemove();
	TestBVH_AddRemoveOverlapped();
	TestBVH_BatchAddRemove();
	TestBVH_UpdateTeleport();
	TestBVH_UpdateJitter();
	TestBVH_Ordered();
	TestBVH_Optimize();
	TestBVH_Build();

	return true;
}<|MERGE_RESOLUTION|>--- conflicted
+++ resolved
@@ -83,11 +83,7 @@
 {
 	FVector3f Center = RandomVector( CenterMin, CenterMax );
 	FVector3f Extent = RandomVector( ExtentMin, ExtentMax );
-<<<<<<< HEAD
-	return FBounds( { Center - Extent, Center + Extent } );
-=======
 	return FBounds3f( { Center - Extent, Center + Extent } );
->>>>>>> d731a049
 }
 
 template< uint32 MaxChildren >
@@ -236,13 +232,8 @@
 	{
 		uint32 Index = FMath::Rand() % Num;
 
-<<<<<<< HEAD
-		FBounds Bounds = BVH.GetBounds( Index );
-		FVector4f Jitter = FVector4f(RandomVector( -0.01f, 0.01f ), 0.f); // W is 0, since we add to Min/Max below and shouldn't add to W.
-=======
 		FBounds3f Bounds = BVH.GetBounds( Index );
 		FVector3f Jitter = RandomVector( -0.01f, 0.01f );
->>>>>>> d731a049
 		Bounds.Min += Jitter;
 		Bounds.Max += Jitter;
 
@@ -257,11 +248,7 @@
 
 void TestBVH_Ordered()
 {
-<<<<<<< HEAD
-	FBounds UnitBounds;
-=======
 	FBounds3f UnitBounds;
->>>>>>> d731a049
 	UnitBounds.Min = FVector3f::ZeroVector;
 	UnitBounds.Max = FVector3f::OneVector;
 
