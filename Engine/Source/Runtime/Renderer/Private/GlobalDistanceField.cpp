--- conflicted
+++ resolved
@@ -208,53 +208,30 @@
 	ECVF_Scalability | ECVF_RenderThreadSafe
 );
 
-<<<<<<< HEAD
-float GLumenSceneGlobalSDFFullyCoveredExpandSurfaceScale = 1.0f;
-FAutoConsoleVariableRef CVarLumenSceneGlobalSDFFullyCoveredExpandSurfaceScale(
-	TEXT("r.LumenScene.GlobalSDF.FullyCoveredExpandSurfaceScale"),
-	GLumenSceneGlobalSDFFullyCoveredExpandSurfaceScale,
-=======
 float GLumenSceneGlobalSDFCoveredExpandSurfaceScale = 1.0f;
 FAutoConsoleVariableRef CVarLumenSceneGlobalSDFCoveredExpandSurfaceScale(
 	TEXT("r.LumenScene.GlobalSDF.CoveredExpandSurfaceScale"),
 	GLumenSceneGlobalSDFCoveredExpandSurfaceScale,
->>>>>>> d731a049
 	TEXT("Scales the half voxel SDF expand used by the Global SDF to reconstruct surfaces that are thinner than the distance between two voxels, erring on the side of over-occlusion."),
 	ECVF_Scalability | ECVF_RenderThreadSafe
 );
 
-<<<<<<< HEAD
-float GLumenSceneGlobalSDFUncoveredExpandSurfaceScale = .6f;
-FAutoConsoleVariableRef CVarLumenScenGlobalSDFUncoveredExpandSurfaceScale(
-	TEXT("r.LumenScene.GlobalSDF.UncoveredExpandSurfaceScale"),
-	GLumenSceneGlobalSDFUncoveredExpandSurfaceScale,
-=======
 float GLumenSceneGlobalSDFNotCoveredExpandSurfaceScale = .6f;
 FAutoConsoleVariableRef CVarLumenScenGlobalSDFNotCoveredExpandSurfaceScale(
 	TEXT("r.LumenScene.GlobalSDF.NotCoveredExpandSurfaceScale"),
 	GLumenSceneGlobalSDFNotCoveredExpandSurfaceScale,
->>>>>>> d731a049
 	TEXT("Scales the half voxel SDF expand used by the Global SDF to reconstruct surfaces that are thinner than the distance between two voxels, for regions of space that only contain Two Sided Mesh SDFs."),
 	ECVF_Scalability | ECVF_RenderThreadSafe
 );
 
-<<<<<<< HEAD
-float GLumenSceneGlobalSDFUncoveredMinStepScale = 4.0f;
-FAutoConsoleVariableRef CVarLumenScenGlobalSDFUncoveredMinStepScale(
-	TEXT("r.LumenScene.GlobalSDF.UncoveredMinStepScale"),
-	GLumenSceneGlobalSDFUncoveredMinStepScale,
-=======
 float GLumenSceneGlobalSDFNotCoveredMinStepScale = 4.0f;
 FAutoConsoleVariableRef CVarLumenScenGlobalSDFNotCoveredMinStepScale(
 	TEXT("r.LumenScene.GlobalSDF.NotCoveredMinStepScale"),
 	GLumenSceneGlobalSDFNotCoveredMinStepScale,
->>>>>>> d731a049
 	TEXT("Scales the min step size to improve performance, for regions of space that only contain Two Sided Mesh SDFs."),
 	ECVF_Scalability | ECVF_RenderThreadSafe
 );
 
-<<<<<<< HEAD
-=======
 float GLumenSceneGlobalSDFDitheredTransparencyStepThreshold = .5f;
 FAutoConsoleVariableRef CVarLumenSceneGlobalSDFDitheredTransparencyStepThreshold(
 	TEXT("r.LumenScene.GlobalSDF.DitheredTransparencyStepThreshold"),
@@ -278,7 +255,6 @@
 	ECVF_Scalability | ECVF_RenderThreadSafe
 );
 
->>>>>>> d731a049
 FGlobalDistanceFieldParameters2 SetupGlobalDistanceFieldParameters(const FGlobalDistanceFieldParameterData& ParameterData)
 {
 	FGlobalDistanceFieldParameters2 ShaderParameters;
@@ -288,11 +264,7 @@
 	ShaderParameters.GlobalDistanceFieldPageTableTexture = OrBlack3DUintIfNull(ParameterData.PageTableTexture);
 	ShaderParameters.GlobalDistanceFieldMipTexture = OrBlack3DIfNull(ParameterData.MipTexture);
 
-<<<<<<< HEAD
-	for (int32 Index = 0; Index < GMaxGlobalDistanceFieldClipmaps; Index++)
-=======
 	for (int32 Index = 0; Index < GlobalDistanceField::MaxClipmaps; Index++)
->>>>>>> d731a049
 	{
 		ShaderParameters.GlobalVolumeCenterAndExtent[Index] = ParameterData.CenterAndExtent[Index];
 		ShaderParameters.GlobalVolumeWorldToUVAddAndMul[Index] = ParameterData.WorldToUVAddAndMul[Index];
@@ -310,19 +282,12 @@
 	ShaderParameters.MaxGlobalDFAOConeDistance = ParameterData.MaxDFAOConeDistance;
 	ShaderParameters.NumGlobalSDFClipmaps = ParameterData.NumGlobalSDFClipmaps;
 
-<<<<<<< HEAD
-	ShaderParameters.FullyCoveredExpandSurfaceScale = GLumenSceneGlobalSDFFullyCoveredExpandSurfaceScale;
-	ShaderParameters.UncoveredExpandSurfaceScale = GLumenSceneGlobalSDFUncoveredExpandSurfaceScale;
-	ShaderParameters.UncoveredMinStepScale = GLumenSceneGlobalSDFUncoveredMinStepScale;
-
-=======
 	ShaderParameters.CoveredExpandSurfaceScale = GLumenSceneGlobalSDFCoveredExpandSurfaceScale;
 	ShaderParameters.NotCoveredExpandSurfaceScale = GLumenSceneGlobalSDFNotCoveredExpandSurfaceScale;
 	ShaderParameters.NotCoveredMinStepScale = GLumenSceneGlobalSDFNotCoveredMinStepScale;
 	ShaderParameters.DitheredTransparencyStepThreshold = GLumenSceneGlobalSDFDitheredTransparencyStepThreshold;
 	ShaderParameters.DitheredTransparencyTraceThreshold = GLumenSceneGlobalSDFDitheredTransparencyTraceThreshold;
 	
->>>>>>> d731a049
 	return ShaderParameters;
 }
 
@@ -340,13 +305,9 @@
 	return GAOGlobalDistanceFieldFastCameraMode ? 1 : GAOGlobalDistanceFieldClipmapUpdatesPerFrame;
 }
 
-<<<<<<< HEAD
-int32 GetNumGlobalDistanceFieldClipmaps(bool bLumenEnabled, float LumenSceneViewDistance)
-=======
 extern int32 GLumenDistantScene;
 
 int32 GlobalDistanceField::GetNumGlobalDistanceFieldClipmaps(bool bLumenEnabled, float LumenSceneViewDistance)
->>>>>>> d731a049
 {
 	int32 WantedClipmaps = GAOGlobalDistanceFieldNumClipmaps;
 
@@ -362,10 +323,6 @@
 		}
 	}
 
-<<<<<<< HEAD
-	extern int32 GLumenDistantScene;
-=======
->>>>>>> d731a049
 	if (GAOGlobalDistanceFieldFastCameraMode && GLumenDistantScene == 0)
 	{
 		WantedClipmaps++;
@@ -375,13 +332,6 @@
 
 // Global Distance Field Pages
 // Must match GlobalDistanceFieldShared.ush
-<<<<<<< HEAD
-const int32 GGlobalDistanceFieldPageResolutionInAtlas = 16; // Includes 1 texel bilinear filter margin
-const int32 GGlobalDistanceFieldCoveragePageResolutionInAtlas = 8; // Includes 1 texel bilinear filter margin
-const int32 GGlobalDistanceFieldPageResolution = GGlobalDistanceFieldPageResolutionInAtlas - 2;
-const int32 GGlobalDistanceFieldPageAtlasSizeInPagesX = 32;
-const int32 GGlobalDistanceFieldPageAtlasSizeInPagesY = 32;
-=======
 namespace GlobalDistanceField
 {
 	const int32 CullGridFactor = 4;
@@ -396,7 +346,6 @@
 const int32 GGlobalDistanceFieldPageResolutionInAtlas = 8; // Includes 0.5 texel trilinear filter margin
 const int32 GGlobalDistanceFieldCoveragePageResolutionInAtlas = 4; // Includes 0.5 texel trilinear filter margin
 const int32 GGlobalDistanceFieldPageResolution = GGlobalDistanceFieldPageResolutionInAtlas - 1;
->>>>>>> d731a049
 const int32 GGlobalDistanceFieldInfluenceRangeInVoxels = 4;
 
 int32 GlobalDistanceField::GetClipmapResolution(bool bLumenEnabled)
@@ -478,7 +427,6 @@
 }
 
 FIntVector GlobalDistanceField::GetCoverageAtlasSize(bool bLumenEnabled, float LumenSceneViewDistance)
-<<<<<<< HEAD
 {
 	const FIntVector PageAtlasTextureSizeInPages = GlobalDistanceField::GetPageAtlasSizeInPages(bLumenEnabled, LumenSceneViewDistance);
 	return PageAtlasTextureSizeInPages * GGlobalDistanceFieldCoveragePageResolutionInAtlas;
@@ -487,16 +435,6 @@
 int32 GlobalDistanceField::GetMaxPageNum(bool bLumenEnabled, float LumenSceneViewDistance)
 {
 	const FIntVector PageAtlasTextureSizeInPages = GlobalDistanceField::GetPageAtlasSizeInPages(bLumenEnabled, LumenSceneViewDistance);
-=======
-{
-	const FIntVector PageAtlasTextureSizeInPages = GlobalDistanceField::GetPageAtlasSizeInPages(bLumenEnabled, LumenSceneViewDistance);
-	return PageAtlasTextureSizeInPages * GGlobalDistanceFieldCoveragePageResolutionInAtlas;
-}
-
-int32 GlobalDistanceField::GetMaxPageNum(bool bLumenEnabled, float LumenSceneViewDistance)
-{
-	const FIntVector PageAtlasTextureSizeInPages = GlobalDistanceField::GetPageAtlasSizeInPages(bLumenEnabled, LumenSceneViewDistance);
->>>>>>> d731a049
 	int32 MaxPageNum = PageAtlasTextureSizeInPages.X * PageAtlasTextureSizeInPages.Y * PageAtlasTextureSizeInPages.Z;
 	return MaxPageNum;
 }
@@ -517,10 +455,7 @@
 {
 	ParameterData.PageTableTexture = nullptr;
 	ParameterData.PageAtlasTexture = nullptr;
-<<<<<<< HEAD
-=======
 	ParameterData.PageObjectGridBuffer = nullptr;
->>>>>>> d731a049
 	ParameterData.CoverageAtlasTexture = nullptr;
 	ParameterData.MipTexture = nullptr;
 	ParameterData.MaxPageNum = GlobalDistanceField::GetMaxPageNum(bLumenEnabled, LumenSceneViewDistance);
@@ -542,39 +477,21 @@
 			ParameterData.PageObjectGridBuffer = PageObjectGridBuffer;
 		}
 
-		if (CoverageAtlasTexture)
-		{
-			ParameterData.CoverageAtlasTexture = CoverageAtlasTexture->GetRenderTargetItem().ShaderResourceTexture;
-		}
-
 		if (PageTableCombinedTexture)
 		{
 			ensureMsgf(GAOGlobalDistanceFieldCacheMostlyStaticSeparately, TEXT("PageTableCombinedTexture should only be allocated when caching mostly static objects separately."));
-<<<<<<< HEAD
-			ParameterData.PageTableTexture = PageTableCombinedTexture->GetRenderTargetItem().ShaderResourceTexture;
-=======
 			ParameterData.PageTableTexture = PageTableCombinedTexture->GetRHI();
 		}
 		else if (PageTableLayerTextures[GDF_Full])
 		{
 			ensureMsgf(!GAOGlobalDistanceFieldCacheMostlyStaticSeparately, TEXT("PageTableCombinedTexture should be allocated when caching mostly static objects separately."));
 			ParameterData.PageTableTexture = PageTableLayerTextures[GDF_Full]->GetRHI();
->>>>>>> d731a049
-		}
-		else if (PageTableLayerTextures[GDF_Full])
-		{
-			ensureMsgf(!GAOGlobalDistanceFieldCacheMostlyStaticSeparately, TEXT("PageTableCombinedTexture should be allocated when caching mostly static objects separately."));
-			ParameterData.PageTableTexture = PageTableLayerTextures[GDF_Full]->GetRenderTargetItem().ShaderResourceTexture;
 		}
 
 		FIntVector MipTextureResolution(1, 1, 1);
 		if (MipTexture)
 		{
-<<<<<<< HEAD
-			ParameterData.MipTexture = MipTexture->GetRenderTargetItem().ShaderResourceTexture;
-=======
 			ParameterData.MipTexture = MipTexture->GetRHI();
->>>>>>> d731a049
 			MipTextureResolution.X = MipTexture->GetDesc().Extent.X;
 			MipTextureResolution.Y = MipTexture->GetDesc().Extent.Y;
 			MipTextureResolution.Z = MipTexture->GetDesc().Depth;
@@ -775,11 +692,7 @@
 			CameraVelocityOffset = CameraVelocityOffset * FMath::Pow(GAOGlobalDistanceFieldCameraPositionVelocityOffsetDecay, View.Family->Time.GetDeltaWorldTimeSeconds()) + CameraVelocity;
 
 			const FScene* Scene = (const FScene*)View.Family->Scene;
-<<<<<<< HEAD
-			const int32 NumClipmaps = GetNumGlobalDistanceFieldClipmaps(bLumenEnabled, View.FinalPostProcessSettings.LumenSceneViewDistance);
-=======
 			const int32 NumClipmaps = GlobalDistanceField::GetNumGlobalDistanceFieldClipmaps(bLumenEnabled, View.FinalPostProcessSettings.LumenSceneViewDistance);
->>>>>>> d731a049
 
 			if (Scene && NumClipmaps > 0)
 			{
@@ -820,15 +733,9 @@
 
 		CameraOrigin += CameraVelocityOffset;
 
-<<<<<<< HEAD
-		if (!View.ViewState->bGlobalDistanceFieldUpdateViewOrigin)
-		{
-			CameraOrigin = View.ViewState->GlobalDistanceFieldLastViewOrigin;
-=======
 		if (!View.ViewState->GlobalDistanceFieldData->bUpdateViewOrigin)
 		{
 			CameraOrigin = View.ViewState->GlobalDistanceFieldData->LastViewOrigin;
->>>>>>> d731a049
 		}
 	}
 
@@ -894,10 +801,7 @@
 		GlobalDistanceFieldInfo.PageFreeListAllocatorBuffer = nullptr;
 		GlobalDistanceFieldInfo.PageFreeListBuffer = nullptr;
 		GlobalDistanceFieldInfo.PageAtlasTexture = nullptr;
-<<<<<<< HEAD
-=======
 		GlobalDistanceFieldInfo.PageObjectGridBuffer = nullptr;
->>>>>>> d731a049
 		GlobalDistanceFieldInfo.CoverageAtlasTexture = nullptr;
 
 		{
@@ -905,15 +809,10 @@
 			const FIntVector PageAtlasTextureSize = GlobalDistanceField::GetPageAtlasSize(bLumenEnabled, View.FinalPostProcessSettings.LumenSceneViewDistance);
 			const int32 PageObjectGridBufferSize = MaxPageNum * GlobalDistanceField::ObjectGridPageBufferNumElementsPerPage;
 
-<<<<<<< HEAD
-			const int32 MaxPageNum = GlobalDistanceField::GetMaxPageNum(bLumenEnabled, View.FinalPostProcessSettings.LumenSceneViewDistance);
-			const FIntVector PageAtlasTextureSize = GlobalDistanceField::GetPageAtlasSize(bLumenEnabled, View.FinalPostProcessSettings.LumenSceneViewDistance);
-=======
 			if (!GlobalDistanceFieldData.PageFreeListAllocatorBuffer)
 			{
 				GlobalDistanceFieldData.PageFreeListAllocatorBuffer = AllocatePooledBuffer(FRDGBufferDesc::CreateStructuredDesc(sizeof(uint32), 1), TEXT("GlobalDistanceField.PageFreeListAllocator"));
 			}
->>>>>>> d731a049
 
 			if (!GlobalDistanceFieldData.PageFreeListBuffer
 				|| GlobalDistanceFieldData.PageFreeListBuffer->Desc.NumElements != MaxPageNum)
@@ -949,8 +848,6 @@
 					TexCreate_None,
 					// TexCreate_ReduceMemoryWithTilingMode used because 128^3 texture comes out 4x bigger on PS4 with recommended volume texture tiling modes
 					TexCreate_ShaderResource | TexCreate_UAV | TexCreate_ReduceMemoryWithTilingMode | TexCreate_3DTiling,
-<<<<<<< HEAD
-=======
 					false));
 
 				GRenderTargetPool.FindFreeElement(
@@ -970,36 +867,6 @@
 				|| GlobalDistanceFieldData.CoverageAtlasTexture->GetDesc().Extent.X != CoverageAtlasTextureSize.X
 				|| GlobalDistanceFieldData.CoverageAtlasTexture->GetDesc().Extent.Y != CoverageAtlasTextureSize.Y
 				|| GlobalDistanceFieldData.CoverageAtlasTexture->GetDesc().Depth != CoverageAtlasTextureSize.Z))
-			{
-				FPooledRenderTargetDesc VolumeDesc = FPooledRenderTargetDesc(FPooledRenderTargetDesc::CreateVolumeDesc(
-					CoverageAtlasTextureSize.X,
-					CoverageAtlasTextureSize.Y,
-					CoverageAtlasTextureSize.Z,
-					PF_R8,
-					FClearValueBinding::None,
-					TexCreate_None,
-					TexCreate_ShaderResource | TexCreate_UAV | TexCreate_ReduceMemoryWithTilingMode | TexCreate_3DTiling,
->>>>>>> d731a049
-					false));
-
-				GRenderTargetPool.FindFreeElement(
-					RHICmdList,
-					VolumeDesc,
-<<<<<<< HEAD
-					ViewState.GlobalDistanceFieldPageAtlasTexture,
-					TEXT("GlobalDistanceFieldPageAtlas")
-				);
-
-				bSharedDataReallocated = true;
-			}
-
-			const FIntVector CoverageAtlasTextureSize = GlobalDistanceField::GetCoverageAtlasSize(bLumenEnabled, View.FinalPostProcessSettings.LumenSceneViewDistance);
-
-			if (bLumenEnabled
-				&& (!ViewState.GlobalDistanceFieldCoverageAtlasTexture
-				|| ViewState.GlobalDistanceFieldCoverageAtlasTexture->GetDesc().Extent.X != CoverageAtlasTextureSize.X
-				|| ViewState.GlobalDistanceFieldCoverageAtlasTexture->GetDesc().Extent.Y != CoverageAtlasTextureSize.Y
-				|| ViewState.GlobalDistanceFieldCoverageAtlasTexture->GetDesc().Depth != CoverageAtlasTextureSize.Z))
 			{
 				FPooledRenderTargetDesc VolumeDesc = FPooledRenderTargetDesc(FPooledRenderTargetDesc::CreateVolumeDesc(
 					CoverageAtlasTextureSize.X,
@@ -1014,39 +881,24 @@
 				GRenderTargetPool.FindFreeElement(
 					RHICmdList,
 					VolumeDesc,
-					ViewState.GlobalDistanceFieldCoverageAtlasTexture,
-					TEXT("GlobalDistanceFieldCoverageAtlas")
-=======
 					GlobalDistanceFieldData.CoverageAtlasTexture,
 					TEXT("GlobalDistanceField.CoverageAtlas")
->>>>>>> d731a049
 				);
 
 				bSharedDataReallocated = true;
 			}
 
-<<<<<<< HEAD
-			GlobalDistanceFieldInfo.PageFreeListAllocatorBuffer = ViewState.GlobalDistanceFieldPageFreeListAllocatorBuffer;
-			GlobalDistanceFieldInfo.PageFreeListBuffer = ViewState.GlobalDistanceFieldPageFreeListBuffer;
-			GlobalDistanceFieldInfo.PageAtlasTexture = ViewState.GlobalDistanceFieldPageAtlasTexture;
-			GlobalDistanceFieldInfo.CoverageAtlasTexture = ViewState.GlobalDistanceFieldCoverageAtlasTexture;
-=======
 			GlobalDistanceFieldInfo.PageFreeListAllocatorBuffer = GlobalDistanceFieldData.PageFreeListAllocatorBuffer;
 			GlobalDistanceFieldInfo.PageFreeListBuffer = GlobalDistanceFieldData.PageFreeListBuffer;
 			GlobalDistanceFieldInfo.PageObjectGridBuffer = GlobalDistanceFieldData.PageObjectGridBuffer;
 			GlobalDistanceFieldInfo.PageAtlasTexture = GlobalDistanceFieldData.PageAtlasTexture;
 			GlobalDistanceFieldInfo.CoverageAtlasTexture = GlobalDistanceFieldData.CoverageAtlasTexture;
->>>>>>> d731a049
 		}
 
 		if(GAOGlobalDistanceFieldCacheMostlyStaticSeparately)
 		{
 			const FIntVector PageTableTextureResolution = GlobalDistanceField::GetPageTableTextureResolution(bLumenEnabled, View.FinalPostProcessSettings.LumenSceneViewDistance);
-<<<<<<< HEAD
-			TRefCountPtr<IPooledRenderTarget>& PageTableTexture = View.ViewState->GlobalDistanceFieldPageTableCombinedTexture;
-=======
 			TRefCountPtr<IPooledRenderTarget>& PageTableTexture = GlobalDistanceFieldData.PageTableCombinedTexture;
->>>>>>> d731a049
 
 			if (!PageTableTexture
 					|| PageTableTexture->GetDesc().Extent.X != PageTableTextureResolution.X
@@ -1067,11 +919,7 @@
 						RHICmdList,
 						VolumeDesc,
 						PageTableTexture,
-<<<<<<< HEAD
-						TEXT("DistanceFieldPageTableCombined")
-=======
 						TEXT("GlobalDistanceField.PageTableCombined")
->>>>>>> d731a049
 					);
 
 					bSharedDataReallocated = true;
@@ -1082,13 +930,8 @@
 
 		{
 			const int32 ClipmapMipResolution = GlobalDistanceField::GetClipmapMipResolution(bLumenEnabled);
-<<<<<<< HEAD
-			const FIntVector MipTextureResolution = FIntVector(ClipmapMipResolution, ClipmapMipResolution, ClipmapMipResolution * GetNumGlobalDistanceFieldClipmaps(bLumenEnabled, View.FinalPostProcessSettings.LumenSceneViewDistance));
-			TRefCountPtr<IPooledRenderTarget>& MipTexture = View.ViewState->GlobalDistanceFieldMipTexture;
-=======
 			const FIntVector MipTextureResolution = FIntVector(ClipmapMipResolution, ClipmapMipResolution, ClipmapMipResolution * GlobalDistanceField::GetNumGlobalDistanceFieldClipmaps(bLumenEnabled, View.FinalPostProcessSettings.LumenSceneViewDistance));
 			TRefCountPtr<IPooledRenderTarget>& MipTexture = GlobalDistanceFieldData.MipTexture;
->>>>>>> d731a049
 
 			if (!MipTexture
 				|| MipTexture->GetDesc().Extent.X != MipTextureResolution.X
@@ -1109,11 +952,7 @@
 					RHICmdList,
 					VolumeDesc,
 					MipTexture,
-<<<<<<< HEAD
-					TEXT("GlobalSDFMipTexture")
-=======
 					TEXT("GlobalDistanceField.MipTexture")
->>>>>>> d731a049
 				);
 
 				bSharedDataReallocated = true;
@@ -1125,11 +964,7 @@
 		for (uint32 CacheType = 0; CacheType < GDF_Num; CacheType++)
 		{
 			const FIntVector PageTableTextureResolution = GlobalDistanceField::GetPageTableTextureResolution(bLumenEnabled, View.FinalPostProcessSettings.LumenSceneViewDistance);
-<<<<<<< HEAD
-			TRefCountPtr<IPooledRenderTarget>& PageTableTexture = View.ViewState->GlobalDistanceFieldPageTableLayerTextures[CacheType];
-=======
 			TRefCountPtr<IPooledRenderTarget>& PageTableTexture = GlobalDistanceFieldData.PageTableLayerTextures[CacheType];
->>>>>>> d731a049
 
 			if (CacheType == GDF_Full || GAOGlobalDistanceFieldCacheMostlyStaticSeparately)
 			{
@@ -1152,11 +987,7 @@
 						RHICmdList,
 						VolumeDesc,
 						PageTableTexture,
-<<<<<<< HEAD
-						CacheType == GDF_MostlyStatic ? TEXT("GlobalDistanceFieldPageTableStationaryLayer") : TEXT("GlobalDistanceFieldPageTableMovableLayer")
-=======
 						CacheType == GDF_MostlyStatic ? TEXT("GlobalDistanceField.PageTableStationaryLayer") : TEXT("GlobalDistanceField.PageTableMovableLayer")
->>>>>>> d731a049
 					);
 
 					bSharedDataReallocated = true;
@@ -1193,11 +1024,7 @@
 				|| GAOGlobalDistanceFieldForceFullUpdate
 				|| GDFReadbackRequest != nullptr;
 
-<<<<<<< HEAD
-			const bool bUpdateRequested = GAOUpdateGlobalDistanceField != 0 && ShouldUpdateClipmapThisFrame(ClipmapIndex, NumClipmaps, View.ViewState->GlobalDistanceFieldUpdateIndex);
-=======
 			const bool bUpdateRequested = GAOUpdateGlobalDistanceField != 0 && ShouldUpdateClipmapThisFrame(ClipmapIndex, NumClipmaps, GlobalDistanceFieldData.UpdateIndex);
->>>>>>> d731a049
 
 			if (bUpdateRequested && !bUpdatedThisFrame)
 			{
@@ -1447,17 +1274,11 @@
 	ViewUniformShaderParameters.GlobalDistanceFieldPageTableTexture = OrBlack3DUintIfNull(GlobalDistanceFieldInfo.ParameterData.PageTableTexture);
 	ViewUniformShaderParameters.GlobalDistanceFieldMipTexture = OrBlack3DIfNull(GlobalDistanceFieldInfo.ParameterData.MipTexture);
 
-<<<<<<< HEAD
-	ViewUniformShaderParameters.FullyCoveredExpandSurfaceScale = GLumenSceneGlobalSDFFullyCoveredExpandSurfaceScale;
-	ViewUniformShaderParameters.UncoveredExpandSurfaceScale = GLumenSceneGlobalSDFUncoveredExpandSurfaceScale;
-	ViewUniformShaderParameters.UncoveredMinStepScale = GLumenSceneGlobalSDFUncoveredMinStepScale;
-=======
 	ViewUniformShaderParameters.CoveredExpandSurfaceScale = GLumenSceneGlobalSDFCoveredExpandSurfaceScale;
 	ViewUniformShaderParameters.NotCoveredExpandSurfaceScale = GLumenSceneGlobalSDFNotCoveredExpandSurfaceScale;
 	ViewUniformShaderParameters.NotCoveredMinStepScale = GLumenSceneGlobalSDFNotCoveredMinStepScale;
 	ViewUniformShaderParameters.DitheredTransparencyStepThreshold = GLumenSceneGlobalSDFDitheredTransparencyStepThreshold;
 	ViewUniformShaderParameters.DitheredTransparencyTraceThreshold = GLumenSceneGlobalSDFDitheredTransparencyTraceThreshold;
->>>>>>> d731a049
 }
 
 void ReadbackDistanceFieldClipmap(FRHICommandListImmediate& RHICmdList, FGlobalDistanceFieldInfo& GlobalDistanceFieldInfo)
@@ -1727,12 +1548,8 @@
 	class FComposeParentDistanceField : SHADER_PERMUTATION_BOOL("COMPOSE_PARENT_DISTANCE_FIELD");
 	class FProcessDistanceFields : SHADER_PERMUTATION_BOOL("PROCESS_DISTANCE_FIELDS");
 	class FCompositeCoverageAtlas : SHADER_PERMUTATION_BOOL("COMPOSITE_COVERAGE_ATLAS");
-<<<<<<< HEAD
-	using FPermutationDomain = TShaderPermutationDomain<FComposeParentDistanceField, FProcessDistanceFields, FCompositeCoverageAtlas>;
-=======
 	class FOffsetDataStructure : SHADER_PERMUTATION_INT("OFFSET_DATA_STRUCT", 3);
 	using FPermutationDomain = TShaderPermutationDomain<FComposeParentDistanceField, FProcessDistanceFields, FCompositeCoverageAtlas, FOffsetDataStructure>;
->>>>>>> d731a049
 
 	static bool ShouldCompilePermutation(const FGlobalShaderPermutationParameters& Parameters)
 	{
@@ -1824,12 +1641,8 @@
 	class FProcessDistanceFields : SHADER_PERMUTATION_BOOL("PROCESS_DISTANCE_FIELDS");
 	class FMarkedHeightfieldPageBuffer : SHADER_PERMUTATION_BOOL("MARKED_HEIGHTFIELD_PAGE_BUFFER");
 	class FComposeParentDistanceField : SHADER_PERMUTATION_BOOL("COMPOSE_PARENT_DISTANCE_FIELD");
-<<<<<<< HEAD
-	using FPermutationDomain = TShaderPermutationDomain<FProcessDistanceFields, FMarkedHeightfieldPageBuffer, FComposeParentDistanceField>;
-=======
 	class FOffsetDataStructure : SHADER_PERMUTATION_INT("OFFSET_DATA_STRUCT", 3);
 	using FPermutationDomain = TShaderPermutationDomain<FProcessDistanceFields, FMarkedHeightfieldPageBuffer, FComposeParentDistanceField, FOffsetDataStructure>;
->>>>>>> d731a049
 	
 	static FPermutationDomain RemapPermutation(FPermutationDomain PermutationVector)
 	{
@@ -2064,11 +1877,7 @@
 
 	if (DistanceFieldSceneData.NumObjectsInBuffer > 0 || DistanceFieldSceneData.HeightfieldPrimitives.Num() > 0)
 	{
-<<<<<<< HEAD
-		const int32 NumClipmaps = FMath::Clamp<int32>(GetNumGlobalDistanceFieldClipmaps(bLumenEnabled, View.FinalPostProcessSettings.LumenSceneViewDistance), 0, GMaxGlobalDistanceFieldClipmaps);
-=======
 		const int32 NumClipmaps = FMath::Clamp<int32>(GlobalDistanceField::GetNumGlobalDistanceFieldClipmaps(bLumenEnabled, View.FinalPostProcessSettings.LumenSceneViewDistance), 0, GlobalDistanceField::MaxClipmaps);
->>>>>>> d731a049
 		ComputeUpdateRegionsAndUpdateViewState(GraphBuilder.RHICmdList, View, Scene, GlobalDistanceFieldInfo, NumClipmaps, MaxOcclusionDistance, bLumenEnabled);
 
 		// Recreate the view uniform buffer now that we have updated GlobalDistanceFieldInfo
@@ -2121,12 +1930,6 @@
 			if (GlobalDistanceFieldInfo.PageObjectGridBuffer)
 			{
 				PageObjectGridBuffer = GraphBuilder.RegisterExternalBuffer(GlobalDistanceFieldInfo.PageObjectGridBuffer, TEXT("GlobalDistanceField.PageObjectGridBuffer"));
-			}
-
-			FRDGTextureRef CoverageAtlasTexture = nullptr;
-			if (GlobalDistanceFieldInfo.CoverageAtlasTexture)
-			{
-				CoverageAtlasTexture = GraphBuilder.RegisterExternalTexture(GlobalDistanceFieldInfo.CoverageAtlasTexture, TEXT("CoverageAtlas"));
 			}
 
 			FRDGTextureRef PageTableCombinedTexture = nullptr;
@@ -2242,14 +2045,8 @@
 					const FVector ClipmapVoxelExtent = 0.5f * ClipmapVoxelSize;
 					const float ClipmapInfluenceRadius = (GGlobalDistanceFieldInfluenceRangeInVoxels * ClipmapSize.X) / ClipmapResolution;
 
-<<<<<<< HEAD
-					FVector4f ClipmapVolumeWorldToUVAddAndMul;
-					const FVector WorldToUVAdd = (Clipmap.ScrollOffset - Clipmap.Bounds.GetCenter()) / (Clipmap.Bounds.GetExtent().X * 2.0f) + FVector(0.5f);
-					ClipmapVolumeWorldToUVAddAndMul = FVector4f((FVector3f)WorldToUVAdd, 1.0f / (Clipmap.Bounds.GetExtent().X * 2.0f));
-=======
 					const FVector TranslatedWorldToUVAdd = (Clipmap.ScrollOffset - TranslatedBounds.GetCenter()) / (TranslatedBounds.GetExtent().X * 2.0f) + FVector(0.5f);
 					const FVector4f ClipmapVolumeTranslatedWorldToUVAddAndMul = FVector4f((FVector3f)TranslatedWorldToUVAdd, 1.0f / (TranslatedBounds.GetExtent().X * 2.0f));
->>>>>>> d731a049
 
 					int32 MaxSDFMeshObjects = FMath::RoundUpToPowerOfTwo(DistanceFieldSceneData.NumObjectsInBuffer);
 					FRDGBufferRef ObjectIndexBuffer = GraphBuilder.CreateBuffer(FRDGBufferDesc::CreateStructuredDesc(sizeof(uint32), MaxSDFMeshObjects), TEXT("GlobalDistanceField.ObjectIndices"));
@@ -2268,11 +2065,7 @@
 						{
 							const FClipmapUpdateBounds& UpdateBounds = Clipmap.UpdateBounds[UpdateBoundsIndex];
 
-<<<<<<< HEAD
-							UpdateBoundsData[NumUpdateBounds * BufferStrideInFloat4 + 0] = FVector4f((FVector3f)UpdateBounds.Center, UpdateBounds.bExpandByInfluenceRadius ? 1.0f : 0.0f);
-=======
 							UpdateBoundsData[NumUpdateBounds * BufferStrideInFloat4 + 0] = FVector4f((FVector3f)(UpdateBounds.Center + PreViewTranslation), UpdateBounds.bExpandByInfluenceRadius ? 1.0f : 0.0f);
->>>>>>> d731a049
 							UpdateBoundsData[NumUpdateBounds * BufferStrideInFloat4 + 1] = FVector4f((FVector3f)UpdateBounds.Extent, 0.0f);
 							++NumUpdateBounds;
 						}
@@ -2300,15 +2093,10 @@
 						{
 							for (int32 HeightfieldPrimitiveIndex = 0; HeightfieldPrimitiveIndex < NumHeightfieldPrimitives; HeightfieldPrimitiveIndex++)
 							{
-<<<<<<< HEAD
-								const FPrimitiveSceneProxy* HeightfieldPrimitiveProxy = Scene->DistanceFieldSceneData.HeightfieldPrimitives[HeightfieldPrimitiveIndex]->Proxy;
-								const FBoxSphereBounds& PrimitiveBounds = HeightfieldPrimitiveProxy->GetBounds();
-=======
 								const FPrimitiveSceneInfo* HeightfieldPrimitiveSceneInfo = Scene->DistanceFieldSceneData.HeightfieldPrimitives[HeightfieldPrimitiveIndex];
 								const FPrimitiveSceneProxy* HeightfieldPrimitiveProxy = HeightfieldPrimitiveSceneInfo->Proxy;
 								const FBoxSphereBounds& PrimitiveBounds = HeightfieldPrimitiveProxy->GetBounds();
 								const uint32 GPUSceneInstanceIndex = HeightfieldPrimitiveSceneInfo->GetInstanceSceneDataOffset();
->>>>>>> d731a049
 
 								if (HeightfieldPrimitiveProxy->HeightfieldHasPendingStreaming())
 								{
@@ -2324,11 +2112,7 @@
 									UTexture2D* HeightfieldTexture = nullptr;
 									UTexture2D* DiffuseColorTexture = nullptr;
 									UTexture2D* VisibilityTexture = nullptr;
-<<<<<<< HEAD
-									FHeightfieldComponentDescription NewComponentDescription(HeightfieldPrimitiveProxy->GetLocalToWorld());
-=======
 									FHeightfieldComponentDescription NewComponentDescription(HeightfieldPrimitiveProxy->GetLocalToWorld(), GPUSceneInstanceIndex);
->>>>>>> d731a049
 									HeightfieldPrimitiveProxy->GetHeightfieldRepresentation(HeightfieldTexture, DiffuseColorTexture, VisibilityTexture, NewComponentDescription);
 
 									if (HeightfieldTexture && HeightfieldTexture->GetResource() && HeightfieldTexture->GetResource()->TextureRHI)
@@ -2364,15 +2148,9 @@
 							FCullObjectsToClipmapCS::FParameters* PassParameters = GraphBuilder.AllocParameters<FCullObjectsToClipmapCS::FParameters>();
 							PassParameters->RWObjectIndexBuffer = GraphBuilder.CreateUAV(ObjectIndexBuffer, PF_R32_UINT);
 							PassParameters->RWObjectIndexNumBuffer = GraphBuilder.CreateUAV(ObjectIndexNumBuffer, PF_R32_UINT);
-<<<<<<< HEAD
-							PassParameters->DistanceFieldObjectBuffers = DistanceField::SetupObjectBufferParameters(DistanceFieldSceneData);
-							PassParameters->ClipmapWorldCenter = (FVector3f)Clipmap.Bounds.GetCenter();
-							PassParameters->ClipmapWorldExtent = (FVector3f)Clipmap.Bounds.GetExtent();
-=======
 							PassParameters->DistanceFieldObjectBuffers = DistanceField::SetupObjectBufferParameters(GraphBuilder, DistanceFieldSceneData);
 							PassParameters->ClipmapTranslatedWorldCenter = (FVector3f)TranslatedBounds.GetCenter();
 							PassParameters->ClipmapWorldExtent = (FVector3f)TranslatedBounds.GetExtent();
->>>>>>> d731a049
 							PassParameters->AcceptOftenMovingObjectsOnly = AcceptOftenMovingObjectsOnlyValue;
 							const float RadiusThresholdScale = bLumenEnabled ? 1.0f / FMath::Clamp(View.FinalPostProcessSettings.LumenSceneDetail, .01f, 100.0f) : 1.0f;
 							PassParameters->MeshSDFRadiusThreshold = GetMinMeshSDFRadius(ClipmapVoxelSize.X) * RadiusThresholdScale;
@@ -2451,13 +2229,6 @@
 							PassParameters->RWCullGridIndirectArgBuffer = GraphBuilder.CreateUAV(CullGridUpdateIndirectArgBuffer, PF_R32_UINT);
 							PassParameters->UpdateBoundsBuffer = GraphBuilder.CreateSRV(UpdateBoundsBuffer, PF_A32B32G32R32F);
 							PassParameters->NumUpdateBounds = NumUpdateBounds;
-<<<<<<< HEAD
-							PassParameters->GridResolution = PageGridResolution;
-							PassParameters->GridCoordToWorldCenterScale = (FVector3f)PageGridCoordToWorldCenterScale;
-							PassParameters->GridCoordToWorldCenterBias = (FVector3f)PageGridCoordToWorldCenterBias;
-							PassParameters->TileWorldExtent = (FVector3f)PageTileWorldExtent;
-=======
->>>>>>> d731a049
 							PassParameters->InfluenceRadiusSq = ClipmapInfluenceRadius * ClipmapInfluenceRadius;
 							// Page grid
 							PassParameters->PageGridResolution = PageGridResolution;
@@ -2507,14 +2278,8 @@
 									PassParameters->RWMarkedHeightfieldPageBuffer = GraphBuilder.CreateUAV(MarkedHeightfieldPageBuffer, PF_R32_UINT);
 									PassParameters->PageUpdateIndirectArgBuffer = PageUpdateIndirectArgBuffer;
 									PassParameters->PageUpdateTileBuffer = GraphBuilder.CreateSRV(PageUpdateTileBuffer, PF_R32_UINT);
-<<<<<<< HEAD
-									PassParameters->InfluenceRadius = ClipmapInfluenceRadius;
-									PassParameters->PageCoordToPageWorldCenterScale = (FVector3f)PageGridCoordToWorldCenterScale;
-									PassParameters->PageCoordToPageWorldCenterBias = (FVector3f)PageGridCoordToWorldCenterBias;
-=======
 									PassParameters->PageCoordToVoxelTranslatedCenterScale = (FVector3f)PageCoordToVoxelTranslatedCenterScale;
 									PassParameters->PageCoordToVoxelTranslatedCenterBias = (FVector3f)PageCoordToVoxelTranslatedCenterBias;
->>>>>>> d731a049
 									PassParameters->PageWorldExtent = (FVector3f)PageTileWorldExtentWithoutBorders;
 									PassParameters->ClipmapVoxelExtent = ClipmapVoxelExtent.X;
 									PassParameters->PageGridResolution = PageGridResolution;
@@ -2608,17 +2373,10 @@
 							PassParameters->ObjectIndexBuffer = GraphBuilder.CreateSRV(ObjectIndexBuffer, PF_R32_UINT);
 							PassParameters->ObjectIndexNumBuffer = GraphBuilder.CreateSRV(ObjectIndexNumBuffer, PF_R32_UINT);
 							PassParameters->DistanceFieldObjectBuffers = DistanceFieldObjectBuffers;
-<<<<<<< HEAD
-							PassParameters->CullGridResolution = PageGridResolution;
-							PassParameters->CullGridCoordToWorldCenterScale = (FVector3f)PageGridCoordToWorldCenterScale;
-							PassParameters->CullGridCoordToWorldCenterBias = (FVector3f)PageGridCoordToWorldCenterBias;
-							PassParameters->CullTileWorldExtent = (FVector3f)PageTileWorldExtent;
-=======
 							PassParameters->CullGridResolution = CullGridResolution;
 							PassParameters->CullGridCoordToTranslatedWorldCenterScale = (FVector3f)CullGridCoordToTranslatedWorldCenterScale;
 							PassParameters->CullGridCoordToTranslatedWorldCenterBias = (FVector3f)CullGridCoordToTranslatedWorldCenterBias;
 							PassParameters->CullTileWorldExtent = (FVector3f)CullTileWorldExtent;
->>>>>>> d731a049
 							PassParameters->InfluenceRadiusSq = ClipmapInfluenceRadius * ClipmapInfluenceRadius;
 							PassParameters->ViewTilePosition = ViewTilePosition;
 							PassParameters->RelativePreViewTranslation = RelativePreViewTranslation;
@@ -2636,13 +2394,8 @@
 
 						// Allocate and build page lists
 						{
-<<<<<<< HEAD
-							FRDGBufferRef PageFreeListReturnAllocatorBuffer = GraphBuilder.CreateBuffer(FRDGBufferDesc::CreateStructuredDesc(sizeof(uint32), 1), TEXT("PageFreeListReturnAllocator"));
-							FRDGBufferRef PageFreeListReturnBuffer = GraphBuilder.CreateBuffer(FRDGBufferDesc::CreateStructuredDesc(sizeof(uint32), GlobalDistanceField::GetMaxPageNum(bLumenEnabled, View.FinalPostProcessSettings.LumenSceneViewDistance)), TEXT("PageFreeListReturn"));
-=======
 							FRDGBufferRef PageFreeListReturnAllocatorBuffer = GraphBuilder.CreateBuffer(FRDGBufferDesc::CreateStructuredDesc(sizeof(uint32), 1), TEXT("GlobalDistanceField.PageFreeListReturnAllocator"));
 							FRDGBufferRef PageFreeListReturnBuffer = GraphBuilder.CreateBuffer(FRDGBufferDesc::CreateStructuredDesc(sizeof(uint32), GlobalDistanceField::GetMaxPageNum(bLumenEnabled, View.FinalPostProcessSettings.LumenSceneViewDistance)), TEXT("GlobalDistanceField.PageFreeListReturn"));
->>>>>>> d731a049
 
 							AddClearUAVPass(GraphBuilder, GraphBuilder.CreateUAV(PageFreeListReturnAllocatorBuffer, PF_R32_UINT), 0);
 
@@ -2670,15 +2423,9 @@
 								PassParameters->PageGridResolution = PageGridResolution;
 								PassParameters->InvPageGridResolution = FVector3f::OneVector / (FVector3f)PageGridResolution;
 								PassParameters->GlobalDistanceFieldMaxPageNum = GGlobalDistanceFieldMaxPageNum;
-<<<<<<< HEAD
-								PassParameters->PageCoordToPageWorldCenterScale = (FVector3f)PageGridCoordToWorldCenterScale;
-								PassParameters->PageCoordToPageWorldCenterBias = (FVector3f)PageGridCoordToWorldCenterBias;
-								PassParameters->ClipmapVolumeWorldToUVAddAndMul = ClipmapVolumeWorldToUVAddAndMul;
-=======
 								PassParameters->PageCoordToPageTranslatedWorldCenterScale = (FVector3f)PageGridCoordToTranslatedWorldCenterScale;
 								PassParameters->PageCoordToPageTranslatedWorldCenterBias = (FVector3f)PageGridCoordToTranslatedWorldCenterBias;
 								PassParameters->ClipmapVolumeTranslatedWorldToUVAddAndMul = ClipmapVolumeTranslatedWorldToUVAddAndMul;
->>>>>>> d731a049
 								PassParameters->PageTableClipmapOffsetZ = ClipmapIndex * PageGridResolution.Z;
 
 								PassParameters->CullGridObjectHeader = GraphBuilder.CreateSRV(CullGridObjectHeader, PF_R32_UINT);
@@ -2748,53 +2495,11 @@
 							}
 						}
 
-<<<<<<< HEAD
-						// Initialize pages and compose the mesh SDFs into allocated pages
-						if(Scene->DistanceFieldSceneData.NumObjectsInBuffer > 0 || UpdateRegionHeightfield.ComponentDescriptions.Num() > 0)
-=======
 						FGlobalDistanceFieldUpdateParameters GlobalDistanceFieldUpdateParameters;
->>>>>>> d731a049
 						{
 							const uint32 PageComposeTileSize = 4;
 							const FVector PageComposeTileWorldExtent = ClipmapVoxelExtent * PageComposeTileSize;
 
-<<<<<<< HEAD
-							FComposeObjectsIntoPagesCS::FParameters* PassParameters = GraphBuilder.AllocParameters<FComposeObjectsIntoPagesCS::FParameters>();
-							PassParameters->View = View.ViewUniformBuffer;
-							PassParameters->RWPageAtlasTexture = GraphBuilder.CreateUAV(PageAtlasTexture);
-							PassParameters->RWCoverageAtlasTexture = CoverageAtlasTexture ? GraphBuilder.CreateUAV(CoverageAtlasTexture) : nullptr;
-							PassParameters->ComposeIndirectArgBuffer = PageComposeIndirectArgBuffer;
-							PassParameters->ComposeTileBuffer = GraphBuilder.CreateSRV(PageComposeTileBuffer, PF_R32_UINT);
-							PassParameters->PageTableLayerTexture = PageTableLayerTexture;
-							PassParameters->ParentPageTableLayerTexture = ParentPageTableLayerTexture;
-							PassParameters->CullGridObjectHeader = GraphBuilder.CreateSRV(CullGridObjectHeader, PF_R32_UINT);
-							PassParameters->CullGridObjectArray = GraphBuilder.CreateSRV(CullGridObjectArray, PF_R32_UINT);
-							PassParameters->ObjectIndexBuffer = GraphBuilder.CreateSRV(ObjectIndexBuffer, PF_R32_UINT);
-							PassParameters->ObjectIndexNumBuffer = GraphBuilder.CreateSRV(ObjectIndexNumBuffer, PF_R32_UINT);
-							PassParameters->DistanceFieldObjectBuffers = DistanceFieldObjectBuffers;
-							PassParameters->DistanceFieldAtlas = DistanceFieldAtlas;
-							PassParameters->InfluenceRadius = ClipmapInfluenceRadius;
-							PassParameters->InfluenceRadiusSq = ClipmapInfluenceRadius * ClipmapInfluenceRadius;
-							PassParameters->ClipmapVoxelExtent = ClipmapVoxelExtent.X;
-							PassParameters->CullGridResolution = PageGridResolution;
-							PassParameters->PageGridResolution = PageGridResolution;
-							PassParameters->InvPageGridResolution = FVector3f::OneVector / (FVector3f)PageGridResolution;
-							PassParameters->ClipmapResolution = FIntVector(ClipmapResolution);
-							PassParameters->PageCoordToVoxelCenterScale = (FVector3f)PageCoordToVoxelCenterScale;
-							PassParameters->PageCoordToVoxelCenterBias = (FVector3f)PageCoordToVoxelCenterBias;
-							PassParameters->ComposeTileWorldExtent = (FVector3f)PageComposeTileWorldExtent;
-							PassParameters->ClipmapMinBounds = (FVector3f)Clipmap.Bounds.Min;
-							PassParameters->PageCoordToPageWorldCenterScale = (FVector3f)PageGridCoordToWorldCenterScale;
-							PassParameters->PageCoordToPageWorldCenterBias = (FVector3f)PageGridCoordToWorldCenterBias;
-							PassParameters->ClipmapVolumeWorldToUVAddAndMul = ClipmapVolumeWorldToUVAddAndMul;
-							PassParameters->PageTableClipmapOffsetZ = ClipmapIndex * PageGridResolution.Z;
-
-							FComposeObjectsIntoPagesCS::FPermutationDomain PermutationVector;
-							PermutationVector.Set<FComposeObjectsIntoPagesCS::FComposeParentDistanceField>(ParentPageTableLayerTexture != nullptr);
-							PermutationVector.Set<FComposeObjectsIntoPagesCS::FProcessDistanceFields>(Scene->DistanceFieldSceneData.NumObjectsInBuffer > 0);
-							PermutationVector.Set<FComposeObjectsIntoPagesCS::FCompositeCoverageAtlas>(CoverageAtlasTexture != nullptr);
-							auto ComputeShader = View.ShaderMap->GetShader<FComposeObjectsIntoPagesCS>(PermutationVector);
-=======
 							GlobalDistanceFieldUpdateParameters.InfluenceRadius = ClipmapInfluenceRadius;
 							GlobalDistanceFieldUpdateParameters.InfluenceRadiusSq = ClipmapInfluenceRadius * ClipmapInfluenceRadius;
 							GlobalDistanceFieldUpdateParameters.ClipmapVoxelExtent = ClipmapVoxelExtent.X;
@@ -2813,7 +2518,6 @@
 							GlobalDistanceFieldUpdateParameters.ViewTilePosition = ViewTilePosition;
 							GlobalDistanceFieldUpdateParameters.RelativePreViewTranslation = RelativePreViewTranslation;
 						}
->>>>>>> d731a049
 
 						// Mesh distance fields
 						if(Scene->DistanceFieldSceneData.NumObjectsInBuffer > 0 || UpdateRegionHeightfield.ComponentDescriptions.Num() > 0)
@@ -2886,11 +2590,7 @@
 							}
 						}
 
-<<<<<<< HEAD
-						// Compose heightfields into global SDF pages
-=======
 						// Heightfields
->>>>>>> d731a049
 						if (GAOGlobalDistanceFieldHeightfield != 0 && UpdateRegionHeightfield.ComponentDescriptions.Num() > 0)
 						{
 							RDG_EVENT_SCOPE(GraphBuilder, "ComposeHeightfieldsIntoPages");
@@ -2906,38 +2606,6 @@
 									UTexture2D* HeightfieldTexture = It.Key().HeightAndNormal;
 									UTexture2D* VisibilityTexture = It.Key().Visibility;
 
-<<<<<<< HEAD
-									FComposeHeightfieldsIntoPagesCS::FParameters* PassParameters = GraphBuilder.AllocParameters<FComposeHeightfieldsIntoPagesCS::FParameters>();
-									PassParameters->View = View.ViewUniformBuffer;
-									PassParameters->RWPageAtlasTexture = GraphBuilder.CreateUAV(PageAtlasTexture);
-									PassParameters->RWCoverageAtlasTexture = CoverageAtlasTexture ? GraphBuilder.CreateUAV(CoverageAtlasTexture) : nullptr;
-									PassParameters->ComposeIndirectArgBuffer = PageComposeHeightfieldIndirectArgBuffer;
-									PassParameters->ComposeTileBuffer = GraphBuilder.CreateSRV(PageComposeHeightfieldTileBuffer, PF_R32_UINT);
-									PassParameters->PageTableLayerTexture = PageTableLayerTexture;
-									PassParameters->ParentPageTableLayerTexture = ParentPageTableLayerTexture;
-									PassParameters->InfluenceRadius = ClipmapInfluenceRadius;
-									PassParameters->PageCoordToVoxelCenterScale = (FVector3f)PageCoordToVoxelCenterScale;
-									PassParameters->PageCoordToVoxelCenterBias = (FVector3f)PageCoordToVoxelCenterBias;
-									PassParameters->ClipmapVoxelExtent = ClipmapVoxelExtent.X;
-									PassParameters->PageGridResolution = PageGridResolution;
-									PassParameters->InvPageGridResolution = FVector3f::OneVector / (FVector3f)PageGridResolution;
-									PassParameters->PageCoordToPageWorldCenterScale = (FVector3f)PageGridCoordToWorldCenterScale;
-									PassParameters->PageCoordToPageWorldCenterBias = (FVector3f)PageGridCoordToWorldCenterBias;
-									PassParameters->ClipmapVolumeWorldToUVAddAndMul = ClipmapVolumeWorldToUVAddAndMul;
-									PassParameters->PageTableClipmapOffsetZ = ClipmapIndex * PageGridResolution.Z;
-									PassParameters->NumHeightfields = HeightfieldDescriptions.Num();
-									PassParameters->InfluenceRadius = ClipmapInfluenceRadius;
-									PassParameters->HeightfieldThickness = ClipmapVoxelSize.X * GGlobalDistanceFieldHeightFieldThicknessScale;
-									PassParameters->HeightfieldTexture = HeightfieldTexture->GetResource()->TextureRHI;
-									PassParameters->HeightfieldSampler = TStaticSamplerState<SF_Bilinear>::GetRHI();
-									PassParameters->VisibilityTexture = VisibilityTexture ? VisibilityTexture->GetResource()->TextureRHI : GBlackTexture->TextureRHI;
-									PassParameters->VisibilitySampler = TStaticSamplerState<SF_Bilinear>::GetRHI();
-									PassParameters->HeightfieldDescriptions = GraphBuilder.CreateSRV(HeightfieldDescriptionBuffer, EPixelFormat::PF_A32B32G32R32F);
-
-									FComposeHeightfieldsIntoPagesCS::FPermutationDomain PermutationVector;
-									PermutationVector.Set<FComposeHeightfieldsIntoPagesCS::FCompositeCoverageAtlas>(CoverageAtlasTexture != nullptr);
-									auto ComputeShader = View.ShaderMap->GetShader<FComposeHeightfieldsIntoPagesCS>(PermutationVector);
-=======
 									// Compose heightfields into global SDF pages
 									{
 										FComposeHeightfieldsIntoPagesCS::FParameters* PassParameters = GraphBuilder.AllocParameters<FComposeHeightfieldsIntoPagesCS::FParameters>();
@@ -2980,7 +2648,6 @@
 											PageComposeHeightfieldIndirectArgBuffer,
 											0);
 									}
->>>>>>> d731a049
 
 									// Composite heightfields into distance field object grid
 									if (PageObjectGridBuffer)
@@ -3051,10 +2718,7 @@
 								PassParameters->RWMipTexture = GraphBuilder.CreateUAV(NextTexture);
 								PassParameters->PageTableTexture = GAOGlobalDistanceFieldCacheMostlyStaticSeparately ? PageTableCombinedTexture : PageTableLayerTexture;
 								PassParameters->PageAtlasTexture = PageAtlasTexture;
-<<<<<<< HEAD
-=======
 								PassParameters->DistanceFieldSampler = TStaticSamplerState<SF_Bilinear, AM_Wrap, AM_Wrap, AM_Wrap>::GetRHI();
->>>>>>> d731a049
 								PassParameters->GlobalDistanceFieldInvPageAtlasSize = FVector3f::OneVector / FVector3f(GlobalDistanceField::GetPageAtlasSize(bLumenEnabled, View.FinalPostProcessSettings.LumenSceneViewDistance));
 								PassParameters->GlobalDistanceFieldClipmapSizeInPages = GlobalDistanceField::GetPageTableTextureResolution(bLumenEnabled, View.FinalPostProcessSettings.LumenSceneViewDistance).X;
 								PassParameters->PrevMipTexture = PrevTexture;
@@ -3118,11 +2782,6 @@
 				GlobalDistanceFieldInfo.PageObjectGridBuffer = ConvertToExternalAccessBuffer(GraphBuilder, ExternalAccessQueue, PageObjectGridBuffer, ERHIAccess::SRVMask, ERHIPipeline::All);
 			}
 
-			if (CoverageAtlasTexture)
-			{
-				GlobalDistanceFieldInfo.CoverageAtlasTexture = ConvertToFinalizedExternalTexture(GraphBuilder, ResourceAccessFinalizer, CoverageAtlasTexture);
-			}
-
 			if (PageTableCombinedTexture)
 			{
 				GlobalDistanceFieldInfo.PageTableCombinedTexture = ConvertToExternalAccessTexture(GraphBuilder, ExternalAccessQueue, PageTableCombinedTexture);
@@ -3201,17 +2860,8 @@
 		ReadbackDistanceFieldClipmap(GraphBuilder.RHICmdList, GlobalDistanceFieldInfo);
 	}
 
-<<<<<<< HEAD
-void GlobalDistanceField::ExpandDistanceFieldUpdateTrackingBounds(const FSceneViewState* ViewState, DistanceField::FUpdateTrackingBounds& UpdateTrackingBounds)
-{
-	// Global Distance Field is interested in any updates which in ClipmapInfluenceBounds range of it's clipmaps
-
-	const int32 NumClipmaps = FMath::Clamp<int32>(GetNumGlobalDistanceFieldClipmaps(false, 1.0f), 0, GMaxGlobalDistanceFieldClipmaps);
-	for (int32 ClipmapIndex = 0; ClipmapIndex < NumClipmaps; ClipmapIndex++)
-=======
 	// Mark that we've update this global distance field data this frame
 	if (View.ViewState)
->>>>>>> d731a049
 	{
 		View.ViewState->GlobalDistanceFieldData->bFirstFrame = false;
 		View.ViewState->GlobalDistanceFieldData->UpdateFrame = View.Family->FrameNumber;
