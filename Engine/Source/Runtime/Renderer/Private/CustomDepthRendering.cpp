// Copyright Epic Games, Inc. All Rights Reserved.

#include "CustomDepthRendering.h"
#include "SceneUtils.h"
#include "DepthRendering.h"
#include "SceneRendering.h"
#include "SceneCore.h"
#include "ScenePrivate.h"
#include "MeshPassProcessor.inl"

static TAutoConsoleVariable<int32> CVarCustomDepth(
	TEXT("r.CustomDepth"),
	1,
	TEXT("0: feature is disabled\n")
	TEXT("1: feature is enabled, texture is created on demand\n")
	TEXT("2: feature is enabled, texture is not released until required (should be the project setting if the feature should not stall)\n")
	TEXT("3: feature is enabled, stencil writes are enabled, texture is not released until required (should be the project setting if the feature should not stall)"),
	ECVF_RenderThreadSafe);

static TAutoConsoleVariable<int32> CVarCustomDepthOrder(
	TEXT("r.CustomDepth.Order"),
	2,
	TEXT("When CustomDepth (and CustomStencil) is getting rendered\n")
	TEXT("  0: Before Base Pass (Allows samping in DBuffer pass. Can be more efficient with AsyncCompute.)\n")
	TEXT("  1: After Base Pass\n")
	TEXT("  2: Default (Before Base Pass if DBuffer enabled.)\n"),
	ECVF_RenderThreadSafe);

static TAutoConsoleVariable<int32> CVarCustomDepthTemporalAAJitter(
	TEXT("r.CustomDepthTemporalAAJitter"),
	1,
	TEXT("If disabled the Engine will remove the TemporalAA Jitter from the Custom Depth Pass. Only has effect when TemporalAA is used."),
	ECVF_RenderThreadSafe);

static TAutoConsoleVariable<bool> CVarCustomDepthEnableFastClear(
	TEXT("r.CustomDepthEnableFastClear"), false,
	TEXT("Enable HTile on the custom depth buffer (default:false).\n"),
	ECVF_RenderThreadSafe);
	
DECLARE_GPU_DRAWCALL_STAT_NAMED(CustomDepth, TEXT("Custom Depth"));

ECustomDepthPassLocation GetCustomDepthPassLocation(EShaderPlatform Platform)
{
	const int32 CustomDepthOrder = CVarCustomDepthOrder.GetValueOnRenderThread();
	const bool bCustomDepthBeforeBasePase = CustomDepthOrder == 0 || (CustomDepthOrder == 2 && IsUsingDBuffers(Platform));
	return bCustomDepthBeforeBasePase ? ECustomDepthPassLocation::BeforeBasePass : ECustomDepthPassLocation::AfterBasePass;
}

ECustomDepthMode GetCustomDepthMode()
{
	switch (CVarCustomDepth.GetValueOnAnyThread())
	{
	case 1: // Fallthrough.
	case 2: return ECustomDepthMode::Enabled;
	case 3: return ECustomDepthMode::EnabledWithStencil;
	}
	return ECustomDepthMode::Disabled;
}

bool IsCustomDepthPassWritingStencil()
{
	return GetCustomDepthMode() == ECustomDepthMode::EnabledWithStencil;
}

FCustomDepthTextures FCustomDepthTextures::Create(FRDGBuilder& GraphBuilder, FIntPoint CustomDepthExtent)
{
	const ECustomDepthMode CustomDepthMode = GetCustomDepthMode();

	if (!IsCustomDepthPassEnabled())
	{
		return {};
	}

	const bool bWritesCustomStencil = IsCustomDepthPassWritingStencil();

	FCustomDepthTextures CustomDepthTextures;

	ETextureCreateFlags CreateFlags = GFastVRamConfig.CustomDepth | TexCreate_DepthStencilTargetable | TexCreate_ShaderResource;
	if (!CVarCustomDepthEnableFastClear.GetValueOnRenderThread())
	{
<<<<<<< HEAD
		const float DepthFar = (float)ERHIZBuffer::FarPlane;
		const FClearValueBinding DepthFarColor = FClearValueBinding(FLinearColor(DepthFar, DepthFar, DepthFar, DepthFar));

		ETextureCreateFlags MobileCustomDepthFlags = TexCreate_RenderTargetable | TexCreate_ShaderResource;
		ETextureCreateFlags MobileCustomStencilFlags = MobileCustomDepthFlags;

		if (!bWritesCustomStencil)
		{
			MobileCustomStencilFlags |= TexCreate_Memoryless;
		}

		const FRDGTextureDesc MobileCustomDepthDesc = FRDGTextureDesc::Create2D(CustomDepthExtent, PF_R16F, DepthFarColor, MobileCustomDepthFlags);
		const FRDGTextureDesc MobileCustomStencilDesc = FRDGTextureDesc::Create2D(CustomDepthExtent, PF_G8, FClearValueBinding::Transparent, MobileCustomStencilFlags);

		CustomDepthTextures.MobileDepth = GraphBuilder.CreateTexture(MobileCustomDepthDesc, TEXT("MobileCustomDepth"));
		CustomDepthTextures.MobileStencil = GraphBuilder.CreateTexture(MobileCustomStencilDesc, TEXT("MobileCustomStencil"));
=======
		CreateFlags |= TexCreate_NoFastClear;
>>>>>>> d731a049
	}

	const FRDGTextureDesc CustomDepthDesc = FRDGTextureDesc::Create2D(CustomDepthExtent, PF_DepthStencil, FClearValueBinding::DepthFar, CreateFlags);

	CustomDepthTextures.Depth = GraphBuilder.CreateTexture(CustomDepthDesc, TEXT("CustomDepth"));

	CustomDepthTextures.DepthAction = ERenderTargetLoadAction::EClear;
	CustomDepthTextures.StencilAction = bWritesCustomStencil ? ERenderTargetLoadAction::EClear : ERenderTargetLoadAction::ENoAction;

	return CustomDepthTextures;
}

BEGIN_SHADER_PARAMETER_STRUCT(FCustomDepthPassParameters, )
	SHADER_PARAMETER_STRUCT_INCLUDE(FViewShaderParameters, View)
	SHADER_PARAMETER_STRUCT_INCLUDE(FInstanceCullingDrawParams, InstanceCullingDrawParams)
	SHADER_PARAMETER_STRUCT_INCLUDE(FSceneTextureShaderParameters, SceneTextures)
	RENDER_TARGET_BINDING_SLOTS()
END_SHADER_PARAMETER_STRUCT()

static FViewShaderParameters CreateViewShaderParametersWithoutJitter(const FViewInfo& View)
{
	const auto SetupParameters = [](const FViewInfo& View, FViewUniformShaderParameters& Parameters)
	{
		FBox VolumeBounds[TVC_MAX];
		FViewMatrices ModifiedViewMatrices = View.ViewMatrices;
		ModifiedViewMatrices.HackRemoveTemporalAAProjectionJitter();

		Parameters = *View.CachedViewUniformShaderParameters;
		View.SetupUniformBufferParameters(ModifiedViewMatrices, ModifiedViewMatrices, VolumeBounds, TVC_MAX, Parameters);
	};

	FViewUniformShaderParameters ViewUniformParameters;
	SetupParameters(View, ViewUniformParameters);

	FViewShaderParameters Parameters;
	Parameters.View = TUniformBufferRef<FViewUniformShaderParameters>::CreateUniformBufferImmediate(ViewUniformParameters, UniformBuffer_SingleFrame);

	if (const FViewInfo* InstancedView = View.GetInstancedView())
	{
		SetupParameters(*InstancedView, ViewUniformParameters);
	}

	Parameters.InstancedView = TUniformBufferRef<FInstancedViewUniformShaderParameters>::CreateUniformBufferImmediate(
		reinterpret_cast<const FInstancedViewUniformShaderParameters&>(ViewUniformParameters),
		UniformBuffer_SingleFrame);

	return Parameters;
}

bool FSceneRenderer::RenderCustomDepthPass(FRDGBuilder& GraphBuilder, FCustomDepthTextures& CustomDepthTextures, const FSceneTextureShaderParameters& SceneTextures)
{
	if (!CustomDepthTextures.IsValid())
	{
		return false;
	}

	RDG_CSV_STAT_EXCLUSIVE_SCOPE(GraphBuilder, RenderCustomDepthPass);
	RDG_GPU_STAT_SCOPE(GraphBuilder, CustomDepth);

	bool bCustomDepthRendered = false;
	for (int32 ViewIndex = 0; ViewIndex < Views.Num(); ++ViewIndex)
	{
		RDG_EVENT_SCOPE_CONDITIONAL(GraphBuilder, Views.Num() > 1, "View%d", ViewIndex);

		FViewInfo& View = Views[ViewIndex];

		if (View.ShouldRenderView() && View.bHasCustomDepthPrimitives)
		{
			View.BeginRenderView();

			FCustomDepthPassParameters* PassParameters = GraphBuilder.AllocParameters<FCustomDepthPassParameters>();
			PassParameters->SceneTextures = SceneTextures;

			// User requested jitter-free custom depth.
			if (CVarCustomDepthTemporalAAJitter.GetValueOnRenderThread() == 0 && IsTemporalAccumulationBasedMethod(View.AntiAliasingMethod))
			{
				PassParameters->View = CreateViewShaderParametersWithoutJitter(View);
			}
			else
			{
				PassParameters->View = View.GetShaderParameters();
			}

			const ERenderTargetLoadAction DepthLoadAction = GetLoadActionIfProduced(CustomDepthTextures.Depth, CustomDepthTextures.DepthAction);
			const ERenderTargetLoadAction StencilLoadAction = GetLoadActionIfProduced(CustomDepthTextures.Depth, CustomDepthTextures.StencilAction);

			PassParameters->RenderTargets.DepthStencil = FDepthStencilBinding(
				CustomDepthTextures.Depth,
				DepthLoadAction,
				StencilLoadAction,
				FExclusiveDepthStencil::DepthWrite_StencilWrite);

			View.ParallelMeshDrawCommandPasses[EMeshPass::CustomDepth].BuildRenderingCommands(GraphBuilder, Scene->GPUScene, PassParameters->InstanceCullingDrawParams);

			GraphBuilder.AddPass(
				RDG_EVENT_NAME("CustomDepth"),
				PassParameters,
				ERDGPassFlags::Raster,
				[this, &View, PassParameters](FRHICommandList& RHICmdList)
			{
				SetStereoViewport(RHICmdList, View, 1.0f);
				View.ParallelMeshDrawCommandPasses[EMeshPass::CustomDepth].DispatchDraw(nullptr, RHICmdList, &PassParameters->InstanceCullingDrawParams);
			});

			bCustomDepthRendered = true;
		}
	}

	if (bCustomDepthRendered)
	{
		const FSceneTexturesConfig& Config = FSceneTexturesConfig::Get();
		FRDGTextureRef CustomDepth = CustomDepthTextures.Depth;

		// TextureView is not supported in GLES, so we can't lookup CustomDepth and CustomStencil from a single texture
		// Do a copy of the CustomDepthStencil texture if both CustomDepth and CustomStencil are sampled in a shader.
		if (IsOpenGLPlatform(ShaderPlatform) && Config.bSamplesCustomDepthAndStencil)
		{
			CustomDepth = GraphBuilder.CreateTexture(CustomDepthTextures.Depth->Desc, TEXT("CustomDepthCopy"));
			AddCopyTexturePass(GraphBuilder, CustomDepthTextures.Depth, CustomDepth);
		}

		CustomDepthTextures.Stencil = GraphBuilder.CreateSRV(FRDGTextureSRVDesc::CreateWithPixelFormat(CustomDepth, PF_X24_G8));
	}

	return bCustomDepthRendered;
}

class FCustomDepthPassMeshProcessor : public FSceneRenderingAllocatorObject<FCustomDepthPassMeshProcessor>, public FMeshPassProcessor
{
public:
	FCustomDepthPassMeshProcessor(const FScene* Scene, ERHIFeatureLevel::Type FeatureLevel, const FSceneView* InViewIfDynamicMeshCommand, FMeshPassDrawListContext* InDrawListContext);

	virtual void AddMeshBatch(const FMeshBatch& RESTRICT MeshBatch, uint64 BatchElementMask, const FPrimitiveSceneProxy* RESTRICT PrimitiveSceneProxy, int32 StaticMeshId = -1) override final;
	virtual void CollectPSOInitializers(const FSceneTexturesConfig& SceneTexturesConfig, const FMaterial& Material, const FVertexFactoryType* VertexFactoryType, const FPSOPrecacheParams& PreCacheParams, TArray<FPSOPrecacheData>& PSOInitializers) override final;

private:
	bool TryAddMeshBatch(
		const FMeshBatch& RESTRICT MeshBatch,
		uint64 BatchElementMask,
		const FPrimitiveSceneProxy* RESTRICT PrimitiveSceneProxy,
		int32 StaticMeshId,
		const FMaterialRenderProxy& MaterialRenderProxy,
		const FMaterial& Material);

<<<<<<< HEAD
	template<bool bPositionOnly, bool bUsesMobileColorValue>
=======
	template<bool bPositionOnly>
>>>>>>> d731a049
	bool Process(
		const FMeshBatch& MeshBatch,
		uint64 BatchElementMask,
		int32 StaticMeshId,
		const FPrimitiveSceneProxy* RESTRICT PrimitiveSceneProxy,
		const FMaterialRenderProxy& RESTRICT MaterialRenderProxy,
		const FMaterial& RESTRICT MaterialResource,
		ERasterizerFillMode MeshFillMode,
		ERasterizerCullMode MeshCullMode);

	bool UseDefaultMaterial(const FMaterial& Material, bool bMaterialModifiesMeshPosition, bool bSupportPositionOnlyStream, bool& bPositionOnly, bool& bIgnoreThisMaterial);

	void CollectDefaultMaterialPSOInitializers(
		const FSceneTexturesConfig& SceneTexturesConfig,
		const FMaterial& Material,
		const FVertexFactoryType* VertexFactoryType,
		TArray<FPSOPrecacheData>& PSOInitializers);

	template<bool bPositionOnly>
	void CollectPSOInitializers(
		const FVertexFactoryType* VertexFactoryType,
		const FMaterial& RESTRICT MaterialResource,
		ERasterizerFillMode MeshFillMode,
		ERasterizerCullMode MeshCullMode, 
		TArray<FPSOPrecacheData>& PSOInitializers);

	FMeshPassProcessorRenderState PassDrawRenderState;
};

FCustomDepthPassMeshProcessor::FCustomDepthPassMeshProcessor(const FScene* Scene, ERHIFeatureLevel::Type FeatureLevel, const FSceneView* InViewIfDynamicMeshCommand, FMeshPassDrawListContext* InDrawListContext)
	: FMeshPassProcessor(EMeshPass::CustomDepth, Scene, FeatureLevel, InViewIfDynamicMeshCommand, InDrawListContext)
{
	PassDrawRenderState.SetBlendState(TStaticBlendState<>::GetRHI());
	PassDrawRenderState.SetDepthStencilState(TStaticDepthStencilState<true, CF_DepthNearOrEqual>::GetRHI());
}

void FCustomDepthPassMeshProcessor::AddMeshBatch(const FMeshBatch& RESTRICT MeshBatch, uint64 BatchElementMask, const FPrimitiveSceneProxy* RESTRICT PrimitiveSceneProxy, int32 StaticMeshId)
{
	if (PrimitiveSceneProxy->ShouldRenderCustomDepth())
	{
		const FMaterialRenderProxy* MaterialRenderProxy = MeshBatch.MaterialRenderProxy;
		while (MaterialRenderProxy)
		{
			const FMaterial* Material = MaterialRenderProxy->GetMaterialNoFallback(FeatureLevel);
			if (Material)
			{
				if (TryAddMeshBatch(MeshBatch, BatchElementMask, PrimitiveSceneProxy, StaticMeshId, *MaterialRenderProxy, *Material))
				{
					break;
				}
			}
<<<<<<< HEAD

			MaterialRenderProxy = MaterialRenderProxy->GetFallback(FeatureLevel);
		}
	}
}

bool FCustomDepthPassMeshProcessor::TryAddMeshBatch(
	const FMeshBatch& RESTRICT MeshBatch,
	uint64 BatchElementMask,
	const FPrimitiveSceneProxy* RESTRICT PrimitiveSceneProxy,
	int32 StaticMeshId,
	const FMaterialRenderProxy& MaterialRenderProxy,
	const FMaterial& Material)
{
	// Determine the mesh's material and blend mode.
	const EBlendMode BlendMode = Material.GetBlendMode();
	const FMeshDrawingPolicyOverrideSettings OverrideSettings = ComputeMeshOverrideSettings(MeshBatch);
	const ERasterizerFillMode MeshFillMode = ComputeMeshFillMode(MeshBatch, Material, OverrideSettings);
	const ERasterizerCullMode MeshCullMode = ComputeMeshCullMode(MeshBatch, Material, OverrideSettings);
	const bool bIsTranslucent = IsTranslucentBlendMode(BlendMode);
	const bool bWriteCustomStencilValues = IsCustomDepthPassWritingStencil(FeatureLevel);
	float MobileColorValue = 0.0f;

	if (bWriteCustomStencilValues)
	{
		const uint32 CustomDepthStencilValue = PrimitiveSceneProxy->GetCustomDepthStencilValue();
		static FRHIDepthStencilState* StencilStates[EStencilMask::SM_Count] =
		{
			TStaticDepthStencilState<true, CF_DepthNearOrEqual, true, CF_Always, SO_Keep, SO_Keep, SO_Replace, false, CF_Always, SO_Keep, SO_Keep, SO_Keep, 255, 255>::GetRHI(),
			TStaticDepthStencilState<true, CF_DepthNearOrEqual, true, CF_Always, SO_Keep, SO_Replace, SO_Replace, false, CF_Always, SO_Keep, SO_Keep, SO_Keep, 255, 255>::GetRHI(),
			TStaticDepthStencilState<true, CF_DepthNearOrEqual, true, CF_Always, SO_Keep, SO_Replace, SO_Replace, false, CF_Always, SO_Keep, SO_Keep, SO_Keep, 255, 1>::GetRHI(),
			TStaticDepthStencilState<true, CF_DepthNearOrEqual, true, CF_Always, SO_Keep, SO_Replace, SO_Replace, false, CF_Always, SO_Keep, SO_Keep, SO_Keep, 255, 2>::GetRHI(),
			TStaticDepthStencilState<true, CF_DepthNearOrEqual, true, CF_Always, SO_Keep, SO_Replace, SO_Replace, false, CF_Always, SO_Keep, SO_Keep, SO_Keep, 255, 4>::GetRHI(),
			TStaticDepthStencilState<true, CF_DepthNearOrEqual, true, CF_Always, SO_Keep, SO_Replace, SO_Replace, false, CF_Always, SO_Keep, SO_Keep, SO_Keep, 255, 8>::GetRHI(),
			TStaticDepthStencilState<true, CF_DepthNearOrEqual, true, CF_Always, SO_Keep, SO_Replace, SO_Replace, false, CF_Always, SO_Keep, SO_Keep, SO_Keep, 255, 16>::GetRHI(),
			TStaticDepthStencilState<true, CF_DepthNearOrEqual, true, CF_Always, SO_Keep, SO_Replace, SO_Replace, false, CF_Always, SO_Keep, SO_Keep, SO_Keep, 255, 32>::GetRHI(),
			TStaticDepthStencilState<true, CF_DepthNearOrEqual, true, CF_Always, SO_Keep, SO_Replace, SO_Replace, false, CF_Always, SO_Keep, SO_Keep, SO_Keep, 255, 64>::GetRHI(),
			TStaticDepthStencilState<true, CF_DepthNearOrEqual, true, CF_Always, SO_Keep, SO_Replace, SO_Replace, false, CF_Always, SO_Keep, SO_Keep, SO_Keep, 255, 128>::GetRHI()
		};
		checkSlow(EStencilMask::SM_Count == UE_ARRAY_COUNT(StencilStates));

		PassDrawRenderState.SetDepthStencilState(StencilStates[(int32)PrimitiveSceneProxy->GetStencilWriteMask()]);
		PassDrawRenderState.SetStencilRef(CustomDepthStencilValue);

		if (FeatureLevel <= ERHIFeatureLevel::ES3_1)
		{
			// On mobile platforms write custom stencil value to color target
			MobileColorValue = CustomDepthStencilValue / 255.0f;
		}
	}
	else
	{
		PassDrawRenderState.SetDepthStencilState(TStaticDepthStencilState<true, CF_DepthNearOrEqual>::GetRHI());
	}

	const bool bUsesMobileColorValue = FeatureLevel <= ERHIFeatureLevel::ES3_1;

	bool bResult = true;
	if (BlendMode == BLEND_Opaque
		&& MeshBatch.VertexFactory->SupportsPositionOnlyStream()
		&& !Material.MaterialModifiesMeshPosition_RenderThread()
		&& Material.WritesEveryPixel()
		&& !bUsesMobileColorValue)
	{
		const FMaterialRenderProxy& DefaultProxy = *UMaterial::GetDefaultMaterial(MD_Surface)->GetRenderProxy();
		const FMaterial& DefaultMaterial = *DefaultProxy.GetMaterialNoFallback(FeatureLevel);
		bResult = Process<true, false>(MeshBatch, BatchElementMask, StaticMeshId, PrimitiveSceneProxy, DefaultProxy, DefaultMaterial, MeshFillMode, MeshCullMode, MobileColorValue);
	}
	else if (!IsTranslucentBlendMode(BlendMode) || Material.IsTranslucencyWritingCustomDepth())
	{
		const bool bMaterialMasked = !Material.WritesEveryPixel() || Material.IsTranslucencyWritingCustomDepth();

		const FMaterialRenderProxy* EffectiveMaterialRenderProxy = &MaterialRenderProxy;
		const FMaterial* EffectiveMaterial = &Material;

		if (!bMaterialMasked && !Material.MaterialModifiesMeshPosition_RenderThread())
		{
			// Override with the default material for opaque materials that are not two sided
			EffectiveMaterialRenderProxy = UMaterial::GetDefaultMaterial(MD_Surface)->GetRenderProxy();
			EffectiveMaterial = EffectiveMaterialRenderProxy->GetMaterialNoFallback(FeatureLevel);
			check(EffectiveMaterial);
		}

		if (bUsesMobileColorValue)
		{
			bResult = Process<false, true>(MeshBatch, BatchElementMask, StaticMeshId, PrimitiveSceneProxy, *EffectiveMaterialRenderProxy, *EffectiveMaterial, MeshFillMode, MeshCullMode, MobileColorValue);
		}
		else
		{
			bResult = Process<false, false>(MeshBatch, BatchElementMask, StaticMeshId, PrimitiveSceneProxy, *EffectiveMaterialRenderProxy, *EffectiveMaterial, MeshFillMode, MeshCullMode, MobileColorValue);
		}
=======

			MaterialRenderProxy = MaterialRenderProxy->GetFallback(FeatureLevel);
		}
	}
}

FRHIDepthStencilState* GetCustomDepthStencilState(bool bWriteCustomStencilValues, EStencilMask StencilWriteMask)
{
	if (bWriteCustomStencilValues)
	{
		static FRHIDepthStencilState* StencilStates[EStencilMask::SM_Count] =
		{
			TStaticDepthStencilState<true, CF_DepthNearOrEqual, true, CF_Always, SO_Keep, SO_Keep, SO_Replace, false, CF_Always, SO_Keep, SO_Keep, SO_Keep, 255, 255>::GetRHI(),
			TStaticDepthStencilState<true, CF_DepthNearOrEqual, true, CF_Always, SO_Keep, SO_Replace, SO_Replace, false, CF_Always, SO_Keep, SO_Keep, SO_Keep, 255, 255>::GetRHI(),
			TStaticDepthStencilState<true, CF_DepthNearOrEqual, true, CF_Always, SO_Keep, SO_Replace, SO_Replace, false, CF_Always, SO_Keep, SO_Keep, SO_Keep, 255, 1>::GetRHI(),
			TStaticDepthStencilState<true, CF_DepthNearOrEqual, true, CF_Always, SO_Keep, SO_Replace, SO_Replace, false, CF_Always, SO_Keep, SO_Keep, SO_Keep, 255, 2>::GetRHI(),
			TStaticDepthStencilState<true, CF_DepthNearOrEqual, true, CF_Always, SO_Keep, SO_Replace, SO_Replace, false, CF_Always, SO_Keep, SO_Keep, SO_Keep, 255, 4>::GetRHI(),
			TStaticDepthStencilState<true, CF_DepthNearOrEqual, true, CF_Always, SO_Keep, SO_Replace, SO_Replace, false, CF_Always, SO_Keep, SO_Keep, SO_Keep, 255, 8>::GetRHI(),
			TStaticDepthStencilState<true, CF_DepthNearOrEqual, true, CF_Always, SO_Keep, SO_Replace, SO_Replace, false, CF_Always, SO_Keep, SO_Keep, SO_Keep, 255, 16>::GetRHI(),
			TStaticDepthStencilState<true, CF_DepthNearOrEqual, true, CF_Always, SO_Keep, SO_Replace, SO_Replace, false, CF_Always, SO_Keep, SO_Keep, SO_Keep, 255, 32>::GetRHI(),
			TStaticDepthStencilState<true, CF_DepthNearOrEqual, true, CF_Always, SO_Keep, SO_Replace, SO_Replace, false, CF_Always, SO_Keep, SO_Keep, SO_Keep, 255, 64>::GetRHI(),
			TStaticDepthStencilState<true, CF_DepthNearOrEqual, true, CF_Always, SO_Keep, SO_Replace, SO_Replace, false, CF_Always, SO_Keep, SO_Keep, SO_Keep, 255, 128>::GetRHI()
		};
		checkSlow(EStencilMask::SM_Count == UE_ARRAY_COUNT(StencilStates));
		return StencilStates[(int32)StencilWriteMask];
	}
	else
	{
		return TStaticDepthStencilState<true, CF_DepthNearOrEqual>::GetRHI();
	}
}

bool FCustomDepthPassMeshProcessor::UseDefaultMaterial(const FMaterial& Material, bool bMaterialModifiesMeshPosition, bool bSupportPositionOnlyStream, bool& bPositionOnly, bool& bIgnoreThisMaterial)
{
	bool bUseDefaultMaterial = false;
	bIgnoreThisMaterial = false;

	const EBlendMode BlendMode = Material.GetBlendMode();
	if (BlendMode == BLEND_Opaque
		&& bSupportPositionOnlyStream
		&& !bMaterialModifiesMeshPosition
		&& Material.WritesEveryPixel())
	{
		bUseDefaultMaterial = true;
		bPositionOnly = true;
	}
	else if (!IsTranslucentBlendMode(BlendMode) || Material.IsTranslucencyWritingCustomDepth())
	{
		const bool bMaterialMasked = !Material.WritesEveryPixel() || Material.IsTranslucencyWritingCustomDepth();
		if (!bMaterialMasked && !bMaterialModifiesMeshPosition)
		{
			bUseDefaultMaterial = true;
			bPositionOnly = false;
		}
	}
	else
	{
		// E.g., ignore translucent materials without allowing custom depth writes.
		bIgnoreThisMaterial = true;
	}

	return bUseDefaultMaterial;
}

bool FCustomDepthPassMeshProcessor::TryAddMeshBatch(
	const FMeshBatch& RESTRICT MeshBatch,
	uint64 BatchElementMask,
	const FPrimitiveSceneProxy* RESTRICT PrimitiveSceneProxy,
	int32 StaticMeshId,
	const FMaterialRenderProxy& MaterialRenderProxy,
	const FMaterial& Material)
{
	// Setup the depth stencil state
	const bool bWriteCustomStencilValues = IsCustomDepthPassWritingStencil();
	PassDrawRenderState.SetDepthStencilState(GetCustomDepthStencilState(bWriteCustomStencilValues, PrimitiveSceneProxy->GetStencilWriteMask()));
	if (bWriteCustomStencilValues)
	{
		const uint32 CustomDepthStencilValue = PrimitiveSceneProxy->GetCustomDepthStencilValue();
		PassDrawRenderState.SetStencilRef(CustomDepthStencilValue);
	}

	// Using default material?
	bool bIgnoreThisMaterial = false;
	bool bPositionOnly = false;
	bool bUseDefaultMaterial = UseDefaultMaterial(Material, Material.MaterialModifiesMeshPosition_RenderThread(), MeshBatch.VertexFactory->SupportsPositionOnlyStream(), bPositionOnly, bIgnoreThisMaterial);
	if (bIgnoreThisMaterial)
	{
		return true;
	}
	// Swap to default material
	const FMaterialRenderProxy* EffectiveMaterialRenderProxy = &MaterialRenderProxy;
	const FMaterial* EffectiveMaterial = &Material;
	if (bUseDefaultMaterial)
	{
		// Override with the default material
		EffectiveMaterialRenderProxy = UMaterial::GetDefaultMaterial(MD_Surface)->GetRenderProxy();
		EffectiveMaterial = EffectiveMaterialRenderProxy->GetMaterialNoFallback(FeatureLevel);
		check(EffectiveMaterial);
	}

	// Get the fill & cull mode
	const FMeshDrawingPolicyOverrideSettings OverrideSettings = ComputeMeshOverrideSettings(MeshBatch);
	const ERasterizerFillMode MeshFillMode = ComputeMeshFillMode(Material, OverrideSettings);
	const ERasterizerCullMode MeshCullMode = ComputeMeshCullMode(Material, OverrideSettings);

	if (bPositionOnly)
	{
		return Process<true>(MeshBatch, BatchElementMask, StaticMeshId, PrimitiveSceneProxy, *EffectiveMaterialRenderProxy, *EffectiveMaterial, MeshFillMode, MeshCullMode);
	}
	else
	{
		return Process<false>(MeshBatch, BatchElementMask, StaticMeshId, PrimitiveSceneProxy, *EffectiveMaterialRenderProxy, *EffectiveMaterial, MeshFillMode, MeshCullMode);
>>>>>>> d731a049
	}

	return bResult;
}

<<<<<<< HEAD
template<bool bPositionOnly, bool bUsesMobileColorValue>
=======
template<bool bPositionOnly>
>>>>>>> d731a049
bool FCustomDepthPassMeshProcessor::Process(
	const FMeshBatch& RESTRICT MeshBatch,
	uint64 BatchElementMask,
	int32 StaticMeshId,
	const FPrimitiveSceneProxy* RESTRICT PrimitiveSceneProxy,
	const FMaterialRenderProxy& RESTRICT MaterialRenderProxy,
	const FMaterial& RESTRICT MaterialResource,
	ERasterizerFillMode MeshFillMode,
	ERasterizerCullMode MeshCullMode)
{
	const FVertexFactory* VertexFactory = MeshBatch.VertexFactory;

	TMeshProcessorShaders<
		TDepthOnlyVS<bPositionOnly>,
		FDepthOnlyPS> DepthPassShaders;

	FShaderPipelineRef ShaderPipeline;
<<<<<<< HEAD
	if (!GetDepthPassShaders<bPositionOnly, bUsesMobileColorValue>(
=======
	if (!GetDepthPassShaders<bPositionOnly>(
>>>>>>> d731a049
		MaterialResource,
		VertexFactory->GetType(),
		FeatureLevel,
		MaterialResource.MaterialUsesPixelDepthOffset_RenderThread(),
		DepthPassShaders.VertexShader,
		DepthPassShaders.PixelShader,
		ShaderPipeline
		))
	{
		return false;
	}

	FMeshMaterialShaderElementData ShaderElementData;
	ShaderElementData.InitializeMeshMaterialData(ViewIfDynamicMeshCommand, PrimitiveSceneProxy, MeshBatch, StaticMeshId, false);

	const FMeshDrawCommandSortKey SortKey = CalculateMeshStaticSortKey(DepthPassShaders.VertexShader, DepthPassShaders.PixelShader);

	BuildMeshDrawCommands(
		MeshBatch,
		BatchElementMask,
		PrimitiveSceneProxy,
		MaterialRenderProxy,
		MaterialResource,
		PassDrawRenderState,
		DepthPassShaders,
		MeshFillMode,
		MeshCullMode,
		SortKey,
		bPositionOnly ? EMeshPassFeatures::PositionOnly : EMeshPassFeatures::Default,
		ShaderElementData);

	return true;
<<<<<<< HEAD
=======
}

void FCustomDepthPassMeshProcessor::CollectPSOInitializers(const FSceneTexturesConfig& SceneTexturesConfig, const FMaterial& Material, const FVertexFactoryType* VertexFactoryType, const FPSOPrecacheParams& PreCacheParams, TArray<FPSOPrecacheData>& PSOInitializers)
{
	// Setup the depth stencil state to use
	const bool bWriteCustomStencilValues = IsCustomDepthPassWritingStencil();
	PassDrawRenderState.SetDepthStencilState(GetCustomDepthStencilState(bWriteCustomStencilValues, PreCacheParams.GetStencilWriteMask()));

	// Are we currently collecting PSO's for the default material
	if (Material.IsDefaultMaterial())
	{		
		CollectDefaultMaterialPSOInitializers(SceneTexturesConfig, Material, VertexFactoryType, PSOInitializers);
		return;
	}

	// assume we can always do this when collecting PSO's for now (vertex factory instance might actually not support it)
	bool bSupportPositionOnlyStream = VertexFactoryType->SupportsPositionOnly();
	bool bIgnoreThisMaterial = false;
	bool bPositionOnly = false;
	bool bUseDefaultMaterial = UseDefaultMaterial(Material, Material.MaterialModifiesMeshPosition_GameThread(), bSupportPositionOnlyStream, bPositionOnly, bIgnoreThisMaterial);

	if (!bIgnoreThisMaterial)
	{
		if (!bUseDefaultMaterial && PreCacheParams.bRenderCustomDepth)
		{
			check(!bPositionOnly);

			const FMeshDrawingPolicyOverrideSettings OverrideSettings = ComputeMeshOverrideSettings(PreCacheParams);
			const ERasterizerFillMode MeshFillMode = ComputeMeshFillMode(Material, OverrideSettings);
			const ERasterizerCullMode MeshCullMode = ComputeMeshCullMode(Material, OverrideSettings);

			CollectPSOInitializers<false>(VertexFactoryType, Material, MeshFillMode, MeshCullMode, PSOInitializers);
		}
	}
}

void FCustomDepthPassMeshProcessor::CollectDefaultMaterialPSOInitializers(
	const FSceneTexturesConfig& SceneTexturesConfig, 
	const FMaterial& Material, 
	const FVertexFactoryType* VertexFactoryType, 
	TArray<FPSOPrecacheData>& PSOInitializers)
{
	const ERasterizerFillMode MeshFillMode = FM_Solid;

	// TODO: Should do this for each stencil write mask?
	
	// Collect PSOs for all possible default material combinations
	{
		ERasterizerCullMode MeshCullMode = CM_None;
		CollectPSOInitializers<true>(VertexFactoryType, Material, MeshFillMode, MeshCullMode, PSOInitializers);
		CollectPSOInitializers<false>(VertexFactoryType, Material, MeshFillMode, MeshCullMode, PSOInitializers);
	}
	{
		ERasterizerCullMode MeshCullMode = CM_CW;
		CollectPSOInitializers<true>(VertexFactoryType, Material, MeshFillMode, MeshCullMode, PSOInitializers);
		CollectPSOInitializers<false>(VertexFactoryType, Material, MeshFillMode, MeshCullMode, PSOInitializers);
	}
	{
		ERasterizerCullMode MeshCullMode = CM_CCW;
		CollectPSOInitializers<true>(VertexFactoryType, Material, MeshFillMode, MeshCullMode, PSOInitializers);
		CollectPSOInitializers<false>(VertexFactoryType, Material, MeshFillMode, MeshCullMode, PSOInitializers);
	}
}

template<bool bPositionOnly>
void FCustomDepthPassMeshProcessor::CollectPSOInitializers(
	const FVertexFactoryType* VertexFactoryType,
	const FMaterial& RESTRICT MaterialResource,
	ERasterizerFillMode MeshFillMode,
	ERasterizerCullMode MeshCullMode, 
	TArray<FPSOPrecacheData>& PSOInitializers)
{
	TMeshProcessorShaders<
		TDepthOnlyVS<bPositionOnly>,
		FDepthOnlyPS> DepthPassShaders;

	FShaderPipelineRef ShaderPipeline;
	if (!GetDepthPassShaders<bPositionOnly>(
		MaterialResource,
		VertexFactoryType,
		FeatureLevel,
		MaterialResource.MaterialUsesPixelDepthOffset_GameThread(),
		DepthPassShaders.VertexShader,
		DepthPassShaders.PixelShader,
		ShaderPipeline
		))
	{
		return;
	}

	FGraphicsPipelineRenderTargetsInfo RenderTargetsInfo;
	RenderTargetsInfo.NumSamples = 1;

	ETextureCreateFlags CustomDepthStencilCreateFlags = GFastVRamConfig.CustomDepth | TexCreate_NoFastClear | TexCreate_DepthStencilTargetable | TexCreate_ShaderResource;
	SetupDepthStencilInfo(PF_DepthStencil, CustomDepthStencilCreateFlags, ERenderTargetLoadAction::ELoad,
		ERenderTargetLoadAction::ELoad, FExclusiveDepthStencil::DepthWrite_StencilWrite, RenderTargetsInfo);

	AddGraphicsPipelineStateInitializer(
		VertexFactoryType,
		MaterialResource,
		PassDrawRenderState,
		RenderTargetsInfo,
		DepthPassShaders,
		MeshFillMode,
		MeshCullMode,
		PT_TriangleList,
		bPositionOnly ? EMeshPassFeatures::PositionOnly : EMeshPassFeatures::Default,
		PSOInitializers);
>>>>>>> d731a049
}

FMeshPassProcessor* CreateCustomDepthPassProcessor(ERHIFeatureLevel::Type FeatureLevel, const FScene* Scene, const FSceneView* InViewIfDynamicMeshCommand, FMeshPassDrawListContext* InDrawListContext)
{
	return new FCustomDepthPassMeshProcessor(Scene, FeatureLevel, InViewIfDynamicMeshCommand, InDrawListContext);
}

REGISTER_MESHPASSPROCESSOR_AND_PSOCOLLECTOR(RegisterCustomDepthPass, CreateCustomDepthPassProcessor, EShadingPath::Deferred, EMeshPass::CustomDepth, EMeshPassFlags::MainView);
FRegisterPassProcessorCreateFunction RegisterMobileCustomDepthPass(&CreateCustomDepthPassProcessor, EShadingPath::Mobile, EMeshPass::CustomDepth, EMeshPassFlags::MainView);<|MERGE_RESOLUTION|>--- conflicted
+++ resolved
@@ -78,26 +78,7 @@
 	ETextureCreateFlags CreateFlags = GFastVRamConfig.CustomDepth | TexCreate_DepthStencilTargetable | TexCreate_ShaderResource;
 	if (!CVarCustomDepthEnableFastClear.GetValueOnRenderThread())
 	{
-<<<<<<< HEAD
-		const float DepthFar = (float)ERHIZBuffer::FarPlane;
-		const FClearValueBinding DepthFarColor = FClearValueBinding(FLinearColor(DepthFar, DepthFar, DepthFar, DepthFar));
-
-		ETextureCreateFlags MobileCustomDepthFlags = TexCreate_RenderTargetable | TexCreate_ShaderResource;
-		ETextureCreateFlags MobileCustomStencilFlags = MobileCustomDepthFlags;
-
-		if (!bWritesCustomStencil)
-		{
-			MobileCustomStencilFlags |= TexCreate_Memoryless;
-		}
-
-		const FRDGTextureDesc MobileCustomDepthDesc = FRDGTextureDesc::Create2D(CustomDepthExtent, PF_R16F, DepthFarColor, MobileCustomDepthFlags);
-		const FRDGTextureDesc MobileCustomStencilDesc = FRDGTextureDesc::Create2D(CustomDepthExtent, PF_G8, FClearValueBinding::Transparent, MobileCustomStencilFlags);
-
-		CustomDepthTextures.MobileDepth = GraphBuilder.CreateTexture(MobileCustomDepthDesc, TEXT("MobileCustomDepth"));
-		CustomDepthTextures.MobileStencil = GraphBuilder.CreateTexture(MobileCustomStencilDesc, TEXT("MobileCustomStencil"));
-=======
 		CreateFlags |= TexCreate_NoFastClear;
->>>>>>> d731a049
 	}
 
 	const FRDGTextureDesc CustomDepthDesc = FRDGTextureDesc::Create2D(CustomDepthExtent, PF_DepthStencil, FClearValueBinding::DepthFar, CreateFlags);
@@ -242,11 +223,7 @@
 		const FMaterialRenderProxy& MaterialRenderProxy,
 		const FMaterial& Material);
 
-<<<<<<< HEAD
-	template<bool bPositionOnly, bool bUsesMobileColorValue>
-=======
 	template<bool bPositionOnly>
->>>>>>> d731a049
 	bool Process(
 		const FMeshBatch& MeshBatch,
 		uint64 BatchElementMask,
@@ -298,99 +275,6 @@
 					break;
 				}
 			}
-<<<<<<< HEAD
-
-			MaterialRenderProxy = MaterialRenderProxy->GetFallback(FeatureLevel);
-		}
-	}
-}
-
-bool FCustomDepthPassMeshProcessor::TryAddMeshBatch(
-	const FMeshBatch& RESTRICT MeshBatch,
-	uint64 BatchElementMask,
-	const FPrimitiveSceneProxy* RESTRICT PrimitiveSceneProxy,
-	int32 StaticMeshId,
-	const FMaterialRenderProxy& MaterialRenderProxy,
-	const FMaterial& Material)
-{
-	// Determine the mesh's material and blend mode.
-	const EBlendMode BlendMode = Material.GetBlendMode();
-	const FMeshDrawingPolicyOverrideSettings OverrideSettings = ComputeMeshOverrideSettings(MeshBatch);
-	const ERasterizerFillMode MeshFillMode = ComputeMeshFillMode(MeshBatch, Material, OverrideSettings);
-	const ERasterizerCullMode MeshCullMode = ComputeMeshCullMode(MeshBatch, Material, OverrideSettings);
-	const bool bIsTranslucent = IsTranslucentBlendMode(BlendMode);
-	const bool bWriteCustomStencilValues = IsCustomDepthPassWritingStencil(FeatureLevel);
-	float MobileColorValue = 0.0f;
-
-	if (bWriteCustomStencilValues)
-	{
-		const uint32 CustomDepthStencilValue = PrimitiveSceneProxy->GetCustomDepthStencilValue();
-		static FRHIDepthStencilState* StencilStates[EStencilMask::SM_Count] =
-		{
-			TStaticDepthStencilState<true, CF_DepthNearOrEqual, true, CF_Always, SO_Keep, SO_Keep, SO_Replace, false, CF_Always, SO_Keep, SO_Keep, SO_Keep, 255, 255>::GetRHI(),
-			TStaticDepthStencilState<true, CF_DepthNearOrEqual, true, CF_Always, SO_Keep, SO_Replace, SO_Replace, false, CF_Always, SO_Keep, SO_Keep, SO_Keep, 255, 255>::GetRHI(),
-			TStaticDepthStencilState<true, CF_DepthNearOrEqual, true, CF_Always, SO_Keep, SO_Replace, SO_Replace, false, CF_Always, SO_Keep, SO_Keep, SO_Keep, 255, 1>::GetRHI(),
-			TStaticDepthStencilState<true, CF_DepthNearOrEqual, true, CF_Always, SO_Keep, SO_Replace, SO_Replace, false, CF_Always, SO_Keep, SO_Keep, SO_Keep, 255, 2>::GetRHI(),
-			TStaticDepthStencilState<true, CF_DepthNearOrEqual, true, CF_Always, SO_Keep, SO_Replace, SO_Replace, false, CF_Always, SO_Keep, SO_Keep, SO_Keep, 255, 4>::GetRHI(),
-			TStaticDepthStencilState<true, CF_DepthNearOrEqual, true, CF_Always, SO_Keep, SO_Replace, SO_Replace, false, CF_Always, SO_Keep, SO_Keep, SO_Keep, 255, 8>::GetRHI(),
-			TStaticDepthStencilState<true, CF_DepthNearOrEqual, true, CF_Always, SO_Keep, SO_Replace, SO_Replace, false, CF_Always, SO_Keep, SO_Keep, SO_Keep, 255, 16>::GetRHI(),
-			TStaticDepthStencilState<true, CF_DepthNearOrEqual, true, CF_Always, SO_Keep, SO_Replace, SO_Replace, false, CF_Always, SO_Keep, SO_Keep, SO_Keep, 255, 32>::GetRHI(),
-			TStaticDepthStencilState<true, CF_DepthNearOrEqual, true, CF_Always, SO_Keep, SO_Replace, SO_Replace, false, CF_Always, SO_Keep, SO_Keep, SO_Keep, 255, 64>::GetRHI(),
-			TStaticDepthStencilState<true, CF_DepthNearOrEqual, true, CF_Always, SO_Keep, SO_Replace, SO_Replace, false, CF_Always, SO_Keep, SO_Keep, SO_Keep, 255, 128>::GetRHI()
-		};
-		checkSlow(EStencilMask::SM_Count == UE_ARRAY_COUNT(StencilStates));
-
-		PassDrawRenderState.SetDepthStencilState(StencilStates[(int32)PrimitiveSceneProxy->GetStencilWriteMask()]);
-		PassDrawRenderState.SetStencilRef(CustomDepthStencilValue);
-
-		if (FeatureLevel <= ERHIFeatureLevel::ES3_1)
-		{
-			// On mobile platforms write custom stencil value to color target
-			MobileColorValue = CustomDepthStencilValue / 255.0f;
-		}
-	}
-	else
-	{
-		PassDrawRenderState.SetDepthStencilState(TStaticDepthStencilState<true, CF_DepthNearOrEqual>::GetRHI());
-	}
-
-	const bool bUsesMobileColorValue = FeatureLevel <= ERHIFeatureLevel::ES3_1;
-
-	bool bResult = true;
-	if (BlendMode == BLEND_Opaque
-		&& MeshBatch.VertexFactory->SupportsPositionOnlyStream()
-		&& !Material.MaterialModifiesMeshPosition_RenderThread()
-		&& Material.WritesEveryPixel()
-		&& !bUsesMobileColorValue)
-	{
-		const FMaterialRenderProxy& DefaultProxy = *UMaterial::GetDefaultMaterial(MD_Surface)->GetRenderProxy();
-		const FMaterial& DefaultMaterial = *DefaultProxy.GetMaterialNoFallback(FeatureLevel);
-		bResult = Process<true, false>(MeshBatch, BatchElementMask, StaticMeshId, PrimitiveSceneProxy, DefaultProxy, DefaultMaterial, MeshFillMode, MeshCullMode, MobileColorValue);
-	}
-	else if (!IsTranslucentBlendMode(BlendMode) || Material.IsTranslucencyWritingCustomDepth())
-	{
-		const bool bMaterialMasked = !Material.WritesEveryPixel() || Material.IsTranslucencyWritingCustomDepth();
-
-		const FMaterialRenderProxy* EffectiveMaterialRenderProxy = &MaterialRenderProxy;
-		const FMaterial* EffectiveMaterial = &Material;
-
-		if (!bMaterialMasked && !Material.MaterialModifiesMeshPosition_RenderThread())
-		{
-			// Override with the default material for opaque materials that are not two sided
-			EffectiveMaterialRenderProxy = UMaterial::GetDefaultMaterial(MD_Surface)->GetRenderProxy();
-			EffectiveMaterial = EffectiveMaterialRenderProxy->GetMaterialNoFallback(FeatureLevel);
-			check(EffectiveMaterial);
-		}
-
-		if (bUsesMobileColorValue)
-		{
-			bResult = Process<false, true>(MeshBatch, BatchElementMask, StaticMeshId, PrimitiveSceneProxy, *EffectiveMaterialRenderProxy, *EffectiveMaterial, MeshFillMode, MeshCullMode, MobileColorValue);
-		}
-		else
-		{
-			bResult = Process<false, false>(MeshBatch, BatchElementMask, StaticMeshId, PrimitiveSceneProxy, *EffectiveMaterialRenderProxy, *EffectiveMaterial, MeshFillMode, MeshCullMode, MobileColorValue);
-		}
-=======
 
 			MaterialRenderProxy = MaterialRenderProxy->GetFallback(FeatureLevel);
 		}
@@ -503,17 +387,10 @@
 	else
 	{
 		return Process<false>(MeshBatch, BatchElementMask, StaticMeshId, PrimitiveSceneProxy, *EffectiveMaterialRenderProxy, *EffectiveMaterial, MeshFillMode, MeshCullMode);
->>>>>>> d731a049
-	}
-
-	return bResult;
-}
-
-<<<<<<< HEAD
-template<bool bPositionOnly, bool bUsesMobileColorValue>
-=======
+	}
+}
+
 template<bool bPositionOnly>
->>>>>>> d731a049
 bool FCustomDepthPassMeshProcessor::Process(
 	const FMeshBatch& RESTRICT MeshBatch,
 	uint64 BatchElementMask,
@@ -531,11 +408,7 @@
 		FDepthOnlyPS> DepthPassShaders;
 
 	FShaderPipelineRef ShaderPipeline;
-<<<<<<< HEAD
-	if (!GetDepthPassShaders<bPositionOnly, bUsesMobileColorValue>(
-=======
 	if (!GetDepthPassShaders<bPositionOnly>(
->>>>>>> d731a049
 		MaterialResource,
 		VertexFactory->GetType(),
 		FeatureLevel,
@@ -568,8 +441,6 @@
 		ShaderElementData);
 
 	return true;
-<<<<<<< HEAD
-=======
 }
 
 void FCustomDepthPassMeshProcessor::CollectPSOInitializers(const FSceneTexturesConfig& SceneTexturesConfig, const FMaterial& Material, const FVertexFactoryType* VertexFactoryType, const FPSOPrecacheParams& PreCacheParams, TArray<FPSOPrecacheData>& PSOInitializers)
@@ -678,7 +549,6 @@
 		PT_TriangleList,
 		bPositionOnly ? EMeshPassFeatures::PositionOnly : EMeshPassFeatures::Default,
 		PSOInitializers);
->>>>>>> d731a049
 }
 
 FMeshPassProcessor* CreateCustomDepthPassProcessor(ERHIFeatureLevel::Type FeatureLevel, const FScene* Scene, const FSceneView* InViewIfDynamicMeshCommand, FMeshPassDrawListContext* InDrawListContext)
