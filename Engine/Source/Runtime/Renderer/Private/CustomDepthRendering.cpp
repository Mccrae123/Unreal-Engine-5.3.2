--- conflicted
+++ resolved
@@ -69,11 +69,7 @@
 	return GetCustomDepthMode() == ECustomDepthMode::EnabledWithStencil;
 }
 
-<<<<<<< HEAD
-FCustomDepthTextures FCustomDepthTextures::Create(FRDGBuilder& GraphBuilder, FIntPoint CustomDepthExtent)
-=======
 FCustomDepthTextures FCustomDepthTextures::Create(FRDGBuilder& GraphBuilder, FIntPoint CustomDepthExtent, EShaderPlatform ShaderPlatform)
->>>>>>> 4af6daef
 {
 	const ECustomDepthMode CustomDepthMode = GetCustomDepthMode();
 
@@ -87,17 +83,6 @@
 	FCustomDepthTextures CustomDepthTextures;
 
 	ETextureCreateFlags CreateFlags = GFastVRamConfig.CustomDepth | TexCreate_DepthStencilTargetable | TexCreate_ShaderResource;
-<<<<<<< HEAD
-	if (!CVarCustomDepthEnableFastClear.GetValueOnRenderThread())
-	{
-		CreateFlags |= TexCreate_NoFastClear;
-	}
-
-	// For Nanite, check to create the depth texture as a UAV
-	if (UseComputeDepthExport() && Nanite::GetSupportsCustomDepthRendering())
-	{
-		CreateFlags |= TexCreate_UAV;
-=======
 
 	// For Nanite, check to create the depth texture as a UAV and force HTILE.
 	if (UseNanite(ShaderPlatform) && UseComputeDepthExport() && Nanite::GetSupportsCustomDepthRendering())
@@ -107,7 +92,6 @@
 	else if (!CVarCustomDepthEnableFastClear.GetValueOnRenderThread())
 	{
 		CreateFlags |= TexCreate_NoFastClear;
->>>>>>> 4af6daef
 	}
 
 	const FRDGTextureDesc CustomDepthDesc = FRDGTextureDesc::Create2D(CustomDepthExtent, PF_DepthStencil, FClearValueBinding::DepthFar, CreateFlags);
@@ -149,7 +133,6 @@
 	{
 		FInstancedViewUniformShaderParameters LocalInstancedViewUniformShaderParameters;
 		InstancedViewParametersUtils::CopyIntoInstancedViewParameters(LocalInstancedViewUniformShaderParameters, ViewUniformParameters, 0);
-<<<<<<< HEAD
 
 		if (const FViewInfo* InstancedView = View.GetInstancedView())
 		{
@@ -157,15 +140,6 @@
 			InstancedViewParametersUtils::CopyIntoInstancedViewParameters(LocalInstancedViewUniformShaderParameters, ViewUniformParameters, 1);
 		}
 
-=======
-
-		if (const FViewInfo* InstancedView = View.GetInstancedView())
-		{
-			SetupParameters(*InstancedView, ViewUniformParameters);
-			InstancedViewParametersUtils::CopyIntoInstancedViewParameters(LocalInstancedViewUniformShaderParameters, ViewUniformParameters, 1);
-		}
-
->>>>>>> 4af6daef
 		Parameters.InstancedView = TUniformBufferRef<FInstancedViewUniformShaderParameters>::CreateUniformBufferImmediate(
 			LocalInstancedViewUniformShaderParameters,
 			UniformBuffer_SingleFrame);
@@ -199,12 +173,7 @@
 	FCustomDepthTextures& CustomDepthTextures,
 	const FSceneTextureShaderParameters& SceneTextures,
 	TConstArrayView<Nanite::FRasterResults> PrimaryNaniteRasterResults,
-<<<<<<< HEAD
-	TConstArrayView<Nanite::FPackedView> PrimaryNaniteViews,
-	bool bNaniteProgrammableRaster)
-=======
 	TConstArrayView<Nanite::FPackedView> PrimaryNaniteViews)
->>>>>>> 4af6daef
 {
 	if (!CustomDepthTextures.IsValid())
 	{
@@ -236,7 +205,6 @@
 	}
 
 	SET_DWORD_STAT(STAT_NaniteCustomDepthInstances, TotalNaniteInstances);
-<<<<<<< HEAD
 
 	if (!bAnyCustomDepth)
 	{
@@ -246,17 +214,6 @@
 	RDG_CSV_STAT_EXCLUSIVE_SCOPE(GraphBuilder, RenderCustomDepthPass);
 	RDG_GPU_STAT_SCOPE(GraphBuilder, CustomDepth);
 
-=======
-
-	if (!bAnyCustomDepth)
-	{
-		return false;
-	}
-
-	RDG_CSV_STAT_EXCLUSIVE_SCOPE(GraphBuilder, RenderCustomDepthPass);
-	RDG_GPU_STAT_SCOPE(GraphBuilder, CustomDepth);
-
->>>>>>> 4af6daef
 	// Render non-Nanite Custom Depth primitives
 	for (int32 ViewIndex = 0; ViewIndex < Views.Num(); ++ViewIndex)
 	{
@@ -303,19 +260,11 @@
 			});
 		}
 	}
-<<<<<<< HEAD
 
 	if (TotalNaniteInstances > 0)
 	{
 		RDG_EVENT_SCOPE(GraphBuilder, "Nanite CustomDepth");
 
-=======
-
-	if (TotalNaniteInstances > 0)
-	{
-		RDG_EVENT_SCOPE(GraphBuilder, "Nanite CustomDepth");
-
->>>>>>> 4af6daef
 		const FIntPoint RasterTextureSize = CustomDepthTextures.Depth->Desc.Extent;
 		FIntRect RasterTextureRect(0, 0, RasterTextureSize.X, RasterTextureSize.Y);
 		if (Views.Num() == 1)
@@ -350,12 +299,6 @@
 			true // bCustomPass
 		);
 
-<<<<<<< HEAD
-		Nanite::FCullingContext::FConfiguration CullingConfig = { 0 };
-		CullingConfig.bUpdateStreaming = true;
-		CullingConfig.bForceHWRaster = RasterContext.RasterScheduling == Nanite::ERasterScheduling::HardwareOnly;
-		CullingConfig.bProgrammableRaster = bNaniteProgrammableRaster;
-=======
 		Nanite::FCustomDepthContext CustomDepthContext = Nanite::InitCustomDepthStencilContext(
 			GraphBuilder,
 			CustomDepthTextures,
@@ -363,7 +306,6 @@
 
 		Nanite::FConfiguration CullingConfig = { 0 };
 		CullingConfig.bUpdateStreaming = true;
->>>>>>> 4af6daef
 
 		for (int32 ViewIndex = 0; ViewIndex < Views.Num(); ++ViewIndex)
 		{
@@ -376,34 +318,6 @@
 				continue;
 			}
 
-<<<<<<< HEAD
-			Nanite::FCullingContext CullingContext{};
-
-			// Rasterize the view
-			{
-				CullingContext = Nanite::InitCullingContext(
-					GraphBuilder,
-					SharedContext,
-					*Scene,
-					/* PrevHZB = */ nullptr,
-					View.ViewRect,
-					CullingConfig
-				);
-
-				Nanite::CullRasterize(
-					GraphBuilder,
-					Scene->NaniteRasterPipelines[ENaniteMeshPass::BasePass],
-					PrimaryNaniteRasterResults[ViewIndex].VisibilityResults,
-					*Scene,
-					View,
-					{ PrimaryNaniteViews[ViewIndex] },
-					SharedContext,
-					CullingContext,
-					RasterContext,
-					&NaniteDrawLists[ViewIndex]
-				);
-			}
-=======
 			auto NaniteRenderer = Nanite::IRenderer::Create(
 				GraphBuilder,
 				*Scene,
@@ -425,23 +339,12 @@
 
 			Nanite::FRasterResults RasterResults;
 			NaniteRenderer->ExtractResults( RasterResults );
->>>>>>> 4af6daef
 
 			// Emit depth
 			Nanite::EmitCustomDepthStencilTargets(
 				GraphBuilder,
 				*Scene,
 				View,
-<<<<<<< HEAD
-				CullingContext.PageConstants,
-				CullingContext.VisibleClustersSWHW,
-				CullingContext.ViewsBuffer,
-				RasterContext.VisBuffer64,
-				bWriteCustomStencil,
-				CustomDepthTextures
-			);
-		}
-=======
 				RasterResults.PageConstants,
 				RasterResults.VisibleClustersSWHW,
 				RasterResults.ViewsBuffer,
@@ -451,7 +354,6 @@
 		}
 
 		Nanite::FinalizeCustomDepthStencil(GraphBuilder, CustomDepthContext, CustomDepthTextures);
->>>>>>> 4af6daef
 	}
 	else
 	{
@@ -505,11 +407,7 @@
 		ERasterizerFillMode MeshFillMode,
 		ERasterizerCullMode MeshCullMode);
 
-<<<<<<< HEAD
-	bool UseDefaultMaterial(const FMaterial& Material, bool bMaterialModifiesMeshPosition, bool bSupportPositionOnlyStream, bool& bPositionOnly, bool& bIgnoreThisMaterial);
-=======
 	bool UseDefaultMaterial(const FMaterial& Material, bool bMaterialModifiesMeshPosition, bool bSupportPositionOnlyStream, bool bVFTypeSupportsNullPixelShader, bool& bPositionOnly, bool& bIgnoreThisMaterial);
->>>>>>> 4af6daef
 
 	void CollectDefaultMaterialPSOInitializers(
 		const FSceneTexturesConfig& SceneTexturesConfig,
@@ -582,11 +480,7 @@
 	}
 }
 
-<<<<<<< HEAD
-bool FCustomDepthPassMeshProcessor::UseDefaultMaterial(const FMaterial& Material, bool bMaterialModifiesMeshPosition, bool bSupportPositionOnlyStream, bool& bPositionOnly, bool& bIgnoreThisMaterial)
-=======
 bool FCustomDepthPassMeshProcessor::UseDefaultMaterial(const FMaterial& Material, bool bMaterialModifiesMeshPosition, bool bSupportPositionOnlyStream, bool bVFTypeSupportsNullPixelShader, bool& bPositionOnly, bool& bIgnoreThisMaterial)
->>>>>>> 4af6daef
 {
 	bool bUseDefaultMaterial = false;
 	bIgnoreThisMaterial = false;
@@ -596,22 +490,14 @@
 	if (bIsOpaque
 		&& bSupportPositionOnlyStream
 		&& !bMaterialModifiesMeshPosition
-<<<<<<< HEAD
-		&& Material.WritesEveryPixel())
-=======
 		&& Material.WritesEveryPixel(false, bVFTypeSupportsNullPixelShader))
->>>>>>> 4af6daef
 	{
 		bUseDefaultMaterial = true;
 		bPositionOnly = true;
 	}
 	else if (!bIsTranslucent || Material.IsTranslucencyWritingCustomDepth())
 	{
-<<<<<<< HEAD
-		const bool bMaterialMasked = !Material.WritesEveryPixel() || Material.IsTranslucencyWritingCustomDepth();
-=======
 		const bool bMaterialMasked = !Material.WritesEveryPixel(false, bVFTypeSupportsNullPixelShader) || Material.IsTranslucencyWritingCustomDepth();
->>>>>>> 4af6daef
 		if (!bMaterialMasked && !bMaterialModifiesMeshPosition)
 		{
 			bUseDefaultMaterial = true;
@@ -647,15 +533,11 @@
 	// Using default material?
 	bool bIgnoreThisMaterial = false;
 	bool bPositionOnly = false;
-<<<<<<< HEAD
-	bool bUseDefaultMaterial = UseDefaultMaterial(Material, Material.MaterialModifiesMeshPosition_RenderThread(), MeshBatch.VertexFactory->SupportsPositionOnlyStream(), bPositionOnly, bIgnoreThisMaterial);
-=======
 	const bool bSupportPositionOnlyStream = MeshBatch.VertexFactory->SupportsPositionOnlyStream();
 	const bool bVFTypeSupportsNullPixelShader = MeshBatch.VertexFactory->SupportsNullPixelShader();
 	const bool bEvaluateWPO = Material.MaterialModifiesMeshPosition_RenderThread()
 		&& (!ShouldOptimizedWPOAffectNonNaniteShaderSelection() || PrimitiveSceneProxy->EvaluateWorldPositionOffset());
 	bool bUseDefaultMaterial = UseDefaultMaterial(Material, bEvaluateWPO, bSupportPositionOnlyStream, bVFTypeSupportsNullPixelShader, bPositionOnly, bIgnoreThisMaterial);
->>>>>>> 4af6daef
 	if (bIgnoreThisMaterial)
 	{
 		return true;
@@ -753,18 +635,11 @@
 	}
 
 	// assume we can always do this when collecting PSO's for now (vertex factory instance might actually not support it)
-<<<<<<< HEAD
-	bool bSupportPositionOnlyStream = VertexFactoryData.VertexFactoryType->SupportsPositionOnly();
-	bool bIgnoreThisMaterial = false;
-	bool bPositionOnly = false;
-	bool bUseDefaultMaterial = UseDefaultMaterial(Material, Material.MaterialModifiesMeshPosition_GameThread(), bSupportPositionOnlyStream, bPositionOnly, bIgnoreThisMaterial);
-=======
 	const bool bSupportPositionOnlyStream = VertexFactoryData.VertexFactoryType->SupportsPositionOnly();
 	const bool bVFTypeSupportsNullPixelShader = VertexFactoryData.VertexFactoryType->SupportsNullPixelShader();
 	bool bIgnoreThisMaterial = false;
 	bool bPositionOnly = false;
 	bool bUseDefaultMaterial = UseDefaultMaterial(Material, Material.MaterialModifiesMeshPosition_GameThread(), bSupportPositionOnlyStream, bVFTypeSupportsNullPixelShader, bPositionOnly, bIgnoreThisMaterial);
->>>>>>> 4af6daef
 
 	if (!bIgnoreThisMaterial)
 	{
@@ -870,8 +745,4 @@
 }
 
 REGISTER_MESHPASSPROCESSOR_AND_PSOCOLLECTOR(RegisterCustomDepthPass, CreateCustomDepthPassProcessor, EShadingPath::Deferred, EMeshPass::CustomDepth, EMeshPassFlags::MainView);
-<<<<<<< HEAD
-FRegisterPassProcessorCreateFunction RegisterMobileCustomDepthPass(&CreateCustomDepthPassProcessor, EShadingPath::Mobile, EMeshPass::CustomDepth, EMeshPassFlags::MainView);
-=======
-REGISTER_MESHPASSPROCESSOR_AND_PSOCOLLECTOR(RegisterMobileCustomDepthPass, CreateCustomDepthPassProcessor, EShadingPath::Mobile, EMeshPass::CustomDepth, EMeshPassFlags::MainView);
->>>>>>> 4af6daef
+REGISTER_MESHPASSPROCESSOR_AND_PSOCOLLECTOR(RegisterMobileCustomDepthPass, CreateCustomDepthPassProcessor, EShadingPath::Mobile, EMeshPass::CustomDepth, EMeshPassFlags::MainView);