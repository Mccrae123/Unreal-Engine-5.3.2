--- conflicted
+++ resolved
@@ -167,11 +167,7 @@
 	EOperation Operation = EOperation::UpscaleOnly;
 	bool bApplyModulateOnly = false;
 
-<<<<<<< HEAD
-	FScreenPassTexture SceneColor;
-=======
 	FScreenPassTextureSlice SceneColor;
->>>>>>> 4af6daef
 	FScreenPassTexture SceneDepth;
 
 	FScreenPassTextureViewport OutputViewport;
