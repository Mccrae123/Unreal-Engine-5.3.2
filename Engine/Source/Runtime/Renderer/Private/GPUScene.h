// Copyright Epic Games, Inc. All Rights Reserved.

#pragma once

#include "RenderResource.h"
#include "RendererInterface.h"
#include "PrimitiveUniformShaderParameters.h"
#include "PrimitiveSceneInfo.h"
#include "GrowOnlySpanAllocator.h"
#include "InstanceCulling/InstanceCullingLoadBalancer.h"
#include "MeshBatch.h"

class FRHICommandList;
class FScene;
class FViewInfo;

UE_DEPRECATED(5.0, "Use GPUScene::AddPrimitiveToUpdate instead.4")
extern RENDERER_API void AddPrimitiveToUpdateGPU(FScene& Scene, int32 PrimitiveId);


class FGPUScene;
class FGPUSceneDynamicContext;

BEGIN_SHADER_PARAMETER_STRUCT(FGPUSceneResourceParameters, )
	SHADER_PARAMETER_RDG_BUFFER_SRV(StructuredBuffer<float4>, GPUSceneInstanceSceneData)
	SHADER_PARAMETER_RDG_BUFFER_SRV(StructuredBuffer<float4>, GPUSceneInstancePayloadData)
	SHADER_PARAMETER_RDG_BUFFER_SRV(StructuredBuffer<float4>, GPUScenePrimitiveSceneData)
	SHADER_PARAMETER_RDG_BUFFER_SRV(StructuredBuffer<float4>, GPUSceneLightmapData)
	SHADER_PARAMETER(uint32, InstanceDataSOAStride)
	SHADER_PARAMETER(uint32, GPUSceneFrameNumber)
	SHADER_PARAMETER(int32, NumInstances)
	SHADER_PARAMETER(int32, NumScenePrimitives)
END_SHADER_PARAMETER_STRUCT()

/**
 * Used to manage dynamic primitives for a given view, during InitViews the data is collected and then can be committed to the GPU-Scene. 
 * Once committed the range of indices are valid and can be used to calculate the PrimitiveIds.
 */
class FGPUScenePrimitiveCollector
{
public:
	FGPUScenePrimitiveCollector(FGPUSceneDynamicContext* InGPUSceneDynamicContext = nullptr) :
		GPUSceneDynamicContext(InGPUSceneDynamicContext)
	{};

	/**
	 * Add data for a primitive with a number of instances.
	 * May be called outside (before) a FGPUScene::Begin/EndRender block.
	 * Note: needs to be virtual to prevent a linker error
	 */
	virtual void Add(
		const FMeshBatchDynamicPrimitiveData* MeshBatchData,
		const FPrimitiveUniformShaderParameters& PrimitiveShaderParams,
		uint32 NumInstances,
		uint32& OutPrimitiveIndex,
		uint32& OutInstanceSceneDataOffset);

	/**
	 * Allocates the range in GPUScene and queues the data for upload. 
	 * After this is called no more calls to Add are allowed.
	 * Only allowed inside a FGPUScene::Begin/EndRender block.
	 */
	RENDERER_API void Commit();

	/**
	 * Get the range of Primitive IDs in GPU-Scene for this batch of dynamic primitives, only valid to call after commit.
	 */
	FORCEINLINE const TRange<int32>& GetPrimitiveIdRange() const
	{
		check(bCommitted || UploadData == nullptr);
		return PrimitiveIdRange;
	}

	FORCEINLINE int32 GetInstanceSceneDataOffset() const
	{
		check(bCommitted || UploadData == nullptr);

		return UploadData != nullptr ? UploadData->InstanceSceneDataOffset : 0;
	}

	FORCEINLINE int32 GetInstancePayloadDataOffset() const
	{
		check(bCommitted || UploadData == nullptr);

		return UploadData != nullptr ? UploadData->InstancePayloadDataOffset : 0;
	}

	int32 Num() const {	return UploadData != nullptr ? UploadData->PrimitiveData.Num() : 0; }
	int32 NumInstances() const { return UploadData != nullptr ? UploadData->TotalInstanceCount : 0; }
	int32 NumPayloadDataSlots() const { return UploadData != nullptr ? UploadData->InstancePayloadDataFloat4Count : 0; }

#if DO_CHECK
	/**
	 * Determines if the specified primitive has been sufficiently processed and its data can be read
	 */
	bool IsPrimitiveProcessed(uint32 PrimitiveIndex, const FGPUScene& GPUScene) const;
#endif // DO_CHECK

private:

	friend class FGPUScene;
	friend class FGPUSceneDynamicContext;
	friend struct FGPUSceneCompactInstanceData;
	friend struct FUploadDataSourceAdapterDynamicPrimitives;

	struct FPrimitiveData
	{
		FMeshBatchDynamicPrimitiveData SourceData;
		const FPrimitiveUniformShaderParameters* ShaderParams = nullptr;
		uint32 NumInstances = 0;
		uint32 LocalInstanceSceneDataOffset = INDEX_NONE;
		uint32 LocalPayloadDataOffset = INDEX_NONE;
	};

	struct FUploadData
	{
		TArray<FPrimitiveData, TInlineAllocator<8>> PrimitiveData;
		TArray<uint32> GPUWritePrimitives;

		uint32 InstanceSceneDataOffset = INDEX_NONE;
		uint32 TotalInstanceCount = 0;
		uint32 InstancePayloadDataOffset = INDEX_NONE;
		uint32 InstancePayloadDataFloat4Count = 0;
		bool bIsUploaded = false;
	};

	FUploadData* AllocateUploadData();

	/**
	 * Range in GPU scene allocated to the dynamic primitives.
	 */
	TRange<int32> PrimitiveIdRange = TRange<int32>::Empty();
	FUploadData* UploadData = nullptr; // Owned by FGPUSceneDynamicContext
	bool bCommitted = false;
	FGPUSceneDynamicContext* GPUSceneDynamicContext = nullptr;
};

// TODO: move to own header
class FInstanceProcessingGPULoadBalancer;

/**
 * Contains and controls the lifetime of any dynamic primitive data collected for the scene rendering.
 * Typically shares life-time with the SceneRenderer. 
 */
class FGPUSceneDynamicContext
{
public:
	FGPUSceneDynamicContext(FGPUScene& InGPUScene) : GPUScene(InGPUScene) {}
	~FGPUSceneDynamicContext();

	void Release();

private:
	friend class FGPUScene;
	friend class FGPUScenePrimitiveCollector;

	FGPUScenePrimitiveCollector::FUploadData* AllocateDynamicPrimitiveData();
	TArray<FGPUScenePrimitiveCollector::FUploadData*, TInlineAllocator<128, SceneRenderingAllocator> > DymamicPrimitiveUploadData;
	FGPUScene& GPUScene;
};

// Buffers used by GPU-Scene, since they can be resized during updates AND the render passes must retain the 
// right copy (this is chiefly because the init of shadow views after pre-pass means we need to be able to set 
// up GPU-Scene before pre-pass, but then may discover new primitives etc. As there is no way to know how many
// dynamic primitives will turn up after Pre-pass, we can't guarantee a resize won't happen).
struct FGPUSceneBufferState
{
	bool IsValid() const { return PrimitiveBuffer != nullptr; }

	FRDGBuffer* PrimitiveBuffer = nullptr;
	FRDGBuffer* InstanceSceneDataBuffer = nullptr;
	uint32 InstanceSceneDataSOAStride = 1; // Distance between arrays in float4s
	FRDGBuffer* InstancePayloadDataBuffer = nullptr;
	FRDGBuffer* InstanceBVHBuffer = nullptr;
	FRDGBuffer* LightmapDataBuffer = nullptr;
	uint32 LightMapDataBufferSize = 0;
};

class FGPUScene
{
public:
	FGPUScene()
		: bUpdateAllPrimitives(false)
		, InstanceSceneDataSOAStride(0)
	{
	}
	~FGPUScene();

	void SetEnabled(ERHIFeatureLevel::Type InFeatureLevel);
	bool IsEnabled() const { return bIsEnabled; }
	/**
	 * Call at start of rendering (but after scene primitives are updated) to let GPU-Scene record scene primitive count 
	 * and prepare for dynamic primitive allocations.
	 * Scene may be NULL which means there are zero scene primitives (but there may be dynamic ones added later).
	 */
	void BeginRender(const FScene* Scene, FGPUSceneDynamicContext &GPUSceneDynamicContext);
	inline bool IsRendering() const { return bInBeginEndBlock; }
	void EndRender();

	ERHIFeatureLevel::Type GetFeatureLevel() const { return FeatureLevel; }
	EShaderPlatform GetShaderPlatform() const { return GShaderPlatformForFeatureLevel[FeatureLevel]; }

	/**
	 * Allocates a range of space in the instance scene data buffer for the required number of instances, 
	 * returns the offset to the first instance or INDEX_NONE if either the allocation failed or NumInstanceSceneDataEntries was zero.
	 * Marks the instances as requiring update (actual update is handled later).
	 */
	int32 AllocateInstanceSceneDataSlots(int32 NumInstanceSceneDataEntries);
	
	/**
	 * Free the instance data slots for reuse.
	 */
	void FreeInstanceSceneDataSlots(int32 InstanceSceneDataOffset, int32 NumInstanceSceneDataEntries);

	int32 AllocateInstancePayloadDataSlots(int32 NumInstancePayloadFloat4Entries);
	void FreeInstancePayloadDataSlots(int32 InstancePayloadDataOffset, int32 NumInstancePayloadFloat4Entries);

	/**
	 * Upload primitives from View.DynamicPrimitiveCollector.
	 */
<<<<<<< HEAD
	void UploadDynamicPrimitiveShaderDataForView(FRDGBuilder& GraphBuilder, FScene* Scene, FViewInfo& View, bool bIsShadowView = false);
=======
	void UploadDynamicPrimitiveShaderDataForView(FRDGBuilder& GraphBuilder, FScene& Scene, FViewInfo& View, FRDGExternalAccessQueue& ExternalAccessQueue, bool bIsShadowView = false);
>>>>>>> d731a049

	/**
	 * Pull all pending updates from Scene and upload primitive & instance data.
	 */
	void Update(FRDGBuilder& GraphBuilder, FScene& Scene, FRDGExternalAccessQueue& ExternalAccessQueue);

	/**
	 * Queue the given primitive for upload to GPU at next call to Update.
	 * May be called multiple times, dirty-flags are cumulative.
	 */
	void RENDERER_API AddPrimitiveToUpdate(int32 PrimitiveId, EPrimitiveDirtyState DirtyState = EPrimitiveDirtyState::ChangedAll);

	/**
	 * Let GPU-Scene know that two primitive IDs swapped location, such that dirty-state can be tracked.
	 * Marks both as having changed ID. 
	 */
	FORCEINLINE void RecordPrimitiveIdSwap(int32 PrimitiveIdA, int32 PrimitiveIdB)
	{
		if (IsEnabled())
		{
			// We should never call this on a non-existent primitive, so no need to resize
			checkSlow(PrimitiveIdA < PrimitiveDirtyState.Num());
			checkSlow(PrimitiveIdB < PrimitiveDirtyState.Num());

			if (PrimitiveDirtyState[PrimitiveIdA] == EPrimitiveDirtyState::None)
			{
				PrimitivesToUpdate.Add(PrimitiveIdA);
			}
			PrimitiveDirtyState[PrimitiveIdA] |= EPrimitiveDirtyState::ChangedId;
			if (PrimitiveDirtyState[PrimitiveIdB] == EPrimitiveDirtyState::None)
			{
				PrimitivesToUpdate.Add(PrimitiveIdB);
			}
			PrimitiveDirtyState[PrimitiveIdB] |= EPrimitiveDirtyState::ChangedId;

			Swap(PrimitiveDirtyState[PrimitiveIdA], PrimitiveDirtyState[PrimitiveIdB]);
		}
	}

	FORCEINLINE EPrimitiveDirtyState GetPrimitiveDirtyState(int32 PrimitiveId) const 
	{ 
		if (PrimitiveId >= PrimitiveDirtyState.Num())
		{
			return EPrimitiveDirtyState::None;
		}
		return PrimitiveDirtyState[PrimitiveId]; 
	}

	FORCEINLINE void ResizeDirtyState(int32 NewSizeIn)
	{
		if (IsEnabled() && NewSizeIn > PrimitiveDirtyState.Num())
		{
			const int32 NewSize = Align(NewSizeIn, 64);
			static_assert(static_cast<uint32>(EPrimitiveDirtyState::None) == 0U, "Using AddZeroed to ensure efficent add, requires None == 0");
			PrimitiveDirtyState.AddZeroed(NewSize - PrimitiveDirtyState.Num());
		}
	}

	/**
<<<<<<< HEAD
	 * Call before accessing the GPU scene in a read/write pass, returns false if read/write acces is not supported on the platform or the GPU scene is not enabled.
	 */
	bool BeginReadWriteAccess(FRDGBuilder& GraphBuilder, bool bAllowUAVOverlap = false);

	/**
=======
>>>>>>> d731a049
	 * Fills in the FGPUSceneWriterParameters to use for read/write access to the GPU Scene.
	 */
	void GetWriteParameters(FRDGBuilder& GraphBuilder, FGPUSceneWriterParameters& GPUSceneWriterParametersOut);

	uint32 GetSceneFrameNumber() const { return SceneFrameNumber; }

	int32 GetNumInstances() const { return InstanceSceneDataAllocator.GetMaxSize(); }
	int32 GetNumPrimitives() const { return DynamicPrimitivesOffset; }
	int32 GetNumLightmapDataItems() const { return LightmapDataAllocator.GetMaxSize(); }

	const FGrowOnlySpanAllocator& GetInstanceSceneDataAllocator() const { return InstanceSceneDataAllocator; }

<<<<<<< HEAD
=======
	/**
	 * Return the GPU scene resource
	 */
	FGPUSceneResourceParameters GetShaderParameters() const { return ShaderParameters; }

>>>>>>> d731a049
	/**
	 * Draw GPU-Scene debug info, such as bounding boxes. Call once per view at some point in the frame after GPU scene has been updated fully.
	 * What is drawn is controlled by the CVar: r.GPUScene.DebugMode. Enabling this cvar causes ShaderDraw to be being active (if supported). 
	 */
	void DebugRender(FRDGBuilder& GraphBuilder, FScene& Scene, FViewInfo& View);

	/**
	 * Between these calls to FGrowOnlySpanAllocator::Free just appends the allocation to the free list, rather than trying to merge with existing allocations.
	 * At EndDeferAllocatorMerges the free list is consolidated by sorting and merging all spans. This amortises the cost of the merge over many calls.
	 */
	void BeginDeferAllocatorMerges();
	void EndDeferAllocatorMerges();

	/**
	 * Executes GPUScene writes that were deferred until a later point in scene rendering
	 **/
<<<<<<< HEAD
	bool ExecuteDeferredGPUWritePass(FRDGBuilder& GraphBuilder, const TArrayView<FViewInfo>& Views, EGPUSceneGPUWritePass Pass);
=======
	bool ExecuteDeferredGPUWritePass(FRDGBuilder& GraphBuilder, TArray<FViewInfo>& Views, EGPUSceneGPUWritePass Pass);
>>>>>>> d731a049

	/** Returns whether or not a GPU Write is pending for the specified primitive */
	bool HasPendingGPUWrite(uint32 PrimitiveId) const;

	bool bUpdateAllPrimitives;

	/** Indices of primitives that need to be updated in GPU Scene */
	TArray<int32>                  PrimitivesToUpdate;

	/** GPU mirror of Primitives */
	TRefCountPtr<FRDGPooledBuffer> PrimitiveBuffer;
	FRDGAsyncScatterUploadBuffer   PrimitiveUploadBuffer;

	/** GPU primitive instance list */
	FGrowOnlySpanAllocator         InstanceSceneDataAllocator;
	TRefCountPtr<FRDGPooledBuffer> InstanceSceneDataBuffer;
	FRDGAsyncScatterUploadBuffer   InstanceSceneUploadBuffer;
	uint32                         InstanceSceneDataSOAStride;	// Distance between arrays in float4s

	FGrowOnlySpanAllocator         InstancePayloadDataAllocator;
	TRefCountPtr<FRDGPooledBuffer> InstancePayloadDataBuffer;
	FRDGAsyncScatterUploadBuffer   InstancePayloadUploadBuffer;

	TRefCountPtr<FRDGPooledBuffer> InstanceBVHBuffer;
	FRDGAsyncScatterUploadBuffer   InstanceBVHUploadBuffer;

	/** GPU light map data */
	FGrowOnlySpanAllocator         LightmapDataAllocator;
	TRefCountPtr<FRDGPooledBuffer> LightmapDataBuffer;
	FRDGAsyncScatterUploadBuffer        LightmapUploadBuffer;

	struct FInstanceRange
	{
		uint32 InstanceSceneDataOffset;
		uint32 NumInstanceSceneDataEntries;
	};

	TArray<FInstanceRange> DynamicPrimitiveInstancesToInvalidate;

	struct FInstanceRange
	{
		uint32 InstanceSceneDataOffset;
		uint32 NumInstanceSceneDataEntries;
	};

	TArray<FInstanceRange> DynamicPrimitiveInstancesToInvalidate;

	using FInstanceGPULoadBalancer = TInstanceCullingLoadBalancer<SceneRenderingAllocator>;
private:
	FGPUSceneBufferState BufferState;
	FGPUSceneResourceParameters ShaderParameters;

	TArray<EPrimitiveDirtyState> PrimitiveDirtyState;

	TArray<FInstanceRange> InstanceRangesToClear;

	struct FDeferredGPUWrite
	{
		FGPUSceneWriteDelegate DataWriterGPU;
		int32 ViewId = INDEX_NONE;
		uint32 PrimitiveId = INDEX_NONE;
		uint32 InstanceSceneDataOffset = INDEX_NONE;
	};

	static constexpr uint32 NumDeferredGPUWritePasses = uint32(EGPUSceneGPUWritePass::Num);
	TArray<FDeferredGPUWrite> DeferredGPUWritePassDelegates[NumDeferredGPUWritePasses];
	EGPUSceneGPUWritePass LastDeferredGPUWritePass = EGPUSceneGPUWritePass::None;

	TRange<int32> CommitPrimitiveCollector(FGPUScenePrimitiveCollector& PrimitiveCollector);


	friend class FGPUScenePrimitiveCollector;

	/** 
	 * Stores a copy of the Scene.GetFrameNumber() when updated. Used to track which primitives/instances are updated.
	 * When using GPU-Scene for rendering it should ought to be the same as that stored in the Scene (otherwise they are not in sync).
	 */
	uint32 SceneFrameNumber = 0xFFFFFFFF;

	int32 DynamicPrimitivesOffset = 0;

	bool bIsEnabled = false;
	bool bInBeginEndBlock = false;
<<<<<<< HEAD
	bool bReadWriteAccess = false;
	bool bReadWriteUAVOverlap = false;
=======
	bool bInExternalAccessMode = false;
>>>>>>> d731a049
	FGPUSceneDynamicContext* CurrentDynamicContext = nullptr;
	int32 NumScenePrimitives = 0;

	ERHIFeatureLevel::Type FeatureLevel;

	template<typename FUploadDataSourceAdapter>
	void UpdateBufferState(FRDGBuilder& GraphBuilder, FScene& Scene, const FUploadDataSourceAdapter& UploadDataSourceAdapter);

	/**
	 * Generalized upload that uses an adapter to abstract the data souce. Enables uploading scene primitives & dynamic primitives using a single path.
	 * @parameter Scene may be null, as it is only needed for the Nanite material table update (which is coupled to the Scene at the moment).
	 */
	template<typename FUploadDataSourceAdapter>
	void UploadGeneral(FRDGBuilder& GraphBuilder, FScene& Scene, FRDGExternalAccessQueue& ExternalAccessQueue, const FUploadDataSourceAdapter& UploadDataSourceAdapter);

<<<<<<< HEAD
	void UploadDynamicPrimitiveShaderDataForViewInternal(FRDGBuilder& GraphBuilder, FScene* Scene, FViewInfo& View, bool bIsShadowView);
=======
	void UploadDynamicPrimitiveShaderDataForViewInternal(FRDGBuilder& GraphBuilder, FScene& Scene, FViewInfo& View, FRDGExternalAccessQueue& ExternalAccessQueue, bool bIsShadowView);
>>>>>>> d731a049

	void UpdateInternal(FRDGBuilder& GraphBuilder, FScene& Scene, FRDGExternalAccessQueue& ExternalAccessQueue);

	void AddUpdatePrimitiveIdsPass(FRDGBuilder& GraphBuilder, FInstanceGPULoadBalancer& IdOnlyUpdateItems);

	void AddClearInstancesPass(FRDGBuilder& GraphBuilder);
<<<<<<< HEAD
=======

	void UseInternalAccessMode(FRDGBuilder& GraphBuilder);
	void UseExternalAccessMode(FRDGExternalAccessQueue& ExternalAccessQueue, ERHIAccess Access, ERHIPipeline Pipelines);
>>>>>>> d731a049
};

class FGPUSceneScopeBeginEndHelper
{
public:
	FGPUSceneScopeBeginEndHelper(FGPUScene& InGPUScene, FGPUSceneDynamicContext &GPUSceneDynamicContext, const FScene* Scene) :
		GPUScene(InGPUScene)
	{
		GPUScene.BeginRender(Scene, GPUSceneDynamicContext);
	}

	~FGPUSceneScopeBeginEndHelper()
	{
		GPUScene.EndRender();
	}

private:
	FGPUSceneScopeBeginEndHelper() = delete;
	FGPUSceneScopeBeginEndHelper(const FGPUSceneScopeBeginEndHelper&) = delete;
	FGPUScene& GPUScene;
};

struct FGPUSceneCompactInstanceData
{
	FVector4f InstanceOriginAndId;
	FVector4f InstanceTransform1;
	FVector4f InstanceTransform2;
	FVector4f InstanceTransform3;
	FVector4f InstanceAuxData;

	void Init(const FGPUScenePrimitiveCollector* PrimitiveCollector, int32 PrimitiveId);
	void Init(const FScene* Scene, int32 PrimitiveId);
};<|MERGE_RESOLUTION|>--- conflicted
+++ resolved
@@ -218,11 +218,7 @@
 	/**
 	 * Upload primitives from View.DynamicPrimitiveCollector.
 	 */
-<<<<<<< HEAD
-	void UploadDynamicPrimitiveShaderDataForView(FRDGBuilder& GraphBuilder, FScene* Scene, FViewInfo& View, bool bIsShadowView = false);
-=======
 	void UploadDynamicPrimitiveShaderDataForView(FRDGBuilder& GraphBuilder, FScene& Scene, FViewInfo& View, FRDGExternalAccessQueue& ExternalAccessQueue, bool bIsShadowView = false);
->>>>>>> d731a049
 
 	/**
 	 * Pull all pending updates from Scene and upload primitive & instance data.
@@ -282,14 +278,6 @@
 	}
 
 	/**
-<<<<<<< HEAD
-	 * Call before accessing the GPU scene in a read/write pass, returns false if read/write acces is not supported on the platform or the GPU scene is not enabled.
-	 */
-	bool BeginReadWriteAccess(FRDGBuilder& GraphBuilder, bool bAllowUAVOverlap = false);
-
-	/**
-=======
->>>>>>> d731a049
 	 * Fills in the FGPUSceneWriterParameters to use for read/write access to the GPU Scene.
 	 */
 	void GetWriteParameters(FRDGBuilder& GraphBuilder, FGPUSceneWriterParameters& GPUSceneWriterParametersOut);
@@ -302,14 +290,11 @@
 
 	const FGrowOnlySpanAllocator& GetInstanceSceneDataAllocator() const { return InstanceSceneDataAllocator; }
 
-<<<<<<< HEAD
-=======
 	/**
 	 * Return the GPU scene resource
 	 */
 	FGPUSceneResourceParameters GetShaderParameters() const { return ShaderParameters; }
 
->>>>>>> d731a049
 	/**
 	 * Draw GPU-Scene debug info, such as bounding boxes. Call once per view at some point in the frame after GPU scene has been updated fully.
 	 * What is drawn is controlled by the CVar: r.GPUScene.DebugMode. Enabling this cvar causes ShaderDraw to be being active (if supported). 
@@ -326,11 +311,7 @@
 	/**
 	 * Executes GPUScene writes that were deferred until a later point in scene rendering
 	 **/
-<<<<<<< HEAD
-	bool ExecuteDeferredGPUWritePass(FRDGBuilder& GraphBuilder, const TArrayView<FViewInfo>& Views, EGPUSceneGPUWritePass Pass);
-=======
 	bool ExecuteDeferredGPUWritePass(FRDGBuilder& GraphBuilder, TArray<FViewInfo>& Views, EGPUSceneGPUWritePass Pass);
->>>>>>> d731a049
 
 	/** Returns whether or not a GPU Write is pending for the specified primitive */
 	bool HasPendingGPUWrite(uint32 PrimitiveId) const;
@@ -370,14 +351,6 @@
 
 	TArray<FInstanceRange> DynamicPrimitiveInstancesToInvalidate;
 
-	struct FInstanceRange
-	{
-		uint32 InstanceSceneDataOffset;
-		uint32 NumInstanceSceneDataEntries;
-	};
-
-	TArray<FInstanceRange> DynamicPrimitiveInstancesToInvalidate;
-
 	using FInstanceGPULoadBalancer = TInstanceCullingLoadBalancer<SceneRenderingAllocator>;
 private:
 	FGPUSceneBufferState BufferState;
@@ -414,12 +387,7 @@
 
 	bool bIsEnabled = false;
 	bool bInBeginEndBlock = false;
-<<<<<<< HEAD
-	bool bReadWriteAccess = false;
-	bool bReadWriteUAVOverlap = false;
-=======
 	bool bInExternalAccessMode = false;
->>>>>>> d731a049
 	FGPUSceneDynamicContext* CurrentDynamicContext = nullptr;
 	int32 NumScenePrimitives = 0;
 
@@ -435,23 +403,16 @@
 	template<typename FUploadDataSourceAdapter>
 	void UploadGeneral(FRDGBuilder& GraphBuilder, FScene& Scene, FRDGExternalAccessQueue& ExternalAccessQueue, const FUploadDataSourceAdapter& UploadDataSourceAdapter);
 
-<<<<<<< HEAD
-	void UploadDynamicPrimitiveShaderDataForViewInternal(FRDGBuilder& GraphBuilder, FScene* Scene, FViewInfo& View, bool bIsShadowView);
-=======
 	void UploadDynamicPrimitiveShaderDataForViewInternal(FRDGBuilder& GraphBuilder, FScene& Scene, FViewInfo& View, FRDGExternalAccessQueue& ExternalAccessQueue, bool bIsShadowView);
->>>>>>> d731a049
 
 	void UpdateInternal(FRDGBuilder& GraphBuilder, FScene& Scene, FRDGExternalAccessQueue& ExternalAccessQueue);
 
 	void AddUpdatePrimitiveIdsPass(FRDGBuilder& GraphBuilder, FInstanceGPULoadBalancer& IdOnlyUpdateItems);
 
 	void AddClearInstancesPass(FRDGBuilder& GraphBuilder);
-<<<<<<< HEAD
-=======
 
 	void UseInternalAccessMode(FRDGBuilder& GraphBuilder);
 	void UseExternalAccessMode(FRDGExternalAccessQueue& ExternalAccessQueue, ERHIAccess Access, ERHIPipeline Pipelines);
->>>>>>> d731a049
 };
 
 class FGPUSceneScopeBeginEndHelper
