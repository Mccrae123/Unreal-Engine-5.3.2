--- conflicted
+++ resolved
@@ -2,52 +2,6 @@
 
 #pragma once
 
-<<<<<<< HEAD
-#include "RendererInterface.h"
-#include "RHICommandList.h"
-#include "RenderGraph.h"
-
-class FViewInfo;
-
-struct FShaderDrawDebugData
-{
-	FIntPoint CursorPosition;
-	TRefCountPtr<FRDGPooledBuffer> Buffer;
-	TRefCountPtr<FRDGPooledBuffer> IndirectBuffer;
-};
-
-namespace ShaderDrawDebug 
-{
-	// Call this to know if this is even just available (for exemple in shipping mode buffers won't exists)
-	RENDERER_API bool IsShaderDrawDebugEnabled();
-	RENDERER_API void SetEnabled(bool bEnable);
-	RENDERER_API void SetMaxElementCount(uint32 MaxCount);
-	RENDERER_API uint32 GetMaxElementCount();
-
-	// Call this to know if a view can render this debug information
-	bool IsShaderDrawDebugEnabled(const FViewInfo& View);
-
-	// Allocate the debug print buffer associated with the view
-	void BeginView(FRHICommandListImmediate& RHICmdList, FViewInfo& View);
-	// Draw info from the debug print buffer to the given output target
-	void DrawView(FRDGBuilder& GraphBuilder, const FViewInfo& View, FRDGTextureRef OutputTexture, FRDGTextureRef DepthTexture);
-	// Release the debug print buffer associated with the view
-	void EndView(FViewInfo& View);
-
-	// The structure to be set on the debug shader outputting debug primitive
-	BEGIN_SHADER_PARAMETER_STRUCT(FShaderDrawDebugParameters, )
-		SHADER_PARAMETER(FIntPoint, ShaderDrawCursorPos)
-		SHADER_PARAMETER(int32, ShaderDrawMaxElementCount)
-		SHADER_PARAMETER_RDG_BUFFER_UAV(RWStructuredBuffer, OutShaderDrawPrimitive)
-		SHADER_PARAMETER_RDG_BUFFER_UAV(RWBuffer<uint>, OutputShaderDrawIndirect)
-	END_SHADER_PARAMETER_STRUCT()
-
-	// Call this to fill the FShaderDrawParameters
-	RENDERER_API void SetParameters(FRDGBuilder& GraphBuilder, const FShaderDrawDebugData& Data, FShaderDrawDebugParameters& OutParameters);
-
-}
-=======
 // This file is a deprecated include file. 
 // Forward to the new include file
-#include "ShaderDebug.h"
->>>>>>> 6bbb88c8
+#include "ShaderDebug.h"