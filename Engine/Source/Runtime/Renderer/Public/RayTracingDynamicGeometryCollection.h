--- conflicted
+++ resolved
@@ -20,11 +20,7 @@
 
 	// Starts an update batch and returns the current shared buffer generation ID which is used for validation.
 	int64 BeginUpdate();
-<<<<<<< HEAD
-	void DispatchUpdates(FRHIComputeCommandList& ParentCmdList, FRHIBuffer* ScratchBuffer);
-=======
 	void DispatchUpdates(FRHICommandListImmediate& ParentCmdList, FRHIBuffer* ScratchBuffer);
->>>>>>> d731a049
 	void EndUpdate(FRHICommandListImmediate& RHICmdList);
 
 	uint32 ComputeScratchBufferSize();
