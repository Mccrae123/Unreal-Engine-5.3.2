--- conflicted
+++ resolved
@@ -17,17 +17,7 @@
 		FRayTracingDynamicGeometryUpdateParams Params,
 		uint32 PrimitiveId 
 	);
-	uint64 GetSharedBufferGenerationID() const { return SharedBufferGenerationID; }
 
-<<<<<<< HEAD
-	void BeginUpdate();
-	void DispatchUpdates(FRHIComputeCommandList& ParentCmdList);
-	void EndUpdate(FRHICommandListImmediate& RHICmdList);
-
-private:
-	TArray<struct FMeshComputeDispatchCommand> DispatchCommands;
-	TArray<FAccelerationStructureBuildParams> BuildParams;
-=======
 	// Starts an update batch and returns the current shared buffer generation ID which is used for validation.
 	int64 BeginUpdate();
 	void DispatchUpdates(FRHIComputeCommandList& ParentCmdList, FRHIBuffer* ScratchBuffer);
@@ -39,21 +29,12 @@
 
 	TArray<struct FMeshComputeDispatchCommand> DispatchCommands;
 	TArray<FRayTracingGeometryBuildParams> BuildParams;
->>>>>>> 6bbb88c8
 	TArray<FRayTracingGeometrySegment> Segments;
 
 	struct FVertexPositionBuffer
 	{
 		FRWBuffer RWBuffer;
 		uint32 UsedSize = 0;
-<<<<<<< HEAD
-	};
-	TArray<FVertexPositionBuffer*> VertexPositionBuffers;
-
-	// Generation ID when the shared vertex buffers have been reset. The current generation ID is stored in the FRayTracingGeometry to keep track
-	// if the vertex buffer data is still valid for that frame - validated before generation the TLAS
-	uint64 SharedBufferGenerationID = 0;
-=======
 		uint32 LastUsedGenerationID = 0;
 	};
 	TArray<FVertexPositionBuffer*> VertexPositionBuffers;
@@ -64,7 +45,6 @@
 	// Generation ID when the shared vertex buffers have been reset. The current generation ID is stored in the FRayTracingGeometry to keep track
 	// if the vertex buffer data is still valid for that frame - validated before generation the TLAS
 	int64 SharedBufferGenerationID = 0;
->>>>>>> 6bbb88c8
 };
 
 #endif // RHI_RAYTRACING