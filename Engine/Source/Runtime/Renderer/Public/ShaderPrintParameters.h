// Copyright Epic Games, Inc. All Rights Reserved.

// The ShaderPrint system uses a RWBuffer to capture any debug print from a shader.
// This means that the buffer needs to be bound for the shader you wish to debug.
// It would be ideal if that was automatic (maybe by having a fixed bind point for the buffer and binding it for the entire view).
// But for now you need to manually add binding information to your FShader class.
// To do this use SHADER_PARAMETER_STRUCT_INCLUDE(ShaderPrint::FShaderParameters) in your FShader::FParameters declaration.
// Then call a variant of SetParameters().

#pragma once

#include "CoreMinimal.h"
#include "RenderGraphDefinitions.h"
#include "ShaderParameterMacros.h"
#include "ShaderParameters.h"

struct FFrozenShaderPrintData;
class FSceneView;
struct FShaderPrintData;
class FRDGBuilder;
class FViewInfo;

<<<<<<< HEAD
struct FShaderPrintData
{
	FVector4f FontSize;
	FIntRect OutputRect;
	int32 MaxValueCount = -1;
	int32 MaxSymbolCount = -1;
	FRDGBufferRef ShaderPrintValueBuffer = nullptr;
};

=======
>>>>>>> d731a049
namespace ShaderPrint
{
	// ShaderPrint uniform buffer layout
	BEGIN_GLOBAL_SHADER_PARAMETER_STRUCT(FShaderPrintCommonParameters, RENDERER_API)
		SHADER_PARAMETER(FIntPoint, Resolution)
		SHADER_PARAMETER(FIntPoint, CursorCoord)
		SHADER_PARAMETER(FVector3f, TranslatedWorldOffset)
		SHADER_PARAMETER(FVector2f, FontSize)
		SHADER_PARAMETER(FVector2f, FontSpacing)
		SHADER_PARAMETER(uint32, MaxValueCount)
		SHADER_PARAMETER(uint32, MaxSymbolCount)
		SHADER_PARAMETER(uint32, MaxStateCount)
		SHADER_PARAMETER(uint32, MaxLineCount)
		SHADER_PARAMETER(uint32, MaxTriangleCount)
	END_GLOBAL_SHADER_PARAMETER_STRUCT()

	// ShaderPrint parameter struct declaration
	BEGIN_SHADER_PARAMETER_STRUCT(FShaderParameters, )
		SHADER_PARAMETER_STRUCT_REF(FShaderPrintCommonParameters, Common)
		SHADER_PARAMETER_RDG_BUFFER_SRV(StructuredBuffer<uint2>, ShaderPrint_StateBuffer)
		SHADER_PARAMETER_RDG_BUFFER_UAV(RWStructuredBuffer<ShaderPrintItem>, ShaderPrint_RWEntryBuffer)
	END_SHADER_PARAMETER_STRUCT()

	// Does the platform support the ShaderPrint system?
	// Use this to create debug shader permutations only for supported platforms.
	RENDERER_API bool IsSupported(EShaderPlatform Platform);

	// Have we enabled the ShaderPrint system?
	// Note that even when the ShaderPrint system is enabled, it may be disabled on any view due to platform support or view flags.
	RENDERER_API bool IsEnabled();

	// Force enable/disable the ShaderPrint system.
	RENDERER_API void SetEnabled(bool bInEnabled);

	// Returns true if the shader print data is valid for binding.
	// This should be checked before using with any ShaderPrint shader permutation.
	RENDERER_API bool IsValid(FShaderPrintData const& InShaderPrintData);

	// Returns true if the shader print data is enabled.
	// When the shader print data is valid but disabled then it can be used with any ShaderPrint shader permutation, but no data will be captured.
	// This can be checked to early out on any work that is only generating ShaderPrint data.
	RENDERER_API bool IsEnabled(FShaderPrintData const& InShaderPrintData);

	// Returns true if the default view exists and has valid shader print data.
	// This should be checked before using with any ShaderPrint shader permutation.
	RENDERER_API bool IsDefaultViewValid();

	// Returns true if the default view exists and shader print data that is enabled.
	// When the shader print data is valid but disabled then it can be used with any ShaderPrint shader permutation, but no data will be captured.
	// This can be checked to early out on any work that is only generating ShaderPrint data.
	RENDERER_API bool IsDefaultViewEnabled();

	/**
	 * Call to ensure enough space for some number of characters/lines, is added cumulatively each frame, to make 
	 * it possible for several systems to request a certain number independently.
	 * Is used to grow the max element count for subsequent frames (as the allocation happens early in the frame).
	 * @param The number of elements requested, an element corresponds to a line, so a cube, for example, needs 12 elements.
	 */
	RENDERER_API void RequestSpaceForCharacters(uint32 MaxElementCount);
	RENDERER_API void RequestSpaceForLines(uint32 MaxElementCount);
	RENDERER_API void RequestSpaceForTriangles(uint32 MaxElementCount);

	/** Structure containing setup for shader print capturing. */
	struct RENDERER_API FShaderPrintSetup
	{
		/** Construct with shader print disabled setup. */
		FShaderPrintSetup() = default;
		/** Construct with view and system defaults. */
		FShaderPrintSetup(FSceneView const& InView);
		/** Construct with view rectangle and system defaults. */
		FShaderPrintSetup(FIntRect InViewRect);

		/** The shader print system's enabled state. This is set in the constructor and should't be overriden. */
		bool bEnabled = false;
		/** Expected viewport rectangle. */
		FIntRect ViewRect = FIntRect(0, 0, 1, 1);
		/** Cursor pixel position within viewport. Can be used for isolating a pixel to debug. */
		FIntPoint CursorCoord = FIntPoint(-1, -1);
		/** PreView translation used for storing line positions in translated world space. */
		FVector PreViewTranslation = FVector::ZeroVector;
		/** DPI scale to take into account when drawing font. */
		float DPIScale = 1.f;
		/** Font size in pixels. */
		FIntPoint FontSize = 1;
		/** Font spacing in pixels (not including font size). */
		FIntPoint FontSpacing = 1;
		/** Initial size of character buffer. Will also be increased by RequestSpaceForCharacters(). */
		uint32 MaxValueCount = 0;
		/** Initial size of widget buffer. */
		uint32 MaxStateCount = 0;
		/** Initial size of line buffer. Will also be increased by RequestSpaceForLines(). */
		uint32 MaxLineCount = 0;
		/** Initial size of triangle buffer. Will also be increased by RequestSpaceForLines(). */
		uint32 MaxTriangleCount = 0;
	};

	/** Fill the ShaderPrintCommonParameters uniform buffer structure for our setup. */
	RENDERER_API void GetParameters(FShaderPrintSetup const& InSetup, FShaderPrintCommonParameters& OutParameters);

	/** Create the shader print render data. This allocates and clears the render buffers. */
	RENDERER_API FShaderPrintData CreateShaderPrintData(FRDGBuilder& GraphBuilder, FShaderPrintSetup const& InSetup);
	
	/** Make the buffers in a FShaderPrintData object external to an RDG builder. Do this for later reuse, or when submiting for later rendering. */
	RENDERER_API FFrozenShaderPrintData FreezeShaderPrintData(FRDGBuilder& GraphBuilder, FShaderPrintData& ShaderPrintData);
	/** Import the shader print buffers into an RDG builder and recreate the FShaderPrintData object. */
	RENDERER_API FShaderPrintData UnFreezeShaderPrintData(FRDGBuilder& GraphBuilder, FFrozenShaderPrintData& FrozenShaderPrintData);

	/** Submit shader print data for display in the next rendered frame. */
	RENDERER_API void SubmitShaderPrintData(FFrozenShaderPrintData& InData);

	/** Fill the FShaderParameters with an explicit FShaderPrintData managed by the calling code. */
	RENDERER_API void SetParameters(FRDGBuilder& GraphBuilder, FShaderPrintData const& InData, FShaderParameters& OutParameters);
	/** Fill the FShaderParameters with the opaque FShaderPrintData from the current default view. */
	RENDERER_API void SetParameters(FRDGBuilder& GraphBuilder, FShaderParameters& OutParameters);
	
	UE_DEPRECATED(5.1, "Use one of the other implementations of SetParameters()")
	void SetParameters(FRDGBuilder& GraphBuilder, const FViewInfo& View, FShaderParameters& OutParameters);
}

/** 
 * Structure containing shader print render data.
 * This is automatically created, setup and rendered for each view.
 * Also it is possible for client code to create and own this. 
 * If this is client managed then the client can queue for rendering by calling:
 * (i) FreezeShaderPrintData() to "freeze" the data which exports it from the current RDG builder context.
 * (ii) SubmitShaderPrintData() to submit the frozen data for later thawing and rendering.
 */
struct RENDERER_API FShaderPrintData
{
	ShaderPrint::FShaderPrintSetup Setup;
	TUniformBufferRef<ShaderPrint::FShaderPrintCommonParameters> UniformBuffer;

	FRDGBufferRef ShaderPrintEntryBuffer = nullptr;
	FRDGBufferRef ShaderPrintStateBuffer = nullptr;
};

/**
 * Structure containing "frozen" shader print render data.
 * This is in a state so that it:
 * (i) Can be thawed by the client for continued gathering of shader print glyphs, or
 * (ii) Can be submitted for later rendering using SubmitShaderPrintData().
 */
struct RENDERER_API FFrozenShaderPrintData
{
	ShaderPrint::FShaderPrintSetup Setup;

	TRefCountPtr<FRDGPooledBuffer> ShaderPrintEntryBuffer;
	TRefCountPtr<FRDGPooledBuffer> ShaderPrintStateBuffer;
};<|MERGE_RESOLUTION|>--- conflicted
+++ resolved
@@ -20,18 +20,6 @@
 class FRDGBuilder;
 class FViewInfo;
 
-<<<<<<< HEAD
-struct FShaderPrintData
-{
-	FVector4f FontSize;
-	FIntRect OutputRect;
-	int32 MaxValueCount = -1;
-	int32 MaxSymbolCount = -1;
-	FRDGBufferRef ShaderPrintValueBuffer = nullptr;
-};
-
-=======
->>>>>>> d731a049
 namespace ShaderPrint
 {
 	// ShaderPrint uniform buffer layout
