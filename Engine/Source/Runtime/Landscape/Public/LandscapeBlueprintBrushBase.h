// Copyright Epic Games, Inc. All Rights Reserved.

#pragma once

#include "CoreMinimal.h"
#include "UObject/ObjectMacros.h"
#include "GameFramework/Actor.h"

#include "LandscapeBlueprintBrushBase.generated.h"

class UTextureRenderTarget2D;

UCLASS(Abstract, NotBlueprintable)
class LANDSCAPE_API ALandscapeBlueprintBrushBase : public AActor
{
	GENERATED_UCLASS_BODY()

protected:
#if WITH_EDITORONLY_DATA
	UPROPERTY(Transient)
	TObjectPtr<class ALandscape> OwningLandscape;

	UPROPERTY(Category = "Settings", EditAnywhere, BlueprintReadWrite)
	bool AffectHeightmap;

	UPROPERTY(Category = "Settings", EditAnywhere, BlueprintReadWrite)
	bool AffectWeightmap;

	UPROPERTY(Category = "Settings", EditAnywhere, BlueprintReadWrite)
	TArray<FName> AffectedWeightmapLayers;

	UPROPERTY(Transient)
	bool bIsVisible;

	uint32 LastRequestLayersContentUpdateFrameNumber;
#endif

public:
	virtual UTextureRenderTarget2D* Render_Native(bool InIsHeightmap, UTextureRenderTarget2D* InCombinedResult, const FName& InWeightmapLayerName) {return nullptr;}
	virtual void Initialize_Native(const FTransform& InLandscapeTransform, const FIntPoint& InLandscapeSize, const FIntPoint& InLandscapeRenderTargetSize) {}

	UFUNCTION(BlueprintNativeEvent)
	UTextureRenderTarget2D* Render(bool InIsHeightmap, UTextureRenderTarget2D* InCombinedResult, const FName& InWeightmapLayerName);

	UFUNCTION(BlueprintNativeEvent)
	void Initialize(const FTransform& InLandscapeTransform, const FIntPoint& InLandscapeSize, const FIntPoint& InLandscapeRenderTargetSize);

	UFUNCTION(BlueprintCallable, Category = "Landscape")
	void RequestLandscapeUpdate();

	UFUNCTION(BlueprintImplementableEvent)
	void GetBlueprintRenderDependencies(TArray<UObject*>& OutStreamableAssets);

#if WITH_EDITOR
	virtual void CheckForErrors() override;

	virtual void GetRenderDependencies(TSet<UObject*>& OutDependencies);

	virtual void SetOwningLandscape(class ALandscape* InOwningLandscape);
	class ALandscape* GetOwningLandscape() const;

	bool IsAffectingHeightmap() const { return AffectHeightmap; }
	bool IsAffectingWeightmap() const { return AffectWeightmap; }
	bool IsAffectingWeightmapLayer(const FName& InLayerName) const;
	bool IsVisible() const { return bIsVisible; }
	bool IsLayerUpdatePending() const;

	void SetIsVisible(bool bInIsVisible);
	void SetAffectsHeightmap(bool bInAffectsHeightmap);
	void SetAffectsWeightmap(bool bInAffectsWeightmap);

	virtual bool ShouldTickIfViewportsOnly() const override;
	virtual void Tick(float DeltaSeconds) override;
	virtual void PostEditMove(bool bFinished) override;
	virtual void PostEditChangeProperty(FPropertyChangedEvent& PropertyChangedEvent) override;
	virtual void Destroyed() override;

	virtual void PushDeferredLayersContentUpdate();
<<<<<<< HEAD
=======

	virtual bool CanChangeIsSpatiallyLoadedFlag() const override { return false; }
>>>>>>> 6bbb88c8
#endif
};<|MERGE_RESOLUTION|>--- conflicted
+++ resolved
@@ -76,10 +76,7 @@
 	virtual void Destroyed() override;
 
 	virtual void PushDeferredLayersContentUpdate();
-<<<<<<< HEAD
-=======
 
 	virtual bool CanChangeIsSpatiallyLoadedFlag() const override { return false; }
->>>>>>> 6bbb88c8
 #endif
 };