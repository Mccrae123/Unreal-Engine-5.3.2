--- conflicted
+++ resolved
@@ -69,10 +69,7 @@
 #include "MaterialCachedData.h"
 #include "SceneRenderTargetParameters.h"
 #include "TextureResource.h"
-<<<<<<< HEAD
-=======
 #include "SceneRendererInterface.h"
->>>>>>> 4af6daef
 
 #define LOCTEXT_NAMESPACE "Landscape"
 
@@ -224,9 +221,6 @@
 	GGrassQualityLevel,
 	TEXT("The quality level for grass (low, medium, high, epic). \n"),
 	ECVF_Scalability);
-<<<<<<< HEAD
-	
-=======
 
 static FAutoConsoleCommand ConsoleCommandDumpLandscapeGrassData(
 	TEXT("grass.DumpGrassData"),
@@ -809,7 +803,6 @@
 		}
 	}));
 
->>>>>>> 4af6daef
 struct FPerQualityLevelInt;
 struct FPerQualityLevelFloat;
 
@@ -1187,10 +1180,7 @@
 
 	BEGIN_SHADER_PARAMETER_STRUCT(FLandscapeGrassPassParameters, )
 		SHADER_PARAMETER_STRUCT_REF(FViewUniformShaderParameters, View)
-<<<<<<< HEAD
-=======
 		SHADER_PARAMETER_RDG_UNIFORM_BUFFER(FSceneUniformParameters, Scene)
->>>>>>> 4af6daef
 		SHADER_PARAMETER_STRUCT_INCLUDE(FInstanceCullingDrawParams, InstanceCullingDrawParams)
 		RENDER_TARGET_BINDING_SLOTS()
 	END_SHADER_PARAMETER_STRUCT()
@@ -1959,10 +1949,7 @@
 	, bCastContactShadow(true)
 	, bKeepInstanceBufferCPUCopy(false)
 	, InstanceWorldPositionOffsetDisableDistance(0)
-<<<<<<< HEAD
-=======
 	, ShadowCacheInvalidationBehavior(EShadowCacheInvalidationBehavior::Auto)
->>>>>>> 4af6daef
 {
 	GrassDensityQuality.Init(GGrassQualityLevelCVarName, GGrassQualityLevelScalabilitySection);
 	StartCullDistanceQuality.Init(GGrassQualityLevelCVarName, GGrassQualityLevelScalabilitySection);
@@ -2124,7 +2111,6 @@
 TArrayView<uint8> FLandscapeComponentGrassData::GetWeightData(const ULandscapeGrassType* GrassType)
 {
 	if (!HeightWeightData.IsEmpty())
-<<<<<<< HEAD
 	{
 		if (int32* OffsetPtr = WeightOffsets.Find(GrassType))
 		{
@@ -2154,37 +2140,6 @@
 	return MakeArrayView<uint16>((uint16*)&HeightWeightData[0], NumElements);
 }
 
-=======
-	{
-		if (int32* OffsetPtr = WeightOffsets.Find(GrassType))
-		{
-			int32 Offset = *OffsetPtr;
-			check(Offset + NumElements <= HeightWeightData.Num());
-			check(NumElements);
-			return MakeArrayView<uint8>(&HeightWeightData[Offset], NumElements);
-		}
-	}
-
-	return TArrayView<uint8>();
-}
-
-bool FLandscapeComponentGrassData::Contains(ULandscapeGrassType* GrassType) const
-{
-	return WeightOffsets.Contains(GrassType);
-}
-
-TArrayView<uint16> FLandscapeComponentGrassData::GetHeightData()
-{
-	if (HeightWeightData.IsEmpty())
-	{
-		return TArrayView<uint16>();
-	}
-
-	check(NumElements <= HeightWeightData.Num());
-	return MakeArrayView<uint16>((uint16*)&HeightWeightData[0], NumElements);
-}
-
->>>>>>> 4af6daef
 void FLandscapeComponentGrassData::InitializeFrom(const TArray<uint16>& HeightData, const TMap<ULandscapeGrassType*, TArray<uint8>>& WeightData)
 {
 #if WITH_EDITORONLY_DATA
@@ -2277,13 +2232,8 @@
 				CollisionHeightData.BulkSerialize(Ar);
 				if (CollisionHeightData.Num())
 				{
-<<<<<<< HEAD
-					const int32 ComponentSizeQuads = FMath::Sqrt(static_cast<float>(Data.GetHeightData().Num())) - 1;
-					const int32 CollisionSizeQuads = FMath::Sqrt(static_cast<float>(CollisionHeightData.Num())) - 1;
-=======
 					const int32 ComponentSizeQuads = static_cast<int32>(FMath::Sqrt(static_cast<float>(Data.GetHeightData().Num())) - 1);
 					const int32 CollisionSizeQuads = static_cast<int32>(FMath::Sqrt(static_cast<float>(CollisionHeightData.Num())) - 1);
->>>>>>> 4af6daef
 					const int32 CollisionMip = FMath::FloorLog2(ComponentSizeQuads / CollisionSizeQuads);
 					Data.HeightMipData.Add(CollisionMip, MoveTemp(CollisionHeightData));
 				}
@@ -2292,13 +2242,8 @@
 				SimpleCollisionHeightData.BulkSerialize(Ar);
 				if (SimpleCollisionHeightData.Num())
 				{
-<<<<<<< HEAD
-					const int32 ComponentSizeQuads = FMath::Sqrt(static_cast<float>(Data.GetHeightData().Num())) - 1;
-					const int32 SimpleCollisionSizeQuads = FMath::Sqrt(static_cast<float>(SimpleCollisionHeightData.Num())) - 1;
-=======
 					const int32 ComponentSizeQuads = static_cast<int32>(FMath::Sqrt(static_cast<float>(Data.GetHeightData().Num())) - 1);
 					const int32 SimpleCollisionSizeQuads = static_cast<int32>(FMath::Sqrt(static_cast<float>(SimpleCollisionHeightData.Num())) - 1);
->>>>>>> 4af6daef
 					const int32 SimpleCollisionMip = FMath::FloorLog2(ComponentSizeQuads / SimpleCollisionSizeQuads);
 					Data.HeightMipData.Add(SimpleCollisionMip, MoveTemp(SimpleCollisionHeightData));
 				}
@@ -2348,11 +2293,7 @@
 		}
 		else if (bRemoved) 
 		{
-<<<<<<< HEAD
-			TMap<ULandscapeGrassType*, int32> PreviousOffsets(MoveTemp(WeightOffsets));
-=======
 			TMap<ULandscapeGrassType*, int32> PreviousOffsets(ObjectPtrDecay(MoveTemp(WeightOffsets)));
->>>>>>> 4af6daef
 			TArray<uint8> PreviousHeightWeightData(MoveTemp(HeightWeightData));
 			HeightWeightData.SetNumUninitialized(NumElements * sizeof(uint16) + NumElements * PreviousOffsets.Num() * sizeof(uint8), /*bAllowShrinking*/ true);
 
@@ -2393,11 +2334,7 @@
 	if (ALandscape* Landscape = GetLandscapeActor())
 	{
 		// Don't allow grass to tick, except in ES3.1 preview mode, since landscape update is not possible there : IsUpToDate might return false and we'll never see grass in the preview mode as a result :
-<<<<<<< HEAD
-		bool bAllowGrassTick = Landscape->IsUpToDate() || (GetWorld()->FeatureLevel < ERHIFeatureLevel::SM5);
-=======
 		bool bAllowGrassTick = Landscape->IsUpToDate() || (GetWorld()->GetFeatureLevel() < ERHIFeatureLevel::SM5);
->>>>>>> 4af6daef
 		if (!bAllowGrassTick || !Landscape->bGrassUpdateEnabled)
 		{
 			return;
@@ -3111,11 +3048,7 @@
 			{
 				for (auto& GrassVariety : GrassType->GrassVarieties)
 				{
-<<<<<<< HEAD
-					int32 EndCullDistance = GrassVariety.GetEndCullDistance();
-=======
 					const float EndCullDistance = static_cast<float>(GrassVariety.GetEndCullDistance());
->>>>>>> 4af6daef
 					if (EndCullDistance > OutMaxDiscardDistance)
 					{
 						OutMaxDiscardDistance = EndCullDistance;
@@ -3822,12 +3755,8 @@
 										GrassInstancedStaticMeshComponent->OverrideMaterials = GrassVariety.OverrideMaterials;
 										GrassInstancedStaticMeshComponent->bEvaluateWorldPositionOffset = true;
 										GrassInstancedStaticMeshComponent->WorldPositionOffsetDisableDistance = GrassVariety.InstanceWorldPositionOffsetDisableDistance;
-<<<<<<< HEAD
-
-=======
 										GrassInstancedStaticMeshComponent->ShadowCacheInvalidationBehavior = GrassVariety.ShadowCacheInvalidationBehavior;
 										
->>>>>>> 4af6daef
 										GrassInstancedStaticMeshComponent->PrecachePSOs();
 
 										const FMeshMapBuildData* MeshMapBuildData = Component->GetMeshMapBuildData();
@@ -3860,13 +3789,8 @@
 										}
 										else
 										{
-<<<<<<< HEAD
-											GrassInstancedStaticMeshComponent->InstanceStartCullDistance = GrassVariety.GetStartCullDistance() * CullDistanceScale;
-											GrassInstancedStaticMeshComponent->InstanceEndCullDistance = GrassVariety.GetEndCullDistance() * CullDistanceScale;
-=======
 											GrassInstancedStaticMeshComponent->InstanceStartCullDistance = static_cast<int32>(GrassVariety.GetStartCullDistance() * CullDistanceScale);
 											GrassInstancedStaticMeshComponent->InstanceEndCullDistance = static_cast<int32>(GrassVariety.GetEndCullDistance() * CullDistanceScale);
->>>>>>> 4af6daef
 										}
 
 										{
