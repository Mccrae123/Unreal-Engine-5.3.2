--- conflicted
+++ resolved
@@ -2125,11 +2125,7 @@
 										HierarchicalInstancedStaticMeshComponent->SetStaticMesh(GrassVariety.GrassMesh);
 										HierarchicalInstancedStaticMeshComponent->MinLOD = GrassVariety.MinLOD;
 										HierarchicalInstancedStaticMeshComponent->bSelectable = false;
-<<<<<<< HEAD
-										HierarchicalInstancedStaticMeshComponent->bHasPerInstanceHitProxies = true;
-=======
 										HierarchicalInstancedStaticMeshComponent->bHasPerInstanceHitProxies = false;
->>>>>>> 92a3597a
 										HierarchicalInstancedStaticMeshComponent->bReceivesDecals = GrassVariety.bReceivesDecals;
 										static FName NoCollision(TEXT("NoCollision"));
 										HierarchicalInstancedStaticMeshComponent->SetCollisionProfileName(NoCollision);
@@ -2137,13 +2133,9 @@
 										HierarchicalInstancedStaticMeshComponent->SetCanEverAffectNavigation(false);
 										HierarchicalInstancedStaticMeshComponent->InstancingRandomSeed = FolSeed;
 										HierarchicalInstancedStaticMeshComponent->LightingChannels = GrassVariety.LightingChannels;
-<<<<<<< HEAD
-											
-=======
 										
 										const FMeshMapBuildData* MeshMapBuildData = Component->GetMeshMapBuildData();
 
->>>>>>> 92a3597a
 										if (GrassVariety.bUseLandscapeLightmap
 											&& GrassVariety.GrassMesh->GetNumLODs() > 0
 											&& MeshMapBuildData
