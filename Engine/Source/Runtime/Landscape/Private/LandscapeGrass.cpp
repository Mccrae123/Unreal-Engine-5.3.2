// Copyright 1998-2019 Epic Games, Inc. All Rights Reserved.

#include "CoreMinimal.h"
#include "GenericPlatform/GenericPlatformStackWalk.h"
#include "HAL/FileManager.h"
#include "Templates/ScopedPointer.h"
#include "Misc/FileHelper.h"
#include "Misc/Paths.h"
#include "Misc/Guid.h"
#include "Math/RandomStream.h"
#include "Stats/Stats.h"
#include "Async/AsyncWork.h"
#include "HAL/IConsoleManager.h"
#include "Misc/App.h"
#include "UObject/ObjectMacros.h"
#include "UObject/UObjectIterator.h"
#include "EngineDefines.h"
#include "Engine/EngineTypes.h"
#include "GameFramework/Actor.h"
#include "ShowFlags.h"
#include "RHI.h"
#include "RenderingThread.h"
#include "ShaderParameters.h"
#include "RHIStaticStates.h"
#include "SceneView.h"
#include "Shader.h"
#include "Landscape.h"
#include "LandscapeProxy.h"
#include "LightMap.h"
#include "Engine/MapBuildDataRegistry.h"
#include "ShadowMap.h"
#include "LandscapeComponent.h"
#include "LandscapeVersion.h"
#include "MaterialShaderType.h"
#include "MeshMaterialShaderType.h"
#include "MeshMaterialShader.h"
#include "Materials/Material.h"
#include "LandscapeGrassType.h"
#include "Materials/MaterialExpressionLandscapeGrassOutput.h"
#include "Engine/TextureRenderTarget2D.h"
#include "ContentStreaming.h"
#include "LandscapeDataAccess.h"
#include "StaticMeshResources.h"
#include "LandscapeLight.h"
#include "Components/HierarchicalInstancedStaticMeshComponent.h"
#include "Materials/MaterialInstanceConstant.h"
#include "ShaderParameterUtils.h"
#include "EngineModule.h"
#include "LandscapeRender.h"
#include "MaterialCompiler.h"
#include "Algo/Accumulate.h"
#include "UObject/Package.h"
#include "Engine/StaticMesh.h"
#include "Components/InstancedStaticMeshComponent.h"
#include "InstancedStaticMesh.h"
#include "MeshPassProcessor.h"
#include "MeshPassProcessor.inl"

#define LOCTEXT_NAMESPACE "Landscape"

DEFINE_LOG_CATEGORY_STATIC(LogGrass, Log, All);

static TAutoConsoleVariable<float> CVarGuardBandMultiplier(
	TEXT("grass.GuardBandMultiplier"),
	1.3f,
	TEXT("Used to control discarding in the grass system. Approximate range, 1-4. Multiplied by the cull distance to control when we add grass components."));

static TAutoConsoleVariable<float> CVarGuardBandDiscardMultiplier(
	TEXT("grass.GuardBandDiscardMultiplier"),
	1.4f,
	TEXT("Used to control discarding in the grass system. Approximate range, 1-4. Multiplied by the cull distance to control when we discard grass components."));

static TAutoConsoleVariable<int32> CVarMinFramesToKeepGrass(
	TEXT("grass.MinFramesToKeepGrass"),
	30,
	TEXT("Minimum number of frames before cached grass can be discarded; used to prevent thrashing."));

static TAutoConsoleVariable<int32> CVarGrassTickInterval(
	TEXT("grass.TickInterval"),
	1,
	TEXT("Number of frames between grass ticks."));

static TAutoConsoleVariable<float> CVarMinTimeToKeepGrass(
	TEXT("grass.MinTimeToKeepGrass"),
	5.0f,
	TEXT("Minimum number of seconds before cached grass can be discarded; used to prevent thrashing."));

static TAutoConsoleVariable<int32> CVarMaxInstancesPerComponent(
	TEXT("grass.MaxInstancesPerComponent"),
	65536,
	TEXT("Used to control the number of hierarchical components created. More can be more efficient, but can be hitchy as new components come into range"));

static TAutoConsoleVariable<int32> CVarMaxAsyncTasks(
	TEXT("grass.MaxAsyncTasks"),
	4,
	TEXT("Used to control the number of hierarchical components created at a time."));

static TAutoConsoleVariable<int32> CVarUseHaltonDistribution(
	TEXT("grass.UseHaltonDistribution"),
	0,
	TEXT("Used to control the distribution of grass instances. If non-zero, use a halton sequence."));

static TAutoConsoleVariable<float> CVarGrassDensityScale(
	TEXT("grass.densityScale"),
	1,
	TEXT("Multiplier on all grass densities."),
	ECVF_Scalability);

static TAutoConsoleVariable<float> CVarGrassCullDistanceScale(
	TEXT("grass.CullDistanceScale"),
	1,
	TEXT("Multiplier on all grass cull distances."),
	ECVF_Scalability);

static TAutoConsoleVariable<int32> CVarGrassEnable(
	TEXT("grass.Enable"),
	1,
	TEXT("1: Enable Grass; 0: Disable Grass"));

static TAutoConsoleVariable<int32> CVarGrassDiscardDataOnLoad(
	TEXT("grass.DiscardDataOnLoad"),
	0,
	TEXT("1: Discard grass data on load (disables grass); 0: Keep grass data (requires reloading level)"),
	ECVF_Scalability);

static TAutoConsoleVariable<int32> CVarUseStreamingManagerForCameras(
	TEXT("grass.UseStreamingManagerForCameras"),
	1,
	TEXT("1: Use Streaming Manager; 0: Use ViewLocationsRenderedLastFrame"));

static TAutoConsoleVariable<int32> CVarCullSubsections(
	TEXT("grass.CullSubsections"),
	1,
	TEXT("1: Cull each foliage component; 0: Cull only based on the landscape component."));

static TAutoConsoleVariable<int32> CVarDisableGPUCull(
	TEXT("grass.DisableGPUCull"),
	0,
	TEXT("For debugging. Set this to zero to see where the grass is generated. Useful for tweaking the guard bands."));

static TAutoConsoleVariable<int32> CVarPrerenderGrassmaps(
	TEXT("grass.PrerenderGrassmaps"),
	1,
	TEXT("1: Pre-render grass maps for all components in the editor; 0: Generate grass maps on demand while moving through the editor"));

static TAutoConsoleVariable<int32> CVarDisableDynamicShadows(
	TEXT("grass.DisableDynamicShadows"),
	0,
	TEXT("0: Dynamic shadows from grass follow the grass type bCastDynamicShadow flag; 1: Dynamic shadows are disabled for all grass"));

static TAutoConsoleVariable<int32> CVarIgnoreExcludeBoxes(
	TEXT("grass.IgnoreExcludeBoxes"),
	0,
	TEXT("For debugging. Ignores any exclusion boxes."));

DECLARE_CYCLE_STAT(TEXT("Grass Async Build Time"), STAT_FoliageGrassAsyncBuildTime, STATGROUP_Foliage);
DECLARE_CYCLE_STAT(TEXT("Grass Start Comp"), STAT_FoliageGrassStartComp, STATGROUP_Foliage);
DECLARE_CYCLE_STAT(TEXT("Grass End Comp"), STAT_FoliageGrassEndComp, STATGROUP_Foliage);
DECLARE_CYCLE_STAT(TEXT("Grass Destroy Comps"), STAT_FoliageGrassDestoryComp, STATGROUP_Foliage);
DECLARE_CYCLE_STAT(TEXT("Grass Update"), STAT_GrassUpdate, STATGROUP_Foliage);

static int32 GGrassUpdateInterval = 1;

static void GrassCVarSinkFunction()
{
	static float CachedGrassDensityScale = 1.0f;
	float GrassDensityScale = CVarGrassDensityScale.GetValueOnGameThread();

	if (FApp::IsGame())
	{
		GGrassUpdateInterval = FMath::Clamp<int32>(CVarGrassTickInterval.GetValueOnGameThread(), 1, 60);
	}

	static float CachedGrassCullDistanceScale = 1.0f;
	float GrassCullDistanceScale = CVarGrassCullDistanceScale.GetValueOnGameThread();

	static const IConsoleVariable* DetailModeCVar = IConsoleManager::Get().FindConsoleVariable(TEXT("r.DetailMode"));
	static int32 CachedDetailMode = DetailModeCVar ? DetailModeCVar->GetInt() : 0;
	int32 DetailMode = DetailModeCVar ? DetailModeCVar->GetInt() : 0;

	if (DetailMode != CachedDetailMode || 
		GrassDensityScale != CachedGrassDensityScale || 
		GrassCullDistanceScale != CachedGrassCullDistanceScale)
	{
		CachedGrassDensityScale = GrassDensityScale;
		CachedGrassCullDistanceScale = GrassCullDistanceScale;
		CachedDetailMode = DetailMode;

		for (auto* Landscape : TObjectRange<ALandscapeProxy>(RF_ClassDefaultObject | RF_ArchetypeObject, true, EInternalObjectFlags::PendingKill))
		{
			Landscape->FlushGrassComponents(nullptr, false);
		}
	}
}

static FAutoConsoleVariableSink CVarGrassSink(FConsoleCommandDelegate::CreateStatic(&GrassCVarSinkFunction));

//
// Grass weightmap rendering
//

#if WITH_EDITOR
static bool ShouldCacheLandscapeGrassShaders(EShaderPlatform Platform, const FMaterial* Material, const FVertexFactoryType* VertexFactoryType)
{
	// We only need grass weight shaders for Landscape vertex factories on desktop platforms
	return (Material->IsUsedWithLandscape() || Material->IsSpecialEngineMaterial()) &&
		IsFeatureLevelSupported(Platform, ERHIFeatureLevel::SM4) &&
		((VertexFactoryType == FindVertexFactoryType(FName(TEXT("FLandscapeVertexFactory"), FNAME_Find))) || (VertexFactoryType == FindVertexFactoryType(FName(TEXT("FLandscapeXYOffsetVertexFactory"), FNAME_Find))))
		&& !IsConsolePlatform(Platform);
}

class FLandscapeGrassWeightShaderElementData : public FMeshMaterialShaderElementData
{
public:

	int32 OutputPass;
	FVector2D RenderOffset;
};

class FLandscapeGrassWeightVS : public FMeshMaterialShader
{
	DECLARE_SHADER_TYPE(FLandscapeGrassWeightVS, MeshMaterial);

	FShaderParameter RenderOffsetParameter;

protected:

	FLandscapeGrassWeightVS()
	{}

	FLandscapeGrassWeightVS(const FMeshMaterialShaderType::CompiledShaderInitializerType& Initializer)
	: FMeshMaterialShader(Initializer)
	{
		RenderOffsetParameter.Bind(Initializer.ParameterMap, TEXT("RenderOffset"));
		PassUniformBuffer.Bind(Initializer.ParameterMap, FSceneTexturesUniformParameters::StaticStructMetadata.GetShaderVariableName());
	}

public:

	static bool ShouldCompilePermutation(const FMeshMaterialShaderPermutationParameters& Parameters)
	{
		return ShouldCacheLandscapeGrassShaders(Parameters.Platform, Parameters.Material, Parameters.VertexFactoryType);
	}

	void GetShaderBindings(
		const FScene* Scene,
		ERHIFeatureLevel::Type FeatureLevel,
		const FPrimitiveSceneProxy* PrimitiveSceneProxy,
		const FMaterialRenderProxy& MaterialRenderProxy,
		const FMaterial& Material,
		const FMeshPassProcessorRenderState& DrawRenderState,
		const FLandscapeGrassWeightShaderElementData& ShaderElementData,
		FMeshDrawSingleShaderBindings& ShaderBindings) const
	{
		FMeshMaterialShader::GetShaderBindings(Scene, FeatureLevel, PrimitiveSceneProxy, MaterialRenderProxy, Material, DrawRenderState, ShaderElementData, ShaderBindings);

		ShaderBindings.Add(RenderOffsetParameter, ShaderElementData.RenderOffset);
	}

	virtual bool Serialize(FArchive& Ar) override
	{
		bool bShaderHasOutdatedParameters = FMeshMaterialShader::Serialize(Ar);
		Ar << RenderOffsetParameter;
		return bShaderHasOutdatedParameters;
	}
};

IMPLEMENT_MATERIAL_SHADER_TYPE(, FLandscapeGrassWeightVS, TEXT("/Engine/Private/LandscapeGrassWeight.usf"), TEXT("VSMain"), SF_Vertex);

class FLandscapeGrassWeightPS : public FMeshMaterialShader
{
	DECLARE_SHADER_TYPE(FLandscapeGrassWeightPS, MeshMaterial);
	FShaderParameter OutputPassParameter;
public:

	static bool ShouldCompilePermutation(const FMeshMaterialShaderPermutationParameters& Parameters)
	{
		return ShouldCacheLandscapeGrassShaders(Parameters.Platform, Parameters.Material, Parameters.VertexFactoryType);
	}

	FLandscapeGrassWeightPS(const ShaderMetaType::CompiledShaderInitializerType& Initializer)
	: FMeshMaterialShader(Initializer)
	{
		OutputPassParameter.Bind(Initializer.ParameterMap, TEXT("OutputPass"));
		PassUniformBuffer.Bind(Initializer.ParameterMap, FSceneTexturesUniformParameters::StaticStructMetadata.GetShaderVariableName());
	}

	FLandscapeGrassWeightPS()
	{}

	void GetShaderBindings(
		const FScene* Scene,
		ERHIFeatureLevel::Type FeatureLevel,
		const FPrimitiveSceneProxy* PrimitiveSceneProxy,
		const FMaterialRenderProxy& MaterialRenderProxy,
		const FMaterial& Material,
		const FMeshPassProcessorRenderState& DrawRenderState,
		const FLandscapeGrassWeightShaderElementData& ShaderElementData,
		FMeshDrawSingleShaderBindings& ShaderBindings) const
	{
		FMeshMaterialShader::GetShaderBindings(Scene, FeatureLevel, PrimitiveSceneProxy, MaterialRenderProxy, Material, DrawRenderState, ShaderElementData, ShaderBindings);

		ShaderBindings.Add(OutputPassParameter, ShaderElementData.OutputPass);
	}

	virtual bool Serialize(FArchive& Ar) override
	{
		bool bShaderHasOutdatedParameters = FMeshMaterialShader::Serialize(Ar);
		Ar << OutputPassParameter;
		return bShaderHasOutdatedParameters;
	}
};

IMPLEMENT_MATERIAL_SHADER_TYPE(, FLandscapeGrassWeightPS, TEXT("/Engine/Private/LandscapeGrassWeight.usf"), TEXT("PSMain"), SF_Pixel);

class FLandscapeGrassWeightMeshProcessor : public FMeshPassProcessor
{
public:
	FLandscapeGrassWeightMeshProcessor(const FScene* Scene, const FSceneView* InViewIfDynamicMeshCommand, FMeshPassDrawListContext* InDrawListContext);

	void AddMeshBatch(const FMeshBatch& RESTRICT MeshBatch,
		uint64 BatchElementMask,
		int32 NumPasses,
		FVector2D ViewOffset,
		float PassOffsetX,
		int32 FirstHeightMipsPassIndex, 
		const TArray<int32>& HeightMips,
		const FPrimitiveSceneProxy* RESTRICT PrimitiveSceneProxy);

	virtual void AddMeshBatch(const FMeshBatch& RESTRICT MeshBatch, uint64 BatchElementMask, const FPrimitiveSceneProxy* RESTRICT PrimitiveSceneProxy, int32 StaticMeshId = -1) override final
	{
		checkf(false, TEXT("Default AddMeshBatch can't be used as rendering requires extra parameters per pass."));
	}


private:
	void Process(
		const FMeshBatch& MeshBatch,
		uint64 BatchElementMask,
		const FPrimitiveSceneProxy* RESTRICT PrimitiveSceneProxy,
		const FMaterialRenderProxy& RESTRICT MaterialRenderProxy,
		const FMaterial& RESTRICT MaterialResource,
		int32 NumPasses,
		FVector2D ViewOffset,
		float PassOffsetX,
		int32 FirstHeightMipsPassIndex,
		const TArray<int32>& HeightMips);

	FMeshPassProcessorRenderState PassDrawRenderState;
};

FLandscapeGrassWeightMeshProcessor::FLandscapeGrassWeightMeshProcessor(const FScene* Scene, const FSceneView* InViewIfDynamicMeshCommand, FMeshPassDrawListContext* InDrawListContext)
	: FMeshPassProcessor(Scene, InViewIfDynamicMeshCommand->GetFeatureLevel(), InViewIfDynamicMeshCommand, InDrawListContext)
{
	PassDrawRenderState.SetBlendState(TStaticBlendState<>::GetRHI());
	PassDrawRenderState.SetDepthStencilState(TStaticDepthStencilState<false, CF_Always>::GetRHI());

	PassDrawRenderState.SetViewUniformBuffer(InViewIfDynamicMeshCommand->ViewUniformBuffer);
	PassDrawRenderState.SetPassUniformBuffer(nullptr);
}

void FLandscapeGrassWeightMeshProcessor::AddMeshBatch(const FMeshBatch& RESTRICT MeshBatch,
	uint64 BatchElementMask,
	int32 NumPasses,
	FVector2D ViewOffset,
	float PassOffsetX,
	int32 FirstHeightMipsPassIndex, 
	const TArray<int32>& HeightMips, 
	const FPrimitiveSceneProxy* RESTRICT PrimitiveSceneProxy)
{
	// Determine the mesh's material and blend mode.
	const FMaterialRenderProxy* FallbackMaterialRenderProxyPtr = nullptr;
	const FMaterial& Material = MeshBatch.MaterialRenderProxy->GetMaterialWithFallback(FeatureLevel, FallbackMaterialRenderProxyPtr);

	const FMaterialRenderProxy& MaterialRenderProxy = FallbackMaterialRenderProxyPtr ? *FallbackMaterialRenderProxyPtr : *MeshBatch.MaterialRenderProxy;

	Process(MeshBatch, BatchElementMask, PrimitiveSceneProxy, MaterialRenderProxy, Material, NumPasses, ViewOffset, PassOffsetX, FirstHeightMipsPassIndex, HeightMips);
}

void FLandscapeGrassWeightMeshProcessor::Process(
	const FMeshBatch& MeshBatch,
	uint64 BatchElementMask,
	const FPrimitiveSceneProxy* RESTRICT PrimitiveSceneProxy,
	const FMaterialRenderProxy& RESTRICT MaterialRenderProxy,
	const FMaterial& RESTRICT MaterialResource,
	int32 NumPasses,
	FVector2D ViewOffset,
	float PassOffsetX,
	int32 FirstHeightMipsPassIndex,
	const TArray<int32>& HeightMips)
{
	const FVertexFactory* VertexFactory = MeshBatch.VertexFactory;

	TMeshProcessorShaders<
		FLandscapeGrassWeightVS,
		FMeshMaterialShader,
		FMeshMaterialShader,
		FLandscapeGrassWeightPS> PassShaders;

	PassShaders.PixelShader = MaterialResource.GetShader<FLandscapeGrassWeightPS>(VertexFactory->GetType());
	PassShaders.VertexShader = MaterialResource.GetShader<FLandscapeGrassWeightVS>(VertexFactory->GetType());

	const ERasterizerFillMode MeshFillMode = ComputeMeshFillMode(MeshBatch, MaterialResource);
	const ERasterizerCullMode MeshCullMode = CM_None;

	FLandscapeGrassWeightShaderElementData ShaderElementData;
	ShaderElementData.InitializeMeshMaterialData(ViewIfDynamicMeshCommand, PrimitiveSceneProxy, MeshBatch, -1, true);

	const FMeshDrawCommandSortKey SortKey = CalculateMeshStaticSortKey(PassShaders.VertexShader, PassShaders.PixelShader);

	for (int32 PassIndex = 0; PassIndex < NumPasses; ++PassIndex)
	{
		ShaderElementData.OutputPass = (PassIndex >= FirstHeightMipsPassIndex) ? 0 : PassIndex;
		ShaderElementData.RenderOffset = ViewOffset + FVector2D(PassOffsetX * PassIndex, 0);

		uint64 Mask = (PassIndex >= FirstHeightMipsPassIndex) ? HeightMips[PassIndex - FirstHeightMipsPassIndex] : BatchElementMask;

		BuildMeshDrawCommands(
			MeshBatch,
			Mask,
			PrimitiveSceneProxy,
			MaterialRenderProxy,
			MaterialResource,
			PassDrawRenderState,
			PassShaders,
			MeshFillMode,
			MeshCullMode,
			SortKey,
			EMeshPassFeatures::Default,
			ShaderElementData);
	}
}

// data also accessible by render thread
class FLandscapeGrassWeightExporter_RenderThread
{
	FLandscapeGrassWeightExporter_RenderThread(int32 InNumGrassMaps, bool InbNeedsHeightmap, TArray<int32> InHeightMips)
		: RenderTargetResource(nullptr)
		, NumPasses(0)
		, HeightMips(MoveTemp(InHeightMips))
		, FirstHeightMipsPassIndex(MAX_int32)
	{
		if (InbNeedsHeightmap || InNumGrassMaps > 0)
		{
			NumPasses += FMath::DivideAndRoundUp(2 /* heightmap */ + InNumGrassMaps, 4);
		}
		if (HeightMips.Num() > 0)
		{
			FirstHeightMipsPassIndex = NumPasses;
			NumPasses += HeightMips.Num();
		}
	}

	friend class FLandscapeGrassWeightExporter;

public:
	virtual ~FLandscapeGrassWeightExporter_RenderThread()
	{}

	struct FComponentInfo
	{
		ULandscapeComponent* Component;
		FVector2D ViewOffset;
		int32 PixelOffsetX;
		FLandscapeComponentSceneProxy* SceneProxy;

		FComponentInfo(ULandscapeComponent* InComponent, FVector2D& InViewOffset, int32 InPixelOffsetX)
			: Component(InComponent)
			, ViewOffset(InViewOffset)
			, PixelOffsetX(InPixelOffsetX)
			, SceneProxy((FLandscapeComponentSceneProxy*)InComponent->SceneProxy)
		{}
	};

	FTextureRenderTarget2DResource* RenderTargetResource;
	TArray<FComponentInfo, TInlineAllocator<1>> ComponentInfos;
	FIntPoint TargetSize;
	int32 NumPasses;
	TArray<int32> HeightMips;
	int32 FirstHeightMipsPassIndex;
	float PassOffsetX;
	FVector ViewOrigin;
	FMatrix ViewRotationMatrix;
	FMatrix ProjectionMatrix;

	void RenderLandscapeComponentToTexture_RenderThread(FRHICommandListImmediate& RHICmdList)
	{
		FSceneViewFamilyContext ViewFamily(FSceneViewFamily::ConstructionValues(RenderTargetResource, NULL, FEngineShowFlags(ESFIM_Game)).SetWorldTimes(FApp::GetCurrentTime() - GStartTime, FApp::GetDeltaTime(), FApp::GetCurrentTime() - GStartTime));

		ViewFamily.LandscapeLODOverride = 0; // Force LOD render

		FSceneViewInitOptions ViewInitOptions;
		ViewInitOptions.SetViewRectangle(FIntRect(0, 0, TargetSize.X, TargetSize.Y));
		ViewInitOptions.ViewOrigin = ViewOrigin;
		ViewInitOptions.ViewRotationMatrix = ViewRotationMatrix;
		ViewInitOptions.ProjectionMatrix = ProjectionMatrix;
		ViewInitOptions.ViewFamily = &ViewFamily;

		GetRendererModule().CreateAndInitSingleView(RHICmdList, &ViewFamily, &ViewInitOptions);
		
		const FSceneView* View = ViewFamily.Views[0];
		RHICmdList.SetViewport(View->UnscaledViewRect.Min.X, View->UnscaledViewRect.Min.Y, 0.0f, View->UnscaledViewRect.Max.X, View->UnscaledViewRect.Max.Y, 1.0f);

		RHICmdList.SetScissorRect(false, 0, 0, 0, 0);

		FMemMark Mark(FMemStack::Get());

		DrawDynamicMeshPass(*View, RHICmdList,
			[View, PassOffsetX = PassOffsetX, &ComponentInfos = ComponentInfos, NumPasses = NumPasses, FirstHeightMipsPassIndex = FirstHeightMipsPassIndex, HeightMips = HeightMips](FDynamicPassMeshDrawListContext* DynamicMeshPassContext)
		{
			FLandscapeGrassWeightMeshProcessor PassMeshProcessor(
				nullptr,
				View,
				DynamicMeshPassContext);

			const uint64 DefaultBatchElementMask = ~0ul;

<<<<<<< HEAD
			for (auto& ComponentInfo : ComponentInfos)
			{
				const FMeshBatch& Mesh = ComponentInfo.SceneProxy->GetGrassMeshBatch();
				Mesh.MaterialRenderProxy->UpdateUniformExpressionCacheIfNeeded(View->GetFeatureLevel());
=======
				const int32 ShaderPass = (PassIdx >= FirstHeightMipsPassIndex) ? 0 : PassIdx;
				DrawingPolicy.SetupPipelineState(DrawRenderState, *View);
				CommitGraphicsPipelineState(RHICmdList, DrawingPolicy, DrawRenderState, DrawingPolicy.GetBoundShaderStateInput(View->GetFeatureLevel()), DrawingPolicy.GetMaterialRenderProxy());
				DrawingPolicy.SetSharedState(RHICmdList, DrawRenderState, View, FLandscapeGrassWeightDrawingPolicy::ContextDataType(), ShaderPass, ComponentInfo.ViewOffset + FVector2D(PassOffsetX * PassIdx, 0));
>>>>>>> 271e2139

				PassMeshProcessor.AddMeshBatch(Mesh, DefaultBatchElementMask, NumPasses, ComponentInfo.ViewOffset, PassOffsetX, FirstHeightMipsPassIndex, HeightMips, ComponentInfo.SceneProxy);
			}
		});
	}
};

class FLandscapeGrassWeightExporter : public FLandscapeGrassWeightExporter_RenderThread
{
	ALandscapeProxy* LandscapeProxy;
	int32 ComponentSizeVerts;
	int32 SubsectionSizeQuads;
	int32 NumSubsections;
	TArray<ULandscapeGrassType*> GrassTypes;
	UTextureRenderTarget2D* RenderTargetTexture;

public:
	FLandscapeGrassWeightExporter(ALandscapeProxy* InLandscapeProxy, const TArray<ULandscapeComponent*>& InLandscapeComponents, TArray<ULandscapeGrassType*> InGrassTypes, bool InbNeedsHeightmap = true, TArray<int32> InHeightMips = {})
		: FLandscapeGrassWeightExporter_RenderThread(
			InGrassTypes.Num(),
			InbNeedsHeightmap,
			MoveTemp(InHeightMips))
		, LandscapeProxy(InLandscapeProxy)
		, ComponentSizeVerts(InLandscapeProxy->ComponentSizeQuads + 1)
		, SubsectionSizeQuads(InLandscapeProxy->SubsectionSizeQuads)
		, NumSubsections(InLandscapeProxy->NumSubsections)
		, GrassTypes(MoveTemp(InGrassTypes))
		, RenderTargetTexture(nullptr)
	{
		check(InLandscapeComponents.Num() > 0);

		// todo: use a 2d target?
		TargetSize = FIntPoint(ComponentSizeVerts * NumPasses * InLandscapeComponents.Num(), ComponentSizeVerts);
		FIntPoint TargetSizeMinusOne(TargetSize - FIntPoint(1, 1));
		PassOffsetX = 2.0f * (float)ComponentSizeVerts / (float)TargetSize.X;

		for (int32 Idx = 0; Idx < InLandscapeComponents.Num(); Idx++)
		{
			ULandscapeComponent* Component = InLandscapeComponents[Idx];

			FIntPoint ComponentOffset = (Component->GetSectionBase() - LandscapeProxy->LandscapeSectionOffset);
			int32 PixelOffsetX = Idx * NumPasses * ComponentSizeVerts;

			FVector2D ViewOffset(-ComponentOffset.X, ComponentOffset.Y);
			ViewOffset.X += PixelOffsetX;
			ViewOffset /= (FVector2D(TargetSize) * 0.5f);

			ComponentInfos.Add(FComponentInfo(Component, ViewOffset, PixelOffsetX));
		}

		// center of target area in world
		FVector TargetCenter = LandscapeProxy->GetTransform().TransformPosition(FVector(TargetSizeMinusOne, 0.f)*0.5f);

		// extent of target in world space
		FVector TargetExtent = FVector(TargetSize, 0.0f)*LandscapeProxy->GetActorScale()*0.5f;

		ViewOrigin = TargetCenter;
		ViewRotationMatrix = FInverseRotationMatrix(LandscapeProxy->GetActorRotation());
		ViewRotationMatrix *= FMatrix(FPlane(1, 0, 0, 0),
		                              FPlane(0,-1, 0, 0),
		                              FPlane(0, 0,-1, 0),
		                              FPlane(0, 0, 0, 1));

		const float ZOffset = WORLD_MAX;
		ProjectionMatrix = FReversedZOrthoMatrix(
			TargetExtent.X,
			TargetExtent.Y,
			0.5f / ZOffset,
			ZOffset);

		RenderTargetTexture = NewObject<UTextureRenderTarget2D>();
		check(RenderTargetTexture);
		RenderTargetTexture->ClearColor = FLinearColor::White;
		RenderTargetTexture->TargetGamma = 1.0f;
		RenderTargetTexture->InitCustomFormat(TargetSize.X, TargetSize.Y, PF_B8G8R8A8, false);
		RenderTargetResource = RenderTargetTexture->GameThread_GetRenderTargetResource()->GetTextureRenderTarget2DResource();

		// render
		FLandscapeGrassWeightExporter_RenderThread* Exporter = this;
		ENQUEUE_RENDER_COMMAND(FDrawSceneCommand)(
			[Exporter](FRHICommandListImmediate& RHICmdList)
			{
				Exporter->RenderLandscapeComponentToTexture_RenderThread(RHICmdList);
				FlushPendingDeleteRHIResources_RenderThread();
			});
	}

	TMap<ULandscapeComponent*, TUniquePtr<FLandscapeComponentGrassData>, TInlineSetAllocator<1>>
		FetchResults()
	{
		TArray<FColor> Samples;
		Samples.SetNumUninitialized(TargetSize.X*TargetSize.Y);

		// Copy the contents of the remote texture to system memory
		FReadSurfaceDataFlags ReadSurfaceDataFlags;
		ReadSurfaceDataFlags.SetLinearToGamma(false);
		RenderTargetResource->ReadPixels(Samples, ReadSurfaceDataFlags, FIntRect(0, 0, TargetSize.X, TargetSize.Y));

		TMap<ULandscapeComponent*, TUniquePtr<FLandscapeComponentGrassData>, TInlineSetAllocator<1>> Results;
		Results.Reserve(ComponentInfos.Num());
		for (auto& ComponentInfo : ComponentInfos)
		{
			ULandscapeComponent* Component = ComponentInfo.Component;
			ALandscapeProxy* Proxy = Component->GetLandscapeProxy();

			TUniquePtr<FLandscapeComponentGrassData> NewGrassData = MakeUnique<FLandscapeComponentGrassData>(Component);

			if (FirstHeightMipsPassIndex > 0)
			{
				NewGrassData->HeightData.Empty(FMath::Square(ComponentSizeVerts));
			}
			else
			{
				NewGrassData->HeightData.Empty(0);
			}
			NewGrassData->HeightMipData.Empty(HeightMips.Num());

			TArray<TArray<uint8>*> GrassWeightArrays;
			GrassWeightArrays.Empty(GrassTypes.Num());
			for (auto GrassType : GrassTypes)
			{
				NewGrassData->WeightData.Add(GrassType);
			}

			// need a second loop because the WeightData map will reallocate its arrays as grass types are added
			for (auto GrassType : GrassTypes)
			{
				TArray<uint8>* DataArray = NewGrassData->WeightData.Find(GrassType);
				check(DataArray);
				DataArray->Empty(FMath::Square(ComponentSizeVerts));
				GrassWeightArrays.Add(DataArray);
			}

			// output debug bitmap
#if UE_BUILD_DEBUG
			static bool bOutputGrassBitmap = false;
			if (bOutputGrassBitmap)
			{
				FString TempPath = FPaths::ScreenShotDir();
				TempPath += TEXT("/GrassDebug");
				IFileManager::Get().MakeDirectory(*TempPath, true);
				FFileHelper::CreateBitmap(*(TempPath / "Grass"), TargetSize.X, TargetSize.Y, Samples.GetData(), nullptr, &IFileManager::Get(), nullptr, GrassTypes.Num() >= 2);
			}
#endif

			for (int32 PassIdx = 0; PassIdx < NumPasses; PassIdx++)
			{
				FColor* SampleData = &Samples[ComponentInfo.PixelOffsetX + PassIdx*ComponentSizeVerts];
				if (PassIdx < FirstHeightMipsPassIndex)
				{
					if (PassIdx == 0)
					{
						for (int32 y = 0; y < ComponentSizeVerts; y++)
						{
							for (int32 x = 0; x < ComponentSizeVerts; x++)
							{
								FColor& Sample = SampleData[x + y * TargetSize.X];
								uint16 Height = (((uint16)Sample.R) << 8) + (uint16)(Sample.G);
								NewGrassData->HeightData.Add(Height);
								if (GrassTypes.Num() > 0)
								{
									GrassWeightArrays[0]->Add(Sample.B);
									if (GrassTypes.Num() > 1)
									{
										GrassWeightArrays[1]->Add(Sample.A);
									}
								}
							}
						}
					}
					else
					{
						for (int32 y = 0; y < ComponentSizeVerts; y++)
						{
							for (int32 x = 0; x < ComponentSizeVerts; x++)
							{
								FColor& Sample = SampleData[x + y * TargetSize.X];

								int32 TypeIdx = PassIdx * 4 - 2;
								GrassWeightArrays[TypeIdx++]->Add(Sample.R);
								if (TypeIdx < GrassTypes.Num())
								{
									GrassWeightArrays[TypeIdx++]->Add(Sample.G);
									if (TypeIdx < GrassTypes.Num())
									{
										GrassWeightArrays[TypeIdx++]->Add(Sample.B);
										if (TypeIdx < GrassTypes.Num())
										{
											GrassWeightArrays[TypeIdx++]->Add(Sample.A);
										}
									}
								}
							}
						}
					}
				}
				else // PassIdx >= FirstHeightMipsPassIndex
				{
					const int32 Mip = HeightMips[PassIdx - FirstHeightMipsPassIndex];
					int32 MipSizeVerts = NumSubsections * (SubsectionSizeQuads >> Mip);
					TArray<uint16>& MipHeightData = NewGrassData->HeightMipData.Add(Mip);
					for (int32 y = 0; y < MipSizeVerts; y++)
					{
						for (int32 x = 0; x < MipSizeVerts; x++)
						{
							FColor& Sample = SampleData[x + y * TargetSize.X];
							uint16 Height = (((uint16)Sample.R) << 8) + (uint16)(Sample.G);
							MipHeightData.Add(Height);
						}
					}
				}
			}

			// remove null grass type if we had one (can occur if the node has null entries)
			NewGrassData->WeightData.Remove(nullptr);

			// Remove any grass data that is entirely weight 0
			for (auto Iter(NewGrassData->WeightData.CreateIterator()); Iter; ++Iter)
			{
				if (Iter->Value.IndexOfByPredicate([&](const int8& Weight) { return Weight != 0; }) == INDEX_NONE)
				{
					Iter.RemoveCurrent();
				}
			}

			Results.Add(Component, MoveTemp(NewGrassData));
		}

		return Results;
	}

	void ApplyResults()
	{
		TMap<ULandscapeComponent*, TUniquePtr<FLandscapeComponentGrassData>, TInlineSetAllocator<1>> NewGrassData = FetchResults();

		for (auto&& GrassDataPair : NewGrassData)
		{
			ULandscapeComponent* Component = GrassDataPair.Key;
			FLandscapeComponentGrassData* ComponentGrassData = GrassDataPair.Value.Release();
			ALandscapeProxy* Proxy = Component->GetLandscapeProxy();

			// Assign the new data (thread-safe)
			Component->GrassData = MakeShareable(ComponentGrassData);

			if (Proxy->bBakeMaterialPositionOffsetIntoCollision)
			{
				Component->DestroyCollisionData();
				Component->UpdateCollisionData();
			}
		}
	}

	void AddReferencedObjects(UObject* InThis, FReferenceCollector& Collector)
	{
		if (RenderTargetTexture)
		{
			Collector.AddReferencedObject(RenderTargetTexture);
		}

		if (LandscapeProxy)
		{
			Collector.AddReferencedObject(LandscapeProxy);
		}

		for (auto& Info : ComponentInfos)
		{
			if (Info.Component)
			{
				Collector.AddReferencedObject(Info.Component);
			}
		}

		for (auto GrassType : GrassTypes)
		{
			if (GrassType)
			{
				Collector.AddReferencedObject(GrassType);
			}
		}
	}
};

FLandscapeComponentGrassData::FLandscapeComponentGrassData(ULandscapeComponent* Component)
	: RotationForWPO(Component->GetLandscapeMaterial()->GetMaterial()->WorldPositionOffset.IsConnected() ? Component->GetComponentTransform().GetRotation() : FQuat(0, 0, 0, 0))
{
	UMaterialInterface* Material = Component->GetLandscapeMaterial();
	for (UMaterialInstanceConstant* MIC = Cast<UMaterialInstanceConstant>(Material); MIC; MIC = Cast<UMaterialInstanceConstant>(Material))
	{
		MaterialStateIds.Add(MIC->ParameterStateId);
		Material = MIC->Parent;
	}
	MaterialStateIds.Add(CastChecked<UMaterial>(Material)->StateId);
}

bool ULandscapeComponent::MaterialHasGrass() const
{
	UMaterialInterface* Material = GetLandscapeMaterial();
	TArray<const UMaterialExpressionLandscapeGrassOutput*> GrassExpressions;
	Material->GetMaterial()->GetAllExpressionsOfType<UMaterialExpressionLandscapeGrassOutput>(GrassExpressions);
	if (GrassExpressions.Num() > 0 &&
		GrassExpressions[0]->GrassTypes.Num() > 0)
	{
		return GrassExpressions[0]->GrassTypes.ContainsByPredicate([](FGrassInput& GrassInput) { return (GrassInput.Input.IsConnected() && GrassInput.GrassType); });
	}

	return false;
}

bool ULandscapeComponent::IsGrassMapOutdated() const
{
	if (GrassData->HasData())
	{
		// check material / instances haven't changed
		const auto& MaterialStateIds = GrassData->MaterialStateIds;
		UMaterialInterface* Material = GetLandscapeMaterial();
		int32 TestIndex = 0;
		for (UMaterialInstanceConstant* MIC = Cast<UMaterialInstanceConstant>(Material); MIC; MIC = Cast<UMaterialInstanceConstant>(Material))
		{
			if (!MaterialStateIds.IsValidIndex(TestIndex) || MaterialStateIds[TestIndex] != MIC->ParameterStateId)
			{
				return true;
			}
			Material = MIC->Parent;
			++TestIndex;
		}

		UMaterial* MaterialBase = Cast<UMaterial>(Material);

		// last one should be a UMaterial
		if (TestIndex != MaterialStateIds.Num() - 1 || (MaterialBase != nullptr && MaterialStateIds[TestIndex] != MaterialBase->StateId))
		{
			return true;
		}

		FQuat RotationForWPO = GetLandscapeMaterial()->GetMaterial()->WorldPositionOffset.IsConnected() ? GetComponentTransform().GetRotation() : FQuat(0, 0, 0, 0);
		if (GrassData->RotationForWPO != RotationForWPO)
		{
			return true;
		}
	}
	return false;
}

bool ULandscapeComponent::CanRenderGrassMap() const
{
	// Check we can render
	UWorld* ComponentWorld = GetWorld();
	if (!GIsEditor || GUsingNullRHI || !ComponentWorld || ComponentWorld->IsGameWorld() || ComponentWorld->FeatureLevel < ERHIFeatureLevel::SM4 || !SceneProxy)
	{
		return false;
	}

	UMaterialInstance* MaterialInstance = GetMaterialInstanceCount(false) > 0 ? GetMaterialInstance(0) : nullptr;
	FMaterialResource* MaterialResource = MaterialInstance != nullptr ? MaterialInstance->GetMaterialResource(ComponentWorld->FeatureLevel) : nullptr;

	// Check we can render the material
	if (MaterialResource == nullptr || !MaterialResource->HasValidGameThreadShaderMap())
	{
		return false;
	}

	return true;
}

static bool IsTextureStreamedForGrassMapRender(UTexture2D* InTexture)
{
	if (!InTexture || InTexture->GetNumResidentMips() != InTexture->GetNumMips()
		|| !InTexture->Resource || ((FTexture2DResource*)InTexture->Resource)->GetCurrentFirstMip() > 0)
	{
		return false;
	}
	return true;
}

bool ULandscapeComponent::AreTexturesStreamedForGrassMapRender() const
{
	// Check for valid heightmap that is fully streamed in
	if (!IsTextureStreamedForGrassMapRender(HeightmapTexture))
	{
		return false;
	}
	
	// Check for valid weightmaps that is fully streamed in
	for (auto WeightmapTexture : WeightmapTextures)
	{
		if (!IsTextureStreamedForGrassMapRender(WeightmapTexture))
		{
			return false;
		}
	}

	return true;
}

void ULandscapeComponent::RenderGrassMap()
{
	UMaterialInterface* Material = GetLandscapeMaterial();
	if (ensure(CanRenderGrassMap()))
	{
		TArray<ULandscapeGrassType*> GrassTypes;

		TArray<const UMaterialExpressionLandscapeGrassOutput*> GrassExpressions;
		Material->GetMaterial()->GetAllExpressionsOfType<UMaterialExpressionLandscapeGrassOutput>(GrassExpressions);
		if (GrassExpressions.Num() > 0)
		{
			GrassTypes.Empty(GrassExpressions[0]->GrassTypes.Num());
			for (auto& GrassTypeInput : GrassExpressions[0]->GrassTypes)
			{
				GrassTypes.Add(GrassTypeInput.GrassType);
			}
		}

		const bool bBakeMaterialPositionOffsetIntoCollision = (GetLandscapeProxy() && GetLandscapeProxy()->bBakeMaterialPositionOffsetIntoCollision);

		TArray<int32> HeightMips;
		if (bBakeMaterialPositionOffsetIntoCollision)
		{
			if (CollisionMipLevel > 0)
			{
				HeightMips.Add(CollisionMipLevel);
			}
			if (SimpleCollisionMipLevel > CollisionMipLevel)
			{
				HeightMips.Add(SimpleCollisionMipLevel);
			}
		}

		if (GrassTypes.Num() > 0 || bBakeMaterialPositionOffsetIntoCollision)
		{
			TArray<ULandscapeComponent*> LandscapeComponents;
			LandscapeComponents.Add(this);

			FLandscapeGrassWeightExporter Exporter(GetLandscapeProxy(), MoveTemp(LandscapeComponents), MoveTemp(GrassTypes), true, MoveTemp(HeightMips));
			Exporter.ApplyResults();
		}
	}
}

TArray<uint16> ULandscapeComponent::RenderWPOHeightmap(int32 LOD)
{
	TArray<uint16> Results;

	if (!CanRenderGrassMap())
	{
		GetMaterialInstance(0)->GetMaterialResource(GetWorld()->FeatureLevel)->FinishCompilation();
	}

	TArray<ULandscapeGrassType*> GrassTypes;
	TArray<ULandscapeComponent*> LandscapeComponents;
	LandscapeComponents.Add(this);

	if (LOD == 0)
	{
		FLandscapeGrassWeightExporter Exporter(GetLandscapeProxy(), MoveTemp(LandscapeComponents), MoveTemp(GrassTypes), true, {});
		TMap<ULandscapeComponent*, TUniquePtr<FLandscapeComponentGrassData>, TInlineSetAllocator<1>> TempGrassData;
		TempGrassData = Exporter.FetchResults();
		Results = MoveTemp(TempGrassData[this]->HeightData);
	}
	else
	{
		TArray<int32> HeightMips;
		HeightMips.Add(LOD);
		FLandscapeGrassWeightExporter Exporter(GetLandscapeProxy(), MoveTemp(LandscapeComponents), MoveTemp(GrassTypes), false, MoveTemp(HeightMips));
		TMap<ULandscapeComponent*, TUniquePtr<FLandscapeComponentGrassData>, TInlineSetAllocator<1>> TempGrassData;
		TempGrassData = Exporter.FetchResults();
		Results = MoveTemp(TempGrassData[this]->HeightMipData[LOD]);
	}

	return Results;
}

void ULandscapeComponent::RemoveGrassMap()
{
	GrassData = MakeShareable(new FLandscapeComponentGrassData());
}

void ALandscapeProxy::RenderGrassMaps(const TArray<ULandscapeComponent*>& InLandscapeComponents, const TArray<ULandscapeGrassType*>& GrassTypes)
{
	TArray<int32> HeightMips;
	if (CollisionMipLevel > 0)
	{
		HeightMips.Add(CollisionMipLevel);
	}
	if (SimpleCollisionMipLevel > CollisionMipLevel)
	{
		HeightMips.Add(SimpleCollisionMipLevel);
	}

	FLandscapeGrassWeightExporter Exporter(this, InLandscapeComponents, GrassTypes, true, MoveTemp(HeightMips));
	Exporter.ApplyResults();
}

#endif //WITH_EDITOR

// the purpose of this class is to copy the lightmap from the terrain, and set the CoordinateScale and CoordinateBias to zero.
// we re-use the same texture references, so the memory cost is relatively minimal.
class FLandscapeGrassLightMap : public FLightMap2D
{
public:
	FLandscapeGrassLightMap(const FLightMap2D& InLightMap)
		: FLightMap2D(InLightMap)
	{
		CoordinateScale = FVector2D::ZeroVector;
		CoordinateBias = FVector2D::ZeroVector;
	}
};

// the purpose of this class is to copy the shadowmap from the terrain, and set the CoordinateScale and CoordinateBias to zero.
// we re-use the same texture references, so the memory cost is relatively minimal.
class FLandscapeGrassShadowMap : public FShadowMap2D
{
public:
	FLandscapeGrassShadowMap(const FShadowMap2D& InShadowMap)
		: FShadowMap2D(InShadowMap)
	{
		CoordinateScale = FVector2D::ZeroVector;
		CoordinateBias = FVector2D::ZeroVector;
	}
};

//
// UMaterialExpressionLandscapeGrassOutput
//
FName UMaterialExpressionLandscapeGrassOutput::PinDefaultName = TEXT("Input");

UMaterialExpressionLandscapeGrassOutput::UMaterialExpressionLandscapeGrassOutput(const FObjectInitializer& ObjectInitializer)
: Super(ObjectInitializer)
{
	// Structure to hold one-time initialization
	struct FConstructorStatics
	{
		FText STRING_Landscape;
		FName NAME_Grass;
		FConstructorStatics()
			: STRING_Landscape(LOCTEXT("Landscape", "Landscape"))
			, NAME_Grass("Grass")
		{
		}
	};
	static FConstructorStatics ConstructorStatics;

#if WITH_EDITORONLY_DATA
	MenuCategories.Add(ConstructorStatics.STRING_Landscape);

	// No outputs
	Outputs.Reset();
#endif

	// Default input
	new(GrassTypes)FGrassInput(ConstructorStatics.NAME_Grass);
}

#if WITH_EDITOR
int32 UMaterialExpressionLandscapeGrassOutput::Compile(class FMaterialCompiler* Compiler, int32 OutputIndex)
{
	if (GrassTypes.IsValidIndex(OutputIndex))
	{
		if (GrassTypes[OutputIndex].Input.Expression)
		{
			return Compiler->CustomOutput(this, OutputIndex, GrassTypes[OutputIndex].Input.Compile(Compiler));
		}
		else
		{
			return CompilerError(Compiler, TEXT("Input missing"));
		}
	}

	return INDEX_NONE;
}

void UMaterialExpressionLandscapeGrassOutput::GetCaption(TArray<FString>& OutCaptions) const
{
	OutCaptions.Add(TEXT("Grass"));
}

const TArray<FExpressionInput*> UMaterialExpressionLandscapeGrassOutput::GetInputs()
{
	TArray<FExpressionInput*> OutInputs;
	for (auto& GrassType : GrassTypes)
	{
		OutInputs.Add(&GrassType.Input);
	}
	return OutInputs;
}

FExpressionInput* UMaterialExpressionLandscapeGrassOutput::GetInput(int32 InputIndex)
{
	return &GrassTypes[InputIndex].Input;
}

FName UMaterialExpressionLandscapeGrassOutput::GetInputName(int32 InputIndex) const
{
	return GrassTypes[InputIndex].Name;
}
#endif // WITH_EDITOR

bool UMaterialExpressionLandscapeGrassOutput::NeedsLoadForClient() const
{
	return true;
}

#if WITH_EDITOR
void UMaterialExpressionLandscapeGrassOutput::PostEditChangeProperty(FPropertyChangedEvent& PropertyChangedEvent)
{
	Super::PostEditChangeProperty(PropertyChangedEvent);

	if (PropertyChangedEvent.MemberProperty)
	{
		const FName PropertyName = PropertyChangedEvent.MemberProperty->GetFName();
		if (PropertyName == GET_MEMBER_NAME_CHECKED(UMaterialExpressionLandscapeGrassOutput, GrassTypes))
		{
			for (FGrassInput& Input : GrassTypes)
			{
				ValidateInputName(Input);
			}

			if (GraphNode)
			{
				GraphNode->ReconstructNode();
			}
		}
	}
}

void UMaterialExpressionLandscapeGrassOutput::ValidateInputName(FGrassInput& InInput) const
{
	if (Material != nullptr)
	{
		int32 NameIndex = 1;
		bool bFoundValidName = false;

		// Parameters cannot be named Name_None, use the default name instead
		FName PotentialName = InInput.Name == NAME_None ? UMaterialExpressionLandscapeGrassOutput::PinDefaultName : InInput.Name;

		// Find an available unique name
		while (!bFoundValidName)
		{
			if (NameIndex != 1)
			{
				PotentialName.SetNumber(NameIndex);
			}

			bFoundValidName = true;

			// Make sure the name is unique among others pins of this node
			for (const FGrassInput& OtherInput : GrassTypes)
			{
				if (&OtherInput != &InInput)
				{
					if (OtherInput.Name == PotentialName)
					{
						bFoundValidName = false;
						break;
					}
				}
			}

			++NameIndex;
		}

		InInput.Name = PotentialName;
	}
}
#endif

//
// ULandscapeGrassType
//

ULandscapeGrassType::ULandscapeGrassType(const FObjectInitializer& ObjectInitializer)
: Super(ObjectInitializer)
{
	GrassDensity_DEPRECATED = 400;
	StartCullDistance_DEPRECATED = 10000.0f;
	EndCullDistance_DEPRECATED = 10000.0f;
	PlacementJitter_DEPRECATED = 1.0f;
	RandomRotation_DEPRECATED = true;
	AlignToSurface_DEPRECATED = true;
	bEnableDensityScaling = true;
}

void ULandscapeGrassType::PostLoad()
{
	Super::PostLoad();
	if (GrassMesh_DEPRECATED && !GrassVarieties.Num())
	{
		FGrassVariety Grass;
		Grass.GrassMesh = GrassMesh_DEPRECATED;
		Grass.GrassDensity = GrassDensity_DEPRECATED;
		Grass.StartCullDistance = StartCullDistance_DEPRECATED;
		Grass.EndCullDistance = EndCullDistance_DEPRECATED;
		Grass.PlacementJitter = PlacementJitter_DEPRECATED;
		Grass.RandomRotation = RandomRotation_DEPRECATED;
		Grass.AlignToSurface = AlignToSurface_DEPRECATED;

		GrassVarieties.Add(Grass);
		GrassMesh_DEPRECATED = nullptr;
	}
}


#if WITH_EDITOR
void ULandscapeGrassType::PostEditChangeProperty(FPropertyChangedEvent& PropertyChangedEvent)
{
	Super::PostEditChangeProperty(PropertyChangedEvent);

	if (GIsEditor)
	{
		for (TObjectIterator<ALandscapeProxy> It; It; ++It)
		{
			ALandscapeProxy* Proxy = *It;
			if (Proxy->GetWorld() && !Proxy->GetWorld()->IsPlayInEditor())
			{
				const UMaterialInterface* MaterialInterface = Proxy->LandscapeMaterial;
				if (MaterialInterface)
				{
					TArray<const UMaterialExpressionLandscapeGrassOutput*> GrassExpressions;
					MaterialInterface->GetMaterial()->GetAllExpressionsOfType<UMaterialExpressionLandscapeGrassOutput>(GrassExpressions);

					// Should only be one grass type node
					if (GrassExpressions.Num() > 0)
					{
						for (auto& Output : GrassExpressions[0]->GrassTypes)
						{
							if (Output.GrassType == this)
							{
								Proxy->FlushGrassComponents();
								break;
							}
						}
					}
				}
			}
		}
	}
}
#endif

//
// FLandscapeComponentGrassData
//
SIZE_T FLandscapeComponentGrassData::GetAllocatedSize() const
{
	SIZE_T WeightSize = 0; 
	for (auto It = WeightData.CreateConstIterator(); It; ++It)
	{
		WeightSize += It.Value().GetAllocatedSize();
	}
	return sizeof(*this)
		+ HeightData.GetAllocatedSize()
		+ WeightData.GetAllocatedSize() + WeightSize;
}

FArchive& operator<<(FArchive& Ar, FLandscapeComponentGrassData& Data)
{
	Ar.UsingCustomVersion(FLandscapeCustomVersion::GUID);

#if WITH_EDITORONLY_DATA
	if (!Ar.IsFilterEditorOnly())
	{
		if (Ar.CustomVer(FLandscapeCustomVersion::GUID) >= FLandscapeCustomVersion::GrassMaterialInstanceFix)
		{
			Ar << Data.MaterialStateIds;
		}
		else
		{
			Data.MaterialStateIds.Empty(1);
			if (Ar.UE4Ver() >= VER_UE4_SERIALIZE_LANDSCAPE_GRASS_DATA_MATERIAL_GUID)
			{
				FGuid MaterialStateId;
				Ar << MaterialStateId;
				Data.MaterialStateIds.Add(MaterialStateId);
			}
		}

		if (Ar.CustomVer(FLandscapeCustomVersion::GUID) >= FLandscapeCustomVersion::GrassMaterialWPO)
		{
			Ar << Data.RotationForWPO;
		}
	}
#endif

	Data.HeightData.BulkSerialize(Ar);

#if WITH_EDITORONLY_DATA
	if (!Ar.IsFilterEditorOnly())
	{
		if (Ar.CustomVer(FLandscapeCustomVersion::GUID) >= FLandscapeCustomVersion::CollisionMaterialWPO)
		{
			if (Ar.CustomVer(FLandscapeCustomVersion::GUID) >= FLandscapeCustomVersion::LightmassMaterialWPO)
			{
				// todo - BulkSerialize each mip?
				Ar << Data.HeightMipData;
			}
			else
			{
				checkSlow(Ar.IsLoading());

				TArray<uint16> CollisionHeightData;
				CollisionHeightData.BulkSerialize(Ar);
				if (CollisionHeightData.Num())
				{
					const int32 ComponentSizeQuads = FMath::Sqrt(Data.HeightData.Num()) - 1;
					const int32 CollisionSizeQuads = FMath::Sqrt(CollisionHeightData.Num()) - 1;
					const int32 CollisionMip = FMath::FloorLog2(ComponentSizeQuads / CollisionSizeQuads);
					Data.HeightMipData.Add(CollisionMip, MoveTemp(CollisionHeightData));
				}

				TArray<uint16> SimpleCollisionHeightData;
				SimpleCollisionHeightData.BulkSerialize(Ar);
				if (SimpleCollisionHeightData.Num())
				{
					const int32 ComponentSizeQuads = FMath::Sqrt(Data.HeightData.Num()) - 1;
					const int32 SimpleCollisionSizeQuads = FMath::Sqrt(SimpleCollisionHeightData.Num()) - 1;
					const int32 SimpleCollisionMip = FMath::FloorLog2(ComponentSizeQuads / SimpleCollisionSizeQuads);
					Data.HeightMipData.Add(SimpleCollisionMip, MoveTemp(SimpleCollisionHeightData));
				}
			}
		}
	}
#endif

	// Each weight data array, being 1 byte will be serialized in bulk.
	Ar << Data.WeightData;

	return Ar;
}

void FLandscapeComponentGrassData::ConditionalDiscardDataOnLoad()
{
	if (!GIsEditor && CVarGrassDiscardDataOnLoad.GetValueOnAnyThread())
	{
		// Remove data for grass types which have scalability enabled
		for (auto GrassTypeIt = WeightData.CreateIterator(); GrassTypeIt; ++GrassTypeIt)
		{
			if (!GrassTypeIt.Key() || GrassTypeIt.Key()->bEnableDensityScaling)
			{
				GrassTypeIt.RemoveCurrent();
			}
		}

		// If all grass types have been removed, discard the height data too.
		if (WeightData.Num() == 0)
		{
			HeightData.Empty();
			*this = FLandscapeComponentGrassData();
		}
	}
}

//
// ALandscapeProxy grass-related functions
//

int32 ALandscapeProxy::GetGrassUpdateInterval() const
{
#if WITH_EDITOR
	// When editing landscape, force update interval to be every frame
	if (GLandscapeEditModeActive)
	{
		return 1;
	}
#endif
	return GGrassUpdateInterval;
}

void ALandscapeProxy::TickGrass()
{
	const int32 UpdateInterval = GetGrassUpdateInterval();
	if (UpdateInterval > 1)
	{
		if ((GFrameNumber + FrameOffsetForTickInterval) % uint32(UpdateInterval))
		{
			return;
		}
	}

	if (ALandscape* Landscape = GetLandscapeActor())
	{
		if (!Landscape->IsUpToDate() 
#if WITH_EDITORONLY_DATA
			|| !Landscape->bGrassUpdateEnabled
#endif
			)
		{
			return;
		}
	}

	// Update foliage
	static TArray<FVector> OldCameras;
	if (CVarUseStreamingManagerForCameras.GetValueOnGameThread() == 0)
	{
		UWorld* World = GetWorld();
		if (!World)
		{
			return;
		}

		if (!OldCameras.Num() && !World->ViewLocationsRenderedLastFrame.Num())
		{
			// no cameras, no grass update
			return;
		}

		// there is a bug here, which often leaves us with no cameras in the editor
		const TArray<FVector>& Cameras = World->ViewLocationsRenderedLastFrame.Num() ? World->ViewLocationsRenderedLastFrame : OldCameras;

		if (&Cameras != &OldCameras)
		{
			check(IsInGameThread());
			OldCameras = Cameras;
		}
		UpdateGrass(Cameras);
	}
	else
	{
		int32 Num = IStreamingManager::Get().GetNumViews();
		if (!Num)
		{
			// no cameras, no grass update
			return;
		}
		OldCameras.Reset(Num);
		for (int32 Index = 0; Index < Num; Index++)
		{
			auto& ViewInfo = IStreamingManager::Get().GetViewInformation(Index);
			OldCameras.Add(ViewInfo.ViewOrigin);
		}
		UpdateGrass(OldCameras);
	}
}

struct FGrassBuilderBase
{
	bool bHaveValidData;
	float GrassDensity;
	FVector DrawScale;
	FVector DrawLoc;
	FMatrix LandscapeToWorld;

	FIntPoint SectionBase;
	FIntPoint LandscapeSectionOffset;
	int32 ComponentSizeQuads;
	FVector Origin;
	FVector Extent;
	FVector ComponentOrigin;

	int32 SqrtMaxInstances;

	FGrassBuilderBase(ALandscapeProxy* Landscape, ULandscapeComponent* Component, const FGrassVariety& GrassVariety, ERHIFeatureLevel::Type FeatureLevel, int32 SqrtSubsections = 1, int32 SubX = 0, int32 SubY = 0, bool bEnableDensityScaling = true)
	{
		bHaveValidData = true;

		const float DensityScale = bEnableDensityScaling ? CVarGrassDensityScale.GetValueOnAnyThread() : 1.0f;
		GrassDensity = GrassVariety.GrassDensity.GetValueForFeatureLevel(FeatureLevel) * DensityScale;

		DrawScale = Landscape->GetRootComponent()->RelativeScale3D;
		DrawLoc = Landscape->GetActorLocation();
		LandscapeSectionOffset = Landscape->LandscapeSectionOffset;

		SectionBase = Component->GetSectionBase();
		ComponentSizeQuads = Component->ComponentSizeQuads;

		Origin = FVector(DrawScale.X * float(SectionBase.X), DrawScale.Y * float(SectionBase.Y), 0.0f);
		Extent = FVector(DrawScale.X * float(SectionBase.X + ComponentSizeQuads), DrawScale.Y * float(SectionBase.Y + ComponentSizeQuads), 0.0f) - Origin;

		ComponentOrigin = Origin - FVector(DrawScale.X * LandscapeSectionOffset.X, DrawScale.Y * LandscapeSectionOffset.Y, 0.0f);

		SqrtMaxInstances = FMath::CeilToInt(FMath::Sqrt(FMath::Abs(Extent.X * Extent.Y * GrassDensity / 1000.0f / 1000.0f)));

		if (SqrtMaxInstances == 0)
		{
			bHaveValidData = false;
		}
		const FRotator DrawRot = Landscape->GetActorRotation();
		LandscapeToWorld = Landscape->GetRootComponent()->GetComponentTransform().ToMatrixNoScale();

		if (bHaveValidData && SqrtSubsections != 1)
		{
			check(SqrtMaxInstances > 2 * SqrtSubsections);
			SqrtMaxInstances /= SqrtSubsections;
			check(SqrtMaxInstances > 0);

			Extent /= float(SqrtSubsections);
			Origin += Extent * FVector(float(SubX), float(SubY), 0.0f);
		}
	}
};

// FLandscapeComponentGrassAccess - accessor wrapper for data for one GrassType from one Component
struct FLandscapeComponentGrassAccess
{
	FLandscapeComponentGrassAccess(const ULandscapeComponent* InComponent, const ULandscapeGrassType* GrassType)
	: GrassData(InComponent->GrassData)
	, HeightData(InComponent->GrassData->HeightData)
	, WeightData(InComponent->GrassData->WeightData.Find(GrassType))
	, Stride(InComponent->ComponentSizeQuads + 1)
	{}

	bool IsValid()
	{
		return WeightData && WeightData->Num() == FMath::Square(Stride) && HeightData.Num() == FMath::Square(Stride);
	}

	FORCEINLINE float GetHeight(int32 IdxX, int32 IdxY)
	{
		return LandscapeDataAccess::GetLocalHeight(HeightData[IdxX + Stride*IdxY]);
	}
	FORCEINLINE float GetWeight(int32 IdxX, int32 IdxY)
	{
		return ((float)(*WeightData)[IdxX + Stride*IdxY]) / 255.f;
	}

	FORCEINLINE int32 GetStride()
	{
		return Stride;
	}

private:
	TSharedRef<FLandscapeComponentGrassData, ESPMode::ThreadSafe> GrassData;
	TArray<uint16>& HeightData;
	TArray<uint8>* WeightData;
	int32 Stride;
};

template<uint32 Base>
static FORCEINLINE float Halton(uint32 Index)
{
	float Result = 0.0f;
	float InvBase = 1.0f / Base;
	float Fraction = InvBase;
	while( Index > 0 )
	{
		Result += ( Index % Base ) * Fraction;
		Index /= Base;
		Fraction *= InvBase;
	}
	return Result;
}

struct FAsyncGrassBuilder : public FGrassBuilderBase
{
	FLandscapeComponentGrassAccess GrassData;
	EGrassScaling Scaling;
	FFloatInterval ScaleX;
	FFloatInterval ScaleY;
	FFloatInterval ScaleZ;
	bool RandomRotation;
	bool RandomScale;
	bool AlignToSurface;
	float PlacementJitter;
	FRandomStream RandomStream;
	FMatrix XForm;
	FBox MeshBox;
	int32 DesiredInstancesPerLeaf;

	double BuildTime;
	int32 TotalInstances;
	uint32 HaltonBaseIndex;

	bool UseLandscapeLightmap;
	FVector2D LightmapBaseBias;
	FVector2D LightmapBaseScale;
	FVector2D ShadowmapBaseBias;
	FVector2D ShadowmapBaseScale;
	FVector2D LightMapComponentBias;
	FVector2D LightMapComponentScale;
	bool RequireCPUAccess;

	TArray<FBox> ExcludedBoxes;

	// output
	FStaticMeshInstanceData InstanceBuffer;
	TArray<FClusterNode> ClusterTree;
	int32 OutOcclusionLayerNum;

	FAsyncGrassBuilder(ALandscapeProxy* Landscape, ULandscapeComponent* Component, const ULandscapeGrassType* GrassType, const FGrassVariety& GrassVariety, ERHIFeatureLevel::Type FeatureLevel, UHierarchicalInstancedStaticMeshComponent* HierarchicalInstancedStaticMeshComponent, int32 SqrtSubsections, int32 SubX, int32 SubY, uint32 InHaltonBaseIndex, TArray<FBox>& InExcludedBoxes)
		: FGrassBuilderBase(Landscape, Component, GrassVariety, FeatureLevel, SqrtSubsections, SubX, SubY, GrassType->bEnableDensityScaling)
		, GrassData(Component, GrassType)
		, Scaling(GrassVariety.Scaling)
		, ScaleX(GrassVariety.ScaleX)
		, ScaleY(GrassVariety.ScaleY)
		, ScaleZ(GrassVariety.ScaleZ)
		, RandomRotation(GrassVariety.RandomRotation)
		, RandomScale(GrassVariety.ScaleX.Size() > 0 || GrassVariety.ScaleY.Size() > 0 || GrassVariety.ScaleZ.Size() > 0)
		, AlignToSurface(GrassVariety.AlignToSurface)
		, PlacementJitter(GrassVariety.PlacementJitter)
		, RandomStream(HierarchicalInstancedStaticMeshComponent->InstancingRandomSeed)
		, XForm(LandscapeToWorld * HierarchicalInstancedStaticMeshComponent->GetComponentTransform().ToMatrixWithScale().Inverse())
		, MeshBox(GrassVariety.GrassMesh->GetBounds().GetBox())
		, DesiredInstancesPerLeaf(HierarchicalInstancedStaticMeshComponent->DesiredInstancesPerLeaf())

		, BuildTime(0)
		, TotalInstances(0)
		, HaltonBaseIndex(InHaltonBaseIndex)

		, UseLandscapeLightmap(GrassVariety.bUseLandscapeLightmap)
		, LightmapBaseBias(FVector2D::ZeroVector)
		, LightmapBaseScale(FVector2D::UnitVector)
		, ShadowmapBaseBias(FVector2D::ZeroVector)
		, ShadowmapBaseScale(FVector2D::UnitVector)
		, LightMapComponentBias(FVector2D::ZeroVector)
		, LightMapComponentScale(FVector2D::UnitVector)
		, RequireCPUAccess(GrassVariety.bKeepInstanceBufferCPUCopy)

		// output
		, InstanceBuffer(/*bSupportsVertexHalfFloat*/ GVertexElementTypeSupport.IsSupported(VET_Half2))
		, ClusterTree()
		, OutOcclusionLayerNum(0)
	{
		if (InExcludedBoxes.Num())
		{
			FMatrix BoxXForm = HierarchicalInstancedStaticMeshComponent->GetComponentToWorld().ToMatrixWithScale().Inverse() * XForm.Inverse();
			for (const FBox& Box : InExcludedBoxes)
			{
				ExcludedBoxes.Add(Box.TransformBy(BoxXForm));
			}
		}

		bHaveValidData = bHaveValidData && GrassData.IsValid();

		InstanceBuffer.SetAllowCPUAccess(RequireCPUAccess);

		check(DesiredInstancesPerLeaf > 0);

		if (UseLandscapeLightmap)
		{
			InitLandscapeLightmap(Component);
		}
	}

	void InitLandscapeLightmap(ULandscapeComponent* Component)
	{
		const int32 SubsectionSizeQuads = Component->SubsectionSizeQuads;
		const int32 NumSubsections = Component->NumSubsections;
		const int32 LandscapeComponentSizeQuads = Component->ComponentSizeQuads;
	
		const int32 StaticLightingLOD = Component->GetLandscapeProxy()->StaticLightingLOD;
		const int32 ComponentSizeVerts = LandscapeComponentSizeQuads + 1;
		const float LightMapRes = Component->StaticLightingResolution > 0.0f ? Component->StaticLightingResolution : Component->GetLandscapeProxy()->StaticLightingResolution;
		const int32 LightingLOD = Component->GetLandscapeProxy()->StaticLightingLOD;

		// Calculate mapping from landscape to lightmap space for mapping landscape grass to the landscape lightmap
		// Copied from the calculation of FLandscapeUniformShaderParameters::LandscapeLightmapScaleBias in FLandscapeComponentSceneProxy::OnTransformChanged()
		int32 PatchExpandCountX = 0;
		int32 PatchExpandCountY = 0;
		int32 DesiredSize = 1;
		const float LightMapRatio = ::GetTerrainExpandPatchCount(LightMapRes, PatchExpandCountX, PatchExpandCountY, LandscapeComponentSizeQuads, (NumSubsections * (SubsectionSizeQuads + 1)), DesiredSize, LightingLOD);
		const float LightmapLODScaleX = LightMapRatio / ((ComponentSizeVerts >> StaticLightingLOD) + 2 * PatchExpandCountX);
		const float LightmapLODScaleY = LightMapRatio / ((ComponentSizeVerts >> StaticLightingLOD) + 2 * PatchExpandCountY);
		const float LightmapBiasX = PatchExpandCountX * LightmapLODScaleX;
		const float LightmapBiasY = PatchExpandCountY * LightmapLODScaleY;
		const float LightmapScaleX = LightmapLODScaleX * (float)((ComponentSizeVerts >> StaticLightingLOD) - 1) / LandscapeComponentSizeQuads;
		const float LightmapScaleY = LightmapLODScaleY * (float)((ComponentSizeVerts >> StaticLightingLOD) - 1) / LandscapeComponentSizeQuads;

		LightMapComponentScale = FVector2D(LightmapScaleX, LightmapScaleY) / FVector2D(DrawScale);
		LightMapComponentBias = FVector2D(LightmapBiasX, LightmapBiasY);

		const FMeshMapBuildData* MeshMapBuildData = Component->GetMeshMapBuildData();

		if (MeshMapBuildData != nullptr)
		{
			if (MeshMapBuildData->LightMap.IsValid())
			{
				LightmapBaseBias = MeshMapBuildData->LightMap->GetLightMap2D()->GetCoordinateBias();
				LightmapBaseScale = MeshMapBuildData->LightMap->GetLightMap2D()->GetCoordinateScale();
			}

			if (MeshMapBuildData->ShadowMap.IsValid())
			{
				ShadowmapBaseBias = MeshMapBuildData->ShadowMap->GetShadowMap2D()->GetCoordinateBias();
				ShadowmapBaseScale = MeshMapBuildData->ShadowMap->GetShadowMap2D()->GetCoordinateScale();
			}
		}
	}

	void SetInstance(int32 InstanceIndex, const FMatrix& InXForm, float RandomFraction)
	{
		if (UseLandscapeLightmap)
		{
			float InstanceX = InXForm.M[3][0];
			float InstanceY = InXForm.M[3][1];

			FVector2D NormalizedGrassCoordinate;
			NormalizedGrassCoordinate.X = (InstanceX - ComponentOrigin.X) * LightMapComponentScale.X + LightMapComponentBias.X;
			NormalizedGrassCoordinate.Y = (InstanceY - ComponentOrigin.Y) * LightMapComponentScale.Y + LightMapComponentBias.Y;

			FVector2D LightMapCoordinate = NormalizedGrassCoordinate * LightmapBaseScale + LightmapBaseBias;
			FVector2D ShadowMapCoordinate = NormalizedGrassCoordinate * ShadowmapBaseScale + ShadowmapBaseBias;

			InstanceBuffer.SetInstance(InstanceIndex, InXForm, RandomStream.GetFraction(), LightMapCoordinate, ShadowMapCoordinate);
		}
		else
		{
			InstanceBuffer.SetInstance(InstanceIndex, InXForm, RandomStream.GetFraction());
		}
	}

	FVector GetRandomScale() const
	{
		FVector Result(1.0f);

		switch (Scaling)
		{
		case EGrassScaling::Uniform:
			Result.X = ScaleX.Interpolate(RandomStream.GetFraction());
			Result.Y = Result.X;
			Result.Z = Result.X;
			break;
		case EGrassScaling::Free:
			Result.X = ScaleX.Interpolate(RandomStream.GetFraction());
			Result.Y = ScaleY.Interpolate(RandomStream.GetFraction());
			Result.Z = ScaleZ.Interpolate(RandomStream.GetFraction());
			break;
		case EGrassScaling::LockXY:
			Result.X = ScaleX.Interpolate(RandomStream.GetFraction());
			Result.Y = Result.X;
			Result.Z = ScaleZ.Interpolate(RandomStream.GetFraction());
			break;
		default:
			check(0);
		}

		return Result;
	}

	bool IsExcluded(const FVector& LocationWithHeight)
	{
		for (const FBox& Box : ExcludedBoxes)
		{
			if (Box.IsInside(LocationWithHeight))
			{
				return true;
			}
		}
		return false;
	}

	void Build()
	{
		SCOPE_CYCLE_COUNTER(STAT_FoliageGrassAsyncBuildTime);
		check(bHaveValidData);
		double StartTime = FPlatformTime::Seconds();

		float Div = 1.0f / float(SqrtMaxInstances);
		TArray<FMatrix> InstanceTransforms;
		if (HaltonBaseIndex)
		{
			if (Extent.X < 0)
			{
				Origin.X += Extent.X;
				Extent.X *= -1.0f;
			}
			if (Extent.Y < 0)
			{
				Origin.Y += Extent.Y;
				Extent.Y *= -1.0f;
			}
			int32 MaxNum = SqrtMaxInstances * SqrtMaxInstances;
			InstanceTransforms.Reserve(MaxNum);
			FVector DivExtent(Extent * Div);
			for (int32 InstanceIndex = 0; InstanceIndex < MaxNum; InstanceIndex++)
			{
				float HaltonX = Halton<2>(InstanceIndex + HaltonBaseIndex);
				float HaltonY = Halton<3>(InstanceIndex + HaltonBaseIndex);
				FVector Location(Origin.X + HaltonX * Extent.X, Origin.Y + HaltonY * Extent.Y, 0.0f);
				FVector LocationWithHeight;
				float Weight = GetLayerWeightAtLocationLocal(Location, &LocationWithHeight);
				bool bKeep = Weight > 0.0f && Weight >= RandomStream.GetFraction() && !IsExcluded(LocationWithHeight);
				if (bKeep)
				{
					const FVector Scale = RandomScale ? GetRandomScale() : FVector(1);
					const float Rot = RandomRotation ? RandomStream.GetFraction() * 360.0f : 0.0f;
					const FMatrix BaseXForm = FScaleRotationTranslationMatrix(Scale, FRotator(0.0f, Rot, 0.0f), FVector::ZeroVector);
					FMatrix OutXForm;
					if (AlignToSurface)
					{
						FVector LocationWithHeightDX;
						FVector LocationDX(Location);
						LocationDX.X = FMath::Clamp<float>(LocationDX.X + (HaltonX < 0.5f ? DivExtent.X : -DivExtent.X), Origin.X, Origin.X + Extent.X);
						GetLayerWeightAtLocationLocal(LocationDX, &LocationWithHeightDX, false);

						FVector LocationWithHeightDY;
						FVector LocationDY(Location);
						LocationDY.Y = FMath::Clamp<float>(LocationDX.Y + (HaltonY < 0.5f ? DivExtent.Y : -DivExtent.Y), Origin.Y, Origin.Y + Extent.Y);
						GetLayerWeightAtLocationLocal(LocationDY, &LocationWithHeightDY, false);

						if (LocationWithHeight != LocationWithHeightDX && LocationWithHeight != LocationWithHeightDY)
						{
							FVector NewZ = ((LocationWithHeight - LocationWithHeightDX) ^ (LocationWithHeight - LocationWithHeightDY)).GetSafeNormal();
							NewZ *= FMath::Sign(NewZ.Z);

							const FVector NewX = (FVector(0, -1, 0) ^ NewZ).GetSafeNormal();
							const FVector NewY = NewZ ^ NewX;

							FMatrix Align = FMatrix(NewX, NewY, NewZ, FVector::ZeroVector);
							OutXForm = (BaseXForm * Align).ConcatTranslation(LocationWithHeight) * XForm;
						}
						else
						{
							OutXForm = BaseXForm.ConcatTranslation(LocationWithHeight) * XForm;
						}
					}
					else
					{
						OutXForm = BaseXForm.ConcatTranslation(LocationWithHeight) * XForm;
					}
					InstanceTransforms.Add(OutXForm);
				}
			}
			if (InstanceTransforms.Num())
			{
				TotalInstances += InstanceTransforms.Num();
				InstanceBuffer.AllocateInstances(InstanceTransforms.Num(), EResizeBufferFlags::AllowSlackOnGrow | EResizeBufferFlags::AllowSlackOnReduce, true);
				for (int32 InstanceIndex = 0; InstanceIndex < InstanceTransforms.Num(); InstanceIndex++)
				{
					const FMatrix& OutXForm = InstanceTransforms[InstanceIndex];
					SetInstance(InstanceIndex, OutXForm, RandomStream.GetFraction());
				}
			}
		}
		else
		{
			int32 NumKept = 0;
			float MaxJitter1D = FMath::Clamp<float>(PlacementJitter, 0.0f, .99f) * Div * .5f;
			FVector MaxJitter(MaxJitter1D, MaxJitter1D, 0.0f);
			MaxJitter *= Extent;
			Origin += Extent * (Div * 0.5f);
			struct FInstanceLocal
			{
				FVector Pos;
				bool bKeep;
			};
			TArray<FInstanceLocal> Instances;
			Instances.AddUninitialized(SqrtMaxInstances * SqrtMaxInstances);
			{
				int32 InstanceIndex = 0;
				for (int32 xStart = 0; xStart < SqrtMaxInstances; xStart++)
				{
					for (int32 yStart = 0; yStart < SqrtMaxInstances; yStart++)
					{
						FVector Location(Origin.X + float(xStart) * Div * Extent.X, Origin.Y + float(yStart) * Div * Extent.Y, 0.0f);

						// NOTE: We evaluate the random numbers on the stack and store them in locals rather than inline within the FVector() constructor below, because 
						// the order of evaluation of function arguments in C++ is unspecified.  We really want this to behave consistently on all sorts of
						// different platforms!
						const float FirstRandom = RandomStream.GetFraction();
						const float SecondRandom = RandomStream.GetFraction();
						Location += FVector(FirstRandom * 2.0f - 1.0f, SecondRandom * 2.0f - 1.0f, 0.0f) * MaxJitter;

						FInstanceLocal& Instance = Instances[InstanceIndex];
						float Weight = GetLayerWeightAtLocationLocal(Location, &Instance.Pos);
						Instance.bKeep = Weight > 0.0f && Weight >= RandomStream.GetFraction() && !IsExcluded(Instance.Pos);
						if (Instance.bKeep)
						{
							NumKept++;
						}
						InstanceIndex++;
					}
				}
			}
			if (NumKept)
			{
				InstanceTransforms.AddUninitialized(NumKept);
				TotalInstances += NumKept;
				{
					InstanceBuffer.AllocateInstances(NumKept, EResizeBufferFlags::AllowSlackOnGrow | EResizeBufferFlags::AllowSlackOnReduce, true);
					int32 InstanceIndex = 0;
					int32 OutInstanceIndex = 0;
					for (int32 xStart = 0; xStart < SqrtMaxInstances; xStart++)
					{
						for (int32 yStart = 0; yStart < SqrtMaxInstances; yStart++)
						{
							const FInstanceLocal& Instance = Instances[InstanceIndex];
							if (Instance.bKeep)
							{
								const FVector Scale = RandomScale ? GetRandomScale() : FVector(1);
								const float Rot = RandomRotation ? RandomStream.GetFraction() * 360.0f : 0.0f;
								const FMatrix BaseXForm = FScaleRotationTranslationMatrix(Scale, FRotator(0.0f, Rot, 0.0f), FVector::ZeroVector);
								FMatrix OutXForm;
								if (AlignToSurface)
								{
									FVector PosX1 = xStart ? Instances[InstanceIndex - SqrtMaxInstances].Pos : Instance.Pos;
									FVector PosX2 = (xStart + 1 < SqrtMaxInstances) ? Instances[InstanceIndex + SqrtMaxInstances].Pos : Instance.Pos;
									FVector PosY1 = yStart ? Instances[InstanceIndex - 1].Pos : Instance.Pos;
									FVector PosY2 = (yStart + 1 < SqrtMaxInstances) ? Instances[InstanceIndex + 1].Pos : Instance.Pos;

									if (PosX1 != PosX2 && PosY1 != PosY2)
									{
										FVector NewZ = ((PosX1 - PosX2) ^ (PosY1 - PosY2)).GetSafeNormal();
										NewZ *= FMath::Sign(NewZ.Z);

										const FVector NewX = (FVector(0, -1, 0) ^ NewZ).GetSafeNormal();
										const FVector NewY = NewZ ^ NewX;

										FMatrix Align = FMatrix(NewX, NewY, NewZ, FVector::ZeroVector);
										OutXForm = (BaseXForm * Align).ConcatTranslation(Instance.Pos) * XForm;
									}
									else
									{
										OutXForm = BaseXForm.ConcatTranslation(Instance.Pos) * XForm;
									}
								}
								else
								{
									OutXForm = BaseXForm.ConcatTranslation(Instance.Pos) * XForm;
								}
								InstanceTransforms[OutInstanceIndex] = OutXForm;
								SetInstance(OutInstanceIndex++, OutXForm, RandomStream.GetFraction());
							}
							InstanceIndex++;
						}
					}
				}
			}
		}

		int32 NumInstances = InstanceTransforms.Num();
		if (NumInstances)
		{
			TArray<int32> SortedInstances;
			TArray<int32> InstanceReorderTable;
			UHierarchicalInstancedStaticMeshComponent::BuildTreeAnyThread(InstanceTransforms, MeshBox, ClusterTree, SortedInstances, InstanceReorderTable, OutOcclusionLayerNum, DesiredInstancesPerLeaf, false);

			// in-place sort the instances
			
			for (int32 FirstUnfixedIndex = 0; FirstUnfixedIndex < NumInstances; FirstUnfixedIndex++)
			{
				int32 LoadFrom = SortedInstances[FirstUnfixedIndex];
				if (LoadFrom != FirstUnfixedIndex)
				{
					check(LoadFrom > FirstUnfixedIndex);
					InstanceBuffer.SwapInstance(FirstUnfixedIndex, LoadFrom);

					int32 SwapGoesTo = InstanceReorderTable[FirstUnfixedIndex];
					check(SwapGoesTo > FirstUnfixedIndex);
					check(SortedInstances[SwapGoesTo] == FirstUnfixedIndex);
					SortedInstances[SwapGoesTo] = LoadFrom;
					InstanceReorderTable[LoadFrom] = SwapGoesTo;

					InstanceReorderTable[FirstUnfixedIndex] = FirstUnfixedIndex;
					SortedInstances[FirstUnfixedIndex] = FirstUnfixedIndex;
				}
			}
		}
		BuildTime = FPlatformTime::Seconds() - StartTime;
	}
	FORCEINLINE_DEBUGGABLE float GetLayerWeightAtLocationLocal(const FVector& InLocation, FVector* OutLocation, bool bWeight = true)
	{
		// Find location
		float TestX = InLocation.X / DrawScale.X - (float)SectionBase.X;
		float TestY = InLocation.Y / DrawScale.Y - (float)SectionBase.Y;

		// Find data
		int32 X1 = FMath::FloorToInt(TestX);
		int32 Y1 = FMath::FloorToInt(TestY);
		int32 X2 = FMath::CeilToInt(TestX);
		int32 Y2 = FMath::CeilToInt(TestY);

		// Clamp to prevent the sampling of the final columns from overflowing
		int32 IdxX1 = FMath::Clamp<int32>(X1, 0, GrassData.GetStride() - 1);
		int32 IdxY1 = FMath::Clamp<int32>(Y1, 0, GrassData.GetStride() - 1);
		int32 IdxX2 = FMath::Clamp<int32>(X2, 0, GrassData.GetStride() - 1);
		int32 IdxY2 = FMath::Clamp<int32>(Y2, 0, GrassData.GetStride() - 1);

		float LerpX = FMath::Fractional(TestX);
		float LerpY = FMath::Fractional(TestY);

		float Result = 0.0f;
		if (bWeight)
		{
			// sample
			float Sample11 = GrassData.GetWeight(IdxX1, IdxY1);
			float Sample21 = GrassData.GetWeight(IdxX2, IdxY1);
			float Sample12 = GrassData.GetWeight(IdxX1, IdxY2);
			float Sample22 = GrassData.GetWeight(IdxX2, IdxY2);

			// Bilinear interpolate
			Result = FMath::Lerp(
				FMath::Lerp(Sample11, Sample21, LerpX),
				FMath::Lerp(Sample12, Sample22, LerpX),
				LerpY);
		}

		{
			// sample
			float Sample11 = GrassData.GetHeight(IdxX1, IdxY1);
			float Sample21 = GrassData.GetHeight(IdxX2, IdxY1);
			float Sample12 = GrassData.GetHeight(IdxX1, IdxY2);
			float Sample22 = GrassData.GetHeight(IdxX2, IdxY2);

			OutLocation->X = InLocation.X - DrawScale.X * float(LandscapeSectionOffset.X);
			OutLocation->Y = InLocation.Y - DrawScale.Y * float(LandscapeSectionOffset.Y);
			// Bilinear interpolate
			OutLocation->Z = DrawScale.Z * FMath::Lerp(
				FMath::Lerp(Sample11, Sample21, LerpX),
				FMath::Lerp(Sample12, Sample22, LerpX),
				LerpY);
		}
		return Result;
	}
};

void ALandscapeProxy::FlushGrassComponents(const TSet<ULandscapeComponent*>* OnlyForComponents, bool bFlushGrassMaps)
{
	if (OnlyForComponents)
	{
		for (FCachedLandscapeFoliage::TGrassSet::TIterator Iter(FoliageCache.CachedGrassComps); Iter; ++Iter)
		{
			ULandscapeComponent* Component = (*Iter).Key.BasedOn.Get();
			// if the weak pointer in the cache is invalid, we should kill them anyway
			if (Component == nullptr || OnlyForComponents->Contains(Component))
			{
				UHierarchicalInstancedStaticMeshComponent *Used = (*Iter).Foliage.Get();
				if (Used)
				{
					SCOPE_CYCLE_COUNTER(STAT_FoliageGrassDestoryComp);
					Used->ClearInstances();
					Used->DetachFromComponent(FDetachmentTransformRules(EDetachmentRule::KeepRelative, false));
					Used->DestroyComponent();
				}
				Iter.RemoveCurrent();
			}
		}
#if WITH_EDITOR
		if (GIsEditor && bFlushGrassMaps && GetWorld() && GetWorld()->FeatureLevel >= ERHIFeatureLevel::SM4)
		{
			for (ULandscapeComponent* Component : *OnlyForComponents)
			{
				Component->RemoveGrassMap();
			}
		}
#endif
	}
	else
	{
		// Clear old foliage component containers
		FoliageComponents.Empty();

		// Might as well clear the cache...
		FoliageCache.ClearCache();
		// Destroy any owned foliage components
		TInlineComponentArray<UHierarchicalInstancedStaticMeshComponent*> FoliageComps;
		GetComponents(FoliageComps);
		for (UHierarchicalInstancedStaticMeshComponent* Component : FoliageComps)
		{
			SCOPE_CYCLE_COUNTER(STAT_FoliageGrassDestoryComp);
			Component->ClearInstances();
			Component->DetachFromComponent(FDetachmentTransformRules(EDetachmentRule::KeepRelative, false));
			Component->DestroyComponent();
		}

		TArray<USceneComponent*> AttachedFoliageComponents = RootComponent->GetAttachChildren().FilterByPredicate(
			[](USceneComponent* Component)
		{
			return Cast<UHierarchicalInstancedStaticMeshComponent>(Component);
		});

		// Destroy any attached but un-owned foliage components
		for (USceneComponent* Component : AttachedFoliageComponents)
		{
			SCOPE_CYCLE_COUNTER(STAT_FoliageGrassDestoryComp);
			CastChecked<UHierarchicalInstancedStaticMeshComponent>(Component)->ClearInstances();
			Component->DetachFromComponent(FDetachmentTransformRules(EDetachmentRule::KeepRelative, false));
			Component->DestroyComponent();
		}

#if WITH_EDITOR
		UWorld* World = GetWorld();

		if (GIsEditor && bFlushGrassMaps && World != nullptr && World->Scene != nullptr && World->Scene->GetFeatureLevel() >= ERHIFeatureLevel::SM4)
		{
			// Clear GrassMaps
			for (UActorComponent* Component : GetComponents())
			{
				if (ULandscapeComponent* LandscapeComp = Cast<ULandscapeComponent>(Component))
				{
					LandscapeComp->RemoveGrassMap();
				}
			}
		}
#endif
	}
}

TArray<ULandscapeGrassType*> ALandscapeProxy::GetGrassTypes() const
{
	TArray<ULandscapeGrassType*> GrassTypes;
	if (LandscapeMaterial)
	{
		TArray<const UMaterialExpressionLandscapeGrassOutput*> GrassExpressions;
		LandscapeMaterial->GetMaterial()->GetAllExpressionsOfType<UMaterialExpressionLandscapeGrassOutput>(GrassExpressions);
		if (GrassExpressions.Num() > 0)
		{
			for (auto& Type : GrassExpressions[0]->GrassTypes)
			{
				GrassTypes.Add(Type.GrassType);
			}
		}
	}
	return GrassTypes;
}

static uint32 GGrassExclusionChangeTag = 1;
static uint32 GFrameNumberLastStaleCheck = 0;
static TMap<FWeakObjectPtr, FBox> GGrassExclusionBoxes;

void ALandscapeProxy::AddExclusionBox(FWeakObjectPtr Owner, const FBox& BoxToRemove)
{
	GGrassExclusionBoxes.Add(Owner, BoxToRemove);
	GGrassExclusionChangeTag++;
}
void ALandscapeProxy::RemoveExclusionBox(FWeakObjectPtr Owner)
{
	GGrassExclusionBoxes.Remove(Owner);
	GGrassExclusionChangeTag++;
}
void ALandscapeProxy::RemoveAllExclusionBoxes()
{
	if (GGrassExclusionBoxes.Num())
	{
		GGrassExclusionBoxes.Empty();
		GGrassExclusionChangeTag++;
	}
}


#if WITH_EDITOR
int32 ALandscapeProxy::TotalComponentsNeedingGrassMapRender = 0;
int32 ALandscapeProxy::TotalTexturesToStreamForVisibleGrassMapRender = 0;
int32 ALandscapeProxy::TotalComponentsNeedingTextureBaking = 0;
#endif

void ALandscapeProxy::UpdateGrass(const TArray<FVector>& Cameras, bool bForceSync)
{
	SCOPE_CYCLE_COUNTER(STAT_GrassUpdate);
	if (GFrameNumberLastStaleCheck != GFrameNumber && CVarIgnoreExcludeBoxes.GetValueOnAnyThread() == 0)
	{
		GFrameNumberLastStaleCheck = GFrameNumber;
		for (auto Iter = GGrassExclusionBoxes.CreateIterator(); Iter; ++Iter)
		{
			if (!Iter->Key.IsValid())
			{
				Iter.RemoveCurrent();
				GGrassExclusionChangeTag++;
			}
		}
	}

	if (CVarGrassEnable.GetValueOnAnyThread() > 0)
	{
		TArray<ULandscapeGrassType*> GrassTypes = GetGrassTypes();

		float GuardBand = CVarGuardBandMultiplier.GetValueOnAnyThread();
		float DiscardGuardBand = CVarGuardBandDiscardMultiplier.GetValueOnAnyThread();
		bool bCullSubsections = CVarCullSubsections.GetValueOnAnyThread() > 0;
		bool bDisableGPUCull = CVarDisableGPUCull.GetValueOnAnyThread() > 0;
		bool bDisableDynamicShadows = CVarDisableDynamicShadows.GetValueOnAnyThread() > 0;
		int32 MaxInstancesPerComponent = FMath::Max<int32>(1024, CVarMaxInstancesPerComponent.GetValueOnAnyThread());
		int32 MaxTasks = CVarMaxAsyncTasks.GetValueOnAnyThread();
		const float CullDistanceScale = CVarGrassCullDistanceScale.GetValueOnAnyThread();

		UWorld* World = GetWorld();
		if (World)
		{
#if WITH_EDITOR
			int32 RequiredTexturesNotStreamedIn = 0;
			TSet<ULandscapeComponent*> ComponentsNeedingGrassMapRender;
			TSet<UTexture2D*> CurrentForcedStreamedTextures;
			TSet<UTexture2D*> DesiredForceStreamedTextures;

			if (!World->IsGameWorld())
			{
				// see if we need to flush grass for any components
				TSet<ULandscapeComponent*> FlushComponents;
				for (auto Component : LandscapeComponents)
				{
					if (Component != nullptr)
					{
						UTexture2D* Heightmap = Component->GetHeightmap();
						// check textures currently needing force streaming
						if (Heightmap->bForceMiplevelsToBeResident)
						{
							CurrentForcedStreamedTextures.Add(Heightmap);
						}
						TArray<UTexture2D*>& ComponentWeightmapTextures = Component->GetWeightmapTextures();

						for (auto WeightmapTexture : ComponentWeightmapTextures)
						{
							if (WeightmapTexture->bForceMiplevelsToBeResident)
							{
								CurrentForcedStreamedTextures.Add(WeightmapTexture);
							}
						}

						if (Component->IsGrassMapOutdated())
						{
							FlushComponents.Add(Component);
						}

						if (GrassTypes.Num() > 0 || bBakeMaterialPositionOffsetIntoCollision)
						{
							if (Component->IsGrassMapOutdated() ||
								!Component->GrassData->HasData())
							{
								ComponentsNeedingGrassMapRender.Add(Component);
							}
						}
					}
				}
				if (FlushComponents.Num())
				{
					FlushGrassComponents(&FlushComponents);
				}
			}
#endif
			ERHIFeatureLevel::Type FeatureLevel = World->Scene->GetFeatureLevel();

			struct SortedLandscapeElement
			{
				SortedLandscapeElement(ULandscapeComponent* InComponent, float InMinDistance, const FBox& InBoundsBox)
				: Component(InComponent)
				, MinDistance(InMinDistance)
				, BoundsBox(InBoundsBox)
				{}

				ULandscapeComponent* Component;
				float MinDistance;
				FBox BoundsBox;
			};

			TArray<SortedLandscapeElement> SortedLandscapeComponents;
			SortedLandscapeComponents.Reserve(LandscapeComponents.Num());
			for (ULandscapeComponent* Component : LandscapeComponents)
			{
				// skip if we have no data and no way to generate it
				if (Component == nullptr || (World->IsGameWorld() && !Component->GrassData->HasData()))
				{
					continue;
				}
				FBoxSphereBounds WorldBounds = Component->CalcBounds(Component->GetComponentTransform());
				float MinSqrDistanceToComponent = Cameras.Num() ? MAX_flt : 0.0f;
				for (const FVector& CameraPos : Cameras)
				{
					MinSqrDistanceToComponent = FMath::Min<float>(MinSqrDistanceToComponent, WorldBounds.ComputeSquaredDistanceFromBoxToPoint(CameraPos));
				}
				SortedLandscapeComponents.Emplace(Component, FMath::Sqrt(MinSqrDistanceToComponent), WorldBounds.GetBox());
			}
			
#if WITH_EDITOR
			// When editing landscape, prioritize components that are closer to camera for a more reactive update
			if (GLandscapeEditModeActive)
			{
				Algo::Sort(SortedLandscapeComponents, [](const SortedLandscapeElement& A, const SortedLandscapeElement& B) { return A.MinDistance < B.MinDistance; });
			}
#endif

			int32 NumCompsCreated = 0;
			for (const SortedLandscapeElement& SortedLandscapeComponent : SortedLandscapeComponents)
			{
				ULandscapeComponent* Component = SortedLandscapeComponent.Component;
				float MinDistanceToComp = SortedLandscapeComponent.MinDistance;

				if (Component->ChangeTag != GGrassExclusionChangeTag)
				{
					Component->ActiveExcludedBoxes.Empty();
					if (GGrassExclusionBoxes.Num() && CVarIgnoreExcludeBoxes.GetValueOnAnyThread() == 0)
					{
						const FBox& WorldBox = SortedLandscapeComponent.BoundsBox;

						for (const TPair<FWeakObjectPtr, FBox>& Pair : GGrassExclusionBoxes)
						{
							if (Pair.Value.Intersect(WorldBox))
							{
								Component->ActiveExcludedBoxes.AddUnique(Pair.Value);
							}
						}
					}
					Component->ChangeTag = GGrassExclusionChangeTag;
				}

				for (auto GrassType : GrassTypes)
				{
					if (GrassType)
					{
						int32 GrassVarietyIndex = -1;
						uint32 HaltonBaseIndex = 1;
						for (auto& GrassVariety : GrassType->GrassVarieties)
						{
							GrassVarietyIndex++;
							int32 EndCullDistance = GrassVariety.EndCullDistance.GetValueForFeatureLevel(FeatureLevel);
							if (GrassVariety.GrassMesh && GrassVariety.GrassDensity.GetValueForFeatureLevel(FeatureLevel) > 0.0f && EndCullDistance > 0)
							{
								float MustHaveDistance = GuardBand * (float)EndCullDistance * CullDistanceScale;
								float DiscardDistance = DiscardGuardBand * (float)EndCullDistance * CullDistanceScale;

								bool bUseHalton = !GrassVariety.bUseGrid;

								if (!bUseHalton && MinDistanceToComp > DiscardDistance)
								{
									continue;
								}

								FGrassBuilderBase ForSubsectionMath(this, Component, GrassVariety, FeatureLevel);

								int32 SqrtSubsections = 1;

								if (ForSubsectionMath.bHaveValidData && ForSubsectionMath.SqrtMaxInstances > 0)
								{
									SqrtSubsections = FMath::Clamp<int32>(FMath::CeilToInt(float(ForSubsectionMath.SqrtMaxInstances) / FMath::Sqrt((float)MaxInstancesPerComponent)), 1, 16);
								}
								int32 MaxInstancesSub = FMath::Square(ForSubsectionMath.SqrtMaxInstances / SqrtSubsections);

								if (bUseHalton && MinDistanceToComp > DiscardDistance)
								{
									HaltonBaseIndex += MaxInstancesSub * SqrtSubsections * SqrtSubsections;
									continue;
								}

								FBox LocalBox = Component->CachedLocalBox;
								FVector LocalExtentDiv = (LocalBox.Max - LocalBox.Min) * FVector(1.0f / float(SqrtSubsections), 1.0f / float(SqrtSubsections), 1.0f);
								for (int32 SubX = 0; SubX < SqrtSubsections; SubX++)
								{
									for (int32 SubY = 0; SubY < SqrtSubsections; SubY++)
									{
										float MinDistanceToSubComp = MinDistanceToComp;

										FBox WorldSubBox;

										if ((bCullSubsections && SqrtSubsections > 1) || Component->ActiveExcludedBoxes.Num())
										{
											FVector BoxMin;
											BoxMin.X = LocalBox.Min.X + LocalExtentDiv.X * float(SubX);
											BoxMin.Y = LocalBox.Min.Y + LocalExtentDiv.Y * float(SubY);
											BoxMin.Z = LocalBox.Min.Z;

											FVector BoxMax;
											BoxMax.X = LocalBox.Min.X + LocalExtentDiv.X * float(SubX + 1);
											BoxMax.Y = LocalBox.Min.Y + LocalExtentDiv.Y * float(SubY + 1);
											BoxMax.Z = LocalBox.Max.Z;

											FBox LocalSubBox(BoxMin, BoxMax);
											WorldSubBox = LocalSubBox.TransformBy(Component->GetComponentTransform());

											if (bCullSubsections && SqrtSubsections > 1)
											{
												MinDistanceToSubComp = Cameras.Num() ? MAX_flt : 0.0f;
												for (auto& Pos : Cameras)
												{
													MinDistanceToSubComp = FMath::Min<float>(MinDistanceToSubComp, ComputeSquaredDistanceFromBoxToPoint(WorldSubBox.Min, WorldSubBox.Max, Pos));
												}
												MinDistanceToSubComp = FMath::Sqrt(MinDistanceToSubComp);
											}
										}

										if (bUseHalton)
										{
											HaltonBaseIndex += MaxInstancesSub;  // we are going to pre-increment this for all of the continues...however we need to subtract later if we actually do this sub
										}

										if (MinDistanceToSubComp > DiscardDistance)
										{
											continue;
										}

										FCachedLandscapeFoliage::FGrassComp NewComp;
										NewComp.Key.BasedOn = Component;
										NewComp.Key.GrassType = GrassType;
										NewComp.Key.SqrtSubsections = SqrtSubsections;
										NewComp.Key.CachedMaxInstancesPerComponent = MaxInstancesPerComponent;
										NewComp.Key.SubsectionX = SubX;
										NewComp.Key.SubsectionY = SubY;
										NewComp.Key.NumVarieties = GrassType->GrassVarieties.Num();
										NewComp.Key.VarietyIndex = GrassVarietyIndex;

										bool bRebuildForBoxes = false;

										{
											FCachedLandscapeFoliage::FGrassComp* Existing = FoliageCache.CachedGrassComps.Find(NewComp.Key);
											if (Existing && !Existing->PreviousFoliage.IsValid() && Existing->ExclusionChangeTag != GGrassExclusionChangeTag && !Existing->PendingRemovalRebuild && !Existing->Pending)
											{
												for (const FBox& Box : Component->ActiveExcludedBoxes)
												{
													if (Box.Intersect(WorldSubBox))
													{
														NewComp.ExcludedBoxes.Add(Box);
													}
												}
												if (NewComp.ExcludedBoxes != Existing->ExcludedBoxes)
												{
													bRebuildForBoxes = true;
													NewComp.PreviousFoliage = Existing->Foliage;
													Existing->PendingRemovalRebuild = true;
												}
												else
												{
													Existing->ExclusionChangeTag = GGrassExclusionChangeTag;
												}
											}

											if (Existing || MinDistanceToSubComp > MustHaveDistance)
											{
												if (Existing)
												{
													Existing->Touch();
												}
												if (!bRebuildForBoxes)
												{
													continue;
												}
											}
										}

										if (!bRebuildForBoxes && !bForceSync && (NumCompsCreated || AsyncFoliageTasks.Num() >= MaxTasks))
										{
											continue; // one per frame, but we still want to touch the existing ones and we must do the rebuilds because we changed the tag
										}
										if (!bRebuildForBoxes)
										{
											for (const FBox& Box : Component->ActiveExcludedBoxes)
											{
												if (Box.Intersect(WorldSubBox))
												{
													NewComp.ExcludedBoxes.Add(Box);
												}
											}
										}
										NewComp.ExclusionChangeTag = GGrassExclusionChangeTag;

#if WITH_EDITOR
										// render grass data if we don't have any
										if (!Component->GrassData->HasData())
										{
											if (!Component->CanRenderGrassMap())
											{
												// we can't currently render grassmaps (eg shaders not compiled)
												continue;
											}
											else if (!Component->AreTexturesStreamedForGrassMapRender())
											{
												// we're ready to generate but our textures need streaming in
												DesiredForceStreamedTextures.Add(Component->GetHeightmap());
												TArray<UTexture2D*>& ComponentWeightmapTextures = Component->GetWeightmapTextures();
												
												for (auto WeightmapTexture : ComponentWeightmapTextures)
												{
													DesiredForceStreamedTextures.Add(WeightmapTexture);
												}
												RequiredTexturesNotStreamedIn++;
												continue;
											}

											QUICK_SCOPE_CYCLE_COUNTER(STAT_GrassRenderToTexture);
											Component->RenderGrassMap();
											ComponentsNeedingGrassMapRender.Remove(Component);
										}
#endif

										NumCompsCreated++;

										SCOPE_CYCLE_COUNTER(STAT_FoliageGrassStartComp);

										// To guarantee consistency across platforms, we force the string to be lowercase and always treat it as an ANSI string.
										int32 FolSeed = FCrc::StrCrc32( StringCast<ANSICHAR>( *FString::Printf( TEXT("%s%s%d %d %d"), *GrassType->GetName().ToLower(), *Component->GetName().ToLower(), SubX, SubY, GrassVarietyIndex)).Get() );
										if (FolSeed == 0)
										{
											FolSeed++;
										}

										// Do not record the transaction of creating temp component for visualizations
										ClearFlags(RF_Transactional);
										bool PreviousPackageDirtyFlag = GetOutermost()->IsDirty();

										UHierarchicalInstancedStaticMeshComponent* HierarchicalInstancedStaticMeshComponent;
										{
											QUICK_SCOPE_CYCLE_COUNTER(STAT_GrassCreateComp);
											HierarchicalInstancedStaticMeshComponent = NewObject<UHierarchicalInstancedStaticMeshComponent>(this, NAME_None, RF_Transient);
										}
										NewComp.Foliage = HierarchicalInstancedStaticMeshComponent;
										FoliageCache.CachedGrassComps.Add(NewComp);

										HierarchicalInstancedStaticMeshComponent->Mobility = EComponentMobility::Static;
										HierarchicalInstancedStaticMeshComponent->SetStaticMesh(GrassVariety.GrassMesh);
										HierarchicalInstancedStaticMeshComponent->MinLOD = GrassVariety.MinLOD;
										HierarchicalInstancedStaticMeshComponent->bSelectable = false;
										HierarchicalInstancedStaticMeshComponent->bHasPerInstanceHitProxies = false;
										HierarchicalInstancedStaticMeshComponent->bReceivesDecals = GrassVariety.bReceivesDecals;
										static FName NoCollision(TEXT("NoCollision"));
										HierarchicalInstancedStaticMeshComponent->SetCollisionProfileName(NoCollision);
										HierarchicalInstancedStaticMeshComponent->bDisableCollision = true;
										HierarchicalInstancedStaticMeshComponent->SetCanEverAffectNavigation(false);
										HierarchicalInstancedStaticMeshComponent->InstancingRandomSeed = FolSeed;
										HierarchicalInstancedStaticMeshComponent->LightingChannels = GrassVariety.LightingChannels;
										HierarchicalInstancedStaticMeshComponent->bCastStaticShadow = false;
										HierarchicalInstancedStaticMeshComponent->CastShadow = GrassVariety.bCastDynamicShadow && !bDisableDynamicShadows;
										HierarchicalInstancedStaticMeshComponent->bCastDynamicShadow = GrassVariety.bCastDynamicShadow && !bDisableDynamicShadows;
										
										const FMeshMapBuildData* MeshMapBuildData = Component->GetMeshMapBuildData();

										if (GrassVariety.bUseLandscapeLightmap
											&& GrassVariety.GrassMesh->GetNumLODs() > 0
											&& MeshMapBuildData
											&& MeshMapBuildData->LightMap)
										{
											HierarchicalInstancedStaticMeshComponent->SetLODDataCount(GrassVariety.GrassMesh->GetNumLODs(), GrassVariety.GrassMesh->GetNumLODs());

											FLightMapRef GrassLightMap = new FLandscapeGrassLightMap(*MeshMapBuildData->LightMap->GetLightMap2D());
											FShadowMapRef GrassShadowMap = MeshMapBuildData->ShadowMap ? new FLandscapeGrassShadowMap(*MeshMapBuildData->ShadowMap->GetShadowMap2D()) : nullptr;

											for (auto& LOD : HierarchicalInstancedStaticMeshComponent->LODData)
											{
												LOD.OverrideMapBuildData = MakeUnique<FMeshMapBuildData>();
												LOD.OverrideMapBuildData->LightMap = GrassLightMap;
												LOD.OverrideMapBuildData->ShadowMap = GrassShadowMap;
												LOD.OverrideMapBuildData->ResourceCluster = MeshMapBuildData->ResourceCluster;
											}
										}

										if (!Cameras.Num() || bDisableGPUCull)
										{
											// if we don't have any cameras, then we are rendering landscape LOD materials or somesuch and we want to disable culling
											HierarchicalInstancedStaticMeshComponent->InstanceStartCullDistance = 0;
											HierarchicalInstancedStaticMeshComponent->InstanceEndCullDistance = 0;
										}
										else
										{
											HierarchicalInstancedStaticMeshComponent->InstanceStartCullDistance = GrassVariety.StartCullDistance.GetValueForFeatureLevel(FeatureLevel) * CullDistanceScale;
											HierarchicalInstancedStaticMeshComponent->InstanceEndCullDistance = GrassVariety.EndCullDistance.GetValueForFeatureLevel(FeatureLevel) * CullDistanceScale;
										}

										//@todo - take the settings from a UFoliageType object.  For now, disable distance field lighting on grass so we don't hitch.
										HierarchicalInstancedStaticMeshComponent->bAffectDistanceFieldLighting = false;

										{
											QUICK_SCOPE_CYCLE_COUNTER(STAT_GrassAttachComp);

											HierarchicalInstancedStaticMeshComponent->AttachToComponent(GetRootComponent(), FAttachmentTransformRules::KeepRelativeTransform);
											FTransform DesiredTransform = GetRootComponent()->GetComponentTransform();
											DesiredTransform.RemoveScaling();
											HierarchicalInstancedStaticMeshComponent->SetWorldTransform(DesiredTransform);

											FoliageComponents.Add(HierarchicalInstancedStaticMeshComponent);
										}

										FAsyncGrassBuilder* Builder;

										{
											QUICK_SCOPE_CYCLE_COUNTER(STAT_GrassCreateBuilder);

											uint32 HaltonIndexForSub = 0;
											if (bUseHalton)
											{
												check(HaltonBaseIndex > (uint32)MaxInstancesSub);
												HaltonIndexForSub = HaltonBaseIndex - (uint32)MaxInstancesSub;
											}
											Builder = new FAsyncGrassBuilder(this, Component, GrassType, GrassVariety, FeatureLevel, HierarchicalInstancedStaticMeshComponent, SqrtSubsections, SubX, SubY, HaltonIndexForSub, NewComp.ExcludedBoxes);
										}

										if (Builder->bHaveValidData)
										{
											FAsyncTask<FAsyncGrassTask>* Task = new FAsyncTask<FAsyncGrassTask>(Builder, NewComp.Key, HierarchicalInstancedStaticMeshComponent);

											Task->StartBackgroundTask();

											AsyncFoliageTasks.Add(Task);
										}
										else
										{
											delete Builder;
										}
										{
											QUICK_SCOPE_CYCLE_COUNTER(STAT_GrassRegisterComp);

											HierarchicalInstancedStaticMeshComponent->RegisterComponent();
										}

										SetFlags(RF_Transactional);
										GetOutermost()->SetDirtyFlag(PreviousPackageDirtyFlag);
									}
								}
							}
						}
					}
				}
			}

#if WITH_EDITOR

			TotalTexturesToStreamForVisibleGrassMapRender -= NumTexturesToStreamForVisibleGrassMapRender;
			NumTexturesToStreamForVisibleGrassMapRender = RequiredTexturesNotStreamedIn;
			TotalTexturesToStreamForVisibleGrassMapRender += NumTexturesToStreamForVisibleGrassMapRender;

			{
				int32 NumComponentsRendered = 0;
				int32 NumComponentsUnableToRender = 0;
				if ((GrassTypes.Num() > 0 && CVarPrerenderGrassmaps.GetValueOnAnyThread() > 0) || bBakeMaterialPositionOffsetIntoCollision)
				{
					// try to render some grassmaps
					TArray<ULandscapeComponent*> ComponentsToRender;
					for (auto Component : ComponentsNeedingGrassMapRender)
					{
						if (Component->CanRenderGrassMap())
						{
							if (Component->AreTexturesStreamedForGrassMapRender())
							{
								// We really want to throttle the number based on component size.
								if (NumComponentsRendered <= 4)
								{
									ComponentsToRender.Add(Component);
									NumComponentsRendered++;
								}
							}
							else
							if (TotalTexturesToStreamForVisibleGrassMapRender == 0)
							{
								// Force stream in other heightmaps but only if we're not waiting for the textures 
								// near the camera to stream in
								DesiredForceStreamedTextures.Add(Component->GetHeightmap());
								TArray<UTexture2D*>& ComponentWeightmapTextures = Component->GetWeightmapTextures();
								
								for (auto WeightmapTexture : ComponentWeightmapTextures)
								{
									DesiredForceStreamedTextures.Add(WeightmapTexture);
								}
							}
						}
						else
						{
							NumComponentsUnableToRender++;
						}
					}
					if (ComponentsToRender.Num())
					{
						RenderGrassMaps(ComponentsToRender, GrassTypes);
						MarkPackageDirty();
					}
				}

				TotalComponentsNeedingGrassMapRender -= NumComponentsNeedingGrassMapRender;
				NumComponentsNeedingGrassMapRender = ComponentsNeedingGrassMapRender.Num() - NumComponentsRendered - NumComponentsUnableToRender;
				TotalComponentsNeedingGrassMapRender += NumComponentsNeedingGrassMapRender;

				// Update resident flags
				for (auto Texture : DesiredForceStreamedTextures.Difference(CurrentForcedStreamedTextures))
				{
					Texture->bForceMiplevelsToBeResident = true;
				}
				for (auto Texture : CurrentForcedStreamedTextures.Difference(DesiredForceStreamedTextures))
				{
					Texture->bForceMiplevelsToBeResident = false;
				}

			}
#endif
		}
	}

	TSet<UHierarchicalInstancedStaticMeshComponent *> StillUsed;
	{
		QUICK_SCOPE_CYCLE_COUNTER(STAT_Grass_StillUsed);

		// trim cached items based on time, pending and emptiness
		double OldestToKeepTime = FPlatformTime::Seconds() - CVarMinTimeToKeepGrass.GetValueOnGameThread();
		uint32 OldestToKeepFrame = GFrameNumber - CVarMinFramesToKeepGrass.GetValueOnGameThread() * GetGrassUpdateInterval();
		for (FCachedLandscapeFoliage::TGrassSet::TIterator Iter(FoliageCache.CachedGrassComps); Iter; ++Iter)
		{
			const FCachedLandscapeFoliage::FGrassComp& GrassItem = *Iter;
			UHierarchicalInstancedStaticMeshComponent *Used = GrassItem.Foliage.Get();
			UHierarchicalInstancedStaticMeshComponent *UsedPrev = GrassItem.PreviousFoliage.Get();
			bool bOld =
				!GrassItem.Pending &&
				(
					!GrassItem.Key.BasedOn.Get() ||
					!GrassItem.Key.GrassType.Get() ||
					!Used ||
				(GrassItem.LastUsedFrameNumber < OldestToKeepFrame && GrassItem.LastUsedTime < OldestToKeepTime)
				);
			if (bOld)
			{
				Iter.RemoveCurrent();
			}
			else if (Used || UsedPrev)
			{
				if (!StillUsed.Num())
				{
					StillUsed.Reserve(FoliageCache.CachedGrassComps.Num());
				}
				if (Used)
				{
					StillUsed.Add(Used);
				}
				if (UsedPrev)
				{
					StillUsed.Add(UsedPrev);
				}
			}
		}
	}
	if (StillUsed.Num() < FoliageComponents.Num())
	{
		QUICK_SCOPE_CYCLE_COUNTER(STAT_Grass_DelComps);

		// delete components that are no longer used
		for (int32 Index = 0; Index < FoliageComponents.Num(); Index++)
		{
			UHierarchicalInstancedStaticMeshComponent* HComponent = FoliageComponents[Index];
			if (!StillUsed.Contains(HComponent))
			{
				{
					SCOPE_CYCLE_COUNTER(STAT_FoliageGrassDestoryComp);
					if (HComponent)
					{
						HComponent->ClearInstances();
						HComponent->DetachFromComponent(FDetachmentTransformRules(EDetachmentRule::KeepRelative, false));
						HComponent->DestroyComponent();
					}
					FoliageComponents.RemoveAtSwap(Index--);
				}
				if (!bForceSync)
				{
					break; // one per frame is fine
				}
			}
		}
	}
	{
		QUICK_SCOPE_CYCLE_COUNTER(STAT_Grass_FinishAsync);
		// finish async tasks
		for (int32 Index = 0; Index < AsyncFoliageTasks.Num(); Index++)
		{
			FAsyncTask<FAsyncGrassTask>* Task = AsyncFoliageTasks[Index];
			if (bForceSync)
			{
				Task->EnsureCompletion();
			}
			if (Task->IsDone())
			{
				SCOPE_CYCLE_COUNTER(STAT_FoliageGrassEndComp);
				FAsyncGrassTask& Inner = Task->GetTask();
				AsyncFoliageTasks.RemoveAtSwap(Index--);
				UHierarchicalInstancedStaticMeshComponent* HierarchicalInstancedStaticMeshComponent = Inner.Foliage.Get();
				int32 NumBuiltRenderInstances = Inner.Builder->InstanceBuffer.GetNumInstances();
				//UE_LOG(LogCore, Display, TEXT("%d instances in %4.0fms     %6.0f instances / sec"), NumBuiltRenderInstances, 1000.0f * float(Inner.Builder->BuildTime), float(NumBuiltRenderInstances) / float(Inner.Builder->BuildTime));

				if (HierarchicalInstancedStaticMeshComponent && StillUsed.Contains(HierarchicalInstancedStaticMeshComponent))
				{
					if (NumBuiltRenderInstances > 0)
					{
						QUICK_SCOPE_CYCLE_COUNTER(STAT_FoliageGrassEndComp_AcceptPrebuiltTree);

						if (!HierarchicalInstancedStaticMeshComponent->PerInstanceRenderData.IsValid())
						{
							HierarchicalInstancedStaticMeshComponent->InitPerInstanceRenderData(true, &Inner.Builder->InstanceBuffer, Inner.Builder->RequireCPUAccess);
						}
						else
						{
							HierarchicalInstancedStaticMeshComponent->PerInstanceRenderData->UpdateFromPreallocatedData(Inner.Builder->InstanceBuffer);
						}

						HierarchicalInstancedStaticMeshComponent->AcceptPrebuiltTree(Inner.Builder->ClusterTree, Inner.Builder->OutOcclusionLayerNum, NumBuiltRenderInstances);
						if (bForceSync && GetWorld())
						{
							QUICK_SCOPE_CYCLE_COUNTER(STAT_FoliageGrassEndComp_SyncUpdate);
							HierarchicalInstancedStaticMeshComponent->RecreateRenderState_Concurrent();
						}
					}
				}
				FCachedLandscapeFoliage::FGrassComp* Existing = FoliageCache.CachedGrassComps.Find(Inner.Key);
				if (Existing)
				{
					Existing->Pending = false;
					if (Existing->PreviousFoliage.IsValid())
					{
						SCOPE_CYCLE_COUNTER(STAT_FoliageGrassDestoryComp);
						UHierarchicalInstancedStaticMeshComponent* HComponent = Existing->PreviousFoliage.Get();
						if (HComponent)
						{
							HComponent->ClearInstances();
							HComponent->DetachFromComponent(FDetachmentTransformRules(EDetachmentRule::KeepRelative, false));
							HComponent->DestroyComponent();
						}
						FoliageComponents.RemoveSwap(HComponent);
						Existing->PreviousFoliage = nullptr;
					}

					Existing->Touch();
				}
				delete Task;
				if (!bForceSync)
				{
					break; // one per frame is fine
				}
			}
		}
	}
}

FAsyncGrassTask::FAsyncGrassTask(FAsyncGrassBuilder* InBuilder, const FCachedLandscapeFoliage::FGrassCompKey& InKey, UHierarchicalInstancedStaticMeshComponent* InFoliage)
	: Builder(InBuilder)
	, Key(InKey)
	, Foliage(InFoliage)
{
}

void FAsyncGrassTask::DoWork()
{
	Builder->Build();
}

FAsyncGrassTask::~FAsyncGrassTask()
{
	delete Builder;
}

static void FlushGrass(const TArray<FString>& Args)
{
	for (ALandscapeProxy* Landscape : TObjectRange<ALandscapeProxy>(RF_ClassDefaultObject | RF_ArchetypeObject, true, EInternalObjectFlags::PendingKill))
	{
		Landscape->FlushGrassComponents();
	}
}

static void FlushGrassPIE(const TArray<FString>& Args)
{
	for (ALandscapeProxy* Landscape : TObjectRange<ALandscapeProxy>(RF_ClassDefaultObject | RF_ArchetypeObject, true, EInternalObjectFlags::PendingKill))
	{
		Landscape->FlushGrassComponents(nullptr, false);
	}
}

static void DumpExclusionBoxes(const TArray<FString>& Args)
{
	for (const TPair<FWeakObjectPtr, FBox>& Pair : GGrassExclusionBoxes)
	{
		UObject* Owner = Pair.Key.Get();
		UE_LOG(LogCore, Warning, TEXT("%f %f %f   %f %f %f   %s"),
			Pair.Value.Min.X,
			Pair.Value.Min.Y,
			Pair.Value.Min.Z,
			Pair.Value.Max.X,
			Pair.Value.Max.Y,
			Pair.Value.Max.Z,
			Owner ? *Owner->GetFullName() : TEXT("[stale]")
		);
	}
}

static FAutoConsoleCommand FlushGrassCmd(
	TEXT("grass.FlushCache"),
	TEXT("Flush the grass cache, debugging."),
	FConsoleCommandWithArgsDelegate::CreateStatic(&FlushGrass)
	);

static FAutoConsoleCommand FlushGrassCmdPIE(
	TEXT("grass.FlushCachePIE"),
	TEXT("Flush the grass cache, debugging."),
	FConsoleCommandWithArgsDelegate::CreateStatic(&FlushGrassPIE)
	);

static FAutoConsoleCommand DumpExclusionBoxesCmd(
	TEXT("grass.DumpExclusionBoxes"),
	TEXT("Print the exclusion boxes, debugging."),
	FConsoleCommandWithArgsDelegate::CreateStatic(&DumpExclusionBoxes)
);


#undef LOCTEXT_NAMESPACE<|MERGE_RESOLUTION|>--- conflicted
+++ resolved
@@ -515,17 +515,10 @@
 
 			const uint64 DefaultBatchElementMask = ~0ul;
 
-<<<<<<< HEAD
 			for (auto& ComponentInfo : ComponentInfos)
 			{
 				const FMeshBatch& Mesh = ComponentInfo.SceneProxy->GetGrassMeshBatch();
 				Mesh.MaterialRenderProxy->UpdateUniformExpressionCacheIfNeeded(View->GetFeatureLevel());
-=======
-				const int32 ShaderPass = (PassIdx >= FirstHeightMipsPassIndex) ? 0 : PassIdx;
-				DrawingPolicy.SetupPipelineState(DrawRenderState, *View);
-				CommitGraphicsPipelineState(RHICmdList, DrawingPolicy, DrawRenderState, DrawingPolicy.GetBoundShaderStateInput(View->GetFeatureLevel()), DrawingPolicy.GetMaterialRenderProxy());
-				DrawingPolicy.SetSharedState(RHICmdList, DrawRenderState, View, FLandscapeGrassWeightDrawingPolicy::ContextDataType(), ShaderPass, ComponentInfo.ViewOffset + FVector2D(PassOffsetX * PassIdx, 0));
->>>>>>> 271e2139
 
 				PassMeshProcessor.AddMeshBatch(Mesh, DefaultBatchElementMask, NumPasses, ComponentInfo.ViewOffset, PassOffsetX, FirstHeightMipsPassIndex, HeightMips, ComponentInfo.SceneProxy);
 			}
@@ -2020,11 +2013,25 @@
 
 			OutLocation->X = InLocation.X - DrawScale.X * float(LandscapeSectionOffset.X);
 			OutLocation->Y = InLocation.Y - DrawScale.Y * float(LandscapeSectionOffset.Y);
-			// Bilinear interpolate
-			OutLocation->Z = DrawScale.Z * FMath::Lerp(
-				FMath::Lerp(Sample11, Sample21, LerpX),
-				FMath::Lerp(Sample12, Sample22, LerpX),
-				LerpY);
+			
+			FVector P11 = { (float)X1, (float)Y1, Sample11 };
+			FVector P12 = { (float)X1, (float)Y2, Sample12 };
+			FVector P21 = { (float)X2, (float)Y1, Sample21 };
+			FVector P22 = { (float)X2, (float)Y2, Sample22 };
+
+			float Z;
+			if (LerpX > LerpY)
+			{
+				FVector N = FVector::CrossProduct(P22 - P21, P11 - P21);
+				Z = P21.Z - ((TestX - P21.X) * N.X + (TestY - P21.Y) * N.Y) / N.Z;
+			}
+			else
+			{
+				FVector N = FVector::CrossProduct(P22 - P12, P11 - P12);
+				Z = P12.Z - ((TestX - P12.X) * N.X + (TestY - P12.Y) * N.Y) / N.Z;
+			}
+
+			OutLocation->Z = DrawScale.Z * Z;
 		}
 		return Result;
 	}
