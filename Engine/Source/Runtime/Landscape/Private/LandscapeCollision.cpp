--- conflicted
+++ resolved
@@ -129,11 +129,7 @@
 }
 
 // Generate a new guid to force a recache of landscape collison derived data
-<<<<<<< HEAD
 #define LANDSCAPE_COLLISION_DERIVEDDATA_VER	TEXT("CC58B9FA08AD47E3BF06976E60B693C3")
-=======
-#define LANDSCAPE_COLLISION_DERIVEDDATA_VER	TEXT("2265A519785B402D90EF2E726E6D8759")
->>>>>>> fa8a8d0d
 
 static FString GetHFDDCKeyString(const FName& Format, bool bDefMaterial, const FGuid& StateId, const TArray<UPhysicalMaterial*>& PhysicalMaterials)
 {
@@ -517,6 +513,13 @@
 				bool bImmediateAccelStructureInsertion = true;
 				PhysScene->AddActorsToScene_AssumesLocked(Actors, bImmediateAccelStructureInsertion);
 
+				PhysScene->AddToComponentMaps(this, PhysHandle->Proxy);
+				if (BodyInstance.bNotifyRigidBodyCollision)
+				{
+					FPhysScene_Chaos& Scene = PhysScene->GetScene();
+					Scene.RegisterForCollisionEvents(this);
+				}
+
 			}
 #endif // WITH_CHAOS
 		}
@@ -538,6 +541,22 @@
 		PhysScene->Flush_AssumesLocked();
 	}
 #endif
+
+#if WITH_CHAOS
+	if (FPhysScene_ChaosInterface* PhysScene = GetWorld()->GetPhysicsScene())
+	{
+		FPhysicsActorHandle& ActorHandle = BodyInstance.GetPhysicsActorHandle();
+		if (FPhysicsInterface::IsValid(ActorHandle))
+		{
+			PhysScene->RemoveFromComponentMaps(ActorHandle->Proxy);
+		}
+		if (BodyInstance.bNotifyRigidBodyCollision)
+		{
+			FPhysScene_Chaos& Scene = PhysScene->GetScene();
+			Scene.UnRegisterForCollisionEvents(this);
+		}
+	}
+#endif // WITH_CHAOS
 }
 
 void ULandscapeHeightfieldCollisionComponent::ApplyWorldOffset(const FVector& InOffset, bool bWorldShift)
@@ -554,12 +573,9 @@
 {
 #if WITH_CHAOS
 	LLM_SCOPE(ELLMTag::ChaosLandscape);
-<<<<<<< HEAD
 #else
 	//NOTE: this currently gets ignored because of low level allocator
 	LLM_SCOPE(ELLMTag::PhysXLandscape);
-=======
->>>>>>> fa8a8d0d
 #endif
 	// If we have not created a heightfield yet - do it now.
 	if (!IsValidRef(HeightfieldRef))
