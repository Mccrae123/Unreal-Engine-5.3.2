// Copyright Epic Games, Inc. All Rights Reserved.

#include "CoreMinimal.h"
#include "GenericPlatform/GenericPlatformStackWalk.h"
#include "Materials/Material.h"
#include "Misc/Guid.h"
#include "Serialization/MemoryReader.h"
#include "Stats/Stats.h"
#include "Serialization/BufferArchive.h"
#include "Misc/FeedbackContext.h"
#include "UObject/ObjectSaveContext.h"
#include "UObject/Package.h"
#include "UObject/PropertyPortFlags.h"
#include "EngineDefines.h"
#include "Engine/EngineTypes.h"
#include "Components/SceneComponent.h"
#include "GameFramework/Actor.h"
#include "AI/Navigation/NavigationTypes.h"
#include "Misc/SecureHash.h"
#include "CollisionQueryParams.h"
#include "Engine/World.h"
#include "LandscapeSubsystem.h"
#include "LandscapeRender.h"
#include "LandscapeProxy.h"
#include "LandscapeInfo.h"
#include "Interfaces/Interface_CollisionDataProvider.h"
#include "AI/NavigationSystemBase.h"
#include "LandscapeComponent.h"
#include "LandscapeLayerInfoObject.h"
#include "LandscapePrivate.h"
#include "PhysicsPublic.h"
#include "LandscapeDataAccess.h"
#include "DerivedDataCacheInterface.h"
#include "PhysicalMaterials/PhysicalMaterial.h"
#include "LandscapeHeightfieldCollisionComponent.h"
#include "LandscapeMeshCollisionComponent.h"
#include "FoliageInstanceBase.h"
#include "InstancedFoliageActor.h"
#include "InstancedFoliage.h"
#include "AI/NavigationSystemHelpers.h"
#include "Engine/CollisionProfile.h"
#include "ProfilingDebugging/CookStats.h"
#include "Interfaces/ITargetPlatform.h"
#include "Interfaces/ITargetPlatformManagerModule.h"
#include "EngineGlobals.h"
#include "EngineUtils.h"
#include "Engine/Engine.h"
#include "Materials/MaterialInstanceConstant.h"
#include "Physics/PhysicsFiltering.h"
#include "Physics/PhysicsInterfaceCore.h"
#include "Physics/PhysicsInterfaceScene.h"
#include "Physics/PhysicsInterfaceUtils.h"
#include "PrimitiveSceneProxy.h"
#include "DynamicMeshBuilder.h"

#include "Chaos/ParticleHandle.h"
#include "Chaos/Vector.h"
#include "Chaos/Core.h"
#include "Chaos/HeightField.h"
#include "Chaos/ImplicitObjectTransformed.h"
#include "PhysicsEngine/BodySetup.h"
#include "PhysicsEngine/Experimental/ChaosCooking.h"
#include "Chaos/ChaosArchive.h"
#include "PhysicsProxy/SingleParticlePhysicsProxy.h"
<<<<<<< HEAD
=======
#include "Chaos/Framework/PhysicsSolverBase.h"
#include "Chaos/Defines.h"
#include "PBDRigidsSolver.h"
>>>>>>> 4af6daef

using namespace PhysicsInterfaceTypes;

// Global switch for whether to read/write to DDC for landscape cooked data
// It's a lot faster to compute than to request from DDC, so always skip.
bool GLandscapeCollisionSkipDDC = true;
<<<<<<< HEAD
static int32 CVarLandscapeShowCollisionMeshCurrentValue = static_cast<int>(EHeightfieldSource::Simple);
static TAutoConsoleVariable<int32> CVarLandscapeShowCollisionMesh(
	TEXT("landscape.ShowCollisionMesh"),
	CVarLandscapeShowCollisionMeshCurrentValue,
	TEXT("Selects which heightfield to visualize when ShowFlags.Collision is used. 0 to disable, 1 for simple, 2 for complex, 3 for editor only."),
	ECVF_RenderThreadSafe
);
=======


// Callback to flag scene proxy as dirty when cvars changes
static void OnCVarLandscapeShowCollisionMeshChanged(IConsoleVariable*)
{
	for (ULandscapeHeightfieldCollisionComponent* LandscapeHeightfieldCollisionComponent : TObjectRange<ULandscapeHeightfieldCollisionComponent>(RF_ClassDefaultObject | RF_ArchetypeObject, true, EInternalObjectFlags::Garbage))
	{
		LandscapeHeightfieldCollisionComponent->MarkRenderStateDirty();
	}
}

static TAutoConsoleVariable<int32> CVarLandscapeCollisionMeshShow(
	TEXT("landscape.CollisionMesh.Show"),
	static_cast<int>(EHeightfieldSource::Simple),
	TEXT("Selects which heightfield to visualize when ShowFlags.Collision is used. 0 to disable, 1 for simple, 2 for complex, 3 for editor only."),
	FConsoleVariableDelegate::CreateStatic(OnCVarLandscapeShowCollisionMeshChanged),
	ECVF_RenderThreadSafe);

static TAutoConsoleVariable<float> CVarLandscapeCollisionMeshHeightOffset(
	TEXT("landscape.CollisionMesh.HeightOffset"),
	0.0f,
	TEXT("Offsets the collision mesh wireframe to assist in viewing from distances where the lower landscape lods might hide it."),
	ECVF_RenderThreadSafe);

static TAutoConsoleVariable<bool> CVarLandscapeCollisionMeshShowPhysicalMaterial(
	TEXT("landscape.CollisionMesh.ShowPhysicalMaterial"),
	false,
	TEXT("When enabled, vertex colors of the collision mesh are chosen based on the physical material"),
	ECVF_RenderThreadSafe);

>>>>>>> 4af6daef

#if ENABLE_COOK_STATS
namespace LandscapeCollisionCookStats
{
	static FCookStats::FDDCResourceUsageStats HeightfieldUsageStats;
	static FCookStats::FDDCResourceUsageStats MeshUsageStats;
	static FCookStatsManager::FAutoRegisterCallback RegisterCookStats([](FCookStatsManager::AddStatFuncRef AddStat)
	{
		HeightfieldUsageStats.LogStats(AddStat, TEXT("LandscapeCollision.Usage"), TEXT("Heightfield"));
		MeshUsageStats.LogStats(AddStat, TEXT("LandscapeCollision.Usage"), TEXT("Mesh"));
	});
}
#endif

TMap<FGuid, ULandscapeHeightfieldCollisionComponent::FHeightfieldGeometryRef* > GSharedHeightfieldRefs;

ULandscapeHeightfieldCollisionComponent::FHeightfieldGeometryRef::FHeightfieldGeometryRef(FGuid& InGuid)
	: Guid(InGuid)
{
}

ULandscapeHeightfieldCollisionComponent::FHeightfieldGeometryRef::~FHeightfieldGeometryRef()
{
	// Remove ourselves from the shared map.
	GSharedHeightfieldRefs.Remove(Guid);
}

void ULandscapeHeightfieldCollisionComponent::FHeightfieldGeometryRef::GetResourceSizeEx(FResourceSizeEx& CumulativeResourceSize)
{
	CumulativeResourceSize.AddDedicatedSystemMemoryBytes(sizeof(*this));

	CumulativeResourceSize.AddDedicatedSystemMemoryBytes(UsedChaosMaterials.GetAllocatedSize());

	if (Heightfield.IsValid())
	{
		TArray<uint8> Data;
		FMemoryWriter MemAr(Data);
		Chaos::FChaosArchive ChaosAr(MemAr);
		Heightfield->Serialize(ChaosAr);
		CumulativeResourceSize.AddDedicatedSystemMemoryBytes(Data.Num());
	}

	if (HeightfieldSimple.IsValid())
	{
		TArray<uint8> Data;
		FMemoryWriter MemAr(Data);
		Chaos::FChaosArchive ChaosAr(MemAr);
		HeightfieldSimple->Serialize(ChaosAr);
		CumulativeResourceSize.AddDedicatedSystemMemoryBytes(Data.Num());
	}
}

TMap<FGuid, ULandscapeMeshCollisionComponent::FTriMeshGeometryRef* > GSharedMeshRefs;

ULandscapeMeshCollisionComponent::FTriMeshGeometryRef::FTriMeshGeometryRef()
{}

ULandscapeMeshCollisionComponent::FTriMeshGeometryRef::FTriMeshGeometryRef(FGuid& InGuid)
	: Guid(InGuid)
{}

ULandscapeMeshCollisionComponent::FTriMeshGeometryRef::~FTriMeshGeometryRef()
{
	// Remove ourselves from the shared map.
	GSharedMeshRefs.Remove(Guid);
}

void ULandscapeMeshCollisionComponent::FTriMeshGeometryRef::GetResourceSizeEx(FResourceSizeEx& CumulativeResourceSize)
{
	CumulativeResourceSize.AddDedicatedSystemMemoryBytes(sizeof(*this));

	CumulativeResourceSize.AddDedicatedSystemMemoryBytes(UsedChaosMaterials.GetAllocatedSize());

	if (Trimesh.IsValid())
	{
		TArray<uint8> Data;
		FMemoryWriter MemAr(Data);
		Chaos::FChaosArchive ChaosAr(MemAr);
		Trimesh->Serialize(ChaosAr);
		CumulativeResourceSize.AddDedicatedSystemMemoryBytes(Data.Num());
	}
}

// Generate a new guid to force a recache of landscape collison derived data
#define LANDSCAPE_COLLISION_DERIVEDDATA_VER	TEXT("75E2F3A08BE44420813DD2F2AD34021D")

static FString GetHFDDCKeyString(const FName& Format, bool bDefMaterial, const FGuid& StateId, const TArray<UPhysicalMaterial*>& PhysicalMaterials)
{
	FGuid CombinedStateId;
	
	ensure(StateId.IsValid());

	if (bDefMaterial)
	{
		CombinedStateId = StateId;
	}
	else
	{
		// Build a combined state ID based on both the heightfield state and all physical materials.
		FBufferArchive CombinedStateAr;

		// Add main heightfield state
		FGuid HeightfieldState = StateId;
		CombinedStateAr << HeightfieldState;

		// Add physical materials
		for (UPhysicalMaterial* PhysicalMaterial : PhysicalMaterials)
		{
			FString PhysicalMaterialName = PhysicalMaterial->GetPathName().ToUpper();
			CombinedStateAr << PhysicalMaterialName;
		}

		uint32 Hash[5];
		FSHA1::HashBuffer(CombinedStateAr.GetData(), CombinedStateAr.Num(), (uint8*)Hash);
		CombinedStateId = FGuid(Hash[0] ^ Hash[4], Hash[1], Hash[2], Hash[3]);
	}

	FString InterfacePrefix = FString::Printf(TEXT("%s_%s"), TEXT("CHAOS"), Chaos::ChaosVersionGUID);

#if PLATFORM_CPU_ARM_FAMILY
	// Separate out arm keys as x64 and arm64 clang do not generate the same data for a given
	// input. Add the arm specifically so that a) we avoid rebuilding the current DDC and
	// b) we can remove it once we get arm64 to be consistent.
	InterfacePrefix.Append(TEXT("_arm64"));
#endif

	const FString KeyPrefix = FString::Printf(TEXT("%s_%s_%s"), *InterfacePrefix, *Format.ToString(), (bDefMaterial ? TEXT("VIS") : TEXT("FULL")));
	return FDerivedDataCacheInterface::BuildCacheKey(*KeyPrefix, LANDSCAPE_COLLISION_DERIVEDDATA_VER, *CombinedStateId.ToString());
}

void ULandscapeHeightfieldCollisionComponent::OnRegister()
{
	Super::OnRegister();

	if (GetLandscapeProxy())
	{
		// AActor::GetWorld checks for Unreachable and BeginDestroyed
		UWorld* World = GetLandscapeProxy()->GetWorld();
		if (World)
		{
			ULandscapeInfo* Info = GetLandscapeInfo();
			if (Info)
			{
				Info->RegisterCollisionComponent(this);
			}
		}
	}
}

void ULandscapeHeightfieldCollisionComponent::OnUnregister()
{
	Super::OnUnregister();

	// The physics object was destroyed in Super::OnUnregister. However we must
	// extend the lifetime of the collision until the enqueued destroy command
	// if processed on the physics thread, otherwise we may get Destroyed before
	// that happens and the collision geometry will be destroyed with us, leaving 
	// a dangling pointer in physics.
	// NOTE: we don't destroy collision in DestroyPhysicsState because we may
	// change the physics state without generating new collision geometry.
	DeferredDestroyCollision(HeightfieldRef);
	HeightfieldRef = nullptr;
	HeightfieldGuid = FGuid();
	CachedHeightFieldSamples.Empty();

	if (GetLandscapeProxy())
	{
		// AActor::GetWorld checks for Unreachable and BeginDestroyed
		UWorld* World = GetLandscapeProxy()->GetWorld();

		// Game worlds don't have landscape infos
		if (World)
		{
			ULandscapeInfo* Info = GetLandscapeInfo();
			if (Info)
			{
				Info->UnregisterCollisionComponent(this);
			}
		}
	}
}

ECollisionEnabled::Type ULandscapeHeightfieldCollisionComponent::GetCollisionEnabled() const
{
	if (!HasAnyFlags(RF_ClassDefaultObject))
	{
		ALandscapeProxy* Proxy = GetLandscapeProxy();

		return Proxy->BodyInstance.GetCollisionEnabled();
	}
	return ECollisionEnabled::QueryAndPhysics;
}

ECollisionResponse ULandscapeHeightfieldCollisionComponent::GetCollisionResponseToChannel(ECollisionChannel Channel) const
{
	ALandscapeProxy* Proxy = GetLandscapeProxy();

	return Proxy->BodyInstance.GetResponseToChannel(Channel);
}

ECollisionChannel ULandscapeHeightfieldCollisionComponent::GetCollisionObjectType() const
{
	ALandscapeProxy* Proxy = GetLandscapeProxy();

	return Proxy->BodyInstance.GetObjectType();
}

const FCollisionResponseContainer& ULandscapeHeightfieldCollisionComponent::GetCollisionResponseToChannels() const
{
	ALandscapeProxy* Proxy = GetLandscapeProxy();

	return Proxy->BodyInstance.GetResponseToChannels();
}

void ULandscapeHeightfieldCollisionComponent::OnCreatePhysicsState()
{
	USceneComponent::OnCreatePhysicsState(); // route OnCreatePhysicsState, skip PrimitiveComponent implementation

	if (!BodyInstance.IsValidBodyInstance())
	{
		CreateCollisionObject();

		// Debug display needs to update its representation, so we invalidate the collision component's render state : 
		MarkRenderStateDirty();

		if (IsValidRef(HeightfieldRef))
		{
			// Make transform for this landscape component PxActor
			FTransform LandscapeComponentTransform = GetComponentToWorld();
			FMatrix LandscapeComponentMatrix = LandscapeComponentTransform.ToMatrixWithScale();
			FVector LandscapeScale = LandscapeComponentMatrix.ExtractScaling();

			// Reorder the axes
			FVector TerrainX = LandscapeComponentMatrix.GetScaledAxis(EAxis::X);
			FVector TerrainY = LandscapeComponentMatrix.GetScaledAxis(EAxis::Y);
			FVector TerrainZ = LandscapeComponentMatrix.GetScaledAxis(EAxis::Z);
			LandscapeComponentMatrix.SetAxis(0, TerrainX);
			LandscapeComponentMatrix.SetAxis(2, TerrainY);
			LandscapeComponentMatrix.SetAxis(1, TerrainZ);
			
			const bool bCreateSimpleCollision = SimpleCollisionSizeQuads > 0;
			const float SimpleCollisionScale = bCreateSimpleCollision ? CollisionScale * CollisionSizeQuads / SimpleCollisionSizeQuads : 0;

			// Create the geometry
			FVector FinalScale(LandscapeScale.X * CollisionScale, LandscapeScale.Y * CollisionScale, LandscapeScale.Z * LANDSCAPE_ZSCALE);

			{
				FActorCreationParams Params;
				Params.InitialTM = LandscapeComponentTransform;
				Params.InitialTM.SetScale3D(FVector(0));
				Params.bQueryOnly = false;
				Params.bStatic = true;
				Params.Scene = GetWorld()->GetPhysicsScene();

#if USE_BODYINSTANCE_DEBUG_NAMES
				const FString DebugName = (GetOwner() != nullptr) ? FString::Printf(TEXT("%s:%s"), *GetOwner()->GetFullName(), *GetName()) : *GetName();
				BodyInstance.CharDebugName = MakeShareable(new TArray<ANSICHAR>(StringToArray<ANSICHAR>(*DebugName, DebugName.Len() + 1)));
				Params.DebugName = BodyInstance.CharDebugName.IsValid() ? BodyInstance.CharDebugName->GetData() : nullptr;
#endif

				FPhysicsActorHandle PhysHandle;
				FPhysicsInterface::CreateActor(Params, PhysHandle);
				Chaos::FRigidBodyHandle_External& Body_External = PhysHandle->GetGameThreadAPI();

				Chaos::FShapesArray ShapeArray;
				TArray<TUniquePtr<Chaos::FImplicitObject>> Geoms;

				// First add complex geometry
				HeightfieldRef->Heightfield->SetScale(FinalScale * LandscapeComponentTransform.GetScale3D().GetSignVector());
				TUniquePtr<Chaos::TImplicitObjectTransformed<Chaos::FReal, 3>> ChaosHeightFieldFromCooked = MakeUnique<Chaos::TImplicitObjectTransformed<Chaos::FReal, 3>>(MakeSerializable(HeightfieldRef->Heightfield), Chaos::FRigidTransform3(FTransform::Identity));

<<<<<<< HEAD
				TUniquePtr<Chaos::FPerShapeData> NewShape = Chaos::FPerShapeData::CreatePerShapeData(ShapeArray.Num(), MakeSerializable(ChaosHeightFieldFromCooked));
=======
				TUniquePtr<Chaos::FPerShapeData> NewShape = Chaos::FShapeInstanceProxy::Make(ShapeArray.Num(), MakeSerializable(ChaosHeightFieldFromCooked));
>>>>>>> 4af6daef

				// Setup filtering
				FCollisionFilterData QueryFilterData, SimFilterData;
				CreateShapeFilterData(static_cast<uint8>(GetCollisionObjectType()), FMaskFilter(0), GetOwner()->GetUniqueID(), GetCollisionResponseToChannels(), 
				GetUniqueID(), 0, QueryFilterData, SimFilterData, true, false, true);

				// Heightfield is used for simple and complex collision
				QueryFilterData.Word3 |= bCreateSimpleCollision ? EPDF_ComplexCollision : (EPDF_SimpleCollision | EPDF_ComplexCollision);
				SimFilterData.Word3 |= bCreateSimpleCollision ? EPDF_ComplexCollision : (EPDF_SimpleCollision | EPDF_ComplexCollision);

				NewShape->SetQueryData(QueryFilterData);
				NewShape->SetSimData(SimFilterData);
				NewShape->SetMaterials(HeightfieldRef->UsedChaosMaterials);

				Geoms.Emplace(MoveTemp(ChaosHeightFieldFromCooked));
				ShapeArray.Emplace(MoveTemp(NewShape));

				// Add simple geometry if necessary
				if(bCreateSimpleCollision)
				{
					FVector FinalSimpleCollisionScale(LandscapeScale.X* SimpleCollisionScale, LandscapeScale.Y* SimpleCollisionScale, LandscapeScale.Z* LANDSCAPE_ZSCALE);
					HeightfieldRef->HeightfieldSimple->SetScale(FinalSimpleCollisionScale);
					TUniquePtr<Chaos::TImplicitObjectTransformed<Chaos::FReal, 3>> ChaosSimpleHeightFieldFromCooked = MakeUnique<Chaos::TImplicitObjectTransformed<Chaos::FReal, 3>>(MakeSerializable(HeightfieldRef->HeightfieldSimple), Chaos::FRigidTransform3(FTransform::Identity));

<<<<<<< HEAD
					TUniquePtr<Chaos::FPerShapeData> NewSimpleShape = Chaos::FPerShapeData::CreatePerShapeData(ShapeArray.Num(), MakeSerializable(ChaosSimpleHeightFieldFromCooked));
=======
					TUniquePtr<Chaos::FPerShapeData> NewSimpleShape = Chaos::FShapeInstanceProxy::Make(ShapeArray.Num(), MakeSerializable(ChaosSimpleHeightFieldFromCooked));
>>>>>>> 4af6daef

					FCollisionFilterData QueryFilterDataSimple = QueryFilterData;
					FCollisionFilterData SimFilterDataSimple = SimFilterData;
					QueryFilterDataSimple.Word3 = (QueryFilterDataSimple.Word3 & ~EPDF_ComplexCollision) | EPDF_SimpleCollision;
					SimFilterDataSimple.Word3 = (SimFilterDataSimple.Word3 & ~EPDF_ComplexCollision) | EPDF_SimpleCollision;

					NewSimpleShape->SetQueryData(QueryFilterDataSimple);
					NewSimpleShape->SetSimData(SimFilterDataSimple);
					NewSimpleShape->SetMaterials(HeightfieldRef->UsedChaosMaterials);

					Geoms.Emplace(MoveTemp(ChaosSimpleHeightFieldFromCooked));
					ShapeArray.Emplace(MoveTemp(NewSimpleShape));
				}

#if WITH_EDITOR
				// Create a shape for a heightfield which is used only by the landscape editor
				if(!GetWorld()->IsGameWorld() && !GetOutermost()->bIsCookedForEditor)
				{
					HeightfieldRef->EditorHeightfield->SetScale(FinalScale * LandscapeComponentTransform.GetScale3D().GetSignVector());
					TUniquePtr<Chaos::TImplicitObjectTransformed<Chaos::FReal, 3>> ChaosEditorHeightFieldFromCooked = MakeUnique<Chaos::TImplicitObjectTransformed<Chaos::FReal, 3>>(MakeSerializable(HeightfieldRef->EditorHeightfield), Chaos::FRigidTransform3(FTransform::Identity));

<<<<<<< HEAD
					TUniquePtr<Chaos::FPerShapeData> NewEditorShape = Chaos::FPerShapeData::CreatePerShapeData(ShapeArray.Num(), MakeSerializable(ChaosEditorHeightFieldFromCooked));
=======
					TUniquePtr<Chaos::FPerShapeData> NewEditorShape = Chaos::FShapeInstanceProxy::Make(ShapeArray.Num(), MakeSerializable(ChaosEditorHeightFieldFromCooked));
>>>>>>> 4af6daef

					FCollisionResponseContainer CollisionResponse;
					CollisionResponse.SetAllChannels(ECollisionResponse::ECR_Ignore);
					CollisionResponse.SetResponse(ECollisionChannel::ECC_Visibility, ECR_Block);
					FCollisionFilterData QueryFilterDataEd, SimFilterDataEd;
					CreateShapeFilterData(ECollisionChannel::ECC_Visibility, FMaskFilter(0), GetOwner()->GetUniqueID(), CollisionResponse, GetUniqueID(), 0, QueryFilterDataEd, SimFilterDataEd, true, false, true);

					QueryFilterDataEd.Word3 |= (EPDF_SimpleCollision | EPDF_ComplexCollision);

					NewEditorShape->SetQueryData(QueryFilterDataEd);
					NewEditorShape->SetSimData(SimFilterDataEd);

					Geoms.Emplace(MoveTemp(ChaosEditorHeightFieldFromCooked));
					ShapeArray.Emplace(MoveTemp(NewEditorShape));
				}
#endif // WITH_EDITOR
				// Push the shapes to the actor
				if(Geoms.Num() == 1)
				{
					Body_External.SetGeometry(MoveTemp(Geoms[0]));
				}
				else
				{
					Body_External.SetGeometry(MakeUnique<Chaos::FImplicitObjectUnion>(MoveTemp(Geoms)));
				}

				// Construct Shape Bounds
				for (auto& Shape : ShapeArray)
				{
					Chaos::FRigidTransform3 WorldTransform = Chaos::FRigidTransform3(Body_External.X(), Body_External.R());
					Shape->UpdateShapeBounds(WorldTransform);
				}



				Body_External.SetShapesArray(MoveTemp(ShapeArray));

				// Push the actor to the scene
				FPhysScene* PhysScene = GetWorld()->GetPhysicsScene();

				// Set body instance data
				BodyInstance.PhysicsUserData = FPhysicsUserData(&BodyInstance);
				BodyInstance.OwnerComponent = this;
				BodyInstance.ActorHandle = PhysHandle;

				Body_External.SetUserData(&BodyInstance.PhysicsUserData);

				TArray<FPhysicsActorHandle> Actors;
				Actors.Add(PhysHandle);

				FPhysicsCommand::ExecuteWrite(PhysScene, [&]()
				{
					bool bImmediateAccelStructureInsertion = true;
					PhysScene->AddActorsToScene_AssumesLocked(Actors, bImmediateAccelStructureInsertion);
				});

				PhysScene->AddToComponentMaps(this, PhysHandle);
				if (BodyInstance.bNotifyRigidBodyCollision)
				{
					PhysScene->RegisterForCollisionEvents(this);
				}

			}
		}
	}
}

void ULandscapeHeightfieldCollisionComponent::OnDestroyPhysicsState()
{
	Super::OnDestroyPhysicsState();
	
	if (FPhysScene_Chaos* PhysScene = GetWorld()->GetPhysicsScene())
	{
		FPhysicsActorHandle& ActorHandle = BodyInstance.GetPhysicsActorHandle();
		if (FPhysicsInterface::IsValid(ActorHandle))
		{
			PhysScene->RemoveFromComponentMaps(ActorHandle);
		}
		if (BodyInstance.bNotifyRigidBodyCollision)
		{
			PhysScene->UnRegisterForCollisionEvents(this);
		}
	}
}

void ULandscapeHeightfieldCollisionComponent::ApplyWorldOffset(const FVector& InOffset, bool bWorldShift)
{
	Super::ApplyWorldOffset(InOffset, bWorldShift);

	if (!bWorldShift || !FPhysScene::SupportsOriginShifting())
	{
		RecreatePhysicsState();
	}
}

<<<<<<< HEAD
// Callback to flag scene proxy as dirty when cvar changes
static void OnLandscapeShowCollisionMeshChanged()
{
	const int32 Value = CVarLandscapeShowCollisionMesh.GetValueOnAnyThread();
	if (CVarLandscapeShowCollisionMeshCurrentValue != Value)
	{
		CVarLandscapeShowCollisionMeshCurrentValue = Value;

		for (ULandscapeHeightfieldCollisionComponent* LandscapeHeightfieldCollisionComponent : TObjectRange<ULandscapeHeightfieldCollisionComponent>(RF_ClassDefaultObject | RF_ArchetypeObject, true, EInternalObjectFlags::Garbage))
		{
			LandscapeHeightfieldCollisionComponent->MarkRenderStateDirty();
		}
	}
}

// Registers callback with cvar
static FAutoConsoleVariableSink OnLandscapeCollisionHeightfieldChangedSink(FConsoleCommandDelegate::CreateStatic(&OnLandscapeShowCollisionMeshChanged));

=======
>>>>>>> 4af6daef
#if !(UE_BUILD_SHIPPING || UE_BUILD_TEST) && WITH_EDITORONLY_DATA
FPrimitiveSceneProxy* ULandscapeHeightfieldCollisionComponent::CreateSceneProxy()
{
	class FLandscapeHeightfieldCollisionComponentSceneProxy final : public FPrimitiveSceneProxy
	{
	public:
		SIZE_T GetTypeHash() const override
		{
			static size_t UniquePointer;
			return reinterpret_cast<size_t>(&UniquePointer);
		}

		// Constructor exists to populate Vertices and Indices arrays which are
		// used to construct the collision mesh inside GetDynamicMeshElements
<<<<<<< HEAD
		FLandscapeHeightfieldCollisionComponentSceneProxy(const ULandscapeHeightfieldCollisionComponent* InComponent, const Chaos::FHeightField& InHeightfield, const FLinearColor& InWireframeColor)
			: FPrimitiveSceneProxy(InComponent)
		{
=======
		FLandscapeHeightfieldCollisionComponentSceneProxy(const ULandscapeHeightfieldCollisionComponent* InComponent, const TArray<Chaos::FMaterialHandle>& InUsedChaosMaterials, const Chaos::FHeightField& InHeightfield, const FLinearColor& InWireframeColor)
			: FPrimitiveSceneProxy(InComponent)
			, VertexFactory(InComponent->GetWorld()->GetFeatureLevel(), "FLandscapeHeightfieldCollisionComponentSceneProxy")
		{
			TArray<FDynamicMeshVertex> Vertices;

>>>>>>> 4af6daef
			const Chaos::FHeightField::FData<uint16>& GeomData = InHeightfield.GeomData; 
			const int32 NumRows = InHeightfield.GetNumRows();
			const int32 NumCols = InHeightfield.GetNumCols();
			const int32 NumVerts = NumRows * NumCols;
			const int32 NumTris = (NumRows - 1) * (NumCols - 1) * 2;
			Vertices.SetNumUninitialized(NumVerts);
<<<<<<< HEAD
			for (int32 I = 0; I < NumVerts; I++)
			{
				Chaos::FVec3 Point = GeomData.GetPointScaled(I);
				Vertices[I].Position = FVector3f(Point.X, Point.Y, Point.Z);
			}
			Indices.SetNumUninitialized(NumTris * 3);
=======

			TArray<FColor, TInlineAllocator<16>> MaterialIndexColors;
			MaterialIndexColors.Reserve(InUsedChaosMaterials.Num());
			for (Chaos::FMaterialHandle MaterialHandle : InUsedChaosMaterials)
			{
				Chaos::FChaosPhysicsMaterial* ChaosMaterial = MaterialHandle.Get();
				UPhysicalMaterial* PhysicalMaterial = (ChaosMaterial != nullptr) ? FChaosUserData::Get<UPhysicalMaterial>(ChaosMaterial->UserData) : nullptr;
				uint32 Hash = PointerHash(PhysicalMaterial);
				uint8* HashElement = reinterpret_cast<uint8*>(&Hash);
				MaterialIndexColors.Emplace(HashElement[0], HashElement[1], HashElement[2]);
			}

			for (int32 I = 0; I < NumVerts; I++)
			{
				const Chaos::FVec3 Point = GeomData.GetPointScaled(I);
				uint8 MaterialIndex = InHeightfield.GetMaterialIndex(I % NumCols, I / NumCols);
				Vertices[I].Position = FVector3f(static_cast<float>(Point.X), static_cast<float>(Point.Y), static_cast<float>(Point.Z));

				// Material indices are not defined for the last row/column in each component since they are per-triangle and not per-vertex.
				// To show something intuitive for the user, we simply extend the previous vertex onto the final one.
				if (I % NumCols == NumCols - 1)
				{
					Vertices[I].Color = Vertices[I - 1].Color;
				}
				else if (I / NumCols == NumCols - 1)
				{
					Vertices[I].Color = Vertices[I - NumRows - 1].Color;
				}
				else
				{
					Vertices[I].Color = (MaterialIndex == 255) ? FColor::Black  : MaterialIndexColors[MaterialIndex];
				}
			}
			IndexBuffer.Indices.SetNumUninitialized(NumTris * 3);
>>>>>>> 4af6daef

			// Editor heightfields don't have material indices (hence, no holes), in which case InHeightfield.GeomData.MaterialIndices.Num() == 1 : 
			const int32 NumMaterialIndices = InHeightfield.GeomData.MaterialIndices.Num();
			const bool bHasMaterialIndices = (NumMaterialIndices > 1);
			check(!bHasMaterialIndices || (NumMaterialIndices == ((NumRows - 1) * (NumCols - 1))));

			int32 TriangleIdx = 0;
			for (int32 Y = 0; Y < (NumRows - 1); Y++)
			{
				for (int32 X = 0; X < (NumCols - 1); X++)
				{
					int32 DataIdx = X + Y * NumCols;
					bool bHole = false;

					if (bHasMaterialIndices)
					{
						// Material indices don't have the final row/column : 
						int32 MaterialIndicesDataIdx = X + Y * (NumCols - 1);
						uint8 LayerIdx = InHeightfield.GeomData.MaterialIndices[MaterialIndicesDataIdx];
						bHole = (LayerIdx == TNumericLimits<uint8>::Max());
					}

					if (bHole)
					{
<<<<<<< HEAD
						Indices[TriangleIdx + 0] = (X + 0) + (Y + 0) * NumCols;
						Indices[TriangleIdx + 1] = Indices[TriangleIdx + 0];
						Indices[TriangleIdx + 2] = Indices[TriangleIdx + 0];
					}
					else
					{
						Indices[TriangleIdx + 0] = (X + 0) + (Y + 0) * NumCols;
						Indices[TriangleIdx + 1] = (X + 1) + (Y + 1) * NumCols;
						Indices[TriangleIdx + 2] = (X + 1) + (Y + 0) * NumCols;
=======
						IndexBuffer.Indices[TriangleIdx + 0] = (X + 0) + (Y + 0) * NumCols;
						IndexBuffer.Indices[TriangleIdx + 1] = IndexBuffer.Indices[TriangleIdx + 0];
						IndexBuffer.Indices[TriangleIdx + 2] = IndexBuffer.Indices[TriangleIdx + 0];
					}
					else
					{
						IndexBuffer.Indices[TriangleIdx + 0] = (X + 0) + (Y + 0) * NumCols;
						IndexBuffer.Indices[TriangleIdx + 1] = (X + 1) + (Y + 1) * NumCols;
						IndexBuffer.Indices[TriangleIdx + 2] = (X + 1) + (Y + 0) * NumCols;
>>>>>>> 4af6daef
					}

					TriangleIdx += 3;

					if (bHole)
					{
<<<<<<< HEAD
						Indices[TriangleIdx + 0] = (X + 0) + (Y + 0) * NumCols;
						Indices[TriangleIdx + 1] = Indices[TriangleIdx + 0];
						Indices[TriangleIdx + 2] = Indices[TriangleIdx + 0];
					}
					else
					{
						Indices[TriangleIdx + 0] = (X + 0) + (Y + 0) * NumCols;
						Indices[TriangleIdx + 1] = (X + 0) + (Y + 1) * NumCols;
						Indices[TriangleIdx + 2] = (X + 1) + (Y + 1) * NumCols;
=======
						IndexBuffer.Indices[TriangleIdx + 0] = (X + 0) + (Y + 0) * NumCols;
						IndexBuffer.Indices[TriangleIdx + 1] = IndexBuffer.Indices[TriangleIdx + 0];
						IndexBuffer.Indices[TriangleIdx + 2] = IndexBuffer.Indices[TriangleIdx + 0];
					}
					else
					{
						IndexBuffer.Indices[TriangleIdx + 0] = (X + 0) + (Y + 0) * NumCols;
						IndexBuffer.Indices[TriangleIdx + 1] = (X + 0) + (Y + 1) * NumCols;
						IndexBuffer.Indices[TriangleIdx + 2] = (X + 1) + (Y + 1) * NumCols;
>>>>>>> 4af6daef
					}

					TriangleIdx += 3;
				}
			}

<<<<<<< HEAD
			WireframeMaterialInstance.Reset(new FColoredMaterialRenderProxy(
				GEngine->WireframeMaterial ? GEngine->WireframeMaterial->GetRenderProxy() : NULL,
				InWireframeColor));
=======
			// Allocate the static vertex resources now 
			if (Vertices.Num() > 0)
			{
				FName Name = FName(TEXT("FLandscapeHeightfieldCollisionComponentSceneProxy ") + GetOwnerName().ToString());
				VertexBuffers.SetOwnerName(Name);
				IndexBuffer.SetOwnerName(Name);
				VertexFactory.SetOwnerName(Name);

				VertexBuffers.InitFromDynamicVertex(&VertexFactory, Vertices);
				BeginInitResource(&VertexBuffers.PositionVertexBuffer);
				BeginInitResource(&VertexBuffers.StaticMeshVertexBuffer);
				BeginInitResource(&VertexBuffers.ColorVertexBuffer);
				BeginInitResource(&IndexBuffer);
				BeginInitResource(&VertexFactory);

				WireframeMaterialInstance.Reset(new FColoredMaterialRenderProxy(
					GEngine->WireframeMaterial ? GEngine->WireframeMaterial->GetRenderProxy() : nullptr,
					InWireframeColor));

				VertexColorMaterialInstance.Reset(new FColoredMaterialRenderProxy(
					GEngine->VertexColorViewModeMaterial_ColorOnly ? GEngine->VertexColorViewModeMaterial_ColorOnly->GetRenderProxy() : nullptr,
					FColor::White));
			}
		}

		virtual ~FLandscapeHeightfieldCollisionComponentSceneProxy()
		{
			VertexBuffers.PositionVertexBuffer.ReleaseResource();
			VertexBuffers.StaticMeshVertexBuffer.ReleaseResource();
			VertexBuffers.ColorVertexBuffer.ReleaseResource();
			IndexBuffer.ReleaseResource();
			VertexFactory.ReleaseResource();
			IndexBuffer.ReleaseResource();
>>>>>>> 4af6daef
		}

		virtual void GetDynamicMeshElements(const TArray<const FSceneView*>& Views, const FSceneViewFamily& ViewFamily, uint32 VisibilityMap, FMeshElementCollector& Collector) const override
		{
			FMatrix LocalToWorldNoScale = GetLocalToWorld();
			LocalToWorldNoScale.RemoveScaling();

<<<<<<< HEAD
			const bool bDrawCollision = ViewFamily.EngineShowFlags.Collision && IsCollisionEnabled();

			if (bDrawCollision && AllowDebugViewmodes() && WireframeMaterialInstance.IsValid())
=======
			const bool bDrawCollision = ViewFamily.EngineShowFlags.Collision && ViewFamily.EngineShowFlags.Landscape && IsCollisionEnabled();

			const bool bShowPhysicalMaterial = CVarLandscapeCollisionMeshShowPhysicalMaterial.GetValueOnRenderThread();
			const float HeightOffset = CVarLandscapeCollisionMeshHeightOffset.GetValueOnRenderThread();
			FVector ZAxis = LocalToWorldNoScale.GetUnitAxis(EAxis::Z);
			LocalToWorldNoScale = LocalToWorldNoScale.ConcatTranslation(FVector(0.0, 0.0, HeightOffset));
			FBoxSphereBounds Bounds = GetBounds();
			Bounds.Origin += ZAxis * HeightOffset;

			const TUniquePtr<FColoredMaterialRenderProxy>& MaterialToUse = bShowPhysicalMaterial ? VertexColorMaterialInstance : WireframeMaterialInstance;

			if (bDrawCollision && AllowDebugViewmodes() && MaterialToUse.IsValid())
>>>>>>> 4af6daef
			{
				for (int32 ViewIndex = 0; ViewIndex < Views.Num(); ViewIndex++)
				{
					if (VisibilityMap & (1 << ViewIndex))
					{
						const FSceneView* View = Views[ViewIndex];
<<<<<<< HEAD
						// Set up mesh builder
						FDynamicMeshBuilder MeshBuilder(View->GetFeatureLevel());
						MeshBuilder.AddVertices(Vertices);
						MeshBuilder.AddTriangles(Indices);

						MeshBuilder.GetMesh(LocalToWorldNoScale, WireframeMaterialInstance.Get(), SDPG_World, false, false, ViewIndex, Collector);
=======
						
						FMeshBatch& MeshBatch = Collector.AllocateMesh();
						MeshBatch.MaterialRenderProxy = MaterialToUse.Get();
						MeshBatch.bWireframe = true;
						MeshBatch.VertexFactory = &VertexFactory;
						MeshBatch.ReverseCulling = false;
						MeshBatch.Type = PT_TriangleList;
						MeshBatch.DepthPriorityGroup = SDPG_World;
						MeshBatch.bCanApplyViewModeOverrides = true;

						FMeshBatchElement& BatchElement = MeshBatch.Elements[0];
						BatchElement.IndexBuffer = &IndexBuffer;
						BatchElement.FirstIndex = 0;
						BatchElement.NumPrimitives = IndexBuffer.Indices.Num() / 3;
						check(BatchElement.NumPrimitives != 0);
						BatchElement.MinVertexIndex = 0;
						BatchElement.MaxVertexIndex = VertexBuffers.PositionVertexBuffer.GetNumVertices() - 1;

						FDynamicPrimitiveUniformBuffer& DynamicPrimitiveUniformBuffer = Collector.AllocateOneFrameResource<FDynamicPrimitiveUniformBuffer>();
						DynamicPrimitiveUniformBuffer.Set(LocalToWorldNoScale, LocalToWorldNoScale, Bounds, GetLocalBounds(), /*bReceivesDecals = */false, /*bHasPrecomputedVolumetricLightmap = */false, AlwaysHasVelocity());
						BatchElement.PrimitiveUniformBufferResource = &DynamicPrimitiveUniformBuffer.UniformBuffer;

						Collector.AddMesh(ViewIndex, MeshBatch);
>>>>>>> 4af6daef
					}
				}
			}
		}

		virtual FPrimitiveViewRelevance GetViewRelevance(const FSceneView* View) const override
		{
			// Should we draw this because collision drawing is enabled, and we have collision
			const bool bShowForCollision = View->Family->EngineShowFlags.Collision && IsCollisionEnabled();

			FPrimitiveViewRelevance Result;
			Result.bDrawRelevance = IsShown(View) || bShowForCollision;
			Result.bDynamicRelevance = true;
<<<<<<< HEAD
=======
			Result.bStaticRelevance = false;
>>>>>>> 4af6daef
			Result.bShadowRelevance = false;
			Result.bEditorPrimitiveRelevance = UseEditorCompositing(View);
			return Result;
		}

		virtual uint32 GetMemoryFootprint(void) const override { return(sizeof(*this) + GetAllocatedSize()); }
<<<<<<< HEAD
		uint32 GetAllocatedSize(void) const { return FPrimitiveSceneProxy::GetAllocatedSize(); }

	private:
		TArray<FDynamicMeshVertex> Vertices;
		TArray<uint32> Indices;
		TUniquePtr<FColoredMaterialRenderProxy> WireframeMaterialInstance = nullptr;
=======
		uint32 GetAllocatedSize(void) const { return static_cast<uint32>(FPrimitiveSceneProxy::GetAllocatedSize()); }

	private:
		TUniquePtr<FColoredMaterialRenderProxy> WireframeMaterialInstance = nullptr;
		TUniquePtr<FColoredMaterialRenderProxy> VertexColorMaterialInstance = nullptr;

		FStaticMeshVertexBuffers VertexBuffers;
		FDynamicMeshIndexBuffer32 IndexBuffer;
		FLocalVertexFactory VertexFactory;
>>>>>>> 4af6daef
	};

	FLandscapeHeightfieldCollisionComponentSceneProxy* Proxy = nullptr;
	if (ULandscapeSubsystem* LandscapeSubsystem = this->GetWorld()->GetSubsystem<ULandscapeSubsystem>(); 
		LandscapeSubsystem && !LandscapeSubsystem->AnyViewShowCollisions())
	{
		return Proxy;
	}
	
	if (HeightfieldRef.IsValid() && IsValidRef(HeightfieldRef))
	{
		const Chaos::FHeightField* LocalHeightfield = nullptr;
		FLinearColor WireframeColor;

<<<<<<< HEAD
		switch (static_cast<EHeightfieldSource>(CVarLandscapeShowCollisionMesh.GetValueOnGameThread()))
=======
		switch (static_cast<EHeightfieldSource>(CVarLandscapeCollisionMeshShow.GetValueOnGameThread()))
>>>>>>> 4af6daef
		{
		case EHeightfieldSource::None:
			WireframeColor = FColor(0, 0, 0, 0);
			break;
		case EHeightfieldSource::Simple:
			if (HeightfieldRef->HeightfieldSimple.IsValid())
			{
				LocalHeightfield = HeightfieldRef->HeightfieldSimple.Get();
			}
			else if (HeightfieldRef->Heightfield.IsValid())
			{
				LocalHeightfield = HeightfieldRef->Heightfield.Get();
			}

			WireframeColor = FColor(157, 149, 223, 255);
			break;

		case EHeightfieldSource::Complex:
			if (HeightfieldRef->Heightfield.IsValid())
			{
				LocalHeightfield = HeightfieldRef->Heightfield.Get();
			}

			WireframeColor = FColor(0, 255, 255, 255);
			break;

		case EHeightfieldSource::Editor:
			if (HeightfieldRef->EditorHeightfield.IsValid())
			{
				LocalHeightfield = HeightfieldRef->EditorHeightfield.Get();
			}

			WireframeColor = FColor(157, 223, 149, 255);
			break;

		default:
			UE_LOG(LogLandscape, Warning, TEXT("Invalid Value for CVar landscape.ShowCollisionMesh"));
		}

		if (LocalHeightfield != nullptr)
		{
<<<<<<< HEAD
			Proxy = new FLandscapeHeightfieldCollisionComponentSceneProxy(this, *LocalHeightfield, WireframeColor);
=======
			Proxy = new FLandscapeHeightfieldCollisionComponentSceneProxy(this, HeightfieldRef->UsedChaosMaterials, *LocalHeightfield, WireframeColor);
>>>>>>> 4af6daef
		}
	}

	return Proxy;
}
#endif // !(UE_BUILD_SHIPPING || UE_BUILD_TEST) && WITH_EDITORONLY_DATA

void ULandscapeHeightfieldCollisionComponent::CreateCollisionObject()
{
	LLM_SCOPE(ELLMTag::ChaosLandscape);

	// If we have not created a heightfield yet - do it now.
	if (!IsValidRef(HeightfieldRef))
	{
		UWorld* World = GetWorld();

#if WITH_EDITOR
		const bool bNeedsEditorHeightField = !World->IsGameWorld() && !GetOutermost()->bIsCookedForEditor;
#endif // WITH_EDITOR
		FHeightfieldGeometryRef* ExistingHeightfieldRef = nullptr;
		bool bCheckDDC = true;

		if (!HeightfieldGuid.IsValid())
		{
			HeightfieldGuid = FGuid::NewGuid();
			bCheckDDC = false;
		}
		else
		{
			// Look for a heightfield object with the current Guid (this occurs with PIE)
			ExistingHeightfieldRef = GSharedHeightfieldRefs.FindRef(HeightfieldGuid);
		}

#if WITH_EDITOR
		// Use existing heightfield except if it is missing its editor heightfield and the component needs it.
		if (ExistingHeightfieldRef && (!bNeedsEditorHeightField || ExistingHeightfieldRef->EditorHeightfield != nullptr))
#else // WITH_EDITOR
		if (ExistingHeightfieldRef)
#endif // !WITH_EDITOR
		{
			HeightfieldRef = ExistingHeightfieldRef;
		}
		else
		{
#if WITH_EDITOR
			// This should only occur if a level prior to VER_UE4_LANDSCAPE_COLLISION_DATA_COOKING 
			// was resaved using a commandlet and not saved in the editor, or if a PhysicalMaterial asset was deleted.
			if (CookedPhysicalMaterials.Num() == 0 || CookedPhysicalMaterials.Contains(nullptr))
			{
				bCheckDDC = false;
			}

			// Prepare heightfield data
			static FName PhysicsFormatName(FPlatformProperties::GetPhysicsFormat());
			CookCollisionData(PhysicsFormatName, false, bCheckDDC, CookedCollisionData, MutableView(CookedPhysicalMaterials));

			// The World will clean up any speculatively-loaded data we didn't end up using.
			SpeculativeDDCRequest.Reset();
#endif //WITH_EDITOR

			if (CookedCollisionData.Num())
			{
				HeightfieldRef = GSharedHeightfieldRefs.Add(HeightfieldGuid, new FHeightfieldGeometryRef(HeightfieldGuid));

				// Create heightfields
				{
					FMemoryReader Reader(CookedCollisionData);
					Chaos::FChaosArchive Ar(Reader);
					bool bContainsSimple = false;
					Ar << bContainsSimple;
					Ar << HeightfieldRef->Heightfield;

					if(bContainsSimple)
					{
						Ar << HeightfieldRef->HeightfieldSimple;
					}
				}

				// Register materials
				for(UPhysicalMaterial* PhysicalMaterial : CookedPhysicalMaterials)
				{
					//TODO: Figure out why we are getting into a state like this (PhysicalMaterial == nullptr) in the first place. Potentially a loading issue
					if (PhysicalMaterial)
					{
						//todo: total hack until we get landscape fully converted to chaos
						HeightfieldRef->UsedChaosMaterials.Add(PhysicalMaterial->GetPhysicsMaterial());
					}
				}

				// Release cooked collison data
				// In cooked builds created collision object will never be deleted while component is alive, so we don't need this data anymore
				if(FPlatformProperties::RequiresCookedData() || World->IsGameWorld())
				{
					CookedCollisionData.Empty();
				}

#if WITH_EDITOR
				// Create heightfield for the landscape editor (no holes in it)
				if(bNeedsEditorHeightField)
				{
					TArray<UPhysicalMaterial*> CookedMaterialsEd;
					if(CookCollisionData(PhysicsFormatName, true, bCheckDDC, CookedCollisionDataEd, CookedMaterialsEd))
					{
						FMemoryReader Reader(CookedCollisionDataEd);
						Chaos::FChaosArchive Ar(Reader);

						// Don't actually care about this but need to strip it out of the data
						bool bContainsSimple = false;
						Ar << bContainsSimple;
						Ar << HeightfieldRef->EditorHeightfield;

						CookedCollisionDataEd.Empty();
					}
				}
#endif //WITH_EDITOR
			}
		}
	}
}

void ULandscapeHeightfieldCollisionComponent::CreateCollisionObject(
	bool bUseDefaultMaterialOnly, 
	TArrayView<const uint16> Heights, TArrayView<const uint16> SimpleHeights, 
	TArrayView<const uint8> PhysicalMaterialIds, TArrayView<const uint8> SimplePhysicalMaterialIds, 
	TArrayView<const TObjectPtr<UPhysicalMaterial>> PhysicalMaterialObjects)
{
<<<<<<< HEAD
	if (GetLinkerUEVersion() >= VER_UE4_LANDSCAPE_SERIALIZE_PHYSICS_MATERIALS && !GLandscapeCollisionSkipDDC)
=======
	TArrayView<const uint8> ComplexMaterialIndicesView;
	TArrayView<const uint8> SimpleMaterialIndicesView;

	bool bGenerateSimpleCollision = SimpleCollisionSizeQuads > 0 && !bUseDefaultMaterialOnly;

	if(!ensureMsgf(!HeightfieldGuid.IsValid(), TEXT("Attempting to create a runtime collision object, but one already exists")))
>>>>>>> 4af6daef
	{
		return;
	}

	int32 CollisionSizeVerts;
	int32 SimpleCollisionSizeVerts;
	int32 NumSamples;
	int32 NumSimpleSamples;
	GetCollisionSampleInfo(CollisionSizeVerts, SimpleCollisionSizeVerts, NumSamples, NumSimpleSamples);

	if (!ensure(Heights.Num() == NumSamples))
	{
		return;
	}

	int32 NumQuads = (CollisionSizeVerts - 1) * (CollisionSizeVerts - 1);
	if (!ensure(PhysicalMaterialIds.Num() == NumQuads))
	{
		return;
	}

	if(bGenerateSimpleCollision)
	{
		if (!ensure(SimpleHeights.Num() == NumSimpleSamples))
		{
			return;
		}

		int32 NumSimpleQuads = (SimpleCollisionSizeVerts - 1) * (SimpleCollisionSizeVerts - 1);
		if (!ensure(SimplePhysicalMaterialIds.Num() == NumSimpleQuads))
		{
			return;
		}
	}

	// In non performant builds, validate that the incoming data's indices are all valid
#if !UE_BUILD_TEST && !UE_BUILD_SHIPPING
	for (uint8 Sample : PhysicalMaterialIds)
	{
		if (!ensure(Sample == 0xFF || PhysicalMaterialObjects.IsValidIndex(Sample)))
		{
			return;
		}
	}

	if (bGenerateSimpleCollision)
	{
		for (uint8 Sample : SimplePhysicalMaterialIds)
		{
			if (!ensure(Sample == 0xFF || PhysicalMaterialObjects.IsValidIndex(Sample)))
			{
				return;
			}
		}
	}
}

#endif
<<<<<<< HEAD

void ULandscapeHeightfieldCollisionComponent::GetCollisionSampleInfo(int32& OutCollisionSizeVerts, int32& OutSimpleCollisionSizeVerts, int32& OutNumSamples, int32& OutNumSimpleSamples) const
{
	OutCollisionSizeVerts = CollisionSizeQuads + 1;
	OutSimpleCollisionSizeVerts = SimpleCollisionSizeQuads > 0 ? SimpleCollisionSizeQuads + 1 : 0;
	OutNumSamples = FMath::Square(OutCollisionSizeVerts);
	OutNumSimpleSamples = FMath::Square(OutSimpleCollisionSizeVerts);
}


// Writes to a cooked data buffer using raw heightfield data
bool ULandscapeHeightfieldCollisionComponent::WriteRuntimeData(const FWriteRuntimeDataParams& Params, TArray<uint8>& OutHeightfieldData, TArray<UPhysicalMaterial*>& InOutMaterials) const
{
	ALandscapeProxy* Proxy = GetLandscapeProxy();
	if (!Proxy || !Proxy->GetRootComponent())
	{
		return false;
	}

	UPhysicalMaterial* DefMaterial = Proxy->DefaultPhysMaterial ? Proxy->DefaultPhysMaterial : GEngine->DefaultPhysMaterial;

	// GetComponentTransform() might not be initialized at this point, so use landscape transform
	const FVector LandscapeScale = Proxy->GetRootComponent()->GetRelativeScale3D();
	const bool bIsMirrored = (LandscapeScale.X * LandscapeScale.Y * LandscapeScale.Z) < 0.f;

	const bool bGenerateSimpleCollision = SimpleCollisionSizeQuads > 0 && !Params.bUseDefaultMaterialOnly;

	int32 CollisionSizeVerts;
	int32 SimpleCollisionSizeVerts;
	int32 NumSamples;
	int32 NumSimpleSamples;
	GetCollisionSampleInfo(CollisionSizeVerts, SimpleCollisionSizeVerts, NumSamples, NumSimpleSamples);

	// List of materials which is actually used by heightfield
	InOutMaterials.Empty();

=======

	HeightfieldGuid = FGuid::NewGuid();

	HeightfieldRef = GSharedHeightfieldRefs.Add(HeightfieldGuid, new FHeightfieldGeometryRef(HeightfieldGuid));
	HeightfieldRef->Heightfield = MakeUnique<Chaos::FHeightField>(Heights, PhysicalMaterialIds, CollisionSizeVerts, CollisionSizeVerts, Chaos::FVec3(1));
	
	if (bGenerateSimpleCollision)
	{
		HeightfieldRef->HeightfieldSimple = MakeUnique<Chaos::FHeightField>(SimpleHeights, SimplePhysicalMaterialIds, SimpleCollisionSizeVerts, SimpleCollisionSizeVerts, Chaos::FVec3(1));
	}

	for (UPhysicalMaterial* PhysicalMaterial : PhysicalMaterialObjects)
	{
		HeightfieldRef->UsedChaosMaterials.Add(PhysicalMaterial->GetPhysicsMaterial());
	}
}

#if WITH_EDITOR
void ULandscapeHeightfieldCollisionComponent::SpeculativelyLoadAsyncDDCCollsionData()
{
	if (GetLinkerUEVersion() >= VER_UE4_LANDSCAPE_SERIALIZE_PHYSICS_MATERIALS && !GLandscapeCollisionSkipDDC)
	{
		UWorld* World = GetWorld();
		if (World && HeightfieldGuid.IsValid() && CookedPhysicalMaterials.Num() > 0 && GSharedHeightfieldRefs.FindRef(HeightfieldGuid) == nullptr)
		{
			static FName PhysicsFormatName(FPlatformProperties::GetPhysicsFormat());

			FString Key = GetHFDDCKeyString(PhysicsFormatName, false, HeightfieldGuid, CookedPhysicalMaterials);
			uint32 Handle = GetDerivedDataCacheRef().GetAsynchronous(*Key, GetPathName());
			check(!SpeculativeDDCRequest.IsValid());
			SpeculativeDDCRequest = MakeShareable(new FAsyncPreRegisterDDCRequest(Key, Handle));
			World->AsyncPreRegisterDDCRequests.Add(SpeculativeDDCRequest);
		}
	}
}

#endif

void ULandscapeHeightfieldCollisionComponent::GetCollisionSampleInfo(int32& OutCollisionSizeVerts, int32& OutSimpleCollisionSizeVerts, int32& OutNumSamples, int32& OutNumSimpleSamples) const
{
	OutCollisionSizeVerts = CollisionSizeQuads + 1;
	OutSimpleCollisionSizeVerts = SimpleCollisionSizeQuads > 0 ? SimpleCollisionSizeQuads + 1 : 0;
	OutNumSamples = FMath::Square(OutCollisionSizeVerts);
	OutNumSimpleSamples = FMath::Square(OutSimpleCollisionSizeVerts);
}


// Writes to a cooked data buffer using raw heightfield data
bool ULandscapeHeightfieldCollisionComponent::WriteRuntimeData(const FWriteRuntimeDataParams& Params, TArray<uint8>& OutHeightfieldData, TArray<UPhysicalMaterial*>& InOutMaterials) const
{
	ALandscapeProxy* Proxy = GetLandscapeProxy();
	if (!Proxy || !Proxy->GetRootComponent())
	{
		return false;
	}

	UPhysicalMaterial* DefMaterial = Proxy->DefaultPhysMaterial ? Proxy->DefaultPhysMaterial : GEngine->DefaultPhysMaterial;

	// GetComponentTransform() might not be initialized at this point, so use landscape transform
	const FVector LandscapeScale = Proxy->GetRootComponent()->GetRelativeScale3D();
	const bool bIsMirrored = (LandscapeScale.X * LandscapeScale.Y * LandscapeScale.Z) < 0.f;

	const bool bGenerateSimpleCollision = SimpleCollisionSizeQuads > 0 && !Params.bUseDefaultMaterialOnly;

	int32 CollisionSizeVerts;
	int32 SimpleCollisionSizeVerts;
	int32 NumSamples;
	int32 NumSimpleSamples;
	GetCollisionSampleInfo(CollisionSizeVerts, SimpleCollisionSizeVerts, NumSamples, NumSimpleSamples);

	// List of materials which is actually used by heightfield
	InOutMaterials.Empty();

>>>>>>> 4af6daef
	// Generate material indices
	TArray<uint8> MaterialIndices;
	MaterialIndices.Reserve(NumSamples + NumSimpleSamples);

<<<<<<< HEAD
	auto ResolveMaterials = [&MaterialIndices, &bIsMirrored, &Params, &DefMaterial, &InOutMaterials, this](int32 InCollisionVertExtent, TArrayView<const uint8> InDominantLayers, TArrayView<const uint8> InRenderMaterialIds)
=======
	auto ResolveMaterials = [&MaterialIndices, &bIsMirrored, &Params, &DefMaterial, &InOutMaterials](int32 InCollisionVertExtent, TArrayView<const uint8> InDominantLayers, TArrayView<const uint8> InRenderMaterialIds)
>>>>>>> 4af6daef
	{
		for (int32 RowIndex = 0; RowIndex < InCollisionVertExtent; RowIndex++)
		{
			for (int32 ColIndex = 0; ColIndex < InCollisionVertExtent; ColIndex++)
			{
				const int32 SrcSampleIndex = (RowIndex * InCollisionVertExtent) + (bIsMirrored ? (InCollisionVertExtent - ColIndex - 1) : ColIndex);

				// Materials are not relevant on the last row/column because they are per-triangle and the last row/column don't own any
				if (RowIndex < InCollisionVertExtent - 1 &&
					ColIndex < InCollisionVertExtent - 1)
				{
					int32 MaterialIndex = 0; // Default physical material.
					if (!Params.bUseDefaultMaterialOnly)
					{
						uint8 DominantLayerIdx = InDominantLayers.IsEmpty() ? -1 : InDominantLayers[SrcSampleIndex];
<<<<<<< HEAD
						ULandscapeLayerInfoObject* Layer = ComponentLayerInfos.IsValidIndex(DominantLayerIdx) ? ToRawPtr(ComponentLayerInfos[DominantLayerIdx]) : nullptr;

#if WITH_EDITOR
						if (Layer == ALandscapeProxy::VisibilityLayer)
=======
						ULandscapeLayerInfoObject* Layer = Params.ComponentLayerInfos.IsValidIndex(DominantLayerIdx) ? ToRawPtr(Params.ComponentLayerInfos[DominantLayerIdx]) : nullptr;

						if (Params.bProcessVisibilityLayer && DominantLayerIdx == Params.VisibilityLayerIndex)
>>>>>>> 4af6daef
						{
							// If it's a hole, use the final index
							MaterialIndex = TNumericLimits<uint8>::Max();
						}
<<<<<<< HEAD
						else if (!InRenderMaterialIds.IsEmpty())
						{
							uint8 RenderIdx = InRenderMaterialIds[SrcSampleIndex];
							UPhysicalMaterial* DominantMaterial = RenderIdx > 0 ? ToRawPtr(PhysicalMaterialRenderObjects[RenderIdx - 1]) : DefMaterial;
							MaterialIndex = InOutMaterials.AddUnique(DominantMaterial);
						}
						else
#endif
=======
						else if (Params.bProcessRenderIndices && !InRenderMaterialIds.IsEmpty())
						{
							uint8 RenderIdx = InRenderMaterialIds[SrcSampleIndex];
							UPhysicalMaterial* DominantMaterial = RenderIdx > 0 ? ToRawPtr(Params.PhysicalMaterialRenderObjects[RenderIdx - 1]) : DefMaterial;
							MaterialIndex = InOutMaterials.AddUnique(DominantMaterial);
						}
						else
>>>>>>> 4af6daef
						{
							UPhysicalMaterial* DominantMaterial = Layer && Layer->PhysMaterial ? ToRawPtr(Layer->PhysMaterial) : DefMaterial;
							MaterialIndex = InOutMaterials.AddUnique(DominantMaterial);
						}
					}
<<<<<<< HEAD
					MaterialIndices.Add(MaterialIndex);
=======
					MaterialIndices.Add(IntCastChecked<uint8>(MaterialIndex));
>>>>>>> 4af6daef
				}
			}
		}
	};

	ResolveMaterials(CollisionSizeVerts, Params.DominantLayers, Params.RenderPhysicalMaterialIds);
	ResolveMaterials(SimpleCollisionSizeVerts, Params.SimpleDominantLayers, Params.SimpleRenderPhysicalMaterialIds);

	TUniquePtr<Chaos::FHeightField> Heightfield = nullptr;
	TUniquePtr<Chaos::FHeightField> HeightfieldSimple = nullptr;

	FMemoryWriter Writer(OutHeightfieldData);
	Chaos::FChaosArchive Ar(Writer);

	bool bSerializeGenerateSimpleCollision = bGenerateSimpleCollision;
	Ar << bSerializeGenerateSimpleCollision;

	const int32 NumCollisionCells = FMath::Square(CollisionSizeQuads);
	const int32 NumSimpleCollisionCells = FMath::Square(SimpleCollisionSizeQuads);

	TArrayView<uint8> ComplexMaterialIndicesView(MaterialIndices.GetData(), NumCollisionCells);
	Heightfield = MakeUnique<Chaos::FHeightField>(Params.Heights, ComplexMaterialIndicesView, CollisionSizeVerts, CollisionSizeVerts, Chaos::FVec3(1));
	Ar << Heightfield;
	if (bGenerateSimpleCollision)
	{
		TArrayView<uint8> SimpleMaterialIndicesView(MaterialIndices.GetData() + NumCollisionCells, NumSimpleCollisionCells);
		HeightfieldSimple = MakeUnique<Chaos::FHeightField>(Params.SimpleHeights, SimpleMaterialIndicesView, SimpleCollisionSizeVerts, SimpleCollisionSizeVerts, Chaos::FVec3(1));
		Ar << HeightfieldSimple;
	}

	return true;
}

#if WITH_EDITOR
bool ULandscapeHeightfieldCollisionComponent::CookCollisionData(const FName& Format, bool bUseDefaultMaterialOnly, bool bCheckDDC, TArray<uint8>& OutCookedData, TArray<UPhysicalMaterial*>& InOutMaterials) const
{
	TRACE_CPUPROFILER_EVENT_SCOPE(ULandscapeHeightfieldCollisionComponent::CookCollisionData);

	if (GetOutermost()->bIsCookedForEditor)
	{
		return true;
	}

	// Use existing cooked data unless !bCheckDDC in which case the data must be rebuilt.
	if (bCheckDDC && OutCookedData.Num() > 0)
	{
		return true;
	}

	COOK_STAT(auto Timer = LandscapeCollisionCookStats::HeightfieldUsageStats.TimeSyncWork());
	 
	// we have 2 versions of collision objects
	const int32 CookedDataIndex = bUseDefaultMaterialOnly ? 0 : 1;

	if (!GLandscapeCollisionSkipDDC && bCheckDDC && HeightfieldGuid.IsValid())
	{
		// Ensure that content was saved with physical materials before using DDC data
		if (GetLinkerUEVersion() >= VER_UE4_LANDSCAPE_SERIALIZE_PHYSICS_MATERIALS)
		{
			FString DDCKey = GetHFDDCKeyString(Format, bUseDefaultMaterialOnly, HeightfieldGuid, InOutMaterials);

			// Check if the speculatively-loaded data loaded and is what we wanted
			if (SpeculativeDDCRequest.IsValid() && DDCKey == SpeculativeDDCRequest->GetKey())
			{
				// If we have a DDC request in flight, just time the synchronous cycles used.
				COOK_STAT(auto WaitTimer = LandscapeCollisionCookStats::HeightfieldUsageStats.TimeAsyncWait());
				SpeculativeDDCRequest->WaitAsynchronousCompletion();
				bool bSuccess = SpeculativeDDCRequest->GetAsynchronousResults(OutCookedData);
				// World will clean up remaining reference
				SpeculativeDDCRequest.Reset();
				if (bSuccess)
				{
					COOK_STAT(Timer.Cancel());
					COOK_STAT(WaitTimer.AddHit(OutCookedData.Num()));
					bShouldSaveCookedDataToDDC[CookedDataIndex] = false;
					return true;
				}
				else
				{
					// If the DDC request failed, then we waited for nothing and will build the resource anyway. Just ignore the wait timer and treat it all as sync time.
					COOK_STAT(WaitTimer.Cancel());
				}
			}

			if (GetDerivedDataCacheRef().GetSynchronous(*DDCKey, OutCookedData, GetPathName()))
			{
				COOK_STAT(Timer.AddHit(OutCookedData.Num()));
				bShouldSaveCookedDataToDDC[CookedDataIndex] = false;
				return true;
			}
		}
	}

	int32 CollisionSizeVerts;
	int32 SimpleCollisionSizeVerts;
	int32 NumSamples;
	int32 NumSimpleSamples;
	GetCollisionSampleInfo(CollisionSizeVerts, SimpleCollisionSizeVerts, NumSamples, NumSimpleSamples);

	const uint16* Heights = (const uint16*)CollisionHeightData.LockReadOnly();
	check(CollisionHeightData.GetElementCount() == NumSamples + NumSimpleSamples);
	const uint16* SimpleHeights = Heights + NumSamples;

	// Physical material data from layer system
	const uint8* DominantLayers = nullptr;
	const uint8* SimpleDominantLayers = nullptr;
	if (DominantLayerData.GetElementCount())
	{
		DominantLayers = (const uint8*)DominantLayerData.LockReadOnly();
		check(DominantLayerData.GetElementCount() == NumSamples + NumSimpleSamples);
		SimpleDominantLayers = DominantLayers + NumSamples;
	}

	// Physical material data from render material graph
	const uint8* RenderPhysicalMaterialIds = nullptr;
	const uint8* SimpleRenderPhysicalMaterialIds = nullptr;
	if (PhysicalMaterialRenderData.GetElementCount())
	{
		RenderPhysicalMaterialIds = (const uint8*)PhysicalMaterialRenderData.LockReadOnly();
		check(PhysicalMaterialRenderData.GetElementCount() == NumSamples + NumSimpleSamples);
		SimpleRenderPhysicalMaterialIds = RenderPhysicalMaterialIds + NumSamples;
	}

	auto MakeSafeArrayView = 
		[](auto* Data, int32 DataSamples)
		{
			return Data ? MakeArrayView(Data, DataSamples) : MakeArrayView(Data, 0);
		};

	FWriteRuntimeDataParams WriteParams;
	WriteParams.bUseDefaultMaterialOnly = bUseDefaultMaterialOnly;
<<<<<<< HEAD
=======
	WriteParams.bProcessRenderIndices = true;
	WriteParams.bProcessVisibilityLayer = true;
>>>>>>> 4af6daef
	WriteParams.Heights = MakeSafeArrayView(Heights, NumSamples);
	WriteParams.SimpleHeights = MakeSafeArrayView(SimpleHeights, NumSimpleSamples);
	WriteParams.DominantLayers = MakeSafeArrayView(DominantLayers, NumSamples);
	WriteParams.SimpleDominantLayers = MakeSafeArrayView(SimpleDominantLayers, NumSimpleSamples);
	WriteParams.RenderPhysicalMaterialIds = MakeSafeArrayView(RenderPhysicalMaterialIds, NumSamples);
	WriteParams.SimpleRenderPhysicalMaterialIds = MakeSafeArrayView(SimpleRenderPhysicalMaterialIds, NumSimpleSamples);
<<<<<<< HEAD
=======
	WriteParams.PhysicalMaterialRenderObjects = MakeSafeArrayView(PhysicalMaterialRenderObjects.GetData(), PhysicalMaterialRenderObjects.Num());
	WriteParams.ComponentLayerInfos = MakeSafeArrayView(ComponentLayerInfos.GetData(), ComponentLayerInfos.Num());
	WriteParams.VisibilityLayerIndex = ComponentLayerInfos.IndexOfByKey(ALandscapeProxy::VisibilityLayer);
>>>>>>> 4af6daef

	TArray<uint8> OutData;
	bool Succeeded = WriteRuntimeData(WriteParams, OutData, InOutMaterials);

	if (CollisionHeightData.IsLocked())
	{
		CollisionHeightData.Unlock();
	}
	if (DominantLayerData.IsLocked())
	{
		DominantLayerData.Unlock();
	}
	if (PhysicalMaterialRenderData.IsLocked())
	{
		PhysicalMaterialRenderData.Unlock();
	}

	if (!Succeeded)
	{
		// We didn't actually build anything, so just track the cycles.
		COOK_STAT(Timer.TrackCyclesOnly());
		return false;
	}

	COOK_STAT(Timer.AddMiss(OutData.Num()));
	OutCookedData.SetNumUninitialized(OutData.Num());
	FMemory::Memcpy(OutCookedData.GetData(), OutData.GetData(), OutData.Num());

	if (!GLandscapeCollisionSkipDDC && bShouldSaveCookedDataToDDC[CookedDataIndex] && HeightfieldGuid.IsValid())
	{
		GetDerivedDataCacheRef().Put(*GetHFDDCKeyString(Format, bUseDefaultMaterialOnly, HeightfieldGuid, InOutMaterials), OutCookedData, GetPathName());
		bShouldSaveCookedDataToDDC[CookedDataIndex] = false;
	}
	

	return Succeeded;
}

bool ULandscapeMeshCollisionComponent::CookCollisionData(const FName& Format, bool bUseDefaultMaterialOnly, bool bCheckDDC, TArray<uint8>& OutCookedData, TArray<UPhysicalMaterial*>& InOutMaterials) const
{
	// Use existing cooked data unless !bCheckDDC in which case the data must be rebuilt.
	if (bCheckDDC && OutCookedData.Num() > 0)
	{
		return true;
	}

	COOK_STAT(auto Timer = LandscapeCollisionCookStats::MeshUsageStats.TimeSyncWork());
	// we have 2 versions of collision objects
	const int32 CookedDataIndex = bUseDefaultMaterialOnly ? 0 : 1;

	if (!GLandscapeCollisionSkipDDC && bCheckDDC)
	{
		// Ensure that content was saved with physical materials before using DDC data
		if (GetLinkerUEVersion() >= VER_UE4_LANDSCAPE_SERIALIZE_PHYSICS_MATERIALS && MeshGuid.IsValid())
		{
			FString DDCKey = GetHFDDCKeyString(Format, bUseDefaultMaterialOnly, MeshGuid, InOutMaterials);

			// Check if the speculatively-loaded data loaded and is what we wanted
			if (SpeculativeDDCRequest.IsValid() && DDCKey == SpeculativeDDCRequest->GetKey())
			{
				// If we have a DDC request in flight, just time the synchronous cycles used.
				COOK_STAT(auto WaitTimer = LandscapeCollisionCookStats::MeshUsageStats.TimeAsyncWait());
				SpeculativeDDCRequest->WaitAsynchronousCompletion();
				bool bSuccess = SpeculativeDDCRequest->GetAsynchronousResults(OutCookedData);
				// World will clean up remaining reference
				SpeculativeDDCRequest.Reset();
				if (bSuccess)
				{
					COOK_STAT(Timer.Cancel());
					COOK_STAT(WaitTimer.AddHit(OutCookedData.Num()));
					bShouldSaveCookedDataToDDC[CookedDataIndex] = false;
					return true;
				}
				else
				{
					// If the DDC request failed, then we waited for nothing and will build the resource anyway. Just ignore the wait timer and treat it all as sync time.
					COOK_STAT(WaitTimer.Cancel());
				}
			}

			if (GetDerivedDataCacheRef().GetSynchronous(*DDCKey, OutCookedData, GetPathName()))
			{
				COOK_STAT(Timer.AddHit(OutCookedData.Num()));
				bShouldSaveCookedDataToDDC[CookedDataIndex] = false;
				return true;
			}
		}
	}
	
	ALandscapeProxy* Proxy = GetLandscapeProxy();
	UPhysicalMaterial* DefMaterial = (Proxy && Proxy->DefaultPhysMaterial != nullptr) ? Proxy->DefaultPhysMaterial : GEngine->DefaultPhysMaterial;

	// List of materials which is actually used by trimesh
	InOutMaterials.Empty();

	TArray<FVector3f>		Vertices;
	TArray<FTriIndices>		Indices;
	TArray<uint16>			MaterialIndices;

	const int32 CollisionSizeVerts = CollisionSizeQuads + 1;
	const int32 SimpleCollisionSizeVerts = SimpleCollisionSizeQuads > 0 ? SimpleCollisionSizeQuads + 1 : 0;
	const int32 NumVerts = FMath::Square(CollisionSizeVerts);
	const int32 NumSimpleVerts = FMath::Square(SimpleCollisionSizeVerts);

	const uint16* Heights = (const uint16*)CollisionHeightData.LockReadOnly();
	const uint16* XYOffsets = (const uint16*)CollisionXYOffsetData.LockReadOnly();
	check(CollisionHeightData.GetElementCount() == NumVerts + NumSimpleVerts);
	check(CollisionXYOffsetData.GetElementCount() == NumVerts * 2);

	const uint8* DominantLayers = nullptr;
	if (DominantLayerData.GetElementCount() > 0)
	{
		DominantLayers = (const uint8*)DominantLayerData.LockReadOnly();
	}

	// Scale all verts into temporary vertex buffer.
	Vertices.SetNumUninitialized(NumVerts);
	for (int32 i = 0; i < NumVerts; i++)
	{
		int32 X = i % CollisionSizeVerts;
		int32 Y = i / CollisionSizeVerts;
		Vertices[i].Set(X + ((float)XYOffsets[i * 2] - 32768.f) * LANDSCAPE_XYOFFSET_SCALE, Y + ((float)XYOffsets[i * 2 + 1] - 32768.f) * LANDSCAPE_XYOFFSET_SCALE, LandscapeDataAccess::GetLocalHeight(Heights[i]));
	}

	const int32 NumTris = FMath::Square(CollisionSizeQuads) * 2;
	Indices.SetNumUninitialized(NumTris);
	if (DominantLayers)
	{
		MaterialIndices.SetNumUninitialized(NumTris);
	}

	int32 TriangleIdx = 0;
	for (int32 y = 0; y < CollisionSizeQuads; y++)
	{
		for (int32 x = 0; x < CollisionSizeQuads; x++)
		{
			int32 DataIdx = x + y * CollisionSizeVerts;
			bool bHole = false;

			int32 MaterialIndex = 0; // Default physical material.
			if (!bUseDefaultMaterialOnly && DominantLayers)
			{
				uint8 DominantLayerIdx = DominantLayers[DataIdx];
				if (ComponentLayerInfos.IsValidIndex(DominantLayerIdx))
				{
					ULandscapeLayerInfoObject* Layer = ComponentLayerInfos[DominantLayerIdx];
					if (Layer == ALandscapeProxy::VisibilityLayer)
					{
						// If it's a hole, override with the hole flag.
						bHole = true;
					}
					else
					{
						UPhysicalMaterial* DominantMaterial = Layer && Layer->PhysMaterial ? ToRawPtr(Layer->PhysMaterial) : DefMaterial;
						MaterialIndex = InOutMaterials.AddUnique(DominantMaterial);
					}
				}
			}

			FTriIndices& TriIndex1 = Indices[TriangleIdx];
			if (bHole)
			{
				TriIndex1.v0 = (x + 0) + (y + 0) * CollisionSizeVerts;
				TriIndex1.v1 = TriIndex1.v0;
				TriIndex1.v2 = TriIndex1.v0;
			}
			else
			{
				TriIndex1.v0 = (x + 0) + (y + 0) * CollisionSizeVerts;
				TriIndex1.v1 = (x + 1) + (y + 1) * CollisionSizeVerts;
				TriIndex1.v2 = (x + 1) + (y + 0) * CollisionSizeVerts;
			}

			if (DominantLayers)
			{
				MaterialIndices[TriangleIdx] = static_cast<uint16>(MaterialIndex);
			}
			TriangleIdx++;

			FTriIndices& TriIndex2 = Indices[TriangleIdx];
			if (bHole)
			{
				TriIndex2.v0 = (x + 0) + (y + 0) * CollisionSizeVerts;
				TriIndex2.v1 = TriIndex2.v0;
				TriIndex2.v2 = TriIndex2.v0;
			}
			else
			{
				TriIndex2.v0 = (x + 0) + (y + 0) * CollisionSizeVerts;
				TriIndex2.v1 = (x + 0) + (y + 1) * CollisionSizeVerts;
				TriIndex2.v2 = (x + 1) + (y + 1) * CollisionSizeVerts;
			}

			if (DominantLayers)
			{
				MaterialIndices[TriangleIdx] = static_cast<uint16>(MaterialIndex);
			}
			TriangleIdx++;
		}
	}

	CollisionHeightData.Unlock();
	CollisionXYOffsetData.Unlock();
	if (DominantLayers)
	{
		DominantLayerData.Unlock();
	}

	// Add the default physical material to be used used when we have no dominant data.
	if (InOutMaterials.Num() == 0)
	{
		InOutMaterials.Add(DefMaterial);
	}

	TArray<uint8> OutData;
	bool Result = false;

	FCookBodySetupInfo CookInfo;
	FTriMeshCollisionData& MeshDesc = CookInfo.TriangleMeshDesc;
	MeshDesc.bFlipNormals = true;
	MeshDesc.Vertices = MoveTemp(Vertices);
	MeshDesc.Indices = MoveTemp(Indices);
	MeshDesc.MaterialIndices = MoveTemp(MaterialIndices);
	CookInfo.bCookTriMesh = true;
	TArray<int32> FaceRemap;
	TArray<int32> VertexRemap;
	TUniquePtr<Chaos::FTriangleMeshImplicitObject> Trimesh = Chaos::Cooking::BuildSingleTrimesh(MeshDesc, FaceRemap, VertexRemap);

	if(Trimesh.IsValid())
	{
		FMemoryWriter Ar(OutData);
		Chaos::FChaosArchive ChaosAr(Ar);
		ChaosAr << Trimesh;
		Result = OutData.Num() > 0;
	}

	if (Result)
	{
		COOK_STAT(Timer.AddMiss(OutData.Num()));
		OutCookedData.SetNumUninitialized(OutData.Num());
		FMemory::Memcpy(OutCookedData.GetData(), OutData.GetData(), OutData.Num());

		if (!GLandscapeCollisionSkipDDC && bShouldSaveCookedDataToDDC[CookedDataIndex] && MeshGuid.IsValid())
		{
			GetDerivedDataCacheRef().Put(*GetHFDDCKeyString(Format, bUseDefaultMaterialOnly, MeshGuid, InOutMaterials), OutCookedData, GetPathName());
			bShouldSaveCookedDataToDDC[CookedDataIndex] = false;
		}
	}
	else
	{
		// We didn't actually build anything, so just track the cycles.
		COOK_STAT(Timer.TrackCyclesOnly());
		OutCookedData.Empty();
		InOutMaterials.Empty();
	}

	return Result;
}
#endif //WITH_EDITOR

void ULandscapeMeshCollisionComponent::CreateCollisionObject()
{
	// If we have not created a heightfield yet - do it now.
	if (!IsValidRef(MeshRef))
	{
		FTriMeshGeometryRef* ExistingMeshRef = nullptr;
		bool bCheckDDC = true;

		if (!MeshGuid.IsValid())
		{
			MeshGuid = FGuid::NewGuid();
			bCheckDDC = false;
		}
		else
		{
			// Look for a heightfield object with the current Guid (this occurs with PIE)
			ExistingMeshRef = GSharedMeshRefs.FindRef(MeshGuid);
		}

		if (ExistingMeshRef)
		{
			MeshRef = ExistingMeshRef;
		}
		else
		{
#if WITH_EDITOR
		    // This should only occur if a level prior to VER_UE4_LANDSCAPE_COLLISION_DATA_COOKING 
		    // was resaved using a commandlet and not saved in the editor, or if a PhysicalMaterial asset was deleted.
		    if (CookedPhysicalMaterials.Num() == 0 || CookedPhysicalMaterials.Contains(nullptr))
		    {
			    bCheckDDC = false;
		    }

			// Create cooked physics data
			static FName PhysicsFormatName(FPlatformProperties::GetPhysicsFormat());
<<<<<<< HEAD
			CookCollisionData(PhysicsFormatName, false, bCheckDDC, CookedCollisionData, CookedPhysicalMaterials);
=======
			CookCollisionData(PhysicsFormatName, false, bCheckDDC, CookedCollisionData, MutableView(CookedPhysicalMaterials));
>>>>>>> 4af6daef
#endif // WITH_EDITOR

			if (CookedCollisionData.Num())
			{
				MeshRef = GSharedMeshRefs.Add(MeshGuid, new FTriMeshGeometryRef(MeshGuid));

				// Create physics objects
				FMemoryReader Reader(CookedCollisionData);
				Chaos::FChaosArchive Ar(Reader);
				Ar << MeshRef->Trimesh;

				for (UPhysicalMaterial* PhysicalMaterial : CookedPhysicalMaterials)
				{
					MeshRef->UsedChaosMaterials.Add(PhysicalMaterial->GetPhysicsMaterial());
				}

				// Release cooked collison data
				// In cooked builds created collision object will never be deleted while component is alive, so we don't need this data anymore
				if (FPlatformProperties::RequiresCookedData() || GetWorld()->IsGameWorld())
				{
					CookedCollisionData.Empty();
				}

#if WITH_EDITOR
				// Create collision mesh for the landscape editor (no holes in it)
				if (!GetWorld()->IsGameWorld())
				{
					TArray<UPhysicalMaterial*> CookedMaterialsEd;
					if (CookCollisionData(PhysicsFormatName, true, bCheckDDC, CookedCollisionDataEd, CookedMaterialsEd))
					{
						FMemoryReader EdReader(CookedCollisionData);
						Chaos::FChaosArchive EdAr(EdReader);
						EdAr << MeshRef->EditorTrimesh;
					}
				}
#endif //WITH_EDITOR
			}
		}
	}
}


ULandscapeMeshCollisionComponent::ULandscapeMeshCollisionComponent()
{
	// make landscape always create? 
	bAlwaysCreatePhysicsState = true;
}

ULandscapeMeshCollisionComponent::~ULandscapeMeshCollisionComponent() = default;

struct FMeshCollisionInitHelper
{
	FMeshCollisionInitHelper() = delete;
	FMeshCollisionInitHelper(TRefCountPtr<ULandscapeMeshCollisionComponent::FTriMeshGeometryRef> InMeshRef, UWorld* InWorld, UPrimitiveComponent* InComponent, FBodyInstance* InBodyInstance)
		: ComponentToWorld(FTransform::Identity)
		, ComponentScale(FVector::OneVector)
		, CollisionScale(1.0f)
		, MeshRef(InMeshRef)
		, World(InWorld)
		, Component(InComponent)
		, TargetInstance(InBodyInstance)
	{
		check(World);
		PhysScene = World->GetPhysicsScene();
		check(PhysScene);
		check(Component);
		check(TargetInstance);
	}

	void SetComponentScale3D(const FVector& InScale)
	{
		ComponentScale = InScale;
	}

	void SetCollisionScale(float InScale)
	{
		CollisionScale = InScale;
	}

	void SetComponentToWorld(const FTransform& InTransform)
	{
		ComponentToWorld = InTransform;
	}

	void SetFilters(const FCollisionFilterData& InQueryFilter, const FCollisionFilterData& InSimulationFilter)
	{
		QueryFilter = InQueryFilter;
		SimulationFilter = InSimulationFilter;
	}

	void SetEditorFilter(const FCollisionFilterData& InFilter)
	{
		QueryFilterEd = InFilter;
	}

	bool IsGeometryValid() const
	{
		return MeshRef->Trimesh.IsValid();
	}

	void CreateActors()
	{
		Chaos::FShapesArray ShapeArray;
		TArray<TUniquePtr<Chaos::FImplicitObject>> Geometries;
		
		FActorCreationParams Params;
		Params.InitialTM = ComponentToWorld;
		Params.InitialTM.SetScale3D(FVector::OneVector);
		Params.bQueryOnly = false;
		Params.bStatic = true;
		Params.Scene = PhysScene;

		FPhysicsInterface::CreateActor(Params, ActorHandle);

		FVector Scale = FVector(ComponentScale.X * CollisionScale, ComponentScale.Y * CollisionScale, ComponentScale.Z);

		TSharedPtr<Chaos::FTriangleMeshImplicitObject, ESPMode::ThreadSafe> SharedPtrForRefCount(nullptr); // Not shared trimesh, no need for ref counting trimesh.
		{
			TUniquePtr<Chaos::TImplicitObjectScaled<Chaos::FTriangleMeshImplicitObject>> ScaledTrimesh = MakeUnique<Chaos::TImplicitObjectScaled<Chaos::FTriangleMeshImplicitObject>>(MakeSerializable(MeshRef->Trimesh), SharedPtrForRefCount, Scale);
<<<<<<< HEAD
			TUniquePtr<Chaos::FPerShapeData> NewShape = Chaos::FPerShapeData::CreatePerShapeData(ShapeArray.Num(), MakeSerializable(ScaledTrimesh));
=======
			TUniquePtr<Chaos::FPerShapeData> NewShape = Chaos::FShapeInstanceProxy::Make(ShapeArray.Num(), MakeSerializable(ScaledTrimesh));
>>>>>>> 4af6daef

			NewShape->SetQueryData(QueryFilter);
			NewShape->SetSimData(SimulationFilter);
			NewShape->SetCollisionTraceType(Chaos::EChaosCollisionTraceFlag::Chaos_CTF_UseComplexAsSimple);
			NewShape->SetMaterials(MeshRef->UsedChaosMaterials);

			Geometries.Emplace(MoveTemp(ScaledTrimesh));
			ShapeArray.Emplace(MoveTemp(NewShape));
		}

#if WITH_EDITOR
		if(!World->IsGameWorld())
		{
			TUniquePtr<Chaos::TImplicitObjectScaled<Chaos::FTriangleMeshImplicitObject>> ScaledTrimeshEd = MakeUnique<Chaos::TImplicitObjectScaled<Chaos::FTriangleMeshImplicitObject>>(MakeSerializable(MeshRef->EditorTrimesh), SharedPtrForRefCount, Scale);
<<<<<<< HEAD
			TUniquePtr<Chaos::FPerShapeData> NewEdShape = Chaos::FPerShapeData::CreatePerShapeData(ShapeArray.Num(), MakeSerializable(ScaledTrimeshEd));
=======
			TUniquePtr<Chaos::FPerShapeData> NewEdShape = Chaos::FShapeInstanceProxy::Make(ShapeArray.Num(), MakeSerializable(ScaledTrimeshEd));
>>>>>>> 4af6daef

			NewEdShape->SetQueryData(QueryFilterEd);
			NewEdShape->SetSimEnabled(false);
			NewEdShape->SetCollisionTraceType(Chaos::EChaosCollisionTraceFlag::Chaos_CTF_UseComplexAsSimple);
			NewEdShape->SetMaterial(GEngine->DefaultPhysMaterial->GetPhysicsMaterial());

			Geometries.Emplace(MoveTemp(ScaledTrimeshEd));
			ShapeArray.Emplace(MoveTemp(NewEdShape));
		}
#endif // WITH_EDITOR

		if(Geometries.Num() == 1)
		{
			ActorHandle->GetGameThreadAPI().SetGeometry(MoveTemp(Geometries[0]));
		}
		else
		{
			ActorHandle->GetGameThreadAPI().SetGeometry(MakeUnique<Chaos::FImplicitObjectUnion>(MoveTemp(Geometries)));
		}

		for(TUniquePtr<Chaos::FPerShapeData>& Shape : ShapeArray)
		{
			Chaos::FRigidTransform3 WorldTransform = Chaos::FRigidTransform3(ActorHandle->GetGameThreadAPI().X(), ActorHandle->GetGameThreadAPI().R());
			Shape->UpdateShapeBounds(WorldTransform);
		}

		ActorHandle->GetGameThreadAPI().SetShapesArray(MoveTemp(ShapeArray));

		TargetInstance->PhysicsUserData = FPhysicsUserData(TargetInstance);
		TargetInstance->OwnerComponent = Component;
		TargetInstance->ActorHandle = ActorHandle;

		ActorHandle->GetGameThreadAPI().SetUserData(&TargetInstance->PhysicsUserData);
	}

	void AddToScene()
	{
		check(PhysScene);

		TArray<FPhysicsActorHandle> Actors;
		Actors.Add(ActorHandle);

		FPhysicsCommand::ExecuteWrite(PhysScene, [&]()
		{
			PhysScene->AddActorsToScene_AssumesLocked(Actors, true);
		});
		PhysScene->AddToComponentMaps(Component, ActorHandle);

		if(TargetInstance->bNotifyRigidBodyCollision)
		{
			PhysScene->RegisterForCollisionEvents(Component);
		}
	}

private:
	FTransform ComponentToWorld;
	FVector ComponentScale;
	float CollisionScale;
	TRefCountPtr<ULandscapeMeshCollisionComponent::FTriMeshGeometryRef> MeshRef;
	FPhysScene* PhysScene;
	FCollisionFilterData QueryFilter;
	FCollisionFilterData SimulationFilter;
	FCollisionFilterData QueryFilterEd;
	UWorld* World;
	UPrimitiveComponent* Component;
	FBodyInstance* TargetInstance;

	FPhysicsActorHandle ActorHandle;
};


void ULandscapeMeshCollisionComponent::OnCreatePhysicsState()
{
	USceneComponent::OnCreatePhysicsState(); // route OnCreatePhysicsState, skip PrimitiveComponent implementation

	if (!BodyInstance.IsValidBodyInstance())
	{
		// This will do nothing, because we create trimesh at component PostLoad event, unless we destroyed it explicitly
		CreateCollisionObject();

		if (IsValidRef(MeshRef))
		{
			FMeshCollisionInitHelper Initializer(MeshRef, GetWorld(), this, &BodyInstance);

			// Make transform for this landscape component PxActor
			FTransform LandscapeComponentTransform = GetComponentToWorld();
			FMatrix LandscapeComponentMatrix = LandscapeComponentTransform.ToMatrixWithScale();

			FVector LandscapeScale = LandscapeComponentMatrix.ExtractScaling();

			Initializer.SetComponentToWorld(LandscapeComponentTransform);
			Initializer.SetComponentScale3D(LandscapeScale);
			Initializer.SetCollisionScale(CollisionScale);

			if(Initializer.IsGeometryValid())
			{
				// Setup filtering
				FCollisionFilterData QueryFilterData, SimFilterData;
				CreateShapeFilterData(static_cast<uint8>(GetCollisionObjectType()), FMaskFilter(0), GetOwner()->GetUniqueID(), GetCollisionResponseToChannels(), GetUniqueID(), 0, QueryFilterData, SimFilterData, false, false, true);
				QueryFilterData.Word3 |= (EPDF_SimpleCollision | EPDF_ComplexCollision);
				SimFilterData.Word3 |= (EPDF_SimpleCollision | EPDF_ComplexCollision);

				Initializer.SetFilters(QueryFilterData, SimFilterData);

#if WITH_EDITOR
				FCollisionResponseContainer EdResponse;
				EdResponse.SetAllChannels(ECollisionResponse::ECR_Ignore);
				EdResponse.SetResponse(ECollisionChannel::ECC_Visibility, ECR_Block);
						FCollisionFilterData QueryFilterDataEd, SimFilterDataEd;
				CreateShapeFilterData(ECollisionChannel::ECC_Visibility, FMaskFilter(0), GetOwner()->GetUniqueID(), EdResponse, GetUniqueID(), 0, QueryFilterDataEd, SimFilterDataEd, true, false, true);
						QueryFilterDataEd.Word3 |= (EPDF_SimpleCollision | EPDF_ComplexCollision);

				Initializer.SetEditorFilter(QueryFilterDataEd);
#endif // WITH_EDITOR

				Initializer.CreateActors();
				Initializer.AddToScene();
			}
			else
			{
				UE_LOG(LogLandscape, Warning, TEXT("ULandscapeMeshCollisionComponent::OnCreatePhysicsState(): TriMesh invalid"));
			}
		}
	}
}

void ULandscapeMeshCollisionComponent::ApplyWorldOffset(const FVector& InOffset, bool bWorldShift)
{
	Super::ApplyWorldOffset(InOffset, bWorldShift);

	if (!bWorldShift || !FPhysScene::SupportsOriginShifting())
	{
		RecreatePhysicsState();
	}
}

void ULandscapeMeshCollisionComponent::DestroyComponent(bool bPromoteChildren/*= false*/)
{
	ALandscapeProxy* Proxy = GetLandscapeProxy();
	if (Proxy)
	{
		Proxy->CollisionComponents.Remove(this);
	}

	Super::DestroyComponent(bPromoteChildren);
}

#if WITH_EDITOR
uint32 ULandscapeHeightfieldCollisionComponent::ComputeCollisionHash() const
{
	uint32 Hash = 0;
		
	Hash = HashCombine(GetTypeHash(SimpleCollisionSizeQuads), Hash);
	Hash = HashCombine(GetTypeHash(CollisionSizeQuads), Hash);
	Hash = HashCombine(GetTypeHash(CollisionScale), Hash);

<<<<<<< HEAD
	FTransform ComponentTransform = GetComponentToWorld();
=======
	const FTransform ComponentTransform = GetComponentToWorld();
>>>>>>> 4af6daef
	Hash = FCrc::MemCrc32(&ComponentTransform, sizeof(ComponentTransform), Hash);

	const void* HeightBuffer = CollisionHeightData.LockReadOnly();
	Hash = FCrc::MemCrc32(HeightBuffer, static_cast<int32>(CollisionHeightData.GetBulkDataSize()), Hash);
	CollisionHeightData.Unlock();

	const void* DominantBuffer = DominantLayerData.LockReadOnly();
	Hash = FCrc::MemCrc32(DominantBuffer, static_cast<int32>(DominantLayerData.GetBulkDataSize()), Hash);
	DominantLayerData.Unlock();

	const void* PhysicalMaterialBuffer = PhysicalMaterialRenderData.LockReadOnly();
	Hash = FCrc::MemCrc32(PhysicalMaterialBuffer, static_cast<int32>(PhysicalMaterialRenderData.GetBulkDataSize()), Hash);
	PhysicalMaterialRenderData.Unlock();

	return Hash;
}

void ULandscapeHeightfieldCollisionComponent::UpdateHeightfieldRegion(int32 ComponentX1, int32 ComponentY1, int32 ComponentX2, int32 ComponentY2)
{
	if (IsValidRef(HeightfieldRef))
	{
		// If we're currently sharing this data with a PIE session, we need to make a new heightfield.
		if (HeightfieldRef->GetRefCount() > 1)
		{
			RecreateCollision();
			return;
		}

		if(!BodyInstance.ActorHandle)
		{
			return;
		}

		// We don't lock the async scene as we only set the geometry in the sync scene's RigidActor.
		// This function is used only during painting for line traces by the painting tools.
		FPhysicsActorHandle PhysActorHandle = BodyInstance.GetPhysicsActorHandle();

		FPhysicsCommand::ExecuteWrite(PhysActorHandle, [&](const FPhysicsActorHandle& Actor)
		{
			int32 CollisionSizeVerts = CollisionSizeQuads + 1;
			int32 SimpleCollisionSizeVerts = SimpleCollisionSizeQuads > 0 ? SimpleCollisionSizeQuads + 1 : 0;
	
			bool bIsMirrored = GetComponentToWorld().GetDeterminant() < 0.f;
	
			uint16* Heights = (uint16*)CollisionHeightData.Lock(LOCK_READ_ONLY);
			check(CollisionHeightData.GetElementCount() == (FMath::Square(CollisionSizeVerts) + FMath::Square(SimpleCollisionSizeVerts)));
	
			int32 HeightfieldY1 = ComponentY1;
			int32 HeightfieldX1 = (bIsMirrored ? ComponentX1 : (CollisionSizeVerts - ComponentX2 - 1));
			int32 DstVertsX = ComponentX2 - ComponentX1 + 1;
			int32 DstVertsY = ComponentY2 - ComponentY1 + 1;
			TArray<uint16> Samples;
			Samples.AddZeroed(DstVertsX*DstVertsY);

			for(int32 RowIndex = 0; RowIndex < DstVertsY; RowIndex++)
			{
				for(int32 ColIndex = 0; ColIndex < DstVertsX; ColIndex++)
				{
					int32 SrcX = bIsMirrored ? (ColIndex + ComponentX1) : (ComponentX2 - ColIndex);
					int32 SrcY = RowIndex + ComponentY1;
					int32 SrcSampleIndex = (SrcY * CollisionSizeVerts) + SrcX;
					check(SrcSampleIndex < FMath::Square(CollisionSizeVerts));
					int32 DstSampleIndex = (RowIndex * DstVertsX) + ColIndex;

					Samples[DstSampleIndex] = Heights[SrcSampleIndex];
				}
			}

			CollisionHeightData.Unlock();

			HeightfieldRef->EditorHeightfield->EditHeights(Samples, HeightfieldY1, HeightfieldX1, DstVertsY, DstVertsX);

			// Rebuild geometry to update local bounds, and update in acceleration structure.
			const Chaos::FImplicitObjectUnion& Union = PhysActorHandle->GetGameThreadAPI().Geometry()->GetObjectChecked<Chaos::FImplicitObjectUnion>();
			TArray<TUniquePtr<Chaos::FImplicitObject>> NewGeometry;
			for (const TUniquePtr<Chaos::FImplicitObject>& Object : Union.GetObjects())
			{
				const Chaos::TImplicitObjectTransformed<Chaos::FReal, 3>& TransformedHeightField = Object->GetObjectChecked<Chaos::TImplicitObjectTransformed<Chaos::FReal, 3>>();
				NewGeometry.Emplace(MakeUnique<Chaos::TImplicitObjectTransformed<Chaos::FReal, 3>>(TransformedHeightField.Object(), TransformedHeightField.GetTransform()));
			}
			PhysActorHandle->GetGameThreadAPI().SetGeometry(MakeUnique<Chaos::FImplicitObjectUnion>(MoveTemp(NewGeometry)));

			FPhysScene* PhysScene = GetWorld()->GetPhysicsScene();
			PhysScene->UpdateActorInAccelerationStructure(PhysActorHandle);
		});
	}
}
#endif// WITH_EDITOR

void ULandscapeHeightfieldCollisionComponent::DestroyComponent(bool bPromoteChildren/*= false*/)
{
	ALandscapeProxy* Proxy = GetLandscapeProxy();
	if (Proxy)
	{
		Proxy->CollisionComponents.Remove(this);
	}

	Super::DestroyComponent(bPromoteChildren);
}

FBoxSphereBounds ULandscapeHeightfieldCollisionComponent::CalcBounds(const FTransform& LocalToWorld) const
{
	return CachedLocalBox.TransformBy(LocalToWorld);
}

void ULandscapeHeightfieldCollisionComponent::BeginDestroy()
{
<<<<<<< HEAD
	HeightfieldRef = nullptr;
	HeightfieldGuid = FGuid();
=======
>>>>>>> 4af6daef
	Super::BeginDestroy();

	// Should have been reset in OnUnregister which is called from Super::BeginDestroy
	if (!ensure(HeightfieldRef == nullptr))
	{
		HeightfieldRef = nullptr;
		HeightfieldGuid = FGuid();
		CachedHeightFieldSamples.Empty();
	}
}

void ULandscapeMeshCollisionComponent::BeginDestroy()
{
	if (!HasAnyFlags(RF_ClassDefaultObject))
	{
		MeshRef = nullptr;
		MeshGuid = FGuid();
	}

	Super::BeginDestroy();
}

bool ULandscapeHeightfieldCollisionComponent::RecreateCollision()
{
	if (!HasAnyFlags(RF_ClassDefaultObject))
	{
#if WITH_EDITOR
		uint32 NewHash = ComputeCollisionHash();
		if (bPhysicsStateCreated && NewHash == CollisionHash && CollisionHash != 0 && bEnableCollisionHashOptim)
		{
			return false;
		}
		CollisionHash = NewHash;
#endif // WITH_EDITOR
<<<<<<< HEAD
		TRefCountPtr<FHeightfieldGeometryRef> HeightfieldRefLifetimeExtender = HeightfieldRef; // Ensure heightfield data is alive until removed from physics world
=======

		// Collision geometry must be kept alive as long as we have a particle on the physics
		// that references it. See ExtendCollisionLifetime
		TRefCountPtr<FHeightfieldGeometryRef> HeightfieldRefLifetimeExtender = HeightfieldRef;

>>>>>>> 4af6daef
		HeightfieldRef = nullptr; // Ensure data will be recreated
		HeightfieldGuid = FGuid();
		CachedHeightFieldSamples.Empty();
		RecreatePhysicsState();

<<<<<<< HEAD
		MarkRenderStateDirty();
=======
		// Make sure our collision isn't destroyed while we still have a physics particle active
		// NOTE: Must be after the call to DestroyPhysicsState
		DeferredDestroyCollision(HeightfieldRefLifetimeExtender);

		MarkRenderStateDirty();

>>>>>>> 4af6daef
	}
	return true;
}

// @todo(chaos): get rid of this when collision shapes are properly ref counted
void ULandscapeHeightfieldCollisionComponent::DeferredDestroyCollision(const TRefCountPtr<FHeightfieldGeometryRef>& HeightfieldRefLifetimeExtender)
{
	// The editor may have a reference to the geometry as well, so we don't destroy it unless we're the last reference
	if (!HeightfieldRefLifetimeExtender.IsValid() || (HeightfieldRefLifetimeExtender->GetRefCount() > 1))
	{
		return;
	}

	UWorld* World = GetWorld();
	if (World == nullptr)
	{
		return;
	}

	FPhysScene* PhysScene = World->GetPhysicsScene();
	if ((PhysScene == nullptr) || (PhysScene->GetSolver() == nullptr))
	{
		return;
	}

	// We could potentially call RecreateCollision multiple times before a physics update happens, especially
	// if we're using the async tick mode for physics. In this case we would have a pending actor in the
	// dirty proxy list on the physics thread with a geometry that has been destructed by the lifetime
	// extender falling out of scope.
	// To avoid this we dispatch an empty callable with the unique geometries which runs after the
	// proxy queue will have been cleared, avoiding a use-after-free.
	// #TODO auto ref counted user objects for Chaos.
	PhysScene->GetSolver()->EnqueueCommandImmediate(
		[ComplexHeightfield = MoveTemp(HeightfieldRefLifetimeExtender->Heightfield)
		, SimpleHeightfield = MoveTemp(HeightfieldRefLifetimeExtender->HeightfieldSimple)
#if WITH_EDITORONLY_DATA
		, EditorHeightfield = MoveTemp(HeightfieldRefLifetimeExtender->EditorHeightfield)
#endif
		]
	() mutable
		{
			ComplexHeightfield = nullptr;
			SimpleHeightfield = nullptr;
#if WITH_EDITORONLY_DATA
			EditorHeightfield = nullptr;
#endif
		});
}

#if WITH_EDITORONLY_DATA
void ULandscapeHeightfieldCollisionComponent::SnapFoliageInstances()
{
	TRACE_CPUPROFILER_EVENT_SCOPE(ULandscapeHeightfieldCollisionComponent::SnapFoliageInstances);

	SnapFoliageInstances(FBox(FVector(-WORLD_MAX), FVector(WORLD_MAX)));
}

void ULandscapeHeightfieldCollisionComponent::SnapFoliageInstances(const FBox& InInstanceBox)
{
	UWorld* ComponentWorld = GetWorld();
	for (TActorIterator<AInstancedFoliageActor> It(ComponentWorld); It; ++It)
	{
		AInstancedFoliageActor* IFA = *It;
		const auto BaseId = IFA->InstanceBaseCache.GetInstanceBaseId(this);
		if (BaseId == FFoliageInstanceBaseCache::InvalidBaseId)
		{
			continue;
		}
			
		IFA->ForEachFoliageInfo([this, IFA, BaseId, &InInstanceBox](UFoliageType* Settings, FFoliageInfo& MeshInfo)
		{
			const auto* InstanceSet = MeshInfo.ComponentHash.Find(BaseId);
			if (InstanceSet)
			{
				const float TraceExtentSize = static_cast<float>(Bounds.SphereRadius) * 2.f + 10.f; // extend a little
				const FVector TraceVector = GetOwner()->GetRootComponent()->GetComponentTransform().GetUnitAxis(EAxis::Z) * TraceExtentSize;

				TArray<int32> InstancesToRemove;
				TSet<UHierarchicalInstancedStaticMeshComponent*> AffectedFoliageComponents;
				
				bool bIsMeshInfoDirty = false;
				for (int32 InstanceIndex : *InstanceSet)
				{
					FFoliageInstance& Instance = MeshInfo.Instances[InstanceIndex];

					// Test location should remove any Z offset
					FVector TestLocation = FMath::Abs(Instance.ZOffset) > KINDA_SMALL_NUMBER
						? Instance.GetInstanceWorldTransform().TransformPosition(FVector(0, 0, -Instance.ZOffset))
						: Instance.Location;

					if (InInstanceBox.IsInside(TestLocation))
					{
						FVector Start = TestLocation + TraceVector;
						FVector End = TestLocation - TraceVector;

						TArray<FHitResult> Results;
						UWorld* World = GetWorld();
						check(World);
						// Editor specific landscape heightfield uses ECC_Visibility collision channel
						World->LineTraceMultiByObjectType(Results, Start, End, FCollisionObjectQueryParams(ECollisionChannel::ECC_Visibility), FCollisionQueryParams(SCENE_QUERY_STAT(FoliageSnapToLandscape), true));

						bool bFoundHit = false;
						for (const FHitResult& Hit : Results)
						{
							if (Hit.Component == this)
							{
								bFoundHit = true;
								if ((TestLocation - Hit.Location).SizeSquared() > KINDA_SMALL_NUMBER)
								{
									IFA->Modify();

									bIsMeshInfoDirty = true;

									// Remove instance location from the hash. Do not need to update ComponentHash as we re-add below.
									MeshInfo.InstanceHash->RemoveInstance(Instance.Location, InstanceIndex);

									// Update the instance editor data
									Instance.Location = Hit.Location;

									if (Instance.Flags & FOLIAGE_AlignToNormal)
									{
										// Remove previous alignment and align to new normal.
										Instance.Rotation = Instance.PreAlignRotation;
										Instance.AlignToNormal(Hit.Normal, Settings->AlignMaxAngle);
									}

									// Reapply the Z offset in local space
									if (FMath::Abs(Instance.ZOffset) > KINDA_SMALL_NUMBER)
									{
										Instance.Location = Instance.GetInstanceWorldTransform().TransformPosition(FVector(0, 0, Instance.ZOffset));
									}

									// Todo: add do validation with other parameters such as max/min height etc.

									MeshInfo.SetInstanceWorldTransform(InstanceIndex, Instance.GetInstanceWorldTransform(), false);
									// Re-add the new instance location to the hash
									MeshInfo.InstanceHash->InsertInstance(Instance.Location, InstanceIndex);
								}
								break;
							}
						}

						if (!bFoundHit)
						{
							// Couldn't find new spot - remove instance
							InstancesToRemove.Add(InstanceIndex);
							bIsMeshInfoDirty = true;
						}

						if (bIsMeshInfoDirty && (MeshInfo.GetComponent() != nullptr))
						{
							AffectedFoliageComponents.Add(MeshInfo.GetComponent());
						}
					}
				}

				// Remove any unused instances
				MeshInfo.RemoveInstances(InstancesToRemove, true);

				for (UHierarchicalInstancedStaticMeshComponent* FoliageComp : AffectedFoliageComponents)
				{
					FoliageComp->InvalidateLightingCache();
				}
			}
			return true; // continue iterating
		});
	}
}
#endif // WITH_EDITORONLY_DATA

bool ULandscapeMeshCollisionComponent::RecreateCollision()
{
	TRefCountPtr<FTriMeshGeometryRef> TriMeshLifetimeExtender = nullptr; // Ensure heightfield data is alive until removed from physics world

	if (!HasAnyFlags(RF_ClassDefaultObject))
	{
		TriMeshLifetimeExtender = MeshRef;
		MeshRef = nullptr; // Ensure data will be recreated
		MeshGuid = FGuid();
		CachedHeightFieldSamples.Empty();
	}

	return Super::RecreateCollision();
}

void ULandscapeHeightfieldCollisionComponent::Serialize(FArchive& Ar)
{
#if WITH_EDITOR
	if (Ar.UEVer() >= VER_UE4_LANDSCAPE_COLLISION_DATA_COOKING)
	{
		// Cook data here so CookedPhysicalMaterials is always up to date
		if (Ar.IsCooking() && !HasAnyFlags(RF_ClassDefaultObject))
		{
			FName Format = Ar.CookingTarget()->GetPhysicsFormat(nullptr);
			CookCollisionData(Format, false, true, CookedCollisionData, MutableView(CookedPhysicalMaterials));
		}
	}
#endif// WITH_EDITOR

	// this will also serialize CookedPhysicalMaterials
	Super::Serialize(Ar);

	if (Ar.UEVer() < VER_UE4_LANDSCAPE_COLLISION_DATA_COOKING)
	{
#if WITH_EDITORONLY_DATA
		CollisionHeightData.Serialize(Ar, this);
		DominantLayerData.Serialize(Ar, this);
#endif//WITH_EDITORONLY_DATA
	}
	else
	{
		bool bCooked = Ar.IsCooking() || (FPlatformProperties::RequiresCookedData() && Ar.IsSaving());
		Ar << bCooked;

		if (FPlatformProperties::RequiresCookedData() && !bCooked && Ar.IsLoading())
		{
			UE_LOG(LogPhysics, Fatal, TEXT("This platform requires cooked packages, and physics data was not cooked into %s."), *GetFullName());
		}

		if (bCooked)
		{
			CookedCollisionData.BulkSerialize(Ar);
		}
		else
		{
#if WITH_EDITORONLY_DATA
			// For PIE, we won't need the source height data if we already have a shared reference to the heightfield
			if (!(Ar.GetPortFlags() & PPF_DuplicateForPIE) || !HeightfieldGuid.IsValid() || GSharedMeshRefs.FindRef(HeightfieldGuid) == nullptr)
			{
				CollisionHeightData.Serialize(Ar, this);
				DominantLayerData.Serialize(Ar, this);

				if (Ar.CustomVer(FFortniteMainBranchObjectVersion::GUID) >= FFortniteMainBranchObjectVersion::LandscapePhysicalMaterialRenderData)
				{
					PhysicalMaterialRenderData.Serialize(Ar, this);
				}
			}
#endif//WITH_EDITORONLY_DATA
		}
	}
}

void ULandscapeMeshCollisionComponent::Serialize(FArchive& Ar)
{
	Super::Serialize(Ar);

	if (Ar.UEVer() < VER_UE4_LANDSCAPE_COLLISION_DATA_COOKING)
	{
#if WITH_EDITORONLY_DATA
		// conditional serialization in later versions
		CollisionXYOffsetData.Serialize(Ar, this);
#endif// WITH_EDITORONLY_DATA
	}

	// Physics cooking mesh data
	bool bCooked = false;
	if (Ar.UEVer() >= VER_UE4_ADD_COOKED_TO_LANDSCAPE)
	{
		bCooked = Ar.IsCooking();
		Ar << bCooked;
	}

	if (FPlatformProperties::RequiresCookedData() && !bCooked && Ar.IsLoading())
	{
		UE_LOG(LogPhysics, Fatal, TEXT("This platform requires cooked packages, and physics data was not cooked into %s."), *GetFullName());
	}

	if (bCooked)
	{
		// triangle mesh cooked data should be serialized in ULandscapeHeightfieldCollisionComponent
	}
	else if (Ar.UEVer() >= VER_UE4_LANDSCAPE_COLLISION_DATA_COOKING)
	{
#if WITH_EDITORONLY_DATA		
		// we serialize raw collision data only with non-cooked content
		CollisionXYOffsetData.Serialize(Ar, this);
#endif// WITH_EDITORONLY_DATA
	}
}

#if WITH_EDITOR
void ULandscapeHeightfieldCollisionComponent::PostEditImport()
{
	Super::PostEditImport();

	if (!GetLandscapeProxy()->HasLayersContent())
	{
		// Reinitialize physics after paste
		if (CollisionSizeQuads > 0)
		{
			RecreateCollision();
		}
	}
}

void ULandscapeHeightfieldCollisionComponent::PostEditUndo()
{
	Super::PostEditUndo();

    // Landscape Layers are updates are delayed and done in  ALandscape::TickLayers
	if (!GetLandscapeProxy()->HasLayersContent())
	{
		// Reinitialize physics after undo
		if (CollisionSizeQuads > 0)
		{
			RecreateCollision();
		}

		FNavigationSystem::UpdateComponentData(*this);
	}
}
#endif // WITH_EDITOR

bool ULandscapeHeightfieldCollisionComponent::IsShown(const FEngineShowFlags& ShowFlags) const
{
	return ShowFlags.Landscape;
}

bool ULandscapeHeightfieldCollisionComponent::DoCustomNavigableGeometryExport(FNavigableGeometryExport& GeomExport) const
{
	check(IsInGameThread());
	if(IsValidRef(HeightfieldRef) && HeightfieldRef->Heightfield)
	{
		FTransform HFToW = GetComponentTransform();
		if(HeightfieldRef->HeightfieldSimple)
		{
			const float SimpleCollisionScale = CollisionScale * CollisionSizeQuads / SimpleCollisionSizeQuads;
			HFToW.MultiplyScale3D(FVector(SimpleCollisionScale, SimpleCollisionScale, LANDSCAPE_ZSCALE));
			GeomExport.ExportChaosHeightField(HeightfieldRef->HeightfieldSimple.Get(), HFToW);
		}
		else
		{
			HFToW.MultiplyScale3D(FVector(CollisionScale, CollisionScale, LANDSCAPE_ZSCALE));
			GeomExport.ExportChaosHeightField(HeightfieldRef->Heightfield.Get(), HFToW);
		}
	}

	return false;
}

void ULandscapeHeightfieldCollisionComponent::GatherGeometrySlice(FNavigableGeometryExport& GeomExport, const FBox& SliceBox) const
{
	// note that this function can get called off game thread
	if (CachedHeightFieldSamples.IsEmpty() == false)
	{
		FTransform HFToW = GetComponentTransform();
		HFToW.MultiplyScale3D(FVector(CollisionScale, CollisionScale, LANDSCAPE_ZSCALE));

		GeomExport.ExportChaosHeightFieldSlice(CachedHeightFieldSamples, HeightfieldRowsCount, HeightfieldColumnsCount, HFToW, SliceBox);
	}
}

ENavDataGatheringMode ULandscapeHeightfieldCollisionComponent::GetGeometryGatheringMode() const
{ 
	ALandscapeProxy* Proxy = GetLandscapeProxy();
	return Proxy ? Proxy->NavigationGeometryGatheringMode : ENavDataGatheringMode::Default;
}

void ULandscapeHeightfieldCollisionComponent::PrepareGeometryExportSync()
{
	if(IsValidRef(HeightfieldRef) && HeightfieldRef->Heightfield.Get() && CachedHeightFieldSamples.IsEmpty())
	{
		const UWorld* World = GetWorld();

		if(World != nullptr)
		{
			HeightfieldRowsCount = HeightfieldRef->Heightfield->GetNumRows();
			HeightfieldColumnsCount = HeightfieldRef->Heightfield->GetNumCols();
			const int32 HeightsCount = HeightfieldRowsCount * HeightfieldColumnsCount;

			if(CachedHeightFieldSamples.Heights.Num() != HeightsCount)
			{
				QUICK_SCOPE_CYCLE_COUNTER(STAT_NavMesh_ExportChaosHeightField_saveCells);

				CachedHeightFieldSamples.Heights.SetNumUninitialized(HeightsCount);
				for(int32 Index = 0; Index < HeightsCount; ++Index)
				{
					CachedHeightFieldSamples.Heights[Index] = static_cast<int16>(HeightfieldRef->Heightfield->GetHeight(Index));
				}

				const int32 HolesCount = (HeightfieldRowsCount-1) * (HeightfieldColumnsCount-1);
				CachedHeightFieldSamples.Holes.SetNumUninitialized(HolesCount);
				for(int32 Index = 0; Index < HolesCount; ++Index)
				{
					CachedHeightFieldSamples.Holes[Index] = HeightfieldRef->Heightfield->IsHole(Index);
				}
			}
		}
	}
}

bool ULandscapeMeshCollisionComponent::DoCustomNavigableGeometryExport(FNavigableGeometryExport& GeomExport) const
{
	check(IsInGameThread());

	if (IsValidRef(MeshRef))
	{
		FTransform MeshToW = GetComponentTransform();
		MeshToW.MultiplyScale3D(FVector(CollisionScale, CollisionScale, 1.f));

		if (MeshRef->Trimesh != nullptr)
		{
			GeomExport.ExportChaosTriMesh(MeshRef->Trimesh.Get(), MeshToW);
		}
	}

	return false;
}

void ULandscapeHeightfieldCollisionComponent::PostLoad()
{
	Super::PostLoad();

#if WITH_EDITOR
	// PostLoad of the landscape can decide to recreate collision, in which case this components checks are irrelevant
	if (!HasAnyFlags(RF_ClassDefaultObject) && IsValid(this))
	{
		bShouldSaveCookedDataToDDC[0] = true;
		bShouldSaveCookedDataToDDC[1] = true;

		ALandscapeProxy* LandscapeProxy = GetLandscapeProxy();
		if (ensure(LandscapeProxy) && GIsEditor)
		{
			// This is to ensure that component relative location is exact section base offset value
			FVector LocalRelativeLocation = GetRelativeLocation();
			float CheckRelativeLocationX = float(SectionBaseX - LandscapeProxy->LandscapeSectionOffset.X);
			float CheckRelativeLocationY = float(SectionBaseY - LandscapeProxy->LandscapeSectionOffset.Y);
			if (!FMath::IsNearlyEqual(CheckRelativeLocationX, LocalRelativeLocation.X, UE_DOUBLE_KINDA_SMALL_NUMBER) ||
				!FMath::IsNearlyEqual(CheckRelativeLocationY, LocalRelativeLocation.Y, UE_DOUBLE_KINDA_SMALL_NUMBER))
			{
				UE_LOG(LogLandscape, Warning, TEXT("ULandscapeHeightfieldCollisionComponent RelativeLocation disagrees with its section base, attempted automated fix: '%s', %f,%f vs %f,%f."),
					*GetFullName(), LocalRelativeLocation.X, LocalRelativeLocation.Y, CheckRelativeLocationX, CheckRelativeLocationY);
				LocalRelativeLocation.X = CheckRelativeLocationX;
				LocalRelativeLocation.Y = CheckRelativeLocationY;
				SetRelativeLocation_Direct(LocalRelativeLocation);
			}
		}

		UWorld* World = GetWorld();
		if (World && World->IsGameWorld())
		{
			SpeculativelyLoadAsyncDDCCollsionData();
		}
	}

#if WITH_EDITORONLY_DATA
	// If the RenderComponent is not set yet and we're transferring the property from the lazy object pointer it was previously stored as to the object ptr it is now stored as :
	if (!RenderComponentRef && RenderComponent_DEPRECATED.IsValid())
	{
		RenderComponentRef = RenderComponent_DEPRECATED.Get();
		RenderComponent_DEPRECATED = nullptr;
	}
#endif // !WITH_EDITORONLY_DATA

#endif // WITH_EDITOR
}

void ULandscapeHeightfieldCollisionComponent::PreSave(const class ITargetPlatform* TargetPlatform)
{
	PRAGMA_DISABLE_DEPRECATION_WARNINGS;
	Super::PreSave(TargetPlatform);
	PRAGMA_ENABLE_DEPRECATION_WARNINGS;
}

void ULandscapeHeightfieldCollisionComponent::PreSave(FObjectPreSaveContext ObjectSaveContext)
{
	Super::PreSave(ObjectSaveContext);

	if (!ObjectSaveContext.IsProceduralSave())
	{
#if WITH_EDITOR
		ALandscapeProxy* Proxy = GetLandscapeProxy();
		ULandscapeComponent* RenderComponent = GetRenderComponent();

		if (Proxy && Proxy->bBakeMaterialPositionOffsetIntoCollision)
		{
			if (!RenderComponent->GrassData->HasData() || RenderComponent->IsGrassMapOutdated())
			{
				if (!RenderComponent->CanRenderGrassMap())
				{
					RenderComponent->GetMaterialInstance(0, false)->GetMaterialResource(GetWorld()->GetFeatureLevel())->FinishCompilation();
				}
				RenderComponent->RenderGrassMap();
			}
		}
#endif// WITH_EDITOR
	}
}

#if WITH_EDITOR
void ULandscapeInfo::UpdateAllAddCollisions()
{

	TRACE_CPUPROFILER_EVENT_SCOPE(ULandscapeInfo::UpdateAllAddCollisions);
	XYtoAddCollisionMap.Reset();

	// Don't recreate add collisions if the landscape is not registered. This can happen during Undo.
	if (GetLandscapeProxy())
	{
		for (auto It = XYtoComponentMap.CreateIterator(); It; ++It)
		{
			const ULandscapeComponent* const Component = It.Value();
			if (ensure(Component))
			{
				const FIntPoint ComponentBase = Component->GetSectionBase() / ComponentSizeQuads;

				const FIntPoint NeighborsKeys[8] =
				{
					ComponentBase + FIntPoint(-1, -1),
					ComponentBase + FIntPoint(+0, -1),
					ComponentBase + FIntPoint(+1, -1),
					ComponentBase + FIntPoint(-1, +0),
					ComponentBase + FIntPoint(+1, +0),
					ComponentBase + FIntPoint(-1, +1),
					ComponentBase + FIntPoint(+0, +1),
					ComponentBase + FIntPoint(+1, +1)
				};

				// Search for Neighbors...
				for (int32 i = 0; i < 8; ++i)
				{
					ULandscapeComponent* NeighborComponent = XYtoComponentMap.FindRef(NeighborsKeys[i]);

					// UpdateAddCollision() treats a null CollisionComponent as an empty hole
					if (!NeighborComponent || (NeighborComponent->GetCollisionComponent() == nullptr))
					{
						UpdateAddCollision(NeighborsKeys[i]);
					}
				}
			}
		}
	}
}

void ULandscapeInfo::UpdateAddCollision(FIntPoint LandscapeKey)
{
	FLandscapeAddCollision& AddCollision = XYtoAddCollisionMap.FindOrAdd(LandscapeKey);

	// 8 Neighbors...
	// 0 1 2
	// 3   4
	// 5 6 7
	FIntPoint NeighborsKeys[8] =
	{
		LandscapeKey + FIntPoint(-1, -1),
		LandscapeKey + FIntPoint(+0, -1),
		LandscapeKey + FIntPoint(+1, -1),
		LandscapeKey + FIntPoint(-1, +0),
		LandscapeKey + FIntPoint(+1, +0),
		LandscapeKey + FIntPoint(-1, +1),
		LandscapeKey + FIntPoint(+0, +1),
		LandscapeKey + FIntPoint(+1, +1)
	};

	// Todo: Use data accessor not collision

	ULandscapeHeightfieldCollisionComponent* NeighborCollisions[8];
	// Search for Neighbors...
	for (int32 i = 0; i < 8; ++i)
	{
		ULandscapeComponent* Comp = XYtoComponentMap.FindRef(NeighborsKeys[i]);
		if (Comp)
		{
			ULandscapeHeightfieldCollisionComponent* NeighborCollision = Comp->GetCollisionComponent();
			// Skip cooked because CollisionHeightData not saved during cook
			if (NeighborCollision && !NeighborCollision->GetOutermost()->bIsCookedForEditor)
			{
				NeighborCollisions[i] = NeighborCollision;
			}
			else
			{
				NeighborCollisions[i] = nullptr;
			}
		}
		else
		{
			NeighborCollisions[i] = nullptr;
		}
	}

	uint8 CornerSet = 0;
	uint16 HeightCorner[4];

	// Corner Cases...
	if (NeighborCollisions[0])
	{
		uint16* Heights = (uint16*)NeighborCollisions[0]->CollisionHeightData.Lock(LOCK_READ_ONLY);
		int32 CollisionSizeVerts = NeighborCollisions[0]->CollisionSizeQuads + 1;
		HeightCorner[0] = Heights[CollisionSizeVerts - 1 + (CollisionSizeVerts - 1)*CollisionSizeVerts];
		CornerSet |= 1;
		NeighborCollisions[0]->CollisionHeightData.Unlock();
	}
	if (NeighborCollisions[2])
	{
		uint16* Heights = (uint16*)NeighborCollisions[2]->CollisionHeightData.Lock(LOCK_READ_ONLY);
		int32 CollisionSizeVerts = NeighborCollisions[2]->CollisionSizeQuads + 1;
		HeightCorner[1] = Heights[(CollisionSizeVerts - 1)*CollisionSizeVerts];
		CornerSet |= 1 << 1;
		NeighborCollisions[2]->CollisionHeightData.Unlock();
	}
	if (NeighborCollisions[5])
	{
		uint16* Heights = (uint16*)NeighborCollisions[5]->CollisionHeightData.Lock(LOCK_READ_ONLY);
		int32 CollisionSizeVerts = NeighborCollisions[5]->CollisionSizeQuads + 1;
		HeightCorner[2] = Heights[(CollisionSizeVerts - 1)];
		CornerSet |= 1 << 2;
		NeighborCollisions[5]->CollisionHeightData.Unlock();
	}
	if (NeighborCollisions[7])
	{
		uint16* Heights = (uint16*)NeighborCollisions[7]->CollisionHeightData.Lock(LOCK_READ_ONLY);
		int32 CollisionSizeVerts = NeighborCollisions[7]->CollisionSizeQuads + 1;
		HeightCorner[3] = Heights[0];
		CornerSet |= 1 << 3;
		NeighborCollisions[7]->CollisionHeightData.Unlock();
	}

	// Other cases...
	if (NeighborCollisions[1])
	{
		uint16* Heights = (uint16*)NeighborCollisions[1]->CollisionHeightData.Lock(LOCK_READ_ONLY);
		int32 CollisionSizeVerts = NeighborCollisions[1]->CollisionSizeQuads + 1;
		HeightCorner[0] = Heights[(CollisionSizeVerts - 1)*CollisionSizeVerts];
		CornerSet |= 1;
		HeightCorner[1] = Heights[CollisionSizeVerts - 1 + (CollisionSizeVerts - 1)*CollisionSizeVerts];
		CornerSet |= 1 << 1;
		NeighborCollisions[1]->CollisionHeightData.Unlock();
	}
	if (NeighborCollisions[3])
	{
		uint16* Heights = (uint16*)NeighborCollisions[3]->CollisionHeightData.Lock(LOCK_READ_ONLY);
		int32 CollisionSizeVerts = NeighborCollisions[3]->CollisionSizeQuads + 1;
		HeightCorner[0] = Heights[(CollisionSizeVerts - 1)];
		CornerSet |= 1;
		HeightCorner[2] = Heights[CollisionSizeVerts - 1 + (CollisionSizeVerts - 1)*CollisionSizeVerts];
		CornerSet |= 1 << 2;
		NeighborCollisions[3]->CollisionHeightData.Unlock();
	}
	if (NeighborCollisions[4])
	{
		uint16* Heights = (uint16*)NeighborCollisions[4]->CollisionHeightData.Lock(LOCK_READ_ONLY);
		int32 CollisionSizeVerts = NeighborCollisions[4]->CollisionSizeQuads + 1;
		HeightCorner[1] = Heights[0];
		CornerSet |= 1 << 1;
		HeightCorner[3] = Heights[(CollisionSizeVerts - 1)*CollisionSizeVerts];
		CornerSet |= 1 << 3;
		NeighborCollisions[4]->CollisionHeightData.Unlock();
	}
	if (NeighborCollisions[6])
	{
		uint16* Heights = (uint16*)NeighborCollisions[6]->CollisionHeightData.Lock(LOCK_READ_ONLY);
		int32 CollisionSizeVerts = NeighborCollisions[6]->CollisionSizeQuads + 1;
		HeightCorner[2] = Heights[0];
		CornerSet |= 1 << 2;
		HeightCorner[3] = Heights[(CollisionSizeVerts - 1)];
		CornerSet |= 1 << 3;
		NeighborCollisions[6]->CollisionHeightData.Unlock();
	}

	// Fill unset values
	// First iteration only for valid values distance 1 propagation
	// Second iteration fills left ones...
	FillCornerValues(CornerSet, HeightCorner);
	//check(CornerSet == 15);

	FIntPoint SectionBase = LandscapeKey * ComponentSizeQuads;

	// Transform Height to Vectors...
	FTransform LtoW = GetLandscapeProxy()->LandscapeActorToWorld();
	AddCollision.Corners[0] = LtoW.TransformPosition(FVector(SectionBase.X                     , SectionBase.Y                     , LandscapeDataAccess::GetLocalHeight(HeightCorner[0])));
	AddCollision.Corners[1] = LtoW.TransformPosition(FVector(SectionBase.X + ComponentSizeQuads, SectionBase.Y                     , LandscapeDataAccess::GetLocalHeight(HeightCorner[1])));
	AddCollision.Corners[2] = LtoW.TransformPosition(FVector(SectionBase.X                     , SectionBase.Y + ComponentSizeQuads, LandscapeDataAccess::GetLocalHeight(HeightCorner[2])));
	AddCollision.Corners[3] = LtoW.TransformPosition(FVector(SectionBase.X + ComponentSizeQuads, SectionBase.Y + ComponentSizeQuads, LandscapeDataAccess::GetLocalHeight(HeightCorner[3])));
}

void ULandscapeHeightfieldCollisionComponent::ExportCustomProperties(FOutputDevice& Out, uint32 Indent)
{
	if (HasAnyFlags(RF_ClassDefaultObject))
	{
		return;
	}

	int32 CollisionSizeVerts = CollisionSizeQuads + 1;
	int32 SimpleCollisionSizeVerts = SimpleCollisionSizeQuads > 0 ? SimpleCollisionSizeQuads + 1 : 0;
	int32 NumHeights = FMath::Square(CollisionSizeVerts) + FMath::Square(SimpleCollisionSizeVerts);
	check(CollisionHeightData.GetElementCount() == NumHeights);

	uint16* Heights = (uint16*)CollisionHeightData.Lock(LOCK_READ_ONLY);

	Out.Logf(TEXT("%sCustomProperties CollisionHeightData "), FCString::Spc(Indent));
	for (int32 i = 0; i < NumHeights; i++)
	{
		Out.Logf(TEXT("%d "), Heights[i]);
	}

	CollisionHeightData.Unlock();
	Out.Logf(TEXT("\r\n"));

	const int32 NumDominantLayerSamples = static_cast<int32>(DominantLayerData.GetElementCount());
	check(NumDominantLayerSamples == 0 || NumDominantLayerSamples == NumHeights);

	if (NumDominantLayerSamples > 0)
	{
		const uint8* DominantLayerSamples = (uint8*)DominantLayerData.Lock(LOCK_READ_ONLY);

		Out.Logf(TEXT("%sCustomProperties DominantLayerData "), FCString::Spc(Indent));
		for (int32 i = 0; i < NumDominantLayerSamples; i++)
		{
			Out.Logf(TEXT("%02x"), DominantLayerSamples[i]);
		}

		DominantLayerData.Unlock();
		Out.Logf(TEXT("\r\n"));
	}
}

void ULandscapeHeightfieldCollisionComponent::ImportCustomProperties(const TCHAR* SourceText, FFeedbackContext* Warn)
{
	if (FParse::Command(&SourceText, TEXT("CollisionHeightData")))
	{
		int32 CollisionSizeVerts = CollisionSizeQuads + 1;
		int32 SimpleCollisionSizeVerts = SimpleCollisionSizeQuads > 0 ? SimpleCollisionSizeQuads + 1 : 0;
		int32 NumHeights = FMath::Square(CollisionSizeVerts) + FMath::Square(SimpleCollisionSizeVerts);

		CollisionHeightData.Lock(LOCK_READ_WRITE);
		uint16* Heights = (uint16*)CollisionHeightData.Realloc(NumHeights);
		FMemory::Memzero(Heights, sizeof(uint16)*NumHeights);

		FParse::Next(&SourceText);
		int32 i = 0;
		while (FChar::IsDigit(*SourceText))
		{
			if (i < NumHeights)
			{
				Heights[i++] = static_cast<uint16>(FCString::Atoi(SourceText));
				while (FChar::IsDigit(*SourceText))
				{
					SourceText++;
				}
			}

			FParse::Next(&SourceText);
		}

		CollisionHeightData.Unlock();

		if (i != NumHeights)
		{
			Warn->Log(*NSLOCTEXT("Core", "SyntaxError", "Syntax Error").ToString());
		}
	}
	else if (FParse::Command(&SourceText, TEXT("DominantLayerData")))
	{
		int32 NumDominantLayerSamples = FMath::Square(CollisionSizeQuads + 1);

		DominantLayerData.Lock(LOCK_READ_WRITE);
		uint8* DominantLayerSamples = (uint8*)DominantLayerData.Realloc(NumDominantLayerSamples);
		FMemory::Memzero(DominantLayerSamples, NumDominantLayerSamples);

		FParse::Next(&SourceText);
		int32 i = 0;
		while (SourceText[0] && SourceText[1])
		{
			if (i < NumDominantLayerSamples)
			{
				DominantLayerSamples[i++] = static_cast<uint8>(FParse::HexDigit(SourceText[0]) * 16 + FParse::HexDigit(SourceText[1]));
			}
			SourceText += 2;
		}

		DominantLayerData.Unlock();

		if (i != NumDominantLayerSamples)
		{
			Warn->Log(*NSLOCTEXT("Core", "SyntaxError", "Syntax Error").ToString());
		}
	}
}

void ULandscapeMeshCollisionComponent::ExportCustomProperties(FOutputDevice& Out, uint32 Indent)
{
	if (HasAnyFlags(RF_ClassDefaultObject))
	{
		return;
	}

	Super::ExportCustomProperties(Out, Indent);

	uint16* XYOffsets = (uint16*)CollisionXYOffsetData.Lock(LOCK_READ_ONLY);
	int32 NumOffsets = FMath::Square(CollisionSizeQuads + 1) * 2;
	check(CollisionXYOffsetData.GetElementCount() == NumOffsets);

	Out.Logf(TEXT("%sCustomProperties CollisionXYOffsetData "), FCString::Spc(Indent));
	for (int32 i = 0; i < NumOffsets; i++)
	{
		Out.Logf(TEXT("%d "), XYOffsets[i]);
	}

	CollisionXYOffsetData.Unlock();
	Out.Logf(TEXT("\r\n"));
}

void ULandscapeMeshCollisionComponent::ImportCustomProperties(const TCHAR* SourceText, FFeedbackContext* Warn)
{
	if (FParse::Command(&SourceText, TEXT("CollisionHeightData")))
	{
		int32 CollisionSizeVerts = CollisionSizeQuads + 1;
		int32 SimpleCollisionSizeVerts = SimpleCollisionSizeQuads > 0 ? SimpleCollisionSizeQuads + 1 : 0;
		int32 NumHeights = FMath::Square(CollisionSizeVerts) + FMath::Square(SimpleCollisionSizeVerts);

		CollisionHeightData.Lock(LOCK_READ_WRITE);
		uint16* Heights = (uint16*)CollisionHeightData.Realloc(NumHeights);
		FMemory::Memzero(Heights, sizeof(uint16)*NumHeights);

		FParse::Next(&SourceText);
		int32 i = 0;
		while (FChar::IsDigit(*SourceText))
		{
			if (i < NumHeights)
			{
				Heights[i++] = static_cast<uint16>(FCString::Atoi(SourceText));
				while (FChar::IsDigit(*SourceText))
				{
					SourceText++;
				}
			}

			FParse::Next(&SourceText);
		}

		CollisionHeightData.Unlock();

		if (i != NumHeights)
		{
			Warn->Log(*NSLOCTEXT("Core", "SyntaxError", "Syntax Error").ToString());
		}
	}
	else if (FParse::Command(&SourceText, TEXT("DominantLayerData")))
	{
		int32 NumDominantLayerSamples = FMath::Square(CollisionSizeQuads + 1);

		DominantLayerData.Lock(LOCK_READ_WRITE);
		uint8* DominantLayerSamples = (uint8*)DominantLayerData.Realloc(NumDominantLayerSamples);
		FMemory::Memzero(DominantLayerSamples, NumDominantLayerSamples);

		FParse::Next(&SourceText);
		int32 i = 0;
		while (SourceText[0] && SourceText[1])
		{
			if (i < NumDominantLayerSamples)
			{
				DominantLayerSamples[i++] = static_cast<uint8>(FParse::HexDigit(SourceText[0]) * 16 + FParse::HexDigit(SourceText[1]));
			}
			SourceText += 2;
		}

		DominantLayerData.Unlock();

		if (i != NumDominantLayerSamples)
		{
			Warn->Log(*NSLOCTEXT("Core", "SyntaxError", "Syntax Error").ToString());
		}
	}
	else if (FParse::Command(&SourceText, TEXT("CollisionXYOffsetData")))
	{
		int32 NumOffsets = FMath::Square(CollisionSizeQuads + 1) * 2;

		CollisionXYOffsetData.Lock(LOCK_READ_WRITE);
		uint16* Offsets = (uint16*)CollisionXYOffsetData.Realloc(NumOffsets);
		FMemory::Memzero(Offsets, sizeof(uint16)*NumOffsets);

		FParse::Next(&SourceText);
		int32 i = 0;
		while (FChar::IsDigit(*SourceText))
		{
			if (i < NumOffsets)
			{
				Offsets[i++] = static_cast<uint16>(FCString::Atoi(SourceText));
				while (FChar::IsDigit(*SourceText))
				{
					SourceText++;
				}
			}

			FParse::Next(&SourceText);
		}

		CollisionXYOffsetData.Unlock();

		if (i != NumOffsets)
		{
			Warn->Log(*NSLOCTEXT("Core", "SyntaxError", "Syntax Error").ToString());
		}
	}
}

#endif // WITH_EDITOR

ULandscapeInfo* ULandscapeHeightfieldCollisionComponent::GetLandscapeInfo() const
{
	return GetLandscapeProxy()->GetLandscapeInfo();
}

ALandscapeProxy* ULandscapeHeightfieldCollisionComponent::GetLandscapeProxy() const
{
	return CastChecked<ALandscapeProxy>(GetOuter());
}

FIntPoint ULandscapeHeightfieldCollisionComponent::GetSectionBase() const
{
	return FIntPoint(SectionBaseX, SectionBaseY);
}

void ULandscapeHeightfieldCollisionComponent::SetSectionBase(FIntPoint InSectionBase)
{
	SectionBaseX = InSectionBase.X;
	SectionBaseY = InSectionBase.Y;
}

ULandscapeHeightfieldCollisionComponent::ULandscapeHeightfieldCollisionComponent(const FObjectInitializer& ObjectInitializer)
	: Super(ObjectInitializer)
{
	SetCollisionProfileName(UCollisionProfile::BlockAll_ProfileName);
	SetGenerateOverlapEvents(false);
	CastShadow = false;
	bUseAsOccluder = true;
	bAllowCullDistanceVolume = false;
	Mobility = EComponentMobility::Static;
	bCanEverAffectNavigation = true;
	bHasCustomNavigableGeometry = EHasCustomNavigableGeometry::Yes;

	HeightfieldRowsCount = -1;
	HeightfieldColumnsCount = -1;

	// landscape collision components should be deterministically created and therefor are addressable over the network
	SetNetAddressable();
}

ULandscapeHeightfieldCollisionComponent::ULandscapeHeightfieldCollisionComponent(FVTableHelper& Helper)
	: Super(Helper)
{

}

ULandscapeHeightfieldCollisionComponent::~ULandscapeHeightfieldCollisionComponent() = default;

ULandscapeComponent* ULandscapeHeightfieldCollisionComponent::GetRenderComponent() const
{
	return RenderComponentRef.Get();
}

TOptional<float> ULandscapeHeightfieldCollisionComponent::GetHeight(float X, float Y, EHeightfieldSource HeightFieldSource)
{
	TOptional<float> Height;
<<<<<<< HEAD
	const float ZScale = GetComponentTransform().GetScale3D().Z * LANDSCAPE_ZSCALE;
=======
	const float ZScale = static_cast<float>(GetComponentTransform().GetScale3D().Z * LANDSCAPE_ZSCALE); // TODO michael.balzer: Is it okay that ZScale is not used in this function?
>>>>>>> 4af6daef

	if (!IsValidRef(HeightfieldRef))
	{
		return Height;
	}
	
	Chaos::FHeightField* HeightField = nullptr;
	
	switch(HeightFieldSource)
	{
	case EHeightfieldSource::None:
		break;
	case EHeightfieldSource::Simple:
		HeightField = HeightfieldRef->HeightfieldSimple.Get(); 
		break;
	case EHeightfieldSource::Complex:
		HeightField = HeightfieldRef->Heightfield.Get(); 
		break;
#if WITH_EDITORONLY_DATA		
	case EHeightfieldSource::Editor:
		HeightField = HeightfieldRef->EditorHeightfield.Get();
		break;
#endif 
	}
	
	if (HeightField)
	{
<<<<<<< HEAD
		Height = HeightField->GetHeightAt({ X, Y });
=======
		Height = static_cast<float>(HeightField->GetHeightAt({ X, Y }));
>>>>>>> 4af6daef
	}

	return Height;
}

struct FHeightFieldAccessor
{
	FHeightFieldAccessor(const ULandscapeHeightfieldCollisionComponent::FHeightfieldGeometryRef& InGeometryRef)
	: GeometryRef(InGeometryRef)
	, NumX(InGeometryRef.Heightfield.IsValid() ? InGeometryRef.Heightfield->GetNumCols() : 0)
	, NumY(InGeometryRef.Heightfield.IsValid() ? InGeometryRef.Heightfield->GetNumRows() : 0)
	{
	}

	float GetUnscaledHeight(int32 X, int32 Y) const
	{
<<<<<<< HEAD
		return GeometryRef.Heightfield->GetHeight(X, Y);
=======
		return static_cast<float>(GeometryRef.Heightfield->GetHeight(X, Y));
>>>>>>> 4af6daef
	}

	uint8 GetMaterialIndex(int32 X, int32 Y) const
	{
		return GeometryRef.Heightfield->GetMaterialIndex(X, Y);
	}

	const ULandscapeHeightfieldCollisionComponent::FHeightfieldGeometryRef& GeometryRef;
	const int32 NumX = 0;
	const int32 NumY = 0;
};

bool ULandscapeHeightfieldCollisionComponent::FillHeightTile(TArrayView<float> Heights, int32 Offset, int32 Stride) const
{
	if (!IsValidRef(HeightfieldRef))
	{
		return false;
	}

	FHeightFieldAccessor Accessor(*HeightfieldRef.GetReference());

	const int32 LastTiledIndex = Offset + FMath::Max(0, Accessor.NumX - 1) + Stride * FMath::Max(0, Accessor.NumY - 1);
	if (!Heights.IsValidIndex(LastTiledIndex))
	{
		return false;
	}

	const FTransform& WorldTransform = GetComponentToWorld();
<<<<<<< HEAD
	const float ZScale = WorldTransform.GetScale3D().Z * LANDSCAPE_ZSCALE;
=======
	const float ZScale = static_cast<float>(WorldTransform.GetScale3D().Z * LANDSCAPE_ZSCALE);
>>>>>>> 4af6daef

	// Write all values to output array
	for (int32 y = 0; y < Accessor.NumY; ++y)
	{
		for (int32 x = 0; x < Accessor.NumX; ++x)
		{
			const float CurrHeight = Accessor.GetUnscaledHeight(x, y);
<<<<<<< HEAD
			const float WorldHeight = WorldTransform.TransformPositionNoScale(FVector(0, 0, CurrHeight * ZScale)).Z;
=======
			const float WorldHeight = static_cast<float>(WorldTransform.TransformPositionNoScale(FVector(0, 0, CurrHeight * ZScale)).Z);
>>>>>>> 4af6daef

			// write output
			const int32 WriteIndex = Offset + y * Stride + x;
			Heights[WriteIndex] = WorldHeight;
		}
	}

	return true;
}

bool ULandscapeHeightfieldCollisionComponent::FillMaterialIndexTile(TArrayView<uint8> Materials, int32 Offset, int32 Stride) const
{
	if (!IsValidRef(HeightfieldRef))
	{
		return false;
	}

	FHeightFieldAccessor Accessor(*HeightfieldRef.GetReference());

	const int32 LastTiledIndex = Offset + FMath::Max(0, Accessor.NumX - 1) + Stride * FMath::Max(0, Accessor.NumY - 1);
	if (!Materials.IsValidIndex(LastTiledIndex))
	{
		return false;
	}

	// Write all values to output array
	for (int32 y = 0; y < Accessor.NumY; ++y)
	{
		for (int32 x = 0; x < Accessor.NumX; ++x)
		{
			// write output
			const int32 WriteIndex = Offset + y * Stride + x;
			Materials[WriteIndex] = Accessor.GetMaterialIndex(x, y);
		}
	}

	return true;
}

void ULandscapeHeightfieldCollisionComponent::GetResourceSizeEx(FResourceSizeEx& CumulativeResourceSize)
{
	Super::GetResourceSizeEx(CumulativeResourceSize);

	CumulativeResourceSize.AddDedicatedSystemMemoryBytes(sizeof(CookedCollisionData) + CookedCollisionData.GetAllocatedSize() + sizeof(HeightfieldRowsCount) + sizeof(HeightfieldColumnsCount));
	
	if (IsValidRef(HeightfieldRef))
	{
		HeightfieldRef->GetResourceSizeEx(CumulativeResourceSize);
	}

	CachedHeightFieldSamples.GetResourceSizeEx(CumulativeResourceSize);
}

void ULandscapeMeshCollisionComponent::GetResourceSizeEx(FResourceSizeEx& CumulativeResourceSize)
{
	Super::GetResourceSizeEx(CumulativeResourceSize);

	if (IsValidRef(MeshRef))
	{
		MeshRef->GetResourceSizeEx(CumulativeResourceSize);
	}
}


TOptional<float> ALandscapeProxy::GetHeightAtLocation(FVector Location, EHeightfieldSource HeightFieldSource) const
{
	TOptional<float> Height;
	if (ULandscapeInfo* Info = GetLandscapeInfo())
	{
		const FVector ActorSpaceLocation = LandscapeActorToWorld().InverseTransformPosition(Location);
		const FIntPoint Key = FIntPoint(FMath::FloorToInt32(ActorSpaceLocation.X / ComponentSizeQuads), FMath::FloorToInt32(ActorSpaceLocation.Y / ComponentSizeQuads));
		ULandscapeHeightfieldCollisionComponent* Component = Info->XYtoCollisionComponentMap.FindRef(Key);
		if (Component)
		{
			const FVector ComponentSpaceLocation = Component->GetComponentToWorld().InverseTransformPosition(Location);
<<<<<<< HEAD
			const TOptional<float> LocalHeight = Component->GetHeight(ComponentSpaceLocation.X, ComponentSpaceLocation.Y, HeightFieldSource);
=======
			const TOptional<float> LocalHeight = Component->GetHeight(static_cast<float>(ComponentSpaceLocation.X), static_cast<float>(ComponentSpaceLocation.Y), HeightFieldSource);
>>>>>>> 4af6daef
			if (LocalHeight.IsSet())
			{
				Height = static_cast<float>(Component->GetComponentToWorld().TransformPositionNoScale(FVector(0, 0, LocalHeight.GetValue())).Z);
			}
		}
	}
	return Height;
}

void ALandscapeProxy::GetHeightValues(int32& SizeX, int32& SizeY, TArray<float> &ArrayValues) const
{			
	SizeX = 0;
	SizeY = 0;
	ArrayValues.SetNum(0);
	
	// Exit if we have no landscape data
	if (LandscapeComponents.Num() == 0 || CollisionComponents.Num() == 0)
	{
		return;
	}

	// find index coordinate range for landscape
	int32 MinX = MAX_int32;
	int32 MinY = MAX_int32;
	int32 MaxX = -MAX_int32;
	int32 MaxY = -MAX_int32;

	for (ULandscapeComponent* LandscapeComponent : LandscapeComponents)
	{
		// expecting a valid pointer to a landscape component
		if (!LandscapeComponent)
		{
			return;
		}

		// #todo(dmp): should we be using ULandscapeHeightfieldCollisionComponent.CollisionSizeQuads (or HeightFieldData->GetNumCols)
		MinX = FMath::Min(LandscapeComponent->SectionBaseX, MinX);
		MinY = FMath::Min(LandscapeComponent->SectionBaseY, MinY);
		MaxX = FMath::Max(LandscapeComponent->SectionBaseX + LandscapeComponent->ComponentSizeQuads, MaxX);
		MaxY = FMath::Max(LandscapeComponent->SectionBaseY + LandscapeComponent->ComponentSizeQuads, MaxY);		
	}

	if (MinX == MAX_int32)
	{
		return;
	}			
		
	SizeX = (MaxX - MinX + 1);
	SizeY = (MaxY - MinY + 1);
	ArrayValues.SetNumUninitialized(SizeX * SizeY);
	
	for (ULandscapeHeightfieldCollisionComponent *CollisionComponent : CollisionComponents)
	{
		// Make sure we have a valid collision component and a heightfield
		if (!CollisionComponent || !IsValidRef(CollisionComponent->HeightfieldRef))
		{
			SizeX = 0;
			SizeY = 0;
			ArrayValues.SetNum(0);
			return;
		}

		TUniquePtr<Chaos::FHeightField> &HeightFieldData = CollisionComponent->HeightfieldRef->Heightfield;

		// If we are expecting height data, but it isn't there, clear the return array, and exit
		if (!HeightFieldData.IsValid())
		{
			SizeX = 0;
			SizeY = 0;
			ArrayValues.SetNum(0);
			return;
		}

		const int32 BaseX = CollisionComponent->SectionBaseX - MinX;
		const int32 BaseY = CollisionComponent->SectionBaseY - MinY;

		const int32 NumX = HeightFieldData->GetNumCols();
		const int32 NumY = HeightFieldData->GetNumRows();

		const FTransform& ComponentToWorld = CollisionComponent->GetComponentToWorld();
		const float ZScale = static_cast<float>(ComponentToWorld.GetScale3D().Z * LANDSCAPE_ZSCALE);

		// Write all values to output array
		for (int32 x = 0; x < NumX; ++x)
		{
			for (int32 y = 0; y < NumY; ++y)
			{
				const float CurrHeight = static_cast<float>(HeightFieldData->GetHeight(x, y) * ZScale);				
				const float WorldHeight = static_cast<float>(ComponentToWorld.TransformPositionNoScale(FVector(0, 0, CurrHeight)).Z);
				
				// write output
				const int32 WriteX = BaseX + x;
				const int32 WriteY = BaseY + y;
				const int32 Idx = WriteY * SizeX + WriteX;
				ArrayValues[Idx] = WorldHeight;
			}
		}
	}
}<|MERGE_RESOLUTION|>--- conflicted
+++ resolved
@@ -62,27 +62,15 @@
 #include "PhysicsEngine/Experimental/ChaosCooking.h"
 #include "Chaos/ChaosArchive.h"
 #include "PhysicsProxy/SingleParticlePhysicsProxy.h"
-<<<<<<< HEAD
-=======
 #include "Chaos/Framework/PhysicsSolverBase.h"
 #include "Chaos/Defines.h"
 #include "PBDRigidsSolver.h"
->>>>>>> 4af6daef
 
 using namespace PhysicsInterfaceTypes;
 
 // Global switch for whether to read/write to DDC for landscape cooked data
 // It's a lot faster to compute than to request from DDC, so always skip.
 bool GLandscapeCollisionSkipDDC = true;
-<<<<<<< HEAD
-static int32 CVarLandscapeShowCollisionMeshCurrentValue = static_cast<int>(EHeightfieldSource::Simple);
-static TAutoConsoleVariable<int32> CVarLandscapeShowCollisionMesh(
-	TEXT("landscape.ShowCollisionMesh"),
-	CVarLandscapeShowCollisionMeshCurrentValue,
-	TEXT("Selects which heightfield to visualize when ShowFlags.Collision is used. 0 to disable, 1 for simple, 2 for complex, 3 for editor only."),
-	ECVF_RenderThreadSafe
-);
-=======
 
 
 // Callback to flag scene proxy as dirty when cvars changes
@@ -113,7 +101,6 @@
 	TEXT("When enabled, vertex colors of the collision mesh are chosen based on the physical material"),
 	ECVF_RenderThreadSafe);
 
->>>>>>> 4af6daef
 
 #if ENABLE_COOK_STATS
 namespace LandscapeCollisionCookStats
@@ -385,11 +372,7 @@
 				HeightfieldRef->Heightfield->SetScale(FinalScale * LandscapeComponentTransform.GetScale3D().GetSignVector());
 				TUniquePtr<Chaos::TImplicitObjectTransformed<Chaos::FReal, 3>> ChaosHeightFieldFromCooked = MakeUnique<Chaos::TImplicitObjectTransformed<Chaos::FReal, 3>>(MakeSerializable(HeightfieldRef->Heightfield), Chaos::FRigidTransform3(FTransform::Identity));
 
-<<<<<<< HEAD
-				TUniquePtr<Chaos::FPerShapeData> NewShape = Chaos::FPerShapeData::CreatePerShapeData(ShapeArray.Num(), MakeSerializable(ChaosHeightFieldFromCooked));
-=======
 				TUniquePtr<Chaos::FPerShapeData> NewShape = Chaos::FShapeInstanceProxy::Make(ShapeArray.Num(), MakeSerializable(ChaosHeightFieldFromCooked));
->>>>>>> 4af6daef
 
 				// Setup filtering
 				FCollisionFilterData QueryFilterData, SimFilterData;
@@ -414,11 +397,7 @@
 					HeightfieldRef->HeightfieldSimple->SetScale(FinalSimpleCollisionScale);
 					TUniquePtr<Chaos::TImplicitObjectTransformed<Chaos::FReal, 3>> ChaosSimpleHeightFieldFromCooked = MakeUnique<Chaos::TImplicitObjectTransformed<Chaos::FReal, 3>>(MakeSerializable(HeightfieldRef->HeightfieldSimple), Chaos::FRigidTransform3(FTransform::Identity));
 
-<<<<<<< HEAD
-					TUniquePtr<Chaos::FPerShapeData> NewSimpleShape = Chaos::FPerShapeData::CreatePerShapeData(ShapeArray.Num(), MakeSerializable(ChaosSimpleHeightFieldFromCooked));
-=======
 					TUniquePtr<Chaos::FPerShapeData> NewSimpleShape = Chaos::FShapeInstanceProxy::Make(ShapeArray.Num(), MakeSerializable(ChaosSimpleHeightFieldFromCooked));
->>>>>>> 4af6daef
 
 					FCollisionFilterData QueryFilterDataSimple = QueryFilterData;
 					FCollisionFilterData SimFilterDataSimple = SimFilterData;
@@ -440,11 +419,7 @@
 					HeightfieldRef->EditorHeightfield->SetScale(FinalScale * LandscapeComponentTransform.GetScale3D().GetSignVector());
 					TUniquePtr<Chaos::TImplicitObjectTransformed<Chaos::FReal, 3>> ChaosEditorHeightFieldFromCooked = MakeUnique<Chaos::TImplicitObjectTransformed<Chaos::FReal, 3>>(MakeSerializable(HeightfieldRef->EditorHeightfield), Chaos::FRigidTransform3(FTransform::Identity));
 
-<<<<<<< HEAD
-					TUniquePtr<Chaos::FPerShapeData> NewEditorShape = Chaos::FPerShapeData::CreatePerShapeData(ShapeArray.Num(), MakeSerializable(ChaosEditorHeightFieldFromCooked));
-=======
 					TUniquePtr<Chaos::FPerShapeData> NewEditorShape = Chaos::FShapeInstanceProxy::Make(ShapeArray.Num(), MakeSerializable(ChaosEditorHeightFieldFromCooked));
->>>>>>> 4af6daef
 
 					FCollisionResponseContainer CollisionResponse;
 					CollisionResponse.SetAllChannels(ECollisionResponse::ECR_Ignore);
@@ -540,27 +515,6 @@
 	}
 }
 
-<<<<<<< HEAD
-// Callback to flag scene proxy as dirty when cvar changes
-static void OnLandscapeShowCollisionMeshChanged()
-{
-	const int32 Value = CVarLandscapeShowCollisionMesh.GetValueOnAnyThread();
-	if (CVarLandscapeShowCollisionMeshCurrentValue != Value)
-	{
-		CVarLandscapeShowCollisionMeshCurrentValue = Value;
-
-		for (ULandscapeHeightfieldCollisionComponent* LandscapeHeightfieldCollisionComponent : TObjectRange<ULandscapeHeightfieldCollisionComponent>(RF_ClassDefaultObject | RF_ArchetypeObject, true, EInternalObjectFlags::Garbage))
-		{
-			LandscapeHeightfieldCollisionComponent->MarkRenderStateDirty();
-		}
-	}
-}
-
-// Registers callback with cvar
-static FAutoConsoleVariableSink OnLandscapeCollisionHeightfieldChangedSink(FConsoleCommandDelegate::CreateStatic(&OnLandscapeShowCollisionMeshChanged));
-
-=======
->>>>>>> 4af6daef
 #if !(UE_BUILD_SHIPPING || UE_BUILD_TEST) && WITH_EDITORONLY_DATA
 FPrimitiveSceneProxy* ULandscapeHeightfieldCollisionComponent::CreateSceneProxy()
 {
@@ -575,32 +529,18 @@
 
 		// Constructor exists to populate Vertices and Indices arrays which are
 		// used to construct the collision mesh inside GetDynamicMeshElements
-<<<<<<< HEAD
-		FLandscapeHeightfieldCollisionComponentSceneProxy(const ULandscapeHeightfieldCollisionComponent* InComponent, const Chaos::FHeightField& InHeightfield, const FLinearColor& InWireframeColor)
-			: FPrimitiveSceneProxy(InComponent)
-		{
-=======
 		FLandscapeHeightfieldCollisionComponentSceneProxy(const ULandscapeHeightfieldCollisionComponent* InComponent, const TArray<Chaos::FMaterialHandle>& InUsedChaosMaterials, const Chaos::FHeightField& InHeightfield, const FLinearColor& InWireframeColor)
 			: FPrimitiveSceneProxy(InComponent)
 			, VertexFactory(InComponent->GetWorld()->GetFeatureLevel(), "FLandscapeHeightfieldCollisionComponentSceneProxy")
 		{
 			TArray<FDynamicMeshVertex> Vertices;
 
->>>>>>> 4af6daef
 			const Chaos::FHeightField::FData<uint16>& GeomData = InHeightfield.GeomData; 
 			const int32 NumRows = InHeightfield.GetNumRows();
 			const int32 NumCols = InHeightfield.GetNumCols();
 			const int32 NumVerts = NumRows * NumCols;
 			const int32 NumTris = (NumRows - 1) * (NumCols - 1) * 2;
 			Vertices.SetNumUninitialized(NumVerts);
-<<<<<<< HEAD
-			for (int32 I = 0; I < NumVerts; I++)
-			{
-				Chaos::FVec3 Point = GeomData.GetPointScaled(I);
-				Vertices[I].Position = FVector3f(Point.X, Point.Y, Point.Z);
-			}
-			Indices.SetNumUninitialized(NumTris * 3);
-=======
 
 			TArray<FColor, TInlineAllocator<16>> MaterialIndexColors;
 			MaterialIndexColors.Reserve(InUsedChaosMaterials.Num());
@@ -635,7 +575,6 @@
 				}
 			}
 			IndexBuffer.Indices.SetNumUninitialized(NumTris * 3);
->>>>>>> 4af6daef
 
 			// Editor heightfields don't have material indices (hence, no holes), in which case InHeightfield.GeomData.MaterialIndices.Num() == 1 : 
 			const int32 NumMaterialIndices = InHeightfield.GeomData.MaterialIndices.Num();
@@ -660,17 +599,6 @@
 
 					if (bHole)
 					{
-<<<<<<< HEAD
-						Indices[TriangleIdx + 0] = (X + 0) + (Y + 0) * NumCols;
-						Indices[TriangleIdx + 1] = Indices[TriangleIdx + 0];
-						Indices[TriangleIdx + 2] = Indices[TriangleIdx + 0];
-					}
-					else
-					{
-						Indices[TriangleIdx + 0] = (X + 0) + (Y + 0) * NumCols;
-						Indices[TriangleIdx + 1] = (X + 1) + (Y + 1) * NumCols;
-						Indices[TriangleIdx + 2] = (X + 1) + (Y + 0) * NumCols;
-=======
 						IndexBuffer.Indices[TriangleIdx + 0] = (X + 0) + (Y + 0) * NumCols;
 						IndexBuffer.Indices[TriangleIdx + 1] = IndexBuffer.Indices[TriangleIdx + 0];
 						IndexBuffer.Indices[TriangleIdx + 2] = IndexBuffer.Indices[TriangleIdx + 0];
@@ -680,24 +608,12 @@
 						IndexBuffer.Indices[TriangleIdx + 0] = (X + 0) + (Y + 0) * NumCols;
 						IndexBuffer.Indices[TriangleIdx + 1] = (X + 1) + (Y + 1) * NumCols;
 						IndexBuffer.Indices[TriangleIdx + 2] = (X + 1) + (Y + 0) * NumCols;
->>>>>>> 4af6daef
 					}
 
 					TriangleIdx += 3;
 
 					if (bHole)
 					{
-<<<<<<< HEAD
-						Indices[TriangleIdx + 0] = (X + 0) + (Y + 0) * NumCols;
-						Indices[TriangleIdx + 1] = Indices[TriangleIdx + 0];
-						Indices[TriangleIdx + 2] = Indices[TriangleIdx + 0];
-					}
-					else
-					{
-						Indices[TriangleIdx + 0] = (X + 0) + (Y + 0) * NumCols;
-						Indices[TriangleIdx + 1] = (X + 0) + (Y + 1) * NumCols;
-						Indices[TriangleIdx + 2] = (X + 1) + (Y + 1) * NumCols;
-=======
 						IndexBuffer.Indices[TriangleIdx + 0] = (X + 0) + (Y + 0) * NumCols;
 						IndexBuffer.Indices[TriangleIdx + 1] = IndexBuffer.Indices[TriangleIdx + 0];
 						IndexBuffer.Indices[TriangleIdx + 2] = IndexBuffer.Indices[TriangleIdx + 0];
@@ -707,18 +623,12 @@
 						IndexBuffer.Indices[TriangleIdx + 0] = (X + 0) + (Y + 0) * NumCols;
 						IndexBuffer.Indices[TriangleIdx + 1] = (X + 0) + (Y + 1) * NumCols;
 						IndexBuffer.Indices[TriangleIdx + 2] = (X + 1) + (Y + 1) * NumCols;
->>>>>>> 4af6daef
 					}
 
 					TriangleIdx += 3;
 				}
 			}
 
-<<<<<<< HEAD
-			WireframeMaterialInstance.Reset(new FColoredMaterialRenderProxy(
-				GEngine->WireframeMaterial ? GEngine->WireframeMaterial->GetRenderProxy() : NULL,
-				InWireframeColor));
-=======
 			// Allocate the static vertex resources now 
 			if (Vertices.Num() > 0)
 			{
@@ -752,7 +662,6 @@
 			IndexBuffer.ReleaseResource();
 			VertexFactory.ReleaseResource();
 			IndexBuffer.ReleaseResource();
->>>>>>> 4af6daef
 		}
 
 		virtual void GetDynamicMeshElements(const TArray<const FSceneView*>& Views, const FSceneViewFamily& ViewFamily, uint32 VisibilityMap, FMeshElementCollector& Collector) const override
@@ -760,11 +669,6 @@
 			FMatrix LocalToWorldNoScale = GetLocalToWorld();
 			LocalToWorldNoScale.RemoveScaling();
 
-<<<<<<< HEAD
-			const bool bDrawCollision = ViewFamily.EngineShowFlags.Collision && IsCollisionEnabled();
-
-			if (bDrawCollision && AllowDebugViewmodes() && WireframeMaterialInstance.IsValid())
-=======
 			const bool bDrawCollision = ViewFamily.EngineShowFlags.Collision && ViewFamily.EngineShowFlags.Landscape && IsCollisionEnabled();
 
 			const bool bShowPhysicalMaterial = CVarLandscapeCollisionMeshShowPhysicalMaterial.GetValueOnRenderThread();
@@ -777,21 +681,12 @@
 			const TUniquePtr<FColoredMaterialRenderProxy>& MaterialToUse = bShowPhysicalMaterial ? VertexColorMaterialInstance : WireframeMaterialInstance;
 
 			if (bDrawCollision && AllowDebugViewmodes() && MaterialToUse.IsValid())
->>>>>>> 4af6daef
 			{
 				for (int32 ViewIndex = 0; ViewIndex < Views.Num(); ViewIndex++)
 				{
 					if (VisibilityMap & (1 << ViewIndex))
 					{
 						const FSceneView* View = Views[ViewIndex];
-<<<<<<< HEAD
-						// Set up mesh builder
-						FDynamicMeshBuilder MeshBuilder(View->GetFeatureLevel());
-						MeshBuilder.AddVertices(Vertices);
-						MeshBuilder.AddTriangles(Indices);
-
-						MeshBuilder.GetMesh(LocalToWorldNoScale, WireframeMaterialInstance.Get(), SDPG_World, false, false, ViewIndex, Collector);
-=======
 						
 						FMeshBatch& MeshBatch = Collector.AllocateMesh();
 						MeshBatch.MaterialRenderProxy = MaterialToUse.Get();
@@ -815,7 +710,6 @@
 						BatchElement.PrimitiveUniformBufferResource = &DynamicPrimitiveUniformBuffer.UniformBuffer;
 
 						Collector.AddMesh(ViewIndex, MeshBatch);
->>>>>>> 4af6daef
 					}
 				}
 			}
@@ -829,24 +723,13 @@
 			FPrimitiveViewRelevance Result;
 			Result.bDrawRelevance = IsShown(View) || bShowForCollision;
 			Result.bDynamicRelevance = true;
-<<<<<<< HEAD
-=======
 			Result.bStaticRelevance = false;
->>>>>>> 4af6daef
 			Result.bShadowRelevance = false;
 			Result.bEditorPrimitiveRelevance = UseEditorCompositing(View);
 			return Result;
 		}
 
 		virtual uint32 GetMemoryFootprint(void) const override { return(sizeof(*this) + GetAllocatedSize()); }
-<<<<<<< HEAD
-		uint32 GetAllocatedSize(void) const { return FPrimitiveSceneProxy::GetAllocatedSize(); }
-
-	private:
-		TArray<FDynamicMeshVertex> Vertices;
-		TArray<uint32> Indices;
-		TUniquePtr<FColoredMaterialRenderProxy> WireframeMaterialInstance = nullptr;
-=======
 		uint32 GetAllocatedSize(void) const { return static_cast<uint32>(FPrimitiveSceneProxy::GetAllocatedSize()); }
 
 	private:
@@ -856,7 +739,6 @@
 		FStaticMeshVertexBuffers VertexBuffers;
 		FDynamicMeshIndexBuffer32 IndexBuffer;
 		FLocalVertexFactory VertexFactory;
->>>>>>> 4af6daef
 	};
 
 	FLandscapeHeightfieldCollisionComponentSceneProxy* Proxy = nullptr;
@@ -871,11 +753,7 @@
 		const Chaos::FHeightField* LocalHeightfield = nullptr;
 		FLinearColor WireframeColor;
 
-<<<<<<< HEAD
-		switch (static_cast<EHeightfieldSource>(CVarLandscapeShowCollisionMesh.GetValueOnGameThread()))
-=======
 		switch (static_cast<EHeightfieldSource>(CVarLandscapeCollisionMeshShow.GetValueOnGameThread()))
->>>>>>> 4af6daef
 		{
 		case EHeightfieldSource::None:
 			WireframeColor = FColor(0, 0, 0, 0);
@@ -917,11 +795,7 @@
 
 		if (LocalHeightfield != nullptr)
 		{
-<<<<<<< HEAD
-			Proxy = new FLandscapeHeightfieldCollisionComponentSceneProxy(this, *LocalHeightfield, WireframeColor);
-=======
 			Proxy = new FLandscapeHeightfieldCollisionComponentSceneProxy(this, HeightfieldRef->UsedChaosMaterials, *LocalHeightfield, WireframeColor);
->>>>>>> 4af6daef
 		}
 	}
 
@@ -1048,16 +922,12 @@
 	TArrayView<const uint8> PhysicalMaterialIds, TArrayView<const uint8> SimplePhysicalMaterialIds, 
 	TArrayView<const TObjectPtr<UPhysicalMaterial>> PhysicalMaterialObjects)
 {
-<<<<<<< HEAD
-	if (GetLinkerUEVersion() >= VER_UE4_LANDSCAPE_SERIALIZE_PHYSICS_MATERIALS && !GLandscapeCollisionSkipDDC)
-=======
 	TArrayView<const uint8> ComplexMaterialIndicesView;
 	TArrayView<const uint8> SimpleMaterialIndicesView;
 
 	bool bGenerateSimpleCollision = SimpleCollisionSizeQuads > 0 && !bUseDefaultMaterialOnly;
 
 	if(!ensureMsgf(!HeightfieldGuid.IsValid(), TEXT("Attempting to create a runtime collision object, but one already exists")))
->>>>>>> 4af6daef
 	{
 		return;
 	}
@@ -1113,10 +983,44 @@
 			}
 		}
 	}
-}
-
 #endif
-<<<<<<< HEAD
+
+	HeightfieldGuid = FGuid::NewGuid();
+
+	HeightfieldRef = GSharedHeightfieldRefs.Add(HeightfieldGuid, new FHeightfieldGeometryRef(HeightfieldGuid));
+	HeightfieldRef->Heightfield = MakeUnique<Chaos::FHeightField>(Heights, PhysicalMaterialIds, CollisionSizeVerts, CollisionSizeVerts, Chaos::FVec3(1));
+	
+	if (bGenerateSimpleCollision)
+	{
+		HeightfieldRef->HeightfieldSimple = MakeUnique<Chaos::FHeightField>(SimpleHeights, SimplePhysicalMaterialIds, SimpleCollisionSizeVerts, SimpleCollisionSizeVerts, Chaos::FVec3(1));
+	}
+
+	for (UPhysicalMaterial* PhysicalMaterial : PhysicalMaterialObjects)
+	{
+		HeightfieldRef->UsedChaosMaterials.Add(PhysicalMaterial->GetPhysicsMaterial());
+	}
+}
+
+#if WITH_EDITOR
+void ULandscapeHeightfieldCollisionComponent::SpeculativelyLoadAsyncDDCCollsionData()
+{
+	if (GetLinkerUEVersion() >= VER_UE4_LANDSCAPE_SERIALIZE_PHYSICS_MATERIALS && !GLandscapeCollisionSkipDDC)
+	{
+		UWorld* World = GetWorld();
+		if (World && HeightfieldGuid.IsValid() && CookedPhysicalMaterials.Num() > 0 && GSharedHeightfieldRefs.FindRef(HeightfieldGuid) == nullptr)
+		{
+			static FName PhysicsFormatName(FPlatformProperties::GetPhysicsFormat());
+
+			FString Key = GetHFDDCKeyString(PhysicsFormatName, false, HeightfieldGuid, CookedPhysicalMaterials);
+			uint32 Handle = GetDerivedDataCacheRef().GetAsynchronous(*Key, GetPathName());
+			check(!SpeculativeDDCRequest.IsValid());
+			SpeculativeDDCRequest = MakeShareable(new FAsyncPreRegisterDDCRequest(Key, Handle));
+			World->AsyncPreRegisterDDCRequests.Add(SpeculativeDDCRequest);
+		}
+	}
+}
+
+#endif
 
 void ULandscapeHeightfieldCollisionComponent::GetCollisionSampleInfo(int32& OutCollisionSizeVerts, int32& OutSimpleCollisionSizeVerts, int32& OutNumSamples, int32& OutNumSimpleSamples) const
 {
@@ -1153,90 +1057,11 @@
 	// List of materials which is actually used by heightfield
 	InOutMaterials.Empty();
 
-=======
-
-	HeightfieldGuid = FGuid::NewGuid();
-
-	HeightfieldRef = GSharedHeightfieldRefs.Add(HeightfieldGuid, new FHeightfieldGeometryRef(HeightfieldGuid));
-	HeightfieldRef->Heightfield = MakeUnique<Chaos::FHeightField>(Heights, PhysicalMaterialIds, CollisionSizeVerts, CollisionSizeVerts, Chaos::FVec3(1));
-	
-	if (bGenerateSimpleCollision)
-	{
-		HeightfieldRef->HeightfieldSimple = MakeUnique<Chaos::FHeightField>(SimpleHeights, SimplePhysicalMaterialIds, SimpleCollisionSizeVerts, SimpleCollisionSizeVerts, Chaos::FVec3(1));
-	}
-
-	for (UPhysicalMaterial* PhysicalMaterial : PhysicalMaterialObjects)
-	{
-		HeightfieldRef->UsedChaosMaterials.Add(PhysicalMaterial->GetPhysicsMaterial());
-	}
-}
-
-#if WITH_EDITOR
-void ULandscapeHeightfieldCollisionComponent::SpeculativelyLoadAsyncDDCCollsionData()
-{
-	if (GetLinkerUEVersion() >= VER_UE4_LANDSCAPE_SERIALIZE_PHYSICS_MATERIALS && !GLandscapeCollisionSkipDDC)
-	{
-		UWorld* World = GetWorld();
-		if (World && HeightfieldGuid.IsValid() && CookedPhysicalMaterials.Num() > 0 && GSharedHeightfieldRefs.FindRef(HeightfieldGuid) == nullptr)
-		{
-			static FName PhysicsFormatName(FPlatformProperties::GetPhysicsFormat());
-
-			FString Key = GetHFDDCKeyString(PhysicsFormatName, false, HeightfieldGuid, CookedPhysicalMaterials);
-			uint32 Handle = GetDerivedDataCacheRef().GetAsynchronous(*Key, GetPathName());
-			check(!SpeculativeDDCRequest.IsValid());
-			SpeculativeDDCRequest = MakeShareable(new FAsyncPreRegisterDDCRequest(Key, Handle));
-			World->AsyncPreRegisterDDCRequests.Add(SpeculativeDDCRequest);
-		}
-	}
-}
-
-#endif
-
-void ULandscapeHeightfieldCollisionComponent::GetCollisionSampleInfo(int32& OutCollisionSizeVerts, int32& OutSimpleCollisionSizeVerts, int32& OutNumSamples, int32& OutNumSimpleSamples) const
-{
-	OutCollisionSizeVerts = CollisionSizeQuads + 1;
-	OutSimpleCollisionSizeVerts = SimpleCollisionSizeQuads > 0 ? SimpleCollisionSizeQuads + 1 : 0;
-	OutNumSamples = FMath::Square(OutCollisionSizeVerts);
-	OutNumSimpleSamples = FMath::Square(OutSimpleCollisionSizeVerts);
-}
-
-
-// Writes to a cooked data buffer using raw heightfield data
-bool ULandscapeHeightfieldCollisionComponent::WriteRuntimeData(const FWriteRuntimeDataParams& Params, TArray<uint8>& OutHeightfieldData, TArray<UPhysicalMaterial*>& InOutMaterials) const
-{
-	ALandscapeProxy* Proxy = GetLandscapeProxy();
-	if (!Proxy || !Proxy->GetRootComponent())
-	{
-		return false;
-	}
-
-	UPhysicalMaterial* DefMaterial = Proxy->DefaultPhysMaterial ? Proxy->DefaultPhysMaterial : GEngine->DefaultPhysMaterial;
-
-	// GetComponentTransform() might not be initialized at this point, so use landscape transform
-	const FVector LandscapeScale = Proxy->GetRootComponent()->GetRelativeScale3D();
-	const bool bIsMirrored = (LandscapeScale.X * LandscapeScale.Y * LandscapeScale.Z) < 0.f;
-
-	const bool bGenerateSimpleCollision = SimpleCollisionSizeQuads > 0 && !Params.bUseDefaultMaterialOnly;
-
-	int32 CollisionSizeVerts;
-	int32 SimpleCollisionSizeVerts;
-	int32 NumSamples;
-	int32 NumSimpleSamples;
-	GetCollisionSampleInfo(CollisionSizeVerts, SimpleCollisionSizeVerts, NumSamples, NumSimpleSamples);
-
-	// List of materials which is actually used by heightfield
-	InOutMaterials.Empty();
-
->>>>>>> 4af6daef
 	// Generate material indices
 	TArray<uint8> MaterialIndices;
 	MaterialIndices.Reserve(NumSamples + NumSimpleSamples);
 
-<<<<<<< HEAD
-	auto ResolveMaterials = [&MaterialIndices, &bIsMirrored, &Params, &DefMaterial, &InOutMaterials, this](int32 InCollisionVertExtent, TArrayView<const uint8> InDominantLayers, TArrayView<const uint8> InRenderMaterialIds)
-=======
 	auto ResolveMaterials = [&MaterialIndices, &bIsMirrored, &Params, &DefMaterial, &InOutMaterials](int32 InCollisionVertExtent, TArrayView<const uint8> InDominantLayers, TArrayView<const uint8> InRenderMaterialIds)
->>>>>>> 4af6daef
 	{
 		for (int32 RowIndex = 0; RowIndex < InCollisionVertExtent; RowIndex++)
 		{
@@ -1252,30 +1077,13 @@
 					if (!Params.bUseDefaultMaterialOnly)
 					{
 						uint8 DominantLayerIdx = InDominantLayers.IsEmpty() ? -1 : InDominantLayers[SrcSampleIndex];
-<<<<<<< HEAD
-						ULandscapeLayerInfoObject* Layer = ComponentLayerInfos.IsValidIndex(DominantLayerIdx) ? ToRawPtr(ComponentLayerInfos[DominantLayerIdx]) : nullptr;
-
-#if WITH_EDITOR
-						if (Layer == ALandscapeProxy::VisibilityLayer)
-=======
 						ULandscapeLayerInfoObject* Layer = Params.ComponentLayerInfos.IsValidIndex(DominantLayerIdx) ? ToRawPtr(Params.ComponentLayerInfos[DominantLayerIdx]) : nullptr;
 
 						if (Params.bProcessVisibilityLayer && DominantLayerIdx == Params.VisibilityLayerIndex)
->>>>>>> 4af6daef
 						{
 							// If it's a hole, use the final index
 							MaterialIndex = TNumericLimits<uint8>::Max();
 						}
-<<<<<<< HEAD
-						else if (!InRenderMaterialIds.IsEmpty())
-						{
-							uint8 RenderIdx = InRenderMaterialIds[SrcSampleIndex];
-							UPhysicalMaterial* DominantMaterial = RenderIdx > 0 ? ToRawPtr(PhysicalMaterialRenderObjects[RenderIdx - 1]) : DefMaterial;
-							MaterialIndex = InOutMaterials.AddUnique(DominantMaterial);
-						}
-						else
-#endif
-=======
 						else if (Params.bProcessRenderIndices && !InRenderMaterialIds.IsEmpty())
 						{
 							uint8 RenderIdx = InRenderMaterialIds[SrcSampleIndex];
@@ -1283,17 +1091,12 @@
 							MaterialIndex = InOutMaterials.AddUnique(DominantMaterial);
 						}
 						else
->>>>>>> 4af6daef
 						{
 							UPhysicalMaterial* DominantMaterial = Layer && Layer->PhysMaterial ? ToRawPtr(Layer->PhysMaterial) : DefMaterial;
 							MaterialIndex = InOutMaterials.AddUnique(DominantMaterial);
 						}
 					}
-<<<<<<< HEAD
-					MaterialIndices.Add(MaterialIndex);
-=======
 					MaterialIndices.Add(IntCastChecked<uint8>(MaterialIndex));
->>>>>>> 4af6daef
 				}
 			}
 		}
@@ -1425,23 +1228,17 @@
 
 	FWriteRuntimeDataParams WriteParams;
 	WriteParams.bUseDefaultMaterialOnly = bUseDefaultMaterialOnly;
-<<<<<<< HEAD
-=======
 	WriteParams.bProcessRenderIndices = true;
 	WriteParams.bProcessVisibilityLayer = true;
->>>>>>> 4af6daef
 	WriteParams.Heights = MakeSafeArrayView(Heights, NumSamples);
 	WriteParams.SimpleHeights = MakeSafeArrayView(SimpleHeights, NumSimpleSamples);
 	WriteParams.DominantLayers = MakeSafeArrayView(DominantLayers, NumSamples);
 	WriteParams.SimpleDominantLayers = MakeSafeArrayView(SimpleDominantLayers, NumSimpleSamples);
 	WriteParams.RenderPhysicalMaterialIds = MakeSafeArrayView(RenderPhysicalMaterialIds, NumSamples);
 	WriteParams.SimpleRenderPhysicalMaterialIds = MakeSafeArrayView(SimpleRenderPhysicalMaterialIds, NumSimpleSamples);
-<<<<<<< HEAD
-=======
 	WriteParams.PhysicalMaterialRenderObjects = MakeSafeArrayView(PhysicalMaterialRenderObjects.GetData(), PhysicalMaterialRenderObjects.Num());
 	WriteParams.ComponentLayerInfos = MakeSafeArrayView(ComponentLayerInfos.GetData(), ComponentLayerInfos.Num());
 	WriteParams.VisibilityLayerIndex = ComponentLayerInfos.IndexOfByKey(ALandscapeProxy::VisibilityLayer);
->>>>>>> 4af6daef
 
 	TArray<uint8> OutData;
 	bool Succeeded = WriteRuntimeData(WriteParams, OutData, InOutMaterials);
@@ -1737,11 +1534,7 @@
 
 			// Create cooked physics data
 			static FName PhysicsFormatName(FPlatformProperties::GetPhysicsFormat());
-<<<<<<< HEAD
-			CookCollisionData(PhysicsFormatName, false, bCheckDDC, CookedCollisionData, CookedPhysicalMaterials);
-=======
 			CookCollisionData(PhysicsFormatName, false, bCheckDDC, CookedCollisionData, MutableView(CookedPhysicalMaterials));
->>>>>>> 4af6daef
 #endif // WITH_EDITOR
 
 			if (CookedCollisionData.Num())
@@ -1861,11 +1654,7 @@
 		TSharedPtr<Chaos::FTriangleMeshImplicitObject, ESPMode::ThreadSafe> SharedPtrForRefCount(nullptr); // Not shared trimesh, no need for ref counting trimesh.
 		{
 			TUniquePtr<Chaos::TImplicitObjectScaled<Chaos::FTriangleMeshImplicitObject>> ScaledTrimesh = MakeUnique<Chaos::TImplicitObjectScaled<Chaos::FTriangleMeshImplicitObject>>(MakeSerializable(MeshRef->Trimesh), SharedPtrForRefCount, Scale);
-<<<<<<< HEAD
-			TUniquePtr<Chaos::FPerShapeData> NewShape = Chaos::FPerShapeData::CreatePerShapeData(ShapeArray.Num(), MakeSerializable(ScaledTrimesh));
-=======
 			TUniquePtr<Chaos::FPerShapeData> NewShape = Chaos::FShapeInstanceProxy::Make(ShapeArray.Num(), MakeSerializable(ScaledTrimesh));
->>>>>>> 4af6daef
 
 			NewShape->SetQueryData(QueryFilter);
 			NewShape->SetSimData(SimulationFilter);
@@ -1880,11 +1669,7 @@
 		if(!World->IsGameWorld())
 		{
 			TUniquePtr<Chaos::TImplicitObjectScaled<Chaos::FTriangleMeshImplicitObject>> ScaledTrimeshEd = MakeUnique<Chaos::TImplicitObjectScaled<Chaos::FTriangleMeshImplicitObject>>(MakeSerializable(MeshRef->EditorTrimesh), SharedPtrForRefCount, Scale);
-<<<<<<< HEAD
-			TUniquePtr<Chaos::FPerShapeData> NewEdShape = Chaos::FPerShapeData::CreatePerShapeData(ShapeArray.Num(), MakeSerializable(ScaledTrimeshEd));
-=======
 			TUniquePtr<Chaos::FPerShapeData> NewEdShape = Chaos::FShapeInstanceProxy::Make(ShapeArray.Num(), MakeSerializable(ScaledTrimeshEd));
->>>>>>> 4af6daef
 
 			NewEdShape->SetQueryData(QueryFilterEd);
 			NewEdShape->SetSimEnabled(false);
@@ -2041,11 +1826,7 @@
 	Hash = HashCombine(GetTypeHash(CollisionSizeQuads), Hash);
 	Hash = HashCombine(GetTypeHash(CollisionScale), Hash);
 
-<<<<<<< HEAD
-	FTransform ComponentTransform = GetComponentToWorld();
-=======
 	const FTransform ComponentTransform = GetComponentToWorld();
->>>>>>> 4af6daef
 	Hash = FCrc::MemCrc32(&ComponentTransform, sizeof(ComponentTransform), Hash);
 
 	const void* HeightBuffer = CollisionHeightData.LockReadOnly();
@@ -2153,11 +1934,6 @@
 
 void ULandscapeHeightfieldCollisionComponent::BeginDestroy()
 {
-<<<<<<< HEAD
-	HeightfieldRef = nullptr;
-	HeightfieldGuid = FGuid();
-=======
->>>>>>> 4af6daef
 	Super::BeginDestroy();
 
 	// Should have been reset in OnUnregister which is called from Super::BeginDestroy
@@ -2192,30 +1968,22 @@
 		}
 		CollisionHash = NewHash;
 #endif // WITH_EDITOR
-<<<<<<< HEAD
-		TRefCountPtr<FHeightfieldGeometryRef> HeightfieldRefLifetimeExtender = HeightfieldRef; // Ensure heightfield data is alive until removed from physics world
-=======
 
 		// Collision geometry must be kept alive as long as we have a particle on the physics
 		// that references it. See ExtendCollisionLifetime
 		TRefCountPtr<FHeightfieldGeometryRef> HeightfieldRefLifetimeExtender = HeightfieldRef;
 
->>>>>>> 4af6daef
 		HeightfieldRef = nullptr; // Ensure data will be recreated
 		HeightfieldGuid = FGuid();
 		CachedHeightFieldSamples.Empty();
 		RecreatePhysicsState();
 
-<<<<<<< HEAD
-		MarkRenderStateDirty();
-=======
 		// Make sure our collision isn't destroyed while we still have a physics particle active
 		// NOTE: Must be after the call to DestroyPhysicsState
 		DeferredDestroyCollision(HeightfieldRefLifetimeExtender);
 
 		MarkRenderStateDirty();
 
->>>>>>> 4af6daef
 	}
 	return true;
 }
@@ -3170,11 +2938,7 @@
 TOptional<float> ULandscapeHeightfieldCollisionComponent::GetHeight(float X, float Y, EHeightfieldSource HeightFieldSource)
 {
 	TOptional<float> Height;
-<<<<<<< HEAD
-	const float ZScale = GetComponentTransform().GetScale3D().Z * LANDSCAPE_ZSCALE;
-=======
 	const float ZScale = static_cast<float>(GetComponentTransform().GetScale3D().Z * LANDSCAPE_ZSCALE); // TODO michael.balzer: Is it okay that ZScale is not used in this function?
->>>>>>> 4af6daef
 
 	if (!IsValidRef(HeightfieldRef))
 	{
@@ -3202,11 +2966,7 @@
 	
 	if (HeightField)
 	{
-<<<<<<< HEAD
-		Height = HeightField->GetHeightAt({ X, Y });
-=======
 		Height = static_cast<float>(HeightField->GetHeightAt({ X, Y }));
->>>>>>> 4af6daef
 	}
 
 	return Height;
@@ -3223,11 +2983,7 @@
 
 	float GetUnscaledHeight(int32 X, int32 Y) const
 	{
-<<<<<<< HEAD
-		return GeometryRef.Heightfield->GetHeight(X, Y);
-=======
 		return static_cast<float>(GeometryRef.Heightfield->GetHeight(X, Y));
->>>>>>> 4af6daef
 	}
 
 	uint8 GetMaterialIndex(int32 X, int32 Y) const
@@ -3256,11 +3012,7 @@
 	}
 
 	const FTransform& WorldTransform = GetComponentToWorld();
-<<<<<<< HEAD
-	const float ZScale = WorldTransform.GetScale3D().Z * LANDSCAPE_ZSCALE;
-=======
 	const float ZScale = static_cast<float>(WorldTransform.GetScale3D().Z * LANDSCAPE_ZSCALE);
->>>>>>> 4af6daef
 
 	// Write all values to output array
 	for (int32 y = 0; y < Accessor.NumY; ++y)
@@ -3268,11 +3020,7 @@
 		for (int32 x = 0; x < Accessor.NumX; ++x)
 		{
 			const float CurrHeight = Accessor.GetUnscaledHeight(x, y);
-<<<<<<< HEAD
-			const float WorldHeight = WorldTransform.TransformPositionNoScale(FVector(0, 0, CurrHeight * ZScale)).Z;
-=======
 			const float WorldHeight = static_cast<float>(WorldTransform.TransformPositionNoScale(FVector(0, 0, CurrHeight * ZScale)).Z);
->>>>>>> 4af6daef
 
 			// write output
 			const int32 WriteIndex = Offset + y * Stride + x;
@@ -3348,11 +3096,7 @@
 		if (Component)
 		{
 			const FVector ComponentSpaceLocation = Component->GetComponentToWorld().InverseTransformPosition(Location);
-<<<<<<< HEAD
-			const TOptional<float> LocalHeight = Component->GetHeight(ComponentSpaceLocation.X, ComponentSpaceLocation.Y, HeightFieldSource);
-=======
 			const TOptional<float> LocalHeight = Component->GetHeight(static_cast<float>(ComponentSpaceLocation.X), static_cast<float>(ComponentSpaceLocation.Y), HeightFieldSource);
->>>>>>> 4af6daef
 			if (LocalHeight.IsSet())
 			{
 				Height = static_cast<float>(Component->GetComponentToWorld().TransformPositionNoScale(FVector(0, 0, LocalHeight.GetValue())).Z);
