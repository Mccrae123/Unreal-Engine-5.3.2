--- conflicted
+++ resolved
@@ -9,11 +9,6 @@
 	{
 		PrivateIncludePaths.AddRange(
 			new string[] {
-<<<<<<< HEAD
-				Path.Combine(GetModuleDirectory("Engine"), "Private"), // for Engine/Private/Collision/PhysXCollision.h
-				Path.Combine(GetModuleDirectory("Renderer"), "Private"),
-=======
->>>>>>> 4af6daef
 				"../Shaders/Shared"
             }
 		);
