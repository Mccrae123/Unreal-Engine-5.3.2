// Copyright Epic Games, Inc. All Rights Reserved.

using UnrealBuildTool;
using System.IO;

public class Landscape : ModuleRules
{
	public Landscape(ReadOnlyTargetRules Target) : base(Target)
	{
		PrivateIncludePaths.AddRange(
			new string[] {
				Path.Combine(GetModuleDirectory("Engine"), "Private"), // for Engine/Private/Collision/PhysXCollision.h
				Path.Combine(GetModuleDirectory("Renderer"), "Private"),
				"../Shaders/Shared"
            }
		);

		PrivateIncludePathModuleNames.AddRange(
			new string[] {
				"TargetPlatform",
				"DerivedDataCache",
				"Foliage",
				"Renderer",
			}
		);

		PrivateDependencyModuleNames.AddRange(
			new string[] {
				"Core",
				"CoreUObject",
				"ApplicationCore",
				"Engine",
				"RenderCore", 
				"RHI",
				"Renderer",
				"Foliage",
				"DeveloperSettings"
			}
		);

		SetupModulePhysicsSupport(Target);

		if (Target.Type == TargetType.Editor || Target.Type == TargetType.Program)
		{
			PrivateDependencyModuleNames.AddRange(
				new string[] {
					"MeshDescription",
					"StaticMeshDescription",
                    "MeshUtilitiesCommon"
				}
			);
		}

		if (Target.bBuildEditor == true)
		{
			// TODO: Remove all landscape editing code from the Landscape module!!!
			PrivateIncludePathModuleNames.Add("LandscapeEditor");

			PrivateDependencyModuleNames.AddRange(
				new string[] {
					"EditorFramework",
					"UnrealEd",
					"MaterialUtilities",
					"SlateCore",
					"Slate",
<<<<<<< HEAD
					"GeometryCore"
=======
					"GeometryCore",
					"MeshUtilities",
					"MeshUtilitiesCommon",
					"MeshBuilderCommon",
					"MeshBuilder",
>>>>>>> d731a049
				}
			);

			DynamicallyLoadedModuleNames.Add("NaniteBuilder");
			PrivateIncludePathModuleNames.Add("NaniteBuilder");

			CircularlyReferencedDependentModules.AddRange(
				new string[] {
					"UnrealEd",
					"MaterialUtilities",
				}
			);
		}
	}
}<|MERGE_RESOLUTION|>--- conflicted
+++ resolved
@@ -63,15 +63,11 @@
 					"MaterialUtilities",
 					"SlateCore",
 					"Slate",
-<<<<<<< HEAD
-					"GeometryCore"
-=======
 					"GeometryCore",
 					"MeshUtilities",
 					"MeshUtilitiesCommon",
 					"MeshBuilderCommon",
 					"MeshBuilder",
->>>>>>> d731a049
 				}
 			);
 
