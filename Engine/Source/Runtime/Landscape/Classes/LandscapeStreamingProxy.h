// Copyright Epic Games, Inc. All Rights Reserved.

#pragma once

#include "CoreMinimal.h"
#include "UObject/ObjectMacros.h"
#include "LandscapeProxy.h"

#include "LandscapeStreamingProxy.generated.h"

class ALandscape;

#if WITH_EDITOR
class UMaterialInterface;
struct FActorPartitionIdentifier;
#endif

UCLASS(MinimalAPI, notplaceable)
class ALandscapeStreamingProxy : public ALandscapeProxy
{
	GENERATED_BODY()

public:
	ALandscapeStreamingProxy(const FObjectInitializer& ObjectInitializer);

#if WITH_EDITORONLY_DATA
	UPROPERTY()
	TLazyObjectPtr<ALandscape> LandscapeActor_DEPRECATED;
#endif // WITH_EDITORONLY_DATA

private:
	UPROPERTY(EditAnywhere, Category = LandscapeProxy, Meta = (DisplayName = "Landscape Actor"))
	TSoftObjectPtr<ALandscape> LandscapeActorRef;
<<<<<<< HEAD
	
=======

	UPROPERTY()
	TSet<FString> OverriddenSharedProperties;

>>>>>>> 4af6daef
public:
	//~ Begin UObject Interface
#if WITH_EDITOR
	virtual bool ShouldExport() override { return false;  }
	virtual void PostEditChangeProperty(FPropertyChangedEvent& PropertyChangedEvent) override;
	virtual bool CanEditChange(const FProperty* InProperty) const override;
	virtual void PostRegisterAllComponents() override;
	virtual AActor* GetSceneOutlinerParent() const override;
	virtual bool CanDeleteSelectedActor(FText& OutReason) const override;
	virtual bool GetReferencedContentObjects(TArray<UObject*>& Objects) const override;
	virtual bool CanChangeIsSpatiallyLoadedFlag() const override { return AActor::CanChangeIsSpatiallyLoadedFlag(); }
	virtual bool ShouldIncludeGridSizeInName(UWorld* InWorld, const FActorPartitionIdentifier& InIdentifier) const override;
#endif
	//~ End UObject Interface

	//~ Begin ALandscapeBase Interface
	virtual ALandscape* GetLandscapeActor() override;
	virtual const ALandscape* GetLandscapeActor() const override;
	void LANDSCAPE_API SetLandscapeActor(ALandscape* InLandscape);
<<<<<<< HEAD
#if WITH_EDITOR
	virtual UMaterialInterface* GetLandscapeMaterial(int8 InLODIndex = INDEX_NONE) const override;
	virtual UMaterialInterface* GetLandscapeHoleMaterial() const override;
	virtual bool IsNaniteEnabled() const override;
#endif
=======
	virtual UMaterialInterface* GetLandscapeMaterial(int8 InLODIndex = INDEX_NONE) const override;
	virtual UMaterialInterface* GetLandscapeHoleMaterial() const override;
>>>>>>> 4af6daef
	//~ End ALandscapeBase Interface

	// Check input Landscape actor is match for this LandscapeProxy (by GUID)
	bool IsValidLandscapeActor(ALandscape* Landscape);

#if WITH_EDITOR
	//~ Begin ALandscapeProxy Interface
	virtual bool IsSharedPropertyOverridden(const FString& InPropertyName) const override;
	virtual void SetSharedPropertyOverride(const FString& InPropertyName, const bool bIsOverridden) override;
	//~ End ALandscapeProxy Interface

protected:
	virtual void FixupOverriddenSharedProperties() override;
#endif // WITH_EDITOR
};<|MERGE_RESOLUTION|>--- conflicted
+++ resolved
@@ -31,14 +31,10 @@
 private:
 	UPROPERTY(EditAnywhere, Category = LandscapeProxy, Meta = (DisplayName = "Landscape Actor"))
 	TSoftObjectPtr<ALandscape> LandscapeActorRef;
-<<<<<<< HEAD
-	
-=======
 
 	UPROPERTY()
 	TSet<FString> OverriddenSharedProperties;
 
->>>>>>> 4af6daef
 public:
 	//~ Begin UObject Interface
 #if WITH_EDITOR
@@ -58,16 +54,8 @@
 	virtual ALandscape* GetLandscapeActor() override;
 	virtual const ALandscape* GetLandscapeActor() const override;
 	void LANDSCAPE_API SetLandscapeActor(ALandscape* InLandscape);
-<<<<<<< HEAD
-#if WITH_EDITOR
 	virtual UMaterialInterface* GetLandscapeMaterial(int8 InLODIndex = INDEX_NONE) const override;
 	virtual UMaterialInterface* GetLandscapeHoleMaterial() const override;
-	virtual bool IsNaniteEnabled() const override;
-#endif
-=======
-	virtual UMaterialInterface* GetLandscapeMaterial(int8 InLODIndex = INDEX_NONE) const override;
-	virtual UMaterialInterface* GetLandscapeHoleMaterial() const override;
->>>>>>> 4af6daef
 	//~ End ALandscapeBase Interface
 
 	// Check input Landscape actor is match for this LandscapeProxy (by GUID)
