--- conflicted
+++ resolved
@@ -329,11 +329,7 @@
 	FPerPlatformInt LODIndex;
 
 	UPROPERTY(EditAnywhere, Category = Landscape)
-<<<<<<< HEAD
-	UMaterialInterface* Material = nullptr;
-=======
 	TObjectPtr<UMaterialInterface> Material = nullptr;
->>>>>>> 6bbb88c8
 
 #if WITH_EDITORONLY_DATA
 	bool operator==(const FLandscapeProxyMaterialOverride& InOther) const
@@ -361,13 +357,8 @@
 #endif
 };
 
-<<<<<<< HEAD
-UCLASS(Abstract, MinimalAPI, NotBlueprintable, NotPlaceable, hidecategories=(Display, Attachment, Physics, Debug, Lighting, LOD), showcategories=(Lighting, Rendering, "Utilities|Transformation"), hidecategories=(Mobility))
-class ALandscapeProxy : public AActor
-=======
 UCLASS(Abstract, MinimalAPI, NotBlueprintable, NotPlaceable, hidecategories=(Display, Attachment, Physics, Debug, Lighting, HLOD), showcategories=(Lighting, Rendering, Transformation), hidecategories=(Mobility))
 class ALandscapeProxy : public APartitionActor, public ILandscapeSplineInterface
->>>>>>> 6bbb88c8
 {
 	GENERATED_BODY()
 
@@ -499,15 +490,11 @@
 	 * The material also needs to be set up to output to a virtual texture.
 	 */
 	UPROPERTY(EditAnywhere, BlueprintReadWrite, Category = VirtualTexture, meta = (DisplayName = "Draw in Virtual Textures"))
-<<<<<<< HEAD
-	TArray<URuntimeVirtualTexture*> RuntimeVirtualTextures;
-=======
 	TArray<TObjectPtr<URuntimeVirtualTexture>> RuntimeVirtualTextures;
 
 	/** Placeholder for details customization button. */
 	UPROPERTY(VisibleAnywhere, Transient, Category = VirtualTexture)
 	bool bSetCreateRuntimeVirtualTextureVolumes;
->>>>>>> 6bbb88c8
 
 	/** 
 	 * Number of mesh levels to use when rendering landscape into runtime virtual texture.
@@ -582,13 +569,10 @@
 	UPROPERTY(EditAnywhere, BlueprintReadOnly, Category = Lighting, AdvancedDisplay, meta = (EditCondition = "CastShadow", DisplayName = "Static Shadow"))
 	uint8 bCastStaticShadow : 1;
 
-<<<<<<< HEAD
-=======
 	/** Whether the object should cast contact shadows. This flag is only used if CastShadow is true. */
 	UPROPERTY(EditAnywhere, BlueprintReadOnly, Category = Lighting, AdvancedDisplay, meta = (EditCondition = "CastShadow", DisplayName = "Contact Shadow"))
 	uint8 bCastContactShadow : 1;
 
->>>>>>> 6bbb88c8
 	/** When enabled, the component will be rendering into the far shadow cascades(only for directional lights).  This flag is only used if CastShadow is true. */
 	UPROPERTY(EditAnywhere, AdvancedDisplay, BlueprintReadOnly, Category = Lighting, meta = (EditCondition = "CastShadow", DisplayName = "Far Shadow"))
 	uint32 bCastFarShadow : 1;
