// Copyright Epic Games, Inc. All Rights Reserved.

#pragma once

#include "CoreMinimal.h"
#include "Stats/Stats.h"
#include "UObject/ObjectMacros.h"
#include "Misc/Guid.h"
#include "Engine/EngineTypes.h"
#include "GameFramework/Actor.h"
#include "PhysicsEngine/BodyInstance.h"
#include "Async/AsyncWork.h"
#include "Engine/Texture.h"
#include "PerPlatformProperties.h"
#include "LandscapeComponent.h"
#include "LandscapeWeightmapUsage.h"
#include "VT/RuntimeVirtualTextureEnum.h"

#include "LandscapeProxy.generated.h"

class ALandscape;
class ALandscapeProxy;
class UHierarchicalInstancedStaticMeshComponent;
class ULandscapeComponent;
class ULandscapeGrassType;
class ULandscapeHeightfieldCollisionComponent;
class ULandscapeInfo;
class ULandscapeLayerInfoObject;
class ULandscapeMaterialInstanceConstant;
class ULandscapeSplinesComponent;
class UMaterialInstanceConstant;
class UMaterialInterface;
class UPhysicalMaterial;
class USplineComponent;
class UTexture2D;
struct FAsyncGrassBuilder;
struct FLandscapeInfoLayerSettings;
struct FMeshDescription;
enum class ENavDataGatheringMode : uint8;

#if WITH_EDITOR
LANDSCAPE_API extern bool GLandscapeEditModeActive;
#endif

USTRUCT()
struct FLandscapeEditorLayerSettings
{
	GENERATED_USTRUCT_BODY()

#if WITH_EDITORONLY_DATA
	UPROPERTY()
	ULandscapeLayerInfoObject* LayerInfoObj;

	UPROPERTY()
	FString ReimportLayerFilePath;

	FLandscapeEditorLayerSettings()
		: LayerInfoObj(nullptr)
		, ReimportLayerFilePath()
	{
	}

	explicit FLandscapeEditorLayerSettings(ULandscapeLayerInfoObject* InLayerInfo, const FString& InFilePath = FString())
		: LayerInfoObj(InLayerInfo)
		, ReimportLayerFilePath(InFilePath)
	{
	}

	// To allow FindByKey etc
	bool operator==(const ULandscapeLayerInfoObject* LayerInfo) const
	{
		return LayerInfoObj == LayerInfo;
	}
#endif // WITH_EDITORONLY_DATA
};

USTRUCT()
struct FLandscapeLayerStruct
{
	GENERATED_USTRUCT_BODY()

	UPROPERTY()
	ULandscapeLayerInfoObject* LayerInfoObj;

#if WITH_EDITORONLY_DATA
	UPROPERTY(transient)
	ULandscapeMaterialInstanceConstant* ThumbnailMIC;

	UPROPERTY()
	ALandscapeProxy* Owner;

	UPROPERTY(transient)
	int32 DebugColorChannel;

	UPROPERTY(transient)
	uint32 bSelected:1;

	UPROPERTY()
	FString SourceFilePath;
#endif // WITH_EDITORONLY_DATA

	FLandscapeLayerStruct()
		: LayerInfoObj(nullptr)
#if WITH_EDITORONLY_DATA
		, ThumbnailMIC(nullptr)
		, Owner(nullptr)
		, DebugColorChannel(0)
		, bSelected(false)
		, SourceFilePath()
#endif // WITH_EDITORONLY_DATA
	{
	}
};

UENUM()
enum class ELandscapeImportAlphamapType : uint8
{
	// Three layers blended 50/30/20 represented as 0.5, 0.3, and 0.2 in the alpha maps
	// All alpha maps for blended layers total to 1.0
	// This is the style used by UE4 internally for blended layers
	Additive,

	// Three layers blended 50/30/20 represented as 0.5, 0.6, and 1.0 in the alpha maps
	// Each alpha map only specifies the remainder from previous layers, so the last layer used will always be 1.0
	// Some other tools use this format
	Layered,
};

/** Structure storing Layer Data for import */
USTRUCT()
struct FLandscapeImportLayerInfo
{
	GENERATED_USTRUCT_BODY()

#if WITH_EDITORONLY_DATA
	UPROPERTY(Category="Import", VisibleAnywhere)
	FName LayerName;

	UPROPERTY(Category="Import", EditAnywhere)
	ULandscapeLayerInfoObject* LayerInfo;

	UPROPERTY(Category="Import", EditAnywhere)
	FString SourceFilePath; // Optional
	
	// Raw weightmap data
	TArray<uint8> LayerData;
#endif

#if WITH_EDITOR
	FLandscapeImportLayerInfo(FName InLayerName = NAME_None)
	:	LayerName(InLayerName)
	,	LayerInfo(nullptr)
	,	SourceFilePath("")
	{
	}

	LANDSCAPE_API FLandscapeImportLayerInfo(const FLandscapeInfoLayerSettings& InLayerSettings);
#endif
};

// this is only here because putting it in LandscapeEditorObject.h (where it belongs)
// results in Engine being dependent on LandscapeEditor, as the actual landscape editing
// code (e.g. LandscapeEdit.h) is in /Engine/ for some reason...
UENUM()
enum class ELandscapeLayerPaintingRestriction : uint8
{
	/** No restriction, can paint anywhere (default). */
	None         UMETA(DisplayName="None"),

	/** Uses the MaxPaintedLayersPerComponent setting from the LandscapeProxy. */
	UseMaxLayers UMETA(DisplayName="Limit Layer Count"),

	/** Restricts painting to only components that already have this layer. */
	ExistingOnly UMETA(DisplayName="Existing Layers Only"),

	/** Restricts painting to only components that have this layer in their whitelist. */
	UseComponentWhitelist UMETA(DisplayName="Component Whitelist"),
};

UENUM()
enum class ELandscapeLayerDisplayMode : uint8
{
	/** Material sorting display mode */
	Default,

	/** Alphabetical sorting display mode */
	Alphabetical,

	/** User specific sorting display mode */
	UserSpecific,
};

UENUM()
namespace ELandscapeLODFalloff
{
	enum Type
	{
		/** Default mode. */
		Linear			UMETA(DisplayName = "Linear"),
		/** Square Root give more natural transition, and also keep the same LOD. */
		SquareRoot		UMETA(DisplayName = "Square Root"),
	};
}

struct FCachedLandscapeFoliage
{
	struct FGrassCompKey
	{
		TWeakObjectPtr<ULandscapeComponent> BasedOn;
		TWeakObjectPtr<ULandscapeGrassType> GrassType;
		int32 SqrtSubsections;
		int32 CachedMaxInstancesPerComponent;
		int32 SubsectionX;
		int32 SubsectionY;
		int32 NumVarieties;
		int32 VarietyIndex;

		FGrassCompKey()
			: SqrtSubsections(0)
			, CachedMaxInstancesPerComponent(0)
			, SubsectionX(0)
			, SubsectionY(0)
			, NumVarieties(0)
			, VarietyIndex(-1)
		{
		}
		inline bool operator==(const FGrassCompKey& Other) const
		{
			return 
				SqrtSubsections == Other.SqrtSubsections &&
				CachedMaxInstancesPerComponent == Other.CachedMaxInstancesPerComponent &&
				SubsectionX == Other.SubsectionX &&
				SubsectionY == Other.SubsectionY &&
				BasedOn == Other.BasedOn &&
				GrassType == Other.GrassType &&
				NumVarieties == Other.NumVarieties &&
				VarietyIndex == Other.VarietyIndex;
		}

		friend uint32 GetTypeHash(const FGrassCompKey& Key)
		{
			return GetTypeHash(Key.BasedOn) ^ GetTypeHash(Key.GrassType) ^ Key.SqrtSubsections ^ Key.CachedMaxInstancesPerComponent ^ (Key.SubsectionX << 16) ^ (Key.SubsectionY << 24) ^ (Key.NumVarieties << 3) ^ (Key.VarietyIndex << 13);
		}

	};

	struct FGrassComp
	{
		FGrassCompKey Key;
		TWeakObjectPtr<UHierarchicalInstancedStaticMeshComponent> Foliage;
		TWeakObjectPtr<UHierarchicalInstancedStaticMeshComponent> PreviousFoliage;
		TArray<FBox> ExcludedBoxes;
		uint32 LastUsedFrameNumber;
		uint32 ExclusionChangeTag;
		double LastUsedTime;
		bool Pending;
		bool PendingRemovalRebuild;

		FGrassComp()
			: ExclusionChangeTag(0)
			, Pending(true)
			, PendingRemovalRebuild(false)
		{
			Touch();
		}
		void Touch()
		{
			LastUsedFrameNumber = GFrameNumber;
			LastUsedTime = FPlatformTime::Seconds();
		}
	};

	struct FGrassCompKeyFuncs : BaseKeyFuncs<FGrassComp,FGrassCompKey>
	{
		static KeyInitType GetSetKey(const FGrassComp& Element)
		{
			return Element.Key;
		}

		static bool Matches(KeyInitType A, KeyInitType B)
		{
			return A == B;
		}

		static uint32 GetKeyHash(KeyInitType Key)
		{
			return GetTypeHash(Key);
		}
	};

	typedef TSet<FGrassComp, FGrassCompKeyFuncs> TGrassSet;
	TSet<FGrassComp, FGrassCompKeyFuncs> CachedGrassComps;

	void ClearCache()
	{
		CachedGrassComps.Empty();
	}
};

class FAsyncGrassTask : public FNonAbandonableTask
{
public:
	FAsyncGrassBuilder* Builder;
	FCachedLandscapeFoliage::FGrassCompKey Key;
	TWeakObjectPtr<UHierarchicalInstancedStaticMeshComponent> Foliage;

	FAsyncGrassTask(FAsyncGrassBuilder* InBuilder, const FCachedLandscapeFoliage::FGrassCompKey& InKey, UHierarchicalInstancedStaticMeshComponent* InFoliage);
	void DoWork();

	FORCEINLINE TStatId GetStatId() const
	{
		RETURN_QUICK_DECLARE_CYCLE_STAT(FAsyncGrassTask, STATGROUP_ThreadPoolAsyncTasks);
	}

	~FAsyncGrassTask();
};

USTRUCT()
struct FLandscapeProxyMaterialOverride
{
	GENERATED_USTRUCT_BODY()

	UPROPERTY(EditAnywhere, Category = Landscape, meta = (UIMin = 0, UIMax = 8, ClampMin = 0, ClampMax = 8))
	FPerPlatformInt LODIndex;

	UPROPERTY(EditAnywhere, Category = Landscape)
	UMaterialInterface* Material;

#if WITH_EDITORONLY_DATA
	bool operator==(const FLandscapeProxyMaterialOverride& InOther) const
	{
		if (Material != InOther.Material)
		{
			return false;
		}

		if (LODIndex.Default != InOther.LODIndex.Default || LODIndex.PerPlatform.Num() != InOther.LODIndex.PerPlatform.Num())
		{
			return false;
		}

		for (auto& ItPair : LODIndex.PerPlatform)
		{
			if (!InOther.LODIndex.PerPlatform.Contains(ItPair.Key))
			{
				return false;
			}
		}

		return true;
	}
#endif
};

class FLandscapeLayersTexture2DCPUReadBackResource : public FTextureResource
{
public:
	FLandscapeLayersTexture2DCPUReadBackResource(uint32 InSizeX, uint32 InSizeY, EPixelFormat InFormat, uint32 InNumMips)
		: SizeX(InSizeX)
		, SizeY(InSizeY)
		, Format(InFormat)
		, NumMips(InNumMips)
		, Hash(0)
	{}

	virtual uint32 GetSizeX() const override
	{
		return SizeX;
	}

	virtual uint32 GetSizeY() const override
	{
		return SizeY;
	}

	/** Called when the resource is initialized. This is only called by the rendering thread. */
	virtual void InitRHI() override
	{
		FTextureResource::InitRHI();

		FRHIResourceCreateInfo CreateInfo;
		TextureRHI = RHICreateTexture2D(SizeX, SizeY, Format, NumMips, 1, TexCreate_CPUReadback, CreateInfo);
	}

	bool UpdateHashFromTextureSource(const uint8* MipData)
	{
		uint32 LocalHash = FCrc::MemCrc32(MipData, SizeX * SizeY * sizeof(FColor));
		bool bChanged = (LocalHash != Hash);
		Hash = LocalHash;
		return bChanged;
	}
	   
	uint32 GetHash() const { return Hash; }

private:
	uint32 SizeX;
	uint32 SizeY;
	EPixelFormat Format;
	uint32 NumMips;
	uint32 Hash;
};

UCLASS(Abstract, MinimalAPI, NotBlueprintable, hidecategories=(Display, Attachment, Physics, Debug, Lighting, LOD), showcategories=(Lighting, Rendering, "Utilities|Transformation"), hidecategories=(Mobility))
class ALandscapeProxy : public AActor
{
	GENERATED_BODY()

public:
	ALandscapeProxy(const FObjectInitializer& ObjectInitializer);

	virtual ~ALandscapeProxy();

	UPROPERTY()
	ULandscapeSplinesComponent* SplineComponent;

protected:
	/** Guid for LandscapeEditorInfo **/
	UPROPERTY()
	FGuid LandscapeGuid;

public:
	LANDSCAPE_API TOptional<float> GetHeightAtLocation(FVector Location) const;

	/** Offset in quads from global components grid origin (in quads) **/
	UPROPERTY()
	FIntPoint LandscapeSectionOffset;

	/** Max LOD level to use when rendering, -1 means the max available */
	UPROPERTY(EditAnywhere, Category=LOD)
	int32 MaxLODLevel;

	UPROPERTY()
	float LODDistanceFactor_DEPRECATED;

	UPROPERTY()
	TEnumAsByte<ELandscapeLODFalloff::Type> LODFalloff_DEPRECATED;

	/** Component screen size (0.0 - 1.0) at which we should keep sub sections. This is mostly pertinent if you have large component of > 64 and component are close to the camera. The goal is to reduce draw call, so if a component is smaller than the value, we merge all subsections into 1 drawcall. */
	UPROPERTY(EditAnywhere, Category = LOD, meta=(ClampMin = "0.01", ClampMax = "1.0", UIMin = "0.01", UIMax = "1.0", DisplayName= "SubSection Min Component ScreenSize"))
	float ComponentScreenSizeToUseSubSections;

	/** This is the starting screen size used to calculate the distribution, by default it's 1, but you can increase the value if you want less LOD0 component, and you use very large landscape component. */
	UPROPERTY(EditAnywhere, Category = "LOD Distribution", meta = (DisplayName = "LOD 0 Screen Size", ClampMin = "0.1", ClampMax = "10.0", UIMin = "1.0", UIMax = "10.0"))
	float LOD0ScreenSize;

	/** The distribution setting used to change the LOD 0 generation, 1.75 is the normal distribution, numbers influence directly the LOD0 proportion on screen. */
	UPROPERTY(EditAnywhere, Category = "LOD Distribution", meta = (DisplayName = "LOD 0", ClampMin = "1.0", ClampMax = "10.0", UIMin = "1.0", UIMax = "10.0"))
	float LOD0DistributionSetting;

	/** The distribution setting used to change the LOD generation, 2 is the normal distribution, small number mean you want your last LODs to take more screen space and big number mean you want your first LODs to take more screen space. */
	UPROPERTY(EditAnywhere, Category = "LOD Distribution", meta = (DisplayName = "Other LODs", ClampMin = "1.0", ClampMax = "10.0", UIMin = "1.0", UIMax = "10.0"))
	float LODDistributionSetting;

	/** Component screen size (0.0 - 1.0) at which we should enable tessellation. */
	UPROPERTY(EditAnywhere, Category = Tessellation, meta = (ClampMin = "0.01", ClampMax = "1.0", UIMin = "0.01", UIMax = "1.0"))
	float TessellationComponentScreenSize;

	/** Tell if we should enable tessellation falloff. It will ramp down the Tessellation Multiplier from the material linearly. It should be disabled if you plan on using a custom implementation in material/shaders. */
	UPROPERTY(EditAnywhere, Category = Tessellation, meta=(DisplayName = "Use Default Falloff"))
	bool UseTessellationComponentScreenSizeFalloff;

	/** Component screen size (0.0 - 1.0) at which we start the tessellation falloff. */
	UPROPERTY(EditAnywhere, Category = Tessellation, meta=(editcondition= UseTessellationComponentScreenSizeFalloff, ClampMin = "0.01", ClampMax = "1.0", UIMin = "0.01", UIMax = "1.0", DisplayName = "Tessellation Component Screen Size Falloff"))
	float TessellationComponentScreenSizeFalloff;

	/** Landscape LOD to use as an occluder geometry for software occlusion */
	UPROPERTY(EditAnywhere, AdvancedDisplay, Category=LOD)
	int32 OccluderGeometryLOD;

#if WITH_EDITORONLY_DATA
	/** LOD level to use when exporting the landscape to obj or FBX */
	UPROPERTY(EditAnywhere, Category=LOD, AdvancedDisplay)
	int32 ExportLOD;

	/** Display Order of the targets */
	UPROPERTY(NonTransactional)
	TArray<FName> TargetDisplayOrderList;

	/** Display Order mode for the targets */
	UPROPERTY(NonTransactional)
	ELandscapeLayerDisplayMode TargetDisplayOrder;
#endif

	/** LOD level to use when running lightmass (increase to 1 or 2 for large landscapes to stop lightmass crashing) */
	UPROPERTY(EditAnywhere, Category=Lighting)
	int32 StaticLightingLOD;

	/** Default physical material, used when no per-layer values physical materials */
	UPROPERTY(EditAnywhere, Category=Landscape)
	UPhysicalMaterial* DefaultPhysMaterial;

	/**
	 * Allows artists to adjust the distance where textures using UV 0 are streamed in/out.
	 * 1.0 is the default, whereas a higher value increases the streamed-in resolution.
	 * Value can be < 0 (from legcay content, or code changes)
	 */
	UPROPERTY(EditAnywhere, Category=Landscape)
	float StreamingDistanceMultiplier;

	/** Combined material used to render the landscape */
	UPROPERTY(EditAnywhere, BlueprintSetter=EditorSetLandscapeMaterial, Category=Landscape)
	UMaterialInterface* LandscapeMaterial;

#if !WITH_EDITORONLY_DATA
	/** Used to cache grass types from GetGrassTypes */
	UMaterialInterface* LandscapeMaterialCached;

	/** Cached grass types from GetGrassTypes */
	TArray<ULandscapeGrassType*> LandscapeGrassTypes;
<<<<<<< HEAD
=======

	/** Cached grass max square discard distance for all grass in GetGrassTypes */
	float GrassMaxSquareDiscardDistance;
>>>>>>> 421d6516
#endif

	/** Material used to render landscape components with holes. If not set, LandscapeMaterial will be used (blend mode will be overridden to Masked if it is set to Opaque) */
	UPROPERTY(EditAnywhere, Category=Landscape, AdvancedDisplay)
	UMaterialInterface* LandscapeHoleMaterial;

	UPROPERTY(EditAnywhere, Category = Landscape)
	TArray<FLandscapeProxyMaterialOverride> LandscapeMaterialsOverride;

#if WITH_EDITORONLY_DATA
	UPROPERTY(Transient)
	UMaterialInterface* PreEditLandscapeMaterial;

	UPROPERTY(Transient)
	UMaterialInterface* PreEditLandscapeHoleMaterial;

	UPROPERTY(Transient)
	TArray<FLandscapeProxyMaterialOverride> PreEditLandscapeMaterialsOverride;

	UPROPERTY(Transient)
	bool bIsPerformingInteractiveActionOnLandscapeMaterialOverride;
#endif 

	/** Use unique geometry instead of material alpha tests for holes on mobile platforms. This requires additional memory and will render more vertices at lower LODs.*/
	UPROPERTY(EditAnywhere, AdvancedDisplay, BlueprintReadOnly, Category = Mobile, meta = (DisplayName = "Unique Hole Meshes"))
	bool bMeshHoles = false;

	/** Maximum geometry LOD at which to render unique hole meshes.*/
	UPROPERTY(EditAnywhere, AdvancedDisplay, BlueprintReadOnly, Category = Mobile, meta = (DisplayName = "Unique Hole Meshes Max LOD", UIMin = "1", UIMax = "6"))
	uint8 MeshHolesMaxLod = 6;

	/**
	 * Array of runtime virtual textures into which we render this landscape.
	 * The material also needs to be set up to output to a virtual texture.
	 */
	UPROPERTY(EditAnywhere, BlueprintReadOnly, Category = VirtualTexture, meta = (DisplayName = "Render to Virtual Textures"))
	TArray<URuntimeVirtualTexture*> RuntimeVirtualTextures;

	/** 
	 * Number of mesh levels to use when rendering landscape into runtime virtual texture.
	 * Set this only if the material used to render the virtual texture requires interpolated vertex data such as height.
	 * Higher values use more tessellated meshes and are expensive when rendering the runtime virtual texture.
	 */
	UPROPERTY(EditAnywhere, AdvancedDisplay, BlueprintReadOnly, Category = VirtualTexture, meta = (DisplayName = "Virtual Texture Num LODs", UIMin = "0", UIMax = "7"))
	int32 VirtualTextureNumLods = 0;

	/** Bias to the LOD selected for rendering to runtime virtual textures. */
	UPROPERTY(EditAnywhere, AdvancedDisplay, BlueprintReadOnly, Category = VirtualTexture, meta = (DisplayName = "Virtual Texture LOD Bias", UIMin = "0", UIMax = "7"))
	int32 VirtualTextureLodBias = 0;

	/** Render to the main pass based on the virtual texture settings. */
	UPROPERTY(EditAnywhere, BlueprintReadOnly, Category = VirtualTexture, meta = (DisplayName = "Virtual Texture Pass Type"))
	ERuntimeVirtualTextureMainPassType VirtualTextureRenderPassType = ERuntimeVirtualTextureMainPassType::Always;

	/** Allows overriding the landscape bounds. This is useful if you distort the landscape with world-position-offset, for example
	 *  Extension value in the negative Z axis, positive value increases bound size
	 *  Note that this can also be overridden per-component when the component is selected with the component select tool */
	UPROPERTY(EditAnywhere, Category=Landscape)
	float NegativeZBoundsExtension;

	/** Allows overriding the landscape bounds. This is useful if you distort the landscape with world-position-offset, for example
	 *  Extension value in the positive Z axis, positive value increases bound size
	 *  Note that this can also be overridden per-component when the component is selected with the component select tool */
	UPROPERTY(EditAnywhere, Category=Landscape)
	float PositiveZBoundsExtension;

	/** The array of LandscapeComponent that are used by the landscape */
	UPROPERTY()
	TArray<ULandscapeComponent*> LandscapeComponents;

	/** Array of LandscapeHeightfieldCollisionComponent */
	UPROPERTY()
	TArray<ULandscapeHeightfieldCollisionComponent*> CollisionComponents;

	UPROPERTY(transient, duplicatetransient)
	TArray<UHierarchicalInstancedStaticMeshComponent*> FoliageComponents;

	/** A transient data structure for tracking the grass */
	FCachedLandscapeFoliage FoliageCache;
	/** A transient data structure for tracking the grass tasks*/
	TArray<FAsyncTask<FAsyncGrassTask>* > AsyncFoliageTasks;
	/** Frame offset for tick interval*/
	uint32 FrameOffsetForTickInterval;

	// Only used outside of the editor (e.g. in cooked builds)
	// Disables landscape grass processing entirely if no landscape components have landscape grass configured
	UPROPERTY()
	bool bHasLandscapeGrass;

	/**
	 *	The resolution to cache lighting at, in texels/quad in one axis
	 *  Total resolution would be changed by StaticLightingResolution*StaticLightingResolution
	 *	Automatically calculate proper value for removing seams
	 */
	UPROPERTY(EditAnywhere, Category=Lighting)
	float StaticLightingResolution;

	UPROPERTY(EditAnywhere, Category=Lighting, meta=(DisplayName = "Static Shadow"))
	uint32 bCastStaticShadow:1;

	/** Whether this primitive should cast dynamic shadows as if it were a two sided material. */
	UPROPERTY(EditAnywhere, AdvancedDisplay, Category=Lighting, meta=(DisplayName = "Shadow Two Sided"))
	uint32 bCastShadowAsTwoSided:1;

	/** Whether this primitive should cast shadows in the far shadow cascades. */
	UPROPERTY(EditAnywhere, AdvancedDisplay, Category=Lighting, meta=(DisplayName = "Far Shadow"))
	uint32 bCastFarShadow:1;
	
	/** Controls whether the landscape should affect dynamic distance field lighting methods. **/
	UPROPERTY(EditAnywhere, BlueprintReadOnly, Category=Lighting, AdvancedDisplay)
	uint8 bAffectDistanceFieldLighting:1;

	/**
	* Channels that this Landscape should be in.  Lights with matching channels will affect the Landscape.
	* These channels only apply to opaque materials, direct lighting, and dynamic lighting and shadowing.
	*/
	UPROPERTY(EditAnywhere, AdvancedDisplay, BlueprintReadOnly, Category = Lighting)
	FLightingChannels LightingChannels;

	/** Whether to use the landscape material's vertical world position offset when calculating static lighting.
		Note: Only z (vertical) offset is supported. XY offsets are ignored.
		Does not work correctly with an XY offset map (mesh collision) */
	UPROPERTY(EditAnywhere, AdvancedDisplay, Category=Lighting)
	uint32 bUseMaterialPositionOffsetInStaticLighting:1;

	/** If true, the Landscape will be rendered in the CustomDepth pass (usually used for outlines) */
	UPROPERTY(EditAnywhere, AdvancedDisplay, BlueprintReadOnly, Category=Rendering, meta=(DisplayName = "Render CustomDepth Pass"))
	uint32 bRenderCustomDepth:1;

	/** Optionally write this 0-255 value to the stencil buffer in CustomDepth pass (Requires project setting or r.CustomDepth == 3) */
	UPROPERTY(EditAnywhere, AdvancedDisplay, BlueprintReadOnly, Category=Rendering,  meta=(UIMin = "0", UIMax = "255", editcondition = "bRenderCustomDepth", DisplayName = "CustomDepth Stencil Value"))
	int32 CustomDepthStencilValue;

	/**  Max draw distance exposed to LDs. The real max draw distance is the min (disregarding 0) of this and volumes affecting this object. */
	UPROPERTY(EditAnywhere, AdvancedDisplay, BlueprintReadOnly, Category = LOD, meta = (DisplayName = "Desired Max Draw Distance"))
	float LDMaxDrawDistance;

#if WITH_EDITORONLY_DATA
	UPROPERTY(transient)
	uint32 bIsMovingToLevel:1;    // Check for the Move to Current Level case
#endif // WITH_EDITORONLY_DATA

	/** The Lightmass settings for this object. */
	UPROPERTY(EditAnywhere, Category=Lightmass)
	FLightmassPrimitiveSettings LightmassSettings;

	// Landscape LOD to use for collision tests. Higher numbers use less memory and process faster, but are much less accurate
	UPROPERTY(EditAnywhere, Category=Collision)
	int32 CollisionMipLevel;

	// If set higher than the "Collision Mip Level", this specifies the Landscape LOD to use for "simple collision" tests, otherwise the "Collision Mip Level" is used for both simple and complex collision.
	// Does not work with an XY offset map (mesh collision)
	UPROPERTY(EditAnywhere, Category=Collision)
	int32 SimpleCollisionMipLevel;

	/** Thickness of the collision surface, in unreal units */
	UPROPERTY(EditAnywhere, Category=Collision)
	float CollisionThickness;

	/** Collision profile settings for this landscape */
	UPROPERTY(EditAnywhere, BlueprintReadOnly, Category=Collision, meta=(ShowOnlyInnerProperties))
	FBodyInstance BodyInstance;

	/**
	 * If true, Landscape will generate overlap events when other components are overlapping it (eg Begin Overlap).
	 * Both the Landscape and the other component must have this flag enabled for overlap events to occur.
	 *
	 * @see [Overlap Events](https://docs.unrealengine.com/latest/INT/Engine/Physics/Collision/index.html#overlapandgenerateoverlapevents)
	 * @see UpdateOverlaps(), BeginComponentOverlap(), EndComponentOverlap()
	 */
	UPROPERTY(EditAnywhere, BlueprintReadOnly, Category = Collision)
	uint32 bGenerateOverlapEvents : 1;

	/** Whether to bake the landscape material's vertical world position offset into the collision heightfield.
		Note: Only z (vertical) offset is supported. XY offsets are ignored.
		Does not work with an XY offset map (mesh collision) */
	UPROPERTY(EditAnywhere, AdvancedDisplay, Category=Collision)
	uint32 bBakeMaterialPositionOffsetIntoCollision:1;

#if WITH_EDITORONLY_DATA
	UPROPERTY()
	TArray<ULandscapeLayerInfoObject*> EditorCachedLayerInfos_DEPRECATED;

	UPROPERTY()
	FString ReimportHeightmapFilePath;

	UPROPERTY()
	TArray<FLandscapeEditorLayerSettings> EditorLayerSettings;

	TMap<UTexture2D*, FLandscapeLayersTexture2DCPUReadBackResource*> HeightmapsCPUReadBack;
	TMap<UTexture2D*, FLandscapeLayersTexture2DCPUReadBackResource*> WeightmapsCPUReadBack;
	FRenderCommandFence ReleaseResourceFence;
#endif

	/** Data set at creation time */
	UPROPERTY()
	int32 ComponentSizeQuads;    // Total number of quads in each component

	UPROPERTY()
	int32 SubsectionSizeQuads;    // Number of quads for a subsection of a component. SubsectionSizeQuads+1 must be a power of two.

	UPROPERTY()
	int32 NumSubsections;    // Number of subsections in X and Y axis

	/** Hints navigation system whether this landscape will ever be navigated on. true by default, but make sure to set it to false for faraway, background landscapes */
	UPROPERTY(EditAnywhere, Category=Landscape)
	uint32 bUsedForNavigation:1;

	/** Set to true to prevent navmesh generation under the terrain geometry */
	UPROPERTY(EditAnywhere, Category = Landscape)
	uint32 bFillCollisionUnderLandscapeForNavmesh:1;

	/** When set to true it will generate MaterialInstanceDynamic for each components, so material can be changed at runtime */
	UPROPERTY(EditAnywhere, Category = Landscape)
	bool bUseDynamicMaterialInstance;

	UPROPERTY(EditAnywhere, Category = Landscape, AdvancedDisplay)
	ENavDataGatheringMode NavigationGeometryGatheringMode;

#if WITH_EDITORONLY_DATA
	UPROPERTY(EditAnywhere, Category=Landscape)
	int32 MaxPaintedLayersPerComponent; // 0 = disabled
#endif

	/** Flag whether or not this Landscape's surface can be used for culling hidden triangles **/
	UPROPERTY(EditAnywhere, Category = HierarchicalLOD)
	bool bUseLandscapeForCullingInvisibleHLODVertices;

	/** Flag that tell if we have some layers content **/
	UPROPERTY()
	bool bHasLayersContent;

public:

#if WITH_EDITOR
	LANDSCAPE_API static ULandscapeLayerInfoObject* VisibilityLayer;
#endif

#if WITH_EDITORONLY_DATA
	/** Map of material instance constants used to for the components. Key is generated with ULandscapeComponent::GetLayerAllocationKey() */
	TMap<FString, UMaterialInstanceConstant*> MaterialInstanceConstantMap;
#endif

	/** Map of weightmap usage */
	UPROPERTY(Transient)
	TMap<UTexture2D*, ULandscapeWeightmapUsage*> WeightmapUsageMap;

	// Blueprint functions

	/** Change the Level of Detail distance factor */
	UFUNCTION(BlueprintCallable, Category = "Rendering", meta=(DeprecatedFunction, DeprecationMessage = "This value can't be changed anymore, you should edit the property LODDistributionSetting of the Landscape"))
	virtual void ChangeLODDistanceFactor(float InLODDistanceFactor);

	/** Change TessellationComponentScreenSize value on the render proxy.*/
	UFUNCTION(BlueprintCallable, Category = "Rendering")
	virtual void ChangeTessellationComponentScreenSize(float InTessellationComponentScreenSize);

	/** Change ComponentScreenSizeToUseSubSections value on the render proxy.*/
	UFUNCTION(BlueprintCallable, Category = "Rendering")
	virtual void ChangeComponentScreenSizeToUseSubSections(float InComponentScreenSizeToUseSubSections);

	/** Change UseTessellationComponentScreenSizeFalloff value on the render proxy.*/
	UFUNCTION(BlueprintCallable, Category = "Rendering")
	virtual void ChangeUseTessellationComponentScreenSizeFalloff(bool InComponentScreenSizeToUseSubSections);

	/** Change TessellationComponentScreenSizeFalloff value on the render proxy.*/
	UFUNCTION(BlueprintCallable, Category = "Rendering")
	virtual void ChangeTessellationComponentScreenSizeFalloff(float InUseTessellationComponentScreenSizeFalloff);

	/* Setter for LandscapeMaterial. Has no effect outside the editor. */
	UFUNCTION(BlueprintSetter)
	void EditorSetLandscapeMaterial(UMaterialInterface* NewLandscapeMaterial);

	// Editor-time blueprint functions

	/** Deform landscape using a given spline
	 * @param StartWidth - Width of the spline at the start node, in Spline Component local space
	 * @param EndWidth   - Width of the spline at the end node, in Spline Component local space
	 * @param StartSideFalloff - Width of the falloff at either side of the spline at the start node, in Spline Component local space
	 * @param EndSideFalloff - Width of the falloff at either side of the spline at the end node, in Spline Component local space
	 * @param StartRoll - Roll applied to the spline at the start node, in degrees. 0 is flat
	 * @param EndRoll - Roll applied to the spline at the end node, in degrees. 0 is flat
	 * @param NumSubdivisions - Number of triangles to place along the spline when applying it to the landscape. Higher numbers give better results, but setting it too high will be slow and may cause artifacts
	 * @param bRaiseHeights - Allow the landscape to be raised up to the level of the spline. If both bRaiseHeights and bLowerHeights are false, no height modification of the landscape will be performed
	 * @param bLowerHeights - Allow the landscape to be lowered down to the level of the spline. If both bRaiseHeights and bLowerHeights are false, no height modification of the landscape will be performed
	 * @param PaintLayer - LayerInfo to paint, or none to skip painting. The landscape must be configured with the same layer info in one of its layers or this will do nothing!
	 */
	UFUNCTION(BlueprintCallable, Category = "Landscape|Editor")
	void EditorApplySpline(USplineComponent* InSplineComponent, float StartWidth = 200, float EndWidth = 200, float StartSideFalloff = 200, float EndSideFalloff = 200, float StartRoll = 0, float EndRoll = 0, int32 NumSubdivisions = 20, bool bRaiseHeights = true, bool bLowerHeights = true, ULandscapeLayerInfoObject* PaintLayer = nullptr);

	/** Set an MID texture parameter value for all landscape components. */
	UFUNCTION(BlueprintCallable, Category = "Landscape|Runtime|Material")
	LANDSCAPE_API void SetLandscapeMaterialTextureParameterValue(FName ParameterName, class UTexture* Value);

	/** Set an MID vector parameter value for all landscape components. */
	UFUNCTION(BlueprintCallable, meta = (Keywords = "SetColorParameterValue"), Category = "Landscape|Runtime|Material")
	LANDSCAPE_API void SetLandscapeMaterialVectorParameterValue(FName ParameterName, FLinearColor Value);

	/** Set a MID scalar (float) parameter value for all landscape components. */
	UFUNCTION(BlueprintCallable, meta = (Keywords = "SetFloatParameterValue"), Category = "Landscape|Runtime|Material")
	LANDSCAPE_API void SetLandscapeMaterialScalarParameterValue(FName ParameterName, float Value);

	// End blueprint functions

	//~ Begin AActor Interface
	virtual void PostRegisterAllComponents() override;
	virtual void UnregisterAllComponents(bool bForReregister = false) override;
	virtual void RerunConstructionScripts() override {}
	virtual bool IsLevelBoundsRelevant() const override { return true; }

	virtual void BeginDestroy() override;
	virtual bool IsReadyForFinishDestroy() override;
	virtual void FinishDestroy() override;

#if WITH_EDITOR
	virtual void Destroyed() override;
	virtual void EditorApplyScale(const FVector& DeltaScale, const FVector* PivotLocation, bool bAltDown, bool bShiftDown, bool bCtrlDown) override;
	virtual void EditorApplyMirror(const FVector& MirrorScale, const FVector& PivotLocation) override;
	virtual void PostEditMove(bool bFinished) override;
	virtual bool ShouldImport(FString* ActorPropString, bool IsMovingLevel) override;
	virtual bool ShouldExport() override;
	//~ End AActor Interface
#endif	//WITH_EDITOR

	FGuid GetLandscapeGuid() const { return LandscapeGuid; }
	void SetLandscapeGuid(const FGuid& Guid) { LandscapeGuid = Guid; }
	virtual ALandscape* GetLandscapeActor() PURE_VIRTUAL(GetLandscapeActor, return nullptr;)
	virtual const ALandscape* GetLandscapeActor() const PURE_VIRTUAL(GetLandscapeActor, return nullptr;)

	static void SetGrassUpdateInterval(int32 Interval) { GrassUpdateInterval = Interval; }

	/* Per-frame call to update dynamic grass placement and render grassmaps */
	FORCEINLINE bool ShouldTickGrass() const
	{
		if (!bHasLandscapeGrass)
		{
			return false;
		}

		const int32 UpdateInterval = GetGrassUpdateInterval();
		if (UpdateInterval > 1)
		{
			if ((GFrameNumber + FrameOffsetForTickInterval) % uint32(UpdateInterval))
			{
				return false;
			}
		}

		return true;
	}
	void TickGrass(const TArray<FVector>& Cameras, int32& InOutNumCompsCreated);

	/** Flush the grass cache */
	LANDSCAPE_API void FlushGrassComponents(const TSet<ULandscapeComponent*>* OnlyForComponents = nullptr, bool bFlushGrassMaps = true);

	/**
		Update Grass 
		* @param Cameras to use for culling, if empty, then NO culling
		* @param InOutNumComponentsCreated, value can increase if components were created, it is also used internally to limit the number of creations
		* @param bForceSync if true, block and finish all work
	*/
	LANDSCAPE_API void UpdateGrass(const TArray<FVector>& Cameras, int32& InOutNumComponentsCreated, bool bForceSync = false);

	LANDSCAPE_API void UpdateGrass(const TArray<FVector>& Cameras, bool bForceSync = false);

	LANDSCAPE_API static void AddExclusionBox(FWeakObjectPtr Owner, const FBox& BoxToRemove);
	LANDSCAPE_API static void RemoveExclusionBox(FWeakObjectPtr Owner);
	LANDSCAPE_API static void RemoveAllExclusionBoxes();


	/* Get the list of grass types on this landscape */
<<<<<<< HEAD
	static void GetGrassTypes(UMaterialInterface* LandscapeMat, TArray<ULandscapeGrassType*>& GrassTypesOut);
=======
	static void GetGrassTypes(const UWorld* World, UMaterialInterface* LandscapeMat, TArray<ULandscapeGrassType*>& GrassTypesOut, float& OutMaxDiscardDistance);
>>>>>>> 421d6516

	/* Invalidate the precomputed grass and baked texture data for the specified components */
	LANDSCAPE_API static void InvalidateGeneratedComponentData(const TSet<ULandscapeComponent*>& Components, bool bInvalidateLightingCache = false);
	LANDSCAPE_API static void InvalidateGeneratedComponentData(const TArray<ULandscapeComponent*>& Components, bool bInvalidateLightingCache = false);

	/* Invalidate the precomputed grass and baked texture data on all components */
	LANDSCAPE_API void InvalidateGeneratedComponentData(bool bInvalidateLightingCache = false);

#if WITH_EDITOR
	/** Update Grass maps */
	void UpdateGrassData();

	/** Render grass maps for the specified components */
	void RenderGrassMaps(const TArray<ULandscapeComponent*>& LandscapeComponents, const TArray<ULandscapeGrassType*>& GrassTypes);

	/** Update any textures baked from the landscape as necessary */
	void UpdateBakedTextures();

	/** Frame counter to count down to the next time we check to update baked textures, so we don't check every frame */
	int32 UpdateBakedTexturesCountdown;

	/** Editor notification when changing feature level */
	void OnFeatureLevelChanged(ERHIFeatureLevel::Type NewFeatureLevel);

	/** Handle so we can unregister the delegate */
	FDelegateHandle FeatureLevelChangedDelegateHandle;
#endif

	//~ Begin UObject Interface.
	virtual void PreSave(const class ITargetPlatform* TargetPlatform) override;
	virtual void Serialize(FArchive& Ar) override;
	static void AddReferencedObjects(UObject* InThis, FReferenceCollector& Collector);
	virtual void PostLoad() override;

	LANDSCAPE_API ULandscapeInfo* CreateLandscapeInfo();
	LANDSCAPE_API ULandscapeInfo* GetLandscapeInfo() const;

	/** Get the LandcapeActor-to-world transform with respect to landscape section offset*/
	LANDSCAPE_API FTransform LandscapeActorToWorld() const;

	/** Get landscape position in section space */
	LANDSCAPE_API FIntPoint GetSectionBaseOffset() const;
#if WITH_EDITOR
	LANDSCAPE_API void CreateSplineComponent(const FVector& Scale3D);

	virtual void PostEditChangeProperty(FPropertyChangedEvent& PropertyChangedEvent) override;
	virtual void PostEditImport() override;
	//~ End UObject Interface

	LANDSCAPE_API void InitializeProxyLayersWeightmapUsage();

	LANDSCAPE_API static TArray<FName> GetLayersFromMaterial(UMaterialInterface* Material);
	LANDSCAPE_API TArray<FName> GetLayersFromMaterial() const;
	LANDSCAPE_API static ULandscapeLayerInfoObject* CreateLayerInfo(const TCHAR* LayerName, ULevel* Level);
	LANDSCAPE_API ULandscapeLayerInfoObject* CreateLayerInfo(const TCHAR* LayerName);

	// Get Landscape Material assigned to this Landscape
	virtual UMaterialInterface* GetLandscapeMaterial(int8 InLODIndex = INDEX_NONE) const;

	// Get Hole Landscape Material assigned to this Landscape
	virtual UMaterialInterface* GetLandscapeHoleMaterial() const;

	// 
	void FixupWeightmaps();

	// Remove Invalid weightmaps
	LANDSCAPE_API void RemoveInvalidWeightmaps();

	// Changed Physical Material
	LANDSCAPE_API void ChangedPhysMaterial();

	// Copy properties from parent Landscape actor
	LANDSCAPE_API void GetSharedProperties(ALandscapeProxy* Landscape);

	// Assign only mismatching data and mark proxy package dirty
	LANDSCAPE_API void FixupSharedData(ALandscape* Landscape);

	/** Set landscape absolute location in section space */
	LANDSCAPE_API void SetAbsoluteSectionBase(FIntPoint SectionOffset);

	/** Recreate all components rendering and collision states */
	LANDSCAPE_API void RecreateComponentsState();

	/** Recreate all collision components based on render component */
	LANDSCAPE_API void RecreateCollisionComponents();

	/** Remove all XYOffset values */
	LANDSCAPE_API void RemoveXYOffsets();

	/** Update the material instances for all the landscape components */
	LANDSCAPE_API void UpdateAllComponentMaterialInstances();
	LANDSCAPE_API void UpdateAllComponentMaterialInstances(FMaterialUpdateContext& InOutMaterialContext, TArray<class FComponentRecreateRenderStateContext>& InOutRecreateRenderStateContext);

	/** Create a thumbnail material for a given layer */
	LANDSCAPE_API static ULandscapeMaterialInstanceConstant* GetLayerThumbnailMIC(UMaterialInterface* LandscapeMaterial, FName LayerName, UTexture2D* ThumbnailWeightmap, UTexture2D* ThumbnailHeightmap, ALandscapeProxy* Proxy);

	/** Import the given Height/Weight data into this landscape */
	LANDSCAPE_API void Import(const FGuid& InGuid, int32 InMinX, int32 InMinY, int32 InMaxX, int32 InMaxY, int32 InNumSubsections, int32 InSubsectionSizeQuads, const TMap<FGuid, TArray<uint16>>& InImportHeightData,
							  const TCHAR* const InHeightmapFileName, const TMap<FGuid, TArray<FLandscapeImportLayerInfo>>& InImportMaterialLayerInfos, ELandscapeImportAlphamapType InImportMaterialLayerType, const TArray<struct FLandscapeLayer>* InImportLayers = nullptr);

	/**
	 * Exports landscape into raw mesh
	 * 
	 * @param InExportLOD Landscape LOD level to use while exporting, INDEX_NONE will use ALanscapeProxy::ExportLOD settings
	 * @param OutRawMesh - Resulting raw mesh
	 * @return true if successful
	 */
	LANDSCAPE_API bool ExportToRawMesh(int32 InExportLOD, FMeshDescription& OutRawMesh) const;


	/**
	* Exports landscape geometry contained within InBounds into a raw mesh
	*
	* @param InExportLOD Landscape LOD level to use while exporting, INDEX_NONE will use ALanscapeProxy::ExportLOD settings
	* @param OutRawMesh - Resulting raw mesh
	* @param InBounds - Box/Sphere bounds which limit the geometry exported out into OutRawMesh
	* @return true if successful
	*/
	LANDSCAPE_API bool ExportToRawMesh(int32 InExportLOD, FMeshDescription& OutRawMesh, const FBoxSphereBounds& InBounds, bool bIgnoreBounds = false) const;

	/** Generate platform data if it's missing or outdated */
	LANDSCAPE_API void CheckGenerateLandscapePlatformData(bool bIsCooking, const ITargetPlatform* TargetPlatform);
	
	/** @return Current size of bounding rectangle in quads space */
	LANDSCAPE_API FIntRect GetBoundingRect() const;

	/** Creates a Texture2D for use by this landscape proxy or one of it's components. If OptionalOverrideOuter is not specified, the proxy is used. */
	LANDSCAPE_API UTexture2D* CreateLandscapeTexture(int32 InSizeX, int32 InSizeY, TextureGroup InLODGroup, ETextureSourceFormat InFormat, UObject* OptionalOverrideOuter = nullptr, bool bCompress = false) const;

	/** Creates a Texture2D for use by this landscape proxy or one of it's components for tools .*/ 
	LANDSCAPE_API UTexture2D* CreateLandscapeToolTexture(int32 InSizeX, int32 InSizeY, TextureGroup InLODGroup, ETextureSourceFormat InFormat) const;


	/** Creates a LandscapeWeightMapUsage object outered to this proxy. */
	LANDSCAPE_API ULandscapeWeightmapUsage* CreateWeightmapUsage();

	/* For the grassmap rendering notification */
	int32 NumComponentsNeedingGrassMapRender;
	LANDSCAPE_API static int32 TotalComponentsNeedingGrassMapRender;

	/* To throttle texture streaming when we're trying to render a grassmap */
	int32 NumTexturesToStreamForVisibleGrassMapRender;
	LANDSCAPE_API static int32 TotalTexturesToStreamForVisibleGrassMapRender;

	/* For the texture baking notification */
	int32 NumComponentsNeedingTextureBaking;
	LANDSCAPE_API static int32 TotalComponentsNeedingTextureBaking;

	/** remove an overlapping component. Called from MapCheck. */
	LANDSCAPE_API void RemoveOverlappingComponent(ULandscapeComponent* Component);

	/**
	* Samples an array of values from a Texture Render Target 2D. 
	* Only works in the editor
	*/
	LANDSCAPE_API static TArray<FLinearColor> SampleRTData(UTextureRenderTarget2D* InRenderTarget, FLinearColor InRect);

	/**
	* Overwrites a landscape heightmap with render target data
	* @param InRenderTarget - Valid render target with a format of RTF_RGBA16f, RTF_RGBA32f or RTF_RGBA8
	* @param InImportHeightFromRGChannel - Only relevant when using format RTF_RGBA16f or RTF_RGBA32f, and will tell us if we should import the height data from the R channel only of the Render target or from R & G. 
	*									   Note that using RTF_RGBA16f with InImportHeightFromRGChannel == false, could have precision loss
	* Only works in the editor
	*/
	UFUNCTION(BlueprintCallable, meta = (DisplayName = "Landscape Import Heightmap from RenderTarget", Keywords = "Push RenderTarget to Landscape Heightmap", UnsafeDuringActorConstruction = "true"), Category = Rendering)
	bool LandscapeImportHeightmapFromRenderTarget(UTextureRenderTarget2D* InRenderTarget, bool InImportHeightFromRGChannel = false);

	/**
	* Output a landscape heightmap to a render target
	* @param InRenderTarget - Valid render target with a format of RTF_RGBA16f, RTF_RGBA32f or RTF_RGBA8
	* @param InExportHeightIntoRGChannel - Tell us if we should export the height that is internally stored as R & G (for 16 bits) to a single R channel of the render target (the format need to be RTF_RGBA16f or RTF_RGBA32f)
	*									   Note that using RTF_RGBA16f with InExportHeightIntoRGChannel == false, could have precision loss.
	*/
	UFUNCTION(BlueprintCallable, meta = (DisplayName = "Landscape Export Heightmap to RenderTarget", Keywords = "Push Landscape Heightmap to RenderTarget", UnsafeDuringActorConstruction = "true"), Category = Rendering)
	bool LandscapeExportHeightmapToRenderTarget(UTextureRenderTarget2D* InRenderTarget, bool InExportHeightIntoRGChannel = false);
	
	/**
	* Overwrites a landscape weightmap with render target data
	* Only works in the editor
	*/
	UFUNCTION(BlueprintCallable, meta = (DisplayName = "Landscape Import Weightmap from RenderTarget", Keywords = "Push RenderTarget to Landscape Weightmap", UnsafeDuringActorConstruction = "true"), Category = Rendering)
	bool LandscapeImportWeightmapFromRenderTarget(UTextureRenderTarget2D* InRenderTarget, FName InLayerName);

	
	/**
	* Output a landscape weightmap to a render target
	* Only works in the editor
	*/
	UFUNCTION(BlueprintCallable, meta = (DisplayName = "Landscape Export Weightmap to RenderTarget", Keywords = "Push Landscape Weightmap to RenderTarget", UnsafeDuringActorConstruction = "true"), Category = Rendering)
	bool LandscapeExportWeightmapToRenderTarget(UTextureRenderTarget2D* InRenderTarget, FName InLayerName);

	DECLARE_EVENT(ALandscape, FLandscapeMaterialChangedDelegate);
	FLandscapeMaterialChangedDelegate& OnMaterialChangedDelegate() { return LandscapeMaterialChangedDelegate; }

	/** Will tell if the landscape proxy as some content related to the layer system */
	LANDSCAPE_API virtual bool HasLayersContent() const;
	
	/** Will tell if the landscape proxy can have some content related to the layer system */
	LANDSCAPE_API bool CanHaveLayersContent() const;

	LANDSCAPE_API void UpdateCachedHasLayersContent(bool InCheckComponentDataIntegrity = false);

protected:
	friend class ALandscape;

	/** Add Layer if it doesn't exist yet.
	* @return True if layer was added.
	*/
	LANDSCAPE_API bool AddLayer(const FGuid& InLayerGuid);

	/** Delete Layer.
	*/
	LANDSCAPE_API void DeleteLayer(const FGuid& InLayerGuid);

	/** Remove Layers not found in InExistingLayers
	* @return True if some layers were removed.
	*/
	LANDSCAPE_API bool RemoveObsoleteLayers(const TSet<FGuid>& InExistingLayers);

	/** Initialize Layer with empty content if it hasn't been initialized yet. */
	LANDSCAPE_API void InitializeLayerWithEmptyContent(const FGuid& InLayerGuid);

protected:
	FLandscapeMaterialChangedDelegate LandscapeMaterialChangedDelegate;

#endif
private:
	/** Returns Grass Update interval */
	FORCEINLINE int32 GetGrassUpdateInterval() const 
	{
#if WITH_EDITOR
		// When editing landscape, force update interval to be every frame
		if (GLandscapeEditModeActive)
		{
			return 1;
		}
#endif
		return GrassUpdateInterval;
	}
	static int32 GrassUpdateInterval;

#if WITH_EDITOR
	void UpdateGrassDataStatus(TSet<UTexture2D*>& OutCurrentForcedStreamedTextures, TSet<UTexture2D*>* OutDesiredForcedStreamedTextures, TSet<ULandscapeComponent*>& OutComponentsNeedingGrassMapRender, TSet<ULandscapeComponent*>* OutOutdatedComponents, bool bInEnableForceResidentFlag);
#endif

#if WITH_EDITORONLY_DATA
public:
	static const TArray<ALandscapeProxy*>& GetLandscapeProxies() { return LandscapeProxies; }

private:
	/** Maintain list of Proxies for faster iteration */
	static TArray<ALandscapeProxy*> LandscapeProxies;
#endif
};<|MERGE_RESOLUTION|>--- conflicted
+++ resolved
@@ -507,12 +507,9 @@
 
 	/** Cached grass types from GetGrassTypes */
 	TArray<ULandscapeGrassType*> LandscapeGrassTypes;
-<<<<<<< HEAD
-=======
 
 	/** Cached grass max square discard distance for all grass in GetGrassTypes */
 	float GrassMaxSquareDiscardDistance;
->>>>>>> 421d6516
 #endif
 
 	/** Material used to render landscape components with holes. If not set, LandscapeMaterial will be used (blend mode will be overridden to Masked if it is set to Opaque) */
@@ -884,11 +881,7 @@
 
 
 	/* Get the list of grass types on this landscape */
-<<<<<<< HEAD
-	static void GetGrassTypes(UMaterialInterface* LandscapeMat, TArray<ULandscapeGrassType*>& GrassTypesOut);
-=======
 	static void GetGrassTypes(const UWorld* World, UMaterialInterface* LandscapeMat, TArray<ULandscapeGrassType*>& GrassTypesOut, float& OutMaxDiscardDistance);
->>>>>>> 421d6516
 
 	/* Invalidate the precomputed grass and baked texture data for the specified components */
 	LANDSCAPE_API static void InvalidateGeneratedComponentData(const TSet<ULandscapeComponent*>& Components, bool bInvalidateLightingCache = false);
