// Copyright Epic Games, Inc. All Rights Reserved.

#pragma once

#include "CoreMinimal.h"
#include "UObject/ObjectMacros.h"
#include "GameFramework/Actor.h"
#include "ILandscapeSplineInterface.h"
#include "LandscapeSplineActor.generated.h"

class ALandscape;

UCLASS(MinimalAPI, NotBlueprintable, NotPlaceable, hidecategories = (Display, Attachment, Physics, Debug, Lighting, Input))
class ALandscapeSplineActor : public AActor, public ILandscapeSplineInterface
{
	GENERATED_UCLASS_BODY()

protected:
	/** Guid for LandscapeInfo **/
	UPROPERTY()
	FGuid LandscapeGuid;

#if WITH_EDITORONLY_DATA
	/** Landscape **/
	UPROPERTY()
	TObjectPtr<ALandscape> LandscapeActor;
#endif
	
public:
	virtual FGuid GetLandscapeGuid() const override { return LandscapeGuid; }
	virtual ULandscapeSplinesComponent* GetSplinesComponent() const override;
	virtual FTransform LandscapeActorToWorld() const override;
	virtual ULandscapeInfo* GetLandscapeInfo() const override;
		
#if WITH_EDITOR
<<<<<<< HEAD
	virtual bool CanChangeIsSpatiallyLoadedFlag() const override { return false; }
	virtual TUniquePtr<class FWorldPartitionActorDesc> CreateClassActorDesc() const override;
=======
	LANDSCAPE_API bool HasGeneratedLandscapeSplineMeshesActors() const;
	void SetLandscapeGuid(const FGuid& InGuid);
	virtual bool CanChangeIsSpatiallyLoadedFlag() const override { return true; }
	virtual void GetActorDescProperties(FPropertyPairsMap& PropertyPairsMap) const override;
>>>>>>> d731a049

	void GetSharedProperties(ULandscapeInfo* InLandscapeInfo);

	virtual void Destroyed() override;
	virtual void PostRegisterAllComponents() override;
	virtual void UnregisterAllComponents(bool bForReregister = false) override;
	virtual void PostEditMove(bool bFinished) override;
	virtual bool EditorCanAttachTo(const AActor* InParent, FText& OutReason) const override { return false; }
	virtual AActor* GetSceneOutlinerParent() const;
	virtual bool SupportsForeignSplineMesh() const override { return false; }

	// Interface existes for backward compatibility. Should already be created since its this actor's root component.
	virtual void CreateSplineComponent() override { check(false); }
	virtual void CreateSplineComponent(const FVector& Scale3D) override { check(false); }

private:
	LANDSCAPE_API void SetLandscapeActor(ALandscape* InLandscapeActor);
	friend class UWorldPartitionLandscapeSplineMeshesBuilder;
#endif
};<|MERGE_RESOLUTION|>--- conflicted
+++ resolved
@@ -33,15 +33,10 @@
 	virtual ULandscapeInfo* GetLandscapeInfo() const override;
 		
 #if WITH_EDITOR
-<<<<<<< HEAD
-	virtual bool CanChangeIsSpatiallyLoadedFlag() const override { return false; }
-	virtual TUniquePtr<class FWorldPartitionActorDesc> CreateClassActorDesc() const override;
-=======
 	LANDSCAPE_API bool HasGeneratedLandscapeSplineMeshesActors() const;
 	void SetLandscapeGuid(const FGuid& InGuid);
 	virtual bool CanChangeIsSpatiallyLoadedFlag() const override { return true; }
 	virtual void GetActorDescProperties(FPropertyPairsMap& PropertyPairsMap) const override;
->>>>>>> d731a049
 
 	void GetSharedProperties(ULandscapeInfo* InLandscapeInfo);
 
