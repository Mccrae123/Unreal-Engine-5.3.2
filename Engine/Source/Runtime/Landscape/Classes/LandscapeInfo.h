// Copyright Epic Games, Inc. All Rights Reserved.

#pragma once

#include "CoreMinimal.h"
#include "UObject/ObjectMacros.h"
#include "UObject/Object.h"
#include "Misc/Guid.h"
#include "UObject/LazyObjectPtr.h"
#include "UObject/ScriptInterface.h"
#include "ILandscapeSplineInterface.h"

#if WITH_EDITOR
#include "WorldPartition/WorldPartitionHandle.h"
#endif

#include "LandscapeInfo.generated.h"

class ALandscape;
class ALandscapeProxy;
class ALandscapeStreamingProxy;
class ALandscapeSplineActor;
class ULandscapeComponent;
class ULandscapeLayerInfoObject;
class ULevel;
class UMaterialInstanceConstant;
struct FLandscapeEditorLayerSettings;
class ULandscapeSplinesComponent;
class ULandscapeSplineControlPoint;
class ULandscapeSplineSegment;
class ULandscapeHeightfieldCollisionComponent;
class FModulateAlpha;

/** Structure storing Collision for LandscapeComponent Add */
#if WITH_EDITORONLY_DATA
struct FLandscapeAddCollision
{
	FVector Corners[4];

	FLandscapeAddCollision()
	{
		Corners[0] = Corners[1] = Corners[2] = Corners[3] = FVector::ZeroVector;
	}
};
#endif // WITH_EDITORONLY_DATA

class ULandscapeInfo;

#if WITH_EDITOR
struct FLandscapeDirtyOnlyInModeScope
{
	FLandscapeDirtyOnlyInModeScope() = delete;
	FLandscapeDirtyOnlyInModeScope(ULandscapeInfo* InLandscapeInfo);
	~FLandscapeDirtyOnlyInModeScope();

private:
	ULandscapeInfo* LandscapeInfo;
	bool bDirtyOnlyInModePrevious;
};
#endif

USTRUCT()
struct FLandscapeInfoLayerSettings
{
	GENERATED_USTRUCT_BODY()

	UPROPERTY()
	TObjectPtr<ULandscapeLayerInfoObject> LayerInfoObj;

	UPROPERTY()
	FName LayerName;

#if WITH_EDITORONLY_DATA
	UPROPERTY(transient)
	TObjectPtr<UMaterialInstanceConstant> ThumbnailMIC;

	UPROPERTY()
	TObjectPtr<ALandscapeProxy> Owner;

	UPROPERTY(transient)
	int32 DebugColorChannel;

	UPROPERTY(transient)
	uint32 bValid:1;
#endif // WITH_EDITORONLY_DATA

	FLandscapeInfoLayerSettings()
		: LayerInfoObj(nullptr)
		, LayerName(NAME_None)
#if WITH_EDITORONLY_DATA
		, ThumbnailMIC(nullptr)
		, Owner(nullptr)
		, DebugColorChannel(0)
		, bValid(false)
#endif // WITH_EDITORONLY_DATA
	{
	}

	LANDSCAPE_API FLandscapeInfoLayerSettings(ULandscapeLayerInfoObject* InLayerInfo, ALandscapeProxy* InProxy);

	FLandscapeInfoLayerSettings(FName InPlaceholderLayerName, ALandscapeProxy* InProxy)
		: LayerInfoObj(nullptr)
		, LayerName(InPlaceholderLayerName)
#if WITH_EDITORONLY_DATA
		, ThumbnailMIC(nullptr)
		, Owner(InProxy)
		, DebugColorChannel(0)
		, bValid(false)
#endif
	{
	}

	LANDSCAPE_API FName GetLayerName() const;

#if WITH_EDITORONLY_DATA
	LANDSCAPE_API FLandscapeEditorLayerSettings& GetEditorSettings() const;
#endif
};

UCLASS(Transient)
class ULandscapeInfo : public UObject
{
	GENERATED_UCLASS_BODY()

	UPROPERTY()
	TLazyObjectPtr<ALandscape> LandscapeActor;

	UPROPERTY()
	FGuid LandscapeGuid;

	UPROPERTY()
	int32 ComponentSizeQuads;
	
	UPROPERTY()
	int32 SubsectionSizeQuads;

	UPROPERTY()
	int32 ComponentNumSubsections;
	
	UPROPERTY()
	FVector DrawScale;
	
#if WITH_EDITORONLY_DATA
	UPROPERTY()
	TArray<FLandscapeInfoLayerSettings> Layers;
#endif // WITH_EDITORONLY_DATA

public:
	/** Map of the offsets (in component space) to the component. Valid in editor only. */
	TMap<FIntPoint, ULandscapeComponent*> XYtoComponentMap;
    /** Map of the offsets (in component space) to the collision components. Should always be valid. */
	TMap<FIntPoint, ULandscapeHeightfieldCollisionComponent*> XYtoCollisionComponentMap;

#if WITH_EDITORONLY_DATA
	/** Lookup map used by the "add component" tool. Only available near valid LandscapeComponents.
	    only for use by the "add component" tool. Todo - move into the tool? */
	TMap<FIntPoint, FLandscapeAddCollision> XYtoAddCollisionMap;
#endif // WITH_EDITORONLY_DATA

	UE_DEPRECATED(5.1, "This property has been deprecated, please use the StreamingProxies property instead")
	TArray<TObjectPtr<ALandscapeStreamingProxy>> Proxies;

	UPROPERTY()
	TArray<TWeakObjectPtr<ALandscapeStreamingProxy>> StreamingProxies;

private:
#if WITH_EDITORONLY_DATA
	UPROPERTY()
	TArray<TScriptInterface<ILandscapeSplineInterface>> SplineActors;
<<<<<<< HEAD
=======

	// Not a property since this shouldn't be modified through transactions (no undo/redo)
	TSet<TWeakObjectPtr<UPackage>> ModifiedPackages;

	bool bDirtyOnlyInMode;

	friend struct FLandscapeDirtyOnlyInModeScope;
>>>>>>> d731a049
#endif // WITH_EDITORONLY_DATA

	TSet<ULandscapeComponent*> SelectedComponents;

	TSet<ULandscapeComponent*> SelectedRegionComponents;

	FIntRect XYComponentBounds;

public:
	TMap<FIntPoint,float> SelectedRegion;

	//~ Begin UObject Interface.
	virtual void Serialize(FArchive& Ar) override;
	//~ End UObject Interface

	FBox GetLoadedBounds() const;

#if WITH_EDITOR
	FBox GetCompleteBounds() const;
#endif

#if WITH_EDITOR
	// @todo document 
	// all below.
	LANDSCAPE_API bool SupportsLandscapeEditing() const;

	LANDSCAPE_API bool AreAllComponentsRegistered() const;
	LANDSCAPE_API void GetComponentsInRegion(int32 X1, int32 Y1, int32 X2, int32 Y2, TSet<ULandscapeComponent*>& OutComponents, bool bOverlap = true) const;
	LANDSCAPE_API bool HasUnloadedComponentsInRegion(int32 X1, int32 Y1, int32 X2, int32 Y2) const;
	LANDSCAPE_API bool GetLandscapeExtent(ALandscapeProxy* Proxy, FIntRect& ProxyExtent) const;
	LANDSCAPE_API bool GetLandscapeExtent(FIntRect& LandscapeExtent) const;
	LANDSCAPE_API bool GetLandscapeExtent(int32& MinX, int32& MinY, int32& MaxX, int32& MaxY) const;
	LANDSCAPE_API bool GetLandscapeXYComponentBounds(FIntRect& OutXYComponentBounds) const;
	LANDSCAPE_API void ForAllLandscapeComponents(TFunctionRef<void(ULandscapeComponent*)> Fn) const;
	LANDSCAPE_API void ExportHeightmap(const FString& Filename);
	LANDSCAPE_API void ExportHeightmap(const FString& Filename, const FIntRect& ExportRegion);
	LANDSCAPE_API void ExportLayer(ULandscapeLayerInfoObject* LayerInfo, const FString& Filename);
	LANDSCAPE_API void ExportLayer(ULandscapeLayerInfoObject* LayerInfo, const FString& Filename, const FIntRect& ExportRegion);
	LANDSCAPE_API bool ApplySplines(bool bOnlySelected, TSet<TObjectPtr<ULandscapeComponent>>* OutModifiedComponents = nullptr, bool bMarkPackageDirty = true);

	LANDSCAPE_API bool GetSelectedExtent(int32& MinX, int32& MinY, int32& MaxX, int32& MaxY) const;
	FVector GetLandscapeCenterPos(float& LengthZ, int32 MinX = MAX_int32, int32 MinY = MAX_int32, int32 MaxX = MIN_int32, int32 MaxY = MIN_int32);
	LANDSCAPE_API bool IsValidPosition(int32 X, int32 Y);
	LANDSCAPE_API void DeleteLayer(ULandscapeLayerInfoObject* LayerInfo, const FName& LayerName);
	LANDSCAPE_API void ReplaceLayer(ULandscapeLayerInfoObject* FromLayerInfo, ULandscapeLayerInfoObject* ToLayerInfo);
	LANDSCAPE_API void GetUsedPaintLayers(const FGuid& InLayerGuid, TArray<ULandscapeLayerInfoObject*>& OutUsedLayerInfos) const;

	LANDSCAPE_API void UpdateDebugColorMaterial();

	LANDSCAPE_API TSet<ULandscapeComponent*> GetSelectedComponents() const;
	LANDSCAPE_API TSet<ULandscapeComponent*> GetSelectedRegionComponents() const;
	LANDSCAPE_API void UpdateSelectedComponents(TSet<ULandscapeComponent*>& NewComponents, bool bIsComponentwise = true);
	LANDSCAPE_API void ClearSelectedRegion(bool bIsComponentwise = true);

	// only for use by the "add component" tool. Todo - move into the tool?
	LANDSCAPE_API void UpdateAllAddCollisions();
	LANDSCAPE_API void UpdateAddCollision(FIntPoint LandscapeKey);

	LANDSCAPE_API FLandscapeEditorLayerSettings& GetLayerEditorSettings(ULandscapeLayerInfoObject* LayerInfo) const;
	LANDSCAPE_API void CreateLayerEditorSettingsFor(ULandscapeLayerInfoObject* LayerInfo);

	LANDSCAPE_API ULandscapeLayerInfoObject* GetLayerInfoByName(FName LayerName, ALandscapeProxy* Owner = nullptr) const;
	LANDSCAPE_API int32 GetLayerInfoIndex(FName LayerName, ALandscapeProxy* Owner = nullptr) const;
	LANDSCAPE_API int32 GetLayerInfoIndex(ULandscapeLayerInfoObject* LayerInfo, ALandscapeProxy* Owner = nullptr) const;
	LANDSCAPE_API bool UpdateLayerInfoMap(ALandscapeProxy* Proxy = nullptr, bool bInvalidate = false);


	LANDSCAPE_API bool CanDeleteLandscape(FText& OutReason) const;

	/**
	 *  Returns the landscape proxy of this landscape info in the given level (if it exists)
	 *  @param  Level  Level to look in
	 *	@return        Landscape or landscape proxy found in the given level, or null if none
	 */
	LANDSCAPE_API ALandscapeProxy* GetLandscapeProxyForLevel(ULevel* Level) const;

<<<<<<< HEAD
=======
	LANDSCAPE_API static bool IsDirtyOnlyInModeEnabled();

	LANDSCAPE_API void OnModifiedPackageSaved(UPackage* InPackage);
	LANDSCAPE_API int32 GetModifiedPackageCount() const;
	LANDSCAPE_API TArray<UPackage*> GetModifiedPackages() const;
	LANDSCAPE_API void MarkModifiedPackagesAsDirty();

	LANDSCAPE_API void ModifyObject(UObject* InObject, bool bAlwaysMarkDirty = true);
	LANDSCAPE_API void MarkObjectDirty(UObject* InObject);
>>>>>>> d731a049
#endif //WITH_EDITOR

	/**
	 *  Returns landscape which is spawned in the current level that was previously added to this landscape info object
	 *  @param	bRegistered		Whether to consider only registered(visible) landscapes
	 *	@return					Landscape or landscape proxy found in the current level 
	 */
	LANDSCAPE_API ALandscapeProxy* GetCurrentLevelLandscapeProxy(bool bRegistered) const;
	
	/** 
	 *	returns shared landscape or landscape proxy, mostly for transformations
	 *	@todo: should be removed
	 */
	LANDSCAPE_API ALandscapeProxy* GetLandscapeProxy() const;

#if WITH_EDITOR

	/** Resets all actors, proxies, components registrations */
	LANDSCAPE_API void Reset();

	/** Recreate all LandscapeInfo objects in given world
	 *  @param  bMapCheck	Whether to warn about landscape errors
	 */
	LANDSCAPE_API static void RecreateLandscapeInfo(UWorld* InWorld, bool bMapCheck);

	/** 
	 *  Fixes up proxies relative position to landscape actor
	 *  basically makes sure that each LandscapeProxy RootComponent transform reflects LandscapeSectionOffset value
	 *  requires LandscapeActor to be loaded
	 *  Does not work in World composition mode!
	 */
	LANDSCAPE_API void FixupProxiesTransform(bool bDirty = false);
	
	// Update per-component layer allow list to include the currently painted layers
	LANDSCAPE_API void UpdateComponentLayerAllowList();

	LANDSCAPE_API void RecreateCollisionComponents();

	LANDSCAPE_API void RemoveXYOffsets();

	/** Postpones landscape textures baking, usually used during landscape painting to avoid hitches */
	LANDSCAPE_API void PostponeTextureBaking();

	/** Will tell if the landscape actor can have some content related to the layer system */
	LANDSCAPE_API bool CanHaveLayersContent() const;

	/** Will clear all component dirty data */
	LANDSCAPE_API void ClearDirtyData();

	/** Moves Components to target level. Creates ALandscapeProxy if needed. */
	LANDSCAPE_API ALandscapeProxy* MoveComponentsToLevel(const TArray<ULandscapeComponent*>& InComponents, ULevel* TargetLevel, FName NewProxyName = NAME_None);

	/** Moves Components to target proxy. */
	LANDSCAPE_API ALandscapeProxy* MoveComponentsToProxy(const TArray<ULandscapeComponent*>& InComponents, ALandscapeProxy* LandscapeProxy, bool bSetPositionAndOffset = false, ULevel* TargetLevel = nullptr);

	/** Moves Splines connected to this control point to target level. Creates ULandscapeSplinesComponent if needed. */
	LANDSCAPE_API void MoveSplineToLevel(ULandscapeSplineControlPoint* InControlPoint, ULevel* TargetLevel);

	/** Moves all Splines to target level. Creates ULandscapeSplinesComponent if needed. */
	LANDSCAPE_API void MoveSplinesToLevel(ULandscapeSplinesComponent* InSplineComponent, ULevel* TargetLevel);

	/** Moves Splines connected to this control point to target Proxy. Creates ULandscapeSplinesComponent if needed. */
	LANDSCAPE_API void MoveSplineToProxy(ULandscapeSplineControlPoint* InControlPoint, ALandscapeProxy* InLandscapeProxy);

	/** Moves all Splines to target Proxy. Creates ULandscapeSplineComponent if needed */
	LANDSCAPE_API void MoveSplinesToProxy(ULandscapeSplinesComponent* InSplineComponent, ALandscapeProxy* InLandscapeProxy);

	/** Moves Splines connected to this control point to target Proxy. Creates ULandscapeSplinesComponent if needed. */
	LANDSCAPE_API void MoveSpline(ULandscapeSplineControlPoint* InControlPoint, TScriptInterface<ILandscapeSplineInterface> InNewOwner);

	/** Moves all Splines to target Spline owner. Creates ULandscapeSplinesComponent if needed. */
	LANDSCAPE_API void MoveSplines(ULandscapeSplinesComponent* InSplineComponent, TScriptInterface<ILandscapeSplineInterface> InNewOwner);

	/** Will call UpdateAllComponentMaterialInstances on all LandscapeProxies */
	LANDSCAPE_API void UpdateAllComponentMaterialInstances(bool bInInvalidateCombinationMaterials = false);

	/** Returns LandscapeStreamingProxy Cell Size in WorldPartition */
	LANDSCAPE_API uint32 GetGridSize(uint32 InGridSizeInComponents) const;
<<<<<<< HEAD
=======

	/** Returns true if new Landscape actors should be spatially loaded in WorldPartition (LandscapeStreamingProxy & LandscapeSplineActor) */
	LANDSCAPE_API bool AreNewLandscapeActorsSpatiallyLoaded() const;
>>>>>>> d731a049
#endif
	LANDSCAPE_API static ULandscapeInfo* Find(UWorld* InWorld, const FGuid& LandscapeGuid);
	LANDSCAPE_API static ULandscapeInfo* FindOrCreate(UWorld* InWorld, const FGuid& LandscapeGuid);

	/** Called after creating object so that it can initialize its state */
	void Initialize(UWorld* InWorld, const FGuid& InLandscapeGuid);

	/**
	 * Runs the given function on the root landscape actor and all streaming proxies
	 * Most easily used with a lambda as follows:
	 * ForAllLandscapeProxies([](ALandscapeProxy* Proxy)
	 * {
	 *     // Code
	 * });
	 */
	LANDSCAPE_API void ForAllLandscapeProxies(TFunctionRef<void(ALandscapeProxy*)> Fn) const;

	/** Associates passed actor with this info object
 *  @param	Proxy		Landscape actor to register
 *  @param  bMapCheck	Whether to warn about landscape errors
 */
	LANDSCAPE_API void RegisterActor(ALandscapeProxy* Proxy, bool bMapCheck = false, bool bUpdateAllAddCollisions = true);

	/** Deassociates passed actor with this info object*/
	LANDSCAPE_API void UnregisterActor(ALandscapeProxy* Proxy);

	/** Associates passed landscape component with this info object
	 *  @param	Component	Landscape component to register
	 *  @param  bMapCheck	Whether to warn about landscape errors
	 */
	LANDSCAPE_API void RegisterActorComponent(ULandscapeComponent* Component, bool bMapCheck = false);

	/** Deassociates passed landscape component with this info object*/
	LANDSCAPE_API void UnregisterActorComponent(ULandscapeComponent* Component);

	/** Server doesn't have ULandscapeComponent use CollisionComponents instead to get height on landscape */
	LANDSCAPE_API void RegisterCollisionComponent(ULandscapeHeightfieldCollisionComponent* Component);
	LANDSCAPE_API void UnregisterCollisionComponent(ULandscapeHeightfieldCollisionComponent* Component);

	/**
	 * Retrieve the components currently loaded that overlap with a given "window" area
	 * @param InAreaWorldTransform : transform of the requested area (at the center)
	 * @param InAreaExtents : extents of requested area (i.e. around the center)
	 * @param OutOverlappedComponents : loaded components that overlap this area (key = xy index of the component, value = component)
	 * @param OutComponentIndicesBoundingRect : bounding rectangle of the overlapped components, in component index space, with
	 *  the max being exclusive. For instance a rectangle with min=(0,0) and max=(2,1) includes components (0,0) and (1,0).
	 * 
	 * @return true if at least one overlapped component
	 */
	LANDSCAPE_API bool GetOverlappedComponents(const FTransform& InAreaWorldTransform, const FBox2D& InAreaExtents, TMap<FIntPoint, ULandscapeComponent*>& OutOverlappedComponents, FIntRect& OutComponentIndicesBoundingRect);

#if WITH_EDITOR
	LANDSCAPE_API ALandscapeSplineActor* CreateSplineActor(const FVector& Location);

	LANDSCAPE_API void ForAllSplineActors(TFunctionRef<void(TScriptInterface<ILandscapeSplineInterface>)> Fn) const;
	LANDSCAPE_API TArray<TScriptInterface<ILandscapeSplineInterface>> GetSplineActors() const;

	LANDSCAPE_API void RegisterSplineActor(TScriptInterface<ILandscapeSplineInterface> SplineActor);
	LANDSCAPE_API void UnregisterSplineActor(TScriptInterface<ILandscapeSplineInterface> SplineActor);

	LANDSCAPE_API void RequestSplineLayerUpdate();
	LANDSCAPE_API void ForceLayersFullUpdate();
#endif

#if WITH_EDITOR
private:
	bool ApplySplinesInternal(bool bOnlySelected, TScriptInterface<ILandscapeSplineInterface> SplineOwner, TSet<TObjectPtr<ULandscapeComponent>>* OutModifiedComponents, bool bMarkPackageDirty, int32 LandscapeMinX, int32 LandscapeMinY, int32 LandscapeMaxX, int32 LandscapeMaxY, TFunctionRef<TSharedPtr<FModulateAlpha>(ULandscapeLayerInfoObject*)> GetOrCreateModulate);
	void MoveSegment(ULandscapeSplineSegment* InSegment, TScriptInterface<ILandscapeSplineInterface> From, TScriptInterface<ILandscapeSplineInterface> To);
	void MoveControlPoint(ULandscapeSplineControlPoint* InControlPoint, TScriptInterface<ILandscapeSplineInterface> From, TScriptInterface<ILandscapeSplineInterface> To);
	bool UpdateLayerInfoMapInternal(ALandscapeProxy* Proxy, bool bInvalidate);
#endif
};<|MERGE_RESOLUTION|>--- conflicted
+++ resolved
@@ -167,8 +167,6 @@
 #if WITH_EDITORONLY_DATA
 	UPROPERTY()
 	TArray<TScriptInterface<ILandscapeSplineInterface>> SplineActors;
-<<<<<<< HEAD
-=======
 
 	// Not a property since this shouldn't be modified through transactions (no undo/redo)
 	TSet<TWeakObjectPtr<UPackage>> ModifiedPackages;
@@ -176,7 +174,6 @@
 	bool bDirtyOnlyInMode;
 
 	friend struct FLandscapeDirtyOnlyInModeScope;
->>>>>>> d731a049
 #endif // WITH_EDITORONLY_DATA
 
 	TSet<ULandscapeComponent*> SelectedComponents;
@@ -253,8 +250,6 @@
 	 */
 	LANDSCAPE_API ALandscapeProxy* GetLandscapeProxyForLevel(ULevel* Level) const;
 
-<<<<<<< HEAD
-=======
 	LANDSCAPE_API static bool IsDirtyOnlyInModeEnabled();
 
 	LANDSCAPE_API void OnModifiedPackageSaved(UPackage* InPackage);
@@ -264,7 +259,6 @@
 
 	LANDSCAPE_API void ModifyObject(UObject* InObject, bool bAlwaysMarkDirty = true);
 	LANDSCAPE_API void MarkObjectDirty(UObject* InObject);
->>>>>>> d731a049
 #endif //WITH_EDITOR
 
 	/**
@@ -343,12 +337,9 @@
 
 	/** Returns LandscapeStreamingProxy Cell Size in WorldPartition */
 	LANDSCAPE_API uint32 GetGridSize(uint32 InGridSizeInComponents) const;
-<<<<<<< HEAD
-=======
 
 	/** Returns true if new Landscape actors should be spatially loaded in WorldPartition (LandscapeStreamingProxy & LandscapeSplineActor) */
 	LANDSCAPE_API bool AreNewLandscapeActorsSpatiallyLoaded() const;
->>>>>>> d731a049
 #endif
 	LANDSCAPE_API static ULandscapeInfo* Find(UWorld* InWorld, const FGuid& LandscapeGuid);
 	LANDSCAPE_API static ULandscapeInfo* FindOrCreate(UWorld* InWorld, const FGuid& LandscapeGuid);
