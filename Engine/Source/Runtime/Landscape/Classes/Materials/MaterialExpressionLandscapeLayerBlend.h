// Copyright Epic Games, Inc. All Rights Reserved.


#pragma once

#include "CoreMinimal.h"
#include "UObject/ObjectMacros.h"
#include "Misc/Guid.h"
#include "MaterialExpressionIO.h"
#include "MaterialValueType.h"
#include "Materials/MaterialExpression.h"
#include "MaterialExpressionLandscapeLayerBlend.generated.h"

class UTexture;
struct FPropertyChangedEvent;
struct FMaterialParameterInfo;

UENUM()
enum ELandscapeLayerBlendType : int
{
	LB_WeightBlend,
	LB_AlphaBlend,
	LB_HeightBlend,
};

USTRUCT()
struct FLayerBlendInput
{
	GENERATED_USTRUCT_BODY()

	UPROPERTY(EditAnywhere, Category=LayerBlendInput)
	FName LayerName;

	UPROPERTY(EditAnywhere, Category=LayerBlendInput)
	TEnumAsByte<ELandscapeLayerBlendType> BlendType;

	UPROPERTY(meta = (RequiredInput = "false", ToolTip = "Defaults to 'ConstLayerInput' if not specified"))
	FExpressionInput LayerInput;

	UPROPERTY(meta = (RequiredInput = "false", ToolTip = "Defaults to 'ConstHeightInput' if not specified"))
	FExpressionInput HeightInput;

	UPROPERTY(EditAnywhere, Category=LayerBlendInput)
	float PreviewWeight;

	/** only used if LayerInput is not hooked up */
	UPROPERTY(EditAnywhere, Category = LayerBlendInput)
	FVector ConstLayerInput;

	/** only used if HeightInput is not hooked up */
	UPROPERTY(EditAnywhere, Category=LayerBlendInput)
	float ConstHeightInput;

	FLayerBlendInput()
		: BlendType(0)
		, PreviewWeight(0.0f)
		, ConstLayerInput(0.0f, 0.0f, 0.0f)
		, ConstHeightInput(0.0f)
	{
	}
};

UCLASS(collapsecategories, hidecategories=Object, MinimalAPI)
class UMaterialExpressionLandscapeLayerBlend : public UMaterialExpression
{
	GENERATED_UCLASS_BODY()

	UPROPERTY(EditAnywhere, Category=MaterialExpressionLandscapeLayerBlend)
	TArray<FLayerBlendInput> Layers;

	//~ Begin UObject Interface
	LANDSCAPE_API virtual void Serialize(FStructuredArchive::FRecord Record) override;
#if WITH_EDITOR
	LANDSCAPE_API virtual void PostEditChangeProperty(FPropertyChangedEvent& PropertyChangedEvent) override;
	//~ End UObject Interface

	//~ Begin UMaterialExpression Interface
	LANDSCAPE_API virtual uint32 GetInputType(int32 InputIndex) override;
	virtual uint32 GetOutputType(int32 InputIndex) override { return MCT_Unknown; }
<<<<<<< HEAD
	virtual bool IsResultMaterialAttributes(int32 OutputIndex) override;
	virtual int32 Compile(class FMaterialCompiler* Compiler, int32 OutputIndex) override;
	virtual void GetCaption(TArray<FString>& OutCaptions) const override;
	virtual const TArray<FExpressionInput*> GetInputs() override;
	virtual FExpressionInput* GetInput(int32 InputIndex) override;
	virtual FName GetInputName(int32 InputIndex) const override;
=======
	LANDSCAPE_API virtual bool IsResultMaterialAttributes(int32 OutputIndex) override;
	LANDSCAPE_API virtual int32 Compile(class FMaterialCompiler* Compiler, int32 OutputIndex) override;
	LANDSCAPE_API virtual void GetCaption(TArray<FString>& OutCaptions) const override;
	LANDSCAPE_API virtual TArrayView<FExpressionInput*> GetInputsView() override;
	LANDSCAPE_API virtual FExpressionInput* GetInput(int32 InputIndex) override;
	LANDSCAPE_API virtual FName GetInputName(int32 InputIndex) const override;
>>>>>>> 4af6daef

	/**
	 * Gets the landscape layer names
	 */
<<<<<<< HEAD
	virtual void GetLandscapeLayerNames(TArray<FName>& OutLayers) const override;
=======
	LANDSCAPE_API virtual void GetLandscapeLayerNames(TArray<FName>& OutLayers) const override;
>>>>>>> 4af6daef
#endif
	LANDSCAPE_API virtual UObject* GetReferencedTexture() const override;
	virtual bool CanReferenceTexture() const override { return true; }
	//~ End UMaterialExpression Interface

private:
<<<<<<< HEAD
	int32 Compile(class FMaterialCompiler* Compiler, int32 OutputIndex, bool bForPreview);
=======
	LANDSCAPE_API int32 Compile(class FMaterialCompiler* Compiler, int32 OutputIndex, bool bForPreview);
>>>>>>> 4af6daef
};


<|MERGE_RESOLUTION|>--- conflicted
+++ resolved
@@ -77,41 +77,24 @@
 	//~ Begin UMaterialExpression Interface
 	LANDSCAPE_API virtual uint32 GetInputType(int32 InputIndex) override;
 	virtual uint32 GetOutputType(int32 InputIndex) override { return MCT_Unknown; }
-<<<<<<< HEAD
-	virtual bool IsResultMaterialAttributes(int32 OutputIndex) override;
-	virtual int32 Compile(class FMaterialCompiler* Compiler, int32 OutputIndex) override;
-	virtual void GetCaption(TArray<FString>& OutCaptions) const override;
-	virtual const TArray<FExpressionInput*> GetInputs() override;
-	virtual FExpressionInput* GetInput(int32 InputIndex) override;
-	virtual FName GetInputName(int32 InputIndex) const override;
-=======
 	LANDSCAPE_API virtual bool IsResultMaterialAttributes(int32 OutputIndex) override;
 	LANDSCAPE_API virtual int32 Compile(class FMaterialCompiler* Compiler, int32 OutputIndex) override;
 	LANDSCAPE_API virtual void GetCaption(TArray<FString>& OutCaptions) const override;
 	LANDSCAPE_API virtual TArrayView<FExpressionInput*> GetInputsView() override;
 	LANDSCAPE_API virtual FExpressionInput* GetInput(int32 InputIndex) override;
 	LANDSCAPE_API virtual FName GetInputName(int32 InputIndex) const override;
->>>>>>> 4af6daef
 
 	/**
 	 * Gets the landscape layer names
 	 */
-<<<<<<< HEAD
-	virtual void GetLandscapeLayerNames(TArray<FName>& OutLayers) const override;
-=======
 	LANDSCAPE_API virtual void GetLandscapeLayerNames(TArray<FName>& OutLayers) const override;
->>>>>>> 4af6daef
 #endif
 	LANDSCAPE_API virtual UObject* GetReferencedTexture() const override;
 	virtual bool CanReferenceTexture() const override { return true; }
 	//~ End UMaterialExpression Interface
 
 private:
-<<<<<<< HEAD
-	int32 Compile(class FMaterialCompiler* Compiler, int32 OutputIndex, bool bForPreview);
-=======
 	LANDSCAPE_API int32 Compile(class FMaterialCompiler* Compiler, int32 OutputIndex, bool bForPreview);
->>>>>>> 4af6daef
 };
 
 
