--- conflicted
+++ resolved
@@ -96,11 +96,7 @@
 	 * Copy tangents from MeshDescription to a FMeshTangents instance.
 	 * @warning Convert() must have been used to create the TargetMesh before calling this function
 	 */
-<<<<<<< HEAD
-	void CopyTangents(const FMeshDescription* SourceMesh, const FDynamicMesh3* TargetMesh, UE::Geometry::TMeshTangents<double>* TangentsOut);
-=======
 	MESHCONVERSION_API void CopyTangents(const FMeshDescription* SourceMesh, const FDynamicMesh3* TargetMesh, UE::Geometry::TMeshTangents<double>* TangentsOut);
->>>>>>> 4af6daef
 
 protected:
 	/**
@@ -112,9 +108,5 @@
 	 *
 	 * @param Color color to transform
 	 */
-<<<<<<< HEAD
-	void ApplyVertexColorTransform(FVector4f& Color) const;
-=======
 	MESHCONVERSION_API void ApplyVertexColorTransform(FVector4f& Color) const;
->>>>>>> 4af6daef
 };