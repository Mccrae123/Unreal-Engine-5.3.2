// Copyright Epic Games, Inc. All Rights Reserved.

#pragma once

#include "Containers/Array.h"
#include "CoreMinimal.h"
#include "DynamicMesh/DynamicMesh3.h"
#include "GeometryBase.h"
#include "MeshConversionOptions.h"
#include "MeshDescription.h"

PREDECLARE_GEOMETRY(template<typename RealType> class TMeshTangents);
namespace UE { namespace Geometry { class FDynamicMesh3; } }
struct FMeshDescription;
struct FTriangleID;
struct FVertexID;

using UE::Geometry::FDynamicMesh3;

/**
 * Convert FDynamicMesh3 to FMeshDescription
 *
 */
class FDynamicMeshToMeshDescription
{
public:
	/** If true, will print some possibly-helpful debugging spew to output log */
	bool bPrintDebugMessages = false;

	/** General settings for conversions to mesh description */
	FConversionToMeshDescriptionOptions ConversionOptions;

	FDynamicMeshToMeshDescription()
	{
	}

	FDynamicMeshToMeshDescription(FConversionToMeshDescriptionOptions ConversionOptions) : ConversionOptions(ConversionOptions)
	{
	}

	/**
	 * Checks if element counts match. If false then Update can't be called -- you must call Convert
	 *
	 * @param DynamicMesh The dynamic mesh with updated vertices or attributes
	 * @param MeshDescription The corresponding mesh description
	 * @param bVerticesOnly If true, only check vertex counts match
	 * @param bAttributesOnly If true, only check what needs to be checked for UpdateAttributes
							 (will check vertices or triangles depending on whether attributes are per vertex or in overlays)
	 */
<<<<<<< HEAD
	static bool HaveMatchingElementCounts(const FDynamicMesh3* DynamicMesh, const FMeshDescription* MeshDescription, bool bVerticesOnly, bool bAttributesOnly);
=======
	static MESHCONVERSION_API bool HaveMatchingElementCounts(const FDynamicMesh3* DynamicMesh, const FMeshDescription* MeshDescription, bool bVerticesOnly, bool bAttributesOnly);
>>>>>>> 4af6daef

	/**
	 * Checks if element counts match. If false then Update can't be called -- you must call Convert
	 * Result is based on the current ConversionOptions (e.g. if you are only updating vertices, mismatched triangles are ok)
	 *
	 * @param DynamicMesh The dynamic mesh with updated vertices or attributes
	 * @param MeshDescription The corresponding mesh description
	 */
<<<<<<< HEAD
	bool HaveMatchingElementCounts(const FDynamicMesh3* DynamicMesh, const FMeshDescription* MeshDescription);
=======
	MESHCONVERSION_API bool HaveMatchingElementCounts(const FDynamicMesh3* DynamicMesh, const FMeshDescription* MeshDescription);
>>>>>>> 4af6daef

	/**
	 * Default conversion of DynamicMesh to MeshDescription. Calls functions below depending on mesh state
	 *
	 * @param bCopyTangents - should tangent, bitangent overlays exist on the MeshIn, this will use them when producing the MeshDescription MeshOut
	 *                         
	 * Note: Don't copy tangents if the resulting MeshDescription corresponds to a StaticMesh with autogenerated tangents
	 *       in this case the MeshDescription is expected to have empty tangents.
	 *       
	 */
	MESHCONVERSION_API void Convert(const FDynamicMesh3* MeshIn, FMeshDescription& MeshOut, bool bCopyTangents = false);

	/**
	 * Updates the given mesh description based conversion options provided in the constructor. Assumes
	 * the mesh topology has not changed. 
	 * Annoyingly, this can't just be named Update() due to ambiguity with the function below, which
	 * existed beforehand and should probably have been this function instead.
	 */
	MESHCONVERSION_API void UpdateUsingConversionOptions(const FDynamicMesh3* MeshIn, FMeshDescription& MeshOut);

	/**
	 * Update existing MeshDescription based on DynamicMesh. Assumes mesh topology has not changed.
	 * Copies positions 
	 * optionally, normals, tangents and UVs
	 */
	MESHCONVERSION_API void Update(const FDynamicMesh3* MeshIn, FMeshDescription& MeshOut, bool bUpdateNormals = true, bool bUpdateTangents = false, bool bUpdateUVs = false);
	

	/**
	 * Update only attributes, assuming the mesh topology has not changed.  Does not touch positions.
	 *	NOTE: assumes the order of triangles in the MeshIn correspond to the ordering you'd get by iterating over triangles, on MeshOut
	 *		  This matches conversion currently used in MeshDescriptionToDynamicMesh.cpp, but if that changes we will need to change this function to match!
	 *  @param bUpdateNormals   Specifies if the normals should be transfered from the MeshIn PrimaryNormal overlay if it exists
	 *  @param bUpdateTangents  Specifies if the tangent and bitangent sign should be populated from the MeshIn PrimaryTangents and PrimaryBiTangents. 
	 *                          this requires the PrimaryNormals to exist as well. 
	 *  @param bUpdateUVs       Specifices if the UV layers should be transfered from the MeshIn overlays.
	 */
	MESHCONVERSION_API void UpdateAttributes(const FDynamicMesh3* MeshIn, FMeshDescription& MeshOut, bool bUpdateNormals, bool bUpdateTangents, bool bUpdateUVs);

	/**
	 * Use the TMeshTangents to update the Tangent and BinormalSign attributes of the MeshDescription, assuming mesh topology has not changed. Does not modify any other attributes.
	 *  NOTE: this ignores any tangent or bitangent overlays on the MeshIn, and instead uses the tangent and bitangent information
	 *        stored in the TMeshTangents
	 *	NOTE: assumes the order of triangles in the MeshIn correspond to the ordering you'd get by iterating over triangles, on MeshOut
	 *		  This matches conversion currently used in MeshDescriptionToDynamicMesh.cpp, but if that changes we will need to change this function to match!
	 */
	MESHCONVERSION_API void UpdateTangents(const FDynamicMesh3* MeshIn, FMeshDescription& MeshOut, const UE::Geometry::TMeshTangents<double>* SrcTangents);


	/**
	 * Use the MeshIn Overlays to update the Tangent and BinormalSign attributes of the MeshDescription, assuming mesh topology has not changed. Does not modify any other attributes.
	 *	NOTE: assumes the order of triangles in the MeshIn correspond to the ordering you'd get by iterating over triangles, on MeshOut
	 *		  This matches conversion currently used in MeshDescriptionToDynamicMesh.cpp, but if that changes we will need to change this function to match!
	 */
	MESHCONVERSION_API void UpdateTangents(const FDynamicMesh3* MeshIn, FMeshDescription& MeshOut);


	/**
	 * Update only vertex colors, assuming the mesh topology has not changed.  Does not touch positions or other attributes.
	 *	NOTE: assumes the order of triangles in the MeshIn correspond to the ordering you'd get by iterating over triangles, on MeshOut
	 *		  This matches conversion currently used in MeshDescriptionToDynamicMesh.cpp, but if that changes we will need to change this function to match!
	 */
	MESHCONVERSION_API void UpdateVertexColors(const FDynamicMesh3* MeshIn, FMeshDescription& MeshOut);



	//
	// Internal functions that you can also call directly
	//

	/**
	 * Ignore any Attributes on input Mesh, calculate per-vertex normals and have MeshDescription compute tangents.
	 * One VertexInstance per input vertex is generated
	 */
	MESHCONVERSION_API void Convert_NoAttributes(const FDynamicMesh3* MeshIn, FMeshDescription& MeshOut);

	/**
	 * Convert while minimizing VertexInstance count, IE new VertexInstances are only created 
	 * if a unique UV or Normal is required.
	 * 
	 * Note: This doesn't copy any tangents from the FDynamicMesh
	 * Note: This conversion is not currently being used. It is unclear if all consumers of FMeshDescription can handle such shared vertex instances 
	 */
	MESHCONVERSION_API void Convert_SharedInstances(const FDynamicMesh3* MeshIn, FMeshDescription& MeshOut);

	/**
	 * Convert with no shared VertexInstances. A new VertexInstance is created for
	 * each triangle vertex (ie corner). However vertex positions are shared and
     * the shared UVs structures are populated.
	 * 
	 * @param bCopyTangents - should tangent, bitangent overlays exist on the MeshIn, this will use them when producing the MeshDescription MeshOut
	 *
	 * Note: Don't copy tangents if the resulting MeshDescription corresponds to a StaticMesh with autogenerated tangents
	 *       in this case the MeshDescription is expected to have empty tangents.
	 */
	MESHCONVERSION_API void Convert_NoSharedInstances(const FDynamicMesh3* MeshIn, FMeshDescription& MeshOut, bool bCopyTangents);



protected:

	/**
	 * Transfer PolygroupLayers from DynamicMesh AttributeSet to MeshDescription.
	 * Will copy to existing MeshDescription TriangleAttribute<int32> if one with the same name exists.
	 * Otherwise will register a new one.
	 */
	MESHCONVERSION_API void ConvertPolygroupLayers(const FDynamicMesh3* MeshIn, FMeshDescription& MeshOut, const TArray<FTriangleID>& IndexToTriangleIDMap);

	/**
	* Transfer WeightLayers from DynamicMesh AttributeSet to MeshDescription.
	* Will copy to existing MeshDescription VertexAttribute<float> if one with the same name exists.
	* Otherwise will register a new one.
	*/
<<<<<<< HEAD
	void ConvertWeightLayers(const FDynamicMesh3* MeshIn, FMeshDescription& MeshOut, const TArray<FVertexID>& IndexToVertexIDMap);
=======
	MESHCONVERSION_API void ConvertWeightLayers(const FDynamicMesh3* MeshIn, FMeshDescription& MeshOut, const TArray<FVertexID>& IndexToVertexIDMap);
>>>>>>> 4af6daef

	/**
	 * Applies an optional sRGB-to-Linear color transform on the input. The color transform
	 * is controlled by ConversionOptions.bTransformVtxColorsSRGBToLinear.
	 *
	 * The counterpart to this method is MeshDescriptionToDynamicMesh::ApplyVertexColorTransform
	 * which will undo this color transformation when the MeshDescription is read back.
	 *
	 * @param Color color to transform
	 */
<<<<<<< HEAD
	void ApplyVertexColorTransform(FVector4f& Color) const;
=======
	MESHCONVERSION_API void ApplyVertexColorTransform(FVector4f& Color) const;
>>>>>>> 4af6daef
};<|MERGE_RESOLUTION|>--- conflicted
+++ resolved
@@ -47,11 +47,7 @@
 	 * @param bAttributesOnly If true, only check what needs to be checked for UpdateAttributes
 							 (will check vertices or triangles depending on whether attributes are per vertex or in overlays)
 	 */
-<<<<<<< HEAD
-	static bool HaveMatchingElementCounts(const FDynamicMesh3* DynamicMesh, const FMeshDescription* MeshDescription, bool bVerticesOnly, bool bAttributesOnly);
-=======
 	static MESHCONVERSION_API bool HaveMatchingElementCounts(const FDynamicMesh3* DynamicMesh, const FMeshDescription* MeshDescription, bool bVerticesOnly, bool bAttributesOnly);
->>>>>>> 4af6daef
 
 	/**
 	 * Checks if element counts match. If false then Update can't be called -- you must call Convert
@@ -60,11 +56,7 @@
 	 * @param DynamicMesh The dynamic mesh with updated vertices or attributes
 	 * @param MeshDescription The corresponding mesh description
 	 */
-<<<<<<< HEAD
-	bool HaveMatchingElementCounts(const FDynamicMesh3* DynamicMesh, const FMeshDescription* MeshDescription);
-=======
 	MESHCONVERSION_API bool HaveMatchingElementCounts(const FDynamicMesh3* DynamicMesh, const FMeshDescription* MeshDescription);
->>>>>>> 4af6daef
 
 	/**
 	 * Default conversion of DynamicMesh to MeshDescription. Calls functions below depending on mesh state
@@ -178,11 +170,7 @@
 	* Will copy to existing MeshDescription VertexAttribute<float> if one with the same name exists.
 	* Otherwise will register a new one.
 	*/
-<<<<<<< HEAD
-	void ConvertWeightLayers(const FDynamicMesh3* MeshIn, FMeshDescription& MeshOut, const TArray<FVertexID>& IndexToVertexIDMap);
-=======
 	MESHCONVERSION_API void ConvertWeightLayers(const FDynamicMesh3* MeshIn, FMeshDescription& MeshOut, const TArray<FVertexID>& IndexToVertexIDMap);
->>>>>>> 4af6daef
 
 	/**
 	 * Applies an optional sRGB-to-Linear color transform on the input. The color transform
@@ -193,9 +181,5 @@
 	 *
 	 * @param Color color to transform
 	 */
-<<<<<<< HEAD
-	void ApplyVertexColorTransform(FVector4f& Color) const;
-=======
 	MESHCONVERSION_API void ApplyVertexColorTransform(FVector4f& Color) const;
->>>>>>> 4af6daef
 };