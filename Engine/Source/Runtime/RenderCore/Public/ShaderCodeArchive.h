// Copyright Epic Games, Inc. All Rights Reserved.

#pragma once

#include "CoreMinimal.h"
#include "RHI.h"
#include "FileCache/FileCache.h"
#include "Containers/HashTable.h"
#include "Shader.h"

struct FShaderMapEntry
{
	uint32 ShaderIndicesOffset = 0u;
	uint32 NumShaders = 0u;
	uint32 FirstPreloadIndex = 0u;
	uint32 NumPreloadEntries = 0u;

	friend FArchive& operator <<(FArchive& Ar, FShaderMapEntry& Ref)
	{
		return Ar << Ref.ShaderIndicesOffset << Ref.NumShaders << Ref.FirstPreloadIndex << Ref.NumPreloadEntries;
	}
};

static FArchive& operator <<(FArchive& Ar, FFileCachePreloadEntry& Ref)
{
	return Ar << Ref.Offset << Ref.Size;
}

struct FShaderCodeEntry
{
	uint64 Offset = 0;
	uint32 Size = 0;
	uint32 UncompressedSize = 0;
	uint8 Frequency;

	EShaderFrequency GetFrequency() const
	{
		return (EShaderFrequency)Frequency;
	}

	friend FArchive& operator <<(FArchive& Ar, FShaderCodeEntry& Ref)
	{
		return Ar << Ref.Offset << Ref.Size << Ref.UncompressedSize << Ref.Frequency;
	}
};

// Portion of shader code archive that's serialize to disk
class RENDERCORE_API FSerializedShaderArchive
{
public:

	/** Hashes of all shadermaps in the library */
	TArray<FSHAHash> ShaderMapHashes;

	/** Output hashes of all shaders in the library */
	TArray<FSHAHash> ShaderHashes;

	/** An array of a shadermap descriptors. Each shadermap can reference an arbitrary number of shaders */
	TArray<FShaderMapEntry> ShaderMapEntries;

	/** An array of all shaders descriptors, deduplicated */
	TArray<FShaderCodeEntry> ShaderEntries;

	/** An array of preload entries*/
	TArray<FFileCachePreloadEntry> PreloadEntries;

	/** Flat array of shaders referenced by all shadermaps. Each shadermap has a range in this array, beginning of which is
	  * stored as ShaderIndicesOffset in the shadermap's descriptor (FShaderMapEntry).
	  */
	TArray<uint32> ShaderIndices;

	FHashTable ShaderMapHashTable;
	FHashTable ShaderHashTable;

#if WITH_EDITOR
<<<<<<< HEAD
	/** Mapping from shadermap hashes to an array of asset names. */
=======
	/** Mapping from shadermap hashes to an array of asset names - this is used for on-disk storage as it is shorter. */
>>>>>>> 3aae9151
	TMap<FSHAHash, FShaderMapAssetPaths> ShaderCodeToAssets;

	enum class EAssetInfoVersion : uint8
	{
<<<<<<< HEAD
		CurrentVersion = 1
=======
		CurrentVersion = 2
	};

	struct FDebugStats
	{
		int32 NumAssets;
		int64 ShadersSize;
		int64 ShadersUniqueSize;
		int32 NumShaders;
		int32 NumUniqueShaders;
		int32 NumShaderMaps;
	};

	struct FExtendedDebugStats
	{
		/** Textual contents, should match the binary layout in terms of order */
		FString TextualRepresentation;

		/** Minimum number of shaders in any given shadermap */
		uint32 MinNumberOfShadersPerSM;

		/** Median number of shaders in shadermaps */
		uint32 MedianNumberOfShadersPerSM;

		/** Maximum number of shaders in any given shadermap */
		uint32 MaxNumberofShadersPerSM;

		/** For the top shaders (descending), number of shadermaps in which they are used. Expected to be limited to a small number (10) */
		TArray<int32> TopShaderUsages;
>>>>>>> 3aae9151
	};
#endif

	FSerializedShaderArchive() : ShaderMapHashTable(0u), ShaderHashTable(0u) {}

	uint32 GetAllocatedSize() const
	{
		return ShaderHashes.GetAllocatedSize() +
			ShaderEntries.GetAllocatedSize() +
			ShaderMapHashes.GetAllocatedSize() +
			ShaderMapEntries.GetAllocatedSize() +
			PreloadEntries.GetAllocatedSize() +
			ShaderIndices.GetAllocatedSize()
#if WITH_EDITOR
			+ ShaderCodeToAssets.GetAllocatedSize()
#endif
			;
	}

	void Empty()
	{
		ShaderHashes.Empty();
		ShaderEntries.Empty();
		ShaderMapHashes.Empty();
		ShaderMapEntries.Empty();
		PreloadEntries.Empty();
		ShaderIndices.Empty();
		ShaderMapHashTable.Clear();
		ShaderHashTable.Clear();
#if WITH_EDITOR
		ShaderCodeToAssets.Empty();
#endif
	}

	int32 GetNumShaderMaps() const
	{
		return ShaderMapEntries.Num();
	}

	int32 GetNumShaders() const
	{
		return ShaderEntries.Num();
	}

	int32 FindShaderMapWithKey(const FSHAHash& Hash, uint32 Key) const;
	int32 FindShaderMap(const FSHAHash& Hash) const;
	bool FindOrAddShaderMap(const FSHAHash& Hash, int32& OutIndex, const FShaderMapAssetPaths* AssociatedAssets);

	int32 FindShaderWithKey(const FSHAHash& Hash, uint32 Key) const;
	int32 FindShader(const FSHAHash& Hash) const;
	bool FindOrAddShader(const FSHAHash& Hash, int32& OutIndex);

	void DecompressShader(int32 Index, const TArray<TArray<uint8>>& ShaderCode, TArray<uint8>& OutDecompressedShader) const;

	void Finalize();
	void Serialize(FArchive& Ar);
#if WITH_EDITOR
	void SaveAssetInfo(FArchive& Ar);
	bool LoadAssetInfo(const FString& Filename);
<<<<<<< HEAD
=======
	void CreateAsChunkFrom(const FSerializedShaderArchive& Parent, const TSet<FName>& PackagesInChunk, TArray<int32>& OutShaderCodeEntriesNeeded);
	void CollectStatsAndDebugInfo(FDebugStats& OutDebugStats, FExtendedDebugStats* OutExtendedDebugStats);
	void DumpContentsInPlaintext(FString& OutText) const;
>>>>>>> 3aae9151
#endif

	friend FArchive& operator<<(FArchive& Ar, FSerializedShaderArchive& Ref)
	{
		Ref.Serialize(Ar);
		return Ar;
	}
};

class FShaderCodeArchive : public FRHIShaderLibrary
{
public:
	static FShaderCodeArchive* Create(EShaderPlatform InPlatform, FArchive& Ar, const FString& InDestFilePath, const FString& InLibraryDir, const FString& InLibraryName);

	virtual ~FShaderCodeArchive();

	virtual bool IsNativeLibrary() const override { return false; }

	uint32 GetSizeBytes() const
	{
		return sizeof(*this) +
			SerializedShaders.GetAllocatedSize() +
			ShaderPreloads.GetAllocatedSize();
	}

	virtual int32 GetNumShaders() const override { return SerializedShaders.ShaderEntries.Num(); }
	virtual int32 GetNumShaderMaps() const override { return SerializedShaders.ShaderMapEntries.Num(); }
	virtual int32 GetNumShadersForShaderMap(int32 ShaderMapIndex) const override { return SerializedShaders.ShaderMapEntries[ShaderMapIndex].NumShaders; }

	virtual int32 GetShaderIndex(int32 ShaderMapIndex, int32 i) const override
	{
		const FShaderMapEntry& ShaderMapEntry = SerializedShaders.ShaderMapEntries[ShaderMapIndex];
		return SerializedShaders.ShaderIndices[ShaderMapEntry.ShaderIndicesOffset + i];
	}

	virtual int32 FindShaderMapIndex(const FSHAHash& Hash) override
	{
		return SerializedShaders.FindShaderMap(Hash);
	}

	virtual int32 FindShaderIndex(const FSHAHash& Hash) override
	{
		return SerializedShaders.FindShader(Hash);
	}

	virtual bool PreloadShader(int32 ShaderIndex, FGraphEventArray& OutCompletionEvents) override;

	virtual bool PreloadShaderMap(int32 ShaderMapIndex, FGraphEventArray& OutCompletionEvents) override;

	virtual void ReleasePreloadedShader(int32 ShaderIndex) override;

	virtual TRefCountPtr<FRHIShader> CreateShader(int32 Index) override;
	virtual void Teardown() override;

	void OnShaderPreloadFinished(int32 ShaderIndex, const IMemoryReadStreamRef& PreloadData);

protected:
	FShaderCodeArchive(EShaderPlatform InPlatform, const FString& InLibraryDir, const FString& InLibraryName);

	FORCENOINLINE void CheckShaderCreation(void* ShaderPtr, int32 Index)
	{
	}

	struct FShaderPreloadEntry
	{
		FGraphEventRef PreloadEvent;
		void* Code = nullptr;
		uint32 FramePreloadStarted = ~0u;
		uint32 NumRefs = 0u;
	};

	bool WaitForPreload(FShaderPreloadEntry& ShaderPreloadEntry);

	// Library directory
	FString LibraryDir;

	// Offset at where shader code starts in a code library
	int64 LibraryCodeOffset;

	// Library file handle for async reads
	IFileCacheHandle* FileCacheHandle;

	// The shader code present in the library
	FSerializedShaderArchive SerializedShaders;

	TArray<FGraphEventRef> ShaderMapPreloadEvents;

	TArray<FShaderPreloadEntry> ShaderPreloads;
	FRWLock ShaderPreloadLock;
};<|MERGE_RESOLUTION|>--- conflicted
+++ resolved
@@ -73,18 +73,11 @@
 	FHashTable ShaderHashTable;
 
 #if WITH_EDITOR
-<<<<<<< HEAD
-	/** Mapping from shadermap hashes to an array of asset names. */
-=======
 	/** Mapping from shadermap hashes to an array of asset names - this is used for on-disk storage as it is shorter. */
->>>>>>> 3aae9151
 	TMap<FSHAHash, FShaderMapAssetPaths> ShaderCodeToAssets;
 
 	enum class EAssetInfoVersion : uint8
 	{
-<<<<<<< HEAD
-		CurrentVersion = 1
-=======
 		CurrentVersion = 2
 	};
 
@@ -114,7 +107,6 @@
 
 		/** For the top shaders (descending), number of shadermaps in which they are used. Expected to be limited to a small number (10) */
 		TArray<int32> TopShaderUsages;
->>>>>>> 3aae9151
 	};
 #endif
 
@@ -174,12 +166,9 @@
 #if WITH_EDITOR
 	void SaveAssetInfo(FArchive& Ar);
 	bool LoadAssetInfo(const FString& Filename);
-<<<<<<< HEAD
-=======
 	void CreateAsChunkFrom(const FSerializedShaderArchive& Parent, const TSet<FName>& PackagesInChunk, TArray<int32>& OutShaderCodeEntriesNeeded);
 	void CollectStatsAndDebugInfo(FDebugStats& OutDebugStats, FExtendedDebugStats* OutExtendedDebugStats);
 	void DumpContentsInPlaintext(FString& OutText) const;
->>>>>>> 3aae9151
 #endif
 
 	friend FArchive& operator<<(FArchive& Ar, FSerializedShaderArchive& Ref)
