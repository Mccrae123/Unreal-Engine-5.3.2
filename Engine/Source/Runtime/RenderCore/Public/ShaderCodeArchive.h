// Copyright Epic Games, Inc. All Rights Reserved.

#pragma once

#include "Async/TaskGraphInterfaces.h"
#include "Containers/Array.h"
#include "Containers/HashTable.h"
#include "Containers/Map.h"
#include "Containers/Set.h"
#include "Containers/UnrealString.h"
#include "CoreMinimal.h"
#include "FileCache/FileCache.h"
#include "HAL/CriticalSection.h"
#include "HAL/Platform.h"
#include "IO/IoDispatcher.h"
#include "Misc/AssertionMacros.h"
#include "Misc/CoreDelegates.h"
#include "Misc/MemoryReadStream.h"
#include "Misc/SecureHash.h"
#include "RHI.h"
#include "RHIDefinitions.h"
#include "Serialization/Archive.h"
#include "Shader.h"
#include "ShaderCodeLibrary.h"
#include "Templates/RefCounting.h"
#include "UObject/NameTypes.h"

#if WITH_EDITOR
class FCbFieldView;
class FCbWriter;
#endif

// enable visualization in the desktop Development builds only as it has a memory hit and writes files
#define UE_SCA_VISUALIZE_SHADER_USAGE			(!WITH_EDITOR && UE_BUILD_DEVELOPMENT && PLATFORM_DESKTOP)

// enable visualization in the desktop Development builds only as it has a memory hit and writes files
#define UE_SCA_VISUALIZE_SHADER_USAGE			(!WITH_EDITOR && UE_BUILD_DEVELOPMENT && PLATFORM_DESKTOP)

struct FShaderMapEntry
{
	uint32 ShaderIndicesOffset = 0u;
	uint32 NumShaders = 0u;
	uint32 FirstPreloadIndex = 0u;
	uint32 NumPreloadEntries = 0u;

	friend FArchive& operator <<(FArchive& Ar, FShaderMapEntry& Ref)
	{
		return Ar << Ref.ShaderIndicesOffset << Ref.NumShaders << Ref.FirstPreloadIndex << Ref.NumPreloadEntries;
	}
};

static FArchive& operator <<(FArchive& Ar, FFileCachePreloadEntry& Ref)
{
	return Ar << Ref.Offset << Ref.Size;
}

struct FShaderCodeEntry
{
	uint64 Offset = 0;
	uint32 Size = 0;
	uint32 UncompressedSize = 0;
	uint8 Frequency;

	EShaderFrequency GetFrequency() const
	{
		return (EShaderFrequency)Frequency;
	}

	friend FArchive& operator <<(FArchive& Ar, FShaderCodeEntry& Ref)
	{
		return Ar << Ref.Offset << Ref.Size << Ref.UncompressedSize << Ref.Frequency;
	}
};

// Portion of shader code archive that's serialize to disk
class RENDERCORE_API FSerializedShaderArchive
{
public:

	/** Hashes of all shadermaps in the library */
	TArray<FSHAHash> ShaderMapHashes;

	/** Output hashes of all shaders in the library */
	TArray<FSHAHash> ShaderHashes;

	/** An array of a shadermap descriptors. Each shadermap can reference an arbitrary number of shaders */
	TArray<FShaderMapEntry> ShaderMapEntries;

	/** An array of all shaders descriptors, deduplicated */
	TArray<FShaderCodeEntry> ShaderEntries;

	/** An array of entries for the bytes of shadercode that need to be preloaded for a shadermap.
	  * Each shadermap has a range in this array, beginning of which is stored in FShaderMapEntry.FirstPreloadIndex. */
	TArray<FFileCachePreloadEntry> PreloadEntries;

	/** Flat array of shaders referenced by all shadermaps. Each shadermap has a range in this array, beginning of which is
	  * stored as ShaderIndicesOffset in the shadermap's descriptor (FShaderMapEntry).
	  */
	TArray<uint32> ShaderIndices;

	FHashTable ShaderMapHashTable;
	FHashTable ShaderHashTable;

#if WITH_EDITOR
	/** Mapping from shadermap hashes to an array of asset names - this is used for on-disk storage as it is shorter. */
	TMap<FSHAHash, FShaderMapAssetPaths> ShaderCodeToAssets;

	enum class EAssetInfoVersion : uint8
	{
		CurrentVersion = 2
	};

	struct FDebugStats
	{
		int32 NumAssets;
		int64 ShadersSize;
		int64 ShadersUniqueSize;
		int32 NumShaders;
		int32 NumUniqueShaders;
		int32 NumShaderMaps;
	};

	struct FExtendedDebugStats
	{
		/** Textual contents, should match the binary layout in terms of order */
		FString TextualRepresentation;

		/** Minimum number of shaders in any given shadermap */
		uint32 MinNumberOfShadersPerSM;

		/** Median number of shaders in shadermaps */
		uint32 MedianNumberOfShadersPerSM;

		/** Maximum number of shaders in any given shadermap */
		uint32 MaxNumberofShadersPerSM;

		/** For the top shaders (descending), number of shadermaps in which they are used. Expected to be limited to a small number (10) */
		TArray<int32> TopShaderUsages;
	};
#endif

	FSerializedShaderArchive()
	{
	}

	int64 GetAllocatedSize() const
	{
		return ShaderHashes.GetAllocatedSize() +
			ShaderEntries.GetAllocatedSize() +
			ShaderMapHashes.GetAllocatedSize() +
			ShaderMapEntries.GetAllocatedSize() +
			PreloadEntries.GetAllocatedSize() +
			ShaderIndices.GetAllocatedSize()
#if WITH_EDITOR
			+ ShaderCodeToAssets.GetAllocatedSize()
#endif // WITH_EDITOR
			;
	}

	void Empty()
	{
		ShaderHashes.Empty();
		ShaderEntries.Empty();
		ShaderMapHashes.Empty();
		ShaderMapEntries.Empty();
		PreloadEntries.Empty();
		ShaderIndices.Empty();
		ShaderMapHashTable.Clear();
		ShaderHashTable.Clear();
#if WITH_EDITOR
		ShaderCodeToAssets.Empty();
#endif // WITH_EDITOR
	}

	int32 GetNumShaderMaps() const
	{
		return ShaderMapEntries.Num();
	}

	int32 GetNumShaders() const
	{
		return ShaderEntries.Num();
	}

	int32 FindShaderMapWithKey(const FSHAHash& Hash, uint32 Key) const;
	int32 FindShaderMap(const FSHAHash& Hash) const;
	bool FindOrAddShaderMap(const FSHAHash& Hash, int32& OutIndex, const FShaderMapAssetPaths* AssociatedAssets);

	int32 FindShaderWithKey(const FSHAHash& Hash, uint32 Key) const;
	int32 FindShader(const FSHAHash& Hash) const;
	bool FindOrAddShader(const FSHAHash& Hash, int32& OutIndex);

	void DecompressShader(int32 Index, const TArray<TArray<uint8>>& ShaderCode, TArray<uint8>& OutDecompressedShader) const;

	void Finalize();
	void Serialize(FArchive& Ar);
#if WITH_EDITOR
	void SaveAssetInfo(FArchive& Ar);
	bool LoadAssetInfo(const FString& Filename);
	void CreateAsChunkFrom(const FSerializedShaderArchive& Parent, const TSet<FName>& PackagesInChunk, TArray<int32>& OutShaderCodeEntriesNeeded);
	void CollectStatsAndDebugInfo(FDebugStats& OutDebugStats, FExtendedDebugStats* OutExtendedDebugStats);
	void DumpContentsInPlaintext(FString& OutText) const;
	RENDERCORE_API friend FCbWriter& operator<<(FCbWriter& Writer, const FSerializedShaderArchive& Archive);
	RENDERCORE_API friend bool LoadFromCompactBinary(FCbFieldView Field, FSerializedShaderArchive& OutArchive);
#endif

	friend FArchive& operator<<(FArchive& Ar, FSerializedShaderArchive& Ref)
	{
		Ref.Serialize(Ar);
		return Ar;
	}
};

// run-time only debugging facility
struct FShaderUsageVisualizer
{
#if UE_SCA_VISUALIZE_SHADER_USAGE
	/** Lock guarding access to visualization structures. */
	FCriticalSection VisualizeLock;

	/** Total number of shaders. */
	int32 NumShaders;

	/** Shader indices that we explicitly preloaded (does not include shaders preloaded as part of a compressed group). */
	TSet<int32> ExplicitlyPreloadedShaders;

	/** Shader indices that we preloaded (either explicitly or because they were a part of a compressed group). */
	TSet<int32> PreloadedShaders;

	/** Shader indices that we decompressed. */
	TSet<int32> DecompressedShaders;

	/** Shader indices that were created. */
	TSet<int32> CreatedShaders;

	void Initialize(const int32 InNumShaders);

	inline void MarkExplicitlyPreloadedForVisualization(int32 ShaderIndex)
	{
		extern int32 GShaderCodeLibraryVisualizeShaderUsage;
		if (LIKELY(GShaderCodeLibraryVisualizeShaderUsage))
		{
			FScopeLock Lock(&VisualizeLock);
			ExplicitlyPreloadedShaders.Add(ShaderIndex);
		}
	}

	inline void MarkPreloadedForVisualization(int32 ShaderIndex)
	{
		extern int32 GShaderCodeLibraryVisualizeShaderUsage;
		if (LIKELY(GShaderCodeLibraryVisualizeShaderUsage))
		{
			FScopeLock Lock(&VisualizeLock);
			PreloadedShaders.Add(ShaderIndex);
		}
	}

	inline void MarkDecompressedForVisualization(int32 ShaderIndex)
	{
		extern int32 GShaderCodeLibraryVisualizeShaderUsage;
		if (LIKELY(GShaderCodeLibraryVisualizeShaderUsage))
		{
			FScopeLock Lock(&VisualizeLock);
			DecompressedShaders.Add(ShaderIndex);
		}
	}

	inline void MarkCreatedForVisualization(int32 ShaderIndex)
	{
		extern int32 GShaderCodeLibraryVisualizeShaderUsage;
		if (LIKELY(GShaderCodeLibraryVisualizeShaderUsage))
		{
			FScopeLock Lock(&VisualizeLock);
			CreatedShaders.Add(ShaderIndex);
		}
	}

	void SaveShaderUsageBitmap(const FString& Name, EShaderPlatform ShaderPlatform);
#else
	inline void Initialize(const int32 InNumShaders) {}
	inline void MarkPreloadedForVisualization(int32 ShaderIndex) {}
	inline void MarkExplicitlyPreloadedForVisualization(int32 ShaderIndex) {}
	inline void MarkDecompressedForVisualization(int32 ShaderIndex) {}
	inline void MarkCreatedForVisualization(int32 ShaderIndex) {}
	inline void SaveShaderUsageBitmap(const FString& Name, EShaderPlatform ShaderPlatform) {}
#endif // UE_SCA_VISUALIZE_SHADER_USAGE
};

class FShaderCodeArchive : public FRHIShaderLibrary
{
public:
	static FShaderCodeArchive* Create(EShaderPlatform InPlatform, FArchive& Ar, const FString& InDestFilePath, const FString& InLibraryDir, const FString& InLibraryName);

	virtual ~FShaderCodeArchive();

	virtual bool IsNativeLibrary() const override { return false; }

	int64 GetSizeBytes() const
	{
		return sizeof(*this) +
			SerializedShaders.GetAllocatedSize() +
			ShaderPreloads.GetAllocatedSize();
	}

	virtual int32 GetNumShaders() const override { return SerializedShaders.ShaderEntries.Num(); }
	virtual int32 GetNumShaderMaps() const override { return SerializedShaders.ShaderMapEntries.Num(); }
	virtual int32 GetNumShadersForShaderMap(int32 ShaderMapIndex) const override { return SerializedShaders.ShaderMapEntries[ShaderMapIndex].NumShaders; }

	virtual int32 GetShaderIndex(int32 ShaderMapIndex, int32 i) const override
	{
		const FShaderMapEntry& ShaderMapEntry = SerializedShaders.ShaderMapEntries[ShaderMapIndex];
		return SerializedShaders.ShaderIndices[ShaderMapEntry.ShaderIndicesOffset + i];
	}

	virtual int32 FindShaderMapIndex(const FSHAHash& Hash) override
	{
		return SerializedShaders.FindShaderMap(Hash);
	}

	virtual int32 FindShaderIndex(const FSHAHash& Hash) override
	{
		return SerializedShaders.FindShader(Hash);
	}

	virtual bool PreloadShader(int32 ShaderIndex, FGraphEventArray& OutCompletionEvents) override;

	virtual bool PreloadShaderMap(int32 ShaderMapIndex, FGraphEventArray& OutCompletionEvents) override;

	virtual void ReleasePreloadedShader(int32 ShaderIndex) override;

	virtual TRefCountPtr<FRHIShader> CreateShader(int32 Index) override;
	virtual void Teardown() override;

	void OnShaderPreloadFinished(int32 ShaderIndex, const IMemoryReadStreamRef& PreloadData);

protected:
	FShaderCodeArchive(EShaderPlatform InPlatform, const FString& InLibraryDir, const FString& InLibraryName);

	FORCENOINLINE void CheckShaderCreation(void* ShaderPtr, int32 Index)
	{
	}

	struct FShaderPreloadEntry
	{
		FGraphEventRef PreloadEvent;
		void* Code = nullptr;
		uint32 FramePreloadStarted = ~0u;
		uint32 NumRefs : 31;
		uint32 bNeverToBePreloaded : 1;

		FShaderPreloadEntry()
			: NumRefs(0)
			, bNeverToBePreloaded(0)
		{
		}
	};

	bool WaitForPreload(FShaderPreloadEntry& ShaderPreloadEntry);

	// Library directory
	FString LibraryDir;

	// Offset at where shader code starts in a code library
	int64 LibraryCodeOffset;

	// Library file handle for async reads
	IFileCacheHandle* FileCacheHandle;

	// The shader code present in the library
	FSerializedShaderArchive SerializedShaders;

	TArray<FShaderPreloadEntry> ShaderPreloads;
	FRWLock ShaderPreloadLock;

	/** debug visualizer - in Shipping compiles out to an empty struct with no-op functions */
	FShaderUsageVisualizer DebugVisualizer;
};



namespace ShaderCodeArchive
{
	/** Decompresses the shader into caller-provided memory. Caller is assumed to allocate at least ShaderEntry uncompressed size value.
	 * The engine will crash (LogFatal) if this function fails.
	 */
	RENDERCORE_API void DecompressShader(uint8* OutDecompressedShader, int64 UncompressedSize, const uint8* CompressedShaderCode, int64 CompressedSize);

	/** Compresses the shader into caller-provided memory using the current CVar settings (e.g. on Windows), which is as opposed to potentially different settings on 
	 * the platform where the shaders are going to be decompressed (e.g. on console). It is the caller's responsibility to make sure those two match.
	 * This function can also be used for the estimation as it will return false if the provided CompressedBufferLength isn't sufficient (it is safe to pass nullptr in that case).
	 */
	RENDERCORE_API bool CompressShaderUsingCurrentSettings(uint8* OutCompressedShader, int64& OutCompressedSize, const uint8* UncompressedShaderCode, int64 UncompressedSize);
}

/** Descriptor of a shader map. This concept exists in run time, so this class describes the information stored in the library for a particular FShaderMap */
struct FIoStoreShaderMapEntry
{
	/** Offset to an the first shader index referenced by this shader map in the array of shader indices. */
	uint32 ShaderIndicesOffset = 0u;
	/** Number of shaders in this shader map. */
	uint32 NumShaders = 0u;

	friend FArchive& operator <<(FArchive& Ar, FIoStoreShaderMapEntry& Ref)
	{
		return Ar << Ref.ShaderIndicesOffset << Ref.NumShaders;
	}
};

/** Descriptor of an individual shader. */
struct FIoStoreShaderCodeEntry
{
	union
	{
		uint64 Packed;
		struct
		{
			/** Shader type aka frequency (vertex, pixel, etc) */
			uint64 Frequency : SF_NumBits;	// 4 as of now

			/** Each shader belongs to a (one and only) shader group (even if it is the only one shader in that group) that is compressed and decompressed together. */
			uint64 ShaderGroupIndex : 30;

			/** Offset of the uncompressed shader in a group of shaders that are compressed / decompressed together. */
			uint64 UncompressedOffsetInGroup : 30;
		};
	};

	FIoStoreShaderCodeEntry()
		: Packed(0)
	{
	}

	EShaderFrequency GetFrequency() const
	{
		return (EShaderFrequency)Frequency;
	}

	friend FArchive& operator <<(FArchive& Ar, FIoStoreShaderCodeEntry& Ref)
	{
		return Ar << Ref.Packed;
	}
};

<<<<<<< HEAD
static_assert(sizeof(FIoStoreShaderCodeEntry) == sizeof(uint64), TEXT("To reduce memory footprint, shader code entries should be as small as possible"));
=======
static_assert(sizeof(FIoStoreShaderCodeEntry) == sizeof(uint64), "To reduce memory footprint, shader code entries should be as small as possible");
>>>>>>> d731a049

/** Descriptor of a group of shaders compressed together. This groups already deduplicated, and possibly unrelated, shaders, so this is a distinct concept from a shader map. */
struct FIoStoreShaderGroupEntry
{
	/** Offset to an the first shader index referenced by this group in the array of shader indices. This extra level of indirection allows arbitrary grouping. */
	uint32 ShaderIndicesOffset = 0u;
	/** Number of shaders in this group. */
	uint32 NumShaders = 0u;

	/** Uncompressed size of the whole group. */
	uint32 UncompressedSize = 0;
	/** Compressed size of the whole group. */
	uint32 CompressedSize = 0;

	friend FArchive& operator <<(FArchive& Ar, FIoStoreShaderGroupEntry& Ref)
	{
		return Ar << Ref.ShaderIndicesOffset << Ref.NumShaders << Ref.UncompressedSize << Ref.CompressedSize;
	}

	/** Some groups can be stored uncompressed if their compression wasn't beneficial (this is very vell possible, for groups that contain only one small shader. */
	inline bool IsGroupCompressed() const
	{
		return CompressedSize != UncompressedSize;
	}
};

struct FIoStoreShaderCodeArchiveHeader
{
public:

	/** Hashes of all shadermaps in the library */
	TArray<FSHAHash> ShaderMapHashes;

	/** Output hashes of all shaders in the library */
	TArray<FSHAHash> ShaderHashes;

	/** Chunk Ids (essentially hashes) of the shader groups - needed to be serialized as they are used for preloading. */
	TArray<FIoChunkId> ShaderGroupIoHashes;

	/** An array of a shadermap descriptors. Each shadermap can reference an arbitrary number of shaders */
	TArray<FIoStoreShaderMapEntry> ShaderMapEntries;

	/** An array of all shaders descriptors, deduplicated */
	TArray<FIoStoreShaderCodeEntry> ShaderEntries;

	/** An array of shader group descriptors */
	TArray<FIoStoreShaderGroupEntry> ShaderGroupEntries;

	/** Flat array of shaders referenced by all shadermaps. Each shadermap has a range in this array, beginning of which is
	  * stored as ShaderIndicesOffset in the shadermap's descriptor (FIoStoreShaderMapEntry).
	  * This is also used by the shader groups.
	  */
	TArray<uint32> ShaderIndices;

	friend RENDERCORE_API FArchive& operator <<(FArchive& Ar, FIoStoreShaderCodeArchiveHeader& Ref);

	inline uint64 GetShaderUncompressedSize(int ShaderIndex)
	{
		const FIoStoreShaderCodeEntry& ThisShaderEntry = ShaderEntries[ShaderIndex];
		const FIoStoreShaderGroupEntry& GroupEntry = ShaderGroupEntries[ThisShaderEntry.ShaderGroupIndex];

		for (uint32 ShaderIdxIdx = GroupEntry.ShaderIndicesOffset, StopBeforeIdxIdx = GroupEntry.ShaderIndicesOffset + GroupEntry.NumShaders; ShaderIdxIdx < StopBeforeIdxIdx; ++ShaderIdxIdx)
		{
			int32 GroupMemberShaderIndex = ShaderIndices[ShaderIdxIdx];
			if (ShaderIndex == GroupMemberShaderIndex)
			{
				// found ourselves, now find our size by subtracting from the next neighbor or the group size
				if (LIKELY(ShaderIdxIdx < StopBeforeIdxIdx - 1))
				{
					const FIoStoreShaderCodeEntry& NextShaderEntry = ShaderEntries[ShaderIndices[ShaderIdxIdx + 1]];
					return NextShaderEntry.UncompressedOffsetInGroup - ThisShaderEntry.UncompressedOffsetInGroup;
				}
				else
				{
					return GroupEntry.UncompressedSize - ThisShaderEntry.UncompressedOffsetInGroup;
				}
			}
		}

		checkf(false, TEXT("Could not find shader index %d in its own group %d - library is corrupted."), ShaderIndex, ThisShaderEntry.ShaderGroupIndex);
		return 0;
	}

	uint64 GetAllocatedSize() const
	{
		return sizeof(*this) +
			ShaderMapHashes.GetAllocatedSize() +
			ShaderHashes.GetAllocatedSize() +
			ShaderGroupIoHashes.GetAllocatedSize() +
			ShaderMapEntries.GetAllocatedSize() +
			ShaderEntries.GetAllocatedSize() +
			ShaderGroupEntries.GetAllocatedSize() +
			ShaderIndices.GetAllocatedSize();
	}
};

class FIoStoreShaderCodeArchive : public FRHIShaderLibrary
{
public:
	RENDERCORE_API static FIoChunkId GetShaderCodeArchiveChunkId(const FString& LibraryName, FName FormatName);
	RENDERCORE_API static FIoChunkId GetShaderCodeChunkId(const FSHAHash& ShaderHash);
	/** This function creates the archive header, including splitting shaders into groups. */
	RENDERCORE_API static void CreateIoStoreShaderCodeArchiveHeader(const FName& Format, const FSerializedShaderArchive& SerializedShaders, FIoStoreShaderCodeArchiveHeader& OutHeader);
	RENDERCORE_API static void SaveIoStoreShaderCodeArchive(const FIoStoreShaderCodeArchiveHeader& Header, FArchive& OutLibraryAr);
	static FIoStoreShaderCodeArchive* Create(EShaderPlatform InPlatform, const FString& InLibraryName, FIoDispatcher& InIoDispatcher);

	virtual ~FIoStoreShaderCodeArchive();

	virtual bool IsNativeLibrary() const override { return false; }

	uint64 GetSizeBytes() const
	{
		return sizeof(*this) +
			Header.GetAllocatedSize() +
			PreloadedShaderGroups.GetAllocatedSize();
	}

	virtual int32 GetNumShaders() const override { return Header.ShaderEntries.Num(); }
	virtual int32 GetNumShaderMaps() const override { return Header.ShaderMapEntries.Num(); }
	virtual int32 GetNumShadersForShaderMap(int32 ShaderMapIndex) const override { return Header.ShaderMapEntries[ShaderMapIndex].NumShaders; }

	virtual int32 GetShaderIndex(int32 ShaderMapIndex, int32 i) const override
	{
		const FIoStoreShaderMapEntry& ShaderMapEntry = Header.ShaderMapEntries[ShaderMapIndex];
		return Header.ShaderIndices[ShaderMapEntry.ShaderIndicesOffset + i];
	}

	virtual int32 FindShaderMapIndex(const FSHAHash& Hash) override;
	virtual int32 FindShaderIndex(const FSHAHash& Hash) override;
	virtual bool PreloadShader(int32 ShaderIndex, FGraphEventArray& OutCompletionEvents) override;
	virtual bool PreloadShaderMap(int32 ShaderMapIndex, FGraphEventArray& OutCompletionEvents) override;
	virtual bool PreloadShaderMap(int32 ShaderMapIndex, FCoreDelegates::FAttachShaderReadRequestFunc AttachShaderReadRequestFunc) override;
	virtual void ReleasePreloadedShader(int32 ShaderIndex) override;
	virtual TRefCountPtr<FRHIShader> CreateShader(int32 Index) override;
	virtual void Teardown() override;

private:
	static constexpr uint32 CurrentVersion = 1;

	struct FShaderGroupPreloadEntry
	{
		FGraphEventRef PreloadEvent;
		FIoRequest IoRequest;
		uint32 FramePreloadStarted = ~0u;
		uint32 NumRefs : 31;
		uint32 bNeverToBePreloaded : 1;

		FShaderGroupPreloadEntry()
			: NumRefs(0)
			, bNeverToBePreloaded(0)
		{
		}
	};

	FIoStoreShaderCodeArchive(EShaderPlatform InPlatform, const FString& InLibraryName, FIoDispatcher& InIoDispatcher);

	FIoDispatcher& IoDispatcher;

	/** Preloads a given shader group. */
	bool PreloadShaderGroup(int32 ShaderGroupIndex, FGraphEventArray& OutCompletionEvents, FCoreDelegates::FAttachShaderReadRequestFunc* AttachShaderReadRequestFuncPtr = nullptr);

	/** Sets up a new preload entry for preload.*/
	void SetupPreloadEntryForLoading(int32 ShaderGroupIndex, FShaderGroupPreloadEntry& PreloadEntry);

	/** Sets up a preload entry for groups that shouldn't be preloaded.*/
	void MarkPreloadEntrySkipped(int32 ShaderGroupIndex);

	/** Releases a reference to a preloaded shader group, potentially deleting it. */
	void ReleasePreloadEntry(int32 ShaderGroupIndex);

	/** Returns the index of shader group that a given shader belongs to. */
	inline int32 GetGroupIndexForShader(int32 ShaderIndex) const
	{
		return Header.ShaderEntries[ShaderIndex].ShaderGroupIndex;
	}

	/** Finds or adds preload info for a shader group. Assumes lock guarding access to the info taken, never returns nullptr (except when new failed and we're already broken beyond repair)*/
	inline FShaderGroupPreloadEntry* FindOrAddPreloadEntry(int32 ShaderGroupIndex)
	{
		FShaderGroupPreloadEntry*& Ptr = PreloadedShaderGroups.FindOrAdd(ShaderGroupIndex);
		if (UNLIKELY(Ptr == nullptr))
		{
			Ptr = new FShaderGroupPreloadEntry;
		}
		return Ptr;
	}

	/** Returns true if the group contains only RTX shaders. We can avoid preloading it when running with RTX off. */
	bool GroupOnlyContainsRaytracingShaders(int32 ShaderGroupIndex);

	/** Archive header with all the metadata */
	FIoStoreShaderCodeArchiveHeader Header;

	/** Hash tables for faster searching for shader and shadermap hashes. */
	FHashTable ShaderMapHashTable;
	FHashTable ShaderHashTable;

	/** Mapping between the group index and preloaded groups. Should be only modified when lock is taken. */
	TMap<int32, FShaderGroupPreloadEntry*> PreloadedShaderGroups;
	/** Lock guarding access to the book-keeping info above.*/
	FRWLock PreloadedShaderGroupsLock;

	/** debug visualizer - in Shipping compiles out to an empty struct with no-op functions */
	FShaderUsageVisualizer DebugVisualizer;
};<|MERGE_RESOLUTION|>--- conflicted
+++ resolved
@@ -33,9 +33,6 @@
 // enable visualization in the desktop Development builds only as it has a memory hit and writes files
 #define UE_SCA_VISUALIZE_SHADER_USAGE			(!WITH_EDITOR && UE_BUILD_DEVELOPMENT && PLATFORM_DESKTOP)
 
-// enable visualization in the desktop Development builds only as it has a memory hit and writes files
-#define UE_SCA_VISUALIZE_SHADER_USAGE			(!WITH_EDITOR && UE_BUILD_DEVELOPMENT && PLATFORM_DESKTOP)
-
 struct FShaderMapEntry
 {
 	uint32 ShaderIndicesOffset = 0u;
@@ -441,11 +438,7 @@
 	}
 };
 
-<<<<<<< HEAD
-static_assert(sizeof(FIoStoreShaderCodeEntry) == sizeof(uint64), TEXT("To reduce memory footprint, shader code entries should be as small as possible"));
-=======
 static_assert(sizeof(FIoStoreShaderCodeEntry) == sizeof(uint64), "To reduce memory footprint, shader code entries should be as small as possible");
->>>>>>> d731a049
 
 /** Descriptor of a group of shaders compressed together. This groups already deduplicated, and possibly unrelated, shaders, so this is a distinct concept from a shader map. */
 struct FIoStoreShaderGroupEntry
