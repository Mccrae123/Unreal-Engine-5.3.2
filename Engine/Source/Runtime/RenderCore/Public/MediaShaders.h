--- conflicted
+++ resolved
@@ -23,10 +23,7 @@
 #include "Shader.h"
 #include "ShaderParameterMacros.h"
 #include "ShaderPermutation.h"
-<<<<<<< HEAD
-=======
 #include "ShaderPermutation.h"
->>>>>>> 4af6daef
 #include "Templates/RefCounting.h"
 #include "Templates/UnrealTemplate.h"
 #endif
@@ -35,14 +32,11 @@
 class FRDGBuilder;
 class FRDGTexture;
 
-<<<<<<< HEAD
-=======
 namespace UE {
 	namespace Color {
 		enum class EEncoding : uint8;
 	}
 }
->>>>>>> 4af6daef
 
 /** MAX number of conversion operations. Reflects MAX in EMediaCaptureConversionOperation */
 #define NUM_MEDIA_SHADERS_CONVERSION_OP 5
@@ -95,15 +89,12 @@
 	/** YUV Offset for 16 bit conversion (Computed as 0/65535, 32768/65535, 32768/65535) */
 	RENDERCORE_API extern const FVector YUVOffsetNoScale16bits;
 
-<<<<<<< HEAD
-=======
 	/** YUV Offset for float conversion (Computed as 1/16, 1/2, 1/2) */
 	RENDERCORE_API extern const FVector YUVOffsetFloat;
 
 	/** YUV Offset for float conversion (Computed as 0, 1/2, 1/2) */
 	RENDERCORE_API extern const FVector YUVOffsetNoScaleFloat;
 
->>>>>>> 4af6daef
 	/** Combine color transform matrix with yuv offset in a single matrix */
 	RENDERCORE_API FMatrix CombineColorTransformAndOffset(const FMatrix& InMatrix, const FVector& InYUVOffset);
 }
@@ -151,16 +142,6 @@
 /**
  * The simple element vertex declaration resource type.
  */
-<<<<<<< HEAD
-class RENDERCORE_API FMediaVertexDeclaration : public FRenderResource
-{
-public:
-	FMediaVertexDeclaration();
-	virtual ~FMediaVertexDeclaration();
-
-	virtual void InitRHI() override;
-	virtual void ReleaseRHI() override;
-=======
 class FMediaVertexDeclaration : public FRenderResource
 {
 public:
@@ -169,7 +150,6 @@
 
 	RENDERCORE_API virtual void InitRHI(FRHICommandListBase& RHICmdList) override;
 	RENDERCORE_API virtual void ReleaseRHI() override;
->>>>>>> 4af6daef
 
 	FVertexDeclarationRHIRef VertexDeclarationRHI;
 };
@@ -348,47 +328,6 @@
 };
 
 /**
-<<<<<<< HEAD
- * Pixel shader to convert a P010 frame to RGBA.
- */
-class FP010ConvertPS
-	: public FGlobalShader
-{
-	DECLARE_EXPORTED_SHADER_TYPE(FP010ConvertPS, Global, RENDERCORE_API);
-
-public:
-
-	FP010ConvertPS() { }
-
-	FP010ConvertPS(const ShaderMetaType::CompiledShaderInitializerType& Initializer)
-		: FGlobalShader(Initializer)
-	{ }
-
-	RENDERCORE_API void SetParameters(FRHICommandList& RHICmdList, const FIntPoint& TexDim, FShaderResourceViewRHIRef SRV_Y, FShaderResourceViewRHIRef SRV_UV, const FIntPoint& OutputDimensions, const FMatrix44f& ColorTransform, const FMatrix44f& CSTransform, bool bIsST2084);
-};
-
-/**
- * Pixel shader to convert a P010 frame inside a G16 texture to RGBA.
- */
-class FP010ConvertAsUINT16sPS
-	: public FGlobalShader
-{
-	DECLARE_EXPORTED_SHADER_TYPE(FP010ConvertAsUINT16sPS, Global, RENDERCORE_API);
-
-public:
-
-	FP010ConvertAsUINT16sPS() { }
-
-	FP010ConvertAsUINT16sPS(const ShaderMetaType::CompiledShaderInitializerType& Initializer)
-		: FGlobalShader(Initializer)
-	{ }
-
-	RENDERCORE_API void SetParameters(FRHICommandList& RHICmdList, const FIntPoint& TexDim, TRefCountPtr<FRHITexture2D> NV12Texture, const FIntPoint& OutputDimensions, const FMatrix44f& ColorTransform, const FMatrix44f& CSTransform, bool bIsST2084);
-};
-
-/**
-=======
->>>>>>> 4af6daef
  * Pixel shader to convert a P010 frame stored as 3 plane RGB2101010 to RGBA.
  */
 class FP010_2101010ConvertPS
@@ -404,11 +343,7 @@
 		: FGlobalShader(Initializer)
 	{ }
 
-<<<<<<< HEAD
-	RENDERCORE_API void SetParameters(FRHICommandList& RHICmdList, const FIntPoint& TexDim, FShaderResourceViewRHIRef SRV_Y, FShaderResourceViewRHIRef SRV_U, FShaderResourceViewRHIRef SRV_V, const FIntPoint& OutputDimensions, const FMatrix44f& ColorTransform, const FMatrix44f& CSTransform, bool bIsST2084);
-=======
 	RENDERCORE_API void SetParameters(FRHIBatchedShaderParameters& BatchedParameters, const FIntPoint& TexDim, FShaderResourceViewRHIRef SRV_Y, FShaderResourceViewRHIRef SRV_U, FShaderResourceViewRHIRef SRV_V, const FIntPoint& OutputDimensions, const FMatrix44f& ColorTransform, const FMatrix44f& CSTransform, UE::Color::EEncoding Encoding);
->>>>>>> 4af6daef
 };
 
 /**
@@ -430,9 +365,6 @@
 	{ }
 
 
-<<<<<<< HEAD
-	RENDERCORE_API void SetParameters(FRHICommandList& RHICmdList, TRefCountPtr<FRHITexture2D> RGBTexture, const FIntPoint& OutputDimensions, bool SrgbToLinear, bool bIsST2084, const FMatrix44f& CSTransform);
-=======
 	RENDERCORE_API void SetParameters(FRHIBatchedShaderParameters& BatchedParameters, TRefCountPtr<FRHITexture2D> RGBTexture, const FIntPoint& OutputDimensions, UE::Color::EEncoding Encoding, const FMatrix44f& CSTransform);
 };
 
@@ -456,7 +388,6 @@
 
 
 	RENDERCORE_API void SetParameters(FRHIBatchedShaderParameters& BatchedParameters, TRefCountPtr<FRHITexture2D> YCoCgTexture, const FIntPoint& OutputDimensions, UE::Color::EEncoding Encoding, const FMatrix44f& CSTransform);
->>>>>>> 4af6daef
 };
 
 
@@ -604,14 +535,8 @@
 		: FGlobalShader(Initializer)
 	{ }
 
-<<<<<<< HEAD
-	RENDERCORE_API void SetParameters(FRHICommandList& RHICmdList, FShaderResourceViewRHIRef SRV_Y, const FMatrix& ColorTransform, const FVector& YUVOffset, bool SrgbToLinear);
-};
-
-=======
 	RENDERCORE_API void SetParameters(FRHIBatchedShaderParameters& BatchedParameters, FShaderResourceViewRHIRef SRV_Y, const FMatrix44f& ColorTransform, UE::Color::EEncoding Encoding, const FMatrix44f& CSTransform, bool bIsARGBFmt);
 };
->>>>>>> 4af6daef
 
 /**
  * Pixel shader to convert a YUY2 frame to RGBA.
@@ -698,11 +623,7 @@
 		: FGlobalShader(Initializer)
 	{ }
 
-<<<<<<< HEAD
-	RENDERCORE_API void SetParameters(FRHICommandList& RHICmdList, TRefCountPtr<FRHITexture2D> RGBATexture, const FVector4f& ColorTransform, bool LinearToSrgb);
-=======
 	RENDERCORE_API void SetParameters(FRHIBatchedShaderParameters& BatchedParameters, TRefCountPtr<FRHITexture2D> RGBATexture, const FVector4f& ColorTransform, bool LinearToSrgb);
->>>>>>> 4af6daef
 };
 
 
@@ -721,11 +642,7 @@
 		: FGlobalShader(Initializer)
 	{ }
 
-<<<<<<< HEAD
-	RENDERCORE_API void SetParameters(FRHICommandList& RHICmdList, FTextureRHIRef TextureExt, FSamplerStateRHIRef SamplerState, const FLinearColor & ScaleRotation, const FLinearColor & Offset);
-=======
 	RENDERCORE_API void SetParameters(FRHIBatchedShaderParameters& BatchedParameters, FTextureRHIRef TextureExt, FSamplerStateRHIRef SamplerState, const FLinearColor & ScaleRotation, const FLinearColor & Offset);
->>>>>>> 4af6daef
 };
 
 
@@ -741,17 +658,10 @@
 /**
  * Pixel shader to convert RGB 8 bits to UYVY 8 bits
  */
-<<<<<<< HEAD
-	class RENDERCORE_API FRGB8toUYVY8ConvertPS : public FGlobalShader
-=======
 class FRGB8toUYVY8ConvertPS : public FGlobalShader
->>>>>>> 4af6daef
 {
 public:
 	DECLARE_EXPORTED_GLOBAL_SHADER(FRGB8toUYVY8ConvertPS, RENDERCORE_API);
-
-<<<<<<< HEAD
-	DECLARE_GLOBAL_SHADER(FRGB8toUYVY8ConvertPS);
 
 	SHADER_USE_PARAMETER_STRUCT(FRGB8toUYVY8ConvertPS, FGlobalShader);
 
@@ -761,45 +671,19 @@
 	END_SHADER_PARAMETER_STRUCT()
 
 public:
-	UE_DEPRECATED(5.1, "SetParameters has been deprecated while moving to a RDG based pipeline. Please use AllocateAndSetParameters instead.")
-	void SetParameters(FRHICommandList& RHICmdList, TRefCountPtr<FRHITexture2D> RGBATexture, const FMatrix& ColorTransform, const FVector& YUVOffset, bool LinearToSrgb)
-	{
-	}
-
-	/** Allocates and setup shader parameter in the incoming graph builder */
-	FRGB8toUYVY8ConvertPS::FParameters* AllocateAndSetParameters(FRDGBuilder& GraphBuilder, FRDGTextureRef RGBATexture, const FMatrix& ColorTransform, const FVector& YUVOffset, bool bDoLinearToSrgb, FRDGTextureRef OutputTexture);
-=======
-	SHADER_USE_PARAMETER_STRUCT(FRGB8toUYVY8ConvertPS, FGlobalShader);
-
-	BEGIN_SHADER_PARAMETER_STRUCT(FParameters, )
-		SHADER_PARAMETER_STRUCT_INCLUDE(FRGBToYUVConversion, RGBToYUVConversion)
-		RENDER_TARGET_BINDING_SLOTS()
-	END_SHADER_PARAMETER_STRUCT()
-
-public:
 	/** Allocates and setup shader parameter in the incoming graph builder */
 	RENDERCORE_API FRGB8toUYVY8ConvertPS::FParameters* AllocateAndSetParameters(FRDGBuilder& GraphBuilder, FRDGTextureRef RGBATexture, const FMatrix& ColorTransform, const FVector& YUVOffset, bool bDoLinearToSrgb, FRDGTextureRef OutputTexture);
->>>>>>> 4af6daef
 };
 
 
 /**
  * Pixel shader to convert RGB 10 bits to YUV v210
  */
-<<<<<<< HEAD
-class RENDERCORE_API FRGB10toYUVv210ConvertPS : public FGlobalShader
-=======
 class FRGB10toYUVv210ConvertPS : public FGlobalShader
->>>>>>> 4af6daef
 {
 public:
 	DECLARE_EXPORTED_GLOBAL_SHADER(FRGB10toYUVv210ConvertPS, RENDERCORE_API);
 
-<<<<<<< HEAD
-	DECLARE_GLOBAL_SHADER(FRGB10toYUVv210ConvertPS);
-
-=======
->>>>>>> 4af6daef
 	SHADER_USE_PARAMETER_STRUCT(FRGB10toYUVv210ConvertPS, FGlobalShader);
 
 	BEGIN_SHADER_PARAMETER_STRUCT(FParameters, )
@@ -809,39 +693,19 @@
 	END_SHADER_PARAMETER_STRUCT()
 
 public:
-<<<<<<< HEAD
-	UE_DEPRECATED(5.1, "SetParameters has been deprecated while moving to a RDG based pipeline. Please use AllocateAndSetParameters instead.")
-	void SetParameters(FRHICommandList& RHICmdList, TRefCountPtr<FRHITexture2D> RGBATexture, const FMatrix& ColorTransform, const FVector& YUVOffset, bool LinearToSrgb)
-	{
-	}
-
-	/** Allocates and setup shader parameter in the incoming graph builder */
-	FRGB10toYUVv210ConvertPS::FParameters* AllocateAndSetParameters(FRDGBuilder& GraphBuilder, FRDGTextureRef RGBATexture, const FMatrix& ColorTransform, const FVector& YUVOffset, bool bDoLinearToSrgb, FRDGTextureRef OutputTexture);
-};
-
-=======
 	/** Allocates and setup shader parameter in the incoming graph builder */
 	RENDERCORE_API FRGB10toYUVv210ConvertPS::FParameters* AllocateAndSetParameters(FRDGBuilder& GraphBuilder, FRDGTextureRef RGBATexture, const FMatrix& ColorTransform, const FVector& YUVOffset, bool bDoLinearToSrgb, FRDGTextureRef OutputTexture);
 };
 
->>>>>>> 4af6daef
 /**
  * Pixel shader to swizzle R G B A components, set alpha to 1 or inverts alpha
  *
  * General conversion shader that is only used to swizzle shaders that do not require any color conversion. RGB to BGR, RGB10A2 to RGBA8 etc
  */
-<<<<<<< HEAD
-class RENDERCORE_API FModifyAlphaSwizzleRgbaPS	: public FGlobalShader
-{
-public:
-
-	DECLARE_GLOBAL_SHADER(FModifyAlphaSwizzleRgbaPS);
-=======
 class FModifyAlphaSwizzleRgbaPS	: public FGlobalShader
 {
 public:
 	DECLARE_EXPORTED_GLOBAL_SHADER(FModifyAlphaSwizzleRgbaPS, RENDERCORE_API);
->>>>>>> 4af6daef
 
 	SHADER_USE_PARAMETER_STRUCT(FModifyAlphaSwizzleRgbaPS, FGlobalShader);
 
@@ -855,18 +719,8 @@
 	END_SHADER_PARAMETER_STRUCT()
 
 public:
-<<<<<<< HEAD
-	UE_DEPRECATED(5.1, "SetParameters has been deprecated while moving to a RDG based pipeline. Please use AllocateAndSetParameters instead.")
-	void SetParameters(FRHICommandList& RHICmdList, TRefCountPtr<FRHITexture2D> RGBATexture)
-	{
-	}
-
-	/** Allocates and setup shader parameter in the incoming graph builder */
-	FModifyAlphaSwizzleRgbaPS::FParameters* AllocateAndSetParameters(FRDGBuilder& GraphBuilder, FRDGTextureRef RGBATexture, FRDGTextureRef OutputTexture);
-=======
 	/** Allocates and setup shader parameter in the incoming graph builder */
 	RENDERCORE_API FModifyAlphaSwizzleRgbaPS::FParameters* AllocateAndSetParameters(FRDGBuilder& GraphBuilder, FRDGTextureRef RGBATexture, FRDGTextureRef OutputTexture);
->>>>>>> 4af6daef
-};
-
-
+};
+
+
