--- conflicted
+++ resolved
@@ -39,12 +39,6 @@
 	/** Tracks and validates the creation of a new externally created / registered resource instances. */
 	void ValidateCreateTexture(FRDGTextureRef Texture);
 	void ValidateCreateBuffer(FRDGBufferRef Buffer);
-<<<<<<< HEAD
-
-	/** Tracks and validates the creation of a new externally registered resource. */
-	void ValidateCreateExternalTexture(FRDGTextureRef Texture);
-	void ValidateCreateExternalBuffer(FRDGBufferRef Buffer);
-=======
 	void ValidateCreateSRV(FRDGTextureSRVRef SRV);
 	void ValidateCreateSRV(FRDGBufferSRVRef SRV);
 	void ValidateCreateUAV(FRDGTextureUAVRef UAV);
@@ -68,7 +62,6 @@
 	void ValidateUploadBuffer(FRDGBufferRef Buffer, const void* InitialData, uint64 InitialDataSize, const FRDGBufferInitialDataFreeCallback& InitialDataFreeCallback);
 	void ValidateUploadBuffer(FRDGBufferRef Buffer, const FRDGBufferInitialDataCallback& InitialDataCallback, const FRDGBufferInitialDataSizeCallback& InitialDataSizeCallback);
 	void ValidateUploadBuffer(FRDGBufferRef Buffer, const FRDGBufferInitialDataCallback& InitialDataCallback, const FRDGBufferInitialDataSizeCallback& InitialDataSizeCallback, const FRDGBufferInitialDataFreeCallback& InitialDataFreeCallback);
->>>>>>> 6bbb88c8
 
 	/** Validates a resource extraction operation. */
 	void ValidateExtractTexture(FRDGTextureRef Texture, TRefCountPtr<IPooledRenderTarget>* OutTexturePtr);
@@ -99,12 +92,6 @@
 	/** Attempts to mark a resource for clobbering. If already marked, returns false.  */
 	bool TryMarkForClobber(FRDGParentResourceRef Resource) const;
 
-<<<<<<< HEAD
-private:
-	/** Traverses all resources in the pass and marks whether they are externally accessible by user pass implementations. */
-	static void SetAllowRHIAccess(const FRDGPass* Pass, bool bAllowAccess);
-
-=======
 	void ValidateGetPooledTexture(FRDGTextureRef Texture) const;
 	void ValidateGetPooledBuffer(FRDGBufferRef Buffer) const;
 
@@ -123,7 +110,6 @@
 
 	FRDGAllocator& Allocator;
 
->>>>>>> 6bbb88c8
 	/** List of tracked resources for validation prior to shutdown. */
 	TArray<FRDGTextureRef, FRDGArrayAllocator> TrackedTextures;
 	TArray<FRDGBufferRef, FRDGArrayAllocator> TrackedBuffers;
@@ -222,94 +208,4 @@
 	FString GraphName;
 };
 
-/** This class validates and logs barriers submitted by the graph. */
-class FRDGBarrierValidation
-{
-public:
-	FRDGBarrierValidation(const FRDGPassRegistry* InPasses, const FRDGEventName& InGraphName);
-	FRDGBarrierValidation(const FRDGBarrierValidation&) = delete;
-
-	/** Validates a begin barrier batch just prior to submission to the command list. */
-	void ValidateBarrierBatchBegin(const FRDGPass* Pass, const FRDGBarrierBatchBegin& Batch);
-
-	/** Validates an end barrier batch just prior to submission to the command list. */
-	void ValidateBarrierBatchEnd(const FRDGPass* Pass, const FRDGBarrierBatchEnd& Batch);
-
-	/** Validates that all barrier batches were flushed at execution end. */
-	void ValidateExecuteEnd();
-
-private:
-	struct FResourceMap
-	{
-		TMap<FRDGTextureRef, TArray<FRHITransitionInfo>> Textures;
-		TMap<FRDGBufferRef, FRHITransitionInfo> Buffers;
-	};
-
-	using FBarrierBatchMap = TMap<const FRDGBarrierBatchBegin*, FResourceMap>;
-
-	FBarrierBatchMap BatchMap;
-
-	const FRDGPassRegistry* Passes = nullptr;
-	const TCHAR* GraphName = nullptr;
-};
-
-class FRDGLogFile
-{
-public:
-	FRDGLogFile() = default;
-
-	void Begin(
-		const FRDGEventName& GraphName,
-		const FRDGPassRegistry* InPassRegistry,
-		FRDGPassBitArray InPassesCulled,
-		FRDGPassHandle InProloguePassHandle,
-		FRDGPassHandle InEpiloguePassHandle);
-
-	void AddFirstEdge(const FRDGTextureRef Texture, FRDGPassHandle FirstPass);
-
-	void AddFirstEdge(const FRDGBufferRef Buffer, FRDGPassHandle FirstPass);
-
-	void AddAliasEdge(const FRDGTextureRef TextureBefore, FRDGPassHandle BeforePass, const FRDGTextureRef TextureAfter, FRDGPassHandle PassAfter);
-
-	void AddAliasEdge(const FRDGBufferRef BufferBefore, FRDGPassHandle BeforePass, const FRDGBufferRef BufferAfter, FRDGPassHandle PassAfter);
-
-	void AddTransitionEdge(FRDGPassHandle PassHandle, FRDGSubresourceState StateBefore, FRDGSubresourceState StateAfter, const FRDGTextureRef Texture);
-
-	void AddTransitionEdge(FRDGPassHandle PassHandle, FRDGSubresourceState StateBefore, FRDGSubresourceState StateAfter, const FRDGTextureRef Texture, FRDGTextureSubresource Subresource);
-
-	void AddTransitionEdge(FRDGPassHandle PassHandle, FRDGSubresourceState StateBefore, FRDGSubresourceState StateAfter, const FRDGBufferRef Buffer);
-
-	void End();
-
-private:
-	void AddLine(const FString& Line);
-	void AddBraceBegin();
-	void AddBraceEnd();
-
-	FString GetProducerName(FRDGPassHandle PassHandle);
-	FString GetConsumerName(FRDGPassHandle PassHandle);
-
-	FString GetNodeName(FRDGPassHandle Pass);
-	FString GetNodeName(const FRDGTexture* Texture);
-	FString GetNodeName(const FRDGBuffer* Buffer);
-
-	bool IncludeTransitionEdgeInGraph(FRDGPassHandle PassBefore, FRDGPassHandle PassAfter) const;
-	bool IncludeTransitionEdgeInGraph(FRDGPassHandle Pass) const;
-
-	bool bOpen = false;
-
-	TSet<FRDGPassHandle> PassesReferenced;
-	TArray<const FRDGTexture*> Textures;
-	TArray<const FRDGBuffer*> Buffers;
-
-	const FRDGPassRegistry* Passes = nullptr;
-	FRDGPassBitArray PassesCulled;
-	FRDGPassHandle ProloguePassHandle;
-	FRDGPassHandle EpiloguePassHandle;
-
-	FString Indentation;
-	FString File;
-	FString GraphName;
-};
-
 #endif