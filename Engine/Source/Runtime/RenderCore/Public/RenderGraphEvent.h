--- conflicted
+++ resolved
@@ -308,31 +308,19 @@
 
 using FRDGTimingScopeOp = TRDGScopeOp<FRDGTimingScope>;
 
-<<<<<<< HEAD
-class RENDERCORE_API FRDGTimingScopeOpArray final
-=======
 class FRDGTimingScopeOpArray final
->>>>>>> 4af6daef
 {
 public:
 	FRDGTimingScopeOpArray() = default;
 	FRDGTimingScopeOpArray(ERHIPipeline Pipeline, const TRDGScopeOpArray<FRDGTimingScopeOp>& Ops);
 
-<<<<<<< HEAD
-	void Execute(FRHIComputeCommandList& RHICmdList);
-=======
 	RENDERCORE_API void Execute(FRHIComputeCommandList& RHICmdList);
->>>>>>> 4af6daef
 
 private:
 	FRHIRenderQuery* TimestampQuery = nullptr;
 };
 
-<<<<<<< HEAD
-class RENDERCORE_API FRDGTimingScopeStack final
-=======
 class FRDGTimingScopeStack final
->>>>>>> 4af6daef
 {
 public:
 	FRDGTimingScopeStack(FRDGAllocator& Allocator)
@@ -355,11 +343,7 @@
 		ScopeStack.ReserveOps();
 	}
 
-<<<<<<< HEAD
-	FRDGTimingScopeOpArray CompilePassPrologue(const FRDGPass* Pass);
-=======
 	RENDERCORE_API FRDGTimingScopeOpArray CompilePassPrologue(const FRDGPass* Pass);
->>>>>>> 4af6daef
 	
 	inline void EndExecute(FRHIComputeCommandList& RHICmdList)
 	{
@@ -377,21 +361,12 @@
 namespace DynamicRenderScaling
 {
 
-<<<<<<< HEAD
-class RENDERCORE_API FRDGScope final
-{
-public:
-	FRDGScope(FRDGBuilder& InGraphBuilder, const FBudget& InBudget);
-	FRDGScope(const FRDGScope&) = delete;
-	~FRDGScope();
-=======
 class FRDGScope final
 {
 public:
 	RENDERCORE_API FRDGScope(FRDGBuilder& InGraphBuilder, const FBudget& InBudget);
 	FRDGScope(const FRDGScope&) = delete;
 	RENDERCORE_API ~FRDGScope();
->>>>>>> 4af6daef
 
 private:
 	FRDGBuilder& GraphBuilder;
@@ -416,11 +391,7 @@
 public:
 	FRDGEventName() = default;
 
-<<<<<<< HEAD
-	explicit FRDGEventName(const TCHAR* EventFormat, ...);
-=======
 	RENDERCORE_API explicit FRDGEventName(const TCHAR* EventFormat, ...);
->>>>>>> 4af6daef
 
 	FRDGEventName(const FRDGEventName& Other);
 	FRDGEventName(FRDGEventName&& Other);
@@ -491,11 +462,7 @@
 };
 #endif
 
-<<<<<<< HEAD
-class RENDERCORE_API FRDGEventScopeOpArray final
-=======
 class FRDGEventScopeOpArray final
->>>>>>> 4af6daef
 {
 public:
 	FRDGEventScopeOpArray(bool bInRDGEvents = true)
@@ -507,17 +474,10 @@
 		, bRDGEvents(bInRDGEvents)
 	{}
 
-<<<<<<< HEAD
-	void Execute(FRHIComputeCommandList& RHICmdList);
-
-#if RHI_WANT_BREADCRUMB_EVENTS
-	void Execute(FRDGBreadcrumbState& State);
-=======
 	RENDERCORE_API void Execute(FRHIComputeCommandList& RHICmdList);
 
 #if RHI_WANT_BREADCRUMB_EVENTS
 	RENDERCORE_API void Execute(FRDGBreadcrumbState& State);
->>>>>>> 4af6daef
 #endif
 
 	TRDGScopeOpArray<FRDGEventScopeOp> Ops;
@@ -559,15 +519,9 @@
 		}
 	}
 
-<<<<<<< HEAD
-	FRDGEventScopeOpArray CompilePassPrologue(const FRDGPass* Pass);
-	
-	FRDGEventScopeOpArray CompilePassEpilogue();
-=======
 	RENDERCORE_API FRDGEventScopeOpArray CompilePassPrologue(const FRDGPass* Pass);
 	
 	RENDERCORE_API FRDGEventScopeOpArray CompilePassEpilogue();
->>>>>>> 4af6daef
 
 	inline void EndExecute(FRHIComputeCommandList& RHICmdList, ERHIPipeline Pipeline)
 	{
@@ -609,11 +563,7 @@
 class FRDGEventScopeGuard final
 {
 public:
-<<<<<<< HEAD
-	FRDGEventScopeGuard(FRDGBuilder& InGraphBuilder, FRDGEventName&& ScopeName, bool bCondition = true, ERDGEventScopeFlags Flags = ERDGEventScopeFlags::None);
-=======
 	RENDERCORE_API FRDGEventScopeGuard(FRDGBuilder& InGraphBuilder, FRDGEventName&& ScopeName, bool bCondition = true, ERDGEventScopeFlags Flags = ERDGEventScopeFlags::None);
->>>>>>> 4af6daef
 	FRDGEventScopeGuard(const FRDGEventScopeGuard&) = delete;
 	RENDERCORE_API ~FRDGEventScopeGuard();
 
@@ -652,7 +602,6 @@
 	const FName StatName;
 	FString Description;
 	FDrawCallCategoryName& Category;
-<<<<<<< HEAD
 };
 
 class FRDGGPUStatScopeOp : public TRDGScopeOp<FRDGGPUStatScope>
@@ -669,7 +618,7 @@
 #endif
 };
 
-class RENDERCORE_API FRDGGPUStatScopeOpArray final
+class FRDGGPUStatScopeOpArray final
 {
 public:
 	static const int32 kInvalidEventIndex = -1;
@@ -683,20 +632,16 @@
 	FRDGGPUStatScopeOpArray() = default;
 	FRDGGPUStatScopeOpArray(TRDGScopeOpArray<FRDGGPUStatScopeOp> InOps, FRHIGPUMask GPUMask);
 
-	void Execute(FRHIComputeCommandList& RHICmdList);
+	RENDERCORE_API void Execute(FRHIComputeCommandList& RHICmdList);
 
 	TRDGScopeOpArray<FRDGGPUStatScopeOp> Ops;
 	int32 OverrideEventIndex = kInvalidEventIndex;
 	EType Type = EType::Epilogue;
-=======
->>>>>>> 4af6daef
-};
-
-class FRDGGPUStatScopeOp : public TRDGScopeOp<FRDGGPUStatScope>
-{
-	using Base = TRDGScopeOp<FRDGGPUStatScope>;
-public:
-<<<<<<< HEAD
+};
+
+class FRDGGPUStatScopeStack final
+{
+public:
 	FRDGGPUStatScopeStack(FRDGAllocator& Allocator)
 		: ScopeStack(Allocator)
 #if HAS_GPU_STATS
@@ -728,9 +673,9 @@
 		}
 	}
 
-	FRDGGPUStatScopeOpArray CompilePassPrologue(const FRDGPass* Pass, FRHIGPUMask GPUMask);
-
-	FRDGGPUStatScopeOpArray CompilePassEpilogue();
+	RENDERCORE_API FRDGGPUStatScopeOpArray CompilePassPrologue(const FRDGPass* Pass, FRHIGPUMask GPUMask);
+
+	RENDERCORE_API FRDGGPUStatScopeOpArray CompilePassEpilogue();
 
 	inline void EndExecute(FRHIComputeCommandList& RHICmdList, ERHIPipeline Pipeline)
 	{
@@ -742,87 +687,6 @@
 		}
 	}
 
-=======
-	FRDGGPUStatScopeOp() = default;
-	FRDGGPUStatScopeOp(const Base& InBase)
-		: Base(InBase)
-	{}
-
-#if HAS_GPU_STATS
-	FRealtimeGPUProfilerQuery Query;
-#endif
-};
-
-class FRDGGPUStatScopeOpArray final
-{
-public:
-	static const int32 kInvalidEventIndex = -1;
-	
-	enum class EType
-	{
-		Prologue,
-		Epilogue
-	};
-
-	FRDGGPUStatScopeOpArray() = default;
-	FRDGGPUStatScopeOpArray(TRDGScopeOpArray<FRDGGPUStatScopeOp> InOps, FRHIGPUMask GPUMask);
-
-	RENDERCORE_API void Execute(FRHIComputeCommandList& RHICmdList);
-
-	TRDGScopeOpArray<FRDGGPUStatScopeOp> Ops;
-	int32 OverrideEventIndex = kInvalidEventIndex;
-	EType Type = EType::Epilogue;
-};
-
-class FRDGGPUStatScopeStack final
-{
-public:
-	FRDGGPUStatScopeStack(FRDGAllocator& Allocator)
-		: ScopeStack(Allocator)
-#if HAS_GPU_STATS
-		, bGPUStats(AreGPUStatsEnabled())
-#endif
-	{}
-
-	inline void BeginScope(const FName& Name, const FName& StatName, const TCHAR* Description, FDrawCallCategoryName& Category)
-	{
-		if (IsEnabled())
-		{
-			ScopeStack.BeginScope(Name, StatName, Description, Category);
-		}
-	}
-
-	inline void EndScope()
-	{
-		if (IsEnabled())
-		{
-			ScopeStack.EndScope();
-		}
-	}
-
-	inline void ReserveOps()
-	{
-		if (IsEnabled())
-		{
-			ScopeStack.ReserveOps();
-		}
-	}
-
-	RENDERCORE_API FRDGGPUStatScopeOpArray CompilePassPrologue(const FRDGPass* Pass, FRHIGPUMask GPUMask);
-
-	RENDERCORE_API FRDGGPUStatScopeOpArray CompilePassEpilogue();
-
-	inline void EndExecute(FRHIComputeCommandList& RHICmdList, ERHIPipeline Pipeline)
-	{
-		// These ops are only relevant to the graphics pipe
-		if (IsEnabled() && Pipeline == ERHIPipeline::Graphics)
-		{
-			FRHICommandListScopedPipeline Scope(RHICmdList, Pipeline);
-			FRDGGPUStatScopeOpArray(ScopeStack.EndCompile(), RHICmdList.GetGPUMask()).Execute(RHICmdList);
-		}
-	}
-
->>>>>>> 4af6daef
 	inline const FRDGGPUStatScope* GetCurrentScope() const
 	{
 		return ScopeStack.GetCurrentScope();
@@ -846,11 +710,7 @@
 class FRDGGPUStatScopeGuard final
 {
 public:
-<<<<<<< HEAD
-	FRDGGPUStatScopeGuard(FRDGBuilder& InGraphBuilder, const FName& Name, const FName& StatName, const TCHAR* Description, FDrawCallCategoryName& InCategory);
-=======
 	RENDERCORE_API FRDGGPUStatScopeGuard(FRDGBuilder& InGraphBuilder, const FName& Name, const FName& StatName, const TCHAR* Description, FDrawCallCategoryName& InCategory);
->>>>>>> 4af6daef
 	FRDGGPUStatScopeGuard(const FRDGGPUStatScopeGuard&) = delete;
 	RENDERCORE_API ~FRDGGPUStatScopeGuard();
 
@@ -943,7 +803,7 @@
 	IF_RDG_GPU_DEBUG_SCOPES(FRDGGPUStatScopeStack Stat);
 };
 
-struct RENDERCORE_API FRDGGPUScopeStacksByPipeline
+struct FRDGGPUScopeStacksByPipeline
 {
 	FRDGGPUScopeStacksByPipeline(FRDGAllocator& Allocator)
 		: Graphics(Allocator)
@@ -1004,15 +864,9 @@
 		AsyncCompute.ReserveOps(PassCount);
 	}
 
-<<<<<<< HEAD
-	FRDGGPUScopeOpArrays CompilePassPrologue(const FRDGPass* Pass, FRHIGPUMask GPUMask);
-
-	FRDGGPUScopeOpArrays CompilePassEpilogue(const FRDGPass* Pass);
-=======
 	RENDERCORE_API FRDGGPUScopeOpArrays CompilePassPrologue(const FRDGPass* Pass, FRHIGPUMask GPUMask);
 
 	RENDERCORE_API FRDGGPUScopeOpArrays CompilePassEpilogue(const FRDGPass* Pass);
->>>>>>> 4af6daef
 
 	RENDERCORE_API const FRDGGPUScopeStacks& GetScopeStacks(ERHIPipeline Pipeline) const;
 
@@ -1052,8 +906,7 @@
 
 using FRDGCSVStatScopeOp = TRDGScopeOp<FRDGCSVStatScope>;
 
-<<<<<<< HEAD
-class RENDERCORE_API FRDGCSVStatScopeOpArray final
+class FRDGCSVStatScopeOpArray final
 {
 public:
 	FRDGCSVStatScopeOpArray() = default;
@@ -1061,12 +914,12 @@
 		: Ops(InOps)
 	{}
 
-	void Execute();
+	RENDERCORE_API void Execute();
 
 	TRDGScopeOpArray<FRDGCSVStatScopeOp> Ops;
 };
 
-class RENDERCORE_API FRDGCSVStatScopeStack final
+class FRDGCSVStatScopeStack final
 {
 public:
 	FRDGCSVStatScopeStack(FRDGAllocator& Allocator)
@@ -1097,56 +950,8 @@
 		}
 	}
 
-	FRDGCSVStatScopeOpArray CompilePassPrologue(const FRDGPass* Pass);
-
-=======
-class FRDGCSVStatScopeOpArray final
-{
-public:
-	FRDGCSVStatScopeOpArray() = default;
-	FRDGCSVStatScopeOpArray(TRDGScopeOpArray<FRDGCSVStatScopeOp> InOps)
-		: Ops(InOps)
-	{}
-
-	RENDERCORE_API void Execute();
-
-	TRDGScopeOpArray<FRDGCSVStatScopeOp> Ops;
-};
-
-class FRDGCSVStatScopeStack final
-{
-public:
-	FRDGCSVStatScopeStack(FRDGAllocator& Allocator)
-		: ScopeStack(Allocator)
-	{}
-
-	void BeginScope(const char* StatName)
-	{
-		if (IsEnabled())
-		{
-			ScopeStack.BeginScope(StatName);
-		}
-	}
-
-	void EndScope()
-	{
-		if (IsEnabled())
-		{
-			ScopeStack.EndScope();
-		}
-	}
-
-	inline void ReserveOps()
-	{
-		if (IsEnabled())
-		{
-			ScopeStack.ReserveOps();
-		}
-	}
-
 	RENDERCORE_API FRDGCSVStatScopeOpArray CompilePassPrologue(const FRDGPass* Pass);
 
->>>>>>> 4af6daef
 	void EndExecute()
 	{
 		if (IsEnabled())
