--- conflicted
+++ resolved
@@ -23,41 +23,6 @@
 #else
 	#error "RDG_EVENTS is not a valid value."
 #endif
-<<<<<<< HEAD
-
-#if HAS_GPU_STATS
-	#if STATS
-		#define RDG_GPU_STAT_SCOPE(GraphBuilder, StatName) FRDGGPUStatScopeGuard PREPROCESSOR_JOIN(GPUStatEvent_##StatName,__LINE__) ((GraphBuilder), CSV_STAT_FNAME(StatName), GET_STATID(Stat_GPU_##StatName).GetName(), &DrawcallCountCategory_##StatName.Counters);
-	#else
-		#define RDG_GPU_STAT_SCOPE(GraphBuilder, StatName) FRDGGPUStatScopeGuard PREPROCESSOR_JOIN(GPUStatEvent_##StatName,__LINE__) ((GraphBuilder), CSV_STAT_FNAME(StatName), FName(), &DrawcallCountCategory_##StatName.Counters);
-	#endif
-#else
-	#define RDG_GPU_STAT_SCOPE(GraphBuilder, StatName)
-#endif
-
-#if CSV_PROFILER
-	#define RDG_CSV_STAT_EXCLUSIVE_SCOPE(GraphBuilder, StatName) FRDGScopedCsvStatExclusive RDGScopedCsvStatExclusive ## StatName (GraphBuilder, #StatName)
-	#define RDG_CSV_STAT_EXCLUSIVE_SCOPE_CONDITIONAL(GraphBuilder, StatName, bCondition) FRDGScopedCsvStatExclusiveConditional RDGScopedCsvStatExclusiveConditional ## StatName (GraphBuilder, #StatName, bCondition)
-#else
-	#define RDG_CSV_STAT_EXCLUSIVE_SCOPE(GraphBuilder, StatName)
-	#define RDG_CSV_STAT_EXCLUSIVE_SCOPE_CONDITIONAL(GraphBuilder, StatName, bCondition)
-#endif
-
-/** Returns whether the current frame is emitting render graph events. */
-RENDERCORE_API bool GetEmitRDGEvents();
-
-/** A helper profiler class for tracking and evaluating hierarchical scopes in the context of render graph. */
-template <typename TScopeType>
-class TRDGScopeStack final
-{
-	static constexpr uint32 kScopeStackDepthMax = 8;
-public:
-	using FPushFunction = void(*)(FRHIComputeCommandList&, const TScopeType*);
-	using FPopFunction = void(*)(FRHIComputeCommandList&, const TScopeType*);
-
-	TRDGScopeStack(FRHIComputeCommandList& InRHICmdList, FPushFunction InPushFunction, FPopFunction InPopFunction);
-	~TRDGScopeStack();
-=======
 
 #if HAS_GPU_STATS
 	#if STATS
@@ -204,22 +169,15 @@
 	TRDGScopeStackHelper()
 		: ScopeStack(MakeUniformStaticArray<const ScopeType*, kScopeStackDepthMax>(nullptr))
 	{}
->>>>>>> 6bbb88c8
 
 	inline void ReserveOps(int32 OpCount)
 	{
 		Ops.Reserve(OpCount);
 	}
 
-<<<<<<< HEAD
-	/** Call to begin recording a scope. */
-	template <typename... TScopeConstructArgs>
-	void BeginScope(TScopeConstructArgs... ScopeConstructArgs);
-=======
 	TRDGScopeOpArray<ScopeOpType> CompilePassPrologue(const ScopeType* ParentScope, const TCHAR* PassName);
 	TRDGScopeOpArray<ScopeOpType> CompilePassEpilogue();
 	TRDGScopeOpArray<ScopeOpType> EndCompile();
->>>>>>> 6bbb88c8
 
 private:
 	TStaticArray<const ScopeType*, kScopeStackDepthMax> ScopeStack;
@@ -266,15 +224,10 @@
 		Helper.ReserveOps(Scopes.Num() * 2 + NameCount * 2);
 	}
 
-<<<<<<< HEAD
-	FRHIComputeCommandList& RHICmdList;
-	FMemStackBase& MemStack;
-=======
 	inline TRDGScopeOpArray<ScopeOpType> CompilePassPrologue(const ScopeType* ParentScope, const TCHAR* Name = nullptr)
 	{
 		return Helper.CompilePassPrologue(ParentScope, Name);
 	}
->>>>>>> 6bbb88c8
 
 	inline TRDGScopeOpArray<ScopeOpType> CompilePassEpilogue()
 	{
@@ -386,23 +339,6 @@
 class RENDERCORE_API FRDGEventScopeOpArray final
 {
 public:
-<<<<<<< HEAD
-	FRDGEventScopeStack(FRHIComputeCommandList& RHICmdList);
-
-	void BeginScope(FRDGEventName&& EventName);
-
-	void EndScope();
-
-	void BeginExecute();
-
-	void BeginExecutePass(const FRDGPass* Pass);
-
-	void EndExecutePass();
-
-	void EndExecute();
-
-	const FRDGEventScope* GetCurrentScope() const
-=======
 	FRDGEventScopeOpArray(bool bInRDGEvents = true)
 		: bRDGEvents(bInRDGEvents)
 	{}
@@ -470,17 +406,11 @@
 	}
 
 	inline const FRDGEventScope* GetCurrentScope() const
->>>>>>> 6bbb88c8
 	{
 		return ScopeStack.GetCurrentScope();
 	}
 
 private:
-<<<<<<< HEAD
-	static bool IsEnabled();
-	TRDGScopeStack<FRDGEventScope> ScopeStack;
-	bool bEventPushed = false;
-=======
 	inline bool IsEnabled()
 	{
 #if RHI_WANT_BREADCRUMB_EVENTS
@@ -495,7 +425,6 @@
 	TRDGScopeStack<FRDGEventScopeOp> ScopeStack;
 	/** Are RDG Events enabled for these scopes */
 	bool bRDGEvents;
->>>>>>> 6bbb88c8
 };
 
 RENDERCORE_API FString GetRDGEventPath(const FRDGEventScope* Scope, const FRDGEventName& Event);
@@ -521,71 +450,131 @@
 class FRDGGPUStatScope final
 {
 public:
-<<<<<<< HEAD
-	FRDGGPUStatScope(const FRDGGPUStatScope* InParentScope, const FName& InName, const FName& InStatName, int32 (*InDrawCallCounter)[MAX_NUM_GPUS])
-=======
 	FRDGGPUStatScope(const FRDGGPUStatScope* InParentScope, const FName& InName, const FName& InStatName, const TCHAR* InDescription, int32 (*InDrawCallCounter)[MAX_NUM_GPUS])
->>>>>>> 6bbb88c8
 		: ParentScope(InParentScope)
 		, Name(InName)
 		, StatName(InStatName)
 		, DrawCallCounter(InDrawCallCounter)
-<<<<<<< HEAD
-	{}
-=======
 	{
 		if (InDescription)
 		{
 			Description = InDescription;
 		}
 	}
->>>>>>> 6bbb88c8
 
 	const FRDGGPUStatScope* const ParentScope;
 	const FName Name;
 	const FName StatName;
-<<<<<<< HEAD
-	int32 (*DrawCallCounter)[MAX_NUM_GPUS];
-};
-
-class RENDERCORE_API FRDGGPUStatScopeStack final
-=======
 	FString Description;
 	int32 (*DrawCallCounter)[MAX_NUM_GPUS];
 };
 
 class FRDGGPUStatScopeOp : public TRDGScopeOp<FRDGGPUStatScope>
->>>>>>> 6bbb88c8
 {
 	using Base = TRDGScopeOp<FRDGGPUStatScope>;
 public:
-<<<<<<< HEAD
-	FRDGGPUStatScopeStack(FRHIComputeCommandList& RHICmdList);
-
-	void BeginScope(const FName& Name, const FName& StatName, int32 (*DrawCallCounter)[MAX_NUM_GPUS]);
-
-	void EndScope();
-
-	void BeginExecute();
-
-	void BeginExecutePass(const FRDGPass* Pass);
-
-	void EndExecute();
-
-	const FRDGGPUStatScope* GetCurrentScope() const
+	FRDGGPUStatScopeOp() = default;
+	FRDGGPUStatScopeOp(const Base& InBase)
+		: Base(InBase)
+	{}
+
+#if HAS_GPU_STATS
+	FRealtimeGPUProfilerQuery Query;
+#endif
+};
+
+class RENDERCORE_API FRDGGPUStatScopeOpArray final
+{
+public:
+	static const int32 kInvalidEventIndex = -1;
+	
+	enum class EType
+	{
+		Prologue,
+		Epilogue
+	};
+
+	FRDGGPUStatScopeOpArray() = default;
+	FRDGGPUStatScopeOpArray(TRDGScopeOpArray<FRDGGPUStatScopeOp> InOps, FRHIGPUMask GPUMask);
+
+	void Execute(FRHIComputeCommandList& RHICmdList);
+
+	TRDGScopeOpArray<FRDGGPUStatScopeOp> Ops;
+	int32 OverrideEventIndex = kInvalidEventIndex;
+	EType Type = EType::Epilogue;
+};
+
+class RENDERCORE_API FRDGGPUStatScopeStack final
+{
+public:
+	FRDGGPUStatScopeStack(FRDGAllocator& Allocator)
+		: ScopeStack(Allocator)
+#if HAS_GPU_STATS
+		, bGPUStats(AreGPUStatsEnabled())
+#endif
+	{}
+
+	inline void BeginScope(const FName& Name, const FName& StatName, const TCHAR* Description, int32(*DrawCallCounter)[MAX_NUM_GPUS])
+	{
+		if (IsEnabled())
+		{
+			check(DrawCallCounter != nullptr);
+			ScopeStack.BeginScope(Name, StatName, Description, DrawCallCounter);
+		}
+	}
+
+	inline void EndScope()
+	{
+		if (IsEnabled())
+		{
+			ScopeStack.EndScope();
+		}
+	}
+
+	inline void ReserveOps()
+	{
+		if (IsEnabled())
+		{
+			ScopeStack.ReserveOps();
+		}
+	}
+
+	FRDGGPUStatScopeOpArray CompilePassPrologue(const FRDGPass* Pass, FRHIGPUMask GPUMask);
+
+	FRDGGPUStatScopeOpArray CompilePassEpilogue();
+
+	inline void EndExecute(FRHIComputeCommandList& RHICmdList)
+	{
+		if (IsEnabled() && RHICmdList.IsGraphics())
+		{
+			FRDGGPUStatScopeOpArray(ScopeStack.EndCompile(), RHICmdList.GetGPUMask()).Execute(RHICmdList);
+		}
+	}
+
+	inline const FRDGGPUStatScope* GetCurrentScope() const
 	{
 		return ScopeStack.GetCurrentScope();
 	}
 
 private:
-	static bool IsEnabled();
-	TRDGScopeStack<FRDGGPUStatScope> ScopeStack;
+	inline bool IsEnabled()
+	{
+#if HAS_GPU_STATS
+		return bGPUStats;
+#else
+		return false;
+#endif
+	}
+	TRDGScopeStack<FRDGGPUStatScopeOp> ScopeStack;
+	int32 OverrideEventIndex = FRDGGPUStatScopeOpArray::kInvalidEventIndex;
+	/** Are GPU Stats enabled for these scopes */
+	bool bGPUStats = false;
 };
 
 class RENDERCORE_API FRDGGPUStatScopeGuard final
 {
 public:
-	FRDGGPUStatScopeGuard(FRDGBuilder& InGraphBuilder, const FName& Name, const FName& StatName, int32 (*DrawCallCounter)[MAX_NUM_GPUS]);
+	FRDGGPUStatScopeGuard(FRDGBuilder& InGraphBuilder, const FName& Name, const FName& StatName, const TCHAR* Description, int32 (*DrawCallCounter)[MAX_NUM_GPUS]);
 	FRDGGPUStatScopeGuard(const FRDGGPUStatScopeGuard&) = delete;
 	~FRDGGPUStatScopeGuard();
 
@@ -599,50 +588,114 @@
 	const FRDGGPUStatScope* Stat = nullptr;
 };
 
+struct FRDGGPUScopeOpArrays
+{
+	inline void Execute(FRHIComputeCommandList& RHICmdList)
+	{
+		Event.Execute(RHICmdList);
+		Stat.Execute(RHICmdList);
+	}
+
+	FRDGEventScopeOpArray Event;
+	FRDGGPUStatScopeOpArray Stat;
+};
+
 /** The complete set of scope stack implementations. */
 struct FRDGGPUScopeStacks
 {
-	FRDGGPUScopeStacks(FRHIComputeCommandList& RHICmdList);
-
-	void BeginExecute();
-
-	void BeginExecutePass(const FRDGPass* Pass);
-
-	void EndExecutePass();
-
-	void EndExecute();
-
-	FRDGGPUScopes GetCurrentScopes() const;
+	FRDGGPUScopeStacks(FRDGAllocator& Allocator)
+		: Event(Allocator)
+		, Stat(Allocator)
+	{}
+
+	inline void ReserveOps(int32 PassCount)
+	{
+		Event.ReserveOps(PassCount);
+		Stat.ReserveOps();
+	}
+
+	inline FRDGGPUScopeOpArrays CompilePassPrologue(const FRDGPass* Pass, FRHIGPUMask GPUMask)
+	{
+		FRDGGPUScopeOpArrays Result;
+		Result.Event = Event.CompilePassPrologue(Pass);
+		Result.Stat = Stat.CompilePassPrologue(Pass, GPUMask);
+		return MoveTemp(Result);
+	}
+
+	inline FRDGGPUScopeOpArrays CompilePassEpilogue()
+	{
+		FRDGGPUScopeOpArrays Result;
+		Result.Event = Event.CompilePassEpilogue();
+		Result.Stat = Stat.CompilePassEpilogue();
+		return MoveTemp(Result);
+	}
+
+	inline void EndExecute(FRHIComputeCommandList& RHICmdList)
+	{
+		Event.EndExecute(RHICmdList);
+		Stat.EndExecute(RHICmdList);
+	}
+
+	inline FRDGGPUScopes GetCurrentScopes() const
+	{
+		FRDGGPUScopes Scopes;
+		Scopes.Event = Event.GetCurrentScope();
+		Scopes.Stat = Stat.GetCurrentScope();
+		return Scopes;
+	}
 
 	FRDGEventScopeStack Event;
 	FRDGGPUStatScopeStack Stat;
 };
 
-struct FRDGGPUScopeStacksByPipeline
-{
-	FRDGGPUScopeStacksByPipeline(FRHICommandListImmediate& RHICmdListGraphics, FRHIComputeCommandList& RHICmdListAsyncCompute);
-
-	void BeginEventScope(FRDGEventName&& ScopeName);
-
-	void EndEventScope();
-
-	void BeginStatScope(const FName& Name, const FName& StatName, int32 (*DrawCallCounter)[MAX_NUM_GPUS]);
-
-	void EndStatScope();
-
-	void BeginExecute();
-
-	void BeginExecutePass(const FRDGPass* Pass);
-
-	void EndExecutePass(const FRDGPass* Pass);
-
-	void EndExecute();
+struct RENDERCORE_API FRDGGPUScopeStacksByPipeline
+{
+	FRDGGPUScopeStacksByPipeline(FRDGAllocator& Allocator)
+		: Graphics(Allocator)
+		, AsyncCompute(Allocator)
+	{}
+
+	inline void BeginEventScope(FRDGEventName&& ScopeName, FRHIGPUMask GPUMask)
+	{
+		FRDGEventName ScopeNameCopy = ScopeName;
+		Graphics.Event.BeginScope(MoveTemp(ScopeNameCopy), GPUMask);
+		AsyncCompute.Event.BeginScope(MoveTemp(ScopeName), GPUMask);
+	}
+
+	inline void EndEventScope()
+	{
+		Graphics.Event.EndScope();
+		AsyncCompute.Event.EndScope();
+	}
+
+	inline void BeginStatScope(const FName& Name, const FName& StatName, const TCHAR* Description, int32(*DrawCallCounter)[MAX_NUM_GPUS])
+	{
+		Graphics.Stat.BeginScope(Name, StatName, Description, DrawCallCounter);
+	}
+
+	inline void EndStatScope()
+	{
+		Graphics.Stat.EndScope();
+	}
+
+	inline void ReserveOps(int32 PassCount)
+	{
+		Graphics.ReserveOps(PassCount);
+		AsyncCompute.ReserveOps(PassCount);
+	}
+
+	FRDGGPUScopeOpArrays CompilePassPrologue(const FRDGPass* Pass, FRHIGPUMask GPUMask);
+
+	FRDGGPUScopeOpArrays CompilePassEpilogue(const FRDGPass* Pass);
 
 	const FRDGGPUScopeStacks& GetScopeStacks(ERHIPipeline Pipeline) const;
 
 	FRDGGPUScopeStacks& GetScopeStacks(ERHIPipeline Pipeline);
 
-	FRDGGPUScopes GetCurrentScopes(ERHIPipeline Pipeline) const;
+	FRDGGPUScopes GetCurrentScopes(ERHIPipeline Pipeline) const
+	{
+		return GetScopeStacks(Pipeline).GetCurrentScopes();
+	}
 
 	FRDGGPUScopeStacks Graphics;
 	FRDGGPUScopeStacks AsyncCompute;
@@ -670,291 +723,6 @@
 	const char* StatName;
 };
 
-class RENDERCORE_API FRDGCSVStatScopeStack final
-{
-public:
-	FRDGCSVStatScopeStack(FRHIComputeCommandList& RHICmdList, const char* UnaccountedStatName);
-
-	void BeginScope(const char* StatName);
-
-	void EndScope();
-
-	void BeginExecute();
-
-	void BeginExecutePass(const FRDGPass* Pass);
-
-	void EndExecute();
-
-	const FRDGCSVStatScope* GetCurrentScope() const
-=======
-	FRDGGPUStatScopeOp() = default;
-	FRDGGPUStatScopeOp(const Base& InBase)
-		: Base(InBase)
-	{}
-
-#if HAS_GPU_STATS
-	FRealtimeGPUProfilerQuery Query;
-#endif
-};
-
-class RENDERCORE_API FRDGGPUStatScopeOpArray final
-{
-public:
-	static const int32 kInvalidEventIndex = -1;
-	
-	enum class EType
-	{
-		Prologue,
-		Epilogue
-	};
-
-	FRDGGPUStatScopeOpArray() = default;
-	FRDGGPUStatScopeOpArray(TRDGScopeOpArray<FRDGGPUStatScopeOp> InOps, FRHIGPUMask GPUMask);
-
-	void Execute(FRHIComputeCommandList& RHICmdList);
-
-	TRDGScopeOpArray<FRDGGPUStatScopeOp> Ops;
-	int32 OverrideEventIndex = kInvalidEventIndex;
-	EType Type = EType::Epilogue;
-};
-
-class RENDERCORE_API FRDGGPUStatScopeStack final
-{
-public:
-	FRDGGPUStatScopeStack(FRDGAllocator& Allocator)
-		: ScopeStack(Allocator)
-#if HAS_GPU_STATS
-		, bGPUStats(AreGPUStatsEnabled())
-#endif
-	{}
-
-	inline void BeginScope(const FName& Name, const FName& StatName, const TCHAR* Description, int32(*DrawCallCounter)[MAX_NUM_GPUS])
-	{
-		if (IsEnabled())
-		{
-			check(DrawCallCounter != nullptr);
-			ScopeStack.BeginScope(Name, StatName, Description, DrawCallCounter);
-		}
-	}
-
-	inline void EndScope()
-	{
-		if (IsEnabled())
-		{
-			ScopeStack.EndScope();
-		}
-	}
-
-	inline void ReserveOps()
-	{
-		if (IsEnabled())
-		{
-			ScopeStack.ReserveOps();
-		}
-	}
-
-	FRDGGPUStatScopeOpArray CompilePassPrologue(const FRDGPass* Pass, FRHIGPUMask GPUMask);
-
-	FRDGGPUStatScopeOpArray CompilePassEpilogue();
-
-	inline void EndExecute(FRHIComputeCommandList& RHICmdList)
-	{
-		if (IsEnabled() && RHICmdList.IsGraphics())
-		{
-			FRDGGPUStatScopeOpArray(ScopeStack.EndCompile(), RHICmdList.GetGPUMask()).Execute(RHICmdList);
-		}
-	}
-
-	inline const FRDGGPUStatScope* GetCurrentScope() const
->>>>>>> 6bbb88c8
-	{
-		return ScopeStack.GetCurrentScope();
-	}
-
-private:
-<<<<<<< HEAD
-	static bool IsEnabled();
-	TRDGScopeStack<FRDGCSVStatScope> ScopeStack;
-	const char* const UnaccountedStatName;
-};
-
-#if CSV_PROFILER
-
-class RENDERCORE_API FRDGScopedCsvStatExclusive : public FScopedCsvStatExclusive
-{
-public:
-	FRDGScopedCsvStatExclusive(FRDGBuilder& InGraphBuilder, const char* InStatName);
-	~FRDGScopedCsvStatExclusive();
-=======
-	inline bool IsEnabled()
-	{
-#if HAS_GPU_STATS
-		return bGPUStats;
-#else
-		return false;
-#endif
-	}
-	TRDGScopeStack<FRDGGPUStatScopeOp> ScopeStack;
-	int32 OverrideEventIndex = FRDGGPUStatScopeOpArray::kInvalidEventIndex;
-	/** Are GPU Stats enabled for these scopes */
-	bool bGPUStats = false;
-};
-
-class RENDERCORE_API FRDGGPUStatScopeGuard final
-{
-public:
-	FRDGGPUStatScopeGuard(FRDGBuilder& InGraphBuilder, const FName& Name, const FName& StatName, const TCHAR* Description, int32 (*DrawCallCounter)[MAX_NUM_GPUS]);
-	FRDGGPUStatScopeGuard(const FRDGGPUStatScopeGuard&) = delete;
-	~FRDGGPUStatScopeGuard();
->>>>>>> 6bbb88c8
-
-private:
-	FRDGBuilder& GraphBuilder;
-};
-
-<<<<<<< HEAD
-=======
-struct FRDGGPUScopes
-{
-	const FRDGEventScope* Event = nullptr;
-	const FRDGGPUStatScope* Stat = nullptr;
-};
-
-struct FRDGGPUScopeOpArrays
-{
-	inline void Execute(FRHIComputeCommandList& RHICmdList)
-	{
-		Event.Execute(RHICmdList);
-		Stat.Execute(RHICmdList);
-	}
-
-	FRDGEventScopeOpArray Event;
-	FRDGGPUStatScopeOpArray Stat;
-};
-
-/** The complete set of scope stack implementations. */
-struct FRDGGPUScopeStacks
-{
-	FRDGGPUScopeStacks(FRDGAllocator& Allocator)
-		: Event(Allocator)
-		, Stat(Allocator)
-	{}
-
-	inline void ReserveOps(int32 PassCount)
-	{
-		Event.ReserveOps(PassCount);
-		Stat.ReserveOps();
-	}
-
-	inline FRDGGPUScopeOpArrays CompilePassPrologue(const FRDGPass* Pass, FRHIGPUMask GPUMask)
-	{
-		FRDGGPUScopeOpArrays Result;
-		Result.Event = Event.CompilePassPrologue(Pass);
-		Result.Stat = Stat.CompilePassPrologue(Pass, GPUMask);
-		return MoveTemp(Result);
-	}
-
-	inline FRDGGPUScopeOpArrays CompilePassEpilogue()
-	{
-		FRDGGPUScopeOpArrays Result;
-		Result.Event = Event.CompilePassEpilogue();
-		Result.Stat = Stat.CompilePassEpilogue();
-		return MoveTemp(Result);
-	}
-
-	inline void EndExecute(FRHIComputeCommandList& RHICmdList)
-	{
-		Event.EndExecute(RHICmdList);
-		Stat.EndExecute(RHICmdList);
-	}
-
-	inline FRDGGPUScopes GetCurrentScopes() const
-	{
-		FRDGGPUScopes Scopes;
-		Scopes.Event = Event.GetCurrentScope();
-		Scopes.Stat = Stat.GetCurrentScope();
-		return Scopes;
-	}
-
-	FRDGEventScopeStack Event;
-	FRDGGPUStatScopeStack Stat;
-};
-
-struct RENDERCORE_API FRDGGPUScopeStacksByPipeline
-{
-	FRDGGPUScopeStacksByPipeline(FRDGAllocator& Allocator)
-		: Graphics(Allocator)
-		, AsyncCompute(Allocator)
-	{}
-
-	inline void BeginEventScope(FRDGEventName&& ScopeName, FRHIGPUMask GPUMask)
-	{
-		FRDGEventName ScopeNameCopy = ScopeName;
-		Graphics.Event.BeginScope(MoveTemp(ScopeNameCopy), GPUMask);
-		AsyncCompute.Event.BeginScope(MoveTemp(ScopeName), GPUMask);
-	}
-
-	inline void EndEventScope()
-	{
-		Graphics.Event.EndScope();
-		AsyncCompute.Event.EndScope();
-	}
-
-	inline void BeginStatScope(const FName& Name, const FName& StatName, const TCHAR* Description, int32(*DrawCallCounter)[MAX_NUM_GPUS])
-	{
-		Graphics.Stat.BeginScope(Name, StatName, Description, DrawCallCounter);
-	}
-
-	inline void EndStatScope()
-	{
-		Graphics.Stat.EndScope();
-	}
-
-	inline void ReserveOps(int32 PassCount)
-	{
-		Graphics.ReserveOps(PassCount);
-		AsyncCompute.ReserveOps(PassCount);
-	}
-
-	FRDGGPUScopeOpArrays CompilePassPrologue(const FRDGPass* Pass, FRHIGPUMask GPUMask);
-
-	FRDGGPUScopeOpArrays CompilePassEpilogue(const FRDGPass* Pass);
-
-	const FRDGGPUScopeStacks& GetScopeStacks(ERHIPipeline Pipeline) const;
-
-	FRDGGPUScopeStacks& GetScopeStacks(ERHIPipeline Pipeline);
-
-	FRDGGPUScopes GetCurrentScopes(ERHIPipeline Pipeline) const
-	{
-		return GetScopeStacks(Pipeline).GetCurrentScopes();
-	}
-
-	FRDGGPUScopeStacks Graphics;
-	FRDGGPUScopeStacks AsyncCompute;
-};
-
-#endif
-
-//////////////////////////////////////////////////////////////////////////
-//
-// CPU CSV Stats
-//
-//////////////////////////////////////////////////////////////////////////
-
-#if RDG_CPU_SCOPES
-
-class FRDGCSVStatScope final
-{
-public:
-	FRDGCSVStatScope(const FRDGCSVStatScope* InParentScope, const char* InStatName)
-		: ParentScope(InParentScope)
-		, StatName(InStatName)
-	{}
-
-	const FRDGCSVStatScope* const ParentScope;
-	const char* StatName;
-};
-
 using FRDGCSVStatScopeOp = TRDGScopeOp<FRDGCSVStatScope>;
 
 class RENDERCORE_API FRDGCSVStatScopeOpArray final
@@ -1040,7 +808,6 @@
 	FRDGBuilder& GraphBuilder;
 };
 
->>>>>>> 6bbb88c8
 class RENDERCORE_API FRDGScopedCsvStatExclusiveConditional : public FScopedCsvStatExclusiveConditional
 {
 public:
@@ -1058,19 +825,6 @@
 	const FRDGCSVStatScope* CSV = nullptr;
 };
 
-<<<<<<< HEAD
-struct FRDGCPUScopeStacks
-{
-	FRDGCPUScopeStacks(FRHIComputeCommandList& RHICmdList, const char* UnaccountedCSVStat);
-
-	void BeginExecute();
-
-	void BeginExecutePass(const FRDGPass* Pass);
-
-	void EndExecute();
-
-	FRDGCPUScopes GetCurrentScopes() const;
-=======
 struct FRDGCPUScopeOpArrays
 {
 	void Execute()
@@ -1110,7 +864,6 @@
 	{
 		CSV.EndExecute();
 	}
->>>>>>> 6bbb88c8
 
 	FRDGCSVStatScopeStack CSV;
 };
