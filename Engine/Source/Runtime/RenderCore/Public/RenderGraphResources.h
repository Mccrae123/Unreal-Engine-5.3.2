// Copyright Epic Games, Inc. All Rights Reserved.

#pragma once

#include "RenderGraphParameter.h"
#include "RenderGraphTextureSubresource.h"
<<<<<<< HEAD
=======
#include "RendererInterface.h"
#include "RHITransientResourceAllocator.h"
#include "RHIResources.h"
>>>>>>> 6bbb88c8

struct FPooledRenderTarget;
class FRenderTargetPool;

<<<<<<< HEAD
=======
/** Used for tracking pass producer / consumer edges in the graph for culling and pipe fencing. */
struct FRDGProducerState
{
	/** Returns whether the next state is dependent on the last producer in the producer graph. */
	static bool IsDependencyRequired(FRDGProducerState LastProducer, ERHIPipeline LastPipeline, FRDGProducerState NextState, ERHIPipeline NextPipeline);

	FRDGProducerState() = default;

	ERHIAccess Access = ERHIAccess::Unknown;
	FRDGPassHandle PassHandle;
	FRDGViewHandle NoUAVBarrierHandle;
};

using FRDGProducerStatesByPipeline = TRHIPipelineArray<FRDGProducerState>;

>>>>>>> 6bbb88c8
/** Used for tracking the state of an individual subresource during execution. */
struct FRDGSubresourceState
{
	/** Given a before and after state, returns whether a resource barrier is required. */
	static bool IsTransitionRequired(const FRDGSubresourceState& Previous, const FRDGSubresourceState& Next);
<<<<<<< HEAD

	/** Given a before and after state, returns whether they can be merged into a single state. */
	static bool IsMergeAllowed(ERDGParentResourceType ResourceType, const FRDGSubresourceState& Previous, const FRDGSubresourceState& Next);

	FRDGSubresourceState() = default;

	inline void SetPass(FRDGPassHandle PassHandle)
	{
		FirstPass = LastPass = PassHandle;
	}

	/** Finalizes the state at the end of the transition chain; keeps access intact. */
	void Finalize();

	/** The last used access on the pass. */
	ERHIAccess Access = ERHIAccess::Unknown;

	/** The last used transition flags on the pass. */
	EResourceTransitionFlags Flags = EResourceTransitionFlags::None;

	/** The last used pass hardware pipeline. */
	ERHIPipeline Pipeline = ERHIPipeline::Graphics;

	/** The first pass in this state. */
	FRDGPassHandle FirstPass;

	/** The last pass in this state. */
	FRDGPassHandle LastPass;

	/** The last no-UAV barrier to be used by this subresource. */
	FRDGViewUniqueFilter NoUAVBarrierFilter;
};
=======

	/** Given a before and after state, returns whether they can be merged into a single state. */
	static bool IsMergeAllowed(ERDGParentResourceType ResourceType, const FRDGSubresourceState& Previous, const FRDGSubresourceState& Next);

	FRDGSubresourceState() = default;

	explicit FRDGSubresourceState(ERHIAccess InAccess)
		: Access(InAccess)
	{}

	/** Initializes the first and last pass and the pipeline. Clears any other pass state. */
	void SetPass(ERHIPipeline Pipeline, FRDGPassHandle PassHandle);

	/** Finalizes the state at the end of the transition chain; keeps access intact. */
	void Finalize();

	/** Validates that the state is in a correct configuration for use. */
	void Validate();

	/** Returns whether the state is used by the pipeline. */
	bool IsUsedBy(ERHIPipeline Pipeline) const;

	/** Returns the last pass across either pipe. */
	FRDGPassHandle GetLastPass() const;

	/** Returns the first pass across either pipe. */
	FRDGPassHandle GetFirstPass() const;

	/** Returns the pipeline mask this state is used on. */
	ERHIPipeline GetPipelines() const;

	/** The last used access on the pass. */
	ERHIAccess Access = ERHIAccess::Unknown;

	/** The last used transition flags on the pass. */
	EResourceTransitionFlags Flags = EResourceTransitionFlags::None;

	/** The first pass in this state. */
	FRDGPassHandlesByPipeline FirstPass;

	/** The last pass in this state. */
	FRDGPassHandlesByPipeline LastPass;

	/** The last no-UAV barrier to be used by this subresource. */
	FRDGViewUniqueFilter NoUAVBarrierFilter;

	/** The last used pass for log file debugging. */
	IF_RDG_ENABLE_DEBUG(mutable FRDGPassHandle LogFilePass);
};

using FRDGTextureSubresourceState = TRDGTextureSubresourceArray<FRDGSubresourceState, FDefaultAllocator>;
using FRDGTextureTransientSubresourceState = TRDGTextureSubresourceArray<FRDGSubresourceState, FRDGArrayAllocator>;
using FRDGTextureTransientSubresourceStateIndirect = TRDGTextureSubresourceArray<FRDGSubresourceState*, FRDGArrayAllocator>;

using FRDGPooledTextureArray = TArray<TRefCountPtr<IPooledRenderTarget>, FRDGArrayAllocator>;
using FRDGPooledBufferArray = TArray<TRefCountPtr<FRDGPooledBuffer>, FRDGArrayAllocator>;
>>>>>>> 6bbb88c8

using FRDGTextureSubresourceState = TRDGTextureSubresourceArray<FRDGSubresourceState, FDefaultAllocator>;
using FRDGTextureTransientSubresourceState = TRDGTextureSubresourceArray<FRDGSubresourceState, SceneRenderingAllocator>;
using FRDGTextureTransientSubresourceStateIndirect = TRDGTextureSubresourceArray<FRDGSubresourceState*, SceneRenderingAllocator>;

/** Generic graph resource. */
class RENDERCORE_API FRDGResource
{
public:
	FRDGResource(const FRDGResource&) = delete;
	virtual ~FRDGResource() = default;

	// Name of the resource for debugging purpose.
	const TCHAR* const Name = nullptr;

	//////////////////////////////////////////////////////////////////////////
	//! The following methods may only be called during pass execution.

	/** Marks this resource as actually used by a resource. This is to track what dependencies on pass was actually unnecessary. */
#if RDG_ENABLE_DEBUG
	virtual void MarkResourceAsUsed();
#else
	inline  void MarkResourceAsUsed() {}
#endif

	FRHIResource* GetRHI() const
	{
		IF_RDG_ENABLE_DEBUG(ValidateRHIAccess());
		return ResourceRHI;
	}

	//////////////////////////////////////////////////////////////////////////

protected:
	FRDGResource(const TCHAR* InName)
		: Name(InName)
	{}

<<<<<<< HEAD
	/** Assigns this resource as a simple passthrough container for an RHI resource. */
	void SetPassthroughRHI(FRHIResource* InResourceRHI)
	{
		ResourceRHI = InResourceRHI;
#if RDG_ENABLE_DEBUG
		DebugData.bAllowRHIAccess = true;
		DebugData.bPassthrough = true;
#endif
	}

	bool IsPassthrough() const
	{
#if RDG_ENABLE_DEBUG
		return DebugData.bPassthrough;
#else
		return false;
#endif
	}

	/** Verify that the RHI resource can be accessed at a pass execution. */
	void ValidateRHIAccess() const
	{
#if RDG_ENABLE_DEBUG
		checkf(DebugData.bAllowRHIAccess,
			TEXT("Accessing the RHI resource of %s at this time is not allowed. If you hit this check in pass, ")
			TEXT("that is due to this resource not being referenced in the parameters of your pass."),
			Name);
#endif
=======
	FRHIResource* GetRHIUnchecked() const
	{
		return ResourceRHI;
>>>>>>> 6bbb88c8
	}

	bool HasRHI() const
	{
		return ResourceRHI != nullptr;
	}

	FRHIResource* ResourceRHI = nullptr;

private:
#if RDG_ENABLE_DEBUG
<<<<<<< HEAD
	class FDebugData
	{
	private:
		/** Boolean to track at runtime whether a resource is actually used by the lambda of a pass or not, to detect unnecessary resource dependencies on passes. */
		bool bIsActuallyUsedByPass = false;

		/** Boolean to track at pass execution whether the underlying RHI resource is allowed to be accessed. */
		bool bAllowRHIAccess = false;

		/** If true, the resource is not attached to any builder and exists as a dummy container for staging code to RDG. */
		bool bPassthrough = false;

		friend FRDGResource;
		friend FRDGUserValidation;
	} DebugData;
=======
	void ValidateRHIAccess() const;
#endif

private:
#if RDG_ENABLE_DEBUG
	struct FRDGResourceDebugData* DebugData = nullptr;
	FRDGResourceDebugData& GetDebugData() const;
>>>>>>> 6bbb88c8
#endif

	friend FRDGBuilder;
	friend FRDGUserValidation;
<<<<<<< HEAD
};

class FRDGUniformBuffer
	: public FRDGResource
{
public:
	FORCEINLINE bool IsGlobal() const
	{
		return bGlobal;
	}
=======
	friend FRDGBarrierValidation;
};

class RENDERCORE_API FRDGUniformBuffer
	: public FRDGResource
{
public:

	virtual ~FRDGUniformBuffer() {};
>>>>>>> 6bbb88c8

	FORCEINLINE const FRDGParameterStruct& GetParameters() const
	{
		return ParameterStruct;
	}

#if RDG_ENABLE_DEBUG
<<<<<<< HEAD
	RENDERCORE_API void MarkResourceAsUsed() override;
=======
	void MarkResourceAsUsed() override;
#else
	inline void MarkResourceAsUsed() {}
>>>>>>> 6bbb88c8
#endif

	//////////////////////////////////////////////////////////////////////////
	//! The following methods may only be called during pass execution.

	FRHIUniformBuffer* GetRHI() const
	{
		return static_cast<FRHIUniformBuffer*>(FRDGResource::GetRHI());
	}

	//////////////////////////////////////////////////////////////////////////

protected:
	template <typename TParameterStruct>
<<<<<<< HEAD
	explicit FRDGUniformBuffer(TParameterStruct* InParameters, const TCHAR* InName)
		: FRDGResource(InName)
		, ParameterStruct(InParameters)
		, bGlobal(ParameterStruct.HasStaticSlot())
	{}

private:

	const FRDGParameterStruct ParameterStruct;
	TRefCountPtr<FRHIUniformBuffer> UniformBufferRHI;
	FRDGUniformBufferHandle Handle;

	/** Whether this uniform buffer is bound globally or locally to a shader. */
	uint8 bGlobal : 1;
=======
	explicit FRDGUniformBuffer(const TParameterStruct* InParameters, const TCHAR* InName)
		: FRDGResource(InName)
		, ParameterStruct(InParameters, TParameterStruct::FTypeInfo::GetStructMetadata())
	{}

private:
	FRHIUniformBuffer* GetRHIUnchecked() const
	{
		return static_cast<FRHIUniformBuffer*>(FRDGResource::GetRHIUnchecked());
	}

	void InitRHI();

	const FRDGParameterStruct ParameterStruct;
	TRefCountPtr<FRHIUniformBuffer> UniformBufferRHI;
	FRDGUniformBufferHandle Handle;
	bool bQueuedForCreate = false;
>>>>>>> 6bbb88c8

	friend FRDGBuilder;
	friend FRDGUniformBufferRegistry;
	friend FRDGAllocator;
};

template <typename ParameterStructType>
class TRDGUniformBuffer : public FRDGUniformBuffer
{
public:
<<<<<<< HEAD
=======
	virtual ~TRDGUniformBuffer() {};

>>>>>>> 6bbb88c8
	FORCEINLINE const TRDGParameterStruct<ParameterStructType>& GetParameters() const
	{
		return static_cast<const TRDGParameterStruct<ParameterStructType>&>(FRDGUniformBuffer::GetParameters());
	}

<<<<<<< HEAD
	FORCEINLINE TUniformBufferRef<ParameterStructType> GetRHIRef() const
	{
		return TUniformBufferRef<ParameterStructType>(GetRHI());
	}

	FORCEINLINE const ParameterStructType* operator->() const
	{
		return GetParameters().GetContents();
	}

private:
	explicit TRDGUniformBuffer(ParameterStructType* InParameters, const TCHAR* InName)
		: FRDGUniformBuffer(InParameters, InName)
	{}

=======
	FORCEINLINE const ParameterStructType* GetContents() const
	{
		return Parameters;
	}

	FORCEINLINE TUniformBufferRef<ParameterStructType> GetRHIRef() const
	{
		return TUniformBufferRef<ParameterStructType>(GetRHI());
	}

	FORCEINLINE const ParameterStructType* operator->() const
	{
		return Parameters;
	}

private:
	explicit TRDGUniformBuffer(const ParameterStructType* InParameters, const TCHAR* InName)
		: FRDGUniformBuffer(InParameters, InName)
		, Parameters(InParameters)
	{}

	const ParameterStructType* Parameters;

>>>>>>> 6bbb88c8
	friend FRDGBuilder;
	friend FRDGUniformBufferRegistry;
	friend FRDGAllocator;
};

/** A render graph resource with an allocation lifetime tracked by the graph. May have child resources which reference it (e.g. views). */
class RENDERCORE_API FRDGParentResource
	: public FRDGResource
{
public:
	/** The type of this resource; useful for casting between types. */
	const ERDGParentResourceType Type;

<<<<<<< HEAD
=======
	/** Whether this resource is externally registered with the graph (i.e. the user holds a reference to the underlying resource outside the graph). */
>>>>>>> 6bbb88c8
	bool IsExternal() const
	{
		return bExternal;
	}

<<<<<<< HEAD
protected:
	FRDGParentResource(const TCHAR* InName, ERDGParentResourceType InType);

	/** Whether this is an externally registered resource. */
	uint8 bExternal : 1;

	/** Whether this is an extracted resource. */
	uint8 bExtracted : 1;

	/** Whether this resource needs acquire / discard. */
	uint8 bTransient : 1;

	/** Whether this resource is the last owner of its allocation (i.e. nothing aliases the allocation later in the execution timeline). */
	uint8 bLastOwner : 1;

	/** If true, the resource was not used by any pass not culled by the graph. */
	uint8 bCulled : 1;

	/** If true, the resource has been used on an async compute pass and may have async compute states. */
	uint8 bUsedByAsyncComputePass : 1;

private:
	/** Number of references in passes and deferred queries. */
	uint16 ReferenceCount = 0;

	/** The initial and final states of the resource assigned by the user, if known. */
	ERHIAccess AccessInitial = ERHIAccess::Unknown;
	ERHIAccess AccessFinal = ERHIAccess::Unknown;

	FRDGPassHandle FirstPass;
	FRDGPassHandle LastPass;

#if RDG_ENABLE_DEBUG
	class FParentDebugData
	{
	private:
		/** Pointer towards the pass that is the first to produce it, for even more convenient error message. */
		const FRDGPass* FirstProducer = nullptr;

		/** Count the number of times it has been used by a pass (without culling). */
		uint32 PassAccessCount = 0;

		/** Tracks at wiring time if a resource has ever been produced by a pass, to error out early if accessing a resource that has not been produced. */
		bool bHasBeenProduced = false;

		/** Tracks whether this resource was clobbered by the builder prior to use. */
		bool bHasBeenClobbered = false;

		friend FRDGUserValidation;
	} ParentDebugData;
=======
	/** Whether this resource is has been queued for extraction at the end of graph execution. */
	bool IsExtracted() const
	{
		return bExtracted;
	}

	bool IsCulled() const
	{
		return bCulled;
	}

	/** Whether a prior pass added to the graph produced contents for this resource. External resources are not considered produced
	 *  until used for a write operation. This is a union of all subresources, so any subresource write will set this to true.
	 */
	bool HasBeenProduced() const
	{
		return bProduced;
	}

protected:
	FRDGParentResource(const TCHAR* InName, ERDGParentResourceType InType);

	enum class ETransientExtractionHint
	{
		None,
		Disable,
		Enable
	};

	/** Whether this is an externally registered resource. */
	uint8 bExternal : 1;

	/** Whether this is an extracted resource. */
	uint8 bExtracted : 1;

	/** Whether any sub-resource has been used for write by a pass. */
	uint8 bProduced : 1;

	/** Whether this resource is allocated through the transient resource allocator. */
	uint8 bTransient : 1;

	/** Whether this resource cannot be made transient. */
	uint8 bForceNonTransient : 1;

	/** Whether this resource is allowed to be both transient and extracted. */
	ETransientExtractionHint TransientExtractionHint : 2;

	/** (External | Extracted only) If true, the resource is locked in its current state and will not be transitioned any more. */
	uint8 bFinalizedAccess : 1;

	/** Whether this resource is the last owner of its allocation (i.e. nothing aliases the allocation later in the execution timeline). */
	uint8 bLastOwner : 1;

	/** If true, the resource was not used by any pass not culled by the graph. */
	uint8 bCulled : 1;

	/** If true, the resource has been used on an async compute pass and may have async compute states. */
	uint8 bUsedByAsyncComputePass : 1;

	/** If true, the resource has been queued for an upload operation. */
	uint8 bQueuedForUpload : 1;

	/** If true, this resource is a swap chain texture. */
	uint8 bSwapChain : 1;

	/** If true, the swap chain transition has been moved to occur at the latest possible time. */
	uint8 bSwapChainAlreadyMoved : 1;

	/** If true, the resource is access through at least one UAV. */
	uint8 bUAVAccessed : 1;

	FRDGPassHandle FirstPass;
	FRDGPassHandle LastPass;

private:
	/** Number of references in passes and deferred queries. */
	uint16 ReferenceCount = 0;

	/** Scratch index allocated for the resource in the pass being setup. */
	uint16 PassStateIndex = 0;

	/** The final state of the resource at the end of graph execution, if known. */
	ERHIAccess AccessFinal = ERHIAccess::Unknown;

#if RDG_ENABLE_TRACE
	uint16 TraceOrder = 0;
	TArray<FRDGPassHandle, FRDGArrayAllocator> TracePasses;
#endif

#if RDG_ENABLE_DEBUG
	struct FRDGParentResourceDebugData* ParentDebugData = nullptr;
	FRDGParentResourceDebugData& GetParentDebugData() const;
>>>>>>> 6bbb88c8
#endif

	friend FRDGBuilder;
	friend FRDGUserValidation;
	friend FRDGBarrierBatchBegin;
<<<<<<< HEAD
=======
	friend FRDGTrace;
>>>>>>> 6bbb88c8
};

/** A render graph resource (e.g. a view) which references a single parent resource (e.g. a texture / buffer). Provides an abstract way to access the parent resource. */
class FRDGView
	: public FRDGResource
{
public:
	/** The type of this child resource; useful for casting between types. */
	const ERDGViewType Type;

	/** Returns the referenced parent render graph resource. */
	virtual FRDGParentResourceRef GetParent() const = 0;

	FRDGViewHandle GetHandle() const
	{
		return Handle;
	}

protected:
	FRDGView(const TCHAR* Name, ERDGViewType InType)
		: FRDGResource(Name)
		, Type(InType)
	{}

private:
	FRDGViewHandle Handle;
<<<<<<< HEAD
=======
	FRDGPassHandle LastPass;
>>>>>>> 6bbb88c8

	friend FRDGBuilder;
	friend FRDGViewRegistry;
	friend FRDGAllocator;
<<<<<<< HEAD
};

/** Descriptor used to create a render graph texture. */
struct RENDERCORE_API FRDGTextureDesc
{
	UE_DEPRECATED(4.26, "FRDGTextureDesc has been refactored. Use Create2D instead.")
	static FRDGTextureDesc Create2DDesc(
		FIntPoint InExtent,
		EPixelFormat InFormat,
		const FClearValueBinding& InClearValue,
		ETextureCreateFlags InFlags,
		ETextureCreateFlags InTargetableFlags,
		bool bInForceSeparateTargetAndShaderResource,
		uint16 InNumMips = 1);

	UE_DEPRECATED(4.26, "FRDGTextureDesc has been refactored. Use Create3D instead.")
	static FRDGTextureDesc CreateVolumeDesc(
		uint32 InSizeX,
		uint32 InSizeY,
		uint32 InSizeZ,
		EPixelFormat InFormat,
		const FClearValueBinding& InClearValue,
		ETextureCreateFlags InFlags,
		ETextureCreateFlags InTargetableFlags,
		bool bInForceSeparateTargetAndShaderResource,
		uint16 InNumMips = 1);

	UE_DEPRECATED(4.26, "FRDGTextureDesc has been refactored. Use CreateCube instead.")
	static FRDGTextureDesc CreateCubemapDesc(
		uint32 InExtent,
		EPixelFormat InFormat,
		const FClearValueBinding& InClearValue,
		ETextureCreateFlags InFlags,
		ETextureCreateFlags InTargetableFlags,
		bool bInForceSeparateTargetAndShaderResource,
		uint32 InArraySize = 1,
		uint16 InNumMips = 1);

	UE_DEPRECATED(4.26, "FRDGTextureDesc has been refactored. Use CreateCubeArray instead.")
	static FRDGTextureDesc CreateCubemapArrayDesc(
		uint32 InExtent,
		EPixelFormat InFormat,
		const FClearValueBinding& InClearValue,
		ETextureCreateFlags InFlags,
		ETextureCreateFlags InTargetableFlags,
		bool bInForceSeparateTargetAndShaderResource,
		uint32 InArraySize,
		uint16 InNumMips = 1);

	static FRDGTextureDesc Create2D(
		FIntPoint InExtent,
		EPixelFormat InFormat,
		FClearValueBinding InClearValue,
		ETextureCreateFlags InFlags,
		uint8 InNumMips = 1,
		uint8 InNumSamples = 1)
	{
		return FRDGTextureDesc(InClearValue, ETextureDimension::Texture2D, InFlags, InFormat, InExtent, 1, 1, InNumMips, InNumSamples);
	}

	static FRDGTextureDesc Create2DArray(
		FIntPoint InExtent,
		EPixelFormat InFormat,
		FClearValueBinding InClearValue,
		ETextureCreateFlags InFlags,
		uint32 InArraySize,
		uint8 InNumMips = 1,
		uint8 InNumSamples = 1)
	{
		return FRDGTextureDesc(InClearValue, ETextureDimension::Texture2DArray, InFlags, InFormat, InExtent, 1, InArraySize, InNumMips, InNumSamples);
	}

	static FRDGTextureDesc Create3D(
		FIntVector InSize,
		EPixelFormat InFormat,
		FClearValueBinding InClearValue,
		ETextureCreateFlags InFlags,
		uint8 InNumMips = 1,
		uint8 InNumSamples = 1)
	{
		return FRDGTextureDesc(InClearValue, ETextureDimension::Texture3D, InFlags, InFormat, FIntPoint(InSize.X, InSize.Y), InSize.Z, 1, InNumMips, InNumSamples);
	}

	static FRDGTextureDesc CreateCube(
		uint32 InSizeInPixels,
		EPixelFormat InFormat,
		FClearValueBinding InClearValue,
		ETextureCreateFlags InFlags,
		uint8 InNumMips = 1,
		uint8 InNumSamples = 1)
	{
		return FRDGTextureDesc(InClearValue, ETextureDimension::TextureCube, InFlags, InFormat, FIntPoint(InSizeInPixels, InSizeInPixels), 1, 1, InNumMips, InNumSamples);
	}

	static FRDGTextureDesc CreateCubeArray(
		uint32 InSizeInPixels,
		EPixelFormat InFormat,
		FClearValueBinding InClearValue,
		ETextureCreateFlags InFlags,
		uint32 InArraySize,
		uint8 InNumMips = 1,
		uint8 InNumSamples = 1)
	{
		return FRDGTextureDesc(InClearValue, ETextureDimension::TextureCubeArray, InFlags, InFormat, FIntPoint(InSizeInPixels, InSizeInPixels), 1, InArraySize, InNumMips, InNumSamples);
	}

	FRDGTextureDesc() = default;
	FRDGTextureDesc(
		FClearValueBinding InClearValue,
		ETextureDimension InDimension,
		ETextureCreateFlags InFlags,
		EPixelFormat InFormat,
		FIntPoint InExtent,
		uint16 InDepth = 1,
		uint16 InArraySize = 1,
		uint8 InNumMips = 1,
		uint8 InNumSamples = 1)
		: ClearValue(InClearValue)
		, Dimension(InDimension)
		, Flags(InFlags)
		, Format(InFormat)
		, Extent(InExtent)
		, Depth(InDepth)
		, ArraySize(InArraySize)
		, NumMips(InNumMips)
		, NumSamples(InNumSamples)
	{}

	void Reset()
	{
		// Usually we don't want to propagate MSAA samples.
		NumSamples = 1;

		// Remove UAV flag for textures that don't need it (some formats are incompatible).
		Flags |= TexCreate_RenderTargetable;
		Flags &= ~(TexCreate_UAV | TexCreate_ResolveTargetable | TexCreate_DepthStencilResolveTarget);
	}

	bool IsTexture2D() const
	{
		return Dimension == ETextureDimension::Texture2D || Dimension == ETextureDimension::Texture2DArray;
	}

	bool IsTexture3D() const
	{
		return Dimension == ETextureDimension::Texture3D;
	}

	bool IsTextureCube() const
	{
		return Dimension == ETextureDimension::TextureCube || Dimension == ETextureDimension::TextureCubeArray;
	}

	bool IsTextureArray() const
	{
		return Dimension == ETextureDimension::Texture2DArray || Dimension == ETextureDimension::TextureCubeArray;
	}

	bool IsMipChain() const
	{
		return NumMips > 1;
	}

	bool IsMultisample() const
	{
		return NumSamples > 1;
	}

	FIntVector GetSize() const
	{
		return FIntVector(Extent.X, Extent.Y, Depth);
	}

	FRDGTextureSubresourceLayout GetSubresourceLayout() const
	{
		return FRDGTextureSubresourceLayout(NumMips, ArraySize * (IsTextureCube() ? 6 : 1), IsStencilFormat(Format) ? 2 : 1);
	}

	/** Returns whether this descriptor conforms to requirements. */
	bool IsValid() const;

	/** Clear value to use when fast-clearing the texture. */
	FClearValueBinding ClearValue;

	/** Texture dimension to use when creating the RHI texture. */
	ETextureDimension Dimension = ETextureDimension::Texture2D;

	/** Texture flags passed on to RHI texture. */
	ETextureCreateFlags Flags = TexCreate_None;

	/** Pixel format used to create RHI texture. */
	EPixelFormat Format = PF_Unknown;

	/** Extent of the texture in x and y. */
	FIntPoint Extent = FIntPoint(1, 1);

	/** Depth of the texture if the dimension is 3D. */
	uint16 Depth = 1;

	/** The number of array elements in the texture. (Keep at 1 if dimension is 3D). */
	uint16 ArraySize = 1;

	/** Number of mips in the texture mip-map chain. */
	uint8 NumMips = 1;

	/** Number of samples in the texture. >1 for MSAA. */
	uint8 NumSamples = 1;
};

/** Translates from a pooled render target descriptor to an RDG texture descriptor. */
inline FRDGTextureDesc Translate(const FPooledRenderTargetDesc& InDesc, ERenderTargetTexture InTexture = ERenderTargetTexture::Targetable);
=======
};

/** Translates from a pooled render target descriptor to an RDG texture descriptor. */
inline FRDGTextureDesc Translate(const FPooledRenderTargetDesc& InDesc);
>>>>>>> 6bbb88c8

/** Translates from an RDG texture descriptor to a pooled render target descriptor. */
inline FPooledRenderTargetDesc Translate(const FRDGTextureDesc& InDesc);

<<<<<<< HEAD
class RENDERCORE_API FRDGPooledTexture
{
public:
	const FRDGTextureDesc Desc;

	FRHITexture* GetRHI() const
	{
		return Texture;
	}

	FRDGTexture* GetOwner() const
	{
		return Owner;
	}

	uint32 GetRefCount() const
	{
		return RefCount;
	}

	uint32 AddRef() const
	{
		return ++RefCount;
	}

	uint32 Release() const
	{
		if (--RefCount == 0)
		{
			delete this;
			return 0;
		}
		return RefCount;
	}

private:
	FRDGPooledTexture(FRHITexture* InTexture, const FRDGTextureDesc& InDesc, const FUnorderedAccessViewRHIRef& FirstMipUAV)
		: Desc(InDesc)
		, Texture(InTexture)
		, Layout(InDesc.GetSubresourceLayout())
	{
		InitViews(FirstMipUAV);
		Reset();
	}

	/** Initializes cached views. Safe to call multiple times; each call will recreate. */
	void InitViews(const FUnorderedAccessViewRHIRef& FirstMipUAV);

	void Finalize()
	{
		for (FRDGSubresourceState& SubresourceState : State)
		{
			SubresourceState.Finalize();
		}
		Owner = nullptr;
	}

	void Reset()
	{
		InitAsWholeResource(State);
		Owner = nullptr;
	}

	FRHITexture* Texture = nullptr;
	FRDGTexture* Owner = nullptr;
	FRDGTextureSubresourceLayout Layout;
	FRDGTextureSubresourceState State;

	/** Cached views created for the RHI texture. */
	TArray<FUnorderedAccessViewRHIRef, TInlineAllocator<1>> MipUAVs;
	TArray<TPair<FRHITextureSRVCreateInfo, FShaderResourceViewRHIRef>, TInlineAllocator<1>> SRVs;
	FUnorderedAccessViewRHIRef HTileUAV;
	FShaderResourceViewRHIRef  HTileSRV;
	FUnorderedAccessViewRHIRef StencilUAV;
	FShaderResourceViewRHIRef  FMaskSRV;
	FShaderResourceViewRHIRef  CMaskSRV;

	mutable uint32 RefCount = 0;

	friend FRDGTexture;
	friend FRDGBuilder;
	friend FPooledRenderTarget;
	friend FRenderTargetPool;
=======
UE_DEPRECATED(5.0, "Translate with ERenderTargetTexture is deprecated. Please use the single parameter variant.")
PRAGMA_DISABLE_DEPRECATION_WARNINGS
inline FRDGTextureDesc Translate(const FPooledRenderTargetDesc& InDesc, ERenderTargetTexture InTexture)
PRAGMA_ENABLE_DEPRECATION_WARNINGS
{
	return Translate(InDesc);
}

class RENDERCORE_API FRDGPooledTexture final
	: public FRefCountedObject
{
public:
	FRDGPooledTexture(FRHITexture* InTexture, const FRDGTextureSubresourceLayout& InLayout, ERHIAccess AccessInitial = ERHIAccess::Unknown)
		: Texture(InTexture)
	{
		InitAsWholeResource(State, FRDGSubresourceState(AccessInitial));
	}

	/** Finds a UAV matching the descriptor in the cache or creates a new one and updates the cache. */
	FORCEINLINE FRHIUnorderedAccessView* GetOrCreateUAV(const FRHITextureUAVCreateInfo& UAVDesc) { return ViewCache.GetOrCreateUAV(Texture, UAVDesc); }

	/** Finds a SRV matching the descriptor in the cache or creates a new one and updates the cache. */
	FORCEINLINE FRHIShaderResourceView* GetOrCreateSRV(const FRHITextureSRVCreateInfo& SRVDesc) { return ViewCache.GetOrCreateSRV(Texture, SRVDesc); }

	FORCEINLINE FRHITexture* GetRHI() const { return Texture; }

	FORCEINLINE FRDGTexture* GetOwner() const { return Owner; }

private:
	/** Prepares the pooled texture state for re-use across RDG builder instances. */
	void Finalize();

	/** Resets the pooled texture state back an unknown value. */
	void Reset();

	TRefCountPtr<FRHITexture> Texture;
	FRDGTexture* Owner = nullptr;
	FRDGTextureSubresourceState State;
	FRHITextureViewCache ViewCache;

	friend FRDGTexture;
	friend FRDGBuilder;
	friend FRenderTargetPool;
	friend FRDGAllocator;
>>>>>>> 6bbb88c8
};

/** Render graph tracked Texture. */
class RENDERCORE_API FRDGTexture final
	: public FRDGParentResource
{
public:
<<<<<<< HEAD
	/** Creates a passthrough texture suitable for filling RHI uniform buffers with RDG parameters for passes not yet ported to RDG. */
	static FRDGTextureRef GetPassthrough(const TRefCountPtr<IPooledRenderTarget>& PooledRenderTarget);

=======
>>>>>>> 6bbb88c8
	const FRDGTextureDesc Desc;
	const ERDGTextureFlags Flags;

	//////////////////////////////////////////////////////////////////////////
	//! The following methods may only be called during pass execution.

	/** Returns the allocated pooled render target. */
	UE_DEPRECATED(5.0, "Accessing the underlying pooled render target has been deprecated. Use GetRHI() instead.")
	IPooledRenderTarget* GetPooledRenderTarget() const;

	/** Returns the allocated RHI texture. */
	FORCEINLINE FRHITexture* GetRHI() const
	{
		return static_cast<FRHITexture*>(FRDGResource::GetRHI());
	}

	//////////////////////////////////////////////////////////////////////////

<<<<<<< HEAD
	FRDGTextureSubresourceLayout GetSubresourceLayout() const
=======
	FORCEINLINE FRDGTextureHandle GetHandle() const
	{
		return Handle;
	}

	FORCEINLINE FRDGTextureSubresourceLayout GetSubresourceLayout() const
>>>>>>> 6bbb88c8
	{
		return Layout;
	}

<<<<<<< HEAD
	FRDGTextureSubresourceRange GetSubresourceRange() const
	{
		return FRDGTextureSubresourceRange(Layout);
=======
	FORCEINLINE FRDGTextureSubresourceRange GetSubresourceRange() const
	{
		return WholeRange;
	}

	FORCEINLINE uint32 GetSubresourceCount() const
	{
		return SubresourceCount;
	}

	FORCEINLINE FRDGTextureSubresource GetSubresource(uint32 SubresourceIndex) const
	{
		return Layout.GetSubresource(SubresourceIndex);
>>>>>>> 6bbb88c8
	}

	FRDGTextureSubresourceRange GetSubresourceRangeSRV() const;

private:
<<<<<<< HEAD
	FRDGTexture(const TCHAR* InName, const FRDGTextureDesc& InDesc, ERDGTextureFlags InFlags, ERenderTargetTexture InRenderTargetTexture)
		: FRDGParentResource(InName, ERDGParentResourceType::Texture)
		, Desc(InDesc)
		, Flags(InFlags)
		, RenderTargetTexture(InRenderTargetTexture)
		, Layout(InDesc.GetSubresourceLayout())
	{
		InitAsWholeResource(MergeState);
		InitAsWholeResource(LastProducers);
	}

	/** Assigns the pooled texture to this texture; returns the previous texture to own the allocation. */
	void SetRHI(FPooledRenderTarget* PooledRenderTarget, FRDGTextureRef& OutPreviousOwner);

	/** Finalizes the texture for execution; no other transitions are allowed after calling this. */
	void Finalize();
=======
	FRDGTexture(const TCHAR* InName, const FRDGTextureDesc& InDesc, ERDGTextureFlags InFlags)
		: FRDGParentResource(InName, ERDGParentResourceType::Texture)
		, Desc(InDesc)
		, Flags(InFlags)
		, Layout(InDesc)
		, WholeRange(Layout)
		, SubresourceCount(Layout.GetSubresourceCount())
	{
		MergeState.Reserve(SubresourceCount);
		MergeState.SetNum(SubresourceCount);
		LastProducers.Reserve(SubresourceCount);
		LastProducers.SetNum(SubresourceCount);
		bSwapChain = EnumHasAnyFlags(Desc.Flags, ETextureCreateFlags::Presentable);
	}

	/** Assigns a render target as the backing RHI resource. */
	void SetRHI(IPooledRenderTarget* PooledRenderTarget);

	/** Assigns a pooled texture as the backing RHI resource. */
	void SetRHI(FRDGPooledTexture* PooledTexture);

	/** Assigns a transient texture as the backing RHI resource. */
	void SetRHI(FRHITransientTexture* TransientTexture, FRDGTextureSubresourceState* TransientTextureState);

	/** Finalizes the texture for execution; no other transitions are allowed after calling this. */
	void Finalize(FRDGPooledTextureArray& PooledTextureArray);
>>>>>>> 6bbb88c8

	/** Returns RHI texture without access checks. */
	FRHITexture* GetRHIUnchecked() const
	{
		return static_cast<FRHITexture*>(FRDGResource::GetRHIUnchecked());
	}

<<<<<<< HEAD
	/** Whether this texture is the last owner of the allocation in the graph. */
	bool IsLastOwner() const
	{
		return NextOwner.IsNull();
	}

=======
>>>>>>> 6bbb88c8
	/** Returns the current texture state. Only valid to call after SetRHI. */
	FRDGTextureSubresourceState& GetState()
	{
		check(State);
		return *State;
	}

<<<<<<< HEAD
	/** Describes which RHI texture this RDG texture represents on a pooled texture. Must be default unless the texture is externally registered. */
	const ERenderTargetTexture RenderTargetTexture;

	/** The layout used to facilitate subresource transitions. */
	FRDGTextureSubresourceLayout Layout;

=======
>>>>>>> 6bbb88c8
	/** The next texture to own the PooledTexture allocation during execution. */
	FRDGTextureHandle NextOwner;

	/** The handle registered with the builder. */
	FRDGTextureHandle Handle;

<<<<<<< HEAD
	/** The assigned pooled render target to use during execution. Never reset. */
	IPooledRenderTarget* PooledRenderTarget = nullptr;

	/** The assigned pooled texture to use during execution. Never reset. */
	FRDGPooledTexture* PooledTexture = nullptr;

	/** Cached state pointer from the pooled texture. */
	FRDGTextureSubresourceState* State = nullptr;
=======
	/** The layout used to facilitate subresource transitions. */
	FRDGTextureSubresourceLayout Layout;
	FRDGTextureSubresourceRange  WholeRange;
	const uint32 SubresourceCount;

	/** The assigned pooled render target to use during execution. Never reset. */
	IPooledRenderTarget* PooledRenderTarget = nullptr;

	union
	{
		/** The assigned pooled texture to use during execution. Never reset. */
		FRDGPooledTexture* PooledTexture = nullptr;

		/** The assigned transient texture to use during execution. Never reset. */
		FRHITransientTexture* TransientTexture;
	};

	/** The assigned view cache for this texture (sourced from transient / pooled texture). Never reset. */
	FRHITextureViewCache* ViewCache = nullptr;
>>>>>>> 6bbb88c8

	/** Valid strictly when holding a strong reference; use PooledRenderTarget instead. */
	TRefCountPtr<IPooledRenderTarget> Allocation;

<<<<<<< HEAD
	/** Tracks merged subresource states as the graph is built. */
	FRDGTextureTransientSubresourceStateIndirect MergeState;

	/** Tracks pass producers for each subresource as the graph is built. */
	TRDGTextureSubresourceArray<FRDGPassHandle> LastProducers;

#if RDG_ENABLE_DEBUG
	class FTextureDebugData
	{
	private:
		/** Tracks whether a UAV has ever been allocated to catch when TexCreate_UAV was unneeded. */
		bool bHasNeededUAV = false;

		/** Tracks whether has ever been bound as a render target to catch when TexCreate_RenderTargetable was unneeded. */
		bool bHasBeenBoundAsRenderTarget = false;

		friend FRDGUserValidation;
		friend FRDGBarrierValidation;
	} TextureDebugData;
#endif

=======
	/** Cached state pointer from the pooled texture. */
	FRDGTextureSubresourceState* State = nullptr;

	/** Tracks merged subresource states as the graph is built. */
	FRDGTextureTransientSubresourceStateIndirect MergeState;

	/** Tracks pass producers for each subresource as the graph is built. */
	TRDGTextureSubresourceArray<FRDGProducerStatesByPipeline, FRDGArrayAllocator> LastProducers;

#if RDG_ENABLE_DEBUG
	struct FRDGTextureDebugData* TextureDebugData = nullptr;
	FRDGTextureDebugData& GetTextureDebugData() const;
#endif

>>>>>>> 6bbb88c8
	friend FRDGBuilder;
	friend FRDGUserValidation;
	friend FRDGBarrierValidation;
	friend FRDGTextureRegistry;
	friend FRDGAllocator;
	friend FPooledRenderTarget;
<<<<<<< HEAD
=======
	friend FRDGTrace;
	friend FRDGTextureUAV;
>>>>>>> 6bbb88c8
};

/** Render graph tracked SRV. */
class FRDGShaderResourceView
	: public FRDGView
{
public:
	/** Returns the allocated RHI SRV. */
	FRHIShaderResourceView* GetRHI() const
	{
		return static_cast<FRHIShaderResourceView*>(FRDGResource::GetRHI());
	}

protected:
	FRDGShaderResourceView(const TCHAR* InName, ERDGViewType InType)
		: FRDGView(InName, InType)
	{}

	/** Returns the allocated RHI SRV without access checks. */
	FRHIShaderResourceView* GetRHIUnchecked() const
	{
		return static_cast<FRHIShaderResourceView*>(FRDGResource::GetRHIUnchecked());
	}
};

/** Render graph tracked UAV. */
class FRDGUnorderedAccessView
	: public FRDGView
{
public:
	const ERDGUnorderedAccessViewFlags Flags;

	/** Returns the allocated RHI UAV. */
	FRHIUnorderedAccessView* GetRHI() const
	{
		return static_cast<FRHIUnorderedAccessView*>(FRDGResource::GetRHI());
	}

protected:
	FRDGUnorderedAccessView(const TCHAR* InName, ERDGViewType InType, ERDGUnorderedAccessViewFlags InFlags)
		: FRDGView(InName, InType)
		, Flags(InFlags)
	{}

	/** Returns the allocated RHI UAV without access checks. */
	FRHIUnorderedAccessView* GetRHIUnchecked() const
	{
		return static_cast<FRHIUnorderedAccessView*>(FRDGResource::GetRHIUnchecked());
	}
};

/** Descriptor for render graph tracked SRV. */
class FRDGTextureSRVDesc final
	: public FRHITextureSRVCreateInfo
{
public:
	FRDGTextureSRVDesc() = default;
	
	FRDGTextureRef Texture = nullptr;

	/** Create SRV that access all sub resources of texture. */
	static FRDGTextureSRVDesc Create(FRDGTextureRef Texture)
	{
		FRDGTextureSRVDesc Desc;
		Desc.Texture = Texture;
		Desc.NumMipLevels = Texture->Desc.NumMips;
		return Desc;
	}

	/** Create SRV that access one specific mip level. */
	static FRDGTextureSRVDesc CreateForMipLevel(FRDGTextureRef Texture, int32 MipLevel)
	{
		FRDGTextureSRVDesc Desc;
		Desc.Texture = Texture;
		check(MipLevel >= -1 && MipLevel <= TNumericLimits<int8>::Max()); 
		Desc.MipLevel = (int8)MipLevel;
		Desc.NumMipLevels = 1;
		return Desc;
	}

	/** Create SRV that access one specific mip level. */
	static FRDGTextureSRVDesc CreateWithPixelFormat(FRDGTextureRef Texture, EPixelFormat PixelFormat)
	{
		FRDGTextureSRVDesc Desc = FRDGTextureSRVDesc::Create(Texture);
		Desc.Format = PixelFormat;
		return Desc;
	}

	/** Create SRV with access to a specific meta data plane */
	static FRDGTextureSRVDesc CreateForMetaData(FRDGTextureRef Texture, ERDGTextureMetaDataAccess MetaData)
	{
		FRDGTextureSRVDesc Desc = FRDGTextureSRVDesc::Create(Texture);
		Desc.MetaData = MetaData;
		return Desc;
	}
};

/** Render graph tracked SRV. */
class FRDGTextureSRV final
	: public FRDGShaderResourceView
{
public:
	/** Descriptor of the graph tracked SRV. */
	const FRDGTextureSRVDesc Desc;

	FRDGTextureRef GetParent() const override
	{
		return Desc.Texture;
	}

	FRDGTextureSubresourceRange GetSubresourceRange() const;

private:
	FRDGTextureSRV(const TCHAR* InName, const FRDGTextureSRVDesc& InDesc)
		: FRDGShaderResourceView(InName, ERDGViewType::TextureSRV)
		, Desc(InDesc)
	{}

	friend FRDGBuilder;
	friend FRDGViewRegistry;
	friend FRDGAllocator;
};

/** Descriptor for render graph tracked UAV. */
class FRDGTextureUAVDesc final
	: public FRHITextureUAVCreateInfo
{
public:
	FRDGTextureUAVDesc() = default;

<<<<<<< HEAD
	FRDGTextureUAVDesc(FRDGTextureRef InTexture, uint8 InMipLevel = 0)
		: Texture(InTexture)
		, MipLevel(InMipLevel)
=======
	FRDGTextureUAVDesc(FRDGTextureRef InTexture, uint8 InMipLevel = 0, EPixelFormat InFormat = PF_Unknown, uint16 InFirstArraySlice = 0, uint16 InNumArraySlices = 0)
		: FRHITextureUAVCreateInfo(InMipLevel, InFormat != PF_Unknown ? InFormat : InTexture->Desc.UAVFormat, InFirstArraySlice, InNumArraySlices)
		, Texture(InTexture)
>>>>>>> 6bbb88c8
	{}

	/** Create UAV with access to a specific meta data plane */
	static FRDGTextureUAVDesc CreateForMetaData(FRDGTextureRef Texture, ERDGTextureMetaDataAccess MetaData)
	{
		FRDGTextureUAVDesc Desc = FRDGTextureUAVDesc(Texture, 0);
		Desc.MetaData = MetaData;
		return Desc;
	}

	FRDGTextureRef Texture = nullptr;
};

/** Render graph tracked texture UAV. */
class FRDGTextureUAV final
	: public FRDGUnorderedAccessView
{
public:
	/** Descriptor of the graph tracked UAV. */
	const FRDGTextureUAVDesc Desc;

	FRDGTextureRef GetParent() const override
	{
		return Desc.Texture;
	}

<<<<<<< HEAD
=======
	// Can be used instead of GetParent()->GetRHI() to access the underlying texture for a UAV resource in a Pass, without triggering
	// validation errors.  The RDG validation logic only flags the UAV as accessible, not the parent texture.
	FRHITexture* GetParentRHI() const
	{
		IF_RDG_ENABLE_DEBUG(ValidateRHIAccess());
		return Desc.Texture->GetRHIUnchecked();
	}

>>>>>>> 6bbb88c8
	FRDGTextureSubresourceRange GetSubresourceRange() const;

private:
	FRDGTextureUAV(const TCHAR* InName, const FRDGTextureUAVDesc& InDesc, ERDGUnorderedAccessViewFlags InFlags)
		: FRDGUnorderedAccessView(InName, ERDGViewType::TextureUAV, InFlags)
		, Desc(InDesc)
	{}

	friend FRDGBuilder;
	friend FRDGViewRegistry;
	friend FRDGAllocator;
};

/** Descriptor for render graph tracked Buffer. */
struct FRDGBufferDesc
{
<<<<<<< HEAD
	// Type of buffers to the RHI
=======
>>>>>>> 6bbb88c8
	enum class EUnderlyingType
	{
		VertexBuffer,
		StructuredBuffer,
		AccelerationStructure
	};

	static inline FRHITransitionInfo::EType GetTransitionResourceType(EUnderlyingType Type)
	{
		switch (Type)
		{
		default: checkNoEntry();
		case EUnderlyingType::VertexBuffer: return FRHITransitionInfo::EType::VertexBuffer;
		case EUnderlyingType::IndexBuffer: return FRHITransitionInfo::EType::IndexBuffer;
		case EUnderlyingType::StructuredBuffer: return FRHITransitionInfo::EType::StructuredBuffer;
		}
	}

	/** Create the descriptor for an indirect RHI call.
	 *
	 * Note, IndirectParameterStruct should be one of the:
	 *		struct FRHIDispatchIndirectParameters
	 *		struct FRHIDrawIndirectParameters
	 *		struct FRHIDrawIndexedIndirectParameters
	 */
	template<typename IndirectParameterStruct>
	static FRDGBufferDesc CreateIndirectDesc(uint32 NumElements = 1)
	{
		FRDGBufferDesc Desc;
		Desc.UnderlyingType = EUnderlyingType::VertexBuffer;
		Desc.Usage = (EBufferUsageFlags)(BUF_Static | BUF_DrawIndirect | BUF_UnorderedAccess | BUF_ShaderResource);
		Desc.BytesPerElement = sizeof(IndirectParameterStruct);
		Desc.NumElements = NumElements;
		return Desc;
	}

	static FRDGBufferDesc CreateIndirectDesc(uint32 NumElements = 1)
	{
		FRDGBufferDesc Desc;
		Desc.UnderlyingType = EUnderlyingType::VertexBuffer;
		Desc.Usage = (EBufferUsageFlags)(BUF_Static | BUF_DrawIndirect | BUF_UnorderedAccess | BUF_ShaderResource);
		Desc.BytesPerElement = 4;
		Desc.NumElements = NumElements;
		return Desc;
	}

	static FRDGBufferDesc CreateStructuredDesc(uint32 BytesPerElement, uint32 NumElements)
	{
		FRDGBufferDesc Desc;
		Desc.UnderlyingType = EUnderlyingType::StructuredBuffer;
		Desc.Usage = (EBufferUsageFlags)(BUF_Static | BUF_UnorderedAccess | BUF_ShaderResource);
		Desc.BytesPerElement = BytesPerElement;
		Desc.NumElements = NumElements;
		return Desc;
	}

	template<typename ParameterStruct>
	static FRDGBufferDesc CreateStructuredDesc(uint32 NumElements)
	{
		FRDGBufferDesc Desc = CreateStructuredDesc(sizeof(ParameterStruct), NumElements);
		Desc.Metadata = ParameterStruct::FTypeInfo::GetStructMetadata();
		return Desc;
	}

	static FRDGBufferDesc CreateBufferDesc(uint32 BytesPerElement, uint32 NumElements)
	{
		FRDGBufferDesc Desc;
		Desc.UnderlyingType = EUnderlyingType::VertexBuffer;
		Desc.Usage = (EBufferUsageFlags)(BUF_Static | BUF_UnorderedAccess | BUF_ShaderResource);
		Desc.BytesPerElement = BytesPerElement;
		Desc.NumElements = NumElements;
		return Desc;
	}

	template<typename ParameterStruct>
	static FRDGBufferDesc CreateBufferDesc(uint32 NumElements)
	{
		FRDGBufferDesc Desc = CreateBufferDesc(sizeof(ParameterStruct), NumElements);
		Desc.Metadata = ParameterStruct::FTypeInfo::GetStructMetadata();
		return Desc;
	}

	static FRDGBufferDesc CreateByteAddressDesc(uint32 NumBytes)
	{
		check(NumBytes % 4 == 0);
		FRDGBufferDesc Desc;
		Desc.UnderlyingType = EUnderlyingType::StructuredBuffer;
		Desc.Usage = (EBufferUsageFlags)(BUF_UnorderedAccess | BUF_ShaderResource | BUF_ByteAddressBuffer);
		Desc.BytesPerElement = 4;
		Desc.NumElements = NumBytes / 4;
		return Desc;
	}

	template<typename ParameterStruct>
	static FRDGBufferDesc CreateByteAddressDesc(uint32 NumElements)
	{
		FRDGBufferDesc Desc = CreateByteAddressDesc(sizeof(ParameterStruct) * NumElements);
		Desc.Metadata = ParameterStruct::FTypeInfo::GetStructMetadata();
		return Desc;
	}

	static FRDGBufferDesc CreateUploadDesc(uint32 BytesPerElement, uint32 NumElements)
	{
		FRDGBufferDesc Desc;
		Desc.UnderlyingType = EUnderlyingType::VertexBuffer;
		Desc.Usage = (EBufferUsageFlags)(BUF_Static | BUF_ShaderResource);
		Desc.BytesPerElement = BytesPerElement;
		Desc.NumElements = NumElements;
		return Desc;
	}

	template<typename ParameterStruct>
	static FRDGBufferDesc CreateUploadDesc(uint32 NumElements)
	{
		FRDGBufferDesc Desc = CreateUploadDesc(sizeof(ParameterStruct), NumElements);
		Desc.Metadata = ParameterStruct::FTypeInfo::GetStructMetadata();
		return Desc;
	}

	/** Returns the total number of bytes allocated for a such buffer. */
	uint32 GetTotalNumBytes() const
	{
		return BytesPerElement * NumElements;
	}

	bool operator == (const FRDGBufferDesc& Other) const
	{
		return (
			BytesPerElement == Other.BytesPerElement &&
			NumElements == Other.NumElements &&
			Usage == Other.Usage &&
			UnderlyingType == Other.UnderlyingType);
	}

	bool operator != (const FRDGBufferDesc& Other) const
	{
		return !(*this == Other);
	}

	/** Stride in bytes for index and structured buffers. */
	uint32 BytesPerElement = 1;

	/** Number of elements. */
	uint32 NumElements = 1;

	/** Bitfields describing the uses of that buffer. */
	EBufferUsageFlags Usage = BUF_None;

	/** The underlying RHI type to use. */
	EUnderlyingType UnderlyingType = EUnderlyingType::VertexBuffer;

	/** Meta data of the layout of the buffer for debugging purposes. */
	const FShaderParametersMetadata* Metadata = nullptr;
};

inline const TCHAR* GetBufferUnderlyingTypeName(FRDGBufferDesc::EUnderlyingType BufferType)
{
	switch (BufferType)
	{
	case FRDGBufferDesc::EUnderlyingType::VertexBuffer:
		return TEXT("VertexBuffer");
	case FRDGBufferDesc::EUnderlyingType::StructuredBuffer:
		return TEXT("StructuredBuffer");
	case FRDGBufferDesc::EUnderlyingType::AccelerationStructure:
		return TEXT("AccelerationStructure");
	}
	return TEXT("");
}

struct FRDGBufferSRVDesc final
	: public FRHIBufferSRVCreateInfo
{
	FRDGBufferSRVDesc() = default;

	FRDGBufferSRVDesc(FRDGBufferRef InBuffer);

	FRDGBufferSRVDesc(FRDGBufferRef InBuffer, EPixelFormat InFormat)
		: FRHIBufferSRVCreateInfo(InFormat)
		, Buffer(InBuffer)
	{
		BytesPerElement = GPixelFormats[Format].BlockBytes;
	}

	FRDGBufferRef Buffer = nullptr;
};

struct FRDGBufferUAVDesc final
	: public FRHIBufferUAVCreateInfo
{
	FRDGBufferUAVDesc() = default;

	FRDGBufferUAVDesc(FRDGBufferRef InBuffer);

	FRDGBufferUAVDesc(FRDGBufferRef InBuffer, EPixelFormat InFormat)
		: FRHIBufferUAVCreateInfo(InFormat)
		, Buffer(InBuffer)
	{}

	FRDGBufferRef Buffer = nullptr;
};

<<<<<<< HEAD
class RENDERCORE_API FRDGPooledBuffer
{
public:
	const FRDGBufferDesc Desc;

	/** Finds a UAV matching the descriptor in the cache or creates a new one and updates the cache. */
	FRHIUnorderedAccessView* GetOrCreateUAV(FRDGBufferUAVDesc UAVDesc);

	/** Finds a SRV matching the descriptor in the cache or creates a new one and updates the cache. */
	FRHIShaderResourceView* GetOrCreateSRV(FRDGBufferSRVDesc SRVDesc);

	FRHIVertexBuffer* GetVertexBufferRHI() const
	{
		return VertexBuffer;
	}

	FRHIIndexBuffer* GetIndexBufferRHI() const
	{
		return IndexBuffer;
	}

	FRHIStructuredBuffer* GetStructuredBufferRHI() const
	{
		return StructuredBuffer;
	}

	uint32 GetRefCount() const
	{
		return RefCount;
	}

	uint32 AddRef() const
	{
		return ++RefCount;
	}

	uint32 Release() const
	{
		const uint32 LocalRefCount = --RefCount;
		if (LocalRefCount == 0)
		{
			delete this;
		}
		return LocalRefCount;
	}

	template<typename KeyType, typename ValueType>
	struct TSRVFuncs : BaseKeyFuncs<TPair<KeyType, ValueType>, KeyType, /* bInAllowDuplicateKeys = */ false>
	{
		typedef typename TTypeTraits<KeyType>::ConstPointerType KeyInitType;
		typedef const TPairInitializer<typename TTypeTraits<KeyType>::ConstInitType, typename TTypeTraits<ValueType>::ConstInitType>& ElementInitType;

		static FORCEINLINE KeyInitType GetSetKey(ElementInitType Element)
		{
			return Element.Key;
		}
		static FORCEINLINE bool Matches(KeyInitType A, KeyInitType B)
		{
			return A.BytesPerElement == B.BytesPerElement && A.Format == B.Format;
		}
		static FORCEINLINE uint32 GetKeyHash(KeyInitType Key)
		{
			return HashCombine(uint32(Key.BytesPerElement), uint32(Key.Format));
		}
	};

	template<typename KeyType, typename ValueType>
	struct TUAVFuncs : BaseKeyFuncs<TPair<KeyType, ValueType>, KeyType, /* bInAllowDuplicateKeys = */ false>
	{
		typedef typename TTypeTraits<KeyType>::ConstPointerType KeyInitType;
		typedef const TPairInitializer<typename TTypeTraits<KeyType>::ConstInitType, typename TTypeTraits<ValueType>::ConstInitType>& ElementInitType;

		static FORCEINLINE KeyInitType GetSetKey(ElementInitType Element)
		{
			return Element.Key;
		}
		static FORCEINLINE bool Matches(KeyInitType A, KeyInitType B)
		{
			return A.Format == B.Format && A.bSupportsAtomicCounter == B.bSupportsAtomicCounter && A.bSupportsAppendBuffer == B.bSupportsAppendBuffer;
		}
		static FORCEINLINE uint32 GetKeyHash(KeyInitType Key)
		{
			return (uint32(Key.bSupportsAtomicCounter) << 8) | (uint32(Key.bSupportsAppendBuffer) << 9) | uint32(Key.Format);
		}
	};

private:
	FRDGPooledBuffer(const FRDGBufferDesc& InDesc)
		: Desc(InDesc)
	{}

	FVertexBufferRHIRef VertexBuffer;
	FIndexBufferRHIRef IndexBuffer;
	FStructuredBufferRHIRef StructuredBuffer;
	TMap<FRDGBufferUAVDesc, FUnorderedAccessViewRHIRef, FDefaultSetAllocator, TUAVFuncs<FRDGBufferUAVDesc, FUnorderedAccessViewRHIRef>> UAVs;
	TMap<FRDGBufferSRVDesc, FShaderResourceViewRHIRef, FDefaultSetAllocator, TSRVFuncs<FRDGBufferSRVDesc, FShaderResourceViewRHIRef>> SRVs;

	void Reset()
	{
		Owner = nullptr;
		State = {};
	}

	void Finalize()
	{
		Owner = nullptr;
		State.Finalize();
	}

	const TCHAR* Name = nullptr;

	FRDGBufferRef Owner = nullptr;
	FRDGSubresourceState State;

	mutable uint32 RefCount = 0;
	uint32 LastUsedFrame = 0;

	friend FRenderGraphResourcePool;
	friend FRDGBuilder;
	friend FRDGBuffer;
};

UE_DEPRECATED(4.26, "FRDGPooledBuffer has been renamed to FRDGPooledBuffer.")
typedef FRDGPooledBuffer FPooledRDGBuffer;

=======
/** Translates from a RDG buffer descriptor to a RHI buffer creation info */
inline FRHIBufferCreateInfo Translate(const FRDGBufferDesc& InDesc);

class RENDERCORE_API FRDGPooledBuffer final
	: public FRefCountedObject
{
public:
	FRDGPooledBuffer(TRefCountPtr<FRHIBuffer> InBuffer, const FRDGBufferDesc& InDesc, uint32 InNumAllocatedElements, const TCHAR* InName)
		: Desc(InDesc)
		, Buffer(MoveTemp(InBuffer))
		, Name(InName)
		, NumAllocatedElements(InNumAllocatedElements)
	{}

	const FRDGBufferDesc Desc;

	/** Finds a UAV matching the descriptor in the cache or creates a new one and updates the cache. */
	FORCEINLINE FRHIUnorderedAccessView* GetOrCreateUAV(const FRHIBufferUAVCreateInfo& UAVDesc) { return ViewCache.GetOrCreateUAV(Buffer, UAVDesc); }

	/** Finds a SRV matching the descriptor in the cache or creates a new one and updates the cache. */
	FORCEINLINE FRHIShaderResourceView* GetOrCreateSRV(const FRHIBufferSRVCreateInfo& SRVDesc) { return ViewCache.GetOrCreateSRV(Buffer, SRVDesc); }

	/** Returns the RHI buffer. */
	FORCEINLINE FRHIBuffer* GetRHI() const { return Buffer; }

	UE_DEPRECATED(5.0, "Buffers types have been consolidated; use GetRHI() instead.")
	FORCEINLINE FRHIBuffer* GetVertexBufferRHI() const { return Buffer; }

	UE_DEPRECATED(5.0, "Buffers types have been consolidated; use GetRHI() instead.")
	FORCEINLINE FRHIBuffer* GetStructuredBufferRHI() const { return Buffer; }

private:
	TRefCountPtr<FRHIBuffer> Buffer;
	FRHIBufferViewCache ViewCache;

	void Reset()
	{
		Owner = nullptr;
		State = {};
	}

	void Finalize()
	{
		Owner = nullptr;
		State.Finalize();
	}

	FRDGBufferDesc GetAlignedDesc() const
	{
		FRDGBufferDesc AlignedDesc = Desc;
		AlignedDesc.NumElements = NumAllocatedElements;
		return AlignedDesc;
	}

	const TCHAR* Name = nullptr;
	FRDGBufferRef Owner = nullptr;
	FRDGSubresourceState State;

	const uint32 NumAllocatedElements;
	uint32 LastUsedFrame = 0;

	friend FRDGBufferPool;
	friend FRDGBuilder;
	friend FRDGBuffer;
	friend FRDGAllocator;
};

>>>>>>> 6bbb88c8
/** A render graph tracked buffer. */
class RENDERCORE_API FRDGBuffer final
	: public FRDGParentResource
{
public:
<<<<<<< HEAD
	const FRDGBufferDesc Desc;
=======
	FRDGBufferDesc Desc;
>>>>>>> 6bbb88c8
	const ERDGBufferFlags Flags;

	//////////////////////////////////////////////////////////////////////////
	//! The following methods may only be called during pass execution.

	/** Returns the underlying RHI buffer resource */
	FRHIBuffer* GetRHI() const
	{
		return static_cast<FRHIBuffer*>(FRDGParentResource::GetRHI());
	}

	/** Returns the buffer to use for indirect RHI calls. */
	FORCEINLINE FRHIBuffer* GetIndirectRHICallBuffer() const
	{
		checkf(Desc.Usage & BUF_DrawIndirect, TEXT("Buffer %s was not flagged for indirect draw usage."), Name);
		return GetRHI();
	}

	/** Returns the buffer to use for RHI calls, eg RHILockBuffer. */
	UE_DEPRECATED(5.0, "Buffers types have been consolidated; use GetRHI() instead.")
	FORCEINLINE FRHIBuffer* GetRHIVertexBuffer() const
	{
		return GetRHI();
	}

	/** Returns the buffer to use for structured buffer calls. */
	UE_DEPRECATED(5.0, "Buffers types have been consolidated; use GetRHI() instead.")
	FORCEINLINE FRHIBuffer* GetRHIStructuredBuffer() const
	{
		return GetRHI();
	}

	//////////////////////////////////////////////////////////////////////////

	FRDGBufferHandle GetHandle() const
	{
		return Handle;
	}

private:
	FRDGBuffer(const TCHAR* InName, const FRDGBufferDesc& InDesc, ERDGBufferFlags InFlags)
		: FRDGParentResource(InName, ERDGParentResourceType::Buffer)
		, Desc(InDesc)
		, Flags(InFlags)
	{}

<<<<<<< HEAD
	/** Assigns the pooled buffer to this buffer; returns the previous buffer to own the allocation. */
	void SetRHI(FRDGPooledBuffer* InPooledBuffer, FRDGBufferRef& OutPreviousOwner);

	/** Finalizes the buffer for execution; no other transitions are allowed after calling this. */
	void Finalize();
=======
	FRDGBuffer(const TCHAR* InName, const FRDGBufferDesc& InDesc, ERDGBufferFlags InFlags, FRDGBufferNumElementsCallback&& InNumElementsCallback)
		: FRDGBuffer(InName, InDesc, InFlags)
	{
		NumElementsCallback = MoveTemp(InNumElementsCallback);
	}

	/** Assigns a pooled buffer as the backing RHI resource. */
	void SetRHI(FRDGPooledBuffer* InPooledBuffer);

	/** Assigns a transient buffer as the backing RHI resource. */
	void SetRHI(FRHITransientBuffer* InTransientBuffer, FRDGAllocator& Allocator);

	/** Finalizes the buffer for execution; no other transitions are allowed after calling this. */
	void Finalize(FRDGPooledBufferArray& PooledBufferArray);

	/** Finalizes any pending field of the buffer descriptor. */
	void FinalizeDesc()
	{
		if (NumElementsCallback)
		{
			Desc.NumElements = FMath::Max(NumElementsCallback(), 1u);
		}
	}

	FRHIBuffer* GetRHIUnchecked() const
	{
		return static_cast<FRHIBuffer*>(FRDGResource::GetRHIUnchecked());
	}
>>>>>>> 6bbb88c8

	/** Returns the current buffer state. Only valid to call after SetRHI. */
	FRDGSubresourceState& GetState() const
	{
		check(State);
		return *State;
	}

	/** Registered handle set by the builder. */
	FRDGBufferHandle Handle;

<<<<<<< HEAD
	/** Tracks the last pass that produced this resource as the graph is built. */
	FRDGPassHandle LastProducer;

	/** The next buffer to own the PooledBuffer allocation during execution. */
	FRDGBufferHandle NextOwner;

	/** Assigned pooled buffer pointer. Never reset once assigned. */
	FRDGPooledBuffer* PooledBuffer = nullptr;

	/** Cached state pointer from the pooled buffer. */
	FRDGSubresourceState* State = nullptr;
=======
	/** The next buffer to own the PooledBuffer allocation during execution. */
	FRDGBufferHandle NextOwner;

	union
	{
		/** Assigned pooled buffer pointer. Never reset once assigned. */
		FRDGPooledBuffer* PooledBuffer = nullptr;

		/** Assigned transient buffer pointer. Never reset once assigned. */
		FRHITransientBuffer* TransientBuffer;
	};

	/** The assigned buffer view cache (sourced from the pooled / transient buffer. Never reset. */
	FRHIBufferViewCache* ViewCache = nullptr;
>>>>>>> 6bbb88c8

	/** Valid strictly when holding a strong reference; use PooledBuffer instead. */
	TRefCountPtr<FRDGPooledBuffer> Allocation;

<<<<<<< HEAD
	/** Tracks the merged subresource state as the graph is built. */
	FRDGSubresourceState* MergeState = nullptr;

#if RDG_ENABLE_DEBUG
	class FBufferDebugData
	{
	private:
		/** Tracks state changes in order of execution. */
		TArray<TPair<FRDGPassHandle, FRDGSubresourceState>, SceneRenderingAllocator> States;

		friend FRDGBarrierValidation;
	} BufferDebugData;
=======
	/** Cached state pointer from the pooled / transient buffer. */
	FRDGSubresourceState* State = nullptr;

	/** Tracks the merged subresource state as the graph is built. */
	FRDGSubresourceState* MergeState = nullptr;

	/** Tracks the last pass that produced this resource as the graph is built. */
	FRDGProducerStatesByPipeline LastProducer;

	/** Optional callback to supply NumElements after the creation of this FRDGBuffer. */
	FRDGBufferNumElementsCallback NumElementsCallback;

#if RDG_ENABLE_DEBUG
	struct FRDGBufferDebugData* BufferDebugData = nullptr;
	FRDGBufferDebugData& GetBufferDebugData() const;
>>>>>>> 6bbb88c8
#endif

	friend FRDGBuilder;
	friend FRDGBarrierValidation;
<<<<<<< HEAD
	friend FRDGBufferRegistry;
	friend FRDGAllocator;
=======
	friend FRDGUserValidation;
	friend FRDGBufferRegistry;
	friend FRDGAllocator;
	friend FRDGTrace;
>>>>>>> 6bbb88c8
};

/** Render graph tracked buffer SRV. */
class FRDGBufferSRV final
	: public FRDGShaderResourceView
{
public:
	/** Descriptor of the graph tracked SRV. */
	const FRDGBufferSRVDesc Desc;

	FRDGBufferRef GetParent() const override
	{
		return Desc.Buffer;
	}

private:
	FRDGBufferSRV(const TCHAR* InName, const FRDGBufferSRVDesc& InDesc)
		: FRDGShaderResourceView(InName, ERDGViewType::BufferSRV)
		, Desc(InDesc)
	{}

	friend FRDGBuilder;
	friend FRDGViewRegistry;
	friend FRDGAllocator;
};

/** Render graph tracked buffer UAV. */
class FRDGBufferUAV final
	: public FRDGUnorderedAccessView
{
public:
	/** Descriptor of the graph tracked UAV. */
	const FRDGBufferUAVDesc Desc;

	FRDGBufferRef GetParent() const override
	{
		return Desc.Buffer;
	}

private:
	FRDGBufferUAV(const TCHAR* InName, const FRDGBufferUAVDesc& InDesc, ERDGUnorderedAccessViewFlags InFlags)
		: FRDGUnorderedAccessView(InName, ERDGViewType::BufferUAV, InFlags)
		, Desc(InDesc)
	{}

	friend FRDGBuilder;
	friend FRDGViewRegistry;
	friend FRDGAllocator;
};

<<<<<<< HEAD
=======
inline FGraphicsPipelineRenderTargetsInfo ExtractRenderTargetsInfo(const FRDGParameterStruct& ParameterStruct);

>>>>>>> 6bbb88c8
#include "RenderGraphResources.inl"<|MERGE_RESOLUTION|>--- conflicted
+++ resolved
@@ -4,18 +4,13 @@
 
 #include "RenderGraphParameter.h"
 #include "RenderGraphTextureSubresource.h"
-<<<<<<< HEAD
-=======
 #include "RendererInterface.h"
 #include "RHITransientResourceAllocator.h"
 #include "RHIResources.h"
->>>>>>> 6bbb88c8
 
 struct FPooledRenderTarget;
 class FRenderTargetPool;
 
-<<<<<<< HEAD
-=======
 /** Used for tracking pass producer / consumer edges in the graph for culling and pipe fencing. */
 struct FRDGProducerState
 {
@@ -31,46 +26,11 @@
 
 using FRDGProducerStatesByPipeline = TRHIPipelineArray<FRDGProducerState>;
 
->>>>>>> 6bbb88c8
 /** Used for tracking the state of an individual subresource during execution. */
 struct FRDGSubresourceState
 {
 	/** Given a before and after state, returns whether a resource barrier is required. */
 	static bool IsTransitionRequired(const FRDGSubresourceState& Previous, const FRDGSubresourceState& Next);
-<<<<<<< HEAD
-
-	/** Given a before and after state, returns whether they can be merged into a single state. */
-	static bool IsMergeAllowed(ERDGParentResourceType ResourceType, const FRDGSubresourceState& Previous, const FRDGSubresourceState& Next);
-
-	FRDGSubresourceState() = default;
-
-	inline void SetPass(FRDGPassHandle PassHandle)
-	{
-		FirstPass = LastPass = PassHandle;
-	}
-
-	/** Finalizes the state at the end of the transition chain; keeps access intact. */
-	void Finalize();
-
-	/** The last used access on the pass. */
-	ERHIAccess Access = ERHIAccess::Unknown;
-
-	/** The last used transition flags on the pass. */
-	EResourceTransitionFlags Flags = EResourceTransitionFlags::None;
-
-	/** The last used pass hardware pipeline. */
-	ERHIPipeline Pipeline = ERHIPipeline::Graphics;
-
-	/** The first pass in this state. */
-	FRDGPassHandle FirstPass;
-
-	/** The last pass in this state. */
-	FRDGPassHandle LastPass;
-
-	/** The last no-UAV barrier to be used by this subresource. */
-	FRDGViewUniqueFilter NoUAVBarrierFilter;
-};
-=======
 
 	/** Given a before and after state, returns whether they can be merged into a single state. */
 	static bool IsMergeAllowed(ERDGParentResourceType ResourceType, const FRDGSubresourceState& Previous, const FRDGSubresourceState& Next);
@@ -127,11 +87,6 @@
 
 using FRDGPooledTextureArray = TArray<TRefCountPtr<IPooledRenderTarget>, FRDGArrayAllocator>;
 using FRDGPooledBufferArray = TArray<TRefCountPtr<FRDGPooledBuffer>, FRDGArrayAllocator>;
->>>>>>> 6bbb88c8
-
-using FRDGTextureSubresourceState = TRDGTextureSubresourceArray<FRDGSubresourceState, FDefaultAllocator>;
-using FRDGTextureTransientSubresourceState = TRDGTextureSubresourceArray<FRDGSubresourceState, SceneRenderingAllocator>;
-using FRDGTextureTransientSubresourceStateIndirect = TRDGTextureSubresourceArray<FRDGSubresourceState*, SceneRenderingAllocator>;
 
 /** Generic graph resource. */
 class RENDERCORE_API FRDGResource
@@ -166,68 +121,19 @@
 		: Name(InName)
 	{}
 
-<<<<<<< HEAD
-	/** Assigns this resource as a simple passthrough container for an RHI resource. */
-	void SetPassthroughRHI(FRHIResource* InResourceRHI)
-	{
-		ResourceRHI = InResourceRHI;
+	FRHIResource* GetRHIUnchecked() const
+	{
+		return ResourceRHI;
+	}
+
+	bool HasRHI() const
+	{
+		return ResourceRHI != nullptr;
+	}
+
+	FRHIResource* ResourceRHI = nullptr;
+
 #if RDG_ENABLE_DEBUG
-		DebugData.bAllowRHIAccess = true;
-		DebugData.bPassthrough = true;
-#endif
-	}
-
-	bool IsPassthrough() const
-	{
-#if RDG_ENABLE_DEBUG
-		return DebugData.bPassthrough;
-#else
-		return false;
-#endif
-	}
-
-	/** Verify that the RHI resource can be accessed at a pass execution. */
-	void ValidateRHIAccess() const
-	{
-#if RDG_ENABLE_DEBUG
-		checkf(DebugData.bAllowRHIAccess,
-			TEXT("Accessing the RHI resource of %s at this time is not allowed. If you hit this check in pass, ")
-			TEXT("that is due to this resource not being referenced in the parameters of your pass."),
-			Name);
-#endif
-=======
-	FRHIResource* GetRHIUnchecked() const
-	{
-		return ResourceRHI;
->>>>>>> 6bbb88c8
-	}
-
-	bool HasRHI() const
-	{
-		return ResourceRHI != nullptr;
-	}
-
-	FRHIResource* ResourceRHI = nullptr;
-
-private:
-#if RDG_ENABLE_DEBUG
-<<<<<<< HEAD
-	class FDebugData
-	{
-	private:
-		/** Boolean to track at runtime whether a resource is actually used by the lambda of a pass or not, to detect unnecessary resource dependencies on passes. */
-		bool bIsActuallyUsedByPass = false;
-
-		/** Boolean to track at pass execution whether the underlying RHI resource is allowed to be accessed. */
-		bool bAllowRHIAccess = false;
-
-		/** If true, the resource is not attached to any builder and exists as a dummy container for staging code to RDG. */
-		bool bPassthrough = false;
-
-		friend FRDGResource;
-		friend FRDGUserValidation;
-	} DebugData;
-=======
 	void ValidateRHIAccess() const;
 #endif
 
@@ -235,23 +141,10 @@
 #if RDG_ENABLE_DEBUG
 	struct FRDGResourceDebugData* DebugData = nullptr;
 	FRDGResourceDebugData& GetDebugData() const;
->>>>>>> 6bbb88c8
 #endif
 
 	friend FRDGBuilder;
 	friend FRDGUserValidation;
-<<<<<<< HEAD
-};
-
-class FRDGUniformBuffer
-	: public FRDGResource
-{
-public:
-	FORCEINLINE bool IsGlobal() const
-	{
-		return bGlobal;
-	}
-=======
 	friend FRDGBarrierValidation;
 };
 
@@ -261,7 +154,6 @@
 public:
 
 	virtual ~FRDGUniformBuffer() {};
->>>>>>> 6bbb88c8
 
 	FORCEINLINE const FRDGParameterStruct& GetParameters() const
 	{
@@ -269,13 +161,9 @@
 	}
 
 #if RDG_ENABLE_DEBUG
-<<<<<<< HEAD
-	RENDERCORE_API void MarkResourceAsUsed() override;
-=======
 	void MarkResourceAsUsed() override;
 #else
 	inline void MarkResourceAsUsed() {}
->>>>>>> 6bbb88c8
 #endif
 
 	//////////////////////////////////////////////////////////////////////////
@@ -290,22 +178,6 @@
 
 protected:
 	template <typename TParameterStruct>
-<<<<<<< HEAD
-	explicit FRDGUniformBuffer(TParameterStruct* InParameters, const TCHAR* InName)
-		: FRDGResource(InName)
-		, ParameterStruct(InParameters)
-		, bGlobal(ParameterStruct.HasStaticSlot())
-	{}
-
-private:
-
-	const FRDGParameterStruct ParameterStruct;
-	TRefCountPtr<FRHIUniformBuffer> UniformBufferRHI;
-	FRDGUniformBufferHandle Handle;
-
-	/** Whether this uniform buffer is bound globally or locally to a shader. */
-	uint8 bGlobal : 1;
-=======
 	explicit FRDGUniformBuffer(const TParameterStruct* InParameters, const TCHAR* InName)
 		: FRDGResource(InName)
 		, ParameterStruct(InParameters, TParameterStruct::FTypeInfo::GetStructMetadata())
@@ -323,7 +195,6 @@
 	TRefCountPtr<FRHIUniformBuffer> UniformBufferRHI;
 	FRDGUniformBufferHandle Handle;
 	bool bQueuedForCreate = false;
->>>>>>> 6bbb88c8
 
 	friend FRDGBuilder;
 	friend FRDGUniformBufferRegistry;
@@ -334,33 +205,13 @@
 class TRDGUniformBuffer : public FRDGUniformBuffer
 {
 public:
-<<<<<<< HEAD
-=======
 	virtual ~TRDGUniformBuffer() {};
 
->>>>>>> 6bbb88c8
 	FORCEINLINE const TRDGParameterStruct<ParameterStructType>& GetParameters() const
 	{
 		return static_cast<const TRDGParameterStruct<ParameterStructType>&>(FRDGUniformBuffer::GetParameters());
 	}
 
-<<<<<<< HEAD
-	FORCEINLINE TUniformBufferRef<ParameterStructType> GetRHIRef() const
-	{
-		return TUniformBufferRef<ParameterStructType>(GetRHI());
-	}
-
-	FORCEINLINE const ParameterStructType* operator->() const
-	{
-		return GetParameters().GetContents();
-	}
-
-private:
-	explicit TRDGUniformBuffer(ParameterStructType* InParameters, const TCHAR* InName)
-		: FRDGUniformBuffer(InParameters, InName)
-	{}
-
-=======
 	FORCEINLINE const ParameterStructType* GetContents() const
 	{
 		return Parameters;
@@ -384,7 +235,6 @@
 
 	const ParameterStructType* Parameters;
 
->>>>>>> 6bbb88c8
 	friend FRDGBuilder;
 	friend FRDGUniformBufferRegistry;
 	friend FRDGAllocator;
@@ -398,67 +248,12 @@
 	/** The type of this resource; useful for casting between types. */
 	const ERDGParentResourceType Type;
 
-<<<<<<< HEAD
-=======
 	/** Whether this resource is externally registered with the graph (i.e. the user holds a reference to the underlying resource outside the graph). */
->>>>>>> 6bbb88c8
 	bool IsExternal() const
 	{
 		return bExternal;
 	}
 
-<<<<<<< HEAD
-protected:
-	FRDGParentResource(const TCHAR* InName, ERDGParentResourceType InType);
-
-	/** Whether this is an externally registered resource. */
-	uint8 bExternal : 1;
-
-	/** Whether this is an extracted resource. */
-	uint8 bExtracted : 1;
-
-	/** Whether this resource needs acquire / discard. */
-	uint8 bTransient : 1;
-
-	/** Whether this resource is the last owner of its allocation (i.e. nothing aliases the allocation later in the execution timeline). */
-	uint8 bLastOwner : 1;
-
-	/** If true, the resource was not used by any pass not culled by the graph. */
-	uint8 bCulled : 1;
-
-	/** If true, the resource has been used on an async compute pass and may have async compute states. */
-	uint8 bUsedByAsyncComputePass : 1;
-
-private:
-	/** Number of references in passes and deferred queries. */
-	uint16 ReferenceCount = 0;
-
-	/** The initial and final states of the resource assigned by the user, if known. */
-	ERHIAccess AccessInitial = ERHIAccess::Unknown;
-	ERHIAccess AccessFinal = ERHIAccess::Unknown;
-
-	FRDGPassHandle FirstPass;
-	FRDGPassHandle LastPass;
-
-#if RDG_ENABLE_DEBUG
-	class FParentDebugData
-	{
-	private:
-		/** Pointer towards the pass that is the first to produce it, for even more convenient error message. */
-		const FRDGPass* FirstProducer = nullptr;
-
-		/** Count the number of times it has been used by a pass (without culling). */
-		uint32 PassAccessCount = 0;
-
-		/** Tracks at wiring time if a resource has ever been produced by a pass, to error out early if accessing a resource that has not been produced. */
-		bool bHasBeenProduced = false;
-
-		/** Tracks whether this resource was clobbered by the builder prior to use. */
-		bool bHasBeenClobbered = false;
-
-		friend FRDGUserValidation;
-	} ParentDebugData;
-=======
 	/** Whether this resource is has been queued for extraction at the end of graph execution. */
 	bool IsExtracted() const
 	{
@@ -551,16 +346,12 @@
 #if RDG_ENABLE_DEBUG
 	struct FRDGParentResourceDebugData* ParentDebugData = nullptr;
 	FRDGParentResourceDebugData& GetParentDebugData() const;
->>>>>>> 6bbb88c8
 #endif
 
 	friend FRDGBuilder;
 	friend FRDGUserValidation;
 	friend FRDGBarrierBatchBegin;
-<<<<<<< HEAD
-=======
 	friend FRDGTrace;
->>>>>>> 6bbb88c8
 };
 
 /** A render graph resource (e.g. a view) which references a single parent resource (e.g. a texture / buffer). Provides an abstract way to access the parent resource. */
@@ -587,321 +378,19 @@
 
 private:
 	FRDGViewHandle Handle;
-<<<<<<< HEAD
-=======
 	FRDGPassHandle LastPass;
->>>>>>> 6bbb88c8
 
 	friend FRDGBuilder;
 	friend FRDGViewRegistry;
 	friend FRDGAllocator;
-<<<<<<< HEAD
-};
-
-/** Descriptor used to create a render graph texture. */
-struct RENDERCORE_API FRDGTextureDesc
-{
-	UE_DEPRECATED(4.26, "FRDGTextureDesc has been refactored. Use Create2D instead.")
-	static FRDGTextureDesc Create2DDesc(
-		FIntPoint InExtent,
-		EPixelFormat InFormat,
-		const FClearValueBinding& InClearValue,
-		ETextureCreateFlags InFlags,
-		ETextureCreateFlags InTargetableFlags,
-		bool bInForceSeparateTargetAndShaderResource,
-		uint16 InNumMips = 1);
-
-	UE_DEPRECATED(4.26, "FRDGTextureDesc has been refactored. Use Create3D instead.")
-	static FRDGTextureDesc CreateVolumeDesc(
-		uint32 InSizeX,
-		uint32 InSizeY,
-		uint32 InSizeZ,
-		EPixelFormat InFormat,
-		const FClearValueBinding& InClearValue,
-		ETextureCreateFlags InFlags,
-		ETextureCreateFlags InTargetableFlags,
-		bool bInForceSeparateTargetAndShaderResource,
-		uint16 InNumMips = 1);
-
-	UE_DEPRECATED(4.26, "FRDGTextureDesc has been refactored. Use CreateCube instead.")
-	static FRDGTextureDesc CreateCubemapDesc(
-		uint32 InExtent,
-		EPixelFormat InFormat,
-		const FClearValueBinding& InClearValue,
-		ETextureCreateFlags InFlags,
-		ETextureCreateFlags InTargetableFlags,
-		bool bInForceSeparateTargetAndShaderResource,
-		uint32 InArraySize = 1,
-		uint16 InNumMips = 1);
-
-	UE_DEPRECATED(4.26, "FRDGTextureDesc has been refactored. Use CreateCubeArray instead.")
-	static FRDGTextureDesc CreateCubemapArrayDesc(
-		uint32 InExtent,
-		EPixelFormat InFormat,
-		const FClearValueBinding& InClearValue,
-		ETextureCreateFlags InFlags,
-		ETextureCreateFlags InTargetableFlags,
-		bool bInForceSeparateTargetAndShaderResource,
-		uint32 InArraySize,
-		uint16 InNumMips = 1);
-
-	static FRDGTextureDesc Create2D(
-		FIntPoint InExtent,
-		EPixelFormat InFormat,
-		FClearValueBinding InClearValue,
-		ETextureCreateFlags InFlags,
-		uint8 InNumMips = 1,
-		uint8 InNumSamples = 1)
-	{
-		return FRDGTextureDesc(InClearValue, ETextureDimension::Texture2D, InFlags, InFormat, InExtent, 1, 1, InNumMips, InNumSamples);
-	}
-
-	static FRDGTextureDesc Create2DArray(
-		FIntPoint InExtent,
-		EPixelFormat InFormat,
-		FClearValueBinding InClearValue,
-		ETextureCreateFlags InFlags,
-		uint32 InArraySize,
-		uint8 InNumMips = 1,
-		uint8 InNumSamples = 1)
-	{
-		return FRDGTextureDesc(InClearValue, ETextureDimension::Texture2DArray, InFlags, InFormat, InExtent, 1, InArraySize, InNumMips, InNumSamples);
-	}
-
-	static FRDGTextureDesc Create3D(
-		FIntVector InSize,
-		EPixelFormat InFormat,
-		FClearValueBinding InClearValue,
-		ETextureCreateFlags InFlags,
-		uint8 InNumMips = 1,
-		uint8 InNumSamples = 1)
-	{
-		return FRDGTextureDesc(InClearValue, ETextureDimension::Texture3D, InFlags, InFormat, FIntPoint(InSize.X, InSize.Y), InSize.Z, 1, InNumMips, InNumSamples);
-	}
-
-	static FRDGTextureDesc CreateCube(
-		uint32 InSizeInPixels,
-		EPixelFormat InFormat,
-		FClearValueBinding InClearValue,
-		ETextureCreateFlags InFlags,
-		uint8 InNumMips = 1,
-		uint8 InNumSamples = 1)
-	{
-		return FRDGTextureDesc(InClearValue, ETextureDimension::TextureCube, InFlags, InFormat, FIntPoint(InSizeInPixels, InSizeInPixels), 1, 1, InNumMips, InNumSamples);
-	}
-
-	static FRDGTextureDesc CreateCubeArray(
-		uint32 InSizeInPixels,
-		EPixelFormat InFormat,
-		FClearValueBinding InClearValue,
-		ETextureCreateFlags InFlags,
-		uint32 InArraySize,
-		uint8 InNumMips = 1,
-		uint8 InNumSamples = 1)
-	{
-		return FRDGTextureDesc(InClearValue, ETextureDimension::TextureCubeArray, InFlags, InFormat, FIntPoint(InSizeInPixels, InSizeInPixels), 1, InArraySize, InNumMips, InNumSamples);
-	}
-
-	FRDGTextureDesc() = default;
-	FRDGTextureDesc(
-		FClearValueBinding InClearValue,
-		ETextureDimension InDimension,
-		ETextureCreateFlags InFlags,
-		EPixelFormat InFormat,
-		FIntPoint InExtent,
-		uint16 InDepth = 1,
-		uint16 InArraySize = 1,
-		uint8 InNumMips = 1,
-		uint8 InNumSamples = 1)
-		: ClearValue(InClearValue)
-		, Dimension(InDimension)
-		, Flags(InFlags)
-		, Format(InFormat)
-		, Extent(InExtent)
-		, Depth(InDepth)
-		, ArraySize(InArraySize)
-		, NumMips(InNumMips)
-		, NumSamples(InNumSamples)
-	{}
-
-	void Reset()
-	{
-		// Usually we don't want to propagate MSAA samples.
-		NumSamples = 1;
-
-		// Remove UAV flag for textures that don't need it (some formats are incompatible).
-		Flags |= TexCreate_RenderTargetable;
-		Flags &= ~(TexCreate_UAV | TexCreate_ResolveTargetable | TexCreate_DepthStencilResolveTarget);
-	}
-
-	bool IsTexture2D() const
-	{
-		return Dimension == ETextureDimension::Texture2D || Dimension == ETextureDimension::Texture2DArray;
-	}
-
-	bool IsTexture3D() const
-	{
-		return Dimension == ETextureDimension::Texture3D;
-	}
-
-	bool IsTextureCube() const
-	{
-		return Dimension == ETextureDimension::TextureCube || Dimension == ETextureDimension::TextureCubeArray;
-	}
-
-	bool IsTextureArray() const
-	{
-		return Dimension == ETextureDimension::Texture2DArray || Dimension == ETextureDimension::TextureCubeArray;
-	}
-
-	bool IsMipChain() const
-	{
-		return NumMips > 1;
-	}
-
-	bool IsMultisample() const
-	{
-		return NumSamples > 1;
-	}
-
-	FIntVector GetSize() const
-	{
-		return FIntVector(Extent.X, Extent.Y, Depth);
-	}
-
-	FRDGTextureSubresourceLayout GetSubresourceLayout() const
-	{
-		return FRDGTextureSubresourceLayout(NumMips, ArraySize * (IsTextureCube() ? 6 : 1), IsStencilFormat(Format) ? 2 : 1);
-	}
-
-	/** Returns whether this descriptor conforms to requirements. */
-	bool IsValid() const;
-
-	/** Clear value to use when fast-clearing the texture. */
-	FClearValueBinding ClearValue;
-
-	/** Texture dimension to use when creating the RHI texture. */
-	ETextureDimension Dimension = ETextureDimension::Texture2D;
-
-	/** Texture flags passed on to RHI texture. */
-	ETextureCreateFlags Flags = TexCreate_None;
-
-	/** Pixel format used to create RHI texture. */
-	EPixelFormat Format = PF_Unknown;
-
-	/** Extent of the texture in x and y. */
-	FIntPoint Extent = FIntPoint(1, 1);
-
-	/** Depth of the texture if the dimension is 3D. */
-	uint16 Depth = 1;
-
-	/** The number of array elements in the texture. (Keep at 1 if dimension is 3D). */
-	uint16 ArraySize = 1;
-
-	/** Number of mips in the texture mip-map chain. */
-	uint8 NumMips = 1;
-
-	/** Number of samples in the texture. >1 for MSAA. */
-	uint8 NumSamples = 1;
-};
-
-/** Translates from a pooled render target descriptor to an RDG texture descriptor. */
-inline FRDGTextureDesc Translate(const FPooledRenderTargetDesc& InDesc, ERenderTargetTexture InTexture = ERenderTargetTexture::Targetable);
-=======
 };
 
 /** Translates from a pooled render target descriptor to an RDG texture descriptor. */
 inline FRDGTextureDesc Translate(const FPooledRenderTargetDesc& InDesc);
->>>>>>> 6bbb88c8
 
 /** Translates from an RDG texture descriptor to a pooled render target descriptor. */
 inline FPooledRenderTargetDesc Translate(const FRDGTextureDesc& InDesc);
 
-<<<<<<< HEAD
-class RENDERCORE_API FRDGPooledTexture
-{
-public:
-	const FRDGTextureDesc Desc;
-
-	FRHITexture* GetRHI() const
-	{
-		return Texture;
-	}
-
-	FRDGTexture* GetOwner() const
-	{
-		return Owner;
-	}
-
-	uint32 GetRefCount() const
-	{
-		return RefCount;
-	}
-
-	uint32 AddRef() const
-	{
-		return ++RefCount;
-	}
-
-	uint32 Release() const
-	{
-		if (--RefCount == 0)
-		{
-			delete this;
-			return 0;
-		}
-		return RefCount;
-	}
-
-private:
-	FRDGPooledTexture(FRHITexture* InTexture, const FRDGTextureDesc& InDesc, const FUnorderedAccessViewRHIRef& FirstMipUAV)
-		: Desc(InDesc)
-		, Texture(InTexture)
-		, Layout(InDesc.GetSubresourceLayout())
-	{
-		InitViews(FirstMipUAV);
-		Reset();
-	}
-
-	/** Initializes cached views. Safe to call multiple times; each call will recreate. */
-	void InitViews(const FUnorderedAccessViewRHIRef& FirstMipUAV);
-
-	void Finalize()
-	{
-		for (FRDGSubresourceState& SubresourceState : State)
-		{
-			SubresourceState.Finalize();
-		}
-		Owner = nullptr;
-	}
-
-	void Reset()
-	{
-		InitAsWholeResource(State);
-		Owner = nullptr;
-	}
-
-	FRHITexture* Texture = nullptr;
-	FRDGTexture* Owner = nullptr;
-	FRDGTextureSubresourceLayout Layout;
-	FRDGTextureSubresourceState State;
-
-	/** Cached views created for the RHI texture. */
-	TArray<FUnorderedAccessViewRHIRef, TInlineAllocator<1>> MipUAVs;
-	TArray<TPair<FRHITextureSRVCreateInfo, FShaderResourceViewRHIRef>, TInlineAllocator<1>> SRVs;
-	FUnorderedAccessViewRHIRef HTileUAV;
-	FShaderResourceViewRHIRef  HTileSRV;
-	FUnorderedAccessViewRHIRef StencilUAV;
-	FShaderResourceViewRHIRef  FMaskSRV;
-	FShaderResourceViewRHIRef  CMaskSRV;
-
-	mutable uint32 RefCount = 0;
-
-	friend FRDGTexture;
-	friend FRDGBuilder;
-	friend FPooledRenderTarget;
-	friend FRenderTargetPool;
-=======
 UE_DEPRECATED(5.0, "Translate with ERenderTargetTexture is deprecated. Please use the single parameter variant.")
 PRAGMA_DISABLE_DEPRECATION_WARNINGS
 inline FRDGTextureDesc Translate(const FPooledRenderTargetDesc& InDesc, ERenderTargetTexture InTexture)
@@ -946,7 +435,6 @@
 	friend FRDGBuilder;
 	friend FRenderTargetPool;
 	friend FRDGAllocator;
->>>>>>> 6bbb88c8
 };
 
 /** Render graph tracked Texture. */
@@ -954,12 +442,6 @@
 	: public FRDGParentResource
 {
 public:
-<<<<<<< HEAD
-	/** Creates a passthrough texture suitable for filling RHI uniform buffers with RDG parameters for passes not yet ported to RDG. */
-	static FRDGTextureRef GetPassthrough(const TRefCountPtr<IPooledRenderTarget>& PooledRenderTarget);
-
-=======
->>>>>>> 6bbb88c8
 	const FRDGTextureDesc Desc;
 	const ERDGTextureFlags Flags;
 
@@ -978,25 +460,16 @@
 
 	//////////////////////////////////////////////////////////////////////////
 
-<<<<<<< HEAD
-	FRDGTextureSubresourceLayout GetSubresourceLayout() const
-=======
 	FORCEINLINE FRDGTextureHandle GetHandle() const
 	{
 		return Handle;
 	}
 
 	FORCEINLINE FRDGTextureSubresourceLayout GetSubresourceLayout() const
->>>>>>> 6bbb88c8
 	{
 		return Layout;
 	}
 
-<<<<<<< HEAD
-	FRDGTextureSubresourceRange GetSubresourceRange() const
-	{
-		return FRDGTextureSubresourceRange(Layout);
-=======
 	FORCEINLINE FRDGTextureSubresourceRange GetSubresourceRange() const
 	{
 		return WholeRange;
@@ -1010,30 +483,11 @@
 	FORCEINLINE FRDGTextureSubresource GetSubresource(uint32 SubresourceIndex) const
 	{
 		return Layout.GetSubresource(SubresourceIndex);
->>>>>>> 6bbb88c8
 	}
 
 	FRDGTextureSubresourceRange GetSubresourceRangeSRV() const;
 
 private:
-<<<<<<< HEAD
-	FRDGTexture(const TCHAR* InName, const FRDGTextureDesc& InDesc, ERDGTextureFlags InFlags, ERenderTargetTexture InRenderTargetTexture)
-		: FRDGParentResource(InName, ERDGParentResourceType::Texture)
-		, Desc(InDesc)
-		, Flags(InFlags)
-		, RenderTargetTexture(InRenderTargetTexture)
-		, Layout(InDesc.GetSubresourceLayout())
-	{
-		InitAsWholeResource(MergeState);
-		InitAsWholeResource(LastProducers);
-	}
-
-	/** Assigns the pooled texture to this texture; returns the previous texture to own the allocation. */
-	void SetRHI(FPooledRenderTarget* PooledRenderTarget, FRDGTextureRef& OutPreviousOwner);
-
-	/** Finalizes the texture for execution; no other transitions are allowed after calling this. */
-	void Finalize();
-=======
 	FRDGTexture(const TCHAR* InName, const FRDGTextureDesc& InDesc, ERDGTextureFlags InFlags)
 		: FRDGParentResource(InName, ERDGParentResourceType::Texture)
 		, Desc(InDesc)
@@ -1060,7 +514,6 @@
 
 	/** Finalizes the texture for execution; no other transitions are allowed after calling this. */
 	void Finalize(FRDGPooledTextureArray& PooledTextureArray);
->>>>>>> 6bbb88c8
 
 	/** Returns RHI texture without access checks. */
 	FRHITexture* GetRHIUnchecked() const
@@ -1068,15 +521,6 @@
 		return static_cast<FRHITexture*>(FRDGResource::GetRHIUnchecked());
 	}
 
-<<<<<<< HEAD
-	/** Whether this texture is the last owner of the allocation in the graph. */
-	bool IsLastOwner() const
-	{
-		return NextOwner.IsNull();
-	}
-
-=======
->>>>>>> 6bbb88c8
 	/** Returns the current texture state. Only valid to call after SetRHI. */
 	FRDGTextureSubresourceState& GetState()
 	{
@@ -1084,31 +528,12 @@
 		return *State;
 	}
 
-<<<<<<< HEAD
-	/** Describes which RHI texture this RDG texture represents on a pooled texture. Must be default unless the texture is externally registered. */
-	const ERenderTargetTexture RenderTargetTexture;
-
-	/** The layout used to facilitate subresource transitions. */
-	FRDGTextureSubresourceLayout Layout;
-
-=======
->>>>>>> 6bbb88c8
 	/** The next texture to own the PooledTexture allocation during execution. */
 	FRDGTextureHandle NextOwner;
 
 	/** The handle registered with the builder. */
 	FRDGTextureHandle Handle;
 
-<<<<<<< HEAD
-	/** The assigned pooled render target to use during execution. Never reset. */
-	IPooledRenderTarget* PooledRenderTarget = nullptr;
-
-	/** The assigned pooled texture to use during execution. Never reset. */
-	FRDGPooledTexture* PooledTexture = nullptr;
-
-	/** Cached state pointer from the pooled texture. */
-	FRDGTextureSubresourceState* State = nullptr;
-=======
 	/** The layout used to facilitate subresource transitions. */
 	FRDGTextureSubresourceLayout Layout;
 	FRDGTextureSubresourceRange  WholeRange;
@@ -1128,34 +553,10 @@
 
 	/** The assigned view cache for this texture (sourced from transient / pooled texture). Never reset. */
 	FRHITextureViewCache* ViewCache = nullptr;
->>>>>>> 6bbb88c8
 
 	/** Valid strictly when holding a strong reference; use PooledRenderTarget instead. */
 	TRefCountPtr<IPooledRenderTarget> Allocation;
 
-<<<<<<< HEAD
-	/** Tracks merged subresource states as the graph is built. */
-	FRDGTextureTransientSubresourceStateIndirect MergeState;
-
-	/** Tracks pass producers for each subresource as the graph is built. */
-	TRDGTextureSubresourceArray<FRDGPassHandle> LastProducers;
-
-#if RDG_ENABLE_DEBUG
-	class FTextureDebugData
-	{
-	private:
-		/** Tracks whether a UAV has ever been allocated to catch when TexCreate_UAV was unneeded. */
-		bool bHasNeededUAV = false;
-
-		/** Tracks whether has ever been bound as a render target to catch when TexCreate_RenderTargetable was unneeded. */
-		bool bHasBeenBoundAsRenderTarget = false;
-
-		friend FRDGUserValidation;
-		friend FRDGBarrierValidation;
-	} TextureDebugData;
-#endif
-
-=======
 	/** Cached state pointer from the pooled texture. */
 	FRDGTextureSubresourceState* State = nullptr;
 
@@ -1170,18 +571,14 @@
 	FRDGTextureDebugData& GetTextureDebugData() const;
 #endif
 
->>>>>>> 6bbb88c8
 	friend FRDGBuilder;
 	friend FRDGUserValidation;
 	friend FRDGBarrierValidation;
 	friend FRDGTextureRegistry;
 	friend FRDGAllocator;
 	friend FPooledRenderTarget;
-<<<<<<< HEAD
-=======
 	friend FRDGTrace;
 	friend FRDGTextureUAV;
->>>>>>> 6bbb88c8
 };
 
 /** Render graph tracked SRV. */
@@ -1312,15 +709,9 @@
 public:
 	FRDGTextureUAVDesc() = default;
 
-<<<<<<< HEAD
-	FRDGTextureUAVDesc(FRDGTextureRef InTexture, uint8 InMipLevel = 0)
-		: Texture(InTexture)
-		, MipLevel(InMipLevel)
-=======
 	FRDGTextureUAVDesc(FRDGTextureRef InTexture, uint8 InMipLevel = 0, EPixelFormat InFormat = PF_Unknown, uint16 InFirstArraySlice = 0, uint16 InNumArraySlices = 0)
 		: FRHITextureUAVCreateInfo(InMipLevel, InFormat != PF_Unknown ? InFormat : InTexture->Desc.UAVFormat, InFirstArraySlice, InNumArraySlices)
 		, Texture(InTexture)
->>>>>>> 6bbb88c8
 	{}
 
 	/** Create UAV with access to a specific meta data plane */
@@ -1347,8 +738,6 @@
 		return Desc.Texture;
 	}
 
-<<<<<<< HEAD
-=======
 	// Can be used instead of GetParent()->GetRHI() to access the underlying texture for a UAV resource in a Pass, without triggering
 	// validation errors.  The RDG validation logic only flags the UAV as accessible, not the parent texture.
 	FRHITexture* GetParentRHI() const
@@ -1357,7 +746,6 @@
 		return Desc.Texture->GetRHIUnchecked();
 	}
 
->>>>>>> 6bbb88c8
 	FRDGTextureSubresourceRange GetSubresourceRange() const;
 
 private:
@@ -1374,27 +762,12 @@
 /** Descriptor for render graph tracked Buffer. */
 struct FRDGBufferDesc
 {
-<<<<<<< HEAD
-	// Type of buffers to the RHI
-=======
->>>>>>> 6bbb88c8
 	enum class EUnderlyingType
 	{
 		VertexBuffer,
 		StructuredBuffer,
 		AccelerationStructure
 	};
-
-	static inline FRHITransitionInfo::EType GetTransitionResourceType(EUnderlyingType Type)
-	{
-		switch (Type)
-		{
-		default: checkNoEntry();
-		case EUnderlyingType::VertexBuffer: return FRHITransitionInfo::EType::VertexBuffer;
-		case EUnderlyingType::IndexBuffer: return FRHITransitionInfo::EType::IndexBuffer;
-		case EUnderlyingType::StructuredBuffer: return FRHITransitionInfo::EType::StructuredBuffer;
-		}
-	}
 
 	/** Create the descriptor for an indirect RHI call.
 	 *
@@ -1579,133 +952,6 @@
 	FRDGBufferRef Buffer = nullptr;
 };
 
-<<<<<<< HEAD
-class RENDERCORE_API FRDGPooledBuffer
-{
-public:
-	const FRDGBufferDesc Desc;
-
-	/** Finds a UAV matching the descriptor in the cache or creates a new one and updates the cache. */
-	FRHIUnorderedAccessView* GetOrCreateUAV(FRDGBufferUAVDesc UAVDesc);
-
-	/** Finds a SRV matching the descriptor in the cache or creates a new one and updates the cache. */
-	FRHIShaderResourceView* GetOrCreateSRV(FRDGBufferSRVDesc SRVDesc);
-
-	FRHIVertexBuffer* GetVertexBufferRHI() const
-	{
-		return VertexBuffer;
-	}
-
-	FRHIIndexBuffer* GetIndexBufferRHI() const
-	{
-		return IndexBuffer;
-	}
-
-	FRHIStructuredBuffer* GetStructuredBufferRHI() const
-	{
-		return StructuredBuffer;
-	}
-
-	uint32 GetRefCount() const
-	{
-		return RefCount;
-	}
-
-	uint32 AddRef() const
-	{
-		return ++RefCount;
-	}
-
-	uint32 Release() const
-	{
-		const uint32 LocalRefCount = --RefCount;
-		if (LocalRefCount == 0)
-		{
-			delete this;
-		}
-		return LocalRefCount;
-	}
-
-	template<typename KeyType, typename ValueType>
-	struct TSRVFuncs : BaseKeyFuncs<TPair<KeyType, ValueType>, KeyType, /* bInAllowDuplicateKeys = */ false>
-	{
-		typedef typename TTypeTraits<KeyType>::ConstPointerType KeyInitType;
-		typedef const TPairInitializer<typename TTypeTraits<KeyType>::ConstInitType, typename TTypeTraits<ValueType>::ConstInitType>& ElementInitType;
-
-		static FORCEINLINE KeyInitType GetSetKey(ElementInitType Element)
-		{
-			return Element.Key;
-		}
-		static FORCEINLINE bool Matches(KeyInitType A, KeyInitType B)
-		{
-			return A.BytesPerElement == B.BytesPerElement && A.Format == B.Format;
-		}
-		static FORCEINLINE uint32 GetKeyHash(KeyInitType Key)
-		{
-			return HashCombine(uint32(Key.BytesPerElement), uint32(Key.Format));
-		}
-	};
-
-	template<typename KeyType, typename ValueType>
-	struct TUAVFuncs : BaseKeyFuncs<TPair<KeyType, ValueType>, KeyType, /* bInAllowDuplicateKeys = */ false>
-	{
-		typedef typename TTypeTraits<KeyType>::ConstPointerType KeyInitType;
-		typedef const TPairInitializer<typename TTypeTraits<KeyType>::ConstInitType, typename TTypeTraits<ValueType>::ConstInitType>& ElementInitType;
-
-		static FORCEINLINE KeyInitType GetSetKey(ElementInitType Element)
-		{
-			return Element.Key;
-		}
-		static FORCEINLINE bool Matches(KeyInitType A, KeyInitType B)
-		{
-			return A.Format == B.Format && A.bSupportsAtomicCounter == B.bSupportsAtomicCounter && A.bSupportsAppendBuffer == B.bSupportsAppendBuffer;
-		}
-		static FORCEINLINE uint32 GetKeyHash(KeyInitType Key)
-		{
-			return (uint32(Key.bSupportsAtomicCounter) << 8) | (uint32(Key.bSupportsAppendBuffer) << 9) | uint32(Key.Format);
-		}
-	};
-
-private:
-	FRDGPooledBuffer(const FRDGBufferDesc& InDesc)
-		: Desc(InDesc)
-	{}
-
-	FVertexBufferRHIRef VertexBuffer;
-	FIndexBufferRHIRef IndexBuffer;
-	FStructuredBufferRHIRef StructuredBuffer;
-	TMap<FRDGBufferUAVDesc, FUnorderedAccessViewRHIRef, FDefaultSetAllocator, TUAVFuncs<FRDGBufferUAVDesc, FUnorderedAccessViewRHIRef>> UAVs;
-	TMap<FRDGBufferSRVDesc, FShaderResourceViewRHIRef, FDefaultSetAllocator, TSRVFuncs<FRDGBufferSRVDesc, FShaderResourceViewRHIRef>> SRVs;
-
-	void Reset()
-	{
-		Owner = nullptr;
-		State = {};
-	}
-
-	void Finalize()
-	{
-		Owner = nullptr;
-		State.Finalize();
-	}
-
-	const TCHAR* Name = nullptr;
-
-	FRDGBufferRef Owner = nullptr;
-	FRDGSubresourceState State;
-
-	mutable uint32 RefCount = 0;
-	uint32 LastUsedFrame = 0;
-
-	friend FRenderGraphResourcePool;
-	friend FRDGBuilder;
-	friend FRDGBuffer;
-};
-
-UE_DEPRECATED(4.26, "FRDGPooledBuffer has been renamed to FRDGPooledBuffer.")
-typedef FRDGPooledBuffer FPooledRDGBuffer;
-
-=======
 /** Translates from a RDG buffer descriptor to a RHI buffer creation info */
 inline FRHIBufferCreateInfo Translate(const FRDGBufferDesc& InDesc);
 
@@ -1773,17 +1019,12 @@
 	friend FRDGAllocator;
 };
 
->>>>>>> 6bbb88c8
 /** A render graph tracked buffer. */
 class RENDERCORE_API FRDGBuffer final
 	: public FRDGParentResource
 {
 public:
-<<<<<<< HEAD
-	const FRDGBufferDesc Desc;
-=======
 	FRDGBufferDesc Desc;
->>>>>>> 6bbb88c8
 	const ERDGBufferFlags Flags;
 
 	//////////////////////////////////////////////////////////////////////////
@@ -1830,13 +1071,6 @@
 		, Flags(InFlags)
 	{}
 
-<<<<<<< HEAD
-	/** Assigns the pooled buffer to this buffer; returns the previous buffer to own the allocation. */
-	void SetRHI(FRDGPooledBuffer* InPooledBuffer, FRDGBufferRef& OutPreviousOwner);
-
-	/** Finalizes the buffer for execution; no other transitions are allowed after calling this. */
-	void Finalize();
-=======
 	FRDGBuffer(const TCHAR* InName, const FRDGBufferDesc& InDesc, ERDGBufferFlags InFlags, FRDGBufferNumElementsCallback&& InNumElementsCallback)
 		: FRDGBuffer(InName, InDesc, InFlags)
 	{
@@ -1865,7 +1099,6 @@
 	{
 		return static_cast<FRHIBuffer*>(FRDGResource::GetRHIUnchecked());
 	}
->>>>>>> 6bbb88c8
 
 	/** Returns the current buffer state. Only valid to call after SetRHI. */
 	FRDGSubresourceState& GetState() const
@@ -1877,19 +1110,6 @@
 	/** Registered handle set by the builder. */
 	FRDGBufferHandle Handle;
 
-<<<<<<< HEAD
-	/** Tracks the last pass that produced this resource as the graph is built. */
-	FRDGPassHandle LastProducer;
-
-	/** The next buffer to own the PooledBuffer allocation during execution. */
-	FRDGBufferHandle NextOwner;
-
-	/** Assigned pooled buffer pointer. Never reset once assigned. */
-	FRDGPooledBuffer* PooledBuffer = nullptr;
-
-	/** Cached state pointer from the pooled buffer. */
-	FRDGSubresourceState* State = nullptr;
-=======
 	/** The next buffer to own the PooledBuffer allocation during execution. */
 	FRDGBufferHandle NextOwner;
 
@@ -1904,25 +1124,10 @@
 
 	/** The assigned buffer view cache (sourced from the pooled / transient buffer. Never reset. */
 	FRHIBufferViewCache* ViewCache = nullptr;
->>>>>>> 6bbb88c8
 
 	/** Valid strictly when holding a strong reference; use PooledBuffer instead. */
 	TRefCountPtr<FRDGPooledBuffer> Allocation;
 
-<<<<<<< HEAD
-	/** Tracks the merged subresource state as the graph is built. */
-	FRDGSubresourceState* MergeState = nullptr;
-
-#if RDG_ENABLE_DEBUG
-	class FBufferDebugData
-	{
-	private:
-		/** Tracks state changes in order of execution. */
-		TArray<TPair<FRDGPassHandle, FRDGSubresourceState>, SceneRenderingAllocator> States;
-
-		friend FRDGBarrierValidation;
-	} BufferDebugData;
-=======
 	/** Cached state pointer from the pooled / transient buffer. */
 	FRDGSubresourceState* State = nullptr;
 
@@ -1938,20 +1143,14 @@
 #if RDG_ENABLE_DEBUG
 	struct FRDGBufferDebugData* BufferDebugData = nullptr;
 	FRDGBufferDebugData& GetBufferDebugData() const;
->>>>>>> 6bbb88c8
 #endif
 
 	friend FRDGBuilder;
 	friend FRDGBarrierValidation;
-<<<<<<< HEAD
-	friend FRDGBufferRegistry;
-	friend FRDGAllocator;
-=======
 	friend FRDGUserValidation;
 	friend FRDGBufferRegistry;
 	friend FRDGAllocator;
 	friend FRDGTrace;
->>>>>>> 6bbb88c8
 };
 
 /** Render graph tracked buffer SRV. */
@@ -2002,9 +1201,6 @@
 	friend FRDGAllocator;
 };
 
-<<<<<<< HEAD
-=======
 inline FGraphicsPipelineRenderTargetsInfo ExtractRenderTargetsInfo(const FRDGParameterStruct& ParameterStruct);
 
->>>>>>> 6bbb88c8
 #include "RenderGraphResources.inl"