// Copyright Epic Games, Inc. All Rights Reserved.

#pragma once

#include "Containers/Array.h"
#include "Math/NumericLimits.h"
#include "Math/UnrealMathSSE.h"
#include "Misc/AssertionMacros.h"
#include "Misc/EnumClassFlags.h"
#include "PixelFormat.h"
#include "RHI.h"
#include "RHIDefinitions.h"
#include "RHIResources.h"
#include "RHITransientResourceAllocator.h"
#include "RenderGraphAllocator.h"
#include "RenderGraphDefinitions.h"
#include "RenderGraphParameter.h"
#include "RenderGraphTextureSubresource.h"
#include "RendererInterface.h"
#include "ShaderParameterMacros.h"
#include "Templates/Function.h"
#include "Templates/RefCounting.h"
#include "Templates/TypeHash.h"
#include "Templates/UnrealTemplate.h"

class FRDGBarrierBatchBegin;
class FRDGBarrierValidation;
class FRDGBuffer;
class FRDGBufferPool;
class FRDGBuilder;
class FRDGResourceDumpContext;
class FRDGTextureUAV;
class FRDGTrace;
class FRDGUserValidation;
class FRHITransientBuffer;
class FRHITransientTexture;
class FRenderTargetPool;
class FShaderParametersMetadata;
struct FPooledRenderTarget;
struct FRDGBufferDebugData;
struct FRDGResourceDebugData;
struct FRDGTextureDebugData;
struct FRDGViewableResourceDebugData;

/** Used for tracking pass producer / consumer edges in the graph for culling and pipe fencing. */
struct FRDGProducerState
{
	FRDGProducerState() = default;

	FRDGPass* Pass = nullptr;
	FRDGPass* PassIfSkipUAVBarrier = nullptr;
	ERHIAccess Access = ERHIAccess::Unknown;
	FRDGViewHandle NoUAVBarrierHandle;
};

using FRDGProducerStatesByPipeline = TRHIPipelineArray<FRDGProducerState>;

/** Used for tracking the state of an individual subresource during execution. */
struct FRDGSubresourceState
{
	/** Given a before and after state, returns whether a resource barrier is required. */
	static bool IsTransitionRequired(const FRDGSubresourceState& Previous, const FRDGSubresourceState& Next);

	/** Given a before and after state, returns whether they can be merged into a single state. */
	static bool IsMergeAllowed(ERDGViewableResourceType ResourceType, const FRDGSubresourceState& Previous, const FRDGSubresourceState& Next);

	FRDGSubresourceState() = default;

	explicit FRDGSubresourceState(ERHIAccess InAccess)
		: Access(InAccess)
	{}

	/** Initializes the first and last pass and the pipeline. Clears any other pass state. */
	void SetPass(ERHIPipeline Pipeline, FRDGPassHandle PassHandle);

	/** Finalizes the state at the end of the transition chain; keeps access intact. */
	void Finalize();

	/** Validates that the state is in a correct configuration for use. */
	void Validate();

	/** Returns whether the state is used by the pipeline. */
	bool IsUsedBy(ERHIPipeline Pipeline) const;

	/** Returns the last pass across either pipe. */
	FRDGPassHandle GetLastPass() const;

	/** Returns the first pass across either pipe. */
	FRDGPassHandle GetFirstPass() const;

	/** Returns the pipeline mask this state is used on. */
	ERHIPipeline GetPipelines() const;

	/** The last used access on the pass. */
	ERHIAccess Access = ERHIAccess::Unknown;

	/** The last used transition flags on the pass. */
	EResourceTransitionFlags Flags = EResourceTransitionFlags::None;

	/** The first pass in this state. */
	FRDGPassHandlesByPipeline FirstPass;

	/** The last pass in this state. */
	FRDGPassHandlesByPipeline LastPass;

	/** The last no-UAV barrier to be used by this subresource. */
	FRDGViewUniqueFilter NoUAVBarrierFilter;
};

using FRDGTextureSubresourceState = TRDGTextureSubresourceArray<FRDGSubresourceState, FRDGArrayAllocator>;
using FRDGTextureSubresourceStateIndirect = TRDGTextureSubresourceArray<FRDGSubresourceState*, FRDGArrayAllocator>;

/** Generic graph resource. */
class FRDGResource
{
public:
	FRDGResource(const FRDGResource&) = delete;
	virtual ~FRDGResource() = default;

	// Name of the resource for debugging purpose.
	const TCHAR* const Name = nullptr;

	//////////////////////////////////////////////////////////////////////////
	//! The following methods may only be called during pass execution.

	/** Marks this resource as actually used by a resource. This is to track what dependencies on pass was actually unnecessary. */
#if RDG_ENABLE_DEBUG
	RENDERCORE_API virtual void MarkResourceAsUsed();
#else
	inline  void MarkResourceAsUsed() {}
#endif

	FRHIResource* GetRHI() const
	{
		IF_RDG_ENABLE_DEBUG(ValidateRHIAccess());
		return ResourceRHI;
	}

	void SetOwnerName(const FName& InOwnerName)
	{
#if RHI_ENABLE_RESOURCE_INFO
		OwnerName = InOwnerName;
#endif
	}

	//////////////////////////////////////////////////////////////////////////

protected:
	FRDGResource(const TCHAR* InName)
		: Name(InName)
	{}

	FRHIResource* GetRHIUnchecked() const
	{
		return ResourceRHI;
	}

	bool HasRHI() const
	{
		return ResourceRHI != nullptr;
	}

	FRHIResource* ResourceRHI = nullptr;

#if RDG_ENABLE_DEBUG
	RENDERCORE_API void ValidateRHIAccess() const;
#endif

private:
#if RDG_ENABLE_DEBUG
	struct FRDGResourceDebugData* DebugData = nullptr;
	RENDERCORE_API FRDGResourceDebugData& GetDebugData() const;
#endif

#if RHI_ENABLE_RESOURCE_INFO
	FName OwnerName;	// For RHI resource tracking
#endif

#if RHI_ENABLE_RESOURCE_INFO
	FName OwnerName;	// For RHI resource tracking
#endif

	friend FRDGBuilder;
	friend FRDGUserValidation;
	friend FRDGBarrierValidation;
};

class RENDERCORE_API FRDGUniformBuffer
	: public FRDGResource
{
public:

	virtual ~FRDGUniformBuffer() {};

	FORCEINLINE const FRDGParameterStruct& GetParameters() const
	{
		return ParameterStruct;
	}

	FORCEINLINE const TCHAR* GetLayoutName() const
	{
		return *ParameterStruct.GetLayout().GetDebugName();
	}

#if RDG_ENABLE_DEBUG
	void MarkResourceAsUsed() override;
#else
	inline void MarkResourceAsUsed() {}
#endif

	//////////////////////////////////////////////////////////////////////////
	//! The following methods may only be called during pass execution.

	FRHIUniformBuffer* GetRHI() const
	{
		return static_cast<FRHIUniformBuffer*>(FRDGResource::GetRHI());
	}

	//////////////////////////////////////////////////////////////////////////

protected:
	template <typename TParameterStruct>
	explicit FRDGUniformBuffer(const TParameterStruct* InParameters, const TCHAR* InName)
		: FRDGResource(InName)
		, ParameterStruct(InParameters, TParameterStruct::FTypeInfo::GetStructMetadata())
	{}

private:
	FRHIUniformBuffer* GetRHIUnchecked() const
	{
		return static_cast<FRHIUniformBuffer*>(FRDGResource::GetRHIUnchecked());
	}

	RENDERCORE_API void InitRHI();

	const FRDGParameterStruct ParameterStruct;
	TRefCountPtr<FRHIUniformBuffer> UniformBufferRHI;
	FRDGUniformBufferHandle Handle;
	bool bQueuedForCreate = false;
	bool bExternal = false;

	friend FRDGBuilder;
	friend FRDGUniformBufferRegistry;
	friend FRDGAllocator;
};

template <typename ParameterStructType>
class TRDGUniformBuffer : public FRDGUniformBuffer
{
public:
	virtual ~TRDGUniformBuffer() {};

	FORCEINLINE const TRDGParameterStruct<ParameterStructType>& GetParameters() const
	{
		return static_cast<const TRDGParameterStruct<ParameterStructType>&>(FRDGUniformBuffer::GetParameters());
	}

	FORCEINLINE const ParameterStructType* GetContents() const
	{
		return Parameters;
	}

	FORCEINLINE TUniformBufferRef<ParameterStructType> GetRHIRef() const
	{
		return TUniformBufferRef<ParameterStructType>(GetRHI());
	}

	FORCEINLINE const ParameterStructType* operator->() const
	{
		return Parameters;
	}

private:
	explicit TRDGUniformBuffer(const ParameterStructType* InParameters, const TCHAR* InName)
		: FRDGUniformBuffer(InParameters, InName)
		, Parameters(InParameters)
	{}

	const ParameterStructType* Parameters;

	friend FRDGBuilder;
	friend FRDGUniformBufferRegistry;
	friend FRDGAllocator;
};

/** A render graph resource with an allocation lifetime tracked by the graph. May have child resources which reference it (e.g. views). */
<<<<<<< HEAD
class RENDERCORE_API FRDGViewableResource
=======
class FRDGViewableResource
>>>>>>> 4af6daef
	: public FRDGResource
{
public:
	/** The type of this resource; useful for casting between types. */
	const ERDGViewableResourceType Type;

	/** Whether this resource is externally registered with the graph (i.e. the user holds a reference to the underlying resource outside the graph). */
	bool IsExternal() const
	{
		return bExternal;
	}

	/** Whether this resource is has been queued for extraction at the end of graph execution. */
	bool IsExtracted() const
	{
		return bExtracted;
	}

	bool IsCulled() const
	{
		return ReferenceCount == 0;
	}

	/** Whether a prior pass added to the graph produced contents for this resource. External resources are not considered produced
	 *  until used for a write operation. This is a union of all subresources, so any subresource write will set this to true.
	 */
	bool HasBeenProduced() const
	{
		return bProduced;
	}

protected:
<<<<<<< HEAD
	FRDGViewableResource(const TCHAR* InName, ERDGViewableResourceType InType, bool bSkipTracking, bool bImmediateFirstBarrier);
=======
	RENDERCORE_API FRDGViewableResource(const TCHAR* InName, ERDGViewableResourceType InType, bool bSkipTracking, bool bImmediateFirstBarrier);
>>>>>>> 4af6daef

	static const ERHIAccess DefaultEpilogueAccess = ERHIAccess::SRVMask;

	enum class ETransientExtractionHint : uint8
	{
		None,
		Disable,
		Enable
	};

	enum class EFirstBarrier : uint8
	{
		Split,
		ImmediateRequested,
		ImmediateConfirmed
	};

	enum class EAccessMode : uint8
	{
		Internal,
		External
	};

	struct FAccessModeState
	{
		bool IsExternalAccess() const { return ActiveMode == EAccessMode::External; }

		FAccessModeState()
			: Pipelines(ERHIPipeline::None)
			, Mode(EAccessMode::Internal)
			, bLocked(0)
			, bQueued(0)
		{}

		ERHIAccess			Access = ERHIAccess::None;
		ERHIPipeline		Pipelines : 2;
		EAccessMode			Mode : 1;
		uint8				bLocked : 1;
		uint8				bQueued : 1;

		/** The actual access mode replayed on the setup pass timeline. */
		EAccessMode ActiveMode = EAccessMode::Internal;

	} AccessModeState;

	/** Whether this is an externally registered resource. */
	uint8 bExternal : 1;

	/** Whether this is an extracted resource. */
	uint8 bExtracted : 1;

	/** Whether any sub-resource has been used for write by a pass. */
	uint8 bProduced : 1;

	/** Whether this resource is allocated through the transient resource allocator. */
	uint8 bTransient : 1;

	/** Whether this resource cannot be made transient. */
	uint8 bForceNonTransient : 1;

	/** Whether this resource is allowed to be both transient and extracted. */
	ETransientExtractionHint TransientExtractionHint : 2;

	/** Whether this resource is the last owner of its allocation (i.e. nothing aliases the allocation later in the execution timeline). */
	uint8 bLastOwner : 1;

	/** If true, the resource has been queued for an upload operation. */
	uint8 bQueuedForUpload : 1;

	/** If true, this resource should skip the prologue split barrier and perform transition right away. */
	EFirstBarrier FirstBarrier : 2;

	FRDGPassHandle FirstPass;
	FRDGPassHandle LastPass;

	/** The state of the resource at the graph epilogue. */
	ERHIAccess EpilogueAccess = DefaultEpilogueAccess;

private:
	static const uint16 DeallocatedReferenceCount = ~0;

	/** Number of references in passes and deferred queries. */
	uint16 ReferenceCount;

	/** Scratch index allocated for the resource in the pass being setup. */
	uint16 PassStateIndex = 0;

	void SetExternalAccessMode(ERHIAccess InReadOnlyAccess, ERHIPipeline InPipelines)
	{
		check(!AccessModeState.bLocked);

		AccessModeState.Mode = EAccessMode::External;
		AccessModeState.Access = InReadOnlyAccess;
		AccessModeState.Pipelines = InPipelines;

		EpilogueAccess = InReadOnlyAccess;
	}

#if RDG_ENABLE_TRACE
	uint16 TraceOrder = 0;
	TArray<FRDGPassHandle, FRDGArrayAllocator> TracePasses;
#endif

#if RDG_ENABLE_DEBUG
	struct FRDGViewableResourceDebugData* ViewableDebugData = nullptr;
<<<<<<< HEAD
	FRDGViewableResourceDebugData& GetViewableDebugData() const;
=======
	RENDERCORE_API FRDGViewableResourceDebugData& GetViewableDebugData() const;
>>>>>>> 4af6daef
#endif

	friend FRDGBuilder;
	friend FRDGUserValidation;
	friend FRDGBarrierBatchBegin;
	friend FRDGResourceDumpContext;
	friend FRDGTrace;
	friend FRDGPass;
};

/** A render graph resource (e.g. a view) which references a single viewable resource (e.g. a texture / buffer). Provides an abstract way to access the viewable resource. */
class FRDGView
	: public FRDGResource
{
public:
	/** The type of this child resource; useful for casting between types. */
	const ERDGViewType Type;

	/** Returns the referenced parent render graph resource. */
	virtual FRDGViewableResource* GetParent() const = 0;

	ERDGViewableResourceType GetParentType() const
	{
		return ::GetParentType(Type);
	}

	FRDGViewHandle GetHandle() const
	{
		return Handle;
	}

protected:
	FRDGView(const TCHAR* Name, ERDGViewType InType)
		: FRDGResource(Name)
		, Type(InType)
	{}

private:
	FRDGViewHandle Handle;
	FRDGPassHandle LastPass;

	friend FRDGBuilder;
	friend FRDGViewRegistry;
	friend FRDGAllocator;
};

/** Translates from a pooled render target descriptor to an RDG texture descriptor. */
inline FRDGTextureDesc Translate(const FPooledRenderTargetDesc& InDesc);

/** Translates from an RHI/RDG texture descriptor to a pooled render target descriptor. */
inline FPooledRenderTargetDesc Translate(const FRHITextureDesc& InDesc);

<<<<<<< HEAD
class RENDERCORE_API FRDGPooledTexture final
=======
class FRDGPooledTexture final
>>>>>>> 4af6daef
	: public FRefCountBase
{
public:
	FRDGPooledTexture(FRHITexture* InTexture)
		: Texture(InTexture)
	{}

	/** Finds a UAV matching the descriptor in the cache or creates a new one and updates the cache. */
	FORCEINLINE FRHIUnorderedAccessView* GetOrCreateUAV(FRHICommandListBase& RHICmdList, const FRHITextureUAVCreateInfo& UAVDesc) { return ViewCache.GetOrCreateUAV(RHICmdList, Texture, UAVDesc); }

	/** Finds a SRV matching the descriptor in the cache or creates a new one and updates the cache. */
	FORCEINLINE FRHIShaderResourceView* GetOrCreateSRV(FRHICommandListBase& RHICmdList, const FRHITextureSRVCreateInfo& SRVDesc) { return ViewCache.GetOrCreateSRV(RHICmdList, Texture, SRVDesc); }

	UE_DEPRECATED(5.3, "GetOrCreateUAV now requires a command list.")
	FORCEINLINE FRHIUnorderedAccessView* GetOrCreateUAV(const FRHITextureUAVCreateInfo& UAVDesc) { return ViewCache.GetOrCreateUAV(FRHICommandListImmediate::Get(), Texture, UAVDesc); }

<<<<<<< HEAD
=======
	UE_DEPRECATED(5.3, "GetOrCreateSRV now requires a command list.")
	FORCEINLINE FRHIShaderResourceView* GetOrCreateSRV(const FRHITextureSRVCreateInfo& SRVDesc) { return ViewCache.GetOrCreateSRV(FRHICommandListImmediate::Get(), Texture, SRVDesc); }

	FORCEINLINE FRHITexture* GetRHI() const { return Texture; }

>>>>>>> 4af6daef
private:
	TRefCountPtr<FRHITexture> Texture;
	FRHITextureViewCache ViewCache;

	friend FRDGBuilder;
};

/** Render graph tracked Texture. */
<<<<<<< HEAD
class RENDERCORE_API FRDGTexture final
=======
class FRDGTexture final
>>>>>>> 4af6daef
	: public FRDGViewableResource
{
public:
	static const ERDGViewableResourceType StaticType = ERDGViewableResourceType::Texture;

	const FRDGTextureDesc Desc;
	const ERDGTextureFlags Flags;

	//////////////////////////////////////////////////////////////////////////
	//! The following methods may only be called during pass execution.

	/** Returns the allocated RHI texture. */
	FORCEINLINE FRHITexture* GetRHI() const
	{
		return static_cast<FRHITexture*>(FRDGResource::GetRHI());
	}

	//////////////////////////////////////////////////////////////////////////

	FORCEINLINE FRDGTextureHandle GetHandle() const
	{
		return Handle;
	}

	FORCEINLINE FRDGTextureSubresourceLayout GetSubresourceLayout() const
	{
		return Layout;
	}

	FORCEINLINE FRDGTextureSubresourceRange GetSubresourceRange() const
	{
		return WholeRange;
	}

	FORCEINLINE uint32 GetSubresourceCount() const
	{
		return SubresourceCount;
<<<<<<< HEAD
	}

	FORCEINLINE FRDGTextureSubresource GetSubresource(uint32 SubresourceIndex) const
	{
		return Layout.GetSubresource(SubresourceIndex);
=======
>>>>>>> 4af6daef
	}

	FORCEINLINE FRDGTextureSubresource GetSubresource(uint32 SubresourceIndex) const
	{
		return Layout.GetSubresource(SubresourceIndex);
	}

	RENDERCORE_API FRDGTextureSubresourceRange GetSubresourceRangeSRV() const;

private:
	FRDGTexture(const TCHAR* InName, const FRDGTextureDesc& InDesc, ERDGTextureFlags InFlags)
		: FRDGViewableResource(InName, ERDGViewableResourceType::Texture, EnumHasAnyFlags(InFlags, ERDGTextureFlags::SkipTracking), EnumHasAnyFlags(InFlags, ERDGTextureFlags::ForceImmediateFirstBarrier) || EnumHasAnyFlags(InDesc.Flags, ETextureCreateFlags::Presentable))
		, Desc(InDesc)
		, Flags(InFlags)
		, Layout(InDesc)
		, WholeRange(Layout)
		, SubresourceCount(Layout.GetSubresourceCount())
	{
		MergeState.Reserve(SubresourceCount);
		MergeState.SetNum(SubresourceCount);
		LastProducers.Reserve(SubresourceCount);
		LastProducers.SetNum(SubresourceCount);

		if (EnumHasAnyFlags(Desc.Flags, ETextureCreateFlags::Foveation))
		{
			EpilogueAccess = ERHIAccess::ShadingRateSource;
		}
	}

	/** Returns RHI texture without access checks. */
	FRHITexture* GetRHIUnchecked() const
	{
		return static_cast<FRHITexture*>(FRDGResource::GetRHIUnchecked());
	}

	/** Returns the current texture state. Only valid to call after SetRHI. */
	FRDGTextureSubresourceState& GetState()
	{
		check(State);
		return *State;
	}

	/** The next texture to own the PooledTexture allocation during execution. */
	FRDGTextureHandle NextOwner;

	/** The handle registered with the builder. */
	FRDGTextureHandle Handle;

	/** The layout used to facilitate subresource transitions. */
	FRDGTextureSubresourceLayout Layout;
	FRDGTextureSubresourceRange  WholeRange;
	const uint32 SubresourceCount;

	/** The assigned render target to use during execution. Never reset. */
	IPooledRenderTarget* RenderTarget = nullptr;

	union
	{
		/** The assigned pooled texture to use during execution. Never reset. */
		FRDGPooledTexture* PooledTexture = nullptr;

		/** The assigned transient texture to use during execution. Never reset. */
		FRHITransientTexture* TransientTexture;
	};

	/** The assigned view cache for this texture (sourced from transient / pooled texture). Never reset. */
	FRHITextureViewCache* ViewCache = nullptr;

	/** Valid strictly when holding a strong reference; use PooledRenderTarget instead. */
	TRefCountPtr<IPooledRenderTarget> Allocation;

	/** Tracks subresource states as the graph is built. */
	FRDGTextureSubresourceState* State = nullptr;

	/** Tracks merged subresource states as the graph is built. */
	FRDGTextureSubresourceStateIndirect MergeState;

	/** Tracks pass producers for each subresource as the graph is built. */
	TRDGTextureSubresourceArray<FRDGProducerStatesByPipeline, FRDGArrayAllocator> LastProducers;

#if RDG_ENABLE_DEBUG
	struct FRDGTextureDebugData* TextureDebugData = nullptr;
	RENDERCORE_API FRDGTextureDebugData& GetTextureDebugData() const;
#endif

	friend FRDGBuilder;
	friend FRDGUserValidation;
	friend FRDGBarrierValidation;
	friend FRDGTextureRegistry;
	friend FRDGAllocator;
	friend FPooledRenderTarget;
	friend FRDGTrace;
	friend FRDGTextureUAV;
};

/** Render graph tracked SRV. */
class FRDGShaderResourceView
	: public FRDGView
{
public:
	/** Returns the allocated RHI SRV. */
	FRHIShaderResourceView* GetRHI() const
	{
		return static_cast<FRHIShaderResourceView*>(FRDGResource::GetRHI());
	}

protected:
	FRDGShaderResourceView(const TCHAR* InName, ERDGViewType InType)
		: FRDGView(InName, InType)
	{}

	/** Returns the allocated RHI SRV without access checks. */
	FRHIShaderResourceView* GetRHIUnchecked() const
	{
		return static_cast<FRHIShaderResourceView*>(FRDGResource::GetRHIUnchecked());
	}
};

/** Render graph tracked UAV. */
class FRDGUnorderedAccessView
	: public FRDGView
{
public:
	const ERDGUnorderedAccessViewFlags Flags;

	/** Returns the allocated RHI UAV. */
	FRHIUnorderedAccessView* GetRHI() const
	{
		return static_cast<FRHIUnorderedAccessView*>(FRDGResource::GetRHI());
	}

protected:
	FRDGUnorderedAccessView(const TCHAR* InName, ERDGViewType InType, ERDGUnorderedAccessViewFlags InFlags)
		: FRDGView(InName, InType)
		, Flags(InFlags)
	{}

	/** Returns the allocated RHI UAV without access checks. */
	FRHIUnorderedAccessView* GetRHIUnchecked() const
	{
		return static_cast<FRHIUnorderedAccessView*>(FRDGResource::GetRHIUnchecked());
	}
};

/** Descriptor for render graph tracked SRV. */
class FRDGTextureSRVDesc final
	: public FRHITextureSRVCreateInfo
{
public:
	FRDGTextureSRVDesc() = default;

	FRDGTextureSRVDesc(FRDGTexture* InTexture)
	{
		Texture = InTexture;
		NumMipLevels = InTexture->Desc.NumMips;
		if (InTexture->Desc.IsTextureArray())
		{
			NumArraySlices = InTexture->Desc.ArraySize;
		}
	}

	/** Create SRV that access all sub resources of texture. */
	static FRDGTextureSRVDesc Create(FRDGTextureRef Texture)
	{
		return FRDGTextureSRVDesc(Texture);
	}

	/** Create SRV that access one specific mip level. */
	static FRDGTextureSRVDesc CreateForMipLevel(FRDGTextureRef Texture, int32 MipLevel)
	{
		check(MipLevel >= -1 && MipLevel <= TNumericLimits<int8>::Max());
		FRDGTextureSRVDesc Desc = FRDGTextureSRVDesc::Create(Texture);
		Desc.MipLevel = (int8)MipLevel;
		Desc.NumMipLevels = 1;
		return Desc;
	}

	/** Create SRV that access one specific slice. */
	static FRDGTextureSRVDesc CreateForSlice(FRDGTextureRef Texture, int32 SliceIndex)
	{
		check(Texture);
<<<<<<< HEAD
		check(Texture->Desc.IsTextureArray());
		check(SliceIndex >= 0 && SliceIndex < Texture->Desc.ArraySize);
		FRDGTextureSRVDesc Desc = FRDGTextureSRVDesc::Create(Texture);
		Desc.FirstArraySlice = (uint16)SliceIndex;
		Desc.NumArraySlices = 1;
=======
        check(Texture->Desc.Dimension == ETextureDimension::Texture2DArray);
		check(SliceIndex >= 0 && SliceIndex < Texture->Desc.ArraySize);
        
		FRDGTextureSRVDesc Desc = FRDGTextureSRVDesc::Create(Texture);
		Desc.FirstArraySlice = (uint16)SliceIndex;
		Desc.NumArraySlices = 1;
        Desc.DimensionOverride = ETextureDimension::Texture2D;
        
>>>>>>> 4af6daef
		return Desc;
	}

	/** Create SRV that access all sub resources of texture with a specific pixel format. */
	static FRDGTextureSRVDesc CreateWithPixelFormat(FRDGTextureRef Texture, EPixelFormat PixelFormat)
	{
		FRDGTextureSRVDesc Desc = FRDGTextureSRVDesc::Create(Texture);
		Desc.Format = PixelFormat;
		return Desc;
	}

	/** Create SRV with access to a specific meta data plane */
	static FRDGTextureSRVDesc CreateForMetaData(FRDGTextureRef Texture, ERDGTextureMetaDataAccess MetaData)
	{
		FRDGTextureSRVDesc Desc = FRDGTextureSRVDesc::Create(Texture);
		Desc.MetaData = MetaData;
		return Desc;
	}

	bool operator == (const FRDGTextureSRVDesc& Other) const
	{
		return Texture == Other.Texture && FRHITextureSRVCreateInfo::operator==(Other);
	}

	bool operator != (const FRDGTextureSRVDesc& Other) const
	{
		return !(*this == Other);
	}

	friend uint32 GetTypeHash(const FRDGTextureSRVDesc& Desc)
	{
		return HashCombine(GetTypeHash(static_cast<const FRHITextureSRVCreateInfo&>(Desc)), GetTypeHash(Desc.Texture));
	}

	/** Returns whether this descriptor conforms to requirements. */
	bool IsValid() const
	{
		if (!Texture)
		{
			return false;
		}
		return FRHITextureSRVCreateInfo::Validate(Texture->Desc, *this, Texture->Name, /* bFatal = */ false);
	}

	FRDGTextureRef Texture = nullptr;
};

/** Render graph tracked SRV. */
class FRDGTextureSRV final
	: public FRDGShaderResourceView
{
public:
	static const ERDGViewType StaticType = ERDGViewType::TextureSRV;

	/** Descriptor of the graph tracked SRV. */
	const FRDGTextureSRVDesc Desc;

	FRDGTextureRef GetParent() const override
	{
		return Desc.Texture;
	}

	FRDGTextureSubresourceRange GetSubresourceRange() const;

private:
	FRDGTextureSRV(const TCHAR* InName, const FRDGTextureSRVDesc& InDesc)
		: FRDGShaderResourceView(InName, ERDGViewType::TextureSRV)
		, Desc(InDesc)
	{}

	friend FRDGBuilder;
	friend FRDGViewRegistry;
	friend FRDGAllocator;
};

/** Descriptor for render graph tracked UAV. */
class FRDGTextureUAVDesc final
	: public FRHITextureUAVCreateInfo
{
public:
	FRDGTextureUAVDesc() = default;

	FRDGTextureUAVDesc(FRDGTextureRef InTexture, uint8 InMipLevel = 0, EPixelFormat InFormat = PF_Unknown, uint16 InFirstArraySlice = 0, uint16 InNumArraySlices = 0)
		: FRHITextureUAVCreateInfo(InMipLevel, InFormat != PF_Unknown ? InFormat : InTexture->Desc.UAVFormat, InFirstArraySlice, InNumArraySlices)
		, Texture(InTexture)
	{}

	/** Create UAV with access to a specific meta data plane */
	static FRDGTextureUAVDesc CreateForMetaData(FRDGTextureRef Texture, ERDGTextureMetaDataAccess MetaData)
	{
		FRDGTextureUAVDesc Desc = FRDGTextureUAVDesc(Texture, 0);
		Desc.MetaData = MetaData;
		return Desc;
	}

	bool operator == (const FRDGTextureUAVDesc& Other) const
	{
		return Texture == Other.Texture && FRHITextureUAVCreateInfo::operator==(Other);
	}

	bool operator != (const FRDGTextureUAVDesc& Other) const
	{
		return !(*this == Other);
	}

	friend uint32 GetTypeHash(const FRDGTextureUAVDesc& Desc)
	{
		return HashCombine(GetTypeHash(static_cast<const FRHITextureUAVCreateInfo&>(Desc)), GetTypeHash(Desc.Texture));
	}

	FRDGTextureRef Texture = nullptr;
};

/** Render graph tracked texture UAV. */
class FRDGTextureUAV final
	: public FRDGUnorderedAccessView
{
public:
	static const ERDGViewType StaticType = ERDGViewType::TextureUAV;

	/** Descriptor of the graph tracked UAV. */
	const FRDGTextureUAVDesc Desc;

	FRDGTextureRef GetParent() const override
	{
		return Desc.Texture;
	}

	// Can be used instead of GetParent()->GetRHI() to access the underlying texture for a UAV resource in a Pass, without triggering
	// validation errors.  The RDG validation logic only flags the UAV as accessible, not the parent texture.
	FRHITexture* GetParentRHI() const
	{
		IF_RDG_ENABLE_DEBUG(ValidateRHIAccess());
		return Desc.Texture->GetRHIUnchecked();
	}

	FRDGTextureSubresourceRange GetSubresourceRange() const;

private:
	FRDGTextureUAV(const TCHAR* InName, const FRDGTextureUAVDesc& InDesc, ERDGUnorderedAccessViewFlags InFlags)
		: FRDGUnorderedAccessView(InName, ERDGViewType::TextureUAV, InFlags)
		, Desc(InDesc)
	{}

	friend FRDGBuilder;
	friend FRDGViewRegistry;
	friend FRDGAllocator;
};

/** Descriptor for render graph tracked Buffer. */
struct FRDGBufferDesc
{
<<<<<<< HEAD
	enum class UE_DEPRECATED(5.1, "EUnderlying type has been deprecated.") EUnderlyingType
=======
	static FRDGBufferDesc CreateIndirectDesc(uint32 BytesPerElement, uint32 NumElements)
>>>>>>> 4af6daef
	{
		FRDGBufferDesc Desc;
		Desc.Usage = EBufferUsageFlags::Static | EBufferUsageFlags::DrawIndirect | EBufferUsageFlags::UnorderedAccess | EBufferUsageFlags::ShaderResource | EBufferUsageFlags::VertexBuffer;
		Desc.BytesPerElement = BytesPerElement;
		Desc.NumElements = NumElements;
		return Desc;
	}

PRAGMA_DISABLE_DEPRECATION_WARNINGS
	FRDGBufferDesc() = default;
	FRDGBufferDesc(FRDGBufferDesc&&) = default;
	FRDGBufferDesc(const FRDGBufferDesc&) = default;
	FRDGBufferDesc& operator=(FRDGBufferDesc&&) = default;
	FRDGBufferDesc& operator=(const FRDGBufferDesc&) = default;
PRAGMA_ENABLE_DEPRECATION_WARNINGS

	static FRDGBufferDesc CreateIndirectDesc(uint32 BytesPerElement, uint32 NumElements)
	{
		FRDGBufferDesc Desc;
		Desc.Usage = EBufferUsageFlags::Static | EBufferUsageFlags::DrawIndirect | EBufferUsageFlags::UnorderedAccess | EBufferUsageFlags::ShaderResource | EBufferUsageFlags::VertexBuffer;
		Desc.BytesPerElement = BytesPerElement;
		Desc.NumElements = NumElements;
		return Desc;
	}

	/** Create the descriptor for an indirect RHI call.
	 *
	 * Note, IndirectParameterStruct should be one of the:
	 *		struct FRHIDispatchIndirectParameters
	 *		struct FRHIDrawIndirectParameters
	 *		struct FRHIDrawIndexedIndirectParameters
	 */
	template<typename IndirectParameterStruct>
	static FRDGBufferDesc CreateIndirectDesc(uint32 NumElements = 1)
	{
		return CreateIndirectDesc(sizeof(IndirectParameterStruct), NumElements);
	}

	static FRDGBufferDesc CreateIndirectDesc(uint32 NumElements = 1)
	{
		return CreateIndirectDesc(4u, NumElements);
	}

	static FRDGBufferDesc CreateStructuredDesc(uint32 BytesPerElement, uint32 NumElements)
	{
		FRDGBufferDesc Desc;
		Desc.Usage = EBufferUsageFlags::Static | EBufferUsageFlags::UnorderedAccess | EBufferUsageFlags::ShaderResource | EBufferUsageFlags::StructuredBuffer;
		Desc.BytesPerElement = BytesPerElement;
		Desc.NumElements = NumElements;
		return Desc;
	}

	template<typename ParameterStruct>
	static FRDGBufferDesc CreateStructuredDesc(uint32 NumElements)
	{
		FRDGBufferDesc Desc = CreateStructuredDesc(sizeof(ParameterStruct), NumElements);
		Desc.Metadata = ParameterStruct::FTypeInfo::GetStructMetadata();
		return Desc;
	}

	static FRDGBufferDesc CreateBufferDesc(uint32 BytesPerElement, uint32 NumElements)
	{
		FRDGBufferDesc Desc;
		Desc.Usage = EBufferUsageFlags::Static | EBufferUsageFlags::UnorderedAccess | EBufferUsageFlags::ShaderResource | EBufferUsageFlags::VertexBuffer;
		Desc.BytesPerElement = BytesPerElement;
		Desc.NumElements = NumElements;
		return Desc;
	}

	template<typename ParameterStruct>
	static FRDGBufferDesc CreateBufferDesc(uint32 NumElements)
	{
		FRDGBufferDesc Desc = CreateBufferDesc(sizeof(ParameterStruct), NumElements);
		Desc.Metadata = ParameterStruct::FTypeInfo::GetStructMetadata();
		return Desc;
	}

	static FRDGBufferDesc CreateByteAddressDesc(uint32 NumBytes)
	{
		check(NumBytes % 4 == 0);
		FRDGBufferDesc Desc;
		Desc.Usage = EBufferUsageFlags::Static | EBufferUsageFlags::UnorderedAccess | EBufferUsageFlags::ShaderResource | EBufferUsageFlags::StructuredBuffer | EBufferUsageFlags::ByteAddressBuffer;
		Desc.BytesPerElement = 4;
		Desc.NumElements = NumBytes / 4;
		return Desc;
	}

	template<typename ParameterStruct>
	static FRDGBufferDesc CreateByteAddressDesc(uint32 NumElements)
	{
		FRDGBufferDesc Desc = CreateByteAddressDesc(sizeof(ParameterStruct) * NumElements);
		Desc.Metadata = ParameterStruct::FTypeInfo::GetStructMetadata();
		return Desc;
	}

	static FRDGBufferDesc CreateUploadDesc(uint32 BytesPerElement, uint32 NumElements)
	{
		FRDGBufferDesc Desc;
		Desc.Usage = EBufferUsageFlags::ShaderResource | EBufferUsageFlags::VertexBuffer;
		Desc.BytesPerElement = BytesPerElement;
		Desc.NumElements = NumElements;
		return Desc;
	}

	template<typename ParameterStruct>
	static FRDGBufferDesc CreateUploadDesc(uint32 NumElements)
	{
		FRDGBufferDesc Desc = CreateUploadDesc(sizeof(ParameterStruct), NumElements);
		Desc.Metadata = ParameterStruct::FTypeInfo::GetStructMetadata();
		return Desc;
	}

	static FRDGBufferDesc CreateStructuredUploadDesc(uint32 BytesPerElement, uint32 NumElements)
	{
		FRDGBufferDesc Desc;
		Desc.Usage = EBufferUsageFlags::ShaderResource | EBufferUsageFlags::StructuredBuffer;
		Desc.BytesPerElement = BytesPerElement;
		Desc.NumElements = NumElements;
		return Desc;
	}

	template<typename ParameterStruct>
	static FRDGBufferDesc CreateStructuredUploadDesc(uint32 NumElements)
	{
		FRDGBufferDesc Desc = CreateStructuredUploadDesc(sizeof(ParameterStruct), NumElements);
		Desc.Metadata = ParameterStruct::FTypeInfo::GetStructMetadata();
		return Desc;
	}

	static FRDGBufferDesc CreateByteAddressUploadDesc(uint32 NumBytes)
	{
		check(NumBytes % 4 == 0);
		FRDGBufferDesc Desc;
		Desc.Usage = EBufferUsageFlags::ShaderResource | EBufferUsageFlags::ByteAddressBuffer | EBufferUsageFlags::StructuredBuffer;
		Desc.BytesPerElement = 4;
		Desc.NumElements = NumBytes / 4;
		return Desc;
	}

	template<typename ParameterStruct>
	static FRDGBufferDesc CreateByteAddressUploadDesc(uint32 NumElements)
	{
		FRDGBufferDesc Desc = CreateByteAddressUploadDesc(sizeof(ParameterStruct) * NumElements);
		Desc.Metadata = ParameterStruct::FTypeInfo::GetStructMetadata();
		return Desc;
	}

	/** Returns the total number of bytes allocated for a such buffer. */
	uint32 GetSize() const
<<<<<<< HEAD
	{
		return BytesPerElement * NumElements;
	}

	UE_DEPRECATED(5.1, "GetTotalNumBytes is deprecated, use GetSize instead.")
	uint32 GetTotalNumBytes() const
=======
>>>>>>> 4af6daef
	{
		return BytesPerElement * NumElements;
	}

	friend uint32 GetTypeHash(const FRDGBufferDesc& Desc)
	{
		uint32 Hash = GetTypeHash(Desc.BytesPerElement);
		Hash = HashCombine(Hash, GetTypeHash(Desc.NumElements));
		Hash = HashCombine(Hash, GetTypeHash(Desc.Usage));
		Hash = HashCombine(Hash, GetTypeHash(Desc.Metadata));
		return Hash;
	}

	bool operator == (const FRDGBufferDesc& Other) const
	{
		return
			BytesPerElement == Other.BytesPerElement &&
			NumElements == Other.NumElements &&
			Usage == Other.Usage;
	}

	bool operator != (const FRDGBufferDesc& Other) const
	{
		return !(*this == Other);
	}

	/** Stride in bytes for index and structured buffers. */
	uint32 BytesPerElement = 1;

	/** Number of elements. */
	uint32 NumElements = 1;

	/** Bitfields describing the uses of that buffer. */
	EBufferUsageFlags Usage = EBufferUsageFlags::None;

<<<<<<< HEAD
	/** The underlying RHI type to use. */
PRAGMA_DISABLE_DEPRECATION_WARNINGS
	UE_DEPRECATED(5.1, "EUnderlyingType has been deprecated. Use explicit EBufferUsageFlags instead.")
	EUnderlyingType UnderlyingType = EUnderlyingType::VertexBuffer;
PRAGMA_ENABLE_DEPRECATION_WARNINGS

=======
>>>>>>> 4af6daef
	/** Meta data of the layout of the buffer for debugging purposes. */
	const FShaderParametersMetadata* Metadata = nullptr;
};

UE_DEPRECATED(5.1, "FRDGBuffer::EUnderylingType has been deprecated. Use EBufferCreateFlags instead.")
PRAGMA_DISABLE_DEPRECATION_WARNINGS
inline const TCHAR* GetBufferUnderlyingTypeName(FRDGBufferDesc::EUnderlyingType)
PRAGMA_ENABLE_DEPRECATION_WARNINGS
{
	return TEXT("");
}

struct FRDGBufferSRVDesc final
	: public FRHIBufferSRVCreateInfo
{
	FRDGBufferSRVDesc() = default;

	FRDGBufferSRVDesc(FRDGBufferRef InBuffer);

	FRDGBufferSRVDesc(FRDGBufferRef InBuffer, EPixelFormat InFormat)
		: FRHIBufferSRVCreateInfo(InFormat)
		, Buffer(InBuffer)
	{
	}

	FRDGBufferSRVDesc(FRDGBufferRef InBuffer, uint32 InStartOffsetBytes, uint32 InNumElements)
		: FRHIBufferSRVCreateInfo(InStartOffsetBytes, InNumElements)
		, Buffer(InBuffer)
	{}

	bool operator == (const FRDGBufferSRVDesc& Other) const
	{
		return Buffer == Other.Buffer && FRHIBufferSRVCreateInfo::operator==(Other);
	}

	bool operator != (const FRDGBufferSRVDesc& Other) const
	{
		return !(*this == Other);
	}

	friend uint32 GetTypeHash(const FRDGBufferSRVDesc& Desc)
	{
		return HashCombine(GetTypeHash(static_cast<const FRHIBufferSRVCreateInfo&>(Desc)), GetTypeHash(Desc.Buffer));
	}

	bool operator == (const FRDGBufferSRVDesc& Other) const
	{
		return Buffer == Other.Buffer && FRHIBufferSRVCreateInfo::operator==(Other);
	}

	bool operator != (const FRDGBufferSRVDesc& Other) const
	{
		return !(*this == Other);
	}

	friend uint32 GetTypeHash(const FRDGBufferSRVDesc& Desc)
	{
		return HashCombine(GetTypeHash(static_cast<const FRHIBufferSRVCreateInfo&>(Desc)), GetTypeHash(Desc.Buffer));
	}

	FRDGBufferRef Buffer = nullptr;
};

struct FRDGBufferUAVDesc final
	: public FRHIBufferUAVCreateInfo
{
	FRDGBufferUAVDesc() = default;

	FRDGBufferUAVDesc(FRDGBufferRef InBuffer);

	FRDGBufferUAVDesc(FRDGBufferRef InBuffer, EPixelFormat InFormat)
		: FRHIBufferUAVCreateInfo(InFormat)
		, Buffer(InBuffer)
	{}

	bool operator == (const FRDGBufferUAVDesc& Other) const
	{
		return Buffer == Other.Buffer && FRHIBufferUAVCreateInfo::operator==(Other);
	}

	bool operator != (const FRDGBufferUAVDesc& Other) const
	{
		return !(*this == Other);
	}

	friend uint32 GetTypeHash(const FRDGBufferUAVDesc& Desc)
	{
		return HashCombine(GetTypeHash(static_cast<const FRHIBufferUAVCreateInfo&>(Desc)), GetTypeHash(Desc.Buffer));
	}

	FRDGBufferRef Buffer = nullptr;
};

/** Translates from a RDG buffer descriptor to a RHI buffer creation info */
inline FRHIBufferCreateInfo Translate(const FRDGBufferDesc& InDesc);

<<<<<<< HEAD
class RENDERCORE_API FRDGPooledBuffer final
=======
class FRDGPooledBuffer final
>>>>>>> 4af6daef
	: public FRefCountBase
{
public:
	FRDGPooledBuffer(FRHICommandListBase& RHICmdList, TRefCountPtr<FRHIBuffer> InBuffer, const FRDGBufferDesc& InDesc, uint32 InNumAllocatedElements, const TCHAR* InName)
		: Desc(InDesc)
		, Buffer(MoveTemp(InBuffer))
		, Name(InName)
		, NumAllocatedElements(InNumAllocatedElements)
	{
		if (EnumHasAnyFlags(InDesc.Usage, EBufferUsageFlags::StructuredBuffer | EBufferUsageFlags::ByteAddressBuffer))
		{
			CachedSRV = GetOrCreateSRV(RHICmdList, FRHIBufferSRVCreateInfo());
		}
	}

	RENDERCORE_API FRDGPooledBuffer(TRefCountPtr<FRHIBuffer> InBuffer, const FRDGBufferDesc& InDesc, uint32 InNumAllocatedElements, const TCHAR* InName);

	const FRDGBufferDesc Desc;

	/** Finds a UAV matching the descriptor in the cache or creates a new one and updates the cache. */
	FORCEINLINE FRHIUnorderedAccessView* GetOrCreateUAV(FRHICommandListBase& RHICmdList, const FRHIBufferUAVCreateInfo& UAVDesc) { return ViewCache.GetOrCreateUAV(RHICmdList, Buffer, UAVDesc); }

	/** Finds a SRV matching the descriptor in the cache or creates a new one and updates the cache. */
	FORCEINLINE FRHIShaderResourceView* GetOrCreateSRV(FRHICommandListBase& RHICmdList, const FRHIBufferSRVCreateInfo& SRVDesc) { return ViewCache.GetOrCreateSRV(RHICmdList, Buffer, SRVDesc); }

	UE_DEPRECATED(5.3, "GetOrCreateUAV now requires a command list.")
	FORCEINLINE FRHIUnorderedAccessView* GetOrCreateUAV(const FRHIBufferUAVCreateInfo& UAVDesc) { return ViewCache.GetOrCreateUAV(FRHICommandListImmediate::Get(), Buffer, UAVDesc); }

	UE_DEPRECATED(5.3, "GetOrCreateSRV now requires a command list.")
	FORCEINLINE FRHIShaderResourceView* GetOrCreateSRV(const FRHIBufferSRVCreateInfo& SRVDesc) { return ViewCache.GetOrCreateSRV(FRHICommandListImmediate::Get(), Buffer, SRVDesc); }

	/** Returns the RHI buffer. */
	FORCEINLINE FRHIBuffer* GetRHI() const { return Buffer; }

	/** Returns the default SRV. */
	FORCEINLINE FRHIShaderResourceView* GetSRV()
	{
<<<<<<< HEAD
		if (!CachedSRV)
		{
			CachedSRV = GetOrCreateSRV(FRHIBufferSRVCreateInfo());
		}
		return CachedSRV;
	}

	FORCEINLINE FRHIShaderResourceView* GetSRV(const FRHIBufferSRVCreateInfo& SRVDesc)
	{
		return GetOrCreateSRV(SRVDesc);
	}

	FORCEINLINE uint32 GetSize() const
	{
		return Desc.GetSize();
	}

	FORCEINLINE uint32 GetAlignedSize() const
	{
		return Desc.BytesPerElement * NumAllocatedElements;
	}

	const TCHAR* GetName() const
	{
		return Name;
	}

=======
		checkf(CachedSRV, TEXT("Only byte address and structured buffers can use the default GetSRV call"));
		return CachedSRV;
	}

	UE_DEPRECATED(5.3, "GetSRV now requires a command list.")
	FORCEINLINE FRHIShaderResourceView* GetSRV(const FRHIBufferSRVCreateInfo& SRVDesc)
	{
		return GetOrCreateSRV(FRHICommandListImmediate::Get(), SRVDesc);
	}

	FORCEINLINE FRHIShaderResourceView* GetSRV(FRHICommandListBase& RHICmdList, const FRHIBufferSRVCreateInfo& SRVDesc)
	{
		return GetOrCreateSRV(RHICmdList, SRVDesc);
	}

	FORCEINLINE uint32 GetSize() const
	{
		return Desc.GetSize();
	}

	FORCEINLINE uint32 GetAlignedSize() const
	{
		return Desc.BytesPerElement * NumAllocatedElements;
	}

	const TCHAR* GetName() const
	{
		return Name;
	}

>>>>>>> 4af6daef
private:
	TRefCountPtr<FRHIBuffer> Buffer;
	FRHIShaderResourceView* CachedSRV = nullptr;
	FRHIBufferViewCache ViewCache;

	FRDGBufferDesc GetAlignedDesc() const
	{
		FRDGBufferDesc AlignedDesc = Desc;
		AlignedDesc.NumElements = NumAllocatedElements;
		return AlignedDesc;
	}

	const TCHAR* Name = nullptr;

	const uint32 NumAllocatedElements;
	uint32 LastUsedFrame = 0;

	friend FRDGBuilder;
	friend FRDGBufferPool;
};

/** A render graph tracked buffer. */
<<<<<<< HEAD
class RENDERCORE_API FRDGBuffer final
=======
class FRDGBuffer final
>>>>>>> 4af6daef
	: public FRDGViewableResource
{
public:
	static const ERDGViewableResourceType StaticType = ERDGViewableResourceType::Buffer;

	FRDGBufferDesc Desc;
	const ERDGBufferFlags Flags;

	//////////////////////////////////////////////////////////////////////////
	//! The following methods may only be called during pass execution.

	/** Returns the underlying RHI buffer resource */
	FRHIBuffer* GetRHI() const
	{
		return static_cast<FRHIBuffer*>(FRDGViewableResource::GetRHI());
	}

	/** Returns the buffer to use for indirect RHI calls. */
	FORCEINLINE FRHIBuffer* GetIndirectRHICallBuffer() const
	{
		checkf(Desc.Usage & BUF_DrawIndirect, TEXT("Buffer %s was not flagged for indirect draw usage."), Name);
		return GetRHI();
	}

	//////////////////////////////////////////////////////////////////////////

	FRDGBufferHandle GetHandle() const
	{
		return Handle;
	}

	FORCEINLINE uint32 GetSize() const
	{
		return Desc.GetSize();
	}

	FORCEINLINE uint32 GetStride() const
	{
		return Desc.BytesPerElement;
	}

private:
	FRDGBuffer(const TCHAR* InName, const FRDGBufferDesc& InDesc, ERDGBufferFlags InFlags)
		: FRDGViewableResource(InName, ERDGViewableResourceType::Buffer, EnumHasAnyFlags(InFlags, ERDGBufferFlags::SkipTracking), EnumHasAnyFlags(InFlags, ERDGBufferFlags::ForceImmediateFirstBarrier))
		, Desc(InDesc)
		, Flags(InFlags)
	{}

	FRDGBuffer(const TCHAR* InName, const FRDGBufferDesc& InDesc, ERDGBufferFlags InFlags, FRDGBufferNumElementsCallback&& InNumElementsCallback)
		: FRDGBuffer(InName, InDesc, InFlags)
	{
		NumElementsCallback = MoveTemp(InNumElementsCallback);
	}

	/** Finalizes any pending field of the buffer descriptor. */
	void FinalizeDesc()
	{
		if (NumElementsCallback)
		{
			Desc.NumElements = FMath::Max(NumElementsCallback(), 1u);
		}
	}

	FRHIBuffer* GetRHIUnchecked() const
	{
		return static_cast<FRHIBuffer*>(FRDGResource::GetRHIUnchecked());
	}

	/** Returns the current buffer state. Only valid to call after SetRHI. */
	FRDGSubresourceState& GetState() const
	{
		check(State);
		return *State;
	}

	/** Registered handle set by the builder. */
	FRDGBufferHandle Handle;

	/** The next buffer to own the PooledBuffer allocation during execution. */
	FRDGBufferHandle NextOwner;

	union
	{
		/** Assigned pooled buffer pointer. Never reset once assigned. */
		FRDGPooledBuffer* PooledBuffer = nullptr;

		/** Assigned transient buffer pointer. Never reset once assigned. */
		FRHITransientBuffer* TransientBuffer;
	};

	/** The assigned buffer view cache (sourced from the pooled / transient buffer. Never reset. */
	FRHIBufferViewCache* ViewCache = nullptr;

	/** Valid strictly when holding a strong reference; use PooledBuffer instead. */
	TRefCountPtr<FRDGPooledBuffer> Allocation;

	/** Cached state pointer from the pooled / transient buffer. */
	FRDGSubresourceState* State = nullptr;

	/** Tracks the merged subresource state as the graph is built. */
	FRDGSubresourceState* MergeState = nullptr;

	/** Tracks the last pass that produced this resource as the graph is built. */
	FRDGProducerStatesByPipeline LastProducer;

	/** Optional callback to supply NumElements after the creation of this FRDGBuffer. */
	FRDGBufferNumElementsCallback NumElementsCallback;

#if RDG_ENABLE_DEBUG
	struct FRDGBufferDebugData* BufferDebugData = nullptr;
	RENDERCORE_API FRDGBufferDebugData& GetBufferDebugData() const;
#endif

	friend FRDGBuilder;
	friend FRDGBarrierValidation;
	friend FRDGUserValidation;
	friend FRDGBufferRegistry;
	friend FRDGAllocator;
	friend FRDGTrace;
};

/** Render graph tracked buffer SRV. */
class FRDGBufferSRV final
	: public FRDGShaderResourceView
{
public:
	static const ERDGViewType StaticType = ERDGViewType::BufferSRV;

	/** Descriptor of the graph tracked SRV. */
	const FRDGBufferSRVDesc Desc;

	FRDGBufferRef GetParent() const override
	{
		return Desc.Buffer;
	}

private:
	FRDGBufferSRV(const TCHAR* InName, const FRDGBufferSRVDesc& InDesc)
		: FRDGShaderResourceView(InName, ERDGViewType::BufferSRV)
		, Desc(InDesc)
	{}

	friend FRDGBuilder;
	friend FRDGViewRegistry;
	friend FRDGAllocator;
};

/** Render graph tracked buffer UAV. */
class FRDGBufferUAV final
	: public FRDGUnorderedAccessView
{
public:
	static const ERDGViewType StaticType = ERDGViewType::BufferUAV;

	/** Descriptor of the graph tracked UAV. */
	const FRDGBufferUAVDesc Desc;

	FRDGBufferRef GetParent() const override
	{
		return Desc.Buffer;
	}

private:
	FRDGBufferUAV(const TCHAR* InName, const FRDGBufferUAVDesc& InDesc, ERDGUnorderedAccessViewFlags InFlags)
		: FRDGUnorderedAccessView(InName, ERDGViewType::BufferUAV, InFlags)
		, Desc(InDesc)
	{}

	friend FRDGBuilder;
	friend FRDGViewRegistry;
	friend FRDGAllocator;
};

template <typename ViewableResourceType>
inline ViewableResourceType* GetAs(FRDGViewableResource* Resource)
{
	check(ViewableResourceType::StaticType == Resource->Type);
	return static_cast<ViewableResourceType*>(Resource);
}

template <typename ViewType>
inline ViewType* GetAs(FRDGView* View)
{
	check(ViewType::StaticType == View->Type);
	return static_cast<ViewType*>(View);
}

inline FRDGBuffer* GetAsBuffer(FRDGViewableResource* Resource)
{
	return GetAs<FRDGBuffer>(Resource);
}

inline FRDGTexture* GetAsTexture(FRDGViewableResource* Resource)
{
	return GetAs<FRDGTexture>(Resource);
}

inline FRDGBufferUAV* GetAsBufferUAV(FRDGView* View)
{
	return GetAs<FRDGBufferUAV>(View);
}

inline FRDGBufferSRV* GetAsBufferSRV(FRDGView* View)
{
	return GetAs<FRDGBufferSRV>(View);
}

inline FRDGTextureUAV* GetAsTextureUAV(FRDGView* View)
{
	return GetAs<FRDGTextureUAV>(View);
}

inline FRDGTextureSRV* GetAsTextureSRV(FRDGView* View)
{
	return GetAs<FRDGTextureSRV>(View);
}

inline FGraphicsPipelineRenderTargetsInfo ExtractRenderTargetsInfo(const FRDGParameterStruct& ParameterStruct);
inline FGraphicsPipelineRenderTargetsInfo ExtractRenderTargetsInfo(const FRenderTargetBindingSlots& RenderTargets);

#include "RenderGraphResources.inl" // IWYU pragma: export<|MERGE_RESOLUTION|>--- conflicted
+++ resolved
@@ -176,16 +176,12 @@
 	FName OwnerName;	// For RHI resource tracking
 #endif
 
-#if RHI_ENABLE_RESOURCE_INFO
-	FName OwnerName;	// For RHI resource tracking
-#endif
-
 	friend FRDGBuilder;
 	friend FRDGUserValidation;
 	friend FRDGBarrierValidation;
 };
 
-class RENDERCORE_API FRDGUniformBuffer
+class FRDGUniformBuffer
 	: public FRDGResource
 {
 public:
@@ -203,7 +199,7 @@
 	}
 
 #if RDG_ENABLE_DEBUG
-	void MarkResourceAsUsed() override;
+	RENDERCORE_API void MarkResourceAsUsed() override;
 #else
 	inline void MarkResourceAsUsed() {}
 #endif
@@ -284,11 +280,7 @@
 };
 
 /** A render graph resource with an allocation lifetime tracked by the graph. May have child resources which reference it (e.g. views). */
-<<<<<<< HEAD
-class RENDERCORE_API FRDGViewableResource
-=======
 class FRDGViewableResource
->>>>>>> 4af6daef
 	: public FRDGResource
 {
 public:
@@ -321,11 +313,7 @@
 	}
 
 protected:
-<<<<<<< HEAD
-	FRDGViewableResource(const TCHAR* InName, ERDGViewableResourceType InType, bool bSkipTracking, bool bImmediateFirstBarrier);
-=======
 	RENDERCORE_API FRDGViewableResource(const TCHAR* InName, ERDGViewableResourceType InType, bool bSkipTracking, bool bImmediateFirstBarrier);
->>>>>>> 4af6daef
 
 	static const ERHIAccess DefaultEpilogueAccess = ERHIAccess::SRVMask;
 
@@ -431,11 +419,7 @@
 
 #if RDG_ENABLE_DEBUG
 	struct FRDGViewableResourceDebugData* ViewableDebugData = nullptr;
-<<<<<<< HEAD
-	FRDGViewableResourceDebugData& GetViewableDebugData() const;
-=======
 	RENDERCORE_API FRDGViewableResourceDebugData& GetViewableDebugData() const;
->>>>>>> 4af6daef
 #endif
 
 	friend FRDGBuilder;
@@ -488,11 +472,7 @@
 /** Translates from an RHI/RDG texture descriptor to a pooled render target descriptor. */
 inline FPooledRenderTargetDesc Translate(const FRHITextureDesc& InDesc);
 
-<<<<<<< HEAD
-class RENDERCORE_API FRDGPooledTexture final
-=======
 class FRDGPooledTexture final
->>>>>>> 4af6daef
 	: public FRefCountBase
 {
 public:
@@ -509,14 +489,11 @@
 	UE_DEPRECATED(5.3, "GetOrCreateUAV now requires a command list.")
 	FORCEINLINE FRHIUnorderedAccessView* GetOrCreateUAV(const FRHITextureUAVCreateInfo& UAVDesc) { return ViewCache.GetOrCreateUAV(FRHICommandListImmediate::Get(), Texture, UAVDesc); }
 
-<<<<<<< HEAD
-=======
 	UE_DEPRECATED(5.3, "GetOrCreateSRV now requires a command list.")
 	FORCEINLINE FRHIShaderResourceView* GetOrCreateSRV(const FRHITextureSRVCreateInfo& SRVDesc) { return ViewCache.GetOrCreateSRV(FRHICommandListImmediate::Get(), Texture, SRVDesc); }
 
 	FORCEINLINE FRHITexture* GetRHI() const { return Texture; }
 
->>>>>>> 4af6daef
 private:
 	TRefCountPtr<FRHITexture> Texture;
 	FRHITextureViewCache ViewCache;
@@ -525,11 +502,7 @@
 };
 
 /** Render graph tracked Texture. */
-<<<<<<< HEAD
-class RENDERCORE_API FRDGTexture final
-=======
 class FRDGTexture final
->>>>>>> 4af6daef
 	: public FRDGViewableResource
 {
 public:
@@ -567,14 +540,6 @@
 	FORCEINLINE uint32 GetSubresourceCount() const
 	{
 		return SubresourceCount;
-<<<<<<< HEAD
-	}
-
-	FORCEINLINE FRDGTextureSubresource GetSubresource(uint32 SubresourceIndex) const
-	{
-		return Layout.GetSubresource(SubresourceIndex);
-=======
->>>>>>> 4af6daef
 	}
 
 	FORCEINLINE FRDGTextureSubresource GetSubresource(uint32 SubresourceIndex) const
@@ -756,13 +721,6 @@
 	static FRDGTextureSRVDesc CreateForSlice(FRDGTextureRef Texture, int32 SliceIndex)
 	{
 		check(Texture);
-<<<<<<< HEAD
-		check(Texture->Desc.IsTextureArray());
-		check(SliceIndex >= 0 && SliceIndex < Texture->Desc.ArraySize);
-		FRDGTextureSRVDesc Desc = FRDGTextureSRVDesc::Create(Texture);
-		Desc.FirstArraySlice = (uint16)SliceIndex;
-		Desc.NumArraySlices = 1;
-=======
         check(Texture->Desc.Dimension == ETextureDimension::Texture2DArray);
 		check(SliceIndex >= 0 && SliceIndex < Texture->Desc.ArraySize);
         
@@ -771,7 +729,6 @@
 		Desc.NumArraySlices = 1;
         Desc.DimensionOverride = ETextureDimension::Texture2D;
         
->>>>>>> 4af6daef
 		return Desc;
 	}
 
@@ -924,27 +881,6 @@
 /** Descriptor for render graph tracked Buffer. */
 struct FRDGBufferDesc
 {
-<<<<<<< HEAD
-	enum class UE_DEPRECATED(5.1, "EUnderlying type has been deprecated.") EUnderlyingType
-=======
-	static FRDGBufferDesc CreateIndirectDesc(uint32 BytesPerElement, uint32 NumElements)
->>>>>>> 4af6daef
-	{
-		FRDGBufferDesc Desc;
-		Desc.Usage = EBufferUsageFlags::Static | EBufferUsageFlags::DrawIndirect | EBufferUsageFlags::UnorderedAccess | EBufferUsageFlags::ShaderResource | EBufferUsageFlags::VertexBuffer;
-		Desc.BytesPerElement = BytesPerElement;
-		Desc.NumElements = NumElements;
-		return Desc;
-	}
-
-PRAGMA_DISABLE_DEPRECATION_WARNINGS
-	FRDGBufferDesc() = default;
-	FRDGBufferDesc(FRDGBufferDesc&&) = default;
-	FRDGBufferDesc(const FRDGBufferDesc&) = default;
-	FRDGBufferDesc& operator=(FRDGBufferDesc&&) = default;
-	FRDGBufferDesc& operator=(const FRDGBufferDesc&) = default;
-PRAGMA_ENABLE_DEPRECATION_WARNINGS
-
 	static FRDGBufferDesc CreateIndirectDesc(uint32 BytesPerElement, uint32 NumElements)
 	{
 		FRDGBufferDesc Desc;
@@ -1078,15 +1014,6 @@
 
 	/** Returns the total number of bytes allocated for a such buffer. */
 	uint32 GetSize() const
-<<<<<<< HEAD
-	{
-		return BytesPerElement * NumElements;
-	}
-
-	UE_DEPRECATED(5.1, "GetTotalNumBytes is deprecated, use GetSize instead.")
-	uint32 GetTotalNumBytes() const
-=======
->>>>>>> 4af6daef
 	{
 		return BytesPerElement * NumElements;
 	}
@@ -1122,26 +1049,9 @@
 	/** Bitfields describing the uses of that buffer. */
 	EBufferUsageFlags Usage = EBufferUsageFlags::None;
 
-<<<<<<< HEAD
-	/** The underlying RHI type to use. */
-PRAGMA_DISABLE_DEPRECATION_WARNINGS
-	UE_DEPRECATED(5.1, "EUnderlyingType has been deprecated. Use explicit EBufferUsageFlags instead.")
-	EUnderlyingType UnderlyingType = EUnderlyingType::VertexBuffer;
-PRAGMA_ENABLE_DEPRECATION_WARNINGS
-
-=======
->>>>>>> 4af6daef
 	/** Meta data of the layout of the buffer for debugging purposes. */
 	const FShaderParametersMetadata* Metadata = nullptr;
 };
-
-UE_DEPRECATED(5.1, "FRDGBuffer::EUnderylingType has been deprecated. Use EBufferCreateFlags instead.")
-PRAGMA_DISABLE_DEPRECATION_WARNINGS
-inline const TCHAR* GetBufferUnderlyingTypeName(FRDGBufferDesc::EUnderlyingType)
-PRAGMA_ENABLE_DEPRECATION_WARNINGS
-{
-	return TEXT("");
-}
 
 struct FRDGBufferSRVDesc final
 	: public FRHIBufferSRVCreateInfo
@@ -1176,21 +1086,6 @@
 		return HashCombine(GetTypeHash(static_cast<const FRHIBufferSRVCreateInfo&>(Desc)), GetTypeHash(Desc.Buffer));
 	}
 
-	bool operator == (const FRDGBufferSRVDesc& Other) const
-	{
-		return Buffer == Other.Buffer && FRHIBufferSRVCreateInfo::operator==(Other);
-	}
-
-	bool operator != (const FRDGBufferSRVDesc& Other) const
-	{
-		return !(*this == Other);
-	}
-
-	friend uint32 GetTypeHash(const FRDGBufferSRVDesc& Desc)
-	{
-		return HashCombine(GetTypeHash(static_cast<const FRHIBufferSRVCreateInfo&>(Desc)), GetTypeHash(Desc.Buffer));
-	}
-
 	FRDGBufferRef Buffer = nullptr;
 };
 
@@ -1227,11 +1122,7 @@
 /** Translates from a RDG buffer descriptor to a RHI buffer creation info */
 inline FRHIBufferCreateInfo Translate(const FRDGBufferDesc& InDesc);
 
-<<<<<<< HEAD
-class RENDERCORE_API FRDGPooledBuffer final
-=======
 class FRDGPooledBuffer final
->>>>>>> 4af6daef
 	: public FRefCountBase
 {
 public:
@@ -1269,35 +1160,6 @@
 	/** Returns the default SRV. */
 	FORCEINLINE FRHIShaderResourceView* GetSRV()
 	{
-<<<<<<< HEAD
-		if (!CachedSRV)
-		{
-			CachedSRV = GetOrCreateSRV(FRHIBufferSRVCreateInfo());
-		}
-		return CachedSRV;
-	}
-
-	FORCEINLINE FRHIShaderResourceView* GetSRV(const FRHIBufferSRVCreateInfo& SRVDesc)
-	{
-		return GetOrCreateSRV(SRVDesc);
-	}
-
-	FORCEINLINE uint32 GetSize() const
-	{
-		return Desc.GetSize();
-	}
-
-	FORCEINLINE uint32 GetAlignedSize() const
-	{
-		return Desc.BytesPerElement * NumAllocatedElements;
-	}
-
-	const TCHAR* GetName() const
-	{
-		return Name;
-	}
-
-=======
 		checkf(CachedSRV, TEXT("Only byte address and structured buffers can use the default GetSRV call"));
 		return CachedSRV;
 	}
@@ -1328,7 +1190,6 @@
 		return Name;
 	}
 
->>>>>>> 4af6daef
 private:
 	TRefCountPtr<FRHIBuffer> Buffer;
 	FRHIShaderResourceView* CachedSRV = nullptr;
@@ -1351,11 +1212,7 @@
 };
 
 /** A render graph tracked buffer. */
-<<<<<<< HEAD
-class RENDERCORE_API FRDGBuffer final
-=======
 class FRDGBuffer final
->>>>>>> 4af6daef
 	: public FRDGViewableResource
 {
 public:
