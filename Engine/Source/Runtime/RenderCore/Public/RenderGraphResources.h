--- conflicted
+++ resolved
@@ -17,12 +17,6 @@
 #include "RenderGraphParameter.h"
 #include "RenderGraphTextureSubresource.h"
 #include "RendererInterface.h"
-<<<<<<< HEAD
-#include "RHITransientResourceAllocator.h"
-#include "RHIResources.h"
-
-struct FPooledRenderTarget;
-=======
 #include "ShaderParameterMacros.h"
 #include "Templates/Function.h"
 #include "Templates/RefCounting.h"
@@ -40,7 +34,6 @@
 class FRDGUserValidation;
 class FRHITransientBuffer;
 class FRHITransientTexture;
->>>>>>> d731a049
 class FRenderTargetPool;
 class FShaderParametersMetadata;
 struct FPooledRenderTarget;
@@ -114,24 +107,10 @@
 
 	/** The last no-UAV barrier to be used by this subresource. */
 	FRDGViewUniqueFilter NoUAVBarrierFilter;
-<<<<<<< HEAD
-
-	/** The last used pass for log file debugging. */
-	IF_RDG_ENABLE_DEBUG(mutable FRDGPassHandle LogFilePass);
-};
-
-using FRDGTextureSubresourceState = TRDGTextureSubresourceArray<FRDGSubresourceState, FDefaultAllocator>;
-using FRDGTextureTransientSubresourceState = TRDGTextureSubresourceArray<FRDGSubresourceState, FRDGArrayAllocator>;
-using FRDGTextureTransientSubresourceStateIndirect = TRDGTextureSubresourceArray<FRDGSubresourceState*, FRDGArrayAllocator>;
-
-using FRDGPooledTextureArray = TArray<TRefCountPtr<IPooledRenderTarget>, FRDGArrayAllocator>;
-using FRDGPooledBufferArray = TArray<TRefCountPtr<FRDGPooledBuffer>, FRDGArrayAllocator>;
-=======
 };
 
 using FRDGTextureSubresourceState = TRDGTextureSubresourceArray<FRDGSubresourceState, FRDGArrayAllocator>;
 using FRDGTextureSubresourceStateIndirect = TRDGTextureSubresourceArray<FRDGSubresourceState*, FRDGArrayAllocator>;
->>>>>>> d731a049
 
 /** Generic graph resource. */
 class RENDERCORE_API FRDGResource
@@ -307,11 +286,7 @@
 
 	bool IsCulled() const
 	{
-<<<<<<< HEAD
-		return bCulled;
-=======
 		return ReferenceCount == 0;
->>>>>>> d731a049
 	}
 
 	/** Whether a prior pass added to the graph produced contents for this resource. External resources are not considered produced
@@ -323,9 +298,6 @@
 	}
 
 protected:
-<<<<<<< HEAD
-	FRDGParentResource(const TCHAR* InName, ERDGParentResourceType InType);
-=======
 	FRDGViewableResource(const TCHAR* InName, ERDGViewableResourceType InType, bool bSkipTracking, bool bImmediateFirstBarrier);
 
 	static const ERHIAccess DefaultEpilogueAccess = ERHIAccess::SRVMask;
@@ -371,14 +343,6 @@
 		EAccessMode ActiveMode = EAccessMode::Internal;
 
 	} AccessModeState;
->>>>>>> d731a049
-
-	enum class ETransientExtractionHint
-	{
-		None,
-		Disable,
-		Enable
-	};
 
 	/** Whether this is an externally registered resource. */
 	uint8 bExternal : 1;
@@ -394,12 +358,6 @@
 
 	/** Whether this resource cannot be made transient. */
 	uint8 bForceNonTransient : 1;
-<<<<<<< HEAD
-
-	/** Whether this resource is allowed to be both transient and extracted. */
-	ETransientExtractionHint TransientExtractionHint : 2;
-=======
->>>>>>> d731a049
 
 	/** Whether this resource is allowed to be both transient and extracted. */
 	ETransientExtractionHint TransientExtractionHint : 2;
@@ -495,12 +453,9 @@
 
 /** Translates from a pooled render target descriptor to an RDG texture descriptor. */
 inline FRDGTextureDesc Translate(const FPooledRenderTargetDesc& InDesc);
-<<<<<<< HEAD
-=======
 
 /** Translates from an RHI/RDG texture descriptor to a pooled render target descriptor. */
 inline FPooledRenderTargetDesc Translate(const FRHITextureDesc& InDesc);
->>>>>>> d731a049
 
 UE_DEPRECATED(5.0, "Translate with ERenderTargetTexture is deprecated. Please use the single parameter variant.")
 PRAGMA_DISABLE_DEPRECATION_WARNINGS
@@ -510,29 +465,13 @@
 	return Translate(InDesc);
 }
 
-UE_DEPRECATED(5.0, "Translate with ERenderTargetTexture is deprecated. Please use the single parameter variant.")
-PRAGMA_DISABLE_DEPRECATION_WARNINGS
-inline FRDGTextureDesc Translate(const FPooledRenderTargetDesc& InDesc, ERenderTargetTexture InTexture)
-PRAGMA_ENABLE_DEPRECATION_WARNINGS
-{
-	return Translate(InDesc);
-}
-
 class RENDERCORE_API FRDGPooledTexture final
 	: public FRefCountBase
 {
 public:
-<<<<<<< HEAD
-	FRDGPooledTexture(FRHITexture* InTexture, const FRDGTextureSubresourceLayout& InLayout, ERHIAccess AccessInitial = ERHIAccess::Unknown)
-		: Texture(InTexture)
-	{
-		InitAsWholeResource(State, FRDGSubresourceState(AccessInitial));
-	}
-=======
 	FRDGPooledTexture(FRHITexture* InTexture)
 		: Texture(InTexture)
 	{}
->>>>>>> d731a049
 
 	/** Finds a UAV matching the descriptor in the cache or creates a new one and updates the cache. */
 	FORCEINLINE FRHIUnorderedAccessView* GetOrCreateUAV(const FRHITextureUAVCreateInfo& UAVDesc) { return ViewCache.GetOrCreateUAV(Texture, UAVDesc); }
@@ -603,11 +542,7 @@
 
 private:
 	FRDGTexture(const TCHAR* InName, const FRDGTextureDesc& InDesc, ERDGTextureFlags InFlags)
-<<<<<<< HEAD
-		: FRDGParentResource(InName, ERDGParentResourceType::Texture)
-=======
 		: FRDGViewableResource(InName, ERDGViewableResourceType::Texture, EnumHasAnyFlags(InFlags, ERDGTextureFlags::SkipTracking), EnumHasAnyFlags(InFlags, ERDGTextureFlags::ForceImmediateFirstBarrier) || EnumHasAnyFlags(InDesc.Flags, ETextureCreateFlags::Presentable))
->>>>>>> d731a049
 		, Desc(InDesc)
 		, Flags(InFlags)
 		, Layout(InDesc)
@@ -619,25 +554,11 @@
 		LastProducers.Reserve(SubresourceCount);
 		LastProducers.SetNum(SubresourceCount);
 
-<<<<<<< HEAD
-	/** Assigns a render target as the backing RHI resource. */
-	void SetRHI(IPooledRenderTarget* PooledRenderTarget);
-
-	/** Assigns a pooled texture as the backing RHI resource. */
-	void SetRHI(FRDGPooledTexture* PooledTexture);
-
-	/** Assigns a transient texture as the backing RHI resource. */
-	void SetRHI(FRHITransientTexture* TransientTexture, FRDGTextureSubresourceState* TransientTextureState);
-
-	/** Finalizes the texture for execution; no other transitions are allowed after calling this. */
-	void Finalize(FRDGPooledTextureArray& PooledTextureArray);
-=======
 		if (EnumHasAnyFlags(Desc.Flags, ETextureCreateFlags::Foveation))
 		{
 			EpilogueAccess = ERHIAccess::ShadingRateSource;
 		}
 	}
->>>>>>> d731a049
 
 	/** Returns RHI texture without access checks. */
 	FRHITexture* GetRHIUnchecked() const
@@ -663,13 +584,8 @@
 	FRDGTextureSubresourceRange  WholeRange;
 	const uint32 SubresourceCount;
 
-<<<<<<< HEAD
-	/** The assigned pooled render target to use during execution. Never reset. */
-	IPooledRenderTarget* PooledRenderTarget = nullptr;
-=======
 	/** The assigned render target to use during execution. Never reset. */
 	IPooledRenderTarget* RenderTarget = nullptr;
->>>>>>> d731a049
 
 	union
 	{
@@ -785,14 +701,8 @@
 	/** Create SRV that access one specific mip level. */
 	static FRDGTextureSRVDesc CreateForMipLevel(FRDGTextureRef Texture, int32 MipLevel)
 	{
-<<<<<<< HEAD
-		FRDGTextureSRVDesc Desc;
-		Desc.Texture = Texture;
-		check(MipLevel >= -1 && MipLevel <= TNumericLimits<int8>::Max()); 
-=======
 		check(MipLevel >= -1 && MipLevel <= TNumericLimits<int8>::Max());
 		FRDGTextureSRVDesc Desc = FRDGTextureSRVDesc::Create(Texture);
->>>>>>> d731a049
 		Desc.MipLevel = (int8)MipLevel;
 		Desc.NumMipLevels = 1;
 		return Desc;
@@ -1069,8 +979,6 @@
 		return Desc;
 	}
 
-<<<<<<< HEAD
-=======
 	static FRDGBufferDesc CreateStructuredUploadDesc(uint32 BytesPerElement, uint32 NumElements)
 	{
 		FRDGBufferDesc Desc;
@@ -1106,7 +1014,6 @@
 		return Desc;
 	}
 
->>>>>>> d731a049
 	/** Returns the total number of bytes allocated for a such buffer. */
 	uint32 GetSize() const
 	{
@@ -1154,34 +1061,17 @@
 PRAGMA_DISABLE_DEPRECATION_WARNINGS
 	UE_DEPRECATED(5.1, "EUnderlyingType has been deprecated. Use explicit EBufferUsageFlags instead.")
 	EUnderlyingType UnderlyingType = EUnderlyingType::VertexBuffer;
-<<<<<<< HEAD
-=======
 PRAGMA_ENABLE_DEPRECATION_WARNINGS
->>>>>>> d731a049
 
 	/** Meta data of the layout of the buffer for debugging purposes. */
 	const FShaderParametersMetadata* Metadata = nullptr;
 };
 
-<<<<<<< HEAD
-inline const TCHAR* GetBufferUnderlyingTypeName(FRDGBufferDesc::EUnderlyingType BufferType)
-{
-	switch (BufferType)
-	{
-	case FRDGBufferDesc::EUnderlyingType::VertexBuffer:
-		return TEXT("VertexBuffer");
-	case FRDGBufferDesc::EUnderlyingType::StructuredBuffer:
-		return TEXT("StructuredBuffer");
-	case FRDGBufferDesc::EUnderlyingType::AccelerationStructure:
-		return TEXT("AccelerationStructure");
-	}
-=======
 UE_DEPRECATED(5.1, "FRDGBuffer::EUnderylingType has been deprecated. Use EBufferCreateFlags instead.")
 PRAGMA_DISABLE_DEPRECATION_WARNINGS
 inline const TCHAR* GetBufferUnderlyingTypeName(FRDGBufferDesc::EUnderlyingType)
 PRAGMA_ENABLE_DEPRECATION_WARNINGS
 {
->>>>>>> d731a049
 	return TEXT("");
 }
 
@@ -1314,10 +1204,6 @@
 	const uint32 NumAllocatedElements;
 	uint32 LastUsedFrame = 0;
 
-<<<<<<< HEAD
-	friend FRDGBufferPool;
-=======
->>>>>>> d731a049
 	friend FRDGBuilder;
 	friend FRDGBufferPool;
 };
@@ -1511,11 +1397,6 @@
 	friend FRDGAllocator;
 };
 
-<<<<<<< HEAD
-inline FGraphicsPipelineRenderTargetsInfo ExtractRenderTargetsInfo(const FRDGParameterStruct& ParameterStruct);
-
-#include "RenderGraphResources.inl"
-=======
 template <typename ViewableResourceType>
 inline ViewableResourceType* GetAs(FRDGViewableResource* Resource)
 {
@@ -1563,5 +1444,4 @@
 inline FGraphicsPipelineRenderTargetsInfo ExtractRenderTargetsInfo(const FRDGParameterStruct& ParameterStruct);
 inline FGraphicsPipelineRenderTargetsInfo ExtractRenderTargetsInfo(const FRenderTargetBindingSlots& RenderTargets);
 
-#include "RenderGraphResources.inl" // IWYU pragma: export
->>>>>>> d731a049
+#include "RenderGraphResources.inl" // IWYU pragma: export