--- conflicted
+++ resolved
@@ -11,17 +11,11 @@
 	return nullptr;
 }
 
-<<<<<<< HEAD
-inline FRDGTextureRef FRDGBuilder::FindExternalTexture(IPooledRenderTarget* ExternalTexture) const
-=======
 inline FRDGTexture* FRDGBuilder::FindExternalTexture(IPooledRenderTarget* ExternalTexture) const
->>>>>>> d731a049
 {
 	if (ExternalTexture)
 	{
 		return FindExternalTexture(ExternalTexture->GetRHI());
-<<<<<<< HEAD
-=======
 	}
 	return nullptr;
 }
@@ -40,7 +34,6 @@
 	if (ExternalBuffer)
 	{
 		return FindExternalBuffer(ExternalBuffer->GetRHI());
->>>>>>> d731a049
 	}
 	return nullptr;
 }
@@ -358,8 +351,6 @@
 	*OutTexturePtr = nullptr;
 
 	Texture->bExtracted = true;
-<<<<<<< HEAD
-	Texture->bCulled = false;
 
 	if (EnumHasAnyFlags(Flags, ERDGResourceExtractionFlags::AllowTransient))
 	{
@@ -374,22 +365,6 @@
 	}
 
 	ExtractedTextures.Emplace(Texture, OutTexturePtr);
-=======
->>>>>>> d731a049
-
-	if (EnumHasAnyFlags(Flags, ERDGResourceExtractionFlags::AllowTransient))
-	{
-		if (Texture->TransientExtractionHint != FRDGTexture::ETransientExtractionHint::Disable)
-		{
-			Texture->TransientExtractionHint = FRDGTexture::ETransientExtractionHint::Enable;
-		}
-	}
-	else
-	{
-		Texture->TransientExtractionHint = FRDGTexture::ETransientExtractionHint::Disable;
-	}
-
-	ExtractedTextures.Emplace(Texture, OutTexturePtr);
 }
 
 inline void FRDGBuilder::QueueBufferExtraction(FRDGBufferRef Buffer, TRefCountPtr<FRDGPooledBuffer>* OutBufferPtr)
@@ -398,13 +373,7 @@
 
 	*OutBufferPtr = nullptr;
 
-<<<<<<< HEAD
-	Buffer->ReferenceCount++;
 	Buffer->bExtracted = true;
-	Buffer->bCulled = false;
-=======
-	Buffer->bExtracted = true;
->>>>>>> d731a049
 	Buffer->bForceNonTransient = true;
 	ExtractedBuffers.Emplace(Buffer, OutBufferPtr);
 }
