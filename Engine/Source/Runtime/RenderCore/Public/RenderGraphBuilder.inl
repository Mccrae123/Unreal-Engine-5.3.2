--- conflicted
+++ resolved
@@ -21,20 +21,12 @@
 		return *Texture;
 	}
 
-<<<<<<< HEAD
-	FRDGTexture* OutTexture = AllocateForRHILifeTime<FRDGTexture>(Name, ExternalPooledTexture->GetDesc(), ERDGResourceFlags::None);
-=======
 	FRDGTexture* OutTexture = AllocateForRHILifeTime<FRDGTexture>(Name, ExternalPooledTexture->GetDesc(), Flags);
->>>>>>> 69078e53
 	OutTexture->PooledRenderTarget = ExternalPooledTexture;
 	OutTexture->ResourceRHI = ExternalPooledTexture->GetRenderTargetItem().ShaderResourceTexture;
 	AllocatedTextures.Add(OutTexture, ExternalPooledTexture);
 
-<<<<<<< HEAD
-	IF_RDG_ENABLE_DEBUG(Validation.ValidateCreateExternalResource(OutTexture));
-=======
 	IF_RDG_ENABLE_DEBUG(Validation.ValidateCreateExternalTexture(OutTexture));
->>>>>>> 69078e53
 
 	ExternalTextures.Add(ExternalPooledTexture.GetReference(), OutTexture);
 
@@ -58,19 +50,11 @@
 		return *Buffer;
 	}
 
-<<<<<<< HEAD
-	FRDGBuffer* OutBuffer = AllocateForRHILifeTime<FRDGBuffer>(Name, ExternalPooledBuffer->Desc, ERDGResourceFlags::None);
-	OutBuffer->PooledBuffer = ExternalPooledBuffer;
-	AllocatedBuffers.Add(OutBuffer, ExternalPooledBuffer);
-
-	IF_RDG_ENABLE_DEBUG(Validation.ValidateCreateExternalResource(OutBuffer));
-=======
 	FRDGBuffer* OutBuffer = AllocateForRHILifeTime<FRDGBuffer>(Name, ExternalPooledBuffer->Desc, Flags);
 	OutBuffer->PooledBuffer = ExternalPooledBuffer;
 	AllocatedBuffers.Add(OutBuffer, ExternalPooledBuffer);
 
 	IF_RDG_ENABLE_DEBUG(Validation.ValidateCreateExternalBuffer(OutBuffer));
->>>>>>> 69078e53
 
 	ExternalBuffers.Add(ExternalPooledBuffer.GetReference(), OutBuffer);
 
@@ -78,11 +62,7 @@
 }
 
 inline FRDGTextureRef FRDGBuilder::CreateTexture(
-<<<<<<< HEAD
-	const FPooledRenderTargetDesc& Desc,
-=======
 	const FRDGTextureDesc& Desc,
->>>>>>> 69078e53
 	const TCHAR* Name,
 	ERDGResourceFlags Flags)
 {
@@ -90,16 +70,12 @@
 	{
 		checkf(Name, TEXT("Creating a render graph texture requires a valid debug name."));
 		Validation.ExecuteGuard(TEXT("CreateTexture"), Name);
-<<<<<<< HEAD
-		checkf(Desc.Format != PF_Unknown, TEXT("Illegal to create texture %s with an invalid pixel format."), Name);
-=======
 
 		// Validate the pixel format.
 		checkf(Desc.Format != PF_Unknown, TEXT("Illegal to create texture %s with an invalid pixel format."), Name);
 		checkf(Desc.Format < PF_MAX, TEXT("Illegal to create texture %s with invalid FPooledRenderTargetDesc::Format."), Name);
 		checkf(GPixelFormats[Desc.Format].Supported, TEXT("Failed to create texture %s with pixel format %s because it is not supported."),
 			Name, GPixelFormats[Desc.Format].Name);
->>>>>>> 69078e53
 
 		const bool bCanHaveUAV = Desc.TargetableFlags & TexCreate_UAV;
 		const bool bIsMSAA = Desc.NumSamples > 1;
@@ -110,11 +86,6 @@
 	}
 #endif
 
-<<<<<<< HEAD
-	FRDGTexture* Texture = AllocateForRHILifeTime<FRDGTexture>(Name, Desc, Flags);
-
-	IF_RDG_ENABLE_DEBUG(Validation.ValidateCreateResource(Texture));
-=======
 	// Fix-up the debug name to force consistency.
 	FRDGTextureDesc TextureDesc = Desc;
 	TextureDesc.DebugName = Name;
@@ -122,7 +93,6 @@
 	FRDGTexture* Texture = AllocateForRHILifeTime<FRDGTexture>(Name, TextureDesc, Flags);
 
 	IF_RDG_ENABLE_DEBUG(Validation.ValidateCreateTexture(Texture));
->>>>>>> 69078e53
 
 	return Texture;
 }
@@ -136,8 +106,6 @@
 	{
 		checkf(Name, TEXT("Creating a render graph buffer requires a valid debug name."));
 		Validation.ExecuteGuard(TEXT("CreateBuffer"), Name);
-<<<<<<< HEAD
-=======
 
 		const bool bIsByteAddress = (Desc.Usage & BUF_ByteAddressBuffer) == BUF_ByteAddressBuffer;
 
@@ -145,17 +113,12 @@
 		{
 			checkf(Desc.BytesPerElement == 4, TEXT("Creating buffer '%s' as a structured buffer that is also byte addressable, BytesPerElement must be 4! Instead it is %d"), Name, Desc.BytesPerElement);
 		}
->>>>>>> 69078e53
 	}
 #endif
 
 	FRDGBufferRef Buffer = AllocateForRHILifeTime<FRDGBuffer>(Name, Desc, Flags);
 
-<<<<<<< HEAD
-	IF_RDG_ENABLE_DEBUG(Validation.ValidateCreateResource(Buffer));
-=======
 	IF_RDG_ENABLE_DEBUG(Validation.ValidateCreateBuffer(Buffer));
->>>>>>> 69078e53
 
 	return Buffer;
 }
@@ -168,9 +131,6 @@
 	{
 		checkf(Texture, TEXT("RenderGraph texture SRV created with a null texture."));
 		Validation.ExecuteGuard(TEXT("CreateSRV"), Texture->Name);
-<<<<<<< HEAD
-		checkf(Desc.Texture->Desc.TargetableFlags & TexCreate_ShaderResource, TEXT("Attempted to create SRV from texture %s which was not created with TexCreate_ShaderResource"), Desc.Texture->Name);
-=======
 		checkf(Texture->Desc.TargetableFlags & TexCreate_ShaderResource, TEXT("Attempted to create SRV from texture %s which was not created with TexCreate_ShaderResource"), Desc.Texture->Name);
 		
 		// Validate the pixel format if overridden by the SRV's descriptor.
@@ -198,7 +158,6 @@
 
 		checkf((Desc.MipLevel + Desc.NumMipLevels) <= Texture->Desc.NumMips, TEXT("Failed to create SRV at mips %d-%d: the texture %s has only %d mip levels."),
 			Desc.MipLevel, (Desc.MipLevel + Desc.NumMipLevels), Texture->Name, Texture->Desc.NumMips);
->>>>>>> 69078e53
 	}
 #endif
 
