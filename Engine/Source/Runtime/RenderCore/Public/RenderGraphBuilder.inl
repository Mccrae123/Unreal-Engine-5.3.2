// Copyright Epic Games, Inc. All Rights Reserved.

#pragma once

inline FRDGTextureRef FRDGBuilder::FindExternalTexture(FRHITexture* ExternalTexture) const
<<<<<<< HEAD
{
	if (const FRDGTextureRef* FoundTexturePtr = ExternalTextures.Find(ExternalTexture))
	{
		return *FoundTexturePtr;
	}
	return nullptr;
}

inline FRDGTextureRef FRDGBuilder::FindExternalTexture(IPooledRenderTarget* ExternalTexture, ERenderTargetTexture Texture) const
{
	if (ExternalTexture)
	{
		return FindExternalTexture(ExternalTexture->GetRenderTargetItem().GetRHI(Texture));
	}
	return nullptr;
}

inline FRDGBufferRef FRDGBuilder::CreateBuffer(
	const FRDGBufferDesc& Desc,
	const TCHAR* Name,
	ERDGBufferFlags Flags)
{
#if RDG_ENABLE_DEBUG
	{
		checkf(Name, TEXT("Creating a buffer requires a valid debug name."));
		UserValidation.ExecuteGuard(TEXT("CreateBuffer"), Name);

		checkf(Desc.GetTotalNumBytes() > 0, TEXT("Creating buffer '%s' is zero bytes in size."), Name);
=======
{
	if (const FRDGTextureRef* FoundTexturePtr = ExternalTextures.Find(ExternalTexture))
	{
		return *FoundTexturePtr;
	}
	return nullptr;
}

inline FRDGTextureRef FRDGBuilder::FindExternalTexture(IPooledRenderTarget* ExternalTexture) const
{
	if (ExternalTexture)
	{
		return FindExternalTexture(ExternalTexture->GetRHI());
	}
	return nullptr;
}

inline FRDGTextureRef FRDGBuilder::CreateTexture(
	const FRDGTextureDesc& Desc,
	const TCHAR* Name,
	ERDGTextureFlags Flags)
{
	// RDG no longer supports the legacy transient resource API.
	FRDGTextureDesc OverrideDesc = Desc;

#if !UE_BUILD_SHIPPING
	ensureMsgf(OverrideDesc.Extent.X >= 1, TEXT("CreateTexture %s X size too small: %i, Min: %i, clamping"), Name ? Name : TEXT(""), OverrideDesc.Extent.X, 1);
	ensureMsgf(OverrideDesc.Extent.Y >= 1, TEXT("CreateTexture %s Y size too small: %i, Min: %i, clamping"), Name ? Name : TEXT(""), OverrideDesc.Extent.Y, 1);
	ensureMsgf(((uint32)OverrideDesc.Extent.X) <= GetMax2DTextureDimension(), TEXT("CreateTexture %s X size too large: %i, Max: %i, clamping"), Name ? Name : TEXT(""), OverrideDesc.Extent.X, GetMax2DTextureDimension());
	ensureMsgf(((uint32)OverrideDesc.Extent.Y) <= GetMax2DTextureDimension(), TEXT("CreateTexture %s Y size too large: %i, Max: %i, clamping"), Name ? Name : TEXT(""), OverrideDesc.Extent.Y, GetMax2DTextureDimension());
#endif
	// Clamp the texture size to that which is permissible, otherwise it's a guaranteed crash.
	OverrideDesc.Extent.X = FMath::Clamp<int32>(OverrideDesc.Extent.X, 1, GetMax2DTextureDimension());
	OverrideDesc.Extent.Y = FMath::Clamp<int32>(OverrideDesc.Extent.Y, 1, GetMax2DTextureDimension());

	IF_RDG_ENABLE_DEBUG(UserValidation.ValidateCreateTexture(OverrideDesc, Name, Flags));
	FRDGTextureRef Texture = Textures.Allocate(Allocator, Name, OverrideDesc, Flags);
	IF_RDG_ENABLE_DEBUG(UserValidation.ValidateCreateTexture(Texture));
	IF_RDG_ENABLE_TRACE(Trace.AddResource(Texture));
	return Texture;
}

inline FRDGBufferRef FRDGBuilder::CreateBuffer(
	const FRDGBufferDesc& Desc,
	const TCHAR* Name,
	ERDGBufferFlags Flags)
{
	// RDG no longer supports the legacy transient resource API.
	FRDGBufferDesc OverrideDesc = Desc;

	IF_RDG_ENABLE_DEBUG(UserValidation.ValidateCreateBuffer(Desc, Name, Flags));
	FRDGBufferRef Buffer = Buffers.Allocate(Allocator, Name, OverrideDesc, Flags);
	IF_RDG_ENABLE_DEBUG(UserValidation.ValidateCreateBuffer(Buffer));
	IF_RDG_ENABLE_TRACE(Trace.AddResource(Buffer));
	return Buffer;
}

inline FRDGBufferRef FRDGBuilder::CreateBuffer(
	const FRDGBufferDesc& Desc,
	const TCHAR* Name,
	FRDGBufferNumElementsCallback&& NumElementsCallback,
	ERDGBufferFlags Flags)
{
	// RDG no longer supports the legacy transient resource API.
	FRDGBufferDesc OverrideDesc = Desc;

	IF_RDG_ENABLE_DEBUG(UserValidation.ValidateCreateBuffer(Desc, Name, Flags));
	FRDGBufferRef Buffer = Buffers.Allocate(Allocator, Name, OverrideDesc, Flags, MoveTemp(NumElementsCallback));
	IF_RDG_ENABLE_DEBUG(UserValidation.ValidateCreateBuffer(Buffer));
	IF_RDG_ENABLE_TRACE(Trace.AddResource(Buffer));
	return Buffer;
}

inline FRDGTextureSRVRef FRDGBuilder::CreateSRV(const FRDGTextureSRVDesc& Desc)
{
	IF_RDG_ENABLE_DEBUG(UserValidation.ValidateCreateSRV(Desc));
	FRDGTextureSRVRef SRV = Views.Allocate<FRDGTextureSRV>(Allocator, Desc.Texture->Name, Desc);
	IF_RDG_ENABLE_DEBUG(UserValidation.ValidateCreateSRV(SRV));
	return SRV;
}

inline FRDGBufferSRVRef FRDGBuilder::CreateSRV(const FRDGBufferSRVDesc& Desc)
{
	IF_RDG_ENABLE_DEBUG(UserValidation.ValidateCreateSRV(Desc));
	FRDGBufferSRVRef SRV = Views.Allocate<FRDGBufferSRV>(Allocator, Desc.Buffer->Name, Desc);
	IF_RDG_ENABLE_DEBUG(UserValidation.ValidateCreateSRV(SRV));
	return SRV;
}

inline FRDGTextureUAVRef FRDGBuilder::CreateUAV(const FRDGTextureUAVDesc& Desc, ERDGUnorderedAccessViewFlags InFlags)
{
	IF_RDG_ENABLE_DEBUG(UserValidation.ValidateCreateUAV(Desc));
	FRDGTextureUAVRef UAV = Views.Allocate<FRDGTextureUAV>(Allocator, Desc.Texture->Name, Desc, InFlags);
	Desc.Texture->bUAVAccessed = true;
	IF_RDG_ENABLE_DEBUG(UserValidation.ValidateCreateUAV(UAV));
	return UAV;
}

inline FRDGBufferUAVRef FRDGBuilder::CreateUAV(const FRDGBufferUAVDesc& Desc, ERDGUnorderedAccessViewFlags InFlags)
{
	IF_RDG_ENABLE_DEBUG(UserValidation.ValidateCreateUAV(Desc));
	FRDGBufferUAVRef UAV = Views.Allocate<FRDGBufferUAV>(Allocator, Desc.Buffer->Name, Desc, InFlags);
	Desc.Buffer->bUAVAccessed = true;
	IF_RDG_ENABLE_DEBUG(UserValidation.ValidateCreateUAV(UAV));
	return UAV;
}

FORCEINLINE void* FRDGBuilder::Alloc(uint64 SizeInBytes, uint32 AlignInBytes)
{
	return Allocator.Alloc(SizeInBytes, AlignInBytes);
}

template <typename PODType>
FORCEINLINE PODType* FRDGBuilder::AllocPOD()
{
	return Allocator.AllocUninitialized<PODType>();
}

template <typename PODType>
FORCEINLINE PODType* FRDGBuilder::AllocPODArray(uint32 Count)
{
	return Allocator.AllocUninitialized<PODType>(Count);
}

template <typename ObjectType, typename... TArgs>
FORCEINLINE ObjectType* FRDGBuilder::AllocObject(TArgs&&... Args)
{
	return Allocator.Alloc<ObjectType>(Forward<TArgs&&>(Args)...);
}

template <typename ParameterStructType>
FORCEINLINE ParameterStructType* FRDGBuilder::AllocParameters()
{
	return Allocator.Alloc<ParameterStructType>();
}

FORCEINLINE FRDGSubresourceState* FRDGBuilder::AllocSubresource(const FRDGSubresourceState& Other)
{
	return Allocator.AllocNoDestruct<FRDGSubresourceState>(Other);
}

template <typename ParameterStructType>
TRDGUniformBufferRef<ParameterStructType> FRDGBuilder::CreateUniformBuffer(const ParameterStructType* ParameterStruct)
{
	IF_RDG_ENABLE_DEBUG(UserValidation.ValidateCreateUniformBuffer(ParameterStruct, &ParameterStructType::StaticStructMetadata));
	auto* UniformBuffer = UniformBuffers.Allocate<TRDGUniformBuffer<ParameterStructType>>(Allocator, ParameterStruct, ParameterStructType::StaticStructMetadata.GetShaderVariableName());
	IF_RDG_ENABLE_DEBUG(UserValidation.ValidateCreateUniformBuffer(UniformBuffer));
	return UniformBuffer;
}

template <typename ExecuteLambdaType>
FRDGPassRef FRDGBuilder::AddPass(
	FRDGEventName&& Name,
	ERDGPassFlags Flags,
	ExecuteLambdaType&& ExecuteLambda)
{
	using LambdaPassType = TRDGEmptyLambdaPass<ExecuteLambdaType>;

	IF_RDG_ENABLE_DEBUG(UserValidation.ValidateAddPass(Name, Flags));

	Flags |= ERDGPassFlags::NeverCull;

	LambdaPassType* Pass = Passes.Allocate<LambdaPassType>(Allocator, MoveTemp(Name), Flags, MoveTemp(ExecuteLambda));
	SetupEmptyPass(Pass);
	return Pass;
}

template <typename ParameterStructType, typename ExecuteLambdaType>
FRDGPassRef FRDGBuilder::AddPassInternal(
	FRDGEventName&& Name,
	const FShaderParametersMetadata* ParametersMetadata,
	const ParameterStructType* ParameterStruct,
	ERDGPassFlags Flags,
	ExecuteLambdaType&& ExecuteLambda)
{
	using LambdaPassType = TRDGLambdaPass<ParameterStructType, ExecuteLambdaType>;
>>>>>>> 6bbb88c8

	IF_RDG_ENABLE_DEBUG(UserValidation.ValidateAddPass(ParameterStruct, ParametersMetadata, Name, Flags));

<<<<<<< HEAD
	FRDGBufferRef Buffer = Buffers.Allocate(Allocator, Name, Desc, Flags);
	IF_RDG_ENABLE_DEBUG(UserValidation.ValidateCreateBuffer(Buffer));
	return Buffer;
=======
	FRDGPass* Pass = Allocator.AllocNoDestruct<LambdaPassType>(
		MoveTemp(Name),
		ParametersMetadata,
		ParameterStruct,
		OverridePassFlags(Name.GetTCHAR(), Flags, LambdaPassType::kSupportsAsyncCompute),
		MoveTemp(ExecuteLambda));

	IF_RDG_ENABLE_DEBUG(ClobberPassOutputs(Pass));
	Passes.Insert(Pass);
	SetupPass(Pass);
	return Pass;
}

template <typename ExecuteLambdaType>
FRDGPassRef FRDGBuilder::AddPass(
	FRDGEventName&& Name,
	const FShaderParametersMetadata* ParametersMetadata,
	const void* ParameterStruct,
	ERDGPassFlags Flags,
	ExecuteLambdaType&& ExecuteLambda)
{
	return AddPassInternal(Forward<FRDGEventName>(Name), ParametersMetadata, ParameterStruct, Flags, Forward<ExecuteLambdaType>(ExecuteLambda));
}

template <typename ParameterStructType, typename ExecuteLambdaType>
FRDGPassRef FRDGBuilder::AddPass(
	FRDGEventName&& Name,
	const ParameterStructType* ParameterStruct,
	ERDGPassFlags Flags,
	ExecuteLambdaType&& ExecuteLambda)
{
	return AddPassInternal(Forward<FRDGEventName>(Name), ParameterStructType::FTypeInfo::GetStructMetadata(), ParameterStruct, Flags, Forward<ExecuteLambdaType>(ExecuteLambda));
>>>>>>> 6bbb88c8
}

inline void FRDGBuilder::QueueBufferUpload(FRDGBufferRef Buffer, const void* InitialData, uint64 InitialDataSize, ERDGInitialDataFlags InitialDataFlags)
{
	IF_RDG_ENABLE_DEBUG(UserValidation.ValidateUploadBuffer(Buffer, InitialData, InitialDataSize));

	if (InitialDataSize == 0)
	{
<<<<<<< HEAD
		checkf(Texture, TEXT("Texture SRV created with a null texture."));
		checkf(!Texture->IsPassthrough(), TEXT("Texture SRV created with passthrough texture '%s'."), Texture->Name);
		UserValidation.ExecuteGuard(TEXT("CreateSRV"), Texture->Name);
		checkf(Texture->Desc.Flags & TexCreate_ShaderResource, TEXT("Attempted to create SRV from texture %s which was not created with TexCreate_ShaderResource"), Desc.Texture->Name);
		
		// Validate the pixel format if overridden by the SRV's descriptor.
		if (Desc.Format == PF_X24_G8)
		{
			// PF_X24_G8 is a bit of mess in the RHI, used to read the stencil, but have varying BlockBytes.
			checkf(Texture->Desc.Format == PF_DepthStencil, TEXT("PF_X24_G8 is only to read stencil from a PF_DepthStencil texture"));
		}
		else if (Desc.Format != PF_Unknown)
		{
			checkf(Desc.Format < PF_MAX, TEXT("Illegal to create SRV for texture %s with invalid FPooledRenderTargetDesc::Format."), Texture->Name);
			checkf(GPixelFormats[Desc.Format].Supported, TEXT("Failed to create SRV for texture %s with pixel format %s because it is not supported."),
				Texture->Name, GPixelFormats[Desc.Format].Name);

			EPixelFormat ResourcePixelFormat = Texture->Desc.Format;

			checkf(
				GPixelFormats[Desc.Format].BlockBytes == GPixelFormats[ResourcePixelFormat].BlockBytes &&
				GPixelFormats[Desc.Format].BlockSizeX == GPixelFormats[ResourcePixelFormat].BlockSizeX &&
				GPixelFormats[Desc.Format].BlockSizeY == GPixelFormats[ResourcePixelFormat].BlockSizeY &&
				GPixelFormats[Desc.Format].BlockSizeZ == GPixelFormats[ResourcePixelFormat].BlockSizeZ,
				TEXT("Failed to create SRV for texture %s with pixel format %s because it does not match the byte size of the texture's pixel format %s."),
				Texture->Name, GPixelFormats[Desc.Format].Name, GPixelFormats[ResourcePixelFormat].Name);
		}

		checkf((Desc.MipLevel + Desc.NumMipLevels) <= Texture->Desc.NumMips, TEXT("Failed to create SRV at mips %d-%d: the texture %s has only %d mip levels."),
			Desc.MipLevel, (Desc.MipLevel + Desc.NumMipLevels), Texture->Name, Texture->Desc.NumMips);

		checkf(Desc.MetaData != ERDGTextureMetaDataAccess::FMask || GRHISupportsExplicitFMask,
			TEXT("Failed to create FMask SRV for texture %s because the current RHI doesn't support it. Be sure to gate the call with GRHISupportsExplicitFMask."),
			Texture->Name);

		checkf(Desc.MetaData != ERDGTextureMetaDataAccess::HTile || GRHISupportsExplicitHTile,
			TEXT("Failed to create HTile SRV for texture %s because the current RHI doesn't support it. Be sure to gate the call with GRHISupportsExplicitHTile."),
			Texture->Name);
=======
		return;
	}

	if (!EnumHasAnyFlags(InitialDataFlags, ERDGInitialDataFlags::NoCopy))
	{
		void* InitialDataCopy = Alloc(InitialDataSize, 16);
		FMemory::Memcpy(InitialDataCopy, InitialData, InitialDataSize);
		InitialData = InitialDataCopy;
>>>>>>> 6bbb88c8
	}

<<<<<<< HEAD
	return Views.Allocate<FRDGTextureSRV>(Allocator, Texture->Name, Desc);
=======
	UploadedBuffers.Emplace(Buffer, InitialData, InitialDataSize);
	Buffer->bQueuedForUpload = 1;
>>>>>>> 6bbb88c8
}

inline void FRDGBuilder::QueueBufferUpload(FRDGBufferRef Buffer, const void* InitialData, uint64 InitialDataSize, FRDGBufferInitialDataFreeCallback&& InitialDataFreeCallback)
{
	IF_RDG_ENABLE_DEBUG(UserValidation.ValidateUploadBuffer(Buffer, InitialData, InitialDataSize));

	if (InitialDataSize == 0)
	{
<<<<<<< HEAD
		checkf(Buffer, TEXT("Buffer SRV created with a null buffer."));
		UserValidation.ExecuteGuard(TEXT("CreateSRV"), Buffer->Name);
=======
		return;
>>>>>>> 6bbb88c8
	}

<<<<<<< HEAD
	return Views.Allocate<FRDGBufferSRV>(Allocator, Buffer->Name, Desc);
}

inline FRDGTextureUAVRef FRDGBuilder::CreateUAV(const FRDGTextureUAVDesc& Desc, ERDGUnorderedAccessViewFlags InFlags)
=======
	UploadedBuffers.Emplace(Buffer, InitialData, InitialDataSize, MoveTemp(InitialDataFreeCallback));
	Buffer->bQueuedForUpload = 1;
}

inline void FRDGBuilder::QueueBufferUpload(FRDGBufferRef Buffer, FRDGBufferInitialDataCallback&& InitialDataCallback, FRDGBufferInitialDataSizeCallback&& InitialDataSizeCallback)
>>>>>>> 6bbb88c8
{
	IF_RDG_ENABLE_DEBUG(UserValidation.ValidateUploadBuffer(Buffer, InitialDataCallback, InitialDataSizeCallback));

<<<<<<< HEAD
#if RDG_ENABLE_DEBUG
	{
		checkf(Texture, TEXT("Texture UAV created with a null texture."));
		checkf(!Texture->IsPassthrough(), TEXT("Texture UAV created with passthrough texture '%s'."), Texture->Name);
		UserValidation.ExecuteGuard(TEXT("CreateUAV"), Texture->Name);
		checkf(Texture->Desc.Flags & TexCreate_UAV, TEXT("Attempted to create UAV from texture %s which was not created with TexCreate_UAV"), Texture->Name);
		checkf(Desc.MipLevel < Texture->Desc.NumMips, TEXT("Failed to create UAV at mip %d: the texture %s has only %d mip levels."), Desc.MipLevel, Texture->Name, Texture->Desc.NumMips);
	}
#endif

	return Views.Allocate<FRDGTextureUAV>(Allocator, Texture->Name, Desc, InFlags);
}

inline FRDGBufferUAVRef FRDGBuilder::CreateUAV(const FRDGBufferUAVDesc& Desc, ERDGUnorderedAccessViewFlags InFlags)
=======
	UploadedBuffers.Emplace(Buffer, MoveTemp(InitialDataCallback), MoveTemp(InitialDataSizeCallback));
	Buffer->bQueuedForUpload = 1;
}

inline void FRDGBuilder::QueueBufferUpload(FRDGBufferRef Buffer, FRDGBufferInitialDataCallback&& InitialDataCallback, FRDGBufferInitialDataSizeCallback&& InitialDataSizeCallback, FRDGBufferInitialDataFreeCallback&& InitialDataFreeCallback)
{
	IF_RDG_ENABLE_DEBUG(UserValidation.ValidateUploadBuffer(Buffer, InitialDataCallback, InitialDataSizeCallback, InitialDataFreeCallback));

	UploadedBuffers.Emplace(Buffer, MoveTemp(InitialDataCallback), MoveTemp(InitialDataSizeCallback), MoveTemp(InitialDataFreeCallback));
	Buffer->bQueuedForUpload = 1;
}

inline void FRDGBuilder::QueueTextureExtraction(FRDGTextureRef Texture, TRefCountPtr<IPooledRenderTarget>* OutTexturePtr, ERHIAccess AccessFinal, ERDGResourceExtractionFlags Flags)
>>>>>>> 6bbb88c8
{
	QueueTextureExtraction(Texture, OutTexturePtr, Flags);
	SetTextureAccessFinal(Texture, AccessFinal);
}

inline void FRDGBuilder::QueueTextureExtraction(FRDGTextureRef Texture, TRefCountPtr<IPooledRenderTarget>* OutTexturePtr, ERDGResourceExtractionFlags Flags)
{
	IF_RDG_ENABLE_DEBUG(UserValidation.ValidateExtractTexture(Texture, OutTexturePtr));

	*OutTexturePtr = nullptr;

	Texture->ReferenceCount++;
	Texture->bExtracted = true;
	Texture->bCulled = false;

	if (EnumHasAnyFlags(Flags, ERDGResourceExtractionFlags::AllowTransient))
	{
<<<<<<< HEAD
		checkf(Buffer, TEXT("Buffer UAV created with a null buffer."));
		UserValidation.ExecuteGuard(TEXT("CreateUAV"), Buffer->Name);
=======
		if (Texture->TransientExtractionHint != FRDGTexture::ETransientExtractionHint::Disable)
		{
			Texture->TransientExtractionHint = FRDGTexture::ETransientExtractionHint::Enable;
		}
	}
	else
	{
		Texture->TransientExtractionHint = FRDGTexture::ETransientExtractionHint::Disable;
>>>>>>> 6bbb88c8
	}

<<<<<<< HEAD
	return Views.Allocate<FRDGBufferUAV>(Allocator, Buffer->Name, Desc, InFlags);
}

FORCEINLINE void* FRDGBuilder::Alloc(uint32 SizeInBytes, uint32 AlignInBytes)
{
	return Allocator.Alloc(SizeInBytes, AlignInBytes);
}

template <typename PODType>
FORCEINLINE PODType* FRDGBuilder::AllocPOD()
{
	return Allocator.AllocPOD<PODType>();
}

template <typename ObjectType, typename... TArgs>
FORCEINLINE ObjectType* FRDGBuilder::AllocObject(TArgs&&... Args)
{
	return Allocator.AllocObject<ObjectType>(Forward<TArgs&&>(Args)...);
}

template <typename ParameterStructType>
FORCEINLINE ParameterStructType* FRDGBuilder::AllocParameters()
{
	return Allocator.AllocObject<ParameterStructType>();
}

FORCEINLINE FRDGSubresourceState* FRDGBuilder::AllocSubresource(const FRDGSubresourceState& Other)
{
	FRDGSubresourceState* State = Allocator.AllocPOD<FRDGSubresourceState>();
	*State = Other;
	return State;
}

template <typename ParameterStructType>
TRDGUniformBufferRef<ParameterStructType> FRDGBuilder::CreateUniformBuffer(ParameterStructType* ParameterStruct)
{
	const TCHAR* Name = ParameterStructType::StaticStructMetadata.GetShaderVariableName();

#if RDG_ENABLE_DEBUG
	{
		checkf(ParameterStruct, TEXT("Uniform buffer '%s' created with null parameters."), Name);
		UserValidation.ExecuteGuard(TEXT("CreateUniformBuffer"), Name);
	}
#endif

	return UniformBuffers.Allocate<TRDGUniformBuffer<ParameterStructType>>(Allocator, ParameterStruct, Name);
}

template <typename ExecuteLambdaType>
FRDGPassRef FRDGBuilder::AddPass(
	FRDGEventName&& Name,
	ERDGPassFlags Flags,
	ExecuteLambdaType&& ExecuteLambda)
{
	using LambdaPassType = TRDGEmptyLambdaPass<ExecuteLambdaType>;

#if RDG_ENABLE_DEBUG
	{
		UserValidation.ExecuteGuard(TEXT("AddPass"), Name.GetTCHAR());

		checkf(!EnumHasAnyFlags(Flags, ERDGPassFlags::Copy | ERDGPassFlags::Compute | ERDGPassFlags::AsyncCompute | ERDGPassFlags::Raster),
			TEXT("Pass %s may not specify any of the (Copy, Compute, AsyncCompute, Raster) flags, because it has no parameters. Use None instead."), Name.GetTCHAR());
	}
#endif

	Flags |= ERDGPassFlags::NeverCull;

	LambdaPassType* Pass = Passes.Allocate<LambdaPassType>(Allocator, MoveTemp(Name), Flags, MoveTemp(ExecuteLambda));
	SetupEmptyPass(Pass);
	return Pass;
}

template <typename ParameterStructType, typename ExecuteLambdaType>
FRDGPassRef FRDGBuilder::AddPass(
	FRDGEventName&& Name,
	const ParameterStructType* ParameterStruct,
	ERDGPassFlags Flags,
	ExecuteLambdaType&& ExecuteLambda)
{
	using LambdaPassType = TRDGLambdaPass<ParameterStructType, ExecuteLambdaType>;

#if RDG_ENABLE_DEBUG
	{
		checkf(ParameterStruct, TEXT("Pass '%s' created with null parameters."), Name.GetTCHAR());
		UserValidation.ExecuteGuard(TEXT("AddPass"), Name.GetTCHAR());

		checkf(EnumHasAnyFlags(Flags, ERDGPassFlags::CommandMask),
			TEXT("Pass %s must specify at least one of the following flags: (Copy, Compute, AsyncCompute, Raster)"), Name.GetTCHAR());

		checkf(!EnumHasAllFlags(Flags, ERDGPassFlags::Compute | ERDGPassFlags::AsyncCompute),
			TEXT("Pass %s specified both Compute and AsyncCompute. They are mutually exclusive."), Name.GetTCHAR());

		checkf(!EnumHasAllFlags(Flags, ERDGPassFlags::Raster | ERDGPassFlags::AsyncCompute),
			TEXT("Pass %s specified both Raster and AsyncCompute. They are mutually exclusive."), Name.GetTCHAR());

		checkf(!EnumHasAllFlags(Flags, ERDGPassFlags::SkipRenderPass) || EnumHasAllFlags(Flags, ERDGPassFlags::Raster),
			TEXT("Pass %s specified SkipRenderPass without Raster. Only raster passes support this flag."));
	}
#endif

	FRDGPass* Pass = Allocator.AllocObject<LambdaPassType>(
		MoveTemp(Name),
		ParameterStruct,
		OverridePassFlags(Name.GetTCHAR(), Flags, LambdaPassType::kSupportsAsyncCompute),
		MoveTemp(ExecuteLambda));

	IF_RDG_ENABLE_DEBUG(ClobberPassOutputs(Pass));
	Passes.Insert(Pass);
	SetupPass(Pass);
	return Pass;
=======
	ExtractedTextures.Emplace(Texture, OutTexturePtr);

	if (Texture->AccessFinal == ERHIAccess::Unknown)
	{
		Texture->AccessFinal = kDefaultAccessFinal;
	}
}

inline void FRDGBuilder::QueueBufferExtraction(FRDGBufferRef Buffer, TRefCountPtr<FRDGPooledBuffer>* OutBufferPtr)
{
	IF_RDG_ENABLE_DEBUG(UserValidation.ValidateExtractBuffer(Buffer, OutBufferPtr));

	*OutBufferPtr = nullptr;

	Buffer->ReferenceCount++;
	Buffer->bExtracted = true;
	Buffer->bCulled = false;
	Buffer->bForceNonTransient = true;
	ExtractedBuffers.Emplace(Buffer, OutBufferPtr);

	if (Buffer->AccessFinal == ERHIAccess::Unknown)
	{
		Buffer->AccessFinal = kDefaultAccessFinal;
	}
>>>>>>> 6bbb88c8
}

inline void FRDGBuilder::QueueBufferExtraction(FRDGBufferRef Buffer, TRefCountPtr<FRDGPooledBuffer>* OutBufferPtr, ERHIAccess AccessFinal)
{
<<<<<<< HEAD
	QueueTextureExtraction(Texture, OutTexturePtr, bTransitionToRead ? kDefaultAccessFinal : ERHIAccess::Unknown);
}

inline void FRDGBuilder::QueueTextureExtraction(FRDGTextureRef Texture, TRefCountPtr<IPooledRenderTarget>* OutTexturePtr, ERHIAccess AccessFinal)
{
	QueueTextureExtraction(Texture, OutTexturePtr);
	SetTextureAccessFinal(Texture, AccessFinal);
}

inline void FRDGBuilder::QueueTextureExtraction(FRDGTextureRef Texture, TRefCountPtr<IPooledRenderTarget>* OutTexturePtr)
{
#if RDG_ENABLE_DEBUG
	check(OutTexturePtr);
	UserValidation.ValidateExtractResource(Texture);
#endif

	Texture->bExtracted = true;
	Texture->bCulled = false;
	ExtractedTextures.Emplace(Texture, OutTexturePtr);

	if (Texture->AccessFinal == ERHIAccess::Unknown)
	{
		Texture->AccessFinal = kDefaultAccessFinal;
	}
}

inline void FRDGBuilder::QueueBufferExtraction(FRDGBufferRef Buffer, TRefCountPtr<FRDGPooledBuffer>* OutBufferPtr)
{
#if RDG_ENABLE_DEBUG
	check(OutBufferPtr);
	UserValidation.ValidateExtractResource(Buffer);
#endif

	Buffer->bExtracted = true;
	Buffer->bCulled = false;
	ExtractedBuffers.Emplace(Buffer, OutBufferPtr);

	if (Buffer->AccessFinal == ERHIAccess::Unknown)
	{
		Buffer->AccessFinal = kDefaultAccessFinal;
	}
=======
	QueueBufferExtraction(Buffer, OutBufferPtr);
	SetBufferAccessFinal(Buffer, AccessFinal);
}

inline void FRDGBuilder::SetCommandListStat(TStatId StatId)
{
#if RDG_CMDLIST_STATS
	CommandListStatScope = StatId;
	RHICmdList.SetCurrentStat(StatId);
#endif
}

inline void FRDGBuilder::AddDispatchHint()
{
	bDispatchHint = true;
}

inline const TRefCountPtr<IPooledRenderTarget>& FRDGBuilder::GetPooledTexture(FRDGTextureRef Texture) const
{
	IF_RDG_ENABLE_DEBUG(UserValidation.ValidateGetPooledTexture(Texture));
	return Texture->Allocation;
}

inline const TRefCountPtr<FRDGPooledBuffer>& FRDGBuilder::GetPooledBuffer(FRDGBufferRef Buffer) const
{
	IF_RDG_ENABLE_DEBUG(UserValidation.ValidateGetPooledBuffer(Buffer));
	return Buffer->Allocation;
}

inline void FRDGBuilder::SetTextureAccessFinal(FRDGTextureRef Texture, ERHIAccess AccessFinal)
{
	IF_RDG_ENABLE_DEBUG(UserValidation.ValidateSetAccessFinal(Texture, AccessFinal));
	Texture->AccessFinal = AccessFinal;
}

inline void FRDGBuilder::SetBufferAccessFinal(FRDGBufferRef Buffer, ERHIAccess AccessFinal)
{
	IF_RDG_ENABLE_DEBUG(UserValidation.ValidateSetAccessFinal(Buffer, AccessFinal));
	Buffer->AccessFinal = AccessFinal;
>>>>>>> 6bbb88c8
}

inline void FRDGBuilder::QueueBufferExtraction(FRDGBufferRef Buffer, TRefCountPtr<FRDGPooledBuffer>* OutBufferPtr, ERHIAccess AccessFinal)
{
	QueueBufferExtraction(Buffer, OutBufferPtr);
	SetBufferAccessFinal(Buffer, AccessFinal);
}

inline const TRefCountPtr<IPooledRenderTarget>& FRDGBuilder::GetPooledTexture(FRDGTextureRef Texture) const
{
<<<<<<< HEAD
#if RDG_ENABLE_DEBUG
	check(Texture);
	checkf(Texture->bExternal, TEXT("GetPooledTexture called on texture %s, but it is not external. Call PreallocateTexture or register as an external texture instead."), Texture->Name);
#endif

	return Texture->Allocation;
=======
	IF_RDG_ENABLE_DEBUG(UserValidation.RemoveUnusedWarning(Texture));
>>>>>>> 6bbb88c8
}

inline const TRefCountPtr<FRDGPooledBuffer>& FRDGBuilder::GetPooledBuffer(FRDGBufferRef Buffer) const
{
<<<<<<< HEAD
#if RDG_ENABLE_DEBUG
	check(Buffer);
	checkf(Buffer->bExternal, TEXT("GetPooledBuffer called on buffer %s, but it is not external. Call PreallocateBuffer or register as an external buffer instead."), Buffer->Name);
=======
	IF_RDG_ENABLE_DEBUG(UserValidation.RemoveUnusedWarning(Buffer));
}

inline void FRDGBuilder::BeginEventScope(FRDGEventName&& ScopeName)
{
#if RDG_GPU_SCOPES
	GPUScopeStacks.BeginEventScope(MoveTemp(ScopeName), RHICmdList.GetGPUMask());
>>>>>>> 6bbb88c8
#endif

	return Buffer->Allocation;
}

<<<<<<< HEAD
inline void FRDGBuilder::SetTextureAccessFinal(FRDGTextureRef Texture, ERHIAccess AccessFinal)
{
#if RDG_ENABLE_DEBUG
	check(Texture);
	check(AccessFinal != ERHIAccess::Unknown && IsValidAccess(AccessFinal));
	checkf(Texture->bExternal || Texture->bExtracted, TEXT("Cannot set final access on nont-external texture '%s' unless it is first extracted."), Texture->Name);
#endif

	Texture->AccessFinal = AccessFinal;
}

inline void FRDGBuilder::SetBufferAccessFinal(FRDGBufferRef Buffer, ERHIAccess AccessFinal)
{
#if RDG_ENABLE_DEBUG
	check(Buffer);
	check(AccessFinal != ERHIAccess::Unknown && IsValidAccess(AccessFinal));
	checkf(Buffer->bExternal || Buffer->bExtracted, TEXT("Cannot set final access on nont-external buffer '%s' unless it is first extracted."), Buffer->Name);
#endif

	Buffer->AccessFinal = AccessFinal;
}

inline void FRDGBuilder::RemoveUnusedTextureWarning(FRDGTextureRef Texture)
{
#if RDG_ENABLE_DEBUG
	check(Texture);
	UserValidation.ExecuteGuard(TEXT("RemoveUnusedTextureWarning"), Texture->Name);
	UserValidation.RemoveUnusedWarning(Texture);
#endif
}

inline void FRDGBuilder::RemoveUnusedBufferWarning(FRDGBufferRef Buffer)
{
#if RDG_ENABLE_DEBUG
	check(Buffer);
	UserValidation.ExecuteGuard(TEXT("RemoveUnusedBufferWarning"), Buffer->Name);
	UserValidation.RemoveUnusedWarning(Buffer);
=======
inline void FRDGBuilder::EndEventScope()
{
#if RDG_GPU_SCOPES
	GPUScopeStacks.EndEventScope();
>>>>>>> 6bbb88c8
#endif
}<|MERGE_RESOLUTION|>--- conflicted
+++ resolved
@@ -3,36 +3,6 @@
 #pragma once
 
 inline FRDGTextureRef FRDGBuilder::FindExternalTexture(FRHITexture* ExternalTexture) const
-<<<<<<< HEAD
-{
-	if (const FRDGTextureRef* FoundTexturePtr = ExternalTextures.Find(ExternalTexture))
-	{
-		return *FoundTexturePtr;
-	}
-	return nullptr;
-}
-
-inline FRDGTextureRef FRDGBuilder::FindExternalTexture(IPooledRenderTarget* ExternalTexture, ERenderTargetTexture Texture) const
-{
-	if (ExternalTexture)
-	{
-		return FindExternalTexture(ExternalTexture->GetRenderTargetItem().GetRHI(Texture));
-	}
-	return nullptr;
-}
-
-inline FRDGBufferRef FRDGBuilder::CreateBuffer(
-	const FRDGBufferDesc& Desc,
-	const TCHAR* Name,
-	ERDGBufferFlags Flags)
-{
-#if RDG_ENABLE_DEBUG
-	{
-		checkf(Name, TEXT("Creating a buffer requires a valid debug name."));
-		UserValidation.ExecuteGuard(TEXT("CreateBuffer"), Name);
-
-		checkf(Desc.GetTotalNumBytes() > 0, TEXT("Creating buffer '%s' is zero bytes in size."), Name);
-=======
 {
 	if (const FRDGTextureRef* FoundTexturePtr = ExternalTextures.Find(ExternalTexture))
 	{
@@ -209,15 +179,9 @@
 	ExecuteLambdaType&& ExecuteLambda)
 {
 	using LambdaPassType = TRDGLambdaPass<ParameterStructType, ExecuteLambdaType>;
->>>>>>> 6bbb88c8
 
 	IF_RDG_ENABLE_DEBUG(UserValidation.ValidateAddPass(ParameterStruct, ParametersMetadata, Name, Flags));
 
-<<<<<<< HEAD
-	FRDGBufferRef Buffer = Buffers.Allocate(Allocator, Name, Desc, Flags);
-	IF_RDG_ENABLE_DEBUG(UserValidation.ValidateCreateBuffer(Buffer));
-	return Buffer;
-=======
 	FRDGPass* Pass = Allocator.AllocNoDestruct<LambdaPassType>(
 		MoveTemp(Name),
 		ParametersMetadata,
@@ -250,7 +214,6 @@
 	ExecuteLambdaType&& ExecuteLambda)
 {
 	return AddPassInternal(Forward<FRDGEventName>(Name), ParameterStructType::FTypeInfo::GetStructMetadata(), ParameterStruct, Flags, Forward<ExecuteLambdaType>(ExecuteLambda));
->>>>>>> 6bbb88c8
 }
 
 inline void FRDGBuilder::QueueBufferUpload(FRDGBufferRef Buffer, const void* InitialData, uint64 InitialDataSize, ERDGInitialDataFlags InitialDataFlags)
@@ -259,46 +222,6 @@
 
 	if (InitialDataSize == 0)
 	{
-<<<<<<< HEAD
-		checkf(Texture, TEXT("Texture SRV created with a null texture."));
-		checkf(!Texture->IsPassthrough(), TEXT("Texture SRV created with passthrough texture '%s'."), Texture->Name);
-		UserValidation.ExecuteGuard(TEXT("CreateSRV"), Texture->Name);
-		checkf(Texture->Desc.Flags & TexCreate_ShaderResource, TEXT("Attempted to create SRV from texture %s which was not created with TexCreate_ShaderResource"), Desc.Texture->Name);
-		
-		// Validate the pixel format if overridden by the SRV's descriptor.
-		if (Desc.Format == PF_X24_G8)
-		{
-			// PF_X24_G8 is a bit of mess in the RHI, used to read the stencil, but have varying BlockBytes.
-			checkf(Texture->Desc.Format == PF_DepthStencil, TEXT("PF_X24_G8 is only to read stencil from a PF_DepthStencil texture"));
-		}
-		else if (Desc.Format != PF_Unknown)
-		{
-			checkf(Desc.Format < PF_MAX, TEXT("Illegal to create SRV for texture %s with invalid FPooledRenderTargetDesc::Format."), Texture->Name);
-			checkf(GPixelFormats[Desc.Format].Supported, TEXT("Failed to create SRV for texture %s with pixel format %s because it is not supported."),
-				Texture->Name, GPixelFormats[Desc.Format].Name);
-
-			EPixelFormat ResourcePixelFormat = Texture->Desc.Format;
-
-			checkf(
-				GPixelFormats[Desc.Format].BlockBytes == GPixelFormats[ResourcePixelFormat].BlockBytes &&
-				GPixelFormats[Desc.Format].BlockSizeX == GPixelFormats[ResourcePixelFormat].BlockSizeX &&
-				GPixelFormats[Desc.Format].BlockSizeY == GPixelFormats[ResourcePixelFormat].BlockSizeY &&
-				GPixelFormats[Desc.Format].BlockSizeZ == GPixelFormats[ResourcePixelFormat].BlockSizeZ,
-				TEXT("Failed to create SRV for texture %s with pixel format %s because it does not match the byte size of the texture's pixel format %s."),
-				Texture->Name, GPixelFormats[Desc.Format].Name, GPixelFormats[ResourcePixelFormat].Name);
-		}
-
-		checkf((Desc.MipLevel + Desc.NumMipLevels) <= Texture->Desc.NumMips, TEXT("Failed to create SRV at mips %d-%d: the texture %s has only %d mip levels."),
-			Desc.MipLevel, (Desc.MipLevel + Desc.NumMipLevels), Texture->Name, Texture->Desc.NumMips);
-
-		checkf(Desc.MetaData != ERDGTextureMetaDataAccess::FMask || GRHISupportsExplicitFMask,
-			TEXT("Failed to create FMask SRV for texture %s because the current RHI doesn't support it. Be sure to gate the call with GRHISupportsExplicitFMask."),
-			Texture->Name);
-
-		checkf(Desc.MetaData != ERDGTextureMetaDataAccess::HTile || GRHISupportsExplicitHTile,
-			TEXT("Failed to create HTile SRV for texture %s because the current RHI doesn't support it. Be sure to gate the call with GRHISupportsExplicitHTile."),
-			Texture->Name);
-=======
 		return;
 	}
 
@@ -307,15 +230,10 @@
 		void* InitialDataCopy = Alloc(InitialDataSize, 16);
 		FMemory::Memcpy(InitialDataCopy, InitialData, InitialDataSize);
 		InitialData = InitialDataCopy;
->>>>>>> 6bbb88c8
-	}
-
-<<<<<<< HEAD
-	return Views.Allocate<FRDGTextureSRV>(Allocator, Texture->Name, Desc);
-=======
+	}
+
 	UploadedBuffers.Emplace(Buffer, InitialData, InitialDataSize);
 	Buffer->bQueuedForUpload = 1;
->>>>>>> 6bbb88c8
 }
 
 inline void FRDGBuilder::QueueBufferUpload(FRDGBufferRef Buffer, const void* InitialData, uint64 InitialDataSize, FRDGBufferInitialDataFreeCallback&& InitialDataFreeCallback)
@@ -324,45 +242,17 @@
 
 	if (InitialDataSize == 0)
 	{
-<<<<<<< HEAD
-		checkf(Buffer, TEXT("Buffer SRV created with a null buffer."));
-		UserValidation.ExecuteGuard(TEXT("CreateSRV"), Buffer->Name);
-=======
 		return;
->>>>>>> 6bbb88c8
-	}
-
-<<<<<<< HEAD
-	return Views.Allocate<FRDGBufferSRV>(Allocator, Buffer->Name, Desc);
-}
-
-inline FRDGTextureUAVRef FRDGBuilder::CreateUAV(const FRDGTextureUAVDesc& Desc, ERDGUnorderedAccessViewFlags InFlags)
-=======
+	}
+
 	UploadedBuffers.Emplace(Buffer, InitialData, InitialDataSize, MoveTemp(InitialDataFreeCallback));
 	Buffer->bQueuedForUpload = 1;
 }
 
 inline void FRDGBuilder::QueueBufferUpload(FRDGBufferRef Buffer, FRDGBufferInitialDataCallback&& InitialDataCallback, FRDGBufferInitialDataSizeCallback&& InitialDataSizeCallback)
->>>>>>> 6bbb88c8
 {
 	IF_RDG_ENABLE_DEBUG(UserValidation.ValidateUploadBuffer(Buffer, InitialDataCallback, InitialDataSizeCallback));
 
-<<<<<<< HEAD
-#if RDG_ENABLE_DEBUG
-	{
-		checkf(Texture, TEXT("Texture UAV created with a null texture."));
-		checkf(!Texture->IsPassthrough(), TEXT("Texture UAV created with passthrough texture '%s'."), Texture->Name);
-		UserValidation.ExecuteGuard(TEXT("CreateUAV"), Texture->Name);
-		checkf(Texture->Desc.Flags & TexCreate_UAV, TEXT("Attempted to create UAV from texture %s which was not created with TexCreate_UAV"), Texture->Name);
-		checkf(Desc.MipLevel < Texture->Desc.NumMips, TEXT("Failed to create UAV at mip %d: the texture %s has only %d mip levels."), Desc.MipLevel, Texture->Name, Texture->Desc.NumMips);
-	}
-#endif
-
-	return Views.Allocate<FRDGTextureUAV>(Allocator, Texture->Name, Desc, InFlags);
-}
-
-inline FRDGBufferUAVRef FRDGBuilder::CreateUAV(const FRDGBufferUAVDesc& Desc, ERDGUnorderedAccessViewFlags InFlags)
-=======
 	UploadedBuffers.Emplace(Buffer, MoveTemp(InitialDataCallback), MoveTemp(InitialDataSizeCallback));
 	Buffer->bQueuedForUpload = 1;
 }
@@ -376,7 +266,6 @@
 }
 
 inline void FRDGBuilder::QueueTextureExtraction(FRDGTextureRef Texture, TRefCountPtr<IPooledRenderTarget>* OutTexturePtr, ERHIAccess AccessFinal, ERDGResourceExtractionFlags Flags)
->>>>>>> 6bbb88c8
 {
 	QueueTextureExtraction(Texture, OutTexturePtr, Flags);
 	SetTextureAccessFinal(Texture, AccessFinal);
@@ -394,10 +283,6 @@
 
 	if (EnumHasAnyFlags(Flags, ERDGResourceExtractionFlags::AllowTransient))
 	{
-<<<<<<< HEAD
-		checkf(Buffer, TEXT("Buffer UAV created with a null buffer."));
-		UserValidation.ExecuteGuard(TEXT("CreateUAV"), Buffer->Name);
-=======
 		if (Texture->TransientExtractionHint != FRDGTexture::ETransientExtractionHint::Disable)
 		{
 			Texture->TransientExtractionHint = FRDGTexture::ETransientExtractionHint::Enable;
@@ -406,121 +291,8 @@
 	else
 	{
 		Texture->TransientExtractionHint = FRDGTexture::ETransientExtractionHint::Disable;
->>>>>>> 6bbb88c8
-	}
-
-<<<<<<< HEAD
-	return Views.Allocate<FRDGBufferUAV>(Allocator, Buffer->Name, Desc, InFlags);
-}
-
-FORCEINLINE void* FRDGBuilder::Alloc(uint32 SizeInBytes, uint32 AlignInBytes)
-{
-	return Allocator.Alloc(SizeInBytes, AlignInBytes);
-}
-
-template <typename PODType>
-FORCEINLINE PODType* FRDGBuilder::AllocPOD()
-{
-	return Allocator.AllocPOD<PODType>();
-}
-
-template <typename ObjectType, typename... TArgs>
-FORCEINLINE ObjectType* FRDGBuilder::AllocObject(TArgs&&... Args)
-{
-	return Allocator.AllocObject<ObjectType>(Forward<TArgs&&>(Args)...);
-}
-
-template <typename ParameterStructType>
-FORCEINLINE ParameterStructType* FRDGBuilder::AllocParameters()
-{
-	return Allocator.AllocObject<ParameterStructType>();
-}
-
-FORCEINLINE FRDGSubresourceState* FRDGBuilder::AllocSubresource(const FRDGSubresourceState& Other)
-{
-	FRDGSubresourceState* State = Allocator.AllocPOD<FRDGSubresourceState>();
-	*State = Other;
-	return State;
-}
-
-template <typename ParameterStructType>
-TRDGUniformBufferRef<ParameterStructType> FRDGBuilder::CreateUniformBuffer(ParameterStructType* ParameterStruct)
-{
-	const TCHAR* Name = ParameterStructType::StaticStructMetadata.GetShaderVariableName();
-
-#if RDG_ENABLE_DEBUG
-	{
-		checkf(ParameterStruct, TEXT("Uniform buffer '%s' created with null parameters."), Name);
-		UserValidation.ExecuteGuard(TEXT("CreateUniformBuffer"), Name);
-	}
-#endif
-
-	return UniformBuffers.Allocate<TRDGUniformBuffer<ParameterStructType>>(Allocator, ParameterStruct, Name);
-}
-
-template <typename ExecuteLambdaType>
-FRDGPassRef FRDGBuilder::AddPass(
-	FRDGEventName&& Name,
-	ERDGPassFlags Flags,
-	ExecuteLambdaType&& ExecuteLambda)
-{
-	using LambdaPassType = TRDGEmptyLambdaPass<ExecuteLambdaType>;
-
-#if RDG_ENABLE_DEBUG
-	{
-		UserValidation.ExecuteGuard(TEXT("AddPass"), Name.GetTCHAR());
-
-		checkf(!EnumHasAnyFlags(Flags, ERDGPassFlags::Copy | ERDGPassFlags::Compute | ERDGPassFlags::AsyncCompute | ERDGPassFlags::Raster),
-			TEXT("Pass %s may not specify any of the (Copy, Compute, AsyncCompute, Raster) flags, because it has no parameters. Use None instead."), Name.GetTCHAR());
-	}
-#endif
-
-	Flags |= ERDGPassFlags::NeverCull;
-
-	LambdaPassType* Pass = Passes.Allocate<LambdaPassType>(Allocator, MoveTemp(Name), Flags, MoveTemp(ExecuteLambda));
-	SetupEmptyPass(Pass);
-	return Pass;
-}
-
-template <typename ParameterStructType, typename ExecuteLambdaType>
-FRDGPassRef FRDGBuilder::AddPass(
-	FRDGEventName&& Name,
-	const ParameterStructType* ParameterStruct,
-	ERDGPassFlags Flags,
-	ExecuteLambdaType&& ExecuteLambda)
-{
-	using LambdaPassType = TRDGLambdaPass<ParameterStructType, ExecuteLambdaType>;
-
-#if RDG_ENABLE_DEBUG
-	{
-		checkf(ParameterStruct, TEXT("Pass '%s' created with null parameters."), Name.GetTCHAR());
-		UserValidation.ExecuteGuard(TEXT("AddPass"), Name.GetTCHAR());
-
-		checkf(EnumHasAnyFlags(Flags, ERDGPassFlags::CommandMask),
-			TEXT("Pass %s must specify at least one of the following flags: (Copy, Compute, AsyncCompute, Raster)"), Name.GetTCHAR());
-
-		checkf(!EnumHasAllFlags(Flags, ERDGPassFlags::Compute | ERDGPassFlags::AsyncCompute),
-			TEXT("Pass %s specified both Compute and AsyncCompute. They are mutually exclusive."), Name.GetTCHAR());
-
-		checkf(!EnumHasAllFlags(Flags, ERDGPassFlags::Raster | ERDGPassFlags::AsyncCompute),
-			TEXT("Pass %s specified both Raster and AsyncCompute. They are mutually exclusive."), Name.GetTCHAR());
-
-		checkf(!EnumHasAllFlags(Flags, ERDGPassFlags::SkipRenderPass) || EnumHasAllFlags(Flags, ERDGPassFlags::Raster),
-			TEXT("Pass %s specified SkipRenderPass without Raster. Only raster passes support this flag."));
-	}
-#endif
-
-	FRDGPass* Pass = Allocator.AllocObject<LambdaPassType>(
-		MoveTemp(Name),
-		ParameterStruct,
-		OverridePassFlags(Name.GetTCHAR(), Flags, LambdaPassType::kSupportsAsyncCompute),
-		MoveTemp(ExecuteLambda));
-
-	IF_RDG_ENABLE_DEBUG(ClobberPassOutputs(Pass));
-	Passes.Insert(Pass);
-	SetupPass(Pass);
-	return Pass;
-=======
+	}
+
 	ExtractedTextures.Emplace(Texture, OutTexturePtr);
 
 	if (Texture->AccessFinal == ERHIAccess::Unknown)
@@ -545,54 +317,10 @@
 	{
 		Buffer->AccessFinal = kDefaultAccessFinal;
 	}
->>>>>>> 6bbb88c8
 }
 
 inline void FRDGBuilder::QueueBufferExtraction(FRDGBufferRef Buffer, TRefCountPtr<FRDGPooledBuffer>* OutBufferPtr, ERHIAccess AccessFinal)
 {
-<<<<<<< HEAD
-	QueueTextureExtraction(Texture, OutTexturePtr, bTransitionToRead ? kDefaultAccessFinal : ERHIAccess::Unknown);
-}
-
-inline void FRDGBuilder::QueueTextureExtraction(FRDGTextureRef Texture, TRefCountPtr<IPooledRenderTarget>* OutTexturePtr, ERHIAccess AccessFinal)
-{
-	QueueTextureExtraction(Texture, OutTexturePtr);
-	SetTextureAccessFinal(Texture, AccessFinal);
-}
-
-inline void FRDGBuilder::QueueTextureExtraction(FRDGTextureRef Texture, TRefCountPtr<IPooledRenderTarget>* OutTexturePtr)
-{
-#if RDG_ENABLE_DEBUG
-	check(OutTexturePtr);
-	UserValidation.ValidateExtractResource(Texture);
-#endif
-
-	Texture->bExtracted = true;
-	Texture->bCulled = false;
-	ExtractedTextures.Emplace(Texture, OutTexturePtr);
-
-	if (Texture->AccessFinal == ERHIAccess::Unknown)
-	{
-		Texture->AccessFinal = kDefaultAccessFinal;
-	}
-}
-
-inline void FRDGBuilder::QueueBufferExtraction(FRDGBufferRef Buffer, TRefCountPtr<FRDGPooledBuffer>* OutBufferPtr)
-{
-#if RDG_ENABLE_DEBUG
-	check(OutBufferPtr);
-	UserValidation.ValidateExtractResource(Buffer);
-#endif
-
-	Buffer->bExtracted = true;
-	Buffer->bCulled = false;
-	ExtractedBuffers.Emplace(Buffer, OutBufferPtr);
-
-	if (Buffer->AccessFinal == ERHIAccess::Unknown)
-	{
-		Buffer->AccessFinal = kDefaultAccessFinal;
-	}
-=======
 	QueueBufferExtraction(Buffer, OutBufferPtr);
 	SetBufferAccessFinal(Buffer, AccessFinal);
 }
@@ -632,36 +360,15 @@
 {
 	IF_RDG_ENABLE_DEBUG(UserValidation.ValidateSetAccessFinal(Buffer, AccessFinal));
 	Buffer->AccessFinal = AccessFinal;
->>>>>>> 6bbb88c8
-}
-
-inline void FRDGBuilder::QueueBufferExtraction(FRDGBufferRef Buffer, TRefCountPtr<FRDGPooledBuffer>* OutBufferPtr, ERHIAccess AccessFinal)
-{
-	QueueBufferExtraction(Buffer, OutBufferPtr);
-	SetBufferAccessFinal(Buffer, AccessFinal);
-}
-
-inline const TRefCountPtr<IPooledRenderTarget>& FRDGBuilder::GetPooledTexture(FRDGTextureRef Texture) const
-{
-<<<<<<< HEAD
-#if RDG_ENABLE_DEBUG
-	check(Texture);
-	checkf(Texture->bExternal, TEXT("GetPooledTexture called on texture %s, but it is not external. Call PreallocateTexture or register as an external texture instead."), Texture->Name);
-#endif
-
-	return Texture->Allocation;
-=======
+}
+
+inline void FRDGBuilder::RemoveUnusedTextureWarning(FRDGTextureRef Texture)
+{
 	IF_RDG_ENABLE_DEBUG(UserValidation.RemoveUnusedWarning(Texture));
->>>>>>> 6bbb88c8
-}
-
-inline const TRefCountPtr<FRDGPooledBuffer>& FRDGBuilder::GetPooledBuffer(FRDGBufferRef Buffer) const
-{
-<<<<<<< HEAD
-#if RDG_ENABLE_DEBUG
-	check(Buffer);
-	checkf(Buffer->bExternal, TEXT("GetPooledBuffer called on buffer %s, but it is not external. Call PreallocateBuffer or register as an external buffer instead."), Buffer->Name);
-=======
+}
+
+inline void FRDGBuilder::RemoveUnusedBufferWarning(FRDGBufferRef Buffer)
+{
 	IF_RDG_ENABLE_DEBUG(UserValidation.RemoveUnusedWarning(Buffer));
 }
 
@@ -669,55 +376,12 @@
 {
 #if RDG_GPU_SCOPES
 	GPUScopeStacks.BeginEventScope(MoveTemp(ScopeName), RHICmdList.GetGPUMask());
->>>>>>> 6bbb88c8
 #endif
-
-	return Buffer->Allocation;
-}
-
-<<<<<<< HEAD
-inline void FRDGBuilder::SetTextureAccessFinal(FRDGTextureRef Texture, ERHIAccess AccessFinal)
-{
-#if RDG_ENABLE_DEBUG
-	check(Texture);
-	check(AccessFinal != ERHIAccess::Unknown && IsValidAccess(AccessFinal));
-	checkf(Texture->bExternal || Texture->bExtracted, TEXT("Cannot set final access on nont-external texture '%s' unless it is first extracted."), Texture->Name);
-#endif
-
-	Texture->AccessFinal = AccessFinal;
-}
-
-inline void FRDGBuilder::SetBufferAccessFinal(FRDGBufferRef Buffer, ERHIAccess AccessFinal)
-{
-#if RDG_ENABLE_DEBUG
-	check(Buffer);
-	check(AccessFinal != ERHIAccess::Unknown && IsValidAccess(AccessFinal));
-	checkf(Buffer->bExternal || Buffer->bExtracted, TEXT("Cannot set final access on nont-external buffer '%s' unless it is first extracted."), Buffer->Name);
-#endif
-
-	Buffer->AccessFinal = AccessFinal;
-}
-
-inline void FRDGBuilder::RemoveUnusedTextureWarning(FRDGTextureRef Texture)
-{
-#if RDG_ENABLE_DEBUG
-	check(Texture);
-	UserValidation.ExecuteGuard(TEXT("RemoveUnusedTextureWarning"), Texture->Name);
-	UserValidation.RemoveUnusedWarning(Texture);
-#endif
-}
-
-inline void FRDGBuilder::RemoveUnusedBufferWarning(FRDGBufferRef Buffer)
-{
-#if RDG_ENABLE_DEBUG
-	check(Buffer);
-	UserValidation.ExecuteGuard(TEXT("RemoveUnusedBufferWarning"), Buffer->Name);
-	UserValidation.RemoveUnusedWarning(Buffer);
-=======
+}
+
 inline void FRDGBuilder::EndEventScope()
 {
 #if RDG_GPU_SCOPES
 	GPUScopeStacks.EndEventScope();
->>>>>>> 6bbb88c8
 #endif
 }