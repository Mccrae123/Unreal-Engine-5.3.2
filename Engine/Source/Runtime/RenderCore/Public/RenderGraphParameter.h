// Copyright Epic Games, Inc. All Rights Reserved.

#pragma once

#include "RenderGraphDefinitions.h"
#include "ShaderParameterMacros.h"

/** A helper class for identifying and accessing a render graph pass parameter. */
class FRDGParameter final
{
public:
	FRDGParameter() = default;

	bool IsResource() const
	{
		return !IsRenderTargetBindingSlots() && !IsResourceAccessArray();
	}

	bool IsSRV() const
	{
		return MemberType == UBMT_RDG_TEXTURE_SRV || MemberType == UBMT_RDG_BUFFER_SRV;
	}

	bool IsUAV() const
	{
		return MemberType == UBMT_RDG_TEXTURE_UAV || MemberType == UBMT_RDG_BUFFER_UAV;
	}

	bool IsView() const
	{
		return IsSRV() || IsUAV();
	}

	bool IsTexture() const
	{
		return
			MemberType == UBMT_RDG_TEXTURE ||
			MemberType == UBMT_RDG_TEXTURE_ACCESS;
	}

	bool IsTextureAccess() const
	{
		return MemberType == UBMT_RDG_TEXTURE_ACCESS;
	}

	bool IsTextureAccessArray() const
	{
		return MemberType == UBMT_RDG_TEXTURE_ACCESS_ARRAY;
	}

	bool IsBuffer() const
	{
		return MemberType == UBMT_RDG_BUFFER_ACCESS;
	}

	bool IsBufferAccess() const
	{
		return MemberType == UBMT_RDG_BUFFER_ACCESS;
	}

	bool IsBufferAccessArray() const
	{
		return MemberType == UBMT_RDG_BUFFER_ACCESS_ARRAY;
	}

	bool IsResourceAccessArray() const
	{
		return IsBufferAccessArray() || IsTextureAccessArray();
	}

	bool IsUniformBuffer() const
	{
		return MemberType == UBMT_RDG_UNIFORM_BUFFER;
	}

<<<<<<< HEAD
	UE_DEPRECATED(5.1, "Use IsViewableResource instead.")
	bool IsParentResource() const
=======
	bool IsViewableResource() const
>>>>>>> 4af6daef
	{
		return IsTexture() || IsBuffer();
	}

	bool IsViewableResource() const
	{
		return IsTexture() || IsBuffer();
	}

	bool IsRenderTargetBindingSlots() const
	{
		return MemberType == UBMT_RENDER_TARGET_BINDING_SLOTS;
	}

	EUniformBufferBaseType GetType() const
	{
		return MemberType;
	}

	FRDGResourceRef GetAsResource() const
	{
		check(IsResource());
		return *GetAs<FRDGResourceRef>();
	}

	FRDGUniformBufferBinding GetAsUniformBuffer() const
	{
		check(IsUniformBuffer());
		return *GetAs<FRDGUniformBufferBinding>();
	}

<<<<<<< HEAD
	UE_DEPRECATED(5.1, "Use IsViewableResource instead.")
	FRDGViewableResource* GetAsParentResource() const
	{
		check(IsViewableResource());
		return *GetAs<FRDGViewableResource*>();
	}


	FRDGViewableResource* GetAsViewableResource() const
	{
		check(IsViewableResource());
		return *GetAs<FRDGViewableResource*>();
=======
	FRDGViewableResource* GetAsViewableResource() const
	{
		check(IsViewableResource());
		return *GetAs<FRDGViewableResource*>();
>>>>>>> 4af6daef
	}

	FRDGViewRef GetAsView() const
	{
		check(IsView());
		return *GetAs<FRDGViewRef>();
	}

	FRDGShaderResourceViewRef GetAsSRV() const
	{
		check(IsSRV());
		return *GetAs<FRDGShaderResourceViewRef>();
	}

	FRDGUnorderedAccessViewRef GetAsUAV() const
	{
		check(IsUAV());
		return *GetAs<FRDGUnorderedAccessViewRef>();
	}

	FRDGTextureRef GetAsTexture() const
	{
		check(IsTexture());
		return *GetAs<FRDGTextureRef>();
	}

	FRDGTextureAccess GetAsTextureAccess() const
	{
		check(MemberType == UBMT_RDG_TEXTURE_ACCESS);
		return *GetAs<FRDGTextureAccess>();
	}

	const FRDGTextureAccessArray& GetAsTextureAccessArray() const
	{
		check(MemberType == UBMT_RDG_TEXTURE_ACCESS_ARRAY);
		return *GetAs<FRDGTextureAccessArray>();
	}

	FRDGBufferRef GetAsBuffer() const
	{
		check(IsBuffer());
		return *GetAs<FRDGBufferRef>();
	}

	FRDGBufferAccess GetAsBufferAccess() const
	{
		check(MemberType == UBMT_RDG_BUFFER_ACCESS);
		return *GetAs<FRDGBufferAccess>();
	}

	const FRDGBufferAccessArray& GetAsBufferAccessArray() const
	{
		check(MemberType == UBMT_RDG_BUFFER_ACCESS_ARRAY);
		return *GetAs<FRDGBufferAccessArray>();
	}

	FRDGTextureSRVRef GetAsTextureSRV() const
	{
		check(MemberType == UBMT_RDG_TEXTURE_SRV);
		return *GetAs<FRDGTextureSRVRef>();
	}

	FRDGBufferSRVRef GetAsBufferSRV() const
	{
		check(MemberType == UBMT_RDG_BUFFER_SRV);
		return *GetAs<FRDGBufferSRVRef>();
	}

	FRDGTextureUAVRef GetAsTextureUAV() const
	{
		check(MemberType == UBMT_RDG_TEXTURE_UAV);
		return *GetAs<FRDGTextureUAVRef>();
	}

	FRDGBufferUAVRef GetAsBufferUAV() const
	{
		check(MemberType == UBMT_RDG_BUFFER_UAV);
		return *GetAs<FRDGBufferUAVRef>();
	}

	const FRenderTargetBindingSlots& GetAsRenderTargetBindingSlots() const
	{
		check(IsRenderTargetBindingSlots());
		return *GetAs<FRenderTargetBindingSlots>();
	}

private:
	FRDGParameter(EUniformBufferBaseType InMemberType, void* InMemberPtr)
		: MemberType(InMemberType)
		, MemberPtr(InMemberPtr)
	{}

	template <typename T>
	T* GetAs() const
	{
		return reinterpret_cast<T*>(MemberPtr);
	}

	const EUniformBufferBaseType MemberType = UBMT_INVALID;
	void* const MemberPtr = nullptr;

	friend class FRDGParameterStruct;
};

/** Wraps a pass parameter struct payload and provides helpers for traversing members. */
class FRDGParameterStruct
{
public:
	template <typename ParameterStructType>
	explicit FRDGParameterStruct(const ParameterStructType* Parameters, const FShaderParametersMetadata* InParameterMetadata)
		: Contents(reinterpret_cast<const uint8*>(Parameters))
		, Layout(InParameterMetadata->GetLayoutPtr())
		, Metadata(InParameterMetadata)
	{}

	explicit FRDGParameterStruct(const void* InContents, const FRHIUniformBufferLayout* InLayout)
		: Contents(reinterpret_cast<const uint8*>(InContents))
		, Layout(InLayout)
	{
		checkf(Contents && Layout, TEXT("Pass parameter struct created with null inputs."));
	}

	/** Returns the contents of the struct. */
	const uint8* GetContents() const { return Contents; }

	/** Returns the layout associated with this struct. */
	const FRHIUniformBufferLayout& GetLayout() const { return *Layout; }
	const FRHIUniformBufferLayout* GetLayoutPtr() const { return Layout; }

	const FShaderParametersMetadata* GetMetadata() const { return Metadata; }

	/** Helpful forwards from the layout. */
	FORCEINLINE bool HasRenderTargets() const   { return Layout->HasRenderTargets(); }
	FORCEINLINE bool HasExternalOutputs() const { return Layout->HasExternalOutputs(); }
	FORCEINLINE bool HasStaticSlot() const      { return Layout->HasStaticSlot(); }

	/** Returns the number of buffer parameters present on the layout. */
	uint32 GetBufferParameterCount() const  { return Layout->GraphBuffers.Num(); }

	/** Returns the number of texture parameters present on the layout. */
	uint32 GetTextureParameterCount() const { return Layout->GraphTextures.Num(); }

	/** Returns the number of RDG uniform buffers present in the layout. */
	uint32 GetUniformBufferParameterCount() const { return Layout->GraphUniformBuffers.Num(); }

	/** Returns the render target binding slots. Asserts if they don't exist. */
	const FRenderTargetBindingSlots& GetRenderTargets() const
	{
		check(HasRenderTargets());
		return *reinterpret_cast<const FRenderTargetBindingSlots*>(Contents + Layout->RenderTargetsOffset);
	}

	/** Enumerates all graph parameters on the layout. Graph uniform buffers are traversed recursively but are
	 *  also included in the enumeration.
	 *  Expected function signature: void(FRDGParameter).
	 */
	template <typename FunctionType>
	void Enumerate(FunctionType Function) const;

	/** Same as Enumerate, but only texture parameters are included. */
	template <typename FunctionType>
	void EnumerateTextures(FunctionType Function) const;

	/** Same as Enumerate, but only buffer parameters are included. */
	template <typename FunctionType>
	void EnumerateBuffers(FunctionType Function) const;

	/** Enumerates all non-null uniform buffers. Expected function signature: void(FRDGUniformBufferBinding). */
	template <typename FunctionType>
	void EnumerateUniformBuffers(FunctionType Function) const;

	/** Returns a set of static uniform buffer bindings for the parameter struct. */
	RENDERCORE_API FUniformBufferStaticBindings GetStaticUniformBuffers() const;

	/** Returns the render pass info generated from the render target binding slots. */
	RENDERCORE_API FRHIRenderPassInfo GetRenderPassInfo() const;

	/** Clears out all uniform buffer references in the parameter struct. */
	static RENDERCORE_API void ClearUniformBuffers(void* Contents, const FRHIUniformBufferLayout* Layout);

	/** Clears out all uniform buffer references in the parameter struct. */
	static void ClearUniformBuffers(void* Contents, const FRHIUniformBufferLayout* Layout);

private:
	FRDGParameter GetParameterInternal(TArrayView<const FRHIUniformBufferResource> Parameters, uint32 ParameterIndex) const
	{
		checkf(ParameterIndex < static_cast<uint32>(Parameters.Num()), TEXT("Attempted to access RDG pass parameter outside of index for Layout '%s'"), *Layout->GetDebugName());
		const EUniformBufferBaseType MemberType = Parameters[ParameterIndex].MemberType;
		const uint16 MemberOffset = Parameters[ParameterIndex].MemberOffset;
		return FRDGParameter(MemberType, const_cast<uint8*>(Contents + MemberOffset));
	}

	const uint8* Contents;
	FUniformBufferLayoutRHIRef Layout;
	const FShaderParametersMetadata* Metadata = nullptr;

	friend class FRDGPass;
};

template <typename ParameterStructType>
class TRDGParameterStruct
	: public FRDGParameterStruct
{
public:
	explicit TRDGParameterStruct(ParameterStructType* Parameters)
		: FRDGParameterStruct(Parameters, &ParameterStructType::FTypeInfo::GetStructMetadata()->GetLayout())
	{}

	/** Returns the contents of the struct. */
	const ParameterStructType* GetContents() const
	{
		return reinterpret_cast<const ParameterStructType*>(FRDGParameterStruct::GetContents());
	}

	const ParameterStructType* operator->() const
	{
		return GetContents();
	}
};

/** Helper function to get RHI render pass info from a pass parameter struct. Must be called
 *  within an RDG pass with the pass parameters; otherwise, the RHI access checks will assert.
 *  This helper is useful when you want to control the mechanics of render passes within an
 *  RDG raster pass by specifying 'SkipRenderPass'.
 */
template <typename TParameterStruct>
FORCEINLINE static FRHIRenderPassInfo GetRenderPassInfo(TParameterStruct* Parameters)
{
	return FRDGParameterStruct(Parameters, TParameterStruct::FTypeInfo::GetStructMetadata()).GetRenderPassInfo();
<<<<<<< HEAD
=======
}

template <typename TParameterStruct>
FORCEINLINE static bool HasRenderPassInfo(TParameterStruct* Parameters)
{
	return FRDGParameterStruct(Parameters, TParameterStruct::FTypeInfo::GetStructMetadata()).HasRenderTargets();
>>>>>>> 4af6daef
}

/** Helper function to get RHI global uniform buffers out of a pass parameters struct. */
template <typename TParameterStruct>
FORCEINLINE static FUniformBufferStaticBindings GetStaticUniformBuffers(TParameterStruct* Parameters)
{
	return FRDGParameterStruct(Parameters, TParameterStruct::FTypeInfo::GetStructMetadata()).GetStaticUniformBuffers();
}<|MERGE_RESOLUTION|>--- conflicted
+++ resolved
@@ -73,16 +73,6 @@
 		return MemberType == UBMT_RDG_UNIFORM_BUFFER;
 	}
 
-<<<<<<< HEAD
-	UE_DEPRECATED(5.1, "Use IsViewableResource instead.")
-	bool IsParentResource() const
-=======
-	bool IsViewableResource() const
->>>>>>> 4af6daef
-	{
-		return IsTexture() || IsBuffer();
-	}
-
 	bool IsViewableResource() const
 	{
 		return IsTexture() || IsBuffer();
@@ -110,25 +100,10 @@
 		return *GetAs<FRDGUniformBufferBinding>();
 	}
 
-<<<<<<< HEAD
-	UE_DEPRECATED(5.1, "Use IsViewableResource instead.")
-	FRDGViewableResource* GetAsParentResource() const
+	FRDGViewableResource* GetAsViewableResource() const
 	{
 		check(IsViewableResource());
 		return *GetAs<FRDGViewableResource*>();
-	}
-
-
-	FRDGViewableResource* GetAsViewableResource() const
-	{
-		check(IsViewableResource());
-		return *GetAs<FRDGViewableResource*>();
-=======
-	FRDGViewableResource* GetAsViewableResource() const
-	{
-		check(IsViewableResource());
-		return *GetAs<FRDGViewableResource*>();
->>>>>>> 4af6daef
 	}
 
 	FRDGViewRef GetAsView() const
@@ -309,9 +284,6 @@
 	/** Clears out all uniform buffer references in the parameter struct. */
 	static RENDERCORE_API void ClearUniformBuffers(void* Contents, const FRHIUniformBufferLayout* Layout);
 
-	/** Clears out all uniform buffer references in the parameter struct. */
-	static void ClearUniformBuffers(void* Contents, const FRHIUniformBufferLayout* Layout);
-
 private:
 	FRDGParameter GetParameterInternal(TArrayView<const FRHIUniformBufferResource> Parameters, uint32 ParameterIndex) const
 	{
@@ -358,15 +330,12 @@
 FORCEINLINE static FRHIRenderPassInfo GetRenderPassInfo(TParameterStruct* Parameters)
 {
 	return FRDGParameterStruct(Parameters, TParameterStruct::FTypeInfo::GetStructMetadata()).GetRenderPassInfo();
-<<<<<<< HEAD
-=======
 }
 
 template <typename TParameterStruct>
 FORCEINLINE static bool HasRenderPassInfo(TParameterStruct* Parameters)
 {
 	return FRDGParameterStruct(Parameters, TParameterStruct::FTypeInfo::GetStructMetadata()).HasRenderTargets();
->>>>>>> 4af6daef
 }
 
 /** Helper function to get RHI global uniform buffers out of a pass parameters struct. */
