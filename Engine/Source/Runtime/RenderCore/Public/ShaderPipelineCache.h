--- conflicted
+++ resolved
@@ -105,33 +105,16 @@
 	static RENDERCORE_API void ResumeBatching();
 	
 	/** true if pipeline cache(s) are precompiling. */
-<<<<<<< HEAD
-	static bool IsPrecompiling();
-
-	/** Returns the number of pipelines waiting for precompilation of the current PSOFC task. 
-		if there are multiple PSOFCs pending this will return a minimum value of 1. It may increase as subsequent caches are processed.*/
-	static uint32 NumPrecompilesRemaining();
-=======
 	static RENDERCORE_API bool IsPrecompiling();
 
 	/** Returns the number of pipelines waiting for precompilation of the current PSOFC task. 
 		if there are multiple PSOFCs pending this will return a minimum value of 1. It may increase as subsequent caches are processed.*/
 	static RENDERCORE_API uint32 NumPrecompilesRemaining();
->>>>>>> 4af6daef
     
 	/** Opens the shader pipeline cache file with either the LastOpened setting if available, or the project name otherwise */
 	static RENDERCORE_API bool OpenPipelineFileCache(EShaderPlatform Platform);
 
  	/** Opens the user pipeline cache file with either the LastOpened setting if available, or the project name otherwise */
-<<<<<<< HEAD
- 	static bool OpenUserPipelineFileCache(EShaderPlatform Platform);
-	
-	/** Saves the current shader pipeline cache to disk using one of the defined save modes, Fast uses an incremental approach whereas Slow will consolidate all data into the file. */
-	static bool SavePipelineFileCache(FPipelineFileCacheManager::SaveMode Mode);
-	
-	/** Closes the existing pipeline cache, allowing it to be reopened with a different file and/or shader platform. Will implicitly invoke a Fast Save. */
-	static void CloseUserPipelineFileCache();
-=======
  	static RENDERCORE_API bool OpenUserPipelineFileCache(EShaderPlatform Platform);
 	
 	/** Saves the current shader pipeline cache to disk using one of the defined save modes, Fast uses an incremental approach whereas Slow will consolidate all data into the file. */
@@ -139,7 +122,6 @@
 	
 	/** Closes the existing pipeline cache, allowing it to be reopened with a different file and/or shader platform. Will implicitly invoke a Fast Save. */
 	static RENDERCORE_API void CloseUserPipelineFileCache();
->>>>>>> 4af6daef
 
 	static RENDERCORE_API int32 GetGameVersionForPSOFileCache();
 	
@@ -154,19 +136,11 @@
 	RENDERCORE_API FShaderPipelineCache(EShaderPlatform Platform);
 	RENDERCORE_API virtual ~FShaderPipelineCache();
 
-<<<<<<< HEAD
-	bool IsTickable() const;
-
-	void Tick( float DeltaTime );
-
-	bool NeedsRenderingResumedForRenderingThreadTick() const;
-=======
 	RENDERCORE_API bool IsTickable() const;
 
 	RENDERCORE_API void Tick( float DeltaTime );
 
 	RENDERCORE_API bool NeedsRenderingResumedForRenderingThreadTick() const;
->>>>>>> 4af6daef
 	
 	RENDERCORE_API TStatId GetStatId() const;
 	
@@ -178,11 +152,7 @@
 	};
 	
     /** Called by FShaderCodeLibrary to notify us that the shader code library state changed and shader availability will need to be re-evaluated */
-<<<<<<< HEAD
-    static void ShaderLibraryStateChanged(ELibraryState State, EShaderPlatform Platform, FString const& Name, int32 ComponentID);
-=======
     static RENDERCORE_API void ShaderLibraryStateChanged(ELibraryState State, EShaderPlatform Platform, FString const& Name, int32 ComponentID);
->>>>>>> 4af6daef
 
 	/** Allows handlers of FShaderCacheOpenedDelegate to send state to begin and complete pre-compilation delegates */
 	class FShaderCachePrecompileContext
@@ -251,18 +221,7 @@
 private:
 	static inline FShaderPipelineCache* Get() { return ShaderPipelineCache;	}
 
-<<<<<<< HEAD
-	bool OpenPipelineFileCacheInternal(bool bUserCache, const FString& PSOCacheKey, const FString& CacheName, EShaderPlatform Platform);
-
-	void BeginNextPrecompileCacheTask();
-	void BeginNextPrecompileCacheTaskInternal();
-	bool ReadyForAutoSave() const;
-
-	void ClearPendingPrecompileTaskQueue();
-	void EnqueuePendingPrecompileTask(const FString& PSOCacheKey);
-=======
 	RENDERCORE_API bool OpenPipelineFileCacheInternal(bool bUserCache, const FString& PSOCacheKey, const FString& CacheName, EShaderPlatform Platform);
->>>>>>> 4af6daef
 
 	RENDERCORE_API void BeginNextPrecompileCacheTask();
 	RENDERCORE_API void BeginNextPrecompileCacheTaskInternal();
@@ -277,36 +236,21 @@
 	RENDERCORE_API FRHIDepthStencilState* GetOrCreateDepthStencilState(const FDepthStencilStateInitializerRHI& Initializer);
 	
 private:
-<<<<<<< HEAD
-	static FShaderPipelineCache* ShaderPipelineCache;
-	static uint32 BatchSize;
-	static float BatchTime;
-=======
 	static RENDERCORE_API FShaderPipelineCache* ShaderPipelineCache;
 	static RENDERCORE_API uint32 BatchSize;
 	static RENDERCORE_API float BatchTime;
->>>>>>> 4af6daef
 	bool bPaused;
     int32 PausedCount;
 	double LastAutoSaveTime = 0.0;
 	double LastAutoSaveTimeLogBoundPSO = 0.0;
 	int32 LastAutoSaveNum = 0;
 	TSet<uint32> CompiledHashes;
-<<<<<<< HEAD
 
 	/** Development tool that can describe PSOs in non-Shipping builds. */
 	UE::ShaderUtils::FShaderStableKeyDebugInfoReader ShaderHashToStableKey;
 
-	static FString UserCacheTaskKey;
-
-=======
-
-	/** Development tool that can describe PSOs in non-Shipping builds. */
-	UE::ShaderUtils::FShaderStableKeyDebugInfoReader ShaderHashToStableKey;
-
 	static RENDERCORE_API FString UserCacheTaskKey;
 
->>>>>>> 4af6daef
 	struct FPipelineCachePSOContext
 	{
 		FString FileName;
@@ -334,19 +278,11 @@
 	mutable FCriticalSection Mutex;
 	FGraphEventRef NextPrecompileCacheTask;
 
-<<<<<<< HEAD
-	static FShaderCachePreOpenDelegate OnCachePreOpen;
-    static FShaderCacheOpenedDelegate OnCachedOpened;
-    static FShaderCacheClosedDelegate OnCachedClosed;
-	static FShaderPrecompilationBeginDelegate OnPrecompilationBegin;
-	static FShaderPrecompilationCompleteDelegate OnPrecompilationComplete;
-=======
 	static RENDERCORE_API FShaderCachePreOpenDelegate OnCachePreOpen;
     static RENDERCORE_API FShaderCacheOpenedDelegate OnCachedOpened;
     static RENDERCORE_API FShaderCacheClosedDelegate OnCachedClosed;
 	static RENDERCORE_API FShaderPrecompilationBeginDelegate OnPrecompilationBegin;
 	static RENDERCORE_API FShaderPrecompilationCompleteDelegate OnPrecompilationComplete;
->>>>>>> 4af6daef
 
 	TMap<FBlendStateInitializerRHI, FRHIBlendState*> BlendStateCache;
 	TMap<FRasterizerStateInitializerRHI, FRHIRasterizerState*> RasterizerStateCache;
