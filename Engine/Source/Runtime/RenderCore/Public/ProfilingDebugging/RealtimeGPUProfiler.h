// Copyright Epic Games, Inc. All Rights Reserved.

/**
 *
 * This file contains the various draw mesh macros that display draw calls
 * inside of PIX.
 */

// Colors that are defined for a particular mesh type
// Each event type will be displayed using the defined color
#pragma once

#include "Containers/Array.h"
#include "Containers/Map.h"
#include "Containers/StaticArray.h"
#include "Containers/UnrealString.h"
#include "CoreMinimal.h"
#include "CoreTypes.h"
#include "GpuProfilerTrace.h"
#include "HAL/CriticalSection.h"
#include "MultiGPU.h"
#include "ProfilingDebugging/CsvProfiler.h"
#include "ProfilingDebugging/CsvProfilerConfig.h"
#include "RHI.h"
#include "RHICommandList.h"
#include "Stats/Stats.h"
#include "Stats/Stats2.h"
#include "UObject/NameTypes.h"

class IRHIComputeContext;
struct FColor;

// Note:  WITH_PROFILEGPU should be 0 for final builds
#define WANTS_DRAW_MESH_EVENTS (RHI_COMMAND_LIST_DEBUG_TRACES || (WITH_PROFILEGPU && PLATFORM_SUPPORTS_DRAW_MESH_EVENTS))

class FRealtimeGPUProfiler;
class FRealtimeGPUProfilerEvent;
class FRealtimeGPUProfilerFrame;
class FRenderQueryPool;
class FScopedGPUStatEvent;

#if RHI_WANT_BREADCRUMB_EVENTS
struct FBreadcrumbEvent
{
	FRHIComputeCommandList* RHICmdList{};

	FORCEINLINE FBreadcrumbEvent(FRHIComputeCommandList& InRHICmdList, const TCHAR* InText)
		: RHICmdList(&InRHICmdList)
	{
		if (RHICmdList)
		{
			RHICmdList->PushBreadcrumb(InText);
		}
	}

	template<typename... Types>
	FORCEINLINE FBreadcrumbEvent(FRHIComputeCommandList& InRHICmdList, const TCHAR* Format, Types... Arguments)
		: RHICmdList(&InRHICmdList)
	{
		if (RHICmdList)
		{
			RHICmdList->PushBreadcrumbPrintf(Format, Arguments...);
		}
	}

	// Terminate the event based upon scope
	FORCEINLINE ~FBreadcrumbEvent()
	{
		if (RHICmdList)
		{
			RHICmdList->PopBreadcrumb();
		}
	}
};

	#define BREADCRUMB_EVENT(RHICmdList, Name) FBreadcrumbEvent PREPROCESSOR_JOIN(BreadcrumbEvent_##Name,__LINE__)(RHICmdList, TEXT(#Name));
	#define BREADCRUMB_EVENTF(RHICmdList, Name, Format, ...) FBreadcrumbEvent PREPROCESSOR_JOIN(BreadcrumbEvent_##Name,__LINE__)(RHICmdList, Format, ##__VA_ARGS__);
#else
	#define BREADCRUMB_EVENT(RHICmdList, Name) do { } while(0)
	#define BREADCRUMB_EVENTF(RHICmdList, Name, Format, ...) do { } while(0)
#endif

#if WANTS_DRAW_MESH_EVENTS

	/**
	 * Class that logs draw events based upon class scope. Draw events can be seen
	 * in PIX
	 */
	struct FDrawEvent
	{
		/** Cmdlist to push onto. */
		FRHIComputeCommandList* RHICmdList;

		/** Indicates whether the event has actually been fired or not. */
		bool bStarted;

		/** Default constructor, initializing all member variables. */
		FORCEINLINE FDrawEvent()
			: RHICmdList(nullptr)
			, bStarted(false)
		{}

		/**
		 * Terminate the event based upon scope
		 */
		FORCEINLINE ~FDrawEvent()
		{
			if (bStarted)
			{
				Stop();
			}
		}

		/**
		 * Functions for logging a PIX event with var args. 
		 * - If Start is called on the rendering or RHI threads, RHICmdList must be non-null. 
		 * - On the game thread, RHICmdList must be nullptr and a render command will be enqueued on the immediate command list
		 * - Stop can be called on any thread but must be called on the same thread Start was called on and will either use the same 
		 *  command list (rendering / RHI thread) or enqueue a command on the current immediate command list (game thread)
		 */
<<<<<<< HEAD
		void CDECL Start(FRHIComputeCommandList* RHICmdList, FColor Color, const TCHAR* Fmt, ...);
		void Stop();
=======
		RENDERCORE_API void CDECL Start(FRHIComputeCommandList* RHICmdList, FColor Color, const TCHAR* Fmt, ...);
		RENDERCORE_API void Stop();
>>>>>>> 4af6daef
	};

	/** Legacy support for template class version. */
	template <typename TRHICmdList>
	struct TDrawEvent : FDrawEvent {};

	struct FDrawEventRHIExecute
	{
		/** Context to execute on*/
		class IRHIComputeContext* RHICommandContext;

		/** Default constructor, initializing all member variables. */
		FORCEINLINE FDrawEventRHIExecute()
			: RHICommandContext(nullptr)
		{}

		/**
		* Terminate the event based upon scope
		*/
		FORCEINLINE ~FDrawEventRHIExecute()
		{
			if (RHICommandContext)
			{
				Stop();
			}
		}

		/**
		* Function for logging a PIX event with var args
		*/
		RENDERCORE_API void CDECL Start(IRHIComputeContext& InRHICommandContext, FColor Color, const TCHAR* Fmt, ...);
		RENDERCORE_API void Stop();
	};

	// Macros to allow for scoping of draw events outside of RHI function implementations
	// Render-thread event macros:
	#define SCOPED_DRAW_EVENT(RHICmdList, Name) BREADCRUMB_EVENT(RHICmdList, Name); FDrawEvent PREPROCESSOR_JOIN(Event_##Name,__LINE__); if(GetEmitDrawEvents()) PREPROCESSOR_JOIN(Event_##Name,__LINE__).Start(&RHICmdList, FColor(0), TEXT(#Name));
	#define SCOPED_DRAW_EVENT_COLOR(RHICmdList, Color, Name) BREADCRUMB_EVENT(RHICmdList, Name); FDrawEvent PREPROCESSOR_JOIN(Event_##Name,__LINE__); if(GetEmitDrawEvents()) PREPROCESSOR_JOIN(Event_##Name,__LINE__).Start(&RHICmdList, Color, TEXT(#Name));
	#define SCOPED_DRAW_EVENTF(RHICmdList, Name, Format, ...) BREADCRUMB_EVENT(RHICmdList, Name); FDrawEvent PREPROCESSOR_JOIN(Event_##Name,__LINE__); if(GetEmitDrawEvents()) PREPROCESSOR_JOIN(Event_##Name,__LINE__).Start(&RHICmdList, FColor(0), Format, ##__VA_ARGS__);
	#define SCOPED_DRAW_EVENTF_COLOR(RHICmdList, Color, Name, Format, ...) BREADCRUMB_EVENT(RHICmdList, Name); FDrawEvent PREPROCESSOR_JOIN(Event_##Name,__LINE__); if(GetEmitDrawEvents()) PREPROCESSOR_JOIN(Event_##Name,__LINE__).Start(&RHICmdList, Color, Format, ##__VA_ARGS__);
	#define SCOPED_CONDITIONAL_DRAW_EVENT(RHICmdList, Name, Condition) FDrawEvent PREPROCESSOR_JOIN(Event_##Name,__LINE__); if(GetEmitDrawEvents() && (Condition)) PREPROCESSOR_JOIN(Event_##Name,__LINE__).Start(&RHICmdList, FColor(0), TEXT(#Name));
	#define SCOPED_CONDITIONAL_DRAW_EVENT_COLOR(RHICmdList, Name, Color, Condition) FDrawEvent PREPROCESSOR_JOIN(Event_##Name,__LINE__); if(GetEmitDrawEvents() && (Condition)) PREPROCESSOR_JOIN(Event_##Name,__LINE__).Start(&RHICmdList, Color, TEXT(#Name));
	#define SCOPED_CONDITIONAL_DRAW_EVENTF(RHICmdList, Name, Condition, Format, ...) FDrawEvent PREPROCESSOR_JOIN(Event_##Name,__LINE__); if(GetEmitDrawEvents() && (Condition)) PREPROCESSOR_JOIN(Event_##Name,__LINE__).Start(&RHICmdList, FColor(0), Format, ##__VA_ARGS__);
	#define SCOPED_CONDITIONAL_DRAW_EVENTF_COLOR(RHICmdList, Color, Name, Condition, Format, ...) FDrawEvent PREPROCESSOR_JOIN(Event_##Name,__LINE__); if(GetEmitDrawEvents() && (Condition)) PREPROCESSOR_JOIN(Event_##Name,__LINE__).Start(&RHICmdList, Color, Format, ##__VA_ARGS__);
	#define BEGIN_DRAW_EVENTF(RHICmdList, Name, Event, Format, ...) if(GetEmitDrawEvents()) (Event).Start(&RHICmdList, FColor(0), Format, ##__VA_ARGS__);
	#define BEGIN_DRAW_EVENTF_COLOR(RHICmdList, Color, Name, Event, Format, ...) if(GetEmitDrawEvents()) (Event).Start&(RHICmdList, Color, Format, ##__VA_ARGS__);
	#define STOP_DRAW_EVENT(Event) (Event).Stop();
	// Non-render-thread event macros:
	#define SCOPED_DRAW_EVENT_GAMETHREAD(Name) FDrawEvent PREPROCESSOR_JOIN(Event_##Name,__LINE__); if(GetEmitDrawEvents()) PREPROCESSOR_JOIN(Event_##Name,__LINE__).Start(nullptr, FColor(0), TEXT(#Name));
	#define SCOPED_DRAW_EVENT_COLOR_GAMETHREAD(Color, Name) FDrawEvent PREPROCESSOR_JOIN(Event_##Name,__LINE__); if(GetEmitDrawEvents()) PREPROCESSOR_JOIN(Event_##Name,__LINE__).Start(nullptr, Color, TEXT(#Name));
	#define SCOPED_DRAW_EVENTF_GAMETHREAD(Name, Format, ...) FDrawEvent PREPROCESSOR_JOIN(Event_##Name,__LINE__); if(GetEmitDrawEvents()) PREPROCESSOR_JOIN(Event_##Name,__LINE__).Start(nullptr, FColor(0), Format, ##__VA_ARGS__);
	#define SCOPED_DRAW_EVENTF_COLOR_GAMETHREAD(Color, Name, Format, ...) FDrawEvent PREPROCESSOR_JOIN(Event_##Name,__LINE__); if(GetEmitDrawEvents()) PREPROCESSOR_JOIN(Event_##Name,__LINE__).Start(nullptr, Color, Format, ##__VA_ARGS__);
	#define SCOPED_CONDITIONAL_DRAW_EVENT_GAMETHREAD(Name, Condition) FDrawEvent PREPROCESSOR_JOIN(Event_##Name,__LINE__); if(GetEmitDrawEvents() && (Condition)) PREPROCESSOR_JOIN(Event_##Name,__LINE__).Start(nullptr, FColor(0), TEXT(#Name));
	#define SCOPED_CONDITIONAL_DRAW_EVENT_COLOR_GAMETHREAD(Name, Color, Condition) FDrawEvent PREPROCESSOR_JOIN(Event_##Name,__LINE__); if(GetEmitDrawEvents() && (Condition)) PREPROCESSOR_JOIN(Event_##Name,__LINE__).Start(nullptr, Color, TEXT(#Name));
	#define SCOPED_CONDITIONAL_DRAW_EVENTF_GAMETHREAD(Name, Condition, Format, ...) FDrawEvent PREPROCESSOR_JOIN(Event_##Name,__LINE__); if(GetEmitDrawEvents() && (Condition)) PREPROCESSOR_JOIN(Event_##Name,__LINE__).Start(nullptr, FColor(0), Format, ##__VA_ARGS__);
	#define SCOPED_CONDITIONAL_DRAW_EVENTF_COLOR_GAMETHREAD(Color, Name, Condition, Format, ...) FDrawEvent PREPROCESSOR_JOIN(Event_##Name,__LINE__); if(GetEmitDrawEvents() && (Condition)) PREPROCESSOR_JOIN(Event_##Name,__LINE__).Start(nullptr, Color, Format, ##__VA_ARGS__);
	#define BEGIN_DRAW_EVENTF_GAMETHREAD(Name, Event, Format, ...) if(GetEmitDrawEvents()) (Event).Start(nullptr, FColor(0), Format, ##__VA_ARGS__);
	#define BEGIN_DRAW_EVENTF_COLOR_GAMETHREAD(Color, Name, Event, Format, ...) if(GetEmitDrawEvents()) (Event).Start(nullptr, Color, Format, ##__VA_ARGS__);
	#define STOP_DRAW_EVENT_GAMETHREAD(Event) (Event).Stop();

	// Deprecated version : use SCOPED_DRAW_... instead:
	#define SCOPED_GPU_EVENT(RHICmdList, Name) SCOPED_DRAW_EVENT(RHICmdList, Name)
	#define SCOPED_GPU_EVENT_COLOR(RHICmdList, Color, Name) SCOPED_DRAW_EVENT_COLOR(RHICmdList, Color, Name)
	#define SCOPED_GPU_EVENTF(RHICmdList, Name, Format, ...) SCOPED_DRAW_EVENTF(RHICmdList, Name, Format, ##__VA_ARGS__)
	#define SCOPED_GPU_EVENTF_COLOR(RHICmdList, Color, Name, Format, ...) SCOPED_DRAW_EVENTF_COLOR(RHICmdList, Color, Name, Format, ##__VA_ARGS__)
	#define SCOPED_CONDITIONAL_GPU_EVENT(RHICmdList, Name, Condition) SCOPED_CONDITIONAL_DRAW_EVENT(RHICmdList, Name, Condition)
	#define SCOPED_CONDITIONAL_GPU_EVENT_COLOR(RHICmdList, Name, Color, Condition) SCOPED_CONDITIONAL_DRAW_EVENT_COLOR(RHICmdList, Name, Color, Condition)
	#define SCOPED_CONDITIONAL_GPU_EVENTF(RHICmdList, Name, Condition, Format, ...) SCOPED_CONDITIONAL_DRAW_EVENTF(RHICmdList, Name, Condition, Format, ##__VA_ARGS__)
	#define SCOPED_CONDITIONAL_GPU_EVENTF_COLOR(RHICmdList, Color, Name, Condition, Format, ...) SCOPED_CONDITIONAL_DRAW_EVENTF_COLOR(RHICmdList, Color, Name, Condition, Format, ##__VA_ARGS__)
	#define BEGIN_GPU_EVENTF(RHICmdList, Name, Event, Format, ...) BEGIN_DRAW_EVENTF(RHICmdList, Name, Event, Format, ##__VA_ARGS__)
	#define BEGIN_GPU_EVENTF_COLOR(RHICmdList, Color, Name, Event, Format, ...) BEGIN_DRAW_EVENTF_COLOR(RHICmdList, Color, Name, Event, Format, ##__VA_ARGS__)
	#define STOP_GPU_EVENT(Event) STOP_DRAW_EVENT(Event)

	// Macros to allow for scoping of draw events within RHI function implementations
	#define SCOPED_RHI_DRAW_EVENT(RHICmdContext, Name) FDrawEventRHIExecute PREPROCESSOR_JOIN(Event_##Name,__LINE__); if(GetEmitDrawEvents()) PREPROCESSOR_JOIN(Event_##Name,__LINE__).Start(RHICmdContext, FColor(0), TEXT(#Name));
	#define SCOPED_RHI_DRAW_EVENT_COLOR(RHICmdContext, Color, Name) FDrawEventRHIExecute PREPROCESSOR_JOIN(Event_##Name,__LINE__); if(GetEmitDrawEvents()) PREPROCESSOR_JOIN(Event_##Name,__LINE__).Start(RHICmdContext, Color, TEXT(#Name));
	#define SCOPED_RHI_DRAW_EVENTF(RHICmdContext, Name, Format, ...) FDrawEventRHIExecute PREPROCESSOR_JOIN(Event_##Name,__LINE__); if(GetEmitDrawEvents()) PREPROCESSOR_JOIN(Event_##Name,__LINE__).Start(RHICmdContext, FColor(0), Format, ##__VA_ARGS__);
	#define SCOPED_RHI_DRAW_EVENTF_COLOR(RHICmdContext, Color, Name, Format, ...) FDrawEventRHIExecute PREPROCESSOR_JOIN(Event_##Name,__LINE__); if(GetEmitDrawEvents()) PREPROCESSOR_JOIN(Event_##Name,__LINE__).Start(RHICmdContext, Color, Format, ##__VA_ARGS__);
	#define SCOPED_RHI_CONDITIONAL_DRAW_EVENT(RHICmdContext, Name, Condition) FDrawEventRHIExecute PREPROCESSOR_JOIN(Event_##Name,__LINE__); if(GetEmitDrawEvents() && (Condition)) PREPROCESSOR_JOIN(Event_##Name,__LINE__).Start(RHICmdContext, FColor(0), TEXT(#Name));
	#define SCOPED_RHI_CONDITIONAL_DRAW_EVENT_COLOR(RHICmdContext, Color, Name, Condition) FDrawEventRHIExecute PREPROCESSOR_JOIN(Event_##Name,__LINE__); if(GetEmitDrawEvents() && (Condition)) PREPROCESSOR_JOIN(Event_##Name,__LINE__).Start(RHICmdContext, Color, TEXT(#Name));
	#define SCOPED_RHI_CONDITIONAL_DRAW_EVENTF(RHICmdContext, Name, Condition, Format, ...) FDrawEventRHIExecute PREPROCESSOR_JOIN(Event_##Name,__LINE__); if(GetEmitDrawEvents() && (Condition)) PREPROCESSOR_JOIN(Event_##Name,__LINE__).Start(RHICmdContext, FColor(0), Format, ##__VA_ARGS__);
	#define SCOPED_RHI_CONDITIONAL_DRAW_EVENTF_COLOR(RHICmdContext, Color, Name, Condition, Format, ...) FDrawEventRHIExecute PREPROCESSOR_JOIN(Event_##Name,__LINE__); if(GetEmitDrawEvents() && (Condition)) PREPROCESSOR_JOIN(Event_##Name,__LINE__).Start(RHICmdContext, Color, Format, ##__VA_ARGS__);

#else

	struct FDrawEvent
	{
	};

	#define SCOPED_DRAW_EVENT(RHICmdList, Name) BREADCRUMB_EVENT(RHICmdList, Name);
	#define SCOPED_DRAW_EVENT_COLOR(RHICmdList, Color, Name) BREADCRUMB_EVENT(RHICmdList, Name);
	#define SCOPED_DRAW_EVENTF(RHICmdList, Name, Format, ...) BREADCRUMB_EVENT(RHICmdList, Name);
	#define SCOPED_DRAW_EVENTF_COLOR(RHICmdList, Color, Name, Format, ...) BREADCRUMB_EVENT(RHICmdList, Name);
	#define SCOPED_CONDITIONAL_DRAW_EVENT(...)
	#define SCOPED_CONDITIONAL_DRAW_EVENT_COLOR(...)
	#define SCOPED_CONDITIONAL_DRAW_EVENTF(...)
	#define SCOPED_CONDITIONAL_DRAW_EVENTF_COLOR(...)
	#define BEGIN_DRAW_EVENTF(...)
	#define BEGIN_DRAW_EVENTF_COLOR(...)
	#define STOP_DRAW_EVENT(...)

	#define SCOPED_DRAW_EVENT_GAMETHREAD(Name)
	#define SCOPED_DRAW_EVENT_COLOR_GAMETHREAD(Color, Name)
	#define SCOPED_DRAW_EVENTF_GAMETHREAD(Name, Format, ...)
	#define SCOPED_DRAW_EVENTF_COLOR_GAMETHREAD(Color, Name, Format, ...)
	#define SCOPED_CONDITIONAL_DRAW_EVENT_GAMETHREAD(Name, Condition)
	#define SCOPED_CONDITIONAL_DRAW_EVENT_COLOR_GAMETHREAD(Name, Color, Condition)
	#define SCOPED_CONDITIONAL_DRAW_EVENTF_GAMETHREAD(Name, Condition, Format, ...)
	#define SCOPED_CONDITIONAL_DRAW_EVENTF_COLOR_GAMETHREAD(Color, Name, Condition, Format, ...)
	#define BEGIN_DRAW_EVENTF_GAMETHREAD(Name, Event, Format, ...)
	#define BEGIN_DRAW_EVENTF_COLOR_GAMETHREAD(Color, Name, Event, Format, ...)
	#define STOP_DRAW_EVENT_GAMETHREAD(Event)

	#define SCOPED_GPU_EVENT(RHICmdList, Name) BREADCRUMB_EVENT(RHICmdList, Name);
	#define SCOPED_GPU_EVENT_COLOR(RHICmdList, Color, Name) BREADCRUMB_EVENT(RHICmdList, Name);
	#define SCOPED_GPU_EVENTF(RHICmdList, Name, Format, ...) BREADCRUMB_EVENT(RHICmdList, Name);
	#define SCOPED_GPU_EVENTF_COLOR(RHICmdList, Color, Name, Format, ...) BREADCRUMB_EVENT(RHICmdList, Name); 
	#define SCOPED_CONDITIONAL_GPU_EVENT(...)
	#define SCOPED_CONDITIONAL_GPU_EVENT_COLOR(...)
	#define SCOPED_CONDITIONAL_GPU_EVENTF(...)
	#define SCOPED_CONDITIONAL_GPU_EVENTF_COLOR(...)
	#define BEGIN_GPU_EVENTF(...)
	#define BEGIN_GPU_EVENTF_COLOR(...)
	#define STOP_GPU_EVENT(...)

	#define SCOPED_RHI_DRAW_EVENT(...)
	#define SCOPED_RHI_DRAW_EVENT_COLOR(...)
	#define SCOPED_RHI_DRAW_EVENTF(...)
	#define SCOPED_RHI_DRAW_EVENTF_COLOR(...)
	#define SCOPED_RHI_CONDITIONAL_DRAW_EVENT(...)
	#define SCOPED_RHI_CONDITIONAL_DRAW_EVENT_COLOR(...)
	#define SCOPED_RHI_CONDITIONAL_DRAW_EVENTF(...)
	#define SCOPED_RHI_CONDITIONAL_DRAW_EVENTF_COLOR(...)

#endif

#define SCOPED_COMPUTE_EVENT SCOPED_GPU_EVENT
#define SCOPED_COMPUTE_EVENT_COLOR SCOPED_GPU_EVENT_COLOR
#define SCOPED_COMPUTE_EVENTF SCOPED_GPU_EVENTF
#define SCOPED_COMPUTE_EVENTF_COLOR SCOPED_GPU_EVENTF_COLOR
#define SCOPED_CONDITIONAL_COMPUTE_EVENT SCOPED_CONDITIONAL_GPU_EVENT
#define SCOPED_CONDITIONAL_COMPUTE_EVENT_COLOR SCOPED_CONDITIONAL_GPU_EVENT_COLOR
#define SCOPED_CONDITIONAL_COMPUTE_EVENTF SCOPED_CONDITIONAL_GPU_EVENTF
#define SCOPED_CONDITIONAL_COMPUTE_EVENTF_COLOR SCOPED_CONDITIONAL_GPU_EVENTF_COLOR

#if HAS_GPU_STATS

	CSV_DECLARE_CATEGORY_MODULE_EXTERN(RENDERCORE_API,GPU);

	// The DECLARE_GPU_STAT macros both declare and define a stat (for use in a single CPP)
	#define DECLARE_GPU_STAT(StatName)                            DECLARE_FLOAT_COUNTER_STAT(TEXT(#StatName)       , Stat_GPU_##StatName, STATGROUP_GPU  ); CSV_DEFINE_STAT(GPU,StatName);         static FDrawCallCategoryName DrawcallCountCategory_##StatName;
	#define DECLARE_GPU_STAT_NAMED(StatName, NameString)          DECLARE_FLOAT_COUNTER_STAT(NameString            , Stat_GPU_##StatName, STATGROUP_GPU  ); CSV_DEFINE_STAT(GPU,StatName);         static FDrawCallCategoryName DrawcallCountCategory_##StatName;
	#define DECLARE_GPU_DRAWCALL_STAT(StatName)                   DECLARE_FLOAT_COUNTER_STAT(TEXT(#StatName)       , Stat_GPU_##StatName, STATGROUP_GPU  ); CSV_DEFINE_STAT(GPU,StatName);         static FDrawCallCategoryName DrawcallCountCategory_##StatName((TCHAR*)TEXT(#StatName));
	#define DECLARE_GPU_DRAWCALL_STAT_NAMED(StatName, NameString) DECLARE_FLOAT_COUNTER_STAT(NameString            , Stat_GPU_##StatName, STATGROUP_GPU  ); CSV_DEFINE_STAT(GPU,StatName);         static FDrawCallCategoryName DrawcallCountCategory_##StatName((TCHAR*)TEXT(#StatName));
	#define DECLARE_GPU_DRAWCALL_STAT_EXTERN(StatName)            DECLARE_FLOAT_COUNTER_STAT_EXTERN(TEXT(#StatName), Stat_GPU_##StatName, STATGROUP_GPU, ); CSV_DECLARE_STAT_EXTERN(GPU,StatName); extern FDrawCallCategoryName DrawcallCountCategory_##StatName;

	// Extern GPU stats are needed where a stat is used in multiple CPPs. Use the DECLARE_GPU_STAT_NAMED_EXTERN in the header and DEFINE_GPU_STAT in the CPPs
	#define DECLARE_GPU_STAT_NAMED_EXTERN(StatName, NameString) DECLARE_FLOAT_COUNTER_STAT_EXTERN(NameString, Stat_GPU_##StatName, STATGROUP_GPU, ); CSV_DECLARE_STAT_EXTERN(GPU,StatName); extern FDrawCallCategoryName DrawcallCountCategory_##StatName;
	#define DEFINE_GPU_STAT(StatName)                           DEFINE_STAT(Stat_GPU_##StatName);                                                    CSV_DEFINE_STAT(GPU,StatName);                FDrawCallCategoryName DrawcallCountCategory_##StatName;
	#define DEFINE_GPU_DRAWCALL_STAT(StatName)                  DEFINE_STAT(Stat_GPU_##StatName);                                                    CSV_DEFINE_STAT(GPU,StatName);                FDrawCallCategoryName DrawcallCountCategory_##StatName((TCHAR*)TEXT(#StatName));

	#if STATS
		#define SCOPED_GPU_STAT(RHICmdList, StatName)                      FScopedGPUStatEvent PREPROCESSOR_JOIN(GPUStatEvent_##StatName,__LINE__); PREPROCESSOR_JOIN(GPUStatEvent_##StatName,__LINE__).Begin(RHICmdList, CSV_STAT_FNAME(StatName), GET_STATID( Stat_GPU_##StatName ).GetName(), nullptr    , DrawcallCountCategory_##StatName);
		#define SCOPED_GPU_STAT_VERBOSE(RHICmdList, StatName, Description) FScopedGPUStatEvent PREPROCESSOR_JOIN(GPUStatEvent_##StatName,__LINE__); PREPROCESSOR_JOIN(GPUStatEvent_##StatName,__LINE__).Begin(RHICmdList, CSV_STAT_FNAME(StatName), GET_STATID( Stat_GPU_##StatName ).GetName(), Description, DrawcallCountCategory_##StatName);
	#else
		#define SCOPED_GPU_STAT(RHICmdList, StatName)                      FScopedGPUStatEvent PREPROCESSOR_JOIN(GPUStatEvent_##StatName,__LINE__); PREPROCESSOR_JOIN(GPUStatEvent_##StatName,__LINE__).Begin(RHICmdList, CSV_STAT_FNAME(StatName), FName(), nullptr    , DrawcallCountCategory_##StatName);
		#define SCOPED_GPU_STAT_VERBOSE(RHICmdList, StatName, Description) FScopedGPUStatEvent PREPROCESSOR_JOIN(GPUStatEvent_##StatName,__LINE__); PREPROCESSOR_JOIN(GPUStatEvent_##StatName,__LINE__).Begin(RHICmdList, CSV_STAT_FNAME(StatName), FName(), Description, DrawcallCountCategory_##StatName);
	#endif

	#define GPU_STATS_BEGINFRAME(RHICmdList) FRealtimeGPUProfiler::Get()->BeginFrame(RHICmdList);
	#define GPU_STATS_ENDFRAME(RHICmdList)   FRealtimeGPUProfiler::Get()->EndFrame(RHICmdList);
	#define GPU_STATS_SUSPENDFRAME()         FRealtimeGPUProfiler::Get()->SuspendFrame();

#else

	#define DECLARE_GPU_STAT(StatName)
	#define DECLARE_GPU_STAT_NAMED(StatName, NameString)
	#define DECLARE_GPU_DRAWCALL_STAT(StatName)
	#define DECLARE_GPU_DRAWCALL_STAT_NAMED(StatName, NameString)
	#define DECLARE_GPU_DRAWCALL_STAT_EXTERN(StatName)

	#define DECLARE_GPU_STAT_NAMED_EXTERN(StatName, NameString)
	#define DEFINE_GPU_STAT(StatName)
	#define DEFINE_GPU_DRAWCALL_STAT(StatName)
	#define SCOPED_GPU_STAT(RHICmdList, StatName) 
	#define SCOPED_GPU_STAT_VERBOSE(RHICmdList, StatName, Description)

	#define GPU_STATS_BEGINFRAME(RHICmdList) 
	#define GPU_STATS_ENDFRAME(RHICmdList) 
	#define GPU_STATS_SUSPENDFRAME()

#endif

RENDERCORE_API bool AreGPUStatsEnabled();

#if HAS_GPU_STATS

class FRealtimeGPUProfilerEvent;
class FRealtimeGPUProfilerFrame;
class FRenderQueryPool;

class FRealtimeGPUProfilerQuery
{
public:
	FRealtimeGPUProfilerQuery() = default;
	FRealtimeGPUProfilerQuery(FRHIGPUMask InGPUMask, FRHIRenderQuery* InQuery)
		: GPUMask(InGPUMask)
		, Query(InQuery)
	{}

	void Submit(FRHICommandList& RHICmdList) const
	{
		if (Query)
		{
			SCOPED_GPU_MASK(RHICmdList, GPUMask);
			RHICmdList.EndRenderQuery(Query);
		}
	}

private:
	FRHIGPUMask GPUMask;
	FRHIRenderQuery* Query{};
};

#if GPUPROFILERTRACE_ENABLED
struct FRealtimeGPUProfilerHistoryItem
{
	FRealtimeGPUProfilerHistoryItem();

	static const uint64 HistoryCount = 64;

	// Constructor memsets everything to zero, assuming structure is Plain Old Data.  If any dynamic structures are
	// added, you'll need a more generalized constructor that zeroes out all the uninitialized data.
	bool UpdatedThisFrame;
	FRHIGPUMask LastGPUMask;
	uint64 NextWriteIndex;
	uint64 AccumulatedTime;				// Accumulated time could be computed, but may also be useful to inspect in the debugger
	TStaticArray<uint64, HistoryCount> Times;
};

struct FRealtimeGPUProfilerHistoryByDescription
{
	TMap<FString, FRealtimeGPUProfilerHistoryItem> History;
	mutable FRWLock Mutex;
};

<<<<<<< HEAD
struct RENDERCORE_API FRealtimeGPUProfilerDescriptionResult
=======
struct FRealtimeGPUProfilerDescriptionResult
>>>>>>> 4af6daef
{
	// Times are in microseconds
	FString Description;
	FRHIGPUMask GPUMask;
	uint64 AverageTime;
	uint64 MinTime;
	uint64 MaxTime;
};
#endif  // GPUPROFILERTRACE_ENABLED

/**
* FRealtimeGPUProfiler class. This manages recording and reporting all for GPU stats
*/
class FRealtimeGPUProfiler
{
	static FRealtimeGPUProfiler* Instance;
public:
	// Singleton interface
	static RENDERCORE_API FRealtimeGPUProfiler* Get();

	/** *Safe release of the singleton */
	static RENDERCORE_API void SafeRelease();

	/** Per-frame update */
	RENDERCORE_API void BeginFrame(FRHICommandListImmediate& RHICmdList);
	RENDERCORE_API void EndFrame(FRHICommandListImmediate& RHICmdList);
	RENDERCORE_API void SuspendFrame();

	/** Push/pop events */
	FRealtimeGPUProfilerQuery PushEvent(FRHIGPUMask GPUMask, const FName& Name, const FName& StatName, const TCHAR* Description);
	FRealtimeGPUProfilerQuery PopEvent();

	int32 GetCurrentEventIndex() const;

	void PushEventOverride(int32 EventIndex);
	void PopEventOverride();

	/** Push/pop stats which do additional draw call tracking on top of events. */
	void PushStat(FRHICommandListImmediate& RHICmdList, const FName& Name, const FName& StatName, const TCHAR* Description, FDrawCallCategoryName& Category);
	void PopStat(FRHICommandListImmediate& RHICmdList, FDrawCallCategoryName& Category);

#if GPUPROFILERTRACE_ENABLED
	RENDERCORE_API void FetchPerfByDescription(TArray<FRealtimeGPUProfilerDescriptionResult> & OutResults) const;
#endif

private:
	FRealtimeGPUProfiler();

	/** Deinitialize of the object*/
	void Cleanup();


	/** Ringbuffer of profiler frames */
	TArray<FRealtimeGPUProfilerFrame*> Frames;

	int32 WriteBufferIndex;
	int32 ReadBufferIndex;
	uint32 WriteFrameNumber;
	uint32 QueryCount = 0;
	FRenderQueryPoolRHIRef RenderQueryPool;
	bool bStatGatheringPaused;
	bool bInBeginEndBlock;
	bool bLocked = false;

#if GPUPROFILERTRACE_ENABLED
	FRealtimeGPUProfilerHistoryByDescription HistoryByDescription;
#endif
};

/**
* Class that logs GPU Stat events for the realtime GPU profiler
*/
class FScopedGPUStatEvent
{
	/** Cmdlist to push onto. */
	FRHICommandListBase* RHICmdList = nullptr;
	FDrawCallCategoryName* Category = nullptr;

public:
	UE_NONCOPYABLE(FScopedGPUStatEvent)

	FORCEINLINE FScopedGPUStatEvent() = default;

	/**
	* Terminate the event based upon scope
	*/
	FORCEINLINE ~FScopedGPUStatEvent()
	{
		if (RHICmdList)
		{
			End();
		}
	}

	/**
	* Start/Stop functions for timer stats
	*/
	RENDERCORE_API void Begin(FRHICommandListBase& InRHICmdList, const FName& Name, const FName& StatName, const TCHAR* Description, FDrawCallCategoryName& InCategory);
	RENDERCORE_API void End();
};
#endif // HAS_GPU_STATS<|MERGE_RESOLUTION|>--- conflicted
+++ resolved
@@ -118,13 +118,8 @@
 		 * - Stop can be called on any thread but must be called on the same thread Start was called on and will either use the same 
 		 *  command list (rendering / RHI thread) or enqueue a command on the current immediate command list (game thread)
 		 */
-<<<<<<< HEAD
-		void CDECL Start(FRHIComputeCommandList* RHICmdList, FColor Color, const TCHAR* Fmt, ...);
-		void Stop();
-=======
 		RENDERCORE_API void CDECL Start(FRHIComputeCommandList* RHICmdList, FColor Color, const TCHAR* Fmt, ...);
 		RENDERCORE_API void Stop();
->>>>>>> 4af6daef
 	};
 
 	/** Legacy support for template class version. */
@@ -371,11 +366,7 @@
 	mutable FRWLock Mutex;
 };
 
-<<<<<<< HEAD
-struct RENDERCORE_API FRealtimeGPUProfilerDescriptionResult
-=======
 struct FRealtimeGPUProfilerDescriptionResult
->>>>>>> 4af6daef
 {
 	// Times are in microseconds
 	FString Description;
