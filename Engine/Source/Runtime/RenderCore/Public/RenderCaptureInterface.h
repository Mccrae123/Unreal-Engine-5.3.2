--- conflicted
+++ resolved
@@ -21,22 +21,15 @@
 		RENDERCORE_API FScopedCapture(bool bEnable, TCHAR const* InEventName = nullptr, TCHAR const* InFileName = nullptr);
 		/** Use this constructor if on rendering thread. Use bEnable to allow control over the capture frequency. */
 		RENDERCORE_API FScopedCapture(bool bEnable, FRHICommandListImmediate* InRHICommandList, TCHAR const* InEventName = nullptr, TCHAR const* InFileName = nullptr);
-<<<<<<< HEAD
-		
-=======
 		/** Use this constructor if using RenderGraph to schedule work. Use bEnable to allow control over the capture frequency. */
 		RENDERCORE_API FScopedCapture(bool bEnable, FRDGBuilder& InGraphBuilder, TCHAR const* InEventName = nullptr, TCHAR const* InFileName = nullptr);
 
->>>>>>> 6bbb88c8
 		RENDERCORE_API ~FScopedCapture();
 	
 	private:
 		bool bCapture;
 		bool bEvent;
 		FRHICommandListImmediate* RHICommandList;
-<<<<<<< HEAD
-=======
 		FRDGBuilder* GraphBuilder;
->>>>>>> 6bbb88c8
 	};
 }