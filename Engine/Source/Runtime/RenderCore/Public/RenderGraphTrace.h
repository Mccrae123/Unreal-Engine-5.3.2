// Copyright Epic Games, Inc. All Rights Reserved.

#pragma once

#include "HAL/Platform.h"
#include "RHITransientResourceAllocator.h"
#include "RenderGraphDefinitions.h"
#include "Trace/Trace.h"

class FRDGBuffer;
class FRDGBuilder;
class FRDGPass;
class FRDGTexture;
class FRDGViewableResource;
namespace UE { namespace Trace { class FChannel; } }

#if RDG_ENABLE_TRACE

UE_TRACE_CHANNEL_EXTERN(RDGChannel, RENDERCORE_API);

class FRDGTrace
{
public:
<<<<<<< HEAD
	FRDGTrace();

	void OutputGraphBegin();
	void OutputGraphEnd(const FRDGBuilder& GraphBuilder);

	void AddResource(FRDGViewableResource* Resource);
	void AddTexturePassDependency(FRDGTexture* Texture, FRDGPass* Pass);
	void AddBufferPassDependency(FRDGBuffer* Buffer, FRDGPass* Pass);
=======
	RENDERCORE_API FRDGTrace();

	RENDERCORE_API void OutputGraphBegin();
	RENDERCORE_API void OutputGraphEnd(const FRDGBuilder& GraphBuilder);

	RENDERCORE_API void AddResource(FRDGViewableResource* Resource);
	RENDERCORE_API void AddTexturePassDependency(FRDGTexture* Texture, FRDGPass* Pass);
	RENDERCORE_API void AddBufferPassDependency(FRDGBuffer* Buffer, FRDGPass* Pass);

	FRHITransientAllocationStats TransientAllocationStats;

	RENDERCORE_API bool IsEnabled() const;
>>>>>>> 4af6daef

	FRHITransientAllocationStats TransientAllocationStats;

	bool IsEnabled() const;

private:
	uint64 GraphStartCycles{};
	uint32 ResourceOrder{};
	bool bEnabled;
};

#endif<|MERGE_RESOLUTION|>--- conflicted
+++ resolved
@@ -21,16 +21,6 @@
 class FRDGTrace
 {
 public:
-<<<<<<< HEAD
-	FRDGTrace();
-
-	void OutputGraphBegin();
-	void OutputGraphEnd(const FRDGBuilder& GraphBuilder);
-
-	void AddResource(FRDGViewableResource* Resource);
-	void AddTexturePassDependency(FRDGTexture* Texture, FRDGPass* Pass);
-	void AddBufferPassDependency(FRDGBuffer* Buffer, FRDGPass* Pass);
-=======
 	RENDERCORE_API FRDGTrace();
 
 	RENDERCORE_API void OutputGraphBegin();
@@ -43,11 +33,6 @@
 	FRHITransientAllocationStats TransientAllocationStats;
 
 	RENDERCORE_API bool IsEnabled() const;
->>>>>>> 4af6daef
-
-	FRHITransientAllocationStats TransientAllocationStats;
-
-	bool IsEnabled() const;
 
 private:
 	uint64 GraphStartCycles{};
