--- conflicted
+++ resolved
@@ -62,11 +62,7 @@
 
 		NextMemberOffset = Align(NextMemberOffset, SHADER_PARAMETER_ARRAY_ELEMENT_ALIGNMENT);
 
-<<<<<<< HEAD
-		new(Members) FShaderParametersMetadata::FMember(
-=======
 		Members.Emplace(
->>>>>>> 4af6daef
 			Name,
 			TEXT(""),
 			__LINE__,
@@ -91,11 +87,7 @@
 		AddReferencedStruct(Name, TShaderParameterStructTypeInfo<T>::GetStructMetadata(), Precision);
 	}
 
-<<<<<<< HEAD
-	void AddReferencedStruct(
-=======
 	RENDERCORE_API void AddReferencedStruct(
->>>>>>> 4af6daef
 		const TCHAR* Name,
 		const FShaderParametersMetadata* StructMetadata,
 		EShaderPrecisionModifier::Type Precision = EShaderPrecisionModifier::Float
@@ -109,11 +101,7 @@
 		AddIncludedStruct(TShaderParameterStructTypeInfo<T>::GetStructMetadata(), Precision);
 	}
 
-<<<<<<< HEAD
-	void AddIncludedStruct(
-=======
 	RENDERCORE_API void AddIncludedStruct(
->>>>>>> 4af6daef
 		const FShaderParametersMetadata* StructMetadata,
 		EShaderPrecisionModifier::Type Precision = EShaderPrecisionModifier::Float
 	);
@@ -146,21 +134,13 @@
 		return ThisMemberOffset;
 	}
 
-<<<<<<< HEAD
-	uint32 AddNestedStruct(
-=======
 	RENDERCORE_API uint32 AddNestedStruct(
->>>>>>> 4af6daef
 		const TCHAR* Name,
 		const FShaderParametersMetadata* StructMetadata,
 		EShaderPrecisionModifier::Type Precision = EShaderPrecisionModifier::Float
 		);
 
-<<<<<<< HEAD
-	void AddBufferSRV(
-=======
 	RENDERCORE_API void AddBufferSRV(
->>>>>>> 4af6daef
 		const TCHAR* Name,
 		const TCHAR* ShaderType,
 		EShaderPrecisionModifier::Type Precision = EShaderPrecisionModifier::Float
@@ -191,11 +171,7 @@
 
 	uint32 GetNextMemberOffset() const { return NextMemberOffset; }
 
-<<<<<<< HEAD
-	FShaderParametersMetadata* Build(
-=======
 	RENDERCORE_API FShaderParametersMetadata* Build(
->>>>>>> 4af6daef
 		FShaderParametersMetadata::EUseCase UseCase,
 		const TCHAR* ShaderParameterName
 		);
