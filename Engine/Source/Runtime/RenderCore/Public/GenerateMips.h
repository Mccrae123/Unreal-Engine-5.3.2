--- conflicted
+++ resolved
@@ -50,25 +50,15 @@
 		FRHISamplerState* Sampler,
 		EGenerateMipsPass Pass = EGenerateMipsPass::AutoDetect);
 
-<<<<<<< HEAD
-	static void ExecuteCompute(FRDGBuilder& GraphBuilder, FRDGTextureRef Texture, FRHISamplerState* Sampler);
-=======
 	static void ExecuteCompute(
 		FRDGBuilder& GraphBuilder, ERHIFeatureLevel::Type FeatureLevel,
 		FRDGTextureRef Texture,
 		FRHISamplerState* Sampler);
->>>>>>> d731a049
 	
 	/** (SM5+) Generate mips for the requested RDG texture using the compute pass conditionally.
 		if( uint(ConditionBuffer[Offset]) > 0)
 			Execute(...)
 	*/
-<<<<<<< HEAD
-	static void ExecuteCompute(FRDGBuilder& GraphBuilder, FRDGTextureRef Texture, FRHISamplerState* Sampler,
-								 FRDGBufferRef ConditionBuffer, uint32 Offset = 0);
-
-	static void ExecuteRaster(FRDGBuilder& GraphBuilder, FRDGTextureRef Texture, FRHISamplerState* Sampler);
-=======
 	static void ExecuteCompute(
 		FRDGBuilder& GraphBuilder,
 		ERHIFeatureLevel::Type FeatureLevel,
@@ -81,7 +71,6 @@
 		ERHIFeatureLevel::Type FeatureLevel,
 		FRDGTextureRef Texture,
 		FRHISamplerState* Sampler);
->>>>>>> d731a049
 
 	//////////////////////////////////////////////////////////////////////////
 	UE_DEPRECATED(5.1, "This function now requires a ERHIFeatureLevel argument. You can obtain the correct Feature Level from a Scene or View.")
