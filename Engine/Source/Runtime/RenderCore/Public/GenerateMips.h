// Copyright Epic Games, Inc. All Rights Reserved.

#pragma once

#include "CoreTypes.h"
#include "PixelFormat.h"
#include "RHIDefinitions.h"
#include "RenderGraphDefinitions.h"
#include "Templates/SharedPointer.h"

class FRDGBuilder;
class FRHICommandListImmediate;
class FRHISamplerState;
class FRHITexture;
struct FGenerateMipsStruct;

struct FGenerateMipsParams
{
	ESamplerFilter Filter = SF_Bilinear;
	ESamplerAddressMode AddressU = AM_Clamp;
	ESamplerAddressMode AddressV = AM_Clamp;
	ESamplerAddressMode AddressW = AM_Clamp;
};

enum class EGenerateMipsPass
{
	AutoDetect,
	Compute,
	Raster
};

class FGenerateMips
{
public:
<<<<<<< HEAD
	static bool WillFormatSupportCompute(EPixelFormat InPixelFormat);
=======
	static RENDERCORE_API bool WillFormatSupportCompute(EPixelFormat InPixelFormat);
>>>>>>> 4af6daef

	/** (ES3.1+) Generates mips for the requested RHI texture using the feature-level appropriate means (Compute, Raster, or Fixed-Function). */
	static RENDERCORE_API void Execute(
		FRDGBuilder& GraphBuilder,
		ERHIFeatureLevel::Type FeatureLevel,
		FRDGTextureRef Texture,
		FGenerateMipsParams Params = {},
		EGenerateMipsPass Pass = EGenerateMipsPass::AutoDetect);

	/** (SM5+) Generates mips for the requested RDG texture using the requested compute / raster pass. */
	static RENDERCORE_API void Execute(
		FRDGBuilder& GraphBuilder,
		ERHIFeatureLevel::Type FeatureLevel,
		FRDGTextureRef Texture,
		FRHISamplerState* Sampler,
		EGenerateMipsPass Pass = EGenerateMipsPass::AutoDetect);

	static RENDERCORE_API void ExecuteCompute(
		FRDGBuilder& GraphBuilder, ERHIFeatureLevel::Type FeatureLevel,
		FRDGTextureRef Texture,
		FRHISamplerState* Sampler);
	
	/** (SM5+) Generate mips for the requested RDG texture using the compute pass conditionally.
		if( uint(ConditionBuffer[Offset]) > 0)
			Execute(...)
	*/
	static RENDERCORE_API void ExecuteCompute(
		FRDGBuilder& GraphBuilder,
		ERHIFeatureLevel::Type FeatureLevel,
		FRDGTextureRef Texture,
		FRHISamplerState* Sampler,
<<<<<<< HEAD
		EGenerateMipsPass Pass = EGenerateMipsPass::AutoDetect);

	static void ExecuteCompute(
		FRDGBuilder& GraphBuilder, ERHIFeatureLevel::Type FeatureLevel,
		FRDGTextureRef Texture,
		FRHISamplerState* Sampler);
	
	/** (SM5+) Generate mips for the requested RDG texture using the compute pass conditionally.
		if( uint(ConditionBuffer[Offset]) > 0)
			Execute(...)
	*/
	static void ExecuteCompute(
		FRDGBuilder& GraphBuilder,
		ERHIFeatureLevel::Type FeatureLevel,
		FRDGTextureRef Texture,
		FRHISamplerState* Sampler,
		FRDGBufferRef ConditionBuffer, uint32 Offset = 0);

	static void ExecuteRaster(
=======
		FRDGBufferRef ConditionBuffer, uint32 Offset = 0);

	static RENDERCORE_API void ExecuteRaster(
>>>>>>> 4af6daef
		FRDGBuilder& GraphBuilder,
		ERHIFeatureLevel::Type FeatureLevel,
		FRDGTextureRef Texture,
		FRHISamplerState* Sampler);

	//////////////////////////////////////////////////////////////////////////
	UE_DEPRECATED(5.1, "This function now requires a ERHIFeatureLevel argument. You can obtain the correct Feature Level from a Scene or View.")
<<<<<<< HEAD
	static void Execute(FRDGBuilder& GraphBuilder, FRDGTextureRef Texture, FGenerateMipsParams Params = {}, EGenerateMipsPass Pass = EGenerateMipsPass::AutoDetect);

	UE_DEPRECATED(5.1, "This function now requires a ERHIFeatureLevel argument. You can obtain the correct Feature Level from a Scene or View.")
	static void Execute(FRDGBuilder& GraphBuilder, FRDGTextureRef Texture, FRHISamplerState* Sampler, EGenerateMipsPass Pass = EGenerateMipsPass::AutoDetect);

	UE_DEPRECATED(5.1, "This function now requires a ERHIFeatureLevel argument. You can obtain the correct Feature Level from a Scene or View.")
	static void ExecuteCompute(FRDGBuilder& GraphBuilder, FRDGTextureRef Texture, FRHISamplerState* Sampler);

	UE_DEPRECATED(5.1, "This function now requires a ERHIFeatureLevel argument. You can obtain the correct Feature Level from a Scene or View.")
	static void ExecuteCompute(FRDGBuilder& GraphBuilder, FRDGTextureRef Texture, FRHISamplerState* Sampler, FRDGBufferRef ConditionBuffer, uint32 Offset = 0);

	UE_DEPRECATED(5.1, "This function now requires a ERHIFeatureLevel argument. You can obtain the correct Feature Level from a Scene or View.")
	static void ExecuteRaster(FRDGBuilder& GraphBuilder, FRDGTextureRef Texture, FRHISamplerState* Sampler);
=======
	static RENDERCORE_API void Execute(FRDGBuilder& GraphBuilder, FRDGTextureRef Texture, FGenerateMipsParams Params = {}, EGenerateMipsPass Pass = EGenerateMipsPass::AutoDetect);

	UE_DEPRECATED(5.1, "This function now requires a ERHIFeatureLevel argument. You can obtain the correct Feature Level from a Scene or View.")
	static RENDERCORE_API void Execute(FRDGBuilder& GraphBuilder, FRDGTextureRef Texture, FRHISamplerState* Sampler, EGenerateMipsPass Pass = EGenerateMipsPass::AutoDetect);

	UE_DEPRECATED(5.1, "This function now requires a ERHIFeatureLevel argument. You can obtain the correct Feature Level from a Scene or View.")
	static RENDERCORE_API void ExecuteCompute(FRDGBuilder& GraphBuilder, FRDGTextureRef Texture, FRHISamplerState* Sampler);

	UE_DEPRECATED(5.1, "This function now requires a ERHIFeatureLevel argument. You can obtain the correct Feature Level from a Scene or View.")
	static RENDERCORE_API void ExecuteCompute(FRDGBuilder& GraphBuilder, FRDGTextureRef Texture, FRHISamplerState* Sampler, FRDGBufferRef ConditionBuffer, uint32 Offset = 0);

	UE_DEPRECATED(5.1, "This function now requires a ERHIFeatureLevel argument. You can obtain the correct Feature Level from a Scene or View.")
	static RENDERCORE_API void ExecuteRaster(FRDGBuilder& GraphBuilder, FRDGTextureRef Texture, FRHISamplerState* Sampler);
>>>>>>> 4af6daef
	//////////////////////////////////////////////////////////////////////////
};<|MERGE_RESOLUTION|>--- conflicted
+++ resolved
@@ -32,11 +32,7 @@
 class FGenerateMips
 {
 public:
-<<<<<<< HEAD
-	static bool WillFormatSupportCompute(EPixelFormat InPixelFormat);
-=======
 	static RENDERCORE_API bool WillFormatSupportCompute(EPixelFormat InPixelFormat);
->>>>>>> 4af6daef
 
 	/** (ES3.1+) Generates mips for the requested RHI texture using the feature-level appropriate means (Compute, Raster, or Fixed-Function). */
 	static RENDERCORE_API void Execute(
@@ -68,31 +64,9 @@
 		ERHIFeatureLevel::Type FeatureLevel,
 		FRDGTextureRef Texture,
 		FRHISamplerState* Sampler,
-<<<<<<< HEAD
-		EGenerateMipsPass Pass = EGenerateMipsPass::AutoDetect);
-
-	static void ExecuteCompute(
-		FRDGBuilder& GraphBuilder, ERHIFeatureLevel::Type FeatureLevel,
-		FRDGTextureRef Texture,
-		FRHISamplerState* Sampler);
-	
-	/** (SM5+) Generate mips for the requested RDG texture using the compute pass conditionally.
-		if( uint(ConditionBuffer[Offset]) > 0)
-			Execute(...)
-	*/
-	static void ExecuteCompute(
-		FRDGBuilder& GraphBuilder,
-		ERHIFeatureLevel::Type FeatureLevel,
-		FRDGTextureRef Texture,
-		FRHISamplerState* Sampler,
-		FRDGBufferRef ConditionBuffer, uint32 Offset = 0);
-
-	static void ExecuteRaster(
-=======
 		FRDGBufferRef ConditionBuffer, uint32 Offset = 0);
 
 	static RENDERCORE_API void ExecuteRaster(
->>>>>>> 4af6daef
 		FRDGBuilder& GraphBuilder,
 		ERHIFeatureLevel::Type FeatureLevel,
 		FRDGTextureRef Texture,
@@ -100,21 +74,6 @@
 
 	//////////////////////////////////////////////////////////////////////////
 	UE_DEPRECATED(5.1, "This function now requires a ERHIFeatureLevel argument. You can obtain the correct Feature Level from a Scene or View.")
-<<<<<<< HEAD
-	static void Execute(FRDGBuilder& GraphBuilder, FRDGTextureRef Texture, FGenerateMipsParams Params = {}, EGenerateMipsPass Pass = EGenerateMipsPass::AutoDetect);
-
-	UE_DEPRECATED(5.1, "This function now requires a ERHIFeatureLevel argument. You can obtain the correct Feature Level from a Scene or View.")
-	static void Execute(FRDGBuilder& GraphBuilder, FRDGTextureRef Texture, FRHISamplerState* Sampler, EGenerateMipsPass Pass = EGenerateMipsPass::AutoDetect);
-
-	UE_DEPRECATED(5.1, "This function now requires a ERHIFeatureLevel argument. You can obtain the correct Feature Level from a Scene or View.")
-	static void ExecuteCompute(FRDGBuilder& GraphBuilder, FRDGTextureRef Texture, FRHISamplerState* Sampler);
-
-	UE_DEPRECATED(5.1, "This function now requires a ERHIFeatureLevel argument. You can obtain the correct Feature Level from a Scene or View.")
-	static void ExecuteCompute(FRDGBuilder& GraphBuilder, FRDGTextureRef Texture, FRHISamplerState* Sampler, FRDGBufferRef ConditionBuffer, uint32 Offset = 0);
-
-	UE_DEPRECATED(5.1, "This function now requires a ERHIFeatureLevel argument. You can obtain the correct Feature Level from a Scene or View.")
-	static void ExecuteRaster(FRDGBuilder& GraphBuilder, FRDGTextureRef Texture, FRHISamplerState* Sampler);
-=======
 	static RENDERCORE_API void Execute(FRDGBuilder& GraphBuilder, FRDGTextureRef Texture, FGenerateMipsParams Params = {}, EGenerateMipsPass Pass = EGenerateMipsPass::AutoDetect);
 
 	UE_DEPRECATED(5.1, "This function now requires a ERHIFeatureLevel argument. You can obtain the correct Feature Level from a Scene or View.")
@@ -128,6 +87,5 @@
 
 	UE_DEPRECATED(5.1, "This function now requires a ERHIFeatureLevel argument. You can obtain the correct Feature Level from a Scene or View.")
 	static RENDERCORE_API void ExecuteRaster(FRDGBuilder& GraphBuilder, FRDGTextureRef Texture, FRHISamplerState* Sampler);
->>>>>>> 4af6daef
 	//////////////////////////////////////////////////////////////////////////
 };