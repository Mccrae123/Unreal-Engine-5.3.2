// Copyright Epic Games, Inc. All Rights Reserved.

#pragma once

#include "Containers/Array.h"
#include "Containers/Map.h"
#include "Containers/UnrealString.h"
#include "HAL/Platform.h"
#include "HAL/PlatformCrt.h"
#include "Misc/EnumClassFlags.h"
#include "Misc/Optional.h"
#include "Misc/WildcardString.h"
<<<<<<< HEAD
=======
#include "RenderResource.h"
#include "RendererInterface.h"
#include "Templates/RefCounting.h"

#if UE_ENABLE_INCLUDE_ORDER_DEPRECATED_IN_5_3
>>>>>>> 4af6daef
#include "RHIDefinitions.h"
#include "RenderGraph.h"
#include "RenderGraphDefinitions.h"
#include "RenderGraphResources.h"
<<<<<<< HEAD
#include "RenderResource.h"
#include "RendererInterface.h"
#include "Templates/RefCounting.h"
=======
#endif
>>>>>>> 4af6daef

class FOutputDevice;
class FRDGBuilder;
class FRHICommandListImmediate;
class FWildcardString;

#define SUPPORTS_VISUALIZE_TEXTURE (WITH_ENGINE && (!UE_BUILD_SHIPPING || WITH_EDITOR))

class FVisualizeTexture : public FRenderResource
{
public:
	FVisualizeTexture() = default;

	RENDERCORE_API void ParseCommands(const TCHAR* Cmd, FOutputDevice &Ar);

	RENDERCORE_API void DebugLogOnCrash();

	RENDERCORE_API void GetTextureInfos_GameThread(TArray<FString>& Infos) const;

	/** Creates a new checkpoint (e.g. "SceneDepth@N") for the pooled render target. A null parameter is a no-op. */
#if SUPPORTS_VISUALIZE_TEXTURE
	RENDERCORE_API void SetCheckPoint(FRDGBuilder& GraphBuilder, IPooledRenderTarget* PooledRenderTarget);
	RENDERCORE_API void SetCheckPoint(FRHICommandListImmediate& RHICmdList, IPooledRenderTarget* PooledRenderTarget);
#else
	inline void SetCheckPoint(FRDGBuilder& GraphBuilder, IPooledRenderTarget* PooledRenderTarget) {}
	inline void SetCheckPoint(FRHICommandListImmediate& RHICmdList, IPooledRenderTarget* PooledRenderTarget) {}
#endif

<<<<<<< HEAD
	static FRDGTextureRef AddVisualizeTexturePass(
=======
	static RENDERCORE_API FRDGTextureRef AddVisualizeTexturePass(
>>>>>>> 4af6daef
		FRDGBuilder& GraphBuilder,
		class FGlobalShaderMap* ShaderMap,
		const FRDGTextureRef InputTexture);

<<<<<<< HEAD
	static FRDGTextureRef AddVisualizeTextureAlphaPass(
=======
	static RENDERCORE_API FRDGTextureRef AddVisualizeTextureAlphaPass(
>>>>>>> 4af6daef
		FRDGBuilder& GraphBuilder,
		class FGlobalShaderMap* ShaderMap,
		const FRDGTextureRef InputTexture);

private:
	enum class EFlags
	{
		None				= 0,
		SaveBitmap			= 1 << 0,
		SaveBitmapAsStencil = 1 << 1, // stencil normally displays in the alpha channel of depth buffer visualization. This option is just for BMP writeout to get a stencil only BMP.
	};
	FRIEND_ENUM_CLASS_FLAGS(EFlags);

	enum class ECommand
	{
		Unknown,
		DisableVisualization,
		VisualizeResource,
		DisplayHelp,
		DisplayPoolResourceList,
		DisplayResourceList,
	};

	enum class EInputUVMapping
	{
		LeftTop,
		Whole,
		PixelPerfectCenter,
		PictureInPicture
	};

	enum class EInputValueMapping
	{
		Color,
		Depth,
		Shadow
	};

	enum class EDisplayMode
	{
		MultiColomn,
		Detailed,
	};

	enum class ESortBy
	{
		Index,
		Name,
		Size
	};

	enum class EShaderOp
	{
		Frac,
		Saturate
	};

#if SUPPORTS_VISUALIZE_TEXTURE
	static RENDERCORE_API void DisplayHelp(FOutputDevice &Ar);
	RENDERCORE_API void DisplayPoolResourceListToLog(ESortBy SortBy);
	RENDERCORE_API void DisplayResourceListToLog(const TOptional<FWildcardString>& Wildcard);

	/** Determine whether a texture should be captured for debugging purposes and return the capture id if needed. */
<<<<<<< HEAD
	TOptional<uint32> ShouldCapture(const TCHAR* DebugName, uint32 MipIndex);
=======
	RENDERCORE_API TOptional<uint32> ShouldCapture(const TCHAR* DebugName, uint32 MipIndex);
>>>>>>> 4af6daef

	struct FConfig
	{
		float RGBMul = 1.0f;
		float AMul = 0.0f;

		// -1=off, 0=R, 1=G, 2=B, 3=A
		int32 SingleChannel = -1;
		float SingleChannelMul = 0.0f;

		EFlags Flags = EFlags::None;
		EInputUVMapping InputUVMapping = EInputUVMapping::PictureInPicture;
		EShaderOp ShaderOp = EShaderOp::Frac;
		uint32 MipIndex = 0;
		uint32 ArrayIndex = 0;
	};

	/** Adds a pass to visualize a texture. */
<<<<<<< HEAD
	static FRDGTextureRef AddVisualizeTexturePass(
=======
	static RENDERCORE_API FRDGTextureRef AddVisualizeTexturePass(
>>>>>>> 4af6daef
		FRDGBuilder& GraphBuilder,
		class FGlobalShaderMap* ShaderMap,
		const FRDGTextureRef InputTexture,
		const FConfig& Config,
		EInputValueMapping InputValueMapping,
		uint32 CaptureId);

	/** Create a pass capturing a texture. */
<<<<<<< HEAD
	void CreateContentCapturePass(FRDGBuilder& GraphBuilder, FRDGTextureRef Texture, uint32 CaptureId);

	void ReleaseDynamicRHI() override;

	void Visualize(const FString& InName, TOptional<uint32> InVersion = {});

	uint32 GetVersionCount(const TCHAR* InName) const;
=======
	RENDERCORE_API void CreateContentCapturePass(FRDGBuilder& GraphBuilder, FRDGTextureRef Texture, uint32 CaptureId);

	RENDERCORE_API void ReleaseRHI() override;

	RENDERCORE_API void Visualize(const FString& InName, TOptional<uint32> InVersion = {});

	RENDERCORE_API uint32 GetVersionCount(const TCHAR* InName) const;
>>>>>>> 4af6daef

	FConfig Config;

	struct FRequested
	{
		FString Name;
		TOptional<uint32> Version;
	} Requested;

	struct FCaptured
	{
		FCaptured()
		{
			Desc.DebugName = TEXT("VisualizeTexture");
		}

		TRefCountPtr<IPooledRenderTarget> PooledRenderTarget;
		FRDGTextureRef Texture = nullptr;
		FPooledRenderTargetDesc Desc;
		EInputValueMapping InputValueMapping = EInputValueMapping::Color;
	} Captured;

	ERHIFeatureLevel::Type FeatureLevel = ERHIFeatureLevel::SM5;

	// Maps a texture name to its checkpoint version.
	TMap<FString, uint32> VersionCountMap;
#endif

	friend class FRDGBuilder;
	friend class FVisualizeTexturePresent;
};

ENUM_CLASS_FLAGS(FVisualizeTexture::EFlags);

/** The global render targets for easy shading. */
extern RENDERCORE_API TGlobalResource<FVisualizeTexture> GVisualizeTexture;<|MERGE_RESOLUTION|>--- conflicted
+++ resolved
@@ -10,25 +10,16 @@
 #include "Misc/EnumClassFlags.h"
 #include "Misc/Optional.h"
 #include "Misc/WildcardString.h"
-<<<<<<< HEAD
-=======
 #include "RenderResource.h"
 #include "RendererInterface.h"
 #include "Templates/RefCounting.h"
 
 #if UE_ENABLE_INCLUDE_ORDER_DEPRECATED_IN_5_3
->>>>>>> 4af6daef
 #include "RHIDefinitions.h"
 #include "RenderGraph.h"
 #include "RenderGraphDefinitions.h"
 #include "RenderGraphResources.h"
-<<<<<<< HEAD
-#include "RenderResource.h"
-#include "RendererInterface.h"
-#include "Templates/RefCounting.h"
-=======
 #endif
->>>>>>> 4af6daef
 
 class FOutputDevice;
 class FRDGBuilder;
@@ -57,20 +48,12 @@
 	inline void SetCheckPoint(FRHICommandListImmediate& RHICmdList, IPooledRenderTarget* PooledRenderTarget) {}
 #endif
 
-<<<<<<< HEAD
-	static FRDGTextureRef AddVisualizeTexturePass(
-=======
 	static RENDERCORE_API FRDGTextureRef AddVisualizeTexturePass(
->>>>>>> 4af6daef
 		FRDGBuilder& GraphBuilder,
 		class FGlobalShaderMap* ShaderMap,
 		const FRDGTextureRef InputTexture);
 
-<<<<<<< HEAD
-	static FRDGTextureRef AddVisualizeTextureAlphaPass(
-=======
 	static RENDERCORE_API FRDGTextureRef AddVisualizeTextureAlphaPass(
->>>>>>> 4af6daef
 		FRDGBuilder& GraphBuilder,
 		class FGlobalShaderMap* ShaderMap,
 		const FRDGTextureRef InputTexture);
@@ -134,11 +117,7 @@
 	RENDERCORE_API void DisplayResourceListToLog(const TOptional<FWildcardString>& Wildcard);
 
 	/** Determine whether a texture should be captured for debugging purposes and return the capture id if needed. */
-<<<<<<< HEAD
-	TOptional<uint32> ShouldCapture(const TCHAR* DebugName, uint32 MipIndex);
-=======
 	RENDERCORE_API TOptional<uint32> ShouldCapture(const TCHAR* DebugName, uint32 MipIndex);
->>>>>>> 4af6daef
 
 	struct FConfig
 	{
@@ -157,11 +136,7 @@
 	};
 
 	/** Adds a pass to visualize a texture. */
-<<<<<<< HEAD
-	static FRDGTextureRef AddVisualizeTexturePass(
-=======
 	static RENDERCORE_API FRDGTextureRef AddVisualizeTexturePass(
->>>>>>> 4af6daef
 		FRDGBuilder& GraphBuilder,
 		class FGlobalShaderMap* ShaderMap,
 		const FRDGTextureRef InputTexture,
@@ -170,15 +145,6 @@
 		uint32 CaptureId);
 
 	/** Create a pass capturing a texture. */
-<<<<<<< HEAD
-	void CreateContentCapturePass(FRDGBuilder& GraphBuilder, FRDGTextureRef Texture, uint32 CaptureId);
-
-	void ReleaseDynamicRHI() override;
-
-	void Visualize(const FString& InName, TOptional<uint32> InVersion = {});
-
-	uint32 GetVersionCount(const TCHAR* InName) const;
-=======
 	RENDERCORE_API void CreateContentCapturePass(FRDGBuilder& GraphBuilder, FRDGTextureRef Texture, uint32 CaptureId);
 
 	RENDERCORE_API void ReleaseRHI() override;
@@ -186,7 +152,6 @@
 	RENDERCORE_API void Visualize(const FString& InName, TOptional<uint32> InVersion = {});
 
 	RENDERCORE_API uint32 GetVersionCount(const TCHAR* InName) const;
->>>>>>> 4af6daef
 
 	FConfig Config;
 
