--- conflicted
+++ resolved
@@ -326,13 +326,6 @@
 	}
 #endif
 
-#if WITH_MGPU
-	FRHIGPUMask GetGPUMask() const
-	{
-		return GPUMask;
-	}
-#endif
-
 protected:
 	FRDGBarrierBatchBegin& GetPrologueBarriersToBegin(FRDGAllocator& Allocator, FRDGTransitionCreateQueue& CreateQueue);
 	FRDGBarrierBatchBegin& GetEpilogueBarriersToBeginForGraphics(FRDGAllocator& Allocator, FRDGTransitionCreateQueue& CreateQueue);
@@ -393,12 +386,6 @@
 
 			/** Whether the pass is allowed to execute in parallel. */
 			uint32 bParallelExecuteAllowed : 1;
-<<<<<<< HEAD
-
-			/** Whether this pass has non-RDG UAV outputs. */
-			uint32 bHasExternalOutputs : 1;
-=======
->>>>>>> d731a049
 
 			/** Whether this pass is a sentinel (prologue / epilogue) pass. */
 			uint32 bSentinel : 1;
