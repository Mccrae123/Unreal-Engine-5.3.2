--- conflicted
+++ resolved
@@ -149,13 +149,6 @@
 	 *  until the first pass it's used within the graph. Without this flag, the resource is split-transitioned at the start of the graph.
 	 */
 	ForceImmediateFirstBarrier = 1 << 2,
-<<<<<<< HEAD
-
-	// Deprecated Enums
-	ReadOnly      UE_DEPRECATED(5.1, "ReadOnly is deprecated. Use SkipTracking instead.")                                            = 0,
-	ForceTracking UE_DEPRECATED(5.1, "ForceTracking is deprecated. Resources now opt-out of tracking explicitly with SkipTracking.") = 0
-=======
->>>>>>> 4af6daef
 };
 ENUM_CLASS_FLAGS(ERDGBufferFlags);
 
@@ -181,13 +174,6 @@
 
 	/** Prevents metadata decompression on this texture. */
 	MaintainCompression = 1 << 3,
-<<<<<<< HEAD
-
-	// Deprecated Enums
-	ReadOnly      UE_DEPRECATED(5.1, "ReadOnly is deprecated. Use SkipTracking instead.")                                            = 0,
-	ForceTracking UE_DEPRECATED(5.1, "ForceTracking is deprecated. Resources now opt-out of tracking explicitly with SkipTracking.") = 0
-=======
->>>>>>> 4af6daef
 };
 ENUM_CLASS_FLAGS(ERDGTextureFlags);
 
@@ -208,9 +194,6 @@
 	Buffer,
 	MAX
 };
-
-UE_DEPRECATED(5.1, "ERDGParentResourceType has been renamed to ERDGViewableResourceType.")
-typedef ERDGViewableResourceType ERDGParentResourceType;
 
 /** The set of concrete view types. */
 enum class ERDGViewType : uint8
@@ -291,12 +274,6 @@
 		checkNoEntry();
 		return ERDGViewableResourceType::MAX;
 	}
-}
-
-UE_DEPRECATED(5.1, "GetParentResourceType has been renamed to GetViewableResourceType.")
-inline ERDGViewableResourceType GetParentResourceType(ERDGViewType ViewType)
-{
-	return GetViewableResourceType(ViewType);
 }
 
 using ERDGTextureMetaDataAccess = ERHITextureMetaDataAccess;
@@ -719,19 +696,8 @@
 class FRDGBarrierValidation;
 class FRDGEventName;
 class FRDGUserValidation;
-<<<<<<< HEAD
 
 class FRDGViewableResource;
-
-UE_DEPRECATED(5.1, "FRDGParentResource has been renamed to FRDGViewableResource.")
-typedef FRDGViewableResource FRDGParentResource;
-
-UE_DEPRECATED(5.1, "FRDGParentResourceRef has been renamed to FRDGViewableResource*.")
-typedef FRDGViewableResource* FRDGParentResourceRef;
-=======
-
-class FRDGViewableResource;
->>>>>>> 4af6daef
 
 using FRDGPassHandle = TRDGHandle<FRDGPass, uint16>;
 using FRDGPassRegistry = TRDGHandleRegistry<FRDGPassHandle>;
@@ -768,10 +734,6 @@
 using FRDGBufferInitialDataSizeCallback = TFunction<uint64()>;
 template <typename ArrayType, 
 	typename ArrayTypeNoRef = std::remove_reference_t<ArrayType>,
-<<<<<<< HEAD
-	typename = typename TEnableIf<TIsTArray<ArrayTypeNoRef>::Value>::Type> using TRDGBufferArrayCallback = TFunction<const ArrayType&()>;
-=======
 	typename = typename TEnableIf<TIsTArray_V<ArrayTypeNoRef>>::Type> using TRDGBufferArrayCallback = TFunction<const ArrayType&()>;
->>>>>>> 4af6daef
 using FRDGBufferInitialDataFreeCallback = TFunction<void(const void* InData)>;
 using FRDGDispatchGroupCountCallback = TFunction<FIntVector()>;