--- conflicted
+++ resolved
@@ -213,8 +213,6 @@
 
 #if RDG_ENABLE_DEBUG
 	FRDGUserValidation Validation;
-<<<<<<< HEAD
-=======
 
 	/** Tracks whether we are in a scope of adding passes to the builder. Used to avoid recursion. */
 	bool bInDebugPassScope = false;
@@ -223,7 +221,6 @@
 #if WITH_MGPU
 	/** Name for the temporal effect used to synchronize multi-frame resources. */
 	FName NameForTemporalEffect;
->>>>>>> 69078e53
 #endif
 
 	void VisualizePassOutputs(const FRDGPass* Pass);
@@ -244,11 +241,7 @@
 	void AllocateRHIBufferUAVIfNeeded(FRDGBufferUAV* UAV);
 
 	void ExecutePass(const FRDGPass* Pass);
-<<<<<<< HEAD
-	void PrepareResourcesForExecute(const FRDGPass* Pass, struct FRHIRenderPassInfo* OutRPInfo, bool* bOutHasRenderTargets);
-=======
 	void PrepareResourcesForExecute(const FRDGPass* Pass, struct FRHIRenderPassInfo* OutRPInfo, bool* bOutHasGraphicsOutputs);
->>>>>>> 69078e53
 
 	void ReleaseRHITextureIfUnreferenced(FRDGTexture* Texture);
 	void ReleaseRHIBufferIfUnreferenced(FRDGBuffer* Buffer);
