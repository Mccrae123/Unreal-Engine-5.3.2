// Copyright Epic Games, Inc. All Rights Reserved.

#pragma once

#include "Async/TaskGraphInterfaces.h"
#include "Containers/Array.h"
#include "Containers/ArrayView.h"
#include "Containers/Map.h"
#include "Containers/Set.h"
#include "Containers/SortedMap.h"
#include "Containers/UnrealString.h"
#include "Containers/StridedView.h"
#include "CoreTypes.h"
#include "Misc/AssertionMacros.h"
#include "MultiGPU.h"
#include "PixelFormat.h"
#include "ProfilingDebugging/CsvProfiler.h"
#include "RHI.h"
#include "RHIBreadcrumbs.h"
#include "RHICommandList.h"
#include "RHIDefinitions.h"
#include "RenderGraphAllocator.h"
#include "RenderGraphBlackboard.h"
#include "RenderGraphDefinitions.h"
#include "RenderGraphEvent.h"
#include "RenderGraphPass.h"
#include "RenderGraphResources.h"
#include "RenderGraphTrace.h"
#include "RenderGraphValidation.h"
#include "RendererInterface.h"
#include "ShaderParameterMacros.h"
#include "Stats/Stats2.h"
#include "Templates/RefCounting.h"
#include "Templates/UnrealTemplate.h"
#include "Tasks/Pipe.h"

/** Use the render graph builder to build up a graph of passes and then call Execute() to process them. Resource barriers
 *  and lifetimes are derived from _RDG_ parameters in the pass parameter struct provided to each AddPass call. The resulting
 *  graph is compiled, culled, and executed in Execute(). The builder should be created on the stack and executed prior to
 *  destruction.
 */
class RENDERCORE_API FRDGBuilder
	: FRDGAllocatorScope
{
public:
	FRDGBuilder(FRHICommandListImmediate& RHICmdList, FRDGEventName Name = {}, ERDGBuilderFlags Flags = ERDGBuilderFlags::None);
	FRDGBuilder(const FRDGBuilder&) = delete;
	~FRDGBuilder();

	/** Finds an RDG texture associated with the external texture, or returns null if none is found. */
<<<<<<< HEAD
	FRDGTextureRef FindExternalTexture(FRHITexture* Texture) const;
	FRDGTextureRef FindExternalTexture(IPooledRenderTarget* ExternalPooledTexture) const;

=======
	FRDGTexture* FindExternalTexture(FRHITexture* Texture) const;
	FRDGTexture* FindExternalTexture(IPooledRenderTarget* ExternalPooledTexture) const;

	/** Finds an RDG buffer associated with the external buffer, or returns null if none is found. */
	FRDGBuffer* FindExternalBuffer(FRHIBuffer* Buffer) const;
	FRDGBuffer* FindExternalBuffer(FRDGPooledBuffer* ExternalPooledBuffer) const;

>>>>>>> d731a049
	/** Registers a external pooled render target texture to be tracked by the render graph. The name of the registered RDG texture is pulled from the pooled render target. */
	FRDGTextureRef RegisterExternalTexture(
		const TRefCountPtr<IPooledRenderTarget>& ExternalPooledTexture,
		ERDGTextureFlags Flags = ERDGTextureFlags::None);

	/** Register an external texture with a custom name. The name is only used if the texture has not already been registered. */
	FRDGTextureRef RegisterExternalTexture(
		const TRefCountPtr<IPooledRenderTarget>& ExternalPooledTexture,
		const TCHAR* NameIfNotRegistered,
		ERDGTextureFlags Flags = ERDGTextureFlags::None);

	/** Register a external buffer to be tracked by the render graph. */
	FRDGBufferRef RegisterExternalBuffer(const TRefCountPtr<FRDGPooledBuffer>& ExternalPooledBuffer, ERDGBufferFlags Flags = ERDGBufferFlags::None);
	FRDGBufferRef RegisterExternalBuffer(const TRefCountPtr<FRDGPooledBuffer>& ExternalPooledBuffer, ERDGBufferFlags Flags, ERHIAccess AccessFinal);

	/** Register an external buffer with a custom name. The name is only used if the buffer has not already been registered. */
	FRDGBufferRef RegisterExternalBuffer(
		const TRefCountPtr<FRDGPooledBuffer>& ExternalPooledBuffer,
		const TCHAR* NameIfNotRegistered,
		ERDGBufferFlags Flags = ERDGBufferFlags::None);

	/** Create graph tracked texture from a descriptor. The CPU memory is guaranteed to be valid through execution of
	 *  the graph, at which point it is released. The underlying RHI texture lifetime is only guaranteed for passes which
	 *  declare the texture in the pass parameter struct. The name is the name used for GPU debugging tools and the the
	 *  VisualizeTexture/Vis command.
	 */
	FRDGTextureRef CreateTexture(const FRDGTextureDesc& Desc, const TCHAR* Name, ERDGTextureFlags Flags = ERDGTextureFlags::None);

	/** Create graph tracked buffer from a descriptor. The CPU memory is guaranteed to be valid through execution of
	 *  the graph, at which point it is released. The underlying RHI buffer lifetime is only guaranteed for passes which
	 *  declare the buffer in the pass parameter struct. The name is the name used for GPU debugging tools.
	 */
	FRDGBufferRef CreateBuffer(const FRDGBufferDesc& Desc, const TCHAR* Name, ERDGBufferFlags Flags = ERDGBufferFlags::None);

	/** A variant of CreateBuffer where users supply NumElements through a callback. This allows creating buffers with
	 *  sizes unknown at creation time. The callback is called before executing the most recent RDG pass that references
	 *  the buffer so data must be ready before that.
	 */
	FRDGBufferRef CreateBuffer(const FRDGBufferDesc& Desc, const TCHAR* Name, FRDGBufferNumElementsCallback&& NumElementsCallback, ERDGBufferFlags Flags = ERDGBufferFlags::None);

	/** Create graph tracked SRV for a texture from a descriptor. */
	FRDGTextureSRVRef CreateSRV(const FRDGTextureSRVDesc& Desc);

	/** Create graph tracked SRV for a buffer from a descriptor. */
	FRDGBufferSRVRef CreateSRV(const FRDGBufferSRVDesc& Desc);

	FORCEINLINE FRDGBufferSRVRef CreateSRV(FRDGBufferRef Buffer, EPixelFormat Format)
	{
		return CreateSRV(FRDGBufferSRVDesc(Buffer, Format));
	}

	/** Create graph tracked UAV for a texture from a descriptor. */
	FRDGTextureUAVRef CreateUAV(const FRDGTextureUAVDesc& Desc, ERDGUnorderedAccessViewFlags Flags = ERDGUnorderedAccessViewFlags::None);

	FORCEINLINE FRDGTextureUAVRef CreateUAV(FRDGTextureRef Texture, ERDGUnorderedAccessViewFlags Flags = ERDGUnorderedAccessViewFlags::None)
	{
		return CreateUAV(FRDGTextureUAVDesc(Texture), Flags);
	}

	/** Create graph tracked UAV for a buffer from a descriptor. */
	FRDGBufferUAVRef CreateUAV(const FRDGBufferUAVDesc& Desc, ERDGUnorderedAccessViewFlags Flags = ERDGUnorderedAccessViewFlags::None);

	FORCEINLINE FRDGBufferUAVRef CreateUAV(FRDGBufferRef Buffer, EPixelFormat Format, ERDGUnorderedAccessViewFlags Flags = ERDGUnorderedAccessViewFlags::None)
	{
		return CreateUAV(FRDGBufferUAVDesc(Buffer, Format), Flags);
	}

	/** Creates a graph tracked uniform buffer which can be attached to passes. These uniform buffers require some care
	 *  because they will bulk transition all resources. The graph will only transition resources which are not also
	 *  bound for write access by the pass.
	 */
	template <typename ParameterStructType>
	TRDGUniformBufferRef<ParameterStructType> CreateUniformBuffer(const ParameterStructType* ParameterStruct);

	//////////////////////////////////////////////////////////////////////////
	// Allocation Methods

	/** Allocates raw memory using an allocator tied to the lifetime of the graph. */
<<<<<<< HEAD
	void* Alloc(uint64 SizeInBytes, uint32 AlignInBytes);
=======
	void* Alloc(uint64 SizeInBytes, uint32 AlignInBytes = 16);
>>>>>>> d731a049

	/** Allocates POD memory using an allocator tied to the lifetime of the graph. Does not construct / destruct. */
	template <typename PODType>
	PODType* AllocPOD();

	/** Allocates POD memory using an allocator tied to the lifetime of the graph. Does not construct / destruct. */
	template <typename PODType>
	PODType* AllocPODArray(uint32 Count);

	/** Allocates a C++ object using an allocator tied to the lifetime of the graph. Will destruct the object. */
	template <typename ObjectType, typename... TArgs>
	ObjectType* AllocObject(TArgs&&... Args);

	/** Allocates a C++ array where both the array and the data are tied to the lifetime of the graph. The array itself is safe to pass into an RDG lambda. */
	template <typename ObjectType>
	TArray<ObjectType, FRDGArrayAllocator>& AllocArray();

	/** Allocates a parameter struct with a lifetime tied to graph execution. */
	template <typename ParameterStructType>
	ParameterStructType* AllocParameters();

	/** Allocates a parameter struct with a lifetime tied to graph execution, and copies contents from an existing parameters struct. */
	template <typename ParameterStructType>
	ParameterStructType* AllocParameters(ParameterStructType* StructToCopy);

	/** Allocates a data-driven parameter struct with a lifetime tied to graph execution. */
	template <typename BaseParameterStructType>
	BaseParameterStructType* AllocParameters(const FShaderParametersMetadata* ParametersMetadata);

	/** Allocates an array of data-driven parameter structs with a lifetime tied to graph execution. */
	template <typename BaseParameterStructType>
	TStridedView<BaseParameterStructType> AllocParameters(const FShaderParametersMetadata* ParametersMetadata, uint32 NumStructs);

	//////////////////////////////////////////////////////////////////////////

	/** Adds a lambda pass to the graph with an accompanied pass parameter struct.
	 *
	 *  RDG resources declared in the struct (via _RDG parameter macros) are safe to access in the lambda. The pass parameter struct
	 *  should be allocated by AllocParameters(), and once passed in, should not be mutated. It is safe to provide the same parameter
	 *  struct to multiple passes, so long as it is kept immutable. The lambda is deferred until execution unless the immediate debug
	 *  mode is enabled. All lambda captures should assume deferral of execution.
	 *
	 *  The lambda must include a single RHI command list as its parameter. The exact type of command list depends on the workload.
	 *  For example, use FRHIComputeCommandList& for Compute / AsyncCompute workloads. Raster passes should use FRHICommandList&.
	 *  Prefer not to use FRHICommandListImmediate& unless actually required.
	 *
	 *  Declare the type of GPU workload (i.e. Copy, Compute / AsyncCompute, Graphics) to the pass via the Flags argument. This is
	 *  used to determine async compute regions, render pass setup / merging, RHI transition accesses, etc. Other flags exist for
	 *  specialized purposes, like forcing a pass to never be culled (NeverCull). See ERDGPassFlags for more info.
	 *
	 *  The pass name is used by debugging / profiling tools.
	 */
	template <typename ParameterStructType, typename ExecuteLambdaType>
	FRDGPassRef AddPass(FRDGEventName&& Name, const ParameterStructType* ParameterStruct, ERDGPassFlags Flags, ExecuteLambdaType&& ExecuteLambda);

	/** Adds a lambda pass to the graph with a runtime-generated parameter struct. */
	template <typename ExecuteLambdaType>
	FRDGPassRef AddPass(FRDGEventName&& Name, const FShaderParametersMetadata* ParametersMetadata, const void* ParameterStruct, ERDGPassFlags Flags, ExecuteLambdaType&& ExecuteLambda);

	/** Adds a lambda pass to the graph without any parameters. This useful for deferring RHI work onto the graph timeline,
	 *  or incrementally porting code to use the graph system. NeverCull and SkipRenderPass (if Raster) are implicitly added
	 *  to Flags. AsyncCompute is not allowed. It is never permitted to access a created (i.e. not externally registered) RDG
	 *  resource outside of passes it is registered with, as the RHI lifetime is not guaranteed.
	 */
	template <typename ExecuteLambdaType>
	FRDGPassRef AddPass(FRDGEventName&& Name, ERDGPassFlags Flags, ExecuteLambdaType&& ExecuteLambda);

#if WITH_MGPU
	void SetNameForTemporalEffect(FName InNameForTemporalEffect)
	{
		NameForTemporalEffect = InNameForTemporalEffect;
	}
#endif

	/** Sets the current command list stat for all subsequent passes. */
	void SetCommandListStat(TStatId StatId);

	/** A hint to the builder to flush work to the RHI thread after the last queued pass on the execution timeline. */
	void AddDispatchHint();

	/** Launches a task that is synced prior to graph execution. If parallel execution is not enabled, the lambda is run immediately. */
	template <typename TaskLambda>
	void AddSetupTask(TaskLambda&& Task);

	/** Launches a task that is synced prior to graph execution. If parallel execution is not enabled, the lambda is run immediately. */
	template <typename TaskLambda>
	void AddCommandListSetupTask(TaskLambda&& Task);

	/** Tells the builder to delete unused RHI resources. The behavior of this method depends on whether RDG immediate mode is enabled:
	 *   Deferred:  RHI resource flushes are performed prior to execution.
	 *   Immediate: RHI resource flushes are performed immediately.
	 */
	void SetFlushResourcesRHI();

	/** Queues a buffer upload operation prior to execution. The resource lifetime is extended and the data is uploaded prior to executing passes. */
	void QueueBufferUpload(FRDGBufferRef Buffer, const void* InitialData, uint64 InitialDataSize, ERDGInitialDataFlags InitialDataFlags = ERDGInitialDataFlags::None);

	template <typename ElementType>
	inline void QueueBufferUpload(FRDGBufferRef Buffer, TArrayView<ElementType, int32> Container, ERDGInitialDataFlags InitialDataFlags = ERDGInitialDataFlags::None)
	{
		QueueBufferUpload(Buffer, Container.GetData(), Container.Num() * sizeof(ElementType), InitialDataFlags);
	}

	/** Queues a buffer upload operation prior to execution. The resource lifetime is extended and the data is uploaded prior to executing passes. */
	void QueueBufferUpload(FRDGBufferRef Buffer, const void* InitialData, uint64 InitialDataSize, FRDGBufferInitialDataFreeCallback&& InitialDataFreeCallback);

	template <typename ElementType>
	inline void QueueBufferUpload(FRDGBufferRef Buffer, TArrayView<ElementType, int32> Container, FRDGBufferInitialDataFreeCallback&& InitialDataFreeCallback)
	{
		QueueBufferUpload(Buffer, Container.GetData(), Container.Num() * sizeof(ElementType), InitialDataFreeCallback);
	}

	/** A variant where InitialData and InitialDataSize are supplied through callbacks. This allows queuing an upload with information unknown at
	 *  creation time. The callbacks are called before RDG pass execution so data must be ready before that.
	 */
	void QueueBufferUpload(FRDGBufferRef Buffer, FRDGBufferInitialDataCallback&& InitialDataCallback, FRDGBufferInitialDataSizeCallback&& InitialDataSizeCallback);
	void QueueBufferUpload(FRDGBufferRef Buffer, FRDGBufferInitialDataCallback&& InitialDataCallback, FRDGBufferInitialDataSizeCallback&& InitialDataSizeCallback, FRDGBufferInitialDataFreeCallback&& InitialDataFreeCallback);

	/** Queues a pooled render target extraction to happen at the end of graph execution. For graph-created textures, this extends
	 *  the lifetime of the GPU resource until execution, at which point the pointer is filled. If specified, the texture is transitioned
	 *  to the AccessFinal state, or kDefaultAccessFinal otherwise.
	 */
	void QueueTextureExtraction(FRDGTextureRef Texture, TRefCountPtr<IPooledRenderTarget>* OutPooledTexturePtr, ERDGResourceExtractionFlags Flags = ERDGResourceExtractionFlags::None);
	void QueueTextureExtraction(FRDGTextureRef Texture, TRefCountPtr<IPooledRenderTarget>* OutPooledTexturePtr, ERHIAccess AccessFinal, ERDGResourceExtractionFlags Flags = ERDGResourceExtractionFlags::None);

	/** Queues a pooled buffer extraction to happen at the end of graph execution. For graph-created buffers, this extends the lifetime
	 *  of the GPU resource until execution, at which point the pointer is filled. If specified, the buffer is transitioned to the
	 *  AccessFinal state, or kDefaultAccessFinal otherwise.
	 */
	void QueueBufferExtraction(FRDGBufferRef Buffer, TRefCountPtr<FRDGPooledBuffer>* OutPooledBufferPtr);
	void QueueBufferExtraction(FRDGBufferRef Buffer, TRefCountPtr<FRDGPooledBuffer>* OutPooledBufferPtr, ERHIAccess AccessFinal);

	/** For graph-created resources, this forces immediate allocation of the underlying pooled resource, effectively promoting it
	 *  to an external resource. This will increase memory pressure, but allows for querying the pooled resource with GetPooled{Texture, Buffer}.
	 *  This is primarily used as an aid for porting code incrementally to RDG.
	 */
	const TRefCountPtr<IPooledRenderTarget>& ConvertToExternalTexture(FRDGTextureRef Texture);
	const TRefCountPtr<FRDGPooledBuffer>& ConvertToExternalBuffer(FRDGBufferRef Buffer);

	/** Performs an immediate query for the underlying pooled resource. This is only allowed for external or extracted resources. */
	const TRefCountPtr<IPooledRenderTarget>& GetPooledTexture(FRDGTextureRef Texture) const;
	const TRefCountPtr<FRDGPooledBuffer>& GetPooledBuffer(FRDGBufferRef Buffer) const;

	/** (External | Extracted only) Sets the access to transition to after execution at the end of the graph. Overwrites any previously set final access. */
	void SetTextureAccessFinal(FRDGTextureRef Texture, ERHIAccess Access);

	/** (External | Extracted only) Sets the access to transition to after execution at the end of the graph. Overwrites any previously set final access. */
	void SetBufferAccessFinal(FRDGBufferRef Buffer, ERHIAccess Access);

	/** Configures the resource for external access for all subsequent passes, or until UseInternalAccessMode is called.
	 *  Only read-only access states are allowed. When in external access mode, it is safe to access the underlying RHI
	 *  resource directly in later RDG passes. This method is only allowed for registered or externally converted resources.
	 *  The method effectively guarantees that RDG will transition the resource into the desired state for all subsequent
	 *  passes so long as the resource remains externally accessible.
	 */
	void UseExternalAccessMode(FRDGViewableResource* Resource, ERHIAccess ReadOnlyAccess, ERHIPipeline Pipelines = ERHIPipeline::Graphics);

	void UseExternalAccessMode(TArrayView<FRDGViewableResource* const> Resources, ERHIAccess ReadOnlyAccess, ERHIPipeline Pipelines = ERHIPipeline::Graphics)
	{
		for (FRDGViewableResource* Resource : Resources)
		{
			UseExternalAccessMode(Resource, ReadOnlyAccess, Pipelines);
		}
	}

	/** Use this method to resume tracking of a resource after calling UseExternalAccessMode. It is safe to call this method
	 *  even if external access mode was not enabled (it will simply no-op). It is not valid to access the underlying RHI
	 *  resource in any pass added after calling this method.
	 */
	void UseInternalAccessMode(FRDGViewableResource* Resource);

	inline void UseInternalAccessMode(TArrayView<FRDGViewableResource* const> Resources)
	{
		for (FRDGViewableResource* Resource : Resources)
		{
			UseInternalAccessMode(Resource);
		}
	}

	/** Flag a resource that is produced by a pass but never used or extracted to not emit an 'unused' warning. */
	void RemoveUnusedTextureWarning(FRDGTextureRef Texture);
	void RemoveUnusedBufferWarning(FRDGBufferRef Buffer);

	/** Manually begins a new GPU event scope. */
	void BeginEventScope(FRDGEventName&& Name);

	/** Manually ends the current GPU event scope. */
	void EndEventScope();

<<<<<<< HEAD
=======
	/** Flushes all queued passes to an async task to perform setup work. */
	void FlushSetupQueue();

>>>>>>> d731a049
	/** Executes the queued passes, managing setting of render targets (RHI RenderPasses), resource transitions and queued texture extraction. */
	void Execute();

	/** Per-frame update of the render graph resource pool. */
	static void TickPoolElements();

	/** Whether RDG is running in immediate mode. */
	static bool IsImmediateMode();

	/** The RHI command list used for the render graph. */
	FRHICommandListImmediate& RHICmdList;

	/** The blackboard used to hold common data tied to the graph lifetime. */
	FRDGBlackboard Blackboard;

#if RDG_DUMP_RESOURCES
<<<<<<< HEAD
	static FString BeginResourceDump(const TArray<FString>& Args);
=======
	static FString BeginResourceDump(const TCHAR* Cmd);
>>>>>>> d731a049
	static void InitResourceDump();
	static void EndResourceDump();
	static bool IsDumpingFrame();
#else
	static bool IsDumpingFrame() { return false; }
#endif

#if RDG_DUMP_RESOURCES_AT_EACH_DRAW
	static void DumpDraw(const FRDGEventName& DrawEventName);
	static bool IsDumpingDraws();
#else
	static inline bool IsDumpingDraws()
	{
		return false;
	}
#endif

#if WITH_MGPU
	/** Copy all cross GPU external resources (not marked MultiGPUGraphIgnore) at the end of execution (bad for perf, but useful for debugging). */
	void EnableForceCopyCrossGPU()
	{
		bForceCopyCrossGPU = true;
	}
#endif

	//////////////////////////////////////////////////////////////////////////
	// Deprecated Functions
	UE_DEPRECATED(5.0, "PreallocateTexture has been renamed to ConvertToExternalTexture")
	inline void PreallocateTexture(FRDGTextureRef Texture) { ConvertToExternalTexture(Texture); }

	UE_DEPRECATED(5.0, "PreallocateBuffer has been renamed to ConvertToExternalBuffer")
	inline void PreallocateBuffer(FRDGBufferRef Buffer) { ConvertToExternalBuffer(Buffer); }

	UE_DEPRECATED(5.0, "RegisterExternalTexture with ERenderTargetTexture is deprecated. Use the variant without instead.")
PRAGMA_DISABLE_DEPRECATION_WARNINGS
	inline FRDGTextureRef RegisterExternalTexture(
		const TRefCountPtr<IPooledRenderTarget>& ExternalPooledTexture,
		ERenderTargetTexture Texture,
		ERDGTextureFlags Flags = ERDGTextureFlags::None)
PRAGMA_ENABLE_DEPRECATION_WARNINGS
	{
		return RegisterExternalTexture(ExternalPooledTexture, Flags);
	}

	UE_DEPRECATED(5.0, "RegisterExternalTexture with ERenderTargetTexture is deprecated. Use the variant without instead.")
PRAGMA_DISABLE_DEPRECATION_WARNINGS
	inline FRDGTextureRef RegisterExternalTexture(
		const TRefCountPtr<IPooledRenderTarget>& ExternalPooledTexture,
		const TCHAR* NameIfNotRegistered,
		ERenderTargetTexture RenderTargetTexture,
		ERDGTextureFlags Flags = ERDGTextureFlags::None)
PRAGMA_ENABLE_DEPRECATION_WARNINGS
	{
		return RegisterExternalTexture(ExternalPooledTexture, NameIfNotRegistered, Flags);
	}

	UE_DEPRECATED(5.0, "FindExternalTexture with ERenderTargetTexture is deprecated. Use the variant without instead.")
PRAGMA_DISABLE_DEPRECATION_WARNINGS
	FRDGTextureRef FindExternalTexture(IPooledRenderTarget* ExternalPooledTexture, ERenderTargetTexture Texture) const
PRAGMA_ENABLE_DEPRECATION_WARNINGS
	{
		return FindExternalTexture(ExternalPooledTexture);
	}
<<<<<<< HEAD
=======

	UE_DEPRECATED(5.1, "FinalizeResourceAccess has been replaced by UseExternalAccessMode")
	inline void FinalizeResourceAccess(FRDGTextureAccessArray&& InTextures, FRDGBufferAccessArray&& InBuffers)
	{
		for (FRDGTextureAccess Texture : InTextures)
		{
			UseExternalAccessMode(Texture.GetTexture(), Texture.GetAccess());
		}

		for (FRDGBufferAccess Buffer : InBuffers)
		{
			UseExternalAccessMode(Buffer.GetBuffer(), Buffer.GetAccess());
		}
	}

	UE_DEPRECATED(5.1, "FinalizeResourceAccess has been replaced by UseExternalAccessMode")
	inline void FinalizeTextureAccess(FRDGTextureAccessArray&& InTextures)
	{
	PRAGMA_DISABLE_DEPRECATION_WARNINGS
		FinalizeResourceAccess(Forward<FRDGTextureAccessArray&&>(InTextures), {});
	PRAGMA_ENABLE_DEPRECATION_WARNINGS
	}

	UE_DEPRECATED(5.1, "FinalizeResourceAccess has been replaced by UseExternalAccessMode")
	inline void FinalizeBufferAccess(FRDGBufferAccessArray&& InBuffers)
	{
	PRAGMA_DISABLE_DEPRECATION_WARNINGS
		FinalizeResourceAccess({}, Forward<FRDGBufferAccessArray&&>(InBuffers));
	PRAGMA_ENABLE_DEPRECATION_WARNINGS
	}

	UE_DEPRECATED(5.1, "FinalizeResourceAccess has been replaced by UseExternalAccessMode")
	inline void FinalizeTextureAccess(FRDGTextureRef Texture, ERHIAccess Access)
	{
	PRAGMA_DISABLE_DEPRECATION_WARNINGS
		FinalizeResourceAccess({ FRDGTextureAccess(Texture, Access) }, {});
	PRAGMA_ENABLE_DEPRECATION_WARNINGS
	}

	UE_DEPRECATED(5.1, "FinalizeResourceAccess has been replaced by UseExternalAccessMode")
	inline void FinalizeBufferAccess(FRDGBufferRef Buffer, ERHIAccess Access)
	{
	PRAGMA_DISABLE_DEPRECATION_WARNINGS
		FinalizeResourceAccess({}, { FRDGBufferAccess(Buffer, Access) });
	PRAGMA_ENABLE_DEPRECATION_WARNINGS
	}

>>>>>>> d731a049
	//////////////////////////////////////////////////////////////////////////

private:
	static const char* const kDefaultUnaccountedCSVStat;

	const FRDGEventName BuilderName;

	template <typename ParameterStructType, typename ExecuteLambdaType>
	FRDGPassRef AddPassInternal(
		FRDGEventName&& Name,
		const FShaderParametersMetadata* ParametersMetadata,
		const ParameterStructType* ParameterStruct,
		ERDGPassFlags Flags,
		ExecuteLambdaType&& ExecuteLambda);

	static ERDGPassFlags OverridePassFlags(const TCHAR* PassName, ERDGPassFlags Flags, bool bAsyncComputeSupported);

	void AddProloguePass();

<<<<<<< HEAD
	FORCEINLINE FRDGPassHandle ClampToPrologue(FRDGPassHandle PassHandle) const
	{
		// Preserve null inputs as outputs. Null is the highest value.
		return ProloguePassHandle.GetIndexUnchecked() > PassHandle.GetIndexUnchecked() ? ProloguePassHandle : PassHandle;
	}

	FORCEINLINE FRDGPassHandlesByPipeline ClampToPrologue(FRDGPassHandlesByPipeline PassHandles) const
	{
		PassHandles[ERHIPipeline::Graphics]     = ClampToPrologue(PassHandles[ERHIPipeline::Graphics]);
		PassHandles[ERHIPipeline::AsyncCompute] = ClampToPrologue(PassHandles[ERHIPipeline::AsyncCompute]);
		return PassHandles;
	}

	FORCEINLINE FRDGPass* GetProloguePass() const
	{
=======
	FORCEINLINE FRDGPass* GetProloguePass() const
	{
>>>>>>> d731a049
		return ProloguePass;
	}

	/** Returns the graph prologue pass handle. */
	FORCEINLINE FRDGPassHandle GetProloguePassHandle() const
	{
<<<<<<< HEAD
		return ProloguePassHandle;
=======
		return FRDGPassHandle(0);
>>>>>>> d731a049
	}

	/** Returns the graph epilogue pass handle. */
	FORCEINLINE FRDGPassHandle GetEpiloguePassHandle() const
	{
		checkf(EpiloguePass, TEXT("The handle is not valid until the epilogue has been added to the graph during execution."));
		return Passes.Last();
	}

	/** Prologue and Epilogue barrier passes are used to plan transitions around RHI render pass merging,
	 *  as it is illegal to issue a barrier during a render pass. If passes [A, B, C] are merged together,
	 *  'A' becomes 'B's prologue pass and 'C' becomes 'A's epilogue pass. This way, any transitions that
	 *  need to happen before the merged pass (i.e. in the prologue) are done in A. Any transitions after
	 *  the render pass merge are done in C.
	 */
	FRDGPassHandle GetEpilogueBarrierPassHandle(FRDGPassHandle Handle)
	{
		return Passes[Handle]->EpilogueBarrierPass;
	}

	FRDGPassHandle GetPrologueBarrierPassHandle(FRDGPassHandle Handle)
	{
		return Passes[Handle]->PrologueBarrierPass;
	}

	FRDGPass* GetEpilogueBarrierPass(FRDGPassHandle Handle)
	{
		return Passes[GetEpilogueBarrierPassHandle(Handle)];
	}

	FRDGPass* GetPrologueBarrierPass(FRDGPassHandle Handle)
	{
		return Passes[GetPrologueBarrierPassHandle(Handle)];
	}

	/** Ends the barrier batch in the prologue of the provided pass. */
	void AddToPrologueBarriersToEnd(FRDGPassHandle Handle, FRDGBarrierBatchBegin& BarriersToBegin)
	{
		FRDGPass* Pass = GetPrologueBarrierPass(Handle);
		Pass->GetPrologueBarriersToEnd(Allocator).AddDependency(&BarriersToBegin);
	}

	/** Ends the barrier batch in the epilogue of the provided pass. */
	void AddToEpilogueBarriersToEnd(FRDGPassHandle Handle, FRDGBarrierBatchBegin& BarriersToBegin)
	{
		FRDGPass* Pass = GetEpilogueBarrierPass(Handle);
		Pass->GetEpilogueBarriersToEnd(Allocator).AddDependency(&BarriersToBegin);
	}

	/** Utility function to add an immediate barrier dependency in the prologue of the provided pass. */
	template <typename FunctionType>
	void AddToPrologueBarriers(FRDGPassHandle PassHandle, FunctionType Function)
	{
		FRDGPass* Pass = GetPrologueBarrierPass(PassHandle);
		FRDGBarrierBatchBegin& BarriersToBegin = Pass->GetPrologueBarriersToBegin(Allocator, TransitionCreateQueue);
		Function(BarriersToBegin);
		Pass->GetPrologueBarriersToEnd(Allocator).AddDependency(&BarriersToBegin);
	}

	/** Utility function to add an immediate barrier dependency in the epilogue of the provided pass. */
	template <typename FunctionType>
	void AddToEpilogueBarriers(FRDGPassHandle PassHandle, FunctionType Function)
	{
		FRDGPass* Pass = GetEpilogueBarrierPass(PassHandle);
		FRDGBarrierBatchBegin& BarriersToBegin = Pass->GetEpilogueBarriersToBeginFor(Allocator, TransitionCreateQueue, Pass->GetPipeline());
		Function(BarriersToBegin);
		Pass->GetEpilogueBarriersToEnd(Allocator).AddDependency(&BarriersToBegin);
	}

#if WITH_MGPU
	void ForceCopyCrossGPU();
#endif

	/** Registry of graph objects. */
	FRDGPassRegistry Passes;
	FRDGTextureRegistry Textures;
	FRDGBufferRegistry Buffers;
	FRDGViewRegistry Views;
	FRDGUniformBufferRegistry UniformBuffers;

	/** Uniform buffers which were used in a pass. */
	TArray<FRDGUniformBufferHandle, FRDGArrayAllocator> UniformBuffersToCreate;

	/** Tracks external resources to their registered render graph counterparts for de-duplication. */
	TSortedMap<FRHITexture*, FRDGTexture*, FRDGArrayAllocator> ExternalTextures;
	TSortedMap<FRHIBuffer*, FRDGBuffer*, FRDGArrayAllocator> ExternalBuffers;

	/** Tracks the latest RDG resource to own an alias of a pooled resource (multiple RDG resources can reference the same pooled resource). */
	TMap<FRDGPooledTexture*, FRDGTexture*, FRDGSetAllocator> PooledTextureOwnershipMap;
	TMap<FRDGPooledBuffer*, FRDGBuffer*, FRDGSetAllocator> PooledBufferOwnershipMap;

	/** Array of all pooled references held during execution. */
	TArray<TRefCountPtr<IPooledRenderTarget>, FRDGArrayAllocator> ActivePooledTextures;
	TArray<TRefCountPtr<FRDGPooledBuffer>, FRDGArrayAllocator> ActivePooledBuffers;

	/** Map of barrier batches begun from more than one pipe. */
	TMap<FRDGBarrierBatchBeginId, FRDGBarrierBatchBegin*, FRDGSetAllocator> BarrierBatchMap;

	/** Set of all active barrier batch begin instances; used to create transitions. */
	FRDGTransitionCreateQueue TransitionCreateQueue;

	template <typename LambdaType>
	UE::Tasks::FTask LaunchCompileTask(const TCHAR* Name, bool bCondition, LambdaType&& Lambda);

	UE::Tasks::FPipe CompilePipe;

	class FPassQueue
	{
	public:
		void Push(FRDGPass* Pass)
		{
			Queue.Push(Pass);
		}

		template <typename LambdaType>
		void Flush(UE::Tasks::FPipe& Pipe, const TCHAR* Name, LambdaType&& Lambda);

		template <typename LambdaType>
		void Flush(const TCHAR* Name, LambdaType&& Lambda);

	private:
		TLockFreePointerListFIFO<FRDGPass, PLATFORM_CACHE_LINE_SIZE> Queue;
		UE::Tasks::FTask LastTask;
	};

	FPassQueue SetupPassQueue;

	TArray<FRDGPassHandle, FRDGArrayAllocator> CullPassStack;

	/** The epilogue and prologue passes are sentinels that are used to simplify graph logic around barriers
	 *  and traversal. The prologue pass is used exclusively for barriers before the graph executes, while the
	 *  epilogue pass is used for resource extraction barriers--a property that also makes it the main root of
	 *  the graph for culling purposes. The epilogue pass is added to the very end of the pass array for traversal
	 *  purposes. The prologue does not need to participate in any graph traversal behavior.
	 */
<<<<<<< HEAD
	FRDGPassHandle ProloguePassHandle;
=======
>>>>>>> d731a049
	FRDGPass* ProloguePass = nullptr;
	FRDGPass* EpiloguePass = nullptr;

	struct FExtractedTexture
	{
		FExtractedTexture() = default;

		FExtractedTexture(FRDGTexture* InTexture, TRefCountPtr<IPooledRenderTarget>* InPooledTexture)
			: Texture(InTexture)
			, PooledTexture(InPooledTexture)
		{}

		FRDGTexture* Texture{};
		TRefCountPtr<IPooledRenderTarget>* PooledTexture{};
	};

	TArray<FExtractedTexture, FRDGArrayAllocator> ExtractedTextures;

	struct FExtractedBuffer
	{
		FExtractedBuffer() = default;

		FExtractedBuffer(FRDGBuffer* InBuffer, TRefCountPtr<FRDGPooledBuffer>* InPooledBuffer)
			: Buffer(InBuffer)
			, PooledBuffer(InPooledBuffer)
		{}

		FRDGBuffer* Buffer{};
		TRefCountPtr<FRDGPooledBuffer>* PooledBuffer{};
	};

	TArray<FExtractedBuffer, FRDGArrayAllocator> ExtractedBuffers;

	struct FUploadedBuffer
	{
		FUploadedBuffer() = default;

		FUploadedBuffer(FRDGBuffer* InBuffer, const void* InData, uint64 InDataSize)
			: bUseDataCallbacks(false)
			, bUseFreeCallbacks(false)
			, Buffer(InBuffer)
			, Data(InData)
			, DataSize(InDataSize)
		{}

		FUploadedBuffer(FRDGBuffer* InBuffer, const void* InData, uint64 InDataSize, FRDGBufferInitialDataFreeCallback&& InDataFreeCallback)
			: bUseDataCallbacks(false)
			, bUseFreeCallbacks(true)
			, Buffer(InBuffer)
			, Data(InData)
			, DataSize(InDataSize)
			, DataFreeCallback(MoveTemp(InDataFreeCallback))
		{}

		FUploadedBuffer(FRDGBuffer* InBuffer, FRDGBufferInitialDataCallback&& InDataCallback, FRDGBufferInitialDataSizeCallback&& InDataSizeCallback)
			: bUseDataCallbacks(true)
			, bUseFreeCallbacks(false)
			, Buffer(InBuffer)
			, DataCallback(MoveTemp(InDataCallback))
			, DataSizeCallback(MoveTemp(InDataSizeCallback))
		{}

		FUploadedBuffer(FRDGBuffer* InBuffer, FRDGBufferInitialDataCallback&& InDataCallback, FRDGBufferInitialDataSizeCallback&& InDataSizeCallback, FRDGBufferInitialDataFreeCallback&& InDataFreeCallback)
			: bUseDataCallbacks(true)
			, bUseFreeCallbacks(true)
			, Buffer(InBuffer)
			, DataCallback(MoveTemp(InDataCallback))
			, DataSizeCallback(MoveTemp(InDataSizeCallback))
			, DataFreeCallback(MoveTemp(InDataFreeCallback))
		{}

		bool bUseDataCallbacks = false;
		bool bUseFreeCallbacks = false;
		FRDGBuffer* Buffer{};
		const void* Data{};
		uint64 DataSize{};
		FRDGBufferInitialDataCallback DataCallback;
		FRDGBufferInitialDataSizeCallback DataSizeCallback;
		FRDGBufferInitialDataFreeCallback DataFreeCallback;
	};

	TArray<FUploadedBuffer, FRDGArrayAllocator> UploadedBuffers;

	struct FParallelPassSet : public FRHICommandListImmediate::FQueuedCommandList
	{
		FParallelPassSet() = default;

		TArray<FRDGPass*, FRDGArrayAllocator> Passes;
<<<<<<< HEAD
		FGraphEventRef Event;
		FRHICommandList* RHICmdList{};
=======
>>>>>>> d731a049
		IF_RHI_WANT_BREADCRUMB_EVENTS(FRDGBreadcrumbState* BreadcrumbStateBegin{});
		IF_RHI_WANT_BREADCRUMB_EVENTS(FRDGBreadcrumbState* BreadcrumbStateEnd{});
		int8 bInitialized = 0;
		bool bDispatchAfterExecute = false;
	};

	TArray<FParallelPassSet, FRDGArrayAllocator> ParallelPassSets;

	/** Array of all active parallel execute tasks. */
	TArray<UE::Tasks::FTask, FRDGArrayAllocator> ParallelExecuteEvents;

	/** Array of all task events requested by the user. */
	TArray<UE::Tasks::FTask, FRDGArrayAllocator> ParallelSetupEvents;

	/** Tracks the final access used on resources in order to call SetTrackedAccess. */
	TArray<FRHITrackedAccessInfo, FRDGArrayAllocator> EpilogueResourceAccesses;

	/** Contains resources queued for either access mode change passes. */
	TArray<FRDGViewableResource*, FRDGArrayAllocator> AccessModeQueue;
	TSet<FRDGViewableResource*, DefaultKeyFuncs<FRDGViewableResource*>, FRDGSetAllocator> ExternalAccessResources;

	/** Texture state used for intermediate operations. Held here to avoid re-allocating. */
	FRDGTextureSubresourceStateIndirect ScratchTextureState;

	/** Current scope's async compute budget. This is passed on to every pass created. */
	EAsyncComputeBudget AsyncComputeBudgetScope = EAsyncComputeBudget::EAll_4;
	EAsyncComputeBudget AsyncComputeBudgetState = EAsyncComputeBudget(~0u);

	/** Command list handle created by the parallel buffer upload task. */
	FRHICommandList* RHICmdListBufferUploads = nullptr;

	IF_RDG_CPU_SCOPES(FRDGCPUScopeStacks CPUScopeStacks);
<<<<<<< HEAD
	IF_RDG_GPU_SCOPES(FRDGGPUScopeStacksByPipeline GPUScopeStacks);
=======
	FRDGGPUScopeStacksByPipeline GPUScopeStacks;
>>>>>>> d731a049
	IF_RHI_WANT_BREADCRUMB_EVENTS(FRDGBreadcrumbState* BreadcrumbState{});

	IF_RDG_ENABLE_TRACE(FRDGTrace Trace);

	bool bFlushResourcesRHI = false;
	bool bParallelExecuteEnabled = false;
	bool bParallelSetupEnabled = false;

#if RDG_ENABLE_DEBUG
	FRDGUserValidation UserValidation;
	FRDGBarrierValidation BarrierValidation;
<<<<<<< HEAD
	FRDGLogFile LogFile;
#endif

	/** Tracks whether we are in a scope of adding passes to the builder. Used to avoid recursion. */
	bool bInDebugPassScope = false;
=======
#endif
>>>>>>> d731a049

	/** Tracks stack counters of auxiliary passes to avoid calling them recursively. */
	struct FAuxiliaryPass
	{
		uint8 Clobber = 0;
		uint8 Visualize = 0;
		uint8 Dump = 0;
		uint8 FlushAccessModeQueue = 0;

		bool IsDumpAllowed() const { return Dump == 0; }
		bool IsVisualizeAllowed() const { return Visualize == 0; }
		bool IsClobberAllowed() const { return Clobber == 0; }
		bool IsFlushAccessModeQueueAllowed() const { return FlushAccessModeQueue == 0; }

		bool IsActive() const { return Clobber > 0 || Visualize > 0 || Dump > 0 || FlushAccessModeQueue > 0; }

	} AuxiliaryPasses;

#if WITH_MGPU
	/** Name for the temporal effect used to synchronize multi-frame resources. */
	FName NameForTemporalEffect;

	/** Whether we performed the wait for the temporal effect yet. */
	bool bWaitedForTemporalEffect = false;

	/** Copy all cross GPU external resources (not marked MultiGPUGraphIgnore) at the end of execution (bad for perf, but useful for debugging). */
	bool bForceCopyCrossGPU = false;
#endif

	uint32 AsyncComputePassCount = 0;
	uint32 RasterPassCount = 0;

	IF_RDG_CMDLIST_STATS(TStatId CommandListStatScope);
	IF_RDG_CMDLIST_STATS(TStatId CommandListStatState);

	IRHITransientResourceAllocator* TransientResourceAllocator = nullptr;

<<<<<<< HEAD
=======
	void MarkResourcesAsProduced(FRDGPass* Pass);

>>>>>>> d731a049
	void Compile();
	void Clear();

	void SetRHI(FRDGTexture* Texture, IPooledRenderTarget* RenderTarget, FRDGPassHandle PassHandle);
	void SetRHI(FRDGTexture* Texture, FRDGPooledTexture* PooledTexture, FRDGPassHandle PassHandle);
	void SetRHI(FRDGTexture* Texture, FRHITransientTexture* TransientTexture, FRDGPassHandle PassHandle);
	void SetRHI(FRDGBuffer* Buffer, FRDGPooledBuffer* PooledBuffer, FRDGPassHandle PassHandle);
	void SetRHI(FRDGBuffer* Buffer, FRHITransientBuffer* TransientBuffer, FRDGPassHandle PassHandle);

	void BeginResourcesRHI(FRDGPass* ResourcePass, FRDGPassHandle ExecutePassHandle);
	void BeginResourceRHI(FRDGPassHandle, FRDGTexture* Texture);
	void BeginResourceRHI(FRDGPassHandle, FRDGBuffer* Buffer);

	void EndResourcesRHI(FRDGPass* ResourcePass, FRDGPassHandle ExecutePassHandle);
	void EndResourceRHI(FRDGPassHandle, FRDGTexture* Texture, uint32 ReferenceCount);
	void EndResourceRHI(FRDGPassHandle, FRDGBuffer* Buffer, uint32 ReferenceCount);

	void InitRHI(FRDGView* View);
	void InitRHI(FRDGBufferSRV* SRV);
	void InitRHI(FRDGBufferUAV* UAV);
	void InitRHI(FRDGTextureSRV* SRV);
	void InitRHI(FRDGTextureUAV* UAV);

	void SetupParallelExecute();
	void DispatchParallelExecute();

	void PrepareBufferUploads();
	UE::Tasks::FTask SubmitBufferUploads();
	void BeginFlushResourcesRHI();
	void EndFlushResourcesRHI();

	void FlushAccessModeQueue();

	FRDGPass* SetupEmptyPass(FRDGPass* Pass);
	FRDGPass* SetupParameterPass(FRDGPass* Pass);

	void SetupPassInternals(FRDGPass* Pass);
	void SetupPassResources(FRDGPass* Pass);
	void SetupAuxiliaryPasses(FRDGPass* Pass);
	void SetupPassDependencies(FRDGPass* Pass);

	void CompilePassOps(FRDGPass* Pass);
	void ExecutePass(FRDGPass* Pass, FRHIComputeCommandList& RHICmdListPass);

	void ExecutePassPrologue(FRHIComputeCommandList& RHICmdListPass, FRDGPass* Pass);
	void ExecutePassEpilogue(FRHIComputeCommandList& RHICmdListPass, FRDGPass* Pass);

	void CompilePassBarriers();
	void CollectPassBarriers(FRDGPass* Pass);
	void CreatePassBarriers(TFunctionRef<void()> PreWork);

	UE::Tasks::FTask CreateUniformBuffers();

	void AddPassDependency(FRDGPassHandle ProducerHandle, FRDGPassHandle ConsumerHandle);
	void AddPassDependency(FRDGPass* Producer, FRDGPass* Consumer);
	void AddCullingDependency(FRDGProducerStatesByPipeline& LastProducers, const FRDGProducerState& NextState, ERHIPipeline NextPipeline);

	void AddEpilogueTransition(FRDGTextureRef Texture);
	void AddEpilogueTransition(FRDGBufferRef Buffer);

	void AddTransition(
		FRDGPassHandle PassHandle,
		FRDGTextureRef Texture,
		FRDGTextureSubresourceStateIndirect& StateAfter);

	void AddTransition(
		FRDGPassHandle PassHandle,
		FRDGBufferRef Buffer,
		FRDGSubresourceState StateAfter);

	void AddTransition(
		FRDGViewableResource* Resource,
		FRDGSubresourceState StateBefore,
		FRDGSubresourceState StateAfter,
		const FRHITransitionInfo& TransitionInfo);

	void AddAliasingTransition(
		FRDGPassHandle BeginPassHandle,
		FRDGPassHandle EndPassHandle,
		FRDGViewableResource* Resource,
		const FRHITransientAliasingInfo& Info);

	bool IsTransient(FRDGTextureRef Texture) const;
	bool IsTransient(FRDGBufferRef Buffer) const;
<<<<<<< HEAD
	bool IsTransientInternal(FRDGParentResourceRef Resource, bool bFastVRAM) const;
=======
	bool IsTransientInternal(FRDGViewableResource* Resource, bool bFastVRAM) const;
>>>>>>> d731a049

	FRHIRenderPassInfo GetRenderPassInfo(const FRDGPass* Pass) const;

	FRDGSubresourceState* AllocSubresource(const FRDGSubresourceState& Other);

#if RDG_DUMP_RESOURCES
	void DumpResourcePassOutputs(const FRDGPass* Pass);

#if RDG_DUMP_RESOURCES_AT_EACH_DRAW
	void BeginPassDump(const FRDGPass* Pass);
	void EndPassDump(const FRDGPass* Pass);
#endif
#endif

#if RDG_ENABLE_DEBUG
	void VisualizePassOutputs(const FRDGPass* Pass);
	void ClobberPassOutputs(const FRDGPass* Pass);
#endif

	friend FRDGTrace;
	friend DynamicRenderScaling::FRDGScope;
	friend FRDGEventScopeGuard;
	friend FRDGGPUStatScopeGuard;
	friend FRDGAsyncComputeBudgetScopeGuard;
	friend FRDGScopedCsvStatExclusive;
	friend FRDGScopedCsvStatExclusiveConditional;
};

class FRDGAsyncComputeBudgetScopeGuard final
{
public:
	FRDGAsyncComputeBudgetScopeGuard(FRDGBuilder& InGraphBuilder, EAsyncComputeBudget InAsyncComputeBudget)
		: GraphBuilder(InGraphBuilder)
		, AsyncComputeBudgetRestore(GraphBuilder.AsyncComputeBudgetScope)
	{
		GraphBuilder.AsyncComputeBudgetScope = InAsyncComputeBudget;
	}

	~FRDGAsyncComputeBudgetScopeGuard()
	{
		GraphBuilder.AsyncComputeBudgetScope = AsyncComputeBudgetRestore;
	}

private:
	FRDGBuilder& GraphBuilder;
	const EAsyncComputeBudget AsyncComputeBudgetRestore;
};

#define RDG_ASYNC_COMPUTE_BUDGET_SCOPE(GraphBuilder, AsyncComputeBudget) \
	FRDGAsyncComputeBudgetScopeGuard PREPROCESSOR_JOIN(FRDGAsyncComputeBudgetScope, __LINE__)(GraphBuilder, AsyncComputeBudget)

#if WITH_MGPU
	#define RDG_GPU_MASK_SCOPE(GraphBuilder, GPUMask) SCOPED_GPU_MASK(GraphBuilder.RHICmdList, GPUMask)
#else
	#define RDG_GPU_MASK_SCOPE(GraphBuilder, GPUMask)
#endif

#include "RenderGraphBuilder.inl" // IWYU pragma: export

class FRDGAsyncComputeBudgetScopeGuard;
class FRHITransientBuffer;
class FRHITransientTexture;
class FShaderParametersMetadata;
class IRHICommandContext;
class IRHITransientResourceAllocator;<|MERGE_RESOLUTION|>--- conflicted
+++ resolved
@@ -48,11 +48,6 @@
 	~FRDGBuilder();
 
 	/** Finds an RDG texture associated with the external texture, or returns null if none is found. */
-<<<<<<< HEAD
-	FRDGTextureRef FindExternalTexture(FRHITexture* Texture) const;
-	FRDGTextureRef FindExternalTexture(IPooledRenderTarget* ExternalPooledTexture) const;
-
-=======
 	FRDGTexture* FindExternalTexture(FRHITexture* Texture) const;
 	FRDGTexture* FindExternalTexture(IPooledRenderTarget* ExternalPooledTexture) const;
 
@@ -60,7 +55,6 @@
 	FRDGBuffer* FindExternalBuffer(FRHIBuffer* Buffer) const;
 	FRDGBuffer* FindExternalBuffer(FRDGPooledBuffer* ExternalPooledBuffer) const;
 
->>>>>>> d731a049
 	/** Registers a external pooled render target texture to be tracked by the render graph. The name of the registered RDG texture is pulled from the pooled render target. */
 	FRDGTextureRef RegisterExternalTexture(
 		const TRefCountPtr<IPooledRenderTarget>& ExternalPooledTexture,
@@ -139,11 +133,7 @@
 	// Allocation Methods
 
 	/** Allocates raw memory using an allocator tied to the lifetime of the graph. */
-<<<<<<< HEAD
-	void* Alloc(uint64 SizeInBytes, uint32 AlignInBytes);
-=======
 	void* Alloc(uint64 SizeInBytes, uint32 AlignInBytes = 16);
->>>>>>> d731a049
 
 	/** Allocates POD memory using an allocator tied to the lifetime of the graph. Does not construct / destruct. */
 	template <typename PODType>
@@ -333,12 +323,9 @@
 	/** Manually ends the current GPU event scope. */
 	void EndEventScope();
 
-<<<<<<< HEAD
-=======
 	/** Flushes all queued passes to an async task to perform setup work. */
 	void FlushSetupQueue();
 
->>>>>>> d731a049
 	/** Executes the queued passes, managing setting of render targets (RHI RenderPasses), resource transitions and queued texture extraction. */
 	void Execute();
 
@@ -355,11 +342,7 @@
 	FRDGBlackboard Blackboard;
 
 #if RDG_DUMP_RESOURCES
-<<<<<<< HEAD
-	static FString BeginResourceDump(const TArray<FString>& Args);
-=======
 	static FString BeginResourceDump(const TCHAR* Cmd);
->>>>>>> d731a049
 	static void InitResourceDump();
 	static void EndResourceDump();
 	static bool IsDumpingFrame();
@@ -423,8 +406,6 @@
 	{
 		return FindExternalTexture(ExternalPooledTexture);
 	}
-<<<<<<< HEAD
-=======
 
 	UE_DEPRECATED(5.1, "FinalizeResourceAccess has been replaced by UseExternalAccessMode")
 	inline void FinalizeResourceAccess(FRDGTextureAccessArray&& InTextures, FRDGBufferAccessArray&& InBuffers)
@@ -472,7 +453,6 @@
 	PRAGMA_ENABLE_DEPRECATION_WARNINGS
 	}
 
->>>>>>> d731a049
 	//////////////////////////////////////////////////////////////////////////
 
 private:
@@ -492,37 +472,15 @@
 
 	void AddProloguePass();
 
-<<<<<<< HEAD
-	FORCEINLINE FRDGPassHandle ClampToPrologue(FRDGPassHandle PassHandle) const
-	{
-		// Preserve null inputs as outputs. Null is the highest value.
-		return ProloguePassHandle.GetIndexUnchecked() > PassHandle.GetIndexUnchecked() ? ProloguePassHandle : PassHandle;
-	}
-
-	FORCEINLINE FRDGPassHandlesByPipeline ClampToPrologue(FRDGPassHandlesByPipeline PassHandles) const
-	{
-		PassHandles[ERHIPipeline::Graphics]     = ClampToPrologue(PassHandles[ERHIPipeline::Graphics]);
-		PassHandles[ERHIPipeline::AsyncCompute] = ClampToPrologue(PassHandles[ERHIPipeline::AsyncCompute]);
-		return PassHandles;
-	}
-
 	FORCEINLINE FRDGPass* GetProloguePass() const
 	{
-=======
-	FORCEINLINE FRDGPass* GetProloguePass() const
-	{
->>>>>>> d731a049
 		return ProloguePass;
 	}
 
 	/** Returns the graph prologue pass handle. */
 	FORCEINLINE FRDGPassHandle GetProloguePassHandle() const
 	{
-<<<<<<< HEAD
-		return ProloguePassHandle;
-=======
 		return FRDGPassHandle(0);
->>>>>>> d731a049
 	}
 
 	/** Returns the graph epilogue pass handle. */
@@ -658,10 +616,6 @@
 	 *  the graph for culling purposes. The epilogue pass is added to the very end of the pass array for traversal
 	 *  purposes. The prologue does not need to participate in any graph traversal behavior.
 	 */
-<<<<<<< HEAD
-	FRDGPassHandle ProloguePassHandle;
-=======
->>>>>>> d731a049
 	FRDGPass* ProloguePass = nullptr;
 	FRDGPass* EpiloguePass = nullptr;
 
@@ -750,11 +704,6 @@
 		FParallelPassSet() = default;
 
 		TArray<FRDGPass*, FRDGArrayAllocator> Passes;
-<<<<<<< HEAD
-		FGraphEventRef Event;
-		FRHICommandList* RHICmdList{};
-=======
->>>>>>> d731a049
 		IF_RHI_WANT_BREADCRUMB_EVENTS(FRDGBreadcrumbState* BreadcrumbStateBegin{});
 		IF_RHI_WANT_BREADCRUMB_EVENTS(FRDGBreadcrumbState* BreadcrumbStateEnd{});
 		int8 bInitialized = 0;
@@ -787,11 +736,7 @@
 	FRHICommandList* RHICmdListBufferUploads = nullptr;
 
 	IF_RDG_CPU_SCOPES(FRDGCPUScopeStacks CPUScopeStacks);
-<<<<<<< HEAD
-	IF_RDG_GPU_SCOPES(FRDGGPUScopeStacksByPipeline GPUScopeStacks);
-=======
 	FRDGGPUScopeStacksByPipeline GPUScopeStacks;
->>>>>>> d731a049
 	IF_RHI_WANT_BREADCRUMB_EVENTS(FRDGBreadcrumbState* BreadcrumbState{});
 
 	IF_RDG_ENABLE_TRACE(FRDGTrace Trace);
@@ -803,15 +748,7 @@
 #if RDG_ENABLE_DEBUG
 	FRDGUserValidation UserValidation;
 	FRDGBarrierValidation BarrierValidation;
-<<<<<<< HEAD
-	FRDGLogFile LogFile;
-#endif
-
-	/** Tracks whether we are in a scope of adding passes to the builder. Used to avoid recursion. */
-	bool bInDebugPassScope = false;
-=======
-#endif
->>>>>>> d731a049
+#endif
 
 	/** Tracks stack counters of auxiliary passes to avoid calling them recursively. */
 	struct FAuxiliaryPass
@@ -849,11 +786,8 @@
 
 	IRHITransientResourceAllocator* TransientResourceAllocator = nullptr;
 
-<<<<<<< HEAD
-=======
 	void MarkResourcesAsProduced(FRDGPass* Pass);
 
->>>>>>> d731a049
 	void Compile();
 	void Clear();
 
@@ -938,11 +872,7 @@
 
 	bool IsTransient(FRDGTextureRef Texture) const;
 	bool IsTransient(FRDGBufferRef Buffer) const;
-<<<<<<< HEAD
-	bool IsTransientInternal(FRDGParentResourceRef Resource, bool bFastVRAM) const;
-=======
 	bool IsTransientInternal(FRDGViewableResource* Resource, bool bFastVRAM) const;
->>>>>>> d731a049
 
 	FRHIRenderPassInfo GetRenderPassInfo(const FRDGPass* Pass) const;
 
