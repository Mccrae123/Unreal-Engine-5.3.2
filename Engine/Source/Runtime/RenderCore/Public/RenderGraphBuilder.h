--- conflicted
+++ resolved
@@ -23,49 +23,28 @@
 	: FRDGAllocatorScope
 {
 public:
-<<<<<<< HEAD
-	FRDGBuilder(FRHICommandListImmediate& InRHICmdList, FRDGEventName InName = {}, const char* UnaccountedCSVStat = kDefaultUnaccountedCSVStat);
-=======
 	FRDGBuilder(FRHICommandListImmediate& RHICmdList, FRDGEventName Name = {}, ERDGBuilderFlags Flags = ERDGBuilderFlags::None);
->>>>>>> 6bbb88c8
 	FRDGBuilder(const FRDGBuilder&) = delete;
+	~FRDGBuilder();
 
 	/** Finds an RDG texture associated with the external texture, or returns null if none is found. */
 	FRDGTextureRef FindExternalTexture(FRHITexture* Texture) const;
-<<<<<<< HEAD
-	FRDGTextureRef FindExternalTexture(IPooledRenderTarget* ExternalPooledTexture, ERenderTargetTexture Texture) const;
-
-	/** Registers a external pooled render target texture to be tracked by the render graph. The pooled render target may contain two RHI
-	 *  textures--one MSAA and one non-MSAA resolve texture. In most cases they are both the same pointer. RDG textures are 1-to-1 with an
-	 *  RHI texture, so two RDG textures must be registered at most. Use ERenderTargetTexture to select which RHI texture on the pooled
-	 *  render target to register. The name of the registered RDG texture is pulled from the pooled render target.
-	 */
-	FRDGTextureRef RegisterExternalTexture(
-		const TRefCountPtr<IPooledRenderTarget>& ExternalPooledTexture,
-		ERenderTargetTexture Texture = ERenderTargetTexture::ShaderResource,
-=======
 	FRDGTextureRef FindExternalTexture(IPooledRenderTarget* ExternalPooledTexture) const;
 
 	/** Registers a external pooled render target texture to be tracked by the render graph. The name of the registered RDG texture is pulled from the pooled render target. */
 	FRDGTextureRef RegisterExternalTexture(
 		const TRefCountPtr<IPooledRenderTarget>& ExternalPooledTexture,
->>>>>>> 6bbb88c8
 		ERDGTextureFlags Flags = ERDGTextureFlags::None);
 
 	/** Register an external texture with a custom name. The name is only used if the texture has not already been registered. */
 	FRDGTextureRef RegisterExternalTexture(
 		const TRefCountPtr<IPooledRenderTarget>& ExternalPooledTexture,
 		const TCHAR* NameIfNotRegistered,
-<<<<<<< HEAD
-		ERenderTargetTexture RenderTargetTexture = ERenderTargetTexture::ShaderResource,
-=======
->>>>>>> 6bbb88c8
 		ERDGTextureFlags Flags = ERDGTextureFlags::None);
 
 	/** Register a external buffer to be tracked by the render graph. */
 	FRDGBufferRef RegisterExternalBuffer(const TRefCountPtr<FRDGPooledBuffer>& ExternalPooledBuffer, ERDGBufferFlags Flags = ERDGBufferFlags::None);
 	FRDGBufferRef RegisterExternalBuffer(const TRefCountPtr<FRDGPooledBuffer>& ExternalPooledBuffer, ERDGBufferFlags Flags, ERHIAccess AccessFinal);
-<<<<<<< HEAD
 
 	/** Register an external buffer with a custom name. The name is only used if the buffer has not already been registered. */
 	FRDGBufferRef RegisterExternalBuffer(
@@ -85,33 +64,12 @@
 	 *  declare the buffer in the pass parameter struct. The name is the name used for GPU debugging tools.
 	 */
 	FRDGBufferRef CreateBuffer(const FRDGBufferDesc& Desc, const TCHAR* Name, ERDGBufferFlags Flags = ERDGBufferFlags::None);
-=======
-
-	/** Register an external buffer with a custom name. The name is only used if the buffer has not already been registered. */
-	FRDGBufferRef RegisterExternalBuffer(
-		const TRefCountPtr<FRDGPooledBuffer>& ExternalPooledBuffer,
-		const TCHAR* NameIfNotRegistered,
-		ERDGBufferFlags Flags = ERDGBufferFlags::None);
-
-	/** Create graph tracked texture from a descriptor. The CPU memory is guaranteed to be valid through execution of
-	 *  the graph, at which point it is released. The underlying RHI texture lifetime is only guaranteed for passes which
-	 *  declare the texture in the pass parameter struct. The name is the name used for GPU debugging tools and the the
-	 *  VisualizeTexture/Vis command.
-	 */
-	FRDGTextureRef CreateTexture(const FRDGTextureDesc& Desc, const TCHAR* Name, ERDGTextureFlags Flags = ERDGTextureFlags::None);
-
-	/** Create graph tracked buffer from a descriptor. The CPU memory is guaranteed to be valid through execution of
-	 *  the graph, at which point it is released. The underlying RHI buffer lifetime is only guaranteed for passes which
-	 *  declare the buffer in the pass parameter struct. The name is the name used for GPU debugging tools.
-	 */
-	FRDGBufferRef CreateBuffer(const FRDGBufferDesc& Desc, const TCHAR* Name, ERDGBufferFlags Flags = ERDGBufferFlags::None);
 
 	/** A variant of CreateBuffer where users supply NumElements through a callback. This allows creating buffers with
 	 *  sizes unknown at creation time. The callback is called before executing the most recent RDG pass that references
 	 *  the buffer so data must be ready before that.
 	 */
 	FRDGBufferRef CreateBuffer(const FRDGBufferDesc& Desc, const TCHAR* Name, FRDGBufferNumElementsCallback&& NumElementsCallback, ERDGBufferFlags Flags = ERDGBufferFlags::None);
->>>>>>> 6bbb88c8
 
 	/** Create graph tracked SRV for a texture from a descriptor. */
 	FRDGTextureSRVRef CreateSRV(const FRDGTextureSRVDesc& Desc);
@@ -140,10 +98,6 @@
 		return CreateUAV(FRDGBufferUAVDesc(Buffer, Format), Flags);
 	}
 
-<<<<<<< HEAD
-	/** Allocates raw memory using an allocator tied to the lifetime of the graph. */
-	void* Alloc(uint32 SizeInBytes, uint32 AlignInBytes);
-=======
 	/** Creates a graph tracked uniform buffer which can be attached to passes. These uniform buffers require some care
 	 *  because they will bulk transition all resources. The graph will only transition resources which are not also
 	 *  bound for write access by the pass.
@@ -156,19 +110,15 @@
 
 	/** Allocates raw memory using an allocator tied to the lifetime of the graph. */
 	void* Alloc(uint64 SizeInBytes, uint32 AlignInBytes);
->>>>>>> 6bbb88c8
 
 	/** Allocates POD memory using an allocator tied to the lifetime of the graph. Does not construct / destruct. */
 	template <typename PODType>
 	PODType* AllocPOD();
 
-<<<<<<< HEAD
-=======
 	/** Allocates POD memory using an allocator tied to the lifetime of the graph. Does not construct / destruct. */
 	template <typename PODType>
 	PODType* AllocPODArray(uint32 Count);
 
->>>>>>> 6bbb88c8
 	/** Allocates a C++ object using an allocator tied to the lifetime of the graph. Will destruct the object. */
 	template <typename ObjectType, typename... TArgs>
 	ObjectType* AllocObject(TArgs&&... Args);
@@ -177,13 +127,7 @@
 	template <typename ParameterStructType>
 	ParameterStructType* AllocParameters();
 
-<<<<<<< HEAD
-	/** Creates a graph tracked uniform buffer which can be attached to passes. These uniform buffers require some care
-	 *  because they will bulk transition all resources. The graph will only transition resources which are not also
-	 *  bound for write access by the pass.
-	 */
-	template <typename ParameterStructType>
-	TRDGUniformBufferRef<ParameterStructType> CreateUniformBuffer(ParameterStructType* ParameterStruct);
+	//////////////////////////////////////////////////////////////////////////
 
 	/** Adds a lambda pass to the graph with an accompanied pass parameter struct.
 	 *
@@ -196,38 +140,11 @@
 	 *  For example, use FRHIComputeCommandList& for Compute / AsyncCompute workloads. Raster passes should use FRHICommandList&.
 	 *  Prefer not to use FRHICommandListImmediate& unless actually required.
 	 *
-=======
-	//////////////////////////////////////////////////////////////////////////
-
-	/** Adds a lambda pass to the graph with an accompanied pass parameter struct.
-	 *
-	 *  RDG resources declared in the struct (via _RDG parameter macros) are safe to access in the lambda. The pass parameter struct
-	 *  should be allocated by AllocParameters(), and once passed in, should not be mutated. It is safe to provide the same parameter
-	 *  struct to multiple passes, so long as it is kept immutable. The lambda is deferred until execution unless the immediate debug
-	 *  mode is enabled. All lambda captures should assume deferral of execution.
-	 *
-	 *  The lambda must include a single RHI command list as its parameter. The exact type of command list depends on the workload.
-	 *  For example, use FRHIComputeCommandList& for Compute / AsyncCompute workloads. Raster passes should use FRHICommandList&.
-	 *  Prefer not to use FRHICommandListImmediate& unless actually required.
-	 *
->>>>>>> 6bbb88c8
 	 *  Declare the type of GPU workload (i.e. Copy, Compute / AsyncCompute, Graphics) to the pass via the Flags argument. This is
 	 *  used to determine async compute regions, render pass setup / merging, RHI transition accesses, etc. Other flags exist for
 	 *  specialized purposes, like forcing a pass to never be culled (NeverCull). See ERDGPassFlags for more info.
 	 *
 	 *  The pass name is used by debugging / profiling tools.
-<<<<<<< HEAD
-	 */
-	template <typename ParameterStructType, typename ExecuteLambdaType>
-	FRDGPassRef AddPass(FRDGEventName&& Name, const ParameterStructType* ParameterStruct, ERDGPassFlags Flags, ExecuteLambdaType&& ExecuteLambda);
-
-	/** Adds a lambda pass to the graph without any parameters. This useful for deferring RHI work onto the graph timeline,
-	 *  or incrementally porting code to use the graph system. NeverCull and SkipRenderPass (if Raster) are implicitly added
-	 *  to Flags. AsyncCompute is not allowed. Accessing RHI resources which are tracked by the graph is only allowed if the
-	 *  UntrackedAccess flag is specified. It is never permitted to access a created (i.e. not externally registered) RDG resource
-	 *  in an independent pass, as the RHI lifetime is not guaranteed.
-	 */
-=======
 	 */
 	template <typename ParameterStructType, typename ExecuteLambdaType>
 	FRDGPassRef AddPass(FRDGEventName&& Name, const ParameterStructType* ParameterStruct, ERDGPassFlags Flags, ExecuteLambdaType&& ExecuteLambda);
@@ -241,7 +158,6 @@
 	 *  to Flags. AsyncCompute is not allowed. It is never permitted to access a created (i.e. not externally registered) RDG
 	 *  resource outside of passes it is registered with, as the RHI lifetime is not guaranteed.
 	 */
->>>>>>> 6bbb88c8
 	template <typename ExecuteLambdaType>
 	FRDGPassRef AddPass(FRDGEventName&& Name, ERDGPassFlags Flags, ExecuteLambdaType&& ExecuteLambda);
 
@@ -252,16 +168,48 @@
 	}
 #endif
 
-<<<<<<< HEAD
+	/** Sets the current command list stat for all subsequent passes. */
+	void SetCommandListStat(TStatId StatId);
+
+	/** A hint to the builder to flush work to the RHI thread after the last queued pass on the execution timeline. */
+	void AddDispatchHint();
+
+	/** Tells the builder to delete unused RHI resources. The behavior of this method depends on whether RDG immediate mode is enabled:
+	 *   Deferred:  RHI resource flushes are performed prior to execution.
+	 *   Immediate: RHI resource flushes are performed immediately.
+	 */
+	void SetFlushResourcesRHI();
+
+	/** Queues a buffer upload operation prior to execution. The resource lifetime is extended and the data is uploaded prior to executing passes. */
+	void QueueBufferUpload(FRDGBufferRef Buffer, const void* InitialData, uint64 InitialDataSize, ERDGInitialDataFlags InitialDataFlags = ERDGInitialDataFlags::None);
+
+	template <typename ElementType>
+	inline void QueueBufferUpload(FRDGBufferRef Buffer, TArrayView<ElementType, int32> Container, ERDGInitialDataFlags InitialDataFlags = ERDGInitialDataFlags::None)
+	{
+		QueueBufferUpload(Buffer, Container.GetData(), Container.Num() * sizeof(ElementType), InitialDataFlags);
+	}
+
+	/** Queues a buffer upload operation prior to execution. The resource lifetime is extended and the data is uploaded prior to executing passes. */
+	void QueueBufferUpload(FRDGBufferRef Buffer, const void* InitialData, uint64 InitialDataSize, FRDGBufferInitialDataFreeCallback&& InitialDataFreeCallback);
+
+	template <typename ElementType>
+	inline void QueueBufferUpload(FRDGBufferRef Buffer, TArrayView<ElementType, int32> Container, FRDGBufferInitialDataFreeCallback&& InitialDataFreeCallback)
+	{
+		QueueBufferUpload(Buffer, Container.GetData(), Container.Num() * sizeof(ElementType), InitialDataFreeCallback);
+	}
+
+	/** A variant where InitialData and InitialDataSize are supplied through callbacks. This allows queuing an upload with information unknown at
+	 *  creation time. The callbacks are called before RDG pass execution so data must be ready before that.
+	 */
+	void QueueBufferUpload(FRDGBufferRef Buffer, FRDGBufferInitialDataCallback&& InitialDataCallback, FRDGBufferInitialDataSizeCallback&& InitialDataSizeCallback);
+	void QueueBufferUpload(FRDGBufferRef Buffer, FRDGBufferInitialDataCallback&& InitialDataCallback, FRDGBufferInitialDataSizeCallback&& InitialDataSizeCallback, FRDGBufferInitialDataFreeCallback&& InitialDataFreeCallback);
+
 	/** Queues a pooled render target extraction to happen at the end of graph execution. For graph-created textures, this extends
 	 *  the lifetime of the GPU resource until execution, at which point the pointer is filled. If specified, the texture is transitioned
 	 *  to the AccessFinal state, or kDefaultAccessFinal otherwise.
 	 */
-	void QueueTextureExtraction(FRDGTextureRef Texture, TRefCountPtr<IPooledRenderTarget>* OutPooledTexturePtr);
-	void QueueTextureExtraction(FRDGTextureRef Texture, TRefCountPtr<IPooledRenderTarget>* OutPooledTexturePtr, ERHIAccess AccessFinal);
-
-	UE_DEPRECATED(4.26, "QueueTextureExtraction with bTransitionToRead is deprecated; use the ERHIAccess variant instead.")
-	void QueueTextureExtraction(FRDGTextureRef Texture, TRefCountPtr<IPooledRenderTarget>* OutTexturePtr, bool bTransitionToRead);
+	void QueueTextureExtraction(FRDGTextureRef Texture, TRefCountPtr<IPooledRenderTarget>* OutPooledTexturePtr, ERDGResourceExtractionFlags Flags = ERDGResourceExtractionFlags::None);
+	void QueueTextureExtraction(FRDGTextureRef Texture, TRefCountPtr<IPooledRenderTarget>* OutPooledTexturePtr, ERHIAccess AccessFinal, ERDGResourceExtractionFlags Flags = ERDGResourceExtractionFlags::None);
 
 	/** Queues a pooled buffer extraction to happen at the end of graph execution. For graph-created buffers, this extends the lifetime
 	 *  of the GPU resource until execution, at which point the pointer is filled. If specified, the buffer is transitioned to the
@@ -270,78 +218,6 @@
 	void QueueBufferExtraction(FRDGBufferRef Buffer, TRefCountPtr<FRDGPooledBuffer>* OutPooledBufferPtr);
 	void QueueBufferExtraction(FRDGBufferRef Buffer, TRefCountPtr<FRDGPooledBuffer>* OutPooledBufferPtr, ERHIAccess AccessFinal);
 
-	/** For graph-created resources, this forces immediate allocation of the underlying pooled resource, effectively promoting it
-	 *  to an external resource. This will increase memory pressure, but allows for querying the pooled resource with GetPooled{Texture, Buffer}.
-	 *  This is primarily used as an aid for porting code incrementally to RDG.
-	 */
-	void PreallocateTexture(FRDGTextureRef Texture);
-	void PreallocateBuffer(FRDGBufferRef Buffer);
-
-	/** Performs an immediate query for the underlying pooled texture. This is only allowed for registered or preallocated textures. */
-	const TRefCountPtr<IPooledRenderTarget>& GetPooledTexture(FRDGTextureRef Texture) const;
-
-	/** Performs an immediate query for the underlying pooled buffer. This is only allowed for registered or preallocated buffers. */
-	const TRefCountPtr<FRDGPooledBuffer>& GetPooledBuffer(FRDGBufferRef Buffer) const;
-
-	/** Sets the access to transition to after execution. Only valid on external or extracted textures. Overwrites any previously set final access. */
-	void SetTextureAccessFinal(FRDGTextureRef Texture, ERHIAccess Access);
-
-	/** Sets the access to transition to after execution. Only valid on external or extracted buffers. Overwrites any previously set final access. */
-	void SetBufferAccessFinal(FRDGBufferRef Buffer, ERHIAccess Access);
-=======
-	/** Sets the current command list stat for all subsequent passes. */
-	void SetCommandListStat(TStatId StatId);
-
-	/** A hint to the builder to flush work to the RHI thread after the last queued pass on the execution timeline. */
-	void AddDispatchHint();
-
-	/** Tells the builder to delete unused RHI resources. The behavior of this method depends on whether RDG immediate mode is enabled:
-	 *   Deferred:  RHI resource flushes are performed prior to execution.
-	 *   Immediate: RHI resource flushes are performed immediately.
-	 */
-	void SetFlushResourcesRHI();
-
-	/** Queues a buffer upload operation prior to execution. The resource lifetime is extended and the data is uploaded prior to executing passes. */
-	void QueueBufferUpload(FRDGBufferRef Buffer, const void* InitialData, uint64 InitialDataSize, ERDGInitialDataFlags InitialDataFlags = ERDGInitialDataFlags::None);
-
-	template <typename ElementType>
-	inline void QueueBufferUpload(FRDGBufferRef Buffer, TArrayView<ElementType, int32> Container, ERDGInitialDataFlags InitialDataFlags = ERDGInitialDataFlags::None)
-	{
-		QueueBufferUpload(Buffer, Container.GetData(), Container.Num() * sizeof(ElementType), InitialDataFlags);
-	}
-
-	/** Queues a buffer upload operation prior to execution. The resource lifetime is extended and the data is uploaded prior to executing passes. */
-	void QueueBufferUpload(FRDGBufferRef Buffer, const void* InitialData, uint64 InitialDataSize, FRDGBufferInitialDataFreeCallback&& InitialDataFreeCallback);
-
-	template <typename ElementType>
-	inline void QueueBufferUpload(FRDGBufferRef Buffer, TArrayView<ElementType, int32> Container, FRDGBufferInitialDataFreeCallback&& InitialDataFreeCallback)
-	{
-		QueueBufferUpload(Buffer, Container.GetData(), Container.Num() * sizeof(ElementType), InitialDataFreeCallback);
-	}
-
-	/** A variant where InitialData and InitialDataSize are supplied through callbacks. This allows queuing an upload with information unknown at
-	 *  creation time. The callbacks are called before RDG pass execution so data must be ready before that.
-	 */
-	void QueueBufferUpload(FRDGBufferRef Buffer, FRDGBufferInitialDataCallback&& InitialDataCallback, FRDGBufferInitialDataSizeCallback&& InitialDataSizeCallback);
-	void QueueBufferUpload(FRDGBufferRef Buffer, FRDGBufferInitialDataCallback&& InitialDataCallback, FRDGBufferInitialDataSizeCallback&& InitialDataSizeCallback, FRDGBufferInitialDataFreeCallback&& InitialDataFreeCallback);
->>>>>>> 6bbb88c8
-
-	/** Queues a pooled render target extraction to happen at the end of graph execution. For graph-created textures, this extends
-	 *  the lifetime of the GPU resource until execution, at which point the pointer is filled. If specified, the texture is transitioned
-	 *  to the AccessFinal state, or kDefaultAccessFinal otherwise.
-	 */
-	void QueueTextureExtraction(FRDGTextureRef Texture, TRefCountPtr<IPooledRenderTarget>* OutPooledTexturePtr, ERDGResourceExtractionFlags Flags = ERDGResourceExtractionFlags::None);
-	void QueueTextureExtraction(FRDGTextureRef Texture, TRefCountPtr<IPooledRenderTarget>* OutPooledTexturePtr, ERHIAccess AccessFinal, ERDGResourceExtractionFlags Flags = ERDGResourceExtractionFlags::None);
-
-	/** Queues a pooled buffer extraction to happen at the end of graph execution. For graph-created buffers, this extends the lifetime
-	 *  of the GPU resource until execution, at which point the pointer is filled. If specified, the buffer is transitioned to the
-	 *  AccessFinal state, or kDefaultAccessFinal otherwise.
-	 */
-	void QueueBufferExtraction(FRDGBufferRef Buffer, TRefCountPtr<FRDGPooledBuffer>* OutPooledBufferPtr);
-	void QueueBufferExtraction(FRDGBufferRef Buffer, TRefCountPtr<FRDGPooledBuffer>* OutPooledBufferPtr, ERHIAccess AccessFinal);
-
-<<<<<<< HEAD
-=======
 	/** For graph-created resources, this forces immediate allocation of the underlying pooled resource, effectively promoting it
 	 *  to an external resource. This will increase memory pressure, but allows for querying the pooled resource with GetPooled{Texture, Buffer}.
 	 *  This is primarily used as an aid for porting code incrementally to RDG.
@@ -396,7 +272,6 @@
 	/** Manually ends the current GPU event scope. */
 	void EndEventScope();
 
->>>>>>> 6bbb88c8
 	/** Executes the queued passes, managing setting of render targets (RHI RenderPasses), resource transitions and queued texture extraction. */
 	void Execute();
 
@@ -409,31 +284,6 @@
 	/** The RHI command list used for the render graph. */
 	FRHICommandListImmediate& RHICmdList;
 
-<<<<<<< HEAD
-private:
-	static const ERHIAccess kDefaultAccessInitial = ERHIAccess::Unknown;
-	static const ERHIAccess kDefaultAccessFinal = ERHIAccess::SRVMask;
-	static const char* const kDefaultUnaccountedCSVStat;
-
-	FRHIAsyncComputeCommandListImmediate& RHICmdListAsyncCompute;
-	FRDGAllocator Allocator;
-
-public:
-	/** The blackboard used to hold common data tied to the graph lifetime. */
-	FRDGBlackboard Blackboard;
-
-private:
-
-	const FRDGEventName BuilderName;
-
-	ERDGPassFlags OverridePassFlags(const TCHAR* PassName, ERDGPassFlags Flags, bool bAsyncComputeSupported);
-
-	FORCEINLINE FRDGPassHandle GetProloguePassHandle() const
-	{
-		return Passes.Begin();
-	}
-
-=======
 	/** The blackboard used to hold common data tied to the graph lifetime. */
 	FRDGBlackboard Blackboard;
 
@@ -549,15 +399,12 @@
 	}
 
 	/** Returns the graph epilogue pass handle. */
->>>>>>> 6bbb88c8
 	FORCEINLINE FRDGPassHandle GetEpiloguePassHandle() const
 	{
 		checkf(EpiloguePass, TEXT("The handle is not valid until the epilogue has been added to the graph during execution."));
 		return Passes.Last();
 	}
 
-<<<<<<< HEAD
-=======
 	/** Prologue and Epilogue barrier passes are used to plan transitions around RHI render pass merging,
 	 *  as it is illegal to issue a barrier during a render pass. If passes [A, B, C] are merged together,
 	 *  'A' becomes 'B's prologue pass and 'C' becomes 'A's epilogue pass. This way, any transitions that
@@ -622,7 +469,6 @@
 	void ForceCopyCrossGPU();
 #endif
 
->>>>>>> 6bbb88c8
 	/** Registry of graph objects. */
 	FRDGPassRegistry Passes;
 	FRDGTextureRegistry Textures;
@@ -630,39 +476,6 @@
 	FRDGViewRegistry Views;
 	FRDGUniformBufferRegistry UniformBuffers;
 
-<<<<<<< HEAD
-	/** Passes that have been culled from the graph. */
-	FRDGPassBitArray PassesToCull;
-
-	/** Passes that don't have any parameters. */
-	FRDGPassBitArray PassesWithEmptyParameters;
-
-	/** Tracks external resources to their registered render graph counterparts for de-duplication. */
-	TSortedMap<FRHITexture*, FRDGTexture*, TInlineAllocator<4, SceneRenderingAllocator>> ExternalTextures;
-	TSortedMap<const FRDGPooledBuffer*, FRDGBuffer*, TInlineAllocator<4, SceneRenderingAllocator>> ExternalBuffers;
-
-	/** The epilogue and prologue passes are sentinels that are used to simplify graph logic around barriers
-	 *  and traversal. The prologue pass is used exclusively for barriers before the graph executes, while the
-	 *  epilogue pass is used for resource extraction barriers--a property that also makes it the main root of
-	 *  the graph for culling purposes. The epilogue pass is added to the very end of the pass array for traversal
-	 *  purposes. The prologue does not need to participate in any graph traversal behavior.
-	 */
-	FRDGPass* ProloguePass = nullptr;
-	FRDGPass* EpiloguePass = nullptr;
-
-	/** Array of all requested resource extractions from the graph. */
-	TArray<TPair<FRDGTextureRef, TRefCountPtr<IPooledRenderTarget>*>, TInlineAllocator<4, SceneRenderingAllocator>> ExtractedTextures;
-	TArray<TPair<FRDGBufferRef, TRefCountPtr<FRDGPooledBuffer>*>, TInlineAllocator<4, SceneRenderingAllocator>> ExtractedBuffers;
-
-	/** Texture state used for intermediate operations. Held here to avoid re-allocating. */
-	FRDGTextureTransientSubresourceStateIndirect ScratchTextureState;
-
-	/** Current scope's async compute budget. This is passed on to every pass created. */
-	EAsyncComputeBudget AsyncComputeBudgetScope = EAsyncComputeBudget::EAll_4;
-
-	IF_RDG_CPU_SCOPES(FRDGCPUScopeStacks CPUScopeStacks);
-	IF_RDG_GPU_SCOPES(FRDGGPUScopeStacksByPipeline GPUScopeStacks);
-=======
 	/** Uniform buffers which were used in a pass. */
 	TArray<FRDGUniformBufferHandle, TInlineAllocator<32, FRDGArrayAllocator>> UniformBuffersToCreate;
 
@@ -804,16 +617,12 @@
 	bool bDispatchHint = false;
 	bool bFlushResourcesRHI = false;
 	bool bParallelExecuteEnabled = false;
->>>>>>> 6bbb88c8
 
 #if RDG_ENABLE_DEBUG
 	FRDGUserValidation UserValidation;
 	FRDGBarrierValidation BarrierValidation;
 	FRDGLogFile LogFile;
-<<<<<<< HEAD
-=======
-#endif
->>>>>>> 6bbb88c8
+#endif
 
 	/** Tracks whether we are in a scope of adding passes to the builder. Used to avoid recursion. */
 	bool bInDebugPassScope = false;
@@ -824,48 +633,29 @@
 
 	/** Whether we performed the wait for the temporal effect yet. */
 	bool bWaitedForTemporalEffect = false;
-<<<<<<< HEAD
-#endif
+
+	/** Copy all cross GPU external resources (not marked MultiGPUGraphIgnore) at the end of execution (bad for perf, but useful for debugging). */
+	bool bForceCopyCrossGPU = false;
+#endif
+
+	uint32 AsyncComputePassCount = 0;
+	uint32 RasterPassCount = 0;
+
+	IF_RDG_CMDLIST_STATS(TStatId CommandListStatScope);
+	IF_RDG_CMDLIST_STATS(TStatId CommandListStatState);
+
+	IRHITransientResourceAllocator* TransientResourceAllocator = nullptr;
 
 	void Compile();
 	void Clear();
 
-	void BeginResourceRHI(FRDGUniformBuffer* UniformBuffer);
-=======
-
-	/** Copy all cross GPU external resources (not marked MultiGPUGraphIgnore) at the end of execution (bad for perf, but useful for debugging). */
-	bool bForceCopyCrossGPU = false;
-#endif
-
-	uint32 AsyncComputePassCount = 0;
-	uint32 RasterPassCount = 0;
-
-	IF_RDG_CMDLIST_STATS(TStatId CommandListStatScope);
-	IF_RDG_CMDLIST_STATS(TStatId CommandListStatState);
-
-	IRHITransientResourceAllocator* TransientResourceAllocator = nullptr;
-
-	void Compile();
-	void Clear();
-
 	void BeginResourcesRHI(FRDGPass* ResourcePass, FRDGPassHandle ExecutePassHandle);
->>>>>>> 6bbb88c8
 	void BeginResourceRHI(FRDGPassHandle, FRDGTexture* Texture);
 	void BeginResourceRHI(FRDGPassHandle, FRDGTextureSRV* SRV);
 	void BeginResourceRHI(FRDGPassHandle, FRDGTextureUAV* UAV);
 	void BeginResourceRHI(FRDGPassHandle, FRDGBuffer* Buffer);
 	void BeginResourceRHI(FRDGPassHandle, FRDGBufferSRV* SRV);
 	void BeginResourceRHI(FRDGPassHandle, FRDGBufferUAV* UAV);
-<<<<<<< HEAD
-
-	void EndResourceRHI(FRDGPassHandle, FRDGTexture* Texture, uint32 ReferenceCount);
-	void EndResourceRHI(FRDGPassHandle, FRDGBuffer* Buffer, uint32 ReferenceCount);
-
-	void SetupPassInternal(FRDGPass* Pass, FRDGPassHandle PassHandle, ERHIPipeline PassPipeline);
-	void SetupPass(FRDGPass* Pass);
-	void SetupEmptyPass(FRDGPass* Pass);
-	void ExecutePass(FRDGPass* Pass);
-=======
 	void BeginResourceRHI(FRDGPassHandle, FRDGView* View);
 
 	void EndResourcesRHI(FRDGPass* ResourcePass, FRDGPassHandle ExecutePassHandle);
@@ -885,31 +675,10 @@
 	FRDGPass* SetupEmptyPass(FRDGPass* Pass);
 	void CompilePassOps(FRDGPass* Pass);
 	void ExecutePass(FRDGPass* Pass, FRHIComputeCommandList& RHICmdListPass);
->>>>>>> 6bbb88c8
 
 	void ExecutePassPrologue(FRHIComputeCommandList& RHICmdListPass, FRDGPass* Pass);
 	void ExecutePassEpilogue(FRHIComputeCommandList& RHICmdListPass, FRDGPass* Pass);
 
-<<<<<<< HEAD
-	void CollectPassResources(FRDGPassHandle PassHandle);
-	void CollectPassBarriers(FRDGPassHandle PassHandle, FRDGPassHandle& LastUntrackedPassHandle);
-
-	void AddPassDependency(FRDGPassHandle ProducerHandle, FRDGPassHandle ConsumerHandle);
-
-	void AddEpilogueTransition(FRDGTextureRef Texture, FRDGPassHandle LastUntrackedPassHandle);
-	void AddEpilogueTransition(FRDGBufferRef Buffer, FRDGPassHandle LastUntrackedPassHandle);
-
-	void AddTransition(FRDGPassHandle PassHandle, FRDGTextureRef Texture, const FRDGTextureTransientSubresourceStateIndirect& StateAfter, FRDGPassHandle LastUntrackedPassHandle);
-	void AddTransition(FRDGPassHandle PassHandle, FRDGBufferRef Buffer, FRDGSubresourceState StateAfter, FRDGPassHandle LastUntrackedPassHandle);
-
-	void AddTransitionInternal(
-		FRDGParentResource* Resource,
-		FRDGSubresourceState StateBefore,
-		FRDGSubresourceState StateAfter,
-		FRDGPassHandle LastUntrackedPassHandle,
-		const FRHITransitionInfo& TransitionInfo);
-
-=======
 	void CollectPassBarriers(FRDGPass* Pass, FRDGPassHandle PassHandle);
 
 	void CreatePassBarriers();
@@ -947,13 +716,10 @@
 	bool IsTransient(FRDGBufferRef Buffer) const;
 	bool IsTransientInternal(FRDGParentResourceRef Resource, bool bFastVRAM) const;
 
->>>>>>> 6bbb88c8
 	FRHIRenderPassInfo GetRenderPassInfo(const FRDGPass* Pass) const;
 
 	FRDGSubresourceState* AllocSubresource(const FRDGSubresourceState& Other);
 
-<<<<<<< HEAD
-=======
 #if RDG_DUMP_RESOURCES
 	void DumpResourcePassOutputs(const FRDGPass* Pass);
 
@@ -963,16 +729,12 @@
 #endif
 #endif
 
->>>>>>> 6bbb88c8
 #if RDG_ENABLE_DEBUG
 	void VisualizePassOutputs(const FRDGPass* Pass);
 	void ClobberPassOutputs(const FRDGPass* Pass);
 #endif
 
-<<<<<<< HEAD
-=======
 	friend FRDGTrace;
->>>>>>> 6bbb88c8
 	friend FRDGEventScopeGuard;
 	friend FRDGGPUStatScopeGuard;
 	friend FRDGAsyncComputeBudgetScopeGuard;
