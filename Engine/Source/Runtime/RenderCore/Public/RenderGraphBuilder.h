--- conflicted
+++ resolved
@@ -6,10 +6,7 @@
 #include "RenderGraphEvent.h"
 #include "RenderGraphResources.h"
 #include "RenderGraphPass.h"
-<<<<<<< HEAD
-=======
 #include "RenderGraphValidation.h"
->>>>>>> 710d7cac
 #include "ShaderParameterMacros.h"
 
 /** Builds the per-frame render graph.
@@ -21,11 +18,7 @@
 public:
 	/** A RHI cmd list is required, if using the immediate mode. */
 	FRDGBuilder(FRHICommandListImmediate& InRHICmdList);
-<<<<<<< HEAD
-	~FRDGBuilder();
-=======
 	FRDGBuilder(const FRDGBuilder&) = delete;
->>>>>>> 710d7cac
 
 	/** Register a external texture to be tracked by the render graph. */
 	FRDGTextureRef RegisterExternalTexture(
@@ -117,7 +110,6 @@
 	 *  will still happen in the Execute(), to ensure there is no bug caused in code outside the render graph on whether this mode is used or not.
 	 */
 	void QueueTextureExtraction(FRDGTextureRef Texture, TRefCountPtr<IPooledRenderTarget>* OutTexturePtr, bool bTransitionToRead = true);
-<<<<<<< HEAD
 
 	/** Queue a buffer extraction. This will set *OutBufferPtr with the internal pooled buffer at the Execute().
 	 *
@@ -126,31 +118,17 @@
 	 */
 	void QueueBufferExtraction(FRDGBufferRef Buffer, TRefCountPtr<FPooledRDGBuffer>* OutBufferPtr);
 
-	/** Flag a texture that is only produced by only 1 pass, but never used or extracted, to avoid generating a warning at runtime. */
-	void RemoveUnusedTextureWarning(FRDGTextureRef Texture);
-
-=======
-
-	/** Queue a buffer extraction. This will set *OutBufferPtr with the internal pooled buffer at the Execute().
-	 *
-	 *  Note: even when the render graph uses the immediate debugging mode (executing passes as they get added), the buffer extractions
-	 *  will still happen in the Execute(), to ensure there is no bug caused in code outside the render graph on whether this mode is used or not.
-	 */
-	void QueueBufferExtraction(FRDGBufferRef Buffer, TRefCountPtr<FPooledRDGBuffer>* OutBufferPtr);
-
 	/** Flag a texture that is produced by a pass but never used or extracted to not emit an 'unused' warning. */
 	void RemoveUnusedTextureWarning(FRDGTextureRef Texture);
 
 	/** Flag a buffer that is produced by a pass but never used or extracted to not emit an 'unused' warning. */
 	void RemoveUnusedBufferWarning(FRDGBufferRef Buffer);
 
->>>>>>> 710d7cac
 	/** Begins / ends a named event scope. These scopes are visible in most external GPU profilers.
 	 *  Prefer to use RDG_EVENT_SCOPE instead of calling this manually.
 	 */
 	void BeginEventScope(FRDGEventName&& ScopeName);
 	void EndEventScope();
-<<<<<<< HEAD
 
 	/** Begins / ends a stat scope. Stat scopes are visible via 'stat GPU'. Must be accompanied by a
 	 *  respective EndStatScope call. Prefer to use RDG_GPU_STAT_SCOPE instead of calling this manually.
@@ -160,20 +138,9 @@
 
 	/** Executes the queued passes, managing setting of render targets (RHI RenderPasses), resource transitions and queued texture extraction. */
 	void Execute();
-=======
-
-	/** Begins / ends a stat scope. Stat scopes are visible via 'stat GPU'. Must be accompanied by a
-	 *  respective EndStatScope call. Prefer to use RDG_GPU_STAT_SCOPE instead of calling this manually.
-	 */
-	void BeginStatScope(const FName& Name, const FName& StatName);
-	void EndStatScope();
-
-	/** Executes the queued passes, managing setting of render targets (RHI RenderPasses), resource transitions and queued texture extraction. */
-	void Execute();
 
 	/** Per-frame update of the render graph resource pool. */
 	static void TickPoolElements();
->>>>>>> 710d7cac
 
 	/** The RHI command list used for the render graph. */
 	FRHICommandListImmediate& RHICmdList;
@@ -184,7 +151,6 @@
 private:
 	/** Array of all pass created */
 	TArray<FRDGPass*, SceneRenderingAllocator> Passes;
-<<<<<<< HEAD
 
 	/** Keep the references over the pooled render target, since FRDGTexture is allocated on MemStack. */
 	TMap<FRDGTexture*, TRefCountPtr<IPooledRenderTarget>, SceneRenderingSetAllocator> AllocatedTextures;
@@ -192,15 +158,6 @@
 	/** Keep the references over the pooled render target, since FRDGTexture is allocated on MemStack. */
 	TMap<FRDGBuffer*, TRefCountPtr<FPooledRDGBuffer>, SceneRenderingSetAllocator> AllocatedBuffers;
 
-=======
-
-	/** Keep the references over the pooled render target, since FRDGTexture is allocated on MemStack. */
-	TMap<FRDGTexture*, TRefCountPtr<IPooledRenderTarget>, SceneRenderingSetAllocator> AllocatedTextures;
-
-	/** Keep the references over the pooled render target, since FRDGTexture is allocated on MemStack. */
-	TMap<FRDGBuffer*, TRefCountPtr<FPooledRDGBuffer>, SceneRenderingSetAllocator> AllocatedBuffers;
-
->>>>>>> 710d7cac
 	/** Tracks external resources to their registered render graph counterparts for de-duplication. */
 	TMap<const IPooledRenderTarget*, FRDGTexture*, SceneRenderingSetAllocator> ExternalTextures;
 	TMap<const FPooledRDGBuffer*, FRDGBuffer*, SceneRenderingSetAllocator> ExternalBuffers;
@@ -221,24 +178,6 @@
 		TRefCountPtr<FPooledRDGBuffer>* OutBufferPtr;
 	};
 	TArray<FDeferredInternalBufferQuery, SceneRenderingAllocator> DeferredInternalBufferQueries;
-<<<<<<< HEAD
-
-	FRDGEventScopeStack EventScopeStack;
-	FRDGStatScopeStack StatScopeStack;
-
-#if RDG_ENABLE_DEBUG
-	/** All recently allocated pass parameter structure, but not used by a AddPass() yet. */
-	TSet<const void*> AllocatedUnusedPassParameters;
-
-	/** List of tracked resources for validation prior to shutdown. */
-	TArray<FRDGTrackedResourceRef, SceneRenderingAllocator> TrackedResources;
-
-	/** Whether the Execute() has already been called. */
-	bool bHasExecuted = false;
-#endif
-
-	void ValidatePass(const FRDGPass* Pass) const;
-=======
 
 	FRDGEventScopeStack EventScopeStack;
 	FRDGStatScopeStack StatScopeStack;
@@ -247,14 +186,12 @@
 	FRDGUserValidation Validation;
 #endif
 
->>>>>>> 710d7cac
 	void VisualizePassOutputs(const FRDGPass* Pass);
 
 	void WalkGraphDependencies();
 	
 	template<class Type, class ...ConstructorParameterTypes>
 	Type* AllocateForRHILifeTime(ConstructorParameterTypes&&... ConstructorParameters);
-<<<<<<< HEAD
 
 	void AddPassInternal(FRDGPass* Pass);
 
@@ -267,22 +204,6 @@
 	void ExecutePass(const FRDGPass* Pass);
 	void PrepareResourcesForExecute(const FRDGPass* Pass, struct FRHIRenderPassInfo* OutRPInfo, bool* bOutHasRenderTargets);
 
-	void UpdateAccessGuardForPassResources(const FRDGPass* Pass, bool bAllowAccess);
-	void UnmarkUsedResources(const FRDGPass* Pass);
-=======
-
-	void AddPassInternal(FRDGPass* Pass);
-
-	void AllocateRHITextureIfNeeded(FRDGTexture* Texture);
-	void AllocateRHITextureUAVIfNeeded(FRDGTextureUAV* UAV);
-	void AllocateRHIBufferIfNeeded(FRDGBuffer* Buffer);
-	void AllocateRHIBufferSRVIfNeeded(FRDGBufferSRV* SRV);
-	void AllocateRHIBufferUAVIfNeeded(FRDGBufferUAV* UAV);
-
-	void ExecutePass(const FRDGPass* Pass);
-	void PrepareResourcesForExecute(const FRDGPass* Pass, struct FRHIRenderPassInfo* OutRPInfo, bool* bOutHasRenderTargets);
->>>>>>> 710d7cac
-
 	void ReleaseRHITextureIfUnreferenced(FRDGTexture* Texture);
 	void ReleaseRHIBufferIfUnreferenced(FRDGBuffer* Buffer);
 	void ReleaseUnreferencedResources(const FRDGPass* Pass);
