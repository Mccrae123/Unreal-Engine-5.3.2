--- conflicted
+++ resolved
@@ -50,12 +50,6 @@
 template<typename ResourceType>
 extern RENDERCORE_API void MemcpyResource(FRHICommandList& RHICmdList, const ResourceType& DstBuffer, const ResourceType& SrcBuffer, const FMemcpyResourceParams& Params, bool bAlreadyInUAVOverlap = false);
 
-<<<<<<< HEAD
-template<typename ResourceType>
-extern RENDERCORE_API bool ResizeResourceSOAIfNeeded(FRHICommandList& RHICmdList, ResourceType& Texture, const FResizeResourceSOAParams& Params, const TCHAR* DebugName);
-template<typename ResourceType>
-extern RENDERCORE_API bool ResizeResourceIfNeeded(FRHICommandList& RHICmdList, ResourceType& Texture, uint32 NumBytes, const TCHAR* DebugName);
-=======
 UE_DEPRECATED(5.3, "MemsetResource will no longer support FTextureRWBuffer in a future release. Either use a buffer target instead, or clear the contents manually.")
 inline void MemsetResource(FRHICommandList& RHICmdList, const FTextureRWBuffer& DstBuffer, const FMemsetResourceParams& Params)
 {
@@ -72,7 +66,6 @@
 extern RENDERCORE_API bool ResizeResourceSOAIfNeeded(FRHICommandList& RHICmdList, ResourceType& Texture, const FResizeResourceSOAParams& Params, const TCHAR* DebugName);
 template<typename ResourceType>
 extern RENDERCORE_API bool ResizeResourceIfNeeded(FRHICommandList& RHICmdList, ResourceType& Buffer, uint32 NumBytes, const TCHAR* DebugName);
->>>>>>> 4af6daef
 RENDERCORE_API bool ResizeResourceIfNeeded(FRHICommandList& RHICmdList, FRWBuffer& Buffer, EPixelFormat Format, uint32 NumElements, const TCHAR* DebugName);
 
 UE_DEPRECATED(5.3, "ResizeResourceIfNeeded will no longer support FTextureRWBuffer in a future release. Either use a buffer target instead, or create a new texture and copy the contents manually.")
@@ -89,9 +82,6 @@
 class FScatterUploadBuffer
 {
 public:
-<<<<<<< HEAD
-	enum { PrimitiveDataStrideInFloat4s = 41 };
-=======
 	// This is an old dependency upon the primitive data that is no longer used
 	
 	enum
@@ -99,7 +89,6 @@
 	{
 		PrimitiveDataStrideInFloat4s = 41
 	};
->>>>>>> 4af6daef
 
 	FByteAddressBuffer ScatterBuffer;
 	FByteAddressBuffer UploadBuffer;
@@ -230,10 +219,6 @@
 extern RENDERCORE_API void MemsetResource(FRDGBuilder& GraphBuilder, FRDGBuffer* DstResource, const FMemsetResourceParams& Params);
 extern RENDERCORE_API void MemcpyResource(FRDGBuilder& GraphBuilder, FRDGBuffer* DstResource, FRDGBuffer* SrcResource, const FMemcpyResourceParams& Params);
 
-<<<<<<< HEAD
-extern RENDERCORE_API void MemsetResource(FRDGBuilder& GraphBuilder, FRDGUnorderedAccessView* DstResource, const FMemsetResourceParams& Params);
-extern RENDERCORE_API void MemcpyResource(FRDGBuilder& GraphBuilder, FRDGUnorderedAccessView* DstResource, FRDGShaderResourceView* SrcResource, const FMemcpyResourceParams& Params);
-=======
 extern RENDERCORE_API void MemsetResource(FRDGBuilder& GraphBuilder, FRDGBufferUAV* DstResource, const FMemsetResourceParams& Params);
 extern RENDERCORE_API void MemcpyResource(FRDGBuilder& GraphBuilder, FRDGBufferUAV* DstResource, FRDGBufferSRV* SrcResource, const FMemcpyResourceParams& Params);
 
@@ -260,7 +245,6 @@
 UE_DEPRECATED(5.3, "ScatterCopyResource will no longer support FRDGTextureUAV in a future release. Either use a buffer target instead, or copy the contents manually.")
 void RENDERCORE_API ScatterCopyResource(FRDGBuilder& GraphBuilder, FRDGTexture* DstResource, FRDGBufferSRV* ScatterBufferSRV, FRDGBufferSRV* UploadBufferSRV, const FScatterCopyParams &Params);
 
->>>>>>> 4af6daef
 
 extern RENDERCORE_API FRDGBuffer* ResizeBufferIfNeeded(FRDGBuilder& GraphBuilder, TRefCountPtr<FRDGPooledBuffer>& ExternalBuffer, const FRDGBufferDesc& BufferDesc, const TCHAR* Name);
 extern RENDERCORE_API FRDGBuffer* ResizeBufferIfNeeded(FRDGBuilder& GraphBuilder, TRefCountPtr<FRDGPooledBuffer>& ExternalBuffer, EPixelFormat Format, uint32 NumElements, const TCHAR* Name);
@@ -342,21 +326,12 @@
 	friend FRDGAsyncScatterUploadBuffer;
 };
 
-<<<<<<< HEAD
-class RENDERCORE_API FRDGScatterUploader
-	: public FRDGScatterUploadBase
-{
-public:
-	void Lock(FRHICommandListBase& RHICmdList);
-	void Unlock(FRHICommandListBase& RHICmdList);
-=======
 class FRDGScatterUploader
 	: public FRDGScatterUploadBase
 {
 public:
 	RENDERCORE_API void Lock(FRHICommandListBase& RHICmdList);
 	RENDERCORE_API void Unlock(FRHICommandListBase& RHICmdList);
->>>>>>> 4af6daef
 
 	FRDGViewableResource* GetDstResource() const
 	{
@@ -405,19 +380,6 @@
 	}
 }
 
-<<<<<<< HEAD
-class RENDERCORE_API FRDGAsyncScatterUploadBuffer
-{
-public:
-	FRDGScatterUploader* Begin(FRDGBuilder& GraphBuilder, FRDGViewableResource* DstResource, uint32 NumElements, uint32 NumBytesPerElement, const TCHAR* Name);
-	FRDGScatterUploader* BeginPreSized(FRDGBuilder& GraphBuilder, FRDGViewableResource* DstResource, uint32 NumElements, uint32 NumBytesPerElement, const TCHAR* Name);
-
-	void End(FRDGBuilder& GraphBuilder, FRDGScatterUploader* Uploader);
-
-	void Release();
-
-	uint32 GetNumBytes() const;
-=======
 class FRDGAsyncScatterUploadBuffer
 {
 public:
@@ -429,20 +391,12 @@
 	RENDERCORE_API void Release();
 
 	RENDERCORE_API uint32 GetNumBytes() const;
->>>>>>> 4af6daef
 
 private:
 	TRefCountPtr<FRDGPooledBuffer> ScatterBuffer;
 	TRefCountPtr<FRDGPooledBuffer> UploadBuffer;
 };
 
-<<<<<<< HEAD
-class RENDERCORE_API FRDGScatterUploadBuffer
-	: public FRDGScatterUploadBase
-{
-public:
-	enum { PrimitiveDataStrideInFloat4s = FScatterUploadBuffer::PrimitiveDataStrideInFloat4s };
-=======
 class FRDGScatterUploadBuffer
 	: public FRDGScatterUploadBase
 {
@@ -455,34 +409,15 @@
 		PrimitiveDataStrideInFloat4s = FScatterUploadBuffer::PrimitiveDataStrideInFloat4s
 		PRAGMA_ENABLE_DEPRECATION_WARNINGS
 	};
->>>>>>> 4af6daef
 
 	/**
 	 * Init with presized num scatters, expecting each to be set at a later point. Requires the user to keep track of the offsets to use.
 	 */
-<<<<<<< HEAD
-	void InitPreSized(FRDGBuilder& GraphBuilder, uint32 NumElements, uint32 InNumBytesPerElement, bool bInFloat4Buffer, const TCHAR* DebugName);
-=======
 	RENDERCORE_API void InitPreSized(FRDGBuilder& GraphBuilder, uint32 NumElements, uint32 InNumBytesPerElement, bool bInFloat4Buffer, const TCHAR* DebugName);
->>>>>>> 4af6daef
 
 	/**
 	 * Init with pre-existing destination index data, performs a bulk-copy.
 	 */
-<<<<<<< HEAD
-	void Init(FRDGBuilder& GraphBuilder, TArrayView<const uint32> ElementScatterOffsets, uint32 InNumBytesPerElement, bool bInFloat4Buffer, const TCHAR* DebugName);
-
-	void Init(FRDGBuilder& GraphBuilder, uint32 NumElements, uint32 NumBytesPerElement, bool bInFloat4Buffer, const TCHAR* Name);
-
-	void ResourceUploadTo(FRDGBuilder& GraphBuilder, FRDGViewableResource* DstResource);
-
-	void Release();
-
-	uint32 GetNumBytes() const;
-
-private:
-	void Reset();
-=======
 	RENDERCORE_API void Init(FRDGBuilder& GraphBuilder, TArrayView<const uint32> ElementScatterOffsets, uint32 InNumBytesPerElement, bool bInFloat4Buffer, const TCHAR* DebugName);
 
 	RENDERCORE_API void Init(FRDGBuilder& GraphBuilder, uint32 NumElements, uint32 NumBytesPerElement, bool bInFloat4Buffer, const TCHAR* Name);
@@ -505,7 +440,6 @@
 private:
 	RENDERCORE_API void ResourceUploadToInternal(FRDGBuilder& GraphBuilder, FRDGViewableResource* DstResource);
 	RENDERCORE_API void Reset();
->>>>>>> 4af6daef
 
 	TRefCountPtr<FRDGPooledBuffer> ScatterBuffer;
 	TRefCountPtr<FRDGPooledBuffer> UploadBuffer;
