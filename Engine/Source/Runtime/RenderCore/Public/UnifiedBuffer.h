--- conflicted
+++ resolved
@@ -68,11 +68,7 @@
 class FScatterUploadBuffer
 {
 public:
-<<<<<<< HEAD
-	enum { PrimitiveDataStrideInFloat4s = 40 };
-=======
 	enum { PrimitiveDataStrideInFloat4s = 42 };
->>>>>>> d731a049
 
 	FByteAddressBuffer ScatterBuffer;
 	FByteAddressBuffer UploadBuffer;
@@ -192,8 +188,6 @@
 			bUploadViaCreate = bInUploadViaCreate;
 		}
 	}
-<<<<<<< HEAD
-=======
 };
 
 extern RENDERCORE_API void MemsetResource(FRDGBuilder& GraphBuilder, FRDGBuffer* DstResource, const FMemsetResourceParams& Params);
@@ -384,5 +378,4 @@
 	TRefCountPtr<FRDGPooledBuffer> UploadBuffer;
 
 	bool bFloat4Buffer = false;
->>>>>>> d731a049
 };