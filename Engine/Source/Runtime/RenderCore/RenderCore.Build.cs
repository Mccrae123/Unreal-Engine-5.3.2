--- conflicted
+++ resolved
@@ -32,16 +32,6 @@
 		{
 			PrivateDependencyModuleNames.Add("ImageWrapper");
 		}
-<<<<<<< HEAD
-
-		// Copy the GPUDumpViewer's source code for the r.DumpGPU command.
-		if (Target.Configuration != UnrealTargetConfiguration.Shipping)
-		{
-			RuntimeDependencies.Add(Path.Combine(Unreal.EngineDirectory.ToString(), "Extras/GPUDumpViewer/..."), StagedFileType.DebugNonUFS);
-		}
-
-		PrivateDependencyModuleNames.AddRange(new string[] { "Core", "Projects", "RHI", "ApplicationCore", "TraceLog", "CookOnTheFly", "ColorManagement" });
-=======
 
 		// Copy the GPUDumpViewer's source code for the r.DumpGPU command.
 		if (Target.Configuration != UnrealTargetConfiguration.Shipping)
@@ -50,7 +40,6 @@
 		}
 
 		PrivateDependencyModuleNames.AddRange(new string[] { "Core", "Projects", "ApplicationCore", "TraceLog", "CookOnTheFly", "ColorManagement" });
->>>>>>> 4af6daef
 
         PrivateIncludePathModuleNames.AddRange(new string[] { "DerivedDataCache" });
 		
