--- conflicted
+++ resolved
@@ -328,8 +328,6 @@
 	TEXT(" 2: force enables all external transient resources (not recommended);"),
 	ECVF_RenderThreadSafe);
 
-<<<<<<< HEAD
-=======
 #if RDG_ENABLE_PARALLEL_TASKS
 
 int32 GRDGParallelSetup = 1;
@@ -340,7 +338,6 @@
 	TEXT(" 1: pass setup is done asynchronously (default);"),
 	ECVF_RenderThreadSafe);
 
->>>>>>> d731a049
 int32 GRDGParallelExecute = 1;
 FAutoConsoleVariableRef CVarRDGParallelExecute(
 	TEXT("r.RDG.ParallelExecute"), GRDGParallelExecute,
@@ -376,16 +373,6 @@
 	TEXT("The maximum span of contiguous passes eligible for parallel execution for the span to be offloaded to a task."),
 	ECVF_RenderThreadSafe);
 
-<<<<<<< HEAD
-// Fix for random GPU crashes on draw indirects on multiple IHVs. Force all indirect arg buffers as non transient (see UE-115982)
-int32 GRDGTransientIndirectArgBuffers = 0;
-FAutoConsoleVariableRef CVarRDGIndirectArgBufferTransientAllocated(
-	TEXT("r.RDG.TransientAllocator.IndirectArgumentBuffers"), GRDGTransientIndirectArgBuffers,
-	TEXT("Whether indirect argument buffers should use transient resource allocator. Default: 0"),
-	ECVF_RenderThreadSafe);
-
-=======
->>>>>>> d731a049
 int32 GRDGParallelExecuteStress = 0;
 FAutoConsoleVariableRef CVarRDGDebugParallelExecute(
 	TEXT("r.RDG.ParallelExecuteStress"),
@@ -539,8 +526,6 @@
 		GRDGCullPasses = CullPassesValue;
 	}
 
-<<<<<<< HEAD
-=======
 #if RDG_ENABLE_PARALLEL_TASKS
 	int32 ParallelSetupValue = 0;
 	if (FParse::Value(FCommandLine::Get(), TEXT("rdgparallelsetup="), ParallelSetupValue))
@@ -548,7 +533,6 @@
 		GRDGParallelSetup = ParallelSetupValue;
 	}
 
->>>>>>> d731a049
 	int32 ParallelExecuteValue = 0;
 	if (FParse::Value(FCommandLine::Get(), TEXT("rdgparallelexecute="), ParallelExecuteValue))
 	{
