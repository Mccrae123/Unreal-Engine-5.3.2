--- conflicted
+++ resolved
@@ -2,11 +2,8 @@
 
 #include "RenderGraphPrivate.h"
 #include "DataDrivenShaderPlatformInfo.h"
-<<<<<<< HEAD
-=======
 #include "Misc/CommandLine.h"
 #include "RHICommandList.h"
->>>>>>> 4af6daef
 
 #if RDG_ENABLE_DEBUG
 
@@ -276,14 +273,11 @@
 {
 	GRDGAsyncCompute = CVarRDGAsyncCompute.GetValueOnGameThread();
 
-<<<<<<< HEAD
-=======
 	if (GRDGDebugFlushGPU)
 	{
 		GRDGAsyncCompute = 0;
 	}
 
->>>>>>> 4af6daef
 	if (!IsAsyncComputeSupported())
 	{
 		GRDGAsyncCompute = 0;
@@ -354,7 +348,6 @@
 	TEXT("RDG will setup passes in parallel when prompted by calls to FRDGBuilder::FlushSetupQueue.")
 	TEXT(" 0: pass setup is done synchronously in AddPass;")
 	TEXT(" 1: pass setup is done asynchronously (default);"),
-<<<<<<< HEAD
 	ECVF_RenderThreadSafe);
 
 int32 GRDGParallelExecute = 1;
@@ -372,7 +365,7 @@
 				GRDGParallelExecutePassMax = 1;
 			}
 
-			if (GRDGParallelExecutePassMin < GRDGParallelExecutePassMax)
+			if (GRDGParallelExecutePassMax < GRDGParallelExecutePassMin)
 			{
 				GRDGParallelExecutePassMin = GRDGParallelExecutePassMax;
 			}
@@ -429,82 +422,6 @@
 	}),
 	ECVF_RenderThreadSafe);
 
-=======
-	ECVF_RenderThreadSafe);
-
-int32 GRDGParallelExecute = 1;
-FAutoConsoleVariableRef CVarRDGParallelExecute(
-	TEXT("r.RDG.ParallelExecute"), GRDGParallelExecute,
-	TEXT("Whether to enable parallel execution of passes when supported.")
-	TEXT(" 0: off;")
-	TEXT(" 1: on (default)"),
-	FConsoleVariableDelegate::CreateLambda([](IConsoleVariable* Variable)
-	{
-		if (Variable->GetInt())
-		{
-			if (GRDGParallelExecutePassMax <= 1)
-			{
-				GRDGParallelExecutePassMax = 1;
-			}
-
-			if (GRDGParallelExecutePassMax < GRDGParallelExecutePassMin)
-			{
-				GRDGParallelExecutePassMin = GRDGParallelExecutePassMax;
-			}
-		}
-	}),
-	ECVF_RenderThreadSafe);
-
-int32 GRDGParallelExecutePassMin = 1;
-FAutoConsoleVariableRef CVarRDGParallelExecutePassMin(
-	TEXT("r.RDG.ParallelExecute.PassMin"), GRDGParallelExecutePassMin,
-	TEXT("The minimum span of contiguous passes eligible for parallel execution for the span to be offloaded to a task."),
-	ECVF_RenderThreadSafe);
-
-int32 GRDGParallelExecutePassMax = 32;
-FAutoConsoleVariableRef CVarRDGParallelExecutePassMax(
-	TEXT("r.RDG.ParallelExecute.PassMax"), GRDGParallelExecutePassMax,
-	TEXT("The maximum span of contiguous passes eligible for parallel execution for the span to be offloaded to a task."),
-	ECVF_RenderThreadSafe);
-
-int32 GRDGParallelExecuteStress = 0;
-FAutoConsoleVariableRef CVarRDGDebugParallelExecute(
-	TEXT("r.RDG.ParallelExecuteStress"),
-	GRDGParallelExecuteStress,
-	TEXT("Stress tests the parallel execution path by launching one task per pass. Render pass merging is also disabled."),
-	FConsoleVariableDelegate::CreateLambda([](IConsoleVariable* Variable)
-	{
-		static int32 GRDGMergeRenderPassesHistory = GRDGMergeRenderPasses;
-		static int32 GRDGParallelExecutePassMinHistory = GRDGParallelExecutePassMin;
-		static int32 GRDGParallelExecutePassMaxHistory = GRDGParallelExecutePassMax;
-
-		const int32 CurrentValue = Variable->GetInt();
-
-		if (GRDGParallelExecuteStress == CurrentValue)
-		{
-			return;
-		}
-
-		if (CurrentValue)
-		{
-			GRDGMergeRenderPassesHistory = GRDGMergeRenderPasses;
-			GRDGParallelExecutePassMinHistory = GRDGParallelExecutePassMin;
-			GRDGParallelExecutePassMaxHistory = GRDGParallelExecutePassMax;
-
-			GRDGMergeRenderPasses = 0;
-			GRDGParallelExecutePassMin = 1;
-			GRDGParallelExecutePassMax = 1;
-		}
-		else
-		{
-			GRDGMergeRenderPasses = GRDGMergeRenderPassesHistory;
-			GRDGParallelExecutePassMin = GRDGParallelExecutePassMinHistory;
-			GRDGParallelExecutePassMax = GRDGParallelExecutePassMaxHistory;
-		}
-	}),
-	ECVF_RenderThreadSafe);
-
->>>>>>> 4af6daef
 #endif //!RDG_ENABLE_PARALLEL_TASKS
 
 // Fix for random GPU crashes on draw indirects on multiple IHVs. Force all indirect arg buffers as non transient (see UE-115982)
@@ -714,16 +631,11 @@
 		&& !GRHICommandList.Bypass()
 		&& !IsImmediateMode()
 		&& !GRDGDebug
-<<<<<<< HEAD
-		&& !GRDGTransitionLog
-		&& !IsMobilePlatform(GMaxRHIShaderPlatform)
-=======
 		&& !GRDGDebugFlushGPU
 		&& !GRDGTransitionLog
 		&& !IsMobilePlatform(GMaxRHIShaderPlatform)
 		&& !IsOpenGLPlatform(GMaxRHIShaderPlatform)
 		&& !IsVulkanMobileSM5Platform(GMaxRHIShaderPlatform)
->>>>>>> 4af6daef
 		&& GRHISupportsMultithreadedShaderCreation
 #if WITH_DUMPGPU
 		&& !IsDumpingRDGResources()
@@ -741,11 +653,8 @@
 		&& !GRDGDebug
 		&& !GRDGTransitionLog
 		&& !IsMobilePlatform(GMaxRHIShaderPlatform)
-<<<<<<< HEAD
-=======
 		&& !IsOpenGLPlatform(GMaxRHIShaderPlatform)
 		&& !IsVulkanMobileSM5Platform(GMaxRHIShaderPlatform)
->>>>>>> 4af6daef
 		&& GRHISupportsMultithreadedShaderCreation
 #if WITH_DUMPGPU
 		&& !IsDumpingRDGResources()
