--- conflicted
+++ resolved
@@ -236,10 +236,6 @@
 {
 	checkf(Name, TEXT("Attempted to register external texture with NULL name."));
 	checkf(ExternalPooledTexture.IsValid(), TEXT("Attempted to register NULL external texture."));
-<<<<<<< HEAD
-	checkf(!EnumHasAnyFlags(Flags, ERDGTextureFlags::ReadOnly) || !EnumHasAnyFlags(Flags, ERDGTextureFlags::ForceTracking), TEXT("External texture %s cannot be ReadOnly and ForceTracking (flags are mutually exclusive)"), Name);
-=======
->>>>>>> d731a049
 	ExecuteGuard(TEXT("RegisterExternalTexture"), Name);
 }
 
@@ -247,7 +243,6 @@
 {
 	checkf(Name, TEXT("Attempted to register external buffer with NULL name."));
 	checkf(ExternalPooledBuffer.IsValid(), TEXT("Attempted to register NULL external buffer."));
-	checkf(!EnumHasAnyFlags(Flags, ERDGBufferFlags::ReadOnly) || !EnumHasAnyFlags(Flags, ERDGBufferFlags::ForceTracking), TEXT("External buffer %s cannot be ReadOnly and ForceTracking (flags are mutually exclusive)"), Name);
 	ExecuteGuard(TEXT("RegisterExternalBuffer"), Name);
 }
 
@@ -1326,494 +1321,6 @@
 				}
 			}
 		}
-<<<<<<< HEAD
-	}
-}
-
-namespace
-{
-	const TCHAR* RasterColorName = TEXT("#ff7070");
-	const TCHAR* ComputeColorName = TEXT("#70b8ff");
-	const TCHAR* AsyncComputeColorName = TEXT("#70ff99");
-	const TCHAR* CopyColorName = TEXT("#ffdb70");
-	const TCHAR* TextureColorAttributes = TEXT("color=\"#5800a1\", fontcolor=\"#5800a1\"");
-	const TCHAR* BufferColorAttributes = TEXT("color=\"#007309\", fontcolor=\"#007309\"");
-	const TCHAR* AliasColorAttributes = TEXT("color=\"#00ff00\", fontcolor=\"#00ff00\"");
-	const TCHAR* AllPipelinesColorName = TEXT("#f170ff");
-
-	const TCHAR* GetPassColorName(ERDGPassFlags Flags)
-	{
-		if (EnumHasAnyFlags(Flags, ERDGPassFlags::Raster))
-		{
-			return RasterColorName;
-		}
-		if (EnumHasAnyFlags(Flags, ERDGPassFlags::Compute))
-		{
-			return ComputeColorName;
-		}
-		if (EnumHasAnyFlags(Flags, ERDGPassFlags::AsyncCompute))
-		{
-			return AsyncComputeColorName;
-		}
-		if (EnumHasAnyFlags(Flags, ERDGPassFlags::Copy))
-		{
-			return CopyColorName;
-		}
-		return TEXT("#ffffff");
-	}
-
-	FString GetSubresourceStateLabel(FRDGSubresourceState State)
-	{
-		const ERHIPipeline Pipelines = State.GetPipelines();
-		const TCHAR* FontColor = nullptr;
-		switch (Pipelines)
-		{
-		default:
-			checkNoEntry();
-		case ERHIPipeline::Graphics:
-			FontColor = RasterColorName;
-			break;
-		case ERHIPipeline::AsyncCompute:
-			FontColor = AsyncComputeColorName;
-			break;
-		case ERHIPipeline::All:
-			FontColor = AllPipelinesColorName;
-			break;
-		}
-		return FString::Printf(TEXT("<font color=\"%s\">%s</font>"), FontColor, *GetRHIAccessName(State.Access));
-	}
-}
-
-FString FRDGLogFile::GetProducerName(FRDGPassHandle PassHandle)
-{
-	check(PassHandle.IsValid());
-	return GetNodeName(PassHandle);
-}
-
-FString FRDGLogFile::GetConsumerName(FRDGPassHandle PassHandle)
-{
-	check(PassHandle.IsValid());
-	return GetNodeName(PassHandle);
-}
-
-FString FRDGLogFile::GetNodeName(FRDGPassHandle PassHandle)
-{
-	PassesReferenced.Add(PassHandle);
-	return FString::Printf(TEXT("P%d"), PassHandle.GetIndex());
-}
-
-FString FRDGLogFile::GetNodeName(const FRDGTexture* Texture)
-{
-	return FString::Printf(TEXT("T%d"), Textures.AddUnique(Texture));
-}
-
-FString FRDGLogFile::GetNodeName(const FRDGBuffer* Buffer)
-{
-	return FString::Printf(TEXT("B%d"), Buffers.AddUnique(Buffer));
-}
-
-void FRDGLogFile::AddLine(const FString& Line)
-{
-	File += Indentation + Line + TEXT("\n");
-}
-
-void FRDGLogFile::AddBraceBegin()
-{
-	AddLine(TEXT("{"));
-	Indentation += TEXT("\t");
-}
-
-void FRDGLogFile::AddBraceEnd()
-{
-	const bool bSuccess = Indentation.RemoveFromEnd(TEXT("\t"));
-	check(bSuccess);
-
-	AddLine(TEXT("}"));
-}
-
-void FRDGLogFile::Begin(const FRDGEventName& InGraphName)
-{
-	if (GRDGDumpGraph)
-	{
-		if (IsImmediateMode())
-		{
-			UE_LOG(LogRDG, Warning, TEXT("Dump graph (%d) requested, but immediate mode is enabled. Skipping."), GRDGDumpGraph);
-			return;
-		}
-
-		check(File.IsEmpty());
-
-		GraphName = InGraphName.GetTCHAR();
-
-		if (GraphName.IsEmpty())
-		{
-			const int32 UnknownGraphIndex = GRDGDumpGraphUnknownCount++;
-			GraphName = FString::Printf(TEXT("Unknown%d"), UnknownGraphIndex);
-		}
-
-		AddLine(TEXT("digraph RDG"));
-		AddBraceBegin();
-		AddLine(TEXT("rankdir=LR; labelloc=\"t\""));
-
-		bOpen = true;
-	}
-}
-
-void FRDGLogFile::End()
-{
-	if (!GRDGDumpGraph || !bOpen)
-	{
-		return;
-	}
-
-	TArray<FRDGPassHandle> PassesGraphics;
-	TArray<FRDGPassHandle> PassesAsyncCompute;
-
-	for (FRDGPassHandle PassHandle = Passes.Begin(); PassHandle != Passes.End(); ++PassHandle)
-	{
-		const FRDGPass* Pass = Passes[PassHandle];
-		const ERHIPipeline Pipeline = Pass->GetPipeline();
-
-		switch (Pipeline)
-		{
-		case ERHIPipeline::Graphics:
-			PassesGraphics.Add(PassHandle);
-			break;
-		case ERHIPipeline::AsyncCompute:
-			PassesAsyncCompute.Add(PassHandle);
-			break;
-		default:
-			checkNoEntry();
-		}
-	}
-
-	if (GRDGDumpGraph == RDG_DUMP_GRAPH_TRACKS)
-	{
-		FRDGPassHandle PrevPassesByPipeline[uint32(ERHIPipeline::Num)];
-
-		for (FRDGPassHandle PassHandle = Passes.Begin(); PassHandle != Passes.End(); ++PassHandle)
-		{
-			const FRDGPass* Pass = Passes[PassHandle];
-
-			if (!EnumHasAnyFlags(Pass->GetFlags(), ERDGPassFlags::Copy | ERDGPassFlags::Raster | ERDGPassFlags::Compute | ERDGPassFlags::AsyncCompute))
-			{
-				continue;
-			}
-
-			ERHIPipeline PassPipeline = Pass->GetPipeline();
-			checkf(FMath::IsPowerOfTwo(uint32(PassPipeline)), TEXT("This logic doesn't handle multi-pipe passes."));
-			uint32 PipeIndex = FMath::FloorLog2(uint32(PassPipeline));
-
-			FRDGPassHandle& PrevPassInPipelineHandle = PrevPassesByPipeline[PipeIndex];
-
-			if (PrevPassInPipelineHandle.IsValid())
-			{
-				AddLine(FString::Printf(TEXT("\"%s\" -> \"%s\" [style=\"filled\", penwidth=2, color=\"%s\"]"),
-					*GetNodeName(PrevPassInPipelineHandle), *GetNodeName(PassHandle), GetPassColorName(Pass->GetFlags())));
-			}
-
-			if (Pass->GetPipeline() == ERHIPipeline::AsyncCompute)
-			{
-				const auto AddCrossPipelineEdge = [&](FRDGPassHandle PassBefore, FRDGPassHandle PassAfter)
-				{
-					AddLine(FString::Printf(TEXT("\"%s\" -> \"%s\" [penwidth=5, style=\"dashed\" color=\"#f003fc\"]"),
-						*GetNodeName(PassBefore), *GetNodeName(PassAfter)));
-				};
-
-				if (Pass->IsAsyncComputeBegin())
-				{
-					AddCrossPipelineEdge(Pass->GetGraphicsForkPass(), PassHandle);
-				}
-
-				if (Pass->IsAsyncComputeEnd())
-				{
-					AddCrossPipelineEdge(PassHandle, Pass->GetGraphicsJoinPass());
-				}
-			}
-
-			PrevPassInPipelineHandle = PassHandle;
-		}
-	}
-	else if (GRDGDumpGraph == RDG_DUMP_GRAPH_PRODUCERS)
-	{
-		for (FRDGPassHandle PassHandle = Passes.Begin(); PassHandle < Passes.Last(); ++PassHandle)
-		{
-			const FRDGPass* Pass = Passes[PassHandle];
-
-			for (FRDGPassHandle ProducerHandle : Pass->GetProducers())
-			{
-				const FRDGPass* Producer = Passes[ProducerHandle];
-
-				File += FString::Printf(TEXT("\t\"%s\" -> \"%s\" [penwidth=2, color=\"%s:%s\"]\n"),
-					*GetNodeName(ProducerHandle), *GetNodeName(PassHandle), GetPassColorName(Pass->GetFlags()), GetPassColorName(Producer->GetFlags()));
-			}
-		}
-	}
-
-	AddLine(TEXT("subgraph Passes"));
-	AddBraceBegin();
-
-	const auto AddPass = [&](FRDGPassHandle PassHandle)
-	{
-		if (!PassesReferenced.Contains(PassHandle))
-		{
-			return;
-		}
-
-		const FRDGPass* Pass = Passes[PassHandle];
-		const TCHAR* Style = Pass->IsCulled() ? TEXT("dashed") : TEXT("filled");
-		FString PassName = FString::Printf(TEXT("[%d]: %s"), PassHandle.GetIndex(), Pass->GetName());
-
-		if (Pass->GetParameters().HasExternalOutputs())
-		{
-			PassName += TEXT("\n(Has External UAVs)");
-		}
-
-		AddLine(FString::Printf(TEXT("\"%s\" [shape=box, style=%s, label=\"%s\", color=\"%s\"]"), *GetNodeName(PassHandle), Style, *PassName, GetPassColorName(Pass->GetFlags())));
-	};
-
-	{
-		uint32 RenderTargetClusterCount = 0;
-
-		for (FRDGPassHandle PassHandle : PassesGraphics)
-		{
-			const FRDGPass* Pass = Passes[PassHandle];
-
-			if (Pass->IsMergedRenderPassBegin())
-			{
-				const uint32 RenderTargetClusterIndex = RenderTargetClusterCount++;
-
-				AddLine(FString::Printf(TEXT("subgraph cluster_%d"), RenderTargetClusterIndex));
-				AddBraceBegin();
-				AddLine(TEXT("style=filled;color=\"#ffe0e0\";fontcolor=\"#aa0000\";label=\"Render Pass Merge\";fontsize=10"));
-			}
-
-			AddPass(PassHandle);
-
-			if (Pass->IsMergedRenderPassEnd())
-			{
-				AddBraceEnd();
-			}
-		}
-	}
-
-	for (FRDGPassHandle PassHandle : PassesAsyncCompute)
-	{
-		AddPass(PassHandle);
-	}
-
-	AddBraceEnd();
-
-	AddLine(TEXT("subgraph Textures"));
-	AddBraceBegin();
-	for (const FRDGTexture* Texture : Textures)
-	{
-		FString Line = FString::Printf(TEXT("\"%s\" [shape=oval, %s, label=\"%s"), *GetNodeName(Texture), TextureColorAttributes, Texture->Name);
-		if (Texture->IsExternal())
-		{
-			Line += TEXT("\n(External)");
-		}
-		Line += TEXT("\"]");
-		AddLine(Line);
-	}
-	AddBraceEnd();
-
-	AddLine(TEXT("subgraph Buffers"));
-	AddBraceBegin();
-	for (const FRDGBuffer* Buffer : Buffers)
-	{
-		FString Line = FString::Printf(TEXT("\"%s\" [shape=oval, %s, label=\"%s"), *GetNodeName(Buffer), BufferColorAttributes, Buffer->Name);
-		if (Buffer->IsExternal())
-		{
-			Line += TEXT("\n(External)");
-		}
-		Line += TEXT("\"]");
-		AddLine(Line);
-	}
-	AddBraceEnd();
-
-	uint32 NumPassesActive = 0;
-	uint32 NumPassesCulled = 0;
-
-	Passes.Enumerate([&](const FRDGPass* Pass)
-	{
-		if (Pass->IsCulled())
-		{
-			NumPassesCulled++;
-		}
-		else
-		{
-			NumPassesActive++;
-		}
-	});
-
-	AddLine(FString::Printf(TEXT("label=\"%s [Active Passes: %d, Culled Passes: %d, Textures: %d, Buffers: %d]\""), *GraphName, NumPassesActive, NumPassesCulled, Textures.Num(), Buffers.Num()));
-
-	AddBraceEnd();
-	check(Indentation.IsEmpty());
-
-	const TCHAR* DumpType = TEXT("");
-
-	switch (GRDGDumpGraph)
-	{
-	case RDG_DUMP_GRAPH_RESOURCES:
-		DumpType = TEXT("_resources");
-		break;
-	case RDG_DUMP_GRAPH_PRODUCERS:
-		DumpType = TEXT("_producers");
-		break;
-	case RDG_DUMP_GRAPH_TRACKS:
-		DumpType = TEXT("_tracks");
-		break;
-	}
-
-	FFileHelper::SaveStringToFile(File, *(FPaths::ProjectLogDir() / FString::Printf(TEXT("RDG_%s%s.gv"), *GraphName, DumpType)));
-
-	bOpen = false;
-}
-
-bool FRDGLogFile::IncludeTransitionEdgeInGraph(FRDGPassHandle Pass) const
-{
-	return Pass.IsValid() && !Passes[Pass]->IsSentinel();
-}
-
-bool FRDGLogFile::IncludeTransitionEdgeInGraph(FRDGPassHandle PassBefore, FRDGPassHandle PassAfter) const
-{
-	return IncludeTransitionEdgeInGraph(PassBefore) && IncludeTransitionEdgeInGraph(PassAfter) && PassBefore < PassAfter;
-}
-
-void FRDGLogFile::AddFirstEdge(const FRDGTextureRef Texture, FRDGPassHandle FirstPass)
-{
-	if (GRDGDumpGraph == RDG_DUMP_GRAPH_RESOURCES && bOpen && IncludeTransitionEdgeInGraph(FirstPass) && IsDebugAllowedForResource(Texture->Name))
-	{
-		AddLine(FString::Printf(TEXT("\"%s\" -> \"%s\" [%s]"),
-			*GetNodeName(Texture),
-			*GetNodeName(FirstPass),
-			TextureColorAttributes));
-	}
-}
-
-void FRDGLogFile::AddFirstEdge(const FRDGBufferRef Buffer, FRDGPassHandle FirstPass)
-{
-	if (GRDGDumpGraph == RDG_DUMP_GRAPH_RESOURCES && bOpen && IncludeTransitionEdgeInGraph(FirstPass) && IsDebugAllowedForResource(Buffer->Name))
-	{
-		AddLine(FString::Printf(TEXT("\"%s\" -> \"%s\" [%s]"),
-			*GetNodeName(Buffer),
-			*GetNodeName(FirstPass),
-			BufferColorAttributes));
-	}
-}
-
-
-void FRDGLogFile::AddAliasEdge(const FRDGTextureRef TextureBefore, FRDGPassHandle BeforePass, const FRDGTextureRef TextureAfter, FRDGPassHandle AfterPass)
-{
-	if (GRDGDumpGraph == RDG_DUMP_GRAPH_RESOURCES && bOpen && IncludeTransitionEdgeInGraph(BeforePass, AfterPass) && IsDebugAllowedForResource(TextureBefore->Name) && IsDebugAllowedForResource(TextureAfter->Name))
-	{
-		AddLine(FString::Printf(TEXT("\"%s\" -> \"%s\" [%s, label=<Alias: <b>%s -&gt; %s</b>>]"),
-			*GetProducerName(BeforePass),
-			*GetConsumerName(AfterPass),
-			AliasColorAttributes,
-			TextureBefore->Name,
-			TextureAfter->Name));
-	}
-}
-
-void FRDGLogFile::AddAliasEdge(const FRDGBufferRef BufferBefore, FRDGPassHandle BeforePass, const FRDGBufferRef BufferAfter, FRDGPassHandle AfterPass)
-{
-	if (GRDGDumpGraph == RDG_DUMP_GRAPH_RESOURCES && bOpen && IncludeTransitionEdgeInGraph(BeforePass, AfterPass) && IsDebugAllowedForResource(BufferBefore->Name) && IsDebugAllowedForResource(BufferAfter->Name))
-	{
-		AddLine(FString::Printf(TEXT("\"%s\" -> \"%s\" [%s, label=<Alias: <b>%s -&gt; %s</b>>]"),
-			*GetProducerName(BeforePass),
-			*GetConsumerName(AfterPass),
-			AliasColorAttributes,
-			BufferBefore->Name,
-			BufferAfter->Name));
-	}
-}
-
-void FRDGLogFile::AddTransitionEdge(FRDGPassHandle PassHandle, const FRDGSubresourceState& StateBefore, const FRDGSubresourceState& StateAfter, const FRDGTextureRef Texture)
-{
-	if (GRDGDumpGraph == RDG_DUMP_GRAPH_RESOURCES && bOpen && IsDebugAllowedForResource(Texture->Name))
-	{
-		if (IncludeTransitionEdgeInGraph(StateBefore.GetLastPass(), StateAfter.GetFirstPass()) && FRDGSubresourceState::IsTransitionRequired(StateBefore, StateAfter))
-		{
-			AddLine(FString::Printf(TEXT("\"%s\" -> \"%s\" [%s, label=<%s: <b>%s -&gt; %s</b>>]"),
-				*GetProducerName(StateBefore.GetLastPass()),
-				*GetConsumerName(StateAfter.GetFirstPass()),
-				TextureColorAttributes,
-				Texture->Name,
-				*GetSubresourceStateLabel(StateBefore),
-				*GetSubresourceStateLabel(StateAfter)));
-		}
-		else if (IncludeTransitionEdgeInGraph(StateBefore.LogFilePass, PassHandle))
-		{
-			AddLine(FString::Printf(TEXT("\"%s\" -> \"%s\" [%s, label=<%s: <b>%s</b>>]"),
-				*GetProducerName(StateBefore.LogFilePass),
-				*GetConsumerName(PassHandle),
-				TextureColorAttributes,
-				Texture->Name,
-				*GetSubresourceStateLabel(StateBefore)));
-		}
-
-		StateAfter.LogFilePass = PassHandle;
-	}
-}
-
-void FRDGLogFile::AddTransitionEdge(FRDGPassHandle PassHandle, const FRDGSubresourceState& StateBefore, const FRDGSubresourceState& StateAfter, const FRDGTextureRef Texture, FRDGTextureSubresource Subresource)
-{
-	if (GRDGDumpGraph == RDG_DUMP_GRAPH_RESOURCES && bOpen && IsDebugAllowedForResource(Texture->Name))
-	{
-		if (IncludeTransitionEdgeInGraph(StateBefore.GetLastPass(), StateAfter.GetFirstPass()) && FRDGSubresourceState::IsTransitionRequired(StateBefore, StateAfter))
-		{
-			AddLine(FString::Printf(TEXT("\"%s\" -> \"%s\" [%s, label=<%s[%d][%d][%d]: <b>%s -&gt; %s</b>>]"),
-				*GetProducerName(StateBefore.GetLastPass()),
-				*GetConsumerName(StateAfter.GetFirstPass()),
-				TextureColorAttributes,
-				Texture->Name,
-				Subresource.MipIndex, Subresource.ArraySlice, Subresource.PlaneSlice,
-				*GetSubresourceStateLabel(StateBefore),
-				*GetSubresourceStateLabel(StateAfter)));
-		}
-		else if (IncludeTransitionEdgeInGraph(StateBefore.LogFilePass, PassHandle))
-		{
-			AddLine(FString::Printf(TEXT("\"%s\" -> \"%s\" [%s, label=<%s[%d][%d][%d]: <b>%s</b>>]"),
-				*GetProducerName(StateBefore.LogFilePass),
-				*GetConsumerName(PassHandle),
-				TextureColorAttributes,
-				Texture->Name,
-				Subresource.MipIndex, Subresource.ArraySlice, Subresource.PlaneSlice,
-				*GetSubresourceStateLabel(StateBefore)));
-		}
-
-		StateAfter.LogFilePass = PassHandle;
-	}
-}
-
-void FRDGLogFile::AddTransitionEdge(FRDGPassHandle PassHandle, const FRDGSubresourceState& StateBefore, const FRDGSubresourceState& StateAfter, const FRDGBufferRef Buffer)
-{
-	if (GRDGDumpGraph == RDG_DUMP_GRAPH_RESOURCES && bOpen && IsDebugAllowedForResource(Buffer->Name))
-	{
-		if (IncludeTransitionEdgeInGraph(StateBefore.GetLastPass(), StateAfter.GetFirstPass()) && FRDGSubresourceState::IsTransitionRequired(StateBefore, StateAfter))
-		{
-			AddLine(FString::Printf(TEXT("\"%s\" -> \"%s\" [%s, label=<%s: <b>%s -&gt; %s</b>>]"),
-				*GetProducerName(StateBefore.GetLastPass()),
-				*GetConsumerName(StateAfter.GetFirstPass()),
-				BufferColorAttributes,
-				Buffer->Name,
-				*GetSubresourceStateLabel(StateBefore),
-				*GetSubresourceStateLabel(StateAfter)));
-		}
-		else if (IncludeTransitionEdgeInGraph(StateBefore.LogFilePass, PassHandle))
-		{
-			AddLine(FString::Printf(TEXT("\"%s\" -> \"%s\" [%s, label=<%s: <b>%s</b>>]"),
-				*GetProducerName(StateBefore.LogFilePass),
-				*GetConsumerName(PassHandle),
-				BufferColorAttributes,
-				Buffer->Name,
-				*GetSubresourceStateLabel(StateBefore)));
-		}
-=======
->>>>>>> d731a049
 
 		bFoundFirst = false;
 	}
