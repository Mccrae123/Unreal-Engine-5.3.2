// Copyright Epic Games, Inc. All Rights Reserved.

#include "RenderTargetPool.h"
#include "RHIStaticStates.h"
#include "Misc/OutputDeviceRedirector.h"
#include "Hash/CityHash.h"

/** The global render targets pool. */
TGlobalResource<FRenderTargetPool> GRenderTargetPool;

DEFINE_LOG_CATEGORY_STATIC(LogRenderTargetPool, Warning, All);

<<<<<<< HEAD
CSV_DEFINE_CATEGORY(RenderTargetPool, true);


TRefCountPtr<IPooledRenderTarget> CreateRenderTarget(FRHITexture* Texture, const TCHAR* Name)
{
	check(Texture);

	const FIntVector Size = Texture->GetSizeXYZ();

	FPooledRenderTargetDesc Desc;
	Desc.Extent = FIntPoint(Size.X, Size.Y);
	Desc.ClearValue = Texture->GetClearBinding();
	Desc.Format = Texture->GetFormat();
	Desc.NumMips = Texture->GetNumMips();
	Desc.NumSamples = Texture->GetNumSamples();
	Desc.Flags = Desc.TargetableFlags = Texture->GetFlags();
	Desc.bForceSharedTargetAndShaderResource = true;
	Desc.AutoWritable = false;
	Desc.DebugName = Name;

	if (FRHITextureCube* TextureCube = Texture->GetTextureCube())
	{
		Desc.bIsCubemap = true;
	}
	else if (FRHITexture3D* Texture3D = Texture->GetTexture3D())
	{
		Desc.Depth = Size.Z;
	}
	else if (FRHITexture2DArray* TextureArray = Texture->GetTexture2DArray())
	{
		Desc.bIsArray = true;
		Desc.ArraySize = Size.Z;
	}

	FSceneRenderTargetItem Item;
	Item.TargetableTexture = Texture;
	Item.ShaderResourceTexture = Texture;

	TRefCountPtr<IPooledRenderTarget> PooledRenderTarget;
	GRenderTargetPool.CreateUntrackedElement(Desc, PooledRenderTarget, Item);
	return MoveTemp(PooledRenderTarget);
}

bool CacheRenderTarget(FRHITexture* Texture, const TCHAR* Name, TRefCountPtr<IPooledRenderTarget>& OutPooledRenderTarget)
{
	if (!OutPooledRenderTarget || OutPooledRenderTarget->GetShaderResourceRHI() != Texture)
	{
		OutPooledRenderTarget = CreateRenderTarget(Texture, Name);
		return true;
	}
	return false;
}

static uint64 GetTypeHash(FClearValueBinding Binding)
{
	uint64 Hash = 0;
	switch (Binding.ColorBinding)
	{
	case EClearBinding::EColorBound:
		Hash = CityHash64((const char*)Binding.Value.Color, sizeof(Binding.Value.Color));
		break;
	case EClearBinding::EDepthStencilBound:
		Hash = uint64(GetTypeHash(Binding.Value.DSValue.Depth)) << 32 | uint64(Binding.Value.DSValue.Stencil);
		break;
	}
	return Hash ^ uint64(Binding.ColorBinding);
}

static uint64 GetTypeHash(FPooledRenderTargetDesc Desc)
{
	constexpr uint32 HashOffset = STRUCT_OFFSET(FPooledRenderTargetDesc, Flags);
	constexpr uint32 HashSize = STRUCT_OFFSET(FPooledRenderTargetDesc, PackedBits) + sizeof(FPooledRenderTargetDesc::PackedBits) - HashOffset;

	static_assert(
		HashSize ==
		sizeof(FPooledRenderTargetDesc::Flags) +
		sizeof(FPooledRenderTargetDesc::TargetableFlags) +
		sizeof(FPooledRenderTargetDesc::Format) +
		sizeof(FPooledRenderTargetDesc::Extent) +
		sizeof(FPooledRenderTargetDesc::Depth) +
		sizeof(FPooledRenderTargetDesc::ArraySize) +
		sizeof(FPooledRenderTargetDesc::NumMips) +
		sizeof(FPooledRenderTargetDesc::NumSamples) +
		sizeof(FPooledRenderTargetDesc::PackedBits),
		"FPooledRenderTarget has padding that will break the hash.");

	Desc.Flags &= (~TexCreate_FastVRAM);

	return CityHash64WithSeed((const char*)&Desc.Flags, HashSize, GetTypeHash(Desc.ClearValue));
}

RENDERCORE_API void DumpRenderTargetPoolMemory(FOutputDevice& OutputDevice)
{
	GRenderTargetPool.DumpMemoryUsage(OutputDevice);
}
=======
CSV_DEFINE_CATEGORY(RenderTargetPool, !UE_SERVER);
>>>>>>> 6bbb88c8


TRefCountPtr<IPooledRenderTarget> CreateRenderTarget(FRHITexture* Texture, const TCHAR* Name)
{
	check(Texture);

	const FIntVector Size = Texture->GetSizeXYZ();

	FPooledRenderTargetDesc Desc;
	Desc.Extent = FIntPoint(Size.X, Size.Y);
	Desc.ClearValue = Texture->GetClearBinding();
	Desc.Format = Texture->GetFormat();
	Desc.NumMips = Texture->GetNumMips();
	Desc.NumSamples = Texture->GetNumSamples();
	Desc.Flags = Texture->GetFlags();
	Desc.DebugName = Name;

	if (FRHITextureCube* TextureCube = Texture->GetTextureCube())
	{
		Desc.bIsCubemap = true;
	}
	else if (FRHITexture3D* Texture3D = Texture->GetTexture3D())
	{
		Desc.Depth = Size.Z;
	}
	else if (FRHITexture2DArray* TextureArray = Texture->GetTexture2DArray())
	{
		Desc.bIsArray = true;
		Desc.ArraySize = Size.Z;
	}

	FSceneRenderTargetItem Item;
	Item.TargetableTexture = Texture;
	Item.ShaderResourceTexture = Texture;

<<<<<<< HEAD
FRenderTargetPool::FRenderTargetPool()
	: AllocationLevelInKB(0)
	, bCurrentlyOverBudget(false)
	, bStartEventRecordingNextTick(false)
	, EventRecordingSizeThreshold(0)
	, bEventRecordingActive(false)
	, bEventRecordingStarted(false)
	, CurrentEventRecordingTime(0)
#if LOG_MAX_RENDER_TARGET_POOL_USAGE
	, MaxUsedRenderTargetInKB(0)
#endif
{
}

// Logic for determining whether to make a rendertarget transient
bool FRenderTargetPool::DoesTargetNeedTransienceOverride(ETextureCreateFlags Flags, ERenderTargetTransience TransienceHint)
=======
	TRefCountPtr<IPooledRenderTarget> PooledRenderTarget;
	GRenderTargetPool.CreateUntrackedElement(Desc, PooledRenderTarget, Item);
	return MoveTemp(PooledRenderTarget);
}

bool CacheRenderTarget(FRHITexture* Texture, const TCHAR* Name, TRefCountPtr<IPooledRenderTarget>& OutPooledRenderTarget)
>>>>>>> 6bbb88c8
{
	if (!OutPooledRenderTarget || OutPooledRenderTarget->GetRHI() != Texture)
	{
<<<<<<< HEAD
		return false;
	}
	int32 AliasingMode = CVarRtPoolTransientMode.GetValueOnRenderThread();

	// We only override transience if aliasing is supported and enabled, the format is suitable, and the target is not already transient
	if (AliasingMode > 0 && EnumHasAnyFlags(Flags, TexCreate_RenderTargetable | TexCreate_DepthStencilTargetable | TexCreate_UAV) && !EnumHasAnyFlags(Flags, TexCreate_Transient))
	{
		if (AliasingMode == 1)
		{
			// Mode 1: Only make FastVRAM rendertargets transient
			if (EnumHasAnyFlags(Flags, TexCreate_FastVRAM))
			{
				return true;
			}
		}
		else if (AliasingMode == 2)
		{
			// Mode 2: Make fastvram and ERenderTargetTransience::Transient rendertargets transient
			if (EnumHasAnyFlags(Flags, TexCreate_FastVRAM) || TransienceHint == ERenderTargetTransience::Transient)
			{
				return true;
			}
		}
		else if (AliasingMode == 3)
		{
			// Mode 3 : All rendertargets are transient
			return true;
		}
=======
		OutPooledRenderTarget = CreateRenderTarget(Texture, Name);
		return true;
>>>>>>> 6bbb88c8
	}
	return false;
}

static uint64 GetTypeHash(FClearValueBinding Binding)
{
<<<<<<< HEAD
	QUICK_SCOPE_CYCLE_COUNTER(STAT_RenderTargetPoolTransition);
	check(IsInRenderingThread());
	WaitForTransitionFence();

	// Stack allocate the transition descriptors. These will get memcpy()ed onto the RHI command list if required.
	FMemMark Mark(FMemStack::Get());
	TArray<FRHITransitionInfo, TMemStackAllocator<>> TransitionInfos;
	TransitionInfos.AddDefaulted(PooledRenderTargets.Num());
	uint32 TransitionInfoCount = 0;

	for (int32 i = 0; i < PooledRenderTargets.Num(); ++i)
	{
		FPooledRenderTarget* PooledRT = PooledRenderTargets[i];
		if (PooledRT && PooledRT->GetDesc().AutoWritable)
		{
			FRHITexture* RenderTarget = PooledRT->GetRenderTargetItem().TargetableTexture;
			if (RenderTarget)
			{
				uint32 CreateFlags = RenderTarget->GetFlags();
				if ((CreateFlags & TexCreate_DepthStencilTargetable) != 0)
				{
					TransitionInfos[TransitionInfoCount++] = FRHITransitionInfo(RenderTarget, ERHIAccess::Unknown, ERHIAccess::DSVRead | ERHIAccess::DSVWrite);
				}
				else if ((CreateFlags & TexCreate_RenderTargetable) != 0)
				{
					TransitionInfos[TransitionInfoCount++] =  FRHITransitionInfo(RenderTarget, ERHIAccess::Unknown, ERHIAccess::RTV);
				}
			}
		}
	}

	if (TransitionInfoCount > 0)
	{
		RHICmdList.Transition(MakeArrayView(TransitionInfos.GetData(), TransitionInfoCount));
		if (IsRunningRHIInSeparateThread())
		{
			TransitionFence = RHICmdList.RHIThreadFence(false);
		}
=======
	uint64 Hash = 0;
	switch (Binding.ColorBinding)
	{
	case EClearBinding::EColorBound:
		Hash = CityHash64((const char*)Binding.Value.Color, sizeof(Binding.Value.Color));
		break;
	case EClearBinding::EDepthStencilBound:
		Hash = uint64(GetTypeHash(Binding.Value.DSValue.Depth)) << 32 | uint64(Binding.Value.DSValue.Stencil);
		break;
>>>>>>> 6bbb88c8
	}
	return Hash ^ uint64(Binding.ColorBinding);
}

inline uint64 ComputeHash(const FRHITextureCreateInfo& InCreateInfo)
{
<<<<<<< HEAD
	QUICK_SCOPE_CYCLE_COUNTER(STAT_RenderTargetPoolTransitionWait);
	check(IsInRenderingThread());
	if (TransitionFence)
	{		
		check(IsInRenderingThread());		
		FRHICommandListExecutor::WaitOnRHIThreadFence(TransitionFence);
		TransitionFence = nullptr;		
	}
	DeferredDeleteArray.Reset();
}

TRefCountPtr<FPooledRenderTarget> FRenderTargetPool::FindFreeElementForRDG(
	FRHICommandList& RHICmdList,
	const FRDGTextureDesc& Desc,
	const TCHAR* Name)
{
	const bool bDeferTextureAllocation = false;
	const bool bDoAcquireTransientTexture = false;
	return FindFreeElementInternal(RHICmdList, Translate(Desc), Name, bDeferTextureAllocation, bDoAcquireTransientTexture);
}

TRefCountPtr<FPooledRenderTarget> FRenderTargetPool::FindFreeElementInternal(
	FRHICommandList& RHICmdList,
	const FPooledRenderTargetDesc& Desc,
	const TCHAR* InDebugName,
	bool bDeferTextureAllocation,
	bool bDoAcquireTransientTexture)
{
	const int32 AliasingMode = CVarRtPoolTransientMode.GetValueOnRenderThread();
	FPooledRenderTarget* Found = 0;
	uint32 FoundIndex = -1;
	bool bReusingExistingTarget = false;
	const uint64 DescHash = GetTypeHash(Desc);

	// try to find a suitable element in the pool
	{
		const bool bSupportsFastVRAM = FPlatformMemory::SupportsFastVRAMMemory();

		//don't spend time doing 2 passes if the platform doesn't support fastvram
		uint32 PassCount = 1;
		if (AliasingMode == 0)
		{
			if ((Desc.Flags & TexCreate_FastVRAM) && bSupportsFastVRAM)
			{
				PassCount = 2;
=======
	// Make sure all padding is removed.
	FRHITextureCreateInfo NewInfo;
	FPlatformMemory::Memzero(&NewInfo, sizeof(FRHITextureCreateInfo));
	NewInfo = InCreateInfo;
	return CityHash64((const char*)&NewInfo, sizeof(FRHITextureCreateInfo));
}

RENDERCORE_API void DumpRenderTargetPoolMemory(FOutputDevice& OutputDevice)
{
	GRenderTargetPool.DumpMemoryUsage(OutputDevice);
}

static FAutoConsoleCommandWithOutputDevice GDumpRenderTargetPoolMemoryCmd(
	TEXT("r.DumpRenderTargetPoolMemory"),
	TEXT("Dump allocation information for the render target pool."),
	FConsoleCommandWithOutputDeviceDelegate::CreateStatic(DumpRenderTargetPoolMemory)
);

static uint32 ComputeSizeInKB(FPooledRenderTarget& Element)
{
	return (Element.ComputeMemorySize() + 1023) / 1024;
}

TRefCountPtr<IPooledRenderTarget> FRenderTargetPool::FindFreeElementInternal(FRHITextureCreateInfo Desc, const TCHAR* Name, bool bResetStateToUnknown)
{
	FPooledRenderTarget* Found = 0;
	uint32 FoundIndex = -1;

	// FastVRAM is no longer supported by the render target pool.
	EnumRemoveFlags(Desc.Flags, ETextureCreateFlags::FastVRAM | ETextureCreateFlags::FastVRAMPartialAlloc);

	const uint64 DescHash = ComputeHash(Desc);

	for (uint32 Index = 0, Num = (uint32)PooledRenderTargets.Num(); Index < Num; ++Index)
	{
		if (PooledRenderTargetHashes[Index] == DescHash)
		{
			FPooledRenderTarget* Element = PooledRenderTargets[Index];

		#if DO_CHECK
			{
				checkf(Element, TEXT("Hash was not cleared from the list."));

				const FRHITextureCreateInfo ElementDesc = Translate(Element->GetDesc());
				checkf(ElementDesc == Desc, TEXT("Invalid hash or collision when attempting to allocate %s"), Element->GetDesc().DebugName);
>>>>>>> 6bbb88c8
			}
		#endif

<<<<<<< HEAD
		bool bAllowMultipleDiscards = (CVarAllowMultipleAliasingDiscardsPerFrame.GetValueOnRenderThread() != 0);
		// first we try exact, if that fails we try without TexCreate_FastVRAM
		// (easily we can run out of VRam, if this search becomes a performance problem we can optimize or we should use less TexCreate_FastVRAM)
		for (uint32 Pass = 0; Pass < PassCount; ++Pass)
		{
			bool bExactMatch = (Pass == 0) && bSupportsFastVRAM;
    
			for (uint32 Index = 0, Num = (uint32)PooledRenderTargets.Num(); Index < Num; ++Index)
			{
				if (PooledRenderTargetHashes[Index] == DescHash)
				{
					FPooledRenderTarget* Element = PooledRenderTargets[Index];
					checkf(Element, TEXT("Hash was not cleared from the list."));
					checkf(Element->GetDesc().Compare(Desc, false), TEXT("Invalid hash or collision when attempting to allocate %s"), Element->GetDesc().DebugName);

					if (!Element->IsFree())
					{
						continue;
					}

					if ((Desc.Flags & TexCreate_Transient) && bAllowMultipleDiscards == false && Element->HasBeenDiscardedThisFrame())
					{
						// We can't re-use transient resources if they've already been discarded this frame
						continue;
					}

					const FPooledRenderTargetDesc& ElementDesc = Element->GetDesc();

					if (bExactMatch && ElementDesc.Flags != Desc.Flags)
					{
						continue;
					}

					check(!Element->IsSnapshot());
					Found = Element;
					FoundIndex = Index;
					bReusingExistingTarget = true;
					goto Done;
				}
=======
			if (Element->IsFree())
			{
				Found = Element;
				FoundIndex = Index;
				break;
>>>>>>> 6bbb88c8
			}
		}
	}

	if (!Found)
	{
		TRACE_CPUPROFILER_EVENT_SCOPE(FRenderTargetPool::CreateTexture);

		FRHIResourceCreateInfo CreateInfo(Name, Desc.ClearValue);

<<<<<<< HEAD
		PooledRenderTargets.Add(Found);
		PooledRenderTargetHashes.Add(DescHash);
		
		// TexCreate_UAV should be used on Desc.TargetableFlags
		check(!(Desc.Flags & TexCreate_UAV));

		FRHIResourceCreateInfo CreateInfo(Desc.ClearValue);
		CreateInfo.DebugName = InDebugName;
=======
		FTextureRHIRef ResultTexture;
		const ERHIAccess AccessInitial = ERHIAccess::SRVMask;
		const ETextureCreateFlags TextureFlags = Desc.Flags | TexCreate_ShaderResource;
>>>>>>> 6bbb88c8

		// Only create resources if we're not asked to defer creation.
		if (Desc.IsTexture2D())
		{
			if (!Desc.IsTextureArray())
			{
				ResultTexture = RHICreateTexture2D(
					Desc.Extent.X,
					Desc.Extent.Y,
					(uint8)Desc.Format,
					Desc.NumMips,
					Desc.NumSamples,
					TextureFlags,
					AccessInitial,
					CreateInfo
				);
			}
			else
			{
<<<<<<< HEAD
				check(Desc.IsCubemap());
				if (Desc.IsArray())
				{
					RHICreateTargetableShaderResourceCubeArray(
						Desc.Extent.X,
						Desc.ArraySize,
						Desc.Format,
						Desc.NumMips,
						Desc.Flags,
						Desc.TargetableFlags,
						false,
						CreateInfo,
						(FTextureCubeRHIRef&)Found->RenderTargetItem.TargetableTexture,
						(FTextureCubeRHIRef&)Found->RenderTargetItem.ShaderResourceTexture
					);
				}
				else
				{
					RHICreateTargetableShaderResourceCube(
						Desc.Extent.X,
						Desc.Format,
						Desc.NumMips,
						Desc.Flags,
						Desc.TargetableFlags,
						false,
						CreateInfo,
						(FTextureCubeRHIRef&)Found->RenderTargetItem.TargetableTexture,
						(FTextureCubeRHIRef&)Found->RenderTargetItem.ShaderResourceTexture
					);
				}
			}

#if !(UE_BUILD_SHIPPING || UE_BUILD_TEST)
			RHIBindDebugLabelName(Found->RenderTargetItem.TargetableTexture, InDebugName);
#endif
		}
		else if (!bDeferTextureAllocation)
		{
			// Only create resources if we're not asked to defer creation.
			if (Desc.Is2DTexture())
			{
				// this is useful to get a CPU lockable texture through the same interface
				Found->RenderTargetItem.ShaderResourceTexture = RHICreateTexture2D(
=======
				ResultTexture = RHICreateTexture2DArray(
>>>>>>> 6bbb88c8
					Desc.Extent.X,
					Desc.Extent.Y,
					Desc.ArraySize,
					(uint8)Desc.Format,
					Desc.NumMips,
					Desc.NumSamples,
					TextureFlags,
					AccessInitial,
					CreateInfo
				);
			}
		}
		else if (Desc.IsTexture3D())
		{
			ResultTexture = RHICreateTexture3D(
				Desc.Extent.X,
				Desc.Extent.Y,
				Desc.Depth,
				(uint8)Desc.Format,
				Desc.NumMips,
				TextureFlags,
				AccessInitial,
				CreateInfo);
		}
		else
		{
			check(Desc.IsTextureCube());
			if (Desc.IsTextureArray())
			{
				ResultTexture = RHICreateTextureCubeArray(
					Desc.Extent.X,
					Desc.ArraySize,
					(uint8)Desc.Format,
					Desc.NumMips,
					TextureFlags,
					AccessInitial,
					CreateInfo
				);
			}
			else
			{
<<<<<<< HEAD
				check(Desc.IsCubemap());
				if (Desc.IsArray())
				{
					FTextureCubeRHIRef CubeTexture = RHICreateTextureCubeArray(Desc.Extent.X, Desc.ArraySize, Desc.Format, Desc.NumMips, Desc.Flags | Desc.TargetableFlags | TexCreate_ShaderResource, CreateInfo);
					Found->RenderTargetItem.TargetableTexture = Found->RenderTargetItem.ShaderResourceTexture = CubeTexture;
				}
				else
				{
					FTextureCubeRHIRef CubeTexture = RHICreateTextureCube(Desc.Extent.X, Desc.Format, Desc.NumMips, Desc.Flags | Desc.TargetableFlags | TexCreate_ShaderResource, CreateInfo);
					Found->RenderTargetItem.TargetableTexture = Found->RenderTargetItem.ShaderResourceTexture = CubeTexture;
				}
=======
				ResultTexture = RHICreateTextureCube(
					Desc.Extent.X,
					(uint8)Desc.Format,
					Desc.NumMips,
					TextureFlags,
					AccessInitial,
					CreateInfo
				);
>>>>>>> 6bbb88c8
			}
		}

<<<<<<< HEAD
		if (!bDeferTextureAllocation)
		{
			if ((Desc.TargetableFlags & TexCreate_UAV))
			{
				// The render target desc is invalid if a UAV is requested with an RHI that doesn't support the high-end feature level.
				check(GMaxRHIFeatureLevel == ERHIFeatureLevel::SM5 || GMaxRHIFeatureLevel == ERHIFeatureLevel::ES3_1);
				Found->RenderTargetItem.UAV = RHICreateUnorderedAccessView(Found->RenderTargetItem.TargetableTexture, 0);
			}

			// Only calculate allocation level if we actually allocated something. If bDeferTextureAllocation is true, the caller should call 
			// UpdateElementSize once it's set the resources on the created object.
			AllocationLevelInKB += ComputeSizeInKB(*Found);
			VerifyAllocationLevel();

			Found->InitPassthroughRDG();
		}

		FoundIndex = PooledRenderTargets.Num() - 1;
		Found->Desc.DebugName = InDebugName;
=======
		Found = new FPooledRenderTarget(ResultTexture, AccessInitial, Translate(Desc), this);

		PooledRenderTargets.Add(Found);
		PooledRenderTargetHashes.Add(DescHash);

		if (EnumHasAnyFlags(Desc.Flags, TexCreate_UAV))
		{
			// The render target desc is invalid if a UAV is requested with an RHI that doesn't support the high-end feature level.
			check(GMaxRHIFeatureLevel >= ERHIFeatureLevel::SM5 || GMaxRHIFeatureLevel == ERHIFeatureLevel::ES3_1);

			if (GRHISupportsUAVFormatAliasing)
			{
				EPixelFormat AliasFormat = Desc.UAVFormat != PF_Unknown
					? Desc.UAVFormat
					: Desc.Format;

				Found->RenderTargetItem.UAV = RHICreateUnorderedAccessView(Found->GetRHI(), 0, (uint8)AliasFormat, 0, 0);
			}
			else
			{
				checkf(Desc.UAVFormat == PF_Unknown || Desc.UAVFormat == Desc.Format, TEXT("UAV aliasing is not supported by the current RHI."));
				Found->RenderTargetItem.UAV = RHICreateUnorderedAccessView(Found->GetRHI(), 0);
			}
		}

		AllocationLevelInKB += ComputeSizeInKB(*Found);

		FoundIndex = PooledRenderTargets.Num() - 1;
		Found->Desc.DebugName = Name;
>>>>>>> 6bbb88c8
	}

	Found->Desc.DebugName = Name;
	Found->UnusedForNFrames = 0;

<<<<<<< HEAD
	AddAllocEvent(FoundIndex, Found);

	uint32 OriginalNumRefs = Found->GetRefCount();

	// assign to the reference counted variable
	TRefCountPtr<FPooledRenderTarget> Result = Found;

	check(!Found->IsFree());

	if (bDoAcquireTransientTexture)
	{
		// Only referenced by the pool, map the physical pages
		if (Found->IsTransient() && OriginalNumRefs == 1 && Found->GetRenderTargetItem().TargetableTexture != nullptr)
		{
			RHIAcquireTransientResource(Found->GetRenderTargetItem().TargetableTexture);
		}
	}

	// Transient RTs have to be targettable
	check((Desc.Flags & TexCreate_Transient) == 0 || Found->GetRenderTargetItem().TargetableTexture != nullptr);

=======
	if (bResetStateToUnknown)
	{
		Found->PooledTexture.Reset();
	}

>>>>>>> 6bbb88c8
#if !(UE_BUILD_SHIPPING || UE_BUILD_TEST)
	RHIBindDebugLabelName(Found->GetRHI(), Name);
#endif

<<<<<<< HEAD
	return MoveTemp(Result);
}

bool FRenderTargetPool::FindFreeElement(
	FRHICommandList& RHICmdList,
	const FPooledRenderTargetDesc& InputDesc,
	TRefCountPtr<IPooledRenderTarget> &Out,
	const TCHAR* InDebugName,
	ERenderTargetTransience TransienceHint,
	bool bDeferTextureAllocation)
{
	check(IsInRenderingThread());

	if (!InputDesc.IsValid())
	{
		// no need to do anything
		return true;
	}

	// Querying a render target that have no mip levels makes no sens.
	check(InputDesc.NumMips > 0);

	// Make sure if requesting a depth format that the clear value is correct
	ensure(!IsDepthOrStencilFormat(InputDesc.Format) || (InputDesc.ClearValue.ColorBinding == EClearBinding::ENoneBound || InputDesc.ClearValue.ColorBinding == EClearBinding::EDepthStencilBound));

	// TexCreate_FastVRAM should be used on Desc.Flags
	ensure(!(InputDesc.TargetableFlags & TexCreate_FastVRAM));

	// If we're doing aliasing, we may need to override Transient flags, depending on the input format and mode
	FPooledRenderTargetDesc ModifiedDesc;
	bool bMakeTransient = DoesTargetNeedTransienceOverride(InputDesc.Flags | InputDesc.TargetableFlags, TransienceHint);
	if (bMakeTransient)
	{
		ModifiedDesc = InputDesc;
		ModifiedDesc.Flags |= TexCreate_Transient;
	}

	// Override the descriptor if necessary
	const FPooledRenderTargetDesc& Desc = bMakeTransient ? ModifiedDesc : InputDesc;

	// if we can keep the current one, do that
	if (Out)
	{
		FPooledRenderTarget* Current = (FPooledRenderTarget*)Out.GetReference();

		check(!Current->IsSnapshot());

		const bool bExactMatch = true;

		if (Out->GetDesc().Compare(Desc, bExactMatch))
		{
			// we can reuse the same, but the debug name might have changed
			Current->Desc.DebugName = InDebugName;
#if !(UE_BUILD_SHIPPING || UE_BUILD_TEST)
			if (Current->GetRenderTargetItem().TargetableTexture)
			{
				RHIBindDebugLabelName(Current->GetRenderTargetItem().TargetableTexture, InDebugName);
			}
#endif
			check(!Out->IsFree());
			return true;
		}
		else
		{
			// release old reference, it might free a RT we can use
			Out = 0;

			if (Current->IsFree())
			{
				AllocationLevelInKB -= ComputeSizeInKB(*Current);

				int32 Index = FindIndex(Current);

				check(Index >= 0);

				FreeElementAtIndex(Index);

				VerifyAllocationLevel();
			}
		}
	}

	const bool bDoAcquireTransientResource = true;
	TRefCountPtr<FPooledRenderTarget> Result = FindFreeElementInternal(RHICmdList, Desc, InDebugName, bDeferTextureAllocation, bDoAcquireTransientResource);

	// Reset RDG state back to an unknown default. The resource is being handed off to a user outside of RDG, so the state is no longer valid.
	{
		FRDGPooledTexture* TargetableTexture = Result->TargetableTexture;
		FRDGPooledTexture* ShaderResourceTexture = Result->ShaderResourceTexture;

		if (TargetableTexture)
		{
			checkf(!TargetableTexture->GetOwner(), TEXT("Allocated a pooled render target that is currently owned by RDG texture %s."), TargetableTexture->GetOwner()->Name);
			TargetableTexture->Reset();
		}

		if (ShaderResourceTexture && ShaderResourceTexture != TargetableTexture)
		{
			checkf(!ShaderResourceTexture->GetOwner(), TEXT("Allocated a pooled render target that is currently owned by RDG texture %s."), ShaderResourceTexture->GetOwner()->Name);
			ShaderResourceTexture->Reset();
		}
	}

	Out = Result;
	return false;
}

void FRenderTargetPool::CreateUntrackedElement(const FPooledRenderTargetDesc& Desc, TRefCountPtr<IPooledRenderTarget> &Out, const FSceneRenderTargetItem& Item)
{
	check(IsInRenderingThread());

	Out = 0;

	// not found in the pool, create a new element
	FPooledRenderTarget* Found = new FPooledRenderTarget(Desc, NULL);

	Found->RenderTargetItem = Item;
	Found->InitPassthroughRDG();
	check(!Found->IsSnapshot());

	// assign to the reference counted variable
	Out = Found;
=======
	return TRefCountPtr<IPooledRenderTarget>(MoveTemp(Found));
>>>>>>> 6bbb88c8
}

bool FRenderTargetPool::FindFreeElement(const FRHITextureCreateInfo& Desc, TRefCountPtr<IPooledRenderTarget>& Out, const TCHAR* Name)
{
	check(IsInRenderingThread());

	if (!Desc.IsValid())
	{
		// no need to do anything
		return true;
	}

	// Querying a render target that have no mip levels makes no sens.
	check(Desc.NumMips > 0);

	// if we can keep the current one, do that
	if (Out)
	{
		FPooledRenderTarget* Current = (FPooledRenderTarget*)Out.GetReference();

		if (Translate(Out->GetDesc()) == Desc)
		{
			// we can reuse the same, but the debug name might have changed
			Current->Desc.DebugName = Name;
#if !(UE_BUILD_SHIPPING || UE_BUILD_TEST)
			if (Current->GetRHI())
			{
				RHIBindDebugLabelName(Current->GetRHI(), Name);
			}
#endif
			check(!Out->IsFree());
			return true;
		}
		else
		{
			// release old reference, it might free a RT we can use
			Out = 0;

			if (Current->IsFree())
			{
				AllocationLevelInKB -= ComputeSizeInKB(*Current);
				int32 Index = FindIndex(Current);
				check(Index >= 0);
				FreeElementAtIndex(Index);
			}
		}
	}

	const bool bResetStateToUnknown = true;
	Out = FindFreeElementInternal(Desc, Name, bResetStateToUnknown);
	return false;
}

TRefCountPtr<IPooledRenderTarget> FRenderTargetPool::FindFreeElement(const FRHITextureCreateInfo& Desc, const TCHAR* Name)
{
	const bool bResetStateToUnknown = true;
	return FindFreeElementInternal(Desc, Name, bResetStateToUnknown);
}

void FRenderTargetPool::CreateUntrackedElement(const FPooledRenderTargetDesc& Desc, TRefCountPtr<IPooledRenderTarget>& Out, const FSceneRenderTargetItem& Item)
{
	FPooledRenderTarget* Result = new FPooledRenderTarget(Item.GetRHI(), ERHIAccess::Unknown, Desc, nullptr);
	Result->RenderTargetItem = Item;
	Out = Result;
}

void FRenderTargetPool::GetStats(uint32& OutWholeCount, uint32& OutWholePoolInKB, uint32& OutUsedInKB) const
{
	OutWholeCount = (uint32)PooledRenderTargets.Num();
	OutUsedInKB = 0;
	OutWholePoolInKB = 0;

	for (uint32 i = 0; i < (uint32)PooledRenderTargets.Num(); ++i)
	{
		FPooledRenderTarget* Element = PooledRenderTargets[i];

		if (Element)
		{
			uint32 SizeInKB = ComputeSizeInKB(*Element);

			OutWholePoolInKB += SizeInKB;

			if (!Element->IsFree())
			{
				OutUsedInKB += SizeInKB;
			}
		}
	}

	// if this triggers uncomment the code in VerifyAllocationLevel() and debug the issue, we might leak memory or not release when we could
	ensure(AllocationLevelInKB == OutWholePoolInKB);
}

void FRenderTargetPool::TickPoolElements()
{
<<<<<<< HEAD
	// gather stats on deferred allocs before calling WaitForTransitionFence
	uint32 DeferredAllocationLevelInKB = 0;
	for (FPooledRenderTarget* Element : DeferredDeleteArray)
	{
		DeferredAllocationLevelInKB += ComputeSizeInKB(*Element);
	}

	check(IsInRenderingThread());
	WaitForTransitionFence();

	if (bStartEventRecordingNextTick)
=======
	uint32 DeferredAllocationLevelInKB = 0;
	for (FPooledRenderTarget* Element : DeferredDeleteArray)
>>>>>>> 6bbb88c8
	{
		DeferredAllocationLevelInKB += ComputeSizeInKB(*Element);
	}

	check(IsInRenderingThread());
	DeferredDeleteArray.Reset();

	uint32 MinimumPoolSizeInKB;
	{
		static const auto CVar = IConsoleManager::Get().FindTConsoleVariableDataInt(TEXT("r.RenderTargetPoolMin"));

		MinimumPoolSizeInKB = FMath::Clamp(CVar->GetValueOnRenderThread(), 0, 2000) * 1024;
	}

	CompactPool();

	uint32 UnusedAllocationLevelInKB = 0;
	for (uint32 i = 0; i < (uint32)PooledRenderTargets.Num(); ++i)
	{
		FPooledRenderTarget* Element = PooledRenderTargets[i];

		if (Element)
		{
			Element->OnFrameStart();
			if (Element->UnusedForNFrames > 2)
			{
				UnusedAllocationLevelInKB += ComputeSizeInKB(*Element);
			}
<<<<<<< HEAD
		}
	}

	uint32 TotalFrameUsageInKb = AllocationLevelInKB + DeferredAllocationLevelInKB ;

#if LOG_MAX_RENDER_TARGET_POOL_USAGE
	if (TotalFrameUsageInKb > MaxUsedRenderTargetInKB)
	{
		MaxUsedRenderTargetInKB = TotalFrameUsageInKb;

		if (MaxUsedRenderTargetInKB > MinimumPoolSizeInKB)
		{
			DumpMemoryUsage(*GLog);
=======
>>>>>>> 6bbb88c8
		}
	}
#endif

	CSV_CUSTOM_STAT(RenderTargetPool, UnusedMB, UnusedAllocationLevelInKB / 1024.0f, ECsvCustomStatOp::Set);
	CSV_CUSTOM_STAT(RenderTargetPool, PeakUsedMB, (TotalFrameUsageInKb - UnusedAllocationLevelInKB) / 1024.f, ECsvCustomStatOp::Set);

<<<<<<< HEAD
=======
	uint32 TotalFrameUsageInKb = AllocationLevelInKB + DeferredAllocationLevelInKB ;

	CSV_CUSTOM_STAT(RenderTargetPool, UnusedMB, UnusedAllocationLevelInKB / 1024.0f, ECsvCustomStatOp::Set);
	CSV_CUSTOM_STAT(RenderTargetPool, PeakUsedMB, (TotalFrameUsageInKb - UnusedAllocationLevelInKB) / 1024.f, ECsvCustomStatOp::Set);
>>>>>>> 6bbb88c8
	
	// we need to release something, take the oldest ones first
	while (AllocationLevelInKB > MinimumPoolSizeInKB)
	{
		// -1: not set
		int32 OldestElementIndex = -1;

		// find oldest element we can remove
		for (uint32 i = 0, Num = (uint32)PooledRenderTargets.Num(); i < Num; ++i)
		{
			FPooledRenderTarget* Element = PooledRenderTargets[i];

			if (Element && Element->UnusedForNFrames > 2)
			{
				if (OldestElementIndex != -1)
				{
					if (PooledRenderTargets[OldestElementIndex]->UnusedForNFrames < Element->UnusedForNFrames)
					{
						OldestElementIndex = i;
					}
				}
				else
				{
					OldestElementIndex = i;
				}
			}
		}

		if (OldestElementIndex != -1)
		{
			AllocationLevelInKB -= ComputeSizeInKB(*PooledRenderTargets[OldestElementIndex]);

			// we assume because of reference counting the resource gets released when not needed any more
			// we don't use Remove() to not shuffle around the elements for better transparency on RenderTargetPoolEvents
			FreeElementAtIndex(OldestElementIndex);
<<<<<<< HEAD

			VerifyAllocationLevel();
=======
>>>>>>> 6bbb88c8
		}
		else
		{
			// There is no element we can remove but we are over budget, better we log that.
			// Options:
			//   * Increase the pool
			//   * Reduce rendering features or resolution
			//   * Investigate allocations, order or reusing other render targets can help
			//   * Ignore (editor case, might start using slow memory which can be ok)
			if (!bCurrentlyOverBudget)
			{
				UE_CLOG(IsRunningClientOnly() && MinimumPoolSizeInKB != 0, LogRenderTargetPool, Warning, TEXT("r.RenderTargetPoolMin exceeded %d/%d MB (ok in editor, bad on fixed memory platform)"), (AllocationLevelInKB + 1023) / 1024, MinimumPoolSizeInKB / 1024);
				bCurrentlyOverBudget = true;
			}
			// at this point we need to give up
			break;
		}
	}

	if (AllocationLevelInKB <= MinimumPoolSizeInKB)
	{
		if (bCurrentlyOverBudget)
		{
			UE_CLOG(MinimumPoolSizeInKB != 0, LogRenderTargetPool, Display, TEXT("r.RenderTargetPoolMin resolved %d/%d MB"), (AllocationLevelInKB + 1023) / 1024, MinimumPoolSizeInKB / 1024);
			bCurrentlyOverBudget = false;
		}
	}

#if STATS
	uint32 Count, SizeKB, UsedKB;
	GetStats(Count, SizeKB, UsedKB);
	CSV_CUSTOM_STAT_GLOBAL(RenderTargetPoolSize, float(SizeKB) / 1024.0f, ECsvCustomStatOp::Set);
	CSV_CUSTOM_STAT_GLOBAL(RenderTargetPoolUsed, float(UsedKB) / 1024.0f, ECsvCustomStatOp::Set);
	CSV_CUSTOM_STAT_GLOBAL(RenderTargetPoolCount, int32(Count), ECsvCustomStatOp::Set);
	SET_MEMORY_STAT(STAT_RenderTargetPoolSize, int64(SizeKB) * 1024ll);
	SET_MEMORY_STAT(STAT_RenderTargetPoolUsed, int64(UsedKB) * 1024ll);
	SET_DWORD_STAT(STAT_RenderTargetPoolCount, Count);
#endif // STATS
}

int32 FRenderTargetPool::FindIndex(IPooledRenderTarget* In) const
{
	check(IsInRenderingThread());

	if (In)
	{
		for (uint32 i = 0, Num = (uint32)PooledRenderTargets.Num(); i < Num; ++i)
		{
			const FPooledRenderTarget* Element = PooledRenderTargets[i];

			if (Element == In)
			{
				return i;
			}
		}
	}

	// not found
	return -1;
}

void FRenderTargetPool::FreeElementAtIndex(int32 Index)
{
	// we don't use Remove() to not shuffle around the elements for better transparency on RenderTargetPoolEvents
	PooledRenderTargets[Index] = 0;
	PooledRenderTargetHashes[Index] = 0;
}

void FRenderTargetPool::FreeUnusedResource(TRefCountPtr<IPooledRenderTarget>& In)
{
	check(IsInRenderingThread());

	int32 Index = FindIndex(In);

	if (Index != -1)
	{
		FPooledRenderTarget* Element = PooledRenderTargets[Index];

		// Ref count will always be at least 2
		ensure(Element->GetRefCount() >= 2);
		In = nullptr;

		if (Element->IsFree())
		{
			AllocationLevelInKB -= ComputeSizeInKB(*Element);
			// we assume because of reference counting the resource gets released when not needed any more
			DeferredDeleteArray.Add(PooledRenderTargets[Index]);
			FreeElementAtIndex(Index);
<<<<<<< HEAD

			VerifyAllocationLevel();
=======
>>>>>>> 6bbb88c8
		}
	}
}

void FRenderTargetPool::FreeUnusedResources()
{
	check(IsInRenderingThread());

	for (uint32 i = 0, Num = (uint32)PooledRenderTargets.Num(); i < Num; ++i)
	{
		FPooledRenderTarget* Element = PooledRenderTargets[i];

		if (Element && Element->IsFree())
		{
			AllocationLevelInKB -= ComputeSizeInKB(*Element);
			// we assume because of reference counting the resource gets released when not needed any more
			// we don't use Remove() to not shuffle around the elements for better transparency on RenderTargetPoolEvents
			DeferredDeleteArray.Add(PooledRenderTargets[i]);
			FreeElementAtIndex(i);
		}
	}
<<<<<<< HEAD

	VerifyAllocationLevel();

#if LOG_MAX_RENDER_TARGET_POOL_USAGE
	MaxUsedRenderTargetInKB = 0;
#endif
=======
>>>>>>> 6bbb88c8
}

void FRenderTargetPool::DumpMemoryUsage(FOutputDevice& OutputDevice)
{
	uint32 UnusedAllocationInKB = 0;

	OutputDevice.Logf(TEXT("Pooled Render Targets:"));
	for (int32 i = 0; i < PooledRenderTargets.Num(); ++i)
	{
		FPooledRenderTarget* Element = PooledRenderTargets[i];

		if (Element)
		{
			uint32 ElementAllocationInKB = ComputeSizeInKB(*Element);
			if (Element->UnusedForNFrames > 2)
			{
				UnusedAllocationInKB += ElementAllocationInKB;
			}

<<<<<<< HEAD
			check(!Element->IsSnapshot());
			OutputDevice.Logf(
				TEXT("  %6.3fMB %4dx%4d%s%s %2dmip(s) %s (%s) %s %s Unused frames: %d"),
=======
			OutputDevice.Logf(
				TEXT("  %6.3fMB %4dx%4d%s%s %2dmip(s) %s (%s) Unused frames: %d"),
>>>>>>> 6bbb88c8
				ElementAllocationInKB / 1024.0f,
				Element->Desc.Extent.X,
				Element->Desc.Extent.Y,
				Element->Desc.Depth > 1 ? *FString::Printf(TEXT("x%3d"), Element->Desc.Depth) : (Element->Desc.IsCubemap() ? TEXT("cube") : TEXT("    ")),
				Element->Desc.bIsArray ? *FString::Printf(TEXT("[%3d]"), Element->Desc.ArraySize) : TEXT("     "),
				Element->Desc.NumMips,
				Element->Desc.DebugName,
				GPixelFormats[Element->Desc.Format].Name,
<<<<<<< HEAD
				Element->IsTransient() ? TEXT("(transient)") : TEXT(""),
				GSupportsTransientResourceAliasing ? *FString::Printf(TEXT("Frames since last discard: %d"), GFrameNumberRenderThread - Element->FrameNumberLastDiscard) : TEXT(""),
				Element->UnusedForNFrames
				);
		}
	}
	uint32 NumTargets=0;
	uint32 UsedKB=0;
	uint32 PoolKB=0;
	GetStats(NumTargets,PoolKB,UsedKB);
=======
				Element->UnusedForNFrames
			);
		}
	}
	uint32 NumTargets = 0;
	uint32 UsedKB = 0;
	uint32 PoolKB = 0;
	GetStats(NumTargets, PoolKB, UsedKB);
>>>>>>> 6bbb88c8
	OutputDevice.Logf(TEXT("%.3fMB total, %.3fMB used, %.3fMB unused, %d render targets"), PoolKB / 1024.f, UsedKB / 1024.f, UnusedAllocationInKB / 1024.f, NumTargets);

	uint32 DeferredTotal = 0;
	OutputDevice.Logf(TEXT("Deferred Render Targets:"));
	for (int32 i = 0; i < DeferredDeleteArray.Num(); ++i)
	{
		FPooledRenderTarget* Element = DeferredDeleteArray[i];

		if (Element)
		{
			OutputDevice.Logf(
				TEXT("  %6.3fMB %4dx%4d%s%s %2dmip(s) %s (%s)"),
				ComputeSizeInKB(*Element) / 1024.0f,
				Element->Desc.Extent.X,
				Element->Desc.Extent.Y,
				Element->Desc.Depth > 1 ? *FString::Printf(TEXT("x%3d"), Element->Desc.Depth) : (Element->Desc.IsCubemap() ? TEXT("cube") : TEXT("    ")),
				Element->Desc.bIsArray ? *FString::Printf(TEXT("[%3d]"), Element->Desc.ArraySize) : TEXT("     "),
				Element->Desc.NumMips,
				Element->Desc.DebugName,
				GPixelFormats[Element->Desc.Format].Name
			);
			uint32 SizeInKB = ComputeSizeInKB(*Element);
			DeferredTotal += SizeInKB;
		}
	}
	OutputDevice.Logf(TEXT("%.3fMB Deferred total"), DeferredTotal / 1024.f);
}

<<<<<<< HEAD
void FPooledRenderTarget::InitRDG()
{
	check(RenderTargetItem.ShaderResourceTexture);

	if (RenderTargetItem.TargetableTexture)
	{
		TargetableTexture = new FRDGPooledTexture(RenderTargetItem.TargetableTexture, Translate(Desc, ERenderTargetTexture::Targetable), RenderTargetItem.UAV);
	}

	if (RenderTargetItem.ShaderResourceTexture != RenderTargetItem.TargetableTexture)
	{
		ShaderResourceTexture = new FRDGPooledTexture(RenderTargetItem.ShaderResourceTexture, Translate(Desc, ERenderTargetTexture::ShaderResource), nullptr);
	}
	else
	{
		ShaderResourceTexture = TargetableTexture;
	}
}

uint32 FPooledRenderTarget::AddRef() const
{
	if (!bSnapshot)
	{
		check(IsInRenderingThread());
		return uint32(++NumRefs);
	}
	check(NumRefs == 1);
	return 1;
}

uint32 FPooledRenderTarget::Release()
{
	if (!bSnapshot)
	{
		checkf(IsInRenderingThread(), TEXT("Tried to delete on non-render thread, PooledRT %s %s"), Desc.DebugName ? Desc.DebugName : TEXT("<Unnamed>"), *Desc.GenerateInfoString());
		uint32 Refs = uint32(--NumRefs);
		if (Refs == 0)
		{
			RenderTargetItem.SafeRelease();
			delete this;
		}
		else if (Refs == 1 && RenderTargetPool && IsTransient())
		{
			if (bAutoDiscard && RenderTargetItem.TargetableTexture)
			{
				RHIDiscardTransientResource(RenderTargetItem.TargetableTexture);
			}
			FrameNumberLastDiscard = GFrameNumberRenderThread;
			bAutoDiscard = true;
		}
		return Refs;
	}
	check(NumRefs == 1);
	return 1;
}

uint32 FPooledRenderTarget::GetRefCount() const
{
	return uint32(NumRefs);
}

void FPooledRenderTarget::SetDebugName(const TCHAR *InName)
{
	check(InName);

	Desc.DebugName = InName;
}

const FPooledRenderTargetDesc& FPooledRenderTarget::GetDesc() const
{
	return Desc;
}

=======
>>>>>>> 6bbb88c8
void FRenderTargetPool::ReleaseDynamicRHI()
{
	check(IsInRenderingThread());
	DeferredDeleteArray.Empty();
	PooledRenderTargets.Empty();
}

// for debugging purpose
FPooledRenderTarget* FRenderTargetPool::GetElementById(uint32 Id) const
{
	// is used in game and render thread

	if (Id >= (uint32)PooledRenderTargets.Num())
	{
		return 0;
	}

	return PooledRenderTargets[Id];
}

void FRenderTargetPool::CompactPool()
{
	for (uint32 i = 0, Num = (uint32)PooledRenderTargets.Num(); i < Num; )
	{
		FPooledRenderTarget* Element = PooledRenderTargets[i];

		if (!Element)
		{
			PooledRenderTargets.RemoveAtSwap(i);
			PooledRenderTargetHashes.RemoveAtSwap(i);
			--Num;
		}
		else
		{
			++i;
		}
	}
}

bool FPooledRenderTarget::OnFrameStart()
{
	check(IsInRenderingThread());

	// If there are any references to the pooled render target other than the pool itself, then it may not be freed.
	if (!IsFree())
	{
		check(!UnusedForNFrames);
		return false;
	}

	++UnusedForNFrames;

	// this logic can be improved
	if (UnusedForNFrames > 10)
	{
		// release
		return true;
	}

	return false;
}

uint32 FPooledRenderTarget::ComputeMemorySize() const
{
	uint32 Size = 0;
<<<<<<< HEAD
	if (!bSnapshot && !IsTransient())
=======
	if (Desc.Is2DTexture())
>>>>>>> 6bbb88c8
	{
		Size += RHIComputeMemorySize(RenderTargetItem.TargetableTexture);
		if (RenderTargetItem.ShaderResourceTexture != RenderTargetItem.TargetableTexture)
		{
			Size += RHIComputeMemorySize(RenderTargetItem.ShaderResourceTexture);
		}
	}
	else if (Desc.Is3DTexture())
	{
		Size += RHIComputeMemorySize(RenderTargetItem.TargetableTexture);
		if (RenderTargetItem.ShaderResourceTexture != RenderTargetItem.TargetableTexture)
		{
			Size += RHIComputeMemorySize(RenderTargetItem.ShaderResourceTexture);
		}
	}
	else
	{
		Size += RHIComputeMemorySize(RenderTargetItem.TargetableTexture);
		if (RenderTargetItem.ShaderResourceTexture != RenderTargetItem.TargetableTexture)
		{
			Size += RHIComputeMemorySize(RenderTargetItem.ShaderResourceTexture);
		}
	}
	return Size;
}

bool FPooledRenderTarget::IsFree() const
{
	uint32 RefCount = GetRefCount();
	check(RefCount >= 1);

	// If the only reference to the pooled render target is from the pool, then it's unused.
<<<<<<< HEAD
	return !bSnapshot && RefCount == 1;
}

void FPooledRenderTarget::InitPassthroughRDG()
{
	check(RenderTargetItem.ShaderResourceTexture);
	PassthroughShaderResourceTexture.SetPassthroughRHI(RenderTargetItem.ShaderResourceTexture);
=======
	return RefCount == 1;
>>>>>>> 6bbb88c8
}<|MERGE_RESOLUTION|>--- conflicted
+++ resolved
@@ -10,105 +10,7 @@
 
 DEFINE_LOG_CATEGORY_STATIC(LogRenderTargetPool, Warning, All);
 
-<<<<<<< HEAD
-CSV_DEFINE_CATEGORY(RenderTargetPool, true);
-
-
-TRefCountPtr<IPooledRenderTarget> CreateRenderTarget(FRHITexture* Texture, const TCHAR* Name)
-{
-	check(Texture);
-
-	const FIntVector Size = Texture->GetSizeXYZ();
-
-	FPooledRenderTargetDesc Desc;
-	Desc.Extent = FIntPoint(Size.X, Size.Y);
-	Desc.ClearValue = Texture->GetClearBinding();
-	Desc.Format = Texture->GetFormat();
-	Desc.NumMips = Texture->GetNumMips();
-	Desc.NumSamples = Texture->GetNumSamples();
-	Desc.Flags = Desc.TargetableFlags = Texture->GetFlags();
-	Desc.bForceSharedTargetAndShaderResource = true;
-	Desc.AutoWritable = false;
-	Desc.DebugName = Name;
-
-	if (FRHITextureCube* TextureCube = Texture->GetTextureCube())
-	{
-		Desc.bIsCubemap = true;
-	}
-	else if (FRHITexture3D* Texture3D = Texture->GetTexture3D())
-	{
-		Desc.Depth = Size.Z;
-	}
-	else if (FRHITexture2DArray* TextureArray = Texture->GetTexture2DArray())
-	{
-		Desc.bIsArray = true;
-		Desc.ArraySize = Size.Z;
-	}
-
-	FSceneRenderTargetItem Item;
-	Item.TargetableTexture = Texture;
-	Item.ShaderResourceTexture = Texture;
-
-	TRefCountPtr<IPooledRenderTarget> PooledRenderTarget;
-	GRenderTargetPool.CreateUntrackedElement(Desc, PooledRenderTarget, Item);
-	return MoveTemp(PooledRenderTarget);
-}
-
-bool CacheRenderTarget(FRHITexture* Texture, const TCHAR* Name, TRefCountPtr<IPooledRenderTarget>& OutPooledRenderTarget)
-{
-	if (!OutPooledRenderTarget || OutPooledRenderTarget->GetShaderResourceRHI() != Texture)
-	{
-		OutPooledRenderTarget = CreateRenderTarget(Texture, Name);
-		return true;
-	}
-	return false;
-}
-
-static uint64 GetTypeHash(FClearValueBinding Binding)
-{
-	uint64 Hash = 0;
-	switch (Binding.ColorBinding)
-	{
-	case EClearBinding::EColorBound:
-		Hash = CityHash64((const char*)Binding.Value.Color, sizeof(Binding.Value.Color));
-		break;
-	case EClearBinding::EDepthStencilBound:
-		Hash = uint64(GetTypeHash(Binding.Value.DSValue.Depth)) << 32 | uint64(Binding.Value.DSValue.Stencil);
-		break;
-	}
-	return Hash ^ uint64(Binding.ColorBinding);
-}
-
-static uint64 GetTypeHash(FPooledRenderTargetDesc Desc)
-{
-	constexpr uint32 HashOffset = STRUCT_OFFSET(FPooledRenderTargetDesc, Flags);
-	constexpr uint32 HashSize = STRUCT_OFFSET(FPooledRenderTargetDesc, PackedBits) + sizeof(FPooledRenderTargetDesc::PackedBits) - HashOffset;
-
-	static_assert(
-		HashSize ==
-		sizeof(FPooledRenderTargetDesc::Flags) +
-		sizeof(FPooledRenderTargetDesc::TargetableFlags) +
-		sizeof(FPooledRenderTargetDesc::Format) +
-		sizeof(FPooledRenderTargetDesc::Extent) +
-		sizeof(FPooledRenderTargetDesc::Depth) +
-		sizeof(FPooledRenderTargetDesc::ArraySize) +
-		sizeof(FPooledRenderTargetDesc::NumMips) +
-		sizeof(FPooledRenderTargetDesc::NumSamples) +
-		sizeof(FPooledRenderTargetDesc::PackedBits),
-		"FPooledRenderTarget has padding that will break the hash.");
-
-	Desc.Flags &= (~TexCreate_FastVRAM);
-
-	return CityHash64WithSeed((const char*)&Desc.Flags, HashSize, GetTypeHash(Desc.ClearValue));
-}
-
-RENDERCORE_API void DumpRenderTargetPoolMemory(FOutputDevice& OutputDevice)
-{
-	GRenderTargetPool.DumpMemoryUsage(OutputDevice);
-}
-=======
 CSV_DEFINE_CATEGORY(RenderTargetPool, !UE_SERVER);
->>>>>>> 6bbb88c8
 
 
 TRefCountPtr<IPooledRenderTarget> CreateRenderTarget(FRHITexture* Texture, const TCHAR* Name)
@@ -144,113 +46,23 @@
 	Item.TargetableTexture = Texture;
 	Item.ShaderResourceTexture = Texture;
 
-<<<<<<< HEAD
-FRenderTargetPool::FRenderTargetPool()
-	: AllocationLevelInKB(0)
-	, bCurrentlyOverBudget(false)
-	, bStartEventRecordingNextTick(false)
-	, EventRecordingSizeThreshold(0)
-	, bEventRecordingActive(false)
-	, bEventRecordingStarted(false)
-	, CurrentEventRecordingTime(0)
-#if LOG_MAX_RENDER_TARGET_POOL_USAGE
-	, MaxUsedRenderTargetInKB(0)
-#endif
-{
-}
-
-// Logic for determining whether to make a rendertarget transient
-bool FRenderTargetPool::DoesTargetNeedTransienceOverride(ETextureCreateFlags Flags, ERenderTargetTransience TransienceHint)
-=======
 	TRefCountPtr<IPooledRenderTarget> PooledRenderTarget;
 	GRenderTargetPool.CreateUntrackedElement(Desc, PooledRenderTarget, Item);
 	return MoveTemp(PooledRenderTarget);
 }
 
 bool CacheRenderTarget(FRHITexture* Texture, const TCHAR* Name, TRefCountPtr<IPooledRenderTarget>& OutPooledRenderTarget)
->>>>>>> 6bbb88c8
 {
 	if (!OutPooledRenderTarget || OutPooledRenderTarget->GetRHI() != Texture)
 	{
-<<<<<<< HEAD
-		return false;
-	}
-	int32 AliasingMode = CVarRtPoolTransientMode.GetValueOnRenderThread();
-
-	// We only override transience if aliasing is supported and enabled, the format is suitable, and the target is not already transient
-	if (AliasingMode > 0 && EnumHasAnyFlags(Flags, TexCreate_RenderTargetable | TexCreate_DepthStencilTargetable | TexCreate_UAV) && !EnumHasAnyFlags(Flags, TexCreate_Transient))
-	{
-		if (AliasingMode == 1)
-		{
-			// Mode 1: Only make FastVRAM rendertargets transient
-			if (EnumHasAnyFlags(Flags, TexCreate_FastVRAM))
-			{
-				return true;
-			}
-		}
-		else if (AliasingMode == 2)
-		{
-			// Mode 2: Make fastvram and ERenderTargetTransience::Transient rendertargets transient
-			if (EnumHasAnyFlags(Flags, TexCreate_FastVRAM) || TransienceHint == ERenderTargetTransience::Transient)
-			{
-				return true;
-			}
-		}
-		else if (AliasingMode == 3)
-		{
-			// Mode 3 : All rendertargets are transient
-			return true;
-		}
-=======
 		OutPooledRenderTarget = CreateRenderTarget(Texture, Name);
 		return true;
->>>>>>> 6bbb88c8
 	}
 	return false;
 }
 
 static uint64 GetTypeHash(FClearValueBinding Binding)
 {
-<<<<<<< HEAD
-	QUICK_SCOPE_CYCLE_COUNTER(STAT_RenderTargetPoolTransition);
-	check(IsInRenderingThread());
-	WaitForTransitionFence();
-
-	// Stack allocate the transition descriptors. These will get memcpy()ed onto the RHI command list if required.
-	FMemMark Mark(FMemStack::Get());
-	TArray<FRHITransitionInfo, TMemStackAllocator<>> TransitionInfos;
-	TransitionInfos.AddDefaulted(PooledRenderTargets.Num());
-	uint32 TransitionInfoCount = 0;
-
-	for (int32 i = 0; i < PooledRenderTargets.Num(); ++i)
-	{
-		FPooledRenderTarget* PooledRT = PooledRenderTargets[i];
-		if (PooledRT && PooledRT->GetDesc().AutoWritable)
-		{
-			FRHITexture* RenderTarget = PooledRT->GetRenderTargetItem().TargetableTexture;
-			if (RenderTarget)
-			{
-				uint32 CreateFlags = RenderTarget->GetFlags();
-				if ((CreateFlags & TexCreate_DepthStencilTargetable) != 0)
-				{
-					TransitionInfos[TransitionInfoCount++] = FRHITransitionInfo(RenderTarget, ERHIAccess::Unknown, ERHIAccess::DSVRead | ERHIAccess::DSVWrite);
-				}
-				else if ((CreateFlags & TexCreate_RenderTargetable) != 0)
-				{
-					TransitionInfos[TransitionInfoCount++] =  FRHITransitionInfo(RenderTarget, ERHIAccess::Unknown, ERHIAccess::RTV);
-				}
-			}
-		}
-	}
-
-	if (TransitionInfoCount > 0)
-	{
-		RHICmdList.Transition(MakeArrayView(TransitionInfos.GetData(), TransitionInfoCount));
-		if (IsRunningRHIInSeparateThread())
-		{
-			TransitionFence = RHICmdList.RHIThreadFence(false);
-		}
-=======
 	uint64 Hash = 0;
 	switch (Binding.ColorBinding)
 	{
@@ -260,60 +72,12 @@
 	case EClearBinding::EDepthStencilBound:
 		Hash = uint64(GetTypeHash(Binding.Value.DSValue.Depth)) << 32 | uint64(Binding.Value.DSValue.Stencil);
 		break;
->>>>>>> 6bbb88c8
 	}
 	return Hash ^ uint64(Binding.ColorBinding);
 }
 
 inline uint64 ComputeHash(const FRHITextureCreateInfo& InCreateInfo)
 {
-<<<<<<< HEAD
-	QUICK_SCOPE_CYCLE_COUNTER(STAT_RenderTargetPoolTransitionWait);
-	check(IsInRenderingThread());
-	if (TransitionFence)
-	{		
-		check(IsInRenderingThread());		
-		FRHICommandListExecutor::WaitOnRHIThreadFence(TransitionFence);
-		TransitionFence = nullptr;		
-	}
-	DeferredDeleteArray.Reset();
-}
-
-TRefCountPtr<FPooledRenderTarget> FRenderTargetPool::FindFreeElementForRDG(
-	FRHICommandList& RHICmdList,
-	const FRDGTextureDesc& Desc,
-	const TCHAR* Name)
-{
-	const bool bDeferTextureAllocation = false;
-	const bool bDoAcquireTransientTexture = false;
-	return FindFreeElementInternal(RHICmdList, Translate(Desc), Name, bDeferTextureAllocation, bDoAcquireTransientTexture);
-}
-
-TRefCountPtr<FPooledRenderTarget> FRenderTargetPool::FindFreeElementInternal(
-	FRHICommandList& RHICmdList,
-	const FPooledRenderTargetDesc& Desc,
-	const TCHAR* InDebugName,
-	bool bDeferTextureAllocation,
-	bool bDoAcquireTransientTexture)
-{
-	const int32 AliasingMode = CVarRtPoolTransientMode.GetValueOnRenderThread();
-	FPooledRenderTarget* Found = 0;
-	uint32 FoundIndex = -1;
-	bool bReusingExistingTarget = false;
-	const uint64 DescHash = GetTypeHash(Desc);
-
-	// try to find a suitable element in the pool
-	{
-		const bool bSupportsFastVRAM = FPlatformMemory::SupportsFastVRAMMemory();
-
-		//don't spend time doing 2 passes if the platform doesn't support fastvram
-		uint32 PassCount = 1;
-		if (AliasingMode == 0)
-		{
-			if ((Desc.Flags & TexCreate_FastVRAM) && bSupportsFastVRAM)
-			{
-				PassCount = 2;
-=======
 	// Make sure all padding is removed.
 	FRHITextureCreateInfo NewInfo;
 	FPlatformMemory::Memzero(&NewInfo, sizeof(FRHITextureCreateInfo));
@@ -359,57 +123,14 @@
 
 				const FRHITextureCreateInfo ElementDesc = Translate(Element->GetDesc());
 				checkf(ElementDesc == Desc, TEXT("Invalid hash or collision when attempting to allocate %s"), Element->GetDesc().DebugName);
->>>>>>> 6bbb88c8
 			}
 		#endif
 
-<<<<<<< HEAD
-		bool bAllowMultipleDiscards = (CVarAllowMultipleAliasingDiscardsPerFrame.GetValueOnRenderThread() != 0);
-		// first we try exact, if that fails we try without TexCreate_FastVRAM
-		// (easily we can run out of VRam, if this search becomes a performance problem we can optimize or we should use less TexCreate_FastVRAM)
-		for (uint32 Pass = 0; Pass < PassCount; ++Pass)
-		{
-			bool bExactMatch = (Pass == 0) && bSupportsFastVRAM;
-    
-			for (uint32 Index = 0, Num = (uint32)PooledRenderTargets.Num(); Index < Num; ++Index)
-			{
-				if (PooledRenderTargetHashes[Index] == DescHash)
-				{
-					FPooledRenderTarget* Element = PooledRenderTargets[Index];
-					checkf(Element, TEXT("Hash was not cleared from the list."));
-					checkf(Element->GetDesc().Compare(Desc, false), TEXT("Invalid hash or collision when attempting to allocate %s"), Element->GetDesc().DebugName);
-
-					if (!Element->IsFree())
-					{
-						continue;
-					}
-
-					if ((Desc.Flags & TexCreate_Transient) && bAllowMultipleDiscards == false && Element->HasBeenDiscardedThisFrame())
-					{
-						// We can't re-use transient resources if they've already been discarded this frame
-						continue;
-					}
-
-					const FPooledRenderTargetDesc& ElementDesc = Element->GetDesc();
-
-					if (bExactMatch && ElementDesc.Flags != Desc.Flags)
-					{
-						continue;
-					}
-
-					check(!Element->IsSnapshot());
-					Found = Element;
-					FoundIndex = Index;
-					bReusingExistingTarget = true;
-					goto Done;
-				}
-=======
 			if (Element->IsFree())
 			{
 				Found = Element;
 				FoundIndex = Index;
 				break;
->>>>>>> 6bbb88c8
 			}
 		}
 	}
@@ -420,20 +141,9 @@
 
 		FRHIResourceCreateInfo CreateInfo(Name, Desc.ClearValue);
 
-<<<<<<< HEAD
-		PooledRenderTargets.Add(Found);
-		PooledRenderTargetHashes.Add(DescHash);
-		
-		// TexCreate_UAV should be used on Desc.TargetableFlags
-		check(!(Desc.Flags & TexCreate_UAV));
-
-		FRHIResourceCreateInfo CreateInfo(Desc.ClearValue);
-		CreateInfo.DebugName = InDebugName;
-=======
 		FTextureRHIRef ResultTexture;
 		const ERHIAccess AccessInitial = ERHIAccess::SRVMask;
 		const ETextureCreateFlags TextureFlags = Desc.Flags | TexCreate_ShaderResource;
->>>>>>> 6bbb88c8
 
 		// Only create resources if we're not asked to defer creation.
 		if (Desc.IsTexture2D())
@@ -453,53 +163,7 @@
 			}
 			else
 			{
-<<<<<<< HEAD
-				check(Desc.IsCubemap());
-				if (Desc.IsArray())
-				{
-					RHICreateTargetableShaderResourceCubeArray(
-						Desc.Extent.X,
-						Desc.ArraySize,
-						Desc.Format,
-						Desc.NumMips,
-						Desc.Flags,
-						Desc.TargetableFlags,
-						false,
-						CreateInfo,
-						(FTextureCubeRHIRef&)Found->RenderTargetItem.TargetableTexture,
-						(FTextureCubeRHIRef&)Found->RenderTargetItem.ShaderResourceTexture
-					);
-				}
-				else
-				{
-					RHICreateTargetableShaderResourceCube(
-						Desc.Extent.X,
-						Desc.Format,
-						Desc.NumMips,
-						Desc.Flags,
-						Desc.TargetableFlags,
-						false,
-						CreateInfo,
-						(FTextureCubeRHIRef&)Found->RenderTargetItem.TargetableTexture,
-						(FTextureCubeRHIRef&)Found->RenderTargetItem.ShaderResourceTexture
-					);
-				}
-			}
-
-#if !(UE_BUILD_SHIPPING || UE_BUILD_TEST)
-			RHIBindDebugLabelName(Found->RenderTargetItem.TargetableTexture, InDebugName);
-#endif
-		}
-		else if (!bDeferTextureAllocation)
-		{
-			// Only create resources if we're not asked to defer creation.
-			if (Desc.Is2DTexture())
-			{
-				// this is useful to get a CPU lockable texture through the same interface
-				Found->RenderTargetItem.ShaderResourceTexture = RHICreateTexture2D(
-=======
 				ResultTexture = RHICreateTexture2DArray(
->>>>>>> 6bbb88c8
 					Desc.Extent.X,
 					Desc.Extent.Y,
 					Desc.ArraySize,
@@ -541,19 +205,6 @@
 			}
 			else
 			{
-<<<<<<< HEAD
-				check(Desc.IsCubemap());
-				if (Desc.IsArray())
-				{
-					FTextureCubeRHIRef CubeTexture = RHICreateTextureCubeArray(Desc.Extent.X, Desc.ArraySize, Desc.Format, Desc.NumMips, Desc.Flags | Desc.TargetableFlags | TexCreate_ShaderResource, CreateInfo);
-					Found->RenderTargetItem.TargetableTexture = Found->RenderTargetItem.ShaderResourceTexture = CubeTexture;
-				}
-				else
-				{
-					FTextureCubeRHIRef CubeTexture = RHICreateTextureCube(Desc.Extent.X, Desc.Format, Desc.NumMips, Desc.Flags | Desc.TargetableFlags | TexCreate_ShaderResource, CreateInfo);
-					Found->RenderTargetItem.TargetableTexture = Found->RenderTargetItem.ShaderResourceTexture = CubeTexture;
-				}
-=======
 				ResultTexture = RHICreateTextureCube(
 					Desc.Extent.X,
 					(uint8)Desc.Format,
@@ -562,31 +213,9 @@
 					AccessInitial,
 					CreateInfo
 				);
->>>>>>> 6bbb88c8
-			}
-		}
-
-<<<<<<< HEAD
-		if (!bDeferTextureAllocation)
-		{
-			if ((Desc.TargetableFlags & TexCreate_UAV))
-			{
-				// The render target desc is invalid if a UAV is requested with an RHI that doesn't support the high-end feature level.
-				check(GMaxRHIFeatureLevel == ERHIFeatureLevel::SM5 || GMaxRHIFeatureLevel == ERHIFeatureLevel::ES3_1);
-				Found->RenderTargetItem.UAV = RHICreateUnorderedAccessView(Found->RenderTargetItem.TargetableTexture, 0);
-			}
-
-			// Only calculate allocation level if we actually allocated something. If bDeferTextureAllocation is true, the caller should call 
-			// UpdateElementSize once it's set the resources on the created object.
-			AllocationLevelInKB += ComputeSizeInKB(*Found);
-			VerifyAllocationLevel();
-
-			Found->InitPassthroughRDG();
-		}
-
-		FoundIndex = PooledRenderTargets.Num() - 1;
-		Found->Desc.DebugName = InDebugName;
-=======
+			}
+		}
+
 		Found = new FPooledRenderTarget(ResultTexture, AccessInitial, Translate(Desc), this);
 
 		PooledRenderTargets.Add(Found);
@@ -616,171 +245,21 @@
 
 		FoundIndex = PooledRenderTargets.Num() - 1;
 		Found->Desc.DebugName = Name;
->>>>>>> 6bbb88c8
 	}
 
 	Found->Desc.DebugName = Name;
 	Found->UnusedForNFrames = 0;
 
-<<<<<<< HEAD
-	AddAllocEvent(FoundIndex, Found);
-
-	uint32 OriginalNumRefs = Found->GetRefCount();
-
-	// assign to the reference counted variable
-	TRefCountPtr<FPooledRenderTarget> Result = Found;
-
-	check(!Found->IsFree());
-
-	if (bDoAcquireTransientTexture)
-	{
-		// Only referenced by the pool, map the physical pages
-		if (Found->IsTransient() && OriginalNumRefs == 1 && Found->GetRenderTargetItem().TargetableTexture != nullptr)
-		{
-			RHIAcquireTransientResource(Found->GetRenderTargetItem().TargetableTexture);
-		}
-	}
-
-	// Transient RTs have to be targettable
-	check((Desc.Flags & TexCreate_Transient) == 0 || Found->GetRenderTargetItem().TargetableTexture != nullptr);
-
-=======
 	if (bResetStateToUnknown)
 	{
 		Found->PooledTexture.Reset();
 	}
 
->>>>>>> 6bbb88c8
 #if !(UE_BUILD_SHIPPING || UE_BUILD_TEST)
 	RHIBindDebugLabelName(Found->GetRHI(), Name);
 #endif
 
-<<<<<<< HEAD
-	return MoveTemp(Result);
-}
-
-bool FRenderTargetPool::FindFreeElement(
-	FRHICommandList& RHICmdList,
-	const FPooledRenderTargetDesc& InputDesc,
-	TRefCountPtr<IPooledRenderTarget> &Out,
-	const TCHAR* InDebugName,
-	ERenderTargetTransience TransienceHint,
-	bool bDeferTextureAllocation)
-{
-	check(IsInRenderingThread());
-
-	if (!InputDesc.IsValid())
-	{
-		// no need to do anything
-		return true;
-	}
-
-	// Querying a render target that have no mip levels makes no sens.
-	check(InputDesc.NumMips > 0);
-
-	// Make sure if requesting a depth format that the clear value is correct
-	ensure(!IsDepthOrStencilFormat(InputDesc.Format) || (InputDesc.ClearValue.ColorBinding == EClearBinding::ENoneBound || InputDesc.ClearValue.ColorBinding == EClearBinding::EDepthStencilBound));
-
-	// TexCreate_FastVRAM should be used on Desc.Flags
-	ensure(!(InputDesc.TargetableFlags & TexCreate_FastVRAM));
-
-	// If we're doing aliasing, we may need to override Transient flags, depending on the input format and mode
-	FPooledRenderTargetDesc ModifiedDesc;
-	bool bMakeTransient = DoesTargetNeedTransienceOverride(InputDesc.Flags | InputDesc.TargetableFlags, TransienceHint);
-	if (bMakeTransient)
-	{
-		ModifiedDesc = InputDesc;
-		ModifiedDesc.Flags |= TexCreate_Transient;
-	}
-
-	// Override the descriptor if necessary
-	const FPooledRenderTargetDesc& Desc = bMakeTransient ? ModifiedDesc : InputDesc;
-
-	// if we can keep the current one, do that
-	if (Out)
-	{
-		FPooledRenderTarget* Current = (FPooledRenderTarget*)Out.GetReference();
-
-		check(!Current->IsSnapshot());
-
-		const bool bExactMatch = true;
-
-		if (Out->GetDesc().Compare(Desc, bExactMatch))
-		{
-			// we can reuse the same, but the debug name might have changed
-			Current->Desc.DebugName = InDebugName;
-#if !(UE_BUILD_SHIPPING || UE_BUILD_TEST)
-			if (Current->GetRenderTargetItem().TargetableTexture)
-			{
-				RHIBindDebugLabelName(Current->GetRenderTargetItem().TargetableTexture, InDebugName);
-			}
-#endif
-			check(!Out->IsFree());
-			return true;
-		}
-		else
-		{
-			// release old reference, it might free a RT we can use
-			Out = 0;
-
-			if (Current->IsFree())
-			{
-				AllocationLevelInKB -= ComputeSizeInKB(*Current);
-
-				int32 Index = FindIndex(Current);
-
-				check(Index >= 0);
-
-				FreeElementAtIndex(Index);
-
-				VerifyAllocationLevel();
-			}
-		}
-	}
-
-	const bool bDoAcquireTransientResource = true;
-	TRefCountPtr<FPooledRenderTarget> Result = FindFreeElementInternal(RHICmdList, Desc, InDebugName, bDeferTextureAllocation, bDoAcquireTransientResource);
-
-	// Reset RDG state back to an unknown default. The resource is being handed off to a user outside of RDG, so the state is no longer valid.
-	{
-		FRDGPooledTexture* TargetableTexture = Result->TargetableTexture;
-		FRDGPooledTexture* ShaderResourceTexture = Result->ShaderResourceTexture;
-
-		if (TargetableTexture)
-		{
-			checkf(!TargetableTexture->GetOwner(), TEXT("Allocated a pooled render target that is currently owned by RDG texture %s."), TargetableTexture->GetOwner()->Name);
-			TargetableTexture->Reset();
-		}
-
-		if (ShaderResourceTexture && ShaderResourceTexture != TargetableTexture)
-		{
-			checkf(!ShaderResourceTexture->GetOwner(), TEXT("Allocated a pooled render target that is currently owned by RDG texture %s."), ShaderResourceTexture->GetOwner()->Name);
-			ShaderResourceTexture->Reset();
-		}
-	}
-
-	Out = Result;
-	return false;
-}
-
-void FRenderTargetPool::CreateUntrackedElement(const FPooledRenderTargetDesc& Desc, TRefCountPtr<IPooledRenderTarget> &Out, const FSceneRenderTargetItem& Item)
-{
-	check(IsInRenderingThread());
-
-	Out = 0;
-
-	// not found in the pool, create a new element
-	FPooledRenderTarget* Found = new FPooledRenderTarget(Desc, NULL);
-
-	Found->RenderTargetItem = Item;
-	Found->InitPassthroughRDG();
-	check(!Found->IsSnapshot());
-
-	// assign to the reference counted variable
-	Out = Found;
-=======
 	return TRefCountPtr<IPooledRenderTarget>(MoveTemp(Found));
->>>>>>> 6bbb88c8
 }
 
 bool FRenderTargetPool::FindFreeElement(const FRHITextureCreateInfo& Desc, TRefCountPtr<IPooledRenderTarget>& Out, const TCHAR* Name)
@@ -876,8 +355,6 @@
 
 void FRenderTargetPool::TickPoolElements()
 {
-<<<<<<< HEAD
-	// gather stats on deferred allocs before calling WaitForTransitionFence
 	uint32 DeferredAllocationLevelInKB = 0;
 	for (FPooledRenderTarget* Element : DeferredDeleteArray)
 	{
@@ -885,18 +362,6 @@
 	}
 
 	check(IsInRenderingThread());
-	WaitForTransitionFence();
-
-	if (bStartEventRecordingNextTick)
-=======
-	uint32 DeferredAllocationLevelInKB = 0;
-	for (FPooledRenderTarget* Element : DeferredDeleteArray)
->>>>>>> 6bbb88c8
-	{
-		DeferredAllocationLevelInKB += ComputeSizeInKB(*Element);
-	}
-
-	check(IsInRenderingThread());
 	DeferredDeleteArray.Reset();
 
 	uint32 MinimumPoolSizeInKB;
@@ -920,36 +385,13 @@
 			{
 				UnusedAllocationLevelInKB += ComputeSizeInKB(*Element);
 			}
-<<<<<<< HEAD
 		}
 	}
 
 	uint32 TotalFrameUsageInKb = AllocationLevelInKB + DeferredAllocationLevelInKB ;
-
-#if LOG_MAX_RENDER_TARGET_POOL_USAGE
-	if (TotalFrameUsageInKb > MaxUsedRenderTargetInKB)
-	{
-		MaxUsedRenderTargetInKB = TotalFrameUsageInKb;
-
-		if (MaxUsedRenderTargetInKB > MinimumPoolSizeInKB)
-		{
-			DumpMemoryUsage(*GLog);
-=======
->>>>>>> 6bbb88c8
-		}
-	}
-#endif
 
 	CSV_CUSTOM_STAT(RenderTargetPool, UnusedMB, UnusedAllocationLevelInKB / 1024.0f, ECsvCustomStatOp::Set);
 	CSV_CUSTOM_STAT(RenderTargetPool, PeakUsedMB, (TotalFrameUsageInKb - UnusedAllocationLevelInKB) / 1024.f, ECsvCustomStatOp::Set);
-
-<<<<<<< HEAD
-=======
-	uint32 TotalFrameUsageInKb = AllocationLevelInKB + DeferredAllocationLevelInKB ;
-
-	CSV_CUSTOM_STAT(RenderTargetPool, UnusedMB, UnusedAllocationLevelInKB / 1024.0f, ECsvCustomStatOp::Set);
-	CSV_CUSTOM_STAT(RenderTargetPool, PeakUsedMB, (TotalFrameUsageInKb - UnusedAllocationLevelInKB) / 1024.f, ECsvCustomStatOp::Set);
->>>>>>> 6bbb88c8
 	
 	// we need to release something, take the oldest ones first
 	while (AllocationLevelInKB > MinimumPoolSizeInKB)
@@ -985,11 +427,6 @@
 			// we assume because of reference counting the resource gets released when not needed any more
 			// we don't use Remove() to not shuffle around the elements for better transparency on RenderTargetPoolEvents
 			FreeElementAtIndex(OldestElementIndex);
-<<<<<<< HEAD
-
-			VerifyAllocationLevel();
-=======
->>>>>>> 6bbb88c8
 		}
 		else
 		{
@@ -1078,11 +515,6 @@
 			// we assume because of reference counting the resource gets released when not needed any more
 			DeferredDeleteArray.Add(PooledRenderTargets[Index]);
 			FreeElementAtIndex(Index);
-<<<<<<< HEAD
-
-			VerifyAllocationLevel();
-=======
->>>>>>> 6bbb88c8
 		}
 	}
 }
@@ -1104,15 +536,6 @@
 			FreeElementAtIndex(i);
 		}
 	}
-<<<<<<< HEAD
-
-	VerifyAllocationLevel();
-
-#if LOG_MAX_RENDER_TARGET_POOL_USAGE
-	MaxUsedRenderTargetInKB = 0;
-#endif
-=======
->>>>>>> 6bbb88c8
 }
 
 void FRenderTargetPool::DumpMemoryUsage(FOutputDevice& OutputDevice)
@@ -1132,14 +555,8 @@
 				UnusedAllocationInKB += ElementAllocationInKB;
 			}
 
-<<<<<<< HEAD
-			check(!Element->IsSnapshot());
-			OutputDevice.Logf(
-				TEXT("  %6.3fMB %4dx%4d%s%s %2dmip(s) %s (%s) %s %s Unused frames: %d"),
-=======
 			OutputDevice.Logf(
 				TEXT("  %6.3fMB %4dx%4d%s%s %2dmip(s) %s (%s) Unused frames: %d"),
->>>>>>> 6bbb88c8
 				ElementAllocationInKB / 1024.0f,
 				Element->Desc.Extent.X,
 				Element->Desc.Extent.Y,
@@ -1148,18 +565,6 @@
 				Element->Desc.NumMips,
 				Element->Desc.DebugName,
 				GPixelFormats[Element->Desc.Format].Name,
-<<<<<<< HEAD
-				Element->IsTransient() ? TEXT("(transient)") : TEXT(""),
-				GSupportsTransientResourceAliasing ? *FString::Printf(TEXT("Frames since last discard: %d"), GFrameNumberRenderThread - Element->FrameNumberLastDiscard) : TEXT(""),
-				Element->UnusedForNFrames
-				);
-		}
-	}
-	uint32 NumTargets=0;
-	uint32 UsedKB=0;
-	uint32 PoolKB=0;
-	GetStats(NumTargets,PoolKB,UsedKB);
-=======
 				Element->UnusedForNFrames
 			);
 		}
@@ -1168,7 +573,6 @@
 	uint32 UsedKB = 0;
 	uint32 PoolKB = 0;
 	GetStats(NumTargets, PoolKB, UsedKB);
->>>>>>> 6bbb88c8
 	OutputDevice.Logf(TEXT("%.3fMB total, %.3fMB used, %.3fMB unused, %d render targets"), PoolKB / 1024.f, UsedKB / 1024.f, UnusedAllocationInKB / 1024.f, NumTargets);
 
 	uint32 DeferredTotal = 0;
@@ -1197,82 +601,6 @@
 	OutputDevice.Logf(TEXT("%.3fMB Deferred total"), DeferredTotal / 1024.f);
 }
 
-<<<<<<< HEAD
-void FPooledRenderTarget::InitRDG()
-{
-	check(RenderTargetItem.ShaderResourceTexture);
-
-	if (RenderTargetItem.TargetableTexture)
-	{
-		TargetableTexture = new FRDGPooledTexture(RenderTargetItem.TargetableTexture, Translate(Desc, ERenderTargetTexture::Targetable), RenderTargetItem.UAV);
-	}
-
-	if (RenderTargetItem.ShaderResourceTexture != RenderTargetItem.TargetableTexture)
-	{
-		ShaderResourceTexture = new FRDGPooledTexture(RenderTargetItem.ShaderResourceTexture, Translate(Desc, ERenderTargetTexture::ShaderResource), nullptr);
-	}
-	else
-	{
-		ShaderResourceTexture = TargetableTexture;
-	}
-}
-
-uint32 FPooledRenderTarget::AddRef() const
-{
-	if (!bSnapshot)
-	{
-		check(IsInRenderingThread());
-		return uint32(++NumRefs);
-	}
-	check(NumRefs == 1);
-	return 1;
-}
-
-uint32 FPooledRenderTarget::Release()
-{
-	if (!bSnapshot)
-	{
-		checkf(IsInRenderingThread(), TEXT("Tried to delete on non-render thread, PooledRT %s %s"), Desc.DebugName ? Desc.DebugName : TEXT("<Unnamed>"), *Desc.GenerateInfoString());
-		uint32 Refs = uint32(--NumRefs);
-		if (Refs == 0)
-		{
-			RenderTargetItem.SafeRelease();
-			delete this;
-		}
-		else if (Refs == 1 && RenderTargetPool && IsTransient())
-		{
-			if (bAutoDiscard && RenderTargetItem.TargetableTexture)
-			{
-				RHIDiscardTransientResource(RenderTargetItem.TargetableTexture);
-			}
-			FrameNumberLastDiscard = GFrameNumberRenderThread;
-			bAutoDiscard = true;
-		}
-		return Refs;
-	}
-	check(NumRefs == 1);
-	return 1;
-}
-
-uint32 FPooledRenderTarget::GetRefCount() const
-{
-	return uint32(NumRefs);
-}
-
-void FPooledRenderTarget::SetDebugName(const TCHAR *InName)
-{
-	check(InName);
-
-	Desc.DebugName = InName;
-}
-
-const FPooledRenderTargetDesc& FPooledRenderTarget::GetDesc() const
-{
-	return Desc;
-}
-
-=======
->>>>>>> 6bbb88c8
 void FRenderTargetPool::ReleaseDynamicRHI()
 {
 	check(IsInRenderingThread());
@@ -1338,11 +666,7 @@
 uint32 FPooledRenderTarget::ComputeMemorySize() const
 {
 	uint32 Size = 0;
-<<<<<<< HEAD
-	if (!bSnapshot && !IsTransient())
-=======
 	if (Desc.Is2DTexture())
->>>>>>> 6bbb88c8
 	{
 		Size += RHIComputeMemorySize(RenderTargetItem.TargetableTexture);
 		if (RenderTargetItem.ShaderResourceTexture != RenderTargetItem.TargetableTexture)
@@ -1375,15 +699,5 @@
 	check(RefCount >= 1);
 
 	// If the only reference to the pooled render target is from the pool, then it's unused.
-<<<<<<< HEAD
-	return !bSnapshot && RefCount == 1;
-}
-
-void FPooledRenderTarget::InitPassthroughRDG()
-{
-	check(RenderTargetItem.ShaderResourceTexture);
-	PassthroughShaderResourceTexture.SetPassthroughRHI(RenderTargetItem.ShaderResourceTexture);
-=======
 	return RefCount == 1;
->>>>>>> 6bbb88c8
 }