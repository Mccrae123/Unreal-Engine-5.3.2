// Copyright Epic Games, Inc. All Rights Reserved.

#include "RenderTargetPool.h"
#include "RHIStaticStates.h"
#include "Misc/OutputDeviceRedirector.h"
#include "Hash/CityHash.h"
#include "Trace/Trace.inl"
#include "ProfilingDebugging/CountersTrace.h"

/** The global render targets pool. */
TGlobalResource<FRenderTargetPool> GRenderTargetPool;

DEFINE_LOG_CATEGORY_STATIC(LogRenderTargetPool, Warning, All);

CSV_DEFINE_CATEGORY(RenderTargetPool, !UE_SERVER);
<<<<<<< HEAD
=======

TRACE_DECLARE_INT_COUNTER(RenderTargetPoolCount, TEXT("RenderTargetPool/Count"));
TRACE_DECLARE_MEMORY_COUNTER(RenderTargetPoolSize, TEXT("RenderTargetPool/Size"));
>>>>>>> d731a049

UE_TRACE_EVENT_BEGIN(Cpu, FRenderTargetPool_CreateTexture, NoSync)
	UE_TRACE_EVENT_FIELD(UE::Trace::WideString, Name)
UE_TRACE_EVENT_END()

TRefCountPtr<IPooledRenderTarget> CreateRenderTarget(FRHITexture* Texture, const TCHAR* Name)
{
	check(Texture);

<<<<<<< HEAD
	const FIntVector Size = Texture->GetSizeXYZ();

	FPooledRenderTargetDesc Desc;
	Desc.Extent = FIntPoint(Size.X, Size.Y);
	Desc.ClearValue = Texture->GetClearBinding();
	Desc.Format = Texture->GetFormat();
	Desc.NumMips = Texture->GetNumMips();
	Desc.NumSamples = Texture->GetNumSamples();
	Desc.Flags = Texture->GetFlags();
	Desc.DebugName = Name;

	if (FRHITextureCube* TextureCube = Texture->GetTextureCube())
	{
		Desc.bIsCubemap = true;
	}
	else if (FRHITexture3D* Texture3D = Texture->GetTexture3D())
	{
		Desc.Depth = Size.Z;
	}
	else if (FRHITexture2DArray* TextureArray = Texture->GetTexture2DArray())
	{
		Desc.bIsArray = true;
		Desc.ArraySize = Size.Z;
	}

=======
>>>>>>> d731a049
	FSceneRenderTargetItem Item;
	Item.TargetableTexture = Texture;
	Item.ShaderResourceTexture = Texture;

	FPooledRenderTargetDesc Desc = Translate(Texture->GetDesc());
	Desc.DebugName = Name;

	TRefCountPtr<IPooledRenderTarget> PooledRenderTarget;
	GRenderTargetPool.CreateUntrackedElement(Desc, PooledRenderTarget, Item);
	return MoveTemp(PooledRenderTarget);
}

bool CacheRenderTarget(FRHITexture* Texture, const TCHAR* Name, TRefCountPtr<IPooledRenderTarget>& OutPooledRenderTarget)
{
	if (!OutPooledRenderTarget || OutPooledRenderTarget->GetRHI() != Texture)
	{
		OutPooledRenderTarget = CreateRenderTarget(Texture, Name);
		return true;
	}
	return false;
}

<<<<<<< HEAD
static uint64 GetTypeHash(FClearValueBinding Binding)
{
	uint64 Hash = 0;
	switch (Binding.ColorBinding)
	{
	case EClearBinding::EColorBound:
		Hash = CityHash64((const char*)Binding.Value.Color, sizeof(Binding.Value.Color));
		break;
	case EClearBinding::EDepthStencilBound:
		Hash = uint64(GetTypeHash(Binding.Value.DSValue.Depth)) << 32 | uint64(Binding.Value.DSValue.Stencil);
		break;
	}
	return Hash ^ uint64(Binding.ColorBinding);
}

inline uint64 ComputeHash(const FRHITextureCreateInfo& InCreateInfo)
{
	// Make sure all padding is removed.
	FRHITextureCreateInfo NewInfo;
	FPlatformMemory::Memzero(&NewInfo, sizeof(FRHITextureCreateInfo));
	NewInfo = InCreateInfo;
	return CityHash64((const char*)&NewInfo, sizeof(FRHITextureCreateInfo));
}

=======
>>>>>>> d731a049
RENDERCORE_API void DumpRenderTargetPoolMemory(FOutputDevice& OutputDevice)
{
	GRenderTargetPool.DumpMemoryUsage(OutputDevice);
}

static FAutoConsoleCommandWithOutputDevice GDumpRenderTargetPoolMemoryCmd(
	TEXT("r.DumpRenderTargetPoolMemory"),
	TEXT("Dump allocation information for the render target pool."),
	FConsoleCommandWithOutputDeviceDelegate::CreateStatic(DumpRenderTargetPoolMemory)
);

static uint32 ComputeSizeInKB(FPooledRenderTarget& Element)
{
	return (Element.ComputeMemorySize() + 1023) / 1024;
}

<<<<<<< HEAD
TRefCountPtr<IPooledRenderTarget> FRenderTargetPool::FindFreeElementInternal(FRHITextureCreateInfo Desc, const TCHAR* Name, bool bResetStateToUnknown)
=======
TRefCountPtr<IPooledRenderTarget> FRenderTargetPool::FindFreeElement(FRHITextureCreateInfo Desc, const TCHAR* Name)
>>>>>>> d731a049
{
	FPooledRenderTarget* Found = 0;
	uint32 FoundIndex = -1;

	// FastVRAM is no longer supported by the render target pool.
	EnumRemoveFlags(Desc.Flags, ETextureCreateFlags::FastVRAM | ETextureCreateFlags::FastVRAMPartialAlloc);

<<<<<<< HEAD
	const uint64 DescHash = ComputeHash(Desc);
=======
	// We always want SRV access
	Desc.Flags |= TexCreate_ShaderResource;

	const uint32 DescHash = GetTypeHash(Desc);
>>>>>>> d731a049

	for (uint32 Index = 0, Num = (uint32)PooledRenderTargets.Num(); Index < Num; ++Index)
	{
		if (PooledRenderTargetHashes[Index] == DescHash)
		{
			FPooledRenderTarget* Element = PooledRenderTargets[Index];

		#if DO_CHECK
			{
				checkf(Element, TEXT("Hash was not cleared from the list."));

				const FRHITextureCreateInfo ElementDesc = Translate(Element->GetDesc());
				checkf(ElementDesc == Desc, TEXT("Invalid hash or collision when attempting to allocate %s"), Element->GetDesc().DebugName);
			}
		#endif

			if (Element->IsFree())
			{
				Found = Element;
				FoundIndex = Index;
				break;
			}
		}
	}

	if (!Found)
	{
<<<<<<< HEAD
		TRACE_CPUPROFILER_EVENT_SCOPE(FRenderTargetPool::CreateTexture);

		FRHIResourceCreateInfo CreateInfo(Name, Desc.ClearValue);

		FTextureRHIRef ResultTexture;
		const ERHIAccess AccessInitial = ERHIAccess::SRVMask;
		const ETextureCreateFlags TextureFlags = Desc.Flags | TexCreate_ShaderResource;

		// Only create resources if we're not asked to defer creation.
		if (Desc.IsTexture2D())
		{
			if (!Desc.IsTextureArray())
			{
				ResultTexture = RHICreateTexture2D(
					Desc.Extent.X,
					Desc.Extent.Y,
					(uint8)Desc.Format,
					Desc.NumMips,
					Desc.NumSamples,
					TextureFlags,
					AccessInitial,
					CreateInfo
				);
			}
			else
			{
				ResultTexture = RHICreateTexture2DArray(
					Desc.Extent.X,
					Desc.Extent.Y,
					Desc.ArraySize,
					(uint8)Desc.Format,
					Desc.NumMips,
					Desc.NumSamples,
					TextureFlags,
					AccessInitial,
					CreateInfo
				);
			}
		}
		else if (Desc.IsTexture3D())
		{
			ResultTexture = RHICreateTexture3D(
				Desc.Extent.X,
				Desc.Extent.Y,
				Desc.Depth,
				(uint8)Desc.Format,
				Desc.NumMips,
				TextureFlags,
				AccessInitial,
				CreateInfo);
		}
		else
		{
			check(Desc.IsTextureCube());
			if (Desc.IsTextureArray())
			{
				ResultTexture = RHICreateTextureCubeArray(
					Desc.Extent.X,
					Desc.ArraySize,
					(uint8)Desc.Format,
					Desc.NumMips,
					TextureFlags,
					AccessInitial,
					CreateInfo
				);
			}
			else
			{
				ResultTexture = RHICreateTextureCube(
					Desc.Extent.X,
					(uint8)Desc.Format,
					Desc.NumMips,
					TextureFlags,
					AccessInitial,
					CreateInfo
				);
			}
		}

		Found = new FPooledRenderTarget(ResultTexture, AccessInitial, Translate(Desc), this);

		PooledRenderTargets.Add(Found);
		PooledRenderTargetHashes.Add(DescHash);

=======
#if CPUPROFILERTRACE_ENABLED
		UE_TRACE_LOG_SCOPED_T(Cpu, FRenderTargetPool_CreateTexture, CpuChannel)
			<< FRenderTargetPool_CreateTexture.Name(Name);
#endif

		const ERHIAccess AccessInitial = ERHIAccess::SRVMask;
		FRHITextureCreateDesc CreateDesc(Desc, AccessInitial, Name);

		Found = new FPooledRenderTarget(
			RHICreateTexture(CreateDesc),
			Translate(CreateDesc),
			this);

		PooledRenderTargets.Add(Found);
		PooledRenderTargetHashes.Add(DescHash);

>>>>>>> d731a049
		if (EnumHasAnyFlags(Desc.Flags, TexCreate_UAV))
		{
			// The render target desc is invalid if a UAV is requested with an RHI that doesn't support the high-end feature level.
			check(GMaxRHIFeatureLevel >= ERHIFeatureLevel::SM5 || GMaxRHIFeatureLevel == ERHIFeatureLevel::ES3_1);

			if (GRHISupportsUAVFormatAliasing)
			{
				EPixelFormat AliasFormat = Desc.UAVFormat != PF_Unknown
					? Desc.UAVFormat
					: Desc.Format;

				Found->RenderTargetItem.UAV = RHICreateUnorderedAccessView(Found->GetRHI(), 0, (uint8)AliasFormat, 0, 0);
			}
			else
			{
				checkf(Desc.UAVFormat == PF_Unknown || Desc.UAVFormat == Desc.Format, TEXT("UAV aliasing is not supported by the current RHI."));
				Found->RenderTargetItem.UAV = RHICreateUnorderedAccessView(Found->GetRHI(), 0);
			}
		}

		AllocationLevelInKB += ComputeSizeInKB(*Found);
		TRACE_COUNTER_ADD(RenderTargetPoolCount, 1);
		TRACE_COUNTER_SET(RenderTargetPoolSize, (int64)AllocationLevelInKB * 1024);

		FoundIndex = PooledRenderTargets.Num() - 1;
		Found->Desc.DebugName = Name;
	}

	Found->Desc.DebugName = Name;
	Found->UnusedForNFrames = 0;

<<<<<<< HEAD
	if (bResetStateToUnknown)
	{
		Found->PooledTexture.Reset();
	}

=======
>>>>>>> d731a049
#if !(UE_BUILD_SHIPPING || UE_BUILD_TEST)
	RHIBindDebugLabelName(Found->GetRHI(), Name);
#endif

	return TRefCountPtr<IPooledRenderTarget>(MoveTemp(Found));
}

bool FRenderTargetPool::FindFreeElement(const FRHITextureCreateInfo& Desc, TRefCountPtr<IPooledRenderTarget>& Out, const TCHAR* Name)
{
	check(IsInRenderingThread());

	if (!Desc.IsValid())
	{
		// no need to do anything
		return true;
	}

	// Querying a render target that have no mip levels makes no sens.
	check(Desc.NumMips > 0);

	// if we can keep the current one, do that
	if (Out)
	{
		FPooledRenderTarget* Current = (FPooledRenderTarget*)Out.GetReference();

		if (Translate(Out->GetDesc()) == Desc)
		{
			// we can reuse the same, but the debug name might have changed
			Current->Desc.DebugName = Name;
#if !(UE_BUILD_SHIPPING || UE_BUILD_TEST)
			if (Current->GetRHI())
			{
				RHIBindDebugLabelName(Current->GetRHI(), Name);
			}
#endif
			check(!Out->IsFree());
			return true;
		}
		else
		{
			// release old reference, it might free a RT we can use
			Out = 0;

			if (Current->IsFree())
			{
				AllocationLevelInKB -= ComputeSizeInKB(*Current);
<<<<<<< HEAD
=======
				TRACE_COUNTER_SUBTRACT(RenderTargetPoolCount, 1);
				TRACE_COUNTER_SET(RenderTargetPoolSize, (int64)AllocationLevelInKB * 1024);
>>>>>>> d731a049
				int32 Index = FindIndex(Current);
				check(Index >= 0);
				FreeElementAtIndex(Index);
			}
		}
	}

<<<<<<< HEAD
	const bool bResetStateToUnknown = true;
	Out = FindFreeElementInternal(Desc, Name, bResetStateToUnknown);
=======
	Out = FindFreeElement(Desc, Name);
>>>>>>> d731a049
	return false;
}

TRefCountPtr<IPooledRenderTarget> FRenderTargetPool::FindFreeElement(const FRHITextureCreateInfo& Desc, const TCHAR* Name)
{
<<<<<<< HEAD
	const bool bResetStateToUnknown = true;
	return FindFreeElementInternal(Desc, Name, bResetStateToUnknown);
}

void FRenderTargetPool::CreateUntrackedElement(const FPooledRenderTargetDesc& Desc, TRefCountPtr<IPooledRenderTarget>& Out, const FSceneRenderTargetItem& Item)
{
	FPooledRenderTarget* Result = new FPooledRenderTarget(Item.GetRHI(), ERHIAccess::Unknown, Desc, nullptr);
=======
	FPooledRenderTarget* Result = new FPooledRenderTarget(Item.GetRHI(), Desc, nullptr);
>>>>>>> d731a049
	Result->RenderTargetItem = Item;
	Out = Result;
}

void FRenderTargetPool::GetStats(uint32& OutWholeCount, uint32& OutWholePoolInKB, uint32& OutUsedInKB) const
{
	OutWholeCount = (uint32)PooledRenderTargets.Num();
	OutUsedInKB = 0;
	OutWholePoolInKB = 0;

	for (uint32 i = 0; i < (uint32)PooledRenderTargets.Num(); ++i)
	{
		FPooledRenderTarget* Element = PooledRenderTargets[i];

		if (Element)
		{
			uint32 SizeInKB = ComputeSizeInKB(*Element);

			OutWholePoolInKB += SizeInKB;

			if (!Element->IsFree())
			{
				OutUsedInKB += SizeInKB;
			}
		}
	}

	// if this triggers uncomment the code in VerifyAllocationLevel() and debug the issue, we might leak memory or not release when we could
	ensure(AllocationLevelInKB == OutWholePoolInKB);
}

void FRenderTargetPool::TickPoolElements()
{
	uint32 DeferredAllocationLevelInKB = 0;
	for (FPooledRenderTarget* Element : DeferredDeleteArray)
	{
		DeferredAllocationLevelInKB += ComputeSizeInKB(*Element);
	}

	check(IsInRenderingThread());
	DeferredDeleteArray.Reset();

	uint32 MinimumPoolSizeInKB;
	{
		static const auto CVar = IConsoleManager::Get().FindTConsoleVariableDataInt(TEXT("r.RenderTargetPoolMin"));

		MinimumPoolSizeInKB = FMath::Clamp(CVar->GetValueOnRenderThread(), 0, 2000) * 1024;
	}

	CompactPool();

	uint32 UnusedAllocationLevelInKB = 0;
	for (uint32 i = 0; i < (uint32)PooledRenderTargets.Num(); ++i)
	{
		FPooledRenderTarget* Element = PooledRenderTargets[i];

		if (Element)
		{
			Element->OnFrameStart();
			if (Element->UnusedForNFrames > 2)
			{
				UnusedAllocationLevelInKB += ComputeSizeInKB(*Element);
			}
		}
	}

	uint32 TotalFrameUsageInKb = AllocationLevelInKB + DeferredAllocationLevelInKB ;

	CSV_CUSTOM_STAT(RenderTargetPool, UnusedMB, UnusedAllocationLevelInKB / 1024.0f, ECsvCustomStatOp::Set);
	CSV_CUSTOM_STAT(RenderTargetPool, PeakUsedMB, (TotalFrameUsageInKb - UnusedAllocationLevelInKB) / 1024.f, ECsvCustomStatOp::Set);
	
	// we need to release something, take the oldest ones first
	while (AllocationLevelInKB > MinimumPoolSizeInKB)
	{
		// -1: not set
		int32 OldestElementIndex = -1;

		// find oldest element we can remove
		for (uint32 i = 0, Num = (uint32)PooledRenderTargets.Num(); i < Num; ++i)
		{
			FPooledRenderTarget* Element = PooledRenderTargets[i];

			if (Element && Element->UnusedForNFrames > 2)
			{
				if (OldestElementIndex != -1)
				{
					if (PooledRenderTargets[OldestElementIndex]->UnusedForNFrames < Element->UnusedForNFrames)
					{
						OldestElementIndex = i;
					}
				}
				else
				{
					OldestElementIndex = i;
				}
			}
		}

		if (OldestElementIndex != -1)
		{
			AllocationLevelInKB -= ComputeSizeInKB(*PooledRenderTargets[OldestElementIndex]);
			TRACE_COUNTER_SUBTRACT(RenderTargetPoolCount, 1);
			TRACE_COUNTER_SET(RenderTargetPoolSize, (int64)AllocationLevelInKB * 1024);

			// we assume because of reference counting the resource gets released when not needed any more
			// we don't use Remove() to not shuffle around the elements for better transparency on RenderTargetPoolEvents
			FreeElementAtIndex(OldestElementIndex);
		}
		else
		{
			// There is no element we can remove but we are over budget, better we log that.
			// Options:
			//   * Increase the pool
			//   * Reduce rendering features or resolution
			//   * Investigate allocations, order or reusing other render targets can help
			//   * Ignore (editor case, might start using slow memory which can be ok)
			if (!bCurrentlyOverBudget)
			{
				UE_CLOG(IsRunningClientOnly() && MinimumPoolSizeInKB != 0, LogRenderTargetPool, Warning, TEXT("r.RenderTargetPoolMin exceeded %d/%d MB (ok in editor, bad on fixed memory platform)"), (AllocationLevelInKB + 1023) / 1024, MinimumPoolSizeInKB / 1024);
				bCurrentlyOverBudget = true;
			}
			// at this point we need to give up
			break;
		}
	}

	if (AllocationLevelInKB <= MinimumPoolSizeInKB)
	{
		if (bCurrentlyOverBudget)
		{
			UE_CLOG(MinimumPoolSizeInKB != 0, LogRenderTargetPool, Display, TEXT("r.RenderTargetPoolMin resolved %d/%d MB"), (AllocationLevelInKB + 1023) / 1024, MinimumPoolSizeInKB / 1024);
			bCurrentlyOverBudget = false;
		}
	}

#if STATS
	uint32 Count, SizeKB, UsedKB;
	GetStats(Count, SizeKB, UsedKB);
	CSV_CUSTOM_STAT_GLOBAL(RenderTargetPoolSize, float(SizeKB) / 1024.0f, ECsvCustomStatOp::Set);
	CSV_CUSTOM_STAT_GLOBAL(RenderTargetPoolUsed, float(UsedKB) / 1024.0f, ECsvCustomStatOp::Set);
	CSV_CUSTOM_STAT_GLOBAL(RenderTargetPoolCount, int32(Count), ECsvCustomStatOp::Set);
	SET_MEMORY_STAT(STAT_RenderTargetPoolSize, int64(SizeKB) * 1024ll);
	SET_MEMORY_STAT(STAT_RenderTargetPoolUsed, int64(UsedKB) * 1024ll);
	SET_DWORD_STAT(STAT_RenderTargetPoolCount, Count);
#endif // STATS
}

int32 FRenderTargetPool::FindIndex(IPooledRenderTarget* In) const
{
	check(IsInRenderingThread());

	if (In)
	{
		for (uint32 i = 0, Num = (uint32)PooledRenderTargets.Num(); i < Num; ++i)
		{
			const FPooledRenderTarget* Element = PooledRenderTargets[i];

			if (Element == In)
			{
				return i;
			}
		}
	}

	// not found
	return -1;
}

void FRenderTargetPool::FreeElementAtIndex(int32 Index)
{
	// we don't use Remove() to not shuffle around the elements for better transparency on RenderTargetPoolEvents
	PooledRenderTargets[Index] = 0;
	PooledRenderTargetHashes[Index] = 0;
}

void FRenderTargetPool::FreeUnusedResource(TRefCountPtr<IPooledRenderTarget>& In)
{
	check(IsInRenderingThread());

	int32 Index = FindIndex(In);

	if (Index != -1)
	{
		FPooledRenderTarget* Element = PooledRenderTargets[Index];

		// Ref count will always be at least 2
		ensure(Element->GetRefCount() >= 2);
		In = nullptr;

		if (Element->IsFree())
		{
			AllocationLevelInKB -= ComputeSizeInKB(*Element);
			TRACE_COUNTER_SUBTRACT(RenderTargetPoolCount, 1);
			TRACE_COUNTER_SET(RenderTargetPoolSize, (int64)AllocationLevelInKB * 1024);

			// we assume because of reference counting the resource gets released when not needed any more
			DeferredDeleteArray.Add(PooledRenderTargets[Index]);
			FreeElementAtIndex(Index);
		}
	}
}

void FRenderTargetPool::FreeUnusedResources()
{
	check(IsInRenderingThread());

	for (uint32 i = 0, Num = (uint32)PooledRenderTargets.Num(); i < Num; ++i)
	{
		FPooledRenderTarget* Element = PooledRenderTargets[i];

		if (Element && Element->IsFree())
		{
			AllocationLevelInKB -= ComputeSizeInKB(*Element);
			TRACE_COUNTER_SUBTRACT(RenderTargetPoolCount, 1);
			TRACE_COUNTER_SET(RenderTargetPoolSize, (int64)AllocationLevelInKB * 1024);

			// we assume because of reference counting the resource gets released when not needed any more
			// we don't use Remove() to not shuffle around the elements for better transparency on RenderTargetPoolEvents
			DeferredDeleteArray.Add(PooledRenderTargets[i]);
			FreeElementAtIndex(i);
		}
	}
}

void FRenderTargetPool::DumpMemoryUsage(FOutputDevice& OutputDevice)
{
	uint32 UnusedAllocationInKB = 0;

	OutputDevice.Logf(TEXT("Pooled Render Targets:"));
	for (int32 i = 0; i < PooledRenderTargets.Num(); ++i)
	{
		FPooledRenderTarget* Element = PooledRenderTargets[i];

		if (Element)
		{
			uint32 ElementAllocationInKB = ComputeSizeInKB(*Element);
			if (Element->UnusedForNFrames > 2)
			{
				UnusedAllocationInKB += ElementAllocationInKB;
			}

			OutputDevice.Logf(
				TEXT("  %6.3fMB %4dx%4d%s%s %2dmip(s) %s (%s) Unused frames: %d"),
				ElementAllocationInKB / 1024.0f,
				Element->Desc.Extent.X,
				Element->Desc.Extent.Y,
				Element->Desc.Depth > 1 ? *FString::Printf(TEXT("x%3d"), Element->Desc.Depth) : (Element->Desc.IsCubemap() ? TEXT("cube") : TEXT("    ")),
				Element->Desc.bIsArray ? *FString::Printf(TEXT("[%3d]"), Element->Desc.ArraySize) : TEXT("     "),
				Element->Desc.NumMips,
				Element->Desc.DebugName,
				GPixelFormats[Element->Desc.Format].Name,
				Element->UnusedForNFrames
			);
		}
	}
	uint32 NumTargets = 0;
	uint32 UsedKB = 0;
	uint32 PoolKB = 0;
	GetStats(NumTargets, PoolKB, UsedKB);
	OutputDevice.Logf(TEXT("%.3fMB total, %.3fMB used, %.3fMB unused, %d render targets"), PoolKB / 1024.f, UsedKB / 1024.f, UnusedAllocationInKB / 1024.f, NumTargets);

	uint32 DeferredTotal = 0;
	OutputDevice.Logf(TEXT("Deferred Render Targets:"));
	for (int32 i = 0; i < DeferredDeleteArray.Num(); ++i)
	{
		FPooledRenderTarget* Element = DeferredDeleteArray[i];

		if (Element)
		{
			OutputDevice.Logf(
				TEXT("  %6.3fMB %4dx%4d%s%s %2dmip(s) %s (%s)"),
				ComputeSizeInKB(*Element) / 1024.0f,
				Element->Desc.Extent.X,
				Element->Desc.Extent.Y,
				Element->Desc.Depth > 1 ? *FString::Printf(TEXT("x%3d"), Element->Desc.Depth) : (Element->Desc.IsCubemap() ? TEXT("cube") : TEXT("    ")),
				Element->Desc.bIsArray ? *FString::Printf(TEXT("[%3d]"), Element->Desc.ArraySize) : TEXT("     "),
				Element->Desc.NumMips,
				Element->Desc.DebugName,
				GPixelFormats[Element->Desc.Format].Name
			);
			uint32 SizeInKB = ComputeSizeInKB(*Element);
			DeferredTotal += SizeInKB;
		}
	}
	OutputDevice.Logf(TEXT("%.3fMB Deferred total"), DeferredTotal / 1024.f);
}

void FRenderTargetPool::ReleaseDynamicRHI()
{
	check(IsInRenderingThread());
	DeferredDeleteArray.Empty();
	PooledRenderTargets.Empty();
}

// for debugging purpose
FPooledRenderTarget* FRenderTargetPool::GetElementById(uint32 Id) const
{
	// is used in game and render thread

	if (Id >= (uint32)PooledRenderTargets.Num())
	{
		return 0;
	}

	return PooledRenderTargets[Id];
}

void FRenderTargetPool::CompactPool()
{
	for (uint32 i = 0, Num = (uint32)PooledRenderTargets.Num(); i < Num; )
	{
		FPooledRenderTarget* Element = PooledRenderTargets[i];

		if (!Element)
		{
			PooledRenderTargets.RemoveAtSwap(i);
			PooledRenderTargetHashes.RemoveAtSwap(i);
			--Num;
		}
		else
		{
			++i;
		}
	}
}

bool FPooledRenderTarget::OnFrameStart()
{
	check(IsInRenderingThread());

	// If there are any references to the pooled render target other than the pool itself, then it may not be freed.
	if (!IsFree())
	{
		check(!UnusedForNFrames);
		return false;
	}

	++UnusedForNFrames;

	// this logic can be improved
	if (UnusedForNFrames > 10)
	{
		// release
		return true;
	}

	return false;
}

uint32 FPooledRenderTarget::ComputeMemorySize() const
{
	uint32 Size = 0;
	if (Desc.Is2DTexture())
	{
		Size += RHIComputeMemorySize(RenderTargetItem.TargetableTexture);
		if (RenderTargetItem.ShaderResourceTexture != RenderTargetItem.TargetableTexture)
		{
			Size += RHIComputeMemorySize(RenderTargetItem.ShaderResourceTexture);
		}
	}
	else if (Desc.Is3DTexture())
	{
		Size += RHIComputeMemorySize(RenderTargetItem.TargetableTexture);
		if (RenderTargetItem.ShaderResourceTexture != RenderTargetItem.TargetableTexture)
		{
			Size += RHIComputeMemorySize(RenderTargetItem.ShaderResourceTexture);
		}
	}
	else
	{
		Size += RHIComputeMemorySize(RenderTargetItem.TargetableTexture);
		if (RenderTargetItem.ShaderResourceTexture != RenderTargetItem.TargetableTexture)
		{
			Size += RHIComputeMemorySize(RenderTargetItem.ShaderResourceTexture);
		}
	}
	return Size;
}

bool FPooledRenderTarget::IsFree() const
{
	uint32 RefCount = GetRefCount();
	check(RefCount >= 1);

	// If the only reference to the pooled render target is from the pool, then it's unused.
	return RefCount == 1;
}<|MERGE_RESOLUTION|>--- conflicted
+++ resolved
@@ -13,12 +13,9 @@
 DEFINE_LOG_CATEGORY_STATIC(LogRenderTargetPool, Warning, All);
 
 CSV_DEFINE_CATEGORY(RenderTargetPool, !UE_SERVER);
-<<<<<<< HEAD
-=======
 
 TRACE_DECLARE_INT_COUNTER(RenderTargetPoolCount, TEXT("RenderTargetPool/Count"));
 TRACE_DECLARE_MEMORY_COUNTER(RenderTargetPoolSize, TEXT("RenderTargetPool/Size"));
->>>>>>> d731a049
 
 UE_TRACE_EVENT_BEGIN(Cpu, FRenderTargetPool_CreateTexture, NoSync)
 	UE_TRACE_EVENT_FIELD(UE::Trace::WideString, Name)
@@ -28,34 +25,6 @@
 {
 	check(Texture);
 
-<<<<<<< HEAD
-	const FIntVector Size = Texture->GetSizeXYZ();
-
-	FPooledRenderTargetDesc Desc;
-	Desc.Extent = FIntPoint(Size.X, Size.Y);
-	Desc.ClearValue = Texture->GetClearBinding();
-	Desc.Format = Texture->GetFormat();
-	Desc.NumMips = Texture->GetNumMips();
-	Desc.NumSamples = Texture->GetNumSamples();
-	Desc.Flags = Texture->GetFlags();
-	Desc.DebugName = Name;
-
-	if (FRHITextureCube* TextureCube = Texture->GetTextureCube())
-	{
-		Desc.bIsCubemap = true;
-	}
-	else if (FRHITexture3D* Texture3D = Texture->GetTexture3D())
-	{
-		Desc.Depth = Size.Z;
-	}
-	else if (FRHITexture2DArray* TextureArray = Texture->GetTexture2DArray())
-	{
-		Desc.bIsArray = true;
-		Desc.ArraySize = Size.Z;
-	}
-
-=======
->>>>>>> d731a049
 	FSceneRenderTargetItem Item;
 	Item.TargetableTexture = Texture;
 	Item.ShaderResourceTexture = Texture;
@@ -78,33 +47,6 @@
 	return false;
 }
 
-<<<<<<< HEAD
-static uint64 GetTypeHash(FClearValueBinding Binding)
-{
-	uint64 Hash = 0;
-	switch (Binding.ColorBinding)
-	{
-	case EClearBinding::EColorBound:
-		Hash = CityHash64((const char*)Binding.Value.Color, sizeof(Binding.Value.Color));
-		break;
-	case EClearBinding::EDepthStencilBound:
-		Hash = uint64(GetTypeHash(Binding.Value.DSValue.Depth)) << 32 | uint64(Binding.Value.DSValue.Stencil);
-		break;
-	}
-	return Hash ^ uint64(Binding.ColorBinding);
-}
-
-inline uint64 ComputeHash(const FRHITextureCreateInfo& InCreateInfo)
-{
-	// Make sure all padding is removed.
-	FRHITextureCreateInfo NewInfo;
-	FPlatformMemory::Memzero(&NewInfo, sizeof(FRHITextureCreateInfo));
-	NewInfo = InCreateInfo;
-	return CityHash64((const char*)&NewInfo, sizeof(FRHITextureCreateInfo));
-}
-
-=======
->>>>>>> d731a049
 RENDERCORE_API void DumpRenderTargetPoolMemory(FOutputDevice& OutputDevice)
 {
 	GRenderTargetPool.DumpMemoryUsage(OutputDevice);
@@ -121,11 +63,7 @@
 	return (Element.ComputeMemorySize() + 1023) / 1024;
 }
 
-<<<<<<< HEAD
-TRefCountPtr<IPooledRenderTarget> FRenderTargetPool::FindFreeElementInternal(FRHITextureCreateInfo Desc, const TCHAR* Name, bool bResetStateToUnknown)
-=======
 TRefCountPtr<IPooledRenderTarget> FRenderTargetPool::FindFreeElement(FRHITextureCreateInfo Desc, const TCHAR* Name)
->>>>>>> d731a049
 {
 	FPooledRenderTarget* Found = 0;
 	uint32 FoundIndex = -1;
@@ -133,14 +71,10 @@
 	// FastVRAM is no longer supported by the render target pool.
 	EnumRemoveFlags(Desc.Flags, ETextureCreateFlags::FastVRAM | ETextureCreateFlags::FastVRAMPartialAlloc);
 
-<<<<<<< HEAD
-	const uint64 DescHash = ComputeHash(Desc);
-=======
 	// We always want SRV access
 	Desc.Flags |= TexCreate_ShaderResource;
 
 	const uint32 DescHash = GetTypeHash(Desc);
->>>>>>> d731a049
 
 	for (uint32 Index = 0, Num = (uint32)PooledRenderTargets.Num(); Index < Num; ++Index)
 	{
@@ -168,92 +102,6 @@
 
 	if (!Found)
 	{
-<<<<<<< HEAD
-		TRACE_CPUPROFILER_EVENT_SCOPE(FRenderTargetPool::CreateTexture);
-
-		FRHIResourceCreateInfo CreateInfo(Name, Desc.ClearValue);
-
-		FTextureRHIRef ResultTexture;
-		const ERHIAccess AccessInitial = ERHIAccess::SRVMask;
-		const ETextureCreateFlags TextureFlags = Desc.Flags | TexCreate_ShaderResource;
-
-		// Only create resources if we're not asked to defer creation.
-		if (Desc.IsTexture2D())
-		{
-			if (!Desc.IsTextureArray())
-			{
-				ResultTexture = RHICreateTexture2D(
-					Desc.Extent.X,
-					Desc.Extent.Y,
-					(uint8)Desc.Format,
-					Desc.NumMips,
-					Desc.NumSamples,
-					TextureFlags,
-					AccessInitial,
-					CreateInfo
-				);
-			}
-			else
-			{
-				ResultTexture = RHICreateTexture2DArray(
-					Desc.Extent.X,
-					Desc.Extent.Y,
-					Desc.ArraySize,
-					(uint8)Desc.Format,
-					Desc.NumMips,
-					Desc.NumSamples,
-					TextureFlags,
-					AccessInitial,
-					CreateInfo
-				);
-			}
-		}
-		else if (Desc.IsTexture3D())
-		{
-			ResultTexture = RHICreateTexture3D(
-				Desc.Extent.X,
-				Desc.Extent.Y,
-				Desc.Depth,
-				(uint8)Desc.Format,
-				Desc.NumMips,
-				TextureFlags,
-				AccessInitial,
-				CreateInfo);
-		}
-		else
-		{
-			check(Desc.IsTextureCube());
-			if (Desc.IsTextureArray())
-			{
-				ResultTexture = RHICreateTextureCubeArray(
-					Desc.Extent.X,
-					Desc.ArraySize,
-					(uint8)Desc.Format,
-					Desc.NumMips,
-					TextureFlags,
-					AccessInitial,
-					CreateInfo
-				);
-			}
-			else
-			{
-				ResultTexture = RHICreateTextureCube(
-					Desc.Extent.X,
-					(uint8)Desc.Format,
-					Desc.NumMips,
-					TextureFlags,
-					AccessInitial,
-					CreateInfo
-				);
-			}
-		}
-
-		Found = new FPooledRenderTarget(ResultTexture, AccessInitial, Translate(Desc), this);
-
-		PooledRenderTargets.Add(Found);
-		PooledRenderTargetHashes.Add(DescHash);
-
-=======
 #if CPUPROFILERTRACE_ENABLED
 		UE_TRACE_LOG_SCOPED_T(Cpu, FRenderTargetPool_CreateTexture, CpuChannel)
 			<< FRenderTargetPool_CreateTexture.Name(Name);
@@ -270,7 +118,6 @@
 		PooledRenderTargets.Add(Found);
 		PooledRenderTargetHashes.Add(DescHash);
 
->>>>>>> d731a049
 		if (EnumHasAnyFlags(Desc.Flags, TexCreate_UAV))
 		{
 			// The render target desc is invalid if a UAV is requested with an RHI that doesn't support the high-end feature level.
@@ -302,14 +149,6 @@
 	Found->Desc.DebugName = Name;
 	Found->UnusedForNFrames = 0;
 
-<<<<<<< HEAD
-	if (bResetStateToUnknown)
-	{
-		Found->PooledTexture.Reset();
-	}
-
-=======
->>>>>>> d731a049
 #if !(UE_BUILD_SHIPPING || UE_BUILD_TEST)
 	RHIBindDebugLabelName(Found->GetRHI(), Name);
 #endif
@@ -356,11 +195,8 @@
 			if (Current->IsFree())
 			{
 				AllocationLevelInKB -= ComputeSizeInKB(*Current);
-<<<<<<< HEAD
-=======
 				TRACE_COUNTER_SUBTRACT(RenderTargetPoolCount, 1);
 				TRACE_COUNTER_SET(RenderTargetPoolSize, (int64)AllocationLevelInKB * 1024);
->>>>>>> d731a049
 				int32 Index = FindIndex(Current);
 				check(Index >= 0);
 				FreeElementAtIndex(Index);
@@ -368,28 +204,13 @@
 		}
 	}
 
-<<<<<<< HEAD
-	const bool bResetStateToUnknown = true;
-	Out = FindFreeElementInternal(Desc, Name, bResetStateToUnknown);
-=======
 	Out = FindFreeElement(Desc, Name);
->>>>>>> d731a049
 	return false;
 }
 
-TRefCountPtr<IPooledRenderTarget> FRenderTargetPool::FindFreeElement(const FRHITextureCreateInfo& Desc, const TCHAR* Name)
-{
-<<<<<<< HEAD
-	const bool bResetStateToUnknown = true;
-	return FindFreeElementInternal(Desc, Name, bResetStateToUnknown);
-}
-
 void FRenderTargetPool::CreateUntrackedElement(const FPooledRenderTargetDesc& Desc, TRefCountPtr<IPooledRenderTarget>& Out, const FSceneRenderTargetItem& Item)
 {
-	FPooledRenderTarget* Result = new FPooledRenderTarget(Item.GetRHI(), ERHIAccess::Unknown, Desc, nullptr);
-=======
 	FPooledRenderTarget* Result = new FPooledRenderTarget(Item.GetRHI(), Desc, nullptr);
->>>>>>> d731a049
 	Result->RenderTargetItem = Item;
 	Out = Result;
 }
