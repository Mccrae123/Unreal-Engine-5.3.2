// Copyright Epic Games, Inc. All Rights Reserved.

#include "StereoRenderUtils.h"
#include "ShaderPlatformCachedIniValue.h"
#include "DataDrivenShaderPlatformInfo.h"
#include "RHI.h"

// enable this to printf-debug stereo rendering aspects on a device
#define UE_DEBUG_STEREO_ASPECTS			(!UE_BUILD_SHIPPING && !UE_BUILD_TEST && !UE_EDITOR)

#if UE_DEBUG_STEREO_ASPECTS
	#define UE_DEBUG_SSA_LOG_INIT(Platform) \
	bool bSSALogEnable = false; \
	{ \
		static EShaderPlatform LastLogged[2] = { SP_NumPlatforms, SP_NumPlatforms };	\
		if (UNLIKELY(LastLogged[0] != Platform && LastLogged[1] != Platform)) \
		{ \
			LastLogged[1] = LastLogged[0]; \
			LastLogged[0] = Platform; \
			bSSALogEnable = FApp::CanEverRender(); \
		} \
	}

	#define UE_DEBUG_SSA_LOG(Verbosity, Format, ...) \
	{ \
		if (UNLIKELY(bSSALogEnable)) \
		{ \
			UE_LOG(LogInit, Verbosity, TEXT("FStereoShaderAspects: %s"), *FString::Printf(Format, ##__VA_ARGS__)); \
		} \
	}
#else
	#define UE_DEBUG_SSA_LOG_INIT(Platform)
	#define UE_DEBUG_SSA_LOG(Verbosity, Format, ...)
#endif

#define UE_DEBUG_SSA_LOG_BOOL(Boolean) \
{ \
	UE_DEBUG_SSA_LOG(Log, TEXT(#Boolean) TEXT(" = %d"), Boolean); \
}

// enable this to printf-debug stereo rendering aspects on a device
#define UE_DEBUG_STEREO_ASPECTS			(!UE_BUILD_SHIPPING && !UE_BUILD_TEST && !UE_EDITOR)

#if UE_DEBUG_STEREO_ASPECTS
	#define UE_DEBUG_SSA_LOG_INIT(Platform) \
	bool bSSALogEnable = false; \
	{ \
		static EShaderPlatform LastLogged[2] = { SP_NumPlatforms, SP_NumPlatforms };	\
		if (UNLIKELY(LastLogged[0] != Platform && LastLogged[1] != Platform)) \
		{ \
			LastLogged[1] = LastLogged[0]; \
			LastLogged[0] = Platform; \
			bSSALogEnable = FApp::CanEverRender(); \
		} \
	}

	#define UE_DEBUG_SSA_LOG(Verbosity, Format, ...) \
	{ \
		if (UNLIKELY(bSSALogEnable)) \
		{ \
			UE_LOG(LogInit, Verbosity, TEXT("FStereoShaderAspects: %s"), *FString::Printf(Format, ##__VA_ARGS__)); \
		} \
	}
#else
	#define UE_DEBUG_SSA_LOG_INIT(Platform)
	#define UE_DEBUG_SSA_LOG(Verbosity, Format, ...)
#endif

#define UE_DEBUG_SSA_LOG_BOOL(Boolean) \
{ \
	UE_DEBUG_SSA_LOG(Log, TEXT(#Boolean) TEXT(" = %d"), Boolean); \
}

namespace UE::StereoRenderUtils
{
	
RENDERCORE_API FStereoShaderAspects::FStereoShaderAspects(EShaderPlatform Platform) :
	bInstancedStereoEnabled(false)
	, bMobileMultiViewEnabled(false)
	, bInstancedMultiViewportEnabled(false)
	, bInstancedStereoNative(false)
	, bMobileMultiViewNative(false)
	, bMobileMultiViewFallback(false)
{
	check(Platform < EShaderPlatform::SP_NumPlatforms);
	UE_DEBUG_SSA_LOG_INIT(Platform);
	
	// Would be nice to use URendererSettings, but not accessible in RenderCore
	static FShaderPlatformCachedIniValue<bool> CVarInstancedStereo(TEXT("vr.InstancedStereo"));
	static FShaderPlatformCachedIniValue<bool> CVarMobileMultiView(TEXT("vr.MobileMultiView"));
	static FShaderPlatformCachedIniValue<bool> CVarMobileHDR(TEXT("r.MobileHDR"));

	const bool bInstancedStereo = CVarInstancedStereo.Get(Platform);

	const bool bMobilePlatform = IsMobilePlatform(Platform);
	const bool bMobilePostprocessing = CVarMobileHDR.Get(Platform);
	const bool bMobileMultiView = CVarMobileMultiView.Get(Platform);
	// If we're in a non-rendering run (cooker, DDC commandlet, anything with -nullrhi), don't check GRHI* setting, as it reflects runtime RHI capabilities.
	const bool bMultiViewportCapable = (GRHISupportsArrayIndexFromAnyShader || !FApp::CanEverRender()) && RHISupportsMultiViewport(Platform);

	bInstancedStereoNative = !bMobilePlatform && bInstancedStereo && RHISupportsInstancedStereo(Platform);

	UE_DEBUG_SSA_LOG(Log, TEXT("--- StereoAspects begin ---"));
	UE_DEBUG_SSA_LOG(Log, TEXT("Platform=%s (%d)"), *LexToString(Platform), static_cast<int32>(Platform));
	UE_DEBUG_SSA_LOG_BOOL(bInstancedStereo);
	UE_DEBUG_SSA_LOG_BOOL(bMobilePlatform);
	UE_DEBUG_SSA_LOG_BOOL(bMobilePostprocessing);
	UE_DEBUG_SSA_LOG_BOOL(bMobileMultiView);
	UE_DEBUG_SSA_LOG_BOOL(bMultiViewportCapable);
	UE_DEBUG_SSA_LOG_BOOL(bInstancedStereoNative);
	UE_DEBUG_SSA_LOG(Log, TEXT("---"));

	const bool bMobileMultiViewCoreSupport = bMobilePlatform && bMobileMultiView && !bMobilePostprocessing;
	if (bMobileMultiViewCoreSupport)
	{
		UE_DEBUG_SSA_LOG(Log, TEXT("RHISupportsMobileMultiView(%s) = %d."), *LexToString(Platform), RHISupportsMobileMultiView(Platform));
		UE_DEBUG_SSA_LOG(Log, TEXT("RHISupportsInstancedStereo(%s) = %d."), *LexToString(Platform), RHISupportsInstancedStereo(Platform));

		if (RHISupportsMobileMultiView(Platform))
		{
			bMobileMultiViewNative = true;
		}
		else if (RHISupportsInstancedStereo(Platform))
		{
			// ISR in mobile shaders is achieved via layered RTs and eye-dependent layer index, so unlike on desktop, it does not depend on multi-viewport
			// If we're in a non-rendering run (cooker, DDC commandlet, anything with -nullrhi), don't check GRHI* setting, as it reflects runtime RHI capabilities.
			const bool bVertexShaderLayerCapable = (GRHISupportsArrayIndexFromAnyShader || !FApp::CanEverRender()) && RHISupportsVertexShaderLayer(Platform);
			UE_DEBUG_SSA_LOG_BOOL(bVertexShaderLayerCapable);

			if (bVertexShaderLayerCapable)
			{
				bMobileMultiViewFallback = true;
			}
		}
	}

	UE_DEBUG_SSA_LOG_BOOL(bMobileMultiViewCoreSupport);
	UE_DEBUG_SSA_LOG_BOOL(bMobileMultiViewNative);
	UE_DEBUG_SSA_LOG_BOOL(bMobileMultiViewFallback);
	UE_DEBUG_SSA_LOG(Log, TEXT("---"));

	// "instanced stereo" is confusingly used to refer to two two modes:
	// 1) regular aka "native" ISR, where the views are selected via SV_ViewportArrayIndex - uses non-mobile shaders
	// 2) "mobile multiview fallback" ISR, which writes to a texture layer via SV_RenderTargetArrayIndex - uses mobile shaders
	// IsInstancedStereoEnabled() will be true in both cases

	bInstancedMultiViewportEnabled = bInstancedStereoNative && bMultiViewportCapable;
	// Since instanced stereo now relies on multi-viewport capability, it cannot be separately enabled from it.
	bInstancedStereoEnabled = bInstancedStereoNative || bMobileMultiViewFallback;
	bMobileMultiViewEnabled = bMobileMultiViewNative || bMobileMultiViewFallback;

	UE_DEBUG_SSA_LOG_BOOL(bInstancedMultiViewportEnabled);
	UE_DEBUG_SSA_LOG_BOOL(bInstancedStereoEnabled);
	UE_DEBUG_SSA_LOG_BOOL(bMobileMultiViewEnabled);
	UE_DEBUG_SSA_LOG(Log, TEXT("--- StereoAspects end ---"));

	// check the following invariants
	checkf(!bMobileMultiViewNative || !bInstancedStereoEnabled, TEXT("When a platform supports MMV natively, ISR should not be enabled."));
	checkf(!(bMobileMultiViewEnabled && bInstancedStereoEnabled) || bMobileMultiViewFallback, TEXT("If a platform uses MMV fallback, both MMV and ISR should be enabled."));
	checkf(!bInstancedStereoEnabled || (bInstancedMultiViewportEnabled || bMobileMultiViewFallback), TEXT("If ISR is enabled, we need either multi-viewport (since we no longer support clip-distance method) or MMV fallback (which uses vertex layer)."));
}
	
<<<<<<< HEAD
} // namespace UE::RenderUtils
=======

RENDERCORE_API void LogISRInit(const UE::StereoRenderUtils::FStereoShaderAspects& Aspects)
{
	UE_LOG(LogInit, Log, TEXT("XR: Instanced Stereo Rendering is %s"), (Aspects.IsInstancedStereoEnabled() ? TEXT("Enabled") : TEXT("Disabled")));
	UE_LOG(LogInit, Log, TEXT("XR: MultiViewport is %s"), (Aspects.IsInstancedMultiViewportEnabled() ? TEXT("Enabled") : TEXT("Disabled")));
	UE_LOG(LogInit, Log, TEXT("XR: Mobile Multiview is %s"), (Aspects.IsMobileMultiViewEnabled() ? TEXT("Enabled") : TEXT("Disabled")));
}

RENDERCORE_API void VerifyISRConfig(const UE::StereoRenderUtils::FStereoShaderAspects& Aspects, EShaderPlatform ShaderPlatform)
{
	// If instanced stereo is enabled, we should also have either multiviewport enabled, or mmv fallback enabled.
	// Otherwise, exit gracefully with a message box
	if (Aspects.IsInstancedStereoEnabled() && !Aspects.IsInstancedMultiViewportEnabled() && !Aspects.IsMobileMultiViewEnabled())
	{
		UE_LOG(LogInit, Log, TEXT("ShaderPlatform=%d RHISupportsInstancedStereo()=%d GRHISupportsArrayIndexFromAnyShader=%d"),
			ShaderPlatform, RHISupportsMultiViewport(ShaderPlatform), GRHISupportsArrayIndexFromAnyShader);

		// MessageBoxExt may not yet handle unattended runs itself (see UE-165694), so special-case here to avoid getting stuck in a commandlet with rendering enabled
		const FText MessageText = NSLOCTEXT("InstancedStereo", "UnableToUseInstancedStereoRenderingText", "Cannot render an Instanced Stereo-enabled project due to a missing functionality on the system. Please check log files for more info.");
		if (!FApp::IsUnattended())
		{
			FPlatformMisc::MessageBoxExt(EAppMsgType::Ok, *MessageText.ToString(),
				*NSLOCTEXT("InstancedStereo", "UnableToUseInstancedStereoRendering", "Unable to use Instanced Stereo Rendering.").ToString());
		}
		else
		{
			UE_LOG(LogInit, Error, TEXT("%s"), *MessageText.ToString());
		}
		FPlatformMisc::RequestExitWithStatus(true, 1);
		// unreachable
	}
}

} // namespace UE::StereoRenderUtils
>>>>>>> 74d0b334
<|MERGE_RESOLUTION|>--- conflicted
+++ resolved
@@ -4,39 +4,6 @@
 #include "ShaderPlatformCachedIniValue.h"
 #include "DataDrivenShaderPlatformInfo.h"
 #include "RHI.h"
-
-// enable this to printf-debug stereo rendering aspects on a device
-#define UE_DEBUG_STEREO_ASPECTS			(!UE_BUILD_SHIPPING && !UE_BUILD_TEST && !UE_EDITOR)
-
-#if UE_DEBUG_STEREO_ASPECTS
-	#define UE_DEBUG_SSA_LOG_INIT(Platform) \
-	bool bSSALogEnable = false; \
-	{ \
-		static EShaderPlatform LastLogged[2] = { SP_NumPlatforms, SP_NumPlatforms };	\
-		if (UNLIKELY(LastLogged[0] != Platform && LastLogged[1] != Platform)) \
-		{ \
-			LastLogged[1] = LastLogged[0]; \
-			LastLogged[0] = Platform; \
-			bSSALogEnable = FApp::CanEverRender(); \
-		} \
-	}
-
-	#define UE_DEBUG_SSA_LOG(Verbosity, Format, ...) \
-	{ \
-		if (UNLIKELY(bSSALogEnable)) \
-		{ \
-			UE_LOG(LogInit, Verbosity, TEXT("FStereoShaderAspects: %s"), *FString::Printf(Format, ##__VA_ARGS__)); \
-		} \
-	}
-#else
-	#define UE_DEBUG_SSA_LOG_INIT(Platform)
-	#define UE_DEBUG_SSA_LOG(Verbosity, Format, ...)
-#endif
-
-#define UE_DEBUG_SSA_LOG_BOOL(Boolean) \
-{ \
-	UE_DEBUG_SSA_LOG(Log, TEXT(#Boolean) TEXT(" = %d"), Boolean); \
-}
 
 // enable this to printf-debug stereo rendering aspects on a device
 #define UE_DEBUG_STEREO_ASPECTS			(!UE_BUILD_SHIPPING && !UE_BUILD_TEST && !UE_EDITOR)
@@ -160,9 +127,6 @@
 	checkf(!bInstancedStereoEnabled || (bInstancedMultiViewportEnabled || bMobileMultiViewFallback), TEXT("If ISR is enabled, we need either multi-viewport (since we no longer support clip-distance method) or MMV fallback (which uses vertex layer)."));
 }
 	
-<<<<<<< HEAD
-} // namespace UE::RenderUtils
-=======
 
 RENDERCORE_API void LogISRInit(const UE::StereoRenderUtils::FStereoShaderAspects& Aspects)
 {
@@ -196,5 +160,4 @@
 	}
 }
 
-} // namespace UE::StereoRenderUtils
->>>>>>> 74d0b334
+} // namespace UE::StereoRenderUtils