--- conflicted
+++ resolved
@@ -372,12 +372,6 @@
 	{
 		// Create the texture RHI.
 		FBlackVolumeTextureResourceBulkDataInterface BlackTextureBulkData(0);
-<<<<<<< HEAD
-		FRHIResourceCreateInfo CreateInfo(TEXT("BlackArrayTexture"), &BlackTextureBulkData);
-		FTexture2DArrayRHIRef TextureArray = RHICreateTexture2DArray(1, 1, 1, PF_B8G8R8A8, 1, 1, TexCreate_ShaderResource, CreateInfo);
-		TextureRHI = TextureArray;
-
-=======
 
 		const FRHITextureCreateDesc Desc =
 			FRHITextureCreateDesc::Create2DArray(TEXT("BlackArrayTexture"), 1, 1, 1, PF_B8G8R8A8)
@@ -386,7 +380,6 @@
 
 		TextureRHI = RHICreateTexture(Desc);
 
->>>>>>> d731a049
 		// Create the sampler state RHI resource.
 		FSamplerStateInitializerRHI SamplerStateInitializer(SF_Point, AM_Wrap, AM_Wrap, AM_Wrap);
 		SamplerStateRHI = GetOrCreateSamplerState(SamplerStateInitializer);
@@ -522,12 +515,7 @@
 			FRHITextureCreateDesc::CreateCube(TEXT("SolidColorCube"), 1, PixelFormat)
 			.SetFlags(ETextureCreateFlags::ShaderResource);
 
-<<<<<<< HEAD
-		FRHIResourceCreateInfo CreateInfo(Name);
-		FTextureCubeRHIRef TextureCube = RHICreateTextureCube(1, (uint8)PixelFormat, 1, TexCreate_ShaderResource, CreateInfo);
-=======
 		FTextureCubeRHIRef TextureCube = RHICreateTexture(Desc);
->>>>>>> d731a049
 		TextureRHI = TextureCube;
 
 		// Write the contents of the texture.
@@ -820,13 +808,7 @@
 
 SIZE_T CalcTextureMipMapSize( uint32 TextureSizeX, uint32 TextureSizeY, EPixelFormat Format, uint32 MipIndex )
 {
-<<<<<<< HEAD
-	const SIZE_T WidthInBlocks = CalcTextureMipWidthInBlocks(TextureSizeX, Format, MipIndex);
-	const SIZE_T HeightInBlocks = CalcTextureMipHeightInBlocks(TextureSizeY, Format, MipIndex);
-	return WidthInBlocks * HeightInBlocks * GPixelFormats[Format].BlockBytes;
-=======
 	return GPixelFormats[Format].Get2DTextureMipSizeInBytes(TextureSizeX, TextureSizeY, MipIndex);
->>>>>>> d731a049
 }
 
 SIZE_T CalcTextureSize( uint32 SizeX, uint32 SizeY, EPixelFormat Format, uint32 MipCount )
@@ -964,10 +946,7 @@
 		EPixelFormatChannelFlags::RGB,		// PF_R32G32B32F
 		EPixelFormatChannelFlags::R,		// PF_R8_SINT
 		EPixelFormatChannelFlags::R,		// PF_R64_UINT
-<<<<<<< HEAD
-=======
 		EPixelFormatChannelFlags::RGB,		// PF_R9G9B9EXP5
->>>>>>> d731a049
 	};
 	static_assert(UE_ARRAY_COUNT(PixelFormatToChannelFlags) == (uint8)PF_MAX, "Missing pixel format");
 	return (InPixelFormat < PF_MAX) ? PixelFormatToChannelFlags[(uint8)InPixelFormat] : EPixelFormatChannelFlags::None;
@@ -1117,23 +1096,13 @@
 
 	// SceneDepth is used on most mobile platforms when forward shading is enabled and always on IOS.
 	if (IsMetalMobilePlatform(Platform))
-<<<<<<< HEAD
 	{
 		return true;
 	}
-	else if (IsMobileDeferredShadingEnabled(Platform) && IsAndroidOpenGLESPlatform(Platform))
+	else if (IsMobileDeferredShadingEnabled(Platform) && IsAndroidOpenGLESPlatform(Platform) && !GSupportsShaderDepthStencilFetch)
 	{
 		return true;
 	}
-=======
-	{
-		return true;
-	}
-	else if (IsMobileDeferredShadingEnabled(Platform) && IsAndroidOpenGLESPlatform(Platform) && !GSupportsShaderDepthStencilFetch)
-	{
-		return true;
-	}
->>>>>>> d731a049
 	else if (!IsMobileDeferredShadingEnabled(Platform) && bMobileHDR)
 	{
 		// SceneDepthAux disabled when MobileHDR=false for non-IOS
@@ -1206,9 +1175,6 @@
 	return IsMobilePlatform(Platform) && (FDataDrivenShaderPlatformInfo::GetSupportsMobileDistanceField(Platform)/* || IsD3DPlatform(Platform)*/) && IsUsingDistanceFields(Platform);
 }
 
-<<<<<<< HEAD
-RENDERCORE_API bool MobileBasePassAlwaysUsesCSM(const FStaticShaderPlatform Platform)
-=======
 RENDERCORE_API bool IsMobileMovableSpotlightShadowsEnabled(const FStaticShaderPlatform Platform)
 {
 	static FShaderPlatformCachedIniValue<bool> MobileMovableSpotlightShadowsEnabledIniValue(TEXT("r.Mobile.EnableMovableSpotlightsShadow"));
@@ -1216,7 +1182,6 @@
 }
 
 RENDERCORE_API bool MobileForwardEnableLocalLights(const FStaticShaderPlatform Platform)
->>>>>>> d731a049
 {
 	static FShaderPlatformCachedIniValue<bool> MobileForwardEnableLocalLightsIniValue(TEXT("r.Mobile.Forward.EnableLocalLights"));
 	return MobileForwardEnableLocalLightsIniValue.Get(Platform);
@@ -1224,18 +1189,8 @@
 
 RENDERCORE_API bool MobileForwardEnableClusteredReflections(const FStaticShaderPlatform Platform)
 {
-<<<<<<< HEAD
-	if (IsMobilePlatform(Platform))
-	{
-		static FShaderPlatformCachedIniValue<bool> MobileSupportsGen4TAAIniValue(TEXT("r.Mobile.SupportsGen4TAA"));
-		return (MobileSupportsGen4TAAIniValue.Get(Platform) != 0);
-	}
-
-	return true;
-=======
 	static FShaderPlatformCachedIniValue<bool> MobileForwardEnableClusteredReflectionsIniValue(TEXT("r.Mobile.Forward.EnableClusteredReflections"));
 	return MobileForwardEnableClusteredReflectionsIniValue.Get(Platform);
->>>>>>> d731a049
 }
 
 RENDERCORE_API bool MobileUsesShadowMaskTexture(const FStaticShaderPlatform Platform)
@@ -1245,8 +1200,6 @@
 	return IsMobileDistanceFieldEnabled(Platform) || (!IsMobileDeferredShadingEnabled(Platform) && IsMobileMovableSpotlightShadowsEnabled(Platform) && MobileForwardEnableLocalLights(Platform));
 }
 
-<<<<<<< HEAD
-=======
 // Whether to support more than 4 color attachments for GBuffer 
 RENDERCORE_API bool MobileUsesExtenedGBuffer(FStaticShaderPlatform ShaderPlatform)
 {
@@ -1297,7 +1250,6 @@
 	return FDataDrivenShaderPlatformInfo::GetSupportsGen5TemporalAA(Platform);
 }
 
->>>>>>> d731a049
 RENDERCORE_API int32 GUseForwardShading = 0;
 static FAutoConsoleVariableRef CVarForwardShading(
 	TEXT("r.ForwardShading"),
@@ -1365,20 +1317,7 @@
 	GForwardShadingPlatformMask.Init(GUseForwardShading == 1, EShaderPlatform::SP_NumPlatforms);
 
 	static IConsoleVariable* DBufferVar = IConsoleManager::Get().FindConsoleVariable(TEXT("r.DBuffer"));
-<<<<<<< HEAD
-	if (DBufferVar && DBufferVar->GetInt())
-	{
-		GDBufferPlatformMask = ~0ull;
-	}
-
-	static IConsoleVariable* VelocityPassCVar = IConsoleManager::Get().FindConsoleVariable(TEXT("r.VelocityOutputPass"));
-	if (VelocityPassCVar && VelocityPassCVar->GetInt() == 1)
-	{
-		GBasePassVelocityPlatformMask = ~0ull;
-	}
-=======
 	GDBufferPlatformMask.Init(DBufferVar && DBufferVar->GetInt(), EShaderPlatform::SP_NumPlatforms);
->>>>>>> d731a049
 
 	static IConsoleVariable* SelectiveBasePassOutputsCVar = IConsoleManager::Get().FindConsoleVariable(TEXT("r.SelectiveBasePassOutputs"));
 	GSelectiveBasePassOutputsPlatformMask.Init(SelectiveBasePassOutputsCVar && SelectiveBasePassOutputsCVar->GetInt(), EShaderPlatform::SP_NumPlatforms);
@@ -1540,21 +1479,11 @@
 				}
 				else
 				{
-<<<<<<< HEAD
-					GUseRayTracing = true;
-
-					UE_LOG(LogRendererCore, Log, TEXT("Ray tracing is enabled for the game. Reason: r.RayTracing=1, and r.RayTracing.EnableInGame is not present (default true)."));
-
-					//GUseRayTracing = false;
-
-					//UE_LOG(LogRendererCore, Log, TEXT("Ray tracing is disabled for the game. Reason: r.RayTracing=1, and r.RayTracing.EnableInGame is not present (default false)."));
-=======
 					GUseRayTracing = GRayTracingEnableInGame != 0;
 
 					UE_LOG(LogRendererCore, Log, TEXT("Ray tracing is %s for the game. Reason: r.RayTracing=1, and r.RayTracing.EnableInGame game user setting does not exist (using default from CVar: %d)."),
 						GUseRayTracing ? TEXT("enabled") : TEXT("disabled"), 
 						GRayTracingEnableInGame);
->>>>>>> d731a049
 				}
 			}
 
@@ -1823,13 +1752,8 @@
 /** Returns whether DBuffer decals are enabled for a given shader platform */
 RENDERCORE_API bool IsUsingDBuffers(const FStaticShaderPlatform Platform)
 {
-<<<<<<< HEAD
-	extern RENDERCORE_API uint64 GDBufferPlatformMask;
-	return !!(GDBufferPlatformMask & (1ull << Platform));
-=======
 	extern RENDERCORE_API ShaderPlatformMaskType GDBufferPlatformMask;
 	return (GDBufferPlatformMask[(int)Platform]);
->>>>>>> d731a049
 }
 
 RENDERCORE_API bool AreSkinCacheShadersEnabled(EShaderPlatform Platform)
@@ -1844,8 +1768,6 @@
 
 	return RHISupportsVertexShaderLayer(Platform)
 		|| (CVar->GetValueOnAnyThread() != 0 && GRHISupportsArrayIndexFromAnyShader != 0);
-<<<<<<< HEAD
-=======
 }
 
 bool IsUsingBasePassVelocity(const FStaticShaderPlatform Platform)
@@ -1867,5 +1789,4 @@
 RENDERCORE_API bool AllowTranslucencyPerObjectShadows(const FStaticShaderPlatform& Platform)
 {
 	return IsFeatureLevelSupported(Platform, ERHIFeatureLevel::SM5) && GAllowTranslucencyShadowsInProject != 0;
->>>>>>> d731a049
 }