--- conflicted
+++ resolved
@@ -9,17 +9,12 @@
 #include "Policies/PrettyJsonPrintPolicy.h"
 #include "Serialization/JsonSerializer.h"
 #include "Misc/FileHelper.h"
-<<<<<<< HEAD
-=======
 #include "Serialization/MemoryReader.h"
 #include "Compression/OodleDataCompression.h"
->>>>>>> 6bbb88c8
 #if WITH_EDITOR
 #include "Misc/StringBuilder.h"
 #include "Templates/Greater.h"
 #endif
-<<<<<<< HEAD
-=======
 #include "RenderUtils.h"
 #include "RHIShaderFormatDefinitions.inl"
 #include "Async/ParallelFor.h"
@@ -30,7 +25,6 @@
 #include "IImageWrapper.h"
 #endif // UE_SCA_VISUALIZE_SHADER_USAGE
 
->>>>>>> 6bbb88c8
 
 int32 GShaderCodeLibraryAsyncLoadingPriority = int32(AIOP_Normal);
 static FAutoConsoleVariableRef CVarShaderCodeLibraryAsyncLoadingPriority(
@@ -48,10 +42,6 @@
 	ECVF_Default
 );
 
-<<<<<<< HEAD
-
-static const FName ShaderLibraryCompressionFormat = NAME_LZ4;
-=======
 int32 GShaderCodeLibraryVisualizeShaderUsage = 0;
 static FAutoConsoleVariableRef CVarShaderCodeLibraryVisualizeShaderUsage(
 	TEXT("r.ShaderCodeLibrary.VisualizeShaderUsage"),
@@ -79,7 +69,6 @@
 	}
 }
 #endif // RHI_RAYTRACING
->>>>>>> 6bbb88c8
 
 int32 FSerializedShaderArchive::FindShaderMapWithKey(const FSHAHash& Hash, uint32 Key) const
 {
@@ -432,7 +421,6 @@
 
 #if WITH_EDITOR
 void FSerializedShaderArchive::SaveAssetInfo(FArchive& Ar)
-<<<<<<< HEAD
 {
 	if (Ar.IsSaving())
 	{
@@ -488,742 +476,6 @@
 	{
 		return false;
 	}
-
-	TSharedPtr<FJsonValue> AssetInfoVersion = JsonObject->Values.FindRef(TEXT("AssetInfoVersion"));
-	if (!AssetInfoVersion.IsValid())
-	{
-		UE_LOG(LogShaderLibrary, Warning, TEXT("Rejecting asset info file %s: missing AssetInfoVersion (damaged file?)"), 
-			*Filename);
-		return false;
-	}
-	
-	const EAssetInfoVersion FileVersion = static_cast<EAssetInfoVersion>(static_cast<int64>(AssetInfoVersion->AsNumber()));
-	if (FileVersion != EAssetInfoVersion::CurrentVersion)
-	{
-		UE_LOG(LogShaderLibrary, Warning, TEXT("Rejecting asset info file %s: expected version %d, got unsupported version %d."),
-			*Filename, static_cast<int32>(EAssetInfoVersion::CurrentVersion), static_cast<int32>(FileVersion));
-		return false;
-	}
-
-	TSharedPtr<FJsonValue> AssetInfoArrayValue = JsonObject->Values.FindRef(TEXT("ShaderCodeToAssets"));
-	if (!AssetInfoArrayValue.IsValid())
-	{
-		UE_LOG(LogShaderLibrary, Warning, TEXT("Rejecting asset info file %s: missing ShaderCodeToAssets array (damaged file?)"),
-			*Filename);
-		return false;
-	}
-	
-	TArray<TSharedPtr<FJsonValue>> AssetInfoArray = AssetInfoArrayValue->AsArray();
-	UE_LOG(LogShaderLibrary, Display, TEXT("Reading asset info file %s: found %d existing mappings"),
-		*Filename, AssetInfoArray.Num());
-
-	for (int32 IdxPair = 0, NumPairs = AssetInfoArray.Num(); IdxPair < NumPairs; ++IdxPair)
-	{
-		TSharedPtr<FJsonObject> Pair = AssetInfoArray[IdxPair]->AsObject();
-		if (UNLIKELY(!Pair.IsValid()))
-		{
-			UE_LOG(LogShaderLibrary, Warning, TEXT("Rejecting asset info file %s: ShaderCodeToAssets array contains unreadable mapping #%d (damaged file?)"),
-				*Filename,
-				IdxPair
-				);
-			return false;
-		}
-
-		TSharedPtr<FJsonValue> ShaderMapHashJson = Pair->Values.FindRef(TEXT("ShaderMapHash"));
-		if (UNLIKELY(!ShaderMapHashJson.IsValid()))
-		{
-			UE_LOG(LogShaderLibrary, Warning, TEXT("Rejecting asset info file %s: ShaderCodeToAssets array contains unreadable ShaderMapHash for mapping %d (damaged file?)"),
-				*Filename,
-				IdxPair
-				);
-			return false;
-		}
-
-		FSHAHash ShaderMapHash;
-		ShaderMapHash.FromString(ShaderMapHashJson->AsString());
-
-		TSharedPtr<FJsonValue> AssetPathsArrayValue = Pair->Values.FindRef(TEXT("Assets"));
-		if (UNLIKELY(!AssetPathsArrayValue.IsValid()))
-		{
-			UE_LOG(LogShaderLibrary, Warning, TEXT("Rejecting asset info file %s: ShaderCodeToAssets array contains unreadable Assets array for mapping %d (damaged file?)"),
-				*Filename,
-				IdxPair
-			);
-			return false;
-		}
-			
-		FShaderMapAssetPaths Paths;
-		TArray<TSharedPtr<FJsonValue>> AssetPathsArray = AssetPathsArrayValue->AsArray();
-		for (int32 IdxAsset = 0, NumAssets = AssetPathsArray.Num(); IdxAsset < NumAssets; ++IdxAsset)
-		{
-			Paths.Add(FName(*AssetPathsArray[IdxAsset]->AsString()));
-		}
-
-		ShaderCodeToAssets.Add(ShaderMapHash, Paths);
-	}
-
-	return true;
-}
-
-void FSerializedShaderArchive::CreateAsChunkFrom(const FSerializedShaderArchive& Parent, const TSet<FName>& PackagesInChunk, TArray<int32>& OutShaderCodeEntriesNeeded)
-{
-	// we should begin with a clean slate
-	checkf(ShaderMapHashes.Num() == 0 && ShaderHashes.Num() == 0 && ShaderMapEntries.Num() == 0 && ShaderEntries.Num() == 0 && PreloadEntries.Num() == 0 && ShaderIndices.Num() == 0,
-		TEXT("Expecting a new, uninitialized FSerializedShaderArchive instance for creating a chunk."));
-
-	// go through parent's shadermap hashes in the order of their addition
-	for (int32 IdxSM = 0, NumSMs = Parent.ShaderMapHashes.Num(); IdxSM < NumSMs; ++IdxSM)
-	{
-		const FSHAHash& ShaderMapHash = Parent.ShaderMapHashes[IdxSM];
-		const FShaderMapAssetPaths* Assets = Parent.ShaderCodeToAssets.Find(ShaderMapHash);
-		bool bIncludeSM = false;
-		if (UNLIKELY(Assets == nullptr))
-		{
-			UE_LOG(LogShaderLibrary, Warning, TEXT("Shadermap %s is not associated with any asset. Including it in every chunk"), *ShaderMapHash.ToString());
-			bIncludeSM = true;
-		}
-		else
-		{
-			// if any asset is in the chunk, include
-			for (const FName& Asset : *Assets)
-			{
-				if (PackagesInChunk.Contains(Asset))
-				{
-					bIncludeSM = true;
-					break;
-				}
-			}
-		}
-
-		if (bIncludeSM)
-		{
-			// add this shader map
-			int32 ShaderMapIndex = INDEX_NONE;
-			if (FindOrAddShaderMap(ShaderMapHash, ShaderMapIndex, Assets))
-			{
-				// if we're in this scope, it means it's a new shadermap for the chunk and we need more information about it from the parent
-				int32 ParentShaderMapIndex = IdxSM;
-				const FShaderMapEntry& ParentShaderMapDescriptor = Parent.ShaderMapEntries[ParentShaderMapIndex];
-
-				const int32 NumShaders = ParentShaderMapDescriptor.NumShaders;
-
-				FShaderMapEntry& ShaderMapDescriptor = ShaderMapEntries[ShaderMapIndex];
-				ShaderMapDescriptor.NumShaders = NumShaders;
-				ShaderMapDescriptor.ShaderIndicesOffset = ShaderIndices.AddZeroed(NumShaders);
-
-				// add shader by shader
-				for (int32 ShaderIdx = 0; ShaderIdx < NumShaders; ++ShaderIdx)
-				{
-					int32 ParentShaderIndex = Parent.ShaderIndices[ParentShaderMapDescriptor.ShaderIndicesOffset + ShaderIdx];
-
-					int32 ShaderIndex = INDEX_NONE;
-					if (FindOrAddShader(Parent.ShaderHashes[ParentShaderIndex], ShaderIndex))
-					{
-						// new shader! add it to the mapping of parent shadercode entries to ours. and check the integrity of the mapping
-						checkf(OutShaderCodeEntriesNeeded.Num() == ShaderIndex, TEXT("Mapping between the shader indices in a chunk and the whole archive is inconsistent"));
-						OutShaderCodeEntriesNeeded.Add(ParentShaderIndex);
-
-						// copy the entry as is
-						ShaderEntries[ShaderIndex] = Parent.ShaderEntries[ParentShaderIndex];
-					}
-					ShaderIndices[ShaderMapDescriptor.ShaderIndicesOffset + ShaderIdx] = ShaderIndex;
-				}
-			}
-		}
-	}
-}
-
-void FSerializedShaderArchive::CollectStatsAndDebugInfo(FDebugStats& OutDebugStats, FExtendedDebugStats* OutExtendedDebugStats)
-{
-	// collect the light-weight stats first
-	FMemory::Memzero(OutDebugStats);
-	OutDebugStats.NumUniqueShaders = ShaderHashes.Num();
-	OutDebugStats.NumShaderMaps = ShaderMapHashes.Num();
-	int32 TotalShaders = 0;
-	int64 TotalShaderSize = 0;
-	uint32 MinSMSizeInShaders = UINT_MAX;
-	uint32 MaxSMSizeInShaders = 0;
-	for (const FShaderMapEntry& SMEntry : ShaderMapEntries)
-	{
-		MinSMSizeInShaders = FMath::Min(MinSMSizeInShaders, SMEntry.NumShaders);
-		MaxSMSizeInShaders = FMath::Max(MaxSMSizeInShaders, SMEntry.NumShaders);
-		TotalShaders += SMEntry.NumShaders;
-
-		const int32 ThisSMShaders = SMEntry.NumShaders;
-		for (int32 ShaderIdx = 0; ShaderIdx < ThisSMShaders; ++ShaderIdx)
-		{
-			TotalShaderSize += ShaderEntries[ShaderIndices[SMEntry.ShaderIndicesOffset + ShaderIdx]].Size;
-		}
-	}
-	OutDebugStats.NumShaders = TotalShaders;
-	OutDebugStats.ShadersSize = TotalShaderSize;
-
-	// this is moderately expensive, consider moving to ExtendedStats?
-	{
-		TSet<FName> AllAssets;
-		for (TMap<FSHAHash, FShaderMapAssetPaths>::TConstIterator Iter(ShaderCodeToAssets); Iter; ++Iter)
-		{
-			for (const FName& AssetName : Iter.Value())
-			{
-				AllAssets.Add(AssetName);
-			}
-		}
-		OutDebugStats.NumAssets = AllAssets.Num();
-	}
-
-	int64 ActuallySavedShaderSize = 0;
-	for (const FShaderCodeEntry& ShaderEntry : ShaderEntries)
-	{
-		ActuallySavedShaderSize += ShaderEntry.Size;
-	}
-	OutDebugStats.ShadersUniqueSize = ActuallySavedShaderSize;
-
-	// If OutExtendedDebugStats pointer is passed, we're asked to fill out a heavy-weight stats.
-	if (OutExtendedDebugStats)
-	{
-		// textual rep
-		DumpContentsInPlaintext(OutExtendedDebugStats->TextualRepresentation);
-
-		OutExtendedDebugStats->MinNumberOfShadersPerSM = MinSMSizeInShaders;
-		OutExtendedDebugStats->MaxNumberofShadersPerSM = MaxSMSizeInShaders;
-
-		// median SM size in shaders
-		TArray<int32> ShadersInSM;
-
-		// shader usage
-		TMap<int32, int32> ShaderToUsageMap;
-
-		for (const FShaderMapEntry& SMEntry : ShaderMapEntries)
-		{
-			const int32 ThisSMShaders = SMEntry.NumShaders;
-			ShadersInSM.Add(ThisSMShaders);
-
-			for (int32 ShaderIdx = 0; ShaderIdx < ThisSMShaders; ++ShaderIdx)
-			{
-				int ShaderIndex = ShaderIndices[SMEntry.ShaderIndicesOffset + ShaderIdx];
-				int32& Usage = ShaderToUsageMap.FindOrAdd(ShaderIndex, 0);
-				++Usage;
-			}
-		}
-
-		ShadersInSM.Sort();
-		OutExtendedDebugStats->MedianNumberOfShadersPerSM = ShadersInSM.Num() ? ShadersInSM[ShadersInSM.Num() / 2] : 0;
-
-		ShaderToUsageMap.ValueSort(TGreater<int32>());
-		// add top 10 shaders
-		for (const TTuple<int32, int32>& UsagePair : ShaderToUsageMap)
-		{
-			OutExtendedDebugStats->TopShaderUsages.Add(UsagePair.Value);
-			if (OutExtendedDebugStats->TopShaderUsages.Num() >= 10)
-			{
-				break;
-			}
-		}
-	}
-
-#if 0 // graph visualization - maybe one day we'll return to this
-		// enumerate all shaders first (so they can be identified by people looking them up in other debug output)
-		int32 IdxShaderNum = 0;
-		for (const FSHAHash& ShaderHash : ShaderHashes)
-		{
-			FString Numeral = FString::Printf(TEXT("Shd_%d"), IdxShaderNum);
-			OutRelationshipGraph->Add(TTuple<FString, FString>(Numeral, FString("Hash_") + ShaderHash.ToString()));
-			++IdxShaderNum;
-		}
-
-		// add all assets if any
-		for (TMap<FName, FSHAHash>::TConstIterator Iter(AssetToShaderCode); Iter; ++Iter)
-		{
-			int32 SMIndex = FindShaderMap(Iter.Value());			
-			OutRelationshipGraph->Add(TTuple<FString, FString>(Iter.Key().ToString(), FString::Printf(TEXT("SM_%d"), SMIndex)));
-		}
-
-		// shadermaps to shaders
-		int NumSMs = ShaderMapHashes.Num();
-		for (int32 IdxSM = 0; IdxSM < NumSMs; ++IdxSM)
-		{
-			FString SMId = FString::Printf(TEXT("SM_%d"), IdxSM);
-			const FShaderMapEntry& SMEntry = ShaderMapEntries[IdxSM];
-
-			const int32 ThisSMShaders = SMEntry.NumShaders;
-			for (int32 ShaderIdx = 0; ShaderIdx < ThisSMShaders; ++ShaderIdx)
-			{
-				FString ReferencedShader = FString::Printf(TEXT("Shd_%d"), ShaderIndices[SMEntry.ShaderIndicesOffset + ShaderIdx]);
-				OutRelationshipGraph->Add(TTuple<FString, FString>(SMId, ReferencedShader));
-			}
-		}
-#endif // 0
-}
-
-void FSerializedShaderArchive::DumpContentsInPlaintext(FString& OutText) const
-{
-	TStringBuilder<256> Out;
-	Out << TEXT("FSerializedShaderArchive\n{\n");
-	{
-		Out << TEXT("\tShaderMapHashes\n\t{\n");
-		for (int32 IdxMapHash = 0, NumMapHashes = ShaderMapHashes.Num(); IdxMapHash < NumMapHashes; ++IdxMapHash)
-		{
-			Out << TEXT("\t\t");
-			Out << ShaderMapHashes[IdxMapHash].ToString();
-			Out << TEXT("\n");
-		}
-		Out << TEXT("\t}\n");
-	}
-
-	{
-		Out << TEXT("\tShaderHashes\n\t{\n");
-		for (int32 IdxHash = 0, NumHashes = ShaderHashes.Num(); IdxHash < NumHashes; ++IdxHash)
-		{
-			Out << TEXT("\t\t");
-			Out << ShaderHashes[IdxHash].ToString();
-			Out << TEXT("\n");
-		}
-		Out << TEXT("\t}\n");
-	}
-
-	{
-		Out << TEXT("\tShaderMapEntries\n\t{\n");
-		for (int32 IdxEntry = 0, NumEntries = ShaderMapEntries.Num(); IdxEntry < NumEntries; ++IdxEntry)
-		{
-			Out << TEXT("\t\tFShaderMapEntry\n\t\t{\n");
-
-			Out << TEXT("\t\t\tShaderIndicesOffset : ");
-			Out << ShaderMapEntries[IdxEntry].ShaderIndicesOffset;
-			Out << TEXT("\n");
-
-			Out << TEXT("\t\t\tNumShaders : ");
-			Out << ShaderMapEntries[IdxEntry].NumShaders;
-			Out << TEXT("\n");
-
-			Out << TEXT("\t\t\tFirstPreloadIndex : ");
-			Out << ShaderMapEntries[IdxEntry].FirstPreloadIndex;
-			Out << TEXT("\n");
-
-			Out << TEXT("\t\t\tNumPreloadEntries : ");
-			Out << ShaderMapEntries[IdxEntry].NumPreloadEntries;
-			Out << TEXT("\n");
-
-			Out << TEXT("\t\t}\n");
-		}
-		Out << TEXT("\t}\n");
-	}
-
-	{
-		Out << TEXT("\tShaderEntries\n\t{\n");
-		for (int32 IdxEntry = 0, NumEntries = ShaderEntries.Num(); IdxEntry < NumEntries; ++IdxEntry)
-		{
-			Out << TEXT("\t\tFShaderCodeEntry\n\t\t{\n");
-
-			Out << TEXT("\t\t\tOffset : ");
-			Out << ShaderEntries[IdxEntry].Offset;
-			Out << TEXT("\n");
-
-			Out << TEXT("\t\t\tSize : ");
-			Out << ShaderEntries[IdxEntry].Size;
-			Out << TEXT("\n");
-
-			Out << TEXT("\t\t\tUncompressedSize : ");
-			Out << ShaderEntries[IdxEntry].UncompressedSize;
-			Out << TEXT("\n");
-
-			Out << TEXT("\t\t\tFrequency : ");
-			Out << ShaderEntries[IdxEntry].Frequency;
-			Out << TEXT("\n");
-
-			Out << TEXT("\t\t}\n");
-		}
-		Out << TEXT("\t}\n");
-	}
-
-	{
-		Out << TEXT("\tPreloadEntries\n\t{\n");
-		for (int32 IdxEntry = 0, NumEntries = PreloadEntries.Num(); IdxEntry < NumEntries; ++IdxEntry)
-		{
-			Out << TEXT("\t\tFFileCachePreloadEntry\n\t\t{\n");
-
-			Out << TEXT("\t\t\tOffset : ");
-			Out << PreloadEntries[IdxEntry].Offset;
-			Out << TEXT("\n");
-
-			Out << TEXT("\t\t\tSize : ");
-			Out << PreloadEntries[IdxEntry].Size;
-			Out << TEXT("\n");
-
-			Out << TEXT("\t\t}\n");
-		}
-		Out << TEXT("\t}\n");
-	}
-
-	{
-		Out << TEXT("\tShaderIndices\n\t{\n");
-		// split it by shadermaps
-		int32 IdxSMEntry = 0;
-		int32 NumShadersLeftInSM = ShaderMapEntries.Num() ? ShaderMapEntries[0].NumShaders : 0;
-		bool bNewSM = true;
-		for (int32 IdxEntry = 0, NumEntries = ShaderIndices.Num(); IdxEntry < NumEntries; ++IdxEntry)
-		{
-			if (UNLIKELY(bNewSM))
-			{
-				Out << TEXT("\t\t");
-				bNewSM = false;
-			}
-			else
-			{
-				Out << TEXT(", ");
-			}
-			Out << ShaderIndices[IdxEntry];
-
-			--NumShadersLeftInSM;
-			while (NumShadersLeftInSM == 0)
-			{
-				bNewSM = true;
-				++IdxSMEntry;
-				if (IdxSMEntry >= ShaderMapEntries.Num())
-				{
-					break;
-				}
-				NumShadersLeftInSM = ShaderMapEntries[IdxSMEntry].NumShaders;
-			}
-
-			if (bNewSM)
-			{
-				Out << TEXT("\n");
-			}
-		}
-		Out << TEXT("\t}\n");
-	}
-
-	Out << TEXT("}\n");
-	OutText = FStringView(Out);
-}
-
-#endif // WITH_EDITOR
-
-FShaderCodeArchive* FShaderCodeArchive::Create(EShaderPlatform InPlatform, FArchive& Ar, const FString& InDestFilePath, const FString& InLibraryDir, const FString& InLibraryName)
-{
-	FShaderCodeArchive* Library = new FShaderCodeArchive(InPlatform, InLibraryDir, InLibraryName);
-	Ar << Library->SerializedShaders;
-	Library->ShaderPreloads.SetNum(Library->SerializedShaders.GetNumShaders());
-	Library->LibraryCodeOffset = Ar.Tell();
-
-	// Open library for async reads
-	Library->FileCacheHandle = IFileCacheHandle::CreateFileCacheHandle(*InDestFilePath);
-=======
-{
-	if (Ar.IsSaving())
-	{
-		FString JsonTcharText;
-		{
-			TSharedRef<TJsonWriter<TCHAR, TPrettyJsonPrintPolicy<TCHAR>>> Writer = TJsonWriterFactory<TCHAR, TPrettyJsonPrintPolicy<TCHAR>>::Create(&JsonTcharText);
-			Writer->WriteObjectStart();
-
-			Writer->WriteValue(TEXT("AssetInfoVersion"), static_cast<int32>(EAssetInfoVersion::CurrentVersion));
->>>>>>> 6bbb88c8
-
-			Writer->WriteArrayStart(TEXT("ShaderCodeToAssets"));
-			for (TMap<FSHAHash, FShaderMapAssetPaths>::TConstIterator Iter(ShaderCodeToAssets); Iter; ++Iter)
-			{
-				Writer->WriteObjectStart();
-				const FSHAHash& Hash = Iter.Key();
-				Writer->WriteValue(TEXT("ShaderMapHash"), Hash.ToString());
-				const FShaderMapAssetPaths& Assets = Iter.Value();
-				Writer->WriteArrayStart(TEXT("Assets"));
-				for (FShaderMapAssetPaths::TConstIterator AssetIter(Assets); AssetIter; ++AssetIter)
-				{
-					Writer->WriteValue((*AssetIter).ToString());
-				}
-				Writer->WriteArrayEnd();
-				Writer->WriteObjectEnd();
-			}
-			Writer->WriteArrayEnd();
-
-			Writer->WriteObjectEnd();
-			Writer->Close();
-		}
-
-		FTCHARToUTF8 JsonUtf8(*JsonTcharText);
-		Ar.Serialize(const_cast<void *>(reinterpret_cast<const void*>(JsonUtf8.Get())), JsonUtf8.Length() * sizeof(UTF8CHAR));
-	}
-}
-
-bool FSerializedShaderArchive::LoadAssetInfo(const FString& Filename)
-{
-	TArray<uint8> FileData;
-	if (!FFileHelper::LoadFileToArray(FileData, *Filename))
-	{
-		return false;
-	}
-
-	FString JsonText;
-	FFileHelper::BufferToString(JsonText, FileData.GetData(), FileData.Num());
-
-	TSharedPtr<FJsonObject> JsonObject;
-	TSharedRef<TJsonReader<TCHAR>> Reader = TJsonReaderFactory<TCHAR>::Create(JsonText);
-
-	// Attempt to deserialize JSON
-	if (!FJsonSerializer::Deserialize(Reader, JsonObject) || !JsonObject.IsValid())
-	{
-		return false;
-	}
-<<<<<<< HEAD
-
-	for (int32 ShaderIndex = 0; ShaderIndex < SerializedShaders.GetNumShaders(); ++ShaderIndex)
-	{
-		FShaderPreloadEntry& ShaderPreloadEntry = ShaderPreloads[ShaderIndex];
-		if (ShaderPreloadEntry.Code)
-		{
-			const FShaderCodeEntry& ShaderEntry = SerializedShaders.ShaderEntries[ShaderIndex];
-			FMemory::Free(ShaderPreloadEntry.Code);
-			ShaderPreloadEntry.Code = nullptr;
-			DEC_DWORD_STAT_BY(STAT_Shaders_ShaderPreloadMemory, ShaderEntry.Size);
-		}
-	}
-}
-
-void FShaderCodeArchive::OnShaderPreloadFinished(int32 ShaderIndex, const IMemoryReadStreamRef& PreloadData)
-{
-	FWriteScopeLock Lock(ShaderPreloadLock);
-	const FShaderCodeEntry& ShaderEntry = SerializedShaders.ShaderEntries[ShaderIndex];
-	FShaderPreloadEntry& ShaderPreloadEntry = ShaderPreloads[ShaderIndex];
-	PreloadData->CopyTo(ShaderPreloadEntry.Code, 0, ShaderEntry.Size);
-	ShaderPreloadEntry.PreloadEvent.SafeRelease();
-}
-
-struct FPreloadShaderTask
-{
-	explicit FPreloadShaderTask(FShaderCodeArchive* InArchive, int32 InShaderIndex, const IMemoryReadStreamRef& InData)
-		: Archive(InArchive), Data(InData), ShaderIndex(InShaderIndex)
-	{}
-
-	FShaderCodeArchive* Archive;
-	IMemoryReadStreamRef Data;
-	int32 ShaderIndex;
-
-	void DoTask(ENamedThreads::Type CurrentThread, const FGraphEventRef& MyCompletionGraphEvent)
-	{
-		Archive->OnShaderPreloadFinished(ShaderIndex, Data);
-		Data.SafeRelease();
-	}
-
-	FORCEINLINE static ESubsequentsMode::Type GetSubsequentsMode() { return ESubsequentsMode::TrackSubsequents; }
-	FORCEINLINE ENamedThreads::Type GetDesiredThread() { return ENamedThreads::AnyNormalThreadNormalTask; }
-	FORCEINLINE TStatId GetStatId() const { return TStatId(); }
-};
-
-bool FShaderCodeArchive::PreloadShader(int32 ShaderIndex, FGraphEventArray& OutCompletionEvents)
-{
-	LLM_SCOPE(ELLMTag::Shaders);
-
-	FWriteScopeLock Lock(ShaderPreloadLock);
-
-	FShaderPreloadEntry& ShaderPreloadEntry = ShaderPreloads[ShaderIndex];
-	const uint32 ShaderNumRefs = ShaderPreloadEntry.NumRefs++;
-	if (ShaderNumRefs == 0u)
-	{
-		check(!ShaderPreloadEntry.PreloadEvent);
-
-		const FShaderCodeEntry& ShaderEntry = SerializedShaders.ShaderEntries[ShaderIndex];
-		ShaderPreloadEntry.Code = FMemory::Malloc(ShaderEntry.Size);
-		ShaderPreloadEntry.FramePreloadStarted = GFrameNumber;
-
-		const EAsyncIOPriorityAndFlags IOPriority = (EAsyncIOPriorityAndFlags)GShaderCodeLibraryAsyncLoadingPriority;
-
-		FGraphEventArray ReadCompletionEvents;
-
-		EAsyncIOPriorityAndFlags DontCache = GShaderCodeLibraryAsyncLoadingAllowDontCache ? AIOP_FLAG_DONTCACHE : AIOP_MIN;
-		IMemoryReadStreamRef PreloadData = FileCacheHandle->ReadData(ReadCompletionEvents, LibraryCodeOffset + ShaderEntry.Offset, ShaderEntry.Size, IOPriority | DontCache);
-		auto Task = TGraphTask<FPreloadShaderTask>::CreateTask(&ReadCompletionEvents).ConstructAndHold(this, ShaderIndex, MoveTemp(PreloadData));
-		ShaderPreloadEntry.PreloadEvent = Task->GetCompletionEvent();
-		Task->Unlock();
-
-		INC_DWORD_STAT_BY(STAT_Shaders_ShaderPreloadMemory, ShaderEntry.Size);
-	}
-
-	if (ShaderPreloadEntry.PreloadEvent)
-	{
-		OutCompletionEvents.Add(ShaderPreloadEntry.PreloadEvent);
-	}
-	return true;
-}
-
-bool FShaderCodeArchive::PreloadShaderMap(int32 ShaderMapIndex, FGraphEventArray& OutCompletionEvents)
-{
-	LLM_SCOPE(ELLMTag::Shaders);
-
-	const FShaderMapEntry& ShaderMapEntry = SerializedShaders.ShaderMapEntries[ShaderMapIndex];
-	const EAsyncIOPriorityAndFlags IOPriority = (EAsyncIOPriorityAndFlags)GShaderCodeLibraryAsyncLoadingPriority;
-	const uint32 FrameNumber = GFrameNumber;
-	uint32 PreloadMemory = 0u;
-	
-	FWriteScopeLock Lock(ShaderPreloadLock);
-
-	for (uint32 i = 0u; i < ShaderMapEntry.NumShaders; ++i)
-	{
-		const int32 ShaderIndex = SerializedShaders.ShaderIndices[ShaderMapEntry.ShaderIndicesOffset + i];
-		FShaderPreloadEntry& ShaderPreloadEntry = ShaderPreloads[ShaderIndex];
-		const uint32 ShaderNumRefs = ShaderPreloadEntry.NumRefs++;
-		if (ShaderNumRefs == 0u)
-		{
-			check(!ShaderPreloadEntry.PreloadEvent);
-			const FShaderCodeEntry& ShaderEntry = SerializedShaders.ShaderEntries[ShaderIndex];
-			ShaderPreloadEntry.Code = FMemory::Malloc(ShaderEntry.Size);
-			ShaderPreloadEntry.FramePreloadStarted = FrameNumber;
-			PreloadMemory += ShaderEntry.Size;
-
-			FGraphEventArray ReadCompletionEvents;
-			EAsyncIOPriorityAndFlags DontCache = GShaderCodeLibraryAsyncLoadingAllowDontCache ? AIOP_FLAG_DONTCACHE : AIOP_MIN;
-			IMemoryReadStreamRef PreloadData = FileCacheHandle->ReadData(ReadCompletionEvents, LibraryCodeOffset + ShaderEntry.Offset, ShaderEntry.Size, IOPriority | DontCache);
-			auto Task = TGraphTask<FPreloadShaderTask>::CreateTask(&ReadCompletionEvents).ConstructAndHold(this, ShaderIndex, MoveTemp(PreloadData));
-			ShaderPreloadEntry.PreloadEvent = Task->GetCompletionEvent();
-			Task->Unlock();
-			OutCompletionEvents.Add(ShaderPreloadEntry.PreloadEvent);
-		}
-		else if (ShaderPreloadEntry.PreloadEvent)
-		{
-			OutCompletionEvents.Add(ShaderPreloadEntry.PreloadEvent);
-		}
-	}
-
-	INC_DWORD_STAT_BY(STAT_Shaders_ShaderPreloadMemory, PreloadMemory);
-
-	return true;
-}
-
-bool FShaderCodeArchive::WaitForPreload(FShaderPreloadEntry& ShaderPreloadEntry)
-{
-	FGraphEventRef Event;
-	{
-		FReadScopeLock Lock(ShaderPreloadLock);
-		if(ShaderPreloadEntry.NumRefs > 0u)
-		{
-			Event = ShaderPreloadEntry.PreloadEvent;
-		}
-		else
-		{
-			check(!ShaderPreloadEntry.PreloadEvent);
-		}
-	}
-
-	const bool bNeedToWait = Event && !Event->IsComplete();
-	if (bNeedToWait)
-	{
-		FTaskGraphInterface::Get().WaitUntilTaskCompletes(Event);
-	}
-	return bNeedToWait;
-}
-
-void FShaderCodeArchive::ReleasePreloadedShader(int32 ShaderIndex)
-{
-	FShaderPreloadEntry& ShaderPreloadEntry = ShaderPreloads[ShaderIndex];
-
-	WaitForPreload(ShaderPreloadEntry);
-
-	FWriteScopeLock Lock(ShaderPreloadLock);
-
-	ShaderPreloadEntry.PreloadEvent.SafeRelease();
-
-	const uint32 ShaderNumRefs = ShaderPreloadEntry.NumRefs--;
-	check(ShaderPreloadEntry.Code);
-	check(ShaderNumRefs > 0u);
-	if (ShaderNumRefs == 1u)
-	{
-		FMemory::Free(ShaderPreloadEntry.Code);
-		ShaderPreloadEntry.Code = nullptr;
-		const FShaderCodeEntry& ShaderEntry = SerializedShaders.ShaderEntries[ShaderIndex];
-		DEC_DWORD_STAT_BY(STAT_Shaders_ShaderPreloadMemory, ShaderEntry.Size);
-	}
-}
-
-TRefCountPtr<FRHIShader> FShaderCodeArchive::CreateShader(int32 Index)
-{
-	LLM_SCOPE(ELLMTag::Shaders);
-	TRefCountPtr<FRHIShader> Shader;
-
-	FMemStackBase& MemStack = FMemStack::Get();
-	FMemMark Mark(MemStack);
-
-	const FShaderCodeEntry& ShaderEntry = SerializedShaders.ShaderEntries[Index];
-	FShaderPreloadEntry& ShaderPreloadEntry = ShaderPreloads[Index];
-
-	void* PreloadedShaderCode = nullptr;
-	{
-		const bool bNeededToWait = WaitForPreload(ShaderPreloadEntry);
-		if (bNeededToWait)
-		{
-			UE_LOG(LogShaderLibrary, Warning, TEXT("Blocking wait for shader preload, NumRefs: %d, FramePreloadStarted: %d"), ShaderPreloadEntry.NumRefs, ShaderPreloadEntry.FramePreloadStarted);
-		}
-
-		FWriteScopeLock Lock(ShaderPreloadLock);
-		if (ShaderPreloadEntry.NumRefs > 0u)
-		{
-			check(!ShaderPreloadEntry.PreloadEvent || ShaderPreloadEntry.PreloadEvent->IsComplete());
-			ShaderPreloadEntry.PreloadEvent.SafeRelease();
-
-			ShaderPreloadEntry.NumRefs++; // Hold a reference to code while we're using it to create shader
-			PreloadedShaderCode = ShaderPreloadEntry.Code;
-			check(PreloadedShaderCode);
-		}
-	}
-
-	const uint8* ShaderCode = (uint8*)PreloadedShaderCode;
-	if (!ShaderCode)
-	{
-		UE_LOG(LogShaderLibrary, Warning, TEXT("Blocking shader load, NumRefs: %d, FramePreloadStarted: %d"), ShaderPreloadEntry.NumRefs, ShaderPreloadEntry.FramePreloadStarted);
-
-		FGraphEventArray ReadCompleteEvents;
-		EAsyncIOPriorityAndFlags DontCache = GShaderCodeLibraryAsyncLoadingAllowDontCache ? AIOP_FLAG_DONTCACHE : AIOP_MIN;
-		IMemoryReadStreamRef LoadedCode = FileCacheHandle->ReadData(ReadCompleteEvents, LibraryCodeOffset + ShaderEntry.Offset, ShaderEntry.Size, AIOP_CriticalPath | DontCache);
-		if (ReadCompleteEvents.Num() > 0)
-		{
-			FTaskGraphInterface::Get().WaitUntilTasksComplete(ReadCompleteEvents);
-		}
-		void* LoadedShaderCode = MemStack.Alloc(ShaderEntry.Size, 16);
-		LoadedCode->CopyTo(LoadedShaderCode, 0, ShaderEntry.Size);
-		ShaderCode = (uint8*)LoadedShaderCode;
-	}
-
-	if (ShaderEntry.UncompressedSize != ShaderEntry.Size)
-	{
-		void* UncompressedCode = MemStack.Alloc(ShaderEntry.UncompressedSize, 16);
-		const bool bDecompressResult = FCompression::UncompressMemory(ShaderLibraryCompressionFormat, UncompressedCode, ShaderEntry.UncompressedSize, ShaderCode, ShaderEntry.Size);
-		check(bDecompressResult);
-		ShaderCode = (uint8*)UncompressedCode;
-	}
-
-	const auto ShaderCodeView = MakeArrayView(ShaderCode, ShaderEntry.UncompressedSize);
-	const FSHAHash& ShaderHash = SerializedShaders.ShaderHashes[Index];
-	switch (ShaderEntry.Frequency)
-	{
-	case SF_Vertex: Shader = RHICreateVertexShader(ShaderCodeView, ShaderHash); CheckShaderCreation(Shader, Index); break;
-	case SF_Pixel: Shader = RHICreatePixelShader(ShaderCodeView, ShaderHash); CheckShaderCreation(Shader, Index); break;
-	case SF_Geometry: Shader = RHICreateGeometryShader(ShaderCodeView, ShaderHash); CheckShaderCreation(Shader, Index); break;
-	case SF_Hull: Shader = RHICreateHullShader(ShaderCodeView, ShaderHash); CheckShaderCreation(Shader, Index); break;
-	case SF_Domain: Shader = RHICreateDomainShader(ShaderCodeView, ShaderHash); CheckShaderCreation(Shader, Index); break;
-	case SF_Compute: Shader = RHICreateComputeShader(ShaderCodeView, ShaderHash); CheckShaderCreation(Shader, Index); break;
-	case SF_RayGen: case SF_RayMiss: case SF_RayHitGroup: case SF_RayCallable:
-#if RHI_RAYTRACING
-		if (GRHISupportsRayTracing)
-		{
-			Shader = RHICreateRayTracingShader(ShaderCodeView, ShaderHash, ShaderEntry.GetFrequency());
-			CheckShaderCreation(Shader, Index);
-		}
-#endif // RHI_RAYTRACING
-		break;
-	default: checkNoEntry(); break;
-	}
-
-	// Release the refernece we were holding
-	if (PreloadedShaderCode)
-	{
-		FWriteScopeLock Lock(ShaderPreloadLock);
-		check(ShaderPreloadEntry.NumRefs > 1u); // we shouldn't be holding the last ref here
-		--ShaderPreloadEntry.NumRefs;
-		PreloadedShaderCode = nullptr;
-	}
-
-	if (Shader)
-	{
-=======
 
 	TSharedPtr<FJsonValue> AssetInfoVersion = JsonObject->Values.FindRef(TEXT("AssetInfoVersion"));
 	if (!AssetInfoVersion.IsValid())
@@ -2797,13 +2049,8 @@
 	if (Shader)
 	{
 		INC_DWORD_STAT(STAT_Shaders_NumShadersUsedForRendering);
->>>>>>> 6bbb88c8
 		Shader->SetHash(ShaderHash);
 	}
 
 	return Shader;
-<<<<<<< HEAD
-}
-=======
-}
->>>>>>> 6bbb88c8
+}
