// Copyright Epic Games, Inc. All Rights Reserved.

#include "ShaderCodeArchive.h"

#include "Async/ParallelFor.h"
#include "Compression/OodleDataCompression.h"
#include "Misc/FileHelper.h"
#include "Misc/MemStack.h"
#include "Misc/ScopeRWLock.h"
#include "Policies/PrettyJsonPrintPolicy.h"
#include "ProfilingDebugging/LoadTimeTracker.h"
#include "RenderUtils.h"
#include "RHIShaderFormatDefinitions.inl"
#include "Serialization/JsonSerializer.h"
#include "Serialization/MemoryReader.h"
<<<<<<< HEAD
#include "Compression/OodleDataCompression.h"
=======
#include "Serialization/MemoryWriter.h"
#include "ShaderCodeLibrary.h"
#include "Stats/Stats.h"

>>>>>>> d731a049
#if WITH_EDITOR
#include "Misc/Optional.h"
#include "Misc/StringBuilder.h"
#include "Serialization/CompactBinarySerialization.h"
#include "Serialization/CompactBinaryWriter.h"
#include "Templates/Greater.h"
#endif
#include "RenderUtils.h"
#include "RHIShaderFormatDefinitions.inl"
#include "Async/ParallelFor.h"

#if UE_SCA_VISUALIZE_SHADER_USAGE
#include "Modules/ModuleManager.h"
#include "IImageWrapperModule.h"
#include "IImageWrapper.h"
#endif // UE_SCA_VISUALIZE_SHADER_USAGE


#if UE_SCA_VISUALIZE_SHADER_USAGE
#include "IImageWrapper.h"
#include "IImageWrapperModule.h"
#include "Modules/ModuleManager.h"
#endif // UE_SCA_VISUALIZE_SHADER_USAGE

int32 GShaderCodeLibraryAsyncLoadingPriority = int32(AIOP_Normal);
static FAutoConsoleVariableRef CVarShaderCodeLibraryAsyncLoadingPriority(
	TEXT("r.ShaderCodeLibrary.DefaultAsyncIOPriority"),
	GShaderCodeLibraryAsyncLoadingPriority,
	TEXT(""),
	ECVF_Default
);

int32 GShaderCodeLibraryAsyncLoadingAllowDontCache = 0;
static FAutoConsoleVariableRef CVarShaderCodeLibraryAsyncLoadingAllowDontCache(
	TEXT("r.ShaderCodeLibrary.AsyncIOAllowDontCache"),
	GShaderCodeLibraryAsyncLoadingAllowDontCache,
	TEXT(""),
	ECVF_Default
);

int32 GShaderCodeLibraryVisualizeShaderUsage = 0;
static FAutoConsoleVariableRef CVarShaderCodeLibraryVisualizeShaderUsage(
	TEXT("r.ShaderCodeLibrary.VisualizeShaderUsage"),
	GShaderCodeLibraryVisualizeShaderUsage,
	TEXT("If 1, a bitmap with the used shaders (for each shader library chunk) will be saved at the exit. Works in standalone games only."),
	ECVF_RenderThreadSafe | ECVF_ReadOnly
);

int32 GShaderCodeLibraryMaxShaderGroupSize = 1024 * 1024;	// decompressing 1MB of shaders takes about 0.1ms on PC (TR 3970x, Oodle Mermaid6).
static FAutoConsoleVariableRef CVarShaderCodeLibraryMaxShaderGroupSize(
	TEXT("r.ShaderCodeLibrary.MaxShaderGroupSize"),
	GShaderCodeLibraryMaxShaderGroupSize,
	TEXT("Max (uncompressed) size of a group of shaders to be compressed/decompressed together.")
	TEXT("If a group exceeds it, it will be evenly split into subgroups which strive to not exceed it. However, if a shader group is down to one shader and still exceeds the limit, the limit will be ignored."),
	ECVF_RenderThreadSafe | ECVF_ReadOnly
);

#if RHI_RAYTRACING	// this function is only needed to check if we need to avoid excluding raytracing shaders
namespace
{
	bool IsCreateShadersOnLoadEnabled()
	{
		static IConsoleVariable* CVar = IConsoleManager::Get().FindConsoleVariable(TEXT("r.CreateShadersOnLoad"));
		return CVar && CVar->GetInt() != 0;
	}
}
#endif // RHI_RAYTRACING

int32 FSerializedShaderArchive::FindShaderMapWithKey(const FSHAHash& Hash, uint32 Key) const
{
	for (uint32 Index = ShaderMapHashTable.First(Key); ShaderMapHashTable.IsValid(Index); Index = ShaderMapHashTable.Next(Index))
	{
		if (ShaderMapHashes[Index] == Hash)
		{
			return Index;
		}
	}
	return INDEX_NONE;
}

int32 FSerializedShaderArchive::FindShaderMap(const FSHAHash& Hash) const
{
	const uint32 Key = GetTypeHash(Hash);
	return FindShaderMapWithKey(Hash, Key);
}

bool FSerializedShaderArchive::FindOrAddShaderMap(const FSHAHash& Hash, int32& OutIndex, const FShaderMapAssetPaths* AssociatedAssets)
{
	const uint32 Key = GetTypeHash(Hash);
	int32 Index = FindShaderMapWithKey(Hash, Key);
	bool bAdded = Index == INDEX_NONE;
	if (bAdded)
	{
		Index = ShaderMapHashes.Add(Hash);
		ShaderMapEntries.AddDefaulted();
		check(ShaderMapEntries.Num() == ShaderMapHashes.Num());
		ShaderMapHashTable.Add(Key, Index);
	}
#if WITH_EDITOR
	if (AssociatedAssets && AssociatedAssets->Num())
	{
		ShaderCodeToAssets.FindOrAdd(Hash).Append(*AssociatedAssets);
	}
#endif


	OutIndex = Index;
	return bAdded;
}

int32 FSerializedShaderArchive::FindShaderWithKey(const FSHAHash& Hash, uint32 Key) const
{
	for (uint32 Index = ShaderHashTable.First(Key); ShaderHashTable.IsValid(Index); Index = ShaderHashTable.Next(Index))
	{
		if (ShaderHashes[Index] == Hash)
		{
			return Index;
		}
	}
	return INDEX_NONE;
}

int32 FSerializedShaderArchive::FindShader(const FSHAHash& Hash) const
{
	const uint32 Key = GetTypeHash(Hash);
	return FindShaderWithKey(Hash, Key);
}

bool FSerializedShaderArchive::FindOrAddShader(const FSHAHash& Hash, int32& OutIndex)
{
	const uint32 Key = GetTypeHash(Hash);
	OutIndex = FindShaderWithKey(Hash, Key);
	if (OutIndex == INDEX_NONE)
	{
		OutIndex = ShaderHashes.Add(Hash);
		ShaderEntries.AddDefaulted();
		check(ShaderEntries.Num() == ShaderHashes.Num());
		ShaderHashTable.Add(Key, OutIndex);
		return true;
	}

	return false;
}

#if WITH_EDITOR
FCbWriter& operator<<(FCbWriter& Writer, const FSerializedShaderArchive& Archive)
{
	TArray64<uint8> SerializedBytes;
	{
		FMemoryWriter64 SerializeArchive(SerializedBytes);
		const_cast<FSerializedShaderArchive&>(Archive).Serialize(SerializeArchive);
	}

	Writer.BeginObject();
	{
		Writer << "SerializedBytes";
		Writer.AddBinary(FMemoryView(SerializedBytes.GetData(), SerializedBytes.Num()));
		SerializedBytes.Empty();

		// Serialize is meant for runtime fields only, so copy the editor-only fields separately
		Writer.BeginArray("ShaderCodeToAssets");
		for (const TPair<FSHAHash, FShaderMapAssetPaths>& Pair : Archive.ShaderCodeToAssets)
		{
			Writer << Pair.Key;
			Writer.BeginArray();
			for (FName AssetName : Pair.Value)
			{
				Writer << AssetName;
			}
			Writer.EndArray();
		}
		Writer.EndArray();
	}
	Writer.EndObject();
	return Writer;
}

bool LoadFromCompactBinary(FCbFieldView Field, FSerializedShaderArchive& OutArchive)
{
	FMemoryView SerializedBytes = Field["SerializedBytes"].AsBinaryView();
	{
		FMemoryReaderView SerializeArchive(SerializedBytes);
		OutArchive.Serialize(SerializeArchive);
		if (SerializeArchive.IsError())
		{
			OutArchive = FSerializedShaderArchive();
			return false;
		}
	}

	FCbFieldView ShaderCodeToAssetsField = Field["ShaderCodeToAssets"];
	// Map size is array size divided by two because pairs are written as successive elements
	int32 NumShaderCodeToAssets = ShaderCodeToAssetsField.AsArrayView().Num()/2;
	bool bOk = !ShaderCodeToAssetsField.HasError();
	OutArchive.ShaderCodeToAssets.Empty(NumShaderCodeToAssets);
	FCbFieldViewIterator It = ShaderCodeToAssetsField.CreateViewIterator();
	while (It)
	{
		FSHAHash ShaderMapHash;
		if (!LoadFromCompactBinary(*It++, ShaderMapHash))
		{
			bOk = false;
			continue;
		}
		FShaderMapAssetPaths& Paths = OutArchive.ShaderCodeToAssets.FindOrAdd(ShaderMapHash);
		FCbFieldView AssetNameArrayField = *It++;
		Paths.Reserve((*It).AsArrayView().Num());
		bOk = (!AssetNameArrayField.HasError()) & bOk;
		for (FCbFieldView AssetNameField : AssetNameArrayField)
		{
			FName AssetName;
			bOk = LoadFromCompactBinary(AssetNameField, AssetName) & bOk;
			Paths.Add(AssetName);
		}
	}

	return bOk;
}
#endif


#if UE_SCA_VISUALIZE_SHADER_USAGE
void FShaderUsageVisualizer::Initialize(const int32 InNumShaders)
{
	FScopeLock Lock(&VisualizeLock);
	NumShaders = InNumShaders;
}

void FShaderUsageVisualizer::SaveShaderUsageBitmap(const FString& Name, EShaderPlatform ShaderPlatform)
{
	if (GShaderCodeLibraryVisualizeShaderUsage)
	{
		if (NumShaders)
		{
			if (IImageWrapperModule* ImageWrapperModule = FModuleManager::Get().GetModulePtr<IImageWrapperModule>(TEXT("ImageWrapper")))
			{
				if (TSharedPtr<IImageWrapper> PNGImageWrapper = ImageWrapperModule->CreateImageWrapper(EImageFormat::PNG))
				{
					UE_LOG(LogShaderLibrary, Log, TEXT("Creating shader usage bitmap for archive %s (NumShaders: %d, preloaded %d, created %d)"), *Name, NumShaders, PreloadedShaders.Num(), CreatedShaders.Num());

					// find a value close to sqrt(NumShaders)
					int32 ImageDimension = static_cast<int32>(FMath::Sqrt(static_cast<float>(NumShaders))) + 1;
					TArray<FColor> ShaderUsageBitmap;
					ShaderUsageBitmap.Reserve(ImageDimension * ImageDimension);

					// map legend:
					FColor UnusedShaderColor(128, 128, 128);	// unused shaders - this is the majority of the bitmap content
					FColor PreloadedShaderColor(192, 192, 192);	// preloaded shaders - including those that weren't explicitly so, but they happened to be grouped with shaders we needed
					FColor ExplicitlyPreloadedShaderColor(0, 255, 0);	// shaders we explicitly wanted to preload - they can become the majority under certain circumstances. Pure white can blend with some viewer's background
					FColor PreloadedAndDecompressedShaderColor(0, 0, 255);	// shaders that we wanted to preload and that got decompressed (as part of the creating them or their neighbor in group)
					FColor NotPreloadedButDecompressedShaderColor(255, 0, 0);	// shaders that we decompressed just because they were grouped together with others. We did not want to preload them at all.
					FColor CreatedShaderColor(255, 255, 255);	// created shaders - in practice, always few and far between. Blue is more noticeable on a largely bright background than magenta

					for (int32 Idx = 0; Idx < NumShaders; ++Idx)
					{
						ShaderUsageBitmap.Add(UnusedShaderColor);
					}
					// the rest can be zero/transparent
					ShaderUsageBitmap.AddZeroed(ImageDimension * ImageDimension - NumShaders);
					check(ShaderUsageBitmap.Num() == ImageDimension * ImageDimension);

					{
						// in case this ever gets called runtime
						FScopeLock Lock(&VisualizeLock);

						// fill preloaded ones first
						for (int32 ShaderIdx : PreloadedShaders)
						{
							ShaderUsageBitmap[ShaderIdx] = PreloadedShaderColor;
						}

						// explicitly preloaded shaders
						for (int32 ShaderIdx : ExplicitlyPreloadedShaders)
						{
							ShaderUsageBitmap[ShaderIdx] = ExplicitlyPreloadedShaderColor;
						}

						// fill decompressed ones, but mark up those that we didn't ask to preload differently
						for (int32 ShaderIdx : DecompressedShaders)
						{
							bool bShaderWasRequestedToBePreloaded = ExplicitlyPreloadedShaders.Contains(ShaderIdx);
							ShaderUsageBitmap[ShaderIdx] = bShaderWasRequestedToBePreloaded ? PreloadedAndDecompressedShaderColor : NotPreloadedButDecompressedShaderColor;
						}

						for (int32 ShaderIdx : CreatedShaders)
						{
							ShaderUsageBitmap[ShaderIdx] = CreatedShaderColor;
						}
					}

					bool bSet = PNGImageWrapper->SetRaw(ShaderUsageBitmap.GetData(), ShaderUsageBitmap.Num() * sizeof(FColor),
						ImageDimension, ImageDimension, ERGBFormat::BGRA, 8);

					if (bSet)
					{
						TArray64<uint8> CompressedData = PNGImageWrapper->GetCompressed(100);

						const FString Filename = FString::Printf(TEXT("%s_%s_RuntimeShaderUsage_%s.png"), *Name, *LexToString(ShaderPlatform), *FDateTime::Now().ToString());
						const FString SaveDir = FPaths::Combine(FPaths::ProjectSavedDir(), TEXT("Profiling"));
						const FString FilePath = FPaths::Combine(SaveDir, Filename);

						if (!FFileHelper::SaveArrayToFile(CompressedData, *FilePath))
						{
							UE_LOG(LogShaderLibrary, Warning, TEXT("Couldn't write shader usage bitmap %s"), *FilePath);
						}
						else
						{
							UE_LOG(LogShaderLibrary, Log, TEXT("Saved shader usage bitmap %s. Legend: shaders not loaded from disk - dark grey, loaded to RAM explicitly - green, loaded as part of their compressed group - bright grey, decompressed: blue if they were loaded explicitly, red if just because they were a part of the group. Actually created shaders - white"), 
								*FilePath);
						}
					}
					else
					{
						UE_LOG(LogShaderLibrary, Warning, TEXT("Error creating shader usage bitmap for archive %s (NumShaders: %d, preloaded %d, created %d) - cannot create a PNG image"), *Name, NumShaders, PreloadedShaders.Num(), CreatedShaders.Num());
					}
				}
				else
				{
					UE_LOG(LogShaderLibrary, Warning, TEXT("Couldn't create shader usage bitmap for archive %s (NumShaders: %d, preloaded %d, created %d) - cannot create ImageWrapper for PNG format"), *Name, NumShaders, PreloadedShaders.Num(), CreatedShaders.Num());
				}
			}
			else
			{
				UE_LOG(LogShaderLibrary, Warning, TEXT("Couldn't create shader usage bitmap for archive %s (NumShaders: %d, preloaded %d, created %d) - no ImageWrapper module"), *Name, NumShaders, PreloadedShaders.Num(), CreatedShaders.Num());
			}
		}
	}
}
#endif

void ShaderCodeArchive::DecompressShader(uint8* OutDecompressedShader, int64 UncompressedSize, const uint8* CompressedShaderCode, int64 CompressedSize)
{
	bool bSucceed = FCompression::UncompressMemory(GetShaderCompressionFormat(), OutDecompressedShader, UncompressedSize, CompressedShaderCode, CompressedSize);
	if (!bSucceed)
	{
		UE_LOG(LogShaderLibrary, Fatal, TEXT("ShaderCodeArchive::DecompressShader(): Could not decompress shader (GetShaderCompressionFormat=%s)"), *GetShaderCompressionFormat().ToString());
	}
}

bool ShaderCodeArchive::CompressShaderUsingCurrentSettings(uint8* OutCompressedShader, int64& OutCompressedSize, const uint8* UncompressedShaderCode, int64 UncompressedSize)
{
	// see FShaderCode::Compress - while this doesn't have to match exactly, it should match at least the parameters used there
	const FName ShaderCompressionFormat = GetShaderCompressionFormat();

	bool bCompressed = false;
	if (ShaderCompressionFormat != NAME_Oodle)
	{
		int32 CompressedSize32 = static_cast<int32>(OutCompressedSize);
		checkf(static_cast<int64>(CompressedSize32) == OutCompressedSize, TEXT("CompressedSize is too large (%lld) for an old API that takes int32"), OutCompressedSize);
		bCompressed = FCompression::CompressMemory(ShaderCompressionFormat, OutCompressedShader, CompressedSize32, UncompressedShaderCode, UncompressedSize, COMPRESS_BiasSize);
		OutCompressedSize = static_cast<int64>(CompressedSize32);
	}
	else
	{
		FOodleDataCompression::ECompressor OodleCompressor;
		FOodleDataCompression::ECompressionLevel OodleLevel;
		GetShaderCompressionOodleSettings(OodleCompressor, OodleLevel);

		// don't pass a nullptr to Oodle if we're only requesting an estimate
		OutCompressedSize = OutCompressedShader ? FOodleDataCompression::Compress(OutCompressedShader, OutCompressedSize, UncompressedShaderCode, UncompressedSize, OodleCompressor, OodleLevel) : 0;
		bCompressed = OutCompressedSize != 0;

		// Oodle needs to return an estimate
		if (!bCompressed)
		{
			// for Oodle, there is a separate estimation functon
			OutCompressedSize = FOodleDataCompression::CompressedBufferSizeNeeded(UncompressedSize);
		}	
	}

	return bCompressed;
}

#if UE_SCA_VISUALIZE_SHADER_USAGE
void FShaderUsageVisualizer::Initialize(const int32 InNumShaders)
{
	FScopeLock Lock(&VisualizeLock);
	NumShaders = InNumShaders;
}

void FShaderUsageVisualizer::SaveShaderUsageBitmap(const FString& Name, EShaderPlatform ShaderPlatform)
{
	if (GShaderCodeLibraryVisualizeShaderUsage)
	{
		if (NumShaders)
		{
			if (IImageWrapperModule* ImageWrapperModule = FModuleManager::Get().GetModulePtr<IImageWrapperModule>(TEXT("ImageWrapper")))
			{
				if (TSharedPtr<IImageWrapper> PNGImageWrapper = ImageWrapperModule->CreateImageWrapper(EImageFormat::PNG))
				{
					UE_LOG(LogShaderLibrary, Log, TEXT("Creating shader usage bitmap for archive %s (NumShaders: %d, preloaded %d, created %d)"), *Name, NumShaders, PreloadedShaders.Num(), CreatedShaders.Num());

					// find a value close to sqrt(NumShaders)
					int32 ImageDimension = static_cast<int32>(FMath::Sqrt(static_cast<float>(NumShaders))) + 1;
					TArray<FColor> ShaderUsageBitmap;
					ShaderUsageBitmap.Reserve(ImageDimension * ImageDimension);

					// map legend:
					FColor UnusedShaderColor(128, 128, 128);	// unused shaders - this is the majority of the bitmap content
					FColor PreloadedShaderColor(192, 192, 192);	// preloaded shaders - including those that weren't explicitly so, but they happened to be grouped with shaders we needed
					FColor ExplicitlyPreloadedShaderColor(0, 255, 0);	// shaders we explicitly wanted to preload - they can become the majority under certain circumstances. Pure white can blend with some viewer's background
					FColor PreloadedAndDecompressedShaderColor(0, 0, 255);	// shaders that we wanted to preload and that got decompressed (as part of the creating them or their neighbor in group)
					FColor NotPreloadedButDecompressedShaderColor(255, 0, 0);	// shaders that we decompressed just because they were grouped together with others. We did not want to preload them at all.
					FColor CreatedShaderColor(255, 255, 255);	// created shaders - in practice, always few and far between. Blue is more noticeable on a largely bright background than magenta

					for (int32 Idx = 0; Idx < NumShaders; ++Idx)
					{
						ShaderUsageBitmap.Add(UnusedShaderColor);
					}
					// the rest can be zero/transparent
					ShaderUsageBitmap.AddZeroed(ImageDimension * ImageDimension - NumShaders);
					check(ShaderUsageBitmap.Num() == ImageDimension * ImageDimension);

					{
						// in case this ever gets called runtime
						FScopeLock Lock(&VisualizeLock);

						// fill preloaded ones first
						for (int32 ShaderIdx : PreloadedShaders)
						{
							ShaderUsageBitmap[ShaderIdx] = PreloadedShaderColor;
						}

						// explicitly preloaded shaders
						for (int32 ShaderIdx : ExplicitlyPreloadedShaders)
						{
							ShaderUsageBitmap[ShaderIdx] = ExplicitlyPreloadedShaderColor;
						}

						// fill decompressed ones, but mark up those that we didn't ask to preload differently
						for (int32 ShaderIdx : DecompressedShaders)
						{
							bool bShaderWasRequestedToBePreloaded = ExplicitlyPreloadedShaders.Contains(ShaderIdx);
							ShaderUsageBitmap[ShaderIdx] = bShaderWasRequestedToBePreloaded ? PreloadedAndDecompressedShaderColor : NotPreloadedButDecompressedShaderColor;
						}

						for (int32 ShaderIdx : CreatedShaders)
						{
							ShaderUsageBitmap[ShaderIdx] = CreatedShaderColor;
						}
					}

					bool bSet = PNGImageWrapper->SetRaw(ShaderUsageBitmap.GetData(), ShaderUsageBitmap.Num() * sizeof(FColor),
						ImageDimension, ImageDimension, ERGBFormat::BGRA, 8);

					if (bSet)
					{
						TArray64<uint8> CompressedData = PNGImageWrapper->GetCompressed(100);

						const FString Filename = FString::Printf(TEXT("%s_%s_RuntimeShaderUsage_%s.png"), *Name, *LexToString(ShaderPlatform), *FDateTime::Now().ToString());
						const FString SaveDir = FPaths::Combine(FPaths::ProjectSavedDir(), TEXT("Profiling"));
						const FString FilePath = FPaths::Combine(SaveDir, Filename);

						if (!FFileHelper::SaveArrayToFile(CompressedData, *FilePath))
						{
							UE_LOG(LogShaderLibrary, Warning, TEXT("Couldn't write shader usage bitmap %s"), *FilePath);
						}
						else
						{
							UE_LOG(LogShaderLibrary, Log, TEXT("Saved shader usage bitmap %s. Legend: shaders not loaded from disk - dark grey, loaded to RAM explicitly - green, loaded as part of their compressed group - bright grey, decompressed: blue if they were loaded explicitly, red if just because they were a part of the group. Actually created shaders - white"), 
								*FilePath);
						}
					}
					else
					{
						UE_LOG(LogShaderLibrary, Warning, TEXT("Error creating shader usage bitmap for archive %s (NumShaders: %d, preloaded %d, created %d) - cannot create a PNG image"), *Name, NumShaders, PreloadedShaders.Num(), CreatedShaders.Num());
					}
				}
				else
				{
					UE_LOG(LogShaderLibrary, Warning, TEXT("Couldn't create shader usage bitmap for archive %s (NumShaders: %d, preloaded %d, created %d) - cannot create ImageWrapper for PNG format"), *Name, NumShaders, PreloadedShaders.Num(), CreatedShaders.Num());
				}
			}
			else
			{
				UE_LOG(LogShaderLibrary, Warning, TEXT("Couldn't create shader usage bitmap for archive %s (NumShaders: %d, preloaded %d, created %d) - no ImageWrapper module"), *Name, NumShaders, PreloadedShaders.Num(), CreatedShaders.Num());
			}
		}
	}
}
#endif

void ShaderCodeArchive::DecompressShader(uint8* OutDecompressedShader, int64 UncompressedSize, const uint8* CompressedShaderCode, int64 CompressedSize)
{
	bool bSucceed = FCompression::UncompressMemory(GetShaderCompressionFormat(), OutDecompressedShader, UncompressedSize, CompressedShaderCode, CompressedSize);
	if (!bSucceed)
	{
		UE_LOG(LogShaderLibrary, Fatal, TEXT("ShaderCodeArchive::DecompressShader(): Could not decompress shader (GetShaderCompressionFormat=%s)"), *GetShaderCompressionFormat().ToString());
	}
}

bool ShaderCodeArchive::CompressShaderUsingCurrentSettings(uint8* OutCompressedShader, int64& OutCompressedSize, const uint8* UncompressedShaderCode, int64 UncompressedSize)
{
	// see FShaderCode::Compress - while this doesn't have to match exactly, it should match at least the parameters used there
	const FName ShaderCompressionFormat = GetShaderCompressionFormat();

	bool bCompressed = false;
	if (ShaderCompressionFormat != NAME_Oodle)
	{
		int32 CompressedSize32 = static_cast<int32>(OutCompressedSize);
		checkf(static_cast<int64>(CompressedSize32) == OutCompressedSize, TEXT("CompressedSize is too large (%lld) for an old API that takes int32"), OutCompressedSize);
		bCompressed = FCompression::CompressMemory(ShaderCompressionFormat, OutCompressedShader, CompressedSize32, UncompressedShaderCode, UncompressedSize, COMPRESS_BiasSize);
		OutCompressedSize = static_cast<int64>(CompressedSize32);
	}
	else
	{
		FOodleDataCompression::ECompressor OodleCompressor;
		FOodleDataCompression::ECompressionLevel OodleLevel;
		GetShaderCompressionOodleSettings(OodleCompressor, OodleLevel);

		// don't pass a nullptr to Oodle if we're only requesting an estimate
		OutCompressedSize = OutCompressedShader ? FOodleDataCompression::Compress(OutCompressedShader, OutCompressedSize, UncompressedShaderCode, UncompressedSize, OodleCompressor, OodleLevel) : 0;
		bCompressed = OutCompressedSize != 0;

		// Oodle needs to return an estimate
		if (!bCompressed)
		{
			// for Oodle, there is a separate estimation functon
			OutCompressedSize = FOodleDataCompression::CompressedBufferSizeNeeded(UncompressedSize);
		}	
	}

	return bCompressed;
}

void FSerializedShaderArchive::DecompressShader(int32 Index, const TArray<TArray<uint8>>& ShaderCode, TArray<uint8>& OutDecompressedShader) const
{
	const FShaderCodeEntry& Entry = ShaderEntries[Index];
	OutDecompressedShader.SetNum(Entry.UncompressedSize, false);
	if (Entry.Size == Entry.UncompressedSize)
	{
		FMemory::Memcpy(OutDecompressedShader.GetData(), ShaderCode[Index].GetData(), Entry.UncompressedSize);
	}
	else
	{
		ShaderCodeArchive::DecompressShader(OutDecompressedShader.GetData(), Entry.UncompressedSize, ShaderCode[Index].GetData(), Entry.Size);
	}
}

void FSerializedShaderArchive::Finalize()
{
	// Set the correct offsets
	{
		uint64 Offset = 0u;
		for (FShaderCodeEntry& Entry : ShaderEntries)
		{
			Entry.Offset = Offset;
			Offset += Entry.Size;
		}
	}

	constexpr int32 MaxByteGapAllowedInAPreload = 1024;
	PreloadEntries.Empty();
	for (FShaderMapEntry& ShaderMapEntry : ShaderMapEntries)
	{
		check(ShaderMapEntry.NumShaders > 0u);
		TArray<FFileCachePreloadEntry> SortedPreloadEntries;
		SortedPreloadEntries.Empty(ShaderMapEntry.NumShaders + 1);
		for (uint32 i = 0; i < ShaderMapEntry.NumShaders; ++i)
		{
			const int32 ShaderIndex = ShaderIndices[ShaderMapEntry.ShaderIndicesOffset + i];
			const FShaderCodeEntry& ShaderEntry = ShaderEntries[ShaderIndex];
			SortedPreloadEntries.Add(FFileCachePreloadEntry(ShaderEntry.Offset, ShaderEntry.Size));
		}
		SortedPreloadEntries.Sort([](const FFileCachePreloadEntry& Lhs, const FFileCachePreloadEntry& Rhs) { return Lhs.Offset < Rhs.Offset; });
		SortedPreloadEntries.Add(FFileCachePreloadEntry(INT64_MAX, 0));

		ShaderMapEntry.FirstPreloadIndex = PreloadEntries.Num();
		FFileCachePreloadEntry CurrentPreloadEntry = SortedPreloadEntries[0];
		for (uint32 PreloadIndex = 1; PreloadIndex <= ShaderMapEntry.NumShaders; ++PreloadIndex)
		{
			const FFileCachePreloadEntry& PreloadEntry = SortedPreloadEntries[PreloadIndex];
			const int64 Gap = PreloadEntry.Offset - CurrentPreloadEntry.Offset - CurrentPreloadEntry.Size;
			checkf(Gap >= 0, TEXT("Overlapping preload entries, [%lld-%lld), [%lld-%lld)"),
				CurrentPreloadEntry.Offset, CurrentPreloadEntry.Offset + CurrentPreloadEntry.Size, PreloadEntry.Offset, PreloadEntry.Offset + PreloadEntry.Size);
			if (Gap > MaxByteGapAllowedInAPreload)
			{
				++ShaderMapEntry.NumPreloadEntries;
				PreloadEntries.Add(CurrentPreloadEntry);
				CurrentPreloadEntry = PreloadEntry;
			}
			else
			{
				CurrentPreloadEntry.Size = PreloadEntry.Offset + PreloadEntry.Size - CurrentPreloadEntry.Offset;
			}
		}
		check(ShaderMapEntry.NumPreloadEntries > 0u);
		check(CurrentPreloadEntry.Size == 0);
	}
}

void FSerializedShaderArchive::Serialize(FArchive& Ar)
{
	Ar << ShaderMapHashes;
	Ar << ShaderHashes;
	Ar << ShaderMapEntries;
	Ar << ShaderEntries;
	Ar << PreloadEntries;
	Ar << ShaderIndices;

	check(ShaderHashes.Num() == ShaderEntries.Num());
	check(ShaderMapHashes.Num() == ShaderMapEntries.Num());

	if (Ar.IsLoading())
	{
		{
			const uint32 HashSize = FMath::Min<uint32>(0x10000, 1u << FMath::CeilLogTwo(ShaderMapHashes.Num()));
			ShaderMapHashTable.Clear(HashSize, ShaderMapHashes.Num());
			for (int32 Index = 0; Index < ShaderMapHashes.Num(); ++Index)
			{
				const uint32 Key = GetTypeHash(ShaderMapHashes[Index]);
				ShaderMapHashTable.Add(Key, Index);
			}
		}
		{
			const uint32 HashSize = FMath::Min<uint32>(0x10000, 1u << FMath::CeilLogTwo(ShaderHashes.Num()));
			ShaderHashTable.Clear(HashSize, ShaderHashes.Num());
			for (int32 Index = 0; Index < ShaderHashes.Num(); ++Index)
			{
				const uint32 Key = GetTypeHash(ShaderHashes[Index]);
				ShaderHashTable.Add(Key, Index);
			}
		}
	}
}

#if WITH_EDITOR
void FSerializedShaderArchive::SaveAssetInfo(FArchive& Ar)
{
	if (Ar.IsSaving())
	{
		FString JsonTcharText;
		{
			TSharedRef<TJsonWriter<TCHAR, TPrettyJsonPrintPolicy<TCHAR>>> Writer = TJsonWriterFactory<TCHAR, TPrettyJsonPrintPolicy<TCHAR>>::Create(&JsonTcharText);
			Writer->WriteObjectStart();

			Writer->WriteValue(TEXT("AssetInfoVersion"), static_cast<int32>(EAssetInfoVersion::CurrentVersion));

			Writer->WriteArrayStart(TEXT("ShaderCodeToAssets"));
			for (TMap<FSHAHash, FShaderMapAssetPaths>::TConstIterator Iter(ShaderCodeToAssets); Iter; ++Iter)
			{
				Writer->WriteObjectStart();
				const FSHAHash& Hash = Iter.Key();
				Writer->WriteValue(TEXT("ShaderMapHash"), Hash.ToString());
				const FShaderMapAssetPaths& Assets = Iter.Value();
				Writer->WriteArrayStart(TEXT("Assets"));
				for (FShaderMapAssetPaths::TConstIterator AssetIter(Assets); AssetIter; ++AssetIter)
				{
					Writer->WriteValue((*AssetIter).ToString());
				}
				Writer->WriteArrayEnd();
				Writer->WriteObjectEnd();
			}
			Writer->WriteArrayEnd();

			Writer->WriteObjectEnd();
			Writer->Close();
		}

		FTCHARToUTF8 JsonUtf8(*JsonTcharText);
		Ar.Serialize(const_cast<void *>(reinterpret_cast<const void*>(JsonUtf8.Get())), JsonUtf8.Length() * sizeof(UTF8CHAR));
	}
}

bool FSerializedShaderArchive::LoadAssetInfo(const FString& Filename)
{
	TArray<uint8> FileData;
	if (!FFileHelper::LoadFileToArray(FileData, *Filename))
	{
		return false;
	}

	FString JsonText;
	FFileHelper::BufferToString(JsonText, FileData.GetData(), FileData.Num());

	TSharedPtr<FJsonObject> JsonObject;
	TSharedRef<TJsonReader<TCHAR>> Reader = TJsonReaderFactory<TCHAR>::Create(JsonText);

	// Attempt to deserialize JSON
	if (!FJsonSerializer::Deserialize(Reader, JsonObject) || !JsonObject.IsValid())
	{
		return false;
	}

	TSharedPtr<FJsonValue> AssetInfoVersion = JsonObject->Values.FindRef(TEXT("AssetInfoVersion"));
	if (!AssetInfoVersion.IsValid())
	{
		UE_LOG(LogShaderLibrary, Warning, TEXT("Rejecting asset info file %s: missing AssetInfoVersion (damaged file?)"), 
			*Filename);
		return false;
	}
	
	const EAssetInfoVersion FileVersion = static_cast<EAssetInfoVersion>(static_cast<int64>(AssetInfoVersion->AsNumber()));
	if (FileVersion != EAssetInfoVersion::CurrentVersion)
	{
		UE_LOG(LogShaderLibrary, Warning, TEXT("Rejecting asset info file %s: expected version %d, got unsupported version %d."),
			*Filename, static_cast<int32>(EAssetInfoVersion::CurrentVersion), static_cast<int32>(FileVersion));
		return false;
	}

	TSharedPtr<FJsonValue> AssetInfoArrayValue = JsonObject->Values.FindRef(TEXT("ShaderCodeToAssets"));
	if (!AssetInfoArrayValue.IsValid())
	{
		UE_LOG(LogShaderLibrary, Warning, TEXT("Rejecting asset info file %s: missing ShaderCodeToAssets array (damaged file?)"),
			*Filename);
		return false;
	}
	
	TArray<TSharedPtr<FJsonValue>> AssetInfoArray = AssetInfoArrayValue->AsArray();
	UE_LOG(LogShaderLibrary, Display, TEXT("Reading asset info file %s: found %d existing mappings"),
		*Filename, AssetInfoArray.Num());

	for (int32 IdxPair = 0, NumPairs = AssetInfoArray.Num(); IdxPair < NumPairs; ++IdxPair)
	{
		TSharedPtr<FJsonObject> Pair = AssetInfoArray[IdxPair]->AsObject();
		if (UNLIKELY(!Pair.IsValid()))
		{
			UE_LOG(LogShaderLibrary, Warning, TEXT("Rejecting asset info file %s: ShaderCodeToAssets array contains unreadable mapping #%d (damaged file?)"),
				*Filename,
				IdxPair
				);
			return false;
		}

		TSharedPtr<FJsonValue> ShaderMapHashJson = Pair->Values.FindRef(TEXT("ShaderMapHash"));
		if (UNLIKELY(!ShaderMapHashJson.IsValid()))
		{
			UE_LOG(LogShaderLibrary, Warning, TEXT("Rejecting asset info file %s: ShaderCodeToAssets array contains unreadable ShaderMapHash for mapping %d (damaged file?)"),
				*Filename,
				IdxPair
				);
			return false;
		}

		FSHAHash ShaderMapHash;
		ShaderMapHash.FromString(ShaderMapHashJson->AsString());

		TSharedPtr<FJsonValue> AssetPathsArrayValue = Pair->Values.FindRef(TEXT("Assets"));
		if (UNLIKELY(!AssetPathsArrayValue.IsValid()))
		{
			UE_LOG(LogShaderLibrary, Warning, TEXT("Rejecting asset info file %s: ShaderCodeToAssets array contains unreadable Assets array for mapping %d (damaged file?)"),
				*Filename,
				IdxPair
			);
			return false;
		}
			
		FShaderMapAssetPaths Paths;
		TArray<TSharedPtr<FJsonValue>> AssetPathsArray = AssetPathsArrayValue->AsArray();
		for (int32 IdxAsset = 0, NumAssets = AssetPathsArray.Num(); IdxAsset < NumAssets; ++IdxAsset)
		{
			Paths.Add(FName(*AssetPathsArray[IdxAsset]->AsString()));
		}

		ShaderCodeToAssets.Add(ShaderMapHash, Paths);
	}

	return true;
}

void FSerializedShaderArchive::CreateAsChunkFrom(const FSerializedShaderArchive& Parent, const TSet<FName>& PackagesInChunk, TArray<int32>& OutShaderCodeEntriesNeeded)
{
	// we should begin with a clean slate
	checkf(ShaderMapHashes.Num() == 0 && ShaderHashes.Num() == 0 && ShaderMapEntries.Num() == 0 && ShaderEntries.Num() == 0 && PreloadEntries.Num() == 0 && ShaderIndices.Num() == 0,
		TEXT("Expecting a new, uninitialized FSerializedShaderArchive instance for creating a chunk."));

	// go through parent's shadermap hashes in the order of their addition
	for (int32 IdxSM = 0, NumSMs = Parent.ShaderMapHashes.Num(); IdxSM < NumSMs; ++IdxSM)
	{
		const FSHAHash& ShaderMapHash = Parent.ShaderMapHashes[IdxSM];
		const FShaderMapAssetPaths* Assets = Parent.ShaderCodeToAssets.Find(ShaderMapHash);
		bool bIncludeSM = false;
		if (UNLIKELY(Assets == nullptr))
		{
			UE_LOG(LogShaderLibrary, Warning, TEXT("Shadermap %s is not associated with any asset. Including it in every chunk"), *ShaderMapHash.ToString());
			bIncludeSM = true;
		}
		else
		{
			// if any asset is in the chunk, include
			for (const FName& Asset : *Assets)
			{
				if (PackagesInChunk.Contains(Asset))
				{
					bIncludeSM = true;
					break;
				}
			}
		}

		if (bIncludeSM)
		{
			// add this shader map
			int32 ShaderMapIndex = INDEX_NONE;
			if (FindOrAddShaderMap(ShaderMapHash, ShaderMapIndex, Assets))
			{
				// if we're in this scope, it means it's a new shadermap for the chunk and we need more information about it from the parent
				int32 ParentShaderMapIndex = IdxSM;
				const FShaderMapEntry& ParentShaderMapDescriptor = Parent.ShaderMapEntries[ParentShaderMapIndex];

				const int32 NumShaders = ParentShaderMapDescriptor.NumShaders;

				FShaderMapEntry& ShaderMapDescriptor = ShaderMapEntries[ShaderMapIndex];
				ShaderMapDescriptor.NumShaders = NumShaders;
				ShaderMapDescriptor.ShaderIndicesOffset = ShaderIndices.AddZeroed(NumShaders);

				// add shader by shader
				for (int32 ShaderIdx = 0; ShaderIdx < NumShaders; ++ShaderIdx)
				{
					int32 ParentShaderIndex = Parent.ShaderIndices[ParentShaderMapDescriptor.ShaderIndicesOffset + ShaderIdx];

					int32 ShaderIndex = INDEX_NONE;
					if (FindOrAddShader(Parent.ShaderHashes[ParentShaderIndex], ShaderIndex))
					{
						// new shader! add it to the mapping of parent shadercode entries to ours. and check the integrity of the mapping
						checkf(OutShaderCodeEntriesNeeded.Num() == ShaderIndex, TEXT("Mapping between the shader indices in a chunk and the whole archive is inconsistent"));
						OutShaderCodeEntriesNeeded.Add(ParentShaderIndex);

						// copy the entry as is
						ShaderEntries[ShaderIndex] = Parent.ShaderEntries[ParentShaderIndex];
					}
					ShaderIndices[ShaderMapDescriptor.ShaderIndicesOffset + ShaderIdx] = ShaderIndex;
				}
			}
		}
	}
}

void FSerializedShaderArchive::CollectStatsAndDebugInfo(FDebugStats& OutDebugStats, FExtendedDebugStats* OutExtendedDebugStats)
{
	// collect the light-weight stats first
	FMemory::Memzero(OutDebugStats);
	OutDebugStats.NumUniqueShaders = ShaderHashes.Num();
	OutDebugStats.NumShaderMaps = ShaderMapHashes.Num();
	int32 TotalShaders = 0;
	int64 TotalShaderSize = 0;
	uint32 MinSMSizeInShaders = UINT_MAX;
	uint32 MaxSMSizeInShaders = 0;
	for (const FShaderMapEntry& SMEntry : ShaderMapEntries)
	{
		MinSMSizeInShaders = FMath::Min(MinSMSizeInShaders, SMEntry.NumShaders);
		MaxSMSizeInShaders = FMath::Max(MaxSMSizeInShaders, SMEntry.NumShaders);
		TotalShaders += SMEntry.NumShaders;

		const int32 ThisSMShaders = SMEntry.NumShaders;
		for (int32 ShaderIdx = 0; ShaderIdx < ThisSMShaders; ++ShaderIdx)
		{
			TotalShaderSize += ShaderEntries[ShaderIndices[SMEntry.ShaderIndicesOffset + ShaderIdx]].Size;
		}
	}
	OutDebugStats.NumShaders = TotalShaders;
	OutDebugStats.ShadersSize = TotalShaderSize;

	// this is moderately expensive, consider moving to ExtendedStats?
	{
		TSet<FName> AllAssets;
		for (TMap<FSHAHash, FShaderMapAssetPaths>::TConstIterator Iter(ShaderCodeToAssets); Iter; ++Iter)
		{
			for (const FName& AssetName : Iter.Value())
			{
				AllAssets.Add(AssetName);
			}
		}
		OutDebugStats.NumAssets = AllAssets.Num();
	}

	int64 ActuallySavedShaderSize = 0;
	for (const FShaderCodeEntry& ShaderEntry : ShaderEntries)
	{
		ActuallySavedShaderSize += ShaderEntry.Size;
	}
	OutDebugStats.ShadersUniqueSize = ActuallySavedShaderSize;

	// If OutExtendedDebugStats pointer is passed, we're asked to fill out a heavy-weight stats.
	if (OutExtendedDebugStats)
	{
		// textual rep
		DumpContentsInPlaintext(OutExtendedDebugStats->TextualRepresentation);

		OutExtendedDebugStats->MinNumberOfShadersPerSM = MinSMSizeInShaders;
		OutExtendedDebugStats->MaxNumberofShadersPerSM = MaxSMSizeInShaders;

		// median SM size in shaders
		TArray<int32> ShadersInSM;

		// shader usage
		TMap<int32, int32> ShaderToUsageMap;

		for (const FShaderMapEntry& SMEntry : ShaderMapEntries)
		{
			const int32 ThisSMShaders = SMEntry.NumShaders;
			ShadersInSM.Add(ThisSMShaders);

			for (int32 ShaderIdx = 0; ShaderIdx < ThisSMShaders; ++ShaderIdx)
			{
				int ShaderIndex = ShaderIndices[SMEntry.ShaderIndicesOffset + ShaderIdx];
				int32& Usage = ShaderToUsageMap.FindOrAdd(ShaderIndex, 0);
				++Usage;
			}
		}

		ShadersInSM.Sort();
		OutExtendedDebugStats->MedianNumberOfShadersPerSM = ShadersInSM.Num() ? ShadersInSM[ShadersInSM.Num() / 2] : 0;

		ShaderToUsageMap.ValueSort(TGreater<int32>());
		// add top 10 shaders
		for (const TTuple<int32, int32>& UsagePair : ShaderToUsageMap)
		{
			OutExtendedDebugStats->TopShaderUsages.Add(UsagePair.Value);
			if (OutExtendedDebugStats->TopShaderUsages.Num() >= 10)
			{
				break;
			}
		}
	}

#if 0 // graph visualization - maybe one day we'll return to this
		// enumerate all shaders first (so they can be identified by people looking them up in other debug output)
		int32 IdxShaderNum = 0;
		for (const FSHAHash& ShaderHash : ShaderHashes)
		{
			FString Numeral = FString::Printf(TEXT("Shd_%d"), IdxShaderNum);
			OutRelationshipGraph->Add(TTuple<FString, FString>(Numeral, FString("Hash_") + ShaderHash.ToString()));
			++IdxShaderNum;
		}

		// add all assets if any
		for (TMap<FName, FSHAHash>::TConstIterator Iter(AssetToShaderCode); Iter; ++Iter)
		{
			int32 SMIndex = FindShaderMap(Iter.Value());			
			OutRelationshipGraph->Add(TTuple<FString, FString>(Iter.Key().ToString(), FString::Printf(TEXT("SM_%d"), SMIndex)));
		}

		// shadermaps to shaders
		int NumSMs = ShaderMapHashes.Num();
		for (int32 IdxSM = 0; IdxSM < NumSMs; ++IdxSM)
		{
			FString SMId = FString::Printf(TEXT("SM_%d"), IdxSM);
			const FShaderMapEntry& SMEntry = ShaderMapEntries[IdxSM];

			const int32 ThisSMShaders = SMEntry.NumShaders;
			for (int32 ShaderIdx = 0; ShaderIdx < ThisSMShaders; ++ShaderIdx)
			{
				FString ReferencedShader = FString::Printf(TEXT("Shd_%d"), ShaderIndices[SMEntry.ShaderIndicesOffset + ShaderIdx]);
				OutRelationshipGraph->Add(TTuple<FString, FString>(SMId, ReferencedShader));
			}
		}
#endif // 0
}

void FSerializedShaderArchive::DumpContentsInPlaintext(FString& OutText) const
{
	TStringBuilder<256> Out;
	Out << TEXT("FSerializedShaderArchive\n{\n");
	{
		Out << TEXT("\tShaderMapHashes\n\t{\n");
		for (int32 IdxMapHash = 0, NumMapHashes = ShaderMapHashes.Num(); IdxMapHash < NumMapHashes; ++IdxMapHash)
		{
			Out << TEXT("\t\t");
			Out << ShaderMapHashes[IdxMapHash].ToString();
			Out << TEXT("\n");
		}
		Out << TEXT("\t}\n");
	}

	{
		Out << TEXT("\tShaderHashes\n\t{\n");
		for (int32 IdxHash = 0, NumHashes = ShaderHashes.Num(); IdxHash < NumHashes; ++IdxHash)
		{
			Out << TEXT("\t\t");
			Out << ShaderHashes[IdxHash].ToString();
			Out << TEXT("\n");
		}
		Out << TEXT("\t}\n");
	}

	{
		Out << TEXT("\tShaderMapEntries\n\t{\n");
		for (int32 IdxEntry = 0, NumEntries = ShaderMapEntries.Num(); IdxEntry < NumEntries; ++IdxEntry)
		{
			Out << TEXT("\t\tFShaderMapEntry\n\t\t{\n");

			Out << TEXT("\t\t\tShaderIndicesOffset : ");
			Out << ShaderMapEntries[IdxEntry].ShaderIndicesOffset;
			Out << TEXT("\n");

			Out << TEXT("\t\t\tNumShaders : ");
			Out << ShaderMapEntries[IdxEntry].NumShaders;
			Out << TEXT("\n");

			Out << TEXT("\t\t\tFirstPreloadIndex : ");
			Out << ShaderMapEntries[IdxEntry].FirstPreloadIndex;
			Out << TEXT("\n");

			Out << TEXT("\t\t\tNumPreloadEntries : ");
			Out << ShaderMapEntries[IdxEntry].NumPreloadEntries;
			Out << TEXT("\n");

			Out << TEXT("\t\t}\n");
		}
		Out << TEXT("\t}\n");
	}

	{
		Out << TEXT("\tShaderEntries\n\t{\n");
		for (int32 IdxEntry = 0, NumEntries = ShaderEntries.Num(); IdxEntry < NumEntries; ++IdxEntry)
		{
			Out << TEXT("\t\tFShaderCodeEntry\n\t\t{\n");

			Out << TEXT("\t\t\tOffset : ");
			Out << ShaderEntries[IdxEntry].Offset;
			Out << TEXT("\n");

			Out << TEXT("\t\t\tSize : ");
			Out << ShaderEntries[IdxEntry].Size;
			Out << TEXT("\n");

			Out << TEXT("\t\t\tUncompressedSize : ");
			Out << ShaderEntries[IdxEntry].UncompressedSize;
			Out << TEXT("\n");

			Out << TEXT("\t\t\tFrequency : ");
			Out << ShaderEntries[IdxEntry].Frequency;
			Out << TEXT("\n");

			Out << TEXT("\t\t}\n");
		}
		Out << TEXT("\t}\n");
	}

	{
		Out << TEXT("\tPreloadEntries\n\t{\n");
		for (int32 IdxEntry = 0, NumEntries = PreloadEntries.Num(); IdxEntry < NumEntries; ++IdxEntry)
		{
			Out << TEXT("\t\tFFileCachePreloadEntry\n\t\t{\n");

			Out << TEXT("\t\t\tOffset : ");
			Out << PreloadEntries[IdxEntry].Offset;
			Out << TEXT("\n");

			Out << TEXT("\t\t\tSize : ");
			Out << PreloadEntries[IdxEntry].Size;
			Out << TEXT("\n");

			Out << TEXT("\t\t}\n");
		}
		Out << TEXT("\t}\n");
	}

	{
		Out << TEXT("\tShaderIndices\n\t{\n");
		// split it by shadermaps
		int32 IdxSMEntry = 0;
		int32 NumShadersLeftInSM = ShaderMapEntries.Num() ? ShaderMapEntries[0].NumShaders : 0;
		bool bNewSM = true;
		for (int32 IdxEntry = 0, NumEntries = ShaderIndices.Num(); IdxEntry < NumEntries; ++IdxEntry)
		{
			if (UNLIKELY(bNewSM))
			{
				Out << TEXT("\t\t");
				bNewSM = false;
			}
			else
			{
				Out << TEXT(", ");
			}
			Out << ShaderIndices[IdxEntry];

			--NumShadersLeftInSM;
			while (NumShadersLeftInSM == 0)
			{
				bNewSM = true;
				++IdxSMEntry;
				if (IdxSMEntry >= ShaderMapEntries.Num())
				{
					break;
				}
				NumShadersLeftInSM = ShaderMapEntries[IdxSMEntry].NumShaders;
			}

			if (bNewSM)
			{
				Out << TEXT("\n");
			}
		}
		Out << TEXT("\t}\n");
	}

	Out << TEXT("}\n");
	OutText = FStringView(Out);
}

#endif // WITH_EDITOR

FShaderCodeArchive* FShaderCodeArchive::Create(EShaderPlatform InPlatform, FArchive& Ar, const FString& InDestFilePath, const FString& InLibraryDir, const FString& InLibraryName)
{
	FShaderCodeArchive* Library = new FShaderCodeArchive(InPlatform, InLibraryDir, InLibraryName);
	Ar << Library->SerializedShaders;
	Library->ShaderPreloads.SetNum(Library->SerializedShaders.GetNumShaders());
	Library->LibraryCodeOffset = Ar.Tell();

	// Open library for async reads
	Library->FileCacheHandle = IFileCacheHandle::CreateFileCacheHandle(*InDestFilePath);

	Library->DebugVisualizer.Initialize(Library->SerializedShaders.ShaderEntries.Num());

	UE_LOG(LogShaderLibrary, Display, TEXT("Using %s for material shader code. Total %d unique shaders."), *InDestFilePath, Library->SerializedShaders.ShaderEntries.Num());

	INC_DWORD_STAT_BY(STAT_Shaders_ShaderResourceMemory, Library->GetSizeBytes());

	return Library;
}

FShaderCodeArchive::FShaderCodeArchive(EShaderPlatform InPlatform, const FString& InLibraryDir, const FString& InLibraryName)
	: FRHIShaderLibrary(InPlatform, InLibraryName)
	, LibraryDir(InLibraryDir)
	, LibraryCodeOffset(0)
	, FileCacheHandle(nullptr)
{
}

FShaderCodeArchive::~FShaderCodeArchive()
{
	DEC_DWORD_STAT_BY(STAT_Shaders_ShaderResourceMemory, GetSizeBytes());
	Teardown();
}

void FShaderCodeArchive::Teardown()
{
	if (FileCacheHandle)
	{
		delete FileCacheHandle;
		FileCacheHandle = nullptr;
	}

	for (int32 ShaderIndex = 0; ShaderIndex < SerializedShaders.GetNumShaders(); ++ShaderIndex)
	{
		FShaderPreloadEntry& ShaderPreloadEntry = ShaderPreloads[ShaderIndex];
		if (ShaderPreloadEntry.Code)
		{
			const FShaderCodeEntry& ShaderEntry = SerializedShaders.ShaderEntries[ShaderIndex];
			FMemory::Free(ShaderPreloadEntry.Code);
			ShaderPreloadEntry.Code = nullptr;
			DEC_DWORD_STAT_BY(STAT_Shaders_ShaderPreloadMemory, ShaderEntry.Size);
		}
	}

	DebugVisualizer.SaveShaderUsageBitmap(GetName(), GetPlatform());
}

void FShaderCodeArchive::OnShaderPreloadFinished(int32 ShaderIndex, const IMemoryReadStreamRef& PreloadData)
{
	const FShaderCodeEntry& ShaderEntry = SerializedShaders.ShaderEntries[ShaderIndex];
	PreloadData->EnsureReadNonBlocking();		// Ensure data is ready before taking the lock
	{
		FWriteScopeLock Lock(ShaderPreloadLock);
		FShaderPreloadEntry& ShaderPreloadEntry = ShaderPreloads[ShaderIndex];
		PreloadData->CopyTo(ShaderPreloadEntry.Code, 0, ShaderEntry.Size);
		ShaderPreloadEntry.PreloadEvent.SafeRelease();
	}
}

struct FPreloadShaderTask
{
	explicit FPreloadShaderTask(FShaderCodeArchive* InArchive, int32 InShaderIndex, const IMemoryReadStreamRef& InData)
		: Archive(InArchive), Data(InData), ShaderIndex(InShaderIndex)
	{}

	FShaderCodeArchive* Archive;
	IMemoryReadStreamRef Data;
	int32 ShaderIndex;

	void DoTask(ENamedThreads::Type CurrentThread, const FGraphEventRef& MyCompletionGraphEvent)
	{
		Archive->OnShaderPreloadFinished(ShaderIndex, Data);
		Data.SafeRelease();
	}

	FORCEINLINE static ESubsequentsMode::Type GetSubsequentsMode() { return ESubsequentsMode::TrackSubsequents; }
	FORCEINLINE ENamedThreads::Type GetDesiredThread() { return ENamedThreads::AnyNormalThreadNormalTask; }
	FORCEINLINE TStatId GetStatId() const { return TStatId(); }
};

bool FShaderCodeArchive::PreloadShader(int32 ShaderIndex, FGraphEventArray& OutCompletionEvents)
{
	LLM_SCOPE(ELLMTag::Shaders);

	FWriteScopeLock Lock(ShaderPreloadLock);

	FShaderPreloadEntry& ShaderPreloadEntry = ShaderPreloads[ShaderIndex];
	checkf(!ShaderPreloadEntry.bNeverToBePreloaded, TEXT("We are preloading a shader that shouldn't be preloaded in this run (e.g. raytracing shader on D3D11)."));
	const uint32 ShaderNumRefs = ShaderPreloadEntry.NumRefs++;
	if (ShaderNumRefs == 0u)
	{
		check(!ShaderPreloadEntry.PreloadEvent);

		const FShaderCodeEntry& ShaderEntry = SerializedShaders.ShaderEntries[ShaderIndex];
		ShaderPreloadEntry.Code = FMemory::Malloc(ShaderEntry.Size);
		ShaderPreloadEntry.FramePreloadStarted = GFrameNumber;
		DebugVisualizer.MarkExplicitlyPreloadedForVisualization(ShaderIndex);

		const EAsyncIOPriorityAndFlags IOPriority = (EAsyncIOPriorityAndFlags)GShaderCodeLibraryAsyncLoadingPriority;

		FGraphEventArray ReadCompletionEvents;

		EAsyncIOPriorityAndFlags DontCache = GShaderCodeLibraryAsyncLoadingAllowDontCache ? AIOP_FLAG_DONTCACHE : AIOP_MIN;
		IMemoryReadStreamRef PreloadData = FileCacheHandle->ReadData(ReadCompletionEvents, LibraryCodeOffset + ShaderEntry.Offset, ShaderEntry.Size, IOPriority | DontCache);
		auto Task = TGraphTask<FPreloadShaderTask>::CreateTask(&ReadCompletionEvents).ConstructAndHold(this, ShaderIndex, MoveTemp(PreloadData));
		ShaderPreloadEntry.PreloadEvent = Task->GetCompletionEvent();
		Task->Unlock();

		INC_DWORD_STAT_BY(STAT_Shaders_ShaderPreloadMemory, ShaderEntry.Size);
	}

	if (ShaderPreloadEntry.PreloadEvent)
	{
		OutCompletionEvents.Add(ShaderPreloadEntry.PreloadEvent);
	}
	return true;
}

bool FShaderCodeArchive::PreloadShaderMap(int32 ShaderMapIndex, FGraphEventArray& OutCompletionEvents)
{
	LLM_SCOPE(ELLMTag::Shaders);

	const FShaderMapEntry& ShaderMapEntry = SerializedShaders.ShaderMapEntries[ShaderMapIndex];
	const EAsyncIOPriorityAndFlags IOPriority = (EAsyncIOPriorityAndFlags)GShaderCodeLibraryAsyncLoadingPriority;
	const uint32 FrameNumber = GFrameNumber;
	uint32 PreloadMemory = 0u;
	
	FWriteScopeLock Lock(ShaderPreloadLock);

	for (uint32 i = 0u; i < ShaderMapEntry.NumShaders; ++i)
	{
		const int32 ShaderIndex = SerializedShaders.ShaderIndices[ShaderMapEntry.ShaderIndicesOffset + i];
		FShaderPreloadEntry& ShaderPreloadEntry = ShaderPreloads[ShaderIndex];
		const FShaderCodeEntry& ShaderEntry = SerializedShaders.ShaderEntries[ShaderIndex];

#if RHI_RAYTRACING
		if (!IsRayTracingEnabled() && !IsCreateShadersOnLoadEnabled() && IsRayTracingShaderFrequency(static_cast<EShaderFrequency>(ShaderEntry.Frequency)))
		{
			ShaderPreloadEntry.bNeverToBePreloaded = 1;
			continue;
		}
#endif

		const uint32 ShaderNumRefs = ShaderPreloadEntry.NumRefs++;
		if (ShaderNumRefs == 0u)
		{
			check(!ShaderPreloadEntry.PreloadEvent);
			ShaderPreloadEntry.Code = FMemory::Malloc(ShaderEntry.Size);
			ShaderPreloadEntry.FramePreloadStarted = FrameNumber;
			DebugVisualizer.MarkExplicitlyPreloadedForVisualization(ShaderIndex);
			PreloadMemory += ShaderEntry.Size;

			FGraphEventArray ReadCompletionEvents;
			EAsyncIOPriorityAndFlags DontCache = GShaderCodeLibraryAsyncLoadingAllowDontCache ? AIOP_FLAG_DONTCACHE : AIOP_MIN;
			IMemoryReadStreamRef PreloadData = FileCacheHandle->ReadData(ReadCompletionEvents, LibraryCodeOffset + ShaderEntry.Offset, ShaderEntry.Size, IOPriority | DontCache);
			auto Task = TGraphTask<FPreloadShaderTask>::CreateTask(&ReadCompletionEvents).ConstructAndHold(this, ShaderIndex, MoveTemp(PreloadData));
			ShaderPreloadEntry.PreloadEvent = Task->GetCompletionEvent();
			Task->Unlock();
			OutCompletionEvents.Add(ShaderPreloadEntry.PreloadEvent);
		}
		else if (ShaderPreloadEntry.PreloadEvent)
		{
			OutCompletionEvents.Add(ShaderPreloadEntry.PreloadEvent);
		}
	}

	INC_DWORD_STAT_BY(STAT_Shaders_ShaderPreloadMemory, PreloadMemory);

	return true;
}

bool FShaderCodeArchive::WaitForPreload(FShaderPreloadEntry& ShaderPreloadEntry)
{
	FGraphEventRef Event;
	{
		FReadScopeLock Lock(ShaderPreloadLock);
		if(ShaderPreloadEntry.NumRefs > 0u)
		{
			Event = ShaderPreloadEntry.PreloadEvent;
		}
		else
		{
			check(!ShaderPreloadEntry.PreloadEvent);
		}
	}

	const bool bNeedToWait = Event && !Event->IsComplete();
	if (bNeedToWait)
	{
		FTaskGraphInterface::Get().WaitUntilTaskCompletes(Event);
	}
	return bNeedToWait;
}

void FShaderCodeArchive::ReleasePreloadedShader(int32 ShaderIndex)
{
	FShaderPreloadEntry& ShaderPreloadEntry = ShaderPreloads[ShaderIndex];
	if (!ShaderPreloadEntry.bNeverToBePreloaded)
	{
		WaitForPreload(ShaderPreloadEntry);

		FWriteScopeLock Lock(ShaderPreloadLock);

		ShaderPreloadEntry.PreloadEvent.SafeRelease();

		const uint32 ShaderNumRefs = ShaderPreloadEntry.NumRefs--;
		check(ShaderPreloadEntry.Code);
		check(ShaderNumRefs > 0u);
		if (ShaderNumRefs == 1u)
		{
			FMemory::Free(ShaderPreloadEntry.Code);
			ShaderPreloadEntry.Code = nullptr;
			const FShaderCodeEntry& ShaderEntry = SerializedShaders.ShaderEntries[ShaderIndex];
			DEC_DWORD_STAT_BY(STAT_Shaders_ShaderPreloadMemory, ShaderEntry.Size);
		}
	}
}

TRefCountPtr<FRHIShader> FShaderCodeArchive::CreateShader(int32 Index)
{
	LLM_SCOPE(ELLMTag::Shaders);
#if STATS
	double TimeFunctionEntered = FPlatformTime::Seconds();
	ON_SCOPE_EXIT
	{
		if (IsInRenderingThread())
		{
			double ShaderCreationTime = FPlatformTime::Seconds() - TimeFunctionEntered;
			INC_FLOAT_STAT_BY(STAT_Shaders_TotalRTShaderInitForRenderingTime, ShaderCreationTime);
		}
	};
#endif

	TRefCountPtr<FRHIShader> Shader;

	FMemStackBase& MemStack = FMemStack::Get();
	FMemMark Mark(MemStack);

	const FShaderCodeEntry& ShaderEntry = SerializedShaders.ShaderEntries[Index];
	FShaderPreloadEntry& ShaderPreloadEntry = ShaderPreloads[Index];
	checkf(!ShaderPreloadEntry.bNeverToBePreloaded, TEXT("We are creating a shader that shouldn't be preloaded in this run (e.g. raytracing shader on D3D11)."));

	void* PreloadedShaderCode = nullptr;
	{
		const bool bNeededToWait = WaitForPreload(ShaderPreloadEntry);
		if (bNeededToWait)
		{
			UE_LOG(LogShaderLibrary, Warning, TEXT("Blocking wait for shader preload, NumRefs: %d, FramePreloadStarted: %d"), ShaderPreloadEntry.NumRefs, ShaderPreloadEntry.FramePreloadStarted);
		}

		FWriteScopeLock Lock(ShaderPreloadLock);
		if (ShaderPreloadEntry.NumRefs > 0u)
		{
			check(!ShaderPreloadEntry.PreloadEvent || ShaderPreloadEntry.PreloadEvent->IsComplete());
			ShaderPreloadEntry.PreloadEvent.SafeRelease();

			ShaderPreloadEntry.NumRefs++; // Hold a reference to code while we're using it to create shader
			PreloadedShaderCode = ShaderPreloadEntry.Code;
			check(PreloadedShaderCode);
		}
	}

	const uint8* ShaderCode = (uint8*)PreloadedShaderCode;
	if (!ShaderCode)
	{
		UE_LOG(LogShaderLibrary, Warning, TEXT("Blocking shader load, NumRefs: %d, FramePreloadStarted: %d"), ShaderPreloadEntry.NumRefs, ShaderPreloadEntry.FramePreloadStarted);

		FGraphEventArray ReadCompleteEvents;
		EAsyncIOPriorityAndFlags DontCache = GShaderCodeLibraryAsyncLoadingAllowDontCache ? AIOP_FLAG_DONTCACHE : AIOP_MIN;
		IMemoryReadStreamRef LoadedCode = FileCacheHandle->ReadData(ReadCompleteEvents, LibraryCodeOffset + ShaderEntry.Offset, ShaderEntry.Size, AIOP_CriticalPath | DontCache);
		if (ReadCompleteEvents.Num() > 0)
		{
			FTaskGraphInterface::Get().WaitUntilTasksComplete(ReadCompleteEvents);
		}
		void* LoadedShaderCode = MemStack.Alloc(ShaderEntry.Size, 16);
		LoadedCode->CopyTo(LoadedShaderCode, 0, ShaderEntry.Size);
		ShaderCode = (uint8*)LoadedShaderCode;
	}

	if (ShaderEntry.UncompressedSize != ShaderEntry.Size)
	{
		uint8* UncompressedCode = reinterpret_cast<uint8*>(MemStack.Alloc(ShaderEntry.UncompressedSize, 16));
		ShaderCodeArchive::DecompressShader(UncompressedCode, ShaderEntry.UncompressedSize, ShaderCode, ShaderEntry.Size);
		ShaderCode = (uint8*)UncompressedCode;
	}

	// detect the breach of contract early
	ensureAlwaysMsgf(IsInRenderingThread() || GRHISupportsMultithreadedShaderCreation, TEXT("More than one thread is creating shaders, but GRHISupportsMultithreadedShaderCreation is false."));

	const auto ShaderCodeView = MakeArrayView(ShaderCode, ShaderEntry.UncompressedSize);
	const FSHAHash& ShaderHash = SerializedShaders.ShaderHashes[Index];
	switch (ShaderEntry.Frequency)
	{
	case SF_Vertex: Shader = RHICreateVertexShader(ShaderCodeView, ShaderHash); CheckShaderCreation(Shader, Index); break;
	case SF_Mesh: Shader = RHICreateMeshShader(ShaderCodeView, ShaderHash); CheckShaderCreation(Shader, Index); break;
	case SF_Amplification: Shader = RHICreateAmplificationShader(ShaderCodeView, ShaderHash); CheckShaderCreation(Shader, Index); break;
	case SF_Pixel: Shader = RHICreatePixelShader(ShaderCodeView, ShaderHash); CheckShaderCreation(Shader, Index); break;
	case SF_Geometry: Shader = RHICreateGeometryShader(ShaderCodeView, ShaderHash); CheckShaderCreation(Shader, Index); break;
	case SF_Compute: Shader = RHICreateComputeShader(ShaderCodeView, ShaderHash); CheckShaderCreation(Shader, Index); break;
	case SF_RayGen: case SF_RayMiss: case SF_RayHitGroup: case SF_RayCallable:
#if RHI_RAYTRACING
		if (GRHISupportsRayTracing && GRHISupportsRayTracingShaders)
		{
			Shader = RHICreateRayTracingShader(ShaderCodeView, ShaderHash, ShaderEntry.GetFrequency());
			CheckShaderCreation(Shader, Index);
		}
#endif // RHI_RAYTRACING
		break;
	default: checkNoEntry(); break;
	}
	DebugVisualizer.MarkCreatedForVisualization(Index);

	// Release the refernece we were holding
	if (PreloadedShaderCode)
	{
		FWriteScopeLock Lock(ShaderPreloadLock);
		check(ShaderPreloadEntry.NumRefs > 1u); // we shouldn't be holding the last ref here
		--ShaderPreloadEntry.NumRefs;
		PreloadedShaderCode = nullptr;
	}

	if (Shader)
	{
		INC_DWORD_STAT(STAT_Shaders_NumShadersUsedForRendering);
		Shader->SetHash(ShaderHash);
	}

	return Shader;
}

FIoChunkId FIoStoreShaderCodeArchive::GetShaderCodeArchiveChunkId(const FString& LibraryName, FName FormatName)
{
	FString Name = FString::Printf(TEXT("%s-%s"), *LibraryName, *FormatName.ToString());
	Name.ToLowerInline();
	uint64 Hash = CityHash64(reinterpret_cast<const char*>(*Name), Name.Len() * sizeof(TCHAR));
	return CreateIoChunkId(Hash, 0, EIoChunkType::ShaderCodeLibrary);
}

FIoChunkId FIoStoreShaderCodeArchive::GetShaderCodeChunkId(const FSHAHash& ShaderHash)
{
	uint8 Data[12];
	FMemory::Memcpy(Data, ShaderHash.Hash, 11);
	*reinterpret_cast<uint8*>(&Data[11]) = static_cast<uint8>(EIoChunkType::ShaderCode);
	FIoChunkId ChunkId;
	ChunkId.Set(Data, 12);
	return ChunkId;
}

void FIoStoreShaderCodeArchive::CreateIoStoreShaderCodeArchiveHeader(const FName& Format, const FSerializedShaderArchive& SerializedShaders, FIoStoreShaderCodeArchiveHeader& OutHeader)
{
	OutHeader.ShaderMapHashes = SerializedShaders.ShaderMapHashes;
	OutHeader.ShaderHashes = SerializedShaders.ShaderHashes;
	// shader group hashes will be populated later

	OutHeader.ShaderMapEntries.Empty(SerializedShaders.ShaderMapEntries.Num());
	for (const FShaderMapEntry& ShaderMapEntry : SerializedShaders.ShaderMapEntries)
	{
		FIoStoreShaderMapEntry& IoStoreShaderMapEntry = OutHeader.ShaderMapEntries.AddDefaulted_GetRef();
		IoStoreShaderMapEntry.ShaderIndicesOffset = ShaderMapEntry.ShaderIndicesOffset;
		IoStoreShaderMapEntry.NumShaders = ShaderMapEntry.NumShaders;
	}

	// indices should be copied before grouping as the groups will append to the array
	OutHeader.ShaderIndices = SerializedShaders.ShaderIndices;

	// shader entries are copied, the remainder of the field will be assigned when splitting into groups
	OutHeader.ShaderEntries.Empty(SerializedShaders.ShaderEntries.Num());
	for (const FShaderCodeEntry& ShaderEntry : SerializedShaders.ShaderEntries)
	{
		FIoStoreShaderCodeEntry& IoStoreShaderEntry = OutHeader.ShaderEntries.AddDefaulted_GetRef();
		IoStoreShaderEntry.Frequency = ShaderEntry.Frequency;
	}

	// Higher level description of the group splitting algo that follows:
	// We compress together shaders that are loaded together (all other strategies, like grouping similar shaders, were found to compress better but not reduce RAM usage).
	// For that, we find for each shader which shadermaps are referencing it (often times it will be just one, but for some simple and shared shaders it can be thousands).
	// We group the shaders by those sets of shadermaps - all shaders referenced by the same shadermap(s) are a candidate for being a single group. Then we potentially split this candidate group
	// into raytracing and non-raytracing groups (so we can avoid preloading RTX shaders run-time if RTX is disabled), and then each of those is potentially split further by size
	// (to avoid too large groups that will take too much time to decompress - this is regulated by r.ShaderCodeLibrary.MaxShaderGroupSize). The results of that process (note, it can still be
	// a single group) is added to the header.
	// Each group's indices, like in case of shadermaps, are stored in ShaderIndices array. Before we append a new group's indices however, we look if we can find an existing range that we can reuse.

	TArray<TPair<uint32, TArray<int32>>> ShaderToShadermapsArray;
	{
		ShaderToShadermapsArray.AddDefaulted(OutHeader.ShaderEntries.Num());

		{
			FCriticalSection ShaderLocks[1024];
			// for each shader, find all the shadermaps it belongs to
			ParallelFor(OutHeader.ShaderMapEntries.Num(),
				[&ShaderToShadermapsArray, &OutHeader, &ShaderLocks](int32 ShaderMapIndex)
				{
					FIoStoreShaderMapEntry& ShaderMapEntry = OutHeader.ShaderMapEntries[ShaderMapIndex];
					for (int32 ShaderIdxIdx = ShaderMapEntry.ShaderIndicesOffset, StopBeforeIdxIdx = ShaderMapEntry.ShaderIndicesOffset + ShaderMapEntry.NumShaders; ShaderIdxIdx < StopBeforeIdxIdx; ++ShaderIdxIdx)
					{
						int32 ShaderIndex = OutHeader.ShaderIndices[ShaderIdxIdx];
						// add this shadermap as a dependency.
						int32 ShaderLockNumber = ShaderIndex % UE_ARRAY_COUNT(ShaderLocks);
						FScopeLock Locker(&ShaderLocks[ShaderLockNumber]);
						ShaderToShadermapsArray[ShaderIndex].Value.Add(ShaderMapIndex);
					}
				}
			);
		}

		// sort shadermaps entries in shaders
		{
			const int32 kShaderSortedPerThread = 1024;
			const int32 NumThreads = (ShaderToShadermapsArray.Num() / kShaderSortedPerThread) + 1;
			ParallelFor(NumThreads,
				[&ShaderToShadermapsArray, kShaderSortedPerThread](int ThreadIndex)
				{
					int32 StartingShader = ThreadIndex * kShaderSortedPerThread;
					int32 EndingShader = FMath::Min(StartingShader + kShaderSortedPerThread, ShaderToShadermapsArray.Num());
					for (int32 Idx = StartingShader; Idx < EndingShader; ++Idx)
					{
						ShaderToShadermapsArray[Idx].Value.Sort();
					}
				},
				EParallelForFlags::Unbalanced
			);
		}

		// now assigning the indices in the array so we can sort it
		for (int32 Idx = 0, Num = ShaderToShadermapsArray.Num(); Idx < Num; ++Idx)
		{
			// check that no shader is unreferenced
			checkf(!ShaderToShadermapsArray[Idx].Value.IsEmpty(), TEXT("Error converting to IoStore archive: shader (index=%d) is not referenced by any of the shadermaps!"), Idx);
			ShaderToShadermapsArray[Idx].Key = Idx;
		}
	}

	// sort the mapping so the first are shaders that are referenced by a smaller number of shadermaps, then by index for determinism
	Algo::Sort(ShaderToShadermapsArray,
		[](const TPair<uint32, TArray<int32>>& EntryA, const TPair<uint32, TArray<int32>>& EntryB)
		{
			const TArray<int32>& A = EntryA.Value;
			const TArray<int32>& B = EntryB.Value;
			// if the number of shadermaps is the same, we need to sort "alphabetically"
			if (A.Num() == B.Num())
			{
				for (int32 Idx = 0, Num = A.Num(); Idx < Num; ++Idx)
				{
					if (A[Idx] != B[Idx])
					{
						return A[Idx] < B[Idx];
					}
				}

				return EntryA.Key < EntryB.Key;
			}

			return A.Num() < B.Num();
		}
	);

	// get the effective maximum uncompressed group size
	uint32 MaxUncompressedShaderGroupSize = FMath::Max(static_cast<uint32>(GShaderCodeLibraryMaxShaderGroupSize), 1U);	// cannot be lower than 1

	// for statistics
	uint64 Stats_TotalUncompressedMemory = 0;
	uint32 Stats_MinGroupSize = MAX_uint32;
	uint32 Stats_MaxGroupSize = 0;

	// We want to avoid adding group indices to ShaderIndices, however looking them up sequentially is to slow. Store them here for a future ParallelFor lookup.
	TArray<TArray<uint32>> StoredGroupShaderIndices;

	/** Third and last stage of processing the shader group. We actually add it here, and do the book-keeping. */
<<<<<<< HEAD
	auto ProcessShaderGroup_AddNewGroup = [&OutHeader, &SerializedShaders, &StoredGroupShaderIndices, &Stats_TotalUncompressedMemory, &Stats_MinGroupSize, &Stats_MaxGroupSize](TArray<uint32>& ShaderIndicesInGroup)
=======
	auto ProcessShaderGroup_AddNewGroup = [&Format, &OutHeader, &SerializedShaders, &StoredGroupShaderIndices, &Stats_TotalUncompressedMemory, &Stats_MinGroupSize, &Stats_MaxGroupSize](TArray<uint32>& ShaderIndicesInGroup)
>>>>>>> d731a049
	{
		// first, sort the shaders by uncompressed size, as this was found to compress better
		ShaderIndicesInGroup.Sort(
			[&SerializedShaders](const int32 ShaderIndexA, const int32 ShaderIndexB)
			{
				return SerializedShaders.ShaderEntries[ShaderIndexA].UncompressedSize < SerializedShaders.ShaderEntries[ShaderIndexB].UncompressedSize;
			}
		);

		// add a new group entry
		const int32 CurrentGroupIdx = OutHeader.ShaderGroupEntries.Num();
		FIoStoreShaderGroupEntry& GroupEntry = OutHeader.ShaderGroupEntries.AddDefaulted_GetRef();
		StoredGroupShaderIndices.Add(ShaderIndicesInGroup);
		GroupEntry.NumShaders = ShaderIndicesInGroup.Num();
		// ShaderIndicesOffset will be filled later, once we know all the groups (see comment about StoredGroupShaderIndices above).

		// update shader entries both with the group number and their uncompressed offset in the group
		FSHA1 GroupHasher;
		uint32 CurrentGroupSize = 0;
		for (int32 ShaderIdxIdx = 0, NumIdxIdx = ShaderIndicesInGroup.Num(); ShaderIdxIdx < NumIdxIdx; ++ShaderIdxIdx)
		{
			int32 ShaderIndex = ShaderIndicesInGroup[ShaderIdxIdx];
			FIoStoreShaderCodeEntry& IoStoreShaderEntry = OutHeader.ShaderEntries[ShaderIndex];
			IoStoreShaderEntry.ShaderGroupIndex = CurrentGroupIdx;
			IoStoreShaderEntry.UncompressedOffsetInGroup = CurrentGroupSize;

<<<<<<< HEAD
			// group hash is constructed from hashing the shaders in the group
			GroupHasher.Update(SerializedShaders.ShaderHashes[ShaderIndex].Hash, sizeof(FSHAHash));

			CurrentGroupSize += SerializedShaders.ShaderEntries[ShaderIndex].UncompressedSize;
		}
=======
			// group hash is constructed from hashing the shaders in the group.
			GroupHasher.Update(SerializedShaders.ShaderHashes[ShaderIndex].Hash, sizeof(FSHAHash));
			// shader hash as of now excludes optional data, so we cannot rely on it, especially across the shader formats. Make the group hash a bit more robust by including the shader size in it.
			GroupHasher.Update(reinterpret_cast<const uint8*>(&SerializedShaders.ShaderEntries[ShaderIndex].UncompressedSize), sizeof(FShaderCodeEntry::UncompressedSize));

			CurrentGroupSize += SerializedShaders.ShaderEntries[ShaderIndex].UncompressedSize;
		}
		// Shader hashes cannot be used to uniquely identify across shader formats due to aforementioned exclusion of optional data from it.
		// Include the shader format (in a platform-agnostic way) into the group hash to lower the risk of collision of shaders of different formats.
		const TStringConversion<TStringConvert<TCHAR, UTF8CHAR>> Utf8Name(Format.ToString());
		GroupHasher.Update(reinterpret_cast<const uint8*>(Utf8Name.Get()), Utf8Name.Length());
		static_assert(sizeof(uint8) == sizeof(UTF8CHAR), "Unexpected UTF-8 char size.");

>>>>>>> d731a049
		GroupEntry.UncompressedSize = CurrentGroupSize;
		OutHeader.ShaderGroupIoHashes.Add(FIoStoreShaderCodeArchive::GetShaderCodeChunkId(GroupHasher.Finalize()));

		Stats_TotalUncompressedMemory += CurrentGroupSize;
		Stats_MinGroupSize = FMath::Min(Stats_MinGroupSize, CurrentGroupSize);
		Stats_MaxGroupSize = FMath::Max(Stats_MaxGroupSize, CurrentGroupSize);
	};

	/** Second stage of processing shader group. Here we potentially split the group into smaller ones (as equally as possible), striving to meet limit imposed by r.ShaderCodeLibrary.MaxShaderGroupSize */
	auto ProcessShaderGroup_SplitBySize = [&OutHeader, &SerializedShaders, &ProcessShaderGroup_AddNewGroup, &MaxUncompressedShaderGroupSize](TArray<uint32>& CurrentShaderGroup)
	{
		// calculate current group size
		uint32 GroupSize = 0;
		for (uint32 ShaderIdx : CurrentShaderGroup)
		{
			GroupSize += SerializedShaders.ShaderEntries[ShaderIdx].UncompressedSize;
		}
		
		if (LIKELY(GroupSize <= MaxUncompressedShaderGroupSize || CurrentShaderGroup.Num() == 1))
		{
			ProcessShaderGroup_AddNewGroup(CurrentShaderGroup);
		}
		else
		{
			// split the shaders evenly into N new groups (don't allow more new groups than there are shaders)
			int32 NumNewGroups = FMath::Min(static_cast<int32>(GroupSize / MaxUncompressedShaderGroupSize + 1), CurrentShaderGroup.Num());
			checkf(NumNewGroups > 1, TEXT("Off by one error in group count calculation? NumNewGroups=%d, GroupSize=%u, MaxUncompressedShaderGroupSize=%u, CurrentShaderGroup.Num()=%d"), NumNewGroups, GroupSize, MaxUncompressedShaderGroupSize, CurrentShaderGroup.Num());

			TArray<TArray<uint32>> NewGroups;
			TArray<uint32> NewGroupSizes;
			NewGroups.AddDefaulted(NumNewGroups);
			NewGroupSizes.AddZeroed(NumNewGroups);

			// sort the shaders descending, as this is easier to split (greedy algorithm)
			CurrentShaderGroup.Sort(
				[&SerializedShaders](const int32 ShaderIndexA, const int32 ShaderIndexB)
				{
					return SerializedShaders.ShaderEntries[ShaderIndexA].UncompressedSize > SerializedShaders.ShaderEntries[ShaderIndexB].UncompressedSize;
				}
			);

			for (int32 ShaderIdx : CurrentShaderGroup)
			{
				// add the shader to the group of smallest size
				int32 SmallestNewGroupIdx = 0;
				for (int32 IdxNewGroup = 1; IdxNewGroup < NumNewGroups; ++IdxNewGroup)
				{
					if (NewGroupSizes[IdxNewGroup] < NewGroupSizes[SmallestNewGroupIdx])
					{
						SmallestNewGroupIdx = IdxNewGroup;
					}
				}

				NewGroups[SmallestNewGroupIdx].Add(ShaderIdx);
				NewGroupSizes[SmallestNewGroupIdx] += SerializedShaders.ShaderEntries[ShaderIdx].UncompressedSize;
			}
			
#if DO_CHECK // sanity checks
			uint32 NewGroupTotalSize = 0;
			for (uint32 NewGroupSize : NewGroupSizes)
			{
				NewGroupTotalSize += NewGroupSize;
			}
			checkf(NewGroupTotalSize == GroupSize, TEXT("Original shader group was of size %u bytes, which was larger than limit %u, but it was split into %d group of total size %u, which is not %u - sizes must agree"),
				GroupSize,
				MaxUncompressedShaderGroupSize,
				NumNewGroups,
				NewGroupTotalSize, GroupSize
				);
#endif

			for (TArray<uint32>& NewGroup : NewGroups)
			{
				// note there can be empty groups (take a very edge case of MaxUncompressedShaderGroupSize = 2 bytes and a shader group of 1 shader)
				if (!NewGroup.IsEmpty())
				{
					ProcessShaderGroup_AddNewGroup(NewGroup);
				}
			}
		}
	};

	/** First stage of processing a streak of shaders all referenced by the same set of shadermaps. We begin with separating raytracing and non-raytracing shaders, so we can avoid preloading RTX in non-RT runs. */
	auto ProcessShaderGroup_SplitRaytracing = [&OutHeader, &ProcessShaderGroup_SplitBySize](TArray<uint32>& CurrentShaderGroup)
	{
		// The streak changed. Create the group, but first, determine if the group needs to be split in two because of the raytracing shaders.
		// We want to isolate them into separate groups so their preload can be skipped if raytracing is off.
		TArray<uint32> RaytracingShaders;
		TArray<uint32> NonraytracingShaders;
		for (int32 ShaderIndex : CurrentShaderGroup)
		{
			if (LIKELY(!IsRayTracingShaderFrequency(static_cast<EShaderFrequency>(OutHeader.ShaderEntries[ShaderIndex].Frequency))))
			{
				NonraytracingShaders.Add(ShaderIndex);
			}
			else
			{
				RaytracingShaders.Add(ShaderIndex);
			}
		}
		check(CurrentShaderGroup.Num() == NonraytracingShaders.Num() + RaytracingShaders.Num());

		if (LIKELY(!NonraytracingShaders.IsEmpty()))
		{
			ProcessShaderGroup_SplitBySize(NonraytracingShaders);
		}
		if (UNLIKELY(!RaytracingShaders.IsEmpty()))
		{
			ProcessShaderGroup_SplitBySize(RaytracingShaders);
		}
	};

	// now split this into streaks of shaders that are referenced by the same set of shadermaps and compress
	TArray<uint32> CurrentShaderGroup;
	TArray<int32> LastShadermapSetSeen;
	for (TPair<uint32, TArray<int32>>& Iter : ShaderToShadermapsArray)
	{
		// if we have have just started the group, we don't check the last seen
		if (UNLIKELY(CurrentShaderGroup.IsEmpty()))
		{
			CurrentShaderGroup.Add(Iter.Key);
			LastShadermapSetSeen = Iter.Value;
		}
		else if (UNLIKELY(LastShadermapSetSeen != Iter.Value))
		{
			ProcessShaderGroup_SplitRaytracing(CurrentShaderGroup);

			// reset the collection, but don't forget to add to it the current element
			CurrentShaderGroup.SetNum(1);
			CurrentShaderGroup[0] = Iter.Key;
			LastShadermapSetSeen = Iter.Value;
		}
		else
		{
			// keep adding to the same group
			CurrentShaderGroup.Add(Iter.Key);
		}
	}
	// add the last group
	if (!CurrentShaderGroup.IsEmpty())
	{
		ProcessShaderGroup_SplitRaytracing(CurrentShaderGroup);
	}

	/** Tries to find whether NewIndices exist as a subsequence in ExistingIndices.Returns - 1 if not found. */
	auto FindSequenceInArray = [](const TArray<uint32>& ExistingIndices, const TArray<uint32>& NewIndices) -> int32
	{
		check(NewIndices.Num() > 0);

		uint32 FirstNew = NewIndices[0];
		int32 NumNew = NewIndices.Num();
		for (int32 IdxExisting = 0, NumExisting = ExistingIndices.Num(); IdxExisting < NumExisting - NumNew + 1; ++IdxExisting)
		{
			if (LIKELY(ExistingIndices[IdxExisting] != FirstNew))
			{
				continue;
			}

			// check the rest
			bool bFoundSequence = true;
			for (int32 IdxNew = 1; IdxNew < NumNew; ++IdxNew)
			{
				checkSlow(IdxExisting + IdxNew < NumExisting);
				if (LIKELY(ExistingIndices[IdxExisting + IdxNew] != NewIndices[IdxNew]))
				{
					bFoundSequence = false;
					break;
				}
			}

			if (UNLIKELY(bFoundSequence))
			{
				return IdxExisting;
			}
		}

		return INDEX_NONE;
	};

	// now, try to see if we can look up group's indices in the existing ShaderIndicesArray to avoid storing them there.
	checkf(StoredGroupShaderIndices.Num() == OutHeader.ShaderGroupEntries.Num(), TEXT("We should have stored shader indices for all groups."));
	ParallelFor(StoredGroupShaderIndices.Num(),
		[&OutHeader, &SerializedShaders, &StoredGroupShaderIndices, &FindSequenceInArray](int ShaderGroupIndex)
		{
			const TArray<uint32>& ShaderIndicesInGroup = StoredGroupShaderIndices[ShaderGroupIndex];
			FIoStoreShaderGroupEntry& GroupEntry = OutHeader.ShaderGroupEntries[ShaderGroupIndex];
			// See if we can find indices in that order somewhere in the ShaderIndices array already, to avoid adding new indices.
			// We are looking in the read-only original array, because there's no sense to look in OutHeader.ShaderIndices - groups don't overlap,
			// so we know that newly added (by some previous group) indices aren't useful for us.
			int32 ExistingOffset = FindSequenceInArray(SerializedShaders.ShaderIndices, ShaderIndicesInGroup);
			if (ExistingOffset != INDEX_NONE)
			{
				GroupEntry.ShaderIndicesOffset = static_cast<uint32>(ExistingOffset);
			}
			else
			{
				GroupEntry.ShaderIndicesOffset = MAX_uint32;
			}
		}
	);

	// Now append all the groups that weren't found to the end of ShaderIndices, slow (we could have done that in above ParallelFor, with a lock), but good for determinism
	int32 Stats_GroupsThatAppendedToShaderIndices = 0;
	for (int32 ShaderGroupIndex = 0, NumGroups = OutHeader.ShaderGroupEntries.Num(); ShaderGroupIndex < NumGroups; ++ShaderGroupIndex)
	{
		FIoStoreShaderGroupEntry& GroupEntry = OutHeader.ShaderGroupEntries[ShaderGroupIndex];

		if (GroupEntry.ShaderIndicesOffset == MAX_uint32)
		{
			const TArray<uint32>& ShaderIndicesInGroup = StoredGroupShaderIndices[ShaderGroupIndex];
			GroupEntry.ShaderIndicesOffset = OutHeader.ShaderIndices.Num();
			OutHeader.ShaderIndices.Append(ShaderIndicesInGroup);
			++Stats_GroupsThatAppendedToShaderIndices;
		}
	}

	checkf(OutHeader.ShaderEntries.Num() == SerializedShaders.ShaderEntries.Num(), TEXT("Error creating IoStoreShaderArchive header - shader entries differ (%d in IoStore, %d original). Bug in grouping logic?"),
		OutHeader.ShaderEntries.Num(), SerializedShaders.ShaderEntries.Num());
	checkf(OutHeader.ShaderGroupIoHashes.Num() == OutHeader.ShaderGroupEntries.Num(), TEXT("Error creating IoStoreShaderArchive header - mismatch between shader group hashes and descriptors (%d descriptors, %d hashes). Bug in grouping logic?"),
		OutHeader.ShaderGroupEntries.Num(), OutHeader.ShaderGroupIoHashes.Num());
	checkf(OutHeader.ShaderGroupEntries.Num() != 0, TEXT("At least one group must have been created"));

	UE_LOG(LogShaderLibrary, Display, TEXT("Created IoStoreShaderArchive header: shaders grouped in %d groups (%d of them didn't need new indices), average uncompressed size %llu bytes, min %u bytes, max %u bytes (r.ShaderCodeLibrary.MaxShaderGroupSize=%u)"),
		OutHeader.ShaderGroupEntries.Num(), OutHeader.ShaderGroupEntries.Num() - Stats_GroupsThatAppendedToShaderIndices, Stats_TotalUncompressedMemory / static_cast<uint64>(OutHeader.ShaderGroupEntries.Num()), Stats_MinGroupSize, Stats_MaxGroupSize, MaxUncompressedShaderGroupSize);
}

FArchive& operator <<(FArchive& Ar, FIoStoreShaderCodeArchiveHeader& Ref)
{
	Ar << Ref.ShaderMapHashes;
	Ar << Ref.ShaderHashes;
	Ar << Ref.ShaderGroupIoHashes;
	Ar << Ref.ShaderMapEntries;
	Ar << Ref.ShaderEntries;
	Ar << Ref.ShaderGroupEntries;
	Ar << Ref.ShaderIndices;
	return Ar;
}

void FIoStoreShaderCodeArchive::SaveIoStoreShaderCodeArchive(const FIoStoreShaderCodeArchiveHeader& Header, FArchive& OutLibraryAr)
{
	uint32 Version = CurrentVersion;
	OutLibraryAr << Version;
	OutLibraryAr << const_cast<FIoStoreShaderCodeArchiveHeader &>(Header);
}

FIoStoreShaderCodeArchive* FIoStoreShaderCodeArchive::Create(EShaderPlatform InPlatform, const FString& InLibraryName, FIoDispatcher& InIoDispatcher)
{
	const FName PlatformName = FName(FDataDrivenShaderPlatformInfo::GetShaderFormat(InPlatform).ToString() + TEXT("-") + FDataDrivenShaderPlatformInfo::GetName(InPlatform).ToString());
	FIoChunkId ChunkId = GetShaderCodeArchiveChunkId(InLibraryName, PlatformName);
	if (InIoDispatcher.DoesChunkExist(ChunkId))
	{
		FIoBatch IoBatch = InIoDispatcher.NewBatch();
		FIoRequest IoRequest = IoBatch.Read(ChunkId, FIoReadOptions(), IoDispatcherPriority_Max);
		FEvent* Event = FPlatformProcess::GetSynchEventFromPool();
		IoBatch.IssueAndTriggerEvent(Event);
		Event->Wait();
		FPlatformProcess::ReturnSynchEventToPool(Event);
		const FIoBuffer& IoBuffer = IoRequest.GetResultOrDie();
		FMemoryReaderView Ar(MakeArrayView(IoBuffer.Data(), IoBuffer.DataSize()));
		uint32 Version = 0;
		Ar << Version;
		if (Version == CurrentVersion)
		{
			FIoStoreShaderCodeArchive* Library = new FIoStoreShaderCodeArchive(InPlatform, InLibraryName, InIoDispatcher);
			Ar << Library->Header;
			{
				const uint32 HashSize = FMath::Min<uint32>(0x10000, 1u << FMath::CeilLogTwo(Library->Header.ShaderMapHashes.Num()));
				Library->ShaderMapHashTable.Clear(HashSize, Library->Header.ShaderMapHashes.Num());
				for (int32 Index = 0, Num = Library->Header.ShaderMapHashes.Num(); Index < Num; ++Index)
				{
					const uint32 Key = GetTypeHash(Library->Header.ShaderMapHashes[Index]);
					Library->ShaderMapHashTable.Add(Key, Index);
				}
			}
			{
				const uint32 HashSize = FMath::Min<uint32>(0x10000, 1u << FMath::CeilLogTwo(Library->Header.ShaderHashes.Num()));
				Library->ShaderHashTable.Clear(HashSize, Library->Header.ShaderHashes.Num());
				for (int32 Index = 0, Num = Library->Header.ShaderHashes.Num(); Index < Num; ++Index)
				{
					const uint32 Key = GetTypeHash(Library->Header.ShaderHashes[Index]);
					Library->ShaderHashTable.Add(Key, Index);
				}
			}

			Library->DebugVisualizer.Initialize(Library->Header.ShaderEntries.Num());

			UE_LOG(LogShaderLibrary, Display, TEXT("Using IoDispatcher for shader code library %s. Total %d unique shaders."), *InLibraryName, Library->Header.ShaderEntries.Num());
			INC_DWORD_STAT_BY(STAT_Shaders_ShaderResourceMemory, Library->GetSizeBytes());
			return Library;
		}
	}
	return nullptr;
}

FIoStoreShaderCodeArchive::FIoStoreShaderCodeArchive(EShaderPlatform InPlatform, const FString& InLibraryName, FIoDispatcher& InIoDispatcher)
	: FRHIShaderLibrary(InPlatform, InLibraryName)
	, IoDispatcher(InIoDispatcher)
{
}

FIoStoreShaderCodeArchive::~FIoStoreShaderCodeArchive()
{
	DEC_DWORD_STAT_BY(STAT_Shaders_ShaderResourceMemory, GetSizeBytes());
	Teardown();
}

void FIoStoreShaderCodeArchive::Teardown()
{
	DebugVisualizer.SaveShaderUsageBitmap(GetName(), GetPlatform());

	FWriteScopeLock Lock(PreloadedShaderGroupsLock);
	for (TMap<int32, FShaderGroupPreloadEntry*>::TIterator Iter(PreloadedShaderGroups); Iter; ++Iter)
	{
		FShaderGroupPreloadEntry* PreloadEntry = Iter.Value();

		checkf(PreloadEntry->NumRefs == 0, TEXT("Group %d has still %d references on deletion"), Iter.Key(), PreloadEntry->NumRefs);

		const FIoStoreShaderGroupEntry& GroupEntry = Header.ShaderGroupEntries[Iter.Key()];
		DEC_DWORD_STAT_BY(STAT_Shaders_ShaderPreloadMemory, (GroupEntry.CompressedSize + sizeof(FShaderGroupPreloadEntry)));

		delete PreloadEntry;
	}
	PreloadedShaderGroups.Empty();
}

void FIoStoreShaderCodeArchive::SetupPreloadEntryForLoading(int32 ShaderGroupIndex, FShaderGroupPreloadEntry& PreloadEntry)
{
	PreloadEntry.FramePreloadStarted = GFrameNumber;
	check(!PreloadEntry.PreloadEvent);
	PreloadEntry.PreloadEvent = FGraphEvent::CreateGraphEvent();

#if UE_SCA_VISUALIZE_SHADER_USAGE
	const FIoStoreShaderGroupEntry& GroupEntry = Header.ShaderGroupEntries[ShaderGroupIndex];
	for (uint32 ShaderIdxIdx = GroupEntry.ShaderIndicesOffset, StopBeforeIdxIdx = GroupEntry.ShaderIndicesOffset + GroupEntry.NumShaders; ShaderIdxIdx < StopBeforeIdxIdx; ++ShaderIdxIdx)
	{
		DebugVisualizer.MarkPreloadedForVisualization(Header.ShaderIndices[ShaderIdxIdx]);
	}
#endif // UE_SCA_VISUALIZE_SHADER_USAGE
}

bool FIoStoreShaderCodeArchive::PreloadShaderGroup(int32 ShaderGroupIndex, FGraphEventArray& OutCompletionEvents, FCoreDelegates::FAttachShaderReadRequestFunc* AttachShaderReadRequestFuncPtr)
{
	// should be called within LLMTag::Shaders scope
	FWriteScopeLock Lock(PreloadedShaderGroupsLock);
	FShaderGroupPreloadEntry& PreloadEntry = *FindOrAddPreloadEntry(ShaderGroupIndex);
	checkf(!PreloadEntry.bNeverToBePreloaded, TEXT("We are preloading a shader group (index=%d) that shouldn't be preloaded in this run (e.g. raytracing shaders on D3D11)."), ShaderGroupIndex);

	const uint32 NumRefs = PreloadEntry.NumRefs++;
	if (NumRefs == 0u)
	{
		SetupPreloadEntryForLoading(ShaderGroupIndex, PreloadEntry);

		// only global shaders are going to hit this path, all other shaders will be preloaded with the package
		if (UNLIKELY(AttachShaderReadRequestFuncPtr == nullptr))
		{
			FIoBatch IoBatch = IoDispatcher.NewBatch();
			PreloadEntry.IoRequest = IoBatch.Read(Header.ShaderGroupIoHashes[ShaderGroupIndex], FIoReadOptions(), IoDispatcherPriority_Medium);
			IoBatch.IssueAndDispatchSubsequents(PreloadEntry.PreloadEvent);
		}
		else
		{
			PreloadEntry.IoRequest = (*AttachShaderReadRequestFuncPtr)(Header.ShaderGroupIoHashes[ShaderGroupIndex], PreloadEntry.PreloadEvent);
		}

		INC_DWORD_STAT_BY(STAT_Shaders_ShaderPreloadMemory, (Header.ShaderGroupEntries[ShaderGroupIndex].CompressedSize + sizeof(FShaderGroupPreloadEntry)));
	}

	if (AttachShaderReadRequestFuncPtr == nullptr && PreloadEntry.PreloadEvent && !PreloadEntry.PreloadEvent->IsComplete())
	{
		OutCompletionEvents.Add(PreloadEntry.PreloadEvent);
	}
	return true;
}

void FIoStoreShaderCodeArchive::MarkPreloadEntrySkipped(int32 ShaderGroupIndex)
<<<<<<< HEAD
=======
{
	// should be called within LLMTag::Shaders scope
	FWriteScopeLock Lock(PreloadedShaderGroupsLock);
	FShaderGroupPreloadEntry& PreloadEntry = *FindOrAddPreloadEntry(ShaderGroupIndex);
	const uint32 NumRefs = PreloadEntry.NumRefs++;
	if (NumRefs == 0u)
	{
		PreloadEntry.bNeverToBePreloaded = 1;
		INC_DWORD_STAT_BY(STAT_Shaders_ShaderPreloadMemory, sizeof(FShaderGroupPreloadEntry));
	}
}

bool FIoStoreShaderCodeArchive::PreloadShader(int32 ShaderIndex, FGraphEventArray& OutCompletionEvents)
>>>>>>> d731a049
{
	// should be called within LLMTag::Shaders scope
	FWriteScopeLock Lock(PreloadedShaderGroupsLock);
	FShaderGroupPreloadEntry& PreloadEntry = *FindOrAddPreloadEntry(ShaderGroupIndex);
	const uint32 NumRefs = PreloadEntry.NumRefs++;
	if (NumRefs == 0u)
	{
		PreloadEntry.bNeverToBePreloaded = 1;
		INC_DWORD_STAT_BY(STAT_Shaders_ShaderPreloadMemory, sizeof(FShaderGroupPreloadEntry));
	}
}

bool FIoStoreShaderCodeArchive::PreloadShader(int32 ShaderIndex, FGraphEventArray& OutCompletionEvents)
{
	// [RCL] 2022-01-12 because PreloadShader API is unbalanced and there's code (eg. FShaderPipelineCache::PreparePipelineBatch) that calls PreloadShader but never ReleasePreloadedShader (which isn't
	// even exposed to client code), this API is disabled to prevent leaking preload entries. Something to address separately - UE-139060.
#if 0
	LLM_SCOPE(ELLMTag::Shaders);
	DebugVisualizer.MarkExplicitlyPreloadedForVisualization(ShaderIndex);
	return PreloadShaderGroup(GetGroupIndexForShader(ShaderIndex), OutCompletionEvents);
<<<<<<< HEAD
#else
	return true;
#endif
=======
>>>>>>> d731a049
}

bool FIoStoreShaderCodeArchive::GroupOnlyContainsRaytracingShaders(int32 ShaderGroupIndex)
{
	const FIoStoreShaderGroupEntry& GroupEntry = Header.ShaderGroupEntries[ShaderGroupIndex];
	for (uint32 ShaderIdxIdx = GroupEntry.ShaderIndicesOffset, StopIdxIdx = GroupEntry.ShaderIndicesOffset + GroupEntry.NumShaders; ShaderIdxIdx < StopIdxIdx; ++ShaderIdxIdx)
	{
		int32 ShaderIndex = Header.ShaderIndices[ShaderIdxIdx];
		if (!IsRayTracingShaderFrequency(static_cast<EShaderFrequency>(Header.ShaderEntries[ShaderIndex].Frequency)))
		{
			return false;
		}
	}

	return true;
}

bool FIoStoreShaderCodeArchive::PreloadShaderMap(int32 ShaderMapIndex, FGraphEventArray& OutCompletionEvents)
{
	LLM_SCOPE(ELLMTag::Shaders);
	const FIoStoreShaderMapEntry& ShaderMapEntry = Header.ShaderMapEntries[ShaderMapIndex];

	for (uint32 i = 0u; i < ShaderMapEntry.NumShaders; ++i)
	{
		const int32 ShaderIndex = Header.ShaderIndices[ShaderMapEntry.ShaderIndicesOffset + i];
		const int32 ShaderGroupIndex = GetGroupIndexForShader(ShaderIndex);

#if RHI_RAYTRACING
		if (!IsRayTracingEnabled() && !IsCreateShadersOnLoadEnabled() && GroupOnlyContainsRaytracingShaders(ShaderGroupIndex))
		{
			MarkPreloadEntrySkipped(ShaderGroupIndex);
			continue;
		}
#endif

		// only shaders we actually want to preload should be marked as such, not just everything in the group
		DebugVisualizer.MarkExplicitlyPreloadedForVisualization(ShaderIndex);
		PreloadShaderGroup(ShaderGroupIndex, OutCompletionEvents);
	}

	return true;
}

bool FIoStoreShaderCodeArchive::PreloadShaderMap(int32 ShaderMapIndex, FCoreDelegates::FAttachShaderReadRequestFunc AttachShaderReadRequestFunc)
{
	LLM_SCOPE(ELLMTag::Shaders);
	const FIoStoreShaderMapEntry& ShaderMapEntry = Header.ShaderMapEntries[ShaderMapIndex];

	FGraphEventArray Dummy;
	for (uint32 i = 0u; i < ShaderMapEntry.NumShaders; ++i)
	{
		const int32 ShaderIndex = Header.ShaderIndices[ShaderMapEntry.ShaderIndicesOffset + i];
		const int32 ShaderGroupIndex = GetGroupIndexForShader(ShaderIndex);

#if RHI_RAYTRACING
		if (!IsRayTracingEnabled() && !IsCreateShadersOnLoadEnabled() && GroupOnlyContainsRaytracingShaders(ShaderGroupIndex))
		{
			MarkPreloadEntrySkipped(ShaderGroupIndex);
			continue;
		}
#endif

		// only shaders we actually want to preload should be marked as such, not just everything in the group
		DebugVisualizer.MarkExplicitlyPreloadedForVisualization(ShaderIndex);
		PreloadShaderGroup(ShaderGroupIndex, Dummy, &AttachShaderReadRequestFunc);
	}

	return true;
}

void FIoStoreShaderCodeArchive::ReleasePreloadEntry(int32 ShaderGroupIndex)
{
	FWriteScopeLock Lock(PreloadedShaderGroupsLock);
	FShaderGroupPreloadEntry** ExistingEntry = PreloadedShaderGroups.Find(ShaderGroupIndex);
<<<<<<< HEAD
	FShaderGroupPreloadEntry* PreloadEntry = ExistingEntry ? *ExistingEntry : nullptr;
	checkf(PreloadEntry, TEXT("Preload entry for shader group %d should exist if we're asked to release it"), ShaderGroupIndex);

	const uint32 ShaderNumRefs = PreloadEntry->NumRefs--;
	check(ShaderNumRefs > 0u);
	if (ShaderNumRefs == 1u)
	{
		if (!PreloadEntry->bNeverToBePreloaded)
		{
			PreloadEntry->IoRequest = FIoRequest();
			PreloadEntry->PreloadEvent.SafeRelease();
			const FIoStoreShaderGroupEntry& GroupEntry = Header.ShaderGroupEntries[ShaderGroupIndex];
			DEC_DWORD_STAT_BY(STAT_Shaders_ShaderPreloadMemory, (GroupEntry.CompressedSize + sizeof(FShaderGroupPreloadEntry)));
		}
		else
		{
			DEC_DWORD_STAT_BY(STAT_Shaders_ShaderPreloadMemory, sizeof(FShaderGroupPreloadEntry));
		}

		delete PreloadEntry;
		PreloadedShaderGroups.Remove(ShaderGroupIndex);
=======
	ensureMsgf(ExistingEntry, TEXT("Preload entry for shader group %d should exist if we're asked to release it"), ShaderGroupIndex);
	if (ExistingEntry)
	{
		FShaderGroupPreloadEntry* PreloadEntry = *ExistingEntry;

		const uint32 ShaderNumRefs = PreloadEntry->NumRefs--;
		check(ShaderNumRefs > 0u);
		if (ShaderNumRefs == 1u)
		{
			if (!PreloadEntry->bNeverToBePreloaded)
			{
				PreloadEntry->IoRequest = FIoRequest();
				PreloadEntry->PreloadEvent.SafeRelease();
				const FIoStoreShaderGroupEntry& GroupEntry = Header.ShaderGroupEntries[ShaderGroupIndex];
				DEC_DWORD_STAT_BY(STAT_Shaders_ShaderPreloadMemory, (GroupEntry.CompressedSize + sizeof(FShaderGroupPreloadEntry)));
			}
			else
			{
				DEC_DWORD_STAT_BY(STAT_Shaders_ShaderPreloadMemory, sizeof(FShaderGroupPreloadEntry));
			}

			delete PreloadEntry;
			PreloadedShaderGroups.Remove(ShaderGroupIndex);
		}
>>>>>>> d731a049
	}
}

void FIoStoreShaderCodeArchive::ReleasePreloadedShader(int32 ShaderIndex)
{
	ReleasePreloadEntry(GetGroupIndexForShader(ShaderIndex));
}

int32 FIoStoreShaderCodeArchive::FindShaderMapIndex(const FSHAHash& Hash)
{
	const uint32 Key = GetTypeHash(Hash);
	for (uint32 Index = ShaderMapHashTable.First(Key); ShaderMapHashTable.IsValid(Index); Index = ShaderMapHashTable.Next(Index))
	{
		if (Header.ShaderMapHashes[Index] == Hash)
		{
			return Index;
		}
	}
	return INDEX_NONE;
}

int32 FIoStoreShaderCodeArchive::FindShaderIndex(const FSHAHash& Hash)
{
	const uint32 Key = GetTypeHash(Hash);
	for (uint32 Index = ShaderHashTable.First(Key); ShaderHashTable.IsValid(Index); Index = ShaderHashTable.Next(Index))
	{
		if (Header.ShaderHashes[Index] == Hash)
		{
			return Index;
		}
	}
	return INDEX_NONE;
}

TRefCountPtr<FRHIShader> FIoStoreShaderCodeArchive::CreateShader(int32 ShaderIndex)
{
	LLM_SCOPE(ELLMTag::Shaders);
#if STATS
	double TimeFunctionEntered = FPlatformTime::Seconds();
	ON_SCOPE_EXIT
	{
		if (IsInRenderingThread())
		{
			double ShaderCreationTime = FPlatformTime::Seconds() - TimeFunctionEntered;
			INC_FLOAT_STAT_BY(STAT_Shaders_TotalRTShaderInitForRenderingTime, ShaderCreationTime);
		}
	};
#endif

<<<<<<< HEAD
=======
	TRACE_CPUPROFILER_EVENT_SCOPE(FIoStoreShaderCodeArchive::CreateShader);

>>>>>>> d731a049
	TRefCountPtr<FRHIShader> Shader;

	const FIoStoreShaderCodeEntry& ShaderEntry = Header.ShaderEntries[ShaderIndex];
	int32 GroupIndex = GetGroupIndexForShader(ShaderIndex);
	FShaderGroupPreloadEntry* PreloadEntryPtr = nullptr;
	bool bShaderWasNotPreloaded = false;

	FGraphEventRef Event;
	{
		{
<<<<<<< HEAD
			// preloading a shader group 
			FReadScopeLock Lock(PreloadedShaderGroupsLock);
=======
			// preloading a shader group (write lock because we will need to adjust its refcount)
			FWriteScopeLock Lock(PreloadedShaderGroupsLock);
>>>>>>> d731a049
			FShaderGroupPreloadEntry** ExistingEntry = PreloadedShaderGroups.Find(GroupIndex);
			PreloadEntryPtr = ExistingEntry ? *ExistingEntry : PreloadEntryPtr;
			// if we have an entry, addref it so it doesn't go away
			if (PreloadEntryPtr)
			{
				checkf(PreloadEntryPtr->NumRefs > 0, TEXT("Existing preload entry is not referenced! (NumRefs=%d)"), PreloadEntryPtr->NumRefs);
				++PreloadEntryPtr->NumRefs;
			}
		}

		// the shader we're attempting to create could have not been preloaded
		if (PreloadEntryPtr == nullptr)
<<<<<<< HEAD
		{
			bShaderWasNotPreloaded = true;
			FGraphEventArray Dummy;
			PreloadShaderGroup(GroupIndex, Dummy);

			// preloading a shader group should have created (and AddRef'd) the entry, so we can get and keep the pointer
			FReadScopeLock Lock(PreloadedShaderGroupsLock);
			PreloadEntryPtr = FindOrAddPreloadEntry(GroupIndex);
		}
		check(PreloadEntryPtr);
		
		// raise the prio if still ongoing
		if (!PreloadEntryPtr->IoRequest.Status().IsCompleted())
		{
			PreloadEntryPtr->IoRequest.UpdatePriority(IoDispatcherPriority_Max);
		}
=======
		{
			bShaderWasNotPreloaded = true;
			FGraphEventArray Dummy;
			PreloadShaderGroup(GroupIndex, Dummy);

			// preloading a shader group should have created (and AddRef'd) the entry, so we can get and keep the pointer
			FReadScopeLock Lock(PreloadedShaderGroupsLock);
			PreloadEntryPtr = FindOrAddPreloadEntry(GroupIndex);
		}
		check(PreloadEntryPtr);
		
		// raise the prio if still ongoing
		if (!PreloadEntryPtr->IoRequest.Status().IsCompleted())
		{
			PreloadEntryPtr->IoRequest.UpdatePriority(IoDispatcherPriority_Max);
		}
>>>>>>> d731a049
		Event = PreloadEntryPtr->PreloadEvent;
	}

	const bool bNeededToWait = Event.IsValid() && !Event->IsComplete();
	if (bNeededToWait)
	{
		TRACE_CPUPROFILER_EVENT_SCOPE(BlockingShaderLoad);
<<<<<<< HEAD
		UE_LOG(LogShaderLibrary, Warning, TEXT("Blocking wait for shader preload, NumRefs: %d, FramePreloadStarted: %d"), PreloadEntryPtr->NumRefs, PreloadEntryPtr->FramePreloadStarted);
=======

		double TimeStarted = FPlatformTime::Seconds();
>>>>>>> d731a049
		FTaskGraphInterface::Get().WaitUntilTaskCompletes(Event);
		double WaitDuration = FPlatformTime::Seconds() - TimeStarted;

		// only complain if we spent more than 1ms waiting
		if (TimeStarted > 0.001)
		{
			UE_LOG(LogShaderLibrary, Warning, TEXT("Spent %.2f ms in a blocking wait for shader preload, NumRefs: %d, FramePreloadStarted: %d, CurrentFrame: %d"), WaitDuration * 1000.0, PreloadEntryPtr->NumRefs, PreloadEntryPtr->FramePreloadStarted, GFrameNumber);
		}
	}

	const uint8* ShaderCode = PreloadEntryPtr->IoRequest.GetResultOrDie().Data();

	FMemStackBase& MemStack = FMemStack::Get();
	FMemMark Mark(MemStack);
	FIoStoreShaderGroupEntry& GroupEntry = Header.ShaderGroupEntries[GroupIndex];
<<<<<<< HEAD
=======
	ensureMsgf(GroupEntry.CompressedSize == PreloadEntryPtr->IoRequest.GetResultOrDie().DataSize(), TEXT("Shader archive header does not match the actual IoStore buffer size, decompression failure likely imminent."));
>>>>>>> d731a049
	if (GroupEntry.IsGroupCompressed())
	{
		uint8* UncompressedCode = reinterpret_cast<uint8*>(MemStack.Alloc(GroupEntry.UncompressedSize, 16));
		ShaderCodeArchive::DecompressShader(UncompressedCode, GroupEntry.UncompressedSize, ShaderCode, GroupEntry.CompressedSize);
		ShaderCode = reinterpret_cast<uint8*>(UncompressedCode) + ShaderEntry.UncompressedOffsetInGroup;

#if UE_SCA_VISUALIZE_SHADER_USAGE
		for (uint32 ShaderIdxIdx = GroupEntry.ShaderIndicesOffset, StopBeforeIdxIdx = GroupEntry.ShaderIndicesOffset + GroupEntry.NumShaders; ShaderIdxIdx < StopBeforeIdxIdx; ++ShaderIdxIdx)
		{
			DebugVisualizer.MarkDecompressedForVisualization(Header.ShaderIndices[ShaderIdxIdx]);
		}
#endif // UE_SCA_VISUALIZE_SHADER_USAGE
	}
	else
	{
		ShaderCode += ShaderEntry.UncompressedOffsetInGroup;
	}

	const auto ShaderCodeView = MakeArrayView(ShaderCode, Header.GetShaderUncompressedSize(ShaderIndex));
	const FSHAHash& ShaderHash = Header.ShaderHashes[ShaderIndex];
	switch (ShaderEntry.Frequency)
	{
	case SF_Vertex: Shader = RHICreateVertexShader(ShaderCodeView, ShaderHash); break;
	case SF_Mesh: Shader = RHICreateMeshShader(ShaderCodeView, ShaderHash); break;
	case SF_Amplification: Shader = RHICreateAmplificationShader(ShaderCodeView, ShaderHash); break;
	case SF_Pixel: Shader = RHICreatePixelShader(ShaderCodeView, ShaderHash); break;
	case SF_Geometry: Shader = RHICreateGeometryShader(ShaderCodeView, ShaderHash); break;
	case SF_Compute: Shader = RHICreateComputeShader(ShaderCodeView, ShaderHash); break;
	case SF_RayGen: case SF_RayMiss: case SF_RayHitGroup: case SF_RayCallable:
#if RHI_RAYTRACING
		if (GRHISupportsRayTracing && GRHISupportsRayTracingShaders)
		{
			Shader = RHICreateRayTracingShader(ShaderCodeView, ShaderHash, ShaderEntry.GetFrequency());
		}
#endif // RHI_RAYTRACING
		break;
	default: checkNoEntry(); break;
	}
	DebugVisualizer.MarkCreatedForVisualization(ShaderIndex);

	if (bShaderWasNotPreloaded)
	{
		ReleasePreloadEntry(GroupIndex);
	}
	else
	{
<<<<<<< HEAD
=======
		FWriteScopeLock Lock(PreloadedShaderGroupsLock);
>>>>>>> d731a049
		// if the entry existed before Create was called, it will be released by the higher level resource after the creation.
		checkf(PreloadEntryPtr->NumRefs > 1, TEXT("We shouldn't be releasing the last preload entry here (NumRefs=%d)"), PreloadEntryPtr->NumRefs);
		--PreloadEntryPtr->NumRefs;
	}
	PreloadEntryPtr = nullptr;

	if (Shader)
	{
		INC_DWORD_STAT(STAT_Shaders_NumShadersUsedForRendering);
		Shader->SetHash(ShaderHash);
	}

	return Shader;
}
<|MERGE_RESOLUTION|>--- conflicted
+++ resolved
@@ -13,14 +13,10 @@
 #include "RHIShaderFormatDefinitions.inl"
 #include "Serialization/JsonSerializer.h"
 #include "Serialization/MemoryReader.h"
-<<<<<<< HEAD
-#include "Compression/OodleDataCompression.h"
-=======
 #include "Serialization/MemoryWriter.h"
 #include "ShaderCodeLibrary.h"
 #include "Stats/Stats.h"
 
->>>>>>> d731a049
 #if WITH_EDITOR
 #include "Misc/Optional.h"
 #include "Misc/StringBuilder.h"
@@ -28,16 +24,6 @@
 #include "Serialization/CompactBinaryWriter.h"
 #include "Templates/Greater.h"
 #endif
-#include "RenderUtils.h"
-#include "RHIShaderFormatDefinitions.inl"
-#include "Async/ParallelFor.h"
-
-#if UE_SCA_VISUALIZE_SHADER_USAGE
-#include "Modules/ModuleManager.h"
-#include "IImageWrapperModule.h"
-#include "IImageWrapper.h"
-#endif // UE_SCA_VISUALIZE_SHADER_USAGE
-
 
 #if UE_SCA_VISUALIZE_SHADER_USAGE
 #include "IImageWrapper.h"
@@ -394,158 +380,6 @@
 	return bCompressed;
 }
 
-#if UE_SCA_VISUALIZE_SHADER_USAGE
-void FShaderUsageVisualizer::Initialize(const int32 InNumShaders)
-{
-	FScopeLock Lock(&VisualizeLock);
-	NumShaders = InNumShaders;
-}
-
-void FShaderUsageVisualizer::SaveShaderUsageBitmap(const FString& Name, EShaderPlatform ShaderPlatform)
-{
-	if (GShaderCodeLibraryVisualizeShaderUsage)
-	{
-		if (NumShaders)
-		{
-			if (IImageWrapperModule* ImageWrapperModule = FModuleManager::Get().GetModulePtr<IImageWrapperModule>(TEXT("ImageWrapper")))
-			{
-				if (TSharedPtr<IImageWrapper> PNGImageWrapper = ImageWrapperModule->CreateImageWrapper(EImageFormat::PNG))
-				{
-					UE_LOG(LogShaderLibrary, Log, TEXT("Creating shader usage bitmap for archive %s (NumShaders: %d, preloaded %d, created %d)"), *Name, NumShaders, PreloadedShaders.Num(), CreatedShaders.Num());
-
-					// find a value close to sqrt(NumShaders)
-					int32 ImageDimension = static_cast<int32>(FMath::Sqrt(static_cast<float>(NumShaders))) + 1;
-					TArray<FColor> ShaderUsageBitmap;
-					ShaderUsageBitmap.Reserve(ImageDimension * ImageDimension);
-
-					// map legend:
-					FColor UnusedShaderColor(128, 128, 128);	// unused shaders - this is the majority of the bitmap content
-					FColor PreloadedShaderColor(192, 192, 192);	// preloaded shaders - including those that weren't explicitly so, but they happened to be grouped with shaders we needed
-					FColor ExplicitlyPreloadedShaderColor(0, 255, 0);	// shaders we explicitly wanted to preload - they can become the majority under certain circumstances. Pure white can blend with some viewer's background
-					FColor PreloadedAndDecompressedShaderColor(0, 0, 255);	// shaders that we wanted to preload and that got decompressed (as part of the creating them or their neighbor in group)
-					FColor NotPreloadedButDecompressedShaderColor(255, 0, 0);	// shaders that we decompressed just because they were grouped together with others. We did not want to preload them at all.
-					FColor CreatedShaderColor(255, 255, 255);	// created shaders - in practice, always few and far between. Blue is more noticeable on a largely bright background than magenta
-
-					for (int32 Idx = 0; Idx < NumShaders; ++Idx)
-					{
-						ShaderUsageBitmap.Add(UnusedShaderColor);
-					}
-					// the rest can be zero/transparent
-					ShaderUsageBitmap.AddZeroed(ImageDimension * ImageDimension - NumShaders);
-					check(ShaderUsageBitmap.Num() == ImageDimension * ImageDimension);
-
-					{
-						// in case this ever gets called runtime
-						FScopeLock Lock(&VisualizeLock);
-
-						// fill preloaded ones first
-						for (int32 ShaderIdx : PreloadedShaders)
-						{
-							ShaderUsageBitmap[ShaderIdx] = PreloadedShaderColor;
-						}
-
-						// explicitly preloaded shaders
-						for (int32 ShaderIdx : ExplicitlyPreloadedShaders)
-						{
-							ShaderUsageBitmap[ShaderIdx] = ExplicitlyPreloadedShaderColor;
-						}
-
-						// fill decompressed ones, but mark up those that we didn't ask to preload differently
-						for (int32 ShaderIdx : DecompressedShaders)
-						{
-							bool bShaderWasRequestedToBePreloaded = ExplicitlyPreloadedShaders.Contains(ShaderIdx);
-							ShaderUsageBitmap[ShaderIdx] = bShaderWasRequestedToBePreloaded ? PreloadedAndDecompressedShaderColor : NotPreloadedButDecompressedShaderColor;
-						}
-
-						for (int32 ShaderIdx : CreatedShaders)
-						{
-							ShaderUsageBitmap[ShaderIdx] = CreatedShaderColor;
-						}
-					}
-
-					bool bSet = PNGImageWrapper->SetRaw(ShaderUsageBitmap.GetData(), ShaderUsageBitmap.Num() * sizeof(FColor),
-						ImageDimension, ImageDimension, ERGBFormat::BGRA, 8);
-
-					if (bSet)
-					{
-						TArray64<uint8> CompressedData = PNGImageWrapper->GetCompressed(100);
-
-						const FString Filename = FString::Printf(TEXT("%s_%s_RuntimeShaderUsage_%s.png"), *Name, *LexToString(ShaderPlatform), *FDateTime::Now().ToString());
-						const FString SaveDir = FPaths::Combine(FPaths::ProjectSavedDir(), TEXT("Profiling"));
-						const FString FilePath = FPaths::Combine(SaveDir, Filename);
-
-						if (!FFileHelper::SaveArrayToFile(CompressedData, *FilePath))
-						{
-							UE_LOG(LogShaderLibrary, Warning, TEXT("Couldn't write shader usage bitmap %s"), *FilePath);
-						}
-						else
-						{
-							UE_LOG(LogShaderLibrary, Log, TEXT("Saved shader usage bitmap %s. Legend: shaders not loaded from disk - dark grey, loaded to RAM explicitly - green, loaded as part of their compressed group - bright grey, decompressed: blue if they were loaded explicitly, red if just because they were a part of the group. Actually created shaders - white"), 
-								*FilePath);
-						}
-					}
-					else
-					{
-						UE_LOG(LogShaderLibrary, Warning, TEXT("Error creating shader usage bitmap for archive %s (NumShaders: %d, preloaded %d, created %d) - cannot create a PNG image"), *Name, NumShaders, PreloadedShaders.Num(), CreatedShaders.Num());
-					}
-				}
-				else
-				{
-					UE_LOG(LogShaderLibrary, Warning, TEXT("Couldn't create shader usage bitmap for archive %s (NumShaders: %d, preloaded %d, created %d) - cannot create ImageWrapper for PNG format"), *Name, NumShaders, PreloadedShaders.Num(), CreatedShaders.Num());
-				}
-			}
-			else
-			{
-				UE_LOG(LogShaderLibrary, Warning, TEXT("Couldn't create shader usage bitmap for archive %s (NumShaders: %d, preloaded %d, created %d) - no ImageWrapper module"), *Name, NumShaders, PreloadedShaders.Num(), CreatedShaders.Num());
-			}
-		}
-	}
-}
-#endif
-
-void ShaderCodeArchive::DecompressShader(uint8* OutDecompressedShader, int64 UncompressedSize, const uint8* CompressedShaderCode, int64 CompressedSize)
-{
-	bool bSucceed = FCompression::UncompressMemory(GetShaderCompressionFormat(), OutDecompressedShader, UncompressedSize, CompressedShaderCode, CompressedSize);
-	if (!bSucceed)
-	{
-		UE_LOG(LogShaderLibrary, Fatal, TEXT("ShaderCodeArchive::DecompressShader(): Could not decompress shader (GetShaderCompressionFormat=%s)"), *GetShaderCompressionFormat().ToString());
-	}
-}
-
-bool ShaderCodeArchive::CompressShaderUsingCurrentSettings(uint8* OutCompressedShader, int64& OutCompressedSize, const uint8* UncompressedShaderCode, int64 UncompressedSize)
-{
-	// see FShaderCode::Compress - while this doesn't have to match exactly, it should match at least the parameters used there
-	const FName ShaderCompressionFormat = GetShaderCompressionFormat();
-
-	bool bCompressed = false;
-	if (ShaderCompressionFormat != NAME_Oodle)
-	{
-		int32 CompressedSize32 = static_cast<int32>(OutCompressedSize);
-		checkf(static_cast<int64>(CompressedSize32) == OutCompressedSize, TEXT("CompressedSize is too large (%lld) for an old API that takes int32"), OutCompressedSize);
-		bCompressed = FCompression::CompressMemory(ShaderCompressionFormat, OutCompressedShader, CompressedSize32, UncompressedShaderCode, UncompressedSize, COMPRESS_BiasSize);
-		OutCompressedSize = static_cast<int64>(CompressedSize32);
-	}
-	else
-	{
-		FOodleDataCompression::ECompressor OodleCompressor;
-		FOodleDataCompression::ECompressionLevel OodleLevel;
-		GetShaderCompressionOodleSettings(OodleCompressor, OodleLevel);
-
-		// don't pass a nullptr to Oodle if we're only requesting an estimate
-		OutCompressedSize = OutCompressedShader ? FOodleDataCompression::Compress(OutCompressedShader, OutCompressedSize, UncompressedShaderCode, UncompressedSize, OodleCompressor, OodleLevel) : 0;
-		bCompressed = OutCompressedSize != 0;
-
-		// Oodle needs to return an estimate
-		if (!bCompressed)
-		{
-			// for Oodle, there is a separate estimation functon
-			OutCompressedSize = FOodleDataCompression::CompressedBufferSizeNeeded(UncompressedSize);
-		}	
-	}
-
-	return bCompressed;
-}
-
 void FSerializedShaderArchive::DecompressShader(int32 Index, const TArray<TArray<uint8>>& ShaderCode, TArray<uint8>& OutDecompressedShader) const
 {
 	const FShaderCodeEntry& Entry = ShaderEntries[Index];
@@ -1592,11 +1426,7 @@
 	TArray<TArray<uint32>> StoredGroupShaderIndices;
 
 	/** Third and last stage of processing the shader group. We actually add it here, and do the book-keeping. */
-<<<<<<< HEAD
-	auto ProcessShaderGroup_AddNewGroup = [&OutHeader, &SerializedShaders, &StoredGroupShaderIndices, &Stats_TotalUncompressedMemory, &Stats_MinGroupSize, &Stats_MaxGroupSize](TArray<uint32>& ShaderIndicesInGroup)
-=======
 	auto ProcessShaderGroup_AddNewGroup = [&Format, &OutHeader, &SerializedShaders, &StoredGroupShaderIndices, &Stats_TotalUncompressedMemory, &Stats_MinGroupSize, &Stats_MaxGroupSize](TArray<uint32>& ShaderIndicesInGroup)
->>>>>>> d731a049
 	{
 		// first, sort the shaders by uncompressed size, as this was found to compress better
 		ShaderIndicesInGroup.Sort(
@@ -1623,13 +1453,6 @@
 			IoStoreShaderEntry.ShaderGroupIndex = CurrentGroupIdx;
 			IoStoreShaderEntry.UncompressedOffsetInGroup = CurrentGroupSize;
 
-<<<<<<< HEAD
-			// group hash is constructed from hashing the shaders in the group
-			GroupHasher.Update(SerializedShaders.ShaderHashes[ShaderIndex].Hash, sizeof(FSHAHash));
-
-			CurrentGroupSize += SerializedShaders.ShaderEntries[ShaderIndex].UncompressedSize;
-		}
-=======
 			// group hash is constructed from hashing the shaders in the group.
 			GroupHasher.Update(SerializedShaders.ShaderHashes[ShaderIndex].Hash, sizeof(FSHAHash));
 			// shader hash as of now excludes optional data, so we cannot rely on it, especially across the shader formats. Make the group hash a bit more robust by including the shader size in it.
@@ -1643,7 +1466,6 @@
 		GroupHasher.Update(reinterpret_cast<const uint8*>(Utf8Name.Get()), Utf8Name.Length());
 		static_assert(sizeof(uint8) == sizeof(UTF8CHAR), "Unexpected UTF-8 char size.");
 
->>>>>>> d731a049
 		GroupEntry.UncompressedSize = CurrentGroupSize;
 		OutHeader.ShaderGroupIoHashes.Add(FIoStoreShaderCodeArchive::GetShaderCodeChunkId(GroupHasher.Finalize()));
 
@@ -2019,8 +1841,6 @@
 }
 
 void FIoStoreShaderCodeArchive::MarkPreloadEntrySkipped(int32 ShaderGroupIndex)
-<<<<<<< HEAD
-=======
 {
 	// should be called within LLMTag::Shaders scope
 	FWriteScopeLock Lock(PreloadedShaderGroupsLock);
@@ -2034,33 +1854,10 @@
 }
 
 bool FIoStoreShaderCodeArchive::PreloadShader(int32 ShaderIndex, FGraphEventArray& OutCompletionEvents)
->>>>>>> d731a049
-{
-	// should be called within LLMTag::Shaders scope
-	FWriteScopeLock Lock(PreloadedShaderGroupsLock);
-	FShaderGroupPreloadEntry& PreloadEntry = *FindOrAddPreloadEntry(ShaderGroupIndex);
-	const uint32 NumRefs = PreloadEntry.NumRefs++;
-	if (NumRefs == 0u)
-	{
-		PreloadEntry.bNeverToBePreloaded = 1;
-		INC_DWORD_STAT_BY(STAT_Shaders_ShaderPreloadMemory, sizeof(FShaderGroupPreloadEntry));
-	}
-}
-
-bool FIoStoreShaderCodeArchive::PreloadShader(int32 ShaderIndex, FGraphEventArray& OutCompletionEvents)
-{
-	// [RCL] 2022-01-12 because PreloadShader API is unbalanced and there's code (eg. FShaderPipelineCache::PreparePipelineBatch) that calls PreloadShader but never ReleasePreloadedShader (which isn't
-	// even exposed to client code), this API is disabled to prevent leaking preload entries. Something to address separately - UE-139060.
-#if 0
+{
 	LLM_SCOPE(ELLMTag::Shaders);
 	DebugVisualizer.MarkExplicitlyPreloadedForVisualization(ShaderIndex);
 	return PreloadShaderGroup(GetGroupIndexForShader(ShaderIndex), OutCompletionEvents);
-<<<<<<< HEAD
-#else
-	return true;
-#endif
-=======
->>>>>>> d731a049
 }
 
 bool FIoStoreShaderCodeArchive::GroupOnlyContainsRaytracingShaders(int32 ShaderGroupIndex)
@@ -2135,29 +1932,6 @@
 {
 	FWriteScopeLock Lock(PreloadedShaderGroupsLock);
 	FShaderGroupPreloadEntry** ExistingEntry = PreloadedShaderGroups.Find(ShaderGroupIndex);
-<<<<<<< HEAD
-	FShaderGroupPreloadEntry* PreloadEntry = ExistingEntry ? *ExistingEntry : nullptr;
-	checkf(PreloadEntry, TEXT("Preload entry for shader group %d should exist if we're asked to release it"), ShaderGroupIndex);
-
-	const uint32 ShaderNumRefs = PreloadEntry->NumRefs--;
-	check(ShaderNumRefs > 0u);
-	if (ShaderNumRefs == 1u)
-	{
-		if (!PreloadEntry->bNeverToBePreloaded)
-		{
-			PreloadEntry->IoRequest = FIoRequest();
-			PreloadEntry->PreloadEvent.SafeRelease();
-			const FIoStoreShaderGroupEntry& GroupEntry = Header.ShaderGroupEntries[ShaderGroupIndex];
-			DEC_DWORD_STAT_BY(STAT_Shaders_ShaderPreloadMemory, (GroupEntry.CompressedSize + sizeof(FShaderGroupPreloadEntry)));
-		}
-		else
-		{
-			DEC_DWORD_STAT_BY(STAT_Shaders_ShaderPreloadMemory, sizeof(FShaderGroupPreloadEntry));
-		}
-
-		delete PreloadEntry;
-		PreloadedShaderGroups.Remove(ShaderGroupIndex);
-=======
 	ensureMsgf(ExistingEntry, TEXT("Preload entry for shader group %d should exist if we're asked to release it"), ShaderGroupIndex);
 	if (ExistingEntry)
 	{
@@ -2182,7 +1956,6 @@
 			delete PreloadEntry;
 			PreloadedShaderGroups.Remove(ShaderGroupIndex);
 		}
->>>>>>> d731a049
 	}
 }
 
@@ -2232,11 +2005,8 @@
 	};
 #endif
 
-<<<<<<< HEAD
-=======
 	TRACE_CPUPROFILER_EVENT_SCOPE(FIoStoreShaderCodeArchive::CreateShader);
 
->>>>>>> d731a049
 	TRefCountPtr<FRHIShader> Shader;
 
 	const FIoStoreShaderCodeEntry& ShaderEntry = Header.ShaderEntries[ShaderIndex];
@@ -2247,13 +2017,8 @@
 	FGraphEventRef Event;
 	{
 		{
-<<<<<<< HEAD
-			// preloading a shader group 
-			FReadScopeLock Lock(PreloadedShaderGroupsLock);
-=======
 			// preloading a shader group (write lock because we will need to adjust its refcount)
 			FWriteScopeLock Lock(PreloadedShaderGroupsLock);
->>>>>>> d731a049
 			FShaderGroupPreloadEntry** ExistingEntry = PreloadedShaderGroups.Find(GroupIndex);
 			PreloadEntryPtr = ExistingEntry ? *ExistingEntry : PreloadEntryPtr;
 			// if we have an entry, addref it so it doesn't go away
@@ -2266,7 +2031,6 @@
 
 		// the shader we're attempting to create could have not been preloaded
 		if (PreloadEntryPtr == nullptr)
-<<<<<<< HEAD
 		{
 			bShaderWasNotPreloaded = true;
 			FGraphEventArray Dummy;
@@ -2283,24 +2047,6 @@
 		{
 			PreloadEntryPtr->IoRequest.UpdatePriority(IoDispatcherPriority_Max);
 		}
-=======
-		{
-			bShaderWasNotPreloaded = true;
-			FGraphEventArray Dummy;
-			PreloadShaderGroup(GroupIndex, Dummy);
-
-			// preloading a shader group should have created (and AddRef'd) the entry, so we can get and keep the pointer
-			FReadScopeLock Lock(PreloadedShaderGroupsLock);
-			PreloadEntryPtr = FindOrAddPreloadEntry(GroupIndex);
-		}
-		check(PreloadEntryPtr);
-		
-		// raise the prio if still ongoing
-		if (!PreloadEntryPtr->IoRequest.Status().IsCompleted())
-		{
-			PreloadEntryPtr->IoRequest.UpdatePriority(IoDispatcherPriority_Max);
-		}
->>>>>>> d731a049
 		Event = PreloadEntryPtr->PreloadEvent;
 	}
 
@@ -2308,12 +2054,8 @@
 	if (bNeededToWait)
 	{
 		TRACE_CPUPROFILER_EVENT_SCOPE(BlockingShaderLoad);
-<<<<<<< HEAD
-		UE_LOG(LogShaderLibrary, Warning, TEXT("Blocking wait for shader preload, NumRefs: %d, FramePreloadStarted: %d"), PreloadEntryPtr->NumRefs, PreloadEntryPtr->FramePreloadStarted);
-=======
 
 		double TimeStarted = FPlatformTime::Seconds();
->>>>>>> d731a049
 		FTaskGraphInterface::Get().WaitUntilTaskCompletes(Event);
 		double WaitDuration = FPlatformTime::Seconds() - TimeStarted;
 
@@ -2329,10 +2071,7 @@
 	FMemStackBase& MemStack = FMemStack::Get();
 	FMemMark Mark(MemStack);
 	FIoStoreShaderGroupEntry& GroupEntry = Header.ShaderGroupEntries[GroupIndex];
-<<<<<<< HEAD
-=======
 	ensureMsgf(GroupEntry.CompressedSize == PreloadEntryPtr->IoRequest.GetResultOrDie().DataSize(), TEXT("Shader archive header does not match the actual IoStore buffer size, decompression failure likely imminent."));
->>>>>>> d731a049
 	if (GroupEntry.IsGroupCompressed())
 	{
 		uint8* UncompressedCode = reinterpret_cast<uint8*>(MemStack.Alloc(GroupEntry.UncompressedSize, 16));
@@ -2379,10 +2118,7 @@
 	}
 	else
 	{
-<<<<<<< HEAD
-=======
 		FWriteScopeLock Lock(PreloadedShaderGroupsLock);
->>>>>>> d731a049
 		// if the entry existed before Create was called, it will be released by the higher level resource after the creation.
 		checkf(PreloadEntryPtr->NumRefs > 1, TEXT("We shouldn't be releasing the last preload entry here (NumRefs=%d)"), PreloadEntryPtr->NumRefs);
 		--PreloadEntryPtr->NumRefs;
