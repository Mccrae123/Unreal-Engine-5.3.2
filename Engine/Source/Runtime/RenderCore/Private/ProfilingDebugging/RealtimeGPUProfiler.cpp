--- conflicted
+++ resolved
@@ -4,10 +4,7 @@
 #include "ProfilingDebugging/CsvProfiler.h"
 #include "ProfilingDebugging/TracingProfiler.h"
 #include "RenderCore.h"
-<<<<<<< HEAD
-=======
 #include "RenderingThread.h"
->>>>>>> 6bbb88c8
 #include "GPUProfiler.h"
 #include "Misc/ScopeRWLock.h"
 
@@ -171,12 +168,8 @@
 		, StartQuery(RenderQueryPool.AllocateQuery())
 		, EndQuery(RenderQueryPool.AllocateQuery())
 		, FrameNumber(-1)
-<<<<<<< HEAD
-#if DO_CHECK
-=======
 		, DescriptionLength(0)
 #if DO_CHECK || USING_CODE_ANALYSIS
->>>>>>> 6bbb88c8
 		, bInsideQuery(false)
 #endif
 	{
@@ -190,16 +183,6 @@
 #if DO_CHECK || USING_CODE_ANALYSIS
 		bInsideQuery = true;
 #endif
-<<<<<<< HEAD
-		GPUMask = RHICmdList.GetGPUMask();
-		RHICmdList.EndRenderQuery(StartQuery.GetQuery());
-
-		Name = NewName;
-		STAT(StatName = NewStatName;)
-		StartResultMicroseconds = TStaticArray<uint64, MAX_NUM_GPUS>(InvalidQueryResult);
-		EndResultMicroseconds = TStaticArray<uint64, MAX_NUM_GPUS>(InvalidQueryResult);
-		FrameNumber = GFrameNumberRenderThread;
-=======
 		GPUMask = InGPUMask;
 
 		Name = NewName;
@@ -209,7 +192,6 @@
 		FrameNumber = GFrameNumberRenderThread;
 
 		return FRealtimeGPUProfilerQuery(GPUMask, StartQuery.GetQuery());
->>>>>>> 6bbb88c8
 	}
 
 	FRealtimeGPUProfilerQuery End()
@@ -219,13 +201,8 @@
 #if DO_CHECK || USING_CODE_ANALYSIS
 		bInsideQuery = false;
 #endif
-<<<<<<< HEAD
-		SCOPED_GPU_MASK(RHICmdList, GPUMask);
-		RHICmdList.EndRenderQuery(EndQuery.GetQuery());
-=======
 
 		return FRealtimeGPUProfilerQuery(GPUMask, EndQuery.GetQuery());
->>>>>>> 6bbb88c8
 	}
 
 	bool GatherQueryResults(FRHICommandListImmediate& RHICmdList)
@@ -299,15 +276,6 @@
 		return Name;
 	}
 
-<<<<<<< HEAD
-	FRHIGPUMask GetGPUMask() const
-	{
-		return GPUMask;
-	}
-
-	uint64 GetStartResultMicroseconds(uint32 GPUIndex) const
-	{
-=======
 	const TCHAR* GetDescription(const FDescriptionStringBuffer& DescriptionStringBuffer, uint32& OutDescriptionLength) const
 	{
 		OutDescriptionLength = DescriptionLength;
@@ -344,7 +312,6 @@
 
 	uint64 GetStartResultMicroseconds(uint32 GPUIndex) const
 	{
->>>>>>> 6bbb88c8
 		return StartResultMicroseconds[GPUIndex];
 	}
 
@@ -389,10 +356,7 @@
 void TraverseEventTree(
 	const TArray<FRealtimeGPUProfilerEvent, TInlineAllocator<100u>>& GpuProfilerEvents,
 	const TArray<TArray<int32>>& GpuProfilerEventChildrenIndices,
-<<<<<<< HEAD
-=======
 	const FDescriptionStringBuffer& DescriptionStringBuffer,
->>>>>>> 6bbb88c8
 	int32 Root,
 	uint32 GPUIndex)
 {
@@ -403,11 +367,6 @@
 
 	if (Root != 0)
 	{
-<<<<<<< HEAD
-		check(GpuProfilerEvents[Root].GetGPUMask().Contains(GPUIndex));
-		FGpuProfilerTrace::SpecifyEventByName(GpuProfilerEvents[Root].GetName());
-		FGpuProfilerTrace::BeginEventByName(GpuProfilerEvents[Root].GetName(), GpuProfilerEvents[Root].GetFrameNumber(), GpuProfilerEvents[Root].GetStartResultMicroseconds(GPUIndex));
-=======
 		uint32 DescriptionLength;
 		const TCHAR* DescriptionData = GpuProfilerEvents[Root].GetDescription(DescriptionStringBuffer, DescriptionLength);
 		if (DescriptionLength)
@@ -427,7 +386,6 @@
 		check(GpuProfilerEvents[Root].GetGPUMask().Contains(GPUIndex));
 		FGpuProfilerTrace::SpecifyEventByName(EventName);
 		FGpuProfilerTrace::BeginEventByName(EventName, GpuProfilerEvents[Root].GetFrameNumber(), GpuProfilerEvents[Root].GetStartResultMicroseconds(GPUIndex));
->>>>>>> 6bbb88c8
 	}
 
 	for (int32 Subroot : GpuProfilerEventChildrenIndices[Root])
@@ -445,22 +403,14 @@
 				check(lastStartTime >= GpuProfilerEvents[Root].GetStartResultMicroseconds(GPUIndex));
 				check(lastEndTime <= GpuProfilerEvents[Root].GetEndResultMicroseconds(GPUIndex));
 			}
-<<<<<<< HEAD
-			TraverseEventTree(GpuProfilerEvents, GpuProfilerEventChildrenIndices, Subroot, GPUIndex);
-=======
 			TraverseEventTree(GpuProfilerEvents, GpuProfilerEventChildrenIndices, DescriptionStringBuffer, Subroot, GPUIndex);
->>>>>>> 6bbb88c8
 		}
 	}
 
 	if (Root != 0)
 	{
 		check(GpuProfilerEvents[Root].GetGPUMask().Contains(GPUIndex));
-<<<<<<< HEAD
-		FGpuProfilerTrace::SpecifyEventByName(GpuProfilerEvents[Root].GetName());
-=======
 		FGpuProfilerTrace::SpecifyEventByName(EventName);
->>>>>>> 6bbb88c8
 		FGpuProfilerTrace::EndEvent(GpuProfilerEvents[Root].GetEndResultMicroseconds(GPUIndex));
 	}
 }
@@ -501,11 +451,8 @@
 		EventAggregates.AddUninitialized();
 
 		CPUFrameStartTimestamp = FPlatformTime::Cycles64();
-<<<<<<< HEAD
-=======
 
 		DescriptionStringBuffer.Empty();
->>>>>>> 6bbb88c8
 	}
 
 	~FRealtimeGPUProfilerFrame()
@@ -650,11 +597,7 @@
 				// Check if we've seen this stat yet 
 				const bool bKnownStat = StatSeenSet.Add(Event.GetName());
 
-<<<<<<< HEAD
-				const uint32 EventTimeUs = GPUStatsChildTimesIncluded ? IncExcTime.InclusiveTimeUs : IncExcTime.ExclusiveTimeUs;
-=======
 				const int64 EventTimeUs = GPUStatsChildTimesIncluded ? IncExcTime.InclusiveTimeUs : IncExcTime.ExclusiveTimeUs;
->>>>>>> 6bbb88c8
 				TotalUs += IncExcTime.ExclusiveTimeUs;
 
 #if STATS
@@ -730,11 +673,7 @@
 				{
 					// Align CPU and GPU frames
 					Timestamp.GPUMicroseconds = GpuProfilerEvents[1].GetStartResultMicroseconds(GPUIndex);
-<<<<<<< HEAD
-					Timestamp.CPUMicroseconds = FPlatformTime::ToSeconds64(CPUFrameStartTimestamp) * 1000 * 1000;
-=======
 					Timestamp.CPUMicroseconds = static_cast<uint64>(FPlatformTime::ToSeconds64(CPUFrameStartTimestamp) * 1000 * 1000);
->>>>>>> 6bbb88c8
 				}
 				else
 				{
@@ -775,15 +714,6 @@
 				// Update last end time for this parent
 				lastEndTimes[ParentIdx][GPUIndex] = Event.EndResultMicroseconds[GPUIndex];
 			}
-<<<<<<< HEAD
-		}
-
-		for (uint32 GPUIndex = 0; GPUIndex < GNumExplicitGPUsForRendering; ++GPUIndex)
-		{
-			FGpuProfilerTrace::BeginFrame(Timestamps[GPUIndex]);
-			TraverseEventTree(GpuProfilerEvents, GpuProfilerEventChildrenIndices, 0, GPUIndex);
-			FGpuProfilerTrace::EndFrame(GPUIndex);
-=======
 		}
 
 		for (uint32 GPUIndex = 0; GPUIndex < GNumExplicitGPUsForRendering; ++GPUIndex)
@@ -863,7 +793,6 @@
 					Iterator.RemoveCurrent();
 				}
 			}
->>>>>>> 6bbb88c8
 		}
 #endif
 
@@ -1063,11 +992,7 @@
 #if UE_TRACE_ENABLED
 namespace GpuProfilerTrace
 {
-<<<<<<< HEAD
-	RHI_API UE_TRACE_CHANNEL_EXTERN(GpuChannel)
-=======
 	UE_TRACE_CHANNEL_EXTERN(GpuChannel, RHI_API)
->>>>>>> 6bbb88c8
 }
 #endif
 
@@ -1237,40 +1162,10 @@
 	}
 }
 
-void FRealtimeGPUProfiler::PushStat(FRHICommandListImmediate& RHICmdList, const FName& Name, const FName& StatName, int32 (*InNumDrawCallsPtr)[MAX_NUM_GPUS])
-{
-	PushEvent(RHICmdList, Name, StatName);
-
-	if (InNumDrawCallsPtr && (**InNumDrawCallsPtr) != -1)
-	{
-		RHICmdList.EnqueueLambda([InNumDrawCallsPtr](FRHICommandListImmediate&)
-		{
-			GCurrentNumDrawCallsRHIPtr = InNumDrawCallsPtr;
-		});
-	}
-}
-
-void FRealtimeGPUProfiler::PopStat(FRHICommandListImmediate& RHICmdList, int32 (*InNumDrawCallsPtr)[MAX_NUM_GPUS])
-{
-	PopEvent(RHICmdList);
-
-	if (InNumDrawCallsPtr && (**InNumDrawCallsPtr) != -1)
-	{
-		RHICmdList.EnqueueLambda([](FRHICommandListImmediate&)
-		{
-			GCurrentNumDrawCallsRHIPtr = &GCurrentNumDrawCallsRHI;
-		});
-	}
-}
-
 /*-----------------------------------------------------------------------------
 FScopedGPUStatEvent
 -----------------------------------------------------------------------------*/
-<<<<<<< HEAD
-void FScopedGPUStatEvent::Begin(FRHICommandList& InRHICmdList, const FName& Name, const FName& StatName, int32 (*InNumDrawCallsPtr)[MAX_NUM_GPUS])
-=======
 void FScopedGPUStatEvent::Begin(FRHICommandList& InRHICmdList, const FName& Name, const FName& StatName, const TCHAR* Description, int32 (*InNumDrawCallsPtr)[MAX_NUM_GPUS])
->>>>>>> 6bbb88c8
 {
 	check(IsInRenderingThread());
 	if (!AreGPUStatsEnabled())
@@ -1283,11 +1178,7 @@
 	{
 		NumDrawCallsPtr = InNumDrawCallsPtr;
 		RHICmdList = &static_cast<FRHICommandListImmediate&>(InRHICmdList);
-<<<<<<< HEAD
-		FRealtimeGPUProfiler::Get()->PushStat(*RHICmdList, Name, StatName, InNumDrawCallsPtr);
-=======
 		FRealtimeGPUProfiler::Get()->PushStat(*RHICmdList, Name, StatName, Description, InNumDrawCallsPtr);
->>>>>>> 6bbb88c8
 	}
 }
 
@@ -1301,8 +1192,6 @@
 	if (RHICmdList != nullptr)
 	{
 		FRealtimeGPUProfiler::Get()->PopStat(*RHICmdList, NumDrawCallsPtr);
-<<<<<<< HEAD
-=======
 	}
 }
 #endif // HAS_GPU_STATS
@@ -1339,7 +1228,6 @@
 		}
 
 		OutResults.Add(Result);
->>>>>>> 6bbb88c8
 	}
 }
 #endif  // GPUPROFILERTRACE_ENABLED
