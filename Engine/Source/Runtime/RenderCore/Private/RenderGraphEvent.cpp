// Copyright Epic Games, Inc. All Rights Reserved.

#include "RenderGraphEvent.h"
#include "RenderGraphBuilder.h"
#include "RenderGraphPrivate.h"
#include "RenderGraphPass.h"

RENDERCORE_API bool GetEmitRDGEvents()
{
<<<<<<< HEAD
	check(IsInRenderingThread());
#if RDG_EVENTS != RDG_EVENTS_NONE
	return GetEmitDrawEvents() || GRDGDebug;
=======
#if RDG_EVENTS != RDG_EVENTS_NONE
	bool bRDGChannelEnabled = false;
#if RDG_ENABLE_TRACE
	bRDGChannelEnabled = UE_TRACE_CHANNELEXPR_IS_ENABLED(RDGChannel);
#endif // RDG_ENABLE_TRACE
	return GRDGEmitEvents != 0 || GRDGDebug != 0 || bRDGChannelEnabled != 0;
>>>>>>> 6bbb88c8
#else
	return false;
#endif
}

#if RDG_EVENTS == RDG_EVENTS_STRING_COPY

FRDGEventName::FRDGEventName(const TCHAR* InEventFormat, ...)
	: EventFormat(InEventFormat)
{
	check(InEventFormat);

<<<<<<< HEAD
	if (GetEmitRDGEvents())
=======
>>>>>>> 6bbb88c8
	{
		va_list VAList;
		va_start(VAList, InEventFormat);
		TCHAR TempStr[256];
		// Build the string in the temp buffer
		FCString::GetVarArgs(TempStr, UE_ARRAY_COUNT(TempStr), InEventFormat, VAList);
		va_end(VAList);

		FormattedEventName = TempStr;
	}
}

#endif

#if RDG_GPU_SCOPES

static void GetEventScopePathRecursive(const FRDGEventScope* Root, FString& String)
{
	if (Root->ParentScope)
	{
		GetEventScopePathRecursive(Root->ParentScope, String);
	}

	if (!String.IsEmpty())
	{
		String += TEXT(".");
	}

	String += Root->Name.GetTCHAR();
}

FString FRDGEventScope::GetPath(const FRDGEventName& Event) const
{
	FString Path;
	GetEventScopePathRecursive(this, Path);
	Path += TEXT(".");
	Path += Event.GetTCHAR();
	return MoveTemp(Path);
}

FRDGEventScopeGuard::FRDGEventScopeGuard(FRDGBuilder& InGraphBuilder, FRDGEventName&& ScopeName, bool InbCondition)
	: GraphBuilder(InGraphBuilder)
	, bCondition(InbCondition)
{
	if (bCondition)
	{
<<<<<<< HEAD
		GraphBuilder.GPUScopeStacks.BeginEventScope(MoveTemp(ScopeName));
=======
		GraphBuilder.GPUScopeStacks.BeginEventScope(MoveTemp(ScopeName), GraphBuilder.RHICmdList.GetGPUMask());
>>>>>>> 6bbb88c8
	}
}

FRDGEventScopeGuard::~FRDGEventScopeGuard()
{
	if (bCondition)
	{
		GraphBuilder.GPUScopeStacks.EndEventScope();
	}
}

<<<<<<< HEAD
static void OnPushEvent(FRHIComputeCommandList& RHICmdList, const FRDGEventScope* Scope)
{
	SCOPED_GPU_MASK(RHICmdList, Scope->GPUMask);
	RHICmdList.PushEvent(Scope->Name.GetTCHAR(), FColor(0));
}

static void OnPopEvent(FRHIComputeCommandList& RHICmdList, const FRDGEventScope* Scope)
{
	SCOPED_GPU_MASK(RHICmdList, Scope->GPUMask);
	RHICmdList.PopEvent();
}

bool FRDGEventScopeStack::IsEnabled()
=======
static void OnPushEvent(FRHIComputeCommandList& RHICmdList, const FRDGEventScope* Scope, bool bRDGEvents)
>>>>>>> 6bbb88c8
{
#if RHI_WANT_BREADCRUMB_EVENTS
	RHICmdList.PushBreadcrumb(Scope->Name.GetTCHAR());
#endif
<<<<<<< HEAD
}

FRDGEventScopeStack::FRDGEventScopeStack(FRHIComputeCommandList& InRHICmdList)
	: ScopeStack(InRHICmdList, &OnPushEvent, &OnPopEvent)
{}
=======
>>>>>>> 6bbb88c8

	if (bRDGEvents)
	{
<<<<<<< HEAD
		ScopeStack.BeginScope(Forward<FRDGEventName&&>(EventName), ScopeStack.RHICmdList.GetGPUMask());
=======
		SCOPED_GPU_MASK(RHICmdList, Scope->GPUMask);
		RHICmdList.PushEvent(Scope->Name.GetTCHAR(), FColor(0));
>>>>>>> 6bbb88c8
	}
}

static void OnPopEvent(FRHIComputeCommandList& RHICmdList, const FRDGEventScope* Scope, bool bRDGEvents)
{
	if (bRDGEvents)
	{
		SCOPED_GPU_MASK(RHICmdList, Scope->GPUMask);
		RHICmdList.PopEvent();
	}

#if RHI_WANT_BREADCRUMB_EVENTS
	RHICmdList.PopBreadcrumb();
#endif
}

void FRDGEventScopeOpArray::Execute(FRHIComputeCommandList& RHICmdList)
{
	for (int32 Index = 0; Index < Ops.Num(); ++Index)
	{
		FRDGEventScopeOp Op = Ops[Index];

		if (Op.IsScope())
		{
			if (Op.IsPush())
			{
				OnPushEvent(RHICmdList, Op.Scope, bRDGEvents);
			}
			else
			{
				OnPopEvent(RHICmdList, Op.Scope, bRDGEvents);
			}
		}
		else
		{
			if (Op.IsPush())
			{
				RHICmdList.PushEvent(Op.Name, FColor(255, 255, 255));
			}
			else
			{
				RHICmdList.PopEvent();
			}
		}
	}
}

#if RHI_WANT_BREADCRUMB_EVENTS

void FRDGEventScopeOpArray::Execute(FRDGBreadcrumbState& State)
{
	for (int32 Index = 0; Index < Ops.Num(); ++Index)
	{
<<<<<<< HEAD
		ScopeStack.BeginExecutePass(Pass->GetGPUScopes().Event);

		// Skip empty strings.
		const TCHAR* Name = Pass->GetEventName().GetTCHAR();

		if (Name && *Name)
		{
			FColor Color(255, 255, 255);
			ScopeStack.RHICmdList.PushEvent(Name, Color);
			bEventPushed = true;
=======
		FRDGEventScopeOp Op = Ops[Index];

		if (Op.IsScope())
		{
			if (Op.IsPush())
			{
				State.PushBreadcrumb(Op.Scope->Name.GetTCHAR());
				State.Version++;
			}
			else
			{
				State.PopBreadcrumb();
				State.Version++;
			}
>>>>>>> 6bbb88c8
		}
	}
}

#endif

FRDGEventScopeOpArray FRDGEventScopeStack::CompilePassPrologue(const FRDGPass* Pass)
{
<<<<<<< HEAD
	if (IsEnabled() && bEventPushed)
	{
		ScopeStack.RHICmdList.PopEvent();
		bEventPushed = false;
=======
	FRDGEventScopeOpArray Ops(bRDGEvents);
	if (IsEnabled())
	{
		Ops.Ops = ScopeStack.CompilePassPrologue(Pass->GetGPUScopes().Event, GetEmitRDGEvents() ? Pass->GetEventName().GetTCHAR() : nullptr);
>>>>>>> 6bbb88c8
	}
	return MoveTemp(Ops);
}

FRDGEventScopeOpArray FRDGEventScopeStack::CompilePassEpilogue()
{
	FRDGEventScopeOpArray Ops(bRDGEvents);
	if (IsEnabled())
	{
		Ops.Ops = ScopeStack.CompilePassEpilogue();
	}
	return MoveTemp(Ops);
}

<<<<<<< HEAD
FRDGGPUStatScopeGuard::FRDGGPUStatScopeGuard(FRDGBuilder& InGraphBuilder, const FName& Name, const FName& StatName, int32(*NumDrawCallsPtr)[MAX_NUM_GPUS])
	: GraphBuilder(InGraphBuilder)
{
	GraphBuilder.GPUScopeStacks.BeginStatScope(Name, StatName, NumDrawCallsPtr);
=======
FRDGGPUStatScopeGuard::FRDGGPUStatScopeGuard(FRDGBuilder& InGraphBuilder, const FName& Name, const FName& StatName, const TCHAR* Description, int32(*NumDrawCallsPtr)[MAX_NUM_GPUS])
	: GraphBuilder(InGraphBuilder)
{
	GraphBuilder.GPUScopeStacks.BeginStatScope(Name, StatName, Description, NumDrawCallsPtr);
>>>>>>> 6bbb88c8
}

FRDGGPUStatScopeGuard::~FRDGGPUStatScopeGuard()
{
	GraphBuilder.GPUScopeStacks.EndStatScope();
}

<<<<<<< HEAD
static void OnPushGPUStat(FRHIComputeCommandList& RHICmdList, const FRDGGPUStatScope* Scope)
{
#if HAS_GPU_STATS
	// GPU stats are currently only supported on the immediate command list.
	if (RHICmdList.IsImmediate())
	{
		FRealtimeGPUProfiler::Get()->PushStat(static_cast<FRHICommandListImmediate&>(RHICmdList), Scope->Name, Scope->StatName, Scope->DrawCallCounter);

		if (Scope->DrawCallCounter != nullptr)
		{
			static_cast<FRHICommandListImmediate&>(RHICmdList).EnqueueLambda(
				[DrawCallCounter = Scope->DrawCallCounter](FRHICommandListImmediate&)
			{
				GCurrentNumDrawCallsRHIPtr = DrawCallCounter;
			});
		}

=======
FRDGGPUStatScopeOpArray::FRDGGPUStatScopeOpArray(TRDGScopeOpArray<FRDGGPUStatScopeOp> InOps, FRHIGPUMask GPUMask)
	: Ops(InOps)
	, Type(EType::Prologue)
{
#if HAS_GPU_STATS
	for (int32 Index = 0; Index < Ops.Num(); ++Index)
	{
		FRDGGPUStatScopeOp& Op = Ops[Index];

		if (Op.IsPush())
		{
			Op.Query = FRealtimeGPUProfiler::Get()->PushEvent(GPUMask, Op.Scope->Name, Op.Scope->StatName, *Op.Scope->Description);
		}
		else
		{
			Op.Query = FRealtimeGPUProfiler::Get()->PopEvent();
		}
>>>>>>> 6bbb88c8
	}
#endif
}

<<<<<<< HEAD
static void OnPopGPUStat(FRHIComputeCommandList& RHICmdList, const FRDGGPUStatScope* Scope)
{
#if HAS_GPU_STATS
	// GPU stats are currently only supported on the immediate command list.
	if (RHICmdList.IsImmediate())
	{
		FRealtimeGPUProfiler::Get()->PopStat(static_cast<FRHICommandListImmediate&>(RHICmdList), Scope->DrawCallCounter);

		if (Scope->DrawCallCounter != nullptr)
		{
			static_cast<FRHICommandListImmediate&>(RHICmdList).EnqueueLambda(
				[](FRHICommandListImmediate&)
			{
				GCurrentNumDrawCallsRHIPtr = &GCurrentNumDrawCallsRHI;
			});
=======
void FRDGGPUStatScopeOpArray::Execute(FRHIComputeCommandList& RHICmdListCompute)
{
#if HAS_GPU_STATS
	if (!RHICmdListCompute.IsGraphics())
	{
		return;
	}

	FRHICommandList& RHICmdList = static_cast<FRHICommandList&>(RHICmdListCompute);

	for (int32 Index = 0; Index < Ops.Num(); ++Index)
	{
		Ops[Index].Query.Submit(RHICmdList);
	}

	if (OverrideEventIndex != kInvalidEventIndex)
	{
		if (Type == EType::Prologue)
		{
			FRealtimeGPUProfiler::Get()->PushEventOverride(OverrideEventIndex);
		}
		else
		{
			FRealtimeGPUProfiler::Get()->PopEventOverride();
		}
	}

	for (int32 Index = Ops.Num() - 1; Index >= 0; --Index)
	{
		const FRDGGPUStatScopeOp Op = Ops[Index];
		const FRDGGPUStatScope* Scope = Op.Scope;

		if (Scope->DrawCallCounter != nullptr && (**Scope->DrawCallCounter) != -1)
		{
			RHICmdList.EnqueueLambda(
				[DrawCallCounter = Scope->DrawCallCounter, bPush = Op.IsPush()](auto&)
			{
				GCurrentNumDrawCallsRHIPtr = bPush ? DrawCallCounter : &GCurrentNumDrawCallsRHI;
			});
			break;
>>>>>>> 6bbb88c8
		}
	}
#endif
}

<<<<<<< HEAD
bool FRDGGPUStatScopeStack::IsEnabled()
=======
FRDGGPUStatScopeOpArray FRDGGPUStatScopeStack::CompilePassPrologue(const FRDGPass* Pass, FRHIGPUMask GPUMask)
>>>>>>> 6bbb88c8
{
#if HAS_GPU_STATS
	if (IsEnabled() && Pass->GetPipeline() == ERHIPipeline::Graphics)
	{
		FRDGGPUStatScopeOpArray Ops(ScopeStack.CompilePassPrologue(Pass->GetGPUScopes().Stat), GPUMask);
		if (!Pass->IsParallelExecuteAllowed())
		{
			OverrideEventIndex = FRealtimeGPUProfiler::Get()->GetCurrentEventIndex();
			Ops.OverrideEventIndex = OverrideEventIndex;
		}
		return MoveTemp(Ops);
	}
#endif
	return {};
}

<<<<<<< HEAD
FRDGGPUStatScopeStack::FRDGGPUStatScopeStack(FRHIComputeCommandList& InRHICmdList)
	: ScopeStack(InRHICmdList, &OnPushGPUStat, &OnPopGPUStat)
{}

void FRDGGPUStatScopeStack::BeginScope(const FName& Name, const FName& StatName, int32 (*DrawCallCounter)[MAX_NUM_GPUS])
=======
FRDGGPUStatScopeOpArray FRDGGPUStatScopeStack::CompilePassEpilogue()
>>>>>>> 6bbb88c8
{
#if HAS_GPU_STATS
	if (OverrideEventIndex != FRDGGPUStatScopeOpArray::kInvalidEventIndex)
	{
<<<<<<< HEAD
		check(DrawCallCounter != nullptr);
		ScopeStack.BeginScope(Name, StatName, DrawCallCounter);
=======
		FRDGGPUStatScopeOpArray Ops;
		Ops.OverrideEventIndex = OverrideEventIndex;
		OverrideEventIndex = FRDGGPUStatScopeOpArray::kInvalidEventIndex;
		return MoveTemp(Ops);
>>>>>>> 6bbb88c8
	}
#endif
	return {};
}

<<<<<<< HEAD
void FRDGGPUStatScopeStack::EndScope()
=======
FRDGGPUScopeOpArrays FRDGGPUScopeStacksByPipeline::CompilePassPrologue(const FRDGPass* Pass, FRHIGPUMask GPUMask)
>>>>>>> 6bbb88c8
{
	return GetScopeStacks(Pass->GetPipeline()).CompilePassPrologue(Pass, GPUMask);
}

FRDGGPUScopeOpArrays FRDGGPUScopeStacksByPipeline::CompilePassEpilogue(const FRDGPass* Pass)
{
	return GetScopeStacks(Pass->GetPipeline()).CompilePassEpilogue();
}

#endif

//////////////////////////////////////////////////////////////////////////
// CPU Scopes
//////////////////////////////////////////////////////////////////////////

#if RDG_CPU_SCOPES

#if CSV_PROFILER

FRDGScopedCsvStatExclusive::FRDGScopedCsvStatExclusive(FRDGBuilder& InGraphBuilder, const char* InStatName)
	: FScopedCsvStatExclusive(InStatName)
	, GraphBuilder(InGraphBuilder)
{
	GraphBuilder.CPUScopeStacks.CSV.BeginScope(InStatName);
}

FRDGScopedCsvStatExclusive::~FRDGScopedCsvStatExclusive()
{
	GraphBuilder.CPUScopeStacks.CSV.EndScope();
}

FRDGScopedCsvStatExclusiveConditional::FRDGScopedCsvStatExclusiveConditional(FRDGBuilder& InGraphBuilder, const char* InStatName, bool bInCondition)
	: FScopedCsvStatExclusiveConditional(InStatName, bInCondition)
	, GraphBuilder(InGraphBuilder)
{
	if (bCondition)
	{
		GraphBuilder.CPUScopeStacks.CSV.BeginScope(InStatName);
	}
}

<<<<<<< HEAD
void FRDGGPUStatScopeStack::BeginExecute()
=======
FRDGScopedCsvStatExclusiveConditional::~FRDGScopedCsvStatExclusiveConditional()
>>>>>>> 6bbb88c8
{
	if (bCondition)
	{
		GraphBuilder.CPUScopeStacks.CSV.EndScope();
	}
}

<<<<<<< HEAD
void FRDGGPUStatScopeStack::BeginExecutePass(const FRDGPass* Pass)
=======
#endif

inline void OnPushCSVStat(const FRDGCSVStatScope* Scope)
{
#if CSV_PROFILER
	FCsvProfiler::BeginExclusiveStat(Scope->StatName);
#endif
}

inline void OnPopCSVStat(const FRDGCSVStatScope* Scope)
>>>>>>> 6bbb88c8
{
#if CSV_PROFILER
	FCsvProfiler::EndExclusiveStat(Scope->StatName);
#endif
}

void FRDGCSVStatScopeOpArray::Execute()
{
	for (int32 Index = 0; Index < Ops.Num(); ++Index)
	{
<<<<<<< HEAD
		ScopeStack.BeginExecutePass(Pass->GetGPUScopes().Stat);
	}
}

void FRDGGPUStatScopeStack::EndExecute()
=======
		FRDGCSVStatScopeOp Op = Ops[Index];

		if (Op.IsPush())
		{
			OnPushCSVStat(Op.Scope);
		}
		else
		{
			OnPopCSVStat(Op.Scope);
		}
	}
}

FRDGCSVStatScopeOpArray FRDGCSVStatScopeStack::CompilePassPrologue(const FRDGPass* Pass)
>>>>>>> 6bbb88c8
{
	if (IsEnabled())
	{
		return ScopeStack.CompilePassPrologue(Pass->GetCPUScopes().CSV);
	}
<<<<<<< HEAD
}

void FRDGGPUScopeStacksByPipeline::BeginExecutePass(const FRDGPass* Pass)
{
	ERHIPipeline Pipeline = Pass->GetPipeline();

	/**TODO(RDG): This currently crashes certain platforms. */
	if (GRDGAsyncCompute == RDG_ASYNC_COMPUTE_FORCE_ENABLED)
	{
		Pipeline = ERHIPipeline::Graphics;
	}

	GetScopeStacks(Pipeline).BeginExecutePass(Pass);
}

void FRDGGPUScopeStacksByPipeline::EndExecutePass(const FRDGPass* Pass)
{
	ERHIPipeline Pipeline = Pass->GetPipeline();

	/**TODO(RDG): This currently crashes certain platforms. */
	if (GRDGAsyncCompute == RDG_ASYNC_COMPUTE_FORCE_ENABLED)
	{
		Pipeline = ERHIPipeline::Graphics;
	}

	GetScopeStacks(Pipeline).EndExecutePass();
}

#endif

//////////////////////////////////////////////////////////////////////////
// CPU Scopes
//////////////////////////////////////////////////////////////////////////

#if RDG_CPU_SCOPES

#if CSV_PROFILER

FRDGScopedCsvStatExclusive::FRDGScopedCsvStatExclusive(FRDGBuilder& InGraphBuilder, const char* InStatName)
	: FScopedCsvStatExclusive(InStatName)
	, GraphBuilder(InGraphBuilder)
{
	GraphBuilder.CPUScopeStacks.CSV.BeginScope(InStatName);
}

FRDGScopedCsvStatExclusive::~FRDGScopedCsvStatExclusive()
{
	GraphBuilder.CPUScopeStacks.CSV.EndScope();
}

FRDGScopedCsvStatExclusiveConditional::FRDGScopedCsvStatExclusiveConditional(FRDGBuilder& InGraphBuilder, const char* InStatName, bool bInCondition)
	: FScopedCsvStatExclusiveConditional(InStatName, bInCondition)
	, GraphBuilder(InGraphBuilder)
{
	if (bCondition)
	{
		GraphBuilder.CPUScopeStacks.CSV.BeginScope(InStatName);
	}
}

FRDGScopedCsvStatExclusiveConditional::~FRDGScopedCsvStatExclusiveConditional()
{
	if (bCondition)
	{
		GraphBuilder.CPUScopeStacks.CSV.EndScope();
	}
}

#endif

static void OnPushCSVStat(FRHIComputeCommandList&, const FRDGCSVStatScope* Scope)
{
#if CSV_PROFILER
	FCsvProfiler::BeginExclusiveStat(Scope->StatName);
#if CSV_EXCLUSIVE_TIMING_STATS_EMIT_NAMED_EVENTS
	FPlatformMisc::BeginNamedEvent(FColor(255, 128, 128), Scope->StatName);
#endif
#endif
}

static void OnPopCSVStat(FRHIComputeCommandList&, const FRDGCSVStatScope* Scope)
{
#if CSV_PROFILER
#if CSV_EXCLUSIVE_TIMING_STATS_EMIT_NAMED_EVENTS
	FPlatformMisc::EndNamedEvent();
#endif
	FCsvProfiler::EndExclusiveStat(Scope->StatName);
#endif
}

FRDGCSVStatScopeStack::FRDGCSVStatScopeStack(FRHIComputeCommandList& InRHICmdList, const char* InUnaccountedStatName)
	: ScopeStack(InRHICmdList, &OnPushCSVStat, &OnPopCSVStat)
	, UnaccountedStatName(InUnaccountedStatName)
{
	BeginScope(UnaccountedStatName);
}

bool FRDGCSVStatScopeStack::IsEnabled()
{
#if CSV_PROFILER
	return true;
#else
	return false;
#endif
}

void FRDGCSVStatScopeStack::BeginScope(const char* StatName)
{
	if (IsEnabled())
	{
		ScopeStack.BeginScope(StatName);
	}
}

void FRDGCSVStatScopeStack::EndScope()
{
	if (IsEnabled())
	{
		ScopeStack.EndScope();
	}
}

void FRDGCSVStatScopeStack::BeginExecute()
{
	if (IsEnabled())
	{
		EndScope();
		ScopeStack.BeginExecute();
	}
}

void FRDGCSVStatScopeStack::BeginExecutePass(const FRDGPass* Pass)
{
	if (IsEnabled())
	{
		ScopeStack.BeginExecutePass(Pass->GetCPUScopes().CSV);
	}
}

void FRDGCSVStatScopeStack::EndExecute()
{
	if (IsEnabled())
	{
		ScopeStack.EndExecute();
	}
=======
	return {};
>>>>>>> 6bbb88c8
}

#endif<|MERGE_RESOLUTION|>--- conflicted
+++ resolved
@@ -7,18 +7,12 @@
 
 RENDERCORE_API bool GetEmitRDGEvents()
 {
-<<<<<<< HEAD
-	check(IsInRenderingThread());
-#if RDG_EVENTS != RDG_EVENTS_NONE
-	return GetEmitDrawEvents() || GRDGDebug;
-=======
 #if RDG_EVENTS != RDG_EVENTS_NONE
 	bool bRDGChannelEnabled = false;
 #if RDG_ENABLE_TRACE
 	bRDGChannelEnabled = UE_TRACE_CHANNELEXPR_IS_ENABLED(RDGChannel);
 #endif // RDG_ENABLE_TRACE
 	return GRDGEmitEvents != 0 || GRDGDebug != 0 || bRDGChannelEnabled != 0;
->>>>>>> 6bbb88c8
 #else
 	return false;
 #endif
@@ -31,10 +25,6 @@
 {
 	check(InEventFormat);
 
-<<<<<<< HEAD
-	if (GetEmitRDGEvents())
-=======
->>>>>>> 6bbb88c8
 	{
 		va_list VAList;
 		va_start(VAList, InEventFormat);
@@ -81,11 +71,7 @@
 {
 	if (bCondition)
 	{
-<<<<<<< HEAD
-		GraphBuilder.GPUScopeStacks.BeginEventScope(MoveTemp(ScopeName));
-=======
 		GraphBuilder.GPUScopeStacks.BeginEventScope(MoveTemp(ScopeName), GraphBuilder.RHICmdList.GetGPUMask());
->>>>>>> 6bbb88c8
 	}
 }
 
@@ -97,44 +83,16 @@
 	}
 }
 
-<<<<<<< HEAD
-static void OnPushEvent(FRHIComputeCommandList& RHICmdList, const FRDGEventScope* Scope)
-{
-	SCOPED_GPU_MASK(RHICmdList, Scope->GPUMask);
-	RHICmdList.PushEvent(Scope->Name.GetTCHAR(), FColor(0));
-}
-
-static void OnPopEvent(FRHIComputeCommandList& RHICmdList, const FRDGEventScope* Scope)
-{
-	SCOPED_GPU_MASK(RHICmdList, Scope->GPUMask);
-	RHICmdList.PopEvent();
-}
-
-bool FRDGEventScopeStack::IsEnabled()
-=======
 static void OnPushEvent(FRHIComputeCommandList& RHICmdList, const FRDGEventScope* Scope, bool bRDGEvents)
->>>>>>> 6bbb88c8
 {
 #if RHI_WANT_BREADCRUMB_EVENTS
 	RHICmdList.PushBreadcrumb(Scope->Name.GetTCHAR());
 #endif
-<<<<<<< HEAD
-}
-
-FRDGEventScopeStack::FRDGEventScopeStack(FRHIComputeCommandList& InRHICmdList)
-	: ScopeStack(InRHICmdList, &OnPushEvent, &OnPopEvent)
-{}
-=======
->>>>>>> 6bbb88c8
 
 	if (bRDGEvents)
 	{
-<<<<<<< HEAD
-		ScopeStack.BeginScope(Forward<FRDGEventName&&>(EventName), ScopeStack.RHICmdList.GetGPUMask());
-=======
 		SCOPED_GPU_MASK(RHICmdList, Scope->GPUMask);
 		RHICmdList.PushEvent(Scope->Name.GetTCHAR(), FColor(0));
->>>>>>> 6bbb88c8
 	}
 }
 
@@ -188,18 +146,6 @@
 {
 	for (int32 Index = 0; Index < Ops.Num(); ++Index)
 	{
-<<<<<<< HEAD
-		ScopeStack.BeginExecutePass(Pass->GetGPUScopes().Event);
-
-		// Skip empty strings.
-		const TCHAR* Name = Pass->GetEventName().GetTCHAR();
-
-		if (Name && *Name)
-		{
-			FColor Color(255, 255, 255);
-			ScopeStack.RHICmdList.PushEvent(Name, Color);
-			bEventPushed = true;
-=======
 		FRDGEventScopeOp Op = Ops[Index];
 
 		if (Op.IsScope())
@@ -214,7 +160,6 @@
 				State.PopBreadcrumb();
 				State.Version++;
 			}
->>>>>>> 6bbb88c8
 		}
 	}
 }
@@ -223,17 +168,10 @@
 
 FRDGEventScopeOpArray FRDGEventScopeStack::CompilePassPrologue(const FRDGPass* Pass)
 {
-<<<<<<< HEAD
-	if (IsEnabled() && bEventPushed)
-	{
-		ScopeStack.RHICmdList.PopEvent();
-		bEventPushed = false;
-=======
 	FRDGEventScopeOpArray Ops(bRDGEvents);
 	if (IsEnabled())
 	{
 		Ops.Ops = ScopeStack.CompilePassPrologue(Pass->GetGPUScopes().Event, GetEmitRDGEvents() ? Pass->GetEventName().GetTCHAR() : nullptr);
->>>>>>> 6bbb88c8
 	}
 	return MoveTemp(Ops);
 }
@@ -248,17 +186,10 @@
 	return MoveTemp(Ops);
 }
 
-<<<<<<< HEAD
-FRDGGPUStatScopeGuard::FRDGGPUStatScopeGuard(FRDGBuilder& InGraphBuilder, const FName& Name, const FName& StatName, int32(*NumDrawCallsPtr)[MAX_NUM_GPUS])
-	: GraphBuilder(InGraphBuilder)
-{
-	GraphBuilder.GPUScopeStacks.BeginStatScope(Name, StatName, NumDrawCallsPtr);
-=======
 FRDGGPUStatScopeGuard::FRDGGPUStatScopeGuard(FRDGBuilder& InGraphBuilder, const FName& Name, const FName& StatName, const TCHAR* Description, int32(*NumDrawCallsPtr)[MAX_NUM_GPUS])
 	: GraphBuilder(InGraphBuilder)
 {
 	GraphBuilder.GPUScopeStacks.BeginStatScope(Name, StatName, Description, NumDrawCallsPtr);
->>>>>>> 6bbb88c8
 }
 
 FRDGGPUStatScopeGuard::~FRDGGPUStatScopeGuard()
@@ -266,25 +197,6 @@
 	GraphBuilder.GPUScopeStacks.EndStatScope();
 }
 
-<<<<<<< HEAD
-static void OnPushGPUStat(FRHIComputeCommandList& RHICmdList, const FRDGGPUStatScope* Scope)
-{
-#if HAS_GPU_STATS
-	// GPU stats are currently only supported on the immediate command list.
-	if (RHICmdList.IsImmediate())
-	{
-		FRealtimeGPUProfiler::Get()->PushStat(static_cast<FRHICommandListImmediate&>(RHICmdList), Scope->Name, Scope->StatName, Scope->DrawCallCounter);
-
-		if (Scope->DrawCallCounter != nullptr)
-		{
-			static_cast<FRHICommandListImmediate&>(RHICmdList).EnqueueLambda(
-				[DrawCallCounter = Scope->DrawCallCounter](FRHICommandListImmediate&)
-			{
-				GCurrentNumDrawCallsRHIPtr = DrawCallCounter;
-			});
-		}
-
-=======
 FRDGGPUStatScopeOpArray::FRDGGPUStatScopeOpArray(TRDGScopeOpArray<FRDGGPUStatScopeOp> InOps, FRHIGPUMask GPUMask)
 	: Ops(InOps)
 	, Type(EType::Prologue)
@@ -302,28 +214,10 @@
 		{
 			Op.Query = FRealtimeGPUProfiler::Get()->PopEvent();
 		}
->>>>>>> 6bbb88c8
-	}
-#endif
-}
-
-<<<<<<< HEAD
-static void OnPopGPUStat(FRHIComputeCommandList& RHICmdList, const FRDGGPUStatScope* Scope)
-{
-#if HAS_GPU_STATS
-	// GPU stats are currently only supported on the immediate command list.
-	if (RHICmdList.IsImmediate())
-	{
-		FRealtimeGPUProfiler::Get()->PopStat(static_cast<FRHICommandListImmediate&>(RHICmdList), Scope->DrawCallCounter);
-
-		if (Scope->DrawCallCounter != nullptr)
-		{
-			static_cast<FRHICommandListImmediate&>(RHICmdList).EnqueueLambda(
-				[](FRHICommandListImmediate&)
-			{
-				GCurrentNumDrawCallsRHIPtr = &GCurrentNumDrawCallsRHI;
-			});
-=======
+	}
+#endif
+}
+
 void FRDGGPUStatScopeOpArray::Execute(FRHIComputeCommandList& RHICmdListCompute)
 {
 #if HAS_GPU_STATS
@@ -364,17 +258,12 @@
 				GCurrentNumDrawCallsRHIPtr = bPush ? DrawCallCounter : &GCurrentNumDrawCallsRHI;
 			});
 			break;
->>>>>>> 6bbb88c8
-		}
-	}
-#endif
-}
-
-<<<<<<< HEAD
-bool FRDGGPUStatScopeStack::IsEnabled()
-=======
+		}
+	}
+#endif
+}
+
 FRDGGPUStatScopeOpArray FRDGGPUStatScopeStack::CompilePassPrologue(const FRDGPass* Pass, FRHIGPUMask GPUMask)
->>>>>>> 6bbb88c8
 {
 #if HAS_GPU_STATS
 	if (IsEnabled() && Pass->GetPipeline() == ERHIPipeline::Graphics)
@@ -391,38 +280,21 @@
 	return {};
 }
 
-<<<<<<< HEAD
-FRDGGPUStatScopeStack::FRDGGPUStatScopeStack(FRHIComputeCommandList& InRHICmdList)
-	: ScopeStack(InRHICmdList, &OnPushGPUStat, &OnPopGPUStat)
-{}
-
-void FRDGGPUStatScopeStack::BeginScope(const FName& Name, const FName& StatName, int32 (*DrawCallCounter)[MAX_NUM_GPUS])
-=======
 FRDGGPUStatScopeOpArray FRDGGPUStatScopeStack::CompilePassEpilogue()
->>>>>>> 6bbb88c8
 {
 #if HAS_GPU_STATS
 	if (OverrideEventIndex != FRDGGPUStatScopeOpArray::kInvalidEventIndex)
 	{
-<<<<<<< HEAD
-		check(DrawCallCounter != nullptr);
-		ScopeStack.BeginScope(Name, StatName, DrawCallCounter);
-=======
 		FRDGGPUStatScopeOpArray Ops;
 		Ops.OverrideEventIndex = OverrideEventIndex;
 		OverrideEventIndex = FRDGGPUStatScopeOpArray::kInvalidEventIndex;
 		return MoveTemp(Ops);
->>>>>>> 6bbb88c8
 	}
 #endif
 	return {};
 }
 
-<<<<<<< HEAD
-void FRDGGPUStatScopeStack::EndScope()
-=======
 FRDGGPUScopeOpArrays FRDGGPUScopeStacksByPipeline::CompilePassPrologue(const FRDGPass* Pass, FRHIGPUMask GPUMask)
->>>>>>> 6bbb88c8
 {
 	return GetScopeStacks(Pass->GetPipeline()).CompilePassPrologue(Pass, GPUMask);
 }
@@ -464,11 +336,7 @@
 	}
 }
 
-<<<<<<< HEAD
-void FRDGGPUStatScopeStack::BeginExecute()
-=======
 FRDGScopedCsvStatExclusiveConditional::~FRDGScopedCsvStatExclusiveConditional()
->>>>>>> 6bbb88c8
 {
 	if (bCondition)
 	{
@@ -476,9 +344,6 @@
 	}
 }
 
-<<<<<<< HEAD
-void FRDGGPUStatScopeStack::BeginExecutePass(const FRDGPass* Pass)
-=======
 #endif
 
 inline void OnPushCSVStat(const FRDGCSVStatScope* Scope)
@@ -489,7 +354,6 @@
 }
 
 inline void OnPopCSVStat(const FRDGCSVStatScope* Scope)
->>>>>>> 6bbb88c8
 {
 #if CSV_PROFILER
 	FCsvProfiler::EndExclusiveStat(Scope->StatName);
@@ -500,13 +364,6 @@
 {
 	for (int32 Index = 0; Index < Ops.Num(); ++Index)
 	{
-<<<<<<< HEAD
-		ScopeStack.BeginExecutePass(Pass->GetGPUScopes().Stat);
-	}
-}
-
-void FRDGGPUStatScopeStack::EndExecute()
-=======
 		FRDGCSVStatScopeOp Op = Ops[Index];
 
 		if (Op.IsPush())
@@ -521,161 +378,12 @@
 }
 
 FRDGCSVStatScopeOpArray FRDGCSVStatScopeStack::CompilePassPrologue(const FRDGPass* Pass)
->>>>>>> 6bbb88c8
 {
 	if (IsEnabled())
 	{
 		return ScopeStack.CompilePassPrologue(Pass->GetCPUScopes().CSV);
 	}
-<<<<<<< HEAD
-}
-
-void FRDGGPUScopeStacksByPipeline::BeginExecutePass(const FRDGPass* Pass)
-{
-	ERHIPipeline Pipeline = Pass->GetPipeline();
-
-	/**TODO(RDG): This currently crashes certain platforms. */
-	if (GRDGAsyncCompute == RDG_ASYNC_COMPUTE_FORCE_ENABLED)
-	{
-		Pipeline = ERHIPipeline::Graphics;
-	}
-
-	GetScopeStacks(Pipeline).BeginExecutePass(Pass);
-}
-
-void FRDGGPUScopeStacksByPipeline::EndExecutePass(const FRDGPass* Pass)
-{
-	ERHIPipeline Pipeline = Pass->GetPipeline();
-
-	/**TODO(RDG): This currently crashes certain platforms. */
-	if (GRDGAsyncCompute == RDG_ASYNC_COMPUTE_FORCE_ENABLED)
-	{
-		Pipeline = ERHIPipeline::Graphics;
-	}
-
-	GetScopeStacks(Pipeline).EndExecutePass();
-}
-
-#endif
-
-//////////////////////////////////////////////////////////////////////////
-// CPU Scopes
-//////////////////////////////////////////////////////////////////////////
-
-#if RDG_CPU_SCOPES
-
-#if CSV_PROFILER
-
-FRDGScopedCsvStatExclusive::FRDGScopedCsvStatExclusive(FRDGBuilder& InGraphBuilder, const char* InStatName)
-	: FScopedCsvStatExclusive(InStatName)
-	, GraphBuilder(InGraphBuilder)
-{
-	GraphBuilder.CPUScopeStacks.CSV.BeginScope(InStatName);
-}
-
-FRDGScopedCsvStatExclusive::~FRDGScopedCsvStatExclusive()
-{
-	GraphBuilder.CPUScopeStacks.CSV.EndScope();
-}
-
-FRDGScopedCsvStatExclusiveConditional::FRDGScopedCsvStatExclusiveConditional(FRDGBuilder& InGraphBuilder, const char* InStatName, bool bInCondition)
-	: FScopedCsvStatExclusiveConditional(InStatName, bInCondition)
-	, GraphBuilder(InGraphBuilder)
-{
-	if (bCondition)
-	{
-		GraphBuilder.CPUScopeStacks.CSV.BeginScope(InStatName);
-	}
-}
-
-FRDGScopedCsvStatExclusiveConditional::~FRDGScopedCsvStatExclusiveConditional()
-{
-	if (bCondition)
-	{
-		GraphBuilder.CPUScopeStacks.CSV.EndScope();
-	}
-}
-
-#endif
-
-static void OnPushCSVStat(FRHIComputeCommandList&, const FRDGCSVStatScope* Scope)
-{
-#if CSV_PROFILER
-	FCsvProfiler::BeginExclusiveStat(Scope->StatName);
-#if CSV_EXCLUSIVE_TIMING_STATS_EMIT_NAMED_EVENTS
-	FPlatformMisc::BeginNamedEvent(FColor(255, 128, 128), Scope->StatName);
-#endif
-#endif
-}
-
-static void OnPopCSVStat(FRHIComputeCommandList&, const FRDGCSVStatScope* Scope)
-{
-#if CSV_PROFILER
-#if CSV_EXCLUSIVE_TIMING_STATS_EMIT_NAMED_EVENTS
-	FPlatformMisc::EndNamedEvent();
-#endif
-	FCsvProfiler::EndExclusiveStat(Scope->StatName);
-#endif
-}
-
-FRDGCSVStatScopeStack::FRDGCSVStatScopeStack(FRHIComputeCommandList& InRHICmdList, const char* InUnaccountedStatName)
-	: ScopeStack(InRHICmdList, &OnPushCSVStat, &OnPopCSVStat)
-	, UnaccountedStatName(InUnaccountedStatName)
-{
-	BeginScope(UnaccountedStatName);
-}
-
-bool FRDGCSVStatScopeStack::IsEnabled()
-{
-#if CSV_PROFILER
-	return true;
-#else
-	return false;
-#endif
-}
-
-void FRDGCSVStatScopeStack::BeginScope(const char* StatName)
-{
-	if (IsEnabled())
-	{
-		ScopeStack.BeginScope(StatName);
-	}
-}
-
-void FRDGCSVStatScopeStack::EndScope()
-{
-	if (IsEnabled())
-	{
-		ScopeStack.EndScope();
-	}
-}
-
-void FRDGCSVStatScopeStack::BeginExecute()
-{
-	if (IsEnabled())
-	{
-		EndScope();
-		ScopeStack.BeginExecute();
-	}
-}
-
-void FRDGCSVStatScopeStack::BeginExecutePass(const FRDGPass* Pass)
-{
-	if (IsEnabled())
-	{
-		ScopeStack.BeginExecutePass(Pass->GetCPUScopes().CSV);
-	}
-}
-
-void FRDGCSVStatScopeStack::EndExecute()
-{
-	if (IsEnabled())
-	{
-		ScopeStack.EndExecute();
-	}
-=======
 	return {};
->>>>>>> 6bbb88c8
 }
 
 #endif