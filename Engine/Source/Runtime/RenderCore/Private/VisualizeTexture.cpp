// Copyright Epic Games, Inc. All Rights Reserved.

#include "VisualizeTexture.h"
#include "ShaderParameters.h"
#include "RHIStaticStates.h"
#include "Shader.h"
#include "StaticBoundShaderState.h"
#include "RenderTargetPool.h"
#include "GlobalShader.h"
#include "PipelineStateCache.h"
#include "CommonRenderResources.h"
#include "PixelShaderUtils.h"
#include "Misc/FileHelper.h"

void FVisualizeTexture::ParseCommands(const TCHAR* Cmd, FOutputDevice &Ar)
{
#if SUPPORTS_VISUALIZE_TEXTURE
<<<<<<< HEAD
	Config = {};
	uint32 ParameterCount = 0;
	for (;;)
	{
		FString Parameter = FParse::Token(Cmd, 0);

		if (Parameter.IsEmpty())
		{
			break;
		}
		else if (ParameterCount == 0)
		{
			if (!FChar::IsDigit(**Parameter))
			{
				const TCHAR* AfterAt = *Parameter;

				while (*AfterAt != 0 && *AfterAt != TCHAR('@'))
				{
					++AfterAt;
				}

				if (*AfterAt == TCHAR('@'))
				{
					FString NameWithoutAt = Parameter.Left(AfterAt - *Parameter);
					Visualize(*NameWithoutAt, FCString::Atoi(AfterAt + 1));
				}
				else
				{
					Visualize(*Parameter);
				}
			}
			else
			{
				Visualize({});
			}
		}
		else if (Parameter == TEXT("fulllist") || Parameter == TEXT("full"))
		{
			Config.Flags |= EFlags::FullList;
		}
		else if (Parameter == TEXT("byname"))
		{
			Config.SortBy = ESortBy::Name;
		}
		else if (Parameter == TEXT("bysize"))
		{
			Config.SortBy = ESortBy::Size;
		}
		else if (Parameter == TEXT("uv0"))
		{
			Config.InputUVMapping = EInputUVMapping::LeftTop;
		}
		else if (Parameter == TEXT("uv1"))
		{
			Config.InputUVMapping = EInputUVMapping::Whole;
		}
		else if (Parameter == TEXT("uv2"))
		{
			Config.InputUVMapping = EInputUVMapping::PixelPerfectCenter;
		}
		else if (Parameter == TEXT("pip"))
		{
			Config.InputUVMapping = EInputUVMapping::PictureInPicture;
		}
		else if (Parameter == TEXT("bmp"))
		{
			Config.Flags |= EFlags::SaveBitmap;
		}
		else if (Parameter == TEXT("stencil"))
		{
			Config.Flags |= EFlags::SaveBitmapAsStencil;
		}
		else if (Parameter == TEXT("frac"))
		{
			Config.ShaderOp = EShaderOp::Frac;
		}
		else if (Parameter == TEXT("sat"))
		{
			Config.ShaderOp = EShaderOp::Saturate;
		}
		else if (Parameter.Left(3) == TEXT("mip"))
		{
			Parameter.RightInline(Parameter.Len() - 3, false);
			Config.MipIndex = FCString::Atoi(*Parameter);
		}
		else if (Parameter.Left(5) == TEXT("index"))
		{
			Parameter.RightInline(Parameter.Len() - 5, false);
			Config.ArrayIndex = FCString::Atoi(*Parameter);
		}
		// e.g. RGB*6, A, *22, /2.7, A*7
		else if (Parameter.Left(3) == TEXT("rgb")
			|| Parameter.Left(1) == TEXT("a")
			|| Parameter.Left(1) == TEXT("r")
			|| Parameter.Left(1) == TEXT("g")
			|| Parameter.Left(1) == TEXT("b")
			|| Parameter.Left(1) == TEXT("*")
			|| Parameter.Left(1) == TEXT("/"))
		{
			Config.SingleChannel = -1;

			if (Parameter.Left(3) == TEXT("rgb"))
			{
				Parameter.RightInline(Parameter.Len() - 3, false);
			}
			else if (Parameter.Left(1) == TEXT("r")) Config.SingleChannel = 0;
			else if (Parameter.Left(1) == TEXT("g")) Config.SingleChannel = 1;
			else if (Parameter.Left(1) == TEXT("b")) Config.SingleChannel = 2;
			else if (Parameter.Left(1) == TEXT("a")) Config.SingleChannel = 3;
			if (Config.SingleChannel >= 0)
			{
				Parameter.RightInline(Parameter.Len() - 1, false);
				Config.SingleChannelMul = 1.0f;
				Config.RGBMul = 0.0f;
			}

			float Mul = 1.0f;

			// * or /
			if (Parameter.Left(1) == TEXT("*"))
			{
				Parameter.RightInline(Parameter.Len() - 1, false);
				Mul = FCString::Atof(*Parameter);
			}
			else if (Parameter.Left(1) == TEXT("/"))
			{
				Parameter.RightInline(Parameter.Len() - 1, false);
				Mul = 1.0f / FCString::Atof(*Parameter);
			}
			Config.RGBMul *= Mul;
			Config.SingleChannelMul *= Mul;
			Config.AMul *= Mul;
		}
		else
		{
			Ar.Logf(TEXT("Error: parameter \"%s\" not recognized"), *Parameter);
		}

		++ParameterCount;
	}

	if (!ParameterCount)
	{
		Ar.Logf(TEXT("VisualizeTexture/Vis <CheckpointName> [<Mode>] [PIP/UV0/UV1/UV2] [BMP] [FRAC/SAT] [FULL]:"));
		Ar.Logf(TEXT("Mode (examples):"));
		Ar.Logf(TEXT("  RGB      = RGB in range 0..1 (default)"));
		Ar.Logf(TEXT("  *8       = RGB * 8"));
		Ar.Logf(TEXT("  A        = alpha channel in range 0..1"));
		Ar.Logf(TEXT("  R        = red channel in range 0..1"));
		Ar.Logf(TEXT("  G        = green channel in range 0..1"));
		Ar.Logf(TEXT("  B        = blue channel in range 0..1"));
		Ar.Logf(TEXT("  A*16     = Alpha * 16"));
		Ar.Logf(TEXT("  RGB/2    = RGB / 2"));
		Ar.Logf(TEXT("SubResource:"));
		Ar.Logf(TEXT("  MIP5     = Mip level 5 (0 is default)"));
		Ar.Logf(TEXT("  INDEX5   = Array Element 5 (0 is default)"));
		Ar.Logf(TEXT("InputMapping:"));
		Ar.Logf(TEXT("  PIP      = like UV1 but as picture in picture with normal rendering  (default)"));
		Ar.Logf(TEXT("  UV0      = UV in left top"));
		Ar.Logf(TEXT("  UV1      = full texture"));
		Ar.Logf(TEXT("  UV2      = pixel perfect centered"));
		Ar.Logf(TEXT("Flags:"));
		Ar.Logf(TEXT("  BMP      = save out bitmap to the screenshots folder (not on console, normalized)"));
		Ar.Logf(TEXT("STENCIL    = Stencil normally displayed in alpha channel of depth.  This option is used for BMP to get a stencil only BMP."));
		Ar.Logf(TEXT("  FRAC     = use frac() in shader (default)"));
		Ar.Logf(TEXT("  SAT      = use saturate() in shader"));
		Ar.Logf(TEXT("  FULLLIST = show full list, otherwise we hide some textures in the printout"));
		Ar.Logf(TEXT("  BYNAME   = sort list by name"));
		Ar.Logf(TEXT("  BYSIZE   = show list by size"));
		Ar.Logf(TEXT("TextureId:"));
		Ar.Logf(TEXT("  0        = <off>"));

		DebugLog(EDebugLogVerbosity::Extended);
=======
	// Find out what command to do based on first parameter.
	ECommand Command = ECommand::Unknown;
	FString ResourceName;
	TOptional<uint32> ResourceVersion;
	TOptional<FWildcardString> ResourceListWildCard;
	{
		FString FirstParameter = FParse::Token(Cmd, 0);


		if (FirstParameter.IsEmpty())
		{
			// NOP
		}
		else if (FChar::IsDigit(**FirstParameter))
		{
			Command = ECommand::DisableVisualization;
		}
		else if (FirstParameter == TEXT("help"))
		{
			Command = ECommand::DisplayHelp;
		}
		else if (FirstParameter == TEXT("pool"))
		{
			Command = ECommand::DisplayPoolResourceList;
		}
		else
		{
			const TCHAR* AfterAt = *FirstParameter;

			while (*AfterAt != 0 && *AfterAt != TCHAR('@'))
			{
				++AfterAt;
			}

			if (*AfterAt == TCHAR('@'))
			{
				ResourceName = FirstParameter.Left(AfterAt - *FirstParameter);
				ResourceVersion = FCString::Atoi(AfterAt + 1);
			}
			else
			{
				ResourceName = FirstParameter;
			}

			if (ResourceName.Contains(TEXT("*")))
			{
				ResourceListWildCard = FWildcardString(ResourceName);
				Command = ECommand::DisplayResourceList;
			}
			else
			{
				Command = ECommand::VisualizeResource;
				Visualize(ResourceName, ResourceVersion);
			}
		}
	}

	if (Command == ECommand::Unknown)
	{
		FVisualizeTexture::DisplayHelp(Ar);
		DisplayResourceListToLog(TOptional<FWildcardString>());
	}
	else if (Command == ECommand::DisplayHelp)
	{
		FVisualizeTexture::DisplayHelp(Ar);
	}
	else if (Command == ECommand::DisableVisualization)
	{
		Visualize({});
	}
	else if (Command == ECommand::VisualizeResource)
	{
		Config = {};
		Visualize(ResourceName, ResourceVersion);
		for (;;)
		{
			FString Parameter = FParse::Token(Cmd, 0);

			if (Parameter.IsEmpty())
			{
				break;
			}
			else if (Parameter == TEXT("uv0"))
			{
				Config.InputUVMapping = EInputUVMapping::LeftTop;
			}
			else if (Parameter == TEXT("uv1"))
			{
				Config.InputUVMapping = EInputUVMapping::Whole;
			}
			else if (Parameter == TEXT("uv2"))
			{
				Config.InputUVMapping = EInputUVMapping::PixelPerfectCenter;
			}
			else if (Parameter == TEXT("pip"))
			{
				Config.InputUVMapping = EInputUVMapping::PictureInPicture;
			}
			else if (Parameter == TEXT("bmp"))
			{
				Config.Flags |= EFlags::SaveBitmap;
			}
			else if (Parameter == TEXT("stencil"))
			{
				Config.Flags |= EFlags::SaveBitmapAsStencil;
			}
			else if (Parameter == TEXT("frac"))
			{
				Config.ShaderOp = EShaderOp::Frac;
			}
			else if (Parameter == TEXT("sat"))
			{
				Config.ShaderOp = EShaderOp::Saturate;
			}
			else if (Parameter.Left(3) == TEXT("mip"))
			{
				Parameter.RightInline(Parameter.Len() - 3, false);
				Config.MipIndex = FCString::Atoi(*Parameter);
			}
			else if (Parameter.Left(5) == TEXT("index"))
			{
				Parameter.RightInline(Parameter.Len() - 5, false);
				Config.ArrayIndex = FCString::Atoi(*Parameter);
			}
			// e.g. RGB*6, A, *22, /2.7, A*7
			else if (Parameter.Left(3) == TEXT("rgb")
				|| Parameter.Left(1) == TEXT("a")
				|| Parameter.Left(1) == TEXT("r")
				|| Parameter.Left(1) == TEXT("g")
				|| Parameter.Left(1) == TEXT("b")
				|| Parameter.Left(1) == TEXT("*")
				|| Parameter.Left(1) == TEXT("/"))
			{
				Config.SingleChannel = -1;

				if (Parameter.Left(3) == TEXT("rgb"))
				{
					Parameter.RightInline(Parameter.Len() - 3, false);
				}
				else if (Parameter.Left(1) == TEXT("r")) Config.SingleChannel = 0;
				else if (Parameter.Left(1) == TEXT("g")) Config.SingleChannel = 1;
				else if (Parameter.Left(1) == TEXT("b")) Config.SingleChannel = 2;
				else if (Parameter.Left(1) == TEXT("a")) Config.SingleChannel = 3;
				if (Config.SingleChannel >= 0)
				{
					Parameter.RightInline(Parameter.Len() - 1, false);
					Config.SingleChannelMul = 1.0f;
					Config.RGBMul = 0.0f;
				}

				float Mul = 1.0f;

				// * or /
				if (Parameter.Left(1) == TEXT("*"))
				{
					Parameter.RightInline(Parameter.Len() - 1, false);
					Mul = FCString::Atof(*Parameter);
				}
				else if (Parameter.Left(1) == TEXT("/"))
				{
					Parameter.RightInline(Parameter.Len() - 1, false);
					Mul = 1.0f / FCString::Atof(*Parameter);
				}
				Config.RGBMul *= Mul;
				Config.SingleChannelMul *= Mul;
				Config.AMul *= Mul;
			}
			else
			{
				Ar.Logf(TEXT("Error: parameter \"%s\" not recognized"), *Parameter);
			}
		}

	}
	else if (Command == ECommand::DisplayPoolResourceList)
	{
		ESortBy SortBy = ESortBy::Index;

		for (;;)
		{
			FString Parameter = FParse::Token(Cmd, 0);

			if (Parameter.IsEmpty())
			{
				break;
			}
			else if (Parameter == TEXT("byname"))
			{
				SortBy = ESortBy::Name;
			}
			else if (Parameter == TEXT("bysize"))
			{
				SortBy = ESortBy::Size;
			}
			else
			{
				Ar.Logf(TEXT("Error: parameter \"%s\" not recognized"), *Parameter);
			}
		}

		DisplayPoolResourceListToLog(SortBy);
	}
	else if (Command == ECommand::DisplayResourceList) //-V547
	{
		bool bListAllocated = false;
		ESortBy SortBy = ESortBy::Index;

		for (;;)
		{
			FString Parameter = FParse::Token(Cmd, 0);

			if (Parameter.IsEmpty())
			{
				break;
			}
			else
			{
				Ar.Logf(TEXT("Error: parameter \"%s\" not recognized"), *Parameter);
			}
		}

		DisplayResourceListToLog(ResourceListWildCard);
	}
	else
	{
		unimplemented();
>>>>>>> 6bbb88c8
	}
#endif
}

void FVisualizeTexture::DebugLogOnCrash()
{
#if SUPPORTS_VISUALIZE_TEXTURE
<<<<<<< HEAD
	Config.SortBy = ESortBy::Size;
	Config.Flags |= EFlags::FullList;
	DebugLog(EDebugLogVerbosity::Default);
=======
	DisplayPoolResourceListToLog(ESortBy::Size);
	DisplayResourceListToLog(TOptional<FWildcardString>());
>>>>>>> 6bbb88c8
#endif
}

void FVisualizeTexture::GetTextureInfos_GameThread(TArray<FString>& Infos) const
<<<<<<< HEAD
{
	check(IsInGameThread());
	FlushRenderingCommands();

	for (uint32 Index = 0, Num = GRenderTargetPool.GetElementCount(); Index < Num; ++Index)
	{
		FPooledRenderTarget* RenderTarget = GRenderTargetPool.GetElementById(Index);

		if (!RenderTarget)
		{
			continue;
		}

		FPooledRenderTargetDesc Desc = RenderTarget->GetDesc();
		uint32 SizeInKB = (RenderTarget->ComputeMemorySize() + 1023) / 1024;
		FString Entry = FString::Printf(TEXT("%s %d %s %d"),
			*Desc.GenerateInfoString(),
			Index + 1,
			Desc.DebugName ? Desc.DebugName : TEXT("<Unnamed>"),
			SizeInKB);
		Infos.Add(Entry);
	}
}

TGlobalResource<FVisualizeTexture> GVisualizeTexture;

#if SUPPORTS_VISUALIZE_TEXTURE

void FVisualizeTexture::DebugLog(EDebugLogVerbosity Verbosity)
{
	{
		struct FSortedLines
		{
			FString Line;
			int32   SortIndex = 0;
			uint32  PoolIndex = 0;

			bool operator < (const FSortedLines &B) const
			{
				// first large ones
				if (SortIndex < B.SortIndex)
				{
					return true;
				}
				if (SortIndex > B.SortIndex)
				{
					return false;
				}

				return Line < B.Line;
			}
		};

		TArray<FSortedLines> SortedLines;

		for (uint32 Index = 0, Num = GRenderTargetPool.GetElementCount(); Index < Num; ++Index)
		{
			FPooledRenderTarget* RenderTarget = GRenderTargetPool.GetElementById(Index);

			if (!RenderTarget)
			{
				continue;
			}

			const bool bFullList = EnumHasAnyFlags(Config.Flags, EFlags::FullList);

			const FPooledRenderTargetDesc Desc = RenderTarget->GetDesc();

			if (bFullList || (Desc.Flags & TexCreate_HideInVisualizeTexture) == 0)
			{
				const uint32 SizeInKB = (RenderTarget->ComputeMemorySize() + 1023) / 1024;

				FString UnusedStr;

				if (RenderTarget->GetUnusedForNFrames() > 0)
				{
					if (!bFullList)
					{
						continue;
					}

					UnusedStr = FString::Printf(TEXT(" unused(%d)"), RenderTarget->GetUnusedForNFrames());
				}

				FSortedLines Element;
				Element.PoolIndex = Index;
				Element.SortIndex = Index;

				FString InfoString = Desc.GenerateInfoString();

				switch (Config.SortBy)
				{
				case ESortBy::Index:
				{
					// Constant works well with the average name length
					const uint32 TotalSpacerSize = 36;
					const uint32 SpaceCount = FMath::Max<int32>(0, TotalSpacerSize - InfoString.Len());

					for (uint32 Space = 0; Space < SpaceCount; ++Space)
					{
						InfoString.AppendChar((TCHAR)' ');
					}

					// Sort by index
					Element.Line = FString::Printf(TEXT("%s %s %d KB%s"), *InfoString, Desc.DebugName, SizeInKB, *UnusedStr);
				}
				break;

				case ESortBy::Name:
				{
					Element.Line = FString::Printf(TEXT("%s %s %d KB%s"), Desc.DebugName, *InfoString, SizeInKB, *UnusedStr);
					Element.SortIndex = 0;
				}
				break;

				case ESortBy::Size:
				{
					Element.Line = FString::Printf(TEXT("%d KB %s %s%s"), SizeInKB, *InfoString, Desc.DebugName, *UnusedStr);
					Element.SortIndex = -(int32)SizeInKB;
				}
				break;

				default:
					checkNoEntry();
				}

				if (Desc.Flags & TexCreate_FastVRAM)
				{
					FRHIResourceInfo Info;

					FTextureRHIRef Texture = RenderTarget->GetRenderTargetItem().ShaderResourceTexture;

					if (!IsValidRef(Texture))
					{
						Texture = RenderTarget->GetRenderTargetItem().TargetableTexture;
					}

					if (IsValidRef(Texture))
					{
						RHIGetResourceInfo(Texture, Info);
					}

					if (Info.VRamAllocation.AllocationSize)
					{
						// Note we do KB for more readable numbers but this can cause quantization loss
						Element.Line += FString::Printf(TEXT(" VRamInKB(Start/Size):%d/%d"),
							Info.VRamAllocation.AllocationStart / 1024,
							(Info.VRamAllocation.AllocationSize + 1023) / 1024);
					}
					else
					{
						Element.Line += TEXT(" VRamInKB(Start/Size):<NONE>");
					}
				}

				SortedLines.Add(Element);
			}
		}

		SortedLines.Sort();

		for (int32 Index = 0; Index < SortedLines.Num(); Index++)
		{
			const FSortedLines& Entry = SortedLines[Index];

			UE_LOG(LogConsoleResponse, Log, TEXT("   %3d = %s"), Entry.PoolIndex + 1, *Entry.Line);
		}
	}

	UE_LOG(LogConsoleResponse, Log, TEXT(""));

	if (Verbosity == EDebugLogVerbosity::Extended)
	{
		UE_LOG(LogConsoleResponse, Log, TEXT("CheckpointName (what was rendered this frame, use <Name>@<Number> to get intermediate versions):"));

		TArray<FString> Entries;
		Entries.Reserve(VersionCountMap.Num());
		for (auto KV : VersionCountMap)
		{
			Entries.Add(KV.Key);
		}
		Entries.Sort();

		// Magic number works well with the name length we have
		const uint32 ColumnCount = 5;
		const uint32 SpaceBetweenColumns = 1;
		const uint32 ColumnHeight = FMath::DivideAndRoundUp((uint32)Entries.Num(), ColumnCount);

		// Width of the column in characters, init with 0
		uint32 ColumnWidths[ColumnCount] = {};

		for (uint32 Index = 0, Count = Entries.Num(); Index < Count; ++Index)
		{
			const FString& Entry = *Entries[Index];
			const uint32 Column = Index / ColumnHeight;
			ColumnWidths[Column] = FMath::Max(ColumnWidths[Column], (uint32)Entry.Len());
		}

		// Print them sorted, if possible multiple in a line
		{
			FString Line;

			for (uint32 OutputIndex = 0, Count = Entries.Num(); OutputIndex < Count; ++OutputIndex)
			{
				// [0, ColumnCount-1]
				const uint32 Column = OutputIndex % ColumnCount;
				const uint32 Row = OutputIndex / ColumnCount;
				const uint32 Index = Row + Column * ColumnHeight;

				bool bLineEnd = true;

				if (Index < Count)
				{
					bLineEnd = (Column + 1 == ColumnCount);

					// Order per column for readability.
					const FString& Entry = *Entries[Index];

					Line += Entry;

					const int32 SpaceCount = ColumnWidths[Column] + SpaceBetweenColumns - Entry.Len();
					checkf(SpaceCount >= 0, TEXT("A previous pass produced bad data"));

					for (int32 Space = 0; Space < SpaceCount; ++Space)
					{
						Line.AppendChar((TCHAR)' ');
					}
				}

				if (bLineEnd)
				{
					Line.TrimEndInline();
					UE_LOG(LogConsoleResponse, Log, TEXT("   %s"), *Line);
					Line.Empty();
				}
			}
		}
	}

=======
{
	check(IsInGameThread());
	FlushRenderingCommands();

	for (uint32 Index = 0, Num = GRenderTargetPool.GetElementCount(); Index < Num; ++Index)
	{
		FPooledRenderTarget* RenderTarget = GRenderTargetPool.GetElementById(Index);

		if (!RenderTarget)
		{
			continue;
		}

		FPooledRenderTargetDesc Desc = RenderTarget->GetDesc();
		uint32 SizeInKB = (RenderTarget->ComputeMemorySize() + 1023) / 1024;
		FString Entry = FString::Printf(TEXT("%s %d %s %d"),
			*Desc.GenerateInfoString(),
			Index + 1,
			Desc.DebugName ? Desc.DebugName : TEXT("<Unnamed>"),
			SizeInKB);
		Infos.Add(Entry);
	}
}

TGlobalResource<FVisualizeTexture> GVisualizeTexture;

#if SUPPORTS_VISUALIZE_TEXTURE

void FVisualizeTexture::DisplayHelp(FOutputDevice &Ar)
{
	Ar.Logf(TEXT("VisualizeTexture/Vis <RDGResourceNameWildcard>:"));
	Ar.Logf(TEXT("  Lists all RDG resource names with wildcard filtering."));
	Ar.Logf(TEXT(""));
	Ar.Logf(TEXT("VisualizeTexture/Vis <RDGResourceName>[@<Version>] [<Mode>] [PIP/UV0/UV1/UV2] [BMP] [FRAC/SAT] [FULL]:"));
	Ar.Logf(TEXT("  RDGResourceName = Name of the resource set when creating it with RDG."));
	Ar.Logf(TEXT("  Version = Integer to specify a specific intermediate version."));
	Ar.Logf(TEXT("  Mode (examples):"));
	Ar.Logf(TEXT("    RGB      = RGB in range 0..1 (default)"));
	Ar.Logf(TEXT("    *8       = RGB * 8"));
	Ar.Logf(TEXT("    A        = alpha channel in range 0..1"));
	Ar.Logf(TEXT("    R        = red channel in range 0..1"));
	Ar.Logf(TEXT("    G        = green channel in range 0..1"));
	Ar.Logf(TEXT("    B        = blue channel in range 0..1"));
	Ar.Logf(TEXT("    A*16     = Alpha * 16"));
	Ar.Logf(TEXT("    RGB/2    = RGB / 2"));
	Ar.Logf(TEXT("  SubResource:"));
	Ar.Logf(TEXT("    MIP5     = Mip level 5 (0 is default)"));
	Ar.Logf(TEXT("    INDEX5   = Array Element 5 (0 is default)"));
	Ar.Logf(TEXT("  InputMapping:"));
	Ar.Logf(TEXT("    PIP      = like UV1 but as picture in picture with normal rendering  (default)"));
	Ar.Logf(TEXT("    UV0      = UV in left top"));
	Ar.Logf(TEXT("    UV1      = full texture"));
	Ar.Logf(TEXT("    UV2      = pixel perfect centered"));
	Ar.Logf(TEXT("  Flags:"));
	Ar.Logf(TEXT("    BMP      = save out bitmap to the screenshots folder (not on console, normalized)"));
	Ar.Logf(TEXT("    STENCIL  = Stencil normally displayed in alpha channel of depth.  This option is used for BMP to get a stencil only BMP."));
	Ar.Logf(TEXT("    FRAC     = use frac() in shader (default)"));
	Ar.Logf(TEXT("    SAT      = use saturate() in shader"));
	Ar.Logf(TEXT(""));
	Ar.Logf(TEXT("VisualizeTexture/Vis 0"));
	Ar.Logf(TEXT("  Stops visualizing a resource."));
	Ar.Logf(TEXT(""));
	Ar.Logf(TEXT("VisualizeTexture/Vis pool [BYNAME/BYSIZE]:"));
	Ar.Logf(TEXT("  Shows list of all resources in the pool."));
	Ar.Logf(TEXT("  BYNAME   = sort pool list by name"));
	Ar.Logf(TEXT("  BYSIZE   = show pool list by size"));
	Ar.Logf(TEXT(""));
}

void FVisualizeTexture::DisplayPoolResourceListToLog(FVisualizeTexture::ESortBy SortBy)
{
	struct FSortedLines
	{
		FString Line;
		int32   SortIndex = 0;
		uint32  PoolIndex = 0;

		bool operator < (const FSortedLines& B) const
		{
			// first large ones
			if (SortIndex < B.SortIndex)
			{
				return true;
			}
			if (SortIndex > B.SortIndex)
			{
				return false;
			}

			return Line < B.Line;
		}
	};

	TArray<FSortedLines> SortedLines;

	for (uint32 Index = 0, Num = GRenderTargetPool.GetElementCount(); Index < Num; ++Index)
	{
		FPooledRenderTarget* RenderTarget = GRenderTargetPool.GetElementById(Index);

		if (!RenderTarget)
		{
			continue;
		}

		const FPooledRenderTargetDesc Desc = RenderTarget->GetDesc();

		const uint32 SizeInKB = (RenderTarget->ComputeMemorySize() + 1023) / 1024;

		FString UnusedStr;

		if (RenderTarget->GetUnusedForNFrames() > 0)
		{
			UnusedStr = FString::Printf(TEXT(" unused(%d)"), RenderTarget->GetUnusedForNFrames());
		}

		FSortedLines Element;
		Element.PoolIndex = Index;
		Element.SortIndex = Index;

		FString InfoString = Desc.GenerateInfoString();

		switch (SortBy)
		{
		case ESortBy::Index:
		{
			// Constant works well with the average name length
			const uint32 TotalSpacerSize = 36;
			const uint32 SpaceCount = FMath::Max<int32>(0, TotalSpacerSize - InfoString.Len());

			for (uint32 Space = 0; Space < SpaceCount; ++Space)
			{
				InfoString.AppendChar((TCHAR)' ');
			}

			// Sort by index
			Element.Line = FString::Printf(TEXT("%s %s %d KB%s"), *InfoString, Desc.DebugName, SizeInKB, *UnusedStr);
		}
		break;

		case ESortBy::Name:
		{
			Element.Line = FString::Printf(TEXT("%s %s %d KB%s"), Desc.DebugName, *InfoString, SizeInKB, *UnusedStr);
			Element.SortIndex = 0;
		}
		break;

		case ESortBy::Size:
		{
			Element.Line = FString::Printf(TEXT("%d KB %s %s%s"), SizeInKB, *InfoString, Desc.DebugName, *UnusedStr);
			Element.SortIndex = -(int32)SizeInKB;
		}
		break;

		default:
			checkNoEntry();
		}

		SortedLines.Add(Element);
	}

	SortedLines.Sort();

	for (int32 Index = 0; Index < SortedLines.Num(); Index++)
	{
		const FSortedLines& Entry = SortedLines[Index];

		UE_LOG(LogConsoleResponse, Log, TEXT("   %3d = %s"), Entry.PoolIndex + 1, *Entry.Line);
	}

	UE_LOG(LogConsoleResponse, Log, TEXT(""));

>>>>>>> 6bbb88c8
	uint32 WholeCount;
	uint32 WholePoolInKB;
	uint32 UsedInKB;
	GRenderTargetPool.GetStats(WholeCount, WholePoolInKB, UsedInKB);

	UE_LOG(LogConsoleResponse, Log, TEXT("Pool: %d/%d MB (referenced/allocated)"), (UsedInKB + 1023) / 1024, (WholePoolInKB + 1023) / 1024);
<<<<<<< HEAD
=======

	UE_LOG(LogConsoleResponse, Log, TEXT(""));
}

void FVisualizeTexture::DisplayResourceListToLog(const TOptional<FWildcardString>& Wildcard)
{
	UE_LOG(LogConsoleResponse, Log, TEXT("RDGResourceName (what was rendered this frame, use <RDGResourceName>@<Version> to get intermediate versions):"));

	TArray<FString> Entries;
	Entries.Reserve(VersionCountMap.Num());
	for (auto KV : VersionCountMap)
	{
		if (Wildcard.IsSet())
		{
			if (Wildcard->IsMatch(KV.Key))
			{
				Entries.Add(KV.Key);
			}
		}
		else
		{
			Entries.Add(KV.Key);
		}
	}
	Entries.Sort();

	// Magic number works well with the name length we have
	const int32 MaxColumnCount = 5;
	const int32 SpaceBetweenColumns = 1;
	const int32 TargetColumnHeight = 8;

	int32 ColumnCount = FMath::Clamp(FMath::DivideAndRoundUp(Entries.Num(), TargetColumnHeight), 1, MaxColumnCount);
	int32 ColumnHeight = FMath::DivideAndRoundUp(Entries.Num(), ColumnCount);

	// Width of the column in characters, init with 0
	TStaticArray<int32, MaxColumnCount> ColumnWidths;
	for (int32 ColumnId = 0; ColumnId < MaxColumnCount; ColumnId++)
	{
		ColumnWidths[ColumnId] = 0;
	}

	for (int32 Index = 0, Count = Entries.Num(); Index < Count; ++Index)
	{
		const FString& Entry = *Entries[Index];
		const int32 Column = Index / ColumnHeight;
		ColumnWidths[Column] = FMath::Max(ColumnWidths[Column], Entry.Len());
	}

	// Print them sorted, if possible multiple in a line
	for (int32 RowId = 0; RowId < ColumnHeight; RowId++)
	{
		FString Line;
		int32 ColumnAlignment = 0;

		for (int32 ColumnId = 0; ColumnId < ColumnCount; ColumnId++)
		{
			int32 EntryId = ColumnId * ColumnHeight + RowId;

			if (EntryId >= Entries.Num())
			{
				break;
			}

			const FString& Entry = *Entries[EntryId];

			const int32 SpaceCount = ColumnAlignment - Line.Len();
			check(SpaceCount >= 0);
			for (int32 Space = 0; Space < SpaceCount; ++Space)
			{
				Line.AppendChar((TCHAR)' ');
			}

			Line += Entry;

			ColumnAlignment += SpaceBetweenColumns + ColumnWidths[ColumnId];
		}

		UE_LOG(LogConsoleResponse, Log, TEXT("   %s"), *Line);
	}

	UE_LOG(LogConsoleResponse, Log, TEXT(""));
>>>>>>> 6bbb88c8
}

static TAutoConsoleVariable<int32> CVarAllowBlinking(
	TEXT("r.VisualizeTexture.AllowBlinking"), 1,
	TEXT("Whether to allow blinking when visualizing NaN or inf that can become irritating over time.\n"),
	ECVF_RenderThreadSafe);

enum class EVisualisePSType
{
	Cube = 0,
	Texture1D = 1, //not supported
	Texture2DNoMSAA = 2,
	Texture3D = 3,
	CubeArray = 4,
	Texture2DMSAA = 5,
	Texture2DDepthStencilNoMSAA = 6,
	Texture2DUINT8 = 7,
	Texture2DUINT32 = 8,
	MAX
};

/** A pixel shader which filters a texture. */
// @param TextureType 0:Cube, 1:1D(not yet supported), 2:2D no MSAA, 3:3D, 4:Cube[], 5:2D MSAA, 6:2D DepthStencil no MSAA (needed to avoid D3DDebug error)
class FVisualizeTexturePS : public FGlobalShader
{
	DECLARE_GLOBAL_SHADER(FVisualizeTexturePS);
	SHADER_USE_PARAMETER_STRUCT(FVisualizeTexturePS, FGlobalShader);

	class FVisualisePSTypeDim : SHADER_PERMUTATION_ENUM_CLASS("TEXTURE_TYPE", EVisualisePSType);

	using FPermutationDomain = TShaderPermutationDomain<FVisualisePSTypeDim>;

	static bool ShouldCompilePermutation(const FGlobalShaderPermutationParameters& Parameters)
	{
		FPermutationDomain PermutationVector(Parameters.PermutationId);
		return PermutationVector.Get<FVisualisePSTypeDim>() != EVisualisePSType::Texture1D;
	}

	BEGIN_SHADER_PARAMETER_STRUCT(FParameters, )
		SHADER_PARAMETER(FVector3f, TextureExtent)
		SHADER_PARAMETER_ARRAY(FVector4f, VisualizeParam, [3])

		SHADER_PARAMETER_RDG_TEXTURE(Texture2D, VisualizeTexture2D)
		SHADER_PARAMETER_SAMPLER(SamplerState, VisualizeTexture2DSampler)
		SHADER_PARAMETER_RDG_TEXTURE(Texture3D, VisualizeTexture3D)
		SHADER_PARAMETER_SAMPLER(SamplerState, VisualizeTexture3DSampler)
		SHADER_PARAMETER_RDG_TEXTURE(TextureCube, VisualizeTextureCube)
		SHADER_PARAMETER_SAMPLER(SamplerState, VisualizeTextureCubeSampler)
		SHADER_PARAMETER_RDG_TEXTURE(TextureCubeArray, VisualizeTextureCubeArray)
		SHADER_PARAMETER_SAMPLER(SamplerState, VisualizeTextureCubeArraySampler)
		SHADER_PARAMETER_RDG_TEXTURE_SRV(Texture2D<uint4>, VisualizeDepthStencil)
		SHADER_PARAMETER_RDG_TEXTURE(Texture2DMS<float4>, VisualizeTexture2DMS)
		SHADER_PARAMETER_RDG_TEXTURE(Texture2D<uint>, VisualizeUINT8Texture2D)

		RENDER_TARGET_BINDING_SLOTS()
	END_SHADER_PARAMETER_STRUCT()
};

IMPLEMENT_GLOBAL_SHADER(FVisualizeTexturePS, "/Engine/Private/Tools/VisualizeTexture.usf", "VisualizeTexturePS", SF_Pixel);

static EVisualisePSType GetVisualizePSType(const FRDGTextureDesc& Desc)
{
	if(Desc.IsTexture2D())
	{
		// 2D		
		if(Desc.NumSamples > 1)
		{
			// MSAA
			return EVisualisePSType::Texture2DMSAA;
		}
		else
		{
			if(Desc.Format == PF_DepthStencil)
			{
				// DepthStencil non MSAA (needed to avoid D3DDebug error)
				return EVisualisePSType::Texture2DDepthStencilNoMSAA;
			}
			else if (Desc.Format == PF_R8_UINT)
			{
				return EVisualisePSType::Texture2DUINT8;
			}
			else if (Desc.Format == PF_R32_UINT)
			{
				return EVisualisePSType::Texture2DUINT32;
			}
			else
			{
				// non MSAA
				return EVisualisePSType::Texture2DNoMSAA;
			}
		}
	}
	else if(Desc.IsTextureCube())
	{
		if(Desc.IsTextureArray())
		{
			// Cube[]
			return EVisualisePSType::CubeArray;
		}
		else
		{
			// Cube
			return EVisualisePSType::Cube;
		}
	}

	check(Desc.IsTexture3D());
	return EVisualisePSType::Texture3D;
}

void FVisualizeTexture::ReleaseDynamicRHI()
{
	Config = {};
	Requested = {};
	Captured = {};
}

void FVisualizeTexture::CreateContentCapturePass(FRDGBuilder& GraphBuilder, const FRDGTextureRef InputTexture, uint32 CaptureId)
{
	if (!InputTexture)
	{
		return;
	}

	const FRDGTextureDesc& InputDesc = InputTexture->Desc;
	const FIntPoint InputExtent = InputDesc.Extent;

	if (EnumHasAnyFlags(InputDesc.Flags, TexCreate_CPUReadback))
	{
		return;
	}

	FIntPoint OutputExtent = InputExtent;
<<<<<<< HEAD

	// Clamp to reasonable value to prevent crash
	OutputExtent.X = FMath::Max(OutputExtent.X, 1);
	OutputExtent.Y = FMath::Max(OutputExtent.Y, 1);

=======

	// Clamp to reasonable value to prevent crash
	OutputExtent.X = FMath::Max(OutputExtent.X, 1);
	OutputExtent.Y = FMath::Max(OutputExtent.Y, 1);

>>>>>>> 6bbb88c8
	FRDGTextureRef OutputTexture = GraphBuilder.CreateTexture(FRDGTextureDesc::Create2D(OutputExtent, PF_B8G8R8A8, FClearValueBinding(FLinearColor(1, 1, 0, 1)), TexCreate_RenderTargetable | TexCreate_ShaderResource), TEXT("VisualizeTexture"));

	EInputValueMapping InputValueMapping = EInputValueMapping::Color;

	{
		if (InputDesc.Format == PF_ShadowDepth)
		{
			InputValueMapping = EInputValueMapping::Shadow;
		}
		else if (EnumHasAnyFlags(InputDesc.Flags, TexCreate_DepthStencilTargetable))
		{
			InputValueMapping = EInputValueMapping::Depth;
		}

		const EVisualisePSType VisualizeType = GetVisualizePSType(InputDesc);

		FVisualizeTexturePS::FParameters* PassParameters = GraphBuilder.AllocParameters<FVisualizeTexturePS::FParameters>();

		{
<<<<<<< HEAD
			PassParameters->TextureExtent = FVector(InputExtent.X, InputExtent.Y, InputDesc.Depth);

			{
				// Alternates between 0 and 1 with a short pause
				const float FracTimeScale = 2.0f;
				float FracTime = FApp::GetCurrentTime() * FracTimeScale - floor(FApp::GetCurrentTime() * FracTimeScale);
				float BlinkState = (FracTime > 0.5f) ? 1.0f : 0.0f;

				FVector4 VisualizeParamValue[3];
=======
			PassParameters->TextureExtent = FVector3f(InputExtent.X, InputExtent.Y, InputDesc.Depth);

			{
				// Alternates between 0 and 1 with a short pause
				const float FracTimeScale = 1.0f / 4.0f;
				float FracTime = FApp::GetCurrentTime() * FracTimeScale - floor(FApp::GetCurrentTime() * FracTimeScale);
				float BlinkState = (FracTime < 1.0f / 16.0f) ? 1.0f : 0.0f;

				FVector4f VisualizeParamValue[3];
>>>>>>> 6bbb88c8

				float Add = 0.0f;
				float FracScale = 1.0f;

				// w * almost_1 to avoid frac(1) => 0
<<<<<<< HEAD
				PassParameters->VisualizeParam[0] = FVector4(Config.RGBMul, Config.SingleChannelMul, Add, FracScale * 0.9999f);
				PassParameters->VisualizeParam[1] = FVector4(CVarAllowBlinking.GetValueOnRenderThread() ? BlinkState : 1.0f, (Config.ShaderOp == EShaderOp::Saturate) ? 1.0f : 0.0f, Config.ArrayIndex, Config.MipIndex);
				PassParameters->VisualizeParam[2] = FVector4((float)InputValueMapping, 0.0f, Config.SingleChannel);
=======
				PassParameters->VisualizeParam[0] = FVector4f(Config.RGBMul, Config.SingleChannelMul, Add, FracScale * 0.9999f);
				PassParameters->VisualizeParam[1] = FVector4f(CVarAllowBlinking.GetValueOnRenderThread() ? BlinkState : 1.0f, (Config.ShaderOp == EShaderOp::Saturate) ? 1.0f : 0.0f, Config.ArrayIndex, Config.MipIndex);
				PassParameters->VisualizeParam[2] = FVector4f((float)InputValueMapping, 0.0f, Config.SingleChannel);
>>>>>>> 6bbb88c8
			}

			FRHISamplerState* PointSampler = TStaticSamplerState<SF_Point, AM_Clamp, AM_Clamp, AM_Clamp>::GetRHI();

			PassParameters->VisualizeTexture2D = InputTexture;
			PassParameters->VisualizeTexture2DSampler = PointSampler;
			PassParameters->VisualizeTexture3D = InputTexture;
			PassParameters->VisualizeTexture3DSampler = PointSampler;
			PassParameters->VisualizeTextureCube = InputTexture;
			PassParameters->VisualizeTextureCubeSampler = PointSampler;
			PassParameters->VisualizeTextureCubeArray = InputTexture;
			PassParameters->VisualizeTextureCubeArraySampler = PointSampler;

			if (VisualizeType == EVisualisePSType::Texture2DDepthStencilNoMSAA)
			{
				FRDGTextureSRVDesc SRVDesc = FRDGTextureSRVDesc::CreateWithPixelFormat(InputTexture, PF_X24_G8);
				PassParameters->VisualizeDepthStencil = GraphBuilder.CreateSRV(SRVDesc);
			}

			PassParameters->VisualizeTexture2DMS = InputTexture;
			PassParameters->VisualizeUINT8Texture2D = InputTexture;

			PassParameters->RenderTargets[0] = FRenderTargetBinding(OutputTexture, ERenderTargetLoadAction::EClear);
		}

		auto ShaderMap = GetGlobalShaderMap(FeatureLevel);
		FVisualizeTexturePS::FPermutationDomain PermutationVector;
		PermutationVector.Set<FVisualizeTexturePS::FVisualisePSTypeDim>(VisualizeType);

		TShaderMapRef<FVisualizeTexturePS> PixelShader(ShaderMap, PermutationVector);

		FString ExtendedDrawEvent;
		if (GetEmitRDGEvents())
		{
			if (InputDesc.IsTexture3D())
			{
				ExtendedDrawEvent += FString::Printf(TEXT("x%d CapturedSlice=%d"), InputDesc.Depth, Config.ArrayIndex);
			}

			// Precise the mip level being captured in the mip level when there is a mip chain.
			if (InputDesc.IsMipChain())
			{
				ExtendedDrawEvent += FString::Printf(TEXT(" Mips=%d CapturedMip=%d"), InputDesc.NumMips, Config.MipIndex);
			}
		}

		FPixelShaderUtils::AddFullscreenPass(
			GraphBuilder,
			ShaderMap,
			RDG_EVENT_NAME("VisualizeTextureCapture(%s@%d %s %dx%d%s)",
				InputTexture->Name, CaptureId,
				GPixelFormats[InputDesc.Format].Name,
				InputExtent.X, InputExtent.Y,
				*ExtendedDrawEvent),
			PixelShader,
			PassParameters,
			FIntRect(0, 0, OutputExtent.X, OutputExtent.Y));
	}

	{
		Captured.Desc = Translate(InputDesc);
		Captured.Desc.DebugName = InputTexture->Name;
		Captured.PooledRenderTarget = nullptr;
		Captured.Texture = OutputTexture;
		Captured.InputValueMapping = InputValueMapping;

		GraphBuilder.QueueTextureExtraction(OutputTexture, &Captured.PooledRenderTarget);
	}

	if (EnumHasAnyFlags(Config.Flags, EFlags::SaveBitmap | EFlags::SaveBitmapAsStencil))
	{
		uint32 MipAdjustedExtentX = FMath::Clamp(OutputExtent.X >> Config.MipIndex, 0, OutputExtent.X);
		uint32 MipAdjustedExtentY = FMath::Clamp(OutputExtent.Y >> Config.MipIndex, 0, OutputExtent.Y);
		FIntPoint Extent(MipAdjustedExtentX, MipAdjustedExtentY);

		FReadSurfaceDataFlags ReadDataFlags;
		ReadDataFlags.SetLinearToGamma(false);
		ReadDataFlags.SetOutputStencil(EnumHasAnyFlags(Config.Flags, EFlags::SaveBitmapAsStencil));
		ReadDataFlags.SetMip(Config.MipIndex);

		const TCHAR* DebugName = Captured.Desc.DebugName;

		AddReadbackTexturePass(GraphBuilder, RDG_EVENT_NAME("SaveBitmap"), OutputTexture,
			[OutputTexture, Extent, ReadDataFlags, DebugName](FRHICommandListImmediate& RHICmdList)
		{
			TArray<FColor> Bitmap;
			RHICmdList.ReadSurfaceData(OutputTexture->GetRHI(), FIntRect(0, 0, Extent.X, Extent.Y), Bitmap, ReadDataFlags);
<<<<<<< HEAD

			// if the format and texture type is supported
			if (Bitmap.Num())
			{
				// Create screenshot folder if not already present.
				IFileManager::Get().MakeDirectory(*FPaths::ScreenShotDir(), true);

				const FString Filename(FPaths::ScreenShotDir() / TEXT("VisualizeTexture"));

				uint32 ExtendXWithMSAA = Bitmap.Num() / Extent.Y;

				// Save the contents of the array to a bitmap file. (24bit only so alpha channel is dropped)
				FFileHelper::CreateBitmap(*Filename, ExtendXWithMSAA, Extent.Y, Bitmap.GetData());

=======

			// if the format and texture type is supported
			if (Bitmap.Num())
			{
				// Create screenshot folder if not already present.
				IFileManager::Get().MakeDirectory(*FPaths::ScreenShotDir(), true);

				const FString Filename(FPaths::ScreenShotDir() / TEXT("VisualizeTexture"));

				uint32 ExtendXWithMSAA = Bitmap.Num() / Extent.Y;

				// Save the contents of the array to a bitmap file. (24bit only so alpha channel is dropped)
				FFileHelper::CreateBitmap(*Filename, ExtendXWithMSAA, Extent.Y, Bitmap.GetData());

>>>>>>> 6bbb88c8
				UE_LOG(LogRendererCore, Display, TEXT("Content was saved to \"%s\""), *FPaths::ScreenShotDir());
			}
			else
			{
				UE_LOG(LogRendererCore, Error, TEXT("Failed to save BMP for VisualizeTexture, format or texture type is not supported"));
			}
		});
	}
}

TOptional<uint32> FVisualizeTexture::ShouldCapture(const TCHAR* InName, uint32 InMipIndex)
{
	TOptional<uint32> CaptureId;
	uint32& VersionCount = VersionCountMap.FindOrAdd(InName);
	if (!Requested.Name.IsEmpty() && Requested.Name == InName)
	{
		if (!Requested.Version || VersionCount == Requested.Version.GetValue())
		{
			CaptureId = VersionCount;
		}
	}
	++VersionCount;
	return CaptureId;
}

uint32 FVisualizeTexture::GetVersionCount(const TCHAR* InName) const
{
	if (const uint32* VersionCount = VersionCountMap.Find(InName))
	{
		return *VersionCount;
	}
	return 0;
}

<<<<<<< HEAD
void FVisualizeTexture::SetCheckPoint(FRHICommandListImmediate& RHICmdList, IPooledRenderTarget* PooledRenderTarget)
=======
void FVisualizeTexture::SetCheckPoint(FRDGBuilder& GraphBuilder, IPooledRenderTarget* PooledRenderTarget)
>>>>>>> 6bbb88c8
{
	check(IsInRenderingThread());

	if (!PooledRenderTarget)
	{
		return;
	}

	const FPooledRenderTargetDesc& Desc = PooledRenderTarget->GetDesc();

<<<<<<< HEAD
	if ((Desc.TargetableFlags & TexCreate_ShaderResource) == 0)
=======
	if (!EnumHasAnyFlags(Desc.Flags, TexCreate_ShaderResource))
>>>>>>> 6bbb88c8
	{
		return;
	}

	TOptional<uint32> CaptureId = ShouldCapture(Desc.DebugName, Config.MipIndex);
	if (!CaptureId)
	{
		return;
	}

<<<<<<< HEAD
	FRDGBuilder GraphBuilder(RHICmdList);
	FRDGTextureRef TextureToCapture = GraphBuilder.RegisterExternalTexture(PooledRenderTarget, ERenderTargetTexture::Targetable);
	CreateContentCapturePass(GraphBuilder, TextureToCapture, CaptureId.GetValue());
=======
	FRDGTextureRef TextureToCapture = GraphBuilder.RegisterExternalTexture(PooledRenderTarget);
	CreateContentCapturePass(GraphBuilder, TextureToCapture, CaptureId.GetValue());
}

void FVisualizeTexture::SetCheckPoint(FRHICommandListImmediate& RHICmdList, IPooledRenderTarget* PooledRenderTarget)
{
	FMemMark MemMark(FMemStack::Get());
	FRDGBuilder GraphBuilder(RHICmdList);
	SetCheckPoint(GraphBuilder, PooledRenderTarget);
>>>>>>> 6bbb88c8
	GraphBuilder.Execute();
}

void FVisualizeTexture::Visualize(const FString& InName, TOptional<uint32> InVersion)
{
	Requested.Name = InName;
	Requested.Version = InVersion;
}

#endif // SUPPORTS_VISUALIZE_TEXTURE<|MERGE_RESOLUTION|>--- conflicted
+++ resolved
@@ -15,181 +15,6 @@
 void FVisualizeTexture::ParseCommands(const TCHAR* Cmd, FOutputDevice &Ar)
 {
 #if SUPPORTS_VISUALIZE_TEXTURE
-<<<<<<< HEAD
-	Config = {};
-	uint32 ParameterCount = 0;
-	for (;;)
-	{
-		FString Parameter = FParse::Token(Cmd, 0);
-
-		if (Parameter.IsEmpty())
-		{
-			break;
-		}
-		else if (ParameterCount == 0)
-		{
-			if (!FChar::IsDigit(**Parameter))
-			{
-				const TCHAR* AfterAt = *Parameter;
-
-				while (*AfterAt != 0 && *AfterAt != TCHAR('@'))
-				{
-					++AfterAt;
-				}
-
-				if (*AfterAt == TCHAR('@'))
-				{
-					FString NameWithoutAt = Parameter.Left(AfterAt - *Parameter);
-					Visualize(*NameWithoutAt, FCString::Atoi(AfterAt + 1));
-				}
-				else
-				{
-					Visualize(*Parameter);
-				}
-			}
-			else
-			{
-				Visualize({});
-			}
-		}
-		else if (Parameter == TEXT("fulllist") || Parameter == TEXT("full"))
-		{
-			Config.Flags |= EFlags::FullList;
-		}
-		else if (Parameter == TEXT("byname"))
-		{
-			Config.SortBy = ESortBy::Name;
-		}
-		else if (Parameter == TEXT("bysize"))
-		{
-			Config.SortBy = ESortBy::Size;
-		}
-		else if (Parameter == TEXT("uv0"))
-		{
-			Config.InputUVMapping = EInputUVMapping::LeftTop;
-		}
-		else if (Parameter == TEXT("uv1"))
-		{
-			Config.InputUVMapping = EInputUVMapping::Whole;
-		}
-		else if (Parameter == TEXT("uv2"))
-		{
-			Config.InputUVMapping = EInputUVMapping::PixelPerfectCenter;
-		}
-		else if (Parameter == TEXT("pip"))
-		{
-			Config.InputUVMapping = EInputUVMapping::PictureInPicture;
-		}
-		else if (Parameter == TEXT("bmp"))
-		{
-			Config.Flags |= EFlags::SaveBitmap;
-		}
-		else if (Parameter == TEXT("stencil"))
-		{
-			Config.Flags |= EFlags::SaveBitmapAsStencil;
-		}
-		else if (Parameter == TEXT("frac"))
-		{
-			Config.ShaderOp = EShaderOp::Frac;
-		}
-		else if (Parameter == TEXT("sat"))
-		{
-			Config.ShaderOp = EShaderOp::Saturate;
-		}
-		else if (Parameter.Left(3) == TEXT("mip"))
-		{
-			Parameter.RightInline(Parameter.Len() - 3, false);
-			Config.MipIndex = FCString::Atoi(*Parameter);
-		}
-		else if (Parameter.Left(5) == TEXT("index"))
-		{
-			Parameter.RightInline(Parameter.Len() - 5, false);
-			Config.ArrayIndex = FCString::Atoi(*Parameter);
-		}
-		// e.g. RGB*6, A, *22, /2.7, A*7
-		else if (Parameter.Left(3) == TEXT("rgb")
-			|| Parameter.Left(1) == TEXT("a")
-			|| Parameter.Left(1) == TEXT("r")
-			|| Parameter.Left(1) == TEXT("g")
-			|| Parameter.Left(1) == TEXT("b")
-			|| Parameter.Left(1) == TEXT("*")
-			|| Parameter.Left(1) == TEXT("/"))
-		{
-			Config.SingleChannel = -1;
-
-			if (Parameter.Left(3) == TEXT("rgb"))
-			{
-				Parameter.RightInline(Parameter.Len() - 3, false);
-			}
-			else if (Parameter.Left(1) == TEXT("r")) Config.SingleChannel = 0;
-			else if (Parameter.Left(1) == TEXT("g")) Config.SingleChannel = 1;
-			else if (Parameter.Left(1) == TEXT("b")) Config.SingleChannel = 2;
-			else if (Parameter.Left(1) == TEXT("a")) Config.SingleChannel = 3;
-			if (Config.SingleChannel >= 0)
-			{
-				Parameter.RightInline(Parameter.Len() - 1, false);
-				Config.SingleChannelMul = 1.0f;
-				Config.RGBMul = 0.0f;
-			}
-
-			float Mul = 1.0f;
-
-			// * or /
-			if (Parameter.Left(1) == TEXT("*"))
-			{
-				Parameter.RightInline(Parameter.Len() - 1, false);
-				Mul = FCString::Atof(*Parameter);
-			}
-			else if (Parameter.Left(1) == TEXT("/"))
-			{
-				Parameter.RightInline(Parameter.Len() - 1, false);
-				Mul = 1.0f / FCString::Atof(*Parameter);
-			}
-			Config.RGBMul *= Mul;
-			Config.SingleChannelMul *= Mul;
-			Config.AMul *= Mul;
-		}
-		else
-		{
-			Ar.Logf(TEXT("Error: parameter \"%s\" not recognized"), *Parameter);
-		}
-
-		++ParameterCount;
-	}
-
-	if (!ParameterCount)
-	{
-		Ar.Logf(TEXT("VisualizeTexture/Vis <CheckpointName> [<Mode>] [PIP/UV0/UV1/UV2] [BMP] [FRAC/SAT] [FULL]:"));
-		Ar.Logf(TEXT("Mode (examples):"));
-		Ar.Logf(TEXT("  RGB      = RGB in range 0..1 (default)"));
-		Ar.Logf(TEXT("  *8       = RGB * 8"));
-		Ar.Logf(TEXT("  A        = alpha channel in range 0..1"));
-		Ar.Logf(TEXT("  R        = red channel in range 0..1"));
-		Ar.Logf(TEXT("  G        = green channel in range 0..1"));
-		Ar.Logf(TEXT("  B        = blue channel in range 0..1"));
-		Ar.Logf(TEXT("  A*16     = Alpha * 16"));
-		Ar.Logf(TEXT("  RGB/2    = RGB / 2"));
-		Ar.Logf(TEXT("SubResource:"));
-		Ar.Logf(TEXT("  MIP5     = Mip level 5 (0 is default)"));
-		Ar.Logf(TEXT("  INDEX5   = Array Element 5 (0 is default)"));
-		Ar.Logf(TEXT("InputMapping:"));
-		Ar.Logf(TEXT("  PIP      = like UV1 but as picture in picture with normal rendering  (default)"));
-		Ar.Logf(TEXT("  UV0      = UV in left top"));
-		Ar.Logf(TEXT("  UV1      = full texture"));
-		Ar.Logf(TEXT("  UV2      = pixel perfect centered"));
-		Ar.Logf(TEXT("Flags:"));
-		Ar.Logf(TEXT("  BMP      = save out bitmap to the screenshots folder (not on console, normalized)"));
-		Ar.Logf(TEXT("STENCIL    = Stencil normally displayed in alpha channel of depth.  This option is used for BMP to get a stencil only BMP."));
-		Ar.Logf(TEXT("  FRAC     = use frac() in shader (default)"));
-		Ar.Logf(TEXT("  SAT      = use saturate() in shader"));
-		Ar.Logf(TEXT("  FULLLIST = show full list, otherwise we hide some textures in the printout"));
-		Ar.Logf(TEXT("  BYNAME   = sort list by name"));
-		Ar.Logf(TEXT("  BYSIZE   = show list by size"));
-		Ar.Logf(TEXT("TextureId:"));
-		Ar.Logf(TEXT("  0        = <off>"));
-
-		DebugLog(EDebugLogVerbosity::Extended);
-=======
 	// Find out what command to do based on first parameter.
 	ECommand Command = ECommand::Unknown;
 	FString ResourceName;
@@ -416,7 +241,6 @@
 	else
 	{
 		unimplemented();
->>>>>>> 6bbb88c8
 	}
 #endif
 }
@@ -424,259 +248,12 @@
 void FVisualizeTexture::DebugLogOnCrash()
 {
 #if SUPPORTS_VISUALIZE_TEXTURE
-<<<<<<< HEAD
-	Config.SortBy = ESortBy::Size;
-	Config.Flags |= EFlags::FullList;
-	DebugLog(EDebugLogVerbosity::Default);
-=======
 	DisplayPoolResourceListToLog(ESortBy::Size);
 	DisplayResourceListToLog(TOptional<FWildcardString>());
->>>>>>> 6bbb88c8
 #endif
 }
 
 void FVisualizeTexture::GetTextureInfos_GameThread(TArray<FString>& Infos) const
-<<<<<<< HEAD
-{
-	check(IsInGameThread());
-	FlushRenderingCommands();
-
-	for (uint32 Index = 0, Num = GRenderTargetPool.GetElementCount(); Index < Num; ++Index)
-	{
-		FPooledRenderTarget* RenderTarget = GRenderTargetPool.GetElementById(Index);
-
-		if (!RenderTarget)
-		{
-			continue;
-		}
-
-		FPooledRenderTargetDesc Desc = RenderTarget->GetDesc();
-		uint32 SizeInKB = (RenderTarget->ComputeMemorySize() + 1023) / 1024;
-		FString Entry = FString::Printf(TEXT("%s %d %s %d"),
-			*Desc.GenerateInfoString(),
-			Index + 1,
-			Desc.DebugName ? Desc.DebugName : TEXT("<Unnamed>"),
-			SizeInKB);
-		Infos.Add(Entry);
-	}
-}
-
-TGlobalResource<FVisualizeTexture> GVisualizeTexture;
-
-#if SUPPORTS_VISUALIZE_TEXTURE
-
-void FVisualizeTexture::DebugLog(EDebugLogVerbosity Verbosity)
-{
-	{
-		struct FSortedLines
-		{
-			FString Line;
-			int32   SortIndex = 0;
-			uint32  PoolIndex = 0;
-
-			bool operator < (const FSortedLines &B) const
-			{
-				// first large ones
-				if (SortIndex < B.SortIndex)
-				{
-					return true;
-				}
-				if (SortIndex > B.SortIndex)
-				{
-					return false;
-				}
-
-				return Line < B.Line;
-			}
-		};
-
-		TArray<FSortedLines> SortedLines;
-
-		for (uint32 Index = 0, Num = GRenderTargetPool.GetElementCount(); Index < Num; ++Index)
-		{
-			FPooledRenderTarget* RenderTarget = GRenderTargetPool.GetElementById(Index);
-
-			if (!RenderTarget)
-			{
-				continue;
-			}
-
-			const bool bFullList = EnumHasAnyFlags(Config.Flags, EFlags::FullList);
-
-			const FPooledRenderTargetDesc Desc = RenderTarget->GetDesc();
-
-			if (bFullList || (Desc.Flags & TexCreate_HideInVisualizeTexture) == 0)
-			{
-				const uint32 SizeInKB = (RenderTarget->ComputeMemorySize() + 1023) / 1024;
-
-				FString UnusedStr;
-
-				if (RenderTarget->GetUnusedForNFrames() > 0)
-				{
-					if (!bFullList)
-					{
-						continue;
-					}
-
-					UnusedStr = FString::Printf(TEXT(" unused(%d)"), RenderTarget->GetUnusedForNFrames());
-				}
-
-				FSortedLines Element;
-				Element.PoolIndex = Index;
-				Element.SortIndex = Index;
-
-				FString InfoString = Desc.GenerateInfoString();
-
-				switch (Config.SortBy)
-				{
-				case ESortBy::Index:
-				{
-					// Constant works well with the average name length
-					const uint32 TotalSpacerSize = 36;
-					const uint32 SpaceCount = FMath::Max<int32>(0, TotalSpacerSize - InfoString.Len());
-
-					for (uint32 Space = 0; Space < SpaceCount; ++Space)
-					{
-						InfoString.AppendChar((TCHAR)' ');
-					}
-
-					// Sort by index
-					Element.Line = FString::Printf(TEXT("%s %s %d KB%s"), *InfoString, Desc.DebugName, SizeInKB, *UnusedStr);
-				}
-				break;
-
-				case ESortBy::Name:
-				{
-					Element.Line = FString::Printf(TEXT("%s %s %d KB%s"), Desc.DebugName, *InfoString, SizeInKB, *UnusedStr);
-					Element.SortIndex = 0;
-				}
-				break;
-
-				case ESortBy::Size:
-				{
-					Element.Line = FString::Printf(TEXT("%d KB %s %s%s"), SizeInKB, *InfoString, Desc.DebugName, *UnusedStr);
-					Element.SortIndex = -(int32)SizeInKB;
-				}
-				break;
-
-				default:
-					checkNoEntry();
-				}
-
-				if (Desc.Flags & TexCreate_FastVRAM)
-				{
-					FRHIResourceInfo Info;
-
-					FTextureRHIRef Texture = RenderTarget->GetRenderTargetItem().ShaderResourceTexture;
-
-					if (!IsValidRef(Texture))
-					{
-						Texture = RenderTarget->GetRenderTargetItem().TargetableTexture;
-					}
-
-					if (IsValidRef(Texture))
-					{
-						RHIGetResourceInfo(Texture, Info);
-					}
-
-					if (Info.VRamAllocation.AllocationSize)
-					{
-						// Note we do KB for more readable numbers but this can cause quantization loss
-						Element.Line += FString::Printf(TEXT(" VRamInKB(Start/Size):%d/%d"),
-							Info.VRamAllocation.AllocationStart / 1024,
-							(Info.VRamAllocation.AllocationSize + 1023) / 1024);
-					}
-					else
-					{
-						Element.Line += TEXT(" VRamInKB(Start/Size):<NONE>");
-					}
-				}
-
-				SortedLines.Add(Element);
-			}
-		}
-
-		SortedLines.Sort();
-
-		for (int32 Index = 0; Index < SortedLines.Num(); Index++)
-		{
-			const FSortedLines& Entry = SortedLines[Index];
-
-			UE_LOG(LogConsoleResponse, Log, TEXT("   %3d = %s"), Entry.PoolIndex + 1, *Entry.Line);
-		}
-	}
-
-	UE_LOG(LogConsoleResponse, Log, TEXT(""));
-
-	if (Verbosity == EDebugLogVerbosity::Extended)
-	{
-		UE_LOG(LogConsoleResponse, Log, TEXT("CheckpointName (what was rendered this frame, use <Name>@<Number> to get intermediate versions):"));
-
-		TArray<FString> Entries;
-		Entries.Reserve(VersionCountMap.Num());
-		for (auto KV : VersionCountMap)
-		{
-			Entries.Add(KV.Key);
-		}
-		Entries.Sort();
-
-		// Magic number works well with the name length we have
-		const uint32 ColumnCount = 5;
-		const uint32 SpaceBetweenColumns = 1;
-		const uint32 ColumnHeight = FMath::DivideAndRoundUp((uint32)Entries.Num(), ColumnCount);
-
-		// Width of the column in characters, init with 0
-		uint32 ColumnWidths[ColumnCount] = {};
-
-		for (uint32 Index = 0, Count = Entries.Num(); Index < Count; ++Index)
-		{
-			const FString& Entry = *Entries[Index];
-			const uint32 Column = Index / ColumnHeight;
-			ColumnWidths[Column] = FMath::Max(ColumnWidths[Column], (uint32)Entry.Len());
-		}
-
-		// Print them sorted, if possible multiple in a line
-		{
-			FString Line;
-
-			for (uint32 OutputIndex = 0, Count = Entries.Num(); OutputIndex < Count; ++OutputIndex)
-			{
-				// [0, ColumnCount-1]
-				const uint32 Column = OutputIndex % ColumnCount;
-				const uint32 Row = OutputIndex / ColumnCount;
-				const uint32 Index = Row + Column * ColumnHeight;
-
-				bool bLineEnd = true;
-
-				if (Index < Count)
-				{
-					bLineEnd = (Column + 1 == ColumnCount);
-
-					// Order per column for readability.
-					const FString& Entry = *Entries[Index];
-
-					Line += Entry;
-
-					const int32 SpaceCount = ColumnWidths[Column] + SpaceBetweenColumns - Entry.Len();
-					checkf(SpaceCount >= 0, TEXT("A previous pass produced bad data"));
-
-					for (int32 Space = 0; Space < SpaceCount; ++Space)
-					{
-						Line.AppendChar((TCHAR)' ');
-					}
-				}
-
-				if (bLineEnd)
-				{
-					Line.TrimEndInline();
-					UE_LOG(LogConsoleResponse, Log, TEXT("   %s"), *Line);
-					Line.Empty();
-				}
-			}
-		}
-	}
-
-=======
 {
 	check(IsInGameThread());
 	FlushRenderingCommands();
@@ -848,15 +425,12 @@
 
 	UE_LOG(LogConsoleResponse, Log, TEXT(""));
 
->>>>>>> 6bbb88c8
 	uint32 WholeCount;
 	uint32 WholePoolInKB;
 	uint32 UsedInKB;
 	GRenderTargetPool.GetStats(WholeCount, WholePoolInKB, UsedInKB);
 
 	UE_LOG(LogConsoleResponse, Log, TEXT("Pool: %d/%d MB (referenced/allocated)"), (UsedInKB + 1023) / 1024, (WholePoolInKB + 1023) / 1024);
-<<<<<<< HEAD
-=======
 
 	UE_LOG(LogConsoleResponse, Log, TEXT(""));
 }
@@ -938,7 +512,6 @@
 	}
 
 	UE_LOG(LogConsoleResponse, Log, TEXT(""));
->>>>>>> 6bbb88c8
 }
 
 static TAutoConsoleVariable<int32> CVarAllowBlinking(
@@ -1072,19 +645,11 @@
 	}
 
 	FIntPoint OutputExtent = InputExtent;
-<<<<<<< HEAD
 
 	// Clamp to reasonable value to prevent crash
 	OutputExtent.X = FMath::Max(OutputExtent.X, 1);
 	OutputExtent.Y = FMath::Max(OutputExtent.Y, 1);
 
-=======
-
-	// Clamp to reasonable value to prevent crash
-	OutputExtent.X = FMath::Max(OutputExtent.X, 1);
-	OutputExtent.Y = FMath::Max(OutputExtent.Y, 1);
-
->>>>>>> 6bbb88c8
 	FRDGTextureRef OutputTexture = GraphBuilder.CreateTexture(FRDGTextureDesc::Create2D(OutputExtent, PF_B8G8R8A8, FClearValueBinding(FLinearColor(1, 1, 0, 1)), TexCreate_RenderTargetable | TexCreate_ShaderResource), TEXT("VisualizeTexture"));
 
 	EInputValueMapping InputValueMapping = EInputValueMapping::Color;
@@ -1104,17 +669,6 @@
 		FVisualizeTexturePS::FParameters* PassParameters = GraphBuilder.AllocParameters<FVisualizeTexturePS::FParameters>();
 
 		{
-<<<<<<< HEAD
-			PassParameters->TextureExtent = FVector(InputExtent.X, InputExtent.Y, InputDesc.Depth);
-
-			{
-				// Alternates between 0 and 1 with a short pause
-				const float FracTimeScale = 2.0f;
-				float FracTime = FApp::GetCurrentTime() * FracTimeScale - floor(FApp::GetCurrentTime() * FracTimeScale);
-				float BlinkState = (FracTime > 0.5f) ? 1.0f : 0.0f;
-
-				FVector4 VisualizeParamValue[3];
-=======
 			PassParameters->TextureExtent = FVector3f(InputExtent.X, InputExtent.Y, InputDesc.Depth);
 
 			{
@@ -1124,21 +678,14 @@
 				float BlinkState = (FracTime < 1.0f / 16.0f) ? 1.0f : 0.0f;
 
 				FVector4f VisualizeParamValue[3];
->>>>>>> 6bbb88c8
 
 				float Add = 0.0f;
 				float FracScale = 1.0f;
 
 				// w * almost_1 to avoid frac(1) => 0
-<<<<<<< HEAD
-				PassParameters->VisualizeParam[0] = FVector4(Config.RGBMul, Config.SingleChannelMul, Add, FracScale * 0.9999f);
-				PassParameters->VisualizeParam[1] = FVector4(CVarAllowBlinking.GetValueOnRenderThread() ? BlinkState : 1.0f, (Config.ShaderOp == EShaderOp::Saturate) ? 1.0f : 0.0f, Config.ArrayIndex, Config.MipIndex);
-				PassParameters->VisualizeParam[2] = FVector4((float)InputValueMapping, 0.0f, Config.SingleChannel);
-=======
 				PassParameters->VisualizeParam[0] = FVector4f(Config.RGBMul, Config.SingleChannelMul, Add, FracScale * 0.9999f);
 				PassParameters->VisualizeParam[1] = FVector4f(CVarAllowBlinking.GetValueOnRenderThread() ? BlinkState : 1.0f, (Config.ShaderOp == EShaderOp::Saturate) ? 1.0f : 0.0f, Config.ArrayIndex, Config.MipIndex);
 				PassParameters->VisualizeParam[2] = FVector4f((float)InputValueMapping, 0.0f, Config.SingleChannel);
->>>>>>> 6bbb88c8
 			}
 
 			FRHISamplerState* PointSampler = TStaticSamplerState<SF_Point, AM_Clamp, AM_Clamp, AM_Clamp>::GetRHI();
@@ -1226,7 +773,6 @@
 		{
 			TArray<FColor> Bitmap;
 			RHICmdList.ReadSurfaceData(OutputTexture->GetRHI(), FIntRect(0, 0, Extent.X, Extent.Y), Bitmap, ReadDataFlags);
-<<<<<<< HEAD
 
 			// if the format and texture type is supported
 			if (Bitmap.Num())
@@ -1241,22 +787,6 @@
 				// Save the contents of the array to a bitmap file. (24bit only so alpha channel is dropped)
 				FFileHelper::CreateBitmap(*Filename, ExtendXWithMSAA, Extent.Y, Bitmap.GetData());
 
-=======
-
-			// if the format and texture type is supported
-			if (Bitmap.Num())
-			{
-				// Create screenshot folder if not already present.
-				IFileManager::Get().MakeDirectory(*FPaths::ScreenShotDir(), true);
-
-				const FString Filename(FPaths::ScreenShotDir() / TEXT("VisualizeTexture"));
-
-				uint32 ExtendXWithMSAA = Bitmap.Num() / Extent.Y;
-
-				// Save the contents of the array to a bitmap file. (24bit only so alpha channel is dropped)
-				FFileHelper::CreateBitmap(*Filename, ExtendXWithMSAA, Extent.Y, Bitmap.GetData());
-
->>>>>>> 6bbb88c8
 				UE_LOG(LogRendererCore, Display, TEXT("Content was saved to \"%s\""), *FPaths::ScreenShotDir());
 			}
 			else
@@ -1291,11 +821,7 @@
 	return 0;
 }
 
-<<<<<<< HEAD
-void FVisualizeTexture::SetCheckPoint(FRHICommandListImmediate& RHICmdList, IPooledRenderTarget* PooledRenderTarget)
-=======
 void FVisualizeTexture::SetCheckPoint(FRDGBuilder& GraphBuilder, IPooledRenderTarget* PooledRenderTarget)
->>>>>>> 6bbb88c8
 {
 	check(IsInRenderingThread());
 
@@ -1306,11 +832,7 @@
 
 	const FPooledRenderTargetDesc& Desc = PooledRenderTarget->GetDesc();
 
-<<<<<<< HEAD
-	if ((Desc.TargetableFlags & TexCreate_ShaderResource) == 0)
-=======
 	if (!EnumHasAnyFlags(Desc.Flags, TexCreate_ShaderResource))
->>>>>>> 6bbb88c8
 	{
 		return;
 	}
@@ -1321,11 +843,6 @@
 		return;
 	}
 
-<<<<<<< HEAD
-	FRDGBuilder GraphBuilder(RHICmdList);
-	FRDGTextureRef TextureToCapture = GraphBuilder.RegisterExternalTexture(PooledRenderTarget, ERenderTargetTexture::Targetable);
-	CreateContentCapturePass(GraphBuilder, TextureToCapture, CaptureId.GetValue());
-=======
 	FRDGTextureRef TextureToCapture = GraphBuilder.RegisterExternalTexture(PooledRenderTarget);
 	CreateContentCapturePass(GraphBuilder, TextureToCapture, CaptureId.GetValue());
 }
@@ -1335,7 +852,6 @@
 	FMemMark MemMark(FMemStack::Get());
 	FRDGBuilder GraphBuilder(RHICmdList);
 	SetCheckPoint(GraphBuilder, PooledRenderTarget);
->>>>>>> 6bbb88c8
 	GraphBuilder.Execute();
 }
 
