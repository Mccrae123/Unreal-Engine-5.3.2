// Copyright 1998-2019 Epic Games, Inc. All Rights Reserved.

#include "RenderGraphBuilder.h"
#include "RenderCore.h"
#include "RenderTargetPool.h"
#include "RenderGraphResourcePool.h"
#include "RenderGraphBarrierBatcher.h"
#include "VisualizeTexture.h"
#include "ProfilingDebugging/CsvProfiler.h"

namespace
{
const int32 kRDGEmitWarningsOnce = 1;

#if RDG_ENABLE_DEBUG

int32 GRDGImmediateMode = 0;
FAutoConsoleVariableRef CVarImmediateMode(
	TEXT("r.RDG.ImmediateMode"),
	GRDGImmediateMode,
	TEXT("Executes passes as they get created. Useful to have a callstack of the wiring code when crashing in the pass' lambda."),
	ECVF_RenderThreadSafe);

int32 GRDGDebug = 0;
FAutoConsoleVariableRef CVarRDGDebug(
	TEXT("r.RDG.Debug"),
	GRDGDebug,
	TEXT("Allow to output warnings for inefficiencies found during wiring and execution of the passes.\n")
	TEXT(" 0: disabled;\n")
	TEXT(" 1: emit warning once (default);\n")
	TEXT(" 2: emit warning everytime issue is detected."),
	ECVF_RenderThreadSafe);

TAutoConsoleVariable<int32> CVarRDGEnableBreakpoint(
	TEXT("r.RDG.EnableBreakpoint"), 0,
	TEXT("Breakpoint in debugger when a warning is raised.\n"),
	ECVF_RenderThreadSafe);

int32 GRDGClobberResources = 0;
FAutoConsoleVariableRef CVarRDGClobberResources(
	TEXT("r.RDG.ClobberResources"),
	GRDGClobberResources,
	TEXT("Clears all render targets and texture / buffer UAVs with the requested clear color at allocation time. Useful for debugging.\n")
	TEXT(" 0:off (default);\n")
	TEXT(" 1: 1000 on RGBA channels;\n")
	TEXT(" 2: NaN on RGBA channels;\n")
	TEXT(" 3: +INFINITY on RGBA channels.\n"),
	ECVF_Cheat | ECVF_RenderThreadSafe);

FLinearColor GetClobberColor()
{
	switch (GRDGClobberResources)
	{
	case 2:
		return FLinearColor(NAN, NAN, NAN, NAN);
		break;
	case 3:
		return FLinearColor(INFINITY, INFINITY, INFINITY, INFINITY);
		break;
	default:
		return FLinearColor(1000, 1000, 1000, 1000);
	}
}

uint32 GetClobberBufferValue()
{
	return 1000;
}

#else

const int32 GRDGImmediateMode = 0;
const int32 GRDGDebug = 0;
const int32 GRDGClobberResources = 0;

#endif

} //! namespace

bool IsRDGClobberResourcesEnabled()
{
	return GRDGClobberResources > 0;
}

bool GetEmitRDGEvents()
{
	check(IsInRenderingThread());
#if RDG_EVENTS != RDG_EVENTS_NONE
	return GetEmitDrawEvents() || GRDGDebug;
#else
	return false;
#endif
}

bool IsRDGDebugEnabled()
{
	return GRDGDebug != 0;
}

bool IsRDGImmediateModeEnabled()
{
	return GRDGImmediateMode != 0;
}

void InitRenderGraph()
{
#if RDG_ENABLE_DEBUG_WITH_ENGINE
	if (FParse::Param(FCommandLine::Get(), TEXT("rdgimmediate")))
	{
		GRDGImmediateMode = 1;
	}

	if (FParse::Param(FCommandLine::Get(), TEXT("rdgdebug")))
	{
		GRDGDebug = 1;
	}
#endif
}

void EmitRDGWarning(const FString& WarningMessage)
{
#if RDG_ENABLE_DEBUG_WITH_ENGINE
	if (!GRDGDebug)
	{
		return;
	}

	static TSet<FString> GAlreadyEmittedWarnings;

	const bool bEnableBreakpoint = CVarRDGEnableBreakpoint.GetValueOnRenderThread() != 0;

	if (GRDGDebug == kRDGEmitWarningsOnce)
	{
		if (!GAlreadyEmittedWarnings.Contains(WarningMessage))
		{
			GAlreadyEmittedWarnings.Add(WarningMessage);
			UE_LOG(LogRendererCore, Warning, TEXT("%s"), *WarningMessage);

			if (bEnableBreakpoint)
			{
				UE_DEBUG_BREAK();
			}
		}
	}
	else
	{
		UE_LOG(LogRendererCore, Warning, TEXT("%s"), *WarningMessage);

		if (bEnableBreakpoint)
		{
			UE_DEBUG_BREAK();
		}
	}
#endif
}

void FRDGBuilder::TickPoolElements()
{
	GRenderGraphResourcePool.TickPoolElements();
}

FRDGBuilder::FRDGBuilder(FRHICommandListImmediate& InRHICmdList)
	: RHICmdList(InRHICmdList)
	, MemStack(FMemStack::Get())
	, EventScopeStack(RHICmdList)
	, StatScopeStack(RHICmdList)
{}

void FRDGBuilder::Execute()
{
	CSV_SCOPED_TIMING_STAT_EXCLUSIVE(FRDGBuilder_Execute);

	IF_RDG_ENABLE_DEBUG(Validation.ValidateExecuteBegin());

	EventScopeStack.BeginExecute();
	StatScopeStack.BeginExecute();

	if (!GRDGImmediateMode)
	{
		WalkGraphDependencies();

		QUICK_SCOPE_CYCLE_COUNTER(STAT_FRDGBuilder_Execute);
		for (const FRDGPass* Pass : Passes)
		{
			ExecutePass(Pass);
		}
	}

	EventScopeStack.EndExecute();
	StatScopeStack.EndExecute();

	ProcessDeferredInternalResourceQueries();

	IF_RDG_ENABLE_DEBUG(Validation.ValidateExecuteEnd());

	DestructPasses();
}

void FRDGBuilder::AddPassInternal(FRDGPass* Pass)
{
<<<<<<< HEAD
	IF_RDG_ENABLE_DEBUG(Validation.ValidateAddPass(Pass));
=======
	ClobberPassOutputs(Pass);

	IF_RDG_ENABLE_DEBUG(Validation.ValidateAddPass(Pass, bInDebugPassScope));
>>>>>>> 69078e53

	Pass->EventScope = EventScopeStack.GetCurrentScope();
	Pass->StatScope = StatScopeStack.GetCurrentScope();
	Passes.Emplace(Pass);

	if (GRDGImmediateMode)
	{
		ExecutePass(Pass);
	}

	VisualizePassOutputs(Pass);
}

void FRDGBuilder::VisualizePassOutputs(const FRDGPass* Pass)
<<<<<<< HEAD
=======
{
#if SUPPORTS_VISUALIZE_TEXTURE
	if (!GVisualizeTexture.bEnabled || bInDebugPassScope)
	{
		return;
	}

	FRDGPassParameterStruct ParameterStruct = Pass->GetParameters();

	const uint32 ParameterCount = ParameterStruct.GetParameterCount();

	for (uint32 ParameterIndex = 0; ParameterIndex < ParameterCount; ++ParameterIndex)
	{
		FRDGPassParameter Parameter = ParameterStruct.GetParameter(ParameterIndex);

		switch (Parameter.GetType())
		{
		case UBMT_RDG_TEXTURE_UAV:
		{
			if (FRDGTextureUAVRef UAV = Parameter.GetAsTextureUAV())
			{
				FRDGTextureRef Texture = UAV->Desc.Texture;
				check(Texture);

				int32 CaptureId = GVisualizeTexture.ShouldCapture(Texture->Name);
				if (CaptureId != FVisualizeTexture::kInvalidCaptureId && UAV->Desc.MipLevel == GVisualizeTexture.CustomMip)
				{
					GVisualizeTexture.CreateContentCapturePass(*this, Texture, CaptureId);
				}
			}
		}
		break;
		case UBMT_RENDER_TARGET_BINDING_SLOTS:
		{
			const FRenderTargetBindingSlots& RenderTargetBindingSlots = Parameter.GetAsRenderTargetBindingSlots();
			const auto& DepthStencil = RenderTargetBindingSlots.DepthStencil;
			const auto& RenderTargets = RenderTargetBindingSlots.Output;

			if (FRDGTextureRef Texture = DepthStencil.GetTexture())
			{
				const bool bHasStoreAction = DepthStencil.GetDepthStencilAccess().IsAnyWrite();

				if (bHasStoreAction)
				{
					// Depth render target binding can only be done on mip level 0.
					const int32 MipLevel = 0;

					int32 CaptureId = GVisualizeTexture.ShouldCapture(Texture->Name);
					if (CaptureId != FVisualizeTexture::kInvalidCaptureId && MipLevel == GVisualizeTexture.CustomMip)
					{
						GVisualizeTexture.CreateContentCapturePass(*this, Texture, CaptureId);
					}
				}
			}

			const uint32 RenderTargetCount = RenderTargets.Num();

			for (uint32 RenderTargetIndex = 0; RenderTargetIndex < RenderTargetCount; ++RenderTargetIndex)
			{
				const FRenderTargetBinding& RenderTarget = RenderTargets[RenderTargetIndex];

				if (FRDGTextureRef Texture = RenderTarget.GetTexture())
				{
					int32 CaptureId = GVisualizeTexture.ShouldCapture(Texture->Name);
						
					if (CaptureId != FVisualizeTexture::kInvalidCaptureId && RenderTarget.GetMipIndex() == GVisualizeTexture.CustomMip)
					{
						GVisualizeTexture.CreateContentCapturePass(*this, Texture, CaptureId);
					}
				}
				else
				{
					break;
				}
			}
		}
		break;
		}
	}
#endif
}

void FRDGBuilder::ClobberPassOutputs(const FRDGPass* Pass)
>>>>>>> 69078e53
{
#if RDG_ENABLE_DEBUG
	if (!IsRDGClobberResourcesEnabled())
	{
		return;
	}

	if (bInDebugPassScope)
	{
		return;
	}
	bInDebugPassScope = true;

	const auto TryMarkForClobber = [](FRDGParentResourceRef Resource) -> bool
	{
		const bool bClobber = !Resource->bHasBeenClobbered && !Resource->IsExternal();

		if (bClobber)
		{
			Resource->bHasBeenClobbered = true;
		}

		return bClobber;
	};

	const FLinearColor ClobberColor = GetClobberColor();

	FRDGPassParameterStruct ParameterStruct = Pass->GetParameters();

	const uint32 ParameterCount = ParameterStruct.GetParameterCount();

	for (uint32 ParameterIndex = 0; ParameterIndex < ParameterCount; ++ParameterIndex)
	{
		FRDGPassParameter Parameter = ParameterStruct.GetParameter(ParameterIndex);

		switch (Parameter.GetType())
		{
		case UBMT_RDG_BUFFER_UAV:
		{
			if (FRDGBufferUAVRef UAV = Parameter.GetAsBufferUAV())
			{
				FRDGBufferRef Buffer = UAV->GetParent();

				if (TryMarkForClobber(Buffer))
				{
					AddClearUAVPass(*this, UAV, GetClobberBufferValue());
				}
			}
		}
		break;
		case UBMT_RDG_TEXTURE_UAV:
		{
			if (FRDGTextureUAVRef UAV = Parameter.GetAsTextureUAV())
			{
				FRDGTextureRef Texture = UAV->GetParent();

				if (TryMarkForClobber(Texture))
				{
					AddClearUAVPass(*this, UAV, ClobberColor);
				}
			}
		}
		break;
		case UBMT_RENDER_TARGET_BINDING_SLOTS:
		{
			const FRenderTargetBindingSlots& RenderTargetBindingSlots = Parameter.GetAsRenderTargetBindingSlots();
			const auto& DepthStencil = RenderTargetBindingSlots.DepthStencil;
			const auto& RenderTargets = RenderTargetBindingSlots.Output;

			if (FRDGTextureRef Texture = DepthStencil.GetTexture())
			{
				if (TryMarkForClobber(Texture))
				{
					// These are arbitrarily chosen to be something unusual.
					const float ClobberDepth = 0.56789f;
					const uint8 ClobberStencil = 123;

					AddClearDepthStencilPass(*this, Texture, true, ClobberDepth, true, ClobberStencil);
				}
			}

			const uint32 RenderTargetCount = RenderTargets.Num();

			for (uint32 RenderTargetIndex = 0; RenderTargetIndex < RenderTargetCount; ++RenderTargetIndex)
			{
				const FRenderTargetBinding& RenderTarget = RenderTargets[RenderTargetIndex];

				if (FRDGTextureRef Texture = RenderTarget.GetTexture())
				{
					if (TryMarkForClobber(Texture))
					{
						AddClearRenderTargetPass(*this, Texture, ClobberColor);
					}
				}
				else
				{
					break;
				}
			}
		}
		break;
		}
	}
	bInDebugPassScope = false;
#endif
}

void FRDGBuilder::WalkGraphDependencies()
{
	for (const FRDGPass* Pass : Passes)
	{
		FRDGPassParameterStruct ParameterStruct = Pass->GetParameters();

		const uint32 ParameterCount = ParameterStruct.GetParameterCount();

		for (uint32 ParameterIndex = 0; ParameterIndex < ParameterCount; ++ParameterIndex)
		{
			FRDGPassParameter Parameter = ParameterStruct.GetParameter(ParameterIndex);

			if (Parameter.IsParentResource())
			{
				if (FRDGParentResourceRef Resource = Parameter.GetAsParentResource())
				{
					Resource->ReferenceCount++;
				}
			}
			else if (Parameter.IsChildResource())
			{
				if (FRDGChildResourceRef Resource = Parameter.GetAsChildResource())
				{
					Resource->GetParent()->ReferenceCount++;
				}
			}
			else if (Parameter.IsRenderTargetBindingSlots())
			{
				const FRenderTargetBindingSlots& RenderTargetBindingSlots = Parameter.GetAsRenderTargetBindingSlots();
				const auto& DepthStencil = RenderTargetBindingSlots.DepthStencil;
				const auto& RenderTargets = RenderTargetBindingSlots.Output;
				const uint32 RenderTargetCount = RenderTargets.Num();

				for (uint32 RenderTargetIndex = 0; RenderTargetIndex < RenderTargetCount; ++RenderTargetIndex)
				{
					const FRenderTargetBinding& RenderTarget = RenderTargets[RenderTargetIndex];

					if (FRDGTextureRef Texture = RenderTarget.GetTexture())
					{
						Texture->ReferenceCount++;
					}
					else
					{
						break;
					}
				}

				if (FRDGTextureRef Texture = DepthStencil.GetTexture())
				{
					Texture->ReferenceCount++;
				}
			}
		}
	} 

	// Add additional dependencies from deferred queries.
	for (const auto& Query : DeferredInternalTextureQueries)
	{
		Query.Texture->ReferenceCount++;
	}
	for (const auto& Query : DeferredInternalBufferQueries)
	{
		Query.Buffer->ReferenceCount++;
	}

	// Release external texture that have ReferenceCount == 0 and yet are already allocated.
	for (auto Pair : AllocatedTextures)
	{
		if (Pair.Key->ReferenceCount == 0)
		{
			Pair.Value = nullptr;
			Pair.Key->PooledRenderTarget = nullptr;
			Pair.Key->ResourceRHI = nullptr;
		}
	}

	// Release external buffers that have ReferenceCount == 0 and yet are already allocated.
	for (auto Pair : AllocatedBuffers)
	{
		if (Pair.Key->ReferenceCount == 0)
		{
			Pair.Value = nullptr;
			Pair.Key->PooledBuffer = nullptr;
			Pair.Key->ResourceRHI = nullptr;
		}
	}
}

void FRDGBuilder::AllocateRHITextureIfNeeded(FRDGTexture* Texture)
{
	check(Texture);

	if (Texture->PooledRenderTarget)
	{
		return;
	}

	check(Texture->ReferenceCount > 0 || GRDGImmediateMode);

	TRefCountPtr<IPooledRenderTarget>& PooledRenderTarget = AllocatedTextures.FindOrAdd(Texture);

	const bool bDoWriteBarrier = false;
	GRenderTargetPool.FindFreeElement(RHICmdList, Texture->Desc, PooledRenderTarget, Texture->Name, bDoWriteBarrier);

	Texture->PooledRenderTarget = PooledRenderTarget;
	Texture->ResourceRHI = PooledRenderTarget->GetRenderTargetItem().ShaderResourceTexture;
	check(Texture->ResourceRHI);
}

<<<<<<< HEAD
void FRDGBuilder::AllocateRHIBufferIfNeeded(FRDGBuffer* Buffer)
{
	check(Buffer);

	if (Buffer->PooledBuffer)
=======
void FRDGBuilder::AllocateRHITextureSRVIfNeeded(FRDGTextureSRV* SRV)
{
	check(SRV);

	if (SRV->ResourceRHI)
>>>>>>> 69078e53
	{
		return;
	}

<<<<<<< HEAD
	check(Buffer->ReferenceCount > 0 || GRDGImmediateMode);

	TRefCountPtr<FPooledRDGBuffer>& AllocatedBuffer = AllocatedBuffers.FindOrAdd(Buffer);
	GRenderGraphResourcePool.FindFreeBuffer(RHICmdList, Buffer->Desc, AllocatedBuffer, Buffer->Name);
	check(AllocatedBuffer);
	Buffer->PooledBuffer = AllocatedBuffer;
=======
	FRDGTextureRef Texture = SRV->Desc.Texture;
	check(Texture->PooledRenderTarget);
	FSceneRenderTargetItem& RenderTarget = Texture->PooledRenderTarget->GetRenderTargetItem();

	if (SRV->Desc.MetaData == ERDGTextureMetaDataAccess::HTile)
	{
		check(GRHISupportsExplicitHTile);
		if (!RenderTarget.HTileSRV)
		{
			RenderTarget.HTileSRV = RHICreateShaderResourceViewHTile((FTexture2DRHIRef&)RenderTarget.TargetableTexture);
		}
		SRV->ResourceRHI = RenderTarget.HTileSRV;
		check(SRV->ResourceRHI);
		return;
	}

	if (RenderTarget.SRVs.Contains(SRV->Desc))
	{
		SRV->ResourceRHI = RenderTarget.SRVs[SRV->Desc];
		return;
	}

	FShaderResourceViewRHIRef RHIShaderResourceView = RHICreateShaderResourceView(RenderTarget.ShaderResourceTexture, SRV->Desc);

	SRV->ResourceRHI = RHIShaderResourceView;
	RenderTarget.SRVs.Add(SRV->Desc, RHIShaderResourceView);
>>>>>>> 69078e53
}

void FRDGBuilder::AllocateRHITextureUAVIfNeeded(FRDGTextureUAV* UAV)
{
	check(UAV);

	if (UAV->ResourceRHI)
	{
		return;
	}

	AllocateRHITextureIfNeeded(UAV->Desc.Texture);

	FRDGTextureRef Texture = UAV->Desc.Texture;
	check(Texture->PooledRenderTarget);
	FSceneRenderTargetItem& RenderTarget = Texture->PooledRenderTarget->GetRenderTargetItem();

	if (UAV->Desc.MetaData == ERDGTextureMetaDataAccess::HTile)
	{
		check(GRHISupportsExplicitHTile);
		if (!RenderTarget.HTileUAV)
		{
			RenderTarget.HTileUAV = RHICreateUnorderedAccessViewHTile((FTexture2DRHIRef&)RenderTarget.TargetableTexture);
		}
		UAV->ResourceRHI = RenderTarget.HTileUAV;
		check(UAV->ResourceRHI);
		return;
	}

	UAV->ResourceRHI = RenderTarget.MipUAVs[UAV->Desc.MipLevel];
}

void FRDGBuilder::AllocateRHIBufferIfNeeded(FRDGBuffer* Buffer)
{
	check(Buffer);

	if (Buffer->PooledBuffer)
	{
		return;
	}

	check(Buffer->ReferenceCount > 0 || GRDGImmediateMode);

	TRefCountPtr<FPooledRDGBuffer>& AllocatedBuffer = AllocatedBuffers.FindOrAdd(Buffer);
	GRenderGraphResourcePool.FindFreeBuffer(RHICmdList, Buffer->Desc, AllocatedBuffer, Buffer->Name);
	check(AllocatedBuffer);
	Buffer->PooledBuffer = AllocatedBuffer;
}

void FRDGBuilder::AllocateRHIBufferSRVIfNeeded(FRDGBufferSRV* SRV)
{
	check(SRV);

	if (SRV->ResourceRHI)
	{
		return;
	}

	FRDGBufferRef Buffer = SRV->Desc.Buffer;

	check(Buffer->PooledBuffer);

	if (Buffer->PooledBuffer->SRVs.Contains(SRV->Desc))
	{
		SRV->ResourceRHI = Buffer->PooledBuffer->SRVs[SRV->Desc];
		return;
	}

	FShaderResourceViewRHIRef RHIShaderResourceView;

	if (Buffer->Desc.UnderlyingType == FRDGBufferDesc::EUnderlyingType::VertexBuffer)
	{
		RHIShaderResourceView = RHICreateShaderResourceView(Buffer->PooledBuffer->VertexBuffer, SRV->Desc.BytesPerElement, SRV->Desc.Format);
	}
	else if (Buffer->Desc.UnderlyingType == FRDGBufferDesc::EUnderlyingType::StructuredBuffer)
	{
		RHIShaderResourceView = RHICreateShaderResourceView(Buffer->PooledBuffer->StructuredBuffer);
	}
	else
	{
		check(0);
	}

	SRV->ResourceRHI = RHIShaderResourceView;
	Buffer->PooledBuffer->SRVs.Add(SRV->Desc, RHIShaderResourceView);
}

void FRDGBuilder::AllocateRHIBufferUAVIfNeeded(FRDGBufferUAV* UAV)
{
	check(UAV);

	if (UAV->ResourceRHI)
	{
		return;
	}
	
	FRDGBufferRef Buffer = UAV->Desc.Buffer;
	AllocateRHIBufferIfNeeded(Buffer);

	if (Buffer->PooledBuffer->UAVs.Contains(UAV->Desc))
	{
		UAV->ResourceRHI = Buffer->PooledBuffer->UAVs[UAV->Desc];
		return;
	}

	// Hack to make sure only one UAVs is around.
	Buffer->PooledBuffer->UAVs.Empty();

	FUnorderedAccessViewRHIRef RHIUnorderedAccessView;

	if (Buffer->Desc.UnderlyingType == FRDGBufferDesc::EUnderlyingType::VertexBuffer)
	{
		RHIUnorderedAccessView = RHICreateUnorderedAccessView(Buffer->PooledBuffer->VertexBuffer, UAV->Desc.Format);
	}
	else if (Buffer->Desc.UnderlyingType == FRDGBufferDesc::EUnderlyingType::StructuredBuffer)
	{
		RHIUnorderedAccessView = RHICreateUnorderedAccessView(Buffer->PooledBuffer->StructuredBuffer, UAV->Desc.bSupportsAtomicCounter, UAV->Desc.bSupportsAppendBuffer);
	}
	else
	{
		check(0);
	}

	UAV->ResourceRHI = RHIUnorderedAccessView;
	Buffer->PooledBuffer->UAVs.Add(UAV->Desc, RHIUnorderedAccessView);
}

void FRDGBuilder::ExecutePass(const FRDGPass* Pass)
{
	QUICK_SCOPE_CYCLE_COUNTER(STAT_FRDGBuilder_ExecutePass);

	IF_RDG_ENABLE_DEBUG(Validation.ValidateExecutePassBegin(Pass));

	FRHIRenderPassInfo RPInfo;
	bool bOutHasGraphicsOutputs = false;

	PrepareResourcesForExecute(Pass, &RPInfo, &bOutHasGraphicsOutputs);
	
	EventScopeStack.BeginExecutePass(Pass);
	StatScopeStack.BeginExecutePass(Pass);

	if (Pass->IsRaster())
	{
		check(bOutHasGraphicsOutputs);
		RHICmdList.BeginRenderPass( RPInfo, Pass->GetName() );
	}
	else
	{
		UnbindRenderTargets(RHICmdList);
	}

	Pass->Execute(RHICmdList);

	if (Pass->IsRaster())
	{
		RHICmdList.EndRenderPass();
	}

	EventScopeStack.EndExecutePass();

	IF_RDG_ENABLE_DEBUG(Validation.ValidateExecutePassEnd(Pass));

	// Can't release resources with immediate mode, because don't know if whether they are gonna be used.
	if (!GRDGImmediateMode)
	{
		ReleaseUnreferencedResources(Pass);
	}
}

void FRDGBuilder::PrepareResourcesForExecute(const FRDGPass* Pass, struct FRHIRenderPassInfo* OutRPInfo, bool* bOutHasGraphicsOutputs)
{
	check(Pass);

	OutRPInfo->NumUAVs = 0;
	OutRPInfo->UAVIndex = 0;

	const bool bIsCompute = Pass->IsCompute();

	FRDGBarrierBatcher BarrierBatcher(RHICmdList, Pass);

<<<<<<< HEAD
	// NOTE: When generating mips, we don't perform any transitions on textures. They are done implicitly by the RHI.
	const bool bGeneratingMips = Pass->IsGenerateMips();
=======
#if WITH_MGPU
	BarrierBatcher.SetNameForTemporalEffect(NameForTemporalEffect);
#endif
>>>>>>> 69078e53

	FRDGPassParameterStruct ParameterStruct = Pass->GetParameters();

	const uint32 ParameterCount = ParameterStruct.GetParameterCount();

	// List all RDG texture being read and modified by the pass.
	TSet<FRDGTextureRef, DefaultKeyFuncs<FRDGTextureRef>, SceneRenderingSetAllocator> ReadTextures;
	TSet<FRDGTextureRef, DefaultKeyFuncs<FRDGTextureRef>, SceneRenderingSetAllocator> ModifiedTextures;
	for (uint32 ParameterIndex = 0; ParameterIndex < ParameterCount; ++ParameterIndex)
	{
		FRDGPassParameter Parameter = ParameterStruct.GetParameter(ParameterIndex);

		switch (Parameter.GetType())
		{
		case UBMT_RDG_TEXTURE:
		{
			if (FRDGTextureRef Texture = Parameter.GetAsTexture())
			{
<<<<<<< HEAD
				check(Texture->PooledRenderTarget);
				check(Texture->ResourceRHI);

=======
				ReadTextures.Add(Texture);
			}
		}
		break;
		case UBMT_RDG_TEXTURE_SRV:
		{
			if (FRDGTextureSRVRef SRV = Parameter.GetAsTextureSRV())
			{
				ReadTextures.Add(SRV->GetParent());
			}
		}
		break;
		case UBMT_RDG_TEXTURE_UAV:
		{
			if (FRDGTextureUAVRef UAV = Parameter.GetAsTextureUAV())
			{
				ModifiedTextures.Add(UAV->GetParent());
			}
		}
		break;
		case UBMT_RDG_TEXTURE_COPY_DEST:
		{
			if (FRDGTextureRef Texture = Parameter.GetAsTexture())
			{
				ModifiedTextures.Add(Texture);
			}
		}
		break;
		case UBMT_RENDER_TARGET_BINDING_SLOTS:
		{
			const FRenderTargetBindingSlots& RenderTargetBindingSlots = Parameter.GetAsRenderTargetBindingSlots();
			const auto& RenderTargets = RenderTargetBindingSlots.Output;
			const uint32 RenderTargetCount = RenderTargets.Num();

			for (uint32 RenderTargetIndex = 0; RenderTargetIndex < RenderTargetCount; RenderTargetIndex++)
			{
				if (FRDGTextureRef Texture = RenderTargets[RenderTargetIndex].GetTexture())
				{
					ModifiedTextures.Add(Texture);
				}
				else
				{
					break;
				}
			}

			if (FRDGTextureRef Texture = RenderTargetBindingSlots.DepthStencil.GetTexture())
			{
				if (RenderTargetBindingSlots.DepthStencil.GetDepthStencilAccess().IsAnyWrite())
					ModifiedTextures.Add(Texture);
			}
		}
		break;
		default:
			break;
		}
	}

	for (uint32 ParameterIndex = 0; ParameterIndex < ParameterCount; ++ParameterIndex)
	{
		FRDGPassParameter Parameter = ParameterStruct.GetParameter(ParameterIndex);

		switch (Parameter.GetType())
		{
		case UBMT_RDG_TEXTURE:
		{
			if (FRDGTextureRef Texture = Parameter.GetAsTexture())
			{
				check(Texture->PooledRenderTarget);
				check(Texture->ResourceRHI);

				check(!ModifiedTextures.Contains(Texture));
>>>>>>> 69078e53
				BarrierBatcher.QueueTransitionTexture(Texture, FRDGResourceState::EAccess::Read);
			}
		}
		break;
		case UBMT_RDG_TEXTURE_SRV:
		{
			if (FRDGTextureSRVRef SRV = Parameter.GetAsTextureSRV())
			{
				FRDGTextureRef Texture = SRV->Desc.Texture;

<<<<<<< HEAD
				// Might be the first time using this render graph SRV, so need to setup the cached rhi resource.
				if (!SRV->ResourceRHI)
=======
				AllocateRHITextureSRVIfNeeded(SRV);

				if (ModifiedTextures.Contains(Texture))
				{
					// If it is bound to a RT, no need for ERWSubResBarrier.
					// If it is bound as a UAV, the UAV is going to issue the ERWSubResBarrier.
				}
				else
>>>>>>> 69078e53
				{
					BarrierBatcher.QueueTransitionTexture(Texture, FRDGResourceState::EAccess::Read);
				}
<<<<<<< HEAD

				BarrierBatcher.QueueTransitionTexture(Texture, FRDGResourceState::EAccess::Read);
=======
>>>>>>> 69078e53
			}
		}
		break;
		case UBMT_RDG_TEXTURE_UAV:
		{
			if (FRDGTextureUAVRef UAV = Parameter.GetAsTextureUAV())
			{
				FRDGTextureRef Texture = UAV->Desc.Texture;
<<<<<<< HEAD
	
=======

>>>>>>> 69078e53
				AllocateRHITextureUAVIfNeeded(UAV);

				FRHIUnorderedAccessView* UAVRHI = UAV->GetRHI();

				if (!bIsCompute)
				{
					OutRPInfo->UAVs[OutRPInfo->NumUAVs++] = UAVRHI;	// Bind UAVs in declaration order
				}

<<<<<<< HEAD
				BarrierBatcher.QueueTransitionUAV(UAVRHI, Texture, FRDGResourceState::EAccess::Write);
=======
				bool bGeneratingMips = ReadTextures.Contains(Texture);

				BarrierBatcher.QueueTransitionUAV(UAVRHI, Texture, FRDGResourceState::EAccess::Write, bGeneratingMips);
			}
		}
		break;
		case UBMT_RDG_TEXTURE_COPY_DEST:
		{
			if (FRDGTextureRef Texture = Parameter.GetAsTexture())
			{
				AllocateRHITextureIfNeeded(Texture);

				check(!ReadTextures.Contains(Texture));
				BarrierBatcher.QueueTransitionTexture(Texture, FRDGResourceState::EAccess::Write);
>>>>>>> 69078e53
			}
		}
		break;
		case UBMT_RDG_BUFFER:
		{
			if (FRDGBufferRef Buffer = Parameter.GetAsBuffer())
			{
				// TODO(RDG): super hacky, find the UAV and transition it. Hopefully there is one...
				check(Buffer->PooledBuffer);
				check(Buffer->PooledBuffer->UAVs.Num() == 1);
				FRHIUnorderedAccessView* UAVRHI = Buffer->PooledBuffer->UAVs.CreateIterator().Value();

				BarrierBatcher.QueueTransitionUAV(UAVRHI, Buffer, FRDGResourceState::EAccess::Read);
			}
		}
		break;
		case UBMT_RDG_BUFFER_SRV:
		{
			if (FRDGBufferSRVRef SRV = Parameter.GetAsBufferSRV())
			{
				FRDGBufferRef Buffer = SRV->Desc.Buffer;

				AllocateRHIBufferSRVIfNeeded(SRV);

				check(Buffer->PooledBuffer);
<<<<<<< HEAD
				check(Buffer->PooledBuffer->UAVs.Num() == 1);
				FRHIUnorderedAccessView* UAVRHI = Buffer->PooledBuffer->UAVs.CreateIterator().Value();

				BarrierBatcher.QueueTransitionUAV(UAVRHI, Buffer, FRDGResourceState::EAccess::Read);
=======

				// TODO(RDG): super hacky, find the UAV and transition it. Hopefully there is one...
				if (Buffer->PooledBuffer->UAVs.Num() > 0)
				{
					check(Buffer->PooledBuffer->UAVs.Num() == 1);
					FRHIUnorderedAccessView* UAVRHI = Buffer->PooledBuffer->UAVs.CreateIterator().Value();

					BarrierBatcher.QueueTransitionUAV(UAVRHI, Buffer, FRDGResourceState::EAccess::Read);
				}
>>>>>>> 69078e53
			}
		}
		break;
		case UBMT_RDG_BUFFER_UAV:
		{
			if (FRDGBufferUAVRef UAV = Parameter.GetAsBufferUAV())
			{
				FRDGBufferRef Buffer = UAV->Desc.Buffer;

				AllocateRHIBufferUAVIfNeeded(UAV);

				FRHIUnorderedAccessView* UAVRHI = UAV->GetRHI();

				if (!bIsCompute)
				{
					OutRPInfo->UAVs[OutRPInfo->NumUAVs++] = UAVRHI;	// Bind UAVs in declaration order
				}

				BarrierBatcher.QueueTransitionUAV(UAVRHI, Buffer, FRDGResourceState::EAccess::Write);
			}
		}
		break;
		case UBMT_RDG_BUFFER_COPY_DEST:
		{
<<<<<<< HEAD
=======
			if (FRDGBufferRef Buffer = Parameter.GetAsBuffer())
			{
				#if RDG_ENABLE_DEBUG
				{
					Buffer->PassAccessCount++;
				}
				#endif

				AllocateRHIBufferIfNeeded(Buffer);
			}
		}
		break;
		case UBMT_RENDER_TARGET_BINDING_SLOTS:
		{
>>>>>>> 69078e53
			const FRenderTargetBindingSlots& RenderTargetBindingSlots = Parameter.GetAsRenderTargetBindingSlots();
			const auto& RenderTargets = RenderTargetBindingSlots.Output;
			const auto& DepthStencil = RenderTargetBindingSlots.DepthStencil;
			const uint32 RenderTargetCount = RenderTargets.Num();

			uint32 ValidRenderTargetCount = 0;
			uint32 ValidDepthStencilCount = 0;
			uint32 SampleCount = 0;

			for (uint32 RenderTargetIndex = 0; RenderTargetIndex < RenderTargetCount; RenderTargetIndex++)
			{
				const FRenderTargetBinding& RenderTarget = RenderTargets[RenderTargetIndex];

				if (FRDGTextureRef Texture = RenderTarget.GetTexture())
				{
					AllocateRHITextureIfNeeded(Texture);

					auto& OutRenderTarget = OutRPInfo->ColorRenderTargets[RenderTargetIndex];

					// TODO(RDG): Clean up this legacy hack of the FPooledRenderTarget that can have TargetableTexture != ShaderResourceTexture
					// for MSAA texture. Instead the two texture should be independent FRDGTexture explicitly handled by the user code.
					FRHITexture* TargetableTexture = Texture->PooledRenderTarget->GetRenderTargetItem().TargetableTexture;
					FRHITexture* ShaderResourceTexture = Texture->PooledRenderTarget->GetRenderTargetItem().ShaderResourceTexture;

					// TODO(RDG): The load store action could actually be optimised by render graph for tile hardware when there is multiple
					// consecutive rasterizer passes that have RDG resource as render target, a bit like resource transitions.
					ERenderTargetStoreAction StoreAction = ERenderTargetStoreAction::EStore;

					// Automatically switch the store action to MSAA resolve when there is MSAA texture.
					if (TargetableTexture != ShaderResourceTexture && Texture->Desc.NumSamples > 1 && StoreAction == ERenderTargetStoreAction::EStore)
					{
						StoreAction = ERenderTargetStoreAction::EMultisampleResolve;
					}

					// TODO(RDG): should force TargetableTexture == ShaderResourceTexture with MSAA, and instead have an explicit MSAA resolve pass.
					OutRenderTarget.RenderTarget = TargetableTexture;
					OutRenderTarget.ResolveTarget = ShaderResourceTexture != TargetableTexture ? ShaderResourceTexture : nullptr;
					OutRenderTarget.ArraySlice = -1;
					OutRenderTarget.MipIndex = RenderTarget.GetMipIndex();
					OutRenderTarget.Action = MakeRenderTargetActions(RenderTarget.GetLoadAction(), StoreAction);

					BarrierBatcher.QueueTransitionTexture(Texture, FRDGResourceState::EAccess::Write);

					SampleCount |= OutRenderTarget.RenderTarget->GetNumSamples();
					ValidRenderTargetCount++;
				}
				else
				{
					break;
				}
			}

			OutRPInfo->UAVIndex = ValidRenderTargetCount;

			if (FRDGTextureRef Texture = DepthStencil.GetTexture())
			{
				AllocateRHITextureIfNeeded(Texture);

				auto& OutDepthStencil = OutRPInfo->DepthStencilRenderTarget;

				FExclusiveDepthStencil ExclusiveDepthStencil = DepthStencil.GetDepthStencilAccess();

				ERenderTargetStoreAction DepthStoreAction = ExclusiveDepthStencil.IsDepthWrite() ? ERenderTargetStoreAction::EStore : ERenderTargetStoreAction::ENoAction;
				ERenderTargetStoreAction StencilStoreAction = ExclusiveDepthStencil.IsStencilWrite() ? ERenderTargetStoreAction::EStore : ERenderTargetStoreAction::ENoAction;

				OutDepthStencil.DepthStencilTarget = Texture->PooledRenderTarget->GetRenderTargetItem().TargetableTexture;
				OutDepthStencil.ResolveTarget = nullptr;
				OutDepthStencil.Action = MakeDepthStencilTargetActions(
					MakeRenderTargetActions(DepthStencil.GetDepthLoadAction(), DepthStoreAction),
					MakeRenderTargetActions(DepthStencil.GetStencilLoadAction(), StencilStoreAction));
				OutDepthStencil.ExclusiveDepthStencil = ExclusiveDepthStencil;

				BarrierBatcher.QueueTransitionTexture(Texture,
<<<<<<< HEAD
					DepthStencil.GetDepthStencilAccess().IsAnyWrite() ?
=======
					ExclusiveDepthStencil.IsAnyWrite() ?
>>>>>>> 69078e53
					FRDGResourceState::EAccess::Write :
					FRDGResourceState::EAccess::Read);

				SampleCount |= OutDepthStencil.DepthStencilTarget->GetNumSamples();
				ValidDepthStencilCount++;
			}

			OutRPInfo->bIsMSAA = SampleCount > 1;

			// Note: relying on UBMT_RENDER_TARGET_BINDING_SLOTS case being handled last here by reading from OutRPInfo->NumUAVs
			*bOutHasGraphicsOutputs = ValidRenderTargetCount + ValidDepthStencilCount + OutRPInfo->NumUAVs > 0;
		}
		break;
		default:
			break;
		}
	}

<<<<<<< HEAD
	OutRPInfo->bGeneratingMips = bGeneratingMips;
=======
	OutRPInfo->bGeneratingMips = Pass->IsGenerateMips();
>>>>>>> 69078e53
}

void FRDGBuilder::ReleaseRHITextureIfUnreferenced(FRDGTexture* Texture)
{
	check(Texture->ReferenceCount > 0);
	Texture->ReferenceCount--;

	if (Texture->ReferenceCount == 0)
	{
		Texture->PooledRenderTarget = nullptr;
		Texture->ResourceRHI = nullptr;
		AllocatedTextures.FindChecked(Texture) = nullptr;
	}
}

void FRDGBuilder::ReleaseRHIBufferIfUnreferenced(FRDGBuffer* Buffer)
{
	check(Buffer->ReferenceCount > 0);
	Buffer->ReferenceCount--;

	if (Buffer->ReferenceCount == 0)
	{
		Buffer->PooledBuffer = nullptr;
		Buffer->ResourceRHI = nullptr;
		AllocatedBuffers.FindChecked(Buffer) = nullptr;
	}
}

void FRDGBuilder::ReleaseUnreferencedResources(const FRDGPass* Pass)
{
	FRDGPassParameterStruct ParameterStruct = Pass->GetParameters();

	const uint32 ParameterCount = ParameterStruct.GetParameterCount();

	for (uint32 ParameterIndex = 0; ParameterIndex < ParameterCount; ++ParameterIndex)
	{
		FRDGPassParameter Parameter = ParameterStruct.GetParameter(ParameterIndex);

		switch (Parameter.GetType())
		{
		case UBMT_RDG_TEXTURE:
		case UBMT_RDG_TEXTURE_COPY_DEST:
		{
			if (FRDGTextureRef Texture = Parameter.GetAsTexture())
			{
				ReleaseRHITextureIfUnreferenced(Texture);
			}
		}
		break;
		case UBMT_RDG_TEXTURE_SRV:
		{
			if (FRDGTextureSRVRef SRV = Parameter.GetAsTextureSRV())
			{
				ReleaseRHITextureIfUnreferenced(SRV->Desc.Texture);
			}
		}
		break;
		case UBMT_RDG_TEXTURE_UAV:
		{
			if (FRDGTextureUAVRef UAV = Parameter.GetAsTextureUAV())
			{
				ReleaseRHITextureIfUnreferenced(UAV->Desc.Texture);
			}
		}
		break;
		case UBMT_RDG_BUFFER:
		case UBMT_RDG_BUFFER_COPY_DEST:
		{
			if (FRDGBufferRef Buffer = Parameter.GetAsBuffer())
			{
				ReleaseRHIBufferIfUnreferenced(Buffer);
			}
		}
		break;
		case UBMT_RDG_BUFFER_SRV:
		{
			if (FRDGBufferSRVRef SRV = Parameter.GetAsBufferSRV())
			{
				ReleaseRHIBufferIfUnreferenced(SRV->Desc.Buffer);
			}
		}
		break;
		case UBMT_RDG_BUFFER_UAV:
		{
			if (FRDGBufferUAVRef UAV = Parameter.GetAsBufferUAV())
			{
				ReleaseRHIBufferIfUnreferenced(UAV->Desc.Buffer);
			}
		}
		break;
		case UBMT_RENDER_TARGET_BINDING_SLOTS:
		{
			const FRenderTargetBindingSlots& RenderTargetBindingSlots = Parameter.GetAsRenderTargetBindingSlots();
			const auto& RenderTargets = RenderTargetBindingSlots.Output;
			const auto& DepthStencil = RenderTargetBindingSlots.DepthStencil;
			const uint32 RenderTargetCount = RenderTargets.Num();

			for (uint32 RenderTargetIndex = 0; RenderTargetIndex < RenderTargetCount; RenderTargetIndex++)
			{
				const FRenderTargetBinding& RenderTarget = RenderTargets[RenderTargetIndex];

				if (FRDGTextureRef Texture = RenderTarget.GetTexture())
				{
					ReleaseRHITextureIfUnreferenced(Texture);
				}
				else
				{
					break;
				}
			}

			if (FRDGTextureRef Texture = DepthStencil.GetTexture())
			{
				ReleaseRHITextureIfUnreferenced(Texture);
			}
		}
		break;
		default:
			break;
		}
	}
}

void FRDGBuilder::ProcessDeferredInternalResourceQueries()
{
	FRDGBarrierBatcher BarrierBatcher(RHICmdList, nullptr);

<<<<<<< HEAD
=======
#if WITH_MGPU
	BarrierBatcher.SetNameForTemporalEffect(NameForTemporalEffect);
#endif

>>>>>>> 69078e53
	for (const auto& Query : DeferredInternalTextureQueries)
	{
		check(Query.Texture->PooledRenderTarget);

		if (Query.bTransitionToRead)
		{
			BarrierBatcher.QueueTransitionTexture(Query.Texture, FRDGResourceState::EAccess::Read);
		}

		*Query.OutTexturePtr = AllocatedTextures.FindChecked(Query.Texture);
<<<<<<< HEAD

=======
>>>>>>> 69078e53
		if (!GRDGImmediateMode)
		{
			ReleaseRHITextureIfUnreferenced(Query.Texture);
		}
	}

	for (const auto& Query : DeferredInternalBufferQueries)
	{
		check(Query.Buffer->PooledBuffer);

<<<<<<< HEAD
		// No need to manually release in immediate mode, since it is done directly when emptying AllocatedTextures in DestructPasses().
=======
		for (TMap<FRDGBufferUAVDesc, FUnorderedAccessViewRHIRef, FDefaultSetAllocator, TMapRDGBufferUAVFuncs<FRDGBufferUAVDesc, FUnorderedAccessViewRHIRef>>::TIterator It(Query.Buffer->PooledBuffer->UAVs); It; ++It)
		{
			BarrierBatcher.QueueTransitionUAV(It.Value(), Query.Buffer, Query.DestinationAccess, /* bGeneratingMips = */ false, Query.DestinationPipeline);
		}

		*Query.OutBufferPtr = AllocatedBuffers.FindChecked(Query.Buffer);

		// No need to manually release in immediate mode, since it is done directly when emptying AllocatedBuffer in DestructPasses().
>>>>>>> 69078e53
		if (!GRDGImmediateMode)
		{
			ReleaseRHIBufferIfUnreferenced(Query.Buffer);
		}
	}
}

void FRDGBuilder::DestructPasses()
{
	for (int32 PassIndex = Passes.Num() - 1; PassIndex >= 0; --PassIndex)
	{
		Passes[PassIndex]->~FRDGPass();
	}
	Passes.Empty();

	DeferredInternalTextureQueries.Empty();
	DeferredInternalBufferQueries.Empty();
	ExternalTextures.Empty();
	ExternalBuffers.Empty();
	AllocatedTextures.Empty();
	AllocatedBuffers.Empty();
}

void FRDGBuilder::BeginEventScope(FRDGEventName&& ScopeName)
{
	EventScopeStack.BeginScope(Forward<FRDGEventName&&>(ScopeName));
}

void FRDGBuilder::EndEventScope()
{
	EventScopeStack.EndScope();
}

void FRDGBuilder::BeginStatScope(const FName& Name, const FName& StatName)
{
	StatScopeStack.BeginScope(Name, StatName);
}

void FRDGBuilder::EndStatScope()
{
	StatScopeStack.EndScope();
}<|MERGE_RESOLUTION|>--- conflicted
+++ resolved
@@ -198,13 +198,9 @@
 
 void FRDGBuilder::AddPassInternal(FRDGPass* Pass)
 {
-<<<<<<< HEAD
-	IF_RDG_ENABLE_DEBUG(Validation.ValidateAddPass(Pass));
-=======
 	ClobberPassOutputs(Pass);
 
 	IF_RDG_ENABLE_DEBUG(Validation.ValidateAddPass(Pass, bInDebugPassScope));
->>>>>>> 69078e53
 
 	Pass->EventScope = EventScopeStack.GetCurrentScope();
 	Pass->StatScope = StatScopeStack.GetCurrentScope();
@@ -219,8 +215,6 @@
 }
 
 void FRDGBuilder::VisualizePassOutputs(const FRDGPass* Pass)
-<<<<<<< HEAD
-=======
 {
 #if SUPPORTS_VISUALIZE_TEXTURE
 	if (!GVisualizeTexture.bEnabled || bInDebugPassScope)
@@ -304,7 +298,6 @@
 }
 
 void FRDGBuilder::ClobberPassOutputs(const FRDGPass* Pass)
->>>>>>> 69078e53
 {
 #if RDG_ENABLE_DEBUG
 	if (!IsRDGClobberResourcesEnabled())
@@ -521,105 +514,88 @@
 	check(Texture->ResourceRHI);
 }
 
-<<<<<<< HEAD
+void FRDGBuilder::AllocateRHITextureSRVIfNeeded(FRDGTextureSRV* SRV)
+{
+	check(SRV);
+
+	if (SRV->ResourceRHI)
+	{
+		return;
+	}
+
+	FRDGTextureRef Texture = SRV->Desc.Texture;
+	check(Texture->PooledRenderTarget);
+	FSceneRenderTargetItem& RenderTarget = Texture->PooledRenderTarget->GetRenderTargetItem();
+
+	if (SRV->Desc.MetaData == ERDGTextureMetaDataAccess::HTile)
+	{
+		check(GRHISupportsExplicitHTile);
+		if (!RenderTarget.HTileSRV)
+		{
+			RenderTarget.HTileSRV = RHICreateShaderResourceViewHTile((FTexture2DRHIRef&)RenderTarget.TargetableTexture);
+		}
+		SRV->ResourceRHI = RenderTarget.HTileSRV;
+		check(SRV->ResourceRHI);
+		return;
+	}
+
+	if (RenderTarget.SRVs.Contains(SRV->Desc))
+	{
+		SRV->ResourceRHI = RenderTarget.SRVs[SRV->Desc];
+		return;
+	}
+
+	FShaderResourceViewRHIRef RHIShaderResourceView = RHICreateShaderResourceView(RenderTarget.ShaderResourceTexture, SRV->Desc);
+
+	SRV->ResourceRHI = RHIShaderResourceView;
+	RenderTarget.SRVs.Add(SRV->Desc, RHIShaderResourceView);
+}
+
+void FRDGBuilder::AllocateRHITextureUAVIfNeeded(FRDGTextureUAV* UAV)
+{
+	check(UAV);
+
+	if (UAV->ResourceRHI)
+	{
+		return;
+	}
+
+	AllocateRHITextureIfNeeded(UAV->Desc.Texture);
+
+	FRDGTextureRef Texture = UAV->Desc.Texture;
+	check(Texture->PooledRenderTarget);
+	FSceneRenderTargetItem& RenderTarget = Texture->PooledRenderTarget->GetRenderTargetItem();
+
+	if (UAV->Desc.MetaData == ERDGTextureMetaDataAccess::HTile)
+	{
+		check(GRHISupportsExplicitHTile);
+		if (!RenderTarget.HTileUAV)
+		{
+			RenderTarget.HTileUAV = RHICreateUnorderedAccessViewHTile((FTexture2DRHIRef&)RenderTarget.TargetableTexture);
+		}
+		UAV->ResourceRHI = RenderTarget.HTileUAV;
+		check(UAV->ResourceRHI);
+		return;
+	}
+
+	UAV->ResourceRHI = RenderTarget.MipUAVs[UAV->Desc.MipLevel];
+}
+
 void FRDGBuilder::AllocateRHIBufferIfNeeded(FRDGBuffer* Buffer)
 {
 	check(Buffer);
 
 	if (Buffer->PooledBuffer)
-=======
-void FRDGBuilder::AllocateRHITextureSRVIfNeeded(FRDGTextureSRV* SRV)
-{
-	check(SRV);
-
-	if (SRV->ResourceRHI)
->>>>>>> 69078e53
-	{
-		return;
-	}
-
-<<<<<<< HEAD
+	{
+		return;
+	}
+
 	check(Buffer->ReferenceCount > 0 || GRDGImmediateMode);
 
 	TRefCountPtr<FPooledRDGBuffer>& AllocatedBuffer = AllocatedBuffers.FindOrAdd(Buffer);
 	GRenderGraphResourcePool.FindFreeBuffer(RHICmdList, Buffer->Desc, AllocatedBuffer, Buffer->Name);
 	check(AllocatedBuffer);
 	Buffer->PooledBuffer = AllocatedBuffer;
-=======
-	FRDGTextureRef Texture = SRV->Desc.Texture;
-	check(Texture->PooledRenderTarget);
-	FSceneRenderTargetItem& RenderTarget = Texture->PooledRenderTarget->GetRenderTargetItem();
-
-	if (SRV->Desc.MetaData == ERDGTextureMetaDataAccess::HTile)
-	{
-		check(GRHISupportsExplicitHTile);
-		if (!RenderTarget.HTileSRV)
-		{
-			RenderTarget.HTileSRV = RHICreateShaderResourceViewHTile((FTexture2DRHIRef&)RenderTarget.TargetableTexture);
-		}
-		SRV->ResourceRHI = RenderTarget.HTileSRV;
-		check(SRV->ResourceRHI);
-		return;
-	}
-
-	if (RenderTarget.SRVs.Contains(SRV->Desc))
-	{
-		SRV->ResourceRHI = RenderTarget.SRVs[SRV->Desc];
-		return;
-	}
-
-	FShaderResourceViewRHIRef RHIShaderResourceView = RHICreateShaderResourceView(RenderTarget.ShaderResourceTexture, SRV->Desc);
-
-	SRV->ResourceRHI = RHIShaderResourceView;
-	RenderTarget.SRVs.Add(SRV->Desc, RHIShaderResourceView);
->>>>>>> 69078e53
-}
-
-void FRDGBuilder::AllocateRHITextureUAVIfNeeded(FRDGTextureUAV* UAV)
-{
-	check(UAV);
-
-	if (UAV->ResourceRHI)
-	{
-		return;
-	}
-
-	AllocateRHITextureIfNeeded(UAV->Desc.Texture);
-
-	FRDGTextureRef Texture = UAV->Desc.Texture;
-	check(Texture->PooledRenderTarget);
-	FSceneRenderTargetItem& RenderTarget = Texture->PooledRenderTarget->GetRenderTargetItem();
-
-	if (UAV->Desc.MetaData == ERDGTextureMetaDataAccess::HTile)
-	{
-		check(GRHISupportsExplicitHTile);
-		if (!RenderTarget.HTileUAV)
-		{
-			RenderTarget.HTileUAV = RHICreateUnorderedAccessViewHTile((FTexture2DRHIRef&)RenderTarget.TargetableTexture);
-		}
-		UAV->ResourceRHI = RenderTarget.HTileUAV;
-		check(UAV->ResourceRHI);
-		return;
-	}
-
-	UAV->ResourceRHI = RenderTarget.MipUAVs[UAV->Desc.MipLevel];
-}
-
-void FRDGBuilder::AllocateRHIBufferIfNeeded(FRDGBuffer* Buffer)
-{
-	check(Buffer);
-
-	if (Buffer->PooledBuffer)
-	{
-		return;
-	}
-
-	check(Buffer->ReferenceCount > 0 || GRDGImmediateMode);
-
-	TRefCountPtr<FPooledRDGBuffer>& AllocatedBuffer = AllocatedBuffers.FindOrAdd(Buffer);
-	GRenderGraphResourcePool.FindFreeBuffer(RHICmdList, Buffer->Desc, AllocatedBuffer, Buffer->Name);
-	check(AllocatedBuffer);
-	Buffer->PooledBuffer = AllocatedBuffer;
 }
 
 void FRDGBuilder::AllocateRHIBufferSRVIfNeeded(FRDGBufferSRV* SRV)
@@ -753,14 +729,9 @@
 
 	FRDGBarrierBatcher BarrierBatcher(RHICmdList, Pass);
 
-<<<<<<< HEAD
-	// NOTE: When generating mips, we don't perform any transitions on textures. They are done implicitly by the RHI.
-	const bool bGeneratingMips = Pass->IsGenerateMips();
-=======
 #if WITH_MGPU
 	BarrierBatcher.SetNameForTemporalEffect(NameForTemporalEffect);
 #endif
->>>>>>> 69078e53
 
 	FRDGPassParameterStruct ParameterStruct = Pass->GetParameters();
 
@@ -779,11 +750,6 @@
 		{
 			if (FRDGTextureRef Texture = Parameter.GetAsTexture())
 			{
-<<<<<<< HEAD
-				check(Texture->PooledRenderTarget);
-				check(Texture->ResourceRHI);
-
-=======
 				ReadTextures.Add(Texture);
 			}
 		}
@@ -856,7 +822,6 @@
 				check(Texture->ResourceRHI);
 
 				check(!ModifiedTextures.Contains(Texture));
->>>>>>> 69078e53
 				BarrierBatcher.QueueTransitionTexture(Texture, FRDGResourceState::EAccess::Read);
 			}
 		}
@@ -867,10 +832,6 @@
 			{
 				FRDGTextureRef Texture = SRV->Desc.Texture;
 
-<<<<<<< HEAD
-				// Might be the first time using this render graph SRV, so need to setup the cached rhi resource.
-				if (!SRV->ResourceRHI)
-=======
 				AllocateRHITextureSRVIfNeeded(SRV);
 
 				if (ModifiedTextures.Contains(Texture))
@@ -879,15 +840,9 @@
 					// If it is bound as a UAV, the UAV is going to issue the ERWSubResBarrier.
 				}
 				else
->>>>>>> 69078e53
 				{
 					BarrierBatcher.QueueTransitionTexture(Texture, FRDGResourceState::EAccess::Read);
 				}
-<<<<<<< HEAD
-
-				BarrierBatcher.QueueTransitionTexture(Texture, FRDGResourceState::EAccess::Read);
-=======
->>>>>>> 69078e53
 			}
 		}
 		break;
@@ -896,11 +851,7 @@
 			if (FRDGTextureUAVRef UAV = Parameter.GetAsTextureUAV())
 			{
 				FRDGTextureRef Texture = UAV->Desc.Texture;
-<<<<<<< HEAD
-	
-=======
-
->>>>>>> 69078e53
+
 				AllocateRHITextureUAVIfNeeded(UAV);
 
 				FRHIUnorderedAccessView* UAVRHI = UAV->GetRHI();
@@ -910,9 +861,6 @@
 					OutRPInfo->UAVs[OutRPInfo->NumUAVs++] = UAVRHI;	// Bind UAVs in declaration order
 				}
 
-<<<<<<< HEAD
-				BarrierBatcher.QueueTransitionUAV(UAVRHI, Texture, FRDGResourceState::EAccess::Write);
-=======
 				bool bGeneratingMips = ReadTextures.Contains(Texture);
 
 				BarrierBatcher.QueueTransitionUAV(UAVRHI, Texture, FRDGResourceState::EAccess::Write, bGeneratingMips);
@@ -927,7 +875,6 @@
 
 				check(!ReadTextures.Contains(Texture));
 				BarrierBatcher.QueueTransitionTexture(Texture, FRDGResourceState::EAccess::Write);
->>>>>>> 69078e53
 			}
 		}
 		break;
@@ -953,12 +900,6 @@
 				AllocateRHIBufferSRVIfNeeded(SRV);
 
 				check(Buffer->PooledBuffer);
-<<<<<<< HEAD
-				check(Buffer->PooledBuffer->UAVs.Num() == 1);
-				FRHIUnorderedAccessView* UAVRHI = Buffer->PooledBuffer->UAVs.CreateIterator().Value();
-
-				BarrierBatcher.QueueTransitionUAV(UAVRHI, Buffer, FRDGResourceState::EAccess::Read);
-=======
 
 				// TODO(RDG): super hacky, find the UAV and transition it. Hopefully there is one...
 				if (Buffer->PooledBuffer->UAVs.Num() > 0)
@@ -968,7 +909,6 @@
 
 					BarrierBatcher.QueueTransitionUAV(UAVRHI, Buffer, FRDGResourceState::EAccess::Read);
 				}
->>>>>>> 69078e53
 			}
 		}
 		break;
@@ -993,8 +933,6 @@
 		break;
 		case UBMT_RDG_BUFFER_COPY_DEST:
 		{
-<<<<<<< HEAD
-=======
 			if (FRDGBufferRef Buffer = Parameter.GetAsBuffer())
 			{
 				#if RDG_ENABLE_DEBUG
@@ -1009,7 +947,6 @@
 		break;
 		case UBMT_RENDER_TARGET_BINDING_SLOTS:
 		{
->>>>>>> 69078e53
 			const FRenderTargetBindingSlots& RenderTargetBindingSlots = Parameter.GetAsRenderTargetBindingSlots();
 			const auto& RenderTargets = RenderTargetBindingSlots.Output;
 			const auto& DepthStencil = RenderTargetBindingSlots.DepthStencil;
@@ -1083,11 +1020,7 @@
 				OutDepthStencil.ExclusiveDepthStencil = ExclusiveDepthStencil;
 
 				BarrierBatcher.QueueTransitionTexture(Texture,
-<<<<<<< HEAD
-					DepthStencil.GetDepthStencilAccess().IsAnyWrite() ?
-=======
 					ExclusiveDepthStencil.IsAnyWrite() ?
->>>>>>> 69078e53
 					FRDGResourceState::EAccess::Write :
 					FRDGResourceState::EAccess::Read);
 
@@ -1106,11 +1039,7 @@
 		}
 	}
 
-<<<<<<< HEAD
-	OutRPInfo->bGeneratingMips = bGeneratingMips;
-=======
 	OutRPInfo->bGeneratingMips = Pass->IsGenerateMips();
->>>>>>> 69078e53
 }
 
 void FRDGBuilder::ReleaseRHITextureIfUnreferenced(FRDGTexture* Texture)
@@ -1238,13 +1167,10 @@
 {
 	FRDGBarrierBatcher BarrierBatcher(RHICmdList, nullptr);
 
-<<<<<<< HEAD
-=======
 #if WITH_MGPU
 	BarrierBatcher.SetNameForTemporalEffect(NameForTemporalEffect);
 #endif
 
->>>>>>> 69078e53
 	for (const auto& Query : DeferredInternalTextureQueries)
 	{
 		check(Query.Texture->PooledRenderTarget);
@@ -1255,10 +1181,6 @@
 		}
 
 		*Query.OutTexturePtr = AllocatedTextures.FindChecked(Query.Texture);
-<<<<<<< HEAD
-
-=======
->>>>>>> 69078e53
 		if (!GRDGImmediateMode)
 		{
 			ReleaseRHITextureIfUnreferenced(Query.Texture);
@@ -1269,9 +1191,6 @@
 	{
 		check(Query.Buffer->PooledBuffer);
 
-<<<<<<< HEAD
-		// No need to manually release in immediate mode, since it is done directly when emptying AllocatedTextures in DestructPasses().
-=======
 		for (TMap<FRDGBufferUAVDesc, FUnorderedAccessViewRHIRef, FDefaultSetAllocator, TMapRDGBufferUAVFuncs<FRDGBufferUAVDesc, FUnorderedAccessViewRHIRef>>::TIterator It(Query.Buffer->PooledBuffer->UAVs); It; ++It)
 		{
 			BarrierBatcher.QueueTransitionUAV(It.Value(), Query.Buffer, Query.DestinationAccess, /* bGeneratingMips = */ false, Query.DestinationPipeline);
@@ -1280,7 +1199,6 @@
 		*Query.OutBufferPtr = AllocatedBuffers.FindChecked(Query.Buffer);
 
 		// No need to manually release in immediate mode, since it is done directly when emptying AllocatedBuffer in DestructPasses().
->>>>>>> 69078e53
 		if (!GRDGImmediateMode)
 		{
 			ReleaseRHIBufferIfUnreferenced(Query.Buffer);
