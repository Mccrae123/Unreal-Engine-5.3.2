--- conflicted
+++ resolved
@@ -8,7 +8,6 @@
 #include "VisualizeTexture.h"
 #include "ProfilingDebugging/CsvProfiler.h"
 #include "Async/ParallelFor.h"
-
 
 #if ENABLE_RHI_VALIDATION
 
@@ -482,21 +481,14 @@
 
 bool FRDGBuilder::IsTransient(FRDGTextureRef Texture) const
 {
-<<<<<<< HEAD
+	if (EnumHasAnyFlags(Texture->Desc.Flags, ETextureCreateFlags::Shared))
+	{
+		return false;
+	}
 	return IsTransientInternal(Texture, EnumHasAnyFlags(Texture->Desc.Flags, ETextureCreateFlags::FastVRAM));
 }
 
-bool FRDGBuilder::IsTransientInternal(FRDGParentResourceRef Resource, bool bFastVRAM) const
-=======
-	if (EnumHasAnyFlags(Texture->Desc.Flags, ETextureCreateFlags::Shared))
-	{
-		return false;
-	}
-	return IsTransientInternal(Texture, EnumHasAnyFlags(Texture->Desc.Flags, ETextureCreateFlags::FastVRAM));
-}
-
 bool FRDGBuilder::IsTransientInternal(FRDGViewableResource* Resource, bool bFastVRAM) const
->>>>>>> d731a049
 {
 	// Immediate mode can't use the transient allocator because we don't know if the user will extract the resource.
 	if (!GRDGTransientAllocator || IsImmediateMode())
@@ -524,11 +516,7 @@
 				return false;
 			}
 
-<<<<<<< HEAD
-			if (GRDGTransientExtractedResources == 1 && Resource->TransientExtractionHint == FRDGParentResource::ETransientExtractionHint::Disable)
-=======
 			if (GRDGTransientExtractedResources == 1 && Resource->TransientExtractionHint == FRDGViewableResource::ETransientExtractionHint::Disable)
->>>>>>> d731a049
 			{
 				return false;
 			}
@@ -549,10 +537,7 @@
 	: RHICmdList(InRHICmdList)
 	, Blackboard(Allocator)
 	, BuilderName(InName)
-<<<<<<< HEAD
-=======
 	, CompilePipe(TEXT("RDG_CompilePipe"))
->>>>>>> d731a049
 #if RDG_CPU_SCOPES
 	, CPUScopeStacks(Allocator)
 #endif
@@ -578,11 +563,6 @@
 		BreadcrumbState = FRDGBreadcrumbState::Create(Allocator);
 	}
 #endif
-<<<<<<< HEAD
-
-	IF_RDG_ENABLE_DEBUG(LogFile.Begin(BuilderName));
-=======
->>>>>>> d731a049
 }
 
 FRDGBuilder::~FRDGBuilder()
@@ -613,10 +593,6 @@
 	{
 		Buffer->bExternal = 1;
 		Buffer->bForceNonTransient = 1;
-<<<<<<< HEAD
-		Buffer->AccessFinal = kDefaultAccessFinal;
-=======
->>>>>>> d731a049
 		BeginResourceRHI(GetProloguePassHandle(), Buffer);
 		ExternalBuffers.Add(Buffer->GetRHIUnchecked(), Buffer);
 	}
@@ -630,10 +606,6 @@
 	{
 		Texture->bExternal = 1;
 		Texture->bForceNonTransient = 1;
-<<<<<<< HEAD
-		Texture->AccessFinal = kDefaultAccessFinal;
-=======
->>>>>>> d731a049
 		BeginResourceRHI(GetProloguePassHandle(), Texture);
 		ExternalTextures.Add(Texture->GetRHIUnchecked(), Texture);
 	}
@@ -861,49 +833,16 @@
 	}
 
 	const FRDGTextureDesc Desc = Translate(ExternalPooledTexture->GetDesc());
-<<<<<<< HEAD
-	bool bFinalizedAccess = false;
-
-	if (!EnumHasAnyFlags(Flags, ERDGTextureFlags::ForceTracking) &&
-		!EnumHasAnyFlags(Desc.Flags, TexCreate_RenderTargetable | TexCreate_ResolveTargetable | TexCreate_DepthStencilTargetable | TexCreate_UAV | TexCreate_DepthStencilResolveTarget))
-	{
-		Flags |= ERDGTextureFlags::ReadOnly;
-		bFinalizedAccess = true;
-	}
-
-	FRDGTextureRef Texture = Textures.Allocate(Allocator, Name, Desc, Flags);
-	Texture->SetRHI(ExternalPooledTexture.GetReference());
-
-=======
 	FRDGTexture* Texture = Textures.Allocate(Allocator, Name, Desc, Flags);
 	SetRHI(Texture, ExternalPooledTexture.GetReference(), GetProloguePassHandle());
->>>>>>> d731a049
 	Texture->bExternal = true;
 	ExternalTextures.Add(Texture->GetRHIUnchecked(), Texture);
 
 	if (Texture->bTransient)
 	{
-<<<<<<< HEAD
-		// When in 'finalized access' mode, the access represents the valid set of states to touch the resource for
-		// validation, not its final state after the graph executes. That's why it's okay to have a write state mixed
-		// with read states.
-		Texture->bFinalizedAccess = 1;
-		Texture->AccessFinal = ERHIAccess::ReadOnlyExclusiveMask;
-
-		if (EnumHasAnyFlags(Desc.Flags, TexCreate_CPUReadback))
-		{
-			Texture->AccessFinal |= ERHIAccess::CopyDest;
-		}
-
-		if (EnumHasAnyFlags(Desc.Flags, TexCreate_Foveation))
-		{
-			Texture->AccessFinal |= ERHIAccess::ShadingRateSource;
-		}
-=======
 		FRDGSubresourceState State;
 		State.SetPass(ERHIPipeline::Graphics, GetProloguePassHandle());
 		InitTextureSubresources(*Texture->State, Texture->Layout, State);
->>>>>>> d731a049
 	}
 
 	IF_RDG_ENABLE_DEBUG(UserValidation.ValidateRegisterExternalTexture(Texture));
@@ -932,19 +871,7 @@
 {
 	IF_RDG_ENABLE_DEBUG(UserValidation.ValidateRegisterExternalBuffer(ExternalPooledBuffer, Name, Flags));
 
-<<<<<<< HEAD
-	if (FRDGBufferRef* FoundBufferPtr = ExternalBuffers.Find(ExternalPooledBuffer.GetReference()))
-	{
-		return *FoundBufferPtr;
-	}
-
-	const FRDGBufferDesc& Desc = ExternalPooledBuffer->Desc;
-	bool bFinalizedAccess = false;
-
-	if (!EnumHasAnyFlags(Flags, ERDGBufferFlags::ForceTracking) && !EnumHasAnyFlags(Desc.Usage, BUF_UnorderedAccess))
-=======
 	if (FRDGBuffer* FoundBuffer = FindExternalBuffer(ExternalPooledBuffer))
->>>>>>> d731a049
 	{
 		return FoundBuffer;
 	}
@@ -977,19 +904,6 @@
 #endif
 }
 
-<<<<<<< HEAD
-void FRDGBuilder::Compile()
-{
-	SCOPE_CYCLE_COUNTER(STAT_RDG_CompileTime);
-	CSV_SCOPED_TIMING_STAT_EXCLUSIVE_CONDITIONAL(RDG_Compile, GRDGVerboseCSVStats != 0);
-	SCOPED_NAMED_EVENT(Compile, FColor::Emerald);
-
-	const FRDGPassHandle EpiloguePassHandle = GetEpiloguePassHandle();
-
-	const uint32 CompilePassCount = Passes.Num();
-
-	const bool bCullPasses = GRDGCullPasses > 0;
-=======
 void FRDGBuilder::AddPassDependency(FRDGPass* Producer, FRDGPass* Consumer)
 {
 	auto& Producers = Consumer->Producers;
@@ -1013,7 +927,6 @@
 		{
 			continue;
 		}
->>>>>>> d731a049
 
 		if (FRDGProducerState::IsDependencyRequired(LastProducer, LastPipeline, NextState, NextPipeline))
 		{
@@ -1038,18 +951,7 @@
 	const FRDGPassHandle ProloguePassHandle = GetProloguePassHandle();
 	const FRDGPassHandle EpiloguePassHandle = GetEpiloguePassHandle();
 
-<<<<<<< HEAD
-	FRDGPassBitArray PassesOnAsyncCompute(false, CompilePassCount);
-
-	// Build producer / consumer dependencies across the graph and construct packed bit-arrays of metadata
-	// for better cache coherency when searching for passes meeting specific criteria. Search roots are also
-	// identified for culling. Passes with untracked RHI output (e.g. SHADER_PARAMETER_{BUFFER, TEXTURE}_UAV)
-	// cannot be culled, nor can any pass which writes to an external resource. Resource extractions extend the
-	// lifetime to the epilogue pass which is always a root of the graph. The prologue and epilogue are helper
-	// passes and therefore never culled.
-=======
 	SCOPED_NAMED_EVENT(CompileBarriers, FColor::Emerald);
->>>>>>> d731a049
 
 	for (FRDGPassHandle PassHandle = ProloguePassHandle + 1; PassHandle < EpiloguePassHandle; ++PassHandle)
 	{
@@ -1131,30 +1033,6 @@
 			}
 		}
 
-<<<<<<< HEAD
-		for (const FExtractedTexture& ExtractedTexture : ExtractedTextures)
-		{
-			FRDGTextureRef Texture = ExtractedTexture.Texture;
-			for (auto& LastProducer : Texture->LastProducers)
-			{
-				FRDGProducerState StateFinal;
-				StateFinal.Access = Texture->AccessFinal;
-				StateFinal.PassHandle = EpiloguePassHandle;
-
-				AddCullingDependency(LastProducer, StateFinal, ERHIPipeline::Graphics);
-			}
-		}
-
-		for (const FExtractedBuffer& ExtractedBuffer : ExtractedBuffers)
-		{
-			FRDGBufferRef Buffer = ExtractedBuffer.Buffer;
-
-			FRDGProducerState StateFinal;
-			StateFinal.Access = Buffer->AccessFinal;
-			StateFinal.PassHandle = EpiloguePassHandle;
-
-			AddCullingDependency(Buffer->LastProducer, StateFinal, ERHIPipeline::Graphics);
-=======
 		for (auto& PassState : Pass->BufferStates)
 		{
 			FRDGBufferRef Buffer = PassState.Buffer;
@@ -1172,7 +1050,6 @@
 		#endif
 
 			MergeSubresourceStates(ERDGViewableResourceType::Buffer, PassState.MergeState, Buffer->MergeState, PassState.State);
->>>>>>> d731a049
 		}
 	}
 }
@@ -1189,10 +1066,6 @@
 
 	TransitionCreateQueue.Reserve(CompilePassCount);
 
-<<<<<<< HEAD
-		// Manually mark the prologue passes as not culled.
-		ProloguePass->bCulled = 0;
-=======
 	const bool bCullPasses = GRDGCullPasses > 0;
 
 	if (bParallelSetupEnabled)
@@ -1216,7 +1089,6 @@
 				SetupPassDependencies(Passes[PassHandle]);
 			}
 		}
->>>>>>> d731a049
 
 		const auto AddLastProducersToCullStack = [&](const FRDGProducerStatesByPipeline& LastProducers)
 		{
@@ -1279,25 +1151,8 @@
 
 			for (auto& PassState : Pass->TextureStates)
 			{
-<<<<<<< HEAD
-				if (!ResourceMergeState || !FRDGSubresourceState::IsMergeAllowed(ResourceType, *ResourceMergeState, PassState))
-				{
-					// Cross-pipeline, non-mergable state changes require a new pass dependency for fencing purposes.
-					if (ResourceMergeState)
-					{
-						for (ERHIPipeline Pipeline : GetRHIPipelines())
-						{
-							if (Pipeline != PassPipeline && ResourceMergeState->LastPass[Pipeline].IsValid())
-							{
-								// Add a dependency from the other pipe to this pass to join back.
-								AddPassDependency(ResourceMergeState->LastPass[Pipeline], PassHandle);
-							}
-						}
-					}
-=======
 				PassState.Texture->ReferenceCount += PassState.ReferenceCount;
 			}
->>>>>>> d731a049
 
 			for (auto& PassState : Pass->BufferStates)
 			{
@@ -1683,11 +1538,8 @@
 				CurrentGraphicsForkPassHandle = GraphicsForkPassHandle;
 				InsertGraphicsToAsyncComputeFork(GraphicsForkPass, AsyncComputePass);
 			}
-<<<<<<< HEAD
-=======
 
 			AsyncComputePassBeforeFork = AsyncComputePass;
->>>>>>> d731a049
 		}
 
 		FRDGPassHandle CurrentGraphicsJoinPassHandle;
@@ -1722,10 +1574,6 @@
 	}
 }
 
-<<<<<<< HEAD
-void FRDGBuilder::Execute()
-{
-=======
 ///////////////////////////////////////////////////////////////////////////////////////////////////
 
 template <typename LambdaType>
@@ -1783,20 +1631,11 @@
 
 void FRDGBuilder::Execute()
 {
->>>>>>> d731a049
 	CSV_SCOPED_TIMING_STAT_EXCLUSIVE(RDG);
 	SCOPED_NAMED_EVENT_TEXT("FRDGBuilder::Execute", FColor::Magenta);
 
 	GRDGTransientResourceAllocator.ReleasePendingDeallocations();
 
-<<<<<<< HEAD
-	// Create the epilogue pass at the end of the graph just prior to compilation.
-	{
-		bInDebugPassScope = true;
-		SetupEmptyPass(EpiloguePass = Passes.Allocate<FRDGSentinelPass>(Allocator, RDG_EVENT_NAME("Graph Epilogue")));
-		bInDebugPassScope = false;
-	}
-=======
 	{
 		SCOPED_NAMED_EVENT_TEXT("FRDGBuilder::FlushAccessModeQueue", FColor::Magenta);
 		for (FRDGViewableResource* Resource : ExternalAccessResources)
@@ -1808,18 +1647,14 @@
 
 	// Create the epilogue pass at the end of the graph just prior to compilation.
 	SetupEmptyPass(EpiloguePass = Passes.Allocate<FRDGSentinelPass>(Allocator, RDG_EVENT_NAME("Graph Epilogue")));
->>>>>>> d731a049
-
+
+	const FRDGPassHandle ProloguePassHandle = GetProloguePassHandle();
 	const FRDGPassHandle EpiloguePassHandle = GetEpiloguePassHandle();
 
-<<<<<<< HEAD
-	FGraphEventArray AsyncCompileEvents;
-=======
 	UE::Tasks::FTask SubmitBufferUploadsTask;
 	UE::Tasks::FTask CompilePassBarriersTask;
 	UE::Tasks::FTask CreateUniformBuffersTask;
 	UE::Tasks::FTask SetupParallelExecuteTask;
->>>>>>> d731a049
 
 	IF_RDG_ENABLE_DEBUG(UserValidation.ValidateExecuteBegin());
 	IF_RDG_ENABLE_DEBUG(GRDGAllowRHIAccess = true);
@@ -1830,12 +1665,8 @@
 
 		CompilePassBarriersTask = LaunchCompileTask(TEXT("FRDGBuilder::CompilePassBarriers"), bParallelSetupEnabled, [this] { CompilePassBarriers(); });
 
-<<<<<<< HEAD
-		Compile();
-=======
 		BeginFlushResourcesRHI();
 		PrepareBufferUploads();
->>>>>>> d731a049
 
 		GPUScopeStacks.ReserveOps(Passes.Num());
 		IF_RDG_CPU_SCOPES(CPUScopeStacks.ReserveOps());
@@ -1845,15 +1676,6 @@
 		#if RHI_WANT_BREADCRUMB_EVENTS
 			RHICmdList.ExportBreadcrumbState(*BreadcrumbState);
 		#endif
-<<<<<<< HEAD
-
-			// Parallel execute setup can be done off the render thread and synced prior to dispatch.
-			AsyncCompileEvents.Emplace(FFunctionGraphTask::CreateAndDispatchWhenReady(
-				[this](ENamedThreads::Type, const FGraphEventRef&)
-			{
-				SetupParallelExecute();
-=======
->>>>>>> d731a049
 
 			// Parallel execute setup can be done off the render thread and synced prior to dispatch.
 			SetupParallelExecuteTask = LaunchCompileTask(TEXT("FRDGBuilder::SetupParallelExecute"), bParallelExecuteEnabled, [this] { SetupParallelExecute(); });
@@ -1866,21 +1688,39 @@
 			CSV_SCOPED_TIMING_STAT_EXCLUSIVE(RDG_CollectResources);
 			SCOPED_NAMED_EVENT_TEXT("FRDGBuilder::CollectResources", FColor::Magenta);
 
-<<<<<<< HEAD
-=======
 			UniformBuffersToCreate.Reserve(UniformBuffers.Num());
 
->>>>>>> d731a049
 			EnumerateExtendedLifetimeResources(Textures, [](FRDGTexture* Texture)
 			{
 				++Texture->ReferenceCount;
 			});
-<<<<<<< HEAD
 
 			EnumerateExtendedLifetimeResources(Buffers, [](FRDGBuffer* Buffer)
 			{
 				++Buffer->ReferenceCount;
 			});
+
+			// Null out any culled external resources so that the reference is freed up.
+
+			for (const auto& Pair : ExternalTextures)
+			{
+				FRDGTexture* Texture = Pair.Value;
+
+				if (Texture->IsCulled())
+				{
+					EndResourceRHI(ProloguePassHandle, Texture, 0);
+				}
+			}
+
+			for (const auto& Pair : ExternalBuffers)
+			{
+				FRDGBuffer* Buffer = Pair.Value;
+
+				if (Buffer->IsCulled())
+				{
+					EndResourceRHI(ProloguePassHandle, Buffer, 0);
+				}
+			}
 
 			for (FRDGPassHandle PassHandle = Passes.Begin(); PassHandle < ProloguePassHandle; ++PassHandle)
 			{
@@ -1920,74 +1760,6 @@
 			#else
 				TransientResourceAllocator->Flush(RHICmdList);
 			#endif
-=======
-
-			EnumerateExtendedLifetimeResources(Buffers, [](FRDGBuffer* Buffer)
-			{
-				++Buffer->ReferenceCount;
-			});
-
-			// Null out any culled external resources so that the reference is freed up.
-
-			for (const auto& Pair : ExternalTextures)
-			{
-				FRDGTexture* Texture = Pair.Value;
-
-				if (Texture->IsCulled())
-				{
-					EndResourceRHI(ProloguePassHandle, Texture, 0);
-				}
-			}
-
-			for (const auto& Pair : ExternalBuffers)
-			{
-				FRDGBuffer* Buffer = Pair.Value;
-
-				if (Buffer->IsCulled())
-				{
-					EndResourceRHI(ProloguePassHandle, Buffer, 0);
-				}
-			}
-
-			for (FRDGPassHandle PassHandle = Passes.Begin(); PassHandle < ProloguePassHandle; ++PassHandle)
-			{
-				FRDGPass* Pass = Passes[PassHandle];
-
-				if (!Pass->bCulled)
-				{
-					EndResourcesRHI(Pass, ProloguePassHandle);
-				}
-			}
-
-			for (FRDGPassHandle PassHandle = ProloguePassHandle; PassHandle <= EpiloguePassHandle; ++PassHandle)
-			{
-				FRDGPass* Pass = Passes[PassHandle];
-
-				if (!Pass->bCulled)
-				{
-					BeginResourcesRHI(Pass, PassHandle);
-					EndResourcesRHI(Pass, PassHandle);
-				}
->>>>>>> d731a049
-			}
-
-			EnumerateExtendedLifetimeResources(Textures, [&](FRDGTextureRef Texture)
-			{
-				EndResourceRHI(EpiloguePassHandle, Texture, 1);
-			});
-
-			EnumerateExtendedLifetimeResources(Buffers, [&](FRDGBufferRef Buffer)
-			{
-				EndResourceRHI(EpiloguePassHandle, Buffer, 1);
-			});
-
-			if (TransientResourceAllocator)
-			{
-			#if RDG_ENABLE_TRACE
-				TransientResourceAllocator->Flush(RHICmdList, Trace.IsEnabled() ? &Trace.TransientAllocationStats : nullptr);
-			#else
-				TransientResourceAllocator->Flush(RHICmdList);
-			#endif
 			}
 		}
 
@@ -2058,15 +1830,11 @@
 
 	UE::Tasks::FTask ParallelExecuteTask;
 
-<<<<<<< HEAD
-	IF_RDG_ENABLE_TRACE(Trace.OutputGraphBegin());
-=======
 	if (bParallelExecuteEnabled)
 	{
 		SetupParallelExecuteTask.Wait();
 		ParallelExecuteTask = CompilePipe.Launch(TEXT("DispatchParallelExecute"), [this] { DispatchParallelExecute(); }, LowLevelTasks::ETaskPriority::High);
 	}
->>>>>>> d731a049
 
 	IF_RDG_ENABLE_DEBUG(GRDGAllowRHIAccess = bParallelExecuteEnabled);
 	IF_RDG_ENABLE_TRACE(Trace.OutputGraphBegin());
@@ -2075,27 +1843,7 @@
 	{
 		SCOPED_NAMED_EVENT_TEXT("FRDGBuilder::ExecutePasses", FColor::Magenta);
 		SCOPE_CYCLE_COUNTER(STAT_RDG_ExecuteTime);
-<<<<<<< HEAD
-		CSV_SCOPED_TIMING_STAT_EXCLUSIVE(RenderOther);
-
-		// Wait on all async compilation tasks before executing any passes.
-		if (!AsyncCompileEvents.IsEmpty())
-		{
-			FTaskGraphInterface::Get().WaitUntilTasksComplete(AsyncCompileEvents, RenderThread);
-		}
-
-		if (bParallelExecuteEnabled)
-		{
-			DispatchParallelExecuteEvent = FFunctionGraphTask::CreateAndDispatchWhenReady(
-				[this, &RHICmdContext = RHICmdList.GetContext()](ENamedThreads::Type, const FGraphEventRef&)
-			{
-				DispatchParallelExecute(&RHICmdContext);
-
-			}, TStatId(), nullptr, ENamedThreads::AnyHiPriThreadHiPriTask);
-		}
-=======
 		CSV_SCOPED_TIMING_STAT_EXCLUSIVE(RDG_Execute);
->>>>>>> d731a049
 
 		for (FRDGPassHandle PassHandle = ProloguePassHandle; PassHandle <= EpiloguePassHandle; ++PassHandle)
 		{
@@ -2130,13 +1878,7 @@
 
 						IF_RHI_WANT_BREADCRUMB_EVENTS(RHICmdList.ImportBreadcrumbState(*ParallelPassSet.BreadcrumbStateEnd));
 
-<<<<<<< HEAD
-						IF_RHI_WANT_BREADCRUMB_EVENTS(RHICmdList.ImportBreadcrumbState(*ParallelPassSet.BreadcrumbStateEnd));
-
-						if (ParallelPassSet.bDispatchAfterExecute && IsRunningRHIInSeparateThread())
-=======
 						if (ParallelPassSet.bDispatchAfterExecute)
->>>>>>> d731a049
 						{
 							RHICmdList.ImmediateFlush(EImmediateFlushType::DispatchToRHIThread);
 						}
@@ -2205,56 +1947,13 @@
 		*ExtractedBuffer.PooledBuffer = ExtractedBuffer.Buffer->PooledBuffer;
 	}
 
-<<<<<<< HEAD
-	RHICmdList.SetStaticUniformBuffers({});
-
-#if WITH_MGPU
-	if (NameForTemporalEffect != NAME_None)
-	{
-		TArray<FRHITexture*> BroadcastTexturesForTemporalEffect;
-		for (const FExtractedTexture& ExtractedTexture : ExtractedTextures)
-		{
-			if (EnumHasAnyFlags(ExtractedTexture.Texture->Flags, ERDGTextureFlags::MultiFrame))
-			{
-				BroadcastTexturesForTemporalEffect.Add(ExtractedTexture.Texture->GetRHIUnchecked());
-			}
-		}
-		RHICmdList.BroadcastTemporalEffect(NameForTemporalEffect, BroadcastTexturesForTemporalEffect);
-	}
-
-	if (bForceCopyCrossGPU)
-	{
-		ForceCopyCrossGPU();
-	}
-#endif
-
-	// Wait on the actual parallel execute tasks in the Execute call. When draining is okay to let them overlap with other graph setup.
-	// This also needs to be done before extraction of external resources to be consistent with non-parallel rendering.
-	if (!ParallelExecuteEvents.IsEmpty())
-	{
-		FTaskGraphInterface::Get().WaitUntilTasksComplete(ParallelExecuteEvents, RenderThread);
-	}
-
-	for (const FExtractedTexture& ExtractedTexture : ExtractedTextures)
-	{
-		check(ExtractedTexture.Texture->PooledRenderTarget);
-		*ExtractedTexture.PooledTexture = ExtractedTexture.Texture->PooledRenderTarget;
-	}
-
-	for (const FExtractedBuffer& ExtractedBuffer : ExtractedBuffers)
-	{
-		check(ExtractedBuffer.Buffer->PooledBuffer);
-		*ExtractedBuffer.PooledBuffer = ExtractedBuffer.Buffer->PooledBuffer;
-	}
-
 	IF_RDG_ENABLE_TRACE(Trace.OutputGraphEnd(*this));
 
-	IF_RDG_GPU_SCOPES(GPUScopeStacks.Graphics.EndExecute(RHICmdList));
-	IF_RDG_GPU_SCOPES(GPUScopeStacks.AsyncCompute.EndExecute(RHICmdListAsyncCompute));
+	GPUScopeStacks.Graphics.EndExecute(RHICmdList, ERHIPipeline::Graphics);
+	GPUScopeStacks.AsyncCompute.EndExecute(RHICmdList, ERHIPipeline::AsyncCompute);
 	IF_RDG_CPU_SCOPES(CPUScopeStacks.EndExecute());
 
 	IF_RDG_ENABLE_DEBUG(UserValidation.ValidateExecuteEnd());
-	IF_RDG_ENABLE_DEBUG(LogFile.End());
 	IF_RDG_ENABLE_DEBUG(GRDGAllowRHIAccess = false);
 
 #if STATS
@@ -2266,25 +1965,6 @@
 
 	RasterPassCount = 0;
 	AsyncComputePassCount = 0;
-=======
-	IF_RDG_ENABLE_TRACE(Trace.OutputGraphEnd(*this));
-
-	GPUScopeStacks.Graphics.EndExecute(RHICmdList, ERHIPipeline::Graphics);
-	GPUScopeStacks.AsyncCompute.EndExecute(RHICmdList, ERHIPipeline::AsyncCompute);
-	IF_RDG_CPU_SCOPES(CPUScopeStacks.EndExecute());
-
-	IF_RDG_ENABLE_DEBUG(UserValidation.ValidateExecuteEnd());
-	IF_RDG_ENABLE_DEBUG(GRDGAllowRHIAccess = false);
-
-#if STATS
-	GRDGStatBufferCount += Buffers.Num();
-	GRDGStatTextureCount += Textures.Num();
-	GRDGStatViewCount += Views.Num();
-	GRDGStatMemoryWatermark = FMath::Max(GRDGStatMemoryWatermark, Allocator.GetByteCount());
-#endif
-
-	RasterPassCount = 0;
-	AsyncComputePassCount = 0;
 }
 
 ///////////////////////////////////////////////////////////////////////////////////////////////////
@@ -2424,7 +2104,6 @@
 
 	const bool bCullPasses = GRDGCullPasses > 0;
 	Pass->bCulled = bCullPasses;
->>>>>>> d731a049
 
 	if (bCullPasses && (Pass->bHasExternalOutputs || EnumHasAnyFlags(Pass->Flags, ERDGPassFlags::NeverCull)))
 	{
@@ -2486,13 +2165,9 @@
 
 		EnumerateSubresourceRange(PassState->State, Texture->Layout, Range, [&](FRDGSubresourceState& State)
 		{
-<<<<<<< HEAD
-			State.Access = MakeValidAccess(State.Access | Access);
-=======
 			IF_RDG_ENABLE_DEBUG(UserValidation.ValidateAddSubresourceAccess(Texture, State, Access));
 
 			State.Access = MakeValidAccess(State.Access, Access);
->>>>>>> d731a049
 			State.Flags |= TransitionFlags;
 			State.NoUAVBarrierFilter.AddHandle(NoUAVBarrierHandle);
 			State.SetPass(PassPipeline, PassHandle);
@@ -2548,11 +2223,7 @@
 		IF_RDG_ENABLE_DEBUG(UserValidation.ValidateAddSubresourceAccess(Buffer, PassState->State, Access));
 
 		PassState->ReferenceCount++;
-<<<<<<< HEAD
-		PassState->State.Access = MakeValidAccess(PassState->State.Access | Access);
-=======
 		PassState->State.Access = MakeValidAccess(PassState->State.Access, Access);
->>>>>>> d731a049
 		PassState->State.NoUAVBarrierFilter.AddHandle(NoUAVBarrierHandle);
 		PassState->State.SetPass(PassPipeline, PassHandle);
 
@@ -2680,11 +2351,6 @@
 
 	IF_RDG_ENABLE_DEBUG(VisualizePassOutputs(Pass));
 
-<<<<<<< HEAD
-	#if RDG_DUMP_RESOURCES
-		DumpResourcePassOutputs( Pass);
-	#endif
-=======
 #if RDG_DUMP_RESOURCES
 	DumpResourcePassOutputs(Pass);
 #endif
@@ -2720,7 +2386,6 @@
 	SetupPassInternals(Pass);
 	SetupAuxiliaryPasses(Pass);
 	return Pass;
->>>>>>> d731a049
 }
 
 void FRDGBuilder::CompilePassOps(FRDGPass* Pass)
@@ -2916,19 +2581,6 @@
 
 		CompilePassOps(Pass);
 
-<<<<<<< HEAD
-		if (Pass->Pipeline == ERHIPipeline::AsyncCompute)
-		{
-			if (Pass->bAsyncComputeEnd)
-			{
-				FlushParallelPassCandidates();
-			}
-
-			continue;
-		}
-
-=======
->>>>>>> d731a049
 		if (!Pass->bParallelExecuteAllowed)
 		{
 			FlushParallelPassCandidates();
@@ -2990,23 +2642,9 @@
 void FRDGBuilder::DispatchParallelExecute()
 {
 	SCOPED_NAMED_EVENT(DispatchParallelExecute, FColor::Emerald);
-<<<<<<< HEAD
-	ParallelExecuteEvents.Reserve(ParallelExecuteEvents.Num() + ParallelPassSets.Num());
-
-	for (FParallelPassSet& ParallelPassSet : ParallelPassSets)
-	{
-		ParallelPassSet.RHICmdList = new FRHICommandList(FRHIGPUMask::All());
-		ParallelPassSet.RHICmdList->SetContext(RHICmdContext);
-
-		IF_RHI_WANT_BREADCRUMB_EVENTS(ParallelPassSet.RHICmdList->ImportBreadcrumbState(*ParallelPassSet.BreadcrumbStateBegin));
-
-		// Avoid referencing the parallel pass struct directly in the task, as the set can resize.
-		TArrayView<FRDGPass*> ParallelPasses = ParallelPassSet.Passes;
-=======
 
 	check(ParallelExecuteEvents.IsEmpty());
 	ParallelExecuteEvents.Reserve(ParallelPassSets.Num());
->>>>>>> d731a049
 
 	for (FParallelPassSet& ParallelPassSet : ParallelPassSets)
 	{
@@ -3042,14 +2680,6 @@
 
 	const int32 ParallelDispatchThreshold = 4;
 
-<<<<<<< HEAD
-void FRDGBuilder::AddProloguePass()
-{
-	bInDebugPassScope = true;
-	ProloguePass = SetupEmptyPass(Passes.Allocate<FRDGSentinelPass>(Allocator, RDG_EVENT_NAME("Graph Prologue (Graphics)")));
-	ProloguePassHandle = ProloguePass->Handle;
-	bInDebugPassScope = false;
-=======
 	const auto CreateUniformBuffersFunction = [this]
 	{
 		SCOPED_NAMED_EVENT_TEXT("FRDGBuilder::CreateUniformBuffers", FColor::Magenta);
@@ -3078,7 +2708,6 @@
 	}
 
 	return Task;
->>>>>>> d731a049
 }
 
 ///////////////////////////////////////////////////////////////////////////////////////////////////
@@ -3222,25 +2851,10 @@
 		BeginPassDump(Pass);
 #endif
 
-<<<<<<< HEAD
-#if RDG_DUMP_RESOURCES_AT_EACH_DRAW
-	BeginPassDump(Pass);
-#endif
-
-	Pass->Execute(RHICmdListPass);
-
-#if RDG_DUMP_RESOURCES_AT_EACH_DRAW
-	EndPassDump(Pass);
-#endif
-
-#if RDG_GPU_SCOPES
-	Pass->GPUScopeOpsEpilogue.Execute(RHICmdListPass);
-=======
 		Pass->Execute(RHICmdListPass);
 
 #if RDG_DUMP_RESOURCES_AT_EACH_DRAW
 		EndPassDump(Pass);
->>>>>>> d731a049
 #endif
 
 		ExecutePassEpilogue(RHICmdListPass, Pass);
@@ -3374,16 +2988,7 @@
 		return;
 	}
 
-<<<<<<< HEAD
-	const FRDGPassHandle EpiloguePassHandle = GetEpiloguePassHandle();
-
-	FRDGSubresourceState ScratchSubresourceState;
-
-	// Texture is using the RHI transient allocator. Transition it back to Discard in the final pass it is used.
-	if (Texture->bTransient && !Texture->TransientTexture->IsAcquired())
-=======
 	if (!EnumHasAnyFlags(Texture->Flags, ERDGTextureFlags::SkipTracking))
->>>>>>> d731a049
 	{
 		const FRDGPassHandle EpiloguePassHandle = GetEpiloguePassHandle();
 
@@ -3912,36 +3517,21 @@
 		{
 			if (Texture->bExternal || Texture->bExtracted)
 			{
-<<<<<<< HEAD
-				Texture->SetRHI(GRDGTransientResourceAllocator.AllocateRenderTarget(TransientTexture));
+				SetRHI(Texture, GRDGTransientResourceAllocator.AllocateRenderTarget(TransientTexture), PassHandle);
 			}
 			else
 			{
-				Texture->SetRHI(TransientTexture, Allocator.AllocNoDestruct<FRDGTextureSubresourceState>());
-			}
-
-			const FRDGPassHandle MinAcquirePassHandle = ClampToPrologue(FRDGPassHandle(TransientTexture->GetAcquirePasses().Min));
-=======
-				SetRHI(Texture, GRDGTransientResourceAllocator.AllocateRenderTarget(TransientTexture), PassHandle);
-			}
-			else
-			{
 				SetRHI(Texture, TransientTexture, PassHandle);
 			}
 
 			const FRDGPassHandle MinAcquirePassHandle(TransientTexture->GetAcquirePasses().Min);
->>>>>>> d731a049
 
 			AddAliasingTransition(MinAcquirePassHandle, PassHandle, Texture, FRHITransientAliasingInfo::Acquire(TransientTexture->GetRHI(), TransientTexture->GetAliasingOverlaps()));
 
 			FRDGSubresourceState InitialState;
 			InitialState.SetPass(ERHIPipeline::Graphics, MinAcquirePassHandle);
 			InitialState.Access = ERHIAccess::Discard;
-<<<<<<< HEAD
-			InitAsWholeResource(Texture->GetState(), InitialState);
-=======
 			InitTextureSubresources(*Texture->State, Texture->Layout, InitialState);
->>>>>>> d731a049
 
 		#if STATS
 			GRDGStatTransientTextureCount++;
@@ -3951,12 +3541,7 @@
 
 	if (!Texture->ResourceRHI)
 	{
-<<<<<<< HEAD
-		const bool bResetToUnknownState = false;
-		Texture->SetRHI(GRenderTargetPool.FindFreeElementInternal(Texture->Desc, Texture->Name, bResetToUnknownState));
-=======
 		SetRHI(Texture, GRenderTargetPool.FindFreeElement(Texture->Desc, Texture->Name), PassHandle);
->>>>>>> d731a049
 	}
 }
 
@@ -4022,17 +3607,6 @@
 	{
 		if (FRHITransientBuffer* TransientBuffer = TransientResourceAllocator->CreateBuffer(Translate(Buffer->Desc), Buffer->Name, PassHandle.GetIndex()))
 		{
-<<<<<<< HEAD
-			Buffer->SetRHI(TransientBuffer, Allocator);
-
-			const FRDGPassHandle MinAcquirePassHandle = ClampToPrologue(FRDGPassHandle(TransientBuffer->GetAcquirePasses().Min));
-
-			AddAliasingTransition(MinAcquirePassHandle, PassHandle, Buffer, FRHITransientAliasingInfo::Acquire(TransientBuffer->GetRHI(), TransientBuffer->GetAliasingOverlaps()));
-
-			FRDGSubresourceState& InitialState = Buffer->GetState();
-			InitialState.SetPass(ERHIPipeline::Graphics, MinAcquirePassHandle);
-			InitialState.Access = ERHIAccess::Discard;
-=======
 			SetRHI(Buffer, TransientBuffer, PassHandle);
 
 			const FRDGPassHandle MinAcquirePassHandle(TransientBuffer->GetAcquirePasses().Min);
@@ -4042,7 +3616,6 @@
 			FRDGSubresourceState* InitialState = Buffer->State;
 			InitialState->SetPass(ERHIPipeline::Graphics, MinAcquirePassHandle);
 			InitialState->Access = ERHIAccess::Discard;
->>>>>>> d731a049
 
 		#if STATS
 			GRDGStatTransientBufferCount++;
@@ -4147,12 +3720,6 @@
 		if (Texture->bTransient)
 		{
 			// Texture is using a transient external render target.
-<<<<<<< HEAD
-			if (Texture->PooledRenderTarget)
-			{
-				// This releases the reference without invoking a virtual function call.
-				GRDGTransientResourceAllocator.Release(TRefCountPtr<FRDGTransientRenderTarget>(MoveTemp(Texture->Allocation)), PassHandle);
-=======
 			if (Texture->RenderTarget)
 			{
 				if (!Texture->bExtracted)
@@ -4160,7 +3727,6 @@
 					// This releases the reference without invoking a virtual function call.
 					GRDGTransientResourceAllocator.Release(TRefCountPtr<FRDGTransientRenderTarget>(MoveTemp(Texture->Allocation)), PassHandle);
 				}
->>>>>>> d731a049
 			}
 			// Texture is using an internal transient texture.
 			else
@@ -4170,17 +3736,8 @@
 		}
 		else
 		{
-<<<<<<< HEAD
-			// If this is a non-transient texture, it must be backed by a pooled render target.
-			FPooledRenderTarget* RenderTarget = static_cast<FPooledRenderTarget*>(Texture->PooledRenderTarget);
-			check(RenderTarget);
-
-			// Only tracked render targets are released. Untracked ones persist until the end of the frame.
-			if (RenderTarget->IsTracked())
-=======
 			// Only tracked render targets are released. Untracked ones persist until the end of the frame.
 			if (static_cast<FPooledRenderTarget*>(Texture->RenderTarget)->IsTracked())
->>>>>>> d731a049
 			{
 				// This releases the reference without invoking a virtual function call.
 				TRefCountPtr<FPooledRenderTarget>(MoveTemp(Texture->Allocation));
@@ -4227,12 +3784,7 @@
 		return;
 	}
 
-<<<<<<< HEAD
-	bInDebugPassScope = true;
-
-=======
 	RDG_RECURSION_COUNTER_SCOPE(AuxiliaryPasses.Visualize);
->>>>>>> d731a049
 
 	Pass->GetParameters().EnumerateTextures([&](FRDGParameter Parameter)
 	{
@@ -4298,8 +3850,6 @@
 		break;
 		}
 	});
-
-	bInDebugPassScope = false;
 #endif
 }
 
