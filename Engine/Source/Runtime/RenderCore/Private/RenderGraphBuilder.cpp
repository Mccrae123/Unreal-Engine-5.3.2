// Copyright 1998-2019 Epic Games, Inc. All Rights Reserved.

#include "RenderGraphBuilder.h"
#include "RenderCore.h"
#include "RenderTargetPool.h"
#include "RenderGraphResourcePool.h"
#include "RenderGraphBarrierBatcher.h"
#include "VisualizeTexture.h"
#include "ProfilingDebugging/CsvProfiler.h"

namespace
{
const int32 kRDGEmitWarningsOnce = 1;

#if RDG_ENABLE_DEBUG

int32 GRDGImmediateMode = 0;
FAutoConsoleVariableRef CVarImmediateMode(
	TEXT("r.RDG.ImmediateMode"),
	GRDGImmediateMode,
	TEXT("Executes passes as they get created. Useful to have a callstack of the wiring code when crashing in the pass' lambda."),
	ECVF_RenderThreadSafe);

int32 GRDGDebug = 0;
FAutoConsoleVariableRef CVarRDGDebug(
	TEXT("r.RDG.Debug"),
	GRDGDebug,
	TEXT("Allow to output warnings for inefficiencies found during wiring and execution of the passes.\n")
	TEXT(" 0: disabled;\n")
	TEXT(" 1: emit warning once (default);\n")
	TEXT(" 2: emit warning everytime issue is detected."),
	ECVF_RenderThreadSafe);

static TAutoConsoleVariable<int32> CVarRDGEnableBreakPoint(
	TEXT("r.RDG.EnableBreakPoint"), 0,
	TEXT("Breakpoint in debugger when a warning is raised.\n"),
	ECVF_RenderThreadSafe);


#else

const int32 GRDGImmediateMode = 0;
const int32 GRDGDebug = 0;

#endif
} //! namespace

bool GetEmitRDGEvents()
{
<<<<<<< HEAD
	check(IsInRenderingThread());
=======
>>>>>>> 33e6966e
#if RDG_EVENTS != RDG_EVENTS_NONE
	return GetEmitDrawEvents() || GRDGDebug;
#else
	return false;
#endif
}

bool IsRDGDebugEnabled()
{
	return GRDGDebug != 0;
}
<<<<<<< HEAD

bool IsRDGImmediateModeEnabled()
{
	return GRDGImmediateMode != 0;
}

=======

bool IsRDGImmediateModeEnabled()
{
	return GRDGImmediateMode != 0;
}
>>>>>>> 33e6966e

void InitRenderGraph()
{
#if RDG_ENABLE_DEBUG_WITH_ENGINE
	if (FParse::Param(FCommandLine::Get(), TEXT("rdgimmediate")))
	{
		GRDGImmediateMode = 1;
	}

	if (FParse::Param(FCommandLine::Get(), TEXT("rdgdebug")))
	{
		GRDGDebug = 1;
	}
#endif
}

void EmitRDGWarning(const FString& WarningMessage)
{
<<<<<<< HEAD
#if RDG_ENABLE_DEBUG_WITH_ENGINE
=======
>>>>>>> 33e6966e
	if (!GRDGDebug)
	{
		return;
	}

	static TSet<FString> GAlreadyEmittedWarnings;

<<<<<<< HEAD
	const bool bEnableBreakPoint = CVarRDGEnableBreakPoint.GetValueOnRenderThread();

	if (GRDGDebug == kRDGEmitWarningsOnce)
	{
		if (!GAlreadyEmittedWarnings.Contains(WarningMessage))
		{
			GAlreadyEmittedWarnings.Add(WarningMessage);
			UE_LOG(LogRendererCore, Warning, TEXT("%s"), *WarningMessage);
			
			if (bEnableBreakPoint)
			{
				UE_DEBUG_BREAK();
			}
		}
	}
	else
	{
		UE_LOG(LogRendererCore, Warning, TEXT("%s"), *WarningMessage);
		
		if (bEnableBreakPoint)
		{
			UE_DEBUG_BREAK();
		}
	}
#endif
}

void FRDGBuilder::TickPoolElements()
{
	GRenderGraphResourcePool.TickPoolElements();
}

=======
	if (GRDGDebug == kRDGEmitWarningsOnce)
	{
		if (!GAlreadyEmittedWarnings.Contains(WarningMessage))
		{
			GAlreadyEmittedWarnings.Add(WarningMessage);
			UE_LOG(LogRendererCore, Warning, TEXT("%s"), *WarningMessage);
		}
	}
	else
	{
		UE_LOG(LogRendererCore, Warning, TEXT("%s"), *WarningMessage);
	}
}

void FRDGBuilder::TickPoolElements()
{
	GRenderGraphResourcePool.TickPoolElements();
}

>>>>>>> 33e6966e
FRDGBuilder::FRDGBuilder(FRHICommandListImmediate& InRHICmdList)
	: RHICmdList(InRHICmdList)
	, MemStack(FMemStack::Get())
	, EventScopeStack(RHICmdList)
	, StatScopeStack(RHICmdList)
{}

void FRDGBuilder::Execute()
{
	CSV_SCOPED_TIMING_STAT_EXCLUSIVE(FRDGBuilder_Execute);
<<<<<<< HEAD

	IF_RDG_ENABLE_DEBUG(Validation.ValidateExecuteBegin());

=======

	IF_RDG_ENABLE_DEBUG(Validation.ValidateExecuteBegin());

>>>>>>> 33e6966e
	EventScopeStack.BeginExecute();
	StatScopeStack.BeginExecute();

	if (!GRDGImmediateMode)
	{
		WalkGraphDependencies();

		QUICK_SCOPE_CYCLE_COUNTER(STAT_FRDGBuilder_Execute);
		for (const FRDGPass* Pass : Passes)
		{
			ExecutePass(Pass);
		}
	}

	EventScopeStack.EndExecute();
	StatScopeStack.EndExecute();

	ProcessDeferredInternalResourceQueries();

	IF_RDG_ENABLE_DEBUG(Validation.ValidateExecuteEnd());

	DestructPasses();
}

void FRDGBuilder::AddPassInternal(FRDGPass* Pass)
{
	IF_RDG_ENABLE_DEBUG(Validation.ValidateAddPass(Pass));
<<<<<<< HEAD

	Pass->EventScope = EventScopeStack.GetCurrentScope();
	Pass->StatScope = StatScopeStack.GetCurrentScope();
	Passes.Emplace(Pass);

=======

	Pass->EventScope = EventScopeStack.GetCurrentScope();
	Pass->StatScope = StatScopeStack.GetCurrentScope();
	Passes.Emplace(Pass);

>>>>>>> 33e6966e
	if (GRDGImmediateMode)
	{
		ExecutePass(Pass);
	}

	VisualizePassOutputs(Pass);
}

void FRDGBuilder::VisualizePassOutputs(const FRDGPass* Pass)
{
#if SUPPORTS_VISUALIZE_TEXTURE
	if (!GVisualizeTexture.bEnabled)
	{
		return;
	}

	FRDGPassParameterStruct ParameterStruct = Pass->GetParameters();

	const uint32 ParameterCount = ParameterStruct.GetParameterCount();

	for (uint32 ParameterIndex = 0; ParameterIndex < ParameterCount; ++ParameterIndex)
	{
		FRDGPassParameter Parameter = ParameterStruct.GetParameter(ParameterIndex);

		switch (Parameter.GetType())
		{
		case UBMT_RDG_TEXTURE_UAV:
		{
			if (FRDGTextureUAVRef UAV = Parameter.GetAsTextureUAV())
			{
<<<<<<< HEAD
				FRDGTextureRef Texture = UAV->Desc.Texture;
				check(Texture);

				int32 CaptureId = GVisualizeTexture.ShouldCapture(Texture->Name);
				if (CaptureId != FVisualizeTexture::kInvalidCaptureId && UAV->Desc.MipLevel == GVisualizeTexture.CustomMip)
				{
					GVisualizeTexture.CreateContentCapturePass(*this, Texture, CaptureId);
=======
				if (FRDGTextureRef Texture = UAV->Desc.Texture)
				{
					if (GVisualizeTexture.ShouldCapture(Texture->Name))
					{
						GVisualizeTexture.CreateContentCapturePass(*this, Texture);
					}
>>>>>>> 33e6966e
				}
			}
		}
		break;
		case UBMT_RENDER_TARGET_BINDING_SLOTS:
		{
			const FRenderTargetBindingSlots& RenderTargetBindingSlots = Parameter.GetAsRenderTargetBindingSlots();
			const auto& DepthStencil = RenderTargetBindingSlots.DepthStencil;
			const auto& RenderTargets = RenderTargetBindingSlots.Output;

			if (FRDGTextureRef Texture = DepthStencil.GetTexture())
			{
				const bool bHasStoreAction = DepthStencil.GetDepthStoreAction() != ERenderTargetStoreAction::ENoAction || DepthStencil.GetStencilStoreAction() != ERenderTargetStoreAction::ENoAction;

<<<<<<< HEAD
				if (bHasStoreAction)
				{
					// Depth render target binding can only be done on mip level 0.
					const int32 MipLevel = 0;

					int32 CaptureId = GVisualizeTexture.ShouldCapture(Texture->Name);
					if (CaptureId != FVisualizeTexture::kInvalidCaptureId && MipLevel == GVisualizeTexture.CustomMip)
					{
						GVisualizeTexture.CreateContentCapturePass(*this, Texture, CaptureId);
					}
=======
				if (bHasStoreAction && GVisualizeTexture.ShouldCapture(Texture->Name))
				{
					GVisualizeTexture.CreateContentCapturePass(*this, Texture);
>>>>>>> 33e6966e
				}
			}

			const uint32 RenderTargetCount = RenderTargets.Num();

			for (uint32 RenderTargetIndex = 0; RenderTargetIndex < RenderTargetCount; ++RenderTargetIndex)
			{
				const FRenderTargetBinding& RenderTarget = RenderTargets[RenderTargetIndex];

				if (FRDGTextureRef Texture = RenderTarget.GetTexture())
				{
					const bool bHasStoreAction = RenderTarget.GetStoreAction() != ERenderTargetStoreAction::ENoAction;

<<<<<<< HEAD
					if (bHasStoreAction)
					{
						int32 CaptureId = GVisualizeTexture.ShouldCapture(Texture->Name);
						
						if (CaptureId != FVisualizeTexture::kInvalidCaptureId && RenderTarget.GetMipIndex() == GVisualizeTexture.CustomMip)
						{
							GVisualizeTexture.CreateContentCapturePass(*this, Texture, CaptureId);
						}
=======
					if (bHasStoreAction && GVisualizeTexture.ShouldCapture(Texture->Name))
					{
						GVisualizeTexture.CreateContentCapturePass(*this, Texture);
>>>>>>> 33e6966e
					}
				}
				else
				{
					break;
				}
			}
		}
		break;
		default:
			break;
		}
	}
#endif
}

void FRDGBuilder::WalkGraphDependencies()
{
	for (const FRDGPass* Pass : Passes)
	{
		FRDGPassParameterStruct ParameterStruct = Pass->GetParameters();
<<<<<<< HEAD

		const uint32 ParameterCount = ParameterStruct.GetParameterCount();

=======

		const uint32 ParameterCount = ParameterStruct.GetParameterCount();

>>>>>>> 33e6966e
		for (uint32 ParameterIndex = 0; ParameterIndex < ParameterCount; ++ParameterIndex)
		{
			FRDGPassParameter Parameter = ParameterStruct.GetParameter(ParameterIndex);

			switch (Parameter.GetType())
			{
			case UBMT_RDG_TEXTURE:
			case UBMT_RDG_TEXTURE_COPY_DEST:
			case UBMT_RDG_BUFFER:
			case UBMT_RDG_BUFFER_COPY_DEST:
			{
				if (FRDGTrackedResourceRef Resource = Parameter.GetAsTrackedResource())
				{
					Resource->ReferenceCount++;
				}
			}
			break;
			case UBMT_RDG_TEXTURE_SRV:
			{
				if (FRDGTextureSRVRef SRV = Parameter.GetAsTextureSRV())
				{
					SRV->Desc.Texture->ReferenceCount++;
				}
			}
			break;
			case UBMT_RDG_TEXTURE_UAV:
			{
				if (FRDGTextureUAVRef UAV = Parameter.GetAsTextureUAV())
				{
					UAV->Desc.Texture->ReferenceCount++;
				}
			}
			break;
			case UBMT_RDG_BUFFER_SRV:
			{
				if (FRDGBufferSRVRef SRV = Parameter.GetAsBufferSRV())
				{
					SRV->Desc.Buffer->ReferenceCount++;
				}
			}
			break;
			case UBMT_RDG_BUFFER_UAV:
			{
				if (FRDGBufferUAVRef UAV = Parameter.GetAsBufferUAV())
				{
					UAV->Desc.Buffer->ReferenceCount++;
				}
			}
			break;
			case UBMT_RENDER_TARGET_BINDING_SLOTS:
			{
				const FRenderTargetBindingSlots& RenderTargetBindingSlots = Parameter.GetAsRenderTargetBindingSlots();
				const auto& DepthStencil = RenderTargetBindingSlots.DepthStencil;
				const auto& RenderTargets = RenderTargetBindingSlots.Output;
				const uint32 RenderTargetCount = RenderTargets.Num();

				for (uint32 RenderTargetIndex = 0; RenderTargetIndex < RenderTargetCount; ++RenderTargetIndex)
				{
					const FRenderTargetBinding& RenderTarget = RenderTargets[RenderTargetIndex];

					if (FRDGTextureRef Texture = RenderTarget.GetTexture())
					{
						Texture->ReferenceCount++;
					}
					else
					{
						break;
					}
				}

				if (FRDGTextureRef Texture = DepthStencil.GetTexture())
				{
					Texture->ReferenceCount++;
				}
			}
			break;
			default:
				break;
			}
		}
	} 

	// Add additional dependencies from deferred queries.
	for (const auto& Query : DeferredInternalTextureQueries)
	{
		Query.Texture->ReferenceCount++;
	}
	for (const auto& Query : DeferredInternalBufferQueries)
	{
		Query.Buffer->ReferenceCount++;
	}

	// Release external texture that have ReferenceCount == 0 and yet are already allocated.
	for (auto Pair : AllocatedTextures)
	{
		if (Pair.Key->ReferenceCount == 0)
		{
			Pair.Value = nullptr;
			Pair.Key->PooledRenderTarget = nullptr;
			Pair.Key->ResourceRHI = nullptr;
		}
	}

	// Release external buffers that have ReferenceCount == 0 and yet are already allocated.
	for (auto Pair : AllocatedBuffers)
	{
		if (Pair.Key->ReferenceCount == 0)
		{
			Pair.Value = nullptr;
			Pair.Key->PooledBuffer = nullptr;
			Pair.Key->ResourceRHI = nullptr;
		}
	}
}

void FRDGBuilder::AllocateRHITextureIfNeeded(FRDGTexture* Texture)
{
	check(Texture);

	if (Texture->PooledRenderTarget)
	{
		return;
	}

	check(Texture->ReferenceCount > 0 || GRDGImmediateMode);

	TRefCountPtr<IPooledRenderTarget>& PooledRenderTarget = AllocatedTextures.FindOrAdd(Texture);

	const bool bDoWriteBarrier = false;
	GRenderTargetPool.FindFreeElement(RHICmdList, Texture->Desc, PooledRenderTarget, Texture->Name, bDoWriteBarrier);

	Texture->PooledRenderTarget = PooledRenderTarget;
	Texture->ResourceRHI = PooledRenderTarget->GetRenderTargetItem().ShaderResourceTexture;
	check(Texture->ResourceRHI);
}

void FRDGBuilder::AllocateRHITextureUAVIfNeeded(FRDGTextureUAV* UAV)
{
	check(UAV);

	if (UAV->ResourceRHI)
	{
		return;
	}

	AllocateRHITextureIfNeeded(UAV->Desc.Texture);

	UAV->ResourceRHI = UAV->Desc.Texture->PooledRenderTarget->GetRenderTargetItem().MipUAVs[UAV->Desc.MipLevel];
}

void FRDGBuilder::AllocateRHIBufferIfNeeded(FRDGBuffer* Buffer)
{
	check(Buffer);

	if (Buffer->PooledBuffer)
	{
		return;
	}

	check(Buffer->ReferenceCount > 0 || GRDGImmediateMode);

	TRefCountPtr<FPooledRDGBuffer>& AllocatedBuffer = AllocatedBuffers.FindOrAdd(Buffer);
	GRenderGraphResourcePool.FindFreeBuffer(RHICmdList, Buffer->Desc, AllocatedBuffer, Buffer->Name);
	check(AllocatedBuffer);
	Buffer->PooledBuffer = AllocatedBuffer;
}

void FRDGBuilder::AllocateRHIBufferSRVIfNeeded(FRDGBufferSRV* SRV)
{
	check(SRV);

	if (SRV->ResourceRHI)
	{
		return;
	}

	FRDGBufferRef Buffer = SRV->Desc.Buffer;

	check(Buffer->PooledBuffer);

	if (Buffer->PooledBuffer->SRVs.Contains(SRV->Desc))
	{
		SRV->ResourceRHI = Buffer->PooledBuffer->SRVs[SRV->Desc];
		return;
	}

	FShaderResourceViewRHIRef RHIShaderResourceView;

	if (Buffer->Desc.UnderlyingType == FRDGBufferDesc::EUnderlyingType::VertexBuffer)
	{
		RHIShaderResourceView = RHICreateShaderResourceView(Buffer->PooledBuffer->VertexBuffer, SRV->Desc.BytesPerElement, SRV->Desc.Format);
	}
	else if (Buffer->Desc.UnderlyingType == FRDGBufferDesc::EUnderlyingType::StructuredBuffer)
	{
		RHIShaderResourceView = RHICreateShaderResourceView(Buffer->PooledBuffer->StructuredBuffer);
	}
	else
	{
		check(0);
	}

	SRV->ResourceRHI = RHIShaderResourceView;
	Buffer->PooledBuffer->SRVs.Add(SRV->Desc, RHIShaderResourceView);
}

void FRDGBuilder::AllocateRHIBufferUAVIfNeeded(FRDGBufferUAV* UAV)
{
	check(UAV);

	if (UAV->ResourceRHI)
	{
		return;
	}
	
	FRDGBufferRef Buffer = UAV->Desc.Buffer;
	AllocateRHIBufferIfNeeded(Buffer);

	if (Buffer->PooledBuffer->UAVs.Contains(UAV->Desc))
	{
		UAV->ResourceRHI = Buffer->PooledBuffer->UAVs[UAV->Desc];
		return;
	}

	// Hack to make sure only one UAVs is around.
	Buffer->PooledBuffer->UAVs.Empty();

	FUnorderedAccessViewRHIRef RHIUnorderedAccessView;

	if (Buffer->Desc.UnderlyingType == FRDGBufferDesc::EUnderlyingType::VertexBuffer)
	{
		RHIUnorderedAccessView = RHICreateUnorderedAccessView(Buffer->PooledBuffer->VertexBuffer, UAV->Desc.Format);
	}
	else if (Buffer->Desc.UnderlyingType == FRDGBufferDesc::EUnderlyingType::StructuredBuffer)
	{
		RHIUnorderedAccessView = RHICreateUnorderedAccessView(Buffer->PooledBuffer->StructuredBuffer, UAV->Desc.bSupportsAtomicCounter, UAV->Desc.bSupportsAppendBuffer);
	}
	else
	{
		check(0);
	}

	UAV->ResourceRHI = RHIUnorderedAccessView;
	Buffer->PooledBuffer->UAVs.Add(UAV->Desc, RHIUnorderedAccessView);
}

void FRDGBuilder::ExecutePass(const FRDGPass* Pass)
{
	QUICK_SCOPE_CYCLE_COUNTER(STAT_FRDGBuilder_ExecutePass);

	IF_RDG_ENABLE_DEBUG(Validation.ValidateExecutePassBegin(Pass));

	FRHIRenderPassInfo RPInfo;
	bool bHasRenderTargets = false;

	PrepareResourcesForExecute(Pass, &RPInfo, &bHasRenderTargets);
	
	EventScopeStack.BeginExecutePass(Pass);
	StatScopeStack.BeginExecutePass(Pass);

<<<<<<< HEAD
	if (Pass->IsRaster())
=======
	if (!Pass->IsCompute())
>>>>>>> 33e6966e
	{
		check(bHasRenderTargets);
		RHICmdList.BeginRenderPass( RPInfo, Pass->GetName() );
	}
	else
	{
		UnbindRenderTargets(RHICmdList);
	}
	
	Pass->Execute(RHICmdList);

	if (bHasRenderTargets)
	{
		RHICmdList.EndRenderPass();
	}

	EventScopeStack.EndExecutePass();

	IF_RDG_ENABLE_DEBUG(Validation.ValidateExecutePassEnd(Pass));

	// Can't release resources with immediate mode, because don't know if whether they are gonna be used.
	if (!GRDGImmediateMode)
	{
		ReleaseUnreferencedResources(Pass);
	}
}

void FRDGBuilder::PrepareResourcesForExecute(const FRDGPass* Pass, struct FRHIRenderPassInfo* OutRPInfo, bool* bOutHasRenderTargets)
{
	check(Pass);

	OutRPInfo->NumUAVs = 0;
	OutRPInfo->UAVIndex = 0;

	const bool bIsCompute = Pass->IsCompute();

	FRDGBarrierBatcher BarrierBatcher(RHICmdList, Pass);
<<<<<<< HEAD

	// NOTE: When generating mips, we don't perform any transitions on textures. They are done implicitly by the RHI.
	const bool bGeneratingMips = Pass->IsGenerateMips();

	FRDGPassParameterStruct ParameterStruct = Pass->GetParameters();

=======

	// NOTE: When generating mips, we don't perform any transitions on textures. They are done implicitly by the RHI.
	const bool bGeneratingMips = Pass->IsGenerateMips();

	FRDGPassParameterStruct ParameterStruct = Pass->GetParameters();

>>>>>>> 33e6966e
	const uint32 ParameterCount = ParameterStruct.GetParameterCount();

	for (uint32 ParameterIndex = 0; ParameterIndex < ParameterCount; ++ParameterIndex)
	{
		FRDGPassParameter Parameter = ParameterStruct.GetParameter(ParameterIndex);

		switch (Parameter.GetType())
		{
		case UBMT_RDG_TEXTURE:
		{
			if (FRDGTextureRef Texture = Parameter.GetAsTexture())
			{
				check(Texture->PooledRenderTarget);
				check(Texture->ResourceRHI);

				BarrierBatcher.QueueTransitionTexture(Texture, FRDGResourceState::EAccess::Read);
			}
		}
		break;
		case UBMT_RDG_TEXTURE_SRV:
		{
			if (FRDGTextureSRVRef SRV = Parameter.GetAsTextureSRV())
			{
				FRDGTextureRef Texture = SRV->Desc.Texture;

				// Might be the first time using this render graph SRV, so need to setup the cached rhi resource.
				if (!SRV->ResourceRHI)
				{
					SRV->ResourceRHI = Texture->PooledRenderTarget->GetRenderTargetItem().MipSRVs[SRV->Desc.MipLevel];
				}

				BarrierBatcher.QueueTransitionTexture(Texture, FRDGResourceState::EAccess::Read);
			}
		}
		break;
		case UBMT_RDG_TEXTURE_UAV:
		{
			if (FRDGTextureUAVRef UAV = Parameter.GetAsTextureUAV())
			{
				FRDGTextureRef Texture = UAV->Desc.Texture;
	
				AllocateRHITextureUAVIfNeeded(UAV);
<<<<<<< HEAD

				FRHIUnorderedAccessView* UAVRHI = UAV->GetRHI();

=======

				FRHIUnorderedAccessView* UAVRHI = UAV->GetRHI();

>>>>>>> 33e6966e
				if (!bIsCompute)
				{
					OutRPInfo->UAVs[OutRPInfo->NumUAVs++] = UAVRHI;	// Bind UAVs in declaration order
				}

				BarrierBatcher.QueueTransitionUAV(UAVRHI, Texture, FRDGResourceState::EAccess::Write);
<<<<<<< HEAD
			}
		}
		break;
		case UBMT_RDG_TEXTURE_COPY_DEST:
		{
			if (FRDGTextureRef Texture = Parameter.GetAsTexture())
			{
				AllocateRHITextureIfNeeded(Texture);
=======
>>>>>>> 33e6966e
			}
		}
		break;
		case UBMT_RDG_BUFFER:
		{
			if (FRDGBufferRef Buffer = Parameter.GetAsBuffer())
			{
				// TODO(RDG): super hacky, find the UAV and transition it. Hopefully there is one...
				check(Buffer->PooledBuffer);
				check(Buffer->PooledBuffer->UAVs.Num() == 1);
				FRHIUnorderedAccessView* UAVRHI = Buffer->PooledBuffer->UAVs.CreateIterator().Value();

				BarrierBatcher.QueueTransitionUAV(UAVRHI, Buffer, FRDGResourceState::EAccess::Read);
			}
		}
		break;
		case UBMT_RDG_BUFFER_SRV:
		{
			if (FRDGBufferSRVRef SRV = Parameter.GetAsBufferSRV())
			{
				FRDGBufferRef Buffer = SRV->Desc.Buffer;

				AllocateRHIBufferSRVIfNeeded(SRV);

				// TODO(RDG): super hacky, find the UAV and transition it. Hopefully there is one...
				check(Buffer->PooledBuffer);
				check(Buffer->PooledBuffer->UAVs.Num() == 1);
				FRHIUnorderedAccessView* UAVRHI = Buffer->PooledBuffer->UAVs.CreateIterator().Value();

				BarrierBatcher.QueueTransitionUAV(UAVRHI, Buffer, FRDGResourceState::EAccess::Read);
			}
		}
		break;
		case UBMT_RDG_BUFFER_UAV:
		{
			if (FRDGBufferUAVRef UAV = Parameter.GetAsBufferUAV())
			{
				FRDGBufferRef Buffer = UAV->Desc.Buffer;
<<<<<<< HEAD

				AllocateRHIBufferUAVIfNeeded(UAV);

=======

				AllocateRHIBufferUAVIfNeeded(UAV);

>>>>>>> 33e6966e
				FRHIUnorderedAccessView* UAVRHI = UAV->GetRHI();

				if (!bIsCompute)
				{
					OutRPInfo->UAVs[OutRPInfo->NumUAVs++] = UAVRHI;	// Bind UAVs in declaration order
<<<<<<< HEAD
				}

				BarrierBatcher.QueueTransitionUAV(UAVRHI, Buffer, FRDGResourceState::EAccess::Write);
			}
		}
		break;
		case UBMT_RDG_BUFFER_COPY_DEST:
		{
			if (FRDGBufferRef Buffer = Parameter.GetAsBuffer())
			{
				#if RDG_ENABLE_DEBUG
				{
					Buffer->PassAccessCount++;
				}
				#endif

				AllocateRHIBufferIfNeeded(Buffer);
=======
				}

				BarrierBatcher.QueueTransitionUAV(UAVRHI, Buffer, FRDGResourceState::EAccess::Write);
>>>>>>> 33e6966e
			}
		}
		break;
		case UBMT_RENDER_TARGET_BINDING_SLOTS:
		{
			const FRenderTargetBindingSlots& RenderTargetBindingSlots = Parameter.GetAsRenderTargetBindingSlots();
			const auto& RenderTargets = RenderTargetBindingSlots.Output;
			const auto& DepthStencil = RenderTargetBindingSlots.DepthStencil;
			const uint32 RenderTargetCount = RenderTargets.Num();

			uint32 ValidRenderTargetCount = 0;
			uint32 ValidDepthStencilCount = 0;
			uint32 SampleCount = 0;

			for (uint32 RenderTargetIndex = 0; RenderTargetIndex < RenderTargetCount; RenderTargetIndex++)
			{
				const FRenderTargetBinding& RenderTarget = RenderTargets[RenderTargetIndex];

				if (FRDGTextureRef Texture = RenderTarget.GetTexture())
				{
					AllocateRHITextureIfNeeded(Texture);

					auto& OutRenderTarget = OutRPInfo->ColorRenderTargets[RenderTargetIndex];

					// TODO(RDG): Clean up this legacy hack of the FPooledRenderTarget that can have TargetableTexture != ShaderResourceTexture
					// for MSAA texture. Instead the two texture should be independent FRDGTexture explicitly handled by the user code.
					FRHITexture* TargetableTexture = Texture->PooledRenderTarget->GetRenderTargetItem().TargetableTexture;
					FRHITexture* ShaderResourceTexture = Texture->PooledRenderTarget->GetRenderTargetItem().ShaderResourceTexture;

					// TODO(RDG): Looks like the store action on FRenderTargetBinding is not necessary, because: if want to bind a RT,
					// that is most certainly to modify it as oposed to depth-stencil that might be for read only purposes. And if modify
					// this resource, that certainly for being used by another pass. Otherwise this pass should be culled.
					//
					// TODO(RDG): The load store action could actually be optimised by render graph for tile hardware when there is multiple
					// consecutive rasterizer passes that have RDG resource as render target, a bit like resource transitions.
					ERenderTargetStoreAction StoreAction = RenderTarget.GetStoreAction();

					// Automatically switch the store action to MSAA resolve when there is MSAA texture.
					if (TargetableTexture != ShaderResourceTexture && Texture->Desc.NumSamples > 1 && StoreAction == ERenderTargetStoreAction::EStore)
					{
						StoreAction = ERenderTargetStoreAction::EMultisampleResolve;
					}

					// TODO(RDG): should force TargetableTexture == ShaderResourceTexture with MSAA, and instead have an explicit MSAA resolve pass.
					OutRenderTarget.RenderTarget = TargetableTexture;
					OutRenderTarget.ResolveTarget = ShaderResourceTexture != TargetableTexture ? ShaderResourceTexture : nullptr;
					OutRenderTarget.ArraySlice = -1;
					OutRenderTarget.MipIndex = RenderTarget.GetMipIndex();
					OutRenderTarget.Action = MakeRenderTargetActions(RenderTarget.GetLoadAction(), StoreAction);

					BarrierBatcher.QueueTransitionTexture(Texture, FRDGResourceState::EAccess::Write);

					SampleCount |= OutRenderTarget.RenderTarget->GetNumSamples();
					ValidRenderTargetCount++;
				}
				else
				{
					break;
				}
			}

			OutRPInfo->UAVIndex = ValidRenderTargetCount;

			if (FRDGTextureRef Texture = DepthStencil.GetTexture())
			{
				AllocateRHITextureIfNeeded(Texture);

				auto& OutDepthStencil = OutRPInfo->DepthStencilRenderTarget;

				// TODO(RDG): Addresses the TODO of the color scene render target.
				ensureMsgf(Texture->Desc.NumSamples == 1, TEXT("MSAA dept-stencil render target not yet supported."));
				OutDepthStencil.DepthStencilTarget = Texture->PooledRenderTarget->GetRenderTargetItem().TargetableTexture;
				OutDepthStencil.ResolveTarget = nullptr;
				OutDepthStencil.Action = MakeDepthStencilTargetActions(
					MakeRenderTargetActions(DepthStencil.GetDepthLoadAction(), DepthStencil.GetDepthStoreAction()),
					MakeRenderTargetActions(DepthStencil.GetStencilLoadAction(), DepthStencil.GetStencilStoreAction()));
				OutDepthStencil.ExclusiveDepthStencil = DepthStencil.GetDepthStencilAccess();

				BarrierBatcher.QueueTransitionTexture(Texture,
					DepthStencil.GetDepthStencilAccess().IsAnyWrite() ?
					FRDGResourceState::EAccess::Write :
					FRDGResourceState::EAccess::Read);

				SampleCount |= OutDepthStencil.DepthStencilTarget->GetNumSamples();
				ValidDepthStencilCount++;
			}

			OutRPInfo->bIsMSAA = SampleCount > 1;

			*bOutHasRenderTargets = ValidRenderTargetCount + ValidDepthStencilCount > 0;
		}
		break;
		default:
			break;
		}
	}

	OutRPInfo->bGeneratingMips = bGeneratingMips;
}

void FRDGBuilder::ReleaseRHITextureIfUnreferenced(FRDGTexture* Texture)
{
	check(Texture->ReferenceCount > 0);
	Texture->ReferenceCount--;

	if (Texture->ReferenceCount == 0)
	{
		Texture->PooledRenderTarget = nullptr;
		Texture->ResourceRHI = nullptr;
		AllocatedTextures.FindChecked(Texture) = nullptr;
	}
}

void FRDGBuilder::ReleaseRHIBufferIfUnreferenced(FRDGBuffer* Buffer)
{
	check(Buffer->ReferenceCount > 0);
	Buffer->ReferenceCount--;

	if (Buffer->ReferenceCount == 0)
	{
		Buffer->PooledBuffer = nullptr;
		Buffer->ResourceRHI = nullptr;
		AllocatedBuffers.FindChecked(Buffer) = nullptr;
	}
}

void FRDGBuilder::ReleaseUnreferencedResources(const FRDGPass* Pass)
{
	FRDGPassParameterStruct ParameterStruct = Pass->GetParameters();

	const uint32 ParameterCount = ParameterStruct.GetParameterCount();

	for (uint32 ParameterIndex = 0; ParameterIndex < ParameterCount; ++ParameterIndex)
	{
		FRDGPassParameter Parameter = ParameterStruct.GetParameter(ParameterIndex);

		switch (Parameter.GetType())
		{
		case UBMT_RDG_TEXTURE:
		case UBMT_RDG_TEXTURE_COPY_DEST:
		{
			if (FRDGTextureRef Texture = Parameter.GetAsTexture())
			{
				ReleaseRHITextureIfUnreferenced(Texture);
			}
		}
		break;
		case UBMT_RDG_TEXTURE_SRV:
		{
			if (FRDGTextureSRVRef SRV = Parameter.GetAsTextureSRV())
			{
				ReleaseRHITextureIfUnreferenced(SRV->Desc.Texture);
			}
		}
		break;
		case UBMT_RDG_TEXTURE_UAV:
		{
			if (FRDGTextureUAVRef UAV = Parameter.GetAsTextureUAV())
			{
				ReleaseRHITextureIfUnreferenced(UAV->Desc.Texture);
			}
		}
		break;
		case UBMT_RDG_BUFFER:
		case UBMT_RDG_BUFFER_COPY_DEST:
		{
			if (FRDGBufferRef Buffer = Parameter.GetAsBuffer())
			{
				ReleaseRHIBufferIfUnreferenced(Buffer);
			}
		}
		break;
		case UBMT_RDG_BUFFER_SRV:
		{
			if (FRDGBufferSRVRef SRV = Parameter.GetAsBufferSRV())
			{
				ReleaseRHIBufferIfUnreferenced(SRV->Desc.Buffer);
			}
		}
		break;
		case UBMT_RDG_BUFFER_UAV:
		{
			if (FRDGBufferUAVRef UAV = Parameter.GetAsBufferUAV())
			{
				ReleaseRHIBufferIfUnreferenced(UAV->Desc.Buffer);
			}
		}
		break;
		case UBMT_RENDER_TARGET_BINDING_SLOTS:
		{
			const FRenderTargetBindingSlots& RenderTargetBindingSlots = Parameter.GetAsRenderTargetBindingSlots();
			const auto& RenderTargets = RenderTargetBindingSlots.Output;
			const auto& DepthStencil = RenderTargetBindingSlots.DepthStencil;
			const uint32 RenderTargetCount = RenderTargets.Num();

			for (uint32 RenderTargetIndex = 0; RenderTargetIndex < RenderTargetCount; RenderTargetIndex++)
			{
				const FRenderTargetBinding& RenderTarget = RenderTargets[RenderTargetIndex];

				if (FRDGTextureRef Texture = RenderTarget.GetTexture())
				{
					ReleaseRHITextureIfUnreferenced(Texture);
				}
				else
				{
					break;
				}
			}

			if (FRDGTextureRef Texture = DepthStencil.GetTexture())
			{
				ReleaseRHITextureIfUnreferenced(Texture);
			}
		}
		break;
		default:
			break;
		}
	}
}

void FRDGBuilder::ProcessDeferredInternalResourceQueries()
{
	FRDGBarrierBatcher BarrierBatcher(RHICmdList, nullptr);

	for (const auto& Query : DeferredInternalTextureQueries)
	{
		check(Query.Texture->PooledRenderTarget);

		if (Query.bTransitionToRead)
		{
			BarrierBatcher.QueueTransitionTexture(Query.Texture, FRDGResourceState::EAccess::Read);
		}

		*Query.OutTexturePtr = AllocatedTextures.FindChecked(Query.Texture);
<<<<<<< HEAD
		
		// No need to manually release in immediate mode, since it is done directly when emptying AllocatedTextures in DestructPasses().
		if (!GRDGImmediateMode)
		{
			ReleaseRHITextureIfUnreferenced(Query.Texture);
=======

		if (!GRDGImmediateMode)
		{
			ReleaseRHITextureIfUnreferenced(Query.Texture);
		}
	}

	for (const auto& Query : DeferredInternalBufferQueries)
	{
		*Query.OutBufferPtr = AllocatedBuffers.FindChecked(Query.Buffer);

		// No need to manually release in immediate mode, since it is done directly when emptying AllocatedTextures in DestructPasses().
		if (!GRDGImmediateMode)
		{
			ReleaseRHIBufferIfUnreferenced(Query.Buffer);
>>>>>>> 33e6966e
		}
	}

<<<<<<< HEAD
	for (const auto& Query : DeferredInternalBufferQueries)
	{
		*Query.OutBufferPtr = AllocatedBuffers.FindChecked(Query.Buffer);

		// No need to manually release in immediate mode, since it is done directly when emptying AllocatedBuffer in DestructPasses().
		if (!GRDGImmediateMode)
		{
			ReleaseRHIBufferIfUnreferenced(Query.Buffer);
		}
	}
}

void FRDGBuilder::DestructPasses()
{
	for (int32 PassIndex = Passes.Num() - 1; PassIndex >= 0; --PassIndex)
	{
		Passes[PassIndex]->~FRDGPass();
	}
	Passes.Empty();

	DeferredInternalTextureQueries.Empty();
	DeferredInternalBufferQueries.Empty();
	ExternalTextures.Empty();
	ExternalBuffers.Empty();
	AllocatedTextures.Empty();
	AllocatedBuffers.Empty();
}

void FRDGBuilder::BeginEventScope(FRDGEventName&& ScopeName)
{
	EventScopeStack.BeginScope(Forward<FRDGEventName&&>(ScopeName));
}

void FRDGBuilder::EndEventScope()
{
	EventScopeStack.EndScope();
}

void FRDGBuilder::BeginStatScope(const FName& Name, const FName& StatName)
{
	StatScopeStack.BeginScope(Name, StatName);
}

void FRDGBuilder::EndStatScope()
{
=======
void FRDGBuilder::DestructPasses()
{
	for (int32 PassIndex = Passes.Num() - 1; PassIndex >= 0; --PassIndex)
	{
		Passes[PassIndex]->~FRDGPass();
	}
	Passes.Empty();

	DeferredInternalTextureQueries.Empty();
	DeferredInternalBufferQueries.Empty();
	ExternalTextures.Empty();
	ExternalBuffers.Empty();
	AllocatedTextures.Empty();
	AllocatedBuffers.Empty();
}

void FRDGBuilder::BeginEventScope(FRDGEventName&& ScopeName)
{
	EventScopeStack.BeginScope(Forward<FRDGEventName&&>(ScopeName));
}

void FRDGBuilder::EndEventScope()
{
	EventScopeStack.EndScope();
}

void FRDGBuilder::BeginStatScope(const FName& Name, const FName& StatName)
{
	StatScopeStack.BeginScope(Name, StatName);
}

void FRDGBuilder::EndStatScope()
{
>>>>>>> 33e6966e
	StatScopeStack.EndScope();
}<|MERGE_RESOLUTION|>--- conflicted
+++ resolved
@@ -47,10 +47,7 @@
 
 bool GetEmitRDGEvents()
 {
-<<<<<<< HEAD
 	check(IsInRenderingThread());
-=======
->>>>>>> 33e6966e
 #if RDG_EVENTS != RDG_EVENTS_NONE
 	return GetEmitDrawEvents() || GRDGDebug;
 #else
@@ -62,20 +59,12 @@
 {
 	return GRDGDebug != 0;
 }
-<<<<<<< HEAD
 
 bool IsRDGImmediateModeEnabled()
 {
 	return GRDGImmediateMode != 0;
 }
 
-=======
-
-bool IsRDGImmediateModeEnabled()
-{
-	return GRDGImmediateMode != 0;
-}
->>>>>>> 33e6966e
 
 void InitRenderGraph()
 {
@@ -94,10 +83,7 @@
 
 void EmitRDGWarning(const FString& WarningMessage)
 {
-<<<<<<< HEAD
 #if RDG_ENABLE_DEBUG_WITH_ENGINE
-=======
->>>>>>> 33e6966e
 	if (!GRDGDebug)
 	{
 		return;
@@ -105,7 +91,6 @@
 
 	static TSet<FString> GAlreadyEmittedWarnings;
 
-<<<<<<< HEAD
 	const bool bEnableBreakPoint = CVarRDGEnableBreakPoint.GetValueOnRenderThread();
 
 	if (GRDGDebug == kRDGEmitWarningsOnce)
@@ -138,27 +123,6 @@
 	GRenderGraphResourcePool.TickPoolElements();
 }
 
-=======
-	if (GRDGDebug == kRDGEmitWarningsOnce)
-	{
-		if (!GAlreadyEmittedWarnings.Contains(WarningMessage))
-		{
-			GAlreadyEmittedWarnings.Add(WarningMessage);
-			UE_LOG(LogRendererCore, Warning, TEXT("%s"), *WarningMessage);
-		}
-	}
-	else
-	{
-		UE_LOG(LogRendererCore, Warning, TEXT("%s"), *WarningMessage);
-	}
-}
-
-void FRDGBuilder::TickPoolElements()
-{
-	GRenderGraphResourcePool.TickPoolElements();
-}
-
->>>>>>> 33e6966e
 FRDGBuilder::FRDGBuilder(FRHICommandListImmediate& InRHICmdList)
 	: RHICmdList(InRHICmdList)
 	, MemStack(FMemStack::Get())
@@ -169,15 +133,9 @@
 void FRDGBuilder::Execute()
 {
 	CSV_SCOPED_TIMING_STAT_EXCLUSIVE(FRDGBuilder_Execute);
-<<<<<<< HEAD
 
 	IF_RDG_ENABLE_DEBUG(Validation.ValidateExecuteBegin());
 
-=======
-
-	IF_RDG_ENABLE_DEBUG(Validation.ValidateExecuteBegin());
-
->>>>>>> 33e6966e
 	EventScopeStack.BeginExecute();
 	StatScopeStack.BeginExecute();
 
@@ -205,19 +163,11 @@
 void FRDGBuilder::AddPassInternal(FRDGPass* Pass)
 {
 	IF_RDG_ENABLE_DEBUG(Validation.ValidateAddPass(Pass));
-<<<<<<< HEAD
 
 	Pass->EventScope = EventScopeStack.GetCurrentScope();
 	Pass->StatScope = StatScopeStack.GetCurrentScope();
 	Passes.Emplace(Pass);
 
-=======
-
-	Pass->EventScope = EventScopeStack.GetCurrentScope();
-	Pass->StatScope = StatScopeStack.GetCurrentScope();
-	Passes.Emplace(Pass);
-
->>>>>>> 33e6966e
 	if (GRDGImmediateMode)
 	{
 		ExecutePass(Pass);
@@ -248,7 +198,6 @@
 		{
 			if (FRDGTextureUAVRef UAV = Parameter.GetAsTextureUAV())
 			{
-<<<<<<< HEAD
 				FRDGTextureRef Texture = UAV->Desc.Texture;
 				check(Texture);
 
@@ -256,14 +205,6 @@
 				if (CaptureId != FVisualizeTexture::kInvalidCaptureId && UAV->Desc.MipLevel == GVisualizeTexture.CustomMip)
 				{
 					GVisualizeTexture.CreateContentCapturePass(*this, Texture, CaptureId);
-=======
-				if (FRDGTextureRef Texture = UAV->Desc.Texture)
-				{
-					if (GVisualizeTexture.ShouldCapture(Texture->Name))
-					{
-						GVisualizeTexture.CreateContentCapturePass(*this, Texture);
-					}
->>>>>>> 33e6966e
 				}
 			}
 		}
@@ -278,7 +219,6 @@
 			{
 				const bool bHasStoreAction = DepthStencil.GetDepthStoreAction() != ERenderTargetStoreAction::ENoAction || DepthStencil.GetStencilStoreAction() != ERenderTargetStoreAction::ENoAction;
 
-<<<<<<< HEAD
 				if (bHasStoreAction)
 				{
 					// Depth render target binding can only be done on mip level 0.
@@ -289,11 +229,6 @@
 					{
 						GVisualizeTexture.CreateContentCapturePass(*this, Texture, CaptureId);
 					}
-=======
-				if (bHasStoreAction && GVisualizeTexture.ShouldCapture(Texture->Name))
-				{
-					GVisualizeTexture.CreateContentCapturePass(*this, Texture);
->>>>>>> 33e6966e
 				}
 			}
 
@@ -307,7 +242,6 @@
 				{
 					const bool bHasStoreAction = RenderTarget.GetStoreAction() != ERenderTargetStoreAction::ENoAction;
 
-<<<<<<< HEAD
 					if (bHasStoreAction)
 					{
 						int32 CaptureId = GVisualizeTexture.ShouldCapture(Texture->Name);
@@ -316,11 +250,6 @@
 						{
 							GVisualizeTexture.CreateContentCapturePass(*this, Texture, CaptureId);
 						}
-=======
-					if (bHasStoreAction && GVisualizeTexture.ShouldCapture(Texture->Name))
-					{
-						GVisualizeTexture.CreateContentCapturePass(*this, Texture);
->>>>>>> 33e6966e
 					}
 				}
 				else
@@ -342,15 +271,9 @@
 	for (const FRDGPass* Pass : Passes)
 	{
 		FRDGPassParameterStruct ParameterStruct = Pass->GetParameters();
-<<<<<<< HEAD
 
 		const uint32 ParameterCount = ParameterStruct.GetParameterCount();
 
-=======
-
-		const uint32 ParameterCount = ParameterStruct.GetParameterCount();
-
->>>>>>> 33e6966e
 		for (uint32 ParameterIndex = 0; ParameterIndex < ParameterCount; ++ParameterIndex)
 		{
 			FRDGPassParameter Parameter = ParameterStruct.GetParameter(ParameterIndex);
@@ -610,11 +533,7 @@
 	EventScopeStack.BeginExecutePass(Pass);
 	StatScopeStack.BeginExecutePass(Pass);
 
-<<<<<<< HEAD
 	if (Pass->IsRaster())
-=======
-	if (!Pass->IsCompute())
->>>>>>> 33e6966e
 	{
 		check(bHasRenderTargets);
 		RHICmdList.BeginRenderPass( RPInfo, Pass->GetName() );
@@ -652,21 +571,12 @@
 	const bool bIsCompute = Pass->IsCompute();
 
 	FRDGBarrierBatcher BarrierBatcher(RHICmdList, Pass);
-<<<<<<< HEAD
 
 	// NOTE: When generating mips, we don't perform any transitions on textures. They are done implicitly by the RHI.
 	const bool bGeneratingMips = Pass->IsGenerateMips();
 
 	FRDGPassParameterStruct ParameterStruct = Pass->GetParameters();
 
-=======
-
-	// NOTE: When generating mips, we don't perform any transitions on textures. They are done implicitly by the RHI.
-	const bool bGeneratingMips = Pass->IsGenerateMips();
-
-	FRDGPassParameterStruct ParameterStruct = Pass->GetParameters();
-
->>>>>>> 33e6966e
 	const uint32 ParameterCount = ParameterStruct.GetParameterCount();
 
 	for (uint32 ParameterIndex = 0; ParameterIndex < ParameterCount; ++ParameterIndex)
@@ -709,22 +619,15 @@
 				FRDGTextureRef Texture = UAV->Desc.Texture;
 	
 				AllocateRHITextureUAVIfNeeded(UAV);
-<<<<<<< HEAD
 
 				FRHIUnorderedAccessView* UAVRHI = UAV->GetRHI();
 
-=======
-
-				FRHIUnorderedAccessView* UAVRHI = UAV->GetRHI();
-
->>>>>>> 33e6966e
 				if (!bIsCompute)
 				{
 					OutRPInfo->UAVs[OutRPInfo->NumUAVs++] = UAVRHI;	// Bind UAVs in declaration order
 				}
 
 				BarrierBatcher.QueueTransitionUAV(UAVRHI, Texture, FRDGResourceState::EAccess::Write);
-<<<<<<< HEAD
 			}
 		}
 		break;
@@ -733,8 +636,6 @@
 			if (FRDGTextureRef Texture = Parameter.GetAsTexture())
 			{
 				AllocateRHITextureIfNeeded(Texture);
-=======
->>>>>>> 33e6966e
 			}
 		}
 		break;
@@ -773,21 +674,14 @@
 			if (FRDGBufferUAVRef UAV = Parameter.GetAsBufferUAV())
 			{
 				FRDGBufferRef Buffer = UAV->Desc.Buffer;
-<<<<<<< HEAD
 
 				AllocateRHIBufferUAVIfNeeded(UAV);
 
-=======
-
-				AllocateRHIBufferUAVIfNeeded(UAV);
-
->>>>>>> 33e6966e
 				FRHIUnorderedAccessView* UAVRHI = UAV->GetRHI();
 
 				if (!bIsCompute)
 				{
 					OutRPInfo->UAVs[OutRPInfo->NumUAVs++] = UAVRHI;	// Bind UAVs in declaration order
-<<<<<<< HEAD
 				}
 
 				BarrierBatcher.QueueTransitionUAV(UAVRHI, Buffer, FRDGResourceState::EAccess::Write);
@@ -805,11 +699,6 @@
 				#endif
 
 				AllocateRHIBufferIfNeeded(Buffer);
-=======
-				}
-
-				BarrierBatcher.QueueTransitionUAV(UAVRHI, Buffer, FRDGResourceState::EAccess::Write);
->>>>>>> 33e6966e
 			}
 		}
 		break;
@@ -1045,33 +934,12 @@
 		}
 
 		*Query.OutTexturePtr = AllocatedTextures.FindChecked(Query.Texture);
-<<<<<<< HEAD
-		
-		// No need to manually release in immediate mode, since it is done directly when emptying AllocatedTextures in DestructPasses().
 		if (!GRDGImmediateMode)
 		{
 			ReleaseRHITextureIfUnreferenced(Query.Texture);
-=======
-
-		if (!GRDGImmediateMode)
-		{
-			ReleaseRHITextureIfUnreferenced(Query.Texture);
-		}
-	}
-
-	for (const auto& Query : DeferredInternalBufferQueries)
-	{
-		*Query.OutBufferPtr = AllocatedBuffers.FindChecked(Query.Buffer);
-
-		// No need to manually release in immediate mode, since it is done directly when emptying AllocatedTextures in DestructPasses().
-		if (!GRDGImmediateMode)
-		{
-			ReleaseRHIBufferIfUnreferenced(Query.Buffer);
->>>>>>> 33e6966e
-		}
-	}
-
-<<<<<<< HEAD
+		}
+	}
+
 	for (const auto& Query : DeferredInternalBufferQueries)
 	{
 		*Query.OutBufferPtr = AllocatedBuffers.FindChecked(Query.Buffer);
@@ -1117,40 +985,5 @@
 
 void FRDGBuilder::EndStatScope()
 {
-=======
-void FRDGBuilder::DestructPasses()
-{
-	for (int32 PassIndex = Passes.Num() - 1; PassIndex >= 0; --PassIndex)
-	{
-		Passes[PassIndex]->~FRDGPass();
-	}
-	Passes.Empty();
-
-	DeferredInternalTextureQueries.Empty();
-	DeferredInternalBufferQueries.Empty();
-	ExternalTextures.Empty();
-	ExternalBuffers.Empty();
-	AllocatedTextures.Empty();
-	AllocatedBuffers.Empty();
-}
-
-void FRDGBuilder::BeginEventScope(FRDGEventName&& ScopeName)
-{
-	EventScopeStack.BeginScope(Forward<FRDGEventName&&>(ScopeName));
-}
-
-void FRDGBuilder::EndEventScope()
-{
-	EventScopeStack.EndScope();
-}
-
-void FRDGBuilder::BeginStatScope(const FName& Name, const FName& StatName)
-{
-	StatScopeStack.BeginScope(Name, StatName);
-}
-
-void FRDGBuilder::EndStatScope()
-{
->>>>>>> 33e6966e
 	StatScopeStack.EndScope();
 }