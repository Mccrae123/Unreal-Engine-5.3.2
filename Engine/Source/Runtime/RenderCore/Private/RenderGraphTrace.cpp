// Copyright Epic Games, Inc. All Rights Reserved.

#include "RenderGraphTrace.h"
#include "RenderGraphBuilder.h"
#include "RenderGraphPrivate.h"
#include "Trace/Trace.inl"

#if RDG_ENABLE_TRACE

UE_TRACE_CHANNEL_DEFINE(RDGChannel)

UE_TRACE_EVENT_BEGIN(RDGTrace, GraphMessage)
	UE_TRACE_EVENT_FIELD(UE::Trace::WideString, Name)
	UE_TRACE_EVENT_FIELD(uint64, StartCycles)
	UE_TRACE_EVENT_FIELD(uint64, EndCycles)
	UE_TRACE_EVENT_FIELD(uint16, PassCount)
	UE_TRACE_EVENT_FIELD(uint64[], TransientMemoryCommitSizes)
	UE_TRACE_EVENT_FIELD(uint64[], TransientMemoryCapacities)
	UE_TRACE_EVENT_FIELD(uint8[],  TransientMemoryFlags)
UE_TRACE_EVENT_END()

UE_TRACE_EVENT_BEGIN(RDGTrace, GraphEndMessage)
UE_TRACE_EVENT_END()

UE_TRACE_EVENT_BEGIN(RDGTrace, PassMessage)
	UE_TRACE_EVENT_FIELD(UE::Trace::WideString, Name)
	UE_TRACE_EVENT_FIELD(uint64, StartCycles)
	UE_TRACE_EVENT_FIELD(uint64, EndCycles)
	UE_TRACE_EVENT_FIELD(uint16, Handle)
	UE_TRACE_EVENT_FIELD(uint16, GraphicsForkPass)
	UE_TRACE_EVENT_FIELD(uint16, GraphicsJoinPass)
	UE_TRACE_EVENT_FIELD(uint16[], Textures)
	UE_TRACE_EVENT_FIELD(uint16[], Buffers)
	UE_TRACE_EVENT_FIELD(uint16, Flags)
	UE_TRACE_EVENT_FIELD(uint16, Pipeline)
	UE_TRACE_EVENT_FIELD(bool, IsCulled)
	UE_TRACE_EVENT_FIELD(bool, IsAsyncComputeBegin)
	UE_TRACE_EVENT_FIELD(bool, IsAsyncComputeEnd)
	UE_TRACE_EVENT_FIELD(bool, SkipRenderPassBegin)
	UE_TRACE_EVENT_FIELD(bool, SkipRenderPassEnd)
	UE_TRACE_EVENT_FIELD(bool, IsParallelExecuteBegin)
	UE_TRACE_EVENT_FIELD(bool, IsParallelExecuteEnd)
	UE_TRACE_EVENT_FIELD(bool, IsParallelExecute)
	UE_TRACE_EVENT_FIELD(bool, IsParallelExecuteAllowed)
UE_TRACE_EVENT_END()

UE_TRACE_EVENT_BEGIN(RDGTrace, BufferMessage)
	UE_TRACE_EVENT_FIELD(UE::Trace::WideString, Name)
	UE_TRACE_EVENT_FIELD(uint32, UsageFlags)
	UE_TRACE_EVENT_FIELD(uint32, BytesPerElement)
	UE_TRACE_EVENT_FIELD(uint32, NumElements)
	UE_TRACE_EVENT_FIELD(uint16, Handle)
	UE_TRACE_EVENT_FIELD(uint16, NextOwnerHandle)
	UE_TRACE_EVENT_FIELD(uint16, Order)
	UE_TRACE_EVENT_FIELD(uint16[], Passes)
	UE_TRACE_EVENT_FIELD(uint64[], TransientAllocationOffsetMins)
	UE_TRACE_EVENT_FIELD(uint64[], TransientAllocationOffsetMaxs)
	UE_TRACE_EVENT_FIELD(uint16[], TransientAllocationMemoryRanges)
	UE_TRACE_EVENT_FIELD(bool, IsExternal)
	UE_TRACE_EVENT_FIELD(bool, IsExtracted)
	UE_TRACE_EVENT_FIELD(bool, IsCulled)
	UE_TRACE_EVENT_FIELD(bool, IsTrackingSkipped)
	UE_TRACE_EVENT_FIELD(bool, IsTransient)
	UE_TRACE_EVENT_FIELD(bool, IsTransientUntracked)
	UE_TRACE_EVENT_FIELD(bool, IsTransientCacheHit)
UE_TRACE_EVENT_END()
 
UE_TRACE_EVENT_BEGIN(RDGTrace, TextureMessage)
	UE_TRACE_EVENT_FIELD(UE::Trace::WideString, Name)
	UE_TRACE_EVENT_FIELD(uint64, StartCycles)
	UE_TRACE_EVENT_FIELD(uint64, EndCycles)
	UE_TRACE_EVENT_FIELD(uint16, Handle)
	UE_TRACE_EVENT_FIELD(uint16, NextOwnerHandle)
	UE_TRACE_EVENT_FIELD(uint16, Order)
	UE_TRACE_EVENT_FIELD(uint16[], Passes)
	UE_TRACE_EVENT_FIELD(uint64[], TransientAllocationOffsetMins)
	UE_TRACE_EVENT_FIELD(uint64[], TransientAllocationOffsetMaxs)
	UE_TRACE_EVENT_FIELD(uint16[], TransientAllocationMemoryRanges)
	UE_TRACE_EVENT_FIELD(uint64, SizeInBytes)
	UE_TRACE_EVENT_FIELD(uint64, CreateFlags)
	UE_TRACE_EVENT_FIELD(uint32, Dimension)
	UE_TRACE_EVENT_FIELD(uint32, Format)
	UE_TRACE_EVENT_FIELD(uint32, ExtentX)
	UE_TRACE_EVENT_FIELD(uint32, ExtentY)
	UE_TRACE_EVENT_FIELD(uint16, Depth)
	UE_TRACE_EVENT_FIELD(uint16, ArraySize)
	UE_TRACE_EVENT_FIELD(uint8, NumMips)
	UE_TRACE_EVENT_FIELD(uint8, NumSamples)
	UE_TRACE_EVENT_FIELD(bool, IsExternal)
	UE_TRACE_EVENT_FIELD(bool, IsExtracted)
	UE_TRACE_EVENT_FIELD(bool, IsCulled)
	UE_TRACE_EVENT_FIELD(bool, IsTrackingSkipped)
	UE_TRACE_EVENT_FIELD(bool, IsTransient)
	UE_TRACE_EVENT_FIELD(bool, IsTransientUntracked)
	UE_TRACE_EVENT_FIELD(bool, IsTransientCacheHit)
UE_TRACE_EVENT_END()

UE_TRACE_EVENT_BEGIN(RDGTrace, ScopeMessage)
	UE_TRACE_EVENT_FIELD(UE::Trace::WideString, Name)
	UE_TRACE_EVENT_FIELD(uint16, FirstPass)
	UE_TRACE_EVENT_FIELD(uint16, LastPass)
	UE_TRACE_EVENT_FIELD(uint16, Depth)
UE_TRACE_EVENT_END()

static_assert(sizeof(FRDGPassHandle) == sizeof(uint16), "Expected 16 bit pass handles.");
static_assert(sizeof(FRDGTextureHandle) == sizeof(uint16), "Expected 16 bit texture handles.");
static_assert(sizeof(FRDGBufferHandle) == sizeof(uint16), "Expected 16 bit buffer handles.");

FRDGTrace::FRDGTrace()
	: bEnabled(UE_TRACE_CHANNELEXPR_IS_ENABLED(RDGChannel) && !IsImmediateMode())
{}

bool FRDGTrace::IsEnabled() const
{
	return bEnabled;
}

void FRDGTrace::OutputGraphBegin()
{
	if (!IsEnabled())
	{
		return;
	}

	GraphStartCycles = FPlatformTime::Cycles64();
}

void FRDGTrace::OutputGraphEnd(const FRDGBuilder& GraphBuilder)
{
	if (!IsEnabled())
	{
		return;
	}

	TRACE_CPUPROFILER_EVENT_SCOPE(FRDGTrace::OutputGraphEnd);

	const FRDGPassHandle ProloguePassHandle = GraphBuilder.GetProloguePassHandle();

	const auto& Passes = GraphBuilder.Passes;
	const auto& Textures = GraphBuilder.Textures;
	const auto& Buffers = GraphBuilder.Buffers;

	{
		const TCHAR* Name = GraphBuilder.BuilderName.GetTCHAR();

		TArray<uint64> TransientMemoryCommitSizes;
		TArray<uint64> TransientMemoryCapacities;
		TArray<uint8>  TransientMemoryFlags;

		TransientMemoryCommitSizes.Reserve(TransientAllocationStats.MemoryRanges.Num());
		TransientMemoryCapacities.Reserve(TransientAllocationStats.MemoryRanges.Num());
		TransientMemoryFlags.Reserve(TransientAllocationStats.MemoryRanges.Num());

		for (const auto& MemoryRange : TransientAllocationStats.MemoryRanges)
		{
			TransientMemoryCommitSizes.Emplace(MemoryRange.CommitSize);
			TransientMemoryCapacities.Emplace(MemoryRange.Capacity);
			TransientMemoryFlags.Emplace((uint8)MemoryRange.Flags);
		}

		UE_TRACE_LOG(RDGTrace, GraphMessage, RDGChannel)
			<< GraphMessage.Name(Name, uint16(FCString::Strlen(Name)))
			<< GraphMessage.StartCycles(GraphStartCycles)
			<< GraphMessage.EndCycles(FPlatformTime::Cycles64())
			<< GraphMessage.PassCount(uint16(Passes.Num()))
			<< GraphMessage.TransientMemoryCommitSizes(TransientMemoryCommitSizes.GetData(), (uint16)TransientMemoryCommitSizes.Num())
			<< GraphMessage.TransientMemoryCapacities(TransientMemoryCapacities.GetData(), (uint16)TransientMemoryCapacities.Num())
			<< GraphMessage.TransientMemoryFlags(TransientMemoryFlags.GetData(), (uint16)TransientMemoryFlags.Num());
	}

	for (FRDGPassHandle Handle = Passes.Begin(); Handle != Passes.End(); ++Handle)
	{
		const FRDGPass* Pass = Passes[Handle];
		const TCHAR* Name = Pass->GetEventName().GetTCHAR();

		UE_TRACE_LOG(RDGTrace, PassMessage, RDGChannel)
			<< PassMessage.Name(Name, uint16(FCString::Strlen(Name)))
			<< PassMessage.Handle(Handle.GetIndex())
			<< PassMessage.GraphicsForkPass(Pass->GetGraphicsForkPass().GetIndexUnchecked())
			<< PassMessage.GraphicsJoinPass(Pass->GetGraphicsJoinPass().GetIndexUnchecked())
			<< PassMessage.Textures((const uint16*)Pass->TraceTextures.GetData(), (uint16)Pass->TraceTextures.Num())
			<< PassMessage.Buffers((const uint16*)Pass->TraceBuffers.GetData(), (uint16)Pass->TraceBuffers.Num())
			<< PassMessage.Flags(uint16(Pass->GetFlags()))
			<< PassMessage.Pipeline(uint16(Pass->GetPipeline()))
			<< PassMessage.IsCulled(Pass->bCulled != 0)
			<< PassMessage.IsAsyncComputeBegin(Pass->bAsyncComputeBegin != 0)
			<< PassMessage.IsAsyncComputeEnd(Pass->bAsyncComputeEnd != 0)
			<< PassMessage.SkipRenderPassBegin(Pass->bSkipRenderPassBegin != 0)
			<< PassMessage.SkipRenderPassEnd(Pass->bSkipRenderPassEnd != 0)
			<< PassMessage.IsParallelExecuteBegin(Pass->bParallelExecuteBegin != 0)
			<< PassMessage.IsParallelExecuteEnd(Pass->bParallelExecuteEnd != 0)
			<< PassMessage.IsParallelExecute(Pass->bParallelExecute != 0)
			<< PassMessage.IsParallelExecuteAllowed(Pass->bParallelExecuteAllowed != 0);
	}

#if RDG_EVENTS
	{
		struct FScopeInfo
		{
			const TCHAR* Name{};
			FRDGPassHandle FirstPass;
			FRDGPassHandle LastPass;
			uint16 Depth{};
		};
		TArray<FScopeInfo> Scopes;
		TMap<const FRDGEventScope*, int32> ScopeToIndex;
		int32 Depth = 0;

		TRDGScopeStackHelper<FRDGEventScopeOp> ScopeStackHelper;

		for (FRDGPassHandle Handle = Passes.Begin(); Handle != Passes.End(); ++Handle)
		{
			const auto Replay = [&](const TRDGScopeOpArray<FRDGEventScopeOp>& Ops)
			{
				for (int32 Index = 0; Index < Ops.Num(); ++Index)
				{
					FRDGEventScopeOp Op = Ops[Index];

					if (Op.IsScope())
					{
						if (Op.IsPush())
						{
							ScopeToIndex.Emplace(Op.Scope, Scopes.Num());

							FScopeInfo ScopeInfo;
							ScopeInfo.Name = Op.Scope->Name.GetTCHAR();
							ScopeInfo.FirstPass = Handle;
							check(Depth >= 0 && Depth <= TNumericLimits<uint16>::Max());
							ScopeInfo.Depth = static_cast<uint16>(Depth);
							Scopes.Add(ScopeInfo);

							Depth++;
						}
						else
						{
							FScopeInfo& ScopeInfo = Scopes[ScopeToIndex.FindChecked(Op.Scope)];
							ScopeInfo.LastPass = FRDGPassHandle(Handle.GetIndex() - 1);

							Depth--;
						}
					}
				}
			};

			const FRDGPass* Pass = Passes[Handle];

			const FRDGEventScope* ParentScope = Pass->TraceEventScope;

			Replay(ScopeStackHelper.CompilePassPrologue(ParentScope, nullptr));

			if (Handle == Passes.Last())
			{
				Replay(ScopeStackHelper.EndCompile());
			}
		}

		check(Depth == 0);

		for (const FScopeInfo& ScopeInfo : Scopes)
		{
			UE_TRACE_LOG(RDGTrace, ScopeMessage, RDGChannel)
				<< ScopeMessage.Name(ScopeInfo.Name, uint16(FCString::Strlen(ScopeInfo.Name)))
				<< ScopeMessage.FirstPass(ScopeInfo.FirstPass.GetIndexUnchecked())
				<< ScopeMessage.LastPass(ScopeInfo.LastPass.GetIndexUnchecked())
				<< ScopeMessage.Depth(ScopeInfo.Depth);
		}
	}
#endif

	struct FTransientAllocation
	{
		TArray<uint64> OffsetMins;
		TArray<uint64> OffsetMaxs;
		TArray<uint16> MemoryRanges;
		bool bCacheHit = false;

		void Reset()
		{
			OffsetMins.Reset();
			OffsetMaxs.Reset();
			MemoryRanges.Reset();
			bCacheHit = false;
		}

		void Fill(const FRHITransientAllocationStats& Stats, const FRHITransientResource* Resource)
		{
			const FRHITransientAllocationStats::FAllocationArray& Allocations = Stats.Resources.FindChecked(Resource);

			for (const FRHITransientAllocationStats::FAllocation& Allocation : Allocations)
			{
				OffsetMins.Emplace(Allocation.OffsetMin);
				OffsetMaxs.Emplace(Allocation.OffsetMax);
				MemoryRanges.Emplace(Allocation.MemoryRangeIndex);
			}

			bCacheHit = Resource->GetAcquireCount() > 1;
		}

	} TransientAllocation;

	for (FRDGTextureHandle Handle = Textures.Begin(); Handle != Textures.End(); ++Handle)
	{
		const FRDGTexture* Texture = Textures[Handle];

		uint64 SizeInBytes = 0;
		if (FRHITexture* TextureRHI = Texture->GetRHIUnchecked())
		{
			SizeInBytes = RHIComputeMemorySize(TextureRHI);
		}

		TransientAllocation.Reset();

		if (Texture->bTransient)
		{
			const FRHITransientResource* Resource = Texture->TransientTexture;
			TransientAllocation.Fill(TransientAllocationStats, Resource);
			TransientAllocationStats.Resources.Remove(Resource);
		}

		UE_TRACE_LOG(RDGTrace, TextureMessage, RDGChannel)
			<< TextureMessage.Name(Texture->Name, uint16(FCString::Strlen(Texture->Name)))
			<< TextureMessage.Handle(Handle.GetIndex())
			<< TextureMessage.NextOwnerHandle(Texture->NextOwner.GetIndexUnchecked())
			<< TextureMessage.Order(Texture->TraceOrder)
			<< TextureMessage.Passes((const uint16*)Texture->TracePasses.GetData(), (uint16)Texture->TracePasses.Num())
			<< TextureMessage.TransientAllocationOffsetMins(TransientAllocation.OffsetMins.GetData(), TransientAllocation.OffsetMins.Num())
			<< TextureMessage.TransientAllocationOffsetMaxs(TransientAllocation.OffsetMaxs.GetData(), TransientAllocation.OffsetMaxs.Num())
			<< TextureMessage.TransientAllocationMemoryRanges(TransientAllocation.MemoryRanges.GetData(), TransientAllocation.MemoryRanges.Num())
			<< TextureMessage.SizeInBytes(SizeInBytes)
			<< TextureMessage.CreateFlags(uint32(Texture->Desc.Flags))
			<< TextureMessage.Dimension(uint32(Texture->Desc.Dimension))
			<< TextureMessage.Format(uint32(Texture->Desc.Format))
			<< TextureMessage.ExtentX(Texture->Desc.Extent.X)
			<< TextureMessage.ExtentY(Texture->Desc.Extent.Y)
			<< TextureMessage.Depth(Texture->Desc.Depth)
			<< TextureMessage.ArraySize(Texture->Desc.ArraySize)
			<< TextureMessage.NumMips(Texture->Desc.NumMips)
			<< TextureMessage.NumSamples(Texture->Desc.NumSamples)
			<< TextureMessage.IsExternal(bool(Texture->bExternal))
			<< TextureMessage.IsExtracted(bool(Texture->bExtracted))
<<<<<<< HEAD
			<< TextureMessage.IsCulled(bool(Texture->bCulled))
=======
			<< TextureMessage.IsCulled(bool(Texture->IsCulled()))
			<< TextureMessage.IsTrackingSkipped(EnumHasAnyFlags(Texture->Flags, ERDGTextureFlags::SkipTracking))
>>>>>>> d731a049
			<< TextureMessage.IsTransient(bool(Texture->bTransient))
			<< TextureMessage.IsTransientUntracked(false)
			<< TextureMessage.IsTransientCacheHit(TransientAllocation.bCacheHit);
	}

	for (FRDGBufferHandle Handle = Buffers.Begin(); Handle != Buffers.End(); ++Handle)
	{
		const FRDGBuffer* Buffer = Buffers[Handle];

		TransientAllocation.Reset();

		if (Buffer->bTransient)
		{
			const FRHITransientResource* Resource = Buffer->TransientBuffer;
			TransientAllocation.Fill(TransientAllocationStats, Resource);
			TransientAllocationStats.Resources.Remove(Resource);
		}

		UE_TRACE_LOG(RDGTrace, BufferMessage, RDGChannel)
			<< BufferMessage.Name(Buffer->Name, uint16(FCString::Strlen(Buffer->Name)))
			<< BufferMessage.Handle(Buffer->Handle.GetIndex())
			<< BufferMessage.NextOwnerHandle(Buffer->NextOwner.GetIndexUnchecked())
			<< BufferMessage.Order(Buffer->TraceOrder)
			<< BufferMessage.Passes((const uint16*)Buffer->TracePasses.GetData(), (uint16)Buffer->TracePasses.Num())
			<< BufferMessage.TransientAllocationOffsetMins(TransientAllocation.OffsetMins.GetData(), TransientAllocation.OffsetMins.Num())
			<< BufferMessage.TransientAllocationOffsetMaxs(TransientAllocation.OffsetMaxs.GetData(), TransientAllocation.OffsetMaxs.Num())
			<< BufferMessage.TransientAllocationMemoryRanges(TransientAllocation.MemoryRanges.GetData(), TransientAllocation.MemoryRanges.Num())
			<< BufferMessage.UsageFlags(uint32(Buffer->Desc.Usage))
			<< BufferMessage.BytesPerElement(Buffer->Desc.BytesPerElement)
			<< BufferMessage.NumElements(Buffer->Desc.NumElements)
			<< BufferMessage.IsExternal(bool(Buffer->bExternal))
			<< BufferMessage.IsExtracted(bool(Buffer->bExtracted))
<<<<<<< HEAD
			<< BufferMessage.IsCulled(bool(Buffer->bCulled))
=======
			<< BufferMessage.IsCulled(bool(Buffer->IsCulled()))
			<< BufferMessage.IsTrackingSkipped(EnumHasAnyFlags(Buffer->Flags, ERDGBufferFlags::SkipTracking))
>>>>>>> d731a049
			<< BufferMessage.IsTransient(bool(Buffer->bTransient))
			<< BufferMessage.IsTransientUntracked(false)
			<< BufferMessage.IsTransientCacheHit(TransientAllocation.bCacheHit);
	}

	int32 TextureIndex = Textures.Num();
	int32 BufferIndex = Buffers.Num();

	for (auto KeyValue : TransientAllocationStats.Resources)
	{
		const FRHITransientResource* Resource = KeyValue.Key;

		if (!Resource->IsAcquired())
		{
			continue;
		}

		TransientAllocation.Reset();
		TransientAllocation.Fill(TransientAllocationStats, Resource);

		if (Resource->GetResourceType() == ERHITransientResourceType::Texture)
		{
			const FRHITransientTexture* Texture = static_cast<const FRHITransientTexture*>(Resource);

			UE_TRACE_LOG(RDGTrace, TextureMessage, RDGChannel)
				<< TextureMessage.Name(Texture->GetName(), uint16(FCString::Strlen(Texture->GetName())))
				<< TextureMessage.Handle(TextureIndex)
				<< TextureMessage.TransientAllocationOffsetMins(TransientAllocation.OffsetMins.GetData(), TransientAllocation.OffsetMins.Num())
				<< TextureMessage.TransientAllocationOffsetMaxs(TransientAllocation.OffsetMaxs.GetData(), TransientAllocation.OffsetMaxs.Num())
				<< TextureMessage.TransientAllocationMemoryRanges(TransientAllocation.MemoryRanges.GetData(), TransientAllocation.MemoryRanges.Num())
				<< TextureMessage.SizeInBytes(Resource->GetSize())
				<< TextureMessage.CreateFlags(uint32(Texture->CreateInfo.Flags))
				<< TextureMessage.Dimension(uint32(Texture->CreateInfo.Dimension))
				<< TextureMessage.Format(uint32(Texture->CreateInfo.Format))
				<< TextureMessage.ExtentX(Texture->CreateInfo.Extent.X)
				<< TextureMessage.ExtentY(Texture->CreateInfo.Extent.Y)
				<< TextureMessage.Depth(Texture->CreateInfo.Depth)
				<< TextureMessage.ArraySize(Texture->CreateInfo.ArraySize)
				<< TextureMessage.NumMips(Texture->CreateInfo.NumMips)
				<< TextureMessage.NumSamples(Texture->CreateInfo.NumSamples)
				<< TextureMessage.IsExternal(false)
				<< TextureMessage.IsExtracted(false)
				<< TextureMessage.IsCulled(false)
<<<<<<< HEAD
=======
				<< TextureMessage.IsTrackingSkipped(false)
>>>>>>> d731a049
				<< TextureMessage.IsTransient(true)
				<< TextureMessage.IsTransientUntracked(true)
				<< TextureMessage.IsTransientCacheHit(TransientAllocation.bCacheHit);

			TextureIndex++;
		}
		else
		{
			const FRHITransientBuffer* Buffer = static_cast<const FRHITransientBuffer*>(Resource);

			UE_TRACE_LOG(RDGTrace, BufferMessage, RDGChannel)
				<< BufferMessage.Name(Buffer->GetName(), uint16(FCString::Strlen(Buffer->GetName())))
				<< BufferMessage.Handle(BufferIndex)
				<< BufferMessage.TransientAllocationOffsetMins(TransientAllocation.OffsetMins.GetData(), TransientAllocation.OffsetMins.Num())
				<< BufferMessage.TransientAllocationOffsetMaxs(TransientAllocation.OffsetMaxs.GetData(), TransientAllocation.OffsetMaxs.Num())
				<< BufferMessage.TransientAllocationMemoryRanges(TransientAllocation.MemoryRanges.GetData(), TransientAllocation.MemoryRanges.Num())
				<< BufferMessage.UsageFlags(uint32(Buffer->CreateInfo.Usage))
				<< BufferMessage.BytesPerElement(Buffer->CreateInfo.Stride)
				<< BufferMessage.NumElements(Buffer->CreateInfo.Size / Buffer->CreateInfo.Stride)
				<< BufferMessage.IsExternal(false)
				<< BufferMessage.IsExtracted(false)
				<< BufferMessage.IsCulled(false)
<<<<<<< HEAD
=======
				<< BufferMessage.IsTrackingSkipped(false)
>>>>>>> d731a049
				<< BufferMessage.IsTransient(true)
				<< BufferMessage.IsTransientUntracked(true)
				<< BufferMessage.IsTransientCacheHit(TransientAllocation.bCacheHit);

			BufferIndex++;
		}
	}

	UE_TRACE_LOG(RDGTrace, GraphEndMessage, RDGChannel);
}

void FRDGTrace::AddResource(FRDGViewableResource* Resource)
{
	Resource->TraceOrder = ResourceOrder++;
}

void FRDGTrace::AddTexturePassDependency(FRDGTexture* Texture, FRDGPass* Pass)
{
	if (!IsEnabled())
	{
		return;
	}

	Pass->TraceTextures.Add(Texture->Handle);
	Texture->TracePasses.Add(Pass->Handle);
}

void FRDGTrace::AddBufferPassDependency(FRDGBuffer* Buffer, FRDGPass* Pass)
{
	if (!IsEnabled())
	{
		return;
	}

	Pass->TraceBuffers.Add(Buffer->Handle);
	Buffer->TracePasses.Add(Pass->Handle);
}

#endif<|MERGE_RESOLUTION|>--- conflicted
+++ resolved
@@ -338,12 +338,8 @@
 			<< TextureMessage.NumSamples(Texture->Desc.NumSamples)
 			<< TextureMessage.IsExternal(bool(Texture->bExternal))
 			<< TextureMessage.IsExtracted(bool(Texture->bExtracted))
-<<<<<<< HEAD
-			<< TextureMessage.IsCulled(bool(Texture->bCulled))
-=======
 			<< TextureMessage.IsCulled(bool(Texture->IsCulled()))
 			<< TextureMessage.IsTrackingSkipped(EnumHasAnyFlags(Texture->Flags, ERDGTextureFlags::SkipTracking))
->>>>>>> d731a049
 			<< TextureMessage.IsTransient(bool(Texture->bTransient))
 			<< TextureMessage.IsTransientUntracked(false)
 			<< TextureMessage.IsTransientCacheHit(TransientAllocation.bCacheHit);
@@ -376,12 +372,8 @@
 			<< BufferMessage.NumElements(Buffer->Desc.NumElements)
 			<< BufferMessage.IsExternal(bool(Buffer->bExternal))
 			<< BufferMessage.IsExtracted(bool(Buffer->bExtracted))
-<<<<<<< HEAD
-			<< BufferMessage.IsCulled(bool(Buffer->bCulled))
-=======
 			<< BufferMessage.IsCulled(bool(Buffer->IsCulled()))
 			<< BufferMessage.IsTrackingSkipped(EnumHasAnyFlags(Buffer->Flags, ERDGBufferFlags::SkipTracking))
->>>>>>> d731a049
 			<< BufferMessage.IsTransient(bool(Buffer->bTransient))
 			<< BufferMessage.IsTransientUntracked(false)
 			<< BufferMessage.IsTransientCacheHit(TransientAllocation.bCacheHit);
@@ -425,10 +417,7 @@
 				<< TextureMessage.IsExternal(false)
 				<< TextureMessage.IsExtracted(false)
 				<< TextureMessage.IsCulled(false)
-<<<<<<< HEAD
-=======
 				<< TextureMessage.IsTrackingSkipped(false)
->>>>>>> d731a049
 				<< TextureMessage.IsTransient(true)
 				<< TextureMessage.IsTransientUntracked(true)
 				<< TextureMessage.IsTransientCacheHit(TransientAllocation.bCacheHit);
@@ -451,10 +440,7 @@
 				<< BufferMessage.IsExternal(false)
 				<< BufferMessage.IsExtracted(false)
 				<< BufferMessage.IsCulled(false)
-<<<<<<< HEAD
-=======
 				<< BufferMessage.IsTrackingSkipped(false)
->>>>>>> d731a049
 				<< BufferMessage.IsTransient(true)
 				<< BufferMessage.IsTransientUntracked(true)
 				<< BufferMessage.IsTransientCacheHit(TransientAllocation.bCacheHit);
