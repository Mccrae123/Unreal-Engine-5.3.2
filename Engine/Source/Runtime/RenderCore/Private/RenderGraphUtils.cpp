// Copyright Epic Games, Inc. All Rights Reserved.

#include "RenderGraphUtils.h"

#include "ClearQuad.h"
<<<<<<< HEAD
#include "ClearReplacementShaders.h"
=======
>>>>>>> 4af6daef
#include "DataDrivenShaderPlatformInfo.h"
#include "GlobalShader.h"
#include "PixelShaderUtils.h"
#include "RenderGraphResourcePool.h"
#include "RenderTargetPool.h"
#include "RHIGPUReadback.h"
<<<<<<< HEAD
#include "ShaderParameterUtils.h"
=======
>>>>>>> 4af6daef

#include <initializer_list>

void ClearUnusedGraphResourcesImpl(
	const FShaderParameterBindings& ShaderBindings,
	const FShaderParametersMetadata* ParametersMetadata,
	void* InoutParameters,
	std::initializer_list<FRDGResourceRef> ExcludeList)
{
	const auto& GraphResources = ParametersMetadata->GetLayout().GraphResources;

	int32 ShaderResourceIndex = 0;
	int32 BindlessResourceIndex = 0;
	int32 GraphUniformBufferId = 0;
	uint8* const Base = reinterpret_cast<uint8*>(InoutParameters);

	for (int32 GraphResourceIndex = 0, GraphResourceCount = GraphResources.Num(); GraphResourceIndex < GraphResourceCount; GraphResourceIndex++)
	{
		const EUniformBufferBaseType Type = GraphResources[GraphResourceIndex].MemberType;
		const uint16 ByteOffset = GraphResources[GraphResourceIndex].MemberOffset;

		if (Type == UBMT_RDG_TEXTURE ||
			Type == UBMT_RDG_TEXTURE_SRV ||
			Type == UBMT_RDG_TEXTURE_UAV ||
			Type == UBMT_RDG_BUFFER_SRV ||
			Type == UBMT_RDG_BUFFER_UAV)
		{
			const TMemoryImageArray<FShaderParameterBindings::FResourceParameter>& ResourceParameters = ShaderBindings.ResourceParameters;
			const int32 ShaderResourceCount = ResourceParameters.Num();
			for (; ShaderResourceIndex < ShaderResourceCount && ResourceParameters[ShaderResourceIndex].ByteOffset < ByteOffset; ++ShaderResourceIndex)
			{
			}

			if (ShaderResourceIndex < ShaderResourceCount && ResourceParameters[ShaderResourceIndex].ByteOffset == ByteOffset)
			{
				continue;
			}

			const TMemoryImageArray<FShaderParameterBindings::FBindlessResourceParameter>& BindlessResourceParameters = ShaderBindings.BindlessResourceParameters;
			const int32 BindlessResourceCount = BindlessResourceParameters.Num();
			for (; BindlessResourceIndex < BindlessResourceCount && BindlessResourceParameters[BindlessResourceIndex].ByteOffset < ByteOffset; BindlessResourceIndex++)
			{
			}

			if (BindlessResourceIndex < BindlessResourceCount && BindlessResourceParameters[BindlessResourceIndex].ByteOffset == ByteOffset)
			{
				continue;
			}
		}
		else if (Type == UBMT_RDG_UNIFORM_BUFFER)
		{
			if (GraphUniformBufferId < ShaderBindings.GraphUniformBuffers.Num() && ByteOffset == ShaderBindings.GraphUniformBuffers[GraphUniformBufferId].ByteOffset)
			{
				GraphUniformBufferId++;
				continue;
			}

			const FRDGUniformBufferBinding& UniformBuffer = *reinterpret_cast<FRDGUniformBufferBinding*>(Base + ByteOffset);
			if (!UniformBuffer || UniformBuffer.IsStatic())
			{
				continue;
			}
		}
		else
		{
			continue;
		}

		FRDGResourceRef* ResourcePtr = reinterpret_cast<FRDGResourceRef*>(Base + ByteOffset);

		for (FRDGResourceRef ExcludeResource : ExcludeList)
		{
			if (*ResourcePtr == ExcludeResource)
			{
				continue;
			}
		}

		*ResourcePtr = nullptr;
	}
}

void ClearUnusedGraphResourcesImpl(
	TArrayView<const FShaderParameterBindings*> ShaderBindingsList,
	const FShaderParametersMetadata* ParametersMetadata,
	void* InoutParameters,
	std::initializer_list<FRDGResourceRef> ExcludeList)
{
	const auto& GraphResources = ParametersMetadata->GetLayout().GraphResources;

	TArray<int32, TInlineAllocator<SF_NumFrequencies>> ShaderResourceIds;
	TArray<int32, TInlineAllocator<SF_NumFrequencies>> BindlessResourceIds;
	TArray<int32, TInlineAllocator<SF_NumFrequencies>> GraphUniformBufferIds;
	ShaderResourceIds.SetNumZeroed(ShaderBindingsList.Num());
	BindlessResourceIds.SetNumZeroed(ShaderBindingsList.Num());
	GraphUniformBufferIds.SetNumZeroed(ShaderBindingsList.Num());

	auto Base = reinterpret_cast<uint8*>(InoutParameters);

	for (int32 GraphResourceIndex = 0, GraphResourceCount = GraphResources.Num(); GraphResourceIndex < GraphResourceCount; GraphResourceIndex++)
	{
		EUniformBufferBaseType Type = GraphResources[GraphResourceIndex].MemberType;
		uint16 ByteOffset = GraphResources[GraphResourceIndex].MemberOffset;
		bool bResourceIsUsed = false;

		if (Type == UBMT_RDG_TEXTURE ||
			Type == UBMT_RDG_TEXTURE_SRV ||
			Type == UBMT_RDG_TEXTURE_UAV ||
			Type == UBMT_RDG_BUFFER_SRV ||
			Type == UBMT_RDG_BUFFER_UAV)
		{
			for (int32 Index = 0; Index < ShaderBindingsList.Num(); ++Index)
			{
				{
					const auto& ResourceParameters = ShaderBindingsList[Index]->ResourceParameters;
					int32& ShaderResourceId = ShaderResourceIds[Index];
					for (; ShaderResourceId < ResourceParameters.Num() && ResourceParameters[ShaderResourceId].ByteOffset < ByteOffset; ++ShaderResourceId)
					{
					}
					bResourceIsUsed |= ShaderResourceId < ResourceParameters.Num() && ByteOffset == ResourceParameters[ShaderResourceId].ByteOffset;
				}

				if (!bResourceIsUsed)
				{
					const auto& BindlessResourceParameters = ShaderBindingsList[Index]->BindlessResourceParameters;
					int32& BindlessResourceId = BindlessResourceIds[Index];
					for (; BindlessResourceId < BindlessResourceParameters.Num() && BindlessResourceParameters[BindlessResourceId].ByteOffset < ByteOffset; ++BindlessResourceId)
					{
					}
					bResourceIsUsed |= BindlessResourceId < BindlessResourceParameters.Num() && ByteOffset == BindlessResourceParameters[BindlessResourceId].ByteOffset;
				}
			}
		}
		else if (Type == UBMT_RDG_UNIFORM_BUFFER)
		{
			for (int32 Index = 0; Index < ShaderBindingsList.Num(); ++Index)
			{
				const auto& GraphUniformBuffers = ShaderBindingsList[Index]->GraphUniformBuffers;
				int32& GraphUniformBufferId = GraphUniformBufferIds[Index];
				for (; GraphUniformBufferId < GraphUniformBuffers.Num() && GraphUniformBuffers[GraphUniformBufferId].ByteOffset < ByteOffset; ++GraphUniformBufferId)
				{
				}
				bResourceIsUsed |= GraphUniformBufferId < GraphUniformBuffers.Num() && ByteOffset == GraphUniformBuffers[GraphUniformBufferId].ByteOffset;
			}

			const FRDGUniformBufferBinding& UniformBuffer = *reinterpret_cast<const FRDGUniformBufferBinding*>(Base + ByteOffset);
			if (!UniformBuffer || UniformBuffer.IsStatic())
			{
				continue;
			}
		}
		else
		{
			// Not a resource we care about.
			continue;
		}

		if (bResourceIsUsed)
		{
			continue;
		}

		FRDGResourceRef* ResourcePtr = reinterpret_cast<FRDGResourceRef*>(Base + ByteOffset);

		for (FRDGResourceRef ExcludeResource : ExcludeList)
		{
			if (*ResourcePtr == ExcludeResource)
			{
				continue;
			}
		}

		*ResourcePtr = nullptr;
	}
}

FRDGTextureRef RegisterExternalTextureWithFallback(
	FRDGBuilder& GraphBuilder,
	const TRefCountPtr<IPooledRenderTarget>& ExternalPooledTexture,
	const TRefCountPtr<IPooledRenderTarget>& FallbackPooledTexture)
{
	ensureMsgf(FallbackPooledTexture.IsValid(), TEXT("RegisterExternalTextureWithDummyFallback() requires a valid fallback pooled texture."));
	if (ExternalPooledTexture.IsValid())
	{
		return GraphBuilder.RegisterExternalTexture(ExternalPooledTexture);
	}
	else
	{
		return GraphBuilder.RegisterExternalTexture(FallbackPooledTexture);
	}
}

RENDERCORE_API FRDGTextureMSAA CreateTextureMSAA(
	FRDGBuilder& GraphBuilder,
	FRDGTextureDesc Desc,
	const TCHAR* NameMultisampled, const TCHAR* NameResolved,
	ETextureCreateFlags ResolveFlagsToAdd)
{
<<<<<<< HEAD
	bool bForceSeparateTargetAndShaderResource = Desc.NumSamples > 1 && RHISupportsSeparateMSAAAndResolveTextures(GMaxRHIShaderPlatform);
	
	if (!bForceSeparateTargetAndShaderResource)
	{
		Desc.Flags |= TexCreate_ShaderResource;
	}

	FRDGTextureMSAA Texture(GraphBuilder.CreateTexture(Desc, Name));

	if (bForceSeparateTargetAndShaderResource)
=======
	const bool bForceSeparateTargetAndShaderResource = Desc.NumSamples > 1 && RHISupportsSeparateMSAAAndResolveTextures(GMaxRHIShaderPlatform);

	if (LIKELY(bForceSeparateTargetAndShaderResource))
>>>>>>> 4af6daef
	{
		FRDGTextureMSAA Texture(GraphBuilder.CreateTexture(Desc, NameMultisampled));

		Desc.NumSamples = 1;
		ETextureCreateFlags ResolveFlags = TexCreate_ShaderResource;
		if (EnumHasAnyFlags(Desc.Flags, TexCreate_DepthStencilTargetable))
		{
			ResolveFlags |= TexCreate_DepthStencilResolveTarget;
		}
		else
		{
			ResolveFlags |= TexCreate_ResolveTargetable;
		}
        ResolveFlags &= ~(TexCreate_Memoryless);
        
		Desc.Flags = ResolveFlags | ResolveFlagsToAdd;
		Texture.Resolve = GraphBuilder.CreateTexture(Desc, NameResolved);

<<<<<<< HEAD
	return Texture;
=======
		return Texture;
	}

	Desc.Flags |= TexCreate_ShaderResource;
	return FRDGTextureMSAA(GraphBuilder.CreateTexture(Desc, NameResolved));
>>>>>>> 4af6daef
}

BEGIN_SHADER_PARAMETER_STRUCT(FCopyTextureParameters, )
	RDG_TEXTURE_ACCESS(Input,  ERHIAccess::CopySrc)
	RDG_TEXTURE_ACCESS(Output, ERHIAccess::CopyDest)
END_SHADER_PARAMETER_STRUCT()

<<<<<<< HEAD
class RENDERCORE_API FDrawTexturePS : public FGlobalShader
=======
class FDrawTexturePS : public FGlobalShader
>>>>>>> 4af6daef
{
	DECLARE_GLOBAL_SHADER(FDrawTexturePS);
	SHADER_USE_PARAMETER_STRUCT(FDrawTexturePS, FGlobalShader);

	BEGIN_SHADER_PARAMETER_STRUCT(FParameters, )
		SHADER_PARAMETER_RDG_TEXTURE_SRV(Texture2D, InputTexture)
		SHADER_PARAMETER(FIntPoint, InputOffset)
		RENDER_TARGET_BINDING_SLOTS()
	END_SHADER_PARAMETER_STRUCT()
};

IMPLEMENT_GLOBAL_SHADER(FDrawTexturePS, "/Engine/Private/Tools/DrawTexture.usf", "DrawTexturePS", SF_Pixel);

void AddCopyTexturePass(
	FRDGBuilder& GraphBuilder,
	FRDGTextureRef InputTexture,
	FRDGTextureRef OutputTexture,
	const FRHICopyTextureInfo& CopyInfo)
{
	if (InputTexture == OutputTexture)
	{
		return;
	}

	const FRDGTextureDesc& InputDesc = InputTexture->Desc;
	const FRDGTextureDesc& OutputDesc = OutputTexture->Desc;
	checkf(InputDesc.Format == OutputDesc.Format, TEXT("This method does not support format conversion."));

	FCopyTextureParameters* Parameters = GraphBuilder.AllocParameters<FCopyTextureParameters>();
	Parameters->Input = InputTexture;
	Parameters->Output = OutputTexture;

	GraphBuilder.AddPass(
		RDG_EVENT_NAME("CopyTexture(%s -> %s)", InputTexture->Name, OutputTexture->Name),
		Parameters,
		ERDGPassFlags::Copy,
		[InputTexture, OutputTexture, CopyInfo](FRHICommandList& RHICmdList)
	{
		RHICmdList.CopyTexture(InputTexture->GetRHI(), OutputTexture->GetRHI(), CopyInfo);
	});
}

RENDERCORE_API void AddDrawTexturePass(
<<<<<<< HEAD
	FRDGBuilder& GraphBuilder,
	const FGlobalShaderMap* ShaderMap,
	FRDGTextureRef InputTexture,
	FRDGTextureRef OutputTexture,
	const FRDGDrawTextureInfo& DrawInfo)
{
	if (InputTexture == OutputTexture)
	{
		return;
	}

	const FRDGTextureDesc& InputDesc = InputTexture->Desc;
	const FRDGTextureDesc& OutputDesc = OutputTexture->Desc;

	// Use a hardware copy if formats match.
	if (InputDesc.Format == OutputDesc.Format)
	{
		FRHICopyTextureInfo CopyInfo;

		// Translate the draw texture info into a copy info.
		CopyInfo.Size = FIntVector(DrawInfo.Size.X, DrawInfo.Size.Y, 0);
		CopyInfo.SourcePosition = FIntVector(DrawInfo.SourcePosition.X, DrawInfo.SourcePosition.Y, 0);
		CopyInfo.DestPosition = FIntVector(DrawInfo.DestPosition.X, DrawInfo.DestPosition.Y, 0);
		CopyInfo.SourceSliceIndex = DrawInfo.SourceSliceIndex;
		CopyInfo.DestSliceIndex = DrawInfo.DestSliceIndex;
		CopyInfo.NumSlices = DrawInfo.NumSlices;
		CopyInfo.SourceMipIndex = DrawInfo.SourceMipIndex;
		CopyInfo.DestMipIndex = DrawInfo.DestMipIndex;
		CopyInfo.NumMips = DrawInfo.NumMips;

		AddCopyTexturePass(GraphBuilder, InputTexture, OutputTexture, CopyInfo);
	}
	else
	{
		const FIntPoint DrawSize = DrawInfo.Size == FIntPoint::ZeroValue ? OutputDesc.Extent : DrawInfo.Size;

		// Don't load color data if the whole texture is being overwritten.
		const ERenderTargetLoadAction LoadAction = (DrawInfo.DestPosition == FIntPoint::ZeroValue && DrawSize == OutputDesc.Extent)
			? ERenderTargetLoadAction::ENoAction
			: ERenderTargetLoadAction::ELoad;

		TShaderMapRef<FDrawTexturePS> PixelShader(ShaderMap);

		for (uint32 MipIndex = 0; MipIndex < DrawInfo.NumMips; ++MipIndex)
		{
			const int32 SourceMipIndex = MipIndex + DrawInfo.SourceMipIndex;
			const int32 DestMipIndex = MipIndex + DrawInfo.DestMipIndex;

			for (uint32 SliceIndex = 0; SliceIndex < DrawInfo.NumSlices; ++SliceIndex)
			{
				const int32 SourceSliceIndex = SliceIndex + DrawInfo.SourceSliceIndex;
				const int32 DestSliceIndex = SliceIndex + DrawInfo.DestSliceIndex;

				FRDGTextureSRVDesc SRVDesc = FRDGTextureSRVDesc::Create(InputTexture);
				SRVDesc.FirstArraySlice = SourceSliceIndex;
				SRVDesc.NumArraySlices = 1;
				SRVDesc.MipLevel = SourceMipIndex;
				SRVDesc.NumMipLevels = 1;

				auto* PassParameters = GraphBuilder.AllocParameters<FDrawTexturePS::FParameters>();
				PassParameters->InputTexture = GraphBuilder.CreateSRV(SRVDesc);
				PassParameters->InputOffset = DrawInfo.SourcePosition;
				PassParameters->RenderTargets[0] = FRenderTargetBinding(OutputTexture, LoadAction, DestMipIndex, DestSliceIndex);

				const FIntRect ViewRect(DrawInfo.DestPosition, DrawInfo.DestPosition + DrawSize);

				FPixelShaderUtils::AddFullscreenPass(
					GraphBuilder,
					ShaderMap,
					RDG_EVENT_NAME("DrawTexture ([%s, Mip: %d, Slice: %d] -> [%s, Mip: %d, Slice: %d])", InputTexture->Name, SourceMipIndex, SourceSliceIndex, OutputTexture->Name, DestMipIndex, DestSliceIndex),
					PixelShader,
					PassParameters,
					ViewRect
				);
			}
		}
	}
}

BEGIN_SHADER_PARAMETER_STRUCT(FCopyToResolveTargetParameters, )
	RDG_TEXTURE_ACCESS_DYNAMIC(Input)
	RDG_TEXTURE_ACCESS_DYNAMIC(Output)
END_SHADER_PARAMETER_STRUCT()

void AddCopyToResolveTargetPass(
=======
>>>>>>> 4af6daef
	FRDGBuilder& GraphBuilder,
	const FGlobalShaderMap* ShaderMap,
	FRDGTextureRef InputTexture,
	FRDGTextureRef OutputTexture,
	const FRDGDrawTextureInfo& DrawInfo)
{
	if (InputTexture == OutputTexture)
	{
		return;
	}

	const FRDGTextureDesc& InputDesc = InputTexture->Desc;
	const FRDGTextureDesc& OutputDesc = OutputTexture->Desc;

	// Use a hardware copy if formats match.
	if (InputDesc.Format == OutputDesc.Format)
	{
		FRHICopyTextureInfo CopyInfo;

		// Translate the draw texture info into a copy info.
		CopyInfo.Size = FIntVector(DrawInfo.Size.X, DrawInfo.Size.Y, 0);
		CopyInfo.SourcePosition = FIntVector(DrawInfo.SourcePosition.X, DrawInfo.SourcePosition.Y, 0);
		CopyInfo.DestPosition = FIntVector(DrawInfo.DestPosition.X, DrawInfo.DestPosition.Y, 0);
		CopyInfo.SourceSliceIndex = DrawInfo.SourceSliceIndex;
		CopyInfo.DestSliceIndex = DrawInfo.DestSliceIndex;
		CopyInfo.NumSlices = DrawInfo.NumSlices;
		CopyInfo.SourceMipIndex = DrawInfo.SourceMipIndex;
		CopyInfo.DestMipIndex = DrawInfo.DestMipIndex;
		CopyInfo.NumMips = DrawInfo.NumMips;

		AddCopyTexturePass(GraphBuilder, InputTexture, OutputTexture, CopyInfo);
	}
	else
	{
		const FIntPoint DrawSize = DrawInfo.Size == FIntPoint::ZeroValue ? OutputDesc.Extent : DrawInfo.Size;

		// Don't load color data if the whole texture is being overwritten.
		const ERenderTargetLoadAction LoadAction = (DrawInfo.DestPosition == FIntPoint::ZeroValue && DrawSize == OutputDesc.Extent)
			? ERenderTargetLoadAction::ENoAction
			: ERenderTargetLoadAction::ELoad;

		TShaderMapRef<FDrawTexturePS> PixelShader(ShaderMap);

		for (uint32 MipIndex = 0; MipIndex < DrawInfo.NumMips; ++MipIndex)
		{
			const int32 SourceMipIndex = MipIndex + DrawInfo.SourceMipIndex;
			const int32 DestMipIndex = MipIndex + DrawInfo.DestMipIndex;

			for (uint32 SliceIndex = 0; SliceIndex < DrawInfo.NumSlices; ++SliceIndex)
			{
				const int32 SourceSliceIndex = SliceIndex + DrawInfo.SourceSliceIndex;
				const int32 DestSliceIndex = SliceIndex + DrawInfo.DestSliceIndex;

				FRDGTextureSRVDesc SRVDesc = FRDGTextureSRVDesc::Create(InputTexture);
				SRVDesc.FirstArraySlice = SourceSliceIndex;
				SRVDesc.NumArraySlices = 1;
				SRVDesc.MipLevel = SourceMipIndex;
				SRVDesc.NumMipLevels = 1;

				auto* PassParameters = GraphBuilder.AllocParameters<FDrawTexturePS::FParameters>();
				PassParameters->InputTexture = GraphBuilder.CreateSRV(SRVDesc);
				PassParameters->InputOffset = DrawInfo.SourcePosition;
				PassParameters->RenderTargets[0] = FRenderTargetBinding(OutputTexture, LoadAction, DestMipIndex, DestSliceIndex);

				const FIntRect ViewRect(DrawInfo.DestPosition, DrawInfo.DestPosition + DrawSize);

				FPixelShaderUtils::AddFullscreenPass(
					GraphBuilder,
					ShaderMap,
					RDG_EVENT_NAME("DrawTexture ([%s, Mip: %d, Slice: %d] -> [%s, Mip: %d, Slice: %d])", InputTexture->Name, SourceMipIndex, SourceSliceIndex, OutputTexture->Name, DestMipIndex, DestSliceIndex),
					PixelShader,
					PassParameters,
					ViewRect
				);
			}
		}
	}
}

BEGIN_SHADER_PARAMETER_STRUCT(FCopyBufferParameters, )
	RDG_BUFFER_ACCESS(SrcBuffer, ERHIAccess::CopySrc)
	RDG_BUFFER_ACCESS(DstBuffer, ERHIAccess::CopyDest)
END_SHADER_PARAMETER_STRUCT()

void AddCopyBufferPass(FRDGBuilder& GraphBuilder, FRDGBufferRef DstBuffer, uint64 DstOffset, FRDGBufferRef SrcBuffer, uint64 SrcOffset, uint64 NumBytes)
{
	check(SrcBuffer);
	check(DstBuffer);

	FCopyBufferParameters* Parameters = GraphBuilder.AllocParameters<FCopyBufferParameters>();
	Parameters->SrcBuffer = SrcBuffer;
	Parameters->DstBuffer = DstBuffer;

	GraphBuilder.AddPass(
		RDG_EVENT_NAME("CopyBuffer(%s Size=%ubytes)", SrcBuffer->Name, SrcBuffer->Desc.GetSize()),
		Parameters,
<<<<<<< HEAD
		ERDGPassFlags::Copy | ERDGPassFlags::Raster | ERDGPassFlags::SkipRenderPass,
		[InputTexture, OutputTexture, LocalResolveParams](FRHICommandList& RHICmdList)
	{
	PRAGMA_DISABLE_DEPRECATION_WARNINGS
		RHICmdList.CopyToResolveTarget(InputTexture->GetRHI(), OutputTexture->GetRHI(), LocalResolveParams);
	PRAGMA_ENABLE_DEPRECATION_WARNINGS
	});
=======
		ERDGPassFlags::Copy,
		[&Parameters, SrcBuffer, DstBuffer, SrcOffset, DstOffset, NumBytes](FRHICommandList& RHICmdList)
		{
			RHICmdList.CopyBufferRegion(DstBuffer->GetRHI(), DstOffset, SrcBuffer->GetRHI(), SrcOffset, NumBytes);
		});
}

void AddCopyBufferPass(FRDGBuilder& GraphBuilder, FRDGBufferRef DstBuffer, FRDGBufferRef SrcBuffer)
{
	check(SrcBuffer);
	check(DstBuffer);

	const uint64 NumBytes = SrcBuffer->Desc.NumElements * SrcBuffer->Desc.BytesPerElement;

	AddCopyBufferPass(GraphBuilder, DstBuffer, 0, SrcBuffer, 0, NumBytes);
>>>>>>> 4af6daef
}

BEGIN_SHADER_PARAMETER_STRUCT(FCopyBufferParameters, )
	RDG_BUFFER_ACCESS(SrcBuffer, ERHIAccess::CopySrc)
	RDG_BUFFER_ACCESS(DstBuffer, ERHIAccess::CopyDest)
END_SHADER_PARAMETER_STRUCT()

void AddCopyBufferPass(FRDGBuilder& GraphBuilder, FRDGBufferRef DstBuffer, uint64 DstOffset, FRDGBufferRef SrcBuffer, uint64 SrcOffset, uint64 NumBytes)
{
	check(SrcBuffer);
	check(DstBuffer);

	FCopyBufferParameters* Parameters = GraphBuilder.AllocParameters<FCopyBufferParameters>();
	Parameters->SrcBuffer = SrcBuffer;
	Parameters->DstBuffer = DstBuffer;

	GraphBuilder.AddPass(
		RDG_EVENT_NAME("CopyBuffer(%s Size=%ubytes)", SrcBuffer->Name, SrcBuffer->Desc.GetSize()),
		Parameters,
		ERDGPassFlags::Copy,
		[&Parameters, SrcBuffer, DstBuffer, SrcOffset, DstOffset, NumBytes](FRHICommandList& RHICmdList)
		{
			RHICmdList.CopyBufferRegion(DstBuffer->GetRHI(), DstOffset, SrcBuffer->GetRHI(), SrcOffset, NumBytes);
		});
}

void AddCopyBufferPass(FRDGBuilder& GraphBuilder, FRDGBufferRef DstBuffer, FRDGBufferRef SrcBuffer)
{
	check(SrcBuffer);
	check(DstBuffer);

	const uint64 NumBytes = SrcBuffer->Desc.NumElements * SrcBuffer->Desc.BytesPerElement;

	AddCopyBufferPass(GraphBuilder, DstBuffer, 0, SrcBuffer, 0, NumBytes);
}

BEGIN_SHADER_PARAMETER_STRUCT(FClearBufferUAVParameters, )
	SHADER_PARAMETER_RDG_BUFFER_UAV(RWBuffer<uint>, BufferUAV)
END_SHADER_PARAMETER_STRUCT()

void AddClearUAVPass(FRDGBuilder& GraphBuilder, FRDGBufferUAVRef BufferUAV, uint32 Value, ERDGPassFlags ComputePassFlags)
{
	check(BufferUAV);

	FClearBufferUAVParameters* Parameters = GraphBuilder.AllocParameters<FClearBufferUAVParameters>();
	Parameters->BufferUAV = BufferUAV;

	GraphBuilder.AddPass(
		RDG_EVENT_NAME("ClearBuffer(%s Size=%ubytes)", BufferUAV->GetParent()->Name, BufferUAV->GetParent()->Desc.GetSize()),
		Parameters,
		ComputePassFlags,
		[&Parameters, BufferUAV, Value](FRHIComputeCommandList& RHICmdList)
		{
			RHICmdList.ClearUAVUint(BufferUAV->GetRHI(), FUintVector4(Value, Value, Value, Value));
			BufferUAV->MarkResourceAsUsed();
		});
}

void AddClearUAVFloatPass(FRDGBuilder& GraphBuilder, FRDGBufferUAVRef BufferUAV, float Value, ERDGPassFlags ComputePassFlags)
{
	FClearBufferUAVParameters* Parameters = GraphBuilder.AllocParameters<FClearBufferUAVParameters>();
	Parameters->BufferUAV = BufferUAV;

	GraphBuilder.AddPass(
		RDG_EVENT_NAME("ClearBuffer(%s Size=%ubytes)", BufferUAV->GetParent()->Name, BufferUAV->GetParent()->Desc.GetSize()),
		Parameters,
		ComputePassFlags,
		[&Parameters, BufferUAV, Value](FRHIComputeCommandList& RHICmdList)
		{
			RHICmdList.ClearUAVFloat(BufferUAV->GetRHI(), FVector4f(Value, Value, Value, Value));
			BufferUAV->MarkResourceAsUsed();
		});
}

BEGIN_SHADER_PARAMETER_STRUCT(FClearTextureUAVParameters, )
	SHADER_PARAMETER_RDG_TEXTURE_UAV(RWTexture2D, TextureUAV)
END_SHADER_PARAMETER_STRUCT()

void AddClearUAVPass(FRDGBuilder& GraphBuilder, FRDGTextureUAVRef TextureUAV, const FUintVector4& ClearValues, ERDGPassFlags ComputePassFlags)
{
	check(TextureUAV);

	FClearTextureUAVParameters* Parameters = GraphBuilder.AllocParameters<FClearTextureUAVParameters>();
	Parameters->TextureUAV = TextureUAV;

	FRDGTextureRef Texture = TextureUAV->GetParent();

	GraphBuilder.AddPass(
		RDG_EVENT_NAME("ClearTextureUint(%s %s %dx%d Mip=%d)",
			Texture->Name,
			GPixelFormats[Texture->Desc.Format].Name,
			Texture->Desc.Extent.X, Texture->Desc.Extent.Y,
			int32(TextureUAV->Desc.MipLevel)),
		Parameters,
		ComputePassFlags,
		[&Parameters, TextureUAV, ClearValues](FRHIComputeCommandList& RHICmdList)
		{
			const FRDGTextureDesc& LocalTextureDesc = TextureUAV->GetParent()->Desc;

			FRHIUnorderedAccessView* RHITextureUAV = TextureUAV->GetRHI();

			RHICmdList.ClearUAVUint(RHITextureUAV, ClearValues);
			TextureUAV->MarkResourceAsUsed();
		});
}

void AddClearUAVPass(FRDGBuilder& GraphBuilder, FRDGTextureUAVRef TextureUAV, const FVector4f& ClearValues, ERDGPassFlags ComputePassFlags)
{
	check(TextureUAV);

	FClearTextureUAVParameters* Parameters = GraphBuilder.AllocParameters<FClearTextureUAVParameters>();
	Parameters->TextureUAV = TextureUAV;

	const FRDGTextureDesc& TextureDesc = TextureUAV->GetParent()->Desc;

	GraphBuilder.AddPass(
		RDG_EVENT_NAME("ClearTextureFloat(%s) %dx%d", TextureUAV->GetParent()->Name, TextureDesc.Extent.X, TextureDesc.Extent.Y),
		Parameters,
		ComputePassFlags,
		[&Parameters, TextureUAV, ClearValues](FRHIComputeCommandList& RHICmdList)
		{
			const FRDGTextureDesc& LocalTextureDesc = TextureUAV->GetParent()->Desc;

			FRHIUnorderedAccessView* RHITextureUAV = TextureUAV->GetRHI();

			RHICmdList.ClearUAVFloat(RHITextureUAV, ClearValues);
			TextureUAV->MarkResourceAsUsed();
		});
}

void AddClearUAVPass(FRDGBuilder& GraphBuilder, FRDGTextureUAVRef TextureUAV, const uint32(&ClearValues)[4], ERDGPassFlags ComputePassFlags)
{
	AddClearUAVPass(GraphBuilder, TextureUAV, FUintVector4(ClearValues[0], ClearValues[1], ClearValues[2], ClearValues[3]), ComputePassFlags);
}

void AddClearUAVPass(FRDGBuilder& GraphBuilder, FRDGTextureUAVRef TextureUAV, const float(&ClearValues)[4], ERDGPassFlags ComputePassFlags)
{
	AddClearUAVPass(GraphBuilder, TextureUAV, FVector4f(ClearValues[0], ClearValues[1], ClearValues[2], ClearValues[3]), ComputePassFlags);
}

void AddClearUAVPass(FRDGBuilder& GraphBuilder, FRDGTextureUAVRef TextureUAV, const FLinearColor& ClearColor, ERDGPassFlags ComputePassFlags)
{
	AddClearUAVPass(GraphBuilder, TextureUAV, FVector4f(ClearColor.R, ClearColor.G, ClearColor.B, ClearColor.A), ComputePassFlags);
}

void AddClearUAVPass(FRDGBuilder& GraphBuilder, FRDGTextureUAVRef TextureUAV, uint32 Value, ERDGPassFlags ComputePassFlags)
{
	AddClearUAVPass(GraphBuilder, TextureUAV, { Value, Value , Value , Value }, ComputePassFlags);
}

void AddClearUAVPass(FRDGBuilder& GraphBuilder, FRDGTextureUAVRef TextureUAV, float Value, ERDGPassFlags ComputePassFlags)
{
	AddClearUAVPass(GraphBuilder, TextureUAV, { Value, Value , Value , Value }, ComputePassFlags);
}

void AddClearUAVPass(FRDGBuilder& GraphBuilder, FRDGTextureUAVRef TextureUAV, const FVector& Value, ERDGPassFlags ComputePassFlags)
{
	AddClearUAVPass(GraphBuilder, TextureUAV, { (float)Value.X, (float)Value.Y , (float)Value.Z , 0.f }, ComputePassFlags);	// LWC_TODO: Precision loss?
}

void AddClearUAVPass(FRDGBuilder& GraphBuilder, FRDGTextureUAVRef TextureUAV, const FIntPoint& Value, ERDGPassFlags ComputePassFlags)
{
	AddClearUAVPass(GraphBuilder, TextureUAV, { uint32(Value.X), uint32(Value.Y), 0u, 0u }, ComputePassFlags);
}

void AddClearUAVPass(FRDGBuilder& GraphBuilder, FRDGTextureUAVRef TextureUAV, const FVector2D& Value, ERDGPassFlags ComputePassFlags)
{
	AddClearUAVPass(GraphBuilder, TextureUAV, { (float)Value.X,(float)Value.Y , 0.f, 0.f }, ComputePassFlags);	// LWC_TODO: Precision loss?
}

void AddClearUAVPass(FRDGBuilder& GraphBuilder, FRDGTextureUAVRef TextureUAV, const FVector4d& Value, ERDGPassFlags ComputePassFlags)
{
	AddClearUAVPass(GraphBuilder, TextureUAV, FVector4f(Value), ComputePassFlags);								// LWC_TODO: Precision loss?
}

class FClearUAVRectsPS : public FGlobalShader
{
	DECLARE_GLOBAL_SHADER(FClearUAVRectsPS);
	SHADER_USE_PARAMETER_STRUCT(FClearUAVRectsPS, FGlobalShader);

	BEGIN_SHADER_PARAMETER_STRUCT(FParameters, )
		SHADER_PARAMETER(FUintVector4, ClearValue)
		SHADER_PARAMETER_RDG_TEXTURE_UAV(RWTexture2D, ClearResource)
	END_SHADER_PARAMETER_STRUCT()

	using FPermutationDomain = TShaderPermutationDomain<>;

	static bool ShouldCompilePermutation(const FGlobalShaderPermutationParameters& Parameters)
	{
		return IsFeatureLevelSupported(Parameters.Platform, ERHIFeatureLevel::SM5);
	}

	static void ModifyCompilationEnvironment(const FGlobalShaderPermutationParameters& Parameters, FShaderCompilerEnvironment& OutEnvironment)
	{
		int32 ResourceType = RHIGetPreferredClearUAVRectPSResourceType(Parameters.Platform);

		FGlobalShader::ModifyCompilationEnvironment(Parameters, OutEnvironment);
		OutEnvironment.SetDefine(TEXT("ENABLE_CLEAR_VALUE"), 1);
		OutEnvironment.SetDefine(TEXT("RESOURCE_TYPE"), ResourceType);
		OutEnvironment.SetDefine(TEXT("VALUE_TYPE"), TEXT("uint4"));
	}
};

IMPLEMENT_GLOBAL_SHADER(FClearUAVRectsPS, "/Engine/Private/ClearReplacementShaders.usf", "ClearTextureRWPS", SF_Pixel);

BEGIN_SHADER_PARAMETER_STRUCT(FClearUAVRectsParameters, )
	SHADER_PARAMETER_STRUCT_INCLUDE(FPixelShaderUtils::FRasterizeToRectsVS::FParameters, VS)
	SHADER_PARAMETER_STRUCT_INCLUDE(FClearUAVRectsPS::FParameters, PS)
	RENDER_TARGET_BINDING_SLOTS()
END_SHADER_PARAMETER_STRUCT()

void AddClearUAVPass(FRDGBuilder& GraphBuilder, ERHIFeatureLevel::Type FeatureLevel, FRDGTextureUAVRef TextureUAV, const uint32(&ClearValues)[4], FRDGBufferSRVRef RectCoordBufferSRV, uint32 NumRects)
{
	if (NumRects == 0)
	{
		AddClearUAVPass(GraphBuilder, TextureUAV, ClearValues);
		return;
	}

	check(TextureUAV && RectCoordBufferSRV);

	FClearUAVRectsParameters* PassParameters = GraphBuilder.AllocParameters<FClearUAVRectsParameters>();

	PassParameters->PS.ClearValue.X = ClearValues[0];
	PassParameters->PS.ClearValue.Y = ClearValues[1];
	PassParameters->PS.ClearValue.Z = ClearValues[2];
	PassParameters->PS.ClearValue.W = ClearValues[3];
	PassParameters->PS.ClearResource = TextureUAV;

	auto* ShaderMap = GetGlobalShaderMap(FeatureLevel);
	auto PixelShader = ShaderMap->GetShader<FClearUAVRectsPS>();

	const FRDGTextureRef Texture = TextureUAV->GetParent();
	const FIntPoint TextureSize = Texture->Desc.Extent;

	FPixelShaderUtils::AddRasterizeToRectsPass<FClearUAVRectsPS>(GraphBuilder,
		ShaderMap,
		RDG_EVENT_NAME("ClearTextureRects(%s %s %dx%d Mip=%d)",
			Texture->Name,
			GPixelFormats[Texture->Desc.Format].Name,
			Texture->Desc.Extent.X, Texture->Desc.Extent.Y,
			int32(TextureUAV->Desc.MipLevel)),
		PixelShader,
		PassParameters,
		TextureSize,
		RectCoordBufferSRV,
		NumRects,
		/*BlendState*/ nullptr,
		/*RasterizerState*/ nullptr,
		/*DepthStencilState*/ nullptr,
		/*StencilRef*/ 0,
		/*TextureSize*/ TextureSize,
		/*RectUVBufferSRV*/ nullptr,
		/*DownsampleFactor*/ 1,
		/*bSkipRenderPass*/ (PassParameters->RenderTargets.GetActiveCount()==0)
		);
}

void AddClearRenderTargetPass(FRDGBuilder& GraphBuilder, FRDGTextureRef Texture)
{
	// Single mip, single slice, same clear color as what is specified in the render target :
	AddClearRenderTargetPass(GraphBuilder, Texture, FRDGTextureClearInfo());
}

void AddClearRenderTargetPass(FRDGBuilder& GraphBuilder, FRDGTextureRef Texture, const FLinearColor& ClearColor)
{
	// Single mip, single slice, custom clear color :
	FRDGTextureClearInfo TextureClearInfo;
	TextureClearInfo.ClearColor = ClearColor;
	AddClearRenderTargetPass(GraphBuilder, Texture, TextureClearInfo);
}

void AddClearRenderTargetPass(FRDGBuilder& GraphBuilder, FRDGTextureRef Texture, const FLinearColor& ClearColor, FIntRect Viewport)
{
	// Single mip, single slice, custom viewport, custom clear color :
	FRDGTextureClearInfo TextureClearInfo;
	TextureClearInfo.ClearColor = ClearColor;
	TextureClearInfo.Viewport = Viewport;
	AddClearRenderTargetPass(GraphBuilder, Texture, TextureClearInfo);
}

void AddClearRenderTargetPass(FRDGBuilder& GraphBuilder, FRDGTextureRef Texture, const FRDGTextureClearInfo& TextureClearInfo)
{
	check(Texture);

	bool bUseCustomViewport = (TextureClearInfo.Viewport.Area() > 0);
	FLinearColor ClearColor = TextureClearInfo.ClearColor.IsSet() ? TextureClearInfo.ClearColor.GetValue() : Texture->Desc.ClearValue.GetClearColor();
	uint16 TextureNumSlicesOrDepth = Texture->Desc.IsTexture3D() ? Texture->Desc.Depth : Texture->Desc.ArraySize;

	checkf((TextureClearInfo.FirstMipIndex < Texture->Desc.NumMips) && ((TextureClearInfo.FirstMipIndex + TextureClearInfo.NumMips) <= Texture->Desc.NumMips),
		TEXT("Invalid mip range [%d, %d] for texture %s (%d mips)"), TextureClearInfo.FirstMipIndex, TextureClearInfo.FirstMipIndex + TextureClearInfo.NumMips - 1, Texture->Name, Texture->Desc.NumMips);
	checkf(((TextureClearInfo.FirstSliceIndex == 0) && (TextureClearInfo.NumSlices == 1)) || (Texture->Desc.IsTextureArray() && EnumHasAnyFlags(Texture->Desc.Flags, ETextureCreateFlags::TargetArraySlicesIndependently)),
		TEXT("Per-slice clear (outside of slice 0, i.e. clearing any other slice than the first one) is only supported on 2DArray at the moment and ETextureCreateFlags::TargetArraySlicesIndependently must be passed when creating the texture (texture %s)."), Texture->Name);
	checkf((TextureClearInfo.FirstSliceIndex < TextureNumSlicesOrDepth) && ((TextureClearInfo.FirstSliceIndex + TextureClearInfo.NumSlices) <= TextureNumSlicesOrDepth),
		TEXT("Invalid slice range [%d, %d] for texture %s (%d slices)"), TextureClearInfo.FirstSliceIndex, TextureClearInfo.FirstSliceIndex + TextureClearInfo.NumSlices - 1, Texture->Name, TextureNumSlicesOrDepth);

	// Use clear action if no viewport specified and clear color is not passed or matches the fast clear color :
	if (!bUseCustomViewport
		&& (Texture->Desc.ClearValue.ColorBinding == EClearBinding::EColorBound)
		&& (Texture->Desc.ClearValue.GetClearColor() == ClearColor))
	{
		for (uint32 SliceIndex = 0; SliceIndex < TextureClearInfo.NumSlices; ++SliceIndex)
		{
			uint16 CurrentSliceIndex = IntCastChecked<uint16>(TextureClearInfo.FirstSliceIndex + SliceIndex);
			for (uint32 MipIndex = 0; MipIndex < TextureClearInfo.NumMips; ++MipIndex)
			{
				uint8 CurrentMipIndex = IntCastChecked<uint8>(TextureClearInfo.FirstMipIndex + MipIndex);

				FRenderTargetParameters* Parameters = GraphBuilder.AllocParameters<FRenderTargetParameters>();
				Parameters->RenderTargets[0] = FRenderTargetBinding(Texture, ERenderTargetLoadAction::EClear, CurrentMipIndex, CurrentSliceIndex);

				GraphBuilder.AddPass(
					RDG_EVENT_NAME("ClearRenderTarget(%s, slice %d, mip %d) %dx%d ClearAction", Texture->Name, CurrentSliceIndex, CurrentMipIndex, Texture->Desc.Extent.X, Texture->Desc.Extent.Y),
					Parameters,
					ERDGPassFlags::Raster,
					[](FRHICommandList& RHICmdList) {});
			}
		}
	}
	else
	{
		FIntRect OriginalViewport = bUseCustomViewport ? TextureClearInfo.Viewport : FIntRect(FIntPoint::ZeroValue, Texture->Desc.Extent);
		checkf((OriginalViewport.Max.X <= Texture->Desc.Extent.X) && (OriginalViewport.Max.Y <= Texture->Desc.Extent.Y), TEXT("Invalid custom viewport ((%d, %d) - (%d, %d)) for texture %s (size (%d, %d))"),
			OriginalViewport.Min.X, OriginalViewport.Min.Y, OriginalViewport.Max.X, OriginalViewport.Max.Y, Texture->Name, Texture->Desc.Extent.X, Texture->Desc.Extent.Y);

		for (uint32 SliceIndex = 0; SliceIndex < TextureClearInfo.NumSlices; ++SliceIndex)
		{
			uint16 CurrentSliceIndex = IntCastChecked<uint16>(TextureClearInfo.FirstSliceIndex + SliceIndex);
			for (uint32 MipIndex = 0; MipIndex < TextureClearInfo.NumMips; ++MipIndex)
			{
				FIntRect CurrentViewport(
					(uint32)OriginalViewport.Min.X >> MipIndex, 
					(uint32)OriginalViewport.Min.Y >> MipIndex,
					FMath::Max(1u, (uint32)OriginalViewport.Max.X >> MipIndex),
					FMath::Max(1u, (uint32)OriginalViewport.Max.Y >> MipIndex));

				uint8 CurrentMipIndex = IntCastChecked<uint8>(TextureClearInfo.FirstMipIndex + MipIndex);
				if (CurrentViewport.Area() > 0)
				{
					FRenderTargetParameters* Parameters = GraphBuilder.AllocParameters<FRenderTargetParameters>();
					Parameters->RenderTargets[0] = FRenderTargetBinding(Texture, ERenderTargetLoadAction::ENoAction, CurrentMipIndex, CurrentSliceIndex);

					GraphBuilder.AddPass(
						RDG_EVENT_NAME("ClearRenderTarget(%s, slice %d, mip %d) [(%d, %d), (%d, %d)] ClearQuad", Texture->Name, CurrentSliceIndex, CurrentMipIndex, CurrentViewport.Min.X, CurrentViewport.Min.Y, CurrentViewport.Max.X, CurrentViewport.Max.Y),
						Parameters,
						ERDGPassFlags::Raster,
						[Parameters, ClearColor, CurrentViewport](FRHICommandList& RHICmdList)
					{
						RHICmdList.SetViewport((float)CurrentViewport.Min.X, (float)CurrentViewport.Min.Y, 0.0f, (float)CurrentViewport.Max.X, (float)CurrentViewport.Max.Y, 1.0f);
						DrawClearQuad(RHICmdList, ClearColor);
					});

					CurrentViewport = CurrentViewport / 2;
				}
			}
		}
	}
}

void AddClearDepthStencilPass(
	FRDGBuilder& GraphBuilder,
	FRDGTextureRef Texture,
	bool bClearDepth,
	float Depth,
	bool bClearStencil,
	uint8 Stencil)
{
	check(Texture);

	FExclusiveDepthStencil ExclusiveDepthStencil;
	ERenderTargetLoadAction DepthLoadAction = ERenderTargetLoadAction::ELoad;
	ERenderTargetLoadAction StencilLoadAction = ERenderTargetLoadAction::ENoAction;

	const bool bHasStencil = Texture->Desc.Format == PF_DepthStencil;

	// We can't clear stencil if we don't have it.
	bClearStencil &= bHasStencil;

	if (bClearDepth)
	{
		ExclusiveDepthStencil.SetDepthWrite();
		DepthLoadAction = ERenderTargetLoadAction::ENoAction;
	}

	if (bHasStencil)
	{
		if (bClearStencil)
		{
			ExclusiveDepthStencil.SetStencilWrite();
			StencilLoadAction = ERenderTargetLoadAction::ENoAction;
		}
		else
		{
			// Preserve stencil contents.
			StencilLoadAction = ERenderTargetLoadAction::ELoad;
		}
	}

	FRenderTargetParameters* Parameters = GraphBuilder.AllocParameters<FRenderTargetParameters>();
	Parameters->RenderTargets.DepthStencil = FDepthStencilBinding(Texture, DepthLoadAction, StencilLoadAction, ExclusiveDepthStencil);

	GraphBuilder.AddPass(
		RDG_EVENT_NAME("ClearDepthStencil(%s) %dx%d", Texture->Name, Texture->Desc.Extent.X, Texture->Desc.Extent.Y),
		Parameters,
		ERDGPassFlags::Raster,
		[Parameters, bClearDepth, Depth, bClearStencil, Stencil](FRHICommandList& RHICmdList)
	{
		DrawClearQuad(RHICmdList, false, FLinearColor(), bClearDepth, Depth, bClearStencil, Stencil);
	});
}

void AddClearDepthStencilPass(FRDGBuilder& GraphBuilder, FRDGTextureRef Texture, ERenderTargetLoadAction DepthLoadAction, ERenderTargetLoadAction StencilLoadAction)
{
	auto* PassParameters = GraphBuilder.AllocParameters<FRenderTargetParameters>();
	PassParameters->RenderTargets.DepthStencil = FDepthStencilBinding(Texture, DepthLoadAction, StencilLoadAction, FExclusiveDepthStencil::DepthWrite_StencilWrite);
	GraphBuilder.AddPass(RDG_EVENT_NAME("ClearDepthStencil (%s)", Texture->Name), PassParameters, ERDGPassFlags::Raster, [](FRHICommandList&) {});
}

void AddClearStencilPass(FRDGBuilder& GraphBuilder, FRDGTextureRef Texture)
{
	auto* PassParameters = GraphBuilder.AllocParameters<FRenderTargetParameters>();
	PassParameters->RenderTargets.DepthStencil = FDepthStencilBinding(Texture, ERenderTargetLoadAction::ELoad, ERenderTargetLoadAction::EClear, FExclusiveDepthStencil::DepthRead_StencilWrite);
	GraphBuilder.AddPass(RDG_EVENT_NAME("ClearStencil (%s)", Texture->Name), PassParameters, ERDGPassFlags::Raster, [](FRHICommandList&) {});
}

void AddResummarizeHTilePass(FRDGBuilder& GraphBuilder, FRDGTextureRef Texture)
{
	auto* PassParameters = GraphBuilder.AllocParameters<FRenderTargetParameters>();
	const bool bHasStencil = Texture->Desc.Format == PF_DepthStencil;
	PassParameters->RenderTargets.DepthStencil = bHasStencil ? 
		FDepthStencilBinding(Texture, ERenderTargetLoadAction::ELoad, ERenderTargetLoadAction::ELoad, FExclusiveDepthStencil::DepthWrite_StencilWrite) :
		FDepthStencilBinding(Texture, ERenderTargetLoadAction::ELoad, ERenderTargetLoadAction::ENoAction, FExclusiveDepthStencil::DepthWrite_StencilNop);
	GraphBuilder.AddPass(RDG_EVENT_NAME("ResummarizeHTile (%s)", Texture->Name), PassParameters, ERDGPassFlags::Raster,
		[Texture](FRHICommandList& RHICmdList)
	{
		RHICmdList.ResummarizeHTile(static_cast<FRHITexture2D*>(Texture->GetRHI()));
	});
}

BEGIN_SHADER_PARAMETER_STRUCT(FEnqueueCopyTexturePass, )
	RDG_TEXTURE_ACCESS(Texture, ERHIAccess::CopySrc)
END_SHADER_PARAMETER_STRUCT()

void AddEnqueueCopyPass(FRDGBuilder& GraphBuilder, FRHIGPUTextureReadback* Readback, FRDGTextureRef SourceTexture, FResolveRect Rect)
{
	FEnqueueCopyTexturePass* PassParameters = GraphBuilder.AllocParameters<FEnqueueCopyTexturePass>();
	PassParameters->Texture = SourceTexture;

	GraphBuilder.AddPass(
		RDG_EVENT_NAME("EnqueueCopy(%s)", SourceTexture->Name),
		PassParameters,
		ERDGPassFlags::Readback,
		[Readback, SourceTexture, Rect](FRHICommandList& RHICmdList)
	{
		Readback->EnqueueCopy(RHICmdList, SourceTexture->GetRHI(), Rect);
	});
}

BEGIN_SHADER_PARAMETER_STRUCT(FEnqueueCopyBufferPass, )
	RDG_BUFFER_ACCESS(Buffer, ERHIAccess::CopySrc)
END_SHADER_PARAMETER_STRUCT()

void AddEnqueueCopyPass(FRDGBuilder& GraphBuilder, FRHIGPUBufferReadback* Readback, FRDGBufferRef SourceBuffer, uint32 NumBytes)
{
	FEnqueueCopyBufferPass* PassParameters = GraphBuilder.AllocParameters<FEnqueueCopyBufferPass>();
	PassParameters->Buffer = SourceBuffer;

	GraphBuilder.AddPass(
		RDG_EVENT_NAME("EnqueueCopy(%s)", SourceBuffer->Name),
		PassParameters,
		ERDGPassFlags::Readback,
		[Readback, SourceBuffer, NumBytes](FRHICommandList& RHICmdList)
	{
		Readback->EnqueueCopy(RHICmdList, SourceBuffer->GetRHI(), NumBytes);
	});
}

class FClearUAVUIntCS : public FGlobalShader
{
	DECLARE_GLOBAL_SHADER(FClearUAVUIntCS)
	SHADER_USE_PARAMETER_STRUCT(FClearUAVUIntCS, FGlobalShader)

	BEGIN_SHADER_PARAMETER_STRUCT(FParameters, )
		SHADER_PARAMETER_RDG_BUFFER_UAV(RWBuffer<uint>, UAV)
		SHADER_PARAMETER(uint32, ClearValue)
		SHADER_PARAMETER(uint32, NumEntries)
	END_SHADER_PARAMETER_STRUCT()

	static bool ShouldCompilePermutation(const FGlobalShaderPermutationParameters& Parameters)
	{
		return GetMaxSupportedFeatureLevel(Parameters.Platform) >= ERHIFeatureLevel::SM5;
	}
};

IMPLEMENT_GLOBAL_SHADER(FClearUAVUIntCS, "/Engine/Private/Tools/ClearUAV.usf", "ClearUAVUIntCS", SF_Compute);

void FComputeShaderUtils::ClearUAV(FRDGBuilder& GraphBuilder, FGlobalShaderMap* ShaderMap, FRDGBufferUAVRef UAV, uint32 ClearValue)
{
	FClearUAVUIntCS::FParameters* PassParameters = GraphBuilder.AllocParameters<FClearUAVUIntCS::FParameters>();
	PassParameters->UAV = UAV;
	PassParameters->ClearValue = ClearValue;
	ensure(UAV->Desc.Format == PF_R32_UINT || UAV->Desc.Format == PF_R8_UINT || UAV->Desc.Format == PF_R16_UINT || UAV->Desc.Format == PF_R32_SINT && ClearValue <= MAX_int32);
	PassParameters->NumEntries = UAV->Desc.Buffer->Desc.NumElements;
	check(PassParameters->NumEntries > 0);

	auto ComputeShader = ShaderMap->GetShader<FClearUAVUIntCS>();

	FComputeShaderUtils::AddPass(
		GraphBuilder,
		RDG_EVENT_NAME("ClearUAV"),
		ComputeShader,
		PassParameters,
		FIntVector(FMath::DivideAndRoundUp<int32>(PassParameters->NumEntries, 64), 1, 1));
}

class FClearUAVFloatCS : public FGlobalShader
{
	DECLARE_GLOBAL_SHADER(FClearUAVFloatCS)
	SHADER_USE_PARAMETER_STRUCT(FClearUAVFloatCS, FGlobalShader)

	BEGIN_SHADER_PARAMETER_STRUCT(FParameters, )
		SHADER_PARAMETER_RDG_BUFFER_UAV(RWBuffer<float4>, UAVFloat)
		SHADER_PARAMETER(FVector4f, ClearValueFloat)
		SHADER_PARAMETER(uint32, NumEntries)
	END_SHADER_PARAMETER_STRUCT()

	static bool ShouldCompilePermutation(const FGlobalShaderPermutationParameters& Parameters)
	{
		return GetMaxSupportedFeatureLevel(Parameters.Platform) >= ERHIFeatureLevel::SM5;
	}
};

IMPLEMENT_GLOBAL_SHADER(FClearUAVFloatCS, "/Engine/Private/Tools/ClearUAV.usf", "ClearUAVFloatCS", SF_Compute);

void FComputeShaderUtils::ClearUAV(FRDGBuilder& GraphBuilder, FGlobalShaderMap* ShaderMap, FRDGBufferUAVRef UAV, FVector4f ClearValue)
{
	FClearUAVFloatCS::FParameters* PassParameters = GraphBuilder.AllocParameters<FClearUAVFloatCS::FParameters>();
	PassParameters->UAVFloat = UAV;
	PassParameters->ClearValueFloat = ClearValue;
	check(UAV->Desc.Format == PF_A32B32G32R32F || UAV->Desc.Format == PF_FloatRGBA);
	PassParameters->NumEntries = UAV->Desc.Buffer->Desc.NumElements;
	check(PassParameters->NumEntries > 0);

	auto ComputeShader = ShaderMap->GetShader<FClearUAVFloatCS>();

	FComputeShaderUtils::AddPass(
		GraphBuilder,
		RDG_EVENT_NAME("ClearUAV"),
		ComputeShader,
		PassParameters,
		FIntVector(FMath::DivideAndRoundUp<int32>(PassParameters->NumEntries, 64), 1, 1));
}

class FInitIndirectArgs1DCS : public FGlobalShader
{
	DECLARE_GLOBAL_SHADER(FInitIndirectArgs1DCS);
	SHADER_USE_PARAMETER_STRUCT(FInitIndirectArgs1DCS, FGlobalShader)

	BEGIN_SHADER_PARAMETER_STRUCT(FParameters, )
		SHADER_PARAMETER_RDG_BUFFER_SRV(StructuredBuffer< uint >, InputCountBuffer)
		SHADER_PARAMETER(uint32, Multiplier)
		SHADER_PARAMETER(uint32, Divisor)
		SHADER_PARAMETER(uint32, InputCountOffset)

		SHADER_PARAMETER_RDG_BUFFER_UAV(RWBuffer< uint >, IndirectDispatchArgsOut)
	END_SHADER_PARAMETER_STRUCT()
};

IMPLEMENT_GLOBAL_SHADER(FInitIndirectArgs1DCS, "/Engine/Private/Tools/SetupIndirectArgs.usf", "InitIndirectArgs1DCS", SF_Compute);

FRDGBufferRef FComputeShaderUtils::AddIndirectArgsSetupCsPass1D(FRDGBuilder& GraphBuilder, ERHIFeatureLevel::Type FeatureLevel, FRDGBufferRef& InputCountBuffer, const TCHAR* OutputBufferName, uint32 Divisor, uint32 InputCountOffset, uint32 Multiplier)
{
	// 1. Add setup pass
	FRDGBufferRef IndirectArgsBuffer = GraphBuilder.CreateBuffer(FRDGBufferDesc::CreateIndirectDesc<FRHIDispatchIndirectParameters>(), OutputBufferName);
	{
		FInitIndirectArgs1DCS::FParameters* PassParameters = GraphBuilder.AllocParameters<FInitIndirectArgs1DCS::FParameters>();
		PassParameters->InputCountBuffer = GraphBuilder.CreateSRV(InputCountBuffer);
		PassParameters->Multiplier = Multiplier;
		PassParameters->Divisor = Divisor;
		PassParameters->InputCountOffset = InputCountOffset;
		PassParameters->IndirectDispatchArgsOut = GraphBuilder.CreateUAV(IndirectArgsBuffer, PF_R32_UINT);

		auto ComputeShader = GetGlobalShaderMap(FeatureLevel)->GetShader<FInitIndirectArgs1DCS>();
		FComputeShaderUtils::AddPass(
			GraphBuilder,
			RDG_EVENT_NAME("InitIndirectArgs1D"),
			ComputeShader,
			PassParameters,
			FIntVector(1, 1, 1)
		);
	}

	return IndirectArgsBuffer;
<<<<<<< HEAD
}

// Deprecated
FRDGBufferRef FComputeShaderUtils::AddIndirectArgsSetupCsPass1D(FRDGBuilder& GraphBuilder, FRDGBufferRef& InputCountBuffer, const TCHAR* OutputBufferName, uint32 Divisor, uint32 InputCountOffset, uint32 Multiplier)
{
	return AddIndirectArgsSetupCsPass1D(GraphBuilder, GMaxRHIFeatureLevel, InputCountBuffer, OutputBufferName, Divisor, InputCountOffset, Multiplier);
=======
>>>>>>> 4af6daef
}

FRDGBufferRef CreateStructuredBuffer(
	FRDGBuilder& GraphBuilder,
	const TCHAR* Name,
	uint32 BytesPerElement,
	uint32 NumElements,
	const void* InitialData,
	uint64 InitialDataSize,
	ERDGInitialDataFlags InitialDataFlags)
{
	FRDGBufferRef Buffer = GraphBuilder.CreateBuffer(FRDGBufferDesc::CreateStructuredDesc(BytesPerElement, NumElements), Name);
	GraphBuilder.QueueBufferUpload(Buffer, InitialData, InitialDataSize, InitialDataFlags);
	return Buffer;
}
<<<<<<< HEAD

FRDGBufferRef CreateStructuredBuffer(
	FRDGBuilder& GraphBuilder,
	const TCHAR* Name,
	uint32 BytesPerElement,
	FRDGBufferNumElementsCallback&& NumElementsCallback,
	FRDGBufferInitialDataCallback&& InitialDataCallback,
	FRDGBufferInitialDataSizeCallback&& InitialDataSizeCallback)
{
	FRDGBufferRef Buffer = GraphBuilder.CreateBuffer(FRDGBufferDesc::CreateStructuredDesc(BytesPerElement, 1), Name, MoveTemp(NumElementsCallback));
	GraphBuilder.QueueBufferUpload(Buffer, MoveTemp(InitialDataCallback), MoveTemp(InitialDataSizeCallback));
	return Buffer;
}

=======

FRDGBufferRef CreateStructuredBuffer(
	FRDGBuilder& GraphBuilder,
	const TCHAR* Name,
	uint32 BytesPerElement,
	FRDGBufferNumElementsCallback&& NumElementsCallback,
	FRDGBufferInitialDataCallback&& InitialDataCallback,
	FRDGBufferInitialDataSizeCallback&& InitialDataSizeCallback)
{
	FRDGBufferRef Buffer = GraphBuilder.CreateBuffer(FRDGBufferDesc::CreateStructuredDesc(BytesPerElement, 1), Name, MoveTemp(NumElementsCallback));
	GraphBuilder.QueueBufferUpload(Buffer, MoveTemp(InitialDataCallback), MoveTemp(InitialDataSizeCallback));
	return Buffer;
}

>>>>>>> 4af6daef
FRDGBufferRef CreateUploadBuffer(
	FRDGBuilder& GraphBuilder,
	const TCHAR* Name,
	uint32 BytesPerElement,
	uint32 NumElements,
	const void* InitialData,
	uint64 InitialDataSize,
	ERDGInitialDataFlags InitialDataFlags)
{
	FRDGBufferRef Buffer = GraphBuilder.CreateBuffer(FRDGBufferDesc::CreateUploadDesc(BytesPerElement, NumElements), Name);
	if (InitialData != nullptr && InitialDataSize > 0)
	{
		GraphBuilder.QueueBufferUpload(Buffer, InitialData, InitialDataSize, InitialDataFlags);
	}
	return Buffer;
}

FRDGBufferRef CreateVertexBuffer(
	FRDGBuilder& GraphBuilder,
	const TCHAR* Name,
	const FRDGBufferDesc& Desc,
	const void* InitialData,
	uint64 InitialDataSize,
	ERDGInitialDataFlags InitialDataFlags)
{
	checkf(Name, TEXT("Buffer must have a name."));
	checkf(EnumHasAnyFlags(Desc.Usage, EBufferUsageFlags::VertexBuffer), TEXT("CreateVertexBuffer called with an FRDGBufferDesc underlying type that is not 'VertexBuffer'. Buffer: %s"), Name);

	FRDGBufferRef Buffer = GraphBuilder.CreateBuffer(Desc, Name);
	GraphBuilder.QueueBufferUpload(Buffer, InitialData, InitialDataSize, InitialDataFlags);
	return Buffer;
}

FRDGWaitForTasksScope::~FRDGWaitForTasksScope()
{
	if (bCondition)
	{
		AddPass(GraphBuilder, RDG_EVENT_NAME("WaitForTasks"), [](FRHICommandListImmediate& RHICmdList)
		{
			if (IsRunningRHIInSeparateThread())
			{
				QUICK_SCOPE_CYCLE_COUNTER(STAT_FRDGWaitForTasksScope_WaitAsync);
				RHICmdList.ImmediateFlush(EImmediateFlushType::WaitForOutstandingTasksOnly);
			}
			else
			{
				QUICK_SCOPE_CYCLE_COUNTER(STAT_FRDGWaitForTasksScope_Flush);
				CSV_SCOPED_TIMING_STAT(RHITFlushes, FRDGWaitForTasksDtor);
				RHICmdList.ImmediateFlush(EImmediateFlushType::FlushRHIThread);
			}
		});
	}
}

void FRDGExternalAccessQueue::Submit(FRDGBuilder& GraphBuilder)
{
	for (FResource Resource : Resources)
	{
		GraphBuilder.UseExternalAccessMode(Resource.Resource, Resource.Access, Resource.Pipelines);
	}
	Resources.Empty();
}

bool AllocatePooledBuffer(
	const FRDGBufferDesc& Desc,
	TRefCountPtr<FRDGPooledBuffer>& Out,
	const TCHAR* Name,
	ERDGPooledBufferAlignment Alignment)
{
	if (Out && Out->Desc == Desc)
	{
		// Kept current allocation.
		return false;
	}

	// New allocation.
	Out = GRenderGraphResourcePool.FindFreeBuffer(Desc, Name, Alignment);
	return true;
}

TRefCountPtr<FRDGPooledBuffer> AllocatePooledBuffer(const FRDGBufferDesc& Desc, const TCHAR* Name, ERDGPooledBufferAlignment Alignment)
{
	return GRenderGraphResourcePool.FindFreeBuffer(Desc, Name, Alignment);
}

bool AllocatePooledTexture(const FRDGTextureDesc& Desc, TRefCountPtr<IPooledRenderTarget>& Out, const TCHAR* Name)
{
	return GRenderTargetPool.FindFreeElement(Desc, Out, Name);
}

TRefCountPtr<IPooledRenderTarget> AllocatePooledTexture(const FRDGTextureDesc& Desc, const TCHAR* Name)
{
	return GRenderTargetPool.FindFreeElement(Desc, Name);
}<|MERGE_RESOLUTION|>--- conflicted
+++ resolved
@@ -3,20 +3,12 @@
 #include "RenderGraphUtils.h"
 
 #include "ClearQuad.h"
-<<<<<<< HEAD
-#include "ClearReplacementShaders.h"
-=======
->>>>>>> 4af6daef
 #include "DataDrivenShaderPlatformInfo.h"
 #include "GlobalShader.h"
 #include "PixelShaderUtils.h"
 #include "RenderGraphResourcePool.h"
 #include "RenderTargetPool.h"
 #include "RHIGPUReadback.h"
-<<<<<<< HEAD
-#include "ShaderParameterUtils.h"
-=======
->>>>>>> 4af6daef
 
 #include <initializer_list>
 
@@ -215,22 +207,9 @@
 	const TCHAR* NameMultisampled, const TCHAR* NameResolved,
 	ETextureCreateFlags ResolveFlagsToAdd)
 {
-<<<<<<< HEAD
-	bool bForceSeparateTargetAndShaderResource = Desc.NumSamples > 1 && RHISupportsSeparateMSAAAndResolveTextures(GMaxRHIShaderPlatform);
-	
-	if (!bForceSeparateTargetAndShaderResource)
-	{
-		Desc.Flags |= TexCreate_ShaderResource;
-	}
-
-	FRDGTextureMSAA Texture(GraphBuilder.CreateTexture(Desc, Name));
-
-	if (bForceSeparateTargetAndShaderResource)
-=======
 	const bool bForceSeparateTargetAndShaderResource = Desc.NumSamples > 1 && RHISupportsSeparateMSAAAndResolveTextures(GMaxRHIShaderPlatform);
 
 	if (LIKELY(bForceSeparateTargetAndShaderResource))
->>>>>>> 4af6daef
 	{
 		FRDGTextureMSAA Texture(GraphBuilder.CreateTexture(Desc, NameMultisampled));
 
@@ -249,15 +228,11 @@
 		Desc.Flags = ResolveFlags | ResolveFlagsToAdd;
 		Texture.Resolve = GraphBuilder.CreateTexture(Desc, NameResolved);
 
-<<<<<<< HEAD
-	return Texture;
-=======
 		return Texture;
 	}
 
 	Desc.Flags |= TexCreate_ShaderResource;
 	return FRDGTextureMSAA(GraphBuilder.CreateTexture(Desc, NameResolved));
->>>>>>> 4af6daef
 }
 
 BEGIN_SHADER_PARAMETER_STRUCT(FCopyTextureParameters, )
@@ -265,11 +240,7 @@
 	RDG_TEXTURE_ACCESS(Output, ERHIAccess::CopyDest)
 END_SHADER_PARAMETER_STRUCT()
 
-<<<<<<< HEAD
-class RENDERCORE_API FDrawTexturePS : public FGlobalShader
-=======
 class FDrawTexturePS : public FGlobalShader
->>>>>>> 4af6daef
 {
 	DECLARE_GLOBAL_SHADER(FDrawTexturePS);
 	SHADER_USE_PARAMETER_STRUCT(FDrawTexturePS, FGlobalShader);
@@ -313,7 +284,6 @@
 }
 
 RENDERCORE_API void AddDrawTexturePass(
-<<<<<<< HEAD
 	FRDGBuilder& GraphBuilder,
 	const FGlobalShaderMap* ShaderMap,
 	FRDGTextureRef InputTexture,
@@ -391,137 +361,6 @@
 			}
 		}
 	}
-}
-
-BEGIN_SHADER_PARAMETER_STRUCT(FCopyToResolveTargetParameters, )
-	RDG_TEXTURE_ACCESS_DYNAMIC(Input)
-	RDG_TEXTURE_ACCESS_DYNAMIC(Output)
-END_SHADER_PARAMETER_STRUCT()
-
-void AddCopyToResolveTargetPass(
-=======
->>>>>>> 4af6daef
-	FRDGBuilder& GraphBuilder,
-	const FGlobalShaderMap* ShaderMap,
-	FRDGTextureRef InputTexture,
-	FRDGTextureRef OutputTexture,
-	const FRDGDrawTextureInfo& DrawInfo)
-{
-	if (InputTexture == OutputTexture)
-	{
-		return;
-	}
-
-	const FRDGTextureDesc& InputDesc = InputTexture->Desc;
-	const FRDGTextureDesc& OutputDesc = OutputTexture->Desc;
-
-	// Use a hardware copy if formats match.
-	if (InputDesc.Format == OutputDesc.Format)
-	{
-		FRHICopyTextureInfo CopyInfo;
-
-		// Translate the draw texture info into a copy info.
-		CopyInfo.Size = FIntVector(DrawInfo.Size.X, DrawInfo.Size.Y, 0);
-		CopyInfo.SourcePosition = FIntVector(DrawInfo.SourcePosition.X, DrawInfo.SourcePosition.Y, 0);
-		CopyInfo.DestPosition = FIntVector(DrawInfo.DestPosition.X, DrawInfo.DestPosition.Y, 0);
-		CopyInfo.SourceSliceIndex = DrawInfo.SourceSliceIndex;
-		CopyInfo.DestSliceIndex = DrawInfo.DestSliceIndex;
-		CopyInfo.NumSlices = DrawInfo.NumSlices;
-		CopyInfo.SourceMipIndex = DrawInfo.SourceMipIndex;
-		CopyInfo.DestMipIndex = DrawInfo.DestMipIndex;
-		CopyInfo.NumMips = DrawInfo.NumMips;
-
-		AddCopyTexturePass(GraphBuilder, InputTexture, OutputTexture, CopyInfo);
-	}
-	else
-	{
-		const FIntPoint DrawSize = DrawInfo.Size == FIntPoint::ZeroValue ? OutputDesc.Extent : DrawInfo.Size;
-
-		// Don't load color data if the whole texture is being overwritten.
-		const ERenderTargetLoadAction LoadAction = (DrawInfo.DestPosition == FIntPoint::ZeroValue && DrawSize == OutputDesc.Extent)
-			? ERenderTargetLoadAction::ENoAction
-			: ERenderTargetLoadAction::ELoad;
-
-		TShaderMapRef<FDrawTexturePS> PixelShader(ShaderMap);
-
-		for (uint32 MipIndex = 0; MipIndex < DrawInfo.NumMips; ++MipIndex)
-		{
-			const int32 SourceMipIndex = MipIndex + DrawInfo.SourceMipIndex;
-			const int32 DestMipIndex = MipIndex + DrawInfo.DestMipIndex;
-
-			for (uint32 SliceIndex = 0; SliceIndex < DrawInfo.NumSlices; ++SliceIndex)
-			{
-				const int32 SourceSliceIndex = SliceIndex + DrawInfo.SourceSliceIndex;
-				const int32 DestSliceIndex = SliceIndex + DrawInfo.DestSliceIndex;
-
-				FRDGTextureSRVDesc SRVDesc = FRDGTextureSRVDesc::Create(InputTexture);
-				SRVDesc.FirstArraySlice = SourceSliceIndex;
-				SRVDesc.NumArraySlices = 1;
-				SRVDesc.MipLevel = SourceMipIndex;
-				SRVDesc.NumMipLevels = 1;
-
-				auto* PassParameters = GraphBuilder.AllocParameters<FDrawTexturePS::FParameters>();
-				PassParameters->InputTexture = GraphBuilder.CreateSRV(SRVDesc);
-				PassParameters->InputOffset = DrawInfo.SourcePosition;
-				PassParameters->RenderTargets[0] = FRenderTargetBinding(OutputTexture, LoadAction, DestMipIndex, DestSliceIndex);
-
-				const FIntRect ViewRect(DrawInfo.DestPosition, DrawInfo.DestPosition + DrawSize);
-
-				FPixelShaderUtils::AddFullscreenPass(
-					GraphBuilder,
-					ShaderMap,
-					RDG_EVENT_NAME("DrawTexture ([%s, Mip: %d, Slice: %d] -> [%s, Mip: %d, Slice: %d])", InputTexture->Name, SourceMipIndex, SourceSliceIndex, OutputTexture->Name, DestMipIndex, DestSliceIndex),
-					PixelShader,
-					PassParameters,
-					ViewRect
-				);
-			}
-		}
-	}
-}
-
-BEGIN_SHADER_PARAMETER_STRUCT(FCopyBufferParameters, )
-	RDG_BUFFER_ACCESS(SrcBuffer, ERHIAccess::CopySrc)
-	RDG_BUFFER_ACCESS(DstBuffer, ERHIAccess::CopyDest)
-END_SHADER_PARAMETER_STRUCT()
-
-void AddCopyBufferPass(FRDGBuilder& GraphBuilder, FRDGBufferRef DstBuffer, uint64 DstOffset, FRDGBufferRef SrcBuffer, uint64 SrcOffset, uint64 NumBytes)
-{
-	check(SrcBuffer);
-	check(DstBuffer);
-
-	FCopyBufferParameters* Parameters = GraphBuilder.AllocParameters<FCopyBufferParameters>();
-	Parameters->SrcBuffer = SrcBuffer;
-	Parameters->DstBuffer = DstBuffer;
-
-	GraphBuilder.AddPass(
-		RDG_EVENT_NAME("CopyBuffer(%s Size=%ubytes)", SrcBuffer->Name, SrcBuffer->Desc.GetSize()),
-		Parameters,
-<<<<<<< HEAD
-		ERDGPassFlags::Copy | ERDGPassFlags::Raster | ERDGPassFlags::SkipRenderPass,
-		[InputTexture, OutputTexture, LocalResolveParams](FRHICommandList& RHICmdList)
-	{
-	PRAGMA_DISABLE_DEPRECATION_WARNINGS
-		RHICmdList.CopyToResolveTarget(InputTexture->GetRHI(), OutputTexture->GetRHI(), LocalResolveParams);
-	PRAGMA_ENABLE_DEPRECATION_WARNINGS
-	});
-=======
-		ERDGPassFlags::Copy,
-		[&Parameters, SrcBuffer, DstBuffer, SrcOffset, DstOffset, NumBytes](FRHICommandList& RHICmdList)
-		{
-			RHICmdList.CopyBufferRegion(DstBuffer->GetRHI(), DstOffset, SrcBuffer->GetRHI(), SrcOffset, NumBytes);
-		});
-}
-
-void AddCopyBufferPass(FRDGBuilder& GraphBuilder, FRDGBufferRef DstBuffer, FRDGBufferRef SrcBuffer)
-{
-	check(SrcBuffer);
-	check(DstBuffer);
-
-	const uint64 NumBytes = SrcBuffer->Desc.NumElements * SrcBuffer->Desc.BytesPerElement;
-
-	AddCopyBufferPass(GraphBuilder, DstBuffer, 0, SrcBuffer, 0, NumBytes);
->>>>>>> 4af6daef
 }
 
 BEGIN_SHADER_PARAMETER_STRUCT(FCopyBufferParameters, )
@@ -1115,15 +954,6 @@
 	}
 
 	return IndirectArgsBuffer;
-<<<<<<< HEAD
-}
-
-// Deprecated
-FRDGBufferRef FComputeShaderUtils::AddIndirectArgsSetupCsPass1D(FRDGBuilder& GraphBuilder, FRDGBufferRef& InputCountBuffer, const TCHAR* OutputBufferName, uint32 Divisor, uint32 InputCountOffset, uint32 Multiplier)
-{
-	return AddIndirectArgsSetupCsPass1D(GraphBuilder, GMaxRHIFeatureLevel, InputCountBuffer, OutputBufferName, Divisor, InputCountOffset, Multiplier);
-=======
->>>>>>> 4af6daef
 }
 
 FRDGBufferRef CreateStructuredBuffer(
@@ -1139,7 +969,6 @@
 	GraphBuilder.QueueBufferUpload(Buffer, InitialData, InitialDataSize, InitialDataFlags);
 	return Buffer;
 }
-<<<<<<< HEAD
 
 FRDGBufferRef CreateStructuredBuffer(
 	FRDGBuilder& GraphBuilder,
@@ -1154,22 +983,6 @@
 	return Buffer;
 }
 
-=======
-
-FRDGBufferRef CreateStructuredBuffer(
-	FRDGBuilder& GraphBuilder,
-	const TCHAR* Name,
-	uint32 BytesPerElement,
-	FRDGBufferNumElementsCallback&& NumElementsCallback,
-	FRDGBufferInitialDataCallback&& InitialDataCallback,
-	FRDGBufferInitialDataSizeCallback&& InitialDataSizeCallback)
-{
-	FRDGBufferRef Buffer = GraphBuilder.CreateBuffer(FRDGBufferDesc::CreateStructuredDesc(BytesPerElement, 1), Name, MoveTemp(NumElementsCallback));
-	GraphBuilder.QueueBufferUpload(Buffer, MoveTemp(InitialDataCallback), MoveTemp(InitialDataSizeCallback));
-	return Buffer;
-}
-
->>>>>>> 4af6daef
 FRDGBufferRef CreateUploadBuffer(
 	FRDGBuilder& GraphBuilder,
 	const TCHAR* Name,
