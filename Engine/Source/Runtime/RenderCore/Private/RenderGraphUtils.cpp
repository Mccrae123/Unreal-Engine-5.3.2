// Copyright Epic Games, Inc. All Rights Reserved.

#include "RenderGraphUtils.h"
#include "ClearQuad.h"
#include "ClearReplacementShaders.h"
#include "ShaderParameterUtils.h"
#include "RenderTargetPool.h"
#include <initializer_list>
#include "GlobalShader.h"
#include "PixelShaderUtils.h"
<<<<<<< HEAD
=======
#include "RenderGraphResourcePool.h"
>>>>>>> 6bbb88c8

void ClearUnusedGraphResourcesImpl(
	const FShaderParameterBindings& ShaderBindings,
	const FShaderParametersMetadata* ParametersMetadata,
	void* InoutParameters,
	std::initializer_list<FRDGResourceRef> ExcludeList)
{
	const auto& GraphResources = ParametersMetadata->GetLayout().GraphResources;

	int32 ShaderResourceIndex = 0;
	int32 GraphUniformBufferId = 0;
	auto Base = reinterpret_cast<uint8*>(InoutParameters);

	for (int32 GraphResourceIndex = 0, GraphResourceCount = GraphResources.Num(); GraphResourceIndex < GraphResourceCount; GraphResourceIndex++)
	{
		const EUniformBufferBaseType Type = GraphResources[GraphResourceIndex].MemberType;
		const uint16 ByteOffset = GraphResources[GraphResourceIndex].MemberOffset;

		if (Type == UBMT_RDG_TEXTURE ||
			Type == UBMT_RDG_TEXTURE_SRV ||
			Type == UBMT_RDG_TEXTURE_UAV ||
			Type == UBMT_RDG_BUFFER_SRV ||
			Type == UBMT_RDG_BUFFER_UAV)
<<<<<<< HEAD
		{
			const auto& ResourceParameters = ShaderBindings.ResourceParameters;
			const int32 ShaderResourceCount = ResourceParameters.Num();
			for (; ShaderResourceIndex < ShaderResourceCount && ResourceParameters[ShaderResourceIndex].ByteOffset < ByteOffset; ++ShaderResourceIndex)
			{
			}

			if (ShaderResourceIndex < ShaderResourceCount && ResourceParameters[ShaderResourceIndex].ByteOffset == ByteOffset)
			{
				continue;
			}
		}
		else if (Type == UBMT_RDG_UNIFORM_BUFFER)
		{
			if (GraphUniformBufferId < ShaderBindings.GraphUniformBuffers.Num() && ByteOffset == ShaderBindings.GraphUniformBuffers[GraphUniformBufferId].ByteOffset)
			{
=======
		{
			const auto& ResourceParameters = ShaderBindings.ResourceParameters;
			const int32 ShaderResourceCount = ResourceParameters.Num();
			for (; ShaderResourceIndex < ShaderResourceCount && ResourceParameters[ShaderResourceIndex].ByteOffset < ByteOffset; ++ShaderResourceIndex)
			{
			}

			if (ShaderResourceIndex < ShaderResourceCount && ResourceParameters[ShaderResourceIndex].ByteOffset == ByteOffset)
			{
				continue;
			}
		}
		else if (Type == UBMT_RDG_UNIFORM_BUFFER)
		{
			if (GraphUniformBufferId < ShaderBindings.GraphUniformBuffers.Num() && ByteOffset == ShaderBindings.GraphUniformBuffers[GraphUniformBufferId].ByteOffset)
			{
>>>>>>> 6bbb88c8
				GraphUniformBufferId++;
				continue;
			}

<<<<<<< HEAD
			FRDGUniformBufferRef UniformBuffer = *reinterpret_cast<FRDGUniformBufferRef*>(Base + ByteOffset);
			if (!UniformBuffer || UniformBuffer->IsGlobal())
=======
			const FRDGUniformBufferBinding& UniformBuffer = *reinterpret_cast<FRDGUniformBufferBinding*>(Base + ByteOffset);
			if (!UniformBuffer || UniformBuffer.IsStatic())
>>>>>>> 6bbb88c8
			{
				continue;
			}
		}
		else
		{
			continue;
		}

		FRDGResourceRef* ResourcePtr = reinterpret_cast<FRDGResourceRef*>(Base + ByteOffset);

		for (FRDGResourceRef ExcludeResource : ExcludeList)
		{
			if (*ResourcePtr == ExcludeResource)
			{
				continue;
			}
		}

		*ResourcePtr = nullptr;
	}
}

void ClearUnusedGraphResourcesImpl(
	TArrayView<const FShaderParameterBindings*> ShaderBindingsList,
	const FShaderParametersMetadata* ParametersMetadata,
	void* InoutParameters,
	std::initializer_list<FRDGResourceRef> ExcludeList)
{
	const auto& GraphResources = ParametersMetadata->GetLayout().GraphResources;

	TArray<int32, TInlineAllocator<SF_NumFrequencies>> ShaderResourceIds;
	TArray<int32, TInlineAllocator<SF_NumFrequencies>> GraphUniformBufferIds;
	ShaderResourceIds.SetNumZeroed(ShaderBindingsList.Num());
	GraphUniformBufferIds.SetNumZeroed(ShaderBindingsList.Num());

	auto Base = reinterpret_cast<uint8*>(InoutParameters);

	for (int32 GraphResourceIndex = 0, GraphResourceCount = GraphResources.Num(); GraphResourceIndex < GraphResourceCount; GraphResourceIndex++)
	{
		EUniformBufferBaseType Type = GraphResources[GraphResourceIndex].MemberType;
		uint16 ByteOffset = GraphResources[GraphResourceIndex].MemberOffset;
		bool bResourceIsUsed = false;

		if (Type == UBMT_RDG_TEXTURE ||
			Type == UBMT_RDG_TEXTURE_SRV ||
			Type == UBMT_RDG_TEXTURE_UAV ||
			Type == UBMT_RDG_BUFFER_SRV ||
			Type == UBMT_RDG_BUFFER_UAV)
		{
			for (int32 Index = 0; Index < ShaderBindingsList.Num(); ++Index)
			{
				const auto& ResourceParameters = ShaderBindingsList[Index]->ResourceParameters;
				int32& ShaderResourceId = ShaderResourceIds[Index];
				for (; ShaderResourceId < ResourceParameters.Num() && ResourceParameters[ShaderResourceId].ByteOffset < ByteOffset; ++ShaderResourceId)
				{
				}
				bResourceIsUsed |= ShaderResourceId < ResourceParameters.Num() && ByteOffset == ResourceParameters[ShaderResourceId].ByteOffset;
			}
		}
		else if (Type == UBMT_RDG_UNIFORM_BUFFER)
		{
			for (int32 Index = 0; Index < ShaderBindingsList.Num(); ++Index)
			{
				const auto& GraphUniformBuffers = ShaderBindingsList[Index]->GraphUniformBuffers;
				int32& GraphUniformBufferId = GraphUniformBufferIds[Index];
				for (; GraphUniformBufferId < GraphUniformBuffers.Num() && GraphUniformBuffers[GraphUniformBufferId].ByteOffset < ByteOffset; ++GraphUniformBufferId)
				{
				}
				bResourceIsUsed |= GraphUniformBufferId < GraphUniformBuffers.Num() && ByteOffset == GraphUniformBuffers[GraphUniformBufferId].ByteOffset;
<<<<<<< HEAD
=======
			}

			const FRDGUniformBufferBinding& UniformBuffer = *reinterpret_cast<const FRDGUniformBufferBinding*>(Base + ByteOffset);
			if (!UniformBuffer || UniformBuffer.IsStatic())
			{
				continue;
>>>>>>> 6bbb88c8
			}
		}
		else
		{
			// Not a resource we care about.
			continue;
		}

<<<<<<< HEAD
			FRDGUniformBufferRef UniformBuffer = *reinterpret_cast<FRDGUniformBufferRef*>(Base + ByteOffset);
			if (!UniformBuffer || UniformBuffer->IsGlobal())
			{
				continue;
			}
		}
		else
		{
			// Not a resource we care about.
			continue;
		}

=======
>>>>>>> 6bbb88c8
		if (bResourceIsUsed)
		{
			continue;
		}

		FRDGResourceRef* ResourcePtr = reinterpret_cast<FRDGResourceRef*>(Base + ByteOffset);

		for (FRDGResourceRef ExcludeResource : ExcludeList)
		{
			if (*ResourcePtr == ExcludeResource)
			{
				continue;
			}
		}

		*ResourcePtr = nullptr;
	}
}

FRDGTextureRef RegisterExternalTextureWithFallback(
	FRDGBuilder& GraphBuilder,
	const TRefCountPtr<IPooledRenderTarget>& ExternalPooledTexture,
<<<<<<< HEAD
	const TRefCountPtr<IPooledRenderTarget>& FallbackPooledTexture,
	ERenderTargetTexture ExternalTexture,
	ERenderTargetTexture FallbackTexture)
=======
	const TRefCountPtr<IPooledRenderTarget>& FallbackPooledTexture)
>>>>>>> 6bbb88c8
{
	ensureMsgf(FallbackPooledTexture.IsValid(), TEXT("RegisterExternalTextureWithDummyFallback() requires a valid fallback pooled texture."));
	if (ExternalPooledTexture.IsValid())
	{
<<<<<<< HEAD
		return GraphBuilder.RegisterExternalTexture(ExternalPooledTexture, ExternalTexture);
=======
		return GraphBuilder.RegisterExternalTexture(ExternalPooledTexture);
>>>>>>> 6bbb88c8
	}
	else
	{
		return GraphBuilder.RegisterExternalTexture(FallbackPooledTexture, FallbackTexture);
	}
}

RENDERCORE_API FRDGTextureMSAA CreateTextureMSAA(
	FRDGBuilder& GraphBuilder,
	FRDGTextureDesc Desc,
	const TCHAR* Name,
	ETextureCreateFlags ResolveFlagsToAdd)
{
	FRDGTextureMSAA Texture(GraphBuilder.CreateTexture(Desc, Name));

	if (Desc.NumSamples > 1)
	{
		Desc.NumSamples = 1;
		ETextureCreateFlags ResolveFlags = TexCreate_ShaderResource;
		if (EnumHasAnyFlags(Desc.Flags, TexCreate_DepthStencilTargetable))
		{
			ResolveFlags |= TexCreate_DepthStencilResolveTarget;
		}
		else
		{
			ResolveFlags |= TexCreate_ResolveTargetable;
		}
		Desc.Flags = ResolveFlags | ResolveFlagsToAdd;
		Texture.Resolve = GraphBuilder.CreateTexture(Desc, Name);
	}

	return Texture;
}

FRDGTextureMSAA RegisterExternalTextureMSAAWithFallback(
	FRDGBuilder& GraphBuilder,
	const TRefCountPtr<IPooledRenderTarget>& ExternalPooledTexture,
	const TRefCountPtr<IPooledRenderTarget>& FallbackPooledTexture)
{
	ensureMsgf(FallbackPooledTexture.IsValid(), TEXT("RegisterExternalTextureWithDummyFallback() requires a valid fallback pooled texture."));
	if (ExternalPooledTexture.IsValid())
	{
		return RegisterExternalTextureMSAA(GraphBuilder, ExternalPooledTexture);
	}
	else
	{
		return RegisterExternalTextureMSAA(GraphBuilder, FallbackPooledTexture);
	}
}

RENDERCORE_API FRDGTextureMSAA CreateTextureMSAA(
	FRDGBuilder& GraphBuilder,
	FRDGTextureDesc Desc,
	const TCHAR* Name,
	ETextureCreateFlags ResolveFlagsToAdd)
{
	FRDGTextureMSAA Texture(GraphBuilder.CreateTexture(Desc, Name));

	if (Desc.NumSamples > 1)
	{
		Desc.NumSamples = 1;
		ETextureCreateFlags ResolveFlags = TexCreate_ShaderResource;
		if (EnumHasAnyFlags(Desc.Flags, TexCreate_DepthStencilTargetable))
		{
			ResolveFlags |= TexCreate_DepthStencilResolveTarget;
		}
		else
		{
			ResolveFlags |= TexCreate_ResolveTargetable;
		}
		Desc.Flags = ResolveFlags | ResolveFlagsToAdd;
		Texture.Resolve = GraphBuilder.CreateTexture(Desc, Name);
	}

	return Texture;
}

BEGIN_SHADER_PARAMETER_STRUCT(FCopyTextureParameters, )
	RDG_TEXTURE_ACCESS(Input,  ERHIAccess::CopySrc)
	RDG_TEXTURE_ACCESS(Output, ERHIAccess::CopyDest)
END_SHADER_PARAMETER_STRUCT()

void AddCopyTexturePass(
	FRDGBuilder& GraphBuilder,
	FRDGTextureRef InputTexture,
	FRDGTextureRef OutputTexture,
	const FRHICopyTextureInfo& CopyInfo)
{
	const FRDGTextureDesc& InputDesc = InputTexture->Desc;
	const FRDGTextureDesc& OutputDesc = OutputTexture->Desc;
	checkf(InputDesc.Format == OutputDesc.Format, TEXT("This method does not support format conversion."));

	FCopyTextureParameters* Parameters = GraphBuilder.AllocParameters<FCopyTextureParameters>();
	Parameters->Input = InputTexture;
	Parameters->Output = OutputTexture;

	GraphBuilder.AddPass(
		RDG_EVENT_NAME("CopyTexture(%s -> %s)", InputTexture->Name, OutputTexture->Name),
		Parameters,
		ERDGPassFlags::Copy,
		[InputTexture, OutputTexture, CopyInfo](FRHICommandList& RHICmdList)
	{
		RHICmdList.CopyTexture(InputTexture->GetRHI(), OutputTexture->GetRHI(), CopyInfo);
	});
}

BEGIN_SHADER_PARAMETER_STRUCT(FCopyToResolveTargetParameters, )
	RDG_TEXTURE_ACCESS_DYNAMIC(Input)
	RDG_TEXTURE_ACCESS_DYNAMIC(Output)
END_SHADER_PARAMETER_STRUCT()

void AddCopyToResolveTargetPass(
	FRDGBuilder& GraphBuilder,
	FRDGTextureRef InputTexture,
	FRDGTextureRef OutputTexture,
	const FResolveParams& ResolveParams)
{
	check(InputTexture && OutputTexture);

	if (InputTexture == OutputTexture)
	{
		return;
	}
<<<<<<< HEAD

	ERHIAccess AccessSource = ERHIAccess::ResolveSrc;
	ERHIAccess AccessDest = ERHIAccess::ResolveDst;

=======

	ERHIAccess AccessSource = ERHIAccess::ResolveSrc;
	ERHIAccess AccessDest = ERHIAccess::ResolveDst;

>>>>>>> 6bbb88c8
	// This might also just be a copy.
	if (InputTexture->Desc.NumSamples == OutputTexture->Desc.NumSamples)
	{
		AccessSource = ERHIAccess::CopySrc;
		AccessDest = ERHIAccess::CopyDest;
	}

	FCopyToResolveTargetParameters* Parameters = GraphBuilder.AllocParameters<FCopyToResolveTargetParameters>();
	Parameters->Input = FRDGTextureAccess(InputTexture, AccessSource);
	Parameters->Output = FRDGTextureAccess(OutputTexture, AccessDest);
<<<<<<< HEAD

	FResolveParams LocalResolveParams = ResolveParams;
	LocalResolveParams.SourceAccessFinal = AccessSource;
	LocalResolveParams.DestAccessFinal = AccessDest;

=======

	FResolveParams LocalResolveParams = ResolveParams;
	LocalResolveParams.SourceAccessFinal = AccessSource;
	LocalResolveParams.DestAccessFinal = AccessDest;

>>>>>>> 6bbb88c8
	GraphBuilder.AddPass(
		RDG_EVENT_NAME("CopyToResolveTarget(%s -> %s)", InputTexture->Name, OutputTexture->Name),
		Parameters,
		ERDGPassFlags::Copy | ERDGPassFlags::Raster | ERDGPassFlags::SkipRenderPass,
		[InputTexture, OutputTexture, LocalResolveParams](FRHICommandList& RHICmdList)
	{
		RHICmdList.CopyToResolveTarget(InputTexture->GetRHI(), OutputTexture->GetRHI(), LocalResolveParams);
	});
}

BEGIN_SHADER_PARAMETER_STRUCT(FCopyBufferParameters, )
	RDG_BUFFER_ACCESS(SrcBuffer, ERHIAccess::CopySrc)
	RDG_BUFFER_ACCESS(DstBuffer, ERHIAccess::CopyDest)
END_SHADER_PARAMETER_STRUCT()

void AddCopyBufferPass(FRDGBuilder& GraphBuilder, FRDGBufferRef DstBuffer, FRDGBufferRef SrcBuffer)
{
	check(SrcBuffer);
	check(DstBuffer);

	FCopyBufferParameters* Parameters = GraphBuilder.AllocParameters<FCopyBufferParameters>();
	Parameters->SrcBuffer = SrcBuffer;
	Parameters->DstBuffer = DstBuffer;
	const uint64 NumBytes = Parameters->SrcBuffer->Desc.NumElements * Parameters->SrcBuffer->Desc.BytesPerElement;

	GraphBuilder.AddPass(
		RDG_EVENT_NAME("CopyBuffer(%s Size=%ubytes)", SrcBuffer->Name, SrcBuffer->Desc.GetTotalNumBytes()),
		Parameters,
		ERDGPassFlags::Copy,
		[&Parameters, SrcBuffer, DstBuffer, NumBytes](FRHICommandList& RHICmdList)
		{
			RHICmdList.CopyBufferRegion(DstBuffer->GetRHI(), 0, SrcBuffer->GetRHI(), 0, NumBytes);
		});
}

BEGIN_SHADER_PARAMETER_STRUCT(FClearBufferUAVParameters, )
	SHADER_PARAMETER_RDG_BUFFER_UAV(RWBuffer<uint>, BufferUAV)
END_SHADER_PARAMETER_STRUCT()

void AddClearUAVPass(FRDGBuilder& GraphBuilder, FRDGBufferUAVRef BufferUAV, uint32 Value)
{
	check(BufferUAV);

	FClearBufferUAVParameters* Parameters = GraphBuilder.AllocParameters<FClearBufferUAVParameters>();
	Parameters->BufferUAV = BufferUAV;

	GraphBuilder.AddPass(
		RDG_EVENT_NAME("ClearBuffer(%s Size=%ubytes)", BufferUAV->GetParent()->Name, BufferUAV->GetParent()->Desc.GetTotalNumBytes()),
		Parameters,
		ERDGPassFlags::Compute,
		[&Parameters, BufferUAV, Value](FRHIComputeCommandList& RHICmdList)
	{
		RHICmdList.ClearUAVUint(BufferUAV->GetRHI(), FUintVector4(Value, Value, Value, Value));
		BufferUAV->MarkResourceAsUsed();
	});
}

void AddClearUAVFloatPass(FRDGBuilder& GraphBuilder, FRDGBufferUAVRef BufferUAV, float Value)
{
	FClearBufferUAVParameters* Parameters = GraphBuilder.AllocParameters<FClearBufferUAVParameters>();
	Parameters->BufferUAV = BufferUAV;

	GraphBuilder.AddPass(
		RDG_EVENT_NAME("ClearBuffer(%s Size=%ubytes)", BufferUAV->GetParent()->Name, BufferUAV->GetParent()->Desc.GetTotalNumBytes()),
		Parameters,
		ERDGPassFlags::Compute,
		[&Parameters, BufferUAV, Value](FRHIComputeCommandList& RHICmdList)
		{
<<<<<<< HEAD
			RHICmdList.ClearUAVFloat(BufferUAV->GetRHI(), FVector4(Value, Value, Value, Value));
=======
			RHICmdList.ClearUAVFloat(BufferUAV->GetRHI(), FVector4f(Value, Value, Value, Value));
>>>>>>> 6bbb88c8
			BufferUAV->MarkResourceAsUsed();
		});
}

BEGIN_SHADER_PARAMETER_STRUCT(FClearTextureUAVParameters, )
	SHADER_PARAMETER_RDG_TEXTURE_UAV(RWTexture2D, TextureUAV)
END_SHADER_PARAMETER_STRUCT()

void AddClearUAVPass(FRDGBuilder& GraphBuilder, FRDGTextureUAVRef TextureUAV, const FUintVector4& ClearValues)
{
	check(TextureUAV);

	FClearTextureUAVParameters* Parameters = GraphBuilder.AllocParameters<FClearTextureUAVParameters>();
	Parameters->TextureUAV = TextureUAV;

	FRDGTextureRef Texture = TextureUAV->GetParent();

	GraphBuilder.AddPass(
		RDG_EVENT_NAME("ClearTextureUint(%s %s %dx%d Mip=%d)",
			Texture->Name,
			GPixelFormats[Texture->Desc.Format].Name,
			Texture->Desc.Extent.X, Texture->Desc.Extent.Y,
			int32(TextureUAV->Desc.MipLevel)),
		Parameters,
		ERDGPassFlags::Compute,
		[&Parameters, TextureUAV, ClearValues](FRHIComputeCommandList& RHICmdList)
	{
		const FRDGTextureDesc& LocalTextureDesc = TextureUAV->GetParent()->Desc;

		FRHIUnorderedAccessView* RHITextureUAV = TextureUAV->GetRHI();

		RHICmdList.ClearUAVUint(RHITextureUAV, ClearValues);
		TextureUAV->MarkResourceAsUsed();
	});
}

void AddClearUAVPass(FRDGBuilder& GraphBuilder, FRDGTextureUAVRef TextureUAV, const FVector4f& ClearValues)
{
	check(TextureUAV);

	FClearTextureUAVParameters* Parameters = GraphBuilder.AllocParameters<FClearTextureUAVParameters>();
	Parameters->TextureUAV = TextureUAV;

	const FRDGTextureDesc& TextureDesc = TextureUAV->GetParent()->Desc;

	GraphBuilder.AddPass(
		RDG_EVENT_NAME("ClearTextureFloat(%s) %dx%d", TextureUAV->GetParent()->Name, TextureDesc.Extent.X, TextureDesc.Extent.Y),
		Parameters,
		ERDGPassFlags::Compute,
		[&Parameters, TextureUAV, ClearValues](FRHIComputeCommandList& RHICmdList)
	{
		const FRDGTextureDesc& LocalTextureDesc = TextureUAV->GetParent()->Desc;

		FRHIUnorderedAccessView* RHITextureUAV = TextureUAV->GetRHI();

		RHICmdList.ClearUAVFloat(RHITextureUAV, ClearValues);
		TextureUAV->MarkResourceAsUsed();
	});
}

void AddClearUAVPass(FRDGBuilder& GraphBuilder, FRDGTextureUAVRef TextureUAV, const uint32(&ClearValues)[4])
{
	AddClearUAVPass(GraphBuilder, TextureUAV, FUintVector4(ClearValues[0], ClearValues[1], ClearValues[2], ClearValues[3]));
}

void AddClearUAVPass(FRDGBuilder& GraphBuilder, FRDGTextureUAVRef TextureUAV, const float(&ClearValues)[4])
{
	AddClearUAVPass(GraphBuilder, TextureUAV, FVector4f(ClearValues[0], ClearValues[1], ClearValues[2], ClearValues[3]));
}

void AddClearUAVPass(FRDGBuilder& GraphBuilder, FRDGTextureUAVRef TextureUAV, const FLinearColor& ClearColor)
{
	AddClearUAVPass(GraphBuilder, TextureUAV, FVector4f(ClearColor.R, ClearColor.G, ClearColor.B, ClearColor.A));
}

void AddClearUAVPass(FRDGBuilder& GraphBuilder, FRDGTextureUAVRef TextureUAV, uint32 Value)
{
	AddClearUAVPass(GraphBuilder, TextureUAV, { Value, Value , Value , Value });
}

void AddClearUAVPass(FRDGBuilder& GraphBuilder, FRDGTextureUAVRef TextureUAV, float Value)
{
	AddClearUAVPass(GraphBuilder, TextureUAV, { Value, Value , Value , Value });
}

void AddClearUAVPass(FRDGBuilder& GraphBuilder, FRDGTextureUAVRef TextureUAV, const FVector& Value)
{
	AddClearUAVPass(GraphBuilder, TextureUAV, { (float)Value.X, (float)Value.Y , (float)Value.Z , 0.f });	// LWC_TODO: Precision loss?
}

void AddClearUAVPass(FRDGBuilder& GraphBuilder, FRDGTextureUAVRef TextureUAV, const FIntPoint& Value)
{
	AddClearUAVPass(GraphBuilder, TextureUAV, { uint32(Value.X), uint32(Value.Y), 0u, 0u });
}

void AddClearUAVPass(FRDGBuilder& GraphBuilder, FRDGTextureUAVRef TextureUAV, const FVector2D& Value)
{
	AddClearUAVPass(GraphBuilder, TextureUAV, { (float)Value.X,(float)Value.Y , 0.f, 0.f });	// LWC_TODO: Precision loss?
}

void AddClearUAVPass(FRDGBuilder& GraphBuilder, FRDGTextureUAVRef TextureUAV, const FVector4d& Value)
{
	AddClearUAVPass(GraphBuilder, TextureUAV, FVector4f(Value));								// LWC_TODO: Precision loss?
}

class FClearUAVRectsPS : public FGlobalShader
{
	DECLARE_GLOBAL_SHADER(FClearUAVRectsPS);
	SHADER_USE_PARAMETER_STRUCT(FClearUAVRectsPS, FGlobalShader);

	BEGIN_SHADER_PARAMETER_STRUCT(FParameters, )
		SHADER_PARAMETER(FUintVector4, ClearValue)
		SHADER_PARAMETER_RDG_TEXTURE_UAV(RWTexture2D, ClearResource)
	END_SHADER_PARAMETER_STRUCT()

	using FPermutationDomain = TShaderPermutationDomain<>;

	static bool ShouldCompilePermutation(const FGlobalShaderPermutationParameters& Parameters)
	{
		return IsFeatureLevelSupported(Parameters.Platform, ERHIFeatureLevel::SM5);
	}

	static void ModifyCompilationEnvironment(const FGlobalShaderPermutationParameters& Parameters, FShaderCompilerEnvironment& OutEnvironment)
	{
		int32 ResourceType = RHIGetPreferredClearUAVRectPSResourceType(Parameters.Platform);

		FGlobalShader::ModifyCompilationEnvironment(Parameters, OutEnvironment);
		OutEnvironment.SetDefine(TEXT("ENABLE_CLEAR_VALUE"), 1);
		OutEnvironment.SetDefine(TEXT("RESOURCE_TYPE"), ResourceType);
		OutEnvironment.SetDefine(TEXT("VALUE_TYPE"), TEXT("uint4"));
	}
};

IMPLEMENT_GLOBAL_SHADER(FClearUAVRectsPS, "/Engine/Private/ClearReplacementShaders.usf", "ClearTextureRWPS", SF_Pixel);

BEGIN_SHADER_PARAMETER_STRUCT(FClearUAVRectsParameters, )
	SHADER_PARAMETER_STRUCT_INCLUDE(FPixelShaderUtils::FRasterizeToRectsVS::FParameters, VS)
	SHADER_PARAMETER_STRUCT_INCLUDE(FClearUAVRectsPS::FParameters, PS)
	RENDER_TARGET_BINDING_SLOTS()
END_SHADER_PARAMETER_STRUCT()

void AddClearUAVPass(FRDGBuilder& GraphBuilder, FRDGTextureUAVRef TextureUAV, const uint32(&ClearValues)[4], FRDGBufferSRVRef RectCoordBufferSRV, uint32 NumRects)
{
	if (NumRects == 0)
	{
		AddClearUAVPass(GraphBuilder, TextureUAV, ClearValues);
		return;
	}

	check(TextureUAV && RectCoordBufferSRV);

	FClearUAVRectsParameters* PassParameters = GraphBuilder.AllocParameters<FClearUAVRectsParameters>();

	PassParameters->PS.ClearValue.X = ClearValues[0];
	PassParameters->PS.ClearValue.Y = ClearValues[1];
	PassParameters->PS.ClearValue.Z = ClearValues[2];
	PassParameters->PS.ClearValue.W = ClearValues[3];
	PassParameters->PS.ClearResource = TextureUAV;

	auto* ShaderMap = GetGlobalShaderMap(GMaxRHIFeatureLevel);
	auto PixelShader = ShaderMap->GetShader<FClearUAVRectsPS>();

	const FRDGTextureRef Texture = TextureUAV->GetParent();
	const FIntPoint TextureSize = Texture->Desc.Extent;

	FPixelShaderUtils::AddRasterizeToRectsPass<FClearUAVRectsPS>(GraphBuilder,
		ShaderMap,
		RDG_EVENT_NAME("ClearTextureRects(%s %s %dx%d Mip=%d)",
			Texture->Name,
			GPixelFormats[Texture->Desc.Format].Name,
			Texture->Desc.Extent.X, Texture->Desc.Extent.Y,
			int32(TextureUAV->Desc.MipLevel)),
		PixelShader,
		PassParameters,
		TextureSize,
		RectCoordBufferSRV,
		NumRects,
		/*BlendState*/ nullptr,
		/*RasterizerState*/ nullptr,
		/*DepthStencilState*/ nullptr,
		/*StencilRef*/ 0,
		/*TextureSize*/ TextureSize,
		/*RectUVBufferSRV*/ nullptr,
		/*DownsampleFactor*/ 1,
		/*bSkipRenderPass*/ (PassParameters->RenderTargets.GetActiveCount()==0)
		);
}

void AddClearRenderTargetPass(FRDGBuilder& GraphBuilder, FRDGTextureRef Texture)
{
	// Single mip, single slice, same clear color as what is specified in the render target :
	AddClearRenderTargetPass(GraphBuilder, Texture, FRDGTextureClearInfo());
}

void AddClearRenderTargetPass(FRDGBuilder& GraphBuilder, FRDGTextureRef Texture)
{
	check(Texture);

	FRenderTargetParameters* Parameters = GraphBuilder.AllocParameters<FRenderTargetParameters>();
	Parameters->RenderTargets[0] = FRenderTargetBinding(Texture, ERenderTargetLoadAction::EClear);

	GraphBuilder.AddPass(
		RDG_EVENT_NAME("ClearRenderTarget(%s) %dx%d ClearAction", Texture->Name, Texture->Desc.Extent.X, Texture->Desc.Extent.Y),
		Parameters,
		ERDGPassFlags::Raster,
		[](FRHICommandList& RHICmdList) {});
}

void AddClearRenderTargetPass(FRDGBuilder& GraphBuilder, FRDGTextureRef Texture, const FLinearColor& ClearColor)
{
<<<<<<< HEAD
	if (Texture->Desc.ClearValue.ColorBinding == EClearBinding::EColorBound && Texture->Desc.ClearValue.GetClearColor() == ClearColor)
	{
		AddClearRenderTargetPass(GraphBuilder, Texture);
	}
	else
	{
		AddClearRenderTargetPass(GraphBuilder, Texture, ClearColor, FIntRect(FIntPoint::ZeroValue, Texture->Desc.Extent));
	}
=======
	// Single mip, single slice, custom clear color :
	FRDGTextureClearInfo TextureClearInfo;
	TextureClearInfo.ClearColor = ClearColor;
	AddClearRenderTargetPass(GraphBuilder, Texture, TextureClearInfo);
>>>>>>> 6bbb88c8
}

void AddClearRenderTargetPass(FRDGBuilder& GraphBuilder, FRDGTextureRef Texture, const FLinearColor& ClearColor, FIntRect Viewport)
{
<<<<<<< HEAD
=======
	// Single mip, single slice, custom viewport, custom clear color :
	FRDGTextureClearInfo TextureClearInfo;
	TextureClearInfo.ClearColor = ClearColor;
	TextureClearInfo.Viewport = Viewport;
	AddClearRenderTargetPass(GraphBuilder, Texture, TextureClearInfo);
}

void AddClearRenderTargetPass(FRDGBuilder& GraphBuilder, FRDGTextureRef Texture, const FRDGTextureClearInfo& TextureClearInfo)
{
>>>>>>> 6bbb88c8
	check(Texture);

	bool bUseCustomViewport = (TextureClearInfo.Viewport.Area() > 0);
	FLinearColor ClearColor = TextureClearInfo.ClearColor.IsSet() ? TextureClearInfo.ClearColor.GetValue() : Texture->Desc.ClearValue.GetClearColor();
	uint16 TextureNumSlicesOrDepth = Texture->Desc.IsTexture3D() ? Texture->Desc.Depth : Texture->Desc.ArraySize;

	checkf((TextureClearInfo.FirstMipIndex < Texture->Desc.NumMips) && ((TextureClearInfo.FirstMipIndex + TextureClearInfo.NumMips) <= Texture->Desc.NumMips),
		TEXT("Invalid mip range [%d, %d] for texture %s (%d mips)"), TextureClearInfo.FirstMipIndex, TextureClearInfo.FirstMipIndex + TextureClearInfo.NumMips - 1, Texture->Name, Texture->Desc.NumMips);
	checkf(((TextureClearInfo.FirstSliceIndex == 0) && (TextureClearInfo.NumSlices == 1)) || (Texture->Desc.IsTextureArray() && EnumHasAnyFlags(Texture->Desc.Flags, ETextureCreateFlags::TargetArraySlicesIndependently)),
		TEXT("Per-slice clear (outside of slice 0, i.e. clearing any other slice than the first one) is only supported on 2DArray at the moment and ETextureCreateFlags::TargetArraySlicesIndependently must be passed when creating the texture (texture %s)."), Texture->Name);
	checkf((TextureClearInfo.FirstSliceIndex < TextureNumSlicesOrDepth) && ((TextureClearInfo.FirstSliceIndex + TextureClearInfo.NumSlices) <= TextureNumSlicesOrDepth),
		TEXT("Invalid slice range [%d, %d] for texture %s (%d slices)"), TextureClearInfo.FirstSliceIndex, TextureClearInfo.FirstSliceIndex + TextureClearInfo.NumSlices - 1, Texture->Name, TextureNumSlicesOrDepth);

	// Use clear action if no viewport specified and clear color is not passed or matches the fast clear color :
	if (!bUseCustomViewport
		&& (Texture->Desc.ClearValue.ColorBinding == EClearBinding::EColorBound)
		&& (Texture->Desc.ClearValue.GetClearColor() == ClearColor))
	{
		for (uint32 SliceIndex = 0; SliceIndex < TextureClearInfo.NumSlices; ++SliceIndex)
		{
			uint16 CurrentSliceIndex = IntCastChecked<uint16>(TextureClearInfo.FirstSliceIndex + SliceIndex);
			for (uint32 MipIndex = 0; MipIndex < TextureClearInfo.NumMips; ++MipIndex)
			{
				uint8 CurrentMipIndex = IntCastChecked<uint8>(TextureClearInfo.FirstMipIndex + MipIndex);

<<<<<<< HEAD
	GraphBuilder.AddPass(
		RDG_EVENT_NAME("ClearRenderTarget(%s) [(%d, %d), (%d, %d)] ClearQuad", Texture->Name, Viewport.Min.X, Viewport.Min.Y, Viewport.Max.X, Viewport.Max.Y),
		Parameters,
		ERDGPassFlags::Raster,
		[Parameters, ClearColor, Viewport](FRHICommandList& RHICmdList)
	{
		RHICmdList.SetViewport(Viewport.Min.X, Viewport.Min.Y, 0.0f, Viewport.Max.X, Viewport.Max.Y, 1.0f);
		DrawClearQuad(RHICmdList, ClearColor);
	});
=======
				FRenderTargetParameters* Parameters = GraphBuilder.AllocParameters<FRenderTargetParameters>();
				Parameters->RenderTargets[0] = FRenderTargetBinding(Texture, ERenderTargetLoadAction::EClear, CurrentMipIndex, CurrentSliceIndex);

				GraphBuilder.AddPass(
					RDG_EVENT_NAME("ClearRenderTarget(%s, slice %d, mip %d) %dx%d ClearAction", Texture->Name, CurrentSliceIndex, CurrentMipIndex, Texture->Desc.Extent.X, Texture->Desc.Extent.Y),
					Parameters,
					ERDGPassFlags::Raster,
					[](FRHICommandList& RHICmdList) {});
			}
		}
	}
	else
	{
		FIntRect OriginalViewport = bUseCustomViewport ? TextureClearInfo.Viewport : FIntRect(FIntPoint::ZeroValue, Texture->Desc.Extent);
		checkf((OriginalViewport.Max.X <= Texture->Desc.Extent.X) && (OriginalViewport.Max.Y <= Texture->Desc.Extent.Y), TEXT("Invalid custom viewport ((%d, %d) - (%d, %d)) for texture %s (size (%d, %d))"),
			OriginalViewport.Min.X, OriginalViewport.Min.Y, OriginalViewport.Max.X, OriginalViewport.Max.Y, Texture->Name, Texture->Desc.Extent.X, Texture->Desc.Extent.Y);

		for (uint32 SliceIndex = 0; SliceIndex < TextureClearInfo.NumSlices; ++SliceIndex)
		{
			uint16 CurrentSliceIndex = IntCastChecked<uint16>(TextureClearInfo.FirstSliceIndex + SliceIndex);
			for (uint32 MipIndex = 0; MipIndex < TextureClearInfo.NumMips; ++MipIndex)
			{
				FIntRect CurrentViewport(
					FMath::Max(1u, (uint32)OriginalViewport.Min.X >> MipIndex),
					FMath::Max(1u, (uint32)OriginalViewport.Min.Y >> MipIndex),
					FMath::Max(1u, (uint32)OriginalViewport.Max.X >> MipIndex),
					FMath::Max(1u, (uint32)OriginalViewport.Max.Y >> MipIndex));

				uint8 CurrentMipIndex = IntCastChecked<uint8>(TextureClearInfo.FirstMipIndex + MipIndex);
				if (CurrentViewport.Area() > 0)
				{
					FRenderTargetParameters* Parameters = GraphBuilder.AllocParameters<FRenderTargetParameters>();
					Parameters->RenderTargets[0] = FRenderTargetBinding(Texture, ERenderTargetLoadAction::ENoAction, CurrentMipIndex, CurrentSliceIndex);

					GraphBuilder.AddPass(
						RDG_EVENT_NAME("ClearRenderTarget(%s, slice %d, mip %d) [(%d, %d), (%d, %d)] ClearQuad", Texture->Name, CurrentSliceIndex, CurrentMipIndex, CurrentViewport.Min.X, CurrentViewport.Min.Y, CurrentViewport.Max.X, CurrentViewport.Max.Y),
						Parameters,
						ERDGPassFlags::Raster,
						[Parameters, ClearColor, CurrentViewport](FRHICommandList& RHICmdList)
					{
						RHICmdList.SetViewport((float)CurrentViewport.Min.X, (float)CurrentViewport.Min.Y, 0.0f, (float)CurrentViewport.Max.X, (float)CurrentViewport.Max.Y, 1.0f);
						DrawClearQuad(RHICmdList, ClearColor);
					});

					CurrentViewport = CurrentViewport / 2;
				}
			}
		}
	}
>>>>>>> 6bbb88c8
}

void AddClearDepthStencilPass(
	FRDGBuilder& GraphBuilder,
	FRDGTextureRef Texture,
	bool bClearDepth,
	float Depth,
	bool bClearStencil,
	uint8 Stencil)
{
	check(Texture);

	FExclusiveDepthStencil ExclusiveDepthStencil;
	ERenderTargetLoadAction DepthLoadAction = ERenderTargetLoadAction::ELoad;
	ERenderTargetLoadAction StencilLoadAction = ERenderTargetLoadAction::ENoAction;

	const bool bHasStencil = Texture->Desc.Format == PF_DepthStencil;

	// We can't clear stencil if we don't have it.
	bClearStencil &= bHasStencil;

	if (bClearDepth)
	{
		ExclusiveDepthStencil.SetDepthWrite();
		DepthLoadAction = ERenderTargetLoadAction::ENoAction;
	}

	if (bHasStencil)
	{
		if (bClearStencil)
		{
			ExclusiveDepthStencil.SetStencilWrite();
			StencilLoadAction = ERenderTargetLoadAction::ENoAction;
		}
		else
		{
			// Preserve stencil contents.
			StencilLoadAction = ERenderTargetLoadAction::ELoad;
		}
	}

	FRenderTargetParameters* Parameters = GraphBuilder.AllocParameters<FRenderTargetParameters>();
	Parameters->RenderTargets.DepthStencil = FDepthStencilBinding(Texture, DepthLoadAction, StencilLoadAction, ExclusiveDepthStencil);

	GraphBuilder.AddPass(
		RDG_EVENT_NAME("ClearDepthStencil(%s) %dx%d", Texture->Name, Texture->Desc.Extent.X, Texture->Desc.Extent.Y),
		Parameters,
		ERDGPassFlags::Raster,
		[Parameters, bClearDepth, Depth, bClearStencil, Stencil](FRHICommandList& RHICmdList)
	{
		DrawClearQuad(RHICmdList, false, FLinearColor(), bClearDepth, Depth, bClearStencil, Stencil);
	});
}

<<<<<<< HEAD
=======
void AddClearDepthStencilPass(FRDGBuilder& GraphBuilder, FRDGTextureRef Texture, ERenderTargetLoadAction DepthLoadAction, ERenderTargetLoadAction StencilLoadAction)
{
	auto* PassParameters = GraphBuilder.AllocParameters<FRenderTargetParameters>();
	PassParameters->RenderTargets.DepthStencil = FDepthStencilBinding(Texture, DepthLoadAction, StencilLoadAction, FExclusiveDepthStencil::DepthWrite_StencilWrite);
	GraphBuilder.AddPass(RDG_EVENT_NAME("ClearDepthStencil (%s)", Texture->Name), PassParameters, ERDGPassFlags::Raster, [](FRHICommandList&) {});
}

>>>>>>> 6bbb88c8
void AddClearStencilPass(FRDGBuilder& GraphBuilder, FRDGTextureRef Texture)
{
	auto* PassParameters = GraphBuilder.AllocParameters<FRenderTargetParameters>();
	PassParameters->RenderTargets.DepthStencil = FDepthStencilBinding(Texture, ERenderTargetLoadAction::ELoad, ERenderTargetLoadAction::EClear, FExclusiveDepthStencil::DepthRead_StencilWrite);
	GraphBuilder.AddPass(RDG_EVENT_NAME("ClearStencil (%s)", Texture->Name), PassParameters, ERDGPassFlags::Raster, [](FRHICommandList&) {});
}

<<<<<<< HEAD
=======
void AddResummarizeHTilePass(FRDGBuilder& GraphBuilder, FRDGTextureRef Texture)
{
	auto* PassParameters = GraphBuilder.AllocParameters<FRenderTargetParameters>();
	const bool bHasStencil = Texture->Desc.Format == PF_DepthStencil;
	PassParameters->RenderTargets.DepthStencil = bHasStencil ? 
		FDepthStencilBinding(Texture, ERenderTargetLoadAction::ELoad, ERenderTargetLoadAction::ELoad, FExclusiveDepthStencil::DepthWrite_StencilWrite) :
		FDepthStencilBinding(Texture, ERenderTargetLoadAction::ELoad, ERenderTargetLoadAction::ENoAction, FExclusiveDepthStencil::DepthWrite_StencilNop);
	GraphBuilder.AddPass(RDG_EVENT_NAME("ResummarizeHTile (%s)", Texture->Name), PassParameters, ERDGPassFlags::Raster,
		[Texture](FRHICommandList& RHICmdList)
	{
		RHICmdList.ResummarizeHTile(static_cast<FRHITexture2D*>(Texture->GetRHI()));
	});
}

>>>>>>> 6bbb88c8
BEGIN_SHADER_PARAMETER_STRUCT(FEnqueueCopyTexturePass, )
	RDG_TEXTURE_ACCESS(Texture, ERHIAccess::CopySrc)
END_SHADER_PARAMETER_STRUCT()

void AddEnqueueCopyPass(FRDGBuilder& GraphBuilder, FRHIGPUTextureReadback* Readback, FRDGTextureRef SourceTexture, FResolveRect Rect)
{
	FEnqueueCopyTexturePass* PassParameters = GraphBuilder.AllocParameters<FEnqueueCopyTexturePass>();
	PassParameters->Texture = SourceTexture;

	GraphBuilder.AddPass(
		RDG_EVENT_NAME("EnqueueCopy(%s)", SourceTexture->Name),
		PassParameters,
		ERDGPassFlags::Readback,
		[Readback, SourceTexture, Rect](FRHICommandList& RHICmdList)
	{
		Readback->EnqueueCopyRDG(RHICmdList, SourceTexture->GetRHI(), Rect);
	});
}

BEGIN_SHADER_PARAMETER_STRUCT(FEnqueueCopyBufferPass, )
	RDG_BUFFER_ACCESS(Buffer, ERHIAccess::CopySrc)
END_SHADER_PARAMETER_STRUCT()

void AddEnqueueCopyPass(FRDGBuilder& GraphBuilder, FRHIGPUBufferReadback* Readback, FRDGBufferRef SourceBuffer, uint32 NumBytes)
{
	FEnqueueCopyBufferPass* PassParameters = GraphBuilder.AllocParameters<FEnqueueCopyBufferPass>();
	PassParameters->Buffer = SourceBuffer;

	GraphBuilder.AddPass(
		RDG_EVENT_NAME("EnqueueCopy(%s)", SourceBuffer->Name),
		PassParameters,
		ERDGPassFlags::Readback,
		[Readback, SourceBuffer, NumBytes](FRHICommandList& RHICmdList)
	{
<<<<<<< HEAD
		Readback->EnqueueCopy(RHICmdList, SourceBuffer->GetRHIVertexBuffer(), NumBytes);
=======
		Readback->EnqueueCopy(RHICmdList, SourceBuffer->GetRHI(), NumBytes);
>>>>>>> 6bbb88c8
	});
}

class FClearUAVUIntCS : public FGlobalShader
{
	DECLARE_GLOBAL_SHADER(FClearUAVUIntCS)
	SHADER_USE_PARAMETER_STRUCT(FClearUAVUIntCS, FGlobalShader)

	BEGIN_SHADER_PARAMETER_STRUCT(FParameters, )
		SHADER_PARAMETER_RDG_BUFFER_UAV(RWBuffer<uint>, UAV)
		SHADER_PARAMETER(uint32, ClearValue)
		SHADER_PARAMETER(uint32, NumEntries)
	END_SHADER_PARAMETER_STRUCT()

	static bool ShouldCompilePermutation(const FGlobalShaderPermutationParameters& Parameters)
	{
		return GetMaxSupportedFeatureLevel(Parameters.Platform) >= ERHIFeatureLevel::SM5;
	}
};

IMPLEMENT_GLOBAL_SHADER(FClearUAVUIntCS, "/Engine/Private/Tools/ClearUAV.usf", "ClearUAVUIntCS", SF_Compute);

void FComputeShaderUtils::ClearUAV(FRDGBuilder& GraphBuilder, FGlobalShaderMap* ShaderMap, FRDGBufferUAVRef UAV, uint32 ClearValue)
{
	FClearUAVUIntCS::FParameters* PassParameters = GraphBuilder.AllocParameters<FClearUAVUIntCS::FParameters>();
	PassParameters->UAV = UAV;
	PassParameters->ClearValue = ClearValue;
	ensure(UAV->Desc.Format == PF_R32_UINT || UAV->Desc.Format == PF_R8_UINT || UAV->Desc.Format == PF_R16_UINT || UAV->Desc.Format == PF_R32_SINT && ClearValue <= MAX_int32);
	PassParameters->NumEntries = UAV->Desc.Buffer->Desc.NumElements;
	check(PassParameters->NumEntries > 0);

	auto ComputeShader = ShaderMap->GetShader<FClearUAVUIntCS>();

	FComputeShaderUtils::AddPass(
		GraphBuilder,
		RDG_EVENT_NAME("ClearUAV"),
		ComputeShader,
		PassParameters,
		FIntVector(FMath::DivideAndRoundUp<int32>(PassParameters->NumEntries, 64), 1, 1));
}

class FClearUAVFloatCS : public FGlobalShader
{
	DECLARE_GLOBAL_SHADER(FClearUAVFloatCS)
	SHADER_USE_PARAMETER_STRUCT(FClearUAVFloatCS, FGlobalShader)

	BEGIN_SHADER_PARAMETER_STRUCT(FParameters, )
		SHADER_PARAMETER_RDG_BUFFER_UAV(RWBuffer<float4>, UAVFloat)
		SHADER_PARAMETER(FVector4f, ClearValueFloat)
		SHADER_PARAMETER(uint32, NumEntries)
	END_SHADER_PARAMETER_STRUCT()

	static bool ShouldCompilePermutation(const FGlobalShaderPermutationParameters& Parameters)
	{
		return GetMaxSupportedFeatureLevel(Parameters.Platform) >= ERHIFeatureLevel::SM5;
	}
};

IMPLEMENT_GLOBAL_SHADER(FClearUAVFloatCS, "/Engine/Private/Tools/ClearUAV.usf", "ClearUAVFloatCS", SF_Compute);

void FComputeShaderUtils::ClearUAV(FRDGBuilder& GraphBuilder, FGlobalShaderMap* ShaderMap, FRDGBufferUAVRef UAV, FVector4f ClearValue)
{
	FClearUAVFloatCS::FParameters* PassParameters = GraphBuilder.AllocParameters<FClearUAVFloatCS::FParameters>();
	PassParameters->UAVFloat = UAV;
	PassParameters->ClearValueFloat = ClearValue;
	check(UAV->Desc.Format == PF_A32B32G32R32F || UAV->Desc.Format == PF_FloatRGBA);
	PassParameters->NumEntries = UAV->Desc.Buffer->Desc.NumElements;
	check(PassParameters->NumEntries > 0);

	auto ComputeShader = ShaderMap->GetShader<FClearUAVFloatCS>();

	FComputeShaderUtils::AddPass(
		GraphBuilder,
		RDG_EVENT_NAME("ClearUAV"),
		ComputeShader,
		PassParameters,
		FIntVector(FMath::DivideAndRoundUp<int32>(PassParameters->NumEntries, 64), 1, 1));
}

<<<<<<< HEAD
BEGIN_SHADER_PARAMETER_STRUCT(FCopyBufferParameters, )
	RDG_BUFFER_ACCESS(Buffer, ERHIAccess::CopyDest)
END_SHADER_PARAMETER_STRUCT()
=======
>>>>>>> 6bbb88c8


class FInitIndirectArgs1DCS : public FGlobalShader
{
	DECLARE_GLOBAL_SHADER(FInitIndirectArgs1DCS);
	SHADER_USE_PARAMETER_STRUCT(FInitIndirectArgs1DCS, FGlobalShader)

		BEGIN_SHADER_PARAMETER_STRUCT(FParameters, )
		SHADER_PARAMETER_RDG_BUFFER_SRV(StructuredBuffer< uint >, InputCountBuffer)
		SHADER_PARAMETER(uint32, Multiplier)
		SHADER_PARAMETER(uint32, Divisor)
		SHADER_PARAMETER(uint32, InputCountOffset)

		SHADER_PARAMETER_RDG_BUFFER_UAV(RWBuffer< uint >, IndirectDispatchArgsOut)
	END_SHADER_PARAMETER_STRUCT()
};
IMPLEMENT_GLOBAL_SHADER(FInitIndirectArgs1DCS, "/Engine/Private/Tools/SetupIndirectArgs.usf", "InitIndirectArgs1DCS", SF_Compute);


FRDGBufferRef FComputeShaderUtils::AddIndirectArgsSetupCsPass1D(FRDGBuilder& GraphBuilder, FRDGBufferRef& InputCountBuffer, const TCHAR* OutputBufferName, uint32 Divisor, uint32 InputCountOffset, uint32 Multiplier)
{
	// 1. Add setup pass
	FRDGBufferRef IndirectArgsBuffer = GraphBuilder.CreateBuffer(FRDGBufferDesc::CreateIndirectDesc(4), OutputBufferName);
	{
<<<<<<< HEAD
		// Allocates memory for the lifetime of the pass, since execution is deferred.
		void* InitialDataCopy = GraphBuilder.Alloc(InitialDataSize, 16);
		FMemory::Memcpy(InitialDataCopy, InitialData, InitialDataSize);
		return InitialDataCopy;
=======
		FInitIndirectArgs1DCS::FParameters* PassParameters = GraphBuilder.AllocParameters<FInitIndirectArgs1DCS::FParameters>();
		PassParameters->InputCountBuffer = GraphBuilder.CreateSRV(InputCountBuffer);
		PassParameters->Multiplier = Multiplier;
		PassParameters->Divisor = Divisor;
		PassParameters->InputCountOffset = InputCountOffset;
		PassParameters->IndirectDispatchArgsOut = GraphBuilder.CreateUAV(IndirectArgsBuffer, PF_R32_UINT);

		auto ComputeShader = GetGlobalShaderMap(GMaxRHIFeatureLevel)->GetShader<FInitIndirectArgs1DCS>();
		FComputeShaderUtils::AddPass(
			GraphBuilder,
			RDG_EVENT_NAME("InitIndirectArgs1D"),
			ComputeShader,
			PassParameters,
			FIntVector(1, 1, 1)
		);
>>>>>>> 6bbb88c8
	}

	return IndirectArgsBuffer;
}


FRDGBufferRef CreateStructuredBuffer(
	FRDGBuilder& GraphBuilder,
	const TCHAR* Name,
	uint32 BytesPerElement,
	uint32 NumElements,
	const void* InitialData,
	uint64 InitialDataSize,
	ERDGInitialDataFlags InitialDataFlags)
{
	FRDGBufferRef Buffer = GraphBuilder.CreateBuffer(FRDGBufferDesc::CreateStructuredDesc(BytesPerElement, NumElements), Name);
	GraphBuilder.QueueBufferUpload(Buffer, InitialData, InitialDataSize, InitialDataFlags);
	return Buffer;
}

FRDGBufferRef CreateStructuredBuffer(
	FRDGBuilder& GraphBuilder,
	const TCHAR* Name,
	uint32 BytesPerElement,
	FRDGBufferNumElementsCallback&& NumElementsCallback,
	FRDGBufferInitialDataCallback&& InitialDataCallback,
	FRDGBufferInitialDataSizeCallback&& InitialDataSizeCallback)
{
	FRDGBufferRef Buffer = GraphBuilder.CreateBuffer(FRDGBufferDesc::CreateStructuredDesc(BytesPerElement, 1), Name, MoveTemp(NumElementsCallback));
	GraphBuilder.QueueBufferUpload(Buffer, MoveTemp(InitialDataCallback), MoveTemp(InitialDataSizeCallback));
	return Buffer;
}

FRDGBufferRef CreateUploadBuffer(
	FRDGBuilder& GraphBuilder,
	const TCHAR* Name,
	uint32 BytesPerElement,
	uint32 NumElements,
	const void* InitialData,
	uint64 InitialDataSize,
	ERDGInitialDataFlags InitialDataFlags)
{
	FRDGBufferRef Buffer = GraphBuilder.CreateBuffer(FRDGBufferDesc::CreateUploadDesc(BytesPerElement, NumElements), Name);
	if (InitialData != nullptr && InitialDataSize > 0)
	{
		GraphBuilder.QueueBufferUpload(Buffer, InitialData, InitialDataSize, InitialDataFlags);
	}
	return Buffer;
}

FRDGBufferRef CreateVertexBuffer(
	FRDGBuilder& GraphBuilder,
	const TCHAR* Name,
	const FRDGBufferDesc& Desc,
	const void* InitialData,
	uint64 InitialDataSize,
	ERDGInitialDataFlags InitialDataFlags)
{
	checkf(Name, TEXT("Buffer must have a name."));
	checkf(Desc.UnderlyingType == FRDGBufferDesc::EUnderlyingType::VertexBuffer, TEXT("CreateVertexBuffer called with an FRDGBufferDesc underlying type that is not 'VertexBuffer'. Buffer: %s"), Name);

	FRDGBufferRef Buffer = GraphBuilder.CreateBuffer(Desc, Name);
	GraphBuilder.QueueBufferUpload(Buffer, InitialData, InitialDataSize, InitialDataFlags);
	return Buffer;
}

FRDGWaitForTasksScope::~FRDGWaitForTasksScope()
{
	if (bCondition)
	{
		AddPass(GraphBuilder, RDG_EVENT_NAME("WaitForTasks"), [](FRHICommandListImmediate& RHICmdList)
		{
			if (IsRunningRHIInSeparateThread())
			{
				QUICK_SCOPE_CYCLE_COUNTER(STAT_FScopedCommandListWaitForTasks_WaitAsync);
				RHICmdList.ImmediateFlush(EImmediateFlushType::WaitForOutstandingTasksOnly);
			}
			else
			{
				QUICK_SCOPE_CYCLE_COUNTER(STAT_FScopedCommandListWaitForTasks_Flush);
				CSV_SCOPED_TIMING_STAT(RHITFlushes, FRDGWaitForTasksDtor);
				RHICmdList.ImmediateFlush(EImmediateFlushType::FlushRHIThread);
			}
		});
	}
}

bool GetPooledFreeBuffer(
	FRHICommandList& RHICmdList,
	const FRDGBufferDesc& Desc,
	TRefCountPtr<FRDGPooledBuffer>& Out,
	const TCHAR* InDebugName)
{
	if (Out && Out->Desc == Desc)
	{
		// Kept current allocation.
		return false;
	}

<<<<<<< HEAD
	return Buffer;
}

BEGIN_SHADER_PARAMETER_STRUCT(FTextureAccessDynamicPassParameters, )
	RDG_TEXTURE_ACCESS_DYNAMIC(Texture)
END_SHADER_PARAMETER_STRUCT()

// This is a 4.26 hack to get async compute SSAO to pass validation without multi-pipe transitions.
void AddAsyncComputeSRVTransitionHackPass(FRDGBuilder& GraphBuilder, FRDGTextureRef Texture)
{
	auto* PassParameters = GraphBuilder.AllocParameters<FTextureAccessDynamicPassParameters>();
	PassParameters->Texture = FRDGTextureAccess(Texture, ERHIAccess::SRVMask);
	GraphBuilder.AddPass({}, PassParameters,
		// Use all of the work flags so that any access is valid.
		ERDGPassFlags::Copy |
		ERDGPassFlags::Compute |
		ERDGPassFlags::Raster |
		ERDGPassFlags::SkipRenderPass |
		// We're not writing to anything, so we have to tell the pass not to cull.
		ERDGPassFlags::NeverCull,
		[](FRHICommandList&) {});
}

void ConvertToUntrackedTexture(
	FRDGBuilder& GraphBuilder,
	FRDGTextureRef Texture,
	ERHIAccess AccessFinal)
{
	GraphBuilder.SetTextureAccessFinal(Texture, AccessFinal);

	auto* PassParameters = GraphBuilder.AllocParameters<FTextureAccessDynamicPassParameters>();
	PassParameters->Texture = FRDGTextureAccess(Texture, AccessFinal);
	GraphBuilder.AddPass({}, PassParameters,
		// Use all of the work flags so that any access is valid.
		ERDGPassFlags::Copy |
		ERDGPassFlags::Compute |
		ERDGPassFlags::Raster |
		ERDGPassFlags::SkipRenderPass |
		// We're not writing to anything, so we have to tell the pass not to cull.
		ERDGPassFlags::NeverCull,
		[](FRHICommandList&) {});
}

BEGIN_SHADER_PARAMETER_STRUCT(FBufferAccessDynamicPassParameters, )
	RDG_BUFFER_ACCESS_DYNAMIC(Buffer)
END_SHADER_PARAMETER_STRUCT()

void ConvertToUntrackedBuffer(
	FRDGBuilder& GraphBuilder,
	FRDGBufferRef Buffer,
	ERHIAccess AccessFinal)
{
	GraphBuilder.SetBufferAccessFinal(Buffer, AccessFinal);

	auto* PassParameters = GraphBuilder.AllocParameters<FBufferAccessDynamicPassParameters>();
	PassParameters->Buffer = FRDGBufferAccess(Buffer, AccessFinal);
	GraphBuilder.AddPass({}, PassParameters,
		// Use all of the work flags so that any access is valid.
		ERDGPassFlags::Copy |
		ERDGPassFlags::Compute |
		ERDGPassFlags::Raster |
		ERDGPassFlags::SkipRenderPass |
		// We're not writing to anything, so we have to tell the pass not to cull.
		ERDGPassFlags::NeverCull,
		[](FRHICommandList&) {});
}

FRDGTextureRef RegisterExternalOrPassthroughTexture(
	FRDGBuilder* GraphBuilder,
	const TRefCountPtr<IPooledRenderTarget>& PooledRenderTarget,
	ERDGTextureFlags Flags)
{
	check(PooledRenderTarget);
	if (GraphBuilder)
	{
		return GraphBuilder->RegisterExternalTexture(PooledRenderTarget, ERenderTargetTexture::ShaderResource, Flags);
	}
	else
	{
		return FRDGTexture::GetPassthrough(PooledRenderTarget);
	}
}

FRDGWaitForTasksScope::~FRDGWaitForTasksScope()
{
	if (bCondition)
	{
		AddPass(GraphBuilder, [](FRHICommandListImmediate& RHICmdList)
		{
			if (IsRunningRHIInSeparateThread())
			{
				QUICK_SCOPE_CYCLE_COUNTER(STAT_FScopedCommandListWaitForTasks_WaitAsync);
				RHICmdList.ImmediateFlush(EImmediateFlushType::WaitForOutstandingTasksOnly);
			}
			else
			{
				QUICK_SCOPE_CYCLE_COUNTER(STAT_FScopedCommandListWaitForTasks_Flush);
				CSV_SCOPED_TIMING_STAT(RHITFlushes, FRDGWaitForTasksDtor);
				RHICmdList.ImmediateFlush(EImmediateFlushType::FlushRHIThread);
			}
		});
	}
=======
	// New allocation.
	Out = GRenderGraphResourcePool.FindFreeBuffer(RHICmdList, Desc, InDebugName);
	return true;
}

bool AllocatePooledTexture(const FRDGTextureDesc& Desc, TRefCountPtr<IPooledRenderTarget>& Out, const TCHAR* Name)
{
	return GRenderTargetPool.FindFreeElement(Desc, Out, Name);
}

TRefCountPtr<IPooledRenderTarget> AllocatePooledTexture(const FRDGTextureDesc& Desc, const TCHAR* Name)
{
	return GRenderTargetPool.FindFreeElement(Desc, Name);
>>>>>>> 6bbb88c8
}<|MERGE_RESOLUTION|>--- conflicted
+++ resolved
@@ -8,10 +8,7 @@
 #include <initializer_list>
 #include "GlobalShader.h"
 #include "PixelShaderUtils.h"
-<<<<<<< HEAD
-=======
 #include "RenderGraphResourcePool.h"
->>>>>>> 6bbb88c8
 
 void ClearUnusedGraphResourcesImpl(
 	const FShaderParameterBindings& ShaderBindings,
@@ -35,7 +32,6 @@
 			Type == UBMT_RDG_TEXTURE_UAV ||
 			Type == UBMT_RDG_BUFFER_SRV ||
 			Type == UBMT_RDG_BUFFER_UAV)
-<<<<<<< HEAD
 		{
 			const auto& ResourceParameters = ShaderBindings.ResourceParameters;
 			const int32 ShaderResourceCount = ResourceParameters.Num();
@@ -52,35 +48,12 @@
 		{
 			if (GraphUniformBufferId < ShaderBindings.GraphUniformBuffers.Num() && ByteOffset == ShaderBindings.GraphUniformBuffers[GraphUniformBufferId].ByteOffset)
 			{
-=======
-		{
-			const auto& ResourceParameters = ShaderBindings.ResourceParameters;
-			const int32 ShaderResourceCount = ResourceParameters.Num();
-			for (; ShaderResourceIndex < ShaderResourceCount && ResourceParameters[ShaderResourceIndex].ByteOffset < ByteOffset; ++ShaderResourceIndex)
-			{
-			}
-
-			if (ShaderResourceIndex < ShaderResourceCount && ResourceParameters[ShaderResourceIndex].ByteOffset == ByteOffset)
-			{
-				continue;
-			}
-		}
-		else if (Type == UBMT_RDG_UNIFORM_BUFFER)
-		{
-			if (GraphUniformBufferId < ShaderBindings.GraphUniformBuffers.Num() && ByteOffset == ShaderBindings.GraphUniformBuffers[GraphUniformBufferId].ByteOffset)
-			{
->>>>>>> 6bbb88c8
 				GraphUniformBufferId++;
 				continue;
 			}
 
-<<<<<<< HEAD
-			FRDGUniformBufferRef UniformBuffer = *reinterpret_cast<FRDGUniformBufferRef*>(Base + ByteOffset);
-			if (!UniformBuffer || UniformBuffer->IsGlobal())
-=======
 			const FRDGUniformBufferBinding& UniformBuffer = *reinterpret_cast<FRDGUniformBufferBinding*>(Base + ByteOffset);
 			if (!UniformBuffer || UniformBuffer.IsStatic())
->>>>>>> 6bbb88c8
 			{
 				continue;
 			}
@@ -151,15 +124,12 @@
 				{
 				}
 				bResourceIsUsed |= GraphUniformBufferId < GraphUniformBuffers.Num() && ByteOffset == GraphUniformBuffers[GraphUniformBufferId].ByteOffset;
-<<<<<<< HEAD
-=======
 			}
 
 			const FRDGUniformBufferBinding& UniformBuffer = *reinterpret_cast<const FRDGUniformBufferBinding*>(Base + ByteOffset);
 			if (!UniformBuffer || UniformBuffer.IsStatic())
 			{
 				continue;
->>>>>>> 6bbb88c8
 			}
 		}
 		else
@@ -168,21 +138,6 @@
 			continue;
 		}
 
-<<<<<<< HEAD
-			FRDGUniformBufferRef UniformBuffer = *reinterpret_cast<FRDGUniformBufferRef*>(Base + ByteOffset);
-			if (!UniformBuffer || UniformBuffer->IsGlobal())
-			{
-				continue;
-			}
-		}
-		else
-		{
-			// Not a resource we care about.
-			continue;
-		}
-
-=======
->>>>>>> 6bbb88c8
 		if (bResourceIsUsed)
 		{
 			continue;
@@ -205,26 +160,16 @@
 FRDGTextureRef RegisterExternalTextureWithFallback(
 	FRDGBuilder& GraphBuilder,
 	const TRefCountPtr<IPooledRenderTarget>& ExternalPooledTexture,
-<<<<<<< HEAD
-	const TRefCountPtr<IPooledRenderTarget>& FallbackPooledTexture,
-	ERenderTargetTexture ExternalTexture,
-	ERenderTargetTexture FallbackTexture)
-=======
 	const TRefCountPtr<IPooledRenderTarget>& FallbackPooledTexture)
->>>>>>> 6bbb88c8
 {
 	ensureMsgf(FallbackPooledTexture.IsValid(), TEXT("RegisterExternalTextureWithDummyFallback() requires a valid fallback pooled texture."));
 	if (ExternalPooledTexture.IsValid())
 	{
-<<<<<<< HEAD
-		return GraphBuilder.RegisterExternalTexture(ExternalPooledTexture, ExternalTexture);
-=======
 		return GraphBuilder.RegisterExternalTexture(ExternalPooledTexture);
->>>>>>> 6bbb88c8
 	}
 	else
 	{
-		return GraphBuilder.RegisterExternalTexture(FallbackPooledTexture, FallbackTexture);
+		return GraphBuilder.RegisterExternalTexture(FallbackPooledTexture);
 	}
 }
 
@@ -255,49 +200,6 @@
 	return Texture;
 }
 
-FRDGTextureMSAA RegisterExternalTextureMSAAWithFallback(
-	FRDGBuilder& GraphBuilder,
-	const TRefCountPtr<IPooledRenderTarget>& ExternalPooledTexture,
-	const TRefCountPtr<IPooledRenderTarget>& FallbackPooledTexture)
-{
-	ensureMsgf(FallbackPooledTexture.IsValid(), TEXT("RegisterExternalTextureWithDummyFallback() requires a valid fallback pooled texture."));
-	if (ExternalPooledTexture.IsValid())
-	{
-		return RegisterExternalTextureMSAA(GraphBuilder, ExternalPooledTexture);
-	}
-	else
-	{
-		return RegisterExternalTextureMSAA(GraphBuilder, FallbackPooledTexture);
-	}
-}
-
-RENDERCORE_API FRDGTextureMSAA CreateTextureMSAA(
-	FRDGBuilder& GraphBuilder,
-	FRDGTextureDesc Desc,
-	const TCHAR* Name,
-	ETextureCreateFlags ResolveFlagsToAdd)
-{
-	FRDGTextureMSAA Texture(GraphBuilder.CreateTexture(Desc, Name));
-
-	if (Desc.NumSamples > 1)
-	{
-		Desc.NumSamples = 1;
-		ETextureCreateFlags ResolveFlags = TexCreate_ShaderResource;
-		if (EnumHasAnyFlags(Desc.Flags, TexCreate_DepthStencilTargetable))
-		{
-			ResolveFlags |= TexCreate_DepthStencilResolveTarget;
-		}
-		else
-		{
-			ResolveFlags |= TexCreate_ResolveTargetable;
-		}
-		Desc.Flags = ResolveFlags | ResolveFlagsToAdd;
-		Texture.Resolve = GraphBuilder.CreateTexture(Desc, Name);
-	}
-
-	return Texture;
-}
-
 BEGIN_SHADER_PARAMETER_STRUCT(FCopyTextureParameters, )
 	RDG_TEXTURE_ACCESS(Input,  ERHIAccess::CopySrc)
 	RDG_TEXTURE_ACCESS(Output, ERHIAccess::CopyDest)
@@ -344,17 +246,10 @@
 	{
 		return;
 	}
-<<<<<<< HEAD
 
 	ERHIAccess AccessSource = ERHIAccess::ResolveSrc;
 	ERHIAccess AccessDest = ERHIAccess::ResolveDst;
 
-=======
-
-	ERHIAccess AccessSource = ERHIAccess::ResolveSrc;
-	ERHIAccess AccessDest = ERHIAccess::ResolveDst;
-
->>>>>>> 6bbb88c8
 	// This might also just be a copy.
 	if (InputTexture->Desc.NumSamples == OutputTexture->Desc.NumSamples)
 	{
@@ -365,19 +260,11 @@
 	FCopyToResolveTargetParameters* Parameters = GraphBuilder.AllocParameters<FCopyToResolveTargetParameters>();
 	Parameters->Input = FRDGTextureAccess(InputTexture, AccessSource);
 	Parameters->Output = FRDGTextureAccess(OutputTexture, AccessDest);
-<<<<<<< HEAD
 
 	FResolveParams LocalResolveParams = ResolveParams;
 	LocalResolveParams.SourceAccessFinal = AccessSource;
 	LocalResolveParams.DestAccessFinal = AccessDest;
 
-=======
-
-	FResolveParams LocalResolveParams = ResolveParams;
-	LocalResolveParams.SourceAccessFinal = AccessSource;
-	LocalResolveParams.DestAccessFinal = AccessDest;
-
->>>>>>> 6bbb88c8
 	GraphBuilder.AddPass(
 		RDG_EVENT_NAME("CopyToResolveTarget(%s -> %s)", InputTexture->Name, OutputTexture->Name),
 		Parameters,
@@ -446,11 +333,7 @@
 		ERDGPassFlags::Compute,
 		[&Parameters, BufferUAV, Value](FRHIComputeCommandList& RHICmdList)
 		{
-<<<<<<< HEAD
-			RHICmdList.ClearUAVFloat(BufferUAV->GetRHI(), FVector4(Value, Value, Value, Value));
-=======
 			RHICmdList.ClearUAVFloat(BufferUAV->GetRHI(), FVector4f(Value, Value, Value, Value));
->>>>>>> 6bbb88c8
 			BufferUAV->MarkResourceAsUsed();
 		});
 }
@@ -645,43 +528,16 @@
 	AddClearRenderTargetPass(GraphBuilder, Texture, FRDGTextureClearInfo());
 }
 
-void AddClearRenderTargetPass(FRDGBuilder& GraphBuilder, FRDGTextureRef Texture)
-{
-	check(Texture);
-
-	FRenderTargetParameters* Parameters = GraphBuilder.AllocParameters<FRenderTargetParameters>();
-	Parameters->RenderTargets[0] = FRenderTargetBinding(Texture, ERenderTargetLoadAction::EClear);
-
-	GraphBuilder.AddPass(
-		RDG_EVENT_NAME("ClearRenderTarget(%s) %dx%d ClearAction", Texture->Name, Texture->Desc.Extent.X, Texture->Desc.Extent.Y),
-		Parameters,
-		ERDGPassFlags::Raster,
-		[](FRHICommandList& RHICmdList) {});
-}
-
 void AddClearRenderTargetPass(FRDGBuilder& GraphBuilder, FRDGTextureRef Texture, const FLinearColor& ClearColor)
 {
-<<<<<<< HEAD
-	if (Texture->Desc.ClearValue.ColorBinding == EClearBinding::EColorBound && Texture->Desc.ClearValue.GetClearColor() == ClearColor)
-	{
-		AddClearRenderTargetPass(GraphBuilder, Texture);
-	}
-	else
-	{
-		AddClearRenderTargetPass(GraphBuilder, Texture, ClearColor, FIntRect(FIntPoint::ZeroValue, Texture->Desc.Extent));
-	}
-=======
 	// Single mip, single slice, custom clear color :
 	FRDGTextureClearInfo TextureClearInfo;
 	TextureClearInfo.ClearColor = ClearColor;
 	AddClearRenderTargetPass(GraphBuilder, Texture, TextureClearInfo);
->>>>>>> 6bbb88c8
 }
 
 void AddClearRenderTargetPass(FRDGBuilder& GraphBuilder, FRDGTextureRef Texture, const FLinearColor& ClearColor, FIntRect Viewport)
 {
-<<<<<<< HEAD
-=======
 	// Single mip, single slice, custom viewport, custom clear color :
 	FRDGTextureClearInfo TextureClearInfo;
 	TextureClearInfo.ClearColor = ClearColor;
@@ -691,7 +547,6 @@
 
 void AddClearRenderTargetPass(FRDGBuilder& GraphBuilder, FRDGTextureRef Texture, const FRDGTextureClearInfo& TextureClearInfo)
 {
->>>>>>> 6bbb88c8
 	check(Texture);
 
 	bool bUseCustomViewport = (TextureClearInfo.Viewport.Area() > 0);
@@ -717,17 +572,6 @@
 			{
 				uint8 CurrentMipIndex = IntCastChecked<uint8>(TextureClearInfo.FirstMipIndex + MipIndex);
 
-<<<<<<< HEAD
-	GraphBuilder.AddPass(
-		RDG_EVENT_NAME("ClearRenderTarget(%s) [(%d, %d), (%d, %d)] ClearQuad", Texture->Name, Viewport.Min.X, Viewport.Min.Y, Viewport.Max.X, Viewport.Max.Y),
-		Parameters,
-		ERDGPassFlags::Raster,
-		[Parameters, ClearColor, Viewport](FRHICommandList& RHICmdList)
-	{
-		RHICmdList.SetViewport(Viewport.Min.X, Viewport.Min.Y, 0.0f, Viewport.Max.X, Viewport.Max.Y, 1.0f);
-		DrawClearQuad(RHICmdList, ClearColor);
-	});
-=======
 				FRenderTargetParameters* Parameters = GraphBuilder.AllocParameters<FRenderTargetParameters>();
 				Parameters->RenderTargets[0] = FRenderTargetBinding(Texture, ERenderTargetLoadAction::EClear, CurrentMipIndex, CurrentSliceIndex);
 
@@ -777,7 +621,6 @@
 			}
 		}
 	}
->>>>>>> 6bbb88c8
 }
 
 void AddClearDepthStencilPass(
@@ -832,8 +675,6 @@
 	});
 }
 
-<<<<<<< HEAD
-=======
 void AddClearDepthStencilPass(FRDGBuilder& GraphBuilder, FRDGTextureRef Texture, ERenderTargetLoadAction DepthLoadAction, ERenderTargetLoadAction StencilLoadAction)
 {
 	auto* PassParameters = GraphBuilder.AllocParameters<FRenderTargetParameters>();
@@ -841,7 +682,6 @@
 	GraphBuilder.AddPass(RDG_EVENT_NAME("ClearDepthStencil (%s)", Texture->Name), PassParameters, ERDGPassFlags::Raster, [](FRHICommandList&) {});
 }
 
->>>>>>> 6bbb88c8
 void AddClearStencilPass(FRDGBuilder& GraphBuilder, FRDGTextureRef Texture)
 {
 	auto* PassParameters = GraphBuilder.AllocParameters<FRenderTargetParameters>();
@@ -849,8 +689,6 @@
 	GraphBuilder.AddPass(RDG_EVENT_NAME("ClearStencil (%s)", Texture->Name), PassParameters, ERDGPassFlags::Raster, [](FRHICommandList&) {});
 }
 
-<<<<<<< HEAD
-=======
 void AddResummarizeHTilePass(FRDGBuilder& GraphBuilder, FRDGTextureRef Texture)
 {
 	auto* PassParameters = GraphBuilder.AllocParameters<FRenderTargetParameters>();
@@ -865,7 +703,6 @@
 	});
 }
 
->>>>>>> 6bbb88c8
 BEGIN_SHADER_PARAMETER_STRUCT(FEnqueueCopyTexturePass, )
 	RDG_TEXTURE_ACCESS(Texture, ERHIAccess::CopySrc)
 END_SHADER_PARAMETER_STRUCT()
@@ -900,11 +737,7 @@
 		ERDGPassFlags::Readback,
 		[Readback, SourceBuffer, NumBytes](FRHICommandList& RHICmdList)
 	{
-<<<<<<< HEAD
-		Readback->EnqueueCopy(RHICmdList, SourceBuffer->GetRHIVertexBuffer(), NumBytes);
-=======
 		Readback->EnqueueCopy(RHICmdList, SourceBuffer->GetRHI(), NumBytes);
->>>>>>> 6bbb88c8
 	});
 }
 
@@ -984,12 +817,6 @@
 		FIntVector(FMath::DivideAndRoundUp<int32>(PassParameters->NumEntries, 64), 1, 1));
 }
 
-<<<<<<< HEAD
-BEGIN_SHADER_PARAMETER_STRUCT(FCopyBufferParameters, )
-	RDG_BUFFER_ACCESS(Buffer, ERHIAccess::CopyDest)
-END_SHADER_PARAMETER_STRUCT()
-=======
->>>>>>> 6bbb88c8
 
 
 class FInitIndirectArgs1DCS : public FGlobalShader
@@ -1014,12 +841,6 @@
 	// 1. Add setup pass
 	FRDGBufferRef IndirectArgsBuffer = GraphBuilder.CreateBuffer(FRDGBufferDesc::CreateIndirectDesc(4), OutputBufferName);
 	{
-<<<<<<< HEAD
-		// Allocates memory for the lifetime of the pass, since execution is deferred.
-		void* InitialDataCopy = GraphBuilder.Alloc(InitialDataSize, 16);
-		FMemory::Memcpy(InitialDataCopy, InitialData, InitialDataSize);
-		return InitialDataCopy;
-=======
 		FInitIndirectArgs1DCS::FParameters* PassParameters = GraphBuilder.AllocParameters<FInitIndirectArgs1DCS::FParameters>();
 		PassParameters->InputCountBuffer = GraphBuilder.CreateSRV(InputCountBuffer);
 		PassParameters->Multiplier = Multiplier;
@@ -1035,7 +856,6 @@
 			PassParameters,
 			FIntVector(1, 1, 1)
 		);
->>>>>>> 6bbb88c8
 	}
 
 	return IndirectArgsBuffer;
@@ -1135,110 +955,6 @@
 		return false;
 	}
 
-<<<<<<< HEAD
-	return Buffer;
-}
-
-BEGIN_SHADER_PARAMETER_STRUCT(FTextureAccessDynamicPassParameters, )
-	RDG_TEXTURE_ACCESS_DYNAMIC(Texture)
-END_SHADER_PARAMETER_STRUCT()
-
-// This is a 4.26 hack to get async compute SSAO to pass validation without multi-pipe transitions.
-void AddAsyncComputeSRVTransitionHackPass(FRDGBuilder& GraphBuilder, FRDGTextureRef Texture)
-{
-	auto* PassParameters = GraphBuilder.AllocParameters<FTextureAccessDynamicPassParameters>();
-	PassParameters->Texture = FRDGTextureAccess(Texture, ERHIAccess::SRVMask);
-	GraphBuilder.AddPass({}, PassParameters,
-		// Use all of the work flags so that any access is valid.
-		ERDGPassFlags::Copy |
-		ERDGPassFlags::Compute |
-		ERDGPassFlags::Raster |
-		ERDGPassFlags::SkipRenderPass |
-		// We're not writing to anything, so we have to tell the pass not to cull.
-		ERDGPassFlags::NeverCull,
-		[](FRHICommandList&) {});
-}
-
-void ConvertToUntrackedTexture(
-	FRDGBuilder& GraphBuilder,
-	FRDGTextureRef Texture,
-	ERHIAccess AccessFinal)
-{
-	GraphBuilder.SetTextureAccessFinal(Texture, AccessFinal);
-
-	auto* PassParameters = GraphBuilder.AllocParameters<FTextureAccessDynamicPassParameters>();
-	PassParameters->Texture = FRDGTextureAccess(Texture, AccessFinal);
-	GraphBuilder.AddPass({}, PassParameters,
-		// Use all of the work flags so that any access is valid.
-		ERDGPassFlags::Copy |
-		ERDGPassFlags::Compute |
-		ERDGPassFlags::Raster |
-		ERDGPassFlags::SkipRenderPass |
-		// We're not writing to anything, so we have to tell the pass not to cull.
-		ERDGPassFlags::NeverCull,
-		[](FRHICommandList&) {});
-}
-
-BEGIN_SHADER_PARAMETER_STRUCT(FBufferAccessDynamicPassParameters, )
-	RDG_BUFFER_ACCESS_DYNAMIC(Buffer)
-END_SHADER_PARAMETER_STRUCT()
-
-void ConvertToUntrackedBuffer(
-	FRDGBuilder& GraphBuilder,
-	FRDGBufferRef Buffer,
-	ERHIAccess AccessFinal)
-{
-	GraphBuilder.SetBufferAccessFinal(Buffer, AccessFinal);
-
-	auto* PassParameters = GraphBuilder.AllocParameters<FBufferAccessDynamicPassParameters>();
-	PassParameters->Buffer = FRDGBufferAccess(Buffer, AccessFinal);
-	GraphBuilder.AddPass({}, PassParameters,
-		// Use all of the work flags so that any access is valid.
-		ERDGPassFlags::Copy |
-		ERDGPassFlags::Compute |
-		ERDGPassFlags::Raster |
-		ERDGPassFlags::SkipRenderPass |
-		// We're not writing to anything, so we have to tell the pass not to cull.
-		ERDGPassFlags::NeverCull,
-		[](FRHICommandList&) {});
-}
-
-FRDGTextureRef RegisterExternalOrPassthroughTexture(
-	FRDGBuilder* GraphBuilder,
-	const TRefCountPtr<IPooledRenderTarget>& PooledRenderTarget,
-	ERDGTextureFlags Flags)
-{
-	check(PooledRenderTarget);
-	if (GraphBuilder)
-	{
-		return GraphBuilder->RegisterExternalTexture(PooledRenderTarget, ERenderTargetTexture::ShaderResource, Flags);
-	}
-	else
-	{
-		return FRDGTexture::GetPassthrough(PooledRenderTarget);
-	}
-}
-
-FRDGWaitForTasksScope::~FRDGWaitForTasksScope()
-{
-	if (bCondition)
-	{
-		AddPass(GraphBuilder, [](FRHICommandListImmediate& RHICmdList)
-		{
-			if (IsRunningRHIInSeparateThread())
-			{
-				QUICK_SCOPE_CYCLE_COUNTER(STAT_FScopedCommandListWaitForTasks_WaitAsync);
-				RHICmdList.ImmediateFlush(EImmediateFlushType::WaitForOutstandingTasksOnly);
-			}
-			else
-			{
-				QUICK_SCOPE_CYCLE_COUNTER(STAT_FScopedCommandListWaitForTasks_Flush);
-				CSV_SCOPED_TIMING_STAT(RHITFlushes, FRDGWaitForTasksDtor);
-				RHICmdList.ImmediateFlush(EImmediateFlushType::FlushRHIThread);
-			}
-		});
-	}
-=======
 	// New allocation.
 	Out = GRenderGraphResourcePool.FindFreeBuffer(RHICmdList, Desc, InDebugName);
 	return true;
@@ -1252,5 +968,4 @@
 TRefCountPtr<IPooledRenderTarget> AllocatePooledTexture(const FRDGTextureDesc& Desc, const TCHAR* Name)
 {
 	return GRenderTargetPool.FindFreeElement(Desc, Name);
->>>>>>> 6bbb88c8
 }