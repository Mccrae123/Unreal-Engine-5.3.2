// Copyright Epic Games, Inc. All Rights Reserved.

#include "RenderGraphUtils.h"
#include "ClearQuad.h"
#include "ClearReplacementShaders.h"
#include "ShaderParameterUtils.h"
#include "RenderTargetPool.h"
#include <initializer_list>
#include "GlobalShader.h"
#include "PixelShaderUtils.h"
#include "RenderGraphResourcePool.h"
#include "RHIGPUReadback.h"

void ClearUnusedGraphResourcesImpl(
	const FShaderParameterBindings& ShaderBindings,
	const FShaderParametersMetadata* ParametersMetadata,
	void* InoutParameters,
	std::initializer_list<FRDGResourceRef> ExcludeList)
{
	const auto& GraphResources = ParametersMetadata->GetLayout().GraphResources;

	int32 ShaderResourceIndex = 0;
	int32 BindlessResourceIndex = 0;
	int32 GraphUniformBufferId = 0;
	uint8* const Base = reinterpret_cast<uint8*>(InoutParameters);

	for (int32 GraphResourceIndex = 0, GraphResourceCount = GraphResources.Num(); GraphResourceIndex < GraphResourceCount; GraphResourceIndex++)
	{
		const EUniformBufferBaseType Type = GraphResources[GraphResourceIndex].MemberType;
		const uint16 ByteOffset = GraphResources[GraphResourceIndex].MemberOffset;

		if (Type == UBMT_RDG_TEXTURE ||
			Type == UBMT_RDG_TEXTURE_SRV ||
			Type == UBMT_RDG_TEXTURE_UAV ||
			Type == UBMT_RDG_BUFFER_SRV ||
			Type == UBMT_RDG_BUFFER_UAV)
		{
			const TMemoryImageArray<FShaderParameterBindings::FResourceParameter>& ResourceParameters = ShaderBindings.ResourceParameters;
			const int32 ShaderResourceCount = ResourceParameters.Num();
			for (; ShaderResourceIndex < ShaderResourceCount && ResourceParameters[ShaderResourceIndex].ByteOffset < ByteOffset; ++ShaderResourceIndex)
			{
			}

			if (ShaderResourceIndex < ShaderResourceCount && ResourceParameters[ShaderResourceIndex].ByteOffset == ByteOffset)
			{
				continue;
			}

			const TMemoryImageArray<FShaderParameterBindings::FBindlessResourceParameter>& BindlessResourceParameters = ShaderBindings.BindlessResourceParameters;
			const int32 BindlessResourceCount = BindlessResourceParameters.Num();
			for (; BindlessResourceIndex < BindlessResourceCount && BindlessResourceParameters[BindlessResourceIndex].ByteOffset < ByteOffset; BindlessResourceIndex++)
			{
			}

			if (BindlessResourceIndex < BindlessResourceCount && BindlessResourceParameters[BindlessResourceIndex].ByteOffset == ByteOffset)
			{
				continue;
			}
		}
		else if (Type == UBMT_RDG_UNIFORM_BUFFER)
		{
			if (GraphUniformBufferId < ShaderBindings.GraphUniformBuffers.Num() && ByteOffset == ShaderBindings.GraphUniformBuffers[GraphUniformBufferId].ByteOffset)
			{
				GraphUniformBufferId++;
				continue;
			}

			const FRDGUniformBufferBinding& UniformBuffer = *reinterpret_cast<FRDGUniformBufferBinding*>(Base + ByteOffset);
			if (!UniformBuffer || UniformBuffer.IsStatic())
			{
				continue;
			}
		}
		else
		{
			continue;
		}

		FRDGResourceRef* ResourcePtr = reinterpret_cast<FRDGResourceRef*>(Base + ByteOffset);

		for (FRDGResourceRef ExcludeResource : ExcludeList)
		{
			if (*ResourcePtr == ExcludeResource)
			{
				continue;
			}
		}

		*ResourcePtr = nullptr;
	}
}

void ClearUnusedGraphResourcesImpl(
	TArrayView<const FShaderParameterBindings*> ShaderBindingsList,
	const FShaderParametersMetadata* ParametersMetadata,
	void* InoutParameters,
	std::initializer_list<FRDGResourceRef> ExcludeList)
{
	const auto& GraphResources = ParametersMetadata->GetLayout().GraphResources;

	TArray<int32, TInlineAllocator<SF_NumFrequencies>> ShaderResourceIds;
	TArray<int32, TInlineAllocator<SF_NumFrequencies>> GraphUniformBufferIds;
	ShaderResourceIds.SetNumZeroed(ShaderBindingsList.Num());
	GraphUniformBufferIds.SetNumZeroed(ShaderBindingsList.Num());

	auto Base = reinterpret_cast<uint8*>(InoutParameters);

	for (int32 GraphResourceIndex = 0, GraphResourceCount = GraphResources.Num(); GraphResourceIndex < GraphResourceCount; GraphResourceIndex++)
	{
		EUniformBufferBaseType Type = GraphResources[GraphResourceIndex].MemberType;
		uint16 ByteOffset = GraphResources[GraphResourceIndex].MemberOffset;
		bool bResourceIsUsed = false;

		if (Type == UBMT_RDG_TEXTURE ||
			Type == UBMT_RDG_TEXTURE_SRV ||
			Type == UBMT_RDG_TEXTURE_UAV ||
			Type == UBMT_RDG_BUFFER_SRV ||
			Type == UBMT_RDG_BUFFER_UAV)
		{
			for (int32 Index = 0; Index < ShaderBindingsList.Num(); ++Index)
			{
				const auto& ResourceParameters = ShaderBindingsList[Index]->ResourceParameters;
				int32& ShaderResourceId = ShaderResourceIds[Index];
				for (; ShaderResourceId < ResourceParameters.Num() && ResourceParameters[ShaderResourceId].ByteOffset < ByteOffset; ++ShaderResourceId)
				{
				}
				bResourceIsUsed |= ShaderResourceId < ResourceParameters.Num() && ByteOffset == ResourceParameters[ShaderResourceId].ByteOffset;
			}
		}
		else if (Type == UBMT_RDG_UNIFORM_BUFFER)
		{
			for (int32 Index = 0; Index < ShaderBindingsList.Num(); ++Index)
			{
				const auto& GraphUniformBuffers = ShaderBindingsList[Index]->GraphUniformBuffers;
				int32& GraphUniformBufferId = GraphUniformBufferIds[Index];
				for (; GraphUniformBufferId < GraphUniformBuffers.Num() && GraphUniformBuffers[GraphUniformBufferId].ByteOffset < ByteOffset; ++GraphUniformBufferId)
				{
				}
				bResourceIsUsed |= GraphUniformBufferId < GraphUniformBuffers.Num() && ByteOffset == GraphUniformBuffers[GraphUniformBufferId].ByteOffset;
			}

			const FRDGUniformBufferBinding& UniformBuffer = *reinterpret_cast<const FRDGUniformBufferBinding*>(Base + ByteOffset);
			if (!UniformBuffer || UniformBuffer.IsStatic())
			{
				continue;
			}
		}
		else
		{
			// Not a resource we care about.
			continue;
		}

		if (bResourceIsUsed)
		{
			continue;
		}

		FRDGResourceRef* ResourcePtr = reinterpret_cast<FRDGResourceRef*>(Base + ByteOffset);

		for (FRDGResourceRef ExcludeResource : ExcludeList)
		{
			if (*ResourcePtr == ExcludeResource)
			{
				continue;
			}
		}

		*ResourcePtr = nullptr;
	}
}

FRDGTextureRef RegisterExternalTextureWithFallback(
	FRDGBuilder& GraphBuilder,
	const TRefCountPtr<IPooledRenderTarget>& ExternalPooledTexture,
	const TRefCountPtr<IPooledRenderTarget>& FallbackPooledTexture)
{
	ensureMsgf(FallbackPooledTexture.IsValid(), TEXT("RegisterExternalTextureWithDummyFallback() requires a valid fallback pooled texture."));
	if (ExternalPooledTexture.IsValid())
	{
		return GraphBuilder.RegisterExternalTexture(ExternalPooledTexture);
	}
	else
	{
		return GraphBuilder.RegisterExternalTexture(FallbackPooledTexture);
	}
}

RENDERCORE_API FRDGTextureMSAA CreateTextureMSAA(
	FRDGBuilder& GraphBuilder,
	FRDGTextureDesc Desc,
	const TCHAR* Name,
	ETextureCreateFlags ResolveFlagsToAdd)
{
	bool bForceSeparateTargetAndShaderResource = Desc.NumSamples > 1 && RHISupportsSeparateMSAAAndResolveTextures(GMaxRHIShaderPlatform);
	
	if (!bForceSeparateTargetAndShaderResource)
	{
		Desc.Flags |= TexCreate_ShaderResource;
	}

	FRDGTextureMSAA Texture(GraphBuilder.CreateTexture(Desc, Name));

	if (bForceSeparateTargetAndShaderResource)
	{
		Desc.NumSamples = 1;
		ETextureCreateFlags ResolveFlags = TexCreate_ShaderResource;
		if (EnumHasAnyFlags(Desc.Flags, TexCreate_DepthStencilTargetable))
		{
			ResolveFlags |= TexCreate_DepthStencilResolveTarget;
		}
		else
		{
			ResolveFlags |= TexCreate_ResolveTargetable;
		}
        ResolveFlags &= ~(TexCreate_Memoryless);
        
		Desc.Flags = ResolveFlags | ResolveFlagsToAdd;
		Texture.Resolve = GraphBuilder.CreateTexture(Desc, Name);
	}

	return Texture;
}

BEGIN_SHADER_PARAMETER_STRUCT(FCopyTextureParameters, )
	RDG_TEXTURE_ACCESS(Input,  ERHIAccess::CopySrc)
	RDG_TEXTURE_ACCESS(Output, ERHIAccess::CopyDest)
END_SHADER_PARAMETER_STRUCT()

class RENDERCORE_API FDrawTexturePS : public FGlobalShader
{
	DECLARE_GLOBAL_SHADER(FDrawTexturePS);
	SHADER_USE_PARAMETER_STRUCT(FDrawTexturePS, FGlobalShader);

	BEGIN_SHADER_PARAMETER_STRUCT(FParameters, )
		SHADER_PARAMETER_RDG_TEXTURE_SRV(Texture2D, InputTexture)
		SHADER_PARAMETER(FIntPoint, InputOffset)
		RENDER_TARGET_BINDING_SLOTS()
	END_SHADER_PARAMETER_STRUCT()
};

IMPLEMENT_GLOBAL_SHADER(FDrawTexturePS, "/Engine/Private/Tools/DrawTexture.usf", "DrawTexturePS", SF_Pixel);

void AddCopyTexturePass(
	FRDGBuilder& GraphBuilder,
	FRDGTextureRef InputTexture,
	FRDGTextureRef OutputTexture,
	const FRHICopyTextureInfo& CopyInfo)
{
	if (InputTexture == OutputTexture)
	{
		return;
	}

	const FRDGTextureDesc& InputDesc = InputTexture->Desc;
	const FRDGTextureDesc& OutputDesc = OutputTexture->Desc;
	checkf(InputDesc.Format == OutputDesc.Format, TEXT("This method does not support format conversion."));

	FCopyTextureParameters* Parameters = GraphBuilder.AllocParameters<FCopyTextureParameters>();
	Parameters->Input = InputTexture;
	Parameters->Output = OutputTexture;

	GraphBuilder.AddPass(
		RDG_EVENT_NAME("CopyTexture(%s -> %s)", InputTexture->Name, OutputTexture->Name),
		Parameters,
		ERDGPassFlags::Copy,
		[InputTexture, OutputTexture, CopyInfo](FRHICommandList& RHICmdList)
	{
		RHICmdList.CopyTexture(InputTexture->GetRHI(), OutputTexture->GetRHI(), CopyInfo);
	});
}

RENDERCORE_API void AddDrawTexturePass(
	FRDGBuilder& GraphBuilder,
	const FGlobalShaderMap* ShaderMap,
	FRDGTextureRef InputTexture,
	FRDGTextureRef OutputTexture,
	const FRDGDrawTextureInfo& DrawInfo)
{
	if (InputTexture == OutputTexture)
	{
		return;
	}

	const FRDGTextureDesc& InputDesc = InputTexture->Desc;
	const FRDGTextureDesc& OutputDesc = OutputTexture->Desc;

	// Use a hardware copy if formats match.
	if (InputDesc.Format == OutputDesc.Format)
	{
		FRHICopyTextureInfo CopyInfo;

		// Translate the draw texture info into a copy info.
		CopyInfo.Size = FIntVector(DrawInfo.Size.X, DrawInfo.Size.Y, 0);
		CopyInfo.SourcePosition = FIntVector(DrawInfo.SourcePosition.X, DrawInfo.SourcePosition.Y, 0);
		CopyInfo.DestPosition = FIntVector(DrawInfo.DestPosition.X, DrawInfo.DestPosition.Y, 0);
		CopyInfo.SourceSliceIndex = DrawInfo.SourceSliceIndex;
		CopyInfo.DestSliceIndex = DrawInfo.DestSliceIndex;
		CopyInfo.NumSlices = DrawInfo.NumSlices;
		CopyInfo.SourceMipIndex = DrawInfo.SourceMipIndex;
		CopyInfo.DestMipIndex = DrawInfo.DestMipIndex;
		CopyInfo.NumMips = DrawInfo.NumMips;

		AddCopyTexturePass(GraphBuilder, InputTexture, OutputTexture, CopyInfo);
	}
	else
	{
		const FIntPoint DrawSize = DrawInfo.Size == FIntPoint::ZeroValue ? OutputDesc.Extent : DrawInfo.Size;

		// Don't load color data if the whole texture is being overwritten.
		const ERenderTargetLoadAction LoadAction = (DrawInfo.DestPosition == FIntPoint::ZeroValue && DrawSize == OutputDesc.Extent)
			? ERenderTargetLoadAction::ENoAction
			: ERenderTargetLoadAction::ELoad;

		TShaderMapRef<FDrawTexturePS> PixelShader(ShaderMap);

		for (uint32 MipIndex = 0; MipIndex < DrawInfo.NumMips; ++MipIndex)
		{
			const int32 SourceMipIndex = MipIndex + DrawInfo.SourceMipIndex;
			const int32 DestMipIndex = MipIndex + DrawInfo.DestMipIndex;

			for (uint32 SliceIndex = 0; SliceIndex < DrawInfo.NumSlices; ++SliceIndex)
			{
				const int32 SourceSliceIndex = SliceIndex + DrawInfo.SourceSliceIndex;
				const int32 DestSliceIndex = SliceIndex + DrawInfo.DestSliceIndex;

				FRDGTextureSRVDesc SRVDesc = FRDGTextureSRVDesc::Create(InputTexture);
				SRVDesc.FirstArraySlice = SourceSliceIndex;
				SRVDesc.NumArraySlices = 1;
				SRVDesc.MipLevel = SourceMipIndex;
				SRVDesc.NumMipLevels = 1;

				auto* PassParameters = GraphBuilder.AllocParameters<FDrawTexturePS::FParameters>();
				PassParameters->InputTexture = GraphBuilder.CreateSRV(SRVDesc);
				PassParameters->InputOffset = DrawInfo.SourcePosition;
				PassParameters->RenderTargets[0] = FRenderTargetBinding(OutputTexture, LoadAction, DestMipIndex, DestSliceIndex);

				const FIntRect ViewRect(DrawInfo.DestPosition, DrawInfo.DestPosition + DrawSize);

				FPixelShaderUtils::AddFullscreenPass(
					GraphBuilder,
					ShaderMap,
					RDG_EVENT_NAME("DrawTexture ([%s, Mip: %d, Slice: %d] -> [%s, Mip: %d, Slice: %d])", InputTexture->Name, SourceMipIndex, SourceSliceIndex, OutputTexture->Name, DestMipIndex, DestSliceIndex),
					PixelShader,
					PassParameters,
					ViewRect
				);
			}
		}
	}
}

BEGIN_SHADER_PARAMETER_STRUCT(FCopyToResolveTargetParameters, )
	RDG_TEXTURE_ACCESS_DYNAMIC(Input)
	RDG_TEXTURE_ACCESS_DYNAMIC(Output)
END_SHADER_PARAMETER_STRUCT()

void AddCopyToResolveTargetPass(
	FRDGBuilder& GraphBuilder,
	FRDGTextureRef InputTexture,
	FRDGTextureRef OutputTexture,
	const FResolveParams& ResolveParams)
{
	check(InputTexture && OutputTexture);

	if (InputTexture == OutputTexture)
	{
		return;
	}

	ERHIAccess AccessSource = ERHIAccess::ResolveSrc;
	ERHIAccess AccessDest = ERHIAccess::ResolveDst;

	// This might also just be a copy.
	if (InputTexture->Desc.NumSamples == OutputTexture->Desc.NumSamples)
	{
		AccessSource = ERHIAccess::CopySrc;
		AccessDest = ERHIAccess::CopyDest;
	}

	FCopyToResolveTargetParameters* Parameters = GraphBuilder.AllocParameters<FCopyToResolveTargetParameters>();
	Parameters->Input = FRDGTextureAccess(InputTexture, AccessSource);
	Parameters->Output = FRDGTextureAccess(OutputTexture, AccessDest);

	FResolveParams LocalResolveParams = ResolveParams;
	LocalResolveParams.SourceAccessFinal = AccessSource;
	LocalResolveParams.DestAccessFinal = AccessDest;

	GraphBuilder.AddPass(
		RDG_EVENT_NAME("CopyToResolveTarget(%s -> %s)", InputTexture->Name, OutputTexture->Name),
		Parameters,
		ERDGPassFlags::Copy | ERDGPassFlags::Raster | ERDGPassFlags::SkipRenderPass,
		[InputTexture, OutputTexture, LocalResolveParams](FRHICommandList& RHICmdList)
	{
	PRAGMA_DISABLE_DEPRECATION_WARNINGS
		RHICmdList.CopyToResolveTarget(InputTexture->GetRHI(), OutputTexture->GetRHI(), LocalResolveParams);
	PRAGMA_ENABLE_DEPRECATION_WARNINGS
	});
}

BEGIN_SHADER_PARAMETER_STRUCT(FCopyBufferParameters, )
	RDG_BUFFER_ACCESS(SrcBuffer, ERHIAccess::CopySrc)
	RDG_BUFFER_ACCESS(DstBuffer, ERHIAccess::CopyDest)
END_SHADER_PARAMETER_STRUCT()

void AddCopyBufferPass(FRDGBuilder& GraphBuilder, FRDGBufferRef DstBuffer, uint64 DstOffset, FRDGBufferRef SrcBuffer, uint64 SrcOffset, uint64 NumBytes)
{
	check(SrcBuffer);
	check(DstBuffer);

	FCopyBufferParameters* Parameters = GraphBuilder.AllocParameters<FCopyBufferParameters>();
	Parameters->SrcBuffer = SrcBuffer;
	Parameters->DstBuffer = DstBuffer;

	GraphBuilder.AddPass(
		RDG_EVENT_NAME("CopyBuffer(%s Size=%ubytes)", SrcBuffer->Name, SrcBuffer->Desc.GetSize()),
		Parameters,
		ERDGPassFlags::Copy,
		[&Parameters, SrcBuffer, DstBuffer, SrcOffset, DstOffset, NumBytes](FRHICommandList& RHICmdList)
		{
			RHICmdList.CopyBufferRegion(DstBuffer->GetRHI(), DstOffset, SrcBuffer->GetRHI(), SrcOffset, NumBytes);
		});
}

void AddCopyBufferPass(FRDGBuilder& GraphBuilder, FRDGBufferRef DstBuffer, FRDGBufferRef SrcBuffer)
{
	check(SrcBuffer);
	check(DstBuffer);

	const uint64 NumBytes = SrcBuffer->Desc.NumElements * SrcBuffer->Desc.BytesPerElement;

	AddCopyBufferPass(GraphBuilder, DstBuffer, 0, SrcBuffer, 0, NumBytes);
}

BEGIN_SHADER_PARAMETER_STRUCT(FClearBufferUAVParameters, )
	SHADER_PARAMETER_RDG_BUFFER_UAV(RWBuffer<uint>, BufferUAV)
END_SHADER_PARAMETER_STRUCT()

void AddClearUAVPass(FRDGBuilder& GraphBuilder, FRDGBufferUAVRef BufferUAV, uint32 Value, ERDGPassFlags ComputePassFlags)
{
	check(BufferUAV);

	FClearBufferUAVParameters* Parameters = GraphBuilder.AllocParameters<FClearBufferUAVParameters>();
	Parameters->BufferUAV = BufferUAV;

	GraphBuilder.AddPass(
		RDG_EVENT_NAME("ClearBuffer(%s Size=%ubytes)", BufferUAV->GetParent()->Name, BufferUAV->GetParent()->Desc.GetSize()),
		Parameters,
		ComputePassFlags,
		[&Parameters, BufferUAV, Value](FRHIComputeCommandList& RHICmdList)
		{
			RHICmdList.ClearUAVUint(BufferUAV->GetRHI(), FUintVector4(Value, Value, Value, Value));
			BufferUAV->MarkResourceAsUsed();
		});
}

void AddClearUAVFloatPass(FRDGBuilder& GraphBuilder, FRDGBufferUAVRef BufferUAV, float Value, ERDGPassFlags ComputePassFlags)
{
	FClearBufferUAVParameters* Parameters = GraphBuilder.AllocParameters<FClearBufferUAVParameters>();
	Parameters->BufferUAV = BufferUAV;

	GraphBuilder.AddPass(
		RDG_EVENT_NAME("ClearBuffer(%s Size=%ubytes)", BufferUAV->GetParent()->Name, BufferUAV->GetParent()->Desc.GetSize()),
		Parameters,
		ComputePassFlags,
		[&Parameters, BufferUAV, Value](FRHIComputeCommandList& RHICmdList)
		{
			RHICmdList.ClearUAVFloat(BufferUAV->GetRHI(), FVector4f(Value, Value, Value, Value));
			BufferUAV->MarkResourceAsUsed();
		});
}

BEGIN_SHADER_PARAMETER_STRUCT(FClearTextureUAVParameters, )
	SHADER_PARAMETER_RDG_TEXTURE_UAV(RWTexture2D, TextureUAV)
END_SHADER_PARAMETER_STRUCT()

void AddClearUAVPass(FRDGBuilder& GraphBuilder, FRDGTextureUAVRef TextureUAV, const FUintVector4& ClearValues, ERDGPassFlags ComputePassFlags)
{
	check(TextureUAV);

	FClearTextureUAVParameters* Parameters = GraphBuilder.AllocParameters<FClearTextureUAVParameters>();
	Parameters->TextureUAV = TextureUAV;

	FRDGTextureRef Texture = TextureUAV->GetParent();

	GraphBuilder.AddPass(
		RDG_EVENT_NAME("ClearTextureUint(%s %s %dx%d Mip=%d)",
			Texture->Name,
			GPixelFormats[Texture->Desc.Format].Name,
			Texture->Desc.Extent.X, Texture->Desc.Extent.Y,
			int32(TextureUAV->Desc.MipLevel)),
		Parameters,
		ComputePassFlags,
		[&Parameters, TextureUAV, ClearValues](FRHIComputeCommandList& RHICmdList)
		{
			const FRDGTextureDesc& LocalTextureDesc = TextureUAV->GetParent()->Desc;

			FRHIUnorderedAccessView* RHITextureUAV = TextureUAV->GetRHI();

			RHICmdList.ClearUAVUint(RHITextureUAV, ClearValues);
			TextureUAV->MarkResourceAsUsed();
		});
}

void AddClearUAVPass(FRDGBuilder& GraphBuilder, FRDGTextureUAVRef TextureUAV, const FVector4f& ClearValues, ERDGPassFlags ComputePassFlags)
{
	check(TextureUAV);

	FClearTextureUAVParameters* Parameters = GraphBuilder.AllocParameters<FClearTextureUAVParameters>();
	Parameters->TextureUAV = TextureUAV;

	const FRDGTextureDesc& TextureDesc = TextureUAV->GetParent()->Desc;

	GraphBuilder.AddPass(
		RDG_EVENT_NAME("ClearTextureFloat(%s) %dx%d", TextureUAV->GetParent()->Name, TextureDesc.Extent.X, TextureDesc.Extent.Y),
		Parameters,
		ComputePassFlags,
		[&Parameters, TextureUAV, ClearValues](FRHIComputeCommandList& RHICmdList)
		{
			const FRDGTextureDesc& LocalTextureDesc = TextureUAV->GetParent()->Desc;

			FRHIUnorderedAccessView* RHITextureUAV = TextureUAV->GetRHI();

			RHICmdList.ClearUAVFloat(RHITextureUAV, ClearValues);
			TextureUAV->MarkResourceAsUsed();
		});
}

void AddClearUAVPass(FRDGBuilder& GraphBuilder, FRDGTextureUAVRef TextureUAV, const uint32(&ClearValues)[4], ERDGPassFlags ComputePassFlags)
{
	AddClearUAVPass(GraphBuilder, TextureUAV, FUintVector4(ClearValues[0], ClearValues[1], ClearValues[2], ClearValues[3]), ComputePassFlags);
}

void AddClearUAVPass(FRDGBuilder& GraphBuilder, FRDGTextureUAVRef TextureUAV, const float(&ClearValues)[4], ERDGPassFlags ComputePassFlags)
{
	AddClearUAVPass(GraphBuilder, TextureUAV, FVector4f(ClearValues[0], ClearValues[1], ClearValues[2], ClearValues[3]), ComputePassFlags);
}

void AddClearUAVPass(FRDGBuilder& GraphBuilder, FRDGTextureUAVRef TextureUAV, const FLinearColor& ClearColor, ERDGPassFlags ComputePassFlags)
{
	AddClearUAVPass(GraphBuilder, TextureUAV, FVector4f(ClearColor.R, ClearColor.G, ClearColor.B, ClearColor.A), ComputePassFlags);
}

void AddClearUAVPass(FRDGBuilder& GraphBuilder, FRDGTextureUAVRef TextureUAV, uint32 Value, ERDGPassFlags ComputePassFlags)
{
	AddClearUAVPass(GraphBuilder, TextureUAV, { Value, Value , Value , Value }, ComputePassFlags);
}

void AddClearUAVPass(FRDGBuilder& GraphBuilder, FRDGTextureUAVRef TextureUAV, float Value, ERDGPassFlags ComputePassFlags)
{
	AddClearUAVPass(GraphBuilder, TextureUAV, { Value, Value , Value , Value }, ComputePassFlags);
}

void AddClearUAVPass(FRDGBuilder& GraphBuilder, FRDGTextureUAVRef TextureUAV, const FVector& Value, ERDGPassFlags ComputePassFlags)
{
	AddClearUAVPass(GraphBuilder, TextureUAV, { (float)Value.X, (float)Value.Y , (float)Value.Z , 0.f }, ComputePassFlags);	// LWC_TODO: Precision loss?
}

void AddClearUAVPass(FRDGBuilder& GraphBuilder, FRDGTextureUAVRef TextureUAV, const FIntPoint& Value, ERDGPassFlags ComputePassFlags)
{
	AddClearUAVPass(GraphBuilder, TextureUAV, { uint32(Value.X), uint32(Value.Y), 0u, 0u }, ComputePassFlags);
}

void AddClearUAVPass(FRDGBuilder& GraphBuilder, FRDGTextureUAVRef TextureUAV, const FVector2D& Value, ERDGPassFlags ComputePassFlags)
{
<<<<<<< HEAD
	AddClearUAVPass(GraphBuilder, TextureUAV, { (float)Value.X,(float)Value.Y , 0.f, 0.f });	// LWC_TODO: Precision loss?
}

void AddClearUAVPass(FRDGBuilder& GraphBuilder, FRDGTextureUAVRef TextureUAV, const FVector4d& Value)
{
	AddClearUAVPass(GraphBuilder, TextureUAV, FVector4f(Value));								// LWC_TODO: Precision loss?
=======
	AddClearUAVPass(GraphBuilder, TextureUAV, { (float)Value.X,(float)Value.Y , 0.f, 0.f }, ComputePassFlags);	// LWC_TODO: Precision loss?
}

void AddClearUAVPass(FRDGBuilder& GraphBuilder, FRDGTextureUAVRef TextureUAV, const FVector4d& Value, ERDGPassFlags ComputePassFlags)
{
	AddClearUAVPass(GraphBuilder, TextureUAV, FVector4f(Value), ComputePassFlags);								// LWC_TODO: Precision loss?
>>>>>>> d731a049
}

class FClearUAVRectsPS : public FGlobalShader
{
	DECLARE_GLOBAL_SHADER(FClearUAVRectsPS);
	SHADER_USE_PARAMETER_STRUCT(FClearUAVRectsPS, FGlobalShader);

	BEGIN_SHADER_PARAMETER_STRUCT(FParameters, )
		SHADER_PARAMETER(FUintVector4, ClearValue)
		SHADER_PARAMETER_RDG_TEXTURE_UAV(RWTexture2D, ClearResource)
	END_SHADER_PARAMETER_STRUCT()

	using FPermutationDomain = TShaderPermutationDomain<>;

	static bool ShouldCompilePermutation(const FGlobalShaderPermutationParameters& Parameters)
	{
		return IsFeatureLevelSupported(Parameters.Platform, ERHIFeatureLevel::SM5);
	}

	static void ModifyCompilationEnvironment(const FGlobalShaderPermutationParameters& Parameters, FShaderCompilerEnvironment& OutEnvironment)
	{
		int32 ResourceType = RHIGetPreferredClearUAVRectPSResourceType(Parameters.Platform);

		FGlobalShader::ModifyCompilationEnvironment(Parameters, OutEnvironment);
		OutEnvironment.SetDefine(TEXT("ENABLE_CLEAR_VALUE"), 1);
		OutEnvironment.SetDefine(TEXT("RESOURCE_TYPE"), ResourceType);
		OutEnvironment.SetDefine(TEXT("VALUE_TYPE"), TEXT("uint4"));
	}
};

IMPLEMENT_GLOBAL_SHADER(FClearUAVRectsPS, "/Engine/Private/ClearReplacementShaders.usf", "ClearTextureRWPS", SF_Pixel);

BEGIN_SHADER_PARAMETER_STRUCT(FClearUAVRectsParameters, )
	SHADER_PARAMETER_STRUCT_INCLUDE(FPixelShaderUtils::FRasterizeToRectsVS::FParameters, VS)
	SHADER_PARAMETER_STRUCT_INCLUDE(FClearUAVRectsPS::FParameters, PS)
	RENDER_TARGET_BINDING_SLOTS()
END_SHADER_PARAMETER_STRUCT()

void AddClearUAVPass(FRDGBuilder& GraphBuilder, ERHIFeatureLevel::Type FeatureLevel, FRDGTextureUAVRef TextureUAV, const uint32(&ClearValues)[4], FRDGBufferSRVRef RectCoordBufferSRV, uint32 NumRects)
{
	if (NumRects == 0)
	{
		AddClearUAVPass(GraphBuilder, TextureUAV, ClearValues);
		return;
	}

	check(TextureUAV && RectCoordBufferSRV);

	FClearUAVRectsParameters* PassParameters = GraphBuilder.AllocParameters<FClearUAVRectsParameters>();

	PassParameters->PS.ClearValue.X = ClearValues[0];
	PassParameters->PS.ClearValue.Y = ClearValues[1];
	PassParameters->PS.ClearValue.Z = ClearValues[2];
	PassParameters->PS.ClearValue.W = ClearValues[3];
	PassParameters->PS.ClearResource = TextureUAV;

	auto* ShaderMap = GetGlobalShaderMap(FeatureLevel);
	auto PixelShader = ShaderMap->GetShader<FClearUAVRectsPS>();

	const FRDGTextureRef Texture = TextureUAV->GetParent();
	const FIntPoint TextureSize = Texture->Desc.Extent;

	FPixelShaderUtils::AddRasterizeToRectsPass<FClearUAVRectsPS>(GraphBuilder,
		ShaderMap,
		RDG_EVENT_NAME("ClearTextureRects(%s %s %dx%d Mip=%d)",
			Texture->Name,
			GPixelFormats[Texture->Desc.Format].Name,
			Texture->Desc.Extent.X, Texture->Desc.Extent.Y,
			int32(TextureUAV->Desc.MipLevel)),
		PixelShader,
		PassParameters,
		TextureSize,
		RectCoordBufferSRV,
		NumRects,
		/*BlendState*/ nullptr,
		/*RasterizerState*/ nullptr,
		/*DepthStencilState*/ nullptr,
		/*StencilRef*/ 0,
		/*TextureSize*/ TextureSize,
		/*RectUVBufferSRV*/ nullptr,
		/*DownsampleFactor*/ 1,
		/*bSkipRenderPass*/ (PassParameters->RenderTargets.GetActiveCount()==0)
		);
}

void AddClearRenderTargetPass(FRDGBuilder& GraphBuilder, FRDGTextureRef Texture)
{
	// Single mip, single slice, same clear color as what is specified in the render target :
	AddClearRenderTargetPass(GraphBuilder, Texture, FRDGTextureClearInfo());
}

void AddClearRenderTargetPass(FRDGBuilder& GraphBuilder, FRDGTextureRef Texture, const FLinearColor& ClearColor)
{
	// Single mip, single slice, custom clear color :
	FRDGTextureClearInfo TextureClearInfo;
	TextureClearInfo.ClearColor = ClearColor;
	AddClearRenderTargetPass(GraphBuilder, Texture, TextureClearInfo);
}

void AddClearRenderTargetPass(FRDGBuilder& GraphBuilder, FRDGTextureRef Texture, const FLinearColor& ClearColor, FIntRect Viewport)
{
	// Single mip, single slice, custom viewport, custom clear color :
	FRDGTextureClearInfo TextureClearInfo;
	TextureClearInfo.ClearColor = ClearColor;
	TextureClearInfo.Viewport = Viewport;
	AddClearRenderTargetPass(GraphBuilder, Texture, TextureClearInfo);
}

void AddClearRenderTargetPass(FRDGBuilder& GraphBuilder, FRDGTextureRef Texture, const FRDGTextureClearInfo& TextureClearInfo)
{
	check(Texture);

	bool bUseCustomViewport = (TextureClearInfo.Viewport.Area() > 0);
	FLinearColor ClearColor = TextureClearInfo.ClearColor.IsSet() ? TextureClearInfo.ClearColor.GetValue() : Texture->Desc.ClearValue.GetClearColor();
	uint16 TextureNumSlicesOrDepth = Texture->Desc.IsTexture3D() ? Texture->Desc.Depth : Texture->Desc.ArraySize;
<<<<<<< HEAD

	checkf((TextureClearInfo.FirstMipIndex < Texture->Desc.NumMips) && ((TextureClearInfo.FirstMipIndex + TextureClearInfo.NumMips) <= Texture->Desc.NumMips),
		TEXT("Invalid mip range [%d, %d] for texture %s (%d mips)"), TextureClearInfo.FirstMipIndex, TextureClearInfo.FirstMipIndex + TextureClearInfo.NumMips - 1, Texture->Name, Texture->Desc.NumMips);
	checkf(((TextureClearInfo.FirstSliceIndex == 0) && (TextureClearInfo.NumSlices == 1)) || (Texture->Desc.IsTextureArray() && EnumHasAnyFlags(Texture->Desc.Flags, ETextureCreateFlags::TargetArraySlicesIndependently)),
		TEXT("Per-slice clear (outside of slice 0, i.e. clearing any other slice than the first one) is only supported on 2DArray at the moment and ETextureCreateFlags::TargetArraySlicesIndependently must be passed when creating the texture (texture %s)."), Texture->Name);
	checkf((TextureClearInfo.FirstSliceIndex < TextureNumSlicesOrDepth) && ((TextureClearInfo.FirstSliceIndex + TextureClearInfo.NumSlices) <= TextureNumSlicesOrDepth),
		TEXT("Invalid slice range [%d, %d] for texture %s (%d slices)"), TextureClearInfo.FirstSliceIndex, TextureClearInfo.FirstSliceIndex + TextureClearInfo.NumSlices - 1, Texture->Name, TextureNumSlicesOrDepth);

	// Use clear action if no viewport specified and clear color is not passed or matches the fast clear color :
	if (!bUseCustomViewport
		&& (Texture->Desc.ClearValue.ColorBinding == EClearBinding::EColorBound)
		&& (Texture->Desc.ClearValue.GetClearColor() == ClearColor))
	{
		for (uint32 SliceIndex = 0; SliceIndex < TextureClearInfo.NumSlices; ++SliceIndex)
		{
			uint16 CurrentSliceIndex = IntCastChecked<uint16>(TextureClearInfo.FirstSliceIndex + SliceIndex);
			for (uint32 MipIndex = 0; MipIndex < TextureClearInfo.NumMips; ++MipIndex)
			{
				uint8 CurrentMipIndex = IntCastChecked<uint8>(TextureClearInfo.FirstMipIndex + MipIndex);

				FRenderTargetParameters* Parameters = GraphBuilder.AllocParameters<FRenderTargetParameters>();
				Parameters->RenderTargets[0] = FRenderTargetBinding(Texture, ERenderTargetLoadAction::EClear, CurrentMipIndex, CurrentSliceIndex);

				GraphBuilder.AddPass(
					RDG_EVENT_NAME("ClearRenderTarget(%s, slice %d, mip %d) %dx%d ClearAction", Texture->Name, CurrentSliceIndex, CurrentMipIndex, Texture->Desc.Extent.X, Texture->Desc.Extent.Y),
					Parameters,
					ERDGPassFlags::Raster,
					[](FRHICommandList& RHICmdList) {});
			}
		}
	}
	else
	{
=======

	checkf((TextureClearInfo.FirstMipIndex < Texture->Desc.NumMips) && ((TextureClearInfo.FirstMipIndex + TextureClearInfo.NumMips) <= Texture->Desc.NumMips),
		TEXT("Invalid mip range [%d, %d] for texture %s (%d mips)"), TextureClearInfo.FirstMipIndex, TextureClearInfo.FirstMipIndex + TextureClearInfo.NumMips - 1, Texture->Name, Texture->Desc.NumMips);
	checkf(((TextureClearInfo.FirstSliceIndex == 0) && (TextureClearInfo.NumSlices == 1)) || (Texture->Desc.IsTextureArray() && EnumHasAnyFlags(Texture->Desc.Flags, ETextureCreateFlags::TargetArraySlicesIndependently)),
		TEXT("Per-slice clear (outside of slice 0, i.e. clearing any other slice than the first one) is only supported on 2DArray at the moment and ETextureCreateFlags::TargetArraySlicesIndependently must be passed when creating the texture (texture %s)."), Texture->Name);
	checkf((TextureClearInfo.FirstSliceIndex < TextureNumSlicesOrDepth) && ((TextureClearInfo.FirstSliceIndex + TextureClearInfo.NumSlices) <= TextureNumSlicesOrDepth),
		TEXT("Invalid slice range [%d, %d] for texture %s (%d slices)"), TextureClearInfo.FirstSliceIndex, TextureClearInfo.FirstSliceIndex + TextureClearInfo.NumSlices - 1, Texture->Name, TextureNumSlicesOrDepth);

	// Use clear action if no viewport specified and clear color is not passed or matches the fast clear color :
	if (!bUseCustomViewport
		&& (Texture->Desc.ClearValue.ColorBinding == EClearBinding::EColorBound)
		&& (Texture->Desc.ClearValue.GetClearColor() == ClearColor))
	{
		for (uint32 SliceIndex = 0; SliceIndex < TextureClearInfo.NumSlices; ++SliceIndex)
		{
			uint16 CurrentSliceIndex = IntCastChecked<uint16>(TextureClearInfo.FirstSliceIndex + SliceIndex);
			for (uint32 MipIndex = 0; MipIndex < TextureClearInfo.NumMips; ++MipIndex)
			{
				uint8 CurrentMipIndex = IntCastChecked<uint8>(TextureClearInfo.FirstMipIndex + MipIndex);

				FRenderTargetParameters* Parameters = GraphBuilder.AllocParameters<FRenderTargetParameters>();
				Parameters->RenderTargets[0] = FRenderTargetBinding(Texture, ERenderTargetLoadAction::EClear, CurrentMipIndex, CurrentSliceIndex);

				GraphBuilder.AddPass(
					RDG_EVENT_NAME("ClearRenderTarget(%s, slice %d, mip %d) %dx%d ClearAction", Texture->Name, CurrentSliceIndex, CurrentMipIndex, Texture->Desc.Extent.X, Texture->Desc.Extent.Y),
					Parameters,
					ERDGPassFlags::Raster,
					[](FRHICommandList& RHICmdList) {});
			}
		}
	}
	else
	{
>>>>>>> d731a049
		FIntRect OriginalViewport = bUseCustomViewport ? TextureClearInfo.Viewport : FIntRect(FIntPoint::ZeroValue, Texture->Desc.Extent);
		checkf((OriginalViewport.Max.X <= Texture->Desc.Extent.X) && (OriginalViewport.Max.Y <= Texture->Desc.Extent.Y), TEXT("Invalid custom viewport ((%d, %d) - (%d, %d)) for texture %s (size (%d, %d))"),
			OriginalViewport.Min.X, OriginalViewport.Min.Y, OriginalViewport.Max.X, OriginalViewport.Max.Y, Texture->Name, Texture->Desc.Extent.X, Texture->Desc.Extent.Y);

		for (uint32 SliceIndex = 0; SliceIndex < TextureClearInfo.NumSlices; ++SliceIndex)
		{
			uint16 CurrentSliceIndex = IntCastChecked<uint16>(TextureClearInfo.FirstSliceIndex + SliceIndex);
			for (uint32 MipIndex = 0; MipIndex < TextureClearInfo.NumMips; ++MipIndex)
			{
				FIntRect CurrentViewport(
<<<<<<< HEAD
					FMath::Max(1u, (uint32)OriginalViewport.Min.X >> MipIndex),
					FMath::Max(1u, (uint32)OriginalViewport.Min.Y >> MipIndex),
=======
					(uint32)OriginalViewport.Min.X >> MipIndex, 
					(uint32)OriginalViewport.Min.Y >> MipIndex,
>>>>>>> d731a049
					FMath::Max(1u, (uint32)OriginalViewport.Max.X >> MipIndex),
					FMath::Max(1u, (uint32)OriginalViewport.Max.Y >> MipIndex));

				uint8 CurrentMipIndex = IntCastChecked<uint8>(TextureClearInfo.FirstMipIndex + MipIndex);
				if (CurrentViewport.Area() > 0)
				{
					FRenderTargetParameters* Parameters = GraphBuilder.AllocParameters<FRenderTargetParameters>();
					Parameters->RenderTargets[0] = FRenderTargetBinding(Texture, ERenderTargetLoadAction::ENoAction, CurrentMipIndex, CurrentSliceIndex);

					GraphBuilder.AddPass(
						RDG_EVENT_NAME("ClearRenderTarget(%s, slice %d, mip %d) [(%d, %d), (%d, %d)] ClearQuad", Texture->Name, CurrentSliceIndex, CurrentMipIndex, CurrentViewport.Min.X, CurrentViewport.Min.Y, CurrentViewport.Max.X, CurrentViewport.Max.Y),
						Parameters,
						ERDGPassFlags::Raster,
						[Parameters, ClearColor, CurrentViewport](FRHICommandList& RHICmdList)
					{
						RHICmdList.SetViewport((float)CurrentViewport.Min.X, (float)CurrentViewport.Min.Y, 0.0f, (float)CurrentViewport.Max.X, (float)CurrentViewport.Max.Y, 1.0f);
						DrawClearQuad(RHICmdList, ClearColor);
					});

					CurrentViewport = CurrentViewport / 2;
				}
			}
		}
	}
}

void AddClearDepthStencilPass(
	FRDGBuilder& GraphBuilder,
	FRDGTextureRef Texture,
	bool bClearDepth,
	float Depth,
	bool bClearStencil,
	uint8 Stencil)
{
	check(Texture);

	FExclusiveDepthStencil ExclusiveDepthStencil;
	ERenderTargetLoadAction DepthLoadAction = ERenderTargetLoadAction::ELoad;
	ERenderTargetLoadAction StencilLoadAction = ERenderTargetLoadAction::ENoAction;

	const bool bHasStencil = Texture->Desc.Format == PF_DepthStencil;

	// We can't clear stencil if we don't have it.
	bClearStencil &= bHasStencil;

	if (bClearDepth)
	{
		ExclusiveDepthStencil.SetDepthWrite();
		DepthLoadAction = ERenderTargetLoadAction::ENoAction;
	}

	if (bHasStencil)
	{
		if (bClearStencil)
		{
			ExclusiveDepthStencil.SetStencilWrite();
			StencilLoadAction = ERenderTargetLoadAction::ENoAction;
		}
		else
		{
			// Preserve stencil contents.
			StencilLoadAction = ERenderTargetLoadAction::ELoad;
		}
	}

	FRenderTargetParameters* Parameters = GraphBuilder.AllocParameters<FRenderTargetParameters>();
	Parameters->RenderTargets.DepthStencil = FDepthStencilBinding(Texture, DepthLoadAction, StencilLoadAction, ExclusiveDepthStencil);

	GraphBuilder.AddPass(
		RDG_EVENT_NAME("ClearDepthStencil(%s) %dx%d", Texture->Name, Texture->Desc.Extent.X, Texture->Desc.Extent.Y),
		Parameters,
		ERDGPassFlags::Raster,
		[Parameters, bClearDepth, Depth, bClearStencil, Stencil](FRHICommandList& RHICmdList)
	{
		DrawClearQuad(RHICmdList, false, FLinearColor(), bClearDepth, Depth, bClearStencil, Stencil);
	});
}

void AddClearDepthStencilPass(FRDGBuilder& GraphBuilder, FRDGTextureRef Texture, ERenderTargetLoadAction DepthLoadAction, ERenderTargetLoadAction StencilLoadAction)
{
	auto* PassParameters = GraphBuilder.AllocParameters<FRenderTargetParameters>();
	PassParameters->RenderTargets.DepthStencil = FDepthStencilBinding(Texture, DepthLoadAction, StencilLoadAction, FExclusiveDepthStencil::DepthWrite_StencilWrite);
	GraphBuilder.AddPass(RDG_EVENT_NAME("ClearDepthStencil (%s)", Texture->Name), PassParameters, ERDGPassFlags::Raster, [](FRHICommandList&) {});
}

void AddClearStencilPass(FRDGBuilder& GraphBuilder, FRDGTextureRef Texture)
{
	auto* PassParameters = GraphBuilder.AllocParameters<FRenderTargetParameters>();
	PassParameters->RenderTargets.DepthStencil = FDepthStencilBinding(Texture, ERenderTargetLoadAction::ELoad, ERenderTargetLoadAction::EClear, FExclusiveDepthStencil::DepthRead_StencilWrite);
	GraphBuilder.AddPass(RDG_EVENT_NAME("ClearStencil (%s)", Texture->Name), PassParameters, ERDGPassFlags::Raster, [](FRHICommandList&) {});
}

void AddResummarizeHTilePass(FRDGBuilder& GraphBuilder, FRDGTextureRef Texture)
{
	auto* PassParameters = GraphBuilder.AllocParameters<FRenderTargetParameters>();
	const bool bHasStencil = Texture->Desc.Format == PF_DepthStencil;
	PassParameters->RenderTargets.DepthStencil = bHasStencil ? 
		FDepthStencilBinding(Texture, ERenderTargetLoadAction::ELoad, ERenderTargetLoadAction::ELoad, FExclusiveDepthStencil::DepthWrite_StencilWrite) :
		FDepthStencilBinding(Texture, ERenderTargetLoadAction::ELoad, ERenderTargetLoadAction::ENoAction, FExclusiveDepthStencil::DepthWrite_StencilNop);
	GraphBuilder.AddPass(RDG_EVENT_NAME("ResummarizeHTile (%s)", Texture->Name), PassParameters, ERDGPassFlags::Raster,
		[Texture](FRHICommandList& RHICmdList)
	{
		RHICmdList.ResummarizeHTile(static_cast<FRHITexture2D*>(Texture->GetRHI()));
	});
}

BEGIN_SHADER_PARAMETER_STRUCT(FEnqueueCopyTexturePass, )
	RDG_TEXTURE_ACCESS(Texture, ERHIAccess::CopySrc)
END_SHADER_PARAMETER_STRUCT()

void AddEnqueueCopyPass(FRDGBuilder& GraphBuilder, FRHIGPUTextureReadback* Readback, FRDGTextureRef SourceTexture, FResolveRect Rect)
{
	FEnqueueCopyTexturePass* PassParameters = GraphBuilder.AllocParameters<FEnqueueCopyTexturePass>();
	PassParameters->Texture = SourceTexture;

	GraphBuilder.AddPass(
		RDG_EVENT_NAME("EnqueueCopy(%s)", SourceTexture->Name),
		PassParameters,
		ERDGPassFlags::Readback,
		[Readback, SourceTexture, Rect](FRHICommandList& RHICmdList)
	{
		Readback->EnqueueCopy(RHICmdList, SourceTexture->GetRHI(), Rect);
	});
}

BEGIN_SHADER_PARAMETER_STRUCT(FEnqueueCopyBufferPass, )
	RDG_BUFFER_ACCESS(Buffer, ERHIAccess::CopySrc)
END_SHADER_PARAMETER_STRUCT()

void AddEnqueueCopyPass(FRDGBuilder& GraphBuilder, FRHIGPUBufferReadback* Readback, FRDGBufferRef SourceBuffer, uint32 NumBytes)
{
	FEnqueueCopyBufferPass* PassParameters = GraphBuilder.AllocParameters<FEnqueueCopyBufferPass>();
	PassParameters->Buffer = SourceBuffer;

	GraphBuilder.AddPass(
		RDG_EVENT_NAME("EnqueueCopy(%s)", SourceBuffer->Name),
		PassParameters,
		ERDGPassFlags::Readback,
		[Readback, SourceBuffer, NumBytes](FRHICommandList& RHICmdList)
	{
		Readback->EnqueueCopy(RHICmdList, SourceBuffer->GetRHI(), NumBytes);
	});
}

class FClearUAVUIntCS : public FGlobalShader
{
	DECLARE_GLOBAL_SHADER(FClearUAVUIntCS)
	SHADER_USE_PARAMETER_STRUCT(FClearUAVUIntCS, FGlobalShader)

	BEGIN_SHADER_PARAMETER_STRUCT(FParameters, )
		SHADER_PARAMETER_RDG_BUFFER_UAV(RWBuffer<uint>, UAV)
		SHADER_PARAMETER(uint32, ClearValue)
		SHADER_PARAMETER(uint32, NumEntries)
	END_SHADER_PARAMETER_STRUCT()

	static bool ShouldCompilePermutation(const FGlobalShaderPermutationParameters& Parameters)
	{
		return GetMaxSupportedFeatureLevel(Parameters.Platform) >= ERHIFeatureLevel::SM5;
	}
};

IMPLEMENT_GLOBAL_SHADER(FClearUAVUIntCS, "/Engine/Private/Tools/ClearUAV.usf", "ClearUAVUIntCS", SF_Compute);

void FComputeShaderUtils::ClearUAV(FRDGBuilder& GraphBuilder, FGlobalShaderMap* ShaderMap, FRDGBufferUAVRef UAV, uint32 ClearValue)
{
	FClearUAVUIntCS::FParameters* PassParameters = GraphBuilder.AllocParameters<FClearUAVUIntCS::FParameters>();
	PassParameters->UAV = UAV;
	PassParameters->ClearValue = ClearValue;
	ensure(UAV->Desc.Format == PF_R32_UINT || UAV->Desc.Format == PF_R8_UINT || UAV->Desc.Format == PF_R16_UINT || UAV->Desc.Format == PF_R32_SINT && ClearValue <= MAX_int32);
	PassParameters->NumEntries = UAV->Desc.Buffer->Desc.NumElements;
	check(PassParameters->NumEntries > 0);

	auto ComputeShader = ShaderMap->GetShader<FClearUAVUIntCS>();

	FComputeShaderUtils::AddPass(
		GraphBuilder,
		RDG_EVENT_NAME("ClearUAV"),
		ComputeShader,
		PassParameters,
		FIntVector(FMath::DivideAndRoundUp<int32>(PassParameters->NumEntries, 64), 1, 1));
}

class FClearUAVFloatCS : public FGlobalShader
{
	DECLARE_GLOBAL_SHADER(FClearUAVFloatCS)
	SHADER_USE_PARAMETER_STRUCT(FClearUAVFloatCS, FGlobalShader)

	BEGIN_SHADER_PARAMETER_STRUCT(FParameters, )
		SHADER_PARAMETER_RDG_BUFFER_UAV(RWBuffer<float4>, UAVFloat)
		SHADER_PARAMETER(FVector4f, ClearValueFloat)
		SHADER_PARAMETER(uint32, NumEntries)
	END_SHADER_PARAMETER_STRUCT()

	static bool ShouldCompilePermutation(const FGlobalShaderPermutationParameters& Parameters)
	{
		return GetMaxSupportedFeatureLevel(Parameters.Platform) >= ERHIFeatureLevel::SM5;
	}
};

IMPLEMENT_GLOBAL_SHADER(FClearUAVFloatCS, "/Engine/Private/Tools/ClearUAV.usf", "ClearUAVFloatCS", SF_Compute);

void FComputeShaderUtils::ClearUAV(FRDGBuilder& GraphBuilder, FGlobalShaderMap* ShaderMap, FRDGBufferUAVRef UAV, FVector4f ClearValue)
{
	FClearUAVFloatCS::FParameters* PassParameters = GraphBuilder.AllocParameters<FClearUAVFloatCS::FParameters>();
	PassParameters->UAVFloat = UAV;
	PassParameters->ClearValueFloat = ClearValue;
	check(UAV->Desc.Format == PF_A32B32G32R32F || UAV->Desc.Format == PF_FloatRGBA);
	PassParameters->NumEntries = UAV->Desc.Buffer->Desc.NumElements;
	check(PassParameters->NumEntries > 0);

	auto ComputeShader = ShaderMap->GetShader<FClearUAVFloatCS>();

	FComputeShaderUtils::AddPass(
		GraphBuilder,
		RDG_EVENT_NAME("ClearUAV"),
		ComputeShader,
		PassParameters,
		FIntVector(FMath::DivideAndRoundUp<int32>(PassParameters->NumEntries, 64), 1, 1));
}

class FInitIndirectArgs1DCS : public FGlobalShader
{
	DECLARE_GLOBAL_SHADER(FInitIndirectArgs1DCS);
	SHADER_USE_PARAMETER_STRUCT(FInitIndirectArgs1DCS, FGlobalShader)

	BEGIN_SHADER_PARAMETER_STRUCT(FParameters, )
		SHADER_PARAMETER_RDG_BUFFER_SRV(StructuredBuffer< uint >, InputCountBuffer)
		SHADER_PARAMETER(uint32, Multiplier)
		SHADER_PARAMETER(uint32, Divisor)
		SHADER_PARAMETER(uint32, InputCountOffset)

		SHADER_PARAMETER_RDG_BUFFER_UAV(RWBuffer< uint >, IndirectDispatchArgsOut)
	END_SHADER_PARAMETER_STRUCT()
};

IMPLEMENT_GLOBAL_SHADER(FInitIndirectArgs1DCS, "/Engine/Private/Tools/SetupIndirectArgs.usf", "InitIndirectArgs1DCS", SF_Compute);

FRDGBufferRef FComputeShaderUtils::AddIndirectArgsSetupCsPass1D(FRDGBuilder& GraphBuilder, ERHIFeatureLevel::Type FeatureLevel, FRDGBufferRef& InputCountBuffer, const TCHAR* OutputBufferName, uint32 Divisor, uint32 InputCountOffset, uint32 Multiplier)
{
	// 1. Add setup pass
	FRDGBufferRef IndirectArgsBuffer = GraphBuilder.CreateBuffer(FRDGBufferDesc::CreateIndirectDesc(4), OutputBufferName);
	{
		FInitIndirectArgs1DCS::FParameters* PassParameters = GraphBuilder.AllocParameters<FInitIndirectArgs1DCS::FParameters>();
		PassParameters->InputCountBuffer = GraphBuilder.CreateSRV(InputCountBuffer);
		PassParameters->Multiplier = Multiplier;
		PassParameters->Divisor = Divisor;
		PassParameters->InputCountOffset = InputCountOffset;
		PassParameters->IndirectDispatchArgsOut = GraphBuilder.CreateUAV(IndirectArgsBuffer, PF_R32_UINT);

		auto ComputeShader = GetGlobalShaderMap(FeatureLevel)->GetShader<FInitIndirectArgs1DCS>();
		FComputeShaderUtils::AddPass(
			GraphBuilder,
			RDG_EVENT_NAME("InitIndirectArgs1D"),
			ComputeShader,
			PassParameters,
			FIntVector(1, 1, 1)
		);
	}

	return IndirectArgsBuffer;
}

// Deprecated
FRDGBufferRef FComputeShaderUtils::AddIndirectArgsSetupCsPass1D(FRDGBuilder& GraphBuilder, FRDGBufferRef& InputCountBuffer, const TCHAR* OutputBufferName, uint32 Divisor, uint32 InputCountOffset, uint32 Multiplier)
{
	return AddIndirectArgsSetupCsPass1D(GraphBuilder, GMaxRHIFeatureLevel, InputCountBuffer, OutputBufferName, Divisor, InputCountOffset, Multiplier);
}

FRDGBufferRef CreateStructuredBuffer(
	FRDGBuilder& GraphBuilder,
	const TCHAR* Name,
	uint32 BytesPerElement,
	uint32 NumElements,
	const void* InitialData,
	uint64 InitialDataSize,
	ERDGInitialDataFlags InitialDataFlags)
{
	FRDGBufferRef Buffer = GraphBuilder.CreateBuffer(FRDGBufferDesc::CreateStructuredDesc(BytesPerElement, NumElements), Name);
	GraphBuilder.QueueBufferUpload(Buffer, InitialData, InitialDataSize, InitialDataFlags);
	return Buffer;
}

FRDGBufferRef CreateStructuredBuffer(
	FRDGBuilder& GraphBuilder,
	const TCHAR* Name,
	uint32 BytesPerElement,
	FRDGBufferNumElementsCallback&& NumElementsCallback,
	FRDGBufferInitialDataCallback&& InitialDataCallback,
	FRDGBufferInitialDataSizeCallback&& InitialDataSizeCallback)
{
	FRDGBufferRef Buffer = GraphBuilder.CreateBuffer(FRDGBufferDesc::CreateStructuredDesc(BytesPerElement, 1), Name, MoveTemp(NumElementsCallback));
	GraphBuilder.QueueBufferUpload(Buffer, MoveTemp(InitialDataCallback), MoveTemp(InitialDataSizeCallback));
	return Buffer;
}

FRDGBufferRef CreateUploadBuffer(
	FRDGBuilder& GraphBuilder,
	const TCHAR* Name,
	uint32 BytesPerElement,
	uint32 NumElements,
	const void* InitialData,
	uint64 InitialDataSize,
	ERDGInitialDataFlags InitialDataFlags)
{
	FRDGBufferRef Buffer = GraphBuilder.CreateBuffer(FRDGBufferDesc::CreateUploadDesc(BytesPerElement, NumElements), Name);
	if (InitialData != nullptr && InitialDataSize > 0)
	{
		GraphBuilder.QueueBufferUpload(Buffer, InitialData, InitialDataSize, InitialDataFlags);
	}
	return Buffer;
}

FRDGBufferRef CreateVertexBuffer(
	FRDGBuilder& GraphBuilder,
	const TCHAR* Name,
	const FRDGBufferDesc& Desc,
	const void* InitialData,
	uint64 InitialDataSize,
	ERDGInitialDataFlags InitialDataFlags)
{
	checkf(Name, TEXT("Buffer must have a name."));
	checkf(EnumHasAnyFlags(Desc.Usage, EBufferUsageFlags::VertexBuffer), TEXT("CreateVertexBuffer called with an FRDGBufferDesc underlying type that is not 'VertexBuffer'. Buffer: %s"), Name);

	FRDGBufferRef Buffer = GraphBuilder.CreateBuffer(Desc, Name);
	GraphBuilder.QueueBufferUpload(Buffer, InitialData, InitialDataSize, InitialDataFlags);
	return Buffer;
}

FRDGWaitForTasksScope::~FRDGWaitForTasksScope()
{
	if (bCondition)
	{
		AddPass(GraphBuilder, RDG_EVENT_NAME("WaitForTasks"), [](FRHICommandListImmediate& RHICmdList)
		{
			if (IsRunningRHIInSeparateThread())
			{
				QUICK_SCOPE_CYCLE_COUNTER(STAT_FRDGWaitForTasksScope_WaitAsync);
				RHICmdList.ImmediateFlush(EImmediateFlushType::WaitForOutstandingTasksOnly);
			}
			else
			{
				QUICK_SCOPE_CYCLE_COUNTER(STAT_FRDGWaitForTasksScope_Flush);
				CSV_SCOPED_TIMING_STAT(RHITFlushes, FRDGWaitForTasksDtor);
				RHICmdList.ImmediateFlush(EImmediateFlushType::FlushRHIThread);
			}
		});
	}
}

bool AllocatePooledBuffer(
	const FRDGBufferDesc& Desc,
	TRefCountPtr<FRDGPooledBuffer>& Out,
	const TCHAR* Name,
	ERDGPooledBufferAlignment Alignment)
{
	if (Out && Out->Desc == Desc)
	{
		// Kept current allocation.
		return false;
	}

	// New allocation.
	Out = GRenderGraphResourcePool.FindFreeBuffer(Desc, Name, Alignment);
	return true;
}

<<<<<<< HEAD
=======
TRefCountPtr<FRDGPooledBuffer> AllocatePooledBuffer(const FRDGBufferDesc& Desc, const TCHAR* Name, ERDGPooledBufferAlignment Alignment)
{
	return GRenderGraphResourcePool.FindFreeBuffer(Desc, Name, Alignment);
}

>>>>>>> d731a049
bool AllocatePooledTexture(const FRDGTextureDesc& Desc, TRefCountPtr<IPooledRenderTarget>& Out, const TCHAR* Name)
{
	return GRenderTargetPool.FindFreeElement(Desc, Out, Name);
}

TRefCountPtr<IPooledRenderTarget> AllocatePooledTexture(const FRDGTextureDesc& Desc, const TCHAR* Name)
{
	return GRenderTargetPool.FindFreeElement(Desc, Name);
}<|MERGE_RESOLUTION|>--- conflicted
+++ resolved
@@ -563,21 +563,12 @@
 
 void AddClearUAVPass(FRDGBuilder& GraphBuilder, FRDGTextureUAVRef TextureUAV, const FVector2D& Value, ERDGPassFlags ComputePassFlags)
 {
-<<<<<<< HEAD
-	AddClearUAVPass(GraphBuilder, TextureUAV, { (float)Value.X,(float)Value.Y , 0.f, 0.f });	// LWC_TODO: Precision loss?
-}
-
-void AddClearUAVPass(FRDGBuilder& GraphBuilder, FRDGTextureUAVRef TextureUAV, const FVector4d& Value)
-{
-	AddClearUAVPass(GraphBuilder, TextureUAV, FVector4f(Value));								// LWC_TODO: Precision loss?
-=======
 	AddClearUAVPass(GraphBuilder, TextureUAV, { (float)Value.X,(float)Value.Y , 0.f, 0.f }, ComputePassFlags);	// LWC_TODO: Precision loss?
 }
 
 void AddClearUAVPass(FRDGBuilder& GraphBuilder, FRDGTextureUAVRef TextureUAV, const FVector4d& Value, ERDGPassFlags ComputePassFlags)
 {
 	AddClearUAVPass(GraphBuilder, TextureUAV, FVector4f(Value), ComputePassFlags);								// LWC_TODO: Precision loss?
->>>>>>> d731a049
 }
 
 class FClearUAVRectsPS : public FGlobalShader
@@ -693,7 +684,6 @@
 	bool bUseCustomViewport = (TextureClearInfo.Viewport.Area() > 0);
 	FLinearColor ClearColor = TextureClearInfo.ClearColor.IsSet() ? TextureClearInfo.ClearColor.GetValue() : Texture->Desc.ClearValue.GetClearColor();
 	uint16 TextureNumSlicesOrDepth = Texture->Desc.IsTexture3D() ? Texture->Desc.Depth : Texture->Desc.ArraySize;
-<<<<<<< HEAD
 
 	checkf((TextureClearInfo.FirstMipIndex < Texture->Desc.NumMips) && ((TextureClearInfo.FirstMipIndex + TextureClearInfo.NumMips) <= Texture->Desc.NumMips),
 		TEXT("Invalid mip range [%d, %d] for texture %s (%d mips)"), TextureClearInfo.FirstMipIndex, TextureClearInfo.FirstMipIndex + TextureClearInfo.NumMips - 1, Texture->Name, Texture->Desc.NumMips);
@@ -727,41 +717,6 @@
 	}
 	else
 	{
-=======
-
-	checkf((TextureClearInfo.FirstMipIndex < Texture->Desc.NumMips) && ((TextureClearInfo.FirstMipIndex + TextureClearInfo.NumMips) <= Texture->Desc.NumMips),
-		TEXT("Invalid mip range [%d, %d] for texture %s (%d mips)"), TextureClearInfo.FirstMipIndex, TextureClearInfo.FirstMipIndex + TextureClearInfo.NumMips - 1, Texture->Name, Texture->Desc.NumMips);
-	checkf(((TextureClearInfo.FirstSliceIndex == 0) && (TextureClearInfo.NumSlices == 1)) || (Texture->Desc.IsTextureArray() && EnumHasAnyFlags(Texture->Desc.Flags, ETextureCreateFlags::TargetArraySlicesIndependently)),
-		TEXT("Per-slice clear (outside of slice 0, i.e. clearing any other slice than the first one) is only supported on 2DArray at the moment and ETextureCreateFlags::TargetArraySlicesIndependently must be passed when creating the texture (texture %s)."), Texture->Name);
-	checkf((TextureClearInfo.FirstSliceIndex < TextureNumSlicesOrDepth) && ((TextureClearInfo.FirstSliceIndex + TextureClearInfo.NumSlices) <= TextureNumSlicesOrDepth),
-		TEXT("Invalid slice range [%d, %d] for texture %s (%d slices)"), TextureClearInfo.FirstSliceIndex, TextureClearInfo.FirstSliceIndex + TextureClearInfo.NumSlices - 1, Texture->Name, TextureNumSlicesOrDepth);
-
-	// Use clear action if no viewport specified and clear color is not passed or matches the fast clear color :
-	if (!bUseCustomViewport
-		&& (Texture->Desc.ClearValue.ColorBinding == EClearBinding::EColorBound)
-		&& (Texture->Desc.ClearValue.GetClearColor() == ClearColor))
-	{
-		for (uint32 SliceIndex = 0; SliceIndex < TextureClearInfo.NumSlices; ++SliceIndex)
-		{
-			uint16 CurrentSliceIndex = IntCastChecked<uint16>(TextureClearInfo.FirstSliceIndex + SliceIndex);
-			for (uint32 MipIndex = 0; MipIndex < TextureClearInfo.NumMips; ++MipIndex)
-			{
-				uint8 CurrentMipIndex = IntCastChecked<uint8>(TextureClearInfo.FirstMipIndex + MipIndex);
-
-				FRenderTargetParameters* Parameters = GraphBuilder.AllocParameters<FRenderTargetParameters>();
-				Parameters->RenderTargets[0] = FRenderTargetBinding(Texture, ERenderTargetLoadAction::EClear, CurrentMipIndex, CurrentSliceIndex);
-
-				GraphBuilder.AddPass(
-					RDG_EVENT_NAME("ClearRenderTarget(%s, slice %d, mip %d) %dx%d ClearAction", Texture->Name, CurrentSliceIndex, CurrentMipIndex, Texture->Desc.Extent.X, Texture->Desc.Extent.Y),
-					Parameters,
-					ERDGPassFlags::Raster,
-					[](FRHICommandList& RHICmdList) {});
-			}
-		}
-	}
-	else
-	{
->>>>>>> d731a049
 		FIntRect OriginalViewport = bUseCustomViewport ? TextureClearInfo.Viewport : FIntRect(FIntPoint::ZeroValue, Texture->Desc.Extent);
 		checkf((OriginalViewport.Max.X <= Texture->Desc.Extent.X) && (OriginalViewport.Max.Y <= Texture->Desc.Extent.Y), TEXT("Invalid custom viewport ((%d, %d) - (%d, %d)) for texture %s (size (%d, %d))"),
 			OriginalViewport.Min.X, OriginalViewport.Min.Y, OriginalViewport.Max.X, OriginalViewport.Max.Y, Texture->Name, Texture->Desc.Extent.X, Texture->Desc.Extent.Y);
@@ -772,13 +727,8 @@
 			for (uint32 MipIndex = 0; MipIndex < TextureClearInfo.NumMips; ++MipIndex)
 			{
 				FIntRect CurrentViewport(
-<<<<<<< HEAD
-					FMath::Max(1u, (uint32)OriginalViewport.Min.X >> MipIndex),
-					FMath::Max(1u, (uint32)OriginalViewport.Min.Y >> MipIndex),
-=======
 					(uint32)OriginalViewport.Min.X >> MipIndex, 
 					(uint32)OriginalViewport.Min.Y >> MipIndex,
->>>>>>> d731a049
 					FMath::Max(1u, (uint32)OriginalViewport.Max.X >> MipIndex),
 					FMath::Max(1u, (uint32)OriginalViewport.Max.Y >> MipIndex));
 
@@ -1145,14 +1095,11 @@
 	return true;
 }
 
-<<<<<<< HEAD
-=======
 TRefCountPtr<FRDGPooledBuffer> AllocatePooledBuffer(const FRDGBufferDesc& Desc, const TCHAR* Name, ERDGPooledBufferAlignment Alignment)
 {
 	return GRenderGraphResourcePool.FindFreeBuffer(Desc, Name, Alignment);
 }
 
->>>>>>> d731a049
 bool AllocatePooledTexture(const FRDGTextureDesc& Desc, TRefCountPtr<IPooledRenderTarget>& Out, const TCHAR* Name)
 {
 	return GRenderTargetPool.FindFreeElement(Desc, Out, Name);
