// Copyright Epic Games, Inc. All Rights Reserved.

#include "RenderGraphAllocator.h"
#include "Async/TaskGraphInterfaces.h"
#include "RenderCore.h"
#include "RenderGraphPrivate.h"

FRDGAllocator& FRDGAllocator::Get()
{
	static FRDGAllocator Instance;
	return Instance;
}

FRDGAllocator::~FRDGAllocator()
{
	Context.ReleaseAll();
	ContextForTasks.ReleaseAll();
<<<<<<< HEAD
=======
}

void FRDGAllocator::FContext::ReleaseAll()
{
	for (int32 Index = Objects.Num() - 1; Index >= 0; --Index)
	{
#if RDG_USE_MALLOC
		delete Objects[Index];
#else
		Objects[Index]->~FObject();
#endif
	}
	Objects.Reset();

#if RDG_USE_MALLOC
	for (void* RawAlloc : RawAllocs)
	{
		FMemory::Free(RawAlloc);
	}
	RawAllocs.Reset();
#else
	MemStack.Flush();
#endif
>>>>>>> 4af6daef
}

void FRDGAllocator::FContext::ReleaseAll()
{
<<<<<<< HEAD
	for (int32 Index = TrackedAllocs.Num() - 1; Index >= 0; --Index)
	{
#if RDG_USE_MALLOC
		delete TrackedAllocs[Index];
#else
		TrackedAllocs[Index]->~FTrackedAlloc();
#endif
	}
	TrackedAllocs.Reset();

#if RDG_USE_MALLOC
	for (void* RawAlloc : RawAllocs)
	{
		FMemory::Free(RawAlloc);
	}
	RawAllocs.Reset();
#else
	MemStack.Flush();
#endif
}

void FRDGAllocator::ReleaseAll()
{
	TRACE_CPUPROFILER_EVENT_SCOPE(FRDGAllocator::ReleaseAll);
	CSV_SCOPED_TIMING_STAT_EXCLUSIVE_CONDITIONAL(RDGAllocator_Clear, GRDGVerboseCSVStats != 0);
	Context.ReleaseAll();
	ContextForTasks.ReleaseAll();
}

FRDGAllocatorScope::~FRDGAllocatorScope()
{
	if (AsyncDeleteFunction)
	{
		FFunctionGraphTask::CreateAndDispatchWhenReady(
			[Allocator = MoveTemp(Allocator), AsyncDeleteFunction = MoveTemp(AsyncDeleteFunction)] () mutable
		{
			SCOPED_NAMED_EVENT(FRDGAllocatorScope_AsyncDelete, FColor::Emerald);
			AsyncDeleteFunction();
			AsyncDeleteFunction = {};

		}, TStatId(), nullptr, ENamedThreads::AnyThread);
	}
	else
	{
		Allocator.ReleaseAll();
	}
=======
	TRACE_CPUPROFILER_EVENT_SCOPE(FRDGAllocator::ReleaseAll);
	CSV_SCOPED_TIMING_STAT_EXCLUSIVE_CONDITIONAL(RDGAllocator_Clear, GRDGVerboseCSVStats != 0);
	Context.ReleaseAll();
	ContextForTasks.ReleaseAll();
}

FRDGAllocatorScope::~FRDGAllocatorScope()
{
	if (AsyncDeleteFunction)
	{
		FFunctionGraphTask::CreateAndDispatchWhenReady(
			[Allocator = MoveTemp(Allocator), AsyncDeleteFunction = MoveTemp(AsyncDeleteFunction)] () mutable
		{
			SCOPED_NAMED_EVENT(FRDGAllocatorScope_AsyncDelete, FColor::Emerald);
			AsyncDeleteFunction();
			AsyncDeleteFunction = {};

		}, TStatId(), nullptr, ENamedThreads::AnyThread);
	}
	else
	{
		Allocator.ReleaseAll();
	}
}

FORCENOINLINE void UE::RenderCore::Private::OnInvalidRDGAllocatorNum(int32 NewNum, SIZE_T NumBytesPerElement)
{
	UE_LOG(LogRendererCore, Fatal, TEXT("Trying to resize TRDGArrayAllocator to an invalid size of %d with element size %" SIZE_T_FMT), NewNum, NumBytesPerElement);
	for (;;);
>>>>>>> 4af6daef
}<|MERGE_RESOLUTION|>--- conflicted
+++ resolved
@@ -15,8 +15,6 @@
 {
 	Context.ReleaseAll();
 	ContextForTasks.ReleaseAll();
-<<<<<<< HEAD
-=======
 }
 
 void FRDGAllocator::FContext::ReleaseAll()
@@ -30,31 +28,6 @@
 #endif
 	}
 	Objects.Reset();
-
-#if RDG_USE_MALLOC
-	for (void* RawAlloc : RawAllocs)
-	{
-		FMemory::Free(RawAlloc);
-	}
-	RawAllocs.Reset();
-#else
-	MemStack.Flush();
-#endif
->>>>>>> 4af6daef
-}
-
-void FRDGAllocator::FContext::ReleaseAll()
-{
-<<<<<<< HEAD
-	for (int32 Index = TrackedAllocs.Num() - 1; Index >= 0; --Index)
-	{
-#if RDG_USE_MALLOC
-		delete TrackedAllocs[Index];
-#else
-		TrackedAllocs[Index]->~FTrackedAlloc();
-#endif
-	}
-	TrackedAllocs.Reset();
 
 #if RDG_USE_MALLOC
 	for (void* RawAlloc : RawAllocs)
@@ -92,35 +65,10 @@
 	{
 		Allocator.ReleaseAll();
 	}
-=======
-	TRACE_CPUPROFILER_EVENT_SCOPE(FRDGAllocator::ReleaseAll);
-	CSV_SCOPED_TIMING_STAT_EXCLUSIVE_CONDITIONAL(RDGAllocator_Clear, GRDGVerboseCSVStats != 0);
-	Context.ReleaseAll();
-	ContextForTasks.ReleaseAll();
-}
-
-FRDGAllocatorScope::~FRDGAllocatorScope()
-{
-	if (AsyncDeleteFunction)
-	{
-		FFunctionGraphTask::CreateAndDispatchWhenReady(
-			[Allocator = MoveTemp(Allocator), AsyncDeleteFunction = MoveTemp(AsyncDeleteFunction)] () mutable
-		{
-			SCOPED_NAMED_EVENT(FRDGAllocatorScope_AsyncDelete, FColor::Emerald);
-			AsyncDeleteFunction();
-			AsyncDeleteFunction = {};
-
-		}, TStatId(), nullptr, ENamedThreads::AnyThread);
-	}
-	else
-	{
-		Allocator.ReleaseAll();
-	}
 }
 
 FORCENOINLINE void UE::RenderCore::Private::OnInvalidRDGAllocatorNum(int32 NewNum, SIZE_T NumBytesPerElement)
 {
 	UE_LOG(LogRendererCore, Fatal, TEXT("Trying to resize TRDGArrayAllocator to an invalid size of %d with element size %" SIZE_T_FMT), NewNum, NumBytesPerElement);
 	for (;;);
->>>>>>> 4af6daef
 }