--- conflicted
+++ resolved
@@ -33,11 +33,7 @@
 #endif
 
 	// Forces the Position to the specified value
-<<<<<<< HEAD
-	void SnapToPosition(const FVector& NewPosition);
-=======
 	ANIMGRAPHRUNTIME_API void SnapToPosition(const FVector& NewPosition);
->>>>>>> 4af6daef
 
 protected:
 	// The X coordinate to sample in the blendspace
