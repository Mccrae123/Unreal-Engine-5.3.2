--- conflicted
+++ resolved
@@ -86,15 +86,8 @@
 	// End of FAnimNode_Base interface
 
 	// Calls the function we hold if the callsite matches the one we have set
-<<<<<<< HEAD
-	void CallFunctionFromCallSite(EAnimFunctionCallSite InCallSite, const FAnimationBaseContext& InContext) const;
-
-	// Get the function held on this node
-	const FAnimNodeFunctionRef& GetFunction() const;
-=======
 	ANIMGRAPHRUNTIME_API void CallFunctionFromCallSite(EAnimFunctionCallSite InCallSite, const FAnimationBaseContext& InContext) const;
 
 	// Get the function held on this node
 	ANIMGRAPHRUNTIME_API const FAnimNodeFunctionRef& GetFunction() const;
->>>>>>> 4af6daef
 };