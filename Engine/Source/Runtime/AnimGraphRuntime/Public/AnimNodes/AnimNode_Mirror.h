// Copyright Epic Games, Inc. All Rights Reserved.

#pragma once

#include "CoreMinimal.h"
#include "UObject/ObjectMacros.h"
#include "Animation/AnimNodeBase.h"
#include "Animation/MirrorDataTable.h"
#include "AnimNode_Mirror.generated.h"

USTRUCT(BlueprintInternalUseOnly)
<<<<<<< HEAD
struct ANIMGRAPHRUNTIME_API FAnimNode_MirrorBase : public FAnimNode_Base
{
	GENERATED_BODY()
public:
	FAnimNode_MirrorBase(); 
=======
struct FAnimNode_MirrorBase : public FAnimNode_Base
{
	GENERATED_BODY()
public:
	ANIMGRAPHRUNTIME_API FAnimNode_MirrorBase(); 

	ANIMGRAPHRUNTIME_API virtual void Initialize_AnyThread(const FAnimationInitializeContext& Context) override;
	ANIMGRAPHRUNTIME_API virtual void CacheBones_AnyThread(const FAnimationCacheBonesContext& Context) override;
	ANIMGRAPHRUNTIME_API virtual void Update_AnyThread(const FAnimationUpdateContext& Context) override;
	ANIMGRAPHRUNTIME_API virtual void Evaluate_AnyThread(FPoseContext& Output) override;
	ANIMGRAPHRUNTIME_API virtual void GatherDebugData(FNodeDebugData& DebugData) override;

	// Get the MirrorDataTable
	ANIMGRAPHRUNTIME_API virtual UMirrorDataTable* GetMirrorDataTable() const;
>>>>>>> 4af6daef

	// Set the MirrorDataTable
	ANIMGRAPHRUNTIME_API virtual bool SetMirrorDataTable(UMirrorDataTable* MirrorTable);

<<<<<<< HEAD
	// Get the MirrorDataTable
	virtual UMirrorDataTable* GetMirrorDataTable() const;

	// Set the MirrorDataTable
	virtual bool SetMirrorDataTable(UMirrorDataTable* MirrorTable);

	// Get Mirror State
	virtual bool GetMirror() const;
	// How long to blend using inertialization when switching  mirrored state
	virtual float GetBlendTimeOnMirrorStateChange() const;

	// Should bones mirror
	virtual bool GetBoneMirroring() const;

	// Should the curves mirror
	virtual bool GetCurveMirroring() const;

	// Should attributes mirror (based on the bone mirroring data in the mirror data table) 
	virtual bool GetAttributeMirroring() const;

	// Whether to reset (reinitialize) the child (source) pose when the mirror state changes
	virtual bool GetResetChildOnMirrorStateChange() const;

	// Set Mirror State
	virtual bool SetMirror(bool bInMirror);

	// Set how long to blend using inertialization when switching  mirrored state
	// @return true if the value was set (it is dynamic), or false if it could not (it is not dynamic or pin exposed)
	virtual bool SetBlendTimeOnMirrorStateChange(float InBlendTime);

	// Set if bones mirror
	// @return true if the value was set (it is dynamic), or false if it could not (it is not dynamic or pin exposed)
	virtual bool SetBoneMirroring(bool bInBoneMirroring);

	// Set if curves mirror
	// @return true if the value was set (it is dynamic), or false if it could not (it is not dynamic or pin exposed)
	virtual bool SetCurveMirroring(bool bInCurveMirroring);

	// Set if attributes mirror
	// @return true if the value was set (it is dynamic), or false if it could not (it is not dynamic or pin exposed)
	virtual bool SetAttributeMirroring(bool bInAttributeMirroring);

	// Set whether to reset (reinitialize) the child (source) pose when the mirror state changes
	// @return true if the value was set (it is dynamic), or false if it could not (it is not dynamic or pin exposed)
	virtual bool SetResetChildOnMirrorStateChange(bool bInResetChildOnMirrorStateChange);

	/** This only used by custom handlers, and it is advanced feature. */
	virtual void SetSourceLinkNode(FAnimNode_Base* NewLinkNode);

	/** This only used by custom handlers, and it is advanced feature. */
	virtual FAnimNode_Base* GetSourceLinkNode();
=======
	// Get Mirror State
	ANIMGRAPHRUNTIME_API virtual bool GetMirror() const;
	// How long to blend using inertialization when switching  mirrored state
	ANIMGRAPHRUNTIME_API virtual float GetBlendTimeOnMirrorStateChange() const;

	// Should bones mirror
	ANIMGRAPHRUNTIME_API virtual bool GetBoneMirroring() const;

	// Should the curves mirror
	ANIMGRAPHRUNTIME_API virtual bool GetCurveMirroring() const;

	// Should attributes mirror (based on the bone mirroring data in the mirror data table) 
	ANIMGRAPHRUNTIME_API virtual bool GetAttributeMirroring() const;

	// Whether to reset (reinitialize) the child (source) pose when the mirror state changes
	ANIMGRAPHRUNTIME_API virtual bool GetResetChildOnMirrorStateChange() const;

	// Set Mirror State
	ANIMGRAPHRUNTIME_API virtual bool SetMirror(bool bInMirror);

	// Set how long to blend using inertialization when switching  mirrored state
	// @return true if the value was set (it is dynamic), or false if it could not (it is not dynamic or pin exposed)
	ANIMGRAPHRUNTIME_API virtual bool SetBlendTimeOnMirrorStateChange(float InBlendTime);

	// Set if bones mirror
	// @return true if the value was set (it is dynamic), or false if it could not (it is not dynamic or pin exposed)
	ANIMGRAPHRUNTIME_API virtual bool SetBoneMirroring(bool bInBoneMirroring);

	// Set if curves mirror
	// @return true if the value was set (it is dynamic), or false if it could not (it is not dynamic or pin exposed)
	ANIMGRAPHRUNTIME_API virtual bool SetCurveMirroring(bool bInCurveMirroring);

	// Set if attributes mirror
	// @return true if the value was set (it is dynamic), or false if it could not (it is not dynamic or pin exposed)
	ANIMGRAPHRUNTIME_API virtual bool SetAttributeMirroring(bool bInAttributeMirroring);

	// Set whether to reset (reinitialize) the child (source) pose when the mirror state changes
	// @return true if the value was set (it is dynamic), or false if it could not (it is not dynamic or pin exposed)
	ANIMGRAPHRUNTIME_API virtual bool SetResetChildOnMirrorStateChange(bool bInResetChildOnMirrorStateChange);

	/** This only used by custom handlers, and it is advanced feature. */
	ANIMGRAPHRUNTIME_API virtual void SetSourceLinkNode(FAnimNode_Base* NewLinkNode);

	/** This only used by custom handlers, and it is advanced feature. */
	ANIMGRAPHRUNTIME_API virtual FAnimNode_Base* GetSourceLinkNode();
>>>>>>> 4af6daef
protected:
	UPROPERTY(EditAnywhere, Category = Links)
	FPoseLink Source;

private:
	bool bMirrorState;
	bool bMirrorStateIsValid;

	void FillCompactPoseAndComponentRefRotations(const FBoneContainer& BoneContainer);
	// Compact pose format of Mirror Bone Map
	TCustomBoneIndexArray<FCompactPoseBoneIndex, FCompactPoseBoneIndex> CompactPoseMirrorBones;

	// Pre-calculated component space of reference pose, which allows mirror to work with any joint orient 
	TCustomBoneIndexArray<FQuat, FCompactPoseBoneIndex> ComponentSpaceRefRotations;
};


USTRUCT(BlueprintInternalUseOnly)
<<<<<<< HEAD
struct ANIMGRAPHRUNTIME_API FAnimNode_Mirror : public FAnimNode_MirrorBase
=======
struct FAnimNode_Mirror : public FAnimNode_MirrorBase
>>>>>>> 4af6daef
{
	GENERATED_BODY()

	friend class UAnimGraphNode_Mirror;

public:
<<<<<<< HEAD
	FAnimNode_Mirror();

	virtual UMirrorDataTable* GetMirrorDataTable() const override;
	virtual bool SetMirrorDataTable(UMirrorDataTable* MirrorTable) override;

	virtual bool GetMirror() const override;
	virtual float GetBlendTimeOnMirrorStateChange() const override;
	virtual bool GetBoneMirroring() const override;
	virtual bool GetCurveMirroring() const override;
	virtual bool GetAttributeMirroring() const override;
	virtual bool GetResetChildOnMirrorStateChange() const override;

	virtual bool SetMirror(bool bInMirror) override;
	virtual bool SetBlendTimeOnMirrorStateChange(float InBlendTime) override;
	virtual bool SetBoneMirroring(bool bInBoneMirroring) override;
	virtual bool SetCurveMirroring(bool bInCurveMirroring) override;
	virtual bool SetAttributeMirroring(bool bInAttributeMirroring) override;
	virtual bool SetResetChildOnMirrorStateChange(bool bInResetChildOnMirrorStateChange) override;
=======
	ANIMGRAPHRUNTIME_API FAnimNode_Mirror();

	ANIMGRAPHRUNTIME_API virtual UMirrorDataTable* GetMirrorDataTable() const override;
	ANIMGRAPHRUNTIME_API virtual bool SetMirrorDataTable(UMirrorDataTable* MirrorTable) override;

	ANIMGRAPHRUNTIME_API virtual bool GetMirror() const override;
	ANIMGRAPHRUNTIME_API virtual float GetBlendTimeOnMirrorStateChange() const override;
	ANIMGRAPHRUNTIME_API virtual bool GetBoneMirroring() const override;
	ANIMGRAPHRUNTIME_API virtual bool GetCurveMirroring() const override;
	ANIMGRAPHRUNTIME_API virtual bool GetAttributeMirroring() const override;
	ANIMGRAPHRUNTIME_API virtual bool GetResetChildOnMirrorStateChange() const override;

	ANIMGRAPHRUNTIME_API virtual bool SetMirror(bool bInMirror) override;
	ANIMGRAPHRUNTIME_API virtual bool SetBlendTimeOnMirrorStateChange(float InBlendTime) override;
	ANIMGRAPHRUNTIME_API virtual bool SetBoneMirroring(bool bInBoneMirroring) override;
	ANIMGRAPHRUNTIME_API virtual bool SetCurveMirroring(bool bInCurveMirroring) override;
	ANIMGRAPHRUNTIME_API virtual bool SetAttributeMirroring(bool bInAttributeMirroring) override;
	ANIMGRAPHRUNTIME_API virtual bool SetResetChildOnMirrorStateChange(bool bInResetChildOnMirrorStateChange) override;
>>>>>>> 4af6daef

protected:

#if WITH_EDITORONLY_DATA
	UPROPERTY(EditAnywhere, Category = Settings, meta = (PinShownByDefault, FoldProperty))
	bool bMirror = true; 

	UPROPERTY(EditAnywhere, Category = Settings, meta = (FoldProperty))
	TObjectPtr<UMirrorDataTable> MirrorDataTable = nullptr;

	// Inertialization blend time to use when transitioning between mirrored and unmirrored states
	UPROPERTY(EditAnywhere, Category = MirrorTransition, meta = (PinHiddenByDefault, FoldProperty))
	float BlendTime = 0.0f;
	// Whether to reset (reinitialize) the child (source) pose when the mirror state changes
	UPROPERTY(EditAnywhere, Category = MirrorTransition, meta = (FoldProperty))
	bool bResetChild = false;

	UPROPERTY(EditAnywhere, Category = MirroredChannels, meta=(DisplayName="Bone", FoldProperty))
	bool bBoneMirroring = true;

	UPROPERTY(EditAnywhere, Category = MirroredChannels, meta=(DisplayName = "Curve", FoldProperty))
	bool bCurveMirroring = true;

	UPROPERTY(EditAnywhere, Category = MirroredChannels, meta=(DisplayName = "Attributes", FoldProperty))
	bool bAttributeMirroring = true;
#endif
};


USTRUCT(BlueprintInternalUseOnly)
<<<<<<< HEAD
struct ANIMGRAPHRUNTIME_API FAnimNode_Mirror_Standalone : public FAnimNode_MirrorBase
=======
struct FAnimNode_Mirror_Standalone : public FAnimNode_MirrorBase
>>>>>>> 4af6daef
{
	GENERATED_BODY()

	friend class UAnimGraphNode_Mirror;

public:
<<<<<<< HEAD
	FAnimNode_Mirror_Standalone();

	virtual UMirrorDataTable* GetMirrorDataTable() const override;
	virtual bool SetMirrorDataTable(UMirrorDataTable* MirrorTable) override;

	virtual bool GetMirror() const override;
	virtual float GetBlendTimeOnMirrorStateChange() const override;
	virtual bool GetBoneMirroring() const override;
	virtual bool GetCurveMirroring() const override;
	virtual bool GetAttributeMirroring() const override;
	virtual bool GetResetChildOnMirrorStateChange() const override;

	virtual bool SetMirror(bool bInMirror) override;
	virtual bool SetBlendTimeOnMirrorStateChange(float InBlendTime) override;
	virtual bool SetBoneMirroring(bool bInBoneMirroring) override;
	virtual bool SetCurveMirroring(bool bInCurveMirroring) override;
	virtual bool SetAttributeMirroring(bool bInAttributeMirroring) override;
	virtual bool SetResetChildOnMirrorStateChange(bool bInResetChildOnMirrorStateChange) override;
=======
	ANIMGRAPHRUNTIME_API FAnimNode_Mirror_Standalone();

	ANIMGRAPHRUNTIME_API virtual UMirrorDataTable* GetMirrorDataTable() const override;
	ANIMGRAPHRUNTIME_API virtual bool SetMirrorDataTable(UMirrorDataTable* MirrorTable) override;

	ANIMGRAPHRUNTIME_API virtual bool GetMirror() const override;
	ANIMGRAPHRUNTIME_API virtual float GetBlendTimeOnMirrorStateChange() const override;
	ANIMGRAPHRUNTIME_API virtual bool GetBoneMirroring() const override;
	ANIMGRAPHRUNTIME_API virtual bool GetCurveMirroring() const override;
	ANIMGRAPHRUNTIME_API virtual bool GetAttributeMirroring() const override;
	ANIMGRAPHRUNTIME_API virtual bool GetResetChildOnMirrorStateChange() const override;

	ANIMGRAPHRUNTIME_API virtual bool SetMirror(bool bInMirror) override;
	ANIMGRAPHRUNTIME_API virtual bool SetBlendTimeOnMirrorStateChange(float InBlendTime) override;
	ANIMGRAPHRUNTIME_API virtual bool SetBoneMirroring(bool bInBoneMirroring) override;
	ANIMGRAPHRUNTIME_API virtual bool SetCurveMirroring(bool bInCurveMirroring) override;
	ANIMGRAPHRUNTIME_API virtual bool SetAttributeMirroring(bool bInAttributeMirroring) override;
	ANIMGRAPHRUNTIME_API virtual bool SetResetChildOnMirrorStateChange(bool bInResetChildOnMirrorStateChange) override;
>>>>>>> 4af6daef

protected:

	UPROPERTY(EditAnywhere, Category = Settings, meta = (PinShownByDefault))
	bool bMirror = true;

	UPROPERTY(EditAnywhere, Category = Settings)
	TObjectPtr<UMirrorDataTable> MirrorDataTable = nullptr;

	// Inertialization blend time to use when transitioning between mirrored and unmirrored states
	UPROPERTY(EditAnywhere, Category = MirrorTransition, meta = (PinHiddenByDefault, FoldProperty))
	float BlendTime = 0.0f;

	// Whether to reset (reinitialize) the child (source) pose when the mirror state changes
	UPROPERTY(EditAnywhere, Category = MirrorTransition, meta = (FoldProperty))
	bool bResetChild = false;

	UPROPERTY(EditAnywhere, Category = MirroredChannels, meta = (DisplayName = "Bone", FoldProperty))
	bool bBoneMirroring = true;

	UPROPERTY(EditAnywhere, Category = MirroredChannels, meta = (DisplayName = "Curve", FoldProperty))
	bool bCurveMirroring = true;

	UPROPERTY(EditAnywhere, Category = MirroredChannels, meta = (DisplayName = "Attributes", FoldProperty))
	bool bAttributeMirroring = true;
};<|MERGE_RESOLUTION|>--- conflicted
+++ resolved
@@ -9,13 +9,6 @@
 #include "AnimNode_Mirror.generated.h"
 
 USTRUCT(BlueprintInternalUseOnly)
-<<<<<<< HEAD
-struct ANIMGRAPHRUNTIME_API FAnimNode_MirrorBase : public FAnimNode_Base
-{
-	GENERATED_BODY()
-public:
-	FAnimNode_MirrorBase(); 
-=======
 struct FAnimNode_MirrorBase : public FAnimNode_Base
 {
 	GENERATED_BODY()
@@ -30,64 +23,10 @@
 
 	// Get the MirrorDataTable
 	ANIMGRAPHRUNTIME_API virtual UMirrorDataTable* GetMirrorDataTable() const;
->>>>>>> 4af6daef
 
 	// Set the MirrorDataTable
 	ANIMGRAPHRUNTIME_API virtual bool SetMirrorDataTable(UMirrorDataTable* MirrorTable);
 
-<<<<<<< HEAD
-	// Get the MirrorDataTable
-	virtual UMirrorDataTable* GetMirrorDataTable() const;
-
-	// Set the MirrorDataTable
-	virtual bool SetMirrorDataTable(UMirrorDataTable* MirrorTable);
-
-	// Get Mirror State
-	virtual bool GetMirror() const;
-	// How long to blend using inertialization when switching  mirrored state
-	virtual float GetBlendTimeOnMirrorStateChange() const;
-
-	// Should bones mirror
-	virtual bool GetBoneMirroring() const;
-
-	// Should the curves mirror
-	virtual bool GetCurveMirroring() const;
-
-	// Should attributes mirror (based on the bone mirroring data in the mirror data table) 
-	virtual bool GetAttributeMirroring() const;
-
-	// Whether to reset (reinitialize) the child (source) pose when the mirror state changes
-	virtual bool GetResetChildOnMirrorStateChange() const;
-
-	// Set Mirror State
-	virtual bool SetMirror(bool bInMirror);
-
-	// Set how long to blend using inertialization when switching  mirrored state
-	// @return true if the value was set (it is dynamic), or false if it could not (it is not dynamic or pin exposed)
-	virtual bool SetBlendTimeOnMirrorStateChange(float InBlendTime);
-
-	// Set if bones mirror
-	// @return true if the value was set (it is dynamic), or false if it could not (it is not dynamic or pin exposed)
-	virtual bool SetBoneMirroring(bool bInBoneMirroring);
-
-	// Set if curves mirror
-	// @return true if the value was set (it is dynamic), or false if it could not (it is not dynamic or pin exposed)
-	virtual bool SetCurveMirroring(bool bInCurveMirroring);
-
-	// Set if attributes mirror
-	// @return true if the value was set (it is dynamic), or false if it could not (it is not dynamic or pin exposed)
-	virtual bool SetAttributeMirroring(bool bInAttributeMirroring);
-
-	// Set whether to reset (reinitialize) the child (source) pose when the mirror state changes
-	// @return true if the value was set (it is dynamic), or false if it could not (it is not dynamic or pin exposed)
-	virtual bool SetResetChildOnMirrorStateChange(bool bInResetChildOnMirrorStateChange);
-
-	/** This only used by custom handlers, and it is advanced feature. */
-	virtual void SetSourceLinkNode(FAnimNode_Base* NewLinkNode);
-
-	/** This only used by custom handlers, and it is advanced feature. */
-	virtual FAnimNode_Base* GetSourceLinkNode();
-=======
 	// Get Mirror State
 	ANIMGRAPHRUNTIME_API virtual bool GetMirror() const;
 	// How long to blend using inertialization when switching  mirrored state
@@ -133,7 +72,6 @@
 
 	/** This only used by custom handlers, and it is advanced feature. */
 	ANIMGRAPHRUNTIME_API virtual FAnimNode_Base* GetSourceLinkNode();
->>>>>>> 4af6daef
 protected:
 	UPROPERTY(EditAnywhere, Category = Links)
 	FPoseLink Source;
@@ -152,37 +90,13 @@
 
 
 USTRUCT(BlueprintInternalUseOnly)
-<<<<<<< HEAD
-struct ANIMGRAPHRUNTIME_API FAnimNode_Mirror : public FAnimNode_MirrorBase
-=======
 struct FAnimNode_Mirror : public FAnimNode_MirrorBase
->>>>>>> 4af6daef
 {
 	GENERATED_BODY()
 
 	friend class UAnimGraphNode_Mirror;
 
 public:
-<<<<<<< HEAD
-	FAnimNode_Mirror();
-
-	virtual UMirrorDataTable* GetMirrorDataTable() const override;
-	virtual bool SetMirrorDataTable(UMirrorDataTable* MirrorTable) override;
-
-	virtual bool GetMirror() const override;
-	virtual float GetBlendTimeOnMirrorStateChange() const override;
-	virtual bool GetBoneMirroring() const override;
-	virtual bool GetCurveMirroring() const override;
-	virtual bool GetAttributeMirroring() const override;
-	virtual bool GetResetChildOnMirrorStateChange() const override;
-
-	virtual bool SetMirror(bool bInMirror) override;
-	virtual bool SetBlendTimeOnMirrorStateChange(float InBlendTime) override;
-	virtual bool SetBoneMirroring(bool bInBoneMirroring) override;
-	virtual bool SetCurveMirroring(bool bInCurveMirroring) override;
-	virtual bool SetAttributeMirroring(bool bInAttributeMirroring) override;
-	virtual bool SetResetChildOnMirrorStateChange(bool bInResetChildOnMirrorStateChange) override;
-=======
 	ANIMGRAPHRUNTIME_API FAnimNode_Mirror();
 
 	ANIMGRAPHRUNTIME_API virtual UMirrorDataTable* GetMirrorDataTable() const override;
@@ -201,7 +115,6 @@
 	ANIMGRAPHRUNTIME_API virtual bool SetCurveMirroring(bool bInCurveMirroring) override;
 	ANIMGRAPHRUNTIME_API virtual bool SetAttributeMirroring(bool bInAttributeMirroring) override;
 	ANIMGRAPHRUNTIME_API virtual bool SetResetChildOnMirrorStateChange(bool bInResetChildOnMirrorStateChange) override;
->>>>>>> 4af6daef
 
 protected:
 
@@ -232,37 +145,13 @@
 
 
 USTRUCT(BlueprintInternalUseOnly)
-<<<<<<< HEAD
-struct ANIMGRAPHRUNTIME_API FAnimNode_Mirror_Standalone : public FAnimNode_MirrorBase
-=======
 struct FAnimNode_Mirror_Standalone : public FAnimNode_MirrorBase
->>>>>>> 4af6daef
 {
 	GENERATED_BODY()
 
 	friend class UAnimGraphNode_Mirror;
 
 public:
-<<<<<<< HEAD
-	FAnimNode_Mirror_Standalone();
-
-	virtual UMirrorDataTable* GetMirrorDataTable() const override;
-	virtual bool SetMirrorDataTable(UMirrorDataTable* MirrorTable) override;
-
-	virtual bool GetMirror() const override;
-	virtual float GetBlendTimeOnMirrorStateChange() const override;
-	virtual bool GetBoneMirroring() const override;
-	virtual bool GetCurveMirroring() const override;
-	virtual bool GetAttributeMirroring() const override;
-	virtual bool GetResetChildOnMirrorStateChange() const override;
-
-	virtual bool SetMirror(bool bInMirror) override;
-	virtual bool SetBlendTimeOnMirrorStateChange(float InBlendTime) override;
-	virtual bool SetBoneMirroring(bool bInBoneMirroring) override;
-	virtual bool SetCurveMirroring(bool bInCurveMirroring) override;
-	virtual bool SetAttributeMirroring(bool bInAttributeMirroring) override;
-	virtual bool SetResetChildOnMirrorStateChange(bool bInResetChildOnMirrorStateChange) override;
-=======
 	ANIMGRAPHRUNTIME_API FAnimNode_Mirror_Standalone();
 
 	ANIMGRAPHRUNTIME_API virtual UMirrorDataTable* GetMirrorDataTable() const override;
@@ -281,7 +170,6 @@
 	ANIMGRAPHRUNTIME_API virtual bool SetCurveMirroring(bool bInCurveMirroring) override;
 	ANIMGRAPHRUNTIME_API virtual bool SetAttributeMirroring(bool bInAttributeMirroring) override;
 	ANIMGRAPHRUNTIME_API virtual bool SetResetChildOnMirrorStateChange(bool bInResetChildOnMirrorStateChange) override;
->>>>>>> 4af6daef
 
 protected:
 
