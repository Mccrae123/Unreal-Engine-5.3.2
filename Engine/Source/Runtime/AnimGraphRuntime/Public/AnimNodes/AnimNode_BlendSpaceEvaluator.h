--- conflicted
+++ resolved
@@ -33,11 +33,7 @@
 	// End of FAnimNode_Base interface
 
 	// FAnimNode_BlendSpacePlayer interface
-<<<<<<< HEAD
-	virtual float GetPlayRate() const override;
-=======
 	ANIMGRAPHRUNTIME_API virtual float GetPlayRate() const override;
->>>>>>> 4af6daef
 	virtual bool ShouldTeleportToTime() const override { return bTeleportToNormalizedTime; }
 	virtual bool IsEvaluator() const override { return true; }
 	// End of FAnimNode_BlendSpacePlayer
