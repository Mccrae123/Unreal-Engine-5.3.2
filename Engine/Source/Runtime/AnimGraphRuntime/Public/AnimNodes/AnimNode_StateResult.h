﻿// Copyright Epic Games, Inc. All Rights Reserved.

#pragma once

// HEADER_UNIT_SKIP - Deprecated

#ifdef _MSC_VER
#pragma message(__FILE__"(8): warning: Including AnimGraphRuntime/AnimNode_StateResult.h is deprecated. The file location changed. Use AnimNode_StateResult.h from the Engine module (Engine/Animation/AnimNode_StateResult.h) instead of the AnimGraphRuntime module.")
#else
#pragma message("Including AnimGraphRuntime/AnimNode_StateResult.h is deprecated. The file location changed. Use AnimNode_StateResult.h from the Engine module (Engine/Animation/AnimNode_StateResult.h) instead of the AnimGraphRuntime module.")
#endif

<<<<<<< HEAD
	/** Used to upgrade old FAnimNode_Roots to FAnimNode_StateResult */
	bool SerializeFromMismatchedTag(const FPropertyTag& Tag, FStructuredArchive::FSlot Slot);

#if WITH_EDITORONLY_DATA
protected:

	/** The index of the state this node belongs to. Filled in during the owning state machine's compilation. */
	UPROPERTY(meta = (FoldProperty))
	int32 StateIndex = -1;
#endif

public:
#if WITH_EDITORONLY_DATA
	void SetStateIndex(int32 InStateIndex) { StateIndex = InStateIndex; }
#endif

	int32 GetStateIndex() const;
};

template<>
struct TStructOpsTypeTraits<FAnimNode_StateResult>
	: public TStructOpsTypeTraitsBase2<FAnimNode_StateResult>
{
	enum
	{
		WithStructuredSerializeFromMismatchedTag = true,
	};
};
=======
#include "Animation/AnimNode_StateResult.h"
>>>>>>> 4af6daef
<|MERGE_RESOLUTION|>--- conflicted
+++ resolved
@@ -10,35 +10,4 @@
 #pragma message("Including AnimGraphRuntime/AnimNode_StateResult.h is deprecated. The file location changed. Use AnimNode_StateResult.h from the Engine module (Engine/Animation/AnimNode_StateResult.h) instead of the AnimGraphRuntime module.")
 #endif
 
-<<<<<<< HEAD
-	/** Used to upgrade old FAnimNode_Roots to FAnimNode_StateResult */
-	bool SerializeFromMismatchedTag(const FPropertyTag& Tag, FStructuredArchive::FSlot Slot);
-
-#if WITH_EDITORONLY_DATA
-protected:
-
-	/** The index of the state this node belongs to. Filled in during the owning state machine's compilation. */
-	UPROPERTY(meta = (FoldProperty))
-	int32 StateIndex = -1;
-#endif
-
-public:
-#if WITH_EDITORONLY_DATA
-	void SetStateIndex(int32 InStateIndex) { StateIndex = InStateIndex; }
-#endif
-
-	int32 GetStateIndex() const;
-};
-
-template<>
-struct TStructOpsTypeTraits<FAnimNode_StateResult>
-	: public TStructOpsTypeTraitsBase2<FAnimNode_StateResult>
-{
-	enum
-	{
-		WithStructuredSerializeFromMismatchedTag = true,
-	};
-};
-=======
-#include "Animation/AnimNode_StateResult.h"
->>>>>>> 4af6daef
+#include "Animation/AnimNode_StateResult.h"