// Copyright Epic Games, Inc. All Rights Reserved.

#pragma once

#include "CoreMinimal.h"
#include "UObject/ObjectMacros.h"
#include "Animation/AnimNode_AssetPlayerBase.h"
#include "Animation/AnimSequenceBase.h"
#include "AnimNode_SequenceEvaluator.generated.h"

UENUM(BlueprintType)
namespace ESequenceEvalReinit
{
	enum Type : int
	{
		/** Do not reset InternalTimeAccumulator */
		NoReset,
		/** Reset InternalTimeAccumulator to StartPosition */
		StartPosition,
		/** Reset InternalTimeAccumulator to ExplicitTime */
		ExplicitTime,
	};
}

// Abstract base class. Evaluates a point in an anim sequence, using a specific time input rather than advancing time internally.
// Typically the playback position of the animation for this node will represent something other than time, like jump height.
// This node will not trigger any notifies present in the associated sequence.
USTRUCT(BlueprintInternalUseOnly)
struct FAnimNode_SequenceEvaluatorBase : public FAnimNode_AssetPlayerBase
{
	GENERATED_BODY()

private:
	bool bReinitialized = false;

public:
	// FAnimNode_AssetPlayerBase interface
	ANIMGRAPHRUNTIME_API virtual float GetCurrentAssetTime() const override;
	ANIMGRAPHRUNTIME_API virtual float GetCurrentAssetLength() const override;
	// End of FAnimNode_AssetPlayerBase interface

	// FAnimNode_Base interface
	ANIMGRAPHRUNTIME_API virtual void Initialize_AnyThread(const FAnimationInitializeContext& Context) override;
	ANIMGRAPHRUNTIME_API virtual void CacheBones_AnyThread(const FAnimationCacheBonesContext& Context) override;
	ANIMGRAPHRUNTIME_API virtual void UpdateAssetPlayer(const FAnimationUpdateContext& Context) override;
	ANIMGRAPHRUNTIME_API virtual void Evaluate_AnyThread(FPoseContext& Output) override;
	ANIMGRAPHRUNTIME_API virtual void GatherDebugData(FNodeDebugData& DebugData) override;
	// End of FAnimNode_Base interface

	// FAnimNode_AssetPlayerBase Interface
	virtual float GetAccumulatedTime() const override {return GetExplicitTime();}
	virtual void SetAccumulatedTime(float NewTime) override { SetExplicitTime(NewTime); }
	virtual UAnimationAsset* GetAnimAsset() const override { return GetSequence(); }
	// End of FAnimNode_AssetPlayerBase Interface

	void SetExplicitPreviousTime(float PreviousTime) { InternalTimeAccumulator = PreviousTime; }

	// Get the effective delta time between the previous and current frame internal time
	ANIMGRAPHRUNTIME_API virtual float GetEffectiveDeltaTime(float ExplicitTime, float PrevExplicitTime) const;

	// Set the animation sequence asset to evaluate
	virtual bool SetSequence(UAnimSequenceBase* InSequence) { return false; }

	// Set the time at which to evaluate the associated sequence
	virtual bool SetExplicitTime(float InTime) { return false; }

	// Set whether to teleport to explicit time when it is set
	virtual void SetTeleportToExplicitTime(bool bInTeleport) {}

	/** Set what to do when SequenceEvaluator is reinitialized */
	virtual void SetReinitializationBehavior(TEnumAsByte<ESequenceEvalReinit::Type> InBehavior) {}

	// The animation sequence asset to evaluate
	virtual UAnimSequenceBase* GetSequence() const { return nullptr; }

	// The time at which to evaluate the associated sequence
	virtual float GetExplicitTime() const { return 0.0f; }

	/** This only works if bTeleportToExplicitTime is false OR this node is set to use SyncGroup */
	UE_DEPRECATED(5.3, "Please use IsLooping instead.")
	virtual bool GetShouldLoop() const final { return IsLooping(); }

	// Set the animation to continue looping when it reaches the end
	virtual bool SetShouldLoop(bool bInShouldLoop) { return false; }

	// Set the animation to continue looping when it reaches the end
	virtual bool SetShouldLoop(bool bInShouldLoop) { return false; }

	/** If true, teleport to explicit time, does NOT advance time (does not trigger notifies, does not extract Root Motion, etc.)
	If false, will advance time (will trigger notifies, extract root motion if applicable, etc.)
	Note: using a sync group forces advancing time regardless of what this option is set to. */
	virtual bool GetTeleportToExplicitTime() const { return true; }

	/** What to do when SequenceEvaluator is reinitialized */
	virtual TEnumAsByte<ESequenceEvalReinit::Type> GetReinitializationBehavior() const { return ESequenceEvalReinit::ExplicitTime; }

	// The start up position, it only applies when ReinitializationBehavior == StartPosition. Only used when bTeleportToExplicitTime is false.
	virtual float GetStartPosition() const { return 0.0f; }
};

// Sequence evaluator node that can be used with constant folding
USTRUCT(BlueprintInternalUseOnly)
struct FAnimNode_SequenceEvaluator : public FAnimNode_SequenceEvaluatorBase
{
	GENERATED_BODY()

private:
	friend class UAnimGraphNode_SequenceEvaluator;

#if WITH_EDITORONLY_DATA
	// The group name (NAME_None if it is not part of any group)
	UPROPERTY(EditAnywhere, Category=Sync, meta=(FoldProperty))
	FName GroupName = NAME_None;

	// The role this player can assume within the group (ignored if GroupIndex is INDEX_NONE)
	UPROPERTY(EditAnywhere, Category=Sync, meta=(FoldProperty))
	TEnumAsByte<EAnimGroupRole::Type> GroupRole = EAnimGroupRole::CanBeLeader;

	// How synchronization is determined
	UPROPERTY(EditAnywhere, Category=Sync, meta=(FoldProperty))
	EAnimSyncMethod Method = EAnimSyncMethod::DoNotSync;

	// If true, "Relevant anim" nodes that look for the highest weighted animation in a state will ignore this node
	UPROPERTY(EditAnywhere, Category=Relevancy, meta=(FoldProperty, PinHiddenByDefault))
	bool bIgnoreForRelevancyTest = false;
	
	// The animation sequence asset to evaluate
	UPROPERTY(EditAnywhere, Category = Settings, meta = (PinHiddenByDefault, FoldProperty))
	TObjectPtr<UAnimSequenceBase> Sequence = nullptr;

	// The time at which to evaluate the associated sequence
	UPROPERTY(EditAnywhere, Category=Settings, meta=(PinShownByDefault, FoldProperty))
	float ExplicitTime = 0.0f;

	/** This only works if bTeleportToExplicitTime is false OR this node is set to use SyncGroup */
	UPROPERTY(EditAnywhere, Category = Settings, meta = (PinHiddenByDefault, FoldProperty))
	bool bShouldLoop = true;

	/** If true, teleport to explicit time, does NOT advance time (does not trigger notifies, does not extract Root Motion, etc.)
	If false, will advance time (will trigger notifies, extract root motion if applicable, etc.)
	Note: using a sync group forces advancing time regardless of what this option is set to. */
	UPROPERTY(EditAnywhere, Category = Settings, meta = (PinHiddenByDefault, FoldProperty))
	bool bTeleportToExplicitTime = true;

	/** What to do when SequenceEvaluator is reinitialized */
	UPROPERTY(EditAnywhere, Category = Settings, meta=(DisplayAfter="StartPosition", FoldProperty))
	TEnumAsByte<ESequenceEvalReinit::Type> ReinitializationBehavior = ESequenceEvalReinit::ExplicitTime;

	// The start up position, it only applies when ReinitializationBehavior == StartPosition. Only used when bTeleportToExplicitTime is false.
	UPROPERTY(EditAnywhere, Category = Settings, meta = (PinHiddenByDefault, FoldProperty))
	float StartPosition = 0.0f;
#endif

public:
	// FAnimNode_SequenceEvaluatorBase interface
<<<<<<< HEAD
	virtual bool SetSequence(UAnimSequenceBase* InSequence) override;
	virtual UAnimSequenceBase* GetSequence() const override;
	virtual float GetExplicitTime() const override;
	virtual bool SetExplicitTime(float InTime) override;
	virtual bool GetShouldLoop() const override;
	virtual bool SetShouldLoop(bool bInShouldLoop) override;
	virtual bool GetTeleportToExplicitTime() const override;
	virtual TEnumAsByte<ESequenceEvalReinit::Type> GetReinitializationBehavior() const override;
	virtual float GetStartPosition() const override;

	// FAnimNode_AssetPlayerBase interface
	virtual FName GetGroupName() const override;
	virtual EAnimGroupRole::Type GetGroupRole() const override;
	virtual EAnimSyncMethod GetGroupMethod() const override;
	virtual bool GetIgnoreForRelevancyTest() const override;
	virtual bool SetGroupName(FName InGroupName) override;
	virtual bool SetGroupRole(EAnimGroupRole::Type InRole) override;
	virtual bool SetGroupMethod(EAnimSyncMethod InMethod) override;
	virtual bool SetIgnoreForRelevancyTest(bool bInIgnoreForRelevancyTest) override;
=======
	ANIMGRAPHRUNTIME_API virtual bool SetSequence(UAnimSequenceBase* InSequence) override;
	ANIMGRAPHRUNTIME_API virtual UAnimSequenceBase* GetSequence() const override;
	ANIMGRAPHRUNTIME_API virtual float GetExplicitTime() const override;
	ANIMGRAPHRUNTIME_API virtual bool SetExplicitTime(float InTime) override;
	ANIMGRAPHRUNTIME_API virtual bool SetShouldLoop(bool bInShouldLoop) override;
	ANIMGRAPHRUNTIME_API virtual bool GetTeleportToExplicitTime() const override;
	ANIMGRAPHRUNTIME_API virtual TEnumAsByte<ESequenceEvalReinit::Type> GetReinitializationBehavior() const override;
	ANIMGRAPHRUNTIME_API virtual float GetStartPosition() const override;

	// FAnimNode_AssetPlayerBase interface
	ANIMGRAPHRUNTIME_API virtual FName GetGroupName() const override;
	ANIMGRAPHRUNTIME_API virtual EAnimGroupRole::Type GetGroupRole() const override;
	ANIMGRAPHRUNTIME_API virtual EAnimSyncMethod GetGroupMethod() const override;
	ANIMGRAPHRUNTIME_API virtual bool GetIgnoreForRelevancyTest() const override;
	ANIMGRAPHRUNTIME_API virtual bool IsLooping() const override;
	ANIMGRAPHRUNTIME_API virtual bool SetGroupName(FName InGroupName) override;
	ANIMGRAPHRUNTIME_API virtual bool SetGroupRole(EAnimGroupRole::Type InRole) override;
	ANIMGRAPHRUNTIME_API virtual bool SetGroupMethod(EAnimSyncMethod InMethod) override;
	ANIMGRAPHRUNTIME_API virtual bool SetIgnoreForRelevancyTest(bool bInIgnoreForRelevancyTest) override;
>>>>>>> 4af6daef
};

// Sequence evaluator node that can be used standalone (without constant folding)
USTRUCT(BlueprintInternalUseOnly)
struct FAnimNode_SequenceEvaluator_Standalone : public FAnimNode_SequenceEvaluatorBase
{
	GENERATED_BODY()

private:
	// The group name (NAME_None if it is not part of any group)
	UPROPERTY(EditAnywhere, Category=Sync)
	FName GroupName = NAME_None;

	// The role this player can assume within the group (ignored if GroupIndex is INDEX_NONE)
	UPROPERTY(EditAnywhere, Category=Sync)
	TEnumAsByte<EAnimGroupRole::Type> GroupRole = EAnimGroupRole::CanBeLeader;

	// How synchronization is determined
	UPROPERTY(EditAnywhere, Category=Sync)
	EAnimSyncMethod Method = EAnimSyncMethod::DoNotSync;

	// If true, "Relevant anim" nodes that look for the highest weighted animation in a state will ignore this node
	UPROPERTY(EditAnywhere, Category=Relevancy, meta=(PinHiddenByDefault))
	bool bIgnoreForRelevancyTest = false;
	
	// The animation sequence asset to evaluate
	UPROPERTY(EditAnywhere, Category = Settings, meta = (PinHiddenByDefault))
	TObjectPtr<UAnimSequenceBase> Sequence = nullptr;

	// The time at which to evaluate the associated sequence
	UPROPERTY(EditAnywhere, Category=Settings, meta=(PinShownByDefault))
	float ExplicitTime = 0.0f;

	/** This only works if bTeleportToExplicitTime is false OR this node is set to use SyncGroup */
	UPROPERTY(EditAnywhere, Category = Settings, meta = (PinHiddenByDefault))
	bool bShouldLoop = true;

	/** If true, teleport to explicit time, does NOT advance time (does not trigger notifies, does not extract Root Motion, etc.)
	If false, will advance time (will trigger notifies, extract root motion if applicable, etc.)
	Note: using a sync group forces advancing time regardless of what this option is set to. */
	UPROPERTY(EditAnywhere, Category = Settings, meta = (PinHiddenByDefault))
	bool bTeleportToExplicitTime = true;

	/** What to do when SequenceEvaluator is reinitialized */
	UPROPERTY(EditAnywhere, Category = Settings, meta=(DisplayAfter="StartPosition"))
	TEnumAsByte<ESequenceEvalReinit::Type> ReinitializationBehavior = ESequenceEvalReinit::ExplicitTime;

	// The start up position, it only applies when ReinitializationBehavior == StartPosition. Only used when bTeleportToExplicitTime is false.
	UPROPERTY(EditAnywhere, Category = Settings, meta = (PinHiddenByDefault))
	float StartPosition = 0.0f;

public:
	// FAnimNode_SequenceEvaluatorBase interface
	virtual bool SetSequence(UAnimSequenceBase* InSequence) override { Sequence = InSequence; return true; }
	virtual bool SetExplicitTime(float InTime) override { ExplicitTime = InTime; return true; }
	virtual void SetTeleportToExplicitTime(bool bInTeleport) override { bTeleportToExplicitTime = bInTeleport; }
	virtual void SetReinitializationBehavior(TEnumAsByte<ESequenceEvalReinit::Type> InBehavior) override { ReinitializationBehavior = InBehavior; }
	virtual UAnimSequenceBase* GetSequence() const override { return Sequence; }
	virtual float GetExplicitTime() const override { return ExplicitTime; }
	virtual bool GetTeleportToExplicitTime() const override { return bTeleportToExplicitTime; }
	virtual TEnumAsByte<ESequenceEvalReinit::Type> GetReinitializationBehavior() const override { return ReinitializationBehavior; }
	virtual float GetStartPosition() const override { return StartPosition; }

	// FAnimNode_AssetPlayerBase interface
	virtual FName GetGroupName() const override { return GroupName; }
	virtual EAnimGroupRole::Type GetGroupRole() const override { return GroupRole; }
	virtual EAnimSyncMethod GetGroupMethod() const override { return Method; }
	virtual bool GetIgnoreForRelevancyTest() const override { return bIgnoreForRelevancyTest; }
<<<<<<< HEAD
=======
	virtual bool IsLooping() const override { return bShouldLoop; }
>>>>>>> 4af6daef
	virtual bool SetGroupName(FName InGroupName) override { GroupName = InGroupName; return true; }
	virtual bool SetGroupRole(EAnimGroupRole::Type InRole) override { GroupRole = InRole; return true; }
	virtual bool SetGroupMethod(EAnimSyncMethod InMethod) override { Method = InMethod; return true; }
	virtual bool SetIgnoreForRelevancyTest(bool bInIgnoreForRelevancyTest) override { bIgnoreForRelevancyTest = bInIgnoreForRelevancyTest; return true; }
};<|MERGE_RESOLUTION|>--- conflicted
+++ resolved
@@ -83,9 +83,6 @@
 	// Set the animation to continue looping when it reaches the end
 	virtual bool SetShouldLoop(bool bInShouldLoop) { return false; }
 
-	// Set the animation to continue looping when it reaches the end
-	virtual bool SetShouldLoop(bool bInShouldLoop) { return false; }
-
 	/** If true, teleport to explicit time, does NOT advance time (does not trigger notifies, does not extract Root Motion, etc.)
 	If false, will advance time (will trigger notifies, extract root motion if applicable, etc.)
 	Note: using a sync group forces advancing time regardless of what this option is set to. */
@@ -153,27 +150,6 @@
 
 public:
 	// FAnimNode_SequenceEvaluatorBase interface
-<<<<<<< HEAD
-	virtual bool SetSequence(UAnimSequenceBase* InSequence) override;
-	virtual UAnimSequenceBase* GetSequence() const override;
-	virtual float GetExplicitTime() const override;
-	virtual bool SetExplicitTime(float InTime) override;
-	virtual bool GetShouldLoop() const override;
-	virtual bool SetShouldLoop(bool bInShouldLoop) override;
-	virtual bool GetTeleportToExplicitTime() const override;
-	virtual TEnumAsByte<ESequenceEvalReinit::Type> GetReinitializationBehavior() const override;
-	virtual float GetStartPosition() const override;
-
-	// FAnimNode_AssetPlayerBase interface
-	virtual FName GetGroupName() const override;
-	virtual EAnimGroupRole::Type GetGroupRole() const override;
-	virtual EAnimSyncMethod GetGroupMethod() const override;
-	virtual bool GetIgnoreForRelevancyTest() const override;
-	virtual bool SetGroupName(FName InGroupName) override;
-	virtual bool SetGroupRole(EAnimGroupRole::Type InRole) override;
-	virtual bool SetGroupMethod(EAnimSyncMethod InMethod) override;
-	virtual bool SetIgnoreForRelevancyTest(bool bInIgnoreForRelevancyTest) override;
-=======
 	ANIMGRAPHRUNTIME_API virtual bool SetSequence(UAnimSequenceBase* InSequence) override;
 	ANIMGRAPHRUNTIME_API virtual UAnimSequenceBase* GetSequence() const override;
 	ANIMGRAPHRUNTIME_API virtual float GetExplicitTime() const override;
@@ -193,7 +169,6 @@
 	ANIMGRAPHRUNTIME_API virtual bool SetGroupRole(EAnimGroupRole::Type InRole) override;
 	ANIMGRAPHRUNTIME_API virtual bool SetGroupMethod(EAnimSyncMethod InMethod) override;
 	ANIMGRAPHRUNTIME_API virtual bool SetIgnoreForRelevancyTest(bool bInIgnoreForRelevancyTest) override;
->>>>>>> 4af6daef
 };
 
 // Sequence evaluator node that can be used standalone (without constant folding)
@@ -262,10 +237,7 @@
 	virtual EAnimGroupRole::Type GetGroupRole() const override { return GroupRole; }
 	virtual EAnimSyncMethod GetGroupMethod() const override { return Method; }
 	virtual bool GetIgnoreForRelevancyTest() const override { return bIgnoreForRelevancyTest; }
-<<<<<<< HEAD
-=======
 	virtual bool IsLooping() const override { return bShouldLoop; }
->>>>>>> 4af6daef
 	virtual bool SetGroupName(FName InGroupName) override { GroupName = InGroupName; return true; }
 	virtual bool SetGroupRole(EAnimGroupRole::Type InRole) override { GroupRole = InRole; return true; }
 	virtual bool SetGroupMethod(EAnimSyncMethod InMethod) override { Method = InMethod; return true; }
