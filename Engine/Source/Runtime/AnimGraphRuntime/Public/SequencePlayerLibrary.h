--- conflicted
+++ resolved
@@ -49,11 +49,7 @@
 	 * If this is called from On Become Relevant or On Initial Update then it should be accompanied by a call to
 	 * SetAccumulatedTime to achieve the desired effect of resetting the play time of a sequence player.
 	 */
-<<<<<<< HEAD
-	UFUNCTION(BlueprintCallable, Category = "Sequence Player", meta = (BlueprintThreadSafe))
-=======
 	UFUNCTION(BlueprintCallable, Category = "Animation|Sequences", meta = (BlueprintThreadSafe))
->>>>>>> d731a049
 	static FSequencePlayerReference SetStartPosition(const FSequencePlayerReference& SequencePlayer, float StartPosition);
 
 	/** Set the play rate of the sequence player */
@@ -69,30 +65,6 @@
 	static FSequencePlayerReference SetSequenceWithInertialBlending(const FAnimUpdateContext& UpdateContext, const FSequencePlayerReference& SequencePlayer, UAnimSequenceBase* Sequence, float BlendTime = 0.2f);
 
 	/** Get the current sequence of the sequence player - DEPRECATED, please use pure version */
-<<<<<<< HEAD
-	UFUNCTION(BlueprintCallable, Category = "Sequence Player", meta = (BlueprintThreadSafe, DeprecatedFunction))
-	static FSequencePlayerReference GetSequence(const FSequencePlayerReference& SequencePlayer, UPARAM(Ref) UAnimSequenceBase*& SequenceBase);
-	
-	/** Get the current sequence of the sequence player */
-	UFUNCTION(BlueprintPure, Category = "Sequence Player", meta = (BlueprintThreadSafe, DisplayName = "Get Sequence"))
-	static UAnimSequenceBase* GetSequencePure(const FSequencePlayerReference& SequencePlayer);
-
-	/** Gets the current accumulated time of the sequence player */
-	UFUNCTION(BlueprintPure, Category = "Sequence Player", meta = (BlueprintThreadSafe))
-	static float GetAccumulatedTime(const FSequencePlayerReference& SequencePlayer);
-
-	/** Get the start position of the sequence player */
-	UFUNCTION(BlueprintPure, Category = "Sequence Player", meta = (BlueprintThreadSafe))
-	static float GetStartPosition(const FSequencePlayerReference& SequencePlayer);
-
-	/** Get the play rate of the sequence player */
-	UFUNCTION(BlueprintPure, Category = "Sequence Player", meta = (BlueprintThreadSafe))
-	static float GetPlayRate(const FSequencePlayerReference& SequencePlayer);
-
-	/** Get the looping state of the sequence player */
-	UFUNCTION(BlueprintPure, Category = "Sequence Player", meta = (BlueprintThreadSafe))
-	static bool GetLoopAnimation(const FSequencePlayerReference& SequencePlayer);
-=======
 	UFUNCTION(BlueprintCallable, Category = "Animation|Sequences", meta = (BlueprintThreadSafe, DeprecatedFunction))
 	static FSequencePlayerReference GetSequence(const FSequencePlayerReference& SequencePlayer, UPARAM(Ref) UAnimSequenceBase*& SequenceBase);
 	
@@ -119,5 +91,4 @@
 	/** Returns the Play Rate to provide when playing this animation if a specific animation duration is desired */
 	UFUNCTION(BlueprintPure, Category = "Animation|Sequences", meta = (BlueprintThreadSafe))
 	static float ComputePlayRateFromDuration(const FSequencePlayerReference& SequencePlayer, float Duration = 1.f);
->>>>>>> d731a049
 };