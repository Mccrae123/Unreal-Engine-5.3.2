// Copyright Epic Games, Inc. All Rights Reserved.

#pragma once

#include "UObject/ObjectMacros.h"
#include "BoneContainer.h"
#include "BoneControllerTypes.generated.h"

struct FAnimInstanceProxy;

// Specifies the evaluation mode of an animation warping node
UENUM(BlueprintInternalUseOnly)
enum class EWarpingEvaluationMode : uint8
{
	// Animation warping evaluation parameters are driven by user settings.
	Manual,
	// Animation warping evaluation parameters are graph-driven. This means some
	// properties of the node are automatically computed using the accumulated 
	// root motion delta contribution of the animation graph leading into it.
	Graph
};

// The supported spaces of a corresponding input vector value
UENUM(BlueprintInternalUseOnly)
enum class EWarpingVectorMode : uint8
{
	// Component-space input vector
	ComponentSpaceVector,
	// Actor-space input vector
	ActorSpaceVector,
	// World-space input vector
	WorldSpaceVector,
	// IK Foot Root relative local-space input vector
	IKFootRootLocalSpaceVector,
};

// Vector values which may be specified in a configured space
USTRUCT(BlueprintType)
<<<<<<< HEAD
struct ANIMGRAPHRUNTIME_API FWarpingVectorValue
=======
struct FWarpingVectorValue
>>>>>>> 4af6daef
{
	GENERATED_BODY()

	// Space of the corresponding Vector value
	UPROPERTY(EditAnywhere, BlueprintReadWrite, Category=Settings, meta=(PinShownByDefault))
	EWarpingVectorMode Mode = EWarpingVectorMode::ComponentSpaceVector;

	// Specifies a vector relative to the space defined by Mode
	UPROPERTY(EditAnywhere, BlueprintReadWrite, Category=Settings, meta=(PinShownByDefault))
	FVector Value = FVector::ZeroVector;

	// Retrieves a normalized Component-space direction from the specified DirectionMode and Direction value
<<<<<<< HEAD
	FVector AsComponentSpaceDirection(const FAnimInstanceProxy* AnimInstanceProxy, const FTransform& IKFootRootTransform) const;
=======
	ANIMGRAPHRUNTIME_API FVector AsComponentSpaceDirection(const FAnimInstanceProxy* AnimInstanceProxy, const FTransform& IKFootRootTransform) const;
>>>>>>> 4af6daef
};<|MERGE_RESOLUTION|>--- conflicted
+++ resolved
@@ -36,11 +36,7 @@
 
 // Vector values which may be specified in a configured space
 USTRUCT(BlueprintType)
-<<<<<<< HEAD
-struct ANIMGRAPHRUNTIME_API FWarpingVectorValue
-=======
 struct FWarpingVectorValue
->>>>>>> 4af6daef
 {
 	GENERATED_BODY()
 
@@ -53,9 +49,5 @@
 	FVector Value = FVector::ZeroVector;
 
 	// Retrieves a normalized Component-space direction from the specified DirectionMode and Direction value
-<<<<<<< HEAD
-	FVector AsComponentSpaceDirection(const FAnimInstanceProxy* AnimInstanceProxy, const FTransform& IKFootRootTransform) const;
-=======
 	ANIMGRAPHRUNTIME_API FVector AsComponentSpaceDirection(const FAnimInstanceProxy* AnimInstanceProxy, const FTransform& IKFootRootTransform) const;
->>>>>>> 4af6daef
 };