// Copyright Epic Games, Inc. All Rights Reserved.

/**
 *	Abstract base class for a skeletal controller.
 *	A SkelControl is a module that can modify the position or orientation of a set of bones in a skeletal mesh in some programmatic way.
 */

#pragma once

#include "CoreMinimal.h"
#include "UObject/ObjectMacros.h"
#include "BonePose.h"
#include "Animation/BoneSocketReference.h"
#include "Animation/AnimNodeBase.h"
#include "Animation/InputScaleBias.h"
#include "AnimNode_SkeletalControlBase.generated.h"

class USkeletalMeshComponent;

USTRUCT(BlueprintInternalUseOnly)
struct FAnimNode_SkeletalControlBase : public FAnimNode_Base
{
	GENERATED_USTRUCT_BODY()

	// Input link
	UPROPERTY(EditAnywhere, BlueprintReadWrite, Category=Links)
	FComponentSpacePoseLink ComponentPose;

	/*
	* Max LOD that this node is allowed to run
	* For example if you have LODThreshold to be 2, it will run until LOD 2 (based on 0 index)
	* when the component LOD becomes 3, it will stop update/evaluate
	* currently transition would be issue and that has to be re-visited
	*/
	UPROPERTY(EditAnywhere, BlueprintReadWrite, Category = Performance, meta = (DisplayName = "LOD Threshold"))
	int32 LODThreshold;

	UPROPERTY(Transient)
	float ActualAlpha;

	UPROPERTY(EditAnywhere, BlueprintReadWrite, Category = Alpha)
	EAnimAlphaInputType AlphaInputType;

	UPROPERTY(EditAnywhere, BlueprintReadWrite, Category = Alpha, meta = (PinShownByDefault, DisplayName = "bEnabled"))
	bool bAlphaBoolEnabled;

	// Current strength of the skeletal control
	UPROPERTY(EditAnywhere, BlueprintReadWrite, Category = Alpha, meta = (PinShownByDefault))
	float Alpha;

	UPROPERTY(EditAnywhere, BlueprintReadWrite, Category = Alpha)
	FInputScaleBias AlphaScaleBias;

	UPROPERTY(EditAnywhere, BlueprintReadWrite, Category = Alpha, meta = (DisplayName = "Blend Settings"))
	FInputAlphaBoolBlend AlphaBoolBlend;

	UPROPERTY(EditAnywhere, BlueprintReadWrite, Category = Alpha, meta = (PinShownByDefault))
	FName AlphaCurveName;

	UPROPERTY(EditAnywhere, BlueprintReadWrite, Category = Alpha)
	FInputScaleBiasClamp AlphaScaleBiasClamp;

public:

	FAnimNode_SkeletalControlBase()
		: LODThreshold(INDEX_NONE)
		, ActualAlpha(0.f)
		, AlphaInputType(EAnimAlphaInputType::Float)
		, bAlphaBoolEnabled(true)
		, Alpha(1.0f)
	{
	}

public:
#if WITH_EDITORONLY_DATA
	// forwarded pose data from the wired node which current node's skeletal control is not applied yet
	FCSPose<FCompactHeapPose> ForwardedPose;
#endif //#if WITH_EDITORONLY_DATA

	// FAnimNode_Base interface
	ANIMGRAPHRUNTIME_API virtual void Initialize_AnyThread(const FAnimationInitializeContext& Context) override;
	ANIMGRAPHRUNTIME_API virtual void CacheBones_AnyThread(const FAnimationCacheBonesContext& Context)  override;
	ANIMGRAPHRUNTIME_API virtual void Update_AnyThread(const FAnimationUpdateContext& Context) final;
	ANIMGRAPHRUNTIME_API virtual void EvaluateComponentSpace_AnyThread(FComponentSpacePoseContext& Output) final;
	virtual int32 GetLODThreshold() const override { return LODThreshold; }
	// End of FAnimNode_Base interface

	// Set the alpha of this node
<<<<<<< HEAD
	void SetAlpha(float InAlpha);

	// Get the alpha of this node
	float GetAlpha() const;

	void InitializeAndValidateBoneRef(FBoneReference& BoneRef, const FBoneContainer& RequiredBones);
=======
	ANIMGRAPHRUNTIME_API void SetAlpha(float InAlpha);

	// Get the alpha of this node
	ANIMGRAPHRUNTIME_API float GetAlpha() const;

	ANIMGRAPHRUNTIME_API void InitializeAndValidateBoneRef(FBoneReference& BoneRef, const FBoneContainer& RequiredBones);
>>>>>>> 4af6daef

	// Visual warnings are shown on the node but not logged as an error for build system, use with care
	// The warnigns are cleared at CacheBones_AnyThread and should be added during InitializeBoneReferences
#if WITH_EDITOR
<<<<<<< HEAD
	void AddBoneRefMissingVisualWarning(const FString& BoneName, const FString& SkeletalMeshName);
	void AddValidationVisualWarning(FText ValidationVisualWarning);
	bool HasValidationVisualWarnings() const;
	void ClearValidationVisualWarnings();
	FText GetValidationVisualWarningMessage() const;
=======
	ANIMGRAPHRUNTIME_API void AddBoneRefMissingVisualWarning(const FString& BoneName, const FString& SkeletalMeshName);
	ANIMGRAPHRUNTIME_API void AddValidationVisualWarning(FText ValidationVisualWarning);
	ANIMGRAPHRUNTIME_API bool HasValidationVisualWarnings() const;
	ANIMGRAPHRUNTIME_API void ClearValidationVisualWarnings();
	ANIMGRAPHRUNTIME_API FText GetValidationVisualWarningMessage() const;
>>>>>>> 4af6daef
#endif

protected:
	// Interface for derived skeletal controls to implement
	// use this function to update for skeletal control base
	ANIMGRAPHRUNTIME_API virtual void UpdateInternal(const FAnimationUpdateContext& Context);

	// Update incoming component pose.
	ANIMGRAPHRUNTIME_API virtual void UpdateComponentPose_AnyThread(const FAnimationUpdateContext& Context);

	// Evaluate incoming component pose.
	ANIMGRAPHRUNTIME_API virtual void EvaluateComponentPose_AnyThread(FComponentSpacePoseContext& Output);

	// use this function to evaluate for skeletal control base
<<<<<<< HEAD
	virtual void EvaluateComponentSpaceInternal(FComponentSpacePoseContext& Context);
=======
	ANIMGRAPHRUNTIME_API virtual void EvaluateComponentSpaceInternal(FComponentSpacePoseContext& Context);
>>>>>>> 4af6daef
	// Evaluate the new component-space transforms for the affected bones.
	ANIMGRAPHRUNTIME_API virtual void EvaluateSkeletalControl_AnyThread(FComponentSpacePoseContext& Output, TArray<FBoneTransform>& OutBoneTransforms);
	// return true if it is valid to Evaluate
	virtual bool IsValidToEvaluate(const USkeleton* Skeleton, const FBoneContainer& RequiredBones) { return false; }
	// initialize any bone references you have
	virtual void InitializeBoneReferences(const FBoneContainer& RequiredBones){};

	/** Allow base to add info to the node debug output */
<<<<<<< HEAD
	void AddDebugNodeData(FString& OutDebugData);
=======
	ANIMGRAPHRUNTIME_API void AddDebugNodeData(FString& OutDebugData);
>>>>>>> 4af6daef

private:
	// Resused bone transform array to avoid reallocating in skeletal controls
	TArray<FBoneTransform> BoneTransforms;

#if WITH_EDITORONLY_DATA
	UPROPERTY(transient)
	FText ValidationVisualWarningMessage;
#endif

};<|MERGE_RESOLUTION|>--- conflicted
+++ resolved
@@ -86,38 +86,21 @@
 	// End of FAnimNode_Base interface
 
 	// Set the alpha of this node
-<<<<<<< HEAD
-	void SetAlpha(float InAlpha);
-
-	// Get the alpha of this node
-	float GetAlpha() const;
-
-	void InitializeAndValidateBoneRef(FBoneReference& BoneRef, const FBoneContainer& RequiredBones);
-=======
 	ANIMGRAPHRUNTIME_API void SetAlpha(float InAlpha);
 
 	// Get the alpha of this node
 	ANIMGRAPHRUNTIME_API float GetAlpha() const;
 
 	ANIMGRAPHRUNTIME_API void InitializeAndValidateBoneRef(FBoneReference& BoneRef, const FBoneContainer& RequiredBones);
->>>>>>> 4af6daef
 
 	// Visual warnings are shown on the node but not logged as an error for build system, use with care
 	// The warnigns are cleared at CacheBones_AnyThread and should be added during InitializeBoneReferences
 #if WITH_EDITOR
-<<<<<<< HEAD
-	void AddBoneRefMissingVisualWarning(const FString& BoneName, const FString& SkeletalMeshName);
-	void AddValidationVisualWarning(FText ValidationVisualWarning);
-	bool HasValidationVisualWarnings() const;
-	void ClearValidationVisualWarnings();
-	FText GetValidationVisualWarningMessage() const;
-=======
 	ANIMGRAPHRUNTIME_API void AddBoneRefMissingVisualWarning(const FString& BoneName, const FString& SkeletalMeshName);
 	ANIMGRAPHRUNTIME_API void AddValidationVisualWarning(FText ValidationVisualWarning);
 	ANIMGRAPHRUNTIME_API bool HasValidationVisualWarnings() const;
 	ANIMGRAPHRUNTIME_API void ClearValidationVisualWarnings();
 	ANIMGRAPHRUNTIME_API FText GetValidationVisualWarningMessage() const;
->>>>>>> 4af6daef
 #endif
 
 protected:
@@ -132,11 +115,7 @@
 	ANIMGRAPHRUNTIME_API virtual void EvaluateComponentPose_AnyThread(FComponentSpacePoseContext& Output);
 
 	// use this function to evaluate for skeletal control base
-<<<<<<< HEAD
-	virtual void EvaluateComponentSpaceInternal(FComponentSpacePoseContext& Context);
-=======
 	ANIMGRAPHRUNTIME_API virtual void EvaluateComponentSpaceInternal(FComponentSpacePoseContext& Context);
->>>>>>> 4af6daef
 	// Evaluate the new component-space transforms for the affected bones.
 	ANIMGRAPHRUNTIME_API virtual void EvaluateSkeletalControl_AnyThread(FComponentSpacePoseContext& Output, TArray<FBoneTransform>& OutBoneTransforms);
 	// return true if it is valid to Evaluate
@@ -145,11 +124,7 @@
 	virtual void InitializeBoneReferences(const FBoneContainer& RequiredBones){};
 
 	/** Allow base to add info to the node debug output */
-<<<<<<< HEAD
-	void AddDebugNodeData(FString& OutDebugData);
-=======
 	ANIMGRAPHRUNTIME_API void AddDebugNodeData(FString& OutDebugData);
->>>>>>> 4af6daef
 
 private:
 	// Resused bone transform array to avoid reallocating in skeletal controls
