--- conflicted
+++ resolved
@@ -170,10 +170,6 @@
 	ANIMGRAPHRUNTIME_API virtual void InitializeBoneReferences(const FBoneContainer& RequiredBones) override;
 
 	/** Extracts the value used to drive the target bone or parameter */
-<<<<<<< HEAD
-	const double ExtractSourceValue(const FTransform& InCurrentBoneTransform, const FTransform& InRefPoseBoneTransform);
-=======
 	ANIMGRAPHRUNTIME_API const double ExtractSourceValue(const FTransform& InCurrentBoneTransform, const FTransform& InRefPoseBoneTransform);
->>>>>>> 4af6daef
 	// End of FAnimNode_SkeletalControlBase protected interface
 };