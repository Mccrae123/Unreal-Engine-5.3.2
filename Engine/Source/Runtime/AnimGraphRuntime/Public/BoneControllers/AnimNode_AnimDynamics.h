--- conflicted
+++ resolved
@@ -321,19 +321,11 @@
 	TArray< FAnimPhysBodyDefinition > PhysicsBodyDefinitions;
 
 	/** Scale for gravity, higher values increase forces due to gravity */
-<<<<<<< HEAD
-	UPROPERTY(EditAnywhere, BlueprintReadWrite, Category = Setup, meta = (PinHiddenByDefault, DisplayAfter = "bGravityOverrideInSimSpace", EditCondition = "!bUseGravityOverride"))
-	float GravityScale;
-
-	/** Gravity Override Value */
-	UPROPERTY(EditAnywhere, BlueprintReadWrite, Category = Setup, meta = (PinHiddenByDefault, DisplayAfter = "bUseGravityOverride", EditCondition = "bUseGravityOverride"))
-=======
 	UPROPERTY(EditAnywhere, BlueprintReadWrite, Category = PhysicsParameters, meta = (PinHiddenByDefault, DisplayAfter = "bGravityOverrideInSimSpace", EditCondition = "!bUseGravityOverride"))
 	float GravityScale;
 
 	/** Gravity Override Value */
 	UPROPERTY(EditAnywhere, BlueprintReadWrite, Category = PhysicsParameters, meta = (PinHiddenByDefault, DisplayAfter = "bUseGravityOverride", EditCondition = "bUseGravityOverride"))
->>>>>>> d731a049
 	FVector GravityOverride;
 
 	/** 
@@ -445,17 +437,6 @@
 	uint8 bWindWasEnabled:1;
 
 	/** Use gravity override value vs gravity scale */
-<<<<<<< HEAD
-	UPROPERTY(EditAnywhere, BlueprintReadWrite, Category = Setup)
-	uint8 bUseGravityOverride:1;
-
-	/** If true the gravity override value is defined in simulation space, by default it is in world space */
-	UPROPERTY(EditAnywhere, Category = Setup, meta=(DisplayAfter = "GravityOverride", DisplayName = "Gravity Override In Sim Space", EditCondition = "bUseGravityOverride"))
-	uint8 bGravityOverrideInSimSpace : 1;
-
-	/** If true the body will attempt to spring back to its initial position */
-	UPROPERTY(EditAnywhere, Category = Setup, meta=(DisplayAfter="GravityScale"))
-=======
 	UPROPERTY(EditAnywhere, BlueprintReadWrite, Category = PhysicsParameters, meta = (DisplayAfter = "LinearSpringConstant"))
 	uint8 bUseGravityOverride:1;
 
@@ -465,7 +446,6 @@
 
 	/** If true the body will attempt to spring back to its initial position */
 	UPROPERTY(EditAnywhere, Category = PhysicsParameters, meta = (InlineEditConditionToggle))
->>>>>>> d731a049
 	uint8 bLinearSpring:1;
 
 	/** If true the body will attempt to align itself with the specified angular target */
