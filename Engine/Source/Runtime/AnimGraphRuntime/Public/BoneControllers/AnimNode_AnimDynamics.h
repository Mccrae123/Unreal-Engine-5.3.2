// Copyright 1998-2019 Epic Games, Inc. All Rights Reserved.

#pragma once

#include "CoreMinimal.h"
#include "Stats/Stats.h"
#include "UObject/ObjectMacros.h"
#include "BoneContainer.h"
#include "Animation/AnimPhysicsSolver.h"
#include "BonePose.h"
#include "BoneControllers/AnimNode_SkeletalControlBase.h"
#include "Animation/AnimInstanceProxy.h"
#include "KismetAnimationTypes.h"
#include "AnimNode_AnimDynamics.generated.h"

class UAnimInstance;
class USkeletalMeshComponent;

extern TAutoConsoleVariable<int32> CVarEnableDynamics;
extern ANIMGRAPHRUNTIME_API TAutoConsoleVariable<int32> CVarLODThreshold;
extern TAutoConsoleVariable<int32> CVarEnableWind;

#if ENABLE_ANIM_DRAW_DEBUG

extern TAutoConsoleVariable<int32> CVarShowDebug;
extern TAutoConsoleVariable<FString> CVarDebugBone;

#endif

DECLARE_CYCLE_STAT_EXTERN(TEXT("Anim Dynamics Overall"), STAT_AnimDynamicsOverall, STATGROUP_Physics, ANIMGRAPHRUNTIME_API);
DECLARE_CYCLE_STAT_EXTERN(TEXT("Anim Dynamics Wind Data Update"), STAT_AnimDynamicsWindData, STATGROUP_Physics, ANIMGRAPHRUNTIME_API);
DECLARE_CYCLE_STAT_EXTERN(TEXT("Anim Dynamics Bone Evaluation"), STAT_AnimDynamicsBoneEval, STATGROUP_Physics, ANIMGRAPHRUNTIME_API);
DECLARE_DWORD_COUNTER_STAT_EXTERN(TEXT("Anim Dynamics Sub-Steps"), STAT_AnimDynamicsSubSteps, STATGROUP_Physics, ANIMGRAPHRUNTIME_API);

/** Supported angular constraint types */
UENUM()
enum class AnimPhysAngularConstraintType : uint8
{
	Angular,
	Cone
};

/** Supported linear axis constraints */
UENUM()
enum class AnimPhysLinearConstraintType : uint8
{
	Free,
	Limited,
};

UENUM(BlueprintType)
enum class AnimPhysSimSpaceType : uint8
{
	Component UMETA(ToolTip = "Sim origin is the location/orientation of the skeletal mesh component."),
	Actor UMETA(ToolTip = "Sim origin is the location/orientation of the actor containing the skeletal mesh component."),
	World UMETA(ToolTip = "Sim origin is the world origin. Teleporting characters is not recommended in this mode."),
	RootRelative UMETA(ToolTip = "Sim origin is the location/orientation of the root bone."),
	BoneRelative UMETA(ToolTip = "Sim origin is the location/orientation of the bone specified in RelativeSpaceBone"),
};

/** Helper mapping a rigid body to a bone reference */
struct FAnimPhysBoneRigidBody
{
	FAnimPhysBoneRigidBody(TArray<FAnimPhysShape>& Shapes, const FVector& Position, const FBoneReference& LinkedBone)
	: PhysBody(Shapes, Position)
	, BoundBone(LinkedBone)
	{}

	FAnimPhysRigidBody PhysBody;
	FBoneReference BoundBone;
};

/** Helper describing a body linked to an optional parent (can be nullptr) */
struct FAnimPhysLinkedBody
{
	FAnimPhysLinkedBody(TArray<FAnimPhysShape>& Shapes, const FVector& Position, const FBoneReference& LinkedBone)
	: RigidBody(Shapes, Position, LinkedBone)
	, ParentBody(nullptr)
	{}

	FAnimPhysBoneRigidBody RigidBody;
	FAnimPhysBoneRigidBody* ParentBody;
};

/** Constraint setup struct, holds data required to build a physics constraint */
USTRUCT()
struct FAnimPhysConstraintSetup
{
	GENERATED_BODY()

	FAnimPhysConstraintSetup()
	: LinearXLimitType(AnimPhysLinearConstraintType::Limited)
	, LinearYLimitType(AnimPhysLinearConstraintType::Limited)
	, LinearZLimitType(AnimPhysLinearConstraintType::Limited)
	, bLinearFullyLocked(false)
	, LinearAxesMin(ForceInitToZero)
	, LinearAxesMax(ForceInitToZero)
	, AngularConstraintType(AnimPhysAngularConstraintType::Angular)
	, TwistAxis(AnimPhysTwistAxis::AxisX)
	, AngularTargetAxis(AnimPhysTwistAxis::AxisX)
	, ConeAngle(0.0f)
#if WITH_EDITORONLY_DATA
	, AngularXAngle_DEPRECATED(0.0f)
	, AngularYAngle_DEPRECATED(0.0f)
	, AngularZAngle_DEPRECATED(0.0f)
#endif
	, AngularLimitsMin(ForceInitToZero)
	, AngularLimitsMax(ForceInitToZero)
	, AngularTarget(ForceInitToZero)
	{}

	/** Whether to limit the linear X axis */
	UPROPERTY(EditAnywhere, Category = Linear)
	AnimPhysLinearConstraintType LinearXLimitType;

	/** Whether to limit the linear Y axis */
	UPROPERTY(EditAnywhere, Category = Linear)
	AnimPhysLinearConstraintType LinearYLimitType;

	/** Whether to limit the linear Z axis */
	UPROPERTY(EditAnywhere, Category = Linear)
	AnimPhysLinearConstraintType LinearZLimitType;

	/** If all axes are locked we can use 3 linear limits instead of the 6 needed for limited axes */
	bool bLinearFullyLocked;

	/** Minimum linear movement per-axis (Set zero here and in the max limit to lock) */
	UPROPERTY(EditAnywhere, Category = Linear, meta = (UIMax = "0", ClampMax = "0"))
	FVector LinearAxesMin;

	/** Maximum linear movement per-axis (Set zero here and in the min limit to lock) */
	UPROPERTY(EditAnywhere, Category = Linear, meta = (UIMin = "0", ClampMin = "0"))
	FVector LinearAxesMax;

	/** Method to use when constraining angular motion */
	UPROPERTY(EditAnywhere, Category = Angular)
	AnimPhysAngularConstraintType AngularConstraintType;

	/** Axis to consider for twist when constraining angular motion (forward axis) */
	UPROPERTY(EditAnywhere, Category = Angular)
	AnimPhysTwistAxis TwistAxis;

	/**
	 * The axis in the simulation pose to align to the Angular Target.
	 * This is typically the axis pointing along the bone.
	 * Note: This is affected by the Angular Spring Constant.
	 */
	UPROPERTY(EditAnywhere, Category = Angular, meta=(DisplayAfter=AngularLimitsMax))
	AnimPhysTwistAxis AngularTargetAxis;

	/** Angle to use when constraining using a cone */
	UPROPERTY(EditAnywhere, Category = Angular, meta = (UIMin = "0", UIMax = "90", ClampMin = "0", ClampMax = "90"))
	float ConeAngle;

#if WITH_EDITORONLY_DATA
	/** X-axis limit for angular motion when using the "Angular" constraint type (Set to 0 to lock, or 180 to remain free) */
	UPROPERTY()
	float AngularXAngle_DEPRECATED;

	/** Y-axis limit for angular motion when using the "Angular" constraint type (Set to 0 to lock, or 180 to remain free) */
	UPROPERTY()
	float AngularYAngle_DEPRECATED;

	/** Z-axis limit for angular motion when using the "Angular" constraint type (Set to 0 to lock, or 180 to remain free) */
	UPROPERTY()
	float AngularZAngle_DEPRECATED;
#endif

	UPROPERTY(EditAnywhere, Category = Angular, meta = (UIMin = "-180", UIMax = "180", ClampMin = "-180", ClampMax = "180"))
	FVector AngularLimitsMin;

	UPROPERTY(EditAnywhere, Category = Angular, meta = (UIMin = "-180", UIMax = "180", ClampMin = "-180", ClampMax = "180"))
	FVector AngularLimitsMax;

	/**
	 * The axis to align the angular spring constraint to in the animation pose.
	 * This typically points down the bone - so values of (1.0, 0.0, 0.0) are common,
	 * but you can pick other values to align the spring to a different direction.
	 * Note: This is affected by the Angular Spring Constant.
	 */
	UPROPERTY(EditAnywhere, Category = Angular)
	FVector AngularTarget;
};

USTRUCT()
struct FAnimPhysPlanarLimit
{
	GENERATED_BODY();

	/** When using a driving bone, the plane transform will be relative to the bone transform */
	UPROPERTY(EditAnywhere, Category=PlanarLimit)
	FBoneReference DrivingBone;

	/** Transform of the plane, this is either in component-space if no DrivinBone is specified
	 *  or in bone-space if a driving bone is present.
	 */
	UPROPERTY(EditAnywhere, Category=PlanarLimit)
	FTransform PlaneTransform;
};

/** Whether spheres keep bodies inside, or outside of their shape */
UENUM()
enum class ESphericalLimitType : uint8
{
	Inner,
	Outer
};

USTRUCT()
struct FAnimPhysSphericalLimit
{
	GENERATED_BODY();

	FAnimPhysSphericalLimit()
		: SphereLocalOffset(FVector::ZeroVector)
		, LimitRadius(0.0f)
		, LimitType(ESphericalLimitType::Outer)
	{}

	/** Bone to attach the sphere to */
	UPROPERTY(EditAnywhere, Category = SphericalLimit)
	FBoneReference DrivingBone;

	/** Local offset for the sphere, if no driving bone is set this is in node space, otherwise bone space */
	UPROPERTY(EditAnywhere, Category = SphericalLimit)
	FVector SphereLocalOffset;

	/** Radius of the sphere */
	UPROPERTY(EditAnywhere, Category = SphericalLimit)
	float LimitRadius;

	/** Whether to lock bodies inside or outside of the sphere */
	UPROPERTY(EditAnywhere, Category = SphericalLimit)
	ESphericalLimitType LimitType;
};

USTRUCT(BlueprintInternalUseOnly)
struct ANIMGRAPHRUNTIME_API FAnimNode_AnimDynamics : public FAnimNode_SkeletalControlBase
{
	GENERATED_BODY();

	FAnimNode_AnimDynamics();

	/** 
	 * Overridden linear damping value. The default is 0.7. Values below 0.7 won't have an effect.
	 */
	UPROPERTY(EditAnywhere, AdvancedDisplay, BlueprintReadWrite, Category = Setup, meta = (PinHiddenByDefault, DisplayAfter="bOverrideLinearDamping"))
	float LinearDampingOverride;

	/** 
	 * Overridden angular damping value. The default is 0.7. Values below 0.7 won't have an effect.
	 */
	UPROPERTY(EditAnywhere, AdvancedDisplay, BlueprintReadWrite, Category = Setup, meta = (PinHiddenByDefault, DisplayAfter="bOverrideAngularDamping"))
	float AngularDampingOverride;

	// Previous component & actor transforms, used to account for teleports
	FTransform PreviousCompWorldSpaceTM;
	FTransform PreviousActorWorldSpaceTM;

	/** When in BoneRelative sim space, the simulation will use this bone as the origin */
	UPROPERTY(EditAnywhere, Category = Setup, meta=(DisplayAfter="SimulationSpace"))
	FBoneReference RelativeSpaceBone;

	/** The bone to attach the physics body to, if bChain is true this is the top of the chain */
	UPROPERTY(EditAnywhere, Category = Setup, meta=(DisplayAfter="bChain"))
	FBoneReference BoundBone;
	
	/** If bChain is true this is the bottom of the chain, otherwise ignored */
	UPROPERTY(EditAnywhere, Category = Setup, meta=(EditCondition = bChain))
	FBoneReference ChainEnd;

	/** Extents of the box to use for simulation */
	UPROPERTY(EditAnywhere, Category = Setup)
	FVector BoxExtents;

	/** Vector relative to the body being simulated to attach the constraint to */
	UPROPERTY(EditAnywhere, Category = Setup)
	FVector LocalJointOffset;

	/** Scale for gravity, higher values increase forces due to gravity */
	UPROPERTY(EditAnywhere, BlueprintReadWrite, Category = Setup, meta = (PinHiddenByDefault, EditCondition = "!bUseGravityOverride"))
	float GravityScale;

	/** Gravity Override Value */
	UPROPERTY(EditAnywhere, BlueprintReadWrite, Category = Setup, meta = (PinHiddenByDefault, EditCondition = "bUseGravityOverride"))
	FVector GravityOverride;

	/** 
	 * Spring constant to use when calculating linear springs, higher values mean a stronger spring.
	 * You need to enable the Linear Spring checkbox for this to have an effect.
	 */
	UPROPERTY(EditAnywhere, BlueprintReadWrite, Category = Setup, meta = (PinHiddenByDefault, DisplayAfter="bAngularSpring", EditCondition = "bLinearSpring"))
	float LinearSpringConstant;

	/** 
	 * Spring constant to use when calculating angular springs, higher values mean a stronger spring.
<<<<<<< HEAD
	 * Note: Make sure to also set the Angular Target Axis and Angular Target in the Constraint Setup for this to have an effect.
	 */
	UPROPERTY(EditAnywhere, BlueprintReadWrite, Category = Setup, meta = (PinHiddenByDefault))
=======
	 * You need to enable the Angular Spring checkbox for this to have an effect.
	 * Note: Make sure to also set the Angular Target Axis and Angular Target in the Constraint Setup for this to have an effect.
	 */
	UPROPERTY(EditAnywhere, BlueprintReadWrite, Category = Setup, meta = (PinHiddenByDefault, EditCondition = "bAngularSpring"))
>>>>>>> b0bdc590
	float AngularSpringConstant;

	/** Scale to apply to calculated wind velocities in the solver */
	UPROPERTY(EditAnywhere, Category = Wind, meta=(DisplayAfter="bEnableWind"))
	float WindScale;

	/** When using non-world-space sim, this controls how much of the components world-space acceleration is passed on to the local-space simulation. */
	UPROPERTY(EditAnywhere, Category = Settings, meta = (PinHiddenByDefault))
	FVector ComponentLinearAccScale;

	/** When using non-world-space sim, this applies a 'drag' to the bodies in the local space simulation, based on the components world-space velocity. */
	UPROPERTY(EditAnywhere, Category = Settings, meta = (PinHiddenByDefault))
	FVector ComponentLinearVelScale;

	/** When using non-world-space sim, this is an overall clamp on acceleration derived from ComponentLinearAccScale and ComponentLinearVelScale, to ensure it is not too large. */
	UPROPERTY(EditAnywhere, Category = Settings)
	FVector	ComponentAppliedLinearAccClamp;

	/** Overridden angular bias value
	 *  Angular bias is essentially a twist reduction for chain forces and defaults to a value to keep chains stability
	 *  in check. When using single-body systems sometimes angular forces will look like they are "catching-up" with
	 *  the mesh, if that's the case override this and push it towards 1.0f until it settles correctly
	 */
	UPROPERTY(EditAnywhere, AdvancedDisplay, BlueprintReadWrite, Category = Setup, meta = (PinHiddenByDefault, DisplayAfter="bOverrideAngularBias"))
	float AngularBiasOverride;

	/** Number of update passes on the linear and angular limits before we solve the position of the bodies recommended to be four times the value of NumSolverIterationsPostUpdate */
	UPROPERTY(EditAnywhere, AdvancedDisplay, Category = Setup, meta=(DisplayAfter="bDoEval"))
	int32 NumSolverIterationsPreUpdate;

	/** Number of update passes on the linear and angular limits after we solve the position of the bodies, recommended to be around a quarter of NumSolverIterationsPreUpdate */
	UPROPERTY(EditAnywhere, AdvancedDisplay, Category = Setup)
	int32 NumSolverIterationsPostUpdate;

	/** Data describing the constraints we will apply to the body */
	UPROPERTY(EditAnywhere, Category = Constraint)
	FAnimPhysConstraintSetup ConstraintSetup;

	/** List of available spherical limits for this node */
	UPROPERTY(EditAnywhere, Category = SphericalLimit, meta=(DisplayAfter="bUseSphericalLimits"))
	TArray<FAnimPhysSphericalLimit> SphericalLimits;

	/** Radius to use if CollisionType is set to CustomSphere */
	UPROPERTY(EditAnywhere, Category = Collision, meta = (UIMin = "1", ClampMin = "1", DisplayAfter="CollisionType"))
	float SphereCollisionRadius;

	/** An external force to apply to all bodies in the simulation when ticked, specified in world space */
	UPROPERTY(EditAnywhere, Category = Forces, meta = (PinShownByDefault))
	FVector ExternalForce;

	/** List of available planar limits for this node */
	UPROPERTY(EditAnywhere, Category=PlanarLimit, meta=(DisplayAfter="bUsePlanarLimit"))
	TArray<FAnimPhysPlanarLimit> PlanarLimits;

	/** Resolution method for planar limits */
	UPROPERTY(EditAnywhere, Category = Collision)
	AnimPhysCollisionType CollisionType;

	/** The space used to run the simulation */
	UPROPERTY(EditAnywhere, BlueprintReadWrite, Category = Setup, meta = (PinHiddenByDefault, DisplayPriority=0))
	AnimPhysSimSpaceType SimulationSpace;

	// Cached sim space that we last used
	AnimPhysSimSpaceType LastSimSpace;

	// We can't get clean bone positions unless we are in the evaluate step.
	// Requesting an init or reinit sets this flag for us to pick up during evaluate
	ETeleportType InitTeleportType;

	/** Whether to evaluate spherical limits */
	UPROPERTY(EditAnywhere, Category = SphericalLimit)
	uint8 bUseSphericalLimits:1;

	/** Whether to evaluate planar limits */
	UPROPERTY(EditAnywhere, Category=PlanarLimit)
	uint8 bUsePlanarLimit:1;

	/** If true we will perform physics update, otherwise skip - allows visualisation of the initial state of the bodies */
	UPROPERTY(EditAnywhere, AdvancedDisplay, Category = Setup, meta=(DisplayAfter="AngularBiasOverride"))
	uint8 bDoUpdate:1;

	/** If true we will perform bone transform evaluation, otherwise skip - allows visualisation of the initial anim state compared to the physics sim */
	UPROPERTY(EditAnywhere, AdvancedDisplay, Category = Setup)
	uint8 bDoEval:1;

	/** If true, the override value will be used for linear damping */
	UPROPERTY(EditAnywhere, AdvancedDisplay, Category = Setup, meta=(DisplayAfter="AngularSpringConstraint"))
	uint8 bOverrideLinearDamping:1;

	/** If true, the override value will be used for the angular bias for bodies in this node. 
	 *  Angular bias is essentially a twist reduction for chain forces and defaults to a value to keep chains stability
	 *  in check. When using single-body systems sometimes angular forces will look like they are "catching-up" with
	 *  the mesh, if that's the case override this and push it towards 1.0f until it settles correctly
	 */
	UPROPERTY(EditAnywhere, AdvancedDisplay, Category = Setup, meta=(DisplayAfter="AngularDampingOverride"))
	uint8 bOverrideAngularBias:1;

	/** If true, the override value will be used for angular damping */
	UPROPERTY(EditAnywhere, AdvancedDisplay, Category = Setup, meta=(DisplayAfter="LinearDampingOverride"))
	uint8 bOverrideAngularDamping:1;

	/** Whether or not wind is enabled for the bodies in this simulation */
	UPROPERTY(EditAnywhere, Category = Wind)
	uint8 bEnableWind:1;

	uint8 bWindWasEnabled:1;

	/** Use gravity override value vs gravity scale */
	UPROPERTY(EditAnywhere, BlueprintReadWrite, Category = Setup, meta = (InlineEditConditionToggle))
	uint8 bUseGravityOverride:1;

	/** If true the body will attempt to spring back to its initial position */
	UPROPERTY(EditAnywhere, Category = Setup, meta=(DisplayAfter="GravityOverride"))
	uint8 bLinearSpring:1;

	/** If true the body will attempt to align itself with the specified angular target */
	UPROPERTY(EditAnywhere, Category = Setup, meta=(DisplayAfter="bLinearSpring"))
	uint8 bAngularSpring:1;

	/** Set to true to use the solver to simulate a connected chain */
	UPROPERTY(EditAnywhere, Category = Setup, meta=(DisplayAfter="RelativeSpaceBone"))
	uint8 bChain:1;

	/** The settings for rotation retargeting */
	UPROPERTY(EditAnywhere, Category = Retargeting)
	FRotationRetargetingInfo RetargetingSettings;

	// FAnimNode_SkeletalControlBase interface
	virtual void Initialize_AnyThread(const FAnimationInitializeContext& Context) override;
	virtual void UpdateInternal(const FAnimationUpdateContext& Context) override;
	virtual void EvaluateSkeletalControl_AnyThread(FComponentSpacePoseContext& Output, TArray<FBoneTransform>& OutBoneTransforms) override;
	virtual void GatherDebugData(FNodeDebugData& DebugData) override;
	virtual bool HasPreUpdate() const override;
	virtual void PreUpdate(const UAnimInstance* InAnimInstance) override;
	virtual bool NeedsDynamicReset() const override { return true; }
	virtual void ResetDynamics(ETeleportType InTeleportType) override { RequestInitialise(InTeleportType); }
	virtual int32 GetLODThreshold() const override;
	// End of FAnimNode_SkeletalControlBase interface

	void RequestInitialise(ETeleportType InTeleportType);
	void InitPhysics(FComponentSpacePoseContext& Output);
	void TermPhysics();

	void UpdateLimits(FComponentSpacePoseContext& Output);

	int32 GetNumBodies() const;
	const FAnimPhysRigidBody& GetPhysBody(int32 BodyIndex) const;

#if WITH_EDITOR

	// Accessors for editor code (mainly for visualization functions)
	FVector GetBodyLocalJointOffset(int32 BodyIndex) const;
	// Gets the number of currently bound bones (always 1 unless using a chain)
	int32 GetNumBoundBones() const;
	// Gets the specified bound bone reference
	const FBoneReference* GetBoundBoneReference(int32 Index) const;

#endif

protected:

	// FAnimNode_SkeletalControlBase protected interface
	virtual void InitializeBoneReferences(const FBoneContainer& RequiredBones) override;
	virtual bool IsValidToEvaluate(const USkeleton* Skeleton, const FBoneContainer& RequiredBones);
	// End of FAnimNode_SkeletalControlBase protected interface

private:

	// Given a bone index, get it's transform in the currently selected simulation space
	FTransform GetBoneTransformInSimSpace(FComponentSpacePoseContext& Output, const FCompactPoseBoneIndex& BoneIndex);

	// Given a transform in simulation space, convert it back to component space
	FTransform GetComponentSpaceTransformFromSimSpace(AnimPhysSimSpaceType SimSpace, FComponentSpacePoseContext& Output, const FTransform& InSimTransform);
	FTransform GetComponentSpaceTransformFromSimSpace(AnimPhysSimSpaceType SimSpace, FComponentSpacePoseContext& Output, const FTransform& InSimTransform, const FTransform& InCompWorldSpaceTM, const FTransform& InActorWorldSpaceTM);

	// Given a transform in component space, convert it to the current sim space
	FTransform GetSimSpaceTransformFromComponentSpace(AnimPhysSimSpaceType SimSpace, FComponentSpacePoseContext& Output, const FTransform& InComponentTransform);

	// Given a world-space vector, convert it into the current simulation space
	FVector TransformWorldVectorToSimSpace(FComponentSpacePoseContext& Output, const FVector& InVec);

	void ConvertSimulationSpace(FComponentSpacePoseContext& Output, AnimPhysSimSpaceType From, AnimPhysSimSpaceType To);

	// Maximum time to consider when accumulating time debt to avoid spiraling
	static const float MaxTimeDebt;

	// Cached timestep from the update phase (needed in evaluate phase)
	float NextTimeStep;

	// Current amount of time debt
	float TimeDebt;

	// Cached physics settings. We cache these on initialise to avoid the cost of accessing UPhysicsSettings a lot each frame
	float AnimPhysicsMinDeltaTime;
	float MaxPhysicsDeltaTime;
	float MaxSubstepDeltaTime;
	int32 MaxSubsteps;
	//////////////////////////////////////////////////////////////////////////

	// Active body list
	TArray<FAnimPhysLinkedBody> Bodies;

	// Pointers to bodies that need to be reset to their bound bone.
	// This happens on LOD change so we don't make the simulation unstable
	TArray<FAnimPhysLinkedBody*> BodiesToReset;

	// Pointers back to the base bodies to pass to the simulation
	TArray<FAnimPhysRigidBody*> BaseBodyPtrs;

	// List of current linear limits built for the current frame
	TArray<FAnimPhysLinearLimit> LinearLimits;

	// List of current angular limits built for the current frame
	TArray<FAnimPhysAngularLimit> AngularLimits;

	// List of spring force generators created for this frame
	TArray<FAnimPhysSpring> Springs;

	// Local space offsets for each body
	TArray<FVector> JointOffsets;

	// List of bone references for all bodies in this node
	TArray<FBoneReference> BoundBoneReferences;

	// Depending on the LOD we might not be runnning all of the bound bodies (for chains)
	// this tracks the active bodies.
	TArray<int32> ActiveBoneIndices;

	// Gravity direction in sim space
	FVector SimSpaceGravityDirection;

	// Previous linear velocity to resolve world accelerations when not using world space simulation
	FVector PreviousComponentLinearVelocity;

	//////////////////////////////////////////////////////////////////////////
	// Live debug
	//////////////////////////////////////////////////////////////////////////
#if ENABLE_ANIM_DRAW_DEBUG
	void DrawBodies(FComponentSpacePoseContext& InContext, const TArray<FAnimPhysRigidBody*>& InBodies);

	int32 FilteredBoneIndex;
#endif
public: 
	static bool IsAnimDynamicsSystemEnabledFor(int32 InLOD);
};<|MERGE_RESOLUTION|>--- conflicted
+++ resolved
@@ -294,16 +294,10 @@
 
 	/** 
 	 * Spring constant to use when calculating angular springs, higher values mean a stronger spring.
-<<<<<<< HEAD
-	 * Note: Make sure to also set the Angular Target Axis and Angular Target in the Constraint Setup for this to have an effect.
-	 */
-	UPROPERTY(EditAnywhere, BlueprintReadWrite, Category = Setup, meta = (PinHiddenByDefault))
-=======
 	 * You need to enable the Angular Spring checkbox for this to have an effect.
 	 * Note: Make sure to also set the Angular Target Axis and Angular Target in the Constraint Setup for this to have an effect.
 	 */
 	UPROPERTY(EditAnywhere, BlueprintReadWrite, Category = Setup, meta = (PinHiddenByDefault, EditCondition = "bAngularSpring"))
->>>>>>> b0bdc590
 	float AngularSpringConstant;
 
 	/** Scale to apply to calculated wind velocities in the solver */
