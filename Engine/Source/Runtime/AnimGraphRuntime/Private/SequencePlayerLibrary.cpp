--- conflicted
+++ resolved
@@ -175,13 +175,6 @@
 	SequencePlayer.CallAnimNodeFunction<FAnimNode_SequencePlayer>(
 		TEXT("GetLoopAnimation"),
 		[&bLoopAnimation](FAnimNode_SequencePlayer& InSequencePlayer)
-<<<<<<< HEAD
-		{
-			bLoopAnimation = InSequencePlayer.GetLoopAnimation();
-		});
-
-	return bLoopAnimation;
-=======
 		{
 			bLoopAnimation = InSequencePlayer.GetLoopAnimation();
 		});
@@ -205,5 +198,4 @@
 		});
 	}
 	return PlayRate;
->>>>>>> d731a049
 }