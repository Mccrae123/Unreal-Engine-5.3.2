--- conflicted
+++ resolved
@@ -8,10 +8,6 @@
 #include "Misc/MemStack.h"
 
 
-<<<<<<< HEAD
-
-=======
->>>>>>> 6bbb88c8
 struct FRBFSolverData
 {
 	FRBFParams Params;
@@ -155,13 +151,8 @@
 
 // Sigma controls the falloff width. The larger the value the narrower the falloff
 static float GetWeightedValue(
-<<<<<<< HEAD
-	float Value,
-	float KernelWidth,
-=======
 	float Value, 
 	float KernelWidth, 
->>>>>>> 6bbb88c8
 	ERBFFunctionType FalloffFunctionType,
 	bool bBackCompFix = false
 )
@@ -223,26 +214,6 @@
 
 static float GetOptimalKernelWidth(
 	const FRBFParams& Params,
-<<<<<<< HEAD
-	const FVector& TwistAxis,
-	const TArrayView<FRBFEntry>& Targets
-)
-{
-	float Sum = 0.0f;
-	int Count = 0;
-
-	for (const FRBFEntry& A : Targets)
-	{
-		for (const FRBFEntry& B : Targets)
-		{
-			if (&A != &B)
-			{
-				Sum += GetDistanceBetweenEntries(A, B, Params.DistanceMethod, TwistAxis);
-				Count++;
-			}
-		}
-	}
-=======
 	const FVector &TwistAxis,
 	const TArrayView<FRBFEntry>& Targets
 	)
@@ -261,7 +232,6 @@
 				}
 			}
 		}
->>>>>>> 6bbb88c8
 
 	return Sum / float(Count);
 }
@@ -269,11 +239,7 @@
 static auto InterpolativeWeightFunction(
 	const FRBFParams& Params,
 	const TArrayView<FRBFEntry>& Targets
-<<<<<<< HEAD
-)
-=======
 	)
->>>>>>> 6bbb88c8
 {
 	FVector TwistAxis = Params.GetTwistAxisVector();
 
@@ -282,11 +248,7 @@
 	{
 		KernelWidth = GetOptimalKernelWidth(Params, TwistAxis, Targets);
 	}
-<<<<<<< HEAD
-	else
-=======
 	else 
->>>>>>> 6bbb88c8
 	{
 		KernelWidth = FMath::DegreesToRadians(Params.Radius);
 	}
@@ -352,11 +314,7 @@
 	const TArray<FRBFTarget>& Targets,
 	const FRBFEntry& Input,
 	float* AllWeights
-<<<<<<< HEAD
-)
-=======
 	)
->>>>>>> 6bbb88c8
 {
 	// Iterate over each pose, adding its contribution
 	for (int32 TargetIdx = 0; TargetIdx < Targets.Num(); TargetIdx++)
@@ -397,7 +355,6 @@
 
 		InitData->Rbf = TRBFInterpolator<FRBFEntry>(InitData->EntryTargets, InterpolativeWeightFunction(Params, InitData->EntryTargets));
 	}
-<<<<<<< HEAD
 
 	return TSharedPtr<const FRBFSolverData>(InitData);
 }
@@ -408,18 +365,6 @@
 	if (SolverData.EntryTargets.Num() != Targets.Num())
 		return false;
 
-=======
-
-	return TSharedPtr<const FRBFSolverData>(InitData);
-}
-
-
-bool FRBFSolver::IsSolverDataValid(const FRBFSolverData& SolverData, const FRBFParams& Params, const TArray<FRBFTarget>& Targets)
-{
-	if (SolverData.EntryTargets.Num() != Targets.Num())
-		return false;
-
->>>>>>> 6bbb88c8
 	for (int32 i = 0; i < Targets.Num(); i++)
 	{
 		const TArray<float>& ValuesA = Targets[i].Values;
@@ -501,46 +446,46 @@
 		{
 			switch (Params.NormalizeMethod)
 			{
-			case ERBFNormalizeMethod::OnlyNormalizeAboveOne:
-			{
-				break;
-			}
-			case ERBFNormalizeMethod::AlwaysNormalize:
-			{
-				WeightScale = 1.f / TotalWeight;
-				break;
-			}
-			case ERBFNormalizeMethod::NormalizeWithinMedian:
-			{
-				if (Params.MedianMax < Params.MedianMin)
+				case ERBFNormalizeMethod::OnlyNormalizeAboveOne:
 				{
 					break;
 				}
-
-				FRBFEntry MedianEntry;
-				while (Input.GetDimensions() > MedianEntry.GetDimensions())
-				{
-					MedianEntry.AddFromVector(Params.MedianReference);
-				}
-
-				float MedianDistance = FindDistanceBetweenEntries(Input, MedianEntry, Params);
-				if (MedianDistance > Params.MedianMax)
-				{
-					break;
-				}
-				if (MedianDistance <= Params.MedianMin)
+				case ERBFNormalizeMethod::AlwaysNormalize:
 				{
 					WeightScale = 1.f / TotalWeight;
 					break;
 				}
-
-				float Bias = FMath::Clamp<float>((MedianDistance - Params.MedianMin) / (Params.MedianMax - Params.MedianMin), 0.f, 1.f);
-				WeightScale = FMath::Lerp<float>(1.f / TotalWeight, 1.f, Bias);
-				break;
-			}
-			}
-		}
-
+				case ERBFNormalizeMethod::NormalizeWithinMedian:
+				{
+					if (Params.MedianMax < Params.MedianMin)
+					{
+						break;
+					}
+
+					FRBFEntry MedianEntry;
+					while (Input.GetDimensions() > MedianEntry.GetDimensions())
+					{
+						MedianEntry.AddFromVector(Params.MedianReference);
+					}
+					
+					float MedianDistance = FindDistanceBetweenEntries(Input, MedianEntry, Params);
+					if (MedianDistance > Params.MedianMax)
+					{
+						break;
+					}
+					if (MedianDistance <= Params.MedianMin)
+					{
+						WeightScale = 1.f / TotalWeight;
+						break;
+					}
+
+					float Bias = FMath::Clamp<float>((MedianDistance - Params.MedianMin) / (Params.MedianMax - Params.MedianMin), 0.f, 1.f);
+					WeightScale = FMath::Lerp<float>(1.f / TotalWeight, 1.f, Bias);
+					break;
+				}
+			}
+		}
+		
 		/// TotalWeight : (Params.bNormalizeWeightsBelowSumOfOne ? 1.f / TotalWeight : 1.f);
 		for (int32 TargetIdx = 0; TargetIdx < Targets.Num(); TargetIdx++)
 		{
