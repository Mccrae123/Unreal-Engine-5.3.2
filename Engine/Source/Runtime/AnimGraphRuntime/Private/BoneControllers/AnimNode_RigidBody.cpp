--- conflicted
+++ resolved
@@ -61,64 +61,15 @@
 FAutoConsoleVariableRef CVarRigidBodyNodeSpaceMaxCompAngVel(TEXT("p.RigidBodyNode.Space.MaxAngularVelocity"), RBAN_SimSpaceOverride.MaxAngularVelocity, TEXT("RBAN SimSpaceSettings overrides"), ECVF_Default);
 FAutoConsoleVariableRef CVarRigidBodyNodeSpaceMaxCompLinAcc(TEXT("p.RigidBodyNode.Space.MaxLinearAcceleration"), RBAN_SimSpaceOverride.MaxLinearAcceleration, TEXT("RBAN SimSpaceSettings overrides"), ECVF_Default);
 FAutoConsoleVariableRef CVarRigidBodyNodeSpaceMaxCompAngAcc(TEXT("p.RigidBodyNode.Space.MaxAngularAcceleration"), RBAN_SimSpaceOverride.MaxAngularAcceleration, TEXT("RBAN SimSpaceSettings overrides"), ECVF_Default);
-<<<<<<< HEAD
-=======
 // LWC_TODO: Double support for console variables
 #if 0
->>>>>>> 6bbb88c8
 FAutoConsoleVariableRef CVarRigidBodyNodeSpaceExternalLinearDragX(TEXT("p.RigidBodyNode.Space.ExternalLinearDrag.X"), RBAN_SimSpaceOverride.ExternalLinearDragV.X, TEXT("RBAN SimSpaceSettings overrides"), ECVF_Default);
 FAutoConsoleVariableRef CVarRigidBodyNodeSpaceExternalLinearDragY(TEXT("p.RigidBodyNode.Space.ExternalLinearDrag.Y"), RBAN_SimSpaceOverride.ExternalLinearDragV.Y, TEXT("RBAN SimSpaceSettings overrides"), ECVF_Default);
 FAutoConsoleVariableRef CVarRigidBodyNodeSpaceExternalLinearDragZ(TEXT("p.RigidBodyNode.Space.ExternalLinearDrag.Z"), RBAN_SimSpaceOverride.ExternalLinearDragV.Z, TEXT("RBAN SimSpaceSettings overrides"), ECVF_Default);
 FAutoConsoleVariableRef CVarRigidBodyNodeSpaceExternalLinearVelocityX(TEXT("p.RigidBodyNode.Space.ExternalLinearVelocity.X"), RBAN_SimSpaceOverride.ExternalLinearVelocity.X, TEXT("RBAN SimSpaceSettings overrides"), ECVF_Default);
 FAutoConsoleVariableRef CVarRigidBodyNodeSpaceExternalLinearVelocityY(TEXT("p.RigidBodyNode.Space.ExternalLinearVelocity.Y"), RBAN_SimSpaceOverride.ExternalLinearVelocity.Y, TEXT("RBAN SimSpaceSettings overrides"), ECVF_Default);
 FAutoConsoleVariableRef CVarRigidBodyNodeSpaceExternalLinearVelocityZ(TEXT("p.RigidBodyNode.Space.ExternalLinearVelocity.Z"), RBAN_SimSpaceOverride.ExternalLinearVelocity.Z, TEXT("RBAN SimSpaceSettings overrides"), ECVF_Default);
-<<<<<<< HEAD
-
-#if ENABLE_RBAN_PERF_LOGGING
-static float RBAN_PerfWarningThreshold = 0.f;
-static FAutoConsoleVariableRef CVarRigidBodyNodePerfWarningThreshold(
-	TEXT("p.RigidBodyNode.PerfWarningThreshold"),
-	RBAN_PerfWarningThreshold,
-	TEXT("0: disabled\n")
-	TEXT(">0: Threshold (in ms) before printing RBAN performance warnings to log."),
-	ECVF_Default);
-
-static float RBAN_PerfWarningInterval = 5.f;
-static FAutoConsoleVariableRef CVarRigidBodyNodePerfWarningInterval(
-	TEXT("p.RigidBodyNode.PerfWarningInterval"),
-	RBAN_PerfWarningInterval,
-	TEXT("Time (in seconds) between warnings to prevent log spam."),
-	ECVF_Default);
 #endif
-
-FSimSpaceSettings::FSimSpaceSettings()
-	: MasterAlpha(0)
-	, VelocityScaleZ(1)
-	, MaxLinearVelocity(10000)
-	, MaxAngularVelocity(10000)
-	, MaxLinearAcceleration(10000)
-	, MaxAngularAcceleration(10000)
-	, ExternalLinearDrag_DEPRECATED(0)
-	, ExternalLinearDragV(FVector::ZeroVector)
-	, ExternalLinearVelocity(FVector::ZeroVector)
-	, ExternalAngularVelocity(FVector::ZeroVector)
-{
-}
-
-void FSimSpaceSettings::PostSerialize(const FArchive& Ar)
-{
-	if (Ar.IsLoading())
-	{
-		if (ExternalLinearDrag_DEPRECATED != 0.0f)
-		{
-			ExternalLinearDragV = FVector(ExternalLinearDrag_DEPRECATED, ExternalLinearDrag_DEPRECATED, ExternalLinearDrag_DEPRECATED);
-		}
-	}
-}
-
-=======
-#endif
->>>>>>> 6bbb88c8
 
 bool bRBAN_UseDeferredTask = false;
 bool bRBAN_DebugDraw = false;
@@ -128,19 +79,6 @@
 // Array of priorities that can be indexed into with CVars, since task priorities cannot be set from scalability .ini
 static UE::Tasks::ETaskPriority GRigidBodyNodeTaskPriorities[] =
 {
-<<<<<<< HEAD
-	WorldTimeSeconds = 0.0f;
-	LastEvalTimeSeconds = 0.0f;
-	AccumulatedDeltaTime = 0.0f;
-	ResetSimulatedTeleportType = ETeleportType::None;
-	PhysicsSimulation = nullptr;
-	OverridePhysicsAsset = nullptr;
-	UsePhysicsAsset = nullptr;
-	bOverrideWorldGravity = false;
-	CachedBoundsScale = 1.2f;
-	SimulationSpace = ESimulationSpace::ComponentSpace;
-	ExternalForce = FVector::ZeroVector;
-=======
 	UE::Tasks::ETaskPriority::High,
 	UE::Tasks::ETaskPriority::Normal,
 	UE::Tasks::ETaskPriority::BackgroundHigh,
@@ -210,37 +148,9 @@
 	, bEnabled(false)
 	, bSimulationStarted(false)
 	, bCheckForBodyTransformInit(false)
->>>>>>> 6bbb88c8
 #if WITH_EDITORONLY_DATA
 	, bComponentSpaceSimulation_DEPRECATED(true)
 #endif
-<<<<<<< HEAD
-	OverrideWorldGravity = FVector::ZeroVector;
-	TotalMass = 0.f;
-	CachedBounds.Center = FVector::ZeroVector;
-	CachedBounds.W = 0;
-	PhysScene = nullptr;
-	UnsafeWorld = nullptr;
-	UnsafeOwner = nullptr;
-	bSimulationStarted = false;
-	bCheckForBodyTransformInit = false;
-	OverlapChannel = ECC_WorldStatic;
-	bEnableWorldGeometry = false;
-	bTransferBoneVelocities = false;
-	bFreezeIncomingPoseOnStart = false;
-	bClampLinearTranslationLimitToRefPose = false;
-	WorldSpaceMinimumScale = 0.01f;
-
-	PreviousTransform = CurrentTransform = FTransform::Identity;
-	PreviousComponentLinearVelocity = FVector::ZeroVector;	
-
-	ComponentLinearAccScale = FVector::ZeroVector;
-	ComponentLinearVelScale = FVector::ZeroVector;
-	ComponentAppliedLinearAccClamp = FVector(10000,10000,10000);
-	bForceDisableCollisionBetweenConstraintBodies = false;
-
-	EvaluationResetTime = 0.01f;
-=======
 	, WorldTimeSeconds(0.0f)
 	, LastEvalTimeSeconds(0.0f)
 	, AccumulatedDeltaTime(0.0f)
@@ -279,7 +189,6 @@
 	, SimSpacePreviousBoneLinearVelocity(0.0f)
 	, SimSpacePreviousBoneAngularVelocity(0.0f)
 {
->>>>>>> 6bbb88c8
 }
 
 FAnimNode_RigidBody::~FAnimNode_RigidBody()
@@ -548,23 +457,6 @@
 		FVector SpaceCompOffset = ComponentToWorld.TransformVector(BoneToComponent.GetTranslation());
 		FVector NetLinVel = CompLinVel + BoneLinVel + FVector::CrossProduct(AngVelScale * CompAngVel, SpaceCompOffset);
 		FVector NetLinAcc = CompLinAcc + BoneLinAcc + FVector::CrossProduct(AngVelScale * CompAngAcc, SpaceCompOffset);
-<<<<<<< HEAD
-
-		NetLinVel.Z *= Settings.VelocityScaleZ;
-		NetLinAcc.Z *= Settings.VelocityScaleZ;
-
-		SpaceLinearVel = NetLinVel.GetClampedToMaxSize(Settings.MaxLinearVelocity) + Settings.ExternalLinearVelocity;
-		SpaceAngularVel = NetAngVel.GetClampedToMaxSize(Settings.MaxAngularVelocity) + Settings.ExternalAngularVelocity;
-		SpaceLinearAcc = NetLinAcc.GetClampedToMaxSize(Settings.MaxLinearAcceleration);
-		SpaceAngularAcc = NetAngAcc.GetClampedToMaxSize(Settings.MaxAngularAcceleration);
-		return;
-	}
-}
-
-
-DECLARE_CYCLE_STAT(TEXT("RigidBody_Eval"), STAT_RigidBody_Eval, STATGROUP_Anim);
-=======
->>>>>>> 6bbb88c8
 
 		NetLinVel.Z *= Settings.VelocityScaleZ;
 		NetLinAcc.Z *= Settings.VelocityScaleZ;
@@ -640,17 +532,7 @@
 
 	if (bEnabled && PhysicsSimulation)	
 	{
-<<<<<<< HEAD
-#if ENABLE_RBAN_PERF_LOGGING
-		double StartTime = -1.f;
-		if (RBAN_PerfWarningThreshold > 0.f)
-		{
-			StartTime = FPlatformTime::Seconds();
-		}
-#endif
-=======
 		FlushDeferredSimulationTask();
->>>>>>> 6bbb88c8
 
 		const FBoneContainer& BoneContainer = Output.Pose.GetPose().GetBoneContainer();
 		const FTransform CompWorldSpaceTM = Output.AnimInstanceProxy->GetComponentTransform();
@@ -876,7 +758,6 @@
 							{
 								// Final desired acceleration to apply to body
 								FVector FinalBodyLinearAcc = ApplyLinearAcc;
-<<<<<<< HEAD
 
 								// Clamp if desired
 								if (!ComponentAppliedLinearAccClamp.IsNearlyZero())
@@ -884,15 +765,6 @@
 									FinalBodyLinearAcc = FinalBodyLinearAcc.BoundToBox(-ComponentAppliedLinearAccClamp, ComponentAppliedLinearAccClamp);
 								}
 
-=======
-
-								// Clamp if desired
-								if (!ComponentAppliedLinearAccClamp.IsNearlyZero())
-								{
-									FinalBodyLinearAcc = FinalBodyLinearAcc.BoundToBox(-ComponentAppliedLinearAccClamp, ComponentAppliedLinearAccClamp);
-								}
-
->>>>>>> 6bbb88c8
 								// Apply to body
 								Body->AddForce(FinalBodyLinearAcc / BodyInvMass);
 							}
@@ -915,16 +787,7 @@
 			}
 			
 			UpdateWorldForces(CompWorldSpaceTM, BaseBoneTM, DeltaSeconds);
-<<<<<<< HEAD
-			const FVector SimSpaceGravity = WorldVectorToSpaceNoScale(SimulationSpace, WorldSpaceGravity, CompWorldSpaceTM, BaseBoneTM);
-
-			// Run simulation at a minimum of 30 FPS to prevent system from exploding.
-			// DeltaTime can be higher due to URO, so take multiple iterations in that case.
-			const int32 MaxSteps = RBAN_MaxSubSteps;
-			const float MaxDeltaSeconds = 1.f / 30.f;
-=======
 			SimSpaceGravity = WorldVectorToSpaceNoScale(SimulationSpace, WorldSpaceGravity, CompWorldSpaceTM, BaseBoneTM);
->>>>>>> 6bbb88c8
 
 #if WITH_CHAOS
 			FSimSpaceSettings* UseSimSpaceSettings = &SimSpaceSettings;
@@ -932,15 +795,6 @@
 			{
 				UseSimSpaceSettings = &RBAN_SimSpaceOverride;
 			}
-<<<<<<< HEAD
-#else
-			FSimSpaceSettings* UseSimSpaceSettings = &SimSpaceSettings;
-			if (bRBAN_SimSpace_EnableOverride)
-			{
-				UseSimSpaceSettings = &RBAN_SimSpaceOverride;
-			}
-=======
->>>>>>> 6bbb88c8
 
 			FTransform SimulationTransform;
 			FVector SimulationLinearVelocity;
@@ -972,10 +826,6 @@
 				UseSimSpaceSettings->MasterAlpha, 
 				UseSimSpaceSettings->ExternalLinearDragV);
 
-<<<<<<< HEAD
-			PhysicsSimulation->SetSolverIterations(
-				SolverIterations.FixedTimeStep,
-=======
 			PhysicsSimulation->SetSolverSettings(
 				SolverSettings.FixedTimeStep,
 				SolverSettings.CullDistance,
@@ -985,22 +835,18 @@
 				SolverSettings.ProjectionIterations);
 
 			PhysicsSimulation->SetLegacySolverSettings(
->>>>>>> 6bbb88c8
 				SolverIterations.SolverIterations,
 				SolverIterations.JointIterations,
 				SolverIterations.CollisionIterations,
 				SolverIterations.SolverPushOutIterations,
 				SolverIterations.JointPushOutIterations,
 				SolverIterations.CollisionPushOutIterations);
-<<<<<<< HEAD
-=======
 #endif
 
 			if (!bUseDeferredSimulationTask)
 			{
 				RunPhysicsSimulation(DeltaSeconds, SimSpaceGravity);
 			}
->>>>>>> 6bbb88c8
 
 #if WITH_CHAOS
 			// Draw here even if the simulation is deferred since we want the shapes drawn relative to the current transform
@@ -1090,20 +936,6 @@
 		}
 
 		PreviousCompWorldSpaceTM = CompWorldSpaceTM;
-
-#if ENABLE_RBAN_PERF_LOGGING
-		if (RBAN_PerfWarningThreshold > 0.f)
-		{
-			const double EndTime = FPlatformTime::Seconds();
-			const double ElapsedTimeMS = (EndTime - StartTime) * 1000.0;
-			if (ElapsedTimeMS > RBAN_PerfWarningThreshold && (EndTime - LastPerfWarningTimeSeconds) > RBAN_PerfWarningInterval)
-			{
-				check(UsePhysicsAsset);
-				LastPerfWarningTimeSeconds = EndTime;
-				UE_LOG(LogRBAN, Warning, TEXT("Exceeded Performance Budget: %s took %.02fms"), *UsePhysicsAsset->GetName(), ElapsedTimeMS);
-			}
-		}
-#endif
 	}
 }
 
@@ -1176,11 +1008,7 @@
 	}
 
 	const FReferenceSkeleton& SkelMeshRefSkel = SkeletalMeshAsset->GetRefSkeleton();
-<<<<<<< HEAD
-	UsePhysicsAsset = OverridePhysicsAsset ? OverridePhysicsAsset : InAnimInstance->GetSkelMeshComponent()->GetPhysicsAsset();
-=======
 	UsePhysicsAsset = OverridePhysicsAsset ? ToRawPtr(OverridePhysicsAsset) : InAnimInstance->GetSkelMeshComponent()->GetPhysicsAsset();
->>>>>>> 6bbb88c8
 
 	ensure(SkeletonAsset == SkeletalMeshAsset->GetSkeleton());
 
@@ -1555,17 +1383,10 @@
 				}
 				PerSolverField.ComputeFieldRigidImpulse(WorldTimeSeconds);
 
-<<<<<<< HEAD
-				const TArray<FVector>& LinearVelocities = PerSolverField.GetVectorResults(EFieldVectorType::Vector_LinearVelocity);
-				const TArray<FVector>& LinearForces = PerSolverField.GetVectorResults(EFieldVectorType::Vector_LinearForce);
-				const TArray<FVector>& AngularVelocities = PerSolverField.GetVectorResults(EFieldVectorType::Vector_AngularVelocity);
-				const TArray<FVector>& AngularTorques = PerSolverField.GetVectorResults(EFieldVectorType::Vector_AngularTorque);
-=======
 				const TArray<FVector>& LinearVelocities = PerSolverField.GetOutputResults(EFieldCommandOutputType::LinearVelocity);
 				const TArray<FVector>& LinearForces = PerSolverField.GetOutputResults(EFieldCommandOutputType::LinearForce);
 				const TArray<FVector>& AngularVelocities = PerSolverField.GetOutputResults(EFieldCommandOutputType::AngularVelocity);
 				const TArray<FVector>& AngularTorques = PerSolverField.GetOutputResults(EFieldCommandOutputType::AngularTorque);
->>>>>>> 6bbb88c8
 
 				if (LinearVelocities.Num() == Bodies.Num())
 				{
@@ -1636,13 +1457,8 @@
 	APawn* PawnOwner = InAnimInstance->TryGetPawnOwner();
 	UPawnMovementComponent* MovementComp = PawnOwner ? PawnOwner->GetMovementComponent() : nullptr;
 
-<<<<<<< HEAD
-#if WITH_EDITOR && !WITH_CHAOS
-	if (bEnableWorldGeometry && SimulationSpace != ESimulationSpace::WorldSpace)
-=======
 #if WITH_EDITOR && WITH_CHAOS
 	if (bEnableWorldGeometry && SimulationSpace != ESimulationSpace::WorldSpace && SKC && SKC->GetRelativeScale3D() != FVector(1.f, 1.f, 1.f))
->>>>>>> 6bbb88c8
 	{
 		FMessageLog("PIE").Warning(FText::Format(LOCTEXT("WorldCollisionComponentSpace", "Trying to use world collision without world space simulation for scaled ''{0}''. This is not supported, please change SimulationSpace to WorldSpace"),
 			FText::FromString(GetPathNameSafe(SKC))));
@@ -1756,21 +1572,12 @@
 			{
 				FWorldObject* WorldObject = ComponentsInSim.Find(OverlapComp);
 				if (WorldObject != nullptr)
-<<<<<<< HEAD
 				{
 					// Existing object - reset its age
 					WorldObject->LastSeenTick = ComponentsInSimTick;
 				}
 				else
 				{
-=======
-				{
-					// Existing object - reset its age
-					WorldObject->LastSeenTick = ComponentsInSimTick;
-				}
-				else
-				{
->>>>>>> 6bbb88c8
 #if WITH_PHYSX && PHYSICS_INTERFACE_PHYSX
 					ComponentsInSim.Add(OverlapComp);
 					// Not sure why this happens, adding check to fix crash in CheckRBN engine test.
@@ -1810,12 +1617,7 @@
 		const int32 ExpireTickCount = RBAN_WorldObjectExpiry;
 		bool bIsInvalid =
 			((ComponentsInSimTick - WorldObject.LastSeenTick) > ExpireTickCount)	// Haven't seen this object for a while
-<<<<<<< HEAD
-			|| (WorldComp == nullptr)
-			|| (WorldComp->IsPendingKill())
-=======
 			|| !IsValid(WorldComp)
->>>>>>> 6bbb88c8
 			|| (WorldComp->GetBodyInstance() == nullptr)
 			|| (!WorldComp->GetBodyInstance()->IsValidBodyInstance());
 
@@ -1859,10 +1661,7 @@
 // will be moving in the simulation's frame of reference.
 void FAnimNode_RigidBody::UpdateWorldObjects(const FTransform& SpaceTransform)
 {
-<<<<<<< HEAD
-=======
 	LLM_SCOPE_BYNAME(TEXT("Animation/RigidBody")); 
->>>>>>> 6bbb88c8
 #if WITH_CHAOS
 	if (SimulationSpace != ESimulationSpace::WorldSpace)
 	{
