--- conflicted
+++ resolved
@@ -39,17 +39,11 @@
 int32 RBAN_MaxSubSteps = 4;
 bool bRBAN_EnableTimeBasedReset = true;
 bool bRBAN_EnableComponentAcceleration = true;
-<<<<<<< HEAD
-FAutoConsoleVariableRef CVarRigidBodyNodeMaxSteps(TEXT("p.RigidBodyNode.MaxSubSteps"), RBAN_MaxSubSteps, TEXT("Set the maximum number of simulation steps in the update loop"), ECVF_Default);
-FAutoConsoleVariableRef CVarRigidBodyNodeEnableTimeBasedReset(TEXT("p.RigidBodyNode.EnableTimeBasedReset"), bRBAN_EnableTimeBasedReset, TEXT("If true, Rigid Body nodes are reset when they have not been updated for a while (default true)"), ECVF_Default);
-FAutoConsoleVariableRef CVarRigidBodyNodeEnableComponentAcceleration(TEXT("p.RigidBodyNode.EnableComponentAcceleration"), bRBAN_EnableComponentAcceleration, TEXT("Enable/Disable the simple acceleration transfer system for component- or bone-space simulation"), ECVF_Default);
-=======
 int32 RBAN_WorldObjectExpiry = 4;
 FAutoConsoleVariableRef CVarRigidBodyNodeMaxSteps(TEXT("p.RigidBodyNode.MaxSubSteps"), RBAN_MaxSubSteps, TEXT("Set the maximum number of simulation steps in the update loop"), ECVF_Default);
 FAutoConsoleVariableRef CVarRigidBodyNodeEnableTimeBasedReset(TEXT("p.RigidBodyNode.EnableTimeBasedReset"), bRBAN_EnableTimeBasedReset, TEXT("If true, Rigid Body nodes are reset when they have not been updated for a while (default true)"), ECVF_Default);
 FAutoConsoleVariableRef CVarRigidBodyNodeEnableComponentAcceleration(TEXT("p.RigidBodyNode.EnableComponentAcceleration"), bRBAN_EnableComponentAcceleration, TEXT("Enable/Disable the simple acceleration transfer system for component- or bone-space simulation"), ECVF_Default);
 FAutoConsoleVariableRef CVarRigidBodyNodeWorldObjectExpiry(TEXT("p.RigidBodyNode.WorldObjectExpiry"), RBAN_WorldObjectExpiry, TEXT("World objects are removed from the simulation if not detected after this many tests"), ECVF_Default);
->>>>>>> da23d39d
 
 // FSimSpaceSettings forced overrides for testing
 bool bRBAN_SimSpace_EnableOverride = false;
@@ -1124,17 +1118,7 @@
 		UnsafeWorld = &World;
 		UnsafeOwner = SKC.GetOwner();
 
-<<<<<<< HEAD
-#if WITH_CHAOS
-		// Needs to be on game thread for now.
-		// - GetPhysicsMaterial may access the render material, which will assert if in a task
-		CollectWorldObjects();
-#endif
-
-		// Remove objects we haven't detected in a while
-=======
 		// A timer to track objects we haven't detected in a while
->>>>>>> da23d39d
 		++ComponentsInSimTick;
 	}
 }
@@ -1285,10 +1269,8 @@
 	// Remove expired objects from the sim
 	PurgeExpiredWorldObjects();
 
-<<<<<<< HEAD
-#if !WITH_CHAOS
+	// Find nearby world objects to add to the sim (gated on UnsafeWorld - see UpdateWorldGeometry)
 	CollectWorldObjects();
-#endif
 
 	// These get set again if our bounds change. Subsequent calls to CollectWorldObjects will early-out until then
 	UnsafeWorld = nullptr;
@@ -1296,17 +1278,6 @@
 	PhysScene = nullptr;
 }
 
-=======
-	// Find nearby world objects to add to the sim (gated on UnsafeWorld - see UpdateWorldGeometry)
-	CollectWorldObjects();
-
-	// These get set again if our bounds change. Subsequent calls to CollectWorldObjects will early-out until then
-	UnsafeWorld = nullptr;
-	UnsafeOwner = nullptr;
-	PhysScene = nullptr;
-}
-
->>>>>>> da23d39d
 void FAnimNode_RigidBody::CollectWorldObjects()
 {
 	if ((UnsafeWorld != nullptr) && (PhysScene != nullptr))
@@ -1326,21 +1297,12 @@
 			{
 				FWorldObject* WorldObject = ComponentsInSim.Find(OverlapComp);
 				if (WorldObject != nullptr)
-<<<<<<< HEAD
 				{
 					// Existing object - reset its age
 					WorldObject->LastSeenTick = ComponentsInSimTick;
 				}
 				else
 				{
-=======
-				{
-					// Existing object - reset its age
-					WorldObject->LastSeenTick = ComponentsInSimTick;
-				}
-				else
-				{
->>>>>>> da23d39d
 #if WITH_PHYSX && PHYSICS_INTERFACE_PHYSX
 					ComponentsInSim.Add(OverlapComp);
 					// Not sure why this happens, adding check to fix crash in CheckRBN engine test.
@@ -1369,11 +1331,6 @@
 void FAnimNode_RigidBody::ExpireWorldObjects()
 {
 #if WITH_CHAOS
-<<<<<<< HEAD
-	const int32 ExpireTickCount = 4;
-
-=======
->>>>>>> da23d39d
 	// Invalidate deleted and expired world objects
 	TArray<const UPrimitiveComponent*> PrunedEntries;
 	for (auto& WorldEntry : ComponentsInSim)
@@ -1382,12 +1339,8 @@
 		FWorldObject& WorldObject = WorldEntry.Value;
 
 		// Do we need to expire this object?
-<<<<<<< HEAD
-		bool bIsInvalid = 
-=======
 		const int32 ExpireTickCount = RBAN_WorldObjectExpiry;
 		bool bIsInvalid =
->>>>>>> da23d39d
 			((ComponentsInSimTick - WorldObject.LastSeenTick) > ExpireTickCount)	// Haven't seen this object for a while
 			|| (WorldComp == nullptr)
 			|| (WorldComp->IsPendingKill())
