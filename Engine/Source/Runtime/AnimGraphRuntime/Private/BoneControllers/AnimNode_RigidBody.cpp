--- conflicted
+++ resolved
@@ -18,11 +18,8 @@
 #include "Logging/MessageLog.h"
 #include "Logging/LogMacros.h"
 
-<<<<<<< HEAD
-=======
 #include UE_INLINE_GENERATED_CPP_BY_NAME(AnimNode_RigidBody)
 
->>>>>>> d731a049
 LLM_DEFINE_TAG(Animation_RigidBody);
 
 //PRAGMA_DISABLE_OPTIMIZATION
@@ -79,11 +76,6 @@
 FAutoConsoleVariableRef CVarRigidBodyNodeSpaceExternalLinearVelocityZ(TEXT("p.RigidBodyNode.Space.ExternalLinearVelocity.Z"), RBAN_SimSpaceOverride.ExternalLinearVelocity.Z, TEXT("RBAN SimSpaceSettings overrides"), ECVF_Default);
 #endif
 
-<<<<<<< HEAD
-bool bRBAN_UseDeferredTask = false;
-bool bRBAN_DebugDraw = false;
-FAutoConsoleVariableRef CVarRigidBodyNodeDeferredSimulation(TEXT("p.RigidBodyNode.UseDeferredTask"), bRBAN_UseDeferredTask, TEXT("Whether to defer the simulation results by one frame so that they can run in a task"), ECVF_Default);
-=======
 bool bRBAN_DeferredSimulationDefault = false;
 FAutoConsoleVariableRef CVarRigidBodyNodeDeferredSimulationDefault(
 	TEXT("p.RigidBodyNode.DeferredSimulationDefault"),
@@ -92,7 +84,6 @@
 	ECVF_Default);
 
 bool bRBAN_DebugDraw = false;
->>>>>>> d731a049
 FAutoConsoleVariableRef CVarRigidBodyNodeDebugDraw(TEXT("p.RigidBodyNode.DebugDraw"), bRBAN_DebugDraw, TEXT("Whether to debug draw the rigid body simulation state. Requires p.Chaos.DebugDraw.Enabled 1 to function as well."), ECVF_Default);
 
 // Array of priorities that can be indexed into with CVars, since task priorities cannot be set from scalability .ini
@@ -855,44 +846,21 @@
 				SolverSettings.FixedTimeStep,
 				SolverSettings.CullDistance,
 				SolverSettings.MaxDepenetrationVelocity,
-<<<<<<< HEAD
-				SolverSettings.PositionIterations,
-				SolverSettings.VelocityIterations,
-				SolverSettings.ProjectionIterations);
-
-			PhysicsSimulation->SetLegacySolverSettings(
-				SolverIterations.SolverIterations,
-				SolverIterations.JointIterations,
-				SolverIterations.CollisionIterations,
-				SolverIterations.SolverPushOutIterations,
-				SolverIterations.JointPushOutIterations,
-				SolverIterations.CollisionPushOutIterations);
-#endif
-=======
 				SolverSettings.bUseLinearJointSolver,
 				SolverSettings.PositionIterations,
 				SolverSettings.VelocityIterations,
 				SolverSettings.ProjectionIterations);
->>>>>>> d731a049
 
 			if (!bUseDeferredSimulationTask)
 			{
 				RunPhysicsSimulation(DeltaSeconds, SimSpaceGravity);
 			}
 
-<<<<<<< HEAD
-#if WITH_CHAOS
-=======
->>>>>>> d731a049
 			// Draw here even if the simulation is deferred since we want the shapes drawn relative to the current transform
 			if (bRBAN_DebugDraw)
 			{
 				PhysicsSimulation->DebugDraw();
 			}
-<<<<<<< HEAD
-#endif
-=======
->>>>>>> d731a049
 		}
 		
 		//write back to animation system
@@ -1294,37 +1262,19 @@
 		PhysicsSimulation->SetIgnoreCollisionPairTable(IgnorePairs);
 		PhysicsSimulation->SetIgnoreCollisionActors(IgnoreCollisionActors);
 
-<<<<<<< HEAD
-#if WITH_CHAOS
-=======
 		CollectClothColliderObjects(SkeletalMeshComp);
 
->>>>>>> d731a049
 		SolverSettings = UsePhysicsAsset->SolverSettings;
 		PhysicsSimulation->SetSolverSettings(
 			SolverSettings.FixedTimeStep,
 			SolverSettings.CullDistance,
 			SolverSettings.MaxDepenetrationVelocity,
-<<<<<<< HEAD
-=======
 			SolverSettings.bUseLinearJointSolver,
->>>>>>> d731a049
 			SolverSettings.PositionIterations,
 			SolverSettings.VelocityIterations,
 			SolverSettings.ProjectionIterations);
 
 		SolverIterations = UsePhysicsAsset->SolverIterations;
-<<<<<<< HEAD
-		PhysicsSimulation->SetLegacySolverSettings(
-			SolverIterations.SolverIterations,
-			SolverIterations.JointIterations,
-			SolverIterations.CollisionIterations,
-			SolverIterations.SolverPushOutIterations,
-			SolverIterations.JointPushOutIterations,
-			SolverIterations.CollisionPushOutIterations);
-#endif
-=======
->>>>>>> d731a049
 	}
 }
 
@@ -1508,11 +1458,7 @@
 	APawn* PawnOwner = InAnimInstance->TryGetPawnOwner();
 	UPawnMovementComponent* MovementComp = PawnOwner ? PawnOwner->GetMovementComponent() : nullptr;
 
-<<<<<<< HEAD
-#if WITH_EDITOR && WITH_CHAOS
-=======
 #if WITH_EDITOR
->>>>>>> d731a049
 	if (bEnableWorldGeometry && SimulationSpace != ESimulationSpace::WorldSpace && SKC && SKC->GetRelativeScale3D() != FVector(1.f, 1.f, 1.f))
 	{
 		FMessageLog("PIE").Warning(FText::Format(LOCTEXT("WorldCollisionComponentSpace", "Trying to use world collision without world space simulation for scaled ''{0}''. This is not supported, please change SimulationSpace to WorldSpace"),
@@ -1770,11 +1716,7 @@
 void FAnimNode_RigidBody::UpdateWorldObjects(const FTransform& SpaceTransform)
 {
 	LLM_SCOPE_BYNAME(TEXT("Animation/RigidBody")); 
-<<<<<<< HEAD
-#if WITH_CHAOS
-=======
-
->>>>>>> d731a049
+
 	if (SimulationSpace != ESimulationSpace::WorldSpace)
 	{
 		for (const auto& WorldEntry : ComponentsInSim)
@@ -1906,15 +1848,7 @@
 
 		if (PhysicsSimulation)
 		{
-<<<<<<< HEAD
-#if WITH_CHAOS
 			PhysicsSimulation->SetNumActiveBodies(NumSimulatedBodies, SimulatedBodyIndices);
-#else
-			PhysicsSimulation->SetNumActiveBodies(NumSimulatedBodies);
-#endif
-=======
-			PhysicsSimulation->SetNumActiveBodies(NumSimulatedBodies, SimulatedBodyIndices);
->>>>>>> d731a049
 		}
 
 		// We're switching to a new LOD, this invalidates our captured poses.
