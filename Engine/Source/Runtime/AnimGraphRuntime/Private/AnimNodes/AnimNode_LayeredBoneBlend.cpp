--- conflicted
+++ resolved
@@ -9,12 +9,6 @@
 
 #include UE_INLINE_GENERATED_CPP_BY_NAME(AnimNode_LayeredBoneBlend)
 
-<<<<<<< HEAD
-#include UE_INLINE_GENERATED_CPP_BY_NAME(AnimNode_LayeredBoneBlend)
-
-#define DEFAULT_SOURCEINDEX 0xFF
-=======
->>>>>>> 4af6daef
 /////////////////////////////////////////////////////
 // FAnimNode_LayeredBoneBlend
 
@@ -106,19 +100,8 @@
 				{
 					if (DesiredBoneBlendWeights[CompactPoseIndex.GetInt()].BlendWeight > 0.f)
 					{
-<<<<<<< HEAD
-						FCompactPoseBoneIndex CompactPoseIndex = LinkedBones[LinkedBoneIndex].GetCompactPoseIndex(RequiredBones);
-						if (CompactPoseIndex != INDEX_NONE)
-						{
-							if (DesiredBoneBlendWeights[CompactPoseIndex.GetInt()].BlendWeight > 0.f)
-							{
-								CurvePoseSourceIndices[CurrentPoseIndex] = IntCastChecked<uint8>(DesiredBoneBlendWeights[CompactPoseIndex.GetInt()].SourceIndex);
-							}
-						}
-=======
 						CurvePoseSourceIndices.Add(InCurveName, DesiredBoneBlendWeights[CompactPoseIndex.GetInt()].SourceIndex);
 						break;
->>>>>>> 4af6daef
 					}
 				}
 			}
@@ -243,20 +226,9 @@
 			}
 		}
 
-<<<<<<< HEAD
-		// filter to make sure it only includes curves that is linked to the correct bone filter
-		TArray<uint16> const* CurveUIDFinder = Output.Curve.UIDToArrayIndexLUT;
-		const int32 TotalCount = Output.Curve.NumValidCurveCount;
-		// now go through point to correct source indices. Curve only picks one source index
-		for (USkeleton::AnimCurveUID UIDIndex = 0; UIDIndex < CurveUIDFinder->Num(); ++UIDIndex)
-		{
-			int32 CurvePoseIndex = Output.Curve.GetArrayIndexByUID(UIDIndex);
-			if (CurvePoseSourceIndices.IsValidIndex(CurvePoseIndex))
-=======
 		// filter to make sure it only includes curves that are linked to the correct bone filter
 		UE::Anim::FNamedValueArrayUtils::RemoveByPredicate(BasePoseContext.Curve, CurvePoseSourceIndices,
 			[](const UE::Anim::FCurveElement& InOutBasePoseElement, const UE::Anim::FCurveElementIndexed& InSourceIndexElement)
->>>>>>> 4af6daef
 			{
 				// if source index is set, remove base pose curve value
 				return (InSourceIndexElement.Index != INDEX_NONE);
@@ -268,24 +240,9 @@
 			UE::Anim::FNamedValueArrayUtils::RemoveByPredicate(TargetBlendCurves[ChildIndex], CurvePoseSourceIndices,
 				[ChildIndex](const UE::Anim::FCurveElement& InOutBasePoseElement, const UE::Anim::FCurveElementIndexed& InSourceIndexElement)
 				{
-<<<<<<< HEAD
-					// if source index is set, invalidate base pose curve value
-					BasePoseContext.Curve.InvalidateCurveWeight(UIDIndex);
-					for (int32 ChildIndex = 0; ChildIndex < NumPoses; ++ChildIndex)
-					{
-						if (SourceIndex != ChildIndex)
-						{
-							// if not source, invalidate it
-							TargetBlendCurves[ChildIndex].InvalidateCurveWeight(UIDIndex);
-						}
-					}
-				}
-			}
-=======
 					// if not source, remove it
 					return (InSourceIndexElement.Index != INDEX_NONE) && (InSourceIndexElement.Index != ChildIndex);
 				});
->>>>>>> 4af6daef
 		}
 
 		FAnimationRuntime::EBlendPosesPerBoneFilterFlags BlendFlags = FAnimationRuntime::EBlendPosesPerBoneFilterFlags::None;
