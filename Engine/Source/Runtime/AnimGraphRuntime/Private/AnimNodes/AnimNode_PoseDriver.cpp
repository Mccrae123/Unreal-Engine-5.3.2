--- conflicted
+++ resolved
@@ -295,7 +295,6 @@
 				{
 					FCSPose<FCompactPose> CSPose;
 					CSPose.InitPose(SourceData.Pose);
-<<<<<<< HEAD
 
 					const FCompactPoseBoneIndex EvalSpaceCompactIndex = EvalSpaceBone.GetCompactPoseIndex(BoneContainer);
 					FTransform EvalSpaceCompSpace = CSPose.GetComponentSpaceTransform(EvalSpaceCompactIndex);
@@ -306,24 +305,6 @@
 				// If just evaluating in local space, just grab from local space pose
 				else
 				{
-					SourceBoneTM = SourceData.Pose[SourceCompactIndex];
-				}
-
-				bFoundAnyBone = true;
-			}
-
-
-=======
-
-					const FCompactPoseBoneIndex EvalSpaceCompactIndex = EvalSpaceBone.GetCompactPoseIndex(BoneContainer);
-					FTransform EvalSpaceCompSpace = CSPose.GetComponentSpaceTransform(EvalSpaceCompactIndex);
-					FTransform SourceBoneCompSpace = CSPose.GetComponentSpaceTransform(SourceCompactIndex);
-
-					SourceBoneTM = SourceBoneCompSpace.GetRelativeTransform(EvalSpaceCompSpace);
-				}
-				// If just evaluating in local space, just grab from local space pose
-				else
-				{
 					// Relative to Ref Pose
 					if (bEvalFromRefPose && SourceCompactIndex.GetInt() < BoneContainer.GetCompactPoseNumBones())
 					{
@@ -339,7 +320,6 @@
 			}
 
 
->>>>>>> 6bbb88c8
 			// Build RBFInput entry
 			if (DriveSource == EPoseDriverSource::Translation)
 			{
@@ -365,27 +345,16 @@
 
 		OutputWeights.Reset();
 
-<<<<<<< HEAD
-	#if WITH_EDITORONLY_DATA
-=======
 #if WITH_EDITORONLY_DATA
->>>>>>> 6bbb88c8
 		if (SoloTargetIndex != INDEX_NONE && SoloTargetIndex < PoseTargets.Num())
 		{
 			OutputWeights.Add(FRBFOutputWeight(SoloTargetIndex, 1.0f));
 		}
 		else
-<<<<<<< HEAD
-	#endif
-		{
-			// Get target array as RBF types
-			GetRBFTargets(RBFTargets);
-=======
 #endif
 		{
 			// Get target array as RBF types
 			GetRBFTargets(RBFTargets, &BoneContainer);
->>>>>>> 6bbb88c8
 
 			if (!SolverData.IsValid() || !FRBFSolver::IsSolverDataValid(*SolverData, RBFParams, RBFTargets))
 			{
@@ -403,15 +372,9 @@
 		if (OutputWeights.Num() > 0)
 		{
 			// If we want to drive poses, and PoseAsset is assigned and compatible
-<<<<<<< HEAD
-			if (DriveOutput == EPoseDriverOutput::DrivePoses && 
-				CurrentPoseAsset.IsValid() && 
-				Output.AnimInstanceProxy->IsSkeletonCompatible(CurrentPoseAsset->GetSkeleton()) )
-=======
 			if (DriveOutput == EPoseDriverOutput::DrivePoses &&
 				CurrentPoseAsset.IsValid() &&
 				Output.AnimInstanceProxy->IsSkeletonCompatible(CurrentPoseAsset->GetSkeleton()))
->>>>>>> 6bbb88c8
 			{
 				FPoseContext CurrentPose(Output);
 
@@ -431,15 +394,9 @@
 						PoseExtractContext.PoseCurves[PoseIndex].Value = Weight.TargetWeight;
 					}
 				}
-<<<<<<< HEAD
 
 				FAnimationPoseData CurrentAnimationPoseData(CurrentPose);
 
-=======
-
-				FAnimationPoseData CurrentAnimationPoseData(CurrentPose);
-
->>>>>>> 6bbb88c8
 				if (CurrentPoseAsset.Get()->GetAnimationPose(CurrentAnimationPoseData, PoseExtractContext))
 				{
 					// blend by weight
@@ -480,19 +437,11 @@
 				}
 			}
 			// Drive curves (morphs, materials etc)
-<<<<<<< HEAD
-			else if(DriveOutput == EPoseDriverOutput::DriveCurves)
+			else if (DriveOutput == EPoseDriverOutput::DriveCurves)
 			{
 				// Start by copying input
 				Output = SourceData;
-			
-=======
-			else if (DriveOutput == EPoseDriverOutput::DriveCurves)
-			{
-				// Start by copying input
-				Output = SourceData;
-
->>>>>>> 6bbb88c8
+
 				// Then set curves based on target weights
 				for (const FRBFOutputWeight& Weight : OutputWeights)
 				{
@@ -513,11 +462,7 @@
 			Output = SourceData;
 		}
 
-<<<<<<< HEAD
-	#if WITH_EDITORONLY_DATA
-=======
 #if WITH_EDITORONLY_DATA
->>>>>>> 6bbb88c8
 		else if (!bSoloDrivenOnly && SoloTargetIndex != INDEX_NONE && SoloTargetIndex < PoseTargets.Num())
 		{
 			SourceBoneTMs.Reset();
@@ -531,17 +476,10 @@
 				if (PoseTarget.BoneTransforms.IsValidIndex(SourceIdx) && SourceCompactIndex.GetInt() != INDEX_NONE)
 				{
 					FTransform& TargetTransform = Output.Pose[SourceCompactIndex];
-<<<<<<< HEAD
-					const FPoseDriverTransform &SourceTransform = PoseTarget.BoneTransforms[SourceIdx];
+					const FPoseDriverTransform& SourceTransform = PoseTarget.BoneTransforms[SourceIdx];
 
 					if (DriveSource == EPoseDriverSource::Translation)
-					{ 
-=======
-					const FPoseDriverTransform& SourceTransform = PoseTarget.BoneTransforms[SourceIdx];
-
-					if (DriveSource == EPoseDriverSource::Translation)
-					{
->>>>>>> 6bbb88c8
+					{
 						TargetTransform.SetTranslation(SourceTransform.TargetTranslation);
 					}
 					else
@@ -552,9 +490,5 @@
 				}
 			}
 		}
-<<<<<<< HEAD
-	#endif
-=======
 #endif
->>>>>>> 6bbb88c8
 	}