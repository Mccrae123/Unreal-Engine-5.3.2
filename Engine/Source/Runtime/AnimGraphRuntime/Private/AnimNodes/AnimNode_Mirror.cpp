--- conflicted
+++ resolved
@@ -66,7 +66,6 @@
 bool FAnimNode_MirrorBase::SetBlendTimeOnMirrorStateChange(float InBlendTime)
 {
 	return false;
-<<<<<<< HEAD
 }
 
 bool FAnimNode_MirrorBase::SetBoneMirroring(bool bInBoneMirroring)
@@ -99,40 +98,6 @@
 	return Source.GetLinkNode(); 
 }
 
-=======
-}
-
-bool FAnimNode_MirrorBase::SetBoneMirroring(bool bInBoneMirroring)
-{
-	return false;
-}
-
-bool FAnimNode_MirrorBase::SetCurveMirroring(bool bInCurveMirroring)
-{
-	return false;
-}
-
-bool FAnimNode_MirrorBase::SetAttributeMirroring(bool bInAttributeMirroring)
-{
-	return false;
-}
-
-bool FAnimNode_MirrorBase::SetResetChildOnMirrorStateChange(bool bInResetChildOnMirrorStateChange)
-{
-	return false;
-}
-
-void FAnimNode_MirrorBase::SetSourceLinkNode(FAnimNode_Base* NewLinkNode)
-{
-	Source.SetLinkNode(NewLinkNode);
-}
-
-FAnimNode_Base* FAnimNode_MirrorBase::GetSourceLinkNode()
-{
-	return Source.GetLinkNode(); 
-}
-
->>>>>>> 4af6daef
 void FAnimNode_MirrorBase::Initialize_AnyThread(const FAnimationInitializeContext& Context)
 {
 	FAnimNode_Base::Initialize_AnyThread(Context);
@@ -178,9 +143,6 @@
 			UE::Anim::IInertializationRequester* InertializationRequester = Context.GetMessage<UE::Anim::IInertializationRequester>();
 			if (InertializationRequester)
 			{
-<<<<<<< HEAD
-				InertializationRequester->RequestInertialization(GetBlendTimeOnMirrorStateChange());
-=======
 				FInertializationRequest Request;
 				Request.Duration = GetBlendTimeOnMirrorStateChange();
 #if ANIM_TRACE_ENABLED
@@ -189,7 +151,6 @@
 #endif
 
 				InertializationRequester->RequestInertialization(Request);
->>>>>>> 4af6daef
 				InertializationRequester->AddDebugRecord(*Context.AnimInstanceProxy, Context.GetCurrentNodeId());
 			}
 			else
@@ -226,7 +187,6 @@
 		if (GetBoneMirroring())
 		{
 			if (Output.ExpectsAdditivePose())
-<<<<<<< HEAD
 			{
 				FText Message = FText::Format(LOCTEXT("AdditiveMirrorWarning", "Trying to mirror an additive animation pose is not supported in anim instance '{0}'"), FText::FromString(Output.AnimInstanceProxy->GetAnimInstanceName()));
 				Output.LogMessage(EMessageSeverity::Warning, Message);
@@ -236,17 +196,6 @@
 			}
 			else
 			{
-=======
-			{
-				FText Message = FText::Format(LOCTEXT("AdditiveMirrorWarning", "Trying to mirror an additive animation pose is not supported in anim instance '{0}'"), FText::FromString(Output.AnimInstanceProxy->GetAnimInstanceName()));
-				Output.LogMessage(EMessageSeverity::Warning, Message);
-
-				// Force a bind pose to make it obvious
-				Output.Pose.ResetToAdditiveIdentity();
-			}
-			else
-			{
->>>>>>> 4af6daef
 				const FBoneContainer& BoneContainer = Output.Pose.GetBoneContainer();
 				const TArray<FBoneIndexType>& RequiredBoneIndices = BoneContainer.GetBoneIndicesArray();
 				int32 NumReqBones = RequiredBoneIndices.Num();
