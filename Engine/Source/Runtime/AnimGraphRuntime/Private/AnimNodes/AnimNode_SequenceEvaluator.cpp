// Copyright Epic Games, Inc. All Rights Reserved.

#include "AnimNodes/AnimNode_SequenceEvaluator.h"
#include "Animation/AnimInstanceProxy.h"
#include "Animation/AnimTrace.h"
#include "Animation/AnimSyncScope.h"

#include UE_INLINE_GENERATED_CPP_BY_NAME(AnimNode_SequenceEvaluator)

float FAnimNode_SequenceEvaluatorBase::GetCurrentAssetTime() const
{
	return GetExplicitTime();
}

float FAnimNode_SequenceEvaluatorBase::GetCurrentAssetLength() const
{
	UAnimSequenceBase* CurrentSequence = GetSequence();
	return CurrentSequence ? CurrentSequence->GetPlayLength() : 0.0f;
}

void FAnimNode_SequenceEvaluatorBase::Initialize_AnyThread(const FAnimationInitializeContext& Context)
{
	DECLARE_SCOPE_HIERARCHICAL_COUNTER_ANIMNODE(Initialize_AnyThread)
	FAnimNode_AssetPlayerBase::Initialize_AnyThread(Context);
	GetEvaluateGraphExposedInputs().Execute(Context);
	bReinitialized = true;
}

void FAnimNode_SequenceEvaluatorBase::CacheBones_AnyThread(const FAnimationCacheBonesContext& Context)
{
	DECLARE_SCOPE_HIERARCHICAL_COUNTER_ANIMNODE(CacheBones_AnyThread)
}

void FAnimNode_SequenceEvaluatorBase::UpdateAssetPlayer(const FAnimationUpdateContext& Context)
{
	GetEvaluateGraphExposedInputs().Execute(Context);

	float CurrentExplicitTime = GetExplicitTime();

	UAnimSequenceBase* CurrentSequence = GetSequence();
	if (CurrentSequence)
	{
		// Clamp input to a valid position on this sequence's time line.
		CurrentExplicitTime = FMath::Clamp(CurrentExplicitTime, 0.f, CurrentSequence->GetPlayLength());

<<<<<<< HEAD
		// HACK for 5.1.1 do allow us to fix UE-170739 without altering public API
		auto HACK_CreateTickRecordForNode = [this]( const FAnimationUpdateContext& Context, UAnimSequenceBase* Sequence, bool bLooping, float PlayRate)
		{
			// Create a tick record and push into the closest scope
			const float FinalBlendWeight = Context.GetFinalBlendWeight();

			UE::Anim::FAnimSyncGroupScope& SyncScope = Context.GetMessageChecked<UE::Anim::FAnimSyncGroupScope>();

			const EAnimGroupRole::Type SyncGroupRole = GetGroupRole();
			const FName SyncGroupName = GetGroupName();

			const FName GroupNameToUse = ((SyncGroupRole < EAnimGroupRole::TransitionLeader) || bHasBeenFullWeight) ? SyncGroupName : NAME_None;
			EAnimSyncMethod MethodToUse = GetGroupMethod();
			if(GroupNameToUse == NAME_None && MethodToUse == EAnimSyncMethod::SyncGroup)
			{
				MethodToUse = EAnimSyncMethod::DoNotSync;
			}

			const UE::Anim::FAnimSyncParams SyncParams(GroupNameToUse, SyncGroupRole, MethodToUse);
			FAnimTickRecord TickRecord(Sequence, bLooping, PlayRate, FinalBlendWeight, /*inout*/ InternalTimeAccumulator, MarkerTickRecord);
			TickRecord.GatherContextData(Context);

			TickRecord.RootMotionWeightModifier = Context.GetRootMotionWeightModifier();
			TickRecord.DeltaTimeRecord = &DeltaTimeRecord;
			TickRecord.BlendSpace.bIsEvaluator = true;

			SyncScope.AddTickRecord(TickRecord, SyncParams, UE::Anim::FAnimSyncDebugInfo(Context));

			TRACE_ANIM_TICK_RECORD(Context, TickRecord);
		};
		
		if ((!GetTeleportToExplicitTime() || (GetGroupName() != NAME_None) || (GetGroupMethod() == EAnimSyncMethod::Graph)) && (Context.AnimInstanceProxy->IsSkeletonCompatible(CurrentSequence->GetSkeleton())))
=======
		if ((!GetTeleportToExplicitTime() || (GetGroupName() != NAME_None) || (GetGroupMethod() == EAnimSyncMethod::Graph)) && CurrentSequence->GetSkeleton() != nullptr)
>>>>>>> 74d0b334
		{
			if (bReinitialized)
			{
				switch (GetReinitializationBehavior())
				{
					case ESequenceEvalReinit::StartPosition: InternalTimeAccumulator = GetStartPosition(); break;
					case ESequenceEvalReinit::ExplicitTime: InternalTimeAccumulator = CurrentExplicitTime; break;
				}

				InternalTimeAccumulator = FMath::Clamp(InternalTimeAccumulator, 0.f, CurrentSequence->GetPlayLength());
			}

			const float TimeJump = GetEffectiveDeltaTime(CurrentExplicitTime, InternalTimeAccumulator);

			// if you jump from front to end or end to front, your time jump is 0.f, so nothing moves
			// to prevent that from happening, we set current accumulator to explicit time
			if (TimeJump == 0.f)
			{
				InternalTimeAccumulator = CurrentExplicitTime;
			}

			const float DeltaTime = Context.GetDeltaTime();
			const float RateScale = CurrentSequence->RateScale;
			const float PlayRate = FMath::IsNearlyZero(DeltaTime) || FMath::IsNearlyZero(RateScale) ? 0.f : (TimeJump / (DeltaTime * RateScale));
<<<<<<< HEAD
			HACK_CreateTickRecordForNode(Context, CurrentSequence, GetShouldLoop(), PlayRate);
=======
			CreateTickRecordForNode(Context, CurrentSequence, GetShouldLoop(), PlayRate, true);
>>>>>>> 74d0b334
		}
		else
		{
			InternalTimeAccumulator = CurrentExplicitTime;
<<<<<<< HEAD
			HACK_CreateTickRecordForNode(Context, CurrentSequence, GetShouldLoop(), 0);
=======
			CreateTickRecordForNode(Context, CurrentSequence, GetShouldLoop(), 0, true);
>>>>>>> 74d0b334
		}
	}

	bReinitialized = false;

	TRACE_ANIM_NODE_VALUE(Context, TEXT("Name"), CurrentSequence != nullptr ? CurrentSequence->GetFName() : NAME_None);
	TRACE_ANIM_NODE_VALUE(Context, TEXT("Sequence"), CurrentSequence);
	TRACE_ANIM_NODE_VALUE(Context, TEXT("InputTime"), CurrentExplicitTime);
	TRACE_ANIM_NODE_VALUE(Context, TEXT("Time"), InternalTimeAccumulator);
}

void FAnimNode_SequenceEvaluatorBase::Evaluate_AnyThread(FPoseContext& Output)
{
	DECLARE_SCOPE_HIERARCHICAL_COUNTER_ANIMNODE(Evaluate_AnyThread)
	check(Output.AnimInstanceProxy != nullptr);
	UAnimSequenceBase* CurrentSequence = GetSequence();
	if (CurrentSequence != nullptr && CurrentSequence->GetSkeleton() != nullptr)
	{
		FAnimationPoseData AnimationPoseData(Output);
		CurrentSequence->GetAnimationPose(AnimationPoseData, FAnimExtractContext(static_cast<double>(InternalTimeAccumulator), Output.AnimInstanceProxy->ShouldExtractRootMotion(), DeltaTimeRecord, GetShouldLoop()));
	}
	else
	{
		Output.ResetToRefPose();
	}
}

void FAnimNode_SequenceEvaluatorBase::GatherDebugData(FNodeDebugData& DebugData)
{
	DECLARE_SCOPE_HIERARCHICAL_COUNTER_ANIMNODE(GatherDebugData)
	FString DebugLine = DebugData.GetNodeName(this);
	
	DebugLine += FString::Printf(TEXT("('%s' InputTime: %.3f, Time: %.3f)"), *GetNameSafe(GetSequence()), GetExplicitTime(), InternalTimeAccumulator);
	DebugData.AddDebugItem(DebugLine, true);
}

float FAnimNode_SequenceEvaluatorBase::GetEffectiveDeltaTime(float ExplicitTime, float PrevExplicitTime) const 
{
	float DeltaTime = ExplicitTime - PrevExplicitTime;

	if (GetShouldLoop())
	{
		if (FMath::Abs(DeltaTime) > (GetSequence()->GetPlayLength() * 0.5f))
		{
			if (DeltaTime > 0.f)
			{
				DeltaTime -= GetSequence()->GetPlayLength();
			}
			else
			{
				DeltaTime += GetSequence()->GetPlayLength();
			}
		}
	}

	return DeltaTime;
}

bool FAnimNode_SequenceEvaluator::SetSequence(UAnimSequenceBase* InSequence)
{
#if WITH_EDITORONLY_DATA
	Sequence = InSequence;
	GET_MUTABLE_ANIM_NODE_DATA(TObjectPtr<UAnimSequenceBase>, Sequence) = InSequence;
#endif

	if(TObjectPtr<UAnimSequenceBase>* SequencePtr = GET_INSTANCE_ANIM_NODE_DATA_PTR(TObjectPtr<UAnimSequenceBase>, Sequence))
	{
		*SequencePtr = InSequence;
		return true;
	}

	return false;
}

UAnimSequenceBase* FAnimNode_SequenceEvaluator::GetSequence() const
{
	return GET_ANIM_NODE_DATA(TObjectPtr<UAnimSequenceBase>, Sequence);
}

float FAnimNode_SequenceEvaluator::GetExplicitTime() const
{
	return GET_ANIM_NODE_DATA(float, ExplicitTime);
}

bool FAnimNode_SequenceEvaluator::SetExplicitTime(float InTime)
{
#if WITH_EDITORONLY_DATA
	ExplicitTime = InTime;
#endif

	if (float* ExplicitTimePtr = GET_INSTANCE_ANIM_NODE_DATA_PTR(float, ExplicitTime))
	{
		*ExplicitTimePtr = InTime;
		return true;
	}

	return false;
}

bool FAnimNode_SequenceEvaluator::SetShouldLoop(bool bInShouldLoop)
{
#if WITH_EDITORONLY_DATA
	bShouldLoop = bInShouldLoop;
#endif

	if (bool* bShouldLoopPtr = GET_INSTANCE_ANIM_NODE_DATA_PTR(bool, bShouldLoop))
	{
		*bShouldLoopPtr = bInShouldLoop;
		return true;
	}

	return false;
}

bool FAnimNode_SequenceEvaluator::GetShouldLoop() const
{
	return GET_ANIM_NODE_DATA(bool, bShouldLoop);
}

bool FAnimNode_SequenceEvaluator::GetTeleportToExplicitTime() const
{
	return GET_ANIM_NODE_DATA(bool, bTeleportToExplicitTime);
}

TEnumAsByte<ESequenceEvalReinit::Type> FAnimNode_SequenceEvaluator::GetReinitializationBehavior() const
{
	return GET_ANIM_NODE_DATA(TEnumAsByte<ESequenceEvalReinit::Type>, ReinitializationBehavior);
}

float FAnimNode_SequenceEvaluator::GetStartPosition() const
{
	return GET_ANIM_NODE_DATA(float, StartPosition);
}

FName FAnimNode_SequenceEvaluator::GetGroupName() const
{
	return GET_ANIM_NODE_DATA(FName, GroupName);
}

EAnimGroupRole::Type FAnimNode_SequenceEvaluator::GetGroupRole() const
{
	return GET_ANIM_NODE_DATA(TEnumAsByte<EAnimGroupRole::Type>, GroupRole);
}

EAnimSyncMethod FAnimNode_SequenceEvaluator::GetGroupMethod() const
{
	return GET_ANIM_NODE_DATA(EAnimSyncMethod, Method);
}

bool FAnimNode_SequenceEvaluator::GetIgnoreForRelevancyTest() const
{
	return GET_ANIM_NODE_DATA(bool, bIgnoreForRelevancyTest);
}

bool FAnimNode_SequenceEvaluator::SetGroupName(FName InGroupName)
{
#if WITH_EDITORONLY_DATA	
	GroupName = InGroupName;
#endif

	if(FName* GroupNamePtr = GET_INSTANCE_ANIM_NODE_DATA_PTR(FName, GroupName))
	{
		*GroupNamePtr = InGroupName;
		return true;
	}

	return false;
}

bool FAnimNode_SequenceEvaluator::SetGroupRole(EAnimGroupRole::Type InRole)
{
#if WITH_EDITORONLY_DATA
	GroupRole = InRole;
#endif

	if(TEnumAsByte<EAnimGroupRole::Type>* GroupRolePtr = GET_INSTANCE_ANIM_NODE_DATA_PTR(TEnumAsByte<EAnimGroupRole::Type>, GroupRole))
	{
		*GroupRolePtr = InRole;
		return true;
	}

	return false;	
}

bool FAnimNode_SequenceEvaluator::SetGroupMethod(EAnimSyncMethod InMethod)
{
#if WITH_EDITORONLY_DATA
	Method = InMethod;
#endif

	if(EAnimSyncMethod* MethodPtr = GET_INSTANCE_ANIM_NODE_DATA_PTR(EAnimSyncMethod, Method))
	{
		*MethodPtr = InMethod;
		return true;
	}

	return false;
}

bool FAnimNode_SequenceEvaluator::SetIgnoreForRelevancyTest(bool bInIgnoreForRelevancyTest)
{
#if WITH_EDITORONLY_DATA
	bIgnoreForRelevancyTest = bInIgnoreForRelevancyTest;
#endif

	if(bool* bIgnoreForRelevancyTestPtr = GET_INSTANCE_ANIM_NODE_DATA_PTR(bool, bIgnoreForRelevancyTest))
	{
		*bIgnoreForRelevancyTestPtr = bInIgnoreForRelevancyTest;
		return true;
	}

	return false;
}<|MERGE_RESOLUTION|>--- conflicted
+++ resolved
@@ -3,7 +3,6 @@
 #include "AnimNodes/AnimNode_SequenceEvaluator.h"
 #include "Animation/AnimInstanceProxy.h"
 #include "Animation/AnimTrace.h"
-#include "Animation/AnimSyncScope.h"
 
 #include UE_INLINE_GENERATED_CPP_BY_NAME(AnimNode_SequenceEvaluator)
 
@@ -43,42 +42,7 @@
 		// Clamp input to a valid position on this sequence's time line.
 		CurrentExplicitTime = FMath::Clamp(CurrentExplicitTime, 0.f, CurrentSequence->GetPlayLength());
 
-<<<<<<< HEAD
-		// HACK for 5.1.1 do allow us to fix UE-170739 without altering public API
-		auto HACK_CreateTickRecordForNode = [this]( const FAnimationUpdateContext& Context, UAnimSequenceBase* Sequence, bool bLooping, float PlayRate)
-		{
-			// Create a tick record and push into the closest scope
-			const float FinalBlendWeight = Context.GetFinalBlendWeight();
-
-			UE::Anim::FAnimSyncGroupScope& SyncScope = Context.GetMessageChecked<UE::Anim::FAnimSyncGroupScope>();
-
-			const EAnimGroupRole::Type SyncGroupRole = GetGroupRole();
-			const FName SyncGroupName = GetGroupName();
-
-			const FName GroupNameToUse = ((SyncGroupRole < EAnimGroupRole::TransitionLeader) || bHasBeenFullWeight) ? SyncGroupName : NAME_None;
-			EAnimSyncMethod MethodToUse = GetGroupMethod();
-			if(GroupNameToUse == NAME_None && MethodToUse == EAnimSyncMethod::SyncGroup)
-			{
-				MethodToUse = EAnimSyncMethod::DoNotSync;
-			}
-
-			const UE::Anim::FAnimSyncParams SyncParams(GroupNameToUse, SyncGroupRole, MethodToUse);
-			FAnimTickRecord TickRecord(Sequence, bLooping, PlayRate, FinalBlendWeight, /*inout*/ InternalTimeAccumulator, MarkerTickRecord);
-			TickRecord.GatherContextData(Context);
-
-			TickRecord.RootMotionWeightModifier = Context.GetRootMotionWeightModifier();
-			TickRecord.DeltaTimeRecord = &DeltaTimeRecord;
-			TickRecord.BlendSpace.bIsEvaluator = true;
-
-			SyncScope.AddTickRecord(TickRecord, SyncParams, UE::Anim::FAnimSyncDebugInfo(Context));
-
-			TRACE_ANIM_TICK_RECORD(Context, TickRecord);
-		};
-		
-		if ((!GetTeleportToExplicitTime() || (GetGroupName() != NAME_None) || (GetGroupMethod() == EAnimSyncMethod::Graph)) && (Context.AnimInstanceProxy->IsSkeletonCompatible(CurrentSequence->GetSkeleton())))
-=======
 		if ((!GetTeleportToExplicitTime() || (GetGroupName() != NAME_None) || (GetGroupMethod() == EAnimSyncMethod::Graph)) && CurrentSequence->GetSkeleton() != nullptr)
->>>>>>> 74d0b334
 		{
 			if (bReinitialized)
 			{
@@ -103,20 +67,12 @@
 			const float DeltaTime = Context.GetDeltaTime();
 			const float RateScale = CurrentSequence->RateScale;
 			const float PlayRate = FMath::IsNearlyZero(DeltaTime) || FMath::IsNearlyZero(RateScale) ? 0.f : (TimeJump / (DeltaTime * RateScale));
-<<<<<<< HEAD
-			HACK_CreateTickRecordForNode(Context, CurrentSequence, GetShouldLoop(), PlayRate);
-=======
 			CreateTickRecordForNode(Context, CurrentSequence, GetShouldLoop(), PlayRate, true);
->>>>>>> 74d0b334
 		}
 		else
 		{
 			InternalTimeAccumulator = CurrentExplicitTime;
-<<<<<<< HEAD
-			HACK_CreateTickRecordForNode(Context, CurrentSequence, GetShouldLoop(), 0);
-=======
 			CreateTickRecordForNode(Context, CurrentSequence, GetShouldLoop(), 0, true);
->>>>>>> 74d0b334
 		}
 	}
 
