// Copyright Epic Games, Inc. All Rights Reserved.

#pragma once

#include "CoreMinimal.h"
#include "DSP/BufferVectorOperations.h"
#include "DSP/Dsp.h"

namespace Audio
{
	/**
	 * This class can be thought of as an output for a single constructed instance of FPatchInput.
	 * Each FPatchOutput can only be connected to one FPatchInput. To route multiple outputs, see FPatchSplitter.
	 * To route multiple inputs, see FPatchMixer.
	 *
	 * Example usage:
	 * 
	 * FPatchOutputStrongPtr NewOutput(new FPatchOutput(4096));
	 * FPatchInput NewInput(NewOutput);
	 *
	 * // On one thread, push audio to the output:
	 * NewInput.PushAudio(AudioBufferPtr, AudioBufferNumSamples);
	 *
	 * // and on a seperate thread, retrieve the audio:
	 * NewOutput->PopAudio(OutAudioBufferPtr, AudioBufferNumSamples);
	 * 
	 */
	struct SIGNALPROCESSING_API FPatchOutput
	{
	public:
		FPatchOutput(int32 MaxCapacity, float InGain = 1.0f);

		/** The default constructor will result in an uninitialized, disconnected patch point, which  */
		FPatchOutput();

		/** Copies the minimum of NumSamples or however many samples are available into OutBuffer. Returns the number of samples copied, or -1 if this output's corresponding input has been destroyed. */
		int32 PopAudio(float* OutBuffer, int32 NumSamples, bool bUseLatestAudio);

		/** Sums the minimum of NumSamples or however many samples are available into OutBuffer. Returns the number of samples summed into OutBuffer. */
		int32 MixInAudio(float* OutBuffer, int32 NumSamples, bool bUseLatestAudio);

		/** Returns the current number of samples buffered on this output. */
		int32 GetNumSamplesAvailable();

		/** Returns true if the input for this patch has been destroyed. */
		bool IsInputStale() const;

		friend class FPatchInput;
		friend class FPatchMixer;
		friend class FPatchSplitter;
	private:

		// Internal buffer.
		TCircularAudioBuffer<float> InternalBuffer;

		// For MixInAudio, audio is popped off of InternalBuffer onto here, and then mixed into OutBuffer in MixInAudio.
		AlignedFloatBuffer MixingBuffer;

		// This is applied in PopAudio or MixInAudio.
		TAtomic<float> TargetGain;
		float PreviousGain;

		// This is used to breadcrumb the FPatchOutput when we want to delete it.
		int32 PatchID;

		// Counter that is incremented/decremented to allow FPatchInput to be copied around safely.
		int32 NumAliveInputs;

		static TAtomic<int32> PatchIDCounter;
	};

	/** Patch outputs are owned by the FPatchMixer, and are pinned by the FPatchInput. */
	typedef TSharedPtr<FPatchOutput, ESPMode::ThreadSafe> FPatchOutputStrongPtr;
	typedef TWeakPtr<FPatchOutput, ESPMode::ThreadSafe> FPatchOutputWeakPtr;

	/**
	 * Handle to a patch. Should only be used by a single thread.
	 */
	class SIGNALPROCESSING_API FPatchInput
	{
	public:
		/** PatchInputs can only be created from explicit outputs. */
		FPatchInput(const FPatchOutputStrongPtr& InOutput);
		FPatchInput(const FPatchInput& Other);
		FPatchInput& operator=(const FPatchInput& Other);
<<<<<<< HEAD
=======
		FPatchInput(FPatchInput&& Other);
>>>>>>> 90fae962

		/** Default constructed FPatchInput instances will always return -1 for PushAudio and true for IsOutputStillActive. */
		FPatchInput();

		~FPatchInput();

		/** pushes audio from InBuffer to the corresponding FPatchOutput.
		 *  Returns how many samples were able to be pushed, or -1 if the output was disconnected.
		 */
		int32 PushAudio(const float* InBuffer, int32 NumSamples);

		void SetGain(float InGain);

		/** Returns false if this output was removed, either because someone called FPatchMixer::RemoveTap with this FPatchInput, or the FPatchMixer was destroyed. */
		bool IsOutputStillActive();

		friend class FPatchMixer;
		friend class FPatchSplitter;

	private:
		/** Weak pointer to our destination buffer. */
		FPatchOutputStrongPtr OutputHandle;

		/** Counter of the number of push calls until we check OutputHandle.IsUnique() and possibly clean up the output. */
		int32 PushCallsCounter;
	};

	/**
	 * This class is used for retrieving and mixing down audio from multiple threads.
	 * Important to note that this is MPSC: while multiple threads can enqueue audio on an instance of FPatchMixer using instances of FPatchInput,
	 * only one thread can call PopAudio safely.
	 */
	class SIGNALPROCESSING_API FPatchMixer
	{
	public:
		/** Constructor. */
		FPatchMixer();

		/** Adds a new input to the tap collector. Calling this is thread safe, but individual instances of FPatchInput are only safe to be used from one thread. */
		FPatchInput AddNewInput(int32 MaxLatencyInSamples, float InGain);

		/** Removes a tap from the tap collector. Calling this is thread safe, though FPatchOutput will likely not be deleted until the next call of PopAudio. */
		void RemovePatch(const FPatchInput& TapInput);

		/** Mixes all inputs into a single buffer. This should only be called from a single thread. Returns the number of non-silent samples popped to OutBuffer. */
		int32 PopAudio(float* OutBuffer, int32 OutNumSamples, bool bUseLatestAudio);

		/** This returns the number of inputs currently connected to this patch mixer. Thread safe, but blocks for PopAudio. */
		int32 Num();

		/** This function call gets the maximum number of samples that's safe to pop, based on the thread with the least amount of samples buffered. Thread safe, but blocks for PopAudio. */
		int32 MaxNumberOfSamplesThatCanBePopped();

<<<<<<< HEAD
=======
		/** Disconnect everything currently connected to this mixer. */
		void DisconnectAllInputs();

>>>>>>> 90fae962
	private:
		/** Called within PopAudio. Flushes the PendingNewPatches array into CurrentPatches. During this function, AddNewPatch is blocked. */
		void ConnectNewPatches();

		/** Called within PopAudio and MaxNumberOfSamplesThatCanBePopped. Removes PendingTapsToDelete from CurrentPatches and ConnectNewPatches. 
		 * During this function, RemoveTap and AddNewPatch are blocked. Callers of this function must have CurrentPatchesCritialSection locked. */
		void CleanUpDisconnectedPatches();

		/** New taps are added here in AddNewPatch, and then are moved to CurrentPatches in ConnectNewPatches. */
		TArray<FPatchOutputStrongPtr> PendingNewInputs;
		/** Contended by AddNewPatch, ConnectNewPatches and CleanUpDisconnectedTaps. */
		FCriticalSection PendingNewInputsCriticalSection;

		/** Patch IDs of individual audio taps that will be removed on the next call of CleanUpDisconnectedPatches. */
		TArray<int32> DisconnectedInputs;
		/** Contended by RemoveTap, AddNewPatch, and ConnectNewPatches. */
		FCriticalSection InputDeletionCriticalSection;

		/** Only accessed within PopAudio. Indirect array of taps that are mixed in during PopAudio. */
		TArray<FPatchOutputStrongPtr> CurrentInputs;
		FCriticalSection CurrentPatchesCriticalSection;
	};

	/**
	 * This class is used to post audio from one source to multiple threads.
	 * This class is SPMC: multiple threads can call FPatchOutputStrongPtr->PopAudio safely,
	 * but only one thread can call PushAudio.
	 */
	class SIGNALPROCESSING_API FPatchSplitter
	{
	public:
		/** Constructor. */
		FPatchSplitter();

		/** The destructor will mark every still connected FPatchOutput as stale. */
		~FPatchSplitter();

		/**
		 * Adds a new output. Calling this is thread safe, but individual instances of FPatchOutput are only safe to be used from one thread.
		 * the returned FPatchOutputPtr can be safely destroyed at any point.
		 */
		FPatchOutputStrongPtr AddNewPatch(int32 MaxLatencyInSamples, float InGain);

		/** This call pushes audio to all outputs connected to this splitter. Only should be called from one thread. */
		int32 PushAudio(const float* InBuffer, int32 InNumSamples);

		/** This returns the number of outputs currently connected to this patch splitter. Thread safe, but blocks for PushAudio. */
		int32 Num();

		/** This function call gets the maximum number of samples that's safe to push. Thread safe, but blocks for PushAudio. */
		int32 MaxNumberOfSamplesThatCanBePushed();

	private:
		// Called from PushAudio(). 
		void AddPendingPatches();

		TArray<FPatchInput> PendingOutputs;
		FCriticalSection PendingOutputsCriticalSection;

		TArray<FPatchInput> ConnectedOutputs;
		FCriticalSection ConnectedOutputsCriticalSection;
	};

	/**
	 * This class is used to mix multiple inputs from disparate threads to a single mixdown and deliver that mixdown to multiple outputs.
	 * This class is MPCMC, but only one thread can and should call ProcessAudio().
	 */
	class SIGNALPROCESSING_API FPatchMixerSplitter
	{
	public:
		/** Constructor. */
		FPatchMixerSplitter();

		/** The destructor will mark every still connected FPatchOutput as stale. */
		virtual ~FPatchMixerSplitter();

		/**
		 * Adds a new output. Calling this is thread safe, but individual instances of FPatchOutput are only safe to be used from one thread.
		 * the returned FPatchOutputPtr can be safely destroyed at any point.
		 */
		FPatchOutputStrongPtr AddNewOutput(int32 MaxLatencyInSamples, float InGain);

		/** Adds a new input to the tap collector. Calling this is thread safe, but individual instances of FPatchInput are only safe to be used from one thread. */
		FPatchInput AddNewInput(int32 MaxLatencyInSamples, float InGain);

		/** Removes a tap from the tap collector. Calling this is thread safe, though FPatchOutput will likely not be deleted until the next call of PopAudio. */
		void RemovePatch(const FPatchInput& TapInput);

		/** Mixes audio from all inputs and pushes it to all outputs. Should be called regularly. */
		void ProcessAudio();

	protected:
		/** This class can be subclassed with OnProcessAudio overridden. */
		virtual void OnProcessAudio(TArrayView<const float> InAudio) {}

	private:
		FPatchMixer Mixer;
		FPatchSplitter Splitter;

		/** This buffer is used to pop audio from our Mixer and push to our splitter. */
		AlignedFloatBuffer IntermediateBuffer;
	};
}<|MERGE_RESOLUTION|>--- conflicted
+++ resolved
@@ -83,10 +83,7 @@
 		FPatchInput(const FPatchOutputStrongPtr& InOutput);
 		FPatchInput(const FPatchInput& Other);
 		FPatchInput& operator=(const FPatchInput& Other);
-<<<<<<< HEAD
-=======
 		FPatchInput(FPatchInput&& Other);
->>>>>>> 90fae962
 
 		/** Default constructed FPatchInput instances will always return -1 for PushAudio and true for IsOutputStillActive. */
 		FPatchInput();
@@ -140,12 +137,9 @@
 		/** This function call gets the maximum number of samples that's safe to pop, based on the thread with the least amount of samples buffered. Thread safe, but blocks for PopAudio. */
 		int32 MaxNumberOfSamplesThatCanBePopped();
 
-<<<<<<< HEAD
-=======
 		/** Disconnect everything currently connected to this mixer. */
 		void DisconnectAllInputs();
 
->>>>>>> 90fae962
 	private:
 		/** Called within PopAudio. Flushes the PendingNewPatches array into CurrentPatches. During this function, AddNewPatch is blocked. */
 		void ConnectNewPatches();
