--- conflicted
+++ resolved
@@ -140,17 +140,10 @@
 	 * If no new weights are given and we've converged to our previous input weights, this works like a normal FFT-based FIR filter.
 	 * Convergence is non-asymptotic: if no new weights are given after our number of steps until convergence, our filter is using the exact weights given.
 	 */
-<<<<<<< HEAD
-	class SIGNALPROCESSING_API FAdaptiveFilter_DEPRECATED // Deprecated in 5.1
-	{
-	public:
-		FAdaptiveFilter_DEPRECATED(int32 FilterLength, int32 AudioCallbackSize);
-=======
 	class FAdaptiveFilter_DEPRECATED // Deprecated in 5.1
 	{
 	public:
 		SIGNALPROCESSING_API FAdaptiveFilter_DEPRECATED(int32 FilterLength, int32 AudioCallbackSize);
->>>>>>> 4af6daef
 
 		/*
 		* Applies current filter to InAudio in-place. If there is a new target set of weights, they can be input below.
@@ -185,11 +178,7 @@
 	};
 
 	class UE_DEPRECATED(5.1, "FAdaptiveFilter will no longer be supported.") FAdaptiveFilter;
-<<<<<<< HEAD
-	class SIGNALPROCESSING_API FAdaptiveFilter : public FAdaptiveFilter_DEPRECATED
-=======
 	class FAdaptiveFilter : public FAdaptiveFilter_DEPRECATED
->>>>>>> 4af6daef
 	{
 		public:
 			using FAdaptiveFilter_DEPRECATED::FAdaptiveFilter_DEPRECATED;
@@ -198,17 +187,10 @@
 	/**
 	 * This class takes an incoming signal and an outgoing signal, Correlates them, and returns the frequency values of the weight targets to pass to an adaptive filter.  
 	 */
-<<<<<<< HEAD
-	class SIGNALPROCESSING_API FFDAPFilterComputer_DEPRECATED // Deprecated in 5.1
-	{
-	public:
-		FFDAPFilterComputer_DEPRECATED();
-=======
 	class FFDAPFilterComputer_DEPRECATED // Deprecated in 5.1
 	{
 	public:
 		SIGNALPROCESSING_API FFDAPFilterComputer_DEPRECATED();
->>>>>>> 4af6daef
 
 		SIGNALPROCESSING_API void GenerateWeights(const float* IncomingSignal, int32 NumIncomingSamples, const float* OutgoingSignal, int32 NumOutgoingSamples, FrequencyBuffer& OutWeights);
 
@@ -221,11 +203,7 @@
 	};
 
 	class UE_DEPRECATED(5.1, "FAFDAPFFilterComputer will no longer be supported.") FFDAPFilterComputer;
-<<<<<<< HEAD
-	class SIGNALPROCESSING_API FFDAPFilterComputer : public FFDAPFilterComputer_DEPRECATED 
-=======
 	class FFDAPFilterComputer : public FFDAPFilterComputer_DEPRECATED 
->>>>>>> 4af6daef
 	{
 	};
 
@@ -234,21 +212,13 @@
 	 * To add a new patch to a rendered audio signal, user AddNewSignalPatch. See FPatchInput for how to push audio.
 	 * ProcessAudio then filters the microphone signal accordingly.
 	 */
-<<<<<<< HEAD
-	class SIGNALPROCESSING_API FAcousticEchoCancellation_DEPRECATED // Deprecated in 5.1
-=======
 	class FAcousticEchoCancellation_DEPRECATED // Deprecated in 5.1
->>>>>>> 4af6daef
 	{
 	public:
 		/**
 		 * Convergence Rate should be a number between 0 and 1. The higher the number, the quicker the adaptive filter reacts. 
 		 */
-<<<<<<< HEAD
-		FAcousticEchoCancellation_DEPRECATED(float InConvergenceRate, int32 CallbackSize, int32 InFilterLength, int32 InFilterUpdateRate = 1);
-=======
 		SIGNALPROCESSING_API FAcousticEchoCancellation_DEPRECATED(float InConvergenceRate, int32 CallbackSize, int32 InFilterLength, int32 InFilterUpdateRate = 1);
->>>>>>> 4af6daef
 
 		/** Callback function for outgoing audio signal. This is where the filter is applied, and the bulk of the DSP work takes place. */
 		SIGNALPROCESSING_API void ProcessAudio(float* InAudio, int32 NumSamples);
@@ -271,11 +241,7 @@
 	};
 
 	class UE_DEPRECATED(5.1, "FAcousticEchoCancellation will no longer be supported.") FAcousticEchoCancellation;
-<<<<<<< HEAD
-	class SIGNALPROCESSING_API FAcousticEchoCancellation : public FAcousticEchoCancellation_DEPRECATED
-=======
 	class FAcousticEchoCancellation : public FAcousticEchoCancellation_DEPRECATED
->>>>>>> 4af6daef
 	{
 		public:
 			using FAcousticEchoCancellation_DEPRECATED::FAcousticEchoCancellation_DEPRECATED;
