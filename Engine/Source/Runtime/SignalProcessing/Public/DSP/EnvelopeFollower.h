// Copyright Epic Games, Inc. All Rights Reserved.

#pragma once

#include "Containers/Array.h"
#include "DSP/AlignedBuffer.h"
#include "DSP/Dsp.h"
#include "HAL/Platform.h"

#if UE_ENABLE_INCLUDE_ORDER_DEPRECATED_IN_5_1 
#include "CoreMinimal.h"
#include "DSP/FloatArrayMath.h"
#endif

namespace Audio
{
	// Different modes for the envelope follower
	namespace EPeakMode
	{
		enum Type
		{
			MeanSquared,
			RootMeanSquared,
			Peak,
			Count
		};
	}


	/** Conversion between attack/release time and attack/release sample counts. */
<<<<<<< HEAD
	class SIGNALPROCESSING_API FAttackRelease
=======
	class FAttackRelease
>>>>>>> 4af6daef
	{
		// see https://en.wikipedia.org/wiki/RC_time_constant
		// Time constants indicate how quickly the envelope follower responds to changes in input
		static constexpr float AnalogTimeConstant = 1.00239343f;
		static constexpr float DigitalTimeConstant = 4.60517019f;

	public:
		/** Construct an FAttackRelease object.
		 *
		 * @param InSampleRate - The number of frames per a second.
		 * @param InAttackTimeMsec - The desired attack time in milliseconds.
		 * @param InReleaseTimeMsec - The desired release time in milliseconds.
		 * @param bInIsAnalog - Whether to model analog RC circuits or use digital models.
		 */
<<<<<<< HEAD
		FAttackRelease(float InSampleRate, float InAttackTimeMsec, float InReleaseTimeMsec, bool bInIsAnalog);

		void SetAnalog(bool bInIsAnalog);
		void SetAttackTime(float InAttackTimeMsec);
		void SetReleaseTime(float InReleaseTimeMsec);

		/** Get whether set to analog or digital time constant. (True is analog, false is digital) */
		FORCEINLINE bool GetAnalog() const { return bIsAnalog; }

		/** Get the attack time in samples. */
		FORCEINLINE float GetAttackTimeSamples() const { return AttackTimeSamples; }

		/** Get the release time in samples. */
		FORCEINLINE float GetReleaseTimeSamples() const { return ReleaseTimeSamples; }

		/** Get the attack time in milliseconds. */
		FORCEINLINE float GetAttackTimeMsec() const { return AttackTimeMsec; }

		/** Get the release time in milliseconds. */
		FORCEINLINE float GetReleaseTimeMsec() const { return ReleaseTimeMsec; }

		/** Get the sample rate. */
		FORCEINLINE float GetSampleRate() const { return SampleRate; }

	protected:

		void SetSampleRate(float InSampleRate);

	private:

		float SampleRate;
		float AttackTimeSamples;
		float AttackTimeMsec;
		float ReleaseTimeSamples;
		float ReleaseTimeMsec;
		bool bIsAnalog;
	};
	

	/** Smooths signals using attack and release settings. */
	class SIGNALPROCESSING_API FAttackReleaseSmoother : public FAttackRelease
	{
	public:
		/** Construct an FAttackReleaseSmoother.
		 *
		 * @param InSampleRate - The number of samples per a second of incoming data.
		 * @param InNumChannels - The number of input channels. 
		 * @param InAttackTimeMsec - The desired attack time in milliseconds.
		 * @param InReleaseTimeMsec - The desired release time in milliseconds.
		 * @param bInIsAnalog - Whether to model analog RC circuits or use digital models.
		 */
		FAttackReleaseSmoother(float InSampleRate, int32 InNumChannels, float InAttackTimeMsec, float InReleaseTimeMsec, bool bInIsAnalog);

		/** Process channel interleaved data.
		 *
		 * @param InBuffer - Interleaved channel data. 
		 * @param InNumFrames - Number of frames in InBuffer.
		 */
		void ProcessAudio(const float* InBuffer, int32 InNumFrames);

		/** Process channel interleaved data.
		 *
		 * @param InBuffer - Interleaved input data. 
		 * @param InNumFrames - Number of frames in InBuffer.
		 * @param OutBuffer - Output interleaved envelope data. Should be same size as InBuffer.
		 */
		void ProcessAudio(const float* InBuffer, int32 InNumFrames, float* OutBuffer);

		/** Retrieve the final values of the envelope for each channel. */
		const TArray<float>& GetEnvelopeValues() const;

		/** Set the number of input channels */
		void SetNumChannels(int32 InNumChannels);

		void Reset();

	private:
		int32 NumChannels;
		TArray<float> PriorEnvelopeValues;
	};

	/** Compute mean squared using FIR method.  */
	class SIGNALPROCESSING_API FMeanSquaredFIR
	{
		static constexpr int32 DefaultHistoryCapacity = 16384;

	public:

		/** Construct an FMeanSquaredFIR
		 *
		 * @parma InSampleRate - Number of frames per a second.
		 * @param InNumChannels - Number of channels per a frame.
		 * @param InWindowTimeMsec - Number of milliseconds per a mean squared window.
		 */
		FMeanSquaredFIR(float InSampleRate, int32 InNumChannels, float InWindowTimeMsec);

		/** Set the size of the analysis window. */
		void SetWindowSize(float InWindowTimeMsec);

		/** Set the number of input channels. */
		void SetNumChannels(int32 InNumChannels);

		void Reset();

		/** Calculate mean squared per sample.
		 *
		 * @param InBuffer - Interleaved input data. 
		 * @param InNumFrames - Number of frames in InBuffer.
		 * @param OutBuffer - Output interleaved data. Should be same size as InBuffer.
		 */
		void ProcessAudio(const float* InBuffer, int32 InNumFrames, float* OutBuffer);

	private:
		float SampleRate;
		int32 NumChannels;
		int32 WindowTimeFrames;
		int32 WindowTimeSamples;
		float NormFactor;

		TArray<float> ChannelValues;
		TCircularAudioBuffer<float> HistorySquared;
		FAlignedFloatBuffer SquaredHistoryBuffer;
		FAlignedFloatBuffer SquaredInputBuffer;
	};

	/** Compute mean squared using IIR method.  */
	class SIGNALPROCESSING_API FMeanSquaredIIR
	{
	public:
		/** Construct an FMeanSquaredIIR
=======
		SIGNALPROCESSING_API FAttackRelease(float InSampleRate, float InAttackTimeMsec, float InReleaseTimeMsec, bool bInIsAnalog);

		SIGNALPROCESSING_API void SetAnalog(bool bInIsAnalog);
		SIGNALPROCESSING_API void SetAttackTime(float InAttackTimeMsec);
		SIGNALPROCESSING_API void SetReleaseTime(float InReleaseTimeMsec);

		/** Get whether set to analog or digital time constant. (True is analog, false is digital) */
		FORCEINLINE bool GetAnalog() const { return bIsAnalog; }

		/** Get the attack time in samples. */
		FORCEINLINE float GetAttackTimeSamples() const { return AttackTimeSamples; }

		/** Get the release time in samples. */
		FORCEINLINE float GetReleaseTimeSamples() const { return ReleaseTimeSamples; }

		/** Get the attack time in milliseconds. */
		FORCEINLINE float GetAttackTimeMsec() const { return AttackTimeMsec; }

		/** Get the release time in milliseconds. */
		FORCEINLINE float GetReleaseTimeMsec() const { return ReleaseTimeMsec; }

		/** Get the sample rate. */
		FORCEINLINE float GetSampleRate() const { return SampleRate; }

	protected:

		SIGNALPROCESSING_API void SetSampleRate(float InSampleRate);

	private:

		float SampleRate;
		float AttackTimeSamples;
		float AttackTimeMsec;
		float ReleaseTimeSamples;
		float ReleaseTimeMsec;
		bool bIsAnalog;
	};
	

	/** Smooths signals using attack and release settings. */
	class FAttackReleaseSmoother : public FAttackRelease
	{
	public:
		/** Construct an FAttackReleaseSmoother.
		 *
		 * @param InSampleRate - The number of samples per a second of incoming data.
		 * @param InNumChannels - The number of input channels. 
		 * @param InAttackTimeMsec - The desired attack time in milliseconds.
		 * @param InReleaseTimeMsec - The desired release time in milliseconds.
		 * @param bInIsAnalog - Whether to model analog RC circuits or use digital models.
		 */
		SIGNALPROCESSING_API FAttackReleaseSmoother(float InSampleRate, int32 InNumChannels, float InAttackTimeMsec, float InReleaseTimeMsec, bool bInIsAnalog);

		/** Process channel interleaved data.
		 *
		 * @param InBuffer - Interleaved channel data. 
		 * @param InNumFrames - Number of frames in InBuffer.
		 */
		SIGNALPROCESSING_API void ProcessAudio(const float* InBuffer, int32 InNumFrames);

		/** Process channel interleaved data.
		 *
		 * @param InBuffer - Interleaved input data. 
		 * @param InNumFrames - Number of frames in InBuffer.
		 * @param OutBuffer - Output interleaved envelope data. Should be same size as InBuffer.
		 */
		SIGNALPROCESSING_API void ProcessAudio(const float* InBuffer, int32 InNumFrames, float* OutBuffer);

		/** Retrieve the final values of the envelope for each channel. */
		SIGNALPROCESSING_API const TArray<float>& GetEnvelopeValues() const;

		/** Set the number of input channels */
		SIGNALPROCESSING_API void SetNumChannels(int32 InNumChannels);

		SIGNALPROCESSING_API void Reset();

	private:
		int32 NumChannels;
		TArray<float> PriorEnvelopeValues;
	};

	/** Compute mean squared using FIR method.  */
	class FMeanSquaredFIR
	{
		static constexpr int32 DefaultHistoryCapacity = 16384;

	public:

		/** Construct an FMeanSquaredFIR
>>>>>>> 4af6daef
		 *
		 * @parma InSampleRate - Number of frames per a second.
		 * @param InNumChannels - Number of channels per a frame.
		 * @param InWindowTimeMsec - Number of milliseconds per a mean squared window.
		 */
<<<<<<< HEAD
		FMeanSquaredIIR(float InSampleRate, int32 InNumChannels, float InWindowTimeMsec);

		/** Set the size of the analysis window. */
		void SetWindowSize(float InWindowTimeMsec);

		/** Set the number of input channels. */
		void SetNumChannels(int32 InNumChannels);

		void Reset();
=======
		SIGNALPROCESSING_API FMeanSquaredFIR(float InSampleRate, int32 InNumChannels, float InWindowTimeMsec);

		/** Set the size of the analysis window. */
		SIGNALPROCESSING_API void SetWindowSize(float InWindowTimeMsec);

		/** Set the number of input channels. */
		SIGNALPROCESSING_API void SetNumChannels(int32 InNumChannels);

		SIGNALPROCESSING_API void Reset();
>>>>>>> 4af6daef

		/** Calculate mean squared per sample.
		 *
		 * @param InBuffer - Interleaved input data. 
		 * @param InNumFrames - Number of frames in InBuffer.
		 * @param OutBuffer - Output interleaved data. Should be same size as InBuffer.
		 */
<<<<<<< HEAD
		void ProcessAudio(const float* InBuffer, int32 InNumFrames, float* OutBuffer);
=======
		SIGNALPROCESSING_API void ProcessAudio(const float* InBuffer, int32 InNumFrames, float* OutBuffer);
>>>>>>> 4af6daef

	private:
		float SampleRate;
		int32 NumChannels;
<<<<<<< HEAD
		float Alpha;
		float Beta;

		TArray<float> ChannelValues;
	};

	struct FEnvelopeFollowerInitParams
	{
		/** Number of frames per a second. */
		float SampleRate = 48000.f;
		/** Number of channels per a frame. */
		int32 NumChannels = 1;
		/** The desired attack time in milliseconds. */
		float AttackTimeMsec = 10.0f;
		/** The desired release time in milliseconds. */
		float ReleaseTimeMsec = 100.0f;
		/** Technique for measuring amplitude of input signal. */
		EPeakMode::Type Mode = EPeakMode::Peak;
		/** Whether to model analog RC circuits or use digital models. */
		bool bIsAnalog = true;
		/** Number of milliseconds per a (root) mean squared window. */
		float AnalysisWindowMsec=5.f;
	};

	/** A simple utility that returns a smoothed value given audio input using 
	 * an RC circuit.  Used for following the envelope of an audio stream.
	 */
	class SIGNALPROCESSING_API FEnvelopeFollower
	{
	public:
		/** Construct an envelope follower. */
		FEnvelopeFollower();

		/** Construct an envelope follower. */
		FEnvelopeFollower(const FEnvelopeFollowerInitParams& InParams);

		/** Initialize the envelope follower. */
		void Init(const FEnvelopeFollowerInitParams& InParams);

		/** Returns the number of channels per an input frame */
		int32 GetNumChannels() const;

		/** Returns the number of frames per a second set on initialization */
		float GetSampleRate() const;

		/** Returns the envelope follower attack time (how fast the envelope responds to input) */
		float GetAttackTimeMsec() const;

		/** Returns the envelope follower release time (how slow the envelope dampens from input) */
		float GetReleaseTimeMsec() const;

		/** Returns whether or not to use analog or digital time constants */
		bool GetAnalog() const;

		/** Returns the input mode of the envelope follower */
		EPeakMode::Type GetMode() const;

		/** Set the number of channels per an input frame. */
		void SetNumChannels(int32 InNumChannels);

		/** Sets whether or not to use analog or digital time constants */
		void SetAnalog(bool bInIsAnalog);

		/** Sets the envelope follower attack time (how fast the envelope responds to input) */
		void SetAttackTime(float InAttackTimeMsec);

		/** Sets the envelope follower release time (how slow the envelope dampens from input) */
		void SetReleaseTime(float InReleaseTimeMsec);

		/** Sets the input mode of the envelope follower */
		void SetMode(EPeakMode::Type InMode);

		/** Calculate envelope per sample.
		 *
		 * @param InBuffer - Interleaved input data. 
		 * @param InNumFrames - Number of frames in InBuffer.
		 * @param OutBuffer - Output interleaved data. Should be same size as InBuffer.
		 */
		void ProcessAudio(const float* InBuffer, int32 InNumFrames, float* OutBuffer);

		/** Calculate envelope
		 *
		 * @param InBuffer - Interleaved input data. 
		 * @param InNumFrames - Number of frames in InBuffer.
		 */
		void ProcessAudio(const float* InBuffer, int32 InNumFrames);
		
		/** Retrieve the final values of the envelope for each channel. */
		const TArray<float>& GetEnvelopeValues() const;

		/** Resets the state of the envelope follower */
		void Reset();

	private:
		void ProcessWorkBuffer(const float* InBuffer, int32 InNumFrames);

		FAlignedFloatBuffer WorkBuffer;
		FMeanSquaredIIR MeanSquaredProcessor; 
		FAttackReleaseSmoother Smoother;

		int32 NumChannels;
		EPeakMode::Type EnvMode;
	};

	struct FInlineEnvelopeFollowerInitParams
	{
		/** Number of frames per a second. */
		float SampleRate = 48000.f;
		/** The desired attack time in milliseconds. */
		float AttackTimeMsec = 10.0f;
		/** The desired release time in milliseconds. */
		float ReleaseTimeMsec = 100.0f;
		/** Technique for measuring amplitude of input signal. */
		EPeakMode::Type Mode = EPeakMode::Peak;
		/** Whether to model analog RC circuits or use digital models. */
		bool bIsAnalog = true;
		/** Number of milliseconds per a (root) mean squared window. */
		float AnalysisWindowMsec=5.f;
	};

	/** FInlineEnvlepeFollower is useful for low samplerate use cases and where
	 * samples are only available one at a time. This class is inlined becaused
	 * there are situations where it is needed in a CPU intensive situations.
	 */
	class FInlineEnvelopeFollower : public FAttackRelease
	{

	public:

=======
		int32 WindowTimeFrames;
		int32 WindowTimeSamples;
		float NormFactor;

		TArray<float> ChannelValues;
		TCircularAudioBuffer<float> HistorySquared;
		FAlignedFloatBuffer SquaredHistoryBuffer;
		FAlignedFloatBuffer SquaredInputBuffer;
	};

	/** Compute mean squared using IIR method.  */
	class FMeanSquaredIIR
	{
	public:
		/** Construct an FMeanSquaredIIR
		 *
		 * @parma InSampleRate - Number of frames per a second.
		 * @param InNumChannels - Number of channels per a frame.
		 * @param InWindowTimeMsec - Number of milliseconds per a mean squared window.
		 */
		SIGNALPROCESSING_API FMeanSquaredIIR(float InSampleRate, int32 InNumChannels, float InWindowTimeMsec);

		/** Set the size of the analysis window. */
		SIGNALPROCESSING_API void SetWindowSize(float InWindowTimeMsec);

		/** Set the number of input channels. */
		SIGNALPROCESSING_API void SetNumChannels(int32 InNumChannels);

		SIGNALPROCESSING_API void Reset();

		/** Calculate mean squared per sample.
		 *
		 * @param InBuffer - Interleaved input data. 
		 * @param InNumFrames - Number of frames in InBuffer.
		 * @param OutBuffer - Output interleaved data. Should be same size as InBuffer.
		 */
		SIGNALPROCESSING_API void ProcessAudio(const float* InBuffer, int32 InNumFrames, float* OutBuffer);

	private:
		float SampleRate;
		int32 NumChannels;
		float Alpha;
		float Beta;

		TArray<float> ChannelValues;
	};

	struct FEnvelopeFollowerInitParams
	{
		/** Number of frames per a second. */
		float SampleRate = 48000.f;
		/** Number of channels per a frame. */
		int32 NumChannels = 1;
		/** The desired attack time in milliseconds. */
		float AttackTimeMsec = 10.0f;
		/** The desired release time in milliseconds. */
		float ReleaseTimeMsec = 100.0f;
		/** Technique for measuring amplitude of input signal. */
		EPeakMode::Type Mode = EPeakMode::Peak;
		/** Whether to model analog RC circuits or use digital models. */
		bool bIsAnalog = true;
		/** Number of milliseconds per a (root) mean squared window. */
		float AnalysisWindowMsec=5.f;
	};

	/** A simple utility that returns a smoothed value given audio input using 
	 * an RC circuit.  Used for following the envelope of an audio stream.
	 */
	class FEnvelopeFollower
	{
	public:
		/** Construct an envelope follower. */
		SIGNALPROCESSING_API FEnvelopeFollower();

		/** Construct an envelope follower. */
		SIGNALPROCESSING_API FEnvelopeFollower(const FEnvelopeFollowerInitParams& InParams);

		/** Initialize the envelope follower. */
		SIGNALPROCESSING_API void Init(const FEnvelopeFollowerInitParams& InParams);

		/** Returns the number of channels per an input frame */
		SIGNALPROCESSING_API int32 GetNumChannels() const;

		/** Returns the number of frames per a second set on initialization */
		SIGNALPROCESSING_API float GetSampleRate() const;

		/** Returns the envelope follower attack time (how fast the envelope responds to input) */
		SIGNALPROCESSING_API float GetAttackTimeMsec() const;

		/** Returns the envelope follower release time (how slow the envelope dampens from input) */
		SIGNALPROCESSING_API float GetReleaseTimeMsec() const;

		/** Returns whether or not to use analog or digital time constants */
		SIGNALPROCESSING_API bool GetAnalog() const;

		/** Returns the input mode of the envelope follower */
		SIGNALPROCESSING_API EPeakMode::Type GetMode() const;

		/** Set the number of channels per an input frame. */
		SIGNALPROCESSING_API void SetNumChannels(int32 InNumChannels);

		/** Sets whether or not to use analog or digital time constants */
		SIGNALPROCESSING_API void SetAnalog(bool bInIsAnalog);

		/** Sets the envelope follower attack time (how fast the envelope responds to input) */
		SIGNALPROCESSING_API void SetAttackTime(float InAttackTimeMsec);

		/** Sets the envelope follower release time (how slow the envelope dampens from input) */
		SIGNALPROCESSING_API void SetReleaseTime(float InReleaseTimeMsec);

		/** Sets the input mode of the envelope follower */
		SIGNALPROCESSING_API void SetMode(EPeakMode::Type InMode);

		/** Calculate envelope per sample.
		 *
		 * @param InBuffer - Interleaved input data. 
		 * @param InNumFrames - Number of frames in InBuffer.
		 * @param OutBuffer - Output interleaved data. Should be same size as InBuffer.
		 */
		SIGNALPROCESSING_API void ProcessAudio(const float* InBuffer, int32 InNumFrames, float* OutBuffer);

		/** Calculate envelope
		 *
		 * @param InBuffer - Interleaved input data. 
		 * @param InNumFrames - Number of frames in InBuffer.
		 */
		SIGNALPROCESSING_API void ProcessAudio(const float* InBuffer, int32 InNumFrames);
		
		/** Retrieve the final values of the envelope for each channel. */
		SIGNALPROCESSING_API const TArray<float>& GetEnvelopeValues() const;

		/** Resets the state of the envelope follower */
		SIGNALPROCESSING_API void Reset();

	private:
		void ProcessWorkBuffer(const float* InBuffer, int32 InNumFrames);

		FAlignedFloatBuffer WorkBuffer;
		FMeanSquaredIIR MeanSquaredProcessor; 
		FAttackReleaseSmoother Smoother;

		int32 NumChannels;
		EPeakMode::Type EnvMode;
	};

	struct FInlineEnvelopeFollowerInitParams
	{
		/** Number of frames per a second. */
		float SampleRate = 48000.f;
		/** The desired attack time in milliseconds. */
		float AttackTimeMsec = 10.0f;
		/** The desired release time in milliseconds. */
		float ReleaseTimeMsec = 100.0f;
		/** Technique for measuring amplitude of input signal. */
		EPeakMode::Type Mode = EPeakMode::Peak;
		/** Whether to model analog RC circuits or use digital models. */
		bool bIsAnalog = true;
		/** Number of milliseconds per a (root) mean squared window. */
		float AnalysisWindowMsec=5.f;
	};

	/** FInlineEnvlepeFollower is useful for low samplerate use cases and where
	 * samples are only available one at a time. This class is inlined becaused
	 * there are situations where it is needed in a CPU intensive situations.
	 */
	class FInlineEnvelopeFollower : public FAttackRelease
	{

	public:

>>>>>>> 4af6daef
		/** Construct an envelope follower. */
		FInlineEnvelopeFollower(const FInlineEnvelopeFollowerInitParams& InParams)
		: FAttackRelease(InParams.SampleRate, InParams.AttackTimeMsec, InParams.ReleaseTimeMsec, InParams.bIsAnalog)
		, Value(0.f)
		, Mode(InParams.Mode)
		, AnalysisValue(0.f)
		, AnalysisWindowMsec(5.f)
		{
			SetAnalysisWindow(InParams.AnalysisWindowMsec);
		}

		FInlineEnvelopeFollower()
		: FInlineEnvelopeFollower(FInlineEnvelopeFollowerInitParams{})
		{
		}

		/** Initialize an envelope follower.  */
		void Init(const FInlineEnvelopeFollowerInitParams& InParams)
		{
			SetSampleRate(InParams.SampleRate);
			SetAttackTime(InParams.AttackTimeMsec);
			SetReleaseTime(InParams.ReleaseTimeMsec);
			SetMode(InParams.Mode);
			SetAnalog(InParams.bIsAnalog);
			SetAnalysisWindow(InParams.AnalysisWindowMsec);
		}

		/* Sets the input analysis mode of the envelope follower */
		void SetMode(EPeakMode::Type InMode)
		{
			Mode = InMode;
		}

		/** Set the analysis window size (for MeanSquared and RootMeanSquared). */
		void SetAnalysisWindow(float InAnalysisWindowMsec)
		{
			if (ensure(InAnalysisWindowMsec > 0.f))
			{
				AnalysisWindowMsec = InAnalysisWindowMsec;
				InitMeanSquaredCoefficients(AnalysisWindowMsec, GetSampleRate());
			}
		}

		/** Process a single sample and return the envelope value. */
		FORCEINLINE float ProcessSample(float InSample)
		{
			float NormSample = NormalizeSample(InSample);

			float Diff = Value - NormSample;
			if (Diff <= 0.f)
			{
				Value = (GetAttackTimeSamples() * Diff) + NormSample;
			}
			else
			{
				Value = (GetReleaseTimeSamples() * Diff) + NormSample;
			}

			Value = Audio::UnderflowClamp(Value);
			return Value;
		}

		void Reset()
		{
			Value = 0.f;
		}

		/** Return the most recent envelope value. */
		FORCEINLINE float GetValue() const
		{
			return Value;
		}

	private:
		FORCEINLINE float NormalizeSample(float InSample)
		{
			switch (Mode)
			{
				case EPeakMode::Peak:
					return FMath::Abs(InSample);
					
				case EPeakMode::MeanSquared:

					{
						float SampleSquared = InSample * InSample;
						AnalysisValue = AnalysisFilterBeta * SampleSquared + AnalysisFilterAlpha * AnalysisValue;
						AnalysisValue = Audio::UnderflowClamp(AnalysisValue);
						return AnalysisValue;
					}

				case EPeakMode::RootMeanSquared:

					{
						float SampleSquared = InSample * InSample;
						AnalysisValue = AnalysisFilterBeta * SampleSquared + AnalysisFilterAlpha * AnalysisValue;
						AnalysisValue = Audio::UnderflowClamp(AnalysisValue);
						return FMath::Sqrt(AnalysisValue);
					}

				default:
				{
					checkNoEntry();
				}
			}

			return InSample;
		}

		void InitMeanSquaredCoefficients(float InWinMsec, float InSampleRate)
		{
			if (ensure((InSampleRate > 0.f) && (InWinMsec > 0.f)))
			{
				AnalysisFilterAlpha = FMath::Exp(-1000.f / (InSampleRate * InWinMsec));
				AnalysisFilterBeta = 1.f - AnalysisFilterAlpha;
			}
		}

		float Value = 0.f;
		EPeakMode::Type Mode = EPeakMode::Peak;
		float AnalysisValue = 0.f;
		float AnalysisWindowMsec = 10.f;
		float AnalysisFilterAlpha = 0.f;
		float AnalysisFilterBeta = 1.f;
	};
}<|MERGE_RESOLUTION|>--- conflicted
+++ resolved
@@ -28,11 +28,7 @@
 
 
 	/** Conversion between attack/release time and attack/release sample counts. */
-<<<<<<< HEAD
-	class SIGNALPROCESSING_API FAttackRelease
-=======
 	class FAttackRelease
->>>>>>> 4af6daef
 	{
 		// see https://en.wikipedia.org/wiki/RC_time_constant
 		// Time constants indicate how quickly the envelope follower responds to changes in input
@@ -47,12 +43,11 @@
 		 * @param InReleaseTimeMsec - The desired release time in milliseconds.
 		 * @param bInIsAnalog - Whether to model analog RC circuits or use digital models.
 		 */
-<<<<<<< HEAD
-		FAttackRelease(float InSampleRate, float InAttackTimeMsec, float InReleaseTimeMsec, bool bInIsAnalog);
-
-		void SetAnalog(bool bInIsAnalog);
-		void SetAttackTime(float InAttackTimeMsec);
-		void SetReleaseTime(float InReleaseTimeMsec);
+		SIGNALPROCESSING_API FAttackRelease(float InSampleRate, float InAttackTimeMsec, float InReleaseTimeMsec, bool bInIsAnalog);
+
+		SIGNALPROCESSING_API void SetAnalog(bool bInIsAnalog);
+		SIGNALPROCESSING_API void SetAttackTime(float InAttackTimeMsec);
+		SIGNALPROCESSING_API void SetReleaseTime(float InReleaseTimeMsec);
 
 		/** Get whether set to analog or digital time constant. (True is analog, false is digital) */
 		FORCEINLINE bool GetAnalog() const { return bIsAnalog; }
@@ -74,7 +69,7 @@
 
 	protected:
 
-		void SetSampleRate(float InSampleRate);
+		SIGNALPROCESSING_API void SetSampleRate(float InSampleRate);
 
 	private:
 
@@ -88,7 +83,7 @@
 	
 
 	/** Smooths signals using attack and release settings. */
-	class SIGNALPROCESSING_API FAttackReleaseSmoother : public FAttackRelease
+	class FAttackReleaseSmoother : public FAttackRelease
 	{
 	public:
 		/** Construct an FAttackReleaseSmoother.
@@ -99,14 +94,14 @@
 		 * @param InReleaseTimeMsec - The desired release time in milliseconds.
 		 * @param bInIsAnalog - Whether to model analog RC circuits or use digital models.
 		 */
-		FAttackReleaseSmoother(float InSampleRate, int32 InNumChannels, float InAttackTimeMsec, float InReleaseTimeMsec, bool bInIsAnalog);
+		SIGNALPROCESSING_API FAttackReleaseSmoother(float InSampleRate, int32 InNumChannels, float InAttackTimeMsec, float InReleaseTimeMsec, bool bInIsAnalog);
 
 		/** Process channel interleaved data.
 		 *
 		 * @param InBuffer - Interleaved channel data. 
 		 * @param InNumFrames - Number of frames in InBuffer.
 		 */
-		void ProcessAudio(const float* InBuffer, int32 InNumFrames);
+		SIGNALPROCESSING_API void ProcessAudio(const float* InBuffer, int32 InNumFrames);
 
 		/** Process channel interleaved data.
 		 *
@@ -114,15 +109,15 @@
 		 * @param InNumFrames - Number of frames in InBuffer.
 		 * @param OutBuffer - Output interleaved envelope data. Should be same size as InBuffer.
 		 */
-		void ProcessAudio(const float* InBuffer, int32 InNumFrames, float* OutBuffer);
+		SIGNALPROCESSING_API void ProcessAudio(const float* InBuffer, int32 InNumFrames, float* OutBuffer);
 
 		/** Retrieve the final values of the envelope for each channel. */
-		const TArray<float>& GetEnvelopeValues() const;
+		SIGNALPROCESSING_API const TArray<float>& GetEnvelopeValues() const;
 
 		/** Set the number of input channels */
-		void SetNumChannels(int32 InNumChannels);
-
-		void Reset();
+		SIGNALPROCESSING_API void SetNumChannels(int32 InNumChannels);
+
+		SIGNALPROCESSING_API void Reset();
 
 	private:
 		int32 NumChannels;
@@ -130,7 +125,7 @@
 	};
 
 	/** Compute mean squared using FIR method.  */
-	class SIGNALPROCESSING_API FMeanSquaredFIR
+	class FMeanSquaredFIR
 	{
 		static constexpr int32 DefaultHistoryCapacity = 16384;
 
@@ -142,15 +137,15 @@
 		 * @param InNumChannels - Number of channels per a frame.
 		 * @param InWindowTimeMsec - Number of milliseconds per a mean squared window.
 		 */
-		FMeanSquaredFIR(float InSampleRate, int32 InNumChannels, float InWindowTimeMsec);
+		SIGNALPROCESSING_API FMeanSquaredFIR(float InSampleRate, int32 InNumChannels, float InWindowTimeMsec);
 
 		/** Set the size of the analysis window. */
-		void SetWindowSize(float InWindowTimeMsec);
+		SIGNALPROCESSING_API void SetWindowSize(float InWindowTimeMsec);
 
 		/** Set the number of input channels. */
-		void SetNumChannels(int32 InNumChannels);
-
-		void Reset();
+		SIGNALPROCESSING_API void SetNumChannels(int32 InNumChannels);
+
+		SIGNALPROCESSING_API void Reset();
 
 		/** Calculate mean squared per sample.
 		 *
@@ -158,7 +153,7 @@
 		 * @param InNumFrames - Number of frames in InBuffer.
 		 * @param OutBuffer - Output interleaved data. Should be same size as InBuffer.
 		 */
-		void ProcessAudio(const float* InBuffer, int32 InNumFrames, float* OutBuffer);
+		SIGNALPROCESSING_API void ProcessAudio(const float* InBuffer, int32 InNumFrames, float* OutBuffer);
 
 	private:
 		float SampleRate;
@@ -174,118 +169,16 @@
 	};
 
 	/** Compute mean squared using IIR method.  */
-	class SIGNALPROCESSING_API FMeanSquaredIIR
+	class FMeanSquaredIIR
 	{
 	public:
 		/** Construct an FMeanSquaredIIR
-=======
-		SIGNALPROCESSING_API FAttackRelease(float InSampleRate, float InAttackTimeMsec, float InReleaseTimeMsec, bool bInIsAnalog);
-
-		SIGNALPROCESSING_API void SetAnalog(bool bInIsAnalog);
-		SIGNALPROCESSING_API void SetAttackTime(float InAttackTimeMsec);
-		SIGNALPROCESSING_API void SetReleaseTime(float InReleaseTimeMsec);
-
-		/** Get whether set to analog or digital time constant. (True is analog, false is digital) */
-		FORCEINLINE bool GetAnalog() const { return bIsAnalog; }
-
-		/** Get the attack time in samples. */
-		FORCEINLINE float GetAttackTimeSamples() const { return AttackTimeSamples; }
-
-		/** Get the release time in samples. */
-		FORCEINLINE float GetReleaseTimeSamples() const { return ReleaseTimeSamples; }
-
-		/** Get the attack time in milliseconds. */
-		FORCEINLINE float GetAttackTimeMsec() const { return AttackTimeMsec; }
-
-		/** Get the release time in milliseconds. */
-		FORCEINLINE float GetReleaseTimeMsec() const { return ReleaseTimeMsec; }
-
-		/** Get the sample rate. */
-		FORCEINLINE float GetSampleRate() const { return SampleRate; }
-
-	protected:
-
-		SIGNALPROCESSING_API void SetSampleRate(float InSampleRate);
-
-	private:
-
-		float SampleRate;
-		float AttackTimeSamples;
-		float AttackTimeMsec;
-		float ReleaseTimeSamples;
-		float ReleaseTimeMsec;
-		bool bIsAnalog;
-	};
-	
-
-	/** Smooths signals using attack and release settings. */
-	class FAttackReleaseSmoother : public FAttackRelease
-	{
-	public:
-		/** Construct an FAttackReleaseSmoother.
-		 *
-		 * @param InSampleRate - The number of samples per a second of incoming data.
-		 * @param InNumChannels - The number of input channels. 
-		 * @param InAttackTimeMsec - The desired attack time in milliseconds.
-		 * @param InReleaseTimeMsec - The desired release time in milliseconds.
-		 * @param bInIsAnalog - Whether to model analog RC circuits or use digital models.
-		 */
-		SIGNALPROCESSING_API FAttackReleaseSmoother(float InSampleRate, int32 InNumChannels, float InAttackTimeMsec, float InReleaseTimeMsec, bool bInIsAnalog);
-
-		/** Process channel interleaved data.
-		 *
-		 * @param InBuffer - Interleaved channel data. 
-		 * @param InNumFrames - Number of frames in InBuffer.
-		 */
-		SIGNALPROCESSING_API void ProcessAudio(const float* InBuffer, int32 InNumFrames);
-
-		/** Process channel interleaved data.
-		 *
-		 * @param InBuffer - Interleaved input data. 
-		 * @param InNumFrames - Number of frames in InBuffer.
-		 * @param OutBuffer - Output interleaved envelope data. Should be same size as InBuffer.
-		 */
-		SIGNALPROCESSING_API void ProcessAudio(const float* InBuffer, int32 InNumFrames, float* OutBuffer);
-
-		/** Retrieve the final values of the envelope for each channel. */
-		SIGNALPROCESSING_API const TArray<float>& GetEnvelopeValues() const;
-
-		/** Set the number of input channels */
-		SIGNALPROCESSING_API void SetNumChannels(int32 InNumChannels);
-
-		SIGNALPROCESSING_API void Reset();
-
-	private:
-		int32 NumChannels;
-		TArray<float> PriorEnvelopeValues;
-	};
-
-	/** Compute mean squared using FIR method.  */
-	class FMeanSquaredFIR
-	{
-		static constexpr int32 DefaultHistoryCapacity = 16384;
-
-	public:
-
-		/** Construct an FMeanSquaredFIR
->>>>>>> 4af6daef
 		 *
 		 * @parma InSampleRate - Number of frames per a second.
 		 * @param InNumChannels - Number of channels per a frame.
 		 * @param InWindowTimeMsec - Number of milliseconds per a mean squared window.
 		 */
-<<<<<<< HEAD
-		FMeanSquaredIIR(float InSampleRate, int32 InNumChannels, float InWindowTimeMsec);
-
-		/** Set the size of the analysis window. */
-		void SetWindowSize(float InWindowTimeMsec);
-
-		/** Set the number of input channels. */
-		void SetNumChannels(int32 InNumChannels);
-
-		void Reset();
-=======
-		SIGNALPROCESSING_API FMeanSquaredFIR(float InSampleRate, int32 InNumChannels, float InWindowTimeMsec);
+		SIGNALPROCESSING_API FMeanSquaredIIR(float InSampleRate, int32 InNumChannels, float InWindowTimeMsec);
 
 		/** Set the size of the analysis window. */
 		SIGNALPROCESSING_API void SetWindowSize(float InWindowTimeMsec);
@@ -294,7 +187,6 @@
 		SIGNALPROCESSING_API void SetNumChannels(int32 InNumChannels);
 
 		SIGNALPROCESSING_API void Reset();
->>>>>>> 4af6daef
 
 		/** Calculate mean squared per sample.
 		 *
@@ -302,16 +194,11 @@
 		 * @param InNumFrames - Number of frames in InBuffer.
 		 * @param OutBuffer - Output interleaved data. Should be same size as InBuffer.
 		 */
-<<<<<<< HEAD
-		void ProcessAudio(const float* InBuffer, int32 InNumFrames, float* OutBuffer);
-=======
 		SIGNALPROCESSING_API void ProcessAudio(const float* InBuffer, int32 InNumFrames, float* OutBuffer);
->>>>>>> 4af6daef
 
 	private:
 		float SampleRate;
 		int32 NumChannels;
-<<<<<<< HEAD
 		float Alpha;
 		float Beta;
 
@@ -339,50 +226,50 @@
 	/** A simple utility that returns a smoothed value given audio input using 
 	 * an RC circuit.  Used for following the envelope of an audio stream.
 	 */
-	class SIGNALPROCESSING_API FEnvelopeFollower
+	class FEnvelopeFollower
 	{
 	public:
 		/** Construct an envelope follower. */
-		FEnvelopeFollower();
+		SIGNALPROCESSING_API FEnvelopeFollower();
 
 		/** Construct an envelope follower. */
-		FEnvelopeFollower(const FEnvelopeFollowerInitParams& InParams);
+		SIGNALPROCESSING_API FEnvelopeFollower(const FEnvelopeFollowerInitParams& InParams);
 
 		/** Initialize the envelope follower. */
-		void Init(const FEnvelopeFollowerInitParams& InParams);
+		SIGNALPROCESSING_API void Init(const FEnvelopeFollowerInitParams& InParams);
 
 		/** Returns the number of channels per an input frame */
-		int32 GetNumChannels() const;
+		SIGNALPROCESSING_API int32 GetNumChannels() const;
 
 		/** Returns the number of frames per a second set on initialization */
-		float GetSampleRate() const;
+		SIGNALPROCESSING_API float GetSampleRate() const;
 
 		/** Returns the envelope follower attack time (how fast the envelope responds to input) */
-		float GetAttackTimeMsec() const;
+		SIGNALPROCESSING_API float GetAttackTimeMsec() const;
 
 		/** Returns the envelope follower release time (how slow the envelope dampens from input) */
-		float GetReleaseTimeMsec() const;
+		SIGNALPROCESSING_API float GetReleaseTimeMsec() const;
 
 		/** Returns whether or not to use analog or digital time constants */
-		bool GetAnalog() const;
+		SIGNALPROCESSING_API bool GetAnalog() const;
 
 		/** Returns the input mode of the envelope follower */
-		EPeakMode::Type GetMode() const;
+		SIGNALPROCESSING_API EPeakMode::Type GetMode() const;
 
 		/** Set the number of channels per an input frame. */
-		void SetNumChannels(int32 InNumChannels);
+		SIGNALPROCESSING_API void SetNumChannels(int32 InNumChannels);
 
 		/** Sets whether or not to use analog or digital time constants */
-		void SetAnalog(bool bInIsAnalog);
+		SIGNALPROCESSING_API void SetAnalog(bool bInIsAnalog);
 
 		/** Sets the envelope follower attack time (how fast the envelope responds to input) */
-		void SetAttackTime(float InAttackTimeMsec);
+		SIGNALPROCESSING_API void SetAttackTime(float InAttackTimeMsec);
 
 		/** Sets the envelope follower release time (how slow the envelope dampens from input) */
-		void SetReleaseTime(float InReleaseTimeMsec);
+		SIGNALPROCESSING_API void SetReleaseTime(float InReleaseTimeMsec);
 
 		/** Sets the input mode of the envelope follower */
-		void SetMode(EPeakMode::Type InMode);
+		SIGNALPROCESSING_API void SetMode(EPeakMode::Type InMode);
 
 		/** Calculate envelope per sample.
 		 *
@@ -390,20 +277,20 @@
 		 * @param InNumFrames - Number of frames in InBuffer.
 		 * @param OutBuffer - Output interleaved data. Should be same size as InBuffer.
 		 */
-		void ProcessAudio(const float* InBuffer, int32 InNumFrames, float* OutBuffer);
+		SIGNALPROCESSING_API void ProcessAudio(const float* InBuffer, int32 InNumFrames, float* OutBuffer);
 
 		/** Calculate envelope
 		 *
 		 * @param InBuffer - Interleaved input data. 
 		 * @param InNumFrames - Number of frames in InBuffer.
 		 */
-		void ProcessAudio(const float* InBuffer, int32 InNumFrames);
+		SIGNALPROCESSING_API void ProcessAudio(const float* InBuffer, int32 InNumFrames);
 		
 		/** Retrieve the final values of the envelope for each channel. */
-		const TArray<float>& GetEnvelopeValues() const;
+		SIGNALPROCESSING_API const TArray<float>& GetEnvelopeValues() const;
 
 		/** Resets the state of the envelope follower */
-		void Reset();
+		SIGNALPROCESSING_API void Reset();
 
 	private:
 		void ProcessWorkBuffer(const float* InBuffer, int32 InNumFrames);
@@ -441,178 +328,6 @@
 
 	public:
 
-=======
-		int32 WindowTimeFrames;
-		int32 WindowTimeSamples;
-		float NormFactor;
-
-		TArray<float> ChannelValues;
-		TCircularAudioBuffer<float> HistorySquared;
-		FAlignedFloatBuffer SquaredHistoryBuffer;
-		FAlignedFloatBuffer SquaredInputBuffer;
-	};
-
-	/** Compute mean squared using IIR method.  */
-	class FMeanSquaredIIR
-	{
-	public:
-		/** Construct an FMeanSquaredIIR
-		 *
-		 * @parma InSampleRate - Number of frames per a second.
-		 * @param InNumChannels - Number of channels per a frame.
-		 * @param InWindowTimeMsec - Number of milliseconds per a mean squared window.
-		 */
-		SIGNALPROCESSING_API FMeanSquaredIIR(float InSampleRate, int32 InNumChannels, float InWindowTimeMsec);
-
-		/** Set the size of the analysis window. */
-		SIGNALPROCESSING_API void SetWindowSize(float InWindowTimeMsec);
-
-		/** Set the number of input channels. */
-		SIGNALPROCESSING_API void SetNumChannels(int32 InNumChannels);
-
-		SIGNALPROCESSING_API void Reset();
-
-		/** Calculate mean squared per sample.
-		 *
-		 * @param InBuffer - Interleaved input data. 
-		 * @param InNumFrames - Number of frames in InBuffer.
-		 * @param OutBuffer - Output interleaved data. Should be same size as InBuffer.
-		 */
-		SIGNALPROCESSING_API void ProcessAudio(const float* InBuffer, int32 InNumFrames, float* OutBuffer);
-
-	private:
-		float SampleRate;
-		int32 NumChannels;
-		float Alpha;
-		float Beta;
-
-		TArray<float> ChannelValues;
-	};
-
-	struct FEnvelopeFollowerInitParams
-	{
-		/** Number of frames per a second. */
-		float SampleRate = 48000.f;
-		/** Number of channels per a frame. */
-		int32 NumChannels = 1;
-		/** The desired attack time in milliseconds. */
-		float AttackTimeMsec = 10.0f;
-		/** The desired release time in milliseconds. */
-		float ReleaseTimeMsec = 100.0f;
-		/** Technique for measuring amplitude of input signal. */
-		EPeakMode::Type Mode = EPeakMode::Peak;
-		/** Whether to model analog RC circuits or use digital models. */
-		bool bIsAnalog = true;
-		/** Number of milliseconds per a (root) mean squared window. */
-		float AnalysisWindowMsec=5.f;
-	};
-
-	/** A simple utility that returns a smoothed value given audio input using 
-	 * an RC circuit.  Used for following the envelope of an audio stream.
-	 */
-	class FEnvelopeFollower
-	{
-	public:
-		/** Construct an envelope follower. */
-		SIGNALPROCESSING_API FEnvelopeFollower();
-
-		/** Construct an envelope follower. */
-		SIGNALPROCESSING_API FEnvelopeFollower(const FEnvelopeFollowerInitParams& InParams);
-
-		/** Initialize the envelope follower. */
-		SIGNALPROCESSING_API void Init(const FEnvelopeFollowerInitParams& InParams);
-
-		/** Returns the number of channels per an input frame */
-		SIGNALPROCESSING_API int32 GetNumChannels() const;
-
-		/** Returns the number of frames per a second set on initialization */
-		SIGNALPROCESSING_API float GetSampleRate() const;
-
-		/** Returns the envelope follower attack time (how fast the envelope responds to input) */
-		SIGNALPROCESSING_API float GetAttackTimeMsec() const;
-
-		/** Returns the envelope follower release time (how slow the envelope dampens from input) */
-		SIGNALPROCESSING_API float GetReleaseTimeMsec() const;
-
-		/** Returns whether or not to use analog or digital time constants */
-		SIGNALPROCESSING_API bool GetAnalog() const;
-
-		/** Returns the input mode of the envelope follower */
-		SIGNALPROCESSING_API EPeakMode::Type GetMode() const;
-
-		/** Set the number of channels per an input frame. */
-		SIGNALPROCESSING_API void SetNumChannels(int32 InNumChannels);
-
-		/** Sets whether or not to use analog or digital time constants */
-		SIGNALPROCESSING_API void SetAnalog(bool bInIsAnalog);
-
-		/** Sets the envelope follower attack time (how fast the envelope responds to input) */
-		SIGNALPROCESSING_API void SetAttackTime(float InAttackTimeMsec);
-
-		/** Sets the envelope follower release time (how slow the envelope dampens from input) */
-		SIGNALPROCESSING_API void SetReleaseTime(float InReleaseTimeMsec);
-
-		/** Sets the input mode of the envelope follower */
-		SIGNALPROCESSING_API void SetMode(EPeakMode::Type InMode);
-
-		/** Calculate envelope per sample.
-		 *
-		 * @param InBuffer - Interleaved input data. 
-		 * @param InNumFrames - Number of frames in InBuffer.
-		 * @param OutBuffer - Output interleaved data. Should be same size as InBuffer.
-		 */
-		SIGNALPROCESSING_API void ProcessAudio(const float* InBuffer, int32 InNumFrames, float* OutBuffer);
-
-		/** Calculate envelope
-		 *
-		 * @param InBuffer - Interleaved input data. 
-		 * @param InNumFrames - Number of frames in InBuffer.
-		 */
-		SIGNALPROCESSING_API void ProcessAudio(const float* InBuffer, int32 InNumFrames);
-		
-		/** Retrieve the final values of the envelope for each channel. */
-		SIGNALPROCESSING_API const TArray<float>& GetEnvelopeValues() const;
-
-		/** Resets the state of the envelope follower */
-		SIGNALPROCESSING_API void Reset();
-
-	private:
-		void ProcessWorkBuffer(const float* InBuffer, int32 InNumFrames);
-
-		FAlignedFloatBuffer WorkBuffer;
-		FMeanSquaredIIR MeanSquaredProcessor; 
-		FAttackReleaseSmoother Smoother;
-
-		int32 NumChannels;
-		EPeakMode::Type EnvMode;
-	};
-
-	struct FInlineEnvelopeFollowerInitParams
-	{
-		/** Number of frames per a second. */
-		float SampleRate = 48000.f;
-		/** The desired attack time in milliseconds. */
-		float AttackTimeMsec = 10.0f;
-		/** The desired release time in milliseconds. */
-		float ReleaseTimeMsec = 100.0f;
-		/** Technique for measuring amplitude of input signal. */
-		EPeakMode::Type Mode = EPeakMode::Peak;
-		/** Whether to model analog RC circuits or use digital models. */
-		bool bIsAnalog = true;
-		/** Number of milliseconds per a (root) mean squared window. */
-		float AnalysisWindowMsec=5.f;
-	};
-
-	/** FInlineEnvlepeFollower is useful for low samplerate use cases and where
-	 * samples are only available one at a time. This class is inlined becaused
-	 * there are situations where it is needed in a CPU intensive situations.
-	 */
-	class FInlineEnvelopeFollower : public FAttackRelease
-	{
-
-	public:
-
->>>>>>> 4af6daef
 		/** Construct an envelope follower. */
 		FInlineEnvelopeFollower(const FInlineEnvelopeFollowerInitParams& InParams)
 		: FAttackRelease(InParams.SampleRate, InParams.AttackTimeMsec, InParams.ReleaseTimeMsec, InParams.bIsAnalog)
