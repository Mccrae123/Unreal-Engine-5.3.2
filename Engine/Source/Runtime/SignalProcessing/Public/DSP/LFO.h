// Copyright Epic Games, Inc. All Rights Reserved.
#pragma once

#include "DSP/Osc.h"
#include "DSP/ModulationMatrix.h"


namespace Audio
{
	namespace ELFO
	{
		enum Type
		{
			Sine = 0,
			UpSaw,
			DownSaw,
			Square,
			Triangle,
			Exponential,
			RandomSampleHold,

			NumLFOTypes
		};
	}

	namespace ELFOMode
	{
		enum Type
		{
			// Constantly oscillates
			Sync = 0,

			// Performs the LFO only once, then stops
			OneShot,

			// Doesn't restart the phase of the LFO on subsequent calls to Start
			Free,

			NumLFOModes
		};
	}

	// Low frequency oscillator
	class FLFO : public IOscBase
	{
	public:
<<<<<<< HEAD
		FLFO();
=======
		SIGNALPROCESSING_API FLFO();
>>>>>>> 4af6daef
		virtual ~FLFO() = default;

		//~ Begin FOscBase
		SIGNALPROCESSING_API virtual void Init(const float InSampleRate, const int32 InVoiceId = 0, FModulationMatrix* InMatrix = nullptr, const int32 ModMatrixStage = 0) override;
		SIGNALPROCESSING_API virtual void Start() override;
		SIGNALPROCESSING_API virtual void Stop() override;
		SIGNALPROCESSING_API virtual void Reset() override;
		SIGNALPROCESSING_API virtual float Generate(float* QuadPhaseOutput = nullptr) override;
		//~ End FOscBase

		// Set whether or not LFO outputs in bipolar domain or unipolar (false) domain. Defaults to bipolar.
<<<<<<< HEAD
		void SetBipolar(const bool bInBipolar);

		// Set the waveform type of LFO generator
		void SetType(const ELFO::Type InLFOType);

		// Returns current waveform type of LFO generator
		ELFO::Type GetType() const;

		// Sets mode of LFO (Looping or one-shot.  Free not supported)
		void SetMode(const ELFOMode::Type InLFOMode);

		// Returns current mode of LFO
		ELFOMode::Type GetMode() const;

		// Sets a phase offset for the LFO.  Clamped to positive values only
		void SetPhaseOffset(const float InOffset);

		// Sets the exponential factor of LFO if type is "exponential". Clamped to positive, non-zero values.
		void SetExponentialFactor(const float InExpFactor);

		// Returns mod source's normal phase patch source
		FPatchSource GetModSourceNormalPhase() const;

		// Returns mod source's quad phase patch source
		FPatchSource GetModSourceQuadPhase() const;

	protected:
		float ComputeLFO(float InputPhase, float* OutQuad = nullptr);
=======
		SIGNALPROCESSING_API void SetBipolar(const bool bInBipolar);

		// Set the waveform type of LFO generator
		SIGNALPROCESSING_API void SetType(const ELFO::Type InLFOType);

		// Returns current waveform type of LFO generator
		SIGNALPROCESSING_API ELFO::Type GetType() const;

		// Sets mode of LFO (Looping or one-shot.  Free not supported)
		SIGNALPROCESSING_API void SetMode(const ELFOMode::Type InLFOMode);

		// Returns current mode of LFO
		SIGNALPROCESSING_API ELFOMode::Type GetMode() const;

		// Sets a phase offset for the LFO.  Clamped to positive values only
		SIGNALPROCESSING_API void SetPhaseOffset(const float InOffset);

		// Sets the exponential factor of LFO if type is "exponential". Clamped to positive, non-zero values.
		SIGNALPROCESSING_API void SetExponentialFactor(const float InExpFactor);

		// Returns mod source's normal phase patch source
		SIGNALPROCESSING_API FPatchSource GetModSourceNormalPhase() const;

		// Returns mod source's quad phase patch source
		SIGNALPROCESSING_API FPatchSource GetModSourceQuadPhase() const;

	protected:
		SIGNALPROCESSING_API float ComputeLFO(float InputPhase, float* OutQuad = nullptr);
>>>>>>> 4af6daef

		// Returns initial phase, which differs between generators
		// ensuring certain LFO shapes start on rising edge from zero-
		// crossing by default (assuming user's provided phase offset is 0).
<<<<<<< HEAD
		float GetInitPhase() const;

		// Resets generator to initial phase
		virtual void ResetPhase() override;
=======
		SIGNALPROCESSING_API float GetInitPhase() const;

		// Resets generator to initial phase
		SIGNALPROCESSING_API virtual void ResetPhase() override;
>>>>>>> 4af6daef

		ELFO::Type LFOType;
		ELFOMode::Type LFOMode;
		float ExponentialFactor;
		uint32 RSHCounter;
		float RSHValue;
		float ModScale;
		float ModAdd;
		float LastOutput;
		float LoopCount;
		float QuadLastOutput;
		float PhaseOffset;

		bool bBipolar;

		FPatchSource ModNormalPhase;
		FPatchSource ModQuadPhase;
	};
} // namespace Audio<|MERGE_RESOLUTION|>--- conflicted
+++ resolved
@@ -44,11 +44,7 @@
 	class FLFO : public IOscBase
 	{
 	public:
-<<<<<<< HEAD
-		FLFO();
-=======
 		SIGNALPROCESSING_API FLFO();
->>>>>>> 4af6daef
 		virtual ~FLFO() = default;
 
 		//~ Begin FOscBase
@@ -60,36 +56,6 @@
 		//~ End FOscBase
 
 		// Set whether or not LFO outputs in bipolar domain or unipolar (false) domain. Defaults to bipolar.
-<<<<<<< HEAD
-		void SetBipolar(const bool bInBipolar);
-
-		// Set the waveform type of LFO generator
-		void SetType(const ELFO::Type InLFOType);
-
-		// Returns current waveform type of LFO generator
-		ELFO::Type GetType() const;
-
-		// Sets mode of LFO (Looping or one-shot.  Free not supported)
-		void SetMode(const ELFOMode::Type InLFOMode);
-
-		// Returns current mode of LFO
-		ELFOMode::Type GetMode() const;
-
-		// Sets a phase offset for the LFO.  Clamped to positive values only
-		void SetPhaseOffset(const float InOffset);
-
-		// Sets the exponential factor of LFO if type is "exponential". Clamped to positive, non-zero values.
-		void SetExponentialFactor(const float InExpFactor);
-
-		// Returns mod source's normal phase patch source
-		FPatchSource GetModSourceNormalPhase() const;
-
-		// Returns mod source's quad phase patch source
-		FPatchSource GetModSourceQuadPhase() const;
-
-	protected:
-		float ComputeLFO(float InputPhase, float* OutQuad = nullptr);
-=======
 		SIGNALPROCESSING_API void SetBipolar(const bool bInBipolar);
 
 		// Set the waveform type of LFO generator
@@ -118,22 +84,14 @@
 
 	protected:
 		SIGNALPROCESSING_API float ComputeLFO(float InputPhase, float* OutQuad = nullptr);
->>>>>>> 4af6daef
 
 		// Returns initial phase, which differs between generators
 		// ensuring certain LFO shapes start on rising edge from zero-
 		// crossing by default (assuming user's provided phase offset is 0).
-<<<<<<< HEAD
-		float GetInitPhase() const;
-
-		// Resets generator to initial phase
-		virtual void ResetPhase() override;
-=======
 		SIGNALPROCESSING_API float GetInitPhase() const;
 
 		// Resets generator to initial phase
 		SIGNALPROCESSING_API virtual void ResetPhase() override;
->>>>>>> 4af6daef
 
 		ELFO::Type LFOType;
 		ELFOMode::Type LFOMode;
