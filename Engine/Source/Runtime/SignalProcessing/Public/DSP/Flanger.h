--- conflicted
+++ resolved
@@ -8,26 +8,6 @@
 
 namespace Audio
 {
-<<<<<<< HEAD
-	class SIGNALPROCESSING_API FFlanger
-	{
-	public: 
-		FFlanger();
-		~FFlanger();
-
-		void Init(const float InSampleRate);
-
-		void SetModulationRate(const float InModulationRate);
-		void SetModulationDepth(const float InModulationDepth);
-		void SetCenterDelay(const float InCenterDelay);
-		void SetMixLevel(const float InMixLevel);
-
-		void ProcessAudio(const FAlignedFloatBuffer& InBuffer, const int32 InNumSamples, FAlignedFloatBuffer& OutBuffer);
-	protected: 
-		static const float MaxDelaySec;
-		static const float MaxModulationRate;
-		static const float MaxCenterDelay;
-=======
 	class FFlanger
 	{
 	public: 
@@ -46,7 +26,6 @@
 		static SIGNALPROCESSING_API const float MaxDelaySec;
 		static SIGNALPROCESSING_API const float MaxModulationRate;
 		static SIGNALPROCESSING_API const float MaxCenterDelay;
->>>>>>> 4af6daef
 
 		// LFO parameters
 		// LFO frequency 
