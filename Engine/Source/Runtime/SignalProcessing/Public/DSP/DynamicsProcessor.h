--- conflicted
+++ resolved
@@ -36,44 +36,6 @@
 	class FDynamicsProcessor
 	{
 	public:
-<<<<<<< HEAD
-		FDynamicsProcessor();
-		~FDynamicsProcessor();
-
-		void Init(const float InSampleRate, const int32 InNumChannels = 2);
-
-		int32 GetNumChannels() const;
-		int32 GetKeyNumChannels() const;
-		float GetMaxLookaheadMsec() const;
-
-		void SetLookaheadMsec(const float InLookAheadMsec);
-		void SetAttackTime(const float InAttackTimeMsec);
-		void SetReleaseTime(const float InReleaseTimeMsec);
-		void SetThreshold(const float InThresholdDb);
-		void SetRatio(const float InCompressionRatio);
-		void SetKneeBandwidth(const float InKneeBandwidthDb);
-		void SetInputGain(const float InInputGainDb);
-		void SetKeyAudition(const bool InAuditionEnabled);
-		void SetKeyGain(const float InKeyGain);
-		void SetKeyHighshelfCutoffFrequency(const float InCutoffFreq);
-		void SetKeyHighshelfEnabled(const bool bInEnabled);
-		void SetKeyHighshelfGain(const float InGainDb);
-		void SetKeyLowshelfCutoffFrequency(const float InCutoffFreq);
-		void SetKeyLowshelfEnabled(const bool bInEnabled);
-		void SetKeyLowshelfGain(const float InGainDb);
-		void SetKeyNumChannels(const int32 InNumChannels);
-		void SetNumChannels(const int32 InNumChannels);
-		void SetOutputGain(const float InOutputGainDb);
-		void SetChannelLinkMode(const EDynamicsProcessorChannelLinkMode InLinkMode);
-		void SetAnalogMode(const bool bInIsAnalogMode);
-		void SetPeakMode(const EPeakMode::Type InEnvelopeFollowerModeType);
-		void SetProcessingMode(const EDynamicsProcessingMode::Type ProcessingMode);
-
-		void ProcessAudioFrame(const float* InFrame, float* OutFrame, const float* InKeyFrame);
-		void ProcessAudioFrame(const float* InFrame, float* OutFrame, const float* InKeyFrame, float* OutGain);
-		void ProcessAudio(const float* InBuffer, const int32 InNumSamples, float* OutBuffer, const float* InKeyBuffer = nullptr);
-		void ProcessAudio(const float* InBuffer, const int32 InNumSamples, float* OutBuffer, const float* InKeyBuffer, float* OutEnvelope);
-=======
 		SIGNALPROCESSING_API FDynamicsProcessor();
 		SIGNALPROCESSING_API ~FDynamicsProcessor();
 
@@ -110,7 +72,6 @@
 		SIGNALPROCESSING_API void ProcessAudioFrame(const float* InFrame, float* OutFrame, const float* InKeyFrame, float* OutGain);
 		SIGNALPROCESSING_API void ProcessAudio(const float* InBuffer, const int32 InNumSamples, float* OutBuffer, const float* InKeyBuffer = nullptr);
 		SIGNALPROCESSING_API void ProcessAudio(const float* InBuffer, const int32 InNumSamples, float* OutBuffer, const float* InKeyBuffer, float* OutEnvelope);
->>>>>>> 4af6daef
 		 
 
 	protected:
@@ -122,8 +83,6 @@
 		SIGNALPROCESSING_API bool ProcessKeyFrame(const float* InKeyFrame, float* OutFrame, bool bKeyIsInput);
 
 		SIGNALPROCESSING_API bool IsInProcessingThreshold(const float InEnvFollowerDb) const;
-
-		bool IsInProcessingThreshold(const float InEnvFollowerDb) const;
 
 		// (Optional) Low-pass filter for input signal
 		FBiquadFilter InputLowshelfFilter;
