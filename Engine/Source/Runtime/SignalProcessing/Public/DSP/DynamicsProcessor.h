--- conflicted
+++ resolved
@@ -156,10 +156,7 @@
 		bool bKeyLowshelfEnabled;
 
 		static constexpr float UpwardsCompressionMaxGain = 36.0f;
-<<<<<<< HEAD
-=======
 
 		static constexpr float MaxLookaheadMsec = 100.0f;
->>>>>>> d731a049
 	};
 }