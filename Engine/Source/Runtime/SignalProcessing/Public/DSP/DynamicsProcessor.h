// Copyright Epic Games, Inc. All Rights Reserved.

#pragma once

#include "CoreMinimal.h"
#include "DSP/EnvelopeFollower.h"
#include "DSP/Delay.h"
#include "Filter.h"

namespace Audio
{
	// What mode the compressor is in
	namespace EDynamicsProcessingMode
	{
		enum Type
		{
			Compressor,
			Limiter,
			Expander,
			Gate,
			UpwardsCompressor,
			Count
		};
	}

	enum class EDynamicsProcessorChannelLinkMode : uint8
	{
		Disabled,
		Average,
		Peak,
		Count
	};

	// Dynamic range compressor
	// https://en.wikipedia.org/wiki/Dynamic_range_compression
	class SIGNALPROCESSING_API FDynamicsProcessor
	{
	public:
		FDynamicsProcessor();
		~FDynamicsProcessor();

		void Init(const float InSampleRate, const int32 InNumChannels = 2);

		int32 GetNumChannels() const;
		int32 GetKeyNumChannels() const;

		void SetLookaheadMsec(const float InLookAheadMsec);
		void SetAttackTime(const float InAttackTimeMsec);
		void SetReleaseTime(const float InReleaseTimeMsec);
		void SetThreshold(const float InThresholdDb);
		void SetRatio(const float InCompressionRatio);
		void SetKneeBandwidth(const float InKneeBandwidthDb);
		void SetInputGain(const float InInputGainDb);
		void SetKeyAudition(const bool InAuditionEnabled);
		void SetKeyGain(const float InKeyGain);
		void SetKeyHighshelfCutoffFrequency(const float InCutoffFreq);
		void SetKeyHighshelfEnabled(const bool bInEnabled);
		void SetKeyHighshelfGain(const float InGainDb);
		void SetKeyLowshelfCutoffFrequency(const float InCutoffFreq);
		void SetKeyLowshelfEnabled(const bool bInEnabled);
		void SetKeyLowshelfGain(const float InGainDb);
		void SetKeyNumChannels(const int32 InNumChannels);
		void SetNumChannels(const int32 InNumChannels);
		void SetOutputGain(const float InOutputGainDb);
		void SetChannelLinkMode(const EDynamicsProcessorChannelLinkMode InLinkMode);
		void SetAnalogMode(const bool bInIsAnalogMode);
		void SetPeakMode(const EPeakMode::Type InEnvelopeFollowerModeType);
		void SetProcessingMode(const EDynamicsProcessingMode::Type ProcessingMode);

		void ProcessAudioFrame(const float* InFrame, float* OutFrame, const float* InKeyFrame);
		void ProcessAudioFrame(const float* InFrame, float* OutFrame, const float* InKeyFrame, float* OutGain);
		void ProcessAudio(const float* InBuffer, const int32 InNumSamples, float* OutBuffer, const float* InKeyBuffer = nullptr);
		void ProcessAudio(const float* InBuffer, const int32 InNumSamples, float* OutBuffer, const float* InKeyBuffer, float* OutEnvelope);
		 

	protected:

		float ComputeGain(const float InEnvFollowerDb);

		// Process key frame, returning true if should continue processing
		// (Returns false in audition mode and writes straight to output).
		bool ProcessKeyFrame(const float* InKeyFrame, float* OutFrame, bool bKeyIsInput);

<<<<<<< HEAD
=======
		bool IsInProcessingThreshold(const float InEnvFollowerDb) const;

>>>>>>> 6bbb88c8
		// (Optional) Low-pass filter for input signal
		FBiquadFilter InputLowshelfFilter;

		// (Optional) High-pass filter for input signal
		FBiquadFilter InputHighshelfFilter;

		EDynamicsProcessingMode::Type ProcessingMode;

		// Peak mode of envelope followers
		EPeakMode::Type EnvelopeFollowerPeakMode;

		// Lookahead delay lines
		TArray<FDelay> LookaheadDelay;

		// Envelope followers
		TArray<FInlineEnvelopeFollower> EnvFollower;

		// Points in the knee used for lagrangian interpolation
		TArray<FVector2D> KneePoints;

		// Channel values of cached detector sample
		TArray<float> DetectorOuts;

		// Channel values of cached gain sample
		TArray<float> Gain;

		// How far ahead to look in the audio
		float LookaheedDelayMsec;

		// The period of which the compressor decreases gain to the level determined by the compression ratio
		float AttackTimeMsec;

		// The period of which the compressor increases gain to 0 dB once level has fallen below the threshold
		float ReleaseTimeMsec;

		// Amplitude threshold above which gain will be reduced
		float ThresholdDb;

		// Amount of gain reduction
		float Ratio;

		// Defines how hard or soft the gain reduction blends from no gain reduction to gain reduction (determined by the ratio)
		float HalfKneeBandwidthDb;

		// Amount of input gain
		float InputGain;

		// Amount of output gain
		float OutputGain;

		// Gain of key detector signal in dB
		float KeyGain;

		// Sample rate of both key and input (must match)
		float SampleRate;

		// Whether or not input channels are linked, and if so, how to calculate gain
		EDynamicsProcessorChannelLinkMode LinkMode;

		// Whether or not we're in analog mode
		bool bIsAnalogMode;

		// Whether or not to bypass processor and only output key modulator
		bool bKeyAuditionEnabled;

		// Whether or not key high-pass filter is enabled
		bool bKeyHighshelfEnabled;

		// Whether or not key low-pass filter is enabled
		bool bKeyLowshelfEnabled;

		static constexpr float UpwardsCompressionMaxGain = 36.0f;
	};
}<|MERGE_RESOLUTION|>--- conflicted
+++ resolved
@@ -81,11 +81,8 @@
 		// (Returns false in audition mode and writes straight to output).
 		bool ProcessKeyFrame(const float* InKeyFrame, float* OutFrame, bool bKeyIsInput);
 
-<<<<<<< HEAD
-=======
 		bool IsInProcessingThreshold(const float InEnvFollowerDb) const;
 
->>>>>>> 6bbb88c8
 		// (Optional) Low-pass filter for input signal
 		FBiquadFilter InputLowshelfFilter;
 
