--- conflicted
+++ resolved
@@ -128,13 +128,8 @@
 	SIGNALPROCESSING_API float BufferGetAverageValue(const float* RESTRICT Buffer, int32 NumSamples);
 
 	/** Takes an audio buffer and gets the average absolute amplitude across that buffer. */
-<<<<<<< HEAD
-	SIGNALPROCESSING_API float GetAverageAmplitude(const FAlignedFloatBuffer& Buffer);
-	SIGNALPROCESSING_API float GetAverageAmplitude(const float* RESTRICT Buffer, int32 NumSamples);
-=======
 	SIGNALPROCESSING_API float BufferGetAverageAbsValue(const FAlignedFloatBuffer& Buffer);
 	SIGNALPROCESSING_API float BufferGetAverageAbsValue(const float* RESTRICT Buffer, int32 NumSamples);
->>>>>>> 6bbb88c8
 
 	/** CHANNEL-SPECIFIC OPERATIONS */
 
