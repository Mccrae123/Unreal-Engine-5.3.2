--- conflicted
+++ resolved
@@ -85,19 +85,14 @@
 	 */ 
 	SIGNALPROCESSING_API void ArrayMinMaxNormalize(TArrayView<const float> InView, TArray<float>& OutArray);
 
-<<<<<<< HEAD
-=======
 	/** Multiplies two arrays element-wise. Stores result in InValues2*/
 	SIGNALPROCESSING_API void ArrayMultiplyInPlace(TArrayView<const float> InValues1, TArrayView<float> InValues2);
 	SIGNALPROCESSING_API void ArrayMultiplyInPlace(const AlignedFloatBuffer& InValues1, AlignedFloatBuffer& InValues2);
 
->>>>>>> 90fae962
 	/** Multiplies each element in InView by InMultiplier */
 	SIGNALPROCESSING_API void ArrayMultiplyByConstantInPlace(TArrayView<float> InValues, float InMultiplier);
 	SIGNALPROCESSING_API void ArrayMultiplyByConstantInPlace(AlignedFloatBuffer& InValues, float InMultiplier);
 
-<<<<<<< HEAD
-=======
 	/** Add arrays element-wise in place. InAccumulateValues[i] += InValues[i]
 	 *
 	 *  InValues is the array to add.
@@ -106,7 +101,6 @@
 	SIGNALPROCESSING_API void ArrayAddInPlace(TArrayView<const float> InValues, TArrayView<float> InAccumulateValues);
 	SIGNALPROCESSING_API void ArrayAddInPlace(const AlignedFloatBuffer& InValues, AlignedFloatBuffer& InAccumulateValues);
 
->>>>>>> 90fae962
 	/** Subract arrays element-wise. OutArray = InMinuend - InSubtrahend
 	 *
 	 *  InMinuend is the array of data to be subtracted from.
@@ -115,14 +109,9 @@
 	 */
 	SIGNALPROCESSING_API void ArraySubtract(TArrayView<const float> InMinuend, TArrayView<const float> InSubtrahend, TArray<float>& OutArray);
 
-<<<<<<< HEAD
-	/** Subtract value from each element in InView */
-	SIGNALPROCESSING_API void ArraySubtractByConstantInPlace(TArrayView<float> InView, float InSubtrahend);
-=======
 	/** Subtract value from each element in InValues */
 	SIGNALPROCESSING_API void ArraySubtractByConstantInPlace(TArrayView<float> InValues, float InSubtrahend);
 	SIGNALPROCESSING_API void ArraySubtractByConstantInPlace(AlignedFloatBuffer& InValues, float InSubtrahend);
->>>>>>> 90fae962
 
 	/** Convert magnitude values to decibel values in place. db = 20 * log10(val) */
 	SIGNALPROCESSING_API void ArrayMagnitudeToDecibelInPlace(TArrayView<float> InValues, float InMinimumDb);
