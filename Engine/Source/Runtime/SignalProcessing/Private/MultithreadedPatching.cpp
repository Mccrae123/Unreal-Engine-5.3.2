--- conflicted
+++ resolved
@@ -5,10 +5,7 @@
 #include "DSP/FloatArrayMath.h"
 #include "HAL/IConsoleManager.h"
 #include "HAL/PlatformProcess.h"
-<<<<<<< HEAD
-=======
 #include "HAL/PlatformTime.h"
->>>>>>> 4af6daef
 #include "HAL/Event.h"
 
 static int32 MultithreadedPatchingPushCallsPerOutputCleanupCheckCVar = 256;
@@ -29,12 +26,7 @@
 		, PreviousGain(InGain)
 		, PatchID(++PatchIDCounter)
 		, NumAliveInputs(0)
-<<<<<<< HEAD
-		, SamplesFilledEvent(nullptr)
-		, NumSamplesToWaitFor(0)
-=======
 		, SamplesPushedEvent(nullptr)
->>>>>>> 4af6daef
 	{
 
 	}
@@ -46,27 +38,15 @@
 		, PreviousGain(0.0f)
 		, PatchID(INDEX_NONE)
 		, NumAliveInputs(0)
-<<<<<<< HEAD
-		, SamplesFilledEvent(nullptr)
-		, NumSamplesToWaitFor(0)
-=======
 		, SamplesPushedEvent(nullptr)
->>>>>>> 4af6daef
 	{
 	}
 
 	FPatchOutput::~FPatchOutput()
 	{
-<<<<<<< HEAD
-		if (SamplesFilledEvent)
-		{
-			FPlatformProcess::ReturnSynchEventToPool(SamplesFilledEvent);
-			SamplesFilledEvent = nullptr;
-=======
 		if (FEvent* Event = SamplesPushedEvent.exchange(nullptr, std::memory_order_acq_rel))
 		{
 			FPlatformProcess::ReturnSynchEventToPool(Event);
->>>>>>> 4af6daef
 		}
 	}
 
@@ -126,27 +106,6 @@
 		return NumSamplesPushed;
 	}
 
-<<<<<<< HEAD
-	int32 FPatchOutput::PushAudioToInternalBuffer(const float* InBuffer, int32 NumSamples)
-	{
-		const int32 NumSamplesPushed = InternalBuffer.Push(InBuffer, NumSamples);
-
-		// Check to see if we need to notify anybody waiting on this patch output getting filled
-		if (SamplesFilledEvent && NumSamplesToWaitFor > 0 && GetNumSamplesAvailable() >= NumSamplesToWaitFor)
-		{
-			SamplesFilledEvent->Trigger();
-			NumSamplesToWaitFor = 0;
-		}
-
-		const int32 CurrSamplesAvailable = GetNumSamplesAvailable();
-		const int32 CurrCapacity = InternalBuffer.GetCapacity();
-		const int32 CurrSamplesFilled = CurrCapacity - CurrSamplesAvailable;
-		
-		return NumSamplesPushed;
-	}
-
-=======
->>>>>>> 4af6daef
 
 	int32 FPatchOutput::MixInAudio(float* OutBuffer, int32 NumSamples, bool bUseLatestAudio)
 	{
@@ -192,27 +151,6 @@
 	}
 
 	bool FPatchOutput::WaitUntilNumSamplesAvailable(int32 InNumSamplesToWaitFor, uint32 TimeOutMilliseconds)
-<<<<<<< HEAD
-	{
-		// No need to wait if we have that many available already
-		if (GetNumSamplesAvailable() >= InNumSamplesToWaitFor)
-		{
-			return true;
-		}
-		NumSamplesToWaitFor = InNumSamplesToWaitFor;
-		
-		if (!SamplesFilledEvent)
-		{
-			SamplesFilledEvent = FPlatformProcess::GetSynchEventFromPool(false);
-		}
-	
-		return SamplesFilledEvent->Wait(TimeOutMilliseconds);
-	}
-
-	FPatchInput::FPatchInput(const FPatchOutputStrongPtr& InOutput)
-		: OutputHandle(InOutput)
-=======
->>>>>>> 4af6daef
 	{
 		// Samples are ready if there are enough of them available, or the input is stale.
 		// Conceptually, a stale input contributes silence, so its samples are known.
@@ -279,8 +217,6 @@
 		return true;
 	}
 
-<<<<<<< HEAD
-=======
 	FPatchInput::FPatchInput(const FPatchOutputStrongPtr& InOutput)
 		: OutputHandle(InOutput)
 	{
@@ -290,17 +226,12 @@
 		}
 	}
 
->>>>>>> 4af6daef
 	FPatchInput::FPatchInput(const FPatchInput& InOther)
 		: OutputHandle(InOther.OutputHandle)
 	{
 		if (OutputHandle.IsValid())
 		{
-<<<<<<< HEAD
-			OutputHandle->NumAliveInputs++;
-=======
 			OutputHandle->NumAliveInputs.fetch_add(1, std::memory_order_relaxed);
->>>>>>> 4af6daef
 		}
 	}
 
@@ -322,16 +253,6 @@
 	{
 		FPatchInput NewPatchInput(MoveTemp(Other));
 		Swap(NewPatchInput, *this);
-		return *this;
-	}
-
-	FPatchInput& FPatchInput::operator=(FPatchInput&& Other)
-	{
-		OutputHandle = MoveTemp(Other.OutputHandle);
-
-		PushCallsCounter = Other.PushCallsCounter;
-		Other.PushCallsCounter = 0;
-
 		return *this;
 	}
 
@@ -394,16 +315,12 @@
 
 	bool FPatchInput::IsValid() const
 	{
-<<<<<<< HEAD
-		return OutputHandle.IsValid() && !OutputHandle.IsUnique();
-=======
 		return OutputHandle.IsValid();
 	}
 
 	void FPatchInput::Reset()
 	{
 		OutputHandle.Reset();
->>>>>>> 4af6daef
 	}
 
 	FPatchInput FPatchMixer::AddNewInput(int32 InMaxLatencyInSamples, float InGain)
@@ -491,8 +408,6 @@
 		}
 
 		return SmallestNumSamplesBuffered;
-<<<<<<< HEAD
-=======
 	}
 
 	bool FPatchMixer::WaitUntilNumSamplesAvailable(int32 NumSamples, uint32 TimeOutMilliseconds)
@@ -540,7 +455,6 @@
 		}
 
 		return true;
->>>>>>> 4af6daef
 	}
 
 	void FPatchMixer::DisconnectAllInputs()
@@ -633,7 +547,6 @@
 	}
 
 	void FPatchSplitter::AddNewPatch(FPatchOutputStrongPtr&& InPatchOutputStrongPtr)
-<<<<<<< HEAD
 	{
 		FScopeLock ScopeLock(&PendingOutputsCriticalSection);
 		PendingOutputs.Add(MoveTemp(InPatchOutputStrongPtr));
@@ -642,16 +555,6 @@
 	void FPatchSplitter::AddNewPatch(const FPatchOutputStrongPtr& InPatchOutputStrongPtr)
 	{
 		FScopeLock ScopeLock(&PendingOutputsCriticalSection);
-=======
-	{
-		FScopeLock ScopeLock(&PendingOutputsCriticalSection);
-		PendingOutputs.Add(MoveTemp(InPatchOutputStrongPtr));
-	}
-
-	void FPatchSplitter::AddNewPatch(const FPatchOutputStrongPtr& InPatchOutputStrongPtr)
-	{
-		FScopeLock ScopeLock(&PendingOutputsCriticalSection);
->>>>>>> 4af6daef
 		PendingOutputs.Add(InPatchOutputStrongPtr);
 	}
 
