// Copyright Epic Games, Inc. All Rights Reserved.

#include "DSP/MultithreadedPatching.h"
#include "DSP/BufferVectorOperations.h"


namespace Audio
{
	TAtomic<int32> FPatchOutput::PatchIDCounter(0);

	FPatchOutput::FPatchOutput(int32 MaxCapacity, float InGain /*= 1.0f*/)
		: InternalBuffer(MaxCapacity)
		, TargetGain(InGain)
		, PreviousGain(InGain)
		, PatchID(++PatchIDCounter)
		, NumAliveInputs(0)
	{

	}


	FPatchOutput::FPatchOutput()
		: InternalBuffer(0)
		, TargetGain(0.0f)
		, PreviousGain(0.0f)
		, PatchID(INDEX_NONE)
		, NumAliveInputs(0)
	{
	}

	int32 FPatchOutput::PopAudio(float* OutBuffer, int32 NumSamples, bool bUseLatestAudio)
	{
		if (IsInputStale())
		{
			return -1;
		}

		if (bUseLatestAudio && InternalBuffer.Num() > (uint32) NumSamples)
		{
			InternalBuffer.SetNum(((uint32)NumSamples));
		}

		int32 PopResult = InternalBuffer.Pop(OutBuffer, NumSamples);

		// Apply gain stage.
		if (FMath::IsNearlyEqual(TargetGain, PreviousGain))
		{
			MultiplyBufferByConstantInPlace(OutBuffer, PopResult, PreviousGain);
		}
		else
		{
			FadeBufferFast(OutBuffer, PopResult, PreviousGain, TargetGain);
			PreviousGain = TargetGain;
		}
		
		return PopResult;
	}

	bool FPatchOutput::IsInputStale() const
	{
		return NumAliveInputs == 0;
	}

	int32 FPatchOutput::MixInAudio(float* OutBuffer, int32 NumSamples, bool bUseLatestAudio)
	{
		if (IsInputStale())
		{
			return -1;
		}

		MixingBuffer.SetNumUninitialized(NumSamples, false);
		int32 PopResult = 0;
		
		if (bUseLatestAudio && InternalBuffer.Num() > (uint32)NumSamples)
		{
			InternalBuffer.SetNum(((uint32)NumSamples));
			PopResult = InternalBuffer.Peek(MixingBuffer.GetData(), NumSamples);
		}
		else
		{
			PopResult = InternalBuffer.Pop(MixingBuffer.GetData(), NumSamples);
		}

		if (FMath::IsNearlyEqual(TargetGain, PreviousGain))
		{
			MixInBufferFast(MixingBuffer.GetData(), OutBuffer, PopResult, PreviousGain);
		}
		else
		{
			MixInBufferFast(MixingBuffer.GetData(), OutBuffer, PopResult, PreviousGain, TargetGain);
			PreviousGain = TargetGain;
		}

		return PopResult;
	}


	int32 FPatchOutput::GetNumSamplesAvailable()
	{
		return InternalBuffer.Num();
	}

	FPatchInput::FPatchInput(const FPatchOutputStrongPtr& InOutput)
		: OutputHandle(InOutput)
		, PushCallsCounter(0)
<<<<<<< HEAD
	{
		if (OutputHandle.IsValid())
		{
			OutputHandle->NumAliveInputs++;
		}
	}

	FPatchInput::FPatchInput()
		: PushCallsCounter(0)
	{
	}

	FPatchInput::FPatchInput(const FPatchInput& Other)
		: FPatchInput(Other.OutputHandle)
	{
	}

	FPatchInput& FPatchInput::operator=(const FPatchInput& Other)
	{
		OutputHandle = Other.OutputHandle;
		PushCallsCounter = 0;
		
=======
	{
>>>>>>> 90fae962
		if (OutputHandle.IsValid())
		{
			OutputHandle->NumAliveInputs++;
		}
<<<<<<< HEAD

		return *this;
	}

=======
	}

	FPatchInput::FPatchInput()
		: PushCallsCounter(0)
	{
	}

	FPatchInput::FPatchInput(const FPatchInput& Other)
		: FPatchInput(Other.OutputHandle)
	{
	}

	FPatchInput::FPatchInput(FPatchInput&& Other)
	{
		OutputHandle = Other.OutputHandle;
		Other.OutputHandle.Reset();

		PushCallsCounter = Other.PushCallsCounter;
		Other.PushCallsCounter = 0;
	}

	FPatchInput& FPatchInput::operator=(const FPatchInput& Other)
	{
		OutputHandle = Other.OutputHandle;
		PushCallsCounter = 0;
		
		if (OutputHandle.IsValid())
		{
			OutputHandle->NumAliveInputs++;
		}

		return *this;
	}

>>>>>>> 90fae962
	FPatchInput::~FPatchInput()
	{
		if (OutputHandle.IsValid())
		{
			OutputHandle->NumAliveInputs--;
		}
	}

	int32 FPatchInput::PushAudio(const float* InBuffer, int32 NumSamples)
	{
		if (!OutputHandle.IsValid())
		{
			return -1;
		}

		int32 SamplesPushed = OutputHandle->InternalBuffer.Push(InBuffer, NumSamples);

		// Every so often, we check to see if the output handle has been destroyed and clean it up.
		static const int32 NumPushCallsUntilCleanupCheck = 256;
		
		PushCallsCounter = (PushCallsCounter + 1) % NumPushCallsUntilCleanupCheck;
		if (PushCallsCounter == 0 && OutputHandle.IsUnique())
		{
			// Delete the output.
			OutputHandle.Reset();
		}

		return SamplesPushed;
	}

	void FPatchInput::SetGain(float InGain)
	{
		if (!OutputHandle.IsValid())
		{
			return;
		}

		OutputHandle->TargetGain = InGain;
	}

	bool FPatchInput::IsOutputStillActive()
	{
		return OutputHandle.IsUnique() || OutputHandle.IsValid();
	}

	FPatchMixer::FPatchMixer()
	{
	}


	FPatchInput FPatchMixer::AddNewInput(int32 MaxLatencyInSamples, float InGain)
	{
		FScopeLock ScopeLock(&PendingNewInputsCriticalSection);

		int32 NewPatchIndex = PendingNewInputs.Emplace(new FPatchOutput(MaxLatencyInSamples, InGain));
		return FPatchInput(PendingNewInputs[NewPatchIndex]);
	}

	void FPatchMixer::RemovePatch(const FPatchInput& PatchInput)
	{
		// If the output is already disconnected, early exit.
		if (!PatchInput.OutputHandle.IsValid())
		{
			return;
		}

		FScopeLock ScopeLock(&InputDeletionCriticalSection);
		DisconnectedInputs.Add(PatchInput.OutputHandle->PatchID);
	}

	int32 FPatchMixer::PopAudio(float* OutBuffer, int32 OutNumSamples, bool bUseLatestAudio)
	{
		FScopeLock ScopeLock(&CurrentPatchesCriticalSection);

		CleanUpDisconnectedPatches();
		ConnectNewPatches();

		FMemory::Memzero(OutBuffer, OutNumSamples * sizeof(float));
		int32 MaxPoppedSamples = 0;

		for (FPatchOutputStrongPtr& OutputPtr : CurrentInputs)
		{
			const int32 NumPoppedSamples = OutputPtr->MixInAudio(OutBuffer, OutNumSamples, bUseLatestAudio);
			MaxPoppedSamples = FMath::Max(NumPoppedSamples, MaxPoppedSamples);
		}

		return MaxPoppedSamples;
	}

	int32 FPatchMixer::Num()
	{
		FScopeLock ScopeLock(&CurrentPatchesCriticalSection);
		return CurrentInputs.Num();
	}

	int32 FPatchMixer::MaxNumberOfSamplesThatCanBePopped()
	{
		FScopeLock ScopeLock(&CurrentPatchesCriticalSection);
<<<<<<< HEAD
=======

		CleanUpDisconnectedPatches();
>>>>>>> 90fae962
		ConnectNewPatches();

		// Iterate through our inputs and see which input has the least audio buffered.
		uint32 SmallestNumSamplesBuffered = TNumericLimits<uint32>::Max();

		for (FPatchOutputStrongPtr& Output : CurrentInputs)
		{
			if (Output.IsValid())
			{
				SmallestNumSamplesBuffered = FMath::Min(SmallestNumSamplesBuffered, Output->InternalBuffer.Num());
			}
		}
<<<<<<< HEAD

		if (SmallestNumSamplesBuffered == TNumericLimits<uint32>::Max())
		{
			return -1;
		}
		else
		{
			// If this check is hit, we need to either change this function to return an int64 or find a different way to notify the caller that all outputs have been disconeccted.
			check(SmallestNumSamplesBuffered <= ((uint32)TNumericLimits<int32>::Max()));
			return SmallestNumSamplesBuffered;
=======

		if (SmallestNumSamplesBuffered == TNumericLimits<uint32>::Max())
		{
			return -1;
		}
		else
		{
			// If this check is hit, we need to either change this function to return an int64 or find a different way to notify the caller that all outputs have been disconeccted.
			check(SmallestNumSamplesBuffered <= ((uint32)TNumericLimits<int32>::Max()));
			return SmallestNumSamplesBuffered;
		}
	}

	void FPatchMixer::DisconnectAllInputs()
	{
		FScopeLock ScopeLock(&CurrentPatchesCriticalSection);
		CurrentInputs.Reset();
	}

	void FPatchMixer::ConnectNewPatches()
	{
		FScopeLock ScopeLock(&PendingNewInputsCriticalSection);

		// If AddNewPatch is called in a separate thread, wait until the next PopAudio call to do this work.
		// Todo: convert this to move semantics to avoid copying the shared pointer around.
		for (FPatchOutputStrongPtr& Patch : PendingNewInputs)
		{
			CurrentInputs.Add(Patch);
>>>>>>> 90fae962
		}

		PendingNewInputs.Reset();
	}

	void FPatchMixer::ConnectNewPatches()
	{
		FScopeLock ScopeLock(&PendingNewInputsCriticalSection);

		// If AddNewPatch is called in a separate thread, wait until the next PopAudio call to do this work.
		// Todo: convert this to move semantics to avoid copying the shared pointer around.
		for (FPatchOutputStrongPtr& Patch : PendingNewInputs)
		{
			CurrentInputs.Add(Patch);
		}

		PendingNewInputs.Reset();
	}

	void FPatchMixer::CleanUpDisconnectedPatches()
	{
		FScopeLock PendingInputDeletionScopeLock(&InputDeletionCriticalSection);

<<<<<<< HEAD
		// Iterate through all of the PatchIDs we need to clean up.
		for (const int32& PatchID : DisconnectedInputs)
		{
			bool bInputRemoved = false;

=======
		 // Callers of this function must have CurrentPatchesCritialSection locked so that 
		 // this is not causing a race condition.
		for (const FPatchOutputStrongPtr& Patch : CurrentInputs)
		{
			check(Patch.IsValid());

			if (Patch->IsInputStale())
			{
				DisconnectedInputs.Add(Patch->PatchID);
			}
		}

		// Iterate through all of the PatchIDs we need to clean up.
		for (const int32& PatchID : DisconnectedInputs)
		{
			bool bInputRemoved = false;

>>>>>>> 90fae962
			// First, make sure that the patch isn't in the pending new patchs we haven't added yet:
			{
				FScopeLock PendingNewInputsScopeLock(&PendingNewInputsCriticalSection);
				for (int32 Index = 0; Index < PendingNewInputs.Num(); Index++)
				{
					checkSlow(CurrentInputs[Index].IsValid());

					if (PatchID == PendingNewInputs[Index]->PatchID)
					{
						PendingNewInputs.RemoveAtSwap(Index);
						bInputRemoved = true;
						break;
					}
				}
			}
<<<<<<< HEAD

			if (bInputRemoved)
			{
				continue;
			}

			// Next, we check out current patchs.
			for (int32 Index = 0; Index < CurrentInputs.Num(); Index++)
			{
				checkSlow(CurrentInputs[Index].IsValid());

=======

			if (bInputRemoved)
			{
				continue;
			}

			// Next, we check out current patchs.
			for (int32 Index = 0; Index < CurrentInputs.Num(); Index++)
			{
				checkSlow(CurrentInputs[Index].IsValid());

>>>>>>> 90fae962
				if (PatchID == CurrentInputs[Index]->PatchID)
				{
					CurrentInputs.RemoveAtSwap(Index);
					break;
				}
			}
		}

		DisconnectedInputs.Reset();
	}

	FPatchSplitter::FPatchSplitter()
	{
	}

	FPatchSplitter::~FPatchSplitter()
	{
	}

	Audio::FPatchOutputStrongPtr FPatchSplitter::AddNewPatch(int32 MaxLatencyInSamples, float InGain)
	{
		// Allocate a new FPatchOutput, then store a weak pointer to it in our PendingOutputs array to be added in our next call to PushAudio.
		FPatchOutputStrongPtr StrongOutputPtr = MakeShareable(new FPatchOutput(MaxLatencyInSamples * 2, InGain));

		{
			FScopeLock ScopeLock(&PendingOutputsCriticalSection);
			PendingOutputs.Emplace(StrongOutputPtr);
		}

		return StrongOutputPtr;
	}

	int32 FPatchSplitter::Num()
	{
		FScopeLock ScopeLock(&ConnectedOutputsCriticalSection);
		AddPendingPatches();
		return ConnectedOutputs.Num();
	}

	int32 FPatchSplitter::MaxNumberOfSamplesThatCanBePushed()
	{
		FScopeLock ScopeLock(&ConnectedOutputsCriticalSection);
		AddPendingPatches();

		// Iterate over our outputs and get the smallest remainder of all of our circular buffers.
		uint32 SmallestRemainder = TNumericLimits<uint32>::Max();

		for (FPatchInput& Input : ConnectedOutputs)
		{
			if (Input.OutputHandle.IsValid())
			{
				SmallestRemainder = FMath::Min(SmallestRemainder, Input.OutputHandle->InternalBuffer.Remainder());
<<<<<<< HEAD
			}
		}

		if (SmallestRemainder == TNumericLimits<uint32>::Max())
		{
			return -1;
		}
		else
		{
			// If we hit this check, we need to either return an int64 or use some other method to notify the caller that all outputs are disconnected.
			check(SmallestRemainder <= ((uint32)TNumericLimits<int32>::Max()));
			return SmallestRemainder;
		}
	}

	void FPatchSplitter::AddPendingPatches()
	{
		FScopeLock ScopeLock(&PendingOutputsCriticalSection);
		ConnectedOutputs.Append(PendingOutputs);
		PendingOutputs.Reset();
	}

	int32 FPatchSplitter::PushAudio(const float* InBuffer, int32 InNumSamples)
	{
		AddPendingPatches();

		FScopeLock ScopeLock(&ConnectedOutputsCriticalSection);

		int32 MinimumSamplesPushed = TNumericLimits<int32>::Max();

		// Iterate through our array of connected outputs from the end, removing destroyed outputs as we go.
		for (int32 Index = ConnectedOutputs.Num() - 1; Index >= 0; Index--)
		{
			int32 NumSamplesPushed = ConnectedOutputs[Index].PushAudio(InBuffer, InNumSamples);
			if (NumSamplesPushed >= 0)
			{
				MinimumSamplesPushed = FMath::Min(MinimumSamplesPushed, NumSamplesPushed);
			}
			else
			{
				// If this output has been destroyed, remove it from our array of connected outputs.
				ConnectedOutputs.RemoveAtSwap(Index);
			}
		}

		// If we weren't able to push audio to any of our outputs, return -1.
		if (MinimumSamplesPushed == TNumericLimits<int32>::Max())
		{
			MinimumSamplesPushed = -1;
		}

		return MinimumSamplesPushed;
	}

=======
			}
		}

		if (SmallestRemainder == TNumericLimits<uint32>::Max())
		{
			return -1;
		}
		else
		{
			// If we hit this check, we need to either return an int64 or use some other method to notify the caller that all outputs are disconnected.
			check(SmallestRemainder <= ((uint32)TNumericLimits<int32>::Max()));
			return SmallestRemainder;
		}
	}

	void FPatchSplitter::AddPendingPatches()
	{
		FScopeLock ScopeLock(&PendingOutputsCriticalSection);
		ConnectedOutputs.Append(PendingOutputs);
		PendingOutputs.Reset();
	}

	int32 FPatchSplitter::PushAudio(const float* InBuffer, int32 InNumSamples)
	{
		AddPendingPatches();

		FScopeLock ScopeLock(&ConnectedOutputsCriticalSection);

		int32 MinimumSamplesPushed = TNumericLimits<int32>::Max();

		// Iterate through our array of connected outputs from the end, removing destroyed outputs as we go.
		for (int32 Index = ConnectedOutputs.Num() - 1; Index >= 0; Index--)
		{
			int32 NumSamplesPushed = ConnectedOutputs[Index].PushAudio(InBuffer, InNumSamples);
			if (NumSamplesPushed >= 0)
			{
				MinimumSamplesPushed = FMath::Min(MinimumSamplesPushed, NumSamplesPushed);
			}
			else
			{
				// If this output has been destroyed, remove it from our array of connected outputs.
				ConnectedOutputs.RemoveAtSwap(Index);
			}
		}

		// If we weren't able to push audio to any of our outputs, return -1.
		if (MinimumSamplesPushed == TNumericLimits<int32>::Max())
		{
			MinimumSamplesPushed = -1;
		}

		return MinimumSamplesPushed;
	}

>>>>>>> 90fae962
	FPatchMixerSplitter::FPatchMixerSplitter()
	{
	}

	FPatchMixerSplitter::~FPatchMixerSplitter()
	{
	}

	Audio::FPatchOutputStrongPtr FPatchMixerSplitter::AddNewOutput(int32 MaxLatencyInSamples, float InGain)
	{
		return Splitter.AddNewPatch(MaxLatencyInSamples, InGain);
	}

	Audio::FPatchInput FPatchMixerSplitter::AddNewInput(int32 MaxLatencyInSamples, float InGain)
	{
		return Mixer.AddNewInput(MaxLatencyInSamples, InGain);
	}

	void FPatchMixerSplitter::RemovePatch(const FPatchInput& TapInput)
	{
		Mixer.RemovePatch(TapInput);
	}

	void FPatchMixerSplitter::ProcessAudio()
	{
		int32 NumSamplesToForward = FMath::Min(Mixer.MaxNumberOfSamplesThatCanBePopped(), Splitter.MaxNumberOfSamplesThatCanBePushed());
		
		if (NumSamplesToForward <= 0)
		{
			// Likely there are either no inputs or no outputs connected, or one of the inputs has not pushed any audio yet. Early exit.
			return;
		}

		IntermediateBuffer.Reset();
		IntermediateBuffer.AddUninitialized(NumSamplesToForward);

		// Mix down inputs:
		int32 PopResult = Mixer.PopAudio(IntermediateBuffer.GetData(), NumSamplesToForward, false);
		check(PopResult == NumSamplesToForward);
		
		OnProcessAudio(TArrayView<const float>(IntermediateBuffer));

		// Push audio to outputs:
		int32 PushResult = Splitter.PushAudio(IntermediateBuffer.GetData(), NumSamplesToForward);
		check(PushResult == NumSamplesToForward);
	}
}<|MERGE_RESOLUTION|>--- conflicted
+++ resolved
@@ -103,7 +103,6 @@
 	FPatchInput::FPatchInput(const FPatchOutputStrongPtr& InOutput)
 		: OutputHandle(InOutput)
 		, PushCallsCounter(0)
-<<<<<<< HEAD
 	{
 		if (OutputHandle.IsValid())
 		{
@@ -121,59 +120,28 @@
 	{
 	}
 
+	FPatchInput::FPatchInput(FPatchInput&& Other)
+	{
+		OutputHandle = Other.OutputHandle;
+		Other.OutputHandle.Reset();
+
+		PushCallsCounter = Other.PushCallsCounter;
+		Other.PushCallsCounter = 0;
+	}
+
 	FPatchInput& FPatchInput::operator=(const FPatchInput& Other)
 	{
 		OutputHandle = Other.OutputHandle;
 		PushCallsCounter = 0;
 		
-=======
-	{
->>>>>>> 90fae962
 		if (OutputHandle.IsValid())
 		{
 			OutputHandle->NumAliveInputs++;
 		}
-<<<<<<< HEAD
 
 		return *this;
 	}
 
-=======
-	}
-
-	FPatchInput::FPatchInput()
-		: PushCallsCounter(0)
-	{
-	}
-
-	FPatchInput::FPatchInput(const FPatchInput& Other)
-		: FPatchInput(Other.OutputHandle)
-	{
-	}
-
-	FPatchInput::FPatchInput(FPatchInput&& Other)
-	{
-		OutputHandle = Other.OutputHandle;
-		Other.OutputHandle.Reset();
-
-		PushCallsCounter = Other.PushCallsCounter;
-		Other.PushCallsCounter = 0;
-	}
-
-	FPatchInput& FPatchInput::operator=(const FPatchInput& Other)
-	{
-		OutputHandle = Other.OutputHandle;
-		PushCallsCounter = 0;
-		
-		if (OutputHandle.IsValid())
-		{
-			OutputHandle->NumAliveInputs++;
-		}
-
-		return *this;
-	}
-
->>>>>>> 90fae962
 	FPatchInput::~FPatchInput()
 	{
 		if (OutputHandle.IsValid())
@@ -272,11 +240,8 @@
 	int32 FPatchMixer::MaxNumberOfSamplesThatCanBePopped()
 	{
 		FScopeLock ScopeLock(&CurrentPatchesCriticalSection);
-<<<<<<< HEAD
-=======
 
 		CleanUpDisconnectedPatches();
->>>>>>> 90fae962
 		ConnectNewPatches();
 
 		// Iterate through our inputs and see which input has the least audio buffered.
@@ -289,7 +254,6 @@
 				SmallestNumSamplesBuffered = FMath::Min(SmallestNumSamplesBuffered, Output->InternalBuffer.Num());
 			}
 		}
-<<<<<<< HEAD
 
 		if (SmallestNumSamplesBuffered == TNumericLimits<uint32>::Max())
 		{
@@ -300,17 +264,6 @@
 			// If this check is hit, we need to either change this function to return an int64 or find a different way to notify the caller that all outputs have been disconeccted.
 			check(SmallestNumSamplesBuffered <= ((uint32)TNumericLimits<int32>::Max()));
 			return SmallestNumSamplesBuffered;
-=======
-
-		if (SmallestNumSamplesBuffered == TNumericLimits<uint32>::Max())
-		{
-			return -1;
-		}
-		else
-		{
-			// If this check is hit, we need to either change this function to return an int64 or find a different way to notify the caller that all outputs have been disconeccted.
-			check(SmallestNumSamplesBuffered <= ((uint32)TNumericLimits<int32>::Max()));
-			return SmallestNumSamplesBuffered;
 		}
 	}
 
@@ -329,37 +282,15 @@
 		for (FPatchOutputStrongPtr& Patch : PendingNewInputs)
 		{
 			CurrentInputs.Add(Patch);
->>>>>>> 90fae962
 		}
 
 		PendingNewInputs.Reset();
 	}
 
-	void FPatchMixer::ConnectNewPatches()
-	{
-		FScopeLock ScopeLock(&PendingNewInputsCriticalSection);
-
-		// If AddNewPatch is called in a separate thread, wait until the next PopAudio call to do this work.
-		// Todo: convert this to move semantics to avoid copying the shared pointer around.
-		for (FPatchOutputStrongPtr& Patch : PendingNewInputs)
-		{
-			CurrentInputs.Add(Patch);
-		}
-
-		PendingNewInputs.Reset();
-	}
-
 	void FPatchMixer::CleanUpDisconnectedPatches()
 	{
 		FScopeLock PendingInputDeletionScopeLock(&InputDeletionCriticalSection);
 
-<<<<<<< HEAD
-		// Iterate through all of the PatchIDs we need to clean up.
-		for (const int32& PatchID : DisconnectedInputs)
-		{
-			bool bInputRemoved = false;
-
-=======
 		 // Callers of this function must have CurrentPatchesCritialSection locked so that 
 		 // this is not causing a race condition.
 		for (const FPatchOutputStrongPtr& Patch : CurrentInputs)
@@ -377,7 +308,6 @@
 		{
 			bool bInputRemoved = false;
 
->>>>>>> 90fae962
 			// First, make sure that the patch isn't in the pending new patchs we haven't added yet:
 			{
 				FScopeLock PendingNewInputsScopeLock(&PendingNewInputsCriticalSection);
@@ -393,7 +323,6 @@
 					}
 				}
 			}
-<<<<<<< HEAD
 
 			if (bInputRemoved)
 			{
@@ -405,19 +334,6 @@
 			{
 				checkSlow(CurrentInputs[Index].IsValid());
 
-=======
-
-			if (bInputRemoved)
-			{
-				continue;
-			}
-
-			// Next, we check out current patchs.
-			for (int32 Index = 0; Index < CurrentInputs.Num(); Index++)
-			{
-				checkSlow(CurrentInputs[Index].IsValid());
-
->>>>>>> 90fae962
 				if (PatchID == CurrentInputs[Index]->PatchID)
 				{
 					CurrentInputs.RemoveAtSwap(Index);
@@ -470,7 +386,6 @@
 			if (Input.OutputHandle.IsValid())
 			{
 				SmallestRemainder = FMath::Min(SmallestRemainder, Input.OutputHandle->InternalBuffer.Remainder());
-<<<<<<< HEAD
 			}
 		}
 
@@ -525,62 +440,6 @@
 		return MinimumSamplesPushed;
 	}
 
-=======
-			}
-		}
-
-		if (SmallestRemainder == TNumericLimits<uint32>::Max())
-		{
-			return -1;
-		}
-		else
-		{
-			// If we hit this check, we need to either return an int64 or use some other method to notify the caller that all outputs are disconnected.
-			check(SmallestRemainder <= ((uint32)TNumericLimits<int32>::Max()));
-			return SmallestRemainder;
-		}
-	}
-
-	void FPatchSplitter::AddPendingPatches()
-	{
-		FScopeLock ScopeLock(&PendingOutputsCriticalSection);
-		ConnectedOutputs.Append(PendingOutputs);
-		PendingOutputs.Reset();
-	}
-
-	int32 FPatchSplitter::PushAudio(const float* InBuffer, int32 InNumSamples)
-	{
-		AddPendingPatches();
-
-		FScopeLock ScopeLock(&ConnectedOutputsCriticalSection);
-
-		int32 MinimumSamplesPushed = TNumericLimits<int32>::Max();
-
-		// Iterate through our array of connected outputs from the end, removing destroyed outputs as we go.
-		for (int32 Index = ConnectedOutputs.Num() - 1; Index >= 0; Index--)
-		{
-			int32 NumSamplesPushed = ConnectedOutputs[Index].PushAudio(InBuffer, InNumSamples);
-			if (NumSamplesPushed >= 0)
-			{
-				MinimumSamplesPushed = FMath::Min(MinimumSamplesPushed, NumSamplesPushed);
-			}
-			else
-			{
-				// If this output has been destroyed, remove it from our array of connected outputs.
-				ConnectedOutputs.RemoveAtSwap(Index);
-			}
-		}
-
-		// If we weren't able to push audio to any of our outputs, return -1.
-		if (MinimumSamplesPushed == TNumericLimits<int32>::Max())
-		{
-			MinimumSamplesPushed = -1;
-		}
-
-		return MinimumSamplesPushed;
-	}
-
->>>>>>> 90fae962
 	FPatchMixerSplitter::FPatchMixerSplitter()
 	{
 	}
