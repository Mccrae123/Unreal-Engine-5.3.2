--- conflicted
+++ resolved
@@ -1234,7 +1234,6 @@
 	FAsyncSpectrumAnalyzer::FAsyncSpectrumAnalyzer(const FSpectrumAnalyzerSettings& InSettings, float InSampleRate)
 	:	Analyzer(MakeShared<FSpectrumAnalyzer, ESPMode::ThreadSafe>(InSettings, InSampleRate))
 	{
-<<<<<<< HEAD
 	}
 
 	FAsyncSpectrumAnalyzer::~FAsyncSpectrumAnalyzer()
@@ -1323,96 +1322,6 @@
 		return Analyzer->PerformAnalysisIfPossible(bUseLatestAudio);
 	}
 
-=======
-	}
-
-	FAsyncSpectrumAnalyzer::~FAsyncSpectrumAnalyzer()
-	{
-		if (AsyncAnalysisTask.IsValid())
-		{
-			if (!AsyncAnalysisTask->IsDone())
-			{
-				if (!AsyncAnalysisTask->Cancel())
-				{
-					const bool bDoWorkOnThisThreadIfNotStarted = true;
-					AsyncAnalysisTask->EnsureCompletion(bDoWorkOnThisThreadIfNotStarted);
-				}
-			}
-			
-		}
-	}
-
-	void FAsyncSpectrumAnalyzer::Init(float InSampleRate)
-	{
-		Analyzer->Init(InSampleRate);
-	}
-
-	void FAsyncSpectrumAnalyzer::Init(const FSpectrumAnalyzerSettings& InSettings, float InSampleRate)
-	{
-		Analyzer->Init(InSettings, InSampleRate);
-	}
-
-	bool FAsyncSpectrumAnalyzer::IsInitialized()
-	{
-		return Analyzer->IsInitialized();
-	}
-
-	void FAsyncSpectrumAnalyzer::SetSettings(const FSpectrumAnalyzerSettings& InSettings)
-	{
-		Analyzer->SetSettings(InSettings);
-	}
-
-	void FAsyncSpectrumAnalyzer::GetSettings(FSpectrumAnalyzerSettings& OutSettings)
-	{
-		Analyzer->GetSettings(OutSettings);
-	}
-
-	float FAsyncSpectrumAnalyzer::GetMagnitudeForFrequency(float InFrequency, FSpectrumAnalyzer::EPeakInterpolationMethod InMethod)
-	{
-		return Analyzer->GetMagnitudeForFrequency(InFrequency, InMethod);
-	}
-
-	float FAsyncSpectrumAnalyzer::GetNormalizedMagnitudeForFrequency(float InFrequency, FSpectrumAnalyzer::EPeakInterpolationMethod InMethod)
-	{
-		return Analyzer->GetNormalizedMagnitudeForFrequency(InFrequency, InMethod);
-	}
-
-	float FAsyncSpectrumAnalyzer::GetPhaseForFrequency(float InFrequency, FSpectrumAnalyzer::EPeakInterpolationMethod InMethod)
-	{
-		return Analyzer->GetPhaseForFrequency(InFrequency, InMethod);
-	}
-
-	void FAsyncSpectrumAnalyzer::GetBands(ISpectrumBandExtractor& InExtractor, TArray<float>& OutValues)
-	{
-		Analyzer->GetBands(InExtractor, OutValues);
-	}
-
-	void FAsyncSpectrumAnalyzer::LockOutputBuffer()
-	{
-		Analyzer->LockOutputBuffer();
-	}
-
-	void FAsyncSpectrumAnalyzer::UnlockOutputBuffer()
-	{
-		Analyzer->UnlockOutputBuffer();
-	}
-	
-	bool FAsyncSpectrumAnalyzer::PushAudio(const TSampleBuffer<float>& InBuffer)
-	{
-		return Analyzer->PushAudio(InBuffer);
-	}
-
-	bool FAsyncSpectrumAnalyzer::PushAudio(const float* InBuffer, int32 NumSamples)
-	{
-		return Analyzer->PushAudio(InBuffer, NumSamples);
-	}
-
-	bool FAsyncSpectrumAnalyzer::PerformAnalysisIfPossible(bool bUseLatestAudio)
-	{
-		return Analyzer->PerformAnalysisIfPossible(bUseLatestAudio);
-	}
-
->>>>>>> 6bbb88c8
 	bool FAsyncSpectrumAnalyzer::PerformAsyncAnalysisIfPossible(bool bUseLatestAudio)
 	{
 		if (!IsInitialized())
