--- conflicted
+++ resolved
@@ -392,11 +392,8 @@
 		checkf(IsAligned<float*>(BufferToSumTo, 4), TEXT("Memory must be aligned to use vector operations."));
 		checkf(NumSamples % 4 == 0, TEXT("Please use a buffer size that is a multiple of 4."));
 
-<<<<<<< HEAD
-=======
 		RestrictedPtrAliasCheck(InFloatBuffer, BufferToSumTo, NumSamples);
 
->>>>>>> 90fae962
 		const int32 NumIterations = NumSamples / 4;
 
 		if (FMath::IsNearlyEqual(StartGain, EndGain))
