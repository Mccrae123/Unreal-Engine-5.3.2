--- conflicted
+++ resolved
@@ -105,11 +105,7 @@
 		, { EMusicalScale::Scale::Dominant7th_Mixolydian,
 			{{ Note::C1, Note::D1, Note::E1, Note::F1, Note::G1, Note::A1, Note::Bb1 }, { Note::C1, Note::E1, Note::G1, Note::Bb1 }}}
 		, { EMusicalScale::Scale::Minor_Dorian,
-<<<<<<< HEAD
-			{{ n1, n2, b3, n4, n5, n6, b7, n8 }, { n1, n2, b3, n5, b7, n8 }}}
-=======
 			{{ Note::C1, Note::D1, Note::Eb1, Note::F1, Note::G1, Note::A1, Note::Bb1 }, { Note::C1, Note::Eb1, Note::G1, Note::Bb1 }}}
->>>>>>> 4af6daef
 		, { EMusicalScale::Scale::HalfDiminished_Locrian,
 			{{ Note::C1, Note::Db1, Note::Eb1, Note::F1, Note::Gb1, Note::Ab1, Note::Bb1 }, { Note::C1, Note::Eb1, Note::Gb1, Note::Bb1 }}}
 		, { EMusicalScale::Scale::Diminished,
