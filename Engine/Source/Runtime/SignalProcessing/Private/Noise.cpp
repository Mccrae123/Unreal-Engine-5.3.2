// Copyright Epic Games, Inc. All Rights Reserved.

#include "DSP/Noise.h"
#include "DSP/Dsp.h"
#include "HAL/PlatformTime.h"

namespace Audio
{
	FWhiteNoise::FWhiteNoise(int32 InRandomSeed)
		: RandomStream{ InRandomSeed }
	{}

	FWhiteNoise::FWhiteNoise()
		: FWhiteNoise{ static_cast<int32>(FPlatformTime::Cycles()) }
	{}

	FPinkNoise::FPinkNoise(int32 InRandomSeed)
		: Noise{ InRandomSeed }
		, X_Z{ 0,0,0,0 }
		, Y_Z{ 0,0.0,0 }
		, A0{ 1.0f }	// Not used.
	{
		static_assert(UE_ARRAY_COUNT(X_Z) == 4, "sizeof(X_Z)==4");
		static_assert(UE_ARRAY_COUNT(Y_Z) == 4, "sizeof(Y_Z)==4");
	}

<<<<<<< HEAD
	void FWhiteNoise::SetScaleAdd(const float InScale, const float InAdd)
	{
		if (Scale == InScale && Add == InAdd)
		{
			return;
		}

		Scale = InScale;
		Add = InAdd;

		RandomStream.Initialize(HashCombine(GetTypeHash(Scale), GetTypeHash(Add)));
	}

	float FWhiteNoise::Generate()
	{
		return Add + Scale * RandomStream.FRand() * 2 - 1.0f;
	}

	FPinkNoise::FPinkNoise(const float InScale, const float InAdd)
	{
		InitFilter();
		Noise.SetScaleAdd(InScale, InAdd);
	}

	void FPinkNoise::InitFilter()
	{
		for (int32 i = 0; i < 4; ++i)
		{
			X[i] = 0.0f;
			Y[i] = 0.0f;
		}

		A[0] = 0.0f;
		A[1] = -2.495f;
		A[2] = 2.017;
		A[3] = -0.522f;

		B[0] = 0.041f;
		B[1] = -0.96f;
		B[2] = 0.051f;
		B[3] = -0.004f;
	}

	/** Sets the output scale and add parameter. */
	void FPinkNoise::SetScaleAdd(const float InScale, const float InAdd)
	{
		Noise.SetScaleAdd(InScale, InAdd);
	}
=======
	FPinkNoise::FPinkNoise()
		: FPinkNoise{static_cast<int32>(FPlatformTime::Cycles())}
	{}
>>>>>>> 6bbb88c8

	float FPinkNoise::Generate()
	{
		// Filter Coefficients based on:
		// https://ccrma.stanford.edu/~jos/sasp/Example_Synthesis_1_F_Noise.html
		static constexpr float A[3] { -2.494956002f,2.017265875f, -0.522189400f };
		static constexpr float B[4] { 0.049922035f,-0.095993537f,0.050612699f,-0.004408786f};	

		X_Z[0] = Noise.Generate(); // Xn

		float Yn = 
			  X_Z[0]*B[0] 
			+ X_Z[1]*B[1] 
			+ X_Z[2]*B[2] 
			+ X_Z[3]*B[3]

			- Y_Z[0]*A[0] 
			- Y_Z[1]*A[1] 
			- Y_Z[2]*A[2];

		// Shuffle feed-forward state by one.
		X_Z[3] = X_Z[2];
		X_Z[2] = X_Z[1];
		X_Z[1] = X_Z[0];

		// Shuffle feed-back state by one.
		Y_Z[3] = Y_Z[2]; 
		Y_Z[2] = Y_Z[1];
		Y_Z[1] = Y_Z[0];
		Y_Z[0] = Yn;

		return Yn;
	}
}<|MERGE_RESOLUTION|>--- conflicted
+++ resolved
@@ -24,60 +24,9 @@
 		static_assert(UE_ARRAY_COUNT(Y_Z) == 4, "sizeof(Y_Z)==4");
 	}
 
-<<<<<<< HEAD
-	void FWhiteNoise::SetScaleAdd(const float InScale, const float InAdd)
-	{
-		if (Scale == InScale && Add == InAdd)
-		{
-			return;
-		}
-
-		Scale = InScale;
-		Add = InAdd;
-
-		RandomStream.Initialize(HashCombine(GetTypeHash(Scale), GetTypeHash(Add)));
-	}
-
-	float FWhiteNoise::Generate()
-	{
-		return Add + Scale * RandomStream.FRand() * 2 - 1.0f;
-	}
-
-	FPinkNoise::FPinkNoise(const float InScale, const float InAdd)
-	{
-		InitFilter();
-		Noise.SetScaleAdd(InScale, InAdd);
-	}
-
-	void FPinkNoise::InitFilter()
-	{
-		for (int32 i = 0; i < 4; ++i)
-		{
-			X[i] = 0.0f;
-			Y[i] = 0.0f;
-		}
-
-		A[0] = 0.0f;
-		A[1] = -2.495f;
-		A[2] = 2.017;
-		A[3] = -0.522f;
-
-		B[0] = 0.041f;
-		B[1] = -0.96f;
-		B[2] = 0.051f;
-		B[3] = -0.004f;
-	}
-
-	/** Sets the output scale and add parameter. */
-	void FPinkNoise::SetScaleAdd(const float InScale, const float InAdd)
-	{
-		Noise.SetScaleAdd(InScale, InAdd);
-	}
-=======
 	FPinkNoise::FPinkNoise()
 		: FPinkNoise{static_cast<int32>(FPlatformTime::Cycles())}
 	{}
->>>>>>> 6bbb88c8
 
 	float FPinkNoise::Generate()
 	{
