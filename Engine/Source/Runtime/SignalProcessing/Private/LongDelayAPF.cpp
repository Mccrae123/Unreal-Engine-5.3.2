--- conflicted
+++ resolved
@@ -31,43 +31,8 @@
 		WorkBuffer.AddUninitialized(NumInternalBufferSamples);
 	}
 
-<<<<<<< HEAD
-void FLongDelayAPF::ProcessAudio(FAlignedFloatBuffer& Samples)
-{
-	const int32 InNum = Samples.Num();
-
-	float* InData = Samples.GetData();
-	float* OutDelayData = WorkBuffer.GetData();
-
-	// Process audio one block at a time.
-	int32 LeftOver = InNum;
-	int32 BufferIndex = 0;
-	while (LeftOver != 0)
-	{
-		// Determine block size for this loop.
-		int32 NumToProcess = FMath::Min<int32>(NumInternalBufferSamples, LeftOver);
-		const float* InDelayData = DelayLine->InspectSamples(NumToProcess);
-
-		ProcessAudioBlock(&InData[BufferIndex], InDelayData, NumToProcess, &InData[BufferIndex], OutDelayData);
-
-		// Update delay line with new data.
-		DelayLine->RemoveSamples(NumToProcess);
-		DelayLine->AddSamples(OutDelayData, NumToProcess);
-
-		LeftOver -= NumToProcess;
-		BufferIndex += NumToProcess;
-	}
-}
-
-void FLongDelayAPF::ProcessAudio(const FAlignedFloatBuffer& InSamples, FAlignedFloatBuffer& OutSamples)
-{
-	const float* InData = InSamples.GetData();
-	const int32 InNum = InSamples.Num();
-	float* OutDelayData = WorkBuffer.GetData();
-=======
 	FLongDelayAPF::~FLongDelayAPF()
 	{}
->>>>>>> d731a049
 
 	void FLongDelayAPF::ProcessAudio(FAlignedFloatBuffer& Samples)
 	{
@@ -128,33 +93,6 @@
 		}
 	}
 
-<<<<<<< HEAD
-void FLongDelayAPF::ProcessAudioBlock(const float* InSamples, const float* InDelaySamples, const int32 InNum, float* OutSamples, float* OutDelaySamples)
-{
-	// Calculate new delay line samples. "w[n] = x[n] + gw[n - d]"
-	int32 NumToSIMD = InNum - (InNum % AUDIO_NUM_FLOATS_PER_VECTOR_REGISTER);
-
-	VectorRegister4Float VG = MakeVectorRegisterFloat(G, G, G, G);
-	VectorRegister4Float VNG = MakeVectorRegisterFloat(-G, -G, -G, -G);
-	VectorRegister4Float VFMIN = MakeVectorRegisterFloat(FLT_MIN, FLT_MIN, FLT_MIN, FLT_MIN);
-	VectorRegister4Float VNFMIN = MakeVectorRegisterFloat(-FLT_MIN, -FLT_MIN, -FLT_MIN, -FLT_MIN);
-
-	for (int32 i = 0; i < InNum; i += 4)
-	{
-		VectorRegister4Float VInDelay = VectorLoadAligned(&InDelaySamples[i]);
-		VectorRegister4Float VInSamples = VectorLoadAligned(&InSamples[i]);
-		// w[n] = x[n] + G * w[n - D]
-		VectorRegister4Float VOutDelay = VectorMultiplyAdd(VInDelay, VG, VInSamples);
-		
-		// Underflow clamp
-		VectorRegister4Float Mask = VectorBitwiseAnd(VectorCompareGT(VOutDelay, VNFMIN), VectorCompareLT(VOutDelay, VFMIN));
-		VOutDelay = VectorSelect(Mask, GlobalVectorConstants::FloatZero, VOutDelay);
-		VectorStoreAligned(VOutDelay, &OutDelaySamples[i]);
-
-		// y[n] = -G * w[n] + w[n - D]
-		VectorRegister4Float VOut = VectorMultiplyAdd(VOutDelay, VNG, VInDelay);
-		VectorStoreAligned(VOut, &OutSamples[i]);
-=======
 	void FLongDelayAPF::ProcessAudio(const FAlignedFloatBuffer& InSamples, FAlignedFloatBuffer& OutSamples, FAlignedFloatBuffer& OutDelaySamples)
 	{
 		const float* InData = InSamples.GetData();
@@ -186,7 +124,6 @@
 			LeftOver -= NumToProcess;
 			BufferIndex += NumToProcess;
 		}
->>>>>>> d731a049
 	}
 
 	void FLongDelayAPF::ProcessAudioBlock(const float* InSamples, const float* InDelaySamples, const int32 InNum, float* OutSamples, float* OutDelaySamples)
