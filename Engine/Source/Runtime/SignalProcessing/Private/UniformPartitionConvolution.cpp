--- conflicted
+++ resolved
@@ -279,20 +279,12 @@
 			// B1r B1i B2r B2i
 
 			// VectorA = A1r A1i A2r A2i
-<<<<<<< HEAD
-			VectorRegister4Float VectorInA = VectorLoadAligned(&InAData[i]);
-=======
 			VectorRegister4Float VectorInA = VectorLoad(&InAData[i]);
->>>>>>> d731a049
 			// Temp12 = A1i A1r A2i A2r
 			VectorRegister4Float Temp1 = VectorSwizzle(VectorInA, 1, 0, 3, 2);
 
 			// VectorB = B1r B1i B2r B2i
-<<<<<<< HEAD
-			VectorRegister4Float VectorInB = VectorLoadAligned(&InBData[i]);
-=======
 			VectorRegister4Float VectorInB = VectorLoad(&InBData[i]);
->>>>>>> d731a049
 			// Temp2 = B1r B1r B2r B2r
 			VectorRegister4Float Temp2 = VectorSwizzle(VectorInB, 0, 0, 2, 2);
 			// Temp3 = B1i B1i B2i B2i
@@ -310,11 +302,7 @@
 			Temp1 = VectorMultiplyAdd(Temp1, SignFlip, VectorInA);
 
 			// VectorOut = O1r + A1rB1r - A1iB1i, O1i + A1iB1r + A1rB1i, O2r + A2rB2r - A2iB2i, O2i + A2iB2r + A2rB2i
-<<<<<<< HEAD
-			VectorRegister4Float VectorOut = VectorLoadAligned(&OutData[i]);
-=======
 			VectorRegister4Float VectorOut = VectorLoad(&OutData[i]);
->>>>>>> d731a049
 			VectorOut = VectorAdd(Temp1, VectorOut);
 
 			VectorStore(VectorOut, &OutData[i]);
@@ -344,11 +332,7 @@
 
 		for (int32 i = 0; i < NumSimd; i += 4)
 		{
-<<<<<<< HEAD
-			VectorRegister4Float VectorIn = VectorLoadAligned(&InData[i]);
-=======
 			VectorRegister4Float VectorIn = VectorLoad(&InData[i]);
->>>>>>> d731a049
 
 			VectorRegister4Float VectorOut = VectorMultiply(VectorIn, VectorConstant);
 			
