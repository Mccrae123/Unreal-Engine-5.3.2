--- conflicted
+++ resolved
@@ -48,11 +48,7 @@
  * You can filter the gameplay tags displayed in the editor using, meta = (Categories = "Tag1.Tag2.Tag3"))
  */
 USTRUCT(BlueprintType, meta = (HasNativeMake = "/Script/GameplayTags.BlueprintGameplayTagLibrary.MakeLiteralGameplayTag", HasNativeBreak = "/Script/GameplayTags.BlueprintGameplayTagLibrary.GetTagName", DisableSplitPin))
-<<<<<<< HEAD
-struct GAMEPLAYTAGS_API FGameplayTag
-=======
 struct FGameplayTag
->>>>>>> 4af6daef
 {
 	GENERATED_USTRUCT_BODY()
 
@@ -236,11 +232,7 @@
 
 /** A Tag Container holds a collection of FGameplayTags, tags are included explicitly by adding them, and implicitly from adding child tags */
 USTRUCT(BlueprintType, meta = (HasNativeMake = "/Script/GameplayTags.BlueprintGameplayTagLibrary.MakeGameplayTagContainerFromArray", HasNativeBreak = "/Script/GameplayTags.BlueprintGameplayTagLibrary.BreakGameplayTagContainer"))
-<<<<<<< HEAD
-struct GAMEPLAYTAGS_API FGameplayTagContainer
-=======
 struct FGameplayTagContainer
->>>>>>> 4af6daef
 {
 	GENERATED_USTRUCT_BODY()
 
@@ -746,19 +738,6 @@
 UENUM()
 enum class EGameplayTagQueryExprType : uint8
 {
-<<<<<<< HEAD
-	enum Type : int
-	{
-		Undefined = 0,
-		AnyTagsMatch,
-		AllTagsMatch,
-		NoTagsMatch,
-		AnyExprMatch,
-		AllExprMatch,
-		NoExprMatch,
-	};
-}
-=======
 	Undefined = 0,
 	AnyTagsMatch,
 	AllTagsMatch,
@@ -767,7 +746,6 @@
 	AllExprMatch,
 	NoExprMatch
 };
->>>>>>> 4af6daef
 
 namespace EGameplayTagQueryStreamVersion
 {
@@ -803,11 +781,7 @@
  * Note: these have an extensive details and graph pin customization for editing, so there is no need to expose the internals to Blueprints.
  */
 USTRUCT(BlueprintType, meta=(HasNativeMake="/Script/GameplayTags.BlueprintGameplayTagLibrary.MakeGameplayTagQuery"))
-<<<<<<< HEAD
-struct GAMEPLAYTAGS_API FGameplayTagQuery
-=======
 struct FGameplayTagQuery
->>>>>>> 4af6daef
 {
 	GENERATED_BODY();
 
@@ -891,31 +865,20 @@
 	GAMEPLAYTAGS_API void GetQueryExpr(struct FGameplayTagQueryExpression& OutExpr) const;
 
 	/** Serialize the tag query */
-<<<<<<< HEAD
-	void Serialize(FArchive& Ar);
-=======
 	GAMEPLAYTAGS_API void Serialize(FArchive& Ar);
->>>>>>> 4af6daef
 	
 	/** Returns description string. */
 	const FString& GetDescription() const { return UserDescription.IsEmpty() ? AutoDescription : UserDescription; };
 
-<<<<<<< HEAD
-	//** Gets the explicit list of all unique gameplay tags referenced by the query. */
-=======
 	/** Gets the explicit list of all unique gameplay tags referenced by the query. */
->>>>>>> 4af6daef
 	void GetGameplayTagArray(TArray<FGameplayTag>& OutGameplayTags) const
 	{
 		OutGameplayTags = TagDictionary;
 	}
 
-<<<<<<< HEAD
-=======
 	/** Gets the explicit list of all unique gameplay tags referenced by the query. */
 	GAMEPLAYTAGS_API const TArray<FGameplayTag>& GetGameplayTagArray() const;
 
->>>>>>> 4af6daef
 #if WITH_EDITOR
 	/** Creates this query based on the given EditableQuery object */
 	GAMEPLAYTAGS_API void BuildFromEditableQuery(class UEditableGameplayTagQuery& EditableQuery); 
