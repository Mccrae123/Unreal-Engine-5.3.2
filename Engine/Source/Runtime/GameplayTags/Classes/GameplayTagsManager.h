// Copyright Epic Games, Inc. All Rights Reserved.

#pragma once

#include "CoreMinimal.h"
#include "Stats/Stats.h"
#include "UObject/ObjectMacros.h"
#include "UObject/Object.h"
#include "UObject/ScriptMacros.h"
#include "GameplayTagContainer.h"
#include "Engine/DataTable.h"
#include "Templates/UniquePtr.h"

#include "GameplayTagsManager.generated.h"

class UGameplayTagsList;
struct FStreamableHandle;
class FNativeGameplayTag;

/** Simple struct for a table row in the gameplay tag table and element in the ini list */
USTRUCT()
struct FGameplayTagTableRow : public FTableRowBase
{
	GENERATED_USTRUCT_BODY()

	/** Tag specified in the table */
	UPROPERTY(EditAnywhere, BlueprintReadOnly, Category=GameplayTag)
	FName Tag;

	/** Developer comment clarifying the usage of a particular tag, not user facing */
	UPROPERTY(EditAnywhere, BlueprintReadOnly, Category=GameplayTag)
	FString DevComment;

	/** Constructors */
	FGameplayTagTableRow() {}
	FGameplayTagTableRow(FName InTag, const FString& InDevComment = TEXT("")) : Tag(InTag), DevComment(InDevComment) {}
	GAMEPLAYTAGS_API FGameplayTagTableRow(FGameplayTagTableRow const& Other);

	/** Assignment/Equality operators */
	GAMEPLAYTAGS_API FGameplayTagTableRow& operator=(FGameplayTagTableRow const& Other);
	GAMEPLAYTAGS_API bool operator==(FGameplayTagTableRow const& Other) const;
	GAMEPLAYTAGS_API bool operator!=(FGameplayTagTableRow const& Other) const;
	GAMEPLAYTAGS_API bool operator<(FGameplayTagTableRow const& Other) const;
};

/** Simple struct for a table row in the restricted gameplay tag table and element in the ini list */
USTRUCT()
struct FRestrictedGameplayTagTableRow : public FGameplayTagTableRow
{
	GENERATED_USTRUCT_BODY()

	/** Tag specified in the table */
	UPROPERTY(EditAnywhere, BlueprintReadOnly, Category = GameplayTag)
	bool bAllowNonRestrictedChildren;

	/** Constructors */
	FRestrictedGameplayTagTableRow() : bAllowNonRestrictedChildren(false) {}
	FRestrictedGameplayTagTableRow(FName InTag, const FString& InDevComment = TEXT(""), bool InAllowNonRestrictedChildren = false) : FGameplayTagTableRow(InTag, InDevComment), bAllowNonRestrictedChildren(InAllowNonRestrictedChildren) {}
	GAMEPLAYTAGS_API FRestrictedGameplayTagTableRow(FRestrictedGameplayTagTableRow const& Other);

	/** Assignment/Equality operators */
	GAMEPLAYTAGS_API FRestrictedGameplayTagTableRow& operator=(FRestrictedGameplayTagTableRow const& Other);
	GAMEPLAYTAGS_API bool operator==(FRestrictedGameplayTagTableRow const& Other) const;
	GAMEPLAYTAGS_API bool operator!=(FRestrictedGameplayTagTableRow const& Other) const;
};

UENUM()
enum class EGameplayTagSourceType : uint8
{
	Native,				// Was added from C++ code
	DefaultTagList,		// The default tag list in DefaultGameplayTags.ini
	TagList,			// Another tag list from an ini in tags/*.ini
	RestrictedTagList,	// Restricted tags from an ini
	DataTable,			// From a DataTable
	Invalid,			// Not a real source
};

UENUM()
enum class EGameplayTagSelectionType : uint8
{
	None,
	NonRestrictedOnly,
	RestrictedOnly,
	All
};

/** Struct defining where gameplay tags are loaded/saved from. Mostly for the editor */
USTRUCT()
struct FGameplayTagSource
{
	GENERATED_USTRUCT_BODY()

	/** Name of this source */
	UPROPERTY()
	FName SourceName;

	/** Type of this source */
	UPROPERTY()
	EGameplayTagSourceType SourceType;

	/** If this is bound to an ini object for saving, this is the one */
	UPROPERTY()
	TObjectPtr<class UGameplayTagsList> SourceTagList;

	/** If this has restricted tags and is bound to an ini object for saving, this is the one */
	UPROPERTY()
	TObjectPtr<class URestrictedGameplayTagsList> SourceRestrictedTagList;

	FGameplayTagSource() 
		: SourceName(NAME_None), SourceType(EGameplayTagSourceType::Invalid), SourceTagList(nullptr), SourceRestrictedTagList(nullptr)
	{
	}

	FGameplayTagSource(FName InSourceName, EGameplayTagSourceType InSourceType, UGameplayTagsList* InSourceTagList = nullptr, URestrictedGameplayTagsList* InSourceRestrictedTagList = nullptr) 
		: SourceName(InSourceName), SourceType(InSourceType), SourceTagList(InSourceTagList), SourceRestrictedTagList(InSourceRestrictedTagList)
	{
	}

	/** Returns the config file that created this source, if valid */
	GAMEPLAYTAGS_API FString GetConfigFileName() const;

	static GAMEPLAYTAGS_API FName GetNativeName();

	static GAMEPLAYTAGS_API FName GetDefaultName();

#if WITH_EDITOR
	static GAMEPLAYTAGS_API FName GetFavoriteName();

	static GAMEPLAYTAGS_API void SetFavoriteName(FName TagSourceToFavorite);

	static GAMEPLAYTAGS_API FName GetTransientEditorName();
#endif
};

/** Struct describing the places to look for ini search paths */
struct FGameplayTagSearchPathInfo
{
	/** Which sources should be loaded from this path */
	TArray<FName> SourcesInPath;

	/** Config files to load from, will normally correspond to FoundSources */
	TArray<FString> TagIniList;

	/** True if this path has already been searched */
	bool bWasSearched = false;

	/** True if the tags in sources have been added to the current tree */
	bool bWasAddedToTree = false;

	FORCEINLINE void Reset()
	{
		SourcesInPath.Reset();
		TagIniList.Reset();
		bWasSearched = false;
		bWasAddedToTree = false;
	}

	FORCEINLINE bool IsValid()
	{
		return bWasSearched && bWasAddedToTree;
	}
};

/** Simple tree node for gameplay tags, this stores metadata about specific tags */
USTRUCT()
struct FGameplayTagNode
{
	GENERATED_USTRUCT_BODY()
	FGameplayTagNode(){};

	/** Simple constructor, passing redundant data for performance */
	FGameplayTagNode(FName InTag, FName InFullTag, TSharedPtr<FGameplayTagNode> InParentNode, bool InIsExplicitTag, bool InIsRestrictedTag, bool InAllowNonRestrictedChildren);

	/** Returns a correctly constructed container with only this tag, useful for doing container queries */
	FORCEINLINE const FGameplayTagContainer& GetSingleTagContainer() const { return CompleteTagWithParents; }

	/**
	 * Get the complete tag for the node, including all parent tags, delimited by periods
	 * 
	 * @return Complete tag for the node
	 */
	FORCEINLINE const FGameplayTag& GetCompleteTag() const { return CompleteTagWithParents.Num() > 0 ? CompleteTagWithParents.GameplayTags[0] : FGameplayTag::EmptyTag; }
	FORCEINLINE FName GetCompleteTagName() const { return GetCompleteTag().GetTagName(); }
	FORCEINLINE FString GetCompleteTagString() const { return GetCompleteTag().ToString(); }

	/**
	 * Get the simple tag for the node (doesn't include any parent tags)
	 * 
	 * @return Simple tag for the node
	 */
	FORCEINLINE FName GetSimpleTagName() const { return Tag; }

	/**
	 * Get the children nodes of this node
	 * 
	 * @return Reference to the array of the children nodes of this node
	 */
	FORCEINLINE TArray< TSharedPtr<FGameplayTagNode> >& GetChildTagNodes() { return ChildTags; }

	/**
	 * Get the children nodes of this node
	 * 
	 * @return Reference to the array of the children nodes of this node
	 */
	FORCEINLINE const TArray< TSharedPtr<FGameplayTagNode> >& GetChildTagNodes() const { return ChildTags; }

	/**
	 * Get the parent tag node of this node
	 * 
	 * @return The parent tag node of this node
	 */
	FORCEINLINE TSharedPtr<FGameplayTagNode> GetParentTagNode() const { return ParentNode; }

	/**
	* Get the net index of this node
	*
	* @return The net index of this node
	*/
	FORCEINLINE FGameplayTagNetIndex GetNetIndex() const { check(NetIndex != INVALID_TAGNETINDEX); return NetIndex; }

	/** Reset the node of all of its values */
	GAMEPLAYTAGS_API void ResetNode();

	/** Returns true if the tag was explicitly specified in code or data */
	FORCEINLINE bool IsExplicitTag() const {
#if WITH_EDITORONLY_DATA
		return bIsExplicitTag;
#endif
		return true;
	}

	/** Returns true if the tag is a restricted tag and allows non-restricted children */
	FORCEINLINE bool GetAllowNonRestrictedChildren() const { 
#if WITH_EDITORONLY_DATA
		return bAllowNonRestrictedChildren;  
#endif
		return true;
	}

	/** Returns true if the tag is a restricted tag */
	FORCEINLINE bool IsRestrictedGameplayTag() const {
#if WITH_EDITORONLY_DATA
		return bIsRestrictedTag;
#endif
		return true;
	}

#if WITH_EDITORONLY_DATA
	FName GetFirstSourceName() const { return SourceNames.Num() == 0 ? NAME_None : SourceNames[0]; }
	const TArray<FName>& GetAllSourceNames() const { return SourceNames; }
#endif

private:
	/** Raw name for this tag at current rank in the tree */
	FName Tag;

	/** This complete tag is at GameplayTags[0], with parents in ParentTags[] */
	FGameplayTagContainer CompleteTagWithParents;

	/** Child gameplay tag nodes */
	TArray< TSharedPtr<FGameplayTagNode> > ChildTags;

	/** Owner gameplay tag node, if any */
	TSharedPtr<FGameplayTagNode> ParentNode;
	
	/** Net Index of this node */
	FGameplayTagNetIndex NetIndex;

#if WITH_EDITORONLY_DATA
	/** Module or Package or config file this tag came from. If empty this is an implicitly added tag */
	TArray<FName> SourceNames;

	/** Comment for this tag */
	FString DevComment;

	/** If this is true then the tag can only have normal tag children if bAllowNonRestrictedChildren is true */
	uint8 bIsRestrictedTag : 1;

	/** If this is true then any children of this tag must come from the restricted tags */
	uint8 bAllowNonRestrictedChildren : 1;

	/** If this is true then the tag was explicitly added and not only implied by its child tags */
	uint8 bIsExplicitTag : 1;

	/** If this is true then at least one tag that inherits from this tag is coming from multiple sources. Used for updating UI in the editor. */
	uint8 bDescendantHasConflict : 1;

	/** If this is true then this tag is coming from multiple sources. No descendants can be changed on this tag until this is resolved. */
	uint8 bNodeHasConflict : 1;

	/** If this is true then at least one tag that this tag descends from is coming from multiple sources. This tag and it's descendants can't be changed in the editor. */
	uint8 bAncestorHasConflict : 1;
#endif 

	friend class UGameplayTagsManager;
	friend class SGameplayTagWidget;
	friend class SGameplayTagPicker;
};

/** Holds data about the tag dictionary, is in a singleton UObject */
UCLASS(config=Engine, MinimalAPI)
class UGameplayTagsManager : public UObject
{
	GENERATED_UCLASS_BODY()

	/** Destructor */
	GAMEPLAYTAGS_API ~UGameplayTagsManager();

	/** Returns the global UGameplayTagsManager manager */
	FORCEINLINE static UGameplayTagsManager& Get()
	{
		if (SingletonManager == nullptr)
		{
			InitializeManager();
		}

		return *SingletonManager;
	}

	/** Returns possibly nullptr to the manager. Needed for some shutdown cases to avoid reallocating. */
	FORCEINLINE static UGameplayTagsManager* GetIfAllocated() { return SingletonManager; }

	/**
	* Adds the gameplay tags corresponding to the strings in the array TagStrings to OutTagsContainer
	*
	* @param TagStrings Array of strings to search for as tags to add to the tag container
	* @param OutTagsContainer Container to add the found tags to.
	* @param ErrorIfNotfound: ensure() that tags exists.
	*
	*/
	GAMEPLAYTAGS_API void RequestGameplayTagContainer(const TArray<FString>& TagStrings, FGameplayTagContainer& OutTagsContainer, bool bErrorIfNotFound=true) const;

	/**
	 * Gets the FGameplayTag that corresponds to the TagName
	 *
	 * @param TagName The Name of the tag to search for
	 * @param ErrorIfNotfound: ensure() that tag exists.
	 * 
	 * @return Will return the corresponding FGameplayTag or an empty one if not found.
	 */
	GAMEPLAYTAGS_API FGameplayTag RequestGameplayTag(FName TagName, bool ErrorIfNotFound=true) const;

	/** 
	 * Returns true if this is a valid gameplay tag string (foo.bar.baz). If false, it will fill 
	 * @param TagString String to check for validity
	 * @param OutError If non-null and string invalid, will fill in with an error message
	 * @param OutFixedString If non-null and string invalid, will attempt to fix. Will be empty if no fix is possible
	 * @return True if this can be added to the tag dictionary, false if there's a syntax error
	 */
	GAMEPLAYTAGS_API bool IsValidGameplayTagString(const FString& TagString, FText* OutError = nullptr, FString* OutFixedString = nullptr);

	/**
	 *	Searches for a gameplay tag given a partial string. This is slow and intended mainly for console commands/utilities to make
	 *	developer life's easier. This will attempt to match as best as it can. If you pass "A.b" it will match on "A.b." before it matches "a.b.c".
	 */
	GAMEPLAYTAGS_API FGameplayTag FindGameplayTagFromPartialString_Slow(FString PartialString) const;

	/**
	 * Registers the given name as a gameplay tag, and tracks that it is being directly referenced from code
	 * This can only be called during engine initialization, the table needs to be locked down before replication
	 *
	 * @param TagName The Name of the tag to add
	 * @param TagDevComment The developer comment clarifying the usage of the tag
	 * 
	 * @return Will return the corresponding FGameplayTag
	 */
	GAMEPLAYTAGS_API FGameplayTag AddNativeGameplayTag(FName TagName, const FString& TagDevComment = TEXT("(Native)"));

private:
	// Only callable from FNativeGameplayTag, these functions do less error checking and can happen after initial tag loading is done
<<<<<<< HEAD
	void AddNativeGameplayTag(FNativeGameplayTag* TagSource);
	void RemoveNativeGameplayTag(const FNativeGameplayTag* TagSource);
=======
	GAMEPLAYTAGS_API void AddNativeGameplayTag(FNativeGameplayTag* TagSource);
	GAMEPLAYTAGS_API void RemoveNativeGameplayTag(const FNativeGameplayTag* TagSource);
>>>>>>> 4af6daef

public:
	/** Call to flush the list of native tags, once called it is unsafe to add more */
	GAMEPLAYTAGS_API void DoneAddingNativeTags();

	static GAMEPLAYTAGS_API FSimpleMulticastDelegate& OnLastChanceToAddNativeTags();


	GAMEPLAYTAGS_API void CallOrRegister_OnDoneAddingNativeTagsDelegate(FSimpleMulticastDelegate::FDelegate Delegate);

	/**
	 * Gets a Tag Container containing the supplied tag and all of it's parents as explicit tags
	 *
	 * @param GameplayTag The Tag to use at the child most tag for this container
	 * 
	 * @return A Tag Container with the supplied tag and all its parents added explicitly
	 */
	GAMEPLAYTAGS_API FGameplayTagContainer RequestGameplayTagParents(const FGameplayTag& GameplayTag) const;

	/**
	 * Gets a Tag Container containing the all tags in the hierarchy that are children of this tag. Does not return the original tag
	 *
	 * @param GameplayTag					The Tag to use at the parent tag
	 * 
	 * @return A Tag Container with the supplied tag and all its parents added explicitly
	 */
	GAMEPLAYTAGS_API FGameplayTagContainer RequestGameplayTagChildren(const FGameplayTag& GameplayTag) const;

	/** Returns direct parent GameplayTag of this GameplayTag, calling on x.y will return x */
	GAMEPLAYTAGS_API FGameplayTag RequestGameplayTagDirectParent(const FGameplayTag& GameplayTag) const;

	/**
	 * Helper function to get the stored TagContainer containing only this tag, which has searchable ParentTags
	 * @param GameplayTag		Tag to get single container of
	 * @return					Pointer to container with this tag
	 */
	FORCEINLINE_DEBUGGABLE const FGameplayTagContainer* GetSingleTagContainer(const FGameplayTag& GameplayTag) const
	{
		// Doing this with pointers to avoid a shared ptr reference count change
		const TSharedPtr<FGameplayTagNode>* Node = GameplayTagNodeMap.Find(GameplayTag);

		if (Node)
		{
			return &(*Node)->GetSingleTagContainer();
		}
#if WITH_EDITOR
		// Check redirector
		if (GIsEditor && GameplayTag.IsValid())
		{
			FGameplayTag RedirectedTag = GameplayTag;

			RedirectSingleGameplayTag(RedirectedTag, nullptr);

			Node = GameplayTagNodeMap.Find(RedirectedTag);

			if (Node)
			{
				return &(*Node)->GetSingleTagContainer();
			}
		}
#endif
		return nullptr;
	}

	/**
	 * Checks node tree to see if a FGameplayTagNode with the tag exists
	 *
	 * @param TagName	The name of the tag node to search for
	 *
	 * @return A shared pointer to the FGameplayTagNode found, or NULL if not found.
	 */
	FORCEINLINE_DEBUGGABLE TSharedPtr<FGameplayTagNode> FindTagNode(const FGameplayTag& GameplayTag) const
	{
		const TSharedPtr<FGameplayTagNode>* Node = GameplayTagNodeMap.Find(GameplayTag);

		if (Node)
		{
			return *Node;
		}
#if WITH_EDITOR
		// Check redirector
		if (GIsEditor && GameplayTag.IsValid())
		{
			FGameplayTag RedirectedTag = GameplayTag;

			RedirectSingleGameplayTag(RedirectedTag, nullptr);

			Node = GameplayTagNodeMap.Find(RedirectedTag);

			if (Node)
			{
				return *Node;
			}
		}
#endif
		return nullptr;
	}

	/**
	 * Checks node tree to see if a FGameplayTagNode with the name exists
	 *
	 * @param TagName	The name of the tag node to search for
	 *
	 * @return A shared pointer to the FGameplayTagNode found, or NULL if not found.
	 */
	FORCEINLINE_DEBUGGABLE TSharedPtr<FGameplayTagNode> FindTagNode(FName TagName) const
	{
		FGameplayTag PossibleTag(TagName);
		return FindTagNode(PossibleTag);
	}

	/** Loads the tag tables referenced in the GameplayTagSettings object */
	GAMEPLAYTAGS_API void LoadGameplayTagTables(bool bAllowAsyncLoad = false);

	/** Loads tag inis contained in the specified path */
	GAMEPLAYTAGS_API void AddTagIniSearchPath(const FString& RootDir);

	/** Tries to remove the specified search path, will return true if anything was removed */
	GAMEPLAYTAGS_API bool RemoveTagIniSearchPath(const FString& RootDir);

	/** Tries to remove the specified search path, will return true if anything was removed */
	bool RemoveTagIniSearchPath(const FString& RootDir);

	/** Gets all the current directories to look for tag sources in */
	GAMEPLAYTAGS_API void GetTagSourceSearchPaths(TArray<FString>& OutPaths);

	/** Gets the number of tag source search paths */
	GAMEPLAYTAGS_API int32 GetNumTagSourceSearchPaths();

	/** Gets the number of tag source search paths */
	int32 GetNumTagSourceSearchPaths();

	/** Helper function to construct the gameplay tag tree */
	GAMEPLAYTAGS_API void ConstructGameplayTagTree();

	/** Helper function to destroy the gameplay tag tree */
	GAMEPLAYTAGS_API void DestroyGameplayTagTree();

	/** Splits a tag such as x.y.z into an array of names {x,y,z} */
	GAMEPLAYTAGS_API void SplitGameplayTagFName(const FGameplayTag& Tag, TArray<FName>& OutNames) const;

	/** Gets the list of all tags in the dictionary */
	GAMEPLAYTAGS_API void RequestAllGameplayTags(FGameplayTagContainer& TagContainer, bool OnlyIncludeDictionaryTags) const;

	/** Returns true if if the passed in name is in the tag dictionary and can be created */
	GAMEPLAYTAGS_API bool ValidateTagCreation(FName TagName) const;

	/** Returns the tag source for a given tag source name and type, or null if not found */
	GAMEPLAYTAGS_API const FGameplayTagSource* FindTagSource(FName TagSourceName) const;

	/** Returns the tag source for a given tag source name and type, or null if not found */
	GAMEPLAYTAGS_API FGameplayTagSource* FindTagSource(FName TagSourceName);

	/** Fills in an array with all tag sources of a specific type */
	GAMEPLAYTAGS_API void FindTagSourcesWithType(EGameplayTagSourceType TagSourceType, TArray<const FGameplayTagSource*>& OutArray) const;

	GAMEPLAYTAGS_API void FindTagsWithSource(FStringView PackageNameOrPath, TArray<FGameplayTag>& OutTags) const;

	/**
	 * Check to see how closely two FGameplayTags match. Higher values indicate more matching terms in the tags.
	 *
	 * @param GameplayTagOne	The first tag to compare
	 * @param GameplayTagTwo	The second tag to compare
	 *
	 * @return the length of the longest matching pair
	 */
	GAMEPLAYTAGS_API int32 GameplayTagsMatchDepth(const FGameplayTag& GameplayTagOne, const FGameplayTag& GameplayTagTwo) const;

	/** Returns the number of parents a particular gameplay tag has.  Useful as a quick way to determine which tags may
	 * be more "specific" than other tags without comparing whether they are in the same hierarchy or anything else.
	 * Example: "TagA.SubTagA" has 2 Tag Nodes.  "TagA.SubTagA.LeafTagA" has 3 Tag Nodes.
	 */ 
	GAMEPLAYTAGS_API int32 GetNumberOfTagNodes(const FGameplayTag& GameplayTag) const;

	/** Returns true if we should import tags from UGameplayTagsSettings objects (configured by INI files) */
	GAMEPLAYTAGS_API bool ShouldImportTagsFromINI() const;

	/** Should we print loading errors when trying to load invalid tags */
	bool ShouldWarnOnInvalidTags() const
	{
		return bShouldWarnOnInvalidTags;
	}

	/** Should we clear references to invalid tags loaded/saved in the editor */
	bool ShouldClearInvalidTags() const
	{
		return bShouldClearInvalidTags;
	}

	/** Should use fast replication */
	bool ShouldUseFastReplication() const
	{
		return bUseFastReplication;
	}

	/** If we are allowed to unload tags */
<<<<<<< HEAD
	bool ShouldUnloadTags() const;
=======
	GAMEPLAYTAGS_API bool ShouldUnloadTags() const;
>>>>>>> 4af6daef

	/** Returns the hash of NetworkGameplayTagNodeIndex */
	uint32 GetNetworkGameplayTagNodeIndexHash() const { VerifyNetworkIndex(); return NetworkGameplayTagNodeIndexHash; }

	/** Returns a list of the ini files that contain restricted tags */
	GAMEPLAYTAGS_API void GetRestrictedTagConfigFiles(TArray<FString>& RestrictedConfigFiles) const;

	/** Returns a list of the source files that contain restricted tags */
	GAMEPLAYTAGS_API void GetRestrictedTagSources(TArray<const FGameplayTagSource*>& Sources) const;

	/** Returns a list of the owners for a restricted tag config file. May be empty */
	GAMEPLAYTAGS_API void GetOwnersForTagSource(const FString& SourceName, TArray<FString>& OutOwners) const;

	/** Notification that a tag container has been loaded via serialize */
	GAMEPLAYTAGS_API void GameplayTagContainerLoaded(FGameplayTagContainer& Container, FProperty* SerializingProperty) const;

	/** Notification that a gameplay tag has been loaded via serialize */
	GAMEPLAYTAGS_API void SingleGameplayTagLoaded(FGameplayTag& Tag, FProperty* SerializingProperty) const;

	/** Handles redirectors for an entire container, will also error on invalid tags */
	GAMEPLAYTAGS_API void RedirectTagsForContainer(FGameplayTagContainer& Container, FProperty* SerializingProperty) const;

	/** Handles redirectors for a single tag, will also error on invalid tag. This is only called for when individual tags are serialized on their own */
	GAMEPLAYTAGS_API void RedirectSingleGameplayTag(FGameplayTag& Tag, FProperty* SerializingProperty) const;

	/** Handles establishing a single tag from an imported tag name (accounts for redirects too). Called when tags are imported via text. */
	GAMEPLAYTAGS_API bool ImportSingleGameplayTag(FGameplayTag& Tag, FName ImportedTagName, bool bImportFromSerialize = false) const;

	/** Gets a tag name from net index and vice versa, used for replication efficiency */
	GAMEPLAYTAGS_API FName GetTagNameFromNetIndex(FGameplayTagNetIndex Index) const;
	GAMEPLAYTAGS_API FGameplayTagNetIndex GetNetIndexFromTag(const FGameplayTag &InTag) const;

	/** Cached number of bits we need to replicate tags. That is, Log2(Number of Tags). Will always be <= 16. */
	int32 GetNetIndexTrueBitNum() const { VerifyNetworkIndex(); return NetIndexTrueBitNum; }

	/** The length in bits of the first segment when net serializing tags. We will serialize NetIndexFirstBitSegment + 1 bit to indicatore "more" (more = second segment that is NetIndexTrueBitNum - NetIndexFirstBitSegment) */
	int32 GetNetIndexFirstBitSegment() const { VerifyNetworkIndex(); return NetIndexFirstBitSegment; }

	/** This is the actual value for an invalid tag "None". This is computed at runtime as (Total number of tags) + 1 */
	FGameplayTagNetIndex GetInvalidTagNetIndex() const { VerifyNetworkIndex(); return InvalidTagNetIndex; }

	const TArray<TSharedPtr<FGameplayTagNode>>& GetNetworkGameplayTagNodeIndex() const { VerifyNetworkIndex(); return NetworkGameplayTagNodeIndex; }

	DECLARE_TS_MULTICAST_DELEGATE_OneParam(FOnGameplayTagLoaded, const FGameplayTag& /*Tag*/)
	FOnGameplayTagLoaded OnGameplayTagLoadedDelegate;

	/** Numbers of bits to use for replicating container size. This can be set via config. */
	int32 NumBitsForContainerSize;

<<<<<<< HEAD
	void PushDeferOnGameplayTagTreeChangedBroadcast();
	void PopDeferOnGameplayTagTreeChangedBroadcast();
=======
	GAMEPLAYTAGS_API void PushDeferOnGameplayTagTreeChangedBroadcast();
	GAMEPLAYTAGS_API void PopDeferOnGameplayTagTreeChangedBroadcast();
>>>>>>> 4af6daef

private:
	/** Cached number of bits we need to replicate tags. That is, Log2(Number of Tags). Will always be <= 16. */
	int32 NetIndexTrueBitNum;

	/** The length in bits of the first segment when net serializing tags. We will serialize NetIndexFirstBitSegment + 1 bit to indicatore "more" (more = second segment that is NetIndexTrueBitNum - NetIndexFirstBitSegment) */
	int32 NetIndexFirstBitSegment;

	/** This is the actual value for an invalid tag "None". This is computed at runtime as (Total number of tags) + 1 */
	FGameplayTagNetIndex InvalidTagNetIndex;

public:

#if WITH_EDITOR
	/** Gets a Filtered copy of the GameplayRootTags Array based on the comma delimited filter string passed in */
	GAMEPLAYTAGS_API void GetFilteredGameplayRootTags(const FString& InFilterString, TArray< TSharedPtr<FGameplayTagNode> >& OutTagArray) const;

	/** Returns "Categories" meta property from given handle, used for filtering by tag widget */
	GAMEPLAYTAGS_API FString GetCategoriesMetaFromPropertyHandle(TSharedPtr<class IPropertyHandle> PropertyHandle) const;

	/** Helper function, made to be called by custom OnGetCategoriesMetaFromPropertyHandle handlers  */
	static GAMEPLAYTAGS_API FString StaticGetCategoriesMetaFromPropertyHandle(TSharedPtr<class IPropertyHandle> PropertyHandle);

	/** Returns "Categories" meta property from given field, used for filtering by tag widget */
	template <typename TFieldType>
	FString GetCategoriesMetaFromField(TFieldType* Field) const
	{
		check(Field);
		if (Field->HasMetaData(NAME_Categories))
		{
			return Field->GetMetaData(NAME_Categories);
		}
		return FString();
	}

	/** Returns "GameplayTagFilter" meta property from given function, used for filtering by tag widget for any parameters of the function that end up as BP pins */
	GAMEPLAYTAGS_API FString GetCategoriesMetaFromFunction(const UFunction* Func, FName ParamName = NAME_None) const;

	/** Gets a list of all gameplay tag nodes added by the specific source */
	GAMEPLAYTAGS_API void GetAllTagsFromSource(FName TagSource, TArray< TSharedPtr<FGameplayTagNode> >& OutTagArray) const;

	/** Returns true if this tag is directly in the dictionary already */
	GAMEPLAYTAGS_API bool IsDictionaryTag(FName TagName) const;

	/** Returns information about tag. If not found return false */
	GAMEPLAYTAGS_API bool GetTagEditorData(FName TagName, FString& OutComment, FName &OutFirstTagSource, bool& bOutIsTagExplicit, bool &bOutIsRestrictedTag, bool &bOutAllowNonRestrictedChildren) const;
	
	/** Returns information about tag. If not found return false */
    GAMEPLAYTAGS_API bool GetTagEditorData(FName TagName, FString& OutComment, TArray<FName>& OutTagSources, bool& bOutIsTagExplicit, bool &bOutIsRestrictedTag, bool &bOutAllowNonRestrictedChildren) const;

#if WITH_EDITOR
	/** This is called after EditorRefreshGameplayTagTree. Useful if you need to do anything editor related when tags are added or removed */
	static GAMEPLAYTAGS_API FSimpleMulticastDelegate OnEditorRefreshGameplayTagTree;

#if WITH_EDITOR
	/** This is called after EditorRefreshGameplayTagTree. Useful if you need to do anything editor related when tags are added or removed */
	static FSimpleMulticastDelegate OnEditorRefreshGameplayTagTree;

	/** Refresh the gameplaytag tree due to an editor change */
	GAMEPLAYTAGS_API void EditorRefreshGameplayTagTree();

	/** Suspends EditorRefreshGameplayTagTree requests */
	GAMEPLAYTAGS_API void SuspendEditorRefreshGameplayTagTree(FGuid SuspendToken);

	/** Resumes EditorRefreshGameplayTagTree requests; triggers a refresh if a request was made while it was suspended */
	GAMEPLAYTAGS_API void ResumeEditorRefreshGameplayTagTree(FGuid SuspendToken);
#endif //if WITH_EDITOR

	/** Suspends EditorRefreshGameplayTagTree requests */
	void SuspendEditorRefreshGameplayTagTree(FGuid SuspendToken);

	/** Resumes EditorRefreshGameplayTagTree requests; triggers a refresh if a request was made while it was suspended */
	void ResumeEditorRefreshGameplayTagTree(FGuid SuspendToken);
#endif //if WITH_EDITOR

	/** Gets a Tag Container containing all of the tags in the hierarchy that are children of this tag, and were explicitly added to the dictionary */
	GAMEPLAYTAGS_API FGameplayTagContainer RequestGameplayTagChildrenInDictionary(const FGameplayTag& GameplayTag) const;
#if WITH_EDITORONLY_DATA
	/** Gets a Tag Container containing all of the tags in the hierarchy that are children of this tag, were explicitly added to the dictionary, and do not have any explicitly added tags between them and the specified tag */
	GAMEPLAYTAGS_API FGameplayTagContainer RequestGameplayTagDirectDescendantsInDictionary(const FGameplayTag& GameplayTag, EGameplayTagSelectionType SelectionType) const;
#endif // WITH_EDITORONLY_DATA


	DECLARE_MULTICAST_DELEGATE_TwoParams(FOnGameplayTagDoubleClickedEditor, FGameplayTag, FSimpleMulticastDelegate& /* OUT */)
	FOnGameplayTagDoubleClickedEditor OnGatherGameplayTagDoubleClickedEditor;

	/** Chance to dynamically change filter string based on a property handle */
	DECLARE_MULTICAST_DELEGATE_TwoParams(FOnGetCategoriesMetaFromPropertyHandle, TSharedPtr<IPropertyHandle>, FString& /* OUT */)
	FOnGetCategoriesMetaFromPropertyHandle OnGetCategoriesMetaFromPropertyHandle;

	/** Allows dynamic hiding of gameplay tags in SGameplayTagWidget. Allows higher order structs to dynamically change which tags are visible based on its own data */
	DECLARE_MULTICAST_DELEGATE_ThreeParams(FOnFilterGameplayTagChildren, const FString&  /** FilterString */, TSharedPtr<FGameplayTagNode>& /* TagNode */, bool& /* OUT OutShouldHide */)
	FOnFilterGameplayTagChildren OnFilterGameplayTagChildren;

	struct FFilterGameplayTagContext
	{
		const FString& FilterString;
		const TSharedPtr<FGameplayTagNode>& TagNode;
		const FGameplayTagSource* TagSource;
		const TSharedPtr<IPropertyHandle>& ReferencingPropertyHandle;

		FFilterGameplayTagContext(const FString& InFilterString, const TSharedPtr<FGameplayTagNode>& InTagNode, const FGameplayTagSource* InTagSource, const TSharedPtr<IPropertyHandle>& InReferencingPropertyHandle)
			: FilterString(InFilterString), TagNode(InTagNode), TagSource(InTagSource), ReferencingPropertyHandle(InReferencingPropertyHandle)
		{}
	};
	/*
	 * Allows dynamic hiding of gameplay tags in SGameplayTagWidget. Allows higher order structs to dynamically change which tags are visible based on its own data
	 * Applies to all tags, and has more context than OnFilterGameplayTagChildren
	 */
	DECLARE_MULTICAST_DELEGATE_TwoParams(FOnFilterGameplayTag, const FFilterGameplayTagContext& /** InContext */, bool& /* OUT OutShouldHide */)
	FOnFilterGameplayTag OnFilterGameplayTag;
	
	GAMEPLAYTAGS_API void NotifyGameplayTagDoubleClickedEditor(FString TagName);
	
	GAMEPLAYTAGS_API bool ShowGameplayTagAsHyperLinkEditor(FString TagName);


#endif //WITH_EDITOR

	GAMEPLAYTAGS_API void PrintReplicationIndices();

#if !(UE_BUILD_SHIPPING || UE_BUILD_TEST)
	/** Mechanism for tracking what tags are frequently replicated */

	GAMEPLAYTAGS_API void PrintReplicationFrequencyReport();
	GAMEPLAYTAGS_API void NotifyTagReplicated(FGameplayTag Tag, bool WasInContainer);

	TMap<FGameplayTag, int32>	ReplicationCountMap;
	TMap<FGameplayTag, int32>	ReplicationCountMap_SingleTags;
	TMap<FGameplayTag, int32>	ReplicationCountMap_Containers;
#endif

private:

	/** Initializes the manager */
	static GAMEPLAYTAGS_API void InitializeManager();

	/** finished loading/adding native tags */
	static GAMEPLAYTAGS_API FSimpleMulticastDelegate& OnDoneAddingNativeTagsDelegate();

	/** The Tag Manager singleton */
	static GAMEPLAYTAGS_API UGameplayTagsManager* SingletonManager;

	friend class FGameplayTagTest;
	friend class FGameplayEffectsTest;
	friend class FGameplayTagsModule;
	friend class FGameplayTagsEditorModule;
	friend class UGameplayTagsSettings;
	friend class SAddNewGameplayTagSourceWidget;
	friend class FNativeGameplayTag;

	/**
	 * Helper function to insert a tag into a tag node array
	 *
	 * @param Tag							Short name of tag to insert
	 * @param FullTag						Full tag, passed in for performance
	 * @param ParentNode					Parent node, if any, for the tag
	 * @param NodeArray						Node array to insert the new node into, if necessary (if the tag already exists, no insertion will occur)
	 * @param SourceName					File tag was added from
	 * @param DevComment					Comment from developer about this tag
	 * @param bIsExplicitTag				Is the tag explicitly defined or is it implied by the existence of a child tag
	 * @param bIsRestrictedTag				Is the tag a restricted tag or a regular gameplay tag
	 * @param bAllowNonRestrictedChildren	If the tag is a restricted tag, can it have regular gameplay tag children or should all of its children be restricted tags as well?
	 *
	 * @return Index of the node of the tag
	 */
	GAMEPLAYTAGS_API int32 InsertTagIntoNodeArray(FName Tag, FName FullTag, TSharedPtr<FGameplayTagNode> ParentNode, TArray< TSharedPtr<FGameplayTagNode> >& NodeArray, FName SourceName, const FString& DevComment, bool bIsExplicitTag, bool bIsRestrictedTag, bool bAllowNonRestrictedChildren);

	/** Helper function to populate the tag tree from each table */
	GAMEPLAYTAGS_API void PopulateTreeFromDataTable(class UDataTable* Table);

	GAMEPLAYTAGS_API void AddTagTableRow(const FGameplayTagTableRow& TagRow, FName SourceName, bool bIsRestrictedTag = false);

	GAMEPLAYTAGS_API void AddChildrenTags(FGameplayTagContainer& TagContainer, TSharedPtr<FGameplayTagNode> GameplayTagNode, bool RecurseAll=true, bool OnlyIncludeDictionaryTags=false) const;

	GAMEPLAYTAGS_API void AddRestrictedGameplayTagSource(const FString& FileName);

	GAMEPLAYTAGS_API void AddTagsFromAdditionalLooseIniFiles(const TArray<FString>& IniFileList);

	/**
	 * Helper function for GameplayTagsMatch to get all parents when doing a parent match,
	 * NOTE: Must never be made public as it uses the FNames which should never be exposed
	 * 
	 * @param NameList		The list we are adding all parent complete names too
	 * @param GameplayTag	The current Tag we are adding to the list
	 */
	GAMEPLAYTAGS_API void GetAllParentNodeNames(TSet<FName>& NamesList, TSharedPtr<FGameplayTagNode> GameplayTag) const;

	/** Returns the tag source for a given tag source name, or null if not found */
	GAMEPLAYTAGS_API FGameplayTagSource* FindOrAddTagSource(FName TagSourceName, EGameplayTagSourceType SourceType, const FString& RootDirToUse = FString());

	/** Constructs the net indices for each tag */
	GAMEPLAYTAGS_API void ConstructNetIndex();

	/** Marks all of the nodes that descend from CurNode as having an ancestor node that has a source conflict. */
	GAMEPLAYTAGS_API void MarkChildrenOfNodeConflict(TSharedPtr<FGameplayTagNode> CurNode);

	void VerifyNetworkIndex() const
	{
		if (bNetworkIndexInvalidated)
		{
			const_cast<UGameplayTagsManager*>(this)->ConstructNetIndex();
		}
	}

	void InvalidateNetworkIndex() { bNetworkIndexInvalidated = true; }

	/** Called in both editor and game when the tag tree changes during startup or editing */
<<<<<<< HEAD
	void BroadcastOnGameplayTagTreeChanged();

	/** Call after modifying the tag tree nodes, this will either call the full editor refresh or a limited game refresh */
	void HandleGameplayTagTreeChanged(bool bRecreateTree);
=======
	GAMEPLAYTAGS_API void BroadcastOnGameplayTagTreeChanged();

	/** Call after modifying the tag tree nodes, this will either call the full editor refresh or a limited game refresh */
	GAMEPLAYTAGS_API void HandleGameplayTagTreeChanged(bool bRecreateTree);
>>>>>>> 4af6daef

	// Tag Sources
	///////////////////////////////////////////////////////

	/** These are the old native tags that use to be resisted via a function call with no specific site/ownership. */
	TSet<FName> LegacyNativeTags;

	/** Map of all config directories to load tag inis from */
	TMap<FString, FGameplayTagSearchPathInfo> RegisteredSearchPaths;



	/** Roots of gameplay tag nodes */
	TSharedPtr<FGameplayTagNode> GameplayRootTag;

	/** Map of Tags to Nodes - Internal use only. FGameplayTag is inside node structure, do not use FindKey! */
	TMap<FGameplayTag, TSharedPtr<FGameplayTagNode>> GameplayTagNodeMap;

	/** Our aggregated, sorted list of commonly replicated tags. These tags are given lower indices to ensure they replicate in the first bit segment. */
	TArray<FGameplayTag> CommonlyReplicatedTags;

	/** Map of gameplay tag source names to source objects */
	UPROPERTY()
	TMap<FName, FGameplayTagSource> TagSources;

	TSet<FName> RestrictedGameplayTagSourceNames;

	bool bIsConstructingGameplayTagTree = false;

	/** Cached runtime value for whether we are using fast replication or not. Initialized from config setting. */
	bool bUseFastReplication;

	/** Cached runtime value for whether we should warn when loading invalid tags */
	bool bShouldWarnOnInvalidTags;

	/** Cached runtime value for whether we should warn when loading invalid tags */
	bool bShouldClearInvalidTags;

	/** Cached runtime value for whether we should allow unloading of tags */
	bool bShouldAllowUnloadingTags;

	/** True if native tags have all been added and flushed */
	bool bDoneAddingNativeTags;

	int32 bDeferBroadcastOnGameplayTagTreeChanged = 0;
	bool bShouldBroadcastDeferredOnGameplayTagTreeChanged = false;

	/** String with outlawed characters inside tags */
	FString InvalidTagCharacters;

	// This critical section is to handle an issue where tag requests come from another thread when async loading from a background thread in FGameplayTagContainer::Serialize.
	// This class is not generically threadsafe.
	mutable FCriticalSection GameplayTagMapCritical;

#if WITH_EDITOR
	// Transient editor-only tags to support quick-iteration PIE workflows
	TSet<FName> TransientEditorTags;

	TSet<FGuid> EditorRefreshGameplayTagTreeSuspendTokens;
	bool bEditorRefreshGameplayTagTreeRequestedDuringSuspend = false;
#endif //if WITH_EDITOR

	/** Sorted list of nodes, used for network replication */
	TArray<TSharedPtr<FGameplayTagNode>> NetworkGameplayTagNodeIndex;

	uint32 NetworkGameplayTagNodeIndexHash;

	bool bNetworkIndexInvalidated = true;

	/** Holds all of the valid gameplay-related tags that can be applied to assets */
	UPROPERTY()
	TArray<TObjectPtr<UDataTable>> GameplayTagTables;

	GAMEPLAYTAGS_API const static FName NAME_Categories;
	GAMEPLAYTAGS_API const static FName NAME_GameplayTagFilter;
};<|MERGE_RESOLUTION|>--- conflicted
+++ resolved
@@ -368,13 +368,8 @@
 
 private:
 	// Only callable from FNativeGameplayTag, these functions do less error checking and can happen after initial tag loading is done
-<<<<<<< HEAD
-	void AddNativeGameplayTag(FNativeGameplayTag* TagSource);
-	void RemoveNativeGameplayTag(const FNativeGameplayTag* TagSource);
-=======
 	GAMEPLAYTAGS_API void AddNativeGameplayTag(FNativeGameplayTag* TagSource);
 	GAMEPLAYTAGS_API void RemoveNativeGameplayTag(const FNativeGameplayTag* TagSource);
->>>>>>> 4af6daef
 
 public:
 	/** Call to flush the list of native tags, once called it is unsafe to add more */
@@ -495,17 +490,11 @@
 	/** Tries to remove the specified search path, will return true if anything was removed */
 	GAMEPLAYTAGS_API bool RemoveTagIniSearchPath(const FString& RootDir);
 
-	/** Tries to remove the specified search path, will return true if anything was removed */
-	bool RemoveTagIniSearchPath(const FString& RootDir);
-
 	/** Gets all the current directories to look for tag sources in */
 	GAMEPLAYTAGS_API void GetTagSourceSearchPaths(TArray<FString>& OutPaths);
 
 	/** Gets the number of tag source search paths */
 	GAMEPLAYTAGS_API int32 GetNumTagSourceSearchPaths();
-
-	/** Gets the number of tag source search paths */
-	int32 GetNumTagSourceSearchPaths();
 
 	/** Helper function to construct the gameplay tag tree */
 	GAMEPLAYTAGS_API void ConstructGameplayTagTree();
@@ -571,11 +560,7 @@
 	}
 
 	/** If we are allowed to unload tags */
-<<<<<<< HEAD
-	bool ShouldUnloadTags() const;
-=======
 	GAMEPLAYTAGS_API bool ShouldUnloadTags() const;
->>>>>>> 4af6daef
 
 	/** Returns the hash of NetworkGameplayTagNodeIndex */
 	uint32 GetNetworkGameplayTagNodeIndexHash() const { VerifyNetworkIndex(); return NetworkGameplayTagNodeIndexHash; }
@@ -625,13 +610,8 @@
 	/** Numbers of bits to use for replicating container size. This can be set via config. */
 	int32 NumBitsForContainerSize;
 
-<<<<<<< HEAD
-	void PushDeferOnGameplayTagTreeChangedBroadcast();
-	void PopDeferOnGameplayTagTreeChangedBroadcast();
-=======
 	GAMEPLAYTAGS_API void PushDeferOnGameplayTagTreeChangedBroadcast();
 	GAMEPLAYTAGS_API void PopDeferOnGameplayTagTreeChangedBroadcast();
->>>>>>> 4af6daef
 
 private:
 	/** Cached number of bits we need to replicate tags. That is, Log2(Number of Tags). Will always be <= 16. */
@@ -686,10 +666,6 @@
 	/** This is called after EditorRefreshGameplayTagTree. Useful if you need to do anything editor related when tags are added or removed */
 	static GAMEPLAYTAGS_API FSimpleMulticastDelegate OnEditorRefreshGameplayTagTree;
 
-#if WITH_EDITOR
-	/** This is called after EditorRefreshGameplayTagTree. Useful if you need to do anything editor related when tags are added or removed */
-	static FSimpleMulticastDelegate OnEditorRefreshGameplayTagTree;
-
 	/** Refresh the gameplaytag tree due to an editor change */
 	GAMEPLAYTAGS_API void EditorRefreshGameplayTagTree();
 
@@ -698,13 +674,6 @@
 
 	/** Resumes EditorRefreshGameplayTagTree requests; triggers a refresh if a request was made while it was suspended */
 	GAMEPLAYTAGS_API void ResumeEditorRefreshGameplayTagTree(FGuid SuspendToken);
-#endif //if WITH_EDITOR
-
-	/** Suspends EditorRefreshGameplayTagTree requests */
-	void SuspendEditorRefreshGameplayTagTree(FGuid SuspendToken);
-
-	/** Resumes EditorRefreshGameplayTagTree requests; triggers a refresh if a request was made while it was suspended */
-	void ResumeEditorRefreshGameplayTagTree(FGuid SuspendToken);
 #endif //if WITH_EDITOR
 
 	/** Gets a Tag Container containing all of the tags in the hierarchy that are children of this tag, and were explicitly added to the dictionary */
@@ -840,17 +809,10 @@
 	void InvalidateNetworkIndex() { bNetworkIndexInvalidated = true; }
 
 	/** Called in both editor and game when the tag tree changes during startup or editing */
-<<<<<<< HEAD
-	void BroadcastOnGameplayTagTreeChanged();
-
-	/** Call after modifying the tag tree nodes, this will either call the full editor refresh or a limited game refresh */
-	void HandleGameplayTagTreeChanged(bool bRecreateTree);
-=======
 	GAMEPLAYTAGS_API void BroadcastOnGameplayTagTreeChanged();
 
 	/** Call after modifying the tag tree nodes, this will either call the full editor refresh or a limited game refresh */
 	GAMEPLAYTAGS_API void HandleGameplayTagTreeChanged(bool bRecreateTree);
->>>>>>> 4af6daef
 
 	// Tag Sources
 	///////////////////////////////////////////////////////
