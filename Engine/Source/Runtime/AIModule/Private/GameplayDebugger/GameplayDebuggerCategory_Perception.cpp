--- conflicted
+++ resolved
@@ -23,12 +23,6 @@
 	APawn* MyPawn = Cast<APawn>(DebugActor);
 	if (MyPawn)
 	{
-<<<<<<< HEAD
-		AAIController* AIC = Cast<AAIController>(MyPawn->GetController());
-		if (AIC)
-		{
-			PerceptionComponent = AIC->GetPerceptionComponent();
-=======
 		AController* Controller = MyPawn->GetController();
 		if (AAIController* AIC = Cast<AAIController>(Controller))
 		{
@@ -42,7 +36,6 @@
 			{
 				PerceptionComponent = Controller->FindComponentByClass<UAIPerceptionComponent>();
 			}
->>>>>>> 6bbb88c8
 		}
 	}
 
