// Copyright 1998-2019 Epic Games, Inc. All Rights Reserved.

#include "GameplayDebugger/GameplayDebuggerCategory_Navmesh.h"

#if WITH_GAMEPLAY_DEBUGGER

#include "NavigationSystem.h"
#include "GameFramework/PlayerController.h"
#include "NavMesh/RecastNavMesh.h"

namespace
{
	int32 bDrawExcludedFlags = 0;
	FAutoConsoleVariableRef CVar(TEXT("ai.debug.nav.DrawExcludedFlags"), bDrawExcludedFlags, TEXT("If we want to mark \"forbidden\" nav polys while debug-drawing."), ECVF_Default);
}


FGameplayDebuggerCategory_Navmesh::FGameplayDebuggerCategory_Navmesh()
{
	bShowOnlyWithDebugActor = false;
	bShowDataPackReplication = true;
	CollectDataInterval = 5.0f;
	SetDataPackReplication<FNavMeshSceneProxyData>(&NavmeshRenderData);
	SetDataPackReplication<FRepData>(&DataPack);

	const FGameplayDebuggerInputHandlerConfig CycleActorReference(TEXT("Cycle Actor Reference"), TEXT("Subtract"), FGameplayDebuggerInputModifier::Shift);
	const FGameplayDebuggerInputHandlerConfig CycleNavigationData(TEXT("Cycle NavData"), TEXT("Add"), FGameplayDebuggerInputModifier::Shift);
	
	BindKeyPress(CycleActorReference, this, &FGameplayDebuggerCategory_Navmesh::CycleActorReference, EGameplayDebuggerInputMode::Replicated);
	BindKeyPress(CycleNavigationData, this, &FGameplayDebuggerCategory_Navmesh::CycleNavData, EGameplayDebuggerInputMode::Replicated);
}

void FGameplayDebuggerCategory_Navmesh::CycleNavData()
{
	bSwitchToNextNavigationData = true;
	ForceImmediateCollect();
}

void FGameplayDebuggerCategory_Navmesh::CycleActorReference()
{
	switch (ActorReferenceMode)
	{
	case EActorReferenceMode::PlayerActorOnly:
		// Nothing to do since we don't have a debug actor
		break;
	
	case EActorReferenceMode::DebugActor:
		ActorReferenceMode = EActorReferenceMode::PlayerActor;
		ForceImmediateCollect();
		break;
	
	case EActorReferenceMode::PlayerActor:
		ActorReferenceMode = EActorReferenceMode::DebugActor;
		ForceImmediateCollect();
		break;
	}
}

TSharedRef<FGameplayDebuggerCategory> FGameplayDebuggerCategory_Navmesh::MakeInstance()
{
	return MakeShareable(new FGameplayDebuggerCategory_Navmesh());
}

void FGameplayDebuggerCategory_Navmesh::FRepData::Serialize(FArchive& Ar)
{
	Ar << NumDirtyAreas;
	Ar << NavDataName;

	uint8 Flags =
		((bCanChangeReference			? 1 : 0) << 0) |
		((bIsUsingPlayerActor			? 1 : 0) << 1) |
		((bReferenceTooFarFromNavData	? 1 : 0) << 2);
	

	Ar << Flags;

	bCanChangeReference			= (Flags & (1 << 0)) != 0;
	bIsUsingPlayerActor			= (Flags & (1 << 1)) != 0;
	bReferenceTooFarFromNavData = (Flags & (1 << 2)) != 0;
}

void FGameplayDebuggerCategory_Navmesh::CollectData(APlayerController* OwnerPC, AActor* DebugActor)
{
#if WITH_RECAST
	ANavigationData* NavData = nullptr;
	const APawn* RefPawn = nullptr;
	int32 NumNavData = 0;

	if (OwnerPC != nullptr)
	{
		UNavigationSystemV1* NavSys = FNavigationSystem::GetCurrent<UNavigationSystemV1>(OwnerPC->GetWorld());
		if (NavSys) 
		{
			DataPack.NumDirtyAreas = NavSys->GetNumDirtyAreas();
			NumNavData = NavSys->NavDataSet.Num();
			
			APawn* DebugActorAsPawn = Cast<APawn>(DebugActor);
			
			// Manage actor reference mode:
			// - As soon as we get a new valid debug actor: use it as reference to preserve legacy behavior 
			// - Debug actor is no longer valid: use player actor
			if (ActorReferenceMode == EActorReferenceMode::PlayerActorOnly && DebugActorAsPawn != nullptr)
			{
				ActorReferenceMode = EActorReferenceMode::DebugActor;
			}
			else if (ActorReferenceMode != EActorReferenceMode::PlayerActorOnly && DebugActorAsPawn == nullptr)
			{
				ActorReferenceMode = EActorReferenceMode::PlayerActorOnly;
			}

			if (bSwitchToNextNavigationData || NavDataIndexToDisplay == INDEX_NONE)
			{
				NavDataIndexToDisplay = FMath::Max(0, ++NavDataIndexToDisplay % NumNavData);
				bSwitchToNextNavigationData = false;
			}

			if (NavSys->NavDataSet.IsValidIndex(NavDataIndexToDisplay))
			{
				NavData = NavSys->NavDataSet[NavDataIndexToDisplay];
			}
			
			if (ActorReferenceMode == EActorReferenceMode::DebugActor)
			{
				RefPawn = DebugActorAsPawn;

				// Switch to new debug actor NavigationData
				if (PrevDebugActorReference != RefPawn)
				{
					const FNavAgentProperties& NavAgentProperties = RefPawn->GetNavAgentPropertiesRef();
					NavData = NavSys->GetNavDataForProps(NavAgentProperties, RefPawn->GetNavAgentLocation());
					NavDataIndexToDisplay = NavSys->NavDataSet.Find(NavData);

					PrevDebugActorReference = RefPawn;
				}
			}
			else
			{
				RefPawn = OwnerPC ? OwnerPC->GetPawnOrSpectator() : nullptr;
			}
		}
	}

	const ARecastNavMesh* RecastNavMesh = Cast<const ARecastNavMesh>(NavData);
	if (RecastNavMesh && RefPawn)
	{
		DataPack.bIsUsingPlayerActor = (ActorReferenceMode != EActorReferenceMode::DebugActor);
		DataPack.bCanChangeReference = (ActorReferenceMode != EActorReferenceMode::PlayerActorOnly);

		if (NumNavData > 1)
		{
			DataPack.NavDataName = FString::Printf(TEXT("[%d/%d] %s"), NavDataIndexToDisplay + 1, NumNavData, *NavData->GetFName().ToString());
		}
		else
		{
			DataPack.NavDataName = NavData->GetFName().ToString();
		}

		// add 3x3 neighborhood of target
		const FVector TargetLocation = RefPawn->GetActorLocation();

		TArray<int32> TileSet;
		int32 TileX = 0;
		int32 TileY = 0;
		const int32 DeltaX[] = { 0, 1, 1, 0, -1, -1, -1, 0, 1 };
		const int32 DeltaY[] = { 0, 0, 1, 1, 1, 0, -1, -1, -1 };

		int32 TargetTileX = 0;
		int32 TargetTileY = 0;
<<<<<<< HEAD
		NavData->GetNavMeshTileXY(TargetLocation, TargetTileX, TargetTileY);
		for (int32 Idx = 0; Idx < UE_ARRAY_COUNT(DeltaX); Idx++)
=======
		RecastNavMesh->GetNavMeshTileXY(TargetLocation, TargetTileX, TargetTileY);
		for (int32 Idx = 0; Idx < ARRAY_COUNT(DeltaX); Idx++)
>>>>>>> d9bc2ae7
		{
			const int32 NeiX = TargetTileX + DeltaX[Idx];
			const int32 NeiY = TargetTileY + DeltaY[Idx];
			RecastNavMesh->GetNavMeshTilesAt(NeiX, NeiY, TileSet);
		}

		const int32 DetailFlags =
			(1 << static_cast<int32>(ENavMeshDetailFlags::PolyEdges)) |
			(1 << static_cast<int32>(ENavMeshDetailFlags::FilledPolys)) |
			(1 << static_cast<int32>(ENavMeshDetailFlags::NavLinks)) |
			(bDrawExcludedFlags ? (1 << static_cast<int32>(ENavMeshDetailFlags::MarkForbiddenPolys)) : 0);

		// Do not attempt to gather render data when TileSet is empty otherwise the whole nav mesh will be displayed
		DataPack.bReferenceTooFarFromNavData = (TileSet.Num() == 0);
		if (DataPack.bReferenceTooFarFromNavData)
		{
			NavmeshRenderData.Reset();
		}
		else
		{
			NavmeshRenderData.GatherData(RecastNavMesh, DetailFlags, TileSet);
		}
	}
#endif // WITH_RECAST
}

void FGameplayDebuggerCategory_Navmesh::DrawData(APlayerController* OwnerPC, FGameplayDebuggerCanvasContext& CanvasContext)
{
	CanvasContext.Printf(TEXT("Num dirty areas: {%s}%d"), DataPack.NumDirtyAreas > 0 ? TEXT("red") : TEXT("green"), DataPack.NumDirtyAreas);

	if (!DataPack.NavDataName.IsEmpty())
	{
		CanvasContext.Printf(TEXT("Navigation Data: {silver}%s%s"), *DataPack.NavDataName, DataPack.bReferenceTooFarFromNavData ? TEXT(" (too far from navmesh)") : TEXT(""));
		CanvasContext.Printf(TEXT("[{yellow}%s{white}]: Cycle NavData"), *GetInputHandlerDescription(1));
	}

	if (DataPack.bCanChangeReference)
	{
		CanvasContext.Printf(TEXT("[{yellow}%s{white}]: Display around %s actor"), *GetInputHandlerDescription(0), DataPack.bIsUsingPlayerActor ? TEXT("Debug") : TEXT("Player"));
	}
}

void FGameplayDebuggerCategory_Navmesh::OnDataPackReplicated(int32 DataPackId)
{
	MarkRenderStateDirty();
}

FDebugRenderSceneProxy* FGameplayDebuggerCategory_Navmesh::CreateDebugSceneProxy(const UPrimitiveComponent* InComponent, FDebugDrawDelegateHelper*& OutDelegateHelper)
{
	FNavMeshSceneProxy* NavMeshSceneProxy = new FNavMeshSceneProxy(InComponent, &NavmeshRenderData, true);

	auto* OutDelegateHelper2 = new FNavMeshDebugDrawDelegateHelper();
	OutDelegateHelper2->InitDelegateHelper(NavMeshSceneProxy);
	OutDelegateHelper = OutDelegateHelper2;

	return NavMeshSceneProxy;
}

#endif // WITH_GAMEPLAY_DEBUGGER<|MERGE_RESOLUTION|>--- conflicted
+++ resolved
@@ -166,13 +166,8 @@
 
 		int32 TargetTileX = 0;
 		int32 TargetTileY = 0;
-<<<<<<< HEAD
-		NavData->GetNavMeshTileXY(TargetLocation, TargetTileX, TargetTileY);
+		RecastNavMesh->GetNavMeshTileXY(TargetLocation, TargetTileX, TargetTileY);
 		for (int32 Idx = 0; Idx < UE_ARRAY_COUNT(DeltaX); Idx++)
-=======
-		RecastNavMesh->GetNavMeshTileXY(TargetLocation, TargetTileX, TargetTileY);
-		for (int32 Idx = 0; Idx < ARRAY_COUNT(DeltaX); Idx++)
->>>>>>> d9bc2ae7
 		{
 			const int32 NeiX = TargetTileX + DeltaX[Idx];
 			const int32 NeiY = TargetTileY + DeltaY[Idx];
