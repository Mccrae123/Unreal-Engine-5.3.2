--- conflicted
+++ resolved
@@ -507,11 +507,7 @@
 				// tell it what's our dominant sense
 				PerceptualInfo->DominantSense = DominantSenseID;
 
-<<<<<<< HEAD
-				PerceptualInfo->bIsHostile = AIOwner != NULL && FGenericTeamId::GetAttitude(AIOwner, SourceActor) == ETeamAttitude::Hostile;
-=======
 				PerceptualInfo->bIsHostile = (FGenericTeamId::GetAttitude(GetOwner(), SourceActor) == ETeamAttitude::Hostile);
->>>>>>> 00d61fac
 			}
 		}
 
@@ -560,19 +556,11 @@
 			// Source Actor is only resolved from SourceKey when required but might already have been resolved for new entry
 			SourceActor = (SourceActor == nullptr) ? CastChecked<AActor>(SourceKey.ResolveObjectPtr(), ECastCheckedType::NullAllowed) : SourceActor;
 			if (SourceActor == nullptr)
-<<<<<<< HEAD
 			{
 				DataToRemove.Add(SourceKey);
 			}
 			else
 			{
-=======
-			{
-				DataToRemove.Add(SourceKey);
-			}
-			else
-			{
->>>>>>> 00d61fac
 				UpdatedActors.AddUnique(SourceActor);
 				if (bBroadcastEveryTargetUpdate)
 				{
