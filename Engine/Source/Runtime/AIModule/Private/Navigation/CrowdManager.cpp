// Copyright Epic Games, Inc. All Rights Reserved.

#include "Navigation/CrowdManager.h"
#include "GameFramework/Actor.h"
#include "GameFramework/Pawn.h"
#include "GameFramework/Controller.h"
#include "NavigationSystem.h"
#include "NavMesh/RecastNavMesh.h"
#include "VisualLogger/VisualLogger.h"
#include "AIModuleLog.h"
#include "Engine/Engine.h"
<<<<<<< HEAD
=======
#include "Math/UnrealMathUtility.h"
>>>>>>> 6bbb88c8

#if WITH_RECAST
#include "NavMesh/RecastHelpers.h"
#include "DetourCrowd/DetourObstacleAvoidance.h"
#include "DetourCrowd/DetourCrowd.h"
#include "Detour/DetourNavMesh.h"
#include "NavMesh/RecastQueryFilter.h"
#endif

#include "Navigation/CrowdFollowingComponent.h"

DECLARE_STATS_GROUP(TEXT("Crowd"), STATGROUP_AICrowd, STATCAT_Advanced);

DECLARE_CYCLE_STAT(TEXT("Nav Tick: crowd simulation"), STAT_AI_Crowd_Tick, STATGROUP_AICrowd);
DECLARE_CYCLE_STAT(TEXT("Step: corridor update"), STAT_AI_Crowd_StepCorridorTime, STATGROUP_AICrowd);
DECLARE_CYCLE_STAT(TEXT("Step: paths"), STAT_AI_Crowd_StepPathsTime, STATGROUP_AICrowd);
DECLARE_CYCLE_STAT(TEXT("Step: proximity"), STAT_AI_Crowd_StepProximityTime, STATGROUP_AICrowd);
DECLARE_CYCLE_STAT(TEXT("Step: next point"), STAT_AI_Crowd_StepNextPointTime, STATGROUP_AICrowd);
DECLARE_CYCLE_STAT(TEXT("Step: steering"), STAT_AI_Crowd_StepSteeringTime, STATGROUP_AICrowd);
DECLARE_CYCLE_STAT(TEXT("Step: avoidance"), STAT_AI_Crowd_StepAvoidanceTime, STATGROUP_AICrowd);
DECLARE_CYCLE_STAT(TEXT("Step: collisions"), STAT_AI_Crowd_StepCollisionsTime, STATGROUP_AICrowd);
DECLARE_CYCLE_STAT(TEXT("Step: components"), STAT_AI_Crowd_StepComponentsTime, STATGROUP_AICrowd);
DECLARE_CYCLE_STAT(TEXT("Step: navlinks"), STAT_AI_Crowd_StepNavLinkTime, STATGROUP_AICrowd);
DECLARE_CYCLE_STAT(TEXT("Step: movement"), STAT_AI_Crowd_StepMovementTime, STATGROUP_AICrowd);
DECLARE_CYCLE_STAT(TEXT("Agent Update Time"), STAT_AI_Crowd_AgentUpdateTime, STATGROUP_AICrowd);
DECLARE_DWORD_COUNTER_STAT(TEXT("Num Agents"), STAT_AI_Crowd_NumAgents, STATGROUP_AICrowd);

namespace FCrowdDebug
{
	/** if set, debug information will be displayed for agent selected in editor */
	int32 DebugSelectedActors = 0;
	FAutoConsoleVariableRef CVarDebugSelectedActors(TEXT("ai.crowd.DebugSelectedActors"), DebugSelectedActors,
		TEXT("Enable debug drawing for selected crowd agent.\n0: Disable, 1: Enable"), ECVF_Default);

	/** if set, basic debug information will be recorded in VisLog for all agents */
	int32 DebugVisLog = 0;
	FAutoConsoleVariableRef CVarDebugVisLog(TEXT("ai.crowd.DebugVisLog"), DebugVisLog,
		TEXT("Enable detailed vislog recording for all crowd agents.\n0: Disable, 1: Enable"), ECVF_Default);

	/** debug flags, works only for selected actor */
	int32 DrawDebugCorners = 1;
	FAutoConsoleVariableRef CVarDrawDebugCorners(TEXT("ai.crowd.DrawDebugCorners"), DrawDebugCorners,
		TEXT("Draw path corners data, requires ai.crowd.DebugSelectedActors.\n0: Disable, 1: Enable"), ECVF_Default);
	
	int32 DrawDebugCollisionSegments = 1;
	FAutoConsoleVariableRef CVarDrawDebugCollisionSegments(TEXT("ai.crowd.DrawDebugCollisionSegments"), DrawDebugCollisionSegments,
		TEXT("Draw colliding navmesh edges, requires ai.crowd.DebugSelectedActors.\n0: Disable, 1: Enable"), ECVF_Default);
	
	int32 DrawDebugPath = 1;
	FAutoConsoleVariableRef CVarDrawDebugPath(TEXT("ai.crowd.DrawDebugPath"), DrawDebugPath,
		TEXT("Draw active paths, requires ai.crowd.DebugSelectedActors.\n0: Disable, 1: Enable"), ECVF_Default);
	
	int32 DrawDebugVelocityObstacles = 1;
	FAutoConsoleVariableRef CVarDrawDebugVelocityObstacles(TEXT("ai.crowd.DrawDebugVelocityObstacles"), DrawDebugVelocityObstacles,
		TEXT("Draw velocity obstacle sampling, requires ai.crowd.DebugSelectedActors.\n0: Disable, 1: Enable"), ECVF_Default);
	
	int32 DrawDebugPathOptimization = 1;
	FAutoConsoleVariableRef CVarDrawDebugPathOptimization(TEXT("ai.crowd.DrawDebugPathOptimization"), DrawDebugPathOptimization,
		TEXT("Draw path optimization data, requires ai.crowd.DebugSelectedActors.\n0: Disable, 1: Enable"), ECVF_Default);
	
	int32 DrawDebugNeighbors = 1;
	FAutoConsoleVariableRef CVarDrawDebugNeighbors(TEXT("ai.crowd.DrawDebugNeighbors"), DrawDebugNeighbors,
		TEXT("Draw current neighbors data, requires ai.crowd.DebugSelectedActors.\n0: Disable, 1: Enable"), ECVF_Default);

	/** debug flags, don't depend on agent */
	int32 DrawDebugBoundaries = 0;
	FAutoConsoleVariableRef CVarDrawDebugBoundaries(TEXT("ai.crowd.DrawDebugBoundaries"), DrawDebugBoundaries,
		TEXT("Draw shared navmesh boundaries used by crowd simulation.\n0: Disable, 1: Enable"), ECVF_Default);

	const FVector Offset(0, 0, 20);

	const FColor Corner(128, 0, 0);
	const FColor CornerLink(192, 0, 0);
	const FColor CornerFixed(192, 192, 0);
	const FColor CollisionRange(192, 0, 128);
	const FColor CollisionSeg0(192, 0, 128);
	const FColor CollisionSeg1(96, 0, 64);
	const FColor CollisionSegIgnored(128, 128, 128);
	const FColor Path(255, 255, 255);
	const FColor PathSpecial(255, 192, 203);
	const FColor PathOpt(0, 128, 0);
	const FColor AvoidanceRange(255, 255, 255);
	const FColor Neighbor(0, 192, 128);

	const float LineThickness = 3.f;
}

void FCrowdTickHelper::Tick(float DeltaTime)
{
#if WITH_EDITOR
	if (Owner.IsValid())
	{
		Owner->DebugTick();
	}
#endif // WITH_EDITOR
}

TStatId FCrowdTickHelper::GetStatId() const
{
	RETURN_QUICK_DECLARE_CYCLE_STAT(FCrowdTickHelper, STATGROUP_Tickables);
}

void FCrowdAgentData::ClearFilter()
{
#if WITH_RECAST
	LinkFilter.Reset();
#endif
}

void FCrowdAvoidanceSamplingPattern::AddSample(float AngleInDegrees, float NormalizedRadius)
{
	Angles.Add(FMath::DegreesToRadians(AngleInDegrees));
	Radii.Add(NormalizedRadius);
}

void FCrowdAvoidanceSamplingPattern::AddSampleWithMirror(float AngleInDegrees, float NormalizedRadius)
{
	AddSample(AngleInDegrees, NormalizedRadius);
	AddSample(-AngleInDegrees, NormalizedRadius);
}

UCrowdManager::UCrowdManager(const FObjectInitializer& ObjectInitializer) : Super(ObjectInitializer)
{
	MyNavData = NULL;
#if WITH_RECAST
	DetourCrowd = NULL;

	if (!HasAnyFlags(RF_ClassDefaultObject))
	{
		DetourAvoidanceDebug = dtAllocObstacleAvoidanceDebugData();
		DetourAvoidanceDebug->init(2048);

		DetourAgentDebug = new dtCrowdAgentDebugInfo();
		FMemory::Memzero(DetourAgentDebug, sizeof(dtCrowdAgentDebugInfo));
		DetourAgentDebug->idx = -1;
		DetourAgentDebug->vod = DetourAvoidanceDebug;
	}
	else
	{
		DetourAgentDebug = NULL;
		DetourAvoidanceDebug = NULL;
	}
#endif
#if WITH_EDITOR
	TickHelper = NULL;
	if (!HasAnyFlags(RF_ClassDefaultObject) && GIsEditor)
	{
		TickHelper = new FCrowdTickHelper();
		TickHelper->Owner = this;
	}
#endif

	MaxAgents = 50;
	MaxAgentRadius = 100.0f;
	MaxAvoidedAgents = 6;
	MaxAvoidedWalls = 8;
	NavmeshCheckInterval = 1.0f;
	PathOptimizationInterval = 0.5f;
	SeparationDirClamp = -1.0f;
	PathOffsetRadiusMultiplier = 1.0f;
	bSingleAreaVisibilityOptimization = true;
	bPruneStartedOffmeshConnections = false;
	bEarlyReachTestOptimization = false;
	bAllowPathReplan = true;
	bResolveCollisions = false;
	
	FCrowdAvoidanceConfig AvoidanceConfig11;		// 11 samples, ECrowdAvoidanceQuality::Low
	AvoidanceConfig11.VelocityBias = 0.5f;
	AvoidanceConfig11.AdaptiveDivisions = 5;
	AvoidanceConfig11.AdaptiveRings = 2;
	AvoidanceConfig11.AdaptiveDepth = 1;
	AvoidanceConfig.Add(AvoidanceConfig11);
	
	FCrowdAvoidanceConfig AvoidanceConfig22;		// 22 samples, ECrowdAvoidanceQuality::Medium
	AvoidanceConfig22.VelocityBias = 0.5f;
	AvoidanceConfig22.AdaptiveDivisions = 5;
	AvoidanceConfig22.AdaptiveRings = 2;
	AvoidanceConfig22.AdaptiveDepth = 2;
	AvoidanceConfig.Add(AvoidanceConfig22);

	FCrowdAvoidanceConfig AvoidanceConfig45;		// 45 samples, ECrowdAvoidanceQuality::Good
	AvoidanceConfig45.VelocityBias = 0.5f;
	AvoidanceConfig45.AdaptiveDivisions = 7;
	AvoidanceConfig45.AdaptiveRings = 2;
	AvoidanceConfig45.AdaptiveDepth = 3;
	AvoidanceConfig.Add(AvoidanceConfig45);

	FCrowdAvoidanceConfig AvoidanceConfig66;		// 66 samples, ECrowdAvoidanceQuality::High
	AvoidanceConfig66.VelocityBias = 0.5f;
	AvoidanceConfig66.AdaptiveDivisions = 7;
	AvoidanceConfig66.AdaptiveRings = 3;
	AvoidanceConfig66.AdaptiveDepth = 3;
	AvoidanceConfig.Add(AvoidanceConfig66);
}

void UCrowdManager::PostInitProperties() 
{
	Super::PostInitProperties();

#if WITH_EDITORONLY_DATA
	if (HasAnyFlags(RF_ClassDefaultObject) == false)
	{
		DebugDrawingWorld = GetWorld();
		// note that being ENetMode::NM_DedicatedServer implies DebugDrawingWorld is a game world, which is exactly what we need
		if (DebugDrawingWorld != nullptr && DebugDrawingWorld->GetNetMode() == ENetMode::NM_DedicatedServer)
		{
			// no point in trying to draw on dedicated server. Let's see if there's a client world we can use for drawing!
			const TIndirectArray<FWorldContext>& WorldContexts = GEngine->GetWorldContexts();
			for (const FWorldContext& Context : WorldContexts)
			{
				if (Context.World()->IsGameWorld() && Context.World()->GetNetMode() != ENetMode::NM_DedicatedServer)
				{
					DebugDrawingWorld = Context.World();
					break;
				}
			}
		}
	}
#endif // WITH_EDITORONLY_DATA && ENABLE_DRAW_DEBUG
}

void UCrowdManager::BeginDestroy()
{
#if WITH_RECAST
	// cleanup allocated link filters
	ActiveAgents.Empty();

	dtFreeObstacleAvoidanceDebugData(DetourAvoidanceDebug);
	delete DetourAgentDebug;
#endif

#if WITH_EDITOR
	delete TickHelper;
#endif

	DestroyCrowdManager();
	Super::BeginDestroy();
}

void UCrowdManager::Tick(float DeltaTime)
{
	SCOPE_CYCLE_COUNTER(STAT_AI_Crowd_Tick);
	INC_DWORD_STAT_BY(STAT_AI_Crowd_NumAgents, ActiveAgents.Num());

#if WITH_RECAST
	if (DetourCrowd)
	{
		int32 NumActive = DetourCrowd->cacheActiveAgents();
		if (NumActive)
		{
			MyNavData->BeginBatchQuery();

			for (auto It = ActiveAgents.CreateIterator(); It; ++It)
			{
				// collect position and velocity
				FCrowdAgentData& AgentData = It.Value();
				if (AgentData.IsValid())
				{
					PrepareAgentStep(It.Key(), AgentData, DeltaTime);
				}
			}

			// corridor update from previous step
			{
				SCOPE_CYCLE_COUNTER(STAT_AI_Crowd_StepCorridorTime);
				DetourCrowd->updateStepCorridor(DeltaTime, DetourAgentDebug);
			}

			// regular steps
			if (bAllowPathReplan)
			{
				SCOPE_CYCLE_COUNTER(STAT_AI_Crowd_StepPathsTime);
				DetourCrowd->updateStepPaths(DeltaTime, DetourAgentDebug);
			}
			{
				SCOPE_CYCLE_COUNTER(STAT_AI_Crowd_StepProximityTime);
				DetourCrowd->updateStepProximityData(DeltaTime, DetourAgentDebug);
				PostProximityUpdate();
			}
			{
				SCOPE_CYCLE_COUNTER(STAT_AI_Crowd_StepNextPointTime);
				DetourCrowd->updateStepNextMovePoint(DeltaTime, DetourAgentDebug);
				PostMovePointUpdate();
			}
			{
				SCOPE_CYCLE_COUNTER(STAT_AI_Crowd_StepSteeringTime);
				DetourCrowd->updateStepSteering(DeltaTime, DetourAgentDebug);
			}
			{
				SCOPE_CYCLE_COUNTER(STAT_AI_Crowd_StepAvoidanceTime);
				DetourCrowd->updateStepAvoidance(DeltaTime, DetourAgentDebug);
			}
			if (bResolveCollisions)
			{
				SCOPE_CYCLE_COUNTER(STAT_AI_Crowd_StepCollisionsTime);
				DetourCrowd->updateStepMove(DeltaTime, DetourAgentDebug);
			}
			{
				SCOPE_CYCLE_COUNTER(STAT_AI_Crowd_StepComponentsTime);
				UpdateAgentPaths();
			}
			{
				SCOPE_CYCLE_COUNTER(STAT_AI_Crowd_StepNavLinkTime);
				DetourCrowd->updateStepOffMeshVelocity(DeltaTime, DetourAgentDebug);
			}

			// velocity updates
			{
				SCOPE_CYCLE_COUNTER(STAT_AI_Crowd_StepMovementTime);
				for (auto It = ActiveAgents.CreateIterator(); It; ++It)
				{
					const FCrowdAgentData& AgentData = It.Value();
					if (AgentData.bIsSimulated && AgentData.IsValid())
					{
						UCrowdFollowingComponent* CrowdComponent = Cast<UCrowdFollowingComponent>(It.Key());
						if (CrowdComponent && CrowdComponent->IsCrowdSimulationEnabled())
						{
							ApplyVelocity(CrowdComponent, AgentData.AgentIndex);
						}
					}
				}
			}

			MyNavData->FinishBatchQuery();

#if WITH_EDITOR
			// normalize samples only for debug drawing purposes
			DetourAvoidanceDebug->normalizeSamples();
#endif
		}
	}
#endif // WITH_RECAST
}

#if WITH_EDITOR
void UCrowdManager::PostEditChangeProperty(FPropertyChangedEvent& PropertyChangedEvent)
{
	Super::PostEditChangeProperty(PropertyChangedEvent);
	
#if WITH_RECAST
	// recreate crowd manger
	DestroyCrowdManager();
	CreateCrowdManager();
#endif // WITH_RECAST
}
#endif // WITH_EDITOR

void UCrowdManager::RegisterAgent(ICrowdAgentInterface* Agent)
{
	UpdateNavData();

	FCrowdAgentData AgentData;

#if WITH_RECAST
	if (DetourCrowd)
	{
		AddAgent(Agent, AgentData);
	}
#endif

	ActiveAgents.Add(Agent, AgentData);
}

void UCrowdManager::UnregisterAgent(const ICrowdAgentInterface* Agent)
{
#if WITH_RECAST
	FCrowdAgentData* AgentData = ActiveAgents.Find(Agent);
	if (DetourCrowd && AgentData)
	{
		RemoveAgent(Agent, AgentData);
	}
#endif

	ActiveAgents.Remove(Agent);
}

bool UCrowdManager::IsAgentValid(const UCrowdFollowingComponent* AgentComponent) const
{
	const FCrowdAgentData* AgentData = ActiveAgents.Find(AgentComponent);
	return AgentData && AgentData->IsValid();
}

bool UCrowdManager::IsAgentValid(const ICrowdAgentInterface* Agent) const
{
	const FCrowdAgentData* AgentData = ActiveAgents.Find(Agent);
	return AgentData && AgentData->IsValid();
}

void UCrowdManager::UpdateAgentParams(const ICrowdAgentInterface* Agent) const
{
	SCOPE_CYCLE_COUNTER(STAT_AI_Crowd_AgentUpdateTime);

#if WITH_RECAST
	const FCrowdAgentData* AgentData = ActiveAgents.Find(Agent);
	if (DetourCrowd && AgentData && AgentData->IsValid())
	{
		dtCrowdAgentParams Params;
		GetAgentParams(Agent, Params);
		Params.linkFilter = AgentData->LinkFilter;

		// store for updating with constant intervals
		((FCrowdAgentData*)AgentData)->bWantsPathOptimization = (Params.updateFlags & DT_CROWD_OPTIMIZE_VIS) != 0;

		DetourCrowd->updateAgentParameters(AgentData->AgentIndex, Params);
	}
#endif
}

void UCrowdManager::UpdateAgentState(const ICrowdAgentInterface* Agent) const
{
	SCOPE_CYCLE_COUNTER(STAT_AI_Crowd_AgentUpdateTime);

#if WITH_RECAST
	const FCrowdAgentData* AgentData = ActiveAgents.Find(Agent);
	if (DetourCrowd && AgentData && AgentData->IsValid())
	{
		DetourCrowd->updateAgentState(AgentData->AgentIndex, false);
	}
#endif
}

void UCrowdManager::OnAgentFinishedCustomLink(const ICrowdAgentInterface* Agent) const
{
#if WITH_RECAST
	const FCrowdAgentData* AgentData = ActiveAgents.Find(Agent);
	if (DetourCrowd && AgentData && AgentData->IsValid())
	{
		DetourCrowd->setAgentBackOnLink(AgentData->AgentIndex);
	}
#endif
}

bool UCrowdManager::SetAgentMoveTarget(const UCrowdFollowingComponent* AgentComponent, const FVector& MoveTarget, FSharedConstNavQueryFilter Filter) const
{
	SCOPE_CYCLE_COUNTER(STAT_AI_Crowd_AgentUpdateTime);

	bool bSuccess = false;

#if WITH_RECAST
	const FCrowdAgentData* AgentData = ActiveAgents.Find(AgentComponent);
	if (AgentData && AgentData->bIsSimulated && AgentData->IsValid() && DetourCrowd)
	{
		FNavLocation ProjectedLoc;
		MyNavData->ProjectPoint(MoveTarget, ProjectedLoc, MyNavData->GetDefaultQueryExtent(), Filter);

		const INavigationQueryFilterInterface* NavFilter = Filter.IsValid() ? Filter->GetImplementation() : MyNavData->GetDefaultQueryFilterImpl();
		const dtQueryFilter* DetourFilter = ((const FRecastQueryFilter*)NavFilter)->GetAsDetourQueryFilter();
		DetourCrowd->updateAgentFilter(AgentData->AgentIndex, DetourFilter);
		DetourCrowd->updateAgentState(AgentData->AgentIndex, false);

		const FVector RcTargetPos = Unreal2RecastPoint(MoveTarget);
		bSuccess = DetourCrowd->requestMoveTarget(AgentData->AgentIndex, ProjectedLoc.NodeRef, &RcTargetPos.X);
	}
#endif

	return bSuccess;
}

bool UCrowdManager::SetAgentMoveDirection(const UCrowdFollowingComponent* AgentComponent, const FVector& MoveDirection) const
{
	SCOPE_CYCLE_COUNTER(STAT_AI_Crowd_AgentUpdateTime);

	bool bSuccess = false;

#if WITH_RECAST
	const FCrowdAgentData* AgentData = ActiveAgents.Find(AgentComponent);
	if (AgentData && AgentData->bIsSimulated && AgentData->IsValid() && DetourCrowd)
	{
		DetourCrowd->updateAgentState(AgentData->AgentIndex, false);

		const FVector RcTargetVelocity = Unreal2RecastPoint(MoveDirection * AgentComponent->GetCrowdAgentMaxSpeed());
		bSuccess = DetourCrowd->requestMoveVelocity(AgentData->AgentIndex, &RcTargetVelocity.X);
	}
#endif

	return bSuccess;
}

bool UCrowdManager::SetAgentMovePath(const UCrowdFollowingComponent* AgentComponent, const FNavMeshPath* Path,
	int32 PathSectionStart, int32 PathSectionEnd, const FVector& PathSectionEndLocation) const
{
	SCOPE_CYCLE_COUNTER(STAT_AI_Crowd_AgentUpdateTime);

	bool bSuccess = false;

#if WITH_RECAST
	const FCrowdAgentData* AgentData = ActiveAgents.Find(AgentComponent);
	ARecastNavMesh* RecastNavData = Cast<ARecastNavMesh>(MyNavData);
	if (AgentData && AgentData->bIsSimulated && AgentData->IsValid() && 
		DetourCrowd && RecastNavData &&
		Path && (Path->GetPathPoints().Num() > 1) &&
		Path->PathCorridor.IsValidIndex(PathSectionStart) && Path->PathCorridor.IsValidIndex(PathSectionEnd))
	{
		FVector TargetPos = PathSectionEndLocation;
		if (PathSectionEnd < (Path->PathCorridor.Num() - 1))
		{
			RecastNavData->GetPolyCenter(Path->PathCorridor[PathSectionEnd], TargetPos);
		}

		TArray<dtPolyRef> PathRefs;
		for (int32 Idx = PathSectionStart; Idx <= PathSectionEnd; Idx++)
		{
			PathRefs.Add(Path->PathCorridor[Idx]);
		}

		const INavigationQueryFilterInterface* NavFilter = Path->GetFilter().IsValid() ? Path->GetFilter()->GetImplementation() : MyNavData->GetDefaultQueryFilterImpl();
		const dtQueryFilter* DetourFilter = ((const FRecastQueryFilter*)NavFilter)->GetAsDetourQueryFilter();
		DetourCrowd->updateAgentFilter(AgentData->AgentIndex, DetourFilter);
		DetourCrowd->updateAgentState(AgentData->AgentIndex, false);

		const FVector RcTargetPos = Unreal2RecastPoint(TargetPos);
		bSuccess = DetourCrowd->requestMoveTarget(AgentData->AgentIndex, PathRefs.Last(), &RcTargetPos.X);
		if (bSuccess)
		{
			bSuccess = DetourCrowd->setAgentCorridor(AgentData->AgentIndex, PathRefs.GetData(), PathRefs.Num());
		}
	}
#endif

	return bSuccess;
}

void UCrowdManager::ClearAgentMoveTarget(const UCrowdFollowingComponent* AgentComponent) const
{
	SCOPE_CYCLE_COUNTER(STAT_AI_Crowd_AgentUpdateTime);

#if WITH_RECAST
	const FCrowdAgentData* AgentData = ActiveAgents.Find(AgentComponent);
	if (AgentData && AgentData->bIsSimulated && AgentData->IsValid() && DetourCrowd)
	{
		DetourCrowd->resetMoveTarget(AgentData->AgentIndex);
		DetourCrowd->resetAgentVelocity(AgentData->AgentIndex);
	}
#endif
}

void UCrowdManager::PauseAgent(const UCrowdFollowingComponent* AgentComponent) const
{
	SCOPE_CYCLE_COUNTER(STAT_AI_Crowd_AgentUpdateTime);

#if WITH_RECAST
	const FCrowdAgentData* AgentData = ActiveAgents.Find(AgentComponent);
	if (AgentData && AgentData->bIsSimulated && AgentData->IsValid() && DetourCrowd)
	{
		DetourCrowd->setAgentWaiting(AgentData->AgentIndex);
		DetourCrowd->resetAgentVelocity(AgentData->AgentIndex);
	}
#endif

}

void UCrowdManager::ResumeAgent(const UCrowdFollowingComponent* AgentComponent, bool bForceReplanPath) const
{
	SCOPE_CYCLE_COUNTER(STAT_AI_Crowd_AgentUpdateTime);

#if WITH_RECAST
	const FCrowdAgentData* AgentData = ActiveAgents.Find(AgentComponent);
	if (AgentData && AgentData->bIsSimulated && AgentData->IsValid() && DetourCrowd)
	{
		DetourCrowd->updateAgentState(AgentData->AgentIndex, bForceReplanPath);
	}
#endif
}

int32 UCrowdManager::GetNumNearbyAgents(const ICrowdAgentInterface* Agent) const
{
	int32 NumNearby = 0;

#if WITH_RECAST
	const FCrowdAgentData* AgentData = ActiveAgents.Find(Agent);
	if (AgentData && AgentData->bIsSimulated && AgentData->IsValid() && DetourCrowd)
	{
		const dtCrowdAgent* ag = DetourCrowd->getAgent(AgentData->AgentIndex);
		NumNearby = ag ? ag->nneis : 0;
	}
#endif

	return NumNearby;
}

int32 UCrowdManager::GetNearbyAgentLocations(const ICrowdAgentInterface* Agent, TArray<FVector>& OutLocations) const
{
	const int32 InitialSize = OutLocations.Num();
#if WITH_RECAST
	const FCrowdAgentData* AgentData = ActiveAgents.Find(Agent);

	if (AgentData && AgentData->bIsSimulated && AgentData->IsValid() && DetourCrowd)
	{
		const dtCrowdAgent* CrowdAgent = DetourCrowd->getAgent(AgentData->AgentIndex);

		if (CrowdAgent)
		{
			OutLocations.Reserve(InitialSize + CrowdAgent->nneis);

			for (int32 NeighbourIndex = 0; NeighbourIndex < CrowdAgent->nneis; NeighbourIndex++)
			{
				const dtCrowdAgent* NeighbourAgent = DetourCrowd->getAgent(CrowdAgent->neis[NeighbourIndex].idx);
				if (NeighbourAgent)
				{
					OutLocations.Add(Recast2UnrealPoint(NeighbourAgent->npos));
				}
			}
		}
	}
#endif

	return OutLocations.Num() - InitialSize;
}

bool UCrowdManager::GetAvoidanceConfig(int32 Idx, FCrowdAvoidanceConfig& Data) const
{
	if (AvoidanceConfig.IsValidIndex(Idx))
	{
		Data = AvoidanceConfig[Idx];
		return true;
	}

	return false;
}

bool UCrowdManager::SetAvoidanceConfig(int32 Idx, const FCrowdAvoidanceConfig& Data)
{
	if (AvoidanceConfig.IsValidIndex(Idx))
	{
		AvoidanceConfig[Idx] = Data;
	}
#if WITH_RECAST
	else if (Idx < DT_CROWD_MAX_OBSTAVOIDANCE_PARAMS)
	{
		AvoidanceConfig.SetNum(Idx + 1);
		AvoidanceConfig[Idx] = Data;
	}
#endif
	else
	{
		return false;
	}

	UpdateAvoidanceConfig();
	return true;
}

void UCrowdManager::AdjustAgentPathStart(const UCrowdFollowingComponent* AgentComponent, const FNavMeshPath* Path, int32& PathStartIdx) const
{
#if WITH_RECAST
	const FCrowdAgentData* AgentData = ActiveAgents.Find(AgentComponent);
	if (AgentData && AgentData->bIsSimulated && AgentData->IsValid() && 
		DetourCrowd && Path && Path->PathCorridor.Num() > PathStartIdx)
	{
		const dtCrowdAgent* ag = DetourCrowd->getAgent(AgentData->AgentIndex);
		const dtPolyRef* agPath = ag->corridor.getPath();

		for (int32 Idx = 0; Idx < ag->corridor.getPathCount(); Idx++)
		{
			const dtPolyRef TestRef = ag->corridor.getFirstPoly();

			for (int32 TestIdx = PathStartIdx; TestIdx < Path->PathCorridor.Num(); TestIdx++)
			{
				if (Path->PathCorridor[TestIdx] == TestRef)
				{
					PathStartIdx = TestIdx;
					return;
				}
			}
		}
	}
#endif
}

void UCrowdManager::SetOffmeshConnectionPruning(bool bRemoveFromCorridor)
{
	bPruneStartedOffmeshConnections = bRemoveFromCorridor;
#if WITH_RECAST
	if (DetourCrowd)
	{
		DetourCrowd->setPruneStartedOffmeshConnections(bRemoveFromCorridor);
	}
#endif
}

void UCrowdManager::SetSingleAreaVisibilityOptimization(bool bEnable)
{
	bSingleAreaVisibilityOptimization = bEnable;
#if WITH_RECAST
	if (DetourCrowd)
	{
		DetourCrowd->setSingleAreaVisibilityOptimization(bEnable);
	}
#endif
}

#if WITH_RECAST

void UCrowdManager::AddAgent(const ICrowdAgentInterface* Agent, FCrowdAgentData& AgentData) const
{
	SCOPE_CYCLE_COUNTER(STAT_AI_Crowd_AgentUpdateTime);

	dtCrowdAgentParams Params;
	GetAgentParams(Agent, Params);

	// store for updating with constant intervals
	AgentData.bWantsPathOptimization = (Params.updateFlags & DT_CROWD_OPTIMIZE_VIS) != 0;

	// create link filter for fully simulated agents
	// (used to determine if agent can traverse smart links)
	TSharedPtr<dtQuerySpecialLinkFilter> MyLinkFilter;
	const UCrowdFollowingComponent* CrowdComponent = Cast<const UCrowdFollowingComponent>(Agent);
	if (CrowdComponent)
	{
		UNavigationSystemV1* NavSys = Cast<UNavigationSystemV1>(GetOuter());
		MyLinkFilter = MakeShareable(new FRecastSpeciaLinkFilter(NavSys, CrowdComponent->GetOuter()));
	}

	Params.linkFilter = MyLinkFilter;

	const FVector RcAgentPos = Unreal2RecastPoint(Agent->GetCrowdAgentLocation());
	const dtQueryFilter* DefaultFilter = ((const FRecastQueryFilter*)MyNavData->GetDefaultQueryFilterImpl())->GetAsDetourQueryFilter();

	AgentData.AgentIndex = DetourCrowd->addAgent(&RcAgentPos.X, Params, DefaultFilter);
	AgentData.bIsSimulated = (Params.collisionQueryRange > 0.0f) && (CrowdComponent == NULL || CrowdComponent->IsCrowdSimulationEnabled());
	AgentData.LinkFilter = MyLinkFilter;
}

void UCrowdManager::RemoveAgent(const ICrowdAgentInterface* Agent, FCrowdAgentData* AgentData) const
{
	SCOPE_CYCLE_COUNTER(STAT_AI_Crowd_AgentUpdateTime);

	DetourCrowd->removeAgent(AgentData->AgentIndex);
	AgentData->ClearFilter();
}

void UCrowdManager::GetAgentParams(const ICrowdAgentInterface* Agent, dtCrowdAgentParams& AgentParams) const
{
	float CylRadius = 0.0f, CylHalfHeight = 0.0f;
	Agent->GetCrowdAgentCollisions(CylRadius, CylHalfHeight);

	// first release the shared pointer
	AgentParams.linkFilter = nullptr;
	// this is actually a bit @hacky if we have non-POD types in dtCrowdAgentParams
	FMemory::Memzero(&AgentParams, sizeof(dtCrowdAgentParams));

	AgentParams.radius = CylRadius;
	AgentParams.height = CylHalfHeight * 2.0f;
	AgentParams.avoidanceQueryMultiplier = 1.0f;
	AgentParams.avoidanceGroup = Agent->GetCrowdAgentAvoidanceGroup();
	AgentParams.groupsToAvoid = Agent->GetCrowdAgentGroupsToAvoid();
	AgentParams.groupsToIgnore = Agent->GetCrowdAgentGroupsToIgnore();

	// skip maxSpeed, it will be constantly updated in every tick
	// skip maxAcceleration, we don't use Detour's movement code

	const UCrowdFollowingComponent* CrowdComponent = Cast<const UCrowdFollowingComponent>(Agent);
	if (CrowdComponent)
	{
		AgentParams.collisionQueryRange = CrowdComponent->GetCrowdCollisionQueryRange();
		AgentParams.pathOptimizationRange = CrowdComponent->GetCrowdPathOptimizationRange();
		AgentParams.separationWeight = CrowdComponent->GetCrowdSeparationWeight();
		AgentParams.obstacleAvoidanceType = CrowdComponent->GetCrowdAvoidanceQuality();
		AgentParams.avoidanceQueryMultiplier = CrowdComponent->GetCrowdAvoidanceRangeMultiplier();

		if (CrowdComponent->IsCrowdSimulationEnabled())
		{
			AgentParams.updateFlags =
				(CrowdComponent->IsCrowdAnticipateTurnsActive() ? DT_CROWD_ANTICIPATE_TURNS : 0) |
				(CrowdComponent->IsCrowdObstacleAvoidanceActive() ? DT_CROWD_OBSTACLE_AVOIDANCE : 0) |
				(CrowdComponent->IsCrowdSeparationActive() ? DT_CROWD_SEPARATION : 0) |
				(CrowdComponent->IsCrowdOptimizeVisibilityEnabled() ? (DT_CROWD_OPTIMIZE_VIS | DT_CROWD_OPTIMIZE_VIS_MULTI) : 0) |
				(CrowdComponent->IsCrowdOptimizeTopologyActive() ? DT_CROWD_OPTIMIZE_TOPO : 0) |
				(CrowdComponent->IsCrowdPathOffsetEnabled() ? DT_CROWD_OFFSET_PATH : 0) |
				(CrowdComponent->IsCrowdSlowdownAtGoalEnabled() ? DT_CROWD_SLOWDOWN_AT_GOAL : 0);
		}
	}
}

void UCrowdManager::PrepareAgentStep(const ICrowdAgentInterface* Agent, FCrowdAgentData& AgentData, float DeltaTime) const
{
	dtCrowdAgent* ag = (dtCrowdAgent*)DetourCrowd->getAgent(AgentData.AgentIndex);
	ag->params.maxSpeed = Agent->GetCrowdAgentMaxSpeed();

	FVector RcLocation = Unreal2RecastPoint(Agent->GetCrowdAgentLocation());
	FVector RcVelocity = Unreal2RecastPoint(Agent->GetCrowdAgentVelocity());

	dtVcopy(ag->npos, &RcLocation.X);
	dtVcopy(ag->vel, &RcVelocity.X);

	if (AgentData.bWantsPathOptimization)
	{
		AgentData.PathOptRemainingTime -= DeltaTime;
		if (AgentData.PathOptRemainingTime > 0)
		{
			ag->params.updateFlags &= ~DT_CROWD_OPTIMIZE_VIS;
		}
		else
		{
			ag->params.updateFlags |= DT_CROWD_OPTIMIZE_VIS;
			AgentData.PathOptRemainingTime = PathOptimizationInterval;
		}
	}
}

void UCrowdManager::ApplyVelocity(UCrowdFollowingComponent* AgentComponent, int32 AgentIndex) const
{
	const dtCrowdAgent* ag = DetourCrowd->getAgent(AgentIndex);
	const dtCrowdAgentAnimation* anims = DetourCrowd->getAgentAnims();

	const FVector NewVelocity = Recast2UnrealPoint(ag->nvel);
	const FVector::FReal* RcDestCorner = anims[AgentIndex].active ? anims[AgentIndex].endPos : 
		ag->ncorners ? &ag->cornerVerts[0] : &ag->npos[0];

	const bool bIsNearEndOfPath = (ag->ncorners == 1) && ((ag->cornerFlags[0] & DT_STRAIGHTPATH_OFFMESH_CONNECTION) == 0);

	const FVector DestPathCorner = Recast2UnrealPoint(RcDestCorner);
	AgentComponent->ApplyCrowdAgentVelocity(NewVelocity, DestPathCorner, anims[AgentIndex].active != 0, bIsNearEndOfPath);

	if (bResolveCollisions)
	{
		const FVector NewPosition = Recast2UnrealPoint(ag->npos);
		AgentComponent->ApplyCrowdAgentPosition(NewPosition);
	}
}

void UCrowdManager::UpdateAgentPaths()
{
	UNavigationSystemV1* NavSys = Cast<UNavigationSystemV1>(GetOuter());
	ARecastNavMesh* RecastNavData = Cast<ARecastNavMesh>(MyNavData);
	if (RecastNavData == NULL)
	{
		return;
	}

	const dtCrowdAgentAnimation* AgentAnims = DetourCrowd->getAgentAnims();
	for (auto It = ActiveAgents.CreateIterator(); It; ++It)
	{
		FCrowdAgentData& AgentData = It.Value();
		if (AgentData.bIsSimulated && AgentData.IsValid())
		{
			UCrowdFollowingComponent* CrowdComponent = nullptr;

			const dtCrowdAgent* Agent = DetourCrowd->getAgent(AgentData.AgentIndex);
			dtPolyRef AgentPolyRef = Agent->corridor.getFirstPoly();

			// look for newly triggered smart links
			const dtCrowdAgentAnimation& AnimInfo = AgentAnims[AgentData.AgentIndex];
			if (AnimInfo.active)
			{
				AgentPolyRef = AnimInfo.polyRef;

				if (AnimInfo.t == 0)
				{
					const uint32 NavLinkId = RecastNavData->GetLinkUserId(AnimInfo.polyRef);
					INavLinkCustomInterface* CustomLink = NavSys->GetCustomLink(NavLinkId);

					if (CustomLink)
					{
						FVector EndPt = Recast2UnrealPoint(AnimInfo.endPos);

						// switch to waiting state
						DetourCrowd->setAgentWaiting(AgentData.AgentIndex);
						DetourCrowd->resetAgentVelocity(AgentData.AgentIndex);

						// start using smart link
						CrowdComponent = (CrowdComponent ? CrowdComponent : (UCrowdFollowingComponent*)Cast<const UCrowdFollowingComponent>(It.Key()));
						if (CrowdComponent)
						{
							CrowdComponent->StartUsingCustomLink(CustomLink, EndPt);
						}
					}
				}
			}

			// look for poly updates
			if (AgentPolyRef != AgentData.PrevPoly)
			{
				CrowdComponent = (CrowdComponent ? CrowdComponent : (UCrowdFollowingComponent*)Cast<const UCrowdFollowingComponent>(It.Key()));
				if (CrowdComponent)
				{
					CrowdComponent->OnNavNodeChanged(AgentPolyRef, AgentData.PrevPoly, Agent->corridor.getPathCount());
					AgentData.PrevPoly = AgentPolyRef;
				}
			}
		}
	}
}

void UCrowdManager::UpdateSelectedDebug(const ICrowdAgentInterface* Agent, int32 AgentIndex) const
{
#if WITH_EDITOR
	const UObject* Obj = Cast<const UObject>(Agent);
	if (GIsEditor && Obj)
	{
		const AController* TestController = Cast<const AController>(Obj->GetOuter());
		if (TestController && TestController->GetPawn() && TestController->GetPawn()->IsSelected())
		{
			DetourAgentDebug->idx = AgentIndex;
		}
	}
#endif
}

void UCrowdManager::CreateCrowdManager()
{
	if (MyNavData == nullptr)
	{
		// run update and quit since UpdateNavData will call CreateCrowdManager
		// if navigation mesh is found
		UpdateNavData();

		UE_CLOG(MyNavData == nullptr, LogCrowdFollowing, Error, TEXT("Unable to find RecastNavMesh instance while trying to create UCrowdManager instance"));
		return;
	}

	ARecastNavMesh* RecastNavData = Cast<ARecastNavMesh>(MyNavData);
	dtNavMesh* NavMeshPtr = RecastNavData->GetRecastMesh();

	if (NavMeshPtr)
	{
		DetourCrowd = dtAllocCrowd();
	}
		
	if (DetourCrowd)
	{
		DetourCrowd->init(MaxAgents, MaxAgentRadius, NavMeshPtr);
		DetourCrowd->setAgentCheckInterval(NavmeshCheckInterval);
		DetourCrowd->setSeparationFilter(SeparationDirClamp);
		DetourCrowd->setSingleAreaVisibilityOptimization(bSingleAreaVisibilityOptimization);
		DetourCrowd->setPruneStartedOffmeshConnections(bPruneStartedOffmeshConnections);
		DetourCrowd->setEarlyReachTestOptimization(bEarlyReachTestOptimization);
		DetourCrowd->setPathOffsetRadiusMultiplier(PathOffsetRadiusMultiplier);

		DetourCrowd->initAvoidance(MaxAvoidedAgents, MaxAvoidedWalls, FMath::Max(SamplingPatterns.Num(), 1));

		for (int32 Idx = 0; Idx < SamplingPatterns.Num(); Idx++)
		{
			const FCrowdAvoidanceSamplingPattern& Info = SamplingPatterns[Idx];
			if (Info.Angles.Num() > 0 && Info.Angles.Num() == Info.Radii.Num())
			{
				// LWC_TODO_AI: Info.Angles and Info.Radii should be FReal. Probably not until after 5.0!
				const TArray<FVector::FReal> Angles = LWC::ConvertArrayType<FVector::FReal>(Info.Angles);
				const TArray<FVector::FReal> Radii = LWC::ConvertArrayType<FVector::FReal>(Info.Radii);

				DetourCrowd->setObstacleAvoidancePattern(Idx, Angles.GetData(), Radii.GetData(), Angles.Num());
			}
		}

		UpdateAvoidanceConfig();

		AgentFlags.Reset();
		AgentFlags.AddZeroed(MaxAgents);

		for (auto It = ActiveAgents.CreateIterator(); It; ++It)
		{
			AddAgent(It.Key(), It.Value());
		}
	}
}

void UCrowdManager::DestroyCrowdManager()
{
	// freeing DetourCrowd with dtFreeCrowd 
	dtFreeCrowd(DetourCrowd);
	DetourCrowd = NULL;
}

#if ENABLE_DRAW_DEBUG
UWorld* UCrowdManager::GetDebugDrawingWorld() const
{
	UWorld* DebugDrawingWorld = GetWorld();

#if WITH_EDITORONLY_DATA
	// note that being ENetMode::NM_DedicatedServer implies DebugDrawingWorld is a game world, which is exactly what we need
	if (DebugDrawingWorld != nullptr && DebugDrawingWorld->GetNetMode() == ENetMode::NM_DedicatedServer)
	{
		// no point in trying to draw on dedicated server. Let's see if there's a client world we can use for drawing!
		const TIndirectArray<FWorldContext>& WorldContexts = GEngine->GetWorldContexts();
		for (const FWorldContext& Context : WorldContexts)
		{
			if (Context.World()->IsGameWorld() && Context.World()->GetNetMode() != ENetMode::NM_DedicatedServer)
			{
				DebugDrawingWorld = Context.World();
				break;
			}
		}
	}
#endif

	return DebugDrawingWorld;
}

void UCrowdManager::DrawDebugCorners(const dtCrowdAgent* CrowdAgent) const
{
<<<<<<< HEAD
#if !WITH_EDITORONLY_DATA
	UWorld* DebugDrawingWorld = GetWorld();
#endif // !WITH_EDITORONLY_DATA
=======
	UWorld* DebugDrawingWorld = GetDebugDrawingWorld();
>>>>>>> 6bbb88c8

	{
		FVector P0 = Recast2UnrealPoint(CrowdAgent->npos);
		for (int32 Idx = 0; Idx < CrowdAgent->ncorners; Idx++)
		{
			FVector P1 = Recast2UnrealPoint(&CrowdAgent->cornerVerts[Idx * 3]);
			DrawDebugLine(DebugDrawingWorld, P0 + FCrowdDebug::Offset, P1 + FCrowdDebug::Offset, FCrowdDebug::Corner, false, -1.0f, SDPG_World, 2.0f);
			P0 = P1;
		}
	}

	if (CrowdAgent->ncorners > 0 && (CrowdAgent->cornerFlags[CrowdAgent->ncorners - 1] & DT_STRAIGHTPATH_OFFMESH_CONNECTION))
	{
		FVector P0 = Recast2UnrealPoint(&CrowdAgent->cornerVerts[(CrowdAgent->ncorners - 1) * 3]);
		DrawDebugLine(DebugDrawingWorld, P0, P0 + FCrowdDebug::Offset * 2.0f, FCrowdDebug::CornerLink, false, -1.0f, SDPG_World, 2.0f);
	}
}

void UCrowdManager::DrawDebugCollisionSegments(const dtCrowdAgent* CrowdAgent) const
{
<<<<<<< HEAD
#if !WITH_EDITORONLY_DATA
	UWorld* DebugDrawingWorld = GetWorld();
#endif // !WITH_EDITORONLY_DATA

	FVector Center = Recast2UnrealPoint(CrowdAgent->boundary.getCenter()) + FCrowdDebug::Offset;
	DrawDebugCylinder(DebugDrawingWorld, Center - FCrowdDebug::Offset, Center, CrowdAgent->params.collisionQueryRange, 32, FCrowdDebug::CollisionRange);
=======
	UWorld* DebugDrawingWorld = GetDebugDrawingWorld();

	FVector Center = Recast2UnrealPoint(CrowdAgent->boundary.getCenter()) + FCrowdDebug::Offset;
	DrawDebugCylinder(DebugDrawingWorld, Center - FCrowdDebug::Offset, Center, UE_REAL_TO_FLOAT_CLAMPED_MAX(CrowdAgent->params.collisionQueryRange), 32, FCrowdDebug::CollisionRange);
>>>>>>> 6bbb88c8

	for (int32 Idx = 0; Idx < CrowdAgent->boundary.getSegmentCount(); Idx++)
	{
		const FVector::FReal* s = CrowdAgent->boundary.getSegment(Idx);
		const int32 SegFlags = CrowdAgent->boundary.getSegmentFlags(Idx);
		const FColor Color = (SegFlags & DT_CROWD_BOUNDARY_IGNORE) ? FCrowdDebug::CollisionSegIgnored :
			(dtTriArea2D(CrowdAgent->npos, s, s + 3) < 0.0f) ? FCrowdDebug::CollisionSeg1 :
			FCrowdDebug::CollisionSeg0;

		FVector Pt0 = Recast2UnrealPoint(s);
		FVector Pt1 = Recast2UnrealPoint(s + 3);

		DrawDebugLine(DebugDrawingWorld, Pt0 + FCrowdDebug::Offset, Pt1 + FCrowdDebug::Offset, Color, false, -1.0f, SDPG_World, 3.5f);
	}
}

void UCrowdManager::DrawDebugPath(const dtCrowdAgent* CrowdAgent) const
{
<<<<<<< HEAD
#if !WITH_EDITORONLY_DATA
	UWorld* DebugDrawingWorld = GetWorld();
#endif // !WITH_EDITORONLY_DATA
=======
	UWorld* DebugDrawingWorld = GetDebugDrawingWorld();
>>>>>>> 6bbb88c8

	ARecastNavMesh* NavMesh = Cast<ARecastNavMesh>(MyNavData);
	if (NavMesh == NULL)
	{
		return;
	}

	NavMesh->BeginBatchQuery();
	
	const dtPolyRef* Path = CrowdAgent->corridor.getPath();
	TArray<FVector> Verts;

	for (int32 Idx = 0; Idx < CrowdAgent->corridor.getPathCount(); Idx++)
	{
		Verts.Reset();
		NavMesh->GetPolyVerts(Path[Idx], Verts);

		uint16 PolyFlags = 0;
		uint16 AreaFlags = 0;
		NavMesh->GetPolyFlags(Path[Idx], PolyFlags, AreaFlags);
		const FColor PolyColor = AreaFlags != 1 ? FCrowdDebug::Path : FCrowdDebug::PathSpecial;

		for (int32 VertIdx = 0; VertIdx < Verts.Num(); VertIdx++)
		{
			const FVector Pt0 = Verts[VertIdx];
			const FVector Pt1 = Verts[(VertIdx + 1) % Verts.Num()];

			DrawDebugLine(DebugDrawingWorld, Pt0 + FCrowdDebug::Offset * 0.5f, Pt1 + FCrowdDebug::Offset * 0.5f, PolyColor, false
				, /*LifeTime*/-1.f, /*DepthPriority*/0
				, /*Thickness*/FCrowdDebug::LineThickness);
		}
	}

	NavMesh->FinishBatchQuery();
}

void UCrowdManager::DrawDebugVelocityObstacles(const dtCrowdAgent* CrowdAgent) const
{
<<<<<<< HEAD
#if !WITH_EDITORONLY_DATA
	UWorld* DebugDrawingWorld = GetWorld();
#endif // !WITH_EDITORONLY_DATA
	FVector Center = Recast2UnrealPoint(CrowdAgent->npos) + FCrowdDebug::Offset;
	DrawDebugCylinder(DebugDrawingWorld, Center - FCrowdDebug::Offset, Center, CrowdAgent->params.maxSpeed, 32, FCrowdDebug::AvoidanceRange);
=======
	UWorld* DebugDrawingWorld = GetDebugDrawingWorld();

	FVector Center = Recast2UnrealPoint(CrowdAgent->npos) + FCrowdDebug::Offset;
	DrawDebugCylinder(DebugDrawingWorld, Center - FCrowdDebug::Offset, Center, UE_REAL_TO_FLOAT_CLAMPED_MAX(CrowdAgent->params.maxSpeed), 32, FCrowdDebug::AvoidanceRange);
>>>>>>> 6bbb88c8

	const FVector::FReal InvQueryMultiplier = 1.0f / (float)CrowdAgent->params.avoidanceQueryMultiplier;
	float BestSampleScore = -1.0f;
	FVector BestSampleLocation = FVector::ZeroVector;

	for (int32 Idx = 0; Idx < DetourAvoidanceDebug->getSampleCount(); Idx++)
	{
		const FVector::FReal* p = DetourAvoidanceDebug->getSampleVelocity(Idx);
		const float sr = UE_REAL_TO_FLOAT_CLAMPED_MAX(DetourAvoidanceDebug->getSampleSize(Idx) * InvQueryMultiplier);
		const float pen = UE_REAL_TO_FLOAT(DetourAvoidanceDebug->getSamplePenalty(Idx));
		const float pen2 = UE_REAL_TO_FLOAT(DetourAvoidanceDebug->getSamplePreferredSidePenalty(Idx));

		FVector SamplePos = Center + Recast2UnrealPoint(p);

		if (BestSampleScore <= -1.0f || pen < BestSampleScore)
		{
			BestSampleScore = pen;
			BestSampleLocation = SamplePos;
		}

		float SamplePenalty = pen * 0.75f + pen2 * 0.25f;
		FColor SampleColor = FColor::MakeRedToGreenColorFromScalar(1.0f - SamplePenalty);
			
		FPlane Plane(0, 0, 1, SamplePos.Z);
		DrawDebugSolidPlane(DebugDrawingWorld, Plane, SamplePos, sr, SampleColor);
	}

	if (BestSampleScore >= 0.0f)
	{
		DrawDebugLine(DebugDrawingWorld, BestSampleLocation + FVector(0, 0, 100), BestSampleLocation + FVector(0, 0, -100), FColor::Green);
	}
}

void UCrowdManager::DrawDebugPathOptimization(const dtCrowdAgent* CrowdAgent) const
{
<<<<<<< HEAD
#if !WITH_EDITORONLY_DATA
	UWorld* DebugDrawingWorld = GetWorld();
#endif // !WITH_EDITORONLY_DATA
=======
	UWorld* DebugDrawingWorld = GetDebugDrawingWorld();

>>>>>>> 6bbb88c8
	FVector Pt0 = Recast2UnrealPoint(DetourAgentDebug->optStart) + FCrowdDebug::Offset * 1.25f;
	FVector Pt1 = Recast2UnrealPoint(DetourAgentDebug->optEnd) + FCrowdDebug::Offset * 1.25f;

	DrawDebugLine(DebugDrawingWorld, Pt0, Pt1, FCrowdDebug::PathOpt, false, -1.0f, SDPG_World, 2.5f);
}

void UCrowdManager::DrawDebugNeighbors(const dtCrowdAgent* CrowdAgent) const
{
<<<<<<< HEAD
#if !WITH_EDITORONLY_DATA
	UWorld* DebugDrawingWorld = GetWorld();
#endif // !WITH_EDITORONLY_DATA
	FVector Center = Recast2UnrealPoint(CrowdAgent->npos) + FCrowdDebug::Offset;
	DrawDebugCylinder(DebugDrawingWorld, Center - FCrowdDebug::Offset, Center, CrowdAgent->params.collisionQueryRange, 32, FCrowdDebug::CollisionRange);
=======
	UWorld* DebugDrawingWorld = GetDebugDrawingWorld();

	FVector Center = Recast2UnrealPoint(CrowdAgent->npos) + FCrowdDebug::Offset;
	DrawDebugCylinder(DebugDrawingWorld, Center - FCrowdDebug::Offset, Center, UE_REAL_TO_FLOAT_CLAMPED_MAX(CrowdAgent->params.collisionQueryRange), 32, FCrowdDebug::CollisionRange);
>>>>>>> 6bbb88c8

	for (int32 Idx = 0; Idx < CrowdAgent->nneis; Idx++)
	{
		const dtCrowdAgent* nei = DetourCrowd->getAgent(CrowdAgent->neis[Idx].idx);
		if (nei)
		{
			FVector Pt0 = Recast2UnrealPoint(nei->npos) + FCrowdDebug::Offset;
			DrawDebugLine(DebugDrawingWorld, Center, Pt0, FCrowdDebug::Neighbor);
		}
	}
}

void UCrowdManager::DrawDebugSharedBoundary() const
{
<<<<<<< HEAD
#if !WITH_EDITORONLY_DATA
	UWorld* DebugDrawingWorld = GetWorld();
#endif // !WITH_EDITORONLY_DATA
=======
	UWorld* DebugDrawingWorld = GetDebugDrawingWorld();

>>>>>>> 6bbb88c8
	FColor Colors[] = { FColorList::Red, FColorList::Orange };

	const dtSharedBoundary* sharedBounds = DetourCrowd->getSharedBoundary();
	for (int32 Idx = 0; Idx < sharedBounds->Data.Num(); Idx++)
	{
		FColor Color = Colors[Idx % UE_ARRAY_COUNT(Colors)];
		const FVector Center = Recast2UnrealPoint(sharedBounds->Data[Idx].Center);
<<<<<<< HEAD
		DrawDebugCylinder(DebugDrawingWorld, Center - FCrowdDebug::Offset, Center, sharedBounds->Data[Idx].Radius, 32, Color);
=======
		DrawDebugCylinder(DebugDrawingWorld, Center - FCrowdDebug::Offset, Center, UE_REAL_TO_FLOAT_CLAMPED_MAX(sharedBounds->Data[Idx].Radius), 32, Color);
>>>>>>> 6bbb88c8

		for (int32 WallIdx = 0; WallIdx < sharedBounds->Data[Idx].Edges.Num(); WallIdx++)
		{
			const FVector WallV0 = Recast2UnrealPoint(sharedBounds->Data[Idx].Edges[WallIdx].v0) + FCrowdDebug::Offset;
			const FVector WallV1 = Recast2UnrealPoint(sharedBounds->Data[Idx].Edges[WallIdx].v1) + FCrowdDebug::Offset;

			DrawDebugLine(DebugDrawingWorld, WallV0, WallV1, Color);
		}
	}
}
#endif // ENABLE_DRAW_DEBUG

#endif // WITH_RECAST

#if WITH_EDITOR

void UCrowdManager::DebugTick() const
{
#if WITH_RECAST
	if (DetourCrowd == NULL || DetourAgentDebug == NULL)
	{
		return;
	}

	for (auto It = ActiveAgents.CreateConstIterator(); It; ++It)
	{
		const FCrowdAgentData& AgentData = It.Value();
		if (AgentData.IsValid())
		{
			UpdateSelectedDebug(It.Key(), AgentData.AgentIndex);
		}
	}

#if ENABLE_DRAW_DEBUG
	// on screen debugging
	const dtCrowdAgent* SelectedAgent = DetourAgentDebug->idx >= 0 ? DetourCrowd->getAgent(DetourAgentDebug->idx) : NULL;
	if (SelectedAgent && FCrowdDebug::DebugSelectedActors)
	{
		if (FCrowdDebug::DrawDebugCorners)
		{
			DrawDebugCorners(SelectedAgent);
		}

		if (FCrowdDebug::DrawDebugCollisionSegments)
		{
			DrawDebugCollisionSegments(SelectedAgent);
		}

		if (FCrowdDebug::DrawDebugPath)
		{
			DrawDebugPath(SelectedAgent);
		}

		if (FCrowdDebug::DrawDebugVelocityObstacles)
		{
			DrawDebugVelocityObstacles(SelectedAgent);
		}

		if (FCrowdDebug::DrawDebugPathOptimization)
		{
			DrawDebugPathOptimization(SelectedAgent);
		}

		if (FCrowdDebug::DrawDebugNeighbors)
		{
			DrawDebugNeighbors(SelectedAgent);
		}
	}

	if (FCrowdDebug::DrawDebugBoundaries)
	{
		DrawDebugSharedBoundary();
	}
#endif // ENABLE_DRAW_DEBUG

	// vislog debugging
	if (FCrowdDebug::DebugVisLog)
	{
		for (auto It = ActiveAgents.CreateConstIterator(); It; ++It)
		{
			const ICrowdAgentInterface* IAgent = It.Key();
			const UObject* AgentOb = IAgent ?  Cast<const UObject>(IAgent) : NULL;
			const AActor* LogOwner = AgentOb ? Cast<const AActor>(AgentOb->GetOuter()) : NULL;

			const FCrowdAgentData& AgentData = It.Value();
			const dtCrowdAgent* CrowdAgent = AgentData.IsValid() ? DetourCrowd->getAgent(AgentData.AgentIndex) : NULL;

			if (CrowdAgent && LogOwner)
			{
				FString LogData = DetourAgentDebug->agentLog.FindRef(AgentData.AgentIndex);
				if (LogData.Len() > 0)
				{
					UE_VLOG(LogOwner, LogCrowdFollowing, Log, TEXT("%s"), *LogData);
				}

				{
					FVector P0 = Recast2UnrealPoint(CrowdAgent->npos);
					for (int32 Idx = 0; Idx < CrowdAgent->ncorners; Idx++)
					{
						FVector P1 = Recast2UnrealPoint(&CrowdAgent->cornerVerts[Idx * 3]);
						UE_VLOG_SEGMENT(LogOwner, LogCrowdFollowing, Log, P0 + FCrowdDebug::Offset, P1 + FCrowdDebug::Offset, FCrowdDebug::Corner, TEXT(""));
						UE_VLOG_BOX(LogOwner, LogCrowdFollowing, Log, FBox::BuildAABB(P1 + FCrowdDebug::Offset, FVector(2, 2, 2)), FCrowdDebug::Corner, TEXT("%d"), CrowdAgent->cornerFlags[Idx]);
						P0 = P1;
					}
				}

				ARecastNavMesh* RecastNavData = Cast<ARecastNavMesh>(MyNavData);
				if (RecastNavData)
				{
					for (int32 Idx = 0; Idx < CrowdAgent->corridor.getPathCount(); Idx++)
					{
						dtPolyRef PolyRef = CrowdAgent->corridor.getPath()[Idx];
						TArray<FVector> PolyPoints;
						RecastNavData->GetPolyVerts(PolyRef, PolyPoints);

						UE_VLOG_CONVEXPOLY(LogOwner, LogCrowdFollowing, Verbose, PolyPoints, FColor::Cyan, TEXT(""));
					}
				}

				if (CrowdAgent->ncorners && (CrowdAgent->cornerFlags[CrowdAgent->ncorners - 1] & DT_STRAIGHTPATH_OFFMESH_CONNECTION))
				{
					FVector P0 = Recast2UnrealPoint(&CrowdAgent->cornerVerts[(CrowdAgent->ncorners - 1) * 3]);
					UE_VLOG_SEGMENT(LogOwner, LogCrowdFollowing, Log, P0, P0 + FCrowdDebug::Offset * 2.0f, FCrowdDebug::CornerLink, TEXT(""));
				}

				if (CrowdAgent->corridor.hasNextFixedCorner())
				{
					FVector P0 = Recast2UnrealPoint(CrowdAgent->corridor.getNextFixedCorner());
					UE_VLOG_BOX(LogOwner, LogCrowdFollowing, Log, FBox::BuildAABB(P0 + FCrowdDebug::Offset, FVector(10, 10, 10)), FCrowdDebug::CornerFixed, TEXT(""));
				}

				if (CrowdAgent->corridor.hasNextFixedCorner2())
				{
					FVector P0 = Recast2UnrealPoint(CrowdAgent->corridor.getNextFixedCorner2());
					UE_VLOG_BOX(LogOwner, LogCrowdFollowing, Log, FBox::BuildAABB(P0 + FCrowdDebug::Offset, FVector(10, 10, 10)), FCrowdDebug::CornerFixed, TEXT(""));
				}

				for (int32 Idx = 0; Idx < CrowdAgent->boundary.getSegmentCount(); Idx++)
				{
					const FVector::FReal* s = CrowdAgent->boundary.getSegment(Idx);
					const int32 SegFlags = CrowdAgent->boundary.getSegmentFlags(Idx);
					const FColor Color = (SegFlags & DT_CROWD_BOUNDARY_IGNORE) ? FCrowdDebug::CollisionSegIgnored :
						(dtTriArea2D(CrowdAgent->npos, s, s + 3) < 0.0f) ? FCrowdDebug::CollisionSeg1 :
						FCrowdDebug::CollisionSeg0;

					FVector Pt0 = Recast2UnrealPoint(s);
					FVector Pt1 = Recast2UnrealPoint(s + 3);

					UE_VLOG_SEGMENT_THICK(LogOwner, LogCrowdFollowing, Log, Pt0 + FCrowdDebug::Offset, Pt1 + FCrowdDebug::Offset, Color, 3.0f, TEXT(""));
				}
			}
		}
	}

	DetourAgentDebug->agentLog.Reset();
#endif	// WITH_RECAST
}

#endif // WITH_EDITOR

void UCrowdManager::UpdateNavData()
{
	if (MyNavData == NULL)
	{
		UNavigationSystemV1* NavSys = Cast<UNavigationSystemV1>(GetOuter());
		if (NavSys)
		{
			for (ANavigationData* NavData : NavSys->NavDataSet)
			{
				if (NavData && IsSuitableNavData(*NavData))
				{
					SetNavData(NavData);
					break;
				}
			}
		}
	}
}

void UCrowdManager::SetNavData(ANavigationData* NavData, const bool bFindNewNavDataIfNull)
{
	if (NavData != MyNavData && MyNavData != nullptr)
	{
		// clean up
		ARecastNavMesh* AsRecastNavData = Cast<ARecastNavMesh>(MyNavData);
		if (AsRecastNavData)
		{
			AsRecastNavData->OnNavMeshUpdate.RemoveAll(this);
		}
	}

	if (NavData)
	{
		ARecastNavMesh* AsRecastNavData = Cast<ARecastNavMesh>(NavData);
		if (AsRecastNavData)
		{
			AsRecastNavData->OnNavMeshUpdate.AddUObject(this, &UCrowdManager::OnNavMeshUpdate);
		}
	}

	MyNavData = NavData;
	UE_VLOG(this, LogCrowdFollowing, Log, TEXT("Setting cached nav data to %s")
		, MyNavData ? *MyNavData->GetFullName() : TEXT("NONE"));

	if (NavData || bFindNewNavDataIfNull)
	{
		OnNavMeshUpdate();
	}
}

void UCrowdManager::OnNavMeshUpdate()
{
#if WITH_RECAST
	DestroyCrowdManager();
	CreateCrowdManager();
#endif // WITH_RECAST
}

bool UCrowdManager::IsSuitableNavData(const ANavigationData& NavData) const
{
	return NavData.IsSupportingDefaultAgent() && Cast<ARecastNavMesh>(&NavData);
}

void UCrowdManager::OnNavDataRegistered(ANavigationData& NavData)
{
	if (MyNavData == nullptr && IsSuitableNavData(NavData))
	{
		SetNavData(&NavData);
	}
}

void UCrowdManager::OnNavDataUnregistered(ANavigationData& NavData)
{
	if (MyNavData == &NavData)
	{
		UE_VLOG(this, LogCrowdFollowing, Warning, TEXT("%s is being unregistered. Will look for new nav data")
			, *NavData.GetName());
		
		// note that this will cause the manager to look for another nav data instance
		SetNavData(nullptr, /*bFindNewNavDataIfNull=*/true);

		if (MyNavData == nullptr)
		{
			UE_VLOG(this, LogCrowdFollowing, Warning, TEXT("Failed to find suitable navigation data instance (no navmesh). Shutting down."));
		}
	}
}

void UCrowdManager::UpdateAvoidanceConfig()
{
#if WITH_RECAST
	if (DetourCrowd == NULL)
	{
		return;
	}

	for (int32 Idx = 0; Idx < AvoidanceConfig.Num(); Idx++)
	{
		const FCrowdAvoidanceConfig& ConfigInfo = AvoidanceConfig[Idx];
		
		dtObstacleAvoidanceParams params;
		params.velBias = ConfigInfo.VelocityBias;
		params.weightDesVel = ConfigInfo.DesiredVelocityWeight;
		params.weightCurVel = ConfigInfo.CurrentVelocityWeight;
		params.weightSide = ConfigInfo.SideBiasWeight;
		params.weightToi = ConfigInfo.ImpactTimeWeight;
		params.horizTime = ConfigInfo.ImpactTimeRange;
		params.patternIdx = ConfigInfo.CustomPatternIdx;
		params.adaptiveDivs = ConfigInfo.AdaptiveDivisions;
		params.adaptiveRings = ConfigInfo.AdaptiveRings;
		params.adaptiveDepth = ConfigInfo.AdaptiveDepth;

		DetourCrowd->setObstacleAvoidanceParams(Idx, &params);
	}
#endif // WITH_RECAST
}

void UCrowdManager::PostProximityUpdate()
{
	// empty in base class
}

void UCrowdManager::PostMovePointUpdate()
{
#if WITH_RECAST
	const uint8 UpdateDestinationFlag = 1;

	// special case when following last segment of full path to actor: replace end point with actor's location
	for (auto It : ActiveAgents)
	{
		UCrowdFollowingComponent* PathComp = Cast<UCrowdFollowingComponent>(It.Key);
		const FCrowdAgentData& AgentData = It.Value;
		FVector NewGoalPosition;

		const bool bUpdateTargetPos = PathComp ? PathComp->ShouldTrackMovingGoal(NewGoalPosition) : false;
		if (bUpdateTargetPos && AgentFlags.IsValidIndex(AgentData.AgentIndex))
		{
			PathComp->UpdateDestinationForMovingGoal(NewGoalPosition);

			const dtCrowdAgent* Agent = DetourCrowd->getAgent(AgentData.AgentIndex);
			dtCrowdAgent* MutableAgent = (dtCrowdAgent*)Agent;
			const FVector RcTargetPos = Unreal2RecastPoint(NewGoalPosition);
		
			dtVcopy(MutableAgent->targetPos, &RcTargetPos.X);
			AgentFlags[AgentData.AgentIndex] |= UpdateDestinationFlag;
		}
	}

	dtCrowdAgent** ActiveDetourAgents = DetourCrowd->getActiveAgents();
	for (int32 Idx = 0; Idx < DetourCrowd->getNumActiveAgents(); Idx++)
	{
		dtCrowdAgent* Agent = ActiveDetourAgents[Idx];
		if (Agent->state == DT_CROWDAGENT_STATE_WALKING &&
			Agent->ncorners == 1 && Agent->corridor.getPathCount() < 5 &&
			(Agent->cornerFlags[0] & DT_STRAIGHTPATH_OFFMESH_CONNECTION) == 0)
		{
			const int32 AgentIndex = DetourCrowd->getAgentIndex(Agent);

			if (AgentFlags.IsValidIndex(AgentIndex) && (AgentFlags[AgentIndex] & UpdateDestinationFlag) != 0)
			{
				dtVcopy(Agent->cornerVerts, Agent->targetPos);
			}
		}
	}

	for (auto It : ActiveAgents)
	{
		const FCrowdAgentData& AgentData = It.Value;
		if (AgentFlags.IsValidIndex(AgentData.AgentIndex))
		{
			AgentFlags[AgentData.AgentIndex] &= ~UpdateDestinationFlag;
		}
	}
#endif
}

UWorld* UCrowdManager::GetWorld() const
{
	UNavigationSystemV1* NavSys = Cast<UNavigationSystemV1>(GetOuter());
	return NavSys ? NavSys->GetWorld() : NULL;
}

UCrowdManager* UCrowdManager::GetCurrent(UObject* WorldContextObject)
{
	UNavigationSystemV1* NavSys = FNavigationSystem::GetCurrent<UNavigationSystemV1>(WorldContextObject);
	return NavSys ? Cast<UCrowdManager>(NavSys->GetCrowdManager()) : NULL;
}

UCrowdManager* UCrowdManager::GetCurrent(UWorld* World)
{
	UNavigationSystemV1* NavSys = FNavigationSystem::GetCurrent<UNavigationSystemV1>(World);
	return NavSys ? Cast<UCrowdManager>(NavSys->GetCrowdManager()) : NULL;
}<|MERGE_RESOLUTION|>--- conflicted
+++ resolved
@@ -9,10 +9,7 @@
 #include "VisualLogger/VisualLogger.h"
 #include "AIModuleLog.h"
 #include "Engine/Engine.h"
-<<<<<<< HEAD
-=======
 #include "Math/UnrealMathUtility.h"
->>>>>>> 6bbb88c8
 
 #if WITH_RECAST
 #include "NavMesh/RecastHelpers.h"
@@ -208,32 +205,6 @@
 	AvoidanceConfig.Add(AvoidanceConfig66);
 }
 
-void UCrowdManager::PostInitProperties() 
-{
-	Super::PostInitProperties();
-
-#if WITH_EDITORONLY_DATA
-	if (HasAnyFlags(RF_ClassDefaultObject) == false)
-	{
-		DebugDrawingWorld = GetWorld();
-		// note that being ENetMode::NM_DedicatedServer implies DebugDrawingWorld is a game world, which is exactly what we need
-		if (DebugDrawingWorld != nullptr && DebugDrawingWorld->GetNetMode() == ENetMode::NM_DedicatedServer)
-		{
-			// no point in trying to draw on dedicated server. Let's see if there's a client world we can use for drawing!
-			const TIndirectArray<FWorldContext>& WorldContexts = GEngine->GetWorldContexts();
-			for (const FWorldContext& Context : WorldContexts)
-			{
-				if (Context.World()->IsGameWorld() && Context.World()->GetNetMode() != ENetMode::NM_DedicatedServer)
-				{
-					DebugDrawingWorld = Context.World();
-					break;
-				}
-			}
-		}
-	}
-#endif // WITH_EDITORONLY_DATA && ENABLE_DRAW_DEBUG
-}
-
 void UCrowdManager::BeginDestroy()
 {
 #if WITH_RECAST
@@ -1003,13 +974,7 @@
 
 void UCrowdManager::DrawDebugCorners(const dtCrowdAgent* CrowdAgent) const
 {
-<<<<<<< HEAD
-#if !WITH_EDITORONLY_DATA
-	UWorld* DebugDrawingWorld = GetWorld();
-#endif // !WITH_EDITORONLY_DATA
-=======
 	UWorld* DebugDrawingWorld = GetDebugDrawingWorld();
->>>>>>> 6bbb88c8
 
 	{
 		FVector P0 = Recast2UnrealPoint(CrowdAgent->npos);
@@ -1030,19 +995,10 @@
 
 void UCrowdManager::DrawDebugCollisionSegments(const dtCrowdAgent* CrowdAgent) const
 {
-<<<<<<< HEAD
-#if !WITH_EDITORONLY_DATA
-	UWorld* DebugDrawingWorld = GetWorld();
-#endif // !WITH_EDITORONLY_DATA
-
-	FVector Center = Recast2UnrealPoint(CrowdAgent->boundary.getCenter()) + FCrowdDebug::Offset;
-	DrawDebugCylinder(DebugDrawingWorld, Center - FCrowdDebug::Offset, Center, CrowdAgent->params.collisionQueryRange, 32, FCrowdDebug::CollisionRange);
-=======
 	UWorld* DebugDrawingWorld = GetDebugDrawingWorld();
 
 	FVector Center = Recast2UnrealPoint(CrowdAgent->boundary.getCenter()) + FCrowdDebug::Offset;
 	DrawDebugCylinder(DebugDrawingWorld, Center - FCrowdDebug::Offset, Center, UE_REAL_TO_FLOAT_CLAMPED_MAX(CrowdAgent->params.collisionQueryRange), 32, FCrowdDebug::CollisionRange);
->>>>>>> 6bbb88c8
 
 	for (int32 Idx = 0; Idx < CrowdAgent->boundary.getSegmentCount(); Idx++)
 	{
@@ -1061,13 +1017,7 @@
 
 void UCrowdManager::DrawDebugPath(const dtCrowdAgent* CrowdAgent) const
 {
-<<<<<<< HEAD
-#if !WITH_EDITORONLY_DATA
-	UWorld* DebugDrawingWorld = GetWorld();
-#endif // !WITH_EDITORONLY_DATA
-=======
 	UWorld* DebugDrawingWorld = GetDebugDrawingWorld();
->>>>>>> 6bbb88c8
 
 	ARecastNavMesh* NavMesh = Cast<ARecastNavMesh>(MyNavData);
 	if (NavMesh == NULL)
@@ -1106,18 +1056,10 @@
 
 void UCrowdManager::DrawDebugVelocityObstacles(const dtCrowdAgent* CrowdAgent) const
 {
-<<<<<<< HEAD
-#if !WITH_EDITORONLY_DATA
-	UWorld* DebugDrawingWorld = GetWorld();
-#endif // !WITH_EDITORONLY_DATA
-	FVector Center = Recast2UnrealPoint(CrowdAgent->npos) + FCrowdDebug::Offset;
-	DrawDebugCylinder(DebugDrawingWorld, Center - FCrowdDebug::Offset, Center, CrowdAgent->params.maxSpeed, 32, FCrowdDebug::AvoidanceRange);
-=======
 	UWorld* DebugDrawingWorld = GetDebugDrawingWorld();
 
 	FVector Center = Recast2UnrealPoint(CrowdAgent->npos) + FCrowdDebug::Offset;
 	DrawDebugCylinder(DebugDrawingWorld, Center - FCrowdDebug::Offset, Center, UE_REAL_TO_FLOAT_CLAMPED_MAX(CrowdAgent->params.maxSpeed), 32, FCrowdDebug::AvoidanceRange);
->>>>>>> 6bbb88c8
 
 	const FVector::FReal InvQueryMultiplier = 1.0f / (float)CrowdAgent->params.avoidanceQueryMultiplier;
 	float BestSampleScore = -1.0f;
@@ -1153,14 +1095,8 @@
 
 void UCrowdManager::DrawDebugPathOptimization(const dtCrowdAgent* CrowdAgent) const
 {
-<<<<<<< HEAD
-#if !WITH_EDITORONLY_DATA
-	UWorld* DebugDrawingWorld = GetWorld();
-#endif // !WITH_EDITORONLY_DATA
-=======
 	UWorld* DebugDrawingWorld = GetDebugDrawingWorld();
 
->>>>>>> 6bbb88c8
 	FVector Pt0 = Recast2UnrealPoint(DetourAgentDebug->optStart) + FCrowdDebug::Offset * 1.25f;
 	FVector Pt1 = Recast2UnrealPoint(DetourAgentDebug->optEnd) + FCrowdDebug::Offset * 1.25f;
 
@@ -1169,18 +1105,10 @@
 
 void UCrowdManager::DrawDebugNeighbors(const dtCrowdAgent* CrowdAgent) const
 {
-<<<<<<< HEAD
-#if !WITH_EDITORONLY_DATA
-	UWorld* DebugDrawingWorld = GetWorld();
-#endif // !WITH_EDITORONLY_DATA
-	FVector Center = Recast2UnrealPoint(CrowdAgent->npos) + FCrowdDebug::Offset;
-	DrawDebugCylinder(DebugDrawingWorld, Center - FCrowdDebug::Offset, Center, CrowdAgent->params.collisionQueryRange, 32, FCrowdDebug::CollisionRange);
-=======
 	UWorld* DebugDrawingWorld = GetDebugDrawingWorld();
 
 	FVector Center = Recast2UnrealPoint(CrowdAgent->npos) + FCrowdDebug::Offset;
 	DrawDebugCylinder(DebugDrawingWorld, Center - FCrowdDebug::Offset, Center, UE_REAL_TO_FLOAT_CLAMPED_MAX(CrowdAgent->params.collisionQueryRange), 32, FCrowdDebug::CollisionRange);
->>>>>>> 6bbb88c8
 
 	for (int32 Idx = 0; Idx < CrowdAgent->nneis; Idx++)
 	{
@@ -1195,14 +1123,8 @@
 
 void UCrowdManager::DrawDebugSharedBoundary() const
 {
-<<<<<<< HEAD
-#if !WITH_EDITORONLY_DATA
-	UWorld* DebugDrawingWorld = GetWorld();
-#endif // !WITH_EDITORONLY_DATA
-=======
 	UWorld* DebugDrawingWorld = GetDebugDrawingWorld();
 
->>>>>>> 6bbb88c8
 	FColor Colors[] = { FColorList::Red, FColorList::Orange };
 
 	const dtSharedBoundary* sharedBounds = DetourCrowd->getSharedBoundary();
@@ -1210,11 +1132,7 @@
 	{
 		FColor Color = Colors[Idx % UE_ARRAY_COUNT(Colors)];
 		const FVector Center = Recast2UnrealPoint(sharedBounds->Data[Idx].Center);
-<<<<<<< HEAD
-		DrawDebugCylinder(DebugDrawingWorld, Center - FCrowdDebug::Offset, Center, sharedBounds->Data[Idx].Radius, 32, Color);
-=======
 		DrawDebugCylinder(DebugDrawingWorld, Center - FCrowdDebug::Offset, Center, UE_REAL_TO_FLOAT_CLAMPED_MAX(sharedBounds->Data[Idx].Radius), 32, Color);
->>>>>>> 6bbb88c8
 
 		for (int32 WallIdx = 0; WallIdx < sharedBounds->Data[Idx].Edges.Num(); WallIdx++)
 		{
