// Copyright 1998-2015 Epic Games, Inc. All Rights Reserved.

#include "AIModulePrivate.h"
#include "Kismet/GameplayStatics.h"
#include "DisplayDebugHelpers.h"
#include "BrainComponent.h"
#include "BehaviorTree/BehaviorTree.h"
#include "BehaviorTree/BehaviorTreeManager.h"
#include "BehaviorTree/BlackboardComponent.h"
#include "Navigation/PathFollowingComponent.h"
#include "GameFramework/Pawn.h"
#include "GameFramework/PawnMovementComponent.h"
#include "Engine/Canvas.h"
#include "GameFramework/PhysicsVolume.h"
#include "AIController.h"
#include "Perception/AIPerceptionComponent.h"

// mz@todo these need to be removed, legacy code
#define CLOSEPROXIMITY					500.f
#define NEARSIGHTTHRESHOLD				2000.f
#define MEDSIGHTTHRESHOLD				3162.f
#define FARSIGHTTHRESHOLD				8000.f
#define CLOSEPROXIMITYSQUARED			(CLOSEPROXIMITY*CLOSEPROXIMITY)
#define NEARSIGHTTHRESHOLDSQUARED		(NEARSIGHTTHRESHOLD*NEARSIGHTTHRESHOLD)
#define MEDSIGHTTHRESHOLDSQUARED		(MEDSIGHTTHRESHOLD*MEDSIGHTTHRESHOLD)
#define FARSIGHTTHRESHOLDSQUARED		(FARSIGHTTHRESHOLD*FARSIGHTTHRESHOLD)

//----------------------------------------------------------------------//
// AAIController
//----------------------------------------------------------------------//
bool AAIController::bAIIgnorePlayers = false;

DECLARE_CYCLE_STAT(TEXT("MoveTo"), STAT_MoveTo, STATGROUP_AI);

DEFINE_LOG_CATEGORY(LogAINavigation);

AAIController::AAIController(const FObjectInitializer& ObjectInitializer)
	: Super(ObjectInitializer)
{
	PathFollowingComponent = CreateDefaultSubobject<UPathFollowingComponent>(TEXT("PathFollowingComponent"));
	PathFollowingComponent->OnMoveFinished.AddUObject(this, &AAIController::OnMoveCompleted);

	ActionsComp = CreateDefaultSubobject<UPawnActionsComponent>("ActionsComp");

	bSkipExtraLOSChecks = true;
	bWantsPlayerState = false;
}

void AAIController::Tick(float DeltaTime)
{
	Super::Tick(DeltaTime);

	UpdateControlRotation(DeltaTime);
}

void AAIController::PostInitializeComponents()
{
	Super::PostInitializeComponents();

	if (bWantsPlayerState && !IsPendingKill() && (GetNetMode() != NM_Client))
	{
		InitPlayerState();
	}

#if ENABLE_VISUAL_LOG
	TArray<UActorComponent*> ComponentSet;
	GetComponents(ComponentSet);
	for (auto Component : ComponentSet)
	{
		REDIRECT_OBJECT_TO_VLOG(Component, this);
	}
#endif // ENABLE_VISUAL_LOG
}

void AAIController::PostRegisterAllComponents()
{
	Super::PostRegisterAllComponents();

	// cache PerceptionComponent if not already set
	// note that it's possible for an AI to not have a perception component at all
	if (PerceptionComponent == NULL || PerceptionComponent->IsPendingKill() == true)
	{
		PerceptionComponent = FindComponentByClass<UAIPerceptionComponent>();
	}
}

void AAIController::Reset()
{
	Super::Reset();

	if (PathFollowingComponent)
	{
		PathFollowingComponent->AbortMove(TEXT("controller reset"));
	}
}

void AAIController::DisplayDebug(UCanvas* Canvas, const FDebugDisplayInfo& DebugDisplay, float& YL, float& YPos)
{
	Super::DisplayDebug(Canvas, DebugDisplay, YL, YPos);

	static FName NAME_AI = FName(TEXT("AI"));
	if (DebugDisplay.IsDisplayOn(NAME_AI))
	{
		if (PathFollowingComponent)
		{
			PathFollowingComponent->DisplayDebug(Canvas, DebugDisplay, YL, YPos);
		}

		AActor* FocusActor = GetFocusActor();
		if (FocusActor)
		{
			YL = Canvas->DrawText(GEngine->GetSmallFont(), FString::Printf(TEXT("      Focus %s"), *FocusActor->GetName()), 4.0f, YPos);
			YPos += YL;
		}
	}
}

#if ENABLE_VISUAL_LOG

void AAIController::GrabDebugSnapshot(FVisualLogEntry* Snapshot) const
{
	FVisualLogStatusCategory MyCategory;
	MyCategory.Category = TEXT("AI Controller");
	MyCategory.Add(TEXT("Pawn"), GetNameSafe(GetPawn()));
	AActor* FocusActor = GetFocusActor();
	MyCategory.Add(TEXT("Focus"), GetDebugName(FocusActor));

	if (FocusActor == nullptr)
	{
		MyCategory.Add(TEXT("Focus Location"), TEXT_AI_LOCATION(GetFocalPoint()));
	}
	Snapshot->Status.Add(MyCategory);

	if (GetPawn())
	{
		Snapshot->Location = GetPawn()->GetActorLocation();
	}

	if (PathFollowingComponent)
	{
		PathFollowingComponent->DescribeSelfToVisLog(Snapshot);
	}

	if (BrainComponent != NULL)
	{
		BrainComponent->DescribeSelfToVisLog(Snapshot);
	}

	if (PerceptionComponent != NULL)
	{
		PerceptionComponent->DescribeSelfToVisLog(Snapshot);
	}
}
#endif // ENABLE_VISUAL_LOG

void AAIController::SetFocalPoint(FVector NewFocus, EAIFocusPriority::Type InPriority)
{
	if (InPriority >= FocusInformation.Priorities.Num())
	{
		FocusInformation.Priorities.SetNum(InPriority + 1);
	}
	FFocusKnowledge::FFocusItem& FocusItem = FocusInformation.Priorities[InPriority];

	FocusItem.Actor = nullptr;
	FocusItem.Position = NewFocus;
}

FVector AAIController::GetFocalPointForPriority(EAIFocusPriority::Type InPriority) const
{
	FVector Result = FAISystem::InvalidLocation;

	if (InPriority < FocusInformation.Priorities.Num())
	{
		const FFocusKnowledge::FFocusItem& FocusItem = FocusInformation.Priorities[InPriority];

		AActor* FocusActor = FocusItem.Actor.Get();
		if (FocusActor)
		{
			Result = GetFocalPointOnActor(FocusActor);
		}
		else
		{
			Result = FocusItem.Position;
		}
	}

	return Result;
}

FVector AAIController::GetFocalPoint() const
{
	FVector Result = FAISystem::InvalidLocation;

	// find focus with highest priority
	for (int32 Index = FocusInformation.Priorities.Num() - 1; Index >= 0; --Index)
	{
		const FFocusKnowledge::FFocusItem& FocusItem = FocusInformation.Priorities[Index];
		AActor* FocusActor = FocusItem.Actor.Get();
		if (FocusActor)
		{
			Result = GetFocalPointOnActor(FocusActor);
			break;
		}
		else if (FAISystem::IsValidLocation(FocusItem.Position))
		{
			Result = FocusItem.Position;
			break;
		}
	}

	return Result;
}

AActor* AAIController::GetFocusActor() const
{
	AActor* FocusActor = nullptr;
	for (int32 Index = FocusInformation.Priorities.Num() - 1; Index >= 0; --Index)
	{
		const FFocusKnowledge::FFocusItem& FocusItem = FocusInformation.Priorities[Index];
		FocusActor = FocusItem.Actor.Get();
		if (FocusActor)
		{
			break;
		}
		else if (FAISystem::IsValidLocation(FocusItem.Position))
		{
			break;
		}
	}

	return FocusActor;
}

FVector AAIController::GetFocalPointOnActor(const AActor *Actor) const
{
	return Actor != nullptr ? Actor->GetActorLocation() : FAISystem::InvalidLocation;
}

void AAIController::K2_SetFocus(AActor* NewFocus)
{
	SetFocus(NewFocus, EAIFocusPriority::Gameplay);
}

void AAIController::K2_SetFocalPoint(FVector NewFocus)
{
	SetFocalPoint(NewFocus, EAIFocusPriority::Gameplay);
}

void AAIController::K2_ClearFocus()
{
	ClearFocus(EAIFocusPriority::Gameplay);
}

void AAIController::SetFocus(AActor* NewFocus, EAIFocusPriority::Type InPriority)
{
	if (NewFocus)
	{
		if (InPriority >= FocusInformation.Priorities.Num())
		{
			FocusInformation.Priorities.SetNum(InPriority + 1);
		}
		FocusInformation.Priorities[InPriority].Actor = NewFocus;
	}
	else
	{
		ClearFocus(InPriority);
	}
}

void AAIController::ClearFocus(EAIFocusPriority::Type InPriority)
{
	if (InPriority < FocusInformation.Priorities.Num())
	{
		FocusInformation.Priorities[InPriority].Actor = nullptr;
		FocusInformation.Priorities[InPriority].Position = FAISystem::InvalidLocation;
	}
}

void AAIController::SetPerceptionComponent(UAIPerceptionComponent& InPerceptionComponent)
{
	if (PerceptionComponent != nullptr)
	{
		UE_VLOG(this, LogAIPerception, Warning, TEXT("Setting perception component while AIController already has one!"));
	}
	PerceptionComponent = &InPerceptionComponent;
}

bool AAIController::LineOfSightTo(const AActor* Other, FVector ViewPoint, bool bAlternateChecks) const
{
	if (Other == nullptr)
	{
		return false;
	}

	if (ViewPoint.IsZero())
	{
		FRotator ViewRotation;
		GetActorEyesViewPoint(ViewPoint, ViewRotation);

		// if we still don't have a view point we simply fail
		if (ViewPoint.IsZero())
		{
			return false;
		}
	}

	static FName NAME_LineOfSight = FName(TEXT("LineOfSight"));
	FVector TargetLocation = Other->GetTargetLocation(GetPawn());

	FCollisionQueryParams CollisionParams(NAME_LineOfSight, true, this->GetPawn());
	CollisionParams.AddIgnoredActor(Other);

	bool bHit = GetWorld()->LineTraceTestByChannel(ViewPoint, TargetLocation, ECC_Visibility, CollisionParams);
	if (!bHit)
	{
		return true;
	}

	// if other isn't using a cylinder for collision and isn't a Pawn (which already requires an accurate cylinder for AI)
	// then don't go any further as it likely will not be tracing to the correct location
	const APawn * OtherPawn = Cast<const APawn>(Other);
	if (!OtherPawn && Cast<UCapsuleComponent>(Other->GetRootComponent()) == NULL)
	{
		return false;
	}

	const FVector OtherActorLocation = Other->GetActorLocation();
	const float DistSq = (OtherActorLocation - ViewPoint).SizeSquared();
	if (DistSq > FARSIGHTTHRESHOLDSQUARED)
	{
		return false;
	}

	if (!OtherPawn && (DistSq > NEARSIGHTTHRESHOLDSQUARED))
	{
		return false;
	}

	float OtherRadius, OtherHeight;
	Other->GetSimpleCollisionCylinder(OtherRadius, OtherHeight);

	if (!bAlternateChecks || !bLOSflag)
	{
		//try viewpoint to head
		bHit = GetWorld()->LineTraceTestByChannel(ViewPoint, OtherActorLocation + FVector(0.f, 0.f, OtherHeight), ECC_Visibility, CollisionParams);
		if (!bHit)
		{
			return true;
		}
	}

	if (!bSkipExtraLOSChecks && (!bAlternateChecks || bLOSflag))
	{
		// only check sides if width of other is significant compared to distance
		if (OtherRadius * OtherRadius / (OtherActorLocation - ViewPoint).SizeSquared() < 0.0001f)
		{
			return false;
		}
		//try checking sides - look at dist to four side points, and cull furthest and closest
		FVector Points[4];
		Points[0] = OtherActorLocation - FVector(OtherRadius, -1 * OtherRadius, 0);
		Points[1] = OtherActorLocation + FVector(OtherRadius, OtherRadius, 0);
		Points[2] = OtherActorLocation - FVector(OtherRadius, OtherRadius, 0);
		Points[3] = OtherActorLocation + FVector(OtherRadius, -1 * OtherRadius, 0);
		int32 IndexMin = 0;
		int32 IndexMax = 0;
		float CurrentMax = (Points[0] - ViewPoint).SizeSquared();
		float CurrentMin = CurrentMax;
		for (int32 PointIndex = 1; PointIndex<4; PointIndex++)
		{
			const float NextSize = (Points[PointIndex] - ViewPoint).SizeSquared();
			if (NextSize > CurrentMin)
			{
				CurrentMin = NextSize;
				IndexMax = PointIndex;
			}
			else if (NextSize < CurrentMax)
			{
				CurrentMax = NextSize;
				IndexMin = PointIndex;
			}
		}

		for (int32 PointIndex = 0; PointIndex<4; PointIndex++)
		{
			if ((PointIndex != IndexMin) && (PointIndex != IndexMax))
			{
				bHit = GetWorld()->LineTraceTestByChannel(ViewPoint, Points[PointIndex], ECC_Visibility, CollisionParams);
				if (!bHit)
				{
					return true;
				}
			}
		}
	}
	return false;
}

void AAIController::ActorsPerceptionUpdated(const TArray<AActor*>& UpdatedActors)
{

}

DEFINE_LOG_CATEGORY_STATIC(LogTestAI, All, All);

void AAIController::UpdateControlRotation(float DeltaTime, bool bUpdatePawn)
{
	// Look toward focus
	FVector FocalPoint = GetFocalPoint();
	APawn* const Pawn = GetPawn();

	if (Pawn)
	{
		FVector Direction = FAISystem::IsValidLocation(FocalPoint) ? (FocalPoint - Pawn->GetPawnViewLocation()) : Pawn->GetActorForwardVector();
		FRotator NewControlRotation = Direction.Rotation();

		// Don't pitch view unless looking at another pawn
		if (Cast<APawn>(GetFocusActor()) == nullptr)
		{
			NewControlRotation.Pitch = 0.f;
		}
		NewControlRotation.Yaw = FRotator::ClampAxis(NewControlRotation.Yaw);

		if (GetControlRotation().Equals(NewControlRotation, 1e-3f) == false)
		{
			SetControlRotation(NewControlRotation);

			if (bUpdatePawn)
			{
				Pawn->FaceRotation(NewControlRotation, DeltaTime);
			}
		}
	}
}


void AAIController::Possess(APawn* InPawn)
{
	Super::Possess(InPawn);

	if (GetPawn() == nullptr || InPawn == nullptr)
	{
		return;
	}

	// no point in doing navigation setup if pawn has no movement component
	const UPawnMovementComponent* MovementComp = InPawn->GetMovementComponent();
	if (MovementComp != NULL)
	{
		UpdateNavigationComponents();
	}

	if (PathFollowingComponent)
	{
		PathFollowingComponent->Initialize();
	}

	if (bWantsPlayerState)
	{
		ChangeState(NAME_Playing);
	}

	OnPossess(InPawn);
}

void AAIController::UnPossess()
{
	Super::UnPossess();

	if (PathFollowingComponent)
	{
		PathFollowingComponent->Cleanup();
	}

	if (BrainComponent)
	{
		BrainComponent->Cleanup();
	}
}

void AAIController::InitNavigationControl(UPathFollowingComponent*& PathFollowingComp)
{
	PathFollowingComp = PathFollowingComponent;
}

EPathFollowingRequestResult::Type AAIController::MoveToActor(AActor* Goal, float AcceptanceRadius, bool bStopOnOverlap, bool bUsePathfinding, bool bCanStrafe, TSubclassOf<UNavigationQueryFilter> FilterClass, bool bAllowPartialPaths)
{
	FAIMoveRequest MoveReq(Goal);
	MoveReq.SetUsePathfinding(bUsePathfinding);
	MoveReq.SetAllowPartialPath(bAllowPartialPaths);
	MoveReq.SetNavigationFilter(FilterClass);
	MoveReq.SetAcceptanceRadius(AcceptanceRadius);
	MoveReq.SetStopOnOverlap(bStopOnOverlap);
	MoveReq.SetCanStrafe(bCanStrafe);

	return MoveTo(MoveReq);
}

EPathFollowingRequestResult::Type AAIController::MoveToLocation(const FVector& Dest, float AcceptanceRadius, bool bStopOnOverlap, bool bUsePathfinding, bool bProjectDestinationToNavigation, bool bCanStrafe, TSubclassOf<UNavigationQueryFilter> FilterClass, bool bAllowPartialPaths)
{
	FAIMoveRequest MoveReq(Dest);
	MoveReq.SetUsePathfinding(bUsePathfinding);
	MoveReq.SetAllowPartialPath(bAllowPartialPaths);
	MoveReq.SetProjectGoalLocation(bProjectDestinationToNavigation);
	MoveReq.SetNavigationFilter(FilterClass);
	MoveReq.SetAcceptanceRadius(AcceptanceRadius);
	MoveReq.SetStopOnOverlap(bStopOnOverlap);
	MoveReq.SetCanStrafe(bCanStrafe);

	return MoveTo(MoveReq);
}

EPathFollowingRequestResult::Type AAIController::MoveTo(const FAIMoveRequest& MoveRequest)
{
	SCOPE_CYCLE_COUNTER(STAT_MoveTo);
	UE_VLOG(this, LogAINavigation, Log, TEXT("MoveTo: %s"), *MoveRequest.ToString());

	EPathFollowingRequestResult::Type Result = EPathFollowingRequestResult::Failed;
	bool bCanRequestMove = true;
	bool bAlreadyAtGoal = false;

<<<<<<< HEAD
	UE_VLOG(this, LogAINavigation, Log, TEXT("MoveToLocation: Goal(%s) AcceptRadius(%.1f%s) bUsePathfinding(%d) bCanStrafe(%d) Filter(%s)")
		, TEXT_AI_LOCATION(Dest), AcceptanceRadius, bStopOnOverlap ? TEXT(" + agent") : TEXT(""), bUsePathfinding, bCanStrafe, *GetNameSafe(FilterClass));

	// Check input is valid
	if (Dest.ContainsNaN())
	{
		UE_VLOG(this, LogAINavigation, Error, TEXT("AAIController::MoveToLocation: Destination is not valid! Goal(%s) AcceptRadius(%.1f%s) bUsePathfinding(%d) bCanStrafe(%d)")
			, TEXT_AI_LOCATION(Dest), AcceptanceRadius, bStopOnOverlap ? TEXT(" + agent") : TEXT(""), bUsePathfinding, bCanStrafe);

		ensure(!Dest.ContainsNaN());
		bCanRequestMove = false;
	}
=======
	if (!MoveRequest.HasGoalActor())
	{
		if (MoveRequest.GetGoalLocation().ContainsNaN() || FAISystem::IsValidLocation(MoveRequest.GetGoalLocation()) == false)
		{
			UE_VLOG(this, LogAINavigation, Error, TEXT("AAIController::MoveTo: Destination is not valid! Goal(%s)"), TEXT_AI_LOCATION(MoveRequest.GetGoalLocation()));
			bCanRequestMove = false;
		}
>>>>>>> cce8678d

		// fail if projection to navigation is required but it failed
		if (bCanRequestMove && MoveRequest.IsProjectingGoal())
		{
			UNavigationSystem* NavSys = UNavigationSystem::GetCurrent(GetWorld());
			const FNavAgentProperties& AgentProps = GetNavAgentPropertiesRef();
			FNavLocation ProjectedLocation;

<<<<<<< HEAD
	// fail if projection to navigation is required but it failed
	if (bCanRequestMove && bProjectDestinationToNavigation)
	{
		UNavigationSystem* NavSys = UNavigationSystem::GetCurrent(GetWorld());
		const FNavAgentProperties& AgentProps = GetNavAgentPropertiesRef();
		FNavLocation ProjectedLocation;
=======
			if (NavSys && !NavSys->ProjectPointToNavigation(MoveRequest.GetGoalLocation(), ProjectedLocation, AgentProps.GetExtent(), &AgentProps))
			{
				UE_VLOG_LOCATION(this, LogAINavigation, Error, MoveRequest.GetGoalLocation(), 30.f, FLinearColor::Red, TEXT("AAIController::MoveTo failed to project destination location to navmesh"));
				bCanRequestMove = false;
			}
>>>>>>> cce8678d

			MoveRequest.UpdateGoalLocation(ProjectedLocation.Location);
		}

		bAlreadyAtGoal = bCanRequestMove && PathFollowingComponent &&
			PathFollowingComponent->HasReached(MoveRequest.GetGoalLocation(), MoveRequest.GetAcceptanceRadius(), !MoveRequest.CanStopOnOverlap());
	}
	else
	{
		bAlreadyAtGoal = bCanRequestMove && PathFollowingComponent &&
			PathFollowingComponent->HasReached(*MoveRequest.GetGoalActor(), MoveRequest.GetAcceptanceRadius(), !MoveRequest.CanStopOnOverlap());
	}

	if (bAlreadyAtGoal)
	{
		UE_VLOG(this, LogAINavigation, Log, TEXT("MoveToActor: already at goal!"));

		if (PathFollowingComponent)
		{
			// make sure previous move request gets aborted
			PathFollowingComponent->AbortMove(TEXT("Aborting move due to new move request finishing with AlreadyAtGoal"), FAIRequestID::AnyRequest);

			PathFollowingComponent->SetLastMoveAtGoal(true);
		}

		OnMoveCompleted(FAIRequestID::CurrentRequest, EPathFollowingResult::Success);
		Result = EPathFollowingRequestResult::AlreadyAtGoal;
	}
	else if (bCanRequestMove)
	{
		FPathFindingQuery Query;
<<<<<<< HEAD
		const bool bValidQuery = PreparePathfinding(Query, GoalLocation, NULL, bUsePathfinding, FilterClass);
		const FAIRequestID RequestID = bValidQuery ? RequestPathAndMove(Query, NULL, AcceptanceRadius, bStopOnOverlap, NULL) : FAIRequestID::InvalidRequest;
=======
		const bool bValidQuery = PreparePathfinding(MoveRequest, Query);
		const FAIRequestID RequestID = bValidQuery ? RequestPathAndMove(MoveRequest, Query) : FAIRequestID::InvalidRequest;
>>>>>>> cce8678d

		if (RequestID.IsValid())
		{
			bAllowStrafe = MoveRequest.CanStrafe();
			Result = EPathFollowingRequestResult::RequestSuccessful;
		}
	}

	if (Result == EPathFollowingRequestResult::Failed)
	{
		if (PathFollowingComponent)
		{
			PathFollowingComponent->SetLastMoveAtGoal(false);
		}

		OnMoveCompleted(FAIRequestID::InvalidRequest, EPathFollowingResult::Invalid);
	}

	return Result;
}

FAIRequestID AAIController::RequestMove(const FAIMoveRequest& MoveRequest, FNavPathSharedPtr Path)
{
	uint32 RequestID = FAIRequestID::InvalidRequest;
	if (PathFollowingComponent)
	{
		RequestID = PathFollowingComponent->RequestMove(Path, MoveRequest.GetGoalActor(), MoveRequest.GetAcceptanceRadius(), MoveRequest.CanStopOnOverlap(), MoveRequest.GetUserData());
	}

	return RequestID;
}

// deprecated
FAIRequestID AAIController::RequestMove(FNavPathSharedPtr Path, AActor* Goal, float AcceptanceRadius, bool bStopOnOverlap, FCustomMoveSharedPtr CustomData)
{
	FAIMoveRequest MoveReq(Goal);
	MoveReq.SetAcceptanceRadius(AcceptanceRadius);
	MoveReq.SetStopOnOverlap(bStopOnOverlap);
	MoveReq.SetUserData(CustomData);

	return RequestMove(MoveReq, Path);
}

bool AAIController::PauseMove(FAIRequestID RequestToPause)
{
	if (PathFollowingComponent != NULL && RequestToPause.IsEquivalent(PathFollowingComponent->GetCurrentRequestId()))
	{
		PathFollowingComponent->PauseMove(RequestToPause);
		return true;
	}
	return false;
}

bool AAIController::ResumeMove(FAIRequestID RequestToResume)
{
	if (PathFollowingComponent != NULL && RequestToResume.IsEquivalent(PathFollowingComponent->GetCurrentRequestId()))
	{
		PathFollowingComponent->ResumeMove(RequestToResume);
		return true;
	}
	return false;
}

void AAIController::StopMovement()
{
	UE_VLOG(this, LogAINavigation, Log, TEXT("AAIController::StopMovement: %s STOP MOVEMENT"), *GetNameSafe(GetPawn()));
	PathFollowingComponent->AbortMove(TEXT("StopMovement"));
}

bool AAIController::PreparePathfinding(const FAIMoveRequest& MoveRequest, FPathFindingQuery& Query)
{
	UNavigationSystem* NavSys = UNavigationSystem::GetCurrent(GetWorld());
	if (NavSys)
	{
<<<<<<< HEAD
		ANavigationData* NavData = bUsePathfinding ?
=======
		ANavigationData* NavData = MoveRequest.IsUsingPathfinding() ?
>>>>>>> cce8678d
			NavSys->GetNavDataForProps(GetNavAgentPropertiesRef()) :
			NavSys->GetAbstractNavData();

		if (NavData)
		{
			FVector GoalLocation = MoveRequest.GetGoalLocation();
			if (MoveRequest.HasGoalActor())
			{
				const INavAgentInterface* NavGoal = Cast<const INavAgentInterface>(MoveRequest.GetGoalActor());
				if (NavGoal)
				{
					const FVector Offset = NavGoal->GetMoveGoalOffset(this);
					GoalLocation = FQuatRotationTranslationMatrix(MoveRequest.GetGoalActor()->GetActorQuat(), NavGoal->GetNavAgentLocation()).TransformPosition(Offset);
				}
				else
				{
					GoalLocation = MoveRequest.GetGoalActor()->GetActorLocation();
				}
			}

			Query = FPathFindingQuery(this, *NavData, GetNavAgentLocation(), GoalLocation, UNavigationQueryFilter::GetQueryFilter(*NavData, MoveRequest.GetNavigationFilter()));
			Query.SetAllowPartialPaths(MoveRequest.IsUsingPartialPaths());

			if (PathFollowingComponent)
			{
				PathFollowingComponent->OnPathfindingQuery(Query);
			}

			return true;
		}
		else
		{
			UE_VLOG(this, LogAINavigation, Warning, TEXT("Unable to find NavigationData instance while calling AAIController::PreparePathfinding"));
		}
	}

	return false;
}

// deprecated
bool AAIController::PreparePathfinding(FPathFindingQuery& Query, const FVector& Dest, AActor* Goal, bool bUsePathfinding, TSubclassOf<class UNavigationQueryFilter> FilterClass)
{
	if (Goal)
	{
		FAIMoveRequest MoveReq(Goal);
		MoveReq.SetUsePathfinding(bUsePathfinding);
		MoveReq.SetNavigationFilter(FilterClass);

		return PreparePathfinding(MoveReq, Query);
	}

	FAIMoveRequest MoveReq(Dest);
	MoveReq.SetUsePathfinding(bUsePathfinding);
	MoveReq.SetNavigationFilter(FilterClass);

	return PreparePathfinding(MoveReq, Query);
}

FAIRequestID AAIController::RequestPathAndMove(const FAIMoveRequest& MoveRequest, FPathFindingQuery& Query)
{
	FAIRequestID RequestID;

	UNavigationSystem* NavSys = UNavigationSystem::GetCurrent(GetWorld());
	if (NavSys)
	{
		FPathFindingResult PathResult = NavSys->FindPathSync(Query);
		if (PathResult.Result != ENavigationQueryResult::Error)
		{
			if (PathResult.IsSuccessful() && PathResult.Path.IsValid())
			{
				if (MoveRequest.HasGoalActor())
				{
					PathResult.Path->SetGoalActorObservation(*MoveRequest.GetGoalActor(), 100.0f);
				}

				PathResult.Path->EnableRecalculationOnInvalidation(true);

				RequestID = RequestMove(MoveRequest, PathResult.Path);
			}
		}
		else
		{
			UE_VLOG(this, LogAINavigation, Error, TEXT("Trying to find path to %s resulted in Error"), *GetNameSafe(MoveRequest.GetGoalActor()));
		}
	}

	return RequestID;
}

// deprecated
FAIRequestID AAIController::RequestPathAndMove(FPathFindingQuery& Query, AActor* Goal, float AcceptanceRadius, bool bStopOnOverlap, FCustomMoveSharedPtr CustomData)
{
	FAIMoveRequest MoveReq(Goal);
	MoveReq.SetAcceptanceRadius(AcceptanceRadius);
	MoveReq.SetStopOnOverlap(bStopOnOverlap);
	MoveReq.SetUserData(CustomData);

	return RequestPathAndMove(MoveReq, Query);
}

EPathFollowingStatus::Type AAIController::GetMoveStatus() const
{
	return (PathFollowingComponent) ? PathFollowingComponent->GetStatus() : EPathFollowingStatus::Idle;
}

bool AAIController::HasPartialPath() const
{
	return (PathFollowingComponent != NULL) && (PathFollowingComponent->HasPartialPath());
}

bool AAIController::IsFollowingAPath() const
{
	return (PathFollowingComponent != nullptr) && PathFollowingComponent->HasValidPath();
}

FVector AAIController::GetImmediateMoveDestination() const
{
	return (PathFollowingComponent) ? PathFollowingComponent->GetCurrentTargetLocation() : FVector::ZeroVector;
}

void AAIController::SetMoveBlockDetection(bool bEnable)
{
	if (PathFollowingComponent)
	{
		PathFollowingComponent->SetBlockDetectionState(bEnable);
	}
}

void AAIController::OnMoveCompleted(FAIRequestID RequestID, EPathFollowingResult::Type Result)
{
	ReceiveMoveCompleted.Broadcast(RequestID, Result);
}

bool AAIController::RunBehaviorTree(UBehaviorTree* BTAsset)
{
	// @todo: find BrainComponent and see if it's BehaviorTreeComponent
	// Also check if BTAsset requires BlackBoardComponent, and if so 
	// check if BB type is accepted by BTAsset.
	// Spawn BehaviorTreeComponent if none present. 
	// Spawn BlackBoardComponent if none present, but fail if one is present but is not of compatible class
	if (BTAsset == NULL)
	{
		UE_VLOG(this, LogBehaviorTree, Warning, TEXT("RunBehaviorTree: Unable to run NULL behavior tree"));
		return false;
	}

	bool bSuccess = true;
	bool bShouldInitializeBlackboard = false;

	// see if need a blackboard component at all
	UBlackboardComponent* BlackboardComp = NULL;
	if (BTAsset->BlackboardAsset)
	{
		bSuccess = UseBlackboard(BTAsset->BlackboardAsset, BlackboardComp);
	}

	if (bSuccess)
	{
		UBehaviorTreeComponent* BTComp = Cast<UBehaviorTreeComponent>(BrainComponent);
		if (BTComp == NULL)
		{
			UE_VLOG(this, LogBehaviorTree, Log, TEXT("RunBehaviorTree: spawning BehaviorTreeComponent.."));

			BTComp = NewObject<UBehaviorTreeComponent>(this, TEXT("BTComponent"));
			BTComp->RegisterComponent();
		}
		
		// make sure BrainComponent points at the newly created BT component
		BrainComponent = BTComp;

		check(BTComp != NULL);
		BTComp->StartTree(*BTAsset, EBTExecutionMode::Looped);
	}

	return bSuccess;
}

bool AAIController::InitializeBlackboard(UBlackboardComponent& BlackboardComp, UBlackboardData& BlackboardAsset)
{
	check(BlackboardComp.GetOwner() == this);
	if (BlackboardComp.InitializeBlackboard(BlackboardAsset))
	{
		OnUsingBlackBoard(&BlackboardComp, &BlackboardAsset);
		return true;
	}
	return false;
}

bool AAIController::UseBlackboard(UBlackboardData* BlackboardAsset, UBlackboardComponent*& BlackboardComponent)
{
	if (BlackboardAsset == NULL)
	{
		UE_VLOG(this, LogBehaviorTree, Log, TEXT("UseBlackboard: trying to use NULL Blackboard asset. Ignoring"));
		return false;
	}

	bool bSuccess = true;
	UBlackboardComponent* BlackboardComp = FindComponentByClass<UBlackboardComponent>();

	if (BlackboardComp == NULL)
	{
		BlackboardComp = NewObject<UBlackboardComponent>(this, TEXT("BlackboardComponent"));
		if (BlackboardComp != NULL)
		{
			InitializeBlackboard(*BlackboardComp, *BlackboardAsset);
			BlackboardComp->RegisterComponent();
		}

	}
	else if (BlackboardComp->GetBlackboardAsset() == NULL)
	{
		InitializeBlackboard(*BlackboardComp, *BlackboardAsset);
	}
	else if (BlackboardComp->GetBlackboardAsset() != BlackboardAsset)
	{
		UE_VLOG(this, LogBehaviorTree, Log, TEXT("UseBlackboard: requested blackboard %s while already has %s instantiated. Forcing new BB.")
			, *GetNameSafe(BlackboardAsset), *GetNameSafe(BlackboardComp->GetBlackboardAsset()));
		InitializeBlackboard(*BlackboardComp, *BlackboardAsset);
	}

	BlackboardComponent = BlackboardComp;

	return bSuccess;
}

bool AAIController::SuggestTossVelocity(FVector& OutTossVelocity, FVector Start, FVector End, float TossSpeed, bool bPreferHighArc, float CollisionRadius, bool bOnlyTraceUp)
{
	// pawn's physics volume gets 2nd priority
	APhysicsVolume const* const PhysicsVolume = GetPawn() ? GetPawn()->GetPawnPhysicsVolume() : NULL;
	float const GravityOverride = PhysicsVolume ? PhysicsVolume->GetGravityZ() : 0.f;
	ESuggestProjVelocityTraceOption::Type const TraceOption = bOnlyTraceUp ? ESuggestProjVelocityTraceOption::OnlyTraceWhileAsceding : ESuggestProjVelocityTraceOption::TraceFullPath;

	return UGameplayStatics::SuggestProjectileVelocity(this, OutTossVelocity, Start, End, TossSpeed, bPreferHighArc, CollisionRadius, GravityOverride, TraceOption);
}
bool AAIController::PerformAction(UPawnAction& Action, EAIRequestPriority::Type Priority, UObject* const Instigator /*= NULL*/)
{
	return ActionsComp != NULL && ActionsComp->PushAction(Action, Priority, Instigator);
}

FString AAIController::GetDebugIcon() const
{
	if (BrainComponent == NULL || BrainComponent->IsRunning() == false)
	{
		return TEXT("/Engine/EngineResources/AICON-Red.AICON-Red");
	}

	return TEXT("/Engine/EngineResources/AICON-Green.AICON-Green");
}


/** Returns PathFollowingComponent subobject **/
UPathFollowingComponent* AAIController::GetPathFollowingComponent() const { return PathFollowingComponent; }
/** Returns ActionsComp subobject **/
UPawnActionsComponent* AAIController::GetActionsComp() const { return ActionsComp; }

UAIPerceptionComponent* AAIController::GetAIPerceptionComponent()
{
	return PerceptionComponent;
}

const UAIPerceptionComponent* AAIController::GetAIPerceptionComponent() const 
{
	return PerceptionComponent;
}<|MERGE_RESOLUTION|>--- conflicted
+++ resolved
@@ -519,20 +519,6 @@
 	bool bCanRequestMove = true;
 	bool bAlreadyAtGoal = false;
 
-<<<<<<< HEAD
-	UE_VLOG(this, LogAINavigation, Log, TEXT("MoveToLocation: Goal(%s) AcceptRadius(%.1f%s) bUsePathfinding(%d) bCanStrafe(%d) Filter(%s)")
-		, TEXT_AI_LOCATION(Dest), AcceptanceRadius, bStopOnOverlap ? TEXT(" + agent") : TEXT(""), bUsePathfinding, bCanStrafe, *GetNameSafe(FilterClass));
-
-	// Check input is valid
-	if (Dest.ContainsNaN())
-	{
-		UE_VLOG(this, LogAINavigation, Error, TEXT("AAIController::MoveToLocation: Destination is not valid! Goal(%s) AcceptRadius(%.1f%s) bUsePathfinding(%d) bCanStrafe(%d)")
-			, TEXT_AI_LOCATION(Dest), AcceptanceRadius, bStopOnOverlap ? TEXT(" + agent") : TEXT(""), bUsePathfinding, bCanStrafe);
-
-		ensure(!Dest.ContainsNaN());
-		bCanRequestMove = false;
-	}
-=======
 	if (!MoveRequest.HasGoalActor())
 	{
 		if (MoveRequest.GetGoalLocation().ContainsNaN() || FAISystem::IsValidLocation(MoveRequest.GetGoalLocation()) == false)
@@ -540,7 +526,6 @@
 			UE_VLOG(this, LogAINavigation, Error, TEXT("AAIController::MoveTo: Destination is not valid! Goal(%s)"), TEXT_AI_LOCATION(MoveRequest.GetGoalLocation()));
 			bCanRequestMove = false;
 		}
->>>>>>> cce8678d
 
 		// fail if projection to navigation is required but it failed
 		if (bCanRequestMove && MoveRequest.IsProjectingGoal())
@@ -549,20 +534,11 @@
 			const FNavAgentProperties& AgentProps = GetNavAgentPropertiesRef();
 			FNavLocation ProjectedLocation;
 
-<<<<<<< HEAD
-	// fail if projection to navigation is required but it failed
-	if (bCanRequestMove && bProjectDestinationToNavigation)
-	{
-		UNavigationSystem* NavSys = UNavigationSystem::GetCurrent(GetWorld());
-		const FNavAgentProperties& AgentProps = GetNavAgentPropertiesRef();
-		FNavLocation ProjectedLocation;
-=======
 			if (NavSys && !NavSys->ProjectPointToNavigation(MoveRequest.GetGoalLocation(), ProjectedLocation, AgentProps.GetExtent(), &AgentProps))
 			{
 				UE_VLOG_LOCATION(this, LogAINavigation, Error, MoveRequest.GetGoalLocation(), 30.f, FLinearColor::Red, TEXT("AAIController::MoveTo failed to project destination location to navmesh"));
 				bCanRequestMove = false;
 			}
->>>>>>> cce8678d
 
 			MoveRequest.UpdateGoalLocation(ProjectedLocation.Location);
 		}
@@ -594,13 +570,8 @@
 	else if (bCanRequestMove)
 	{
 		FPathFindingQuery Query;
-<<<<<<< HEAD
-		const bool bValidQuery = PreparePathfinding(Query, GoalLocation, NULL, bUsePathfinding, FilterClass);
-		const FAIRequestID RequestID = bValidQuery ? RequestPathAndMove(Query, NULL, AcceptanceRadius, bStopOnOverlap, NULL) : FAIRequestID::InvalidRequest;
-=======
 		const bool bValidQuery = PreparePathfinding(MoveRequest, Query);
 		const FAIRequestID RequestID = bValidQuery ? RequestPathAndMove(MoveRequest, Query) : FAIRequestID::InvalidRequest;
->>>>>>> cce8678d
 
 		if (RequestID.IsValid())
 		{
@@ -675,11 +646,7 @@
 	UNavigationSystem* NavSys = UNavigationSystem::GetCurrent(GetWorld());
 	if (NavSys)
 	{
-<<<<<<< HEAD
-		ANavigationData* NavData = bUsePathfinding ?
-=======
 		ANavigationData* NavData = MoveRequest.IsUsingPathfinding() ?
->>>>>>> cce8678d
 			NavSys->GetNavDataForProps(GetNavAgentPropertiesRef()) :
 			NavSys->GetAbstractNavData();
 
