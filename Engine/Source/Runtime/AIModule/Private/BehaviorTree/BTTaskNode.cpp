--- conflicted
+++ resolved
@@ -156,8 +156,6 @@
 		WrappedTickTask(*OwnerComp, NodeMemory, DeltaSeconds);
 	}
 }
-<<<<<<< HEAD
-=======
 void UBTTaskNode::WrappedOnTaskFinished(UBehaviorTreeComponent* OwnerComp, uint8* NodeMemory, EBTNodeResult::Type TaskResult) const
 {
 	if (OwnerComp)
@@ -165,7 +163,6 @@
 		WrappedOnTaskFinished(*OwnerComp, NodeMemory, TaskResult);
 	}
 }
->>>>>>> cce8678d
 void UBTTaskNode::FinishLatentTask(UBehaviorTreeComponent* OwnerComp, EBTNodeResult::Type TaskResult) const
 {
 	if (OwnerComp)
@@ -210,8 +207,6 @@
 		OnMessage(*OwnerComp, NodeMemory, Message, RequestID, bSuccess);
 	}
 }
-<<<<<<< HEAD
-=======
 void UBTTaskNode::OnTaskFinished(UBehaviorTreeComponent* OwnerComp, uint8* NodeMemory, EBTNodeResult::Type TaskResult)
 {
 	if (OwnerComp)
@@ -219,7 +214,6 @@
 		OnTaskFinished(*OwnerComp, NodeMemory, TaskResult);
 	}
 }
->>>>>>> cce8678d
 void UBTTaskNode::WaitForMessage(UBehaviorTreeComponent* OwnerComp, FName MessageType) const
 {
 	if (OwnerComp)
