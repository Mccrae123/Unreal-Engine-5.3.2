// Copyright Epic Games, Inc. All Rights Reserved.

#include "BehaviorTree/Tasks/BTTask_GameplayTaskBase.h"
#include "GameFramework/Actor.h"
#include "VisualLogger/VisualLogger.h"

#include UE_INLINE_GENERATED_CPP_BY_NAME(BTTask_GameplayTaskBase)

UBTTask_GameplayTaskBase::UBTTask_GameplayTaskBase(const FObjectInitializer& ObjectInitializer) : Super(ObjectInitializer)
{
	NodeName = "GameplayTask Base";
	INIT_TASK_NODE_NOTIFY_FLAGS();
	bWaitForGameplayTask = true;
}

EBTNodeResult::Type UBTTask_GameplayTaskBase::StartGameplayTask(UBehaviorTreeComponent& OwnerComp, uint8* NodeMemory, UAITask& Task)
{
	FBTGameplayTaskMemory* MyMemory = CastInstanceNodeMemory<FBTGameplayTaskMemory>(NodeMemory);
	MyMemory->bObserverCanFinishTask = false;
	MyMemory->Task = &Task;

#if ENABLE_VISUAL_LOG
	const UObject* TaskOwnerOb = Cast<const UObject>(Task.GetTaskOwner());
	UE_VLOG(OwnerComp.GetOwner(), LogBehaviorTree, Log, TEXT("%s is ready to execute gameplay task: %s, finish %s"),
		*UBehaviorTreeTypes::DescribeNodeHelper(this), *Task.GetName(),
		!bWaitForGameplayTask ? TEXT("instantly") :
		((TaskOwnerOb == this) ? TEXT("with gameplay task") : *FString::Printf(TEXT("UNKNOWN (gameplay task owner: %s)"), *GetNameSafe(TaskOwnerOb))) );
#endif

	Task.ReadyForActivation();
	MyMemory->bObserverCanFinishTask = bWaitForGameplayTask;

	return (Task.GetState() != EGameplayTaskState::Finished) ? EBTNodeResult::InProgress : DetermineGameplayTaskResult(Task);
}

EBTNodeResult::Type UBTTask_GameplayTaskBase::AbortTask(UBehaviorTreeComponent& OwnerComp, uint8* NodeMemory)
{
	FBTGameplayTaskMemory* MyMemory = CastInstanceNodeMemory<FBTGameplayTaskMemory>(NodeMemory);
	MyMemory->bObserverCanFinishTask = false;

	UAITask* TaskOb = MyMemory->Task.Get();
	if (TaskOb && !TaskOb->IsFinished())
	{
		if (bWaitForGameplayTask)
		{
			TaskOb->ExternalCancel();
		}
		else
		{
			// Inform the task that we're done and no longer want to receive OnGameplayTaskDeactivated callback
			TaskOb->MarkOwnerFinished();
		}
	}

	return EBTNodeResult::Aborted;
}

void UBTTask_GameplayTaskBase::OnTaskFinished(UBehaviorTreeComponent& OwnerComp, uint8* NodeMemory, EBTNodeResult::Type TaskResult)
{
	FBTGameplayTaskMemory* MyMemory = CastInstanceNodeMemory<FBTGameplayTaskMemory>(NodeMemory);
	MyMemory->Task.Reset();

	Super::OnTaskFinished(OwnerComp, NodeMemory, TaskResult);
}

EBTNodeResult::Type UBTTask_GameplayTaskBase::DetermineGameplayTaskResult(UAITask& Task) const
{
	return EBTNodeResult::Succeeded;
}

void UBTTask_GameplayTaskBase::OnGameplayTaskDeactivated(UGameplayTask& Task)
{
	UAITask* AITask = Cast<UAITask>(&Task);
	if (AITask && AITask->GetAIController() && AITask->GetState() != EGameplayTaskState::Paused)
	{
		UBehaviorTreeComponent* BehaviorComp = GetBTComponentForTask(Task);
		if (BehaviorComp)
		{
			uint8* RawMemory = BehaviorComp->GetNodeMemory(this, BehaviorComp->FindInstanceContainingNode(this));
			const FBTGameplayTaskMemory* MyMemory = CastInstanceNodeMemory<FBTGameplayTaskMemory>(RawMemory);
<<<<<<< HEAD

			if (MyMemory->bObserverCanFinishTask && (AITask == MyMemory->Task))
=======
			if (ensureMsgf(MyMemory, TEXT("OnGameplayTaskDeactivated called after behavior tree instance was shutdown."
				" Make sure that AITask was cancelled ('ExternalCancel'), ended ('TaskOwnerEnded') or informed that owner is done ('MarkOwnerFinished')")))
>>>>>>> d731a049
			{
				if (MyMemory->bObserverCanFinishTask && (AITask == MyMemory->Task))
				{
					const EBTNodeResult::Type FinishResult = DetermineGameplayTaskResult(*AITask);
					FinishLatentTask(*BehaviorComp, FinishResult);
				}
			}
		}
	}
}

uint16 UBTTask_GameplayTaskBase::GetInstanceMemorySize() const
{
	return sizeof(FBTGameplayTaskMemory);
}
<|MERGE_RESOLUTION|>--- conflicted
+++ resolved
@@ -78,13 +78,8 @@
 		{
 			uint8* RawMemory = BehaviorComp->GetNodeMemory(this, BehaviorComp->FindInstanceContainingNode(this));
 			const FBTGameplayTaskMemory* MyMemory = CastInstanceNodeMemory<FBTGameplayTaskMemory>(RawMemory);
-<<<<<<< HEAD
-
-			if (MyMemory->bObserverCanFinishTask && (AITask == MyMemory->Task))
-=======
 			if (ensureMsgf(MyMemory, TEXT("OnGameplayTaskDeactivated called after behavior tree instance was shutdown."
 				" Make sure that AITask was cancelled ('ExternalCancel'), ended ('TaskOwnerEnded') or informed that owner is done ('MarkOwnerFinished')")))
->>>>>>> d731a049
 			{
 				if (MyMemory->bObserverCanFinishTask && (AITask == MyMemory->Task))
 				{
