// Copyright Epic Games, Inc. All Rights Reserved.

#include "BehaviorTree/BehaviorTreeComponent.h"
#include "BehaviorTree/BTTaskNode.h"
#include "BehaviorTree/BTDecorator.h"
#include "BehaviorTree/BTService.h"
#include "VisualLogger/VisualLoggerTypes.h"
#include "VisualLogger/VisualLogger.h"
#include "BehaviorTree/BTCompositeNode.h"
#include "BehaviorTreeDelegates.h"
#include "BehaviorTree/BehaviorTree.h"
#include "BehaviorTree/BehaviorTreeManager.h"
#include "BehaviorTree/BlackboardComponent.h"
#include "BehaviorTree/Tasks/BTTask_RunBehaviorDynamic.h"
#include "ProfilingDebugging/ScopedTimers.h"
#include "ProfilingDebugging/CsvProfiler.h"
#include "Misc/CoreDelegates.h"
#include "Misc/ConfigCacheIni.h"


#if USE_BEHAVIORTREE_DEBUGGER
int32 UBehaviorTreeComponent::ActiveDebuggerCounter = 0;
#endif

// Code for timing BT Search
static TAutoConsoleVariable<int32> CVarBTRecordFrameSearchTimes(TEXT("BehaviorTree.RecordFrameSearchTimes"), 0, TEXT("Record Search Times Per Frame For Perf Stats"));
#if !UE_BUILD_SHIPPING
bool UBehaviorTreeComponent::bAddedEndFrameCallback = false;
double UBehaviorTreeComponent::FrameSearchTime = 0.;
int32 UBehaviorTreeComponent::NumSearchTimeCalls = 0;
#endif

struct FScopedBehaviorTreeLock
{
	FScopedBehaviorTreeLock(UBehaviorTreeComponent& InOwnerComp, uint8 InLockFlag) : OwnerComp(InOwnerComp), LockFlag(InLockFlag)
	{
		OwnerComp.StopTreeLock |= LockFlag;
	}

	~FScopedBehaviorTreeLock()
	{
		OwnerComp.StopTreeLock &= ~LockFlag;
	}

	enum
	{
		LockTick = 1 << 0,
		LockReentry = 1 << 1,
	};

private:
	UBehaviorTreeComponent& OwnerComp;
	uint8 LockFlag;
};

//----------------------------------------------------------------------//
// UBehaviorTreeComponent
//----------------------------------------------------------------------//

UBehaviorTreeComponent::UBehaviorTreeComponent(const FObjectInitializer& ObjectInitializer) 
	: Super(ObjectInitializer)
	, SearchData(*this)
{
	ActiveInstanceIdx = 0;
	StopTreeLock = 0;
	bDeferredStopTree = false;
	bLoopExecution = false;
	bWaitingForLatentAborts = false;
	bRequestedFlowUpdate = false;
	bAutoActivate = true;
	bWantsInitializeComponent = true; 
	bIsRunning = false;
	bIsPaused = false;
	bBranchDeactivationSuspended = false;

	// Adding hook for bespoke framepro BT timings for BR
#if !UE_BUILD_SHIPPING
	if (!bAddedEndFrameCallback)
	{
		bAddedEndFrameCallback = true;
		FCoreDelegates::OnEndFrame.AddStatic(&UBehaviorTreeComponent::EndFrame);
	}
#endif
}

UBehaviorTreeComponent::UBehaviorTreeComponent(FVTableHelper& Helper)
	: Super(Helper)
	, SearchData(*this)
{

}

void UBehaviorTreeComponent::UninitializeComponent()
{
	UBehaviorTreeManager* BTManager = UBehaviorTreeManager::GetCurrent(GetWorld());
	if (BTManager)
	{
		BTManager->RemoveActiveComponent(*this);
	}

	RemoveAllInstances();
	Super::UninitializeComponent();
}

void UBehaviorTreeComponent::RegisterComponentTickFunctions(bool bRegister)
{
	if (bRegister)
	{
		ScheduleNextTick(0.0f);
	}
	Super::RegisterComponentTickFunctions(bRegister);
}

void UBehaviorTreeComponent::SetComponentTickEnabled(bool bEnabled)
{
	bool bWasEnabled = IsComponentTickEnabled();
	Super::SetComponentTickEnabled(bEnabled);

	// If enabling the component, this acts like a new component to tick in the TickTaskManager
	// So act like the component was never ticked
<<<<<<< HEAD
	if(!bWasEnabled && IsComponentTickEnabled())
=======
	if (!bWasEnabled && IsComponentTickEnabled())
>>>>>>> 6bbb88c8
	{
		bTickedOnce = false;
		ScheduleNextTick(0.0f);
	}
}

void UBehaviorTreeComponent::StartLogic()
{
	UE_VLOG(GetOwner(), LogBehaviorTree, Log, TEXT("%s"), ANSI_TO_TCHAR(__FUNCTION__));

	if (TreeHasBeenStarted())
	{
		UE_VLOG(GetOwner(), LogBehaviorTree, Log, TEXT("%s: Skipping, logic already started."), ANSI_TO_TCHAR(__FUNCTION__));
		return;
	}

	if (TreeStartInfo.IsSet() == false)
	{
		TreeStartInfo.Asset = DefaultBehaviorTreeAsset;
	}

	if (TreeStartInfo.IsSet())
	{
		TreeStartInfo.bPendingInitialize = true;
		ProcessPendingInitialize();
	}
	else
	{
		UE_VLOG(GetOwner(), LogBehaviorTree, Log, TEXT("%s: Could not find BehaviorTree asset to run."), ANSI_TO_TCHAR(__FUNCTION__));
	}
}

void UBehaviorTreeComponent::RestartLogic()
{
	UE_VLOG(GetOwner(), LogBehaviorTree, Log, TEXT("%s"), ANSI_TO_TCHAR(__FUNCTION__));
	RestartTree();
}

void UBehaviorTreeComponent::StopLogic(const FString& Reason) 
{
	UE_VLOG(GetOwner(), LogBehaviorTree, Log, TEXT("Stopping BT, reason: \'%s\'"), *Reason);
	StopTree(EBTStopMode::Safe);
}

void UBehaviorTreeComponent::PauseLogic(const FString& Reason)
{
	UE_VLOG(GetOwner(), LogBehaviorTree, Log, TEXT("Execution updates: PAUSED (%s)"), *Reason);
	bIsPaused = true;

	if (BlackboardComp)
	{
		BlackboardComp->PauseObserverNotifications();
	}
}

EAILogicResuming::Type UBehaviorTreeComponent::ResumeLogic(const FString& Reason)
{
	UE_VLOG(GetOwner(), LogBehaviorTree, Log, TEXT("Execution updates: RESUMED (%s)"), *Reason);
	const EAILogicResuming::Type SuperResumeResult = Super::ResumeLogic(Reason);
	if (!!bIsPaused)
	{
		bIsPaused = false;
		ScheduleNextTick(0.0f);

		if (SuperResumeResult == EAILogicResuming::Continue)
		{
			if (BlackboardComp)
			{
				// Resume the blackboard's observer notifications and send any queued notifications
				BlackboardComp->ResumeObserverNotifications(true);
			}

			const bool bOutOfNodesPending = PendingExecution.IsSet() && PendingExecution.bOutOfNodes;
			if (ExecutionRequest.ExecuteNode || bOutOfNodesPending)
			{
				ScheduleExecutionUpdate();
			}

			return EAILogicResuming::Continue;
		}
		else if (SuperResumeResult == EAILogicResuming::RestartedInstead)
		{
			if (BlackboardComp)
			{
				// Resume the blackboard's observer notifications but do not send any queued notifications
				BlackboardComp->ResumeObserverNotifications(false);
			}
		}
	}

	return SuperResumeResult;
}

bool UBehaviorTreeComponent::TreeHasBeenStarted() const
{
	return bIsRunning && InstanceStack.Num();
}

bool UBehaviorTreeComponent::IsRunning() const
{ 
	return bIsPaused == false && TreeHasBeenStarted() == true;
}

bool UBehaviorTreeComponent::IsPaused() const
{
	return bIsPaused;
}

void UBehaviorTreeComponent::StartTree(UBehaviorTree& Asset, EBTExecutionMode::Type ExecuteMode /*= EBTExecutionMode::Looped*/)
{
	// clear instance stack, start should always run new tree from root
	UBehaviorTree* CurrentRoot = GetRootTree();
	
	if (CurrentRoot == &Asset && TreeHasBeenStarted())
	{
		UE_VLOG(GetOwner(), LogBehaviorTree, Log, TEXT("Skipping behavior start request - it's already running"));
		return;
	}
	else if (CurrentRoot)
	{
		UE_VLOG(GetOwner(), LogBehaviorTree, Log, TEXT("Abandoning behavior %s to start new one (%s)"),
			*GetNameSafe(CurrentRoot), *Asset.GetName());
	}

	StopTree(EBTStopMode::Safe);

	TreeStartInfo.Asset = &Asset;
	TreeStartInfo.ExecuteMode = ExecuteMode;
	TreeStartInfo.bPendingInitialize = true;

	ProcessPendingInitialize();
}

void UBehaviorTreeComponent::ProcessPendingInitialize()
{
	StopTree(EBTStopMode::Safe);
	if (bWaitingForLatentAborts)
	{
		return;
	}

	// finish cleanup
	RemoveAllInstances();

	bLoopExecution = (TreeStartInfo.ExecuteMode == EBTExecutionMode::Looped);
	bIsRunning = true;

#if USE_BEHAVIORTREE_DEBUGGER
	DebuggerSteps.Reset();
#endif

	UBehaviorTreeManager* BTManager = UBehaviorTreeManager::GetCurrent(GetWorld());
	if (BTManager)
	{
		BTManager->AddActiveComponent(*this);
	}

	// push new instance
	const bool bPushed = PushInstance(*TreeStartInfo.Asset);
	TreeStartInfo.bPendingInitialize = false;
}

void UBehaviorTreeComponent::StopTree(EBTStopMode::Type StopMode)
{
	SCOPE_CYCLE_COUNTER(STAT_AI_BehaviorTree_StopTree);

	UE_VLOG(GetOwner(), LogBehaviorTree, Verbose, TEXT("StopTree %s, mode:%s"), *GetNameSafe(GetRootTree()), StopMode == EBTStopMode::Forced ? TEXT("Forced") : TEXT("Safe"));

	if (StopTreeLock)
	{
		bDeferredStopTree = true;
		ScheduleNextTick(0.0f);
		return;
	}

	FScopedBehaviorTreeLock ScopedLock(*this, FScopedBehaviorTreeLock::LockReentry);
	if (!bRequestedStop)
	{
		bRequestedStop = true;

		for (int32 InstanceIndex = InstanceStack.Num() - 1; InstanceIndex >= 0; InstanceIndex--)
		{
			FBehaviorTreeInstance& InstanceInfo = InstanceStack[InstanceIndex];

			// notify active aux nodes
<<<<<<< HEAD
			InstanceInfo.ExecuteOnEachAuxNode([&InstanceInfo, this](const UBTAuxiliaryNode& AuxNode)
=======
			{
				FBTSuspendBranchDeactivationScoped ScopedSuspend(*this);
				InstanceInfo.ExecuteOnEachAuxNode([&InstanceInfo, this](const UBTAuxiliaryNode& AuxNode)
>>>>>>> 6bbb88c8
				{
					uint8* NodeMemory = AuxNode.GetNodeMemory<uint8>(InstanceInfo);
					AuxNode.WrappedOnCeaseRelevant(*this, NodeMemory);
				});
<<<<<<< HEAD
=======
			}
>>>>>>> 6bbb88c8
			InstanceInfo.ResetActiveAuxNodes();

			// notify active parallel tasks
			//
			// calling OnTaskFinished with result other than InProgress will unregister parallel task,
			// modifying array we're iterating on - iterator needs to be moved one step back in that case
			//
			InstanceInfo.ExecuteOnEachParallelTask([&InstanceInfo, this](const FBehaviorTreeParallelTask& ParallelTaskInfo, const int32 ParallelIndex)
				{
					if (ParallelTaskInfo.Status != EBTTaskStatus::Active)
					{
						return;
					}

					const UBTTaskNode* CachedTaskNode = ParallelTaskInfo.TaskNode;
					if (IsValid(CachedTaskNode) == false)
					{
						return;
					}

					// remove all message observers added by task execution, so they won't interfere with Abort call
					UnregisterMessageObserversFrom(CachedTaskNode);

					uint8* NodeMemory = CachedTaskNode->GetNodeMemory<uint8>(InstanceInfo);
					EBTNodeResult::Type NodeResult = CachedTaskNode->WrappedAbortTask(*this, NodeMemory);

					UE_VLOG(GetOwner(), LogBehaviorTree, Log, TEXT("Parallel task aborted: %s (%s)"),
						*UBehaviorTreeTypes::DescribeNodeHelper(CachedTaskNode),
						(NodeResult == EBTNodeResult::InProgress) ? TEXT("in progress") : TEXT("instant"));

					// mark as pending abort
					if (NodeResult == EBTNodeResult::InProgress)
					{
						const bool bIsValidForStatus = InstanceInfo.IsValidParallelTaskIndex(ParallelIndex) && (ParallelTaskInfo.TaskNode == CachedTaskNode);
						if (bIsValidForStatus)
						{
							InstanceInfo.MarkParallelTaskAsAbortingAt(ParallelIndex);
<<<<<<< HEAD
							bWaitingForAbortingTasks = true;
=======
							bWaitingForLatentAborts = true;
>>>>>>> 6bbb88c8
						}
						else
						{
							UE_VLOG(GetOwner(), LogBehaviorTree, Warning, TEXT("Parallel task %s was unregistered before completing Abort state!"),
								*UBehaviorTreeTypes::DescribeNodeHelper(CachedTaskNode));
						}
					}

					OnTaskFinished(CachedTaskNode, NodeResult);
				});

			// notify active task
			if (InstanceInfo.ActiveNodeType == EBTActiveNode::ActiveTask)
			{
				const UBTTaskNode* TaskNode = Cast<const UBTTaskNode>(InstanceInfo.ActiveNode);
				check(TaskNode != NULL);

				// remove all observers before requesting abort
				UnregisterMessageObserversFrom(TaskNode);
				InstanceInfo.ActiveNodeType = EBTActiveNode::AbortingTask;

				UE_VLOG(GetOwner(), LogBehaviorTree, Log, TEXT("Abort task: %s"), *UBehaviorTreeTypes::DescribeNodeHelper(TaskNode));

				// abort task using current state of tree
				uint8* NodeMemory = TaskNode->GetNodeMemory<uint8>(InstanceInfo);
				EBTNodeResult::Type TaskResult = TaskNode->WrappedAbortTask(*this, NodeMemory);

				// pass task finished if wasn't already notified (FinishLatentAbort)
				if (InstanceInfo.ActiveNodeType == EBTActiveNode::AbortingTask)
				{
					OnTaskFinished(TaskNode, TaskResult);
				}
			}
		}
	}

	if (bWaitingForLatentAborts)
	{
		if (StopMode == EBTStopMode::Safe)
		{
			UE_VLOG(GetOwner(), LogBehaviorTree, Log, TEXT("StopTree is waiting for aborting tasks to finish..."));
			return;
		}

		UE_VLOG(GetOwner(), LogBehaviorTree, Warning, TEXT("StopTree was forced while waiting for tasks to finish aborting!"));
	}

	// make sure that all nodes are getting deactivation notifies
	if (InstanceStack.Num())
	{
		int32 DeactivatedChildIndex = INDEX_NONE;
		EBTNodeResult::Type AbortedResult = EBTNodeResult::Aborted;
		DeactivateUpTo(InstanceStack[0].RootNode, 0, AbortedResult, DeactivatedChildIndex);
	}

	// clear current state, don't touch debugger data
	for (int32 InstanceIndex = 0; InstanceIndex < InstanceStack.Num(); InstanceIndex++)
	{
		FBehaviorTreeInstance& InstanceInfo = InstanceStack[InstanceIndex];
		InstanceStack[InstanceIndex].Cleanup(*this, EBTMemoryClear::Destroy);
	}

	InstanceStack.Reset();
	TaskMessageObservers.Reset();
	SearchData.Reset();
	ExecutionRequest = FBTNodeExecutionInfo();
	PendingExecution = FBTPendingExecutionInfo();
	ActiveInstanceIdx = 0;

	// make sure to allow new execution requests
	bRequestedFlowUpdate = false;
	bRequestedStop = false;
	bIsRunning = false;
	bWaitingForLatentAborts = false;
	bDeferredStopTree = false;
}

void UBehaviorTreeComponent::RestartTree()
{
	UE_VLOG(GetOwner(), LogBehaviorTree, Log, TEXT("%s"), ANSI_TO_TCHAR(__FUNCTION__));
	
	if (!bIsRunning)
	{
		if (TreeStartInfo.IsSet())
		{
			TreeStartInfo.bPendingInitialize = true;
			ProcessPendingInitialize();
		}
		else
		{
			UE_VLOG(GetOwner(), LogBehaviorTree, Warning, TEXT("\tFailed to restart tree logic since it has never been started and it\'s not possible to say which BT asset to use."));
		}
	}
	else if (bRequestedStop)
	{
		TreeStartInfo.bPendingInitialize = true;
	}
	else if (InstanceStack.Num())
	{
		FBehaviorTreeInstance& TopInstance = InstanceStack[0];
		RequestExecution(TopInstance.RootNode, 0, TopInstance.RootNode, -1, EBTNodeResult::Aborted);
	}
}

void UBehaviorTreeComponent::Cleanup()
{
	SCOPE_CYCLE_COUNTER(STAT_AI_BehaviorTree_Cleanup);

	StopTree(EBTStopMode::Forced);
	RemoveAllInstances();

	KnownInstances.Reset();
	InstanceStack.Reset();
	NodeInstances.Reset();
}

void UBehaviorTreeComponent::HandleMessage(const FAIMessage& Message)
{
	Super::HandleMessage(Message);
	ScheduleNextTick(0.0f);
}

void UBehaviorTreeComponent::OnTaskFinished(const UBTTaskNode* TaskNode, EBTNodeResult::Type TaskResult)
{
	if (TaskNode == NULL || InstanceStack.Num() == 0 || !IsValid(this))
	{
		return;
	}

	UE_VLOG(GetOwner(), LogBehaviorTree, Log, TEXT("Task %s finished: %s"), 
		*UBehaviorTreeTypes::DescribeNodeHelper(TaskNode), *UBehaviorTreeTypes::DescribeNodeResult(TaskResult));

	// notify parent node
	UBTCompositeNode* ParentNode = TaskNode->GetParentNode();
	const int32 TaskInstanceIdx = FindInstanceContainingNode(TaskNode);
	if (!InstanceStack.IsValidIndex(TaskInstanceIdx))
	{
		return;
	}

	uint8* ParentMemory = ParentNode->GetNodeMemory<uint8>(InstanceStack[TaskInstanceIdx]);

	ParentNode->ConditionalNotifyChildExecution(*this, ParentMemory, *TaskNode, TaskResult);

	if (TaskResult != EBTNodeResult::InProgress)
	{
		StoreDebuggerSearchStep(TaskNode, TaskInstanceIdx, TaskResult);

		// cleanup task observers
		UnregisterMessageObserversFrom(TaskNode);

		// notify task about it
		uint8* TaskMemory = TaskNode->GetNodeMemory<uint8>(InstanceStack[TaskInstanceIdx]);
		TaskNode->WrappedOnTaskFinished(*this, TaskMemory, TaskResult);

		// update execution when active task is finished
		if (InstanceStack.IsValidIndex(ActiveInstanceIdx) && InstanceStack[ActiveInstanceIdx].ActiveNode == TaskNode)
		{
			FBehaviorTreeInstance& ActiveInstance = InstanceStack[ActiveInstanceIdx];
			const bool bWasAborting = (ActiveInstance.ActiveNodeType == EBTActiveNode::AbortingTask);
			ActiveInstance.ActiveNodeType = EBTActiveNode::InactiveTask;

			// request execution from parent
			if (!bWasAborting)
			{
				RequestExecution(TaskResult);
			}
		}
		else if (TaskResult == EBTNodeResult::Aborted && InstanceStack.IsValidIndex(TaskInstanceIdx) && InstanceStack[TaskInstanceIdx].ActiveNode == TaskNode)
		{
			// active instance may be already changed when getting back from AbortCurrentTask 
			// (e.g. new task is higher on stack)

			InstanceStack[TaskInstanceIdx].ActiveNodeType = EBTActiveNode::InactiveTask;
		}
	}

	TrackNewLatentAborts();

	if (TreeStartInfo.HasPendingInitialize())
	{
		ProcessPendingInitialize();
	}
}

void UBehaviorTreeComponent::OnTreeFinished()
{
	UE_VLOG(GetOwner(), LogBehaviorTree, Verbose, TEXT("Ran out of nodes to check, %s tree."),
		bLoopExecution ? TEXT("looping") : TEXT("stopping"));

	ActiveInstanceIdx = 0;
	StoreDebuggerExecutionStep(EBTExecutionSnap::OutOfNodes);

	if (bLoopExecution && InstanceStack.Num())
	{
		// it should be already deactivated (including root)
		// set active node to initial state: root activation
		FBehaviorTreeInstance& TopInstance = InstanceStack[0];
		TopInstance.ActiveNode = NULL;
		TopInstance.ActiveNodeType = EBTActiveNode::Composite;

		// make sure that all active aux nodes will be removed
		// root level services are being handled on applying search data
		UnregisterAuxNodesUpTo(FBTNodeIndex(0, 0));

		// result doesn't really matter, root node will be reset and start iterating child nodes from scratch
		// although it shouldn't be set to Aborted, as it has special meaning in RequestExecution (switch to higher priority)
		RequestExecution(TopInstance.RootNode, 0, TopInstance.RootNode, 0, EBTNodeResult::InProgress);
	}
	else
	{
		StopTree(EBTStopMode::Safe);
	}
}

bool UBehaviorTreeComponent::IsExecutingBranch(const UBTNode* Node, int32 ChildIndex) const
{
	const int32 TestInstanceIdx = FindInstanceContainingNode(Node);
	if (!InstanceStack.IsValidIndex(TestInstanceIdx) || InstanceStack[TestInstanceIdx].ActiveNode == NULL)
	{
		return false;
	}

	// is it active node or root of tree?
	const FBehaviorTreeInstance& TestInstance = InstanceStack[TestInstanceIdx];
	if (Node == TestInstance.RootNode || Node == TestInstance.ActiveNode)
	{
		return true;
	}

	// compare with index of next child
	const uint16 ActiveExecutionIndex = TestInstance.ActiveNode->GetExecutionIndex();
	const uint16 NextChildExecutionIndex = Node->GetParentNode()->GetChildExecutionIndex(ChildIndex + 1);
	return (ActiveExecutionIndex >= Node->GetExecutionIndex()) && (ActiveExecutionIndex < NextChildExecutionIndex);
}

bool UBehaviorTreeComponent::IsAuxNodeActive(const UBTAuxiliaryNode* AuxNode) const
{
	if (AuxNode == NULL)
	{
		return false;
	}

	const uint16 AuxExecutionIndex = AuxNode->GetExecutionIndex();
	for (int32 InstanceIndex = 0; InstanceIndex < InstanceStack.Num(); InstanceIndex++)
	{
		const FBehaviorTreeInstance& InstanceInfo = InstanceStack[InstanceIndex];
		for (const UBTAuxiliaryNode* TestAuxNode : InstanceInfo.GetActiveAuxNodes())
		{
			// check template version
			if (TestAuxNode == AuxNode)
			{
				return true;
			}

			// check instanced version
			CA_SUPPRESS(6011);
			if (AuxNode->IsInstanced() && TestAuxNode && TestAuxNode->GetExecutionIndex() == AuxExecutionIndex)
			{
				const uint8* NodeMemory = TestAuxNode->GetNodeMemory<uint8>(InstanceInfo);
				UBTNode* NodeInstance = TestAuxNode->GetNodeInstance(*this, (uint8*)NodeMemory);

				if (NodeInstance == AuxNode)
				{
					return true;
				}
			}
		}
	}

	return false;
}

bool UBehaviorTreeComponent::IsAuxNodeActive(const UBTAuxiliaryNode* AuxNodeTemplate, int32 InstanceIdx) const
{
	return InstanceStack.IsValidIndex(InstanceIdx) && InstanceStack[InstanceIdx].GetActiveAuxNodes().Contains(AuxNodeTemplate);
}

EBTTaskStatus::Type UBehaviorTreeComponent::GetTaskStatus(const UBTTaskNode* TaskNode) const
{
	EBTTaskStatus::Type Status = EBTTaskStatus::Inactive;
	const int32 InstanceIdx = FindInstanceContainingNode(TaskNode);

	if (InstanceStack.IsValidIndex(InstanceIdx))
	{
		const uint16 ExecutionIndex = TaskNode->GetExecutionIndex();
		const FBehaviorTreeInstance& InstanceInfo = InstanceStack[InstanceIdx];

		// always check parallel execution first, it takes priority over ActiveNodeType
		for (const FBehaviorTreeParallelTask& ParallelInfo : InstanceInfo.GetParallelTasks())
		{
			if (ParallelInfo.TaskNode == TaskNode ||
				(TaskNode->IsInstanced() && ParallelInfo.TaskNode && ParallelInfo.TaskNode->GetExecutionIndex() == ExecutionIndex))
			{
				Status = ParallelInfo.Status;
				break;
			}
		}

		if (Status == EBTTaskStatus::Inactive)
		{
			if (InstanceInfo.ActiveNode == TaskNode ||
				(TaskNode->IsInstanced() && InstanceInfo.ActiveNode && InstanceInfo.ActiveNode->GetExecutionIndex() == ExecutionIndex))
			{
				Status =
					(InstanceInfo.ActiveNodeType == EBTActiveNode::ActiveTask) ? EBTTaskStatus::Active :
					(InstanceInfo.ActiveNodeType == EBTActiveNode::AbortingTask) ? EBTTaskStatus::Aborting :
					EBTTaskStatus::Inactive;
			}
		}
	}

	return Status;
}

void UBehaviorTreeComponent::RequestUnregisterAuxNodesInBranch(const UBTCompositeNode* Node)
{
<<<<<<< HEAD
	const int32 InstanceIdx = FindInstanceContainingNode(Node);
	if (InstanceIdx != INDEX_NONE)
	{
		PendingUnregisterAuxNodesRequests.Ranges.Emplace(
			FBTNodeIndex(InstanceIdx, Node->GetExecutionIndex()),
			FBTNodeIndex(InstanceIdx, Node->GetLastExecutionIndex()));

		ScheduleNextTick(0.0f);
=======
	if (!Node)
	{
		return;
	}

	if (bBranchDeactivationSuspended)
	{
		PendingBranchesToDeactivate.Add(Node);
		return;
	}

	UnregisterAuxNodesInBranch(Node, true/*bApplyImmediately*/);
}

void UBehaviorTreeComponent::DeactivateBranch(const UBTDecorator& RequestedBy)
{
	if (IsExecutingBranch(&RequestedBy, RequestedBy.GetChildIndex()))
	{
		UE_VLOG(GetOwner(), LogBehaviorTree, Verbose, TEXT("%s, Branch deactivation resulted in new execution request"), *UBehaviorTreeTypes::DescribeNodeHelper(&RequestedBy));
		RequestExecution(&RequestedBy);
	}
	else if (ensureMsgf(RequestedBy.GetParentNode() && RequestedBy.GetParentNode()->Children.IsValidIndex(RequestedBy.GetChildIndex()), 
				TEXT("The decorator %s does not have a parent or is not a valid child."), *UBehaviorTreeTypes::DescribeNodeHelper(&RequestedBy)))
	{
		UE_VLOG(GetOwner(), LogBehaviorTree, Verbose, TEXT("%s, Branch deactivation resulted in aux nodes unregistration"), *UBehaviorTreeTypes::DescribeNodeHelper(&RequestedBy));
		if (const UBTCompositeNode* BranchRoot = RequestedBy.GetParentNode()->Children[RequestedBy.GetChildIndex()].ChildComposite)
		{
			UnregisterAuxNodesInBranch(BranchRoot, true/*bApplyImmediately*/);
		}
	}
	else
	{
		UE_VLOG(GetOwner(), LogBehaviorTree, Error, TEXT("The decorator %s does not have a parent or is not a valid child."), *UBehaviorTreeTypes::DescribeNodeHelper(&RequestedBy));
	}
}

void UBehaviorTreeComponent::RequestBranchDeactivation(const UBTDecorator& RequestedBy)
{
	if (bBranchDeactivationSuspended)
	{
		UE_VLOG(GetOwner(), LogBehaviorTree, Verbose, TEXT("%s, Branch deactivation queued up"), *UBehaviorTreeTypes::DescribeNodeHelper(&RequestedBy));
		PendingBranchesToDeactivate.Add(&RequestedBy);
		return;
	}

	DeactivateBranch(RequestedBy);
}

void UBehaviorTreeComponent::SuspendBranchDeactivation()
{
	UE_VLOG(GetOwner(), LogBehaviorTree, VeryVerbose, TEXT("Suspending branch deactivation."));
	checkf(!bBranchDeactivationSuspended, TEXT("This logic does not support re-entrance"));
	bBranchDeactivationSuspended = true;
}

void UBehaviorTreeComponent::ResumeBranchDeactivation()
{
	UE_VLOG(GetOwner(), LogBehaviorTree, VeryVerbose, TEXT("Resuming branch deactivation."));
	checkf(bBranchDeactivationSuspended, TEXT("Expecting SuspendBranchDeactivation() be called before calling resume"));
	bBranchDeactivationSuspended = false;

	// Flushing any pending branch deactivations
	while (PendingBranchesToDeactivate.Num() > 0)
	{
		TArray<const UBTNode*> PendingBranchesToDeactivateToProcess(MoveTemp(PendingBranchesToDeactivate));
		PendingBranchesToDeactivate.Reset();
		for (const UBTNode* Node : PendingBranchesToDeactivateToProcess)
		{
			if (const UBTDecorator* RequestedDecorator = Cast<UBTDecorator>(Node))
			{
				DeactivateBranch(*RequestedDecorator);
			}
			//////////////////////////////////////////////////////////////////////
			// An attempt at backward compatibility 
			// If anybody is still using deprecated method RequestUnregisterAuxNodesInBranch
			else if (const UBTCompositeNode* BranchRoot = Cast<UBTCompositeNode>(Node))
			{
				UnregisterAuxNodesInBranch(BranchRoot, true/*bApplyImmediately*/);
			}
			//
			//////////////////////////////////////////////////////////////////////
		}
>>>>>>> 6bbb88c8
	}
}

void UBehaviorTreeComponent::RequestExecution(const UBTDecorator* RequestedBy)
{
	check(RequestedBy);
	// search range depends on decorator's FlowAbortMode:
	//
	// - LowerPri: try entering branch = search only nodes under decorator
	//
	// - Self: leave execution = from node under decorator to end of tree
	//
	// - Both: check if active node is within inner child nodes and choose Self or LowerPri
	//

	EBTFlowAbortMode::Type AbortMode = RequestedBy->GetFlowAbortMode();
	if (AbortMode == EBTFlowAbortMode::None)
	{
		return;
	}

	const int32 InstanceIdx = FindInstanceContainingNode(RequestedBy->GetParentNode());
	if (InstanceIdx == INDEX_NONE)
	{
		return;
	}

#if ENABLE_VISUAL_LOG || DO_ENSURE
	const FBehaviorTreeInstance& ActiveInstance = InstanceStack.Last();
	if (ActiveInstance.ActiveNodeType == EBTActiveNode::ActiveTask)
	{
		EBTNodeRelativePriority RelativePriority = CalculateRelativePriority(RequestedBy, ActiveInstance.ActiveNode);

		if (RelativePriority < EBTNodeRelativePriority::Same)
		{
			const FString ErrorMsg(FString::Printf(TEXT("%s: decorator %s requesting restart has lower priority than Current Task %s"),
				ANSI_TO_TCHAR(__FUNCTION__),
				*UBehaviorTreeTypes::DescribeNodeHelper(RequestedBy),
				*UBehaviorTreeTypes::DescribeNodeHelper(ActiveInstance.ActiveNode)));

			UE_VLOG(GetOwner(), LogBehaviorTree, Error, TEXT("%s"), *ErrorMsg);
			ensureMsgf(false, TEXT("%s"), *ErrorMsg);
		}
	}
#endif // ENABLE_VISUAL_LOG || DO_ENSURE

	if (AbortMode == EBTFlowAbortMode::Both)
	{
		const bool bIsExecutingChildNodes = IsExecutingBranch(RequestedBy, RequestedBy->GetChildIndex());
		AbortMode = bIsExecutingChildNodes ? EBTFlowAbortMode::Self : EBTFlowAbortMode::LowerPriority;
	}

	EBTNodeResult::Type ContinueResult = (AbortMode == EBTFlowAbortMode::Self) ? EBTNodeResult::Failed : EBTNodeResult::Aborted;
	RequestExecution(RequestedBy->GetParentNode(), InstanceIdx, RequestedBy, RequestedBy->GetChildIndex(), ContinueResult);
}

EBTNodeRelativePriority UBehaviorTreeComponent::CalculateRelativePriority(const UBTNode* NodeA, const UBTNode* NodeB) const
{
	EBTNodeRelativePriority RelativePriority = EBTNodeRelativePriority::Same;

	if (NodeA != NodeB)
	{
		const int32 InstanceIndexA = FindInstanceContainingNode(NodeA);
		const int32 InstanceIndexB = FindInstanceContainingNode(NodeB);
		if (InstanceIndexA == InstanceIndexB)
		{
			RelativePriority = NodeA->GetExecutionIndex() < NodeB->GetExecutionIndex() ? EBTNodeRelativePriority::Higher : EBTNodeRelativePriority::Lower;
		}
		else
		{
			RelativePriority = (InstanceIndexA != INDEX_NONE && InstanceIndexB != INDEX_NONE) ? (InstanceIndexA < InstanceIndexB ? EBTNodeRelativePriority::Higher : EBTNodeRelativePriority::Lower)
				: (InstanceIndexA != INDEX_NONE ? EBTNodeRelativePriority::Higher : EBTNodeRelativePriority::Lower);
		}
	}

	return RelativePriority;
}

void UBehaviorTreeComponent::RequestExecution(EBTNodeResult::Type LastResult)
{
	// task helpers can't continue with InProgress or Aborted result, it should be handled 
	// either by decorator helper or regular RequestExecution() (6 param version)

	if (LastResult != EBTNodeResult::Aborted && LastResult != EBTNodeResult::InProgress && InstanceStack.IsValidIndex(ActiveInstanceIdx))
	{
		const FBehaviorTreeInstance& ActiveInstance = InstanceStack[ActiveInstanceIdx];
		UBTCompositeNode* ExecuteParent = (ActiveInstance.ActiveNode == NULL) ? ActiveInstance.RootNode :
			(ActiveInstance.ActiveNodeType == EBTActiveNode::Composite) ? (UBTCompositeNode*)ActiveInstance.ActiveNode :
			ActiveInstance.ActiveNode->GetParentNode();

		RequestExecution(ExecuteParent, InstanceStack.Num() - 1,
			ActiveInstance.ActiveNode ? ActiveInstance.ActiveNode : ActiveInstance.RootNode, -1,
			LastResult, false);
	}
}

static void FindCommonParent(const TArray<FBehaviorTreeInstance>& Instances, const TArray<FBehaviorTreeInstanceId>& KnownInstances,
							 UBTCompositeNode* InNodeA, uint16 InstanceIdxA,
							 UBTCompositeNode* InNodeB, uint16 InstanceIdxB,
							 UBTCompositeNode*& CommonParentNode, uint16& CommonInstanceIdx)
{
	// find two nodes in the same instance (choose lower index = closer to root)
	CommonInstanceIdx = (InstanceIdxA <= InstanceIdxB) ? InstanceIdxA : InstanceIdxB;

	UBTCompositeNode* NodeA = (CommonInstanceIdx == InstanceIdxA) ? InNodeA : Instances[CommonInstanceIdx].ActiveNode->GetParentNode();
	UBTCompositeNode* NodeB = (CommonInstanceIdx == InstanceIdxB) ? InNodeB : Instances[CommonInstanceIdx].ActiveNode->GetParentNode();

	// special case: node was taken from CommonInstanceIdx, but it had ActiveNode set to root (no parent)
	if (!NodeA && CommonInstanceIdx != InstanceIdxA)
	{
		NodeA = Instances[CommonInstanceIdx].RootNode;
	}
	if (!NodeB && CommonInstanceIdx != InstanceIdxB)
	{
		NodeB = Instances[CommonInstanceIdx].RootNode;
	}

	// if one of nodes is still empty, we have serious problem with execution flow - crash and log details
	if (!NodeA || !NodeB)
	{
		FString AssetAName = Instances.IsValidIndex(InstanceIdxA) && KnownInstances.IsValidIndex(Instances[InstanceIdxA].InstanceIdIndex) ? GetNameSafe(KnownInstances[Instances[InstanceIdxA].InstanceIdIndex].TreeAsset) : TEXT("unknown");
		FString AssetBName = Instances.IsValidIndex(InstanceIdxB) && KnownInstances.IsValidIndex(Instances[InstanceIdxB].InstanceIdIndex) ? GetNameSafe(KnownInstances[Instances[InstanceIdxB].InstanceIdIndex].TreeAsset) : TEXT("unknown");
		FString AssetCName = Instances.IsValidIndex(CommonInstanceIdx) && KnownInstances.IsValidIndex(Instances[CommonInstanceIdx].InstanceIdIndex) ? GetNameSafe(KnownInstances[Instances[CommonInstanceIdx].InstanceIdIndex].TreeAsset) : TEXT("unknown");

		UE_LOG(LogBehaviorTree, Fatal, TEXT("Fatal error in FindCommonParent() call.\nInNodeA: %s, InstanceIdxA: %d (%s), NodeA: %s\nInNodeB: %s, InstanceIdxB: %d (%s), NodeB: %s\nCommonInstanceIdx: %d (%s), ActiveNode: %s%s"),
			*UBehaviorTreeTypes::DescribeNodeHelper(InNodeA), InstanceIdxA, *AssetAName, *UBehaviorTreeTypes::DescribeNodeHelper(NodeA),
			*UBehaviorTreeTypes::DescribeNodeHelper(InNodeB), InstanceIdxB, *AssetBName, *UBehaviorTreeTypes::DescribeNodeHelper(NodeB),
			CommonInstanceIdx, *AssetCName, *UBehaviorTreeTypes::DescribeNodeHelper(Instances[CommonInstanceIdx].ActiveNode),
			(Instances[CommonInstanceIdx].ActiveNode == Instances[CommonInstanceIdx].RootNode) ? TEXT(" (root)") : TEXT(""));

		return;
	}

	// find common parent of two nodes
	int32 NodeADepth = NodeA->GetTreeDepth();
	int32 NodeBDepth = NodeB->GetTreeDepth();

	while (NodeADepth > NodeBDepth)
	{
		NodeA = NodeA->GetParentNode();
		NodeADepth = NodeA->GetTreeDepth();
	}

	while (NodeBDepth > NodeADepth)
	{
		NodeB = NodeB->GetParentNode();
		NodeBDepth = NodeB->GetTreeDepth();
	}

	while (NodeA != NodeB)
	{
		NodeA = NodeA->GetParentNode();
		NodeB = NodeB->GetParentNode();
	}

	CommonParentNode = NodeA;
}

void UBehaviorTreeComponent::ScheduleExecutionUpdate()
{
	ScheduleNextTick(0.0f);
	bRequestedFlowUpdate = true;
}

void UBehaviorTreeComponent::RequestExecution(UBTCompositeNode* RequestedOn, int32 InstanceIdx, const UBTNode* RequestedBy,
											  int32 RequestedByChildIndex, EBTNodeResult::Type ContinueWithResult, bool bStoreForDebugger)
{
	SCOPE_CYCLE_COUNTER(STAT_AI_BehaviorTree_SearchTime);
#if !UE_BUILD_SHIPPING // Disable in shipping builds
	// Code for timing BT Search
	CSV_SCOPED_TIMING_STAT_EXCLUSIVE(BehaviorTreeSearch);

	FScopedSwitchedCountedDurationTimer ScopedSwitchedCountedDurationTimer(FrameSearchTime, NumSearchTimeCalls, CVarBTRecordFrameSearchTimes.GetValueOnGameThread() != 0);
#endif

	UE_VLOG(GetOwner(), LogBehaviorTree, Log, TEXT("Execution request by %s (result: %s)"),
		*UBehaviorTreeTypes::DescribeNodeHelper(RequestedBy),
		*UBehaviorTreeTypes::DescribeNodeResult(ContinueWithResult));

	if (!bIsRunning || !InstanceStack.IsValidIndex(ActiveInstanceIdx) || (GetOwner() && GetOwner()->IsPendingKillPending()))
	{
		UE_VLOG(GetOwner(), LogBehaviorTree, Log, TEXT("> skip: tree is not running"));
		return;
	}

	const bool bOutOfNodesPending = PendingExecution.IsSet() && PendingExecution.bOutOfNodes;
	if (bOutOfNodesPending)
	{
		UE_VLOG(GetOwner(), LogBehaviorTree, Log, TEXT("> skip: tree ran out of nodes on previous restart and needs to process it first"));
		return;
	}

	const bool bSwitchToHigherPriority = (ContinueWithResult == EBTNodeResult::Aborted);
	const bool bAlreadyHasRequest = (ExecutionRequest.ExecuteNode != NULL);
	const UBTNode* DebuggerNode = bStoreForDebugger ? RequestedBy : NULL;

	FBTNodeIndex ExecutionIdx;
	ExecutionIdx.InstanceIndex = InstanceIdx;
	ExecutionIdx.ExecutionIndex = RequestedBy->GetExecutionIndex();
	uint16 LastExecutionIndex = MAX_uint16;

<<<<<<< HEAD
	// make sure that the request is not coming from a node that has pending unregistration since it won't be accessible anymore
	for (const FBTNodeIndexRange& Range : PendingUnregisterAuxNodesRequests.Ranges)
	{
		if (Range.Contains(ExecutionIdx))
		{
			UE_VLOG(GetOwner(), LogBehaviorTree, Log, TEXT("> skip: request by %s that is in pending unregister aux nodes range %s"), *ExecutionIdx.Describe(), *Range.Describe());
			return;
		}
	}
=======
	// make sure that the request is not coming from a node that has pending branch deactivation since it won't be accessible anymore
	if (bBranchDeactivationSuspended)
	{
		for (const UBTNode* Node : PendingBranchesToDeactivate)
		{
			const UBTCompositeNode* BranchRoot = nullptr;
			if (const UBTDecorator* Decorator = Cast<UBTDecorator>(Node))
			{
				// This check was already in previous version, it will ensure and output a vlog later in the DeactivateBranch, no need to do anything now.
				if (Decorator->GetParentNode() && Decorator->GetParentNode()->Children.IsValidIndex(Decorator->GetChildIndex()))
				{
					BranchRoot = Decorator->GetParentNode()->Children[Decorator->GetChildIndex()].ChildComposite;
				}
			}
			//////////////////////////////////////////////////////////////////////
			// An attempt at backward compatibility 
			// If anybody is still using deprecated method RequestUnregisterAuxNodesInBranch
			else if (const UBTCompositeNode* CompNode = Cast<UBTCompositeNode>(Node))
			{
				BranchRoot = CompNode;
			}
			//
			//////////////////////////////////////////////////////////////////////

			if (BranchRoot)
			{
				const int32 BranchRootInstanceIdx = FindInstanceContainingNode(BranchRoot);
				if (BranchRootInstanceIdx != INDEX_NONE)
				{
					FBTNodeIndexRange Range( FBTNodeIndex(BranchRootInstanceIdx, BranchRoot->GetExecutionIndex()), FBTNodeIndex(BranchRootInstanceIdx, BranchRoot->GetLastExecutionIndex()));
					if (Range.Contains(ExecutionIdx))
					{
						UE_VLOG(GetOwner(), LogBehaviorTree, Log, TEXT("> skip: request by %s(%s) is in deactivated branch %s(%s) and was deactivated by %s"), *UBehaviorTreeTypes::DescribeNodeHelper(RequestedBy), *ExecutionIdx.Describe(), *UBehaviorTreeTypes::DescribeNodeHelper(BranchRoot), *Range.Describe(), *UBehaviorTreeTypes::DescribeNodeHelper(Node));
						return;
					}
				}
			}
		}
	}
	else
	{
		checkf(PendingBranchesToDeactivate.Num() == 0, TEXT("All pending branches should have been flushed before requesting an execution"));
	}
>>>>>>> 6bbb88c8

	if (bSwitchToHigherPriority && RequestedByChildIndex >= 0)
	{
		ExecutionIdx.ExecutionIndex = RequestedOn->GetChildExecutionIndex(RequestedByChildIndex, EBTChildIndex::FirstNode);
		
		// first index outside allowed range		
		LastExecutionIndex = RequestedOn->GetChildExecutionIndex(RequestedByChildIndex + 1, EBTChildIndex::FirstNode);
	}

	const FBTNodeIndex SearchEnd(InstanceIdx, LastExecutionIndex);

	// check if it's more important than currently requested
	if (bAlreadyHasRequest && ExecutionRequest.SearchStart.TakesPriorityOver(ExecutionIdx))
	{
		UE_VLOG(GetOwner(), LogBehaviorTree, Log, TEXT("> skip: already has request with higher priority"));
		StoreDebuggerRestart(DebuggerNode, InstanceIdx, true);

		// make sure to update end of search range
		if (bSwitchToHigherPriority)
		{
			if (ExecutionRequest.SearchEnd.IsSet() && ExecutionRequest.SearchEnd.TakesPriorityOver(SearchEnd))
			{
				UE_VLOG(GetOwner(), LogBehaviorTree, Log, TEXT("> expanding end of search range!"));
				ExecutionRequest.SearchEnd = SearchEnd;
			}
		}
		else
		{
			if (ExecutionRequest.SearchEnd.IsSet())
			{
				UE_VLOG(GetOwner(), LogBehaviorTree, Log, TEXT("> removing limit from end of search range!"));
				ExecutionRequest.SearchEnd = FBTNodeIndex();
			}
		}

		return;
	}

    // Not only checking against deactivated branch upon applying search data or while aborting task, 
    // but also while waiting after a latent task to abort
<<<<<<< HEAD
	if (SearchData.bFilterOutRequestFromDeactivatedBranch || bWaitingForAbortingTasks)
=======
	if (SearchData.bFilterOutRequestFromDeactivatedBranch || bWaitingForLatentAborts)
>>>>>>> 6bbb88c8
	{
		// request on same node or with higher priority doesn't require additional checks
		if (SearchData.SearchRootNode != ExecutionIdx && SearchData.SearchRootNode.TakesPriorityOver(ExecutionIdx) && SearchData.DeactivatedBranchStart.IsSet())
		{
			ensureMsgf(SearchData.DeactivatedBranchStart.InstanceIndex == SearchData.DeactivatedBranchEnd.InstanceIndex, TEXT("Deactivated branch should always be in the same instance."));
			if (ExecutionIdx.InstanceIndex > SearchData.DeactivatedBranchStart.InstanceIndex)
			{
				UE_VLOG(GetOwner(), LogBehaviorTree, Log, TEXT("> skip: node index %s in a deactivated instance [%s..%s[ (applying search data for %s)"),
					*ExecutionIdx.Describe(), *SearchData.DeactivatedBranchStart.Describe(), *SearchData.DeactivatedBranchEnd.Describe(), *SearchData.SearchRootNode.Describe());
				StoreDebuggerRestart(DebuggerNode, InstanceIdx, false);
				return;
			}
			else if (ExecutionIdx.InstanceIndex == SearchData.DeactivatedBranchStart.InstanceIndex && 
					ExecutionIdx.ExecutionIndex >= SearchData.DeactivatedBranchStart.ExecutionIndex &&
					ExecutionIdx.ExecutionIndex < SearchData.DeactivatedBranchEnd.ExecutionIndex)
			{
				UE_VLOG(GetOwner(), LogBehaviorTree, Log, TEXT("> skip: node index %s in a deactivated branch [%s..%s[ (applying search data for %s)"),
					*ExecutionIdx.Describe(), *SearchData.DeactivatedBranchStart.Describe(), *SearchData.DeactivatedBranchEnd.Describe(), *SearchData.SearchRootNode.Describe());
				StoreDebuggerRestart(DebuggerNode, InstanceIdx, false);
				return;
			}
		}
	}

	// when it's aborting and moving to higher priority node:
	if (bSwitchToHigherPriority)
	{
		// check if decorators allow execution on requesting link
		// unless it's branch restart (abort result within current branch), when it can't be skipped because branch can be no longer valid
		const bool bShouldCheckDecorators = (RequestedByChildIndex >= 0) && !IsExecutingBranch(RequestedBy, RequestedByChildIndex);
		const bool bCanExecute = !bShouldCheckDecorators || RequestedOn->DoDecoratorsAllowExecution(*this, InstanceIdx, RequestedByChildIndex);
		if (!bCanExecute)
		{
			UE_VLOG(GetOwner(), LogBehaviorTree, Log, TEXT("> skip: decorators are not allowing execution"));
			StoreDebuggerRestart(DebuggerNode, InstanceIdx, false);
			return;
		}

		// update common parent: requesting node with prev common/active node
		UBTCompositeNode* CurrentNode = ExecutionRequest.ExecuteNode;
		uint16 CurrentInstanceIdx = ExecutionRequest.ExecuteInstanceIdx;
		if (ExecutionRequest.ExecuteNode == NULL)
		{
			FBehaviorTreeInstance& ActiveInstance = InstanceStack[ActiveInstanceIdx];
			CurrentNode = (ActiveInstance.ActiveNode == NULL) ? ActiveInstance.RootNode :
				(ActiveInstance.ActiveNodeType == EBTActiveNode::Composite) ? (UBTCompositeNode*)ActiveInstance.ActiveNode :
				ActiveInstance.ActiveNode->GetParentNode();

			CurrentInstanceIdx = ActiveInstanceIdx;
		}

		if (ExecutionRequest.ExecuteNode != RequestedOn)
		{
			UBTCompositeNode* CommonParent = NULL;
			uint16 CommonInstanceIdx = MAX_uint16;

			FindCommonParent(InstanceStack, KnownInstances, RequestedOn, InstanceIdx, CurrentNode, CurrentInstanceIdx, CommonParent, CommonInstanceIdx);

			// check decorators between common parent and restart parent
			int32 ItInstanceIdx = InstanceIdx;
			for (UBTCompositeNode* It = RequestedOn; It && It != CommonParent;)
			{
				UBTCompositeNode* ParentNode = It->GetParentNode();
				int32 ChildIdx = INDEX_NONE;

				if (ParentNode == nullptr)
				{
					// move up the tree stack
					if (ItInstanceIdx > 0)
					{
						ItInstanceIdx--;
						UBTNode* SubtreeTaskNode = InstanceStack[ItInstanceIdx].ActiveNode;
						ParentNode = SubtreeTaskNode->GetParentNode();
						ChildIdx = ParentNode->GetChildIndex(*SubtreeTaskNode);
					}
					else
					{
						// something went wrong...
						break;
					}
				}
				else
				{
					ChildIdx = ParentNode->GetChildIndex(*It);
				}

				const bool bCanExecuteTest = ParentNode->DoDecoratorsAllowExecution(*this, ItInstanceIdx, ChildIdx);
				if (!bCanExecuteTest)
				{
					UE_VLOG(GetOwner(), LogBehaviorTree, Log, TEXT("> skip: decorators are not allowing execution"));
					StoreDebuggerRestart(DebuggerNode, InstanceIdx, false);
					return;
				}

				It = ParentNode;
			}

			ExecutionRequest.ExecuteNode = CommonParent;
			ExecutionRequest.ExecuteInstanceIdx = CommonInstanceIdx;
		}
	}
	else
	{
		// check if decorators allow execution on requesting link (only when restart comes from composite decorator)
		const bool bShouldCheckDecorators = RequestedOn->Children.IsValidIndex(RequestedByChildIndex) &&
			(RequestedOn->Children[RequestedByChildIndex].DecoratorOps.Num() > 0) &&
			RequestedBy->IsA(UBTDecorator::StaticClass());

		const bool bCanExecute = bShouldCheckDecorators && RequestedOn->DoDecoratorsAllowExecution(*this, InstanceIdx, RequestedByChildIndex);
		if (bCanExecute)
		{
			UE_VLOG(GetOwner(), LogBehaviorTree, Log, TEXT("> skip: decorators are still allowing execution"));
			StoreDebuggerRestart(DebuggerNode, InstanceIdx, false);
			return;
		}

		ExecutionRequest.ExecuteNode = RequestedOn;
		ExecutionRequest.ExecuteInstanceIdx = InstanceIdx;
	}

	// store it
	StoreDebuggerRestart(DebuggerNode, InstanceIdx, true);

	// search end can be set only when switching to high priority
	// or previous request was limited and current limit is wider
	if ((!bAlreadyHasRequest && bSwitchToHigherPriority) ||
		(ExecutionRequest.SearchEnd.IsSet() && ExecutionRequest.SearchEnd.TakesPriorityOver(SearchEnd)))
	{
		UE_CVLOG(bAlreadyHasRequest, GetOwner(), LogBehaviorTree, Log, TEXT("%s"), (SearchEnd.ExecutionIndex < MAX_uint16) ? TEXT("> expanding end of search range!") : TEXT("> removing limit from end of search range!"));
		ExecutionRequest.SearchEnd = SearchEnd;
	}

	ExecutionRequest.SearchStart = ExecutionIdx;
	ExecutionRequest.ContinueWithResult = ContinueWithResult;
	ExecutionRequest.bTryNextChild = !bSwitchToHigherPriority;
	ExecutionRequest.bIsRestart = (RequestedBy != GetActiveNode());
	PendingExecution.Lock();
	
	// break out of current search if new request is more important than currently processed one
	// no point in starting new task just to abandon it in next tick
	if (SearchData.bSearchInProgress)
	{
		UE_VLOG(GetOwner(), LogBehaviorTree, Log, TEXT("> aborting current task search!"));
		SearchData.bPostponeSearch = true;
	}

	// latent task abort:
	// - don't search, just accumulate requests and run them when abort is done
	// - rollback changes from search that caused abort to ensure proper state of tree
	const bool bIsActiveNodeAborting = InstanceStack.Num() && InstanceStack.Last().ActiveNodeType == EBTActiveNode::AbortingTask;
	const bool bInvalidateCurrentSearch = bWaitingForLatentAborts || bIsActiveNodeAborting;
	const bool bScheduleNewSearch = !bWaitingForLatentAborts;

	if (bInvalidateCurrentSearch)
	{
        // We are aborting the current search, but in the case we were searching to a next child, we cannot look for only higher priority as sub decorator might still fail
		// Previous search might have been a different range, so just open it up to cover all cases
		if (ExecutionRequest.SearchEnd.IsSet())
		{
			UE_VLOG(GetOwner(), LogBehaviorTree, Log, TEXT("> removing limit from end of search range because of request during task abortion!"));
			ExecutionRequest.SearchEnd = FBTNodeIndex();
		}
		RollbackSearchChanges();
	}
	
	if (bScheduleNewSearch)
	{
		ScheduleExecutionUpdate();
	}
}

void UBehaviorTreeComponent::ApplySearchUpdates(const TArray<FBehaviorTreeSearchUpdate>& UpdateList, int32 NewNodeExecutionIndex, bool bPostUpdate)
{
	for (int32 Index = 0; Index < UpdateList.Num(); Index++)
	{
		const FBehaviorTreeSearchUpdate& UpdateInfo = UpdateList[Index];
		if (!InstanceStack.IsValidIndex(UpdateInfo.InstanceIndex))
		{
			continue;
		}

		FBehaviorTreeInstance& UpdateInstance = InstanceStack[UpdateInfo.InstanceIndex];
		int32 ParallelTaskIdx = INDEX_NONE;
		bool bIsComponentActive = false;

		if (UpdateInfo.AuxNode)
		{
			bIsComponentActive = UpdateInstance.GetActiveAuxNodes().Contains(UpdateInfo.AuxNode);
		}
		else if (UpdateInfo.TaskNode)
		{
			ParallelTaskIdx = UpdateInstance.GetParallelTasks().IndexOfByKey(UpdateInfo.TaskNode);
			bIsComponentActive = (ParallelTaskIdx != INDEX_NONE && UpdateInstance.GetParallelTasks()[ParallelTaskIdx].Status == EBTTaskStatus::Active);
		}

		const UBTNode* UpdateNode = UpdateInfo.AuxNode ? (const UBTNode*)UpdateInfo.AuxNode : (const UBTNode*)UpdateInfo.TaskNode;
		checkSlow(UpdateNode);

		if ((UpdateInfo.Mode == EBTNodeUpdateMode::Remove && !bIsComponentActive) ||
			(UpdateInfo.Mode == EBTNodeUpdateMode::Add && (bIsComponentActive || UpdateNode->GetExecutionIndex() > NewNodeExecutionIndex)) ||
			(UpdateInfo.bPostUpdate != bPostUpdate))
		{
			continue;
		}

		UE_VLOG(GetOwner(), LogBehaviorTree, Log, TEXT("Update: %s for %s: %s"),
			*UBehaviorTreeTypes::DescribeNodeUpdateMode(UpdateInfo.Mode),
			UpdateInfo.AuxNode ? TEXT("auxiliary node") : TEXT("parallel's main task"),
			*UBehaviorTreeTypes::DescribeNodeHelper(UpdateNode));

		if (UpdateInfo.AuxNode)
		{
			// special case: service node at root of top most subtree - don't remove/re-add them when tree is in looping mode
			// don't bother with decorators parent == root means that they are on child branches
			if (bLoopExecution && UpdateInfo.AuxNode->GetMyNode() == InstanceStack[0].RootNode &&
				UpdateInfo.AuxNode->IsA(UBTService::StaticClass()))
			{
				if (UpdateInfo.Mode == EBTNodeUpdateMode::Remove ||
					InstanceStack[0].GetActiveAuxNodes().Contains(UpdateInfo.AuxNode))
				{
					UE_VLOG(GetOwner(), LogBehaviorTree, Verbose, TEXT("> skip [looped execution]"));
					continue;
				}
			}

			uint8* NodeMemory = (uint8*)UpdateNode->GetNodeMemory<uint8>(UpdateInstance);
			if (UpdateInfo.Mode == EBTNodeUpdateMode::Remove)
			{
				UpdateInstance.RemoveFromActiveAuxNodes(UpdateInfo.AuxNode);
				UpdateInfo.AuxNode->WrappedOnCeaseRelevant(*this, NodeMemory);
			}
			else
			{
				UpdateInstance.AddToActiveAuxNodes(UpdateInfo.AuxNode);
				UpdateInfo.AuxNode->WrappedOnBecomeRelevant(*this, NodeMemory);
			}
		}
		else if (UpdateInfo.TaskNode)
		{
			if (UpdateInfo.Mode == EBTNodeUpdateMode::Remove)
			{
				// remove all message observers from node to abort to avoid calling OnTaskFinished from AbortTask
				UnregisterMessageObserversFrom(UpdateInfo.TaskNode);

				uint8* NodeMemory = (uint8*)UpdateNode->GetNodeMemory<uint8>(UpdateInstance);
				EBTNodeResult::Type NodeResult = UpdateInfo.TaskNode->WrappedAbortTask(*this, NodeMemory);

				UE_VLOG(GetOwner(), LogBehaviorTree, Log, TEXT("Parallel task aborted: %s (%s)"),
					*UBehaviorTreeTypes::DescribeNodeHelper(UpdateInfo.TaskNode),
					(NodeResult == EBTNodeResult::InProgress) ? TEXT("in progress") : TEXT("instant"));

				// check if task node is still valid, could've received LatentAbortFinished during AbortTask call
				const bool bStillValid = InstanceStack.IsValidIndex(UpdateInfo.InstanceIndex) &&
					InstanceStack[UpdateInfo.InstanceIndex].GetParallelTasks().IsValidIndex(ParallelTaskIdx) &&
					InstanceStack[UpdateInfo.InstanceIndex].GetParallelTasks()[ParallelTaskIdx] == UpdateInfo.TaskNode;
				
				if (bStillValid)
				{
					// mark as pending abort
					if (NodeResult == EBTNodeResult::InProgress)
					{
						UpdateInstance.MarkParallelTaskAsAbortingAt(ParallelTaskIdx);
<<<<<<< HEAD
						bWaitingForAbortingTasks = true;
=======
						bWaitingForLatentAborts = true;
>>>>>>> 6bbb88c8
					}

					OnTaskFinished(UpdateInfo.TaskNode, NodeResult);
				}
			}
			else
			{
				UE_VLOG(GetOwner(), LogBehaviorTree, Verbose, TEXT("Parallel task: %s added to active list"),
					*UBehaviorTreeTypes::DescribeNodeHelper(UpdateInfo.TaskNode));

				UpdateInstance.AddToParallelTasks(FBehaviorTreeParallelTask(UpdateInfo.TaskNode, EBTTaskStatus::Active));
			}
		}
	}
}

void UBehaviorTreeComponent::ApplySearchData(UBTNode* NewActiveNode)
{
	// search is finalized, can't rollback anymore at this point
	SearchData.RollbackInstanceIdx = INDEX_NONE;
	SearchData.RollbackDeactivatedBranchStart = FBTNodeIndex();
	SearchData.RollbackDeactivatedBranchEnd = FBTNodeIndex();

	// send all deactivation notifies for bookkeeping
	for (int32 Idx = 0; Idx < SearchData.PendingNotifies.Num(); Idx++)
	{
		const FBehaviorTreeSearchUpdateNotify& NotifyInfo = SearchData.PendingNotifies[Idx];
		if (InstanceStack.IsValidIndex(NotifyInfo.InstanceIndex))
		{
			InstanceStack[NotifyInfo.InstanceIndex].DeactivationNotify.ExecuteIfBound(*this, NotifyInfo.NodeResult);
		}	
	}

	// apply changes to aux nodes and parallel tasks
	const int32 NewNodeExecutionIndex = NewActiveNode ? NewActiveNode->GetExecutionIndex() : 0;

	SearchData.bFilterOutRequestFromDeactivatedBranch = true;

	ApplySearchUpdates(SearchData.PendingUpdates, NewNodeExecutionIndex);
	ApplySearchUpdates(SearchData.PendingUpdates, NewNodeExecutionIndex, true);
	
	SearchData.bFilterOutRequestFromDeactivatedBranch = false;

	// tick newly added aux nodes to compensate for tick-search order changes
	UWorld* MyWorld = GetWorld();
	const float CurrentFrameDeltaSeconds = MyWorld ? MyWorld->GetDeltaSeconds() : 0.0f;

	for (int32 Idx = 0; Idx < SearchData.PendingUpdates.Num(); Idx++)
	{
		const FBehaviorTreeSearchUpdate& UpdateInfo = SearchData.PendingUpdates[Idx];
		if (UpdateInfo.Mode == EBTNodeUpdateMode::Add && UpdateInfo.AuxNode && InstanceStack.IsValidIndex(UpdateInfo.InstanceIndex))
		{
			FBehaviorTreeInstance& InstanceInfo = InstanceStack[UpdateInfo.InstanceIndex];
			uint8* NodeMemory = UpdateInfo.AuxNode->GetNodeMemory<uint8>(InstanceInfo);

<<<<<<< HEAD
            // We do not care about the next needed DeltaTime, it will be recalculated in the tick later.
=======
			// We do not care about the next needed DeltaTime, it will be recalculated in the tick later.
>>>>>>> 6bbb88c8
			float NextNeededDeltaTime = 0.0f;
			UpdateInfo.AuxNode->WrappedTickNode(*this, NodeMemory, CurrentFrameDeltaSeconds, NextNeededDeltaTime);
		}
	}

	// clear update list
	// nothing should be added during application or tick - all changes are supposed to go to ExecutionRequest accumulator first
	SearchData.PendingUpdates.Reset();
	SearchData.PendingNotifies.Reset();
	SearchData.DeactivatedBranchStart = FBTNodeIndex();
	SearchData.DeactivatedBranchEnd = FBTNodeIndex();
}

void UBehaviorTreeComponent::ApplyDiscardedSearch()
{
	// remove everything else
	SearchData.PendingUpdates.Reset();

	// don't send deactivation notifies
	SearchData.PendingNotifies.Reset();
}

void UBehaviorTreeComponent::TickComponent(float DeltaTime, enum ELevelTick TickType, FActorComponentTickFunction *ThisTickFunction)
{
	// Warn if BT asked to be ticked the next frame and did not.
	if (bTickedOnce && NextTickDeltaTime == 0.0f)
	{
		UWorld* MyWorld = GetWorld();
		if (MyWorld)
		{
			const float CurrentGameTime = MyWorld->GetTimeSeconds();
			const float CurrentDeltaTime = MyWorld->GetDeltaSeconds();
			if (CurrentGameTime - LastRequestedDeltaTimeGameTime - CurrentDeltaTime > KINDA_SMALL_NUMBER)
			{
				UE_VLOG(GetOwner(), LogBehaviorTree, Error, TEXT("BT(%i) expected to be tick next frame, current deltatime(%f) and calculated deltatime(%f)."), GFrameCounter, CurrentDeltaTime, CurrentGameTime - LastRequestedDeltaTimeGameTime);
			}
		}
	}

	// Check if we really have reached the asked DeltaTime, 
	// If not then accumulate it and reschedule
	NextTickDeltaTime -= DeltaTime;
	if (NextTickDeltaTime > 0.0f)
	{
		// The TickManager is using global time to calculate delta since last ticked time. When the value is big, we can get into float precision errors compare to our calculation.
		if (NextTickDeltaTime > KINDA_SMALL_NUMBER)
		{
			UE_VLOG(GetOwner(), LogBehaviorTree, Error, TEXT("BT(%i) did not need to be tick, ask deltatime of %fs got %fs with a diff of %fs."), GFrameCounter, NextTickDeltaTime + AccumulatedTickDeltaTime + DeltaTime, DeltaTime + AccumulatedTickDeltaTime, NextTickDeltaTime);
		}
		AccumulatedTickDeltaTime += DeltaTime;
		ScheduleNextTick(NextTickDeltaTime);
		return;
	}
	DeltaTime += AccumulatedTickDeltaTime;
	AccumulatedTickDeltaTime = 0.0f;

	const bool bWasTickedOnce = bTickedOnce;
	bTickedOnce = true;

	bool bDoneSomething = MessagesToProcess.Num() > 0;
	Super::TickComponent(DeltaTime, TickType, ThisTickFunction);
	SCOPE_CYCLE_COUNTER(STAT_AI_Overall);
	SCOPE_CYCLE_COUNTER(STAT_AI_BehaviorTree_Tick);
#if CSV_PROFILER
	// Configurable CSV_SCOPED_TIMING_STAT_EXCLUSIVE(BehaviorTreeTick);
	FScopedCsvStatExclusive _ScopedCsvStatExclusive_BehaviorTreeTick(CSVTickStatName);
#endif
<<<<<<< HEAD

	check(this != nullptr && this->IsPendingKill() == false);
	float NextNeededDeltaTime = FLT_MAX;

	// process all auxiliary nodes unregister requests
	bDoneSomething |= ProcessPendingUnregister();
=======

	check(IsValid(this));
	float NextNeededDeltaTime = FLT_MAX;

	checkf(PendingBranchesToDeactivate.Num() == 0, TEXT("Pending branches should always be flushed immediately with the new system"))
>>>>>>> 6bbb88c8

	// tick active auxiliary nodes (in execution order, before task)
	// do it before processing execution request to give BP driven logic chance to accumulate execution requests
	// newly added aux nodes are ticked as part of SearchData application
	{
<<<<<<< HEAD
		FBehaviorTreeInstance& InstanceInfo = InstanceStack[InstanceIndex];
		InstanceInfo.ExecuteOnEachAuxNode([&InstanceInfo, this, &bDoneSomething, DeltaTime, &NextNeededDeltaTime](const UBTAuxiliaryNode& AuxNode)
			{
				uint8* NodeMemory = AuxNode.GetNodeMemory<uint8>(InstanceInfo);
				SCOPE_CYCLE_UOBJECT(AuxNode, &AuxNode);
				bDoneSomething |= AuxNode.WrappedTickNode(*this, NodeMemory, DeltaTime, NextNeededDeltaTime);
			});
	}

=======
		FBTSuspendBranchDeactivationScoped ScopedSuspend(*this);
		for (int32 InstanceIndex = 0; InstanceIndex < InstanceStack.Num(); InstanceIndex++)
		{
			FBehaviorTreeInstance& InstanceInfo = InstanceStack[InstanceIndex];
			InstanceInfo.ExecuteOnEachAuxNode([&InstanceInfo, this, &bDoneSomething, DeltaTime, &NextNeededDeltaTime](const UBTAuxiliaryNode& AuxNode)
				{
					uint8* NodeMemory = AuxNode.GetNodeMemory<uint8>(InstanceInfo);
					SCOPE_CYCLE_UOBJECT(AuxNode, &AuxNode);
					bDoneSomething |= AuxNode.WrappedTickNode(*this, NodeMemory, DeltaTime, NextNeededDeltaTime);
				});
		}
	}

	// make sure that we continue execution after all pending latent aborts finished
	const bool bJustFinishedLatentAborts = TrackPendingLatentAborts();
	if (bJustFinishedLatentAborts)
	{
		if (bRequestedStop)
		{
			StopTree(EBTStopMode::Safe);
		}
		else
		{
			// force new search if there were any execution requests while waiting for aborting task
			if (ExecutionRequest.ExecuteNode)
			{
				UE_VLOG(GetOwner(), LogBehaviorTree, Log, TEXT("> found valid ExecutionRequest, locking PendingExecution data to force new search!"));
				PendingExecution.Lock();

				if (ExecutionRequest.SearchEnd.IsSet())
				{
					UE_VLOG(GetOwner(), LogBehaviorTree, Log, TEXT("> removing limit from end of search range! [abort done]"));
					ExecutionRequest.SearchEnd = FBTNodeIndex();
				}
			}

			ScheduleExecutionUpdate();
		}
	}

>>>>>>> 6bbb88c8
	bool bActiveAuxiliaryNodeDTDirty = false;
	if (bRequestedFlowUpdate)
	{
		ProcessExecutionRequest();
		bDoneSomething = true;

        // Since hierarchy might changed in the ProcessExecutionRequest, we need to go through all the active auxiliary nodes again to fetch new next DeltaTime
		bActiveAuxiliaryNodeDTDirty = true;
		NextNeededDeltaTime = FLT_MAX;
	}

	if (InstanceStack.Num() > 0 && bIsRunning && !bIsPaused)
	{
		{
			FScopedBehaviorTreeLock ScopedLock(*this, FScopedBehaviorTreeLock::LockTick);

			// tick active parallel tasks (in execution order, before task)
			for (int32 InstanceIndex = 0; InstanceIndex < InstanceStack.Num(); InstanceIndex++)
			{
				FBehaviorTreeInstance& InstanceInfo = InstanceStack[InstanceIndex];
				InstanceInfo.ExecuteOnEachParallelTask([&InstanceInfo, &bDoneSomething, this, DeltaTime, &NextNeededDeltaTime](const FBehaviorTreeParallelTask& ParallelTaskInfo, const int32 Index)
					{
						const UBTTaskNode* ParallelTask = ParallelTaskInfo.TaskNode;
						SCOPE_CYCLE_UOBJECT(ParallelTask, ParallelTask);
						uint8* NodeMemory = ParallelTask->GetNodeMemory<uint8>(InstanceInfo);
						bDoneSomething |= ParallelTask->WrappedTickTask(*this, NodeMemory, DeltaTime, NextNeededDeltaTime);
					});
			}

			// tick active task
			if (InstanceStack.IsValidIndex(ActiveInstanceIdx))
			{
				FBehaviorTreeInstance& ActiveInstance = InstanceStack[ActiveInstanceIdx];
				if (ActiveInstance.ActiveNodeType == EBTActiveNode::ActiveTask ||
					ActiveInstance.ActiveNodeType == EBTActiveNode::AbortingTask)
				{
					UBTTaskNode* ActiveTask = (UBTTaskNode*)ActiveInstance.ActiveNode;
					uint8* NodeMemory = ActiveTask->GetNodeMemory<uint8>(ActiveInstance);
					SCOPE_CYCLE_UOBJECT(ActiveTask, ActiveTask);
					bDoneSomething |= ActiveTask->WrappedTickTask(*this, NodeMemory, DeltaTime, NextNeededDeltaTime);
				}
			}

			// tick aborting task from abandoned subtree
			if (InstanceStack.IsValidIndex(ActiveInstanceIdx + 1))
			{
				FBehaviorTreeInstance& LastInstance = InstanceStack.Last();
				if (LastInstance.ActiveNodeType == EBTActiveNode::AbortingTask)
				{
					UBTTaskNode* ActiveTask = (UBTTaskNode*)LastInstance.ActiveNode;
					uint8* NodeMemory = ActiveTask->GetNodeMemory<uint8>(LastInstance);
					SCOPE_CYCLE_UOBJECT(ActiveTask, ActiveTask);
					bDoneSomething |= ActiveTask->WrappedTickTask(*this, NodeMemory, DeltaTime, NextNeededDeltaTime);
				}
			}
		}

		if (bDeferredStopTree)
		{
			StopTree(EBTStopMode::Safe);
			bDoneSomething = true;
		}
	}

	// Go through all active auxiliary nodes to calculate the next NeededDeltaTime if needed
	if (bActiveAuxiliaryNodeDTDirty)
	{
		for (int32 InstanceIndex = 0; InstanceIndex < InstanceStack.Num() && NextNeededDeltaTime > 0.0f; InstanceIndex++)
		{
			FBehaviorTreeInstance& InstanceInfo = InstanceStack[InstanceIndex];
			for (const UBTAuxiliaryNode* AuxNode : InstanceInfo.GetActiveAuxNodes())
			{
				uint8* NodeMemory = AuxNode->GetNodeMemory<uint8>(InstanceInfo);
				const float NextNodeNeededDeltaTime = AuxNode->GetNextNeededDeltaTime(*this, NodeMemory);
				if (NextNeededDeltaTime > NextNodeNeededDeltaTime)
				{
					NextNeededDeltaTime = NextNodeNeededDeltaTime;
				}
			}
		}
	}
<<<<<<< HEAD

	if (bWasTickedOnce && !bDoneSomething)
	{
		UE_VLOG(GetOwner(), LogBehaviorTree, Error, TEXT("BT(%i) planned to do something but actually did not."), GFrameCounter);
	}
	ScheduleNextTick(NextNeededDeltaTime);

=======

	if (bWasTickedOnce && !bDoneSomething)
	{
		UE_VLOG(GetOwner(), LogBehaviorTree, Error, TEXT("BT(%i) planned to do something but actually did not."), GFrameCounter);
	}
	ScheduleNextTick(NextNeededDeltaTime);

>>>>>>> 6bbb88c8
#if DO_ENSURE
	// Adding code to track an problem earlier that is happening by RequestExecution from a decorator that has lower priority.
	// The idea here is to try to rule out that the tick leaves the behavior tree is a bad state with lower priority decorators(AuxNodes).
	static bool bWarnOnce = false;
	if (!bWarnOnce)
	{
		for (int32 InstanceIndex = 0; InstanceIndex < InstanceStack.Num(); InstanceIndex++)
		{
			const FBehaviorTreeInstance& InstanceInfo = InstanceStack[InstanceIndex];
			if (!InstanceInfo.ActiveNode)
			{
				break;
			}

			const uint16 ActiveExecutionIdx = InstanceInfo.ActiveNode->GetExecutionIndex();
			for (const UBTAuxiliaryNode* ActiveAuxNode : InstanceInfo.GetActiveAuxNodes())
			{
				if (ActiveAuxNode->GetExecutionIndex() >= ActiveExecutionIdx)
				{
					FString ErrorMsg(FString::Printf(TEXT("%s: leaving the tick of behavior tree with a lower priority active node %s, Current Tasks : "),
						ANSI_TO_TCHAR(__FUNCTION__),
						*UBehaviorTreeTypes::DescribeNodeHelper(ActiveAuxNode)));

					for (int32 ParentInstanceIndex = 0; ParentInstanceIndex <= InstanceIndex; ++ParentInstanceIndex)
					{
						ErrorMsg += *UBehaviorTreeTypes::DescribeNodeHelper(InstanceStack[ParentInstanceIndex].ActiveNode);
						ErrorMsg += TEXT("\\");
					}

					UE_VLOG(GetOwner(), LogBehaviorTree, Error, TEXT("%s"), *ErrorMsg);
					ensureMsgf(false, TEXT("%s"), *ErrorMsg);
					bWarnOnce = true;
					break;
				}
			}
		}
	}
#endif // DO_ENSURE
}

void UBehaviorTreeComponent::ScheduleNextTick(const float NextNeededDeltaTime)
{
	NextTickDeltaTime = NextNeededDeltaTime;
	if (bRequestedFlowUpdate)
	{
		NextTickDeltaTime = 0.0f;
	}

	UE_VLOG(GetOwner(), LogBehaviorTree, VeryVerbose, TEXT("BT(%i) schedule next tick %f, asked %f."), GFrameCounter, NextTickDeltaTime, NextNeededDeltaTime);
	if (NextTickDeltaTime == FLT_MAX)
	{
		if (IsComponentTickEnabled())
		{
			SetComponentTickEnabled(false);
		}
<<<<<<< HEAD
	}
	else
	{
		if (!IsComponentTickEnabled())
		{
			SetComponentTickEnabled(true);
		}
		// We need to force a small dt to tell the TickTaskManager we might not want to be tick every frame.
		const float FORCE_TICK_INTERVAL_DT = KINDA_SMALL_NUMBER;
		SetComponentTickIntervalAndCooldown(!bTickedOnce && NextTickDeltaTime < FORCE_TICK_INTERVAL_DT ? FORCE_TICK_INTERVAL_DT : NextTickDeltaTime);
	}
=======
	}
	else
	{
		if (!IsComponentTickEnabled())
		{
			SetComponentTickEnabled(true);
		}
		// We need to force a small dt to tell the TickTaskManager we might not want to be tick every frame.
		const float FORCE_TICK_INTERVAL_DT = KINDA_SMALL_NUMBER;
		SetComponentTickIntervalAndCooldown(!bTickedOnce && NextTickDeltaTime < FORCE_TICK_INTERVAL_DT ? FORCE_TICK_INTERVAL_DT : NextTickDeltaTime);
	}
>>>>>>> 6bbb88c8
	UWorld* MyWorld = GetWorld();
	LastRequestedDeltaTimeGameTime = MyWorld ? MyWorld->GetTimeSeconds() : 0.0f;
}

void UBehaviorTreeComponent::ProcessExecutionRequest()
{
	bRequestedFlowUpdate = false;
	if (!IsRegistered() || !InstanceStack.IsValidIndex(ActiveInstanceIdx))
	{
		// it shouldn't be called, component is no longer valid
		return;
	}

	if (bIsPaused)
	{
		UE_VLOG(GetOwner(), LogBehaviorTree, Verbose, TEXT("Ignoring ProcessExecutionRequest call due to BTComponent still being paused"));
		return;
	}

	if (bWaitingForLatentAborts)
	{
		UE_VLOG(GetOwner(), LogBehaviorTree, Verbose, TEXT("Ignoring ProcessExecutionRequest call, aborting task must finish first"));
		return;
	}

	if (PendingExecution.IsSet())
	{
		ProcessPendingExecution();
		return;
	}

	bool bIsSearchValid = true;
	SearchData.RollbackInstanceIdx = ActiveInstanceIdx;
	SearchData.RollbackDeactivatedBranchStart = SearchData.DeactivatedBranchStart;
	SearchData.RollbackDeactivatedBranchEnd = SearchData.DeactivatedBranchEnd;

	EBTNodeResult::Type NodeResult = ExecutionRequest.ContinueWithResult;
	UBTTaskNode* NextTask = NULL;

	{
		SCOPE_CYCLE_COUNTER(STAT_AI_BehaviorTree_SearchTime);

#if !UE_BUILD_SHIPPING
		// Code for timing BT Search
		CSV_SCOPED_TIMING_STAT_EXCLUSIVE(BehaviorTreeSearch);

		FScopedSwitchedCountedDurationTimer ScopedSwitchedCountedDurationTimer(FrameSearchTime, NumSearchTimeCalls, CVarBTRecordFrameSearchTimes.GetValueOnGameThread() != 0);
#endif

		// copy current memory in case we need to rollback search
		CopyInstanceMemoryToPersistent();

		// deactivate up to ExecuteNode
		if (InstanceStack[ActiveInstanceIdx].ActiveNode != ExecutionRequest.ExecuteNode)
		{
			int32 LastDeactivatedChildIndex = INDEX_NONE;
			const bool bDeactivated = DeactivateUpTo(ExecutionRequest.ExecuteNode, ExecutionRequest.ExecuteInstanceIdx, NodeResult, LastDeactivatedChildIndex);
			if (!bDeactivated)
			{
				// error occurred and tree will restart, all pending deactivation notifies will be lost
				// this is should happen

				BT_SEARCHLOG(SearchData, Error, TEXT("Unable to deactivate up to %s. Active node is %s. All pending updates will be lost!"), 
					*UBehaviorTreeTypes::DescribeNodeHelper(ExecutionRequest.ExecuteNode), 
					*UBehaviorTreeTypes::DescribeNodeHelper(InstanceStack[ActiveInstanceIdx].ActiveNode));
				SearchData.PendingUpdates.Reset();

				return;
			}
			else if (LastDeactivatedChildIndex != INDEX_NONE)
			{
				// Calculating/expanding the deactivated branch for filtering execution request while applying changes.
				FBTNodeIndex NewDeactivatedBranchStart(ExecutionRequest.ExecuteInstanceIdx, ExecutionRequest.ExecuteNode->GetChildExecutionIndex(LastDeactivatedChildIndex, EBTChildIndex::FirstNode));
				FBTNodeIndex NewDeactivatedBranchEnd(ExecutionRequest.ExecuteInstanceIdx, ExecutionRequest.ExecuteNode->GetChildExecutionIndex(LastDeactivatedChildIndex + 1, EBTChildIndex::FirstNode));

				ensureMsgf(!SearchData.DeactivatedBranchStart.IsSet(), TEXT("There should not have more than one deactivated branch. (Previous start:%s, New start:%s"), *SearchData.DeactivatedBranchStart.Describe(), *NewDeactivatedBranchStart.Describe());
				SearchData.DeactivatedBranchStart = NewDeactivatedBranchStart;
				ensureMsgf(!SearchData.DeactivatedBranchEnd.IsSet(), TEXT("There should not have more than one deactivated branch. (Previous end:%s, New end:%s"), *SearchData.DeactivatedBranchEnd.Describe(), *NewDeactivatedBranchEnd.Describe());
				SearchData.DeactivatedBranchEnd = NewDeactivatedBranchEnd;
			}
		}

		FBehaviorTreeInstance& ActiveInstance = InstanceStack[ActiveInstanceIdx];
		UBTCompositeNode* TestNode = ExecutionRequest.ExecuteNode;
		SearchData.AssignSearchId();
		SearchData.bPostponeSearch = false;
		SearchData.bSearchInProgress = true;
		SearchData.SearchRootNode = FBTNodeIndex(ExecutionRequest.ExecuteInstanceIdx, ExecutionRequest.ExecuteNode->GetExecutionIndex());

		// activate root node if needed (can't be handled by parent composite...)
		if (ActiveInstance.ActiveNode == NULL)
		{
			ActiveInstance.ActiveNode = InstanceStack[ActiveInstanceIdx].RootNode;
			ActiveInstance.RootNode->OnNodeActivation(SearchData);
			BT_SEARCHLOG(SearchData, Verbose, TEXT("Activated root node: %s"), *UBehaviorTreeTypes::DescribeNodeHelper(ActiveInstance.RootNode));
		}

		// additional operations for restarting:
		if (!ExecutionRequest.bTryNextChild)
		{
			// mark all decorators less important than current search start node for removal
			const FBTNodeIndex DeactivateIdx(ExecutionRequest.SearchStart.InstanceIndex, ExecutionRequest.SearchStart.ExecutionIndex - 1);
			UnregisterAuxNodesUpTo(ExecutionRequest.SearchStart.ExecutionIndex ? DeactivateIdx : ExecutionRequest.SearchStart);

			// reactivate top search node, so it could use search range correctly
			BT_SEARCHLOG(SearchData, Verbose, TEXT("Reactivate node: %s [restart]"), *UBehaviorTreeTypes::DescribeNodeHelper(TestNode));
			ExecutionRequest.ExecuteNode->OnNodeRestart(SearchData);

			SearchData.SearchStart = ExecutionRequest.SearchStart;
			SearchData.SearchEnd = ExecutionRequest.SearchEnd;

			BT_SEARCHLOG(SearchData, Verbose, TEXT("Clamping search range: %s .. %s"),
				*SearchData.SearchStart.Describe(), *SearchData.SearchEnd.Describe());
		}
		else
		{
			// mark all decorators less important than current search start node for removal
			// (keep aux nodes for requesting node since it is higher priority)
			if (ExecutionRequest.ContinueWithResult == EBTNodeResult::Failed)
			{
				BT_SEARCHLOG(SearchData, Verbose, TEXT("Unregistering aux nodes up to %s"), *ExecutionRequest.SearchStart.Describe());
				UnregisterAuxNodesUpTo(ExecutionRequest.SearchStart);
			}

			// make sure it's reset before starting new search
			SearchData.SearchStart = FBTNodeIndex();
			SearchData.SearchEnd = FBTNodeIndex();
		}

		// store blackboard values from search start (can be changed by aux node removal/adding)
#if USE_BEHAVIORTREE_DEBUGGER
		StoreDebuggerBlackboard(SearchStartBlackboard);
#endif

		// start looking for next task
		while (TestNode && NextTask == NULL)
		{
			BT_SEARCHLOG(SearchData, Verbose, TEXT("Testing node: %s"), *UBehaviorTreeTypes::DescribeNodeHelper(TestNode));
			const int32 ChildBranchIdx = TestNode->FindChildToExecute(SearchData, NodeResult);
			UBTNode* StoreNode = TestNode;

			if (SearchData.bPostponeSearch)
			{
				// break out of current search loop
				TestNode = NULL;
				bIsSearchValid = false;
			}
			else if (ChildBranchIdx == BTSpecialChild::ReturnToParent)
			{
				UBTCompositeNode* ChildNode = TestNode;
				TestNode = TestNode->GetParentNode();

				// does it want to move up the tree?
				if (TestNode == NULL)
				{
					// special case for leaving instance: deactivate root manually
					ChildNode->OnNodeDeactivation(SearchData, NodeResult);

					// don't remove top instance from stack, so it could be looped
					if (ActiveInstanceIdx > 0)
					{
						StoreDebuggerSearchStep(InstanceStack[ActiveInstanceIdx].ActiveNode, ActiveInstanceIdx, NodeResult);
						StoreDebuggerRemovedInstance(ActiveInstanceIdx);
						InstanceStack[ActiveInstanceIdx].DeactivateNodes(SearchData, ActiveInstanceIdx);

						// store notify for later use if search is not reverted
						SearchData.PendingNotifies.Add(FBehaviorTreeSearchUpdateNotify(ActiveInstanceIdx, NodeResult));

						// and leave subtree
						ActiveInstanceIdx--;

						StoreDebuggerSearchStep(InstanceStack[ActiveInstanceIdx].ActiveNode, ActiveInstanceIdx, NodeResult);
						TestNode = InstanceStack[ActiveInstanceIdx].ActiveNode->GetParentNode();
					}
				}

				if (TestNode)
				{
					TestNode->OnChildDeactivation(SearchData, *ChildNode, NodeResult, ActiveInstanceIdx == ExecutionRequest.ExecuteInstanceIdx  /*bIsRequestInSameInstance*/);
				}
			}
			else if (TestNode->Children.IsValidIndex(ChildBranchIdx))
			{
				// was new task found?
				NextTask = TestNode->Children[ChildBranchIdx].ChildTask;

				// or it wants to move down the tree?
				TestNode = TestNode->Children[ChildBranchIdx].ChildComposite;
			}

			// store after node deactivation had chance to modify result
			StoreDebuggerSearchStep(StoreNode, ActiveInstanceIdx, NodeResult);
		}

		// is search within requested bounds?
		if (NextTask)
		{
			const FBTNodeIndex NextTaskIdx(ActiveInstanceIdx, NextTask->GetExecutionIndex());
			bIsSearchValid = NextTaskIdx.TakesPriorityOver(ExecutionRequest.SearchEnd);
			
			// is new task is valid, but wants to ignore rerunning itself
			// check it's the same as active node (or any of active parallel tasks)
			if (bIsSearchValid && NextTask->ShouldIgnoreRestartSelf())
			{
				const bool bIsTaskRunning = InstanceStack[ActiveInstanceIdx].HasActiveNode(NextTaskIdx.ExecutionIndex);
				if (bIsTaskRunning)
				{
					BT_SEARCHLOG(SearchData, Verbose, TEXT("Task doesn't allow restart and it's already running! Discarding search."));
					bIsSearchValid = false;
				}
			}
		}

		// valid search - if search requires aborting current task and that abort happens to be latent
		// try to keep current (before search) state of tree until everything is ready for next execution
		// - observer changes will be applied just before starting new task (ProcessPendingExecution)
		// - memory needs to be updated as well, but this requires keeping another copy
		//   it's easier to just discard everything on first execution request and start new search when abort finishes

		if (!bIsSearchValid || SearchData.bPostponeSearch)
		{
			RollbackSearchChanges();

			UE_VLOG(GetOwner(), LogBehaviorTree, Verbose, TEXT("Search %s, reverted all changes."), !bIsSearchValid ? TEXT("is not valid") : TEXT("will be retried"));
		}

		SearchData.bSearchInProgress = false;
		// finish timer scope
	}

	if (!SearchData.bPostponeSearch)
	{
		// clear request accumulator
		ExecutionRequest = FBTNodeExecutionInfo();

		// unlock execution data, can get locked again if AbortCurrentTask starts any new requests
		PendingExecution.Unlock();

		if (bIsSearchValid)
		{
			// abort task if needed
			if (InstanceStack.Last().ActiveNodeType == EBTActiveNode::ActiveTask)
			{
				// prevent new execution requests for nodes inside the deactivated branch 
				// that may result from the aborted task.
				SearchData.bFilterOutRequestFromDeactivatedBranch = true;

				AbortCurrentTask();

				SearchData.bFilterOutRequestFromDeactivatedBranch = false;
			}

			// set next task to execute only when not lock for execution as everything has been cancelled/rollback
			if (!PendingExecution.IsLocked())
			{
				PendingExecution.NextTask = NextTask;
				PendingExecution.bOutOfNodes = (NextTask == NULL);
			}
		}

		ProcessPendingExecution();
	}
	else
	{
		// more important execution request was found
		// stop everything and search again in next tick
		ScheduleExecutionUpdate();
	}
}

void UBehaviorTreeComponent::ProcessPendingExecution()
{
	// can't continue if current task is still aborting
	if (bWaitingForLatentAborts || !PendingExecution.IsSet())
	{
		return;
	}

	FBTPendingExecutionInfo SavedInfo = PendingExecution;
	PendingExecution = FBTPendingExecutionInfo();

	// collect all aux nodes that have lower priority than new task
	// occurs when normal execution is forced to revisit lower priority nodes (e.g. loop decorator)
	const FBTNodeIndex NextTaskIdx = SavedInfo.NextTask ? FBTNodeIndex(ActiveInstanceIdx, SavedInfo.NextTask->GetExecutionIndex()) : FBTNodeIndex(0, 0);
	UnregisterAuxNodesUpTo(NextTaskIdx);

	// Suspending any branch deactivation as it is impossible for decorators to have the right answer if they are in an executing branch or not.
	SuspendBranchDeactivation();

	// change aux nodes
	ApplySearchData(SavedInfo.NextTask);

	// make sure that we don't have any additional instances on stack
	if (InstanceStack.Num() > (ActiveInstanceIdx + 1))
	{
		for (int32 InstanceIndex = ActiveInstanceIdx + 1; InstanceIndex < InstanceStack.Num(); InstanceIndex++)
		{
			InstanceStack[InstanceIndex].Cleanup(*this, EBTMemoryClear::StoreSubtree);
		}

		InstanceStack.SetNum(ActiveInstanceIdx + 1);
	}

	// execute next task / notify out of nodes
	// validate active instance as well, execution can be delayed AND can have AbortCurrentTask call before using instance index
	if (SavedInfo.NextTask && InstanceStack.IsValidIndex(ActiveInstanceIdx))
	{
		// ResumeBranchDeactivation() is done inside ExecuteTask after the active task is set but before we execute the task.
		ExecuteTask(SavedInfo.NextTask);
	}
	else
	{
		ResumeBranchDeactivation();
		OnTreeFinished();
	}
}

void UBehaviorTreeComponent::RollbackSearchChanges()
{
	if (SearchData.RollbackInstanceIdx >= 0)
	{
		ActiveInstanceIdx = SearchData.RollbackInstanceIdx;
		SearchData.DeactivatedBranchStart = SearchData.RollbackDeactivatedBranchStart;
		SearchData.DeactivatedBranchEnd = SearchData.RollbackDeactivatedBranchEnd;

		SearchData.RollbackInstanceIdx = INDEX_NONE;
		SearchData.RollbackDeactivatedBranchStart = FBTNodeIndex();
		SearchData.RollbackDeactivatedBranchEnd = FBTNodeIndex();

		if (SearchData.bPreserveActiveNodeMemoryOnRollback)
		{
			for (int32 Idx = 0; Idx < InstanceStack.Num(); Idx++)
			{
				FBehaviorTreeInstance& InstanceData = InstanceStack[Idx];
				FBehaviorTreeInstanceId& InstanceInfo = KnownInstances[InstanceData.InstanceIdIndex];

				const uint16 NodeMemorySize = InstanceData.ActiveNode ? InstanceData.ActiveNode->GetInstanceMemorySize() : 0;
				if (NodeMemorySize)
				{
					// copy over stored data in persistent, rollback is one time action and it won't be needed anymore
					const uint8* NodeMemory = InstanceData.ActiveNode->GetNodeMemory<uint8>(InstanceData);
					uint8* DestMemory = InstanceInfo.InstanceMemory.GetData() + InstanceData.ActiveNode->GetMemoryOffset();

					FMemory::Memcpy(DestMemory, NodeMemory, NodeMemorySize);
				}

				InstanceData.SetInstanceMemory(InstanceInfo.InstanceMemory);
			}
		}
		else
		{
			CopyInstanceMemoryFromPersistent();
		}

		// apply new observer changes
		ApplyDiscardedSearch();
	}
}

bool UBehaviorTreeComponent::DeactivateUpTo(UBTCompositeNode* Node, uint16 NodeInstanceIdx, EBTNodeResult::Type& NodeResult, int32& OutLastDeactivatedChildIndex)
{
	UBTNode* DeactivatedChild = InstanceStack[ActiveInstanceIdx].ActiveNode;
	bool bDeactivateRoot = true;

	if (DeactivatedChild == NULL && ActiveInstanceIdx > NodeInstanceIdx)
	{
		// use tree's root node if instance didn't activated itself yet
		DeactivatedChild = InstanceStack[ActiveInstanceIdx].RootNode;
		bDeactivateRoot = false;
	}

	while (DeactivatedChild)
	{
		UBTCompositeNode* NotifyParent = DeactivatedChild->GetParentNode();
		if (NotifyParent)
		{
			OutLastDeactivatedChildIndex = NotifyParent->GetChildIndex(SearchData, *DeactivatedChild);
			NotifyParent->OnChildDeactivation(SearchData, OutLastDeactivatedChildIndex, NodeResult, ActiveInstanceIdx == NodeInstanceIdx /*bIsRequestInSameInstance*/);

			BT_SEARCHLOG(SearchData, Verbose, TEXT("Deactivate node: %s"), *UBehaviorTreeTypes::DescribeNodeHelper(DeactivatedChild));
			StoreDebuggerSearchStep(DeactivatedChild, ActiveInstanceIdx, NodeResult);
			DeactivatedChild = NotifyParent;
		}
		else
		{
			// special case for leaving instance: deactivate root manually
			if (bDeactivateRoot)
			{
				InstanceStack[ActiveInstanceIdx].RootNode->OnNodeDeactivation(SearchData, NodeResult);
			}

			BT_SEARCHLOG(SearchData, Verbose, TEXT("%s node: %s [leave subtree]"),
				bDeactivateRoot ? TEXT("Deactivate") : TEXT("Skip over"),
				*UBehaviorTreeTypes::DescribeNodeHelper(InstanceStack[ActiveInstanceIdx].RootNode));

			// clear flag, it's valid only for newest instance
			bDeactivateRoot = true;

			// shouldn't happen, but it's better to have built in failsafe just in case
			if (ActiveInstanceIdx == 0)
			{
				BT_SEARCHLOG(SearchData, Error, TEXT("Execution path does NOT contain common parent node, restarting tree! AI:%s"),
					*GetNameSafe(SearchData.OwnerComp.GetOwner()));

				RestartTree();
				return false;
			}

			// store notify for later use if search is not reverted
			SearchData.PendingNotifies.Add(FBehaviorTreeSearchUpdateNotify(ActiveInstanceIdx, NodeResult));

			ActiveInstanceIdx--;
			DeactivatedChild = InstanceStack[ActiveInstanceIdx].ActiveNode;
		}

		if (DeactivatedChild == Node)
		{
			break;
		}
	}

	return true;
}

void UBehaviorTreeComponent::UnregisterAuxNodesUpTo(const FBTNodeIndex& Index)
{
	for (int32 InstanceIndex = 0; InstanceIndex < InstanceStack.Num(); InstanceIndex++)
	{
		FBehaviorTreeInstance& InstanceInfo = InstanceStack[InstanceIndex];
		for (const UBTAuxiliaryNode* AuxNode : InstanceInfo.GetActiveAuxNodes())
		{
			FBTNodeIndex AuxIdx(InstanceIndex, AuxNode->GetExecutionIndex());
			if (Index.TakesPriorityOver(AuxIdx))
			{
				SearchData.AddUniqueUpdate(FBehaviorTreeSearchUpdate(AuxNode, InstanceIndex, EBTNodeUpdateMode::Remove));
			}
		}
	}
}

void UBehaviorTreeComponent::UnregisterAuxNodesInRange(const FBTNodeIndex& FromIndex, const FBTNodeIndex& ToIndex)
{
	for (int32 InstanceIndex = 0; InstanceIndex < InstanceStack.Num(); InstanceIndex++)
	{
		FBehaviorTreeInstance& InstanceInfo = InstanceStack[InstanceIndex];
		for (const UBTAuxiliaryNode* AuxNode : InstanceInfo.GetActiveAuxNodes())
		{
			FBTNodeIndex AuxIdx(InstanceIndex, AuxNode->GetExecutionIndex());
			if (FromIndex.TakesPriorityOver(AuxIdx) && AuxIdx.TakesPriorityOver(ToIndex))
			{
				SearchData.AddUniqueUpdate(FBehaviorTreeSearchUpdate(AuxNode, InstanceIndex, EBTNodeUpdateMode::Remove));
			}
		}
	}
}

void UBehaviorTreeComponent::UnregisterAuxNodesInBranch(const UBTCompositeNode* Node, bool bApplyImmediately)
{
	const int32 InstanceIdx = FindInstanceContainingNode(Node);
	if (InstanceIdx != INDEX_NONE)
	{
		check(Node);

		TArray<FBehaviorTreeSearchUpdate> UpdateListCopy;
		if (bApplyImmediately)
		{
			UpdateListCopy = SearchData.PendingUpdates;
			SearchData.PendingUpdates.Reset();
		}

		const FBTNodeIndex FromIndex(InstanceIdx, Node->GetExecutionIndex());
		const FBTNodeIndex ToIndex(InstanceIdx, Node->GetLastExecutionIndex());
		UnregisterAuxNodesInRange(FromIndex, ToIndex);

		if (bApplyImmediately)
		{
			FBTSuspendBranchDeactivationScoped ScopedSuspend(*this);
			ApplySearchUpdates(SearchData.PendingUpdates, 0);
			SearchData.PendingUpdates = UpdateListCopy;
		}
	}
}

bool UBehaviorTreeComponent::ProcessPendingUnregister()
{
	if (PendingUnregisterAuxNodesRequests.Ranges.Num() == 0)
	{
		// no work done
		return false;
	}

	TGuardValue<TArray<FBehaviorTreeSearchUpdate>> ScopedList(SearchData.PendingUpdates, {});

	for (const FBTNodeIndexRange& Range : PendingUnregisterAuxNodesRequests.Ranges)
	{
		UnregisterAuxNodesInRange(Range.FromIndex, Range.ToIndex);
	}
	PendingUnregisterAuxNodesRequests = {};

	ApplySearchUpdates(SearchData.PendingUpdates, 0);

	// has done work
	return true;
}

void UBehaviorTreeComponent::ExecuteTask(UBTTaskNode* TaskNode)
{
	SCOPE_CYCLE_COUNTER(STAT_AI_BehaviorTree_ExecutionTime);

	// We expect that there should be valid instances on the stack
	if (!ensure(InstanceStack.IsValidIndex(ActiveInstanceIdx)))
	{
		return;
	}

	FBehaviorTreeInstance& ActiveInstance = InstanceStack[ActiveInstanceIdx];

	// task service activation is not part of search update (although deactivation is, through DeactivateUpTo), start them before execution
	for (UBTService* ServiceNode : TaskNode->Services)
	{
		uint8* NodeMemory = (uint8*)ServiceNode->GetNodeMemory<uint8>(ActiveInstance);

		ActiveInstance.AddToActiveAuxNodes(ServiceNode);

		UE_VLOG(GetOwner(), LogBehaviorTree, Log, TEXT("Activating task service: %s"), *UBehaviorTreeTypes::DescribeNodeHelper(ServiceNode));
		ServiceNode->WrappedOnBecomeRelevant(*this, NodeMemory);
	}

	// Services were already ticked for this frame, need to tick the new ones. 
	UWorld* MyWorld = GetWorld();
	const float CurrentFrameDeltaSeconds = MyWorld ? MyWorld->GetDeltaSeconds() : 0.0f;
	for (UBTService* ServiceNode : TaskNode->Services)
	{
		uint8* NodeMemory = (uint8*)ServiceNode->GetNodeMemory<uint8>(ActiveInstance);

		UE_VLOG(GetOwner(), LogBehaviorTree, Log, TEXT("Ticking task service: %s"), *UBehaviorTreeTypes::DescribeNodeHelper(ServiceNode));

		// We do not care about the next needed DeltaTime, it will be recalculated in the tick later.
		float NextNeededDeltaTime = 0.0f;
		ServiceNode->WrappedTickNode(*this, NodeMemory, CurrentFrameDeltaSeconds, NextNeededDeltaTime);
	}

	ActiveInstance.ActiveNode = TaskNode;
	ActiveInstance.ActiveNodeType = EBTActiveNode::ActiveTask;

	// Is is now ok to resume any branch deactivation as the new active instance is set.
	// Before that, decorators evaluating the IsExecutingBranch would be wrong.
	ResumeBranchDeactivation();

	// make a snapshot for debugger
	StoreDebuggerExecutionStep(EBTExecutionSnap::Regular);

	UE_VLOG(GetOwner(), LogBehaviorTree, Log, TEXT("Execute task: %s"), *UBehaviorTreeTypes::DescribeNodeHelper(TaskNode));

	// store instance before execution, it could result in pushing a subtree
	uint16 InstanceIdx = ActiveInstanceIdx;

	EBTNodeResult::Type TaskResult;
	{
		SCOPE_CYCLE_UOBJECT(TaskNode, TaskNode);
		uint8* NodeMemory = (uint8*)(TaskNode->GetNodeMemory<uint8>(ActiveInstance));
		TaskResult = TaskNode->WrappedExecuteTask(*this, NodeMemory);
	}

	// pass task finished if wasn't already notified (FinishLatentTask)
	const UBTNode* ActiveNodeAfterExecution = GetActiveNode();
	if (ActiveNodeAfterExecution == TaskNode)
	{
		// update task's runtime values after it had a chance to initialize memory
		UpdateDebuggerAfterExecution(TaskNode, InstanceIdx);

		OnTaskFinished(TaskNode, TaskResult);
	}
}

void UBehaviorTreeComponent::AbortCurrentTask()
{
	const int32 CurrentInstanceIdx = InstanceStack.Num() - 1;
	FBehaviorTreeInstance& CurrentInstance = InstanceStack[CurrentInstanceIdx];
	CurrentInstance.ActiveNodeType = EBTActiveNode::AbortingTask;

	UBTTaskNode* CurrentTask = (UBTTaskNode*)CurrentInstance.ActiveNode;

	// remove all observers before requesting abort
	UnregisterMessageObserversFrom(CurrentTask);

	// protect memory of this task from rollbacks
	// at this point, invalid search rollback already happened
	// only reason to do the rollback is restoring tree state during abort for accumulated requests
	// but this task needs to remain unchanged: it's still aborting and internal memory can be modified on AbortTask call
	SearchData.bPreserveActiveNodeMemoryOnRollback = true;

	UE_VLOG(GetOwner(), LogBehaviorTree, Log, TEXT("Abort task: %s"), *UBehaviorTreeTypes::DescribeNodeHelper(CurrentTask));

	// abort task using current state of tree
	uint8* NodeMemory = (uint8*)(CurrentTask->GetNodeMemory<uint8>(CurrentInstance));
	EBTNodeResult::Type TaskResult = CurrentTask->WrappedAbortTask(*this, NodeMemory);

	// pass task finished if wasn't already notified (FinishLatentAbort)
	if (CurrentInstance.ActiveNodeType == EBTActiveNode::AbortingTask &&
		CurrentInstanceIdx == (InstanceStack.Num() - 1))
	{
		OnTaskFinished(CurrentTask, TaskResult);
	}
}

void UBehaviorTreeComponent::RegisterMessageObserver(const UBTTaskNode* TaskNode, FName MessageType)
{
	if (TaskNode)
	{
		FBTNodeIndex NodeIdx;
		NodeIdx.ExecutionIndex = TaskNode->GetExecutionIndex();
		NodeIdx.InstanceIndex = InstanceStack.Num() - 1;

		TaskMessageObservers.Add(NodeIdx,
			FAIMessageObserver::Create(this, MessageType, FOnAIMessage::CreateUObject(const_cast<UBTTaskNode*>(TaskNode), &UBTTaskNode::ReceivedMessage))
			);

		UE_VLOG(GetOwner(), LogBehaviorTree, Log, TEXT("Message[%s] observer added for %s"),
			*MessageType.ToString(), *UBehaviorTreeTypes::DescribeNodeHelper(TaskNode));
	}
}

void UBehaviorTreeComponent::RegisterMessageObserver(const UBTTaskNode* TaskNode, FName MessageType, FAIRequestID RequestID)
{
	if (TaskNode)
	{
		FBTNodeIndex NodeIdx;
		NodeIdx.ExecutionIndex = TaskNode->GetExecutionIndex();
		NodeIdx.InstanceIndex = InstanceStack.Num() - 1;

		TaskMessageObservers.Add(NodeIdx,
			FAIMessageObserver::Create(this, MessageType, RequestID, FOnAIMessage::CreateUObject(const_cast<UBTTaskNode*>(TaskNode), &UBTTaskNode::ReceivedMessage))
			);

		UE_VLOG(GetOwner(), LogBehaviorTree, Log, TEXT("Message[%s:%d] observer added for %s"),
			*MessageType.ToString(), RequestID, *UBehaviorTreeTypes::DescribeNodeHelper(TaskNode));
	}
}

void UBehaviorTreeComponent::UnregisterMessageObserversFrom(const FBTNodeIndex& TaskIdx)
{
	const int32 NumRemoved = TaskMessageObservers.Remove(TaskIdx);
	if (NumRemoved)
	{
		UE_VLOG(GetOwner(), LogBehaviorTree, Log, TEXT("Message observers removed for task[%d:%d] (num:%d)"),
			TaskIdx.InstanceIndex, TaskIdx.ExecutionIndex, NumRemoved);
	}
}

void UBehaviorTreeComponent::UnregisterMessageObserversFrom(const UBTTaskNode* TaskNode)
{
	if (TaskNode && InstanceStack.Num())
	{
		const FBehaviorTreeInstance& ActiveInstance = InstanceStack.Last();

		FBTNodeIndex NodeIdx;
		NodeIdx.ExecutionIndex = TaskNode->GetExecutionIndex();
		NodeIdx.InstanceIndex = FindInstanceContainingNode(TaskNode);
		
		UnregisterMessageObserversFrom(NodeIdx);
	}
}

void UBehaviorTreeComponent::RegisterParallelTask(const UBTTaskNode* TaskNode)
{
	if (InstanceStack.IsValidIndex(ActiveInstanceIdx))
	{
		FBehaviorTreeInstance& InstanceInfo = InstanceStack[ActiveInstanceIdx];
		InstanceInfo.AddToParallelTasks(FBehaviorTreeParallelTask(TaskNode, EBTTaskStatus::Active));

		UE_VLOG(GetOwner(), LogBehaviorTree, Verbose, TEXT("Parallel task: %s added to active list"),
			*UBehaviorTreeTypes::DescribeNodeHelper(TaskNode));

		if (InstanceInfo.ActiveNode == TaskNode)
		{
			// switch to inactive state, so it could start background tree
			InstanceInfo.ActiveNodeType = EBTActiveNode::InactiveTask;
		}
	}
}

void UBehaviorTreeComponent::UnregisterParallelTask(const UBTTaskNode* TaskNode, uint16 InstanceIdx)
{
	bool bShouldUpdate = false;
	if (InstanceStack.IsValidIndex(InstanceIdx))
	{
		FBehaviorTreeInstance& InstanceInfo = InstanceStack[InstanceIdx];
		for (int32 TaskIndex = InstanceInfo.GetParallelTasks().Num() - 1; TaskIndex >= 0; TaskIndex--)
		{
			if (InstanceInfo.GetParallelTasks()[TaskIndex].TaskNode == TaskNode)
			{
				UE_VLOG(GetOwner(), LogBehaviorTree, Verbose, TEXT("Parallel task: %s removed from active list"),
					*UBehaviorTreeTypes::DescribeNodeHelper(TaskNode));

				InstanceInfo.RemoveParallelTaskAt(TaskIndex);
				bShouldUpdate = true;
				break;
			}
		}
	}
}

bool UBehaviorTreeComponent::TrackPendingLatentAborts()
{
	// nothing to track if we are not currently waiting for latent aborts
	if (!bWaitingForLatentAborts)
	{
		return false;
	}

	// update our internal flag	
	bWaitingForLatentAborts = HasActiveLatentAborts();

	// return true if we are no longer waiting (at this point we know that we were previously waiting on latent abortes)
	return !bWaitingForLatentAborts;
}

<<<<<<< HEAD
void UBehaviorTreeComponent::UpdateAbortingTasks()
=======
void UBehaviorTreeComponent::TrackNewLatentAborts()
{
	// already waiting for latent aborts, no need to look for new ones 
	if (bWaitingForLatentAborts)
	{
		return;
	}

	bWaitingForLatentAborts = HasActiveLatentAborts();
}

bool UBehaviorTreeComponent::HasActiveLatentAborts() const
>>>>>>> 6bbb88c8
{
	bool bHasActiveLatentAborts = InstanceStack.Num() ? (InstanceStack.Last().ActiveNodeType == EBTActiveNode::AbortingTask) : false;

	for (int32 InstanceIndex = 0; InstanceIndex < InstanceStack.Num() && !bHasActiveLatentAborts; InstanceIndex++)
	{
<<<<<<< HEAD
		FBehaviorTreeInstance& InstanceInfo = InstanceStack[InstanceIndex];
=======
		const FBehaviorTreeInstance& InstanceInfo = InstanceStack[InstanceIndex];
>>>>>>> 6bbb88c8
		for (const FBehaviorTreeParallelTask& ParallelInfo : InstanceInfo.GetParallelTasks())
		{
			if (ParallelInfo.Status == EBTTaskStatus::Aborting)
			{
				bHasActiveLatentAborts = true;
				break;
			}
		}
	}

	return bHasActiveLatentAborts;
}

bool UBehaviorTreeComponent::PushInstance(UBehaviorTree& TreeAsset)
{
	// check if blackboard class match
	if (TreeAsset.BlackboardAsset && BlackboardComp && !BlackboardComp->IsCompatibleWith(TreeAsset.BlackboardAsset))
	{
		UE_VLOG(GetOwner(), LogBehaviorTree, Warning, TEXT("Failed to execute tree %s: blackboard %s is not compatibile with current: %s!"),
			*TreeAsset.GetName(), *GetNameSafe(TreeAsset.BlackboardAsset), *GetNameSafe(BlackboardComp->GetBlackboardAsset()));

		return false;
	}

	UBehaviorTreeManager* BTManager = UBehaviorTreeManager::GetCurrent(GetWorld());
	if (BTManager == NULL)
	{
		UE_VLOG(GetOwner(), LogBehaviorTree, Warning, TEXT("Failed to execute tree %s: behavior tree manager not found!"), *TreeAsset.GetName());
		return false;
	}

	// check if parent node allows it
	const UBTNode* ActiveNode = GetActiveNode();
	const UBTCompositeNode* ActiveParent = ActiveNode ? ActiveNode->GetParentNode() : NULL;
	if (ActiveParent)
	{
		uint8* ParentMemory = GetNodeMemory((UBTNode*)ActiveParent, InstanceStack.Num() - 1);
		int32 ChildIdx = ActiveNode ? ActiveParent->GetChildIndex(*ActiveNode) : INDEX_NONE;

		const bool bIsAllowed = ActiveParent->CanPushSubtree(*this, ParentMemory, ChildIdx);
		if (!bIsAllowed)
		{
			UE_VLOG(GetOwner(), LogBehaviorTree, Warning, TEXT("Failed to execute tree %s: parent of active node does not allow it! (%s)"),
				*TreeAsset.GetName(), *UBehaviorTreeTypes::DescribeNodeHelper(ActiveParent));
			return false;
		}
	}

	UBTCompositeNode* RootNode = NULL;
	uint16 InstanceMemorySize = 0;

	const bool bLoaded = BTManager->LoadTree(TreeAsset, RootNode, InstanceMemorySize);
	if (bLoaded)
	{
		FBehaviorTreeInstance NewInstance;
		NewInstance.InstanceIdIndex = UpdateInstanceId(&TreeAsset, ActiveNode, InstanceStack.Num() - 1);
		NewInstance.RootNode = RootNode;
		NewInstance.ActiveNode = NULL;
		NewInstance.ActiveNodeType = EBTActiveNode::Composite;

		// initialize memory and node instances
		FBehaviorTreeInstanceId& InstanceInfo = KnownInstances[NewInstance.InstanceIdIndex];
		int32 NodeInstanceIndex = InstanceInfo.FirstNodeInstance;
		const bool bFirstTime = (InstanceInfo.InstanceMemory.Num() != InstanceMemorySize);
		if (bFirstTime)
		{
			InstanceInfo.InstanceMemory.AddZeroed(InstanceMemorySize);
			InstanceInfo.RootNode = RootNode;
		}

		NewInstance.SetInstanceMemory(InstanceInfo.InstanceMemory);
		NewInstance.Initialize(*this, *RootNode, NodeInstanceIndex, bFirstTime ? EBTMemoryInit::Initialize : EBTMemoryInit::RestoreSubtree);

		InstanceStack.Push(NewInstance);
		ActiveInstanceIdx = InstanceStack.Num() - 1;

		// start root level services now (they won't be removed on looping tree anyway)
		for (int32 ServiceIndex = 0; ServiceIndex < RootNode->Services.Num(); ServiceIndex++)
		{
			UBTService* ServiceNode = RootNode->Services[ServiceIndex];
			uint8* NodeMemory = (uint8*)ServiceNode->GetNodeMemory<uint8>(InstanceStack[ActiveInstanceIdx]);

			// send initial on search start events in case someone is using them for init logic
			ServiceNode->NotifyParentActivation(SearchData);

			InstanceStack[ActiveInstanceIdx].AddToActiveAuxNodes(ServiceNode);
			ServiceNode->WrappedOnBecomeRelevant(*this, NodeMemory);
		}

		FBehaviorTreeDelegates::OnTreeStarted.Broadcast(*this, TreeAsset);

		// start new task
		RequestExecution(RootNode, ActiveInstanceIdx, RootNode, 0, EBTNodeResult::InProgress);
		return true;
	}

	return false;
}

uint8 UBehaviorTreeComponent::UpdateInstanceId(UBehaviorTree* TreeAsset, const UBTNode* OriginNode, int32 OriginInstanceIdx)
{
	FBehaviorTreeInstanceId InstanceId;
	InstanceId.TreeAsset = TreeAsset;

	// build path from origin node
	{
		const uint16 ExecutionIndex = OriginNode ? OriginNode->GetExecutionIndex() : MAX_uint16;
		InstanceId.Path.Add(ExecutionIndex);
	}

	for (int32 InstanceIndex = OriginInstanceIdx - 1; InstanceIndex >= 0; InstanceIndex--)
	{
		const uint16 ExecutionIndex = InstanceStack[InstanceIndex].ActiveNode ? InstanceStack[InstanceIndex].ActiveNode->GetExecutionIndex() : MAX_uint16;
		InstanceId.Path.Add(ExecutionIndex);
	}

	// try to find matching existing Id
	for (int32 InstanceIndex = 0; InstanceIndex < KnownInstances.Num(); InstanceIndex++)
	{
		if (KnownInstances[InstanceIndex] == InstanceId)
		{
			return InstanceIndex;
		}
	}

	// add new one
	InstanceId.FirstNodeInstance = NodeInstances.Num();

	const int32 NewIndex = KnownInstances.Add(InstanceId);
	check(NewIndex < MAX_uint8);
	return NewIndex;
}

int32 UBehaviorTreeComponent::FindInstanceContainingNode(const UBTNode* Node) const
{
	int32 InstanceIdx = INDEX_NONE;

	const UBTNode* TemplateNode = FindTemplateNode(Node);
	if (TemplateNode && InstanceStack.Num())
	{
		if (InstanceStack[ActiveInstanceIdx].ActiveNode != TemplateNode)
		{
			const UBTNode* RootNode = TemplateNode;
			while (RootNode->GetParentNode())
			{
				RootNode = RootNode->GetParentNode();
			}

			for (int32 InstanceIndex = 0; InstanceIndex < InstanceStack.Num(); InstanceIndex++)
			{
				if (InstanceStack[InstanceIndex].RootNode == RootNode)
				{
					InstanceIdx = InstanceIndex;
					break;
				}
			}
		}
		else
		{
			InstanceIdx = ActiveInstanceIdx;
		}
	}

	return InstanceIdx;
}

UBTNode* UBehaviorTreeComponent::FindTemplateNode(const UBTNode* Node) const
{
	if (Node == NULL || !Node->IsInstanced() || Node->GetParentNode() == NULL)
	{
		return (UBTNode*)Node;
	}

	UBTCompositeNode* ParentNode = Node->GetParentNode();
	for (int32 ChildIndex = 0; ChildIndex < ParentNode->Children.Num(); ChildIndex++)
	{
		FBTCompositeChild& ChildInfo = ParentNode->Children[ChildIndex];

		if (ChildInfo.ChildTask)
		{
			if (ChildInfo.ChildTask->GetExecutionIndex() == Node->GetExecutionIndex())
			{
				return ChildInfo.ChildTask;
			}

			for (int32 ServiceIndex = 0; ServiceIndex < ChildInfo.ChildTask->Services.Num(); ServiceIndex++)
			{
				if (ChildInfo.ChildTask->Services[ServiceIndex]->GetExecutionIndex() == Node->GetExecutionIndex())
				{
					return ChildInfo.ChildTask->Services[ServiceIndex];
				}
			}
		}

		for (int32 DecoratorIndex = 0; DecoratorIndex < ChildInfo.Decorators.Num(); DecoratorIndex++)
		{
			if (ChildInfo.Decorators[DecoratorIndex]->GetExecutionIndex() == Node->GetExecutionIndex())
			{
				return ChildInfo.Decorators[DecoratorIndex];
			}
		}
	}

	for (int32 ServiceIndex = 0; ServiceIndex < ParentNode->Services.Num(); ServiceIndex++)
	{
		if (ParentNode->Services[ServiceIndex]->GetExecutionIndex() == Node->GetExecutionIndex())
		{
			return ParentNode->Services[ServiceIndex];
		}
	}

	return NULL;
}

uint8* UBehaviorTreeComponent::GetNodeMemory(UBTNode* Node, int32 InstanceIdx) const
{
	return InstanceStack.IsValidIndex(InstanceIdx) ? (uint8*)Node->GetNodeMemory<uint8>(InstanceStack[InstanceIdx]) : NULL;
}

void UBehaviorTreeComponent::RemoveAllInstances()
{
	if (InstanceStack.Num())
	{
		StopTree(EBTStopMode::Forced);
	}

	FBehaviorTreeInstance DummyInstance;
	for (int32 Idx = 0; Idx < KnownInstances.Num(); Idx++)
	{
		const FBehaviorTreeInstanceId& Info = KnownInstances[Idx];
		if (Info.InstanceMemory.Num())
		{
			// instance memory will be removed on Cleanup in EBTMemoryClear::Destroy mode
			// prevent from calling it multiple times - StopTree does it for current InstanceStack
			DummyInstance.SetInstanceMemory(Info.InstanceMemory);
			DummyInstance.InstanceIdIndex = Idx;
			DummyInstance.RootNode = Info.RootNode;

			DummyInstance.Cleanup(*this, EBTMemoryClear::Destroy);
		}
	}

	KnownInstances.Reset();
	NodeInstances.Reset();
}

void UBehaviorTreeComponent::CopyInstanceMemoryToPersistent()
{
	for (int32 InstanceIndex = 0; InstanceIndex < InstanceStack.Num(); InstanceIndex++)
	{
		const FBehaviorTreeInstance& InstanceData = InstanceStack[InstanceIndex];
		FBehaviorTreeInstanceId& InstanceInfo = KnownInstances[InstanceData.InstanceIdIndex];

		InstanceInfo.InstanceMemory = InstanceData.GetInstanceMemory();
	}
}

void UBehaviorTreeComponent::CopyInstanceMemoryFromPersistent()
{
	for (int32 InstanceIndex = 0; InstanceIndex < InstanceStack.Num(); InstanceIndex++)
	{
		FBehaviorTreeInstance& InstanceData = InstanceStack[InstanceIndex];
		const FBehaviorTreeInstanceId& InstanceInfo = KnownInstances[InstanceData.InstanceIdIndex];

		InstanceData.SetInstanceMemory(InstanceInfo.InstanceMemory);
	}
}

FString UBehaviorTreeComponent::GetDebugInfoString() const 
{ 
	FString DebugInfo;
	for (int32 InstanceIndex = 0; InstanceIndex < InstanceStack.Num(); InstanceIndex++)
	{
		const FBehaviorTreeInstance& InstanceData = InstanceStack[InstanceIndex];
		const FBehaviorTreeInstanceId& InstanceInfo = KnownInstances[InstanceData.InstanceIdIndex];
		DebugInfo += FString::Printf(TEXT("Behavior tree: %s\n"), *GetNameSafe(InstanceInfo.TreeAsset));

		UBTNode* Node = InstanceData.ActiveNode;
		FString NodeTrace;

		while (Node)
		{
			uint8* NodeMemory = (uint8*)(Node->GetNodeMemory<uint8>(InstanceData));
			NodeTrace = FString::Printf(TEXT("  %s\n"), *Node->GetRuntimeDescription(*this, NodeMemory, EBTDescriptionVerbosity::Basic)) + NodeTrace;
			Node = Node->GetParentNode();
		}

		DebugInfo += NodeTrace;
	}

	return DebugInfo;
}

FString UBehaviorTreeComponent::DescribeActiveTasks() const
{
	FString ActiveTask(TEXT("None"));
	if (InstanceStack.Num())
	{
		const FBehaviorTreeInstance& LastInstance = InstanceStack.Last();
		if (LastInstance.ActiveNodeType == EBTActiveNode::ActiveTask)
		{
			ActiveTask = UBehaviorTreeTypes::DescribeNodeHelper(LastInstance.ActiveNode);
		}
	}

	FString ParallelTasks;
	for (int32 InstanceIndex = 0; InstanceIndex < InstanceStack.Num(); InstanceIndex++)
	{
		const FBehaviorTreeInstance& InstanceInfo = InstanceStack[InstanceIndex];
		for (const FBehaviorTreeParallelTask& ParallelInfo : InstanceInfo.GetParallelTasks())
		{
			if (ParallelInfo.Status == EBTTaskStatus::Active)
			{
				ParallelTasks += UBehaviorTreeTypes::DescribeNodeHelper(ParallelInfo.TaskNode);
				ParallelTasks += TEXT(", ");
			}
		}
	}

	if (ParallelTasks.Len() > 0)
	{
		ActiveTask += TEXT(" (");
		ActiveTask += ParallelTasks.LeftChop(2);
		ActiveTask += TEXT(')');
	}

	return ActiveTask;
}

FString UBehaviorTreeComponent::DescribeActiveTrees() const
{
	FString Assets;
	for (int32 InstanceIndex = 0; InstanceIndex < InstanceStack.Num(); InstanceIndex++)
	{
		const FBehaviorTreeInstanceId& InstanceInfo = KnownInstances[InstanceStack[InstanceIndex].InstanceIdIndex];
		Assets += InstanceInfo.TreeAsset->GetName();
		Assets += TEXT(", ");
	}

	return Assets.Len() ? Assets.LeftChop(2) : TEXT("None");
}

float UBehaviorTreeComponent::GetTagCooldownEndTime(FGameplayTag CooldownTag) const
{
	const float CooldownEndTime = CooldownTagsMap.FindRef(CooldownTag);
	return CooldownEndTime;
}

void UBehaviorTreeComponent::AddCooldownTagDuration(FGameplayTag CooldownTag, float CooldownDuration, bool bAddToExistingDuration)
{
	if (CooldownTag.IsValid())
	{
		float* CurrentEndTime = CooldownTagsMap.Find(CooldownTag);

		// If we are supposed to add to an existing duration, do that, otherwise we set a new value.
		if (bAddToExistingDuration && (CurrentEndTime != nullptr))
		{
			*CurrentEndTime += CooldownDuration;
		}
		else
		{
			CooldownTagsMap.Add(CooldownTag, (GetWorld()->GetTimeSeconds() + CooldownDuration));
		}
	}
}

bool SetDynamicSubtreeHelper(const UBTCompositeNode* TestComposite,
	const FBehaviorTreeInstance& InstanceInfo, const UBehaviorTreeComponent* OwnerComp,
	const FGameplayTag& InjectTag, UBehaviorTree* BehaviorAsset)
{
	bool bInjected = false;

	for (int32 Idx = 0; Idx < TestComposite->Children.Num(); Idx++)
	{
		const FBTCompositeChild& ChildInfo = TestComposite->Children[Idx];
		if (ChildInfo.ChildComposite)
		{
			bInjected = (SetDynamicSubtreeHelper(ChildInfo.ChildComposite, InstanceInfo, OwnerComp, InjectTag, BehaviorAsset) || bInjected);
		}
		else
		{
			UBTTask_RunBehaviorDynamic* SubtreeTask = Cast<UBTTask_RunBehaviorDynamic>(ChildInfo.ChildTask);
			if (SubtreeTask && SubtreeTask->HasMatchingTag(InjectTag))
			{
				const uint8* NodeMemory = SubtreeTask->GetNodeMemory<uint8>(InstanceInfo);
				UBTTask_RunBehaviorDynamic* InstancedNode = Cast<UBTTask_RunBehaviorDynamic>(SubtreeTask->GetNodeInstance(*OwnerComp, (uint8*)NodeMemory));
				if (InstancedNode)
				{
					const bool bAssetChanged = InstancedNode->SetBehaviorAsset(BehaviorAsset);
					if (bAssetChanged)
					{
						UE_VLOG(OwnerComp->GetOwner(), LogBehaviorTree, Log, TEXT("Replaced subtree in %s with %s (tag: %s)"),
							*UBehaviorTreeTypes::DescribeNodeHelper(SubtreeTask), *GetNameSafe(BehaviorAsset), *InjectTag.ToString());
						bInjected = true;
					}
				}
			}
		}
	}

	return bInjected;
}

void UBehaviorTreeComponent::SetDynamicSubtree(FGameplayTag InjectTag, UBehaviorTree* BehaviorAsset)
{
	bool bInjected = false;
	// replace at matching injection points
	for (int32 InstanceIndex = 0; InstanceIndex < InstanceStack.Num(); InstanceIndex++)
	{
		const FBehaviorTreeInstance& InstanceInfo = InstanceStack[InstanceIndex];
		bInjected = (SetDynamicSubtreeHelper(InstanceInfo.RootNode, InstanceInfo, this, InjectTag, BehaviorAsset) || bInjected);
	}

	// restart subtree if it was replaced
	if (bInjected)
	{
		for (int32 InstanceIndex = 0; InstanceIndex < InstanceStack.Num(); InstanceIndex++)
		{
			const FBehaviorTreeInstance& InstanceInfo = InstanceStack[InstanceIndex];
			if (InstanceInfo.ActiveNodeType == EBTActiveNode::ActiveTask)
			{
				const UBTTask_RunBehaviorDynamic* SubtreeTask = Cast<const UBTTask_RunBehaviorDynamic>(InstanceInfo.ActiveNode);
				if (SubtreeTask && SubtreeTask->HasMatchingTag(InjectTag))
				{
					UBTCompositeNode* RestartNode = SubtreeTask->GetParentNode();
					int32 RestartChildIdx = RestartNode->GetChildIndex(*SubtreeTask);

					RequestExecution(RestartNode, InstanceIndex, SubtreeTask, RestartChildIdx, EBTNodeResult::Aborted);
					break;
				}
			}
		}
	}
	else
	{
		UE_VLOG(GetOwner(), LogBehaviorTree, Log, TEXT("Failed to inject subtree %s at tag %s"), *GetNameSafe(BehaviorAsset), *InjectTag.ToString());
	}
}

#if ENABLE_VISUAL_LOG
void UBehaviorTreeComponent::DescribeSelfToVisLog(FVisualLogEntry* Snapshot) const
{
	if (!IsValid(this))
	{
		return;
	}
	
	Super::DescribeSelfToVisLog(Snapshot);

	for (int32 InstanceIndex = 0; InstanceIndex < InstanceStack.Num(); InstanceIndex++)
	{
		const FBehaviorTreeInstance& InstanceInfo = InstanceStack[InstanceIndex];
		const FBehaviorTreeInstanceId& InstanceId = KnownInstances[InstanceInfo.InstanceIdIndex];

		FVisualLogStatusCategory StatusCategory;
		StatusCategory.Category = FString::Printf(TEXT("BehaviorTree %d (asset: %s)"), InstanceIndex, *GetNameSafe(InstanceId.TreeAsset));

		if (InstanceInfo.GetActiveAuxNodes().Num() > 0)
		{
			FString ObserversDesc;
			for (const UBTAuxiliaryNode* AuxNode : InstanceInfo.GetActiveAuxNodes())
			{
				ObserversDesc += FString::Printf(TEXT("%d. %s\n"), AuxNode->GetExecutionIndex(), *AuxNode->GetNodeName(), *AuxNode->GetStaticDescription());
			}
			StatusCategory.Add(TEXT("Observers"), ObserversDesc);
		}

		TArray<FString> Descriptions;
		UBTNode* Node = InstanceInfo.ActiveNode;
		while (Node)
		{
			uint8* NodeMemory = (uint8*)(Node->GetNodeMemory<uint8>(InstanceInfo));
			Descriptions.Add(Node->GetRuntimeDescription(*this, NodeMemory, EBTDescriptionVerbosity::Detailed));
		
			Node = Node->GetParentNode();
		}

		for (int32 DescriptionIndex = Descriptions.Num() - 1; DescriptionIndex >= 0; DescriptionIndex--)
		{
			int32 SplitIdx = INDEX_NONE;
			if (Descriptions[DescriptionIndex].FindChar(TEXT(','), SplitIdx))
			{
				const FString KeyDesc = Descriptions[DescriptionIndex].Left(SplitIdx);
				const FString ValueDesc = Descriptions[DescriptionIndex].Mid(SplitIdx + 1).TrimStart();

				StatusCategory.Add(KeyDesc, ValueDesc);
			}
			else
			{
				StatusCategory.Add(Descriptions[DescriptionIndex], TEXT(""));
			}
		}

		if (StatusCategory.Data.Num() == 0)
		{
			StatusCategory.Add(TEXT("root"), TEXT("not initialized"));
		}

		Snapshot->Status.Add(StatusCategory);
	}

	if (CooldownTagsMap.Num() > 0)
	{
		FVisualLogStatusCategory StatusCategory;
		StatusCategory.Category = TEXT("Cooldown Tags");

		for (const auto& CooldownTagPair : CooldownTagsMap)
		{
			const FString TimeStr = FString::Printf(TEXT("%.2fs"), CooldownTagPair.Value);
			StatusCategory.Add(CooldownTagPair.Key.ToString(), TimeStr);
		}

		Snapshot->Status.Add(StatusCategory);
	}
}

#endif // ENABLE_VISUAL_LOG

void UBehaviorTreeComponent::StoreDebuggerExecutionStep(EBTExecutionSnap::Type SnapType)
{
#if USE_BEHAVIORTREE_DEBUGGER
	if (!IsDebuggerActive())
	{
		return;
	}

	FBehaviorTreeExecutionStep CurrentStep;
	CurrentStep.ExecutionStepId = DebuggerSteps.Num() ? DebuggerSteps.Last().ExecutionStepId + 1 : 0;
	CurrentStep.TimeStamp = GetWorld()->GetTimeSeconds();
	CurrentStep.BlackboardValues = SearchStartBlackboard;

	for (int32 InstanceIndex = 0; InstanceIndex < InstanceStack.Num(); InstanceIndex++)
	{
		const FBehaviorTreeInstance& ActiveInstance = InstanceStack[InstanceIndex];
		
		FBehaviorTreeDebuggerInstance StoreInfo;
		StoreDebuggerInstance(StoreInfo, InstanceIndex, SnapType);
		CurrentStep.InstanceStack.Add(StoreInfo);
	}

	for (int32 InstanceIndex = RemovedInstances.Num() - 1; InstanceIndex >= 0; InstanceIndex--)
	{
		CurrentStep.InstanceStack.Add(RemovedInstances[InstanceIndex]);
	}

	CurrentSearchFlow.Reset();
	CurrentRestarts.Reset();
	RemovedInstances.Reset();

	UBehaviorTreeManager* ManagerCDO = (UBehaviorTreeManager*)UBehaviorTreeManager::StaticClass()->GetDefaultObject();
	while (DebuggerSteps.Num() >= ManagerCDO->MaxDebuggerSteps)
	{
		DebuggerSteps.RemoveAt(0, /*Count=*/1, /*bAllowShrinking=*/false);
	}
	DebuggerSteps.Add(CurrentStep);
#endif
}

void UBehaviorTreeComponent::StoreDebuggerInstance(FBehaviorTreeDebuggerInstance& InstanceInfo, uint16 InstanceIdx, EBTExecutionSnap::Type SnapType) const
{
#if USE_BEHAVIORTREE_DEBUGGER
	if (!InstanceStack.IsValidIndex(InstanceIdx))
	{
		return;
	}

	const FBehaviorTreeInstance& ActiveInstance = InstanceStack[InstanceIdx];
	const FBehaviorTreeInstanceId& ActiveInstanceInfo = KnownInstances[ActiveInstance.InstanceIdIndex];
	InstanceInfo.TreeAsset = ActiveInstanceInfo.TreeAsset;
	InstanceInfo.RootNode = ActiveInstance.RootNode;

	if (SnapType == EBTExecutionSnap::Regular)
	{
		// traverse execution path
		UBTNode* StoreNode = ActiveInstance.ActiveNode ? ActiveInstance.ActiveNode : ActiveInstance.RootNode;
		while (StoreNode)
		{
			InstanceInfo.ActivePath.Add(StoreNode->GetExecutionIndex());
			StoreNode = StoreNode->GetParentNode();
		}

		// add aux nodes
		for (const UBTAuxiliaryNode* AuxNode : ActiveInstance.GetActiveAuxNodes())
		{
			InstanceInfo.AdditionalActiveNodes.Add(AuxNode->GetExecutionIndex());
		}

		// add active parallels
		for (const FBehaviorTreeParallelTask& TaskInfo : ActiveInstance.GetParallelTasks())
		{
			InstanceInfo.AdditionalActiveNodes.Add(TaskInfo.TaskNode->GetExecutionIndex());
		}

		// runtime values
		StoreDebuggerRuntimeValues(InstanceInfo.RuntimeDesc, ActiveInstance.RootNode, InstanceIdx);
	}

	// handle restart triggers
	if (CurrentRestarts.IsValidIndex(InstanceIdx))
	{
		InstanceInfo.PathFromPrevious = CurrentRestarts[InstanceIdx];
	}

	// store search flow, but remove nodes on execution path
	if (CurrentSearchFlow.IsValidIndex(InstanceIdx))
	{
		for (int32 FlowIndex = 0; FlowIndex < CurrentSearchFlow[InstanceIdx].Num(); FlowIndex++)
		{
			if (!InstanceInfo.ActivePath.Contains(CurrentSearchFlow[InstanceIdx][FlowIndex].ExecutionIndex))
			{
				InstanceInfo.PathFromPrevious.Add(CurrentSearchFlow[InstanceIdx][FlowIndex]);
			}
		}
	}
#endif
}

void UBehaviorTreeComponent::StoreDebuggerRemovedInstance(uint16 InstanceIdx) const
{
#if USE_BEHAVIORTREE_DEBUGGER
	if (!IsDebuggerActive())
	{
		return;
	}

	FBehaviorTreeDebuggerInstance StoreInfo;
	StoreDebuggerInstance(StoreInfo, InstanceIdx, EBTExecutionSnap::OutOfNodes);

	RemovedInstances.Add(StoreInfo);
#endif
}

void UBehaviorTreeComponent::StoreDebuggerSearchStep(const UBTNode* Node, uint16 InstanceIdx, EBTNodeResult::Type NodeResult) const
{
#if USE_BEHAVIORTREE_DEBUGGER
	if (!IsDebuggerActive())
	{
		return;
	}

	if (Node && NodeResult != EBTNodeResult::InProgress && NodeResult != EBTNodeResult::Aborted)
	{
		FBehaviorTreeDebuggerInstance::FNodeFlowData FlowInfo;
		FlowInfo.ExecutionIndex = Node->GetExecutionIndex();
		FlowInfo.bPassed = (NodeResult == EBTNodeResult::Succeeded);
		
		if (CurrentSearchFlow.Num() < (InstanceIdx + 1))
		{
			CurrentSearchFlow.SetNum(InstanceIdx + 1);
		}

		if (CurrentSearchFlow[InstanceIdx].Num() == 0 || CurrentSearchFlow[InstanceIdx].Last().ExecutionIndex != FlowInfo.ExecutionIndex)
		{
			CurrentSearchFlow[InstanceIdx].Add(FlowInfo);
		}
	}
#endif
}

void UBehaviorTreeComponent::StoreDebuggerSearchStep(const UBTNode* Node, uint16 InstanceIdx, bool bPassed) const
{
#if USE_BEHAVIORTREE_DEBUGGER
	if (!IsDebuggerActive())
	{
		return;
	}

	if (Node && !bPassed)
	{
		FBehaviorTreeDebuggerInstance::FNodeFlowData FlowInfo;
		FlowInfo.ExecutionIndex = Node->GetExecutionIndex();
		FlowInfo.bPassed = bPassed;

		if (CurrentSearchFlow.Num() < (InstanceIdx + 1))
		{
			CurrentSearchFlow.SetNum(InstanceIdx + 1);
		}

		CurrentSearchFlow[InstanceIdx].Add(FlowInfo);
	}
#endif
}

void UBehaviorTreeComponent::StoreDebuggerRestart(const UBTNode* Node, uint16 InstanceIdx, bool bAllowed)
{
#if USE_BEHAVIORTREE_DEBUGGER
	if (!IsDebuggerActive())
	{
		return;
	}

	if (Node)
	{
		FBehaviorTreeDebuggerInstance::FNodeFlowData FlowInfo;
		FlowInfo.ExecutionIndex = Node->GetExecutionIndex();
		FlowInfo.bTrigger = bAllowed;
		FlowInfo.bDiscardedTrigger = !bAllowed;

		if (CurrentRestarts.Num() < (InstanceIdx + 1))
		{
			CurrentRestarts.SetNum(InstanceIdx + 1);
		}

		CurrentRestarts[InstanceIdx].Add(FlowInfo);
	}
#endif
}

void UBehaviorTreeComponent::StoreDebuggerRuntimeValues(TArray<FString>& RuntimeDescriptions, UBTNode* RootNode, uint16 InstanceIdx) const
{
#if USE_BEHAVIORTREE_DEBUGGER
	if (!InstanceStack.IsValidIndex(InstanceIdx))
	{
		return;
	}

	const FBehaviorTreeInstance& InstanceInfo = InstanceStack[InstanceIdx];

	TArray<FString> RuntimeValues;
	for (UBTNode* Node = RootNode; Node; Node = Node->GetNextNode())
	{
		uint8* NodeMemory = (uint8*)Node->GetNodeMemory<uint8>(InstanceInfo);

		RuntimeValues.Reset();
		Node->DescribeRuntimeValues(*this, NodeMemory, EBTDescriptionVerbosity::Basic, RuntimeValues);

		FString ComposedDesc;
		for (int32 ValueIndex = 0; ValueIndex < RuntimeValues.Num(); ValueIndex++)
		{
			if (ComposedDesc.Len())
			{
				ComposedDesc.AppendChar(TEXT('\n'));
			}

			ComposedDesc += RuntimeValues[ValueIndex];
		}

		RuntimeDescriptions.SetNum(Node->GetExecutionIndex() + 1);
		RuntimeDescriptions[Node->GetExecutionIndex()] = ComposedDesc;
	}
#endif
}

void UBehaviorTreeComponent::UpdateDebuggerAfterExecution(const UBTTaskNode* TaskNode, uint16 InstanceIdx) const
{
#if USE_BEHAVIORTREE_DEBUGGER
	if (!IsDebuggerActive() || !InstanceStack.IsValidIndex(InstanceIdx))
	{
		return;
	}

	FBehaviorTreeExecutionStep& CurrentStep = DebuggerSteps.Last();

	// store runtime values
	TArray<FString> RuntimeValues;
	const FBehaviorTreeInstance& InstanceToUpdate = InstanceStack[InstanceIdx];
	uint8* NodeMemory = (uint8*)TaskNode->GetNodeMemory<uint8>(InstanceToUpdate);
	TaskNode->DescribeRuntimeValues(*this, NodeMemory, EBTDescriptionVerbosity::Basic, RuntimeValues);

	FString ComposedDesc;
	for (int32 ValueIndex = 0; ValueIndex < RuntimeValues.Num(); ValueIndex++)
	{
		if (ComposedDesc.Len())
		{
			ComposedDesc.AppendChar(TEXT('\n'));
		}

		ComposedDesc += RuntimeValues[ValueIndex];
	}

	// accessing RuntimeDesc should never be out of bounds (active task MUST be part of active instance)
	const uint16& ExecutionIndex = TaskNode->GetExecutionIndex();
	if (CurrentStep.InstanceStack[InstanceIdx].RuntimeDesc.IsValidIndex(ExecutionIndex))
	{
		CurrentStep.InstanceStack[InstanceIdx].RuntimeDesc[ExecutionIndex] = ComposedDesc;
	}
	else
	{
		UE_VLOG(GetOwner(), LogBehaviorTree, Error, TEXT("Incomplete debugger data! No runtime description for executed task, instance %d has only %d entries!"),
			InstanceIdx, CurrentStep.InstanceStack[InstanceIdx].RuntimeDesc.Num());
	}
#endif
}

void UBehaviorTreeComponent::StoreDebuggerBlackboard(TMap<FName, FString>& BlackboardValueDesc) const
{
#if USE_BEHAVIORTREE_DEBUGGER
	if (!IsDebuggerActive())
	{
		return;
	}

	if (BlackboardComp && BlackboardComp->HasValidAsset())
	{
		const int32 NumKeys = BlackboardComp->GetNumKeys();
		BlackboardValueDesc.Empty(NumKeys);

		for (int32 KeyIndex = 0; KeyIndex < NumKeys; KeyIndex++)
		{
			FString Value = BlackboardComp->DescribeKeyValue(KeyIndex, EBlackboardDescription::OnlyValue);
			if (Value.Len() == 0)
			{
				Value = TEXT("n/a");
			}

			BlackboardValueDesc.Add(BlackboardComp->GetKeyName(KeyIndex), Value);
		}
	}
#endif
}

// Code for timing BT Search for FramePro
#if !UE_BUILD_SHIPPING
void UBehaviorTreeComponent::EndFrame()
{
	if (CVarBTRecordFrameSearchTimes.GetValueOnGameThread() != 0)
	{
		const double FrameSearchTimeMilliSecsDouble = FrameSearchTime * 1000.;
		const double AvFrameSearchTimeMilliSecsDouble = (NumSearchTimeCalls > 0) ? FrameSearchTimeMilliSecsDouble / static_cast<double>(NumSearchTimeCalls) : 0.;
		const float FrameSearchTimeMilliSecsFloat = static_cast<float>(FrameSearchTimeMilliSecsDouble);
		const float NumSearchTimeCallsFloat = static_cast<float>(NumSearchTimeCalls);
		const float AvFrameSearchTimeMilliSecsFloat = static_cast<float>(AvFrameSearchTimeMilliSecsDouble);

		FPlatformMisc::CustomNamedStat("BehaviorTreeSearchTimeFrameMs", FrameSearchTimeMilliSecsFloat, "BehaviorTree", "MilliSecs");
		FPlatformMisc::CustomNamedStat("BehaviorTreeSearchCallsFrame", NumSearchTimeCallsFloat, "BehaviorTree", "Count");
		FPlatformMisc::CustomNamedStat("BehaviorTreeSearchTimeFrameAvMs", AvFrameSearchTimeMilliSecsFloat, "BehaviorTree", "MilliSecs");

		FrameSearchTime = 0.;
		NumSearchTimeCalls = 0;
	}
}
#endif

bool UBehaviorTreeComponent::IsDebuggerActive()
{
#if USE_BEHAVIORTREE_DEBUGGER
	if (ActiveDebuggerCounter <= 0)
	{
		static bool bAlwaysGatherData = false;
		static uint64 PrevFrameCounter = 0;

		if (GFrameCounter != PrevFrameCounter)
		{
			GConfig->GetBool(TEXT("/Script/UnrealEd.EditorPerProjectUserSettings"), TEXT("bAlwaysGatherBehaviorTreeDebuggerData"), bAlwaysGatherData, GEditorPerProjectIni);
			PrevFrameCounter = GFrameCounter;
		}

		return bAlwaysGatherData;
	}

	return true;
#else
	return false;
#endif
}<|MERGE_RESOLUTION|>--- conflicted
+++ resolved
@@ -118,11 +118,7 @@
 
 	// If enabling the component, this acts like a new component to tick in the TickTaskManager
 	// So act like the component was never ticked
-<<<<<<< HEAD
-	if(!bWasEnabled && IsComponentTickEnabled())
-=======
 	if (!bWasEnabled && IsComponentTickEnabled())
->>>>>>> 6bbb88c8
 	{
 		bTickedOnce = false;
 		ScheduleNextTick(0.0f);
@@ -308,21 +304,14 @@
 			FBehaviorTreeInstance& InstanceInfo = InstanceStack[InstanceIndex];
 
 			// notify active aux nodes
-<<<<<<< HEAD
-			InstanceInfo.ExecuteOnEachAuxNode([&InstanceInfo, this](const UBTAuxiliaryNode& AuxNode)
-=======
 			{
 				FBTSuspendBranchDeactivationScoped ScopedSuspend(*this);
 				InstanceInfo.ExecuteOnEachAuxNode([&InstanceInfo, this](const UBTAuxiliaryNode& AuxNode)
->>>>>>> 6bbb88c8
 				{
 					uint8* NodeMemory = AuxNode.GetNodeMemory<uint8>(InstanceInfo);
 					AuxNode.WrappedOnCeaseRelevant(*this, NodeMemory);
 				});
-<<<<<<< HEAD
-=======
-			}
->>>>>>> 6bbb88c8
+			}
 			InstanceInfo.ResetActiveAuxNodes();
 
 			// notify active parallel tasks
@@ -360,11 +349,7 @@
 						if (bIsValidForStatus)
 						{
 							InstanceInfo.MarkParallelTaskAsAbortingAt(ParallelIndex);
-<<<<<<< HEAD
-							bWaitingForAbortingTasks = true;
-=======
 							bWaitingForLatentAborts = true;
->>>>>>> 6bbb88c8
 						}
 						else
 						{
@@ -682,16 +667,6 @@
 
 void UBehaviorTreeComponent::RequestUnregisterAuxNodesInBranch(const UBTCompositeNode* Node)
 {
-<<<<<<< HEAD
-	const int32 InstanceIdx = FindInstanceContainingNode(Node);
-	if (InstanceIdx != INDEX_NONE)
-	{
-		PendingUnregisterAuxNodesRequests.Ranges.Emplace(
-			FBTNodeIndex(InstanceIdx, Node->GetExecutionIndex()),
-			FBTNodeIndex(InstanceIdx, Node->GetLastExecutionIndex()));
-
-		ScheduleNextTick(0.0f);
-=======
 	if (!Node)
 	{
 		return;
@@ -774,7 +749,6 @@
 			//
 			//////////////////////////////////////////////////////////////////////
 		}
->>>>>>> 6bbb88c8
 	}
 }
 
@@ -976,17 +950,6 @@
 	ExecutionIdx.ExecutionIndex = RequestedBy->GetExecutionIndex();
 	uint16 LastExecutionIndex = MAX_uint16;
 
-<<<<<<< HEAD
-	// make sure that the request is not coming from a node that has pending unregistration since it won't be accessible anymore
-	for (const FBTNodeIndexRange& Range : PendingUnregisterAuxNodesRequests.Ranges)
-	{
-		if (Range.Contains(ExecutionIdx))
-		{
-			UE_VLOG(GetOwner(), LogBehaviorTree, Log, TEXT("> skip: request by %s that is in pending unregister aux nodes range %s"), *ExecutionIdx.Describe(), *Range.Describe());
-			return;
-		}
-	}
-=======
 	// make sure that the request is not coming from a node that has pending branch deactivation since it won't be accessible anymore
 	if (bBranchDeactivationSuspended)
 	{
@@ -1030,7 +993,6 @@
 	{
 		checkf(PendingBranchesToDeactivate.Num() == 0, TEXT("All pending branches should have been flushed before requesting an execution"));
 	}
->>>>>>> 6bbb88c8
 
 	if (bSwitchToHigherPriority && RequestedByChildIndex >= 0)
 	{
@@ -1071,11 +1033,7 @@
 
     // Not only checking against deactivated branch upon applying search data or while aborting task, 
     // but also while waiting after a latent task to abort
-<<<<<<< HEAD
-	if (SearchData.bFilterOutRequestFromDeactivatedBranch || bWaitingForAbortingTasks)
-=======
 	if (SearchData.bFilterOutRequestFromDeactivatedBranch || bWaitingForLatentAborts)
->>>>>>> 6bbb88c8
 	{
 		// request on same node or with higher priority doesn't require additional checks
 		if (SearchData.SearchRootNode != ExecutionIdx && SearchData.SearchRootNode.TakesPriorityOver(ExecutionIdx) && SearchData.DeactivatedBranchStart.IsSet())
@@ -1338,11 +1296,7 @@
 					if (NodeResult == EBTNodeResult::InProgress)
 					{
 						UpdateInstance.MarkParallelTaskAsAbortingAt(ParallelTaskIdx);
-<<<<<<< HEAD
-						bWaitingForAbortingTasks = true;
-=======
 						bWaitingForLatentAborts = true;
->>>>>>> 6bbb88c8
 					}
 
 					OnTaskFinished(UpdateInfo.TaskNode, NodeResult);
@@ -1398,11 +1352,7 @@
 			FBehaviorTreeInstance& InstanceInfo = InstanceStack[UpdateInfo.InstanceIndex];
 			uint8* NodeMemory = UpdateInfo.AuxNode->GetNodeMemory<uint8>(InstanceInfo);
 
-<<<<<<< HEAD
-            // We do not care about the next needed DeltaTime, it will be recalculated in the tick later.
-=======
 			// We do not care about the next needed DeltaTime, it will be recalculated in the tick later.
->>>>>>> 6bbb88c8
 			float NextNeededDeltaTime = 0.0f;
 			UpdateInfo.AuxNode->WrappedTickNode(*this, NodeMemory, CurrentFrameDeltaSeconds, NextNeededDeltaTime);
 		}
@@ -1470,36 +1420,16 @@
 	// Configurable CSV_SCOPED_TIMING_STAT_EXCLUSIVE(BehaviorTreeTick);
 	FScopedCsvStatExclusive _ScopedCsvStatExclusive_BehaviorTreeTick(CSVTickStatName);
 #endif
-<<<<<<< HEAD
-
-	check(this != nullptr && this->IsPendingKill() == false);
-	float NextNeededDeltaTime = FLT_MAX;
-
-	// process all auxiliary nodes unregister requests
-	bDoneSomething |= ProcessPendingUnregister();
-=======
 
 	check(IsValid(this));
 	float NextNeededDeltaTime = FLT_MAX;
 
 	checkf(PendingBranchesToDeactivate.Num() == 0, TEXT("Pending branches should always be flushed immediately with the new system"))
->>>>>>> 6bbb88c8
 
 	// tick active auxiliary nodes (in execution order, before task)
 	// do it before processing execution request to give BP driven logic chance to accumulate execution requests
 	// newly added aux nodes are ticked as part of SearchData application
 	{
-<<<<<<< HEAD
-		FBehaviorTreeInstance& InstanceInfo = InstanceStack[InstanceIndex];
-		InstanceInfo.ExecuteOnEachAuxNode([&InstanceInfo, this, &bDoneSomething, DeltaTime, &NextNeededDeltaTime](const UBTAuxiliaryNode& AuxNode)
-			{
-				uint8* NodeMemory = AuxNode.GetNodeMemory<uint8>(InstanceInfo);
-				SCOPE_CYCLE_UOBJECT(AuxNode, &AuxNode);
-				bDoneSomething |= AuxNode.WrappedTickNode(*this, NodeMemory, DeltaTime, NextNeededDeltaTime);
-			});
-	}
-
-=======
 		FBTSuspendBranchDeactivationScoped ScopedSuspend(*this);
 		for (int32 InstanceIndex = 0; InstanceIndex < InstanceStack.Num(); InstanceIndex++)
 		{
@@ -1540,7 +1470,6 @@
 		}
 	}
 
->>>>>>> 6bbb88c8
 	bool bActiveAuxiliaryNodeDTDirty = false;
 	if (bRequestedFlowUpdate)
 	{
@@ -1622,7 +1551,6 @@
 			}
 		}
 	}
-<<<<<<< HEAD
 
 	if (bWasTickedOnce && !bDoneSomething)
 	{
@@ -1630,15 +1558,6 @@
 	}
 	ScheduleNextTick(NextNeededDeltaTime);
 
-=======
-
-	if (bWasTickedOnce && !bDoneSomething)
-	{
-		UE_VLOG(GetOwner(), LogBehaviorTree, Error, TEXT("BT(%i) planned to do something but actually did not."), GFrameCounter);
-	}
-	ScheduleNextTick(NextNeededDeltaTime);
-
->>>>>>> 6bbb88c8
 #if DO_ENSURE
 	// Adding code to track an problem earlier that is happening by RequestExecution from a decorator that has lower priority.
 	// The idea here is to try to rule out that the tick leaves the behavior tree is a bad state with lower priority decorators(AuxNodes).
@@ -1694,7 +1613,6 @@
 		{
 			SetComponentTickEnabled(false);
 		}
-<<<<<<< HEAD
 	}
 	else
 	{
@@ -1706,19 +1624,6 @@
 		const float FORCE_TICK_INTERVAL_DT = KINDA_SMALL_NUMBER;
 		SetComponentTickIntervalAndCooldown(!bTickedOnce && NextTickDeltaTime < FORCE_TICK_INTERVAL_DT ? FORCE_TICK_INTERVAL_DT : NextTickDeltaTime);
 	}
-=======
-	}
-	else
-	{
-		if (!IsComponentTickEnabled())
-		{
-			SetComponentTickEnabled(true);
-		}
-		// We need to force a small dt to tell the TickTaskManager we might not want to be tick every frame.
-		const float FORCE_TICK_INTERVAL_DT = KINDA_SMALL_NUMBER;
-		SetComponentTickIntervalAndCooldown(!bTickedOnce && NextTickDeltaTime < FORCE_TICK_INTERVAL_DT ? FORCE_TICK_INTERVAL_DT : NextTickDeltaTime);
-	}
->>>>>>> 6bbb88c8
 	UWorld* MyWorld = GetWorld();
 	LastRequestedDeltaTimeGameTime = MyWorld ? MyWorld->GetTimeSeconds() : 0.0f;
 }
@@ -2202,28 +2107,6 @@
 	}
 }
 
-bool UBehaviorTreeComponent::ProcessPendingUnregister()
-{
-	if (PendingUnregisterAuxNodesRequests.Ranges.Num() == 0)
-	{
-		// no work done
-		return false;
-	}
-
-	TGuardValue<TArray<FBehaviorTreeSearchUpdate>> ScopedList(SearchData.PendingUpdates, {});
-
-	for (const FBTNodeIndexRange& Range : PendingUnregisterAuxNodesRequests.Ranges)
-	{
-		UnregisterAuxNodesInRange(Range.FromIndex, Range.ToIndex);
-	}
-	PendingUnregisterAuxNodesRequests = {};
-
-	ApplySearchUpdates(SearchData.PendingUpdates, 0);
-
-	// has done work
-	return true;
-}
-
 void UBehaviorTreeComponent::ExecuteTask(UBTTaskNode* TaskNode)
 {
 	SCOPE_CYCLE_COUNTER(STAT_AI_BehaviorTree_ExecutionTime);
@@ -2437,9 +2320,6 @@
 	return !bWaitingForLatentAborts;
 }
 
-<<<<<<< HEAD
-void UBehaviorTreeComponent::UpdateAbortingTasks()
-=======
 void UBehaviorTreeComponent::TrackNewLatentAborts()
 {
 	// already waiting for latent aborts, no need to look for new ones 
@@ -2452,17 +2332,12 @@
 }
 
 bool UBehaviorTreeComponent::HasActiveLatentAborts() const
->>>>>>> 6bbb88c8
 {
 	bool bHasActiveLatentAborts = InstanceStack.Num() ? (InstanceStack.Last().ActiveNodeType == EBTActiveNode::AbortingTask) : false;
 
 	for (int32 InstanceIndex = 0; InstanceIndex < InstanceStack.Num() && !bHasActiveLatentAborts; InstanceIndex++)
 	{
-<<<<<<< HEAD
-		FBehaviorTreeInstance& InstanceInfo = InstanceStack[InstanceIndex];
-=======
 		const FBehaviorTreeInstance& InstanceInfo = InstanceStack[InstanceIndex];
->>>>>>> 6bbb88c8
 		for (const FBehaviorTreeParallelTask& ParallelInfo : InstanceInfo.GetParallelTasks())
 		{
 			if (ParallelInfo.Status == EBTTaskStatus::Aborting)
