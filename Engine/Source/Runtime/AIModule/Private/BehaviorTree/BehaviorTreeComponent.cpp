--- conflicted
+++ resolved
@@ -1333,12 +1333,9 @@
 
 	check(this != nullptr && this->IsPendingKill() == false);
 	float NextNeededDeltaTime = FLT_MAX;
-<<<<<<< HEAD
 
 	// process all auxiliary nodes unregister requests
 	bDoneSomething |= ProcessPendingUnregister();
-=======
->>>>>>> 3ecbc206
 
 	// tick active auxiliary nodes (in execution order, before task)
 	// do it before processing execution request to give BP driven logic chance to accumulate execution requests
@@ -1346,22 +1343,12 @@
 	for (int32 InstanceIndex = 0; InstanceIndex < InstanceStack.Num(); InstanceIndex++)
 	{
 		FBehaviorTreeInstance& InstanceInfo = InstanceStack[InstanceIndex];
-<<<<<<< HEAD
 		InstanceInfo.ExecuteOnEachAuxNode([&InstanceInfo, this, &bDoneSomething, DeltaTime, &NextNeededDeltaTime](const UBTAuxiliaryNode& AuxNode)
 			{
 				uint8* NodeMemory = AuxNode.GetNodeMemory<uint8>(InstanceInfo);
 				SCOPE_CYCLE_UOBJECT(AuxNode, &AuxNode);
 				bDoneSomething |= AuxNode.WrappedTickNode(*this, NodeMemory, DeltaTime, NextNeededDeltaTime);
 			});
-=======
-		for (int32 AuxIndex = 0; AuxIndex < InstanceInfo.ActiveAuxNodes.Num(); AuxIndex++)
-		{
-			const UBTAuxiliaryNode* AuxNode = InstanceInfo.ActiveAuxNodes[AuxIndex];
-			uint8* NodeMemory = AuxNode->GetNodeMemory<uint8>(InstanceInfo);
-			SCOPE_CYCLE_UOBJECT(AuxNode, AuxNode);
-			bDoneSomething |= AuxNode->WrappedTickNode(*this, NodeMemory, DeltaTime, NextNeededDeltaTime);
-		}
->>>>>>> 3ecbc206
 	}
 
 	bool bActiveAuxiliaryNodeDTDirty = false;
@@ -1369,7 +1356,6 @@
 	{
 		ProcessExecutionRequest();
 		bDoneSomething = true;
-<<<<<<< HEAD
 
         // Since hierarchy might changed in the ProcessExecutionRequest, we need to go through all the active auxiliary nodes again to fetch new next DeltaTime
 		bActiveAuxiliaryNodeDTDirty = true;
@@ -1465,60 +1451,8 @@
 			if (!InstanceInfo.ActiveNode)
 			{
 				break;
-=======
-
-        // Since hierarchy might changed in the ProcessExecutionRequest, we need to go through all the active auxiliary nodes again to fetch new next DeltaTime
-		bActiveAuxiliaryNodeDTDirty = true;
-		NextNeededDeltaTime = FLT_MAX;
-	}
-
-	if (InstanceStack.Num() > 0 && bIsRunning && !bIsPaused)
-	{
-		{
-			FScopedBehaviorTreeLock ScopedLock(*this, FScopedBehaviorTreeLock::LockTick);
-
-			// tick active parallel tasks (in execution order, before task)
-			for (int32 InstanceIndex = 0; InstanceIndex < InstanceStack.Num(); InstanceIndex++)
-			{
-				FBehaviorTreeInstance& InstanceInfo = InstanceStack[InstanceIndex];
-				for (int32 TaskIndex = 0; TaskIndex < InstanceInfo.ParallelTasks.Num(); TaskIndex++)
-				{
-					const UBTTaskNode* ParallelTask = InstanceInfo.ParallelTasks[TaskIndex].TaskNode;
-					uint8* NodeMemory = ParallelTask->GetNodeMemory<uint8>(InstanceInfo);
-					SCOPE_CYCLE_UOBJECT(ParallelTask, ParallelTask);
-					bDoneSomething |= ParallelTask->WrappedTickTask(*this, NodeMemory, DeltaTime, NextNeededDeltaTime);
-				}
-			}
-
-			// tick active task
-			if (InstanceStack.IsValidIndex(ActiveInstanceIdx))
-			{
-				FBehaviorTreeInstance& ActiveInstance = InstanceStack[ActiveInstanceIdx];
-				if (ActiveInstance.ActiveNodeType == EBTActiveNode::ActiveTask ||
-					ActiveInstance.ActiveNodeType == EBTActiveNode::AbortingTask)
-				{
-					UBTTaskNode* ActiveTask = (UBTTaskNode*)ActiveInstance.ActiveNode;
-					uint8* NodeMemory = ActiveTask->GetNodeMemory<uint8>(ActiveInstance);
-					SCOPE_CYCLE_UOBJECT(ActiveTask, ActiveTask);
-					bDoneSomething |= ActiveTask->WrappedTickTask(*this, NodeMemory, DeltaTime, NextNeededDeltaTime);
-				}
-			}
-
-			// tick aborting task from abandoned subtree
-			if (InstanceStack.IsValidIndex(ActiveInstanceIdx + 1))
-			{
-				FBehaviorTreeInstance& LastInstance = InstanceStack.Last();
-				if (LastInstance.ActiveNodeType == EBTActiveNode::AbortingTask)
-				{
-					UBTTaskNode* ActiveTask = (UBTTaskNode*)LastInstance.ActiveNode;
-					uint8* NodeMemory = ActiveTask->GetNodeMemory<uint8>(LastInstance);
-					SCOPE_CYCLE_UOBJECT(ActiveTask, ActiveTask);
-					bDoneSomething |= ActiveTask->WrappedTickTask(*this, NodeMemory, DeltaTime, NextNeededDeltaTime);
-				}
->>>>>>> 3ecbc206
-			}
-
-<<<<<<< HEAD
+			}
+
 			const uint16 ActiveExecutionIdx = InstanceInfo.ActiveNode->GetExecutionIndex();
 			for (const UBTAuxiliaryNode* ActiveAuxNode : InstanceInfo.GetActiveAuxNodes())
 			{
@@ -1538,28 +1472,6 @@
 					ensureMsgf(false, TEXT("%s"), *ErrorMsg);
 					bWarnOnce = true;
 					break;
-=======
-		if (bDeferredStopTree)
-		{
-			StopTree(EBTStopMode::Safe);
-			bDoneSomething = true;
-		}
-	}
-
-	// Go through all active auxiliary nodes to calculate the next NeededDeltaTime if needed
-	if (bActiveAuxiliaryNodeDTDirty)
-	{
-		for (int32 InstanceIndex = 0; InstanceIndex < InstanceStack.Num() && NextNeededDeltaTime > 0.0f; InstanceIndex++)
-		{
-			FBehaviorTreeInstance& InstanceInfo = InstanceStack[InstanceIndex];
-			for (const UBTAuxiliaryNode* AuxNode : InstanceInfo.ActiveAuxNodes)
-			{
-				uint8* NodeMemory = AuxNode->GetNodeMemory<uint8>(InstanceInfo);
-				const float NextNodeNeededDeltaTime = AuxNode->GetNextNeededDeltaTime(*this, NodeMemory);
-				if (NextNeededDeltaTime > NextNodeNeededDeltaTime)
-				{
-					NextNeededDeltaTime = NextNodeNeededDeltaTime;
->>>>>>> 3ecbc206
 				}
 			}
 		}
@@ -1567,7 +1479,6 @@
 #endif // DO_ENSURE
 }
 
-<<<<<<< HEAD
 void UBehaviorTreeComponent::ScheduleNextTick(const float NextNeededDeltaTime)
 {
 	NextTickDeltaTime = NextNeededDeltaTime;
@@ -1594,41 +1505,6 @@
 		const float FORCE_TICK_INTERVAL_DT = KINDA_SMALL_NUMBER;
 		SetComponentTickIntervalAndCooldown(!bTickedOnce && NextTickDeltaTime < FORCE_TICK_INTERVAL_DT ? FORCE_TICK_INTERVAL_DT : NextTickDeltaTime);
 	}
-=======
-	if (bWasTickedOnce && !bDoneSomething)
-	{
-		UE_VLOG(GetOwner(), LogBehaviorTree, Error, TEXT("BT(%i) planned to do something but actually did not."), GFrameCounter);
-	}
-	ScheduleNextTick(NextNeededDeltaTime);
-}
-
-void UBehaviorTreeComponent::ScheduleNextTick(const float NextNeededDeltaTime)
-{
-	NextTickDeltaTime = NextNeededDeltaTime;
-	if (bRequestedFlowUpdate)
-	{
-		NextTickDeltaTime = 0.0f;
-	}
-
-	UE_VLOG(GetOwner(), LogBehaviorTree, Verbose, TEXT("BT(%i) schedule next tick %f, asked %f."), GFrameCounter, NextTickDeltaTime, NextNeededDeltaTime);
-	if (NextTickDeltaTime == FLT_MAX)
-	{
-		if (IsComponentTickEnabled())
-		{
-			SetComponentTickEnabled(false);
-		}
-	}
-	else
-	{
-		if (!IsComponentTickEnabled())
-		{
-			SetComponentTickEnabled(true);
-		}
-		// We need to force a small dt to tell the TickTaskManager we might not want to be tick every frame.
-		const float FORCE_TICK_INTERVAL_DT = KINDA_SMALL_NUMBER;
-		SetComponentTickIntervalAndCooldown(!bTickedOnce && NextTickDeltaTime < FORCE_TICK_INTERVAL_DT ? FORCE_TICK_INTERVAL_DT : NextTickDeltaTime);
-	}
->>>>>>> 3ecbc206
 	UWorld* MyWorld = GetWorld();
 	LastRequestedDeltaTimeGameTime = MyWorld ? MyWorld->GetTimeSeconds() : 0.0f;
 }
