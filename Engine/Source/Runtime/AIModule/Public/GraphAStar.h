// Copyright Epic Games, Inc. All Rights Reserved.

#pragma once

#include "AI/NavigationSystemBase.h" // Needed for LogAStar

struct FGraphAStarDefaultPolicy
{
	static const int32 NodePoolSize = 64;
	static const int32 OpenSetSize = 64;
	static const int32 FatalPathLength = 10000;
	static const bool bReuseNodePoolInSubsequentSearches = false;
};

enum EGraphAStarResult
{
	SearchFail,
	SearchSuccess,
	GoalUnreachable,
	InfiniteLoop
};

const int32 NO_COUNT = INT_MAX;

// To get AStar Graph tracing, enable this define
#define ENABLE_GRAPH_ASTAR_LOGGING 0
#if ENABLE_GRAPH_ASTAR_LOGGING
	#define UE_GRAPH_ASTAR_LOG(Verbosity, Format, ...) UE_LOG(LogAStar, Verbosity, Format, __VA_ARGS__)
#else
	#define UE_GRAPH_ASTAR_LOG(...)
#endif

/**
 *	Default A* node class.
 *	Extend this class and pass as a parameter to FGraphAStar for additional functionality
 */
template<typename TGraph>
struct FGraphAStarDefaultNode
{
	typedef typename TGraph::FNodeRef FGraphNodeRef;

	const FGraphNodeRef NodeRef;
	FGraphNodeRef ParentRef;
	float TraversalCost;
	float TotalCost;
	int32 SearchNodeIndex;
	int32 ParentNodeIndex;
	uint8 bIsOpened : 1;
	uint8 bIsClosed : 1;

	FORCEINLINE FGraphAStarDefaultNode(const FGraphNodeRef& InNodeRef)
		: NodeRef(InNodeRef)
		, ParentRef(TIsPointer<FGraphNodeRef>::Value ? (FGraphNodeRef)0 : (FGraphNodeRef)INDEX_NONE)
		, TraversalCost(FLT_MAX)
		, TotalCost(FLT_MAX)
		, SearchNodeIndex(INDEX_NONE)
		, ParentNodeIndex(INDEX_NONE)
		, bIsOpened(false)
		, bIsClosed(false)
	{}

	FORCEINLINE void MarkOpened() { bIsOpened = true; }
	FORCEINLINE void MarkNotOpened() { bIsOpened = false; }
	FORCEINLINE void MarkClosed() { bIsClosed = true; }
	FORCEINLINE void MarkNotClosed() { bIsClosed = false; }
	FORCEINLINE bool IsOpened() const { return bIsOpened; }
	FORCEINLINE bool IsClosed() const { return bIsClosed; }
};

#define DECLARE_OPTIONALLY_IMPLEMENTED_TEMPLATE_CLASS_FUNCTION_IMPL( TemplateClass, TemplateClassParameter, ConditionalReturnType, ConditionalFunctionName, DefaultImpl ) \
struct CQuery##ConditionalFunctionName	\
{	\
	template<typename TemplateClass> auto Requires(TemplateClassParameter& Obj) -> decltype(Obj.ConditionalFunctionName());	\
};	\
template <typename TemplateClass> using ReturnType##ConditionalFunctionName = decltype((DeclVal<TemplateClass>().*DeclVal<decltype(&TemplateClass::ConditionalFunctionName)>())()); \
template <typename TemplateClass> static FORCEINLINE typename TEnableIf< TModels<CQuery##ConditionalFunctionName, TemplateClass>::Value, ReturnType##ConditionalFunctionName<TemplateClass>>::Type ConditionalFunctionName(TemplateClassParameter & Obj) { return Obj.ConditionalFunctionName(); } \
template <typename TemplateClass> static FORCEINLINE typename TEnableIf<!TModels<CQuery##ConditionalFunctionName, TemplateClass>::Value, ConditionalReturnType>::Type ConditionalFunctionName(TemplateClassParameter& Obj) { return DefaultImpl; }
#define DECLARE_OPTIONALLY_IMPLEMENTED_TEMPLATE_CLASS_FUNCTION( ConditionalReturnType, ConditionalFunctionName, DefaultImpl )  DECLARE_OPTIONALLY_IMPLEMENTED_TEMPLATE_CLASS_FUNCTION_IMPL( TemplateClass, TemplateClass, ConditionalReturnType, ConditionalFunctionName, DefaultImpl )
#define DECLARE_OPTIONALLY_IMPLEMENTED_TEMPLATE_CLASS_FUNCTION_CONST( ConditionalReturnType, ConditionalFunctionName, DefaultImpl ) DECLARE_OPTIONALLY_IMPLEMENTED_TEMPLATE_CLASS_FUNCTION_IMPL( TemplateClass, const TemplateClass, ConditionalReturnType, ConditionalFunctionName, DefaultImpl )

#define DECLARE_OPTIONALLY_IMPLEMENTED_TEMPLATE_CLASS_FUNCTION_1PARAM_IMPL( TemplateClass, TemplateClassParameter, ConditionalReturnType, ConditionalFunctionName, ConditionalParamType1, DefaultImpl) \
struct CQuery##ConditionalFunctionName	\
{	\
	template<typename TemplateClass> auto Requires(TemplateClassParameter& Obj, ConditionalParamType1 Param1) -> decltype(Obj.ConditionalFunctionName(Param1));	\
};	\
template <typename TemplateClass> using ReturnType##ConditionalFunctionName = decltype((DeclVal<TemplateClass>().*DeclVal<decltype(&TemplateClass::ConditionalFunctionName)>())(DeclVal<ConditionalParamType1>())); \
template <typename TemplateClass> static FORCEINLINE typename TEnableIf< TModels<CQuery##ConditionalFunctionName, TemplateClass>::Value, ReturnType##ConditionalFunctionName<TemplateClass>>::Type ConditionalFunctionName(TemplateClassParameter & Obj, ConditionalParamType1 Param1) { return Obj.ConditionalFunctionName(Param1); } \
template <typename TemplateClass> static FORCEINLINE typename TEnableIf<!TModels<CQuery##ConditionalFunctionName, TemplateClass>::Value, ConditionalReturnType>::Type ConditionalFunctionName(TemplateClassParameter& Obj, ConditionalParamType1 Param1) { return DefaultImpl; }
#define DECLARE_OPTIONALLY_IMPLEMENTED_TEMPLATE_CLASS_FUNCTION_1PARAM( ConditionalReturnType, ConditionalFunctionName, ConditionalParamType1, DefaultImpl) DECLARE_OPTIONALLY_IMPLEMENTED_TEMPLATE_CLASS_FUNCTION_1PARAM_IMPL( TemplateClass, TemplateClass, ConditionalReturnType, ConditionalFunctionName, ConditionalParamType1, DefaultImpl) 
#define DECLARE_OPTIONALLY_IMPLEMENTED_TEMPLATE_CLASS_FUNCTION_1PARAM_CONST( ConditionalReturnType, ConditionalFunctionName, ConditionalParamType1, DefaultImpl) DECLARE_OPTIONALLY_IMPLEMENTED_TEMPLATE_CLASS_FUNCTION_1PARAM_IMPL( TemplateClass, const TemplateClass, ConditionalReturnType, ConditionalFunctionName, ConditionalParamType1, DefaultImpl) 

#define DECLARE_OPTIONALLY_IMPLEMENTED_TEMPLATE_CLASS_FUNCTION_2PARAMS_IMPL( TemplateClass, TemplateClassParameter, ConditionalReturnType, ConditionalFunctionName, ConditionalParamType1, ConditionalParamType2, DefaultImpl) \
struct CQuery##ConditionalFunctionName	\
{	\
	template<typename TemplateClass> auto Requires(TemplateClassParameter& Obj, ConditionalParamType1 Param1, ConditionalParamType2 Param2) -> decltype(Obj.ConditionalFunctionName(Param1,Param2));	\
};	\
template <typename TemplateClass> using ReturnType##ConditionalFunctionName = decltype((DeclVal<TemplateClass>().*DeclVal<decltype(&TemplateClass::ConditionalFunctionName)>())(DeclVal<ConditionalParamType1>(), DeclVal<ConditionalParamType2>())); \
template <typename TemplateClass> static FORCEINLINE typename TEnableIf< TModels<CQuery##ConditionalFunctionName, TemplateClass>::Value, ReturnType##ConditionalFunctionName<TemplateClass>>::Type ConditionalFunctionName(TemplateClassParameter & Obj, ConditionalParamType1 Param1, ConditionalParamType2 Param2) { return Obj.ConditionalFunctionName(Param1, Param2); } \
template <typename TemplateClass> static FORCEINLINE typename TEnableIf<!TModels<CQuery##ConditionalFunctionName, TemplateClass>::Value, ConditionalReturnType>::Type ConditionalFunctionName(TemplateClassParameter& Obj, ConditionalParamType1 Param1, ConditionalParamType2 Param2) { return DefaultImpl; }
#define DECLARE_OPTIONALLY_IMPLEMENTED_TEMPLATE_CLASS_FUNCTION_2PARAMS( ConditionalReturnType, ConditionalFunctionName, ConditionalParamType1, ConditionalParamType2, DefaultImpl) DECLARE_OPTIONALLY_IMPLEMENTED_TEMPLATE_CLASS_FUNCTION_2PARAMS_IMPL( TemplateClass, TemplateClass, ConditionalReturnType, ConditionalFunctionName, ConditionalParamType1, ConditionalParamType2, DefaultImpl)
#define DECLARE_OPTIONALLY_IMPLEMENTED_TEMPLATE_CLASS_FUNCTION_2PARAMS_CONST( ConditionalReturnType, ConditionalFunctionName, ConditionalParamType1, ConditionalParamType2, DefaultImpl) DECLARE_OPTIONALLY_IMPLEMENTED_TEMPLATE_CLASS_FUNCTION_2PARAMS_IMPL(TemplateClass, const TemplateClass, ConditionalReturnType, ConditionalFunctionName, ConditionalParamType1, ConditionalParamType2, DefaultImpl)

#define DECLARE_OPTIONALLY_IMPLEMENTED_TEMPLATE_CLASS_FUNCTION_CUSTOM( ConditionalFunctionName, QueryReturnType, QueryFunctionName, QueryParam, QueryDefaultImpl, QueryImpl) \
struct CQuery##QueryFunctionName	\
{	\
	template<typename TemplateClass> auto Requires(const TemplateClass& Obj) -> decltype(Obj.ConditionalFunctionName());	\
};	\
template <typename TemplateClass> static FORCEINLINE typename TEnableIf< TModels<CQuery##QueryFunctionName, TemplateClass>::Value, QueryReturnType>::Type QueryFunctionName(const TemplateClass& Obj, QueryParam) { return QueryImpl; } \
template <typename TemplateClass> static FORCEINLINE typename TEnableIf<!TModels<CQuery##QueryFunctionName, TemplateClass>::Value, QueryReturnType>::Type QueryFunctionName(const TemplateClass& Obj, QueryParam) { return QueryDefaultImpl; }

<<<<<<< HEAD
template< bool DoRangeCheck>
=======
template<bool DoRangeCheck>
>>>>>>> 6bbb88c8
class FRangeChecklessAllocator : public FDefaultAllocator
{
public:

<<<<<<< HEAD
	/** set to false if you don't want to lose performance on range checks in performance-critical path finding code. */
=======
	/** Set to false if you don't want to lose performance on range checks in performance-critical pathfinding code. */
>>>>>>> 6bbb88c8
	enum { RequireRangeCheck = DoRangeCheck };
};
template <> struct TAllocatorTraits<FRangeChecklessAllocator<true>> : TAllocatorTraits<FDefaultAllocator> {};
template <> struct TAllocatorTraits<FRangeChecklessAllocator<false>> : TAllocatorTraits<FDefaultAllocator> {};

/**
 *	Generic graph A* implementation
 *
 *	TGraph holds graph representation. Needs to implement functions:
 *		bool IsValidRef(FNodeRef NodeRef) const;												- returns whether given node identyfication is correct
<<<<<<< HEAD
 *      FNodeRef GetNeighbour(const FSearchNode& NodeRef, const int32 NeighbourIndex) const;		- returns neighbour ref
=======
 *		FNodeRef GetNeighbour(const FSearchNode& NodeRef, const int32 NeighbourIndex) const;	- returns neighbour ref
>>>>>>> 6bbb88c8
 *
 *	it also needs to specify node type
 *		FNodeRef		- type used as identification of nodes in the graph
 *
 *	TQueryFilter (FindPath's parameter) filter class is what decides which graph edges can be used and at what cost. It needs to implement following functions:
 *		float GetHeuristicScale() const;														- used as GetHeuristicCost's multiplier
 *		float GetHeuristicCost(const FSearchNode& StartNode, const FSearchNode& EndNode) const;	- estimate of cost from StartNode to EndNode from a search node
 *		float GetTraversalCost(const FSearchNode& StartNode, const FSearchNode& EndNode) const;	- real cost of traveling from StartNode directly to EndNode from a search node
<<<<<<< HEAD
 *		bool IsTraversalAllowed(const FNodeRef NodeA, const FNodeRef NodeB) const;			- whether traversing given edge is allowed from a NodeRef
 *		bool WantsPartialSolution() const;														- whether to accept solutions that do not reach the goal
 *
 *		// Backward compatible methods, please use the FSearchNode version. If the FSearchNode version are implemented, these methods will not be called at all.
 *      FNodeRef GetNeighbour(const FNodeRef NodeRef, const int32 NeighbourIndex) const;		- returns neighbour ref
=======
 *		bool IsTraversalAllowed(const FNodeRef NodeA, const FNodeRef NodeB) const;				- whether traversing given edge is allowed from a NodeRef
 *		bool WantsPartialSolution() const;														- whether to accept solutions that do not reach the goal
 *
 *		// Backward compatible methods, please use the FSearchNode version. If the FSearchNode version are implemented, these methods will not be called at all.
 *		FNodeRef GetNeighbour(const FNodeRef NodeRef, const int32 NeighbourIndex) const;		- returns neighbour ref
>>>>>>> 6bbb88c8
 *		float GetHeuristicCost(const FNodeRef StartNodeRef, const FNodeRef EndNodeRef) const;	- estimate of cost from StartNode to EndNode from a NodeRef
 *		float GetTraversalCost(const FNodeRef StartNodeRef, const FNodeRef EndNodeRef) const;	- real cost of traveling from StartNode directly to EndNode from a NodeRef
 *
 *		// Optionally implemented methods to parameterize the search
 *		int32 GetNeighbourCount(FNodeRef NodeRef) const;										- returns number of neighbours that the graph node identified with NodeRef has, it is ok if not implemented, the logic will stop calling GetNeighbour once it received an invalid noderef
 *		bool ShouldIgnoreClosedNodes() const;													- whether to revisit closed node or not
 *		bool ShouldIncludeStartNodeInPath() const;												- whether to put the start node in the resulting path
<<<<<<< HEAD
 *		int32 GetMaxSearchNodes() const;														- whether to limit the number of search node to a maximum
 *		float GetCostLimit() constk																- whether to limit the search to a maximum cost
=======
 *		int32 GetMaxSearchNodes() const;														- whether to limit the number of search nodes to a maximum
 *		float GetCostLimit() const																- whether to limit the search to a maximum cost
>>>>>>> 6bbb88c8
 */
template<typename TGraph, typename Policy = FGraphAStarDefaultPolicy, typename TSearchNode = FGraphAStarDefaultNode<TGraph>, bool DoRangeCheck = false >
struct FGraphAStar
{
	typedef typename TGraph::FNodeRef FGraphNodeRef;
	typedef TSearchNode FSearchNode;

	using FNodeArray = TArray<FSearchNode, FRangeChecklessAllocator<DoRangeCheck>>;
	using FRangeChecklessSetAllocator = TSetAllocator<TSparseArrayAllocator<FRangeChecklessAllocator<DoRangeCheck>, TInlineAllocator<4, FRangeChecklessAllocator<DoRangeCheck>>>, TInlineAllocator<1, FRangeChecklessAllocator<DoRangeCheck>>>;
	using FNodeMap = TMap<FGraphNodeRef, int32, FRangeChecklessSetAllocator>;
	using FIndexArray = TArray<int32, FRangeChecklessAllocator<DoRangeCheck>>;

	struct FNodeSorter
	{
		const FNodeArray& NodePool;

		FNodeSorter(const FNodeArray& InNodePool)
			: NodePool(InNodePool)
		{}

		FORCEINLINE bool operator()(const int32 A, const int32 B) const
		{
			return NodePool[A].TotalCost < NodePool[B].TotalCost;
		}
	};

	struct FNodePool : FNodeArray
	{
		typedef FNodeArray Super;
		FNodeMap NodeMap;

		FNodePool()
		{
			Super::Reserve(Policy::NodePoolSize);
			NodeMap.Reserve(FMath::RoundUpToPowerOfTwo(Policy::NodePoolSize / 4));
		}

		FORCEINLINE FSearchNode& Add(const FSearchNode& SearchNode)
		{
			FSearchNode& NewNode = Super::Emplace_GetRef(SearchNode);
<<<<<<< HEAD
			NewNode.SearchNodeIndex = &NewNode - Super::GetData();
=======
			NewNode.SearchNodeIndex = UE_PTRDIFF_TO_INT32(&NewNode - Super::GetData());
>>>>>>> 6bbb88c8
			NodeMap.Add(SearchNode.NodeRef, NewNode.SearchNodeIndex);
			return NewNode;
		}

		FORCEINLINE_DEBUGGABLE FSearchNode& FindOrAdd(const FGraphNodeRef NodeRef)
		{
			// first find if node already exist in node map
			const int32 NotInMapIndex = -1;
			int32& Index = NodeMap.FindOrAdd(NodeRef, NotInMapIndex);
			if (Index != NotInMapIndex)
			{
				return (*this)[Index];
			}

			// node not found, add it and setup index in node map
			FSearchNode& NewNode = Super::Emplace_GetRef(NodeRef);
<<<<<<< HEAD
			NewNode.SearchNodeIndex = &NewNode - Super::GetData();
			Index = NewNode.SearchNodeIndex;

			return NewNode;
		}

		FORCEINLINE FSearchNode* Find(const FGraphNodeRef NodeRef)
		{
			const int32* IndexPtr = NodeMap.Find(NodeRef);
			return IndexPtr ? &(*this)[*IndexPtr] : nullptr;
		}

		UE_DEPRECATED(4.15, "This function is now deprecated, please use FindOrAdd instead")
			FSearchNode& Get(const FGraphNodeRef NodeRef)
=======
			NewNode.SearchNodeIndex = UE_PTRDIFF_TO_INT32(&NewNode - Super::GetData());
			Index = NewNode.SearchNodeIndex;

			return NewNode;
		}

		FORCEINLINE FSearchNode* Find(const FGraphNodeRef NodeRef)
>>>>>>> 6bbb88c8
		{
			const int32* IndexPtr = NodeMap.Find(NodeRef);
			return IndexPtr ? &(*this)[*IndexPtr] : nullptr;
		}

		FORCEINLINE void Reset()
		{
			Super::Reset(Policy::NodePoolSize);
			NodeMap.Reset();
		}

		FORCEINLINE void ReinitNodes()
		{
			for (FSearchNode& Node : *this)
			{
				new (&Node) FSearchNode(Node.NodeRef);
			}
		}
	};

	struct FOpenList : FIndexArray
	{
		typedef FIndexArray Super;
		FNodeArray& NodePool;
		const FNodeSorter& NodeSorter;

		FOpenList(FNodeArray& InNodePool, const FNodeSorter& InNodeSorter)
			: NodePool{ InNodePool }, NodeSorter{ InNodeSorter }
		{
			Super::Reserve(Policy::OpenSetSize);
		}

		void Push(FSearchNode& SearchNode)
		{
			Super::HeapPush(SearchNode.SearchNodeIndex, NodeSorter);
			SearchNode.MarkOpened();
		}

		void Modify(FSearchNode& SearchNode)
		{
			for (int32& NodeIndex : *this)
			{
				if (NodeIndex == SearchNode.SearchNodeIndex)
				{
<<<<<<< HEAD
					AlgoImpl::HeapSiftUp(Super::GetData(), 0, &NodeIndex - Super::GetData(), FIdentityFunctor(), NodeSorter);
=======
					AlgoImpl::HeapSiftUp(Super::GetData(), 0, UE_PTRDIFF_TO_INT32(&NodeIndex - Super::GetData()), FIdentityFunctor(), NodeSorter);
>>>>>>> 6bbb88c8
					return;
				}
			}
			check(false); // We should never reach here.
		}

		int32 PopIndex(bool bAllowShrinking = true)
		{
			int32 SearchNodeIndex = INDEX_NONE;
			Super::HeapPop(SearchNodeIndex, NodeSorter, /*bAllowShrinking = */false);
			NodePool[SearchNodeIndex].MarkNotOpened();
			return SearchNodeIndex;
		}
<<<<<<< HEAD

		UE_DEPRECATED(4.15, "This function is now deprecated, please use PopIndex instead")
			FSearchNode& Pop(bool bAllowShrinking = true)
		{
			const int32 Index = PopIndex(bAllowShrinking);
			return NodePool[Index];
		}
=======
>>>>>>> 6bbb88c8
	};

	const TGraph& Graph;
	FNodePool NodePool;
	FNodeSorter NodeSorter;
	FOpenList OpenList;


	// TGraph optionally implemented wrapper methods
	DECLARE_OPTIONALLY_IMPLEMENTED_TEMPLATE_CLASS_FUNCTION_1PARAM_CONST(int32, GetNeighbourCount, const FGraphNodeRef, NO_COUNT);
<<<<<<< HEAD
=======
	DECLARE_OPTIONALLY_IMPLEMENTED_TEMPLATE_CLASS_FUNCTION_1PARAM_CONST(int32, GetNeighbourCountV2, const FSearchNode&, Obj.GetNeighbourCount(Param1.NodeRef));
>>>>>>> 6bbb88c8
	DECLARE_OPTIONALLY_IMPLEMENTED_TEMPLATE_CLASS_FUNCTION_2PARAMS_CONST(FGraphNodeRef, GetNeighbour, const FSearchNode&, const int32, Obj.GetNeighbour(Param1.NodeRef,Param2));

	// TQueryFilter optionally implemented wrapper methods
	DECLARE_OPTIONALLY_IMPLEMENTED_TEMPLATE_CLASS_FUNCTION_2PARAMS_CONST(float, GetTraversalCost, const FSearchNode&, const FSearchNode&, Obj.GetTraversalCost(Param1.NodeRef, Param2.NodeRef))
	DECLARE_OPTIONALLY_IMPLEMENTED_TEMPLATE_CLASS_FUNCTION_2PARAMS_CONST(float, GetHeuristicCost, const FSearchNode&, const FSearchNode&, Obj.GetHeuristicCost(Param1.NodeRef, Param2.NodeRef))
	DECLARE_OPTIONALLY_IMPLEMENTED_TEMPLATE_CLASS_FUNCTION_CONST(bool, ShouldIgnoreClosedNodes, false);
	DECLARE_OPTIONALLY_IMPLEMENTED_TEMPLATE_CLASS_FUNCTION_CONST(bool, ShouldIncludeStartNodeInPath, false);
	DECLARE_OPTIONALLY_IMPLEMENTED_TEMPLATE_CLASS_FUNCTION_CONST(float, GetCostLimit, MAX_FLT);
	// Custom methods implemented over TQueryFilter optionally implemented methods
	DECLARE_OPTIONALLY_IMPLEMENTED_TEMPLATE_CLASS_FUNCTION_CUSTOM(GetMaxSearchNodes, bool, HasReachMaxSearchNodes, uint32 NodeCount, false, NodeCount >= Obj.GetMaxSearchNodes());
	DECLARE_OPTIONALLY_IMPLEMENTED_TEMPLATE_CLASS_FUNCTION_CUSTOM(GetCostLimit, bool, HasExceededCostLimit, float Cost, false, Cost > Obj.GetCostLimit());

	// TResultPathInfo optionally implemented wrapper methods
	DECLARE_OPTIONALLY_IMPLEMENTED_TEMPLATE_CLASS_FUNCTION_2PARAMS(FGraphNodeRef, SetPathInfo, const int32, const FSearchNode&, Obj[Param1] = Param2.NodeRef);

	FGraphAStar(const TGraph& InGraph)
		: Graph{ InGraph }, NodeSorter{ NodePool }, OpenList{ NodePool, NodeSorter }
	{
		NodePool.Reserve(Policy::NodePoolSize);
	}

	/** 
	 * Single run of A* loop: get node from open set and process neighbors 
	 * returns true if loop should be continued
	 */
	template<typename TQueryFilter>
<<<<<<< HEAD
	FORCEINLINE bool ProcessSingleNode(const FSearchNode& EndNode, const bool bIsBound, const TQueryFilter& Filter, int32& OutBestNodeIndex, float& OutBestNodeCost)
=======
	FORCEINLINE_DEBUGGABLE bool ProcessSingleNode(const FSearchNode& EndNode, const bool bIsBound, const TQueryFilter& Filter, int32& OutBestNodeIndex, float& OutBestNodeCost)
>>>>>>> 6bbb88c8
	{
		// Pop next best node and put it on closed list
		const int32 ConsideredNodeIndex = OpenList.PopIndex();
		FSearchNode& ConsideredNodeUnsafe = NodePool[ConsideredNodeIndex];
		ConsideredNodeUnsafe.MarkClosed();
		UE_GRAPH_ASTAR_LOG(Display, TEXT(" Best node %i (end node %i)"), ConsideredNodeUnsafe.NodeRef, EndNode.NodeRef);

		// We're there, store and move to result composition
		if (bIsBound && (ConsideredNodeUnsafe.NodeRef == EndNode.NodeRef))
		{
			OutBestNodeIndex = ConsideredNodeUnsafe.SearchNodeIndex;
			OutBestNodeCost = 0.f;
			return false;
		}

		const float HeuristicScale = Filter.GetHeuristicScale();

		// consider every neighbor of BestNode
<<<<<<< HEAD
		const int32 NeighbourCount = GetNeighbourCount(Graph, ConsideredNodeUnsafe.NodeRef);
=======
		const int32 NeighbourCount = GetNeighbourCountV2(Graph, ConsideredNodeUnsafe);
		UE_GRAPH_ASTAR_LOG(Display, TEXT(" Found %i neighbor"), NeighbourCount);

>>>>>>> 6bbb88c8
		for (int32 NeighbourNodeIndex = 0; NeighbourNodeIndex < NeighbourCount; ++NeighbourNodeIndex)
		{
			const auto& NeighbourRef = GetNeighbour(Graph, NodePool[ConsideredNodeIndex], NeighbourNodeIndex);

			// invalid neigbour check
			if (Graph.IsValidRef(NeighbourRef) == false)
			{
				if(NeighbourCount == NO_COUNT)
				{
					// if user did not implemented the GetNeighbourCount method, let stop at the first invalid neighbour
					break;
				}
				else
				{
					// skipping invalid neighbours
					continue;
				}
			}

			// validate and sanitize
			if (NeighbourRef == NodePool[ConsideredNodeIndex].ParentRef
				|| NeighbourRef == NodePool[ConsideredNodeIndex].NodeRef
				|| Filter.IsTraversalAllowed(NodePool[ConsideredNodeIndex].NodeRef, NeighbourRef) == false)
			{
<<<<<<< HEAD
				UE_GRAPH_ASTAR_LOG(Warning, TEXT("Filtered %lld from %lld"), (uint64)NeighbourRef, (uint64)NodePool[ConsideredNodeIndex].NodeRef);
=======
				UE_GRAPH_ASTAR_LOG(Display, TEXT("    Filtered %lld from %lld"), (uint64)NeighbourRef, (uint64)NodePool[ConsideredNodeIndex].NodeRef);
>>>>>>> 6bbb88c8
				continue;
			}

			// check against max search nodes limit
			FSearchNode* ExistingNeighbourNode = nullptr;
			if(HasReachMaxSearchNodes(Filter, (uint32)NodePool.Num()))
			{
				// let's skip this one if it is not already in the NodePool
				ExistingNeighbourNode = NodePool.Find(NeighbourRef);
				if (!ExistingNeighbourNode)
				{
<<<<<<< HEAD
					UE_GRAPH_ASTAR_LOG(Warning, TEXT("Reach Limit %lld from %lld"), (uint64)NeighbourRef, (uint64)NodePool[ConsideredNodeIndex].NodeRef);
=======
					UE_GRAPH_ASTAR_LOG(Display, TEXT("    Reach Limit %lld from %lld"), (uint64)NeighbourRef, (uint64)NodePool[ConsideredNodeIndex].NodeRef);
>>>>>>> 6bbb88c8
					continue;
				}
			}
			FSearchNode& NeighbourNode = ExistingNeighbourNode ? *ExistingNeighbourNode : NodePool.FindOrAdd(NeighbourRef);

			// check condition to avoid search of closed nodes even if they could have lower cost
			if (ShouldIgnoreClosedNodes(Filter) && NeighbourNode.IsClosed())
			{
<<<<<<< HEAD
				UE_GRAPH_ASTAR_LOG(Warning, TEXT("Skipping closed %lld from %lld"), (uint64)NeighbourRef, (uint64)NodePool[ConsideredNodeIndex].NodeRef);
=======
				UE_GRAPH_ASTAR_LOG(Display, TEXT("    Skipping closed %lld from %lld"), (uint64)NeighbourRef, (uint64)NodePool[ConsideredNodeIndex].NodeRef);
>>>>>>> 6bbb88c8
				continue;
			}

			// calculate cost and heuristic.
			const float NewTraversalCost = GetTraversalCost(Filter, NodePool[ConsideredNodeIndex], NeighbourNode) + NodePool[ConsideredNodeIndex].TraversalCost;
			const float NewHeuristicCost = bIsBound && (NeighbourNode.NodeRef != EndNode.NodeRef)
				? (GetHeuristicCost(Filter, NeighbourNode, EndNode) * HeuristicScale)
				: 0.f;
			const float NewTotalCost = NewTraversalCost + NewHeuristicCost;

			// check against cost limit
			if (HasExceededCostLimit(Filter, NewTotalCost))
			{
<<<<<<< HEAD
				UE_GRAPH_ASTAR_LOG(Warning, TEXT("Skipping reach cost limit %lld from %lld cost %f total %f prev cost %f limit %f"), (uint64)NeighbourRef, (uint64)NodePool[ConsideredNodeIndex].NodeRef, NewTraversalCost, NewTotalCost, NeighbourNode.TotalCost, GetCostLimit(Filter));
=======
				UE_GRAPH_ASTAR_LOG(Display, TEXT("    Skipping reach cost limit %lld from %lld cost %f total %f prev cost %f limit %f"), (uint64)NeighbourRef, (uint64)NodePool[ConsideredNodeIndex].NodeRef, NewTraversalCost, NewTotalCost, NeighbourNode.TotalCost, GetCostLimit(Filter));
>>>>>>> 6bbb88c8
				continue;
			}

			// check if this is better then the potential previous approach
			if (NewTotalCost >= NeighbourNode.TotalCost)
			{
				// if not, skip
<<<<<<< HEAD
				UE_GRAPH_ASTAR_LOG(Warning, TEXT("Skipping new cost higher %lld from %lld cost %f total %f prev cost %f"), (uint64)NeighbourRef, (uint64)NodePool[ConsideredNodeIndex].NodeRef, NewTraversalCost, NewTotalCost, NeighbourNode.TotalCost);
=======
				UE_GRAPH_ASTAR_LOG(Display, TEXT("    Skipping new cost higher %lld from %lld cost %f total %f prev cost %f"), (uint64)NeighbourRef, (uint64)NodePool[ConsideredNodeIndex].NodeRef, NewTraversalCost, NewTotalCost, NeighbourNode.TotalCost);
>>>>>>> 6bbb88c8
				continue;
			}

			// fill in
			NeighbourNode.TraversalCost = NewTraversalCost;
			NeighbourNode.TotalCost = NewTotalCost;
			NeighbourNode.ParentRef = NodePool[ConsideredNodeIndex].NodeRef;
			NeighbourNode.ParentNodeIndex = NodePool[ConsideredNodeIndex].SearchNodeIndex;
			NeighbourNode.MarkNotClosed();

			if (NeighbourNode.IsOpened() == false)
			{
<<<<<<< HEAD
			    UE_GRAPH_ASTAR_LOG(Warning, TEXT("Pushing %lld from %lld cost %f total %f"), (uint64)NeighbourRef, (uint64)NodePool[ConsideredNodeIndex].NodeRef, NewTraversalCost, NewTotalCost);
=======
			    UE_GRAPH_ASTAR_LOG(Display, TEXT("    Pushing %lld from %lld cost %f total %f"), (uint64)NeighbourRef, (uint64)NodePool[ConsideredNodeIndex].NodeRef, NewTraversalCost, NewTotalCost);
>>>>>>> 6bbb88c8
				OpenList.Push(NeighbourNode);
			}
			else
			{
<<<<<<< HEAD
			    UE_GRAPH_ASTAR_LOG(Warning, TEXT("Modifying %lld from %lld cost %f total %f"), (uint64)NeighbourRef, (uint64)NodePool[ConsideredNodeIndex].NodeRef, NewTraversalCost, NewTotalCost);
=======
			    UE_GRAPH_ASTAR_LOG(Display, TEXT("    Modifying %lld from %lld cost %f total %f"), (uint64)NeighbourRef, (uint64)NodePool[ConsideredNodeIndex].NodeRef, NewTraversalCost, NewTotalCost);
>>>>>>> 6bbb88c8
				OpenList.Modify(NeighbourNode);
			}

			// in case there's no path let's store information on
			// "closest to goal" node
			// using Heuristic cost here rather than Traversal or Total cost
			// since this is what we'll care about if there's no solution - this node 
			// will be the one estimated-closest to the goal
			if (NewHeuristicCost < OutBestNodeCost)
			{
<<<<<<< HEAD
				UE_GRAPH_ASTAR_LOG(Warning, TEXT("New best path %lld from %lld new best heuristic %f prev best heuristic %f"), (uint64)NeighbourRef, (uint64)NodePool[ConsideredNodeIndex].NodeRef, NewHeuristicCost, OutBestNodeCost);
=======
				UE_GRAPH_ASTAR_LOG(Display, TEXT("    New best path %lld from %lld new best heuristic %f prev best heuristic %f"), (uint64)NeighbourRef, (uint64)NodePool[ConsideredNodeIndex].NodeRef, NewHeuristicCost, OutBestNodeCost);
>>>>>>> 6bbb88c8
				OutBestNodeCost = NewHeuristicCost;
				OutBestNodeIndex = NeighbourNode.SearchNodeIndex;
			}
		}

		return true;
	}

	/** 
	 *	Performs the actual search.
	 *	@param [OUT] OutPath - on successful search contains a sequence of graph nodes representing 
	 *		solution optimal within given constraints
	 */
	template<typename TQueryFilter, typename TResultPathInfo = TArray<FGraphNodeRef> >
	EGraphAStarResult FindPath(const FSearchNode& StartNode, const FSearchNode& EndNode, const TQueryFilter& Filter, TResultPathInfo& OutPath)
	{
<<<<<<< HEAD
=======
		UE_GRAPH_ASTAR_LOG(Display, TEXT(""));
		UE_GRAPH_ASTAR_LOG(Display, TEXT("Starting FindPath request..."));

>>>>>>> 6bbb88c8
		if (!(Graph.IsValidRef(StartNode.NodeRef) && Graph.IsValidRef(EndNode.NodeRef)))
		{
			return SearchFail;
		}

		if (StartNode.NodeRef == EndNode.NodeRef)
		{
			return SearchSuccess;
		}

		if (Policy::bReuseNodePoolInSubsequentSearches)
		{
			NodePool.ReinitNodes();
		}
		else
		{
			NodePool.Reset();
		}
		OpenList.Reset();

		// kick off the search with the first node
		FSearchNode& StartPoolNode = NodePool.Add(StartNode);
		StartPoolNode.TraversalCost = 0;
		StartPoolNode.TotalCost = GetHeuristicCost(Filter, StartNode, EndNode) * Filter.GetHeuristicScale();

		OpenList.Push(StartPoolNode);

		int32 BestNodeIndex = StartPoolNode.SearchNodeIndex;
		float BestNodeCost = StartPoolNode.TotalCost;

		EGraphAStarResult Result = EGraphAStarResult::SearchSuccess;
		const bool bIsBound = true;
		
		bool bProcessNodes = true;
		while (OpenList.Num() > 0 && bProcessNodes)
		{
			bProcessNodes = ProcessSingleNode(EndNode, bIsBound, Filter, BestNodeIndex, BestNodeCost);
		}

		// check if we've reached the goal
		if (BestNodeCost != 0.f)
		{
			Result = EGraphAStarResult::GoalUnreachable;
		}

		// no point to waste perf creating the path if querier doesn't want it
		if (Result == EGraphAStarResult::SearchSuccess || Filter.WantsPartialSolution())
		{
			// store the path. Note that it will be reversed!
			int32 SearchNodeIndex = BestNodeIndex;
			int32 PathLength = ShouldIncludeStartNodeInPath(Filter) && BestNodeIndex != StartPoolNode.SearchNodeIndex ? 1 : 0;
			do 
			{
				PathLength++;
				SearchNodeIndex = NodePool[SearchNodeIndex].ParentNodeIndex;
			} while (NodePool.IsValidIndex(SearchNodeIndex) && NodePool[SearchNodeIndex].NodeRef != StartPoolNode.NodeRef && ensure(PathLength < Policy::FatalPathLength));
			
			if (PathLength >= Policy::FatalPathLength)
			{
				Result = EGraphAStarResult::InfiniteLoop;
			}

			OutPath.Reset(PathLength);
			OutPath.AddZeroed(PathLength);

			// store the path
			UE_GRAPH_ASTAR_LOG(Display, TEXT("Storing path result (length=%i)..."), PathLength);
			SearchNodeIndex = BestNodeIndex;
			int32 ResultNodeIndex = PathLength - 1;
			do
			{
<<<<<<< HEAD
=======
				UE_GRAPH_ASTAR_LOG(Display, TEXT("  NodeRef %i"), NodePool[SearchNodeIndex].NodeRef);
>>>>>>> 6bbb88c8
				SetPathInfo(OutPath, ResultNodeIndex--, NodePool[SearchNodeIndex]);
				SearchNodeIndex = NodePool[SearchNodeIndex].ParentNodeIndex;
			} while (ResultNodeIndex >= 0);
		}
		
		return Result;
	}

	/** Floods node pool until running out of either free nodes or open set  */
	template<typename TQueryFilter>
	EGraphAStarResult FloodFrom(const FSearchNode& StartNode, const TQueryFilter& Filter)
	{
		if (!(Graph.IsValidRef(StartNode.NodeRef)))
		{
			return SearchFail;
		}

		NodePool.Reset();
		OpenList.Reset();

		// kick off the search with the first node
		FSearchNode& StartPoolNode = NodePool.Add(StartNode);
		StartPoolNode.TraversalCost = 0;
		StartPoolNode.TotalCost = 0;

		OpenList.Push(StartPoolNode);

		int32 BestNodeIndex = StartPoolNode.SearchNodeIndex;
		float BestNodeCost = StartPoolNode.TotalCost;
		
		const FSearchNode FakeEndNode = StartNode;
		const bool bIsBound = false;

		bool bProcessNodes = true;
		while (OpenList.Num() > 0 && bProcessNodes)
		{
			bProcessNodes = ProcessSingleNode(FakeEndNode, bIsBound, Filter, BestNodeIndex, BestNodeCost);
		}

		return EGraphAStarResult::SearchSuccess;
	}

	template<typename TQueryFilter>
	bool HasReachMaxSearchNodes(const TQueryFilter& Filter) const
	{
		return HasReachMaxSearchNodes(Filter, (uint32)NodePool.Num());
	}
};<|MERGE_RESOLUTION|>--- conflicted
+++ resolved
@@ -108,20 +108,12 @@
 template <typename TemplateClass> static FORCEINLINE typename TEnableIf< TModels<CQuery##QueryFunctionName, TemplateClass>::Value, QueryReturnType>::Type QueryFunctionName(const TemplateClass& Obj, QueryParam) { return QueryImpl; } \
 template <typename TemplateClass> static FORCEINLINE typename TEnableIf<!TModels<CQuery##QueryFunctionName, TemplateClass>::Value, QueryReturnType>::Type QueryFunctionName(const TemplateClass& Obj, QueryParam) { return QueryDefaultImpl; }
 
-<<<<<<< HEAD
-template< bool DoRangeCheck>
-=======
 template<bool DoRangeCheck>
->>>>>>> 6bbb88c8
 class FRangeChecklessAllocator : public FDefaultAllocator
 {
 public:
 
-<<<<<<< HEAD
-	/** set to false if you don't want to lose performance on range checks in performance-critical path finding code. */
-=======
 	/** Set to false if you don't want to lose performance on range checks in performance-critical pathfinding code. */
->>>>>>> 6bbb88c8
 	enum { RequireRangeCheck = DoRangeCheck };
 };
 template <> struct TAllocatorTraits<FRangeChecklessAllocator<true>> : TAllocatorTraits<FDefaultAllocator> {};
@@ -132,11 +124,7 @@
  *
  *	TGraph holds graph representation. Needs to implement functions:
  *		bool IsValidRef(FNodeRef NodeRef) const;												- returns whether given node identyfication is correct
-<<<<<<< HEAD
- *      FNodeRef GetNeighbour(const FSearchNode& NodeRef, const int32 NeighbourIndex) const;		- returns neighbour ref
-=======
  *		FNodeRef GetNeighbour(const FSearchNode& NodeRef, const int32 NeighbourIndex) const;	- returns neighbour ref
->>>>>>> 6bbb88c8
  *
  *	it also needs to specify node type
  *		FNodeRef		- type used as identification of nodes in the graph
@@ -145,19 +133,11 @@
  *		float GetHeuristicScale() const;														- used as GetHeuristicCost's multiplier
  *		float GetHeuristicCost(const FSearchNode& StartNode, const FSearchNode& EndNode) const;	- estimate of cost from StartNode to EndNode from a search node
  *		float GetTraversalCost(const FSearchNode& StartNode, const FSearchNode& EndNode) const;	- real cost of traveling from StartNode directly to EndNode from a search node
-<<<<<<< HEAD
- *		bool IsTraversalAllowed(const FNodeRef NodeA, const FNodeRef NodeB) const;			- whether traversing given edge is allowed from a NodeRef
- *		bool WantsPartialSolution() const;														- whether to accept solutions that do not reach the goal
- *
- *		// Backward compatible methods, please use the FSearchNode version. If the FSearchNode version are implemented, these methods will not be called at all.
- *      FNodeRef GetNeighbour(const FNodeRef NodeRef, const int32 NeighbourIndex) const;		- returns neighbour ref
-=======
  *		bool IsTraversalAllowed(const FNodeRef NodeA, const FNodeRef NodeB) const;				- whether traversing given edge is allowed from a NodeRef
  *		bool WantsPartialSolution() const;														- whether to accept solutions that do not reach the goal
  *
  *		// Backward compatible methods, please use the FSearchNode version. If the FSearchNode version are implemented, these methods will not be called at all.
  *		FNodeRef GetNeighbour(const FNodeRef NodeRef, const int32 NeighbourIndex) const;		- returns neighbour ref
->>>>>>> 6bbb88c8
  *		float GetHeuristicCost(const FNodeRef StartNodeRef, const FNodeRef EndNodeRef) const;	- estimate of cost from StartNode to EndNode from a NodeRef
  *		float GetTraversalCost(const FNodeRef StartNodeRef, const FNodeRef EndNodeRef) const;	- real cost of traveling from StartNode directly to EndNode from a NodeRef
  *
@@ -165,13 +145,8 @@
  *		int32 GetNeighbourCount(FNodeRef NodeRef) const;										- returns number of neighbours that the graph node identified with NodeRef has, it is ok if not implemented, the logic will stop calling GetNeighbour once it received an invalid noderef
  *		bool ShouldIgnoreClosedNodes() const;													- whether to revisit closed node or not
  *		bool ShouldIncludeStartNodeInPath() const;												- whether to put the start node in the resulting path
-<<<<<<< HEAD
- *		int32 GetMaxSearchNodes() const;														- whether to limit the number of search node to a maximum
- *		float GetCostLimit() constk																- whether to limit the search to a maximum cost
-=======
  *		int32 GetMaxSearchNodes() const;														- whether to limit the number of search nodes to a maximum
  *		float GetCostLimit() const																- whether to limit the search to a maximum cost
->>>>>>> 6bbb88c8
  */
 template<typename TGraph, typename Policy = FGraphAStarDefaultPolicy, typename TSearchNode = FGraphAStarDefaultNode<TGraph>, bool DoRangeCheck = false >
 struct FGraphAStar
@@ -212,11 +187,7 @@
 		FORCEINLINE FSearchNode& Add(const FSearchNode& SearchNode)
 		{
 			FSearchNode& NewNode = Super::Emplace_GetRef(SearchNode);
-<<<<<<< HEAD
-			NewNode.SearchNodeIndex = &NewNode - Super::GetData();
-=======
 			NewNode.SearchNodeIndex = UE_PTRDIFF_TO_INT32(&NewNode - Super::GetData());
->>>>>>> 6bbb88c8
 			NodeMap.Add(SearchNode.NodeRef, NewNode.SearchNodeIndex);
 			return NewNode;
 		}
@@ -233,22 +204,6 @@
 
 			// node not found, add it and setup index in node map
 			FSearchNode& NewNode = Super::Emplace_GetRef(NodeRef);
-<<<<<<< HEAD
-			NewNode.SearchNodeIndex = &NewNode - Super::GetData();
-			Index = NewNode.SearchNodeIndex;
-
-			return NewNode;
-		}
-
-		FORCEINLINE FSearchNode* Find(const FGraphNodeRef NodeRef)
-		{
-			const int32* IndexPtr = NodeMap.Find(NodeRef);
-			return IndexPtr ? &(*this)[*IndexPtr] : nullptr;
-		}
-
-		UE_DEPRECATED(4.15, "This function is now deprecated, please use FindOrAdd instead")
-			FSearchNode& Get(const FGraphNodeRef NodeRef)
-=======
 			NewNode.SearchNodeIndex = UE_PTRDIFF_TO_INT32(&NewNode - Super::GetData());
 			Index = NewNode.SearchNodeIndex;
 
@@ -256,7 +211,6 @@
 		}
 
 		FORCEINLINE FSearchNode* Find(const FGraphNodeRef NodeRef)
->>>>>>> 6bbb88c8
 		{
 			const int32* IndexPtr = NodeMap.Find(NodeRef);
 			return IndexPtr ? &(*this)[*IndexPtr] : nullptr;
@@ -301,11 +255,7 @@
 			{
 				if (NodeIndex == SearchNode.SearchNodeIndex)
 				{
-<<<<<<< HEAD
-					AlgoImpl::HeapSiftUp(Super::GetData(), 0, &NodeIndex - Super::GetData(), FIdentityFunctor(), NodeSorter);
-=======
 					AlgoImpl::HeapSiftUp(Super::GetData(), 0, UE_PTRDIFF_TO_INT32(&NodeIndex - Super::GetData()), FIdentityFunctor(), NodeSorter);
->>>>>>> 6bbb88c8
 					return;
 				}
 			}
@@ -319,16 +269,6 @@
 			NodePool[SearchNodeIndex].MarkNotOpened();
 			return SearchNodeIndex;
 		}
-<<<<<<< HEAD
-
-		UE_DEPRECATED(4.15, "This function is now deprecated, please use PopIndex instead")
-			FSearchNode& Pop(bool bAllowShrinking = true)
-		{
-			const int32 Index = PopIndex(bAllowShrinking);
-			return NodePool[Index];
-		}
-=======
->>>>>>> 6bbb88c8
 	};
 
 	const TGraph& Graph;
@@ -339,10 +279,7 @@
 
 	// TGraph optionally implemented wrapper methods
 	DECLARE_OPTIONALLY_IMPLEMENTED_TEMPLATE_CLASS_FUNCTION_1PARAM_CONST(int32, GetNeighbourCount, const FGraphNodeRef, NO_COUNT);
-<<<<<<< HEAD
-=======
 	DECLARE_OPTIONALLY_IMPLEMENTED_TEMPLATE_CLASS_FUNCTION_1PARAM_CONST(int32, GetNeighbourCountV2, const FSearchNode&, Obj.GetNeighbourCount(Param1.NodeRef));
->>>>>>> 6bbb88c8
 	DECLARE_OPTIONALLY_IMPLEMENTED_TEMPLATE_CLASS_FUNCTION_2PARAMS_CONST(FGraphNodeRef, GetNeighbour, const FSearchNode&, const int32, Obj.GetNeighbour(Param1.NodeRef,Param2));
 
 	// TQueryFilter optionally implemented wrapper methods
@@ -369,11 +306,7 @@
 	 * returns true if loop should be continued
 	 */
 	template<typename TQueryFilter>
-<<<<<<< HEAD
-	FORCEINLINE bool ProcessSingleNode(const FSearchNode& EndNode, const bool bIsBound, const TQueryFilter& Filter, int32& OutBestNodeIndex, float& OutBestNodeCost)
-=======
 	FORCEINLINE_DEBUGGABLE bool ProcessSingleNode(const FSearchNode& EndNode, const bool bIsBound, const TQueryFilter& Filter, int32& OutBestNodeIndex, float& OutBestNodeCost)
->>>>>>> 6bbb88c8
 	{
 		// Pop next best node and put it on closed list
 		const int32 ConsideredNodeIndex = OpenList.PopIndex();
@@ -392,13 +325,9 @@
 		const float HeuristicScale = Filter.GetHeuristicScale();
 
 		// consider every neighbor of BestNode
-<<<<<<< HEAD
-		const int32 NeighbourCount = GetNeighbourCount(Graph, ConsideredNodeUnsafe.NodeRef);
-=======
 		const int32 NeighbourCount = GetNeighbourCountV2(Graph, ConsideredNodeUnsafe);
 		UE_GRAPH_ASTAR_LOG(Display, TEXT(" Found %i neighbor"), NeighbourCount);
 
->>>>>>> 6bbb88c8
 		for (int32 NeighbourNodeIndex = 0; NeighbourNodeIndex < NeighbourCount; ++NeighbourNodeIndex)
 		{
 			const auto& NeighbourRef = GetNeighbour(Graph, NodePool[ConsideredNodeIndex], NeighbourNodeIndex);
@@ -423,11 +352,7 @@
 				|| NeighbourRef == NodePool[ConsideredNodeIndex].NodeRef
 				|| Filter.IsTraversalAllowed(NodePool[ConsideredNodeIndex].NodeRef, NeighbourRef) == false)
 			{
-<<<<<<< HEAD
-				UE_GRAPH_ASTAR_LOG(Warning, TEXT("Filtered %lld from %lld"), (uint64)NeighbourRef, (uint64)NodePool[ConsideredNodeIndex].NodeRef);
-=======
 				UE_GRAPH_ASTAR_LOG(Display, TEXT("    Filtered %lld from %lld"), (uint64)NeighbourRef, (uint64)NodePool[ConsideredNodeIndex].NodeRef);
->>>>>>> 6bbb88c8
 				continue;
 			}
 
@@ -439,11 +364,7 @@
 				ExistingNeighbourNode = NodePool.Find(NeighbourRef);
 				if (!ExistingNeighbourNode)
 				{
-<<<<<<< HEAD
-					UE_GRAPH_ASTAR_LOG(Warning, TEXT("Reach Limit %lld from %lld"), (uint64)NeighbourRef, (uint64)NodePool[ConsideredNodeIndex].NodeRef);
-=======
 					UE_GRAPH_ASTAR_LOG(Display, TEXT("    Reach Limit %lld from %lld"), (uint64)NeighbourRef, (uint64)NodePool[ConsideredNodeIndex].NodeRef);
->>>>>>> 6bbb88c8
 					continue;
 				}
 			}
@@ -452,11 +373,7 @@
 			// check condition to avoid search of closed nodes even if they could have lower cost
 			if (ShouldIgnoreClosedNodes(Filter) && NeighbourNode.IsClosed())
 			{
-<<<<<<< HEAD
-				UE_GRAPH_ASTAR_LOG(Warning, TEXT("Skipping closed %lld from %lld"), (uint64)NeighbourRef, (uint64)NodePool[ConsideredNodeIndex].NodeRef);
-=======
 				UE_GRAPH_ASTAR_LOG(Display, TEXT("    Skipping closed %lld from %lld"), (uint64)NeighbourRef, (uint64)NodePool[ConsideredNodeIndex].NodeRef);
->>>>>>> 6bbb88c8
 				continue;
 			}
 
@@ -470,11 +387,7 @@
 			// check against cost limit
 			if (HasExceededCostLimit(Filter, NewTotalCost))
 			{
-<<<<<<< HEAD
-				UE_GRAPH_ASTAR_LOG(Warning, TEXT("Skipping reach cost limit %lld from %lld cost %f total %f prev cost %f limit %f"), (uint64)NeighbourRef, (uint64)NodePool[ConsideredNodeIndex].NodeRef, NewTraversalCost, NewTotalCost, NeighbourNode.TotalCost, GetCostLimit(Filter));
-=======
 				UE_GRAPH_ASTAR_LOG(Display, TEXT("    Skipping reach cost limit %lld from %lld cost %f total %f prev cost %f limit %f"), (uint64)NeighbourRef, (uint64)NodePool[ConsideredNodeIndex].NodeRef, NewTraversalCost, NewTotalCost, NeighbourNode.TotalCost, GetCostLimit(Filter));
->>>>>>> 6bbb88c8
 				continue;
 			}
 
@@ -482,11 +395,7 @@
 			if (NewTotalCost >= NeighbourNode.TotalCost)
 			{
 				// if not, skip
-<<<<<<< HEAD
-				UE_GRAPH_ASTAR_LOG(Warning, TEXT("Skipping new cost higher %lld from %lld cost %f total %f prev cost %f"), (uint64)NeighbourRef, (uint64)NodePool[ConsideredNodeIndex].NodeRef, NewTraversalCost, NewTotalCost, NeighbourNode.TotalCost);
-=======
 				UE_GRAPH_ASTAR_LOG(Display, TEXT("    Skipping new cost higher %lld from %lld cost %f total %f prev cost %f"), (uint64)NeighbourRef, (uint64)NodePool[ConsideredNodeIndex].NodeRef, NewTraversalCost, NewTotalCost, NeighbourNode.TotalCost);
->>>>>>> 6bbb88c8
 				continue;
 			}
 
@@ -499,20 +408,12 @@
 
 			if (NeighbourNode.IsOpened() == false)
 			{
-<<<<<<< HEAD
-			    UE_GRAPH_ASTAR_LOG(Warning, TEXT("Pushing %lld from %lld cost %f total %f"), (uint64)NeighbourRef, (uint64)NodePool[ConsideredNodeIndex].NodeRef, NewTraversalCost, NewTotalCost);
-=======
 			    UE_GRAPH_ASTAR_LOG(Display, TEXT("    Pushing %lld from %lld cost %f total %f"), (uint64)NeighbourRef, (uint64)NodePool[ConsideredNodeIndex].NodeRef, NewTraversalCost, NewTotalCost);
->>>>>>> 6bbb88c8
 				OpenList.Push(NeighbourNode);
 			}
 			else
 			{
-<<<<<<< HEAD
-			    UE_GRAPH_ASTAR_LOG(Warning, TEXT("Modifying %lld from %lld cost %f total %f"), (uint64)NeighbourRef, (uint64)NodePool[ConsideredNodeIndex].NodeRef, NewTraversalCost, NewTotalCost);
-=======
 			    UE_GRAPH_ASTAR_LOG(Display, TEXT("    Modifying %lld from %lld cost %f total %f"), (uint64)NeighbourRef, (uint64)NodePool[ConsideredNodeIndex].NodeRef, NewTraversalCost, NewTotalCost);
->>>>>>> 6bbb88c8
 				OpenList.Modify(NeighbourNode);
 			}
 
@@ -523,11 +424,7 @@
 			// will be the one estimated-closest to the goal
 			if (NewHeuristicCost < OutBestNodeCost)
 			{
-<<<<<<< HEAD
-				UE_GRAPH_ASTAR_LOG(Warning, TEXT("New best path %lld from %lld new best heuristic %f prev best heuristic %f"), (uint64)NeighbourRef, (uint64)NodePool[ConsideredNodeIndex].NodeRef, NewHeuristicCost, OutBestNodeCost);
-=======
 				UE_GRAPH_ASTAR_LOG(Display, TEXT("    New best path %lld from %lld new best heuristic %f prev best heuristic %f"), (uint64)NeighbourRef, (uint64)NodePool[ConsideredNodeIndex].NodeRef, NewHeuristicCost, OutBestNodeCost);
->>>>>>> 6bbb88c8
 				OutBestNodeCost = NewHeuristicCost;
 				OutBestNodeIndex = NeighbourNode.SearchNodeIndex;
 			}
@@ -544,12 +441,9 @@
 	template<typename TQueryFilter, typename TResultPathInfo = TArray<FGraphNodeRef> >
 	EGraphAStarResult FindPath(const FSearchNode& StartNode, const FSearchNode& EndNode, const TQueryFilter& Filter, TResultPathInfo& OutPath)
 	{
-<<<<<<< HEAD
-=======
 		UE_GRAPH_ASTAR_LOG(Display, TEXT(""));
 		UE_GRAPH_ASTAR_LOG(Display, TEXT("Starting FindPath request..."));
 
->>>>>>> 6bbb88c8
 		if (!(Graph.IsValidRef(StartNode.NodeRef) && Graph.IsValidRef(EndNode.NodeRef)))
 		{
 			return SearchFail;
@@ -621,10 +515,7 @@
 			int32 ResultNodeIndex = PathLength - 1;
 			do
 			{
-<<<<<<< HEAD
-=======
 				UE_GRAPH_ASTAR_LOG(Display, TEXT("  NodeRef %i"), NodePool[SearchNodeIndex].NodeRef);
->>>>>>> 6bbb88c8
 				SetPathInfo(OutPath, ResultNodeIndex--, NodePool[SearchNodeIndex]);
 				SearchNodeIndex = NodePool[SearchNodeIndex].ParentNodeIndex;
 			} while (ResultNodeIndex >= 0);
