--- conflicted
+++ resolved
@@ -75,15 +75,6 @@
 	UE_DEPRECATED(5.2, "Deprecated as returning float instead of FVector::FReal. Use FQuat::Rotator()::Yaw etc.")
 	extern AIMODULE_API TOptional<float> GetYawFromQuaternion(const FQuat& Quaternion);
 
-<<<<<<< HEAD
-	/**
-	 * Fetches all the components of ActorClass's CDO, including the ones added via the BP editor (which AActor.GetComponents fails to do)
-	 * @param ActorClass class of AActor for which we will retrieve all components
-	 * @param OutComponents this is where the found components will end up. Note that the preexisting contents of OutComponents will get overridden.
-	 * @param InComponentClass if supplied will be used to filter the results
-	 */
-=======
 	UE_DEPRECATED(5.3, "Please use UE::BlueprintTools::GetActorClassDefaultComponents() instead")
->>>>>>> 4af6daef
 	extern AIMODULE_API void GetActorClassDefaultComponents(const TSubclassOf<AActor>& ActorClass, TArray<UActorComponent*>& OutComponents, const TSubclassOf<UActorComponent>& InComponentClass = TSubclassOf<UActorComponent>());
 } // UE::AI