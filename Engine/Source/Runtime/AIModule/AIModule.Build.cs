--- conflicted
+++ resolved
@@ -8,22 +8,6 @@
     {
         public AIModule(ReadOnlyTargetRules Target) : base(Target)
         {
-<<<<<<< HEAD
-            PublicIncludePaths.AddRange(
-                new string[] {
-                    "Runtime/NavigationSystem/Public",
-                    "Runtime/AIModule/Public",
-                }
-                );
-
-            PrivateIncludePaths.AddRange(
-                new string[] {
-                    "Runtime/Engine/Private",
-                }
-                );
-
-=======
->>>>>>> 4af6daef
             PublicDependencyModuleNames.AddRange(
                 new string[] {
                     "Core",
