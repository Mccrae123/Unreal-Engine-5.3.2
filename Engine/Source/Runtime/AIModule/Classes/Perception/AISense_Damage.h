--- conflicted
+++ resolved
@@ -38,11 +38,7 @@
 
 	/** Actor that instigated damage. Can be None */
 	UPROPERTY(EditAnywhere, BlueprintReadWrite, Category = "Sense")
-<<<<<<< HEAD
-	AActor* Instigator;
-=======
 	TObjectPtr<AActor> Instigator;
->>>>>>> 6bbb88c8
 
 	/** Optional named identifier for the damage. */
 	UPROPERTY(EditAnywhere, BlueprintReadWrite, Category = "Sense")
