--- conflicted
+++ resolved
@@ -19,19 +19,11 @@
 
 	/** behavior tree asset */
 	UPROPERTY()
-<<<<<<< HEAD
-	UBehaviorTree* Asset = nullptr;
-
-	/** initialized template */
-	UPROPERTY(transient)
-	UBTCompositeNode* Template = nullptr;
-=======
 	TObjectPtr<UBehaviorTree> Asset = nullptr;
 
 	/** initialized template */
 	UPROPERTY(transient)
 	TObjectPtr<UBTCompositeNode> Template = nullptr;
->>>>>>> 6bbb88c8
 
 	/** size required for instance memory */
 	uint16 InstanceMemorySize;
