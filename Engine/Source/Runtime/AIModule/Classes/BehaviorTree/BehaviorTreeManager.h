--- conflicted
+++ resolved
@@ -42,11 +42,7 @@
 	AIMODULE_API bool LoadTree(UBehaviorTree& Asset, UBTCompositeNode*& Root, uint16& InstanceMemorySize);
 
 	/** get aligned memory size */
-<<<<<<< HEAD
-	static uint16 GetAlignedDataSize(uint16 Size);
-=======
 	static AIMODULE_API uint16 GetAlignedDataSize(uint16 Size);
->>>>>>> 4af6daef
 
 	/** helper function for sorting and aligning node memory */
 	static AIMODULE_API void InitializeMemoryHelper(const TArray<UBTDecorator*>& Nodes, TArray<uint16>& MemoryOffsets, int32& MemorySize, bool bForceInstancing = false);
