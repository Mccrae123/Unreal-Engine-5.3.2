// Copyright Epic Games, Inc. All Rights Reserved.

#pragma once

#include "CoreMinimal.h"
#include "BehaviorTree/BTAuxiliaryNode.h"
#include "BTService.generated.h"

/** 
 *	Behavior Tree service nodes is designed to perform "background" tasks that update AI's knowledge.
 *
 *  Services are being executed when underlying branch of behavior tree becomes active,
 *  but unlike tasks they don't return any results and can't directly affect execution flow.
 *
 *  Usually they perform periodical checks (see TickNode) and often store results in blackboard.
 *  If any decorator node below requires results of check beforehand, use OnSearchStart function.
 *   Keep in mind that any checks performed there have to be instantaneous!
 *	
 *  Other typical use case is creating a marker when specific branch is being executed
 *  (see OnBecomeRelevant, OnCeaseRelevant), by setting a flag in blackboard.
 *
 *  Because some of them can be instanced for specific AI, following virtual functions are not marked as const:
 *   - OnBecomeRelevant (from UBTAuxiliaryNode)
 *   - OnCeaseRelevant (from UBTAuxiliaryNode)
 *   - TickNode (from UBTAuxiliaryNode)
 *   - OnSearchStart
 *
 *  If your node is not being instanced (default behavior), DO NOT change any properties of object within those functions!
 *  Template nodes are shared across all behavior tree components using the same tree asset and must store
 *  their runtime properties in provided NodeMemory block (allocation size determined by GetInstanceMemorySize() )
 */
 
UCLASS(Abstract)
class AIMODULE_API UBTService : public UBTAuxiliaryNode
{
	GENERATED_UCLASS_BODY()

	virtual FString GetStaticDescription() const override;

	void NotifyParentActivation(FBehaviorTreeSearchData& SearchData);

protected:

	// Gets the description of our tick interval
	FString GetStaticTickIntervalDescription() const;

	// Gets the description for our service
	virtual FString GetStaticServiceDescription() const;

	/** defines time span between subsequent ticks of the service */
	UPROPERTY(Category=Service, EditAnywhere, meta=(ClampMin="0.001"))
	float Interval;

	/** adds random range to service's Interval */
	UPROPERTY(Category=Service, EditAnywhere, meta=(ClampMin="0.0"))
	float RandomDeviation;

	/** call Tick event when task search enters this node (SearchStart will be called as well) */
	UPROPERTY(Category = Service, EditAnywhere, AdvancedDisplay)
	uint32 bCallTickOnSearchStart : 1;

	/** if set, next tick time will be always reset to service's interval when node is activated */
	UPROPERTY(Category = Service, EditAnywhere, AdvancedDisplay)
	uint32 bRestartTimerOnEachActivation : 1;

	/** if set, service will be notified about search entering underlying branch */
	uint32 bNotifyOnSearch : 1;

	/** update next tick interval
	 * this function should be considered as const (don't modify state of object) if node is not instanced!
	 * bNotifyTick must be set to true for this function to be called 
	 * Calling INIT_SERVICE_NODE_NOTIFY_FLAGS in the constructor of the service will set this flag automatically */
	virtual void TickNode(UBehaviorTreeComponent& OwnerComp, uint8* NodeMemory, float DeltaSeconds) override;

	/** called when search enters underlying branch
	 * this function should be considered as const (don't modify state of object) if node is not instanced! 
	 * bNotifyOnSearch must be set to true for this function to be called  
	 * Calling INIT_SERVICE_NODE_NOTIFY_FLAGS in the constructor of the service will set this flag automatically */
	virtual void OnSearchStart(FBehaviorTreeSearchData& SearchData);

#if WITH_EDITOR
	virtual FName GetNodeIconName() const override;
#endif // WITH_EDITOR

	/** set next tick time */
	virtual void ScheduleNextTick(UBehaviorTreeComponent& OwnerComp, uint8* NodeMemory);
<<<<<<< HEAD
};
=======

	template<typename TickNode, typename OnBecomeRelevant, typename OnCeaseRelevant, typename OnSearchStart>
	void InitNotifyFlags(TickNode, OnBecomeRelevant, OnCeaseRelevant, OnSearchStart)
	{
		bNotifyTick = !TIsSame<decltype(&UBTService::TickNode), TickNode>::Value;
		bNotifyBecomeRelevant = !TIsSame<decltype(&UBTService::OnBecomeRelevant), OnBecomeRelevant>::Value;
		bNotifyCeaseRelevant = !TIsSame<decltype(&UBTService::OnCeaseRelevant), OnCeaseRelevant>::Value;
		bNotifyOnSearch = !TIsSame<decltype(&UBTService::OnSearchStart), OnSearchStart>::Value;
	}
};

#define INIT_SERVICE_NODE_NOTIFY_FLAGS() \
	do { \
	using NodeType = TRemovePointer<decltype(this)>::Type; \
	InitNotifyFlags(&NodeType::TickNode, \
					&NodeType::OnBecomeRelevant, \
					&NodeType::OnCeaseRelevant, \
					&NodeType::OnSearchStart); \
	} while (false)
>>>>>>> 6bbb88c8
<|MERGE_RESOLUTION|>--- conflicted
+++ resolved
@@ -84,9 +84,6 @@
 
 	/** set next tick time */
 	virtual void ScheduleNextTick(UBehaviorTreeComponent& OwnerComp, uint8* NodeMemory);
-<<<<<<< HEAD
-};
-=======
 
 	template<typename TickNode, typename OnBecomeRelevant, typename OnCeaseRelevant, typename OnSearchStart>
 	void InitNotifyFlags(TickNode, OnBecomeRelevant, OnCeaseRelevant, OnSearchStart)
@@ -105,5 +102,4 @@
 					&NodeType::OnBecomeRelevant, \
 					&NodeType::OnCeaseRelevant, \
 					&NodeType::OnSearchStart); \
-	} while (false)
->>>>>>> 6bbb88c8
+	} while (false)