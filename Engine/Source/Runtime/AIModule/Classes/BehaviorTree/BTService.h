// Copyright Epic Games, Inc. All Rights Reserved.

#pragma once

#include "CoreMinimal.h"
#include "BehaviorTree/BTAuxiliaryNode.h"
#include "BTService.generated.h"

/** 
 *	Behavior Tree service nodes is designed to perform "background" tasks that update AI's knowledge.
 *
 *  Services are being executed when underlying branch of behavior tree becomes active,
 *  but unlike tasks they don't return any results and can't directly affect execution flow.
 *
 *  Usually they perform periodical checks (see TickNode) and often store results in blackboard.
 *  If any decorator node below requires results of check beforehand, use OnSearchStart function.
 *   Keep in mind that any checks performed there have to be instantaneous!
 *	
 *  Other typical use case is creating a marker when specific branch is being executed
 *  (see OnBecomeRelevant, OnCeaseRelevant), by setting a flag in blackboard.
 *
 *  Because some of them can be instanced for specific AI, following virtual functions are not marked as const:
 *   - OnBecomeRelevant (from UBTAuxiliaryNode)
 *   - OnCeaseRelevant (from UBTAuxiliaryNode)
 *   - TickNode (from UBTAuxiliaryNode)
 *   - OnSearchStart
 *
 *  If your node is not being instanced (default behavior), DO NOT change any properties of object within those functions!
 *  Template nodes are shared across all behavior tree components using the same tree asset and must store
 *  their runtime properties in provided NodeMemory block (allocation size determined by GetInstanceMemorySize() )
 */
 
UCLASS(Abstract, MinimalAPI)
class UBTService : public UBTAuxiliaryNode
{
	GENERATED_UCLASS_BODY()

	AIMODULE_API virtual FString GetStaticDescription() const override;

	AIMODULE_API void NotifyParentActivation(FBehaviorTreeSearchData& SearchData);

protected:

	// Gets the description of our tick interval
	AIMODULE_API FString GetStaticTickIntervalDescription() const;

	// Gets the description for our service
	AIMODULE_API virtual FString GetStaticServiceDescription() const;

	/** defines time span between subsequent ticks of the service */
	UPROPERTY(Category=Service, EditAnywhere, meta=(ClampMin="0.001"))
	float Interval;

	/** adds random range to service's Interval */
	UPROPERTY(Category=Service, EditAnywhere, meta=(ClampMin="0.0"))
	float RandomDeviation;

	/** call Tick event when task search enters this node (SearchStart will be called as well) */
	UPROPERTY(Category = Service, EditAnywhere, AdvancedDisplay)
	uint32 bCallTickOnSearchStart : 1;

	/** if set, next tick time will be always reset to service's interval when node is activated */
	UPROPERTY(Category = Service, EditAnywhere, AdvancedDisplay)
	uint32 bRestartTimerOnEachActivation : 1;

	/** if set, service will be notified about search entering underlying branch */
	uint32 bNotifyOnSearch : 1;

	/** update next tick interval
	 * this function should be considered as const (don't modify state of object) if node is not instanced!
	 * bNotifyTick must be set to true for this function to be called 
	 * Calling INIT_SERVICE_NODE_NOTIFY_FLAGS in the constructor of the service will set this flag automatically */
<<<<<<< HEAD
	virtual void TickNode(UBehaviorTreeComponent& OwnerComp, uint8* NodeMemory, float DeltaSeconds) override;
=======
	AIMODULE_API virtual void TickNode(UBehaviorTreeComponent& OwnerComp, uint8* NodeMemory, float DeltaSeconds) override;
>>>>>>> 4af6daef

	/** called when search enters underlying branch
	 * this function should be considered as const (don't modify state of object) if node is not instanced! 
	 * bNotifyOnSearch must be set to true for this function to be called  
	 * Calling INIT_SERVICE_NODE_NOTIFY_FLAGS in the constructor of the service will set this flag automatically */
<<<<<<< HEAD
	virtual void OnSearchStart(FBehaviorTreeSearchData& SearchData);
=======
	AIMODULE_API virtual void OnSearchStart(FBehaviorTreeSearchData& SearchData);
>>>>>>> 4af6daef

#if WITH_EDITOR
	AIMODULE_API virtual FName GetNodeIconName() const override;
#endif // WITH_EDITOR

	/** set next tick time */
<<<<<<< HEAD
	virtual void ScheduleNextTick(UBehaviorTreeComponent& OwnerComp, uint8* NodeMemory);
=======
	AIMODULE_API virtual void ScheduleNextTick(UBehaviorTreeComponent& OwnerComp, uint8* NodeMemory);
>>>>>>> 4af6daef

	template<typename TickNode, typename OnBecomeRelevant, typename OnCeaseRelevant, typename OnSearchStart>
	void InitNotifyFlags(TickNode, OnBecomeRelevant, OnCeaseRelevant, OnSearchStart)
	{
		bNotifyTick = !std::is_same_v<decltype(&UBTService::TickNode), TickNode>;
		bNotifyBecomeRelevant = !std::is_same_v<decltype(&UBTService::OnBecomeRelevant), OnBecomeRelevant>;
		bNotifyCeaseRelevant = !std::is_same_v<decltype(&UBTService::OnCeaseRelevant), OnCeaseRelevant>;
		bNotifyOnSearch = !std::is_same_v<decltype(&UBTService::OnSearchStart), OnSearchStart>;
	}
};

#define INIT_SERVICE_NODE_NOTIFY_FLAGS() \
	do { \
	using NodeType = TRemovePointer<decltype(this)>::Type; \
	InitNotifyFlags(&NodeType::TickNode, \
					&NodeType::OnBecomeRelevant, \
					&NodeType::OnCeaseRelevant, \
					&NodeType::OnSearchStart); \
	} while (false)<|MERGE_RESOLUTION|>--- conflicted
+++ resolved
@@ -70,32 +70,20 @@
 	 * this function should be considered as const (don't modify state of object) if node is not instanced!
 	 * bNotifyTick must be set to true for this function to be called 
 	 * Calling INIT_SERVICE_NODE_NOTIFY_FLAGS in the constructor of the service will set this flag automatically */
-<<<<<<< HEAD
-	virtual void TickNode(UBehaviorTreeComponent& OwnerComp, uint8* NodeMemory, float DeltaSeconds) override;
-=======
 	AIMODULE_API virtual void TickNode(UBehaviorTreeComponent& OwnerComp, uint8* NodeMemory, float DeltaSeconds) override;
->>>>>>> 4af6daef
 
 	/** called when search enters underlying branch
 	 * this function should be considered as const (don't modify state of object) if node is not instanced! 
 	 * bNotifyOnSearch must be set to true for this function to be called  
 	 * Calling INIT_SERVICE_NODE_NOTIFY_FLAGS in the constructor of the service will set this flag automatically */
-<<<<<<< HEAD
-	virtual void OnSearchStart(FBehaviorTreeSearchData& SearchData);
-=======
 	AIMODULE_API virtual void OnSearchStart(FBehaviorTreeSearchData& SearchData);
->>>>>>> 4af6daef
 
 #if WITH_EDITOR
 	AIMODULE_API virtual FName GetNodeIconName() const override;
 #endif // WITH_EDITOR
 
 	/** set next tick time */
-<<<<<<< HEAD
-	virtual void ScheduleNextTick(UBehaviorTreeComponent& OwnerComp, uint8* NodeMemory);
-=======
 	AIMODULE_API virtual void ScheduleNextTick(UBehaviorTreeComponent& OwnerComp, uint8* NodeMemory);
->>>>>>> 4af6daef
 
 	template<typename TickNode, typename OnBecomeRelevant, typename OnCeaseRelevant, typename OnSearchStart>
 	void InitNotifyFlags(TickNode, OnBecomeRelevant, OnCeaseRelevant, OnSearchStart)
