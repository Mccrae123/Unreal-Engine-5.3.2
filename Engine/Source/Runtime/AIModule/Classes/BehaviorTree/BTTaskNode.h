// Copyright Epic Games, Inc. All Rights Reserved.

#pragma once

#include "CoreMinimal.h"
#include "BehaviorTree/BTNode.h"
#include "BTTaskNode.generated.h"

class UBTService;

struct FBTTaskMemory : public FBTInstancedNodeMemory
{
	float NextTickRemainingTime = 0.f;
	float AccumulatedDeltaTime = 0.f;
};

/** 
 * Task are leaf nodes of behavior tree, which perform actual actions
 *
 * Because some of them can be instanced for specific AI, following virtual functions are not marked as const:
 *  - ExecuteTask
 *  - AbortTask
 *  - TickTask
 *  - OnMessage
 *
 * If your node is not being instanced (default behavior), DO NOT change any properties of object within those functions!
 * Template nodes are shared across all behavior tree components using the same tree asset and must store
 * their runtime properties in provided NodeMemory block (allocation size determined by GetInstanceMemorySize() )
 *
 */

UCLASS(Abstract, MinimalAPI)
class UBTTaskNode : public UBTNode
{
	GENERATED_UCLASS_BODY()

	/** starts this task, should return Succeeded, Failed or InProgress
	 *  (use FinishLatentTask() when returning InProgress)
	 * this function should be considered as const (don't modify state of object) if node is not instanced! */
	AIMODULE_API virtual EBTNodeResult::Type ExecuteTask(UBehaviorTreeComponent& OwnerComp, uint8* NodeMemory);

	AIMODULE_API virtual uint16 GetSpecialMemorySize() const override;

	virtual uint16 GetSpecialMemorySize() const override;

protected:
	/** aborts this task, should return Aborted or InProgress
	 *  (use FinishLatentAbort() when returning InProgress)
	 * this function should be considered as const (don't modify state of object) if node is not instanced! */
	AIMODULE_API virtual EBTNodeResult::Type AbortTask(UBehaviorTreeComponent& OwnerComp, uint8* NodeMemory);

	/** sets next tick time */
	AIMODULE_API void SetNextTickTime(uint8* NodeMemory, float RemainingTime) const;

	/** sets next tick time */
	void SetNextTickTime(uint8* NodeMemory, float RemainingTime) const;

public:
#if WITH_EDITOR
	AIMODULE_API virtual FName GetNodeIconName() const override;
#endif // WITH_EDITOR
	AIMODULE_API virtual void OnGameplayTaskDeactivated(UGameplayTask& Task) override;

	/** message observer's hook */
	AIMODULE_API void ReceivedMessage(UBrainComponent* BrainComp, const FAIMessage& Message);

	/** wrapper for node instancing: ExecuteTask */
	AIMODULE_API EBTNodeResult::Type WrappedExecuteTask(UBehaviorTreeComponent& OwnerComp, uint8* NodeMemory) const;

	/** wrapper for node instancing: AbortTask */
	AIMODULE_API EBTNodeResult::Type WrappedAbortTask(UBehaviorTreeComponent& OwnerComp, uint8* NodeMemory) const;

	/** wrapper for node instancing: TickTask
	  * @param OwnerComp	The behavior tree owner of this node
	  * @param NodeMemory	The instance memory of the current node
	  * @param DeltaSeconds		DeltaTime since last call
	  * @param NextNeededDeltaTime		In out parameter, if this node needs a smaller DeltaTime it is the node's responsibility to change it
	  * @returns	True if it actually done some processing or false if it was skipped because of not ticking or in between time interval */
	AIMODULE_API bool WrappedTickTask(UBehaviorTreeComponent& OwnerComp, uint8* NodeMemory, float DeltaSeconds, float& NextNeededDeltaTime) const;

	/** wrapper for node instancing: OnTaskFinished */
	AIMODULE_API void WrappedOnTaskFinished(UBehaviorTreeComponent& OwnerComp, uint8* NodeMemory, EBTNodeResult::Type TaskResult) const;

	/** helper function: finish latent executing */
	AIMODULE_API void FinishLatentTask(UBehaviorTreeComponent& OwnerComp, EBTNodeResult::Type TaskResult) const;

	/** helper function: finishes latent aborting */
	AIMODULE_API void FinishLatentAbort(UBehaviorTreeComponent& OwnerComp) const;

	/** @return true if task search should be discarded when this task is selected to execute but is already running */
	AIMODULE_API bool ShouldIgnoreRestartSelf() const;

	/** service nodes */
	UPROPERTY()
	TArray<TObjectPtr<UBTService>> Services;

protected:

	/** if set, task search will be discarded when this task is selected to execute but is already running */
	UPROPERTY(EditAnywhere, Category=Task)
	uint32 bIgnoreRestartSelf : 1;

	/** if set, TickTask will be called */
	uint32 bNotifyTick : 1;

	/** if set, OnTaskFinished will be called */
	uint32 bNotifyTaskFinished : 1;

	/** ticks this task 
	 * this function should be considered as const (don't modify state of object) if node is not instanced! 
	 * bNotifyTick must be set to true for this function to be called
	 * Calling INIT_TASK_NODE_NOTIFY_FLAGS in the constructor of the task will set this flag automatically */
<<<<<<< HEAD
	virtual void TickTask(UBehaviorTreeComponent& OwnerComp, uint8* NodeMemory, float DeltaSeconds);
=======
	AIMODULE_API virtual void TickTask(UBehaviorTreeComponent& OwnerComp, uint8* NodeMemory, float DeltaSeconds);
>>>>>>> 4af6daef

	/** message handler, default implementation will finish latent execution/abortion
	 * this function should be considered as const (don't modify state of object) if node is not instanced! */
	AIMODULE_API virtual void OnMessage(UBehaviorTreeComponent& OwnerComp, uint8* NodeMemory, FName Message, int32 RequestID, bool bSuccess);

	/** called when task execution is finished
	 * this function should be considered as const (don't modify state of object) if node is not instanced! 
	 * bNotifyTaskFinished must be set to true for this function to be called 
	 * Calling INIT_TASK_NODE_NOTIFY_FLAGS in the constructor of the task will set this flag automatically */
<<<<<<< HEAD
	virtual void OnTaskFinished(UBehaviorTreeComponent& OwnerComp, uint8* NodeMemory, EBTNodeResult::Type TaskResult);
=======
	AIMODULE_API virtual void OnTaskFinished(UBehaviorTreeComponent& OwnerComp, uint8* NodeMemory, EBTNodeResult::Type TaskResult);
>>>>>>> 4af6daef

	/** register message observer */
	AIMODULE_API void WaitForMessage(UBehaviorTreeComponent& OwnerComp, FName MessageType) const;
	AIMODULE_API void WaitForMessage(UBehaviorTreeComponent& OwnerComp, FName MessageType, int32 RequestID) const;
	
	/** unregister message observers */
<<<<<<< HEAD
	void StopWaitingForMessages(UBehaviorTreeComponent& OwnerComp) const;
=======
	AIMODULE_API void StopWaitingForMessages(UBehaviorTreeComponent& OwnerComp) const;
>>>>>>> 4af6daef
	
	template<typename TickTask,	typename OnTaskFinished>
	void InitNotifyFlags(TickTask, OnTaskFinished)
	{
		bNotifyTick = !std::is_same_v<decltype(&UBTTaskNode::TickTask), TickTask>;
		bNotifyTaskFinished = !std::is_same_v<decltype(&UBTTaskNode::OnTaskFinished), OnTaskFinished>;
	}

	/** if set, conditional tick will use remaining time from node's memory */
	uint8 bTickIntervals : 1;
};

#define INIT_TASK_NODE_NOTIFY_FLAGS() \
	do { \
	using NodeType = TRemovePointer<decltype(this)>::Type; \
	InitNotifyFlags(&NodeType::TickTask, &NodeType::OnTaskFinished); \
	} while (false)

FORCEINLINE bool UBTTaskNode::ShouldIgnoreRestartSelf() const
{
	return bIgnoreRestartSelf;
}<|MERGE_RESOLUTION|>--- conflicted
+++ resolved
@@ -41,8 +41,6 @@
 
 	AIMODULE_API virtual uint16 GetSpecialMemorySize() const override;
 
-	virtual uint16 GetSpecialMemorySize() const override;
-
 protected:
 	/** aborts this task, should return Aborted or InProgress
 	 *  (use FinishLatentAbort() when returning InProgress)
@@ -51,9 +49,6 @@
 
 	/** sets next tick time */
 	AIMODULE_API void SetNextTickTime(uint8* NodeMemory, float RemainingTime) const;
-
-	/** sets next tick time */
-	void SetNextTickTime(uint8* NodeMemory, float RemainingTime) const;
 
 public:
 #if WITH_EDITOR
@@ -110,11 +105,7 @@
 	 * this function should be considered as const (don't modify state of object) if node is not instanced! 
 	 * bNotifyTick must be set to true for this function to be called
 	 * Calling INIT_TASK_NODE_NOTIFY_FLAGS in the constructor of the task will set this flag automatically */
-<<<<<<< HEAD
-	virtual void TickTask(UBehaviorTreeComponent& OwnerComp, uint8* NodeMemory, float DeltaSeconds);
-=======
 	AIMODULE_API virtual void TickTask(UBehaviorTreeComponent& OwnerComp, uint8* NodeMemory, float DeltaSeconds);
->>>>>>> 4af6daef
 
 	/** message handler, default implementation will finish latent execution/abortion
 	 * this function should be considered as const (don't modify state of object) if node is not instanced! */
@@ -124,22 +115,14 @@
 	 * this function should be considered as const (don't modify state of object) if node is not instanced! 
 	 * bNotifyTaskFinished must be set to true for this function to be called 
 	 * Calling INIT_TASK_NODE_NOTIFY_FLAGS in the constructor of the task will set this flag automatically */
-<<<<<<< HEAD
-	virtual void OnTaskFinished(UBehaviorTreeComponent& OwnerComp, uint8* NodeMemory, EBTNodeResult::Type TaskResult);
-=======
 	AIMODULE_API virtual void OnTaskFinished(UBehaviorTreeComponent& OwnerComp, uint8* NodeMemory, EBTNodeResult::Type TaskResult);
->>>>>>> 4af6daef
 
 	/** register message observer */
 	AIMODULE_API void WaitForMessage(UBehaviorTreeComponent& OwnerComp, FName MessageType) const;
 	AIMODULE_API void WaitForMessage(UBehaviorTreeComponent& OwnerComp, FName MessageType, int32 RequestID) const;
 	
 	/** unregister message observers */
-<<<<<<< HEAD
-	void StopWaitingForMessages(UBehaviorTreeComponent& OwnerComp) const;
-=======
 	AIMODULE_API void StopWaitingForMessages(UBehaviorTreeComponent& OwnerComp) const;
->>>>>>> 4af6daef
 	
 	template<typename TickTask,	typename OnTaskFinished>
 	void InitNotifyFlags(TickTask, OnTaskFinished)
