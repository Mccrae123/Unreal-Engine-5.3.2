--- conflicted
+++ resolved
@@ -70,31 +70,19 @@
 	AIMODULE_API bool HasValidAsset() const;
 
 	/** register observer for blackboard key */
-<<<<<<< HEAD
-	FDelegateHandle RegisterObserver(FBlackboard::FKey KeyID, const UObject* NotifyOwner, FOnBlackboardChangeNotification ObserverDelegate);
-=======
 	AIMODULE_API FDelegateHandle RegisterObserver(FBlackboard::FKey KeyID, const UObject* NotifyOwner, FOnBlackboardChangeNotification ObserverDelegate);
->>>>>>> 4af6daef
 
 	/** unregister observer from blackboard key */
 	AIMODULE_API void UnregisterObserver(FBlackboard::FKey KeyID, FDelegateHandle ObserverHandle);
 
 	/** unregister all observers associated with given owner */
-<<<<<<< HEAD
-	void UnregisterObserversFrom(const UObject* NotifyOwner);
-=======
 	AIMODULE_API void UnregisterObserversFrom(const UObject* NotifyOwner);
->>>>>>> 4af6daef
 
 	/** pause observer change notifications, any new ones will be added to a queue */
 	AIMODULE_API void PauseObserverNotifications();
 
 	/** resume observer change notifications and, optionally, process the queued observation list */
-<<<<<<< HEAD
-	void ResumeObserverNotifications(bool bSendQueuedObserverNotifications);
-=======
 	AIMODULE_API void ResumeObserverNotifications(bool bSendQueuedObserverNotifications);
->>>>>>> 4af6daef
 
 	/** @return associated behavior tree component */
 	AIMODULE_API UBrainComponent* GetBrainComponent() const;
@@ -109,11 +97,7 @@
 	AIMODULE_API bool InitializeBlackboard(UBlackboardData& NewAsset);
 	
 	/** @return true if component can be used with specified blackboard asset */
-<<<<<<< HEAD
-	virtual bool IsCompatibleWith(const UBlackboardData* TestAsset) const;
-=======
 	AIMODULE_API virtual bool IsCompatibleWith(const UBlackboardData* TestAsset) const;
->>>>>>> 4af6daef
 
 	UFUNCTION(BlueprintCallable, Category="AI|Components|Blackboard")
 	AIMODULE_API UObject* GetValueAsObject(const FName& KeyName) const;
@@ -221,11 +205,7 @@
 
 	PRAGMA_DISABLE_DEPRECATION_WARNINGS // re BlackboardAsset
 	FORCEINLINE bool IsValidKey(FBlackboard::FKey KeyID) const { check(BlackboardAsset); return BlackboardAsset->IsValidKey(KeyID); }
-<<<<<<< HEAD
-	PRAGMA_ENABLE_DEPRECATION_WARNINGS // re BlackboardAsset
-=======
 	AIMODULE_API PRAGMA_ENABLE_DEPRECATION_WARNINGS // re BlackboardAsset
->>>>>>> 4af6daef
 
 	/** compares blackboard's values under specified keys */
 	EBlackboardCompare::Type CompareKeyValues(TSubclassOf<UBlackboardKeyType> KeyType, FBlackboard::FKey KeyA, FBlackboard::FKey KeyB) const;
