--- conflicted
+++ resolved
@@ -69,17 +69,10 @@
 
 	/** child node */
 	UPROPERTY()
-<<<<<<< HEAD
-	UBTCompositeNode* ChildComposite = nullptr;
-
-	UPROPERTY()
-	UBTTaskNode* ChildTask = nullptr;
-=======
 	TObjectPtr<UBTCompositeNode> ChildComposite = nullptr;
 
 	UPROPERTY()
 	TObjectPtr<UBTTaskNode> ChildTask = nullptr;
->>>>>>> 6bbb88c8
 
 	/** execution decorators */
 	UPROPERTY()
