// Copyright Epic Games, Inc. All Rights Reserved.
#pragma once

#include "CoreMinimal.h"
#include "BehaviorTree/BTNode.h"
#include "BTCompositeNode.generated.h"

class UBTCompositeNode;
class UBTDecorator;
class UBTService;
class UBTTaskNode;

DECLARE_DELEGATE_RetVal_ThreeParams(int32, FGetNextChildDelegate, FBehaviorTreeSearchData& /*search data*/, int32 /*last child index*/, EBTNodeResult::Type /*last result*/);

struct FBTCompositeMemory
{
	/** index of currently active child node */
	int8 CurrentChild;

	/** child override for next selection */
	int8 OverrideChild;
};

UENUM()
enum class EBTChildIndex : uint8
{
	FirstNode,
	TaskNode,
};

UENUM()
namespace EBTDecoratorLogic
{
	// keep in sync with DescribeLogicOp() in BTCompositeNode.cpp

	enum Type : int
	{
		Invalid,
		/** Test decorator conditions. */
		Test,
		/** logic op: AND */
		And,
		/** logic op: OR */
		Or,
		/** logic op: NOT */
		Not,
	};
}

USTRUCT()
struct FBTDecoratorLogic
{
	GENERATED_USTRUCT_BODY()

	UPROPERTY()
	TEnumAsByte<EBTDecoratorLogic::Type> Operation;

	UPROPERTY()
	uint16 Number;

	FBTDecoratorLogic() : Operation(EBTDecoratorLogic::Invalid), Number(0) {}
	FBTDecoratorLogic(uint8 InOperation, uint16 InNumber) : Operation(InOperation), Number(InNumber) {}
};

USTRUCT()
struct FBTCompositeChild
{
	GENERATED_USTRUCT_BODY()

	/** child node */
	UPROPERTY()
	TObjectPtr<UBTCompositeNode> ChildComposite = nullptr;

	UPROPERTY()
	TObjectPtr<UBTTaskNode> ChildTask = nullptr;

	/** execution decorators */
	UPROPERTY()
	TArray<TObjectPtr<UBTDecorator>> Decorators;

	/** logic operations for decorators */
	UPROPERTY()
	TArray<FBTDecoratorLogic> DecoratorOps;
};

UCLASS(Abstract, MinimalAPI)
class UBTCompositeNode : public UBTNode
{
	GENERATED_UCLASS_BODY()

	/** child nodes */
	UPROPERTY()
	TArray<FBTCompositeChild> Children;

	/** service nodes */
	UPROPERTY()
	TArray<TObjectPtr<UBTService>> Services;

	AIMODULE_API ~UBTCompositeNode();

	/** fill in data about tree structure */
	AIMODULE_API void InitializeComposite(uint16 InLastExecutionIndex);

	/** find next child branch to execute */
	AIMODULE_API int32 FindChildToExecute(FBehaviorTreeSearchData& SearchData, EBTNodeResult::Type& LastResult) const;

	/** get index of child node (handle subtrees) */
	AIMODULE_API int32 GetChildIndex(FBehaviorTreeSearchData& SearchData, const UBTNode& ChildNode) const;
	/** get index of child node */
	AIMODULE_API int32 GetChildIndex(const UBTNode& ChildNode) const;

	/** called before passing search to child node */
<<<<<<< HEAD
	void OnChildActivation(FBehaviorTreeSearchData& SearchData, const UBTNode& ChildNode) const;
	void OnChildActivation(FBehaviorTreeSearchData& SearchData, int32 ChildIndex) const;
=======
	AIMODULE_API void OnChildActivation(FBehaviorTreeSearchData& SearchData, const UBTNode& ChildNode) const;
	AIMODULE_API void OnChildActivation(FBehaviorTreeSearchData& SearchData, int32 ChildIndex) const;
>>>>>>> 4af6daef

	/**
	 * Notification called after child has finished search
	 * @param SearchData for any new addition or removal of extra aux nodes/ descriptor
	 * @param ChildNode is the children being deactivated
	 * @param NodeResult the raison of the deactivation
	 * @param bRequestedFromValidInstance the new requested search start is within the current active instances
	 */
<<<<<<< HEAD
	void OnChildDeactivation(FBehaviorTreeSearchData& SearchData, const UBTNode& ChildNode, EBTNodeResult::Type& NodeResult, const bool bRequestedFromValidInstance) const;
=======
	AIMODULE_API void OnChildDeactivation(FBehaviorTreeSearchData& SearchData, const UBTNode& ChildNode, EBTNodeResult::Type& NodeResult, const bool bRequestedFromValidInstance) const;
>>>>>>> 4af6daef
	/**
	 * Notification called after child has finished search
	 * @param SearchData for any new addition or removal of extra aux nodes/ descriptor
	 * @param ChildIndex of the child node being deactivated
	 * @param NodeResult the raison of the deactivation
	 * @param bRequestedFromValidInstance the new request search start is within the current active instances
	 */
<<<<<<< HEAD
	void OnChildDeactivation(FBehaviorTreeSearchData& SearchData, int32 ChildIndex, EBTNodeResult::Type& NodeResult, const bool bRequestedFromValidInstance) const;
=======
	AIMODULE_API void OnChildDeactivation(FBehaviorTreeSearchData& SearchData, int32 ChildIndex, EBTNodeResult::Type& NodeResult, const bool bRequestedFromValidInstance) const;
>>>>>>> 4af6daef

	/** called when start enters this node */
	AIMODULE_API void OnNodeActivation(FBehaviorTreeSearchData& SearchData) const;

	/** called when search leaves this node */
	AIMODULE_API void OnNodeDeactivation(FBehaviorTreeSearchData& SearchData, EBTNodeResult::Type& NodeResult) const;

	/** called when search needs to reactivate this node */
	AIMODULE_API void OnNodeRestart(FBehaviorTreeSearchData& SearchData) const;

	/** notify about task execution start */
	AIMODULE_API void ConditionalNotifyChildExecution(UBehaviorTreeComponent& OwnerComp, uint8* NodeMemory, const UBTNode& ChildNode, EBTNodeResult::Type& NodeResult) const;

	/** size of instance memory */
	AIMODULE_API virtual uint16 GetInstanceMemorySize() const override;

	/** @return child node at given index */
	AIMODULE_API UBTNode* GetChildNode(int32 Index) const;

	/** @return children count */
	AIMODULE_API int32 GetChildrenNum() const;

	/** @return execution index of child node */
	AIMODULE_API uint16 GetChildExecutionIndex(int32 Index, EBTChildIndex ChildMode = EBTChildIndex::TaskNode) const;

	/** @return execution index of last node in child branches */
	AIMODULE_API uint16 GetLastExecutionIndex() const;

	/** set override for next child index */
	AIMODULE_API virtual void SetChildOverride(FBehaviorTreeSearchData& SearchData, int8 Index) const;

	/** gathers description of all runtime parameters */
	AIMODULE_API virtual void DescribeRuntimeValues(const UBehaviorTreeComponent& OwnerComp, uint8* NodeMemory, EBTDescriptionVerbosity::Type Verbosity, TArray<FString>& Values) const override;

	/** check if child node can execute new subtree */
	AIMODULE_API virtual bool CanPushSubtree(UBehaviorTreeComponent& OwnerComp, uint8* NodeMemory, int32 ChildIdx) const;

#if WITH_EDITOR
	/** @return allowed flow abort modes for decorators */
	AIMODULE_API virtual bool CanAbortLowerPriority() const;
	AIMODULE_API virtual bool CanAbortSelf() const;
#endif // WITH_EDITOR

	/** find branch containing specified node index */
	AIMODULE_API int32 GetMatchingChildIndex(int32 ActiveInstanceIdx, FBTNodeIndex& NodeIdx) const;

	/** get first execution index of given branch */
	AIMODULE_API uint16 GetBranchExecutionIndex(uint16 NodeInBranchIdx) const;

	/** is child execution allowed by decorators? */
<<<<<<< HEAD
	bool DoDecoratorsAllowExecution(UBehaviorTreeComponent& OwnerComp, const int32 InstanceIdx, const int32 ChildIdx) const;
=======
	AIMODULE_API bool DoDecoratorsAllowExecution(UBehaviorTreeComponent& OwnerComp, const int32 InstanceIdx, const int32 ChildIdx) const;
>>>>>>> 4af6daef

	AIMODULE_API bool IsApplyingDecoratorScope() const;

	// Deprecated methods
	UE_DEPRECATED(5.0, "This function is deprecated. Please use RequestBranchDeactivation instead.")
	void OnChildDeactivation(FBehaviorTreeSearchData& SearchData, const UBTNode& ChildNode, EBTNodeResult::Type& NodeResult) const { OnChildDeactivation(SearchData, ChildNode, NodeResult, /*bRequestedFromValidInstance*/true); }
	UE_DEPRECATED(5.0, "This function is deprecated. Please use RequestBranchDeactivation instead.")
	void OnChildDeactivation(FBehaviorTreeSearchData& SearchData, int32 ChildIndex, EBTNodeResult::Type& NodeResult) const { OnChildDeactivation(SearchData, ChildIndex, NodeResult, /*bRequestedFromValidInstance*/true ); }

protected:

	/** if set, all decorators in branch below will be removed when execution flow leaves (decorators on this node are not affected) */
	UPROPERTY(EditAnywhere, Category = Composite)
	uint32 bApplyDecoratorScope : 1;

	/** if set, NotifyChildExecution will be called */
	uint32 bUseChildExecutionNotify : 1;

	/** if set, NotifyNodeActivation will be called */
	uint32 bUseNodeActivationNotify : 1;

	/** if set, NotifyNodeDeactivation will be called */
	uint32 bUseNodeDeactivationNotify : 1;

	/** if set, CanNotifyDecoratorsOnActivation will be called */
	uint32 bUseDecoratorsActivationCheck : 1;

	/** if set, CanNotifyDecoratorsOnDeactivation will be called */
	uint32 bUseDecoratorsDeactivationCheck : 1;

	/** if set, CanNotifyDecoratorsOnFailedActivation will be called */
	uint32 bUseDecoratorsFailedActivationCheck : 1;

	/** execution index of last node in child branches */
	uint16 LastExecutionIndex;

	/** called just after child execution, allows to modify result  
	 * bUseChildExecutionNotify must be set to true for this function to be called 
	 * Calling INIT_COMPOSITE_NODE_NOTIFY_FLAGS in the constructor of the node will set this flag automatically */
<<<<<<< HEAD
	virtual void NotifyChildExecution(UBehaviorTreeComponent& OwnerComp, uint8* NodeMemory, int32 ChildIdx, EBTNodeResult::Type& NodeResult) const;
=======
	AIMODULE_API virtual void NotifyChildExecution(UBehaviorTreeComponent& OwnerComp, uint8* NodeMemory, int32 ChildIdx, EBTNodeResult::Type& NodeResult) const;
>>>>>>> 4af6daef

	/** called when start enters this node  
	 * bUseNodeActivationNotify must be set to true for this function to be called 
	 * Calling INIT_COMPOSITE_NODE_NOTIFY_FLAGS in the constructor of the node will set this flag automatically */
<<<<<<< HEAD
	virtual void NotifyNodeActivation(FBehaviorTreeSearchData& SearchData) const;
=======
	AIMODULE_API virtual void NotifyNodeActivation(FBehaviorTreeSearchData& SearchData) const;
>>>>>>> 4af6daef

	/** called when start leaves this node 
	 * bUseNodeDeactivationNotify must be set to true for this function to be called  
	 * Calling INIT_COMPOSITE_NODE_NOTIFY_FLAGS in the constructor of the node will set this flag automatically */
<<<<<<< HEAD
	virtual void NotifyNodeDeactivation(FBehaviorTreeSearchData& SearchData, EBTNodeResult::Type& NodeResult) const;
=======
	AIMODULE_API virtual void NotifyNodeDeactivation(FBehaviorTreeSearchData& SearchData, EBTNodeResult::Type& NodeResult) const;
>>>>>>> 4af6daef

	/** check if NotifyDecoratorsOnActivation is allowed, requires bUseDecoratorsActivationCheck flag 
	 * bUseDecoratorsActivationCheck must be set to true for this function to be called  
	 * Calling INIT_COMPOSITE_NODE_NOTIFY_FLAGS in the constructor of the node will set this flag automatically */
<<<<<<< HEAD
	virtual bool CanNotifyDecoratorsOnActivation(FBehaviorTreeSearchData& SearchData, int32 ChildIdx) const;
=======
	AIMODULE_API virtual bool CanNotifyDecoratorsOnActivation(FBehaviorTreeSearchData& SearchData, int32 ChildIdx) const;
>>>>>>> 4af6daef

	/** check if NotifyDecoratorsOnDeactivation is allowed, requires bUseDecoratorsDeactivationCheck flag   
	* bUseDecoratorsDeactivationCheck must be set to true for this function to be called 
	 * Calling INIT_COMPOSITE_NODE_NOTIFY_FLAGS in the constructor of the node will set this flag automatically */
<<<<<<< HEAD
	virtual bool CanNotifyDecoratorsOnDeactivation(FBehaviorTreeSearchData& SearchData, int32 ChildIdx, EBTNodeResult::Type& NodeResult) const;
=======
	AIMODULE_API virtual bool CanNotifyDecoratorsOnDeactivation(FBehaviorTreeSearchData& SearchData, int32 ChildIdx, EBTNodeResult::Type& NodeResult) const;
>>>>>>> 4af6daef

	/** check if NotifyDecoratorsOnFailedActivation is allowed, requires bUseDecoratorsActivationCheck flag  
	 * bUseDecoratorsFailedActivationCheck must be set to true for this function to be called 
	 * Calling INIT_COMPOSITE_NODE_NOTIFY_FLAGS in the constructor of the node will set this flag automatically */
<<<<<<< HEAD
	virtual bool CanNotifyDecoratorsOnFailedActivation(FBehaviorTreeSearchData& SearchData, int32 ChildIdx, EBTNodeResult::Type& NodeResult) const;
=======
	AIMODULE_API virtual bool CanNotifyDecoratorsOnFailedActivation(FBehaviorTreeSearchData& SearchData, int32 ChildIdx, EBTNodeResult::Type& NodeResult) const;
>>>>>>> 4af6daef

	/** runs through decorators on given child node and notify them about activation */
	AIMODULE_API void NotifyDecoratorsOnActivation(FBehaviorTreeSearchData& SearchData, int32 ChildIdx) const;

	/** runs through decorators on given child node and notify them about deactivation */
	AIMODULE_API void NotifyDecoratorsOnDeactivation(FBehaviorTreeSearchData& SearchData, int32 ChildIdx, EBTNodeResult::Type& NodeResult, const bool bIsInSameActiveInstance) const;

	/** runs through decorators on given child node and notify them about failed activation */
	AIMODULE_API void NotifyDecoratorsOnFailedActivation(FBehaviorTreeSearchData& SearchData, int32 ChildIdx, EBTNodeResult::Type& NodeResult) const;

	/** get next child to process and store it in CurrentChild */
	AIMODULE_API int32 GetNextChild(FBehaviorTreeSearchData& SearchData, int32 LastChildIdx, EBTNodeResult::Type LastResult) const;

	/** store delayed execution request */
	AIMODULE_API void RequestDelayedExecution(UBehaviorTreeComponent& OwnerComp, EBTNodeResult::Type LastResult) const;

protected:
	virtual int32 GetNextChildHandler(struct FBehaviorTreeSearchData& SearchData, int32 PrevChild, EBTNodeResult::Type LastResult) const { return BTSpecialChild::ReturnToParent; }

	template<typename NotifyChildExecution,	typename NotifyNodeActivation, typename NotifyNodeDeactivation,
			typename CanNotifyDecoratorsOnActivation, typename CanNotifyDecoratorsOnDeactivation, typename CanNotifyDecoratorsOnFailedActivation>
	void InitNotifyFlags(NotifyChildExecution, NotifyNodeActivation, NotifyNodeDeactivation,
						 CanNotifyDecoratorsOnActivation, CanNotifyDecoratorsOnDeactivation, CanNotifyDecoratorsOnFailedActivation)
	{
		bUseChildExecutionNotify = !std::is_same_v<decltype(&UBTCompositeNode::NotifyChildExecution), NotifyChildExecution>;
		bUseNodeActivationNotify = !std::is_same_v<decltype(&UBTCompositeNode::NotifyNodeActivation), NotifyNodeActivation>;
		bUseNodeDeactivationNotify = !std::is_same_v<decltype(&UBTCompositeNode::NotifyNodeDeactivation), NotifyNodeDeactivation>;
		bUseDecoratorsActivationCheck = !std::is_same_v<decltype(&UBTCompositeNode::CanNotifyDecoratorsOnActivation), CanNotifyDecoratorsOnActivation>;
		bUseDecoratorsDeactivationCheck = !std::is_same_v<decltype(&UBTCompositeNode::CanNotifyDecoratorsOnDeactivation), CanNotifyDecoratorsOnDeactivation>;
		bUseDecoratorsFailedActivationCheck = !std::is_same_v<decltype(&UBTCompositeNode::CanNotifyDecoratorsOnFailedActivation), CanNotifyDecoratorsOnFailedActivation>;
	}
};

#define INIT_COMPOSITE_NODE_NOTIFY_FLAGS() \
	do { \
	using NodeType = TRemovePointer<decltype(this)>::Type; \
	InitNotifyFlags(&NodeType::NotifyChildExecution,\
					&NodeType::NotifyNodeActivation,\
					&NodeType::NotifyNodeDeactivation, \
					&NodeType::CanNotifyDecoratorsOnActivation,\
					&NodeType::CanNotifyDecoratorsOnDeactivation,\
						&NodeType::CanNotifyDecoratorsOnFailedActivation); \
		} while (false)

//////////////////////////////////////////////////////////////////////////
// Inlines

FORCEINLINE UBTNode* UBTCompositeNode::GetChildNode(int32 Index) const
{
	return Children.IsValidIndex(Index) ?
		(Children[Index].ChildComposite ?
			static_cast<UBTNode*>(Children[Index].ChildComposite) :
			static_cast<UBTNode*>(Children[Index].ChildTask)) :
		nullptr;
}

FORCEINLINE int32 UBTCompositeNode::GetChildrenNum() const
{
	return Children.Num();
}

FORCEINLINE uint16 UBTCompositeNode::GetLastExecutionIndex() const
{
	return LastExecutionIndex;
}

FORCEINLINE bool UBTCompositeNode::IsApplyingDecoratorScope() const
{
	return bApplyDecoratorScope;
}<|MERGE_RESOLUTION|>--- conflicted
+++ resolved
@@ -110,13 +110,8 @@
 	AIMODULE_API int32 GetChildIndex(const UBTNode& ChildNode) const;
 
 	/** called before passing search to child node */
-<<<<<<< HEAD
-	void OnChildActivation(FBehaviorTreeSearchData& SearchData, const UBTNode& ChildNode) const;
-	void OnChildActivation(FBehaviorTreeSearchData& SearchData, int32 ChildIndex) const;
-=======
 	AIMODULE_API void OnChildActivation(FBehaviorTreeSearchData& SearchData, const UBTNode& ChildNode) const;
 	AIMODULE_API void OnChildActivation(FBehaviorTreeSearchData& SearchData, int32 ChildIndex) const;
->>>>>>> 4af6daef
 
 	/**
 	 * Notification called after child has finished search
@@ -125,11 +120,7 @@
 	 * @param NodeResult the raison of the deactivation
 	 * @param bRequestedFromValidInstance the new requested search start is within the current active instances
 	 */
-<<<<<<< HEAD
-	void OnChildDeactivation(FBehaviorTreeSearchData& SearchData, const UBTNode& ChildNode, EBTNodeResult::Type& NodeResult, const bool bRequestedFromValidInstance) const;
-=======
 	AIMODULE_API void OnChildDeactivation(FBehaviorTreeSearchData& SearchData, const UBTNode& ChildNode, EBTNodeResult::Type& NodeResult, const bool bRequestedFromValidInstance) const;
->>>>>>> 4af6daef
 	/**
 	 * Notification called after child has finished search
 	 * @param SearchData for any new addition or removal of extra aux nodes/ descriptor
@@ -137,11 +128,7 @@
 	 * @param NodeResult the raison of the deactivation
 	 * @param bRequestedFromValidInstance the new request search start is within the current active instances
 	 */
-<<<<<<< HEAD
-	void OnChildDeactivation(FBehaviorTreeSearchData& SearchData, int32 ChildIndex, EBTNodeResult::Type& NodeResult, const bool bRequestedFromValidInstance) const;
-=======
 	AIMODULE_API void OnChildDeactivation(FBehaviorTreeSearchData& SearchData, int32 ChildIndex, EBTNodeResult::Type& NodeResult, const bool bRequestedFromValidInstance) const;
->>>>>>> 4af6daef
 
 	/** called when start enters this node */
 	AIMODULE_API void OnNodeActivation(FBehaviorTreeSearchData& SearchData) const;
@@ -192,11 +179,7 @@
 	AIMODULE_API uint16 GetBranchExecutionIndex(uint16 NodeInBranchIdx) const;
 
 	/** is child execution allowed by decorators? */
-<<<<<<< HEAD
-	bool DoDecoratorsAllowExecution(UBehaviorTreeComponent& OwnerComp, const int32 InstanceIdx, const int32 ChildIdx) const;
-=======
 	AIMODULE_API bool DoDecoratorsAllowExecution(UBehaviorTreeComponent& OwnerComp, const int32 InstanceIdx, const int32 ChildIdx) const;
->>>>>>> 4af6daef
 
 	AIMODULE_API bool IsApplyingDecoratorScope() const;
 
@@ -236,56 +219,32 @@
 	/** called just after child execution, allows to modify result  
 	 * bUseChildExecutionNotify must be set to true for this function to be called 
 	 * Calling INIT_COMPOSITE_NODE_NOTIFY_FLAGS in the constructor of the node will set this flag automatically */
-<<<<<<< HEAD
-	virtual void NotifyChildExecution(UBehaviorTreeComponent& OwnerComp, uint8* NodeMemory, int32 ChildIdx, EBTNodeResult::Type& NodeResult) const;
-=======
 	AIMODULE_API virtual void NotifyChildExecution(UBehaviorTreeComponent& OwnerComp, uint8* NodeMemory, int32 ChildIdx, EBTNodeResult::Type& NodeResult) const;
->>>>>>> 4af6daef
 
 	/** called when start enters this node  
 	 * bUseNodeActivationNotify must be set to true for this function to be called 
 	 * Calling INIT_COMPOSITE_NODE_NOTIFY_FLAGS in the constructor of the node will set this flag automatically */
-<<<<<<< HEAD
-	virtual void NotifyNodeActivation(FBehaviorTreeSearchData& SearchData) const;
-=======
 	AIMODULE_API virtual void NotifyNodeActivation(FBehaviorTreeSearchData& SearchData) const;
->>>>>>> 4af6daef
 
 	/** called when start leaves this node 
 	 * bUseNodeDeactivationNotify must be set to true for this function to be called  
 	 * Calling INIT_COMPOSITE_NODE_NOTIFY_FLAGS in the constructor of the node will set this flag automatically */
-<<<<<<< HEAD
-	virtual void NotifyNodeDeactivation(FBehaviorTreeSearchData& SearchData, EBTNodeResult::Type& NodeResult) const;
-=======
 	AIMODULE_API virtual void NotifyNodeDeactivation(FBehaviorTreeSearchData& SearchData, EBTNodeResult::Type& NodeResult) const;
->>>>>>> 4af6daef
 
 	/** check if NotifyDecoratorsOnActivation is allowed, requires bUseDecoratorsActivationCheck flag 
 	 * bUseDecoratorsActivationCheck must be set to true for this function to be called  
 	 * Calling INIT_COMPOSITE_NODE_NOTIFY_FLAGS in the constructor of the node will set this flag automatically */
-<<<<<<< HEAD
-	virtual bool CanNotifyDecoratorsOnActivation(FBehaviorTreeSearchData& SearchData, int32 ChildIdx) const;
-=======
 	AIMODULE_API virtual bool CanNotifyDecoratorsOnActivation(FBehaviorTreeSearchData& SearchData, int32 ChildIdx) const;
->>>>>>> 4af6daef
 
 	/** check if NotifyDecoratorsOnDeactivation is allowed, requires bUseDecoratorsDeactivationCheck flag   
 	* bUseDecoratorsDeactivationCheck must be set to true for this function to be called 
 	 * Calling INIT_COMPOSITE_NODE_NOTIFY_FLAGS in the constructor of the node will set this flag automatically */
-<<<<<<< HEAD
-	virtual bool CanNotifyDecoratorsOnDeactivation(FBehaviorTreeSearchData& SearchData, int32 ChildIdx, EBTNodeResult::Type& NodeResult) const;
-=======
 	AIMODULE_API virtual bool CanNotifyDecoratorsOnDeactivation(FBehaviorTreeSearchData& SearchData, int32 ChildIdx, EBTNodeResult::Type& NodeResult) const;
->>>>>>> 4af6daef
 
 	/** check if NotifyDecoratorsOnFailedActivation is allowed, requires bUseDecoratorsActivationCheck flag  
 	 * bUseDecoratorsFailedActivationCheck must be set to true for this function to be called 
 	 * Calling INIT_COMPOSITE_NODE_NOTIFY_FLAGS in the constructor of the node will set this flag automatically */
-<<<<<<< HEAD
-	virtual bool CanNotifyDecoratorsOnFailedActivation(FBehaviorTreeSearchData& SearchData, int32 ChildIdx, EBTNodeResult::Type& NodeResult) const;
-=======
 	AIMODULE_API virtual bool CanNotifyDecoratorsOnFailedActivation(FBehaviorTreeSearchData& SearchData, int32 ChildIdx, EBTNodeResult::Type& NodeResult) const;
->>>>>>> 4af6daef
 
 	/** runs through decorators on given child node and notify them about activation */
 	AIMODULE_API void NotifyDecoratorsOnActivation(FBehaviorTreeSearchData& SearchData, int32 ChildIdx) const;
