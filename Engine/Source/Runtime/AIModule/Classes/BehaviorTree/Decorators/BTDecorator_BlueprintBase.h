// Copyright Epic Games, Inc. All Rights Reserved.

#pragma once

#include "CoreMinimal.h"
#include "UObject/ObjectMacros.h"
#include "UObject/UObjectGlobals.h"
#include "InputCoreTypes.h"
#include "BehaviorTree/BTDecorator.h"
#include "BTDecorator_BlueprintBase.generated.h"

class AActor;
class AAIController;
class APawn;
class UBehaviorTree;
class UBlackboardComponent;

/**
 *  Base class for blueprint based decorator nodes. Do NOT use it for creating native c++ classes!
 *
 *  Unlike task and services, decorator have two execution chains: 
 *   ExecutionStart-ExecutionFinish and ObserverActivated-ObserverDeactivated
 *  which makes automatic latent action cleanup impossible. Keep in mind, that
 *  you HAVE TO verify is given chain is still active after resuming from any
 *  latent action (like Delay, Timelines, etc).
 *
 *  Helper functions:
 *  - IsDecoratorExecutionActive (true after ExecutionStart, until ExecutionFinish)
 *  - IsDecoratorObserverActive (true after ObserverActivated, until ObserverDeactivated)
 */

UCLASS(Abstract, Blueprintable, MinimalAPI)
class UBTDecorator_BlueprintBase : public UBTDecorator
{
	GENERATED_BODY()

public:
	AIMODULE_API UBTDecorator_BlueprintBase(const FObjectInitializer& ObjectInitializer = FObjectInitializer::Get());

	/** initialize data about blueprint defined properties */
	AIMODULE_API void InitializeProperties();

	/** setup node name */
	AIMODULE_API virtual void PostInitProperties() override;
	AIMODULE_API virtual void PostLoad() override;

	/** notify about changes in blackboard */
	AIMODULE_API EBlackboardNotificationResult OnBlackboardKeyValueChange(const UBlackboardComponent& Blackboard, FBlackboard::FKey ChangedKeyID);

<<<<<<< HEAD
	virtual FString GetStaticDescription() const override;
	virtual void DescribeRuntimeValues(const UBehaviorTreeComponent& OwnerComp, uint8* NodeMemory, EBTDescriptionVerbosity::Type Verbosity, TArray<FString>& Values) const override;
	virtual bool CalculateRawConditionValue(UBehaviorTreeComponent& OwnerComp, uint8* NodeMemory) const override;
	virtual void OnInstanceDestroyed(UBehaviorTreeComponent& OwnerComp) override;
	virtual void InitializeFromAsset(UBehaviorTree& Asset) override;
=======
	AIMODULE_API virtual FString GetStaticDescription() const override;
	AIMODULE_API virtual void DescribeRuntimeValues(const UBehaviorTreeComponent& OwnerComp, uint8* NodeMemory, EBTDescriptionVerbosity::Type Verbosity, TArray<FString>& Values) const override;
	AIMODULE_API virtual bool CalculateRawConditionValue(UBehaviorTreeComponent& OwnerComp, uint8* NodeMemory) const override;
	AIMODULE_API virtual void OnInstanceDestroyed(UBehaviorTreeComponent& OwnerComp) override;
	AIMODULE_API virtual void InitializeFromAsset(UBehaviorTree& Asset) override;
>>>>>>> 4af6daef

	enum class EAbortType : uint8
	{
		NoAbort,
		ActivateBranch,
		DeactivateBranch,
		Unknown,
	};
<<<<<<< HEAD

	/** return this decorator abort type in current circumstances */
	EAbortType EvaluateAbortType(UBehaviorTreeComponent& OwnerComp) const;

	UE_DEPRECATED(5.2, "Use GetShouldAbortType instead")
	bool GetShouldAbort(UBehaviorTreeComponent& OwnerComp) const
	{
		return  EvaluateAbortType(OwnerComp) != EAbortType::NoAbort;
	}
=======
>>>>>>> 4af6daef

	/** return this decorator abort type in current circumstances */
	AIMODULE_API EAbortType EvaluateAbortType(UBehaviorTreeComponent& OwnerComp) const;

	UE_DEPRECATED(5.2, "Use GetShouldAbortType instead")
	bool GetShouldAbort(UBehaviorTreeComponent& OwnerComp) const
	{
		return  EvaluateAbortType(OwnerComp) != EAbortType::NoAbort;
	}

	AIMODULE_API virtual void SetOwner(AActor* ActorOwner) override;

#if WITH_EDITOR
	AIMODULE_API virtual FName GetNodeIconName() const override;
	AIMODULE_API virtual bool UsesBlueprint() const override;
#endif

protected:
	/** Cached AIController owner of BehaviorTreeComponent. */
	UPROPERTY(Transient)
	TObjectPtr<AAIController> AIOwner;

	/** Cached AIController owner of BehaviorTreeComponent. */
	UPROPERTY(Transient)
	TObjectPtr<AActor> ActorOwner;

	/** blackboard key names that should be observed */
	UPROPERTY()
	TArray<FName> ObservedKeyNames;

	/** properties with runtime values, stored only in class default object */
	TArray<FProperty*> PropertyData;

#if WITH_EDITORONLY_DATA
	UPROPERTY(EditDefaultsOnly, BlueprintReadWrite, Category = Description)
	FString CustomDescription;
#endif // WITH_EDITORONLY_DATA

	/** show detailed information about properties */
	UPROPERTY(EditInstanceOnly, Category=Description)
	uint32 bShowPropertyDetails : 1;

	/** Applies only if Decorator has any FBlackboardKeySelector property and if decorator is 
	 *	set to abort BT flow. Is set to true ReceiveConditionCheck will be called only on changes 
	  *	to observed BB keys. If false or no BB keys observed ReceiveConditionCheck will be called every tick */
	UPROPERTY(EditDefaultsOnly, Category = "FlowControl", AdvancedDisplay)
	uint32 bCheckConditionOnlyBlackBoardChanges : 1;

	/** gets set to true if decorator declared BB keys it can potentially observe */
	uint32 bIsObservingBB : 1;
	
	/** set if ReceiveTick is implemented by blueprint */
	uint32 ReceiveTickImplementations : 2;

	/** set if ReceiveExecutionStart is implemented by blueprint */
	uint32 ReceiveExecutionStartImplementations : 2;

	/** set if ReceiveExecutionFinish is implemented by blueprint */
	uint32 ReceiveExecutionFinishImplementations : 2;

	/** set if ReceiveObserverActivated is implemented by blueprint */
	uint32 ReceiveObserverActivatedImplementations : 2;

	/** set if ReceiveObserverDeactivated is implemented by blueprint */
	uint32 ReceiveObserverDeactivatedImplementations : 2;

	/** set if ReceiveConditionCheck is implemented by blueprint */
	uint32 PerformConditionCheckImplementations : 2;

<<<<<<< HEAD
	virtual void OnBecomeRelevant(UBehaviorTreeComponent& OwnerComp, uint8* NodeMemory) override;
	virtual void OnCeaseRelevant(UBehaviorTreeComponent& OwnerComp, uint8* NodeMemory) override;
	virtual void OnNodeActivation(FBehaviorTreeSearchData& SearchData) override;
	virtual void OnNodeDeactivation(FBehaviorTreeSearchData& SearchData, EBTNodeResult::Type NodeResult) override;
	virtual void TickNode(UBehaviorTreeComponent& OwnerComp, uint8* NodeMemory, float DeltaSeconds) override;
=======
	AIMODULE_API virtual void OnBecomeRelevant(UBehaviorTreeComponent& OwnerComp, uint8* NodeMemory) override;
	AIMODULE_API virtual void OnCeaseRelevant(UBehaviorTreeComponent& OwnerComp, uint8* NodeMemory) override;
	AIMODULE_API virtual void OnNodeActivation(FBehaviorTreeSearchData& SearchData) override;
	AIMODULE_API virtual void OnNodeDeactivation(FBehaviorTreeSearchData& SearchData, EBTNodeResult::Type NodeResult) override;
	AIMODULE_API virtual void TickNode(UBehaviorTreeComponent& OwnerComp, uint8* NodeMemory, float DeltaSeconds) override;
>>>>>>> 4af6daef

	/** tick function
	 *	@Note that if both generic and AI event versions are implemented only the more
	 *	suitable one will be called, meaning the AI version if called for AI, generic one otherwise */
	UFUNCTION(BlueprintImplementableEvent)
	AIMODULE_API void ReceiveTick(AActor* OwnerActor, float DeltaSeconds);

	/** called on execution of underlying node 
	 *	@Note that if both generic and AI event versions are implemented only the more
	 *	suitable one will be called, meaning the AI version if called for AI, generic one otherwise */
	UFUNCTION(BlueprintImplementableEvent)
	AIMODULE_API void ReceiveExecutionStart(AActor* OwnerActor);

	/** called when execution of underlying node is finished 
	 *	@Note that if both generic and AI event versions are implemented only the more
	 *	suitable one will be called, meaning the AI version if called for AI, generic one otherwise */
	UFUNCTION(BlueprintImplementableEvent)
	AIMODULE_API void ReceiveExecutionFinish(AActor* OwnerActor, enum EBTNodeResult::Type NodeResult);

	/** called when observer is activated (flow controller) 
	 *	@Note that if both generic and AI event versions are implemented only the more
	 *	suitable one will be called, meaning the AI version if called for AI, generic one otherwise */
	UFUNCTION(BlueprintImplementableEvent)
	AIMODULE_API void ReceiveObserverActivated(AActor* OwnerActor);

	/** called when observer is deactivated (flow controller) 
	 *	@Note that if both generic and AI event versions are implemented only the more
	 *	suitable one will be called, meaning the AI version if called for AI, generic one otherwise */
	UFUNCTION(BlueprintImplementableEvent)
	AIMODULE_API void ReceiveObserverDeactivated(AActor* OwnerActor);

	/** called when testing if underlying node can be executed, must call FinishConditionCheck
	 *	@Note that if both generic and AI event versions are implemented only the more
	 *	suitable one will be called, meaning the AI version if called for AI, generic one otherwise */
	UFUNCTION(BlueprintImplementableEvent)
	AIMODULE_API bool PerformConditionCheck(AActor* OwnerActor);

	/** Alternative AI version of ReceiveTick
	 *	@see ReceiveTick for more details
	 *	@Note that if both generic and AI event versions are implemented only the more
	 *	suitable one will be called, meaning the AI version if called for AI, generic one otherwise */
	UFUNCTION(BlueprintImplementableEvent, Category = AI)
	AIMODULE_API void ReceiveTickAI(AAIController* OwnerController, APawn* ControlledPawn, float DeltaSeconds);

	/** Alternative AI version of ReceiveExecutionStart
	 *	@see ReceiveExecutionStart for more details
	 *	@Note that if both generic and AI event versions are implemented only the more
	 *	suitable one will be called, meaning the AI version if called for AI, generic one otherwise */
	UFUNCTION(BlueprintImplementableEvent, Category = AI)
	AIMODULE_API void ReceiveExecutionStartAI(AAIController* OwnerController, APawn* ControlledPawn);

	/** Alternative AI version of ReceiveExecutionFinish
	 *	@see ReceiveExecutionFinish for more details
	 *	@Note that if both generic and AI event versions are implemented only the more
	 *	suitable one will be called, meaning the AI version if called for AI, generic one otherwise */
	UFUNCTION(BlueprintImplementableEvent, Category = AI)
	AIMODULE_API void ReceiveExecutionFinishAI(AAIController* OwnerController, APawn* ControlledPawn, enum EBTNodeResult::Type NodeResult);

	/** Alternative AI version of ReceiveObserverActivated
	 *	@see ReceiveObserverActivated for more details
	 *	@Note that if both generic and AI event versions are implemented only the more
	 *	suitable one will be called, meaning the AI version if called for AI, generic one otherwise */
	UFUNCTION(BlueprintImplementableEvent, Category = AI)
	AIMODULE_API void ReceiveObserverActivatedAI(AAIController* OwnerController, APawn* ControlledPawn);

	/** Alternative AI version of ReceiveObserverDeactivated
	 *	@see ReceiveObserverDeactivated for more details
	 *	@Note that if both generic and AI event versions are implemented only the more
	 *	suitable one will be called, meaning the AI version if called for AI, generic one otherwise */
	UFUNCTION(BlueprintImplementableEvent, Category = AI)
	AIMODULE_API void ReceiveObserverDeactivatedAI(AAIController* OwnerController, APawn* ControlledPawn);

	/** Alternative AI version of ReceiveConditionCheck
	 *	@see ReceiveConditionCheck for more details
	 *	@Note that if both generic and AI event versions are implemented only the more
	 *	suitable one will be called, meaning the AI version if called for AI, generic one otherwise */
	UFUNCTION(BlueprintImplementableEvent, Category = AI)
	AIMODULE_API bool PerformConditionCheckAI(AAIController* OwnerController, APawn* ControlledPawn);
		
	/** check if decorator is part of currently active branch */
	UFUNCTION(BlueprintCallable, Category="AI|BehaviorTree")
	AIMODULE_API bool IsDecoratorExecutionActive() const;

	/** check if decorator's observer is currently active */
	UFUNCTION(BlueprintCallable, Category="AI|BehaviorTree")
	AIMODULE_API bool IsDecoratorObserverActive() const;

	FORCEINLINE bool GetNeedsTickForConditionChecking() const { return PerformConditionCheckImplementations != 0 && (bIsObservingBB == false || bCheckConditionOnlyBlackBoardChanges == false); }

	/** Handle abort request calls from the specified abort type */
<<<<<<< HEAD
	void RequestAbort(UBehaviorTreeComponent& OwnerComp, const EAbortType Type);
=======
	AIMODULE_API void RequestAbort(UBehaviorTreeComponent& OwnerComp, const EAbortType Type);
>>>>>>> 4af6daef
};<|MERGE_RESOLUTION|>--- conflicted
+++ resolved
@@ -47,19 +47,11 @@
 	/** notify about changes in blackboard */
 	AIMODULE_API EBlackboardNotificationResult OnBlackboardKeyValueChange(const UBlackboardComponent& Blackboard, FBlackboard::FKey ChangedKeyID);
 
-<<<<<<< HEAD
-	virtual FString GetStaticDescription() const override;
-	virtual void DescribeRuntimeValues(const UBehaviorTreeComponent& OwnerComp, uint8* NodeMemory, EBTDescriptionVerbosity::Type Verbosity, TArray<FString>& Values) const override;
-	virtual bool CalculateRawConditionValue(UBehaviorTreeComponent& OwnerComp, uint8* NodeMemory) const override;
-	virtual void OnInstanceDestroyed(UBehaviorTreeComponent& OwnerComp) override;
-	virtual void InitializeFromAsset(UBehaviorTree& Asset) override;
-=======
 	AIMODULE_API virtual FString GetStaticDescription() const override;
 	AIMODULE_API virtual void DescribeRuntimeValues(const UBehaviorTreeComponent& OwnerComp, uint8* NodeMemory, EBTDescriptionVerbosity::Type Verbosity, TArray<FString>& Values) const override;
 	AIMODULE_API virtual bool CalculateRawConditionValue(UBehaviorTreeComponent& OwnerComp, uint8* NodeMemory) const override;
 	AIMODULE_API virtual void OnInstanceDestroyed(UBehaviorTreeComponent& OwnerComp) override;
 	AIMODULE_API virtual void InitializeFromAsset(UBehaviorTree& Asset) override;
->>>>>>> 4af6daef
 
 	enum class EAbortType : uint8
 	{
@@ -68,27 +60,15 @@
 		DeactivateBranch,
 		Unknown,
 	};
-<<<<<<< HEAD
 
 	/** return this decorator abort type in current circumstances */
-	EAbortType EvaluateAbortType(UBehaviorTreeComponent& OwnerComp) const;
+	AIMODULE_API EAbortType EvaluateAbortType(UBehaviorTreeComponent& OwnerComp) const;
 
 	UE_DEPRECATED(5.2, "Use GetShouldAbortType instead")
 	bool GetShouldAbort(UBehaviorTreeComponent& OwnerComp) const
 	{
 		return  EvaluateAbortType(OwnerComp) != EAbortType::NoAbort;
 	}
-=======
->>>>>>> 4af6daef
-
-	/** return this decorator abort type in current circumstances */
-	AIMODULE_API EAbortType EvaluateAbortType(UBehaviorTreeComponent& OwnerComp) const;
-
-	UE_DEPRECATED(5.2, "Use GetShouldAbortType instead")
-	bool GetShouldAbort(UBehaviorTreeComponent& OwnerComp) const
-	{
-		return  EvaluateAbortType(OwnerComp) != EAbortType::NoAbort;
-	}
 
 	AIMODULE_API virtual void SetOwner(AActor* ActorOwner) override;
 
@@ -149,19 +129,11 @@
 	/** set if ReceiveConditionCheck is implemented by blueprint */
 	uint32 PerformConditionCheckImplementations : 2;
 
-<<<<<<< HEAD
-	virtual void OnBecomeRelevant(UBehaviorTreeComponent& OwnerComp, uint8* NodeMemory) override;
-	virtual void OnCeaseRelevant(UBehaviorTreeComponent& OwnerComp, uint8* NodeMemory) override;
-	virtual void OnNodeActivation(FBehaviorTreeSearchData& SearchData) override;
-	virtual void OnNodeDeactivation(FBehaviorTreeSearchData& SearchData, EBTNodeResult::Type NodeResult) override;
-	virtual void TickNode(UBehaviorTreeComponent& OwnerComp, uint8* NodeMemory, float DeltaSeconds) override;
-=======
 	AIMODULE_API virtual void OnBecomeRelevant(UBehaviorTreeComponent& OwnerComp, uint8* NodeMemory) override;
 	AIMODULE_API virtual void OnCeaseRelevant(UBehaviorTreeComponent& OwnerComp, uint8* NodeMemory) override;
 	AIMODULE_API virtual void OnNodeActivation(FBehaviorTreeSearchData& SearchData) override;
 	AIMODULE_API virtual void OnNodeDeactivation(FBehaviorTreeSearchData& SearchData, EBTNodeResult::Type NodeResult) override;
 	AIMODULE_API virtual void TickNode(UBehaviorTreeComponent& OwnerComp, uint8* NodeMemory, float DeltaSeconds) override;
->>>>>>> 4af6daef
 
 	/** tick function
 	 *	@Note that if both generic and AI event versions are implemented only the more
@@ -252,9 +224,5 @@
 	FORCEINLINE bool GetNeedsTickForConditionChecking() const { return PerformConditionCheckImplementations != 0 && (bIsObservingBB == false || bCheckConditionOnlyBlackBoardChanges == false); }
 
 	/** Handle abort request calls from the specified abort type */
-<<<<<<< HEAD
-	void RequestAbort(UBehaviorTreeComponent& OwnerComp, const EAbortType Type);
-=======
 	AIMODULE_API void RequestAbort(UBehaviorTreeComponent& OwnerComp, const EAbortType Type);
->>>>>>> 4af6daef
 };