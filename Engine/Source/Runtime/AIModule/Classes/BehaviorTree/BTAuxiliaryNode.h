// Copyright Epic Games, Inc. All Rights Reserved.

#pragma once

#include "CoreMinimal.h"
#include "BehaviorTree/BTNode.h"
#include "BTAuxiliaryNode.generated.h"

struct FBTAuxiliaryMemory : public FBTInstancedNodeMemory
{
	float NextTickRemainingTime;
	float AccumulatedDeltaTime;
};

/** 
 * Auxiliary nodes are supporting nodes, that receive notification about execution flow and can be ticked
 *
 * Because some of them can be instanced for specific AI, following virtual functions are not marked as const:
 *  - OnBecomeRelevant
 *  - OnCeaseRelevant
 *  - TickNode
 *
 * If your node is not being instanced (default behavior), DO NOT change any properties of object within those functions!
 * Template nodes are shared across all behavior tree components using the same tree asset and must store
 * their runtime properties in provided NodeMemory block (allocation size determined by GetInstanceMemorySize() )
 *
 */

UCLASS(Abstract, MinimalAPI)
class UBTAuxiliaryNode : public UBTNode
{
	GENERATED_UCLASS_BODY()

	/** wrapper for node instancing: OnBecomeRelevant */
	AIMODULE_API void WrappedOnBecomeRelevant(UBehaviorTreeComponent& OwnerComp, uint8* NodeMemory) const;

	/** wrapper for node instancing: OnCeaseRelevant */
	AIMODULE_API void WrappedOnCeaseRelevant(UBehaviorTreeComponent& OwnerComp, uint8* NodeMemory) const;

	/** wrapper for node instancing: TickNode
	  * @param OwnerComp	The behavior tree owner of this node
	  * @param NodeMemory	The instance memory of the current node
	  * @param DeltaSeconds		DeltaTime since last call
	  * @param NextNeededDeltaTime		In out parameter, if this node needs a smaller DeltaTime it is the node's responsibility to change it
	  * @returns	True if it actually done some processing or false if it was skipped because of not ticking or in between time interval */
	AIMODULE_API bool WrappedTickNode(UBehaviorTreeComponent& OwnerComp, uint8* NodeMemory, float DeltaSeconds, float& NextNeededDeltaTime) const;

	AIMODULE_API virtual void DescribeRuntimeValues(const UBehaviorTreeComponent& OwnerComp, uint8* NodeMemory, EBTDescriptionVerbosity::Type Verbosity, TArray<FString>& Values) const override;
	AIMODULE_API virtual uint16 GetSpecialMemorySize() const override;

	/** fill in data about tree structure */
	AIMODULE_API void InitializeParentLink(uint8 InChildIndex);

	/** @return parent task node */
	AIMODULE_API const UBTNode* GetMyNode() const;

	/** @return index of child in parent's array or MAX_uint8 */
	AIMODULE_API uint8 GetChildIndex() const;

	/** Get The next needed deltatime for this node
	  * @param OwnerComp	The behavior tree owner of this node
	  * @param NodeMemory	The instance memory of the current node
	  * @return The next needed DeltaTime */
	AIMODULE_API float GetNextNeededDeltaTime(UBehaviorTreeComponent& OwnerComp, uint8* NodeMemory) const;

protected:

	/** if set, OnBecomeRelevant will be used */
	uint8 bNotifyBecomeRelevant:1;

	/** if set, OnCeaseRelevant will be used */
	uint8 bNotifyCeaseRelevant:1;

	/** if set, OnTick will be used */
	uint8 bNotifyTick : 1;

	/** if set, conditional tick will use remaining time from node's memory */
	uint8 bTickIntervals : 1;

	/** child index in parent node */
	uint8 ChildIndex;

	/** called when auxiliary node becomes active
	 * this function should be considered as const (don't modify state of object) if node is not instanced!  
	 * bNotifyBecomeRelevant must be set to true for this function to be called 
	 * Calling INIT_AUXILIARY_NODE_NOTIFY_FLAGS in the constructor of the node will set this flag automatically */
<<<<<<< HEAD
	virtual void OnBecomeRelevant(UBehaviorTreeComponent& OwnerComp, uint8* NodeMemory);
=======
	AIMODULE_API virtual void OnBecomeRelevant(UBehaviorTreeComponent& OwnerComp, uint8* NodeMemory);
>>>>>>> 4af6daef

	/** called when auxiliary node becomes inactive
	 * this function should be considered as const (don't modify state of object) if node is not instanced!  
	 * bNotifyCeaseRelevant must be set to true for this function to be called 
	 * Calling INIT_AUXILIARY_NODE_NOTIFY_FLAGS in the constructor of the node will set this flag automatically */
<<<<<<< HEAD
	virtual void OnCeaseRelevant(UBehaviorTreeComponent& OwnerComp, uint8* NodeMemory);
=======
	AIMODULE_API virtual void OnCeaseRelevant(UBehaviorTreeComponent& OwnerComp, uint8* NodeMemory);
>>>>>>> 4af6daef

	/** tick function
	 * this function should be considered as const (don't modify state of object) if node is not instanced!   
	 * bNotifyTick must be set to true for this function to be called 
	 * Calling INIT_AUXILIARY_NODE_NOTIFY_FLAGS in the constructor of the node will set this flag automatically */
<<<<<<< HEAD
	virtual void TickNode(UBehaviorTreeComponent& OwnerComp, uint8* NodeMemory, float DeltaSeconds);
=======
	AIMODULE_API virtual void TickNode(UBehaviorTreeComponent& OwnerComp, uint8* NodeMemory, float DeltaSeconds);
>>>>>>> 4af6daef

	/** sets next tick time */
	AIMODULE_API void SetNextTickTime(uint8* NodeMemory, float RemainingTime) const;

	/** gets remaining time for next tick */
<<<<<<< HEAD
	float GetNextTickRemainingTime(uint8* NodeMemory) const;
=======
	AIMODULE_API float GetNextTickRemainingTime(uint8* NodeMemory) const;
>>>>>>> 4af6daef
	
	template<typename TickNode,	typename OnBecomeRelevant, typename OnCeaseRelevant>
	void InitNotifyFlags(TickNode, OnBecomeRelevant, OnCeaseRelevant)
	{
		bNotifyTick = !std::is_same_v<decltype(&UBTAuxiliaryNode::TickNode), TickNode>;
		bNotifyBecomeRelevant = !std::is_same_v<decltype(&UBTAuxiliaryNode::OnBecomeRelevant), OnBecomeRelevant>;
		bNotifyCeaseRelevant = !std::is_same_v<decltype(&UBTAuxiliaryNode::OnCeaseRelevant), OnCeaseRelevant>;
	}
};

#define INIT_AUXILIARY_NODE_NOTIFY_FLAGS() \
	do { \
	using NodeType = TRemovePointer<decltype(this)>::Type; \
	InitNotifyFlags(&NodeType::TickNode, &NodeType::OnBecomeRelevant, &NodeType::OnCeaseRelevant); \
	} while (false)

FORCEINLINE uint8 UBTAuxiliaryNode::GetChildIndex() const
{
	return ChildIndex;
}<|MERGE_RESOLUTION|>--- conflicted
+++ resolved
@@ -84,41 +84,25 @@
 	 * this function should be considered as const (don't modify state of object) if node is not instanced!  
 	 * bNotifyBecomeRelevant must be set to true for this function to be called 
 	 * Calling INIT_AUXILIARY_NODE_NOTIFY_FLAGS in the constructor of the node will set this flag automatically */
-<<<<<<< HEAD
-	virtual void OnBecomeRelevant(UBehaviorTreeComponent& OwnerComp, uint8* NodeMemory);
-=======
 	AIMODULE_API virtual void OnBecomeRelevant(UBehaviorTreeComponent& OwnerComp, uint8* NodeMemory);
->>>>>>> 4af6daef
 
 	/** called when auxiliary node becomes inactive
 	 * this function should be considered as const (don't modify state of object) if node is not instanced!  
 	 * bNotifyCeaseRelevant must be set to true for this function to be called 
 	 * Calling INIT_AUXILIARY_NODE_NOTIFY_FLAGS in the constructor of the node will set this flag automatically */
-<<<<<<< HEAD
-	virtual void OnCeaseRelevant(UBehaviorTreeComponent& OwnerComp, uint8* NodeMemory);
-=======
 	AIMODULE_API virtual void OnCeaseRelevant(UBehaviorTreeComponent& OwnerComp, uint8* NodeMemory);
->>>>>>> 4af6daef
 
 	/** tick function
 	 * this function should be considered as const (don't modify state of object) if node is not instanced!   
 	 * bNotifyTick must be set to true for this function to be called 
 	 * Calling INIT_AUXILIARY_NODE_NOTIFY_FLAGS in the constructor of the node will set this flag automatically */
-<<<<<<< HEAD
-	virtual void TickNode(UBehaviorTreeComponent& OwnerComp, uint8* NodeMemory, float DeltaSeconds);
-=======
 	AIMODULE_API virtual void TickNode(UBehaviorTreeComponent& OwnerComp, uint8* NodeMemory, float DeltaSeconds);
->>>>>>> 4af6daef
 
 	/** sets next tick time */
 	AIMODULE_API void SetNextTickTime(uint8* NodeMemory, float RemainingTime) const;
 
 	/** gets remaining time for next tick */
-<<<<<<< HEAD
-	float GetNextTickRemainingTime(uint8* NodeMemory) const;
-=======
 	AIMODULE_API float GetNextTickRemainingTime(uint8* NodeMemory) const;
->>>>>>> 4af6daef
 	
 	template<typename TickNode,	typename OnBecomeRelevant, typename OnCeaseRelevant>
 	void InitNotifyFlags(TickNode, OnBecomeRelevant, OnCeaseRelevant)
