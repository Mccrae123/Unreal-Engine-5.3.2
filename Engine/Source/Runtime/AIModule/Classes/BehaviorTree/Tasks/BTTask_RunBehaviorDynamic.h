--- conflicted
+++ resolved
@@ -31,21 +31,12 @@
 	AIMODULE_API virtual FName GetNodeIconName() const override;
 #endif // WITH_EDITOR
 
-<<<<<<< HEAD
-	bool HasMatchingTag(const FGameplayTag& Tag) const;
-	const FGameplayTag& GetInjectionTag() const;
-	bool SetBehaviorAsset(UBehaviorTree* NewBehaviorAsset);
-	
-	/** @returns default subtree asset */
-	UBehaviorTree* GetDefaultBehaviorAsset() const;
-=======
 	AIMODULE_API bool HasMatchingTag(const FGameplayTag& Tag) const;
 	AIMODULE_API const FGameplayTag& GetInjectionTag() const;
 	AIMODULE_API bool SetBehaviorAsset(UBehaviorTree* NewBehaviorAsset);
 	
 	/** @returns default subtree asset */
 	AIMODULE_API UBehaviorTree* GetDefaultBehaviorAsset() const;
->>>>>>> 4af6daef
 
 protected:
 
