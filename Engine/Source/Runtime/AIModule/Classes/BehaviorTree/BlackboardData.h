--- conflicted
+++ resolved
@@ -11,7 +11,7 @@
 
 /** blackboard entry definition */
 USTRUCT()
-struct AIMODULE_API FBlackboardEntry
+struct FBlackboardEntry
 {
 	GENERATED_USTRUCT_BODY()
 
@@ -178,9 +178,5 @@
 	FBlackboard::FKey FirstKeyID;
 
 	/** @return key ID from name */
-<<<<<<< HEAD
-	FBlackboard::FKey InternalGetKeyID(const FName& KeyName, EKeyLookupMode LookupMode) const;
-=======
 	AIMODULE_API FBlackboard::FKey InternalGetKeyID(const FName& KeyName, EKeyLookupMode LookupMode) const;
->>>>>>> 4af6daef
 };