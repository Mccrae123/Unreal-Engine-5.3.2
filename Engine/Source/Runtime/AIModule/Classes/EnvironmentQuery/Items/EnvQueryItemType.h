--- conflicted
+++ resolved
@@ -37,11 +37,7 @@
 	AIMODULE_API virtual void FinishDestroy() override;
 
 	/** describe item */
-<<<<<<< HEAD
-	virtual FString GetDescription(const uint8* RawData) const;
-=======
 	AIMODULE_API virtual FString GetDescription(const uint8* RawData) const;
->>>>>>> 4af6daef
 
 	/** helper function for reading typed data from memory block */
 	template<typename T>
