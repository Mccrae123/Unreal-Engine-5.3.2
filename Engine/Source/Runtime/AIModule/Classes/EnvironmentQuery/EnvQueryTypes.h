--- conflicted
+++ resolved
@@ -556,25 +556,9 @@
 		return TItemType::template GetValueFromMemory<typename TItemType::FValueType>(GetItemRawMemory(Index));
 	}
 
-	template<typename TItemType>
-	const typename TItemType::FValueType& GetItemAsTypeChecked(const int32 Index) const
-	{
-		check(Items.IsValidIndex(Index) 
-			&& ItemType.Get()
-			&& ItemType->IsChildOf(TItemType::StaticClass()));
-
-		return TItemType::template GetValueFromMemory<typename TItemType::FValueType>(GetItemRawMemory(Index));
-	}
-
 	/** note that this function does not strip out the null-actors to not mess up results of GetItemScore(Index) calls*/
 	AIMODULE_API void GetAllAsActors(TArray<AActor*>& OutActors) const;
 	AIMODULE_API void GetAllAsLocations(TArray<FVector>& OutLocations) const;
-
-	const uint8* GetItemRawMemory(const int32 Index) const
-	{
-		check(Items.IsValidIndex(Index));
-		return RawData.GetData() + Items[Index].DataOffset;
-	}
 
 	const uint8* GetItemRawMemory(const int32 Index) const
 	{
@@ -860,11 +844,7 @@
 	AIMODULE_API ~FEnvQueryInstance();
 
 	/** execute single step of query */
-<<<<<<< HEAD
-	void ExecuteOneStep(double TimeLimit);
-=======
 	AIMODULE_API void ExecuteOneStep(double TimeLimit);
->>>>>>> 4af6daef
 
 	/** update context cache */
 	AIMODULE_API bool PrepareContext(UClass* Context, FEnvQueryContextData& ContextData);
