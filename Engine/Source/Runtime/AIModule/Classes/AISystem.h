// Copyright Epic Games, Inc. All Rights Reserved.

#pragma once

#include "CoreMinimal.h"
#include "UObject/ObjectMacros.h"
#include "UObject/SoftObjectPath.h"
#include "Engine/World.h"
#include "AI/AISystemBase.h"
#include "Math/RandomStream.h"
#include "AISystem.generated.h"

class UAIAsyncTaskBlueprintProxy;
class UAIHotSpotManager;
class UAIPerceptionSystem;
class UAISystem;
class UBehaviorTreeManager;
class UBlackboardComponent;
class UBlackboardData;
class UEnvQueryManager;
class UNavLocalGridManager;

#define GET_AI_CONFIG_VAR(a) (GetDefault<UAISystem>()->a)

UCLASS(config=Engine, defaultconfig, MinimalAPI)
class UAISystem : public UAISystemBase
{
	GENERATED_BODY()

protected:
	/** Class that will be used to spawn the perception system, can be game-specific */
	UPROPERTY(globalconfig, EditAnywhere, Category = "AISystem", meta = (MetaClass = "/Script/AIModule.AIPerceptionSystem", DisplayName = "Perception System Class"))
	FSoftClassPath PerceptionSystemClassName;

	/** Class that will be used to spawn the hot spot manager, can be game-specific */
	UPROPERTY(globalconfig, EditAnywhere, Category = "AISystem", meta = (MetaClass = "/Script/AIModule.AIHotSpotManager", DisplayName = "AIHotSpotManager Class"))
	FSoftClassPath HotSpotManagerClassName;

	/** Class that will be used to spawn the env query manager, can be game-specific */
	UPROPERTY(globalconfig, EditAnywhere, Category = "AISystem", meta = (MetaClass = "/Script/AIModule.EnvQueryManager", DisplayName = "EnvQueryManager Class"))
	FSoftClassPath EnvQueryManagerClassName;
public:
	/** Default AI movement's acceptance radius used to determine whether 
 	 * AI reached path's end */
	UPROPERTY(globalconfig, EditDefaultsOnly, Category = "Movement")
	float AcceptanceRadius; 

	/** Value used for pathfollowing's internal code to determine whether AI reached path's point. 
	 *	@note this value is not used for path's last point. @see AcceptanceRadius*/
	UPROPERTY(globalconfig, EditDefaultsOnly, Category = "Movement")
	float PathfollowingRegularPathPointAcceptanceRadius;
	
	/** Similarly to PathfollowingRegularPathPointAcceptanceRadius used by pathfollowing's internals
	 *	but gets applied only when next point on a path represents a begining of navigation link */
	UPROPERTY(globalconfig, EditDefaultsOnly, Category = "Movement")
	float PathfollowingNavLinkAcceptanceRadius;
	
	/** If true, overlapping the goal will be counted by default as finishing a move */
	UPROPERTY(globalconfig, EditDefaultsOnly, Category = "Movement")
	bool bFinishMoveOnGoalOverlap;

	/** Sets default value for rather move tasks accept partial paths or not */
	UPROPERTY(globalconfig, EditDefaultsOnly, Category = "Movement")
	bool bAcceptPartialPaths;

	/** Sets default value for rather move tasks allow strafing or not */
	UPROPERTY(globalconfig, EditDefaultsOnly, Category = "Movement")
	bool bAllowStrafing;

	/** if enable will make EQS not complaint about using Controllers as queriers. Default behavior (false) will 
	 *	in places automatically convert controllers to pawns, and complain if code user bypasses the conversion or uses
	 *	pawn-less controller */
	UPROPERTY(globalconfig, EditDefaultsOnly, Category = "EQS")
	bool bAllowControllersAsEQSQuerier;

	/** if set, GameplayDebuggerPlugin will be loaded on module's startup */
	UPROPERTY(globalconfig, EditDefaultsOnly, Category = "AISystem")
	bool bEnableDebuggerPlugin;

	/** If set, actors will be forgotten by the perception system when their stimulus has expired.
	 *	If not set, the perception system will remember the actor even if they are no longer perceived and their
	 *	stimuli has exceeded its max age */
	UPROPERTY(globalconfig, EditDefaultsOnly, Category = "AISystem")
	bool bForgetStaleActors;

	/** If set to true will result in automatically adding the SelfActor key to new Blackboard assets. It will 
	 *	also result in making sure all the BB assets loaded do have the SelfKey entry, via PostLoad */
	UPROPERTY(globalconfig, EditDefaultsOnly, Category = "Blackboard")
	bool bAddBlackboardSelfKey = true;

	UPROPERTY(globalconfig, EditDefaultsOnly, Category = "Behavior Tree")
	bool bClearBBEntryOnBTEQSFail = true;
	
	/** If enabled, blackboard based decorators will set key to 'Invalid' on creation or when selected key no longer exists (instead of using the first key of the blackboard). */
	UPROPERTY(globalconfig, EditDefaultsOnly, Category = "Behavior Tree")
	bool bBlackboardKeyDecoratorAllowsNoneAsValue = false;

<<<<<<< HEAD
=======
	/** If set, new BTs will use this BB as default. */
	UPROPERTY(globalconfig, EditDefaultsOnly, Category = "Behavior Tree")
	TSoftObjectPtr<UBlackboardData> DefaultBlackboard;

>>>>>>> 4af6daef
	/** Which collision channel to use for sight checks by default */
	UPROPERTY(globalconfig, EditDefaultsOnly, Category = "PerceptionSystem")
	TEnumAsByte<ECollisionChannel> DefaultSightCollisionChannel;

protected:
	/** Behavior tree manager used by game */
	UPROPERTY(Transient)
	TObjectPtr<UBehaviorTreeManager> BehaviorTreeManager;

	/** Environment query manager used by game */
	UPROPERTY(Transient)
	TObjectPtr<UEnvQueryManager> EnvironmentQueryManager;

	UPROPERTY(Transient)
	TObjectPtr<UAIPerceptionSystem> PerceptionSystem;

	UPROPERTY(Transient)
	TArray<TObjectPtr<UAIAsyncTaskBlueprintProxy>> AllProxyObjects;

	UPROPERTY(Transient)
	TObjectPtr<UAIHotSpotManager> HotSpotManager;

	UPROPERTY(Transient)
	TObjectPtr<UNavLocalGridManager> NavLocalGrids;

	typedef TMultiMap<TWeakObjectPtr<UBlackboardData>, TWeakObjectPtr<UBlackboardComponent> > FBlackboardDataToComponentsMap;

	/** UBlackboardComponent instances that reference the blackboard data definition */
	FBlackboardDataToComponentsMap BlackboardDataToComponentsMap;

	FDelegateHandle ActorSpawnedDelegateHandle;

	FDelegateHandle PawnBeginPlayDelegateHandle;

	/** random number stream to be used by all things AI. WIP */
	static AIMODULE_API FRandomStream RandomStream;
	
public:
	AIMODULE_API UAISystem(const FObjectInitializer& ObjectInitializer);

	AIMODULE_API virtual void BeginDestroy() override;
	
	AIMODULE_API virtual void PostInitProperties() override;

	// UAISystemBase begin		
<<<<<<< HEAD
	virtual void InitializeActorsForPlay(bool bTimeGotReset) override;
	virtual void WorldOriginLocationChanged(FIntVector OldOriginLocation, FIntVector NewOriginLocation) override;
	virtual void CleanupWorld(bool bSessionEnded = true, bool bCleanupResources = true) override;
	UE_DEPRECATED(5.1, "NewWorld was unused and not always calculated correctly and we expect it is not needed; let us know on UDN if it is necessary.")
	virtual void CleanupWorld(bool bSessionEnded, bool bCleanupResources, UWorld* NewWorld) override;
	virtual void StartPlay() override;
=======
	AIMODULE_API virtual void InitializeActorsForPlay(bool bTimeGotReset) override;
	AIMODULE_API virtual void WorldOriginLocationChanged(FIntVector OldOriginLocation, FIntVector NewOriginLocation) override;
	AIMODULE_API virtual void CleanupWorld(bool bSessionEnded = true, bool bCleanupResources = true) override;
	UE_DEPRECATED(5.1, "NewWorld was unused and not always calculated correctly and we expect it is not needed; let us know on UDN if it is necessary.")
	AIMODULE_API virtual void CleanupWorld(bool bSessionEnded, bool bCleanupResources, UWorld* NewWorld) override;
	AIMODULE_API virtual void StartPlay() override;
>>>>>>> 4af6daef
	// UAISystemBase end

	/** Behavior tree manager getter */
	FORCEINLINE UBehaviorTreeManager* GetBehaviorTreeManager() { return BehaviorTreeManager; }
	/** Behavior tree manager const getter */
	FORCEINLINE const UBehaviorTreeManager* GetBehaviorTreeManager() const { return BehaviorTreeManager; }

	/** Environment Query manager getter */
	FORCEINLINE UEnvQueryManager* GetEnvironmentQueryManager() { return EnvironmentQueryManager; }
	/** Environment Query manager const getter */
	FORCEINLINE const UEnvQueryManager* GetEnvironmentQueryManager() const { return EnvironmentQueryManager; }

	FORCEINLINE UAIPerceptionSystem* GetPerceptionSystem() { return PerceptionSystem; }
	FORCEINLINE const UAIPerceptionSystem* GetPerceptionSystem() const { return PerceptionSystem; }

	FORCEINLINE UAIHotSpotManager* GetHotSpotManager() { return HotSpotManager; }
	FORCEINLINE const UAIHotSpotManager* GetHotSpotManager() const { return HotSpotManager; }

	FORCEINLINE UNavLocalGridManager* GetNavLocalGridManager() { return NavLocalGrids; }
	FORCEINLINE const UNavLocalGridManager* GetNavLocalGridManager() const { return NavLocalGrids; }

	FORCEINLINE static UAISystem* GetCurrentSafe(UWorld* World) 
	{ 
		return World != nullptr ? Cast<UAISystem>(World->GetAISystem()) : NULL;
	}

	FORCEINLINE static UAISystem* GetCurrent(UWorld& World)
	{
		return Cast<UAISystem>(World.GetAISystem());
	}

	FORCEINLINE UWorld* GetOuterWorld() const { return Cast<UWorld>(GetOuter()); }

	virtual UWorld* GetWorld() const override { return GetOuterWorld(); }
	
	FORCEINLINE void AddReferenceFromProxyObject(UAIAsyncTaskBlueprintProxy* BlueprintProxy) { AllProxyObjects.AddUnique(BlueprintProxy); }

	FORCEINLINE void RemoveReferenceToProxyObject(UAIAsyncTaskBlueprintProxy* BlueprintProxy) { AllProxyObjects.RemoveSwap(BlueprintProxy); }

	//----------------------------------------------------------------------//
	// cheats
	//----------------------------------------------------------------------//
	UFUNCTION(exec)
	AIMODULE_API virtual void AIIgnorePlayers();

	UFUNCTION(exec)
	AIMODULE_API virtual void AILoggingVerbose();

	/** insta-runs EQS query for given Target */
	AIMODULE_API void RunEQS(const FString& QueryName, UObject* Target);

	/**
	* Iterator for traversing all UBlackboardComponent instances associated
	* with this blackboard data asset. This is a forward only iterator.
	*/
	struct FBlackboardDataToComponentsIterator
	{
	public:
		FBlackboardDataToComponentsIterator(FBlackboardDataToComponentsMap& BlackboardDataToComponentsMap, class UBlackboardData* BlackboardAsset);

		FORCEINLINE FBlackboardDataToComponentsIterator& operator++()
		{
			++GetCurrentIteratorRef();
			TryMoveIteratorToParentBlackboard();
			return *this;
		}
		FORCEINLINE FBlackboardDataToComponentsIterator operator++(int)
		{
			FBlackboardDataToComponentsIterator Tmp(*this);
			++GetCurrentIteratorRef();
			TryMoveIteratorToParentBlackboard();
			return Tmp;
		}

		FORCEINLINE explicit operator bool() const { return CurrentIteratorIndex < Iterators.Num() && (bool)GetCurrentIteratorRef(); }
		FORCEINLINE bool operator !() const { return !(bool)*this; }

		FORCEINLINE UBlackboardData* Key() const { return GetCurrentIteratorRef().Key().Get(); }
		FORCEINLINE UBlackboardComponent* Value() const { return GetCurrentIteratorRef().Value().Get(); }

	private:
		FORCEINLINE const FBlackboardDataToComponentsMap::TConstKeyIterator& GetCurrentIteratorRef() const { return Iterators[CurrentIteratorIndex]; }
		FORCEINLINE FBlackboardDataToComponentsMap::TConstKeyIterator& GetCurrentIteratorRef() { return Iterators[CurrentIteratorIndex]; }

		void TryMoveIteratorToParentBlackboard()
		{
			if (!GetCurrentIteratorRef() && CurrentIteratorIndex < Iterators.Num() - 1)
			{
				++CurrentIteratorIndex;
				TryMoveIteratorToParentBlackboard(); // keep incrementing until we find a valid iterator.
			}
		}

		int32 CurrentIteratorIndex;

		static const int32 InlineSize = 8;
		TArray<TWeakObjectPtr<UBlackboardData>> IteratorKeysForReference;
		TArray<FBlackboardDataToComponentsMap::TConstKeyIterator, TInlineAllocator<InlineSize>> Iterators;
	};

	/**
	* Registers a UBlackboardComponent instance with this blackboard data asset.
	* This will also register the component for each parent UBlackboardData
	* asset. This should be called after the component has been initialized
	* (i.e. InitializeComponent). The user is responsible for calling
	* UnregisterBlackboardComponent (i.e. UninitializeComponent).
	*/
	AIMODULE_API void RegisterBlackboardComponent(class UBlackboardData& BlackboardAsset, class UBlackboardComponent& BlackboardComp);

	/**
	* Unregisters a UBlackboardComponent instance with this blackboard data
	* asset. This should be called before the component has been uninitialized
	* (i.e. UninitializeComponent).
	*/
	AIMODULE_API void UnregisterBlackboardComponent(class UBlackboardData& BlackboardAsset, class UBlackboardComponent& BlackboardComp);

	/**
	* Creates a forward only iterator for that will iterate all
	* UBlackboardComponent instances that reference the specified
	* BlackboardAsset and it's parents.
	*/
	AIMODULE_API FBlackboardDataToComponentsIterator CreateBlackboardDataToComponentsIterator(class UBlackboardData& BlackboardAsset);

	AIMODULE_API virtual void ConditionalLoadDebuggerPlugin();

	static const FRandomStream& GetRandomStream() { return RandomStream; }
	static void SeedRandomStream(const int32 Seed) { return RandomStream.Initialize(Seed); }

protected:
<<<<<<< HEAD
	virtual void OnActorSpawned(AActor* SpawnedActor);
	virtual void OnPawnBeginPlay(APawn* Pawn);

	void LoadDebuggerPlugin();
=======
	AIMODULE_API virtual void OnActorSpawned(AActor* SpawnedActor);
	AIMODULE_API virtual void OnPawnBeginPlay(APawn* Pawn);

	AIMODULE_API void LoadDebuggerPlugin();
>>>>>>> 4af6daef
};<|MERGE_RESOLUTION|>--- conflicted
+++ resolved
@@ -95,13 +95,10 @@
 	UPROPERTY(globalconfig, EditDefaultsOnly, Category = "Behavior Tree")
 	bool bBlackboardKeyDecoratorAllowsNoneAsValue = false;
 
-<<<<<<< HEAD
-=======
 	/** If set, new BTs will use this BB as default. */
 	UPROPERTY(globalconfig, EditDefaultsOnly, Category = "Behavior Tree")
 	TSoftObjectPtr<UBlackboardData> DefaultBlackboard;
 
->>>>>>> 4af6daef
 	/** Which collision channel to use for sight checks by default */
 	UPROPERTY(globalconfig, EditDefaultsOnly, Category = "PerceptionSystem")
 	TEnumAsByte<ECollisionChannel> DefaultSightCollisionChannel;
@@ -147,21 +144,12 @@
 	AIMODULE_API virtual void PostInitProperties() override;
 
 	// UAISystemBase begin		
-<<<<<<< HEAD
-	virtual void InitializeActorsForPlay(bool bTimeGotReset) override;
-	virtual void WorldOriginLocationChanged(FIntVector OldOriginLocation, FIntVector NewOriginLocation) override;
-	virtual void CleanupWorld(bool bSessionEnded = true, bool bCleanupResources = true) override;
-	UE_DEPRECATED(5.1, "NewWorld was unused and not always calculated correctly and we expect it is not needed; let us know on UDN if it is necessary.")
-	virtual void CleanupWorld(bool bSessionEnded, bool bCleanupResources, UWorld* NewWorld) override;
-	virtual void StartPlay() override;
-=======
 	AIMODULE_API virtual void InitializeActorsForPlay(bool bTimeGotReset) override;
 	AIMODULE_API virtual void WorldOriginLocationChanged(FIntVector OldOriginLocation, FIntVector NewOriginLocation) override;
 	AIMODULE_API virtual void CleanupWorld(bool bSessionEnded = true, bool bCleanupResources = true) override;
 	UE_DEPRECATED(5.1, "NewWorld was unused and not always calculated correctly and we expect it is not needed; let us know on UDN if it is necessary.")
 	AIMODULE_API virtual void CleanupWorld(bool bSessionEnded, bool bCleanupResources, UWorld* NewWorld) override;
 	AIMODULE_API virtual void StartPlay() override;
->>>>>>> 4af6daef
 	// UAISystemBase end
 
 	/** Behavior tree manager getter */
@@ -291,15 +279,8 @@
 	static void SeedRandomStream(const int32 Seed) { return RandomStream.Initialize(Seed); }
 
 protected:
-<<<<<<< HEAD
-	virtual void OnActorSpawned(AActor* SpawnedActor);
-	virtual void OnPawnBeginPlay(APawn* Pawn);
-
-	void LoadDebuggerPlugin();
-=======
 	AIMODULE_API virtual void OnActorSpawned(AActor* SpawnedActor);
 	AIMODULE_API virtual void OnPawnBeginPlay(APawn* Pawn);
 
 	AIMODULE_API void LoadDebuggerPlugin();
->>>>>>> 4af6daef
 };