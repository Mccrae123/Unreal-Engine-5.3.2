// Copyright Epic Games, Inc. All Rights Reserved.

#pragma once

#include "CoreMinimal.h"
#include "UObject/ObjectMacros.h"
#include "UObject/SoftObjectPath.h"
#include "Engine/World.h"
#include "AI/AISystemBase.h"
#include "Math/RandomStream.h"
#include "AISystem.generated.h"

class UAIAsyncTaskBlueprintProxy;
class UAIHotSpotManager;
class UAIPerceptionSystem;
class UAISystem;
class UBehaviorTreeManager;
class UBlackboardComponent;
class UBlackboardData;
class UEnvQueryManager;
class UNavLocalGridManager;

#define GET_AI_CONFIG_VAR(a) (GetDefault<UAISystem>()->a)

UCLASS(config=Engine, defaultconfig)
class AIMODULE_API UAISystem : public UAISystemBase
{
	GENERATED_BODY()

protected:
	/** Class that will be used to spawn the perception system, can be game-specific */
	UPROPERTY(globalconfig, EditAnywhere, Category = "AISystem", meta = (MetaClass = "AIPerceptionSystem", DisplayName = "Perception System Class"))
	FSoftClassPath PerceptionSystemClassName;

	/** Class that will be used to spawn the hot spot manager, can be game-specific */
	UPROPERTY(globalconfig, EditAnywhere, Category = "AISystem", meta = (MetaClass = "AIHotSpotManager", DisplayName = "AIHotSpotManager Class"))
	FSoftClassPath HotSpotManagerClassName;

	/** Class that will be used to spawn the env query manager, can be game-specific */
	UPROPERTY(globalconfig, EditAnywhere, Category = "AISystem", meta = (MetaClass = "EnvQueryManager", DisplayName = "EnvQueryManager Class"))
	FSoftClassPath EnvQueryManagerClassName;
public:
	/** Default AI movement's acceptance radius used to determine whether 
 	 * AI reached path's end */
	UPROPERTY(globalconfig, EditDefaultsOnly, Category = "Movement")
	float AcceptanceRadius; 

	/** Value used for pathfollowing's internal code to determine whether AI reached path's point. 
	 *	@note this value is not used for path's last point. @see AcceptanceRadius*/
	UPROPERTY(globalconfig, EditDefaultsOnly, Category = "Movement")
	float PathfollowingRegularPathPointAcceptanceRadius;
	
	/** Similarly to PathfollowingRegularPathPointAcceptanceRadius used by pathfollowing's internals
	 *	but gets applied only when next point on a path represents a begining of navigation link */
	UPROPERTY(globalconfig, EditDefaultsOnly, Category = "Movement")
	float PathfollowingNavLinkAcceptanceRadius;
	
	/** If true, overlapping the goal will be counted by default as finishing a move */
	UPROPERTY(globalconfig, EditDefaultsOnly, Category = "Movement")
	bool bFinishMoveOnGoalOverlap;

	/** Sets default value for rather move tasks accept partial paths or not */
	UPROPERTY(globalconfig, EditDefaultsOnly, Category = "Movement")
	bool bAcceptPartialPaths;

	/** Sets default value for rather move tasks allow strafing or not */
	UPROPERTY(globalconfig, EditDefaultsOnly, Category = "Movement")
	bool bAllowStrafing;

	/** 
<<<<<<< HEAD
	 * Whether or not to enable Gameplay Tasks for move tasks
     * this property is just a transition-time flag - in the end we're going to switch over to Gameplay Tasks anyway, that's the goal. 
	 */
	UPROPERTY(globalconfig, EditDefaultsOnly, Category = "Gameplay Tasks")
=======
	 * Deprecated: Whether or not to enable Gameplay Tasks for move tasks (always enabled now)
	 */
	UPROPERTY(globalconfig, EditDefaultsOnly, Category = "Gameplay Tasks", meta=(DisplayName="DEPRECATED Enable BT AITasks"))
>>>>>>> 6bbb88c8
	bool bEnableBTAITasks;

	/** if enable will make EQS not complaint about using Controllers as queriers. Default behavior (false) will 
	 *	in places automatically convert controllers to pawns, and complain if code user bypasses the conversion or uses
	 *	pawn-less controller */
	UPROPERTY(globalconfig, EditDefaultsOnly, Category = "EQS")
	bool bAllowControllersAsEQSQuerier;

	/** if set, GameplayDebuggerPlugin will be loaded on module's startup */
	UPROPERTY(globalconfig, EditDefaultsOnly, Category = "AISystem")
	bool bEnableDebuggerPlugin;

	/** If set, actors will be forgotten by the perception system when their stimulus has expired.
	 *	If not set, the perception system will remember the actor even if they are no longer perceived and their
	 *	stimuli has exceeded its max age */
	UPROPERTY(globalconfig, EditDefaultsOnly, Category = "AISystem")
	bool bForgetStaleActors;

	/** If set to true will result in automatically adding the SelfActor key to new Blackboard assets. It will 
	 *	also result in making sure all the BB assets loaded do have the SelfKey entry, via PostLoad */
	UPROPERTY(globalconfig, EditDefaultsOnly, Category = "Blackboard")
	bool bAddBlackboardSelfKey = true;

<<<<<<< HEAD
=======
	UPROPERTY(globalconfig, EditDefaultsOnly, Category = "Behavior Tree")
	bool bClearBBEntryOnBTEQSFail = true;

>>>>>>> 6bbb88c8
	/** Which collision channel to use for sight checks by default */
	UPROPERTY(globalconfig, EditDefaultsOnly, Category = "PerceptionSystem")
	TEnumAsByte<ECollisionChannel> DefaultSightCollisionChannel;

protected:
	/** Behavior tree manager used by game */
	UPROPERTY(Transient)
	TObjectPtr<UBehaviorTreeManager> BehaviorTreeManager;

	/** Environment query manager used by game */
	UPROPERTY(Transient)
	TObjectPtr<UEnvQueryManager> EnvironmentQueryManager;

	UPROPERTY(Transient)
	TObjectPtr<UAIPerceptionSystem> PerceptionSystem;

	UPROPERTY(Transient)
	TArray<TObjectPtr<UAIAsyncTaskBlueprintProxy>> AllProxyObjects;

	UPROPERTY(Transient)
	TObjectPtr<UAIHotSpotManager> HotSpotManager;

	UPROPERTY(Transient)
	TObjectPtr<UNavLocalGridManager> NavLocalGrids;

	typedef TMultiMap<TWeakObjectPtr<UBlackboardData>, TWeakObjectPtr<UBlackboardComponent> > FBlackboardDataToComponentsMap;

	/** UBlackboardComponent instances that reference the blackboard data definition */
	FBlackboardDataToComponentsMap BlackboardDataToComponentsMap;

	FDelegateHandle ActorSpawnedDelegateHandle;

	/** random number stream to be used by all things AI. WIP */
	static FRandomStream RandomStream;
	
public:
	UAISystem(const FObjectInitializer& ObjectInitializer);

	virtual void BeginDestroy() override;
	
	virtual void PostInitProperties() override;

	// UAISystemBase begin		
	virtual void InitializeActorsForPlay(bool bTimeGotReset) override;
	virtual void WorldOriginLocationChanged(FIntVector OldOriginLocation, FIntVector NewOriginLocation) override;
	virtual void CleanupWorld(bool bSessionEnded = true, bool bCleanupResources = true, UWorld* NewWorld = NULL) override;
	virtual void StartPlay() override;
	// UAISystemBase end

	/** Behavior tree manager getter */
	FORCEINLINE UBehaviorTreeManager* GetBehaviorTreeManager() { return BehaviorTreeManager; }
	/** Behavior tree manager const getter */
	FORCEINLINE const UBehaviorTreeManager* GetBehaviorTreeManager() const { return BehaviorTreeManager; }

	/** Environment Query manager getter */
	FORCEINLINE UEnvQueryManager* GetEnvironmentQueryManager() { return EnvironmentQueryManager; }
	/** Environment Query manager const getter */
	FORCEINLINE const UEnvQueryManager* GetEnvironmentQueryManager() const { return EnvironmentQueryManager; }

	FORCEINLINE UAIPerceptionSystem* GetPerceptionSystem() { return PerceptionSystem; }
	FORCEINLINE const UAIPerceptionSystem* GetPerceptionSystem() const { return PerceptionSystem; }

	FORCEINLINE UAIHotSpotManager* GetHotSpotManager() { return HotSpotManager; }
	FORCEINLINE const UAIHotSpotManager* GetHotSpotManager() const { return HotSpotManager; }

	FORCEINLINE UNavLocalGridManager* GetNavLocalGridManager() { return NavLocalGrids; }
	FORCEINLINE const UNavLocalGridManager* GetNavLocalGridManager() const { return NavLocalGrids; }

	FORCEINLINE static UAISystem* GetCurrentSafe(UWorld* World) 
	{ 
		return World != nullptr ? Cast<UAISystem>(World->GetAISystem()) : NULL;
	}

	FORCEINLINE static UAISystem* GetCurrent(UWorld& World)
	{
		return Cast<UAISystem>(World.GetAISystem());
	}

	FORCEINLINE UWorld* GetOuterWorld() const { return Cast<UWorld>(GetOuter()); }

	virtual UWorld* GetWorld() const override { return GetOuterWorld(); }
	
	FORCEINLINE void AddReferenceFromProxyObject(UAIAsyncTaskBlueprintProxy* BlueprintProxy) { AllProxyObjects.AddUnique(BlueprintProxy); }

	FORCEINLINE void RemoveReferenceToProxyObject(UAIAsyncTaskBlueprintProxy* BlueprintProxy) { AllProxyObjects.RemoveSwap(BlueprintProxy); }

	//----------------------------------------------------------------------//
	// cheats
	//----------------------------------------------------------------------//
	UFUNCTION(exec)
	virtual void AIIgnorePlayers();

	UFUNCTION(exec)
	virtual void AILoggingVerbose();

	/** insta-runs EQS query for given Target */
	void RunEQS(const FString& QueryName, UObject* Target);

	/**
	* Iterator for traversing all UBlackboardComponent instances associated
	* with this blackboard data asset. This is a forward only iterator.
	*/
	struct FBlackboardDataToComponentsIterator
	{
	public:
		FBlackboardDataToComponentsIterator(FBlackboardDataToComponentsMap& BlackboardDataToComponentsMap, class UBlackboardData* BlackboardAsset);

		FORCEINLINE FBlackboardDataToComponentsIterator& operator++()
		{
			++GetCurrentIteratorRef();
			TryMoveIteratorToParentBlackboard();
			return *this;
		}
		FORCEINLINE FBlackboardDataToComponentsIterator operator++(int)
		{
			FBlackboardDataToComponentsIterator Tmp(*this);
			++GetCurrentIteratorRef();
			TryMoveIteratorToParentBlackboard();
			return Tmp;
		}

		FORCEINLINE explicit operator bool() const { return CurrentIteratorIndex < Iterators.Num() && (bool)GetCurrentIteratorRef(); }
		FORCEINLINE bool operator !() const { return !(bool)*this; }

		FORCEINLINE UBlackboardData* Key() const { return GetCurrentIteratorRef().Key().Get(); }
		FORCEINLINE UBlackboardComponent* Value() const { return GetCurrentIteratorRef().Value().Get(); }

	private:
		FORCEINLINE const FBlackboardDataToComponentsMap::TConstKeyIterator& GetCurrentIteratorRef() const { return Iterators[CurrentIteratorIndex]; }
		FORCEINLINE FBlackboardDataToComponentsMap::TConstKeyIterator& GetCurrentIteratorRef() { return Iterators[CurrentIteratorIndex]; }

		void TryMoveIteratorToParentBlackboard()
		{
			if (!GetCurrentIteratorRef() && CurrentIteratorIndex < Iterators.Num() - 1)
			{
				++CurrentIteratorIndex;
				TryMoveIteratorToParentBlackboard(); // keep incrementing until we find a valid iterator.
			}
		}

		int32 CurrentIteratorIndex;

		static const int32 InlineSize = 8;
		TArray<TWeakObjectPtr<UBlackboardData>> IteratorKeysForReference;
		TArray<FBlackboardDataToComponentsMap::TConstKeyIterator, TInlineAllocator<InlineSize>> Iterators;
	};

	/**
	* Registers a UBlackboardComponent instance with this blackboard data asset.
	* This will also register the component for each parent UBlackboardData
	* asset. This should be called after the component has been initialized
	* (i.e. InitializeComponent). The user is responsible for calling
	* UnregisterBlackboardComponent (i.e. UninitializeComponent).
	*/
	void RegisterBlackboardComponent(class UBlackboardData& BlackboardAsset, class UBlackboardComponent& BlackboardComp);

	/**
	* Unregisters a UBlackboardComponent instance with this blackboard data
	* asset. This should be called before the component has been uninitialized
	* (i.e. UninitializeComponent).
	*/
	void UnregisterBlackboardComponent(class UBlackboardData& BlackboardAsset, class UBlackboardComponent& BlackboardComp);

	/**
	* Creates a forward only iterator for that will iterate all
	* UBlackboardComponent instances that reference the specified
	* BlackboardAsset and it's parents.
	*/
	FBlackboardDataToComponentsIterator CreateBlackboardDataToComponentsIterator(class UBlackboardData& BlackboardAsset);

	virtual void ConditionalLoadDebuggerPlugin();

	static const FRandomStream& GetRandomStream() { return RandomStream; }
	static void SeedRandomStream(const int32 Seed) { return RandomStream.Initialize(Seed); }

protected:
	virtual void OnActorSpawned(AActor* SpawnedActor);
	void LoadDebuggerPlugin();
};<|MERGE_RESOLUTION|>--- conflicted
+++ resolved
@@ -68,16 +68,9 @@
 	bool bAllowStrafing;
 
 	/** 
-<<<<<<< HEAD
-	 * Whether or not to enable Gameplay Tasks for move tasks
-     * this property is just a transition-time flag - in the end we're going to switch over to Gameplay Tasks anyway, that's the goal. 
-	 */
-	UPROPERTY(globalconfig, EditDefaultsOnly, Category = "Gameplay Tasks")
-=======
 	 * Deprecated: Whether or not to enable Gameplay Tasks for move tasks (always enabled now)
 	 */
 	UPROPERTY(globalconfig, EditDefaultsOnly, Category = "Gameplay Tasks", meta=(DisplayName="DEPRECATED Enable BT AITasks"))
->>>>>>> 6bbb88c8
 	bool bEnableBTAITasks;
 
 	/** if enable will make EQS not complaint about using Controllers as queriers. Default behavior (false) will 
@@ -101,12 +94,9 @@
 	UPROPERTY(globalconfig, EditDefaultsOnly, Category = "Blackboard")
 	bool bAddBlackboardSelfKey = true;
 
-<<<<<<< HEAD
-=======
 	UPROPERTY(globalconfig, EditDefaultsOnly, Category = "Behavior Tree")
 	bool bClearBBEntryOnBTEQSFail = true;
 
->>>>>>> 6bbb88c8
 	/** Which collision channel to use for sight checks by default */
 	UPROPERTY(globalconfig, EditDefaultsOnly, Category = "PerceptionSystem")
 	TEnumAsByte<ECollisionChannel> DefaultSightCollisionChannel;
