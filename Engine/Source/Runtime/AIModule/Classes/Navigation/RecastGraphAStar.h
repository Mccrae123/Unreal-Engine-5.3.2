--- conflicted
+++ resolved
@@ -175,8 +175,7 @@
 	}
 	FORCEINLINE FVector::FReal GetHeuristicScale() const
 	{ 
-		// LWC_TODO_AI: Refactor all of these related classes in multiple files to use doubles! Probably not until after 5.0!
-		return UE_REAL_TO_FLOAT(Filter.getHeuristicScale());
+		return Filter.getHeuristicScale();
 	}
 
 	FORCEINLINE FVector::FReal GetHeuristicCost(const FRecastAStarSearchNode& StartNode, const FRecastAStarSearchNode& EndNode) const
@@ -185,12 +184,7 @@
 
 		const FVector::FReal Cost = dtVdist(StartNode.Position, EndNode.Position);
 
-<<<<<<< HEAD
-		// LWC_TODO_AI: Refactor all of these related classes in multiple files to use doubles! Probably not until after 5.0!
-		return UE_REAL_TO_FLOAT_CLAMPED_MAX(Cost);
-=======
 		return Cost;
->>>>>>> d731a049
 	}
 
 	FORCEINLINE FVector::FReal GetTraversalCost(const FRecastAStarSearchNode& StartNode, const FRecastAStarSearchNode& EndNode) const
@@ -202,12 +196,7 @@
 			StartNode.NodeRef, StartNode.Tile, StartNode.Poly,
 			EndNode.NodeRef, EndNode.Tile, EndNode.Poly);
 
-<<<<<<< HEAD
-		// LWC_TODO_AI: Refactor all of these related classes in multiple files to use doubles! Probably not until after 5.0!
-		return UE_REAL_TO_FLOAT_CLAMPED_MAX(Cost);
-=======
 		return Cost;
->>>>>>> d731a049
 	}
 
 	FORCEINLINE bool IsTraversalAllowed(const dtPolyRef& NodeA, const FRecastNeighbour& NodeB) const
