// Copyright Epic Games, Inc. All Rights Reserved.

#pragma once

#include "CoreMinimal.h"
#include "UObject/ObjectMacros.h"
#include "Templates/SubclassOf.h"
#include "GameFramework/Actor.h"
#include "EngineDefines.h"
#include "AI/Navigation/NavRelevantInterface.h"
#include "AI/Navigation/NavLinkDefinition.h"
#include "NavLinkHostInterface.h"
#include "NavLinkProxy.generated.h"

class UBillboardComponent;
class UNavLinkCustomComponent;
class UNavLinkRenderingComponent;
class UPathFollowingComponent;
struct FNavigationRelevantData;

DECLARE_DYNAMIC_MULTICAST_DELEGATE_TwoParams( FSmartLinkReachedSignature, AActor*, MovingActor, const FVector&, DestinationPoint );

/** 
 *  ANavLinkProxy connects areas of Navmesh that don't have a direct navigation path.
 *  It directly supports Simple Links (see PointLinks array). There can be multiple Simple links per ANavLinkProxy instance.
 *  Simple links are designed to statically link areas of Navmesh and are associated with a particular area class that the link provides.
 *  Smart Link functionality is provided via UNavLinkCustomComponent, see SmartLinkComp. They are designed to be able to be dynamically toggled
 *  between enabled and disabled and provide different area classes for both cases. The area classes can be dynamically modified 
 *  without navmesh rebuilds.
 *  There can only be at most one smart link per ANavLinkProxy instance.
 *  Both simple and smart links on a single ANavLinkProxy instance, can be set / enabled at once, as well as either or neither of them.
 */
<<<<<<< HEAD
UCLASS(Blueprintable, autoCollapseCategories=(SmartLink, Actor), hideCategories=(Input))
class AIMODULE_API ANavLinkProxy : public AActor, public INavLinkHostInterface, public INavRelevantInterface
=======
UCLASS(Blueprintable, autoCollapseCategories=(SmartLink, Actor), hideCategories=(Input), MinimalAPI)
class ANavLinkProxy : public AActor, public INavLinkHostInterface, public INavRelevantInterface
>>>>>>> 4af6daef
{
	GENERATED_UCLASS_BODY()

	/** Navigation links (point to point) added to navigation data */
	UPROPERTY(EditAnywhere, BlueprintReadOnly, Category=SimpleLink)
	TArray<FNavigationLink> PointLinks;
	
	/** Navigation links (segment to segment) added to navigation data
	*	@todo hidden from use until we fix segment links. Not really working now*/
	UPROPERTY()
	TArray<FNavigationSegmentLink> SegmentLinks;

private:
	/** Smart link: can affect path following */
	UPROPERTY(VisibleAnywhere, Category=SmartLink)
	TObjectPtr<UNavLinkCustomComponent> SmartLinkComp;
public:

	/** Smart link: toggle relevancy */
	UPROPERTY(EditAnywhere, Category=SmartLink)
	bool bSmartLinkIsRelevant;

#if WITH_EDITORONLY_DATA
private:
	/** Editor Preview */
	UPROPERTY()
	TObjectPtr<UNavLinkRenderingComponent> EdRenderComp;

	UPROPERTY()
	TObjectPtr<UBillboardComponent> SpriteComponent;
public:
#endif // WITH_EDITORONLY_DATA

	// BEGIN INavRelevantInterface
	AIMODULE_API virtual void GetNavigationData(FNavigationRelevantData& Data) const override;
	AIMODULE_API virtual FBox GetNavigationBounds() const override;
	AIMODULE_API virtual bool IsNavigationRelevant() const override;
	// END INavRelevantInterface

	// BEGIN INavLinkHostInterface
	AIMODULE_API virtual bool GetNavigationLinksClasses(TArray<TSubclassOf<UNavLinkDefinition> >& OutClasses) const override;
	AIMODULE_API virtual bool GetNavigationLinksArray(TArray<FNavigationLink>& OutLink, TArray<FNavigationSegmentLink>& OutSegments) const override;
	// END INavLinkHostInterface

#if WITH_EDITOR
	AIMODULE_API virtual void PostEditChangeProperty(FPropertyChangedEvent& PropertyChangedEvent) override;
	AIMODULE_API virtual void PostEditUndo() override;
	AIMODULE_API virtual void PostEditImport() override;
#endif // WITH_EDITOR
	AIMODULE_API virtual void PostInitProperties() override;
	AIMODULE_API virtual void BeginDestroy() override;

	AIMODULE_API virtual void PostRegisterAllComponents() override;
	AIMODULE_API virtual void PostLoad() override;

#if ENABLE_VISUAL_LOG
protected:
	AIMODULE_API virtual void BeginPlay() override;
public:
#endif // ENABLE_VISUAL_LOG

	AIMODULE_API virtual FBox GetComponentsBoundingBox(bool bNonColliding = false, bool bIncludeFromChildActors = false) const override;

	//////////////////////////////////////////////////////////////////////////
	// Blueprint interface for smart links

	/** called when agent reaches smart link during path following, use ResumePathFollowing() to give control back */
	UFUNCTION(BlueprintImplementableEvent)
	AIMODULE_API void ReceiveSmartLinkReached(AActor* Agent, const FVector& Destination);

	/** resume normal path following */
	UFUNCTION(BlueprintCallable, Category="AI|Navigation")
	AIMODULE_API void ResumePathFollowing(AActor* Agent);

	/** check if smart link is enabled */
	UFUNCTION(BlueprintCallable, Category="AI|Navigation")
	AIMODULE_API bool IsSmartLinkEnabled() const;

	/** change state of smart link */
	UFUNCTION(BlueprintCallable, Category="AI|Navigation")
	AIMODULE_API void SetSmartLinkEnabled(bool bEnabled);

	/** check if any agent is moving through smart link right now */
	UFUNCTION(BlueprintCallable, Category="AI|Navigation")
	AIMODULE_API bool HasMovingAgents() const;

#if WITH_EDITOR
	/** Copies navlink end points from the first entry in PointLinks array. This 
	 *	function is a helper function making up for smart links not drawing
	 *	the FVector widgets in the editor. */
	UFUNCTION(CallInEditor, Category = SmartLink, meta = (DisplayName="CopyEndPointsFromSimpleLink"))
	AIMODULE_API void CopyEndPointsFromSimpleLinkToSmartLink();
#endif // WITH_EDITOR

protected:

	UPROPERTY(BlueprintAssignable)
	FSmartLinkReachedSignature OnSmartLinkReached;

	AIMODULE_API void NotifySmartLinkReached(UNavLinkCustomComponent* LinkComp, UObject* PathingAgent, const FVector& DestPoint);

#if WITH_EDITOR
	AIMODULE_API void OnNavAreaRegistered(const UWorld& World, const UClass* NavAreaClass);
	AIMODULE_API void OnNavAreaUnregistered(const UWorld& World, const UClass* NavAreaClass);
#endif // WITH_EDITOR

public:
	/** Returns SmartLinkComp subobject **/
	UNavLinkCustomComponent* GetSmartLinkComp() const { return SmartLinkComp; }
#if WITH_EDITORONLY_DATA
	/** Returns EdRenderComp subobject **/
	UNavLinkRenderingComponent* GetEdRenderComp() const { return EdRenderComp; }
	/** Returns SpriteComponent subobject **/
	UBillboardComponent* GetSpriteComponent() const { return SpriteComponent; }
#endif

protected:
#if WITH_EDITOR
	FDelegateHandle OnNavAreaRegisteredDelegateHandle;
	FDelegateHandle OnNavAreaUnregisteredDelegateHandle;
#endif // WITH_EDITOR
};<|MERGE_RESOLUTION|>--- conflicted
+++ resolved
@@ -30,13 +30,8 @@
  *  There can only be at most one smart link per ANavLinkProxy instance.
  *  Both simple and smart links on a single ANavLinkProxy instance, can be set / enabled at once, as well as either or neither of them.
  */
-<<<<<<< HEAD
-UCLASS(Blueprintable, autoCollapseCategories=(SmartLink, Actor), hideCategories=(Input))
-class AIMODULE_API ANavLinkProxy : public AActor, public INavLinkHostInterface, public INavRelevantInterface
-=======
 UCLASS(Blueprintable, autoCollapseCategories=(SmartLink, Actor), hideCategories=(Input), MinimalAPI)
 class ANavLinkProxy : public AActor, public INavLinkHostInterface, public INavRelevantInterface
->>>>>>> 4af6daef
 {
 	GENERATED_UCLASS_BODY()
 
