// Copyright Epic Games, Inc. All Rights Reserved.

#pragma once

#include "CrowdManagerBase.h"
#include "CoreMinimal.h"
#include "Stats/Stats.h"
#include "UObject/ObjectMacros.h"
#include "UObject/Object.h"
#include "AI/Navigation/NavigationTypes.h"
#include "Tickable.h"
#include "DrawDebugHelpers.h"
#include "NavFilters/NavigationQueryFilter.h"
#include "CrowdManager.generated.h"

class ANavigationData;
class dtCrowd;
class dtObstacleAvoidanceDebugData;
class ICrowdAgentInterface;
class UCrowdFollowingComponent;
class UCrowdManager;
struct dtCrowdAgent;
struct dtCrowdAgentDebugInfo;
struct dtCrowdAgentParams;
struct FNavMeshPath;

#if WITH_RECAST
struct dtQuerySpecialLinkFilter;
struct dtCrowdAgentParams;
class dtCrowd;
struct dtCrowdAgent;
struct dtCrowdAgentDebugInfo;
class dtObstacleAvoidanceDebugData;
#endif

/**
 *  Crowd manager is responsible for handling crowds using Detour (Recast library)
 *
 *  Agents will respect navmesh for all steering and avoidance updates, 
 *  but it's slower than AvoidanceManager solution (RVO, cares only about agents)
 *
 *  All agents will operate on the same navmesh data, which will be picked from
 *  navigation system defaults (UNavigationSystemV1::SupportedAgents[0])
 *
 *  To use it, you have to add CrowdFollowingComponent to your agent
 *  (usually: replace class of PathFollowingComponent in AIController by adding 
 *   those lines in controller's constructor
 *
 *   ACrowdAIController::ACrowdAIController(const FObjectInitializer& ObjectInitializer)
 *       : Super(ObjectInitializer.SetDefaultSubobjectClass<UCrowdFollowingComponent>(TEXT("PathFollowingComponent")))
 *
 *   or simply add both components and switch move requests between them)
 *
 *  Actors that should be avoided, but are not being simulated by crowd (like players)
 *  should implement CrowdAgentInterface AND register/unregister themselves with crowd manager:
 *  
 *   UCrowdManager* CrowdManager = UCrowdManager::GetCurrent(this);
 *   if (CrowdManager)
 *   {
 *      CrowdManager->RegisterAgent(this);
 *   }
 *
 *   Check flags in CrowdDebugDrawing namespace (CrowdManager.cpp) for debugging options.
 */

USTRUCT()
struct FCrowdAvoidanceConfig
{
	GENERATED_USTRUCT_BODY()

	UPROPERTY(EditAnywhere, Category=Crowd)
	float VelocityBias;

	UPROPERTY(EditAnywhere, Category=Crowd)
	float DesiredVelocityWeight;
	
	UPROPERTY(EditAnywhere, Category=Crowd)
	float CurrentVelocityWeight;
	
	UPROPERTY(EditAnywhere, Category=Crowd)
	float SideBiasWeight;
	
	UPROPERTY(EditAnywhere, Category=Crowd)
	float ImpactTimeWeight;

	UPROPERTY(EditAnywhere, Category=Crowd)
	float ImpactTimeRange;

	// index in SamplingPatterns array or 0xff for adaptive sampling
	UPROPERTY(EditAnywhere, Category=Crowd)
	uint8 CustomPatternIdx;

	// adaptive sampling: number of divisions per ring
	UPROPERTY(EditAnywhere, Category=Crowd)
	uint8 AdaptiveDivisions;

	// adaptive sampling: number of rings
	UPROPERTY(EditAnywhere, Category=Crowd)
	uint8 AdaptiveRings;
	
	// adaptive sampling: number of iterations at best velocity
	UPROPERTY(EditAnywhere, Category=Crowd)
	uint8 AdaptiveDepth;

	FCrowdAvoidanceConfig() :
		VelocityBias(0.4f), DesiredVelocityWeight(2.0f), CurrentVelocityWeight(0.75f),
		SideBiasWeight(0.75f), ImpactTimeWeight(2.5f), ImpactTimeRange(2.5f),
		CustomPatternIdx(0xff), AdaptiveDivisions(7), AdaptiveRings(2), AdaptiveDepth(5)
	{}
};

USTRUCT()
struct FCrowdAvoidanceSamplingPattern
{
	GENERATED_USTRUCT_BODY()

	UPROPERTY(EditAnywhere, Category=Crowd)
	TArray<float> Angles;

	UPROPERTY(EditAnywhere, Category = Crowd)
	TArray<float> Radii;

	AIMODULE_API void AddSample(float AngleInDegrees, float NormalizedRadius);
	AIMODULE_API void AddSampleWithMirror(float AngleInDegrees, float NormalizedRadius);
};

struct FCrowdAgentData
{
#if WITH_RECAST
	/** special filter for checking offmesh links */
	TSharedPtr<dtQuerySpecialLinkFilter> LinkFilter;
#endif

	/** poly ref that agent is standing on from previous update */
	NavNodeRef PrevPoly;

	/** index of agent in detour crowd */
	int32 AgentIndex;

	/** remaining time for next path optimization */
	float PathOptRemainingTime;

	/** is this agent fully simulated by crowd? */
	uint32 bIsSimulated : 1;

	/** if set, agent wants path optimizations */
	uint32 bWantsPathOptimization : 1;

	FCrowdAgentData() :	PrevPoly(0), AgentIndex(-1), PathOptRemainingTime(0), bIsSimulated(false), bWantsPathOptimization(false) {}

	bool IsValid() const { return AgentIndex >= 0; }
	AIMODULE_API void ClearFilter();
};

struct FCrowdTickHelper : FTickableGameObject
{
	TWeakObjectPtr<UCrowdManager> Owner;

	FCrowdTickHelper() : Owner(NULL) {}
	virtual void Tick(float DeltaTime);
	virtual bool IsTickable() const { return Owner.IsValid(); }
	virtual bool IsTickableInEditor() const { return true; }
	virtual bool IsTickableWhenPaused() const { return true; }
	virtual TStatId GetStatId() const;
};

UCLASS(config = Engine, defaultconfig, MinimalAPI)
class UCrowdManager : public UCrowdManagerBase
{
	GENERATED_BODY()

public:
	AIMODULE_API UCrowdManager(const FObjectInitializer& ObjectInitializer = FObjectInitializer::Get());

<<<<<<< HEAD
	virtual void Tick(float DeltaTime) override;
	virtual void BeginDestroy() override;
=======
	AIMODULE_API virtual void Tick(float DeltaTime) override;
	AIMODULE_API virtual void BeginDestroy() override;
>>>>>>> 4af6daef

	/** adds new agent to crowd */
	AIMODULE_API void RegisterAgent(ICrowdAgentInterface* Agent);

	/** removes agent from crowd */
	AIMODULE_API void UnregisterAgent(const ICrowdAgentInterface* Agent);

	/** updates agent data */
	AIMODULE_API void UpdateAgentParams(const ICrowdAgentInterface* Agent) const;

	/** refresh agent state */
	AIMODULE_API void UpdateAgentState(const ICrowdAgentInterface* Agent) const;

	/** update agent after using custom link */
	AIMODULE_API void OnAgentFinishedCustomLink(const ICrowdAgentInterface* Agent) const;

	/** sets move target for crowd agent (only for fully simulated) */
	AIMODULE_API bool SetAgentMoveTarget(const UCrowdFollowingComponent* AgentComponent, const FVector& MoveTarget, FSharedConstNavQueryFilter Filter) const;

	/** sets move direction for crowd agent (only for fully simulated) */
	AIMODULE_API bool SetAgentMoveDirection(const UCrowdFollowingComponent* AgentComponent, const FVector& MoveDirection) const;

	/** sets move target using path (only for fully simulated) */
	AIMODULE_API bool SetAgentMovePath(const UCrowdFollowingComponent* AgentComponent, const FNavMeshPath* Path, int32 PathSectionStart, int32 PathSectionEnd, const FVector& PathSectionEndLocation) const;

	/** clears move target for crowd agent (only for fully simulated) */
	AIMODULE_API void ClearAgentMoveTarget(const UCrowdFollowingComponent* AgentComponent) const;

	/** switch agent to waiting state */
	AIMODULE_API void PauseAgent(const UCrowdFollowingComponent* AgentComponent) const;

	/** resumes agent movement */
	AIMODULE_API void ResumeAgent(const UCrowdFollowingComponent* AgentComponent, bool bForceReplanPath = true) const;

	/** check if object is a valid crowd agent */
	AIMODULE_API bool IsAgentValid(const UCrowdFollowingComponent* AgentComponent) const;
	AIMODULE_API bool IsAgentValid(const ICrowdAgentInterface* Agent) const;

	/** returns number of nearby agents */
	AIMODULE_API int32 GetNumNearbyAgents(const ICrowdAgentInterface* Agent) const;

	/** returns a list of locations of nearby agents */
	AIMODULE_API int32 GetNearbyAgentLocations(const ICrowdAgentInterface* Agent, TArray<FVector>& OutLocations) const;

	/** reads existing avoidance config or returns false */
	AIMODULE_API bool GetAvoidanceConfig(int32 Idx, FCrowdAvoidanceConfig& Data) const;

	/** updates existing avoidance config or returns false */
	AIMODULE_API bool SetAvoidanceConfig(int32 Idx, const FCrowdAvoidanceConfig& Data);

	/** remove started offmesh connections from corridor */
	AIMODULE_API void SetOffmeshConnectionPruning(bool bRemoveFromCorridor);

	/** block path visibility raycasts when crossing different nav areas */
	AIMODULE_API void SetSingleAreaVisibilityOptimization(bool bEnable);

	/** adjust current position in path's corridor, starting test from PathStartIdx */
	AIMODULE_API void AdjustAgentPathStart(const UCrowdFollowingComponent* AgentComponent, const FNavMeshPath* Path, int32& PathStartIdx) const;

#if WITH_EDITOR
	AIMODULE_API virtual void PostEditChangeProperty(struct FPropertyChangedEvent& PropertyChangedEvent) override;

	AIMODULE_API void DebugTick() const;
#endif

	/** notify called when detour navmesh is changed */
	AIMODULE_API void OnNavMeshUpdate();

	/** Tests if NavData is a suitable nav data type to be used by this CrowdManager
	 *	instance. */
	AIMODULE_API virtual bool IsSuitableNavData(const ANavigationData& NavData) const;

	/** Called by the nav system when a new navigation data instance is registered. 
	 *	If the CrowdManager instance had no nav data cached it will consider this
	 *	NavDataInstance and update if necesary. */
	AIMODULE_API virtual void OnNavDataRegistered(ANavigationData& NavData) override;

	/** Called by the nav system when a navigation data instance is removed. The 
	 *	crowd manager will see if it's the nav data being used by it an if so try
	 *	to find another one. If there's none the crowd manager will stop working. */
	AIMODULE_API virtual void OnNavDataUnregistered(ANavigationData& NavData) override;

	virtual void CleanUp(float DeltaTime) override {};

	const ANavigationData* GetNavData() const { return MyNavData; }

	AIMODULE_API UWorld* GetWorld() const override;

	static AIMODULE_API UCrowdManager* GetCurrent(UObject* WorldContextObject);
	static AIMODULE_API UCrowdManager* GetCurrent(UWorld* World);

protected:

	UPROPERTY(transient)
	TObjectPtr<ANavigationData> MyNavData;

	/** obstacle avoidance params */
	UPROPERTY(config, EditAnywhere, Category = Config)
	TArray<FCrowdAvoidanceConfig> AvoidanceConfig;

	/** obstacle avoidance params */
	UPROPERTY(config, EditAnywhere, Category = Config)
	TArray<FCrowdAvoidanceSamplingPattern> SamplingPatterns;

	/** max number of agents supported by crowd */
	UPROPERTY(config, EditAnywhere, Category = Config)
	int32 MaxAgents;

	/** max radius of agent that can be added to crowd */
	UPROPERTY(config, EditAnywhere, Category = Config)
	float MaxAgentRadius;

	/** max number of neighbor agents for velocity avoidance */
	UPROPERTY(config, EditAnywhere, Category = Config)
	int32 MaxAvoidedAgents;

	/** max number of wall segments for velocity avoidance */
	UPROPERTY(config, EditAnywhere, Category = Config)
	int32 MaxAvoidedWalls;

	/** how often should agents check their position after moving off navmesh? */
	UPROPERTY(config, EditAnywhere, Category = Config)
	float NavmeshCheckInterval;

	/** how often should agents try to optimize their paths? */
	UPROPERTY(config, EditAnywhere, Category = Config)
	float PathOptimizationInterval;

	/** clamp separation force to left/right when neighbor is behind (dot between forward and dirToNei, -1 = disabled) */
	UPROPERTY(config, EditAnywhere, Category = Config)
	float SeparationDirClamp;

	/** agent radius multiplier for offsetting path around corners */
	UPROPERTY(config, EditAnywhere, Category = Config)
	float PathOffsetRadiusMultiplier;

	uint32 bPruneStartedOffmeshConnections : 1;
	uint32 bSingleAreaVisibilityOptimization : 1;
	uint32 bEarlyReachTestOptimization : 1;
	uint32 bAllowPathReplan : 1;
	
	/** should crowd simulation resolve collisions between agents? if not, this will be handled by their movement components */
	UPROPERTY(config, EditAnywhere, Category = Config)
	uint32 bResolveCollisions : 1;

	/** agents registered in crowd manager */
	TMap<ICrowdAgentInterface*, FCrowdAgentData> ActiveAgents;

	/** temporary flags for crowd agents */
	TArray<uint8> AgentFlags;

#if WITH_RECAST
	/** crowd manager */
	dtCrowd* DetourCrowd;

	/** debug data */
	dtCrowdAgentDebugInfo* DetourAgentDebug;
	dtObstacleAvoidanceDebugData* DetourAvoidanceDebug;
#endif

#if WITH_EDITOR
	FCrowdTickHelper* TickHelper;
#endif // WITH_EDITOR

	/** try to initialize nav data from already existing ones */
	AIMODULE_API virtual void UpdateNavData();

	/** setup params of crowd avoidance */
	AIMODULE_API virtual void UpdateAvoidanceConfig();

	/** called from tick, just after updating agents proximity data */
	AIMODULE_API virtual void PostProximityUpdate();

	/** called from tick, after move points were updated, before any steering/avoidance */
	AIMODULE_API virtual void PostMovePointUpdate();

	/** Sets NavData as MyNavData. If Null and bFindNewNavDataIfNull is true then
	 *	the manager will search for a new NavData instance that meets the 
	 *	IsSuitableNavData() condition. */
	AIMODULE_API void SetNavData(ANavigationData* NavData, const bool bFindNewNavDataIfNull = true);

#if WITH_RECAST
	AIMODULE_API void AddAgent(const ICrowdAgentInterface* Agent, FCrowdAgentData& AgentData) const;
	AIMODULE_API void RemoveAgent(const ICrowdAgentInterface* Agent, FCrowdAgentData* AgentData) const;
	AIMODULE_API void GetAgentParams(const ICrowdAgentInterface* Agent, dtCrowdAgentParams& AgentParams) const;

	/** prepare agent for next step of simulation */
	AIMODULE_API void PrepareAgentStep(const ICrowdAgentInterface* Agent, FCrowdAgentData& AgentData, float DeltaTime) const;

	/** pass new velocity to movement components */
	AIMODULE_API virtual void ApplyVelocity(UCrowdFollowingComponent* AgentComponent, int32 AgentIndex) const;

	/** check changes in crowd simulation and adjust UE specific properties (smart links, poly updates) */
	AIMODULE_API void UpdateAgentPaths();

	/** switch debugger to object selected in PIE */
	AIMODULE_API void UpdateSelectedDebug(const ICrowdAgentInterface* Agent, int32 AgentIndex) const;

	AIMODULE_API void CreateCrowdManager();
	AIMODULE_API void DestroyCrowdManager();

#if ENABLE_DRAW_DEBUG
<<<<<<< HEAD
	UWorld* GetDebugDrawingWorld() const;
	void DrawDebugCorners(const dtCrowdAgent* CrowdAgent) const;
	void DrawDebugCollisionSegments(const dtCrowdAgent* CrowdAgent) const;
	void DrawDebugPath(const dtCrowdAgent* CrowdAgent) const;
	void DrawDebugVelocityObstacles(const dtCrowdAgent* CrowdAgent) const;
	void DrawDebugPathOptimization(const dtCrowdAgent* CrowdAgent) const;
	void DrawDebugNeighbors(const dtCrowdAgent* CrowdAgent) const;
	void DrawDebugSharedBoundary() const;
=======
	AIMODULE_API UWorld* GetDebugDrawingWorld() const;
	AIMODULE_API void DrawDebugCorners(const dtCrowdAgent* CrowdAgent) const;
	AIMODULE_API void DrawDebugCollisionSegments(const dtCrowdAgent* CrowdAgent) const;
	AIMODULE_API void DrawDebugPath(const dtCrowdAgent* CrowdAgent) const;
	AIMODULE_API void DrawDebugVelocityObstacles(const dtCrowdAgent* CrowdAgent) const;
	AIMODULE_API void DrawDebugPathOptimization(const dtCrowdAgent* CrowdAgent) const;
	AIMODULE_API void DrawDebugNeighbors(const dtCrowdAgent* CrowdAgent) const;
	AIMODULE_API void DrawDebugSharedBoundary() const;
>>>>>>> 4af6daef
#endif // ENABLE_DRAW_DEBUG

#endif
};<|MERGE_RESOLUTION|>--- conflicted
+++ resolved
@@ -172,13 +172,8 @@
 public:
 	AIMODULE_API UCrowdManager(const FObjectInitializer& ObjectInitializer = FObjectInitializer::Get());
 
-<<<<<<< HEAD
-	virtual void Tick(float DeltaTime) override;
-	virtual void BeginDestroy() override;
-=======
 	AIMODULE_API virtual void Tick(float DeltaTime) override;
 	AIMODULE_API virtual void BeginDestroy() override;
->>>>>>> 4af6daef
 
 	/** adds new agent to crowd */
 	AIMODULE_API void RegisterAgent(ICrowdAgentInterface* Agent);
@@ -381,16 +376,6 @@
 	AIMODULE_API void DestroyCrowdManager();
 
 #if ENABLE_DRAW_DEBUG
-<<<<<<< HEAD
-	UWorld* GetDebugDrawingWorld() const;
-	void DrawDebugCorners(const dtCrowdAgent* CrowdAgent) const;
-	void DrawDebugCollisionSegments(const dtCrowdAgent* CrowdAgent) const;
-	void DrawDebugPath(const dtCrowdAgent* CrowdAgent) const;
-	void DrawDebugVelocityObstacles(const dtCrowdAgent* CrowdAgent) const;
-	void DrawDebugPathOptimization(const dtCrowdAgent* CrowdAgent) const;
-	void DrawDebugNeighbors(const dtCrowdAgent* CrowdAgent) const;
-	void DrawDebugSharedBoundary() const;
-=======
 	AIMODULE_API UWorld* GetDebugDrawingWorld() const;
 	AIMODULE_API void DrawDebugCorners(const dtCrowdAgent* CrowdAgent) const;
 	AIMODULE_API void DrawDebugCollisionSegments(const dtCrowdAgent* CrowdAgent) const;
@@ -399,7 +384,6 @@
 	AIMODULE_API void DrawDebugPathOptimization(const dtCrowdAgent* CrowdAgent) const;
 	AIMODULE_API void DrawDebugNeighbors(const dtCrowdAgent* CrowdAgent) const;
 	AIMODULE_API void DrawDebugSharedBoundary() const;
->>>>>>> 4af6daef
 #endif // ENABLE_DRAW_DEBUG
 
 #endif
