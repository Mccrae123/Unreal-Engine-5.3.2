--- conflicted
+++ resolved
@@ -9,13 +9,8 @@
 
 class APawn;
 
-<<<<<<< HEAD
-UCLASS(abstract, Blueprintable)
-class AIMODULE_API UDEPRECATED_PawnAction_BlueprintBase : public UDEPRECATED_PawnAction
-=======
 UCLASS(abstract, Blueprintable, MinimalAPI)
 class UDEPRECATED_PawnAction_BlueprintBase : public UDEPRECATED_PawnAction
->>>>>>> 4af6daef
 {
 	GENERATED_UCLASS_BODY()
 
@@ -37,17 +32,9 @@
 	AIMODULE_API void ActionFinished(APawn* ControlledPawn, EPawnActionResult::Type WithResult);
 
 protected:
-<<<<<<< HEAD
-	virtual void Tick(float DeltaTime) override;
-	virtual bool Start() override;
-	virtual bool Pause(const UDEPRECATED_PawnAction* PausedBy) override;
-	virtual bool Resume() override;
-	virtual void OnFinished(EPawnActionResult::Type WithResult) override;
-=======
 	AIMODULE_API virtual void Tick(float DeltaTime) override;
 	AIMODULE_API virtual bool Start() override;
 	AIMODULE_API virtual bool Pause(const UDEPRECATED_PawnAction* PausedBy) override;
 	AIMODULE_API virtual bool Resume() override;
 	AIMODULE_API virtual void OnFinished(EPawnActionResult::Type WithResult) override;
->>>>>>> 4af6daef
 };