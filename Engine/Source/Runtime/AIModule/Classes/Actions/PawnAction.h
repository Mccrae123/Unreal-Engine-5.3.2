// Copyright Epic Games, Inc. All Rights Reserved.

#pragma once

#include "CoreMinimal.h"
#include "UObject/ObjectMacros.h"
#include "UObject/Object.h"
#include "Templates/SubclassOf.h"
#include "AITypes.h"
#include "BrainComponent.h"
#include "PawnAction.generated.h"

class AController;
class APawn;
class UDEPRECATED_PawnAction;
class UDEPRECATED_PawnActionsComponent;
struct FPawnActionStack;

UENUM()
namespace EPawnSubActionTriggeringPolicy
{
	enum Type : int
	{
		CopyBeforeTriggering,
		ReuseInstances,
	};
}

AIMODULE_API DECLARE_LOG_CATEGORY_EXTERN(LogPawnAction, Warning, All);
DECLARE_DELEGATE_TwoParams(FPawnActionEventDelegate, UDEPRECATED_PawnAction&, EPawnActionEventType::Type);

UENUM()
namespace EPawnActionFailHandling
{
	enum Type : int
	{
		RequireSuccess,
		IgnoreFailure
	};
}

/** 
 *	Things to remember:
 *	* Actions are created paused
 */
<<<<<<< HEAD
UCLASS(abstract, EditInlineNew, deprecated, meta = (DeprecationMessage = "PawnActions have been deprecated and are no longer being supported. It will get removed in following UE5 releases. Use GameplayTasks or AITasks instead."))
class AIMODULE_API UDEPRECATED_PawnAction : public UObject
=======
UCLASS(abstract, EditInlineNew, deprecated, meta = (DeprecationMessage = "PawnActions have been deprecated and are no longer being supported. It will get removed in following UE5 releases. Use GameplayTasks or AITasks instead."), MinimalAPI)
class UDEPRECATED_PawnAction : public UObject
>>>>>>> 4af6daef
{
	GENERATED_UCLASS_BODY()

	friend UDEPRECATED_PawnActionsComponent;
	friend FPawnActionStack;

private:
	/** Current child node executing on top of this Action */
	UPROPERTY(Transient)
	TObjectPtr<UDEPRECATED_PawnAction> ChildAction_DEPRECATED;

	UPROPERTY(Transient)
	TObjectPtr<UDEPRECATED_PawnAction> ParentAction_DEPRECATED;

	/** Extra reference to the component this action is being governed by */
	UPROPERTY(Transient)
	TObjectPtr<UDEPRECATED_PawnActionsComponent> OwnerComponent_DEPRECATED;
	
	/** indicates an object that caused this action. Used for mass removal of actions 
	 *	by specific object */
	UPROPERTY(Transient)
	TObjectPtr<UObject> Instigator;

protected:
	/** @Note: THIS IS HERE _ONLY_ BECAUSE OF THE WAY AI MESSAGING IS CURRENTLY IMPLEMENTED. WILL GO AWAY! */
	UPROPERTY(Transient)
	TObjectPtr<UBrainComponent> BrainComp;

private:
	/** stores registered message observers */
	TArray<FAIMessageObserverHandle> MessageHandlers;

	EAIRequestPriority::Type ExecutionPriority;

	FPawnActionEventDelegate ActionObserver;

protected:

	FAIRequestID RequestID;

	/** specifies which resources will be locked by this action. */
	FAIResourcesSet RequiredResources;

	/** if this is FALSE and we're trying to push a new instance of a given class,
	 *	but the top of the stack is already an instance of that class ignore the attempted push */
	UPROPERTY(Category = PawnAction, EditDefaultsOnly, BlueprintReadOnly)
	uint32 bAllowNewSameClassInstance : 1;

	/** if this is TRUE, when we try to push a new instance of an action who has the
	 *	same class as the action on the top of the stack, pop the one on the stack, and push the new one
	 *	NOTE: This trumps bAllowNewClassInstance (e.g. if this is true and bAllowNewClassInstance
	 *	is false the active instance will still be replaced) */
	UPROPERTY(Category = PawnAction, EditDefaultsOnly, BlueprintReadWrite)
	uint32 bReplaceActiveSameClassInstance : 1;

	/** this is a temporary solution to allow having movement action running in background while there's 
	 *	another action on top doing its thing
	 *	@note should go away once AI resource locking comes on-line */
	UPROPERTY(Category = PawnAction, EditDefaultsOnly, BlueprintReadWrite)
	uint32 bShouldPauseMovement : 1;

	/** if set, action will call OnFinished notify even when ending as FailedToStart */
	UPROPERTY(Category = PawnAction, EditDefaultsOnly, BlueprintReadWrite, AdvancedDisplay)
	uint32 bAlwaysNotifyOnFinished : 1;

	/** TickAction will get called only if this flag is set. To be set in derived action's constructor. 
	 *	@NOTE Toggling at runtime is not supported */
	uint32 bWantsTick : 1;

private:
    /** Indicates the action has been paused */
    uint32 bPaused : 1;

    uint32 bHasBeenStarted : 1;

    /** set to true when action fails the initial Start call */
    uint32 bFailedToStart : 1;

	/** indicates whether action is in the process of abortion, and if so on what state */
	EPawnActionAbortState::Type AbortState;
	
	EPawnActionResult::Type FinishResult;
	
	/** Used exclusively for action events sorting */
	int32 IndexOnStack;

public:

	// Begin UObject
	AIMODULE_API virtual UWorld* GetWorld() const override;
	// End UObject

	FORCEINLINE const UDEPRECATED_PawnAction* GetParentAction() const { return ParentAction_DEPRECATED; }
	FORCEINLINE const UDEPRECATED_PawnAction* GetChildAction() const { return ChildAction_DEPRECATED; }
	FORCEINLINE UDEPRECATED_PawnAction* GetChildAction() { return ChildAction_DEPRECATED; }
	FORCEINLINE bool IsPaused() const { return !!bPaused; }
	FORCEINLINE bool IsActive() const { return FinishResult == EPawnActionResult::InProgress && IsPaused() == false && AbortState == EPawnActionAbortState::NotBeingAborted; }
	FORCEINLINE bool IsBeingAborted() const { return AbortState != EPawnActionAbortState::NotBeingAborted; }
	FORCEINLINE bool IsFinished() const { return FinishResult > EPawnActionResult::InProgress; }
	FORCEINLINE bool WantsTick() const { return bWantsTick; }

	FORCEINLINE bool ShouldPauseMovement() const { return bShouldPauseMovement; }

protected:
	FORCEINLINE void TickAction(float DeltaTime)
	{ 
		// tick ChildAction 
		if (ChildAction_DEPRECATED != NULL)
		{
			ChildAction_DEPRECATED->Tick(DeltaTime);
		}
		// or self if not paused
		else if (!!bWantsTick && IsPaused() == false)
		{
			Tick(DeltaTime);
		}
	}

	/** triggers aborting of an Action
	 *	@param bForce
	 *	@return current state of task abort
	 *	@NOTE do not make this virtual! Contains some essential logic. */
	AIMODULE_API EPawnActionAbortState::Type Abort(EAIForceParam::Type ShouldForce = EAIForceParam::DoNotForce);
	
	FORCEINLINE UDEPRECATED_PawnActionsComponent* GetOwnerComponent() { return OwnerComponent_DEPRECATED; }
public:
	FORCEINLINE EAIRequestPriority::Type GetPriority() const { return ExecutionPriority; }
	FORCEINLINE EPawnActionResult::Type GetResult() const { return FinishResult; }
	FORCEINLINE EPawnActionAbortState::Type GetAbortState() const { return AbortState; }
	FORCEINLINE UDEPRECATED_PawnActionsComponent* GetOwnerComponent() const { return OwnerComponent_DEPRECATED; }
	FORCEINLINE UObject* GetInstigator() const { return Instigator; }
	AIMODULE_API APawn* GetPawn() const;
	AIMODULE_API AController* GetController() const;

	template<class TActionClass>
	static TActionClass* CreateActionInstance(UWorld& World)
	{
		TSubclassOf<UDEPRECATED_PawnAction> ActionClass = TActionClass::StaticClass();
		return NewObject<TActionClass>(&World, ActionClass);
	}

	//----------------------------------------------------------------------//
	// messaging
	//----------------------------------------------------------------------//
	AIMODULE_API void WaitForMessage(FName MessageType, FAIRequestID RequestID = FAIRequestID::AnyRequest);
	// @note this function will change its signature once AI messaging is rewritten @todo
	virtual void HandleAIMessage(UBrainComponent*, const FAIMessage&){};

	void SetActionObserver(const FPawnActionEventDelegate& InActionObserver) { ActionObserver = InActionObserver; }
	bool HasActionObserver() const { return ActionObserver.IsBound(); }

	//----------------------------------------------------------------------//
	// Blueprint interface
	//----------------------------------------------------------------------//
	UFUNCTION(BlueprintPure, Category = "AI|PawnActions")
	AIMODULE_API TEnumAsByte<EAIRequestPriority::Type> GetActionPriority();

	UE_DEPRECATED(5.2, "PawnActions have been deprecated and are no longer being supported. It will get removed in following UE5 releases. Use GameplayTasks or AITasks instead.")
	UFUNCTION(BlueprintCallable, Category = "AI|PawnActions", meta = (WorldContext="WorldContextObject", DeprecatedFunction, DeprecationMessage = "PawnActions have been deprecated and are no longer being supported. It will get removed in following UE5 releases. Use GameplayTasks or AITasks instead."))
<<<<<<< HEAD
	static UDEPRECATED_PawnAction* CreateActionInstance(UObject* WorldContextObject, TSubclassOf<UDEPRECATED_PawnAction> ActionClass);
=======
	static AIMODULE_API UDEPRECATED_PawnAction* CreateActionInstance(UObject* WorldContextObject, TSubclassOf<UDEPRECATED_PawnAction> ActionClass);
>>>>>>> 4af6daef

	//----------------------------------------------------------------------//
	// debug
	//----------------------------------------------------------------------//
	AIMODULE_API FString GetStateDescription() const;
	AIMODULE_API FString GetPriorityName() const;
	AIMODULE_API virtual FString GetDisplayName() const;

protected:

	/** starts or resumes action, depending on internal state */
	AIMODULE_API bool Activate();
	AIMODULE_API void OnPopped();

	UFUNCTION(BlueprintCallable, Category = "AI|PawnActions")
	AIMODULE_API virtual void Finish(TEnumAsByte<EPawnActionResult::Type> WithResult);

	AIMODULE_API void SendEvent(EPawnActionEventType::Type Event);

	AIMODULE_API void StopWaitingForMessages();

<<<<<<< HEAD
	void SetOwnerComponent(UDEPRECATED_PawnActionsComponent* Component);
=======
	AIMODULE_API void SetOwnerComponent(UDEPRECATED_PawnActionsComponent* Component);
>>>>>>> 4af6daef

	AIMODULE_API void SetInstigator(UObject* const InInstigator);

	AIMODULE_API virtual void Tick(float DeltaTime);

	/** called to start off the Action
	 *	@return 'true' if actions successfully started. 
	 *	@NOTE if action fails to start no finishing or aborting mechanics will be triggered */
	AIMODULE_API virtual bool Start();
	/** called to pause action when higher priority or child action kicks in */
<<<<<<< HEAD
	virtual bool Pause(const UDEPRECATED_PawnAction* PausedBy);
=======
	AIMODULE_API virtual bool Pause(const UDEPRECATED_PawnAction* PausedBy);
>>>>>>> 4af6daef
	/** called to resume action after being paused */
	AIMODULE_API virtual bool Resume();
	/** called when this action is being removed from action stacks */
	AIMODULE_API virtual void OnFinished(EPawnActionResult::Type WithResult);
	/** called to give Action chance to react to child action finishing.
	 *	@NOTE gets called _AFTER_ child's OnFinished to give child action chance 
	 *		to prepare "finishing data" for parent to read. 
	 *	@NOTE clears parent-child binding */
<<<<<<< HEAD
	virtual void OnChildFinished(UDEPRECATED_PawnAction& Action, EPawnActionResult::Type WithResult);

	/** apart from doing regular push request copies additional values from Parent, like Priority and Instigator */
	bool PushChildAction(UDEPRECATED_PawnAction& Action);
=======
	AIMODULE_API virtual void OnChildFinished(UDEPRECATED_PawnAction& Action, EPawnActionResult::Type WithResult);

	/** apart from doing regular push request copies additional values from Parent, like Priority and Instigator */
	AIMODULE_API bool PushChildAction(UDEPRECATED_PawnAction& Action);
>>>>>>> 4af6daef
	
	/** performs actual work on aborting Action. Should be called exclusively by Abort function
	 *	@return only valid return values here are LatendAbortInProgress and AbortDone */
	virtual EPawnActionAbortState::Type PerformAbort(EAIForceParam::Type ShouldForce) { return EPawnActionAbortState::AbortDone; }

	FORCEINLINE bool HasBeenStarted() const { return AbortState != EPawnActionAbortState::NeverStarted; }

private:
	/** called when this action is put on a stack. Does not indicate action will be started soon
	 *	(it depends on other actions on other action stacks. Called before Start() call */
	AIMODULE_API void OnPushed();

	/** Sets final result for this Action. To be called only once upon Action's finish */
	AIMODULE_API void SetFinishResult(EPawnActionResult::Type Result);

	// do not un-private. Internal logic only!
	AIMODULE_API void SetAbortState(EPawnActionAbortState::Type NewAbortState);
};


//----------------------------------------------------------------------//
// Blueprint inlines
//----------------------------------------------------------------------//
FORCEINLINE TEnumAsByte<EAIRequestPriority::Type> UDEPRECATED_PawnAction::GetActionPriority()
{
	return ExecutionPriority;
}<|MERGE_RESOLUTION|>--- conflicted
+++ resolved
@@ -43,13 +43,8 @@
  *	Things to remember:
  *	* Actions are created paused
  */
-<<<<<<< HEAD
-UCLASS(abstract, EditInlineNew, deprecated, meta = (DeprecationMessage = "PawnActions have been deprecated and are no longer being supported. It will get removed in following UE5 releases. Use GameplayTasks or AITasks instead."))
-class AIMODULE_API UDEPRECATED_PawnAction : public UObject
-=======
 UCLASS(abstract, EditInlineNew, deprecated, meta = (DeprecationMessage = "PawnActions have been deprecated and are no longer being supported. It will get removed in following UE5 releases. Use GameplayTasks or AITasks instead."), MinimalAPI)
 class UDEPRECATED_PawnAction : public UObject
->>>>>>> 4af6daef
 {
 	GENERATED_UCLASS_BODY()
 
@@ -209,11 +204,7 @@
 
 	UE_DEPRECATED(5.2, "PawnActions have been deprecated and are no longer being supported. It will get removed in following UE5 releases. Use GameplayTasks or AITasks instead.")
 	UFUNCTION(BlueprintCallable, Category = "AI|PawnActions", meta = (WorldContext="WorldContextObject", DeprecatedFunction, DeprecationMessage = "PawnActions have been deprecated and are no longer being supported. It will get removed in following UE5 releases. Use GameplayTasks or AITasks instead."))
-<<<<<<< HEAD
-	static UDEPRECATED_PawnAction* CreateActionInstance(UObject* WorldContextObject, TSubclassOf<UDEPRECATED_PawnAction> ActionClass);
-=======
 	static AIMODULE_API UDEPRECATED_PawnAction* CreateActionInstance(UObject* WorldContextObject, TSubclassOf<UDEPRECATED_PawnAction> ActionClass);
->>>>>>> 4af6daef
 
 	//----------------------------------------------------------------------//
 	// debug
@@ -235,11 +226,7 @@
 
 	AIMODULE_API void StopWaitingForMessages();
 
-<<<<<<< HEAD
-	void SetOwnerComponent(UDEPRECATED_PawnActionsComponent* Component);
-=======
 	AIMODULE_API void SetOwnerComponent(UDEPRECATED_PawnActionsComponent* Component);
->>>>>>> 4af6daef
 
 	AIMODULE_API void SetInstigator(UObject* const InInstigator);
 
@@ -250,11 +237,7 @@
 	 *	@NOTE if action fails to start no finishing or aborting mechanics will be triggered */
 	AIMODULE_API virtual bool Start();
 	/** called to pause action when higher priority or child action kicks in */
-<<<<<<< HEAD
-	virtual bool Pause(const UDEPRECATED_PawnAction* PausedBy);
-=======
 	AIMODULE_API virtual bool Pause(const UDEPRECATED_PawnAction* PausedBy);
->>>>>>> 4af6daef
 	/** called to resume action after being paused */
 	AIMODULE_API virtual bool Resume();
 	/** called when this action is being removed from action stacks */
@@ -263,17 +246,10 @@
 	 *	@NOTE gets called _AFTER_ child's OnFinished to give child action chance 
 	 *		to prepare "finishing data" for parent to read. 
 	 *	@NOTE clears parent-child binding */
-<<<<<<< HEAD
-	virtual void OnChildFinished(UDEPRECATED_PawnAction& Action, EPawnActionResult::Type WithResult);
-
-	/** apart from doing regular push request copies additional values from Parent, like Priority and Instigator */
-	bool PushChildAction(UDEPRECATED_PawnAction& Action);
-=======
 	AIMODULE_API virtual void OnChildFinished(UDEPRECATED_PawnAction& Action, EPawnActionResult::Type WithResult);
 
 	/** apart from doing regular push request copies additional values from Parent, like Priority and Instigator */
 	AIMODULE_API bool PushChildAction(UDEPRECATED_PawnAction& Action);
->>>>>>> 4af6daef
 	
 	/** performs actual work on aborting Action. Should be called exclusively by Abort function
 	 *	@return only valid return values here are LatendAbortInProgress and AbortDone */
