// Copyright Epic Games, Inc. All Rights Reserved.

#pragma once

#include "CoreMinimal.h"
#include "UObject/ObjectMacros.h"
#include "Templates/SubclassOf.h"
#include "Components/ActorComponent.h"
#include "EngineDefines.h"
#include "Actions/PawnAction.h"
#include "GameFramework/Pawn.h"
#include "PawnActionsComponent.generated.h"

class AController;

USTRUCT()
struct FPawnActionEvent
{
	GENERATED_USTRUCT_BODY()

	// used for marking FPawnActionEvent instances created solely for comparisons uses
	static const int32 FakeActionIndex = INDEX_NONE;

	UPROPERTY()
	TObjectPtr<UDEPRECATED_PawnAction> Action_DEPRECATED;

	EPawnActionEventType::Type EventType;

	EAIRequestPriority::Type Priority;

	// used to maintain order of equally-important messages
	uint32 Index;

	FPawnActionEvent() : Action_DEPRECATED(NULL), EventType(EPawnActionEventType::Invalid), Priority(EAIRequestPriority::MAX), Index(uint32(-1))
	{}

<<<<<<< HEAD
	FPawnActionEvent(UDEPRECATED_PawnAction& Action, EPawnActionEventType::Type EventType, uint32 Index);
=======
	AIMODULE_API FPawnActionEvent(UDEPRECATED_PawnAction& Action, EPawnActionEventType::Type EventType, uint32 Index);
>>>>>>> 4af6daef

	bool operator==(const FPawnActionEvent& Other) const { return (Action_DEPRECATED == Other.Action_DEPRECATED) && (EventType == Other.EventType) && (Priority == Other.Priority); }
};

USTRUCT()
struct FPawnActionStack
{
	GENERATED_USTRUCT_BODY()

	FPawnActionStack()
		: TopAction_DEPRECATED(nullptr)
	{}

private:
	UPROPERTY()
	TObjectPtr<UDEPRECATED_PawnAction> TopAction_DEPRECATED;

public:
	AIMODULE_API void Pause();
	AIMODULE_API void Resume();

	/** All it does is tie actions into a double-linked list making NewTopAction
	 *	new stack's top */
<<<<<<< HEAD
	void PushAction(UDEPRECATED_PawnAction& NewTopAction);

	/** Looks through the double-linked action list looking for specified action
	 *	and if found action will be popped along with all it's siblings */
	void PopAction(UDEPRECATED_PawnAction& ActionToPop);
=======
	AIMODULE_API void PushAction(UDEPRECATED_PawnAction& NewTopAction);

	/** Looks through the double-linked action list looking for specified action
	 *	and if found action will be popped along with all it's siblings */
	AIMODULE_API void PopAction(UDEPRECATED_PawnAction& ActionToPop);
>>>>>>> 4af6daef
	
	FORCEINLINE UDEPRECATED_PawnAction* GetTop() const { return TopAction_DEPRECATED; }

	FORCEINLINE bool IsEmpty() const { return TopAction_DEPRECATED == NULL; }

	//----------------------------------------------------------------------//
	// Debugging-testing purposes 
	//----------------------------------------------------------------------//
	AIMODULE_API int32 GetStackSize() const;
};

<<<<<<< HEAD
UCLASS(deprecated, meta = (DeprecationMessage = "PawnActions have been deprecated and are no longer being supported. It will get removed in following UE5 releases. Use GameplayTasks or AITasks instead."))
class AIMODULE_API UDEPRECATED_PawnActionsComponent : public UActorComponent
=======
UCLASS(deprecated, meta = (DeprecationMessage = "PawnActions have been deprecated and are no longer being supported. It will get removed in following UE5 releases. Use GameplayTasks or AITasks instead."), MinimalAPI)
class UDEPRECATED_PawnActionsComponent : public UActorComponent
>>>>>>> 4af6daef
{
	GENERATED_UCLASS_BODY()

protected:
	UPROPERTY(BlueprintReadOnly, Category="PawnActions")
	TObjectPtr<APawn> ControlledPawn;

	UPROPERTY()
	TArray<FPawnActionStack> ActionStacks;

	UPROPERTY()
	TArray<FPawnActionEvent> ActionEvents;

	UPROPERTY(Transient)
	TObjectPtr<UDEPRECATED_PawnAction> CurrentAction_DEPRECATED;

	/** set when logic was locked by hi priority stack */
	uint32 bLockedAILogic : 1;

private:
	uint32 ActionEventIndex;

public:
	//----------------------------------------------------------------------//
	// UActorComponent
	//----------------------------------------------------------------------//
	AIMODULE_API virtual void OnUnregister() override;

	//----------------------------------------------------------------------//
	// blueprint interface
	//----------------------------------------------------------------------//

	UFUNCTION(BlueprintCallable, Category = "AI|PawnActions", meta = (DisplayName = "PerformAction_DEPRECATED", ScriptName = "PerformAction", DeprecatedFunction, DeprecationMessage = "PawnActions have been deprecated and are no longer being supported. It will get removed in following UE5 releases. Use GameplayTasks or AITasks instead."))
<<<<<<< HEAD
	static bool K2_PerformAction(APawn* Pawn, UDEPRECATED_PawnAction* Action, TEnumAsByte<EAIRequestPriority::Type> Priority = EAIRequestPriority::HardScript);

	UE_DEPRECATED(5.2, "PawnActions have been deprecated and are no longer being supported. It will get removed in following UE5 releases. Use GameplayTasks or AITasks instead.")
	static bool PerformAction(APawn& Pawn, UDEPRECATED_PawnAction& Action, TEnumAsByte<EAIRequestPriority::Type> Priority = EAIRequestPriority::HardScript);
=======
	static AIMODULE_API bool K2_PerformAction(APawn* Pawn, UDEPRECATED_PawnAction* Action, TEnumAsByte<EAIRequestPriority::Type> Priority = EAIRequestPriority::HardScript);

	UE_DEPRECATED(5.2, "PawnActions have been deprecated and are no longer being supported. It will get removed in following UE5 releases. Use GameplayTasks or AITasks instead.")
	static AIMODULE_API bool PerformAction(APawn& Pawn, UDEPRECATED_PawnAction& Action, TEnumAsByte<EAIRequestPriority::Type> Priority = EAIRequestPriority::HardScript);
>>>>>>> 4af6daef

	//----------------------------------------------------------------------//
	// 
	//----------------------------------------------------------------------//
	/** Use it to save component work to figure out what it's controlling
	 *	or if component can't/won't be able to figure it out properly
	 *	@NOTE will throw a log warning if trying to set ControlledPawn if it's already set */
	AIMODULE_API void SetControlledPawn(APawn* NewPawn);
	FORCEINLINE APawn* GetControlledPawn() { return ControlledPawn; }
	FORCEINLINE const APawn* GetControlledPawn() const { return ControlledPawn; }
	FORCEINLINE AController* GetController() { return ControlledPawn ? ControlledPawn->GetController() : NULL; }
	FORCEINLINE UDEPRECATED_PawnAction* GetCurrentAction() { return CurrentAction_DEPRECATED; }

<<<<<<< HEAD
	bool OnEvent(UDEPRECATED_PawnAction& Action, EPawnActionEventType::Type Event);

	UFUNCTION(BlueprintCallable, Category = PawnAction, meta = (DisplayName = "PushAction_DEPRECATED", ScriptName = "PushAction", DeprecatedFunction, DeprecationMessage = "PawnActions have been deprecated and are no longer being supported. It will get removed in following UE5 releases. Use GameplayTasks or AITasks instead."))
	bool K2_PushAction(UDEPRECATED_PawnAction* NewAction, EAIRequestPriority::Type Priority, UObject* Instigator = NULL);

	UE_DEPRECATED(5.2, "PawnActions have been deprecated and are no longer being supported. It will get removed in following UE5 releases. Use GameplayTasks or AITasks instead.")
	bool PushAction(UDEPRECATED_PawnAction& NewAction, EAIRequestPriority::Type Priority, UObject* Instigator = NULL);	

	/** Aborts given action instance */
	UFUNCTION(BlueprintCallable, Category = PawnAction, meta = (DisplayName = "AbortAction_DEPRECATED", ScriptName = "AbortAction", DeprecatedFunction, DeprecationMessage = "PawnActions have been deprecated and are no longer being supported. It will get removed in following UE5 releases. Use GameplayTasks or AITasks instead."))
	EPawnActionAbortState::Type K2_AbortAction(UDEPRECATED_PawnAction* ActionToAbort);

	UE_DEPRECATED(5.2, "PawnActions have been deprecated and are no longer being supported. It will get removed in following UE5 releases. Use GameplayTasks or AITasks instead.")
	EPawnActionAbortState::Type AbortAction(UDEPRECATED_PawnAction& ActionToAbort);

	/** Aborts given action instance */
	UFUNCTION(BlueprintCallable, Category = PawnAction, meta = (DisplayName = "ForceAbortAction_DEPRECATED", ScriptName = "ForceAbortAction", DeprecatedFunction, DeprecationMessage = "PawnActions have been deprecated and are no longer being supported. It will get removed in following UE5 releases. Use GameplayTasks or AITasks instead."))
	EPawnActionAbortState::Type K2_ForceAbortAction(UDEPRECATED_PawnAction* ActionToAbort);

	UE_DEPRECATED(5.2, "PawnActions have been deprecated and are no longer being supported. It will get removed in following UE5 releases. Use GameplayTasks or AITasks instead.")
	EPawnActionAbortState::Type ForceAbortAction(UDEPRECATED_PawnAction& ActionToAbort);
=======
	AIMODULE_API bool OnEvent(UDEPRECATED_PawnAction& Action, EPawnActionEventType::Type Event);

	UFUNCTION(BlueprintCallable, Category = PawnAction, meta = (DisplayName = "PushAction_DEPRECATED", ScriptName = "PushAction", DeprecatedFunction, DeprecationMessage = "PawnActions have been deprecated and are no longer being supported. It will get removed in following UE5 releases. Use GameplayTasks or AITasks instead."))
	AIMODULE_API bool K2_PushAction(UDEPRECATED_PawnAction* NewAction, EAIRequestPriority::Type Priority, UObject* Instigator = NULL);

	UE_DEPRECATED(5.2, "PawnActions have been deprecated and are no longer being supported. It will get removed in following UE5 releases. Use GameplayTasks or AITasks instead.")
	AIMODULE_API bool PushAction(UDEPRECATED_PawnAction& NewAction, EAIRequestPriority::Type Priority, UObject* Instigator = NULL);	

	/** Aborts given action instance */
	UFUNCTION(BlueprintCallable, Category = PawnAction, meta = (DisplayName = "AbortAction_DEPRECATED", ScriptName = "AbortAction", DeprecatedFunction, DeprecationMessage = "PawnActions have been deprecated and are no longer being supported. It will get removed in following UE5 releases. Use GameplayTasks or AITasks instead."))
	AIMODULE_API EPawnActionAbortState::Type K2_AbortAction(UDEPRECATED_PawnAction* ActionToAbort);

	UE_DEPRECATED(5.2, "PawnActions have been deprecated and are no longer being supported. It will get removed in following UE5 releases. Use GameplayTasks or AITasks instead.")
	AIMODULE_API EPawnActionAbortState::Type AbortAction(UDEPRECATED_PawnAction& ActionToAbort);

	/** Aborts given action instance */
	UFUNCTION(BlueprintCallable, Category = PawnAction, meta = (DisplayName = "ForceAbortAction_DEPRECATED", ScriptName = "ForceAbortAction", DeprecatedFunction, DeprecationMessage = "PawnActions have been deprecated and are no longer being supported. It will get removed in following UE5 releases. Use GameplayTasks or AITasks instead."))
	AIMODULE_API EPawnActionAbortState::Type K2_ForceAbortAction(UDEPRECATED_PawnAction* ActionToAbort);

	UE_DEPRECATED(5.2, "PawnActions have been deprecated and are no longer being supported. It will get removed in following UE5 releases. Use GameplayTasks or AITasks instead.")
	AIMODULE_API EPawnActionAbortState::Type ForceAbortAction(UDEPRECATED_PawnAction& ActionToAbort);
>>>>>>> 4af6daef

	/** removes all actions instigated with Priority by Instigator
	 *	@param Priority if equal to EAIRequestPriority::MAX then all priority queues will be searched. 
	 *		This is less efficient so use with caution 
	 *	@return number of action abortions requested (performed asyncronously) */
	AIMODULE_API uint32 AbortActionsInstigatedBy(UObject* const Instigator, EAIRequestPriority::Type Priority);
	
	AIMODULE_API void TickComponent(float DeltaTime, enum ELevelTick TickType, FActorComponentTickFunction *ThisTickFunction) override;

	FORCEINLINE UDEPRECATED_PawnAction* GetActiveAction(EAIRequestPriority::Type Priority) const { return ActionStacks[Priority].GetTop(); }
<<<<<<< HEAD
	bool HasActiveActionOfType(EAIRequestPriority::Type Priority, TSubclassOf<UDEPRECATED_PawnAction> PawnActionClass) const;
=======
	AIMODULE_API bool HasActiveActionOfType(EAIRequestPriority::Type Priority, TSubclassOf<UDEPRECATED_PawnAction> PawnActionClass) const;
>>>>>>> 4af6daef

#if ENABLE_VISUAL_LOG
	AIMODULE_API void DescribeSelfToVisLog(struct FVisualLogEntry* Snapshot) const;
#endif // ENABLE_VISUAL_LOG

	static AIMODULE_API FString DescribeEventType(EPawnActionEventType::Type EventType);

	//----------------------------------------------------------------------//
	// Debugging-testing purposes 
	//----------------------------------------------------------------------//
	int32 GetActionStackSize(EAIRequestPriority::Type Priority) const { return ActionStacks[Priority].GetStackSize(); }
	int32 GetActionEventsQueueSize() const { return ActionEvents.Num(); }

protected:
	/** Finds the action that should be running. If it's different from CurrentAction
	 *	then CurrentAction gets paused and newly selected action gets started up */
	AIMODULE_API void UpdateCurrentAction();

	AIMODULE_API APawn* CacheControlledPawn();

	AIMODULE_API void UpdateAILogicLock();

private:
	/** Removed all pending action events associated with PawnAction. Private to make sure it's called only in special cases */
<<<<<<< HEAD
	void RemoveEventsForAction(UDEPRECATED_PawnAction& PawnAction);
=======
	AIMODULE_API void RemoveEventsForAction(UDEPRECATED_PawnAction& PawnAction);
>>>>>>> 4af6daef
};<|MERGE_RESOLUTION|>--- conflicted
+++ resolved
@@ -34,11 +34,7 @@
 	FPawnActionEvent() : Action_DEPRECATED(NULL), EventType(EPawnActionEventType::Invalid), Priority(EAIRequestPriority::MAX), Index(uint32(-1))
 	{}
 
-<<<<<<< HEAD
-	FPawnActionEvent(UDEPRECATED_PawnAction& Action, EPawnActionEventType::Type EventType, uint32 Index);
-=======
 	AIMODULE_API FPawnActionEvent(UDEPRECATED_PawnAction& Action, EPawnActionEventType::Type EventType, uint32 Index);
->>>>>>> 4af6daef
 
 	bool operator==(const FPawnActionEvent& Other) const { return (Action_DEPRECATED == Other.Action_DEPRECATED) && (EventType == Other.EventType) && (Priority == Other.Priority); }
 };
@@ -62,19 +58,11 @@
 
 	/** All it does is tie actions into a double-linked list making NewTopAction
 	 *	new stack's top */
-<<<<<<< HEAD
-	void PushAction(UDEPRECATED_PawnAction& NewTopAction);
-
-	/** Looks through the double-linked action list looking for specified action
-	 *	and if found action will be popped along with all it's siblings */
-	void PopAction(UDEPRECATED_PawnAction& ActionToPop);
-=======
 	AIMODULE_API void PushAction(UDEPRECATED_PawnAction& NewTopAction);
 
 	/** Looks through the double-linked action list looking for specified action
 	 *	and if found action will be popped along with all it's siblings */
 	AIMODULE_API void PopAction(UDEPRECATED_PawnAction& ActionToPop);
->>>>>>> 4af6daef
 	
 	FORCEINLINE UDEPRECATED_PawnAction* GetTop() const { return TopAction_DEPRECATED; }
 
@@ -86,13 +74,8 @@
 	AIMODULE_API int32 GetStackSize() const;
 };
 
-<<<<<<< HEAD
-UCLASS(deprecated, meta = (DeprecationMessage = "PawnActions have been deprecated and are no longer being supported. It will get removed in following UE5 releases. Use GameplayTasks or AITasks instead."))
-class AIMODULE_API UDEPRECATED_PawnActionsComponent : public UActorComponent
-=======
 UCLASS(deprecated, meta = (DeprecationMessage = "PawnActions have been deprecated and are no longer being supported. It will get removed in following UE5 releases. Use GameplayTasks or AITasks instead."), MinimalAPI)
 class UDEPRECATED_PawnActionsComponent : public UActorComponent
->>>>>>> 4af6daef
 {
 	GENERATED_UCLASS_BODY()
 
@@ -126,17 +109,10 @@
 	//----------------------------------------------------------------------//
 
 	UFUNCTION(BlueprintCallable, Category = "AI|PawnActions", meta = (DisplayName = "PerformAction_DEPRECATED", ScriptName = "PerformAction", DeprecatedFunction, DeprecationMessage = "PawnActions have been deprecated and are no longer being supported. It will get removed in following UE5 releases. Use GameplayTasks or AITasks instead."))
-<<<<<<< HEAD
-	static bool K2_PerformAction(APawn* Pawn, UDEPRECATED_PawnAction* Action, TEnumAsByte<EAIRequestPriority::Type> Priority = EAIRequestPriority::HardScript);
-
-	UE_DEPRECATED(5.2, "PawnActions have been deprecated and are no longer being supported. It will get removed in following UE5 releases. Use GameplayTasks or AITasks instead.")
-	static bool PerformAction(APawn& Pawn, UDEPRECATED_PawnAction& Action, TEnumAsByte<EAIRequestPriority::Type> Priority = EAIRequestPriority::HardScript);
-=======
 	static AIMODULE_API bool K2_PerformAction(APawn* Pawn, UDEPRECATED_PawnAction* Action, TEnumAsByte<EAIRequestPriority::Type> Priority = EAIRequestPriority::HardScript);
 
 	UE_DEPRECATED(5.2, "PawnActions have been deprecated and are no longer being supported. It will get removed in following UE5 releases. Use GameplayTasks or AITasks instead.")
 	static AIMODULE_API bool PerformAction(APawn& Pawn, UDEPRECATED_PawnAction& Action, TEnumAsByte<EAIRequestPriority::Type> Priority = EAIRequestPriority::HardScript);
->>>>>>> 4af6daef
 
 	//----------------------------------------------------------------------//
 	// 
@@ -150,29 +126,6 @@
 	FORCEINLINE AController* GetController() { return ControlledPawn ? ControlledPawn->GetController() : NULL; }
 	FORCEINLINE UDEPRECATED_PawnAction* GetCurrentAction() { return CurrentAction_DEPRECATED; }
 
-<<<<<<< HEAD
-	bool OnEvent(UDEPRECATED_PawnAction& Action, EPawnActionEventType::Type Event);
-
-	UFUNCTION(BlueprintCallable, Category = PawnAction, meta = (DisplayName = "PushAction_DEPRECATED", ScriptName = "PushAction", DeprecatedFunction, DeprecationMessage = "PawnActions have been deprecated and are no longer being supported. It will get removed in following UE5 releases. Use GameplayTasks or AITasks instead."))
-	bool K2_PushAction(UDEPRECATED_PawnAction* NewAction, EAIRequestPriority::Type Priority, UObject* Instigator = NULL);
-
-	UE_DEPRECATED(5.2, "PawnActions have been deprecated and are no longer being supported. It will get removed in following UE5 releases. Use GameplayTasks or AITasks instead.")
-	bool PushAction(UDEPRECATED_PawnAction& NewAction, EAIRequestPriority::Type Priority, UObject* Instigator = NULL);	
-
-	/** Aborts given action instance */
-	UFUNCTION(BlueprintCallable, Category = PawnAction, meta = (DisplayName = "AbortAction_DEPRECATED", ScriptName = "AbortAction", DeprecatedFunction, DeprecationMessage = "PawnActions have been deprecated and are no longer being supported. It will get removed in following UE5 releases. Use GameplayTasks or AITasks instead."))
-	EPawnActionAbortState::Type K2_AbortAction(UDEPRECATED_PawnAction* ActionToAbort);
-
-	UE_DEPRECATED(5.2, "PawnActions have been deprecated and are no longer being supported. It will get removed in following UE5 releases. Use GameplayTasks or AITasks instead.")
-	EPawnActionAbortState::Type AbortAction(UDEPRECATED_PawnAction& ActionToAbort);
-
-	/** Aborts given action instance */
-	UFUNCTION(BlueprintCallable, Category = PawnAction, meta = (DisplayName = "ForceAbortAction_DEPRECATED", ScriptName = "ForceAbortAction", DeprecatedFunction, DeprecationMessage = "PawnActions have been deprecated and are no longer being supported. It will get removed in following UE5 releases. Use GameplayTasks or AITasks instead."))
-	EPawnActionAbortState::Type K2_ForceAbortAction(UDEPRECATED_PawnAction* ActionToAbort);
-
-	UE_DEPRECATED(5.2, "PawnActions have been deprecated and are no longer being supported. It will get removed in following UE5 releases. Use GameplayTasks or AITasks instead.")
-	EPawnActionAbortState::Type ForceAbortAction(UDEPRECATED_PawnAction& ActionToAbort);
-=======
 	AIMODULE_API bool OnEvent(UDEPRECATED_PawnAction& Action, EPawnActionEventType::Type Event);
 
 	UFUNCTION(BlueprintCallable, Category = PawnAction, meta = (DisplayName = "PushAction_DEPRECATED", ScriptName = "PushAction", DeprecatedFunction, DeprecationMessage = "PawnActions have been deprecated and are no longer being supported. It will get removed in following UE5 releases. Use GameplayTasks or AITasks instead."))
@@ -194,7 +147,6 @@
 
 	UE_DEPRECATED(5.2, "PawnActions have been deprecated and are no longer being supported. It will get removed in following UE5 releases. Use GameplayTasks or AITasks instead.")
 	AIMODULE_API EPawnActionAbortState::Type ForceAbortAction(UDEPRECATED_PawnAction& ActionToAbort);
->>>>>>> 4af6daef
 
 	/** removes all actions instigated with Priority by Instigator
 	 *	@param Priority if equal to EAIRequestPriority::MAX then all priority queues will be searched. 
@@ -205,11 +157,7 @@
 	AIMODULE_API void TickComponent(float DeltaTime, enum ELevelTick TickType, FActorComponentTickFunction *ThisTickFunction) override;
 
 	FORCEINLINE UDEPRECATED_PawnAction* GetActiveAction(EAIRequestPriority::Type Priority) const { return ActionStacks[Priority].GetTop(); }
-<<<<<<< HEAD
-	bool HasActiveActionOfType(EAIRequestPriority::Type Priority, TSubclassOf<UDEPRECATED_PawnAction> PawnActionClass) const;
-=======
 	AIMODULE_API bool HasActiveActionOfType(EAIRequestPriority::Type Priority, TSubclassOf<UDEPRECATED_PawnAction> PawnActionClass) const;
->>>>>>> 4af6daef
 
 #if ENABLE_VISUAL_LOG
 	AIMODULE_API void DescribeSelfToVisLog(struct FVisualLogEntry* Snapshot) const;
@@ -234,9 +182,5 @@
 
 private:
 	/** Removed all pending action events associated with PawnAction. Private to make sure it's called only in special cases */
-<<<<<<< HEAD
-	void RemoveEventsForAction(UDEPRECATED_PawnAction& PawnAction);
-=======
 	AIMODULE_API void RemoveEventsForAction(UDEPRECATED_PawnAction& PawnAction);
->>>>>>> 4af6daef
 };