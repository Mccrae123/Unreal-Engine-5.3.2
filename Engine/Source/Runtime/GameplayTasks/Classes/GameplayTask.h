// Copyright Epic Games, Inc. All Rights Reserved.
#pragma once

#include "CoreMinimal.h"
#include "UObject/ObjectMacros.h"
#include "UObject/Object.h"
#include "Templates/SubclassOf.h"
#include "UObject/ScriptInterface.h"
#include "UObject/ScriptMacros.h"
#include "GameplayTaskOwnerInterface.h"
#include "UObject/WeakInterfacePtr.h"
#include "GameplayTaskTypes.h"
#include "GameplayTask.generated.h"

class AActor;
class UGameplayTaskResource;
class UGameplayTasksComponent;

GAMEPLAYTASKS_API DECLARE_LOG_CATEGORY_EXTERN(LogGameplayTasks, Log, All);

UENUM()
enum class EGameplayTaskState : uint8
{
	Uninitialized,
	AwaitingActivation,
	Paused,
	Active,
	Finished
};

UENUM()
enum class ETaskResourceOverlapPolicy : uint8
{
	/** Pause overlapping same-priority tasks. */
	StartOnTop,
	/** Wait for other same-priority tasks to finish. */
	StartAtEnd,
	/** Request to cancel same or lower priority tasks, if tasks not ended pause overlapping same-priority tasks. */
	RequestCancelAndStartOnTop,
	/** Request to cancel same or lower priority tasks, wait for any remaining overlapping same-priority tasks to finish. */
	RequestCancelAndStartAtEnd,
};
	
USTRUCT(BlueprintType)
struct FGameplayResourceSet
{
	GENERATED_USTRUCT_BODY()

	typedef uint16 FFlagContainer;
	typedef uint8 FResourceID;

	enum
	{
		MaxResources = sizeof(FFlagContainer)* 8
	};

private:
	FFlagContainer Flags;

public:
	/** Mind that this constructor takes _flags_ not individual IDs */
	explicit FGameplayResourceSet(FFlagContainer InFlags = 0) : Flags(InFlags)
	{}

	FFlagContainer GetFlags() const
	{
		return Flags;
	}
	bool IsEmpty() const
	{
		return Flags == 0;
	}
	FGameplayResourceSet& AddID(uint8 ResourceID)
	{
		ensure(ResourceID < MaxResources);
		Flags |= (1 << ResourceID);
		return *this;
	}
	FGameplayResourceSet& RemoveID(uint8 ResourceID)
	{
		ensure(ResourceID < MaxResources);
		Flags &= ~(1 << ResourceID);
		return *this;
	}
	bool HasID(uint8 ResourceID) const
	{
		ensure(ResourceID < MaxResources);
		return (Flags & (1 << ResourceID)) != 0;
	}
	FGameplayResourceSet& AddSet(FGameplayResourceSet Other)
	{
		Flags |= Other.Flags;
		return *this;
	}
	FGameplayResourceSet& RemoveSet(FGameplayResourceSet Other)
	{
		Flags &= ~Other.Flags;
		return *this;
	}
	void Clear()
	{
		Flags = FFlagContainer(0);
	}
	bool HasAllIDs(FGameplayResourceSet Other) const
	{
		return (Flags & Other.Flags) == Other.Flags;
	}
	bool HasAnyID(FGameplayResourceSet Other) const
	{
		return (Flags & Other.Flags) != 0;
	}
	FGameplayResourceSet GetOverlap(FGameplayResourceSet Other) const
	{
		return FGameplayResourceSet(Flags & Other.Flags);
	}
	FGameplayResourceSet GetDifference(FGameplayResourceSet Other) const
	{
		return FGameplayResourceSet(Flags & ~(Flags & Other.Flags));
	}

	bool operator==(const FGameplayResourceSet& Other) const
	{
		return Flags == Other.Flags;
	}

	bool operator!=(const FGameplayResourceSet& Other) const
	{
		return Flags != Other.Flags;
	}

	static FGameplayResourceSet AllResources()
	{
		return FGameplayResourceSet(FFlagContainer(-1));
	}

	static FGameplayResourceSet NoResources()
	{
		return FGameplayResourceSet(FFlagContainer(0));
	}

	GAMEPLAYTASKS_API FString GetDebugDescription() const;
};

UCLASS(Abstract, BlueprintType, meta = (ExposedAsyncProxy=AsyncTask), config = Game, MinimalAPI)
class UGameplayTask : public UObject, public IGameplayTaskOwnerInterface
{
	GENERATED_BODY()

public:

	DECLARE_DYNAMIC_MULTICAST_DELEGATE(FGenericGameplayTaskDelegate);

	GAMEPLAYTASKS_API UGameplayTask(const FObjectInitializer& ObjectInitializer);
	
	/** Called to trigger the actual task once the delegates have been set up */
	UFUNCTION(BlueprintCallable, meta = (BlueprintInternalUseOnly = "true"), Category = "Gameplay Tasks")
	GAMEPLAYTASKS_API void ReadyForActivation();

protected:
	/** Called to trigger the actual task once the delegates have been set up
	 *	Note that the default implementation does nothing and you don't have to call it */
	GAMEPLAYTASKS_API virtual void Activate();

	/** Initializes the task with the task owner interface instance but does not activate until Activate() is called */
<<<<<<< HEAD
	void InitTask(IGameplayTaskOwnerInterface& InTaskOwner, uint8 InPriority);
=======
	GAMEPLAYTASKS_API void InitTask(IGameplayTaskOwnerInterface& InTaskOwner, uint8 InPriority);
>>>>>>> 4af6daef

public:
	GAMEPLAYTASKS_API virtual void InitSimulatedTask(UGameplayTasksComponent& InGameplayTasksComponent);

	/** Tick function for this task, if bTickingTask == true */
	virtual void TickTask(float DeltaTime) {}

	/** Called when the task is asked to confirm from an outside node. What this means depends on the individual task. By default, this does nothing other than ending if bEndTask is true. */
	GAMEPLAYTASKS_API virtual void ExternalConfirm(bool bEndTask);

	/** Called when the task is asked to cancel from an outside node. What this means depends on the individual task. By default, this does nothing other than ending the task. */
	GAMEPLAYTASKS_API virtual void ExternalCancel();

	/** Called when a task owner wants to inform the task that it's done and don't want to get notified on task deactivation (i.e. OnGameplayTaskDeactivated). */
	void MarkOwnerFinished() { bOwnerFinished = true; }

	/** Called when a task owner wants to inform the task that it's done and don't want to get notified on task deactivation (i.e. OnGameplayTaskDeactivated). */
	void MarkOwnerFinished() { bOwnerFinished = true; }

	/** Return debug string describing task */
	GAMEPLAYTASKS_API virtual FString GetDebugString() const;

	/** Helper function for getting UWorld off a task */
	GAMEPLAYTASKS_API virtual UWorld* GetWorld() const override;

	/** Proper way to get the owning actor of task owner. This can be the owner itself since the owner is given as a interface */
	GAMEPLAYTASKS_API AActor* GetOwnerActor() const;

	/** Proper way to get the avatar actor associated with the task owner (usually a pawn, tower, etc) */
	GAMEPLAYTASKS_API AActor* GetAvatarActor() const;

	/** Helper function for instantiating and initializing a new task */
	template <class T>
	FORCEINLINE static T* NewTask(UObject* WorldContextObject, FName InstanceName = FName())
	{
		return WorldContextObject != nullptr ? NewTask<T>(*WorldContextObject, InstanceName) : nullptr;
	}

	template <class T>
	FORCEINLINE static T* NewTask(TScriptInterface<IGameplayTaskOwnerInterface> TaskOwner, FName InstanceName = FName())
	{
		return TaskOwner.GetInterface() != nullptr ? NewTask<T>(*TaskOwner, InstanceName) : nullptr;
	}

	template <class T>
	inline static T* NewTask(UObject& WorldContextObject, FName InstanceName = FName());

	template <class T>
	inline static T* NewTask(IGameplayTaskOwnerInterface& TaskOwner, FName InstanceName = FName());

	/** Added for consistency with NewTask, but to indicate that a task requires manual call to InitTask 
	 *	This path is used to manually configure some aspects of the task, like Priority */
	template <class T>
	FORCEINLINE static T* NewTaskUninitialized()
	{
		return NewObject<T>();
	}

	/** Called when task owner has "ended" (before the task ends) kills the task. Calls OnDestroy. */
	GAMEPLAYTASKS_API void TaskOwnerEnded();

	/** Called explicitly to end the task (usually by the task itself). Calls OnDestroy. 
	 *	@NOTE: you need to call EndTask before sending out any "on completed" delegates. 
	 *	If you don't the task will still be in an "active" state while the event receivers may
	 *	assume it's already "finished" */
	UFUNCTION(BlueprintCallable, Category="GameplayTasks")
	GAMEPLAYTASKS_API void EndTask();
	
	virtual bool IsSupportedForNetworking() const override { return bSimulatedTask; }

	FORCEINLINE FName GetInstanceName() const { return InstanceName; }
	FORCEINLINE bool IsTickingTask() const { return (bTickingTask != 0); }
	FORCEINLINE bool IsSimulatedTask() const { return (bSimulatedTask != 0); }
	FORCEINLINE bool IsSimulating() const { return (bIsSimulating != 0); }
	FORCEINLINE bool IsPausable() const { return (bIsPausable != 0); }
	FORCEINLINE bool HasOwnerFinished() const {	return (bOwnerFinished != 0); }
	FORCEINLINE uint8 GetPriority() const { return Priority; }
	FORCEINLINE bool RequiresPriorityOrResourceManagement() const { return bCaresAboutPriority == true || RequiredResources.IsEmpty() == false || ClaimedResources.IsEmpty() == false; }
	FORCEINLINE FGameplayResourceSet GetRequiredResources() const { return RequiredResources; }
	FORCEINLINE FGameplayResourceSet GetClaimedResources() const { return ClaimedResources; }
	
	FORCEINLINE EGameplayTaskState GetState() const { return TaskState; }
	FORCEINLINE bool IsActive() const { return (TaskState == EGameplayTaskState::Active); }
	FORCEINLINE bool IsPaused() const { return (TaskState == EGameplayTaskState::Paused); }
	FORCEINLINE bool IsFinished() const { return (TaskState == EGameplayTaskState::Finished); }
	
	UGameplayTask* GetChildTask() const { return ChildTask; }
	IGameplayTaskOwnerInterface* GetTaskOwner() const { return TaskOwner.IsValid() ? &(*TaskOwner) : nullptr; }
	UGameplayTasksComponent* GetGameplayTasksComponent() { return TasksComponent.Get(); }
	UGameplayTasksComponent* GetGameplayTasksComponent() const { return TasksComponent.Get(); }
	bool IsOwnedByTasksComponent() const { return bOwnedByTasksComponent; }

	template <class T>
	inline void AddRequiredResource()
	{
		AddRequiredResource(T::StaticClass());
	}

	template <class T>
	inline void AddClaimedResource()
	{
		AddClaimedResource(T::StaticClass());
	}

	/** Marks this task as requiring specified resource which has a number of consequences,
	 *	like task not being able to run if the resource is already taken.
	 *
	 *	@note: Calling this function makes sense only until the task is being passed over to the GameplayTasksComponent.
	 *	Once that's that resources data is consumed and further changes won't get applied 
	 */
	GAMEPLAYTASKS_API void AddRequiredResource(TSubclassOf<UGameplayTaskResource> RequiredResource);
	GAMEPLAYTASKS_API void AddRequiredResourceSet(const TArray<TSubclassOf<UGameplayTaskResource> >& RequiredResourceSet);
	GAMEPLAYTASKS_API void AddRequiredResourceSet(FGameplayResourceSet RequiredResourceSet);

	/** 
	 */
	GAMEPLAYTASKS_API void AddClaimedResource(TSubclassOf<UGameplayTaskResource> ClaimedResource);
	GAMEPLAYTASKS_API void AddClaimedResourceSet(const TArray<TSubclassOf<UGameplayTaskResource> >& AdditionalResourcesToClaim);
	GAMEPLAYTASKS_API void AddClaimedResourceSet(FGameplayResourceSet AdditionalResourcesToClaim);

	ETaskResourceOverlapPolicy GetResourceOverlapPolicy() const { return ResourceOverlapPolicy; }

	virtual bool IsWaitingOnRemotePlayerdata() const { return false; }

	virtual bool IsWaitingOnAvatar() const { return false; }

protected:
	/** End and CleanUp the task - may be called by the task itself or by the task owner if the owner is ending. 
	 *	IMPORTANT! Do NOT call directly! Call EndTask() or TaskOwnerEnded() 
	 *	IMPORTANT! When overriding this function make sure to call Super::OnDestroy(bOwnerFinished) as the last thing,
	 *		since the function internally marks the task as "Pending Kill", and this may interfere with internal BP mechanics
	 */
	GAMEPLAYTASKS_API virtual void OnDestroy(bool bInOwnerFinished);

	static GAMEPLAYTASKS_API IGameplayTaskOwnerInterface* ConvertToTaskOwner(UObject& OwnerObject);
	static GAMEPLAYTASKS_API IGameplayTaskOwnerInterface* ConvertToTaskOwner(AActor& OwnerActor);

	// protected by design. Not meant to be called outside from GameplayTaskComponent mechanics
	GAMEPLAYTASKS_API virtual void Pause();
	GAMEPLAYTASKS_API virtual void Resume();

	// IGameplayTaskOwnerInterface BEGIN
	GAMEPLAYTASKS_API virtual UGameplayTasksComponent* GetGameplayTasksComponent(const UGameplayTask& Task) const override;
	GAMEPLAYTASKS_API virtual AActor* GetGameplayTaskOwner(const UGameplayTask* Task) const override;
	GAMEPLAYTASKS_API virtual AActor* GetGameplayTaskAvatar(const UGameplayTask* Task) const override;
	GAMEPLAYTASKS_API virtual uint8 GetGameplayTaskDefaultPriority() const override;
	GAMEPLAYTASKS_API virtual void OnGameplayTaskInitialized(UGameplayTask& Task) override;
	GAMEPLAYTASKS_API virtual void OnGameplayTaskDeactivated(UGameplayTask& Task) override;
	// IGameplayTaskOwnerInterface END

#if UE_WITH_IRIS
	/** Register all replication fragments */
	GAMEPLAYTASKS_API virtual void RegisterReplicationFragments(UE::Net::FFragmentRegistrationContext& Context, UE::Net::EFragmentRegistrationFlags RegistrationFlags) override;
#endif // UE_WITH_IRIS

private:
	friend UGameplayTasksComponent;

	GAMEPLAYTASKS_API void ActivateInTaskQueue();
	GAMEPLAYTASKS_API void PauseInTaskQueue();
	
	GAMEPLAYTASKS_API void PerformActivation();
	
protected:

	/** This name allows us to find the task later so that we can end it. */
	UPROPERTY()
	FName InstanceName;

	/** This controls how this task will be treated in relation to other, already running tasks, 
	 *	provided GameplayTasksComponent is configured to care about priorities (the default behavior)*/
	uint8 Priority;

	/** You should _never_ access it directly. We'll make it private once we have
	 *	a good way of "deprecating: direct access */
	EGameplayTaskState TaskState;

	UPROPERTY(config)
	ETaskResourceOverlapPolicy ResourceOverlapPolicy;

	/** If true, this task will receive TickTask calls from TasksComponent */
	uint32 bTickingTask : 1;

	/** Should this task run on simulated clients? This should only be used in rare cases, such as movement tasks. Simulated Tasks do not broadcast their end delegates.  */
	uint32 bSimulatedTask : 1;

	/** Am I actually running this as a simulated task. (This will be true on clients that simulating. This will be false on the server and the owning client) */
	uint32 bIsSimulating : 1;

	uint32 bIsPausable : 1;

	uint32 bCaresAboutPriority : 1;

	/** this is set to avoid duplicate calls to task's owner and TasksComponent when both are the same object */
	uint32 bOwnedByTasksComponent : 1;

	uint32 bClaimRequiredResources : 1;
	
	uint32 bOwnerFinished : 1;

	/** Abstract "resource" IDs this task needs available to be able to get activated. */
	FGameplayResourceSet RequiredResources;

	/**
	 *	Resources that are going to be locked when this task gets activated, but are not required to get this task started
	 */
	FGameplayResourceSet ClaimedResources;

	/** Task Owner that created us */
	TWeakInterfacePtr<IGameplayTaskOwnerInterface> TaskOwner;

	TWeakObjectPtr<UGameplayTasksComponent>	TasksComponent;

	/** child task instance */
	UPROPERTY()
	TObjectPtr<UGameplayTask> ChildTask;

#if WITH_GAMEPLAYTASK_DEBUG
	mutable FString DebugDescription;
public:
	const FString& GetDebugDescription() const
	{
		if (DebugDescription.IsEmpty())
		{
			DebugDescription = GenerateDebugDescription();
		}
		return DebugDescription;
	}
	GAMEPLAYTASKS_API virtual FString GenerateDebugDescription() const;
	GAMEPLAYTASKS_API FString GetTaskStateName() const;
#endif // WITH_GAMEPLAYTASK_DEBUG
};

template <class T>
T* UGameplayTask::NewTask(UObject& WorldContextObject, FName InstanceName)
{
	IGameplayTaskOwnerInterface* TaskOwner = ConvertToTaskOwner(WorldContextObject);
	return (TaskOwner) ? NewTask<T>(*TaskOwner, InstanceName) : nullptr;
}

template <class T>
T* UGameplayTask::NewTask(IGameplayTaskOwnerInterface& TaskOwner, FName InstanceName)
{
	T* MyObj = NewObject<T>();
	MyObj->InstanceName = InstanceName;
	MyObj->InitTask(TaskOwner, TaskOwner.GetGameplayTaskDefaultPriority());
	return MyObj;
}

//For searching through lists of task instances
struct FGameplayTaskInstanceNamePredicate
{
	FGameplayTaskInstanceNamePredicate(FName DesiredInstanceName)
	{
		InstanceName = DesiredInstanceName;
	}

	bool operator()(const UGameplayTask* A) const
	{
		return (A && !A->GetInstanceName().IsNone() && A->GetInstanceName().IsValid() && (A->GetInstanceName() == InstanceName));
	}

	FName InstanceName;
};


struct FGameplayTaskInstanceClassPredicate
{
	FGameplayTaskInstanceClassPredicate(TSubclassOf<UGameplayTask> Class)
	{
		TaskClass = Class;
	}

	bool operator()(const UGameplayTask* A) const
	{
		return (A && (A->GetClass() == TaskClass));
	}

	TSubclassOf<UGameplayTask> TaskClass;
};
<|MERGE_RESOLUTION|>--- conflicted
+++ resolved
@@ -162,11 +162,7 @@
 	GAMEPLAYTASKS_API virtual void Activate();
 
 	/** Initializes the task with the task owner interface instance but does not activate until Activate() is called */
-<<<<<<< HEAD
-	void InitTask(IGameplayTaskOwnerInterface& InTaskOwner, uint8 InPriority);
-=======
 	GAMEPLAYTASKS_API void InitTask(IGameplayTaskOwnerInterface& InTaskOwner, uint8 InPriority);
->>>>>>> 4af6daef
 
 public:
 	GAMEPLAYTASKS_API virtual void InitSimulatedTask(UGameplayTasksComponent& InGameplayTasksComponent);
@@ -179,9 +175,6 @@
 
 	/** Called when the task is asked to cancel from an outside node. What this means depends on the individual task. By default, this does nothing other than ending the task. */
 	GAMEPLAYTASKS_API virtual void ExternalCancel();
-
-	/** Called when a task owner wants to inform the task that it's done and don't want to get notified on task deactivation (i.e. OnGameplayTaskDeactivated). */
-	void MarkOwnerFinished() { bOwnerFinished = true; }
 
 	/** Called when a task owner wants to inform the task that it's done and don't want to get notified on task deactivation (i.e. OnGameplayTaskDeactivated). */
 	void MarkOwnerFinished() { bOwnerFinished = true; }
