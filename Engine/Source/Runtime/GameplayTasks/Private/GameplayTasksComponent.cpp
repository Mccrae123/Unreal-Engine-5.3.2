--- conflicted
+++ resolved
@@ -99,10 +99,6 @@
 	{
 		const bool bWasAdded = AddSimulatedTask(&Task);
 		check(bWasAdded == true);
-<<<<<<< HEAD
-		bIsNetDirty = true;
-=======
->>>>>>> 4af6daef
 	}
 
 	IGameplayTaskOwnerInterface* TaskOwner = Task.GetTaskOwner();
@@ -147,10 +143,6 @@
 	if (Task.IsSimulatedTask())
 	{
 		RemoveSimulatedTask(&Task);
-<<<<<<< HEAD
-		bIsNetDirty = true;
-=======
->>>>>>> 4af6daef
 	}
 
 	// Resource-using task
@@ -236,7 +228,6 @@
 			if (SimulatedTask->IsTickingTask() && TickingTasks.Contains(SimulatedTask) == false)
 			{
 				SimulatedTask->InitSimulatedTask(*this);
-<<<<<<< HEAD
 
 				TickingTasks.Add(SimulatedTask);
 
@@ -247,18 +238,6 @@
 				}
 			}
 
-=======
-
-				TickingTasks.Add(SimulatedTask);
-
-				// If this is our first ticking task, set this component as active so it begins ticking
-				if (TickingTasks.Num() == 1)
-				{
-					UpdateShouldTick();
-				}
-			}
-
->>>>>>> 4af6daef
 			// See if it's a new task that needs to be registered
 			if (IsUsingRegisteredSubObjectList())
 			{
@@ -801,11 +780,7 @@
 	return EGameplayTaskRunResult::Error;
 }
 
-<<<<<<< HEAD
-TArray<UGameplayTask*>& UGameplayTasksComponent::GetSimulatedTasks_Mutable()
-=======
 TArray<TObjectPtr<UGameplayTask>>& UGameplayTasksComponent::GetSimulatedTasks_Mutable()
->>>>>>> 4af6daef
 {
 	MARK_PROPERTY_DIRTY_FROM_NAME(UGameplayTasksComponent, SimulatedTasks, this);
 	return SimulatedTasks;
