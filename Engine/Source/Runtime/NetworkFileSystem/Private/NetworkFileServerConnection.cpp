--- conflicted
+++ resolved
@@ -1025,17 +1025,6 @@
 
 	GetSandboxRootDirectories(Sandbox.Get(), SandboxEngine, SandboxProject, SandboxEnginePlatformExtensions, SandboxProjectPlatformExtensions, LocalEngineDir, LocalProjectDir, LocalEnginePlatformExtensionsDir, LocalProjectPlatformExtensionsDir);
 
-<<<<<<< HEAD
-
-	// make sure the global shaders are up to date before letting the client read any shaders
-	// @todo: This will probably add about 1/2 second to the boot-up time of the client while the server does this
-	// @note: We assume the delegate will write to the proper sandbox directory, should we pass in SandboxDirectory, or Sandbox?
-	TArray<uint8> GlobalShaderMap;
-	FShaderRecompileData RecompileData(ConnectedPlatformName, SP_NumPlatforms, ODSCRecompileCommand::Global, nullptr, nullptr, &GlobalShaderMap);
-	NetworkFileDelegates->RecompileShadersDelegate.ExecuteIfBound(RecompileData);
-
-=======
->>>>>>> d731a049
 	UE_LOG(LogFileServer, Display, TEXT("Getting files for %d directories, game = %s, platform = %s"), RootDirectories.Num(), *GameName, *ConnectedPlatformName);
 	UE_LOG(LogFileServer, Display, TEXT("    Sandbox dir = %s"), *SandboxDirectory);
 
@@ -1305,34 +1294,6 @@
 	return bRetVal;
 }
 
-<<<<<<< HEAD
-
-void FNetworkFileServerClientConnection::ProcessRecompileShaders( FArchive& In, FArchive& Out )
-{
-	TArray<FString> RecompileModifiedFiles;
-	TArray<uint8> MeshMaterialMaps;
-	TArray<uint8> GlobalShaderMap;
-	FShaderRecompileData RecompileData(ConnectedPlatformName, SP_NumPlatforms, ODSCRecompileCommand::Changed, &RecompileModifiedFiles, &MeshMaterialMaps, &GlobalShaderMap);
-
-	// tell other side all the materials to load, by pathname
-	In << RecompileData.MaterialsToLoad;
-
-	int32 iShaderPlatform = static_cast<int32>(RecompileData.ShaderPlatform);
-	In << iShaderPlatform;
-	In << RecompileData.CommandType;
-	In << RecompileData.ShadersToRecompile;
-
-	NetworkFileDelegates->RecompileShadersDelegate.ExecuteIfBound(RecompileData);
-
-	// tell other side what to do!
-	Out << RecompileModifiedFiles;
-	Out << MeshMaterialMaps;
-	Out << GlobalShaderMap;
-}
-
-
-=======
->>>>>>> d731a049
 bool FNetworkFileServerClientConnection::ProcessSyncFile( FArchive& In, FArchive& Out )
 {
 
