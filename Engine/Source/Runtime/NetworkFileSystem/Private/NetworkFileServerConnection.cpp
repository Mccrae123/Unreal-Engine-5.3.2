// Copyright Epic Games, Inc. All Rights Reserved.

#include "NetworkFileServerConnection.h"
#include "HAL/PlatformFileManager.h"
#include "Misc/Paths.h"
#include "Misc/ScopeLock.h"
#include "Serialization/BufferArchive.h"
#include "Misc/ConfigCacheIni.h"
#include "Misc/LocalTimestampDirectoryVisitor.h"
#include "IPlatformFileSandboxWrapper.h"
#include "NetworkMessage.h"
#include "ProjectDescriptor.h"
#include "NetworkFileSystemLog.h"
#include "Misc/PackageName.h"
#include "Interfaces/ITargetPlatform.h"
#include "HAL/PlatformTime.h"
#include "Interfaces/IPluginManager.h"


/**
 * Helper function for resolving engine and game sandbox paths
 */
void GetSandboxRootDirectories(FSandboxPlatformFile* Sandbox, FString& SandboxEngine, FString& SandboxProject, FString& SandboxEnginePlatformExtensions, FString& SandboxProjectPlatformExtensions, const FString& LocalEngineDir, const FString& LocalProjectDir, const FString& LocalEnginePlatformExtensionsDir, const FString& LocalProjectPlatformExtensionsDir)
{
	SandboxEngine = Sandbox->ConvertToSandboxPath(*LocalEngineDir);
	if (SandboxEngine.EndsWith(TEXT("/"), ESearchCase::CaseSensitive) == false)
	{
		SandboxEngine += TEXT("/");
	}

	// we need to add an extra bit to the game path to make the sandbox convert it correctly (investigate?)
	// @todo: double check this
	SandboxProject = Sandbox->ConvertToSandboxPath(*(LocalProjectDir + TEXT("a.txt"))).Replace(TEXT("a.txt"), TEXT(""));
	SandboxEnginePlatformExtensions = Sandbox->ConvertToSandboxPath(*(LocalEnginePlatformExtensionsDir + TEXT("a.txt"))).Replace(TEXT("a.txt"), TEXT(""));
	SandboxProjectPlatformExtensions = Sandbox->ConvertToSandboxPath(*(LocalProjectPlatformExtensionsDir + TEXT("a.txt"))).Replace(TEXT("a.txt"), TEXT(""));
}

static FString MakeAbsoluteNormalizedDir(const FString& InPath)
{
	FString Out = FPaths::ConvertRelativePathToFull(InPath);
	if (Out.EndsWith(TEXT("/")))
	{
		Out.RemoveAt(Out.Len() - 1, 1, false);
	}
	return Out;
}

<<<<<<< HEAD
=======
struct FSandboxOnlyScope
{
	FSandboxOnlyScope(FSandboxPlatformFile& InSandbox, bool bInSandboxOnly)
		: Sandbox(InSandbox)
	{
		Sandbox.SetSandboxOnly(bInSandboxOnly);
	}

	~FSandboxOnlyScope()
	{
		Sandbox.SetSandboxOnly(false);
	}

	FSandboxPlatformFile& Sandbox;
};
>>>>>>> 6bbb88c8

/* FNetworkFileServerClientConnection structors
 *****************************************************************************/

FNetworkFileServerClientConnection::FNetworkFileServerClientConnection(const FNetworkFileServerOptions& Options)
	: LastHandleId(0)
	, Sandbox(NULL)
	, NetworkFileDelegates(&Options.Delegates)
	, ActiveTargetPlatforms(Options.TargetPlatforms)
	, bRestrictPackageAssetsToSandbox(Options.bRestrictPackageAssetsToSandbox)
{	
	//stats
	FileRequestDelegateTime = 0.0;
	PackageFileTime = 0.0;
	UnsolicitedFilesTime = 0.0;

	FileRequestCount = 0;
	UnsolicitedFilesCount = 0;
	PackageRequestsSucceeded = 0;
	PackageRequestsFailed = 0;
	FileBytesSent = 0;

	if ( NetworkFileDelegates && NetworkFileDelegates->OnFileModifiedCallback )
	{
		NetworkFileDelegates->OnFileModifiedCallback->AddRaw(this, &FNetworkFileServerClientConnection::FileModifiedCallback);
	}

	LocalEngineDir = FPaths::EngineDir();
	LocalProjectDir = FPaths::ProjectDir();
	LocalEnginePlatformExtensionsDir = FPaths::EnginePlatformExtensionsDir();
	LocalProjectPlatformExtensionsDir = FPaths::ProjectPlatformExtensionsDir();

	if (FPaths::IsProjectFilePathSet())
	{
		LocalProjectDir = FPaths::GetPath(FPaths::GetProjectFilePath()) + TEXT("/");
		FPaths::MakeStandardFilename(LocalProjectDir);
	}

	LocalEngineDirAbs = MakeAbsoluteNormalizedDir(LocalEngineDir);
	LocalProjectDirAbs = MakeAbsoluteNormalizedDir(LocalProjectDir);
	LocalEnginePlatformExtensionsDirAbs = MakeAbsoluteNormalizedDir(LocalEnginePlatformExtensionsDir);
	LocalProjectPlatformExtensionsDirAbs = MakeAbsoluteNormalizedDir(LocalEnginePlatformExtensionsDir);
}


FNetworkFileServerClientConnection::~FNetworkFileServerClientConnection( )
{
	if (NetworkFileDelegates && NetworkFileDelegates->OnFileModifiedCallback)
	{
		NetworkFileDelegates->OnFileModifiedCallback->RemoveAll(this);
	}

	// close all the files the client had opened through us when the client disconnects
	for (TMap<uint64, IFileHandle*>::TIterator It(OpenFiles); It; ++It)
	{
		delete It.Value();
	}
}

static bool TrySubstituteDirectory(FString& FilenameToConvert, const FString& Directory, const FString& DirectoryToReplace)
{
	FString NormalizedFilenameToConvert = FilenameToConvert;
	FPaths::NormalizeFilename(NormalizedFilenameToConvert);
	FString NormalizedDirectoryToReplace = DirectoryToReplace;
	FPaths::NormalizeDirectoryName(NormalizedDirectoryToReplace);
	if (NormalizedFilenameToConvert.StartsWith(NormalizedDirectoryToReplace) && (NormalizedFilenameToConvert.Len() == NormalizedDirectoryToReplace.Len() || NormalizedFilenameToConvert[NormalizedDirectoryToReplace.Len()] == '/'))
	{
		if (NormalizedFilenameToConvert.Len() > NormalizedDirectoryToReplace.Len())
		{
			FilenameToConvert = Directory / NormalizedFilenameToConvert.RightChop(NormalizedDirectoryToReplace.Len() + 1);
		}
		else
		{
			FilenameToConvert = Directory;
		}
		return true;
	}
	return false;
}

/* FStreamingNetworkFileServerConnection implementation
 *****************************************************************************/
void FNetworkFileServerClientConnection::ConvertClientFilenameToServerFilename(FString& FilenameToConvert)
{
	if (TrySubstituteDirectory(FilenameToConvert, FPaths::EngineDir(), ConnectedEngineDir))
	{
		return;
	}
	if (TrySubstituteDirectory(FilenameToConvert, FPaths::IsProjectFilePathSet() ? LocalProjectDir : (IS_PROGRAM ? ConnectedProjectDir : FPaths::ProjectDir()), ConnectedProjectDir))
	{
		// We have set the replacement value argument of TrySubstituteDirectory to be the same as the search value in the IS_PROGRAM case. We do this because:
		// UnrealFileServer has a ProjectDir of ../../../Engine/Programs/UnrealFileServer.
		// We do *not* want to replace the directory in that case.
		return;
<<<<<<< HEAD
	}
	if (TrySubstituteDirectory(FilenameToConvert, FPaths::EnginePlatformExtensionsDir(), ConnectedEnginePlatformExtensionsDir))
	{
		return;
	}
	if (TrySubstituteDirectory(FilenameToConvert, FPaths::ProjectPlatformExtensionsDir(), ConnectedProjectPlatformExtensionsDir))
	{
		return;
	}
}

void FNetworkFileServerClientConnection::ConvertLocalFilenameToServerFilename(FString& FilenameToConvert)
{
	FString FilenameToConvertAbs = FPaths::ConvertRelativePathToFull(FilenameToConvert);
	if (TrySubstituteDirectory(FilenameToConvertAbs, LocalEngineDir, LocalEngineDirAbs))
	{
		FilenameToConvert = FilenameToConvertAbs;
		return;
	}
	if (TrySubstituteDirectory(FilenameToConvertAbs, LocalProjectDir, LocalProjectDirAbs))
	{
		FilenameToConvert = FilenameToConvertAbs;
		return;
	}
	if (TrySubstituteDirectory(FilenameToConvertAbs, LocalEnginePlatformExtensionsDir, LocalEnginePlatformExtensionsDirAbs))
	{
		FilenameToConvert = FilenameToConvertAbs;
		return;
	}
	if (TrySubstituteDirectory(FilenameToConvertAbs, LocalProjectPlatformExtensionsDir, LocalProjectPlatformExtensionsDirAbs))
	{
=======
	}
	if (TrySubstituteDirectory(FilenameToConvert, FPaths::EnginePlatformExtensionsDir(), ConnectedEnginePlatformExtensionsDir))
	{
		return;
	}
	if (TrySubstituteDirectory(FilenameToConvert, FPaths::ProjectPlatformExtensionsDir(), ConnectedProjectPlatformExtensionsDir))
	{
		return;
	}
}

void FNetworkFileServerClientConnection::ConvertLocalFilenameToServerFilename(FString& FilenameToConvert)
{
	FString FilenameToConvertAbs = FPaths::ConvertRelativePathToFull(FilenameToConvert);
	if (TrySubstituteDirectory(FilenameToConvertAbs, LocalEngineDir, LocalEngineDirAbs))
	{
		FilenameToConvert = FilenameToConvertAbs;
		return;
	}
	if (TrySubstituteDirectory(FilenameToConvertAbs, LocalProjectDir, LocalProjectDirAbs))
	{
		FilenameToConvert = FilenameToConvertAbs;
		return;
	}
	if (TrySubstituteDirectory(FilenameToConvertAbs, LocalEnginePlatformExtensionsDir, LocalEnginePlatformExtensionsDirAbs))
	{
		FilenameToConvert = FilenameToConvertAbs;
		return;
	}
	if (TrySubstituteDirectory(FilenameToConvertAbs, LocalProjectPlatformExtensionsDir, LocalProjectPlatformExtensionsDirAbs))
	{
>>>>>>> 6bbb88c8
		FilenameToConvert = FilenameToConvertAbs;
		return;
	}
}


/**
 * Fixup sandbox paths to match what package loading will request on the client side.  e.g.
 * Sandbox path: "../../../Elemental/Content/Elemental/Effects/FX_Snow_Cracks/Crack_02/Materials/M_SnowBlast.uasset ->
 * client path: "../../../Samples/Showcases/Elemental/Content/Elemental/Effects/FX_Snow_Cracks/Crack_02/Materials/M_SnowBlast.uasset"
 * This ensures that devicelocal-cached files will be properly timestamp checked before deletion.
 */
TMap<FString, FDateTime> FNetworkFileServerClientConnection::FixupSandboxPathsForClient(const TMap<FString, FDateTime>& SandboxPaths)
{
	TMap<FString,FDateTime> FixedFiletimes;

	// since the sandbox remaps from A/B/C to C, and the client has no idea of this, we need to put the files
	// into terms of the actual LocalProjectDir, which is all that the client knows about
	for (TMap<FString, FDateTime>::TConstIterator It(SandboxPaths); It; ++It)
	{
		FixedFiletimes.Add(FixupSandboxPathForClient(It.Key()), It.Value());
	}
	return FixedFiletimes;
}

/**
 * Fixup sandbox paths to match what package loading will request on the client side.  e.g.
 * Sandbox path: "../../../Elemental/Content/Elemental/Effects/FX_Snow_Cracks/Crack_02/Materials/M_SnowBlast.uasset ->
 * client path: "../../../Samples/Showcases/Elemental/Content/Elemental/Effects/FX_Snow_Cracks/Crack_02/Materials/M_SnowBlast.uasset"
 * This ensures that devicelocal-cached files will be properly timestamp checked before deletion.
 */
FString FNetworkFileServerClientConnection::FixupSandboxPathForClient(const FString& Filename)
{
	FString Fixed = Sandbox->ConvertToSandboxPath(*Filename);
	Fixed = Fixed.Replace(*SandboxEngine, *LocalEngineDir);
	Fixed = Fixed.Replace(*SandboxProject, *LocalProjectDir);
	Fixed = Fixed.Replace(*SandboxEnginePlatformExtensions, *LocalEnginePlatformExtensionsDir);
	Fixed = Fixed.Replace(*SandboxProjectPlatformExtensions, *LocalProjectPlatformExtensionsDir);

	if (bSendLowerCase)
	{
		Fixed = Fixed.ToLower();
	}
	return Fixed;
}

static void ConvertServerFilenameToClientFilename(FString& FilenameToConvert, const FString& ConnectedEngineDir, const FString& ConnectedProjectDir)
{

	if (FilenameToConvert.StartsWith(FPaths::EngineDir()))
	{
		FilenameToConvert = FilenameToConvert.Replace(*(FPaths::EngineDir()), *ConnectedEngineDir);
	}
	else if (FPaths::IsProjectFilePathSet())
	{
		if (FilenameToConvert.StartsWith(FPaths::GetPath(FPaths::GetProjectFilePath())))
		{
			FilenameToConvert = FilenameToConvert.Replace(*(FPaths::GetPath(FPaths::GetProjectFilePath()) + TEXT("/")), *ConnectedProjectDir);
		}
	}
#if !IS_PROGRAM
	else if (FilenameToConvert.StartsWith(FPaths::ProjectDir()))
	{
			// UnrealFileServer has a ProjectDir of ../../../Engine/Programs/UnrealFileServer.
			// We do *not* want to replace the directory in that case.
			FilenameToConvert = FilenameToConvert.Replace(*(FPaths::ProjectDir()), *ConnectedProjectDir);
	}
#endif
}

static FCriticalSection SocketCriticalSection;

bool FNetworkFileServerClientConnection::ProcessPayload(FArchive& Ar)
{
	FBufferArchive Out;
	bool Result = true;

	// first part of the payload is always the command
	uint32 Cmd;
	Ar << Cmd;

	UE_LOG(LogFileServer, Verbose, TEXT("Processing payload with Cmd %d"), Cmd);

	// what type of message is this?
	NFS_Messages::Type Msg = NFS_Messages::Type(Cmd);

	// make sure the first thing is GetFileList which initializes the game/platform
	checkf(Msg == NFS_Messages::GetFileList || Msg == NFS_Messages::Heartbeat || Sandbox != NULL, TEXT("The first client message MUST be GetFileList, not %d"), (int32)Msg);

	// process the message!
	bool bSendUnsolicitedFiles = false;

	{
		FScopeLock SocketLock(&SocketCriticalSection);

		switch (Msg)
		{
		case NFS_Messages::OpenRead:
			ProcessOpenFile(Ar, Out, false);
			break;

		case NFS_Messages::OpenWrite:
			ProcessOpenFile(Ar, Out, true);
			break;

		case NFS_Messages::Read:
			ProcessReadFile(Ar, Out);
			break;

		case NFS_Messages::Write:
			ProcessWriteFile(Ar, Out);
			break;

		case NFS_Messages::Seek:
			ProcessSeekFile(Ar, Out);
			break;

		case NFS_Messages::Close:
			ProcessCloseFile(Ar, Out);
			break;

		case NFS_Messages::MoveFile:
			ProcessMoveFile(Ar, Out);
			break;

		case NFS_Messages::DeleteFile:
			ProcessDeleteFile(Ar, Out);
			break;

		case NFS_Messages::GetFileInfo:
			ProcessGetFileInfo(Ar, Out);
			break;

		case NFS_Messages::CopyFile:
			ProcessCopyFile(Ar, Out);
			break;

		case NFS_Messages::SetTimeStamp:
			ProcessSetTimeStamp(Ar, Out);
			break;

		case NFS_Messages::SetReadOnly:
			ProcessSetReadOnly(Ar, Out);
			break;

		case NFS_Messages::CreateDirectory:
			ProcessCreateDirectory(Ar, Out);
			break;

		case NFS_Messages::DeleteDirectory:
			ProcessDeleteDirectory(Ar, Out);
			break;

		case NFS_Messages::DeleteDirectoryRecursively:
			ProcessDeleteDirectoryRecursively(Ar, Out);
			break;

		case NFS_Messages::ToAbsolutePathForRead:
			ProcessToAbsolutePathForRead(Ar, Out);
			break;

		case NFS_Messages::ToAbsolutePathForWrite:
			ProcessToAbsolutePathForWrite(Ar, Out);
			break;

		case NFS_Messages::ReportLocalFiles:
			ProcessReportLocalFiles(Ar, Out);
			break;

		case NFS_Messages::GetFileList:
			Result = ProcessGetFileList(Ar, Out);
			break;

		case NFS_Messages::Heartbeat:
			ProcessHeartbeat(Ar, Out);
			break;

		case NFS_Messages::SyncFile:
			ProcessSyncFile(Ar, Out);
			bSendUnsolicitedFiles = true;
			break;

		case NFS_Messages::RecompileShaders:
			ProcessRecompileShaders(Ar, Out);
			break;

		default:

			UE_LOG(LogFileServer, Error, TEXT("Bad incomming message tag (%d)."), (int32)Msg);
		}
	}


	// send back a reply if the command wrote anything back out
	if (Out.Num() && Result )
	{
		int32 NumUnsolictedFiles = 0;


		if (bSendUnsolicitedFiles)
		{
			int64 MaxMemoryAllowed = 50 * 1024 * 1024;
			for (const auto& Filename : UnsolictedFiles)
			{
				// get file timestamp and send it to client
				FDateTime ServerTimeStamp = Sandbox->GetTimeStamp(*Filename);

				TArray<uint8> Contents;
				// open file
				int64 FileSize = Sandbox->FileSize(*Filename);

				if (MaxMemoryAllowed > FileSize)
				{
					MaxMemoryAllowed -= FileSize;
					++NumUnsolictedFiles;
				}
			}
			Out << NumUnsolictedFiles;
		}
		
		UE_LOG(LogFileServer, Verbose, TEXT("Returning payload with %d bytes"), Out.Num());

		// send back a reply
		Result &= SendPayload( Out );

		TArray<FString> UnprocessedUnsolictedFiles;
		UnprocessedUnsolictedFiles.Empty(NumUnsolictedFiles);

		if (bSendUnsolicitedFiles && Result )
		{
			double StartTime;
			StartTime = FPlatformTime::Seconds();
			for (int32 Index = 0; Index < NumUnsolictedFiles; Index++)
			{
				FBufferArchive OutUnsolicitedFile;
				ConvertLocalFilenameToServerFilename(UnsolictedFiles[Index]);
				FString TargetFilename = UnsolictedFiles[Index];
				ConvertServerFilenameToClientFilename(TargetFilename, ConnectedEngineDir, ConnectedProjectDir);
				PackageFile(UnsolictedFiles[Index], TargetFilename, OutUnsolicitedFile);

				UE_LOG(LogFileServer, Display, TEXT("Returning unsolicited file %s with %d bytes"), *UnsolictedFiles[Index], OutUnsolicitedFile.Num());

				Result &= SendPayload(OutUnsolicitedFile);
				++UnsolicitedFilesCount;
			}
			UnsolictedFiles.RemoveAt(0, NumUnsolictedFiles);


			UnsolicitedFilesTime += 1000.0f * float(FPlatformTime::Seconds() - StartTime);
		}
	}

	UE_LOG(LogFileServer, Verbose, TEXT("Done Processing payload with Cmd %d Total Size sending %d "), Cmd,Out.TotalSize());

	return Result;
}


void FNetworkFileServerClientConnection::ProcessOpenFile( FArchive& In, FArchive& Out, bool bIsWriting )
{
	// Get filename
	FString Filename;
	In << Filename;

	bool bAppend = false;
	bool bAllowRead = false;

	if (bIsWriting)
	{
		In << bAppend;
		In << bAllowRead;
	}

	// todo: clients from the same ip address "could" be trying to write to the same file in the same sandbox (for example multiple windows clients)
	//			should probably have the sandbox write to separate files for each client
	//			not important for now

	ConvertClientFilenameToServerFilename(Filename);

	if (bIsWriting)
	{
		// Make sure the directory exists...
		Sandbox->CreateDirectoryTree(*(FPaths::GetPath(Filename)));
	}

	TArray<FString> NewUnsolictedFiles;
	NetworkFileDelegates->FileRequestDelegate.ExecuteIfBound(Filename, ConnectedPlatformName, NewUnsolictedFiles);

	// Disable access to outside the sandbox to prevent sending uncooked packages to the client
	const bool bSandboxOnly = bRestrictPackageAssetsToSandbox && !bIsWriting && FPackageName::IsPackageExtension(*FPaths::GetExtension(Filename, true));
	FSandboxOnlyScope _(*Sandbox, bSandboxOnly);

	FDateTime ServerTimeStamp = Sandbox->GetTimeStamp(*Filename);
	int64 ServerFileSize = 0;
	IFileHandle* File = bIsWriting ? Sandbox->OpenWrite(*Filename, bAppend, bAllowRead) : Sandbox->OpenRead(*Filename);
	if (!File)
	{
		UE_LOG(LogFileServer, Display, TEXT("Open request for %s failed for file %s."), bIsWriting ? TEXT("Writing") : TEXT("Reading"), *Filename);
		ServerTimeStamp = FDateTime::MinValue(); // if this was a directory, this will make sure it is not confused with a zero byte file
	}
	else
	{
		ServerFileSize = File->Size();
	}

	uint64 HandleId = ++LastHandleId;
	OpenFiles.Add( HandleId, File );
	
	Out << HandleId;
	Out << ServerTimeStamp;
	Out << ServerFileSize;
}


void FNetworkFileServerClientConnection::ProcessReadFile( FArchive& In, FArchive& Out )
{
	// Get Handle ID
	uint64 HandleId = 0;
	In << HandleId;

	int64 BytesToRead = 0;
	In << BytesToRead;

	int64 BytesRead = 0;
	IFileHandle* File = FindOpenFile(HandleId);

	if (File)
	{
		uint8* Dest = (uint8*)FMemory::Malloc(BytesToRead);		

		if (File->Read(Dest, BytesToRead))
		{
			BytesRead = BytesToRead;
			Out << BytesRead;
			Out.Serialize(Dest, BytesRead);
		}
		else
		{
			Out << BytesRead;
		}

		FMemory::Free(Dest);
	}
	else
	{
		Out << BytesRead;
	}
}


void FNetworkFileServerClientConnection::ProcessWriteFile( FArchive& In, FArchive& Out )
{
	// Get Handle ID
	uint64 HandleId = 0;
	In << HandleId;

	int64 BytesWritten = 0;
	IFileHandle* File = FindOpenFile(HandleId);

	if (File)
	{
		int64 BytesToWrite = 0;
		In << BytesToWrite;

		uint8* Source = (uint8*)FMemory::Malloc(BytesToWrite);
		In.Serialize(Source, BytesToWrite);

		if (File->Write(Source, BytesToWrite))
		{
			BytesWritten = BytesToWrite;
		}

		FMemory::Free(Source); 
	}
		
	Out << BytesWritten;
}


void FNetworkFileServerClientConnection::ProcessSeekFile( FArchive& In, FArchive& Out )
{
	// Get Handle ID
	uint64 HandleId = 0;
	In << HandleId;

	int64 NewPosition;
	In << NewPosition;

	int64 SetPosition = -1;
	IFileHandle* File = FindOpenFile(HandleId);

	if (File && File->Seek(NewPosition))
	{
		SetPosition = File->Tell();
	}

	Out << SetPosition;
}


void FNetworkFileServerClientConnection::ProcessCloseFile( FArchive& In, FArchive& Out )
{
	// Get Handle ID
	uint64 HandleId = 0;
	In << HandleId;

	uint32 Closed = 0;
	IFileHandle* File = FindOpenFile(HandleId);

	if (File)
	{
		Closed = 1;
		OpenFiles.Remove(HandleId);

		delete File;
	}
		
	Out << Closed;
}


void FNetworkFileServerClientConnection::ProcessGetFileInfo( FArchive& In, FArchive& Out )
{
	// Get filename
	FString Filename;
	In << Filename;

	ConvertClientFilenameToServerFilename(Filename);

	FFileInfo Info;
	Info.FileExists = Sandbox->FileExists(*Filename);

	// if the file exists, cook it if necessary (the FileExists flag won't change value based on this callback)
	// without this, the server can return the uncooked file size, which can cause reads off the end
	if (Info.FileExists)
	{
		TArray<FString> NewUnsolictedFiles;
		NetworkFileDelegates->FileRequestDelegate.ExecuteIfBound(Filename, ConnectedPlatformName, NewUnsolictedFiles);
	}

	// get the rest of the info
	Info.ReadOnly = Sandbox->IsReadOnly(*Filename);
	Info.Size = Sandbox->FileSize(*Filename);
	Info.TimeStamp = Sandbox->GetTimeStamp(*Filename);
	Info.AccessTimeStamp = Sandbox->GetAccessTimeStamp(*Filename);

	Out << Info.FileExists;
	Out << Info.ReadOnly;
	Out << Info.Size;
	Out << Info.TimeStamp;
	Out << Info.AccessTimeStamp;
}


void FNetworkFileServerClientConnection::ProcessMoveFile( FArchive& In, FArchive& Out )
{
	FString From;
	In << From;
	FString To;
	In << To;

	ConvertClientFilenameToServerFilename(From);
	ConvertClientFilenameToServerFilename(To);

	uint32 Success = Sandbox->MoveFile(*To, *From);
	Out << Success;
}


void FNetworkFileServerClientConnection::ProcessDeleteFile( FArchive& In, FArchive& Out )
{
	FString Filename;
	In << Filename;

	ConvertClientFilenameToServerFilename(Filename);

	uint32 Success = Sandbox->DeleteFile(*Filename);
	Out << Success;
}


void FNetworkFileServerClientConnection::ProcessReportLocalFiles( FArchive& In, FArchive& Out )
{
	// get the list of files on the other end
	TMap<FString, FDateTime> ClientFileTimes;
	In << ClientFileTimes;

	// go over them and compare times to this side
	TArray<FString> OutOfDateFiles;

	for (TMap<FString, FDateTime>::TIterator It(ClientFileTimes); It; ++It)
	{
		FString ClientFile = It.Key();
		ConvertClientFilenameToServerFilename(ClientFile);
		// get the local timestamp
		FDateTime Timestamp = Sandbox->GetTimeStamp(*ClientFile);

		// if it's newer than the client/remote timestamp, it's newer here, so tell the other side it's out of date
		if (Timestamp > It.Value())
		{
			OutOfDateFiles.Add(ClientFile);
		}
	}

	UE_LOG(LogFileServer, Display, TEXT("There were %d out of date files"), OutOfDateFiles.Num());
}


/** Copies file. */
void FNetworkFileServerClientConnection::ProcessCopyFile( FArchive& In, FArchive& Out )
{
	FString To;
	FString From;
	In << To;	
	In << From;

	ConvertClientFilenameToServerFilename(To);
	ConvertClientFilenameToServerFilename(From);

	bool Success = Sandbox->CopyFile(*To, *From);
	Out << Success;
}


void FNetworkFileServerClientConnection::ProcessSetTimeStamp( FArchive& In, FArchive& Out )
{
	FString Filename;
	FDateTime Timestamp;
	In << Filename;	
	In << Timestamp;

	ConvertClientFilenameToServerFilename(Filename);

	Sandbox->SetTimeStamp(*Filename, Timestamp);

	// Need to sends something back otherwise the response won't get sent at all.
	bool Success = true;
	Out << Success;
}


void FNetworkFileServerClientConnection::ProcessSetReadOnly( FArchive& In, FArchive& Out )
{
	FString Filename;
	bool bReadOnly;
	In << Filename;	
	In << bReadOnly;

	ConvertClientFilenameToServerFilename(Filename);

	bool Success = Sandbox->SetReadOnly(*Filename, bReadOnly);
	Out << Success;
}


void FNetworkFileServerClientConnection::ProcessCreateDirectory( FArchive& In, FArchive& Out ) 
{
	FString Directory;
	In << Directory;

	ConvertClientFilenameToServerFilename(Directory);

	bool bSuccess = Sandbox->CreateDirectory(*Directory);
	Out << bSuccess;
}


void FNetworkFileServerClientConnection::ProcessDeleteDirectory( FArchive& In, FArchive& Out )
{
	FString Directory;
	In << Directory;

	ConvertClientFilenameToServerFilename(Directory);

	bool bSuccess = Sandbox->DeleteDirectory(*Directory);
	Out << bSuccess;
}


void FNetworkFileServerClientConnection::ProcessDeleteDirectoryRecursively( FArchive& In, FArchive& Out )
{
	FString Directory;
	In << Directory;

	ConvertClientFilenameToServerFilename(Directory);

	bool bSuccess = Sandbox->DeleteDirectoryRecursively(*Directory);
	Out << bSuccess;
}


void FNetworkFileServerClientConnection::ProcessToAbsolutePathForRead( FArchive& In, FArchive& Out )
{
	FString Filename;
	In << Filename;

	ConvertClientFilenameToServerFilename(Filename);

	Filename = Sandbox->ConvertToAbsolutePathForExternalAppForRead(*Filename);
	Out << Filename;
}


void FNetworkFileServerClientConnection::ProcessToAbsolutePathForWrite( FArchive& In, FArchive& Out )
{
	FString Filename;
	In << Filename;

	ConvertClientFilenameToServerFilename(Filename);

	Filename = Sandbox->ConvertToAbsolutePathForExternalAppForWrite(*Filename);
	Out << Filename;
}

static void AddDirectoriesToIgnore(const FString& RootDir, TArray<FString>& OutDirectoriesToSkip, TArray<FString>& OutDirectoriesToNotRecurse)
{
	OutDirectoriesToSkip.Add(FString(RootDir / TEXT("Intermediate")));
	OutDirectoriesToSkip.Add(FString(RootDir / TEXT("Documentation")));
	OutDirectoriesToSkip.Add(FString(RootDir / TEXT("Extras")));
	OutDirectoriesToSkip.Add(FString(RootDir / TEXT("Binaries")));
	OutDirectoriesToSkip.Add(FString(RootDir / TEXT("Source")));
	OutDirectoriesToSkip.Add(FString(RootDir / TEXT("Saved")));
	OutDirectoriesToSkip.Add(FString(RootDir / TEXT("Plugins")));
	OutDirectoriesToSkip.Add(FString(RootDir / TEXT("Programs")));
	OutDirectoriesToSkip.Add(FString(RootDir / TEXT("Platforms")));
	OutDirectoriesToSkip.Add(FString(RootDir / TEXT("Build")));
	OutDirectoriesToNotRecurse.Add(FString(RootDir / TEXT("DerivedDataCache")));
}

static void ScanExtensionRootDirectory(FSandboxPlatformFile* Sandbox, const FString& RootDir, const TArray<FString>& RootDirectories, TMap<FString, FDateTime>& OutFileTimes)
{
	// Ensure that the path from the extension root to any containing root directory is in the FileTimes map
	for (int32 DirIndex = 0; DirIndex < RootDirectories.Num(); DirIndex++)
	{
		if (FPaths::IsUnderDirectory(RootDir, RootDirectories[DirIndex]))
		{
			FString PathUpwardSegment = RootDir;
			do 
			{
				OutFileTimes.Add(PathUpwardSegment, 0);
				PathUpwardSegment = FPaths::GetPath(PathUpwardSegment);
			} while (FPaths::IsUnderDirectory(PathUpwardSegment, RootDirectories[DirIndex]));
			break;
		}
	}

	TArray<FString> ExtensionDirectoriesToSkip;
	TArray<FString> ExtensionDirectoriesToNotRecurse;
	AddDirectoriesToIgnore(RootDir, ExtensionDirectoriesToSkip, ExtensionDirectoriesToNotRecurse);
	FLocalTimestampDirectoryVisitor ExtensionVisitor(*Sandbox, ExtensionDirectoriesToSkip, ExtensionDirectoriesToNotRecurse, true);
	Sandbox->IterateDirectory(*RootDir, ExtensionVisitor);
	OutFileTimes.Append(ExtensionVisitor.FileTimes);
}

bool FNetworkFileServerClientConnection::ProcessGetFileList( FArchive& In, FArchive& Out )
{
	// get the list of directories to process
 	TArray<FString> TargetPlatformNames;
	FString GameName;
	FString EngineRelativePath;
	FString GameRelativePath;
	FString EnginePlatformExtensionsRelativePath;
	FString ProjectPlatformExtensionsRelativePath;
	FString EnginePluginsRelativePath;
	FString ProjectPluginsRelativePath;
	TArray<FString> RootDirectories;
	TMap<FString,FString> CustomPlatformData;

	
	EConnectionFlags ConnectionFlags;

	FString ClientVersionInfo;
	FString TargetAddress;

	In << TargetPlatformNames;
	In << GameName;
	In << EngineRelativePath;
	In << GameRelativePath;
	In << EnginePlatformExtensionsRelativePath;
	In << ProjectPlatformExtensionsRelativePath;
	In << EnginePluginsRelativePath;
	In << ProjectPluginsRelativePath;
	In << RootDirectories;
	In << ConnectionFlags;
	In << ClientVersionInfo;
	In << TargetAddress;
	In << CustomPlatformData;

	if ( NetworkFileDelegates->NewConnectionDelegate.IsBound() )
	{
		bool bIsValidVersion = true;
		for ( const FString& TargetPlatform : TargetPlatformNames )
		{
			bIsValidVersion &= NetworkFileDelegates->NewConnectionDelegate.Execute(ClientVersionInfo, TargetPlatform );
		}
		if ( bIsValidVersion == false )
		{
			return false;
		}
	}

	const bool bIsStreamingRequest = (ConnectionFlags & EConnectionFlags::Streaming) == EConnectionFlags::Streaming;

	ConnectedPlatformName = TEXT("");
	ConnectedTargetPlatform = nullptr;
	ConnectedIPAddress = TEXT("");
	ConnectedTargetCustomData.Reset();


	// if we didn't find one (and this is a dumb server - no active platforms), then just use what was sent
	if (ActiveTargetPlatforms.Num() == 0)
	{
		ConnectedPlatformName = TargetPlatformNames[0];
	}
	// we only need to care about validating the connected platform if there are active targetplatforms
	else
	{
		// figure out the best matching target platform for the set of valid ones
		for (int32 TPIndex = 0; TPIndex < TargetPlatformNames.Num() && ConnectedPlatformName == TEXT(""); TPIndex++)
		{
			UE_LOG(LogFileServer, Display, TEXT("    Possible Target Platform from client: %s"), *TargetPlatformNames[TPIndex]);

			// look for a matching target platform
			for (int32 ActiveTPIndex = 0; ActiveTPIndex < ActiveTargetPlatforms.Num(); ActiveTPIndex++)
			{
				UE_LOG(LogFileServer, Display, TEXT("   Checking against: %s"), *ActiveTargetPlatforms[ActiveTPIndex]->PlatformName());
				if (ActiveTargetPlatforms[ActiveTPIndex]->PlatformName() == TargetPlatformNames[TPIndex])
				{
					bSendLowerCase = ActiveTargetPlatforms[ActiveTPIndex]->SendLowerCaseFilePaths();
					ConnectedPlatformName = ActiveTargetPlatforms[ActiveTPIndex]->PlatformName();
					ConnectedTargetPlatform = ActiveTargetPlatforms[ActiveTPIndex];
					ConnectedIPAddress = TargetAddress;
					ConnectedTargetCustomData = MoveTemp(CustomPlatformData);
					break;
				}
			}
		}

		// if we didn't find one, reject client and also print some warnings
		if (ConnectedPlatformName == TEXT(""))
		{
			// reject client we can't cook/compile shaders for you!
			UE_LOG(LogFileServer, Warning, TEXT("Unable to find target platform for client, terminating client connection!"));

			for (int32 TPIndex = 0; TPIndex < TargetPlatformNames.Num() && ConnectedPlatformName == TEXT(""); TPIndex++)
			{
				UE_LOG(LogFileServer, Warning, TEXT("    Target platforms from client: %s"), *TargetPlatformNames[TPIndex]);
			}
			for (int32 ActiveTPIndex = 0; ActiveTPIndex < ActiveTargetPlatforms.Num(); ActiveTPIndex++)
			{
				UE_LOG(LogFileServer, Warning, TEXT("    Active target platforms on server: %s"), *ActiveTargetPlatforms[ActiveTPIndex]->PlatformName());
			}
			return false;
		}
	}

	ConnectedEngineDir = EngineRelativePath;
	ConnectedProjectDir = GameRelativePath;
	ConnectedEnginePlatformExtensionsDir = EnginePlatformExtensionsRelativePath;
	ConnectedProjectPlatformExtensionsDir = ProjectPlatformExtensionsRelativePath;

	UE_LOG(LogFileServer, Display, TEXT("    Connected EngineDir      = %s"), *ConnectedEngineDir);
	UE_LOG(LogFileServer, Display, TEXT("        Local EngineDir      = %s"), *LocalEngineDir);
	UE_LOG(LogFileServer, Display, TEXT("    Connected ProjectDir     = %s"), *ConnectedProjectDir);
	UE_LOG(LogFileServer, Display, TEXT("        Local ProjectDir     = %s"), *LocalProjectDir);
	UE_LOG(LogFileServer, Display, TEXT("    Connected EnginePlatformExtDir = %s"), *ConnectedEnginePlatformExtensionsDir);
	UE_LOG(LogFileServer, Display, TEXT("        Local EnginePlatformExtDir = %s"), *LocalEnginePlatformExtensionsDir);
	UE_LOG(LogFileServer, Display, TEXT("    Connected ProjectPlatformExtDir = %s"), *ConnectedProjectPlatformExtensionsDir);
	UE_LOG(LogFileServer, Display, TEXT("        Local ProjectPlatformExtDir = %s"), *LocalProjectPlatformExtensionsDir);

	// Remap the root directories requested...
	for (int32 RootDirIdx = 0; RootDirIdx < RootDirectories.Num(); RootDirIdx++)
	{
		FString CheckRootDir = RootDirectories[RootDirIdx];
		ConvertClientFilenameToServerFilename(CheckRootDir);
		RootDirectories[RootDirIdx] = CheckRootDir;
	}

	// figure out the sandbox directory
	// @todo: This should use FPlatformMisc::SavedDirectory(GameName)
	FString SandboxDirectory;
	if (NetworkFileDelegates->SandboxPathOverrideDelegate.IsBound() )
	{
		SandboxDirectory = NetworkFileDelegates->SandboxPathOverrideDelegate.Execute();
		// if the sandbox directory delegate returns a path with the platform name in it then replace it :)
		SandboxDirectory.ReplaceInline(TEXT("[Platform]"), *ConnectedPlatformName);
	}
	else if ( FPaths::IsProjectFilePathSet() )
	{
		FString ProjectDir = FPaths::GetPath(FPaths::GetProjectFilePath());
		SandboxDirectory = FPaths::Combine(*ProjectDir, TEXT("Saved"), TEXT("Cooked"), *ConnectedPlatformName);

		// this is a workaround because the cooker and the networkfile server don't have access to eachother and therefore don't share the same Sandbox
		// the cooker in cook in editor saves to the EditorCooked directory
		if ( GIsEditor && !IsRunningCommandlet())
		{
			SandboxDirectory = FPaths::Combine(*ProjectDir, TEXT("Saved"), TEXT("EditorCooked"), *ConnectedPlatformName);
		}
		if( bIsStreamingRequest )
		{
			RootDirectories.Add(ProjectDir);
		}
	}
	else
	{
		if (FPaths::GetExtension(GameName) == FProjectDescriptor::GetExtension())
		{
			SandboxDirectory = FPaths::Combine(*FPaths::GetPath(GameName), TEXT("Saved"), TEXT("Cooked"), *ConnectedPlatformName);
		}
		else
		{
			//@todo: This assumes the game is located in the Unreal Root directory
			SandboxDirectory = FPaths::Combine(*FPaths::GetRelativePathToRoot(), *GameName, TEXT("Saved"), TEXT("Cooked"), *ConnectedPlatformName);
		}
	}
	// Convert to full path so that the sandbox wrapper doesn't re-base to Saved/Sandboxes
	SandboxDirectory = FPaths::ConvertRelativePathToFull(SandboxDirectory);

	// delete any existing one first, in case game name somehow changed and client is re-asking for files (highly unlikely)
	Sandbox.Release();
	Sandbox = FSandboxPlatformFile::Create(false);
	Sandbox->Initialize(&FPlatformFileManager::Get().GetPlatformFile(), *FString::Printf(TEXT("-sandbox=\"%s\""), *SandboxDirectory));

	GetSandboxRootDirectories(Sandbox.Get(), SandboxEngine, SandboxProject, SandboxEnginePlatformExtensions, SandboxProjectPlatformExtensions, LocalEngineDir, LocalProjectDir, LocalEnginePlatformExtensionsDir, LocalProjectPlatformExtensionsDir);


	// make sure the global shaders are up to date before letting the client read any shaders
	// @todo: This will probably add about 1/2 second to the boot-up time of the client while the server does this
	// @note: We assume the delegate will write to the proper sandbox directory, should we pass in SandboxDirectory, or Sandbox?
	TArray<uint8> GlobalShaderMap;
	FShaderRecompileData RecompileData(ConnectedPlatformName, SP_NumPlatforms, ODSCRecompileCommand::Global, nullptr, nullptr, &GlobalShaderMap);
	NetworkFileDelegates->RecompileShadersDelegate.ExecuteIfBound(RecompileData);

	UE_LOG(LogFileServer, Display, TEXT("Getting files for %d directories, game = %s, platform = %s"), RootDirectories.Num(), *GameName, *ConnectedPlatformName);
	UE_LOG(LogFileServer, Display, TEXT("    Sandbox dir = %s"), *SandboxDirectory);

	for (int32 DumpIdx = 0; DumpIdx < RootDirectories.Num(); DumpIdx++)
	{
		UE_LOG(LogFileServer, Display, TEXT("\t%s"), *(RootDirectories[DumpIdx]));
	}

	TArray<FString> DirectoriesToAlwaysStageAsUFS;
	if ( GConfig->GetArray(TEXT("/Script/UnrealEd.ProjectPackagingSettings"), TEXT("DirectoriesToAlwaysStageAsUFS"), DirectoriesToAlwaysStageAsUFS, GGameIni) )
	{
		for ( const auto& DirectoryToAlwaysStage : DirectoriesToAlwaysStageAsUFS )
		{
			RootDirectories.Add( DirectoryToAlwaysStage );
		}
	}

	// list of directories to skip
	TArray<FString> DirectoriesToSkip;
	TArray<FString> DirectoriesToNotRecurse;
	// @todo: This should really be FPlatformMisc::GetSavedDirForGame(ClientGameName), etc
	for (const FString& RootDir : RootDirectories)
	{
		AddDirectoriesToIgnore(RootDir, DirectoriesToSkip, DirectoriesToNotRecurse);
	}

	UE_LOG(LogFileServer, Display, TEXT("Scanning server files for timestamps..."));

	double FileScanStartTime = FPlatformTime::Seconds();

	// use the timestamp grabbing visitor (include directories)
	FLocalTimestampDirectoryVisitor Visitor(*Sandbox, DirectoriesToSkip, DirectoriesToNotRecurse, true);
	for (int32 DirIndex = 0; DirIndex < RootDirectories.Num(); DirIndex++)
	{
		bool bIsSubDirOfOtherRootDir = false;
		for (int32 OtherDirIndex = 0; OtherDirIndex < DirIndex; OtherDirIndex++)
		{
			if (OtherDirIndex == DirIndex)
				continue;

			if (FPaths::IsUnderDirectory(RootDirectories[DirIndex], RootDirectories[OtherDirIndex]))
			{
				bIsSubDirOfOtherRootDir = true;
				break;
			}
		}

		if (!bIsSubDirOfOtherRootDir)
		Sandbox->IterateDirectory(*RootDirectories[DirIndex], Visitor);
	}

	// Traverse plugin directories
	TArray<TSharedRef<IPlugin>> AllPlugins = IPluginManager::Get().GetDiscoveredPlugins();
	for (TSharedRef<IPlugin> Plugin : AllPlugins)
	{
		ScanExtensionRootDirectory(Sandbox.Get(), Plugin->GetBaseDir(), RootDirectories, Visitor.FileTimes);
	}

	// Traverse platform extension directories
	FString ServerEnginePlatformExtensionsRelativePath = EnginePlatformExtensionsRelativePath;
	ConvertClientFilenameToServerFilename(ServerEnginePlatformExtensionsRelativePath);
	FString ServerProjectPlatformExtensionsRelativePath = ProjectPlatformExtensionsRelativePath;
	ConvertClientFilenameToServerFilename(ServerProjectPlatformExtensionsRelativePath);
	for (const FString& TargetPlatform : TargetPlatformNames)
	{
		ScanExtensionRootDirectory(Sandbox.Get(), ServerEnginePlatformExtensionsRelativePath / TargetPlatform, RootDirectories, Visitor.FileTimes);
		ScanExtensionRootDirectory(Sandbox.Get(), ServerProjectPlatformExtensionsRelativePath / TargetPlatform, RootDirectories, Visitor.FileTimes);
	}

	UE_LOG(LogFileServer, Display, TEXT("Scanned server files, found %d files in %.2f seconds"), Visitor.FileTimes.Num(), FPlatformTime::Seconds() - FileScanStartTime);

	// report the package version information
	// The downside of this is that ALL cooked data will get tossed on package version changes
	FPackageFileVersion PackageFileUnrealVersion = GPackageFileUEVersion;
	Out << PackageFileUnrealVersion;
	int32 PackageFileLicenseeUnrealVersion = GPackageFileLicenseeUEVersion;
	Out << PackageFileLicenseeUnrealVersion;

	// Send *our* engine and game dirs
	Out << LocalEngineDir;
	Out << LocalProjectDir;
	Out << LocalEnginePlatformExtensionsDir;
	Out << LocalProjectPlatformExtensionsDir;

	// return the files and their timestamps
	TMap<FString, FDateTime> FixedTimes = FixupSandboxPathsForClient(Visitor.FileTimes);
	Out << FixedTimes;

#if 0 // dump the list of files
	for ( const auto& FileTime : Visitor.FileTimes)
	{
		UE_LOG(LogFileServer, Display, TEXT("Server list of files  %s time %d"), *FileTime.Key, *FileTime.Value.ToString() );
	}
#endif
	// Do it again, preventing access to non-cooked files
	if( bIsStreamingRequest == false )
	{
		TArray<FString> RootContentPaths;
		FPackageName::QueryRootContentPaths(RootContentPaths); 
		TArray<FString> ContentFolders;
		for (const auto& RootPath : RootContentPaths)
		{
			const FString& ContentFolder = FPackageName::LongPackageNameToFilename(RootPath);

			FString ConnectedContentFolder = ContentFolder;
			ConnectedContentFolder.ReplaceInline(*LocalEngineDir, *ConnectedEngineDir);
			ConnectedContentFolder.ReplaceInline(*LocalEnginePlatformExtensionsDir, *ConnectedEnginePlatformExtensionsDir);
			ConnectedContentFolder.ReplaceInline(*LocalProjectPlatformExtensionsDir, *ConnectedProjectPlatformExtensionsDir);

			int32 ReplaceCount = 0;

			// If one path is relative and the other isn't, convert both to absolute paths before trying to replace
			if (FPaths::IsRelative(LocalProjectDir) != FPaths::IsRelative(ConnectedContentFolder))
			{
				FString AbsoluteLocalGameDir = FPaths::ConvertRelativePathToFull(LocalProjectDir);
				FString AbsoluteConnectedContentFolder = FPaths::ConvertRelativePathToFull(ConnectedContentFolder);
				ReplaceCount = AbsoluteConnectedContentFolder.ReplaceInline(*AbsoluteLocalGameDir, *ConnectedProjectDir);
				if (ReplaceCount > 0)
				{
					ConnectedContentFolder = AbsoluteConnectedContentFolder;
				}
			}
			else
			{
				ReplaceCount = ConnectedContentFolder.ReplaceInline(*LocalProjectDir, *ConnectedProjectDir);
			}
			
			if (ReplaceCount == 0)
			{
				int32 GameDirOffset = ConnectedContentFolder.Find(ConnectedProjectDir, ESearchCase::IgnoreCase, ESearchDir::FromEnd);
				if (GameDirOffset != INDEX_NONE)
				{
					ConnectedContentFolder.RightChopInline(GameDirOffset, false);
				}
			}

			ContentFolders.Add(ConnectedContentFolder);
		}
		Out << ContentFolders;

		// return the cached files and their timestamps
		// TODO: This second file list is now identical to the first.  This should be cleaned up in the future to not send two lists.
<<<<<<< HEAD
		Out << FixedTimes;
	}



	if ( bIsPrecookedIterativeRequest )
	{
		TMap<FString, FDateTime> PrecookedList;
		NetworkFileDelegates->InitialPrecookedListDelegate.ExecuteIfBound(ConnectedPlatformName, PrecookedList);

		FixedTimes = FixupSandboxPathsForClient(PrecookedList);
=======
>>>>>>> 6bbb88c8
		Out << FixedTimes;
	}

	return true;
}

void FNetworkFileServerClientConnection::FileModifiedCallback( const FString& Filename)
{
	FScopeLock Lock(&ModifiedFilesSection);

	// do we care about this file???

	// translation here?
	ModifiedFiles.AddUnique(Filename);
}

void FNetworkFileServerClientConnection::ProcessHeartbeat( FArchive& In, FArchive& Out )
{
	TArray<FString> FixedupModifiedFiles;
	// Protect the array
	if (Sandbox)
	{
		FScopeLock Lock(&ModifiedFilesSection);
		
		for (const auto& ModifiedFile : ModifiedFiles)
		{
			FixedupModifiedFiles.Add(FixupSandboxPathForClient(ModifiedFile));
		}
		ModifiedFiles.Empty();
	}
	// return the list of modified files
	Out << FixedupModifiedFiles;

	

	// @todo: note the last received time, and toss clients that don't heartbeat enough!

	// @todo: Right now, there is no directory watcher adding to ModifiedFiles. It had to be pulled from this thread (well, the ModuleManager part)
	// We should have a single directory watcher that pushes the changes to all the connections - or possibly pass in a shared DirectoryWatcher
	// and have each connection set up a delegate (see p4 history for HandleDirectoryWatcherDirectoryChanged)
}


/* FStreamingNetworkFileServerConnection callbacks
 *****************************************************************************/

bool FNetworkFileServerClientConnection::PackageFile( FString& Filename, FString& TargetFilename, FArchive& Out )
{
	// get file timestamp and send it to client
	FDateTime ServerTimeStamp = Sandbox->GetTimeStamp(*Filename);

	// Disable access to outside the sandbox to prevent sending uncooked packages to the client
	const bool bSandboxOnly = bRestrictPackageAssetsToSandbox && FPackageName::IsPackageExtension(*FPaths::GetExtension(Filename, true));
	FSandboxOnlyScope _(*Sandbox, bSandboxOnly);

	FString AbsHostFile = Sandbox->ConvertToAbsolutePathForExternalAppForRead(*Filename);
	if (ConnectedTargetPlatform != nullptr && ConnectedTargetPlatform->CopyFileToTarget(ConnectedIPAddress, AbsHostFile, TargetFilename, ConnectedTargetCustomData))
	{
		Out << Filename;
		Out << ServerTimeStamp;
		// MAX_uint64 here indicates that it was copied already
		uint64 FileSize = MAX_uint64;
		Out << FileSize;

		return true;
	}

	TArray<uint8> Contents;
	// open file
	IFileHandle* File = Sandbox->OpenRead(*Filename);
	bool bRetVal = true;

	if (!File)
	{
		++PackageRequestsFailed;

		UE_LOG(LogFileServer, Warning, TEXT("Opening file %s failed"), *Filename);
		ServerTimeStamp = FDateTime::MinValue(); // if this was a directory, this will make sure it is not confused with a zero byte file
		bRetVal = false;
	}
	else
	{
		++PackageRequestsSucceeded;

		if (!File->Size())
		{
			UE_LOG(LogFileServer, Warning, TEXT("Sending empty file %s...."), *Filename);
		}
		else
		{
			FileBytesSent += File->Size();
			// read it
			Contents.AddUninitialized(File->Size());
			File->Read(Contents.GetData(), Contents.Num());
		}

		// close it
		delete File;

		UE_LOG(LogFileServer, Display, TEXT("Read %s, %d bytes"), *Filename, Contents.Num());
	}

	Out << Filename;
	Out << ServerTimeStamp;
	uint64 FileSize = Contents.Num();
	Out << FileSize;
	Out.Serialize(Contents.GetData(), FileSize);
	return bRetVal;
}


void FNetworkFileServerClientConnection::ProcessRecompileShaders( FArchive& In, FArchive& Out )
{
	TArray<FString> RecompileModifiedFiles;
	TArray<uint8> MeshMaterialMaps;
	TArray<uint8> GlobalShaderMap;
	FShaderRecompileData RecompileData(ConnectedPlatformName, SP_NumPlatforms, ODSCRecompileCommand::Changed, &RecompileModifiedFiles, &MeshMaterialMaps, &GlobalShaderMap);

	// tell other side all the materials to load, by pathname
	In << RecompileData.MaterialsToLoad;
<<<<<<< HEAD
	In << RecompileData.ShaderPlatform;
	In << RecompileData.bCompileChangedShaders;
=======

	int32 iShaderPlatform = static_cast<int32>(RecompileData.ShaderPlatform);
	In << iShaderPlatform;
	In << RecompileData.CommandType;
>>>>>>> 6bbb88c8
	In << RecompileData.ShadersToRecompile;

	NetworkFileDelegates->RecompileShadersDelegate.ExecuteIfBound(RecompileData);

	// tell other side what to do!
	Out << RecompileModifiedFiles;
	Out << MeshMaterialMaps;
	Out << GlobalShaderMap;
}


bool FNetworkFileServerClientConnection::ProcessSyncFile( FArchive& In, FArchive& Out )
{

	double StartTime;
	StartTime = FPlatformTime::Seconds();

	// get filename
	FString Filename;
	In << Filename;
	
	UE_LOG(LogFileServer, Verbose, TEXT("Try sync file %s"), *Filename);

	FString ClientFilename = Filename;
	ConvertClientFilenameToServerFilename(Filename);
	
	//FString AbsFile(FString(*Sandbox->ConvertToAbsolutePathForExternalApp(*Filename)).MakeStandardFilename());
	// ^^ we probably in general want that filename, but for cook on the fly, we want the un-sandboxed name

	TArray<FString> NewUnsolictedFiles;

	NetworkFileDelegates->FileRequestDelegate.ExecuteIfBound(Filename, ConnectedPlatformName, NewUnsolictedFiles);

	FileRequestDelegateTime += 1000.0f * float(FPlatformTime::Seconds() - StartTime);
	StartTime = FPlatformTime::Seconds();
	

	for (int32 Index = 0; Index < NewUnsolictedFiles.Num(); Index++)
	{
		if (NewUnsolictedFiles[Index] != Filename)
		{
			UnsolictedFiles.AddUnique(NewUnsolictedFiles[Index]);
		}
	}

	bool bRetVal = PackageFile(Filename, ClientFilename, Out);

	PackageFileTime += 1000.0f * float(FPlatformTime::Seconds() - StartTime);

	return bRetVal;
}

FString FNetworkFileServerClientConnection::GetDescription() const 
{
	return FString("Client For " ) + ConnectedPlatformName;
}


bool FNetworkFileServerClientConnection::Exec(class UWorld* InWorld, const TCHAR* Cmd, FOutputDevice& Ar ) 
{
	if (FParse::Command(&Cmd, TEXT("networkserverconnection")))
	{
		if (FParse::Command(&Cmd, TEXT("stats")))
		{

			Ar.Logf(TEXT("Network server connection %s stats\n"
				"FileRequestDelegateTime \t%fms \n"
				"PackageFileTime \t%fms \n"
				"UnsolicitedFilesTime \t%fms \n"
				"FileRequestCount \t%d \n"
				"UnsolicitedFilesCount \t%d \n"
				"PackageRequestsSucceeded \t%d \n"
				"PackageRequestsFailed \t%d \n"
				"FileBytesSent \t%d \n"),
				*GetDescription(),
				FileRequestDelegateTime,
				PackageFileTime,
				UnsolicitedFilesTime,
				FileRequestCount,
				UnsolicitedFilesCount,
				PackageRequestsSucceeded,
				PackageRequestsFailed,
				FileBytesSent);

			// there could be multiple network platform files so let them all report their stats
			return false;
		}
	}
	return false;
}
<|MERGE_RESOLUTION|>--- conflicted
+++ resolved
@@ -45,8 +45,6 @@
 	return Out;
 }
 
-<<<<<<< HEAD
-=======
 struct FSandboxOnlyScope
 {
 	FSandboxOnlyScope(FSandboxPlatformFile& InSandbox, bool bInSandboxOnly)
@@ -62,7 +60,6 @@
 
 	FSandboxPlatformFile& Sandbox;
 };
->>>>>>> 6bbb88c8
 
 /* FNetworkFileServerClientConnection structors
  *****************************************************************************/
@@ -157,7 +154,6 @@
 		// UnrealFileServer has a ProjectDir of ../../../Engine/Programs/UnrealFileServer.
 		// We do *not* want to replace the directory in that case.
 		return;
-<<<<<<< HEAD
 	}
 	if (TrySubstituteDirectory(FilenameToConvert, FPaths::EnginePlatformExtensionsDir(), ConnectedEnginePlatformExtensionsDir))
 	{
@@ -189,39 +185,6 @@
 	}
 	if (TrySubstituteDirectory(FilenameToConvertAbs, LocalProjectPlatformExtensionsDir, LocalProjectPlatformExtensionsDirAbs))
 	{
-=======
-	}
-	if (TrySubstituteDirectory(FilenameToConvert, FPaths::EnginePlatformExtensionsDir(), ConnectedEnginePlatformExtensionsDir))
-	{
-		return;
-	}
-	if (TrySubstituteDirectory(FilenameToConvert, FPaths::ProjectPlatformExtensionsDir(), ConnectedProjectPlatformExtensionsDir))
-	{
-		return;
-	}
-}
-
-void FNetworkFileServerClientConnection::ConvertLocalFilenameToServerFilename(FString& FilenameToConvert)
-{
-	FString FilenameToConvertAbs = FPaths::ConvertRelativePathToFull(FilenameToConvert);
-	if (TrySubstituteDirectory(FilenameToConvertAbs, LocalEngineDir, LocalEngineDirAbs))
-	{
-		FilenameToConvert = FilenameToConvertAbs;
-		return;
-	}
-	if (TrySubstituteDirectory(FilenameToConvertAbs, LocalProjectDir, LocalProjectDirAbs))
-	{
-		FilenameToConvert = FilenameToConvertAbs;
-		return;
-	}
-	if (TrySubstituteDirectory(FilenameToConvertAbs, LocalEnginePlatformExtensionsDir, LocalEnginePlatformExtensionsDirAbs))
-	{
-		FilenameToConvert = FilenameToConvertAbs;
-		return;
-	}
-	if (TrySubstituteDirectory(FilenameToConvertAbs, LocalProjectPlatformExtensionsDir, LocalProjectPlatformExtensionsDirAbs))
-	{
->>>>>>> 6bbb88c8
 		FilenameToConvert = FilenameToConvertAbs;
 		return;
 	}
@@ -1197,20 +1160,6 @@
 
 		// return the cached files and their timestamps
 		// TODO: This second file list is now identical to the first.  This should be cleaned up in the future to not send two lists.
-<<<<<<< HEAD
-		Out << FixedTimes;
-	}
-
-
-
-	if ( bIsPrecookedIterativeRequest )
-	{
-		TMap<FString, FDateTime> PrecookedList;
-		NetworkFileDelegates->InitialPrecookedListDelegate.ExecuteIfBound(ConnectedPlatformName, PrecookedList);
-
-		FixedTimes = FixupSandboxPathsForClient(PrecookedList);
-=======
->>>>>>> 6bbb88c8
 		Out << FixedTimes;
 	}
 
@@ -1331,15 +1280,10 @@
 
 	// tell other side all the materials to load, by pathname
 	In << RecompileData.MaterialsToLoad;
-<<<<<<< HEAD
-	In << RecompileData.ShaderPlatform;
-	In << RecompileData.bCompileChangedShaders;
-=======
 
 	int32 iShaderPlatform = static_cast<int32>(RecompileData.ShaderPlatform);
 	In << iShaderPlatform;
 	In << RecompileData.CommandType;
->>>>>>> 6bbb88c8
 	In << RecompileData.ShadersToRecompile;
 
 	NetworkFileDelegates->RecompileShadersDelegate.ExecuteIfBound(RecompileData);
