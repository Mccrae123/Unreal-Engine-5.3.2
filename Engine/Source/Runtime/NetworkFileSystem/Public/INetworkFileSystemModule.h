--- conflicted
+++ resolved
@@ -15,42 +15,6 @@
  * The second parameter will hold the list of unsolicited files to send back.
  */
 DECLARE_DELEGATE_ThreeParams(FFileRequestDelegate, FString&, const FString&, TArray<FString>&);
-<<<<<<< HEAD
-
-struct FShaderRecompileData
-{
-	FString PlatformName;
-	/** The platform to compile shaders for, corresponds to EShaderPlatform, but a value of -1 indicates to compile for all target shader platforms. */
-	int32 ShaderPlatform;
-	TArray<FString>* ModifiedFiles;
-	TArray<uint8>* MeshMaterialMaps;
-	TArray<FString> MaterialsToLoad;
-	bool bCompileChangedShaders;
-
-	TArray<FODSCRequestPayload> ShadersToRecompile;
-
-	FShaderRecompileData() :
-		ShaderPlatform(-1),
-		bCompileChangedShaders(true)
-	{}
-
-	FShaderRecompileData& operator=(const FShaderRecompileData& Other)
-	{
-		PlatformName = Other.PlatformName;
-		ShaderPlatform = Other.ShaderPlatform;
-		ModifiedFiles = Other.ModifiedFiles;
-		MeshMaterialMaps = Other.MeshMaterialMaps;
-		MaterialsToLoad = Other.MaterialsToLoad;
-		bCompileChangedShaders = Other.bCompileChangedShaders;
-
-		ShadersToRecompile = Other.ShadersToRecompile;
-
-		return *this;
-	}
-};
-
-=======
->>>>>>> 6bbb88c8
 
 /**
  * Delegate type for handling shader recompilation requests from a network client.
