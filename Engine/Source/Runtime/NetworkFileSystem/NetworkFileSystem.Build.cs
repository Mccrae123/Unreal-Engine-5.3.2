--- conflicted
+++ resolved
@@ -17,14 +17,6 @@
 					"DesktopPlatform",
 					"CookOnTheFly",
 					"CookOnTheFlyNetServer"
-<<<<<<< HEAD
-				});
-
-			PublicIncludePaths.AddRange(
-				new string[] {
-					"Runtime/NetworkFileSystem/Public",
-=======
->>>>>>> 4af6daef
 				});
 
 			PublicDependencyModuleNames.AddRange(
