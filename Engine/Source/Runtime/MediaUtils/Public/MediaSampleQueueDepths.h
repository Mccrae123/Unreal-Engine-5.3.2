--- conflicted
+++ resolved
@@ -4,12 +4,9 @@
 
 #include "CoreTypes.h"
 
-<<<<<<< HEAD
-=======
 /** Legacy player output queue depth maximums
  * @note These are not used inside MediaFramework and are meant to support older player sources code only.
 */
->>>>>>> 4af6daef
 struct FMediaPlayerQueueDepths
 {
 	static const int32 MaxAudioSinkDepth = 512;
