--- conflicted
+++ resolved
@@ -75,13 +75,10 @@
 DECLARE_DWORD_COUNTER_STAT(TEXT("MediaPlayerFacade NumPurgedSubtitleSamples"), STAT_MediaUtils_FacadeNumPurgedSubtitleSamples, STATGROUP_Media);
 DECLARE_DWORD_ACCUMULATOR_STAT(TEXT("MediaPlayerFacade TotalPurgedSubtitleSamples"), STAT_MediaUtils_FacadeTotalPurgedSubtitleSamples, STATGROUP_Media);
 
-<<<<<<< HEAD
-=======
 /** Number of purged caption samples */
 DECLARE_DWORD_COUNTER_STAT(TEXT("MediaPlayerFacade NumPurgedCaptionSamples"), STAT_MediaUtils_FacadeNumPurgedCaptionSamples, STATGROUP_Media);
 DECLARE_DWORD_ACCUMULATOR_STAT(TEXT("MediaPlayerFacade TotalPurgedCaptionSamples"), STAT_MediaUtils_FacadeTotalPurgedCaptionSamples, STATGROUP_Media);
 
->>>>>>> 4af6daef
 /* Some constants
 *****************************************************************************/
 
@@ -92,10 +89,7 @@
 static const double kOutdatedSamplePurgeRange = 1.0;			// milliseconds for pseudo DT timespan used with async purging of outdated video samples
 static const int32	kMinFramesInVideoQueueToPurge = 3;			// we only consider purging any old frames from the video queue if more than these are present (to not kill a slow playback entirely)
 static const int32	kMinFramesInSubtitleQueueToPurge = 3;		// we only consider purging any old frames from the subtitle queue if more than these are present (to not kill a slow playback entirely)
-<<<<<<< HEAD
-=======
 static const int32	kMinFramesInCaptionQueueToPurge = 3;		// we only consider purging any old frames from the caption queue if more than these are present (to not kill a slow playback entirely)
->>>>>>> 4af6daef
 
 /* Local helpers
 *****************************************************************************/
@@ -125,10 +119,7 @@
 	, AudioSampleAvailability(-1)
 	, bIsSinkFlushPending(false)
 	, bAreEventsSafeForAnyThread(false)
-<<<<<<< HEAD
-=======
 	, MediaPlayer(InMediaPlayer)
->>>>>>> 4af6daef
 {
 	BlockOnRangeDisabled = false;
 
@@ -1118,15 +1109,6 @@
 		FScopeLock Lock(&LastTimeValuesCS);
 
 		BlockOnRangeDisabled = false;
-<<<<<<< HEAD
-		BlockOnRange.Flush();
-		LastVideoSampleProcessedTimeRange = TRange<FMediaTimeStamp>::Empty();
-		LastAudioSampleProcessedTime.Invalidate();
-		CurrentFrameVideoTimeStamp.Invalidate();
-		CurrentFrameAudioTimeStamp.Invalidate();
-
-		NextEstVideoTimeAtFrameStart.Invalidate();
-=======
 		BlockOnRange.OnFlush();
 		LastVideoSampleProcessedTimeRange = TRange<FMediaTimeStamp>::Empty();
 		LastAudioSampleProcessedTime.Invalidate();
@@ -1137,7 +1119,6 @@
 		NextEstVideoTimeAtFrameStart.Invalidate();
 		SeekTargetTime.Invalidate();
 		SeekIndex = 0;
->>>>>>> 4af6daef
 	}
 
 	ResetTracks();
@@ -1209,12 +1190,6 @@
 		return false;
 	}
 
-<<<<<<< HEAD
-	if (!Player->GetPlayerFeatureFlag(IMediaPlayer::EFeatureFlag::IsTrackSwitchSeamless))
-	{
-		Flush();
-	}
-=======
 	FScopeLock Lock(&CriticalSection);
 
 	// V2 timing player?
@@ -1236,7 +1211,6 @@
 
 	SeekTargetTime = FMediaTimeStamp(Time, FMediaTimeStamp::MakeSequenceIndex(SeekIndex, 0));
 
->>>>>>> 4af6daef
 	return true;
 }
 
@@ -1323,10 +1297,7 @@
 		return BlockOnRange;
 	}
 
-<<<<<<< HEAD
-=======
 	// If the range is empty or the player can't support blocked playback: reset everything & return empty block range...
->>>>>>> 4af6daef
 	if (CurrentTimeRange.IsEmpty() || !CurrentPlayer->GetControls().CanControl(EMediaControl::BlockOnFetch))
 	{
 		LastTimeRange = TRange<FTimespan>::Empty();
@@ -1350,8 +1321,6 @@
 
 	auto SetBlockOnRange = BlockOnRange;
 
-<<<<<<< HEAD
-=======
 	/*
 	* On the synthesized sequence and loop index values:
 	* - We track seeks and hence can insert the proper seek index easily, although the user does not provide it / does not need to track it
@@ -1362,7 +1331,6 @@
 	*     (this is easier for any player to work with and provides the same visual results)
 	*/
 
->>>>>>> 4af6daef
 	if (!CurrentPlayer->GetControls().IsLooping())
 	{
 		int64 SequenceIndex = FMediaTimeStamp::MakeSequenceIndex(OnBlockPrimaryIndex, 0);
@@ -1420,28 +1388,9 @@
 		}
 	}
 
-	// Does the new range overlap with the last one we set?
-	if (!SetBlockOnRange.IsEmpty() && SetBlockOnRange.Overlaps(BlockOnRange))
-	{
-		// Yes, make sure the new range is setup so that it is a "correct" progression given the current playback direction...
-		// (this may go so far as to undo any updates if the "new" one does not adds any range in the playback direction)
-		if (CurrentPlayer->GetControls().GetRate() >= 0.0f)
-		{
-			BlockOnRange = TRange<FMediaTimeStamp>(std::max(BlockOnRange.GetLowerBoundValue(), SetBlockOnRange.GetLowerBoundValue()), std::max(BlockOnRange.GetUpperBoundValue(), SetBlockOnRange.GetUpperBoundValue()));
-		}
-		else
-		{
-			BlockOnRange = TRange<FMediaTimeStamp>(std::min(BlockOnRange.GetLowerBoundValue(), SetBlockOnRange.GetLowerBoundValue()), std::min(BlockOnRange.GetUpperBoundValue(), SetBlockOnRange.GetUpperBoundValue()));
-		}
-	}
-
 	CurrentPlayer->GetControls().SetBlockingPlaybackHint(!BlockOnRange.IsEmpty());
 
-<<<<<<< HEAD
-	LastBlockOnRange = CurrentTimeRange;
-=======
 	LastTimeRange = CurrentTimeRange;
->>>>>>> 4af6daef
 	RangeIsDirty = false;
 
 	return BlockOnRange;
@@ -1603,11 +1552,7 @@
 {
 	check(Player.IsValid());
 
-<<<<<<< HEAD
-	const TRange<FMediaTimeStamp>& BR = BlockOnRange.GetRange();
-=======
 	const TRange<FMediaTimeStamp> BR(GetAdjustedBlockOnRange());
->>>>>>> 4af6daef
 
 	if (BR.IsEmpty() || !Player->GetControls().CanControl(EMediaControl::BlockOnFetch) || BlockOnRangeDisabled || bHaveActiveAudio)
 	{
@@ -1619,53 +1564,6 @@
 		//
 		// V2 blocking logic
 		//
-<<<<<<< HEAD
-
-		float Rate = GetUnpausedRate();
-
-		// If the current sample "out there" is actually overlapping with the current block, we might be good with no new sample
-		if (LastVideoSampleProcessedTimeRange.Overlaps(BR))
-		{
-			// We have no new data (else we would not even call this method), but the last sample we returned is still inside the current range -> good, but...
-			//
-			// If the next sample would already cover more of the range than the older one we would like to use that instead -> but it may well be we do not have any data about the sample yet (and would indeed LIKE to block!)
-			// So, we assume that the next sample will follow with no gap and have the same duration (a pretty good, general assumption) and check against that data to see if it would be better...
-
-			// Get last sample's time range
-			TRange<FMediaTimeStamp> LastSampleTimeRange(LastVideoSampleProcessedTimeRange);
-
-			// Compute the "theoretical" next sample range...
-			TRange<FMediaTimeStamp> NextSampleTimeRange = (Rate >= 0.0f) ? TRange<FMediaTimeStamp>(LastVideoSampleProcessedTimeRange.GetUpperBoundValue(), LastVideoSampleProcessedTimeRange.GetUpperBoundValue() + LastVideoSampleProcessedTimeRange.Size<FMediaTimeStamp>().Time)
-				: TRange<FMediaTimeStamp>(LastVideoSampleProcessedTimeRange.GetLowerBoundValue() - LastVideoSampleProcessedTimeRange.Size<FMediaTimeStamp>().Time, LastVideoSampleProcessedTimeRange.GetLowerBoundValue());
-
-			FTimespan Duration = Player->GetControls().GetDuration();
-
-			if (!Player->GetControls().IsLooping())
-			{
-				// If we are not looping we need to clamp against the media's duration
-				// (we assume it starts at zero here!)
-				check(NextSampleTimeRange.GetLowerBoundValue().SequenceIndex == 0);
-				NextSampleTimeRange = TRange<FMediaTimeStamp>::Intersection(NextSampleTimeRange, TRange<FMediaTimeStamp>(FMediaTimeStamp(0, 0), FMediaTimeStamp(Duration, 0)));
-			}
-			else
-			{
-				if (NextSampleTimeRange.GetLowerBoundValue().Time >= Duration)
-				{
-					check(Rate >= 0.0f);
-					NextSampleTimeRange = TRange<FMediaTimeStamp>(FMediaTimeStamp(NextSampleTimeRange.GetLowerBoundValue().Time - Duration, NextSampleTimeRange.GetLowerBoundValue().SequenceIndex + 1), FMediaTimeStamp(NextSampleTimeRange.GetUpperBoundValue().Time - Duration, NextSampleTimeRange.GetUpperBoundValue().SequenceIndex + 1));
-				}
-				else if (NextSampleTimeRange.GetLowerBoundValue().Time < FTimespan::Zero())
-				{
-					check(Rate < 0.0f);
-					NextSampleTimeRange = TRange<FMediaTimeStamp>(FMediaTimeStamp(NextSampleTimeRange.GetLowerBoundValue().Time + Duration, NextSampleTimeRange.GetLowerBoundValue().SequenceIndex - 1), FMediaTimeStamp(NextSampleTimeRange.GetUpperBoundValue().Time + Duration, NextSampleTimeRange.GetUpperBoundValue().SequenceIndex - 1));
-				}
-			}
-
-			// Compute which one is larger inside the current range...
-			int64 LastSampleCoverage = TRange<FMediaTimeStamp>::Intersection(BR, LastSampleTimeRange).Size<FMediaTimeStamp>().Time.GetTicks();
-			int64 NextSampleCoverage = TRange<FMediaTimeStamp>::Intersection(BR, NextSampleTimeRange).Size<FMediaTimeStamp>().Time.GetTicks();
-=======
->>>>>>> 4af6daef
 
 		// note: with V2 timing we only get here if any current sample is no longer considered "valid" and we didn't so far get a new one that would be
 		//  -->  we do not need to check the actual range here; we only check for exceptions, where we can proceed although we don't have the sample...
@@ -1978,15 +1876,11 @@
 		// We only consider flushing on seek completion if there is a V1 timing player...
 		if (Player.IsValid() && !Player->GetPlayerFeatureFlag(IMediaPlayer::EFeatureFlag::UsePlaybackTimingV2))
 		{
-<<<<<<< HEAD
-			Flush(!Player.IsValid() || Player->GetPlayerFeatureFlag(IMediaPlayer::EFeatureFlag::PlayerUsesInternalFlushOnSeek));
-=======
 			// Does the player want this?
 			if (Player->FlushOnSeekCompleted())
 			{
 				Flush(Player->GetPlayerFeatureFlag(IMediaPlayer::EFeatureFlag::PlayerUsesInternalFlushOnSeek), true);
 			}
->>>>>>> 4af6daef
 		}
 	}
 	else if (Event == EMediaEvent::MediaClosed)
@@ -2084,10 +1978,6 @@
 {
 	check(Player.IsValid());
 
-<<<<<<< HEAD
-		bool bIsBroadcastAllowed = bAreEventsSafeForAnyThread || IsInGameThread();
-		if (Player->GetPlayerFeatureFlag(IMediaPlayer::EFeatureFlag::UsePlaybackTimingV2))
-=======
 	bool bChanges = false;
 
 	IMediaTracks& Tracks = Player->GetTracks();
@@ -2095,26 +1985,10 @@
 	{
 		// Player and user selection are different?
 		if (TrackSelection.PlayerSelection[Idx] != TrackSelection.UserSelection[Idx])
->>>>>>> 4af6daef
 		{
 			// Yes...
 			int32 UserSelection = TrackSelection.UserSelection[Idx];
 
-<<<<<<< HEAD
-			// process deferred events
-			// NOTE: if there is no player anymore we execute the remaining queued events in TickFetch (backwards compatibility - should move here once V1 support removed)
-			EMediaEvent Event;
-			if (bIsBroadcastAllowed)
-			{
-				while (QueuedEventBroadcasts.Dequeue(Event))
-				{
-					MediaEvent.Broadcast(Event);
-				}
-			}
-			while (QueuedEvents.Dequeue(Event))
-			{
-				ProcessEvent(Event, bIsBroadcastAllowed);
-=======
 			// Filter selection against the configured sinks...
 			if (UserSelection != -1)
 			{
@@ -2126,7 +2000,6 @@
 				{
 					UserSelection = -1;
 				}
->>>>>>> 4af6daef
 			}
 
 			// After filtering the user's selection, do we still have to change things?
@@ -2388,8 +2261,8 @@
 
 		while (true)
 		{
-			ProcessCaptionSamples(Samples, TimeRange);
-			ProcessSubtitleSamples(Samples, TimeRange);
+			ProcessCaptionSamplesV1(Samples, TimeRange);
+			ProcessSubtitleSamplesV1(Samples, TimeRange);
 			ProcessVideoSamplesV1(Samples, TimeRange);
 
 			if (!BlockOnFetch())
@@ -2601,19 +2474,6 @@
 	}
 }
 
-<<<<<<< HEAD
-	// process samples in range
-	IMediaSamples& Samples = Player->GetSamples();
-
-	ProcessAudioSamples(Samples, AudioTimeRange);
-	ProcessMetadataSamples(Samples, MetadataTimeRange);
-	if (bUseV2Timing)
-	{
-		ProcessCaptionSamples(Samples, MetadataTimeRange);
-		ProcessSubtitleSamples(Samples, MetadataTimeRange);
-	}
-=======
->>>>>>> 4af6daef
 
 void FMediaPlayerFacade::MonitorAudioEnablement()
 {
@@ -2726,11 +2586,7 @@
 }
 
 
-<<<<<<< HEAD
-bool FMediaPlayerFacade::GetCurrentPlaybackTimeRange(TRange<FMediaTimeStamp>& TimeRange, float Rate, FTimespan DeltaTime, bool bDoNotUseFrameStartReference) const
-=======
 bool FMediaPlayerFacade::GetCurrentPlaybackTimeRange(TRange<FMediaTimeStamp>& TimeRange, float Rate, FTimespan DeltaTime, bool bPurgeSampleRelated) const
->>>>>>> 4af6daef
 {
 	/*
 	* Note: while a seek operation is still in progress (no sample from target location has been processed) this will
@@ -2816,12 +2672,7 @@
 			}
 		}
 
-<<<<<<< HEAD
-		TimeRange = (Rate >= 0.0f) ? TRange<FMediaTimeStamp>(EstAudioTimeAtFrameStart, EstAudioTimeAtFrameStart + DeltaTime * Rate)
-			: TRange<FMediaTimeStamp>(EstAudioTimeAtFrameStart + DeltaTime * (1.0f + Rate), EstAudioTimeAtFrameStart + DeltaTime);
-=======
 		TimeRange = TRange<FMediaTimeStamp>(EstAudioTimeAtFrameStart, EstAudioTimeAtFrameStart + DeltaTime * FGenericPlatformMath::Abs(Rate));
->>>>>>> 4af6daef
 	}
 	else
 	{
@@ -2855,32 +2706,7 @@
 					}
 				}
 
-<<<<<<< HEAD
-				TimeRange = (Rate >= 0.0f) ? TRange<FMediaTimeStamp>(NextEstVideoTimeAtFrameStart.TimeStamp, NextEstVideoTimeAtFrameStart.TimeStamp + DeltaTime * Rate)
-					: TRange<FMediaTimeStamp>(NextEstVideoTimeAtFrameStart.TimeStamp + DeltaTime * (1.0f + Rate), NextEstVideoTimeAtFrameStart.TimeStamp + DeltaTime);
-
-				// If we are looping we check to prepare proper ranges should we wrap around either end of the media...
-				// (we do not clamp in the non-looping case as the rest of the code should deal with that fine)
-				if (Player->GetControls().IsLooping())
-				{
-					const FTimespan Duration = Player->GetControls().GetDuration();
-					FTimespan WrappedStart = WrappedModulo(TimeRange.GetLowerBoundValue().Time, Duration);
-					FTimespan WrappedEnd = WrappedModulo(TimeRange.GetUpperBoundValue().Time, Duration);
-					if (WrappedStart > WrappedEnd)
-					{
-						if (Rate >= 0.0)
-						{
-							TimeRange.SetUpperBoundValue(FMediaTimeStamp(WrappedEnd, TimeRange.GetUpperBoundValue().SequenceIndex + 1));
-						}
-						else
-						{
-							TimeRange.SetLowerBoundValue(FMediaTimeStamp(WrappedStart, TimeRange.GetLowerBoundValue().SequenceIndex - 1));
-						}
-					}
-				}
-=======
 				TimeRange = TRange<FMediaTimeStamp>(NextEstVideoTimeAtFrameStart.TimeStamp, NextEstVideoTimeAtFrameStart.TimeStamp + DeltaTime * FGenericPlatformMath::Abs(Rate));
->>>>>>> 4af6daef
 			}
 		}
 		else
@@ -2940,56 +2766,12 @@
 		{
 			if (LastVideoSampleProcessedTimeRange.GetLowerBoundValue() > FMediaTimeStamp(TimeRange.GetLowerBoundValue().Time, FMediaTimeStamp::AdjustSecondaryIndex(TimeRange.GetLowerBoundValue().SequenceIndex, BaseLoopIndex)))
 			{
-<<<<<<< HEAD
-				if (!Samples.FetchAudio(TimeRange, Sample))
-					break;
-
-				if (!Sample.IsValid())
-				{
-					continue;
-				}
-
-				{
-					FScopeLock Lock(&LastTimeValuesCS);
-					LastAudioSampleProcessedTime.TimeStamp = FMediaTimeStamp(Sample->GetTime());
-					LastAudioSampleProcessedTime.SampledAtTime = FPlatformTime::Seconds();
-				}
-
-				PinnedPrimaryAudioSink->Enqueue(Sample.ToSharedRef());
-=======
 				++BaseLoopIndex;
->>>>>>> 4af6daef
 			}
 		}
 		else
 		{
-<<<<<<< HEAD
-			// Do we have video playback?
-			if (HaveVideoPlayback())
-			{
-				TRange<FMediaTimeStamp> TempRange;
-				// We got video and audio, but no audio sink - throw away anything up to video playback time...
-				// (rough estimate, as this is off-gamethread; but better than throwing things out with no throttling at all)
-				{
-					bool bReverse = (CurrentRate < 0.0f);
-					FScopeLock Lock(&LastTimeValuesCS);
-					if (!bReverse)
-					{
-						TempRange.SetUpperBound(CurrentFrameVideoTimeStamp);
-					}
-					else
-					{
-						TempRange.SetLowerBound(CurrentFrameVideoTimeStamp);
-					}
-
-				}
-				while (Samples.FetchAudio(TempRange, Sample))
-					;
-			}
-			else
-=======
 			if (LastVideoSampleProcessedTimeRange.GetLowerBoundValue() < FMediaTimeStamp(TimeRange.GetLowerBoundValue().Time, FMediaTimeStamp::AdjustSecondaryIndex(TimeRange.GetLowerBoundValue().SequenceIndex, BaseLoopIndex)))
->>>>>>> 4af6daef
 			{
 				--BaseLoopIndex;
 			}
@@ -3049,60 +2831,11 @@
 			PinnedPrimaryAudioSink->Enqueue(Sample.ToSharedRef());
 		}
 	}
-<<<<<<< HEAD
-}
-
-
-void FMediaPlayerFacade::ProcessCaptionSamples(IMediaSamples& Samples, TRange<FTimespan> TimeRange)
-{
-	TSharedPtr<IMediaOverlaySample, ESPMode::ThreadSafe> Sample;
-
-	while (Samples.FetchCaption(TimeRange, Sample))
-=======
 	else
->>>>>>> 4af6daef
 	{
 		// Do we have video playback?
 		if (HaveVideoPlayback())
 		{
-<<<<<<< HEAD
-#if MEDIAPLAYERFACADE_TRACE_SINKOVERFLOWS
-			UE_LOG(LogMediaUtils, VeryVerbose, TEXT("PlayerFacade %p: Caption sample sink overflow"), this);
-#endif
-		}
-	}
-}
-
-
-void FMediaPlayerFacade::ProcessMetadataSamples(IMediaSamples& Samples, TRange<FTimespan> TimeRange)
-{
-	TSharedPtr<IMediaBinarySample, ESPMode::ThreadSafe> Sample;
-
-	while (Samples.FetchMetadata(TimeRange, Sample))
-	{
-		if (Sample.IsValid() && !MetadataSampleSinks.Enqueue(Sample.ToSharedRef(), FMediaPlayerQueueDepths::MaxMetadataSinkDepth))
-		{
-#if MEDIAPLAYERFACADE_TRACE_SINKOVERFLOWS
-			UE_LOG(LogMediaUtils, VeryVerbose, TEXT("PlayerFacade %p: Metadata sample sink overflow"), this);
-#endif
-		}
-	}
-}
-
-
-void FMediaPlayerFacade::ProcessSubtitleSamples(IMediaSamples& Samples, TRange<FTimespan> TimeRange)
-{
-	TSharedPtr<IMediaOverlaySample, ESPMode::ThreadSafe> Sample;
-
-	while (Samples.FetchSubtitle(TimeRange, Sample))
-	{
-		//UE_LOG(LogMediaUtils, Display, TEXT("Subtitle @%.3f: %s"), Sample->GetTime().Time.GetTotalSeconds(), *Sample->GetText().ToString());
-		if (Sample.IsValid() && !SubtitleSampleSinks.Enqueue(Sample.ToSharedRef(), FMediaPlayerQueueDepths::MaxSubtitleSinkDepth))
-		{
-#if MEDIAPLAYERFACADE_TRACE_SINKOVERFLOWS
-			UE_LOG(LogMediaUtils, VeryVerbose, TEXT("PlayerFacade %p: Subtitle sample sink overflow"), this);
-#endif
-=======
 			TRange<FMediaTimeStamp> TempRange;
 			// We got video and audio, but no audio sink - throw away anything up to video playback time...
 			// (rough estimate, as this is off-gamethread; but better than throwing things out with no throttling at all)
@@ -3127,7 +2860,6 @@
 			// No Video and no primary audio sink: we throw all away (sub-optimal as it will keep audio decoding busy; but this should be an edge case)
 			while (Samples.FetchAudio(TimeRange, Sample))
 				;
->>>>>>> 4af6daef
 		}
 	}
 }
@@ -3154,12 +2886,6 @@
 
 			FTimespan Duration = Player->GetControls().GetDuration();
 
-<<<<<<< HEAD
-		{
-			FScopeLock Lock(&LastTimeValuesCS);
-			CurrentFrameVideoTimeStamp = Sample->GetTime();
-		}
-=======
 			if (!Player->GetControls().IsLooping())
 			{
 				// If we are not looping we need to clamp against the media's duration
@@ -3181,7 +2907,6 @@
 						FMediaTimeStamp(NextSampleTimeRange.GetUpperBoundValue().Time + Duration, FMediaTimeStamp::AdjustPrimaryIndex(NextSampleTimeRange.GetUpperBoundValue().SequenceIndex, -1)));
 				}
 			}
->>>>>>> 4af6daef
 
 			// Compute which one is larger inside the current range...
 			int64 LastSampleCoverage = TRange<FMediaTimeStamp>::Intersection(TimeRange0, LastSampleTimeRange0).Size<FMediaTimeStamp>().Time.GetTicks();
@@ -3231,21 +2956,12 @@
 		{
 		case IMediaSamples::EFetchBestSampleResult::Ok:
 			break;
-<<<<<<< HEAD
 
 		case IMediaSamples::EFetchBestSampleResult::NoSample:
 		{
 			break;
 		}
 
-=======
-
-		case IMediaSamples::EFetchBestSampleResult::NoSample:
-		{
-			break;
-		}
-
->>>>>>> 4af6daef
 		case IMediaSamples::EFetchBestSampleResult::NotSupported:
 		{
 			//
@@ -3291,23 +3007,11 @@
 
 		TRange<FMediaTimeStamp> SampleTimeRange(Sample->GetTime(), Sample->GetTime() + Sample->GetDuration());
 
-<<<<<<< HEAD
-		// Is it what we want?
-		const TRange<FMediaTimeStamp>& BR = BlockOnRange.GetRange();
-		if (BR.IsEmpty() || BR.Overlaps(SampleTimeRange))
-		{
-			// Enqueue the sample to render
-			// (we use a queue to stay compatible with existing structure and older sinks - new sinks will read this single entry right away on the gamethread
-			//  and pass it along to rendering outside the queue)
-			bool bOk = VideoSampleSinks.Enqueue(Sample.ToSharedRef(), FMediaPlayerQueueDepths::MaxVideoSinkDepth);
-			check(bOk);
-=======
 		// Enqueue the sample to render
 		// (we use a queue to stay compatible with existing structure and older sinks - new sinks will read this single entry right away on the gamethread
 		//  and pass it along to rendering outside the queue)
 		bool bOk = VideoSampleSinks.Enqueue(Sample.ToSharedRef());
 		check(bOk);
->>>>>>> 4af6daef
 
 		{
 			FScopeLock Lock(&LastTimeValuesCS);
@@ -3357,27 +3061,8 @@
 
 	TSharedPtr<IMediaOverlaySample, ESPMode::ThreadSafe> Sample;
 
-<<<<<<< HEAD
-	// There might be samples in the subtitle sample queue that have may lie before the specified time range.
-	// Since these have no way of being displayed they must be removed from the sample queue.
-	TSharedPtr<IMediaPlayer, ESPMode::ThreadSafe> CurrentPlayer = Player;
-	if (CurrentPlayer.IsValid() && CurrentPlayer->GetPlayerFeatureFlag(IMediaPlayer::EFeatureFlag::UsePlaybackTimingV2))
-	{
-		uint32 NumPurged = 0;
-		if (CurrentPlayer->GetSamples().NumSubtitleSamples() >= kMinFramesInSubtitleQueueToPurge)
-		{
-			bool bReverse = CurrentRate < 0.0f;
-			NumPurged = CurrentPlayer->GetSamples().PurgeOutdatedSubtitleSamples(TimeRange.GetLowerBoundValue() + FTimespan::FromSeconds((bReverse ? kOutdatedSubtitleSamplesTolerance : -kOutdatedSubtitleSamplesTolerance)), bReverse);
-		}
-		SET_DWORD_STAT(STAT_MediaUtils_FacadeNumPurgedSubtitleSamples, NumPurged);
-		INC_DWORD_STAT_BY(STAT_MediaUtils_FacadeTotalPurgedSubtitleSamples, NumPurged);
-	}
-
-	while (Samples.FetchSubtitle(TimeRange, Sample))
-=======
 	// Seek in progress?
 	if (SeekTargetTime.IsValid())
->>>>>>> 4af6daef
 	{
 		// Yes. Fetch (and discard) all samples up to the seek target time...
 		// (we only throw out samples from prior sequence indices to make sure we do not swallow any audio from overlapping samples)
@@ -3388,15 +3073,9 @@
 	{
 		while (Samples.FetchSubtitle(TimeRange, Sample))
 		{
-<<<<<<< HEAD
-			FString Caption = Sample->GetText().ToString();
-			UE_LOG(LogMediaUtils, Log, TEXT("New caption @%.3f: %s"), Sample->GetTime().Time.GetTotalSeconds(), *Caption);
-
-=======
 			//UE_LOG(LogMediaUtils, Display, TEXT("Subtitle @%.3f: %s"), Sample->GetTime().Time.GetTotalSeconds(), *Sample->GetText().ToString());
 			if (Sample.IsValid() && !SubtitleSampleSinks.Enqueue(Sample.ToSharedRef()))
 			{
->>>>>>> 4af6daef
 #if MEDIAPLAYERFACADE_TRACE_SINKOVERFLOWS
 				UE_LOG(LogMediaUtils, VeryVerbose, TEXT("PlayerFacade %p: Subtitle sample sink overflow"), this);
 #endif
@@ -3408,7 +3087,160 @@
 
 void FMediaPlayerFacade::ProcessMetadataSamples(IMediaSamples& Samples, const TRange<FMediaTimeStamp>& TimeRange)
 {
-<<<<<<< HEAD
+	check(Player->GetPlayerFeatureFlag(IMediaPlayer::EFeatureFlag::UsePlaybackTimingV2));
+
+	TSharedPtr<IMediaBinarySample, ESPMode::ThreadSafe> Sample;
+
+	// Seek in progress?
+	if (SeekTargetTime.IsValid())
+	{
+		// Yes. Fetch (and discard) all samples up to the seek target time...
+		// (we only throw out samples from prior sequence indices to make sure we do not swallow any audio from overlapping samples)
+		auto DiscardRange = TRange<FMediaTimeStamp>(FMediaTimeStamp(0), FMediaTimeStamp((CurrentRate >= 0.0f) ? FTimespan::Zero() : FTimespan::MaxValue(), SeekTargetTime.SequenceIndex));
+		Samples.DiscardMetadataSamples(DiscardRange, GetUnpausedRate() < 0.0f);
+	}
+	else
+	{
+		while (Samples.FetchMetadata(TimeRange, Sample))
+		{
+			if (Sample.IsValid() && !MetadataSampleSinks.Enqueue(Sample.ToSharedRef()))
+			{
+#if MEDIAPLAYERFACADE_TRACE_SINKOVERFLOWS
+				UE_LOG(LogMediaUtils, VeryVerbose, TEXT("PlayerFacade %p: Metadata sample sink overflow"), this);
+#endif
+			}
+		}
+	}
+}
+
+
+void FMediaPlayerFacade::ProcessAudioSamplesV1(IMediaSamples& Samples, TRange<FTimespan> TimeRange)
+{
+	TSharedPtr<IMediaAudioSample, ESPMode::ThreadSafe> Sample;
+
+	while (Samples.FetchAudio(TimeRange, Sample))
+	{
+		if (!Sample.IsValid())
+		{
+			continue;
+		}
+
+		if (!AudioSampleSinks.Enqueue(Sample.ToSharedRef()))
+		{
+#if MEDIAPLAYERFACADE_TRACE_SINKOVERFLOWS
+			UE_LOG(LogMediaUtils, VeryVerbose, TEXT("PlayerFacade %p: Audio sample sink overflow"), this);
+#endif
+		}
+		else
+		{
+			FScopeLock Lock(&LastTimeValuesCS);
+			LastAudioSampleProcessedTime.TimeStamp = Sample->GetTime();
+			LastAudioSampleProcessedTime.SampledAtTime = FPlatformTime::Seconds();
+		}
+	}
+}
+
+
+void FMediaPlayerFacade::ProcessVideoSamplesV1(IMediaSamples& Samples, TRange<FTimespan> TimeRange)
+{
+	// Let the player do some processing if needed.
+	if (Player.IsValid())
+	{
+		Player->ProcessVideoSamples();
+	}
+
+	// This is not to be used with V2 timing
+	check(!Player->GetPlayerFeatureFlag(IMediaPlayer::EFeatureFlag::UsePlaybackTimingV2));
+
+	TSharedPtr<IMediaTextureSample, ESPMode::ThreadSafe> Sample;
+
+	while (Samples.FetchVideo(TimeRange, Sample))
+	{
+		if (!Sample.IsValid())
+		{
+			continue;
+		}
+
+		{
+			FScopeLock Lock(&LastTimeValuesCS);
+			CurrentFrameVideoDisplayTimeStamp = CurrentFrameVideoTimeStamp = Sample->GetTime();
+		}
+
+		UE_LOG(LogMediaUtils, VeryVerbose, TEXT("PlayerFacade %p: Fetched video sample %s"), this, *Sample->GetTime().Time.ToString(TEXT("%h:%m:%s.%t")));
+
+		if (VideoSampleSinks.Enqueue(Sample.ToSharedRef()))
+		{
+			if (CurrentRate >= 0.0f)
+			{
+				NextVideoSampleTime = Sample->GetTime().Time + Sample->GetDuration();
+				UE_LOG(LogMediaUtils, VeryVerbose, TEXT("PlayerFacade %p: Next video sample time %s"), this, *NextVideoSampleTime.ToString(TEXT("%h:%m:%s.%t")));
+			}
+		}
+		else
+		{
+#if MEDIAPLAYERFACADE_TRACE_SINKOVERFLOWS
+			UE_LOG(LogMediaUtils, VeryVerbose, TEXT("PlayerFacade %p: Video sample sink overflow"), this);
+#endif
+		}
+	}
+}
+
+void FMediaPlayerFacade::ProcessCaptionSamplesV1(IMediaSamples& Samples, TRange<FTimespan> TimeRange)
+{
+	TSharedPtr<IMediaOverlaySample, ESPMode::ThreadSafe> Sample;
+
+	while (Samples.FetchCaption(TimeRange, Sample))
+	{
+		if (Sample.IsValid() && !CaptionSampleSinks.Enqueue(Sample.ToSharedRef()))
+		{
+#if MEDIAPLAYERFACADE_TRACE_SINKOVERFLOWS
+			UE_LOG(LogMediaUtils, VeryVerbose, TEXT("PlayerFacade %p: Caption sample sink overflow"), this);
+#endif
+		}
+	}
+}
+
+
+void FMediaPlayerFacade::ProcessSubtitleSamplesV1(IMediaSamples& Samples, TRange<FTimespan> TimeRange)
+{
+	TSharedPtr<IMediaOverlaySample, ESPMode::ThreadSafe> Sample;
+
+	while (Samples.FetchSubtitle(TimeRange, Sample))
+	{
+		if (Sample.IsValid() && !SubtitleSampleSinks.Enqueue(Sample.ToSharedRef()))
+		{
+			FString Caption = Sample->GetText().ToString();
+			UE_LOG(LogMediaUtils, Log, TEXT("New caption @%.3f: %s"), Sample->GetTime().Time.GetTotalSeconds(), *Caption);
+
+#if MEDIAPLAYERFACADE_TRACE_SINKOVERFLOWS
+			UE_LOG(LogMediaUtils, VeryVerbose, TEXT("PlayerFacade %p: Subtitle sample sink overflow"), this);
+#endif
+		}
+	}
+}
+
+
+void FMediaPlayerFacade::ProcessMetadataSamplesV1(IMediaSamples& Samples, TRange<FTimespan> TimeRange)
+{
+	TSharedPtr<IMediaBinarySample, ESPMode::ThreadSafe> Sample;
+
+	while (Samples.FetchMetadata(TimeRange, Sample))
+	{
+		if (Sample.IsValid() && !MetadataSampleSinks.Enqueue(Sample.ToSharedRef()))
+		{
+#if MEDIAPLAYERFACADE_TRACE_SINKOVERFLOWS
+			UE_LOG(LogMediaUtils, VeryVerbose, TEXT("PlayerFacade %p: Metadata sample sink overflow"), this);
+#endif
+		}
+	}
+}
+
+
+/* IMediaEventSink interface
+*****************************************************************************/
+
+void FMediaPlayerFacade::ReceiveMediaEvent(EMediaEvent Event)
+{
 	if (Event >= EMediaEvent::Internal_Start)
 	{
 		switch (Event)
@@ -3456,16 +3288,37 @@
 				return;
 			}
 
+			bool bReverse = (Rate < 0.0f);
+			const float RateFactor = (Rate != 0.0f) ? (1.0f / Rate) : 1.0f;
+
+			// Don't purge frames if the queue is small (to avoid purging if players deliver frames late persistently)
 			uint32 NumPurged = 0;
-			// Don't purge frames if the queue is small (to avoid purging if players deliver frames late persistently)
 			if (CurrentPlayer->GetSamples().NumVideoSamples() >= kMinFramesInVideoQueueToPurge)
 			{
-				bool bReverse = (Rate < 0.0f);
-				NumPurged = CurrentPlayer->GetSamples().PurgeOutdatedVideoSamples(TimeRange.GetLowerBoundValue() + FTimespan::FromSeconds(bReverse ? kOutdatedVideoSamplesTolerance : -kOutdatedVideoSamplesTolerance), bReverse);
-			}
-
+				NumPurged = CurrentPlayer->GetSamples().PurgeOutdatedVideoSamples(TimeRange.GetLowerBoundValue(), bReverse, FTimespan::FromSeconds(kOutdatedVideoSamplesTolerance * RateFactor));
+			}
 			SET_DWORD_STAT(STAT_MediaUtils_FacadeNumPurgedVideoSamples, NumPurged);
 			INC_DWORD_STAT_BY(STAT_MediaUtils_FacadeTotalPurgedVideoSamples, NumPurged);
+
+			// Take the opportunity to also purge any samples related to video samples directly (and evaluated on the game thread)
+
+			// Captions...
+			NumPurged = 0;
+			if (CurrentPlayer->GetSamples().NumVideoSamples() >= kMinFramesInCaptionQueueToPurge)
+			{
+				NumPurged = CurrentPlayer->GetSamples().PurgeOutdatedCaptionSamples(TimeRange.GetLowerBoundValue(), bReverse, FTimespan::FromSeconds(kOutdatedVideoSamplesTolerance * RateFactor));
+			}
+			SET_DWORD_STAT(STAT_MediaUtils_FacadeNumPurgedSubtitleSamples, NumPurged);
+			INC_DWORD_STAT_BY(STAT_MediaUtils_FacadeTotalPurgedSubtitleSamples, NumPurged);
+
+			// Subtitles...
+			NumPurged = 0;
+			if (CurrentPlayer->GetSamples().NumVideoSamples() >= kMinFramesInSubtitleQueueToPurge)
+			{
+				NumPurged = CurrentPlayer->GetSamples().PurgeOutdatedSubtitleSamples(TimeRange.GetLowerBoundValue(), bReverse, FTimespan::FromSeconds(kOutdatedVideoSamplesTolerance * RateFactor));
+			}
+			SET_DWORD_STAT(STAT_MediaUtils_FacadeNumPurgedCaptionSamples, NumPurged);
+			INC_DWORD_STAT_BY(STAT_MediaUtils_FacadeTotalPurgedCaptionSamples, NumPurged);
 
 			break;
 		}
@@ -3515,289 +3368,6 @@
 			break;
 		}
 
-=======
-	check(Player->GetPlayerFeatureFlag(IMediaPlayer::EFeatureFlag::UsePlaybackTimingV2));
-
-	TSharedPtr<IMediaBinarySample, ESPMode::ThreadSafe> Sample;
-
-	// Seek in progress?
-	if (SeekTargetTime.IsValid())
-	{
-		// Yes. Fetch (and discard) all samples up to the seek target time...
-		// (we only throw out samples from prior sequence indices to make sure we do not swallow any audio from overlapping samples)
-		auto DiscardRange = TRange<FMediaTimeStamp>(FMediaTimeStamp(0), FMediaTimeStamp((CurrentRate >= 0.0f) ? FTimespan::Zero() : FTimespan::MaxValue(), SeekTargetTime.SequenceIndex));
-		Samples.DiscardMetadataSamples(DiscardRange, GetUnpausedRate() < 0.0f);
-	}
-	else
-	{
-		while (Samples.FetchMetadata(TimeRange, Sample))
-		{
-			if (Sample.IsValid() && !MetadataSampleSinks.Enqueue(Sample.ToSharedRef()))
-			{
-#if MEDIAPLAYERFACADE_TRACE_SINKOVERFLOWS
-				UE_LOG(LogMediaUtils, VeryVerbose, TEXT("PlayerFacade %p: Metadata sample sink overflow"), this);
-#endif
-			}
-		}
-	}
-}
-
-
-void FMediaPlayerFacade::ProcessAudioSamplesV1(IMediaSamples& Samples, TRange<FTimespan> TimeRange)
-{
-	TSharedPtr<IMediaAudioSample, ESPMode::ThreadSafe> Sample;
-
-	while (Samples.FetchAudio(TimeRange, Sample))
-	{
-		if (!Sample.IsValid())
-		{
-			continue;
-		}
-
-		if (!AudioSampleSinks.Enqueue(Sample.ToSharedRef()))
-		{
-#if MEDIAPLAYERFACADE_TRACE_SINKOVERFLOWS
-			UE_LOG(LogMediaUtils, VeryVerbose, TEXT("PlayerFacade %p: Audio sample sink overflow"), this);
-#endif
-		}
-		else
-		{
-			FScopeLock Lock(&LastTimeValuesCS);
-			LastAudioSampleProcessedTime.TimeStamp = Sample->GetTime();
-			LastAudioSampleProcessedTime.SampledAtTime = FPlatformTime::Seconds();
-		}
-	}
-}
-
-
-void FMediaPlayerFacade::ProcessVideoSamplesV1(IMediaSamples& Samples, TRange<FTimespan> TimeRange)
-{
-	// Let the player do some processing if needed.
-	if (Player.IsValid())
-	{
-		Player->ProcessVideoSamples();
-	}
-
-	// This is not to be used with V2 timing
-	check(!Player->GetPlayerFeatureFlag(IMediaPlayer::EFeatureFlag::UsePlaybackTimingV2));
-
-	TSharedPtr<IMediaTextureSample, ESPMode::ThreadSafe> Sample;
-
-	while (Samples.FetchVideo(TimeRange, Sample))
-	{
-		if (!Sample.IsValid())
-		{
-			continue;
-		}
-
-		{
-			FScopeLock Lock(&LastTimeValuesCS);
-			CurrentFrameVideoDisplayTimeStamp = CurrentFrameVideoTimeStamp = Sample->GetTime();
-		}
-
-		UE_LOG(LogMediaUtils, VeryVerbose, TEXT("PlayerFacade %p: Fetched video sample %s"), this, *Sample->GetTime().Time.ToString(TEXT("%h:%m:%s.%t")));
-
-		if (VideoSampleSinks.Enqueue(Sample.ToSharedRef()))
-		{
-			if (CurrentRate >= 0.0f)
-			{
-				NextVideoSampleTime = Sample->GetTime().Time + Sample->GetDuration();
-				UE_LOG(LogMediaUtils, VeryVerbose, TEXT("PlayerFacade %p: Next video sample time %s"), this, *NextVideoSampleTime.ToString(TEXT("%h:%m:%s.%t")));
-			}
-		}
-		else
-		{
-#if MEDIAPLAYERFACADE_TRACE_SINKOVERFLOWS
-			UE_LOG(LogMediaUtils, VeryVerbose, TEXT("PlayerFacade %p: Video sample sink overflow"), this);
-#endif
-		}
-	}
-}
-
-void FMediaPlayerFacade::ProcessCaptionSamplesV1(IMediaSamples& Samples, TRange<FTimespan> TimeRange)
-{
-	TSharedPtr<IMediaOverlaySample, ESPMode::ThreadSafe> Sample;
-
-	while (Samples.FetchCaption(TimeRange, Sample))
-	{
-		if (Sample.IsValid() && !CaptionSampleSinks.Enqueue(Sample.ToSharedRef()))
-		{
-#if MEDIAPLAYERFACADE_TRACE_SINKOVERFLOWS
-			UE_LOG(LogMediaUtils, VeryVerbose, TEXT("PlayerFacade %p: Caption sample sink overflow"), this);
-#endif
-		}
-	}
-}
-
-
-void FMediaPlayerFacade::ProcessSubtitleSamplesV1(IMediaSamples& Samples, TRange<FTimespan> TimeRange)
-{
-	TSharedPtr<IMediaOverlaySample, ESPMode::ThreadSafe> Sample;
-
-	while (Samples.FetchSubtitle(TimeRange, Sample))
-	{
-		if (Sample.IsValid() && !SubtitleSampleSinks.Enqueue(Sample.ToSharedRef()))
-		{
-			FString Caption = Sample->GetText().ToString();
-			UE_LOG(LogMediaUtils, Log, TEXT("New caption @%.3f: %s"), Sample->GetTime().Time.GetTotalSeconds(), *Caption);
-
-#if MEDIAPLAYERFACADE_TRACE_SINKOVERFLOWS
-			UE_LOG(LogMediaUtils, VeryVerbose, TEXT("PlayerFacade %p: Subtitle sample sink overflow"), this);
-#endif
-		}
-	}
-}
-
-
-void FMediaPlayerFacade::ProcessMetadataSamplesV1(IMediaSamples& Samples, TRange<FTimespan> TimeRange)
-{
-	TSharedPtr<IMediaBinarySample, ESPMode::ThreadSafe> Sample;
-
-	while (Samples.FetchMetadata(TimeRange, Sample))
-	{
-		if (Sample.IsValid() && !MetadataSampleSinks.Enqueue(Sample.ToSharedRef()))
-		{
-#if MEDIAPLAYERFACADE_TRACE_SINKOVERFLOWS
-			UE_LOG(LogMediaUtils, VeryVerbose, TEXT("PlayerFacade %p: Metadata sample sink overflow"), this);
-#endif
-		}
-	}
-}
-
-
-/* IMediaEventSink interface
-*****************************************************************************/
-
-void FMediaPlayerFacade::ReceiveMediaEvent(EMediaEvent Event)
-{
-	if (Event >= EMediaEvent::Internal_Start)
-	{
-		switch (Event)
-		{
-		case	EMediaEvent::Internal_PurgeVideoSamplesHint:
-		{
-			//
-			// Player asks to attempt to purge older samples in the video output queue it maintains
-			// (ask goes via facade as the player does not have accurate timing info)
-			//
-			TSharedPtr<IMediaPlayer, ESPMode::ThreadSafe> CurrentPlayer = Player;
-
-			if (!CurrentPlayer.IsValid())
-			{
-				return;
-			}
-
-			// We only support this for V2 timing players
-			check(CurrentPlayer->GetPlayerFeatureFlag(IMediaPlayer::EFeatureFlag::UsePlaybackTimingV2));
-
-			// Only do this if we do not block on time ranges
-			if (BlockOnRange.IsSet())
-			{
-				// We do not purge as we do not need max perf, but max reliability to actually get certain frames
-				return;
-			}
-
-			float Rate = CurrentRate;
-			if (Rate == 0.0f)
-			{
-				return;
-			}
-
-			// Get current playback time
-			// (Note: the delta time is entirely synthetic - we do not pass zero to avoid an empty range, but we do not look far into the future either
-			//        -> after all: we are mainly focused on purging samples up to the current time
-			//  Remarks:
-			//   - this version does not take any estimations from any frame start into account as this is entirely async to the main thread
-			//   - video streams with no audio content will be played using the UE DeltaTime -> so if that stops, the progress of the video stops!
-			//     -> hence we will not see (other then one initial purge) any purging of samples here!
-			// )
-			TRange<FMediaTimeStamp> TimeRange;
-			if (!GetCurrentPlaybackTimeRange(TimeRange, Rate, FTimespan::FromMilliseconds(kOutdatedSamplePurgeRange), true))
-			{
-				return;
-			}
-
-			bool bReverse = (Rate < 0.0f);
-			const float RateFactor = (Rate != 0.0f) ? (1.0f / Rate) : 1.0f;
-
-			// Don't purge frames if the queue is small (to avoid purging if players deliver frames late persistently)
-			uint32 NumPurged = 0;
-			if (CurrentPlayer->GetSamples().NumVideoSamples() >= kMinFramesInVideoQueueToPurge)
-			{
-				NumPurged = CurrentPlayer->GetSamples().PurgeOutdatedVideoSamples(TimeRange.GetLowerBoundValue(), bReverse, FTimespan::FromSeconds(kOutdatedVideoSamplesTolerance * RateFactor));
-			}
-			SET_DWORD_STAT(STAT_MediaUtils_FacadeNumPurgedVideoSamples, NumPurged);
-			INC_DWORD_STAT_BY(STAT_MediaUtils_FacadeTotalPurgedVideoSamples, NumPurged);
-
-			// Take the opportunity to also purge any samples related to video samples directly (and evaluated on the game thread)
-
-			// Captions...
-			NumPurged = 0;
-			if (CurrentPlayer->GetSamples().NumVideoSamples() >= kMinFramesInCaptionQueueToPurge)
-			{
-				NumPurged = CurrentPlayer->GetSamples().PurgeOutdatedCaptionSamples(TimeRange.GetLowerBoundValue(), bReverse, FTimespan::FromSeconds(kOutdatedVideoSamplesTolerance * RateFactor));
-			}
-			SET_DWORD_STAT(STAT_MediaUtils_FacadeNumPurgedSubtitleSamples, NumPurged);
-			INC_DWORD_STAT_BY(STAT_MediaUtils_FacadeTotalPurgedSubtitleSamples, NumPurged);
-
-			// Subtitles...
-			NumPurged = 0;
-			if (CurrentPlayer->GetSamples().NumVideoSamples() >= kMinFramesInSubtitleQueueToPurge)
-			{
-				NumPurged = CurrentPlayer->GetSamples().PurgeOutdatedSubtitleSamples(TimeRange.GetLowerBoundValue(), bReverse, FTimespan::FromSeconds(kOutdatedVideoSamplesTolerance * RateFactor));
-			}
-			SET_DWORD_STAT(STAT_MediaUtils_FacadeNumPurgedCaptionSamples, NumPurged);
-			INC_DWORD_STAT_BY(STAT_MediaUtils_FacadeTotalPurgedCaptionSamples, NumPurged);
-
-			break;
-		}
-
-		case	EMediaEvent::Internal_ResetForDiscontinuity:
-		{
-			// Disabled for now to prevent a flush on the next handling iteration that might discard the samples a blocking range is waiting for.
-			#if 0
-				UE_LOG(LogMediaUtils, VeryVerbose, TEXT("PlayerFacade %p: Reset for discontinuity"), this);
-				bIsSinkFlushPending = true;
-			#endif
-			break;
-		}
-		case	EMediaEvent::Internal_RenderClockStart:
-		{
-			UE_LOG(LogMediaUtils, VeryVerbose, TEXT("PlayerFacade %p: Render clock shall start"), this);
-			break;
-		}
-		case	EMediaEvent::Internal_RenderClockStop:
-		{
-			UE_LOG(LogMediaUtils, VeryVerbose, TEXT("PlayerFacade %p: Render clock shall stop"), this);
-			break;
-		}
-
-		case	EMediaEvent::Internal_VideoSamplesAvailable:
-		{
-			UE_LOG(LogMediaUtils, VeryVerbose, TEXT("PlayerFacade %p: Video samples ARE available"), this);
-			VideoSampleAvailability = 1;
-			break;
-		}
-		case	EMediaEvent::Internal_VideoSamplesUnavailable:
-		{
-			UE_LOG(LogMediaUtils, VeryVerbose, TEXT("PlayerFacade %p: Video samples are NOT available"), this);
-			VideoSampleAvailability = 0;
-			break;
-		}
-		case	EMediaEvent::Internal_AudioSamplesAvailable:
-		{
-			UE_LOG(LogMediaUtils, VeryVerbose, TEXT("PlayerFacade %p: Audio samples ARE available"), this);
-			AudioSampleAvailability = 1;
-			break;
-		}
-		case	EMediaEvent::Internal_AudioSamplesUnavailable:
-		{
-			UE_LOG(LogMediaUtils, VeryVerbose, TEXT("PlayerFacade %p: Audio samples are NOT available"), this);
-			AudioSampleAvailability = 0;
-			break;
-		}
-
->>>>>>> 4af6daef
 		default:
 		{
 			UE_LOG(LogMediaUtils, VeryVerbose, TEXT("PlayerFacade %p: Received media event %s"), this, *MediaUtils::EventToString(Event));
