--- conflicted
+++ resolved
@@ -1618,15 +1618,6 @@
 		return nullptr;
 	}
 
-<<<<<<< HEAD
-	// reuse existing player if requested
-	if (Player.IsValid() && (PlayerName == MediaModule->GetPlayerFactory(Player->GetPlayerPluginGUID())->GetPlayerName()))
-	{
-		return Player;
-	}
-
-	// try to create requested player
-=======
 	//
 	// Reuse existing player if explicitly requested name matches
 	//
@@ -1642,7 +1633,6 @@
 	//
 	// Try to create explicitly requested player
 	//
->>>>>>> 3aae9151
 	if (PlayerName != NAME_None)
 	{
 		IMediaPlayerFactory* Factory = MediaModule->GetPlayerFactory(PlayerName);
