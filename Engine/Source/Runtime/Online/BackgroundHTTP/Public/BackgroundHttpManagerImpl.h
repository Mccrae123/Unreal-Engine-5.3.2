// Copyright Epic Games, Inc. All Rights Reserved.

#pragma once

#include "Interfaces/IBackgroundHttpManager.h"
#include "Interfaces/IBackgroundHttpResponse.h"

#include "BackgroundHttpFileHashHelper.h"

#include "Containers/Ticker.h"

DECLARE_LOG_CATEGORY_EXTERN(LogBackgroundHttpManager, Log, All)

class FBackgroundHttpFileHashHelper;

/**
 * Contains implementation of some common functions that don't vary between implementation
 */
class BACKGROUNDHTTP_API FBackgroundHttpManagerImpl 
	: public IBackgroundHttpManager
	, public FTSTickerObjectBase
{
public:
	FBackgroundHttpManagerImpl();
	virtual ~FBackgroundHttpManagerImpl();

	virtual void AddRequest(const FBackgroundHttpRequestPtr Request) override;
	virtual void RemoveRequest(const FBackgroundHttpRequestPtr Request) override;

	virtual void Initialize() override;
	virtual void Shutdown() override;

	virtual void DeleteAllTemporaryFiles() override;
	
	virtual int GetMaxActiveDownloads() const override;
	virtual void SetMaxActiveDownloads(int MaxActiveDownloads) override;

	
	virtual FString GetTempFileLocationForURL(const FString& URL) override;
	
	virtual void CleanUpDataAfterCompletingRequest(const FBackgroundHttpRequestPtr Request) override;
	
<<<<<<< HEAD
	//FTickerObjectBase implementation
=======
	//FTSTickerObjectBase implementation
>>>>>>> 6bbb88c8
	virtual bool Tick(float DeltaTime) override;
	
protected:
	virtual bool AssociateWithAnyExistingRequest(const FBackgroundHttpRequestPtr Request) override;

	virtual bool CheckForExistingCompletedDownload(const FBackgroundHttpRequestPtr Request, FString& ExistingFilePathOut, int64& ExistingFileSizeOut);
	virtual void ActivatePendingRequests();
	
<<<<<<< HEAD
	//Different from DeleteAllTemporaryFiles as this doesn't nuke all files but rather cleans up specific bad files that have gone stale
=======
	//Different from DeleteAllTemporaryFiles as this doesn't delete all files but rather cleans up specific bad files that have gone stale
>>>>>>> 6bbb88c8
	virtual void DeleteStaleTempFiles();
	
	//Gets a list of full filenames for all temp files.
	virtual void GatherAllTempFilenames(TArray<FString>& OutAllTempFilenames, bool bOutputAsFullPaths = false) const;
	
	//Helper function that converts the supplied list of Temp folder filenames to a list that is always all full paths.
	virtual void ConvertAllTempFilenamesToFullPaths(TArray<FString>& OutFilenamesAsFullPaths, const TArray<FString>& FilenamesToConvertToFullPaths) const;
	
	//Gather a list of any temp files that have timed out of our BackgroundHTTP settings.
	//SecondsToConsiderOld should be a double representing how many seconds old a temp file needs to be to be returned by this function
	//If OptionalFileListToCheck is empty will check all temp files in the backgroundhttp temp file folder. If supplied only the given file paths are checked
	virtual void GatherTempFilesOlderThen(TArray<FString>& OutTimedOutTempFilenames,double SecondsToConsiderOld, TArray<FString>* OptionalFileList = nullptr) const;
	
	//Gather a list of any temp files that have no corresponding URL Mapping entry
	//If OptionalFileListToCheck is empty will check all temp files in the backgroundhttp temp file folder. If supplied only the given file paths are checked
	virtual void GatherTempFilesWithoutURLMappings(TArray<FString>& OutTempFilesMissingURLMappings, TArray<FString>* OptionalFileList = nullptr) const;
	
	//Gets our FileHashHelper to compute temp file mappings
	virtual BackgroundHttpFileHashHelperRef GetFileHashHelper(){ return FileHashHelper; }
	virtual const BackgroundHttpFileHashHelperRef GetFileHashHelper() const { return FileHashHelper; }
	
protected:
	/** List of Background Http requests that we have called AddRequest on, but have not yet started due to platform active download limits **/
	TArray<FBackgroundHttpRequestPtr> PendingStartRequests;
	FRWLock PendingRequestLock;

	/** List of Background Http requests that are actively being processed **/
	TArray<FBackgroundHttpRequestPtr> ActiveRequests;
	FRWLock ActiveRequestLock;

	/** Count of how many requests we have active **/
	volatile int NumCurrentlyActiveRequests;
	TAtomic<int> MaxActiveDownloads;
	
private:
	BackgroundHttpFileHashHelperRef FileHashHelper;
};<|MERGE_RESOLUTION|>--- conflicted
+++ resolved
@@ -40,11 +40,7 @@
 	
 	virtual void CleanUpDataAfterCompletingRequest(const FBackgroundHttpRequestPtr Request) override;
 	
-<<<<<<< HEAD
-	//FTickerObjectBase implementation
-=======
 	//FTSTickerObjectBase implementation
->>>>>>> 6bbb88c8
 	virtual bool Tick(float DeltaTime) override;
 	
 protected:
@@ -53,11 +49,7 @@
 	virtual bool CheckForExistingCompletedDownload(const FBackgroundHttpRequestPtr Request, FString& ExistingFilePathOut, int64& ExistingFileSizeOut);
 	virtual void ActivatePendingRequests();
 	
-<<<<<<< HEAD
-	//Different from DeleteAllTemporaryFiles as this doesn't nuke all files but rather cleans up specific bad files that have gone stale
-=======
 	//Different from DeleteAllTemporaryFiles as this doesn't delete all files but rather cleans up specific bad files that have gone stale
->>>>>>> 6bbb88c8
 	virtual void DeleteStaleTempFiles();
 	
 	//Gets a list of full filenames for all temp files.
