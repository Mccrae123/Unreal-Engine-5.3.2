--- conflicted
+++ resolved
@@ -21,7 +21,7 @@
 /**
  * Contains implementation of some common functions that don't vary between implementation
  */
-class BACKGROUNDHTTP_API FBackgroundHttpManagerImpl 
+class FBackgroundHttpManagerImpl 
 	: public IBackgroundHttpManager
 	, public FTSTickerObjectBase
 {
@@ -47,11 +47,7 @@
 	BACKGROUNDHTTP_API virtual void SetCellularPreference(int32 Value) override;
 	
 	//FTSTickerObjectBase implementation
-<<<<<<< HEAD
-	virtual bool Tick(float DeltaTime) override;
-=======
 	BACKGROUNDHTTP_API virtual bool Tick(float DeltaTime) override;
->>>>>>> 4af6daef
 	
 protected:
 	BACKGROUNDHTTP_API virtual bool AssociateWithAnyExistingRequest(const FBackgroundHttpRequestPtr Request) override;
@@ -60,11 +56,7 @@
 	BACKGROUNDHTTP_API virtual void ActivatePendingRequests();
 	
 	//Different from DeleteAllTemporaryFiles as this doesn't delete all files but rather cleans up specific bad files that have gone stale
-<<<<<<< HEAD
-	virtual void DeleteStaleTempFiles();
-=======
 	BACKGROUNDHTTP_API virtual void DeleteStaleTempFiles();
->>>>>>> 4af6daef
 	
 	//Gets a list of full filenames for all temp files.
 	BACKGROUNDHTTP_API virtual void GatherAllTempFilenames(TArray<FString>& OutAllTempFilenames, bool bOutputAsFullPaths = false) const;
