// Copyright 1998-2015 Epic Games, Inc. All Rights Reserved.

//Google Play Services

#include "OnlineSubsystemGooglePlayPrivatePCH.h"
#include "AndroidApplication.h"
#include "Android/AndroidJNI.h"
#include "OnlineAsyncTaskManagerGooglePlay.h"
#include "OnlineAsyncTaskGooglePlayLogin.h"

#include <android_native_app_glue.h>

#include "gpg/android_initialization.h"
#include "gpg/android_platform_configuration.h"
#include "gpg/builder.h"
#include "gpg/debug.h"
#include "gpg/android_support.h"

using namespace gpg;

FOnlineSubsystemGooglePlay::FOnlineSubsystemGooglePlay()
	: IdentityInterface(nullptr)
	, LeaderboardsInterface(nullptr)
	, AchievementsInterface(nullptr)
	, StoreInterface(nullptr)
	, CurrentLoginTask(nullptr)
{

}

IOnlineIdentityPtr FOnlineSubsystemGooglePlay::GetIdentityInterface() const
{
	return IdentityInterface;
}


IOnlineStorePtr FOnlineSubsystemGooglePlay::GetStoreInterface() const
{
	return StoreInterface;
}


IOnlineSessionPtr FOnlineSubsystemGooglePlay::GetSessionInterface() const
{
	return nullptr;
}


IOnlineFriendsPtr FOnlineSubsystemGooglePlay::GetFriendsInterface() const
{
	return nullptr;
}


IOnlineSharedCloudPtr FOnlineSubsystemGooglePlay::GetSharedCloudInterface() const
{
	return nullptr;
}


IOnlineUserCloudPtr FOnlineSubsystemGooglePlay::GetUserCloudInterface() const
{
	return nullptr;
}

IOnlineLeaderboardsPtr FOnlineSubsystemGooglePlay::GetLeaderboardsInterface() const
{
	return LeaderboardsInterface;
}


IOnlineVoicePtr FOnlineSubsystemGooglePlay::GetVoiceInterface() const
{
	return nullptr;
}


IOnlineExternalUIPtr FOnlineSubsystemGooglePlay::GetExternalUIInterface() const
{
	return ExternalUIInterface;
}


IOnlineTimePtr FOnlineSubsystemGooglePlay::GetTimeInterface() const
{
	return nullptr;
}

IOnlinePartyPtr FOnlineSubsystemGooglePlay::GetPartyInterface() const
{
	return nullptr;
}

IOnlineTitleFilePtr FOnlineSubsystemGooglePlay::GetTitleFileInterface() const
{
	return nullptr;
}

IOnlineEntitlementsPtr FOnlineSubsystemGooglePlay::GetEntitlementsInterface() const
{
	return nullptr;
}

IOnlineAchievementsPtr FOnlineSubsystemGooglePlay::GetAchievementsInterface() const
{
	return AchievementsInterface;
}

static bool WaitForLostFocus = false;
static bool WaitingForLogin = false;

bool FOnlineSubsystemGooglePlay::Init() 
{
	FPlatformMisc::LowLevelOutputDebugStringf(TEXT("FOnlineSubsystemAndroid::Init"));
	
	OnlineAsyncTaskThreadRunnable.Reset(new FOnlineAsyncTaskManagerGooglePlay);
	OnlineAsyncTaskThread.Reset(FRunnableThread::Create(OnlineAsyncTaskThreadRunnable.Get(), TEXT("OnlineAsyncTaskThread")));

	IdentityInterface = MakeShareable(new FOnlineIdentityGooglePlay(this));
	LeaderboardsInterface = MakeShareable(new FOnlineLeaderboardsGooglePlay(this));
	AchievementsInterface = MakeShareable(new FOnlineAchievementsGooglePlay(this));
	ExternalUIInterface = MakeShareable(new FOnlineExternalUIGooglePlay(this));

	if (IsInAppPurchasingEnabled())
	{
		StoreInterface = MakeShareable(new FOnlineStoreGooglePlay(this));
	}
	
	extern struct android_app* GNativeAndroidApp;
	check(GNativeAndroidApp != nullptr);
	AndroidInitialization::android_main(GNativeAndroidApp);

	extern jobject GJavaGlobalNativeActivity;
	AndroidPlatformConfiguration PlatformConfiguration;
	PlatformConfiguration.SetActivity(GNativeAndroidApp->activity->clazz);

	// Queue up a task for the login so that other tasks execute after it.
	check(CurrentLoginTask == nullptr);
	CurrentLoginTask = new FOnlineAsyncTaskGooglePlayLogin(this, 0);
	QueueAsyncTask(CurrentLoginTask);

	WaitingForLogin = true;
	WaitForLostFocus = false;

	FJavaWrapper::OnActivityResultDelegate.AddRaw(this, &FOnlineSubsystemGooglePlay::OnActivityResult);

	// Create() returns a std::unqiue_ptr, but we convert it to a TUniquePtr.
	GameServicesPtr.Reset( GameServices::Builder()
		.SetDefaultOnLog(LogLevel::VERBOSE)
		.SetOnAuthActionStarted([](AuthOperation op) {
			UE_LOG(LogOnline, Log, TEXT("GPG sign in started"));
		})
		.SetOnAuthActionFinished([this](AuthOperation Op, AuthStatus Status) {
			OnAuthActionFinished(Op, Status);

			if (Op == AuthOperation::SIGN_IN)
			{
				if (Status != AuthStatus::VALID)
				{
					WaitForLostFocus = true;
				}
				WaitingForLogin = false;
			}
		})
		.Create(PlatformConfiguration).release() );

<<<<<<< HEAD
=======
	// Wait for GooglePlay to complete login task
	while (WaitingForLogin)
	{
		FPlatformProcess::Sleep(0.01f);
	}
	if (WaitForLostFocus)
	{
		extern bool WaitForAndroidLoseFocusEvent(double TimeoutSeconds);
		if (!WaitForAndroidLoseFocusEvent(3.0))
		{
			FPlatformMisc::LowLevelOutputDebugString(TEXT("FOnlineSubsystemAndroid::Init - timed out"));
			OnAuthActionFinished(AuthOperation::SIGN_IN, AuthStatus::ERROR_NOT_AUTHORIZED);
		}
	}

>>>>>>> 2e95d669
	return true;
}

bool FOnlineSubsystemGooglePlay::Tick(float DeltaTime)
{
	if (OnlineAsyncTaskThreadRunnable)
	{
		OnlineAsyncTaskThreadRunnable->GameTick();
	}

	return true;
}


bool FOnlineSubsystemGooglePlay::Shutdown() 
{
	UE_LOG(LogOnline, Log, TEXT("FOnlineSubsystemAndroid::Shutdown()"));

	FJavaWrapper::OnActivityResultDelegate.RemoveRaw(this, &FOnlineSubsystemGooglePlay::OnActivityResult);

#define DESTRUCT_INTERFACE(Interface) \
	if (Interface.IsValid()) \
	{ \
	ensure(Interface.IsUnique()); \
	Interface = NULL; \
	}

	// Destruct the interfaces
	DESTRUCT_INTERFACE(StoreInterface);
	DESTRUCT_INTERFACE(ExternalUIInterface);
	DESTRUCT_INTERFACE(AchievementsInterface);
	DESTRUCT_INTERFACE(LeaderboardsInterface);
	DESTRUCT_INTERFACE(IdentityInterface);
#undef DESTRUCT_INTERFACE

	OnlineAsyncTaskThread.Reset();
	OnlineAsyncTaskThreadRunnable.Reset();

	return true;
}


FString FOnlineSubsystemGooglePlay::GetAppId() const 
{
	//get app id from settings. 
	return TEXT( "AndroidAppIDPlaceHolder" );
}


bool FOnlineSubsystemGooglePlay::Exec(UWorld* InWorld, const TCHAR* Cmd, FOutputDevice& Ar) 
{
	return false;
}

bool FOnlineSubsystemGooglePlay::IsEnabled(void)
{
	bool bEnabled = true;
	GConfig->GetBool(TEXT("/Script/AndroidRuntimeSettings.AndroidRuntimeSettings"), TEXT("bEnableGooglePlaySupport"), bEnabled, GEngineIni);
	return bEnabled;
}

bool FOnlineSubsystemGooglePlay::IsInAppPurchasingEnabled()
{
	bool bEnabledIAP = false;
	GConfig->GetBool(TEXT("OnlineSubsystemGooglePlay.Store"), TEXT("bSupportsInAppPurchasing"), bEnabledIAP, GEngineIni);
	return bEnabledIAP;
}

void FOnlineSubsystemGooglePlay::QueueAsyncTask(FOnlineAsyncTask* AsyncTask)
{
	check(OnlineAsyncTaskThreadRunnable);
	OnlineAsyncTaskThreadRunnable->AddToInQueue(AsyncTask);
}

void FOnlineSubsystemGooglePlay::OnAuthActionFinished(AuthOperation Op, AuthStatus Status)
{
	FString OpString(DebugString(Op).c_str());
	FString StatusString(DebugString(Status).c_str());
	UE_LOG(LogOnline, Log, TEXT("FOnlineSubsystemGooglePlay::OnAuthActionFinished, Op: %s, Status: %s"), *OpString, *StatusString);

	if (Op == AuthOperation::SIGN_IN)
	{
		if (CurrentLoginTask == nullptr)
		{
			UE_LOG(LogOnline, Warning, TEXT("FOnlineSubsystemGooglePlay::OnAuthActionFinished: sign-in operation with a null CurrentLoginTask"));
			return;
		}

		CurrentLoginTask->OnAuthActionFinished(Op, Status);

		if (CurrentLoginTask->bIsComplete)
		{
			// Async task manager owns the task now and is responsible for cleaning it up.
			CurrentLoginTask = nullptr;
		}
	}
}

std::string FOnlineSubsystemGooglePlay::ConvertFStringToStdString(const FString& InString)
{
	int32 SrcLen  = InString.Len() + 1;
	int32 DestLen = FPlatformString::ConvertedLength<ANSICHAR>(*InString, SrcLen);
	TArray<ANSICHAR> Converted;
	Converted.AddUninitialized(DestLen);
	
	FPlatformString::Convert(Converted.GetData(), DestLen, *InString, SrcLen);

	return std::string(Converted.GetData());
}

void FOnlineSubsystemGooglePlay::OnActivityResult(JNIEnv *env, jobject thiz, jobject activity, jint requestCode, jint resultCode, jobject data)
{
	// Pass the result on to google play - otherwise, some callbacks for the turn based system do not get called.
	AndroidSupport::OnActivityResult(env, activity, requestCode, resultCode, data);
}<|MERGE_RESOLUTION|>--- conflicted
+++ resolved
@@ -164,8 +164,6 @@
 		})
 		.Create(PlatformConfiguration).release() );
 
-<<<<<<< HEAD
-=======
 	// Wait for GooglePlay to complete login task
 	while (WaitingForLogin)
 	{
@@ -181,7 +179,6 @@
 		}
 	}
 
->>>>>>> 2e95d669
 	return true;
 }
 
