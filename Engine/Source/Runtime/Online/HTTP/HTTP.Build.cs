// Copyright Epic Games, Inc. All Rights Reserved.

using UnrealBuildTool;
using Tools.DotNETCommon;

public class HTTP : ModuleRules
{
	protected virtual bool bPlatformSupportsWinHttp
	{
		get
		{
			return Target.Platform.IsInGroup(UnrealPlatformGroup.Windows);
		}
	}

	protected virtual bool bPlatformSupportsLibCurl
	{
		get
		{
			return Target.Platform.IsInGroup(UnrealPlatformGroup.Windows) ||
				Target.IsInPlatformGroup(UnrealPlatformGroup.Unix) ||
<<<<<<< HEAD
				Target.IsInPlatformGroup(UnrealPlatformGroup.Android) ||
				Target.Platform == UnrealTargetPlatform.Switch;
		}
	}
=======
				Target.IsInPlatformGroup(UnrealPlatformGroup.Android);
		}
	}
	protected virtual bool bPlatformSupportsXCurl { get { return false; } }

	private bool bPlatformSupportsCurl { get { return bPlatformSupportsLibCurl || bPlatformSupportsXCurl; } }
>>>>>>> 6bbb88c8

	protected virtual bool bPlatformRequiresOpenSSL
	{
		get
		{
			return Target.Platform.IsInGroup(UnrealPlatformGroup.Windows) ||
				Target.IsInPlatformGroup(UnrealPlatformGroup.Unix) ||
				Target.IsInPlatformGroup(UnrealPlatformGroup.Android);
		}
	}

	public HTTP(ReadOnlyTargetRules Target) : base(Target)
	{
		PublicDefinitions.Add("HTTP_PACKAGE=1");

		PrivateIncludePaths.AddRange(
			new string[] {
				"Runtime/Online/HTTP/Private",
			}
			);

		PublicDependencyModuleNames.AddRange(
			new string[] {
				"Core"
			}
			);

		PrivateDependencyModuleNames.AddRange(
			new string[] {
				"SSL",
			}
			);

<<<<<<< HEAD
		if (bPlatformSupportsLibCurl)
		{
			AddEngineThirdPartyPrivateStaticDependencies(Target, "libcurl");
=======
		if (bPlatformSupportsCurl)
		{
>>>>>>> 6bbb88c8
			PrivateDependencyModuleNames.AddRange(
				new string[] {
					"Sockets",
				}
			);

<<<<<<< HEAD
			PublicDefinitions.Add("CURL_ENABLE_DEBUG_CALLBACK=1");
			if (Target.Configuration != UnrealTargetConfiguration.Shipping)
			{
				PublicDefinitions.Add("CURL_ENABLE_NO_TIMEOUTS_OPTION=1");
			}
		}
		else
		{
			PublicDefinitions.Add("WITH_LIBCURL=0");
		}

=======
			if (bPlatformSupportsLibCurl && !bPlatformSupportsXCurl)
			{
				AddEngineThirdPartyPrivateStaticDependencies(Target, "libcurl");

				PublicDefinitions.Add("CURL_ENABLE_DEBUG_CALLBACK=1");
				if (Target.Configuration != UnrealTargetConfiguration.Shipping)
				{
					PublicDefinitions.Add("CURL_ENABLE_NO_TIMEOUTS_OPTION=1");
				}
			}
		}

		PrivateDefinitions.Add("WITH_CURL_LIBCURL =" + (bPlatformSupportsLibCurl ? "1" : "0"));
		PrivateDefinitions.Add("WITH_CURL_XCURL=" + (bPlatformSupportsXCurl ? "1" : "0"));
		PrivateDefinitions.Add("WITH_CURL= " + ((bPlatformSupportsLibCurl || bPlatformSupportsXCurl) ? "1" : "0"));

>>>>>>> 6bbb88c8
		// Use Curl over WinHttp on platforms that support it (until WinHttp client security is in a good place at the least)
		if (bPlatformSupportsWinHttp)
		{
			AddEngineThirdPartyPrivateStaticDependencies(Target, "WinHttp");
			PublicDefinitions.Add("WITH_WINHTTP=1");
		}
		else
		{
			PublicDefinitions.Add("WITH_WINHTTP=0");
		}

		if (bPlatformRequiresOpenSSL)
		{
			AddEngineThirdPartyPrivateStaticDependencies(Target, "OpenSSL");
		}

		if (Target.Platform == UnrealTargetPlatform.IOS || Target.Platform == UnrealTargetPlatform.TVOS || Target.Platform == UnrealTargetPlatform.Mac)
		{
			PublicFrameworks.Add("Security");
		}
	}
}<|MERGE_RESOLUTION|>--- conflicted
+++ resolved
@@ -1,7 +1,6 @@
 // Copyright Epic Games, Inc. All Rights Reserved.
 
 using UnrealBuildTool;
-using Tools.DotNETCommon;
 
 public class HTTP : ModuleRules
 {
@@ -19,19 +18,12 @@
 		{
 			return Target.Platform.IsInGroup(UnrealPlatformGroup.Windows) ||
 				Target.IsInPlatformGroup(UnrealPlatformGroup.Unix) ||
-<<<<<<< HEAD
-				Target.IsInPlatformGroup(UnrealPlatformGroup.Android) ||
-				Target.Platform == UnrealTargetPlatform.Switch;
-		}
-	}
-=======
 				Target.IsInPlatformGroup(UnrealPlatformGroup.Android);
 		}
 	}
 	protected virtual bool bPlatformSupportsXCurl { get { return false; } }
 
 	private bool bPlatformSupportsCurl { get { return bPlatformSupportsLibCurl || bPlatformSupportsXCurl; } }
->>>>>>> 6bbb88c8
 
 	protected virtual bool bPlatformRequiresOpenSSL
 	{
@@ -65,33 +57,14 @@
 			}
 			);
 
-<<<<<<< HEAD
-		if (bPlatformSupportsLibCurl)
-		{
-			AddEngineThirdPartyPrivateStaticDependencies(Target, "libcurl");
-=======
 		if (bPlatformSupportsCurl)
 		{
->>>>>>> 6bbb88c8
 			PrivateDependencyModuleNames.AddRange(
 				new string[] {
 					"Sockets",
 				}
 			);
 
-<<<<<<< HEAD
-			PublicDefinitions.Add("CURL_ENABLE_DEBUG_CALLBACK=1");
-			if (Target.Configuration != UnrealTargetConfiguration.Shipping)
-			{
-				PublicDefinitions.Add("CURL_ENABLE_NO_TIMEOUTS_OPTION=1");
-			}
-		}
-		else
-		{
-			PublicDefinitions.Add("WITH_LIBCURL=0");
-		}
-
-=======
 			if (bPlatformSupportsLibCurl && !bPlatformSupportsXCurl)
 			{
 				AddEngineThirdPartyPrivateStaticDependencies(Target, "libcurl");
@@ -108,7 +81,6 @@
 		PrivateDefinitions.Add("WITH_CURL_XCURL=" + (bPlatformSupportsXCurl ? "1" : "0"));
 		PrivateDefinitions.Add("WITH_CURL= " + ((bPlatformSupportsLibCurl || bPlatformSupportsXCurl) ? "1" : "0"));
 
->>>>>>> 6bbb88c8
 		// Use Curl over WinHttp on platforms that support it (until WinHttp client security is in a good place at the least)
 		if (bPlatformSupportsWinHttp)
 		{
