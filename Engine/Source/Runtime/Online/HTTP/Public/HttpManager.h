// Copyright Epic Games, Inc. All Rights Reserved.

#pragma once

#include "Containers/Array.h"
#include "Containers/Map.h"
#include "Containers/Queue.h"
#include "Containers/Ticker.h"
#include "Containers/Ticker.h"
#include "Containers/UnrealString.h"
#include "CoreMinimal.h"
#include "CoreTypes.h"
#include "HAL/CriticalSection.h"
#include "HttpPackage.h"
#include "Interfaces/IHttpRequest.h"
#include "Misc/EnumRange.h"
<<<<<<< HEAD
#include "Templates/Function.h"
#include "Templates/SharedPointer.h"

class FHttpThread;
class FOutputDevice;
class IHttpThreadedRequest;

=======
#include "Misc/URLRequestFilter.h"
#include "Templates/Function.h"
#include "Templates/SharedPointer.h"

class FHttpThreadBase;
class FOutputDevice;
class IHttpThreadedRequest;

>>>>>>> 4af6daef
enum class EHttpFlushReason : uint8
{
	/** Reasonable, typically higher time limits */
	Default,
	/** Shorter time limits depending on platform requirements */
	Background,
	/** Shorter time limits depending on platform requirements */
	Shutdown,
	/** Infinite wait, should only be used in non-game scenarios where longer waits are acceptable */
	FullFlush,
	Count
};
ENUM_RANGE_BY_COUNT(EHttpFlushReason, EHttpFlushReason::Count)
const TCHAR* LexToString(const EHttpFlushReason& FlushReason);

/**
 * Delegate called when an Http request added. Intended to be used for analytics. Called from the thread that adds the HTTP request.
 * @param Request Http request that was added
 */
DECLARE_DELEGATE_OneParam(FHttpManagerRequestAddedDelegate, const FHttpRequestRef& /*Request*/);

/**
 * Delegate called when an Http request completes. Intended to be used for analytics. Called from the game thread.
 * @param Request Http request that completed
 */
DECLARE_DELEGATE_OneParam(FHttpManagerRequestCompletedDelegate, const FHttpRequestRef& /*Request*/);

/**
 * Manages Http request that are currently being processed
 */
<<<<<<< HEAD
class HTTP_API FHttpManager
=======
class FHttpManager
>>>>>>> 4af6daef
	: public FTSTickerObjectBase
{
public:

	// FHttpManager

	/**
	 * Constructor
	 */
	HTTP_API FHttpManager();

	/**
	 * Destructor
	 */
	HTTP_API virtual ~FHttpManager();

	/**
	 * Initialize
	 */
	HTTP_API void Initialize();

	/**
	 * Shutdown logic should be called before quiting
	 */
	HTTP_API void Shutdown();

	/**
	 * Adds an Http request instance to the manager for tracking/ticking
	 * Manager should always have a list of requests currently being processed
	 *
	 * @param Request - the request object to add
	 */
<<<<<<< HEAD
	void AddRequest(const FHttpRequestRef& Request);

	/** Delegate that will get called once request added */
	UE_DEPRECATED(5.2, "Direct access to RequestAddedDelegate is deprecated. Please use SetRequestAddedDelegate")
	FHttpManagerRequestAddedDelegate RequestAddedDelegate;

	void SetRequestAddedDelegate(const FHttpManagerRequestAddedDelegate& Delegate);
	void SetRequestCompletedDelegate(const FHttpManagerRequestCompletedDelegate& Delegate);
=======
	HTTP_API void AddRequest(const FHttpRequestRef& Request);

	HTTP_API void SetRequestAddedDelegate(const FHttpManagerRequestAddedDelegate& Delegate);
	HTTP_API void SetRequestCompletedDelegate(const FHttpManagerRequestCompletedDelegate& Delegate);
>>>>>>> 4af6daef

	/**
	 * Removes an Http request instance from the manager
	 * Presumably it is done being processed
	 *
	 * @param Request - the request object to remove
	 */
<<<<<<< HEAD
	void RemoveRequest(const FHttpRequestRef& Request);
=======
	HTTP_API void RemoveRequest(const FHttpRequestRef& Request);
>>>>>>> 4af6daef

	/**
	* Find an Http request in the lists of current valid requests
	*
	* @param RequestPtr - ptr to the http request object to find
	*
	* @return true if the request is being tracked, false if not
	*/
	HTTP_API bool IsValidRequest(const IHttpRequest* RequestPtr) const;

	/**
	 * Block until all pending requests are finished processing
	 *
	 * @param FlushReason the flush reason will influence times waited to cancel ongoing http requests
	 */
<<<<<<< HEAD
	UE_DEPRECATED(5.0, "This method is deprecated. Please use Flush(EHttpFlushReason FlushReason) instead.")
	void Flush(bool bShutdown);

	/**
	 * Block until all pending requests are finished processing
	 *
	 * @param FlushReason the flush reason will influence times waited to cancel ongoing http requests
	 */
	void Flush(EHttpFlushReason FlushReason);

	/**
=======
	HTTP_API void Flush(EHttpFlushReason FlushReason);

	/**
>>>>>>> 4af6daef
	 * FTSTicker callback
	 *
	 * @param DeltaSeconds - time in seconds since the last tick
	 *
	 * @return false if no longer needs ticking
	 */
	HTTP_API bool Tick(float DeltaSeconds) override;

	/**
	 * Tick called during Flush
	 *
	 * @param DeltaSeconds - time in seconds since the last tick
	 */
	HTTP_API virtual void FlushTick(float DeltaSeconds);

	/** 
	 * Add a http request to be executed on the http thread
	 *
	 * @param Request - the request object to add
	 */
	HTTP_API void AddThreadedRequest(const TSharedRef<IHttpThreadedRequest, ESPMode::ThreadSafe>& Request);

	/**
	 * Mark a threaded http request as cancelled to be removed from the http thread
	 *
	 * @param Request - the request object to cancel
	 */
	HTTP_API void CancelThreadedRequest(const TSharedRef<IHttpThreadedRequest, ESPMode::ThreadSafe>& Request);

	/**
	 * List all of the Http requests currently being processed
	 *
	 * @param Ar - output device to log with
	 */
	HTTP_API void DumpRequests(FOutputDevice& Ar) const;

	/**
	 * Method to check dynamic proxy setting support.
	 *
	 * @returns Whether this http implementation supports dynamic proxy setting.
	 */
	HTTP_API virtual bool SupportsDynamicProxy() const;

	/**
	 * Set the method used to set a Correlation id on each request, if one is not already specified.
	 *
	 * This method allows you to override the Engine default method.
	 *
	 * @param InCorrelationIdMethod The method to use when sending a request, if no Correlation id is already set
	 */
	HTTP_API void SetCorrelationIdMethod(TFunction<FString()> InCorrelationIdMethod);

	/**
	 * Create a new correlation id for a request
	 *
	 * @return The new correlationid string
	 */
	HTTP_API FString CreateCorrelationId() const;

	/**
	 * Determine if the domain is allowed to be accessed
	 *
	 * @param Url the path to check domain on
	 *
	 * @return true if domain is allowed
	 */
	HTTP_API bool IsDomainAllowed(const FString& Url) const;

	/**
	 * Get the default method for creating new correlation ids for a request
	 *
	 * @return The default correlationid creation method
	 */
	static HTTP_API TFunction<FString()> GetDefaultCorrelationIdMethod();

	/**
	 * Inform that HTTP Manager that we are about to fork(). Will block to flush all outstanding http requests
	 */
	HTTP_API virtual void OnBeforeFork();

	/**
	 * Inform that HTTP Manager that we have completed a fork(). Must be called in both the client and parent process
	 */
	HTTP_API virtual void OnAfterFork();

	/**
	 * Inform the HTTP Manager that we finished ticking right after forking. Only called on the forked process
	 */
	HTTP_API virtual void OnEndFramePostFork();


	/**
	 * Update configuration. Called when config has been updated and we need to apply any changes.
	 */
	HTTP_API virtual void UpdateConfigs();

	/**
	 * Add task to be ran on the game thread next tick
	 *
	 * @param Task The task to be ran next tick
	 */
	HTTP_API void AddGameThreadTask(TFunction<void()>&& Task);

	/**
	 * Add task to be ran on the http thread next tick
	 *
	 * @param Task The task to be ran next tick
	 */
	HTTP_API void AddHttpThreadTask(TFunction<void()>&& Task);

	/**
	 * Set url request filter through code, instead of setting it through config.
	 *
	 * @param InURLRequestFilter The request filter to set
	 */
	void SetURLRequestFilter(const UE::Core::FURLRequestFilter& InURLRequestFilter) { URLRequestFilter = InURLRequestFilter; }

protected:
	/** 
	 * Create HTTP thread object
	 *
	 * @return the HTTP thread object
	 */
	HTTP_API virtual FHttpThreadBase* CreateHttpThread();

<<<<<<< HEAD
	void ReloadFlushTimeLimits();
=======
	HTTP_API void ReloadFlushTimeLimits();

	HTTP_API bool HasAnyBoundDelegate() const;
>>>>>>> 4af6daef

protected:
	/** List of Http requests that are actively being processed */
	TArray<FHttpRequestRef> Requests;

	FHttpThreadBase* Thread;

	/** This method will be called to generate a CorrelationId on all requests being sent if one is not already set */
	TFunction<FString()> CorrelationIdMethod;

	/** Queue of tasks to run on the game thread */
	TQueue<TFunction<void()>, EQueueMode::Mpsc> GameThreadQueue;

	// This variable is set to true in Flush(EHttpFlushReason), and prevents new Http requests from being launched
	bool bFlushing;

<<<<<<< HEAD
	/** Delegate that will get called when a request completes */
	FHttpManagerRequestCompletedDelegate RequestCompletedDelegate;

=======
	/** Delegate that will get called once request added */
	FHttpManagerRequestAddedDelegate RequestAddedDelegate;

	/** Delegate that will get called when a request completes */
	FHttpManagerRequestCompletedDelegate RequestCompletedDelegate;

	/** Url request filter, if specified in the config, it will launch http request only when the url is in the allowlist */
	UE::Core::FURLRequestFilter URLRequestFilter;

>>>>>>> 4af6daef
	struct FHttpFlushTimeLimit
	{
		/**
		 * Designates the amount of time we will wait during a flush before we try to cancel the request.
		 * This MUST be strictly < FlushTimeHardLimitSeconds for the logic to work and actually cancel the request, since we must Tick at least one time for the cancel to work.
		 * Setting this to 0 will immediately cancel all ongoing requests. A hard limit is still required for this to work.
		 * Setting this to < 0 will disable the cancel, but FlushTimeHardLimitSeconds can still be used to stop waiting on requests.
		 */		
		double SoftLimitSeconds;

		/**
		 * After we hit the soft time limit and cancel the requests, we wait some additional time for the canceled requests to go away.
		 * If they don't go away in time, we will hit this "hard" time limit that will just stop waiting.
		 * If we are shutting down, this is probably fine. If we are flushing for other reasons,
		 * This could indicate things lying around, and we'll put out some warning log messages to indicate this.
		 * Setting this to < 0 will disable all time limits and the code will wait infinitely for all requests to complete.
		 */
		double HardLimitSeconds;

		FHttpFlushTimeLimit(double InSoftLimitSeconds, double InHardLimitSeconds)
			: SoftLimitSeconds(InSoftLimitSeconds), HardLimitSeconds(InHardLimitSeconds)
		{}
	};

	TMap<EHttpFlushReason, FHttpFlushTimeLimit> FlushTimeLimitsMap;

PACKAGE_SCOPE:

	/** Used to lock access to add/remove/find requests */
	static FCriticalSection RequestLock;
	/**
	 * Broadcast that a non-threaded HTTP request is complete.
	 * Called automatically internally for threaded requests.
	 * Called explicitly by non-threaded requests
	 */
<<<<<<< HEAD
	void BroadcastHttpRequestCompleted(const FHttpRequestRef& Request);
=======
	HTTP_API void BroadcastHttpRequestCompleted(const FHttpRequestRef& Request);
>>>>>>> 4af6daef
};<|MERGE_RESOLUTION|>--- conflicted
+++ resolved
@@ -14,15 +14,6 @@
 #include "HttpPackage.h"
 #include "Interfaces/IHttpRequest.h"
 #include "Misc/EnumRange.h"
-<<<<<<< HEAD
-#include "Templates/Function.h"
-#include "Templates/SharedPointer.h"
-
-class FHttpThread;
-class FOutputDevice;
-class IHttpThreadedRequest;
-
-=======
 #include "Misc/URLRequestFilter.h"
 #include "Templates/Function.h"
 #include "Templates/SharedPointer.h"
@@ -31,7 +22,6 @@
 class FOutputDevice;
 class IHttpThreadedRequest;
 
->>>>>>> 4af6daef
 enum class EHttpFlushReason : uint8
 {
 	/** Reasonable, typically higher time limits */
@@ -62,11 +52,7 @@
 /**
  * Manages Http request that are currently being processed
  */
-<<<<<<< HEAD
-class HTTP_API FHttpManager
-=======
 class FHttpManager
->>>>>>> 4af6daef
 	: public FTSTickerObjectBase
 {
 public:
@@ -99,21 +85,10 @@
 	 *
 	 * @param Request - the request object to add
 	 */
-<<<<<<< HEAD
-	void AddRequest(const FHttpRequestRef& Request);
-
-	/** Delegate that will get called once request added */
-	UE_DEPRECATED(5.2, "Direct access to RequestAddedDelegate is deprecated. Please use SetRequestAddedDelegate")
-	FHttpManagerRequestAddedDelegate RequestAddedDelegate;
-
-	void SetRequestAddedDelegate(const FHttpManagerRequestAddedDelegate& Delegate);
-	void SetRequestCompletedDelegate(const FHttpManagerRequestCompletedDelegate& Delegate);
-=======
 	HTTP_API void AddRequest(const FHttpRequestRef& Request);
 
 	HTTP_API void SetRequestAddedDelegate(const FHttpManagerRequestAddedDelegate& Delegate);
 	HTTP_API void SetRequestCompletedDelegate(const FHttpManagerRequestCompletedDelegate& Delegate);
->>>>>>> 4af6daef
 
 	/**
 	 * Removes an Http request instance from the manager
@@ -121,11 +96,7 @@
 	 *
 	 * @param Request - the request object to remove
 	 */
-<<<<<<< HEAD
-	void RemoveRequest(const FHttpRequestRef& Request);
-=======
 	HTTP_API void RemoveRequest(const FHttpRequestRef& Request);
->>>>>>> 4af6daef
 
 	/**
 	* Find an Http request in the lists of current valid requests
@@ -141,23 +112,9 @@
 	 *
 	 * @param FlushReason the flush reason will influence times waited to cancel ongoing http requests
 	 */
-<<<<<<< HEAD
-	UE_DEPRECATED(5.0, "This method is deprecated. Please use Flush(EHttpFlushReason FlushReason) instead.")
-	void Flush(bool bShutdown);
-
-	/**
-	 * Block until all pending requests are finished processing
-	 *
-	 * @param FlushReason the flush reason will influence times waited to cancel ongoing http requests
-	 */
-	void Flush(EHttpFlushReason FlushReason);
-
-	/**
-=======
 	HTTP_API void Flush(EHttpFlushReason FlushReason);
 
 	/**
->>>>>>> 4af6daef
 	 * FTSTicker callback
 	 *
 	 * @param DeltaSeconds - time in seconds since the last tick
@@ -283,13 +240,9 @@
 	 */
 	HTTP_API virtual FHttpThreadBase* CreateHttpThread();
 
-<<<<<<< HEAD
-	void ReloadFlushTimeLimits();
-=======
 	HTTP_API void ReloadFlushTimeLimits();
 
 	HTTP_API bool HasAnyBoundDelegate() const;
->>>>>>> 4af6daef
 
 protected:
 	/** List of Http requests that are actively being processed */
@@ -306,21 +259,15 @@
 	// This variable is set to true in Flush(EHttpFlushReason), and prevents new Http requests from being launched
 	bool bFlushing;
 
-<<<<<<< HEAD
+	/** Delegate that will get called once request added */
+	FHttpManagerRequestAddedDelegate RequestAddedDelegate;
+
 	/** Delegate that will get called when a request completes */
 	FHttpManagerRequestCompletedDelegate RequestCompletedDelegate;
 
-=======
-	/** Delegate that will get called once request added */
-	FHttpManagerRequestAddedDelegate RequestAddedDelegate;
-
-	/** Delegate that will get called when a request completes */
-	FHttpManagerRequestCompletedDelegate RequestCompletedDelegate;
-
 	/** Url request filter, if specified in the config, it will launch http request only when the url is in the allowlist */
 	UE::Core::FURLRequestFilter URLRequestFilter;
 
->>>>>>> 4af6daef
 	struct FHttpFlushTimeLimit
 	{
 		/**
@@ -356,9 +303,5 @@
 	 * Called automatically internally for threaded requests.
 	 * Called explicitly by non-threaded requests
 	 */
-<<<<<<< HEAD
-	void BroadcastHttpRequestCompleted(const FHttpRequestRef& Request);
-=======
 	HTTP_API void BroadcastHttpRequestCompleted(const FHttpRequestRef& Request);
->>>>>>> 4af6daef
 };