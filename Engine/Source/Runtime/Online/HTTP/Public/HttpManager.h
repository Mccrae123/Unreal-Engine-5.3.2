--- conflicted
+++ resolved
@@ -58,11 +58,7 @@
 	 *
 	 * @param Request - the request object to add
 	 */
-<<<<<<< HEAD
-	void AddRequest(const TSharedRef<IHttpRequest, ESPMode::ThreadSafe>& Request);
-=======
 	void AddRequest(const FHttpRequestRef& Request);
->>>>>>> 6bbb88c8
 
 	/**
 	 * Removes an Http request instance from the manager
@@ -70,11 +66,7 @@
 	 *
 	 * @param Request - the request object to remove
 	 */
-<<<<<<< HEAD
-	void RemoveRequest(const TSharedRef<IHttpRequest, ESPMode::ThreadSafe>& Request);
-=======
 	void RemoveRequest(const FHttpRequestRef& Request);
->>>>>>> 6bbb88c8
 
 	/**
 	* Find an Http request in the lists of current valid requests
@@ -216,11 +208,7 @@
 
 protected:
 	/** List of Http requests that are actively being processed */
-<<<<<<< HEAD
-	TArray<TSharedRef<IHttpRequest, ESPMode::ThreadSafe>> Requests;
-=======
 	TArray<FHttpRequestRef> Requests;
->>>>>>> 6bbb88c8
 
 	FHttpThread* Thread;
 
@@ -230,8 +218,6 @@
 	/** Queue of tasks to run on the game thread */
 	TQueue<TFunction<void()>, EQueueMode::Mpsc> GameThreadQueue;
 
-<<<<<<< HEAD
-=======
 	// This variable is set to true in Flush(EHttpFlushReason), and prevents new Http requests from being launched
 	bool bFlushing;
 
@@ -261,7 +247,6 @@
 
 	TMap<EHttpFlushReason, FHttpFlushTimeLimit> FlushTimeLimitsMap;
 
->>>>>>> 6bbb88c8
 PACKAGE_SCOPE:
 
 	/** Used to lock access to add/remove/find requests */
