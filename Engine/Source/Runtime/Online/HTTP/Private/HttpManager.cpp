--- conflicted
+++ resolved
@@ -192,14 +192,6 @@
 	}
 }
 
-void FHttpManager::AddGameThreadTask(TFunction<void()>&& Task)
-{
-	if (Task)
-	{
-		GameThreadQueue.Enqueue(MoveTemp(Task));
-	}
-}
-
 FHttpThread* FHttpManager::CreateHttpThread()
 {
 	return new FHttpThread();
@@ -223,14 +215,6 @@
 	double FlushTimeSoftLimitSeconds = FlushTimeLimitsMap[FlushReason].SoftLimitSeconds;
 	double FlushTimeHardLimitSeconds = FlushTimeLimitsMap[FlushReason].HardLimitSeconds;
 
-<<<<<<< HEAD
-	bool bAlwaysCancelRequestsOnFlush = false; // Default to not immediately cancelling
-	GConfig->GetBool(TEXT("HTTP"), TEXT("bAlwaysCancelRequestsOnFlush"), bAlwaysCancelRequestsOnFlush, GEngineIni);
-
-	float SecondsToSleepForOutstandingRequests = 0.5f;
-	GConfig->GetFloat(TEXT("HTTP"), TEXT("RequestCleanupDelaySec"), SecondsToSleepForOutstandingRequests, GEngineIni);
-	if (bShutdown)
-=======
 	// this specifies how long to sleep between calls to tick.
 	// The smaller the value, the more quickly we may find out that all requests have completed, but the more work may be done in the meantime.
 	float SecondsToSleepForOutstandingThreadedRequests = 0.5f;
@@ -238,7 +222,6 @@
 
 	// Clear all delegates bound to ongoing Http requests
 	if (FlushReason == EHttpFlushReason::Shutdown)
->>>>>>> 6bbb88c8
 	{
 		if (Requests.Num())
 		{
@@ -247,15 +230,9 @@
 		}
 
 		// Clear delegates since they may point to deleted instances
-<<<<<<< HEAD
-		for (TArray<TSharedRef<IHttpRequest, ESPMode::ThreadSafe>>::TIterator It(Requests); It; ++It)
-		{
-			TSharedRef<IHttpRequest, ESPMode::ThreadSafe>& Request = *It;
-=======
 		for (TArray<FHttpRequestRef>::TIterator It(Requests); It; ++It)
 		{
 			FHttpRequestRef& Request = *It;
->>>>>>> 6bbb88c8
 			Request->OnProcessRequestComplete().Unbind();
 			Request->OnRequestProgress().Unbind();
 			Request->OnHeaderReceived().Unbind();
@@ -271,36 +248,6 @@
 	double BeginWaitTime = FPlatformTime::Seconds();
 	double LastFlushTickTime = BeginWaitTime;
 	double StallWarnTime = BeginWaitTime + 0.5;
-<<<<<<< HEAD
-	UE_LOG(LogHttp, Display, TEXT("cleaning up %d outstanding Http requests."), Requests.Num());
-	while (Requests.Num() > 0)
-	{
-		const double AppTime = FPlatformTime::Seconds();
-		//UE_LOG(LogHttp, Display, TEXT("Waiting for %0.2f seconds. Limit:%0.2f seconds"), (AppTime - BeginWaitTime), MaxFlushTimeSeconds);
-		if (bAlwaysCancelRequestsOnFlush || (bShutdown && MaxFlushTimeSeconds > 0 && (AppTime - BeginWaitTime > MaxFlushTimeSeconds)))
-		{
-			if (bAlwaysCancelRequestsOnFlush)
-			{
-				UE_LOG(LogHttp, Display, TEXT("Immediately cancelling active HTTP requests"));
-			}
-			else
-			{
-				UE_LOG(LogHttp, Display, TEXT("Canceling remaining HTTP requests after waiting %0.2f seconds"), (AppTime - BeginWaitTime));
-			}
-
-			for (TArray<TSharedRef<IHttpRequest, ESPMode::ThreadSafe>>::TIterator It(Requests); It; ++It)
-			{
-				TSharedRef<IHttpRequest, ESPMode::ThreadSafe>& Request = *It;
-				if (IsEngineExitRequested())
-				{
-					ensureMsgf(Request.IsUnique(), TEXT("Dangling HTTP request! This may cause undefined behaviour or crash during module shutdown!"));
-				}
-				Request->CancelRequest();
-			}
-		}
-		FlushTick(AppTime - LastTime);
-		LastTime = AppTime;
-=======
 	double AppTime = FPlatformTime::Seconds();
 
 	// For a duration equal to FlushTimeHardLimitSeconds, we wait for ongoing http requests to complete
@@ -332,7 +279,6 @@
 		LastFlushTickTime = AppTime;
 
 		// Process threaded Http Requests
->>>>>>> 6bbb88c8
 		if (Requests.Num() > 0)
 		{
 			if (Thread)
@@ -349,14 +295,9 @@
 				}
 				else
 				{
-<<<<<<< HEAD
-					UE_LOG(LogHttp, Display, TEXT("Sleeping %.3fs to wait for %d outstanding Http requests."), SecondsToSleepForOutstandingRequests, Requests.Num());
-					FPlatformProcess::Sleep(SecondsToSleepForOutstandingRequests);
-=======
 					// Don't emit these tracking logs in commandlet runs. Build system traps warnings during cook, and these are not truly fatal, but useful for tracking down shutdown issues.
 					UE_CLOG(!IsRunningCommandlet(), LogHttp, Warning, TEXT("Sleeping %.3fs to wait for %d outstanding Http requests."), SecondsToSleepForOutstandingThreadedRequests, Requests.Num());
 					FPlatformProcess::Sleep(SecondsToSleepForOutstandingThreadedRequests);
->>>>>>> 6bbb88c8
 				}
 			}
 			else
@@ -398,15 +339,9 @@
 	FScopeLock ScopeLock(&RequestLock);
 
 	// Tick each active request
-<<<<<<< HEAD
-	for (TArray<TSharedRef<IHttpRequest, ESPMode::ThreadSafe>>::TIterator It(Requests); It; ++It)
-	{
-		TSharedRef<IHttpRequest, ESPMode::ThreadSafe> Request = *It;
-=======
 	for (TArray<FHttpRequestRef>::TIterator It(Requests); It; ++It)
 	{
 		FHttpRequestRef Request = *It;
->>>>>>> 6bbb88c8
 		Request->Tick(DeltaSeconds);
 	}
 
@@ -428,14 +363,6 @@
 }
 
 void FHttpManager::FlushTick(float DeltaSeconds)
-<<<<<<< HEAD
-{
-	Tick(DeltaSeconds);
-}
-
-void FHttpManager::AddRequest(const TSharedRef<IHttpRequest, ESPMode::ThreadSafe>& Request)
-=======
->>>>>>> 6bbb88c8
 {
 	Tick(DeltaSeconds);
 }
@@ -447,11 +374,7 @@
 	Requests.Add(Request);
 }
 
-<<<<<<< HEAD
-void FHttpManager::RemoveRequest(const TSharedRef<IHttpRequest, ESPMode::ThreadSafe>& Request)
-=======
 void FHttpManager::RemoveRequest(const FHttpRequestRef& Request)
->>>>>>> 6bbb88c8
 {
 	FScopeLock ScopeLock(&RequestLock);
 
@@ -480,11 +403,7 @@
 	FScopeLock ScopeLock(&RequestLock);
 
 	bool bResult = false;
-<<<<<<< HEAD
-	for (const TSharedRef<IHttpRequest, ESPMode::ThreadSafe>& Request : Requests)
-=======
 	for (const FHttpRequestRef& Request : Requests)
->>>>>>> 6bbb88c8
 	{
 		if (&Request.Get() == RequestPtr)
 		{
@@ -501,11 +420,7 @@
 	FScopeLock ScopeLock(&RequestLock);
 
 	Ar.Logf(TEXT("------- (%d) Http Requests"), Requests.Num());
-<<<<<<< HEAD
-	for (const TSharedRef<IHttpRequest, ESPMode::ThreadSafe>& Request : Requests)
-=======
 	for (const FHttpRequestRef& Request : Requests)
->>>>>>> 6bbb88c8
 	{
 		Ar.Logf(TEXT("	verb=[%s] url=[%s] status=%s"),
 			*Request->GetVerb(), *Request->GetURL(), EHttpRequestStatus::ToString(Request->GetStatus()));
