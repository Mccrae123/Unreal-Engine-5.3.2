--- conflicted
+++ resolved
@@ -35,8 +35,6 @@
 	return TEXT("Invalid");
 }
 
-<<<<<<< HEAD
-=======
 namespace
 {
 	bool ShouldOutputHttpWarnings()
@@ -45,7 +43,6 @@
 	}
 }
 
->>>>>>> 4af6daef
 PRAGMA_DISABLE_DEPRECATION_WARNINGS
 FHttpManager::FHttpManager()
 	: FTSTickerObjectBase(0.0f, FTSBackgroundableTicker::GetCoreTicker())
@@ -76,8 +73,6 @@
 	UpdateConfigs();
 }
 
-<<<<<<< HEAD
-=======
 void FHttpManager::Shutdown()
 {
 	FScopeLock ScopeLock(&RequestLock);
@@ -131,7 +126,6 @@
 	return false;
 }
 
->>>>>>> 4af6daef
 void FHttpManager::ReloadFlushTimeLimits()
 {
 	FlushTimeLimitsMap.Reset();
@@ -226,11 +220,7 @@
 #endif
 #endif // !UE_BUILD_SHIPPING
 
-<<<<<<< HEAD
-	// check to see if the Domain is allowed (either on the list or the list was empty)
-=======
 	// Check to see if the Domain is allowed (either on the list or the list was empty)
->>>>>>> 4af6daef
 	const TArray<FString>& AllowedDomains = FHttpModule::Get().GetAllowedDomains();
 	if (AllowedDomains.Num() > 0)
 	{
@@ -273,11 +263,8 @@
 
 void FHttpManager::UpdateConfigs()
 {
-<<<<<<< HEAD
-=======
 	URLRequestFilter.UpdateConfig(TEXT("Online.HttpManager"), GEngineIni);
 
->>>>>>> 4af6daef
 	ReloadFlushTimeLimits();
 
 	if (Thread)
@@ -307,60 +294,9 @@
 
 void FHttpManager::Flush(EHttpFlushReason FlushReason)
 {
-	Flush(bShutdown ? EHttpFlushReason::Shutdown : EHttpFlushReason::Default);
-}
-
-namespace
-{
-	bool ShouldOutputHttpWarnings()
-	{
-		return !IsRunningCommandlet() && !FApp::IsUnattended();
-	}
-}
-
-void FHttpManager::Flush(EHttpFlushReason FlushReason)
-{
 	QUICK_SCOPE_CYCLE_COUNTER(STAT_FHttpManager_Flush);
 
 	FScopeLock ScopeLock(&RequestLock);
-<<<<<<< HEAD
-	
-	// This variable is set to indicate that flush is happening.
-	// While flushing is in progress, the RequestLock is held and threads are blocked when trying to submit new requests.
-	bFlushing = true;
-
-	double FlushTimeSoftLimitSeconds = FlushTimeLimitsMap[FlushReason].SoftLimitSeconds;
-	double FlushTimeHardLimitSeconds = FlushTimeLimitsMap[FlushReason].HardLimitSeconds;
-
-	// this specifies how long to sleep between calls to tick.
-	// The smaller the value, the more quickly we may find out that all requests have completed, but the more work may be done in the meantime.
-	float SecondsToSleepForOutstandingThreadedRequests = 0.5f;
-	GConfig->GetFloat(TEXT("HTTP"), TEXT("RequestCleanupDelaySec"), SecondsToSleepForOutstandingThreadedRequests, GEngineIni);
-
-	UE_CLOG(!IsRunningCommandlet(), LogHttp, Verbose, TEXT("[FHttpManager::Flush] FlushReason [%s] FlushTimeSoftLimitSeconds [%.3fs] FlushTimeHardLimitSeconds [%.3fs] SecondsToSleepForOutstandingThreadedRequests [%.3fs]"), LexToString(FlushReason), FlushTimeSoftLimitSeconds, FlushTimeHardLimitSeconds, SecondsToSleepForOutstandingThreadedRequests);
-
-	// Clear all delegates bound to ongoing Http requests
-	if (FlushReason == EHttpFlushReason::Shutdown)
-	{
-		// Don't emit these tracking logs in commandlet runs. Build system traps warnings during cook, and these are not truly fatal, but useful for tracking down shutdown issues.
-		UE_CLOG(ShouldOutputHttpWarnings() && Requests.Num(), LogHttp, Warning, TEXT("[FHttpManager::Flush] FlushReason was Shutdown. Unbinding delegates for %d outstanding Http Requests:"), Requests.Num());
-
-		// Clear delegates since they may point to deleted instances
-		for (TArray<FHttpRequestRef>::TIterator It(Requests); It; ++It)
-		{
-			FHttpRequestRef& Request = *It;
-			Request->OnProcessRequestComplete().Unbind();
-			Request->OnRequestProgress().Unbind();
-			Request->OnHeaderReceived().Unbind();
-
-			// Don't emit these tracking logs in commandlet runs. Build system traps warnings during cook, and these are not truly fatal, but useful for tracking down shutdown issues.
-			UE_CLOG(ShouldOutputHttpWarnings(), LogHttp, Warning, TEXT("	verb=[%s] url=[%s] refs=[%d] status=%s"), *Request->GetVerb(), *Request->GetURL(), Request.GetSharedReferenceCount(), EHttpRequestStatus::ToString(Request->GetStatus()));
-		}
-	}
-
-	UE_CLOG(!IsRunningCommandlet() && Requests.Num(), LogHttp, Verbose, TEXT("[FHttpManager::Flush] Cleanup starts for %d outstanding Http Requests."), Requests.Num());
-
-=======
 
 	checkf(FlushReason != EHttpFlushReason::Shutdown || !HasAnyBoundDelegate(), TEXT("Use Shutdown() instead of Flush(EHttpFlushReason::Shutdown) directly."));
 	
@@ -380,7 +316,6 @@
 
 	UE_CLOG(!IsRunningCommandlet() && Requests.Num(), LogHttp, Verbose, TEXT("[FHttpManager::Flush] Cleanup starts for %d outstanding Http Requests."), Requests.Num());
 
->>>>>>> 4af6daef
 	double BeginWaitTime = FPlatformTime::Seconds();
 	double LastFlushTickTime = BeginWaitTime;
 	double StallWarnTime = BeginWaitTime + 0.5;
@@ -492,10 +427,6 @@
 		{
 			FHttpRequestRef CompletedRequestRef = CompletedRequest->AsShared();
 			Requests.Remove(CompletedRequestRef);
-<<<<<<< HEAD
-			CompletedRequest->FinishRequest();
-			BroadcastHttpRequestCompleted(CompletedRequestRef);
-=======
 			if (CompletedRequest->GetDelegateThreadPolicy() == EHttpRequestDelegateThreadPolicy::CompleteOnGameThread)
 			{
 				CompletedRequest->FinishRequest();
@@ -516,7 +447,6 @@
 			{
 				CompletedRequests.Add(Request);
 			}
->>>>>>> 4af6daef
 		}
 
 		for (const FHttpRequestRef& CompletedRequest: CompletedRequests)
@@ -536,21 +466,12 @@
 
 void FHttpManager::AddRequest(const FHttpRequestRef& Request)
 {
-<<<<<<< HEAD
-	FScopeLock ScopeLock(&RequestLock);
-	check(!bFlushing);
-	Requests.Add(Request);
-PRAGMA_DISABLE_DEPRECATION_WARNINGS // Valid direct access of RequestAddedDelegate
-	RequestAddedDelegate.ExecuteIfBound(Request);
-PRAGMA_ENABLE_DEPRECATION_WARNINGS
-=======
 	{
 		FScopeLock ScopeLock(&RequestLock);
 		check(!bFlushing);
 		Requests.Add(Request);
 	}
 	RequestAddedDelegate.ExecuteIfBound(Request);
->>>>>>> 4af6daef
 }
 
 void FHttpManager::RemoveRequest(const FHttpRequestRef& Request)
@@ -594,13 +515,7 @@
 
 void FHttpManager::SetRequestAddedDelegate(const FHttpManagerRequestAddedDelegate& Delegate)
 {
-<<<<<<< HEAD
-PRAGMA_DISABLE_DEPRECATION_WARNINGS // Valid direct access of RequestAddedDelegate
 	RequestAddedDelegate = Delegate;
-PRAGMA_ENABLE_DEPRECATION_WARNINGS
-=======
-	RequestAddedDelegate = Delegate;
->>>>>>> 4af6daef
 }
 
 void FHttpManager::SetRequestCompletedDelegate(const FHttpManagerRequestCompletedDelegate& Delegate)
