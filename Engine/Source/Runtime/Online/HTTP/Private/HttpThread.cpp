// Copyright Epic Games, Inc. All Rights Reserved.

#include "HttpThread.h"
#include "IHttpThreadedRequest.h"
#include "HAL/PlatformTime.h"
#include "HAL/PlatformProcess.h"
#include "HAL/RunnableThread.h"
#include "Misc/ConfigCacheIni.h"
#include "Misc/CommandLine.h"
#include "Misc/Fork.h"
#include "Misc/Parse.h"
#include "HttpModule.h"
#include "Http.h"
#include "PlatformHttp.h"
#include "Stats/Stats.h"

DECLARE_STATS_GROUP(TEXT("HTTP Thread"), STATGROUP_HTTPThread, STATCAT_Advanced);
DECLARE_CYCLE_STAT(TEXT("Process"), STAT_HTTPThread_Process, STATGROUP_HTTPThread);
DECLARE_CYCLE_STAT(TEXT("TickThreadedRequest"), STAT_HTTPThread_TickThreadedRequest, STATGROUP_HTTPThread);
DECLARE_CYCLE_STAT(TEXT("StartThreadedRequest"), STAT_HTTPThread_StartThreadedRequest, STATGROUP_HTTPThread);
DECLARE_CYCLE_STAT(TEXT("HttpThreadTick"), STAT_HTTPThread_HttpThreadTick, STATGROUP_HTTPThread);
DECLARE_CYCLE_STAT(TEXT("IsThreadedRequestComplete"), STAT_HTTPThread_IsThreadedRequestComplete, STATGROUP_HTTPThread);
DECLARE_CYCLE_STAT(TEXT("CompleteThreadedRequest"), STAT_HTTPThread_CompleteThreadedRequest, STATGROUP_HTTPThread);
DECLARE_CYCLE_STAT(TEXT("ActiveSleep"), STAT_HTTPThread_ActiveSleep, STATGROUP_HTTPThread);
DECLARE_CYCLE_STAT(TEXT("IdleSleep"), STAT_HTTPThread_IdleSleep, STATGROUP_HTTPThread);

// FHttpThread

FHttpThreadBase::FHttpThreadBase()
	:	Thread(nullptr)
	,	bIsSingleThread(false)
	,	bIsStopped(true)
{
}

FHttpThreadBase::~FHttpThreadBase()
{
	StopThread();
}

void FHttpThreadBase::StartThread()
{
	bIsSingleThread = false;

	const bool bDisableForkedHTTPThread = FParse::Param(FCommandLine::Get(), TEXT("DisableForkedHTTPThread"));

	if (FForkProcessHelper::IsForkedMultithreadInstance() && bDisableForkedHTTPThread == false)
	{
		// We only create forkable threads on the forked instance since the HTTPManager cannot safely transition from fake to real seamlessly
		Thread = FForkProcessHelper::CreateForkableThread(this, TEXT("HttpManagerThread"), 128 * 1024, TPri_Normal);
	}
	else
	{
		// If the runnable thread is fake.
		if (FGenericPlatformProcess::SupportsMultithreading() == false)
		{
			bIsSingleThread = true;
		}

		Thread = FRunnableThread::Create(this, TEXT("HttpManagerThread"), 128 * 1024, TPri_Normal);
	}

	bIsStopped = false;
}

void FHttpThreadBase::StopThread()
{
	if (Thread != nullptr)
	{
		Thread->Kill(true);
		delete Thread;
		Thread = nullptr;
	}

	bIsStopped = true;
	bIsSingleThread = true;
}

void FHttpThreadBase::AddRequest(IHttpThreadedRequest* Request)
{
	NewThreadedRequests.Enqueue(Request);
}

void FHttpThreadBase::CancelRequest(IHttpThreadedRequest* Request)
{
	CancelledThreadedRequests.Enqueue(Request);
}

void FHttpThreadBase::GetCompletedRequests(TArray<IHttpThreadedRequest*>& OutCompletedRequests)
{
	check(IsInGameThread());
	IHttpThreadedRequest* Request = nullptr;
	while (CompletedThreadedRequests.Dequeue(Request))
	{
		OutCompletedRequests.Add(Request);
	}
}

bool FHttpThreadBase::Init()
{
	LastTime = FPlatformTime::Seconds();
<<<<<<< HEAD
	ExitRequest.Set(false);

	UpdateConfigs();

=======
	UpdateConfigs();
>>>>>>> 4af6daef
	return true;
}

uint32 FHttpThreadBase::Run()
{
<<<<<<< HEAD
	// Arrays declared outside of loop to re-use memory
	TArray<IHttpThreadedRequest*> RequestsToCancel;
	TArray<IHttpThreadedRequest*> RequestsToComplete;
	while (!ExitRequest.GetValue())
	{
		if (ensureMsgf(!bIsSingleThread, TEXT("HTTP Thread was set to singlethread mode while it was running autonomously!")))
		{
			const double OuterLoopBegin = FPlatformTime::Seconds();
			double OuterLoopEnd = 0.0;
			bool bKeepProcessing = true;
			while (bKeepProcessing)
			{
				const double InnerLoopBegin = FPlatformTime::Seconds();
			
				Process(RequestsToCancel, RequestsToComplete);
			
				if (RunningThreadedRequests.Num() == 0)
				{
					bKeepProcessing = false;
				}

				const double InnerLoopEnd = FPlatformTime::Seconds();
				if (bKeepProcessing)
				{
					SCOPE_CYCLE_COUNTER(STAT_HTTPThread_ActiveSleep);
					double InnerLoopTime = InnerLoopEnd - InnerLoopBegin;
					double InnerSleep = FMath::Max(HttpThreadActiveFrameTimeInSeconds - InnerLoopTime, HttpThreadActiveMinimumSleepTimeInSeconds);
					FPlatformProcess::SleepNoStats(InnerSleep);
				}
				else
				{
					OuterLoopEnd = InnerLoopEnd;
				}
			}
			SCOPE_CYCLE_COUNTER(STAT_HTTPThread_IdleSleep)
			double OuterLoopTime = OuterLoopEnd - OuterLoopBegin;
			double OuterSleep = FMath::Max(HttpThreadIdleFrameTimeInSeconds - OuterLoopTime, HttpThreadIdleMinimumSleepTimeInSeconds);
			FPlatformProcess::SleepNoStats(OuterSleep);
=======
	return 0;
}

void FHttpThreadBase::Tick()
{
	// Run HttpThread tasks
	TFunction<void()> Task = nullptr;
	while (HttpThreadQueue.Dequeue(Task))
	{
		check(Task);
		Task();
	}
}

bool FHttpThreadBase::NeedsSingleThreadTick() const
{
	return bIsSingleThread;
}

void FHttpThreadBase::UpdateConfigs()
{
	int32 LocalRunningThreadedRequestLimit = -1;
	if (GConfig->GetInt(TEXT("HTTP.HttpThread"), TEXT("RunningThreadedRequestLimit"), LocalRunningThreadedRequestLimit, GEngineIni))
	{
		if (LocalRunningThreadedRequestLimit < 1)
		{
			UE_LOG(LogHttp, Warning, TEXT("RunningThreadedRequestLimit must be configured as a number greater than 0. The configured value is %d. Ignored. The current value is still %d"), LocalRunningThreadedRequestLimit, RunningThreadedRequestLimit.load());
>>>>>>> 4af6daef
		}
		else
		{
			RunningThreadedRequestLimit = LocalRunningThreadedRequestLimit;
		}
	}
}

void FHttpThreadBase::AddHttpThreadTask(TFunction<void()>&& Task)
{
	if (Task)
	{
<<<<<<< HEAD
		TArray<IHttpThreadedRequest*> RequestsToCancel;
		TArray<IHttpThreadedRequest*> RequestsToComplete;
		Process(RequestsToCancel, RequestsToComplete);
=======
		HttpThreadQueue.Enqueue(MoveTemp(Task));
>>>>>>> 4af6daef
	}
}

void FHttpThreadBase::HttpThreadTick(float DeltaSeconds)
{
	// empty
}

<<<<<<< HEAD
void FHttpThread::UpdateConfigs()
{
	int32 LocalRunningThreadedRequestLimit = -1;
	if (GConfig->GetInt(TEXT("HTTP.HttpThread"), TEXT("RunningThreadedRequestLimit"), LocalRunningThreadedRequestLimit, GEngineIni))
	{
		if (LocalRunningThreadedRequestLimit < 1)
		{
			UE_LOG(LogHttp, Warning, TEXT("RunningThreadedRequestLimit must be configured as a number greater than 0. The configured value is %d. Ignored. The current value is still %d"), LocalRunningThreadedRequestLimit, RunningThreadedRequestLimit.load());
		}
		else
		{
			RunningThreadedRequestLimit = LocalRunningThreadedRequestLimit;
		}
	}
}

void FHttpThread::HttpThreadTick(float DeltaSeconds)
=======
bool FHttpThreadBase::StartThreadedRequest(IHttpThreadedRequest* Request)
{
	return Request->StartThreadedRequest();
}

void FHttpThreadBase::CompleteThreadedRequest(IHttpThreadedRequest* Request)
>>>>>>> 4af6daef
{
	// empty
}

int32 FHttpThreadBase::GetRunningThreadedRequestLimit() const
{
	return RunningThreadedRequestLimit.load();
}

void FHttpThreadBase::Stop()
{
	// empty
}

void FHttpThreadBase::Exit()
{
	// empty
}

<<<<<<< HEAD
void FHttpThread::Process(TArray<IHttpThreadedRequest*>& RequestsToCancel, TArray<IHttpThreadedRequest*>& RequestsToComplete)
=======
void FHttpThreadBase::Process(TArray<IHttpThreadedRequest*>& RequestsToCancel, TArray<IHttpThreadedRequest*>& RequestsToComplete)
>>>>>>> 4af6daef
{
	SCOPE_CYCLE_COUNTER(STAT_HTTPThread_Process);

	// cache all cancelled and new requests
	{
		IHttpThreadedRequest* Request = nullptr;

		RequestsToCancel.Reset();
		while (CancelledThreadedRequests.Dequeue(Request))
		{
			RequestsToCancel.Add(Request);
		}

		while (NewThreadedRequests.Dequeue(Request))
		{
			RateLimitedThreadedRequests.Add(Request);
		}
	}

	// Cancel any pending cancel requests
	for (IHttpThreadedRequest* Request : RequestsToCancel)
	{
		if (RunningThreadedRequests.Remove(Request) > 0)
		{
			RequestsToComplete.AddUnique(Request);
		}
		else if (RateLimitedThreadedRequests.Remove(Request) > 0)
		{
			RequestsToComplete.AddUnique(Request);
		}
		else
		{
			UE_LOG(LogHttp, Warning, TEXT("Unable to find request (%p) in HttpThread"), Request);
		}
	}

	const double AppTime = FPlatformTime::Seconds();
	const double ElapsedTime = AppTime - LastTime;
	LastTime = AppTime;

	// Tick any running requests
	// as long as they properly finish in HttpThreadTick below they are unaffected by a possibly large ElapsedTime above
	for (IHttpThreadedRequest* Request : RunningThreadedRequests)
	{
		SCOPE_CYCLE_COUNTER(STAT_HTTPThread_TickThreadedRequest);

		Request->TickThreadedRequest(ElapsedTime);
	}

	// We'll start rate limited requests until we hit the limit
	// Tick new requests separately from existing RunningThreadedRequests so they get a chance 
	// to send unaffected by possibly large ElapsedTime above
	int32 RunningThreadedRequestsCounter = RunningThreadedRequests.Num();
<<<<<<< HEAD
	if (RunningThreadedRequestsCounter < RunningThreadedRequestLimit)
	{
		while(RunningThreadedRequestsCounter < RunningThreadedRequestLimit && RateLimitedThreadedRequests.Num())
=======
	const int32 LocalRunningThreadedRequestLimit = GetRunningThreadedRequestLimit();
	if (RunningThreadedRequestsCounter < LocalRunningThreadedRequestLimit)
	{
		while(RunningThreadedRequestsCounter < LocalRunningThreadedRequestLimit && RateLimitedThreadedRequests.Num())
>>>>>>> 4af6daef
		{
			SCOPE_CYCLE_COUNTER(STAT_HTTPThread_StartThreadedRequest);

			IHttpThreadedRequest* ReadyThreadedRequest = RateLimitedThreadedRequests[0];
			RateLimitedThreadedRequests.RemoveAt(0);

			if (StartThreadedRequest(ReadyThreadedRequest))
			{
				RunningThreadedRequestsCounter++;
				RunningThreadedRequests.Add(ReadyThreadedRequest);
				ReadyThreadedRequest->TickThreadedRequest(0.0f);
				UE_LOG(LogHttp, Verbose, TEXT("Started running threaded request (%p). Running threaded requests (%d) Rate limited threaded requests (%d)"), ReadyThreadedRequest, RunningThreadedRequests.Num(), RateLimitedThreadedRequests.Num());
<<<<<<< HEAD
=======
#if WITH_SERVER_CODE
				if (RunningThreadedRequestsCounter == LocalRunningThreadedRequestLimit)
				{
					UE_LOG(LogHttp, Warning, TEXT("Reached threaded request limit (%d)"), RunningThreadedRequestsCounter);
				}
#endif // WITH_SERVER_CODE
>>>>>>> 4af6daef
			}
			else
			{
				RequestsToComplete.AddUnique(ReadyThreadedRequest);
			}
		}
	}

	{
		SCOPE_CYCLE_COUNTER(STAT_HTTPThread_HttpThreadTick);

		// Every valid request in RunningThreadedRequests gets at least two calls to HttpThreadTick
		// Blocking loads still can affect things if the network stack can't keep its connections alive
		HttpThreadTick(ElapsedTime);
	}

	// Move any completed requests
	for (int32 Index = 0; Index < RunningThreadedRequests.Num(); ++Index)
	{
		SCOPE_CYCLE_COUNTER(STAT_HTTPThread_IsThreadedRequestComplete);

		IHttpThreadedRequest* Request = RunningThreadedRequests[Index];

		if (Request->IsThreadedRequestComplete())
		{
			RequestsToComplete.AddUnique(Request);
			RunningThreadedRequests.RemoveAtSwap(Index);
			--Index;
			UE_LOG(LogHttp, Verbose, TEXT("Threaded request (%p) completed. Running threaded requests (%d)"), Request, RunningThreadedRequests.Num());
		}
	}

	if (RequestsToComplete.Num() > 0)
	{
		for (IHttpThreadedRequest* Request : RequestsToComplete)
		{
			SCOPE_CYCLE_COUNTER(STAT_HTTPThread_CompleteThreadedRequest);

			CompleteThreadedRequest(Request);

			if (Request->GetDelegateThreadPolicy() == EHttpRequestDelegateThreadPolicy::CompleteOnHttpThread)
			{
				Request->FinishRequest();
			}

			CompletedThreadedRequests.Enqueue(Request);
		}
		RequestsToComplete.Reset();
	}
}

FLegacyHttpThread::FLegacyHttpThread()
{
	FPlatformHttp::AddDefaultUserAgentProjectComment(TEXT("http-legacy"));

	HttpThreadActiveFrameTimeInSeconds = FHttpModule::Get().GetHttpThreadActiveFrameTimeInSeconds();
	HttpThreadActiveMinimumSleepTimeInSeconds = FHttpModule::Get().GetHttpThreadActiveMinimumSleepTimeInSeconds();
	HttpThreadIdleFrameTimeInSeconds = FHttpModule::Get().GetHttpThreadIdleFrameTimeInSeconds();
	HttpThreadIdleMinimumSleepTimeInSeconds = FHttpModule::Get().GetHttpThreadIdleMinimumSleepTimeInSeconds();

	UE_LOG(LogHttp, Log, TEXT("HTTP thread active frame time %.1f ms. Minimum active sleep time is %.1f ms. HTTP thread idle frame time %.1f ms. Minimum idle sleep time is %.1f ms."), HttpThreadActiveFrameTimeInSeconds * 1000.0, HttpThreadActiveMinimumSleepTimeInSeconds * 1000.0, HttpThreadIdleFrameTimeInSeconds * 1000.0, HttpThreadIdleMinimumSleepTimeInSeconds * 1000.0);
}

FLegacyHttpThread::~FLegacyHttpThread()
{
}

void FLegacyHttpThread::StartThread()
{
	FHttpThreadBase::StartThread();
}

void FLegacyHttpThread::StopThread()
{
	FHttpThreadBase::StopThread();
}

void FLegacyHttpThread::AddRequest(IHttpThreadedRequest* Request)
{
	FHttpThreadBase::AddRequest(Request);
}

void FLegacyHttpThread::CancelRequest(IHttpThreadedRequest* Request)
{
	FHttpThreadBase::CancelRequest(Request);
}

void FLegacyHttpThread::GetCompletedRequests(TArray<IHttpThreadedRequest*>& OutCompletedRequests)
{
	FHttpThreadBase::GetCompletedRequests(OutCompletedRequests);
}

void FLegacyHttpThread::Tick()
{
	FHttpThreadBase::Tick();

	if (ensure(NeedsSingleThreadTick()))
	{
		TArray<IHttpThreadedRequest*> RequestsToCancel;
		TArray<IHttpThreadedRequest*> RequestsToComplete;
		Process(RequestsToCancel, RequestsToComplete);
	}
}

bool FLegacyHttpThread::Init()
{
	ExitRequest.Set(false);
	return FHttpThreadBase::Init();
}

uint32 FLegacyHttpThread::Run()
{
	// Arrays declared outside of loop to re-use memory
	TArray<IHttpThreadedRequest*> RequestsToCancel;
	TArray<IHttpThreadedRequest*> RequestsToComplete;
	while (!ExitRequest.GetValue())
	{
		if (ensureMsgf(!NeedsSingleThreadTick(), TEXT("HTTP Thread was set to singlethread mode while it was running autonomously!")))
		{
			const double OuterLoopBegin = FPlatformTime::Seconds();
			double OuterLoopEnd = 0.0;
			bool bKeepProcessing = true;
			while (bKeepProcessing)
			{
				const double InnerLoopBegin = FPlatformTime::Seconds();
			
				Process(RequestsToCancel, RequestsToComplete);
			
				if (RunningThreadedRequests.Num() == 0)
				{
					bKeepProcessing = false;
				}

				const double InnerLoopEnd = FPlatformTime::Seconds();
				if (bKeepProcessing)
				{
					SCOPE_CYCLE_COUNTER(STAT_HTTPThread_ActiveSleep);
					double InnerLoopTime = InnerLoopEnd - InnerLoopBegin;
					double InnerSleep = FMath::Max(HttpThreadActiveFrameTimeInSeconds - InnerLoopTime, HttpThreadActiveMinimumSleepTimeInSeconds);
					FPlatformProcess::SleepNoStats(InnerSleep);
				}
				else
				{
					OuterLoopEnd = InnerLoopEnd;
				}
			}
			SCOPE_CYCLE_COUNTER(STAT_HTTPThread_IdleSleep)
			double OuterLoopTime = OuterLoopEnd - OuterLoopBegin;
			double OuterSleep = FMath::Max(HttpThreadIdleFrameTimeInSeconds - OuterLoopTime, HttpThreadIdleMinimumSleepTimeInSeconds);
			FPlatformProcess::SleepNoStats(OuterSleep);
		}
		else
		{
			break;
		}
	}
	return 0;
}

void FLegacyHttpThread::Stop()
{
	FHttpThreadBase::Stop();
	ExitRequest.Set(true);
}<|MERGE_RESOLUTION|>--- conflicted
+++ resolved
@@ -99,26 +99,279 @@
 bool FHttpThreadBase::Init()
 {
 	LastTime = FPlatformTime::Seconds();
-<<<<<<< HEAD
+	UpdateConfigs();
+	return true;
+}
+
+uint32 FHttpThreadBase::Run()
+{
+	return 0;
+}
+
+void FHttpThreadBase::Tick()
+{
+	// Run HttpThread tasks
+	TFunction<void()> Task = nullptr;
+	while (HttpThreadQueue.Dequeue(Task))
+	{
+		check(Task);
+		Task();
+	}
+}
+
+bool FHttpThreadBase::NeedsSingleThreadTick() const
+{
+	return bIsSingleThread;
+}
+
+void FHttpThreadBase::UpdateConfigs()
+{
+	int32 LocalRunningThreadedRequestLimit = -1;
+	if (GConfig->GetInt(TEXT("HTTP.HttpThread"), TEXT("RunningThreadedRequestLimit"), LocalRunningThreadedRequestLimit, GEngineIni))
+	{
+		if (LocalRunningThreadedRequestLimit < 1)
+		{
+			UE_LOG(LogHttp, Warning, TEXT("RunningThreadedRequestLimit must be configured as a number greater than 0. The configured value is %d. Ignored. The current value is still %d"), LocalRunningThreadedRequestLimit, RunningThreadedRequestLimit.load());
+		}
+		else
+		{
+			RunningThreadedRequestLimit = LocalRunningThreadedRequestLimit;
+		}
+	}
+}
+
+void FHttpThreadBase::AddHttpThreadTask(TFunction<void()>&& Task)
+{
+	if (Task)
+	{
+		HttpThreadQueue.Enqueue(MoveTemp(Task));
+	}
+}
+
+void FHttpThreadBase::HttpThreadTick(float DeltaSeconds)
+{
+	// empty
+}
+
+bool FHttpThreadBase::StartThreadedRequest(IHttpThreadedRequest* Request)
+{
+	return Request->StartThreadedRequest();
+}
+
+void FHttpThreadBase::CompleteThreadedRequest(IHttpThreadedRequest* Request)
+{
+	// empty
+}
+
+int32 FHttpThreadBase::GetRunningThreadedRequestLimit() const
+{
+	return RunningThreadedRequestLimit.load();
+}
+
+void FHttpThreadBase::Stop()
+{
+	// empty
+}
+
+void FHttpThreadBase::Exit()
+{
+	// empty
+}
+
+void FHttpThreadBase::Process(TArray<IHttpThreadedRequest*>& RequestsToCancel, TArray<IHttpThreadedRequest*>& RequestsToComplete)
+{
+	SCOPE_CYCLE_COUNTER(STAT_HTTPThread_Process);
+
+	// cache all cancelled and new requests
+	{
+		IHttpThreadedRequest* Request = nullptr;
+
+		RequestsToCancel.Reset();
+		while (CancelledThreadedRequests.Dequeue(Request))
+		{
+			RequestsToCancel.Add(Request);
+		}
+
+		while (NewThreadedRequests.Dequeue(Request))
+		{
+			RateLimitedThreadedRequests.Add(Request);
+		}
+	}
+
+	// Cancel any pending cancel requests
+	for (IHttpThreadedRequest* Request : RequestsToCancel)
+	{
+		if (RunningThreadedRequests.Remove(Request) > 0)
+		{
+			RequestsToComplete.AddUnique(Request);
+		}
+		else if (RateLimitedThreadedRequests.Remove(Request) > 0)
+		{
+			RequestsToComplete.AddUnique(Request);
+		}
+		else
+		{
+			UE_LOG(LogHttp, Warning, TEXT("Unable to find request (%p) in HttpThread"), Request);
+		}
+	}
+
+	const double AppTime = FPlatformTime::Seconds();
+	const double ElapsedTime = AppTime - LastTime;
+	LastTime = AppTime;
+
+	// Tick any running requests
+	// as long as they properly finish in HttpThreadTick below they are unaffected by a possibly large ElapsedTime above
+	for (IHttpThreadedRequest* Request : RunningThreadedRequests)
+	{
+		SCOPE_CYCLE_COUNTER(STAT_HTTPThread_TickThreadedRequest);
+
+		Request->TickThreadedRequest(ElapsedTime);
+	}
+
+	// We'll start rate limited requests until we hit the limit
+	// Tick new requests separately from existing RunningThreadedRequests so they get a chance 
+	// to send unaffected by possibly large ElapsedTime above
+	int32 RunningThreadedRequestsCounter = RunningThreadedRequests.Num();
+	const int32 LocalRunningThreadedRequestLimit = GetRunningThreadedRequestLimit();
+	if (RunningThreadedRequestsCounter < LocalRunningThreadedRequestLimit)
+	{
+		while(RunningThreadedRequestsCounter < LocalRunningThreadedRequestLimit && RateLimitedThreadedRequests.Num())
+		{
+			SCOPE_CYCLE_COUNTER(STAT_HTTPThread_StartThreadedRequest);
+
+			IHttpThreadedRequest* ReadyThreadedRequest = RateLimitedThreadedRequests[0];
+			RateLimitedThreadedRequests.RemoveAt(0);
+
+			if (StartThreadedRequest(ReadyThreadedRequest))
+			{
+				RunningThreadedRequestsCounter++;
+				RunningThreadedRequests.Add(ReadyThreadedRequest);
+				ReadyThreadedRequest->TickThreadedRequest(0.0f);
+				UE_LOG(LogHttp, Verbose, TEXT("Started running threaded request (%p). Running threaded requests (%d) Rate limited threaded requests (%d)"), ReadyThreadedRequest, RunningThreadedRequests.Num(), RateLimitedThreadedRequests.Num());
+#if WITH_SERVER_CODE
+				if (RunningThreadedRequestsCounter == LocalRunningThreadedRequestLimit)
+				{
+					UE_LOG(LogHttp, Warning, TEXT("Reached threaded request limit (%d)"), RunningThreadedRequestsCounter);
+				}
+#endif // WITH_SERVER_CODE
+			}
+			else
+			{
+				RequestsToComplete.AddUnique(ReadyThreadedRequest);
+			}
+		}
+	}
+
+	{
+		SCOPE_CYCLE_COUNTER(STAT_HTTPThread_HttpThreadTick);
+
+		// Every valid request in RunningThreadedRequests gets at least two calls to HttpThreadTick
+		// Blocking loads still can affect things if the network stack can't keep its connections alive
+		HttpThreadTick(ElapsedTime);
+	}
+
+	// Move any completed requests
+	for (int32 Index = 0; Index < RunningThreadedRequests.Num(); ++Index)
+	{
+		SCOPE_CYCLE_COUNTER(STAT_HTTPThread_IsThreadedRequestComplete);
+
+		IHttpThreadedRequest* Request = RunningThreadedRequests[Index];
+
+		if (Request->IsThreadedRequestComplete())
+		{
+			RequestsToComplete.AddUnique(Request);
+			RunningThreadedRequests.RemoveAtSwap(Index);
+			--Index;
+			UE_LOG(LogHttp, Verbose, TEXT("Threaded request (%p) completed. Running threaded requests (%d)"), Request, RunningThreadedRequests.Num());
+		}
+	}
+
+	if (RequestsToComplete.Num() > 0)
+	{
+		for (IHttpThreadedRequest* Request : RequestsToComplete)
+		{
+			SCOPE_CYCLE_COUNTER(STAT_HTTPThread_CompleteThreadedRequest);
+
+			CompleteThreadedRequest(Request);
+
+			if (Request->GetDelegateThreadPolicy() == EHttpRequestDelegateThreadPolicy::CompleteOnHttpThread)
+			{
+				Request->FinishRequest();
+			}
+
+			CompletedThreadedRequests.Enqueue(Request);
+		}
+		RequestsToComplete.Reset();
+	}
+}
+
+FLegacyHttpThread::FLegacyHttpThread()
+{
+	FPlatformHttp::AddDefaultUserAgentProjectComment(TEXT("http-legacy"));
+
+	HttpThreadActiveFrameTimeInSeconds = FHttpModule::Get().GetHttpThreadActiveFrameTimeInSeconds();
+	HttpThreadActiveMinimumSleepTimeInSeconds = FHttpModule::Get().GetHttpThreadActiveMinimumSleepTimeInSeconds();
+	HttpThreadIdleFrameTimeInSeconds = FHttpModule::Get().GetHttpThreadIdleFrameTimeInSeconds();
+	HttpThreadIdleMinimumSleepTimeInSeconds = FHttpModule::Get().GetHttpThreadIdleMinimumSleepTimeInSeconds();
+
+	UE_LOG(LogHttp, Log, TEXT("HTTP thread active frame time %.1f ms. Minimum active sleep time is %.1f ms. HTTP thread idle frame time %.1f ms. Minimum idle sleep time is %.1f ms."), HttpThreadActiveFrameTimeInSeconds * 1000.0, HttpThreadActiveMinimumSleepTimeInSeconds * 1000.0, HttpThreadIdleFrameTimeInSeconds * 1000.0, HttpThreadIdleMinimumSleepTimeInSeconds * 1000.0);
+}
+
+FLegacyHttpThread::~FLegacyHttpThread()
+{
+}
+
+void FLegacyHttpThread::StartThread()
+{
+	FHttpThreadBase::StartThread();
+}
+
+void FLegacyHttpThread::StopThread()
+{
+	FHttpThreadBase::StopThread();
+}
+
+void FLegacyHttpThread::AddRequest(IHttpThreadedRequest* Request)
+{
+	FHttpThreadBase::AddRequest(Request);
+}
+
+void FLegacyHttpThread::CancelRequest(IHttpThreadedRequest* Request)
+{
+	FHttpThreadBase::CancelRequest(Request);
+}
+
+void FLegacyHttpThread::GetCompletedRequests(TArray<IHttpThreadedRequest*>& OutCompletedRequests)
+{
+	FHttpThreadBase::GetCompletedRequests(OutCompletedRequests);
+}
+
+void FLegacyHttpThread::Tick()
+{
+	FHttpThreadBase::Tick();
+
+	if (ensure(NeedsSingleThreadTick()))
+	{
+		TArray<IHttpThreadedRequest*> RequestsToCancel;
+		TArray<IHttpThreadedRequest*> RequestsToComplete;
+		Process(RequestsToCancel, RequestsToComplete);
+	}
+}
+
+bool FLegacyHttpThread::Init()
+{
 	ExitRequest.Set(false);
-
-	UpdateConfigs();
-
-=======
-	UpdateConfigs();
->>>>>>> 4af6daef
-	return true;
-}
-
-uint32 FHttpThreadBase::Run()
-{
-<<<<<<< HEAD
+	return FHttpThreadBase::Init();
+}
+
+uint32 FLegacyHttpThread::Run()
+{
 	// Arrays declared outside of loop to re-use memory
 	TArray<IHttpThreadedRequest*> RequestsToCancel;
 	TArray<IHttpThreadedRequest*> RequestsToComplete;
 	while (!ExitRequest.GetValue())
 	{
-		if (ensureMsgf(!bIsSingleThread, TEXT("HTTP Thread was set to singlethread mode while it was running autonomously!")))
+		if (ensureMsgf(!NeedsSingleThreadTick(), TEXT("HTTP Thread was set to singlethread mode while it was running autonomously!")))
 		{
 			const double OuterLoopBegin = FPlatformTime::Seconds();
 			double OuterLoopEnd = 0.0;
@@ -151,346 +404,6 @@
 			double OuterLoopTime = OuterLoopEnd - OuterLoopBegin;
 			double OuterSleep = FMath::Max(HttpThreadIdleFrameTimeInSeconds - OuterLoopTime, HttpThreadIdleMinimumSleepTimeInSeconds);
 			FPlatformProcess::SleepNoStats(OuterSleep);
-=======
-	return 0;
-}
-
-void FHttpThreadBase::Tick()
-{
-	// Run HttpThread tasks
-	TFunction<void()> Task = nullptr;
-	while (HttpThreadQueue.Dequeue(Task))
-	{
-		check(Task);
-		Task();
-	}
-}
-
-bool FHttpThreadBase::NeedsSingleThreadTick() const
-{
-	return bIsSingleThread;
-}
-
-void FHttpThreadBase::UpdateConfigs()
-{
-	int32 LocalRunningThreadedRequestLimit = -1;
-	if (GConfig->GetInt(TEXT("HTTP.HttpThread"), TEXT("RunningThreadedRequestLimit"), LocalRunningThreadedRequestLimit, GEngineIni))
-	{
-		if (LocalRunningThreadedRequestLimit < 1)
-		{
-			UE_LOG(LogHttp, Warning, TEXT("RunningThreadedRequestLimit must be configured as a number greater than 0. The configured value is %d. Ignored. The current value is still %d"), LocalRunningThreadedRequestLimit, RunningThreadedRequestLimit.load());
->>>>>>> 4af6daef
-		}
-		else
-		{
-			RunningThreadedRequestLimit = LocalRunningThreadedRequestLimit;
-		}
-	}
-}
-
-void FHttpThreadBase::AddHttpThreadTask(TFunction<void()>&& Task)
-{
-	if (Task)
-	{
-<<<<<<< HEAD
-		TArray<IHttpThreadedRequest*> RequestsToCancel;
-		TArray<IHttpThreadedRequest*> RequestsToComplete;
-		Process(RequestsToCancel, RequestsToComplete);
-=======
-		HttpThreadQueue.Enqueue(MoveTemp(Task));
->>>>>>> 4af6daef
-	}
-}
-
-void FHttpThreadBase::HttpThreadTick(float DeltaSeconds)
-{
-	// empty
-}
-
-<<<<<<< HEAD
-void FHttpThread::UpdateConfigs()
-{
-	int32 LocalRunningThreadedRequestLimit = -1;
-	if (GConfig->GetInt(TEXT("HTTP.HttpThread"), TEXT("RunningThreadedRequestLimit"), LocalRunningThreadedRequestLimit, GEngineIni))
-	{
-		if (LocalRunningThreadedRequestLimit < 1)
-		{
-			UE_LOG(LogHttp, Warning, TEXT("RunningThreadedRequestLimit must be configured as a number greater than 0. The configured value is %d. Ignored. The current value is still %d"), LocalRunningThreadedRequestLimit, RunningThreadedRequestLimit.load());
-		}
-		else
-		{
-			RunningThreadedRequestLimit = LocalRunningThreadedRequestLimit;
-		}
-	}
-}
-
-void FHttpThread::HttpThreadTick(float DeltaSeconds)
-=======
-bool FHttpThreadBase::StartThreadedRequest(IHttpThreadedRequest* Request)
-{
-	return Request->StartThreadedRequest();
-}
-
-void FHttpThreadBase::CompleteThreadedRequest(IHttpThreadedRequest* Request)
->>>>>>> 4af6daef
-{
-	// empty
-}
-
-int32 FHttpThreadBase::GetRunningThreadedRequestLimit() const
-{
-	return RunningThreadedRequestLimit.load();
-}
-
-void FHttpThreadBase::Stop()
-{
-	// empty
-}
-
-void FHttpThreadBase::Exit()
-{
-	// empty
-}
-
-<<<<<<< HEAD
-void FHttpThread::Process(TArray<IHttpThreadedRequest*>& RequestsToCancel, TArray<IHttpThreadedRequest*>& RequestsToComplete)
-=======
-void FHttpThreadBase::Process(TArray<IHttpThreadedRequest*>& RequestsToCancel, TArray<IHttpThreadedRequest*>& RequestsToComplete)
->>>>>>> 4af6daef
-{
-	SCOPE_CYCLE_COUNTER(STAT_HTTPThread_Process);
-
-	// cache all cancelled and new requests
-	{
-		IHttpThreadedRequest* Request = nullptr;
-
-		RequestsToCancel.Reset();
-		while (CancelledThreadedRequests.Dequeue(Request))
-		{
-			RequestsToCancel.Add(Request);
-		}
-
-		while (NewThreadedRequests.Dequeue(Request))
-		{
-			RateLimitedThreadedRequests.Add(Request);
-		}
-	}
-
-	// Cancel any pending cancel requests
-	for (IHttpThreadedRequest* Request : RequestsToCancel)
-	{
-		if (RunningThreadedRequests.Remove(Request) > 0)
-		{
-			RequestsToComplete.AddUnique(Request);
-		}
-		else if (RateLimitedThreadedRequests.Remove(Request) > 0)
-		{
-			RequestsToComplete.AddUnique(Request);
-		}
-		else
-		{
-			UE_LOG(LogHttp, Warning, TEXT("Unable to find request (%p) in HttpThread"), Request);
-		}
-	}
-
-	const double AppTime = FPlatformTime::Seconds();
-	const double ElapsedTime = AppTime - LastTime;
-	LastTime = AppTime;
-
-	// Tick any running requests
-	// as long as they properly finish in HttpThreadTick below they are unaffected by a possibly large ElapsedTime above
-	for (IHttpThreadedRequest* Request : RunningThreadedRequests)
-	{
-		SCOPE_CYCLE_COUNTER(STAT_HTTPThread_TickThreadedRequest);
-
-		Request->TickThreadedRequest(ElapsedTime);
-	}
-
-	// We'll start rate limited requests until we hit the limit
-	// Tick new requests separately from existing RunningThreadedRequests so they get a chance 
-	// to send unaffected by possibly large ElapsedTime above
-	int32 RunningThreadedRequestsCounter = RunningThreadedRequests.Num();
-<<<<<<< HEAD
-	if (RunningThreadedRequestsCounter < RunningThreadedRequestLimit)
-	{
-		while(RunningThreadedRequestsCounter < RunningThreadedRequestLimit && RateLimitedThreadedRequests.Num())
-=======
-	const int32 LocalRunningThreadedRequestLimit = GetRunningThreadedRequestLimit();
-	if (RunningThreadedRequestsCounter < LocalRunningThreadedRequestLimit)
-	{
-		while(RunningThreadedRequestsCounter < LocalRunningThreadedRequestLimit && RateLimitedThreadedRequests.Num())
->>>>>>> 4af6daef
-		{
-			SCOPE_CYCLE_COUNTER(STAT_HTTPThread_StartThreadedRequest);
-
-			IHttpThreadedRequest* ReadyThreadedRequest = RateLimitedThreadedRequests[0];
-			RateLimitedThreadedRequests.RemoveAt(0);
-
-			if (StartThreadedRequest(ReadyThreadedRequest))
-			{
-				RunningThreadedRequestsCounter++;
-				RunningThreadedRequests.Add(ReadyThreadedRequest);
-				ReadyThreadedRequest->TickThreadedRequest(0.0f);
-				UE_LOG(LogHttp, Verbose, TEXT("Started running threaded request (%p). Running threaded requests (%d) Rate limited threaded requests (%d)"), ReadyThreadedRequest, RunningThreadedRequests.Num(), RateLimitedThreadedRequests.Num());
-<<<<<<< HEAD
-=======
-#if WITH_SERVER_CODE
-				if (RunningThreadedRequestsCounter == LocalRunningThreadedRequestLimit)
-				{
-					UE_LOG(LogHttp, Warning, TEXT("Reached threaded request limit (%d)"), RunningThreadedRequestsCounter);
-				}
-#endif // WITH_SERVER_CODE
->>>>>>> 4af6daef
-			}
-			else
-			{
-				RequestsToComplete.AddUnique(ReadyThreadedRequest);
-			}
-		}
-	}
-
-	{
-		SCOPE_CYCLE_COUNTER(STAT_HTTPThread_HttpThreadTick);
-
-		// Every valid request in RunningThreadedRequests gets at least two calls to HttpThreadTick
-		// Blocking loads still can affect things if the network stack can't keep its connections alive
-		HttpThreadTick(ElapsedTime);
-	}
-
-	// Move any completed requests
-	for (int32 Index = 0; Index < RunningThreadedRequests.Num(); ++Index)
-	{
-		SCOPE_CYCLE_COUNTER(STAT_HTTPThread_IsThreadedRequestComplete);
-
-		IHttpThreadedRequest* Request = RunningThreadedRequests[Index];
-
-		if (Request->IsThreadedRequestComplete())
-		{
-			RequestsToComplete.AddUnique(Request);
-			RunningThreadedRequests.RemoveAtSwap(Index);
-			--Index;
-			UE_LOG(LogHttp, Verbose, TEXT("Threaded request (%p) completed. Running threaded requests (%d)"), Request, RunningThreadedRequests.Num());
-		}
-	}
-
-	if (RequestsToComplete.Num() > 0)
-	{
-		for (IHttpThreadedRequest* Request : RequestsToComplete)
-		{
-			SCOPE_CYCLE_COUNTER(STAT_HTTPThread_CompleteThreadedRequest);
-
-			CompleteThreadedRequest(Request);
-
-			if (Request->GetDelegateThreadPolicy() == EHttpRequestDelegateThreadPolicy::CompleteOnHttpThread)
-			{
-				Request->FinishRequest();
-			}
-
-			CompletedThreadedRequests.Enqueue(Request);
-		}
-		RequestsToComplete.Reset();
-	}
-}
-
-FLegacyHttpThread::FLegacyHttpThread()
-{
-	FPlatformHttp::AddDefaultUserAgentProjectComment(TEXT("http-legacy"));
-
-	HttpThreadActiveFrameTimeInSeconds = FHttpModule::Get().GetHttpThreadActiveFrameTimeInSeconds();
-	HttpThreadActiveMinimumSleepTimeInSeconds = FHttpModule::Get().GetHttpThreadActiveMinimumSleepTimeInSeconds();
-	HttpThreadIdleFrameTimeInSeconds = FHttpModule::Get().GetHttpThreadIdleFrameTimeInSeconds();
-	HttpThreadIdleMinimumSleepTimeInSeconds = FHttpModule::Get().GetHttpThreadIdleMinimumSleepTimeInSeconds();
-
-	UE_LOG(LogHttp, Log, TEXT("HTTP thread active frame time %.1f ms. Minimum active sleep time is %.1f ms. HTTP thread idle frame time %.1f ms. Minimum idle sleep time is %.1f ms."), HttpThreadActiveFrameTimeInSeconds * 1000.0, HttpThreadActiveMinimumSleepTimeInSeconds * 1000.0, HttpThreadIdleFrameTimeInSeconds * 1000.0, HttpThreadIdleMinimumSleepTimeInSeconds * 1000.0);
-}
-
-FLegacyHttpThread::~FLegacyHttpThread()
-{
-}
-
-void FLegacyHttpThread::StartThread()
-{
-	FHttpThreadBase::StartThread();
-}
-
-void FLegacyHttpThread::StopThread()
-{
-	FHttpThreadBase::StopThread();
-}
-
-void FLegacyHttpThread::AddRequest(IHttpThreadedRequest* Request)
-{
-	FHttpThreadBase::AddRequest(Request);
-}
-
-void FLegacyHttpThread::CancelRequest(IHttpThreadedRequest* Request)
-{
-	FHttpThreadBase::CancelRequest(Request);
-}
-
-void FLegacyHttpThread::GetCompletedRequests(TArray<IHttpThreadedRequest*>& OutCompletedRequests)
-{
-	FHttpThreadBase::GetCompletedRequests(OutCompletedRequests);
-}
-
-void FLegacyHttpThread::Tick()
-{
-	FHttpThreadBase::Tick();
-
-	if (ensure(NeedsSingleThreadTick()))
-	{
-		TArray<IHttpThreadedRequest*> RequestsToCancel;
-		TArray<IHttpThreadedRequest*> RequestsToComplete;
-		Process(RequestsToCancel, RequestsToComplete);
-	}
-}
-
-bool FLegacyHttpThread::Init()
-{
-	ExitRequest.Set(false);
-	return FHttpThreadBase::Init();
-}
-
-uint32 FLegacyHttpThread::Run()
-{
-	// Arrays declared outside of loop to re-use memory
-	TArray<IHttpThreadedRequest*> RequestsToCancel;
-	TArray<IHttpThreadedRequest*> RequestsToComplete;
-	while (!ExitRequest.GetValue())
-	{
-		if (ensureMsgf(!NeedsSingleThreadTick(), TEXT("HTTP Thread was set to singlethread mode while it was running autonomously!")))
-		{
-			const double OuterLoopBegin = FPlatformTime::Seconds();
-			double OuterLoopEnd = 0.0;
-			bool bKeepProcessing = true;
-			while (bKeepProcessing)
-			{
-				const double InnerLoopBegin = FPlatformTime::Seconds();
-			
-				Process(RequestsToCancel, RequestsToComplete);
-			
-				if (RunningThreadedRequests.Num() == 0)
-				{
-					bKeepProcessing = false;
-				}
-
-				const double InnerLoopEnd = FPlatformTime::Seconds();
-				if (bKeepProcessing)
-				{
-					SCOPE_CYCLE_COUNTER(STAT_HTTPThread_ActiveSleep);
-					double InnerLoopTime = InnerLoopEnd - InnerLoopBegin;
-					double InnerSleep = FMath::Max(HttpThreadActiveFrameTimeInSeconds - InnerLoopTime, HttpThreadActiveMinimumSleepTimeInSeconds);
-					FPlatformProcess::SleepNoStats(InnerSleep);
-				}
-				else
-				{
-					OuterLoopEnd = InnerLoopEnd;
-				}
-			}
-			SCOPE_CYCLE_COUNTER(STAT_HTTPThread_IdleSleep)
-			double OuterLoopTime = OuterLoopEnd - OuterLoopBegin;
-			double OuterSleep = FMath::Max(HttpThreadIdleFrameTimeInSeconds - OuterLoopTime, HttpThreadIdleMinimumSleepTimeInSeconds);
-			FPlatformProcess::SleepNoStats(OuterSleep);
 		}
 		else
 		{
