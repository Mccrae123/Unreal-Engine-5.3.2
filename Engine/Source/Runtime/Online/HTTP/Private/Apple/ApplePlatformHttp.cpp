// Copyright Epic Games, Inc. All Rights Reserved.

#include "Apple/ApplePlatformHttp.h"
#include "Http.h"
<<<<<<< HEAD
=======
#include "AppleHttpManager.h"
>>>>>>> 4af6daef
#include "AppleHTTPNSUrlConnection.h"
#include "AppleHTTPNSUrlSession.h"
#include "Apple/CFRef.h"
#include "Misc/Base64.h"
#include "Misc/CommandLine.h"

#include "CommonCrypto/CommonDigest.h"

#if WITH_SSL
#include "Ssl.h"

static FString AppleGetCertificateSummary(SecCertificateRef Cert)
{
	TCFRef<CFStringRef> Summary = SecCertificateCopySubjectSummary(Cert);
	return FString(Summary);
}

static bool ValidateCertificatePublicKeyPinningApple(NSURLAuthenticationChallenge *challenge)
{
	// CC gives the actual key, but strips the ASN.1 header... which means
	// we can't calulate a proper SPKI hash without reconstructing it. sigh.
	static const unsigned char rsa2048Asn1Header[] =
	{
		0x30, 0x82, 0x01, 0x22, 0x30, 0x0d, 0x06, 0x09,
		0x2a, 0x86, 0x48, 0x86, 0xf7, 0x0d, 0x01, 0x01,
		0x01, 0x05, 0x00, 0x03, 0x82, 0x01, 0x0f, 0x00
	};
	static const unsigned char rsa4096Asn1Header[] =
	{
		0x30, 0x82, 0x02, 0x22, 0x30, 0x0d, 0x06, 0x09,
		0x2a, 0x86, 0x48, 0x86, 0xf7, 0x0d, 0x01, 0x01,
		0x01, 0x05, 0x00, 0x03, 0x82, 0x02, 0x0f, 0x00
	};
	static const unsigned char ecdsaSecp256r1Asn1Header[] =
	{
		0x30, 0x59, 0x30, 0x13, 0x06, 0x07, 0x2a, 0x86,
		0x48, 0xce, 0x3d, 0x02, 0x01, 0x06, 0x08, 0x2a,
		0x86, 0x48, 0xce, 0x3d, 0x03, 0x01, 0x07, 0x03,
		0x42, 0x00
	};
	static const unsigned char ecdsaSecp384r1Asn1Header[] =
	{
		0x30, 0x76, 0x30, 0x10, 0x06, 0x07, 0x2a, 0x86,
		0x48, 0xce, 0x3d, 0x02, 0x01, 0x06, 0x05, 0x2b,
		0x81, 0x04, 0x00, 0x22, 0x03, 0x62, 0x00
	};

	SecTrustRef RemoteTrust = challenge.protectionSpace.serverTrust;
	FString RemoteHost = FString(UTF8_TO_TCHAR([challenge.protectionSpace.host UTF8String]));
	if ((RemoteTrust == NULL) || (RemoteHost.IsEmpty()))
	{
		UE_LOG(LogHttp, Error, TEXT("failed certificate pinning validation: could not parse parameters during certificate pinning evaluation"));
		return false;
	}

	if (!SecTrustEvaluateWithError(RemoteTrust, nil))
	{
		UE_LOG(LogHttp, Error, TEXT("failed certificate pinning validation: default certificate trust evaluation failed for domain '%s'"), *RemoteHost);
		return false;
	}
	// look at all certs in the remote chain and calculate the SHA256 hash of their DER-encoded SPKI
	// the chain starts with the server's cert itself, so walk backwards to optimize for roots first
	TArray<TArray<uint8, TFixedAllocator<ISslCertificateManager::PUBLIC_KEY_DIGEST_SIZE>>> CertDigests;
	
	TCFRef<CFArrayRef> Certificates = SecTrustCopyCertificateChain(RemoteTrust);
	if (Certificates == nil)
	{
		UE_LOG(LogHttp, Error, TEXT("No certificate could be copied in the certificate chain used to evaluate trust."));
		return false;
	}
	
	CFIndex CertificateCount = CFArrayGetCount(Certificates);
	for (int i = 0; i < CertificateCount; ++i)
	{
		SecCertificateRef Cert = (SecCertificateRef)CFArrayGetValueAtIndex(Certificates, i);

		TCFRef<CFStringRef> Summary = SecCertificateCopySubjectSummary(Cert);
		UE_LOG(LogHttp, VeryVerbose, TEXT("inspecting certificate. Summary: %s "), *AppleGetCertificateSummary(Cert));

		TCFRef<SecKeyRef> CertPubKey = SecCertificateCopyKey(Cert);

		TCFRef<CFDataRef> CertPubKeyData = SecKeyCopyExternalRepresentation(CertPubKey, NULL);
		if (!CertPubKeyData)
		{
			UE_LOG(LogHttp, Warning, TEXT("could not extract public key from certificate %i for domain '%s'; skipping!"), i, *RemoteHost);
			continue;
		}
		
		// we got the key. now we have to figure out what type of key it is; thanks, CommonCrypto.
		TCFRef<CFDictionaryRef> CertPubKeyAttr = SecKeyCopyAttributes(CertPubKey);
		NSString *CertPubKeyType = static_cast<NSString *>(CFDictionaryGetValue(CertPubKeyAttr, kSecAttrKeyType));
		NSNumber *CertPubKeySize = static_cast<NSNumber *>(CFDictionaryGetValue(CertPubKeyAttr, kSecAttrKeySizeInBits));
		char *CertPubKeyASN1Header;
		uint8_t CertPubKeyASN1HeaderSize = 0;
		if ([CertPubKeyType isEqualToString: (NSString *)kSecAttrKeyTypeRSA])
		{
			switch ([CertPubKeySize integerValue])
			{
				case 2048:
					UE_LOG(LogHttp, VeryVerbose, TEXT("found 2048 bit RSA pubkey"));
					CertPubKeyASN1Header = (char *)rsa2048Asn1Header;
					CertPubKeyASN1HeaderSize = sizeof(rsa2048Asn1Header);
					break;
				case 4096:
					UE_LOG(LogHttp, VeryVerbose, TEXT("found 4096 bit RSA pubkey"));
					CertPubKeyASN1Header = (char *)rsa4096Asn1Header;
					CertPubKeyASN1HeaderSize = sizeof(rsa4096Asn1Header);
					break;
				default:
					UE_LOG(LogHttp, Log, TEXT("unsupported RSA key length %i for certificate %i for domain '%s'; skipping!"), [CertPubKeySize integerValue], i, *RemoteHost);
					continue;
			}
		}
		else if ([CertPubKeyType isEqualToString: (NSString *)kSecAttrKeyTypeECSECPrimeRandom])
		{
			switch ([CertPubKeySize integerValue])
			{
				case 256:
					UE_LOG(LogHttp, VeryVerbose, TEXT("found 256 bit ECDSA pubkey"));
					CertPubKeyASN1Header = (char *)ecdsaSecp256r1Asn1Header;
					CertPubKeyASN1HeaderSize = sizeof(ecdsaSecp256r1Asn1Header);
					break;
				case 384:
					UE_LOG(LogHttp, VeryVerbose, TEXT("found 384 bit ECDSA pubkey"));
					CertPubKeyASN1Header = (char *)ecdsaSecp384r1Asn1Header;
					CertPubKeyASN1HeaderSize = sizeof(ecdsaSecp384r1Asn1Header);
					break;
				default:
					UE_LOG(LogHttp, Log, TEXT("unsupported ECDSA key length %i for certificate %i for domain '%s'; skipping!"), [CertPubKeySize integerValue], i, *RemoteHost);
					continue;
			}
		}
		else {
			UE_LOG(LogHttp, Log, TEXT("unsupported key type (not RSA or ECDSA) for certificate %i for domain '%s'; skipping!"), i, *RemoteHost);
			continue;
		}
		
		UE_LOG(LogHttp, VeryVerbose, TEXT("constructed key header: [%d] %s"), CertPubKeyASN1HeaderSize, *FString::FromHexBlob((const uint8*)CertPubKeyASN1Header, CertPubKeyASN1HeaderSize));
		UE_LOG(LogHttp, VeryVerbose, TEXT("current pubkey: [%d] %s"), [(NSData*)CertPubKeyData length], *FString::FromHexBlob((const uint8*)[(NSData*)CertPubKeyData bytes], [(NSData*)CertPubKeyData length]));
		
		// smash 'em together to get a proper key with an ASN.1 header
		NSMutableData *ReconstructedPubKey = [NSMutableData data];
		[ReconstructedPubKey appendBytes:CertPubKeyASN1Header length:CertPubKeyASN1HeaderSize];
		[ReconstructedPubKey appendData:CertPubKeyData];
		UE_LOG(LogHttp, VeryVerbose, TEXT("reconstructed key: [%d] %s"), [ReconstructedPubKey length], *FString::FromHexBlob((const uint8*)[ReconstructedPubKey bytes], [ReconstructedPubKey length]));
		
		TArray<uint8, TFixedAllocator<ISslCertificateManager::PUBLIC_KEY_DIGEST_SIZE>> CertCalcDigest;
		CertCalcDigest.AddUninitialized(CC_SHA256_DIGEST_LENGTH);
		if (!CC_SHA256([ReconstructedPubKey bytes], (CC_LONG)[ReconstructedPubKey length], CertCalcDigest.GetData()))
		{
			UE_LOG(LogHttp, Warning, TEXT("could not calculate SHA256 digest of public key %d for domain '%s'; skipping!"), i, *RemoteHost);
		}
		else
		{
			CertDigests.Add(CertCalcDigest);
			UE_LOG(LogHttp, Verbose, TEXT("added SHA256 digest to list for evaluation: domain: '%s' Base64 digest: %s"), *RemoteHost, *FBase64::Encode(CertCalcDigest.GetData(), CertCalcDigest.Num()));
			UE_LOG(LogHttp, VeryVerbose, TEXT("Certificate digest binary content: [%d] '%s'"), CertCalcDigest.Num(), *FString::FromHexBlob(CertCalcDigest.GetData(), CertCalcDigest.Num()));
		}
	}
	
	//finally, see if any of the pubkeys in the chain match any of our pinned pubkey hashes
	if (CertDigests.IsEmpty() || !FSslModule::Get().GetCertificateManager().VerifySslCertificates(CertDigests, RemoteHost))
	{
		// we could not validate any of the provided certs in chain with the pinned hashes for this host
		UE_LOG(LogHttp, Error, TEXT("failed certificate pinning validation: no SPKI hashes in request matched pinned hashes for domain '%s' (was provided %d certificates in request)"), *RemoteHost, CertDigests.Num());
		return false;
	}
	else
	{
		UE_LOG(LogHttp, Verbose, TEXT("certificate public key pinning either succeeded or is disabled; continuing with auth"));
		return true;
	}
}

/** NSURLSessionDelegate implementation in charge of validating certificate pinning */
@interface FApplePlatformHttpSessionDelegate: NSObject<NSURLSessionDelegate>
- (void)URLSession:(NSURLSession *)session didReceiveChallenge:(NSURLAuthenticationChallenge *)challenge completionHandler:(void (^)(NSURLSessionAuthChallengeDisposition disposition, NSURLCredential *credential))completionHandler;
@end

@implementation FApplePlatformHttpSessionDelegate

- (void)URLSession:(NSURLSession *)session didReceiveChallenge:(NSURLAuthenticationChallenge *)challenge completionHandler:(void (^)(NSURLSessionAuthChallengeDisposition disposition, NSURLCredential *credential))completionHandler
{
	if (!ensure(ISslCertificateManager::PUBLIC_KEY_DIGEST_SIZE == CC_SHA256_DIGEST_LENGTH))
	{
		UE_LOG(LogHttp, Error, TEXT("failed certificate pinning validation: SslCertificateManager is using non-SHA256 SPKI hashes [expected %d bytes, got %d bytes]"), CC_SHA256_DIGEST_LENGTH, ISslCertificateManager::PUBLIC_KEY_DIGEST_SIZE);
		completionHandler(NSURLSessionAuthChallengeCancelAuthenticationChallenge, nil);
		return;
	}
	
	// we only care about challenges to the received certificate chain
	if ([challenge.protectionSpace.authenticationMethod isEqualToString:NSURLAuthenticationMethodServerTrust] == NO)
	{
		UE_LOG(LogHttp, Verbose, TEXT("challenge was not a server trust; continuing with auth"));
		completionHandler(NSURLSessionAuthChallengePerformDefaultHandling, nil);
		return;
	}
	
	if (ValidateCertificatePublicKeyPinningApple(challenge))
	{
		completionHandler(NSURLSessionAuthChallengeUseCredential, [NSURLCredential credentialForTrust: challenge.protectionSpace.serverTrust]);
	}
	else
	{
		completionHandler(NSURLSessionAuthChallengeCancelAuthenticationChallenge, nil);
	}
}

@end

#endif

void FApplePlatformHttp::Init()
{
#if WITH_SSL
	// Load SSL module during HTTP module's StatupModule() to make sure module manager figures out the dependencies correctly
	// and doesn't unload SSL before unloading HTTP module at exit
	FSslModule::Get();
#endif

	bool bUseNSUrlConnection = FParse::Param(FCommandLine::Get(), TEXT("UseNSUrlConnection"));
<<<<<<< HEAD
=======
	if (bUseNSUrlConnection)
	{
		UE_LOG(LogHttp, Warning, TEXT("UseNSUrlConnection command line argument is deprecated. It will be removed in UE 5.4"));
	}
>>>>>>> 4af6daef
	bUseNSUrlSession = !bUseNSUrlConnection;

	if (bUseNSUrlSession)
	{
		InitWithNSUrlSession();
	}
}

void FApplePlatformHttp::Shutdown()
{
	if (bUseNSUrlSession)
	{
		ShutdownWithNSUrlSession();
	}
<<<<<<< HEAD
}

void FApplePlatformHttp::InitWithNSUrlSession()
{
	NSURLSessionConfiguration* Config = [NSURLSessionConfiguration defaultSessionConfiguration];

	// Disable cache to mimic WinInet behavior
	Config.requestCachePolicy = NSURLRequestReloadIgnoringLocalCacheData;
	
#if WITH_SSL
	// Load SSL module during HTTP module's StatupModule() to make sure module manager figures out the dependencies correctly
	// and doesn't unload SSL before unloading HTTP module at exit
	FSslModule::Get();

	FApplePlatformHttpSessionDelegate* Delegate = [[FApplePlatformHttpSessionDelegate alloc] init];
	
	Session = [NSURLSession sessionWithConfiguration: Config delegate: Delegate delegateQueue: nil];
#else
	Session = [NSURLSession sessionWithConfiguration: Config];
#endif
	
    [Session retain];

}

void FApplePlatformHttp::ShutdownWithNSUrlSession()
{
	[Session finishTasksAndInvalidate];
	[Session release];
	Session = nil;
=======
}

void FApplePlatformHttp::InitWithNSUrlSession()
{
	NSURLSessionConfiguration* Config = [NSURLSessionConfiguration defaultSessionConfiguration];

	// Disable cache to mimic WinInet behavior
	Config.requestCachePolicy = NSURLRequestReloadIgnoringLocalCacheData;
	
#if WITH_SSL
	// Load SSL module during HTTP module's StatupModule() to make sure module manager figures out the dependencies correctly
	// and doesn't unload SSL before unloading HTTP module at exit
	FSslModule::Get();

	FApplePlatformHttpSessionDelegate* Delegate = [[FApplePlatformHttpSessionDelegate alloc] init];
	
	Session = [NSURLSession sessionWithConfiguration: Config delegate: Delegate delegateQueue: nil];
#else
	Session = [NSURLSession sessionWithConfiguration: Config];
#endif
	
    [Session retain];

}

void FApplePlatformHttp::ShutdownWithNSUrlSession()
{
	[Session finishTasksAndInvalidate];
	[Session release];
	Session = nil;
}

FHttpManager* FApplePlatformHttp::CreatePlatformHttpManager()
{
	if(bUseNSUrlSession)
	{
		return new FAppleHttpManager();
	}
	else
	{
		// Event based http manager does not support FAppleHTTPNSURLConnection 
		return nullptr;
	}
>>>>>>> 4af6daef
}

IHttpRequest* FApplePlatformHttp::ConstructRequest()
{
	if(bUseNSUrlSession)
	{
		return new FAppleHttpNSUrlSessionRequest(Session);
	}
	else
	{
		return new FAppleHttpNSUrlConnectionRequest();
	}
<<<<<<< HEAD
=======
}

bool FApplePlatformHttp::UsesThreadedHttp()
{
	return bUseNSUrlSession;
>>>>>>> 4af6daef
}<|MERGE_RESOLUTION|>--- conflicted
+++ resolved
@@ -2,10 +2,7 @@
 
 #include "Apple/ApplePlatformHttp.h"
 #include "Http.h"
-<<<<<<< HEAD
-=======
 #include "AppleHttpManager.h"
->>>>>>> 4af6daef
 #include "AppleHTTPNSUrlConnection.h"
 #include "AppleHTTPNSUrlSession.h"
 #include "Apple/CFRef.h"
@@ -227,13 +224,10 @@
 #endif
 
 	bool bUseNSUrlConnection = FParse::Param(FCommandLine::Get(), TEXT("UseNSUrlConnection"));
-<<<<<<< HEAD
-=======
 	if (bUseNSUrlConnection)
 	{
 		UE_LOG(LogHttp, Warning, TEXT("UseNSUrlConnection command line argument is deprecated. It will be removed in UE 5.4"));
 	}
->>>>>>> 4af6daef
 	bUseNSUrlSession = !bUseNSUrlConnection;
 
 	if (bUseNSUrlSession)
@@ -248,7 +242,6 @@
 	{
 		ShutdownWithNSUrlSession();
 	}
-<<<<<<< HEAD
 }
 
 void FApplePlatformHttp::InitWithNSUrlSession()
@@ -279,37 +272,6 @@
 	[Session finishTasksAndInvalidate];
 	[Session release];
 	Session = nil;
-=======
-}
-
-void FApplePlatformHttp::InitWithNSUrlSession()
-{
-	NSURLSessionConfiguration* Config = [NSURLSessionConfiguration defaultSessionConfiguration];
-
-	// Disable cache to mimic WinInet behavior
-	Config.requestCachePolicy = NSURLRequestReloadIgnoringLocalCacheData;
-	
-#if WITH_SSL
-	// Load SSL module during HTTP module's StatupModule() to make sure module manager figures out the dependencies correctly
-	// and doesn't unload SSL before unloading HTTP module at exit
-	FSslModule::Get();
-
-	FApplePlatformHttpSessionDelegate* Delegate = [[FApplePlatformHttpSessionDelegate alloc] init];
-	
-	Session = [NSURLSession sessionWithConfiguration: Config delegate: Delegate delegateQueue: nil];
-#else
-	Session = [NSURLSession sessionWithConfiguration: Config];
-#endif
-	
-    [Session retain];
-
-}
-
-void FApplePlatformHttp::ShutdownWithNSUrlSession()
-{
-	[Session finishTasksAndInvalidate];
-	[Session release];
-	Session = nil;
 }
 
 FHttpManager* FApplePlatformHttp::CreatePlatformHttpManager()
@@ -323,7 +285,6 @@
 		// Event based http manager does not support FAppleHTTPNSURLConnection 
 		return nullptr;
 	}
->>>>>>> 4af6daef
 }
 
 IHttpRequest* FApplePlatformHttp::ConstructRequest()
@@ -336,12 +297,9 @@
 	{
 		return new FAppleHttpNSUrlConnectionRequest();
 	}
-<<<<<<< HEAD
-=======
 }
 
 bool FApplePlatformHttp::UsesThreadedHttp()
 {
 	return bUseNSUrlSession;
->>>>>>> 4af6daef
 }