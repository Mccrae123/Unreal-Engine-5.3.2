// Copyright Epic Games, Inc. All Rights Reserved.

#pragma once

#include "CoreMinimal.h"
#include "HAL/ThreadSafeCounter.h"
#include "HAL/Runnable.h"
#include "HttpPackage.h"
#include "Misc/SingleThreadRunnable.h"
#include "Misc/Timespan.h"
#include "Containers/Queue.h"
#include "Containers/SpscQueue.h"

#include <atomic>

class IHttpThreadedRequest;

/**
 * Manages Http thread
 * Assumes any requests entering the system will remain valid (not deleted) until they exit the system
 */
class FHttpThreadBase
	: FRunnable, FSingleThreadRunnable
{
public:

	FHttpThreadBase();
	virtual ~FHttpThreadBase();

	/**
	 * Start the HTTP thread.
	 */
	virtual void StartThread();

	/**
	 * Stop the HTTP thread.  Blocks until thread has stopped.
	 */
	virtual void StopThread();

	/**
	 * Is the HTTP thread started or stopped.
	 */
	bool IsStopped() const { return bIsStopped; }

	/**
	 * Add a request to begin processing on HTTP thread.
	 *
	 * @param Request the request to be processed on the HTTP thread
	 */
	virtual void AddRequest(IHttpThreadedRequest* Request);

	/**
	 * Mark a request as cancelled.    Called on non-HTTP thread.
	 *
	 * @param Request the request to be processed on the HTTP thread
	 */
	virtual void CancelRequest(IHttpThreadedRequest* Request);

	/**
	 * Get completed requests.  Clears internal arrays.  Called on non-HTTP thread.
	 *
	 * @param OutCompletedRequests array of requests that have been completed
	 */
	virtual void GetCompletedRequests(TArray<IHttpThreadedRequest*>& OutCompletedRequests);

	//~ Begin FSingleThreadRunnable Interface
	virtual void Tick() override;
	//~ End FSingleThreadRunnable Interface

	/**
	 * When true the owner of the HTTPThread needs to manually call Tick() since no automomous threads are
	 * executing the runnable object
	 */
	bool NeedsSingleThreadTick() const;

	/**
	 * Update configuration. Called when config has been updated and we need to apply any changes.
	 */
	virtual void UpdateConfigs();

<<<<<<< HEAD
=======
	/**
	 * Add task to be ran on the http thread next tick
	 *
	 * @param Task The task to be ran next tick
	 */
	void AddHttpThreadTask(TFunction<void()>&& Task);

>>>>>>> 4af6daef
protected:

	/**
	 * Tick on http thread
	 */
	virtual void HttpThreadTick(float DeltaSeconds);
	
	/** 
	 * Start processing a request on the http thread
	 */
	virtual bool StartThreadedRequest(IHttpThreadedRequest* Request);

	/** 
	 * Complete a request on the http thread
	 */
	virtual void CompleteThreadedRequest(IHttpThreadedRequest* Request);


protected:
	int32 GetRunningThreadedRequestLimit() const;

	// Threading functions

	//~ Begin FRunnable Interface
	virtual bool Init() override;
	virtual uint32 Run() override;
	virtual void Stop() override;
	virtual void Exit() override;
	//~ End FRunnable Interface

	void Process(TArray<IHttpThreadedRequest*>& RequestsToCancel, TArray<IHttpThreadedRequest*>& RequestsToComplete);

	/**
	*  FSingleThreadRunnable accessor for ticking this FRunnable when multi-threading is disabled.
	*  @return FSingleThreadRunnable Interface for this FRunnable object.
	*/
	virtual class FSingleThreadRunnable* GetSingleThreadInterface() override { return this; }

<<<<<<< HEAD
	void Process(TArray<IHttpThreadedRequest*>& RequestsToCancel, TArray<IHttpThreadedRequest*>& RequestsToComplete);
=======
protected:
	/** Pointer to Runnable Thread */
	FRunnableThread* Thread;
>>>>>>> 4af6daef

private:
	/** Are we holding a fake thread and we need to be ticked manually when Flushing */
	bool bIsSingleThread;

	/** Tells if the runnable thread is running or stopped */
	bool bIsStopped;

	/** Limit for threaded http requests running at the same time. If not specified through configuration values, there will be no limit */
	std::atomic<int32> RunningThreadedRequestLimit = INT_MAX;

	/** Last time the thread has been processed. Used in the non-game thread. */
	double LastTime;

protected:
	/** 
	 * Threaded requests that are waiting to be processed on the http thread.
	 * Added to on (any) non-HTTP thread, processed then cleared on HTTP thread.
	 */
	TQueue<IHttpThreadedRequest*, EQueueMode::Mpsc> NewThreadedRequests;

	/**
	 * Threaded requests that are waiting to be cancelled on the http thread.
	 * Added to on (any) non-HTTP thread, processed then cleared on HTTP thread.
	 */
	TQueue<IHttpThreadedRequest*, EQueueMode::Mpsc> CancelledThreadedRequests;

	/**
	 * Threaded requests that are ready to run, but waiting due to the running request limit (not in any of the other lists, except potentially CancelledThreadedRequests).
	 * Only accessed on the HTTP thread.
	 */
	TArray<IHttpThreadedRequest*> RateLimitedThreadedRequests;

	/**
	 * Currently running threaded requests (not in any of the other lists, except potentially CancelledThreadedRequests).
	 * Only accessed on the HTTP thread.
	 */
	TArray<IHttpThreadedRequest*> RunningThreadedRequests;

	/**
	 * Threaded requests that have completed and are waiting for the game thread to process.
	 * Added to on HTTP thread, processed then cleared on game thread (Single producer, single consumer)
	 */
	TSpscQueue<IHttpThreadedRequest*> CompletedThreadedRequests;

	/** Queue of tasks to run on the game thread */
	TQueue<TFunction<void()>, EQueueMode::Mpsc> HttpThreadQueue;
};

class FLegacyHttpThread	: public FHttpThreadBase
{
public:

	FLegacyHttpThread();
	virtual ~FLegacyHttpThread();

<<<<<<< HEAD
	/** Tells if the runnable thread is running or stopped */
	bool bIsStopped;

	/** Limit for threaded http requests running at the same time. If not specified through configuration values, there will be no limit */
	std::atomic<int32> RunningThreadedRequestLimit = INT_MAX;
=======
	virtual void StartThread() override final;
	virtual void StopThread() override final;
	virtual void AddRequest(IHttpThreadedRequest* Request) override final;
	virtual void CancelRequest(IHttpThreadedRequest* Request) override final;
	virtual void GetCompletedRequests(TArray<IHttpThreadedRequest*>& OutCompletedRequests) override final;

	//~ Begin FSingleThreadRunnable Interface
	// Cannot be overridden to ensure identical behavior with the threaded tick
	virtual void Tick() override final;
	//~ End FSingleThreadRunnable Interface

protected:
	//~ Begin FRunnable Interface
	virtual bool Init() override;
	// Cannot be overridden to ensure identical behavior with the single threaded tick
	virtual uint32 Run() override final;
	virtual void Stop() override;
	//~ End FRunnable Interface

	/** signal request to stop and exit thread */
	FThreadSafeCounter ExitRequest;

	/** Time in seconds to use as frame time when actively processing requests. 0 means no frame time. */
	double HttpThreadActiveFrameTimeInSeconds;
	/** Time in seconds to sleep minimally when actively processing requests. */
	double HttpThreadActiveMinimumSleepTimeInSeconds;
	/** Time in seconds to use as frame time when idle, waiting for requests. 0 means no frame time. */
	double HttpThreadIdleFrameTimeInSeconds;
	/** Time in seconds to sleep minimally when idle, waiting for requests. */
	double HttpThreadIdleMinimumSleepTimeInSeconds;
>>>>>>> 4af6daef
};<|MERGE_RESOLUTION|>--- conflicted
+++ resolved
@@ -78,8 +78,6 @@
 	 */
 	virtual void UpdateConfigs();
 
-<<<<<<< HEAD
-=======
 	/**
 	 * Add task to be ran on the http thread next tick
 	 *
@@ -87,7 +85,6 @@
 	 */
 	void AddHttpThreadTask(TFunction<void()>&& Task);
 
->>>>>>> 4af6daef
 protected:
 
 	/**
@@ -126,13 +123,9 @@
 	*/
 	virtual class FSingleThreadRunnable* GetSingleThreadInterface() override { return this; }
 
-<<<<<<< HEAD
-	void Process(TArray<IHttpThreadedRequest*>& RequestsToCancel, TArray<IHttpThreadedRequest*>& RequestsToComplete);
-=======
 protected:
 	/** Pointer to Runnable Thread */
 	FRunnableThread* Thread;
->>>>>>> 4af6daef
 
 private:
 	/** Are we holding a fake thread and we need to be ticked manually when Flushing */
@@ -189,13 +182,6 @@
 	FLegacyHttpThread();
 	virtual ~FLegacyHttpThread();
 
-<<<<<<< HEAD
-	/** Tells if the runnable thread is running or stopped */
-	bool bIsStopped;
-
-	/** Limit for threaded http requests running at the same time. If not specified through configuration values, there will be no limit */
-	std::atomic<int32> RunningThreadedRequestLimit = INT_MAX;
-=======
 	virtual void StartThread() override final;
 	virtual void StopThread() override final;
 	virtual void AddRequest(IHttpThreadedRequest* Request) override final;
@@ -226,5 +212,4 @@
 	double HttpThreadIdleFrameTimeInSeconds;
 	/** Time in seconds to sleep minimally when idle, waiting for requests. */
 	double HttpThreadIdleMinimumSleepTimeInSeconds;
->>>>>>> 4af6daef
 };