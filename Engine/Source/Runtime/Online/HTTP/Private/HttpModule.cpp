// Copyright Epic Games, Inc. All Rights Reserved.

#include "HttpModule.h"
#include "Misc/ConfigCacheIni.h"
#include "Modules/ModuleManager.h"
#include "HttpManager.h"
#include "Http.h"
#include "NullHttp.h"
#include "HttpTests.h"
#include "Misc/CommandLine.h"
#include "Misc/CoreDelegates.h"

DEFINE_LOG_CATEGORY(LogHttp);

// FHttpModule

IMPLEMENT_MODULE(FHttpModule, HTTP);

FHttpModule* FHttpModule::Singleton = NULL;

static bool ShouldLaunchUrl(const TCHAR* Url)
{
	FString SchemeName;
	if (FParse::SchemeNameFromURI(Url, SchemeName) && (SchemeName == TEXT("http") || SchemeName == TEXT("https")))
	{
		FHttpManager& HttpManager = FHttpModule::Get().GetHttpManager();
		return HttpManager.IsDomainAllowed(Url);
	}

	return true;
}

void FHttpModule::UpdateConfigs()
{
	GConfig->GetFloat(TEXT("HTTP"), TEXT("HttpTimeout"), HttpTimeout, GEngineIni);
	GConfig->GetFloat(TEXT("HTTP"), TEXT("HttpConnectionTimeout"), HttpConnectionTimeout, GEngineIni);
	GConfig->GetFloat(TEXT("HTTP"), TEXT("HttpReceiveTimeout"), HttpReceiveTimeout, GEngineIni);
	GConfig->GetFloat(TEXT("HTTP"), TEXT("HttpSendTimeout"), HttpSendTimeout, GEngineIni);
	GConfig->GetInt(TEXT("HTTP"), TEXT("HttpMaxConnectionsPerServer"), HttpMaxConnectionsPerServer, GEngineIni);
	GConfig->GetBool(TEXT("HTTP"), TEXT("bEnableHttp"), bEnableHttp, GEngineIni);
	GConfig->GetBool(TEXT("HTTP"), TEXT("bUseNullHttp"), bUseNullHttp, GEngineIni);
	GConfig->GetFloat(TEXT("HTTP"), TEXT("HttpDelayTime"), HttpDelayTime, GEngineIni);
	GConfig->GetFloat(TEXT("HTTP"), TEXT("HttpThreadActiveFrameTimeInSeconds"), HttpThreadActiveFrameTimeInSeconds, GEngineIni);
	GConfig->GetFloat(TEXT("HTTP"), TEXT("HttpThreadActiveMinimumSleepTimeInSeconds"), HttpThreadActiveMinimumSleepTimeInSeconds, GEngineIni);
	GConfig->GetFloat(TEXT("HTTP"), TEXT("HttpThreadIdleFrameTimeInSeconds"), HttpThreadIdleFrameTimeInSeconds, GEngineIni);
	GConfig->GetFloat(TEXT("HTTP"), TEXT("HttpThreadIdleMinimumSleepTimeInSeconds"), HttpThreadIdleMinimumSleepTimeInSeconds, GEngineIni);
	GConfig->GetFloat(TEXT("HTTP"), TEXT("HttpEventLoopThreadTickIntervalInSeconds"), HttpEventLoopThreadTickIntervalInSeconds, GEngineIni);

	if (!FParse::Value(FCommandLine::Get(), TEXT("HttpNoProxy="), HttpNoProxy))
	{
		GConfig->GetString(TEXT("HTTP"), TEXT("HttpNoProxy"), HttpNoProxy, GEngineIni);
	}

	AllowedDomains.Empty();
	GConfig->GetArray(TEXT("HTTP"), TEXT("AllowedDomains"), AllowedDomains, GEngineIni);

	if (HttpManager != nullptr)
	{
		HttpManager->UpdateConfigs();
	}
}

void FHttpModule::StartupModule()
{	
	Singleton = this;

	MaxReadBufferSize = 256 * 1024;
	HttpTimeout = 300.0f;
	HttpConnectionTimeout = -1;
	HttpReceiveTimeout = HttpConnectionTimeout;
	HttpSendTimeout = HttpConnectionTimeout;
	HttpMaxConnectionsPerServer = 16;
	bEnableHttp = true;
	bUseNullHttp = false;
	HttpDelayTime = 0;
	HttpThreadActiveFrameTimeInSeconds = 1.0f / 200.0f; // 200Hz
	HttpThreadActiveMinimumSleepTimeInSeconds = 0.0f;
	HttpThreadIdleFrameTimeInSeconds = 1.0f / 30.0f; // 30Hz
	HttpThreadIdleMinimumSleepTimeInSeconds = 0.0f;	
	HttpEventLoopThreadTickIntervalInSeconds = 1.f / 10.f; // 10Hz

	// override the above defaults from configs
	FCoreDelegates::TSOnConfigSectionsChanged().AddRaw(this, &FHttpModule::OnConfigSectionsChanged);
	UpdateConfigs();

	if (!FParse::Value(FCommandLine::Get(), TEXT("httpproxy="), ProxyAddress))
	{
		if (!GConfig->GetString(TEXT("HTTP"), TEXT("HttpProxyAddress"), ProxyAddress, GEngineIni))
		{
			if (TOptional<FString> OperatingSystemProxyAddress = FPlatformHttp::GetOperatingSystemProxyAddress())
			{
				ProxyAddress = MoveTemp(OperatingSystemProxyAddress.GetValue());
			}
		}
	}

	// Load from a configurable array of modules at this point, so things that need to bind to the SDK Manager init hooks can do so.
	TArray<FString> ModulesToLoad;
	GConfig->GetArray(TEXT("HTTP"), TEXT("ModulesToLoad"), ModulesToLoad, GEngineIni);
	for (const FString& ModuleToLoad : ModulesToLoad)
	{
		if (FModuleManager::Get().ModuleExists(*ModuleToLoad))
		{
			FModuleManager::Get().LoadModule(*ModuleToLoad);
		}
	}

	// Initialize FPlatformHttp after we have read config values
	FPlatformHttp::Init();

	HttpManager = FPlatformHttp::CreatePlatformHttpManager();
	if (nullptr == HttpManager)
	{
		// platform does not provide specific HTTP manager, use generic one
		HttpManager = new FHttpManager();
	}
	HttpManager->Initialize();

	bSupportsDynamicProxy = HttpManager->SupportsDynamicProxy();

	FCoreDelegates::ShouldLaunchUrl.BindStatic(ShouldLaunchUrl);
}

void FHttpModule::PostLoadCallback()
{

}

void FHttpModule::PreUnloadCallback()
{
}

void FHttpModule::ShutdownModule()
{
	FCoreDelegates::ShouldLaunchUrl.Unbind();

	if (HttpManager != nullptr)
	{
		// block on any http requests that have already been queued up
<<<<<<< HEAD
		HttpManager->Flush(EHttpFlushReason::Shutdown);
=======
		HttpManager->Shutdown();
>>>>>>> 4af6daef
	}

	// at least on Linux, the code in HTTP manager (e.g. request destructors) expects platform to be initialized yet
	delete HttpManager;	// can be passed NULLs

	FCoreDelegates::TSOnConfigSectionsChanged().RemoveAll(this);

	FPlatformHttp::Shutdown();

	HttpManager = nullptr;
	Singleton = nullptr;
}

void FHttpModule::OnConfigSectionsChanged(const FString& IniFilename, const TSet<FString>& SectionNames)
{
	if (IniFilename == GEngineIni)
	{
		for (const FString& SectionName : SectionNames)
		{
			if (SectionName.StartsWith(TEXT("HTTP")))
			{
				UpdateConfigs();
				break;
			}
		}
	}
}

bool FHttpModule::HandleHTTPCommand(const TCHAR* Cmd, FOutputDevice& Ar)
{
	if (FParse::Command(&Cmd, TEXT("TEST")))
	{
		int32 Iterations=1;
		FString IterationsStr;
		FParse::Token(Cmd, IterationsStr, true);
		if (!IterationsStr.IsEmpty())
		{
			Iterations = FCString::Atoi(*IterationsStr);
		}		
		FString Url;
		FParse::Token(Cmd, Url, true);
		if (Url.IsEmpty())
		{
			Url = TEXT("http://www.google.com");
		}		
		FHttpTest* HttpTest = new FHttpTest(TEXT("GET"),TEXT(""),Url,Iterations);
		HttpTest->Run();
	}
	else if (FParse::Command(&Cmd, TEXT("DUMPREQ")))
	{
		GetHttpManager().DumpRequests(Ar);
	}
	else if (FParse::Command(&Cmd, TEXT("FLUSH")))
	{
		GetHttpManager().Flush(EHttpFlushReason::Default);
	}
#if !UE_BUILD_SHIPPING
	else if (FParse::Command(&Cmd, TEXT("FILEUPLOAD")))
	{
		FString UploadUrl, UploadFilename;
		bool bIsCmdOk = FParse::Token(Cmd, UploadUrl, false);
		bIsCmdOk &= FParse::Token(Cmd, UploadFilename, false);
		if (bIsCmdOk)
		{
			FString HttpMethod;
			if (!FParse::Token(Cmd, HttpMethod, false))
			{
				HttpMethod = TEXT("PUT");
			}

			TSharedRef<IHttpRequest, ESPMode::ThreadSafe> Request = CreateRequest();
			Request->SetURL(UploadUrl);
			Request->SetVerb(HttpMethod);
			Request->SetHeader(TEXT("Content-Type"), TEXT("application/x-uehttp-upload-test"));
			Request->SetContentAsStreamedFile(UploadFilename);
			Request->ProcessRequest();
		}
		else
		{
			UE_LOG(LogHttp, Warning, TEXT("Command expects params <upload url> <upload filename> [http verb]"))
		}
	}
#endif
	else if (FParse::Command(&Cmd, TEXT("LAUNCHREQUESTS")))
	{
		FString Verb = FParse::Token(Cmd, false);
		FString Url = FParse::Token(Cmd, false);
		int32 NumRequests = FCString::Atoi(*FParse::Token(Cmd, false));
		bool bCancelRequests = FCString::ToBool(*FParse::Token(Cmd, false));

		TArray<TSharedRef<IHttpRequest, ESPMode::ThreadSafe>> Requests;

		for (int32 i = 0; i < NumRequests; ++i)
		{
			TSharedRef<IHttpRequest, ESPMode::ThreadSafe> HttpRequest = FHttpModule::Get().CreateRequest();
			HttpRequest->SetURL(*Url);
			HttpRequest->SetVerb(*Verb);
			HttpRequest->OnProcessRequestComplete().BindLambda([](FHttpRequestPtr HttpRequest, FHttpResponsePtr HttpResponse, bool bSucceeded) {});
			HttpRequest->ProcessRequest();

			Requests.Add(HttpRequest);
		}

		if (bCancelRequests)
		{
			for (auto Request : Requests)
			{
				Request->CancelRequest();
			}
		}
	}

	return true;
}

bool FHttpModule::Exec_Runtime(UWorld* InWorld, const TCHAR* Cmd, FOutputDevice& Ar)
{
	// Ignore any execs that don't start with HTTP
	if (FParse::Command(&Cmd, TEXT("HTTP")))
	{
		return HandleHTTPCommand( Cmd, Ar );
	}
	return false;
}

FHttpModule& FHttpModule::Get()
{
	if (Singleton == NULL)
	{
		check(IsInGameThread());
		FModuleManager::LoadModuleChecked<FHttpModule>("HTTP");
	}
	check(Singleton != NULL);
	return *Singleton;
}

TSharedRef<IHttpRequest, ESPMode::ThreadSafe> FHttpModule::CreateRequest()
{
	if (bUseNullHttp)
	{
		return TSharedRef<IHttpRequest, ESPMode::ThreadSafe>(new FNullHttpRequest());
	}
	else
	{
		// Create the platform specific Http request instance
		return TSharedRef<IHttpRequest, ESPMode::ThreadSafe>(FPlatformHttp::ConstructRequest());
	}
}<|MERGE_RESOLUTION|>--- conflicted
+++ resolved
@@ -137,11 +137,7 @@
 	if (HttpManager != nullptr)
 	{
 		// block on any http requests that have already been queued up
-<<<<<<< HEAD
-		HttpManager->Flush(EHttpFlushReason::Shutdown);
-=======
 		HttpManager->Shutdown();
->>>>>>> 4af6daef
 	}
 
 	// at least on Linux, the code in HTTP manager (e.g. request destructors) expects platform to be initialized yet
