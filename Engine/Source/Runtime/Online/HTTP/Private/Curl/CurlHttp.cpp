// Copyright Epic Games, Inc. All Rights Reserved.

#if WITH_CURL

#include "Curl/CurlHttp.h"
#include "Stats/Stats.h"
#include "Misc/App.h"
#include "HttpModule.h"
#include "Http.h"
#include "Misc/EngineVersion.h"
#include "Misc/Paths.h"
#include "Curl/CurlHttpManager.h"
#include "Misc/ScopeLock.h"
#include "HAL/FileManager.h"
#include "Internationalization/Regex.h"

#if WITH_SSL
#include "Ssl.h"

#include <openssl/ssl.h>

static int SslCertVerify(int PreverifyOk, X509_STORE_CTX* Context)
{
	if (PreverifyOk == 1)
	{
		SSL* Handle = static_cast<SSL*>(X509_STORE_CTX_get_ex_data(Context, SSL_get_ex_data_X509_STORE_CTX_idx()));
		check(Handle);

		SSL_CTX* SslContext = SSL_get_SSL_CTX(Handle);
		check(SslContext);

		FCurlHttpRequest* Request = static_cast<FCurlHttpRequest*>(SSL_CTX_get_app_data(SslContext));
		check(Request);

		const FString Domain = FPlatformHttp::GetUrlDomain(Request->GetURL());

		if (!FSslModule::Get().GetCertificateManager().VerifySslCertificates(Context, Domain))
		{
			PreverifyOk = 0;
		}
	}

	return PreverifyOk;
}

static CURLcode sslctx_function(CURL * curl, void * sslctx, void * parm)
{
	SSL_CTX* Context = static_cast<SSL_CTX*>(sslctx);
	const ISslCertificateManager& CertificateManager = FSslModule::Get().GetCertificateManager();

	CertificateManager.AddCertificatesToSslContext(Context);
	if (FCurlHttpManager::CurlRequestOptions.bVerifyPeer)
	{
		FCurlHttpRequest* Request = static_cast<FCurlHttpRequest*>(parm);
		SSL_CTX_set_verify(Context, SSL_CTX_get_verify_mode(Context), SslCertVerify);
		SSL_CTX_set_app_data(Context, Request);
	}

	/* all set to go */
	return CURLE_OK;
}
#endif //#if WITH_SSL

FCurlHttpRequest::FCurlHttpRequest()
	:	EasyHandle(nullptr)
	,	HeaderList(nullptr)
	,	bCanceled(false)
	,	bCurlRequestCompleted(false)
	,	bRedirected(false)
	,	CurlAddToMultiResult(CURLM_OK)
	,	CurlCompletionResult(CURLE_OK)
	,	ElapsedTime(0.0f)
	,	TimeSinceLastResponse(0.0f)
	,	bAnyHttpActivity(false)
	,   BytesSent(0)
	,	TotalBytesSent(0)
	,	LastReportedBytesRead(0)
	,	LastReportedBytesSent(0)
	,   LeastRecentlyCachedInfoMessageIndex(0)
{
	checkf(FCurlHttpManager::IsInit(), TEXT("Curl request was created while the library is shutdown"));

	EasyHandle = curl_easy_init();

	// Always setup the debug function to allow for activity to be tracked
	curl_easy_setopt(EasyHandle, CURLOPT_DEBUGDATA, this);
	curl_easy_setopt(EasyHandle, CURLOPT_DEBUGFUNCTION, StaticDebugCallback);
	curl_easy_setopt(EasyHandle, CURLOPT_VERBOSE, 1L);

	curl_easy_setopt(EasyHandle, CURLOPT_BUFFERSIZE, FCurlHttpManager::CurlRequestOptions.BufferSize);

	curl_easy_setopt(EasyHandle, CURLOPT_USE_SSL, CURLUSESSL_ALL);

	// HTTP2 is linked in for newer libcurl builds and the library will use it by default.
	// There have been issues found with it use in production on long lived servers with heavy HTTP usage, for
	// that reason we're disabling its use by default in the general purpose curl request wrapper and only
	// allowing use of HTTP2 from other curl wrappers like the DerivedDataCache one.
	// Note that CURL_HTTP_VERSION_1_1 was the default for libcurl version before 7.62.0
	curl_easy_setopt(EasyHandle, CURLOPT_HTTP_VERSION, CURL_HTTP_VERSION_1_1);

	// set certificate verification (disable to allow self-signed certificates)
	if (FCurlHttpManager::CurlRequestOptions.bVerifyPeer)
	{
		curl_easy_setopt(EasyHandle, CURLOPT_SSL_VERIFYPEER, 1L);
	}
	else
	{
		curl_easy_setopt(EasyHandle, CURLOPT_SSL_VERIFYPEER, 0L);
	}

	// allow http redirects to be followed
	curl_easy_setopt(EasyHandle, CURLOPT_FOLLOWLOCATION, 1L);

	// required for all multi-threaded handles
	curl_easy_setopt(EasyHandle, CURLOPT_NOSIGNAL, 1L);

	// associate with this just in case
	curl_easy_setopt(EasyHandle, CURLOPT_PRIVATE, this);

	const FString& ProxyAddress = FHttpModule::Get().GetProxyAddress();
	if (!ProxyAddress.IsEmpty())
	{
		// guaranteed to be valid at this point
		curl_easy_setopt(EasyHandle, CURLOPT_PROXY, TCHAR_TO_ANSI(*ProxyAddress));
	}

	const FString& HttpNoProxy = FHttpModule::Get().GetHttpNoProxy();
	if (!HttpNoProxy.IsEmpty())
	{
		curl_easy_setopt(EasyHandle, CURLOPT_NOPROXY, TCHAR_TO_ANSI(*HttpNoProxy));
	}

	if (FCurlHttpManager::CurlRequestOptions.bDontReuseConnections)
	{
		curl_easy_setopt(EasyHandle, CURLOPT_FORBID_REUSE, 1L);
	}

#if PLATFORM_LINUX && !WITH_SSL
	static const char* const CertBundlePath = []() -> const char* {
		static const char * KnownBundlePaths[] =
		{
			"/etc/pki/tls/certs/ca-bundle.crt",
			"/etc/ssl/certs/ca-certificates.crt",
			"/etc/ssl/ca-bundle.pem"
		};

		for (const char* BundlePath : KnownBundlePaths)
		{
			FString FileName(BundlePath);
			UE_LOG(LogHttp, Log, TEXT(" Libcurl: checking if '%s' exists"), *FileName);

			if (FPaths::FileExists(FileName))
			{
				return BundlePath;
			}
		}

		return nullptr;
	}();

	// set CURLOPT_CAINFO to a bundle we know exists as the default may not be present
	curl_easy_setopt(EasyHandle, CURLOPT_CAINFO, CertBundlePath);
#endif

	curl_easy_setopt(EasyHandle, CURLOPT_SSLCERTTYPE, "PEM");
#if WITH_SSL
	// unset CURLOPT_CAINFO as certs will be added via sslctx_function
	curl_easy_setopt(EasyHandle, CURLOPT_CAINFO, nullptr);
	curl_easy_setopt(EasyHandle, CURLOPT_SSL_CTX_FUNCTION, *sslctx_function);
	curl_easy_setopt(EasyHandle, CURLOPT_SSL_CTX_DATA, this);
#endif // #if WITH_SSL

	InfoMessageCache.AddDefaulted(NumberOfInfoMessagesToCache);

	// Add default headers
	const TMap<FString, FString>& DefaultHeaders = FHttpModule::Get().GetDefaultHeaders();
	for (TMap<FString, FString>::TConstIterator It(DefaultHeaders); It; ++It)
	{
		SetHeader(It.Key(), It.Value());
	}
}

FCurlHttpRequest::~FCurlHttpRequest()
{
	checkf(FCurlHttpManager::IsInit(), TEXT("Curl request was held after the library was shutdown."));
	if (EasyHandle)
	{
		// clear to prevent crashing in debug callback when this handle is part of an asynchronous curl_multi_perform()
		curl_easy_setopt(EasyHandle, CURLOPT_DEBUGDATA, nullptr);

		// cleanup the handle first (that order is used in howtos)
		curl_easy_cleanup(EasyHandle);
		EasyHandle = nullptr;
	}

	// destroy headers list
	if (HeaderList)
	{
		curl_slist_free_all(HeaderList);
		HeaderList = nullptr;
	}
}

FString FCurlHttpRequest::GetURL() const
{
	return URL;
}

FString FCurlHttpRequest::GetURLParameter(const FString& ParameterName) const
{
	TArray<FString> StringElements;

	//Parameters start after "?" in url
	FString Path, Parameters;
	if (URL.Split(TEXT("?"), &Path, &Parameters))
	{
		int32 NumElems = Parameters.ParseIntoArray(StringElements, TEXT("&"), true);
		check(NumElems == StringElements.Num());
		
		FString ParamValDelimiter(TEXT("="));
		for (int Idx = 0; Idx < NumElems; ++Idx )
		{
			FString Param, Value;
			if (StringElements[Idx].Split(ParamValDelimiter, &Param, &Value) && Param == ParameterName)
			{
				// unescape
				auto Converter = StringCast<ANSICHAR>(*Value);
				char * EscapedAnsi = (char *)Converter.Get();
				int32 EscapedLength = Converter.Length();

				int32 UnescapedLength = 0;	
				char * UnescapedAnsi = curl_easy_unescape(EasyHandle, EscapedAnsi, EscapedLength, &UnescapedLength);
				
				FString UnescapedValue(ANSI_TO_TCHAR(UnescapedAnsi));
				curl_free(UnescapedAnsi);
				
				return UnescapedValue;
			}
		}
	}

	return FString();
}

FString FCurlHttpRequest::GetHeader(const FString& HeaderName) const
{
	FString Result;

	const FString* Header = Headers.Find(HeaderName);
	if (Header != NULL)
	{
		Result = *Header;
	}
	
	return Result;
}

FString FCurlHttpRequest::CombineHeaderKeyValue(const FString& HeaderKey, const FString& HeaderValue)
{
	FString Combined;
	const TCHAR Separator[] = TEXT(": ");
	constexpr const int32 SeparatorLength = UE_ARRAY_COUNT(Separator) - 1;
	Combined.Reserve(HeaderKey.Len() + SeparatorLength + HeaderValue.Len());
	Combined.Append(HeaderKey);
	Combined.AppendChars(Separator, SeparatorLength);
	Combined.Append(HeaderValue);
	return Combined;
}

TArray<FString> FCurlHttpRequest::GetAllHeaders() const
{
	TArray<FString> Result;
	Result.Reserve(Headers.Num());
	for (const TPair<FString, FString>& It : Headers)
	{
		Result.Emplace(CombineHeaderKeyValue(It.Key, It.Value));
	}
	return Result;
}

FString FCurlHttpRequest::GetContentType() const
{
	return GetHeader(TEXT( "Content-Type" ));
}

uint64 FCurlHttpRequest::GetContentLength() const
{
	return RequestPayload.IsValid() ? RequestPayload->GetContentLength() : 0;
}

const TArray<uint8>& FCurlHttpRequest::GetContent() const
{
	static const TArray<uint8> EmptyContent;
	return RequestPayload.IsValid() ? RequestPayload->GetContent() : EmptyContent;
}

void FCurlHttpRequest::SetVerb(const FString& InVerb)
{
	if (CompletionStatus == EHttpRequestStatus::Processing)
	{
		UE_LOG(LogHttp, Warning, TEXT("FCurlHttpRequest::SetVerb() - attempted to set verb on a request that is inflight"));
		return;
	}

	check(EasyHandle);
	Verb = InVerb.ToUpper();
}

void FCurlHttpRequest::SetURL(const FString& InURL)
{
	if (CompletionStatus == EHttpRequestStatus::Processing)
	{
		UE_LOG(LogHttp, Warning, TEXT("FCurlHttpRequest::SetURL() - attempted to set url on a request that is inflight"));
		return;
	}

	check(EasyHandle);
	URL = InURL;
}

void FCurlHttpRequest::SetContent(const TArray<uint8>& ContentPayload)
{
	SetContent(CopyTemp(ContentPayload));
}

void FCurlHttpRequest::SetContent(TArray<uint8>&& ContentPayload)
{
	if (CompletionStatus == EHttpRequestStatus::Processing)
	{
		UE_LOG(LogHttp, Warning, TEXT("FCurlHttpRequest::SetContent() - attempted to set content on a request that is inflight"));
		return;
	}

	RequestPayload = MakeUnique<FRequestPayloadInMemory>(MoveTemp(ContentPayload));
	bIsRequestPayloadSeekable = true;
}

void FCurlHttpRequest::SetContentAsString(const FString& ContentString)
{
	if (CompletionStatus == EHttpRequestStatus::Processing)
	{
		UE_LOG(LogHttp, Warning, TEXT("FCurlHttpRequest::SetContentAsString() - attempted to set content on a request that is inflight"));
		return;
	}

<<<<<<< HEAD
	int32 Utf8Length = FPlatformString::ConvertedLength<UTF8CHAR>(*ContentString, ContentString.Len());
=======
	uint64 Utf8Length = FPlatformString::ConvertedLength<UTF8CHAR>(*ContentString, ContentString.Len());
>>>>>>> 4af6daef
	TArray<uint8> Buffer;
	Buffer.SetNumUninitialized(Utf8Length);
	FPlatformString::Convert((UTF8CHAR*)Buffer.GetData(), Buffer.Num(), *ContentString, ContentString.Len());
	RequestPayload = MakeUnique<FRequestPayloadInMemory>(MoveTemp(Buffer));
	bIsRequestPayloadSeekable = true;
}

bool FCurlHttpRequest::SetContentAsStreamedFile(const FString& Filename)
{
	UE_LOG(LogHttp, Verbose, TEXT("FCurlHttpRequest::SetContentAsStreamedFile() - %s"), *Filename);

	if (CompletionStatus == EHttpRequestStatus::Processing)
	{
		UE_LOG(LogHttp, Warning, TEXT("FCurlHttpRequest::SetContentAsStreamedFile() - attempted to set content on a request that is inflight"));
		return false;
	}

	FArchive* File = IFileManager::Get().CreateFileReader(*Filename);
	if (File)
	{
		RequestPayload = MakeUnique<FRequestPayloadInFileStream>(MakeShareable(File));
	}
	else
	{
		UE_LOG(LogHttp, Warning, TEXT("FCurlHttpRequest::SetContentAsStreamedFile Failed to open %s for reading"), *Filename);
		RequestPayload.Reset();
	}
	bIsRequestPayloadSeekable = false;
	return RequestPayload.IsValid();
}

bool FCurlHttpRequest::SetContentFromStream(TSharedRef<FArchive, ESPMode::ThreadSafe> Stream)
{
	UE_LOG(LogHttp, Verbose, TEXT("FCurlHttpRequest::SetContentFromStream() - %s"), *Stream->GetArchiveName());

	if (CompletionStatus == EHttpRequestStatus::Processing)
	{
		UE_LOG(LogHttp, Warning, TEXT("FCurlHttpRequest::SetContentFromStream() - attempted to set content on a request that is inflight"));
		return false;
	}

	RequestPayload = MakeUnique<FRequestPayloadInFileStream>(Stream);
	bIsRequestPayloadSeekable = false;
	return true;
}

bool FCurlHttpRequest::SetResponseBodyReceiveStream(TSharedRef<FArchive> Stream)
{
	ResponseBodyReceiveStream = Stream;
	return true;
}

void FCurlHttpRequest::SetHeader(const FString& HeaderName, const FString& HeaderValue)
{
	if (CompletionStatus == EHttpRequestStatus::Processing)
	{
		UE_LOG(LogHttp, Warning, TEXT("FCurlHttpRequest::SetHeader() - attempted to set header on a request that is inflight"));
		return;
	}

	Headers.Add(HeaderName, HeaderValue);
}

void FCurlHttpRequest::AppendToHeader(const FString& HeaderName, const FString& AdditionalHeaderValue)
{
	if (CompletionStatus == EHttpRequestStatus::Processing)
	{
		UE_LOG(LogHttp, Warning, TEXT("FCurlHttpRequest::AppendToHeader() - attempted to append to header on a request that is inflight"));
		return;
	}

	if (!HeaderName.IsEmpty() && !AdditionalHeaderValue.IsEmpty())
	{
		FString* PreviousValue = Headers.Find(HeaderName);
		FString NewValue;
		if (PreviousValue != nullptr && !PreviousValue->IsEmpty())
		{
			NewValue = (*PreviousValue) + TEXT(", ");
		}
		NewValue += AdditionalHeaderValue;

		SetHeader(HeaderName, NewValue);
	}
}

FString FCurlHttpRequest::GetVerb() const
{
	return Verb;
}

size_t FCurlHttpRequest::StaticUploadCallback(void* Ptr, size_t SizeInBlocks, size_t BlockSizeInBytes, void* UserData)
{
	QUICK_SCOPE_CYCLE_COUNTER(STAT_FCurlHttpRequest_StaticUploadCallback);
	check(Ptr);
	check(UserData);

	// dispatch
	FCurlHttpRequest* Request = reinterpret_cast<FCurlHttpRequest*>(UserData);
	return Request->UploadCallback(Ptr, SizeInBlocks, BlockSizeInBytes);
}

int FCurlHttpRequest::StaticSeekCallback(void* UserData, curl_off_t Offset, int Origin)
{
	QUICK_SCOPE_CYCLE_COUNTER(STAT_FCurlHttpRequest_StaticSeekCallback);
	check(UserData);

	// dispatch
	FCurlHttpRequest* Request = reinterpret_cast<FCurlHttpRequest*>(UserData);
	return Request->SeekCallback(Offset, Origin);
}

size_t FCurlHttpRequest::StaticReceiveResponseHeaderCallback(void* Ptr, size_t SizeInBlocks, size_t BlockSizeInBytes, void* UserData)
{
	QUICK_SCOPE_CYCLE_COUNTER(STAT_FCurlHttpRequest_StaticReceiveResponseHeaderCallback);
	check(Ptr);
	check(UserData);

	// dispatch
	FCurlHttpRequest* Request = reinterpret_cast<FCurlHttpRequest*>(UserData);
	return Request->ReceiveResponseHeaderCallback(Ptr, SizeInBlocks, BlockSizeInBytes);	
}

size_t FCurlHttpRequest::StaticReceiveResponseBodyCallback(void* Ptr, size_t SizeInBlocks, size_t BlockSizeInBytes, void* UserData)
{
	QUICK_SCOPE_CYCLE_COUNTER(STAT_FCurlHttpRequest_StaticReceiveResponseBodyCallback);
	check(Ptr);
	check(UserData);

	// dispatch
	FCurlHttpRequest* Request = reinterpret_cast<FCurlHttpRequest*>(UserData);
	return Request->ReceiveResponseBodyCallback(Ptr, SizeInBlocks, BlockSizeInBytes);	
}

size_t FCurlHttpRequest::StaticDebugCallback(CURL * Handle, curl_infotype DebugInfoType, char * DebugInfo, size_t DebugInfoSize, void* UserData)
{
	QUICK_SCOPE_CYCLE_COUNTER(STAT_FCurlHttpRequest_StaticDebugCallback);
	check(Handle);
	check(UserData);

	// dispatch
	FCurlHttpRequest* Request = reinterpret_cast<FCurlHttpRequest*>(UserData);
	return Request->DebugCallback(Handle, DebugInfoType, DebugInfo, DebugInfoSize);
}

size_t FCurlHttpRequest::ReceiveResponseHeaderCallback(void* Ptr, size_t SizeInBlocks, size_t BlockSizeInBytes)
{
	QUICK_SCOPE_CYCLE_COUNTER(STAT_FCurlHttpRequest_ReceiveResponseHeaderCallback);

	if (!Response.IsValid())
	{
		Response = MakeShared<FCurlHttpResponse, ESPMode::ThreadSafe>(*this);
	}

	TimeSinceLastResponse = 0.0f;
	uint32 HeaderSize = SizeInBlocks * BlockSizeInBytes;
	if (HeaderSize > 0 && HeaderSize <= CURL_MAX_HTTP_HEADER)
	{
		TArray<char> AnsiHeader;
		AnsiHeader.AddUninitialized(HeaderSize + 1);

		FMemory::Memcpy(AnsiHeader.GetData(), Ptr, HeaderSize);
		AnsiHeader[HeaderSize] = 0;

		FString Header(ANSI_TO_TCHAR(AnsiHeader.GetData()));
		// kill \n\r
		Header = Header.Replace(TEXT("\n"), TEXT(""));
		Header = Header.Replace(TEXT("\r"), TEXT(""));

		UE_LOG(LogHttp, Verbose, TEXT("%p: Received response header '%s'."), this, *Header);

		FString HeaderKey, HeaderValue;
		if (Header.Split(TEXT(":"), &HeaderKey, &HeaderValue))
		{
			HeaderValue.TrimStartInline();
			if (!HeaderKey.IsEmpty() && !HeaderValue.IsEmpty() && !bRedirected)
			{
				//Store the content length so OnRequestProgress() delegates have something to work with
				if (HeaderKey == TEXT("Content-Length"))
				{
					Response->ContentLength = FCString::Atoi64(*HeaderValue);
				}
				Response->NewlyReceivedHeaders.Enqueue(TPair<FString, FString>(MoveTemp(HeaderKey), MoveTemp(HeaderValue)));
			}
		}
		else
		{
			long HttpCode = 0;
			if (CURLE_OK == curl_easy_getinfo(EasyHandle, CURLINFO_RESPONSE_CODE, &HttpCode))
			{
				bRedirected = (HttpCode >= 300 && HttpCode < 400);
			}
		}
		return HeaderSize;
	}
	else
	{
		UE_LOG(LogHttp, Warning, TEXT("%p: Could not process response header for request - header size (%d) is invalid."), this, HeaderSize);
	}

	return 0;
}

size_t FCurlHttpRequest::ReceiveResponseBodyCallback(void* Ptr, size_t SizeInBlocks, size_t BlockSizeInBytes)
{
	QUICK_SCOPE_CYCLE_COUNTER(STAT_FCurlHttpRequest_ReceiveResponseBodyCallback);

	if (!Response.IsValid())
	{
		Response = MakeShared<FCurlHttpResponse, ESPMode::ThreadSafe>(*this);
	}

	TimeSinceLastResponse = 0.0f;

	// Number of bytes actually taken care of. If that amount differs from the amount passed to your 
	// callback function, it will signal an error condition to the library. This will cause the transfer 
	// to get aborted and the libcurl function used will return CURLE_WRITE_ERROR.
	size_t NumberOfBytesProcessed = 0;
	  
	uint64 SizeToDownload = SizeInBlocks * BlockSizeInBytes;

	UE_LOG(LogHttp, Verbose, TEXT("%p: ReceiveResponseBodyCallback: %llu bytes out of %llu received. (SizeInBlocks=%llu, BlockSizeInBytes=%llu, Response->TotalBytesRead=%llu, Response->GetContentLength()=%llu, SizeToDownload=%llu (<-this will get returned from the callback))"),
		this, Response->TotalBytesRead.GetValue() + SizeToDownload, Response->GetContentLength(),
		SizeInBlocks, BlockSizeInBytes, Response->TotalBytesRead.GetValue(), Response->GetContentLength(), SizeToDownload);

	// note that we can be passed 0 bytes if file transmitted has 0 length
	if (SizeToDownload == 0)
	{
		return NumberOfBytesProcessed;
	}

	if (ResponseBodyReceiveStream)
	{
		ResponseBodyReceiveStream->Serialize(Ptr, SizeToDownload);

		if (!ResponseBodyReceiveStream->GetError())
		{
			NumberOfBytesProcessed = SizeToDownload;
		}
	}
	else
	{
		Response->Payload.AddUninitialized(SizeToDownload);
		FMemory::Memcpy(static_cast<uint8*>(Response->Payload.GetData()) + Response->TotalBytesRead.GetValue(), Ptr, SizeToDownload);

		NumberOfBytesProcessed = SizeToDownload;
	}

	Response->TotalBytesRead.Add(NumberOfBytesProcessed);

	return NumberOfBytesProcessed;
}

size_t FCurlHttpRequest::UploadCallback(void* Ptr, size_t SizeInBlocks, size_t BlockSizeInBytes)
{
	TimeSinceLastResponse = 0.0f;

	size_t MaxBufferSize = SizeInBlocks * BlockSizeInBytes;
	size_t SizeAlreadySent = BytesSent.GetValue();
	size_t SizeSentThisTime = RequestPayload->FillOutputBuffer(Ptr, MaxBufferSize, SizeAlreadySent);
	BytesSent.Add(SizeSentThisTime);
	TotalBytesSent.Add(SizeSentThisTime);

	UE_LOG(LogHttp, Verbose, TEXT("%p: UploadCallback: %llu bytes out of %llu sent (%llu bytes total sent). (SizeInBlocks=%llu, BlockSizeInBytes=%llu, SizeToSendThisTime=%llu (<-this will get returned from the callback))"),
		this, BytesSent.GetValue(), RequestPayload->GetContentLength(), TotalBytesSent.GetValue(), SizeInBlocks, BlockSizeInBytes, SizeSentThisTime);

	return SizeSentThisTime;
}

int FCurlHttpRequest::SeekCallback(curl_off_t Offset, int Origin)
{
	// Only support seeking to the very beginning
	if (bIsRequestPayloadSeekable && Origin == SEEK_SET && Offset == 0)
	{
		UE_LOG(LogHttp, Log, TEXT("%p: SeekCallback: Resetting to the beginning. We had uploaded %llu bytes"), this, BytesSent.GetValue());
		BytesSent.Reset();
		bIsRequestPayloadSeekable = false; // Do not attempt to re-seek
		return CURL_SEEKFUNC_OK;
	}
	UE_LOG(LogHttp, Warning, TEXT("%p: SeekCallback: Failed to seek to Offset=%lld, Origin=%d %s"), 
		this,
		(int64)(Offset),
		Origin, 
		bIsRequestPayloadSeekable ? TEXT("not implemented") : TEXT("seek disabled"));
	return CURL_SEEKFUNC_CANTSEEK;
}

size_t FCurlHttpRequest::DebugCallback(CURL * Handle, curl_infotype DebugInfoType, char * DebugInfo, size_t DebugInfoSize)
{
	check(Handle == EasyHandle);	// make sure it's us
#if CURL_ENABLE_DEBUG_CALLBACK
	switch(DebugInfoType)
	{
		case CURLINFO_TEXT:
			{
				// in this case DebugInfo is a C string (see http://curl.haxx.se/libcurl/c/debug.html)
				// C string is not null terminated:  https://curl.haxx.se/libcurl/c/CURLOPT_DEBUGFUNCTION.html

				// Truncate at 1023 characters. This is just an arbitrary number based on a buffer size seen in
				// the libcurl code.
				DebugInfoSize = FMath::Min(DebugInfoSize, (size_t)1023);

				// Calculate the actual length of the string due to incorrect use of snprintf() in lib/vtls/openssl.c.
				char* FoundNulPtr = (char*)memchr(DebugInfo, 0, DebugInfoSize);
				int CalculatedSize = FoundNulPtr != nullptr ? FoundNulPtr - DebugInfo : DebugInfoSize;

				FString DebugText(CalculatedSize, static_cast<const ANSICHAR*>(DebugInfo));

				DebugText.ReplaceInline(TEXT("\n"), TEXT(""), ESearchCase::CaseSensitive);
				DebugText.ReplaceInline(TEXT("\r"), TEXT(""), ESearchCase::CaseSensitive);
				UE_LOG(LogHttp, VeryVerbose, TEXT("%p: '%s'"), this, *DebugText);
				const FScopeLock CacheLock(&InfoMessageCacheCriticalSection);
				if (InfoMessageCache.Num() > 0)
				{
					InfoMessageCache[LeastRecentlyCachedInfoMessageIndex] = MoveTemp(DebugText);
					LeastRecentlyCachedInfoMessageIndex = (LeastRecentlyCachedInfoMessageIndex + 1) % InfoMessageCache.Num();
				}
			}
			break;

		case CURLINFO_HEADER_IN:
			UE_LOG(LogHttp, VeryVerbose, TEXT("%p: Received header (%d bytes)"), this, DebugInfoSize);
			break;

		case CURLINFO_HEADER_OUT:
			{
				if (UE_LOG_ACTIVE(LogHttp, VeryVerbose))
				{
					// C string is not null terminated:  https://curl.haxx.se/libcurl/c/CURLOPT_DEBUGFUNCTION.html

					// Scan for \r\n\r\n.  According to some code in tool_cb_dbg.c, special processing is needed for
					// CURLINFO_HEADER_OUT blocks when containing both headers and data (which may be binary).
					//
					// Truncate at 1023 characters. This is just an arbitrary number based on a buffer size seen in
					// the libcurl code.
					int RecalculatedSize = FMath::Min(DebugInfoSize, (size_t)1023);
					for (int Index = 0; Index <= RecalculatedSize - 4; ++Index)
					{
						if (DebugInfo[Index] == '\r' && DebugInfo[Index + 1] == '\n'
								&& DebugInfo[Index + 2] == '\r' && DebugInfo[Index + 3] == '\n')
						{
							RecalculatedSize = Index;
							break;
						}
					}

					// As lib/http.c states that CURLINFO_HEADER_OUT may contain binary data, only print it if
					// the header data is readable.
					bool bIsPrintable = true;
					for (int Index = 0; Index < RecalculatedSize; ++Index)
					{
						unsigned char Ch = DebugInfo[Index];
						if (!isprint(Ch) && !isspace(Ch))
						{
							bIsPrintable = false;
							break;
						}
					}

					if (bIsPrintable)
					{
						FString DebugText(RecalculatedSize, static_cast<const ANSICHAR*>(DebugInfo));

						DebugText.ReplaceInline(TEXT("\n"), TEXT(""), ESearchCase::CaseSensitive);
						DebugText.ReplaceInline(TEXT("\r"), TEXT(""), ESearchCase::CaseSensitive);
						UE_LOG(LogHttp, VeryVerbose, TEXT("%p: Sent header (%d bytes) - %s"), this, RecalculatedSize, *DebugText);
					}
					else
					{
						UE_LOG(LogHttp, VeryVerbose, TEXT("%p: Sent header (%d bytes) - contains binary data"), this, RecalculatedSize);
					}
					}
			}
			break;

		case CURLINFO_DATA_IN:
			UE_LOG(LogHttp, VeryVerbose, TEXT("%p: Received data (%d bytes)"), this, DebugInfoSize);
			break;

		case CURLINFO_DATA_OUT:
			UE_LOG(LogHttp, VeryVerbose, TEXT("%p: Sent data (%d bytes)"), this, DebugInfoSize);
			break;

		case CURLINFO_SSL_DATA_IN:
			UE_LOG(LogHttp, VeryVerbose, TEXT("%p: Received SSL data (%d bytes)"), this, DebugInfoSize);
			break;

		case CURLINFO_SSL_DATA_OUT:
			UE_LOG(LogHttp, VeryVerbose, TEXT("%p: Sent SSL data (%d bytes)"), this, DebugInfoSize);
			break;

		default:
			UE_LOG(LogHttp, VeryVerbose, TEXT("%p: DebugCallback: Unknown DebugInfoType=%d (DebugInfoSize: %d bytes)"), this, (int32)DebugInfoType, DebugInfoSize);
			break;
	}
#endif // CURL_ENABLE_DEBUG_CALLBACK

	switch (DebugInfoType)
	{
		case CURLINFO_HEADER_IN:
		case CURLINFO_HEADER_OUT:
		case CURLINFO_DATA_IN:
		case CURLINFO_DATA_OUT:
		case CURLINFO_SSL_DATA_IN:
		case CURLINFO_SSL_DATA_OUT:
			TimeSinceLastResponse = 0.0f;
			bAnyHttpActivity = true;
			break;
		default:
			break;
	}
	
	return 0;
}

bool FCurlHttpRequest::SetupRequest()
{
	QUICK_SCOPE_CYCLE_COUNTER(STAT_FCurlHttpRequest_SetupRequest);
	check(EasyHandle);

	// Disabled http request processing
	if (!FHttpModule::Get().IsHttpEnabled())
	{
		UE_LOG(LogHttp, Verbose, TEXT("Http disabled. Skipping request. url=%s"), *GetURL());
		return false;
	}
	if ((GetVerb().IsEmpty() || GetVerb().Equals(TEXT("GET"), ESearchCase::IgnoreCase))
		&& (RequestPayload.IsValid() && RequestPayload->GetContentLength() > 0))
	{
		UE_LOG(LogHttp, Warning, TEXT("An HTTP Get request cannot contain a payload."));
		return false;
	}
	if ((GetVerb().IsEmpty() || GetVerb().Equals(TEXT("GET"), ESearchCase::IgnoreCase))
		&& (RequestPayload.IsValid() && RequestPayload->GetContentLength() > 0))
	{
		UE_LOG(LogHttp, Warning, TEXT("An HTTP Get request cannot contain a payload."));
		return false;
	}

	// set up request

	if (!RequestPayload.IsValid())
	{
		RequestPayload = MakeUnique<FRequestPayloadInMemory>(TArray<uint8>());
		bIsRequestPayloadSeekable = true;
	}

	bCurlRequestCompleted = false;
	bCanceled = false;
	CurlAddToMultiResult = CURLM_OK;
	LastReportedBytesSent = 0;

	// default no verb to a GET
	if (Verb.IsEmpty())
	{
		Verb = TEXT("GET");
	}

	UE_LOG(LogHttp, Verbose, TEXT("%p: URL='%s'"), this, *URL);
	UE_LOG(LogHttp, Verbose, TEXT("%p: Verb='%s'"), this, *Verb);
	UE_LOG(LogHttp, Verbose, TEXT("%p: Custom headers are %s"), this, Headers.Num() ? TEXT("present") : TEXT("NOT present"));
	UE_LOG(LogHttp, Verbose, TEXT("%p: Payload size=%llu"), this, RequestPayload->GetContentLength());

	if (GetHeader(TEXT("User-Agent")).IsEmpty())
	{
		SetHeader(TEXT("User-Agent"), FPlatformHttp::GetDefaultUserAgent());
	}

	// content-length should be present http://www.w3.org/Protocols/rfc2616/rfc2616-sec4.html#sec4.4
	if (GetHeader(TEXT("Content-Length")).IsEmpty())
	{
		SetHeader(TEXT("Content-Length"), FString::Printf(TEXT("%llu"), RequestPayload->GetContentLength()));
	}

	// Remove "Expect: 100-continue" since this is supposed to cause problematic behavior on Amazon ELB (and WinInet doesn't send that either)
	// (also see http://www.iandennismiller.com/posts/curl-http1-1-100-continue-and-multipartform-data-post.html , http://the-stickman.com/web-development/php-and-curl-disabling-100-continue-header/ )
	if (GetHeader(TEXT("Expect")).IsEmpty())
	{
		SetHeader(TEXT("Expect"), TEXT(""));
	}

	return true;
}

bool FCurlHttpRequest::SetupRequestHttpThread()
{
	QUICK_SCOPE_CYCLE_COUNTER(STAT_FCurlHttpRequest_SetupRequestHttpThread);
	{
		QUICK_SCOPE_CYCLE_COUNTER(STAT_FCurlHttpRequest_SetupRequest_SLIST_FREE_HEADERS);
		curl_slist_free_all(HeaderList);
		HeaderList = nullptr;
	}

	{
		QUICK_SCOPE_CYCLE_COUNTER(STAT_FCurlHttpRequest_SetupRequest_EASY_SETOPT);

		curl_easy_setopt(EasyHandle, CURLOPT_URL, TCHAR_TO_ANSI(*URL));

		if (!FCurlHttpManager::CurlRequestOptions.LocalHostAddr.IsEmpty())
		{
			// Set the local address to use for making these requests
			CURLcode ErrCode = curl_easy_setopt(EasyHandle, CURLOPT_INTERFACE, TCHAR_TO_ANSI(*FCurlHttpManager::CurlRequestOptions.LocalHostAddr));
		}

		bool bUseReadFunction = false;

		// set up verb (note that Verb is expected to be uppercase only)
		if (Verb == TEXT("POST"))
		{
			// If we don't pass any other Content-Type, RequestPayload is assumed to be URL-encoded by this time
			// In the case of using a streamed file, you must explicitly set the Content-Type, because RequestPayload->IsURLEncoded returns false.
			check(!GetHeader(TEXT("Content-Type")).IsEmpty() || RequestPayload->IsURLEncoded());
			curl_easy_setopt(EasyHandle, CURLOPT_POST, 1L);
			curl_easy_setopt(EasyHandle, CURLOPT_POSTFIELDS, NULL);
#if WITH_CURL_XCURL
<<<<<<< HEAD
=======
			checkf(RequestPayload->GetContentLength() <= TNumericLimits<int32>::Max(), TEXT("xCurl 2206.4.0.0 doesn't support uploading file with length more than 32 bits"));
>>>>>>> 4af6daef
			curl_easy_setopt(EasyHandle, CURLOPT_INFILESIZE, RequestPayload->GetContentLength());
#else
			curl_easy_setopt(EasyHandle, CURLOPT_POSTFIELDSIZE, RequestPayload->GetContentLength());
#endif
			bUseReadFunction = true;
		}
		else if (Verb == TEXT("PUT") || Verb == TEXT("PATCH"))
		{
			curl_easy_setopt(EasyHandle, CURLOPT_UPLOAD, 1L);
#if WITH_CURL_XCURL
			checkf(RequestPayload->GetContentLength() <= TNumericLimits<int32>::Max(), TEXT("xCurl 2206.4.0.0 doesn't support uploading file with length more than 32 Bits"));
#endif
			curl_easy_setopt(EasyHandle, CURLOPT_INFILESIZE, RequestPayload->GetContentLength());
			if (Verb != TEXT("PUT"))
			{
				curl_easy_setopt(EasyHandle, CURLOPT_CUSTOMREQUEST, TCHAR_TO_UTF8(*Verb));
			}

			bUseReadFunction = true;
		}
		else if (Verb == TEXT("GET"))
		{
			// technically might not be needed unless we reuse the handles
			curl_easy_setopt(EasyHandle, CURLOPT_HTTPGET, 1L);
		}
		else if (Verb == TEXT("HEAD"))
		{
			curl_easy_setopt(EasyHandle, CURLOPT_NOBODY, 1L);
		}
		else if (Verb == TEXT("DELETE"))
		{
			// If we don't pass any other Content-Type, RequestPayload is assumed to be URL-encoded by this time
			// (if we pass, don't check here and trust the request)
			check(!GetHeader(TEXT("Content-Type")).IsEmpty() || RequestPayload->IsURLEncoded());

			curl_easy_setopt(EasyHandle, CURLOPT_POST, 1L);
			curl_easy_setopt(EasyHandle, CURLOPT_CUSTOMREQUEST, "DELETE");
			curl_easy_setopt(EasyHandle, CURLOPT_POSTFIELDSIZE, RequestPayload->GetContentLength());
			bUseReadFunction = true;
		}
		else
		{
			UE_LOG(LogHttp, Fatal, TEXT("Unsupported verb '%s', can be perhaps added with CURLOPT_CUSTOMREQUEST"), *Verb);
			UE_DEBUG_BREAK();
		}

		if (bUseReadFunction)
		{
			BytesSent.Reset();
			TotalBytesSent.Reset();
			curl_easy_setopt(EasyHandle, CURLOPT_READDATA, this);
			curl_easy_setopt(EasyHandle, CURLOPT_READFUNCTION, StaticUploadCallback);
		}

		// set up header function to receive response headers
		curl_easy_setopt(EasyHandle, CURLOPT_HEADERDATA, this);
		curl_easy_setopt(EasyHandle, CURLOPT_HEADERFUNCTION, StaticReceiveResponseHeaderCallback);

		// set up write function to receive response payload
		curl_easy_setopt(EasyHandle, CURLOPT_WRITEDATA, this);
		curl_easy_setopt(EasyHandle, CURLOPT_WRITEFUNCTION, StaticReceiveResponseBodyCallback);

		// set up headers

		// Empty string here tells Curl to list all supported encodings, allowing servers to send compressed content.
		if (FCurlHttpManager::CurlRequestOptions.bAcceptCompressedContent)
		{
			curl_easy_setopt(EasyHandle, CURLOPT_ACCEPT_ENCODING, "");
		}

		{
			QUICK_SCOPE_CYCLE_COUNTER(STAT_FCurlHttpRequest_SetupRequest_SLIST_APPEND_HEADERS);

			TArray<FString> AllHeaders = GetAllHeaders();
			const int32 NumAllHeaders = AllHeaders.Num();
			for (int32 Idx = 0; Idx < NumAllHeaders; ++Idx)
			{
				const bool bCanLogHeaderValue = !AllHeaders[Idx].Contains(TEXT("Authorization"));
				if (bCanLogHeaderValue)
				{
					UE_LOG(LogHttp, Verbose, TEXT("%p: Adding header '%s'"), this, *AllHeaders[Idx]);
				}

				curl_slist* NewHeaderList = curl_slist_append(HeaderList, TCHAR_TO_UTF8(*AllHeaders[Idx]));
				if (!NewHeaderList)
				{
					if (bCanLogHeaderValue)
					{
						UE_LOG(LogHttp, Warning, TEXT("Failed to append header '%s'"), *AllHeaders[Idx]);
					}
					else
					{
						UE_LOG(LogHttp, Warning, TEXT("Failed to append header 'Authorization'"));
					}
				}
				else
				{
					HeaderList = NewHeaderList;
				}
			}
		}

		if (HeaderList)
		{
			curl_easy_setopt(EasyHandle, CURLOPT_HTTPHEADER, HeaderList);
		}

		// Set connection timeout in seconds
		int32 HttpConnectionTimeout = FHttpModule::Get().GetHttpConnectionTimeout();
		if (HttpConnectionTimeout >= 0)
		{
			curl_easy_setopt(EasyHandle, CURLOPT_CONNECTTIMEOUT, HttpConnectionTimeout);
		}

		if (FCurlHttpManager::CurlRequestOptions.bAllowSeekFunction && bIsRequestPayloadSeekable)
		{
			curl_easy_setopt(EasyHandle, CURLOPT_SEEKDATA, this);
			curl_easy_setopt(EasyHandle, CURLOPT_SEEKFUNCTION, StaticSeekCallback);
		}
	}

#if !WITH_CURL_XCURL
	{
		//Tracking the locking in the CURLOPT_SHARE branch of the curl_easy_setopt implementation
		QUICK_SCOPE_CYCLE_COUNTER(STAT_FCurlHttpRequest_SetupRequest_EASY_CURLOPT_SHARE);

		curl_easy_setopt(EasyHandle, CURLOPT_SHARE, FCurlHttpManager::GShareHandle);
	}
#endif

	UE_LOG(LogHttp, Log, TEXT("%p: Starting %s request to URL='%s'"), this, *Verb, *URL);

	return true;
}

bool FCurlHttpRequest::ProcessRequest()
{
	QUICK_SCOPE_CYCLE_COUNTER(STAT_FCurlHttpRequest_ProcessRequest);
	check(EasyHandle);

	// Clear out response. If this is a re-used request, Response could point to a stale response until SetupRequestHttpThread is called
	Response = nullptr;
	LastReportedBytesRead = 0;

	if (!PreCheck() || !SetupRequest())
	{
<<<<<<< HEAD
		UE_LOG(LogHttp, Warning, TEXT("ProcessRequest failed. URL '%s' is not using an allowed domain. %p"), *URL, this);
=======
		return FinishRequestNotInHttpManager();
>>>>>>> 4af6daef
	}

	// Clear the info cache log so we don't output messages from previous requests when reusing/retrying a request
	{
		const FScopeLock CacheLock(&InfoMessageCacheCriticalSection);
		for (FString& Line : InfoMessageCache)
		{
			Line.Reset();
		}
	}

	QUICK_SCOPE_CYCLE_COUNTER(STAT_CurlHttpAddThreadedRequest);
	// Mark as in-flight to prevent overlapped requests using the same object
	CompletionStatus = EHttpRequestStatus::Processing;
	// Add to global list while being processed so that the ref counted request does not get deleted
	FHttpModule::Get().GetHttpManager().AddThreadedRequest(SharedThis(this));

	UE_LOG(LogHttp, Verbose, TEXT("%p: request (easy handle:%p) has been added to threaded queue for processing"), this, EasyHandle);
	return true;
}

bool FCurlHttpRequest::StartThreadedRequest()
{
	// reset timeout
	ElapsedTime = 0.0f;
	TimeSinceLastResponse = 0.0f;
	bAnyHttpActivity = false;
	
	UE_LOG(LogHttp, Verbose, TEXT("%p: request (easy handle:%p) has started threaded processing"), this, EasyHandle);

	return true;
}

bool FCurlHttpRequest::IsThreadedRequestComplete()
{
	if (bCanceled)
	{
		return true;
	}
	
	if (bCurlRequestCompleted && ElapsedTime >= FHttpModule::Get().GetHttpDelayTime())
	{
		return true;
	}

	if (CurlAddToMultiResult != CURLM_OK)
	{
		return true;
	}

	const float HttpTimeout = GetTimeoutOrDefault();
	bool bTimedOut = (HttpTimeout > 0 && TimeSinceLastResponse >= HttpTimeout);
#if CURL_ENABLE_NO_TIMEOUTS_OPTION
	static const bool bNoTimeouts = FParse::Param(FCommandLine::Get(), TEXT("NoTimeouts"));
	bTimedOut = bTimedOut && !bNoTimeouts;
#endif
	if (bTimedOut)
	{
		UE_LOG(LogHttp, Warning, TEXT("%p: HTTP request timed out after %0.2f seconds URL=%s"), this, TimeSinceLastResponse, *GetURL());
		return true;
	}

	return false;
}

void FCurlHttpRequest::TickThreadedRequest(float DeltaSeconds)
{
	ElapsedTime += DeltaSeconds;
	TimeSinceLastResponse += DeltaSeconds;
}

void FCurlHttpRequest::CancelRequest()
{
	QUICK_SCOPE_CYCLE_COUNTER(STAT_FCurlHttpRequest_CancelRequest);

	if (bCanceled)
	{
		return;
	}

	bCanceled = true;
	UE_LOG(LogHttp, Verbose, TEXT("%p: HTTP request canceled.  URL=%s"), this, *GetURL());

	FHttpManager& HttpManager = FHttpModule::Get().GetHttpManager();
	if (HttpManager.IsValidRequest(this))
	{
		HttpManager.CancelThreadedRequest(SharedThis(this));
	}
	else
	{
		FinishRequestNotInHttpManager();
	}
}

const FHttpResponsePtr FCurlHttpRequest::GetResponse() const
{
	return Response;
}

void FCurlHttpRequest::Tick(float DeltaSeconds)
{
	CheckProgressDelegate();
	BroadcastNewlyReceivedHeaders();
}

void FCurlHttpRequest::CheckProgressDelegate()
{
	QUICK_SCOPE_CYCLE_COUNTER(STAT_FCurlHttpRequest_CheckProgressDelegate);
	const uint64 CurrentBytesRead = Response.IsValid() ? Response->TotalBytesRead.GetValue() : 0;
	const uint64 CurrentBytesSent = BytesSent.GetValue();

	const bool bProcessing = CompletionStatus == EHttpRequestStatus::Processing;
	const bool bBytesSentChanged = (CurrentBytesSent != LastReportedBytesSent);
	const bool bBytesReceivedChanged = (Response.IsValid() && CurrentBytesRead != LastReportedBytesRead);
	const bool bProgressChanged = bBytesSentChanged || bBytesReceivedChanged;
	if (bProcessing && bProgressChanged)
	{
		LastReportedBytesSent = CurrentBytesSent;
		if (Response.IsValid())
		{
			LastReportedBytesRead = CurrentBytesRead;
		}
		// Update response progress
		OnRequestProgress().ExecuteIfBound(SharedThis(this), LastReportedBytesSent, LastReportedBytesRead);
	}
}

void FCurlHttpRequest::BroadcastNewlyReceivedHeaders()
{
	check(IsInGameThread() || DelegateThreadPolicy == EHttpRequestDelegateThreadPolicy::CompleteOnHttpThread);
	if (Response.IsValid())
	{
		// Process the headers received on the HTTP thread and merge them into the response's list of headers and then broadcast the new headers
		TPair<FString, FString> NewHeader;
		while (Response->NewlyReceivedHeaders.Dequeue(NewHeader))
		{
			const FString& HeaderKey = NewHeader.Key;
			const FString& HeaderValue = NewHeader.Value;

			FString NewValue;
			FString* PreviousValue = Response->Headers.Find(HeaderKey);
			if (PreviousValue != nullptr && !PreviousValue->IsEmpty())
			{
				constexpr const int32 SeparatorLength = 2; // Length of ", "
				NewValue = MoveTemp(*PreviousValue);
				NewValue.Reserve(NewValue.Len() + SeparatorLength + HeaderValue.Len());
				NewValue += TEXT(", ");
			}
			NewValue += HeaderValue;
			Response->Headers.Add(HeaderKey, MoveTemp(NewValue));

			OnHeaderReceived().ExecuteIfBound(SharedThis(this), NewHeader.Key, NewHeader.Value);
		}
	}
}

void FCurlHttpRequest::FinishRequest()
{
	check(IsInGameThread() || DelegateThreadPolicy == EHttpRequestDelegateThreadPolicy::CompleteOnHttpThread);

	QUICK_SCOPE_CYCLE_COUNTER(STAT_FCurlHttpRequest_FinishRequest);

	curl_easy_setopt(EasyHandle, CURLOPT_SHARE, nullptr);
	
	CheckProgressDelegate();
	// if completed, get more info
	if (bCurlRequestCompleted)
	{
		if (Response.IsValid())
		{
			Response->bSucceeded = (CURLE_OK == CurlCompletionResult);

			// get the information
			long HttpCode = 0;
			if (CURLE_OK == curl_easy_getinfo(EasyHandle, CURLINFO_RESPONSE_CODE, &HttpCode))
			{
				Response->HttpCode = HttpCode;
			}

			// If content length wasn't received through response header 
			if (Response->ContentLength == 0)
			{
				double ContentLengthDownload = 0.0;
				if (CURLE_OK == curl_easy_getinfo(EasyHandle, CURLINFO_CONTENT_LENGTH_DOWNLOAD, &ContentLengthDownload) && ContentLengthDownload > 0.0)
				{
					Response->ContentLength = static_cast< uint64 >(ContentLengthDownload);
				}
				else
				{
					// If curl did not know how much we downloaded, or we were missing a Content-Length header (Chunked request), set our ContentLength as the amount we downloaded
					Response->ContentLength = Response->TotalBytesRead.GetValue();
				}
			}

			if (Response->HttpCode <= 0 && URL.StartsWith(TEXT("Http"), ESearchCase::IgnoreCase))
			{
				UE_LOG(LogHttp, Warning, TEXT("%p: invalid HTTP response code received. URL: %s, HTTP code: %d, content length: %llu, actual payload size: %llu"),
					this, *GetURL(), Response->HttpCode, Response->ContentLength, Response->TotalBytesRead.GetValue());
				Response->bSucceeded = false;
			}
		}
	}
	
	// if just finished, mark as stopped async processing
	if (Response.IsValid())
	{
		BroadcastNewlyReceivedHeaders();
		Response->bIsReady = true;
	}

	if (Response.IsValid() &&
		Response->bSucceeded)
	{
		const bool bDebugServerResponse = Response->GetResponseCode() >= 500 && Response->GetResponseCode() <= 503;

		// log info about error responses to identify failed downloads
		if (UE_LOG_ACTIVE(LogHttp, Verbose) ||
			bDebugServerResponse)
		{
			if (bDebugServerResponse)
			{
				UE_LOG(LogHttp, Warning, TEXT("%p: request has been successfully processed. URL: %s, HTTP code: %d, content length: %llu, actual payload size: %llu, elapsed: %.2fs"),
					this, *GetURL(), Response->HttpCode, Response->ContentLength, Response->TotalBytesRead.GetValue(), ElapsedTime);
			}
			else
			{
				UE_LOG(LogHttp, Log, TEXT("%p: request has been successfully processed. URL: %s, HTTP code: %d, content length: %llu, actual payload size: %llu, elapsed: %.2fs"),
					this, *GetURL(), Response->HttpCode, Response->ContentLength, Response->TotalBytesRead.GetValue(), ElapsedTime);
			}

			TArray<FString> AllHeaders = Response->GetAllHeaders();
			for (TArray<FString>::TConstIterator It(AllHeaders); It; ++It)
			{
				const FString& HeaderStr = *It;
				if (!HeaderStr.StartsWith(TEXT("Authorization")) && !HeaderStr.StartsWith(TEXT("Set-Cookie")))
				{
					if (bDebugServerResponse)
					{
						UE_LOG(LogHttp, Warning, TEXT("%p Response Header %s"), this, *HeaderStr);
					}
					else
					{
						UE_LOG(LogHttp, Verbose, TEXT("%p Response Header %s"), this, *HeaderStr);
					}
				}
			}
		}

		// Mark last request attempt as completed successfully
		CompletionStatus = EHttpRequestStatus::Succeeded;
		// Broadcast any headers we haven't broadcast yet
		BroadcastNewlyReceivedHeaders();
		// Call delegate with valid request/response objects
		OnProcessRequestComplete().ExecuteIfBound(SharedThis(this),Response,true);
	}
	else
	{
		if (bCanceled)
		{
			UE_LOG(LogHttp, Warning, TEXT("%p: request was cancelled"), this);
		}
		else if (CurlAddToMultiResult != CURLM_OK)
		{
			UE_LOG(LogHttp, Warning, TEXT("%p: request failed, libcurl multi error: %d (%s)"), this, (int32)CurlAddToMultiResult, ANSI_TO_TCHAR(curl_multi_strerror(CurlAddToMultiResult)));
		}
		else
		{
			UE_LOG(LogHttp, Warning, TEXT("%p: request failed, libcurl error: %d (%s)"), this, (int32)CurlCompletionResult, ANSI_TO_TCHAR(curl_easy_strerror(CurlCompletionResult)));
		}

		if (!bCanceled)
		{
			const FScopeLock CacheLock(&InfoMessageCacheCriticalSection);
			for (int32 i = 0; i < InfoMessageCache.Num(); ++i)
			{
				if (InfoMessageCache[(LeastRecentlyCachedInfoMessageIndex + i) % InfoMessageCache.Num()].Len() > 0)
				{
					UE_LOG(LogHttp, Warning, TEXT("%p: libcurl info message cache %d (%s)"), this, (LeastRecentlyCachedInfoMessageIndex + i) % InfoMessageCache.Num(), *(InfoMessageCache[(LeastRecentlyCachedInfoMessageIndex + i) % NumberOfInfoMessagesToCache]));
				}
			}
		}

		// Mark last request attempt as completed but failed
		if (bCanceled)
		{
			CompletionStatus = EHttpRequestStatus::Failed;
		}
		else if (bCurlRequestCompleted)
		{
			switch (CurlCompletionResult)
			{
			case CURLE_COULDNT_CONNECT:
			case CURLE_COULDNT_RESOLVE_PROXY:
			case CURLE_COULDNT_RESOLVE_HOST:
			case CURLE_SSL_CONNECT_ERROR:
				// report these as connection errors (safe to retry)
				CompletionStatus = EHttpRequestStatus::Failed_ConnectionError;
				break;
			default:
				CompletionStatus = EHttpRequestStatus::Failed;
			}
		}
		else
		{
			if (bAnyHttpActivity)
			{
				CompletionStatus = EHttpRequestStatus::Failed;
			}
			else
			{
				CompletionStatus = EHttpRequestStatus::Failed_ConnectionError;
			}
		}
		// Call delegate with failure
		OnProcessRequestComplete().ExecuteIfBound(SharedThis(this), Response, false);

		//Delegate needs to know about the errors -- so clear out Response (since connection failed) afterwards...
		Response = nullptr;
	}
}

float FCurlHttpRequest::GetElapsedTime() const
{
	return ElapsedTime;
}


// FCurlHttpRequest

FCurlHttpResponse::FCurlHttpResponse(FCurlHttpRequest& InRequest)
	:	Request(InRequest)
	,	TotalBytesRead(0)
	,	HttpCode(EHttpResponseCodes::Unknown)
	,	ContentLength(0)
	,	bIsReady(0)
	,	bSucceeded(0)
{
}

FCurlHttpResponse::~FCurlHttpResponse()
{	
}

FString FCurlHttpResponse::GetURL() const
{
	return Request.GetURL();
}

FString FCurlHttpResponse::GetURLParameter(const FString& ParameterName) const
{
	return Request.GetURLParameter(ParameterName);
}

FString FCurlHttpResponse::GetHeader(const FString& HeaderName) const
{
	FString Result;
	if (!bIsReady)
	{
		UE_LOG(LogHttp, Warning, TEXT("Can't get cached header [%s]. Response still processing. %p"),
			*HeaderName, &Request);
	}
	else
	{
		const FString* Header = Headers.Find(HeaderName);
		if (Header != NULL)
		{
			Result = *Header;
		}
	}
	return Result;
}

TArray<FString> FCurlHttpResponse::GetAllHeaders() const
{
	TArray<FString> Result;
	if (!bIsReady)
	{
		UE_LOG(LogHttp, Warning, TEXT("Can't get cached headers. Response still processing. %p"),&Request);
	}
	else
	{
		Result.Reserve(Headers.Num());
		for (const TPair<FString, FString>& It : Headers)
		{
			Result.Emplace(FCurlHttpRequest::CombineHeaderKeyValue(It.Key, It.Value));
		}
	}
	return Result;
}

FString FCurlHttpResponse::GetContentType() const
{
	return GetHeader(TEXT("Content-Type"));
}

uint64 FCurlHttpResponse::GetContentLength() const
{
	return ContentLength;
}

const TArray<uint8>& FCurlHttpResponse::GetContent() const
{
	if (!bIsReady)
	{
		UE_LOG(LogHttp, Warning, TEXT("Payload is incomplete. Response still processing. %p"),&Request);
	}
	return Payload;
}

int32 FCurlHttpResponse::GetResponseCode() const
{
	return HttpCode;
}

FString FCurlHttpResponse::GetContentAsString() const
{
	// Content is NOT null-terminated; we need to specify lengths here
	FUTF8ToTCHAR TCHARData(reinterpret_cast<const ANSICHAR*>(Payload.GetData()), Payload.Num());
	return FString(TCHARData.Length(), TCHARData.Get());
}

#endif //WITH_CURL<|MERGE_RESOLUTION|>--- conflicted
+++ resolved
@@ -343,11 +343,7 @@
 		return;
 	}
 
-<<<<<<< HEAD
-	int32 Utf8Length = FPlatformString::ConvertedLength<UTF8CHAR>(*ContentString, ContentString.Len());
-=======
 	uint64 Utf8Length = FPlatformString::ConvertedLength<UTF8CHAR>(*ContentString, ContentString.Len());
->>>>>>> 4af6daef
 	TArray<uint8> Buffer;
 	Buffer.SetNumUninitialized(Utf8Length);
 	FPlatformString::Convert((UTF8CHAR*)Buffer.GetData(), Buffer.Num(), *ContentString, ContentString.Len());
@@ -779,12 +775,6 @@
 		UE_LOG(LogHttp, Warning, TEXT("An HTTP Get request cannot contain a payload."));
 		return false;
 	}
-	if ((GetVerb().IsEmpty() || GetVerb().Equals(TEXT("GET"), ESearchCase::IgnoreCase))
-		&& (RequestPayload.IsValid() && RequestPayload->GetContentLength() > 0))
-	{
-		UE_LOG(LogHttp, Warning, TEXT("An HTTP Get request cannot contain a payload."));
-		return false;
-	}
 
 	// set up request
 
@@ -862,10 +852,7 @@
 			curl_easy_setopt(EasyHandle, CURLOPT_POST, 1L);
 			curl_easy_setopt(EasyHandle, CURLOPT_POSTFIELDS, NULL);
 #if WITH_CURL_XCURL
-<<<<<<< HEAD
-=======
 			checkf(RequestPayload->GetContentLength() <= TNumericLimits<int32>::Max(), TEXT("xCurl 2206.4.0.0 doesn't support uploading file with length more than 32 bits"));
->>>>>>> 4af6daef
 			curl_easy_setopt(EasyHandle, CURLOPT_INFILESIZE, RequestPayload->GetContentLength());
 #else
 			curl_easy_setopt(EasyHandle, CURLOPT_POSTFIELDSIZE, RequestPayload->GetContentLength());
@@ -1012,11 +999,7 @@
 
 	if (!PreCheck() || !SetupRequest())
 	{
-<<<<<<< HEAD
-		UE_LOG(LogHttp, Warning, TEXT("ProcessRequest failed. URL '%s' is not using an allowed domain. %p"), *URL, this);
-=======
 		return FinishRequestNotInHttpManager();
->>>>>>> 4af6daef
 	}
 
 	// Clear the info cache log so we don't output messages from previous requests when reusing/retrying a request
