// Copyright Epic Games, Inc. All Rights Reserved.

#if WITH_WINHTTP

#include "WinHttp/WinHttpHttpRequest.h"
#include "WinHttp/WinHttpHttpManager.h"
#include "WinHttp/WinHttpHttpResponse.h"
#include "WinHttp/Support/WinHttpConnectionHttp.h"
#include "GenericPlatform/HttpRequestPayload.h"
#include "Http.h"
#include "HttpModule.h"

#include "HAL/PlatformTime.h"
#include "Containers/StringView.h"
#include "HAL/FileManager.h"

FWinHttpHttpRequest::FWinHttpHttpRequest()
{

}

FWinHttpHttpRequest::~FWinHttpHttpRequest()
{
	// Make sure we either didn't start, or we finished before destructing
	check(!RequestStartTimeSeconds.IsSet() || RequestFinishTimeSeconds.IsSet());
}

FString FWinHttpHttpRequest::GetURL() const
{
	return RequestData.Url;
}

FString FWinHttpHttpRequest::GetURLParameter(const FString& ParameterName) const
{
	FString ReturnValue;

	if (TOptional<FString> OptionalParameterValue = FGenericPlatformHttp::GetUrlParameter(RequestData.Url, ParameterName))
	{
		ReturnValue = MoveTemp(OptionalParameterValue.GetValue());
	}

	return ReturnValue;
}

FString FWinHttpHttpRequest::GetHeader(const FString& HeaderName) const
{
	const FString* const ExistingHeader = RequestData.Headers.Find(HeaderName);
	return ExistingHeader ? *ExistingHeader : FString();
}

TArray<FString> FWinHttpHttpRequest::GetAllHeaders() const
{
	TArray<FString> AllHeaders;

	for (const TPair<FString, FString>& Header : RequestData.Headers)
	{
		AllHeaders.Add(FString::Printf(TEXT("%s: %s"), *Header.Key, *Header.Value));
	}

	return AllHeaders;
}
	
FString FWinHttpHttpRequest::GetContentType() const
{
	return GetHeader(TEXT("Content-Type"));
}

int32 FWinHttpHttpRequest::GetContentLength() const
{
	return RequestData.Payload.IsValid() ? RequestData.Payload->GetContentLength() : 0;
}

const TArray<uint8>& FWinHttpHttpRequest::GetContent() const
{
	static const TArray<uint8> EmptyContent;
	return RequestData.Payload.IsValid() ? RequestData.Payload->GetContent() : EmptyContent;
}

FString FWinHttpHttpRequest::GetVerb() const
{
	return RequestData.Verb;
}

void FWinHttpHttpRequest::SetVerb(const FString& InVerb)
{
	if (State == EHttpRequestStatus::Processing)
	{
		UE_LOG(LogHttp, Warning, TEXT("Attempted to set verb on a request that is inflight"));
		return;
	}

	RequestData.Verb = InVerb.ToUpper();
}

void FWinHttpHttpRequest::SetURL(const FString& InURL)
{
	if (State == EHttpRequestStatus::Processing)
	{
		UE_LOG(LogHttp, Warning, TEXT("Attempted to set URL on a request that is inflight"));
		return;
	}

	RequestData.Url = InURL;
}

void FWinHttpHttpRequest::SetContent(const TArray<uint8>& ContentPayload)
{
	SetContent(CopyTemp(ContentPayload));
}

void FWinHttpHttpRequest::SetContent(TArray<uint8>&& ContentPayload)
{
	if (State == EHttpRequestStatus::Processing)
	{
		UE_LOG(LogHttp, Warning, TEXT("Attempted to set content on a request that is inflight"));
		return;
	}

	RequestData.Payload = MakeShared<FRequestPayloadInMemory, ESPMode::ThreadSafe>(MoveTemp(ContentPayload));
}

void FWinHttpHttpRequest::SetContentAsString(const FString& ContentString)
{
	if (State == EHttpRequestStatus::Processing)
	{
		UE_LOG(LogHttp, Warning, TEXT("Attempted to set content on a request that is inflight"));
		return;
	}

	const FTCHARToUTF8 Converter(*ContentString, ContentString.Len());

	TArray<uint8> Content;
	Content.Append(reinterpret_cast<const uint8*>(Converter.Get()), Converter.Length());

	RequestData.Payload = MakeShared<FRequestPayloadInMemory, ESPMode::ThreadSafe>(MoveTemp(Content));
}

bool FWinHttpHttpRequest::SetContentAsStreamedFile(const FString& Filename)
{
	if (State == EHttpRequestStatus::Processing)
	{
		UE_LOG(LogHttp, Warning, TEXT("Attempted to set content on a request that is inflight"));
		return false;
	}

	if (FArchive* File = IFileManager::Get().CreateFileReader(*Filename))
	{
		RequestData.Payload = MakeShared<FRequestPayloadInFileStream, ESPMode::ThreadSafe>(MakeShareable(File));
		return true;
	}
	else
	{
		UE_LOG(LogHttp, Warning, TEXT("Failed to open '%s' for reading"), *Filename);
		RequestData.Payload.Reset();
		return false;
	}
}

bool FWinHttpHttpRequest::SetContentFromStream(TSharedRef<FArchive, ESPMode::ThreadSafe> Stream)
{
	if (State == EHttpRequestStatus::Processing)
	{
		UE_LOG(LogHttp, Warning, TEXT("Attempted to set content on a request that is inflight"));
		return false;
	}

	RequestData.Payload = MakeShared<FRequestPayloadInFileStream, ESPMode::ThreadSafe>(Stream);
	return true;
}

void FWinHttpHttpRequest::SetHeader(const FString& HeaderName, const FString& HeaderValue)
{
	if (State == EHttpRequestStatus::Processing)
	{
		UE_LOG(LogHttp, Warning, TEXT("Attempted to set a header on a request that is inflight"));
		return;
	}

	if (HeaderName.IsEmpty())
	{
		UE_LOG(LogHttp, Warning, TEXT("Attempted to set an empty header name"));
		return;
	}

	RequestData.Headers.Add(HeaderName, HeaderValue);
}

void FWinHttpHttpRequest::AppendToHeader(const FString& HeaderName, const FString& AdditionalHeaderValue)
{
	if (State == EHttpRequestStatus::Processing)
	{
		UE_LOG(LogHttp, Warning, TEXT("Attempted to append a header on a request that is inflight"));
		return;
	}
	
	if (HeaderName.IsEmpty())
	{
		UE_LOG(LogHttp, Warning, TEXT("Attempted to append an empty header name"));
		return;
	}

	if (const FString* ExistingHeaderValue = RequestData.Headers.Find(HeaderName))
	{
		RequestData.Headers.Add(HeaderName, FString::Printf(TEXT("%s, %s"), **ExistingHeaderValue, *AdditionalHeaderValue));
	}
	else
	{
		RequestData.Headers.Add(HeaderName, AdditionalHeaderValue);
	}
}

bool FWinHttpHttpRequest::ProcessRequest()
{
	UE_LOG(LogHttp, Verbose, TEXT("FWinHttpHttpRequest::ProcessRequest() FWinHttpHttpRequest=[%p]"), this);

	if (State == EHttpRequestStatus::Processing)
	{
		UE_LOG(LogHttp, Warning, TEXT("Attempted to start request while it is still in inflight"));
		return false;
	}

	FWinHttpHttpManager* HttpManager = FWinHttpHttpManager::GetManager();
	if (!HttpManager)
	{
		UE_LOG(LogHttp, Warning, TEXT("Attempted to start request with no HTTP manager"));
		return false;
	}

	Response.Reset();
	TotalBytesSent = 0;
	TotalBytesReceived = 0;
	RequestStartTimeSeconds.Reset();
	RequestFinishTimeSeconds.Reset();
	bRequestCancelled = false;

	State = EHttpRequestStatus::Processing;

	TSharedRef<FWinHttpHttpRequest, ESPMode::ThreadSafe> LocalStrongThis = StaticCastSharedRef<FWinHttpHttpRequest>(AsShared());
	HttpManager->QuerySessionForUrl(RequestData.Url, FWinHttpQuerySessionComplete::CreateLambda([LocalWeakThis = TWeakPtr<FWinHttpHttpRequest, ESPMode::ThreadSafe>(LocalStrongThis)](FWinHttpSession* SessionPtr)
	{
		// Validate state
		TSharedPtr<FWinHttpHttpRequest, ESPMode::ThreadSafe> StrongThis = LocalWeakThis.Pin();
		if (!StrongThis.IsValid())
		{
			// We went away
			return;
		}
		if (StrongThis->bRequestCancelled)
		{
			// We were cancelled
			return;
		}
		if (!SessionPtr)
		{
			// Could not create session
			UE_LOG(LogHttp, Warning, TEXT("Unable to create WinHttp Session, failing request"));
			StrongThis->FinishRequestOnGameThread();
			return;
		}

		FWinHttpHttpRequestData& RequestData = StrongThis->RequestData;

		// Create connection object
		TSharedPtr<FWinHttpConnectionHttp, ESPMode::ThreadSafe> Connection = FWinHttpConnectionHttp::CreateHttpConnection(*SessionPtr, RequestData.Verb, RequestData.Url, RequestData.Headers, RequestData.Payload);
		if (!Connection.IsValid())
		{
			UE_LOG(LogHttp, Warning, TEXT("Unable to create WinHttp Connection, failing request"));
			StrongThis->FinishRequestOnGameThread();
			return;
		}

		// Bind listeners
		TSharedRef<FWinHttpHttpRequest, ESPMode::ThreadSafe> StrongThisRef = StrongThis.ToSharedRef();
		Connection->SetDataTransferredHandler(FWinHttpConnectionHttpOnDataTransferred::CreateThreadSafeSP(StrongThisRef, &FWinHttpHttpRequest::HandleDataTransferred));
		Connection->SetHeaderReceivedHandler(FWinHttpConnectionHttpOnHeaderReceived::CreateThreadSafeSP(StrongThisRef, &FWinHttpHttpRequest::HandleHeaderReceived));
		Connection->SetRequestCompletedHandler(FWinHttpConnectionHttpOnRequestComplete::CreateThreadSafeSP(StrongThisRef, &FWinHttpHttpRequest::HandleRequestComplete));

		// Start request!
		StrongThisRef->RequestStartTimeSeconds = FPlatformTime::Seconds();
		if (!Connection->StartRequest())
		{
			UE_LOG(LogHttp, Warning, TEXT("Unable to start WinHttp Connection, failing request"));
			StrongThisRef->FinishRequestOnGameThread();
			return;
		}

		// Save object
		StrongThisRef->Connection = MoveTemp(Connection);
	}));

	// Store our request so it doesn't die if the requester doesn't store it (common use case)
	FHttpModule::Get().GetHttpManager().AddThreadedRequest(LocalStrongThis);
	return true;
}

void FWinHttpHttpRequest::CancelRequest()
{
	UE_LOG(LogHttp, Log, TEXT("FWinHttpHttpRequest::CancelRequest() FWinHttpHttpRequest=[%p]"), this);

	if (EHttpRequestStatus::IsFinished(State))
	{
		UE_LOG(LogHttp, Warning, TEXT("Attempted to cancel a request that was already finished"));
		return;
	}
	if (bRequestCancelled)
	{
		UE_LOG(LogHttp, Warning, TEXT("Attempted to cancel a request that was already cancelled"));
		return;
	}

	bRequestCancelled = true;

	FinishRequestOnGameThread();
}

EHttpRequestStatus::Type FWinHttpHttpRequest::GetStatus() const
{
	return State;
}

const FHttpResponsePtr FWinHttpHttpRequest::GetResponse() const
{
	return Response;
}

void FWinHttpHttpRequest::Tick(float DeltaSeconds)
{
	if (Connection.IsValid())
	{
		Connection->PumpMessages();
		// Connection is not guaranteed to be valid anymore here, be sure to check again if it gets used again below
	}
}

float FWinHttpHttpRequest::GetElapsedTime() const
{
	if (!RequestStartTimeSeconds.IsSet())
	{
		// Request hasn't started
		return 0.0f;
	}

	if (RequestFinishTimeSeconds.IsSet())
	{
		// Request finished
		return RequestFinishTimeSeconds.GetValue() - RequestStartTimeSeconds.GetValue();
	}

	// Request still in progress
	return FPlatformTime::Seconds() - RequestStartTimeSeconds.GetValue();
}

bool FWinHttpHttpRequest::StartThreadedRequest()
{
	// No-op, our request is already started
	return true;
}

bool FWinHttpHttpRequest::IsThreadedRequestComplete()
{
<<<<<<< HEAD
	return EHttpRequestStatus::IsFinished(State);
=======
	if(bRequestCancelled)
	{
		return true;
	}

	if (EHttpRequestStatus::IsFinished(State))
	{
		if(RequestStartTimeSeconds.IsSet())
		{
			return (FPlatformTime::Seconds() - RequestStartTimeSeconds.GetValue()) >= FHttpModule::Get().GetHttpDelayTime();
		}		
	}
	return false;	
>>>>>>> 3aae9151
}

void FWinHttpHttpRequest::TickThreadedRequest(float DeltaSeconds)
{
<<<<<<< HEAD
	TSharedPtr<IWinHttpConnection, ESPMode::ThreadSafe> LocalConnection = Connection;
=======
	TSharedPtr<FWinHttpConnectionHttp, ESPMode::ThreadSafe> LocalConnection = Connection;
>>>>>>> 3aae9151
	if (LocalConnection.IsValid())
	{
		LocalConnection->PumpStates();
		// Connection is not guaranteed to be valid anymore here, be sure to check again if it gets used again below
	}
<<<<<<< HEAD
=======
}

void FWinHttpHttpRequest::FinishRequestOnGameThread()
{	
	if (!IsInGameThread())
	{
		FHttpModule::Get().GetHttpManager().AddGameThreadTask([StrongThis = StaticCastSharedRef<FWinHttpHttpRequest>(AsShared())]()
		{
			StrongThis->FinishRequest();
		});
	}
	else
	{
		FinishRequest();
	}
>>>>>>> 3aae9151
}

void FWinHttpHttpRequest::FinishRequest()
{
	UE_LOG(LogHttp, Verbose, TEXT("FWinHttpHttpRequest::FinishRequest()  req %p State==[%s]"), this,  EHttpRequestStatus::ToString(State));
	if (RequestFinishTimeSeconds.IsSet())
	{
		// Already finished
		return;
	}
	RequestFinishTimeSeconds = FPlatformTime::Seconds();

	// Set our final state if it's not set yet
	if (!EHttpRequestStatus::IsFinished(State) && !EHttpRequestStatus::IsFinished(CompletionStatus))
	{
		State = EHttpRequestStatus::Failed;
	}
	else if(!EHttpRequestStatus::IsFinished(State))
	{
		State = CompletionStatus;
	}
	UE_LOG(LogHttp, Verbose, TEXT("FWinHttpHttpRequest::FinishRequest() req %p State becomes %s]"), this, EHttpRequestStatus::ToString(State));
	// Shutdown our connection
	if (Connection.IsValid())
	{
		if (!Connection->IsComplete())
		{
			Connection->CancelRequest();
		}
		Connection.Reset();
	}

	TSharedRef<IHttpRequest, ESPMode::ThreadSafe> KeepAlive = AsShared();
	OnProcessRequestComplete().ExecuteIfBound(KeepAlive, Response, Response.IsValid());
}

void FWinHttpHttpRequest::HandleDataTransferred(int32 BytesSent, int32 BytesReceived)
{
	check(IsInGameThread());

	if (BytesSent > 0 || BytesReceived > 0)
	{
<<<<<<< HEAD
=======
		if (BytesReceived > 0)
		{
			UpdateResponseBody();
		}
>>>>>>> 3aae9151
		TotalBytesSent += BytesSent;
		TotalBytesReceived += BytesReceived;
		TSharedRef<IHttpRequest, ESPMode::ThreadSafe> KeepAlive = AsShared();
		OnRequestProgress().ExecuteIfBound(AsShared(), TotalBytesSent, TotalBytesReceived);
	}
}

void FWinHttpHttpRequest::HandleHeaderReceived(const FString& HeaderKey, const FString& HeaderValue)
{
	check(IsInGameThread());

<<<<<<< HEAD
=======
	if (Response.IsValid())
	{
		Response->AppendHeader(HeaderKey, HeaderValue);
	}
	else if (Connection.IsValid())
	{
		Response = MakeShared<FWinHttpHttpResponse, ESPMode::ThreadSafe>(RequestData.Url, Connection->GetResponseCode(), CopyTemp(Connection->GetHeadersReceived()), TArray<uint8>());
	}

>>>>>>> 3aae9151
	TSharedRef<IHttpRequest, ESPMode::ThreadSafe> KeepAlive = AsShared();
	OnHeaderReceived().ExecuteIfBound(AsShared(), HeaderKey, HeaderValue);
}

<<<<<<< HEAD
void FWinHttpHttpRequest::HandleRequestComplete(EHttpRequestStatus::Type CompletionStatus, EHttpResponseCodes::Type HttpStatusCode, FStringKeyValueMap& InHeaders, TArray<uint8>& InContents)
{
	check(IsInGameThread());
	check(EHttpRequestStatus::IsFinished(CompletionStatus));

	State = CompletionStatus;

	if (CompletionStatus == EHttpRequestStatus::Succeeded)
	{
		Response = MakeShared<FWinHttpHttpResponse, ESPMode::ThreadSafe>(RequestData.Url, HttpStatusCode, MoveTemp(InHeaders), MoveTemp(InContents));
	}

	FinishRequest();
=======
void FWinHttpHttpRequest::HandleRequestComplete(EHttpRequestStatus::Type CompletionStatusUpdate)
{
	check(IsInGameThread());
	check(EHttpRequestStatus::IsFinished(CompletionStatusUpdate));

	CompletionStatus = CompletionStatusUpdate;

	if (CompletionStatus == EHttpRequestStatus::Succeeded)
	{
		UpdateResponseBody(true);
	}

	FinishRequestOnGameThread();
}

void FWinHttpHttpRequest::UpdateResponseBody(bool bForceResponseExist)
{
	if (Connection.IsValid())
	{
		TArray<uint8> NewChunk(MoveTemp(Connection->GetLastChunk()));
		if (NewChunk.Num() > 0 || bForceResponseExist)
		{
			if (Response.IsValid())
			{
				if (NewChunk.Num() > 0)
				{
					Response->AppendPayload(NewChunk);
				}
			}
			else
			{
				Response = MakeShared<FWinHttpHttpResponse, ESPMode::ThreadSafe>(RequestData.Url, Connection->GetResponseCode(), CopyTemp(Connection->GetHeadersReceived()), MoveTemp(NewChunk));
			}
		}
	}
>>>>>>> 3aae9151
}

#endif // WITH_WINHTTP<|MERGE_RESOLUTION|>--- conflicted
+++ resolved
@@ -358,9 +358,6 @@
 
 bool FWinHttpHttpRequest::IsThreadedRequestComplete()
 {
-<<<<<<< HEAD
-	return EHttpRequestStatus::IsFinished(State);
-=======
 	if(bRequestCancelled)
 	{
 		return true;
@@ -374,23 +371,16 @@
 		}		
 	}
 	return false;	
->>>>>>> 3aae9151
 }
 
 void FWinHttpHttpRequest::TickThreadedRequest(float DeltaSeconds)
 {
-<<<<<<< HEAD
-	TSharedPtr<IWinHttpConnection, ESPMode::ThreadSafe> LocalConnection = Connection;
-=======
 	TSharedPtr<FWinHttpConnectionHttp, ESPMode::ThreadSafe> LocalConnection = Connection;
->>>>>>> 3aae9151
 	if (LocalConnection.IsValid())
 	{
 		LocalConnection->PumpStates();
 		// Connection is not guaranteed to be valid anymore here, be sure to check again if it gets used again below
 	}
-<<<<<<< HEAD
-=======
 }
 
 void FWinHttpHttpRequest::FinishRequestOnGameThread()
@@ -406,7 +396,6 @@
 	{
 		FinishRequest();
 	}
->>>>>>> 3aae9151
 }
 
 void FWinHttpHttpRequest::FinishRequest()
@@ -449,13 +438,10 @@
 
 	if (BytesSent > 0 || BytesReceived > 0)
 	{
-<<<<<<< HEAD
-=======
 		if (BytesReceived > 0)
 		{
 			UpdateResponseBody();
 		}
->>>>>>> 3aae9151
 		TotalBytesSent += BytesSent;
 		TotalBytesReceived += BytesReceived;
 		TSharedRef<IHttpRequest, ESPMode::ThreadSafe> KeepAlive = AsShared();
@@ -467,8 +453,6 @@
 {
 	check(IsInGameThread());
 
-<<<<<<< HEAD
-=======
 	if (Response.IsValid())
 	{
 		Response->AppendHeader(HeaderKey, HeaderValue);
@@ -478,26 +462,10 @@
 		Response = MakeShared<FWinHttpHttpResponse, ESPMode::ThreadSafe>(RequestData.Url, Connection->GetResponseCode(), CopyTemp(Connection->GetHeadersReceived()), TArray<uint8>());
 	}
 
->>>>>>> 3aae9151
 	TSharedRef<IHttpRequest, ESPMode::ThreadSafe> KeepAlive = AsShared();
 	OnHeaderReceived().ExecuteIfBound(AsShared(), HeaderKey, HeaderValue);
 }
 
-<<<<<<< HEAD
-void FWinHttpHttpRequest::HandleRequestComplete(EHttpRequestStatus::Type CompletionStatus, EHttpResponseCodes::Type HttpStatusCode, FStringKeyValueMap& InHeaders, TArray<uint8>& InContents)
-{
-	check(IsInGameThread());
-	check(EHttpRequestStatus::IsFinished(CompletionStatus));
-
-	State = CompletionStatus;
-
-	if (CompletionStatus == EHttpRequestStatus::Succeeded)
-	{
-		Response = MakeShared<FWinHttpHttpResponse, ESPMode::ThreadSafe>(RequestData.Url, HttpStatusCode, MoveTemp(InHeaders), MoveTemp(InContents));
-	}
-
-	FinishRequest();
-=======
 void FWinHttpHttpRequest::HandleRequestComplete(EHttpRequestStatus::Type CompletionStatusUpdate)
 {
 	check(IsInGameThread());
@@ -533,7 +501,6 @@
 			}
 		}
 	}
->>>>>>> 3aae9151
 }
 
 #endif // WITH_WINHTTP