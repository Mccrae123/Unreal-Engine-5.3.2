--- conflicted
+++ resolved
@@ -70,11 +70,8 @@
 
 	void UpdateResponseBody(bool bForceResponseExist = false);
 
-<<<<<<< HEAD
-=======
 	void FinishRequestOnGameThread();
 
->>>>>>> 3aae9151
 private:
 	struct FWinHttpHttpRequestData
 	{
