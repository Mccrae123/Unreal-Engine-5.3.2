--- conflicted
+++ resolved
@@ -55,11 +55,8 @@
 		return false;
 	}
 
-<<<<<<< HEAD
-=======
 	NewSocket->SetNonBlocking(true);
 
->>>>>>> 24776ab6
 	// Bind to config-driven address
 	TSharedRef<FInternetAddr> BindAddress = SocketSubsystem->CreateInternetAddr();
 	Config = FHttpServerConfig::GetListenerConfig(ListenPort);
@@ -81,41 +78,24 @@
 	}
 
 	BindAddress->SetPort(ListenPort);
-<<<<<<< HEAD
-	if (!ListenSocket->Bind(*BindAddress))
-	{
-		UE_LOG(LogHttpListener, Error, 
-			TEXT("HttpListener unable to bind to %s:%u"),
-			*BindAddress->ToString(true), ListenPort);
-=======
 	if (!NewSocket->Bind(*BindAddress))
 	{
 		UE_LOG(LogHttpListener, Error, 
 		TEXT("HttpListener unable to bind to %s"),
 			*BindAddress->ToString(true));
->>>>>>> 24776ab6
 		return false;
 	}
 
 	int32 ActualBufferSize;
-<<<<<<< HEAD
-	ListenSocket->SetSendBufferSize(Config.BufferSize, ActualBufferSize);
-	if (ActualBufferSize != Config.BufferSize)
-=======
 	NewSocket->SetSendBufferSize(Config.BufferSize, ActualBufferSize);
 	if (ActualBufferSize < Config.BufferSize)
->>>>>>> 24776ab6
 	{
 		UE_LOG(LogHttpListener, Warning, 
 			TEXT("HttpListener unable to set desired buffer size (%d): Limited to %d"),
 			Config.BufferSize, ActualBufferSize);
 	}
 
-<<<<<<< HEAD
-	if (!ListenSocket->Listen(Config.ConnectionsBacklogSize))
-=======
 	if (!NewSocket->Listen(Config.ConnectionsBacklogSize))
->>>>>>> 24776ab6
 	{
 		UE_LOG(LogHttpListener, Error, 
 			TEXT("HttpListener unable to listen on socket"));
@@ -125,13 +105,8 @@
 	bIsListening = true;
 	ListenSocket = MoveTemp(NewSocket);
 	UE_LOG(LogHttpListener, Log, 
-<<<<<<< HEAD
-		TEXT("Created new HttpListener on %s:%u"), 
-		*BindAddress->ToString(true), ListenPort);
-=======
 		TEXT("Created new HttpListener on %s"), 
 		*BindAddress->ToString(true));
->>>>>>> 24776ab6
 	return true;
 }
 
@@ -158,15 +133,10 @@
 
 void FHttpListener::Tick(float DeltaTime)
 {
-<<<<<<< HEAD
-	// Accept new connections
-	AcceptConnections();
-=======
 	if (bIsListening)
 	{
 		// Accept new connections
 		AcceptConnections();
->>>>>>> 24776ab6
 
 		// Tick Connections
 		TickConnections(DeltaTime);
