--- conflicted
+++ resolved
@@ -19,15 +19,12 @@
 	int32 MaxConnectionsAcceptPerFrame = 1;
 	/** If true, call FSocket::SetReuseAddr when binding to allow the use of an already bound address/port */
 	bool bReuseAddressAndPort = false;
-<<<<<<< HEAD
-=======
 };
 
 struct FHttpServerConnectionConfig
 {
 	/** Time in milliseconds to wait for data to be available when ticking the connection. */
 	float BeginReadWaitTimeMS = 1;
->>>>>>> 4af6daef
 };
 
 struct FHttpServerConfig
