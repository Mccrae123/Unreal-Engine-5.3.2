--- conflicted
+++ resolved
@@ -40,22 +40,6 @@
 		bool TargetPlatformSupportsJingle = bTargetPlatformSupportsJingle;
 		bool TargetPlatformSupportsStrophe = bTargetPlatformSupportsStrophe;
 
-<<<<<<< HEAD
-		if (Target.Platform == UnrealTargetPlatform.Win32 ||
-			Target.Platform == UnrealTargetPlatform.Win64 ||
-			Target.Platform == UnrealTargetPlatform.XboxOne ||
-			Target.Platform == UnrealTargetPlatform.Android ||
-			Target.Platform == UnrealTargetPlatform.IOS ||
-			Target.Platform == UnrealTargetPlatform.Switch||
-			Target.Platform == UnrealTargetPlatform.Mac ||
-			Target.Platform == UnrealTargetPlatform.PS4 ||
-			Target.IsInPlatformGroup(UnrealPlatformGroup.Unix))
-		{
-			TargetPlatformSupportsStrophe = true;
-		}
-
-=======
->>>>>>> 6bbb88c8
 		if (TargetPlatformSupportsJingle)
 		{
 			AddEngineThirdPartyPrivateStaticDependencies(Target, "WebRTC");
