// Copyright Epic Games, Inc. All Rights Reserved.

using UnrealBuildTool;

public class WebSockets : ModuleRules
{
	protected virtual bool PlatformSupportsLibWebsockets
	{
		get
		{
			return
				Target.Platform == UnrealTargetPlatform.Win64 ||
				Target.Platform == UnrealTargetPlatform.Android ||
				Target.Platform == UnrealTargetPlatform.Mac ||
				Target.IsInPlatformGroup(UnrealPlatformGroup.Unix) ||
				Target.Platform == UnrealTargetPlatform.IOS;
		}
	}

	protected virtual bool bPlatformSupportsWinHttpWebSockets
	{
		get
		{
			// Availability requires Windows 8.1 or greater, as this is the min version of WinHttp that supports WebSockets
			return Target.Platform.IsInGroup(UnrealPlatformGroup.Windows) && Target.WindowsPlatform.TargetWindowsVersion >= 0x0603;
		}
	}

	protected virtual bool bPlatformSupportsWinRTWebsockets
	{
		get => false;
	}

	protected virtual bool UsePlatformSSL
	{
		get => false;
<<<<<<< HEAD
=======
	}

	protected virtual bool ShouldUseModule
	{
		get
		{
			return PlatformSupportsLibWebsockets || bPlatformSupportsWinRTWebsockets || bPlatformSupportsWinHttpWebSockets;
		}
>>>>>>> d731a049
	}

	protected virtual string WebSocketsManagerPlatformInclude
	{
		get
		{
			if (PlatformSupportsLibWebsockets)
			{
				return "Lws/LwsWebSocketsManager.h";
			}
			else if (bPlatformSupportsWinHttpWebSockets)
			{
				return "WinHttp/WinHttpWebSocketsManager.h";
			}
			else
			{
				return "";
			}
		}
	}

	protected virtual string WebSocketsManagerPlatformClass
	{
		get
		{
			if (PlatformSupportsLibWebsockets)
			{
				return "FLwsWebSocketsManager";
			}
			else if (bPlatformSupportsWinHttpWebSockets)
			{
				return "FWinHttpWebSocketsManager";
			}
			else
			{
				return "";
			}
		}
	}

	public WebSockets(ReadOnlyTargetRules Target) : base(Target)
	{
		PrivateDependencyModuleNames.AddRange(
			new string[] {
				"Core",
				"HTTP"
			}
		);

		bool bWithWebSockets = false;
		bool bWithLibWebSockets = false;
		bool bWithWinHttpWebSockets = false;

		if (ShouldUseModule)
		{
			bWithWebSockets = true;

			if (PlatformSupportsLibWebsockets)
			{
				bWithLibWebSockets = true;

				if (UsePlatformSSL)
				{
					PrivateDefinitions.Add("WITH_SSL=0");
					AddEngineThirdPartyPrivateStaticDependencies(Target, "libWebSockets");
				}
				else
				{
					AddEngineThirdPartyPrivateStaticDependencies(Target, "OpenSSL", "libWebSockets", "zlib");
					PrivateDependencyModuleNames.Add("SSL");
				}
			}
			else if (bPlatformSupportsWinHttpWebSockets)
			{
				// Enable WinHttp Support
				bWithWinHttpWebSockets = true;

				AddEngineThirdPartyPrivateStaticDependencies(Target, "WinHttp");

				// We need to access the WinHttp folder in HTTP
				PrivateIncludePaths.AddRange(
					new string[] {
						"Runtime/Online/HTTP/Private",
					}
				);
			}
		}

		PublicDefinitions.Add("WEBSOCKETS_PACKAGE=1");
		PublicDefinitions.Add("WITH_WEBSOCKETS=" + (bWithWebSockets ? "1" : "0"));
		PublicDefinitions.Add("WITH_LIBWEBSOCKETS=" + (bWithLibWebSockets ? "1" : "0"));
		PublicDefinitions.Add("WITH_WINHTTPWEBSOCKETS=" + (bWithWinHttpWebSockets ? "1" : "0"));
		string PlatformInclude = WebSocketsManagerPlatformInclude;
		if (PlatformInclude.Length > 0)
		{
			PublicDefinitions.Add("WEBSOCKETS_MANAGER_PLATFORM_INCLUDE=\"" + WebSocketsManagerPlatformInclude + "\"");
			PublicDefinitions.Add("WEBSOCKETS_MANAGER_PLATFORM_CLASS=" + WebSocketsManagerPlatformClass);
		}
	}
}<|MERGE_RESOLUTION|>--- conflicted
+++ resolved
@@ -34,8 +34,6 @@
 	protected virtual bool UsePlatformSSL
 	{
 		get => false;
-<<<<<<< HEAD
-=======
 	}
 
 	protected virtual bool ShouldUseModule
@@ -44,7 +42,6 @@
 		{
 			return PlatformSupportsLibWebsockets || bPlatformSupportsWinRTWebsockets || bPlatformSupportsWinHttpWebSockets;
 		}
->>>>>>> d731a049
 	}
 
 	protected virtual string WebSocketsManagerPlatformInclude
