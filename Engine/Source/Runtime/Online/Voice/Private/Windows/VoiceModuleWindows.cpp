--- conflicted
+++ resolved
@@ -5,10 +5,6 @@
 #include "VoiceCaptureWindows.h"
 #include "VoiceCodecOpus.h"
 #include "Voice.h"
-<<<<<<< HEAD
-#include "Engine.h"
-=======
->>>>>>> e58dcb1b
 #include "Runtime/HeadMountedDisplay/Public/IHeadMountedDisplayModule.h"
 
 static TAutoConsoleVariable<int32> CVarHmdDirectSoundVoiceCaptureDeviceIndex(
@@ -42,31 +38,17 @@
 	LPVOID lpContext
 	)
 {
-	if (!lpGuid)
-	{
-		return false;
-	}
-
 	// @todo identify the proper device
 	FVoiceCaptureDeviceWindows* VCPtr = (FVoiceCaptureDeviceWindows*)(lpContext);
 	UE_LOG(LogVoiceCapture, Display, TEXT("Device: %s Desc: %s GUID: %s Context:0x%08x"), lpcstrDescription, lpcstrModule, *PrintMSGUID(lpGuid), lpContext);
 
 	// Allow HMD to override the voice capture device
-<<<<<<< HEAD
-	if (VCPtr->VoiceCaptureDeviceCount == VCPtr->HmdVoiceCaptureDeviceIndex)
-=======
 	if(!VCPtr->HMDAudioInputDevice.IsEmpty() && !VCPtr->HMDAudioInputDevice.Compare((LPCWSTR) lpcstrModule))
->>>>>>> e58dcb1b
 	{
 		UE_LOG(LogVoice, Display, TEXT("VoiceCapture device overridden by HMD to use '%s' %s"), lpcstrDescription, *PrintMSGUID(lpGuid));
 		VCPtr->VoiceCaptureDeviceGuid = *lpGuid;
 	}
 
-<<<<<<< HEAD
-	VCPtr->VoiceCaptureDeviceCount++;
-
-=======
->>>>>>> e58dcb1b
 	return true;
 }
 
@@ -279,21 +261,10 @@
 		return false;
 	}
 
-<<<<<<< HEAD
-	//TODO:  Removed for 4.11.1 binary compat.   Please remove this, and use the Oculus integration if you need voice support!
-// 	if (IHeadMountedDisplayModule::IsAvailable())
-// 	{
-// 		FHeadMountedDisplayModuleExt* const HmdEx = FHeadMountedDisplayModuleExt::GetExtendedInterface(&IHeadMountedDisplayModule::Get());
-// 		HMDAudioInputDevice = HmdEx ? HmdEx->GetAudioInputDevice() : FString();
-// 	}
-
-	VoiceCaptureDeviceGuid = DSDEVID_DefaultVoiceCapture;
-=======
 	if(IHeadMountedDisplayModule::IsAvailable())
 	{
 		HMDAudioInputDevice = IHeadMountedDisplayModule::Get().GetAudioInputDevice();
 	}
->>>>>>> e58dcb1b
 
 	VoiceCaptureDeviceGuid = DSDEVID_DefaultVoiceCapture;
 
