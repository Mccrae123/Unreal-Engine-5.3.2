--- conflicted
+++ resolved
@@ -702,8 +702,6 @@
 		MicrophoneOutput.PushAudio(ConversionBuffer.GetData(), ConversionBuffer.GetNumSamples());
 	}
 
-<<<<<<< HEAD
-=======
 	// print debug string with current amplitude:
 	if (DisplayAmplitudeCvar && GEngine)
 	{
@@ -731,7 +729,6 @@
 		}
 	}
 
->>>>>>> 90fae962
 	return NewMicState;
 }
 
