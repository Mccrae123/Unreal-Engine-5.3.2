--- conflicted
+++ resolved
@@ -3,10 +3,6 @@
 #pragma once
 
 #include "Engine/DataAsset.h"
-<<<<<<< HEAD
-//@joeg -- ARKit 2.0 support
-=======
->>>>>>> cf6d231e
 #include "HAL/ThreadSafeBool.h"
 #include "ARTypes.generated.h"
 
@@ -95,10 +91,6 @@
 	Other,
 };
 
-<<<<<<< HEAD
-//@joeg -- ARKit 2.0 support
-=======
->>>>>>> cf6d231e
 /** Gives feedback as to whether the AR data can be saved and relocalized or not */
 UENUM(BlueprintType, Category="AR AugmentedReality", meta=(Experimental))
 enum class EARWorldMappingState : uint8
@@ -225,11 +217,6 @@
 	EARCandidateImageOrientation Orientation;
 };
 
-<<<<<<< HEAD
-//@joeg -- ARKit 2.0 support
-
-=======
->>>>>>> cf6d231e
 /** An asset that points to an object to be detected in a scene */
 UCLASS(BlueprintType)
 class AUGMENTEDREALITY_API UARCandidateObject :
@@ -335,9 +322,6 @@
 		bHadError = true;
 		bIsDone = true;
 	}
-<<<<<<< HEAD
-};
-=======
 };
 
 /** A specific AR video format */
@@ -377,4 +361,3 @@
 
 	bool IsValidFormat() { return FPS > 0 && Width > 0 && Height > 0; }
 };
->>>>>>> cf6d231e
