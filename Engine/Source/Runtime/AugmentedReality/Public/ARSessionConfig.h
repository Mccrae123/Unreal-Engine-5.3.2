--- conflicted
+++ resolved
@@ -153,11 +153,7 @@
 	/** Uses scene depth for occlusion while tracking in the session. This feature is used by ARCore and ARKit. */
 	SceneDepth,
 	
-<<<<<<< HEAD
-	/** Accessing smoothed scene depth info is enabled */
-=======
 	/** Uses smoothed scene depth for occlusion while tracking in the session. This feature is used by ARKit. */
->>>>>>> 3aae9151
 	SmoothedSceneDepth,
 };
 
