--- conflicted
+++ resolved
@@ -345,11 +345,7 @@
 	/** @see MaxNumberOfTrackedFaces */
 	int32 GetMaxNumberOfTrackedFaces() const { return MaxNumberOfTrackedFaces; }
 	
-<<<<<<< HEAD
-	/** Boolean to determine whether the AR system should generate mesh data that can be used for rendering, collision, NavMesh, and more. This feature is used by OpenXR, Windows Mixed Reality, and Magic Leap. */
-=======
 	/** Boolean to determine whether the AR system should generate mesh data that can be used for rendering, collision, NavMesh, and more. This feature is used by OpenXR, Windows Mixed Reality. */
->>>>>>> 6bbb88c8
 	UPROPERTY(EditAnywhere, Category = "AR Settings | World Mapping")
 	bool bGenerateMeshDataFromTrackedGeometry;
 
@@ -448,11 +444,7 @@
 	
 	/** The list of candidate images to detect within the AR camera view. This feature is used by ARKit. */
 	UPROPERTY(EditAnywhere, Category="AR Settings | Image Tracking")
-<<<<<<< HEAD
-	TArray<UARCandidateImage*> CandidateImages;
-=======
 	TArray<TObjectPtr<UARCandidateImage>> CandidateImages;
->>>>>>> 6bbb88c8
 
 	/** The maximum number of images to track at the same time. Defaults to 1. This feature is used by ARKit. */
     UPROPERTY(EditAnywhere, Category="AR Settings | Image Tracking")
@@ -547,17 +539,9 @@
 	
 	/** The default mesh material used by the generated mesh component. */
 	UPROPERTY(EditAnywhere, Category = "AR Settings | World Mapping")
-<<<<<<< HEAD
-	UMaterialInterface* DefaultMeshMaterial;
+	TObjectPtr<UMaterialInterface> DefaultMeshMaterial;
 
 	/** The default mesh material used by the wireframe setting of the generated mesh component.  Note: It is recommended to ignore this wireframe feature and use a wireframe material for the DefaultMeshMaterial instead. */
 	UPROPERTY(EditAnywhere, Category = "AR Settings | World Mapping")
-	UMaterialInterface* DefaultWireframeMeshMaterial;
-=======
-	TObjectPtr<UMaterialInterface> DefaultMeshMaterial;
-
-	/** The default mesh material used by the wireframe setting of the generated mesh component.  Note: It is recommended to ignore this wireframe feature and use a wireframe material for the DefaultMeshMaterial instead. */
-	UPROPERTY(EditAnywhere, Category = "AR Settings | World Mapping")
 	TObjectPtr<UMaterialInterface> DefaultWireframeMeshMaterial;
->>>>>>> 6bbb88c8
 };