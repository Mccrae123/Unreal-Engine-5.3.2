--- conflicted
+++ resolved
@@ -130,17 +130,10 @@
 	
 	/** \see UARBlueprintLibrary::GetNumberOfTrackedFacesSupported() */
 	int32 GetNumberOfTrackedFacesSupported() const;
-<<<<<<< HEAD
 	
 	/** \see UARBlueprintLibrary::GetARTexture() */
 	UARTexture* GetARTexture(EARTextureType TextureType) const;
 	
-=======
-	
-	/** \see UARBlueprintLibrary::GetARTexture() */
-	UARTexture* GetARTexture(EARTextureType TextureType) const;
-	
->>>>>>> 6bbb88c8
 	/** \see UARBlueprintLibrary::GetCameraIntrinsics() */
 	bool GetCameraIntrinsics(FARCameraIntrinsics& OutCameraIntrinsics) const;
 	
