// Copyright 1998-2019 Epic Games, Inc. All Rights Reserved.

#include "ARBlueprintLibrary.h"
#include "Features/IModularFeature.h"
#include "Features/IModularFeatures.h"
#include "Engine/Engine.h"
#include "ARSystem.h"
#include "ARPin.h"
#include "ARTrackable.h"

TWeakPtr<FARSupportInterface , ESPMode::ThreadSafe> UARBlueprintLibrary::RegisteredARSystem = nullptr;

EARTrackingQuality UARBlueprintLibrary::GetTrackingQuality()
{
	auto ARSystem = GetARSystem();
	if (ARSystem.IsValid())
	{
		return ARSystem.Pin()->GetTrackingQuality();
	}
	else
	{
		return EARTrackingQuality::NotTracking;
	}
}

void UARBlueprintLibrary::StartARSession(UARSessionConfig* SessionConfig)
{
	if (SessionConfig == nullptr)
	{
#if !(UE_BUILD_SHIPPING || UE_BUILD_TEST)
		static const TCHAR NoSession_Warning[] = TEXT("Attempting to start an AR session witout a session config object");
		GEngine->AddOnScreenDebugMessage(INDEX_NONE, 3600.0f, FColor(255,48,16), NoSession_Warning);
#endif //!(UE_BUILD_SHIPPING || UE_BUILD_TEST)
		return;
	}

	static const TCHAR NotARApp_Warning[] = TEXT("Attempting to start an AR session but there is no AR plugin configured. To use AR, enable the proper AR plugin in the Plugin Settings.");
	
	auto ARSystem = GetARSystem();
	if (ARSystem.IsValid())
	{
		ARSystem.Pin()->StartARSession(SessionConfig);
	}
	else
	{
#if !(UE_BUILD_SHIPPING || UE_BUILD_TEST)
		GEngine->AddOnScreenDebugMessage(INDEX_NONE, 3600.0f, FColor(255,48,16), NotARApp_Warning);
#endif //!(UE_BUILD_SHIPPING || UE_BUILD_TEST)
	}
}

void UARBlueprintLibrary::PauseARSession()
{
	auto ARSystem = GetARSystem();
	if (ARSystem.IsValid())
	{
		ARSystem.Pin()->PauseARSession();
	}
}

void UARBlueprintLibrary::StopARSession()
{
	auto ARSystem = GetARSystem();
	if (ARSystem.IsValid())
	{
		ARSystem.Pin()->StopARSession();
	}
}

FARSessionStatus UARBlueprintLibrary::GetARSessionStatus()
{
	auto ARSystem = GetARSystem();
	if (ARSystem.IsValid())
	{
		return ARSystem.Pin()->GetARSessionStatus();
	}
	else
	{
		return FARSessionStatus(EARSessionStatus::NotStarted);
	}
}
UARSessionConfig* UARBlueprintLibrary::GetSessionConfig()
{
	auto ARSystem = GetARSystem();
	if (ARSystem.IsValid())
	{
		return &ARSystem.Pin()->AccessSessionConfig();
	}
	else
	{
		return nullptr;
	}
}


void UARBlueprintLibrary::SetAlignmentTransform( const FTransform& InAlignmentTransform )
{
	auto ARSystem = GetARSystem();
	if (ARSystem.IsValid())
	{
		return ARSystem.Pin()->SetAlignmentTransform( InAlignmentTransform );
	}
}


TArray<FARTraceResult> UARBlueprintLibrary::LineTraceTrackedObjects( const FVector2D ScreenCoord, bool bTestFeaturePoints, bool bTestGroundPlane, bool bTestPlaneExtents, bool bTestPlaneBoundaryPolygon )
{
	TArray<FARTraceResult> Result;
	
	auto ARSystem = GetARSystem();
	if (ARSystem.IsValid())
	{
		EARLineTraceChannels ActiveTraceChannels =
		(bTestFeaturePoints ? EARLineTraceChannels::FeaturePoint : EARLineTraceChannels::None) |
			(bTestGroundPlane ? EARLineTraceChannels::GroundPlane : EARLineTraceChannels::None) |
			(bTestPlaneExtents ? EARLineTraceChannels::PlaneUsingExtent : EARLineTraceChannels::None ) |
			(bTestPlaneBoundaryPolygon ? EARLineTraceChannels::PlaneUsingBoundaryPolygon : EARLineTraceChannels::None);
		
		Result = ARSystem.Pin()->LineTraceTrackedObjects(ScreenCoord, ActiveTraceChannels);
	}
	
	return Result;
}

TArray<FARTraceResult> UARBlueprintLibrary::LineTraceTrackedObjects3D(const FVector Start, const FVector End, bool bTestFeaturePoints, bool bTestGroundPlane, bool bTestPlaneExtents, bool bTestPlaneBoundaryPolygon)
{
	TArray<FARTraceResult> Result;

	auto ARSystem = GetARSystem();
	if (ARSystem.IsValid())
	{
		EARLineTraceChannels ActiveTraceChannels =
			(bTestFeaturePoints ? EARLineTraceChannels::FeaturePoint : EARLineTraceChannels::None) |
			(bTestGroundPlane ? EARLineTraceChannels::GroundPlane : EARLineTraceChannels::None) |
			(bTestPlaneExtents ? EARLineTraceChannels::PlaneUsingExtent : EARLineTraceChannels::None) |
			(bTestPlaneBoundaryPolygon ? EARLineTraceChannels::PlaneUsingBoundaryPolygon : EARLineTraceChannels::None);

		Result = ARSystem.Pin()->LineTraceTrackedObjects(Start, End, ActiveTraceChannels);
	}

	return Result;
}

TArray<UARTrackedGeometry*> UARBlueprintLibrary::GetAllGeometries()
{
	TArray<UARTrackedGeometry*> Geometries;
	
	auto ARSystem = GetARSystem();
	if (ARSystem.IsValid())
	{
		Geometries = ARSystem.Pin()->GetAllTrackedGeometries();
	}
	return Geometries;
}

TArray<UARPin*> UARBlueprintLibrary::GetAllPins()
{
	TArray<UARPin*> Pins;
	
	auto ARSystem = GetARSystem();
	if (ARSystem.IsValid())
	{
		Pins = ARSystem.Pin()->GetAllPins();
	}
	return Pins;
}

bool UARBlueprintLibrary::IsSessionTypeSupported(EARSessionType SessionType)
{
	auto ARSystem = GetARSystem();
	if (ARSystem.IsValid())
	{
		return ARSystem.Pin()->IsSessionTypeSupported(SessionType);
	}
	return false;
}


void UARBlueprintLibrary::DebugDrawTrackedGeometry( UARTrackedGeometry* TrackedGeometry, UObject* WorldContextObject, FLinearColor Color, float OutlineThickness, float PersistForSeconds )
{
	UWorld* MyWorld = WorldContextObject->GetWorld();
	if (TrackedGeometry != nullptr && MyWorld != nullptr)
	{
		TrackedGeometry->DebugDraw(MyWorld, Color, OutlineThickness, PersistForSeconds);
	}
}

void UARBlueprintLibrary::DebugDrawPin( UARPin* ARPin, UObject* WorldContextObject, FLinearColor Color, float Scale, float PersistForSeconds )
{
	UWorld* MyWorld = WorldContextObject->GetWorld();
	if (ARPin != nullptr && MyWorld != nullptr)
	{
		ARPin->DebugDraw(MyWorld, Color, Scale, PersistForSeconds);
	}
}


UARLightEstimate* UARBlueprintLibrary::GetCurrentLightEstimate()
{
	auto ARSystem = GetARSystem();
	if (ARSystem.IsValid())
	{
		return ARSystem.Pin()->GetCurrentLightEstimate();
	}
	return nullptr;
}

UARPin* UARBlueprintLibrary::PinComponent( USceneComponent* ComponentToPin, const FTransform& PinToWorldTransform, UARTrackedGeometry* TrackedGeometry, const FName DebugName )
{
	auto ARSystem = GetARSystem();
	if (ARSystem.IsValid())
	{
		return ARSystem.Pin()->PinComponent( ComponentToPin, PinToWorldTransform, TrackedGeometry, DebugName );
	}
	return nullptr;
}

UARPin* UARBlueprintLibrary::PinComponentToTraceResult( USceneComponent* ComponentToPin, const FARTraceResult& TraceResult, const FName DebugName )
{
	auto ARSystem = GetARSystem();
	if (ARSystem.IsValid())
	{
		return ARSystem.Pin()->PinComponent( ComponentToPin, TraceResult, DebugName );
	}
	return nullptr;
}

void UARBlueprintLibrary::UnpinComponent( USceneComponent* ComponentToUnpin )
{
	auto ARSystem = GetARSystem();
	if (ARSystem.IsValid())
	{
		auto PinnedARSystem = ARSystem.Pin();
		TArray<UARPin*> AllPins = PinnedARSystem->GetAllPins();
		const int32 AllPinsCount = AllPins.Num();
		for (int32 i=0; i<AllPinsCount; ++i)
		{
			if (AllPins[i]->GetPinnedComponent() == ComponentToUnpin)
			{
				PinnedARSystem->RemovePin( AllPins[i] );
				return;
			}
		}
	}
}

void UARBlueprintLibrary::RemovePin( UARPin* PinToRemove )
{
	auto ARSystem = GetARSystem();
	if (ARSystem.IsValid())
	{
		return ARSystem.Pin()->RemovePin( PinToRemove );
	}
}



void UARBlueprintLibrary::RegisterAsARSystem(const TSharedRef<FARSupportInterface , ESPMode::ThreadSafe>& NewARSystem)
{
	RegisteredARSystem = NewARSystem;
}


const TWeakPtr<FARSupportInterface , ESPMode::ThreadSafe>& UARBlueprintLibrary::GetARSystem()
{
	return RegisteredARSystem;
}



float UARTraceResultLibrary::GetDistanceFromCamera( const FARTraceResult& TraceResult )
{
	return TraceResult.GetDistanceFromCamera();
}

FTransform UARTraceResultLibrary::GetLocalToTrackingTransform( const FARTraceResult& TraceResult )
{
	return TraceResult.GetLocalToTrackingTransform();
}

FTransform UARTraceResultLibrary::GetLocalToWorldTransform( const FARTraceResult& TraceResult )
{
	return TraceResult.GetLocalToWorldTransform();
}

UARTrackedGeometry* UARTraceResultLibrary::GetTrackedGeometry( const FARTraceResult& TraceResult )
{
	return TraceResult.GetTrackedGeometry();
}

EARLineTraceChannels UARTraceResultLibrary::GetTraceChannel( const FARTraceResult& TraceResult )
{
	return TraceResult.GetTraceChannel();
}

UARTextureCameraImage* UARBlueprintLibrary::GetCameraImage()
{
	UARTextureCameraImage* Image = nullptr;

	auto ARSystem = GetARSystem();
	if (ARSystem.IsValid())
	{
		Image = ARSystem.Pin()->GetCameraImage();
	}
	return Image;
}

UARTextureCameraDepth* UARBlueprintLibrary::GetCameraDepth()
{
	UARTextureCameraDepth* Depth = nullptr;

	auto ARSystem = GetARSystem();
	if (ARSystem.IsValid())
	{
		Depth = ARSystem.Pin()->GetCameraDepth();
	}
	return Depth;
}

TArray<UARPlaneGeometry*> UARBlueprintLibrary::GetAllTrackedPlanes()
{
	TArray<UARPlaneGeometry*> ResultList;
	
	auto ARSystem = GetARSystem();
	if (ARSystem.IsValid())
	{
		auto PinnedARSystem = ARSystem.Pin();
		for (UARTrackedGeometry* Geo : PinnedARSystem->GetAllTrackedGeometries())
		{
			if (UARPlaneGeometry* Item = Cast<UARPlaneGeometry>(Geo))
			{
				ResultList.Add(Item);
			}
		}
	}
	return ResultList;
}

TArray<UARTrackedPoint*> UARBlueprintLibrary::GetAllTrackedPoints()
{
	TArray<UARTrackedPoint*> ResultList;
	
	auto ARSystem = GetARSystem();
	if (ARSystem.IsValid())
	{
		auto PinnedARSystem = ARSystem.Pin();
		for (UARTrackedGeometry* Geo : PinnedARSystem->GetAllTrackedGeometries())
		{
			if (UARTrackedPoint* Item = Cast<UARTrackedPoint>(Geo))
			{
				ResultList.Add(Item);
			}
		}
	}
	return ResultList;
}

TArray<UARTrackedImage*> UARBlueprintLibrary::GetAllTrackedImages()
{
	TArray<UARTrackedImage*> ResultList;
	
	auto ARSystem = GetARSystem();
	if (ARSystem.IsValid())
	{
		auto PinnedARSystem = ARSystem.Pin();
		for (UARTrackedGeometry* Geo : PinnedARSystem->GetAllTrackedGeometries())
		{
			if (UARTrackedImage* Item = Cast<UARTrackedImage>(Geo))
			{
				ResultList.Add(Item);
			}
		}
	}
	return ResultList;
}

TArray<UAREnvironmentCaptureProbe*> UARBlueprintLibrary::GetAllTrackedEnvironmentCaptureProbes()
{
	TArray<UAREnvironmentCaptureProbe*> ResultList;
	
	auto ARSystem = GetARSystem();
	if (ARSystem.IsValid())
	{
		auto PinnedARSystem = ARSystem.Pin();
		for (UARTrackedGeometry* Geo : PinnedARSystem->GetAllTrackedGeometries())
		{
			if (UAREnvironmentCaptureProbe* Item = Cast<UAREnvironmentCaptureProbe>(Geo))
			{
				ResultList.Add(Item);
			}
		}
	}
	return ResultList;
}

bool UARBlueprintLibrary::AddManualEnvironmentCaptureProbe(FVector Location, FVector Extent)
{
	auto ARSystem = GetARSystem();
	if (ARSystem.IsValid())
	{
		return ARSystem.Pin()->AddManualEnvironmentCaptureProbe(Location, Extent);
	}
	return false;
}

EARWorldMappingState UARBlueprintLibrary::GetWorldMappingStatus()
{
	auto ARSystem = GetARSystem();
	if (ARSystem.IsValid())
	{
		return ARSystem.Pin()->GetWorldMappingStatus();
	}
	return EARWorldMappingState::NotAvailable;
}

TSharedPtr<FARSaveWorldAsyncTask, ESPMode::ThreadSafe> UARBlueprintLibrary::SaveWorld()
{
	auto ARSystem = GetARSystem();
	if (ARSystem.IsValid())
	{
		return ARSystem.Pin()->SaveWorld();
		
	}
	return TSharedPtr<FARSaveWorldAsyncTask, ESPMode::ThreadSafe>();
}

TSharedPtr<FARGetCandidateObjectAsyncTask, ESPMode::ThreadSafe> UARBlueprintLibrary::GetCandidateObject(FVector Location, FVector Extent)
{
	auto ARSystem = GetARSystem();
	if (ARSystem.IsValid())
	{
		return ARSystem.Pin()->GetCandidateObject(Location, Extent);
		
	}
	return TSharedPtr<FARGetCandidateObjectAsyncTask, ESPMode::ThreadSafe>();
}

TArray<FVector> UARBlueprintLibrary::GetPointCloud()
{
	auto ARSystem = GetARSystem();
	if (ARSystem.IsValid())
	{
<<<<<<< HEAD
		return ARSystem->GetPointCloud();
=======
		return ARSystem.Pin()->GetPointCloud();
>>>>>>> 5edfa17c
	}
	return TArray<FVector>();
}

TArray<FARVideoFormat> UARBlueprintLibrary::GetSupportedVideoFormats(EARSessionType SessionType)
{
	auto ARSystem = GetARSystem();
	if (ARSystem.IsValid())
	{
		return ARSystem.Pin()->GetSupportedVideoFormats(SessionType);
	}
	return TArray<FARVideoFormat>();
}

UARCandidateImage* UARBlueprintLibrary::AddRuntimeCandidateImage(UARSessionConfig* SessionConfig, UTexture2D* CandidateTexture, FString FriendlyName, float PhysicalWidth)
{
	auto ARSystem = GetARSystem();
	if (ensure(ARSystem.IsValid()))
	{
		return ARSystem.Pin()->AddRuntimeCandidateImage(SessionConfig, CandidateTexture, FriendlyName, PhysicalWidth);
	}
	else
	{
		return nullptr;
	}
}
<|MERGE_RESOLUTION|>--- conflicted
+++ resolved
@@ -440,11 +440,7 @@
 	auto ARSystem = GetARSystem();
 	if (ARSystem.IsValid())
 	{
-<<<<<<< HEAD
-		return ARSystem->GetPointCloud();
-=======
 		return ARSystem.Pin()->GetPointCloud();
->>>>>>> 5edfa17c
 	}
 	return TArray<FVector>();
 }
