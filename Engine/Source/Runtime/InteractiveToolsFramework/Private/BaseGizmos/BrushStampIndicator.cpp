// Copyright Epic Games, Inc. All Rights Reserved.

#include "BaseGizmos/BrushStampIndicator.h"
#include "InteractiveGizmoManager.h"
#include "Components/PrimitiveComponent.h"
#include "ToolDataVisualizer.h"

#include UE_INLINE_GENERATED_CPP_BY_NAME(BrushStampIndicator)


UInteractiveGizmo* UBrushStampIndicatorBuilder::BuildGizmo(const FToolBuilderState& SceneState) const
{
	UBrushStampIndicator* NewGizmo = NewObject<UBrushStampIndicator>(SceneState.GizmoManager);
	return NewGizmo;
}



void UBrushStampIndicator::Setup()
{
}

void UBrushStampIndicator::Shutdown()
{
}

void UBrushStampIndicator::Render(IToolsContextRenderAPI* RenderAPI)
{
	if (bVisible == false)
	{
		return;
	}

	if (bDrawIndicatorLines)
	{
		FToolDataVisualizer Draw;
		Draw.BeginFrame(RenderAPI);

		if (bDrawRadiusCircle)
		{
			Draw.DrawCircle(BrushPosition, BrushNormal, BrushRadius, SampleStepCount, LineColor, LineThickness, bDepthTested);
		}

		if (bDrawSecondaryLines)
		{
			Draw.DrawCircle(BrushPosition, BrushNormal, BrushRadius*BrushFalloff, SampleStepCount, SecondaryLineColor, SecondaryLineThickness, bDepthTested);
			Draw.DrawLine(BrushPosition, BrushPosition + BrushRadius * BrushNormal, SecondaryLineColor, SecondaryLineThickness, bDepthTested);
		}

		Draw.EndFrame();
	}
}

void UBrushStampIndicator::Tick(float DeltaTime)
{
}


void UBrushStampIndicator::Update(float Radius, const FVector& Position, const FVector& Normal, float Falloff)
{
	BrushRadius = Radius;
	BrushPosition = Position;
	BrushNormal = Normal;
	BrushFalloff = Falloff;

	if (AttachedComponent != nullptr)
	{
		FTransform Transform = AttachedComponent->GetComponentTransform();

		if (ScaleInitializedComponent != AttachedComponent)
		{
			InitialComponentScale = Transform.GetScale3D();
			InitialComponentScale *= 1.0f / InitialComponentScale.Z;
			ScaleInitializedComponent = AttachedComponent;
		}

		Transform.SetTranslation(BrushPosition);

		FQuat CurRotation = Transform.GetRotation();
		FQuat ApplyRotation = FQuat::FindBetween(CurRotation.GetAxisZ(), BrushNormal);
		Transform.SetRotation(ApplyRotation * CurRotation);

		Transform.SetScale3D(Radius * InitialComponentScale);

		AttachedComponent->SetWorldTransform(Transform);
	}
}



void UBrushStampIndicator::Update(float Radius, const FTransform& WorldTransform, float Falloff)
{
	BrushRadius = Radius;
	BrushPosition = WorldTransform.GetLocation();
	BrushNormal = WorldTransform.GetRotation().GetAxisZ();
	BrushFalloff = Falloff;

	if (AttachedComponent != nullptr)
	{
		FTransform Transform = WorldTransform;

		if (ScaleInitializedComponent != AttachedComponent)
		{
			InitialComponentScale = AttachedComponent->GetComponentTransform().GetScale3D();
			InitialComponentScale *= 1.0f / InitialComponentScale.Z;
			ScaleInitializedComponent = AttachedComponent;
		}

		Transform.SetScale3D(Radius * InitialComponentScale);

		AttachedComponent->SetWorldTransform(Transform);
	}
<<<<<<< HEAD
}
=======
}
>>>>>>> d731a049
<|MERGE_RESOLUTION|>--- conflicted
+++ resolved
@@ -110,8 +110,4 @@
 
 		AttachedComponent->SetWorldTransform(Transform);
 	}
-<<<<<<< HEAD
 }
-=======
-}
->>>>>>> d731a049
