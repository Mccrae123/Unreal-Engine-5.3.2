--- conflicted
+++ resolved
@@ -978,7 +978,6 @@
 	if (CoordSystem != EToolContextCoordinateSystem::World)
 	{
 		return SnappedDeltaRotation;
-<<<<<<< HEAD
 	}
 
 	USceneSnappingManager* SnapManager = USceneSnappingManager::Find(GetGizmoManager());
@@ -995,24 +994,6 @@
 	{
 		Request.RotGridSize = ExplicitRotationGridSize;
 	}
-=======
-	}
-
-	USceneSnappingManager* SnapManager = USceneSnappingManager::Find(GetGizmoManager());
-	if (!SnapManager)
-	{
-		return SnappedDeltaRotation;
-	}
-
-	FSceneSnapQueryRequest Request;
-	Request.RequestType   = ESceneSnapQueryType::Rotation;
-	Request.TargetTypes   = ESceneSnapQueryTargetType::Grid;
-	Request.DeltaRotation = DeltaRotation;
-	if ( bRotationGridSizeIsExplicit )
-	{
-		Request.RotGridSize = ExplicitRotationGridSize;
-	}
->>>>>>> d731a049
 	TArray<FSceneSnapQueryResult> Results;
 	if (SnapManager->ExecuteSceneSnapQuery(Request, Results))
 	{
