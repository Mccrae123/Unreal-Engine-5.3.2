--- conflicted
+++ resolved
@@ -180,13 +180,8 @@
 	FORCEINLINE void LockFreeTable();
 	FORCEINLINE void UnlockFreeTable();
 
-<<<<<<< HEAD
 	FDataSetMeta(uint8 **Data, int32 InRegisterOffset, int32 InInstanceOffset, TArray<int32>* InIDTable, TArray<int32>* InFreeIDTable, int32* InNumFreeIDs, int32* InMaxUsedID, int32 InIDAcquireTag)
 		: InputRegisters(Data), RegisterOffset(InRegisterOffset), DataSetAccessIndex(INDEX_NONE), InstanceOffset(InInstanceOffset)
-=======
-	FDataSetMeta(uint32 DataSetSize, uint8 **Data, uint8 InNumVariables, int32 InInstanceOffset, TArray<int32>* InIDTable, TArray<int32>* InFreeIDTable, int32* InNumFreeIDs, int32* InMaxUsedID, int32 InIDAcquireTag)
-		: InputRegisters(Data), NumVariables(InNumVariables), DataSetSizeInBytes(DataSetSize), DataSetAccessIndex(INDEX_NONE), DataSetOffset(0), InstanceOffset(InInstanceOffset)
->>>>>>> 271e2139
 		, IDTable(InIDTable), FreeIDTable(InFreeIDTable), NumFreeIDs(InNumFreeIDs), MaxUsedID(InMaxUsedID), IDAcquireTag(InIDAcquireTag)
 	{
 	}
@@ -271,7 +266,11 @@
 	TArray<uint8, TAlignedHeapAllocator<VECTOR_WIDTH_BYTES>> TempRegTable;
 	uint8 *RESTRICT RegisterTable[VectorVM::MaxRegisters];
 
+	/** Thread local random stream for use in external functions needing non-deterministic randoms. */
 	FRandomStream RandStream;
+
+	/** Thread local per instance random counters for use in external functions needing deterministic randoms. */
+	TArray<int32> RandCounters;
 
 	FVectorVMContext();
 
@@ -299,6 +298,9 @@
 		Code = InCode;
 		NumInstances = InNumInstances;
 		StartInstance = InStartInstance;
+
+		RandCounters.Reset();
+		RandCounters.SetNumZeroed(InNumInstances);
 	}
 };
 
@@ -391,7 +393,6 @@
 		int32 AdvanceOffset;
 
 	public:
-<<<<<<< HEAD
 		FExternalFuncInputHandler()
 			: InputOffset(INDEX_NONE)
 			, InputPtr(nullptr)
@@ -409,13 +410,6 @@
 			InputPtr = IsConstant() ? (T*)(Context.ConstantTable + GetOffset()) : (T*)Context.RegisterTable[GetOffset()];
 			AdvanceOffset = IsConstant() ? 0 : 1;
 		}
-=======
-		FORCEINLINE FExternalFuncInputHandler(FVectorVMContext& Context)
-			: InputOffset(DecodeU16(Context))
-			, InputPtr(IsConstant() ? (T*)(Context.ConstantTable + GetOffset()) : (T*)Context.RegisterTable[GetOffset()])
-			, AdvanceOffset(IsConstant() ? 0 : 1)
-		{}
->>>>>>> 271e2139
 
 		FORCEINLINE bool IsConstant()const { return !IsRegister(); }
 		FORCEINLINE bool IsRegister()const { return (InputOffset & VVM_EXT_FUNC_INPUT_LOC_BIT) != 0; }
