--- conflicted
+++ resolved
@@ -22,54 +22,6 @@
 
 class FVectorVMExternalFunctionContextProxy
 {
-<<<<<<< HEAD
-	TArrayView<uint8 const* RESTRICT const> InputRegisters;
-	TArrayView<uint8 const* RESTRICT const> OutputRegisters;
-
-	uint32 InputRegisterTypeOffsets[3];
-	uint32 OutputRegisterTypeOffsets[3];
-
-	int32 DataSetAccessIndex;	// index for individual elements of this set
-
-	int32 InstanceOffset;		// offset of the first instance processed 
-	
-	TArray<int32>*RESTRICT IDTable;
-	TArray<int32>*RESTRICT FreeIDTable;
-	TArray<int32>*RESTRICT SpawnedIDsTable;
-
-	/** Number of free IDs in the FreeIDTable */
-	int32* NumFreeIDs;
-
-	/** MaxID used in this execution. */
-	int32* MaxUsedID;
-
-	int32 IDAcquireTag;
-
-	//Temporary lock we're using for thread safety when writing to the FreeIDTable.
-	//TODO: A lock free algorithm is possible here. We can create a specialized lock free list and reuse the IDTable slots for FreeIndices as Next pointers for our LFL.
-	//This would also work well on the GPU. 
-	//UE-65856 for tracking this work.
-	FCriticalSection FreeTableLock;
-
-	FORCEINLINE void LockFreeTable();
-	FORCEINLINE void UnlockFreeTable();
-
-	FDataSetMeta()
-		: InputRegisterTypeOffsets{}
-		, OutputRegisterTypeOffsets{}
-		, DataSetAccessIndex(INDEX_NONE)
-		, InstanceOffset(INDEX_NONE)
-		, IDTable(nullptr)
-		, FreeIDTable(nullptr)
-		, SpawnedIDsTable(nullptr)
-		, NumFreeIDs(nullptr)
-		, MaxUsedID(nullptr)
-		, IDAcquireTag(INDEX_NONE)
-	{
-	}	
-
-	FORCEINLINE void Reset()
-=======
 public:
 	const bool UsingExperimentalVM;
 	FVectorVMExternalFunctionContextExperimental Experimental;
@@ -88,7 +40,6 @@
 	{}
 
 	FORCEINLINE int32* GetRandCounters()
->>>>>>> d731a049
 	{
 		return UsingExperimentalVM ? Experimental.GetRandCounters() : Legacy.GetRandCounters().GetData();
 	}
@@ -216,15 +167,10 @@
 			const uint16 ConstantTableOffset = VariableOffset & VVM_EXT_FUNC_INPUT_LOC_MASK;
 			UserPtrIdx = *Context.GetConstant<int32>(ConstantTableOffset);
 			check(UserPtrIdx != INDEX_NONE);
-<<<<<<< HEAD
-			
-			Ptr = static_cast<T*>(Context.GetUserPtrTable(UserPtrIdx));
-=======
 
 			Ptr = static_cast<T*>(Context.GetUserPtrTable(UserPtrIdx));
 #else 
 	#error "Not supported"
->>>>>>> d731a049
 #endif
 		}
 
