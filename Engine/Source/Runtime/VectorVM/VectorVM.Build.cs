// Copyright Epic Games, Inc. All Rights Reserved.

using UnrealBuildTool;

public class VectorVM : ModuleRules
{
    public VectorVM(ReadOnlyTargetRules Target) : base(Target)
    {
        PublicDependencyModuleNames.AddRange(
            new string[] {
                "Core",
                "CoreUObject"
            }
        );

<<<<<<< HEAD
        PrivateDependencyModuleNames.AddRange(
            new string[] {
                "Core",
                "CoreUObject"
            });

        PrivateIncludePaths.AddRange(
            new string[] {
                "Runtime/Engine/Classes/Curves"
            });

=======
>>>>>>> 4af6daef
        PublicDefinitions.AddRange(
            new string[]
            {
                "VECTORVM_SUPPORTS_EXPERIMENTAL=1",
                "VECTORVM_SUPPORTS_LEGACY=1"
            });
    }
}<|MERGE_RESOLUTION|>--- conflicted
+++ resolved
@@ -13,20 +13,6 @@
             }
         );
 
-<<<<<<< HEAD
-        PrivateDependencyModuleNames.AddRange(
-            new string[] {
-                "Core",
-                "CoreUObject"
-            });
-
-        PrivateIncludePaths.AddRange(
-            new string[] {
-                "Runtime/Engine/Classes/Curves"
-            });
-
-=======
->>>>>>> 4af6daef
         PublicDefinitions.AddRange(
             new string[]
             {
