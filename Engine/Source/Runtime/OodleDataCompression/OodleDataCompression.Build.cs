--- conflicted
+++ resolved
@@ -9,11 +9,7 @@
 //{
 	public class OodleDataCompression : ModuleRules
 	{
-<<<<<<< HEAD
-		protected virtual string OodleVersion { get { return "2.9.5"; } }
-=======
 		protected virtual string OodleVersion { get { return "2.9.8"; } }
->>>>>>> d731a049
 
 		// Platform Extensions need to override these
 		protected virtual string LibRootDirectory { get { return ModuleDirectory; } }
