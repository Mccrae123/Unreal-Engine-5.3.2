--- conflicted
+++ resolved
@@ -9,13 +9,6 @@
 #include "BoundShaderStateCache.h"
 #include "D3D12ShaderResources.h"
 #include "RHIPoolAllocator.h"
-
-constexpr D3D12_RESOURCE_STATES BackBufferBarrierWriteTransitionTargets = D3D12_RESOURCE_STATES(
-	uint32(D3D12_RESOURCE_STATE_RENDER_TARGET) |
-	uint32(D3D12_RESOURCE_STATE_UNORDERED_ACCESS) |
-	uint32(D3D12_RESOURCE_STATE_STREAM_OUT) |
-	uint32(D3D12_RESOURCE_STATE_COPY_DEST) |
-	uint32(D3D12_RESOURCE_STATE_RESOLVE_DEST));
 
 constexpr D3D12_RESOURCE_STATES BackBufferBarrierWriteTransitionTargets = D3D12_RESOURCE_STATES(
 	uint32(D3D12_RESOURCE_STATE_RENDER_TARGET) |
@@ -49,15 +42,12 @@
 	MultiState,					//< Force enable state tracking of resource
 };
 
-<<<<<<< HEAD
-=======
 enum class ED3D12ResourceTransientMode
 {
 	NonTransient,				//< Resource is not transient
 	Transient,					//< Resource is transient
 };
 
->>>>>>> 6bbb88c8
 class FD3D12PendingResourceBarrier
 {
 public:
@@ -185,19 +175,7 @@
 	D3D12_RESOURCE_STATES CompressedState{ D3D12_RESOURCE_STATE_CORRUPT };
 #endif
 
-<<<<<<< HEAD
-	bool bRequiresResourceStateTracking : 1;
-	bool bDepthStencil : 1;
-	bool bDeferDelete : 1;
-	bool bBackBuffer : 1;
-
 	D3D12_HEAP_TYPE HeapType;
-	D3D12_GPU_VIRTUAL_ADDRESS GPUVirtualAddress;
-	void* ResourceBaseAddress;
-	int32 NumMapCalls = 0;
-=======
-	D3D12_HEAP_TYPE HeapType;
->>>>>>> 6bbb88c8
 	FName DebugName;
 
 	int32 NumMapCalls = 0;
@@ -219,11 +197,7 @@
 		FRHIGPUMask VisibleNodes,
 		ID3D12Resource* InResource,
 		D3D12_RESOURCE_STATES InInitialResourceState,
-<<<<<<< HEAD
-		D3D12_RESOURCE_DESC const& InDesc,
-=======
 		FD3D12ResourceDesc const& InDesc,
->>>>>>> 6bbb88c8
 		FD3D12Heap* InHeap = nullptr,
 		D3D12_HEAP_TYPE InHeapType = D3D12_HEAP_TYPE_DEFAULT);
 
@@ -233,11 +207,7 @@
 		D3D12_RESOURCE_STATES InInitialResourceState,
 		ED3D12ResourceStateMode InResourceStateMode,
 		D3D12_RESOURCE_STATES InDefaultResourceState,
-<<<<<<< HEAD
-		D3D12_RESOURCE_DESC const& InDesc,
-=======
 		FD3D12ResourceDesc const& InDesc,
->>>>>>> 6bbb88c8
 		FD3D12Heap* InHeap,
 		D3D12_HEAP_TYPE InHeapType);
 
@@ -254,10 +224,7 @@
 		if (NumMapCalls == 0)
 		{
 			check(Resource);
-<<<<<<< HEAD
-=======
 			check(ResourceBaseAddress == nullptr);
->>>>>>> 6bbb88c8
 			VERIFYD3D12RESULT(Resource->Map(0, ReadRange, &ResourceBaseAddress));
 		}
 		else
@@ -284,11 +251,7 @@
 	}
 
 	ID3D12Pageable* GetPageable();
-<<<<<<< HEAD
-	D3D12_RESOURCE_DESC const& GetDesc() const { return Desc; }
-=======
 	const FD3D12ResourceDesc& GetDesc() const { return Desc; }
->>>>>>> 6bbb88c8
 	D3D12_HEAP_TYPE GetHeapType() const { return HeapType; }
 	D3D12_GPU_VIRTUAL_ADDRESS GetGPUVirtualAddress() const { return GPUVirtualAddress; }
 	inline void SetGPUVirtualAddress(D3D12_GPU_VIRTUAL_ADDRESS Value) { GPUVirtualAddress = Value; }
@@ -443,22 +406,14 @@
 		}
 		else
 		{
-<<<<<<< HEAD
-			DetermineResourceStates(InDefaultState);
-=======
 			DetermineResourceStates(InDefaultState, InResourceStateMode);
->>>>>>> 6bbb88c8
 		}
 
 		if (bRequiresResourceStateTracking)
 		{
 #if D3D12_RHI_RAYTRACING
 			// No state tracking for acceleration structures because they can't have another state
-<<<<<<< HEAD
-			check(InDefaultState != D3D12_RESOURCE_STATE_RAYTRACING_ACCELERATION_STRUCTURE);
-=======
 			check(InDefaultState != D3D12_RESOURCE_STATE_RAYTRACING_ACCELERATION_STRUCTURE && InInitialState != D3D12_RESOURCE_STATE_RAYTRACING_ACCELERATION_STRUCTURE);
->>>>>>> 6bbb88c8
 #endif // D3D12_RHI_RAYTRACING
 
 			// Only a few resources (~1%) actually need resource state tracking
@@ -467,11 +422,7 @@
 		}
 	}
 
-<<<<<<< HEAD
-	void DetermineResourceStates(D3D12_RESOURCE_STATES InDefaultState)
-=======
 	void DetermineResourceStates(D3D12_RESOURCE_STATES InDefaultState, ED3D12ResourceStateMode InResourceStateMode)
->>>>>>> 6bbb88c8
 	{
 		const FD3D12ResourceTypeHelper Type(Desc, HeapType);
 
@@ -510,18 +461,6 @@
 #if UE_BUILD_DEBUG
 			FPlatformAtomics::InterlockedIncrement(&NoStateTrackingResourceCount);
 #endif
-<<<<<<< HEAD
-				if (InDefaultState != D3D12_RESOURCE_STATE_TBD)
-				{
-					DefaultResourceState = InDefaultState;
-				}
-				else
-				{
-					DefaultResourceState = (HeapType == D3D12_HEAP_TYPE_READBACK) ? D3D12_RESOURCE_STATE_COPY_DEST : D3D12_RESOURCE_STATE_GENERIC_READ;
-				}
-				bRequiresResourceStateTracking = false;
-				return;
-=======
 			if (InDefaultState != D3D12_RESOURCE_STATE_TBD)
 			{
 				DefaultResourceState = InDefaultState;
@@ -529,30 +468,11 @@
 			else if (Type.bBuffer)
 			{
 				DefaultResourceState = (HeapType == D3D12_HEAP_TYPE_READBACK) ? D3D12_RESOURCE_STATE_COPY_DEST : D3D12_RESOURCE_STATE_GENERIC_READ;
->>>>>>> 6bbb88c8
 			}
 			else
 			{
-<<<<<<< HEAD
-				// Texture used only as a SRV.
-				// Don't bother tracking state for this resource.
-#if UE_BUILD_DEBUG
-				FPlatformAtomics::InterlockedIncrement(&NoStateTrackingResourceCount);
-#endif
-				if (InDefaultState != D3D12_RESOURCE_STATE_TBD)
-				{
-					DefaultResourceState = InDefaultState;
-				}
-				else
-				{
-					DefaultResourceState = D3D12_RESOURCE_STATE_NON_PIXEL_SHADER_RESOURCE | D3D12_RESOURCE_STATE_PIXEL_SHADER_RESOURCE;
-				}
-				bRequiresResourceStateTracking = false;
-				return;
-=======
 				check(Type.bSRVOnly);
 				DefaultResourceState = D3D12_RESOURCE_STATE_NON_PIXEL_SHADER_RESOURCE | D3D12_RESOURCE_STATE_PIXEL_SHADER_RESOURCE;
->>>>>>> 6bbb88c8
 			}
 		}
 	}
@@ -1126,28 +1046,6 @@
 
 		check(IsValidD3D12ResourceState(Before) && IsValidD3D12ResourceState(After));
 
-<<<<<<< HEAD
-		D3D12_RESOURCE_BARRIER* Barrier = nullptr;
-#if PLATFORM_USE_BACKBUFFER_WRITE_TRANSITION_TRACKING
-		if (pResource->IsBackBuffer() && (After & BackBufferBarrierWriteTransitionTargets))
-		{
-			BackBufferBarriers.AddUninitialized();
-			Barrier = &BackBufferBarriers.Last();
-		}
-		else
-#endif // #if PLATFORM_USE_BACKBUFFER_WRITE_TRANSITION_TRACKING
-		{
-			Barriers.AddUninitialized();
-			Barrier = &Barriers.Last();
-		}
-
-		Barrier->Type = D3D12_RESOURCE_BARRIER_TYPE_TRANSITION;
-		Barrier->Flags = D3D12_RESOURCE_BARRIER_FLAG_NONE;
-		Barrier->Transition.StateBefore = Before;
-		Barrier->Transition.StateAfter = After;
-		Barrier->Transition.Subresource = Subresource;
-		Barrier->Transition.pResource = pResource->GetResource();
-=======
 #if PLATFORM_USE_BACKBUFFER_WRITE_TRANSITION_TRACKING
 		if (pResource->IsBackBuffer() && EnumHasAnyFlags(After, BackBufferBarrierWriteTransitionTargets))
 		{
@@ -1159,7 +1057,6 @@
 			AddTransitionBarrier(Barriers, pResource, Before, After, Subresource);
 		}
 
->>>>>>> 6bbb88c8
 		return 1;
 	}
 
