--- conflicted
+++ resolved
@@ -735,22 +735,6 @@
 };
 
 
-<<<<<<< HEAD
-#if PLATFORM_WINDOWS || PLATFORM_HOLOLENS
-class FD3D12FastClearResource
-{
-public:
-	inline void GetWriteMaskProperties(void*& OutData, uint32& OutSize)
-	{
-		OutData = nullptr;
-		OutSize = 0;
-	}
-};
-#endif
-
-
-=======
->>>>>>> d731a049
 /** The base class of resources that may be bound as shader resources (texture or buffer). */
 class FD3D12BaseShaderResource : public FD3D12DeviceChild, public IRefCountedObject
 {
@@ -872,11 +856,6 @@
 	{
 	}
 	virtual ~FD3D12Buffer();
-<<<<<<< HEAD
-
-	virtual uint32 GetParentGPUIndex() const override;
-=======
->>>>>>> d731a049
 
 	virtual uint32 GetParentGPUIndex() const override;
 
@@ -927,10 +906,6 @@
 	// Use the top bit of the flags enum to mark transitions as "idle" time (used to remove the swapchain wait time for back buffers).
 	static constexpr D3D12_RESOURCE_BARRIER_FLAGS BarrierFlag_CountAsIdleTime = D3D12_RESOURCE_BARRIER_FLAGS(1ull << ((sizeof(D3D12_RESOURCE_BARRIER_FLAGS) * 8) - 1));
 
-<<<<<<< HEAD
-class FD3D12ResourceBarrierBatcher : public FNoncopyable
-{
-=======
 	struct FD3D12ResourceBarrier : public D3D12_RESOURCE_BARRIER
 	{
 		FD3D12ResourceBarrier() = default;
@@ -941,63 +916,12 @@
 	};
 	static_assert(sizeof(FD3D12ResourceBarrier) == sizeof(D3D12_RESOURCE_BARRIER), "FD3D12ResourceBarrier is a wrapper to add helper functions. Do not add members.");
 
->>>>>>> d731a049
 public:
 	// Add a UAV barrier to the batch. Ignoring the actual resource for now.
 	void AddUAV();
 
 	// Add a transition resource barrier to the batch. Returns the number of barriers added, which may be negative if an existing barrier was cancelled.
-<<<<<<< HEAD
-	int32 AddTransition(FD3D12Resource* pResource, D3D12_RESOURCE_STATES Before, D3D12_RESOURCE_STATES After, uint32 Subresource)
-	{
-		check(Before != After);
-
-		if (Barriers.Num())
-		{
-			// Check if we are simply reverting the last transition. In that case, we can just remove both transitions.
-			// This happens fairly frequently due to resource pooling since different RHI buffers can point to the same underlying D3D buffer.
-			// Instead of ping-ponging that underlying resource between COPY_DEST and GENERIC_READ, several copies can happen without a ResourceBarrier() in between.
-			// Doing this check also eliminates a D3D debug layer warning about multiple transitions of the same subresource.
-			const D3D12_RESOURCE_BARRIER& Last = Barriers.Last();
-			if (pResource->GetResource() == Last.Transition.pResource &&
-				Subresource == Last.Transition.Subresource &&
-				Before == Last.Transition.StateAfter &&
-				After  == Last.Transition.StateBefore &&
-				Last.Type == D3D12_RESOURCE_BARRIER_TYPE_TRANSITION)
-			{
-				Barriers.RemoveAt(Barriers.Num() - 1);
-				return -1;
-			}
-		}
-
-		check(IsValidD3D12ResourceState(Before) && IsValidD3D12ResourceState(After));
-
-#if PLATFORM_USE_BACKBUFFER_WRITE_TRANSITION_TRACKING
-		if (pResource->IsBackBuffer() && EnumHasAnyFlags(After, BackBufferBarrierWriteTransitionTargets))
-		{
-			AddTransitionBarrier(BackBufferBarriers, pResource, Before, After, Subresource);
-		}
-		else
-#endif
-		{
-			AddTransitionBarrier(Barriers, pResource, Before, After, Subresource);
-		}
-
-		return 1;
-	}
-
-	void AddAliasingBarrier(ID3D12Resource* InResourceBefore, ID3D12Resource* InResourceAfter)
-	{
-		Barriers.AddUninitialized();
-		D3D12_RESOURCE_BARRIER& Barrier = Barriers.Last();
-		Barrier.Type = D3D12_RESOURCE_BARRIER_TYPE_ALIASING;
-		Barrier.Flags = D3D12_RESOURCE_BARRIER_FLAG_NONE;
-		Barrier.Aliasing.pResourceBefore = InResourceBefore;
-		Barrier.Aliasing.pResourceAfter = InResourceAfter;
-	}
-=======
 	int32 AddTransition(FD3D12Resource* pResource, D3D12_RESOURCE_STATES Before, D3D12_RESOURCE_STATES After, uint32 Subresource);
->>>>>>> d731a049
 
 	void AddAliasingBarrier(ID3D12Resource* InResourceBefore, ID3D12Resource* InResourceAfter);
 
