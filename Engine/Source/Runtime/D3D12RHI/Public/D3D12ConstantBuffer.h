// Copyright Epic Games, Inc. All Rights Reserved.

#pragma once

// Chunk size for global constant buffer shadow data. Should always be a multiple of 256
#define GLOBAL_CONSTANT_BUFFER_CHUNK_SIZE 512

using namespace D3D12RHI;

class FD3D12FastConstantAllocator;

/**
 * A D3D constant buffer
 */
class FD3D12ConstantBuffer : public FD3D12DeviceChild
{
public:
	FD3D12ConstantBuffer(FD3D12Device* InParent, FD3D12FastConstantAllocator& InAllocator);
	virtual ~FD3D12ConstantBuffer();

	/**
	* Updates a variable in the constant buffer.
	* @param Data - The data to copy into the constant buffer
	* @param Offset - The offset in the constant buffer to place the data at
	* @param InSize - The size of the data being copied
	*/
	FORCEINLINE_DEBUGGABLE void UpdateConstant(const uint8* Data, uint16 Offset, uint16 InSize)
	{
		// Make sure we have enough memory in our shadow data
		const uint32 RequiredSize = (uint32)Offset + (uint32)InSize;
		if ((uint32)ShadowData.Num() < RequiredSize)
		{
			// Make sure we grow in chunks to prevent too many reallocs
			const uint32 SizeToGrowTo = Align(RequiredSize, GLOBAL_CONSTANT_BUFFER_CHUNK_SIZE);
			ShadowData.SetNumZeroed(SizeToGrowTo);
		}

		FMemory::Memcpy(ShadowData.GetData() + Offset, Data, InSize);
		CurrentUpdateSize = FMath::Max(RequiredSize, CurrentUpdateSize);

		bIsDirty = true;
	}

	FORCEINLINE void Reset() { CurrentUpdateSize = 0; }

	bool Version(FD3D12ResourceLocation& BufferOut, bool bDiscardSharedConstants);

#if USE_STATIC_ROOT_SIGNATURE
	inline D3D12_CPU_DESCRIPTOR_HANDLE GetOfflineCpuHandle() const { return View->GetOfflineCpuHandle(); }
#endif

protected:
<<<<<<< HEAD
=======
#if USE_STATIC_ROOT_SIGNATURE
	FD3D12ConstantBufferView* View = nullptr;
#endif

>>>>>>> d731a049
	TArray<uint8> ShadowData;
	
	/** Size of all constants that has been updated since the last call to Commit. */
	uint32	CurrentUpdateSize;

	/**
	 * Size of all constants that has been updated since the last Discard.
	 * Includes "shared" constants that don't necessarily gets updated between every Commit.
	 */
	uint32	TotalUpdateSize;
	
	// Indicates that a constant has been updated but this one hasn't been flushed.
	bool bIsDirty;

	FD3D12FastConstantAllocator& Allocator;
};

DECLARE_CYCLE_STAT_EXTERN(TEXT("Global Constant buffer update time"), STAT_D3D12GlobalConstantBufferUpdateTime, STATGROUP_D3D12RHI, );
<|MERGE_RESOLUTION|>--- conflicted
+++ resolved
@@ -50,13 +50,10 @@
 #endif
 
 protected:
-<<<<<<< HEAD
-=======
 #if USE_STATIC_ROOT_SIGNATURE
 	FD3D12ConstantBufferView* View = nullptr;
 #endif
 
->>>>>>> d731a049
 	TArray<uint8> ShadowData;
 	
 	/** Size of all constants that has been updated since the last call to Commit. */
