// Copyright Epic Games, Inc. All Rights Reserved.

#pragma once

<<<<<<< HEAD
=======
#include "D3D12RHI.h"
>>>>>>> 4af6daef
#include "RayTracingBuiltInResources.h"

enum class ED3D12RootSignatureFlags
{
	None = 0,
	AllowMeshShaders = 1 << 0,
	InputAssembler = 1 << 1,
	BindlessResources = 1 << 2,
	BindlessSamplers = 1 << 3,
};
ENUM_CLASS_FLAGS(ED3D12RootSignatureFlags)

namespace D3D12ShaderUtils
{
	namespace StaticRootSignatureConstants
	{
		// Assume descriptors are volatile because we don't initialize all the descriptors in a table, just the ones used by the current shaders.
		const D3D12_DESCRIPTOR_RANGE_FLAGS SRVDescriptorRangeFlags = D3D12_DESCRIPTOR_RANGE_FLAG_DATA_STATIC_WHILE_SET_AT_EXECUTE | D3D12_DESCRIPTOR_RANGE_FLAG_DESCRIPTORS_VOLATILE;
		const D3D12_DESCRIPTOR_RANGE_FLAGS CBVDescriptorRangeFlags = D3D12_DESCRIPTOR_RANGE_FLAG_DATA_STATIC_WHILE_SET_AT_EXECUTE | D3D12_DESCRIPTOR_RANGE_FLAG_DESCRIPTORS_VOLATILE;
		const D3D12_DESCRIPTOR_RANGE_FLAGS UAVDescriptorRangeFlags = D3D12_DESCRIPTOR_RANGE_FLAG_DATA_VOLATILE | D3D12_DESCRIPTOR_RANGE_FLAG_DESCRIPTORS_VOLATILE;
		const D3D12_DESCRIPTOR_RANGE_FLAGS SamplerDescriptorRangeFlags = D3D12_DESCRIPTOR_RANGE_FLAG_DESCRIPTORS_VOLATILE;
	}

	enum class ERootSignatureRangeType
	{
		CBV,
		SRV,
		UAV,
		Sampler,
	};

	enum class ERootSignatureVisibility
	{
		Vertex,
		Pixel,
		Geometry,
		Mesh,
		Amplification,
		All
	};

	inline D3D12_DESCRIPTOR_RANGE_TYPE GetD3D12DescriptorRangeType(ERootSignatureRangeType Type)
	{
		switch (Type)
		{
		case ERootSignatureRangeType::SRV:
			return D3D12_DESCRIPTOR_RANGE_TYPE_SRV;
		case ERootSignatureRangeType::UAV:
			return D3D12_DESCRIPTOR_RANGE_TYPE_UAV;
		case ERootSignatureRangeType::Sampler:
			return D3D12_DESCRIPTOR_RANGE_TYPE_SAMPLER;
		default:
			return D3D12_DESCRIPTOR_RANGE_TYPE_CBV;
		}
	}

	inline D3D12_DESCRIPTOR_RANGE_FLAGS GetD3D12DescriptorRangeFlags(ERootSignatureRangeType Type)
	{
		switch (Type)
		{
		case ERootSignatureRangeType::SRV:
			return D3D12ShaderUtils::StaticRootSignatureConstants::SRVDescriptorRangeFlags;
		case ERootSignatureRangeType::CBV:
			return D3D12ShaderUtils::StaticRootSignatureConstants::CBVDescriptorRangeFlags;
		case ERootSignatureRangeType::UAV:
			return D3D12ShaderUtils::StaticRootSignatureConstants::UAVDescriptorRangeFlags;
		case ERootSignatureRangeType::Sampler:
			return D3D12ShaderUtils::StaticRootSignatureConstants::SamplerDescriptorRangeFlags;
		default:
			return D3D12_DESCRIPTOR_RANGE_FLAG_NONE;
		}
	}

	inline D3D12_SHADER_VISIBILITY GetD3D12ShaderVisibility(ERootSignatureVisibility Visibility)
	{
		switch (Visibility)
		{
		case ERootSignatureVisibility::Vertex:
			return D3D12_SHADER_VISIBILITY_VERTEX;
		case ERootSignatureVisibility::Pixel:
			return D3D12_SHADER_VISIBILITY_PIXEL;
		case ERootSignatureVisibility::Geometry:
			return D3D12_SHADER_VISIBILITY_GEOMETRY;
#if !defined(D3D12RHI_TOOLS_MESH_SHADERS_UNSUPPORTED)
		case ERootSignatureVisibility::Mesh:
			return D3D12_SHADER_VISIBILITY_MESH;
		case ERootSignatureVisibility::Amplification:
			return D3D12_SHADER_VISIBILITY_AMPLIFICATION;
#endif
		default:
			return D3D12_SHADER_VISIBILITY_ALL;
		}
	}

	inline const TCHAR* GetVisibilityFlag(ERootSignatureVisibility Visibility)
	{
		switch (Visibility)
		{
		case ERootSignatureVisibility::Vertex:
			return TEXT("SHADER_VISIBILITY_VERTEX");
		case ERootSignatureVisibility::Geometry:
			return TEXT("SHADER_VISIBILITY_GEOMETRY");
		case ERootSignatureVisibility::Pixel:
			return TEXT("SHADER_VISIBILITY_PIXEL");
#if !defined(D3D12RHI_TOOLS_MESH_SHADERS_UNSUPPORTED)
		case ERootSignatureVisibility::Mesh:
			return TEXT("SHADER_VISIBILITY_MESH");
		case ERootSignatureVisibility::Amplification:
			return TEXT("SHADER_VISIBILITY_AMPLIFICATION");
#endif
		default:
			return TEXT("SHADER_VISIBILITY_ALL");
		}
	};

	inline const TCHAR* GetTypePrefix(ERootSignatureRangeType Type)
	{
		switch (Type)
		{
		case ERootSignatureRangeType::SRV:
			return TEXT("SRV(t");
		case ERootSignatureRangeType::UAV:
			return TEXT("UAV(u");
		case ERootSignatureRangeType::Sampler:
			return TEXT("Sampler(s");
		default:
			return TEXT("CBV(b");
		}
	}

	inline const TCHAR* GetFlagName(D3D12_ROOT_SIGNATURE_FLAGS Flag)
	{
		switch (Flag)
		{
		case D3D12_ROOT_SIGNATURE_FLAG_ALLOW_INPUT_ASSEMBLER_INPUT_LAYOUT:
			return TEXT("ALLOW_INPUT_ASSEMBLER_INPUT_LAYOUT");
		case D3D12_ROOT_SIGNATURE_FLAG_DENY_VERTEX_SHADER_ROOT_ACCESS:
			return TEXT("DENY_VERTEX_SHADER_ROOT_ACCESS");
		case D3D12_ROOT_SIGNATURE_FLAG_DENY_GEOMETRY_SHADER_ROOT_ACCESS:
			return TEXT("DENY_GEOMETRY_SHADER_ROOT_ACCESS");
		case D3D12_ROOT_SIGNATURE_FLAG_DENY_PIXEL_SHADER_ROOT_ACCESS:
			return TEXT("DENY_PIXEL_SHADER_ROOT_ACCESS");
		case D3D12_ROOT_SIGNATURE_FLAG_ALLOW_STREAM_OUTPUT:
			return TEXT("ALLOW_STREAM_OUTPUT");

#if !defined(D3D12RHI_TOOLS_MESH_SHADERS_UNSUPPORTED)
		case D3D12_ROOT_SIGNATURE_FLAG_DENY_AMPLIFICATION_SHADER_ROOT_ACCESS:
			return TEXT("DENY_AMPLIFICATION_SHADER_ROOT_ACCESS");
		case D3D12_ROOT_SIGNATURE_FLAG_DENY_MESH_SHADER_ROOT_ACCESS:
			return TEXT("DENY_MESH_SHADER_ROOT_ACCESS");
#endif

		case D3D12_ROOT_SIGNATURE_FLAG_CBV_SRV_UAV_HEAP_DIRECTLY_INDEXED:
			return TEXT("CBV_SRV_UAV_HEAP_DIRECTLY_INDEXED");
		case D3D12_ROOT_SIGNATURE_FLAG_SAMPLER_HEAP_DIRECTLY_INDEXED:
			return TEXT("SAMPLER_HEAP_DIRECTLY_INDEXED");

		default:
			break;
		}

		return TEXT("");
	};

	// Simple base class to help write out a root signature (subclass to generate either to a binary struct or a #define)
	struct FRootSignatureCreator
	{
		ED3D12RootSignatureFlags Flags = ED3D12RootSignatureFlags::None;

		virtual ~FRootSignatureCreator() { }

		virtual void AddRootFlag(D3D12_ROOT_SIGNATURE_FLAGS Flag) = 0;
		virtual void AddTable(ERootSignatureVisibility Visibility, ERootSignatureRangeType Type, int32 NumDescriptors, D3D12_DESCRIPTOR_RANGE_FLAGS FlagsOverride = D3D12_DESCRIPTOR_RANGE_FLAG_NONE) = 0;

		void SetFlags(ED3D12RootSignatureFlags InFlags)
		{
			Flags = InFlags;

			if (EnumHasAnyFlags(InFlags, ED3D12RootSignatureFlags::InputAssembler))
			{
				AddRootFlag(D3D12_ROOT_SIGNATURE_FLAG_ALLOW_INPUT_ASSEMBLER_INPUT_LAYOUT);
			}

			if (EnumHasAnyFlags(InFlags, ED3D12RootSignatureFlags::BindlessResources))
			{
				AddRootFlag(D3D12_ROOT_SIGNATURE_FLAG_CBV_SRV_UAV_HEAP_DIRECTLY_INDEXED);
			}

			if (EnumHasAnyFlags(InFlags, ED3D12RootSignatureFlags::BindlessSamplers))
			{
				AddRootFlag(D3D12_ROOT_SIGNATURE_FLAG_SAMPLER_HEAP_DIRECTLY_INDEXED);
			}
		}

		inline bool ShouldSkipType(ERootSignatureRangeType Type)
		{
			if (Type == ERootSignatureRangeType::SRV || Type == ERootSignatureRangeType::UAV)
			{
				return EnumHasAnyFlags(Flags, ED3D12RootSignatureFlags::BindlessResources);
			}

			if (Type == ERootSignatureRangeType::Sampler)
			{
				return EnumHasAnyFlags(Flags, ED3D12RootSignatureFlags::BindlessSamplers);
			}

			return false;
		}
	};

	struct FBinaryRootSignatureCreator : public FRootSignatureCreator
	{
		D3D12_ROOT_SIGNATURE_FLAGS RootFlags = D3D12_ROOT_SIGNATURE_FLAG_NONE;
		uint32 RegisterSpace = 0;
		TArray<CD3DX12_DESCRIPTOR_RANGE1> DescriptorRanges;
		TArray<CD3DX12_ROOT_PARAMETER1> Parameters;
		CD3DX12_VERSIONED_ROOT_SIGNATURE_DESC RootDesc;

		struct FPendingTable
		{
			ERootSignatureVisibility Visibility;
			ERootSignatureRangeType Type;
			int32 NumDescriptors;
			D3D12_DESCRIPTOR_RANGE_FLAGS FlagsOverride;
		};
		TArray<FPendingTable> PendingTables;

		void SetRegisterSpace(uint32 InSpace)
		{
			RegisterSpace = InSpace;
		}

		void AddRootFlag(D3D12_ROOT_SIGNATURE_FLAGS RootFlag) override
		{
			RootFlags |= RootFlag;
		}

		void AddShaderResourceViewParameter(uint32 Register, uint32 Space)
		{
			CD3DX12_ROOT_PARAMETER1& Parameter = Parameters.AddZeroed_GetRef();
			Parameter.InitAsShaderResourceView(Register, Space);
		}

		void AddConstantsParameter(uint32 Num32BitValues, uint32 Register, uint32 Space)
		{
			CD3DX12_ROOT_PARAMETER1& Parameter = Parameters.AddZeroed_GetRef();
			Parameter.InitAsConstants(Num32BitValues, Register, Space);
		}

		void AddTable(ERootSignatureVisibility Visibility, ERootSignatureRangeType Type, int32 NumDescriptors, D3D12_DESCRIPTOR_RANGE_FLAGS FlagsOverride = D3D12_DESCRIPTOR_RANGE_FLAG_NONE) override
		{
			if (!ShouldSkipType(Type))
			{
				const FPendingTable NewTable{ Visibility, Type, NumDescriptors, FlagsOverride };
				PendingTables.Emplace(NewTable);
			}
		}

		const D3D12_VERSIONED_ROOT_SIGNATURE_DESC& Finalize()
		{
#if !defined(D3D12RHI_TOOLS_RAYTRACING_SHADERS_UNSUPPORTED)
			if (RootFlags & D3D12_ROOT_SIGNATURE_FLAG_LOCAL_ROOT_SIGNATURE)
			{
				// if set, D3D12_ROOT_SIGNATURE_FLAG_LOCAL_ROOT_SIGNATURE should be the only flag set
				RootFlags = D3D12_ROOT_SIGNATURE_FLAG_LOCAL_ROOT_SIGNATURE;
			}
#endif

			DescriptorRanges.SetNum(PendingTables.Num());

			for (int32 Index = 0; Index < PendingTables.Num(); Index++)
			{
				const FPendingTable& PendingTable = PendingTables[Index];

				const D3D12_DESCRIPTOR_RANGE_FLAGS RangeFlags = PendingTable.FlagsOverride ? PendingTable.FlagsOverride : GetD3D12DescriptorRangeFlags(PendingTable.Type);

				DescriptorRanges[Index].Init(GetD3D12DescriptorRangeType(PendingTable.Type), PendingTable.NumDescriptors, 0, RegisterSpace, RangeFlags);

				CD3DX12_ROOT_PARAMETER1& Parameter = Parameters.AddZeroed_GetRef();
				Parameter.InitAsDescriptorTable(1, &DescriptorRanges[Index], GetD3D12ShaderVisibility(PendingTable.Visibility));
			}

			RootDesc.Init_1_1(Parameters.Num(), Parameters.GetData(), 0, nullptr, RootFlags);

			return RootDesc;
		}
	};

	/* Root signature generator for DXC */
	struct FTextRootSignatureCreator : public FRootSignatureCreator
	{
		void AddRootFlag(D3D12_ROOT_SIGNATURE_FLAGS InFlag) override
		{
			if (RootFlags.Len() > 0)
			{
				RootFlags += "|";
			}
			RootFlags += GetFlagName(InFlag);
		}

		void AddTable(ERootSignatureVisibility Visibility, ERootSignatureRangeType Type, int32 NumDescriptors, D3D12_DESCRIPTOR_RANGE_FLAGS FlagsOverride = D3D12_DESCRIPTOR_RANGE_FLAG_NONE) override
		{
			if (!ShouldSkipType(Type))
			{
				FString Line = FString::Printf(TEXT("DescriptorTable(visibility=%s, %s0, numDescriptors=%d%s"/*, flags = DESCRIPTORS_VOLATILE*/"))"),
					GetVisibilityFlag(Visibility), GetTypePrefix(Type), NumDescriptors,
					TEXT("")
				);
				if (Table.Len() > 0)
				{
					Table += ",";
				}
				Table += Line;
			}
		}

		FString GenerateString() const
		{
			FString String = FString::Printf(TEXT("\"RootFlags(%s),%s\""),
				RootFlags.Len() == 0 ? TEXT("0") : *RootFlags,
				*Table);
			return String;
		}

		FString RootFlags;
		FString Table;
	};

	inline void AddAllStandardTablesForVisibility(FRootSignatureCreator& Creator, ERootSignatureVisibility Visibility)
	{
		Creator.AddTable(Visibility, ERootSignatureRangeType::SRV, MAX_SRVS);
		Creator.AddTable(Visibility, ERootSignatureRangeType::CBV, MAX_CBS);
		Creator.AddTable(Visibility, ERootSignatureRangeType::Sampler, MAX_SAMPLERS);
	}

	// Fat/Static Gfx Root Signature
	inline void CreateGfxRootSignature(FRootSignatureCreator& Creator, ED3D12RootSignatureFlags InFlags)
	{
		// Ensure the creator starts in a clean state (in cases of creator reuse, etc.).
		Creator.SetFlags(InFlags | ED3D12RootSignatureFlags::InputAssembler);

		AddAllStandardTablesForVisibility(Creator, ERootSignatureVisibility::Pixel);
		AddAllStandardTablesForVisibility(Creator, ERootSignatureVisibility::Vertex);
		AddAllStandardTablesForVisibility(Creator, ERootSignatureVisibility::Geometry);

#if !defined(D3D12RHI_TOOLS_MESH_SHADERS_UNSUPPORTED)
		if (EnumHasAnyFlags(InFlags, ED3D12RootSignatureFlags::AllowMeshShaders))
		{
			AddAllStandardTablesForVisibility(Creator, ERootSignatureVisibility::Mesh);
			AddAllStandardTablesForVisibility(Creator, ERootSignatureVisibility::Amplification);
		}
#endif

		Creator.AddTable(ERootSignatureVisibility::All, ERootSignatureRangeType::UAV, MAX_UAVS);
	}

	// Fat/Static Compute Root Signature
	inline void CreateComputeRootSignature(FRootSignatureCreator& Creator, ED3D12RootSignatureFlags InFlags)
	{
		// Ensure the creator starts in a clean state (in cases of creator reuse, etc.).
		Creator.SetFlags(InFlags);
		AddAllStandardTablesForVisibility(Creator, ERootSignatureVisibility::All);
		Creator.AddTable(ERootSignatureVisibility::All, ERootSignatureRangeType::UAV, MAX_UAVS);
	}

#if !defined(D3D12RHI_TOOLS_RAYTRACING_SHADERS_UNSUPPORTED)
	inline void CreateRayTracingSignature(FBinaryRootSignatureCreator& Creator, bool bLocalRootSignature, D3D12_ROOT_SIGNATURE_FLAGS BaseRootFlags, ED3D12RootSignatureFlags InFlags)
	{
		Creator.SetFlags(InFlags);
		Creator.AddRootFlag(BaseRootFlags);
		Creator.SetRegisterSpace(bLocalRootSignature ? RAY_TRACING_REGISTER_SPACE_LOCAL : RAY_TRACING_REGISTER_SPACE_GLOBAL);

		if (bLocalRootSignature)
		{
			Creator.AddShaderResourceViewParameter(RAY_TRACING_SYSTEM_INDEXBUFFER_REGISTER, RAY_TRACING_REGISTER_SPACE_SYSTEM);
			Creator.AddShaderResourceViewParameter(RAY_TRACING_SYSTEM_VERTEXBUFFER_REGISTER, RAY_TRACING_REGISTER_SPACE_SYSTEM);

			uint32 NumConstants = 4; // sizeof(FHitGroupSystemRootConstants) / sizeof(uint32);
			Creator.AddConstantsParameter(NumConstants, RAY_TRACING_SYSTEM_ROOTCONSTANT_REGISTER, RAY_TRACING_REGISTER_SPACE_SYSTEM);
		}

		AddAllStandardTablesForVisibility(Creator, ERootSignatureVisibility::All);

		Creator.AddTable(ERootSignatureVisibility::All, ERootSignatureRangeType::UAV, MAX_UAVS, D3D12_DESCRIPTOR_RANGE_FLAG_DATA_STATIC_WHILE_SET_AT_EXECUTE | D3D12_DESCRIPTOR_RANGE_FLAG_DESCRIPTORS_VOLATILE);
	}
#endif //!defined(D3D12RHI_TOOLS_RAYTRACING_SHADERS_UNSUPPORTED)

	inline FString GenerateRootSignatureString(EShaderFrequency InFrequency, ED3D12RootSignatureFlags InFlags)
	{
		FTextRootSignatureCreator Creator;

		if (InFrequency < SF_NumGraphicsFrequencies)
		{
			D3D12ShaderUtils::CreateGfxRootSignature(Creator, InFlags);
		}
		else if (InFrequency == SF_Compute)
		{
			D3D12ShaderUtils::CreateComputeRootSignature(Creator, InFlags);
		}
		else
		{
			return TEXT("");
		}

		return Creator.GenerateString();
	}
}<|MERGE_RESOLUTION|>--- conflicted
+++ resolved
@@ -2,10 +2,7 @@
 
 #pragma once
 
-<<<<<<< HEAD
-=======
 #include "D3D12RHI.h"
->>>>>>> 4af6daef
 #include "RayTracingBuiltInResources.h"
 
 enum class ED3D12RootSignatureFlags
