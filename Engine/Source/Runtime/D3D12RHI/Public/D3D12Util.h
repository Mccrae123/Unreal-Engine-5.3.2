// Copyright Epic Games, Inc. All Rights Reserved.

/*=============================================================================
	D3D12Util.h: D3D RHI utility definitions.
	=============================================================================*/

#pragma once

#include "CoreMinimal.h"
#include "Containers/Queue.h"
#include "RenderUtils.h"

class FD3D12Adapter;

namespace D3D12RHI
{
	/**
	 * Dump & Log all the information we have on a GPU crash (NvAfterMath, DRED, Breadcrumbs, ...) and force quit
	 */
	extern void TerminateOnGPUCrash(ID3D12Device* InDevice, const void* InGPUCrashDump, const size_t InGPUCrashDumpSize);

	/**
	 * Checks that the given result isn't a failure.  If it is, the application exits with an appropriate error message.
	 * @param	Result - The result code to check
	 * @param	Code - The code which yielded the result.
	 * @param	Filename - The filename of the source file containing Code.
	 * @param	Line - The line number of Code within Filename.
	 */
	extern void VerifyD3D12Result(HRESULT Result, const ANSICHAR* Code, const ANSICHAR* Filename, uint32 Line, ID3D12Device* Device, FString Message = FString());

	/**
	* Checks that the given result isn't a failure.  If it is, the application exits with an appropriate error message.
	* @param	Result - The result code to check
	* @param	Code - The code which yielded the result.
	* @param	Filename - The filename of the source file containing Code.
	* @param	Line - The line number of Code within Filename.
	*/
	extern void VerifyD3D12CreateTextureResult(HRESULT D3DResult, const ANSICHAR* Code, const ANSICHAR* Filename, uint32 Line, const D3D12_RESOURCE_DESC& TextureDesc, ID3D12Device* Device);

	/**
	 * A macro for using VERIFYD3D12RESULT that automatically passes in the code and filename/line.
	 */
#define VERIFYD3D12RESULT_LAMBDA(x, Device, Lambda)	{HRESULT hres = x; if (FAILED(hres)) { VerifyD3D12Result(hres, #x, __FILE__, __LINE__, Device, Lambda()); }}
#define VERIFYD3D12RESULT_EX(x, Device)	{HRESULT hres = x; if (FAILED(hres)) { VerifyD3D12Result(hres, #x, __FILE__, __LINE__, Device); }}
#define VERIFYD3D12RESULT(x)			{HRESULT hres = x; if (FAILED(hres)) { VerifyD3D12Result(hres, #x, __FILE__, __LINE__, nullptr); }}
#define VERIFYD3D12CREATETEXTURERESULT(x, Desc, Device) {HRESULT hres = x; if (FAILED(hres)) { VerifyD3D12CreateTextureResult(hres, #x, __FILE__, __LINE__, Desc, Device); }}

	/**
	 * Checks that a COM object has the expected number of references.
	 */
	extern void VerifyComRefCount(IUnknown* Object, int32 ExpectedRefs, const TCHAR* Code, const TCHAR* Filename, int32 Line);
#define checkComRefCount(Obj,ExpectedRefs) VerifyComRefCount(Obj,ExpectedRefs,TEXT(#Obj),TEXT(__FILE__),__LINE__)

	/** Returns a string for the provided DXGI format. */
	const TCHAR* GetD3D12TextureFormatString(DXGI_FORMAT TextureFormat);

	/** Checks if given GPU virtual address corresponds to any known resource allocations and logs results */
<<<<<<< HEAD
	void LogPageFaultData(FD3D12Adapter* InAdapter, D3D12_GPU_VIRTUAL_ADDRESS InPageFaultAddress);
=======
	void LogPageFaultData(FD3D12Adapter* InAdapter, FD3D12Device* InDevice, D3D12_GPU_VIRTUAL_ADDRESS InPageFaultAddress);
>>>>>>> d731a049
	
} // namespace D3D12RHI

using namespace D3D12RHI;

class FD3D12Resource;

void SetName(ID3D12Object* const Object, const TCHAR* const Name);
void SetName(FD3D12Resource* const Resource, const TCHAR* const Name);

enum EShaderVisibility
{
	SV_Vertex,
	SV_Pixel,
	SV_Geometry,
#if PLATFORM_SUPPORTS_MESH_SHADERS
	SV_Mesh,
	SV_Amplification,
#endif
	SV_All,
	SV_ShaderVisibilityCount
};

enum ERTRootSignatureType
{
	RS_Raster,
	RS_RayTracingGlobal,
	RS_RayTracingLocal,
};

struct FShaderRegisterCounts
{
	uint8 SamplerCount;
	uint8 ConstantBufferCount;
	uint8 ShaderResourceCount;
	uint8 UnorderedAccessCount;
};

struct FD3D12QuantizedBoundShaderState
{
	FShaderRegisterCounts RegisterCounts[SV_ShaderVisibilityCount];
	ERTRootSignatureType RootSignatureType = RS_Raster;
	uint8 bAllowIAInputLayout : 1;
	uint8 bNeedsAgsIntrinsicsSpace : 1;
	uint8 bUseDiagnosticBuffer : 1;
	uint8 bUseDirectlyIndexedResourceHeap : 1;
	uint8 bUseDirectlyIndexedSamplerHeap : 1;
	uint8 Padding : 3;

	inline bool operator==(const FD3D12QuantizedBoundShaderState& RHS) const
	{
		return 0 == FMemory::Memcmp(this, &RHS, sizeof(RHS));
	}

	friend uint32 GetTypeHash(const FD3D12QuantizedBoundShaderState& Key);

	static void InitShaderRegisterCounts(D3D12_RESOURCE_BINDING_TIER ResourceBindingTier, const FShaderCodePackedResourceCounts& Counts, FShaderRegisterCounts& Shader, bool bAllowUAVs = false);
};

/**
* Creates a discrete bound shader state object from a collection of graphics pipeline shaders.
*/

class FD3D12BoundShaderState;
class FD3D12ComputeShader;

extern FD3D12QuantizedBoundShaderState QuantizeBoundGraphicsShaderState(FD3D12Adapter& Adapter, const FD3D12BoundShaderState* BSS);
extern FD3D12QuantizedBoundShaderState QuantizeBoundComputeShaderState(FD3D12Adapter& Adapter, const FD3D12ComputeShader* ComputeShader);

#if D3D12_RHI_RAYTRACING
class FD3D12RayTracingShader;
extern FD3D12QuantizedBoundShaderState QuantizeBoundRayTracingShaderState(FD3D12Adapter& Adapter, EShaderFrequency ShaderFrequency, const FD3D12RayTracingShader* Shader);
#endif

/**
* Convert from ECubeFace to D3DCUBEMAP_FACES type
* @param Face - ECubeFace type to convert
* @return D3D cube face enum value
*/
FORCEINLINE uint32 GetD3D12CubeFace(ECubeFace Face)
{
	switch (Face)
	{
	case CubeFace_PosX:
	default:
		return 0;//D3DCUBEMAP_FACE_POSITIVE_X;
	case CubeFace_NegX:
		return 1;//D3DCUBEMAP_FACE_NEGATIVE_X;
	case CubeFace_PosY:
		return 2;//D3DCUBEMAP_FACE_POSITIVE_Y;
	case CubeFace_NegY:
		return 3;//D3DCUBEMAP_FACE_NEGATIVE_Y;
	case CubeFace_PosZ:
		return 4;//D3DCUBEMAP_FACE_POSITIVE_Z;
	case CubeFace_NegZ:
		return 5;//D3DCUBEMAP_FACE_NEGATIVE_Z;
	};
}

/**
* Calculate a subresource index for a texture
*/
FORCEINLINE uint32 CalcSubresource(uint32 MipSlice, uint32 ArraySlice, uint32 MipLevels)
{
	return MipSlice + ArraySlice * MipLevels;
}

/**
 * Keeps track of Locks for D3D12 objects
 */
class FD3D12LockedKey
{
public:
	void* SourceObject;
	uint32 Subresource;

public:
	FD3D12LockedKey() : SourceObject(NULL)
		, Subresource(0)
	{}
	FD3D12LockedKey(FD3D12Resource* source, uint32 subres = 0) : SourceObject((void*)source)
		, Subresource(subres)
	{}
	FD3D12LockedKey(class FD3D12ResourceLocation* source, uint32 subres = 0) : SourceObject((void*)source)
		, Subresource(subres)
	{}

	template<class ClassType>
	FD3D12LockedKey(ClassType* source, uint32 subres = 0) : SourceObject((void*)source)
		, Subresource(subres)
	{}
	bool operator==(const FD3D12LockedKey& Other) const
	{
		return SourceObject == Other.SourceObject && Subresource == Other.Subresource;
	}
	bool operator!=(const FD3D12LockedKey& Other) const
	{
		return SourceObject != Other.SourceObject || Subresource != Other.Subresource;
	}
	FD3D12LockedKey& operator=(const FD3D12LockedKey& Other)
	{
		SourceObject = Other.SourceObject;
		Subresource = Other.Subresource;
		return *this;
	}
	uint32 GetHash() const
	{
		return PointerHash(SourceObject);
	}

	/** Hashing function. */
	friend uint32 GetTypeHash(const FD3D12LockedKey& K)
	{
		return K.GetHash();
	}
};

class FD3D12RenderTargetView;
class FD3D12DepthStencilView;

/**
 * Class for retrieving render targets currently bound to the device context.
 */
class FD3D12BoundRenderTargets
{
public:
	/** Initialization constructor: requires the state cache. */
	explicit FD3D12BoundRenderTargets(FD3D12RenderTargetView** RTArray, uint32 NumActiveRTs, FD3D12DepthStencilView* DSView);

	/** Destructor. */
	~FD3D12BoundRenderTargets();

	/** Accessors. */
	FORCEINLINE int32 GetNumActiveTargets() const { return NumActiveTargets; }
	FORCEINLINE FD3D12RenderTargetView* GetRenderTargetView(int32 TargetIndex) { return RenderTargetViews[TargetIndex]; }
	FORCEINLINE FD3D12DepthStencilView* GetDepthStencilView() { return DepthStencilView; }

private:
	/** Active render target views. */
	FD3D12RenderTargetView* RenderTargetViews[MaxSimultaneousRenderTargets];

	/** Active depth stencil view. */
	FD3D12DepthStencilView* DepthStencilView;

	/** The number of active render targets. */
	int32 NumActiveTargets;
};

void LogExecuteCommandLists(uint32 NumCommandLists, ID3D12CommandList *const *ppCommandLists);
FString ConvertToResourceStateString(uint32 ResourceState);
void LogResourceBarriers(TConstArrayView<D3D12_RESOURCE_BARRIER> Barriers, ID3D12CommandList *const pCommandList);

// Custom resource states
// To Be Determined (TBD) means we need to fill out a resource barrier before the command list is executed.
#define D3D12_RESOURCE_STATE_TBD D3D12_RESOURCE_STATES(-1 ^ (1 << 31))
#define D3D12_RESOURCE_STATE_CORRUPT D3D12_RESOURCE_STATES(-2 ^ (1 << 31))

static bool IsValidD3D12ResourceState(D3D12_RESOURCE_STATES InState)
{
	return (InState != D3D12_RESOURCE_STATE_TBD && InState != D3D12_RESOURCE_STATE_CORRUPT);
}

static bool IsDirectQueueExclusiveD3D12State(D3D12_RESOURCE_STATES InState)
{
	return EnumHasAnyFlags(InState, D3D12_RESOURCE_STATE_RENDER_TARGET | D3D12_RESOURCE_STATE_DEPTH_WRITE | D3D12_RESOURCE_STATE_DEPTH_READ | D3D12_RESOURCE_STATE_PIXEL_SHADER_RESOURCE);
}

D3D12_RESOURCE_STATES GetD3D12ResourceState(ERHIAccess InRHIAccess, bool InIsAsyncCompute);

//==================================================================================================================================
// CResourceState
// Tracking of per-resource or per-subresource state
//==================================================================================================================================
class CResourceState
{
public:
	void Initialize(uint32 SubresourceCount);

	bool AreAllSubresourcesSame() const;
	bool CheckResourceState(D3D12_RESOURCE_STATES State) const;
	bool CheckResourceStateInitalized() const;
	D3D12_RESOURCE_STATES GetSubresourceState(uint32 SubresourceIndex) const;
	bool CheckAllSubresourceSame();
	void SetResourceState(D3D12_RESOURCE_STATES State);
	void SetSubresourceState(uint32 SubresourceIndex, D3D12_RESOURCE_STATES State);

<<<<<<< HEAD
	D3D12_RESOURCE_STATES GetUAVHiddenResourceState() const { return UAVHiddenResourceState; }
	void SetUAVHiddenResourceState(D3D12_RESOURCE_STATES InUAVHiddenResourceState) { UAVHiddenResourceState = InUAVHiddenResourceState; }
=======
	D3D12_RESOURCE_STATES GetUAVHiddenResourceState() const
	{
		return static_cast<D3D12_RESOURCE_STATES>(UAVHiddenResourceState);
	}

	void SetUAVHiddenResourceState(D3D12_RESOURCE_STATES InUAVHiddenResourceState)
	{
		// The hidden state can never include UAV
		check(InUAVHiddenResourceState == D3D12_RESOURCE_STATE_TBD || !EnumHasAnyFlags(InUAVHiddenResourceState, D3D12_RESOURCE_STATE_UNORDERED_ACCESS));
		check((InUAVHiddenResourceState & (1 << 31)) == 0);

		UAVHiddenResourceState = (uint32)InUAVHiddenResourceState;
	}

	void SetHasInternalTransition()
	{
		bHasInternalTransition = 1;
	}
	bool HasInternalTransition() const
	{
		return bHasInternalTransition != 0;
	}
>>>>>>> d731a049

private:
	// Only used if m_AllSubresourcesSame is 1.
	// Bits defining the state of the full resource, bits are from D3D12_RESOURCE_STATES
	uint32 m_ResourceState : 31;

	// Set to 1 if m_ResourceState is valid.  In this case, all subresources have the same state
	// Set to 0 if m_SubresourceState is valid.  In this case, each subresources may have a different state (or may be unknown)
	uint32 m_AllSubresourcesSame : 1;

	// Special resource state to track previous state before resource transitioned to UAV when the resource
	// has a UAV aliasing resource so correct previous state can be found (only single state allowed)
<<<<<<< HEAD
	D3D12_RESOURCE_STATES UAVHiddenResourceState;
=======
	uint32 UAVHiddenResourceState : 31;

	// Was the resource used for another transition than the pending transition
	uint32 bHasInternalTransition : 1;
>>>>>>> d731a049

	// Only used if m_AllSubresourcesSame is 0.
	// The state of each subresources.  Bits are from D3D12_RESOURCE_STATES.
	TArray<D3D12_RESOURCE_STATES, TInlineAllocator<4>> m_SubresourceState;
};

//==================================================================================================================================
// FD3D12ShaderBytecode
// Encapsulates D3D12 shader bytecode and creates a hash for the shader bytecode
//==================================================================================================================================
struct ShaderBytecodeHash
{
	uint64 Hash[2];

	bool operator ==(const ShaderBytecodeHash &b) const
	{
		return (Hash[0] == b.Hash[0] && Hash[1] == b.Hash[1]);
	}

	bool operator !=(const ShaderBytecodeHash &b) const
	{
		return (Hash[0] != b.Hash[0] || Hash[1] != b.Hash[1]);
	}
};

/**
 * The base class of threadsafe reference counted objects.
 */
template <class Type>
struct FThreadsafeQueue
{
private:
	mutable FCriticalSection	SynchronizationObject; // made this mutable so this class can have const functions and still be thread safe
	TQueue<Type>				Items;
	uint32						Size = 0;
public:

	inline const uint32 GetSize() const { return Size; }

	void Enqueue(const Type& Item)
	{
		FScopeLock ScopeLock(&SynchronizationObject);
		Items.Enqueue(Item);
		Size++;
	}

	bool Dequeue(Type& Result)
	{
		FScopeLock ScopeLock(&SynchronizationObject);
		Size--;
		return Items.Dequeue(Result);
	}

	template <typename CompareFunc>
	bool Dequeue(Type& Result, const CompareFunc& Func)
	{
		FScopeLock ScopeLock(&SynchronizationObject);

		if (Items.Peek(Result))
		{
			if (Func(Result))
			{
				Items.Dequeue(Result);
				Size--;

				return true;
			}
		}

		return false;
	}

	template <typename ResultType, typename CompareFunc>
	bool BatchDequeue(TArray<ResultType>& Result, const CompareFunc& Func, uint32 MaxItems)
	{
		FScopeLock ScopeLock(&SynchronizationObject);

		uint32 i = 0;
		Type Item;
		while (Items.Peek(Item) && i <= MaxItems)
		{
			if (Func(Item))
			{
				Items.Dequeue(Item);
				Size--;
				Result.Emplace(Item);

				i++;
			}
			else
			{
				break;
			}
		}

		return i > 0;
	}

	bool Peek(Type& Result)
	{
		FScopeLock ScopeLock(&SynchronizationObject);
		return Items.Peek(Result);
	}

	bool IsEmpty()
	{
		FScopeLock ScopeLock(&SynchronizationObject);
		return Items.IsEmpty();
	}

	void Empty()
	{
		FScopeLock ScopeLock(&SynchronizationObject);

		Type Result;
		while (Items.Dequeue(Result)) {}
	}
};

inline bool IsCPUWritable(D3D12_HEAP_TYPE HeapType, const D3D12_HEAP_PROPERTIES *pCustomHeapProperties = nullptr)
{
	check(HeapType == D3D12_HEAP_TYPE_CUSTOM ? pCustomHeapProperties != nullptr : true);
	return HeapType == D3D12_HEAP_TYPE_UPLOAD ||
		(HeapType == D3D12_HEAP_TYPE_CUSTOM &&
			(pCustomHeapProperties->CPUPageProperty == D3D12_CPU_PAGE_PROPERTY_WRITE_COMBINE || pCustomHeapProperties->CPUPageProperty == D3D12_CPU_PAGE_PROPERTY_WRITE_BACK));
}

inline bool IsGPUOnly(D3D12_HEAP_TYPE HeapType, const D3D12_HEAP_PROPERTIES *pCustomHeapProperties = nullptr)
{
	check(HeapType == D3D12_HEAP_TYPE_CUSTOM ? pCustomHeapProperties != nullptr : true);
	return HeapType == D3D12_HEAP_TYPE_DEFAULT ||
		(HeapType == D3D12_HEAP_TYPE_CUSTOM &&
		(pCustomHeapProperties->CPUPageProperty == D3D12_CPU_PAGE_PROPERTY_NOT_AVAILABLE));
}

inline bool IsCPUAccessible(D3D12_HEAP_TYPE HeapType, const D3D12_HEAP_PROPERTIES* pCustomHeapProperties = nullptr)
{
	return !IsGPUOnly(HeapType, pCustomHeapProperties);
}

inline D3D12_RESOURCE_STATES DetermineInitialResourceState(D3D12_HEAP_TYPE HeapType, const D3D12_HEAP_PROPERTIES *pCustomHeapProperties = nullptr)
{
	if (HeapType == D3D12_HEAP_TYPE_DEFAULT || IsCPUWritable(HeapType, pCustomHeapProperties))
	{
		return D3D12_RESOURCE_STATE_GENERIC_READ;
	}
	else
	{
		check(HeapType == D3D12_HEAP_TYPE_READBACK);
		return D3D12_RESOURCE_STATE_COPY_DEST;
	}
}

static bool IsBlockCompressFormat(DXGI_FORMAT Format)
{
	// Returns true if BC1, BC2, BC3, BC4, BC5, BC6, BC7
	return (Format >= DXGI_FORMAT_BC1_TYPELESS && Format <= DXGI_FORMAT_BC5_SNORM) ||
		(Format >= DXGI_FORMAT_BC6H_TYPELESS && Format <= DXGI_FORMAT_BC7_UNORM_SRGB);
}

static inline uint64 GetTilesNeeded(uint32 Width, uint32 Height, uint32 Depth, const D3D12_TILE_SHAPE& Shape)
{
	return uint64((Width + Shape.WidthInTexels - 1) / Shape.WidthInTexels) *
		((Height + Shape.HeightInTexels - 1) / Shape.HeightInTexels) *
		((Depth + Shape.DepthInTexels - 1) / Shape.DepthInTexels);
}

static uint32 GetWidthAlignment(DXGI_FORMAT Format)
{
	switch (Format)
	{
	case DXGI_FORMAT_R8G8_B8G8_UNORM: return 2;
	case DXGI_FORMAT_G8R8_G8B8_UNORM: return 2;
	case DXGI_FORMAT_NV12: return 2;
	case DXGI_FORMAT_P010: return 2;
	case DXGI_FORMAT_P016: return 2;
	case DXGI_FORMAT_420_OPAQUE: return 2;
	case DXGI_FORMAT_YUY2: return 2;
	case DXGI_FORMAT_Y210: return 2;
	case DXGI_FORMAT_Y216: return 2;
	case DXGI_FORMAT_BC1_TYPELESS: return 4;
	case DXGI_FORMAT_BC1_UNORM: return 4;
	case DXGI_FORMAT_BC1_UNORM_SRGB: return 4;
	case DXGI_FORMAT_BC2_TYPELESS: return 4;
	case DXGI_FORMAT_BC2_UNORM: return 4;
	case DXGI_FORMAT_BC2_UNORM_SRGB: return 4;
	case DXGI_FORMAT_BC3_TYPELESS: return 4;
	case DXGI_FORMAT_BC3_UNORM: return 4;
	case DXGI_FORMAT_BC3_UNORM_SRGB: return 4;
	case DXGI_FORMAT_BC4_TYPELESS: return 4;
	case DXGI_FORMAT_BC4_UNORM: return 4;
	case DXGI_FORMAT_BC4_SNORM: return 4;
	case DXGI_FORMAT_BC5_TYPELESS: return 4;
	case DXGI_FORMAT_BC5_UNORM: return 4;
	case DXGI_FORMAT_BC5_SNORM: return 4;
	case DXGI_FORMAT_BC6H_TYPELESS: return 4;
	case DXGI_FORMAT_BC6H_UF16: return 4;
	case DXGI_FORMAT_BC6H_SF16: return 4;
	case DXGI_FORMAT_BC7_TYPELESS: return 4;
	case DXGI_FORMAT_BC7_UNORM: return 4;
	case DXGI_FORMAT_BC7_UNORM_SRGB: return 4;
	case DXGI_FORMAT_NV11: return 4;
	case DXGI_FORMAT_R1_UNORM: return 8;
	default: return 1;
	}
}

static uint32 GetHeightAlignment(DXGI_FORMAT Format)
{
	switch (Format)
	{
	case DXGI_FORMAT_NV12: return 2;
	case DXGI_FORMAT_P010: return 2;
	case DXGI_FORMAT_P016: return 2;
	case DXGI_FORMAT_420_OPAQUE: return 2;
	case DXGI_FORMAT_BC1_TYPELESS: return 4;
	case DXGI_FORMAT_BC1_UNORM: return 4;
	case DXGI_FORMAT_BC1_UNORM_SRGB: return 4;
	case DXGI_FORMAT_BC2_TYPELESS: return 4;
	case DXGI_FORMAT_BC2_UNORM: return 4;
	case DXGI_FORMAT_BC2_UNORM_SRGB: return 4;
	case DXGI_FORMAT_BC3_TYPELESS: return 4;
	case DXGI_FORMAT_BC3_UNORM: return 4;
	case DXGI_FORMAT_BC3_UNORM_SRGB: return 4;
	case DXGI_FORMAT_BC4_TYPELESS: return 4;
	case DXGI_FORMAT_BC4_UNORM: return 4;
	case DXGI_FORMAT_BC4_SNORM: return 4;
	case DXGI_FORMAT_BC5_TYPELESS: return 4;
	case DXGI_FORMAT_BC5_UNORM: return 4;
	case DXGI_FORMAT_BC5_SNORM: return 4;
	case DXGI_FORMAT_BC6H_TYPELESS: return 4;
	case DXGI_FORMAT_BC6H_UF16: return 4;
	case DXGI_FORMAT_BC6H_SF16: return 4;
	case DXGI_FORMAT_BC7_TYPELESS: return 4;
	case DXGI_FORMAT_BC7_UNORM: return 4;
	case DXGI_FORMAT_BC7_UNORM_SRGB: return 4;
	default: return 1;
	}
}

static void Get4KTileShape(D3D12_TILE_SHAPE* pTileShape, DXGI_FORMAT DXGIFormat, EPixelFormat UEFormat, D3D12_RESOURCE_DIMENSION Dimension, uint32 SampleCount)
{
	//Bits per unit
	uint32 BPU = GPixelFormats[UEFormat].BlockBytes * 8;

	switch (Dimension)
	{
	case D3D12_RESOURCE_DIMENSION_BUFFER:
	case D3D12_RESOURCE_DIMENSION_TEXTURE1D:
	{
		check(!IsBlockCompressFormat(DXGIFormat));
		pTileShape->WidthInTexels = (BPU == 0) ? 4096 : 4096 * 8 / BPU;
		pTileShape->HeightInTexels = 1;
		pTileShape->DepthInTexels = 1;
	}
	break;
	case D3D12_RESOURCE_DIMENSION_TEXTURE2D:
	{
		pTileShape->DepthInTexels = 1;
		if (IsBlockCompressFormat(DXGIFormat))
		{
			// Currently only supported block sizes are 64 and 128.
			// These equations calculate the size in texels for a tile. It relies on the fact that 16*16*16 blocks fit in a tile if the block size is 128 bits.
			check(BPU == 64 || BPU == 128);
			pTileShape->WidthInTexels = 16 * GetWidthAlignment(DXGIFormat);
			pTileShape->HeightInTexels = 16 * GetHeightAlignment(DXGIFormat);
			if (BPU == 64)
			{
				// If bits per block are 64 we double width so it takes up the full tile size.
				// This is only true for BC1 and BC4
				check((DXGIFormat >= DXGI_FORMAT_BC1_TYPELESS && DXGIFormat <= DXGI_FORMAT_BC1_UNORM_SRGB) ||
					(DXGIFormat >= DXGI_FORMAT_BC4_TYPELESS && DXGIFormat <= DXGI_FORMAT_BC4_SNORM));
				pTileShape->WidthInTexels *= 2;
			}
		}
		else
		{
			if (BPU <= 8)
			{
				pTileShape->WidthInTexels = 64;
				pTileShape->HeightInTexels = 64;
			}
			else if (BPU <= 16)
			{
				pTileShape->WidthInTexels = 64;
				pTileShape->HeightInTexels = 32;
			}
			else if (BPU <= 32)
			{
				pTileShape->WidthInTexels = 32;
				pTileShape->HeightInTexels = 32;
			}
			else if (BPU <= 64)
			{
				pTileShape->WidthInTexels = 32;
				pTileShape->HeightInTexels = 16;
			}
			else if (BPU <= 128)
			{
				pTileShape->WidthInTexels = 16;
				pTileShape->HeightInTexels = 16;
			}
			else
			{
				check(false);
			}

			if (SampleCount <= 1)
			{ /* Do nothing */
			}
			else if (SampleCount <= 2)
			{
				pTileShape->WidthInTexels /= 2;
				pTileShape->HeightInTexels /= 1;
			}
			else if (SampleCount <= 4)
			{
				pTileShape->WidthInTexels /= 2;
				pTileShape->HeightInTexels /= 2;
			}
			else if (SampleCount <= 8)
			{
				pTileShape->WidthInTexels /= 4;
				pTileShape->HeightInTexels /= 2;
			}
			else if (SampleCount <= 16)
			{
				pTileShape->WidthInTexels /= 4;
				pTileShape->HeightInTexels /= 4;
			}
			else
			{
				check(false);
			}

			check(GetWidthAlignment(DXGIFormat) == 1);
			check(GetHeightAlignment(DXGIFormat) == 1);
		}

		break;
	}
	case D3D12_RESOURCE_DIMENSION_TEXTURE3D:
	{
		if (IsBlockCompressFormat(DXGIFormat))
		{
			// Currently only supported block sizes are 64 and 128.
			// These equations calculate the size in texels for a tile. It relies on the fact that 16*16*16 blocks fit in a tile if the block size is 128 bits.
			check(BPU == 64 || BPU == 128);
			pTileShape->WidthInTexels = 8 * GetWidthAlignment(DXGIFormat);
			pTileShape->HeightInTexels = 8 * GetHeightAlignment(DXGIFormat);
			pTileShape->DepthInTexels = 4;
			if (BPU == 64)
			{
				// If bits per block are 64 we double width so it takes up the full tile size.
				// This is only true for BC1 and BC4
				check((DXGIFormat >= DXGI_FORMAT_BC1_TYPELESS && DXGIFormat <= DXGI_FORMAT_BC1_UNORM_SRGB) ||
					(DXGIFormat >= DXGI_FORMAT_BC4_TYPELESS && DXGIFormat <= DXGI_FORMAT_BC4_SNORM));
				pTileShape->DepthInTexels *= 2;
			}
		}
		else
		{
			if (BPU <= 8)
			{
				pTileShape->WidthInTexels = 16;
				pTileShape->HeightInTexels = 16;
				pTileShape->DepthInTexels = 16;
			}
			else if (BPU <= 16)
			{
				pTileShape->WidthInTexels = 16;
				pTileShape->HeightInTexels = 16;
				pTileShape->DepthInTexels = 8;
			}
			else if (BPU <= 32)
			{
				pTileShape->WidthInTexels = 16;
				pTileShape->HeightInTexels = 8;
				pTileShape->DepthInTexels = 8;
			}
			else if (BPU <= 64)
			{
				pTileShape->WidthInTexels = 8;
				pTileShape->HeightInTexels = 8;
				pTileShape->DepthInTexels = 8;
			}
			else if (BPU <= 128)
			{
				pTileShape->WidthInTexels = 8;
				pTileShape->HeightInTexels = 8;
				pTileShape->DepthInTexels = 4;
			}
			else
			{
				check(false);
			}

			check(GetWidthAlignment(DXGIFormat) == 1);
			check(GetHeightAlignment(DXGIFormat) == 1);
		}
	}
	break;
	}
}

template <class TView>
class FD3D12View;
class CViewSubresourceSubset;

template <class TView>
bool AssertResourceState(ID3D12CommandList* pCommandList, FD3D12View<TView>* pView, const D3D12_RESOURCE_STATES& State);

bool AssertResourceState(ID3D12CommandList* pCommandList, FD3D12Resource* pResource, const D3D12_RESOURCE_STATES& State, uint32 Subresource);
bool AssertResourceState(ID3D12CommandList* pCommandList, FD3D12Resource* pResource, const D3D12_RESOURCE_STATES& State, const CViewSubresourceSubset& SubresourceSubset);

FORCEINLINE_DEBUGGABLE D3D12_PRIMITIVE_TOPOLOGY_TYPE TranslatePrimitiveTopologyType(EPrimitiveTopologyType TopologyType)
{
	switch (TopologyType)
	{
	case EPrimitiveTopologyType::Triangle:	return D3D12_PRIMITIVE_TOPOLOGY_TYPE_TRIANGLE;
	case EPrimitiveTopologyType::Patch:		return D3D12_PRIMITIVE_TOPOLOGY_TYPE_PATCH;
	case EPrimitiveTopologyType::Line:		return D3D12_PRIMITIVE_TOPOLOGY_TYPE_LINE;
	case EPrimitiveTopologyType::Point:		return D3D12_PRIMITIVE_TOPOLOGY_TYPE_POINT;
	default:
		ensure(0);
		return D3D12_PRIMITIVE_TOPOLOGY_TYPE_UNDEFINED;
	}
}

FORCEINLINE_DEBUGGABLE D3D_PRIMITIVE_TOPOLOGY TranslatePrimitiveType(EPrimitiveType PrimitiveType)
{
	switch (PrimitiveType)
	{
	case PT_TriangleList:				return D3D_PRIMITIVE_TOPOLOGY_TRIANGLELIST;
	case PT_TriangleStrip:				return D3D11_PRIMITIVE_TOPOLOGY_TRIANGLESTRIP;
	case PT_LineList:					return D3D_PRIMITIVE_TOPOLOGY_LINELIST;
	case PT_PointList:					return D3D_PRIMITIVE_TOPOLOGY_POINTLIST;
	#if defined(D3D12RHI_PRIMITIVE_TOPOLOGY_RECTLIST)
		case PT_RectList:				return D3D12RHI_PRIMITIVE_TOPOLOGY_RECTLIST;
	#endif

	case PT_1_ControlPointPatchList:	return D3D_PRIMITIVE_TOPOLOGY_1_CONTROL_POINT_PATCHLIST;
	case PT_2_ControlPointPatchList:	return D3D_PRIMITIVE_TOPOLOGY_2_CONTROL_POINT_PATCHLIST;
	case PT_3_ControlPointPatchList:	return D3D_PRIMITIVE_TOPOLOGY_3_CONTROL_POINT_PATCHLIST;
	case PT_4_ControlPointPatchList:	return D3D_PRIMITIVE_TOPOLOGY_4_CONTROL_POINT_PATCHLIST;
	case PT_5_ControlPointPatchList:	return D3D_PRIMITIVE_TOPOLOGY_5_CONTROL_POINT_PATCHLIST;
	case PT_6_ControlPointPatchList:	return D3D_PRIMITIVE_TOPOLOGY_6_CONTROL_POINT_PATCHLIST;
	case PT_7_ControlPointPatchList:	return D3D_PRIMITIVE_TOPOLOGY_7_CONTROL_POINT_PATCHLIST;
	case PT_8_ControlPointPatchList:	return D3D_PRIMITIVE_TOPOLOGY_8_CONTROL_POINT_PATCHLIST;
	case PT_9_ControlPointPatchList:	return D3D_PRIMITIVE_TOPOLOGY_9_CONTROL_POINT_PATCHLIST;
	case PT_10_ControlPointPatchList:	return D3D_PRIMITIVE_TOPOLOGY_10_CONTROL_POINT_PATCHLIST;
	case PT_11_ControlPointPatchList:	return D3D_PRIMITIVE_TOPOLOGY_11_CONTROL_POINT_PATCHLIST;
	case PT_12_ControlPointPatchList:	return D3D_PRIMITIVE_TOPOLOGY_12_CONTROL_POINT_PATCHLIST;
	case PT_13_ControlPointPatchList:	return D3D_PRIMITIVE_TOPOLOGY_13_CONTROL_POINT_PATCHLIST;
	case PT_14_ControlPointPatchList:	return D3D_PRIMITIVE_TOPOLOGY_14_CONTROL_POINT_PATCHLIST;
	case PT_15_ControlPointPatchList:	return D3D_PRIMITIVE_TOPOLOGY_15_CONTROL_POINT_PATCHLIST;
	case PT_16_ControlPointPatchList:	return D3D_PRIMITIVE_TOPOLOGY_16_CONTROL_POINT_PATCHLIST;
	case PT_17_ControlPointPatchList:	return D3D_PRIMITIVE_TOPOLOGY_17_CONTROL_POINT_PATCHLIST;
	case PT_18_ControlPointPatchList:	return D3D_PRIMITIVE_TOPOLOGY_18_CONTROL_POINT_PATCHLIST;
	case PT_19_ControlPointPatchList:	return D3D_PRIMITIVE_TOPOLOGY_19_CONTROL_POINT_PATCHLIST;
	case PT_20_ControlPointPatchList:	return D3D_PRIMITIVE_TOPOLOGY_20_CONTROL_POINT_PATCHLIST;
	case PT_21_ControlPointPatchList:	return D3D_PRIMITIVE_TOPOLOGY_21_CONTROL_POINT_PATCHLIST;
	case PT_22_ControlPointPatchList:	return D3D_PRIMITIVE_TOPOLOGY_22_CONTROL_POINT_PATCHLIST;
	case PT_23_ControlPointPatchList:	return D3D_PRIMITIVE_TOPOLOGY_23_CONTROL_POINT_PATCHLIST;
	case PT_24_ControlPointPatchList:	return D3D_PRIMITIVE_TOPOLOGY_24_CONTROL_POINT_PATCHLIST;
	case PT_25_ControlPointPatchList:	return D3D_PRIMITIVE_TOPOLOGY_25_CONTROL_POINT_PATCHLIST;
	case PT_26_ControlPointPatchList:	return D3D_PRIMITIVE_TOPOLOGY_26_CONTROL_POINT_PATCHLIST;
	case PT_27_ControlPointPatchList:	return D3D_PRIMITIVE_TOPOLOGY_27_CONTROL_POINT_PATCHLIST;
	case PT_28_ControlPointPatchList:	return D3D_PRIMITIVE_TOPOLOGY_28_CONTROL_POINT_PATCHLIST;
	case PT_29_ControlPointPatchList:	return D3D_PRIMITIVE_TOPOLOGY_29_CONTROL_POINT_PATCHLIST;
	case PT_30_ControlPointPatchList:	return D3D_PRIMITIVE_TOPOLOGY_30_CONTROL_POINT_PATCHLIST;
	case PT_31_ControlPointPatchList:	return D3D_PRIMITIVE_TOPOLOGY_31_CONTROL_POINT_PATCHLIST;
	case PT_32_ControlPointPatchList:	return D3D_PRIMITIVE_TOPOLOGY_32_CONTROL_POINT_PATCHLIST;
	default:
		ensure(0);
		return D3D_PRIMITIVE_TOPOLOGY_UNDEFINED;
	}
}

#pragma warning(push)
#pragma warning(disable: 4063)
FORCEINLINE_DEBUGGABLE D3D12_PRIMITIVE_TOPOLOGY_TYPE D3D12PrimitiveTypeToTopologyType(D3D_PRIMITIVE_TOPOLOGY PrimitiveType)
{
	switch (PrimitiveType)
	{
	case D3D_PRIMITIVE_TOPOLOGY_POINTLIST:
		return D3D12_PRIMITIVE_TOPOLOGY_TYPE_POINT;

	case D3D_PRIMITIVE_TOPOLOGY_LINELIST:
	case D3D_PRIMITIVE_TOPOLOGY_LINESTRIP:
	case D3D_PRIMITIVE_TOPOLOGY_LINELIST_ADJ:
	case D3D_PRIMITIVE_TOPOLOGY_LINESTRIP_ADJ:
		return D3D12_PRIMITIVE_TOPOLOGY_TYPE_LINE;

	case D3D_PRIMITIVE_TOPOLOGY_TRIANGLELIST:
	case D3D_PRIMITIVE_TOPOLOGY_TRIANGLESTRIP:
	case D3D_PRIMITIVE_TOPOLOGY_TRIANGLELIST_ADJ:
	case D3D_PRIMITIVE_TOPOLOGY_TRIANGLESTRIP_ADJ:
		return D3D12_PRIMITIVE_TOPOLOGY_TYPE_TRIANGLE;

	#if defined(D3D12RHI_PRIMITIVE_TOPOLOGY_RECTLIST)
		case D3D12RHI_PRIMITIVE_TOPOLOGY_RECTLIST:
			return D3D12RHI_PRIMITIVE_TOPOLOGY_TYPE_RECT;
	#endif

	case D3D_PRIMITIVE_TOPOLOGY_UNDEFINED:
		return D3D12_PRIMITIVE_TOPOLOGY_TYPE_UNDEFINED;

	default:
		return D3D12_PRIMITIVE_TOPOLOGY_TYPE_PATCH;
	}
}
#pragma warning(pop)

// @return 0xffffffff if not not supported
FORCEINLINE_DEBUGGABLE uint32 GetMaxMSAAQuality(uint32 SampleCount)
{
	if (SampleCount <= DX_MAX_MSAA_COUNT)
	{
		// 0 has better quality (a more even distribution)
		// higher quality levels might be useful for non box filtered AA or when using weighted samples 
		return 0;
	}

	// not supported
	return 0xffffffff;
}

/** Find the appropriate depth-stencil typeless DXGI format for the given format. */
inline DXGI_FORMAT FindDepthStencilParentDXGIFormat(DXGI_FORMAT InFormat)
{
	switch (InFormat)
	{
	case DXGI_FORMAT_D24_UNORM_S8_UINT:
	case DXGI_FORMAT_X24_TYPELESS_G8_UINT:
		return DXGI_FORMAT_R24G8_TYPELESS;
		// Changing Depth Buffers to 32 bit on Dingo as D24S8 is actually implemented as a 32 bit buffer in the hardware
	case DXGI_FORMAT_D32_FLOAT_S8X24_UINT:
	case DXGI_FORMAT_X32_TYPELESS_G8X24_UINT:
		return DXGI_FORMAT_R32G8X24_TYPELESS;
	case DXGI_FORMAT_D32_FLOAT:
		return DXGI_FORMAT_R32_TYPELESS;
	case DXGI_FORMAT_D16_UNORM:
		return DXGI_FORMAT_R16_TYPELESS;
	};
	return InFormat;
}

static uint8 GetPlaneSliceFromViewFormat(DXGI_FORMAT ResourceFormat, DXGI_FORMAT ViewFormat)
{
	// Currently, the only planar resources used are depth-stencil formats
	switch (FindDepthStencilParentDXGIFormat(ResourceFormat))
	{
	case DXGI_FORMAT_R24G8_TYPELESS:
		switch (ViewFormat)
		{
		case DXGI_FORMAT_R24_UNORM_X8_TYPELESS:
			return 0;
		case DXGI_FORMAT_X24_TYPELESS_G8_UINT:
			return 1;
		}
		break;
	case DXGI_FORMAT_R32G8X24_TYPELESS:
		switch (ViewFormat)
		{
		case DXGI_FORMAT_R32_FLOAT_X8X24_TYPELESS:
			return 0;
		case DXGI_FORMAT_X32_TYPELESS_G8X24_UINT:
			return 1;
		}
		break;
	case DXGI_FORMAT_NV12:
		switch (ViewFormat)
		{
		case DXGI_FORMAT_R8_UNORM:
			return 0;
		case DXGI_FORMAT_R8G8_UNORM:
			return 1;
		}
		break;
	}

	return 0;
}

static uint8 GetPlaneCount(DXGI_FORMAT Format)
{
	// Currently, the only planar resources used are depth-stencil formats
	// Note there is a D3D12 helper for this, D3D12GetFormatPlaneCount
	switch (FindDepthStencilParentDXGIFormat(Format))
	{
	case DXGI_FORMAT_R24G8_TYPELESS:
	case DXGI_FORMAT_R32G8X24_TYPELESS:
		return 2;
	default:
		return 1;
	}
}

struct FD3D12ScopeLock
{
public:
	FD3D12ScopeLock(FCriticalSection* CritSec) : CS(CritSec) { CS->Lock(); }
	~FD3D12ScopeLock() { CS->Unlock(); }
private:
	FCriticalSection* CS;
};

struct FD3D12ScopeNoLock
{
public:
	FD3D12ScopeNoLock(FCriticalSection* CritSec) { /* Do Nothing! */ }
	~FD3D12ScopeNoLock() { /* Do Nothing! */ }
};<|MERGE_RESOLUTION|>--- conflicted
+++ resolved
@@ -55,11 +55,7 @@
 	const TCHAR* GetD3D12TextureFormatString(DXGI_FORMAT TextureFormat);
 
 	/** Checks if given GPU virtual address corresponds to any known resource allocations and logs results */
-<<<<<<< HEAD
-	void LogPageFaultData(FD3D12Adapter* InAdapter, D3D12_GPU_VIRTUAL_ADDRESS InPageFaultAddress);
-=======
 	void LogPageFaultData(FD3D12Adapter* InAdapter, FD3D12Device* InDevice, D3D12_GPU_VIRTUAL_ADDRESS InPageFaultAddress);
->>>>>>> d731a049
 	
 } // namespace D3D12RHI
 
@@ -286,10 +282,6 @@
 	void SetResourceState(D3D12_RESOURCE_STATES State);
 	void SetSubresourceState(uint32 SubresourceIndex, D3D12_RESOURCE_STATES State);
 
-<<<<<<< HEAD
-	D3D12_RESOURCE_STATES GetUAVHiddenResourceState() const { return UAVHiddenResourceState; }
-	void SetUAVHiddenResourceState(D3D12_RESOURCE_STATES InUAVHiddenResourceState) { UAVHiddenResourceState = InUAVHiddenResourceState; }
-=======
 	D3D12_RESOURCE_STATES GetUAVHiddenResourceState() const
 	{
 		return static_cast<D3D12_RESOURCE_STATES>(UAVHiddenResourceState);
@@ -312,7 +304,6 @@
 	{
 		return bHasInternalTransition != 0;
 	}
->>>>>>> d731a049
 
 private:
 	// Only used if m_AllSubresourcesSame is 1.
@@ -325,14 +316,10 @@
 
 	// Special resource state to track previous state before resource transitioned to UAV when the resource
 	// has a UAV aliasing resource so correct previous state can be found (only single state allowed)
-<<<<<<< HEAD
-	D3D12_RESOURCE_STATES UAVHiddenResourceState;
-=======
 	uint32 UAVHiddenResourceState : 31;
 
 	// Was the resource used for another transition than the pending transition
 	uint32 bHasInternalTransition : 1;
->>>>>>> d731a049
 
 	// Only used if m_AllSubresourcesSame is 0.
 	// The state of each subresources.  Bits are from D3D12_RESOURCE_STATES.
