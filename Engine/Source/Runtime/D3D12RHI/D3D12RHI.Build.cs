// Copyright Epic Games, Inc. All Rights Reserved.

using UnrealBuildTool;

public class D3D12RHI : ModuleRules
{
	public D3D12RHI(ReadOnlyTargetRules Target) : base(Target)
	{
		if (Target.Platform == UnrealTargetPlatform.HoloLens)
		{
			PrivateIncludePaths.Add("Runtime/D3D12RHI/Private/HoloLens");
		}
		PrivateIncludePaths.Add("Runtime/D3D12RHI/Private");
		PrivateIncludePaths.Add("../Shaders/Shared");

		PrivateDependencyModuleNames.AddRange(
			new string[] {
				"Core",
				"CoreUObject",
				"Engine",
				"RHI",
				"RHICore",
				"RenderCore",
				}
			);

		if (Target.Configuration != UnrealTargetConfiguration.Shipping)
		{
			PrivateIncludePathModuleNames.AddRange(new string[] { "TaskGraph" });
		}

		///////////////////////////////////////////////////////////////
        // Platform specific defines
        ///////////////////////////////////////////////////////////////

		if (!Target.Platform.IsInGroup(UnrealPlatformGroup.Windows))
        {
            PrecompileForTargets = PrecompileTargetsType.None;
        }

		AddEngineThirdPartyPrivateStaticDependencies(Target, "IntelExtensionsFramework");

        if (Target.Platform.IsInGroup(UnrealPlatformGroup.Windows) ||
            Target.Platform == UnrealTargetPlatform.HoloLens)
		{
			AddEngineThirdPartyPrivateStaticDependencies(Target, "DX12");
			AddEngineThirdPartyPrivateStaticDependencies(Target, "AMD_AGS");

			if (Target.WindowsPlatform.bPixProfilingEnabled &&
				Target.Configuration != UnrealTargetConfiguration.Shipping &&
				Target.Configuration != UnrealTargetConfiguration.Test)
            {
<<<<<<< HEAD
				PrivateDependencyModuleNames.Add("GeForceNOWWrapper");
				AddEngineThirdPartyPrivateStaticDependencies(Target, "NVAPI");
				AddEngineThirdPartyPrivateStaticDependencies(Target, "AMD_AGS");
=======
				PublicDefinitions.Add("PROFILE");
				PublicDependencyModuleNames.Add("WinPixEventRuntime");
			}

			if (Target.Platform != UnrealTargetPlatform.HoloLens)
            {
				PrivateDependencyModuleNames.Add("GeForceNOWWrapper");
				AddEngineThirdPartyPrivateStaticDependencies(Target, "NVAPI");
>>>>>>> 6bbb88c8
            	AddEngineThirdPartyPrivateStaticDependencies(Target, "NVAftermath");
				AddEngineThirdPartyPrivateStaticDependencies(Target, "IntelMetricsDiscovery");
            }
            else
            {
				PrivateDefinitions.Add("D3D12RHI_USE_D3DDISASSEMBLE=0");
			}
        }
    }
}<|MERGE_RESOLUTION|>--- conflicted
+++ resolved
@@ -50,11 +50,6 @@
 				Target.Configuration != UnrealTargetConfiguration.Shipping &&
 				Target.Configuration != UnrealTargetConfiguration.Test)
             {
-<<<<<<< HEAD
-				PrivateDependencyModuleNames.Add("GeForceNOWWrapper");
-				AddEngineThirdPartyPrivateStaticDependencies(Target, "NVAPI");
-				AddEngineThirdPartyPrivateStaticDependencies(Target, "AMD_AGS");
-=======
 				PublicDefinitions.Add("PROFILE");
 				PublicDependencyModuleNames.Add("WinPixEventRuntime");
 			}
@@ -63,7 +58,6 @@
             {
 				PrivateDependencyModuleNames.Add("GeForceNOWWrapper");
 				AddEngineThirdPartyPrivateStaticDependencies(Target, "NVAPI");
->>>>>>> 6bbb88c8
             	AddEngineThirdPartyPrivateStaticDependencies(Target, "NVAftermath");
 				AddEngineThirdPartyPrivateStaticDependencies(Target, "IntelMetricsDiscovery");
             }
