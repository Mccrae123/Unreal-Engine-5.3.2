--- conflicted
+++ resolved
@@ -7,17 +7,6 @@
 #define NEEDS_D3D12_INDIRECT_ARGUMENT_HEAP_WORKAROUND 0
 #endif
 
-<<<<<<< HEAD
-int32 GUseCommittedTexturesNV = 0;
-static FAutoConsoleVariableRef CVarUseCommittedTexturesNV(
-	TEXT("r.D3D12.UseCommittedTexturesNV"),
-	GUseCommittedTexturesNV,
-	TEXT("Force committed resource creation for textures to fix possible driver bug"),
-	ECVF_Default
-);
-
-=======
->>>>>>> 4af6daef
 //-----------------------------------------------------------------------------
 //	FD3D12MemoryPool
 //-----------------------------------------------------------------------------
@@ -33,10 +22,7 @@
 		, uint32 InPoolAlignment
 		, ERHIPoolResourceTypes InSupportedResourceTypes
 		, EFreeListOrder InFreeListOrder
-<<<<<<< HEAD
-=======
 		, HeapId InTraceParentHeapId
->>>>>>> 4af6daef
 	)
 	: FRHIMemoryPool(InPoolIndex, InPoolSize, InPoolAlignment, InSupportedResourceTypes, InFreeListOrder)
 	, FD3D12DeviceChild(ParentDevice)
@@ -334,19 +320,6 @@
 			bPlacedResource = false;
 		}
 	}
-<<<<<<< HEAD
-
-	// Disable pooling for VRAM allocated textures and force use the committed resource path
-	bool bForceCommittedResourcePath = false;
-#if PLATFORM_WINDOWS
-	const bool bUseCommittedTexturesNV = GUseCommittedTexturesNV && IsRHIDeviceNVIDIA();
-	if (bPoolResource && bUseCommittedTexturesNV && InHeapType == D3D12_HEAP_TYPE_DEFAULT && InDesc.Dimension != D3D12_RESOURCE_DIMENSION_BUFFER)
-	{
-		bForceCommittedResourcePath = true;
-	}
-#endif // PLATFORM_WINDOWS
-
-=======
 
 	// Disable pooling for VRAM allocated textures and force use the committed resource path
 	bool bForceCommittedResourcePath = false;
@@ -357,7 +330,6 @@
 	}
 #endif // PLATFORM_WINDOWS
 
->>>>>>> 4af6daef
 	if (bPoolResource && !bForceCommittedResourcePath)
 	{
 		uint32 AllocationAlignment = InAllocationAlignment;
@@ -781,55 +753,6 @@
 	DestinationPoolData.SetOwner(&InDest);
 }
 
-<<<<<<< HEAD
-
-void FD3D12PoolAllocator::Swap(FD3D12ResourceLocation& InLHS, FD3D12ResourceLocation& InRHS)
-{
-	FScopeLock Lock(&CS);
-
-	check(IsOwner(InLHS) && IsOwner(InRHS));
-
-	FRHIPoolAllocationData& LHSPoolData = InLHS.GetPoolAllocatorPrivateData().PoolData;
-	FRHIPoolAllocationData& RHSPoolData = InRHS.GetPoolAllocatorPrivateData().PoolData;
-
-	// If locked then assume the block is currently being defragged and then the frame fenced operation
-	// also needs to be updated
-	if (LHSPoolData.IsLocked() || RHSPoolData.IsLocked())
-	{
-		int32 bFoundRequired = 0;
-		bFoundRequired += LHSPoolData.IsLocked() ? 1 : 0;
-		bFoundRequired += RHSPoolData.IsLocked() ? 1 : 0;
-		for (FrameFencedAllocationData& Operation : FrameFencedOperations)
-		{
-			if (Operation.AllocationData == &LHSPoolData || Operation.AllocationData == &RHSPoolData)
-			{
-				check(Operation.Operation == FrameFencedAllocationData::EOperation::Unlock);
-				Operation.AllocationData = Operation.AllocationData == &LHSPoolData ? &RHSPoolData : &LHSPoolData;
-				bFoundRequired--;
-				if (bFoundRequired == 0)
-				{
-					break;
-				}
-			}
-		}
-		check(bFoundRequired == 0);
-	}
-
-	// Perform swap with data & locking state but keep ownership
-	FRHIPoolAllocationData TmpAllocationData = LHSPoolData;
-	bool TmpIsLocked = LHSPoolData.IsLocked();
-	FRHIPoolResource* TmpOwnerLHS = LHSPoolData.GetOwner();
-	FRHIPoolResource* TmpOwnerRHS = RHSPoolData.GetOwner();
-
-	LHSPoolData.MoveFrom(RHSPoolData, RHSPoolData.IsLocked());
-	LHSPoolData.SetOwner(TmpOwnerLHS);
-	RHSPoolData.MoveFrom(TmpAllocationData, TmpIsLocked);
-	RHSPoolData.SetOwner(TmpOwnerRHS);
-}
-
-
-=======
->>>>>>> 4af6daef
 FD3D12Resource* FD3D12PoolAllocator::GetBackingResource(FD3D12ResourceLocation& InResourceLocation) const
 {
 	check(IsOwner(InResourceLocation));
