// Copyright Epic Games, Inc. All Rights Reserved.

#pragma once

<<<<<<< HEAD
#include "D3D12Descriptors.h"

class FD3D12Texture;

enum ViewSubresourceSubsetFlags
=======
#include "Containers/Array.h"
#include "D3D12RHICommon.h"
#include "D3D12Descriptors.h"
#include "D3D12Resources.h"
#include "RHIResources.h"

class FD3D12Buffer;
class FD3D12Texture;

struct FD3D12DefaultViews
>>>>>>> 4af6daef
{
	FD3D12OfflineDescriptor NullSRV;
	FD3D12OfflineDescriptor NullRTV;
	FD3D12OfflineDescriptor NullUAV;
	FD3D12OfflineDescriptor NullCBV;
	FD3D12OfflineDescriptor NullDSV;

	TRefCountPtr<class FD3D12SamplerState> DefaultSampler;
};

// Holds the mip, array and plane range for a view, as well as the total number of these for the underlying resource.
struct FD3D12ViewRange
{
	FD3D12ViewRange() = default;
	FD3D12ViewRange(D3D12_CONSTANT_BUFFER_VIEW_DESC  const& ViewDesc);
	FD3D12ViewRange(D3D12_SHADER_RESOURCE_VIEW_DESC  const& ViewDesc);
	FD3D12ViewRange(D3D12_UNORDERED_ACCESS_VIEW_DESC const& ViewDesc);
	FD3D12ViewRange(D3D12_RENDER_TARGET_VIEW_DESC    const& ViewDesc);
	FD3D12ViewRange(D3D12_DEPTH_STENCIL_VIEW_DESC    const& ViewDesc);
	
	// @todo remove this
	bool DoesNotOverlap(FD3D12ViewRange const& Other) const
	{
		return Mip  .ExclusiveLast() <= Other.Mip  .First || Other.Mip  .ExclusiveLast() <= Mip  .First
		    || Array.ExclusiveLast() <= Other.Array.First || Other.Array.ExclusiveLast() <= Array.First
			|| Plane.ExclusiveLast() <= Other.Plane.First || Other.Plane.ExclusiveLast() <= Plane.First;
	}

	// @todo remove this
	uint8 MostDetailedMip() const
	{
		return Mip.First;
	}

	// The subresource range covered by the view.
	FRHIRange16 Array;
	FRHIRange8  Plane;
	FRHIRange8  Mip;
};

struct FD3D12ResourceLayout
{
	FD3D12ResourceLayout() = default;
	FD3D12ResourceLayout(FD3D12ResourceDesc const& ResourceDesc)
		: NumArraySlices(ResourceDesc.DepthOrArraySize)
		, NumPlanes     (UE::DXGIUtilities::GetPlaneCount(ResourceDesc.Format))
		, NumMips       (ResourceDesc.MipLevels)
	{}

	uint16 NumArraySlices = 0;
	uint8  NumPlanes      = 0;
	uint8  NumMips        = 0;
};

struct FD3D12ViewSubset
{
	FD3D12ViewSubset() = default;
	FD3D12ViewSubset(FD3D12ResourceLayout const& Layout, FD3D12ViewRange const& Range)
		: Layout(Layout)
		, Range (Range)
	{}

	bool IsWholeResource() const
	{
		return 
			Range.Mip  .First == 0 && Range.Mip  .Num == Layout.NumMips        &&
			Range.Array.First == 0 && Range.Array.Num == Layout.NumArraySlices &&
			Range.Plane.First == 0 && Range.Plane.Num == Layout.NumPlanes;
	}

	bool HasPlane(uint32 PlaneIndex) const
	{
		return Range.Plane.IsInRange(PlaneIndex);
	}

	FD3D12ViewSubset SelectPlane(uint32 PlaneIndex) const
	{
		check(PlaneIndex >= Range.Plane.First && PlaneIndex < Range.Plane.ExclusiveLast());

		FD3D12ViewSubset Copy { *this };
		Copy.Range.Plane = { PlaneIndex, 1 };

		return Copy;
	}

	//
	// This iterator iterates over the subresources within a view subset. eg:
	//
	//    for (uint32 SubresourceIndex : ViewSubset)
	//    {
	//        // Action for each subresource
	//    }
	//
	class FIterator final
	{
	public:
		FIterator(FD3D12ViewSubset const& ViewSubset, uint8 MipSlice, uint16 ArraySlice, uint8 PlaneSlice)
			: MipMax     (ViewSubset.Range.Mip.Num)
			, ArrayMax   (ViewSubset.Range.Array.Num)
			, ArrayStride(ViewSubset.Layout.NumMips)
			, PlaneStride(ViewSubset.Layout.NumMips * (ViewSubset.Layout.NumArraySlices - ViewSubset.Range.Array.Num))
		{
			MipRangeStart = D3D12CalcSubresource(
				MipSlice,
				ArraySlice,
				PlaneSlice,
				ViewSubset.Layout.NumMips,
				ViewSubset.Layout.NumArraySlices
			);
		}

		FIterator& operator ++ ()
		{
			if (++MipOffset == MipMax)
			{
				// Move to next array slice
				MipOffset = 0;
				MipRangeStart += ArrayStride;

				if (++ArrayOffset == ArrayMax)
				{
					// Move to next plane slice
					ArrayOffset = 0;
					MipRangeStart += PlaneStride;
				}
			}

			return *this;
		}

		uint32 operator * () const { return MipRangeStart + MipOffset; }

		bool operator == (FIterator const& RHS) const { return *(*this) == *RHS; }
		bool operator != (FIterator const& RHS) const { return !(*this == RHS); }

	private:
		// Constants
		uint32 const MipMax;
		uint32 const ArrayMax;
		uint32 const ArrayStride;
		uint32 const PlaneStride;

		// Counters
		uint32 MipRangeStart;
		uint32 MipOffset   = 0;
		uint32 ArrayOffset = 0;
	};

	FIterator begin() const { return FIterator(*this, Range.Mip.First, Range.Array.First, Range.Plane.First          ); }
	FIterator end  () const { return FIterator(*this, Range.Mip.First, Range.Array.First, Range.Plane.ExclusiveLast()); }

	FD3D12ResourceLayout Layout;
	FD3D12ViewRange      Range;
};

// Manages descriptor allocations and view creation
class FD3D12View : public FD3D12DeviceChild, public FD3D12ShaderResourceRenameListener
{
<<<<<<< HEAD
	return (*(--end())).Value;
}

enum class ED3D12DescriptorCreateReason
{
	InitialCreate,
	UpdateOrRename,
};
=======
	typedef FD3D12OfflineDescriptor FD3D12DefaultViews::* FNullDescPtr;
>>>>>>> 4af6daef

/** Manages descriptor allocations and view creation */
class FD3D12ViewDescriptorHandle : public FD3D12DeviceChild
{
public:
<<<<<<< HEAD
	FD3D12ViewDescriptorHandle() = delete;
	FD3D12ViewDescriptorHandle(FD3D12Device* InParentDevice, ERHIDescriptorHeapType InHeapType);
	~FD3D12ViewDescriptorHandle();

	// Called when streaming decides it's ready to actually make a view
	void SetParentDevice(FD3D12Device* InParent);

	void CreateView(const D3D12_RENDER_TARGET_VIEW_DESC& Desc, ID3D12Resource* Resource);
	void CreateView(const D3D12_DEPTH_STENCIL_VIEW_DESC& Desc, ID3D12Resource* Resource);
	void CreateView(const D3D12_CONSTANT_BUFFER_VIEW_DESC& Desc);
	void CreateView(const D3D12_SHADER_RESOURCE_VIEW_DESC& Desc, ID3D12Resource* Resource, ED3D12DescriptorCreateReason Reason);
	void CreateView(const D3D12_UNORDERED_ACCESS_VIEW_DESC& Desc, ID3D12Resource* Resource, ID3D12Resource* CounterResource, ED3D12DescriptorCreateReason Reason);

	inline D3D12_CPU_DESCRIPTOR_HANDLE GetOfflineCpuHandle() const { return OfflineCpuHandle; }
	inline uint32                      GetOfflineHeapIndex() const { return OfflineHeapIndex; }
	inline FRHIDescriptorHandle        GetBindlessHandle()   const { return BindlessHandle;   }

	inline bool IsBindless() const { return BindlessHandle.IsValid(); }

private:
	void AllocateDescriptorSlot();
	void FreeDescriptorSlot();
	void UpdateBindlessSlot(ED3D12DescriptorCreateReason Reason);

	D3D12_CPU_DESCRIPTOR_HANDLE OfflineCpuHandle{};
	uint32 OfflineHeapIndex{ UINT_MAX };

	FRHIDescriptorHandle BindlessHandle;
	const ERHIDescriptorHeapType HeapType;
};

template <typename TDesc>
class FD3D12View : public FD3D12ShaderResourceRenameListener
{
protected:
	FD3D12ViewDescriptorHandle Descriptor;

	ViewSubresourceSubsetFlags Flags;
	FD3D12BaseShaderResource* BaseShaderResource;
	FD3D12ResourceLocation* ResourceLocation;
	FD3D12ResidencyHandle* ResidencyHandle;
	FD3D12Resource* Resource;
	CViewSubresourceSubset ViewSubresourceSubset;
	TDesc Desc;

#if DO_CHECK || USING_CODE_ANALYSIS
	bool bInitialized;
#endif

	explicit FD3D12View(FD3D12Device* InParent, ERHIDescriptorHeapType InHeapType, ViewSubresourceSubsetFlags InFlags)
		: Descriptor(InParent, InHeapType)
		, Flags(InFlags)
		, BaseShaderResource(nullptr)
#if DO_CHECK || USING_CODE_ANALYSIS
		, bInitialized(false)
=======
	enum class EReason
	{
		InitialCreate,
		UpdateOrRename,
	};

	struct FResourceInfo
	{
		FD3D12BaseShaderResource* BaseResource     = nullptr;
		FD3D12ResourceLocation*   ResourceLocation = nullptr;
		FD3D12Resource*           Resource         = nullptr;
		FD3D12ResidencyHandle*    ResidencyHandle  = nullptr;

		FResourceInfo() = default;

		// Constructor for renamable shader resources
		FResourceInfo(FD3D12BaseShaderResource* InBaseResource)
			: BaseResource    (InBaseResource)
			, ResourceLocation(InBaseResource ? &InBaseResource->ResourceLocation : nullptr)
			, Resource        (InBaseResource ? InBaseResource->GetResource()     : nullptr)
			, ResidencyHandle (Resource       ? &Resource->GetResidencyHandle()   : nullptr)
		{}

		// Constructor for manual views (does not automatically register for resource renames)
		FResourceInfo(FD3D12ResourceLocation* InResourceLocation)
			: BaseResource    (nullptr)
			, ResourceLocation(InResourceLocation)
			, Resource        (InResourceLocation ? InResourceLocation->GetResource() : nullptr)
			, ResidencyHandle (Resource           ? &Resource->GetResidencyHandle()   : nullptr)
		{}
	};

	FD3D12Resource*             GetResource        () const { check(IsInitialized()); return ResourceInfo.Resource;         }
	FD3D12ResourceLocation*     GetResourceLocation() const { check(IsInitialized()); return ResourceInfo.ResourceLocation; }
	FD3D12ResidencyHandle&      GetResidencyHandle () const { check(IsInitialized()); return *ResourceInfo.ResidencyHandle; }
	FD3D12ViewSubset const&     GetViewSubset      () const { check(IsInitialized()); return ViewSubset;                    }
	FD3D12OfflineDescriptor     GetOfflineCpuHandle() const { check(IsInitialized()); return OfflineCpuHandle;              }

#if PLATFORM_SUPPORTS_BINDLESS_RENDERING
	FRHIDescriptorHandle        GetBindlessHandle() const { return BindlessHandle;           }
	bool                        IsBindless       () const { return BindlessHandle.IsValid(); }
#else
	FRHIDescriptorHandle        GetBindlessHandle() const { return FRHIDescriptorHandle();   }
	constexpr bool              IsBindless       () const { return false;                    }
>>>>>>> 4af6daef
#endif

protected:
	FD3D12View(FD3D12Device* InDevice, ERHIDescriptorHeapType InHeapType);
	virtual ~FD3D12View();

	virtual void ResourceRenamed(FD3D12BaseShaderResource* InRenamedResource, FD3D12ResourceLocation* InNewResourceLocation) override;
	virtual void UpdateDescriptor() = 0;

<<<<<<< HEAD
protected:
	void SetDesc(const TDesc& InDesc)
	{
		Desc = InDesc;
	}

	void InitializeInternal(FD3D12BaseShaderResource* InBaseShaderResource, FD3D12ResourceLocation& InResourceLocation)
	{
		check(InBaseShaderResource);
		checkf(BaseShaderResource == nullptr || BaseShaderResource == InBaseShaderResource, TEXT("Either BaseShaderResource is not set yet or when it is it can't change (after rename)"));
=======
	void CreateView(FResourceInfo const& InResource, FNullDescPtr NullDescriptor);
>>>>>>> 4af6daef

	bool IsInitialized() const { return ResourceInfo.ResourceLocation != nullptr; }
	void UpdateBindlessSlot(EReason Reason);

<<<<<<< HEAD
		BaseShaderResource = InBaseShaderResource;
		ResourceLocation = &InResourceLocation;
		Resource = ResourceLocation->GetResource();

		// Transient resources might not have an actual resource yet
		if (Resource)
		{
			ResidencyHandle = &Resource->GetResidencyHandle();
			ViewSubresourceSubset = CViewSubresourceSubset(Desc,
				Resource->GetMipLevels(),
				Resource->GetArraySize(),
				Resource->GetDesc().Format,
				Flags);
		}
		else
		{
			ResidencyHandle = nullptr;
			ViewSubresourceSubset = CViewSubresourceSubset();
		}
=======
	FResourceInfo ResourceInfo;
	FD3D12ViewSubset ViewSubset;

	FD3D12OfflineDescriptor OfflineCpuHandle;
>>>>>>> 4af6daef

#if PLATFORM_SUPPORTS_BINDLESS_RENDERING
	FRHIDescriptorHandle BindlessHandle;
#endif
	ERHIDescriptorHeapType const HeapType;
};

<<<<<<< HEAD
	virtual void ResourceRenamed(FD3D12BaseShaderResource* InRenamedResource, FD3D12ResourceLocation* InNewResourceLocation) override
	{
		check(InRenamedResource == BaseShaderResource);
		if (InNewResourceLocation)
		{
			// Only recreate the view if new location is valid
			if (InNewResourceLocation->IsValid())
			{
				RecreateView();
			}
			else
			{
#if DO_CHECK || USING_CODE_ANALYSIS
				// Mark as invalid for usage
				bInitialized = false;
#endif
			}
		}
		else
		{
			// Marking not initialized will currently assert because views are used after the resource has been registered for delete
			// Is that wrong?
			BaseShaderResource = nullptr;
		}
=======
template <typename TParent, typename TDesc>
class TD3D12View : public FD3D12View
{
protected:
	TDesc D3DViewDesc;

	TD3D12View(FD3D12Device* InDevice, ERHIDescriptorHeapType InHeapType)
		: FD3D12View(InDevice, InHeapType)
	{}

	void CreateView(FResourceInfo const& InResource, TDesc const& InD3DViewDesc)
	{
		D3DViewDesc = InD3DViewDesc;
		ViewSubset.Range = InD3DViewDesc;
		FD3D12View::CreateView(InResource, TParent::Null);
>>>>>>> 4af6daef
	}

public:
<<<<<<< HEAD
	inline FD3D12Device*					GetParentDevice()			const { return Descriptor.GetParentDevice(); }
	inline FD3D12Device*					GetParentDevice_Unsafe()	const { return Descriptor.GetParentDevice_Unsafe(); }
	inline FD3D12ResourceLocation*			GetResourceLocation()		const { return ResourceLocation; }
	inline const TDesc&						GetDesc()					const { checkf(bInitialized, TEXT("Uninitialized D3D12View size %d"), (uint32)sizeof(TDesc)); return Desc; }
	inline D3D12_CPU_DESCRIPTOR_HANDLE		GetOfflineCpuHandle()		const { checkf(bInitialized, TEXT("Uninitialized D3D12View size %d"), (uint32)sizeof(TDesc)); return Descriptor.GetOfflineCpuHandle(); }
	inline uint32							GetDescriptorHeapIndex()	const { checkf(bInitialized, TEXT("Uninitialized D3D12View size %d"), (uint32)sizeof(TDesc)); return Descriptor.GetIndex(); }
	inline FD3D12Resource*					GetResource()				const { checkf(bInitialized, TEXT("Uninitialized D3D12View size %d"), (uint32)sizeof(TDesc)); return Resource; }
	inline FD3D12ResidencyHandle&			GetResidencyHandle()		const { checkf(bInitialized, TEXT("Uninitialized D3D12View size %d"), (uint32)sizeof(TDesc)); check(ResidencyHandle); return *ResidencyHandle; }
	inline const CViewSubresourceSubset&	GetViewSubresourceSubset()	const { checkf(bInitialized, TEXT("Uninitialized D3D12View size %d"), (uint32)sizeof(TDesc)); return ViewSubresourceSubset; }

	void SetParentDevice(FD3D12Device* InParent)
	{
		Descriptor.SetParentDevice(InParent);
	}

	template< class T >
	inline bool DoesNotOverlap(const FD3D12View< T >& Other) const
	{
		return ViewSubresourceSubset.DoesNotOverlap(Other.GetViewSubresourceSubset());
	}
=======
	TDesc const& GetD3DDesc() const { return D3DViewDesc; }
>>>>>>> 4af6daef
};

class FD3D12ConstantBufferView final : public TD3D12View<FD3D12ConstantBufferView, D3D12_CONSTANT_BUFFER_VIEW_DESC>
{
public:
<<<<<<< HEAD
	// Used for dynamic buffer SRVs, which can be renamed. User must explicitly call InitializeAfterCreate before returning to callers or call Update if callers have requested updates.
	FD3D12ShaderResourceView(FD3D12Device* InParent);
	// Used for buffer SRVs, we usually only control the stride and offset
	FD3D12ShaderResourceView(FD3D12Buffer* InBuffer, const D3D12_SHADER_RESOURCE_VIEW_DESC& InDesc, uint32 InStride, uint32 InStartOffsetBytes = 0);
	// Used for texture SRVs, we don't control much other than disabling fast create
	FD3D12ShaderResourceView(FD3D12Texture* InTexture, const D3D12_SHADER_RESOURCE_VIEW_DESC& InDesc, ETextureCreateFlags InTextureCreateFlags = ETextureCreateFlags::None);
	~FD3D12ShaderResourceView();

	void InitializeAfterCreate(const D3D12_SHADER_RESOURCE_VIEW_DESC& InDesc, FD3D12BaseShaderResource* InBaseShaderResource, FD3D12ResourceLocation& InResourceLocation, uint32 InStride, uint32 InStartOffsetBytes = 0, bool InSkipFastClearFinalize = false);
	void Update(FD3D12Buffer* InBuffer, const D3D12_SHADER_RESOURCE_VIEW_DESC& InDesc, uint32 InStride);
	void UpdateMinLODClamp(float ResourceMinLODClamp);

	virtual void RecreateView() override;

	FORCEINLINE bool IsDepthStencilResource()	const { return bContainsDepthPlane || bContainsStencilPlane; }
	FORCEINLINE bool IsDepthPlaneResource()		const { return bContainsDepthPlane; }
	FORCEINLINE bool IsStencilPlaneResource()	const { return bContainsStencilPlane; }
	FORCEINLINE bool GetSkipFastClearFinalize()	const { return bSkipFastClearFinalize; }
	FORCEINLINE bool RequiresResourceStateTracking() const { return bRequiresResourceStateTracking; }

	virtual FRHIDescriptorHandle GetBindlessHandle() const override { return Descriptor.GetBindlessHandle(); }

protected:
	void PreCreateView(const FD3D12ResourceLocation& InResourceLocation, uint32 InStride, uint32 InStartOffsetBytes, bool InSkipFastClearFinalize);
	void CreateView(FD3D12BaseShaderResource* InBaseShaderResource, FD3D12ResourceLocation& InResourceLocation, ED3D12DescriptorCreateReason Reason);

	uint32 Stride{};
	uint32 StartOffsetBytes{};
	bool bContainsDepthPlane : 1;
	bool bContainsStencilPlane : 1;
	bool bSkipFastClearFinalize : 1;
	bool bRequiresResourceStateTracking : 1;
};

class FD3D12UnorderedAccessView : public FRHIUnorderedAccessView, public FD3D12View < D3D12_UNORDERED_ACCESS_VIEW_DESC >, public FD3D12LinkedAdapterObject<FD3D12UnorderedAccessView>
{
protected:
	FD3D12UnorderedAccessView(FD3D12Device* InParent, FRHIViewableResource* InParentResource);
public:
	FD3D12UnorderedAccessView(FD3D12Device* InParent, FRHIViewableResource* InParentResource, const D3D12_UNORDERED_ACCESS_VIEW_DESC& InDesc, FD3D12BaseShaderResource* InBaseShaderResource, FD3D12Resource* InCounterResource);

	virtual void RecreateView() override;

	bool IsCounterResourceInitialized() const { return CounterResourceInitialized; }
	void MarkCounterResourceInitialized() { CounterResourceInitialized = true; }

	FD3D12Resource* GetCounterResource() { return CounterResource; }

	virtual FRHIDescriptorHandle GetBindlessHandle() const override { return Descriptor.GetBindlessHandle(); }

protected:
	void CreateView(FD3D12BaseShaderResource* InBaseShaderResource, FD3D12ResourceLocation& InResourceLocation, FD3D12Resource* InCounterResource, ED3D12DescriptorCreateReason Reason);

	TRefCountPtr<FD3D12Resource> CounterResource;
	bool CounterResourceInitialized = false;
};

class FD3D12ConstantBufferView : public FD3D12DeviceChild
{
public:
	FD3D12ConstantBufferView() = delete;
	FD3D12ConstantBufferView(FD3D12Device* InParent);

	inline D3D12_CPU_DESCRIPTOR_HANDLE            GetOfflineCpuHandle() const { return Descriptor.GetOfflineCpuHandle(); }
	inline const D3D12_CONSTANT_BUFFER_VIEW_DESC& GetDesc() const { return Desc; }

	void Create(D3D12_GPU_VIRTUAL_ADDRESS GPUAddress, const uint32 AlignedSize);

protected:
	FD3D12ViewDescriptorHandle Descriptor;
	D3D12_CONSTANT_BUFFER_VIEW_DESC Desc{};
=======
	static constexpr FD3D12OfflineDescriptor FD3D12DefaultViews::*Null { &FD3D12DefaultViews::NullCBV };

	FD3D12ConstantBufferView(FD3D12Device* InParent);
	void CreateView(FResourceInfo const& InResource, uint32 InOffset, uint32 InAlignedSize);

private:
	virtual void ResourceRenamed(FD3D12BaseShaderResource* InRenamedResource, FD3D12ResourceLocation* InNewResourceLocation) override;
	virtual void UpdateDescriptor() override;

	uint32 Offset;
};

class FD3D12ShaderResourceView : public TD3D12View<FD3D12ShaderResourceView, D3D12_SHADER_RESOURCE_VIEW_DESC>
{
public:
	static constexpr FD3D12OfflineDescriptor FD3D12DefaultViews::*Null { &FD3D12DefaultViews::NullSRV };

	enum class EFlags : uint8
	{
		None = 0,
		SkipFastClearFinalize = 1 << 0,
	};
	FRIEND_ENUM_CLASS_FLAGS(EFlags)

	FD3D12ShaderResourceView(FD3D12Device* InDevice);
	void CreateView(FResourceInfo const& InResource, D3D12_SHADER_RESOURCE_VIEW_DESC const& InD3DViewDesc, EFlags InFlags);

	bool GetSkipFastClearFinalize() const { return EnumHasAnyFlags(Flags, EFlags::SkipFastClearFinalize); }
	void UpdateMinLODClamp(float MinLODClamp);

protected:
	virtual void ResourceRenamed(FD3D12BaseShaderResource* InRenamedResource, FD3D12ResourceLocation* InNewResourceLocation) override;
	virtual void UpdateDescriptor() override;

	// Required for resource renaming
	uint64 OffsetInBytes = 0;
	uint32 StrideInBytes = 0;

	EFlags Flags = EFlags::None;
};

ENUM_CLASS_FLAGS(FD3D12ShaderResourceView::EFlags)

class FD3D12UnorderedAccessView : public TD3D12View<FD3D12UnorderedAccessView, D3D12_UNORDERED_ACCESS_VIEW_DESC>
{
public:
	static constexpr FD3D12OfflineDescriptor FD3D12DefaultViews::*Null { &FD3D12DefaultViews::NullUAV };

	enum class EFlags : uint8
	{
		None = 0,
		NeedsCounter = 1 << 0
	};
	FRIEND_ENUM_CLASS_FLAGS(EFlags)

	FD3D12UnorderedAccessView(FD3D12Device* InDevice);
	void CreateView(FResourceInfo const& InResource, D3D12_UNORDERED_ACCESS_VIEW_DESC const& InD3DViewDesc, EFlags InFlags);

	FD3D12Resource* GetCounterResource() const
	{
		return CounterResource;
	}

protected:
	virtual void ResourceRenamed(FD3D12BaseShaderResource* InRenamedResource, FD3D12ResourceLocation* InNewResourceLocation) override;
	virtual void UpdateDescriptor() override;

	TRefCountPtr<FD3D12Resource> CounterResource;

	// Required for resource renaming
	uint64 OffsetInBytes = 0;
	uint32 StrideInBytes = 0;
};

ENUM_CLASS_FLAGS(FD3D12UnorderedAccessView::EFlags)

class FD3D12RenderTargetView final : public TD3D12View<FD3D12RenderTargetView, D3D12_RENDER_TARGET_VIEW_DESC>
{
public:
	static constexpr FD3D12OfflineDescriptor FD3D12DefaultViews::*Null { &FD3D12DefaultViews::NullRTV };

	FD3D12RenderTargetView(FD3D12Device* InDevice);
	using TD3D12View::CreateView;

private:
	virtual void UpdateDescriptor() override;
};

class FD3D12DepthStencilView final : public TD3D12View<FD3D12DepthStencilView, D3D12_DEPTH_STENCIL_VIEW_DESC>
{
public:
	static constexpr FD3D12OfflineDescriptor FD3D12DefaultViews::*Null { &FD3D12DefaultViews::NullDSV };

	FD3D12DepthStencilView(FD3D12Device* InDevice);
	using TD3D12View::CreateView;

	bool HasDepth  () const { return GetViewSubset().HasPlane(0); }
	bool HasStencil() const { return GetViewSubset().HasPlane(1); }

	FD3D12ViewSubset GetDepthOnlySubset  () const { return GetViewSubset().SelectPlane(0); }
	FD3D12ViewSubset GetStencilOnlySubset() const { return GetViewSubset().SelectPlane(1); }

private:
	virtual void UpdateDescriptor() override;
};

template <typename TParent>
struct FD3D12DeferredInitView : public FD3D12LinkedAdapterObject<TParent>
{
	void CreateViews(FRHICommandListBase& RHICmdList, bool bDynamic)
	{
		auto InitLambda = [this](FRHICommandListBase&)
		{
			for (TParent& LinkedView : *this)
			{
				LinkedView.CreateView();
			}
		};

		if (RHICmdList.IsTopOfPipe() && bDynamic)
		{
			// We have to defer the view initialization to the RHI thread if the resource is dynamic (and RHI threading is enabled), since dynamic resources can be renamed.
			// Also insert an RHI thread fence to prevent parallel translate tasks running until this command has completed.
			RHICmdList.EnqueueLambda(MoveTemp(InitLambda));
			RHICmdList.RHIThreadFence(true);
		}
		else
		{
			// Run the command directly if we're bypassing RHI command list recording, or the buffer is not dynamic.
			InitLambda(RHICmdList);
		}
	}
>>>>>>> 4af6daef
};

// Wrapper classes to expose the internal SRV/UAV types to the render as actual RHI resources.
class FD3D12ShaderResourceView_RHI
	: public FRHIShaderResourceView
	, public FD3D12ShaderResourceView
	, public FD3D12DeferredInitView<FD3D12ShaderResourceView_RHI>
{
public:
<<<<<<< HEAD
	FD3D12RenderTargetView(FD3D12Device* InParent, const D3D12_RENDER_TARGET_VIEW_DESC& InRTVDesc, FD3D12BaseShaderResource* InBaseShaderResource)
		: FD3D12View(InParent, ERHIDescriptorHeapType::RenderTarget, ViewSubresourceSubsetFlags_None)
		, FRHIResource(RRT_None)
	{
		Initialize(InRTVDesc, InBaseShaderResource, InBaseShaderResource->ResourceLocation);
	}

	FD3D12RenderTargetView(FD3D12Device* InParent, const D3D12_RENDER_TARGET_VIEW_DESC& InRTVDesc, FD3D12BaseShaderResource* InBaseShaderResource, FD3D12ResourceLocation& InResourceLocation)
		: FD3D12View(InParent, ERHIDescriptorHeapType::RenderTarget, ViewSubresourceSubsetFlags_None)
		, FRHIResource(RRT_None)
	{
		Initialize(InRTVDesc, InBaseShaderResource, InResourceLocation);
	}

	void Initialize(const D3D12_RENDER_TARGET_VIEW_DESC& InDesc, FD3D12BaseShaderResource* InBaseShaderResource, FD3D12ResourceLocation& InResourceLocation)
	{
		SetDesc(InDesc);
		CreateView(InBaseShaderResource, InResourceLocation);
	}
=======
	FD3D12ShaderResourceView_RHI(FD3D12Device* InDevice, FRHIViewableResource* InResource, FRHIViewDesc const& InViewDesc);

	virtual void CreateView();
>>>>>>> 4af6daef

	virtual void ResourceRenamed(FD3D12BaseShaderResource*, FD3D12ResourceLocation*) override
	{
<<<<<<< HEAD
		check(ResourceLocation->GetOffsetFromBaseOfResource() == 0);
		CreateView(BaseShaderResource, BaseShaderResource->ResourceLocation);
	}

	inline D3D12_CPU_DESCRIPTOR_HANDLE GetView() const { return GetOfflineCpuHandle(); }

protected:
	void CreateView(FD3D12BaseShaderResource* InBaseShaderResource, FD3D12ResourceLocation& InResourceLocation)
	{
		InitializeInternal(InBaseShaderResource, InResourceLocation);

		if (ResourceLocation->GetResource())
		{
			ID3D12Resource* D3DResource = ResourceLocation->GetResource()->GetResource();
			Descriptor.CreateView(Desc, D3DResource);
		}
=======
		// Recreate the view from the FRHIViewDesc rather than simply updating the D3D12 descriptor handle from the existing D3D view desc.
		// This is because the streaming system may have replaced the underlying resource with one that has a different layout.
		CreateView();
>>>>>>> 4af6daef
	}

	virtual FRHIDescriptorHandle GetBindlessHandle() const override { return FD3D12ShaderResourceView::GetBindlessHandle(); }
};

class FD3D12UnorderedAccessView_RHI
	: public FRHIUnorderedAccessView
	, public FD3D12UnorderedAccessView
	, public FD3D12DeferredInitView<FD3D12UnorderedAccessView_RHI>
{
public:
<<<<<<< HEAD
	FD3D12DepthStencilView(FD3D12Device* InParent, const D3D12_DEPTH_STENCIL_VIEW_DESC& InDSVDesc, FD3D12BaseShaderResource* InBaseShaderResource, bool InHasStencil)
		: FD3D12View(InParent, ERHIDescriptorHeapType::DepthStencil, ViewSubresourceSubsetFlags_DepthAndStencilDsv)
		, FRHIResource(RRT_None)
		, bHasDepth(true)				// Assume all DSVs have depth bits in their format
		, bHasStencil(InHasStencil)		// Only some DSVs have stencil bits in their format
	{
		Initialize(InDSVDesc, InBaseShaderResource, InBaseShaderResource->ResourceLocation);
		SetupDepthStencilViewSubresourceSubset();
	}

	void Initialize(const D3D12_DEPTH_STENCIL_VIEW_DESC& InDesc, FD3D12BaseShaderResource* InBaseShaderResource, FD3D12ResourceLocation& InResourceLocation)
	{
		SetDesc(InDesc);
		CreateView(InBaseShaderResource, InResourceLocation);
	}

	bool HasDepth() const
	{
		return bHasDepth;
	}
=======
	FD3D12UnorderedAccessView_RHI(FD3D12Device* InDevice, FRHIViewableResource* InResource, FRHIViewDesc const& InViewDesc);

	virtual void CreateView();
>>>>>>> 4af6daef

	virtual void ResourceRenamed(FD3D12BaseShaderResource*, FD3D12ResourceLocation*) override
	{
		// Recreate the view from the FRHIViewDesc rather than simply updating the D3D12 descriptor handle from the existing D3D view desc.
		// This is because the streaming system may have replaced the underlying resource with one that has a different layout.
		CreateView();
	}

<<<<<<< HEAD
	void SetupDepthStencilViewSubresourceSubset()
	{
		if (Resource)
		{
			// Create individual subresource subsets for each plane
			if (bHasDepth)
			{
				DepthOnlyViewSubresourceSubset = CViewSubresourceSubset(Desc,
					Resource->GetMipLevels(),
					Resource->GetArraySize(),
					Resource->GetDesc().Format,
					ViewSubresourceSubsetFlags_DepthOnlyDsv);
			}

			if (bHasStencil)
			{
				StencilOnlyViewSubresourceSubset = CViewSubresourceSubset(Desc,
					Resource->GetMipLevels(),
					Resource->GetArraySize(),
					Resource->GetDesc().Format,
					ViewSubresourceSubsetFlags_StencilOnlyDsv);
			}
		}
	}

	CViewSubresourceSubset& GetDepthOnlyViewSubresourceSubset()
	{
		check(bHasDepth);
		return DepthOnlyViewSubresourceSubset;
	}

	CViewSubresourceSubset& GetStencilOnlyViewSubresourceSubset()
	{
		check(bHasStencil);
		return StencilOnlyViewSubresourceSubset;
	}

	virtual void RecreateView() override
	{
		check(ResourceLocation->GetOffsetFromBaseOfResource() == 0);
		CreateView(BaseShaderResource, BaseShaderResource->ResourceLocation);
		SetupDepthStencilViewSubresourceSubset();
	}

	inline D3D12_CPU_DESCRIPTOR_HANDLE GetView() const { return GetOfflineCpuHandle(); }

protected:
	void CreateView(FD3D12BaseShaderResource* InBaseShaderResource, FD3D12ResourceLocation& InResourceLocation)
	{
		InitializeInternal(InBaseShaderResource, InResourceLocation);

		if (ResourceLocation->GetResource())
		{
			ID3D12Resource* D3DResource = ResourceLocation->GetResource()->GetResource();
			Descriptor.CreateView(Desc, D3DResource);
		}
	}

	CViewSubresourceSubset DepthOnlyViewSubresourceSubset;
	CViewSubresourceSubset StencilOnlyViewSubresourceSubset;
	const bool bHasDepth : 1;
	const bool bHasStencil : 1;
=======
	virtual FRHIDescriptorHandle GetBindlessHandle() const override { return FD3D12UnorderedAccessView::GetBindlessHandle(); }
>>>>>>> 4af6daef
};

template<>
struct TD3D12ResourceTraits<FRHIShaderResourceView>
{
	typedef FD3D12ShaderResourceView_RHI TConcreteType;
};
template<>
struct TD3D12ResourceTraits<FRHIUnorderedAccessView>
{
	typedef FD3D12UnorderedAccessView_RHI TConcreteType;
};<|MERGE_RESOLUTION|>--- conflicted
+++ resolved
@@ -2,13 +2,6 @@
 
 #pragma once
 
-<<<<<<< HEAD
-#include "D3D12Descriptors.h"
-
-class FD3D12Texture;
-
-enum ViewSubresourceSubsetFlags
-=======
 #include "Containers/Array.h"
 #include "D3D12RHICommon.h"
 #include "D3D12Descriptors.h"
@@ -19,7 +12,6 @@
 class FD3D12Texture;
 
 struct FD3D12DefaultViews
->>>>>>> 4af6daef
 {
 	FD3D12OfflineDescriptor NullSRV;
 	FD3D12OfflineDescriptor NullRTV;
@@ -178,80 +170,9 @@
 // Manages descriptor allocations and view creation
 class FD3D12View : public FD3D12DeviceChild, public FD3D12ShaderResourceRenameListener
 {
-<<<<<<< HEAD
-	return (*(--end())).Value;
-}
-
-enum class ED3D12DescriptorCreateReason
-{
-	InitialCreate,
-	UpdateOrRename,
-};
-=======
 	typedef FD3D12OfflineDescriptor FD3D12DefaultViews::* FNullDescPtr;
->>>>>>> 4af6daef
-
-/** Manages descriptor allocations and view creation */
-class FD3D12ViewDescriptorHandle : public FD3D12DeviceChild
-{
-public:
-<<<<<<< HEAD
-	FD3D12ViewDescriptorHandle() = delete;
-	FD3D12ViewDescriptorHandle(FD3D12Device* InParentDevice, ERHIDescriptorHeapType InHeapType);
-	~FD3D12ViewDescriptorHandle();
-
-	// Called when streaming decides it's ready to actually make a view
-	void SetParentDevice(FD3D12Device* InParent);
-
-	void CreateView(const D3D12_RENDER_TARGET_VIEW_DESC& Desc, ID3D12Resource* Resource);
-	void CreateView(const D3D12_DEPTH_STENCIL_VIEW_DESC& Desc, ID3D12Resource* Resource);
-	void CreateView(const D3D12_CONSTANT_BUFFER_VIEW_DESC& Desc);
-	void CreateView(const D3D12_SHADER_RESOURCE_VIEW_DESC& Desc, ID3D12Resource* Resource, ED3D12DescriptorCreateReason Reason);
-	void CreateView(const D3D12_UNORDERED_ACCESS_VIEW_DESC& Desc, ID3D12Resource* Resource, ID3D12Resource* CounterResource, ED3D12DescriptorCreateReason Reason);
-
-	inline D3D12_CPU_DESCRIPTOR_HANDLE GetOfflineCpuHandle() const { return OfflineCpuHandle; }
-	inline uint32                      GetOfflineHeapIndex() const { return OfflineHeapIndex; }
-	inline FRHIDescriptorHandle        GetBindlessHandle()   const { return BindlessHandle;   }
-
-	inline bool IsBindless() const { return BindlessHandle.IsValid(); }
-
-private:
-	void AllocateDescriptorSlot();
-	void FreeDescriptorSlot();
-	void UpdateBindlessSlot(ED3D12DescriptorCreateReason Reason);
-
-	D3D12_CPU_DESCRIPTOR_HANDLE OfflineCpuHandle{};
-	uint32 OfflineHeapIndex{ UINT_MAX };
-
-	FRHIDescriptorHandle BindlessHandle;
-	const ERHIDescriptorHeapType HeapType;
-};
-
-template <typename TDesc>
-class FD3D12View : public FD3D12ShaderResourceRenameListener
-{
-protected:
-	FD3D12ViewDescriptorHandle Descriptor;
-
-	ViewSubresourceSubsetFlags Flags;
-	FD3D12BaseShaderResource* BaseShaderResource;
-	FD3D12ResourceLocation* ResourceLocation;
-	FD3D12ResidencyHandle* ResidencyHandle;
-	FD3D12Resource* Resource;
-	CViewSubresourceSubset ViewSubresourceSubset;
-	TDesc Desc;
-
-#if DO_CHECK || USING_CODE_ANALYSIS
-	bool bInitialized;
-#endif
-
-	explicit FD3D12View(FD3D12Device* InParent, ERHIDescriptorHeapType InHeapType, ViewSubresourceSubsetFlags InFlags)
-		: Descriptor(InParent, InHeapType)
-		, Flags(InFlags)
-		, BaseShaderResource(nullptr)
-#if DO_CHECK || USING_CODE_ANALYSIS
-		, bInitialized(false)
-=======
+
+public:
 	enum class EReason
 	{
 		InitialCreate,
@@ -296,7 +217,6 @@
 #else
 	FRHIDescriptorHandle        GetBindlessHandle() const { return FRHIDescriptorHandle();   }
 	constexpr bool              IsBindless       () const { return false;                    }
->>>>>>> 4af6daef
 #endif
 
 protected:
@@ -306,50 +226,15 @@
 	virtual void ResourceRenamed(FD3D12BaseShaderResource* InRenamedResource, FD3D12ResourceLocation* InNewResourceLocation) override;
 	virtual void UpdateDescriptor() = 0;
 
-<<<<<<< HEAD
-protected:
-	void SetDesc(const TDesc& InDesc)
-	{
-		Desc = InDesc;
-	}
-
-	void InitializeInternal(FD3D12BaseShaderResource* InBaseShaderResource, FD3D12ResourceLocation& InResourceLocation)
-	{
-		check(InBaseShaderResource);
-		checkf(BaseShaderResource == nullptr || BaseShaderResource == InBaseShaderResource, TEXT("Either BaseShaderResource is not set yet or when it is it can't change (after rename)"));
-=======
 	void CreateView(FResourceInfo const& InResource, FNullDescPtr NullDescriptor);
->>>>>>> 4af6daef
 
 	bool IsInitialized() const { return ResourceInfo.ResourceLocation != nullptr; }
 	void UpdateBindlessSlot(EReason Reason);
 
-<<<<<<< HEAD
-		BaseShaderResource = InBaseShaderResource;
-		ResourceLocation = &InResourceLocation;
-		Resource = ResourceLocation->GetResource();
-
-		// Transient resources might not have an actual resource yet
-		if (Resource)
-		{
-			ResidencyHandle = &Resource->GetResidencyHandle();
-			ViewSubresourceSubset = CViewSubresourceSubset(Desc,
-				Resource->GetMipLevels(),
-				Resource->GetArraySize(),
-				Resource->GetDesc().Format,
-				Flags);
-		}
-		else
-		{
-			ResidencyHandle = nullptr;
-			ViewSubresourceSubset = CViewSubresourceSubset();
-		}
-=======
 	FResourceInfo ResourceInfo;
 	FD3D12ViewSubset ViewSubset;
 
 	FD3D12OfflineDescriptor OfflineCpuHandle;
->>>>>>> 4af6daef
 
 #if PLATFORM_SUPPORTS_BINDLESS_RENDERING
 	FRHIDescriptorHandle BindlessHandle;
@@ -357,32 +242,6 @@
 	ERHIDescriptorHeapType const HeapType;
 };
 
-<<<<<<< HEAD
-	virtual void ResourceRenamed(FD3D12BaseShaderResource* InRenamedResource, FD3D12ResourceLocation* InNewResourceLocation) override
-	{
-		check(InRenamedResource == BaseShaderResource);
-		if (InNewResourceLocation)
-		{
-			// Only recreate the view if new location is valid
-			if (InNewResourceLocation->IsValid())
-			{
-				RecreateView();
-			}
-			else
-			{
-#if DO_CHECK || USING_CODE_ANALYSIS
-				// Mark as invalid for usage
-				bInitialized = false;
-#endif
-			}
-		}
-		else
-		{
-			// Marking not initialized will currently assert because views are used after the resource has been registered for delete
-			// Is that wrong?
-			BaseShaderResource = nullptr;
-		}
-=======
 template <typename TParent, typename TDesc>
 class TD3D12View : public FD3D12View
 {
@@ -398,112 +257,15 @@
 		D3DViewDesc = InD3DViewDesc;
 		ViewSubset.Range = InD3DViewDesc;
 		FD3D12View::CreateView(InResource, TParent::Null);
->>>>>>> 4af6daef
-	}
-
-public:
-<<<<<<< HEAD
-	inline FD3D12Device*					GetParentDevice()			const { return Descriptor.GetParentDevice(); }
-	inline FD3D12Device*					GetParentDevice_Unsafe()	const { return Descriptor.GetParentDevice_Unsafe(); }
-	inline FD3D12ResourceLocation*			GetResourceLocation()		const { return ResourceLocation; }
-	inline const TDesc&						GetDesc()					const { checkf(bInitialized, TEXT("Uninitialized D3D12View size %d"), (uint32)sizeof(TDesc)); return Desc; }
-	inline D3D12_CPU_DESCRIPTOR_HANDLE		GetOfflineCpuHandle()		const { checkf(bInitialized, TEXT("Uninitialized D3D12View size %d"), (uint32)sizeof(TDesc)); return Descriptor.GetOfflineCpuHandle(); }
-	inline uint32							GetDescriptorHeapIndex()	const { checkf(bInitialized, TEXT("Uninitialized D3D12View size %d"), (uint32)sizeof(TDesc)); return Descriptor.GetIndex(); }
-	inline FD3D12Resource*					GetResource()				const { checkf(bInitialized, TEXT("Uninitialized D3D12View size %d"), (uint32)sizeof(TDesc)); return Resource; }
-	inline FD3D12ResidencyHandle&			GetResidencyHandle()		const { checkf(bInitialized, TEXT("Uninitialized D3D12View size %d"), (uint32)sizeof(TDesc)); check(ResidencyHandle); return *ResidencyHandle; }
-	inline const CViewSubresourceSubset&	GetViewSubresourceSubset()	const { checkf(bInitialized, TEXT("Uninitialized D3D12View size %d"), (uint32)sizeof(TDesc)); return ViewSubresourceSubset; }
-
-	void SetParentDevice(FD3D12Device* InParent)
-	{
-		Descriptor.SetParentDevice(InParent);
-	}
-
-	template< class T >
-	inline bool DoesNotOverlap(const FD3D12View< T >& Other) const
-	{
-		return ViewSubresourceSubset.DoesNotOverlap(Other.GetViewSubresourceSubset());
-	}
-=======
+	}
+
+public:
 	TDesc const& GetD3DDesc() const { return D3DViewDesc; }
->>>>>>> 4af6daef
 };
 
 class FD3D12ConstantBufferView final : public TD3D12View<FD3D12ConstantBufferView, D3D12_CONSTANT_BUFFER_VIEW_DESC>
 {
 public:
-<<<<<<< HEAD
-	// Used for dynamic buffer SRVs, which can be renamed. User must explicitly call InitializeAfterCreate before returning to callers or call Update if callers have requested updates.
-	FD3D12ShaderResourceView(FD3D12Device* InParent);
-	// Used for buffer SRVs, we usually only control the stride and offset
-	FD3D12ShaderResourceView(FD3D12Buffer* InBuffer, const D3D12_SHADER_RESOURCE_VIEW_DESC& InDesc, uint32 InStride, uint32 InStartOffsetBytes = 0);
-	// Used for texture SRVs, we don't control much other than disabling fast create
-	FD3D12ShaderResourceView(FD3D12Texture* InTexture, const D3D12_SHADER_RESOURCE_VIEW_DESC& InDesc, ETextureCreateFlags InTextureCreateFlags = ETextureCreateFlags::None);
-	~FD3D12ShaderResourceView();
-
-	void InitializeAfterCreate(const D3D12_SHADER_RESOURCE_VIEW_DESC& InDesc, FD3D12BaseShaderResource* InBaseShaderResource, FD3D12ResourceLocation& InResourceLocation, uint32 InStride, uint32 InStartOffsetBytes = 0, bool InSkipFastClearFinalize = false);
-	void Update(FD3D12Buffer* InBuffer, const D3D12_SHADER_RESOURCE_VIEW_DESC& InDesc, uint32 InStride);
-	void UpdateMinLODClamp(float ResourceMinLODClamp);
-
-	virtual void RecreateView() override;
-
-	FORCEINLINE bool IsDepthStencilResource()	const { return bContainsDepthPlane || bContainsStencilPlane; }
-	FORCEINLINE bool IsDepthPlaneResource()		const { return bContainsDepthPlane; }
-	FORCEINLINE bool IsStencilPlaneResource()	const { return bContainsStencilPlane; }
-	FORCEINLINE bool GetSkipFastClearFinalize()	const { return bSkipFastClearFinalize; }
-	FORCEINLINE bool RequiresResourceStateTracking() const { return bRequiresResourceStateTracking; }
-
-	virtual FRHIDescriptorHandle GetBindlessHandle() const override { return Descriptor.GetBindlessHandle(); }
-
-protected:
-	void PreCreateView(const FD3D12ResourceLocation& InResourceLocation, uint32 InStride, uint32 InStartOffsetBytes, bool InSkipFastClearFinalize);
-	void CreateView(FD3D12BaseShaderResource* InBaseShaderResource, FD3D12ResourceLocation& InResourceLocation, ED3D12DescriptorCreateReason Reason);
-
-	uint32 Stride{};
-	uint32 StartOffsetBytes{};
-	bool bContainsDepthPlane : 1;
-	bool bContainsStencilPlane : 1;
-	bool bSkipFastClearFinalize : 1;
-	bool bRequiresResourceStateTracking : 1;
-};
-
-class FD3D12UnorderedAccessView : public FRHIUnorderedAccessView, public FD3D12View < D3D12_UNORDERED_ACCESS_VIEW_DESC >, public FD3D12LinkedAdapterObject<FD3D12UnorderedAccessView>
-{
-protected:
-	FD3D12UnorderedAccessView(FD3D12Device* InParent, FRHIViewableResource* InParentResource);
-public:
-	FD3D12UnorderedAccessView(FD3D12Device* InParent, FRHIViewableResource* InParentResource, const D3D12_UNORDERED_ACCESS_VIEW_DESC& InDesc, FD3D12BaseShaderResource* InBaseShaderResource, FD3D12Resource* InCounterResource);
-
-	virtual void RecreateView() override;
-
-	bool IsCounterResourceInitialized() const { return CounterResourceInitialized; }
-	void MarkCounterResourceInitialized() { CounterResourceInitialized = true; }
-
-	FD3D12Resource* GetCounterResource() { return CounterResource; }
-
-	virtual FRHIDescriptorHandle GetBindlessHandle() const override { return Descriptor.GetBindlessHandle(); }
-
-protected:
-	void CreateView(FD3D12BaseShaderResource* InBaseShaderResource, FD3D12ResourceLocation& InResourceLocation, FD3D12Resource* InCounterResource, ED3D12DescriptorCreateReason Reason);
-
-	TRefCountPtr<FD3D12Resource> CounterResource;
-	bool CounterResourceInitialized = false;
-};
-
-class FD3D12ConstantBufferView : public FD3D12DeviceChild
-{
-public:
-	FD3D12ConstantBufferView() = delete;
-	FD3D12ConstantBufferView(FD3D12Device* InParent);
-
-	inline D3D12_CPU_DESCRIPTOR_HANDLE            GetOfflineCpuHandle() const { return Descriptor.GetOfflineCpuHandle(); }
-	inline const D3D12_CONSTANT_BUFFER_VIEW_DESC& GetDesc() const { return Desc; }
-
-	void Create(D3D12_GPU_VIRTUAL_ADDRESS GPUAddress, const uint32 AlignedSize);
-
-protected:
-	FD3D12ViewDescriptorHandle Descriptor;
-	D3D12_CONSTANT_BUFFER_VIEW_DESC Desc{};
-=======
 	static constexpr FD3D12OfflineDescriptor FD3D12DefaultViews::*Null { &FD3D12DefaultViews::NullCBV };
 
 	FD3D12ConstantBufferView(FD3D12Device* InParent);
@@ -636,7 +398,6 @@
 			InitLambda(RHICmdList);
 		}
 	}
->>>>>>> 4af6daef
 };
 
 // Wrapper classes to expose the internal SRV/UAV types to the render as actual RHI resources.
@@ -646,56 +407,15 @@
 	, public FD3D12DeferredInitView<FD3D12ShaderResourceView_RHI>
 {
 public:
-<<<<<<< HEAD
-	FD3D12RenderTargetView(FD3D12Device* InParent, const D3D12_RENDER_TARGET_VIEW_DESC& InRTVDesc, FD3D12BaseShaderResource* InBaseShaderResource)
-		: FD3D12View(InParent, ERHIDescriptorHeapType::RenderTarget, ViewSubresourceSubsetFlags_None)
-		, FRHIResource(RRT_None)
-	{
-		Initialize(InRTVDesc, InBaseShaderResource, InBaseShaderResource->ResourceLocation);
-	}
-
-	FD3D12RenderTargetView(FD3D12Device* InParent, const D3D12_RENDER_TARGET_VIEW_DESC& InRTVDesc, FD3D12BaseShaderResource* InBaseShaderResource, FD3D12ResourceLocation& InResourceLocation)
-		: FD3D12View(InParent, ERHIDescriptorHeapType::RenderTarget, ViewSubresourceSubsetFlags_None)
-		, FRHIResource(RRT_None)
-	{
-		Initialize(InRTVDesc, InBaseShaderResource, InResourceLocation);
-	}
-
-	void Initialize(const D3D12_RENDER_TARGET_VIEW_DESC& InDesc, FD3D12BaseShaderResource* InBaseShaderResource, FD3D12ResourceLocation& InResourceLocation)
-	{
-		SetDesc(InDesc);
-		CreateView(InBaseShaderResource, InResourceLocation);
-	}
-=======
 	FD3D12ShaderResourceView_RHI(FD3D12Device* InDevice, FRHIViewableResource* InResource, FRHIViewDesc const& InViewDesc);
 
 	virtual void CreateView();
->>>>>>> 4af6daef
 
 	virtual void ResourceRenamed(FD3D12BaseShaderResource*, FD3D12ResourceLocation*) override
 	{
-<<<<<<< HEAD
-		check(ResourceLocation->GetOffsetFromBaseOfResource() == 0);
-		CreateView(BaseShaderResource, BaseShaderResource->ResourceLocation);
-	}
-
-	inline D3D12_CPU_DESCRIPTOR_HANDLE GetView() const { return GetOfflineCpuHandle(); }
-
-protected:
-	void CreateView(FD3D12BaseShaderResource* InBaseShaderResource, FD3D12ResourceLocation& InResourceLocation)
-	{
-		InitializeInternal(InBaseShaderResource, InResourceLocation);
-
-		if (ResourceLocation->GetResource())
-		{
-			ID3D12Resource* D3DResource = ResourceLocation->GetResource()->GetResource();
-			Descriptor.CreateView(Desc, D3DResource);
-		}
-=======
 		// Recreate the view from the FRHIViewDesc rather than simply updating the D3D12 descriptor handle from the existing D3D view desc.
 		// This is because the streaming system may have replaced the underlying resource with one that has a different layout.
 		CreateView();
->>>>>>> 4af6daef
 	}
 
 	virtual FRHIDescriptorHandle GetBindlessHandle() const override { return FD3D12ShaderResourceView::GetBindlessHandle(); }
@@ -707,32 +427,9 @@
 	, public FD3D12DeferredInitView<FD3D12UnorderedAccessView_RHI>
 {
 public:
-<<<<<<< HEAD
-	FD3D12DepthStencilView(FD3D12Device* InParent, const D3D12_DEPTH_STENCIL_VIEW_DESC& InDSVDesc, FD3D12BaseShaderResource* InBaseShaderResource, bool InHasStencil)
-		: FD3D12View(InParent, ERHIDescriptorHeapType::DepthStencil, ViewSubresourceSubsetFlags_DepthAndStencilDsv)
-		, FRHIResource(RRT_None)
-		, bHasDepth(true)				// Assume all DSVs have depth bits in their format
-		, bHasStencil(InHasStencil)		// Only some DSVs have stencil bits in their format
-	{
-		Initialize(InDSVDesc, InBaseShaderResource, InBaseShaderResource->ResourceLocation);
-		SetupDepthStencilViewSubresourceSubset();
-	}
-
-	void Initialize(const D3D12_DEPTH_STENCIL_VIEW_DESC& InDesc, FD3D12BaseShaderResource* InBaseShaderResource, FD3D12ResourceLocation& InResourceLocation)
-	{
-		SetDesc(InDesc);
-		CreateView(InBaseShaderResource, InResourceLocation);
-	}
-
-	bool HasDepth() const
-	{
-		return bHasDepth;
-	}
-=======
 	FD3D12UnorderedAccessView_RHI(FD3D12Device* InDevice, FRHIViewableResource* InResource, FRHIViewDesc const& InViewDesc);
 
 	virtual void CreateView();
->>>>>>> 4af6daef
 
 	virtual void ResourceRenamed(FD3D12BaseShaderResource*, FD3D12ResourceLocation*) override
 	{
@@ -741,72 +438,7 @@
 		CreateView();
 	}
 
-<<<<<<< HEAD
-	void SetupDepthStencilViewSubresourceSubset()
-	{
-		if (Resource)
-		{
-			// Create individual subresource subsets for each plane
-			if (bHasDepth)
-			{
-				DepthOnlyViewSubresourceSubset = CViewSubresourceSubset(Desc,
-					Resource->GetMipLevels(),
-					Resource->GetArraySize(),
-					Resource->GetDesc().Format,
-					ViewSubresourceSubsetFlags_DepthOnlyDsv);
-			}
-
-			if (bHasStencil)
-			{
-				StencilOnlyViewSubresourceSubset = CViewSubresourceSubset(Desc,
-					Resource->GetMipLevels(),
-					Resource->GetArraySize(),
-					Resource->GetDesc().Format,
-					ViewSubresourceSubsetFlags_StencilOnlyDsv);
-			}
-		}
-	}
-
-	CViewSubresourceSubset& GetDepthOnlyViewSubresourceSubset()
-	{
-		check(bHasDepth);
-		return DepthOnlyViewSubresourceSubset;
-	}
-
-	CViewSubresourceSubset& GetStencilOnlyViewSubresourceSubset()
-	{
-		check(bHasStencil);
-		return StencilOnlyViewSubresourceSubset;
-	}
-
-	virtual void RecreateView() override
-	{
-		check(ResourceLocation->GetOffsetFromBaseOfResource() == 0);
-		CreateView(BaseShaderResource, BaseShaderResource->ResourceLocation);
-		SetupDepthStencilViewSubresourceSubset();
-	}
-
-	inline D3D12_CPU_DESCRIPTOR_HANDLE GetView() const { return GetOfflineCpuHandle(); }
-
-protected:
-	void CreateView(FD3D12BaseShaderResource* InBaseShaderResource, FD3D12ResourceLocation& InResourceLocation)
-	{
-		InitializeInternal(InBaseShaderResource, InResourceLocation);
-
-		if (ResourceLocation->GetResource())
-		{
-			ID3D12Resource* D3DResource = ResourceLocation->GetResource()->GetResource();
-			Descriptor.CreateView(Desc, D3DResource);
-		}
-	}
-
-	CViewSubresourceSubset DepthOnlyViewSubresourceSubset;
-	CViewSubresourceSubset StencilOnlyViewSubresourceSubset;
-	const bool bHasDepth : 1;
-	const bool bHasStencil : 1;
-=======
 	virtual FRHIDescriptorHandle GetBindlessHandle() const override { return FD3D12UnorderedAccessView::GetBindlessHandle(); }
->>>>>>> 4af6daef
 };
 
 template<>
