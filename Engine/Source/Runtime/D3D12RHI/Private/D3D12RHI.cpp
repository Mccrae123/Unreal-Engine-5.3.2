// Copyright Epic Games, Inc. All Rights Reserved.

/*=============================================================================
	D3D12RHI.cpp: Unreal D3D RHI library implementation.
	=============================================================================*/

#include "D3D12RHIPrivate.h"
#include "RHIStaticStates.h"
#include "OneColorShader.h"

<<<<<<< HEAD
#if WITH_AMD_AGS
#include "Windows/AllowWindowsPlatformTypes.h"
#include "amd_ags.h"
#include "Windows/HideWindowsPlatformTypes.h"
#endif
=======
#include "D3D12AmdExtensions.h"
#include "D3D12IntelExtensions.h"
>>>>>>> 4af6daef

#if !defined(D3D12_PLATFORM_NEEDS_DISPLAY_MODE_ENUMERATION)
	#define D3D12_PLATFORM_NEEDS_DISPLAY_MODE_ENUMERATION 1
#endif

DEFINE_LOG_CATEGORY(LogD3D12RHI);
DEFINE_LOG_CATEGORY(LogD3D12GapRecorder);

int32 GD3D12BindResourceLabels = 1;
static FAutoConsoleVariableRef CVarD3D12BindResourceLabels(
	TEXT("d3d12.BindResourceLabels"),
	GD3D12BindResourceLabels,
	TEXT("Whether to enable binding of debug names to D3D12 resources."));

static TAutoConsoleVariable<int32> CVarD3D12UseD24(
	TEXT("r.D3D12.Depth24Bit"),
	0,
	TEXT("0: Use 32-bit float depth buffer\n1: Use 24-bit fixed point depth buffer(default)\n"),
	ECVF_ReadOnly
);


TAutoConsoleVariable<int32> CVarD3D12ZeroBufferSizeInMB(
	TEXT("D3D12.ZeroBufferSizeInMB"),
	4,
	TEXT("The D3D12 RHI needs a static allocation of zeroes to use when streaming textures asynchronously. It should be large enough to support the largest mipmap you need to stream. The default is 4MB."),
	ECVF_ReadOnly
	);

FD3D12DynamicRHI* FD3D12DynamicRHI::SingleD3DRHI = nullptr;

FD3D12WorkaroundFlags GD3D12WorkaroundFlags;

using namespace D3D12RHI;

FD3D12DynamicRHI::FD3D12DynamicRHI(const TArray<TSharedPtr<FD3D12Adapter>>& ChosenAdaptersIn, bool bInPixEventEnabled)
	: ChosenAdapters(ChosenAdaptersIn)
	, bPixEventEnabled(bInPixEventEnabled)
	, AmdAgsContext(nullptr)
	, AmdSupportedExtensionFlags(0)
	, FlipEvent(INVALID_HANDLE_VALUE)
	, bAllowVendorDevice(!FParse::Param(FCommandLine::Get(), TEXT("novendordevice")))
{
	// The FD3D12DynamicRHI must be a singleton
	check(SingleD3DRHI == nullptr);
	SingleD3DRHI = this;

	// This should be called once at the start 
	check(IsInGameThread());
	check(!GIsThreadedRendering);

	// Adapter must support FL11+
	FeatureLevel = GetAdapter().GetFeatureLevel();
	check(FeatureLevel >= D3D_FEATURE_LEVEL_11_0);

#if PLATFORM_WINDOWS
	// Allocate a buffer of zeroes. This is used when we need to pass D3D memory
	// that we don't care about and will overwrite with valid data in the future.
	ZeroBufferSize = FMath::Max(CVarD3D12ZeroBufferSizeInMB.GetValueOnAnyThread(), 0) * (1 << 20);
	ZeroBuffer = FMemory::Malloc(ZeroBufferSize);
	FMemory::Memzero(ZeroBuffer, ZeroBufferSize);
#else
	ZeroBufferSize = 0;
	ZeroBuffer = nullptr;
#endif // PLATFORM_WINDOWS

	GRHIGlobals.SupportsMultiDrawIndirect = true;

	GRHISupportsMultithreading = true;
	GRHISupportsMultithreadedResources = true;
	GRHISupportsAsyncGetRenderQueryResult = true;
	GRHIMultiPipelineMergeableAccessMask = GRHIMergeableAccessMask;
	EnumRemoveFlags(GRHIMultiPipelineMergeableAccessMask, ERHIAccess::UAVMask);

	GPoolSizeVRAMPercentage = 0;
	GTexturePoolSize = 0;
	GConfig->GetInt(TEXT("TextureStreaming"), TEXT("PoolSizeVRAMPercentage"), GPoolSizeVRAMPercentage, GEngineIni);

	GRHITransitionPrivateData_SizeInBytes = sizeof(FD3D12TransitionData);
	GRHITransitionPrivateData_AlignInBytes = alignof(FD3D12TransitionData);

	// Initialize the platform pixel format map.
	GPixelFormats[PF_Unknown		].PlatformFormat = DXGI_FORMAT_UNKNOWN;
	GPixelFormats[PF_A32B32G32R32F	].PlatformFormat = DXGI_FORMAT_R32G32B32A32_FLOAT;
	GPixelFormats[PF_B8G8R8A8		].PlatformFormat = DXGI_FORMAT_B8G8R8A8_TYPELESS;
	GPixelFormats[PF_G8				].PlatformFormat = DXGI_FORMAT_R8_UNORM;
	GPixelFormats[PF_G16			].PlatformFormat = DXGI_FORMAT_R16_UNORM;
	GPixelFormats[PF_DXT1			].PlatformFormat = DXGI_FORMAT_BC1_TYPELESS;
	GPixelFormats[PF_DXT3			].PlatformFormat = DXGI_FORMAT_BC2_TYPELESS;
	GPixelFormats[PF_DXT5			].PlatformFormat = DXGI_FORMAT_BC3_TYPELESS;
	GPixelFormats[PF_BC4			].PlatformFormat = DXGI_FORMAT_BC4_UNORM;
	GPixelFormats[PF_UYVY			].PlatformFormat = DXGI_FORMAT_UNKNOWN;		// TODO: Not supported in D3D11
	if (CVarD3D12UseD24.GetValueOnAnyThread())
	{
		GPixelFormats[PF_DepthStencil].PlatformFormat = DXGI_FORMAT_R24G8_TYPELESS;
		GPixelFormats[PF_DepthStencil].BlockBytes = 4;
		GPixelFormats[PF_DepthStencil].Supported = true;
		GPixelFormats[PF_DepthStencil].bIs24BitUnormDepthStencil = true;
		GPixelFormats[PF_X24_G8].PlatformFormat = DXGI_FORMAT_X24_TYPELESS_G8_UINT;
		GPixelFormats[PF_X24_G8].BlockBytes = 4;
		GPixelFormats[PF_X24_G8].Supported = true;
	}
	else
	{
		GPixelFormats[PF_DepthStencil].PlatformFormat = DXGI_FORMAT_R32G8X24_TYPELESS;
		GPixelFormats[PF_DepthStencil].BlockBytes = 5;
		GPixelFormats[PF_DepthStencil].Supported = true;
		GPixelFormats[PF_DepthStencil].bIs24BitUnormDepthStencil = false;
		GPixelFormats[PF_X24_G8].PlatformFormat = DXGI_FORMAT_X32_TYPELESS_G8X24_UINT;
		GPixelFormats[PF_X24_G8].BlockBytes = 5;
		GPixelFormats[PF_X24_G8].Supported = true;
	}
	GPixelFormats[PF_ShadowDepth	].PlatformFormat = DXGI_FORMAT_R16_TYPELESS;
	GPixelFormats[PF_ShadowDepth	].BlockBytes = 2;
	GPixelFormats[PF_ShadowDepth	].Supported = true;
	GPixelFormats[PF_R32_FLOAT		].PlatformFormat = DXGI_FORMAT_R32_FLOAT;
	GPixelFormats[PF_G16R16			].PlatformFormat = DXGI_FORMAT_R16G16_UNORM;
	GPixelFormats[PF_G16R16F		].PlatformFormat = DXGI_FORMAT_R16G16_FLOAT;
	GPixelFormats[PF_G16R16F_FILTER	].PlatformFormat = DXGI_FORMAT_R16G16_FLOAT;
	GPixelFormats[PF_G32R32F		].PlatformFormat = DXGI_FORMAT_R32G32_FLOAT;
	GPixelFormats[PF_A2B10G10R10	].PlatformFormat = DXGI_FORMAT_R10G10B10A2_UNORM;
	GPixelFormats[PF_A16B16G16R16	].PlatformFormat = DXGI_FORMAT_R16G16B16A16_UNORM;
	GPixelFormats[PF_D24			].PlatformFormat = DXGI_FORMAT_R24G8_TYPELESS;
	GPixelFormats[PF_R16F			].PlatformFormat = DXGI_FORMAT_R16_FLOAT;
	GPixelFormats[PF_R16F_FILTER	].PlatformFormat = DXGI_FORMAT_R16_FLOAT;

	GPixelFormats[PF_FloatRGB		].PlatformFormat = DXGI_FORMAT_R11G11B10_FLOAT;
	GPixelFormats[PF_FloatRGB		].BlockBytes = 4;
	GPixelFormats[PF_FloatRGBA		].PlatformFormat = DXGI_FORMAT_R16G16B16A16_FLOAT;
	GPixelFormats[PF_FloatRGBA		].BlockBytes = 8;
	GPixelFormats[PF_FloatR11G11B10	].PlatformFormat = DXGI_FORMAT_R11G11B10_FLOAT;
	GPixelFormats[PF_FloatR11G11B10	].Supported = true;
	GPixelFormats[PF_FloatR11G11B10	].BlockBytes = 4;

	GPixelFormats[PF_V8U8			].PlatformFormat = DXGI_FORMAT_R8G8_SNORM;
	GPixelFormats[PF_BC5			].PlatformFormat = DXGI_FORMAT_BC5_UNORM;
	GPixelFormats[PF_A1				].PlatformFormat = DXGI_FORMAT_R1_UNORM; // Not supported for rendering.
	GPixelFormats[PF_A8				].PlatformFormat = DXGI_FORMAT_A8_UNORM;
	GPixelFormats[PF_R32_UINT		].PlatformFormat = DXGI_FORMAT_R32_UINT;
	GPixelFormats[PF_R32_SINT		].PlatformFormat = DXGI_FORMAT_R32_SINT;

	GPixelFormats[PF_R16_UINT		].PlatformFormat = DXGI_FORMAT_R16_UINT;
	GPixelFormats[PF_R16_SINT		].PlatformFormat = DXGI_FORMAT_R16_SINT;
	GPixelFormats[PF_R16G16B16A16_UINT].PlatformFormat = DXGI_FORMAT_R16G16B16A16_UINT;
	GPixelFormats[PF_R16G16B16A16_SINT].PlatformFormat = DXGI_FORMAT_R16G16B16A16_SINT;

	GPixelFormats[PF_R5G6B5_UNORM	].PlatformFormat = DXGI_FORMAT_B5G6R5_UNORM;
	GPixelFormats[PF_R5G6B5_UNORM	].Supported = true;
	GPixelFormats[PF_B5G5R5A1_UNORM ].PlatformFormat = DXGI_FORMAT_B5G5R5A1_UNORM;
	GPixelFormats[PF_B5G5R5A1_UNORM ].Supported = true;
	GPixelFormats[PF_R8G8B8A8		].PlatformFormat = DXGI_FORMAT_R8G8B8A8_TYPELESS;
	GPixelFormats[PF_R8G8B8A8_UINT	].PlatformFormat = DXGI_FORMAT_R8G8B8A8_UINT;
	GPixelFormats[PF_R8G8B8A8_SNORM	].PlatformFormat = DXGI_FORMAT_R8G8B8A8_SNORM;

	GPixelFormats[PF_R8G8			].PlatformFormat = DXGI_FORMAT_R8G8_UNORM;
	GPixelFormats[PF_R32G32B32A32_UINT].PlatformFormat = DXGI_FORMAT_R32G32B32A32_UINT;
	GPixelFormats[PF_R16G16_UINT	].PlatformFormat = DXGI_FORMAT_R16G16_UINT;
	GPixelFormats[PF_R32G32_UINT	].PlatformFormat = DXGI_FORMAT_R32G32_UINT;

	GPixelFormats[PF_BC6H			].PlatformFormat = DXGI_FORMAT_BC6H_UF16;
	GPixelFormats[PF_BC7			].PlatformFormat = DXGI_FORMAT_BC7_TYPELESS;
	GPixelFormats[PF_R8_UINT		].PlatformFormat = DXGI_FORMAT_R8_UINT;
	GPixelFormats[PF_R8				].PlatformFormat = DXGI_FORMAT_R8_UNORM;

	GPixelFormats[PF_R16G16B16A16_UNORM].PlatformFormat = DXGI_FORMAT_R16G16B16A16_UNORM;
	GPixelFormats[PF_R16G16B16A16_SNORM].PlatformFormat = DXGI_FORMAT_R16G16B16A16_SNORM;

	GPixelFormats[PF_NV12].PlatformFormat = DXGI_FORMAT_NV12;
	GPixelFormats[PF_NV12].Supported = true;

	GPixelFormats[PF_G16R16_SNORM	].PlatformFormat = DXGI_FORMAT_R16G16_SNORM;
	GPixelFormats[PF_R8G8_UINT		].PlatformFormat = DXGI_FORMAT_R8G8_UINT;
	GPixelFormats[PF_R32G32B32_UINT	].PlatformFormat = DXGI_FORMAT_R32G32B32_UINT;
	GPixelFormats[PF_R32G32B32_SINT	].PlatformFormat = DXGI_FORMAT_R32G32B32_SINT;
	GPixelFormats[PF_R32G32B32F		].PlatformFormat = DXGI_FORMAT_R32G32B32_FLOAT;
	GPixelFormats[PF_R8_SINT		].PlatformFormat = DXGI_FORMAT_R8_SINT;

	GPixelFormats[PF_R9G9B9EXP5	    ].PlatformFormat = DXGI_FORMAT_R9G9B9E5_SHAREDEXP;

	GPixelFormats[PF_P010			].PlatformFormat = DXGI_FORMAT_P010;
	GPixelFormats[PF_P010			].Supported = true;

	// MS - Not doing any feature level checks. D3D12 currently supports these limits.
	// However this may need to be revisited if new feature levels are introduced with different HW requirement
	GSupportsSeparateRenderTargetBlendState = true;
	GMaxTextureDimensions = D3D12_REQ_TEXTURE2D_U_OR_V_DIMENSION;
	GMaxCubeTextureDimensions = D3D12_REQ_TEXTURECUBE_DIMENSION;
	GMaxTextureArrayLayers = D3D12_REQ_TEXTURE2D_ARRAY_AXIS_DIMENSION;
	GRHISupportsMSAADepthSampleAccess = true;

	GMaxTextureMipCount = FMath::CeilLogTwo(GMaxTextureDimensions) + 1;
	GMaxTextureMipCount = FMath::Min<int32>(MAX_TEXTURE_MIP_COUNT, GMaxTextureMipCount);
	GMaxShadowDepthBufferSizeX = GMaxTextureDimensions;
	GMaxShadowDepthBufferSizeY = GMaxTextureDimensions;
	GRHISupportsArrayIndexFromAnyShader = true;

	GRHIMaxDispatchThreadGroupsPerDimension.X = D3D12_CS_DISPATCH_MAX_THREAD_GROUPS_PER_DIMENSION;
	GRHIMaxDispatchThreadGroupsPerDimension.Y = D3D12_CS_DISPATCH_MAX_THREAD_GROUPS_PER_DIMENSION;
	GRHIMaxDispatchThreadGroupsPerDimension.Z = D3D12_CS_DISPATCH_MAX_THREAD_GROUPS_PER_DIMENSION;

	GRHISupportsRHIThread = true;

	GRHISupportsParallelRHIExecute = true;

	GRHISupportsRawViewsForAnyBuffer = true;

	GSupportsTimestampRenderQueries = true;
	GSupportsParallelOcclusionQueries = true;

	{
		// Workaround for 4.14. Limit the number of GPU stats on D3D12 due to an issue with high memory overhead with render queries (Jira UE-38139)
		// @TODO: Remove this when render query issues are fixed.
		// 
		// I think the high memory issues were fixed in 5.0 or some time before.  In the current implementation, a single 64K padded readback buffer is
		// used for the query pool, with 8 bytes per entry.  So an increase from 1K to 8K should take no extra graphics memory, and this was confirmed
		// by zero observed change to the D3D12RHI::Memory statistics.  Technically, this is the number of queries for four frames
		// (NumGPUProfilerBufferedFrames == 4), and a real world test case with multiple views was hitting 880 queries per frame, so the number needed
		// to be at least 3600 to not run out...  There will be some memory increase from FD3D12RenderQuery structures on the CPU, but it's fairly
		// trivial (under 300K).
		// 
		// I considered removing the limit entirely, but that causes a different code path to run, which hasn't run in a long time on PC (over 5 years
		// it has been in place), and I wasn't sure how to fully unit test the change, so I figured it was safer to simply increase the existing limit
		// a bit.
		//
		static IConsoleVariable* GPUStatsEnabledCVar = IConsoleManager::Get().FindConsoleVariable(TEXT("r.GPUStatsMaxQueriesPerFrame"));
		if (GPUStatsEnabledCVar)
		{
			GPUStatsEnabledCVar->Set(8192);
		}
	}

	// Enable async compute by default
	GEnableAsyncCompute = true;

	// Manually enable Async BVH build for D3D12 RHI
	GRHISupportsRayTracingAsyncBuildAccelerationStructure = true;

	GRHISupportsPipelineFileCache = PLATFORM_WINDOWS;
<<<<<<< HEAD
=======
	GRHISupportsPSOPrecaching = PLATFORM_WINDOWS;
>>>>>>> 4af6daef

	GRHISupportsMapWriteNoOverwrite = true;

	GRHISupportsFrameCyclesBubblesRemoval = true;
	GRHISupportsGPUTimestampBubblesRemoval = true;
	GRHISupportsRHIOnTaskThread = true;
<<<<<<< HEAD
=======
}

void FD3D12DynamicRHI::PostInit()
{
	if (GRHISupportsRayTracing)
	{
		for (TSharedPtr<FD3D12Adapter>& Adapter : ChosenAdapters)
		{
			Adapter->InitializeRayTracing();
		}
	}
>>>>>>> 4af6daef
}

FD3D12DynamicRHI::~FD3D12DynamicRHI()
{
	UE_LOG(LogD3D12RHI, Log, TEXT("~FD3D12DynamicRHI"));

	check(ChosenAdapters.Num() == 0);
}

void FD3D12DynamicRHI::ForEachQueue(TFunctionRef<void(FD3D12Queue&)> Callback)
{
	for (uint32 AdapterIndex = 0; AdapterIndex < GetNumAdapters(); ++AdapterIndex)
	{
		FD3D12Adapter& Adapter = GetAdapter(AdapterIndex);

		for (FD3D12Device* Device : Adapter.GetDevices())
		{
			for (FD3D12Queue& Queue : Device->GetQueues())
			{
				Callback(Queue);
			}
		}
	}
}

FD3D12Device* FD3D12DynamicRHI::GetRHIDevice(uint32 GPUIndex) const
{
	return GetAdapter().GetDevice(GPUIndex);
}

void FD3D12DynamicRHI::Shutdown()
{
	check(IsInGameThread() && IsInRenderingThread());  // require that the render thread has been shut down

	// Reset the RHI initialized flag.
	GIsRHIInitialized = false;

#if WITH_AMD_AGS
	if (AmdAgsContext)
	{
		// Clean up the AMD extensions and shut down the AMD AGS utility library
		agsDeInitialize(AmdAgsContext);
		AmdAgsContext = nullptr;
	}
#endif

#if INTEL_EXTENSIONS
	if (IntelExtensionContext)
	{
		DestroyIntelExtensionsContext(IntelExtensionContext);
		IntelExtensionContext = nullptr;
	}
#endif

	// Ask all initialized FRenderResources to release their RHI resources.
	FRenderResource::ReleaseRHIForAllResources();

	for (TSharedPtr<FD3D12Adapter>& Adapter : ChosenAdapters)
	{
		Adapter->CleanupResources();
		Adapter->BlockUntilIdle();
	}

	// Flush all pending deletes before destroying the device or any command contexts.
	{
		FRHICommandListImmediate& RHICmdList = FRHICommandListExecutor::GetImmediateCommandList();

		int32 DeletedCount;
		do
		{
<<<<<<< HEAD
			DeletedCount = FRHIResource::FlushPendingDeletes(RHICmdList);
=======
			DeletedCount = RHICmdList.FlushPendingDeletes();
>>>>>>> 4af6daef
			RHICmdList.ImmediateFlush(EImmediateFlushType::FlushRHIThreadFlushResources);
		} while (DeletedCount);

		RHICmdList.ImmediateFlush(EImmediateFlushType::FlushRHIThread);
	}

	RHIShutdownFlipTracking();
	ShutdownSubmissionPipe();

	check(ObjectsToDelete.Num() == 0);

	// Delete adapters, devices, queues, command contexts etc
	ChosenAdapters.Empty();

	check(ObjectsToDelete.Num() == 0);

	// Release the buffer of zeroes.
	FMemory::Free(ZeroBuffer);
	ZeroBuffer = NULL;
	ZeroBufferSize = 0;

#if D3D12RHI_SUPPORTS_WIN_PIX
	if (WinPixGpuCapturerHandle)
	{
		FPlatformProcess::FreeDllHandle(WinPixGpuCapturerHandle);
		WinPixGpuCapturerHandle = nullptr;
	}
#endif
}

FD3D12CommandContext* FD3D12DynamicRHI::CreateCommandContext(FD3D12Device* InParent, ED3D12QueueType InQueueType, bool InIsDefaultContext)
{
	return new FD3D12CommandContext(InParent, InQueueType, InIsDefaultContext);
}

void FD3D12DynamicRHI::CreateCommandQueue(FD3D12Device* Device, const D3D12_COMMAND_QUEUE_DESC& Desc, TRefCountPtr<ID3D12CommandQueue>& OutCommandQueue)
{
	VERIFYD3D12RESULT(Device->GetDevice()->CreateCommandQueue(&Desc, IID_PPV_ARGS(OutCommandQueue.GetInitReference())));
}

IRHICommandContext* FD3D12DynamicRHI::RHIGetDefaultContext()
{
	FD3D12Adapter& Adapter = GetAdapter();

	IRHICommandContext* DefaultCommandContext = nullptr;	
	if (GNumExplicitGPUsForRendering > 1)
	{
		DefaultCommandContext = static_cast<IRHICommandContext*>(&Adapter.GetDefaultContextRedirector());
	}
	else // Single GPU path
	{
		FD3D12Device* Device = Adapter.GetDevice(0);
		DefaultCommandContext = static_cast<IRHICommandContext*>(&Device->GetDefaultCommandContext());
	}

	check(DefaultCommandContext);
	return DefaultCommandContext;
}

IRHIComputeContext* FD3D12DynamicRHI::RHIGetDefaultAsyncComputeContext()
{
	// This should never be called. There is no "default" async compute context anymore.
	checkNoEntry(); 
	return nullptr;
<<<<<<< HEAD
}

void FD3D12DynamicRHI::UpdateBuffer(FD3D12ResourceLocation* Dest, uint32 DestOffset, FD3D12ResourceLocation* Source, uint32 SourceOffset, uint32 NumBytes)
{
	FD3D12Resource* SourceResource = Source->GetResource();
	uint32 SourceFullOffset = Source->GetOffsetFromBaseOfResource() + SourceOffset;

	FD3D12Resource* DestResource = Dest->GetResource();
	uint32 DestFullOffset = Dest->GetOffsetFromBaseOfResource() + DestOffset;

	FD3D12Device* Device = DestResource->GetParentDevice();

	FD3D12CommandContext& DefaultContext = Device->GetDefaultCommandContext();
	
	// Clear the resource if still bound to make sure the SRVs are rebound again on next operation (and get correct resource transitions enqueued)
	DefaultContext.ConditionalClearShaderResource(Dest);

	FScopedResourceBarrier ScopeResourceBarrierDest(DefaultContext, DestResource, D3D12_RESOURCE_STATE_COPY_DEST, 0);
	// Don't need to transition upload heaps

	DefaultContext.FlushResourceBarriers();
	DefaultContext.GraphicsCommandList()->CopyBufferRegion(DestResource->GetResource(), DestFullOffset, SourceResource->GetResource(), SourceFullOffset, NumBytes);
	DefaultContext.UpdateResidency(DestResource);
	DefaultContext.UpdateResidency(SourceResource);
	
	DefaultContext.ConditionalSplitCommandList();
=======
}

void FD3D12DynamicRHI::RHIFlushResources()
{
	// Nothing to do (yet!)
}

void FD3D12DynamicRHI::EnqueueEndOfPipeTask(TUniqueFunction<void()> TaskFunc, TUniqueFunction<void(FD3D12Payload&)> ModifyPayloadCallback)
{
	FGraphEventArray Prereqs;
	Prereqs.Reserve(GD3D12MaxNumQueues + 1);
	if (EopTask)
	{
		Prereqs.Add(EopTask);
	}

	TArray<FD3D12Payload*, TInlineAllocator<GD3D12MaxNumQueues>> Payloads;
	ForEachQueue([&](FD3D12Queue& Queue)
	{
		FD3D12Payload* Payload = new FD3D12Payload(Queue.Device, Queue.QueueType);

		FD3D12SyncPointRef SyncPoint = FD3D12SyncPoint::Create(ED3D12SyncPointType::GPUAndCPU);
		Payload->SyncPointsToSignal.Emplace(SyncPoint);
		Prereqs.Add(SyncPoint->GetGraphEvent());

		if (ModifyPayloadCallback)
			ModifyPayloadCallback(*Payload);

		Payloads.Add(Payload);
	});

	SubmitPayloads(Payloads);

	EopTask = FFunctionGraphTask::CreateAndDispatchWhenReady(
		MoveTemp(TaskFunc),
		QUICK_USE_CYCLE_STAT(FExecuteRHIThreadTask, STATGROUP_TaskGraphTasks),
		&Prereqs
	);
}

void FD3D12DynamicRHI::FlushTiming(bool bCreateNew)
{
	auto Lambda = [this, OldTiming = MoveTemp(CurrentTiming)]()
	{
		if (OldTiming)
		{
			ProcessTimestamps(*OldTiming.Get());
		}
	};

	if (bCreateNew)
	{
		CurrentTiming = MakeUnique<TIndirectArray<FD3D12Timing>>();
		CurrentTiming->Reserve(GD3D12MaxNumQueues);
	}

	EnqueueEndOfPipeTask(MoveTemp(Lambda), [&](FD3D12Payload& Payload)
	{
		if (bCreateNew)
		{
			FD3D12Timing* NewTiming = new FD3D12Timing(Payload.Queue);
			Payload.Timing = NewTiming;
			CurrentTiming->Add(NewTiming);
		}
		else
		{
			Payload.Timing = nullptr;
		}
	});
}

void FD3D12DynamicRHI::ProcessDeferredDeletionQueue()
{
	ProcessDeferredDeletionQueue_Platform();

	TArray<FD3D12DeferredDeleteObject> Local;
	{
		FScopeLock Lock(&ObjectsToDeleteCS);
		Local = MoveTemp(ObjectsToDelete);
	}

	if (Local.Num())
	{
		EnqueueEndOfPipeTask([Array = MoveTemp(Local)]()
		{
			for (FD3D12DeferredDeleteObject const& ObjectToDelete : Array)
			{
				switch (ObjectToDelete.Type)
				{
				case FD3D12DeferredDeleteObject::EType::RHIObject:
					// This should be a final release.
					check(ObjectToDelete.RHIObject->GetRefCount() == 1);
					ObjectToDelete.RHIObject->Release();
					break;
				case FD3D12DeferredDeleteObject::EType::Heap:
					// Heaps can have additional references active.
					ObjectToDelete.Heap->Release();
					break;
				case FD3D12DeferredDeleteObject::EType::DescriptorHeap:
					ObjectToDelete.DescriptorHeap->GetParentDevice()->GetDescriptorHeapManager().ImmediateFreeHeap(ObjectToDelete.DescriptorHeap);
					break;
				case FD3D12DeferredDeleteObject::EType::D3DObject:
					ObjectToDelete.D3DObject->Release();
					break;
#if PLATFORM_SUPPORTS_BINDLESS_RENDERING
				case FD3D12DeferredDeleteObject::EType::BindlessDescriptor:
					ObjectToDelete.BindlessDescriptor.Device->GetBindlessDescriptorManager().ImmediateFree(ObjectToDelete.BindlessDescriptor.Handle);
					break;
#endif
				case FD3D12DeferredDeleteObject::EType::CPUAllocation:
					FMemory::Free(ObjectToDelete.CPUAllocation);
					break;
				case FD3D12DeferredDeleteObject::EType::DescriptorBlock:
					ObjectToDelete.DescriptorBlock.Manager->Recycle(ObjectToDelete.DescriptorBlock.Block);
					break;
#if PLATFORM_SUPPORTS_VIRTUAL_TEXTURES	
				case FD3D12DeferredDeleteObject::EType::VirtualAllocation:
					FD3D12DynamicRHI::GetD3DRHI()->DestroyVirtualTexture(
						ObjectToDelete.VirtualAllocDescriptor.Flags,
						ObjectToDelete.VirtualAllocDescriptor.RawMemory,
						const_cast<FPlatformMemory::FPlatformVirtualMemoryBlock&>(ObjectToDelete.VirtualAllocDescriptor.VirtualBlock),
						ObjectToDelete.VirtualAllocDescriptor.CommittedTextureSize);
					break;
#endif
				default:
					checkf(false, TEXT("Unknown ED3D12DeferredDeleteObjectType"));
					break;
				}
			}
		});
	}

	// Clear all bound resources since we are about to flush pending deletions.
>>>>>>> 4af6daef

	for (uint32 AdapterIndex = 0; AdapterIndex < GetNumAdapters(); ++AdapterIndex)
	{
		FD3D12Adapter& Adapter = GetAdapter(AdapterIndex);

		for (FD3D12Device* Device : Adapter.GetDevices())
		{
			Device->GetDefaultCommandContext().ClearState(FD3D12ContextCommon::EClearStateMode::TransientOnly);
		}
	}
}

void FD3D12DynamicRHI::EnqueueEndOfPipeTask(TUniqueFunction<void()> TaskFunc, TUniqueFunction<void(FD3D12Payload&)> ModifyPayloadCallback)
{
	FGraphEventArray Prereqs;
	Prereqs.Reserve(GD3D12MaxNumQueues + 1);
	if (EopTask)
	{
		Prereqs.Add(EopTask);
	}

	TArray<FD3D12Payload*, TInlineAllocator<GD3D12MaxNumQueues>> Payloads;
	ForEachQueue([&](FD3D12Queue& Queue)
	{
		FD3D12Payload* Payload = new FD3D12Payload(Queue.Device, Queue.QueueType);

		FD3D12SyncPointRef SyncPoint = FD3D12SyncPoint::Create(ED3D12SyncPointType::GPUAndCPU);
		Payload->SyncPointsToSignal.Emplace(SyncPoint);
		Prereqs.Add(SyncPoint->GetGraphEvent());

		if (ModifyPayloadCallback)
			ModifyPayloadCallback(*Payload);

		Payloads.Add(Payload);
	});

	SubmitPayloads(Payloads);

	EopTask = FFunctionGraphTask::CreateAndDispatchWhenReady(
		MoveTemp(TaskFunc),
		QUICK_USE_CYCLE_STAT(FExecuteRHIThreadTask, STATGROUP_TaskGraphTasks),
		&Prereqs
	);
}

void FD3D12DynamicRHI::FlushTiming(bool bCreateNew)
{
	auto Lambda = [this, OldTiming = MoveTemp(CurrentTiming)]()
	{
		if (OldTiming)
		{
			ProcessTimestamps(*OldTiming.Get());
		}
	};

	if (bCreateNew)
	{
		CurrentTiming = MakeUnique<TIndirectArray<FD3D12Timing>>();
		CurrentTiming->Reserve(GD3D12MaxNumQueues);
	}

	EnqueueEndOfPipeTask(MoveTemp(Lambda), [&](FD3D12Payload& Payload)
	{
		if (bCreateNew)
		{
			FD3D12Timing* NewTiming = new FD3D12Timing(Payload.Queue);
			Payload.Timing = NewTiming;
			CurrentTiming->Add(NewTiming);
		}
		else
		{
			Payload.Timing = nullptr;
		}
	});
}

void FD3D12DynamicRHI::RHIPerFrameRHIFlushComplete()
{
	TArray<FD3D12DeferredDeleteObject> Local;
	{
		FScopeLock Lock(&ObjectsToDeleteCS);
		Local = MoveTemp(ObjectsToDelete);
	}

	if (Local.Num())
	{
		EnqueueEndOfPipeTask([Array = MoveTemp(Local)]()
		{
			for (FD3D12DeferredDeleteObject const& ObjectToDelete : Array)
			{
				switch (ObjectToDelete.Type)
				{
				case FD3D12DeferredDeleteObject::EType::RHIObject:
					// This should be a final release.
					check(ObjectToDelete.RHIObject->GetRefCount() == 1);
					ObjectToDelete.RHIObject->Release();
					break;
				case FD3D12DeferredDeleteObject::EType::D3DHeap:
					// Heaps can have additional references active.
					ObjectToDelete.D3DHeap->Release();
					break;
				case FD3D12DeferredDeleteObject::EType::D3DObject:
					ObjectToDelete.D3DObject->Release();
					break;
				case FD3D12DeferredDeleteObject::EType::BindlessDescriptor:
					ObjectToDelete.BindlessDescriptor.Device->GetBindlessDescriptorManager().ImmediateFree(ObjectToDelete.BindlessDescriptor.Handle);
					break;
				case FD3D12DeferredDeleteObject::EType::CPUAllocation:
					FMemory::Free(ObjectToDelete.CPUAllocation);
					break;
				case FD3D12DeferredDeleteObject::EType::DescriptorBlock:
					ObjectToDelete.DescriptorBlock.Manager->Recycle(ObjectToDelete.DescriptorBlock.Block);
					break;
#if PLATFORM_SUPPORTS_VIRTUAL_TEXTURES	
				case FD3D12DeferredDeleteObject::EType::VirtualAllocation:
					FD3D12DynamicRHI::GetD3DRHI()->DestroyVirtualTexture(
						ObjectToDelete.VirtualAllocDescriptor.Flags,
						ObjectToDelete.VirtualAllocDescriptor.RawMemory,
						const_cast<FPlatformMemory::FPlatformVirtualMemoryBlock&>(ObjectToDelete.VirtualAllocDescriptor.VirtualBlock),
						ObjectToDelete.VirtualAllocDescriptor.CommittedTextureSize);
					break;
#endif
				default:
					checkf(false, TEXT("Unknown ED3D12DeferredDeleteObjectType"));
					break;
				}
			}
		});
	}

	// Clear all bound resources since we are about to flush pending deletions.

	for (uint32 AdapterIndex = 0; AdapterIndex < GetNumAdapters(); ++AdapterIndex)
	{
		FD3D12Adapter& Adapter = GetAdapter(AdapterIndex);

		for (FD3D12Device* Device : Adapter.GetDevices())
		{
			Device->GetDefaultCommandContext().ClearState(FD3D12ContextCommon::EClearStateMode::TransientOnly);
		}
	}
}

void FD3D12DynamicRHI::RHIAcquireThreadOwnership()
{
}

void FD3D12DynamicRHI::RHIReleaseThreadOwnership()
{
	// Nothing to do
}

TArray<FD3D12MinimalAdapterDesc> FD3D12DynamicRHI::RHIGetAdapterDescs() const
{
	TArray<FD3D12MinimalAdapterDesc> Result;

	for (const TSharedPtr<FD3D12Adapter>& Adapter : ChosenAdapters)
	{
		FD3D12MinimalAdapterDesc Desc{};
		Desc.Desc = Adapter->GetDesc().Desc;
		Desc.NumDeviceNodes = Adapter->GetDesc().NumDeviceNodes;

		Result.Add(Desc);
	}

	return Result;
}

bool FD3D12DynamicRHI::RHIIsPixEnabled() const
{
	return IsPixEventEnabled();
}

ID3D12CommandQueue* FD3D12DynamicRHI::RHIGetCommandQueue() const
{
	// Multi-GPU support : any code using this function needs validation.
	return GetAdapter().GetDevice(0)->GetQueue(ED3D12QueueType::Direct).D3DCommandQueue;
}

ID3D12Device* FD3D12DynamicRHI::RHIGetDevice(uint32 InIndex) const
{
	return GetAdapter().GetDevice(InIndex)->GetDevice();
}

uint32 FD3D12DynamicRHI::RHIGetDeviceNodeMask(uint32 InIndex) const
{
	return GetAdapter().GetDevice(InIndex)->GetGPUMask().GetNative();
}

ID3D12GraphicsCommandList* FD3D12DynamicRHI::RHIGetGraphicsCommandList(uint32 InDeviceIndex) const
{
	return GetRHIDevice(InDeviceIndex)->GetDefaultCommandContext().GraphicsCommandList().Get();
}

DXGI_FORMAT FD3D12DynamicRHI::RHIGetSwapChainFormat(EPixelFormat InFormat) const
{
<<<<<<< HEAD
	const DXGI_FORMAT PlatformFormat = D3D12RHI::FindDepthStencilDXGIFormat(static_cast<DXGI_FORMAT>(GPixelFormats[InFormat].PlatformFormat));
	return D3D12RHI::FindShaderResourceDXGIFormat(PlatformFormat, true);
=======
	const DXGI_FORMAT PlatformFormat = UE::DXGIUtilities::FindDepthStencilFormat(static_cast<DXGI_FORMAT>(GPixelFormats[InFormat].PlatformFormat));
	return UE::DXGIUtilities::FindShaderResourceFormat(PlatformFormat, true);
>>>>>>> 4af6daef
}

ID3D12Resource* FD3D12DynamicRHI::RHIGetResource(FRHIBuffer* InBuffer) const
{
	FD3D12Buffer* D3D12Buffer = ResourceCast(InBuffer);
	return D3D12Buffer->GetResource()->GetResource();
}

uint32 FD3D12DynamicRHI::RHIGetResourceDeviceIndex(FRHIBuffer* InBuffer) const
{
	FD3D12Buffer* D3D12Buffer = ResourceCast(InBuffer);
	return D3D12Buffer->GetParentDevice()->GetGPUIndex();
}

int64 FD3D12DynamicRHI::RHIGetResourceMemorySize(FRHIBuffer* InBuffer) const
{
	FD3D12Buffer* D3D12Buffer = ResourceCast(InBuffer);
	return D3D12Buffer->ResourceLocation.GetSize();
}

bool FD3D12DynamicRHI::RHIIsResourcePlaced(FRHIBuffer* InBuffer) const
{
	FD3D12Buffer* D3D12Buffer = ResourceCast(InBuffer);
	return D3D12Buffer->GetResource()->IsPlacedResource();
}

ID3D12Resource* FD3D12DynamicRHI::RHIGetResource(FRHITexture* InTexture) const
{
	return (ID3D12Resource*)InTexture->GetNativeResource();
}

uint32 FD3D12DynamicRHI::RHIGetResourceDeviceIndex(FRHITexture* InTexture) const
{
	FD3D12Texture* D3D12Texture = GetD3D12TextureFromRHITexture(InTexture);
	return D3D12Texture->GetParentDevice()->GetGPUIndex();
}

int64 FD3D12DynamicRHI::RHIGetResourceMemorySize(FRHITexture* InTexture) const
{
	FD3D12Texture* D3D12Texture = GetD3D12TextureFromRHITexture(InTexture);
	return D3D12Texture->ResourceLocation.GetSize();
}

bool FD3D12DynamicRHI::RHIIsResourcePlaced(FRHITexture* InTexture) const
{
	FD3D12Texture* D3D12Texture = GetD3D12TextureFromRHITexture(InTexture);
	return D3D12Texture->GetResource()->IsPlacedResource();
}

D3D12_CPU_DESCRIPTOR_HANDLE FD3D12DynamicRHI::RHIGetRenderTargetView(FRHITexture* InTexture, int32 InMipIndex, int32 InArraySliceIndex) const
{
	FD3D12Texture* D3D12Texture = GetD3D12TextureFromRHITexture(InTexture);
	FD3D12RenderTargetView* RTV = D3D12Texture->GetRenderTargetView(InMipIndex, InArraySliceIndex);
<<<<<<< HEAD
	return RTV ? RTV->GetView() : D3D12_CPU_DESCRIPTOR_HANDLE{};
=======
	return RTV ? RTV->GetOfflineCpuHandle() : D3D12_CPU_DESCRIPTOR_HANDLE{};
>>>>>>> 4af6daef
}

void FD3D12DynamicRHI::RHIFinishExternalComputeWork(uint32 InDeviceIndex, ID3D12GraphicsCommandList* InCommandList)
{
	FD3D12Device* Device = GetRHIDevice(InDeviceIndex);

	check(InCommandList == Device->GetDefaultCommandContext().GraphicsCommandList().GetNoRefCount());

	Device->GetDefaultCommandContext().StateCache.ForceSetComputeRootSignature();
	Device->GetDefaultCommandContext().StateCache.GetDescriptorCache()->SetDescriptorHeaps(true);
}

void FD3D12DynamicRHI::RHITransitionResource(FRHICommandList& RHICmdList, FRHITexture* InTexture, D3D12_RESOURCE_STATES InState, uint32 InSubResource)
{
	FD3D12Texture* D3D12Texture = GetD3D12TextureFromRHITexture(InTexture);
	for (uint32 GPUIndex : RHICmdList.GetGPUMask())
	{
		FD3D12CommandContext::Get(RHICmdList, GPUIndex).TransitionResource(D3D12Texture->GetResource(), D3D12_RESOURCE_STATE_TBD, InState, InSubResource);
	}
}

void FD3D12DynamicRHI::RHISignalManualFence(FRHICommandList& RHICmdList, ID3D12Fence* Fence, uint64 Value)
{
	checkf(FRHIGPUMask::All() == FRHIGPUMask::GPU0(), TEXT("RHISignalManualFence cannot be used by multi-GPU code"));
	const uint32 GPUIndex = 0;

	FD3D12CommandContext& Context = FD3D12CommandContext::Get(RHICmdList, GPUIndex);
	Context.SignalManualFence(Fence, Value);
}

void FD3D12DynamicRHI::RHIWaitManualFence(FRHICommandList& RHICmdList, ID3D12Fence* Fence, uint64 Value)
{
	checkf(FRHIGPUMask::All() == FRHIGPUMask::GPU0(), TEXT("RHIWaitManualFence cannot be used by multi-GPU code"));
	const uint32 GPUIndex = 0;

	FD3D12CommandContext& Context = FD3D12CommandContext::Get(RHICmdList, GPUIndex);
	Context.WaitManualFence(Fence, Value);
}

<<<<<<< HEAD
bool ID3D12DynamicRHI::IsD3DDebugEnabled()
{
	return D3D12RHI_ShouldCreateWithD3DDebug();
=======
void FD3D12DynamicRHI::RHIVerifyResult(ID3D12Device* Device, HRESULT Result, const ANSICHAR* Code, const ANSICHAR* Filename, uint32 Line, FString Message) const
{
	D3D12RHI::VerifyD3D12Result(Result, Code, Filename, Line, Device, Message);
>>>>>>> 4af6daef
}

void* FD3D12DynamicRHI::RHIGetNativeDevice()
{
	return (void*)GetAdapter().GetD3DDevice();
}

void* FD3D12DynamicRHI::RHIGetNativeGraphicsQueue()
{
	return (void*)RHIGetCommandQueue();
}

void* FD3D12DynamicRHI::RHIGetNativeComputeQueue()
{
	return (void*)RHIGetCommandQueue();
}

void* FD3D12DynamicRHI::RHIGetNativeInstance()
{
	return nullptr;
}

/**
* Returns a supported screen resolution that most closely matches the input.
* @param Width - Input: Desired resolution width in pixels. Output: A width that the platform supports.
* @param Height - Input: Desired resolution height in pixels. Output: A height that the platform supports.
*/
void FD3D12DynamicRHI::RHIGetSupportedResolution(uint32& Width, uint32& Height)
{
	uint32 InitializedMode = false;
	DXGI_MODE_DESC BestMode;
	BestMode.Width = 0;
	BestMode.Height = 0;

	{
		TRefCountPtr<IDXGIAdapter> Adapter;
		HRESULT HResult = GetAdapter().EnumAdapters(Adapter.GetInitReference());
		if (DXGI_ERROR_NOT_FOUND == HResult)
		{
			return;
		}
		if (FAILED(HResult))
		{
			return;
		}

		// get the description of the adapter
		DXGI_ADAPTER_DESC AdapterDesc;
		VERIFYD3D12RESULT(Adapter->GetDesc(&AdapterDesc));

#if D3D12_PLATFORM_NEEDS_DISPLAY_MODE_ENUMERATION
		// Enumerate outputs for this adapter
		// TODO: Cap at 1 for default output
		for (uint32 o = 0; o < 1; o++)
		{
			TRefCountPtr<IDXGIOutput> Output;
			HResult = Adapter->EnumOutputs(o, Output.GetInitReference());
			if (DXGI_ERROR_NOT_FOUND == HResult)
			{
				break;
			}
			if (FAILED(HResult))
			{
				return;
			}

			// TODO: GetDisplayModeList is a terribly SLOW call.  It can take up to a second per invocation.
			//  We might want to work around some DXGI badness here.
			DXGI_FORMAT Format = DXGI_FORMAT_R8G8B8A8_UNORM;
			uint32 NumModes = 0;
			HResult = Output->GetDisplayModeList(Format, 0, &NumModes, NULL);
			if (HResult == DXGI_ERROR_NOT_FOUND)
			{
				return;
			}
			else if (HResult == DXGI_ERROR_NOT_CURRENTLY_AVAILABLE)
			{
				UE_LOG(LogD3D12RHI, Fatal,
					TEXT("This application cannot be run over a remote desktop configuration")
					);
				return;
			}
			DXGI_MODE_DESC* ModeList = new DXGI_MODE_DESC[NumModes];
			VERIFYD3D12RESULT(Output->GetDisplayModeList(Format, 0, &NumModes, ModeList));

			for (uint32 m = 0; m < NumModes; m++)
			{
				// Search for the best mode

				// Suppress static analysis warnings about a potentially out-of-bounds read access to ModeList. This is a false positive - Index is always within range.
				CA_SUPPRESS(6385);
				bool IsEqualOrBetterWidth = FMath::Abs((int32)ModeList[m].Width - (int32)Width) <= FMath::Abs((int32)BestMode.Width - (int32)Width);
				bool IsEqualOrBetterHeight = FMath::Abs((int32)ModeList[m].Height - (int32)Height) <= FMath::Abs((int32)BestMode.Height - (int32)Height);
				if (!InitializedMode || (IsEqualOrBetterWidth && IsEqualOrBetterHeight))
				{
					BestMode = ModeList[m];
					InitializedMode = true;
				}
			}

			delete[] ModeList;
		}
#endif // D3D12_PLATFORM_NEEDS_DISPLAY_MODE_ENUMERATION
	}

	check(InitializedMode);
	Width = BestMode.Width;
	Height = BestMode.Height;
}

void FD3D12DynamicRHI::GetBestSupportedMSAASetting(DXGI_FORMAT PlatformFormat, uint32 MSAACount, uint32& OutBestMSAACount, uint32& OutMSAAQualityLevels)
{
	// start counting down from current setting (indicated the current "best" count) and move down looking for support
	for (uint32 SampleCount = MSAACount; SampleCount > 0; SampleCount--)
	{
		// The multisampleQualityLevels struct serves as both the input and output to CheckFeatureSupport.
		D3D12_FEATURE_DATA_MULTISAMPLE_QUALITY_LEVELS multisampleQualityLevels = {};
		multisampleQualityLevels.SampleCount = SampleCount;

		if (SUCCEEDED(GetAdapter().GetD3DDevice()->CheckFeatureSupport(D3D12_FEATURE_MULTISAMPLE_QUALITY_LEVELS, &multisampleQualityLevels, sizeof(multisampleQualityLevels))))
		{
			OutBestMSAACount = SampleCount;
			OutMSAAQualityLevels = multisampleQualityLevels.NumQualityLevels;
			break;
		}
	}

	return;
}

bool FD3D12DynamicRHI::CheckGpuHeartbeat() const
{
	bool bResult = false;
	for (uint32 GPUIndex : FRHIGPUMask::All())
	{
		bResult |= ChosenAdapters[0]->GetDevice(GPUIndex)->GetGPUProfiler().CheckGpuHeartbeat();
	}
	return bResult;
}

void FD3D12DynamicRHI::HandleGpuTimeout(FD3D12Payload* Payload, double SecondsSinceSubmission)
{
	UE_LOG(LogD3D12RHI, Warning, TEXT("GPU timeout: A payload (0x%p) on the [0x%p, %s] queue has not completed after %f seconds.")
		, Payload
		, &Payload->Queue
		, GetD3DCommandQueueTypeName(Payload->Queue.QueueType)
		, SecondsSinceSubmission
	);
}

const TCHAR* LexToString(DXGI_FORMAT Format)
{
	switch (Format)
	{
	default:
	case DXGI_FORMAT_UNKNOWN: return TEXT("DXGI_FORMAT_UNKNOWN");
	case DXGI_FORMAT_R32G32B32A32_TYPELESS: return TEXT("DXGI_FORMAT_R32G32B32A32_TYPELESS");
	case DXGI_FORMAT_R32G32B32A32_FLOAT: return TEXT("DXGI_FORMAT_R32G32B32A32_FLOAT");
	case DXGI_FORMAT_R32G32B32A32_UINT: return TEXT("DXGI_FORMAT_R32G32B32A32_UINT");
	case DXGI_FORMAT_R32G32B32A32_SINT: return TEXT("DXGI_FORMAT_R32G32B32A32_SINT");
	case DXGI_FORMAT_R32G32B32_TYPELESS: return TEXT("DXGI_FORMAT_R32G32B32_TYPELESS");
	case DXGI_FORMAT_R32G32B32_FLOAT: return TEXT("DXGI_FORMAT_R32G32B32_FLOAT");
	case DXGI_FORMAT_R32G32B32_UINT: return TEXT("DXGI_FORMAT_R32G32B32_UINT");
	case DXGI_FORMAT_R32G32B32_SINT: return TEXT("DXGI_FORMAT_R32G32B32_SINT");
	case DXGI_FORMAT_R16G16B16A16_TYPELESS: return TEXT("DXGI_FORMAT_R16G16B16A16_TYPELESS");
	case DXGI_FORMAT_R16G16B16A16_FLOAT: return TEXT("DXGI_FORMAT_R16G16B16A16_FLOAT");
	case DXGI_FORMAT_R16G16B16A16_UNORM: return TEXT("DXGI_FORMAT_R16G16B16A16_UNORM");
	case DXGI_FORMAT_R16G16B16A16_UINT: return TEXT("DXGI_FORMAT_R16G16B16A16_UINT");
	case DXGI_FORMAT_R16G16B16A16_SNORM: return TEXT("DXGI_FORMAT_R16G16B16A16_SNORM");
	case DXGI_FORMAT_R16G16B16A16_SINT: return TEXT("DXGI_FORMAT_R16G16B16A16_SINT");
	case DXGI_FORMAT_R32G32_TYPELESS: return TEXT("DXGI_FORMAT_R32G32_TYPELESS");
	case DXGI_FORMAT_R32G32_FLOAT: return TEXT("DXGI_FORMAT_R32G32_FLOAT");
	case DXGI_FORMAT_R32G32_UINT: return TEXT("DXGI_FORMAT_R32G32_UINT");
	case DXGI_FORMAT_R32G32_SINT: return TEXT("DXGI_FORMAT_R32G32_SINT");
	case DXGI_FORMAT_R32G8X24_TYPELESS: return TEXT("DXGI_FORMAT_R32G8X24_TYPELESS");
	case DXGI_FORMAT_D32_FLOAT_S8X24_UINT: return TEXT("DXGI_FORMAT_D32_FLOAT_S8X24_UINT");
	case DXGI_FORMAT_R32_FLOAT_X8X24_TYPELESS: return TEXT("DXGI_FORMAT_R32_FLOAT_X8X24_TYPELESS");
	case DXGI_FORMAT_X32_TYPELESS_G8X24_UINT: return TEXT("DXGI_FORMAT_X32_TYPELESS_G8X24_UINT");
	case DXGI_FORMAT_R10G10B10A2_TYPELESS: return TEXT("DXGI_FORMAT_R10G10B10A2_TYPELESS");
	case DXGI_FORMAT_R10G10B10A2_UNORM: return TEXT("DXGI_FORMAT_R10G10B10A2_UNORM");
	case DXGI_FORMAT_R10G10B10A2_UINT: return TEXT("DXGI_FORMAT_R10G10B10A2_UINT");
	case DXGI_FORMAT_R11G11B10_FLOAT: return TEXT("DXGI_FORMAT_R11G11B10_FLOAT");
	case DXGI_FORMAT_R8G8B8A8_TYPELESS: return TEXT("DXGI_FORMAT_R8G8B8A8_TYPELESS");
	case DXGI_FORMAT_R8G8B8A8_UNORM: return TEXT("DXGI_FORMAT_R8G8B8A8_UNORM");
	case DXGI_FORMAT_R8G8B8A8_UNORM_SRGB: return TEXT("DXGI_FORMAT_R8G8B8A8_UNORM_SRGB");
	case DXGI_FORMAT_R8G8B8A8_UINT: return TEXT("DXGI_FORMAT_R8G8B8A8_UINT");
	case DXGI_FORMAT_R8G8B8A8_SNORM: return TEXT("DXGI_FORMAT_R8G8B8A8_SNORM");
	case DXGI_FORMAT_R8G8B8A8_SINT: return TEXT("DXGI_FORMAT_R8G8B8A8_SINT");
	case DXGI_FORMAT_R16G16_TYPELESS: return TEXT("DXGI_FORMAT_R16G16_TYPELESS");
	case DXGI_FORMAT_R16G16_FLOAT: return TEXT("DXGI_FORMAT_R16G16_FLOAT");
	case DXGI_FORMAT_R16G16_UNORM: return TEXT("DXGI_FORMAT_R16G16_UNORM");
	case DXGI_FORMAT_R16G16_UINT: return TEXT("DXGI_FORMAT_R16G16_UINT");
	case DXGI_FORMAT_R16G16_SNORM: return TEXT("DXGI_FORMAT_R16G16_SNORM");
	case DXGI_FORMAT_R16G16_SINT: return TEXT("DXGI_FORMAT_R16G16_SINT");
	case DXGI_FORMAT_R32_TYPELESS: return TEXT("DXGI_FORMAT_R32_TYPELESS");
	case DXGI_FORMAT_D32_FLOAT: return TEXT("DXGI_FORMAT_D32_FLOAT");
	case DXGI_FORMAT_R32_FLOAT: return TEXT("DXGI_FORMAT_R32_FLOAT");
	case DXGI_FORMAT_R32_UINT: return TEXT("DXGI_FORMAT_R32_UINT");
	case DXGI_FORMAT_R32_SINT: return TEXT("DXGI_FORMAT_R32_SINT");
	case DXGI_FORMAT_R24G8_TYPELESS: return TEXT("DXGI_FORMAT_R24G8_TYPELESS");
	case DXGI_FORMAT_D24_UNORM_S8_UINT: return TEXT("DXGI_FORMAT_D24_UNORM_S8_UINT");
	case DXGI_FORMAT_R24_UNORM_X8_TYPELESS: return TEXT("DXGI_FORMAT_R24_UNORM_X8_TYPELESS");
	case DXGI_FORMAT_X24_TYPELESS_G8_UINT: return TEXT("DXGI_FORMAT_X24_TYPELESS_G8_UINT");
	case DXGI_FORMAT_R8G8_TYPELESS: return TEXT("DXGI_FORMAT_R8G8_TYPELESS");
	case DXGI_FORMAT_R8G8_UNORM: return TEXT("DXGI_FORMAT_R8G8_UNORM");
	case DXGI_FORMAT_R8G8_UINT: return TEXT("DXGI_FORMAT_R8G8_UINT");
	case DXGI_FORMAT_R8G8_SNORM: return TEXT("DXGI_FORMAT_R8G8_SNORM");
	case DXGI_FORMAT_R8G8_SINT: return TEXT("DXGI_FORMAT_R8G8_SINT");
	case DXGI_FORMAT_R16_TYPELESS: return TEXT("DXGI_FORMAT_R16_TYPELESS");
	case DXGI_FORMAT_R16_FLOAT: return TEXT("DXGI_FORMAT_R16_FLOAT");
	case DXGI_FORMAT_D16_UNORM: return TEXT("DXGI_FORMAT_D16_UNORM");
	case DXGI_FORMAT_R16_UNORM: return TEXT("DXGI_FORMAT_R16_UNORM");
	case DXGI_FORMAT_R16_UINT: return TEXT("DXGI_FORMAT_R16_UINT");
	case DXGI_FORMAT_R16_SNORM: return TEXT("DXGI_FORMAT_R16_SNORM");
	case DXGI_FORMAT_R16_SINT: return TEXT("DXGI_FORMAT_R16_SINT");
	case DXGI_FORMAT_R8_TYPELESS: return TEXT("DXGI_FORMAT_R8_TYPELESS");
	case DXGI_FORMAT_R8_UNORM: return TEXT("DXGI_FORMAT_R8_UNORM");
	case DXGI_FORMAT_R8_UINT: return TEXT("DXGI_FORMAT_R8_UINT");
	case DXGI_FORMAT_R8_SNORM: return TEXT("DXGI_FORMAT_R8_SNORM");
	case DXGI_FORMAT_R8_SINT: return TEXT("DXGI_FORMAT_R8_SINT");
	case DXGI_FORMAT_A8_UNORM: return TEXT("DXGI_FORMAT_A8_UNORM");
	case DXGI_FORMAT_R1_UNORM: return TEXT("DXGI_FORMAT_R1_UNORM");
	case DXGI_FORMAT_R9G9B9E5_SHAREDEXP: return TEXT("DXGI_FORMAT_R9G9B9E5_SHAREDEXP");
	case DXGI_FORMAT_R8G8_B8G8_UNORM: return TEXT("DXGI_FORMAT_R8G8_B8G8_UNORM");
	case DXGI_FORMAT_G8R8_G8B8_UNORM: return TEXT("DXGI_FORMAT_G8R8_G8B8_UNORM");
	case DXGI_FORMAT_BC1_TYPELESS: return TEXT("DXGI_FORMAT_BC1_TYPELESS");
	case DXGI_FORMAT_BC1_UNORM: return TEXT("DXGI_FORMAT_BC1_UNORM");
	case DXGI_FORMAT_BC1_UNORM_SRGB: return TEXT("DXGI_FORMAT_BC1_UNORM_SRGB");
	case DXGI_FORMAT_BC2_TYPELESS: return TEXT("DXGI_FORMAT_BC2_TYPELESS");
	case DXGI_FORMAT_BC2_UNORM: return TEXT("DXGI_FORMAT_BC2_UNORM");
	case DXGI_FORMAT_BC2_UNORM_SRGB: return TEXT("DXGI_FORMAT_BC2_UNORM_SRGB");
	case DXGI_FORMAT_BC3_TYPELESS: return TEXT("DXGI_FORMAT_BC3_TYPELESS");
	case DXGI_FORMAT_BC3_UNORM: return TEXT("DXGI_FORMAT_BC3_UNORM");
	case DXGI_FORMAT_BC3_UNORM_SRGB: return TEXT("DXGI_FORMAT_BC3_UNORM_SRGB");
	case DXGI_FORMAT_BC4_TYPELESS: return TEXT("DXGI_FORMAT_BC4_TYPELESS");
	case DXGI_FORMAT_BC4_UNORM: return TEXT("DXGI_FORMAT_BC4_UNORM");
	case DXGI_FORMAT_BC4_SNORM: return TEXT("DXGI_FORMAT_BC4_SNORM");
	case DXGI_FORMAT_BC5_TYPELESS: return TEXT("DXGI_FORMAT_BC5_TYPELESS");
	case DXGI_FORMAT_BC5_UNORM: return TEXT("DXGI_FORMAT_BC5_UNORM");
	case DXGI_FORMAT_BC5_SNORM: return TEXT("DXGI_FORMAT_BC5_SNORM");
	case DXGI_FORMAT_B5G6R5_UNORM: return TEXT("DXGI_FORMAT_B5G6R5_UNORM");
	case DXGI_FORMAT_B5G5R5A1_UNORM: return TEXT("DXGI_FORMAT_B5G5R5A1_UNORM");
	case DXGI_FORMAT_B8G8R8A8_UNORM: return TEXT("DXGI_FORMAT_B8G8R8A8_UNORM");
	case DXGI_FORMAT_B8G8R8X8_UNORM: return TEXT("DXGI_FORMAT_B8G8R8X8_UNORM");
	case DXGI_FORMAT_R10G10B10_XR_BIAS_A2_UNORM: return TEXT("DXGI_FORMAT_R10G10B10_XR_BIAS_A2_UNORM");
	case DXGI_FORMAT_B8G8R8A8_TYPELESS: return TEXT("DXGI_FORMAT_B8G8R8A8_TYPELESS");
	case DXGI_FORMAT_B8G8R8A8_UNORM_SRGB: return TEXT("DXGI_FORMAT_B8G8R8A8_UNORM_SRGB");
	case DXGI_FORMAT_B8G8R8X8_TYPELESS: return TEXT("DXGI_FORMAT_B8G8R8X8_TYPELESS");
	case DXGI_FORMAT_B8G8R8X8_UNORM_SRGB: return TEXT("DXGI_FORMAT_B8G8R8X8_UNORM_SRGB");
	case DXGI_FORMAT_BC6H_TYPELESS: return TEXT("DXGI_FORMAT_BC6H_TYPELESS");
	case DXGI_FORMAT_BC6H_UF16: return TEXT("DXGI_FORMAT_BC6H_UF16");
	case DXGI_FORMAT_BC6H_SF16: return TEXT("DXGI_FORMAT_BC6H_SF16");
	case DXGI_FORMAT_BC7_TYPELESS: return TEXT("DXGI_FORMAT_BC7_TYPELESS");
	case DXGI_FORMAT_BC7_UNORM: return TEXT("DXGI_FORMAT_BC7_UNORM");
	case DXGI_FORMAT_BC7_UNORM_SRGB: return TEXT("DXGI_FORMAT_BC7_UNORM_SRGB");
	case DXGI_FORMAT_AYUV: return TEXT("DXGI_FORMAT_AYUV");
	case DXGI_FORMAT_Y410: return TEXT("DXGI_FORMAT_Y410");
	case DXGI_FORMAT_Y416: return TEXT("DXGI_FORMAT_Y416");
	case DXGI_FORMAT_NV12: return TEXT("DXGI_FORMAT_NV12");
	case DXGI_FORMAT_P010: return TEXT("DXGI_FORMAT_P010");
	case DXGI_FORMAT_P016: return TEXT("DXGI_FORMAT_P016");
	case DXGI_FORMAT_420_OPAQUE: return TEXT("DXGI_FORMAT_420_OPAQUE");
	case DXGI_FORMAT_YUY2: return TEXT("DXGI_FORMAT_YUY2");
	case DXGI_FORMAT_Y210: return TEXT("DXGI_FORMAT_Y210");
	case DXGI_FORMAT_Y216: return TEXT("DXGI_FORMAT_Y216");
	case DXGI_FORMAT_NV11: return TEXT("DXGI_FORMAT_NV11");
	case DXGI_FORMAT_AI44: return TEXT("DXGI_FORMAT_AI44");
	case DXGI_FORMAT_IA44: return TEXT("DXGI_FORMAT_IA44");
	case DXGI_FORMAT_P8: return TEXT("DXGI_FORMAT_P8");
	case DXGI_FORMAT_A8P8: return TEXT("DXGI_FORMAT_A8P8");
	case DXGI_FORMAT_B4G4R4A4_UNORM: return TEXT("DXGI_FORMAT_B4G4R4A4_UNORM");
	case DXGI_FORMAT_P208: return TEXT("DXGI_FORMAT_P208");
	case DXGI_FORMAT_V208: return TEXT("DXGI_FORMAT_V208");
	case DXGI_FORMAT_V408: return TEXT("DXGI_FORMAT_V408");
	case 189: return TEXT("DXGI_FORMAT_SAMPLER_FEEDBACK_MIN_MIP_OPAQUE");
	case 190: return TEXT("DXGI_FORMAT_SAMPLER_FEEDBACK_MIP_REGION_USED_OPAQUE");
	}
}
<|MERGE_RESOLUTION|>--- conflicted
+++ resolved
@@ -8,16 +8,8 @@
 #include "RHIStaticStates.h"
 #include "OneColorShader.h"
 
-<<<<<<< HEAD
-#if WITH_AMD_AGS
-#include "Windows/AllowWindowsPlatformTypes.h"
-#include "amd_ags.h"
-#include "Windows/HideWindowsPlatformTypes.h"
-#endif
-=======
 #include "D3D12AmdExtensions.h"
 #include "D3D12IntelExtensions.h"
->>>>>>> 4af6daef
 
 #if !defined(D3D12_PLATFORM_NEEDS_DISPLAY_MODE_ENUMERATION)
 	#define D3D12_PLATFORM_NEEDS_DISPLAY_MODE_ENUMERATION 1
@@ -256,18 +248,13 @@
 	GRHISupportsRayTracingAsyncBuildAccelerationStructure = true;
 
 	GRHISupportsPipelineFileCache = PLATFORM_WINDOWS;
-<<<<<<< HEAD
-=======
 	GRHISupportsPSOPrecaching = PLATFORM_WINDOWS;
->>>>>>> 4af6daef
 
 	GRHISupportsMapWriteNoOverwrite = true;
 
 	GRHISupportsFrameCyclesBubblesRemoval = true;
 	GRHISupportsGPUTimestampBubblesRemoval = true;
 	GRHISupportsRHIOnTaskThread = true;
-<<<<<<< HEAD
-=======
 }
 
 void FD3D12DynamicRHI::PostInit()
@@ -279,7 +266,6 @@
 			Adapter->InitializeRayTracing();
 		}
 	}
->>>>>>> 4af6daef
 }
 
 FD3D12DynamicRHI::~FD3D12DynamicRHI()
@@ -350,11 +336,7 @@
 		int32 DeletedCount;
 		do
 		{
-<<<<<<< HEAD
-			DeletedCount = FRHIResource::FlushPendingDeletes(RHICmdList);
-=======
 			DeletedCount = RHICmdList.FlushPendingDeletes();
->>>>>>> 4af6daef
 			RHICmdList.ImmediateFlush(EImmediateFlushType::FlushRHIThreadFlushResources);
 		} while (DeletedCount);
 
@@ -419,34 +401,6 @@
 	// This should never be called. There is no "default" async compute context anymore.
 	checkNoEntry(); 
 	return nullptr;
-<<<<<<< HEAD
-}
-
-void FD3D12DynamicRHI::UpdateBuffer(FD3D12ResourceLocation* Dest, uint32 DestOffset, FD3D12ResourceLocation* Source, uint32 SourceOffset, uint32 NumBytes)
-{
-	FD3D12Resource* SourceResource = Source->GetResource();
-	uint32 SourceFullOffset = Source->GetOffsetFromBaseOfResource() + SourceOffset;
-
-	FD3D12Resource* DestResource = Dest->GetResource();
-	uint32 DestFullOffset = Dest->GetOffsetFromBaseOfResource() + DestOffset;
-
-	FD3D12Device* Device = DestResource->GetParentDevice();
-
-	FD3D12CommandContext& DefaultContext = Device->GetDefaultCommandContext();
-	
-	// Clear the resource if still bound to make sure the SRVs are rebound again on next operation (and get correct resource transitions enqueued)
-	DefaultContext.ConditionalClearShaderResource(Dest);
-
-	FScopedResourceBarrier ScopeResourceBarrierDest(DefaultContext, DestResource, D3D12_RESOURCE_STATE_COPY_DEST, 0);
-	// Don't need to transition upload heaps
-
-	DefaultContext.FlushResourceBarriers();
-	DefaultContext.GraphicsCommandList()->CopyBufferRegion(DestResource->GetResource(), DestFullOffset, SourceResource->GetResource(), SourceFullOffset, NumBytes);
-	DefaultContext.UpdateResidency(DestResource);
-	DefaultContext.UpdateResidency(SourceResource);
-	
-	DefaultContext.ConditionalSplitCommandList();
-=======
 }
 
 void FD3D12DynamicRHI::RHIFlushResources()
@@ -580,138 +534,6 @@
 	}
 
 	// Clear all bound resources since we are about to flush pending deletions.
->>>>>>> 4af6daef
-
-	for (uint32 AdapterIndex = 0; AdapterIndex < GetNumAdapters(); ++AdapterIndex)
-	{
-		FD3D12Adapter& Adapter = GetAdapter(AdapterIndex);
-
-		for (FD3D12Device* Device : Adapter.GetDevices())
-		{
-			Device->GetDefaultCommandContext().ClearState(FD3D12ContextCommon::EClearStateMode::TransientOnly);
-		}
-	}
-}
-
-void FD3D12DynamicRHI::EnqueueEndOfPipeTask(TUniqueFunction<void()> TaskFunc, TUniqueFunction<void(FD3D12Payload&)> ModifyPayloadCallback)
-{
-	FGraphEventArray Prereqs;
-	Prereqs.Reserve(GD3D12MaxNumQueues + 1);
-	if (EopTask)
-	{
-		Prereqs.Add(EopTask);
-	}
-
-	TArray<FD3D12Payload*, TInlineAllocator<GD3D12MaxNumQueues>> Payloads;
-	ForEachQueue([&](FD3D12Queue& Queue)
-	{
-		FD3D12Payload* Payload = new FD3D12Payload(Queue.Device, Queue.QueueType);
-
-		FD3D12SyncPointRef SyncPoint = FD3D12SyncPoint::Create(ED3D12SyncPointType::GPUAndCPU);
-		Payload->SyncPointsToSignal.Emplace(SyncPoint);
-		Prereqs.Add(SyncPoint->GetGraphEvent());
-
-		if (ModifyPayloadCallback)
-			ModifyPayloadCallback(*Payload);
-
-		Payloads.Add(Payload);
-	});
-
-	SubmitPayloads(Payloads);
-
-	EopTask = FFunctionGraphTask::CreateAndDispatchWhenReady(
-		MoveTemp(TaskFunc),
-		QUICK_USE_CYCLE_STAT(FExecuteRHIThreadTask, STATGROUP_TaskGraphTasks),
-		&Prereqs
-	);
-}
-
-void FD3D12DynamicRHI::FlushTiming(bool bCreateNew)
-{
-	auto Lambda = [this, OldTiming = MoveTemp(CurrentTiming)]()
-	{
-		if (OldTiming)
-		{
-			ProcessTimestamps(*OldTiming.Get());
-		}
-	};
-
-	if (bCreateNew)
-	{
-		CurrentTiming = MakeUnique<TIndirectArray<FD3D12Timing>>();
-		CurrentTiming->Reserve(GD3D12MaxNumQueues);
-	}
-
-	EnqueueEndOfPipeTask(MoveTemp(Lambda), [&](FD3D12Payload& Payload)
-	{
-		if (bCreateNew)
-		{
-			FD3D12Timing* NewTiming = new FD3D12Timing(Payload.Queue);
-			Payload.Timing = NewTiming;
-			CurrentTiming->Add(NewTiming);
-		}
-		else
-		{
-			Payload.Timing = nullptr;
-		}
-	});
-}
-
-void FD3D12DynamicRHI::RHIPerFrameRHIFlushComplete()
-{
-	TArray<FD3D12DeferredDeleteObject> Local;
-	{
-		FScopeLock Lock(&ObjectsToDeleteCS);
-		Local = MoveTemp(ObjectsToDelete);
-	}
-
-	if (Local.Num())
-	{
-		EnqueueEndOfPipeTask([Array = MoveTemp(Local)]()
-		{
-			for (FD3D12DeferredDeleteObject const& ObjectToDelete : Array)
-			{
-				switch (ObjectToDelete.Type)
-				{
-				case FD3D12DeferredDeleteObject::EType::RHIObject:
-					// This should be a final release.
-					check(ObjectToDelete.RHIObject->GetRefCount() == 1);
-					ObjectToDelete.RHIObject->Release();
-					break;
-				case FD3D12DeferredDeleteObject::EType::D3DHeap:
-					// Heaps can have additional references active.
-					ObjectToDelete.D3DHeap->Release();
-					break;
-				case FD3D12DeferredDeleteObject::EType::D3DObject:
-					ObjectToDelete.D3DObject->Release();
-					break;
-				case FD3D12DeferredDeleteObject::EType::BindlessDescriptor:
-					ObjectToDelete.BindlessDescriptor.Device->GetBindlessDescriptorManager().ImmediateFree(ObjectToDelete.BindlessDescriptor.Handle);
-					break;
-				case FD3D12DeferredDeleteObject::EType::CPUAllocation:
-					FMemory::Free(ObjectToDelete.CPUAllocation);
-					break;
-				case FD3D12DeferredDeleteObject::EType::DescriptorBlock:
-					ObjectToDelete.DescriptorBlock.Manager->Recycle(ObjectToDelete.DescriptorBlock.Block);
-					break;
-#if PLATFORM_SUPPORTS_VIRTUAL_TEXTURES	
-				case FD3D12DeferredDeleteObject::EType::VirtualAllocation:
-					FD3D12DynamicRHI::GetD3DRHI()->DestroyVirtualTexture(
-						ObjectToDelete.VirtualAllocDescriptor.Flags,
-						ObjectToDelete.VirtualAllocDescriptor.RawMemory,
-						const_cast<FPlatformMemory::FPlatformVirtualMemoryBlock&>(ObjectToDelete.VirtualAllocDescriptor.VirtualBlock),
-						ObjectToDelete.VirtualAllocDescriptor.CommittedTextureSize);
-					break;
-#endif
-				default:
-					checkf(false, TEXT("Unknown ED3D12DeferredDeleteObjectType"));
-					break;
-				}
-			}
-		});
-	}
-
-	// Clear all bound resources since we are about to flush pending deletions.
 
 	for (uint32 AdapterIndex = 0; AdapterIndex < GetNumAdapters(); ++AdapterIndex)
 	{
@@ -777,13 +599,8 @@
 
 DXGI_FORMAT FD3D12DynamicRHI::RHIGetSwapChainFormat(EPixelFormat InFormat) const
 {
-<<<<<<< HEAD
-	const DXGI_FORMAT PlatformFormat = D3D12RHI::FindDepthStencilDXGIFormat(static_cast<DXGI_FORMAT>(GPixelFormats[InFormat].PlatformFormat));
-	return D3D12RHI::FindShaderResourceDXGIFormat(PlatformFormat, true);
-=======
 	const DXGI_FORMAT PlatformFormat = UE::DXGIUtilities::FindDepthStencilFormat(static_cast<DXGI_FORMAT>(GPixelFormats[InFormat].PlatformFormat));
 	return UE::DXGIUtilities::FindShaderResourceFormat(PlatformFormat, true);
->>>>>>> 4af6daef
 }
 
 ID3D12Resource* FD3D12DynamicRHI::RHIGetResource(FRHIBuffer* InBuffer) const
@@ -837,11 +654,7 @@
 {
 	FD3D12Texture* D3D12Texture = GetD3D12TextureFromRHITexture(InTexture);
 	FD3D12RenderTargetView* RTV = D3D12Texture->GetRenderTargetView(InMipIndex, InArraySliceIndex);
-<<<<<<< HEAD
-	return RTV ? RTV->GetView() : D3D12_CPU_DESCRIPTOR_HANDLE{};
-=======
 	return RTV ? RTV->GetOfflineCpuHandle() : D3D12_CPU_DESCRIPTOR_HANDLE{};
->>>>>>> 4af6daef
 }
 
 void FD3D12DynamicRHI::RHIFinishExternalComputeWork(uint32 InDeviceIndex, ID3D12GraphicsCommandList* InCommandList)
@@ -881,15 +694,9 @@
 	Context.WaitManualFence(Fence, Value);
 }
 
-<<<<<<< HEAD
-bool ID3D12DynamicRHI::IsD3DDebugEnabled()
-{
-	return D3D12RHI_ShouldCreateWithD3DDebug();
-=======
 void FD3D12DynamicRHI::RHIVerifyResult(ID3D12Device* Device, HRESULT Result, const ANSICHAR* Code, const ANSICHAR* Filename, uint32 Line, FString Message) const
 {
 	D3D12RHI::VerifyD3D12Result(Result, Code, Filename, Line, Device, Message);
->>>>>>> 4af6daef
 }
 
 void* FD3D12DynamicRHI::RHIGetNativeDevice()
