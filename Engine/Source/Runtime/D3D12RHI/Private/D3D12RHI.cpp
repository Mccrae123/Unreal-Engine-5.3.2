--- conflicted
+++ resolved
@@ -175,8 +175,6 @@
 	GPixelFormats[PF_NV12].PlatformFormat = DXGI_FORMAT_NV12;
 	GPixelFormats[PF_NV12].Supported = true;
 
-<<<<<<< HEAD
-=======
 	GPixelFormats[PF_G16R16_SNORM	].PlatformFormat = DXGI_FORMAT_R16G16_SNORM;
 	GPixelFormats[PF_R8G8_UINT		].PlatformFormat = DXGI_FORMAT_R8G8_UINT;
 	GPixelFormats[PF_R32G32B32_UINT	].PlatformFormat = DXGI_FORMAT_R32G32B32_UINT;
@@ -184,7 +182,6 @@
 	GPixelFormats[PF_R32G32B32F		].PlatformFormat = DXGI_FORMAT_R32G32B32_FLOAT;
 	GPixelFormats[PF_R8_SINT		].PlatformFormat = DXGI_FORMAT_R8_SINT;
 
->>>>>>> 6bbb88c8
 	// MS - Not doing any feature level checks. D3D12 currently supports these limits.
 	// However this may need to be revisited if new feature levels are introduced with different HW requirement
 	GSupportsSeparateRenderTargetBlendState = true;
@@ -200,13 +197,10 @@
 	GRHISupportsResolveCubemapFaces = true;
 	GRHISupportsCopyToTextureMultipleMips = true;
 	GRHISupportsArrayIndexFromAnyShader = true;
-<<<<<<< HEAD
-=======
 
 	GRHIMaxDispatchThreadGroupsPerDimension.X = D3D12_CS_DISPATCH_MAX_THREAD_GROUPS_PER_DIMENSION;
 	GRHIMaxDispatchThreadGroupsPerDimension.Y = D3D12_CS_DISPATCH_MAX_THREAD_GROUPS_PER_DIMENSION;
 	GRHIMaxDispatchThreadGroupsPerDimension.Z = D3D12_CS_DISPATCH_MAX_THREAD_GROUPS_PER_DIMENSION;
->>>>>>> 6bbb88c8
 
 	GRHISupportsRHIThread = true;
 
@@ -244,11 +238,8 @@
 	GRHISupportsRayTracingAsyncBuildAccelerationStructure = true;
 
 	GRHISupportsPipelineFileCache = PLATFORM_WINDOWS;
-<<<<<<< HEAD
-=======
 
 	GRHISupportsMapWriteNoOverwrite = true;
->>>>>>> 6bbb88c8
 }
 
 FD3D12DynamicRHI::~FD3D12DynamicRHI()
@@ -315,15 +306,9 @@
 #endif
 }
 
-<<<<<<< HEAD
-FD3D12CommandContext* FD3D12DynamicRHI::CreateCommandContext(FD3D12Device* InParent, bool InIsDefaultContext, bool InIsAsyncComputeContext)
-{
-	FD3D12CommandContext* NewContext = new FD3D12CommandContext(InParent, InIsDefaultContext, InIsAsyncComputeContext);
-=======
 FD3D12CommandContext* FD3D12DynamicRHI::CreateCommandContext(FD3D12Device* InParent, ED3D12CommandQueueType InQueueType, bool InIsDefaultContext)
 {
 	FD3D12CommandContext* NewContext = new FD3D12CommandContext(InParent, InQueueType, InIsDefaultContext);
->>>>>>> 6bbb88c8
 	return NewContext;
 }
 
@@ -395,15 +380,9 @@
 
 	DefaultContext.numCopies++;
 	hCommandList.FlushResourceBarriers();
-<<<<<<< HEAD
-	hCommandList->CopyBufferRegion(Dest->GetResource(), DestOffset, Source->GetResource(), SourceOffset, NumBytes);
-	hCommandList.UpdateResidency(Dest);
-	hCommandList.UpdateResidency(Source);
-=======
 	hCommandList->CopyBufferRegion(DestResource->GetResource(), DestFullOffset, SourceResource->GetResource(), SourceFullOffset, NumBytes);
 	hCommandList.UpdateResidency(DestResource);
 	hCommandList.UpdateResidency(SourceResource);
->>>>>>> 6bbb88c8
 	
 	DefaultContext.ConditionalFlushCommandList();
 
@@ -658,93 +637,6 @@
 #endif
 		}
 
-<<<<<<< HEAD
-		// Store the timestamp values
-		for (int i = 0; i < PrevFrameBeginSubmissionTimestamps.Num() - 1; i++)
-		{
-			FGapSpan GapSpan;
-
-			uint64 BeginTimestampPtr = PrevFrameEndSubmissionTimestamps[i];
-			uint64 EndTimestampPtr = PrevFrameBeginSubmissionTimestamps[i + 1];
-
-			GapSpan.BeginCycles = BeginTimestampPtr;
-			uint64 EndCycles = EndTimestampPtr;
-
-			// Check begin/end is contiguous
-			if (EndCycles < GapSpan.BeginCycles)
-			{
-#if D3D12_SUBMISSION_GAP_RECORDER_DEBUG_INFO
-				UE_LOG(LogD3D12GapRecorder, Verbose, TEXT("SubmitSubmissionTimestampsForFrame EndCycles occurs before BeginCycles not valid"));
-#endif
-				bValid = false;
-				break;
-			}
-			GapSpan.DurationCycles = EndCycles - GapSpan.BeginCycles;
-
-			UE_LOG(LogD3D12GapRecorder, Verbose, TEXT("GapSpan Begin %lu End %lu Duration %lu"),GapSpan.BeginCycles,EndCycles,GapSpan.DurationCycles);
-
-			// Check gap spans are contiguous (TODO: we might want to modify this to support async compute submissions which overlap)
-			if (i > 0)
-			{
-				const FGapSpan& PrevGap = Frame.GapSpans[i - 1];
-				uint64 PrevGapEndCycles = PrevGap.BeginCycles + PrevGap.DurationCycles;
-				if (GapSpan.BeginCycles < PrevGapEndCycles)
-				{
-					UE_LOG(LogD3D12GapRecorder, Verbose, TEXT("SubmitSubmissionTimestampsForFrame Gap Span Begin Cycle is later than Prev Gap Cycle End not valid"));
-					bValid = false;
-					break;
-				}
-			}
-
-			TotalWaitCycles += GapSpan.DurationCycles;
-
-			Frame.GapSpans.Add(GapSpan);
-		}
-
-#if D3D12_SUBMISSION_GAP_RECORDER_DEBUG_INFO
-		float Timing = (float)FGPUTiming::GetTimingFrequency();
-
-		uint64 CurrSpan = 0;
-		uint64 TotalDuration = 0;
-
-		for (int i = 0; i < PrevFrameBeginSubmissionTimestamps.Num(); i++)
-		{
-			CurrSpan = PrevFrameEndSubmissionTimestamps[i] - PrevFrameBeginSubmissionTimestamps[i];
-
-			double CurrSpanSeconds = (CurrSpan / Timing);
-			double CurrSpanOutputTime = FMath::TruncToInt(CurrSpanSeconds / FPlatformTime::GetSecondsPerCycle());
-
-			UE_LOG(LogD3D12GapRecorder, Verbose, TEXT("Total GPU Duration for span Begin %lu End %lu Duration %lu Seconds %f"),
-				PrevFrameBeginSubmissionTimestamps[i],
-				PrevFrameEndSubmissionTimestamps[i],
-				CurrSpan,
-				(CurrSpanSeconds * 1000.0f));
-			TotalDuration += CurrSpan;
-		}
-
-		int32 len = PrevFrameEndSubmissionTimestamps.Num() - 1;
-		uint64 tbegin = PrevFrameBeginSubmissionTimestamps[0];
-		uint64 tend = PrevFrameEndSubmissionTimestamps[len];
-		uint64 duration = tend - tbegin;
-		double seconds = (duration / Timing);
-		double TotalDurationSeconds = (TotalDuration / Timing);
-
-		UE_LOG(LogD3D12GapRecorder, Verbose, TEXT("Total GPU Duration for all Timestamps for Frame %u Cycles %lu Timing %f Milliseconds %f"),
-			FrameNumber,
-			TotalDuration,
-			Timing,
-			TotalDurationSeconds);
-
-		UE_LOG(LogD3D12GapRecorder, Verbose, TEXT("Total GPU Duration from StartTimestamp %lu to EndTimestamp %lu Duration %lu MilliSeconds %f Timing %f"),
-			tbegin, 
-			tend, 
-			duration,
-			seconds,
-			Timing);
-
-		CSV_CUSTOM_STAT_GLOBAL(GPUTimestamps, float(TotalDurationSeconds * 1000.0f), ECsvCustomStatOp::Set);
-#endif
-=======
 		if (PrevFrameBeginSubmissionTimestamps.Num() > 0)
 		{
 			// Store the timestamp values
@@ -837,7 +729,6 @@
 		{
 			bValid = false;
 		}
->>>>>>> 6bbb88c8
 	}
 
 	UE_LOG(LogD3D12GapRecorder, Verbose, TEXT("SubmitSubmissionTimestampsForFrame Frame %u FN %u TotalWaitCycles %lu"), FrameCounter, FrameNumber, TotalWaitCycles);
@@ -975,9 +866,6 @@
 		FrameRingbuffer[WriteIndexRT].bSafeToReadOnRenderThread = false;
 	}
 }
-<<<<<<< HEAD
-#endif
-=======
 #endif
 
 const TCHAR* LexToString(DXGI_FORMAT Format)
@@ -1108,4 +996,3 @@
 	case 190: return TEXT("DXGI_FORMAT_SAMPLER_FEEDBACK_MIP_REGION_USED_OPAQUE");
 	}
 }
->>>>>>> 6bbb88c8
