// Copyright Epic Games, Inc. All Rights Reserved.

/*=============================================================================
	D3D12RHI.cpp: Unreal D3D RHI library implementation.
	=============================================================================*/

#include "D3D12RHIPrivate.h"
#include "RHIStaticStates.h"
#include "OneColorShader.h"

#if PLATFORM_WINDOWS
#include "Windows/AllowWindowsPlatformTypes.h"
#include "amd_ags.h"
#include "Windows/HideWindowsPlatformTypes.h"
#endif

#if !UE_BUILD_SHIPPING
#include "STaskGraph.h"
#endif

#if !defined(D3D12_PLATFORM_NEEDS_DISPLAY_MODE_ENUMERATION)
	#define D3D12_PLATFORM_NEEDS_DISPLAY_MODE_ENUMERATION 1
#endif

DEFINE_LOG_CATEGORY(LogD3D12RHI);
DEFINE_LOG_CATEGORY(LogD3D12GapRecorder);

static TAutoConsoleVariable<int32> CVarD3D12UseD24(
	TEXT("r.D3D12.Depth24Bit"),
	0,
	TEXT("0: Use 32-bit float depth buffer\n1: Use 24-bit fixed point depth buffer(default)\n"),
	ECVF_ReadOnly
);


TAutoConsoleVariable<int32> CVarD3D12ZeroBufferSizeInMB(
	TEXT("D3D12.ZeroBufferSizeInMB"),
	4,
	TEXT("The D3D12 RHI needs a static allocation of zeroes to use when streaming textures asynchronously. It should be large enough to support the largest mipmap you need to stream. The default is 4MB."),
	ECVF_ReadOnly
	);

FD3D12DynamicRHI* FD3D12DynamicRHI::SingleD3DRHI = nullptr;

#if D3D12_SUBMISSION_GAP_RECORDER
extern int32 GGapRecorderUseBlockingCall;
#endif

using namespace D3D12RHI;

FD3D12DynamicRHI::FD3D12DynamicRHI(const TArray<TSharedPtr<FD3D12Adapter>>& ChosenAdaptersIn, bool bInPixEventEnabled) :
	ChosenAdapters(ChosenAdaptersIn),
	bPixEventEnabled(bInPixEventEnabled),
	AmdAgsContext(nullptr),
	AmdSupportedExtensionFlags(0),
	FlipEvent(INVALID_HANDLE_VALUE),
	bAllowVendorDevice(!FParse::Param(FCommandLine::Get(), TEXT("novendordevice")))
{
	// The FD3D12DynamicRHI must be a singleton
	check(SingleD3DRHI == nullptr);
	SingleD3DRHI = this;

	// This should be called once at the start 
	check(IsInGameThread());
	check(!GIsThreadedRendering);

	// Adapter must support FL11+
	FeatureLevel = GetAdapter().GetFeatureLevel();
	check(FeatureLevel >= D3D_FEATURE_LEVEL_11_0);

#if PLATFORM_WINDOWS || PLATFORM_HOLOLENS
	// Allocate a buffer of zeroes. This is used when we need to pass D3D memory
	// that we don't care about and will overwrite with valid data in the future.
	ZeroBufferSize = FMath::Max(CVarD3D12ZeroBufferSizeInMB.GetValueOnAnyThread(), 0) * (1 << 20);
	ZeroBuffer = FMemory::Malloc(ZeroBufferSize);
	FMemory::Memzero(ZeroBuffer, ZeroBufferSize);
#else
	ZeroBufferSize = 0;
	ZeroBuffer = nullptr;
#endif // PLATFORM_WINDOWS

	GRHISupportsMultithreading = true;

	GPoolSizeVRAMPercentage = 0;
	GTexturePoolSize = 0;
	GConfig->GetInt(TEXT("TextureStreaming"), TEXT("PoolSizeVRAMPercentage"), GPoolSizeVRAMPercentage, GEngineIni);

	GRHITransitionPrivateData_SizeInBytes = sizeof(FD3D12TransitionData);
	GRHITransitionPrivateData_AlignInBytes = alignof(FD3D12TransitionData);

	// Initialize the platform pixel format map.
	GPixelFormats[PF_Unknown		].PlatformFormat = DXGI_FORMAT_UNKNOWN;
	GPixelFormats[PF_A32B32G32R32F	].PlatformFormat = DXGI_FORMAT_R32G32B32A32_FLOAT;
	GPixelFormats[PF_B8G8R8A8		].PlatformFormat = DXGI_FORMAT_B8G8R8A8_TYPELESS;
	GPixelFormats[PF_G8				].PlatformFormat = DXGI_FORMAT_R8_UNORM;
	GPixelFormats[PF_G16			].PlatformFormat = DXGI_FORMAT_R16_UNORM;
	GPixelFormats[PF_DXT1			].PlatformFormat = DXGI_FORMAT_BC1_TYPELESS;
	GPixelFormats[PF_DXT3			].PlatformFormat = DXGI_FORMAT_BC2_TYPELESS;
	GPixelFormats[PF_DXT5			].PlatformFormat = DXGI_FORMAT_BC3_TYPELESS;
	GPixelFormats[PF_BC4			].PlatformFormat = DXGI_FORMAT_BC4_UNORM;
	GPixelFormats[PF_UYVY			].PlatformFormat = DXGI_FORMAT_UNKNOWN;		// TODO: Not supported in D3D11
	if (CVarD3D12UseD24.GetValueOnAnyThread())
	{
		GPixelFormats[PF_DepthStencil].PlatformFormat = DXGI_FORMAT_R24G8_TYPELESS;
		GPixelFormats[PF_DepthStencil].BlockBytes = 4;
		GPixelFormats[PF_DepthStencil].Supported = true;
		GPixelFormats[PF_X24_G8].PlatformFormat = DXGI_FORMAT_X24_TYPELESS_G8_UINT;
		GPixelFormats[PF_X24_G8].BlockBytes = 4;
	}
	else
	{
		GPixelFormats[PF_DepthStencil].PlatformFormat = DXGI_FORMAT_R32G8X24_TYPELESS;
		GPixelFormats[PF_DepthStencil].BlockBytes = 5;
		GPixelFormats[PF_DepthStencil].Supported = true;
		GPixelFormats[PF_X24_G8].PlatformFormat = DXGI_FORMAT_X32_TYPELESS_G8X24_UINT;
		GPixelFormats[PF_X24_G8].BlockBytes = 5;
	}
	GPixelFormats[PF_ShadowDepth	].PlatformFormat = DXGI_FORMAT_R16_TYPELESS;
	GPixelFormats[PF_ShadowDepth	].BlockBytes = 2;
	GPixelFormats[PF_ShadowDepth	].Supported = true;
	GPixelFormats[PF_R32_FLOAT		].PlatformFormat = DXGI_FORMAT_R32_FLOAT;
	GPixelFormats[PF_G16R16			].PlatformFormat = DXGI_FORMAT_R16G16_UNORM;
	GPixelFormats[PF_G16R16F		].PlatformFormat = DXGI_FORMAT_R16G16_FLOAT;
	GPixelFormats[PF_G16R16F_FILTER	].PlatformFormat = DXGI_FORMAT_R16G16_FLOAT;
	GPixelFormats[PF_G32R32F		].PlatformFormat = DXGI_FORMAT_R32G32_FLOAT;
	GPixelFormats[PF_A2B10G10R10	].PlatformFormat = DXGI_FORMAT_R10G10B10A2_UNORM;
	GPixelFormats[PF_A16B16G16R16	].PlatformFormat = DXGI_FORMAT_R16G16B16A16_UNORM;
	GPixelFormats[PF_D24			].PlatformFormat = DXGI_FORMAT_R24G8_TYPELESS;
	GPixelFormats[PF_R16F			].PlatformFormat = DXGI_FORMAT_R16_FLOAT;
	GPixelFormats[PF_R16F_FILTER	].PlatformFormat = DXGI_FORMAT_R16_FLOAT;

	GPixelFormats[PF_FloatRGB		].PlatformFormat = DXGI_FORMAT_R11G11B10_FLOAT;
	GPixelFormats[PF_FloatRGB		].BlockBytes = 4;
	GPixelFormats[PF_FloatRGBA		].PlatformFormat = DXGI_FORMAT_R16G16B16A16_FLOAT;
	GPixelFormats[PF_FloatRGBA		].BlockBytes = 8;
	GPixelFormats[PF_FloatR11G11B10	].PlatformFormat = DXGI_FORMAT_R11G11B10_FLOAT;
	GPixelFormats[PF_FloatR11G11B10	].Supported = true;
	GPixelFormats[PF_FloatR11G11B10	].BlockBytes = 4;

	GPixelFormats[PF_V8U8			].PlatformFormat = DXGI_FORMAT_R8G8_SNORM;
	GPixelFormats[PF_BC5			].PlatformFormat = DXGI_FORMAT_BC5_UNORM;
	GPixelFormats[PF_A1				].PlatformFormat = DXGI_FORMAT_R1_UNORM; // Not supported for rendering.
	GPixelFormats[PF_A8				].PlatformFormat = DXGI_FORMAT_A8_UNORM;
	GPixelFormats[PF_R32_UINT		].PlatformFormat = DXGI_FORMAT_R32_UINT;
	GPixelFormats[PF_R32_SINT		].PlatformFormat = DXGI_FORMAT_R32_SINT;

	GPixelFormats[PF_R16_UINT		].PlatformFormat = DXGI_FORMAT_R16_UINT;
	GPixelFormats[PF_R16_SINT		].PlatformFormat = DXGI_FORMAT_R16_SINT;
	GPixelFormats[PF_R16G16B16A16_UINT].PlatformFormat = DXGI_FORMAT_R16G16B16A16_UINT;
	GPixelFormats[PF_R16G16B16A16_SINT].PlatformFormat = DXGI_FORMAT_R16G16B16A16_SINT;

	GPixelFormats[PF_R5G6B5_UNORM	].PlatformFormat = DXGI_FORMAT_B5G6R5_UNORM;
	GPixelFormats[PF_R8G8B8A8		].PlatformFormat = DXGI_FORMAT_R8G8B8A8_TYPELESS;
	GPixelFormats[PF_R8G8B8A8_UINT	].PlatformFormat = DXGI_FORMAT_R8G8B8A8_UINT;
	GPixelFormats[PF_R8G8B8A8_SNORM	].PlatformFormat = DXGI_FORMAT_R8G8B8A8_SNORM;

	GPixelFormats[PF_R8G8			].PlatformFormat = DXGI_FORMAT_R8G8_UNORM;
	GPixelFormats[PF_R32G32B32A32_UINT].PlatformFormat = DXGI_FORMAT_R32G32B32A32_UINT;
	GPixelFormats[PF_R16G16_UINT	].PlatformFormat = DXGI_FORMAT_R16G16_UINT;
	GPixelFormats[PF_R32G32_UINT	].PlatformFormat = DXGI_FORMAT_R32G32_UINT;

	GPixelFormats[PF_BC6H			].PlatformFormat = DXGI_FORMAT_BC6H_UF16;
	GPixelFormats[PF_BC7			].PlatformFormat = DXGI_FORMAT_BC7_TYPELESS;
	GPixelFormats[PF_R8_UINT		].PlatformFormat = DXGI_FORMAT_R8_UINT;
	GPixelFormats[PF_R8				].PlatformFormat = DXGI_FORMAT_R8_UNORM;

	GPixelFormats[PF_R16G16B16A16_UNORM].PlatformFormat = DXGI_FORMAT_R16G16B16A16_UNORM;
	GPixelFormats[PF_R16G16B16A16_SNORM].PlatformFormat = DXGI_FORMAT_R16G16B16A16_SNORM;

	GPixelFormats[PF_NV12].PlatformFormat = DXGI_FORMAT_NV12;
	GPixelFormats[PF_NV12].Supported = true;

	// MS - Not doing any feature level checks. D3D12 currently supports these limits.
	// However this may need to be revisited if new feature levels are introduced with different HW requirement
	GSupportsSeparateRenderTargetBlendState = true;
	GMaxTextureDimensions = D3D12_REQ_TEXTURE2D_U_OR_V_DIMENSION;
	GMaxCubeTextureDimensions = D3D12_REQ_TEXTURECUBE_DIMENSION;
	GMaxTextureArrayLayers = D3D12_REQ_TEXTURE2D_ARRAY_AXIS_DIMENSION;
	GRHISupportsMSAADepthSampleAccess = true;

	GMaxTextureMipCount = FMath::CeilLogTwo(GMaxTextureDimensions) + 1;
	GMaxTextureMipCount = FMath::Min<int32>(MAX_TEXTURE_MIP_COUNT, GMaxTextureMipCount);
	GMaxShadowDepthBufferSizeX = GMaxTextureDimensions;
	GMaxShadowDepthBufferSizeY = GMaxTextureDimensions;
	GRHISupportsResolveCubemapFaces = true;
	GRHISupportsCopyToTextureMultipleMips = true;
	GRHISupportsArrayIndexFromAnyShader = true;

	GRHISupportsRHIThread = true;

	GRHISupportsParallelRHIExecute = D3D12_SUPPORTS_PARALLEL_RHI_EXECUTE;

	GSupportsTimestampRenderQueries = true;
	GSupportsParallelOcclusionQueries = true;

	{
		// Workaround for 4.14. Limit the number of GPU stats on D3D12 due to an issue with high memory overhead with render queries (Jira UE-38139)
		//@TODO: Remove this when render query issues are fixed
		static IConsoleVariable* GPUStatsEnabledCVar = IConsoleManager::Get().FindConsoleVariable(TEXT("r.GPUStatsMaxQueriesPerFrame"));
		if (GPUStatsEnabledCVar)
		{
			GPUStatsEnabledCVar->Set(1024); // 1024*64KB = 64MB
		}
	}

	// Enable async compute by default
<<<<<<< HEAD
	// #FIXME: disabling D3D12 async compute to unblock Dev-RenderPlat-Staging copy-up. #JIRA UE-97888
=======
>>>>>>> 3aae9151
	GEnableAsyncCompute = true;

	// Manually enable Async BVH build for D3D12 RHI
	GRHISupportsRayTracingAsyncBuildAccelerationStructure = true;

	GRHISupportsPipelineFileCache = PLATFORM_WINDOWS;
}

FD3D12DynamicRHI::~FD3D12DynamicRHI()
{
	UE_LOG(LogD3D12RHI, Log, TEXT("~FD3D12DynamicRHI"));

	check(ChosenAdapters.Num() == 0);
}

void FD3D12DynamicRHI::Shutdown()
{
	check(IsInGameThread() && IsInRenderingThread());  // require that the render thread has been shut down

#if PLATFORM_WINDOWS
	if (AmdAgsContext)
	{
		// Clean up the AMD extensions and shut down the AMD AGS utility library
		agsDeInit(AmdAgsContext);
		AmdAgsContext = nullptr;
	}
#endif

	RHIShutdownFlipTracking();

	// Cleanup All of the Adapters
	for (TSharedPtr<FD3D12Adapter>& Adapter : ChosenAdapters)
	{
		// Take a reference on the ID3D12Device so that we can delete the FD3D12Device
		// and have it's children correctly release ID3D12* objects via RAII
		TRefCountPtr<ID3D12Device> Direct3DDevice = Adapter->GetD3DDevice();

		Adapter->Cleanup();

#if PLATFORM_WINDOWS
		const bool bWithD3DDebug = D3D12RHI_ShouldCreateWithD3DDebug();
		if (bWithD3DDebug)
		{
			TRefCountPtr<ID3D12DebugDevice> Debug;

			if (SUCCEEDED(Direct3DDevice->QueryInterface(IID_PPV_ARGS(Debug.GetInitReference()))))
			{
				D3D12_RLDO_FLAGS rldoFlags = D3D12_RLDO_DETAIL;

				Debug->ReportLiveDeviceObjects(rldoFlags);
			}
		}
#endif
		// The lifetime of the adapter is managed by the FD3D12DynamicRHIModule
	}

	ChosenAdapters.Empty();

	// Release the buffer of zeroes.
	FMemory::Free(ZeroBuffer);
	ZeroBuffer = NULL;
	ZeroBufferSize = 0;
}

FD3D12CommandContext* FD3D12DynamicRHI::CreateCommandContext(FD3D12Device* InParent, bool InIsDefaultContext, bool InIsAsyncComputeContext)
{
	FD3D12CommandContext* NewContext = new FD3D12CommandContext(InParent, InIsDefaultContext, InIsAsyncComputeContext);
	return NewContext;
}

void FD3D12DynamicRHI::CreateCommandQueue(FD3D12Device* Device, const D3D12_COMMAND_QUEUE_DESC& Desc, TRefCountPtr<ID3D12CommandQueue>& OutCommandQueue)
{
	VERIFYD3D12RESULT(Device->GetDevice()->CreateCommandQueue(&Desc, IID_PPV_ARGS(OutCommandQueue.GetInitReference())));
}

IRHICommandContext* FD3D12DynamicRHI::RHIGetDefaultContext()
{
	FD3D12Adapter& Adapter = GetAdapter();

	IRHICommandContext* DefaultCommandContext = nullptr;	
	if (GNumExplicitGPUsForRendering > 1)
	{
		DefaultCommandContext = static_cast<IRHICommandContext*>(&Adapter.GetDefaultContextRedirector());
	}
	else // Single GPU path
	{
		FD3D12Device* Device = Adapter.GetDevice(0);
		DefaultCommandContext = static_cast<IRHICommandContext*>(&Device->GetDefaultCommandContext());
	}

	check(DefaultCommandContext);
	return DefaultCommandContext;
}

IRHIComputeContext* FD3D12DynamicRHI::RHIGetDefaultAsyncComputeContext()
{
	FD3D12Adapter& Adapter = GetAdapter();

	IRHIComputeContext* DefaultAsyncComputeContext = nullptr;
	if (GNumExplicitGPUsForRendering > 1)
	{
		DefaultAsyncComputeContext = GEnableAsyncCompute ?
			static_cast<IRHIComputeContext*>(&Adapter.GetDefaultAsyncComputeContextRedirector()) :
			static_cast<IRHIComputeContext*>(&Adapter.GetDefaultContextRedirector());
	}
	else // Single GPU path.
	{
		FD3D12Device* Device = Adapter.GetDevice(0);
		DefaultAsyncComputeContext = GEnableAsyncCompute ?
			static_cast<IRHIComputeContext*>(&Device->GetDefaultAsyncComputeContext()) :
			static_cast<IRHIComputeContext*>(&Device->GetDefaultCommandContext());
	}

	check(DefaultAsyncComputeContext);
	return DefaultAsyncComputeContext;
}

void FD3D12DynamicRHI::UpdateBuffer(FD3D12Resource* Dest, uint32 DestOffset, FD3D12Resource* Source, uint32 SourceOffset, uint32 NumBytes)
{
	FD3D12Device* Device = Dest->GetParentDevice();

	FD3D12CommandContext& DefaultContext = Device->GetDefaultCommandContext();
	FD3D12CommandListHandle& hCommandList = DefaultContext.CommandListHandle;

	FConditionalScopeResourceBarrier ScopeResourceBarrierDest(hCommandList, Dest, D3D12_RESOURCE_STATE_COPY_DEST, 0);
	// Don't need to transition upload heaps

	DefaultContext.numCopies++;
	hCommandList.FlushResourceBarriers();
	hCommandList->CopyBufferRegion(Dest->GetResource(), DestOffset, Source->GetResource(), SourceOffset, NumBytes);
	hCommandList.UpdateResidency(Dest);
	hCommandList.UpdateResidency(Source);

	DEBUG_RHI_EXECUTE_COMMAND_LIST(this);
}

void FD3D12DynamicRHI::RHIFlushResources()
{
	// Nothing to do (yet!)
}

void FD3D12DynamicRHI::RHIAcquireThreadOwnership()
{
}

void FD3D12DynamicRHI::RHIReleaseThreadOwnership()
{
	// Nothing to do
}

void* FD3D12DynamicRHI::RHIGetNativeDevice()
{
	return (void*)GetAdapter().GetD3DDevice();
}

void* FD3D12DynamicRHI::RHIGetNativeGraphicsQueue()
{
	return (void*)RHIGetD3DCommandQueue();
}

void* FD3D12DynamicRHI::RHIGetNativeComputeQueue()
{
	return (void*)RHIGetD3DCommandQueue();
}

void* FD3D12DynamicRHI::RHIGetNativeInstance()
{
	return nullptr;
}


/**
* Returns a supported screen resolution that most closely matches the input.
* @param Width - Input: Desired resolution width in pixels. Output: A width that the platform supports.
* @param Height - Input: Desired resolution height in pixels. Output: A height that the platform supports.
*/
void FD3D12DynamicRHI::RHIGetSupportedResolution(uint32& Width, uint32& Height)
{
	uint32 InitializedMode = false;
	DXGI_MODE_DESC BestMode;
	BestMode.Width = 0;
	BestMode.Height = 0;

	{
		HRESULT HResult = S_OK;
		TRefCountPtr<IDXGIAdapter> Adapter;
		HResult = GetAdapter().GetDXGIFactory()->EnumAdapters(GetAdapter().GetAdapterIndex(), Adapter.GetInitReference());
		if (DXGI_ERROR_NOT_FOUND == HResult)
		{
			return;
		}
		if (FAILED(HResult))
		{
			return;
		}

		// get the description of the adapter
		DXGI_ADAPTER_DESC AdapterDesc;
		VERIFYD3D12RESULT(Adapter->GetDesc(&AdapterDesc));

#if D3D12_PLATFORM_NEEDS_DISPLAY_MODE_ENUMERATION
		// Enumerate outputs for this adapter
		// TODO: Cap at 1 for default output
		for (uint32 o = 0; o < 1; o++)
		{
			TRefCountPtr<IDXGIOutput> Output;
			HResult = Adapter->EnumOutputs(o, Output.GetInitReference());
			if (DXGI_ERROR_NOT_FOUND == HResult)
			{
				break;
			}
			if (FAILED(HResult))
			{
				return;
			}

			// TODO: GetDisplayModeList is a terribly SLOW call.  It can take up to a second per invocation.
			//  We might want to work around some DXGI badness here.
			DXGI_FORMAT Format = DXGI_FORMAT_R8G8B8A8_UNORM;
			uint32 NumModes = 0;
			HResult = Output->GetDisplayModeList(Format, 0, &NumModes, NULL);
			if (HResult == DXGI_ERROR_NOT_FOUND)
			{
				return;
			}
			else if (HResult == DXGI_ERROR_NOT_CURRENTLY_AVAILABLE)
			{
				UE_LOG(LogD3D12RHI, Fatal,
					TEXT("This application cannot be run over a remote desktop configuration")
					);
				return;
			}
			DXGI_MODE_DESC* ModeList = new DXGI_MODE_DESC[NumModes];
			VERIFYD3D12RESULT(Output->GetDisplayModeList(Format, 0, &NumModes, ModeList));

			for (uint32 m = 0; m < NumModes; m++)
			{
				// Search for the best mode

				// Suppress static analysis warnings about a potentially out-of-bounds read access to ModeList. This is a false positive - Index is always within range.
				CA_SUPPRESS(6385);
				bool IsEqualOrBetterWidth = FMath::Abs((int32)ModeList[m].Width - (int32)Width) <= FMath::Abs((int32)BestMode.Width - (int32)Width);
				bool IsEqualOrBetterHeight = FMath::Abs((int32)ModeList[m].Height - (int32)Height) <= FMath::Abs((int32)BestMode.Height - (int32)Height);
				if (!InitializedMode || (IsEqualOrBetterWidth && IsEqualOrBetterHeight))
				{
					BestMode = ModeList[m];
					InitializedMode = true;
				}
			}

			delete[] ModeList;
		}
#endif // D3D12_PLATFORM_NEEDS_DISPLAY_MODE_ENUMERATION
	}

	check(InitializedMode);
	Width = BestMode.Width;
	Height = BestMode.Height;
}

void FD3D12DynamicRHI::GetBestSupportedMSAASetting(DXGI_FORMAT PlatformFormat, uint32 MSAACount, uint32& OutBestMSAACount, uint32& OutMSAAQualityLevels)
{
	// start counting down from current setting (indicated the current "best" count) and move down looking for support
	for (uint32 SampleCount = MSAACount; SampleCount > 0; SampleCount--)
	{
		// The multisampleQualityLevels struct serves as both the input and output to CheckFeatureSupport.
		D3D12_FEATURE_DATA_MULTISAMPLE_QUALITY_LEVELS multisampleQualityLevels = {};
		multisampleQualityLevels.SampleCount = SampleCount;

		if (SUCCEEDED(GetAdapter().GetD3DDevice()->CheckFeatureSupport(D3D12_FEATURE_MULTISAMPLE_QUALITY_LEVELS, &multisampleQualityLevels, sizeof(multisampleQualityLevels))))
		{
			OutBestMSAACount = SampleCount;
			OutMSAAQualityLevels = multisampleQualityLevels.NumQualityLevels;
			break;
		}
	}

	return;
}

uint32 FD3D12DynamicRHI::GetDebugFlags()
{
	return GetAdapter().GetDebugFlags();
}

bool FD3D12DynamicRHI::CheckGpuHeartbeat() const
{
	bool bResult = false;
	for (uint32 GPUIndex : FRHIGPUMask::All())
	{
		bResult |= ChosenAdapters[0]->GetDevice(GPUIndex)->GetGPUProfiler().CheckGpuHeartbeat();
	}
	return bResult;
}

#if D3D12_SUBMISSION_GAP_RECORDER
FD3D12SubmissionGapRecorder::FD3D12SubmissionGapRecorder()
	: WriteIndex(0)
	, WriteIndexRT(0)
	, ReadIndex(0)
	, CurrentGapSpanReadIndex(0)
	, CurrentElapsedWaitCycles(0)
	, LastTimestampAdjusted(0xFFFFFFFF)
	, StartFrameSlotIdx(0)
	, EndFrameSlotIdx(0)
{
	// Add 8 frames to the ring buffer. This gives a reasonable amount of history
	// for buffered queries when we want to read the results back later
	for (int i = 0; i < 8; i++)
	{
		FrameRingbuffer.Add(FD3D12SubmissionGapRecorder::FFrame());
	}
}

uint64 FD3D12SubmissionGapRecorder::SubmitSubmissionTimestampsForFrame(uint32 FrameCounter, 
	TArray<uint64>& PrevFrameBeginSubmissionTimestamps, 
	TArray<uint64>& PrevFrameEndSubmissionTimestamps)
{
	// NB: The frame number for the previous frame is actually FrameCounter-2, because we've already incremented FrameCounter at this point
	uint32 Offset = 2;

	if (!GGapRecorderUseBlockingCall)
	{
		// If we are not using a blocking call results will be one frame further prior
		Offset = 3;
	}

	uint32 FrameNumber = FrameCounter - Offset;

	UE_LOG(LogD3D12GapRecorder, Verbose, TEXT("SubmitSubmissionTimestampsForFrame Storing Frame %u as Frame Number %d RingBufferFrames %d ReadIndex %u WriteIndex %u"), FrameCounter,FrameNumber, FrameRingbuffer.Num(), ReadIndex, WriteIndex);
#if D3D12_SUBMISSION_GAP_RECORDER_DEBUG_INFO
	ensureMsgf(PrevFrameBeginSubmissionTimestamps.Num() == PrevFrameEndSubmissionTimestamps.Num(), TEXT("Start/End Submission timestamps don't match. %i, %i"), PrevFrameBeginSubmissionTimestamps.Num(), PrevFrameEndSubmissionTimestamps.Num());
#endif

	FD3D12SubmissionGapRecorder::FFrame& Frame = FrameRingbuffer[WriteIndex];

	UE_LOG(LogD3D12GapRecorder, VeryVerbose, TEXT("Ring Buffer Frames"));
	for (int i = 0; i < FrameRingbuffer.Num(); i++)
	{
		UE_LOG(LogD3D12GapRecorder, VeryVerbose, TEXT("Frame %u"), FrameRingbuffer[i].FrameNumber);
	}

	// It seems GapSpans can be modified on both the render thread and RHI thread, so we need a critical section
	FScopeLock ScopeLock(&GapSpanMutex);

	Frame.GapSpans.Empty();
	Frame.FrameNumber = FrameNumber;

	uint64 TotalWaitCycles = 0;
	bool bValid = true;

	// Do some rudimentary checks. Note: the first 2 frames are always invalid, because we don't have any data yet
	if (PrevFrameBeginSubmissionTimestamps.Num() != PrevFrameEndSubmissionTimestamps.Num() || FrameCounter < 2)
	{
#if D3D12_SUBMISSION_GAP_RECORDER_DEBUG_INFO
		UE_LOG(LogD3D12GapRecorder, Verbose, TEXT("SubmitSubmissionTimestampsForFrame not storing frame FrameCounter %u PFBT %d PFET %d"), FrameCounter, PrevFrameBeginSubmissionTimestamps.Num(), PrevFrameEndSubmissionTimestamps.Num());
#endif
		bValid = false;
	}
	else
	{
		static TConsoleVariableData<int32>* VSyncIntervalCVar = IConsoleManager::Get().FindTConsoleVariableDataInt(TEXT("rhi.syncinterval"));

		if (VSyncIntervalCVar && VSyncIntervalCVar->GetValueOnRenderThread() > 0 && !PLATFORM_USE_BACKBUFFER_WRITE_TRANSITION_TRACKING)
		{
			int32 offset = PrevFrameBeginSubmissionTimestamps.Num() - (EndFrameSlotIdx - (PresentSlotIdx + 2));
			if (PrevFrameBeginSubmissionTimestamps.IsValidIndex(offset))
			{
				PrevFrameBeginSubmissionTimestamps.RemoveAt(offset);
			}
			if (PrevFrameEndSubmissionTimestamps.IsValidIndex(offset))
			{
				PrevFrameEndSubmissionTimestamps.RemoveAt(offset);
			}

#if D3D12_SUBMISSION_GAP_RECORDER_DEBUG_INFO
			UE_LOG(LogD3D12GapRecorder, Verbose, TEXT("Present Slot Idx %d End Frame Slot Idx %d Array Len %d Offset %d"), PresentSlotIdx, EndFrameSlotIdx, PrevFrameBeginSubmissionTimestamps.Num(), offset);
#endif
		}

		// Store the timestamp values
		for (int i = 0; i < PrevFrameBeginSubmissionTimestamps.Num() - 1; i++)
		{
			FGapSpan GapSpan;

			uint64 BeginTimestampPtr = PrevFrameEndSubmissionTimestamps[i];
			uint64 EndTimestampPtr = PrevFrameBeginSubmissionTimestamps[i + 1];

			GapSpan.BeginCycles = BeginTimestampPtr;
			uint64 EndCycles = EndTimestampPtr;

			// Check begin/end is contiguous
			if (EndCycles < GapSpan.BeginCycles)
			{
#if D3D12_SUBMISSION_GAP_RECORDER_DEBUG_INFO
				UE_LOG(LogD3D12GapRecorder, Verbose, TEXT("SubmitSubmissionTimestampsForFrame EndCycles occurs before BeginCycles not valid"));
#endif
				bValid = false;
				break;
			}
			GapSpan.DurationCycles = EndCycles - GapSpan.BeginCycles;

			UE_LOG(LogD3D12GapRecorder, Verbose, TEXT("GapSpan Begin %lu End %lu Duration %lu"),GapSpan.BeginCycles,EndCycles,GapSpan.DurationCycles);

			// Check gap spans are contiguous (TODO: we might want to modify this to support async compute submissions which overlap)
			if (i > 0)
			{
				const FGapSpan& PrevGap = Frame.GapSpans[i - 1];
				uint64 PrevGapEndCycles = PrevGap.BeginCycles + PrevGap.DurationCycles;
				if (GapSpan.BeginCycles < PrevGapEndCycles)
				{
					UE_LOG(LogD3D12GapRecorder, Verbose, TEXT("SubmitSubmissionTimestampsForFrame Gap Span Begin Cycle is later than Prev Gap Cycle End not valid"));
					bValid = false;
					break;
				}
			}

			TotalWaitCycles += GapSpan.DurationCycles;

			Frame.GapSpans.Add(GapSpan);
		}

#if D3D12_SUBMISSION_GAP_RECORDER_DEBUG_INFO
		float Timing = (float)FGPUTiming::GetTimingFrequency();

		uint64 CurrSpan = 0;
		uint64 TotalDuration = 0;

		for (int i = 0; i < PrevFrameBeginSubmissionTimestamps.Num(); i++)
		{
			CurrSpan = PrevFrameEndSubmissionTimestamps[i] - PrevFrameBeginSubmissionTimestamps[i];

			double CurrSpanSeconds = (CurrSpan / Timing);
			double CurrSpanOutputTime = FMath::TruncToInt(CurrSpanSeconds / FPlatformTime::GetSecondsPerCycle());

			UE_LOG(LogD3D12GapRecorder, Verbose, TEXT("Total GPU Duration for span Begin %lu End %lu Duration %lu Seconds %f"),
				PrevFrameBeginSubmissionTimestamps[i],
				PrevFrameEndSubmissionTimestamps[i],
				CurrSpan,
				(CurrSpanSeconds * 1000.0f));
			TotalDuration += CurrSpan;
		}

		int32 len = PrevFrameEndSubmissionTimestamps.Num() - 1;
		uint64 tbegin = PrevFrameBeginSubmissionTimestamps[0];
		uint64 tend = PrevFrameEndSubmissionTimestamps[len];
		uint64 duration = tend - tbegin;
		double seconds = (duration / Timing);
		double TotalDurationSeconds = (TotalDuration / Timing);

		UE_LOG(LogD3D12GapRecorder, Verbose, TEXT("Total GPU Duration for all Timestamps for Frame %u Cycles %lu Timing %f Milliseconds %f"),
			FrameNumber,
			TotalDuration,
			Timing,
			TotalDurationSeconds);

		UE_LOG(LogD3D12GapRecorder, Verbose, TEXT("Total GPU Duration from StartTimestamp %lu to EndTimestamp %lu Duration %lu MilliSeconds %f Timing %f"),
			tbegin, 
			tend, 
			duration,
			seconds,
			Timing);

		CSV_CUSTOM_STAT_GLOBAL(GPUTimestamps, float(TotalDurationSeconds * 1000.0f), ECsvCustomStatOp::Set);
#endif
	}

	UE_LOG(LogD3D12GapRecorder, Verbose, TEXT("SubmitSubmissionTimestampsForFrame Frame %u FN %u TotalWaitCycles %lu"), FrameCounter, FrameNumber, TotalWaitCycles);

	if (!bValid)
	{
		// If the frame isn't valid, just clear it
#if D3D12_SUBMISSION_GAP_RECORDER_DEBUG_INFO
		UE_LOG(LogD3D12GapRecorder, Verbose, TEXT("SubmitSubmissionTimestampsForFrame Frame %u FN %u is not valid clearing"), FrameCounter, FrameNumber);
#endif
		Frame.GapSpans.Empty();
		TotalWaitCycles = 0;
	}

	Frame.TotalWaitCycles = TotalWaitCycles;
	WriteIndex = (WriteIndex + 1) % FrameRingbuffer.Num();

	// Keep track of the begin/end span for the frame (mostly for debugging at this point)
	Frame.EndCycles = 0;
	Frame.StartCycles = 0;
	if (Frame.GapSpans.Num() > 0)
	{
		Frame.StartCycles = Frame.GapSpans[0].BeginCycles;

		const FGapSpan& LastSpan = Frame.GapSpans.Last();
		Frame.EndCycles = LastSpan.BeginCycles + LastSpan.DurationCycles;
	}
	Frame.bIsValid = bValid;
	return TotalWaitCycles;
}

uint64 FD3D12SubmissionGapRecorder::AdjustTimestampForSubmissionGaps(uint32 FrameSubmitted, uint64 Timestamp)
{
	// Note: this function looks heavy, but in most cases it should be efficient, as it takes advantage of wait times computed on previous calls.
	// Large numbers of timestamps requested out of order may be slower

	// It seems GapSpans can be modified on both the render thread and RHI thread, so we need a critical section
	FScopeLock ScopeLock(&GapSpanMutex);

	// Get the current frame (in most cases we'll just skip over this)
	if (FrameRingbuffer[ReadIndex].FrameNumber != FrameSubmitted)
	{
		// This isn't the right frame, so try to find it
		bool bFound = false;
		for (int i = 0; i < FrameRingbuffer.Num() - 1; i++)
		{
			ReadIndex = (ReadIndex + 1) % FrameRingbuffer.Num();
			if (FrameRingbuffer[ReadIndex].FrameNumber == FrameSubmitted)
			{
				LastTimestampAdjusted = (uint64)-1;
				bFound = true;
				break;
			}
		}

		if (!bFound)
		{
			// The frame wasn't found, so don't adjust the timestamp
			UE_LOG(LogD3D12GapRecorder, VeryVerbose, TEXT("AdjustTimestampForSubmissionGaps Frame %u not found in ringbuffer"), FrameSubmitted);
			return Timestamp;
		}
	}

	FFrame& CurrentFrame = FrameRingbuffer[ReadIndex];
	bool bValid = CurrentFrame.bIsValid;

	// In the non blocking case the data is always read from the prior frame so this is not required
	if (GGapRecorderUseBlockingCall)
	{
		bValid = bValid && CurrentFrame.bSafeToReadOnRenderThread;
	}

	if (!bValid)
	{
		// If the frame isn't valid, don't adjust the timestamp
		UE_LOG(LogD3D12GapRecorder, VeryVerbose, TEXT("AdjustTimestampForSubmissionGaps Frame %u not valid SafeToRead %d"),FrameSubmitted, CurrentFrame.bSafeToReadOnRenderThread);
		return Timestamp;
	}

	// If the timestamps are read back out-of-order (or this is the first frame), we need to start from the beginning
	if (Timestamp < LastTimestampAdjusted)
	{
		CurrentGapSpanReadIndex = 0;
		CurrentElapsedWaitCycles = 0;
	}
	LastTimestampAdjusted = Timestamp;

	int32 GapSpans = 0;

	// Find all gaps before this timestamp and add up the time (this continues where we left off last time if possible)
	for (; CurrentGapSpanReadIndex < CurrentFrame.GapSpans.Num(); CurrentGapSpanReadIndex++)
	{
		const FGapSpan& GapSpan = CurrentFrame.GapSpans[CurrentGapSpanReadIndex];
		if (GapSpan.BeginCycles >= Timestamp)
		{
			// The next gap begins before this timestamp happened, so we're done
			break;
		}
		GapSpans++;
		CurrentElapsedWaitCycles += GapSpan.DurationCycles;
	}

	UE_LOG(LogD3D12GapRecorder, Verbose, TEXT("AdjustTimestampForSubmissionGaps Frame %u Found %lu Gap Spans Before Timestamp %lu Total %d CurrentElapsedWaitCycles %lu"), FrameSubmitted, GapSpans, Timestamp, CurrentFrame.GapSpans.Num(), CurrentElapsedWaitCycles);

	if (Timestamp < CurrentElapsedWaitCycles)
	{
		// Something went wrong. Likely a result of 32-bit uint overflow. Don't adjust
		UE_LOG(LogD3D12GapRecorder, Verbose, TEXT("AdjustTimestampForSubmissionGaps Timestamp was less than elapsed wait cycles not adjusting"), FrameSubmitted);
		return Timestamp;
	}
	return Timestamp - CurrentElapsedWaitCycles;
}

void FD3D12SubmissionGapRecorder::OnRenderThreadAdvanceFrame()
{
	check(IsInRenderingThread());
	for (int i = 0; i < FrameRingbuffer.Num(); i++)
	{
		FrameRingbuffer[i].bSafeToReadOnRenderThread = true;
	}

	WriteIndexRT = (WriteIndexRT + 1) % FrameRingbuffer.Num();

#if DO_CHECK
	// Check the write indices don't drift. Shouldn't be possible, but just in case... 
	{
		int Diff = FMath::Abs((int)WriteIndexRT - (int)WriteIndex);
		//ensure(Diff <= 1 || Diff == FrameRingbuffer.Num() - 1);
	}
#endif

	// If we have an RHIThread, the frame at WriteIndex is about to be written, so mark it as not safe to read. 
	if (IsRunningRHIInSeparateThread())
	{
		FrameRingbuffer[WriteIndexRT].bSafeToReadOnRenderThread = false;
	}
}
#endif<|MERGE_RESOLUTION|>--- conflicted
+++ resolved
@@ -204,10 +204,6 @@
 	}
 
 	// Enable async compute by default
-<<<<<<< HEAD
-	// #FIXME: disabling D3D12 async compute to unblock Dev-RenderPlat-Staging copy-up. #JIRA UE-97888
-=======
->>>>>>> 3aae9151
 	GEnableAsyncCompute = true;
 
 	// Manually enable Async BVH build for D3D12 RHI
