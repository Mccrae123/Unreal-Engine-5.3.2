--- conflicted
+++ resolved
@@ -357,10 +357,6 @@
 	FD3D12Texture2D* Result = InAdapter->CreateLinkedObject<FD3D12Texture2D>(FRHIGPUMask::All(), [&](FD3D12Device* Device)
 	{
 		FD3D12Texture2D* NewTexture = new FD3D12BackBufferReferenceTexture2D(this, bInIsSDR, Device, InSizeX, InSizeY, PixelFormat);
-<<<<<<< HEAD
-		NewTexture->DoNoDeferDelete();
-=======
->>>>>>> 6bbb88c8
 		return NewTexture;
 	});
 	return Result;
@@ -484,10 +480,6 @@
 
 			for (FD3D12TextureBase& Tex : *BackBuffers[i])
 			{
-<<<<<<< HEAD
-				static_cast<FD3D12Texture2D&>(Tex).DoNoDeferDelete();
-=======
->>>>>>> 6bbb88c8
 				Tex.GetResource()->DoNotDeferDelete();
 			}
 		}
@@ -505,10 +497,6 @@
 
 			for (FD3D12TextureBase& Tex : *SDRBackBuffers[i])
 			{
-<<<<<<< HEAD
-				static_cast<FD3D12Texture2D&>(Tex).DoNoDeferDelete();
-=======
->>>>>>> 6bbb88c8
 				Tex.GetResource()->DoNotDeferDelete();
 			}
 		}
@@ -896,22 +884,6 @@
 	return bNativelyPresented;
 }
 
-////////////////////////////////////////////////////////////////////////////////////////////////////
-// Temporary workaround to make it possible to use WaitForFrameEventCompletion and IssueFrameEvent
-// outside of the D3D12RHI module without changing any public headers.
-void D3D12RHI_API Temporary_WaitForFrameEventCompletion(FD3D12Viewport& D3D12Viewport)
-{
-	D3D12Viewport.WaitForFrameEventCompletion();
-}
-
-void D3D12RHI_API Temporary_IssueFrameEvent(FD3D12Viewport& D3D12Viewport)
-{
-	D3D12Viewport.IssueFrameEvent();
-}
-////////////////////////////////////////////////////////////////////////////////////////////////////
-////////////////////////////////////////////////////////////////////////////////////////////////////
-
-
 void FD3D12Viewport::WaitForFrameEventCompletion()
 {
 	// Wait for the last signaled fence value.
@@ -1029,12 +1001,9 @@
 	FD3D12DynamicRHI& RHI = *ParentAdapter->GetOwningRHI();
 	FD3D12Viewport* Viewport = FD3D12DynamicRHI::ResourceCast(ViewportRHI);
 
-<<<<<<< HEAD
-=======
 	ensure(bDrawingViewport);
 	bDrawingViewport = false;
 
->>>>>>> 6bbb88c8
 #if !UE_BUILD_SHIPPING
 	if (RHIConsoleVariables::LogViewportEvents)
 	{
