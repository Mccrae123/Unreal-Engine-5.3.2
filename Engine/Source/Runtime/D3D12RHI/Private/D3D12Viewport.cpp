// Copyright 1998-2019 Epic Games, Inc. All Rights Reserved.

/*=============================================================================
	D3D12Viewport.cpp: D3D viewport RHI implementation.
	=============================================================================*/

#include "D3D12RHIPrivate.h"
#include "RenderCore.h"
#include "Engine/RendererSettings.h"

namespace D3D12RHI
{
	/**
	 * RHI console variables used by viewports.
	 */
	namespace RHIConsoleVariables
	{
		int32 bSyncWithDWM = 0;
		static FAutoConsoleVariableRef CVarSyncWithDWM(
			TEXT("D3D12.SyncWithDWM"),
			bSyncWithDWM,
			TEXT("If true, synchronize with the desktop window manager for vblank."),
			ECVF_RenderThreadSafe
			);

		float RefreshPercentageBeforePresent = 1.0f;
		static FAutoConsoleVariableRef CVarRefreshPercentageBeforePresent(
			TEXT("D3D12.RefreshPercentageBeforePresent"),
			RefreshPercentageBeforePresent,
			TEXT("The percentage of the refresh period to wait before presenting."),
			ECVF_RenderThreadSafe
			);

		int32 bForceThirtyHz = 1;
		static FAutoConsoleVariableRef CVarForceThirtyHz(
			TEXT("D3D12.ForceThirtyHz"),
			bForceThirtyHz,
			TEXT("If true, the display will never update more often than 30Hz."),
			ECVF_RenderThreadSafe
			);

		float SyncRefreshThreshold = 1.05f;
		static FAutoConsoleVariableRef CVarSyncRefreshThreshold(
			TEXT("D3D12.SyncRefreshThreshold"),
			SyncRefreshThreshold,
			TEXT("Threshold for time above which vsync will be disabled as a percentage of the refresh rate."),
			ECVF_RenderThreadSafe
			);

		int32 MaxSyncCounter = 8;
		static FAutoConsoleVariableRef CVarMaxSyncCounter(
			TEXT("D3D12.MaxSyncCounter"),
			MaxSyncCounter,
			TEXT("Maximum sync counter to smooth out vsync transitions."),
			ECVF_RenderThreadSafe
			);

		int32 SyncThreshold = 7;
		static FAutoConsoleVariableRef CVarSyncThreshold(
			TEXT("D3D12.SyncThreshold"),
			SyncThreshold,
			TEXT("Number of consecutive 'fast' frames before vsync is enabled."),
			ECVF_RenderThreadSafe
			);

		int32 MaximumFrameLatency = 3;
		static FAutoConsoleVariableRef CVarMaximumFrameLatency(
			TEXT("D3D12.MaximumFrameLatency"),
			MaximumFrameLatency,
			TEXT("Number of frames that can be queued for render."),
			ECVF_RenderThreadSafe
			);

		int32 AFRUseFramePacing = 0;
		static FAutoConsoleVariableRef CVarUseFramePacing(
			TEXT("D3D12.AFRUseFramePacing"),
			AFRUseFramePacing,
			TEXT("Control when frames are presented when using mGPU and Alternate Frame Rendering."),
			ECVF_RenderThreadSafe
			);

#if UE_BUILD_DEBUG
		int32 DumpStatsEveryNFrames = 0;
		static FAutoConsoleVariableRef CVarDumpStatsNFrames(
			TEXT("D3D12.DumpStatsEveryNFrames"),
			DumpStatsEveryNFrames,
			TEXT("Dumps D3D12 stats every N frames on Present; 0 means no information (default)."),
			ECVF_RenderThreadSafe
			);
#endif
	};
}
using namespace D3D12RHI;

#if WITH_MGPU
FD3D12FramePacing::FD3D12FramePacing(FD3D12Adapter* Parent)
	: FD3D12AdapterChild(Parent)
	, bKeepRunning(true)
	, AvgFrameTimeMs(0.0f)
	, LastFrameTimeMs(0)
	, Thread(nullptr)
{
	VERIFYD3D12RESULT(Parent->GetD3DDevice()->CreateFence(0, D3D12_FENCE_FLAG_NONE, IID_PPV_ARGS(Fence.GetInitReference())));
	FMemory::Memset(SleepTimes, 0);

	Thread = FRunnableThread::Create(this, TEXT("FramePacer"), 0, TPri_AboveNormal);
}

FD3D12FramePacing::~FD3D12FramePacing()
{
	delete Thread;
	Thread = nullptr;
}

bool FD3D12FramePacing::Init()
{
	Semaphore = CreateSemaphore(nullptr, 0, MaxFrames, nullptr);
	return Semaphore != INVALID_HANDLE_VALUE;
}

void FD3D12FramePacing::Stop()
{
	bKeepRunning = false;
	FMemory::Memset(SleepTimes, 0);

	ReleaseSemaphore(Semaphore, 1, nullptr);
	VERIFYD3D12RESULT(Fence->Signal(UINT64_MAX));
}

void FD3D12FramePacing::Exit()
{
	CloseHandle(Semaphore);
}

uint32 FD3D12FramePacing::Run()
{
	while (bKeepRunning)
	{
		// Wait for the present to be submitted so we know which GPU to wait on
		WaitForSingleObjectEx(Semaphore, INFINITE, false);
		check(CurIndex <= NextIndex || !bKeepRunning);

		// Wait for the present to be completed so we can start timing to the next one
		const uint32 ReadIndex = CurIndex % MaxFrames;

		// Wait for the right amount of time to pass
		const uint32 SleepTime = SleepTimes[ReadIndex];
		Sleep(SleepTime);

		VERIFYD3D12RESULT(Fence->Signal(++CurIndex));
	}
	return 0;
}

void FD3D12FramePacing::PrePresentQueued(ID3D12CommandQueue* Queue)
{
	const uint64 CurrTimeMs = GetTickCount64();
	check(CurrTimeMs >= LastFrameTimeMs);

	const float Delta = float(CurrTimeMs - LastFrameTimeMs);
	const float Alpha = FMath::Clamp(Delta / 1000.0f / FramePacingAvgTimePeriod, 0.0f, 1.0f);

	/** Number of milliseconds the GPU was busy last frame. */
	const uint32 GPUCycles = RHIGetGPUFrameCycles();
	const float GPUMsForFrame = FPlatformTime::ToMilliseconds(GPUCycles);

	AvgFrameTimeMs = (Alpha * GPUMsForFrame) + ((1.0f - Alpha) * AvgFrameTimeMs);
	LastFrameTimeMs = CurrTimeMs;

	const float TargetFrameTime = AvgFrameTimeMs * FramePacingPercentage / GNumAlternateFrameRenderingGroups;

	const uint32 WriteIndex = NextIndex % MaxFrames;
	SleepTimes[WriteIndex] = (uint32)TargetFrameTime;
	VERIFYD3D12RESULT(Queue->Wait(Fence, ++NextIndex));
	ReleaseSemaphore(Semaphore, 1, nullptr);
}
#endif //WITH_MGPU

// TODO: Move this bool into D3D12Viewport.h where it belongs. It's here because it was added as a hotfix for 4.23 and we don't want to touch public headers.
// Whether to create swap chain and use swap chain's back buffer surface,
// or don't create swap chain and create an off-screen back buffer surface.
// Currently used for pixel streaming plugin "windowless" mode to run in the cloud without on screen display.
bool bNeedSwapChain = true;

/**
 * Creates a FD3D12Surface to represent a swap chain's back buffer.
 */
FD3D12Texture2D* GetSwapChainSurface(FD3D12Device* Parent, EPixelFormat PixelFormat, uint32 SizeX, uint32 SizeY, IDXGISwapChain* SwapChain, uint32 BackBufferIndex)
{
	FD3D12Adapter* Adapter = Parent->GetParentAdapter();

	// Grab the back buffer
	TRefCountPtr<ID3D12Resource> BackBufferResource;
	if (SwapChain)
	{
		VERIFYD3D12RESULT_EX(SwapChain->GetBuffer(BackBufferIndex, IID_PPV_ARGS(BackBufferResource.GetInitReference())), Parent->GetDevice());
	}
	else
	{
<<<<<<< HEAD
		const D3D12_HEAP_PROPERTIES HeapProps = CD3DX12_HEAP_PROPERTIES(D3D12_HEAP_TYPE_DEFAULT, (uint32)Parent->GetGPUIndex(), (uint32)Parent->GetGPUMask());
=======
		const D3D12_HEAP_PROPERTIES HeapProps = CD3DX12_HEAP_PROPERTIES(D3D12_HEAP_TYPE_DEFAULT, (uint32)Parent->GetGPUIndex(), Parent->GetGPUMask().GetNative());
>>>>>>> 69078e53

		// Create custom back buffer texture as no swap chain is created in pixel streaming windowless mode
		D3D12_RESOURCE_DESC TextureDesc;
		TextureDesc.Dimension = D3D12_RESOURCE_DIMENSION_TEXTURE2D;
		TextureDesc.Alignment = 0;
		TextureDesc.Width  = SizeX;
		TextureDesc.Height = SizeY;
		TextureDesc.DepthOrArraySize = 1;
		TextureDesc.MipLevels = 1;
		TextureDesc.Format = GetRenderTargetFormat(PixelFormat);
		TextureDesc.SampleDesc.Count = 1;
		TextureDesc.SampleDesc.Quality = 0;
		TextureDesc.Layout = D3D12_TEXTURE_LAYOUT_UNKNOWN;
		TextureDesc.Flags = D3D12_RESOURCE_FLAG_ALLOW_RENDER_TARGET;

		Parent->GetDevice()->CreateCommittedResource(&HeapProps, D3D12_HEAP_FLAG_NONE, &TextureDesc, D3D12_RESOURCE_STATE_PRESENT, nullptr, IID_PPV_ARGS(BackBufferResource.GetInitReference()));
	}

	D3D12_RESOURCE_DESC BackBufferDesc = BackBufferResource->GetDesc();

	FD3D12Texture2D* SwapChainTexture = Adapter->CreateLinkedObject<FD3D12Texture2D>(FRHIGPUMask::All(), [&](FD3D12Device* Device)
	{
		FD3D12Texture2D* NewTexture = new FD3D12Texture2D(Device,
			(uint32)BackBufferDesc.Width,
			BackBufferDesc.Height,
			1,
			1,
			1,
			PixelFormat,
			false,
			false,
			FClearValueBinding());

		const D3D12_RESOURCE_STATES State = D3D12_RESOURCE_STATE_COMMON;

		if (Device->GetGPUIndex() == Parent->GetGPUIndex())
		{
			FD3D12Resource* NewResourceWrapper = new FD3D12Resource(Device, FRHIGPUMask::All(), BackBufferResource, State, BackBufferDesc);
			NewResourceWrapper->AddRef();
			NewResourceWrapper->StartTrackingForResidency();
			NewTexture->ResourceLocation.AsStandAlone(NewResourceWrapper);
		}
		else // If this is not the GPU which will hold the back buffer, create a compatible texture so that it can still render to the viewport.
		{
			FClearValueBinding ClearValueBinding;
			SafeCreateTexture2D(Device,
				Adapter,
				BackBufferDesc,
				nullptr, // &ClearValueBinding,
				&NewTexture->ResourceLocation,
				PixelFormat,
				TexCreate_RenderTargetable |  TexCreate_ShaderResource,
				D3D12_RESOURCE_STATE_PRESENT,
				TEXT("SwapChainSurface"));
		}

		FD3D12RenderTargetView* BackBufferRenderTargetView = nullptr;
		FD3D12RenderTargetView* BackBufferRenderTargetViewRight = nullptr; // right eye RTV

		// active stereoscopy initialization
		FD3D12DynamicRHI* rhi = Parent->GetOwningRHI();

		if (rhi->IsQuadBufferStereoEnabled())
		{
			// left
			D3D12_RENDER_TARGET_VIEW_DESC RTVDescLeft = {};
			RTVDescLeft.ViewDimension = D3D12_RTV_DIMENSION_TEXTURE2DARRAY;
			RTVDescLeft.Format = BackBufferDesc.Format;
			RTVDescLeft.Texture2DArray.MipSlice = 0;
			RTVDescLeft.Texture2DArray.FirstArraySlice = 0;
			RTVDescLeft.Texture2DArray.ArraySize = 1;

			// right
			D3D12_RENDER_TARGET_VIEW_DESC RTVDescRight = {};
			RTVDescRight.ViewDimension = D3D12_RTV_DIMENSION_TEXTURE2DARRAY;
			RTVDescRight.Format = BackBufferDesc.Format;
			RTVDescRight.Texture2DArray.MipSlice = 0;
			RTVDescRight.Texture2DArray.FirstArraySlice = 1;
			RTVDescRight.Texture2DArray.ArraySize = 1;

			BackBufferRenderTargetView = new FD3D12RenderTargetView(Device, RTVDescLeft, NewTexture->ResourceLocation);
			BackBufferRenderTargetViewRight = new FD3D12RenderTargetView(Device, RTVDescRight, NewTexture->ResourceLocation);

			NewTexture->SetNumRenderTargetViews(2);
			NewTexture->SetRenderTargetViewIndex(BackBufferRenderTargetView, 0);
			NewTexture->SetRenderTargetViewIndex(BackBufferRenderTargetViewRight, 1);
		}
		else
		{
			// create the render target view
			D3D12_RENDER_TARGET_VIEW_DESC RTVDesc = {};
			RTVDesc.Format = BackBufferDesc.Format;
			RTVDesc.ViewDimension = D3D12_RTV_DIMENSION_TEXTURE2D;
			RTVDesc.Texture2D.MipSlice = 0;

			BackBufferRenderTargetView = new FD3D12RenderTargetView(Device, RTVDesc, NewTexture->ResourceLocation);
			NewTexture->SetRenderTargetView(BackBufferRenderTargetView);
		}

		// create a shader resource view to allow using the backbuffer as a texture
		D3D12_SHADER_RESOURCE_VIEW_DESC SRVDesc = {};
		SRVDesc.Shader4ComponentMapping = D3D12_DEFAULT_SHADER_4_COMPONENT_MAPPING;
		SRVDesc.Format = BackBufferDesc.Format;
		SRVDesc.ViewDimension = D3D12_SRV_DIMENSION_TEXTURE2D;
		SRVDesc.Texture2D.MostDetailedMip = 0;
		SRVDesc.Texture2D.MipLevels = 1;

		FD3D12ShaderResourceView* WrappedShaderResourceView = new FD3D12ShaderResourceView(Device, SRVDesc, NewTexture->ResourceLocation);
		NewTexture->SetShaderResourceView(WrappedShaderResourceView);

		if (Device->GetGPUIndex() == Parent->GetGPUIndex())
		{
			NewTexture->DoNoDeferDelete();
			BackBufferRenderTargetView->DoNoDeferDelete();
			WrappedShaderResourceView->DoNoDeferDelete();
		}

		return NewTexture;
	});

	FD3D12TextureStats::D3D12TextureAllocated2D(*SwapChainTexture);
	return SwapChainTexture;
}

FD3D12Viewport::~FD3D12Viewport()
{
	check(IsInRenderingThread());

	GetParentAdapter()->GetViewports().Remove(this);

#if WITH_MGPU
	if (FramePacerRunnable)
	{
		delete FramePacerRunnable;
		FramePacerRunnable = nullptr;
	}
#endif //WITH_MGPU
}

DXGI_MODE_DESC FD3D12Viewport::SetupDXGI_MODE_DESC() const
{
	DXGI_MODE_DESC Ret;

	Ret.Width = SizeX;
	Ret.Height = SizeY;
	Ret.RefreshRate.Numerator = 0;	// illamas: use 0 to avoid a potential mismatch with hw
	Ret.RefreshRate.Denominator = 0;	// illamas: ditto
	Ret.Format = GetRenderTargetFormat(PixelFormat);
	Ret.ScanlineOrdering = DXGI_MODE_SCANLINE_ORDER_UNSPECIFIED;
	Ret.Scaling = DXGI_MODE_SCALING_UNSPECIFIED;

	return Ret;
}

void FD3D12Viewport::CalculateSwapChainDepth(int32 DefaultSwapChainDepth)
{
	FD3D12Adapter* Adapter = GetParentAdapter();

	// This is a temporary helper to visualize what each GPU is rendering. 
	// Not specifying a value will cycle swap chain through all GPUs.
	BackbufferMultiGPUBinding = 0;
	NumBackBuffers = DefaultSwapChainDepth;
#if WITH_MGPU
	if (GNumExplicitGPUsForRendering > 1)
	{
		if (FParse::Value(FCommandLine::Get(), TEXT("PresentGPU="), BackbufferMultiGPUBinding))
		{
			BackbufferMultiGPUBinding = FMath::Clamp<int32>(BackbufferMultiGPUBinding, INDEX_NONE, (int32)GNumExplicitGPUsForRendering - 1) ;
		}
		else if (FParse::Param(FCommandLine::Get(), TEXT("AFR")))
		{
			BackbufferMultiGPUBinding = INDEX_NONE;
			NumBackBuffers = GNumExplicitGPUsForRendering > 2 ? GNumExplicitGPUsForRendering : 4;
			check(GNumAlternateFrameRenderingGroups == GNumExplicitGPUsForRendering);
		}
	}
#endif // WITH_MGPU

	BackBuffers.Empty();
	BackBuffers.AddZeroed(NumBackBuffers);

	SDRBackBuffers.Empty();
	SDRBackBuffers.AddZeroed(NumBackBuffers);
}

void FD3D12Viewport::Resize(uint32 InSizeX, uint32 InSizeY, bool bInIsFullscreen, EPixelFormat PreferredPixelFormat)
{
	FD3D12Adapter* Adapter = GetParentAdapter();

#if LOG_VIEWPORT_EVENTS
	const FString ThreadName(FThreadManager::Get().GetThreadName(FPlatformTLS::GetCurrentThreadId()));
	UE_LOG(LogD3D12RHI, Log, TEXT("Thread %s: Resize Viewport %#016llx (%ux%u)"), ThreadName.GetCharArray().GetData(), this, InSizeX, InSizeY);
#endif

	// Flush the outstanding GPU work and wait for it to complete.
	FlushRenderingCommands();
	FRHICommandListExecutor::CheckNoOutstandingCmdLists();
	Adapter->BlockUntilIdle();

	// Unbind any dangling references to resources.
	for (uint32 GPUIndex : FRHIGPUMask::All())
	{
		FD3D12Device* Device = Adapter->GetDevice(GPUIndex);
		Device->GetDefaultCommandContext().ClearState();
		if (GEnableAsyncCompute)
		{
			Device->GetDefaultAsyncComputeContext().ClearState();
		}
	}

	if (IsValidRef(CustomPresent))
	{
		CustomPresent->OnBackBufferResize();
	}

	// Release our backbuffer reference, as required by DXGI before calling ResizeBuffers.
	for (uint32 i = 0; i < NumBackBuffers; ++i)
	{
		if (IsValidRef(BackBuffers[i]))
		{
			// Tell the back buffer to delete immediately so that we can call resize.
			check(BackBuffers[i]->GetRefCount() == 1);

			for (FD3D12Texture2D* Tex = BackBuffers[i]; Tex; Tex = (FD3D12Texture2D*)Tex->GetNextObject())
			{
				Tex->DoNoDeferDelete();
				Tex->GetResource()->DoNotDeferDelete();
			}
		}
		
		BackBuffers[i].SafeRelease();
		check(BackBuffers[i] == nullptr);

		if (IsValidRef(SDRBackBuffers[i]))
		{
			check(SDRBackBuffers[i]->GetRefCount() == 1);

			for (FD3D12Texture2D* Tex = SDRBackBuffers[i]; Tex; Tex = (FD3D12Texture2D*)Tex->GetNextObject())
			{
				Tex->DoNoDeferDelete();
				Tex->GetResource()->DoNotDeferDelete();
			}
		}

		SDRBackBuffers[i].SafeRelease();
		check(SDRBackBuffers[i] == nullptr);
	}

	// Keep the current pixel format if one wasn't specified.
	if (PreferredPixelFormat == PF_Unknown)
	{
		PreferredPixelFormat = PixelFormat;
	}

	if (SizeX != InSizeX || SizeY != InSizeY || PixelFormat != PreferredPixelFormat)
	{
		SizeX = InSizeX;
		SizeY = InSizeY;
		PixelFormat = PreferredPixelFormat;

		check(SizeX > 0);
		check(SizeY > 0);

		if (bNeedSwapChain)
		{
			if (bInIsFullscreen)
			{
				const DXGI_MODE_DESC BufferDesc = SetupDXGI_MODE_DESC();
				if (FAILED(SwapChain1->ResizeTarget(&BufferDesc)))
				{
					ConditionalResetSwapChain(true);
				}
			}
		}
	}

	if (bIsFullscreen != bInIsFullscreen)
	{
		bIsFullscreen = bInIsFullscreen;
		bIsValid = false;

		if (bNeedSwapChain)
		{
			// Use ConditionalResetSwapChain to call SetFullscreenState, to handle the failure case.
			// Ignore the viewport's focus state; since Resize is called as the result of a user action we assume authority without waiting for Focus.
			ConditionalResetSwapChain(true);
		}
	}

	ResizeInternal();

	// Enable HDR if desired.
	if (CheckHDRSupport())
	{
		EnableHDR();
	}
	else
	{
		ShutdownHDR();
	}
}

/** Returns true if desktop composition is enabled. */
static bool IsCompositionEnabled()
{
	BOOL bDwmEnabled = false;
#if defined(D3D12_WITH_DWMAPI) && D3D12_WITH_DWMAPI
	DwmIsCompositionEnabled(&bDwmEnabled);
#endif	//D3D12_WITH_DWMAPI
	return !!bDwmEnabled;
}

/** Presents the swap chain checking the return result. */
bool FD3D12Viewport::PresentChecked(int32 SyncInterval)
{
	HRESULT Result = S_OK;
	bool bNeedNativePresent = true;

	if (IsValidRef(CustomPresent))
	{
		SCOPE_CYCLE_COUNTER(STAT_D3D12CustomPresentTime);
		bNeedNativePresent = CustomPresent->Present(SyncInterval);
	}
	if (bNeedNativePresent)
	{
		// Present the back buffer to the viewport window.
		Result = PresentInternal(SyncInterval);

		if (IsValidRef(CustomPresent))
		{
			CustomPresent->PostPresent();
		}

#if LOG_PRESENT
		const FString ThreadName(FThreadManager::Get().GetThreadName(FPlatformTLS::GetCurrentThreadId()));
		UE_LOG(LogD3D12RHI, Log, TEXT("*** PRESENT: Thread %s: Viewport %#016llx: BackBuffer %#016llx (SyncInterval %u) ***"), ThreadName.GetCharArray().GetData(), this, GetBackBuffer_RHIThread(), SyncInterval);
#endif

	}

	// Detect a lost device.
	if (Result == DXGI_ERROR_DEVICE_REMOVED || Result == DXGI_ERROR_DEVICE_RESET || Result == DXGI_ERROR_DRIVER_INTERNAL_ERROR)
	{
		// This variable is checked periodically by the main thread.
		GetParentAdapter()->SetDeviceRemoved(true);
	}
	else
	{
		VERIFYD3D12RESULT(Result);
	}

	return bNeedNativePresent;
}

/** Blocks the CPU to synchronize with vblank by communicating with DWM. */
void FD3D12Viewport::PresentWithVsyncDWM()
{
#if defined(D3D12_WITH_DWMAPI) && D3D12_WITH_DWMAPI
	LARGE_INTEGER Cycles;
	DWM_TIMING_INFO TimingInfo;

	// Find out how long since we last flipped and query DWM for timing information.
	QueryPerformanceCounter(&Cycles);
	FMemory::Memzero(TimingInfo);
	TimingInfo.cbSize = sizeof(DWM_TIMING_INFO);
	DwmGetCompositionTimingInfo(WindowHandle, &TimingInfo);

	uint64 QpcAtFlip = Cycles.QuadPart;
	uint64 CyclesSinceLastFlip = Cycles.QuadPart - LastFlipTime;
	float CPUTime = FPlatformTime::ToMilliseconds(CyclesSinceLastFlip);
	float GPUTime = FPlatformTime::ToMilliseconds(TimingInfo.qpcFrameComplete - LastCompleteTime);
	float DisplayRefreshPeriod = FPlatformTime::ToMilliseconds(TimingInfo.qpcRefreshPeriod);

	// Find the smallest multiple of the refresh rate that is >= 33ms, our target frame rate.
	float RefreshPeriod = DisplayRefreshPeriod;
	if (RHIConsoleVariables::bForceThirtyHz && RefreshPeriod > 1.0f)
	{
		while (RefreshPeriod - (1000.0f / 30.0f) < -1.0f)
		{
			RefreshPeriod *= 2.0f;
		}
	}

	// If the last frame hasn't completed yet, we don't know how long the GPU took.
	bool bValidGPUTime = (TimingInfo.cFrameComplete > LastFrameComplete);
	if (bValidGPUTime)
	{
		GPUTime /= (float)(TimingInfo.cFrameComplete - LastFrameComplete);
	}

	// Update the sync counter depending on how much time it took to complete the previous frame.
	float FrameTime = FMath::Max<float>(CPUTime, GPUTime);
	if (FrameTime >= RHIConsoleVariables::SyncRefreshThreshold * RefreshPeriod)
	{
		SyncCounter--;
	}
	else if (bValidGPUTime)
	{
		SyncCounter++;
	}
	SyncCounter = FMath::Clamp<int32>(SyncCounter, 0, RHIConsoleVariables::MaxSyncCounter);

	// If frames are being completed quickly enough, block for vsync.
	bool bSync = (SyncCounter >= RHIConsoleVariables::SyncThreshold);
	if (bSync)
	{
		// This flushes the previous present call and blocks until it is made available to DWM.
		GetParentDevice()->GetDefaultCommandContext().FlushCommands();
		// MS: Might need to wait for the previous command list to finish

		DwmFlush();

		// We sleep a percentage of the remaining time. The trick is to get the
		// present call in after the vblank we just synced for but with time to
		// spare for the next vblank.
		float MinFrameTime = RefreshPeriod * RHIConsoleVariables::RefreshPercentageBeforePresent;
		float TimeToSleep;
		do
		{
			QueryPerformanceCounter(&Cycles);
			float TimeSinceFlip = FPlatformTime::ToMilliseconds(Cycles.QuadPart - LastFlipTime);
			TimeToSleep = (MinFrameTime - TimeSinceFlip);
			if (TimeToSleep > 0.0f)
			{
				FPlatformProcess::Sleep(TimeToSleep * 0.001f);
			}
		} while (TimeToSleep > 0.0f);
	}

	// Present.
	PresentChecked(/*SyncInterval=*/ 0);

	// If we are forcing <= 30Hz, block the CPU an additional amount of time if needed.
	// This second block is only needed when RefreshPercentageBeforePresent < 1.0.
	if (bSync)
	{
		LARGE_INTEGER LocalCycles;
		float TimeToSleep;
		bool bSaveCycles = false;
		do
		{
			QueryPerformanceCounter(&LocalCycles);
			float TimeSinceFlip = FPlatformTime::ToMilliseconds(LocalCycles.QuadPart - LastFlipTime);
			TimeToSleep = (RefreshPeriod - TimeSinceFlip);
			if (TimeToSleep > 0.0f)
			{
				bSaveCycles = true;
				FPlatformProcess::Sleep(TimeToSleep * 0.001f);
			}
		} while (TimeToSleep > 0.0f);

		if (bSaveCycles)
		{
			Cycles = LocalCycles;
		}
	}

	// If we are dropping vsync reset the counter. This provides a debounce time
	// before which we try to vsync again.
	if (!bSync && bSyncedLastFrame)
	{
		SyncCounter = 0;
	}

	if (bSync != bSyncedLastFrame || UE_LOG_ACTIVE(LogRHI, VeryVerbose))
	{
		UE_LOG(LogRHI, Verbose, TEXT("BlockForVsync[%d]: CPUTime:%.2fms GPUTime[%d]:%.2fms Blocked:%.2fms Pending/Complete:%d/%d"),
			bSync,
			CPUTime,
			bValidGPUTime,
			GPUTime,
			FPlatformTime::ToMilliseconds(Cycles.QuadPart - QpcAtFlip),
			TimingInfo.cFramePending,
			TimingInfo.cFrameComplete);
	}

	// Remember if we synced, when the frame completed, etc.
	bSyncedLastFrame = bSync;
	LastFlipTime = Cycles.QuadPart;
	LastFrameComplete = TimingInfo.cFrameComplete;
	LastCompleteTime = TimingInfo.qpcFrameComplete;
#endif	//D3D12_WITH_DWMAPI
}

bool FD3D12Viewport::Present(bool bLockToVsync)
{
	FD3D12Adapter* Adapter = GetParentAdapter();
	
	for (uint32 GPUIndex : FRHIGPUMask::All())
	{
		FD3D12Device* Device = Adapter->GetDevice(GPUIndex);
		FD3D12CommandContext& DefaultContext = Device->GetDefaultCommandContext();

		// Those are not necessarily the swap chain back buffer in case of multi-gpu
		FD3D12Texture2D* DeviceBackBuffer = static_cast<FD3D12Texture2D*>(DefaultContext.RetrieveTextureBase(GetBackBuffer_RHIThread()));
		FD3D12Texture2D* DeviceSDRBackBuffer = static_cast<FD3D12Texture2D*>(DefaultContext.RetrieveTextureBase(GetSDRBackBuffer_RHIThread()));

		FD3D12DynamicRHI::TransitionResource(DefaultContext.CommandListHandle, DeviceBackBuffer->GetShaderResourceView(), D3D12_RESOURCE_STATE_PRESENT);
		if (SDRBackBuffer_RHIThread != nullptr)
		{
			FD3D12DynamicRHI::TransitionResource(DefaultContext.CommandListHandle, DeviceSDRBackBuffer->GetShaderResourceView(), D3D12_RESOURCE_STATE_PRESENT);
		}
		DefaultContext.CommandListHandle.FlushResourceBarriers();
		DefaultContext.FlushCommands();
	}

#if WITH_MGPU
	if (GNumAlternateFrameRenderingGroups > 1)
	{
		// In AFR it's possible that the current frame will complete faster than the frame
		// already in progress so we need to add synchronization to ensure that our Present
		// occurs after the previous frame's Present. Otherwise we can put frames in the
		// system present queue out of order.
		const uint32 PresentGPUIndex = BackBufferGPUIndices[CurrentBackBufferIndex_RHIThread];
		const uint32 LastGPUIndex = BackBufferGPUIndices[(CurrentBackBufferIndex_RHIThread + NumBackBuffers - 1) % NumBackBuffers];
		Fence.GpuWait(PresentGPUIndex, ED3D12CommandQueueType::Default, LastSignaledValue, LastGPUIndex);
	}

#if 0 // Multi-GPU support : figure out what kind of synchronization is needed.
	// When using an alternating frame rendering technique with multiple GPUs the time of frame
	// delivery must be paced in order to provide a nice experience.
	if (Adapter->GetMultiGPUMode() == MGPU_AFR && RHIConsoleVariables::AFRUseFramePacing && !bLockToVsync)
	{
		if (FramePacerRunnable == nullptr)
		{
			FramePacerRunnable = new FD3D12FramePacing(Adapter);
		}
	
		FramePacerRunnable->PrePresentQueued(Device->GetCommandListManager().GetD3DCommandQueue());
	}
	else
#endif
	if (FramePacerRunnable)
	{
		delete FramePacerRunnable;
		FramePacerRunnable = nullptr;
	}
#endif //WITH_MGPU

	const int32 SyncInterval = bLockToVsync ? RHIGetSyncInterval() : 0;
	const bool bNativelyPresented = PresentChecked(SyncInterval);
	if (bNativelyPresented)
	{
		// Increment back buffer
		CurrentBackBufferIndex_RHIThread++;
		CurrentBackBufferIndex_RHIThread = CurrentBackBufferIndex_RHIThread % NumBackBuffers;
		BackBuffer_RHIThread = BackBuffers[CurrentBackBufferIndex_RHIThread].GetReference();
		SDRBackBuffer_RHIThread = SDRBackBuffers[CurrentBackBufferIndex_RHIThread].GetReference();
	}

	return bNativelyPresented;
}

void FD3D12Viewport::WaitForFrameEventCompletion()
{
	// Wait for the last signaled fence value.
	Fence.WaitForFence(LastSignaledValue);
}

void FD3D12Viewport::IssueFrameEvent()
{
	// Signal the fence.
	LastSignaledValue = Fence.Signal(ED3D12CommandQueueType::Default);
}

bool FD3D12Viewport::CheckHDRSupport()
{
	return GRHISupportsHDROutput && IsHDREnabled();
}

void FD3D12Viewport::AdvanceBackBufferFrame_RenderThread()
{
	bool bNeedsNativePresent = IsValidRef(CustomPresent) ? CustomPresent->NeedsNativePresent() : true;

	if (bNeedsNativePresent)
	{
		CurrentBackBufferIndex_RenderThread++;
		CurrentBackBufferIndex_RenderThread = CurrentBackBufferIndex_RenderThread % NumBackBuffers;
		BackBuffer_RenderThread = BackBuffers[CurrentBackBufferIndex_RenderThread].GetReference();
		SDRBackBuffer_RenderThread = SDRBackBuffers[CurrentBackBufferIndex_RenderThread].GetReference();
	}
}


/*==============================================================================
 *	The following RHI functions must be called from the main thread.
 *=============================================================================*/
FViewportRHIRef FD3D12DynamicRHI::RHICreateViewport(void* WindowHandle, uint32 SizeX, uint32 SizeY, bool bIsFullscreen, EPixelFormat PreferredPixelFormat)
{
	check(IsInGameThread());

	if (PreferredPixelFormat == EPixelFormat::PF_Unknown)
	{
		static const auto CVarDefaultBackBufferPixelFormat = IConsoleManager::Get().FindTConsoleVariableDataInt(TEXT("r.DefaultBackBufferPixelFormat"));
		PreferredPixelFormat = EDefaultBackBufferPixelFormat::Convert2PixelFormat(EDefaultBackBufferPixelFormat::FromInt(CVarDefaultBackBufferPixelFormat->GetValueOnGameThread()));
	}

	FD3D12Viewport* RenderingViewport = new FD3D12Viewport(&GetAdapter(), (HWND)WindowHandle, SizeX, SizeY, bIsFullscreen, PreferredPixelFormat);
	RenderingViewport->Init();
	return RenderingViewport;
}

void FD3D12DynamicRHI::RHIResizeViewport(FRHIViewport* ViewportRHI, uint32 SizeX, uint32 SizeY, bool bIsFullscreen)
{
	check(IsInGameThread());

	FD3D12Viewport* Viewport = FD3D12DynamicRHI::ResourceCast(ViewportRHI);
	Viewport->Resize(SizeX, SizeY, bIsFullscreen, PF_Unknown);
}

void FD3D12DynamicRHI::RHIResizeViewport(FRHIViewport* ViewportRHI, uint32 SizeX, uint32 SizeY, bool bIsFullscreen, EPixelFormat PreferredPixelFormat)
{
	check(IsInGameThread());

	// Use a default pixel format if none was specified	
	if (PreferredPixelFormat == EPixelFormat::PF_Unknown)
	{
		static const auto CVarDefaultBackBufferPixelFormat = IConsoleManager::Get().FindTConsoleVariableDataInt(TEXT("r.DefaultBackBufferPixelFormat"));
		PreferredPixelFormat = EDefaultBackBufferPixelFormat::Convert2PixelFormat(EDefaultBackBufferPixelFormat::FromInt(CVarDefaultBackBufferPixelFormat->GetValueOnGameThread()));
	}

	FD3D12Viewport* Viewport = FD3D12DynamicRHI::ResourceCast(ViewportRHI);
	Viewport->Resize(SizeX, SizeY, bIsFullscreen, PreferredPixelFormat);
}

void FD3D12DynamicRHI::RHITick(float DeltaTime)
{
	check(IsInGameThread());

	// Check if any swap chains have been invalidated.
	auto& Viewports = GetAdapter().GetViewports();
	for (int32 ViewportIndex = 0; ViewportIndex < Viewports.Num(); ViewportIndex++)
	{
		Viewports[ViewportIndex]->ConditionalResetSwapChain(false);
	}
}

/*=============================================================================
 *	Viewport functions.
 *=============================================================================*/

void FD3D12CommandContextBase::RHIBeginDrawingViewport(FRHIViewport* ViewportRHI, FRHITexture* RenderTargetRHI)
{
	FD3D12Viewport* Viewport = FD3D12DynamicRHI::ResourceCast(ViewportRHI);

	SCOPE_CYCLE_COUNTER(STAT_D3D12PresentTime);

	// Set the viewport.
	check(!ParentAdapter->GetDrawingViewport());
	ParentAdapter->SetDrawingViewport(Viewport);

	if (RenderTargetRHI == nullptr)
	{
		RenderTargetRHI = Viewport->GetBackBuffer_RHIThread();
	}

#if LOG_VIEWPORT_EVENTS
	const FString ThreadName(FThreadManager::Get().GetThreadName(FPlatformTLS::GetCurrentThreadId()));
	UE_LOG(LogD3D12RHI, Log, TEXT("Thread %s: RHIBeginDrawingViewport (Viewport %#016llx: BackBuffer %#016llx: CmdList: %016llx)"), ThreadName.GetCharArray().GetData(), Viewport, RenderTargetRHI, CommandListHandle.CommandList());
#endif

	// Set the render target.
	const FRHIRenderTargetView RTView(RenderTargetRHI, ERenderTargetLoadAction::ELoad);
	RHISetRenderTargets(1, &RTView, nullptr, 0, nullptr);
}

void FD3D12CommandContextBase::RHIEndDrawingViewport(FRHIViewport* ViewportRHI, bool bPresent, bool bLockToVsync)
{
	FD3D12DynamicRHI& RHI = *ParentAdapter->GetOwningRHI();
	FD3D12Viewport* Viewport = FD3D12DynamicRHI::ResourceCast(ViewportRHI);

#if LOG_VIEWPORT_EVENTS
	const FString ThreadName(FThreadManager::Get().GetThreadName(FPlatformTLS::GetCurrentThreadId()));
	UE_LOG(LogD3D12RHI, Log, TEXT("Thread %s: RHIEndDrawingViewport (Viewport %#016llx: BackBuffer %#016llx: CmdList: %016llx)"), ThreadName.GetCharArray().GetData(), Viewport, Viewport->GetBackBuffer_RHIThread(), CommandListHandle.CommandList());

#endif

	SCOPE_CYCLE_COUNTER(STAT_D3D12PresentTime);

	check(ParentAdapter->GetDrawingViewport() == Viewport);
	ParentAdapter->SetDrawingViewport(nullptr);

	const bool bNativelyPresented = Viewport->Present(bLockToVsync);

	// Multi-GPU support : here each GPU wait's for it's own frame completion. Note that even in AFR, each GPU renders an (empty) frame.
	if (bNativelyPresented)
	{
		static const auto CFinishFrameVar = IConsoleManager::Get().FindTConsoleVariableDataInt(TEXT("r.FinishCurrentFrame"));
		if (!CFinishFrameVar->GetValueOnRenderThread())
		{
			// Wait for the GPU to finish rendering the previous frame before finishing this frame.
			Viewport->WaitForFrameEventCompletion();
			Viewport->IssueFrameEvent();
		}
		else
		{
			// Finish current frame immediately to reduce latency
			Viewport->IssueFrameEvent();
			Viewport->WaitForFrameEventCompletion();
		}
	}

	// If the input latency timer has been triggered, block until the GPU is completely
	// finished displaying this frame and calculate the delta time.
	if (GInputLatencyTimer.RenderThreadTrigger)
	{
		Viewport->WaitForFrameEventCompletion();
		uint32 EndTime = FPlatformTime::Cycles();
		GInputLatencyTimer.DeltaTime = EndTime - GInputLatencyTimer.StartTime;
		GInputLatencyTimer.RenderThreadTrigger = false;
	}
}

struct FRHICommandSignalFrameFence final : public FRHICommand<FRHICommandSignalFrameFence>
{
	ED3D12CommandQueueType QueueType;
	FD3D12ManualFence* const Fence;
	const uint64 Value;
	FORCEINLINE_DEBUGGABLE FRHICommandSignalFrameFence(ED3D12CommandQueueType InQueueType, FD3D12ManualFence* InFence, uint64 InValue)
		: QueueType(InQueueType)
		, Fence(InFence)
		, Value(InValue)
	{ 
	}

	void Execute(FRHICommandListBase& CmdList)
	{
		Fence->Signal(QueueType, Value);
		check(Fence->GetLastSignaledFence() == Value);
	}
};

void FD3D12DynamicRHI::RHIAdvanceFrameFence()
{
	check(IsInRenderingThread());

	// Increment the current fence (on render thread timeline).
	FD3D12ManualFence* FrameFence = &GetAdapter().GetFrameFence();
	const uint64 PreviousFence = FrameFence->IncrementCurrentFence();

	// Queue a command to signal on RHI thread that the current frame is a complete on the GPU.
	FRHICommandListImmediate& RHICmdList = FRHICommandListExecutor::GetImmediateCommandList();
	if (RHICmdList.Bypass() || !IsRunningRHIInSeparateThread())
	{
		FRHICommandSignalFrameFence Cmd(ED3D12CommandQueueType::Default, FrameFence, PreviousFence);
		Cmd.Execute(RHICmdList);
	}
	else
	{
		ALLOC_COMMAND_CL(RHICmdList, FRHICommandSignalFrameFence)(ED3D12CommandQueueType::Default, FrameFence, PreviousFence);
	}
}

void FD3D12DynamicRHI::RHIAdvanceFrameForGetViewportBackBuffer(FRHIViewport* ViewportRHI)
{
	check(IsInRenderingThread());

#if LOG_VIEWPORT_EVENTS
	const FString ThreadName(FThreadManager::Get().GetThreadName(FPlatformTLS::GetCurrentThreadId()));
	UE_LOG(LogD3D12RHI, Log, TEXT("Thread %s: RHIAdvanceFrameForGetViewportBackBuffer"), ThreadName.GetCharArray().GetData());
#endif

	// Advance frame so the next call to RHIGetViewportBackBuffer returns the next buffer in the swap chain.
	FD3D12Viewport* Viewport = FD3D12DynamicRHI::ResourceCast(ViewportRHI);
	Viewport->AdvanceBackBufferFrame_RenderThread();
}

uint32 FD3D12DynamicRHI::RHIGetViewportNextPresentGPUIndex(FRHIViewport* ViewportRHI)
{
	check(IsInRenderingThread());
#if WITH_MGPU
	const FD3D12Viewport* Viewport = FD3D12DynamicRHI::ResourceCast(ViewportRHI);
	if (Viewport)
	{
		return Viewport->GetNextPresentGPUIndex();
	}
#endif // WITH_MGPU
	return 0;
}

FTexture2DRHIRef FD3D12DynamicRHI::RHIGetViewportBackBuffer(FRHIViewport* ViewportRHI)
{
	check(IsInRenderingThread());

	const FD3D12Viewport* const Viewport = FD3D12DynamicRHI::ResourceCast(ViewportRHI);
	FRHITexture2D* const BackBuffer = Viewport->GetBackBuffer_RenderThread();
	
#if LOG_VIEWPORT_EVENTS
	const FString ThreadName(FThreadManager::Get().GetThreadName(FPlatformTLS::GetCurrentThreadId()));
	UE_LOG(LogD3D12RHI, Log, TEXT("Thread %s: RHIGetViewportBackBuffer (Viewport %#016llx: BackBuffer %#016llx)"), ThreadName.GetCharArray().GetData(), Viewport, BackBuffer);
#endif

	return BackBuffer;
}

#if defined(D3D12_WITH_DWMAPI) && D3D12_WITH_DWMAPI
#include "Windows/HideWindowsPlatformTypes.h"
#endif	//D3D12_WITH_DWMAPI<|MERGE_RESOLUTION|>--- conflicted
+++ resolved
@@ -197,11 +197,7 @@
 	}
 	else
 	{
-<<<<<<< HEAD
-		const D3D12_HEAP_PROPERTIES HeapProps = CD3DX12_HEAP_PROPERTIES(D3D12_HEAP_TYPE_DEFAULT, (uint32)Parent->GetGPUIndex(), (uint32)Parent->GetGPUMask());
-=======
 		const D3D12_HEAP_PROPERTIES HeapProps = CD3DX12_HEAP_PROPERTIES(D3D12_HEAP_TYPE_DEFAULT, (uint32)Parent->GetGPUIndex(), Parent->GetGPUMask().GetNative());
->>>>>>> 69078e53
 
 		// Create custom back buffer texture as no swap chain is created in pixel streaming windowless mode
 		D3D12_RESOURCE_DESC TextureDesc;
