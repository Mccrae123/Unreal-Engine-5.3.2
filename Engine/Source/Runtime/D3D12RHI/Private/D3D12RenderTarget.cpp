--- conflicted
+++ resolved
@@ -274,10 +274,10 @@
 				{
 					D3D12_RESOURCE_DESC const& srcDesc = SourceTexture2D->GetResource()->GetDesc();
 					D3D12_RESOURCE_DESC const& ResolveTargetDesc = DestTexture2D->GetResource()->GetDesc();
-					bool bCopySubRect = ResolveParams.Rect.IsValid() && (ResolveParams.Rect.X1 != 0 || ResolveParams.Rect.Y1 != 0 || ResolveParams.Rect.X2 != srcDesc.Width || ResolveParams.Rect.Y2 != srcDesc.Height);
-					bool bCopySubDestRect = ResolveParams.DestRect.IsValid() && (ResolveParams.DestRect.X1 != 0 || ResolveParams.DestRect.Y1 != 0 || ResolveParams.DestRect.X2 != ResolveTargetDesc.Width || ResolveParams.DestRect.Y2 != ResolveTargetDesc.Height);
-
-					if ((bCopySubRect || bCopySubDestRect)
+					bool bCopySrcSubRect = ResolveParams.Rect.IsValid() && (ResolveParams.Rect.X1 != 0 || ResolveParams.Rect.Y1 != 0 || ResolveParams.Rect.X2 != srcDesc.Width || ResolveParams.Rect.Y2 != srcDesc.Height);
+					bool bCopyDstSubRect = ResolveParams.DestRect.IsValid() && (ResolveParams.DestRect.X1 != 0 || ResolveParams.DestRect.Y1 != 0 || ResolveParams.DestRect.X2 != ResolveTargetDesc.Width || ResolveParams.DestRect.Y2 != ResolveTargetDesc.Height);
+
+					if ((bCopySrcSubRect || bCopyDstSubRect)
 						&& !SourceTextureRHI->IsMultisampled()
 						&& !DestTexture2D->GetDepthStencilView(FExclusiveDepthStencil::DepthWrite_StencilWrite))
 					{
@@ -1262,17 +1262,13 @@
 	}
 
 	TArray<uint8> OutDataRaw;
-	
+
 	// Retrieve the base texture
 	FD3D12CommandContext& CommandContext = GetRHIDevice()->GetDefaultCommandContext();
 	FD3D12TextureBase* D3D12TextureBase = CommandContext.RetrieveTextureBase(InRHITexture);
 
 	// Wait for the command list if needed
-<<<<<<< HEAD
 	FD3D12Texture2D* DestTexture2D = static_cast<FD3D12Texture2D*>(D3D12TextureBase);
-=======
-	FD3D12Texture2D* DestTexture2D = ResourceCast(TextureRHI->GetTexture2D());
->>>>>>> 3ecbc206
 	FD3D12CLSyncPoint SyncPoint = DestTexture2D->GetReadBackSyncPoint();
 
 	if (!!SyncPoint)
