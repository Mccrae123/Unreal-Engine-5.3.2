--- conflicted
+++ resolved
@@ -1143,10 +1143,6 @@
 	const uint32 GPUIndex = InFlags.GetGPUIndex();
 	TArray<uint8> OutDataRaw;
 
-<<<<<<< HEAD
-	FD3D12CommandContext& CommandContext = GetRHIDevice(GPUIndex)->GetDefaultCommandContext();
-	FD3D12TextureBase* Texture = GetD3D12TextureFromRHITexture(InRHITexture);
-=======
 	// Could be back buffer reference texture, so get the correct D3D12 texture here
 	// We know already that it's a FD3D12Texture2D so cast is safe
 	if (InRHITexture->GetFlags() & TexCreate_Presentable)
@@ -1158,10 +1154,9 @@
 	// Retrieve the base texture
 	FD3D12CommandContext& CommandContext = GetRHIDevice(GPUIndex)->GetDefaultCommandContext();
 	FD3D12TextureBase* D3D12TextureBase = CommandContext.RetrieveTextureBase(InRHITexture);
->>>>>>> 3aae9151
 
 	// Wait for the command list if needed
-	FD3D12Texture2D* DestTexture2D = static_cast<FD3D12Texture2D*>(Texture);
+	FD3D12Texture2D* DestTexture2D = static_cast<FD3D12Texture2D*>(D3D12TextureBase);
 	FD3D12CLSyncPoint SyncPoint = DestTexture2D->GetReadBackSyncPoint();
 
 	if (!!SyncPoint)
