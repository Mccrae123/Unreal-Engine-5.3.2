--- conflicted
+++ resolved
@@ -6,7 +6,46 @@
 
 #pragma once
 
-<<<<<<< HEAD
+#include "HAL/Platform.h"
+
+#include "D3D12ThirdParty.h"
+#include "D3D12RHI.h"
+#include "D3D12RHIDefinitions.h"
+
+#include "Containers/StaticArray.h"
+#include "MultiGPU.h"
+#include "Stats/Stats.h"
+
+class FD3D12Adapter;
+class FD3D12Device;
+
+template <typename ObjectType0, typename ObjectType1>
+class TD3D12DualLinkedObjectIterator;
+
+typedef uint16 CBVSlotMask;
+
+static_assert(MAX_ROOT_CBVS <= MAX_CBS, "MAX_ROOT_CBVS must be <= MAX_CBS.");
+static_assert((8 * sizeof(CBVSlotMask)) >= MAX_CBS, "CBVSlotMask isn't large enough to cover all CBs. Please increase the size.");
+static_assert((8 * sizeof(CBVSlotMask)) >= MAX_ROOT_CBVS, "CBVSlotMask isn't large enough to cover all CBs. Please increase the size.");
+static const CBVSlotMask GRootCBVSlotMask = (1 << MAX_ROOT_CBVS) - 1; // Mask for all slots that are used by root descriptors.
+static const CBVSlotMask GDescriptorTableCBVSlotMask = static_cast<CBVSlotMask>(-1) & ~(GRootCBVSlotMask); // Mask for all slots that are used by a root descriptor table.
+
+#if MAX_SRVS > 32
+	typedef uint64 SRVSlotMask;
+#else
+	typedef uint32 SRVSlotMask;
+#endif
+static_assert((8 * sizeof(SRVSlotMask)) >= MAX_SRVS, "SRVSlotMask isn't large enough to cover all SRVs. Please increase the size.");
+
+typedef uint16 SamplerSlotMask;
+static_assert((8 * sizeof(SamplerSlotMask)) >= MAX_SAMPLERS, "SamplerSlotMask isn't large enough to cover all Samplers. Please increase the size.");
+
+typedef uint16 UAVSlotMask;
+static_assert((8 * sizeof(UAVSlotMask)) >= MAX_UAVS, "UAVSlotMask isn't large enough to cover all UAVs. Please increase the size.");
+
+DECLARE_LOG_CATEGORY_EXTERN(LogD3D12RHI, Log, All);
+DECLARE_LOG_CATEGORY_EXTERN(LogD3D12GapRecorder, Log, All);
+
 DECLARE_STATS_GROUP(TEXT("D3D12RHI"), STATGROUP_D3D12RHI, STATCAT_Advanced);
 DECLARE_STATS_GROUP(TEXT("D3D12RHI: Memory"), STATGROUP_D3D12Memory, STATCAT_Advanced);
 DECLARE_STATS_GROUP(TEXT("D3D12RHI: Memory Details"), STATGROUP_D3D12MemoryDetails, STATCAT_Advanced);
@@ -14,59 +53,7 @@
 DECLARE_STATS_GROUP(TEXT("D3D12RHI: Buffer Details"), STATGROUP_D3D12BufferDetails, STATCAT_Advanced);
 DECLARE_STATS_GROUP(TEXT("D3D12RHI: Pipeline State (PSO)"), STATGROUP_D3D12PipelineState, STATCAT_Advanced);
 DECLARE_STATS_GROUP(TEXT("D3D12RHI: Descriptor Heap (GPU Visible)"), STATGROUP_D3D12DescriptorHeap, STATCAT_Advanced);
-=======
-#include "HAL/Platform.h"
->>>>>>> 4af6daef
-
-#include "D3D12ThirdParty.h"
-#include "D3D12RHI.h"
-#include "D3D12RHIDefinitions.h"
-
-#include "Containers/StaticArray.h"
-#include "MultiGPU.h"
-#include "Stats/Stats.h"
-
-class FD3D12Adapter;
-class FD3D12Device;
-
-<<<<<<< HEAD
-=======
-template <typename ObjectType0, typename ObjectType1>
-class TD3D12DualLinkedObjectIterator;
-
-typedef uint16 CBVSlotMask;
-
-static_assert(MAX_ROOT_CBVS <= MAX_CBS, "MAX_ROOT_CBVS must be <= MAX_CBS.");
-static_assert((8 * sizeof(CBVSlotMask)) >= MAX_CBS, "CBVSlotMask isn't large enough to cover all CBs. Please increase the size.");
-static_assert((8 * sizeof(CBVSlotMask)) >= MAX_ROOT_CBVS, "CBVSlotMask isn't large enough to cover all CBs. Please increase the size.");
-static const CBVSlotMask GRootCBVSlotMask = (1 << MAX_ROOT_CBVS) - 1; // Mask for all slots that are used by root descriptors.
-static const CBVSlotMask GDescriptorTableCBVSlotMask = static_cast<CBVSlotMask>(-1) & ~(GRootCBVSlotMask); // Mask for all slots that are used by a root descriptor table.
-
-#if MAX_SRVS > 32
-	typedef uint64 SRVSlotMask;
-#else
-	typedef uint32 SRVSlotMask;
-#endif
-static_assert((8 * sizeof(SRVSlotMask)) >= MAX_SRVS, "SRVSlotMask isn't large enough to cover all SRVs. Please increase the size.");
-
-typedef uint16 SamplerSlotMask;
-static_assert((8 * sizeof(SamplerSlotMask)) >= MAX_SAMPLERS, "SamplerSlotMask isn't large enough to cover all Samplers. Please increase the size.");
-
-typedef uint16 UAVSlotMask;
-static_assert((8 * sizeof(UAVSlotMask)) >= MAX_UAVS, "UAVSlotMask isn't large enough to cover all UAVs. Please increase the size.");
-
-DECLARE_LOG_CATEGORY_EXTERN(LogD3D12RHI, Log, All);
-DECLARE_LOG_CATEGORY_EXTERN(LogD3D12GapRecorder, Log, All);
-
-DECLARE_STATS_GROUP(TEXT("D3D12RHI"), STATGROUP_D3D12RHI, STATCAT_Advanced);
-DECLARE_STATS_GROUP(TEXT("D3D12RHI: Memory"), STATGROUP_D3D12Memory, STATCAT_Advanced);
-DECLARE_STATS_GROUP(TEXT("D3D12RHI: Memory Details"), STATGROUP_D3D12MemoryDetails, STATCAT_Advanced);
-DECLARE_STATS_GROUP(TEXT("D3D12RHI: Resources"), STATGROUP_D3D12Resources, STATCAT_Advanced);
-DECLARE_STATS_GROUP(TEXT("D3D12RHI: Buffer Details"), STATGROUP_D3D12BufferDetails, STATCAT_Advanced);
-DECLARE_STATS_GROUP(TEXT("D3D12RHI: Pipeline State (PSO)"), STATGROUP_D3D12PipelineState, STATCAT_Advanced);
-DECLARE_STATS_GROUP(TEXT("D3D12RHI: Descriptor Heap (GPU Visible)"), STATGROUP_D3D12DescriptorHeap, STATCAT_Advanced);
-
->>>>>>> 4af6daef
+
 class FD3D12AdapterChild
 {
 protected:
@@ -111,14 +98,6 @@
 	{
 		return Parent;
 	}
-<<<<<<< HEAD
-
-	void Swap(FD3D12DeviceChild& Other)
-	{
-		::Swap(*this, Other);
-	}
-=======
->>>>>>> 4af6daef
 };
 
 class FD3D12GPUObject
