--- conflicted
+++ resolved
@@ -2,292 +2,11 @@
 
 #include "D3D12RHIPrivate.h"
 
-<<<<<<< HEAD
-////////////////////////////////////////////////////////////////////////////////////////////////////////////////////////
-// FD3D12ViewDescriptorHandle
-
-FD3D12ViewDescriptorHandle::FD3D12ViewDescriptorHandle(FD3D12Device* InParentDevice, ERHIDescriptorHeapType InHeapType)
-	: FD3D12DeviceChild(InParentDevice)
-	, HeapType(InHeapType)
-{
-	AllocateDescriptorSlot();
-}
-
-FD3D12ViewDescriptorHandle::~FD3D12ViewDescriptorHandle()
-{
-	FreeDescriptorSlot();
-	check(OfflineCpuHandle.ptr == 0);
-	check(OfflineHeapIndex == UINT_MAX);
-	check(!BindlessHandle.IsValid());
-}
-
-void FD3D12ViewDescriptorHandle::SetParentDevice(FD3D12Device* InParent)
-{
-	check(Parent == nullptr);
-	Parent = InParent;
-
-	AllocateDescriptorSlot();
-}
-
-void FD3D12ViewDescriptorHandle::CreateView(const D3D12_RENDER_TARGET_VIEW_DESC& Desc, ID3D12Resource* Resource)
-{
-	check(HeapType == ERHIDescriptorHeapType::RenderTarget);
-
-	GetParentDevice()->GetDevice()->CreateRenderTargetView(Resource, &Desc, OfflineCpuHandle);
-}
-
-void FD3D12ViewDescriptorHandle::CreateView(const D3D12_DEPTH_STENCIL_VIEW_DESC& Desc, ID3D12Resource* Resource)
-{
-	check(HeapType == ERHIDescriptorHeapType::DepthStencil);
-
-	GetParentDevice()->GetDevice()->CreateDepthStencilView(Resource, &Desc, OfflineCpuHandle);
-}
-
-void FD3D12ViewDescriptorHandle::CreateView(const D3D12_CONSTANT_BUFFER_VIEW_DESC& Desc)
-{
-	check(HeapType == ERHIDescriptorHeapType::Standard);
-
-	GetParentDevice()->GetDevice()->CreateConstantBufferView(&Desc, OfflineCpuHandle);
-}
-
-void FD3D12ViewDescriptorHandle::CreateView(const D3D12_SHADER_RESOURCE_VIEW_DESC& Desc, ID3D12Resource* Resource, ED3D12DescriptorCreateReason Reason)
-{
-	check(HeapType == ERHIDescriptorHeapType::Standard);
-
-#if D3D12_RHI_RAYTRACING
-	// NOTE (from D3D Debug runtime): When ViewDimension is D3D12_SRV_DIMENSION_RAYTRACING_ACCELLERATION_STRUCTURE, pResource must be NULL, since the resource location comes from a GPUVA in pDesc
-	if (Desc.ViewDimension == D3D12_SRV_DIMENSION_RAYTRACING_ACCELERATION_STRUCTURE)
-	{
-		Resource = nullptr;
-	}
-#endif // D3D12_RHI_RAYTRACING
-
-	GetParentDevice()->GetDevice()->CreateShaderResourceView(Resource, &Desc, OfflineCpuHandle);
-
-	UpdateBindlessSlot(Reason);
-}
-
-void FD3D12ViewDescriptorHandle::CreateView(const D3D12_UNORDERED_ACCESS_VIEW_DESC& Desc, ID3D12Resource* Resource, ID3D12Resource* CounterResource, ED3D12DescriptorCreateReason Reason)
-{
-	check(HeapType == ERHIDescriptorHeapType::Standard);
-
-	GetParentDevice()->GetDevice()->CreateUnorderedAccessView(Resource, CounterResource, &Desc, OfflineCpuHandle);
-
-	UpdateBindlessSlot(Reason);
-}
-
-void FD3D12ViewDescriptorHandle::AllocateDescriptorSlot()
-{
-	if (FD3D12Device* Device = GetParentDevice_Unsafe())
-	{
-		OfflineCpuHandle = Device->GetOfflineDescriptorManager(HeapType).AllocateHeapSlot(OfflineHeapIndex);
-		check(OfflineCpuHandle.ptr != 0);
-
-		if (HeapType == ERHIDescriptorHeapType::Standard)
-		{
-			BindlessHandle = Device->GetBindlessDescriptorManager().Allocate(ERHIDescriptorHeapType::Standard);
-		}
-	}
-}
-
-void FD3D12ViewDescriptorHandle::FreeDescriptorSlot()
-{
-	if (FD3D12Device* Device = GetParentDevice_Unsafe())
-	{
-		Device->GetOfflineDescriptorManager(HeapType).FreeHeapSlot(OfflineCpuHandle, OfflineHeapIndex);
-		OfflineHeapIndex = UINT_MAX;
-		OfflineCpuHandle.ptr = 0;
-
-		if (BindlessHandle.IsValid())
-		{
-			Device->GetBindlessDescriptorManager().DeferredFreeFromDestructor(BindlessHandle);
-			BindlessHandle = FRHIDescriptorHandle();
-		}
-	}
-	check(OfflineCpuHandle.ptr == 0);
-}
-
-void FD3D12ViewDescriptorHandle::UpdateBindlessSlot(ED3D12DescriptorCreateReason Reason)
-{
-	if (BindlessHandle.IsValid())
-	{
-		FD3D12BindlessDescriptorManager& BindlessManager = GetParentDevice()->GetBindlessDescriptorManager();
-		if (Reason == ED3D12DescriptorCreateReason::InitialCreate)
-		{
-			BindlessManager.UpdateImmediately(BindlessHandle, GetOfflineCpuHandle());
-		}
-		else
-		{
-			BindlessManager.UpdateDeferred(BindlessHandle, GetOfflineCpuHandle());
-		}
-	}
-}
-
-////////////////////////////////////////////////////////////////////////////////////////////////////////////////////////
-
-FD3D12ShaderResourceView::FD3D12ShaderResourceView(FD3D12Device* InParent)
-	: FRHIShaderResourceView(nullptr)
-	, FD3D12View(InParent, ERHIDescriptorHeapType::Standard, ViewSubresourceSubsetFlags_None)
-	, bContainsDepthPlane(false)
-	, bContainsStencilPlane(false)
-	, bSkipFastClearFinalize(false)
-	, bRequiresResourceStateTracking(false)
-{
-}
-
-FD3D12ShaderResourceView::FD3D12ShaderResourceView(FD3D12Buffer* InBuffer, const D3D12_SHADER_RESOURCE_VIEW_DESC& InDesc, uint32 InStride, uint32 InStartOffsetBytes)
-	: FD3D12ShaderResourceView(InBuffer->GetParentDevice())
-{
-	InitializeAfterCreate(InDesc, InBuffer, InBuffer->ResourceLocation, InStride, InStartOffsetBytes);
-}
-
-FD3D12ShaderResourceView::FD3D12ShaderResourceView(FD3D12Texture* InTexture, const D3D12_SHADER_RESOURCE_VIEW_DESC& InDesc, ETextureCreateFlags InTextureCreateFlags)
-	: FD3D12ShaderResourceView(InTexture->GetParentDevice())
-{
-	InitializeAfterCreate(InDesc, InTexture, InTexture->ResourceLocation, -1, 0, EnumHasAnyFlags(InTextureCreateFlags, ETextureCreateFlags::NoFastClearFinalize));
-}
-
-FD3D12ShaderResourceView::~FD3D12ShaderResourceView()
-{
-}
-
-void FD3D12ShaderResourceView::InitializeAfterCreate(const D3D12_SHADER_RESOURCE_VIEW_DESC& InDesc, FD3D12BaseShaderResource* InBaseShaderResource, FD3D12ResourceLocation& InResourceLocation, uint32 InStride, uint32 InStartOffsetBytes, bool InSkipFastClearFinalize)
-{
-	SetDesc(InDesc);
-
-	PreCreateView(InBaseShaderResource->ResourceLocation, InStride, InStartOffsetBytes, InSkipFastClearFinalize);
-	CreateView(InBaseShaderResource, InBaseShaderResource->ResourceLocation, ED3D12DescriptorCreateReason::InitialCreate);
-}
-
-void FD3D12ShaderResourceView::Update(FD3D12Buffer* InBuffer, const D3D12_SHADER_RESOURCE_VIEW_DESC& InDesc, uint32 InStride)
-{
-	FD3D12Device* InParent = InBuffer->GetParentDevice();
-	if (!this->GetParentDevice_Unsafe())
-	{
-		// This is a null SRV created without viewing on any resource
-		// We need to set its device and allocate a descriptor slot before moving forward
-		this->SetParentDevice(InParent);
-	}
-	check(GetParentDevice() == InParent);
-
-	SetDesc(InDesc);
-
-	PreCreateView(InBuffer->ResourceLocation, InStride, 0, false);
-	CreateView(InBuffer, InBuffer->ResourceLocation, ED3D12DescriptorCreateReason::UpdateOrRename);
-}
-
-void FD3D12ShaderResourceView::UpdateMinLODClamp(float ResourceMinLODClamp)
-{
-	check(bInitialized);
-	check(ResourceLocation);
-	check(Desc.ViewDimension == D3D12_SRV_DIMENSION_TEXTURE2D);
-
-	// Update the LODClamp, the reinitialize the SRV
-	Desc.Texture2D.ResourceMinLODClamp = ResourceMinLODClamp;
-	CreateView(BaseShaderResource, *ResourceLocation, ED3D12DescriptorCreateReason::UpdateOrRename);
-}
-
-void FD3D12ShaderResourceView::RecreateView()
-{
-	// Update the first element index, then reinitialize the SRV
-	if (Desc.ViewDimension == D3D12_SRV_DIMENSION_BUFFER)
-	{
-		uint32 StartElement = StartOffsetBytes / Stride;
-		Desc.Buffer.FirstElement = ResourceLocation->GetOffsetFromBaseOfResource() / Stride + StartElement;
-	}
-
-	PreCreateView(BaseShaderResource->ResourceLocation, Stride, StartOffsetBytes, bSkipFastClearFinalize);
-	CreateView(BaseShaderResource, BaseShaderResource->ResourceLocation, ED3D12DescriptorCreateReason::UpdateOrRename);
-}
-
-void FD3D12ShaderResourceView::PreCreateView(const FD3D12ResourceLocation& InResourceLocation, uint32 InStride, uint32 InStartOffsetBytes, bool InSkipFastClearFinalize)
-{
-	Stride = InStride;
-	StartOffsetBytes = InStartOffsetBytes;
-	bSkipFastClearFinalize = InSkipFastClearFinalize;
-
-	if (FD3D12Resource* NewResource = InResourceLocation.GetResource())
-	{
-		bContainsDepthPlane = NewResource->IsDepthStencilResource() && GetPlaneSliceFromViewFormat(NewResource->GetDesc().Format, Desc.Format) == 0;
-		bContainsStencilPlane = NewResource->IsDepthStencilResource() && GetPlaneSliceFromViewFormat(NewResource->GetDesc().Format, Desc.Format) == 1;
-		bRequiresResourceStateTracking = NewResource->RequiresResourceStateTracking();
-
-#if DO_CHECK
-		// Check the plane slice of the SRV matches the texture format
-		// Texture2DMS does not have explicit plane index (it's implied by the format)
-		if (Desc.ViewDimension == D3D12_SRV_DIMENSION_TEXTURE2D)
-		{
-			check(GetPlaneSliceFromViewFormat(NewResource->GetDesc().Format, Desc.Format) == Desc.Texture2D.PlaneSlice);
-		}
-#endif
-	}
-	else
-	{
-		bContainsDepthPlane = false;
-		bContainsStencilPlane = false;
-		bRequiresResourceStateTracking = false;
-	}
-}
-
-void FD3D12ShaderResourceView::CreateView(FD3D12BaseShaderResource* InBaseShaderResource, FD3D12ResourceLocation& InResourceLocation, ED3D12DescriptorCreateReason Reason)
-{
-	InitializeInternal(InBaseShaderResource, InResourceLocation);
-
-	if (ResourceLocation->GetResource())
-	{
-		ID3D12Resource* D3DResource = ResourceLocation->GetResource()->GetResource();
-		Descriptor.CreateView(Desc, D3DResource, Reason);
-	}
-}
-
-static D3D12_SHADER_RESOURCE_VIEW_DESC GetRawBufferSRVDesc(FD3D12Buffer* Buffer, uint32 StartOffsetBytes, uint32 NumElements)
-{
-	const uint32 Stride = 4;
-	checkf(StartOffsetBytes % Stride == 0, TEXT("Raw buffer offset must be DWORD-aligned"));
-
-	const uint32 Width = Buffer->GetSize();
-	const uint32 MaxElements = Width / Stride;
-	const uint32 StartElement = FMath::Min(StartOffsetBytes, Width) / Stride;
-	const FD3D12ResourceLocation& Location = Buffer->ResourceLocation;
-
-	D3D12_SHADER_RESOURCE_VIEW_DESC SRVDesc{};
-	SRVDesc.Shader4ComponentMapping = D3D12_DEFAULT_SHADER_4_COMPONENT_MAPPING;
-	SRVDesc.ViewDimension = D3D12_SRV_DIMENSION_BUFFER;
-	SRVDesc.Format = DXGI_FORMAT_R32_TYPELESS;
-	SRVDesc.Buffer.Flags = D3D12_BUFFER_SRV_FLAG_RAW;
-	SRVDesc.Buffer.NumElements = FMath::Min(MaxElements - StartElement, NumElements);
-
-	if (Location.GetResource())
-	{
-		// Create a Shader Resource View
-		SRVDesc.Buffer.FirstElement = Location.GetOffsetFromBaseOfResource() / 4 + StartElement;
-	}
-	else
-	{
-		// Null underlying D3D12 resource should only be the case for dynamic resources
-		check(EnumHasAnyFlags(Buffer->GetUsage(), BUF_AnyDynamic));
-	}
-
-	return SRVDesc;
-}
-
-static FORCEINLINE D3D12_SHADER_RESOURCE_VIEW_DESC GetVertexBufferSRVDesc(const FD3D12Buffer* VertexBuffer, uint32& CreationStride, uint8 Format, uint32 StartOffsetBytes, uint32 NumElements)
-{
-	const uint32 BufferSize = VertexBuffer->GetSize();
-	const uint64 BufferOffset = VertexBuffer->ResourceLocation.GetOffsetFromBaseOfResource();
-
-	const uint32 FormatStride = GPixelFormats[Format].BlockBytes;
-
-	const uint32 NumRequestedBytes = NumElements * FormatStride;
-	const uint32 OffsetBytes = FMath::Min(StartOffsetBytes, BufferSize);
-	const uint32 NumBytes = FMath::Min(NumRequestedBytes, BufferSize - OffsetBytes);
-=======
 // -----------------------------------------------------------------------------------------------------
 //
 //                                           FD3D12ViewRange                                           
 //
 // -----------------------------------------------------------------------------------------------------
->>>>>>> 4af6daef
 
 FD3D12ViewRange::FD3D12ViewRange(D3D12_CONSTANT_BUFFER_VIEW_DESC const& ViewDesc)
 	: Array(0, 1)
@@ -301,11 +20,7 @@
 	uint32 NumPlanes  = UE::DXGIUtilities::GetPlaneCount(ViewDesc.Format);
 	Plane = { FirstPlane, NumPlanes - FirstPlane };
 
-<<<<<<< HEAD
-	if (EnumHasAnyFlags(VertexBuffer->GetUsage(), EBufferUsageFlags::ByteAddressBuffer))
-=======
 	switch (ViewDesc.ViewDimension)
->>>>>>> 4af6daef
 	{
 	default: checkNoEntry(); return; // not implemented
 
@@ -344,79 +59,14 @@
 	}
 }
 
-<<<<<<< HEAD
-static FORCEINLINE D3D12_SHADER_RESOURCE_VIEW_DESC GetStructuredBufferSRVDesc(const FD3D12Buffer* StructuredBuffer, uint32& CreationStride, uint8 Format, uint32 StartOffsetBytes, uint32 NumElements)
-{
-	const uint32 BufferSize = StructuredBuffer->ResourceLocation.GetSize();
-	const uint32 BufferStride = StructuredBuffer->GetStride();
-	const uint32 BufferOffset = StructuredBuffer->ResourceLocation.GetOffsetFromBaseOfResource();
-
-	D3D12_SHADER_RESOURCE_VIEW_DESC SRVDesc{};
-
-	SRVDesc.Shader4ComponentMapping = D3D12_DEFAULT_SHADER_4_COMPONENT_MAPPING;
-	SRVDesc.ViewDimension = D3D12_SRV_DIMENSION_BUFFER;
-
-	if (EnumHasAnyFlags(StructuredBuffer->GetUsage(), EBufferUsageFlags::ByteAddressBuffer))
-	{
-		SRVDesc.Format = DXGI_FORMAT_R32_TYPELESS;
-		SRVDesc.Buffer.Flags |= D3D12_BUFFER_SRV_FLAG_RAW;
-		CreationStride = 4;
-	}
-	else
-	{
-		SRVDesc.Format = DXGI_FORMAT_UNKNOWN;
-		SRVDesc.Buffer.StructureByteStride = BufferStride;
-		CreationStride = BufferStride;
-	}
-
-	const uint32 MaxElements = BufferSize / CreationStride;
-	const uint32 StartElement = FMath::Min<uint32>(StartOffsetBytes, BufferSize) / CreationStride;
-
-	SRVDesc.Buffer.NumElements = FMath::Min<uint32>(MaxElements - StartElement, NumElements);
-	SRVDesc.Buffer.FirstElement = (BufferOffset / CreationStride) + StartElement;
-
-	return SRVDesc;
-}
-
-static FORCEINLINE D3D12_SHADER_RESOURCE_VIEW_DESC GetIndexBufferSRVDesc(FD3D12Buffer* IndexBuffer, uint32 StartOffsetBytes, uint32 NumElements)
-{
-	const EBufferUsageFlags Usage = IndexBuffer->GetUsage();
-	const uint32 Width = IndexBuffer->GetSize();
-	const uint32 CreationStride = IndexBuffer->GetStride();
-	const uint32 MaxElements = Width / CreationStride;
-	const uint32 StartElement = FMath::Min(StartOffsetBytes, Width) / CreationStride;
-	const FD3D12ResourceLocation& Location = IndexBuffer->ResourceLocation;
-
-	D3D12_SHADER_RESOURCE_VIEW_DESC SRVDesc{};
-	SRVDesc.Shader4ComponentMapping = D3D12_DEFAULT_SHADER_4_COMPONENT_MAPPING;
-	SRVDesc.ViewDimension = D3D12_SRV_DIMENSION_BUFFER;
-
-	if (EnumHasAnyFlags(Usage, EBufferUsageFlags::ByteAddressBuffer))
-	{
-		check(CreationStride == 4u);
-		SRVDesc.Format = DXGI_FORMAT_R32_TYPELESS;
-		SRVDesc.Buffer.Flags = D3D12_BUFFER_SRV_FLAG_RAW;
-	}
-	else
-	{
-		check(CreationStride == 2u || CreationStride == 4u);
-		SRVDesc.Format = CreationStride == 2u ? DXGI_FORMAT_R16_UINT : DXGI_FORMAT_R32_UINT;
-	}
-	SRVDesc.Buffer.NumElements = FMath::Min(MaxElements - StartElement, NumElements);
-=======
 FD3D12ViewRange::FD3D12ViewRange(D3D12_SHADER_RESOURCE_VIEW_DESC const& ViewDesc)
 {
 	uint32 FirstPlane = UE::DXGIUtilities::GetPlaneSliceFromViewFormat(ViewDesc.Format, ViewDesc.Format);
 	uint32 NumPlanes  = UE::DXGIUtilities::GetPlaneCount(ViewDesc.Format);
 	Plane = { FirstPlane, NumPlanes - FirstPlane };
->>>>>>> 4af6daef
 
 	switch (ViewDesc.ViewDimension)
 	{
-<<<<<<< HEAD
-		// Null underlying D3D12 resource should only be the case for dynamic resources
-		check(EnumHasAnyFlags(Usage, BUF_AnyDynamic));
-=======
 	default: checkNoEntry(); return; // not implemented
 
 	case D3D12_SRV_DIMENSION_UNKNOWN:
@@ -473,16 +123,10 @@
 		Mip   = { ViewDesc.TextureCubeArray.MostDetailedMip, ViewDesc.TextureCubeArray.MipLevels };
 		Array = { ViewDesc.TextureCubeArray.First2DArrayFace, ViewDesc.TextureCubeArray.NumCubes * 6 };
 		break;
->>>>>>> 4af6daef
-	}
-}
-
-<<<<<<< HEAD
-template<typename TextureType>
-FD3D12ShaderResourceView* CreateSRV(TextureType* Texture, const D3D12_SHADER_RESOURCE_VIEW_DESC& Desc)
-=======
+	}
+}
+
 FD3D12ViewRange::FD3D12ViewRange(D3D12_DEPTH_STENCIL_VIEW_DESC const& ViewDesc)
->>>>>>> 4af6daef
 {
 	uint32 FirstPlane = UE::DXGIUtilities::GetPlaneSliceFromViewFormat(ViewDesc.Format, ViewDesc.Format);
 	uint32 NumPlanes  = UE::DXGIUtilities::GetPlaneCount(ViewDesc.Format);
@@ -520,75 +164,6 @@
 	}
 }
 
-<<<<<<< HEAD
-FShaderResourceViewRHIRef FD3D12DynamicRHI::RHICreateShaderResourceView(FRHITexture* RHITexture, const FRHITextureSRVCreateInfo& CreateInfo)
-{
-	FD3D12Texture* Texture = GetD3D12TextureFromRHITexture(RHITexture);
-	ETextureDimension Dimension = RHITexture->GetDesc().Dimension;
-
-	D3D12_SHADER_RESOURCE_VIEW_DESC SRVDesc = {};
-	SRVDesc.Shader4ComponentMapping = D3D12_DEFAULT_SHADER_4_COMPONENT_MAPPING;
-
-	const D3D12_RESOURCE_DESC& TextureDesc = Texture->GetResource()->GetDesc();
-	DXGI_FORMAT BaseTextureFormat = TextureDesc.Format;
-
-	switch (Dimension)
-	{
-	case ETextureDimension::Texture3D:
-	{
-		SRVDesc.ViewDimension = D3D12_SRV_DIMENSION_TEXTURE3D;
-		SRVDesc.Texture3D.MipLevels = CreateInfo.NumMipLevels;
-		SRVDesc.Texture3D.MostDetailedMip = CreateInfo.MipLevel;
-		break;
-	}
-	case ETextureDimension::Texture2DArray:
-	{
-		SRVDesc.ViewDimension = D3D12_SRV_DIMENSION_TEXTURE2DARRAY;
-		SRVDesc.Texture2DArray.ArraySize = (CreateInfo.NumArraySlices == 0 ? TextureDesc.DepthOrArraySize : CreateInfo.NumArraySlices);
-		SRVDesc.Texture2DArray.FirstArraySlice = CreateInfo.FirstArraySlice;
-		SRVDesc.Texture2DArray.MipLevels = CreateInfo.NumMipLevels;
-		SRVDesc.Texture2DArray.MostDetailedMip = CreateInfo.MipLevel;
-		break;
-	}
-	case ETextureDimension::TextureCube:
-	{
-		SRVDesc.ViewDimension = D3D12_SRV_DIMENSION_TEXTURECUBE;
-		SRVDesc.TextureCube.MipLevels = CreateInfo.NumMipLevels;
-		SRVDesc.TextureCube.MostDetailedMip = CreateInfo.MipLevel;
-		break;
-	}
-	case ETextureDimension::TextureCubeArray:
-	{
-		SRVDesc.ViewDimension = D3D12_SRV_DIMENSION_TEXTURECUBEARRAY;
-		SRVDesc.TextureCubeArray.First2DArrayFace = CreateInfo.FirstArraySlice;
-		SRVDesc.TextureCubeArray.NumCubes = (CreateInfo.NumArraySlices == 0 ? TextureDesc.DepthOrArraySize / 6 : CreateInfo.NumArraySlices / 6);
-		SRVDesc.TextureCubeArray.MipLevels = CreateInfo.NumMipLevels;
-		SRVDesc.TextureCubeArray.MostDetailedMip = CreateInfo.MipLevel;
-		break;
-	}
-	default:
-	{		
-		if (TextureDesc.SampleDesc.Count > 1)
-		{
-			// MS textures can't have mips apparently, so nothing else to set.
-			SRVDesc.ViewDimension = D3D12_SRV_DIMENSION_TEXTURE2DMS;
-		}
-		else
-		{
-			SRVDesc.ViewDimension = D3D12_SRV_DIMENSION_TEXTURE2D;
-			SRVDesc.Texture2D.MipLevels = CreateInfo.NumMipLevels;
-			SRVDesc.Texture2D.MostDetailedMip = CreateInfo.MipLevel;
-		}
-		break;
-	}
-	}
-
-	// Allow input CreateInfo to override SRGB and/or format
-	const bool bBaseSRGB = EnumHasAnyFlags(RHITexture->GetFlags(), TexCreate_SRGB);
-	const bool bSRGB = CreateInfo.SRGBOverride != SRGBO_ForceDisable && bBaseSRGB;
-	const DXGI_FORMAT ViewTextureFormat = (CreateInfo.Format == PF_Unknown) ? BaseTextureFormat : (DXGI_FORMAT)GPixelFormats[CreateInfo.Format].PlatformFormat;
-	SRVDesc.Format = FindShaderResourceDXGIFormat(ViewTextureFormat, bSRGB);
-=======
 FD3D12ViewRange::FD3D12ViewRange(D3D12_UNORDERED_ACCESS_VIEW_DESC const& ViewDesc)
 {
 	uint32 FirstPlane = UE::DXGIUtilities::GetPlaneSliceFromViewFormat(ViewDesc.Format, ViewDesc.Format);
@@ -630,7 +205,6 @@
 }
 
 
->>>>>>> 4af6daef
 
 // -----------------------------------------------------------------------------------------------------
 //
@@ -638,23 +212,10 @@
 //
 // -----------------------------------------------------------------------------------------------------
 
-<<<<<<< HEAD
-	check(Texture);
-	return CreateSRV(Texture, SRVDesc);
-}
-
-FShaderResourceViewRHIRef FD3D12DynamicRHI::RHICreateShaderResourceView(FRHIBuffer* BufferRHI)
-{
-	return FD3D12DynamicRHI::RHICreateShaderResourceView(FShaderResourceViewInitializer(BufferRHI));
-}
-
-FShaderResourceViewRHIRef FD3D12DynamicRHI::RHICreateShaderResourceView(FRHIBuffer* BufferRHI, uint32 Stride, uint8 Format)
-=======
 FD3D12View::FD3D12View(FD3D12Device* InDevice, ERHIDescriptorHeapType InHeapType)
 	: FD3D12DeviceChild(InDevice)
 	, OfflineCpuHandle(InDevice->GetOfflineDescriptorManager(InHeapType).AllocateHeapSlot())
 	, HeapType(InHeapType)
->>>>>>> 4af6daef
 {
 #if PLATFORM_SUPPORTS_BINDLESS_RENDERING
 	if (HeapType == ERHIDescriptorHeapType::Standard)
@@ -670,53 +231,8 @@
 	if (ResourceInfo.BaseResource)
 		ResourceInfo.BaseResource->RemoveRenameListener(this);
 
-<<<<<<< HEAD
-FRHICOMMAND_MACRO(FD3D12InitializeBufferSRVRHICommand)
-{
-	const FShaderResourceViewInitializer Initializer;
-	FD3D12ShaderResourceView* const View;
-	uint32 GPUIndex;
-
-	FD3D12InitializeBufferSRVRHICommand(const FShaderResourceViewInitializer& InInitializer, FD3D12ShaderResourceView* InView, uint32 InGPUIndex)
-		: Initializer(InInitializer)
-		, View(InView)
-		, GPUIndex(InGPUIndex)
-	{
-	}
-
-	void Execute(FRHICommandListBase& RHICmdList)
-	{
-		const FShaderResourceViewInitializer::FBufferShaderResourceViewInitializer& Desc = Initializer.AsBufferSRV();
-		FD3D12Buffer* const Buffer = FD3D12DynamicRHI::ResourceCast(Desc.Buffer, GPUIndex);
-
-		if (Initializer.GetType() == FShaderResourceViewInitializer::EType::VertexBufferSRV)
-		{
-			uint32 CreationStride = 0;
-			const D3D12_SHADER_RESOURCE_VIEW_DESC ViewDesc = GetVertexBufferSRVDesc(Buffer, CreationStride, Desc.Format, Desc.StartOffsetBytes, Desc.NumElements);
-
-			View->InitializeAfterCreate(ViewDesc, Buffer, Buffer->ResourceLocation, CreationStride, Desc.StartOffsetBytes);
-		}
-		else if (Initializer.GetType() == FShaderResourceViewInitializer::EType::StructuredBufferSRV)
-		{
-			uint32 CreationStride = 0;
-			const D3D12_SHADER_RESOURCE_VIEW_DESC ViewDesc = GetStructuredBufferSRVDesc(Buffer, CreationStride, Desc.Format, Desc.StartOffsetBytes, Desc.NumElements);
-
-			View->InitializeAfterCreate(ViewDesc, Buffer, Buffer->ResourceLocation, CreationStride, Desc.StartOffsetBytes);
-		}
-		else
-		{
-			checkNoEntry();
-		}
-	}
-};
-
-FShaderResourceViewRHIRef FD3D12DynamicRHI::RHICreateShaderResourceView(const FShaderResourceViewInitializer& Initializer)
-{
-	FShaderResourceViewInitializer::FBufferShaderResourceViewInitializer Desc = Initializer.AsBufferSRV();
-=======
 	// Free the descriptor heap slot and bindless handle
 	GetParentDevice()->GetOfflineDescriptorManager(HeapType).FreeHeapSlot(OfflineCpuHandle);
->>>>>>> 4af6daef
 
 #if PLATFORM_SUPPORTS_BINDLESS_RENDERING
 	if (BindlessHandle.IsValid())
@@ -732,76 +248,6 @@
 #if PLATFORM_SUPPORTS_BINDLESS_RENDERING
 	if (BindlessHandle.IsValid())
 	{
-<<<<<<< HEAD
-		case FShaderResourceViewInitializer::EType::VertexBufferSRV:
-		case FShaderResourceViewInitializer::EType::StructuredBufferSRV:
-			return GetAdapter().CreateLinkedViews<FD3D12Buffer, FD3D12ShaderResourceView>(Buffer,
-				[Initializer](FD3D12Buffer* Buffer)
-				{
-					check(Buffer);
-
-					FD3D12ShaderResourceView* ShaderResourceView = new FD3D12ShaderResourceView(Buffer->GetParentDevice());
-					
-					FRHICommandListImmediate& RHICmdList = FRHICommandListExecutor::GetImmediateCommandList();
-					if (ShouldDeferBufferLockOperation(&RHICmdList) && EnumHasAnyFlags(Buffer->GetUsage(), EBufferUsageFlags::AnyDynamic))
-					{
-						// We have to defer the SRV initialization to the RHI thread if the buffer is dynamic (and RHI threading is enabled), as dynamic buffers can be renamed.
-						// Also insert an RHI thread fence to prevent parallel translate tasks running until this command has completed.
-						ALLOC_COMMAND_CL(RHICmdList, FD3D12InitializeBufferSRVRHICommand)(Initializer, ShaderResourceView, Buffer->GetParentGPUIndex());
-						RHICmdList.RHIThreadFence(true);
-					}
-					else
-					{
-						// Run the command directly if we're bypassing RHI command list recording, or the buffer is not dynamic.
-						FD3D12InitializeBufferSRVRHICommand Command(Initializer, ShaderResourceView, Buffer->GetParentGPUIndex());
-						Command.Execute(RHICmdList);
-					}
-
-					return ShaderResourceView;
-				});
-
-		case FShaderResourceViewInitializer::EType::IndexBufferSRV:
-			return GetAdapter().CreateLinkedViews<FD3D12Buffer, FD3D12ShaderResourceView>(Buffer,
-				[Desc](FD3D12Buffer* Buffer)
-				{
-					check(Buffer);
-
-					const uint32 CreationStride = Buffer->GetStride();
-					const D3D12_SHADER_RESOURCE_VIEW_DESC SRVDesc = GetIndexBufferSRVDesc(Buffer, Desc.StartOffsetBytes, Desc.NumElements);
-
-					FD3D12ShaderResourceView* ShaderResourceView = new FD3D12ShaderResourceView(Buffer, SRVDesc, CreationStride);
-					return ShaderResourceView;
-				});
-
-		case FShaderResourceViewInitializer::EType::RawBufferSRV:
-			return GetAdapter().CreateLinkedViews<FD3D12Buffer, FD3D12ShaderResourceView>(Buffer,
-				[Desc](FD3D12Buffer* Buffer)
-				{
-					check(Buffer);
-					const D3D12_SHADER_RESOURCE_VIEW_DESC SRVDesc = GetRawBufferSRVDesc(Buffer, Desc.StartOffsetBytes, Desc.NumElements);
-					FD3D12ShaderResourceView* ShaderResourceView = new FD3D12ShaderResourceView(Buffer, SRVDesc, 4);
-					return ShaderResourceView;
-				});
-
-	#if D3D12_RHI_RAYTRACING
-		case FShaderResourceViewInitializer::EType::AccelerationStructureSRV:
-			return GetAdapter().CreateLinkedViews<FD3D12Buffer, FD3D12ShaderResourceView>(Buffer,
-				[Desc](FD3D12Buffer* Buffer)
-				{
-					check(Buffer);
-
-					D3D12_SHADER_RESOURCE_VIEW_DESC SRVDesc = {};
-
-					SRVDesc.Format = DXGI_FORMAT_UNKNOWN;
-					SRVDesc.ViewDimension = D3D12_SRV_DIMENSION_RAYTRACING_ACCELERATION_STRUCTURE;
-					SRVDesc.Shader4ComponentMapping = D3D12_DEFAULT_SHADER_4_COMPONENT_MAPPING;
-					SRVDesc.RaytracingAccelerationStructure.Location = Buffer->ResourceLocation.GetGPUVirtualAddress() + Desc.StartOffsetBytes;
-
-					FD3D12ShaderResourceView* ShaderResourceView = new FD3D12ShaderResourceView(Buffer, SRVDesc, 4);
-					return ShaderResourceView;
-				});
-	#endif // D3D12_RHI_RAYTRACING
-=======
 		FD3D12BindlessDescriptorManager& BindlessManager = GetParentDevice()->GetBindlessDescriptorManager();
 		if (Reason == EReason::InitialCreate)
 		{
@@ -852,7 +298,6 @@
 		);
 
 		OfflineCpuHandle.IncrementVersion();
->>>>>>> 4af6daef
 	}
 
 	UpdateBindlessSlot(Reason);
@@ -860,57 +305,24 @@
 
 void FD3D12View::ResourceRenamed(FD3D12BaseShaderResource* InRenamedResource, FD3D12ResourceLocation* InNewResourceLocation)
 {
-<<<<<<< HEAD
-	check(SRV);
-	if (BufferRHI)
-	{
-		FD3D12Buffer* Buffer = ResourceCast(BufferRHI);
-		FD3D12ShaderResourceView* SRVD3D12 = ResourceCast(SRV);
-		const D3D12_SHADER_RESOURCE_VIEW_DESC SRVDesc = GetVertexBufferSRVDesc(Buffer, Stride, Format, 0, UINT32_MAX);
-=======
 	// Can only be called if the base shader resource is not null.
 	check(ResourceInfo.BaseResource == InRenamedResource &&
 		ResourceInfo.ResourceLocation == InNewResourceLocation);
->>>>>>> 4af6daef
 
 	// Update the cached resource pointers
 	ResourceInfo = InRenamedResource;
 
-<<<<<<< HEAD
-			SRVD3D12->Update(Buffer, SRVDesc, Stride);
-		}
-	}
-}
-
-void FD3D12DynamicRHI::RHIUpdateShaderResourceView(FRHIShaderResourceView* SRV, FRHIBuffer* BufferRHI)
-{
-	check(SRV);
-	if (BufferRHI)
-	{
-		FD3D12Buffer* Buffer = ResourceCast(BufferRHI);
-		FD3D12ShaderResourceView* SRVD3D12 = ResourceCast(SRV);
-		const D3D12_SHADER_RESOURCE_VIEW_DESC SRVDesc = GetIndexBufferSRVDesc(Buffer, 0, UINT32_MAX);
-		const uint32 Stride = Buffer->GetStride();
-=======
 	UpdateDescriptor();
 	UpdateBindlessSlot(EReason::UpdateOrRename);
 }
 
->>>>>>> 4af6daef
-
-
-<<<<<<< HEAD
-			SRVD3D12->Update(Buffer, SRVDesc, Stride);
-		}
-	}
-}
-=======
+
+
 // -----------------------------------------------------------------------------------------------------
 //
 //                                       FD3D12ConstantBufferView                                       
 //
 // -----------------------------------------------------------------------------------------------------
->>>>>>> 4af6daef
 
 FD3D12ConstantBufferView::FD3D12ConstantBufferView(FD3D12Device* InDevice)
 	: TD3D12View(InDevice, ERHIDescriptorHeapType::Standard)
@@ -941,12 +353,6 @@
 }
 
 
-<<<<<<< HEAD
-FD3D12ConstantBufferView::FD3D12ConstantBufferView(FD3D12Device* InParent)
-	: FD3D12DeviceChild(InParent)
-	, Descriptor(InParent, ERHIDescriptorHeapType::Standard)
-{
-=======
 
 // -----------------------------------------------------------------------------------------------------
 //
@@ -967,7 +373,6 @@
 	);
 
 	OfflineCpuHandle.IncrementVersion();
->>>>>>> 4af6daef
 }
 
 
@@ -984,11 +389,6 @@
 
 void FD3D12DepthStencilView::UpdateDescriptor()
 {
-<<<<<<< HEAD
-	Desc.BufferLocation = GPUAddress;
-	Desc.SizeInBytes = AlignedSize;
-	Descriptor.CreateView(Desc);
-=======
 	GetParentDevice()->GetDevice()->CreateDepthStencilView(
 		ResourceInfo.Resource->GetResource(),
 		&D3DViewDesc,
@@ -996,5 +396,4 @@
 	);
 
 	OfflineCpuHandle.IncrementVersion();
->>>>>>> 4af6daef
 }