// Copyright Epic Games, Inc. All Rights Reserved.

// Implementation of Device Context State Caching to improve draw
//	thread performance by removing redundant device context calls.

//-----------------------------------------------------------------------------
//	Include Files
//-----------------------------------------------------------------------------
#include "D3D12RHIPrivate.h"
#if !PLATFORM_HOLOLENS
#include <emmintrin.h>
#endif

// This value defines how many descriptors will be in the device local view heap which
// This should be tweaked for each title as heaps require VRAM. The default value of 512k takes up ~16MB
int32 GLocalViewHeapSize = 500 * 1000;
static FAutoConsoleVariableRef CVarLocalViewHeapSize(
	TEXT("D3D12.LocalViewHeapSize"),
	GLocalViewHeapSize,
	TEXT("Local view heap size"),
	ECVF_ReadOnly
);

// This value defines how many descriptors will be in the device global view heap which
// is shared across contexts to allow the driver to eliminate redundant descriptor heap sets.
// This should be tweaked for each title as heaps require VRAM. The default value of 512k takes up ~16MB
int32 GGlobalViewHeapSize = 500 * 1000;
static FAutoConsoleVariableRef CVarGlobalViewHeapSize(
	TEXT("D3D12.GlobalViewHeapSize"),
	GGlobalViewHeapSize,
	TEXT("Global view heap size"),
	ECVF_ReadOnly
);

#if !defined(D3D12_PLATFORM_SUPPORTS_ASSERTRESOURCESTATES)
	#define D3D12_PLATFORM_SUPPORTS_ASSERTRESOURCESTATES 1
#endif

extern bool D3D12RHI_ShouldCreateWithD3DDebug();

inline bool operator!=(D3D12_CPU_DESCRIPTOR_HANDLE lhs, D3D12_CPU_DESCRIPTOR_HANDLE rhs)
{
	return lhs.ptr != rhs.ptr;
}

// Define template functions that are only declared in the header.
template void FD3D12StateCacheBase::SetShaderResourceView<SF_Vertex>(FD3D12ShaderResourceView* SRV, uint32 ResourceIndex);
template void FD3D12StateCacheBase::SetShaderResourceView<SF_Hull>(FD3D12ShaderResourceView* SRV, uint32 ResourceIndex);
template void FD3D12StateCacheBase::SetShaderResourceView<SF_Domain>(FD3D12ShaderResourceView* SRV, uint32 ResourceIndex);
template void FD3D12StateCacheBase::SetShaderResourceView<SF_Geometry>(FD3D12ShaderResourceView* SRV, uint32 ResourceIndex);
template void FD3D12StateCacheBase::SetShaderResourceView<SF_Pixel>(FD3D12ShaderResourceView* SRV, uint32 ResourceIndex);
template void FD3D12StateCacheBase::SetShaderResourceView<SF_Compute>(FD3D12ShaderResourceView* SRV, uint32 ResourceIndex);

template void FD3D12StateCacheBase::SetUAVs<SF_Pixel>(uint32 UAVStartSlot, uint32 NumSimultaneousUAVs, FD3D12UnorderedAccessView** UAVArray, uint32* UAVInitialCountArray);
template void FD3D12StateCacheBase::SetUAVs<SF_Compute>(uint32 UAVStartSlot, uint32 NumSimultaneousUAVs, FD3D12UnorderedAccessView** UAVArray, uint32* UAVInitialCountArray);


template void FD3D12StateCacheBase::ClearUAVs<SF_Pixel>();

template void FD3D12StateCacheBase::ApplyState<D3D12PT_Graphics>();
template void FD3D12StateCacheBase::ApplyState<D3D12PT_Compute>();

#if D3D12_STATE_CACHE_RUNTIME_TOGGLE

// Default the state caching system to on.
bool GD3D12SkipStateCaching = false;

// A self registering exec helper to check for the TOGGLESTATECACHE command.
class FD3D12ToggleStateCacheExecHelper : public FSelfRegisteringExec
{
	virtual bool Exec(class UWorld* InWorld, const TCHAR* Cmd, FOutputDevice& Ar)
	{
		if (FParse::Command(&Cmd, TEXT("TOGGLESTATECACHE")))
		{
			GD3D12SkipStateCaching = !GD3D12SkipStateCaching;
			Ar.Log(FString::Printf(TEXT("D3D12 State Caching: %s"), GD3D12SkipStateCaching ? TEXT("OFF") : TEXT("ON")));
			return true;
		}
		return false;
	}
};
static FD3D12ToggleStateCacheExecHelper GD3D12ToggleStateCacheExecHelper;

#endif	// D3D12_STATE_CACHE_RUNTIME_TOGGLE

FD3D12StateCacheBase::FD3D12StateCacheBase(FRHIGPUMask Node)
	: FD3D12SingleNodeGPUObject(Node)
	, DescriptorCache(Node)
{}

void FD3D12StateCacheBase::Init(FD3D12Device* InParent, FD3D12CommandContext* InCmdContext, const FD3D12StateCacheBase* AncestralState)
{
	Parent = InParent;
	CmdContext = InCmdContext;

	// Cache the resource binding tier
	ResourceBindingTier = GetParentDevice()->GetParentAdapter()->GetResourceBindingTier();

	// Init the descriptor heaps
	const uint32 MaxDescriptorsForTier = (ResourceBindingTier == D3D12_RESOURCE_BINDING_TIER_1) ? NUM_VIEW_DESCRIPTORS_TIER_1 :
		NUM_VIEW_DESCRIPTORS_TIER_2;

	check(GLocalViewHeapSize <= (int32)MaxDescriptorsForTier);
	check(GGlobalViewHeapSize <= (int32)MaxDescriptorsForTier);

	const uint32 NumSamplerDescriptors = NUM_SAMPLER_DESCRIPTORS;
	DescriptorCache.Init(InParent, InCmdContext, GLocalViewHeapSize, NumSamplerDescriptors);

	if (AncestralState)
	{
		InheritState(*AncestralState);
	}
	else
	{
		ClearState();
	}
}

void FD3D12StateCacheBase::Clear()
{
	ClearState();

	// Release references to cached objects
	DescriptorCache.Clear();
}

void FD3D12StateCacheBase::ClearSRVs()
{
	if (bSRVSCleared)
	{
		return;
	}

	PipelineState.Common.SRVCache.Clear();

	bSRVSCleared = true;
}

void FD3D12StateCacheBase::FlushComputeShaderCache(bool bForce)
{
	if (bForce)
	{
		FD3D12CommandListHandle& CommandList = CmdContext->CommandListHandle;
		CommandList.AddUAVBarrier();
	}
}

void FD3D12StateCacheBase::ClearState()
{
	// Shader Resource View State Cache
	bSRVSCleared = false;
	ClearSRVs();

	PipelineState.Common.CBVCache.Clear();
	PipelineState.Common.UAVCache.Clear();
	PipelineState.Common.SamplerCache.Clear();

	FMemory::Memzero(PipelineState.Common.CurrentShaderSamplerCounts, sizeof(PipelineState.Common.CurrentShaderSamplerCounts));
	FMemory::Memzero(PipelineState.Common.CurrentShaderSRVCounts, sizeof(PipelineState.Common.CurrentShaderSRVCounts));
	FMemory::Memzero(PipelineState.Common.CurrentShaderCBCounts, sizeof(PipelineState.Common.CurrentShaderCBCounts));
	FMemory::Memzero(PipelineState.Common.CurrentShaderUAVCounts, sizeof(PipelineState.Common.CurrentShaderUAVCounts));
	
	PipelineState.Graphics.CurrentNumberOfStreamOutTargets = 0;
	PipelineState.Graphics.CurrentNumberOfScissorRects = 0;

	// Depth Stencil State Cache
	PipelineState.Graphics.CurrentReferenceStencil = D3D12_DEFAULT_STENCIL_REFERENCE;
	PipelineState.Graphics.CurrentDepthStencilTarget = nullptr;

	// Blend State Cache
	PipelineState.Graphics.CurrentBlendFactor[0] = D3D12_DEFAULT_BLEND_FACTOR_RED;
	PipelineState.Graphics.CurrentBlendFactor[1] = D3D12_DEFAULT_BLEND_FACTOR_GREEN;
	PipelineState.Graphics.CurrentBlendFactor[2] = D3D12_DEFAULT_BLEND_FACTOR_BLUE;
	PipelineState.Graphics.CurrentBlendFactor[3] = D3D12_DEFAULT_BLEND_FACTOR_ALPHA;

	FMemory::Memzero(PipelineState.Graphics.CurrentViewport, sizeof(PipelineState.Graphics.CurrentViewport));
	PipelineState.Graphics.CurrentNumberOfViewports = 0;

	FMemory::Memzero(PipelineState.Graphics.CurrentScissorRects, sizeof(PipelineState.Graphics.CurrentScissorRects));
	PipelineState.Graphics.CurrentNumberOfScissorRects = 0;

	PipelineState.Compute.ComputeBudget = EAsyncComputeBudget::EAll_4;
	PipelineState.Graphics.CurrentPipelineStateObject = nullptr;
	PipelineState.Compute.CurrentPipelineStateObject = nullptr;
	PipelineState.Common.CurrentPipelineStateObject = nullptr;

	FMemory::Memzero(PipelineState.Graphics.CurrentStreamOutTargets, sizeof(PipelineState.Graphics.CurrentStreamOutTargets));
	FMemory::Memzero(PipelineState.Graphics.CurrentSOOffsets, sizeof(PipelineState.Graphics.CurrentSOOffsets));

	PipelineState.Graphics.VBCache.Clear();
	PipelineState.Graphics.IBCache.Clear();

	FMemory::Memzero(PipelineState.Graphics.RenderTargetArray, sizeof(PipelineState.Graphics.RenderTargetArray));
	PipelineState.Graphics.CurrentNumberOfRenderTargets = 0;

	PipelineState.Graphics.CurrentPrimitiveTopology = D3D_PRIMITIVE_TOPOLOGY_UNDEFINED;
	PipelineState.Graphics.CurrentPrimitiveType = PT_Num;

	PipelineState.Graphics.MinDepth = 0.0f;
	PipelineState.Graphics.MaxDepth = 1.0f;
	PipelineState.Graphics.Combiner = EVRSRateCombiner::VRSRB_Passthrough;
	PipelineState.Graphics.DrawShadingRate = EVRSShadingRate::VRSSR_1x1;
}

void FD3D12StateCacheBase::DirtyStateForNewCommandList()
{
	// Dirty state that doesn't align with command list defaults.

	// Always need to set PSOs and root signatures
	PipelineState.Common.bNeedSetPSO = true;
	PipelineState.Compute.bNeedSetRootSignature = true;
	PipelineState.Graphics.bNeedSetRootSignature = true;
	bNeedSetPrimitiveTopology = true;

	PipelineState.Graphics.NumLines = 0;
	PipelineState.Graphics.NumTriangles = 0;

	if (PipelineState.Graphics.VBCache.BoundVBMask) { bNeedSetVB = true; }

	// IndexBuffers are set in DrawIndexed*() calls, so there's no way to depend on previously set IndexBuffers without making a new DrawIndexed*() call.
	PipelineState.Graphics.IBCache.Clear();

	if (PipelineState.Graphics.CurrentNumberOfStreamOutTargets) { bNeedSetSOs = true; }
	if (PipelineState.Graphics.CurrentNumberOfRenderTargets || PipelineState.Graphics.CurrentDepthStencilTarget) { bNeedSetRTs = true; }
	if (PipelineState.Graphics.CurrentNumberOfViewports) { bNeedSetViewports = true; }
	if (PipelineState.Graphics.CurrentNumberOfScissorRects) { bNeedSetScissorRects = true; }

	if (PipelineState.Graphics.CurrentBlendFactor[0] != D3D12_DEFAULT_BLEND_FACTOR_RED ||
		PipelineState.Graphics.CurrentBlendFactor[1] != D3D12_DEFAULT_BLEND_FACTOR_GREEN ||
		PipelineState.Graphics.CurrentBlendFactor[2] != D3D12_DEFAULT_BLEND_FACTOR_BLUE ||
		PipelineState.Graphics.CurrentBlendFactor[3] != D3D12_DEFAULT_BLEND_FACTOR_ALPHA)
	{
		bNeedSetBlendFactor = true;
	}

	if (PipelineState.Graphics.CurrentReferenceStencil != D3D12_DEFAULT_STENCIL_REFERENCE) { bNeedSetStencilRef = true; }

	if (PipelineState.Graphics.MinDepth != 0.0 || 
		PipelineState.Graphics.MaxDepth != 1.0)
	{
		bNeedSetDepthBounds = GSupportsDepthBoundsTest;
	}
	
<<<<<<< HEAD
	bNeedSetShadingRate = GRHISupportsVariableRateShading;
=======
	bNeedSetShadingRate = GRHISupportsPipelineVariableRateShading && GRHIVariableRateShadingEnabled;
>>>>>>> 3aae9151
	
	// Always dirty View and Sampler bindings. We detect the slots that are actually used at Draw/Dispatch time.
	PipelineState.Common.SRVCache.DirtyAll();
	PipelineState.Common.UAVCache.DirtyAll();
	PipelineState.Common.CBVCache.DirtyAll();
	PipelineState.Common.SamplerCache.DirtyAll();
}

void FD3D12StateCacheBase::DirtyState()
{
	// Mark bits dirty so the next call to ApplyState will set all this state again
	PipelineState.Common.bNeedSetPSO = true;
	PipelineState.Compute.bNeedSetRootSignature = true;
	PipelineState.Graphics.bNeedSetRootSignature = true;
	bNeedSetVB = true;
	bNeedSetSOs = true;
	bNeedSetRTs = true;
	bNeedSetViewports = true;
	bNeedSetScissorRects = true;
	bNeedSetPrimitiveTopology = true;
	bNeedSetBlendFactor = true;
	bNeedSetStencilRef = true;
	bNeedSetDepthBounds = GSupportsDepthBoundsTest;
	bNeedSetShadingRate = GRHISupportsPipelineVariableRateShading && GRHIVariableRateShadingEnabled;
	PipelineState.Common.SRVCache.DirtyAll();
	PipelineState.Common.UAVCache.DirtyAll();
	PipelineState.Common.CBVCache.DirtyAll();
	PipelineState.Common.SamplerCache.DirtyAll();
}

void FD3D12StateCacheBase::DirtyViewDescriptorTables()
{
	// Mark the CBV/SRV/UAV descriptor tables dirty for the current root signature.
	// Note: Descriptor table state is undefined at the beginning of a command list and after descriptor heaps are changed on a command list.
	// This will cause the next call to ApplyState to copy and set these descriptors again.
	PipelineState.Common.SRVCache.DirtyAll();
	PipelineState.Common.UAVCache.DirtyAll();
	PipelineState.Common.CBVCache.DirtyAll(GDescriptorTableCBVSlotMask);	// Only mark descriptor table slots as dirty.
}

void FD3D12StateCacheBase::DirtySamplerDescriptorTables()
{
	// Mark the sampler descriptor tables dirty for the current root signature.
	// Note: Descriptor table state is undefined at the beginning of a command list and after descriptor heaps are changed on a command list.
	// This will cause the next call to ApplyState to copy and set these descriptors again.
	PipelineState.Common.SamplerCache.DirtyAll();
}

void FD3D12StateCacheBase::SetViewport(const D3D12_VIEWPORT& Viewport)
{
	if ((PipelineState.Graphics.CurrentNumberOfViewports != 1 || FMemory::Memcmp(&PipelineState.Graphics.CurrentViewport[0], &Viewport, sizeof(D3D12_VIEWPORT))) || GD3D12SkipStateCaching)
	{
		FMemory::Memcpy(&PipelineState.Graphics.CurrentViewport[0], &Viewport, sizeof(D3D12_VIEWPORT));
		PipelineState.Graphics.CurrentNumberOfViewports = 1;
		bNeedSetViewports = true;
	}
}

void FD3D12StateCacheBase::SetViewports(uint32 Count, const D3D12_VIEWPORT* const Viewports)
{
	check(Count < UE_ARRAY_COUNT(PipelineState.Graphics.CurrentViewport));
	if ((PipelineState.Graphics.CurrentNumberOfViewports != Count || FMemory::Memcmp(&PipelineState.Graphics.CurrentViewport[0], Viewports, sizeof(D3D12_VIEWPORT) * Count)) || GD3D12SkipStateCaching)
	{
		FMemory::Memcpy(&PipelineState.Graphics.CurrentViewport[0], Viewports, sizeof(D3D12_VIEWPORT) * Count);
		PipelineState.Graphics.CurrentNumberOfViewports = Count;
		bNeedSetViewports = true;
	}
}

static void ValidateScissorRect(const D3D12_VIEWPORT& Viewport, const D3D12_RECT& ScissorRect)
{
	ensure(ScissorRect.left   >= (LONG)Viewport.TopLeftX);
	ensure(ScissorRect.top    >= (LONG)Viewport.TopLeftY);
	ensure(ScissorRect.right  <= (LONG)Viewport.TopLeftX + (LONG)Viewport.Width);
	ensure(ScissorRect.bottom <= (LONG)Viewport.TopLeftY + (LONG)Viewport.Height);
	ensure(ScissorRect.left <= ScissorRect.right && ScissorRect.top <= ScissorRect.bottom);
}

void FD3D12StateCacheBase::SetScissorRect(const D3D12_RECT& ScissorRect)
{
	ValidateScissorRect(PipelineState.Graphics.CurrentViewport[0], ScissorRect);

	if ((PipelineState.Graphics.CurrentNumberOfScissorRects != 1 || FMemory::Memcmp(&PipelineState.Graphics.CurrentScissorRects[0], &ScissorRect, sizeof(D3D12_RECT))) || GD3D12SkipStateCaching)
	{
		FMemory::Memcpy(&PipelineState.Graphics.CurrentScissorRects[0], &ScissorRect, sizeof(D3D12_RECT));
		PipelineState.Graphics.CurrentNumberOfScissorRects = 1;
		bNeedSetScissorRects = true;
	}
}

void FD3D12StateCacheBase::SetScissorRects(uint32 Count, const D3D12_RECT* const ScissorRects)
{
	check(Count < UE_ARRAY_COUNT(PipelineState.Graphics.CurrentScissorRects));

	for (uint32 Rect = 0; Rect < Count; ++Rect)
	{
		ValidateScissorRect(PipelineState.Graphics.CurrentViewport[Rect], ScissorRects[Rect]);
	}

	if ((PipelineState.Graphics.CurrentNumberOfScissorRects != Count || FMemory::Memcmp(&PipelineState.Graphics.CurrentScissorRects[0], ScissorRects, sizeof(D3D12_RECT) * Count)) || GD3D12SkipStateCaching)
	{
		FMemory::Memcpy(&PipelineState.Graphics.CurrentScissorRects[0], ScissorRects, sizeof(D3D12_RECT) * Count);
		PipelineState.Graphics.CurrentNumberOfScissorRects = Count;
		bNeedSetScissorRects = true;
	}
}

template <ED3D12PipelineType PipelineType>
void FD3D12StateCacheBase::ApplyState()
{
	//SCOPE_CYCLE_COUNTER(STAT_D3D12ApplyStateTime);
	const bool bForceState = false;
	if (bForceState)
	{
		// Mark all state as dirty.
		DirtyState();
	}

#if PLATFORM_SUPPORTS_VIRTUAL_TEXTURES
	CmdContext->FlushTextureCacheIfNeeded();
#endif

	FD3D12CommandListHandle& CommandList = CmdContext->CommandListHandle;
	const FD3D12RootSignature* pRootSignature = nullptr;

	// PSO
	if (PipelineType == D3D12PT_Compute)
	{
		pRootSignature = PipelineState.Compute.CurrentPipelineStateObject->ComputeShader->pRootSignature;

		// See if we need to set a compute root signature
		if (PipelineState.Compute.bNeedSetRootSignature)
		{
			CommandList->SetComputeRootSignature(pRootSignature->GetRootSignature());
			PipelineState.Compute.bNeedSetRootSignature = false;

			// After setting a root signature, all root parameters are undefined and must be set again.
			PipelineState.Common.SRVCache.DirtyCompute();
			PipelineState.Common.UAVCache.DirtyCompute();
			PipelineState.Common.SamplerCache.DirtyCompute();
			PipelineState.Common.CBVCache.DirtyCompute();
		}
	}
	else if (PipelineType == D3D12PT_Graphics)
	{
		pRootSignature = GetGraphicsRootSignature();

		// See if we need to set a graphics root signature
		if (PipelineState.Graphics.bNeedSetRootSignature)
		{
			CommandList->SetGraphicsRootSignature(pRootSignature->GetRootSignature());
			PipelineState.Graphics.bNeedSetRootSignature = false;

			// After setting a root signature, all root parameters are undefined and must be set again.
			PipelineState.Common.SRVCache.DirtyGraphics();
			PipelineState.Common.UAVCache.DirtyGraphics();
			PipelineState.Common.SamplerCache.DirtyGraphics();
			PipelineState.Common.CBVCache.DirtyGraphics();
		}
	}

	// Ensure the correct graphics or compute PSO is set.
	InternalSetPipelineState<PipelineType>();

	// Need to cache compute budget, as we need to reset after PSO changes
	if (PipelineType == D3D12PT_Compute && CommandList->GetType() == D3D12_COMMAND_LIST_TYPE_COMPUTE)
	{
		CmdContext->SetAsyncComputeBudgetInternal(PipelineState.Compute.ComputeBudget);
	}

	if (PipelineType == D3D12PT_Graphics)
	{
		// Setup non-heap bindings
		if (bNeedSetVB)
		{
			bNeedSetVB = false;
			//SCOPE_CYCLE_COUNTER(STAT_D3D12ApplyStateSetVertexBufferTime);
			DescriptorCache.SetVertexBuffers(PipelineState.Graphics.VBCache);
		}
		if (bNeedSetSOs)
		{
			bNeedSetSOs = false;
			DescriptorCache.SetStreamOutTargets(PipelineState.Graphics.CurrentStreamOutTargets, PipelineState.Graphics.CurrentNumberOfStreamOutTargets, PipelineState.Graphics.CurrentSOOffsets);
		}
		if (bNeedSetViewports)
		{
			bNeedSetViewports = false;
			CommandList->RSSetViewports(PipelineState.Graphics.CurrentNumberOfViewports, PipelineState.Graphics.CurrentViewport);
		}
		if (bNeedSetScissorRects)
		{
			bNeedSetScissorRects = false;
			CommandList->RSSetScissorRects(PipelineState.Graphics.CurrentNumberOfScissorRects, PipelineState.Graphics.CurrentScissorRects);
		}
		if (bNeedSetPrimitiveTopology)
		{
			bNeedSetPrimitiveTopology = false;
			CommandList->IASetPrimitiveTopology(PipelineState.Graphics.CurrentPrimitiveTopology);
		}
		if (bNeedSetBlendFactor)
		{
			bNeedSetBlendFactor = false;
			CommandList->OMSetBlendFactor(PipelineState.Graphics.CurrentBlendFactor);
		}
		if (bNeedSetStencilRef)
		{
			bNeedSetStencilRef = false;
			CommandList->OMSetStencilRef(PipelineState.Graphics.CurrentReferenceStencil);
		}
		if (bNeedSetRTs)
		{
			bNeedSetRTs = false;
			DescriptorCache.SetRenderTargets(PipelineState.Graphics.RenderTargetArray, PipelineState.Graphics.CurrentNumberOfRenderTargets, PipelineState.Graphics.CurrentDepthStencilTarget);
		}
		if (bNeedSetDepthBounds)
		{
			bNeedSetDepthBounds = false;
			CmdContext->SetDepthBounds(PipelineState.Graphics.MinDepth, PipelineState.Graphics.MaxDepth);
		}
		
		if (bNeedSetShadingRate)
		{
			bNeedSetShadingRate = false;
			CmdContext->SetShadingRate(PipelineState.Graphics.DrawShadingRate, PipelineState.Graphics.Combiner);
		}
	}

	// Note that ray tracing pipeline shares state with compute
	const uint32 StartStage = PipelineType == D3D12PT_Graphics ? 0 : SF_Compute;
	const uint32 EndStage = PipelineType == D3D12PT_Graphics ? SF_Compute : SF_NumStandardFrequencies;

	const EShaderFrequency UAVStage = PipelineType == D3D12PT_Graphics ? SF_Pixel : SF_Compute;

	//
	// Reserve space in descriptor heaps
	// Since this can cause heap rollover (which causes old bindings to become invalid), the reserve must be done atomically
	//

	// Samplers
	ApplySamplers(pRootSignature, StartStage, EndStage);

	// Determine what resource bind slots are dirty for the current shaders and how many descriptor table slots we need.
	// We only set dirty resources that can be used for the upcoming Draw/Dispatch.
	SRVSlotMask CurrentShaderDirtySRVSlots[SF_NumStandardFrequencies] = {};
	CBVSlotMask CurrentShaderDirtyCBVSlots[SF_NumStandardFrequencies] = {};
	UAVSlotMask CurrentShaderDirtyUAVSlots = 0;
	uint32 NumUAVs = 0;
	uint32 NumSRVs[SF_NumStandardFrequencies] = {};
#if USE_STATIC_ROOT_SIGNATURE
	uint32 NumCBVs[SF_NumStandardFrequencies] ={};
#endif
	uint32 NumViews = 0;
	for (uint32 iTries = 0; iTries < 2; ++iTries)
	{
		const UAVSlotMask CurrentShaderUAVRegisterMask = BitMask<UAVSlotMask>(PipelineState.Common.CurrentShaderUAVCounts[UAVStage]);
		CurrentShaderDirtyUAVSlots = CurrentShaderUAVRegisterMask & PipelineState.Common.UAVCache.DirtySlotMask[UAVStage];
		if (CurrentShaderDirtyUAVSlots)
		{
			if (ResourceBindingTier <= D3D12_RESOURCE_BINDING_TIER_2)
			{
				// Tier 1 and 2 HW requires the full number of UAV descriptors defined in the root signature's descriptor table.
				NumUAVs = pRootSignature->MaxUAVCount(UAVStage);
			}
			else
			{
				NumUAVs = PipelineState.Common.CurrentShaderUAVCounts[UAVStage];
			}

			check(NumUAVs > 0 && NumUAVs <= MAX_UAVS);
			NumViews += NumUAVs;
		}

		for (uint32 Stage = StartStage; Stage < EndStage; ++Stage)
		{
			// Note this code assumes the starting register is index 0.
			const SRVSlotMask CurrentShaderSRVRegisterMask = BitMask<SRVSlotMask>(PipelineState.Common.CurrentShaderSRVCounts[Stage]);
			CurrentShaderDirtySRVSlots[Stage] = CurrentShaderSRVRegisterMask & PipelineState.Common.SRVCache.DirtySlotMask[Stage];
			if (CurrentShaderDirtySRVSlots[Stage])
			{
				if (ResourceBindingTier == D3D12_RESOURCE_BINDING_TIER_1)
				{
					// Tier 1 HW requires the full number of SRV descriptors defined in the root signature's descriptor table.
					NumSRVs[Stage] = pRootSignature->MaxSRVCount(Stage);
				}
				else
				{
					NumSRVs[Stage] = PipelineState.Common.CurrentShaderSRVCounts[Stage];
				}

				check(NumSRVs[Stage] > 0 && NumSRVs[Stage] <= MAX_SRVS);
				NumViews += NumSRVs[Stage];
			}

			const CBVSlotMask CurrentShaderCBVRegisterMask = BitMask<CBVSlotMask>(PipelineState.Common.CurrentShaderCBCounts[Stage]);
			CurrentShaderDirtyCBVSlots[Stage] = CurrentShaderCBVRegisterMask & PipelineState.Common.CBVCache.DirtySlotMask[Stage];
#if USE_STATIC_ROOT_SIGNATURE
			if (CurrentShaderDirtyCBVSlots[Stage])
			{
				if (ResourceBindingTier == D3D12_RESOURCE_BINDING_TIER_1)
				{
					// Tier 1 HW requires the full number of SRV descriptors defined in the root signature's descriptor table.
					NumCBVs[Stage] = pRootSignature->MaxCBVCount(Stage);
				}
				else
				{
					NumCBVs[Stage] = PipelineState.Common.CurrentShaderCBCounts[Stage];
				}

				check(NumCBVs[Stage] > 0 && NumCBVs[Stage] <= MAX_SRVS);
				NumViews += NumCBVs[Stage];
			}
#endif
			// Note: CBVs don't currently use descriptor tables but we still need to know what resource point slots are dirty.
		}

		// See if the descriptor slots will fit
		if (!DescriptorCache.GetCurrentViewHeap()->CanReserveSlots(NumViews))
		{
			const bool bDescriptorHeapsChanged = DescriptorCache.GetCurrentViewHeap()->RollOver();
			if (bDescriptorHeapsChanged)
			{
				// If descriptor heaps changed, then all our tables are dirty again and we need to recalculate the number of slots we need.
				NumViews = 0;
				continue;
			}
		}

		// We can reserve slots in the descriptor heap, no need to loop again.
		break;
	}

	uint32 ViewHeapSlot = DescriptorCache.GetCurrentViewHeap()->ReserveSlots(NumViews);

	// Unordered access views
	if (CurrentShaderDirtyUAVSlots)
	{
		SCOPE_CYCLE_COUNTER(STAT_D3D12ApplyStateSetUAVTime);
		DescriptorCache.SetUAVs<UAVStage>(pRootSignature, PipelineState.Common.UAVCache, CurrentShaderDirtyUAVSlots, NumUAVs, ViewHeapSlot);
	}

	// Shader resource views
	{
		//SCOPE_CYCLE_COUNTER(STAT_D3D12ApplyStateSetSRVTime);
		FD3D12ShaderResourceViewCache& SRVCache = PipelineState.Common.SRVCache;

#define CONDITIONAL_SET_SRVS(Shader) \
		if (CurrentShaderDirtySRVSlots[##Shader]) \
		{ \
			DescriptorCache.SetSRVs<##Shader>(pRootSignature, SRVCache, CurrentShaderDirtySRVSlots[##Shader], NumSRVs[##Shader], ViewHeapSlot); \
		}

		if (PipelineType == D3D12PT_Graphics)
		{
			CONDITIONAL_SET_SRVS(SF_Vertex);
			CONDITIONAL_SET_SRVS(SF_Hull);
			CONDITIONAL_SET_SRVS(SF_Domain);
			CONDITIONAL_SET_SRVS(SF_Geometry);
			CONDITIONAL_SET_SRVS(SF_Pixel);
		}
		else
		{
			// Note that ray tracing pipeline shares state with compute
			CONDITIONAL_SET_SRVS(SF_Compute);
		}
#undef CONDITIONAL_SET_SRVS
	}

	// Constant buffers
	{
		//SCOPE_CYCLE_COUNTER(STAT_D3D12ApplyStateSetConstantBufferTime);
		FD3D12ConstantBufferCache& CBVCache = PipelineState.Common.CBVCache;

#if USE_STATIC_ROOT_SIGNATURE
	#define CONDITIONAL_SET_CBVS(Shader) \
		if (CurrentShaderDirtyCBVSlots[##Shader]) \
		{ \
			DescriptorCache.SetConstantBuffers<##Shader>(pRootSignature, CBVCache, CurrentShaderDirtyCBVSlots[##Shader], NumCBVs[##Shader], ViewHeapSlot); \
		}
#else
	#define CONDITIONAL_SET_CBVS(Shader) \
		if (CurrentShaderDirtyCBVSlots[##Shader]) \
		{ \
			DescriptorCache.SetConstantBuffers<##Shader>(pRootSignature, CBVCache, CurrentShaderDirtyCBVSlots[##Shader]); \
		}
#endif

		if (PipelineType == D3D12PT_Graphics)
		{
			CONDITIONAL_SET_CBVS(SF_Vertex);
			CONDITIONAL_SET_CBVS(SF_Hull);
			CONDITIONAL_SET_CBVS(SF_Domain);
			CONDITIONAL_SET_CBVS(SF_Geometry);
			CONDITIONAL_SET_CBVS(SF_Pixel);
		}
		else
		{
			// Note that ray tracing pipeline shares state with compute
			CONDITIONAL_SET_CBVS(SF_Compute);
		}
#undef CONDITIONAL_SET_CBVS
	}

	// Flush any needed resource barriers
	CommandList.FlushResourceBarriers();

#if ASSERT_RESOURCE_STATES
	bool bSucceeded = AssertResourceStates(PipelineType);
	check(bSucceeded);
#endif
}

void FD3D12StateCacheBase::ApplySamplers(const FD3D12RootSignature* const pRootSignature, uint32 StartStage, uint32 EndStage)
{
	bool HighLevelCacheMiss = false;

	FD3D12SamplerStateCache& Cache = PipelineState.Common.SamplerCache;
	SamplerSlotMask CurrentShaderDirtySamplerSlots[SF_NumStandardFrequencies] = {};
	uint32 NumSamplers[SF_NumStandardFrequencies + 1] = {};

	const auto& pfnCalcSamplersNeeded = [&]()
	{
		NumSamplers[SF_NumStandardFrequencies] = 0;

		for (uint32 Stage = StartStage; Stage < EndStage; ++Stage)
		{
			// Note this code assumes the starting register is index 0.
			const SamplerSlotMask CurrentShaderSamplerRegisterMask = BitMask<SamplerSlotMask>(PipelineState.Common.CurrentShaderSamplerCounts[Stage]);
			CurrentShaderDirtySamplerSlots[Stage] = CurrentShaderSamplerRegisterMask & Cache.DirtySlotMask[Stage];
			if (CurrentShaderDirtySamplerSlots[Stage])
			{
				if (ResourceBindingTier == D3D12_RESOURCE_BINDING_TIER_1)
				{
					// Tier 1 HW requires the full number of sampler descriptors defined in the root signature.
					NumSamplers[Stage] = pRootSignature->MaxSamplerCount(Stage);
				}
				else
				{
					NumSamplers[Stage] = PipelineState.Common.CurrentShaderSamplerCounts[Stage];
				}

				check(NumSamplers[Stage] > 0 && NumSamplers[Stage] <= MAX_SAMPLERS);
				NumSamplers[SF_NumStandardFrequencies] += NumSamplers[Stage];
			}
		}
	};

	pfnCalcSamplersNeeded();

	if (DescriptorCache.UsingGlobalSamplerHeap())
	{
		auto& GlobalSamplerSet = DescriptorCache.GetLocalSamplerSet();
		FD3D12CommandListHandle& CommandList = CmdContext->CommandListHandle;

		for (uint32 Stage = StartStage; Stage < EndStage; Stage++)
		{
			if ((CurrentShaderDirtySamplerSlots[Stage] && NumSamplers[Stage]))
			{
				SamplerSlotMask& CurrentDirtySlotMask = Cache.DirtySlotMask[Stage];
				FD3D12SamplerState** Samplers = Cache.States[Stage];

				FD3D12UniqueSamplerTable Table;
				Table.Key.Count = NumSamplers[Stage];

				for (uint32 i = 0; i < NumSamplers[Stage]; i++)
				{
					Table.Key.SamplerID[i] = Samplers[i] ? Samplers[i]->ID : 0;
					FD3D12SamplerStateCache::CleanSlot(CurrentDirtySlotMask, i);
				}

				FD3D12UniqueSamplerTable* CachedTable = GlobalSamplerSet.Find(Table);
				if (CachedTable)
				{
					// Make sure the global sampler heap is really set on the command list before we try to find a cached descriptor table for it.
					check(DescriptorCache.IsHeapSet(GetParentDevice()->GetGlobalSamplerHeap().GetHeap()));
					check(CachedTable->GPUHandle.ptr);
					if (Stage == SF_Compute)
					{
						const uint32 RDTIndex = pRootSignature->SamplerRDTBindSlot(EShaderFrequency(Stage));
						CommandList->SetComputeRootDescriptorTable(RDTIndex, CachedTable->GPUHandle);
					}
					else
					{
						const uint32 RDTIndex = pRootSignature->SamplerRDTBindSlot(EShaderFrequency(Stage));
						CommandList->SetGraphicsRootDescriptorTable(RDTIndex, CachedTable->GPUHandle);
					}

					// We changed the descriptor table, so all resources bound to slots outside of the table's range are now dirty.
					// If a shader needs to use resources bound to these slots later, we need to set the descriptor table again to ensure those
					// descriptors are valid.
					const SamplerSlotMask OutsideCurrentTableRegisterMask = ~BitMask<SamplerSlotMask>(Table.Key.Count);
					Cache.Dirty(static_cast<EShaderFrequency>(Stage), OutsideCurrentTableRegisterMask);
				}
				else
				{
					HighLevelCacheMiss = true;
					break;
				}
			}
		}

		if (!HighLevelCacheMiss)
		{
			// Success, all the tables were found in the high level heap
			INC_DWORD_STAT_BY(STAT_NumReusedSamplerOnlineDescriptors, NumSamplers[SF_NumStandardFrequencies]);
			return;
		}
	}

	if (HighLevelCacheMiss)
	{
		// Move to per context heap strategy
		const bool bDescriptorHeapsChanged = DescriptorCache.SwitchToContextLocalSamplerHeap();
		if (bDescriptorHeapsChanged)
		{
			// If descriptor heaps changed, then all our tables are dirty again and we need to recalculate the number of slots we need.
			pfnCalcSamplersNeeded();
		}
	}

	FD3D12OnlineHeap* const SamplerHeap = DescriptorCache.GetCurrentSamplerHeap();
	check(DescriptorCache.UsingGlobalSamplerHeap() == false);
	check(SamplerHeap != &GetParentDevice()->GetGlobalSamplerHeap());
	check(DescriptorCache.IsHeapSet(SamplerHeap->GetHeap()));
	check(!DescriptorCache.IsHeapSet(GetParentDevice()->GetGlobalSamplerHeap().GetHeap()));

	if (!SamplerHeap->CanReserveSlots(NumSamplers[SF_NumStandardFrequencies]))
	{
		const bool bDescriptorHeapsChanged = SamplerHeap->RollOver();
		if (bDescriptorHeapsChanged)
		{
			// If descriptor heaps changed, then all our tables are dirty again and we need to recalculate the number of slots we need.
			pfnCalcSamplersNeeded();
		}
	}
	uint32 SamplerHeapSlot = SamplerHeap->ReserveSlots(NumSamplers[SF_NumStandardFrequencies]);

#define CONDITIONAL_SET_SAMPLERS(Shader) \
	if (CurrentShaderDirtySamplerSlots[##Shader]) \
	{ \
		DescriptorCache.SetSamplers<##Shader>(pRootSignature, Cache, CurrentShaderDirtySamplerSlots[##Shader], NumSamplers[##Shader], SamplerHeapSlot); \
	}

	if (StartStage == SF_Compute)
	{
		CONDITIONAL_SET_SAMPLERS(SF_Compute);
	}
	else
	{
		CONDITIONAL_SET_SAMPLERS(SF_Vertex);
		CONDITIONAL_SET_SAMPLERS(SF_Hull);
		CONDITIONAL_SET_SAMPLERS(SF_Domain);
		CONDITIONAL_SET_SAMPLERS(SF_Geometry);
		CONDITIONAL_SET_SAMPLERS(SF_Pixel);
	}
#undef CONDITIONAL_SET_SAMPLERS

	SamplerHeap->SetNextSlot(SamplerHeapSlot);
}

bool FD3D12StateCacheBase::AssertResourceStates(ED3D12PipelineType PipelineType)
{
// This requires the debug layer
#if !D3D12_PLATFORM_SUPPORTS_ASSERTRESOURCESTATES
	UE_LOG(LogD3D12RHI, Log, TEXT("*** VerifyResourceStates requires the debug layer ***"), this);
	return true;
#else
	// Can only verify resource states if the debug layer is used
	static const bool bWithD3DDebug = D3D12RHI_ShouldCreateWithD3DDebug();
	if (!bWithD3DDebug)
	{
		UE_LOG(LogD3D12RHI, Fatal, TEXT("*** AssertResourceStates requires the debug layer ***"));
		return false;
	}

	// Get the debug command queue
	ID3D12CommandList* pCommandList = CmdContext->CommandListHandle.CommandList();
	TRefCountPtr<ID3D12DebugCommandList> pDebugCommandList;
	VERIFYD3D12RESULT(pCommandList->QueryInterface(pDebugCommandList.GetInitReference()));

	//
	// Verify common pipeline state
	//

	// Note that ray tracing pipeline shares state with compute
	const uint32 StartStage = PipelineType == D3D12PT_Graphics ? 0 : SF_Compute;
	const uint32 EndStage = PipelineType == D3D12PT_Graphics ? SF_Compute : SF_NumStandardFrequencies;

	bool bSRVIntersectsWithDepth = false;
	bool bSRVIntersectsWithStencil = false;
	for (uint32 Stage = StartStage; Stage < EndStage; Stage++)
	{
		// UAVs
		{
			const uint32 numUAVs = PipelineState.Common.CurrentShaderUAVCounts[Stage];
			for (uint32 i = 0; i < numUAVs; i++)
			{
				FD3D12UnorderedAccessView *pCurrentView = PipelineState.Common.UAVCache.Views[Stage][i];
				if (!AssertResourceState(pCommandList, pCurrentView, D3D12_RESOURCE_STATE_UNORDERED_ACCESS))
				{
					return false;
				}
			}
		}

		// SRVs
		{
			const uint32 numSRVs = PipelineState.Common.CurrentShaderSRVCounts[Stage];
			for (uint32 i = 0; i < numSRVs; i++)
			{
				FD3D12ShaderResourceView* pCurrentView = PipelineState.Common.SRVCache.Views[Stage][i];
				D3D12_RESOURCE_STATES expectedState = D3D12_RESOURCE_STATE_PIXEL_SHADER_RESOURCE | D3D12_RESOURCE_STATE_NON_PIXEL_SHADER_RESOURCE;

				if (pCurrentView && pCurrentView->IsDepthStencilResource())
				{
					expectedState = expectedState | D3D12_RESOURCE_STATE_DEPTH_READ;

					// Sanity check that we don't have a read/write hazard between the DSV and SRV.
					if (FD3D12DynamicRHI::ResourceViewsIntersect(PipelineState.Graphics.CurrentDepthStencilTarget, pCurrentView))
					{
						const D3D12_DEPTH_STENCIL_VIEW_DESC &DSVDesc = PipelineState.Graphics.CurrentDepthStencilTarget->GetDesc();
						const bool bHasDepth = PipelineState.Graphics.CurrentDepthStencilTarget->HasDepth();
						const bool bHasStencil = PipelineState.Graphics.CurrentDepthStencilTarget->HasStencil();
						const bool bWritableDepth = bHasDepth && (DSVDesc.Flags & D3D12_DSV_FLAG_READ_ONLY_DEPTH) == 0;
						const bool bWritableStencil = bHasStencil && (DSVDesc.Flags & D3D12_DSV_FLAG_READ_ONLY_STENCIL) == 0;
						if (pCurrentView->IsStencilPlaneResource())
						{
							bSRVIntersectsWithStencil = true;
							if (bWritableStencil)
							{
								// DSV is being used for stencil write and this SRV is being used for read which is not supported.
								return false;
							}
						}

						if (pCurrentView->IsDepthPlaneResource())
						{
							bSRVIntersectsWithDepth = true;
							if (bWritableDepth)
							{
								// DSV is being used for depth write and this SRV is being used for read which is not supported.
								return false;
							}
						}
					}
				}

				if (!AssertResourceState(pCommandList, pCurrentView, expectedState))
				{
					return false;
				}
			}
		}
	}

	// Note: There is nothing special to check for compute and ray tracing pipelines
	if (PipelineType == D3D12PT_Graphics)
	{
		//
		// Verify graphics pipeline state
		//

		// DSV
		{
			FD3D12DepthStencilView* pCurrentView = PipelineState.Graphics.CurrentDepthStencilTarget;

			if (pCurrentView)
			{
				// Check if the depth/stencil resource has an SRV bound
				const D3D12_DEPTH_STENCIL_VIEW_DESC& desc = pCurrentView->GetDesc();
				const bool bDepthIsReadOnly = !!(desc.Flags & D3D12_DSV_FLAG_READ_ONLY_DEPTH);
				const bool bStencilIsReadOnly = !!(desc.Flags & D3D12_DSV_FLAG_READ_ONLY_STENCIL);

				// Decompose the view into the subresources (depth and stencil are on different planes)
				FD3D12Resource* pResource = pCurrentView->GetResource();
				const CViewSubresourceSubset subresourceSubset = pCurrentView->GetViewSubresourceSubset();
				for (CViewSubresourceSubset::CViewSubresourceIterator it = subresourceSubset.begin(); it != subresourceSubset.end(); ++it)
				{
					for (uint32 SubresourceIndex = it.StartSubresource(); SubresourceIndex < it.EndSubresource(); SubresourceIndex++)
					{
						uint16 MipSlice;
						uint16 ArraySlice;
						uint8 PlaneSlice;
						D3D12DecomposeSubresource(SubresourceIndex,
							pResource->GetMipLevels(),
							pResource->GetArraySize(),
							MipSlice, ArraySlice, PlaneSlice);

						D3D12_RESOURCE_STATES expectedState;
						if (PlaneSlice == 0)
						{
							// Depth plane
							expectedState = bDepthIsReadOnly ? D3D12_RESOURCE_STATE_DEPTH_READ : D3D12_RESOURCE_STATE_DEPTH_WRITE;
							if (bSRVIntersectsWithDepth)
							{
								// Depth SRVs just contain the depth plane
								check(bDepthIsReadOnly);
								expectedState |=
									D3D12_RESOURCE_STATE_NON_PIXEL_SHADER_RESOURCE |
									D3D12_RESOURCE_STATE_PIXEL_SHADER_RESOURCE;
							}
						}
						else
						{
							// Stencil plane
							expectedState = bStencilIsReadOnly ? D3D12_RESOURCE_STATE_DEPTH_READ : D3D12_RESOURCE_STATE_DEPTH_WRITE;
							if (bSRVIntersectsWithStencil)
							{
								// Stencil SRVs just contain the stencil plane
								check(bStencilIsReadOnly);
								expectedState |=
									D3D12_RESOURCE_STATE_NON_PIXEL_SHADER_RESOURCE |
									D3D12_RESOURCE_STATE_PIXEL_SHADER_RESOURCE;
							}
						}

						bool bGoodState = !!pDebugCommandList->AssertResourceState(pResource->GetResource(), SubresourceIndex, expectedState);
						if (!bGoodState)
						{
							return false;
						}
					}
				}

			}
		}

		// RTV
		{
			const uint32 numRTVs = UE_ARRAY_COUNT(PipelineState.Graphics.RenderTargetArray);
			for (uint32 i = 0; i < numRTVs; i++)
			{
				FD3D12RenderTargetView* pCurrentView = PipelineState.Graphics.RenderTargetArray[i];
				if (!AssertResourceState(pCommandList, pCurrentView, D3D12_RESOURCE_STATE_RENDER_TARGET))
				{
					return false;
				}
			}
		}

		// TODO: Verify vertex buffer, index buffer, and constant buffer state.
	}

	return true;
#endif
}

template <EShaderFrequency ShaderStage>
void FD3D12StateCacheBase::ClearUAVs()
{
	FD3D12UnorderedAccessViewCache& Cache = PipelineState.Common.UAVCache;
	const bool bIsCompute = ShaderStage == SF_Compute;

	for (uint32 i = 0; i < MAX_UAVS; ++i)
	{
		if(Cache.Views[ShaderStage][i] != nullptr)
		{
			FD3D12UnorderedAccessViewCache::DirtySlot(Cache.DirtySlotMask[ShaderStage], i);
		}
		Cache.Views[ShaderStage][i] = nullptr;
	}
}

template <EShaderFrequency ShaderStage>
void FD3D12StateCacheBase::SetUAVs(uint32 UAVStartSlot, uint32 NumSimultaneousUAVs, FD3D12UnorderedAccessView** UAVArray, uint32* UAVInitialCountArray)
{
	SCOPE_CYCLE_COUNTER(STAT_D3D12SetUnorderedAccessViewTime);
	check(NumSimultaneousUAVs > 0);

	FD3D12UnorderedAccessViewCache& Cache = PipelineState.Common.UAVCache;

	// When setting UAV's for Graphics, it wipes out all existing bound resources.
	const bool bIsCompute = ShaderStage == SF_Compute;
	Cache.StartSlot[ShaderStage] = bIsCompute ? FMath::Min(UAVStartSlot, Cache.StartSlot[ShaderStage]) : 0;

	for (uint32 i = 0; i < NumSimultaneousUAVs; ++i)
	{
		FD3D12UnorderedAccessView* UAV = UAVArray[i];

		Cache.Views[ShaderStage][UAVStartSlot + i] = UAV;
		FD3D12UnorderedAccessViewCache::DirtySlot(Cache.DirtySlotMask[ShaderStage], UAVStartSlot + i);

		if (UAV)
		{
			Cache.ResidencyHandles[ShaderStage][i] = UAV->GetResidencyHandle();

			FD3D12Resource* CounterResource = UAV->GetCounterResource();
			if (CounterResource && (!UAV->IsCounterResourceInitialized() || UAVInitialCountArray[i] != -1))
			{
				FD3D12Device* Device = CounterResource->GetParentDevice();
				FD3D12ResourceLocation UploadBufferLocation(Device);

#if USE_STATIC_ROOT_SIGNATURE
				uint32* CounterUploadHeapData = static_cast<uint32*>(CmdContext->ConstantsAllocator.Allocate(sizeof(uint32), UploadBufferLocation, nullptr));
#else
				uint32* CounterUploadHeapData = static_cast<uint32*>(CmdContext->ConstantsAllocator.Allocate(sizeof(uint32), UploadBufferLocation));
#endif

				// Initialize the counter to 0 if it's not been previously initialized and the UAVInitialCount is -1, if not use the value that was passed.
				*CounterUploadHeapData = (!UAV->IsCounterResourceInitialized() && UAVInitialCountArray[i] == -1) ? 0 : UAVInitialCountArray[i];

				// Transition to copy dest
				FD3D12DynamicRHI::TransitionResource(CmdContext->CommandListHandle, CounterResource, D3D12_RESOURCE_STATE_COPY_DEST, 0);

				Device->GetDefaultCommandContext().numCopies++;
				CmdContext->CommandListHandle.FlushResourceBarriers();

				CmdContext->CommandListHandle->CopyBufferRegion(
					CounterResource->GetResource(),
					0,
					UploadBufferLocation.GetResource()->GetResource(),
					UploadBufferLocation.GetOffsetFromBaseOfResource(),
					4);

				// Restore UAV state
				FD3D12DynamicRHI::TransitionResource(CmdContext->CommandListHandle, CounterResource, D3D12_RESOURCE_STATE_UNORDERED_ACCESS, 0);

				CmdContext->CommandListHandle.UpdateResidency(CounterResource);

				UAV->MarkCounterResourceInitialized();
			}
		}
		else
		{
			Cache.ResidencyHandles[ShaderStage][i] = nullptr;
		}
	}
}

void FD3D12StateCacheBase::SetBlendFactor(const float BlendFactor[4])
{
	if (FMemory::Memcmp(PipelineState.Graphics.CurrentBlendFactor, BlendFactor, sizeof(PipelineState.Graphics.CurrentBlendFactor)))
	{
		FMemory::Memcpy(PipelineState.Graphics.CurrentBlendFactor, BlendFactor, sizeof(PipelineState.Graphics.CurrentBlendFactor));
		bNeedSetBlendFactor = true;
	}
}

void FD3D12StateCacheBase::SetStencilRef(uint32 StencilRef)
{
	if (PipelineState.Graphics.CurrentReferenceStencil != StencilRef)
	{
		PipelineState.Graphics.CurrentReferenceStencil = StencilRef;
		bNeedSetStencilRef = true;
	}
}

void FD3D12StateCacheBase::SetComputeShader(FD3D12ComputeShader* Shader)
{
	FD3D12ComputeShader* CurrentShader = nullptr;
	GetComputeShader(&CurrentShader);
	if (CurrentShader != Shader)
	{
		// See if we need to change the root signature
		const FD3D12RootSignature* const pCurrentRootSignature = CurrentShader ? CurrentShader->pRootSignature : nullptr;
		const FD3D12RootSignature* const pNewRootSignature = Shader ? Shader->pRootSignature : nullptr;
		if (pCurrentRootSignature != pNewRootSignature)
		{
			PipelineState.Compute.bNeedSetRootSignature = true;
		}

		PipelineState.Common.CurrentShaderSamplerCounts[SF_Compute] = (Shader) ? Shader->ResourceCounts.NumSamplers : 0;
		PipelineState.Common.CurrentShaderSRVCounts[SF_Compute] = (Shader) ? Shader->ResourceCounts.NumSRVs : 0;
		PipelineState.Common.CurrentShaderCBCounts[SF_Compute] = (Shader) ? Shader->ResourceCounts.NumCBs : 0;
		PipelineState.Common.CurrentShaderUAVCounts[SF_Compute] = (Shader) ? Shader->ResourceCounts.NumUAVs : 0;

		// Shader changed so its resource table is dirty
		CmdContext->DirtyUniformBuffers[SF_Compute] = 0xffff;
	}
}

void FD3D12StateCacheBase::InternalSetIndexBuffer(FD3D12Resource* Resource)
{
	FD3D12CommandListHandle& CommandListHandle = CmdContext->CommandListHandle;
	CommandListHandle.UpdateResidency(Resource->GetResidencyHandle());
	CommandListHandle->IASetIndexBuffer(&PipelineState.Graphics.IBCache.CurrentIndexBufferView);

	if (Resource->RequiresResourceStateTracking())
	{
		check(Resource->GetSubresourceCount() == 1);
		FD3D12DynamicRHI::TransitionResource(CommandListHandle, Resource, D3D12_RESOURCE_STATE_INDEX_BUFFER, D3D12_RESOURCE_BARRIER_ALL_SUBRESOURCES);
	}
}

void FD3D12StateCacheBase::InternalSetStreamSource(FD3D12ResourceLocation* VertexBufferLocation, uint32 StreamIndex, uint32 Stride, uint32 Offset)
{
	// If we have a vertex buffer location, that location should also have an underlying resource.
	check(VertexBufferLocation == nullptr || VertexBufferLocation->GetResource());

	check(StreamIndex < ARRAYSIZE(PipelineState.Graphics.VBCache.CurrentVertexBufferResources));

	__declspec(align(16)) D3D12_VERTEX_BUFFER_VIEW NewView;
	NewView.BufferLocation = (VertexBufferLocation) ? VertexBufferLocation->GetGPUVirtualAddress() + Offset : 0;
	NewView.StrideInBytes = Stride;
	NewView.SizeInBytes = (VertexBufferLocation) ? VertexBufferLocation->GetSize() - Offset : 0; // Make sure we account for how much we offset into the VB

	D3D12_VERTEX_BUFFER_VIEW& CurrentView = PipelineState.Graphics.VBCache.CurrentVertexBufferViews[StreamIndex];

	if (NewView.BufferLocation != CurrentView.BufferLocation ||
		NewView.StrideInBytes != CurrentView.StrideInBytes ||
		NewView.SizeInBytes != CurrentView.SizeInBytes ||
		GD3D12SkipStateCaching)
	{
		bNeedSetVB = true;
		PipelineState.Graphics.VBCache.CurrentVertexBufferResources[StreamIndex] = VertexBufferLocation;

		if (VertexBufferLocation != nullptr)
		{
			PipelineState.Graphics.VBCache.ResidencyHandles[StreamIndex] = VertexBufferLocation->GetResource()->GetResidencyHandle();
			FMemory::Memcpy(CurrentView, NewView);
			PipelineState.Graphics.VBCache.BoundVBMask |= ((VBSlotMask)1 << StreamIndex);
		}
		else
		{
			FMemory::Memzero(&CurrentView, sizeof(CurrentView));
			PipelineState.Graphics.VBCache.CurrentVertexBufferResources[StreamIndex] = nullptr;
			PipelineState.Graphics.VBCache.ResidencyHandles[StreamIndex] = nullptr;

			PipelineState.Graphics.VBCache.BoundVBMask &= ~((VBSlotMask)1 << StreamIndex);
		}

		if (PipelineState.Graphics.VBCache.BoundVBMask)
		{
			PipelineState.Graphics.VBCache.MaxBoundVertexBufferIndex = FMath::FloorLog2(PipelineState.Graphics.VBCache.BoundVBMask);
		}
		else
		{
			PipelineState.Graphics.VBCache.MaxBoundVertexBufferIndex = INDEX_NONE;
		}
	}

	if (VertexBufferLocation)
	{
		FD3D12Resource* const pResource = VertexBufferLocation->GetResource();
		if (pResource && pResource->RequiresResourceStateTracking())
		{
			check(pResource->GetSubresourceCount() == 1);
			FD3D12DynamicRHI::TransitionResource(CmdContext->CommandListHandle, pResource, D3D12_RESOURCE_STATE_VERTEX_AND_CONSTANT_BUFFER, D3D12_RESOURCE_BARRIER_ALL_SUBRESOURCES);
		}
	}

}

template <EShaderFrequency ShaderFrequency>
void FD3D12StateCacheBase::SetShaderResourceView(FD3D12ShaderResourceView* SRV, uint32 ResourceIndex)
{
	//SCOPE_CYCLE_COUNTER(STAT_D3D12SetShaderResourceViewTime);

	check(ResourceIndex < MAX_SRVS);
	FD3D12ShaderResourceViewCache& Cache = PipelineState.Common.SRVCache;
	auto& CurrentShaderResourceViews = Cache.Views[ShaderFrequency];

	if ((CurrentShaderResourceViews[ResourceIndex] != SRV) || GD3D12SkipStateCaching)
	{
		if (SRV != nullptr)
		{
			// Mark the SRVs as not cleared
			bSRVSCleared = false;

			Cache.BoundMask[ShaderFrequency] |= ((SRVSlotMask)1 << ResourceIndex);
			Cache.ResidencyHandles[ShaderFrequency][ResourceIndex] = SRV->GetResidencyHandle();
		}
		else
		{
			Cache.BoundMask[ShaderFrequency] &= ~((SRVSlotMask)1 << ResourceIndex);
			Cache.ResidencyHandles[ShaderFrequency][ResourceIndex] = nullptr;
		}

		// Find the highest set SRV
		Cache.MaxBoundIndex[ShaderFrequency] =
			(Cache.BoundMask[ShaderFrequency] == 0)? INDEX_NONE :
#if MAX_SRVS > 32
			FMath::FloorLog2_64(Cache.BoundMask[ShaderFrequency]);
#else
			FMath::FloorLog2(Cache.BoundMask[ShaderFrequency]);
#endif

		CurrentShaderResourceViews[ResourceIndex] = SRV;
		FD3D12ShaderResourceViewCache::DirtySlot(Cache.DirtySlotMask[ShaderFrequency], ResourceIndex);
	}
}

void FD3D12StateCacheBase::SetRenderTargets(uint32 NumSimultaneousRenderTargets, FD3D12RenderTargetView** RTArray, FD3D12DepthStencilView* DSTarget)
{
	// Note: We assume that the have been checks to make sure this function is only called when there really are changes being made.
	// We always set descriptors after calling this function.
	bNeedSetRTs = true;

	// Update the depth stencil
	PipelineState.Graphics.CurrentDepthStencilTarget = DSTarget;

	// Update the render targets
	FMemory::Memzero(PipelineState.Graphics.RenderTargetArray, sizeof(PipelineState.Graphics.RenderTargetArray));
	FMemory::Memcpy(PipelineState.Graphics.RenderTargetArray, RTArray, sizeof(FD3D12RenderTargetView*)* NumSimultaneousRenderTargets);

	// In D3D11, the NumSimultaneousRenderTargets count was used even when setting RTV slots to null (to unbind them)
	// In D3D12, we don't do this. So we need change the count to match the non null views used.
	uint32 ActiveNumSimultaneousRenderTargets = 0;
	for (uint32 i = 0; i < NumSimultaneousRenderTargets; i++)
	{
		if (RTArray[i] != nullptr)
		{
			ActiveNumSimultaneousRenderTargets = i + 1;
		}
	}
	PipelineState.Graphics.CurrentNumberOfRenderTargets = ActiveNumSimultaneousRenderTargets;
}<|MERGE_RESOLUTION|>--- conflicted
+++ resolved
@@ -241,11 +241,7 @@
 		bNeedSetDepthBounds = GSupportsDepthBoundsTest;
 	}
 	
-<<<<<<< HEAD
-	bNeedSetShadingRate = GRHISupportsVariableRateShading;
-=======
 	bNeedSetShadingRate = GRHISupportsPipelineVariableRateShading && GRHIVariableRateShadingEnabled;
->>>>>>> 3aae9151
 	
 	// Always dirty View and Sampler bindings. We detect the slots that are actually used at Draw/Dispatch time.
 	PipelineState.Common.SRVCache.DirtyAll();
