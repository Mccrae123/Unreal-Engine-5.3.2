--- conflicted
+++ resolved
@@ -22,25 +22,6 @@
 	TEXT("Global sampler descriptor heap size"),
 	ECVF_ReadOnly
 );
-<<<<<<< HEAD
-
-int32 GBindlessResourceDescriptorHeapSize = 1000 * 1000;
-static FAutoConsoleVariableRef CVarBindlessResourceDescriptorHeapSize(
-	TEXT("D3D12.Bindless.ResourceDescriptorHeapSize"),
-	GBindlessResourceDescriptorHeapSize,
-	TEXT("Bindless resource descriptor heap size"),
-	ECVF_ReadOnly
-);
-
-int32 GBindlessSamplerDescriptorHeapSize = 2048;
-static FAutoConsoleVariableRef CVarBindlessSamplerDescriptorHeapSize(
-	TEXT("D3D12.Bindless.SamplerDescriptorHeapSize"),
-	GBindlessSamplerDescriptorHeapSize,
-	TEXT("Bindless sampler descriptor heap size"),
-	ECVF_ReadOnly
-);
-=======
->>>>>>> 4af6daef
 
 // This value defines how many descriptors will be in the device local view heap which
 // This should be tweaked for each title as heaps require VRAM. The default value of 512k takes up ~16MB
@@ -78,11 +59,6 @@
 	TEXT("Block size for sub allocations on the global view descriptor heap."),
 	ECVF_ReadOnly
 );
-<<<<<<< HEAD
-
-extern bool D3D12RHI_ShouldCreateWithD3DDebug();
-=======
->>>>>>> 4af6daef
 
 inline bool operator!=(D3D12_CPU_DESCRIPTOR_HANDLE lhs, D3D12_CPU_DESCRIPTOR_HANDLE rhs)
 {
@@ -444,50 +420,26 @@
 	bool bBindlessResources = PSOCommonData->RootSignature->UsesDynamicResources();
 	bool bBindlessSamplers = PSOCommonData->RootSignature->UsesDynamicSamplers();
 
-<<<<<<< HEAD
-	const bool bApplyResources = !bBindlessResources && PSOCommonData->RootSignature->HasResources();
-	const bool bApplySamplers = !bBindlessSamplers && PSOCommonData->RootSignature->HasSamplers();
-
-	const bool bBindlessResourcesAlreadyEnabled = DescriptorCache.IsViewHeapOverridden();
-	const bool bBindlessSamplersAlreadyEnabled = DescriptorCache.IsSamplerHeapOverridden();
-
-	if (bRootSignatureChanged || bBindlessResources != bBindlessResourcesAlreadyEnabled || bBindlessSamplers != bBindlessSamplersAlreadyEnabled)
+	const bool bHasTableResources = PSOCommonData->RootSignature->HasTableResources();
+	const bool bHasSamplers = PSOCommonData->RootSignature->HasSamplers();
+
+	const bool bApplyResources = !bBindlessResources && bHasTableResources;
+	const bool bApplySamplers = !bBindlessSamplers && bHasSamplers;
+
+#if PLATFORM_SUPPORTS_BINDLESS_RENDERING
 	{
 		FD3D12BindlessDescriptorManager& BindlessManager = GetParentDevice()->GetBindlessDescriptorManager();
 
-		FD3D12DescriptorHeap* ResourceHeap = BindlessManager.GetHeapForType(ERHIDescriptorHeapType::Standard);
-		FD3D12DescriptorHeap* SamplerHeap = BindlessManager.GetHeapForType(ERHIDescriptorHeapType::Sampler);
+		FD3D12DescriptorHeap* ResourceHeap = BindlessManager.GetHeap(ERHIDescriptorHeapType::Standard, ERHIBindlessConfiguration::AllShaders);
+		FD3D12DescriptorHeap* SamplerHeap = BindlessManager.GetHeap(ERHIDescriptorHeapType::Sampler, ERHIBindlessConfiguration::AllShaders);
 
 		checkf(!bBindlessResources || ResourceHeap != nullptr, TEXT("Using dynamic samplers without the bindless sampler heap configured. Please check your configuration."));
 		checkf(!bBindlessSamplers || SamplerHeap != nullptr, TEXT("Using dynamic samplers without the bindless sampler heap configured. Please check your configuration."));
-		
-		DescriptorCache.SetHeapOverrides(
-			bBindlessResources ? BindlessManager.GetHeapForType(ERHIDescriptorHeapType::Standard) : nullptr,
-			bBindlessSamplers ? BindlessManager.GetHeapForType(ERHIDescriptorHeapType::Sampler) : nullptr
-		);
-	}
-=======
-	const bool bHasTableResources = PSOCommonData->RootSignature->HasTableResources();
-	const bool bHasSamplers = PSOCommonData->RootSignature->HasSamplers();
-
-	const bool bApplyResources = !bBindlessResources && bHasTableResources;
-	const bool bApplySamplers = !bBindlessSamplers && bHasSamplers;
-
-#if PLATFORM_SUPPORTS_BINDLESS_RENDERING
-	{
-		FD3D12BindlessDescriptorManager& BindlessManager = GetParentDevice()->GetBindlessDescriptorManager();
-
-		FD3D12DescriptorHeap* ResourceHeap = BindlessManager.GetHeap(ERHIDescriptorHeapType::Standard, ERHIBindlessConfiguration::AllShaders);
-		FD3D12DescriptorHeap* SamplerHeap = BindlessManager.GetHeap(ERHIDescriptorHeapType::Sampler, ERHIBindlessConfiguration::AllShaders);
-
-		checkf(!bBindlessResources || ResourceHeap != nullptr, TEXT("Using dynamic samplers without the bindless sampler heap configured. Please check your configuration."));
-		checkf(!bBindlessSamplers || SamplerHeap != nullptr, TEXT("Using dynamic samplers without the bindless sampler heap configured. Please check your configuration."));
 
 		check(!(ResourceHeap != nullptr && bHasTableResources));
 		check(!(SamplerHeap  != nullptr && bHasSamplers      ));
 	}
 #endif
->>>>>>> 4af6daef
 
 	if (bRootSignatureChanged)
 	{
@@ -597,7 +549,6 @@
 	}
 
 	ApplyConstants(PSOCommonData->RootSignature, StartStage, EndStage);
-<<<<<<< HEAD
 
 	// Flush any needed resource barriers
 	CmdContext.FlushResourceBarriers();
@@ -608,18 +559,6 @@
 #endif
 }
 
-=======
-
-	// Flush any needed resource barriers
-	CmdContext.FlushResourceBarriers();
-
-#if ASSERT_RESOURCE_STATES
-	bool bSucceeded = AssertResourceStates(PipelineType);
-	check(bSucceeded);
-#endif
-}
-
->>>>>>> 4af6daef
 void FD3D12StateCache::ApplyResources(const FD3D12RootSignature* const pRootSignature, uint32 StartStage, uint32 EndStage)
 {
 	// Determine what resource bind slots are dirty for the current shaders and how many descriptor table slots we need.
@@ -957,15 +896,9 @@
 	SamplerHeap->SetNextSlot(SamplerHeapSlot);
 }
 
-<<<<<<< HEAD
-/** Determine if an two views intersect */
-template <class LeftT, class RightT>
-static inline bool ResourceViewsIntersect(FD3D12View<LeftT>* pLeftView, FD3D12View<RightT>* pRightView)
-=======
 #if ASSERT_RESOURCE_STATES
 /** Determine if an two views intersect */
 static inline bool ResourceViewsIntersect(FD3D12View* pLeftView, FD3D12View* pRightView)
->>>>>>> 4af6daef
 {
 	if (pLeftView == nullptr || pRightView == nullptr)
 	{
@@ -1050,12 +983,8 @@
 					expectedState = expectedState | D3D12_RESOURCE_STATE_DEPTH_READ;
 
 					// Sanity check that we don't have a read/write hazard between the DSV and SRV.
-<<<<<<< HEAD
-					if (ResourceViewsIntersect(PipelineState.Graphics.CurrentDepthStencilTarget, pCurrentView))
-=======
 					FD3D12DepthStencilView* DSV = PipelineState.Graphics.CurrentDepthStencilTarget;
 					if (ResourceViewsIntersect(DSV, pCurrentView))
->>>>>>> 4af6daef
 					{
 						const D3D12_DEPTH_STENCIL_VIEW_DESC &DSVDesc = DSV->GetDesc();
 
@@ -1153,18 +1082,10 @@
 						}
 					}
 
-<<<<<<< HEAD
-						bool bGoodState = !!CmdContext.DebugCommandList()->AssertResourceState(pResource->GetResource(), SubresourceIndex, expectedState);
-						if (!bGoodState)
-						{
-							return false;
-						}
-=======
 					bool bGoodState = !!CmdContext.DebugCommandList()->AssertResourceState(pResource->GetResource(), SubresourceIndex, expectedState);
 					if (!bGoodState)
 					{
 						return false;
->>>>>>> 4af6daef
 					}
 				}
 			}
@@ -1219,44 +1140,6 @@
 	// When setting UAV's for Graphics, it wipes out all existing bound resources.
 	const bool bIsCompute = ShaderStage == SF_Compute;
 	Cache.StartSlot[ShaderStage] = bIsCompute ? FMath::Min(SlotIndex, Cache.StartSlot[ShaderStage]) : 0;
-<<<<<<< HEAD
-
-	Cache.Views[ShaderStage][SlotIndex] = UAV;
-	FD3D12UnorderedAccessViewCache::DirtySlot(Cache.DirtySlotMask[ShaderStage], SlotIndex);
-
-	if (UAV)
-	{
-		Cache.ResidencyHandles[ShaderStage][SlotIndex] = &UAV->GetResidencyHandle();
-
-		FD3D12Resource* CounterResource = UAV->GetCounterResource();
-		if (CounterResource && (!UAV->IsCounterResourceInitialized() || InitialCount != -1))
-		{
-			FD3D12Device* Device = CounterResource->GetParentDevice();
-			FD3D12ResourceLocation UploadBufferLocation(Device);
-
-			uint32* CounterUploadHeapData = static_cast<uint32*>(CmdContext.ConstantsAllocator.Allocate(sizeof(uint32), UploadBufferLocation, nullptr));
-
-			// Initialize the counter to 0 if it's not been previously initialized and the UAVInitialCount is -1, if not use the value that was passed.
-			*CounterUploadHeapData = (!UAV->IsCounterResourceInitialized() && InitialCount == -1) ? 0 : InitialCount;
-
-			// Transition to copy dest
-			CmdContext.TransitionResource(CounterResource, D3D12_RESOURCE_STATE_UNORDERED_ACCESS, D3D12_RESOURCE_STATE_COPY_DEST, 0);
-			CmdContext.FlushResourceBarriers();
-
-			CmdContext.GraphicsCommandList()->CopyBufferRegion(
-				CounterResource->GetResource(),
-				0,
-				UploadBufferLocation.GetResource()->GetResource(),
-				UploadBufferLocation.GetOffsetFromBaseOfResource(),
-				4);
-
-			// Restore UAV state
-			CmdContext.TransitionResource(CounterResource, D3D12_RESOURCE_STATE_COPY_DEST, D3D12_RESOURCE_STATE_UNORDERED_ACCESS, 0);
-
-			CmdContext.UpdateResidency(CounterResource);
-
-			UAV->MarkCounterResourceInitialized();
-=======
 
 	Cache.Views[ShaderStage][SlotIndex] = UAV;
 	FD3D12UnorderedAccessViewCache::DirtySlot(Cache.DirtySlotMask[ShaderStage], SlotIndex);
@@ -1297,7 +1180,6 @@
 
 				UAV->MarkCounterResourceInitialized();
 			}*/
->>>>>>> 4af6daef
 		}
 	}
 	else
@@ -1357,7 +1239,6 @@
 		// Save the PSO
 		PipelineState.Common.bNeedSetPSO = true;
 		PipelineState.Compute.CurrentPipelineStateObject = ComputePipelineState;
-<<<<<<< HEAD
 
 		// Set the PSO
 		InternalSetPipelineState(ComputePipelineState->PipelineState);
@@ -1433,83 +1314,6 @@
 
 void FD3D12StateCache::InternalSetIndexBuffer(FD3D12Resource* Resource)
 {
-=======
-
-		// Set the PSO
-		InternalSetPipelineState(ComputePipelineState->PipelineState);
-	}
-}
-
-void FD3D12StateCache::SetGraphicsPipelineState(FD3D12GraphicsPipelineState* GraphicsPipelineState)
-{
-	check(GraphicsPipelineState);
-
-	FD3D12GraphicsPipelineState* CurrentGraphicsPipelineState = PipelineState.Graphics.CurrentPipelineStateObject;
-	const bool bForceSet = CurrentGraphicsPipelineState == nullptr;
-
-	if (bForceSet || CurrentGraphicsPipelineState != GraphicsPipelineState)
-	{
-		if (bForceSet || CurrentGraphicsPipelineState->GetVertexShader() != GraphicsPipelineState->GetVertexShader())
-		{
-			SetNewShaderData(SF_Vertex, GraphicsPipelineState->GetVertexShader());
-		}
-
-#if PLATFORM_SUPPORTS_MESH_SHADERS
-		if (bForceSet || CurrentGraphicsPipelineState->GetMeshShader() != GraphicsPipelineState->GetMeshShader())
-		{
-			SetNewShaderData(SF_Mesh, GraphicsPipelineState->GetMeshShader());
-		}
-
-		if (bForceSet || CurrentGraphicsPipelineState->GetAmplificationShader() != GraphicsPipelineState->GetAmplificationShader())
-		{
-			SetNewShaderData(SF_Amplification, GraphicsPipelineState->GetAmplificationShader());
-		}
-#endif
-
-		if (bForceSet || CurrentGraphicsPipelineState->GetPixelShader() != GraphicsPipelineState->GetPixelShader())
-		{
-			SetNewShaderData(SF_Pixel, GraphicsPipelineState->GetPixelShader());
-		}
-
-#if PLATFORM_SUPPORTS_GEOMETRY_SHADERS
-		if (bForceSet || CurrentGraphicsPipelineState->GetGeometryShader() != GraphicsPipelineState->GetGeometryShader())
-		{
-			SetNewShaderData(SF_Geometry, GraphicsPipelineState->GetGeometryShader());
-		}
-#endif
-
-		// See if we need to change the root signature
-		if (bForceSet || CurrentGraphicsPipelineState->RootSignature != GraphicsPipelineState->RootSignature)
-		{
-			PipelineState.Graphics.bNeedSetRootSignature = true;
-		}
-
-		PipelineState.Graphics.StreamStrides = GraphicsPipelineState->StreamStrides;
-
-		// Save the PSO
-		PipelineState.Common.bNeedSetPSO = true;
-		PipelineState.Graphics.CurrentPipelineStateObject = GraphicsPipelineState;
-
-		EPrimitiveType PrimitiveType = GraphicsPipelineState->PipelineStateInitializer.PrimitiveType;
-		if (PipelineState.Graphics.CurrentPrimitiveType != PrimitiveType)
-		{
-			PipelineState.Graphics.CurrentPrimitiveType = PrimitiveType;
-			PipelineState.Graphics.CurrentPrimitiveTopology = GetD3D12PrimitiveType(PrimitiveType);
-			bNeedSetPrimitiveTopology = true;
-
-			static_assert(PT_Num == 6, "This computation needs to be updated, matching that of GetVertexCountForPrimitiveCount()");
-			PipelineState.Graphics.PrimitiveTypeFactor = (PrimitiveType == PT_TriangleList) ? 3 : (PrimitiveType == PT_LineList) ? 2 : (PrimitiveType == PT_RectList) ? 3 : 1;
-			PipelineState.Graphics.PrimitiveTypeOffset = (PrimitiveType == PT_TriangleStrip) ? 2 : 0;
-		}
-
-		// Set the PSO
-		InternalSetPipelineState(GraphicsPipelineState->PipelineState);
-	}
-}
-
-void FD3D12StateCache::InternalSetIndexBuffer(FD3D12Resource* Resource)
-{
->>>>>>> 4af6daef
 	CmdContext.UpdateResidency(Resource);
 	CmdContext.GraphicsCommandList()->IASetIndexBuffer(&PipelineState.Graphics.IBCache.CurrentIndexBufferView);
 
