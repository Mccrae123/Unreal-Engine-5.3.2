// Copyright Epic Games, Inc. All Rights Reserved.

// Implementation of Device Context State Caching to improve draw
//	thread performance by removing redundant device context calls.

//-----------------------------------------------------------------------------
//	Include Files
//-----------------------------------------------------------------------------
#include "D3D12RHIPrivate.h"
#if !PLATFORM_HOLOLENS
#include <emmintrin.h>
#endif

// This value defines how many descriptors will be in the device global descriptor heap. This heap contains all shader visible view descriptors.
// Other shader visible descriptor heaps (e.g. OnlineViewHeap) are allocated from this pool. Non-visible heaps (e.g. LocalViewHeap) are allocated as standalone.
int32 GGlobalResourceDescriptorHeapSize = 1000 * 1000;
static FAutoConsoleVariableRef CVarGlobalResourceDescriptorHeapSize(
	TEXT("D3D12.GlobalResourceDescriptorHeapSize"),
	GGlobalResourceDescriptorHeapSize,
	TEXT("Global resource descriptor heap size"),
	ECVF_ReadOnly
);

int32 GGlobalSamplerDescriptorHeapSize = 2048;
static FAutoConsoleVariableRef CVarGlobalSamplerDescriptorHeapSize(
	TEXT("D3D12.GlobalSamplerDescriptorHeapSize"),
	GGlobalSamplerDescriptorHeapSize,
	TEXT("Global sampler descriptor heap size"),
	ECVF_ReadOnly
);

int32 GBindlessResourceDescriptorHeapSize = 1000 * 1000;
static FAutoConsoleVariableRef CVarBindlessResourceDescriptorHeapSize(
	TEXT("D3D12.Bindless.ResourceDescriptorHeapSize"),
	GBindlessResourceDescriptorHeapSize,
	TEXT("Bindless resource descriptor heap size"),
	ECVF_ReadOnly
);

int32 GBindlessSamplerDescriptorHeapSize = 2048;
static FAutoConsoleVariableRef CVarBindlessSamplerDescriptorHeapSize(
	TEXT("D3D12.Bindless.SamplerDescriptorHeapSize"),
	GBindlessSamplerDescriptorHeapSize,
	TEXT("Bindless sampler descriptor heap size"),
	ECVF_ReadOnly
);

// This value defines how many descriptors will be in the device local view heap which
// This should be tweaked for each title as heaps require VRAM. The default value of 512k takes up ~16MB
int32 GLocalViewHeapSize = 500 * 1000;
static FAutoConsoleVariableRef CVarLocalViewHeapSize(
	TEXT("D3D12.LocalViewHeapSize"),
	GLocalViewHeapSize,
	TEXT("Local view heap size"),
	ECVF_ReadOnly
);

int32 GGlobalSamplerHeapSize = 2048;
static FAutoConsoleVariableRef CVarGlobalSamplerHeapSize(
	TEXT("D3D12.GlobalSamplerHeapSize"),
	GGlobalSamplerHeapSize,
	TEXT("Global sampler descriptor heap size"),
	ECVF_ReadOnly
);

// This value defines how many descriptors will be in the device online view heap which
// is shared across contexts to allow the driver to eliminate redundant descriptor heap sets.
// This should be tweaked for each title as heaps require VRAM. The default value of 512k takes up ~16MB
int32 GOnlineDescriptorHeapSize = 500 * 1000;
static FAutoConsoleVariableRef CVarOnlineDescriptorHeapSize(
	TEXT("D3D12.OnlineDescriptorHeapSize"),
	GOnlineDescriptorHeapSize,
	TEXT("Online descriptor heap size"),
	ECVF_ReadOnly
);

int32 GOnlineDescriptorHeapBlockSize = 2000;
static FAutoConsoleVariableRef CVarOnlineDescriptorHeapBlockSize(
	TEXT("D3D12.OnlineDescriptorHeapBlockSize"),
	GOnlineDescriptorHeapBlockSize,
	TEXT("Block size for sub allocations on the global view descriptor heap."),
	ECVF_ReadOnly
);

extern bool D3D12RHI_ShouldCreateWithD3DDebug();

inline bool operator!=(D3D12_CPU_DESCRIPTOR_HANDLE lhs, D3D12_CPU_DESCRIPTOR_HANDLE rhs)
{
	return lhs.ptr != rhs.ptr;
}

// Define template functions that are only declared in the header.
template void FD3D12StateCache::SetShaderResourceView<SF_Vertex>(FD3D12ShaderResourceView* SRV, uint32 ResourceIndex);
template void FD3D12StateCache::SetShaderResourceView<SF_Mesh>(FD3D12ShaderResourceView* SRV, uint32 ResourceIndex);
template void FD3D12StateCache::SetShaderResourceView<SF_Amplification>(FD3D12ShaderResourceView* SRV, uint32 ResourceIndex);
template void FD3D12StateCache::SetShaderResourceView<SF_Geometry>(FD3D12ShaderResourceView* SRV, uint32 ResourceIndex);
template void FD3D12StateCache::SetShaderResourceView<SF_Pixel>(FD3D12ShaderResourceView* SRV, uint32 ResourceIndex);
template void FD3D12StateCache::SetShaderResourceView<SF_Compute>(FD3D12ShaderResourceView* SRV, uint32 ResourceIndex);

template void FD3D12StateCache::SetUAVs<SF_Pixel>(uint32 UAVStartSlot, uint32 NumSimultaneousUAVs, FD3D12UnorderedAccessView** UAVArray, uint32* UAVInitialCountArray);
template void FD3D12StateCache::SetUAVs<SF_Compute>(uint32 UAVStartSlot, uint32 NumSimultaneousUAVs, FD3D12UnorderedAccessView** UAVArray, uint32* UAVInitialCountArray);


template void FD3D12StateCache::ClearUAVs<SF_Pixel>();

template void FD3D12StateCache::ApplyState<ED3D12PipelineType::Graphics>();
template void FD3D12StateCache::ApplyState<ED3D12PipelineType::Compute>();

#if D3D12_STATE_CACHE_RUNTIME_TOGGLE

// Default the state caching system to on.
bool GD3D12SkipStateCaching = false;

// A self registering exec helper to check for the TOGGLESTATECACHE command.
class FD3D12ToggleStateCacheExecHelper : public FSelfRegisteringExec
{
	virtual bool Exec(class UWorld* InWorld, const TCHAR* Cmd, FOutputDevice& Ar)
	{
		if (FParse::Command(&Cmd, TEXT("TOGGLESTATECACHE")))
		{
			GD3D12SkipStateCaching = !GD3D12SkipStateCaching;
			Ar.Log(FString::Printf(TEXT("D3D12 State Caching: %s"), GD3D12SkipStateCaching ? TEXT("OFF") : TEXT("ON")));
			return true;
		}
		return false;
	}
};
static FD3D12ToggleStateCacheExecHelper GD3D12ToggleStateCacheExecHelper;

#endif	// D3D12_STATE_CACHE_RUNTIME_TOGGLE

FD3D12StateCache::FD3D12StateCache(FD3D12CommandContext& Context, FRHIGPUMask Node)
	: FD3D12DeviceChild(Context.Device)
	, FD3D12SingleNodeGPUObject(Node)
	, CmdContext(Context)
	, DescriptorCache(Context, Node)
{
	FD3D12Adapter* Adapter = Parent->GetParentAdapter();

	// Cache the resource binding tier
	ResourceBindingTier = Adapter->GetResourceBindingTier();

	const int32 MaximumResourceHeapSize = Adapter->GetMaxDescriptorsForHeapType(ERHIDescriptorHeapType::Standard);
	const int32 MaximumSamplerHeapSize = Adapter->GetMaxDescriptorsForHeapType(ERHIDescriptorHeapType::Sampler);

	check(GLocalViewHeapSize <= MaximumResourceHeapSize || MaximumResourceHeapSize < 0);
	check(GOnlineDescriptorHeapSize <= MaximumResourceHeapSize || MaximumResourceHeapSize < 0);

	const uint32 NumSamplerDescriptors = NUM_SAMPLER_DESCRIPTORS;
	check(NumSamplerDescriptors <= MaximumSamplerHeapSize);

	DescriptorCache.Init(GLocalViewHeapSize, NumSamplerDescriptors);

	ClearState();
}

void FD3D12StateCache::ClearState()
{
	PipelineState = {};
	DirtyState();
}

void FD3D12StateCache::ClearSRVs()
{
	if (bSRVSCleared)
	{
		return;
	}

	PipelineState.Common.SRVCache.Clear();

	bSRVSCleared = true;
}

void FD3D12StateCache::FlushComputeShaderCache(bool bForce)
{
	if (bForce)
	{
<<<<<<< HEAD
		FD3D12CommandListHandle& CommandList = CmdContext->CommandListHandle;
		CommandList.AddUAVBarrier();

=======
		CmdContext.AddUAVBarrier();
>>>>>>> d731a049
		INC_DWORD_STAT(STAT_D3D12UAVBarriers);
	}
}

void FD3D12StateCache::DirtyStateForNewCommandList()
{
	// Dirty state that doesn't align with command list defaults.

	// Always need to set PSOs and root signatures
	PipelineState.Common.bNeedSetPSO = true;
	PipelineState.Compute.bNeedSetRootSignature = true;
	PipelineState.Graphics.bNeedSetRootSignature = true;
	bNeedSetPrimitiveTopology = true;

	if (PipelineState.Graphics.VBCache.BoundVBMask) { bNeedSetVB = true; }

	// IndexBuffers are set in DrawIndexed*() calls, so there's no way to depend on previously set IndexBuffers without making a new DrawIndexed*() call.
	PipelineState.Graphics.IBCache.Clear();

	if (PipelineState.Graphics.CurrentNumberOfStreamOutTargets) { bNeedSetSOs = true; }
	if (PipelineState.Graphics.CurrentNumberOfRenderTargets || PipelineState.Graphics.CurrentDepthStencilTarget) { bNeedSetRTs = true; }
	if (PipelineState.Graphics.CurrentNumberOfViewports) { bNeedSetViewports = true; }
	if (PipelineState.Graphics.CurrentNumberOfScissorRects) { bNeedSetScissorRects = true; }

	if (PipelineState.Graphics.CurrentBlendFactor[0] != D3D12_DEFAULT_BLEND_FACTOR_RED ||
		PipelineState.Graphics.CurrentBlendFactor[1] != D3D12_DEFAULT_BLEND_FACTOR_GREEN ||
		PipelineState.Graphics.CurrentBlendFactor[2] != D3D12_DEFAULT_BLEND_FACTOR_BLUE ||
		PipelineState.Graphics.CurrentBlendFactor[3] != D3D12_DEFAULT_BLEND_FACTOR_ALPHA)
	{
		bNeedSetBlendFactor = true;
	}

	if (PipelineState.Graphics.CurrentReferenceStencil != D3D12_DEFAULT_STENCIL_REFERENCE) { bNeedSetStencilRef = true; }

	if (PipelineState.Graphics.MinDepth != 0.0 || 
		PipelineState.Graphics.MaxDepth != 1.0)
	{
		bNeedSetDepthBounds = GSupportsDepthBoundsTest;
	}
	
	bNeedSetShadingRate = GRHISupportsPipelineVariableRateShading && GRHIVariableRateShadingEnabled;
	
	bNeedSetShadingRateImage = GRHISupportsAttachmentVariableRateShading && GRHIAttachmentVariableRateShadingEnabled;

	// Always dirty View and Sampler bindings. We detect the slots that are actually used at Draw/Dispatch time.
	PipelineState.Common.SRVCache.DirtyAll();
	PipelineState.Common.UAVCache.DirtyAll();
	PipelineState.Common.CBVCache.DirtyAll();
	PipelineState.Common.SamplerCache.DirtyAll();
}

void FD3D12StateCache::DirtyState()
{
	// Mark bits dirty so the next call to ApplyState will set all this state again
	PipelineState.Common.bNeedSetPSO = true;
	PipelineState.Compute.bNeedSetRootSignature = true;
	PipelineState.Graphics.bNeedSetRootSignature = true;
	bNeedSetVB = true;
	bNeedSetSOs = true;
	bNeedSetRTs = true;
	bNeedSetViewports = true;
	bNeedSetScissorRects = true;
	bNeedSetPrimitiveTopology = true;
	bNeedSetBlendFactor = true;
	bNeedSetStencilRef = true;
	bNeedSetDepthBounds = GSupportsDepthBoundsTest;
	bNeedSetShadingRate = GRHISupportsPipelineVariableRateShading && GRHIVariableRateShadingEnabled;
	bNeedSetShadingRateImage = GRHISupportsAttachmentVariableRateShading && GRHIAttachmentVariableRateShadingEnabled;
	PipelineState.Common.SRVCache.DirtyAll();
	PipelineState.Common.UAVCache.DirtyAll();
	PipelineState.Common.CBVCache.DirtyAll();
	PipelineState.Common.SamplerCache.DirtyAll();
}

void FD3D12StateCache::DirtyViewDescriptorTables()
{
	// Mark the CBV/SRV/UAV descriptor tables dirty for the current root signature.
	// Note: Descriptor table state is undefined at the beginning of a command list and after descriptor heaps are changed on a command list.
	// This will cause the next call to ApplyState to copy and set these descriptors again.
	PipelineState.Common.SRVCache.DirtyAll();
	PipelineState.Common.UAVCache.DirtyAll();
	PipelineState.Common.CBVCache.DirtyAll(GDescriptorTableCBVSlotMask);	// Only mark descriptor table slots as dirty.
}

void FD3D12StateCache::DirtySamplerDescriptorTables()
{
	// Mark the sampler descriptor tables dirty for the current root signature.
	// Note: Descriptor table state is undefined at the beginning of a command list and after descriptor heaps are changed on a command list.
	// This will cause the next call to ApplyState to copy and set these descriptors again.
	PipelineState.Common.SamplerCache.DirtyAll();
}

void FD3D12StateCache::SetViewport(const D3D12_VIEWPORT& Viewport)
{
	if ((PipelineState.Graphics.CurrentNumberOfViewports != 1 || FMemory::Memcmp(&PipelineState.Graphics.CurrentViewport[0], &Viewport, sizeof(D3D12_VIEWPORT))) || GD3D12SkipStateCaching)
	{
		FMemory::Memcpy(&PipelineState.Graphics.CurrentViewport[0], &Viewport, sizeof(D3D12_VIEWPORT));
		PipelineState.Graphics.CurrentNumberOfViewports = 1;
		bNeedSetViewports = true;
	}
}

void FD3D12StateCache::SetViewports(uint32 Count, const D3D12_VIEWPORT* const Viewports)
{
	check(Count < UE_ARRAY_COUNT(PipelineState.Graphics.CurrentViewport));
	if ((PipelineState.Graphics.CurrentNumberOfViewports != Count || FMemory::Memcmp(&PipelineState.Graphics.CurrentViewport[0], Viewports, sizeof(D3D12_VIEWPORT) * Count)) || GD3D12SkipStateCaching)
	{
		FMemory::Memcpy(&PipelineState.Graphics.CurrentViewport[0], Viewports, sizeof(D3D12_VIEWPORT) * Count);
		PipelineState.Graphics.CurrentNumberOfViewports = Count;
		bNeedSetViewports = true;
	}
}

static void ValidateScissorRect(const D3D12_VIEWPORT& Viewport, const D3D12_RECT& ScissorRect)
{
	ensure(ScissorRect.left   >= (LONG)Viewport.TopLeftX);
	ensure(ScissorRect.top    >= (LONG)Viewport.TopLeftY);
	ensure(ScissorRect.right  <= (LONG)Viewport.TopLeftX + (LONG)Viewport.Width);
	ensure(ScissorRect.bottom <= (LONG)Viewport.TopLeftY + (LONG)Viewport.Height);
	ensure(ScissorRect.left <= ScissorRect.right && ScissorRect.top <= ScissorRect.bottom);
}

void FD3D12StateCache::SetScissorRect(const D3D12_RECT& ScissorRect)
{
	ValidateScissorRect(PipelineState.Graphics.CurrentViewport[0], ScissorRect);

	if ((PipelineState.Graphics.CurrentNumberOfScissorRects != 1 || FMemory::Memcmp(&PipelineState.Graphics.CurrentScissorRects[0], &ScissorRect, sizeof(D3D12_RECT))) || GD3D12SkipStateCaching)
	{
		FMemory::Memcpy(&PipelineState.Graphics.CurrentScissorRects[0], &ScissorRect, sizeof(D3D12_RECT));
		PipelineState.Graphics.CurrentNumberOfScissorRects = 1;
		bNeedSetScissorRects = true;
	}
}

void FD3D12StateCache::SetScissorRects(uint32 Count, const D3D12_RECT* const ScissorRects)
{
	check(Count < UE_ARRAY_COUNT(PipelineState.Graphics.CurrentScissorRects));

	for (uint32 Rect = 0; Rect < Count; ++Rect)
	{
		ValidateScissorRect(PipelineState.Graphics.CurrentViewport[Rect], ScissorRects[Rect]);
	}

	if ((PipelineState.Graphics.CurrentNumberOfScissorRects != Count || FMemory::Memcmp(&PipelineState.Graphics.CurrentScissorRects[0], ScissorRects, sizeof(D3D12_RECT) * Count)) || GD3D12SkipStateCaching)
	{
		FMemory::Memcpy(&PipelineState.Graphics.CurrentScissorRects[0], ScissorRects, sizeof(D3D12_RECT) * Count);
		PipelineState.Graphics.CurrentNumberOfScissorRects = Count;
		bNeedSetScissorRects = true;
	}
}

inline bool ShouldSkipStage(uint32 Stage)
{
	return ((Stage == SF_Mesh || Stage == SF_Amplification) && !GRHISupportsMeshShadersTier0);
}

bool FD3D12StateCache::InternalSetRootSignature(ED3D12PipelineType InPipelineType, const FD3D12RootSignature* InRootSignature)
{
	bool bWasRootSignatureChanged = false;

	if (InPipelineType == ED3D12PipelineType::Compute)
	{
		if (PipelineState.Compute.bNeedSetRootSignature)
		{
			CmdContext.GraphicsCommandList()->SetComputeRootSignature(InRootSignature->GetRootSignature());
			PipelineState.Compute.bNeedSetRootSignature = false;

			// After setting a root signature, all root parameters are undefined and must be set again.
			PipelineState.Common.SRVCache.DirtyCompute();
			PipelineState.Common.UAVCache.DirtyCompute();
			PipelineState.Common.SamplerCache.DirtyCompute();
			PipelineState.Common.CBVCache.DirtyCompute();

			bWasRootSignatureChanged = true;
		}
	}
	else if (InPipelineType == ED3D12PipelineType::Graphics)
	{
		// See if we need to set a graphics root signature
		if (PipelineState.Graphics.bNeedSetRootSignature)
		{
			CmdContext.GraphicsCommandList()->SetGraphicsRootSignature(InRootSignature->GetRootSignature());
			PipelineState.Graphics.bNeedSetRootSignature = false;

			// After setting a root signature, all root parameters are undefined and must be set again.
			PipelineState.Common.SRVCache.DirtyGraphics();
			PipelineState.Common.UAVCache.DirtyGraphics();
			PipelineState.Common.SamplerCache.DirtyGraphics();
			PipelineState.Common.CBVCache.DirtyGraphics();

			bWasRootSignatureChanged = true;
		}
	}

	return bWasRootSignatureChanged;
}

void FD3D12StateCache::InternalSetPipelineState(FD3D12PipelineState* InPipelineState)
{
	// See if we need to set our PSO:
	// In D3D11, you could Set dispatch arguments, then set Draw arguments, then call Draw/Dispatch/Draw/Dispatch without setting arguments again.
	// In D3D12, we need to understand when the app switches between Draw/Dispatch and make sure the correct PSO is set.

	ID3D12PipelineState* const CurrentD3DPipelineState = PipelineState.Common.CurrentPipelineStateObject;
	ID3D12PipelineState* const PendingD3DPipelineState = InPipelineState->GetPipelineState();

	if (PipelineState.Common.bNeedSetPSO || CurrentD3DPipelineState == nullptr || CurrentD3DPipelineState != PendingD3DPipelineState)
	{
		PipelineState.Common.CurrentPipelineStateObject = PendingD3DPipelineState;

		CmdContext.GraphicsCommandList()->SetPipelineState(PendingD3DPipelineState);

		PipelineState.Common.bNeedSetPSO = false;
	}
}

template <ED3D12PipelineType PipelineType>
void FD3D12StateCache::ApplyState()
{
	//SCOPE_CYCLE_COUNTER(STAT_D3D12ApplyStateTime);
	const bool bForceState = false;
	if (bForceState)
	{
		// Mark all state as dirty.
		DirtyState();
	}

#if PLATFORM_SUPPORTS_VIRTUAL_TEXTURES
	CmdContext.FlushTextureCacheIfNeeded();
#endif

	FD3D12PipelineStateCommonData* PSOCommonData = nullptr;

	// PSO
	if (PipelineType == ED3D12PipelineType::Compute)
	{
		PSOCommonData = GetComputePipelineState();
	}
	else if (PipelineType == ED3D12PipelineType::Graphics)
	{
		PSOCommonData = GetGraphicsPipelineState();
	}

	const bool bRootSignatureChanged = InternalSetRootSignature(PipelineType, PSOCommonData->RootSignature);

	// Ensure the correct graphics PSO is set.
	InternalSetPipelineState(PSOCommonData->PipelineState);

	bool bBindlessResources = PSOCommonData->RootSignature->UsesDynamicResources();
	bool bBindlessSamplers = PSOCommonData->RootSignature->UsesDynamicSamplers();

	const bool bApplyResources = !bBindlessResources && PSOCommonData->RootSignature->HasResources();
	const bool bApplySamplers = !bBindlessSamplers && PSOCommonData->RootSignature->HasSamplers();

	const bool bBindlessResourcesAlreadyEnabled = DescriptorCache.IsViewHeapOverridden();
	const bool bBindlessSamplersAlreadyEnabled = DescriptorCache.IsSamplerHeapOverridden();

	if (bRootSignatureChanged || bBindlessResources != bBindlessResourcesAlreadyEnabled || bBindlessSamplers != bBindlessSamplersAlreadyEnabled)
	{
		FD3D12BindlessDescriptorManager& BindlessManager = GetParentDevice()->GetBindlessDescriptorManager();

		FD3D12DescriptorHeap* ResourceHeap = BindlessManager.GetHeapForType(ERHIDescriptorHeapType::Standard);
		FD3D12DescriptorHeap* SamplerHeap = BindlessManager.GetHeapForType(ERHIDescriptorHeapType::Sampler);

		checkf(!bBindlessResources || ResourceHeap != nullptr, TEXT("Using dynamic samplers without the bindless sampler heap configured. Please check your configuration."));
		checkf(!bBindlessSamplers || SamplerHeap != nullptr, TEXT("Using dynamic samplers without the bindless sampler heap configured. Please check your configuration."));
		
		DescriptorCache.SetHeapOverrides(
			bBindlessResources ? BindlessManager.GetHeapForType(ERHIDescriptorHeapType::Standard) : nullptr,
			bBindlessSamplers ? BindlessManager.GetHeapForType(ERHIDescriptorHeapType::Sampler) : nullptr
		);
	}

	// Need to cache compute budget, as we need to reset after PSO changes
	if (PipelineType == ED3D12PipelineType::Compute && CmdContext.IsAsyncComputeContext())
	{
		CmdContext.SetAsyncComputeBudgetInternal(PipelineState.Compute.ComputeBudget);
	}

	if (PipelineType == ED3D12PipelineType::Graphics)
	{
		// Setup non-heap bindings
		if (bNeedSetVB)
		{
			bNeedSetVB = false;
			//SCOPE_CYCLE_COUNTER(STAT_D3D12ApplyStateSetVertexBufferTime);
			DescriptorCache.SetVertexBuffers(PipelineState.Graphics.VBCache);
		}
		if (bNeedSetSOs)
		{
			bNeedSetSOs = false;
			DescriptorCache.SetStreamOutTargets(PipelineState.Graphics.CurrentStreamOutTargets, PipelineState.Graphics.CurrentNumberOfStreamOutTargets, PipelineState.Graphics.CurrentSOOffsets);
		}
		if (bNeedSetViewports)
		{
			bNeedSetViewports = false;
			CmdContext.GraphicsCommandList()->RSSetViewports(PipelineState.Graphics.CurrentNumberOfViewports, PipelineState.Graphics.CurrentViewport);
		}
		if (bNeedSetScissorRects)
		{
			bNeedSetScissorRects = false;
			CmdContext.GraphicsCommandList()->RSSetScissorRects(PipelineState.Graphics.CurrentNumberOfScissorRects, PipelineState.Graphics.CurrentScissorRects);
		}
		if (bNeedSetPrimitiveTopology)
		{
			bNeedSetPrimitiveTopology = false;
			CmdContext.GraphicsCommandList()->IASetPrimitiveTopology(PipelineState.Graphics.CurrentPrimitiveTopology);
		}
		if (bNeedSetBlendFactor)
		{
			bNeedSetBlendFactor = false;
			CmdContext.GraphicsCommandList()->OMSetBlendFactor(PipelineState.Graphics.CurrentBlendFactor);
		}
		if (bNeedSetStencilRef)
		{
			bNeedSetStencilRef = false;
			CmdContext.GraphicsCommandList()->OMSetStencilRef(PipelineState.Graphics.CurrentReferenceStencil);
		}
		if (bNeedSetRTs)
		{
			bNeedSetRTs = false;
			DescriptorCache.SetRenderTargets(PipelineState.Graphics.RenderTargetArray, PipelineState.Graphics.CurrentNumberOfRenderTargets, PipelineState.Graphics.CurrentDepthStencilTarget);
		}
		if (bNeedSetDepthBounds)
		{
			bNeedSetDepthBounds = false;
			CmdContext.SetDepthBounds(PipelineState.Graphics.MinDepth, PipelineState.Graphics.MaxDepth);
		}

		if (bNeedSetShadingRate)
		{
			bNeedSetShadingRate = false;
			CmdContext.SetShadingRate(PipelineState.Graphics.DrawShadingRate, PipelineState.Graphics.Combiners);
		}

		if (bNeedSetShadingRateImage)
		{
			bNeedSetShadingRateImage = false;
			CmdContext.SetShadingRateImage(PipelineState.Graphics.ShadingRateImage);
		}
	}

	// Note that ray tracing pipeline shares state with compute
	const uint32 StartStage = PipelineType == ED3D12PipelineType::Graphics ? 0 : SF_Compute;
	const uint32 EndStage = PipelineType == ED3D12PipelineType::Graphics ? SF_Compute : SF_NumStandardFrequencies;

	//
	// Reserve space in descriptor heaps
	// Since this can cause heap rollover (which causes old bindings to become invalid), the reserve must be done atomically
	//

	// Samplers
	if (bApplySamplers)
	{
		ApplySamplers(PSOCommonData->RootSignature, StartStage, EndStage);
	}

	if (bApplyResources)
	{
		ApplyResources(PSOCommonData->RootSignature, StartStage, EndStage);
	}

	// Flush any needed resource barriers
	CmdContext.FlushResourceBarriers();

#if ASSERT_RESOURCE_STATES
	bool bSucceeded = AssertResourceStates(PipelineType);
	check(bSucceeded);
#endif
}

void FD3D12StateCache::ApplyResources(const FD3D12RootSignature* const pRootSignature, uint32 StartStage, uint32 EndStage)
{
	// Determine what resource bind slots are dirty for the current shaders and how many descriptor table slots we need.
	// We only set dirty resources that can be used for the upcoming Draw/Dispatch.
	SRVSlotMask CurrentShaderDirtySRVSlots[SF_NumStandardFrequencies] = {};
	CBVSlotMask CurrentShaderDirtyCBVSlots[SF_NumStandardFrequencies] = {};
	UAVSlotMask CurrentShaderDirtyUAVSlots = 0;
	uint32 NumUAVs = 0;
	uint32 NumSRVs[SF_NumStandardFrequencies] = {};
#if USE_STATIC_ROOT_SIGNATURE
	uint32 NumCBVs[SF_NumStandardFrequencies] ={};
#endif
	uint32 NumViews = 0;

	const EShaderFrequency UAVStage = StartStage == SF_Compute ? SF_Compute : SF_Pixel;

	for (uint32 iTries = 0; iTries < 2; ++iTries)
	{
		const UAVSlotMask CurrentShaderUAVRegisterMask = BitMask<UAVSlotMask>(PipelineState.Common.CurrentShaderUAVCounts[UAVStage]);
		CurrentShaderDirtyUAVSlots = CurrentShaderUAVRegisterMask & PipelineState.Common.UAVCache.DirtySlotMask[UAVStage];
		if (CurrentShaderDirtyUAVSlots)
		{
			if (ResourceBindingTier <= D3D12_RESOURCE_BINDING_TIER_2)
			{
				// Tier 1 and 2 HW requires the full number of UAV descriptors defined in the root signature's descriptor table.
				NumUAVs = pRootSignature->MaxUAVCount(UAVStage);
			}
			else
			{
				NumUAVs = PipelineState.Common.CurrentShaderUAVCounts[UAVStage];
			}

			check(NumUAVs > 0 && NumUAVs <= MAX_UAVS);
			NumViews += NumUAVs;
		}

		for (uint32 Stage = StartStage; Stage < EndStage; ++Stage)
		{
			if (ShouldSkipStage(Stage))
			{
				continue;
			}

			// Note this code assumes the starting register is index 0.
			const SRVSlotMask CurrentShaderSRVRegisterMask = BitMask<SRVSlotMask>(PipelineState.Common.CurrentShaderSRVCounts[Stage]);
			CurrentShaderDirtySRVSlots[Stage] = CurrentShaderSRVRegisterMask & PipelineState.Common.SRVCache.DirtySlotMask[Stage];
			if (CurrentShaderDirtySRVSlots[Stage])
			{
				if (ResourceBindingTier == D3D12_RESOURCE_BINDING_TIER_1)
				{
					// Tier 1 HW requires the full number of SRV descriptors defined in the root signature's descriptor table.
					NumSRVs[Stage] = pRootSignature->MaxSRVCount(Stage);
				}
				else
				{
					NumSRVs[Stage] = PipelineState.Common.CurrentShaderSRVCounts[Stage];
				}

				check(NumSRVs[Stage] > 0 && NumSRVs[Stage] <= MAX_SRVS);
				NumViews += NumSRVs[Stage];
			}

			const CBVSlotMask CurrentShaderCBVRegisterMask = BitMask<CBVSlotMask>(PipelineState.Common.CurrentShaderCBCounts[Stage]);
			CurrentShaderDirtyCBVSlots[Stage] = CurrentShaderCBVRegisterMask & PipelineState.Common.CBVCache.DirtySlotMask[Stage];
#if USE_STATIC_ROOT_SIGNATURE
			if (CurrentShaderDirtyCBVSlots[Stage])
			{
				if (ResourceBindingTier == D3D12_RESOURCE_BINDING_TIER_1)
				{
					// Tier 1 HW requires the full number of SRV descriptors defined in the root signature's descriptor table.
					NumCBVs[Stage] = pRootSignature->MaxCBVCount(Stage);
				}
				else
				{
					NumCBVs[Stage] = PipelineState.Common.CurrentShaderCBCounts[Stage];
				}

				check(NumCBVs[Stage] > 0 && NumCBVs[Stage] <= MAX_SRVS);
				NumViews += NumCBVs[Stage];
			}
#endif
			// Note: CBVs don't currently use descriptor tables but we still need to know what resource point slots are dirty.
		}

		// See if the descriptor slots will fit
		if (!DescriptorCache.GetCurrentViewHeap()->CanReserveSlots(NumViews))
		{
			const bool bDescriptorHeapsChanged = DescriptorCache.GetCurrentViewHeap()->RollOver();
			if (bDescriptorHeapsChanged)
			{
				// If descriptor heaps changed, then all our tables are dirty again and we need to recalculate the number of slots we need.
				NumViews = 0;
				continue;
			}
		}

		// We can reserve slots in the descriptor heap, no need to loop again.
		break;
	}

	uint32 ViewHeapSlot = DescriptorCache.GetCurrentViewHeap()->ReserveSlots(NumViews);

	// Unordered access views
	if (CurrentShaderDirtyUAVSlots)
	{
		SCOPE_CYCLE_COUNTER(STAT_D3D12ApplyStateSetUAVTime);
		if (UAVStage == SF_Pixel)
		{
			DescriptorCache.SetUAVs<SF_Pixel>(pRootSignature, PipelineState.Common.UAVCache, CurrentShaderDirtyUAVSlots, NumUAVs, ViewHeapSlot);
		}
		else
		{
			DescriptorCache.SetUAVs<SF_Compute>(pRootSignature, PipelineState.Common.UAVCache, CurrentShaderDirtyUAVSlots, NumUAVs, ViewHeapSlot);
		}
	}

	// Shader resource views
	{
		//SCOPE_CYCLE_COUNTER(STAT_D3D12ApplyStateSetSRVTime);
		FD3D12ShaderResourceViewCache& SRVCache = PipelineState.Common.SRVCache;

#define CONDITIONAL_SET_SRVS(Shader) \
		if (CurrentShaderDirtySRVSlots[Shader]) \
		{ \
			DescriptorCache.SetSRVs<Shader>(pRootSignature, SRVCache, CurrentShaderDirtySRVSlots[Shader], NumSRVs[Shader], ViewHeapSlot); \
		}

		if (StartStage == SF_Compute)
		{
			// Note that ray tracing pipeline shares state with compute
			CONDITIONAL_SET_SRVS(SF_Compute);
		}
		else
		{
			CONDITIONAL_SET_SRVS(SF_Vertex);
			CONDITIONAL_SET_SRVS(SF_Mesh);
			CONDITIONAL_SET_SRVS(SF_Amplification);
			CONDITIONAL_SET_SRVS(SF_Geometry);
			CONDITIONAL_SET_SRVS(SF_Pixel);
		}
#undef CONDITIONAL_SET_SRVS
	}

	// Constant buffers
	{
		//SCOPE_CYCLE_COUNTER(STAT_D3D12ApplyStateSetConstantBufferTime);
		FD3D12ConstantBufferCache& CBVCache = PipelineState.Common.CBVCache;

#if USE_STATIC_ROOT_SIGNATURE
	#define CONDITIONAL_SET_CBVS(Shader) \
		if (CurrentShaderDirtyCBVSlots[Shader]) \
		{ \
			DescriptorCache.SetConstantBuffers<Shader>(pRootSignature, CBVCache, CurrentShaderDirtyCBVSlots[Shader], NumCBVs[Shader], ViewHeapSlot); \
		}
#else
	#define CONDITIONAL_SET_CBVS(Shader) \
		if (CurrentShaderDirtyCBVSlots[Shader]) \
		{ \
			DescriptorCache.SetConstantBuffers<Shader>(pRootSignature, CBVCache, CurrentShaderDirtyCBVSlots[Shader]); \
		}
#endif
		if (StartStage == SF_Compute)
		{
			// Note that ray tracing pipeline shares state with compute
			CONDITIONAL_SET_CBVS(SF_Compute);
		}
		else
		{
			CONDITIONAL_SET_CBVS(SF_Vertex);
			CONDITIONAL_SET_CBVS(SF_Mesh);
			CONDITIONAL_SET_CBVS(SF_Amplification);
			CONDITIONAL_SET_CBVS(SF_Geometry);
			CONDITIONAL_SET_CBVS(SF_Pixel);
		}
#undef CONDITIONAL_SET_CBVS
	}
}

void FD3D12StateCache::ApplySamplers(const FD3D12RootSignature* const pRootSignature, uint32 StartStage, uint32 EndStage)
{
	bool HighLevelCacheMiss = false;

	FD3D12SamplerStateCache& Cache = PipelineState.Common.SamplerCache;
	SamplerSlotMask CurrentShaderDirtySamplerSlots[SF_NumStandardFrequencies] = {};
	uint32 NumSamplers[SF_NumStandardFrequencies + 1] = {};

	const auto& pfnCalcSamplersNeeded = [&]()
	{
		NumSamplers[SF_NumStandardFrequencies] = 0;

		for (uint32 Stage = StartStage; Stage < EndStage; ++Stage)
		{
			if (ShouldSkipStage(Stage))
			{
				continue;
			}

			// Note this code assumes the starting register is index 0.
			const SamplerSlotMask CurrentShaderSamplerRegisterMask = BitMask<SamplerSlotMask>(PipelineState.Common.CurrentShaderSamplerCounts[Stage]);
			CurrentShaderDirtySamplerSlots[Stage] = CurrentShaderSamplerRegisterMask & Cache.DirtySlotMask[Stage];
			if (CurrentShaderDirtySamplerSlots[Stage])
			{
				if (ResourceBindingTier == D3D12_RESOURCE_BINDING_TIER_1)
				{
					// Tier 1 HW requires the full number of sampler descriptors defined in the root signature.
					NumSamplers[Stage] = pRootSignature->MaxSamplerCount(Stage);
				}
				else
				{
					NumSamplers[Stage] = PipelineState.Common.CurrentShaderSamplerCounts[Stage];
				}

				check(NumSamplers[Stage] > 0 && NumSamplers[Stage] <= MAX_SAMPLERS);
				NumSamplers[SF_NumStandardFrequencies] += NumSamplers[Stage];
			}
		}
	};

	pfnCalcSamplersNeeded();

	if (DescriptorCache.UsingGlobalSamplerHeap())
	{
		auto& GlobalSamplerSet = DescriptorCache.GetLocalSamplerSet();

		for (uint32 Stage = StartStage; Stage < EndStage; Stage++)
		{
			if (ShouldSkipStage(Stage))
			{
				continue;
			}

			if (CurrentShaderDirtySamplerSlots[Stage] && NumSamplers[Stage])
			{
				SamplerSlotMask& CurrentDirtySlotMask = Cache.DirtySlotMask[Stage];
				FD3D12SamplerState** Samplers = Cache.States[Stage];

				FD3D12UniqueSamplerTable Table;
				Table.Key.Count = NumSamplers[Stage];

				for (uint32 i = 0; i < NumSamplers[Stage]; i++)
				{
					Table.Key.SamplerID[i] = Samplers[i] ? Samplers[i]->ID : 0;
					FD3D12SamplerStateCache::CleanSlot(CurrentDirtySlotMask, i);
				}

				FD3D12UniqueSamplerTable* CachedTable = GlobalSamplerSet.Find(Table);
				if (CachedTable)
				{
					// Make sure the global sampler heap is really set on the command list before we try to find a cached descriptor table for it.
					check(DescriptorCache.IsHeapSet(GetParentDevice()->GetGlobalSamplerHeap().GetHeap()));
					check(CachedTable->GPUHandle.ptr);
					if (Stage == SF_Compute)
					{
						const uint32 RDTIndex = pRootSignature->SamplerRDTBindSlot(EShaderFrequency(Stage));
						CmdContext.GraphicsCommandList()->SetComputeRootDescriptorTable(RDTIndex, CachedTable->GPUHandle);
					}
					else
					{
						const uint32 RDTIndex = pRootSignature->SamplerRDTBindSlot(EShaderFrequency(Stage));
						CmdContext.GraphicsCommandList()->SetGraphicsRootDescriptorTable(RDTIndex, CachedTable->GPUHandle);
					}

					// We changed the descriptor table, so all resources bound to slots outside of the table's range are now dirty.
					// If a shader needs to use resources bound to these slots later, we need to set the descriptor table again to ensure those
					// descriptors are valid.
					const SamplerSlotMask OutsideCurrentTableRegisterMask = ~BitMask<SamplerSlotMask>(Table.Key.Count);
					Cache.Dirty(static_cast<EShaderFrequency>(Stage), OutsideCurrentTableRegisterMask);
				}
				else
				{
					HighLevelCacheMiss = true;
					break;
				}
			}
		}

		if (!HighLevelCacheMiss)
		{
			// Success, all the tables were found in the high level heap
			INC_DWORD_STAT_BY(STAT_NumReusedSamplerOnlineDescriptors, NumSamplers[SF_NumStandardFrequencies]);
			return;
		}
	}

	if (HighLevelCacheMiss)
	{
		// Move to per context heap strategy
		const bool bDescriptorHeapsChanged = DescriptorCache.SwitchToContextLocalSamplerHeap();
		if (bDescriptorHeapsChanged)
		{
			// If descriptor heaps changed, then all our tables are dirty again and we need to recalculate the number of slots we need.
			pfnCalcSamplersNeeded();
		}
	}

	FD3D12OnlineHeap* const SamplerHeap = DescriptorCache.GetCurrentSamplerHeap();
	check(DescriptorCache.UsingGlobalSamplerHeap() == false);
	check(SamplerHeap != &GetParentDevice()->GetGlobalSamplerHeap());
	check(DescriptorCache.IsHeapSet(SamplerHeap->GetHeap()));
	check(!DescriptorCache.IsHeapSet(GetParentDevice()->GetGlobalSamplerHeap().GetHeap()));

	if (!SamplerHeap->CanReserveSlots(NumSamplers[SF_NumStandardFrequencies]))
	{
		const bool bDescriptorHeapsChanged = SamplerHeap->RollOver();
		if (bDescriptorHeapsChanged)
		{
			// If descriptor heaps changed, then all our tables are dirty again and we need to recalculate the number of slots we need.
			pfnCalcSamplersNeeded();
		}
	}
	uint32 SamplerHeapSlot = SamplerHeap->ReserveSlots(NumSamplers[SF_NumStandardFrequencies]);

#define CONDITIONAL_SET_SAMPLERS(Shader) \
	if (CurrentShaderDirtySamplerSlots[Shader]) \
	{ \
		DescriptorCache.SetSamplers<Shader>(pRootSignature, Cache, CurrentShaderDirtySamplerSlots[Shader], NumSamplers[Shader], SamplerHeapSlot); \
	}

	if (StartStage == SF_Compute)
	{
		CONDITIONAL_SET_SAMPLERS(SF_Compute);
	}
	else
	{
		CONDITIONAL_SET_SAMPLERS(SF_Vertex);
		CONDITIONAL_SET_SAMPLERS(SF_Mesh);
		CONDITIONAL_SET_SAMPLERS(SF_Amplification);
		CONDITIONAL_SET_SAMPLERS(SF_Geometry);
		CONDITIONAL_SET_SAMPLERS(SF_Pixel);
	}
#undef CONDITIONAL_SET_SAMPLERS

	SamplerHeap->SetNextSlot(SamplerHeapSlot);
}

/** Determine if an two views intersect */
template <class LeftT, class RightT>
static inline bool ResourceViewsIntersect(FD3D12View<LeftT>* pLeftView, FD3D12View<RightT>* pRightView)
{
	if (pLeftView == nullptr || pRightView == nullptr)
	{
		// Cannot intersect if at least one is null
		return false;
	}

	if ((void*)pLeftView == (void*)pRightView)
	{
		// Cannot intersect with itself
		return false;
	}

	FD3D12Resource* pRTVResource = pLeftView->GetResource();
	FD3D12Resource* pSRVResource = pRightView->GetResource();
	if (pRTVResource != pSRVResource)
	{
		// Not the same resource
		return false;
	}

	// Same resource, so see if their subresources overlap
	return !pLeftView->DoesNotOverlap(*pRightView);
}

bool FD3D12StateCache::AssertResourceStates(ED3D12PipelineType PipelineType)
{
// This requires the debug layer
#if !D3D12_PLATFORM_SUPPORTS_ASSERTRESOURCESTATES
	UE_LOG(LogD3D12RHI, Log, TEXT("*** VerifyResourceStates requires the debug layer ***"), this);
	return true;
#else
	// Can only verify resource states if the debug layer is used
	static const bool bWithD3DDebug = D3D12RHI_ShouldCreateWithD3DDebug();
	if (!bWithD3DDebug)
	{
		UE_LOG(LogD3D12RHI, Fatal, TEXT("*** AssertResourceStates requires the debug layer ***"));
		return false;
	}

	//
	// Verify common pipeline state
	//

	// Note that ray tracing pipeline shares state with compute
	const uint32 StartStage = PipelineType == ED3D12PipelineType::Graphics ? 0 : SF_Compute;
	const uint32 EndStage = PipelineType == ED3D12PipelineType::Graphics ? SF_Compute : SF_NumStandardFrequencies;

	bool bSRVIntersectsWithDepth = false;
	bool bSRVIntersectsWithStencil = false;
	for (uint32 Stage = StartStage; Stage < EndStage; Stage++)
	{
		if (ShouldSkipStage(Stage))
		{
			continue;
		}

		// UAVs
		{
			const uint32 numUAVs = PipelineState.Common.CurrentShaderUAVCounts[Stage];
			for (uint32 i = 0; i < numUAVs; i++)
			{
				FD3D12UnorderedAccessView *pCurrentView = PipelineState.Common.UAVCache.Views[Stage][i];
				if (!AssertResourceState(CmdContext.GraphicsCommandList().Get(), pCurrentView, D3D12_RESOURCE_STATE_UNORDERED_ACCESS))
				{
					return false;
				}
			}
		}

		// SRVs
		{
			const uint32 numSRVs = PipelineState.Common.CurrentShaderSRVCounts[Stage];
			for (uint32 i = 0; i < numSRVs; i++)
			{
				FD3D12ShaderResourceView* pCurrentView = PipelineState.Common.SRVCache.Views[Stage][i];
				D3D12_RESOURCE_STATES expectedState = D3D12_RESOURCE_STATE_PIXEL_SHADER_RESOURCE | D3D12_RESOURCE_STATE_NON_PIXEL_SHADER_RESOURCE;

				if (pCurrentView && pCurrentView->IsDepthStencilResource())
				{
					expectedState = expectedState | D3D12_RESOURCE_STATE_DEPTH_READ;

					// Sanity check that we don't have a read/write hazard between the DSV and SRV.
					if (ResourceViewsIntersect(PipelineState.Graphics.CurrentDepthStencilTarget, pCurrentView))
					{
						const D3D12_DEPTH_STENCIL_VIEW_DESC &DSVDesc = PipelineState.Graphics.CurrentDepthStencilTarget->GetDesc();
						const bool bHasDepth = PipelineState.Graphics.CurrentDepthStencilTarget->HasDepth();
						const bool bHasStencil = PipelineState.Graphics.CurrentDepthStencilTarget->HasStencil();
						const bool bWritableDepth = bHasDepth && (DSVDesc.Flags & D3D12_DSV_FLAG_READ_ONLY_DEPTH) == 0;
						const bool bWritableStencil = bHasStencil && (DSVDesc.Flags & D3D12_DSV_FLAG_READ_ONLY_STENCIL) == 0;
						if (pCurrentView->IsStencilPlaneResource())
						{
							bSRVIntersectsWithStencil = true;
							if (bWritableStencil)
							{
								// DSV is being used for stencil write and this SRV is being used for read which is not supported.
								return false;
							}
						}

						if (pCurrentView->IsDepthPlaneResource())
						{
							bSRVIntersectsWithDepth = true;
							if (bWritableDepth)
							{
								// DSV is being used for depth write and this SRV is being used for read which is not supported.
								return false;
							}
						}
					}
				}

				if (!AssertResourceState(CmdContext.GraphicsCommandList().Get(), pCurrentView, expectedState))
				{
					return false;
				}
			}
		}
	}

	// Note: There is nothing special to check for compute and ray tracing pipelines
	if (PipelineType == ED3D12PipelineType::Graphics)
	{
		//
		// Verify graphics pipeline state
		//

		// DSV
		{
			FD3D12DepthStencilView* pCurrentView = PipelineState.Graphics.CurrentDepthStencilTarget;

			if (pCurrentView)
			{
				// Check if the depth/stencil resource has an SRV bound
				const D3D12_DEPTH_STENCIL_VIEW_DESC& desc = pCurrentView->GetDesc();
				const bool bDepthIsReadOnly = !!(desc.Flags & D3D12_DSV_FLAG_READ_ONLY_DEPTH);
				const bool bStencilIsReadOnly = !!(desc.Flags & D3D12_DSV_FLAG_READ_ONLY_STENCIL);

				// Decompose the view into the subresources (depth and stencil are on different planes)
				FD3D12Resource* pResource = pCurrentView->GetResource();
				const CViewSubresourceSubset subresourceSubset = pCurrentView->GetViewSubresourceSubset();
				for (CViewSubresourceSubset::CViewSubresourceIterator it = subresourceSubset.begin(); it != subresourceSubset.end(); ++it)
				{
					for (uint32 SubresourceIndex = it.StartSubresource(); SubresourceIndex < it.EndSubresource(); SubresourceIndex++)
					{
						uint16 MipSlice;
						uint16 ArraySlice;
						uint8 PlaneSlice;
						D3D12DecomposeSubresource(SubresourceIndex,
							pResource->GetMipLevels(),
							pResource->GetArraySize(),
							MipSlice, ArraySlice, PlaneSlice);

						D3D12_RESOURCE_STATES expectedState;
						if (PlaneSlice == 0)
						{
							// Depth plane
							expectedState = bDepthIsReadOnly ? D3D12_RESOURCE_STATE_DEPTH_READ : D3D12_RESOURCE_STATE_DEPTH_WRITE;
							if (bSRVIntersectsWithDepth)
							{
								// Depth SRVs just contain the depth plane
								check(bDepthIsReadOnly);
								expectedState |=
									D3D12_RESOURCE_STATE_NON_PIXEL_SHADER_RESOURCE |
									D3D12_RESOURCE_STATE_PIXEL_SHADER_RESOURCE;
							}
						}
						else
						{
							// Stencil plane
							expectedState = bStencilIsReadOnly ? D3D12_RESOURCE_STATE_DEPTH_READ : D3D12_RESOURCE_STATE_DEPTH_WRITE;
							if (bSRVIntersectsWithStencil)
							{
								// Stencil SRVs just contain the stencil plane
								check(bStencilIsReadOnly);
								expectedState |=
									D3D12_RESOURCE_STATE_NON_PIXEL_SHADER_RESOURCE |
									D3D12_RESOURCE_STATE_PIXEL_SHADER_RESOURCE;
							}
						}

						bool bGoodState = !!CmdContext.DebugCommandList()->AssertResourceState(pResource->GetResource(), SubresourceIndex, expectedState);
						if (!bGoodState)
						{
							return false;
						}
					}
				}

			}
		}

		// RTV
		{
			const uint32 numRTVs = UE_ARRAY_COUNT(PipelineState.Graphics.RenderTargetArray);
			for (uint32 i = 0; i < numRTVs; i++)
			{
				FD3D12RenderTargetView* pCurrentView = PipelineState.Graphics.RenderTargetArray[i];
				if (!AssertResourceState(CmdContext.GraphicsCommandList().Get(), pCurrentView, D3D12_RESOURCE_STATE_RENDER_TARGET))
				{
					return false;
				}
			}
		}

		// TODO: Verify vertex buffer, index buffer, and constant buffer state.
	}

	return true;
#endif
}

template <EShaderFrequency ShaderStage>
void FD3D12StateCache::ClearUAVs()
{
	FD3D12UnorderedAccessViewCache& Cache = PipelineState.Common.UAVCache;
	const bool bIsCompute = ShaderStage == SF_Compute;

	for (uint32 i = 0; i < MAX_UAVS; ++i)
	{
		if(Cache.Views[ShaderStage][i] != nullptr)
		{
			FD3D12UnorderedAccessViewCache::DirtySlot(Cache.DirtySlotMask[ShaderStage], i);
		}
		Cache.Views[ShaderStage][i] = nullptr;
	}
}

template <EShaderFrequency ShaderStage>
void FD3D12StateCache::SetUAVs(uint32 UAVStartSlot, uint32 NumSimultaneousUAVs, FD3D12UnorderedAccessView** UAVArray, uint32* UAVInitialCountArray)
{
	SCOPE_CYCLE_COUNTER(STAT_D3D12SetUnorderedAccessViewTime);
	check(NumSimultaneousUAVs > 0);

	FD3D12UnorderedAccessViewCache& Cache = PipelineState.Common.UAVCache;

	// When setting UAV's for Graphics, it wipes out all existing bound resources.
	const bool bIsCompute = ShaderStage == SF_Compute;
	Cache.StartSlot[ShaderStage] = bIsCompute ? FMath::Min(UAVStartSlot, Cache.StartSlot[ShaderStage]) : 0;

	for (uint32 i = 0; i < NumSimultaneousUAVs; ++i)
	{
		FD3D12UnorderedAccessView* UAV = UAVArray[i];

		Cache.Views[ShaderStage][UAVStartSlot + i] = UAV;
		FD3D12UnorderedAccessViewCache::DirtySlot(Cache.DirtySlotMask[ShaderStage], UAVStartSlot + i);

		if (UAV)
		{
			Cache.ResidencyHandles[ShaderStage][UAVStartSlot + i] = &UAV->GetResidencyHandle();

			FD3D12Resource* CounterResource = UAV->GetCounterResource();
			if (CounterResource && (!UAV->IsCounterResourceInitialized() || UAVInitialCountArray[i] != -1))
			{
				FD3D12Device* Device = CounterResource->GetParentDevice();
				FD3D12ResourceLocation UploadBufferLocation(Device);

				uint32* CounterUploadHeapData = static_cast<uint32*>(CmdContext.ConstantsAllocator.Allocate(sizeof(uint32), UploadBufferLocation, nullptr));

				// Initialize the counter to 0 if it's not been previously initialized and the UAVInitialCount is -1, if not use the value that was passed.
				*CounterUploadHeapData = (!UAV->IsCounterResourceInitialized() && UAVInitialCountArray[i] == -1) ? 0 : UAVInitialCountArray[i];

				// Transition to copy dest
				CmdContext.TransitionResource(CounterResource, D3D12_RESOURCE_STATE_UNORDERED_ACCESS, D3D12_RESOURCE_STATE_COPY_DEST, 0);
				CmdContext.FlushResourceBarriers();

				CmdContext.GraphicsCommandList()->CopyBufferRegion(
					CounterResource->GetResource(),
					0,
					UploadBufferLocation.GetResource()->GetResource(),
					UploadBufferLocation.GetOffsetFromBaseOfResource(),
					4);

				// Restore UAV state
				CmdContext.TransitionResource(CounterResource, D3D12_RESOURCE_STATE_COPY_DEST, D3D12_RESOURCE_STATE_UNORDERED_ACCESS, 0);

				CmdContext.UpdateResidency(CounterResource);

				UAV->MarkCounterResourceInitialized();
			}
		}
		else
		{
			Cache.ResidencyHandles[ShaderStage][UAVStartSlot + i] = nullptr;
		}
	}
}

void FD3D12StateCache::SetBlendFactor(const float BlendFactor[4])
{
	if (FMemory::Memcmp(PipelineState.Graphics.CurrentBlendFactor, BlendFactor, sizeof(PipelineState.Graphics.CurrentBlendFactor)))
	{
		FMemory::Memcpy(PipelineState.Graphics.CurrentBlendFactor, BlendFactor, sizeof(PipelineState.Graphics.CurrentBlendFactor));
		bNeedSetBlendFactor = true;
	}
}

void FD3D12StateCache::SetStencilRef(uint32 StencilRef)
{
	if (PipelineState.Graphics.CurrentReferenceStencil != StencilRef)
	{
		PipelineState.Graphics.CurrentReferenceStencil = StencilRef;
		bNeedSetStencilRef = true;
	}
}

void FD3D12StateCache::SetNewShaderData(EShaderFrequency InFrequency, const FD3D12ShaderData* InShaderData)
{
	PipelineState.Common.CurrentShaderSamplerCounts[InFrequency] = InShaderData ? InShaderData->ResourceCounts.NumSamplers : 0;
	PipelineState.Common.CurrentShaderSRVCounts[InFrequency] = InShaderData ? InShaderData->ResourceCounts.NumSRVs : 0;
	PipelineState.Common.CurrentShaderCBCounts[InFrequency] = InShaderData ? InShaderData->ResourceCounts.NumCBs : 0;
	PipelineState.Common.CurrentShaderUAVCounts[InFrequency] = InShaderData ? InShaderData->ResourceCounts.NumUAVs : 0;

	// Shader changed so its resource table is dirty
	SetDirtyUniformBuffers(CmdContext, InFrequency);
}

void FD3D12StateCache::SetComputePipelineState(FD3D12ComputePipelineState* ComputePipelineState)
{
	check(ComputePipelineState);

	FD3D12ComputePipelineState* CurrentComputePipelineState = PipelineState.Compute.CurrentPipelineStateObject;
	const bool bForceSet = CurrentComputePipelineState == nullptr;

	if (bForceSet || CurrentComputePipelineState != ComputePipelineState)
	{
		if (bForceSet || CurrentComputePipelineState->RootSignature != ComputePipelineState->RootSignature)
		{
			PipelineState.Compute.bNeedSetRootSignature = true;
		}

		if (bForceSet || CurrentComputePipelineState->ComputeShader != ComputePipelineState->ComputeShader)
		{
			SetNewShaderData(SF_Compute, ComputePipelineState->ComputeShader);
		}

		// Save the PSO
		PipelineState.Common.bNeedSetPSO = true;
		PipelineState.Compute.CurrentPipelineStateObject = ComputePipelineState;

		// Set the PSO
		InternalSetPipelineState(ComputePipelineState->PipelineState);
	}
}

void FD3D12StateCache::SetGraphicsPipelineState(FD3D12GraphicsPipelineState* GraphicsPipelineState)
{
	check(GraphicsPipelineState);

	FD3D12GraphicsPipelineState* CurrentGraphicsPipelineState = PipelineState.Graphics.CurrentPipelineStateObject;
	const bool bForceSet = CurrentGraphicsPipelineState == nullptr;

	if (bForceSet || CurrentGraphicsPipelineState != GraphicsPipelineState)
	{
		if (bForceSet || CurrentGraphicsPipelineState->GetVertexShader() != GraphicsPipelineState->GetVertexShader())
		{
			SetNewShaderData(SF_Vertex, GraphicsPipelineState->GetVertexShader());
		}

#if PLATFORM_SUPPORTS_MESH_SHADERS
		if (bForceSet || CurrentGraphicsPipelineState->GetMeshShader() != GraphicsPipelineState->GetMeshShader())
		{
			SetNewShaderData(SF_Mesh, GraphicsPipelineState->GetMeshShader());
		}

		if (bForceSet || CurrentGraphicsPipelineState->GetAmplificationShader() != GraphicsPipelineState->GetAmplificationShader())
		{
			SetNewShaderData(SF_Amplification, GraphicsPipelineState->GetAmplificationShader());
		}
#endif

		if (bForceSet || CurrentGraphicsPipelineState->GetPixelShader() != GraphicsPipelineState->GetPixelShader())
		{
			SetNewShaderData(SF_Pixel, GraphicsPipelineState->GetPixelShader());
		}

#if PLATFORM_SUPPORTS_GEOMETRY_SHADERS
		if (bForceSet || CurrentGraphicsPipelineState->GetGeometryShader() != GraphicsPipelineState->GetGeometryShader())
		{
			SetNewShaderData(SF_Geometry, GraphicsPipelineState->GetGeometryShader());
		}
#endif

		// See if we need to change the root signature
		if (bForceSet || CurrentGraphicsPipelineState->RootSignature != GraphicsPipelineState->RootSignature)
		{
			PipelineState.Graphics.bNeedSetRootSignature = true;
		}

		PipelineState.Graphics.StreamStrides = GraphicsPipelineState->StreamStrides;

		// Save the PSO
		PipelineState.Common.bNeedSetPSO = true;
		PipelineState.Graphics.CurrentPipelineStateObject = GraphicsPipelineState;

		EPrimitiveType PrimitiveType = GraphicsPipelineState->PipelineStateInitializer.PrimitiveType;
		if (PipelineState.Graphics.CurrentPrimitiveType != PrimitiveType)
		{
			PipelineState.Graphics.CurrentPrimitiveType = PrimitiveType;
			PipelineState.Graphics.CurrentPrimitiveTopology = GetD3D12PrimitiveType(PrimitiveType);
			bNeedSetPrimitiveTopology = true;

			static_assert(PT_Num == 38, "This computation needs to be updated, matching that of GetVertexCountForPrimitiveCount()");
			PipelineState.Graphics.PrimitiveTypeFactor = (PrimitiveType == PT_TriangleList) ? 3 : (PrimitiveType == PT_LineList) ? 2 : (PrimitiveType == PT_RectList) ? 3 : (PrimitiveType >= PT_1_ControlPointPatchList) ? (PrimitiveType - PT_1_ControlPointPatchList + 1) : 1;
			PipelineState.Graphics.PrimitiveTypeOffset = (PrimitiveType == PT_TriangleStrip) ? 2 : 0;
		}

		// Set the PSO
		InternalSetPipelineState(GraphicsPipelineState->PipelineState);
	}
}

void FD3D12StateCache::InternalSetIndexBuffer(FD3D12Resource* Resource)
{
	CmdContext.UpdateResidency(Resource);
	CmdContext.GraphicsCommandList()->IASetIndexBuffer(&PipelineState.Graphics.IBCache.CurrentIndexBufferView);

	if (Resource->RequiresResourceStateTracking())
	{
		check(Resource->GetSubresourceCount() == 1);
		CmdContext.TransitionResource(Resource, D3D12_RESOURCE_STATE_TBD, D3D12_RESOURCE_STATE_INDEX_BUFFER, D3D12_RESOURCE_BARRIER_ALL_SUBRESOURCES);
	}
}

void FD3D12StateCache::InternalSetStreamSource(FD3D12ResourceLocation* VertexBufferLocation, uint32 StreamIndex, uint32 Stride, uint32 Offset)
{
	// If we have a vertex buffer location, that location should also have an underlying resource.
	check(VertexBufferLocation == nullptr || VertexBufferLocation->GetResource());

	check(StreamIndex < ARRAYSIZE(PipelineState.Graphics.VBCache.CurrentVertexBufferResources));

	__declspec(align(16)) D3D12_VERTEX_BUFFER_VIEW NewView;
	NewView.BufferLocation = (VertexBufferLocation) ? VertexBufferLocation->GetGPUVirtualAddress() + Offset : 0;
	NewView.StrideInBytes = Stride;
	NewView.SizeInBytes = (VertexBufferLocation) ? VertexBufferLocation->GetSize() - Offset : 0; // Make sure we account for how much we offset into the VB

	D3D12_VERTEX_BUFFER_VIEW& CurrentView = PipelineState.Graphics.VBCache.CurrentVertexBufferViews[StreamIndex];

	if (NewView.BufferLocation != CurrentView.BufferLocation ||
		NewView.StrideInBytes != CurrentView.StrideInBytes ||
		NewView.SizeInBytes != CurrentView.SizeInBytes ||
		GD3D12SkipStateCaching)
	{
		bNeedSetVB = true;
		PipelineState.Graphics.VBCache.CurrentVertexBufferResources[StreamIndex] = VertexBufferLocation;

		if (VertexBufferLocation != nullptr)
		{
			PipelineState.Graphics.VBCache.ResidencyHandles[StreamIndex] = &VertexBufferLocation->GetResource()->GetResidencyHandle();
			FMemory::Memcpy(CurrentView, NewView);
			PipelineState.Graphics.VBCache.BoundVBMask |= ((VBSlotMask)1 << StreamIndex);
		}
		else
		{
			FMemory::Memzero(&CurrentView, sizeof(CurrentView));
			PipelineState.Graphics.VBCache.CurrentVertexBufferResources[StreamIndex] = nullptr;
			PipelineState.Graphics.VBCache.ResidencyHandles[StreamIndex] = nullptr;

			PipelineState.Graphics.VBCache.BoundVBMask &= ~((VBSlotMask)1 << StreamIndex);
		}

		if (PipelineState.Graphics.VBCache.BoundVBMask)
		{
			PipelineState.Graphics.VBCache.MaxBoundVertexBufferIndex = FMath::FloorLog2(PipelineState.Graphics.VBCache.BoundVBMask);
		}
		else
		{
			PipelineState.Graphics.VBCache.MaxBoundVertexBufferIndex = INDEX_NONE;
		}
	}
}

template <EShaderFrequency ShaderFrequency>
void FD3D12StateCache::SetShaderResourceView(FD3D12ShaderResourceView* SRV, uint32 ResourceIndex)
{
	//SCOPE_CYCLE_COUNTER(STAT_D3D12SetShaderResourceViewTime);

	check(ResourceIndex < MAX_SRVS);
	FD3D12ShaderResourceViewCache& Cache = PipelineState.Common.SRVCache;
	auto& CurrentShaderResourceViews = Cache.Views[ShaderFrequency];

	if ((CurrentShaderResourceViews[ResourceIndex] != SRV) || GD3D12SkipStateCaching)
	{
		if (SRV != nullptr)
		{
			// Mark the SRVs as not cleared
			bSRVSCleared = false;

			Cache.BoundMask[ShaderFrequency] |= ((SRVSlotMask)1 << ResourceIndex);
			Cache.ResidencyHandles[ShaderFrequency][ResourceIndex] = &SRV->GetResidencyHandle();
		}
		else
		{
			Cache.BoundMask[ShaderFrequency] &= ~((SRVSlotMask)1 << ResourceIndex);
			Cache.ResidencyHandles[ShaderFrequency][ResourceIndex] = nullptr;
		}

		// Find the highest set SRV
		Cache.MaxBoundIndex[ShaderFrequency] =
			(Cache.BoundMask[ShaderFrequency] == 0)? INDEX_NONE :
#if MAX_SRVS > 32
			FMath::FloorLog2_64(Cache.BoundMask[ShaderFrequency]);
#else
			FMath::FloorLog2(Cache.BoundMask[ShaderFrequency]);
#endif

		CurrentShaderResourceViews[ResourceIndex] = SRV;
		FD3D12ShaderResourceViewCache::DirtySlot(Cache.DirtySlotMask[ShaderFrequency], ResourceIndex);
	}
}

void FD3D12StateCache::SetRenderTargets(uint32 NumSimultaneousRenderTargets, FD3D12RenderTargetView** RTArray, FD3D12DepthStencilView* DSTarget)
{
	// Update the depth stencil
	if (DSTarget)
	{
		CmdContext.TransitionResource(DSTarget);
	}

	if (PipelineState.Graphics.CurrentDepthStencilTarget != DSTarget)
	{
		PipelineState.Graphics.CurrentDepthStencilTarget = DSTarget;
		bNeedSetRTs = true;
	}

	// Update the render targets
	PipelineState.Graphics.CurrentNumberOfRenderTargets = 0;
	for (uint32 Index = 0; Index < UE_ARRAY_COUNT(PipelineState.Graphics.RenderTargetArray); ++Index)
	{
		FD3D12RenderTargetView* RTV = Index < NumSimultaneousRenderTargets
			? RTArray[Index]
			: nullptr;

		if (RTV)
		{
			CmdContext.TransitionResource(RTV, D3D12_RESOURCE_STATE_RENDER_TARGET);
			PipelineState.Graphics.CurrentNumberOfRenderTargets++;
		}

		if (PipelineState.Graphics.RenderTargetArray[Index] != RTV)
		{
			PipelineState.Graphics.RenderTargetArray[Index] = RTV;
			bNeedSetRTs = true;
		}
	}
}<|MERGE_RESOLUTION|>--- conflicted
+++ resolved
@@ -176,13 +176,7 @@
 {
 	if (bForce)
 	{
-<<<<<<< HEAD
-		FD3D12CommandListHandle& CommandList = CmdContext->CommandListHandle;
-		CommandList.AddUAVBarrier();
-
-=======
 		CmdContext.AddUAVBarrier();
->>>>>>> d731a049
 		INC_DWORD_STAT(STAT_D3D12UAVBarriers);
 	}
 }
