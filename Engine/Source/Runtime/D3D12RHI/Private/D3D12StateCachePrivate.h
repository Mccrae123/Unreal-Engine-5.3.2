--- conflicted
+++ resolved
@@ -31,12 +31,6 @@
 
 extern int32 GGlobalResourceDescriptorHeapSize;
 extern int32 GGlobalSamplerDescriptorHeapSize;
-<<<<<<< HEAD
-
-extern int32 GBindlessResourceDescriptorHeapSize;
-extern int32 GBindlessSamplerDescriptorHeapSize;
-=======
->>>>>>> 4af6daef
 
 extern int32 GGlobalSamplerHeapSize;
 extern int32 GOnlineDescriptorHeapSize;
@@ -292,10 +286,6 @@
 
 	bool bNeedSetVB = true;
 	bool bNeedSetRTs = true;
-<<<<<<< HEAD
-	bool bNeedSetSOs = true;
-=======
->>>>>>> 4af6daef
 	bool bNeedSetViewports = true;
 	bool bNeedSetScissorRects = true;
 	bool bNeedSetPrimitiveTopology = true;
@@ -337,14 +327,6 @@
 
 			// Vertex Buffer State
 			FD3D12VertexBufferCache VBCache = {};
-<<<<<<< HEAD
-
-			// SO
-			uint32			CurrentNumberOfStreamOutTargets = 0;
-			FD3D12Resource* CurrentStreamOutTargets[D3D12_SO_STREAM_COUNT] = {};
-			uint32			CurrentSOOffsets       [D3D12_SO_STREAM_COUNT] = {};
-=======
->>>>>>> 4af6daef
 
 			// Index Buffer State
 			FD3D12IndexBufferCache IBCache = {};
@@ -358,7 +340,6 @@
 			// Input Layout State
 			D3D12_RECT CurrentScissorRects[D3D12_VIEWPORT_AND_SCISSORRECT_OBJECT_COUNT_PER_PIPELINE] = {};
 			uint32 CurrentNumberOfScissorRects = 0;
-<<<<<<< HEAD
 
 			TStaticArray<uint16, MaxVertexElementCount> StreamStrides;
 
@@ -376,25 +357,6 @@
 
 			FD3D12Resource*  ShadingRateImage = nullptr;
 
-=======
-
-			TStaticArray<uint16, MaxVertexElementCount> StreamStrides;
-
-			FD3D12RenderTargetView* RenderTargetArray[D3D12_SIMULTANEOUS_RENDER_TARGET_COUNT] = {};
-			uint32 CurrentNumberOfRenderTargets = 0;
-
-			FD3D12DepthStencilView* CurrentDepthStencilTarget = nullptr;
-
-			float MinDepth = 0.0f;
-			float MaxDepth = 1.0f;
-
-			EVRSShadingRate  DrawShadingRate = EVRSShadingRate::VRSSR_1x1;
-
-			TStaticArray<EVRSRateCombiner, ED3D12VRSCombinerStages::Num> Combiners;
-
-			FD3D12Resource*  ShadingRateImage = nullptr;
-
->>>>>>> 4af6daef
 			FGraphicsState()
 			{
 				for (auto& Combiner : Combiners)
@@ -605,7 +567,6 @@
 
 	void SetBlendFactor(const float BlendFactor[4]);
 	void SetStencilRef(uint32 StencilRef);
-<<<<<<< HEAD
 
 	FRHIShader* GetShader(EShaderFrequency InFrequency)
 	{
@@ -621,23 +582,6 @@
 		}
 	}
 
-=======
-
-	FRHIShader* GetShader(EShaderFrequency InFrequency)
-	{
-		switch (InFrequency)
-		{
-		case SF_Vertex:        return GetGraphicsPipelineState()->GetVertexShader();
-		case SF_Mesh:          return GetGraphicsPipelineState()->GetMeshShader();
-		case SF_Amplification: return GetGraphicsPipelineState()->GetAmplificationShader();
-		case SF_Pixel:         return GetGraphicsPipelineState()->GetPixelShader();
-		case SF_Geometry:      return GetGraphicsPipelineState()->GetGeometryShader();
-		case SF_Compute:       return GetComputePipelineState()->GetComputeShader();
-		default:               return nullptr;
-		}
-	}
-
->>>>>>> 4af6daef
 	void SetNewShaderData(EShaderFrequency InFrequency, const FD3D12ShaderData* InShaderData);
 	void SetGraphicsPipelineState(FD3D12GraphicsPipelineState* GraphicsPipelineState);
 	void SetComputePipelineState(FD3D12ComputePipelineState* ComputePipelineState);
