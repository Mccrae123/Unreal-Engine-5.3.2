--- conflicted
+++ resolved
@@ -669,33 +669,6 @@
 		InternalSetStreamSource(VertexBufferLocation, StreamIndex, PipelineState.Graphics.StreamStrides[StreamIndex], Offset);
 	}
 
-<<<<<<< HEAD
-	D3D12_STATE_CACHE_INLINE bool IsShaderResource(const FD3D12ResourceLocation* VertexBufferLocation) const
-	{
-		for (int i = 0; i < SF_NumStandardFrequencies; i++)
-		{
-			if (PipelineState.Common.SRVCache.MaxBoundIndex[i] < 0)
-			{
-				continue;
-			}
-
-			for (int32 j = 0; j <= PipelineState.Common.SRVCache.MaxBoundIndex[i]; ++j)
-			{
-				if (PipelineState.Common.SRVCache.Views[i][j] && PipelineState.Common.SRVCache.Views[i][j]->GetResourceLocation())
-				{
-					if (PipelineState.Common.SRVCache.Views[i][j]->GetResourceLocation() == VertexBufferLocation)
-					{
-						return true;
-					}
-				}
-			}
-		}
-
-		return false;
-	}
-
-=======
->>>>>>> d731a049
 	D3D12_STATE_CACHE_INLINE void ClearVertexBuffer(const FD3D12ResourceLocation* VertexBufferLocation)
 	{
 		for (int32 index = 0; index <= PipelineState.Graphics.VBCache.MaxBoundVertexBufferIndex; ++index)
