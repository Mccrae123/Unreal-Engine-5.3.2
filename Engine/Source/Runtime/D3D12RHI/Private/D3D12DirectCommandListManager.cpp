--- conflicted
+++ resolved
@@ -426,11 +426,6 @@
 			int32 GPUCrashDataDepth = GetParentDevice()->GetGPUProfiler().GPUCrashDataDepth;
 			int32 MaxEventCount = GPUCrashDataDepth > 0 ? FMath::Min(GPUCrashDataDepth, MAX_GPU_BREADCRUMB_DEPTH) : MAX_GPU_BREADCRUMB_DEPTH;			
 
-<<<<<<< HEAD
-			// Allocate persistent CPU readable memory which will still be valid after a device lost and wrap this data in a placed resource
-			// so the GPU command list can write to it
-			const uint32 BreadCrumbBufferSize = MaxEventCount * sizeof(uint32);
-=======
 			const uint32 ShaderDiagnosticBufferSize = sizeof(FD3D12DiagnosticBufferData);
 
 			// Allocate persistent CPU readable memory which will still be valid after a device lost and wrap this data in a placed resource
@@ -440,7 +435,6 @@
 
 			DiagnosticBufferOffset = EventBufferSize;
 
->>>>>>> 6bbb88c8
 			BreadCrumbResourceAddress = VirtualAlloc(nullptr, BreadCrumbBufferSize, MEM_COMMIT, PAGE_READWRITE);
 			if (BreadCrumbResourceAddress)
 			{
@@ -621,9 +615,6 @@
 	}
 }
 
-<<<<<<< HEAD
-void FD3D12CommandListManager::ExecuteCommandLists(TArray<FD3D12CommandListHandle>& Lists, bool WaitForCompletion)
-=======
 FD3D12SyncPoint FD3D12CommandListManager::ExecuteCommandLists(TArray<FD3D12CommandListHandle>& Lists, FD3D12SyncPoint& CopyQueueSyncPoint, bool WaitForCompletion)
 {
 	// Still has a pending execute task, then make sure the current one is finished before executing a new command list set
@@ -671,37 +662,6 @@
 
 
 FD3D12SyncPoint FD3D12CommandListManager::ExecuteCommandListInternal(TArray<FD3D12CommandListHandle>& Lists, FD3D12SyncPoint& CopyQueueSyncPoint, bool WaitForCompletion)
->>>>>>> 6bbb88c8
-{
-	// Still has a pending execute task, then make sure the current one is finished before executing a new command list set
-	WaitOnExecuteTask();
-
-	check(ExecuteCommandListHandles.Num() == 0);
-
-	// Do we want to kick via a task - only for direct/graphics queue for now
-	bool bUseExecuteTask = (CommandListType == D3D12_COMMAND_LIST_TYPE_DIRECT) && !WaitForCompletion && GD3D12ExecuteCommandListTask;
-	if (bUseExecuteTask)
-	{		
-		ExecuteCommandListHandles = Lists;
-
-		// Increment the pending fence value so all object can be corrected fenced again future pending signal
-		CommandListFence->AdvancePendingFenceValue();
-
-		ExecuteTask = FFunctionGraphTask::CreateAndDispatchWhenReady(
-			[this]()
-			{	
-				ExecuteCommandListInteral(ExecuteCommandListHandles, false);
-				ExecuteCommandListHandles.Reset();
-			}, TStatId(), nullptr, ENamedThreads::AnyThread);
-	}
-	else
-	{
-		ExecuteCommandListInteral(Lists, WaitForCompletion);
-	}
-}
-
-
-void FD3D12CommandListManager::ExecuteCommandListInteral(TArray<FD3D12CommandListHandle>& Lists, bool WaitForCompletion)
 {
 	SCOPE_CYCLE_COUNTER(STAT_D3D12ExecuteCommandListTime);
 	check(CommandListFence);
@@ -762,22 +722,11 @@
 		}
 #endif
 		
-<<<<<<< HEAD
-		// If not direct queue, then make sure the direct queue is done executing commands 
-		// before trying to use the barrier command list from it
-		if (CommandListType != D3D12_COMMAND_LIST_TYPE_DIRECT)
-		{
-			DirectCommandListManager.WaitOnExecuteTask();
-		}
-
-		FScopeLock Lock(&ResourceStateCS);
-=======
 		// Make sure the queue is done executing commands before trying to use the barrier command list from it
 		if (bBarriersUseDifferentQueue)
 		{
 			BarrierCommandListManager->WaitOnExecuteTask();
 		}
->>>>>>> 6bbb88c8
 
 		// If the barrier command list manager is different then this command list then it might need another sync point
 		// with the copy queue (didn't happen yet)
@@ -900,11 +849,7 @@
 void FD3D12CommandListManager::StartTrackingCommandListTime()
 {
 #if WITH_PROFILEGPU || D3D12_SUBMISSION_GAP_RECORDER
-<<<<<<< HEAD
-	check(QueueType == ED3D12CommandQueueType::Default);
-=======
 	check(QueueType == ED3D12CommandQueueType::Direct);
->>>>>>> 6bbb88c8
 	if (!GetShouldTrackCmdListTime())
 	{
 		ResolvedTimingPairs.Reset();
@@ -916,11 +861,7 @@
 void FD3D12CommandListManager::EndTrackingCommandListTime()
 {
 #if WITH_PROFILEGPU || D3D12_SUBMISSION_GAP_RECORDER
-<<<<<<< HEAD
-	check(QueueType == ED3D12CommandQueueType::Default);
-=======
 	check(QueueType == ED3D12CommandQueueType::Direct);
->>>>>>> 6bbb88c8
 	if (GetShouldTrackCmdListTime())
 	{
 		SetShouldTrackCmdListTime(false);
@@ -931,11 +872,7 @@
 void FD3D12CommandListManager::GetCommandListTimingResults(TArray<FResolvedCmdListExecTime>& OutTimingPairs, bool bUseBlockingCall)
 {
 #if WITH_PROFILEGPU || D3D12_SUBMISSION_GAP_RECORDER
-<<<<<<< HEAD
-	check(!GetShouldTrackCmdListTime() && QueueType == ED3D12CommandQueueType::Default);
-=======
 	check(!GetShouldTrackCmdListTime() && QueueType == ED3D12CommandQueueType::Direct);
->>>>>>> 6bbb88c8
 	FlushPendingTimingPairs(bUseBlockingCall);
 	if (bUseBlockingCall)
 	{
@@ -979,7 +916,6 @@
 
 	TArray<uint64> AllTimestamps;
 	const uint64 NewToken = GetParentDevice()->GetCmdListExecTimeQueryHeap()->ResolveAndGetResults(AllTimestamps, CmdListTimingQueryBatchTokens[0], bBlock);
-<<<<<<< HEAD
 
 	if (bBlock)
 	{
@@ -1000,28 +936,6 @@
 
 	if (AllTimestamps.Num())
 	{
-=======
-
-	if (bBlock)
-	{
-		for (int32 Idx = 0; Idx < UE_ARRAY_COUNT(CmdListTimingQueryBatchTokens); ++Idx)
-		{
-			CmdListTimingQueryBatchTokens[Idx] = INDEX_NONE;
-		}
-	}
-	else
-	{
-		const int32 NumTokens = UE_ARRAY_COUNT(CmdListTimingQueryBatchTokens);
-		for (int32 Idx = 1; Idx < NumTokens; ++Idx)
-		{
-			CmdListTimingQueryBatchTokens[Idx - 1] = CmdListTimingQueryBatchTokens[Idx];
-		}
-		CmdListTimingQueryBatchTokens[NumTokens - 1] = NewToken;
-	}
-
-	if (AllTimestamps.Num())
-	{
->>>>>>> 6bbb88c8
 		Algo::Sort(AllTimestamps, TLess<>());
 		const int32 NumTimestamps = AllTimestamps.Num();
 		check(!(NumTimestamps & 1));
@@ -1035,33 +949,16 @@
 
 uint32 FD3D12CommandListManager::CollectInitialResourceBarriersAndUpdateFinalState(FD3D12CommandListHandle& InCommandListHandle, FBarrierDescInfo& BarrierDescInfo)
 {
-<<<<<<< HEAD
-	TRACE_CPUPROFILER_EVENT_SCOPE(GetResourceBarrierCommandList);
-
-	TArray<FD3D12PendingResourceBarrier>& PendingResourceBarriers = hList.PendingResourceBarriers();
-=======
 	TRACE_CPUPROFILER_EVENT_SCOPE(CollectInitialResourceBarriersAndUpdateFinalState);
 
 	BarrierDescInfo.bHasGraphicStates = false;
 
 	TArray<FD3D12PendingResourceBarrier>& PendingResourceBarriers = InCommandListHandle.PendingResourceBarriers();
->>>>>>> 6bbb88c8
 	const uint32 NumPendingResourceBarriers = PendingResourceBarriers.Num();
 	if (NumPendingResourceBarriers > 0)
 	{
 		// Reserve space for the descs
-<<<<<<< HEAD
-		TArray<D3D12_RESOURCE_BARRIER> BarrierDescs;
-		BarrierDescs.Reserve(NumPendingResourceBarriers);
-
-		TArray<D3D12_RESOURCE_BARRIER, TInlineAllocator<2>> BackBufferBarrierDescs;
-
-		// Fill out the descs
-		D3D12_RESOURCE_BARRIER Desc = {};
-		Desc.Type = D3D12_RESOURCE_BARRIER_TYPE_TRANSITION;
-=======
 		BarrierDescInfo.BarrierDescs.Reserve(NumPendingResourceBarriers);
->>>>>>> 6bbb88c8
 
 		for (uint32 i = 0; i < NumPendingResourceBarriers; ++i)
 		{
@@ -1086,16 +983,6 @@
 					BarrierDescInfo.bHasGraphicStates = true;
 				}
 
-<<<<<<< HEAD
-				// Add the desc
-				if (PRB.Resource->IsBackBuffer() && (After & BackBufferBarrierWriteTransitionTargets))
-				{
-					BackBufferBarrierDescs.Add(Desc);
-				}
-				else
-				{
-					BarrierDescs.Add(Desc);
-=======
 				if (PRB.Resource->IsBackBuffer() && EnumHasAnyFlags(After, BackBufferBarrierWriteTransitionTargets))
 				{
 					AddTransitionBarrier(BarrierDescInfo.BackBufferBarrierDescs, PRB.Resource, Before, After, PRB.SubResource);
@@ -1119,7 +1006,6 @@
 				else
 				{
 					AddTransitionBarrier(BarrierDescInfo.BarrierDescs, PRB.Resource, Before, After, PRB.SubResource);
->>>>>>> 6bbb88c8
 				}
 			}
 
@@ -1145,11 +1031,6 @@
 		}
 	}
 
-<<<<<<< HEAD
-		const uint32 BarrierCount = BarrierDescs.Num() + BackBufferBarrierDescs.Num();
-
-		if (BarrierCount > 0)
-=======
 	return BarrierDescInfo.BarrierDescs.Num() + BarrierDescInfo.BackBufferBarrierDescs.Num();
 }
 
@@ -1162,47 +1043,10 @@
 	{
 		// Get a new resource barrier command allocator if we don't already have one.
 		if (ResourceBarrierCommandAllocator == nullptr)
->>>>>>> 6bbb88c8
 		{
 			ResourceBarrierCommandAllocator = ResourceBarrierCommandAllocatorManager.ObtainCommandAllocator();
 		}
 
-<<<<<<< HEAD
-			hResourceBarrierList = ObtainCommandList(*ResourceBarrierCommandAllocator, BackBufferBarrierDescs.Num() > 0);
-
-#if ENABLE_RESIDENCY_MANAGEMENT
-			//TODO: Update the logic so that this loop can occur above!
-			for (uint32 i = 0; i < NumPendingResourceBarriers; ++i)
-			{
-				const FD3D12PendingResourceBarrier& PRB = PendingResourceBarriers[i];
-				hResourceBarrierList.UpdateResidency(PRB.Resource);
-			}
-#endif // #if ENABLE_RESIDENCY_MANAGEMENT
-#if DEBUG_RESOURCE_STATES
-			LogResourceBarriers(BarrierDescs.Num(), BarrierDescs.GetData(), hResourceBarrierList.CommandList());
-			LogResourceBarriers(BackBufferBarrierDescs.Num(), BackBufferBarrierDescs.GetData(), BackBufferBarrierDescs.CommandList());
-#endif // #if DEBUG_RESOURCE_STATES
-			const int32 BarrierBatchMax = FD3D12DynamicRHI::GetResourceBarrierBatchSizeLimit();
-
-#if PLATFORM_USE_BACKBUFFER_WRITE_TRANSITION_TRACKING
-			if (BackBufferBarrierDescs.Num())
-			{
-				check(hList.GetCurrentOwningContext());
-				FD3D12ScopedTimedIntervalQuery BarrierScopeTimer(GetParentDevice()->GetBackBufferWriteBarrierTracker(), hResourceBarrierList.GraphicsCommandList());
-				if (BackBufferBarrierDescs.Num() > BarrierBatchMax)
-				{
-					int Num = BackBufferBarrierDescs.Num();
-					D3D12_RESOURCE_BARRIER* Ptr = BackBufferBarrierDescs.GetData();
-					while (Num > 0)
-					{
-						const int DispatchNum = FMath::Min(Num, BarrierBatchMax);
-						hResourceBarrierList->ResourceBarrier(DispatchNum, Ptr);
-						Ptr += BarrierBatchMax;
-						Num -= BarrierBatchMax;
-					}
-				}
-				else
-=======
 		hResourceBarrierList = ObtainCommandList(*ResourceBarrierCommandAllocator, InBarrierDescInfo.BackBufferBarrierDescs.Num() > 0);
 
 #if ENABLE_RESIDENCY_MANAGEMENT
@@ -1225,40 +1069,15 @@
 				int Num = InBarrierDescInfo.BackBufferBarrierDescs.Num();
 				D3D12_RESOURCE_BARRIER* Ptr = InBarrierDescInfo.BackBufferBarrierDescs.GetData();
 				while (Num > 0)
->>>>>>> 6bbb88c8
 				{
-					hResourceBarrierList->ResourceBarrier(BackBufferBarrierDescs.Num(), BackBufferBarrierDescs.GetData());
+					const int DispatchNum = FMath::Min(Num, BarrierBatchMax);
+					hResourceBarrierList->ResourceBarrier(DispatchNum, Ptr);
+					Ptr += BarrierBatchMax;
+					Num -= BarrierBatchMax;
 				}
 			}
-
-			if (BarrierDescs.Num())
-#else
-			BarrierDescs.Append(BackBufferBarrierDescs);
-			BackBufferBarrierDescs.Empty();
-#endif // #if PLATFORM_USE_BACKBUFFER_WRITE_TRANSITION_TRACKING
+			else
 			{
-<<<<<<< HEAD
-				if (BarrierDescs.Num() > BarrierBatchMax)
-				{
-					int Num = BarrierDescs.Num();
-					D3D12_RESOURCE_BARRIER* Ptr = BarrierDescs.GetData();
-					while (Num > 0)
-					{
-						const int DispatchNum = FMath::Min(Num, BarrierBatchMax);
-						hResourceBarrierList->ResourceBarrier(DispatchNum, Ptr);
-						Ptr += BarrierBatchMax;
-						Num -= BarrierBatchMax;
-					}
-				}
-				else
-				{
-					hResourceBarrierList->ResourceBarrier(BarrierDescs.Num(), BarrierDescs.GetData());
-				}
-			}
-		}
-
-		return BarrierCount;
-=======
 				hResourceBarrierList->ResourceBarrier(InBarrierDescInfo.BackBufferBarrierDescs.Num(), InBarrierDescInfo.BackBufferBarrierDescs.GetData());
 			}
 		}
@@ -1272,7 +1091,6 @@
 			extern void ResourceBarriersSeparateRTV2SRV(ID3D12GraphicsCommandList*, const TArray<D3D12_RESOURCE_BARRIER>&, int32);
 			ResourceBarriersSeparateRTV2SRV(hResourceBarrierList.GraphicsCommandList(), InBarrierDescInfo.BarrierDescs, BarrierBatchMax);
 		}
->>>>>>> 6bbb88c8
 	}
 
 	return BarrierCount;
