// Copyright Epic Games, Inc. All Rights Reserved.

#include "D3D12RHIPrivate.h"
#include "Windows.h"

<<<<<<< HEAD
extern bool D3D12RHI_ShouldCreateWithD3DDebug();

=======
>>>>>>> 4af6daef
TLockFreePointerListUnordered<void, PLATFORM_CACHE_LINE_SIZE> FD3D12SyncPoint::MemoryPool;

FD3D12GPUFence::FD3D12GPUFence(FName InName)
	: FRHIGPUFence(InName)
{
	Clear();
}

void FD3D12GPUFence::Clear()
{
	SyncPoints.Reset();
	SyncPoints.AddDefaulted(FRHIGPUMask::All().GetNumActive());
<<<<<<< HEAD
}

bool FD3D12GPUFence::Poll() const
{
	return Poll(FRHIGPUMask::All());
}

=======
}

bool FD3D12GPUFence::Poll() const
{
	return Poll(FRHIGPUMask::All());
}

>>>>>>> 4af6daef
bool FD3D12GPUFence::Poll(FRHIGPUMask GPUMask) const
{
	bool bHasAnySyncPoint = false;
	for (uint32 Index : GPUMask)
	{
		if (SyncPoints[Index])
		{
			if (!SyncPoints[Index]->IsComplete())
			{
				return false;
			}
			bHasAnySyncPoint = true;
		}
	}
<<<<<<< HEAD

	// Return "true" if we had sync points that all successfully completed, or "false" if we have no sync points (fence was never signaled)
	return bHasAnySyncPoint;
}

=======

	// Return "true" if we had sync points that all successfully completed, or "false" if we have no sync points (fence was never signaled)
	return bHasAnySyncPoint;
}

>>>>>>> 4af6daef
void FD3D12GPUFence::WaitCPU()
{
	for (FD3D12SyncPointRef& SyncPoint : SyncPoints)
	{
		if (SyncPoint && !SyncPoint->IsComplete())
		{
			SyncPoint->Wait();
		}
	}
}

void FD3D12DynamicRHI::RHIWriteGPUFence_TopOfPipe(FRHICommandListBase& RHICmdList, FRHIGPUFence* FenceRHI)
{
	FD3D12GPUFence* Fence = FD3D12DynamicRHI::ResourceCast(FenceRHI);
	check(Fence);

	for (uint32 GPUIndex : RHICmdList.GetGPUMask())
	{
		checkf(Fence->SyncPoints[GPUIndex] == nullptr, TEXT("The fence for the current GPU node has already been issued."));
		Fence->SyncPoints[GPUIndex] = FD3D12SyncPoint::Create(ED3D12SyncPointType::GPUAndCPU);
	}

	Fence->NumPendingWriteCommands.Increment();
	RHICmdList.EnqueueLambda([Fence, SyncPoints = Fence->SyncPoints](FRHICommandListBase& ExecutingCmdList)
	{
		for (uint32 GPUIndex : ExecutingCmdList.GetGPUMask())
		{
			FD3D12CommandContext& Context = FD3D12CommandContext::Get(ExecutingCmdList, GPUIndex);
			Context.SignalSyncPoint(SyncPoints[GPUIndex]);
		}

		Fence->NumPendingWriteCommands.Decrement();
	});
}

FGPUFenceRHIRef FD3D12DynamicRHI::RHICreateGPUFence(const FName& Name)
{
	LLM_SCOPE_BYNAME(TEXT("RHIMisc/CreateGPUFence"));
	return new FD3D12GPUFence(Name);
}

FStagingBufferRHIRef FD3D12DynamicRHI::RHICreateStagingBuffer()
{
	// Don't know the device yet - will be decided at copy time (lazy creation)
	LLM_SCOPE_BYNAME(TEXT("RHIMisc/CreateStagingBuffer"));
	return new FD3D12StagingBuffer(nullptr);
}

void* FD3D12DynamicRHI::RHILockStagingBuffer(FRHIStagingBuffer* StagingBufferRHI, FRHIGPUFence* Fence, uint32 Offset, uint32 SizeRHI)
{
	FD3D12StagingBuffer* StagingBuffer = FD3D12DynamicRHI::ResourceCast(StagingBufferRHI);
	check(StagingBuffer);
<<<<<<< HEAD

	return StagingBuffer->Lock(Offset, SizeRHI);
}

void FD3D12DynamicRHI::RHIUnlockStagingBuffer(FRHIStagingBuffer* StagingBufferRHI)
{
	FD3D12StagingBuffer* StagingBuffer = FD3D12DynamicRHI::ResourceCast(StagingBufferRHI);
	check(StagingBuffer);
	StagingBuffer->Unlock();
}

// =============================================================================

FD3D12ManualFence::FD3D12ManualFence(FD3D12Adapter* InParent)
	: Parent(InParent)
{
	for (FD3D12Device* Device : Parent->GetDevices())
	{
		FFencePair& Pair = FencePairs.Emplace_GetRef();
		Pair.Context = &Device->GetDefaultCommandContext();

		VERIFYD3D12RESULT(Parent->GetD3DDevice()->CreateFence(0, D3D12_FENCE_FLAG_NONE, IID_PPV_ARGS(Pair.Fence.GetInitReference())));
		Pair.Fence->SetName(TEXT("Manual Fence"));
	}
}

=======

	return StagingBuffer->Lock(Offset, SizeRHI);
}

void FD3D12DynamicRHI::RHIUnlockStagingBuffer(FRHIStagingBuffer* StagingBufferRHI)
{
	FD3D12StagingBuffer* StagingBuffer = FD3D12DynamicRHI::ResourceCast(StagingBufferRHI);
	check(StagingBuffer);
	StagingBuffer->Unlock();
}

FD3D12StagingBuffer::~FD3D12StagingBuffer()
{
	ResourceLocation.Clear();
}

void* FD3D12StagingBuffer::Lock(uint32 Offset, uint32 NumBytes)
{
	check(!bIsLocked);
	bIsLocked = true;
	if (ResourceLocation.IsValid())
	{
		// readback resource are kept mapped after creation
		return reinterpret_cast<uint8*>(ResourceLocation.GetMappedBaseAddress()) + Offset;
	}
	else
	{
		return nullptr;
	}
}

void FD3D12StagingBuffer::Unlock()
{
	check(bIsLocked);
	bIsLocked = false;
}

// =============================================================================

FD3D12ManualFence::FD3D12ManualFence(FD3D12Adapter* InParent)
	: Parent(InParent)
{
	for (FD3D12Device* Device : Parent->GetDevices())
	{
		FFencePair& Pair = FencePairs.Emplace_GetRef();
		Pair.Context = &Device->GetDefaultCommandContext();

		VERIFYD3D12RESULT(Parent->GetD3DDevice()->CreateFence(0, D3D12_FENCE_FLAG_NONE, IID_PPV_ARGS(Pair.Fence.GetInitReference())));
		Pair.Fence->SetName(TEXT("Manual Fence"));
	}
}

>>>>>>> 4af6daef
uint64 FD3D12ManualFence::GetCompletedFenceValue(bool bUpdateCachedFenceValue)
{
	if (bUpdateCachedFenceValue)
	{
		uint64 MinFenceValue = TNumericLimits<uint64>::Max();

		for (FFencePair& Pair : FencePairs)
		{
			MinFenceValue = FMath::Min(
				Pair.Fence->GetCompletedValue(),
				MinFenceValue
			);
		}

		CompletedFenceValue = MinFenceValue;
	}

	return CompletedFenceValue;
}

void FD3D12ManualFence::AdvanceFrame()
{
	check(IsInRenderingThread());

	const uint64 NextValue = NextFenceValue.Increment();
	FRHICommandListExecutor::GetImmediateCommandList().EnqueueLambda([this, NextValue](FRHICommandListImmediate&)
	{
		for (FFencePair& Pair : FencePairs)
		{
			Pair.Context->SignalManualFence(Pair.Fence, NextValue);
		}
	});
}<|MERGE_RESOLUTION|>--- conflicted
+++ resolved
@@ -3,11 +3,6 @@
 #include "D3D12RHIPrivate.h"
 #include "Windows.h"
 
-<<<<<<< HEAD
-extern bool D3D12RHI_ShouldCreateWithD3DDebug();
-
-=======
->>>>>>> 4af6daef
 TLockFreePointerListUnordered<void, PLATFORM_CACHE_LINE_SIZE> FD3D12SyncPoint::MemoryPool;
 
 FD3D12GPUFence::FD3D12GPUFence(FName InName)
@@ -20,7 +15,6 @@
 {
 	SyncPoints.Reset();
 	SyncPoints.AddDefaulted(FRHIGPUMask::All().GetNumActive());
-<<<<<<< HEAD
 }
 
 bool FD3D12GPUFence::Poll() const
@@ -28,15 +22,6 @@
 	return Poll(FRHIGPUMask::All());
 }
 
-=======
-}
-
-bool FD3D12GPUFence::Poll() const
-{
-	return Poll(FRHIGPUMask::All());
-}
-
->>>>>>> 4af6daef
 bool FD3D12GPUFence::Poll(FRHIGPUMask GPUMask) const
 {
 	bool bHasAnySyncPoint = false;
@@ -51,19 +36,11 @@
 			bHasAnySyncPoint = true;
 		}
 	}
-<<<<<<< HEAD
 
 	// Return "true" if we had sync points that all successfully completed, or "false" if we have no sync points (fence was never signaled)
 	return bHasAnySyncPoint;
 }
 
-=======
-
-	// Return "true" if we had sync points that all successfully completed, or "false" if we have no sync points (fence was never signaled)
-	return bHasAnySyncPoint;
-}
-
->>>>>>> 4af6daef
 void FD3D12GPUFence::WaitCPU()
 {
 	for (FD3D12SyncPointRef& SyncPoint : SyncPoints)
@@ -116,34 +93,6 @@
 {
 	FD3D12StagingBuffer* StagingBuffer = FD3D12DynamicRHI::ResourceCast(StagingBufferRHI);
 	check(StagingBuffer);
-<<<<<<< HEAD
-
-	return StagingBuffer->Lock(Offset, SizeRHI);
-}
-
-void FD3D12DynamicRHI::RHIUnlockStagingBuffer(FRHIStagingBuffer* StagingBufferRHI)
-{
-	FD3D12StagingBuffer* StagingBuffer = FD3D12DynamicRHI::ResourceCast(StagingBufferRHI);
-	check(StagingBuffer);
-	StagingBuffer->Unlock();
-}
-
-// =============================================================================
-
-FD3D12ManualFence::FD3D12ManualFence(FD3D12Adapter* InParent)
-	: Parent(InParent)
-{
-	for (FD3D12Device* Device : Parent->GetDevices())
-	{
-		FFencePair& Pair = FencePairs.Emplace_GetRef();
-		Pair.Context = &Device->GetDefaultCommandContext();
-
-		VERIFYD3D12RESULT(Parent->GetD3DDevice()->CreateFence(0, D3D12_FENCE_FLAG_NONE, IID_PPV_ARGS(Pair.Fence.GetInitReference())));
-		Pair.Fence->SetName(TEXT("Manual Fence"));
-	}
-}
-
-=======
 
 	return StagingBuffer->Lock(Offset, SizeRHI);
 }
@@ -196,7 +145,6 @@
 	}
 }
 
->>>>>>> 4af6daef
 uint64 FD3D12ManualFence::GetCompletedFenceValue(bool bUpdateCachedFenceValue)
 {
 	if (bUpdateCachedFenceValue)
