--- conflicted
+++ resolved
@@ -3579,15 +3579,11 @@
 					checkf(RHITexture != nullptr, TEXT("Missing required texture binding for slot %d in uniform buffer %d (UB layout name: '%s')"),
 						BindIndex, BufferIndex, *(Buffer->GetLayout().GetDebugName()));
 
-<<<<<<< HEAD
-					FD3D12ShaderResourceView* SRV = CommandContext.RetrieveTextureBase(RHITexture)->GetShaderResourceView();
-=======
 					FD3D12ShaderResourceView* SRV = FD3D12CommandContext::RetrieveTextureBase(RHITexture, GPUIndex)->GetShaderResourceView();
 					if (!ensure(SRV))
 					{
 						SRV = FD3D12CommandContext::RetrieveTextureBase(GBlackTexture->TextureRHI, GPUIndex)->GetShaderResourceView();
 					}
->>>>>>> 24776ab6
 					check(SRV != nullptr);
 
 					LocalSRVs[BindIndex] = SRV->GetView();
@@ -3622,11 +3618,7 @@
 					checkf(RHISRV != nullptr, TEXT("Missing required shader resource view binding for slot %d in uniform buffer %d (UB layout name: '%s')"),
 						BindIndex, BufferIndex, *(Buffer->GetLayout().GetDebugName()));
 
-<<<<<<< HEAD
-					FD3D12ShaderResourceView* SRV = CommandContext.RetrieveObject<FD3D12ShaderResourceView>(RHISRV);
-=======
 					FD3D12ShaderResourceView* SRV = FD3D12CommandContext::RetrieveObject<FD3D12ShaderResourceView>(RHISRV, GPUIndex);
->>>>>>> 24776ab6
 					check(SRV != nullptr);
 
 					LocalSRVs[BindIndex] = SRV->GetView();
@@ -3696,11 +3688,7 @@
 					checkf(RHISampler != nullptr, TEXT("Missing required sampler binding for slot %d in uniform buffer %d (UB layout name: '%s')"),
 						BindIndex, BufferIndex, *(Buffer->GetLayout().GetDebugName()));
 
-<<<<<<< HEAD
-					FD3D12SamplerState* Sampler = CommandContext.RetrieveObject<FD3D12SamplerState>(RHISampler);
-=======
 					FD3D12SamplerState* Sampler = FD3D12CommandContext::RetrieveObject<FD3D12SamplerState>(RHISampler, GPUIndex);
->>>>>>> 24776ab6
 					check(Sampler != nullptr);
 
 					LocalSamplers[BindIndex] = Sampler->Descriptor;
