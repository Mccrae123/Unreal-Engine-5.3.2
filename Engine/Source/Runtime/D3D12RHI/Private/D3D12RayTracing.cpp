// Copyright Epic Games, Inc. All Rights Reserved.

#include "D3D12RayTracing.h"

#if D3D12_RHI_RAYTRACING

#include "D3D12Resources.h"
#include "D3D12Util.h"
#include "Containers/DynamicRHIResourceArray.h"
#include "Experimental/Containers/SherwoodHashTable.h"
#include "BuiltInRayTracingShaders.h"
#include "Hash/CityHash.h"
#include "HAL/CriticalSection.h"
#include "HAL/IConsoleManager.h"
#include "Misc/ScopeLock.h"
#include "RayTracingInstanceCopyShader.h" 

static int32 GRayTracingDebugForceOpaque = 0;
static FAutoConsoleVariableRef CVarRayTracingDebugForceOpaque(
	TEXT("r.RayTracing.DebugForceOpaque"),
	GRayTracingDebugForceOpaque,
	TEXT("Forces all ray tracing geometry instances to be opaque, effectively disabling any-hit shaders. This is useful for debugging and profiling. (default = 0)")
);

static int32 GRayTracingDebugForceBuildMode = 0;
static FAutoConsoleVariableRef CVarRayTracingDebugForceFastTrace(
	TEXT("r.RayTracing.DebugForceBuildMode"),
	GRayTracingDebugForceBuildMode,
	TEXT("Forces specific acceleration structure build mode (not runtime-tweakable).\n")
	TEXT("0: Use build mode requested by high-level code (Default)\n")
	TEXT("1: Force fast build mode\n")
	TEXT("2: Force fast trace mode\n"),
	ECVF_ReadOnly
);

static int32 GRayTracingDebugForceFullBuild = 0;
static FAutoConsoleVariableRef CVarRayTracingDebugForceFullBuild(
	TEXT("r.RayTracing.DebugForceFullBuild"),
	GRayTracingDebugForceFullBuild,
	TEXT("Forces all acceleration structure updates to always perform a full build.\n")
	TEXT("0: Allow update (Default)\n")
	TEXT("1: Force full build\n")
);

static int32 GRayTracingDebugDisableTriangleCull = 0;
static FAutoConsoleVariableRef CVarRayTracingDebugDisableTriangleCull(
	TEXT("r.RayTracing.DebugDisableTriangleCull"),
	GRayTracingDebugDisableTriangleCull,
	TEXT("Forces all ray tracing geometry instances to be double-sided by disabling back-face culling. This is useful for debugging and profiling. (default = 0)")
);

static int32 GRayTracingCacheShaderRecords = 1;
static FAutoConsoleVariableRef CVarRayTracingShaderRecordCache(
	TEXT("r.RayTracing.CacheShaderRecords"),
	GRayTracingCacheShaderRecords,
	TEXT("Automatically cache and re-use SBT hit group records. This significantly improves CPU performance in large scenes with many identical mesh instances. (default = 1)\n")
	TEXT("This mode assumes that contents of uniform buffers does not change during ray tracing resource binding.")
);

static int32 GD3D12RayTracingViewDescriptorHeapSize = 250'000;
static int32 GD3D12RayTracingViewDescriptorHeapOverflowReported = 0;
static FAutoConsoleVariableRef CVarD3D12RayTracingViewDescriptorHeapSize(
	TEXT("r.D3D12.RayTracing.ViewDescriptorHeapSize"),
	GD3D12RayTracingViewDescriptorHeapSize,
	TEXT("Maximum number of descriptors per ray tracing view descriptor heap. (default = 250k, ~8MB per heap)\n")
	TEXT("Typical measured descriptor heap usage in large scenes is ~50k. An error is reported when this limit is reached and shader bindings for subsequent objects are skipped.\n"),
	ECVF_ReadOnly
);

static int32 GD3D12RayTracingAllowCompaction = 1;
static FAutoConsoleVariableRef CVarD3D12RayTracingAllowCompaction(
	TEXT("r.D3D12.RayTracing.AllowCompaction"),
	GD3D12RayTracingAllowCompaction,
	TEXT("Whether to automatically perform compaction for static acceleration structures to save GPU memory. (default = 1)\n"),
	ECVF_ReadOnly
);

// Ray tracing stat counters

DECLARE_STATS_GROUP(TEXT("D3D12RHI: Ray Tracing"), STATGROUP_D3D12RayTracing, STATCAT_Advanced);

DECLARE_DWORD_ACCUMULATOR_STAT(TEXT("Created pipelines (total)"), STAT_D3D12RayTracingCreatedPipelines, STATGROUP_D3D12RayTracing);
DECLARE_DWORD_ACCUMULATOR_STAT(TEXT("Compiled shaders (total)"), STAT_D3D12RayTracingCompiledShaders, STATGROUP_D3D12RayTracing);

DECLARE_DWORD_ACCUMULATOR_STAT(TEXT("Allocated bottom level acceleration structures"), STAT_D3D12RayTracingAllocatedBLAS, STATGROUP_D3D12RayTracing);
DECLARE_DWORD_ACCUMULATOR_STAT(TEXT("Allocated top level acceleration structures"), STAT_D3D12RayTracingAllocatedTLAS, STATGROUP_D3D12RayTracing);
DECLARE_DWORD_ACCUMULATOR_STAT(TEXT("Triangles in all BL acceleration structures"), STAT_D3D12RayTracingTrianglesBLAS, STATGROUP_D3D12RayTracing);

DECLARE_DWORD_ACCUMULATOR_STAT(TEXT("Allocated sampler descriptor heaps"), STAT_D3D12RayTracingSamplerDescriptorHeaps, STATGROUP_D3D12RayTracing);
DECLARE_DWORD_ACCUMULATOR_STAT(TEXT("Allocated sampler descriptors"), STAT_D3D12RayTracingSamplerDescriptors, STATGROUP_D3D12RayTracing);

DECLARE_DWORD_ACCUMULATOR_STAT(TEXT("Allocated view descriptor heaps"), STAT_D3D12RayTracingViewDescriptorHeaps, STATGROUP_D3D12RayTracing);
DECLARE_DWORD_ACCUMULATOR_STAT(TEXT("Allocated view descriptors"), STAT_D3D12RayTracingViewDescriptors, STATGROUP_D3D12RayTracing);

DECLARE_DWORD_COUNTER_STAT(TEXT("Used sampler descriptors (per frame)"), STAT_D3D12RayTracingUsedSamplerDescriptors, STATGROUP_D3D12RayTracing);
DECLARE_DWORD_COUNTER_STAT(TEXT("Used view descriptors (per frame)"), STAT_D3D12RayTracingUsedViewDescriptors, STATGROUP_D3D12RayTracing);

DECLARE_DWORD_COUNTER_STAT(TEXT("Built BL AS (per frame)"), STAT_D3D12RayTracingBuiltBLAS, STATGROUP_D3D12RayTracing);
DECLARE_DWORD_COUNTER_STAT(TEXT("Updated BL AS (per frame)"), STAT_D3D12RayTracingUpdatedBLAS, STATGROUP_D3D12RayTracing);
DECLARE_DWORD_COUNTER_STAT(TEXT("Built TL AS (per frame)"), STAT_D3D12RayTracingBuiltTLAS, STATGROUP_D3D12RayTracing);
DECLARE_DWORD_COUNTER_STAT(TEXT("Updated TL AS (per frame)"), STAT_D3D12RayTracingUpdatedTLAS, STATGROUP_D3D12RayTracing);

DECLARE_MEMORY_STAT(TEXT("BL AS Memory"), STAT_D3D12RayTracingBLASMemory, STATGROUP_D3D12RayTracing);
DECLARE_MEMORY_STAT(TEXT("TL AS Memory"), STAT_D3D12RayTracingTLASMemory, STATGROUP_D3D12RayTracing);
DECLARE_MEMORY_STAT(TEXT("Total Used Video Memory"), STAT_D3D12RayTracingUsedVideoMemory, STATGROUP_D3D12RayTracing);

DECLARE_CYCLE_STAT(TEXT("RTPSO Compile Shader"), STAT_RTPSO_CompileShader, STATGROUP_D3D12RayTracing);
DECLARE_CYCLE_STAT(TEXT("RTPSO Create Pipeline"), STAT_RTPSO_CreatePipeline, STATGROUP_D3D12RayTracing);

<<<<<<< HEAD
=======
DECLARE_CYCLE_STAT(TEXT("SetRayTracingHitGroups"), STAT_D3D12SetRayTracingHitGroups, STATGROUP_D3D12RayTracing);
DECLARE_CYCLE_STAT(TEXT("CreateShaderTable"), STAT_D3D12CreateShaderTable, STATGROUP_D3D12RayTracing);
DECLARE_CYCLE_STAT(TEXT("BuildTopLevel"), STAT_D3D12BuildTLAS, STATGROUP_D3D12RayTracing);
DECLARE_CYCLE_STAT(TEXT("BuildBottomLevel"), STAT_D3D12BuildBLAS, STATGROUP_D3D12RayTracing);
DECLARE_CYCLE_STAT(TEXT("DispatchRays"), STAT_D3D12DispatchRays, STATGROUP_D3D12RayTracing);

>>>>>>> 3ecbc206
// Whether to compare the full descriptor table on cache lookup or only use CityHash64 digest.
#ifndef RAY_TRACING_DESCRIPTOR_CACHE_FULL_COMPARE
#define RAY_TRACING_DESCRIPTOR_CACHE_FULL_COMPARE 1
#endif // RAY_TRACING_DESCRIPTOR_CACHE_FULL_COMPARE

struct FD3D12ShaderIdentifier
{
	uint64 Data[4] = {~0ull, ~0ull, ~0ull, ~0ull};

	// No shader is executed if a shader binding table record with null identifier is encountered.
	static const FD3D12ShaderIdentifier Null;

	bool operator == (const FD3D12ShaderIdentifier& Other) const
	{
		return Data[0] == Other.Data[0]
			&& Data[1] == Other.Data[1]
			&& Data[2] == Other.Data[2]
			&& Data[3] == Other.Data[3];
	}

	bool operator != (const FD3D12ShaderIdentifier& Other) const
	{
		return !(*this == Other);
	}

	bool IsValid() const
	{
		return *this != FD3D12ShaderIdentifier();
	}

	void SetData(const void* InData)
	{
		FMemory::Memcpy(Data, InData, sizeof(Data));
	}
};

const FD3D12ShaderIdentifier FD3D12ShaderIdentifier::Null = { 0, 0, 0, 0 };

static_assert(sizeof(FD3D12ShaderIdentifier) == D3D12_SHADER_IDENTIFIER_SIZE_IN_BYTES, "Unexpected shader identifier size");

struct FDXILLibrary
{
	// No copy assignment or move because FDXILLibrary points to internal struct memory
	UE_NONCOPYABLE(FDXILLibrary)

	FDXILLibrary() = default;

	void InitFromDXIL(const void* Bytecode, uint32 BytecodeLength, const LPCWSTR* InEntryNames, const LPCWSTR* InExportNames, uint32 NumEntryNames)
	{
		check(NumEntryNames != 0);
		check(InEntryNames);
		check(InExportNames);

		EntryNames.SetNum(NumEntryNames);
		ExportNames.SetNum(NumEntryNames);
		ExportDesc.SetNum(NumEntryNames);

		for (uint32 EntryIndex = 0; EntryIndex < NumEntryNames; ++EntryIndex)
		{
			EntryNames[EntryIndex] = InEntryNames[EntryIndex];
			ExportNames[EntryIndex] = InExportNames[EntryIndex];

			ExportDesc[EntryIndex].ExportToRename = *(EntryNames[EntryIndex]);
			ExportDesc[EntryIndex].Flags = D3D12_EXPORT_FLAG_NONE;
			ExportDesc[EntryIndex].Name = *(ExportNames[EntryIndex]);
		}

		Desc.DXILLibrary.pShaderBytecode = Bytecode;
		Desc.DXILLibrary.BytecodeLength = BytecodeLength;
		Desc.NumExports = ExportDesc.Num();
		Desc.pExports = ExportDesc.GetData();
	}

	void InitFromDXIL(const D3D12_SHADER_BYTECODE& ShaderBytecode, LPCWSTR* InEntryNames, LPCWSTR* InExportNames, uint32 NumEntryNames)
	{
		InitFromDXIL(ShaderBytecode.pShaderBytecode, ShaderBytecode.BytecodeLength, InEntryNames, InExportNames, NumEntryNames);
	}

	void InitFromDXIL(const FD3D12ShaderBytecode& ShaderBytecode, LPCWSTR* InEntryNames, LPCWSTR* InExportNames, uint32 NumEntryNames)
	{
		InitFromDXIL(ShaderBytecode.GetShaderBytecode(), InEntryNames, InExportNames, NumEntryNames);
	}

	D3D12_STATE_SUBOBJECT GetSubobject() const
	{
		D3D12_STATE_SUBOBJECT Subobject = {};
		Subobject.Type = D3D12_STATE_SUBOBJECT_TYPE_DXIL_LIBRARY;
		Subobject.pDesc = &Desc;
		return Subobject;
	}

	// NOTE: typical DXIL library may contain up to 3 entry points (i.e. hit groups with closest hit, any hit and intersection shaders)
	// Typical case is 1 (RGS, MS or CHS only) or 2 (CHS + AHS for shaders with alpha masking)
	static constexpr uint32 ExpectedEntryPoints = 3;
	TArray<D3D12_EXPORT_DESC, TInlineAllocator<ExpectedEntryPoints>> ExportDesc;
	TArray<FString, TInlineAllocator<ExpectedEntryPoints>> EntryNames;
	TArray<FString, TInlineAllocator<ExpectedEntryPoints>> ExportNames;

	D3D12_DXIL_LIBRARY_DESC Desc = {};
};

static TRefCountPtr<ID3D12StateObject> CreateRayTracingStateObject(
	ID3D12Device5* RayTracingDevice,
	const TArrayView<const FDXILLibrary*>& ShaderLibraries,
	const TArrayView<LPCWSTR>& Exports,
	uint32 MaxPayloadSizeInBytes,
	const TArrayView<const D3D12_HIT_GROUP_DESC>& HitGroups,
	const ID3D12RootSignature* GlobalRootSignature,
	const TArrayView<ID3D12RootSignature*>& LocalRootSignatures,
	const TArrayView<uint32>& LocalRootSignatureAssociations, // indices into LocalRootSignatures, one per export (may be empty, which assumes single root signature used for everything)
	const TArrayView<D3D12_EXISTING_COLLECTION_DESC>& ExistingCollections,
	D3D12_STATE_OBJECT_TYPE StateObjectType // Full RTPSO or a Collection
)
{
	checkf((LocalRootSignatureAssociations.Num() == 0 && LocalRootSignatures.Num() == 1)
		|| (LocalRootSignatureAssociations.Num() == Exports.Num()),
		TEXT("There must be exactly one local root signature association per export."));

	TRefCountPtr<ID3D12StateObject> Result;

	// There are several pipeline sub-objects that are always required:
	// 1) D3D12_RAYTRACING_SHADER_CONFIG
	// 2) D3D12_SUBOBJECT_TO_EXPORTS_ASSOCIATION
	// 3) D3D12_RAYTRACING_PIPELINE_CONFIG
	// 4) D3D12_STATE_OBJECT_CONFIG
	// 5) Global root signature
	static constexpr uint32 NumRequiredSubobjects = 5;

	TArray<D3D12_STATE_SUBOBJECT> Subobjects;
	Subobjects.SetNumUninitialized(NumRequiredSubobjects
		+ ShaderLibraries.Num()
		+ HitGroups.Num()
		+ LocalRootSignatures.Num()
		+ Exports.Num()
		+ ExistingCollections.Num()
	);

	TArray<D3D12_SUBOBJECT_TO_EXPORTS_ASSOCIATION> ExportAssociations;
	ExportAssociations.SetNumUninitialized(Exports.Num());

	uint32 Index = 0;

	const uint32 NumExports = Exports.Num();

	// Shader libraries

	for (const FDXILLibrary* Library : ShaderLibraries)
	{
		Subobjects[Index++] = Library->GetSubobject();
	}

	// Shader config

	D3D12_RAYTRACING_SHADER_CONFIG ShaderConfig = {};
	ShaderConfig.MaxAttributeSizeInBytes = 8; // sizeof 2 floats (barycentrics)
	ShaderConfig.MaxPayloadSizeInBytes = MaxPayloadSizeInBytes;
	const uint32 ShaderConfigIndex = Index;
	Subobjects[Index++] = D3D12_STATE_SUBOBJECT{ D3D12_STATE_SUBOBJECT_TYPE_RAYTRACING_SHADER_CONFIG, &ShaderConfig};

	// Shader config association

	D3D12_SUBOBJECT_TO_EXPORTS_ASSOCIATION ShaderConfigAssociation = {};
	ShaderConfigAssociation.NumExports = Exports.Num();
	ShaderConfigAssociation.pExports = Exports.GetData();
	ShaderConfigAssociation.pSubobjectToAssociate = &Subobjects[ShaderConfigIndex];
	Subobjects[Index++] = D3D12_STATE_SUBOBJECT{ D3D12_STATE_SUBOBJECT_TYPE_SUBOBJECT_TO_EXPORTS_ASSOCIATION, &ShaderConfigAssociation };

	// Hit groups

	for (const D3D12_HIT_GROUP_DESC& HitGroupDesc : HitGroups)
	{
		Subobjects[Index++] = D3D12_STATE_SUBOBJECT{ D3D12_STATE_SUBOBJECT_TYPE_HIT_GROUP, &HitGroupDesc };
	}

	// Pipeline config

	D3D12_RAYTRACING_PIPELINE_CONFIG PipelineConfig = {};
	PipelineConfig.MaxTraceRecursionDepth = 1; // Only allow ray tracing from RayGen shader
	const uint32 PipelineConfigIndex = Index;
	Subobjects[Index++] = D3D12_STATE_SUBOBJECT{ D3D12_STATE_SUBOBJECT_TYPE_RAYTRACING_PIPELINE_CONFIG, &PipelineConfig };

	// State object config

	D3D12_STATE_OBJECT_CONFIG StateObjectConfig = {};
	if (GRHISupportsRayTracingPSOAdditions)
	{
		StateObjectConfig.Flags = D3D12_STATE_OBJECT_FLAG_ALLOW_STATE_OBJECT_ADDITIONS;
	}
	Subobjects[Index++] = D3D12_STATE_SUBOBJECT{ D3D12_STATE_SUBOBJECT_TYPE_STATE_OBJECT_CONFIG, &StateObjectConfig };

	// Global root signature

	Subobjects[Index++] = D3D12_STATE_SUBOBJECT{ D3D12_STATE_SUBOBJECT_TYPE_GLOBAL_ROOT_SIGNATURE, &GlobalRootSignature };

	// Local root signatures

	const uint32 LocalRootSignatureBaseIndex = Index;
	for (int32 SignatureIndex = 0; SignatureIndex < LocalRootSignatures.Num(); ++SignatureIndex)
	{
		checkf(LocalRootSignatures[SignatureIndex], TEXT("All local root signatures must be valid"));
		Subobjects[Index++] = D3D12_STATE_SUBOBJECT{ D3D12_STATE_SUBOBJECT_TYPE_LOCAL_ROOT_SIGNATURE, &LocalRootSignatures[SignatureIndex] };
	}

	// Local root signature associations

	for (int32 ExportIndex = 0; ExportIndex < Exports.Num(); ++ExportIndex)
	{
		// If custom LocalRootSignatureAssociations data is not provided, then assume same default local RS association.
		const int32 LocalRootSignatureIndex = LocalRootSignatureAssociations.Num() != 0
			? LocalRootSignatureAssociations[ExportIndex]
			: 0;

		D3D12_SUBOBJECT_TO_EXPORTS_ASSOCIATION& Association = ExportAssociations[ExportIndex];
		Association = D3D12_SUBOBJECT_TO_EXPORTS_ASSOCIATION{};
		Association.NumExports = 1;
		Association.pExports = &Exports[ExportIndex];

		check(LocalRootSignatureIndex < LocalRootSignatures.Num());
		Association.pSubobjectToAssociate = &Subobjects[LocalRootSignatureBaseIndex + LocalRootSignatureIndex];

		Subobjects[Index++] = D3D12_STATE_SUBOBJECT{ D3D12_STATE_SUBOBJECT_TYPE_SUBOBJECT_TO_EXPORTS_ASSOCIATION, &ExportAssociations[ExportIndex] };
	}

	// Existing collection objects

	for (int32 CollectionIndex = 0; CollectionIndex < ExistingCollections.Num(); ++CollectionIndex)
	{
		Subobjects[Index++] = D3D12_STATE_SUBOBJECT{ D3D12_STATE_SUBOBJECT_TYPE_EXISTING_COLLECTION, &ExistingCollections[CollectionIndex] };
	}

	// Done!

	checkf(Index == Subobjects.Num(), TEXT("All pipeline subobjects must be initialized."));

	// Create ray tracing pipeline state object

	D3D12_STATE_OBJECT_DESC Desc = {};
	Desc.NumSubobjects = Index;
	Desc.pSubobjects = &Subobjects[0];
	Desc.Type = StateObjectType;

	VERIFYD3D12RESULT(RayTracingDevice->CreateStateObject(&Desc, IID_PPV_ARGS(Result.GetInitReference())));

	INC_DWORD_STAT(STAT_D3D12RayTracingCreatedPipelines);
	INC_DWORD_STAT_BY(STAT_D3D12RayTracingCompiledShaders, NumExports);

	return Result;
}

inline uint64 GetShaderHash64(FRHIRayTracingShader* ShaderRHI)
{
	uint64 ShaderHash; // 64 bits from the shader SHA1
	FMemory::Memcpy(&ShaderHash, ShaderRHI->GetHash().Hash, sizeof(ShaderHash));
	return ShaderHash;
}

// Generates a stable symbol name for a ray tracing shader, used for RT PSO creation.

inline FString GenerateShaderName(const TCHAR* Prefix, uint64 Hash)
{
	return FString::Printf(TEXT("%s_%016llx"), Prefix, Hash);
}

inline FString GenerateShaderName(FRHIRayTracingShader* ShaderRHI)
{
	const FD3D12RayTracingShader* Shader = FD3D12DynamicRHI::ResourceCast(ShaderRHI);
	uint64 ShaderHash = GetShaderHash64(ShaderRHI);
	return GenerateShaderName(*(Shader->EntryPoint), ShaderHash);
}

// Cache for ray tracing pipeline collection objects, containing single shaders that can be linked into full pipelines.
class FD3D12RayTracingPipelineCache
{
public:

	UE_NONCOPYABLE(FD3D12RayTracingPipelineCache)

	FD3D12RayTracingPipelineCache(FD3D12Device* Device)
		: DefaultLocalRootSignature(Device->GetParentAdapter())
		, DefaultGlobalRootSignature(Device->GetParentAdapter())
	{
		// Default empty local root signature

		D3D12_VERSIONED_ROOT_SIGNATURE_DESC LocalRootSignatureDesc = {};
		if (Device->GetParentAdapter()->GetRootSignatureVersion() >= D3D_ROOT_SIGNATURE_VERSION_1_1)
		{
			LocalRootSignatureDesc.Version = D3D_ROOT_SIGNATURE_VERSION_1_1;
			LocalRootSignatureDesc.Desc_1_1.Flags |= D3D12_ROOT_SIGNATURE_FLAG_LOCAL_ROOT_SIGNATURE;
		}
		else
		{
			LocalRootSignatureDesc.Version = D3D_ROOT_SIGNATURE_VERSION_1_0;
			LocalRootSignatureDesc.Desc_1_0.Flags |= D3D12_ROOT_SIGNATURE_FLAG_LOCAL_ROOT_SIGNATURE;
		}
		
		DefaultLocalRootSignature.Init(LocalRootSignatureDesc);

		DefaultGlobalRootSignature.Init(GetRayTracingGlobalRootSignatureDesc());
	}

	~FD3D12RayTracingPipelineCache()
	{
		Reset();
	}

	struct FKey
	{
		uint64 ShaderHash = 0;
		uint32 MaxPayloadSizeInBytes = 0;
		ID3D12RootSignature* GlobalRootSignature = nullptr;
		ID3D12RootSignature* LocalRootSignature = nullptr;

		bool operator == (const FKey& Other) const
		{
			return ShaderHash == Other.ShaderHash
				&& MaxPayloadSizeInBytes == Other.MaxPayloadSizeInBytes
				&& GlobalRootSignature == Other.GlobalRootSignature
				&& LocalRootSignature == Other.LocalRootSignature;
		}

		inline friend uint32 GetTypeHash(const FKey& Key)
		{
			return Key.ShaderHash;
		}
	};

	struct FEntry
	{
		// Move-only type
		FEntry() = default;
		FEntry(FEntry&& Other) = default;

		FEntry(const FEntry&) = delete;
		FEntry& operator = (const FEntry&) = delete;
		FEntry& operator = (FEntry&& Other) = delete;

		D3D12_EXISTING_COLLECTION_DESC GetCollectionDesc()
		{
			check(CompileEvent.IsValid() && CompileEvent->IsComplete());
			check(StateObject);

			D3D12_EXISTING_COLLECTION_DESC Result = {};
			Result.pExistingCollection = StateObject;

			return Result;
		}

		const TCHAR* GetPrimaryExportNameChars()
		{
			checkf(ExportNames.Num()!=0, TEXT("This ray tracing shader collection does not export any symbols."));
			return *(ExportNames[0]);
		}

		TRefCountPtr<FD3D12RayTracingShader> Shader;

		TRefCountPtr<ID3D12StateObject> StateObject;
		FGraphEventRef CompileEvent;

		static constexpr uint32 MaxExports = 4;
		TArray<FString, TFixedAllocator<MaxExports>> ExportNames;

		float CompileTimeMS = 0.0f;
	};

	enum class ECollectionType
	{
		RayGen,
		Miss,
		HitGroup,
		Callable,
	};

	static const TCHAR* GetCollectionTypeName(ECollectionType Type)
	{
		switch (Type)
		{
		case ECollectionType::RayGen:
			return TEXT("RayGen");
		case ECollectionType::Miss:
			return TEXT("Miss");
		case ECollectionType::HitGroup:
			return TEXT("HitGroup");
		case ECollectionType::Callable:
			return TEXT("Callable");
		default:
			return TEXT("");
		}
	}

	class FShaderCompileTask
	{
	public:

		UE_NONCOPYABLE(FShaderCompileTask)

		FShaderCompileTask(
				FEntry& InEntry,
				FKey InCacheKey,
				ID3D12Device5* InRayTracingDevice,
				ECollectionType InCollectionType)
			: Entry(InEntry)
			, CacheKey(InCacheKey)
			, RayTracingDevice(InRayTracingDevice)
			, CollectionType(InCollectionType)
			{
		}

		static ESubsequentsMode::Type GetSubsequentsMode() { return ESubsequentsMode::TrackSubsequents; }

		void DoTask(ENamedThreads::Type CurrentThread, const FGraphEventRef& MyCompletionGraphEvent)
		{
			SCOPE_CYCLE_COUNTER(STAT_RTPSO_CompileShader);

			uint64 CompileTimeCycles = 0;
			CompileTimeCycles -= FPlatformTime::Cycles64();

			FD3D12RayTracingShader* Shader = Entry.Shader;

			static constexpr uint32 MaxEntryPoints = 3; // CHS+AHS+IS for HitGroup or just a single entry point for other collection types
			TArray<LPCWSTR, TFixedAllocator<MaxEntryPoints>> OriginalEntryPoints;
			TArray<LPCWSTR, TFixedAllocator<MaxEntryPoints>> RenamedEntryPoints;

			const uint32 NumHitGroups = CollectionType == ECollectionType::HitGroup ? 1 : 0;
			const uint64 ShaderHash = CacheKey.ShaderHash;
			ID3D12RootSignature* GlobalRootSignature = CacheKey.GlobalRootSignature;
			ID3D12RootSignature* LocalRootSignature = CacheKey.LocalRootSignature;
			const uint32 DefaultLocalRootSignatureIndex = 0;
			uint32 MaxPayloadSizeInBytes = CacheKey.MaxPayloadSizeInBytes;

			D3D12_HIT_GROUP_DESC HitGroupDesc = {};

			if (CollectionType == ECollectionType::HitGroup)
			{
				HitGroupDesc.HitGroupExport = Entry.GetPrimaryExportNameChars();
				HitGroupDesc.Type = Shader->IntersectionEntryPoint.IsEmpty() ? D3D12_HIT_GROUP_TYPE_TRIANGLES : D3D12_HIT_GROUP_TYPE_PROCEDURAL_PRIMITIVE;

				{
					const FString& ExportName = Entry.ExportNames.Add_GetRef(GenerateShaderName(TEXT("CHS"), ShaderHash));

					HitGroupDesc.ClosestHitShaderImport = *ExportName;

					OriginalEntryPoints.Add(*(Shader->EntryPoint));
					RenamedEntryPoints.Add(*ExportName);
				}

				if (!Shader->AnyHitEntryPoint.IsEmpty())
				{
					const FString& ExportName = Entry.ExportNames.Add_GetRef(GenerateShaderName(TEXT("AHS"), ShaderHash));

					HitGroupDesc.AnyHitShaderImport = *ExportName;

					OriginalEntryPoints.Add(*(Shader->AnyHitEntryPoint));
					RenamedEntryPoints.Add(*ExportName);
				}

				if (!Shader->IntersectionEntryPoint.IsEmpty())
				{
					const FString& ExportName = Entry.ExportNames.Add_GetRef(GenerateShaderName(TEXT("IS"), ShaderHash));

					HitGroupDesc.IntersectionShaderImport = *ExportName;

					OriginalEntryPoints.Add(*(Shader->IntersectionEntryPoint));
					RenamedEntryPoints.Add(*ExportName);
				}
			}
			else
			{
				checkf(CollectionType == ECollectionType::Miss || CollectionType == ECollectionType::RayGen || CollectionType == ECollectionType::Callable, TEXT("Unexpected RT sahder collection type"));

				OriginalEntryPoints.Add(*(Shader->EntryPoint));
				RenamedEntryPoints.Add(Entry.GetPrimaryExportNameChars());
			}

			// Validate that memory reservation was correct

			check(Entry.ExportNames.Num() <= Entry.MaxExports);

			FDXILLibrary Library;
			Library.InitFromDXIL(Shader->ShaderBytecode, OriginalEntryPoints.GetData(), RenamedEntryPoints.GetData(), OriginalEntryPoints.Num());

			const FDXILLibrary* LibraryPtr = &Library;

			Entry.StateObject = CreateRayTracingStateObject(
				RayTracingDevice,
				MakeArrayView(&LibraryPtr, 1),
				RenamedEntryPoints,
				MaxPayloadSizeInBytes,
				MakeArrayView(&HitGroupDesc, NumHitGroups),
				GlobalRootSignature,
				MakeArrayView(&LocalRootSignature, 1),
				{}, // LocalRootSignatureAssociations (single RS will be used for all exports since this is null)
				{}, // ExistingCollections
				D3D12_STATE_OBJECT_TYPE_COLLECTION);

			CompileTimeCycles += FPlatformTime::Cycles64();

			Entry.CompileTimeMS = float(FPlatformTime::ToMilliseconds64(CompileTimeCycles));
		}

		FORCEINLINE TStatId GetStatId() const
		{
			return GET_STATID(STAT_RTPSO_CompileShader);
		}

		ENamedThreads::Type GetDesiredThread()
		{
			return ENamedThreads::AnyHiPriThreadHiPriTask;
		}

		FEntry& Entry;
		FKey CacheKey;
		ID3D12Device5* RayTracingDevice;
		ECollectionType CollectionType;

	};

	FEntry* GetOrCompileShader(
		ID3D12Device5* RayTracingDevice,
		FD3D12RayTracingShader* Shader,
		ID3D12RootSignature* GlobalRootSignature,
		uint32 MaxPayloadSizeInBytes,
		ECollectionType CollectionType,
		FGraphEventArray& CompletionList,
		bool* bOutCacheHit = nullptr)
	{
		FScopeLock Lock(&CriticalSection);

		const uint64 ShaderHash = GetShaderHash64(Shader);

		ID3D12RootSignature* LocalRootSignature = nullptr;
		if (CollectionType == ECollectionType::RayGen)
		{
			// RayGen shaders use a default empty local root signature as all their resources bound via global RS.
			LocalRootSignature = DefaultLocalRootSignature.GetRootSignature();
		}
		else
		{
			// All other shaders (hit groups, miss, callable) use custom root signatures.
			LocalRootSignature = Shader->pRootSignature->GetRootSignature();
		}

		FKey CacheKey;
		CacheKey.ShaderHash = ShaderHash;
		CacheKey.MaxPayloadSizeInBytes = MaxPayloadSizeInBytes;
		CacheKey.GlobalRootSignature = GlobalRootSignature;
		CacheKey.LocalRootSignature = LocalRootSignature;

		FEntry*& FindResult = Cache.FindOrAdd(CacheKey);

		if (FindResult)
		{
			if (bOutCacheHit) *bOutCacheHit = true;
		}
		else
		{
			if (bOutCacheHit) *bOutCacheHit = false;

			if (FindResult == nullptr)
			{
				FindResult = new FEntry;
			}

			FEntry& Entry = *FindResult;

			Entry.Shader = Shader;

			// Generate primary export name, which is immediately required on the PSO creation thread.
			Entry.ExportNames.Add(GenerateShaderName(GetCollectionTypeName(CollectionType), ShaderHash));
			checkf(Entry.ExportNames.Num() == 1, TEXT("Primary export name must always be first."));

			// Defer actual compilation to another task, as there may be many shaders that may be compiled in parallel.
			// Result of the compilation (the collection PSO) is not needed until final RT PSO is linked.
			Entry.CompileEvent = TGraphTask<FShaderCompileTask>::CreateTask().ConstructAndDispatchWhenReady(
				Entry,
				CacheKey,
				RayTracingDevice,
				CollectionType
			);
		}

		if (FindResult->CompileEvent.IsValid())
		{
			if (!FindResult->CompileEvent->IsComplete())
			{
				CompletionList.Add(FindResult->CompileEvent);
			}
		}
		else
		{
			check(FindResult->StateObject != nullptr);
		}

		return FindResult;
	}

	void Reset()
	{
		FScopeLock Lock(&CriticalSection);

		for (auto It : Cache)
		{
			delete It.Value;
		}

		Cache.Reset();
	}

	ID3D12RootSignature* GetGlobalRootSignature()
	{
		return DefaultGlobalRootSignature.GetRootSignature();
	}

private:

	FCriticalSection CriticalSection;
	TMap<FKey, FEntry*> Cache;
	FD3D12RootSignature DefaultLocalRootSignature; // Default empty root signature used for default hit shaders.
	FD3D12RootSignature DefaultGlobalRootSignature; // Conservative root signature used for all ray tracing shaders
};

// #dxr_todo UE-72158: FD3D12Device::GlobalViewHeap/GlobalSamplerHeap should be used instead of ad-hoc heaps here.
// Unfortunately, this requires a major refactor of how global heaps work.
// FD3D12CommandContext-s should not get static chunks of the global heap, but instead should dynamically allocate
// chunks on as-needed basis and release them when possible.
// This would allow ray tracing code to sub-allocate heap blocks from the same global heap.
class FD3D12RayTracingDescriptorHeapCache : FD3D12DeviceChild
{
public:

	UE_NONCOPYABLE(FD3D12RayTracingDescriptorHeapCache)

	struct Entry
	{
		ID3D12DescriptorHeap* Heap = nullptr;
		uint64 FenceValue = 0;
		uint32 NumDescriptors = 0;
		D3D12_DESCRIPTOR_HEAP_TYPE Type = D3D12_DESCRIPTOR_HEAP_TYPE_NUM_TYPES;
	};

	FD3D12RayTracingDescriptorHeapCache(FD3D12Device* Device)
		: FD3D12DeviceChild(Device)
	{

	}

	~FD3D12RayTracingDescriptorHeapCache()
	{
		check(AllocatedEntries == 0);

		FScopeLock Lock(&CriticalSection);
		for (const Entry& It : Entries)
		{
			if (It.Type == D3D12_DESCRIPTOR_HEAP_TYPE_CBV_SRV_UAV)
			{
				DEC_DWORD_STAT(STAT_D3D12RayTracingViewDescriptorHeaps);
				DEC_DWORD_STAT_BY(STAT_D3D12RayTracingViewDescriptors, It.NumDescriptors);
			}
			else
			{
				DEC_DWORD_STAT(STAT_D3D12RayTracingSamplerDescriptorHeaps);
				DEC_DWORD_STAT_BY(STAT_D3D12RayTracingSamplerDescriptors, It.NumDescriptors);
			}

			It.Heap->Release();
		}
		Entries.Empty();
	}

	void ReleaseHeap(Entry& Entry)
	{
		FScopeLock Lock(&CriticalSection);

		Entries.Add(Entry);

		check(AllocatedEntries != 0);
		--AllocatedEntries;
	}

	Entry AllocateHeap(D3D12_DESCRIPTOR_HEAP_TYPE Type, uint32 NumDescriptors)
	{
		FScopeLock Lock(&CriticalSection);

		++AllocatedEntries;

		Entry Result = {};

		const FD3D12Fence& Fence = GetParentDevice()->GetCommandListManager().GetFence();
		const uint64 CompletedFenceValue = Fence.GetLastCompletedFenceFast();

		for (int32 EntryIndex = 0; EntryIndex < Entries.Num(); ++EntryIndex)
		{
			const Entry& It = Entries[EntryIndex];
			if (It.Type == Type && It.NumDescriptors >= NumDescriptors && It.FenceValue <= CompletedFenceValue)
			{
				Result = It;

				Entries[EntryIndex] = Entries.Last();
				Entries.Pop();

				return Result;
			}
		}

		// Compatible heap was not found in cache, so create a new one.

		ReleaseStaleEntries(100, CompletedFenceValue); // Release heaps that were not used for 100 frames before allocating new.

		D3D12_DESCRIPTOR_HEAP_DESC Desc = {};

		Desc.Flags = D3D12_DESCRIPTOR_HEAP_FLAG_SHADER_VISIBLE;
		Desc.Type = Type;
		Desc.NumDescriptors = NumDescriptors;
		Desc.NodeMask = GetParentDevice()->GetGPUMask().GetNative();

		ID3D12DescriptorHeap* D3D12Heap = nullptr;

		const TCHAR* HeapName = Desc.Type == D3D12_DESCRIPTOR_HEAP_TYPE_CBV_SRV_UAV ? TEXT("RT View Heap") : TEXT("RT Sampler Heap");
		UE_LOG(LogD3D12RHI, Log, TEXT("Creating %s with %d entries"), HeapName, NumDescriptors);

		VERIFYD3D12RESULT(GetParentDevice()->GetDevice()->CreateDescriptorHeap(&Desc, IID_PPV_ARGS(&D3D12Heap)));
		SetName(D3D12Heap, Desc.Type == D3D12_DESCRIPTOR_HEAP_TYPE_CBV_SRV_UAV ? L"RT View Heap" : L"RT Sampler Heap");

		Result.NumDescriptors = NumDescriptors;
		Result.Type = Type;
		Result.Heap = D3D12Heap;

		if (Desc.Type == D3D12_DESCRIPTOR_HEAP_TYPE_CBV_SRV_UAV)
		{
			INC_DWORD_STAT(STAT_D3D12RayTracingViewDescriptorHeaps);
			INC_DWORD_STAT_BY(STAT_D3D12RayTracingViewDescriptors, NumDescriptors);
		}
		else
		{
			INC_DWORD_STAT(STAT_D3D12RayTracingSamplerDescriptorHeaps);
			INC_DWORD_STAT_BY(STAT_D3D12RayTracingSamplerDescriptors, NumDescriptors);
		}

		return Result;
	}

	void ReleaseStaleEntries(uint32 MaxAge, uint64 CompletedFenceValue)
	{
		int32 EntryIndex = 0;
		while (EntryIndex < Entries.Num())
		{
			Entry& It = Entries[EntryIndex];
			if ((It.FenceValue + MaxAge) <= CompletedFenceValue)
			{
				if (It.Type == D3D12_DESCRIPTOR_HEAP_TYPE_CBV_SRV_UAV)
				{
					DEC_DWORD_STAT(STAT_D3D12RayTracingViewDescriptorHeaps);
					DEC_DWORD_STAT_BY(STAT_D3D12RayTracingViewDescriptors, It.NumDescriptors);
				}
				else
				{
					DEC_DWORD_STAT(STAT_D3D12RayTracingSamplerDescriptorHeaps);
					DEC_DWORD_STAT_BY(STAT_D3D12RayTracingSamplerDescriptors, It.NumDescriptors);
				}

				It.Heap->Release();

				Entries[EntryIndex] = Entries.Last();
				Entries.Pop(false);
			}
			else
			{
				EntryIndex++;
			}
		}
	}

	void Flush()
	{
		FD3D12Device* Device = GetParentDevice();
		FD3D12Fence& Fence = Device->GetCommandListManager().GetFence();

		FScopeLock Lock(&CriticalSection);

		for (const Entry& It : Entries)
		{
			Device->GetParentAdapter()->GetDeferredDeletionQueue().EnqueueResource(It.Heap, &Fence);
		}
		Entries.Empty();
	}

	FCriticalSection CriticalSection;
	TArray<Entry> Entries;
	uint32 AllocatedEntries = 0;
};

struct FD3D12RayTracingDescriptorHeap : public FD3D12DeviceChild
{
	UE_NONCOPYABLE(FD3D12RayTracingDescriptorHeap)

	FD3D12RayTracingDescriptorHeap(FD3D12Device* Device)
		: FD3D12DeviceChild(Device)
	{

	}

	~FD3D12RayTracingDescriptorHeap()
	{
		if (D3D12Heap)
		{
			GetParentDevice()->GetRayTracingDescriptorHeapCache()->ReleaseHeap(HeapCacheEntry);
		}
	}

	void Init(uint32 InMaxNumDescriptors, D3D12_DESCRIPTOR_HEAP_TYPE InType)
	{
		check(D3D12Heap == nullptr);

		Type = InType;
		HeapCacheEntry = GetParentDevice()->GetRayTracingDescriptorHeapCache()->AllocateHeap(Type, InMaxNumDescriptors);

		MaxNumDescriptors = HeapCacheEntry.NumDescriptors;
		D3D12Heap = HeapCacheEntry.Heap;

		CPUBase = D3D12Heap->GetCPUDescriptorHandleForHeapStart();
		GPUBase = D3D12Heap->GetGPUDescriptorHandleForHeapStart();

		checkf(CPUBase.ptr, TEXT("Ray tracing descriptor heap of type %d returned from descriptor heap cache is invalid."), Type);

		DescriptorSize = GetParentDevice()->GetDevice()->GetDescriptorHandleIncrementSize(Type);

	#if RAY_TRACING_DESCRIPTOR_CACHE_FULL_COMPARE
		Descriptors.SetNum(MaxNumDescriptors);
	#endif // RAY_TRACING_DESCRIPTOR_CACHE_FULL_COMPARE
	}

	// Returns descriptor heap base index or -1 if allocation is not possible.
	// Thread-safe (uses atomic linear allocation).
	int32 Allocate(uint32 InNumDescriptors)
	{
		int32 Result = FPlatformAtomics::InterlockedAdd(&NumAllocatedDescriptors, InNumDescriptors);

		if (Result + InNumDescriptors > MaxNumDescriptors)
		{
			if (Type == D3D12_DESCRIPTOR_HEAP_TYPE_SAMPLER)
			{
				UE_LOG(LogD3D12RHI, Fatal,
					TEXT("Ray tracing sampler descriptor heap overflow. ")
					TEXT("It is not possible to recover from this error, as maximum D3D12 sampler heap size is 2048."));
			}
			else if (GD3D12RayTracingViewDescriptorHeapSize == MaxNumDescriptors
				&& FPlatformAtomics::InterlockedOr(&GD3D12RayTracingViewDescriptorHeapOverflowReported, 1) == 0)
			{
				// NOTE: GD3D12RayTracingViewDescriptorHeapOverflowReported is set atomically because multiple 
				// allocations may be happening simultaneously, but we only want to report the error once.

				UE_LOG(LogD3D12RHI, Error,
					TEXT("Ray tracing view descriptor heap overflow. Current frame will not be rendered correctly. ")
					TEXT("Increase r.D3D12.RayTracingViewDescriptorHeapSize to at least %d to fix this issue."),
					MaxNumDescriptors * 2);
			}

			Result = -1;
		}

		return Result;
	}

	void CopyDescriptors(int32 BaseIndex, const D3D12_CPU_DESCRIPTOR_HANDLE* InDescriptors, uint32 InNumDescriptors)
	{
		D3D12_CPU_DESCRIPTOR_HANDLE DestDescriptor = GetDescriptorCPU(BaseIndex);
		GetParentDevice()->GetDevice()->CopyDescriptors(1, &DestDescriptor, &InNumDescriptors, InNumDescriptors, InDescriptors, nullptr, Type);
	#if RAY_TRACING_DESCRIPTOR_CACHE_FULL_COMPARE
		for (uint32 i = 0; i < InNumDescriptors; ++i)
		{
			Descriptors[BaseIndex + i].ptr = InDescriptors[i].ptr;
		}
	#endif // RAY_TRACING_DESCRIPTOR_CACHE_FULL_COMPARE
	}

#if RAY_TRACING_DESCRIPTOR_CACHE_FULL_COMPARE
	bool CompareDescriptors(int32 BaseIndex, const D3D12_CPU_DESCRIPTOR_HANDLE* InDescriptors, uint32 InNumDescriptors)
	{
		for (uint32 i = 0; i < InNumDescriptors; ++i)
		{
			if (Descriptors[BaseIndex + i].ptr != InDescriptors[i].ptr)
			{
				return false;
			}
		}
		return true;
	}
#endif // RAY_TRACING_DESCRIPTOR_CACHE_FULL_COMPARE

	D3D12_CPU_DESCRIPTOR_HANDLE GetDescriptorCPU(uint32 Index) const
	{
		checkSlow(Index < MaxNumDescriptors);
		D3D12_CPU_DESCRIPTOR_HANDLE Result = { CPUBase.ptr + Index * DescriptorSize };
		return Result;
	}

	D3D12_GPU_DESCRIPTOR_HANDLE GetDescriptorGPU(uint32 Index) const
	{
		checkSlow(Index < MaxNumDescriptors);
		D3D12_GPU_DESCRIPTOR_HANDLE Result = { GPUBase.ptr + Index * DescriptorSize };
		return Result;
	}

	void UpdateSyncPoint()
	{
		const FD3D12Fence& Fence = GetParentDevice()->GetCommandListManager().GetFence();
		HeapCacheEntry.FenceValue = FMath::Max(HeapCacheEntry.FenceValue, Fence.GetCurrentFence());
	}

	D3D12_DESCRIPTOR_HEAP_TYPE Type = D3D12_DESCRIPTOR_HEAP_TYPE_NUM_TYPES;
	ID3D12DescriptorHeap* D3D12Heap = nullptr;
	uint32 MaxNumDescriptors = 0;

	int32 NumAllocatedDescriptors = 0;

	uint32 DescriptorSize = 0;
	D3D12_CPU_DESCRIPTOR_HANDLE CPUBase = {};
	D3D12_GPU_DESCRIPTOR_HANDLE GPUBase = {};

	FD3D12RayTracingDescriptorHeapCache::Entry HeapCacheEntry;

#if RAY_TRACING_DESCRIPTOR_CACHE_FULL_COMPARE
	TArray<D3D12_CPU_DESCRIPTOR_HANDLE> Descriptors;
#endif // RAY_TRACING_DESCRIPTOR_CACHE_FULL_COMPARE
};

class FD3D12RayTracingDescriptorCache : public FD3D12DeviceChild
{
public:

	UE_NONCOPYABLE(FD3D12RayTracingDescriptorCache)

	FD3D12RayTracingDescriptorCache(FD3D12Device* Device)
		: FD3D12DeviceChild(Device)
		, ViewHeap(Device)
		, SamplerHeap(Device)
	{}

	void Init(uint32 NumViewDescriptors, uint32 NumSamplerDescriptors)
	{
		ViewHeap.Init(NumViewDescriptors, D3D12_DESCRIPTOR_HEAP_TYPE_CBV_SRV_UAV);
		SamplerHeap.Init(NumSamplerDescriptors, D3D12_DESCRIPTOR_HEAP_TYPE_SAMPLER);
	}

	void UpdateSyncPoint()
	{
		check(IsInRHIThread() || !IsRunningRHIInSeparateThread());
		ViewHeap.UpdateSyncPoint();
		SamplerHeap.UpdateSyncPoint();
	}

	void SetDescriptorHeaps(FD3D12CommandContext& CommandContext)
	{
		UpdateSyncPoint();

		ID3D12DescriptorHeap* Heaps[2] =
		{
			ViewHeap.D3D12Heap,
			SamplerHeap.D3D12Heap
		};

		check(ViewHeap.GetParentDevice() == CommandContext.GetParentDevice());
		check(SamplerHeap.GetParentDevice() == CommandContext.GetParentDevice());

		CommandContext.CommandListHandle.GraphicsCommandList()->SetDescriptorHeaps(2, Heaps);
	}

	// Returns descriptor heap base index for this descriptor table allocation or -1 if allocation failed.
	int32 AllocateDescriptorTable(const D3D12_CPU_DESCRIPTOR_HANDLE* Descriptors, uint32 NumDescriptors, D3D12_DESCRIPTOR_HEAP_TYPE Type, uint32 WorkerIndex)
	{
		checkSlow(Type == D3D12_DESCRIPTOR_HEAP_TYPE_CBV_SRV_UAV || Type == D3D12_DESCRIPTOR_HEAP_TYPE_SAMPLER);

		FD3D12RayTracingDescriptorHeap& Heap = (Type == D3D12_DESCRIPTOR_HEAP_TYPE_CBV_SRV_UAV) ? ViewHeap : SamplerHeap;
		TDescriptorHashMap& Map = (Type == D3D12_DESCRIPTOR_HEAP_TYPE_CBV_SRV_UAV) ? ViewDescriptorTableCache[WorkerIndex]: SamplerDescriptorTableCache[WorkerIndex];

		const uint64 Key = CityHash64((const char*)Descriptors, sizeof(Descriptors[0]) * NumDescriptors);

		const int32 InvalidIndex = -1;
		int32& DescriptorTableBaseIndex = Map.FindOrAdd(Key, InvalidIndex);

		if (DescriptorTableBaseIndex != InvalidIndex)
		{
		#if RAY_TRACING_DESCRIPTOR_CACHE_FULL_COMPARE
			if (ensureMsgf(Heap.CompareDescriptors(DescriptorTableBaseIndex, Descriptors, NumDescriptors), 
				TEXT("Ray tracing descriptor cache hash collision detected!")))
		#endif // RAY_TRACING_DESCRIPTOR_CACHE_FULL_COMPARE
			{
				return DescriptorTableBaseIndex;
			}
		}

		DescriptorTableBaseIndex = Heap.Allocate(NumDescriptors);

		if (DescriptorTableBaseIndex == InvalidIndex)
		{
			return InvalidIndex;
		}
<<<<<<< HEAD

		Heap.CopyDescriptors(DescriptorTableBaseIndex, Descriptors, NumDescriptors);

		if (Type == D3D12_DESCRIPTOR_HEAP_TYPE_CBV_SRV_UAV)
		{
			INC_DWORD_STAT_BY(STAT_D3D12RayTracingUsedViewDescriptors, NumDescriptors);
		}
		else
		{
			INC_DWORD_STAT_BY(STAT_D3D12RayTracingUsedSamplerDescriptors, NumDescriptors);
		}
=======

		Heap.CopyDescriptors(DescriptorTableBaseIndex, Descriptors, NumDescriptors);

		if (Type == D3D12_DESCRIPTOR_HEAP_TYPE_CBV_SRV_UAV)
		{
			INC_DWORD_STAT_BY(STAT_D3D12RayTracingUsedViewDescriptors, NumDescriptors);
		}
		else
		{
			INC_DWORD_STAT_BY(STAT_D3D12RayTracingUsedSamplerDescriptors, NumDescriptors);
		}
>>>>>>> 3ecbc206

		return DescriptorTableBaseIndex;
	}

	FD3D12RayTracingDescriptorHeap ViewHeap;
	FD3D12RayTracingDescriptorHeap SamplerHeap;

	template<typename KeyType>
	struct TIdentityHash
	{
		static FORCEINLINE bool Matches(KeyType A, KeyType B)
		{
			return A == B;
		}
		static FORCEINLINE uint32 GetKeyHash(KeyType Key)
		{
			return (uint32)Key;
		}
	};

	static constexpr uint32 MaxBindingWorkers = FD3D12RayTracingScene::MaxBindingWorkers;
	using TDescriptorHashMap = Experimental::TSherwoodMap<uint64, int32, TIdentityHash<uint64>>;
	TDescriptorHashMap ViewDescriptorTableCache[MaxBindingWorkers];
	TDescriptorHashMap SamplerDescriptorTableCache[MaxBindingWorkers];
};

class FD3D12RayTracingShaderTable
{
private:
	void WriteData(uint32 WriteOffset, const void* InData, uint32 InDataSize)
	{
#if DO_CHECK && DO_GUARD_SLOW
		Data.RangeCheck(WriteOffset);
		Data.RangeCheck(WriteOffset + InDataSize - 1);
#endif // DO_CHECK && DO_GUARD_SLOW

		FMemory::Memcpy(Data.GetData() + WriteOffset, InData, InDataSize);

		bIsDirty = true;
	}

	void WriteLocalShaderRecord(uint32 RecordIndex, uint32 OffsetWithinRecord, const void* InData, uint32 InDataSize)
	{
		checkfSlow(OffsetWithinRecord % 4 == 0, TEXT("SBT record parameters must be written on DWORD-aligned boundary"));
		checkfSlow(InDataSize % 4 == 0, TEXT("SBT record parameters must be DWORD-aligned"));
		checkfSlow(OffsetWithinRecord + InDataSize <= LocalRecordSizeUnaligned, TEXT("SBT record write request is out of bounds"));
		checkfSlow(RecordIndex < NumLocalRecords, TEXT("SBT local record write request is out of bounds"));

		const uint32 WriteOffset = LocalShaderTableOffset + LocalRecordStride * RecordIndex + OffsetWithinRecord;

		WriteData(WriteOffset, InData, InDataSize);
	}

public:

	UE_NONCOPYABLE(FD3D12RayTracingShaderTable)

	static constexpr uint32 MaxBindingWorkers = FD3D12RayTracingScene::MaxBindingWorkers;

	struct FInitializer
	{
		uint32 NumRayGenShaders = 0;
		uint32 NumMissShaders = 0;
		uint32 NumMissRecords = 0;
		uint32 NumHitRecords = 0;
		uint32 NumCallableRecords = 0;
		uint32 LocalRootDataSize = 0;
		uint32 MaxViewDescriptorsPerRecord = 0;
	};

	FD3D12RayTracingShaderTable()
	{
	}

	~FD3D12RayTracingShaderTable()
	{
		delete DescriptorCache;
	}

	void Init(const FInitializer& Initializer, FD3D12Device* Device)
	{
		checkf(Initializer.LocalRootDataSize <= 4096, TEXT("The maximum size of a local root signature is 4KB.")); // as per section 4.22.1 of DXR spec v1.0
		checkf(Initializer.NumRayGenShaders >= 1, TEXT("All shader tables must contain at least one raygen shader."));

		LocalRecordSizeUnaligned = ShaderIdentifierSize + Initializer.LocalRootDataSize;
		LocalRecordStride = RoundUpToNextMultiple(LocalRecordSizeUnaligned, D3D12_RAYTRACING_SHADER_RECORD_BYTE_ALIGNMENT);

		// Custom descriptor cache is only required when local resources may be bound.
		// If only global resources are used, then transient descriptor cache can be used.
		const bool bNeedsDescriptorCache = (Initializer.NumHitRecords + Initializer.NumCallableRecords + Initializer.NumMissRecords) * Initializer.LocalRootDataSize != 0;

		if (bNeedsDescriptorCache)
		{
			// #dxr_todo UE-72158: Remove this when RT descriptors are sub-allocated from the global view descriptor heap.

			if (GD3D12RayTracingViewDescriptorHeapOverflowReported)
			{
				GD3D12RayTracingViewDescriptorHeapSize = GD3D12RayTracingViewDescriptorHeapSize * 2;
				GD3D12RayTracingViewDescriptorHeapOverflowReported = 0;
			}

			// D3D12 is guaranteed to support 1M (D3D12_MAX_SHADER_VISIBLE_DESCRIPTOR_HEAP_SIZE_TIER_1) descriptors in a CBV/SRV/UAV heap, so clamp the size to this.
			// https://docs.microsoft.com/en-us/windows/desktop/direct3d12/hardware-support
			const uint32 NumViewDescriptors = FMath::Min(D3D12_MAX_SHADER_VISIBLE_DESCRIPTOR_HEAP_SIZE_TIER_1, GD3D12RayTracingViewDescriptorHeapSize);
			const uint32 NumSamplerDescriptors = D3D12_MAX_SHADER_VISIBLE_SAMPLER_HEAP_SIZE;

			DescriptorCache = new FD3D12RayTracingDescriptorCache(Device);
			DescriptorCache->Init(NumViewDescriptors, NumSamplerDescriptors);
		}

		NumRayGenShaders = Initializer.NumRayGenShaders;
		NumMissRecords = Initializer.NumMissRecords;
		NumHitRecords = Initializer.NumHitRecords;
		NumCallableRecords = Initializer.NumCallableRecords;

		uint32 TotalDataSize = 0;

		RayGenShaderTableOffset = TotalDataSize;
		TotalDataSize += NumRayGenShaders * RayGenRecordStride;
		TotalDataSize = RoundUpToNextMultiple(TotalDataSize, D3D12_RAYTRACING_SHADER_TABLE_BYTE_ALIGNMENT);

		DefaultHitGroupShaderTableOffset = TotalDataSize;
		TotalDataSize += ShaderIdentifierSize;
		TotalDataSize = RoundUpToNextMultiple(TotalDataSize, D3D12_RAYTRACING_SHADER_TABLE_BYTE_ALIGNMENT);

		HitGroupShaderTableOffset = TotalDataSize;
		TotalDataSize += Initializer.NumHitRecords * LocalRecordStride;
		TotalDataSize = RoundUpToNextMultiple(TotalDataSize, D3D12_RAYTRACING_SHADER_TABLE_BYTE_ALIGNMENT);

		CallableShaderTableOffset = TotalDataSize;
		TotalDataSize += Initializer.NumCallableRecords * LocalRecordStride;
		TotalDataSize = RoundUpToNextMultiple(TotalDataSize, D3D12_RAYTRACING_SHADER_TABLE_BYTE_ALIGNMENT);

		MissShaderTableOffset = TotalDataSize;
		TotalDataSize += Initializer.NumMissRecords * LocalRecordStride;
		TotalDataSize = RoundUpToNextMultiple(TotalDataSize, D3D12_RAYTRACING_SHADER_TABLE_BYTE_ALIGNMENT);

		// Hit groups and callable shaders are stored in a consecutive memory block and are accessed using common local record indices.
		LocalShaderTableOffset = HitGroupShaderTableOffset;
		CallableShaderRecordIndexOffset = (CallableShaderTableOffset - LocalShaderTableOffset) / LocalRecordStride;
		MissShaderRecordIndexOffset = (MissShaderTableOffset - LocalShaderTableOffset) / LocalRecordStride;
		NumLocalRecords = (TotalDataSize - LocalShaderTableOffset) / LocalRecordStride;

		Data.SetNumZeroed(TotalDataSize);

		// Keep CPU-side data after upload
		Data.SetAllowCPUAccess(true);
	}

	template <typename T>
	void SetLocalShaderParameters(uint32 RecordIndex, uint32 InOffsetWithinRootSignature, const T& Parameters)
	{
		WriteLocalShaderRecord(RecordIndex, ShaderIdentifierSize + InOffsetWithinRootSignature, &Parameters, sizeof(Parameters));
	}

	void SetLocalShaderParameters(uint32 RecordIndex, uint32 InOffsetWithinRootSignature, const void* InData, uint32 InDataSize)
	{
		WriteLocalShaderRecord(RecordIndex, ShaderIdentifierSize + InOffsetWithinRootSignature, InData, InDataSize);
	}

	void CopyLocalShaderParameters(uint32 InDestRecordIndex, uint32 InSourceRecordIndex, uint32 InOffsetWithinRootSignature)
	{
		const uint32 BaseOffset = LocalShaderTableOffset + ShaderIdentifierSize + InOffsetWithinRootSignature;
		const uint32 DestOffset   = BaseOffset + LocalRecordStride * InDestRecordIndex;
		const uint32 SourceOffset = BaseOffset + LocalRecordStride * InSourceRecordIndex;
		const uint32 CopySize = LocalRecordStride - ShaderIdentifierSize - InOffsetWithinRootSignature;
		checkSlow(CopySize <= LocalRecordStride);

		FMemory::Memcpy(
			Data.GetData() + DestOffset,
			Data.GetData() + SourceOffset,
			CopySize);

		bIsDirty = true;
	}

	void SetLocalShaderIdentifier(uint32 RecordIndex, const void* ShaderIdentifierData, uint32 InShaderIdentifierSize)
	{
		checkSlow(InShaderIdentifierSize == ShaderIdentifierSize);

		WriteLocalShaderRecord(RecordIndex, 0, ShaderIdentifierData, InShaderIdentifierSize);
	}

	void SetRayGenIdentifier(uint32 RecordIndex, const FD3D12ShaderIdentifier& ShaderIdentifier)
	{
		const uint32 WriteOffset = RayGenShaderTableOffset + RecordIndex * RayGenRecordStride;
		WriteData(WriteOffset, ShaderIdentifier.Data, ShaderIdentifierSize);
	}

	void SetMissIdentifier(uint32 RecordIndex, const FD3D12ShaderIdentifier& ShaderIdentifier)
	{
		const uint32 WriteOffset = MissShaderTableOffset + RecordIndex * LocalRecordStride;
		WriteData(WriteOffset, ShaderIdentifier.Data, ShaderIdentifierSize);
	}

	void SetDefaultHitGroupIdentifier(const FD3D12ShaderIdentifier& ShaderIdentifier)
	{
		const uint32 WriteOffset = DefaultHitGroupShaderTableOffset;
		WriteData(WriteOffset, ShaderIdentifier.Data, ShaderIdentifierSize);
	}

	void SetHitGroupSystemParameters(uint32 RecordIndex, const FHitGroupSystemParameters& SystemParameters)
	{
		const uint32 OffsetWithinRootSignature = 0; // System parameters are always first in the RS.
		SetLocalShaderParameters(RecordIndex, OffsetWithinRootSignature, SystemParameters);
	}

	void SetLocalShaderIdentifier(uint32 RecordIndex, const FD3D12ShaderIdentifier& ShaderIdentifier)
	{
		checkfSlow(ShaderIdentifier.IsValid(), TEXT("Shader identifier must be initialized FD3D12RayTracingPipelineState::GetShaderIdentifier() before use."));
		checkSlow(sizeof(ShaderIdentifier.Data) >= ShaderIdentifierSize);

		SetLocalShaderIdentifier(RecordIndex, ShaderIdentifier.Data, ShaderIdentifierSize);
	}

	void SetRayGenIdentifiers(const TArrayView<const FD3D12ShaderIdentifier>& Identifiers)
	{
		check(Identifiers.Num() == NumRayGenShaders);
		for (int32 Index = 0; Index < Identifiers.Num(); ++Index)
		{
			SetRayGenIdentifier(Index, Identifiers[Index]);
		}
	}

	void SetMissIdentifiers(const TArrayView<const FD3D12ShaderIdentifier>& Identifiers)
	{
		// Set all to the default
		check(Identifiers.Num());
		for (uint32 Index = 0; Index < NumMissRecords; ++Index)
		{
			SetMissIdentifier(Index, Identifiers[0]);
		}
	}

	void SetLocalShaderIdentifiers(uint32 RecordIndexOffset, const TArrayView<const FD3D12ShaderIdentifier>& Identifiers)
	{
		check(Identifiers.Num() == NumCallableRecords);
		for (int32 Index = 0; Index < Identifiers.Num(); ++Index)
		{
			SetLocalShaderIdentifier(RecordIndexOffset + Index, Identifiers[Index]);
		}
	}

	void CopyToGPU(FD3D12Device* Device)
	{
		TRACE_CPUPROFILER_EVENT_SCOPE(ShaderTableCopyToGPU);

		check(IsInRHIThread() || !IsRunningRHIInSeparateThread());

		checkf(Data.Num(), TEXT("Shader table is expected to be initialized before copying to GPU."));

		FD3D12Adapter* Adapter = Device->GetParentAdapter();

		D3D12_RESOURCE_DESC BufferDesc = CD3DX12_RESOURCE_DESC::Buffer(Data.GetResourceDataSize(), D3D12_RESOURCE_FLAG_NONE, D3D12_RAYTRACING_SHADER_TABLE_BYTE_ALIGNMENT);

		FRHIResourceCreateInfo CreateInfo;
		CreateInfo.ResourceArray = &Data;
		CreateInfo.GPUMask = FRHIGPUMask::FromIndex(Device->GetGPUIndex());

		Buffer = Adapter->CreateRHIBuffer<FD3D12MemBuffer>(
			nullptr, BufferDesc, BufferDesc.Alignment,
			0, BufferDesc.Width, BUF_Static, ED3D12ResourceStateMode::SingleState, CreateInfo);

		SetName(Buffer->GetResource(), TEXT("Shader binding table"));

		bIsDirty = false;
	}

	D3D12_GPU_VIRTUAL_ADDRESS GetShaderTableAddress() const
	{
		checkf(!bIsDirty, TEXT("Shader table update is pending, therefore GPU address is not available. Use CopyToGPU() to upload data and acquire a valid GPU buffer address."));
		return Buffer->ResourceLocation.GetGPUVirtualAddress();
	}

	D3D12_DISPATCH_RAYS_DESC GetDispatchRaysDesc(uint32 RayGenShaderIndex, uint32 MissShaderBaseIndex, bool bAllowHitGroupIndexing) const
	{
		D3D12_GPU_VIRTUAL_ADDRESS ShaderTableAddress = GetShaderTableAddress();

		D3D12_DISPATCH_RAYS_DESC Desc = {};

		Desc.RayGenerationShaderRecord.StartAddress = ShaderTableAddress + RayGenShaderTableOffset + RayGenShaderIndex * RayGenRecordStride;
		Desc.RayGenerationShaderRecord.SizeInBytes = RayGenRecordStride;

		Desc.MissShaderTable.StartAddress = ShaderTableAddress + MissShaderTableOffset;
		Desc.MissShaderTable.StrideInBytes = LocalRecordStride;
		Desc.MissShaderTable.SizeInBytes = LocalRecordStride * NumMissRecords;


		if (NumCallableRecords)
		{
			Desc.CallableShaderTable.StartAddress = ShaderTableAddress + CallableShaderTableOffset;
			Desc.CallableShaderTable.StrideInBytes = LocalRecordStride;
			Desc.CallableShaderTable.SizeInBytes = NumCallableRecords * LocalRecordStride;
		}

		if (bAllowHitGroupIndexing)
		{
			Desc.HitGroupTable.StartAddress = ShaderTableAddress + HitGroupShaderTableOffset;
			Desc.HitGroupTable.StrideInBytes = LocalRecordStride;
			Desc.HitGroupTable.SizeInBytes = NumHitRecords * LocalRecordStride;
		}
		else
		{
			Desc.HitGroupTable.StartAddress = ShaderTableAddress + DefaultHitGroupShaderTableOffset;
			Desc.HitGroupTable.StrideInBytes = 0; // Zero stride effectively disables SBT indexing
			Desc.HitGroupTable.SizeInBytes = D3D12_RAYTRACING_SHADER_TABLE_BYTE_ALIGNMENT; // Minimal table with only one record
		}

		return Desc;
	}

	static constexpr uint32 ShaderIdentifierSize = D3D12_SHADER_IDENTIFIER_SIZE_IN_BYTES;
	uint32 NumHitRecords = 0;
	uint32 NumRayGenShaders = 0;
	uint32 NumMissShaders = 0;
	uint32 NumCallableRecords = 0;
	uint32 NumMissRecords = 0;
	uint32 NumLocalRecords = 0;

	uint32 RayGenShaderTableOffset = 0;
	uint32 MissShaderTableOffset = 0;
	uint32 DefaultHitGroupShaderTableOffset = 0;
	uint32 HitGroupShaderTableOffset = 0;
	uint32 CallableShaderTableOffset = 0;
	uint32 LocalShaderTableOffset = 0;
	uint32 CallableShaderRecordIndexOffset = 0;
	uint32 MissShaderRecordIndexOffset = 0;

	uint64 LastCommandListID = 0;

	// Note: TABLE_BYTE_ALIGNMENT is used instead of RECORD_BYTE_ALIGNMENT to allow arbitrary switching 
	// between multiple RayGen and Miss shaders within the same underlying table.
	static constexpr uint32 RayGenRecordStride = D3D12_RAYTRACING_SHADER_TABLE_BYTE_ALIGNMENT;

	uint32 LocalRecordSizeUnaligned = 0; // size of the shader identifier + local root parameters, not aligned to SHADER_RECORD_BYTE_ALIGNMENT (used for out-of-bounds access checks)
	uint32 LocalRecordStride = 0; // size of shader identifier + local root parameters, aligned to SHADER_RECORD_BYTE_ALIGNMENT (same for hit groups and callable shaders)
	TResourceArray<uint8, D3D12_RAYTRACING_SHADER_TABLE_BYTE_ALIGNMENT> Data;

	bool bIsDirty = true;
	TRefCountPtr<FD3D12MemBuffer> Buffer;

	// SBTs have their own descriptor heaps
	FD3D12RayTracingDescriptorCache* DescriptorCache = nullptr;

	struct FShaderRecordCacheKey
	{
		static constexpr uint32 MaxUniformBuffers = 6;
		FRHIUniformBuffer* const* UniformBuffers[MaxUniformBuffers];
		uint64 Hash;
		uint32 NumUniformBuffers;
		uint32 ShaderIndex;

		FShaderRecordCacheKey() = default;
		FShaderRecordCacheKey(uint32 InNumUniformBuffers, FRHIUniformBuffer* const* InUniformBuffers, uint32 InShaderIndex)
		{
			ShaderIndex = InShaderIndex;

			check(InNumUniformBuffers <= MaxUniformBuffers);
			NumUniformBuffers = FMath::Min(MaxUniformBuffers, InNumUniformBuffers);

			const uint64 DataSizeInBytes = sizeof(FRHIUniformBuffer*) * NumUniformBuffers;
			FMemory::Memcpy(UniformBuffers, InUniformBuffers, DataSizeInBytes);
			Hash = CityHash64(reinterpret_cast<const char*>(UniformBuffers), DataSizeInBytes);
		}

		bool operator == (const FShaderRecordCacheKey& Other) const
		{
			if (Hash != Other.Hash) return false;
			if (ShaderIndex != Other.ShaderIndex) return false;
			if (NumUniformBuffers != Other.NumUniformBuffers) return false;

			for (uint32 BufferIndex = 0; BufferIndex < NumUniformBuffers; ++BufferIndex)
			{
				if (UniformBuffers[BufferIndex] != Other.UniformBuffers[BufferIndex]) return false;
			}

			return true;
		}

		friend uint32 GetTypeHash(const FShaderRecordCacheKey& Key)
		{
			return uint32(Key.Hash);
		}
	};
	TMap<FShaderRecordCacheKey, uint32> ShaderRecordCache[MaxBindingWorkers];

	// A set of all resources referenced by this shader table for the purpose of updating residency before ray tracing work dispatch.
	Experimental::TSherwoodSet<void*> ReferencedD3D12ResourceSet[MaxBindingWorkers];
	TArray<TRefCountPtr<FD3D12Resource>> ReferencedD3D12Resources[MaxBindingWorkers];
	void AddResourceReference(FD3D12Resource* D3D12Resource, uint32 WorkerIndex)
	{
		bool bIsAlreadyInSet = false;
		ReferencedD3D12ResourceSet[WorkerIndex].Add(D3D12Resource, &bIsAlreadyInSet);
		if (!bIsAlreadyInSet)
		{
			ReferencedD3D12Resources[WorkerIndex].Add(D3D12Resource);
		}
	}

	void UpdateResidency(FD3D12CommandContext& CommandContext)
	{
		// Skip redundant resource residency updates when a shader table is repeatedly used on the same command list
		if (LastCommandListID == CommandContext.CommandListHandle.GetCommandListID())
		{
			return;
		}

		// Merge all data from worker threads into the main set

		for (uint32 WorkerIndex = 1; WorkerIndex < MaxBindingWorkers; ++WorkerIndex)
		{
			for (FD3D12Resource* Resource : ReferencedD3D12Resources[WorkerIndex])
			{
				AddResourceReference(Resource, 0);
			}
<<<<<<< HEAD
=======
			
			ReferencedD3D12Resources[WorkerIndex].Empty();
>>>>>>> 3ecbc206
		}

		// Use the main (merged) set data to actually update resource residency

		for (FD3D12Resource* Resource : ReferencedD3D12Resources[0])
		{
			Resource->UpdateResidency(CommandContext.CommandListHandle);
		}

		Buffer->GetResource()->UpdateResidency(CommandContext.CommandListHandle);

		LastCommandListID = CommandContext.CommandListHandle.GetCommandListID();
	}

	// Some resources referenced in SBT may be dynamic (written on GPU timeline) and may require transition barriers.
	// We save such resources while we fill the SBT and issue transitions before the SBT is used.

	TSet<FD3D12ShaderResourceView*> TransitionSRVs[MaxBindingWorkers];
	TSet<FD3D12UnorderedAccessView*> TransitionUAVs[MaxBindingWorkers];

	void AddResourceTransition(FD3D12ShaderResourceView* SRV, uint32 WorkerIndex)
	{
		TransitionSRVs[WorkerIndex].Add(SRV);
	}

	void AddResourceTransition(FD3D12UnorderedAccessView* UAV, uint32 WorkerIndex)
	{
		TransitionUAVs[WorkerIndex].Add(UAV);
	}

	void TransitionResources(FD3D12CommandContext& CommandContext)
	{
		// Merge all data from worker threads into the main set

		for (uint32 WorkerIndex = 1; WorkerIndex < MaxBindingWorkers; ++WorkerIndex)
		{
			for (FD3D12ShaderResourceView* SRV : TransitionSRVs[WorkerIndex])
			{
				AddResourceTransition(SRV, 0);
			}

			for (FD3D12UnorderedAccessView* UAV : TransitionUAVs[WorkerIndex])
			{
				AddResourceTransition(UAV, 0);
			}
<<<<<<< HEAD
=======

			TransitionSRVs[WorkerIndex].Empty();
			TransitionUAVs[WorkerIndex].Empty();
>>>>>>> 3ecbc206
		}

		// Use the main (merged) set data to perform resource transitions

		for (FD3D12ShaderResourceView* SRV : TransitionSRVs[0])
		{
			FD3D12DynamicRHI::TransitionResource(CommandContext.CommandListHandle, SRV, D3D12_RESOURCE_STATE_NON_PIXEL_SHADER_RESOURCE);
		}

		for (FD3D12UnorderedAccessView* UAV : TransitionUAVs[0])
		{
			FD3D12DynamicRHI::TransitionResource(CommandContext.CommandListHandle, UAV, D3D12_RESOURCE_STATE_UNORDERED_ACCESS);
		}
	}
};


template<typename ShaderType>
static FD3D12RayTracingShader* GetBuildInRayTracingShader()
{
	FGlobalShaderMap* ShaderMap = GetGlobalShaderMap(ERHIFeatureLevel::SM5);
	auto Shader = ShaderMap->GetShader<ShaderType>();
	FD3D12RayTracingShader* RayTracingShader = static_cast<FD3D12RayTracingShader*>(Shader.GetRayTracingShader());
	return RayTracingShader;
}

template<typename ShaderType>
static void GetBuildInShaderLibrary(FDXILLibrary& ShaderLibrary)
{
	FD3D12RayTracingShader* RayTracingShader = GetBuildInRayTracingShader<ShaderType>();
	LPCWSTR EntryName[1] = { *RayTracingShader->EntryPoint };
	ShaderLibrary.InitFromDXIL(RayTracingShader->ShaderBytecode.GetShaderBytecode().pShaderBytecode, RayTracingShader->ShaderBytecode.GetShaderBytecode().BytecodeLength, EntryName, EntryName, 1);
}

void FD3D12Device::DestroyRayTracingDescriptorCache()
{
	delete RayTracingDescriptorHeapCache;
	RayTracingDescriptorHeapCache = nullptr;
}

struct FD3D12RayTracingShaderLibrary
{
	void Reserve(uint32 NumShaders)
	{
		Shaders.Reserve(NumShaders);
		Identifiers.Reserve(NumShaders);
	}

	int32 Find(FSHAHash Hash) const
	{
		for (int32 Index = 0; Index < Shaders.Num(); ++Index)
		{
			if (Hash == Shaders[Index]->GetHash())
			{
				return Index;
			}
		}

		return INDEX_NONE;
	}

	TArray<TRefCountPtr<FD3D12RayTracingShader>> Shaders;
	TArray<FD3D12ShaderIdentifier> Identifiers;
};

class FD3D12RayTracingPipelineState : public FRHIRayTracingPipelineState
{
public:

	UE_NONCOPYABLE(FD3D12RayTracingPipelineState)

	FD3D12RayTracingPipelineState(FD3D12Device* Device, const FRayTracingPipelineStateInitializer& Initializer)
	{
		SCOPE_CYCLE_COUNTER(STAT_RTPSO_CreatePipeline);

		checkf(Initializer.GetRayGenTable().Num() > 0 || Initializer.bPartial, TEXT("Ray tracing pipelines must have at leat one ray generation shader."));

		uint64 TotalCreationTime = 0;
		uint64 CompileTime = 0;
		uint64 LinkTime = 0;
		uint32 NumCacheHits = 0;

		TotalCreationTime -= FPlatformTime::Cycles64();

		ID3D12Device5* RayTracingDevice = Device->GetDevice5();

		// Use hit and miss shaders from initializer or fall back to default ones if none were provided

		FRHIRayTracingShader* DefaultHitShader = GetBuildInRayTracingShader<FDefaultMainCHS>();
		FRHIRayTracingShader* DefaultHitGroupTable[] = { DefaultHitShader };

		TArrayView<FRHIRayTracingShader*> InitializerHitGroups = (Initializer.GetHitGroupTable().Num() || Initializer.bPartial)
			? Initializer.GetHitGroupTable()
			: DefaultHitGroupTable;

		FRHIRayTracingShader* DefaultMissShader = GetBuildInRayTracingShader<FDefaultMainMS>();
		FRHIRayTracingShader* DefaultMissTable[] = { DefaultMissShader };

		TArrayView<FRHIRayTracingShader*> InitializerMissShaders = (Initializer.GetMissTable().Num() || Initializer.bPartial)
			? Initializer.GetMissTable()
			: DefaultMissTable;

		TArrayView<FRHIRayTracingShader*> InitializerRayGenShaders = Initializer.GetRayGenTable();
		TArrayView<FRHIRayTracingShader*> InitializerCallableShaders = Initializer.GetCallableTable();

		const uint32 MaxTotalShaders = InitializerRayGenShaders.Num() + InitializerMissShaders.Num() + InitializerHitGroups.Num() + InitializerCallableShaders.Num();
		checkf(MaxTotalShaders >= 1, TEXT("Ray tracing pipelines are expected to contain at least one shader"));
<<<<<<< HEAD

		FD3D12RayTracingPipelineCache* PipelineCache = Device->GetRayTracingPipelineCache();

		// All raygen shaders must share the same global root signature (this is validated below)

		GlobalRootSignature = PipelineCache->GetGlobalRootSignature();

		const FD3D12RayTracingPipelineState* BasePipeline = GRHISupportsRayTracingPSOAdditions 
			? FD3D12DynamicRHI::ResourceCast(Initializer.BasePipeline.GetReference())
			: nullptr;

=======

		FD3D12RayTracingPipelineCache* PipelineCache = Device->GetRayTracingPipelineCache();

		// All raygen shaders must share the same global root signature (this is validated below)

		GlobalRootSignature = PipelineCache->GetGlobalRootSignature();

		const FD3D12RayTracingPipelineState* BasePipeline = GRHISupportsRayTracingPSOAdditions 
			? FD3D12DynamicRHI::ResourceCast(Initializer.BasePipeline.GetReference())
			: nullptr;

>>>>>>> 3ecbc206
		if (BasePipeline)
		{
			PipelineShaderHashes = BasePipeline->PipelineShaderHashes;
		}
		PipelineShaderHashes.Reserve(MaxTotalShaders);

		TArray<FD3D12RayTracingPipelineCache::FEntry*> UniqueShaderCollections;
		UniqueShaderCollections.Reserve(MaxTotalShaders);

		FGraphEventArray CompileCompletionList;
		CompileCompletionList.Reserve(MaxTotalShaders);

		// Helper function to acquire a D3D12_EXISTING_COLLECTION_DESC for a compiled shader via cache
		auto AddShaderCollection = [Device, RayTracingDevice, GlobalRootSignature = this->GlobalRootSignature, PipelineCache,
										&UniqueShaderHashes = this->PipelineShaderHashes, &UniqueShaderCollections, &Initializer, &NumCacheHits, &CompileTime,
										&CompileCompletionList]
			(FD3D12RayTracingShader* Shader, FD3D12RayTracingPipelineCache::ECollectionType CollectionType)
		{
			bool bIsAlreadyInSet = false;
			const uint64 ShaderHash = GetShaderHash64(Shader);
			UniqueShaderHashes.Add(ShaderHash, &bIsAlreadyInSet);

			bool bCacheHit = false;

			CompileTime -= FPlatformTime::Cycles64();

			FD3D12RayTracingPipelineCache::FEntry* ShaderCacheEntry = PipelineCache->GetOrCompileShader(
				RayTracingDevice, Shader, GlobalRootSignature,
				Initializer.MaxPayloadSizeInBytes,
				CollectionType, CompileCompletionList,
				&bCacheHit);

			CompileTime += FPlatformTime::Cycles64();

			if (!bIsAlreadyInSet)
			{
				UniqueShaderCollections.Add(ShaderCacheEntry);

				if (bCacheHit) NumCacheHits++;
			}

			return ShaderCacheEntry;
		};

		// If no custom hit groups were provided, then disable SBT indexing and force default shader on all primitives

		bAllowHitGroupIndexing = Initializer.GetHitGroupTable().Num() ? Initializer.bAllowHitGroupIndexing : false;

		// Add ray generation shaders

		TArray<LPCWSTR> RayGenShaderNames;

		RayGenShaders.Reserve(InitializerRayGenShaders.Num());
		RayGenShaderNames.Reserve(InitializerRayGenShaders.Num());

		for (FRHIRayTracingShader* ShaderRHI : InitializerRayGenShaders)
		{
			FD3D12RayTracingShader* Shader = FD3D12DynamicRHI::ResourceCast(ShaderRHI);
			checkf(Shader->pRootSignature->GetRootSignature() == GlobalRootSignature, TEXT("All raygen and miss shaders must share the same root signature"));
			checkf(!Shader->ResourceCounts.bGlobalUniformBufferUsed, TEXT("Global uniform buffers are not implemented for ray generation shaders"));

			FD3D12RayTracingPipelineCache::FEntry* ShaderCacheEntry = AddShaderCollection(Shader, FD3D12RayTracingPipelineCache::ECollectionType::RayGen);

			RayGenShaderNames.Add(ShaderCacheEntry->GetPrimaryExportNameChars());
			RayGenShaders.Shaders.Add(Shader);
		}

		MaxHitGroupViewDescriptors = 0;
		MaxLocalRootSignatureSize = 0;


		// Add miss shaders

		TArray<LPCWSTR> MissShaderNames;
		MissShaders.Reserve(InitializerMissShaders.Num());
		MissShaderNames.Reserve(InitializerMissShaders.Num());

		for (FRHIRayTracingShader* ShaderRHI : InitializerMissShaders)
		{
			FD3D12RayTracingShader* Shader = FD3D12DynamicRHI::ResourceCast(ShaderRHI);

			checkf(Shader, TEXT("A valid ray tracing shader must be provided for all elements in the FRayTracingPipelineStateInitializer miss shader table."));
			checkf(!Shader->ResourceCounts.bGlobalUniformBufferUsed, TEXT("Global uniform buffers are not implemented for ray tracing miss shaders"));

			const uint32 ShaderViewDescriptors = Shader->ResourceCounts.NumSRVs + Shader->ResourceCounts.NumUAVs;
			MaxHitGroupViewDescriptors = FMath::Max(MaxHitGroupViewDescriptors, ShaderViewDescriptors);
			MaxLocalRootSignatureSize = FMath::Max(MaxLocalRootSignatureSize, Shader->pRootSignature->GetTotalRootSignatureSizeInBytes());

			FD3D12RayTracingPipelineCache::FEntry* ShaderCacheEntry = AddShaderCollection(Shader, FD3D12RayTracingPipelineCache::ECollectionType::Miss);

			MissShaderNames.Add(ShaderCacheEntry->GetPrimaryExportNameChars());
			MissShaders.Shaders.Add(Shader);
		}

		// Ensure miss shader 0 (default) requires no parameters
		if (!Initializer.bPartial)
		{
			FD3D12RayTracingShader* Shader = FD3D12DynamicRHI::ResourceCast(InitializerMissShaders[0]);

			const uint32 ShaderViewDescriptors = Shader->ResourceCounts.NumSRVs + Shader->ResourceCounts.NumUAVs;
			
			checkf(ShaderViewDescriptors == 0, TEXT("Default miss shader (miss shader 0) must take no parameters"));
		}

		// Add hit groups

		TArray<LPCWSTR> HitGroupNames;
		HitGroupShaders.Reserve(InitializerHitGroups.Num());
		HitGroupNames.Reserve(InitializerHitGroups.Num());

		for (FRHIRayTracingShader* ShaderRHI : InitializerHitGroups)
		{
			FD3D12RayTracingShader* Shader = FD3D12DynamicRHI::ResourceCast(ShaderRHI);

			checkf(Shader, TEXT("A valid ray tracing hit group shader must be provided for all elements in the FRayTracingPipelineStateInitializer hit group table."));

			const uint32 ShaderViewDescriptors = Shader->ResourceCounts.NumSRVs + Shader->ResourceCounts.NumUAVs;
			MaxHitGroupViewDescriptors = FMath::Max(MaxHitGroupViewDescriptors, ShaderViewDescriptors);
			MaxLocalRootSignatureSize = FMath::Max(MaxLocalRootSignatureSize, Shader->pRootSignature->GetTotalRootSignatureSizeInBytes());

			FD3D12RayTracingPipelineCache::FEntry* ShaderCacheEntry = AddShaderCollection(Shader, FD3D12RayTracingPipelineCache::ECollectionType::HitGroup);

			HitGroupNames.Add(ShaderCacheEntry->GetPrimaryExportNameChars());
			HitGroupShaders.Shaders.Add(Shader);
		}

		// Add callable shaders

		TArray<LPCWSTR> CallableShaderNames;
		CallableShaders.Reserve(InitializerCallableShaders.Num());
		CallableShaderNames.Reserve(InitializerCallableShaders.Num());

		for (FRHIRayTracingShader* ShaderRHI : InitializerCallableShaders)
		{
			FD3D12RayTracingShader* Shader = FD3D12DynamicRHI::ResourceCast(ShaderRHI);

			checkf(Shader, TEXT("A valid ray tracing shader must be provided for all elements in the FRayTracingPipelineStateInitializer callable shader table."));
			checkf(!Shader->ResourceCounts.bGlobalUniformBufferUsed, TEXT("Global uniform buffers are not implemented for ray tracing callable shaders"));

			const uint32 ShaderViewDescriptors = Shader->ResourceCounts.NumSRVs + Shader->ResourceCounts.NumUAVs;
			MaxHitGroupViewDescriptors = FMath::Max(MaxHitGroupViewDescriptors, ShaderViewDescriptors);
			MaxLocalRootSignatureSize = FMath::Max(MaxLocalRootSignatureSize, Shader->pRootSignature->GetTotalRootSignatureSizeInBytes());

			FD3D12RayTracingPipelineCache::FEntry* ShaderCacheEntry = AddShaderCollection(Shader, FD3D12RayTracingPipelineCache::ECollectionType::Callable);

			CallableShaderNames.Add(ShaderCacheEntry->GetPrimaryExportNameChars());
			CallableShaders.Shaders.Add(Shader);
		}

		// Wait for all compilation tasks to be complete and then gather the compiled collection descriptors

		CompileTime -= FPlatformTime::Cycles64();

		FTaskGraphInterface::Get().WaitUntilTasksComplete(CompileCompletionList);

		CompileTime += FPlatformTime::Cycles64();

		if (Initializer.bPartial)
		{
			// Partial pipelines don't have a linking phase, so exit immediately after compilation tasks are complete.
			return;
		}

		TArray<D3D12_EXISTING_COLLECTION_DESC> UniqueShaderCollectionDescs;
		UniqueShaderCollectionDescs.Reserve(MaxTotalShaders);
		for (FD3D12RayTracingPipelineCache::FEntry* Entry : UniqueShaderCollections)
		{
			UniqueShaderCollectionDescs.Add(Entry->GetCollectionDesc());
		}

		// Link final RTPSO from shader collections

		LinkTime -= FPlatformTime::Cycles64();

		if (BasePipeline)
		{
			if (UniqueShaderCollectionDescs.Num() == 0)
			{
				// New PSO does not actually have any new shaders that were not in the base
				StateObject = BasePipeline->StateObject.GetReference();
			}
			else
			{

				TArray<D3D12_STATE_SUBOBJECT> Subobjects;

				int32 SubobjectIndex = 0;
				Subobjects.Reserve(UniqueShaderCollectionDescs.Num() + 1);

				D3D12_STATE_OBJECT_CONFIG StateObjectConfig = {};
				StateObjectConfig.Flags = D3D12_STATE_OBJECT_FLAG_ALLOW_STATE_OBJECT_ADDITIONS;
				Subobjects.Add(D3D12_STATE_SUBOBJECT{ D3D12_STATE_SUBOBJECT_TYPE_STATE_OBJECT_CONFIG, &StateObjectConfig });

				for (const D3D12_EXISTING_COLLECTION_DESC& Collection : UniqueShaderCollectionDescs)
				{
					Subobjects.Add(D3D12_STATE_SUBOBJECT{ D3D12_STATE_SUBOBJECT_TYPE_EXISTING_COLLECTION, &Collection });
				}

				D3D12_STATE_OBJECT_DESC Desc = {};
				Desc.Type = D3D12_STATE_OBJECT_TYPE_RAYTRACING_PIPELINE;
				Desc.NumSubobjects = Subobjects.Num();
				Desc.pSubobjects = Subobjects.GetData();

				ID3D12Device7* Device7 = Device->GetDevice7();

				VERIFYD3D12RESULT(Device7->AddToStateObject(&Desc,
					BasePipeline->StateObject.GetReference(),
					IID_PPV_ARGS(StateObject.GetInitReference())));
			}
		}
		else
		{
			StateObject = CreateRayTracingStateObject(
				RayTracingDevice,
				{}, // Libraries,
				{}, // LibraryExports,
				Initializer.MaxPayloadSizeInBytes,
				{}, // HitGroups
				GlobalRootSignature,
				{}, // LocalRootSignatures
				{}, // LocalRootSignatureAssociations,
				UniqueShaderCollectionDescs,
				D3D12_STATE_OBJECT_TYPE_RAYTRACING_PIPELINE);
		}

		LinkTime += FPlatformTime::Cycles64();

		HRESULT QueryInterfaceResult = StateObject->QueryInterface(IID_PPV_ARGS(PipelineProperties.GetInitReference()));
		checkf(SUCCEEDED(QueryInterfaceResult), TEXT("Failed to query pipeline properties from the ray tracing pipeline state object. Result=%08x"), QueryInterfaceResult);

		auto GetShaderIdentifier = [PipelineProperties = this->PipelineProperties.GetReference()](LPCWSTR ExportName)->FD3D12ShaderIdentifier
		{
			FD3D12ShaderIdentifier Result;

			const void* Data = PipelineProperties->GetShaderIdentifier(ExportName);
			checkf(Data, TEXT("Couldn't find requested export in the ray tracing shader pipeline"));

			if (Data)
			{
				Result.SetData(Data);
			}

			return Result;
		};

		// Query shader identifiers from the pipeline state object

		check(HitGroupNames.Num() == InitializerHitGroups.Num());

		HitGroupShaders.Identifiers.SetNumUninitialized(InitializerHitGroups.Num());
		for (int32 HitGroupIndex = 0; HitGroupIndex < HitGroupNames.Num(); ++HitGroupIndex)
		{
			LPCWSTR ExportNameChars = HitGroupNames[HitGroupIndex];
			HitGroupShaders.Identifiers[HitGroupIndex] = GetShaderIdentifier(ExportNameChars);
		}

		RayGenShaders.Identifiers.SetNumUninitialized(RayGenShaderNames.Num());
		for (int32 ShaderIndex = 0; ShaderIndex < RayGenShaderNames.Num(); ++ShaderIndex)
		{
			LPCWSTR ExportNameChars = RayGenShaderNames[ShaderIndex];
			RayGenShaders.Identifiers[ShaderIndex] = GetShaderIdentifier(ExportNameChars);
		}

		MissShaders.Identifiers.SetNumUninitialized(MissShaderNames.Num());
		for (int32 ShaderIndex = 0; ShaderIndex < MissShaderNames.Num(); ++ShaderIndex)
		{
			LPCWSTR ExportNameChars = MissShaderNames[ShaderIndex];
			MissShaders.Identifiers[ShaderIndex] = GetShaderIdentifier(ExportNameChars);
		}

		CallableShaders.Identifiers.SetNumUninitialized(CallableShaderNames.Num());
		for (int32 ShaderIndex = 0; ShaderIndex < CallableShaderNames.Num(); ++ShaderIndex)
		{
			LPCWSTR ExportNameChars = CallableShaderNames[ShaderIndex];
			CallableShaders.Identifiers[ShaderIndex] = GetShaderIdentifier(ExportNameChars);
		}

		// Setup default shader binding table, which simply includes all provided RGS and MS plus a single default closest hit shader.
		// Hit record indexing and local resources access is disabled when using using this SBT.

		FD3D12RayTracingShaderTable::FInitializer SBTInitializer = {};
		SBTInitializer.NumRayGenShaders = RayGenShaders.Identifiers.Num();
		SBTInitializer.NumMissShaders = MissShaders.Identifiers.Num();
		SBTInitializer.NumCallableRecords = 0; // Default SBT does not support callable shaders
		SBTInitializer.NumMissRecords = 1;
		SBTInitializer.NumHitRecords = 0; // Default SBT does not support indexable hit shaders
		SBTInitializer.LocalRootDataSize = 0; // Shaders in default SBT are not allowed to access any local resources

		// Create default shader tables for every node in the LDA group
		FD3D12Adapter* Adapter = Device->GetParentAdapter();

		for (uint32 GPUIndex : FRHIGPUMask::All())
		{
			FD3D12Device* NodeDevice = Adapter->GetDevice(GPUIndex);
			DefaultShaderTables[GPUIndex].Init(SBTInitializer, NodeDevice);
			DefaultShaderTables[GPUIndex].SetRayGenIdentifiers(RayGenShaders.Identifiers);
			DefaultShaderTables[GPUIndex].SetMissIdentifiers(MissShaders.Identifiers);
			DefaultShaderTables[GPUIndex].SetDefaultHitGroupIdentifier(HitGroupShaders.Identifiers[0]);
		}

		PipelineStackSize = PipelineProperties->GetPipelineStackSize();

		TotalCreationTime += FPlatformTime::Cycles64();

		// Report stats for pipelines that take a long time to create

#if !NO_LOGGING

		// Gather PSO stats
		ShaderStats.Reserve(UniqueShaderCollections.Num());
		for (FD3D12RayTracingPipelineCache::FEntry* Entry : UniqueShaderCollections)
		{
			FShaderStats Stats;
			Stats.Name = *(Entry->Shader->EntryPoint);
			Stats.ShaderSize = uint32(Entry->Shader->ShaderBytecode.GetShaderBytecode().BytecodeLength);
			Stats.CompileTimeMS = Entry->CompileTimeMS;
			if (Entry->Shader->GetFrequency() == SF_RayGen)
			{
				Stats.StackSize = uint32(PipelineProperties->GetShaderStackSize(*(Entry->ExportNames[0])));
			}
			ShaderStats.Add(Stats);
		}

		ShaderStats.Sort([](const FShaderStats& A, const FShaderStats& B) { return B.CompileTimeMS < A.CompileTimeMS; });

		const double TotalCreationTimeMS = 1000.0 * FPlatformTime::ToSeconds64(TotalCreationTime);
		const float CreationTimeWarningThresholdMS = 10.0f;
		if (TotalCreationTimeMS > CreationTimeWarningThresholdMS)
		{
			const double CompileTimeMS = 1000.0 * FPlatformTime::ToSeconds64(CompileTime);
			const double LinkTimeMS = 1000.0 * FPlatformTime::ToSeconds64(LinkTime);
			uint32 NumUniqueShaders = UniqueShaderCollections.Num();
			UE_LOG(LogD3D12RHI, Log,
				TEXT("Creating RTPSO with %d shaders (%d cached, %d new) took %.2f ms. Compile time %.2f ms, link time %.2f ms."),
<<<<<<< HEAD
				PipelineShaderHashes.Num(), NumCacheHits, NumUniqueShaders - NumCacheHits, TotalCreatimTimeMS, CompileTimeMS, LinkTimeMS);
=======
				PipelineShaderHashes.Num(), NumCacheHits, NumUniqueShaders - NumCacheHits, (float)TotalCreationTimeMS, (float)CompileTimeMS, (float)LinkTimeMS);
>>>>>>> 3ecbc206
		}

#endif //!NO_LOGGING
	}

	FD3D12RayTracingShaderLibrary RayGenShaders;
	FD3D12RayTracingShaderLibrary MissShaders;
	FD3D12RayTracingShaderLibrary HitGroupShaders;
	FD3D12RayTracingShaderLibrary CallableShaders;

	// Shader table that can be used to dispatch ray tracing work that doesn't require real SBT bindings.
	// This is useful for the case where user only provides default RayGen, Miss and HitGroup shaders.
	FD3D12RayTracingShaderTable DefaultShaderTables[MAX_NUM_GPUS];

	ID3D12RootSignature* GlobalRootSignature = nullptr;

	TRefCountPtr<ID3D12StateObject> StateObject;
	TRefCountPtr<ID3D12StateObjectProperties> PipelineProperties;

	static constexpr uint32 ShaderIdentifierSize = D3D12_SHADER_IDENTIFIER_SIZE_IN_BYTES;
	bool bAllowHitGroupIndexing = true;

	uint32 MaxLocalRootSignatureSize = 0;
	uint32 MaxHitGroupViewDescriptors = 0;

	TSet<uint64> PipelineShaderHashes;
<<<<<<< HEAD

=======
	uint32 PipelineStackSize = 0;

#if !NO_LOGGING
	struct FShaderStats
	{
		const TCHAR* Name = nullptr;
		float CompileTimeMS = 0;
		uint32 StackSize = 0;
		uint32 ShaderSize = 0;
	};
	TArray<FShaderStats> ShaderStats;
#endif // !NO_LOGGING
>>>>>>> 3ecbc206
};

class FD3D12BasicRayTracingPipeline
{
public:

	UE_NONCOPYABLE(FD3D12BasicRayTracingPipeline)

	FD3D12BasicRayTracingPipeline(FD3D12Device* Device)
	{
		// Occlusion pipeline
		{
			FRayTracingPipelineStateInitializer OcclusionInitializer;

			FRHIRayTracingShader* OcclusionRGSTable[] = { GetBuildInRayTracingShader<FOcclusionMainRG>() };
			OcclusionInitializer.SetRayGenShaderTable(OcclusionRGSTable);

			FRHIRayTracingShader* OcclusionMSTable[] = { GetBuildInRayTracingShader<FDefaultMainMS>() };
			OcclusionInitializer.SetMissShaderTable(OcclusionMSTable);

			OcclusionInitializer.bAllowHitGroupIndexing = false;

			Occlusion = new FD3D12RayTracingPipelineState(Device, OcclusionInitializer);
		}

		// Intersection pipeline
		{
			FRayTracingPipelineStateInitializer IntersectionInitializer;

			FRHIRayTracingShader* IntersectionRGSTable[] = { GetBuildInRayTracingShader<FIntersectionMainRG>() };
			IntersectionInitializer.SetRayGenShaderTable(IntersectionRGSTable);

			FRHIRayTracingShader* IntersectionMSTable[] = { GetBuildInRayTracingShader<FDefaultMainMS>() };
			IntersectionInitializer.SetMissShaderTable(IntersectionMSTable);

			FRHIRayTracingShader* IntersectionHitTable[] = { GetBuildInRayTracingShader<FIntersectionMainCHS>() };
			IntersectionInitializer.SetHitGroupTable(IntersectionHitTable);

			IntersectionInitializer.bAllowHitGroupIndexing = false;

			Intersection = new FD3D12RayTracingPipelineState(Device, IntersectionInitializer);
		}
	}

	~FD3D12BasicRayTracingPipeline()
	{
		delete Intersection;
		delete Occlusion;
	}

	FD3D12RayTracingPipelineState* Occlusion;
	FD3D12RayTracingPipelineState* Intersection;
};

void FD3D12Device::InitRayTracing()
{
	check(RayTracingPipelineCache == nullptr);
	RayTracingPipelineCache = new FD3D12RayTracingPipelineCache(this);

	check(RayTracingDescriptorHeapCache == nullptr);
	RayTracingDescriptorHeapCache = new FD3D12RayTracingDescriptorHeapCache(this);

	check(BasicRayTracingPipeline == nullptr);
	BasicRayTracingPipeline = new FD3D12BasicRayTracingPipeline(this);
}

void FD3D12Device::CleanupRayTracing()
{
	delete BasicRayTracingPipeline;
	BasicRayTracingPipeline = nullptr;

	delete RayTracingPipelineCache;
	RayTracingPipelineCache = nullptr;

	// Note: RayTracingDescriptorHeapCache is destroyed in ~FD3D12Device, after all deferred deletion is processed
}

FRayTracingPipelineStateRHIRef FD3D12DynamicRHI::RHICreateRayTracingPipelineState(const FRayTracingPipelineStateInitializer& Initializer)
{
	FD3D12Device* Device = GetAdapter().GetDevice(0); // All pipelines are created on the first node, as they may be used on any other linked GPU.
	FD3D12RayTracingPipelineState* Result = new FD3D12RayTracingPipelineState(Device, Initializer);

	return Result;
}

FRayTracingGeometryRHIRef FD3D12DynamicRHI::RHICreateRayTracingGeometry(const FRayTracingGeometryInitializer& Initializer)
{
	return new FD3D12RayTracingGeometry(Initializer);
}

FRayTracingSceneRHIRef FD3D12DynamicRHI::RHICreateRayTracingScene(const FRayTracingSceneInitializer& Initializer)
{
	TRACE_CPUPROFILER_EVENT_SCOPE(CreateRayTracingScene);

	FD3D12Adapter& Adapter = GetAdapter();

	return new FD3D12RayTracingScene(&Adapter, Initializer);
}

FVertexBufferRHIRef FD3D12RayTracingGeometry::NullTransformBuffer;

FD3D12RayTracingGeometry::FD3D12RayTracingGeometry(const FRayTracingGeometryInitializer& Initializer)
{
	INC_DWORD_STAT(STAT_D3D12RayTracingAllocatedBLAS);

	DebugName = Initializer.DebugName;

	if(!FD3D12RayTracingGeometry::NullTransformBuffer.IsValid())
	{
		TResourceArray<float> NullTransformData;
		NullTransformData.SetNumZeroed(12);

		FRHIResourceCreateInfo CreateInfo;
		CreateInfo.ResourceArray = &NullTransformData;

		FD3D12RayTracingGeometry::NullTransformBuffer = RHICreateVertexBuffer(NullTransformData.GetResourceDataSize(), BUF_Static, CreateInfo);
	}

	FMemory::Memzero(PostBuildInfoBufferReadbackFences);

	IndexOffsetInBytes = Initializer.IndexBufferOffset;
	TotalPrimitiveCount = Initializer.TotalPrimitiveCount;

	switch (Initializer.GeometryType)
	{
	case RTGT_Triangles:
		GeometryType = D3D12_RAYTRACING_GEOMETRY_TYPE_TRIANGLES;
		break;
	case RTGT_Procedural:
		GeometryType = D3D12_RAYTRACING_GEOMETRY_TYPE_PROCEDURAL_PRIMITIVE_AABBS;
		break;
	default:
		checkf(false, TEXT("Unexpected ray tracing geometry type"));
	}

	if (Initializer.bFastBuild)
	{
		BuildFlags = D3D12_RAYTRACING_ACCELERATION_STRUCTURE_BUILD_FLAG_PREFER_FAST_BUILD;
	}
	else
	{
		BuildFlags = D3D12_RAYTRACING_ACCELERATION_STRUCTURE_BUILD_FLAG_PREFER_FAST_TRACE;
	}

	if (Initializer.bAllowUpdate)
	{
		BuildFlags |= D3D12_RAYTRACING_ACCELERATION_STRUCTURE_BUILD_FLAG_ALLOW_UPDATE;
	}

	if (!Initializer.bFastBuild && !Initializer.bAllowUpdate && GD3D12RayTracingAllowCompaction)
	{
		BuildFlags |= D3D12_RAYTRACING_ACCELERATION_STRUCTURE_BUILD_FLAG_ALLOW_COMPACTION;
	}

	if (GRayTracingDebugForceBuildMode == 1)
	{
		BuildFlags |= D3D12_RAYTRACING_ACCELERATION_STRUCTURE_BUILD_FLAG_PREFER_FAST_BUILD;
		BuildFlags &= ~D3D12_RAYTRACING_ACCELERATION_STRUCTURE_BUILD_FLAG_PREFER_FAST_TRACE;
	}
	else if (GRayTracingDebugForceBuildMode == 2)
	{
		BuildFlags |= D3D12_RAYTRACING_ACCELERATION_STRUCTURE_BUILD_FLAG_PREFER_FAST_TRACE;
		BuildFlags &= ~D3D12_RAYTRACING_ACCELERATION_STRUCTURE_BUILD_FLAG_PREFER_FAST_BUILD;
	}

	checkf(Initializer.Segments.Num() > 0, TEXT("Ray tracing geometry must be initialized with at least one segment."));
	Segments = TArray<FRayTracingGeometrySegment>(Initializer.Segments.GetData(), Initializer.Segments.Num());

#if DO_CHECK
	static constexpr uint32 IndicesPerPrimitive = 3; // Only triangle meshes are supported

	{
		uint32 ComputedPrimitiveCountForValidation = 0;

		for (const FRayTracingGeometrySegment& Segment : Segments)
		{
			checkf(Segment.VertexBuffer, TEXT("Position vertex buffer is required for ray tracing geometry"));
			checkf(Segment.VertexBufferStride, TEXT("Position vertex buffer is required for ray tracing geometry"));
			checkf(Segment.VertexBufferStride % 4 == 0, TEXT("Position vertex buffer stride must be aligned to 4 bytes for ByteAddressBuffer loads to work"));

			if (Initializer.GeometryType == RTGT_Triangles)
			{
				// #dxr_todo UE-72160: temporary constraints on vertex and index buffer formats (this will be relaxed when more flexible vertex/index fetching is implemented)
				checkf(Segment.VertexBufferElementType == VET_Float3
					|| Segment.VertexBufferElementType == VET_Float4, TEXT("Only float3/4 vertex buffers are currently implemented.")); // #dxr_todo UE-72160: support other vertex buffer formats
				checkf(Segment.VertexBufferStride >= 12, TEXT("Only deinterleaved float3 position vertex buffers are currently implemented.")); // #dxr_todo UE-72160: support interleaved vertex buffers
			}
			else if (Initializer.GeometryType == RTGT_Procedural)
			{
				checkf(Segment.VertexBufferStride >= (2 * sizeof(FVector)), TEXT("Procedural geometry vertex buffer must contain at least 2xFloat3 that defines 3D bounding boxes of primitives."));
			}

			ComputedPrimitiveCountForValidation += Segment.NumPrimitives;
			check(Segment.FirstPrimitive + Segment.NumPrimitives <= Initializer.TotalPrimitiveCount);

			if (Initializer.IndexBuffer)
			{
				check(Initializer.IndexBuffer->GetSize() >=
					(Segment.FirstPrimitive + Segment.NumPrimitives) * IndicesPerPrimitive * IndexStride + IndexOffsetInBytes);
			}
		}
		check(ComputedPrimitiveCountForValidation == Initializer.TotalPrimitiveCount);
	}
#endif // DO_CHECK

	RHIIndexBuffer = Initializer.IndexBuffer;
	SetDirty(FRHIGPUMask::All(), true);

	INC_DWORD_STAT_BY(STAT_D3D12RayTracingTrianglesBLAS, Initializer.TotalPrimitiveCount);
}

FD3D12RayTracingGeometry::~FD3D12RayTracingGeometry()
{
	for (TRefCountPtr<FD3D12MemBuffer>& Buffer : AccelerationStructureBuffers)
	{
		if (Buffer)
		{
			DEC_MEMORY_STAT_BY(STAT_D3D12RayTracingUsedVideoMemory, Buffer->GetSize());
			DEC_MEMORY_STAT_BY(STAT_D3D12RayTracingBLASMemory, Buffer->GetSize());
		}
	}

	for (TRefCountPtr<FD3D12MemBuffer>& Buffer : ScratchBuffers)
	{
		if (Buffer)
		{
			DEC_MEMORY_STAT_BY(STAT_D3D12RayTracingUsedVideoMemory, Buffer->GetSize());
			DEC_MEMORY_STAT_BY(STAT_D3D12RayTracingBLASMemory, Buffer->GetSize());
		}
	}

	DEC_DWORD_STAT_BY(STAT_D3D12RayTracingTrianglesBLAS, TotalPrimitiveCount);
	DEC_DWORD_STAT(STAT_D3D12RayTracingAllocatedBLAS);
}

void FD3D12RayTracingGeometry::TransitionBuffers(FD3D12CommandContext& CommandContext)
{
	// Transition vertex and index resources..
	if (RHIIndexBuffer)
	{
		FD3D12Buffer* IndexBuffer = CommandContext.RetrieveObject<FD3D12Buffer>(RHIIndexBuffer.GetReference());
		if (IndexBuffer->GetResource()->RequiresResourceStateTracking())
		{
			FD3D12DynamicRHI::TransitionResource(CommandContext.CommandListHandle, IndexBuffer->GetResource(), D3D12_RESOURCE_STATE_NON_PIXEL_SHADER_RESOURCE, 0);
		}
	}

	for (const FRayTracingGeometrySegment& Segment : Segments)
	{
		const FVertexBufferRHIRef& RHIVertexBuffer = Segment.VertexBuffer;
		FD3D12Buffer* VertexBuffer = CommandContext.RetrieveObject<FD3D12Buffer>(RHIVertexBuffer.GetReference());
		if (VertexBuffer->GetResource()->RequiresResourceStateTracking())
		{
			FD3D12DynamicRHI::TransitionResource(CommandContext.CommandListHandle, VertexBuffer->GetResource(), D3D12_RESOURCE_STATE_NON_PIXEL_SHADER_RESOURCE, 0);
		}
	}
}

static void CreateAccelerationStructureBuffers(
	TRefCountPtr<FD3D12MemBuffer>& AccelerationStructureBuffer,
	TRefCountPtr<FD3D12MemBuffer>&  ScratchBuffer,
	FD3D12Adapter* Adapter, uint32 GPUIndex,
	const D3D12_RAYTRACING_ACCELERATION_STRUCTURE_PREBUILD_INFO& PrebuildInfo,
	const TCHAR* DebugName)
{
	FRHIResourceCreateInfo CreateInfo;

	D3D12_RESOURCE_DESC AccelerationStructureBufferDesc = CD3DX12_RESOURCE_DESC::Buffer(
		PrebuildInfo.ResultDataMaxSizeInBytes, D3D12_RESOURCE_FLAG_ALLOW_UNORDERED_ACCESS);

	CreateInfo.GPUMask = FRHIGPUMask::FromIndex(GPUIndex);
	CreateInfo.DebugName = DebugName;
	AccelerationStructureBuffer = Adapter->CreateRHIBuffer<FD3D12MemBuffer>(
		nullptr, AccelerationStructureBufferDesc, D3D12_RAYTRACING_ACCELERATION_STRUCTURE_BYTE_ALIGNMENT,
		0, AccelerationStructureBufferDesc.Width, BUF_AccelerationStructure, ED3D12ResourceStateMode::SingleState, CreateInfo);

	SetName(AccelerationStructureBuffer->GetResource(), DebugName);

	// #dxr_todo UE-72161: scratch buffers can be pooled and reused for different scenes and geometries
	D3D12_RESOURCE_DESC ScratchBufferDesc = CD3DX12_RESOURCE_DESC::Buffer(
		FMath::Max(PrebuildInfo.UpdateScratchDataSizeInBytes, PrebuildInfo.ScratchDataSizeInBytes), D3D12_RESOURCE_FLAG_ALLOW_UNORDERED_ACCESS);

	CreateInfo.GPUMask = FRHIGPUMask::FromIndex(GPUIndex);
	CreateInfo.DebugName = TEXT("ScratchBuffer");
	ScratchBuffer = Adapter->CreateRHIBuffer<FD3D12MemBuffer>(
		nullptr, ScratchBufferDesc, D3D12_RAYTRACING_ACCELERATION_STRUCTURE_BYTE_ALIGNMENT,
		0, ScratchBufferDesc.Width, BUF_UnorderedAccess, ED3D12ResourceStateMode::SingleState, CreateInfo);

	SetName(ScratchBuffer->GetResource(), TEXT("Acceleration structure scratch"));
}

void FD3D12RayTracingGeometry::BuildAccelerationStructure(FD3D12CommandContext& CommandContext, EAccelerationStructureBuildMode BuildMode)
{
	TRACE_CPUPROFILER_EVENT_SCOPE(BuildAccelerationStructure_BottomLevel);
<<<<<<< HEAD
=======
	SCOPE_CYCLE_COUNTER(STAT_D3D12BuildBLAS);
>>>>>>> 3ecbc206

	if (RHIIndexBuffer)
	{
		checkf(RHIIndexBuffer->GetStride() == 2 || RHIIndexBuffer->GetStride() == 4, TEXT("Index buffer must be 16 or 32 bit."));
	}

	IndexStride = RHIIndexBuffer ? RHIIndexBuffer->GetStride() : 0; // stride 0 means implicit triangle list for non-indexed geometry

	const bool bIsUpdate = BuildMode == EAccelerationStructureBuildMode::Update;
	static constexpr uint32 IndicesPerPrimitive = 3; // Only triangle meshes are supported

	// Array of geometry descriptions, one per segment (single-segment geometry is a common case).
	TArray<D3D12_RAYTRACING_GEOMETRY_DESC, TInlineAllocator<1>> Descs;

	Descs.Reserve(Segments.Num());

	FD3D12Buffer* IndexBuffer = CommandContext.RetrieveObject<FD3D12Buffer>(RHIIndexBuffer.GetReference());
	FD3D12Buffer* NullTransformBufferD3D12 = CommandContext.RetrieveObject<FD3D12Buffer>(NullTransformBuffer.GetReference());

	TArray<FHitGroupSystemParameters>& HitGroupSystemParametersForThisGPU = HitGroupSystemParameters[CommandContext.GetGPUIndex()];
	HitGroupSystemParametersForThisGPU.Reset(Segments.Num());

	for (const FRayTracingGeometrySegment& Segment : Segments)
	{
		D3D12_RAYTRACING_GEOMETRY_DESC Desc = {};

		Desc.Flags = D3D12_RAYTRACING_GEOMETRY_FLAG_NONE;
		Desc.Type = GeometryType;

		if (Segment.bForceOpaque)
		{
			// Deny anyhit shader invocations when this segment is hit
			Desc.Flags |= D3D12_RAYTRACING_GEOMETRY_FLAG_OPAQUE;
		}

		if (!Segment.bAllowDuplicateAnyHitShaderInvocation)
		{
			// Allow only a single any-hit shader invocation per primitive
			Desc.Flags |= D3D12_RAYTRACING_GEOMETRY_FLAG_NO_DUPLICATE_ANYHIT_INVOCATION;
		}

		FD3D12Buffer* VertexBuffer = CommandContext.RetrieveObject<FD3D12Buffer>(Segment.VertexBuffer.GetReference());
		
		FHitGroupSystemParameters SystemParameters = {};
		SystemParameters.RootConstants.SetVertexAndIndexStride(Segment.VertexBufferStride, IndexStride);
		SystemParameters.VertexBuffer = VertexBuffer->ResourceLocation.GetGPUVirtualAddress() + Segment.VertexBufferOffset;

		// Conservative estimate of the maximum number of elements in this VB.
		// Real used number will depend on the index buffer and is not available here right now.
		// #dxr_todo: Add explicit vertex count to FRayTracingGeometrySegment.
		const uint32 MaxSegmentVertices = (VertexBuffer->ResourceLocation.GetSize() - Segment.VertexBufferOffset) / Segment.VertexBufferStride;

		if (GeometryType == D3D12_RAYTRACING_GEOMETRY_TYPE_TRIANGLES)
		{
			switch (Segment.VertexBufferElementType)
			{
			case VET_Float4:
				// While the DXGI_FORMAT_R32G32B32A32_FLOAT format is not supported by DXR, since we manually load vertex 
				// data when we are building the BLAS, we can just rely on the vertex stride to offset the read index, 
				// and read only the 3 vertex components, and so use the DXGI_FORMAT_R32G32B32_FLOAT vertex format
			case VET_Float3:
				Desc.Triangles.VertexFormat = DXGI_FORMAT_R32G32B32_FLOAT;
				break;
			case VET_Float2:
				Desc.Triangles.VertexFormat = DXGI_FORMAT_R32G32_FLOAT;
				break;
			case VET_Half2:
				Desc.Triangles.VertexFormat = DXGI_FORMAT_R16G16_FLOAT;
				break;
			default:
				checkNoEntry();
				break;
			}

			if (Segment.bEnabled)
			{
				Desc.Triangles.Transform3x4 = D3D12_GPU_VIRTUAL_ADDRESS(0);
			}
			else
			{
				Desc.Triangles.Transform3x4 = NullTransformBufferD3D12->ResourceLocation.GetGPUVirtualAddress();
			}

			if (IndexBuffer)
			{
				SystemParameters.IndexBuffer = IndexBuffer->ResourceLocation.GetGPUVirtualAddress();
				SystemParameters.RootConstants.IndexBufferOffsetInBytes = IndexOffsetInBytes + IndexStride * Segment.FirstPrimitive * IndicesPerPrimitive;

				Desc.Triangles.IndexFormat = IndexStride == 4 ? DXGI_FORMAT_R32_UINT : DXGI_FORMAT_R16_UINT;
				Desc.Triangles.IndexCount = Segment.NumPrimitives * IndicesPerPrimitive;
				Desc.Triangles.IndexBuffer = SystemParameters.IndexBuffer + SystemParameters.RootConstants.IndexBufferOffsetInBytes;
				Desc.Triangles.VertexCount = MaxSegmentVertices;

				IndexBuffer->GetResource()->UpdateResidency(CommandContext.CommandListHandle);
			}
			else
			{
				// Non-indexed geometry
				checkf(Segments.Num() == 1, TEXT("Non-indexed geometry with multiple segments is not implemented."));
				Desc.Triangles.IndexFormat = DXGI_FORMAT_UNKNOWN;
				Desc.Triangles.IndexCount = 0;
				Desc.Triangles.IndexBuffer = D3D12_GPU_VIRTUAL_ADDRESS(0);
				Desc.Triangles.VertexCount = FMath::Min<uint32>(MaxSegmentVertices, TotalPrimitiveCount * 3);
			}

			Desc.Triangles.VertexBuffer.StartAddress = SystemParameters.VertexBuffer;
			Desc.Triangles.VertexBuffer.StrideInBytes = Segment.VertexBufferStride;
		}
		else if (GeometryType == D3D12_RAYTRACING_GEOMETRY_TYPE_PROCEDURAL_PRIMITIVE_AABBS)
		{
			Desc.AABBs.AABBCount = Segment.NumPrimitives;
			Desc.AABBs.AABBs.StartAddress = SystemParameters.VertexBuffer;
			Desc.AABBs.AABBs.StrideInBytes = Segment.VertexBufferStride;
		}
		else
		{
			checkf(false, TEXT("Unexpected ray tracing geometry type"));
		}

		VertexBuffer->ResourceLocation.GetResource()->UpdateResidency(CommandContext.CommandListHandle);

		Descs.Add(Desc);

		if (GeometryType == D3D12_RAYTRACING_GEOMETRY_TYPE_TRIANGLES)
		{
			// #dxr_todo UE-72160: support various vertex buffer layouts (fetch/decode based on vertex stride and format)
			checkf(Segment.VertexBufferElementType == VET_Float3 || Segment.VertexBufferElementType == VET_Float4, TEXT("Only VET_Float3 and Float4 are currently implemented and tested. Other formats will be supported in the future."));
		}

		HitGroupSystemParametersForThisGPU.Add(SystemParameters);
	}

	const uint32 GPUIndex = CommandContext.GetGPUIndex();
	FD3D12Adapter* Adapter = CommandContext.GetParentAdapter();

	ID3D12Device5* RayTracingDevice = CommandContext.GetParentDevice()->GetDevice5();

	D3D12_RAYTRACING_ACCELERATION_STRUCTURE_BUILD_FLAGS LocalBuildFlags = D3D12_RAYTRACING_ACCELERATION_STRUCTURE_BUILD_FLAGS(BuildFlags);

	if (bIsUpdate)
	{
		checkf(BuildFlags & D3D12_RAYTRACING_ACCELERATION_STRUCTURE_BUILD_FLAG_ALLOW_UPDATE,
			TEXT("Acceleration structure must be created with FRayTracingGeometryInitializer::bAllowUpdate=true to perform refit / update."));

		LocalBuildFlags |= D3D12_RAYTRACING_ACCELERATION_STRUCTURE_BUILD_FLAG_PERFORM_UPDATE;
	}

	D3D12_BUILD_RAYTRACING_ACCELERATION_STRUCTURE_INPUTS PrebuildDescInputs = {};

	PrebuildDescInputs.Type = D3D12_RAYTRACING_ACCELERATION_STRUCTURE_TYPE_BOTTOM_LEVEL;
	PrebuildDescInputs.DescsLayout = D3D12_ELEMENTS_LAYOUT_ARRAY;
	PrebuildDescInputs.NumDescs = Descs.Num();
	PrebuildDescInputs.pGeometryDescs = Descs.GetData();
	PrebuildDescInputs.Flags = LocalBuildFlags;

	if (!AccelerationStructureBuffers[GPUIndex])
	{
		check(!bIsUpdate);

		D3D12_RAYTRACING_ACCELERATION_STRUCTURE_PREBUILD_INFO PrebuildInfo = {};

		RayTracingDevice->GetRaytracingAccelerationStructurePrebuildInfo(&PrebuildDescInputs, &PrebuildInfo);

		CreateAccelerationStructureBuffers(
			AccelerationStructureBuffers[GPUIndex],
			ScratchBuffers[GPUIndex],
			Adapter, GPUIndex,
			PrebuildInfo, 
			DebugName.IsValid() ? *DebugName.ToString() : TEXT("BLAS"));

		INC_MEMORY_STAT_BY(STAT_D3D12RayTracingUsedVideoMemory, AccelerationStructureBuffers[GPUIndex]->GetSize());
		INC_MEMORY_STAT_BY(STAT_D3D12RayTracingUsedVideoMemory, ScratchBuffers[GPUIndex]->GetSize());

		INC_MEMORY_STAT_BY(STAT_D3D12RayTracingBLASMemory, AccelerationStructureBuffers[GPUIndex]->GetSize());
		INC_MEMORY_STAT_BY(STAT_D3D12RayTracingBLASMemory, ScratchBuffers[GPUIndex]->GetSize());
	}
<<<<<<< HEAD

	// Compact BLAS if it is static
	bool bShouldCompactAfterBuild = BuildFlags & D3D12_RAYTRACING_ACCELERATION_STRUCTURE_BUILD_FLAG_ALLOW_COMPACTION && BuildFlags & D3D12_RAYTRACING_ACCELERATION_STRUCTURE_BUILD_FLAG_PREFER_FAST_TRACE && !(BuildFlags & D3D12_RAYTRACING_ACCELERATION_STRUCTURE_BUILD_FLAG_ALLOW_UPDATE);

	if (bShouldCompactAfterBuild)
	{
		D3D12_RESOURCE_DESC PostBuildInfoBufferDesc = CD3DX12_RESOURCE_DESC::Buffer(sizeof(uint64), D3D12_RESOURCE_FLAG_ALLOW_UNORDERED_ACCESS);

		FRHIResourceCreateInfo CreateInfo;

		CreateInfo.GPUMask = FRHIGPUMask::FromIndex(GPUIndex);
		CreateInfo.DebugName = TEXT("PostBuildInfoBuffer");
		PostBuildInfoBuffers[GPUIndex] = Adapter->CreateRHIBuffer<FD3D12MemBuffer>(
			nullptr, PostBuildInfoBufferDesc, 8,
			0, PostBuildInfoBufferDesc.Width, BUF_UnorderedAccess | BUF_SourceCopy, ED3D12ResourceStateMode::MultiState, CreateInfo);

		SetName(PostBuildInfoBuffers[GPUIndex]->GetResource(), TEXT("PostBuildInfoBuffer"));

		FD3D12DynamicRHI::TransitionResource(CommandContext.CommandListHandle, PostBuildInfoBuffers[GPUIndex].GetReference()->GetResource(), D3D12_RESOURCE_STATE_UNORDERED_ACCESS, 0);

		PostBuildInfoStagingBuffers[GPUIndex] = RHICreateStagingBuffer();

=======

	// Compact BLAS if it is static
	bool bShouldCompactAfterBuild = BuildFlags & D3D12_RAYTRACING_ACCELERATION_STRUCTURE_BUILD_FLAG_ALLOW_COMPACTION && BuildFlags & D3D12_RAYTRACING_ACCELERATION_STRUCTURE_BUILD_FLAG_PREFER_FAST_TRACE && !(BuildFlags & D3D12_RAYTRACING_ACCELERATION_STRUCTURE_BUILD_FLAG_ALLOW_UPDATE);

	if (bShouldCompactAfterBuild)
	{
		D3D12_RESOURCE_DESC PostBuildInfoBufferDesc = CD3DX12_RESOURCE_DESC::Buffer(sizeof(uint64), D3D12_RESOURCE_FLAG_ALLOW_UNORDERED_ACCESS);

		FRHIResourceCreateInfo CreateInfo;

		CreateInfo.GPUMask = FRHIGPUMask::FromIndex(GPUIndex);
		CreateInfo.DebugName = TEXT("PostBuildInfoBuffer");
		PostBuildInfoBuffers[GPUIndex] = Adapter->CreateRHIBuffer<FD3D12MemBuffer>(
			nullptr, PostBuildInfoBufferDesc, 8,
			0, PostBuildInfoBufferDesc.Width, BUF_UnorderedAccess | BUF_SourceCopy, ED3D12ResourceStateMode::MultiState, CreateInfo);

		SetName(PostBuildInfoBuffers[GPUIndex]->GetResource(), TEXT("PostBuildInfoBuffer"));

		FD3D12DynamicRHI::TransitionResource(CommandContext.CommandListHandle, PostBuildInfoBuffers[GPUIndex].GetReference()->GetResource(), D3D12_RESOURCE_STATE_UNORDERED_ACCESS, 0);

		PostBuildInfoStagingBuffers[GPUIndex] = RHICreateStagingBuffer();

>>>>>>> 3ecbc206
		// Do not defer delete the staging buffer data because when readback is done we don't need
		// to keep it alive any longer - shouldn't even wait on frame fence
		PostBuildInfoBuffers[GPUIndex]->DoNoDeferDelete();
		PostBuildInfoStagingBuffers[GPUIndex]->DoNoDeferDelete();
	}

	TransitionBuffers(CommandContext);
	CommandContext.CommandListHandle.FlushResourceBarriers();

	if (IsDirty(GPUIndex))
	{
		ScratchBuffers[GPUIndex]->GetResource()->UpdateResidency(CommandContext.CommandListHandle);
		AccelerationStructureBuffers[GPUIndex]->GetResource()->UpdateResidency(CommandContext.CommandListHandle);

		D3D12_BUILD_RAYTRACING_ACCELERATION_STRUCTURE_DESC BuildDesc = {};
		BuildDesc.Inputs = PrebuildDescInputs;
		BuildDesc.DestAccelerationStructureData = AccelerationStructureBuffers[GPUIndex]->ResourceLocation.GetGPUVirtualAddress();
		BuildDesc.ScratchAccelerationStructureData = ScratchBuffers[GPUIndex]->ResourceLocation.GetGPUVirtualAddress();
		BuildDesc.SourceAccelerationStructureData = bIsUpdate
			? AccelerationStructureBuffers[GPUIndex]->ResourceLocation.GetGPUVirtualAddress()
			: D3D12_GPU_VIRTUAL_ADDRESS(0);

		ID3D12GraphicsCommandList4* RayTracingCommandList = CommandContext.CommandListHandle.RayTracingCommandList();

		if (!bShouldCompactAfterBuild)
		{
			// Build
			RayTracingCommandList->BuildRaytracingAccelerationStructure(&BuildDesc, 0, nullptr);
		}
		else
		{
			D3D12_RAYTRACING_ACCELERATION_STRUCTURE_POSTBUILD_INFO_DESC PostBuildInfoDesc = {};
			PostBuildInfoDesc.DestBuffer = PostBuildInfoBuffers[GPUIndex]->ResourceLocation.GetGPUVirtualAddress();
			PostBuildInfoDesc.InfoType = D3D12_RAYTRACING_ACCELERATION_STRUCTURE_POSTBUILD_INFO_COMPACTED_SIZE;

			// Build with post build info
			RayTracingCommandList->BuildRaytracingAccelerationStructure(&BuildDesc, 1, &PostBuildInfoDesc);

			CommandContext.RHICopyToStagingBuffer(PostBuildInfoBuffers[GPUIndex], PostBuildInfoStagingBuffers[GPUIndex], 0, sizeof(uint64));

			const FD3D12Fence& Fence = CommandContext.GetParentDevice()->GetCommandListManager().GetFence();
			PostBuildInfoBufferReadbackFences[GPUIndex] = FMath::Max(PostBuildInfoBufferReadbackFences[GPUIndex], Fence.GetCurrentFence());
		}

		SetDirty(CommandContext.GetGPUMask(), false);

		if (bIsUpdate)
		{
			INC_DWORD_STAT(STAT_D3D12RayTracingUpdatedBLAS);
		}
		else
		{
			INC_DWORD_STAT(STAT_D3D12RayTracingBuiltBLAS);
		}
	}

	// We don't need to keep a scratch buffer after initial build if acceleration structure is static.
	if (!(BuildFlags & D3D12_RAYTRACING_ACCELERATION_STRUCTURE_BUILD_FLAG_ALLOW_UPDATE))
	{
		DEC_MEMORY_STAT_BY(STAT_D3D12RayTracingUsedVideoMemory, ScratchBuffers[GPUIndex]->GetSize());
		DEC_MEMORY_STAT_BY(STAT_D3D12RayTracingBLASMemory, ScratchBuffers[GPUIndex]->GetSize());
		ScratchBuffers[GPUIndex] = nullptr;
	}
}

void FD3D12RayTracingGeometry::ConditionalCompactAccelerationStructure(FD3D12CommandContext& CommandContext)
{
	const bool bShouldCompactAfterBuild = BuildFlags& D3D12_RAYTRACING_ACCELERATION_STRUCTURE_BUILD_FLAG_ALLOW_COMPACTION&& BuildFlags& D3D12_RAYTRACING_ACCELERATION_STRUCTURE_BUILD_FLAG_PREFER_FAST_TRACE && !(BuildFlags & D3D12_RAYTRACING_ACCELERATION_STRUCTURE_BUILD_FLAG_ALLOW_UPDATE);

	if (!bShouldCompactAfterBuild)
	{
		return;
	}

	const uint32 GPUIndex = CommandContext.GetGPUIndex();

	// return the buffers are null (mostly because the BLAS has been compacted)
	if (PostBuildInfoBuffers[GPUIndex] == nullptr)
	{
		return;
	}

	FD3D12Adapter* Adapter = CommandContext.GetParentAdapter();

	const FD3D12Fence& Fence = CommandContext.GetParentDevice()->GetCommandListManager().GetFence();

	// Ensure that our builds & copies have finished on GPU
	if (PostBuildInfoBufferReadbackFences[GPUIndex] > Fence.GetLastCompletedFenceFast())
	{
		return;
	}

	uint64 SizeAfterCompaction = 0;

	{
		// Read size and release readback buffers.
		SizeAfterCompaction = *(uint64*)PostBuildInfoStagingBuffers[GPUIndex]->Lock(0, sizeof(uint64));

		PostBuildInfoStagingBuffers[GPUIndex]->Unlock();
		PostBuildInfoBuffers[GPUIndex] = nullptr;
		PostBuildInfoStagingBuffers[GPUIndex] = nullptr;
		PostBuildInfoBufferReadbackFences[GPUIndex] = MAX_uint64;
	}

	ensureMsgf(SizeAfterCompaction, TEXT("Compacted acceleration structure size is expected to be non-zero. This error suggests that GPU readback synchronization is broken."));

	if (SizeAfterCompaction == 0)
	{
		return;
	}

	DEC_MEMORY_STAT_BY(STAT_D3D12RayTracingUsedVideoMemory, AccelerationStructureBuffers[GPUIndex]->GetSize());
	DEC_MEMORY_STAT_BY(STAT_D3D12RayTracingBLASMemory, AccelerationStructureBuffers[GPUIndex]->GetSize());

	// Move old AS into this temporary variable which gets released when this function returns
	TRefCountPtr<FD3D12MemBuffer> OldAccelerationStructure = MoveTemp(AccelerationStructureBuffers[GPUIndex]);

	{
		FRHIResourceCreateInfo CreateInfo;

		D3D12_RESOURCE_DESC AccelerationStructureBufferDesc = CD3DX12_RESOURCE_DESC::Buffer(SizeAfterCompaction, D3D12_RESOURCE_FLAG_ALLOW_UNORDERED_ACCESS);

		CreateInfo.GPUMask = FRHIGPUMask::FromIndex(GPUIndex);
		CreateInfo.DebugName = TEXT("AccelerationStructureBuffer");
		AccelerationStructureBuffers[GPUIndex] = Adapter->CreateRHIBuffer<FD3D12MemBuffer>(
			nullptr, AccelerationStructureBufferDesc, D3D12_RAYTRACING_ACCELERATION_STRUCTURE_BYTE_ALIGNMENT,
			0, AccelerationStructureBufferDesc.Width, BUF_AccelerationStructure, ED3D12ResourceStateMode::SingleState, CreateInfo);

		INC_MEMORY_STAT_BY(STAT_D3D12RayTracingUsedVideoMemory, AccelerationStructureBuffers[GPUIndex]->GetSize());
		INC_MEMORY_STAT_BY(STAT_D3D12RayTracingBLASMemory, AccelerationStructureBuffers[GPUIndex]->GetSize());

		SetName(AccelerationStructureBuffers[GPUIndex]->GetResource(),
			DebugName.IsValid() ? *DebugName.ToString() : TEXT("BLAS"));

		OldAccelerationStructure->GetResource()->UpdateResidency(CommandContext.CommandListHandle);
		AccelerationStructureBuffers[GPUIndex]->GetResource()->UpdateResidency(CommandContext.CommandListHandle);

		ID3D12GraphicsCommandList4* RayTracingCommandList = CommandContext.CommandListHandle.RayTracingCommandList();
		RayTracingCommandList->CopyRaytracingAccelerationStructure(
			AccelerationStructureBuffers[GPUIndex]->ResourceLocation.GetGPUVirtualAddress(),
			OldAccelerationStructure->ResourceLocation.GetGPUVirtualAddress(),
			D3D12_RAYTRACING_ACCELERATION_STRUCTURE_COPY_MODE_COMPACT);
	}
}

FD3D12RayTracingScene::FD3D12RayTracingScene(FD3D12Adapter* Adapter, const FRayTracingSceneInitializer& Initializer)
	: FD3D12AdapterChild(Adapter)
{
	INC_DWORD_STAT(STAT_D3D12RayTracingAllocatedTLAS);

	DebugName = Initializer.DebugName;

	ShaderResourceView = Adapter->CreateLinkedObject<FD3D12ShaderResourceView>(FRHIGPUMask::All(), [&](FD3D12Device* Device)
	{
		return new FD3D12ShaderResourceView(Device);
	});

	checkf(Initializer.Lifetime == RTSL_SingleFrame, TEXT("Only single-frame ray tracing scenes are currently implemented."));

	Lifetime = Initializer.Lifetime;
	CreatedFrameFenceValue = Adapter->GetFrameFence().GetCurrentFence();
	Instances = TArray<FRayTracingGeometryInstance>(Initializer.Instances.GetData(), Initializer.Instances.Num());
	ShaderSlotsPerGeometrySegment = Initializer.ShaderSlotsPerGeometrySegment;

	// Compute geometry segment count prefix sum to be later used in GetHitRecordBaseIndex()
	SegmentPrefixSum.Reserve(Instances.Num());
	NumTotalSegments = 0;

	Experimental::TSherwoodSet<FD3D12RayTracingGeometry*> UniqueGeometries;

	for (const FRayTracingGeometryInstance& Instance : Instances)
	{
		FD3D12RayTracingGeometry* Geometry = FD3D12DynamicRHI::ResourceCast(Instance.GeometryRHI);
		SegmentPrefixSum.Add(NumTotalSegments);
		NumTotalSegments += Geometry->Segments.Num();

		bool bIsAlreadyInSet = false;
		UniqueGeometries.Add(Geometry, &bIsAlreadyInSet);
		if (!bIsAlreadyInSet)
		{
			Geometries.Add(Geometry);
		}
	}

<<<<<<< HEAD
	// Reserve space for all segments
	HitGroupSystemParametersCache.Reserve(NumTotalSegments);

=======
>>>>>>> 3ecbc206
	NumCallableShaderSlots = Initializer.NumCallableShaderSlots;
	NumMissShaderSlots = FMath::Max<uint32>(1, Initializer.NumMissShaderSlots);
};

FD3D12RayTracingScene::~FD3D12RayTracingScene()
{
	for (auto& Table : ShaderTables)
	{
		for (auto Item : Table)
		{
			delete Item.Value;
		}
	}

	for (auto& AccelerationStructureBuffer : AccelerationStructureBuffers)
	{
		if (AccelerationStructureBuffer)
		{
			DEC_MEMORY_STAT_BY(STAT_D3D12RayTracingUsedVideoMemory, AccelerationStructureBuffer->GetSize());
			DEC_MEMORY_STAT_BY(STAT_D3D12RayTracingTLASMemory, AccelerationStructureBuffer->GetSize());
		}
	}
	

	DEC_DWORD_STAT(STAT_D3D12RayTracingAllocatedTLAS);
}

void FD3D12RayTracingScene::BuildAccelerationStructure(FD3D12CommandContext& CommandContext, D3D12_RAYTRACING_ACCELERATION_STRUCTURE_BUILD_FLAGS BuildFlags)
{
	TRACE_CPUPROFILER_EVENT_SCOPE(BuildAccelerationStructure_TopLevel);
<<<<<<< HEAD
=======
	SCOPE_CYCLE_COUNTER(STAT_D3D12BuildTLAS);
>>>>>>> 3ecbc206

	TRefCountPtr<FD3D12StructuredBuffer> InstanceBuffer;
	TRefCountPtr<FD3D12MemBuffer> ScratchBuffer;

	const uint32 GPUIndex = CommandContext.GetGPUIndex();
	FD3D12Adapter* Adapter = CommandContext.GetParentAdapter();
	ID3D12Device5* RayTracingDevice = CommandContext.GetParentDevice()->GetDevice5();

	const uint32 NumSceneInstances = Instances.Num();

	uint32 NumDxrInstances = 0;
	BaseInstancePrefixSum.Reserve(NumSceneInstances);
	for (uint32 InstanceIndex = 0; InstanceIndex < NumSceneInstances; ++InstanceIndex)
	{
		const FRayTracingGeometryInstance& Instance = Instances[InstanceIndex];
		BaseInstancePrefixSum.Add(NumDxrInstances);
		NumDxrInstances += Instance.NumTransforms;
	}

	D3D12_BUILD_RAYTRACING_ACCELERATION_STRUCTURE_INPUTS PrebuildDescInputs = {};

	D3D12_RAYTRACING_ACCELERATION_STRUCTURE_PREBUILD_INFO PrebuildInfo = {};
	PrebuildDescInputs.Type = D3D12_RAYTRACING_ACCELERATION_STRUCTURE_TYPE_TOP_LEVEL;
	PrebuildDescInputs.DescsLayout = D3D12_ELEMENTS_LAYOUT_ARRAY;
	PrebuildDescInputs.NumDescs = NumDxrInstances;
	PrebuildDescInputs.Flags = BuildFlags;

	RayTracingDevice->GetRaytracingAccelerationStructurePrebuildInfo(&PrebuildDescInputs, &PrebuildInfo);

	TRefCountPtr<FD3D12MemBuffer>& AccelerationStructureBuffer = AccelerationStructureBuffers[GPUIndex];

	CreateAccelerationStructureBuffers(
		AccelerationStructureBuffer,
		ScratchBuffer,
		Adapter, GPUIndex,
		PrebuildInfo,
		DebugName.IsValid() ? *DebugName.ToString() : TEXT("TLAS"));

	INC_MEMORY_STAT_BY(STAT_D3D12RayTracingUsedVideoMemory, AccelerationStructureBuffer->GetSize());
	INC_MEMORY_STAT_BY(STAT_D3D12RayTracingTLASMemory, AccelerationStructureBuffer->GetSize());

	FD3D12ShaderResourceView* AccelerationStructureView = CommandContext.RetrieveObject<FD3D12ShaderResourceView>(ShaderResourceView.GetReference());

	if (bAccelerationStructureViewInitialized[GPUIndex])
	{
		check(AccelerationStructureView->GetParentDevice() == AccelerationStructureBuffer->GetParentDevice());
		AccelerationStructureView->Rename(AccelerationStructureBuffer->ResourceLocation);
	}
	else
	{
		D3D12_SHADER_RESOURCE_VIEW_DESC SRVDesc = {};
		SRVDesc.Format = DXGI_FORMAT_UNKNOWN;
		SRVDesc.ViewDimension = D3D12_SRV_DIMENSION_RAYTRACING_ACCELERATION_STRUCTURE;
		SRVDesc.Shader4ComponentMapping = D3D12_DEFAULT_SHADER_4_COMPONENT_MAPPING;
		SRVDesc.RaytracingAccelerationStructure.Location = AccelerationStructureBuffer->ResourceLocation.GetGPUVirtualAddress();

		check(AccelerationStructureView->GetParentDevice() == AccelerationStructureBuffer->GetParentDevice());
		AccelerationStructureView->Initialize(SRVDesc, AccelerationStructureBuffer->ResourceLocation, 4);

		bAccelerationStructureViewInitialized[GPUIndex] = true;
	}

	// Create and fill instance buffer

	TotalPrimitiveCount = 0;

	if (NumSceneInstances)
	{
		FRHIResourceCreateInfo CreateInfo;
		CreateInfo.GPUMask = FRHIGPUMask::FromIndex(GPUIndex);
		
		D3D12_RESOURCE_DESC InstanceBufferDesc = CD3DX12_RESOURCE_DESC::Buffer(
			sizeof(D3D12_RAYTRACING_INSTANCE_DESC) * PrebuildDescInputs.NumDescs,
			D3D12_RESOURCE_FLAG_ALLOW_UNORDERED_ACCESS);

		// #dxr_todo multi state only when bShouldCopyIndirectInstances is set - will still need transition to copy_src for lock behind but this can be done on the complete pool in theory (have to check cost)
		InstanceBuffer = Adapter->CreateRHIBuffer<FD3D12StructuredBuffer>(
			nullptr, InstanceBufferDesc, D3D12_RAYTRACING_INSTANCE_DESCS_BYTE_ALIGNMENT,
			sizeof(D3D12_RAYTRACING_INSTANCE_DESC), InstanceBufferDesc.Width, BUF_UnorderedAccess, ED3D12ResourceStateMode::MultiState, CreateInfo);

		D3D12_RAYTRACING_INSTANCE_DESC* MappedData = (D3D12_RAYTRACING_INSTANCE_DESC*)Adapter->GetOwningRHI()->LockBuffer(
			nullptr, InstanceBuffer.GetReference(), InstanceBuffer->GetSize(), InstanceBuffer->GetUsage(), 0, InstanceBufferDesc.Width, RLM_WriteOnly);

		check(MappedData);

		uint32 DxrInstanceIndex = 0;

		bool bShouldCopyIndirectInstances = false;

		{
			TArray<FD3D12ResidencyHandle*>& GeometryResidencyHandlesForThisGPU = GeometryResidencyHandles[GPUIndex];

			GeometryResidencyHandlesForThisGPU.Reset(0);

			Experimental::TSherwoodSet<FD3D12ResidencyHandle*> UniqueResidencyHandles;

			auto AddResidencyHandleForResource = [&UniqueResidencyHandles, &GeometryResidencyHandlesForThisGPU] (FD3D12Resource* Resource)
			{
			#if ENABLE_RESIDENCY_MANAGEMENT
				FD3D12ResidencyHandle* ResidencyHandle = Resource->GetResidencyHandle();
				if (D3DX12Residency::IsInitialized(ResidencyHandle))
				{
					bool bIsAlreadyInSet = false;
					UniqueResidencyHandles.Add(ResidencyHandle, &bIsAlreadyInSet);
					if (!bIsAlreadyInSet)
					{
						GeometryResidencyHandlesForThisGPU.Add(ResidencyHandle);
					}
				}
			#endif // ENABLE_RESIDENCY_MANAGEMENT
			};

			for (TRefCountPtr<FD3D12RayTracingGeometry>& Geometry : Geometries)
			{
				checkf(!Geometry->IsDirty(CommandContext.GetGPUIndex()),
					TEXT("Acceleration structures for all geometries must be built before building the top level acceleration structure for the scene."));

				Geometry->ConditionalCompactAccelerationStructure(CommandContext);

				AddResidencyHandleForResource(Geometry->AccelerationStructureBuffers[GPUIndex]->GetResource());

				if (Geometry->RHIIndexBuffer)
				{
					FD3D12Buffer* IndexBuffer = CommandContext.RetrieveObject<FD3D12Buffer>(Geometry->RHIIndexBuffer.GetReference());
					AddResidencyHandleForResource(IndexBuffer->GetResource());
				}

				for (const FRayTracingGeometrySegment& Segment : Geometry->Segments)
				{
					if (Segment.VertexBuffer)
					{
						FD3D12Buffer* VertexBuffer = CommandContext.RetrieveObject<FD3D12Buffer>(Segment.VertexBuffer.GetReference());
						AddResidencyHandleForResource(VertexBuffer->GetResource());
					}
				}
			}
		}

		for (uint32 InstanceIndex = 0; InstanceIndex < NumSceneInstances; ++InstanceIndex)
		{
			const FRayTracingGeometryInstance& Instance = Instances[InstanceIndex];
			FD3D12RayTracingGeometry* Geometry = FD3D12DynamicRHI::ResourceCast(Instance.GeometryRHI);

<<<<<<< HEAD
			// make a copy of system parameters to they can optimized fetch during SBT building (only done for GPU0)
			check(Geometry->HitGroupSystemParameters[0].Num() > 0);
			HitGroupSystemParametersCache.Append(Geometry->HitGroupSystemParameters[0]);

=======
>>>>>>> 3ecbc206
			D3D12_RAYTRACING_INSTANCE_DESC InstanceDesc = {};

			InstanceDesc.InstanceMask = Instance.Mask;
			InstanceDesc.InstanceContributionToHitGroupIndex = SegmentPrefixSum[InstanceIndex] * ShaderSlotsPerGeometrySegment;
			InstanceDesc.Flags = D3D12_RAYTRACING_INSTANCE_FLAG_TRIANGLE_FRONT_COUNTERCLOCKWISE; // #dxr_todo: convert cull mode based on instance mirroring or double-sidedness
			
			if (Instance.bForceOpaque || GRayTracingDebugForceOpaque)
			{
				InstanceDesc.Flags |= D3D12_RAYTRACING_INSTANCE_FLAG_FORCE_OPAQUE;
			}

			if (Instance.bDoubleSided || GRayTracingDebugDisableTriangleCull)
			{
				InstanceDesc.Flags |= D3D12_RAYTRACING_INSTANCE_FLAG_TRIANGLE_CULL_DISABLE;
			}

			InstanceDesc.AccelerationStructure = Geometry->AccelerationStructureBuffers[GPUIndex]->ResourceLocation.GetGPUVirtualAddress();
			Geometry->AccelerationStructureBuffers[GPUIndex]->ResourceLocation.GetResource()->UpdateResidency(CommandContext.CommandListHandle);

			bool bHasGPUTransforms = Instance.GPUTransformsSRV.IsValid();

			const uint32 NumTransforms = Instance.NumTransforms;

			checkf(Instance.UserData.Num() == 0 || Instance.UserData.Num() == 1 || Instance.UserData.Num() == NumTransforms, 
				TEXT("User data array must be either be empty (implicit 0 is assumed), contain a single entry (same value applied to all instances) or contain one entry per entry in Transforms array."));

			const bool bUseUniqueUserData = Instance.UserData.Num() > 1;
			const uint32 CommonUserData = Instance.UserData.Num() == 1 ? Instance.UserData[0] : 0;

			bShouldCopyIndirectInstances |= bHasGPUTransforms;

			for (uint32 TransformIndex = 0; TransformIndex < NumTransforms; ++TransformIndex)
			{
				InstanceDesc.InstanceID = bUseUniqueUserData ? Instance.UserData[TransformIndex] : CommonUserData;

				if (!bHasGPUTransforms)
				{
					FMatrix TransformTransposed = Instance.Transforms[TransformIndex].GetTransposed();
					
					// Ensure the last row of the original Transform is <0,0,0,1>
					check((TransformTransposed.M[3][0] == 0)
						&& (TransformTransposed.M[3][1] == 0)
						&& (TransformTransposed.M[3][2] == 0)
						&& (TransformTransposed.M[3][3] == 1));

					FMemory::Memcpy(&InstanceDesc.Transform, &TransformTransposed.M[0][0], sizeof(InstanceDesc.Transform));
				}

				MappedData[DxrInstanceIndex++] = InstanceDesc;
			}

			TotalPrimitiveCount += uint64(Geometry->TotalPrimitiveCount) * NumTransforms;
		}

		Adapter->GetOwningRHI()->UnlockBuffer(nullptr, InstanceBuffer.GetReference(), InstanceBuffer->GetUsage());

		InstanceBuffer->GetResource()->UpdateResidency(CommandContext.CommandListHandle);

		if(bShouldCopyIndirectInstances)
		{
			TRHICommandList_RecursiveHazardous<FD3D12CommandContext> RHICmdList(&CommandContext);
			FUnorderedAccessViewRHIRef InstancesDescUAV = RHICreateUnorderedAccessView(InstanceBuffer, false, false);

			FD3D12DynamicRHI::TransitionResource(CommandContext.CommandListHandle, InstanceBuffer.GetReference()->GetResource(), D3D12_RESOURCE_STATE_UNORDERED_ACCESS, 0);

			RHICmdList.BeginUAVOverlap();

			uint32 DescOffset = 0;
			for (uint32 InstanceIndex = 0; InstanceIndex < NumSceneInstances; ++InstanceIndex)
			{
				const FRayTracingGeometryInstance& Instance = Instances[InstanceIndex];
				FD3D12RayTracingGeometry* Geometry = FD3D12DynamicRHI::ResourceCast(Instance.GeometryRHI);

				const uint32 NumTransforms = Instance.NumTransforms;

				if (NumTransforms > 0 && Instance.GPUTransformsSRV.IsValid())
				{
					FRHIShaderResourceView* TransformsSRV = Instance.GPUTransformsSRV.GetReference();

					CopyRayTracingGPUInstances(RHICmdList, NumTransforms, DescOffset, TransformsSRV, InstancesDescUAV);
				}

				DescOffset += NumTransforms;
			}

			RHICmdList.EndUAVOverlap();	
		}

		FD3D12DynamicRHI::TransitionResource(CommandContext.CommandListHandle, InstanceBuffer.GetReference()->GetResource(), D3D12_RESOURCE_STATE_NON_PIXEL_SHADER_RESOURCE, 0);
	}
	
	
	// Build the actual acceleration structure

	const bool bIsUpdateMode = false; // Top level acceleration structure is always built from scratch

	AccelerationStructureBuffer->GetResource()->UpdateResidency(CommandContext.CommandListHandle);
	ScratchBuffer->GetResource()->UpdateResidency(CommandContext.CommandListHandle);

	D3D12_BUILD_RAYTRACING_ACCELERATION_STRUCTURE_DESC BuildDesc = {};
	BuildDesc.Inputs = PrebuildDescInputs;
	BuildDesc.Inputs.InstanceDescs = InstanceBuffer ? InstanceBuffer->ResourceLocation.GetGPUVirtualAddress() : D3D12_GPU_VIRTUAL_ADDRESS(0);
	BuildDesc.DestAccelerationStructureData = AccelerationStructureBuffer->ResourceLocation.GetGPUVirtualAddress();
	BuildDesc.ScratchAccelerationStructureData = ScratchBuffer->ResourceLocation.GetGPUVirtualAddress();
	BuildDesc.SourceAccelerationStructureData = bIsUpdateMode
		? AccelerationStructureBuffer->ResourceLocation.GetGPUVirtualAddress()
		: D3D12_GPU_VIRTUAL_ADDRESS(0);

	// UAV barrier is used here to ensure that all bottom level acceleration structures are built
	CommandContext.CommandListHandle.AddUAVBarrier();
	CommandContext.CommandListHandle.FlushResourceBarriers();

	ID3D12GraphicsCommandList4* RayTracingCommandList = CommandContext.CommandListHandle.RayTracingCommandList();
	RayTracingCommandList->BuildRaytracingAccelerationStructure(&BuildDesc, 0, nullptr);

	if (bIsUpdateMode)
	{
		INC_DWORD_STAT(STAT_D3D12RayTracingUpdatedTLAS);
	}
	else
	{
		INC_DWORD_STAT(STAT_D3D12RayTracingBuiltTLAS);
	}

	// UAV barrier is used here to ensure that the acceleration structure build is complete before any rays are traced
	// #dxr_todo: these barriers should ideally be inserted by the high level code to allow more overlapped execution
	CommandContext.CommandListHandle.AddUAVBarrier();
}

void FD3D12RayTracingScene::UpdateResidency(FD3D12CommandContext& CommandContext)
{
#if ENABLE_RESIDENCY_MANAGEMENT

	// Skip redundant resource residency updates when a scene is repeatedly used on the same command list
	if (LastCommandListID == CommandContext.CommandListHandle.GetCommandListID())
	{
		return;
	}

	const uint32 GPUIndex = CommandContext.GetGPUIndex();
	AccelerationStructureBuffers[GPUIndex]->GetResource()->UpdateResidency(CommandContext.CommandListHandle);

	FD3D12ResidencySet& ResidencySet = CommandContext.CommandListHandle.GetResidencySet();

	for (FD3D12ResidencyHandle* ResidencyHandle : GeometryResidencyHandles[GPUIndex])
	{
		D3DX12Residency::Insert(ResidencySet, ResidencyHandle);
	}

	LastCommandListID = CommandContext.CommandListHandle.GetCommandListID();

#endif // ENABLE_RESIDENCY_MANAGEMENT
}

FD3D12RayTracingShaderTable* FD3D12RayTracingScene::FindExistingShaderTable(const FD3D12RayTracingPipelineState* Pipeline, FD3D12Device* Device) const
{
	const uint32 GPUIndex = Device->GetGPUIndex();
	FD3D12RayTracingShaderTable* const* FoundShaderTable = ShaderTables[GPUIndex].Find(Pipeline);
	if (FoundShaderTable)
	{
		return *FoundShaderTable;
	}
	else
	{
		return nullptr;
	}
}

FD3D12RayTracingShaderTable* FD3D12RayTracingScene::FindOrCreateShaderTable(const FD3D12RayTracingPipelineState* Pipeline, FD3D12Device* Device)
{
	FD3D12RayTracingShaderTable* FoundShaderTable = FindExistingShaderTable(Pipeline, Device);
	if (FoundShaderTable)
	{
		return FoundShaderTable;
	}

	TRACE_CPUPROFILER_EVENT_SCOPE(FindOrCreateShaderTable);
<<<<<<< HEAD
=======
	SCOPE_CYCLE_COUNTER(STAT_D3D12CreateShaderTable);
>>>>>>> 3ecbc206

	FD3D12RayTracingShaderTable* CreatedShaderTable = new FD3D12RayTracingShaderTable();
	ID3D12Device5* RayTracingDevice = Device->GetDevice5();
	const uint32 GPUIndex = Device->GetGPUIndex();

	const uint32 NumHitGroupSlots = Pipeline->bAllowHitGroupIndexing ? NumTotalSegments * ShaderSlotsPerGeometrySegment : 0;

	checkf(Pipeline->MaxLocalRootSignatureSize >= sizeof(FHitGroupSystemParameters), TEXT("All local root signatures are expected to contain ray tracing system root parameters (2x root buffers + 4x root DWORD)"));

	FD3D12RayTracingShaderTable::FInitializer SBTInitializer = {};
	SBTInitializer.NumRayGenShaders = Pipeline->RayGenShaders.Identifiers.Num();
	SBTInitializer.NumMissShaders = Pipeline->MissShaders.Identifiers.Num();
	SBTInitializer.NumMissRecords = NumMissShaderSlots;
	SBTInitializer.NumHitRecords = NumHitGroupSlots;
	SBTInitializer.NumCallableRecords = NumCallableShaderSlots;
	SBTInitializer.LocalRootDataSize = Pipeline->MaxLocalRootSignatureSize;
	SBTInitializer.MaxViewDescriptorsPerRecord = Pipeline->MaxHitGroupViewDescriptors;

	CreatedShaderTable->Init(SBTInitializer, Device);
	CreatedShaderTable->SetRayGenIdentifiers(Pipeline->RayGenShaders.Identifiers);
	CreatedShaderTable->SetMissIdentifiers(Pipeline->MissShaders.Identifiers);
	CreatedShaderTable->SetDefaultHitGroupIdentifier(Pipeline->HitGroupShaders.Identifiers[0]);

	ShaderTables[GPUIndex].Add(Pipeline, CreatedShaderTable);

	return CreatedShaderTable;
}

void FD3D12CommandContext::RHIBuildAccelerationStructures(const TArrayView<const FAccelerationStructureBuildParams> Params)
{
	// Update geometry vertex buffers

	for (const FAccelerationStructureBuildParams& P : Params)
	{
		FD3D12RayTracingGeometry* Geometry = FD3D12DynamicRHI::ResourceCast(P.Geometry.GetReference());

		if (P.Segments.Num())
		{
			checkf(P.Segments.Num() == Geometry->Segments.Num(),
				TEXT("If updated segments are provided, they must exactly match existing geometry segments. Only vertex buffer bindings may change."));

			for (int32 i = 0; i < P.Segments.Num(); ++i)
			{
				Geometry->Segments[i].VertexBuffer            = P.Segments[i].VertexBuffer;
				Geometry->Segments[i].VertexBufferElementType = P.Segments[i].VertexBufferElementType;
				Geometry->Segments[i].VertexBufferStride      = P.Segments[i].VertexBufferStride;
				Geometry->Segments[i].VertexBufferOffset      = P.Segments[i].VertexBufferOffset;
			}
		}
	}

	// Transition all VBs and IBs to readable state

	for (const FAccelerationStructureBuildParams& P : Params)
	{
		FD3D12RayTracingGeometry* Geometry = FD3D12DynamicRHI::ResourceCast(P.Geometry.GetReference());
		Geometry->TransitionBuffers(*this);
	}

	CommandListHandle.FlushResourceBarriers();

	// Then do all work

	for (const FAccelerationStructureBuildParams& P : Params)
	{
		FD3D12RayTracingGeometry* Geometry = FD3D12DynamicRHI::ResourceCast(P.Geometry.GetReference());
		Geometry->SetDirty(GetGPUMask(), true);

		Geometry->BuildAccelerationStructure(*this, P.BuildMode);
	}

	// Add a UAV barrier after each acceleration structure build batch.
	// This is required because there are currently no explicit read/write barriers
	// for acceleration structures, but we need to ensure that all commands
	// are complete before BLAS is used again on the GPU.

	CommandListHandle.AddUAVBarrier();
}

void FD3D12CommandContext::RHIBuildAccelerationStructure(FRHIRayTracingScene* InScene)
{
	FD3D12RayTracingScene* Scene = FD3D12DynamicRHI::ResourceCast(InScene);
	Scene->BuildAccelerationStructure(*this, D3D12_RAYTRACING_ACCELERATION_STRUCTURE_BUILD_FLAG_PREFER_FAST_TRACE);
}

void FD3D12CommandContext::RHIClearRayTracingBindings(FRHIRayTracingScene* InScene)
{
	FD3D12RayTracingScene* Scene = FD3D12DynamicRHI::ResourceCast(InScene);

	auto& Table = Scene->ShaderTables[GetGPUIndex()];
	for (auto Item : Table)
	{
		delete Item.Value;
	}
	Table.Reset();
}

struct FD3D12RayTracingGlobalResourceBinder
{
	FD3D12RayTracingGlobalResourceBinder(FD3D12CommandContext& InCommandContext, FD3D12RayTracingDescriptorCache& InDescriptorCache)
		: CommandContext(InCommandContext)
		, DescriptorCache(InDescriptorCache)
	{
		check(IsInRHIThread() || !IsRunningRHIInSeparateThread());
	}

	void SetRootCBV(uint32 BaseSlotIndex, uint32 DescriptorIndex, D3D12_GPU_VIRTUAL_ADDRESS Address)
	{
		CommandContext.CommandListHandle->SetComputeRootConstantBufferView(BaseSlotIndex + DescriptorIndex, Address);
	}

	void SetRootSRV(uint32 BaseSlotIndex, uint32 DescriptorIndex, D3D12_GPU_VIRTUAL_ADDRESS Address)
	{
		CommandContext.CommandListHandle->SetComputeRootShaderResourceView(BaseSlotIndex + DescriptorIndex, Address);
	}

	void SetRootDescriptorTable(uint32 SlotIndex, D3D12_GPU_DESCRIPTOR_HANDLE DescriptorTable)
	{
		CommandContext.CommandListHandle->SetComputeRootDescriptorTable(SlotIndex, DescriptorTable);
	}

	D3D12_GPU_VIRTUAL_ADDRESS CreateTransientConstantBuffer(const void* Data, uint32 DataSize)
	{
		checkf(0, TEXT("Loose parameters and transient constant buffers are not implemented for global ray tracing shaders (raygen, miss, callable)"));
		return (D3D12_GPU_VIRTUAL_ADDRESS)0;
	}

	void AddResourceReference(FD3D12Resource* D3D12Resource, FRHIResource* RHIResource)
	{
		D3D12Resource->UpdateResidency(CommandContext.CommandListHandle);
	}

	void AddResourceTransition(FD3D12ShaderResourceView* SRV)
	{
		FD3D12DynamicRHI::TransitionResource(CommandContext.CommandListHandle, SRV, D3D12_RESOURCE_STATE_NON_PIXEL_SHADER_RESOURCE);
	}

	void AddResourceTransition(FD3D12UnorderedAccessView* UAV)
	{
		FD3D12DynamicRHI::TransitionResource(CommandContext.CommandListHandle, UAV, D3D12_RESOURCE_STATE_UNORDERED_ACCESS);
	}

	FD3D12Device* GetDevice()
	{
		return CommandContext.GetParentDevice();
	}

	FD3D12CommandContext& CommandContext;
	FD3D12RayTracingDescriptorCache& DescriptorCache;
	static constexpr uint32 WorkerIndex = 0;
};

struct FD3D12RayTracingLocalResourceBinder
{
	FD3D12RayTracingLocalResourceBinder(FD3D12Device& InDevice, FD3D12RayTracingShaderTable& InShaderTable, const FD3D12RootSignature& InRootSignature, uint32 InRecordIndex, uint32 InWorkerIndex)
		: Device(InDevice)
		, ShaderTable(InShaderTable)
		, DescriptorCache(*InShaderTable.DescriptorCache)
		, RootSignature(InRootSignature)
		, RecordIndex(InRecordIndex)
		, WorkerIndex(InWorkerIndex)
	{
		check(InShaderTable.DescriptorCache != nullptr);
		check(WorkerIndex < InShaderTable.MaxBindingWorkers);
		check(WorkerIndex < DescriptorCache.MaxBindingWorkers);
		check(RecordIndex != ~0u);
	}

	void SetRootDescriptor(uint32 BaseSlotIndex, uint32 DescriptorIndex, D3D12_GPU_VIRTUAL_ADDRESS Address)
	{
		const uint32 BindOffsetBase = RootSignature.GetBindSlotOffsetInBytes(BaseSlotIndex);
		const uint32 DescriptorSize = uint32(sizeof(D3D12_GPU_VIRTUAL_ADDRESS));
		const uint32 CurrentOffset = BindOffsetBase + DescriptorIndex * DescriptorSize;
		ShaderTable.SetLocalShaderParameters(RecordIndex, CurrentOffset, Address);
	}

	void SetRootCBV(uint32 BaseSlotIndex, uint32 DescriptorIndex, D3D12_GPU_VIRTUAL_ADDRESS Address)
	{
		SetRootDescriptor(BaseSlotIndex, DescriptorIndex, Address);
	}

	void SetRootSRV(uint32 BaseSlotIndex, uint32 DescriptorIndex, D3D12_GPU_VIRTUAL_ADDRESS Address)
	{
		SetRootDescriptor(BaseSlotIndex, DescriptorIndex, Address);
	}

	void SetRootDescriptorTable(uint32 SlotIndex, D3D12_GPU_DESCRIPTOR_HANDLE DescriptorTable)
	{
		const uint32 BindOffset = RootSignature.GetBindSlotOffsetInBytes(SlotIndex);
		ShaderTable.SetLocalShaderParameters(RecordIndex, BindOffset, DescriptorTable);
	}

	D3D12_GPU_VIRTUAL_ADDRESS CreateTransientConstantBuffer(const void* Data, uint32 DataSize)
	{
		// If we see a significant number of transient allocations coming through this path, we should consider
		// caching constant buffer blocks inside ShaderTable and linearly sub-allocate from them.
		// If the amount of data is relatively small, it may also be possible to use root constants and avoid extra allocations entirely.

		FD3D12FastConstantAllocator& Allocator = Device.GetParentAdapter()->GetTransientUniformBufferAllocator();
		FD3D12ResourceLocation ResourceLocation(&Device);
		void* MappedData = Allocator.Allocate(DataSize, ResourceLocation);

		FMemory::Memcpy(MappedData, Data, DataSize);

		ShaderTable.AddResourceReference(ResourceLocation.GetResource(), WorkerIndex);

		return ResourceLocation.GetGPUVirtualAddress();
	}

	void AddResourceReference(FD3D12Resource* D3D12Resource, FRHIResource* RHIResource)
	{
		ShaderTable.AddResourceReference(D3D12Resource, WorkerIndex);
	}

	void AddResourceTransition(FD3D12ShaderResourceView* SRV)
	{
		if (SRV->RequiresResourceStateTracking())
		{
			ShaderTable.AddResourceTransition(SRV, WorkerIndex);
		}
	}

	void AddResourceTransition(FD3D12UnorderedAccessView* UAV)
	{
		if (UAV->GetResource()->RequiresResourceStateTracking())
		{
			ShaderTable.AddResourceTransition(UAV, WorkerIndex);
		}
	}

	FD3D12Device* GetDevice()
	{
		return &Device;
	}

	FD3D12Device& Device;
	FD3D12RayTracingShaderTable& ShaderTable;
	FD3D12RayTracingDescriptorCache& DescriptorCache;
	const FD3D12RootSignature& RootSignature;
	uint32 RecordIndex = ~0u;
	uint32 WorkerIndex = 0;
};

template <typename ResourceBinderType>
static bool SetRayTracingShaderResources(
	const FD3D12RayTracingShader* Shader,
	uint32 InNumTextures, FRHITexture* const* Textures,
	uint32 InNumSRVs, FRHIShaderResourceView* const* SRVs,
	uint32 InNumUniformBuffers, FRHIUniformBuffer* const* UniformBuffers,
	uint32 InNumSamplers, FRHISamplerState* const* Samplers,
	uint32 InNumUAVs, FRHIUnorderedAccessView* const* UAVs,
	uint32 InLooseParameterDataSize, const void* InLooseParameterData,
	ResourceBinderType& Binder)
{
	const FD3D12RootSignature* RootSignature = Shader->pRootSignature;

	D3D12_GPU_VIRTUAL_ADDRESS   LocalCBVs[MAX_CBS];
	D3D12_CPU_DESCRIPTOR_HANDLE LocalSRVs[MAX_SRVS];
	D3D12_CPU_DESCRIPTOR_HANDLE LocalUAVs[MAX_UAVS];
	D3D12_CPU_DESCRIPTOR_HANDLE LocalSamplers[MAX_SAMPLERS];

	struct FResourceEntry
	{
		FD3D12Resource* D3D12Resource = nullptr;
		FRHIResource*   RHIResource   = nullptr;
	};
	TArray<FResourceEntry, TInlineAllocator<MAX_CBS + MAX_SRVS + MAX_UAVS>> ReferencedResources;

	uint64 BoundSRVMask = 0;
	uint64 BoundCBVMask = 0;
	uint64 BoundUAVMask = 0;
	uint64 BoundSamplerMask = 0;

<<<<<<< HEAD
	FD3D12Device* Device = Binder.GetDevice();
	auto DevicePredicate = [Device](FD3D12Device* CandidateDevice)
	{
		return Device == CandidateDevice;
	};

=======
	uint32 GPUIndex = Binder.GetDevice()->GetGPUIndex();
>>>>>>> 3ecbc206
	for (uint32 SRVIndex = 0; SRVIndex < InNumTextures; ++SRVIndex)
	{
		FRHITexture* Resource = Textures[SRVIndex];
		if (Resource)
		{
<<<<<<< HEAD
			FD3D12TextureBase* Texture = FD3D12CommandContext::RetrieveTextureBase(Resource, DevicePredicate);
=======
			FD3D12TextureBase* Texture = FD3D12CommandContext::RetrieveTextureBase(Resource, GPUIndex);
>>>>>>> 3ecbc206
			LocalSRVs[SRVIndex] = Texture->GetShaderResourceView()->GetView();
			BoundSRVMask |= 1ull << SRVIndex;

			ReferencedResources.Add({ Texture->GetResource(), Resource });
		}
	}

	for (uint32 SRVIndex = 0; SRVIndex < InNumSRVs; ++SRVIndex)
	{
		FRHIShaderResourceView* Resource = SRVs[SRVIndex];
		if (Resource)
		{
<<<<<<< HEAD
			FD3D12ShaderResourceView* SRV = FD3D12CommandContext::RetrieveObject<FD3D12ShaderResourceView>(Resource, Device);
=======
			FD3D12ShaderResourceView* SRV = FD3D12CommandContext::RetrieveObject<FD3D12ShaderResourceView>(Resource, GPUIndex);
>>>>>>> 3ecbc206
			LocalSRVs[SRVIndex] = SRV->GetView();
			BoundSRVMask |= 1ull << SRVIndex;

			ReferencedResources.Add({ SRV->GetResource(), Resource });
		}
	}

	for (uint32 CBVIndex = 0; CBVIndex < InNumUniformBuffers; ++CBVIndex)
	{
		FRHIUniformBuffer* Resource = UniformBuffers[CBVIndex];
		if (Resource)
		{
<<<<<<< HEAD
			FD3D12UniformBuffer* CBV = FD3D12CommandContext::RetrieveObject<FD3D12UniformBuffer>(Resource, Device);
=======
			FD3D12UniformBuffer* CBV = FD3D12CommandContext::RetrieveObject<FD3D12UniformBuffer>(Resource, GPUIndex);
>>>>>>> 3ecbc206
			LocalCBVs[CBVIndex] = CBV->ResourceLocation.GetGPUVirtualAddress();
			BoundCBVMask |= 1ull << CBVIndex;

			ReferencedResources.Add({ CBV->ResourceLocation.GetResource(), Resource });
		}
	}

	for (uint32 SamplerIndex = 0; SamplerIndex < InNumSamplers; ++SamplerIndex)
	{
		FRHISamplerState* Resource = Samplers[SamplerIndex];
		if (Resource)
		{
<<<<<<< HEAD
			LocalSamplers[SamplerIndex] = FD3D12CommandContext::RetrieveObject<FD3D12SamplerState>(Resource, Device)->Descriptor;
=======
			LocalSamplers[SamplerIndex] = FD3D12CommandContext::RetrieveObject<FD3D12SamplerState>(Resource, GPUIndex)->Descriptor;
>>>>>>> 3ecbc206
			BoundSamplerMask |= 1ull << SamplerIndex;
		}
	}

	for (uint32 UAVIndex = 0; UAVIndex < InNumUAVs; ++UAVIndex)
	{
		FRHIUnorderedAccessView* Resource = UAVs[UAVIndex];
		if (Resource)
		{
<<<<<<< HEAD
			FD3D12UnorderedAccessView* UAV = FD3D12CommandContext::RetrieveObject<FD3D12UnorderedAccessView>(Resource, Device);
=======
			FD3D12UnorderedAccessView* UAV = FD3D12CommandContext::RetrieveObject<FD3D12UnorderedAccessView>(Resource, GPUIndex);
>>>>>>> 3ecbc206
			LocalUAVs[UAVIndex] = UAV->GetView();
			BoundUAVMask |= 1ull << UAVIndex;

			ReferencedResources.Add({ UAV->GetResource(), Resource });
			Binder.AddResourceTransition(UAV);
		}
	}

	const FD3D12ShaderResourceTable& ShaderResourceTable = Shader->ShaderResourceTable;

	uint32 DirtyBits = ShaderResourceTable.ResourceTableBits;

	while (DirtyBits)
	{
		// Scan for the lowest set bit, compute its index, clear it in the set of dirty bits.
		const uint32 LowestBitMask = (DirtyBits)& (-(int32)DirtyBits);
		const int32 BufferIndex = FMath::FloorLog2(LowestBitMask); // todo: This has a branch on zero, we know it could never be zero...
		DirtyBits ^= LowestBitMask;
		check(uint32(BufferIndex) < InNumUniformBuffers);
		FD3D12UniformBuffer* Buffer = FD3D12DynamicRHI::ResourceCast(UniformBuffers[BufferIndex]);
		check(Buffer);
		check(BufferIndex < ShaderResourceTable.ResourceTableLayoutHashes.Num());
		check(Buffer->GetLayout().GetHash() == ShaderResourceTable.ResourceTableLayoutHashes[BufferIndex]);

		// #dxr_todo: could implement all 3 loops using a common template function (and ideally share this with regular dx12 rhi code)

		// Textures

		{
			const TRefCountPtr<FRHIResource>* RESTRICT Resources = Buffer->ResourceTable.GetData();
			const TArray<uint32>& ResourceMap = ShaderResourceTable.TextureMap;
			const uint32 BufferOffset = ResourceMap[BufferIndex];
			if (BufferOffset > 0)
			{
				const uint32* RESTRICT ResourceInfos = &ResourceMap[BufferOffset];
				uint32 ResourceInfo = *ResourceInfos++;
				do
				{
					checkSlow(FRHIResourceTableEntry::GetUniformBufferIndex(ResourceInfo) == BufferIndex);
					const uint16 ResourceIndex = FRHIResourceTableEntry::GetResourceIndex(ResourceInfo);
					const uint8 BindIndex = FRHIResourceTableEntry::GetBindIndex(ResourceInfo);

<<<<<<< HEAD
					FRHITexture* RHITexture = (FRHITexture*)Resources[ResourceIndex].GetReference();

					checkf(RHITexture != nullptr, TEXT("Missing required texture binding for slot %d in uniform buffer %d (UB layout name: '%s')"),
						BindIndex, BufferIndex, *(Buffer->GetLayout().GetDebugName()));

					FD3D12ShaderResourceView* SRV = FD3D12CommandContext::RetrieveTextureBase(RHITexture, DevicePredicate)->GetShaderResourceView();
					check(SRV != nullptr);

=======
					FD3D12TextureBase* TextureBase = FD3D12CommandContext::RetrieveTextureBase((FRHITexture*)Resources[ResourceIndex].GetReference(), GPUIndex);
					FD3D12ShaderResourceView* SRV = TextureBase->GetShaderResourceView();
>>>>>>> 3ecbc206
					LocalSRVs[BindIndex] = SRV->GetView();
					BoundSRVMask |= 1ull << BindIndex;

					ReferencedResources.Add({ SRV->GetResource(), SRV });
					Binder.AddResourceTransition(SRV);

					ResourceInfo = *ResourceInfos++;
				} while (FRHIResourceTableEntry::GetUniformBufferIndex(ResourceInfo) == BufferIndex);
			}
		}

		// SRVs

		{
			const TRefCountPtr<FRHIResource>* RESTRICT Resources = Buffer->ResourceTable.GetData();
			const TArray<uint32>& ResourceMap = ShaderResourceTable.ShaderResourceViewMap;
			const uint32 BufferOffset = ResourceMap[BufferIndex];
			if (BufferOffset > 0)
			{
				const uint32* RESTRICT ResourceInfos = &ResourceMap[BufferOffset];
				uint32 ResourceInfo = *ResourceInfos++;
				do
				{
					checkSlow(FRHIResourceTableEntry::GetUniformBufferIndex(ResourceInfo) == BufferIndex);
					const uint16 ResourceIndex = FRHIResourceTableEntry::GetResourceIndex(ResourceInfo);
					const uint8 BindIndex = FRHIResourceTableEntry::GetBindIndex(ResourceInfo);

<<<<<<< HEAD
					FRHIShaderResourceView* RHISRV = (FRHIShaderResourceView*)Resources[ResourceIndex].GetReference();

					checkf(RHISRV != nullptr, TEXT("Missing required shader resource view binding for slot %d in uniform buffer %d (UB layout name: '%s')"),
						BindIndex, BufferIndex, *(Buffer->GetLayout().GetDebugName()));

					FD3D12ShaderResourceView* SRV = FD3D12CommandContext::RetrieveObject<FD3D12ShaderResourceView>(RHISRV, Device);
					check(SRV != nullptr);

=======
					FD3D12ShaderResourceView* SRV = FD3D12CommandContext::RetrieveObject<FD3D12ShaderResourceView>((FRHIShaderResourceView*)(Resources[ResourceIndex].GetReference()), GPUIndex);
>>>>>>> 3ecbc206
					LocalSRVs[BindIndex] = SRV->GetView();
					BoundSRVMask |= 1ull << BindIndex;

					ReferencedResources.Add({ SRV->GetResource(), SRV });
					Binder.AddResourceTransition(SRV);

					ResourceInfo = *ResourceInfos++;
				} while (FRHIResourceTableEntry::GetUniformBufferIndex(ResourceInfo) == BufferIndex);
			}
		}

		// UAVs

		{
			const TRefCountPtr<FRHIResource>* RESTRICT Resources = Buffer->ResourceTable.GetData();
			const TArray<uint32>& ResourceMap = ShaderResourceTable.UnorderedAccessViewMap;
			const uint32 BufferOffset = ResourceMap[BufferIndex];
			if (BufferOffset > 0)
			{
				const uint32* RESTRICT ResourceInfos = &ResourceMap[BufferOffset];
				uint32 ResourceInfo = *ResourceInfos++;
				do
				{
					checkSlow(FRHIResourceTableEntry::GetUniformBufferIndex(ResourceInfo) == BufferIndex);
					const uint16 ResourceIndex = FRHIResourceTableEntry::GetResourceIndex(ResourceInfo);
					const uint8 BindIndex = FRHIResourceTableEntry::GetBindIndex(ResourceInfo);

					FD3D12UnorderedAccessView* UAV = FD3D12CommandContext::RetrieveObject<FD3D12UnorderedAccessView>((FRHIUnorderedAccessView*)(Resources[ResourceIndex].GetReference()), GPUIndex);
					LocalUAVs[BindIndex] = UAV->GetView();
					BoundUAVMask |= 1ull << BindIndex;

					ReferencedResources.Add({ UAV->GetResource(), UAV });
					Binder.AddResourceTransition(UAV);

					ResourceInfo = *ResourceInfos++;
				} while (FRHIResourceTableEntry::GetUniformBufferIndex(ResourceInfo) == BufferIndex);
			}
		}

		// Samplers

		{
			const TRefCountPtr<FRHIResource>* RESTRICT Resources = Buffer->ResourceTable.GetData();
			const TArray<uint32>& ResourceMap = ShaderResourceTable.SamplerMap;
			const uint32 BufferOffset = ResourceMap[BufferIndex];
			if (BufferOffset > 0)
			{
				const uint32* RESTRICT ResourceInfos = &ResourceMap[BufferOffset];
				uint32 ResourceInfo = *ResourceInfos++;
				do
				{
					checkSlow(FRHIResourceTableEntry::GetUniformBufferIndex(ResourceInfo) == BufferIndex);
					const uint16 ResourceIndex = FRHIResourceTableEntry::GetResourceIndex(ResourceInfo);
					const uint8 BindIndex = FRHIResourceTableEntry::GetBindIndex(ResourceInfo);

<<<<<<< HEAD
					FRHISamplerState* RHISampler = (FRHISamplerState*)Resources[ResourceIndex].GetReference();

					checkf(RHISampler != nullptr, TEXT("Missing required sampler binding for slot %d in uniform buffer %d (UB layout name: '%s')"),
						BindIndex, BufferIndex, *(Buffer->GetLayout().GetDebugName()));

					FD3D12SamplerState* Sampler = FD3D12CommandContext::RetrieveObject<FD3D12SamplerState>(RHISampler, Device);
					check(Sampler != nullptr);

=======
					FD3D12SamplerState* Sampler = FD3D12CommandContext::RetrieveObject<FD3D12SamplerState>((FRHISamplerState*)(Resources[ResourceIndex].GetReference()), GPUIndex);
>>>>>>> 3ecbc206
					LocalSamplers[BindIndex] = Sampler->Descriptor;
					BoundSamplerMask |= 1ull << BindIndex;

					ResourceInfo = *ResourceInfos++;
				} while (FRHIResourceTableEntry::GetUniformBufferIndex(ResourceInfo) == BufferIndex);
			}
		}
	}

	// Bind loose parameters

	if (Shader->ResourceCounts.bGlobalUniformBufferUsed)
	{
		checkf(InLooseParameterDataSize && InLooseParameterData, TEXT("Shader uses global uniform buffer, but the required loose parameter data is not provided."));
	}

	if (InLooseParameterData && Shader->ResourceCounts.bGlobalUniformBufferUsed)
	{
		const uint32 CBVIndex = 0; // Global uniform buffer is always assumed to be in slot 0
		LocalCBVs[CBVIndex] = Binder.CreateTransientConstantBuffer(InLooseParameterData, InLooseParameterDataSize);
		BoundCBVMask |= 1ull << CBVIndex;
	}

	// Validate that all resources required by the shader are set

	auto IsCompleteBinding = [](uint32 ExpectedCount, uint64 BoundMask)
	{
		if (ExpectedCount > 64) return false; // Bound resource mask can't be represented by uint64

		// All bits of the mask [0..ExpectedCount) are expected to be set
		uint64 ExpectedMask = ExpectedCount == 64 ? ~0ull : ((1ull << ExpectedCount) - 1);
		return (ExpectedMask & BoundMask) == ExpectedMask;
	};
	check(IsCompleteBinding(Shader->ResourceCounts.NumSRVs, BoundSRVMask));
	check(IsCompleteBinding(Shader->ResourceCounts.NumUAVs, BoundUAVMask));
	check(IsCompleteBinding(Shader->ResourceCounts.NumCBs, BoundCBVMask));
	check(IsCompleteBinding(Shader->ResourceCounts.NumSamplers, BoundSamplerMask));

	FD3D12RayTracingDescriptorCache& DescriptorCache = Binder.DescriptorCache;
	const uint32 WorkerIndex = Binder.WorkerIndex;

	const uint32 NumSRVs = Shader->ResourceCounts.NumSRVs;
	if (NumSRVs)
	{
		const int32 DescriptorTableBaseIndex = DescriptorCache.AllocateDescriptorTable(LocalSRVs, NumSRVs, D3D12_DESCRIPTOR_HEAP_TYPE_CBV_SRV_UAV, WorkerIndex);
		if (DescriptorTableBaseIndex < 0)
		{
			return false;
		}

		const uint32 BindSlot = RootSignature->SRVRDTBindSlot(SF_Compute);
		check(BindSlot != 0xFF);

		const D3D12_GPU_DESCRIPTOR_HANDLE ResourceDescriptorTableBaseGPU = DescriptorCache.ViewHeap.GetDescriptorGPU(DescriptorTableBaseIndex);
		Binder.SetRootDescriptorTable(BindSlot, ResourceDescriptorTableBaseGPU);
	}

	const uint32 NumUAVs = Shader->ResourceCounts.NumUAVs;
	if (NumUAVs)
	{
		const int32 DescriptorTableBaseIndex = DescriptorCache.AllocateDescriptorTable(LocalUAVs, NumUAVs, D3D12_DESCRIPTOR_HEAP_TYPE_CBV_SRV_UAV, WorkerIndex);
		if (DescriptorTableBaseIndex < 0)
		{
			return false;
		}

		const uint32 BindSlot = RootSignature->UAVRDTBindSlot(SF_Compute);
		check(BindSlot != 0xFF);

		const D3D12_GPU_DESCRIPTOR_HANDLE ResourceDescriptorTableBaseGPU = DescriptorCache.ViewHeap.GetDescriptorGPU(DescriptorTableBaseIndex);
		Binder.SetRootDescriptorTable(BindSlot, ResourceDescriptorTableBaseGPU);
	}

	if (Shader->ResourceCounts.NumCBs)
	{
		checkf(RootSignature->CBVRDTBindSlot(SF_Compute) == 0xFF, TEXT("Root CBV descriptor tables are not implemented for ray tracing shaders."));

		const uint32 BindSlot = RootSignature->CBVRDBaseBindSlot(SF_Compute);
		check(BindSlot != 0xFF);

		for (uint32 i = 0; i < Shader->ResourceCounts.NumCBs; ++i)
		{
			const uint64 SlotMask = (1ull << i);
			D3D12_GPU_VIRTUAL_ADDRESS BufferAddress = (BoundCBVMask & SlotMask) ? LocalCBVs[i] : 0;
			Binder.SetRootCBV(BindSlot, i, BufferAddress);
		}
	}

	// Bind samplers

	const uint32 NumSamplers = Shader->ResourceCounts.NumSamplers;
	if (NumSamplers)
	{
		const int32 DescriptorTableBaseIndex = DescriptorCache.AllocateDescriptorTable(LocalSamplers, NumSamplers, D3D12_DESCRIPTOR_HEAP_TYPE_SAMPLER, WorkerIndex);
		if (DescriptorTableBaseIndex < 0)
		{
			return false;
		}

		const uint32 BindSlot = RootSignature->SamplerRDTBindSlot(SF_Compute);
		check(BindSlot != 0xFF);

		const D3D12_GPU_DESCRIPTOR_HANDLE ResourceDescriptorTableBaseGPU = DescriptorCache.SamplerHeap.GetDescriptorGPU(DescriptorTableBaseIndex);
		Binder.SetRootDescriptorTable(BindSlot, ResourceDescriptorTableBaseGPU);
	}

	for (const FResourceEntry& Entry : ReferencedResources)
	{
		Binder.AddResourceReference(Entry.D3D12Resource, Entry.RHIResource);
	}

	return true;
}

template <typename ResourceBinderType>
static bool SetRayTracingShaderResources(
	const FD3D12RayTracingShader* Shader,
	const FRayTracingShaderBindings& ResourceBindings,
	ResourceBinderType& Binder)
{
	static_assert(
		sizeof(ResourceBindings.SRVs) / sizeof(*ResourceBindings.SRVs) == MAX_SRVS,
		"Ray Tracing Shader Bindings SRV array size must match D3D12 RHI Limit");
	static_assert(
		sizeof(ResourceBindings.UniformBuffers) / sizeof(*ResourceBindings.UniformBuffers) == MAX_CBS,
		"Ray Tracing Shader Bindings Uniform Buffer array size must match D3D12 RHI Limit");
	static_assert(
		sizeof(ResourceBindings.Samplers) / sizeof(*ResourceBindings.Samplers) == MAX_SAMPLERS,
		"Ray Tracing Shader Bindings Sampler array size must match D3D12 RHI Limit");
	static_assert(
		sizeof(ResourceBindings.UAVs) / sizeof(*ResourceBindings.UAVs) == MAX_UAVS,
		"Ray Tracing Shader Bindings UAV array size must match D3D12 RHI Limit");

	return SetRayTracingShaderResources(Shader,
		UE_ARRAY_COUNT(ResourceBindings.Textures), ResourceBindings.Textures,
		UE_ARRAY_COUNT(ResourceBindings.SRVs), ResourceBindings.SRVs,
		UE_ARRAY_COUNT(ResourceBindings.UniformBuffers), ResourceBindings.UniformBuffers,
		UE_ARRAY_COUNT(ResourceBindings.Samplers), ResourceBindings.Samplers,
		UE_ARRAY_COUNT(ResourceBindings.UAVs), ResourceBindings.UAVs,
		0, nullptr, // loose parameters
		Binder);
}

static void DispatchRays(FD3D12CommandContext& CommandContext,
	const FRayTracingShaderBindings& GlobalBindings,
	const FD3D12RayTracingPipelineState* Pipeline,
	uint32 RayGenShaderIndex,
	FD3D12RayTracingShaderTable* OptShaderTable,
	const D3D12_DISPATCH_RAYS_DESC& DispatchDesc)
{
	 SCOPE_CYCLE_COUNTER(STAT_D3D12DispatchRays);

	// Setup state for RT dispatch
	
	// #dxr_todo UE-72158: RT and non-RT descriptors should use the same global heap that's dynamically sub-allocated.
	// This requires a major refactor of descriptor heap management. In the short term, RT work uses a dedicated heap
	// that's temporarily set for the duration of RT dispatch.
	ID3D12DescriptorHeap* PreviousHeaps[2] =
	{
		CommandContext.StateCache.GetDescriptorCache()->GetCurrentViewHeap()->GetHeap(),
		CommandContext.StateCache.GetDescriptorCache()->GetCurrentSamplerHeap()->GetHeap(),
	};

	// Invalidate state cache to ensure all root parameters for regular shaders are reset when non-RT work is dispatched later.
	CommandContext.StateCache.TransitionComputeState(D3D12PT_RayTracing);

	CommandContext.CommandListHandle.GraphicsCommandList()->SetComputeRootSignature(Pipeline->GlobalRootSignature);

	FD3D12RayTracingShader* RayGenShader = Pipeline->RayGenShaders.Shaders[RayGenShaderIndex];

	bool bResourcesBound = false;
	if (OptShaderTable && OptShaderTable->DescriptorCache)
	{
		FD3D12RayTracingDescriptorCache* DescriptorCache = OptShaderTable->DescriptorCache;
		check(DescriptorCache != nullptr);

		DescriptorCache->SetDescriptorHeaps(CommandContext);
		FD3D12RayTracingGlobalResourceBinder ResourceBinder(CommandContext, *DescriptorCache);
		bResourcesBound = SetRayTracingShaderResources(RayGenShader, GlobalBindings, ResourceBinder);

		OptShaderTable->UpdateResidency(CommandContext);
	}
	else
	{
		FD3D12RayTracingDescriptorCache TransientDescriptorCache(CommandContext.GetParentDevice());
		TransientDescriptorCache.Init(MAX_SRVS + MAX_UAVS, MAX_SAMPLERS);
		TransientDescriptorCache.SetDescriptorHeaps(CommandContext);
		FD3D12RayTracingGlobalResourceBinder ResourceBinder(CommandContext, TransientDescriptorCache);
		bResourcesBound = SetRayTracingShaderResources(RayGenShader, GlobalBindings, ResourceBinder);
	}

	if (bResourcesBound)
	{
		if (OptShaderTable)
		{
			OptShaderTable->TransitionResources(CommandContext);
		}

		CommandContext.CommandListHandle.FlushResourceBarriers();

		ID3D12StateObject* RayTracingStateObject = Pipeline->StateObject.GetReference();

		ID3D12GraphicsCommandList4* RayTracingCommandList = CommandContext.CommandListHandle.RayTracingCommandList();
		RayTracingCommandList->SetPipelineState1(RayTracingStateObject);
		RayTracingCommandList->DispatchRays(&DispatchDesc);

		if (CommandContext.IsDefaultContext())
		{
			CommandContext.GetParentDevice()->RegisterGPUWork(1);
		}
	}

	// Restore old global descriptor heaps
	CommandContext.CommandListHandle.GraphicsCommandList()->SetDescriptorHeaps(2, PreviousHeaps);
}


void FD3D12CommandContext::RHIRayTraceOcclusion(FRHIRayTracingScene* InScene,
	FRHIShaderResourceView* Rays,
	FRHIUnorderedAccessView* Output,
	uint32 NumRays)
{
	checkf(GetParentDevice()->GetBasicRayTracingPipeline(), TEXT("Ray tracing support is not initialized for this device. Ensure that InitRayTracing() is called before issuing any ray tracing work."));

	FD3D12RayTracingScene* Scene = FD3D12DynamicRHI::ResourceCast(InScene);

	FD3D12RayTracingPipelineState* Pipeline = GetParentDevice()->GetBasicRayTracingPipeline()->Occlusion;
	FD3D12RayTracingShaderTable& ShaderTable = Pipeline->DefaultShaderTables[GetGPUIndex()];

	if (ShaderTable.bIsDirty)
	{
		ShaderTable.CopyToGPU(GetParentDevice());
	}

	Scene->UpdateResidency(*this);

	D3D12_DISPATCH_RAYS_DESC DispatchDesc = ShaderTable.GetDispatchRaysDesc(0, 0, 0);

	DispatchDesc.Width = NumRays;
	DispatchDesc.Height = 1;
	DispatchDesc.Depth = 1;

	FRayTracingShaderBindings Bindings;
	Bindings.SRVs[0] = Scene->GetShaderResourceView();
	Bindings.SRVs[1] = Rays;
	Bindings.UAVs[0] = Output;

	ShaderTable.UpdateResidency(*this);

	DispatchRays(*this, Bindings, Pipeline, 0, nullptr, DispatchDesc);
}

void FD3D12CommandContext::RHIRayTraceIntersection(FRHIRayTracingScene* InScene,
	FRHIShaderResourceView* InRays,
	FRHIUnorderedAccessView* InOutput,
	uint32 NumRays)
{
	checkf(GetParentDevice()->GetBasicRayTracingPipeline(), TEXT("Ray tracing support is not initialized for this device. Ensure that InitRayTracing() is called before issuing any ray tracing work."));

	FD3D12RayTracingScene* Scene = FD3D12DynamicRHI::ResourceCast(InScene);
	FD3D12ShaderResourceView* Rays = FD3D12DynamicRHI::ResourceCast(InRays);
	FD3D12UnorderedAccessView* Output = FD3D12DynamicRHI::ResourceCast(InOutput);

	FD3D12RayTracingPipelineState* Pipeline = GetParentDevice()->GetBasicRayTracingPipeline()->Intersection;
	FD3D12RayTracingShaderTable& ShaderTable = Pipeline->DefaultShaderTables[GetGPUIndex()];

	if (ShaderTable.bIsDirty)
	{
		ShaderTable.CopyToGPU(GetParentDevice());
	}

	Scene->UpdateResidency(*this);

	D3D12_DISPATCH_RAYS_DESC DispatchDesc = ShaderTable.GetDispatchRaysDesc(0, 0, 0);

	DispatchDesc.Width = NumRays;
	DispatchDesc.Height = 1;
	DispatchDesc.Depth = 1;

	FRayTracingShaderBindings Bindings;
	Bindings.SRVs[0] = Scene->GetShaderResourceView();
	Bindings.SRVs[1] = Rays;
	// #dxr_todo: intersection and occlusion shaders should be split into separate files to avoid resource slot collisions.
	// Workaround for now is to bind a valid UAV to slots 0 and 1, even though only slot 1 is referenced.
	Bindings.UAVs[0] = Output;
	Bindings.UAVs[1] = Output;

	ShaderTable.UpdateResidency(*this);

	DispatchRays(*this, Bindings, Pipeline, 0, nullptr, DispatchDesc);
}

void FD3D12CommandContext::RHIRayTraceDispatch(FRHIRayTracingPipelineState* InRayTracingPipelineState, FRHIRayTracingShader* RayGenShaderRHI,
	FRHIRayTracingScene* InScene,
	const FRayTracingShaderBindings& GlobalResourceBindings,
	uint32 Width, uint32 Height)
{
	const FD3D12RayTracingPipelineState* Pipeline = FD3D12DynamicRHI::ResourceCast(InRayTracingPipelineState);

	FD3D12RayTracingScene* Scene = FD3D12DynamicRHI::ResourceCast(InScene);

	FD3D12RayTracingShaderTable* ShaderTable = Scene->FindOrCreateShaderTable(Pipeline, GetParentDevice());

	if (ShaderTable->bIsDirty)
	{
		ShaderTable->CopyToGPU(GetParentDevice());
	}

	Scene->UpdateResidency(*this);

	FD3D12RayTracingShader* RayGenShader = FD3D12DynamicRHI::ResourceCast(RayGenShaderRHI);
	const int32 RayGenShaderIndex = Pipeline->RayGenShaders.Find(RayGenShader->GetHash());
	checkf(RayGenShaderIndex != INDEX_NONE, TEXT("RayGen shader is not present in the given ray tracing pipeline. All RayGen shaders must be declared when creating RTPSO."));

	D3D12_DISPATCH_RAYS_DESC DispatchDesc = ShaderTable->GetDispatchRaysDesc(RayGenShaderIndex, 0, Pipeline->bAllowHitGroupIndexing);

	DispatchDesc.Width = Width;
	DispatchDesc.Height = Height;
	DispatchDesc.Depth = 1;

	DispatchRays(*this, GlobalResourceBindings, Pipeline, RayGenShaderIndex, ShaderTable, DispatchDesc);
}

static void SetRayTracingHitGroup(
	FD3D12Device* Device,
	FD3D12RayTracingShaderTable* ShaderTable,
	FD3D12RayTracingScene* Scene,
	FD3D12RayTracingPipelineState* Pipeline,
	uint32 InstanceIndex, uint32 SegmentIndex, uint32 ShaderSlot, uint32 HitGroupIndex,
	uint32 NumUniformBuffers, FRHIUniformBuffer* const* UniformBuffers,
	uint32 LooseParameterDataSize, const void* LooseParameterData,
	uint32 UserData,
	uint32 WorkerIndex)
{
	checkf(ShaderSlot < Scene->ShaderSlotsPerGeometrySegment, TEXT("Shader slot is invalid. Make sure that ShaderSlotsPerGeometrySegment is correct on FRayTracingSceneInitializer."));

	const uint32 RecordIndex = Scene->GetHitRecordBaseIndex(InstanceIndex, SegmentIndex) + ShaderSlot;
<<<<<<< HEAD
	const uint32 GPUIndex = Device->GetGPUIndex();

	FHitGroupSystemParameters SystemParameters;
	if (GPUIndex == 0)
	{
		uint32 PrefixedSegmentIndex = Scene->SegmentPrefixSum[InstanceIndex];
		SystemParameters = Scene->HitGroupSystemParametersCache[PrefixedSegmentIndex + SegmentIndex];
	}
	else
	{
		const FRayTracingGeometryInstance& Instance = Scene->Instances[InstanceIndex];
		const FD3D12RayTracingGeometry* Geometry = FD3D12DynamicRHI::ResourceCast(Instance.GeometryRHI);
		const TArray<FHitGroupSystemParameters>& HitGroupSystemParametersForThisGPU = Geometry->HitGroupSystemParameters[GPUIndex];

		SystemParameters = HitGroupSystemParametersForThisGPU[SegmentIndex];
	}

=======

	const uint32 GPUIndex = Device->GetGPUIndex();
	const FRayTracingGeometryInstance& Instance = Scene->Instances[InstanceIndex];
	const FD3D12RayTracingGeometry* Geometry = FD3D12DynamicRHI::ResourceCast(Instance.GeometryRHI);
	const TArray<FHitGroupSystemParameters>& HitGroupSystemParametersForThisGPU = Geometry->HitGroupSystemParameters[GPUIndex];

	FHitGroupSystemParameters SystemParameters = HitGroupSystemParametersForThisGPU[SegmentIndex];
>>>>>>> 3ecbc206
	SystemParameters.RootConstants.BaseInstanceIndex = Scene->BaseInstancePrefixSum[InstanceIndex];
	SystemParameters.RootConstants.UserData = UserData;
	ShaderTable->SetHitGroupSystemParameters(RecordIndex, SystemParameters);

	const FD3D12RayTracingShader* Shader = Pipeline->HitGroupShaders.Shaders[HitGroupIndex];

	FD3D12RayTracingShaderTable::FShaderRecordCacheKey CacheKey;

	const bool bCanUseRecordCache = GRayTracingCacheShaderRecords
		&& Scene->Lifetime == RTSL_SingleFrame
		&& LooseParameterDataSize == 0 // loose parameters end up in unique constant buffers, so SBT records can't be shared
		&& NumUniformBuffers > 0 // there is no benefit from cache if no resources are being bound
		&& NumUniformBuffers <= CacheKey.MaxUniformBuffers;

	if (bCanUseRecordCache)
	{
		CacheKey = FD3D12RayTracingShaderTable::FShaderRecordCacheKey(NumUniformBuffers, UniformBuffers, HitGroupIndex);

		uint32* ExistingRecordIndex = ShaderTable->ShaderRecordCache[WorkerIndex].Find(CacheKey);
		if (ExistingRecordIndex)
		{
			// Simply copy local shader parameters from existing SBT record and set the shader identifier, skipping resource binding work.
			const uint32 OffsetFromRootSignatureStart = sizeof(FHitGroupSystemParameters);
			ShaderTable->SetLocalShaderIdentifier(RecordIndex, Pipeline->HitGroupShaders.Identifiers[HitGroupIndex]);
			ShaderTable->CopyLocalShaderParameters(RecordIndex, *ExistingRecordIndex, OffsetFromRootSignatureStart);
			return;
		}
	}

	FD3D12RayTracingLocalResourceBinder ResourceBinder(*Device, *ShaderTable, *(Shader->pRootSignature), RecordIndex, WorkerIndex);
	const bool bResourcesBound = SetRayTracingShaderResources(Shader,
		0, nullptr, // Textures
		0, nullptr, // SRVs
		NumUniformBuffers, UniformBuffers,
		0, nullptr, // Samplers
		0, nullptr, // UAVs
		LooseParameterDataSize, LooseParameterData,
		ResourceBinder);

	if (bCanUseRecordCache && bResourcesBound)
	{
		ShaderTable->ShaderRecordCache[WorkerIndex].Add(CacheKey, RecordIndex);
	}

	ShaderTable->SetLocalShaderIdentifier(RecordIndex, 
		bResourcesBound
		? Pipeline->HitGroupShaders.Identifiers[HitGroupIndex]
		: FD3D12ShaderIdentifier::Null);
}

void FD3D12CommandContext::RHISetRayTracingHitGroups(
	FRHIRayTracingScene* InScene, FRHIRayTracingPipelineState* InPipeline,
	uint32 NumBindings, const FRayTracingLocalShaderBindings* Bindings)
{
	TRACE_CPUPROFILER_EVENT_SCOPE(SetRayTracingHitGroups);
<<<<<<< HEAD
=======
	SCOPE_CYCLE_COUNTER(STAT_D3D12SetRayTracingHitGroups);
>>>>>>> 3ecbc206

	FD3D12RayTracingScene* Scene = FD3D12DynamicRHI::ResourceCast(InScene);
	FD3D12RayTracingPipelineState* Pipeline = FD3D12DynamicRHI::ResourceCast(InPipeline);
	FD3D12Device* Device = GetParentDevice();

	FD3D12RayTracingShaderTable* ShaderTable = Scene->FindOrCreateShaderTable(Pipeline, Device);
	checkf(ShaderTable->LocalShaderTableOffset == ShaderTable->HitGroupShaderTableOffset,
		TEXT("Hit shader records are assumed to be at the beginning of local shader table"));

	FGraphEventArray TaskList;

	const uint32 NumWorkerThreads = FTaskGraphInterface::Get().GetNumWorkerThreads();
	const uint32 MaxTasks = FApp::ShouldUseThreadingForPerformance() 
		? FMath::Min<uint32>(NumWorkerThreads, FD3D12RayTracingScene::MaxBindingWorkers)
		: 1;

	const uint32 MinItemsPerTask = 1024u;
	const uint32 NumTasks = FMath::Min(MaxTasks, FMath::Max(1u, FMath::DivideAndRoundUp(NumBindings, MinItemsPerTask)));

	volatile int32 SharedCounter = 0;
	const int32 IncrementCount = 128;

	auto BindingTask = [Bindings, Device, ShaderTable, Scene, Pipeline, &SharedCounter, IncrementCount, NumBindings](uint32 WorkerIndex)
	{
		TRACE_CPUPROFILER_EVENT_SCOPE(SetRayTracingHitGroups_Task);
	 
		int32 BaseIndex = 0;
		while (BaseIndex < (int32)NumBindings)
		{
			BaseIndex = FPlatformAtomics::InterlockedAdd(&SharedCounter, IncrementCount);
			int32 EndIndex = FMath::Min(BaseIndex + IncrementCount, (int32)NumBindings);

			for (int32 CurrentIndex = BaseIndex; CurrentIndex < EndIndex; ++CurrentIndex)
			{
				const FRayTracingLocalShaderBindings& Binding = Bindings[CurrentIndex];
				SetRayTracingHitGroup(Device, ShaderTable, Scene, Pipeline,
					Binding.InstanceIndex,
					Binding.SegmentIndex,
					Binding.ShaderSlot,
					Binding.ShaderIndexInPipeline,
					Binding.NumUniformBuffers,
					Binding.UniformBuffers,
					Binding.LooseParameterDataSize,
					Binding.LooseParameterData,
					Binding.UserData,
					WorkerIndex);
			}
		}
	};

	TaskList.Reserve(NumTasks);

	// Create and kick any parallel tasks first and run task 0 on this thread
	for (uint32 TaskIndex = 1; TaskIndex < NumTasks; ++TaskIndex)
	{
		TaskList.Add(FFunctionGraphTask::CreateAndDispatchWhenReady(
			[TaskIndex, &BindingTask]()
		{
			BindingTask(TaskIndex);
		}, TStatId(), nullptr, ENamedThreads::AnyThread));
	}

	// Run task 0 on this thread, in parallel with any workers
	BindingTask(0);

	FTaskGraphInterface::Get().WaitUntilTasksComplete(TaskList, ENamedThreads::AnyThread);
}

void FD3D12CommandContext::RHISetRayTracingHitGroup(
	FRHIRayTracingScene* InScene, uint32 InstanceIndex, uint32 SegmentIndex, uint32 ShaderSlot,
	FRHIRayTracingPipelineState* InPipeline, uint32 HitGroupIndex,
	uint32 NumUniformBuffers, FRHIUniformBuffer* const* UniformBuffers,
	uint32 LooseParameterDataSize, const void* LooseParameterData,
	uint32 UserData)
{
	FD3D12RayTracingScene* Scene = FD3D12DynamicRHI::ResourceCast(InScene);
	FD3D12RayTracingPipelineState* Pipeline = FD3D12DynamicRHI::ResourceCast(InPipeline);

	checkf(ShaderSlot < Scene->ShaderSlotsPerGeometrySegment, TEXT("Shader slot is invalid. Make sure that ShaderSlotsPerGeometrySegment is correct on FRayTracingSceneInitializer."));

	FD3D12RayTracingShaderTable* ShaderTable = Scene->FindOrCreateShaderTable(Pipeline, GetParentDevice());
	checkf(ShaderTable->LocalShaderTableOffset == ShaderTable->HitGroupShaderTableOffset,
		TEXT("Hit shader records are assumed to be at the beginning of local shader table"));

	const uint32 WorkerIndex = 0;
	SetRayTracingHitGroup(GetParentDevice(), ShaderTable, Scene, Pipeline,
		InstanceIndex,
		SegmentIndex,
		ShaderSlot,
		HitGroupIndex,
		NumUniformBuffers,
		UniformBuffers,
		LooseParameterDataSize,
		LooseParameterData,
		UserData,
		WorkerIndex);
}

void FD3D12CommandContext::RHISetRayTracingCallableShader(
	FRHIRayTracingScene* InScene, uint32 ShaderSlotInScene,
	FRHIRayTracingPipelineState* InPipeline, uint32 ShaderIndexInPipeline,
	uint32 NumUniformBuffers, FRHIUniformBuffer* const* UniformBuffers,
	uint32 UserData)
{
	FD3D12RayTracingScene* Scene = FD3D12DynamicRHI::ResourceCast(InScene);
	FD3D12RayTracingPipelineState* Pipeline = FD3D12DynamicRHI::ResourceCast(InPipeline);

	checkf(ShaderSlotInScene < Scene->NumCallableShaderSlots, TEXT("Shader slot is invalid. Make sure that NumCallableShaderSlots is correct on FRayTracingSceneInitializer."));

	FD3D12RayTracingShaderTable* ShaderTable = Scene->FindOrCreateShaderTable(Pipeline, GetParentDevice());

	const uint32 RecordIndex = ShaderTable->CallableShaderRecordIndexOffset + ShaderSlotInScene;

	const uint32 UserDataOffset = offsetof(FHitGroupSystemParameters, RootConstants) + offsetof(FHitGroupSystemRootConstants, UserData);
	ShaderTable->SetLocalShaderParameters(RecordIndex, UserDataOffset, UserData);

	const FD3D12RayTracingShader* Shader = Pipeline->CallableShaders.Shaders[ShaderIndexInPipeline];

	const uint32 WorkerIndex = 0;
	FD3D12RayTracingLocalResourceBinder ResourceBinder(*GetParentDevice(), *ShaderTable, *(Shader->pRootSignature), RecordIndex, WorkerIndex);
	const bool bResourcesBound = SetRayTracingShaderResources(Shader,
		0, nullptr, // Textures
		0, nullptr, // SRVs
		NumUniformBuffers, UniformBuffers,
		0, nullptr, // Samplers
		0, nullptr, // UAVs
		0, nullptr, // Loose parameters
		ResourceBinder);

	ShaderTable->SetLocalShaderIdentifier(RecordIndex, 
		bResourcesBound 
		? Pipeline->CallableShaders.Identifiers[ShaderIndexInPipeline]
		: FD3D12ShaderIdentifier::Null);
}

void FD3D12CommandContext::RHISetRayTracingMissShader(
	FRHIRayTracingScene* InScene, uint32 ShaderSlotInScene,
	FRHIRayTracingPipelineState* InPipeline, uint32 ShaderIndexInPipeline,
	uint32 NumUniformBuffers, FRHIUniformBuffer* const* UniformBuffers,
	uint32 UserData)
{
	FD3D12RayTracingScene* Scene = FD3D12DynamicRHI::ResourceCast(InScene);
	FD3D12RayTracingPipelineState* Pipeline = FD3D12DynamicRHI::ResourceCast(InPipeline);

	checkf(ShaderSlotInScene < Scene->NumMissShaderSlots, TEXT("Shader slot is invalid. Make sure that NumMissShaderSlots is correct on FRayTracingSceneInitializer."));
	checkf(ShaderSlotInScene > 0, TEXT("Shader slot 0 is reserved for the default MissShader."));

	FD3D12RayTracingShaderTable* ShaderTable = Scene->FindOrCreateShaderTable(Pipeline, GetParentDevice());

	const uint32 RecordIndex = ShaderTable->MissShaderRecordIndexOffset + ShaderSlotInScene;

	const uint32 UserDataOffset = offsetof(FHitGroupSystemParameters, RootConstants) + offsetof(FHitGroupSystemRootConstants, UserData);
	ShaderTable->SetLocalShaderParameters(RecordIndex, UserDataOffset, UserData);

	const FD3D12RayTracingShader* Shader = Pipeline->MissShaders.Shaders[ShaderIndexInPipeline];

	uint32 WorkerIndex = 0;
	FD3D12RayTracingLocalResourceBinder ResourceBinder(*GetParentDevice(), *ShaderTable, *(Shader->pRootSignature), RecordIndex, WorkerIndex);
	const bool bResourcesBound = SetRayTracingShaderResources(Shader,
		0, nullptr, // Textures
		0, nullptr, // SRVs
		NumUniformBuffers, UniformBuffers,
		0, nullptr, // Samplers
		0, nullptr, // UAVs
		0, nullptr, // Loose parameters
		ResourceBinder);

	ShaderTable->SetLocalShaderIdentifier(RecordIndex,
		bResourcesBound
		? Pipeline->MissShaders.Identifiers[ShaderIndexInPipeline]
		: FD3D12ShaderIdentifier::Null);
}
#endif // D3D12_RHI_RAYTRACING<|MERGE_RESOLUTION|>--- conflicted
+++ resolved
@@ -107,15 +107,12 @@
 DECLARE_CYCLE_STAT(TEXT("RTPSO Compile Shader"), STAT_RTPSO_CompileShader, STATGROUP_D3D12RayTracing);
 DECLARE_CYCLE_STAT(TEXT("RTPSO Create Pipeline"), STAT_RTPSO_CreatePipeline, STATGROUP_D3D12RayTracing);
 
-<<<<<<< HEAD
-=======
 DECLARE_CYCLE_STAT(TEXT("SetRayTracingHitGroups"), STAT_D3D12SetRayTracingHitGroups, STATGROUP_D3D12RayTracing);
 DECLARE_CYCLE_STAT(TEXT("CreateShaderTable"), STAT_D3D12CreateShaderTable, STATGROUP_D3D12RayTracing);
 DECLARE_CYCLE_STAT(TEXT("BuildTopLevel"), STAT_D3D12BuildTLAS, STATGROUP_D3D12RayTracing);
 DECLARE_CYCLE_STAT(TEXT("BuildBottomLevel"), STAT_D3D12BuildBLAS, STATGROUP_D3D12RayTracing);
 DECLARE_CYCLE_STAT(TEXT("DispatchRays"), STAT_D3D12DispatchRays, STATGROUP_D3D12RayTracing);
 
->>>>>>> 3ecbc206
 // Whether to compare the full descriptor table on cache lookup or only use CityHash64 digest.
 #ifndef RAY_TRACING_DESCRIPTOR_CACHE_FULL_COMPARE
 #define RAY_TRACING_DESCRIPTOR_CACHE_FULL_COMPARE 1
@@ -407,8 +404,8 @@
 		}
 		else
 		{
-			LocalRootSignatureDesc.Version = D3D_ROOT_SIGNATURE_VERSION_1_0;
-			LocalRootSignatureDesc.Desc_1_0.Flags |= D3D12_ROOT_SIGNATURE_FLAG_LOCAL_ROOT_SIGNATURE;
+		LocalRootSignatureDesc.Version = D3D_ROOT_SIGNATURE_VERSION_1_0;
+		LocalRootSignatureDesc.Desc_1_0.Flags |= D3D12_ROOT_SIGNATURE_FLAG_LOCAL_ROOT_SIGNATURE;
 		}
 		
 		DefaultLocalRootSignature.Init(LocalRootSignatureDesc);
@@ -1112,7 +1109,6 @@
 		{
 			return InvalidIndex;
 		}
-<<<<<<< HEAD
 
 		Heap.CopyDescriptors(DescriptorTableBaseIndex, Descriptors, NumDescriptors);
 
@@ -1124,19 +1120,6 @@
 		{
 			INC_DWORD_STAT_BY(STAT_D3D12RayTracingUsedSamplerDescriptors, NumDescriptors);
 		}
-=======
-
-		Heap.CopyDescriptors(DescriptorTableBaseIndex, Descriptors, NumDescriptors);
-
-		if (Type == D3D12_DESCRIPTOR_HEAP_TYPE_CBV_SRV_UAV)
-		{
-			INC_DWORD_STAT_BY(STAT_D3D12RayTracingUsedViewDescriptors, NumDescriptors);
-		}
-		else
-		{
-			INC_DWORD_STAT_BY(STAT_D3D12RayTracingUsedSamplerDescriptors, NumDescriptors);
-		}
->>>>>>> 3ecbc206
 
 		return DescriptorTableBaseIndex;
 	}
@@ -1552,11 +1535,8 @@
 			{
 				AddResourceReference(Resource, 0);
 			}
-<<<<<<< HEAD
-=======
 			
 			ReferencedD3D12Resources[WorkerIndex].Empty();
->>>>>>> 3ecbc206
 		}
 
 		// Use the main (merged) set data to actually update resource residency
@@ -1602,12 +1582,9 @@
 			{
 				AddResourceTransition(UAV, 0);
 			}
-<<<<<<< HEAD
-=======
 
 			TransitionSRVs[WorkerIndex].Empty();
 			TransitionUAVs[WorkerIndex].Empty();
->>>>>>> 3ecbc206
 		}
 
 		// Use the main (merged) set data to perform resource transitions
@@ -1715,7 +1692,6 @@
 
 		const uint32 MaxTotalShaders = InitializerRayGenShaders.Num() + InitializerMissShaders.Num() + InitializerHitGroups.Num() + InitializerCallableShaders.Num();
 		checkf(MaxTotalShaders >= 1, TEXT("Ray tracing pipelines are expected to contain at least one shader"));
-<<<<<<< HEAD
 
 		FD3D12RayTracingPipelineCache* PipelineCache = Device->GetRayTracingPipelineCache();
 
@@ -1727,19 +1703,6 @@
 			? FD3D12DynamicRHI::ResourceCast(Initializer.BasePipeline.GetReference())
 			: nullptr;
 
-=======
-
-		FD3D12RayTracingPipelineCache* PipelineCache = Device->GetRayTracingPipelineCache();
-
-		// All raygen shaders must share the same global root signature (this is validated below)
-
-		GlobalRootSignature = PipelineCache->GetGlobalRootSignature();
-
-		const FD3D12RayTracingPipelineState* BasePipeline = GRHISupportsRayTracingPSOAdditions 
-			? FD3D12DynamicRHI::ResourceCast(Initializer.BasePipeline.GetReference())
-			: nullptr;
-
->>>>>>> 3ecbc206
 		if (BasePipeline)
 		{
 			PipelineShaderHashes = BasePipeline->PipelineShaderHashes;
@@ -2074,11 +2037,7 @@
 			uint32 NumUniqueShaders = UniqueShaderCollections.Num();
 			UE_LOG(LogD3D12RHI, Log,
 				TEXT("Creating RTPSO with %d shaders (%d cached, %d new) took %.2f ms. Compile time %.2f ms, link time %.2f ms."),
-<<<<<<< HEAD
-				PipelineShaderHashes.Num(), NumCacheHits, NumUniqueShaders - NumCacheHits, TotalCreatimTimeMS, CompileTimeMS, LinkTimeMS);
-=======
 				PipelineShaderHashes.Num(), NumCacheHits, NumUniqueShaders - NumCacheHits, (float)TotalCreationTimeMS, (float)CompileTimeMS, (float)LinkTimeMS);
->>>>>>> 3ecbc206
 		}
 
 #endif //!NO_LOGGING
@@ -2105,9 +2064,6 @@
 	uint32 MaxHitGroupViewDescriptors = 0;
 
 	TSet<uint64> PipelineShaderHashes;
-<<<<<<< HEAD
-
-=======
 	uint32 PipelineStackSize = 0;
 
 #if !NO_LOGGING
@@ -2120,7 +2076,6 @@
 	};
 	TArray<FShaderStats> ShaderStats;
 #endif // !NO_LOGGING
->>>>>>> 3ecbc206
 };
 
 class FD3D12BasicRayTracingPipeline
@@ -2415,10 +2370,7 @@
 void FD3D12RayTracingGeometry::BuildAccelerationStructure(FD3D12CommandContext& CommandContext, EAccelerationStructureBuildMode BuildMode)
 {
 	TRACE_CPUPROFILER_EVENT_SCOPE(BuildAccelerationStructure_BottomLevel);
-<<<<<<< HEAD
-=======
 	SCOPE_CYCLE_COUNTER(STAT_D3D12BuildBLAS);
->>>>>>> 3ecbc206
 
 	if (RHIIndexBuffer)
 	{
@@ -2595,7 +2547,6 @@
 		INC_MEMORY_STAT_BY(STAT_D3D12RayTracingBLASMemory, AccelerationStructureBuffers[GPUIndex]->GetSize());
 		INC_MEMORY_STAT_BY(STAT_D3D12RayTracingBLASMemory, ScratchBuffers[GPUIndex]->GetSize());
 	}
-<<<<<<< HEAD
 
 	// Compact BLAS if it is static
 	bool bShouldCompactAfterBuild = BuildFlags & D3D12_RAYTRACING_ACCELERATION_STRUCTURE_BUILD_FLAG_ALLOW_COMPACTION && BuildFlags & D3D12_RAYTRACING_ACCELERATION_STRUCTURE_BUILD_FLAG_PREFER_FAST_TRACE && !(BuildFlags & D3D12_RAYTRACING_ACCELERATION_STRUCTURE_BUILD_FLAG_ALLOW_UPDATE);
@@ -2618,30 +2569,6 @@
 
 		PostBuildInfoStagingBuffers[GPUIndex] = RHICreateStagingBuffer();
 
-=======
-
-	// Compact BLAS if it is static
-	bool bShouldCompactAfterBuild = BuildFlags & D3D12_RAYTRACING_ACCELERATION_STRUCTURE_BUILD_FLAG_ALLOW_COMPACTION && BuildFlags & D3D12_RAYTRACING_ACCELERATION_STRUCTURE_BUILD_FLAG_PREFER_FAST_TRACE && !(BuildFlags & D3D12_RAYTRACING_ACCELERATION_STRUCTURE_BUILD_FLAG_ALLOW_UPDATE);
-
-	if (bShouldCompactAfterBuild)
-	{
-		D3D12_RESOURCE_DESC PostBuildInfoBufferDesc = CD3DX12_RESOURCE_DESC::Buffer(sizeof(uint64), D3D12_RESOURCE_FLAG_ALLOW_UNORDERED_ACCESS);
-
-		FRHIResourceCreateInfo CreateInfo;
-
-		CreateInfo.GPUMask = FRHIGPUMask::FromIndex(GPUIndex);
-		CreateInfo.DebugName = TEXT("PostBuildInfoBuffer");
-		PostBuildInfoBuffers[GPUIndex] = Adapter->CreateRHIBuffer<FD3D12MemBuffer>(
-			nullptr, PostBuildInfoBufferDesc, 8,
-			0, PostBuildInfoBufferDesc.Width, BUF_UnorderedAccess | BUF_SourceCopy, ED3D12ResourceStateMode::MultiState, CreateInfo);
-
-		SetName(PostBuildInfoBuffers[GPUIndex]->GetResource(), TEXT("PostBuildInfoBuffer"));
-
-		FD3D12DynamicRHI::TransitionResource(CommandContext.CommandListHandle, PostBuildInfoBuffers[GPUIndex].GetReference()->GetResource(), D3D12_RESOURCE_STATE_UNORDERED_ACCESS, 0);
-
-		PostBuildInfoStagingBuffers[GPUIndex] = RHICreateStagingBuffer();
-
->>>>>>> 3ecbc206
 		// Do not defer delete the staging buffer data because when readback is done we don't need
 		// to keep it alive any longer - shouldn't even wait on frame fence
 		PostBuildInfoBuffers[GPUIndex]->DoNoDeferDelete();
@@ -2826,12 +2753,9 @@
 		}
 	}
 
-<<<<<<< HEAD
 	// Reserve space for all segments
 	HitGroupSystemParametersCache.Reserve(NumTotalSegments);
 
-=======
->>>>>>> 3ecbc206
 	NumCallableShaderSlots = Initializer.NumCallableShaderSlots;
 	NumMissShaderSlots = FMath::Max<uint32>(1, Initializer.NumMissShaderSlots);
 };
@@ -2862,10 +2786,7 @@
 void FD3D12RayTracingScene::BuildAccelerationStructure(FD3D12CommandContext& CommandContext, D3D12_RAYTRACING_ACCELERATION_STRUCTURE_BUILD_FLAGS BuildFlags)
 {
 	TRACE_CPUPROFILER_EVENT_SCOPE(BuildAccelerationStructure_TopLevel);
-<<<<<<< HEAD
-=======
 	SCOPE_CYCLE_COUNTER(STAT_D3D12BuildTLAS);
->>>>>>> 3ecbc206
 
 	TRefCountPtr<FD3D12StructuredBuffer> InstanceBuffer;
 	TRefCountPtr<FD3D12MemBuffer> ScratchBuffer;
@@ -3009,13 +2930,10 @@
 			const FRayTracingGeometryInstance& Instance = Instances[InstanceIndex];
 			FD3D12RayTracingGeometry* Geometry = FD3D12DynamicRHI::ResourceCast(Instance.GeometryRHI);
 
-<<<<<<< HEAD
 			// make a copy of system parameters to they can optimized fetch during SBT building (only done for GPU0)
 			check(Geometry->HitGroupSystemParameters[0].Num() > 0);
 			HitGroupSystemParametersCache.Append(Geometry->HitGroupSystemParameters[0]);
 
-=======
->>>>>>> 3ecbc206
 			D3D12_RAYTRACING_INSTANCE_DESC InstanceDesc = {};
 
 			InstanceDesc.InstanceMask = Instance.Mask;
@@ -3193,10 +3111,7 @@
 	}
 
 	TRACE_CPUPROFILER_EVENT_SCOPE(FindOrCreateShaderTable);
-<<<<<<< HEAD
-=======
 	SCOPE_CYCLE_COUNTER(STAT_D3D12CreateShaderTable);
->>>>>>> 3ecbc206
 
 	FD3D12RayTracingShaderTable* CreatedShaderTable = new FD3D12RayTracingShaderTable();
 	ID3D12Device5* RayTracingDevice = Device->GetDevice5();
@@ -3470,26 +3385,13 @@
 	uint64 BoundUAVMask = 0;
 	uint64 BoundSamplerMask = 0;
 
-<<<<<<< HEAD
-	FD3D12Device* Device = Binder.GetDevice();
-	auto DevicePredicate = [Device](FD3D12Device* CandidateDevice)
-	{
-		return Device == CandidateDevice;
-	};
-
-=======
 	uint32 GPUIndex = Binder.GetDevice()->GetGPUIndex();
->>>>>>> 3ecbc206
 	for (uint32 SRVIndex = 0; SRVIndex < InNumTextures; ++SRVIndex)
 	{
 		FRHITexture* Resource = Textures[SRVIndex];
 		if (Resource)
 		{
-<<<<<<< HEAD
-			FD3D12TextureBase* Texture = FD3D12CommandContext::RetrieveTextureBase(Resource, DevicePredicate);
-=======
 			FD3D12TextureBase* Texture = FD3D12CommandContext::RetrieveTextureBase(Resource, GPUIndex);
->>>>>>> 3ecbc206
 			LocalSRVs[SRVIndex] = Texture->GetShaderResourceView()->GetView();
 			BoundSRVMask |= 1ull << SRVIndex;
 
@@ -3502,11 +3404,7 @@
 		FRHIShaderResourceView* Resource = SRVs[SRVIndex];
 		if (Resource)
 		{
-<<<<<<< HEAD
-			FD3D12ShaderResourceView* SRV = FD3D12CommandContext::RetrieveObject<FD3D12ShaderResourceView>(Resource, Device);
-=======
 			FD3D12ShaderResourceView* SRV = FD3D12CommandContext::RetrieveObject<FD3D12ShaderResourceView>(Resource, GPUIndex);
->>>>>>> 3ecbc206
 			LocalSRVs[SRVIndex] = SRV->GetView();
 			BoundSRVMask |= 1ull << SRVIndex;
 
@@ -3519,11 +3417,7 @@
 		FRHIUniformBuffer* Resource = UniformBuffers[CBVIndex];
 		if (Resource)
 		{
-<<<<<<< HEAD
-			FD3D12UniformBuffer* CBV = FD3D12CommandContext::RetrieveObject<FD3D12UniformBuffer>(Resource, Device);
-=======
 			FD3D12UniformBuffer* CBV = FD3D12CommandContext::RetrieveObject<FD3D12UniformBuffer>(Resource, GPUIndex);
->>>>>>> 3ecbc206
 			LocalCBVs[CBVIndex] = CBV->ResourceLocation.GetGPUVirtualAddress();
 			BoundCBVMask |= 1ull << CBVIndex;
 
@@ -3536,11 +3430,7 @@
 		FRHISamplerState* Resource = Samplers[SamplerIndex];
 		if (Resource)
 		{
-<<<<<<< HEAD
-			LocalSamplers[SamplerIndex] = FD3D12CommandContext::RetrieveObject<FD3D12SamplerState>(Resource, Device)->Descriptor;
-=======
 			LocalSamplers[SamplerIndex] = FD3D12CommandContext::RetrieveObject<FD3D12SamplerState>(Resource, GPUIndex)->Descriptor;
->>>>>>> 3ecbc206
 			BoundSamplerMask |= 1ull << SamplerIndex;
 		}
 	}
@@ -3550,11 +3440,7 @@
 		FRHIUnorderedAccessView* Resource = UAVs[UAVIndex];
 		if (Resource)
 		{
-<<<<<<< HEAD
-			FD3D12UnorderedAccessView* UAV = FD3D12CommandContext::RetrieveObject<FD3D12UnorderedAccessView>(Resource, Device);
-=======
 			FD3D12UnorderedAccessView* UAV = FD3D12CommandContext::RetrieveObject<FD3D12UnorderedAccessView>(Resource, GPUIndex);
->>>>>>> 3ecbc206
 			LocalUAVs[UAVIndex] = UAV->GetView();
 			BoundUAVMask |= 1ull << UAVIndex;
 
@@ -3597,19 +3483,14 @@
 					const uint16 ResourceIndex = FRHIResourceTableEntry::GetResourceIndex(ResourceInfo);
 					const uint8 BindIndex = FRHIResourceTableEntry::GetBindIndex(ResourceInfo);
 
-<<<<<<< HEAD
 					FRHITexture* RHITexture = (FRHITexture*)Resources[ResourceIndex].GetReference();
 
 					checkf(RHITexture != nullptr, TEXT("Missing required texture binding for slot %d in uniform buffer %d (UB layout name: '%s')"),
 						BindIndex, BufferIndex, *(Buffer->GetLayout().GetDebugName()));
 
-					FD3D12ShaderResourceView* SRV = FD3D12CommandContext::RetrieveTextureBase(RHITexture, DevicePredicate)->GetShaderResourceView();
+					FD3D12ShaderResourceView* SRV = FD3D12CommandContext::RetrieveTextureBase(RHITexture, GPUIndex)->GetShaderResourceView();
 					check(SRV != nullptr);
 
-=======
-					FD3D12TextureBase* TextureBase = FD3D12CommandContext::RetrieveTextureBase((FRHITexture*)Resources[ResourceIndex].GetReference(), GPUIndex);
-					FD3D12ShaderResourceView* SRV = TextureBase->GetShaderResourceView();
->>>>>>> 3ecbc206
 					LocalSRVs[BindIndex] = SRV->GetView();
 					BoundSRVMask |= 1ull << BindIndex;
 
@@ -3637,18 +3518,14 @@
 					const uint16 ResourceIndex = FRHIResourceTableEntry::GetResourceIndex(ResourceInfo);
 					const uint8 BindIndex = FRHIResourceTableEntry::GetBindIndex(ResourceInfo);
 
-<<<<<<< HEAD
 					FRHIShaderResourceView* RHISRV = (FRHIShaderResourceView*)Resources[ResourceIndex].GetReference();
 
 					checkf(RHISRV != nullptr, TEXT("Missing required shader resource view binding for slot %d in uniform buffer %d (UB layout name: '%s')"),
 						BindIndex, BufferIndex, *(Buffer->GetLayout().GetDebugName()));
 
-					FD3D12ShaderResourceView* SRV = FD3D12CommandContext::RetrieveObject<FD3D12ShaderResourceView>(RHISRV, Device);
+					FD3D12ShaderResourceView* SRV = FD3D12CommandContext::RetrieveObject<FD3D12ShaderResourceView>(RHISRV, GPUIndex);
 					check(SRV != nullptr);
 
-=======
-					FD3D12ShaderResourceView* SRV = FD3D12CommandContext::RetrieveObject<FD3D12ShaderResourceView>((FRHIShaderResourceView*)(Resources[ResourceIndex].GetReference()), GPUIndex);
->>>>>>> 3ecbc206
 					LocalSRVs[BindIndex] = SRV->GetView();
 					BoundSRVMask |= 1ull << BindIndex;
 
@@ -3676,7 +3553,14 @@
 					const uint16 ResourceIndex = FRHIResourceTableEntry::GetResourceIndex(ResourceInfo);
 					const uint8 BindIndex = FRHIResourceTableEntry::GetBindIndex(ResourceInfo);
 
-					FD3D12UnorderedAccessView* UAV = FD3D12CommandContext::RetrieveObject<FD3D12UnorderedAccessView>((FRHIUnorderedAccessView*)(Resources[ResourceIndex].GetReference()), GPUIndex);
+					FRHIUnorderedAccessView* RHIUAV = (FRHIUnorderedAccessView*)Resources[ResourceIndex].GetReference();
+
+					checkf(RHIUAV != nullptr, TEXT("Missing required unordered access view binding for slot %d in uniform buffer %d (UB layout name: '%s')"),
+						BindIndex, BufferIndex, *(Buffer->GetLayout().GetDebugName()));
+
+					FD3D12UnorderedAccessView* UAV = FD3D12CommandContext::RetrieveObject<FD3D12UnorderedAccessView>(RHIUAV, GPUIndex);
+					check(UAV != nullptr);
+
 					LocalUAVs[BindIndex] = UAV->GetView();
 					BoundUAVMask |= 1ull << BindIndex;
 
@@ -3704,18 +3588,14 @@
 					const uint16 ResourceIndex = FRHIResourceTableEntry::GetResourceIndex(ResourceInfo);
 					const uint8 BindIndex = FRHIResourceTableEntry::GetBindIndex(ResourceInfo);
 
-<<<<<<< HEAD
 					FRHISamplerState* RHISampler = (FRHISamplerState*)Resources[ResourceIndex].GetReference();
 
 					checkf(RHISampler != nullptr, TEXT("Missing required sampler binding for slot %d in uniform buffer %d (UB layout name: '%s')"),
 						BindIndex, BufferIndex, *(Buffer->GetLayout().GetDebugName()));
 
-					FD3D12SamplerState* Sampler = FD3D12CommandContext::RetrieveObject<FD3D12SamplerState>(RHISampler, Device);
+					FD3D12SamplerState* Sampler = FD3D12CommandContext::RetrieveObject<FD3D12SamplerState>(RHISampler, GPUIndex);
 					check(Sampler != nullptr);
 
-=======
-					FD3D12SamplerState* Sampler = FD3D12CommandContext::RetrieveObject<FD3D12SamplerState>((FRHISamplerState*)(Resources[ResourceIndex].GetReference()), GPUIndex);
->>>>>>> 3ecbc206
 					LocalSamplers[BindIndex] = Sampler->Descriptor;
 					BoundSamplerMask |= 1ull << BindIndex;
 
@@ -4053,7 +3933,6 @@
 	checkf(ShaderSlot < Scene->ShaderSlotsPerGeometrySegment, TEXT("Shader slot is invalid. Make sure that ShaderSlotsPerGeometrySegment is correct on FRayTracingSceneInitializer."));
 
 	const uint32 RecordIndex = Scene->GetHitRecordBaseIndex(InstanceIndex, SegmentIndex) + ShaderSlot;
-<<<<<<< HEAD
 	const uint32 GPUIndex = Device->GetGPUIndex();
 
 	FHitGroupSystemParameters SystemParameters;
@@ -4071,15 +3950,6 @@
 		SystemParameters = HitGroupSystemParametersForThisGPU[SegmentIndex];
 	}
 
-=======
-
-	const uint32 GPUIndex = Device->GetGPUIndex();
-	const FRayTracingGeometryInstance& Instance = Scene->Instances[InstanceIndex];
-	const FD3D12RayTracingGeometry* Geometry = FD3D12DynamicRHI::ResourceCast(Instance.GeometryRHI);
-	const TArray<FHitGroupSystemParameters>& HitGroupSystemParametersForThisGPU = Geometry->HitGroupSystemParameters[GPUIndex];
-
-	FHitGroupSystemParameters SystemParameters = HitGroupSystemParametersForThisGPU[SegmentIndex];
->>>>>>> 3ecbc206
 	SystemParameters.RootConstants.BaseInstanceIndex = Scene->BaseInstancePrefixSum[InstanceIndex];
 	SystemParameters.RootConstants.UserData = UserData;
 	ShaderTable->SetHitGroupSystemParameters(RecordIndex, SystemParameters);
@@ -4135,10 +4005,7 @@
 	uint32 NumBindings, const FRayTracingLocalShaderBindings* Bindings)
 {
 	TRACE_CPUPROFILER_EVENT_SCOPE(SetRayTracingHitGroups);
-<<<<<<< HEAD
-=======
 	SCOPE_CYCLE_COUNTER(STAT_D3D12SetRayTracingHitGroups);
->>>>>>> 3ecbc206
 
 	FD3D12RayTracingScene* Scene = FD3D12DynamicRHI::ResourceCast(InScene);
 	FD3D12RayTracingPipelineState* Pipeline = FD3D12DynamicRHI::ResourceCast(InPipeline);
