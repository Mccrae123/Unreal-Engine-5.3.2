--- conflicted
+++ resolved
@@ -315,13 +315,6 @@
 
 	~FD3D12DescriptorCache();
 
-<<<<<<< HEAD
-	inline bool IsViewHeapOverridden() const { return OverrideViewHeap != nullptr; }
-	inline bool IsSamplerHeapOverridden() const { return OverrideSamplerHeap != nullptr; }
-
-	inline FD3D12OnlineHeap* GetCurrentViewHeap() const { return CurrentViewHeap; }
-	inline FD3D12OnlineHeap* GetCurrentSamplerHeap() const { return CurrentSamplerHeap; }
-=======
 	inline FD3D12OnlineHeap* GetCurrentViewHeap() const { return CurrentViewHeap; }
 	inline FD3D12OnlineHeap* GetCurrentSamplerHeap() const { return CurrentSamplerHeap; }
 
@@ -332,7 +325,6 @@
 	constexpr bool IsUsingBindlessResources() const { return false; }
 	constexpr bool IsUsingBindlessSamplers()  const { return false; }
 #endif
->>>>>>> 4af6daef
 
 	// Checks if the specified descriptor heap has been set on the current command list.
 	bool IsHeapSet(ID3D12DescriptorHeap* const pHeap) const
@@ -355,81 +347,41 @@
 	void SetUAVs(EShaderFrequency ShaderStage, const FD3D12RootSignature* RootSignature, FD3D12UnorderedAccessViewCache& Cache, const UAVSlotMask& SlotsNeededMask, uint32 Count, uint32 &HeapSlot);
 	void SetSamplers(EShaderFrequency ShaderStage, const FD3D12RootSignature* RootSignature, FD3D12SamplerStateCache& Cache, const SamplerSlotMask& SlotsNeededMask, uint32 Count, uint32& HeapSlot);
 	void SetSRVs(EShaderFrequency ShaderStage, const FD3D12RootSignature* RootSignature, FD3D12ShaderResourceViewCache& Cache, const SRVSlotMask& SlotsNeededMask, uint32 Count, uint32& HeapSlot);
-<<<<<<< HEAD
 
 	void SetConstantBufferViews(EShaderFrequency ShaderStage, const FD3D12RootSignature* RootSignature, FD3D12ConstantBufferCache& Cache, CBVSlotMask SlotsNeededMask, uint32 Count, uint32& HeapSlot);
 	void SetRootConstantBuffers(EShaderFrequency ShaderStage, const FD3D12RootSignature* RootSignature, FD3D12ConstantBufferCache& Cache, CBVSlotMask SlotsNeededMask);
 
 	void PrepareBindlessViews(EShaderFrequency ShaderStage, TConstArrayView<FD3D12ShaderResourceView*> SRVs, TConstArrayView<FD3D12UnorderedAccessView*> UAVs);
-
-	void SetStreamOutTargets(FD3D12Resource **Buffers, uint32 Count, const uint32* Offsets);
 
 	bool HeapRolledOver(ERHIDescriptorHeapType InHeapType);
 	void HeapLoopedAround(ERHIDescriptorHeapType InHeapType);
 	void Init(uint32 InNumLocalViewDescriptors, uint32 InNumSamplerDescriptors);
 
-=======
-
-	void SetConstantBufferViews(EShaderFrequency ShaderStage, const FD3D12RootSignature* RootSignature, FD3D12ConstantBufferCache& Cache, CBVSlotMask SlotsNeededMask, uint32 Count, uint32& HeapSlot);
-	void SetRootConstantBuffers(EShaderFrequency ShaderStage, const FD3D12RootSignature* RootSignature, FD3D12ConstantBufferCache& Cache, CBVSlotMask SlotsNeededMask);
-
-	void PrepareBindlessViews(EShaderFrequency ShaderStage, TConstArrayView<FD3D12ShaderResourceView*> SRVs, TConstArrayView<FD3D12UnorderedAccessView*> UAVs);
-
-	bool HeapRolledOver(ERHIDescriptorHeapType InHeapType);
-	void HeapLoopedAround(ERHIDescriptorHeapType InHeapType);
-	void Init(uint32 InNumLocalViewDescriptors, uint32 InNumSamplerDescriptors);
-
->>>>>>> 4af6daef
 	bool SwitchToContextLocalViewHeap();
 	bool SwitchToContextLocalSamplerHeap();
 	void SwitchToGlobalSamplerHeap();
 
-<<<<<<< HEAD
-	bool SetHeapOverrides(FD3D12DescriptorHeap* InOverrideViewHeap, FD3D12DescriptorHeap* InOverrideSamplerHeap);
-
 	void OverrideLastSetHeaps(ID3D12DescriptorHeap* ViewHeap, ID3D12DescriptorHeap* SamplerHeap);
 	void RestoreAfterExternalHeapsSet();
 
-=======
-	void OverrideLastSetHeaps(ID3D12DescriptorHeap* ViewHeap, ID3D12DescriptorHeap* SamplerHeap);
-	void RestoreAfterExternalHeapsSet();
-
->>>>>>> 4af6daef
 	inline bool UsingGlobalSamplerHeap() const { return CurrentSamplerHeap != &LocalSamplerHeap; }
 	FD3D12SamplerSet& GetLocalSamplerSet() { return *LocalSamplerSet.Get(); }
 
 	// Sets the current descriptor tables on the command list and marks any descriptor tables as dirty if necessary.
 	// Returns true if one of the heaps actually changed, false otherwise.
 	bool SetDescriptorHeaps(bool bForceHeapChanged = false);
-<<<<<<< HEAD
 
 protected:
 	FD3D12CommandContext& Context;
 	const FD3D12DefaultViews& DefaultViews;
 
-=======
-
-protected:
-	FD3D12CommandContext& Context;
-	const FD3D12DefaultViews& DefaultViews;
-
->>>>>>> 4af6daef
 private:
 	// The previous view and sampler heaps set on the current command list.
 	ID3D12DescriptorHeap* LastSetViewHeap = nullptr;
 	ID3D12DescriptorHeap* LastSetSamplerHeap = nullptr;
-<<<<<<< HEAD
 
 	FD3D12OnlineHeap* CurrentViewHeap = nullptr;
 	FD3D12OnlineHeap* CurrentSamplerHeap = nullptr;
-
-	FD3D12DescriptorHeap* OverrideViewHeap = nullptr;
-	FD3D12DescriptorHeap* OverrideSamplerHeap = nullptr;
-=======
-
-	FD3D12OnlineHeap* CurrentViewHeap = nullptr;
-	FD3D12OnlineHeap* CurrentSamplerHeap = nullptr;
->>>>>>> 4af6daef
 
 	FD3D12LocalOnlineHeap* LocalViewHeap = nullptr;
 	FD3D12LocalOnlineHeap LocalSamplerHeap;
@@ -443,8 +395,6 @@
 	bool bHeapsOverridden = false;
 
 	uint32 NumLocalViewDescriptors = 0;
-<<<<<<< HEAD
-=======
 
 #if PLATFORM_SUPPORTS_BINDLESS_RENDERING
 	bool bBindlessResources = false;
@@ -453,5 +403,4 @@
 	FD3D12DescriptorHeap* BindlessResourcesHeap = nullptr;
 	FD3D12DescriptorHeap* BindlessSamplersHeap = nullptr;
 #endif
->>>>>>> 4af6daef
 };