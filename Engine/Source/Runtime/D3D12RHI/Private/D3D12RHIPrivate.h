--- conflicted
+++ resolved
@@ -291,11 +291,6 @@
 struct AGSContext;
 
 struct INTCExtensionContext;
-<<<<<<< HEAD
-
-PRAGMA_DISABLE_DEPRECATION_WARNINGS
-=======
->>>>>>> d731a049
 
 /** The interface which is implemented by the dynamically bound RHI. */
 class FD3D12DynamicRHI : public ID3D12PlatformDynamicRHI
@@ -452,17 +447,10 @@
 	virtual FBufferRHIRef RHICreateBuffer(FRHICommandListBase& RHICmdList, uint32 Size, EBufferUsageFlags Usage, uint32 Stride, ERHIAccess ResourceState, FRHIResourceCreateInfo& CreateInfo) final override;
 	virtual void RHITransferBufferUnderlyingResource(FRHIBuffer* DestBuffer, FRHIBuffer* SrcBuffer) final override;
 	virtual void RHICopyBuffer(FRHIBuffer* SourceBuffer, FRHIBuffer* DestBuffer) final override;
-<<<<<<< HEAD
-	virtual void* RHILockBuffer(FRHICommandListImmediate& RHICmdList, FRHIBuffer* Buffer, uint32 Offset, uint32 Size, EResourceLockMode LockMode) final override;
-	virtual void* RHILockBufferMGPU(FRHICommandListImmediate& RHICmdList, FRHIBuffer* Buffer, uint32 GPUIndex, uint32 Offset, uint32 Size, EResourceLockMode LockMode) final override;
-	virtual void RHIUnlockBuffer(FRHICommandListImmediate& RHICmdList, FRHIBuffer* Buffer) final override;
-	virtual void RHIUnlockBufferMGPU(FRHICommandListImmediate& RHICmdList, FRHIBuffer* Buffer, uint32 GPUIndex) final override;
-=======
 	virtual void* RHILockBuffer(FRHICommandListBase& RHICmdList, FRHIBuffer* Buffer, uint32 Offset, uint32 Size, EResourceLockMode LockMode) final override;
 	virtual void* RHILockBufferMGPU(FRHICommandListBase& RHICmdList, FRHIBuffer* Buffer, uint32 GPUIndex, uint32 Offset, uint32 Size, EResourceLockMode LockMode) final override;
 	virtual void RHIUnlockBuffer(FRHICommandListBase& RHICmdList, FRHIBuffer* Buffer) final override;
 	virtual void RHIUnlockBufferMGPU(FRHICommandListBase& RHICmdList, FRHIBuffer* Buffer, uint32 GPUIndex) final override;
->>>>>>> d731a049
 	virtual FUnorderedAccessViewRHIRef RHICreateUnorderedAccessView(FRHIBuffer* Buffer, bool bUseUAVCounter, bool bAppendBuffer) final override;
 	virtual FUnorderedAccessViewRHIRef RHICreateUnorderedAccessView(FRHITexture* Texture, uint32 MipLevel, uint16 FirstArraySlice, uint16 NumArraySlices) final override;
 	virtual FUnorderedAccessViewRHIRef RHICreateUnorderedAccessView(FRHITexture* Texture, uint32 MipLevel, uint8 Format, uint16 FirstArraySlice, uint16 NumArraySlices) final override;
@@ -479,11 +467,6 @@
 	virtual FTextureRHIRef RHIAsyncCreateTexture2D(uint32 SizeX, uint32 SizeY, uint8 Format, uint32 NumMips, ETextureCreateFlags Flags, ERHIAccess InResourceState, void** InitialMipData, uint32 NumInitialMips) final override;
 	virtual FTextureRHIRef RHICreateTexture(const FRHITextureCreateDesc& CreateDesc) override;
 	virtual void RHICopySharedMips(FRHITexture2D* DestTexture2D, FRHITexture2D* SrcTexture2D) final override;
-<<<<<<< HEAD
-	virtual FTexture2DArrayRHIRef RHICreateTexture2DArray(uint32 SizeX, uint32 SizeY, uint32 SizeZ, uint8 Format, uint32 NumMips, uint32 NumSamples, ETextureCreateFlags Flags, ERHIAccess InResourceState, FRHIResourceCreateInfo& CreateInfo) override;
-	virtual FTexture3DRHIRef RHICreateTexture3D(uint32 SizeX, uint32 SizeY, uint32 SizeZ, uint8 Format, uint32 NumMips, ETextureCreateFlags Flags, ERHIAccess InResourceState, FRHIResourceCreateInfo& CreateInfo) override;
-=======
->>>>>>> d731a049
 	virtual FShaderResourceViewRHIRef RHICreateShaderResourceView(FRHITexture* Texture, const FRHITextureSRVCreateInfo& CreateInfo) final override;
 	virtual uint32 RHIComputeMemorySize(FRHITexture* TextureRHI) final override;
 	virtual FTexture2DRHIRef RHIAsyncReallocateTexture2D(FRHITexture2D* Texture2D, int32 NewMipCount, int32 NewSizeX, int32 NewSizeY, FThreadSafeCounter* RequestStatus) override;
@@ -661,10 +644,6 @@
 	virtual FRayTracingAccelerationStructureSize RHICalcRayTracingGeometrySize(const FRayTracingGeometryInitializer& Initializer) final override;
 
 	virtual FRayTracingGeometryRHIRef RHICreateRayTracingGeometry(const FRayTracingGeometryInitializer& Initializer) final override;
-<<<<<<< HEAD
-	virtual FRayTracingSceneRHIRef RHICreateRayTracingScene(const FRayTracingSceneInitializer& Initializer) final override;
-=======
->>>>>>> d731a049
 	virtual FRayTracingSceneRHIRef RHICreateRayTracingScene(FRayTracingSceneInitializer2 Initializer) final override;
 	virtual FRayTracingShaderRHIRef RHICreateRayTracingShader(TArrayView<const uint8> Code, const FSHAHash& Hash, EShaderFrequency ShaderFrequency) final override;
 	virtual FRayTracingPipelineStateRHIRef RHICreateRayTracingPipelineState(const FRayTracingPipelineStateInitializer& Initializer) final override;
@@ -716,548 +695,6 @@
 	void EndUpdateTexture3D_Internal(FUpdateTexture3DData& UpdateData);
 
 	void UpdateBuffer(FD3D12ResourceLocation* Dest, uint32 DestOffset, FD3D12ResourceLocation* Source, uint32 SourceOffset, uint32 NumBytes);
-<<<<<<< HEAD
-
-#if UE_BUILD_DEBUG	
-	uint32 SubmissionLockStalls;
-	uint32 DrawCount;
-	uint64 PresentCount;
-#endif
-
-	/** Determine if an two views intersect */
-	template <class LeftT, class RightT>
-	static inline bool ResourceViewsIntersect(FD3D12View<LeftT>* pLeftView, FD3D12View<RightT>* pRightView)
-	{
-		if (pLeftView == nullptr || pRightView == nullptr)
-		{
-			// Cannot intersect if at least one is null
-			return false;
-		}
-
-		if ((void*)pLeftView == (void*)pRightView)
-		{
-			// Cannot intersect with itself
-			return false;
-		}
-
-		FD3D12Resource* pRTVResource = pLeftView->GetResource();
-		FD3D12Resource* pSRVResource = pRightView->GetResource();
-		if (pRTVResource != pSRVResource)
-		{
-			// Not the same resource
-			return false;
-		}
-
-		// Same resource, so see if their subresources overlap
-		return !pLeftView->DoesNotOverlap(*pRightView);
-	}
-
-	static inline bool IsTransitionNeeded(bool bInAllowStateMerging, D3D12_RESOURCE_STATES Before, D3D12_RESOURCE_STATES& After)
-	{
-		check(Before != D3D12_RESOURCE_STATE_CORRUPT && After != D3D12_RESOURCE_STATE_CORRUPT);
-		check(Before != D3D12_RESOURCE_STATE_TBD && After != D3D12_RESOURCE_STATE_TBD);
-
-		// Depth write is actually a suitable for read operations as a "normal" depth buffer.
-		if ((Before == D3D12_RESOURCE_STATE_DEPTH_WRITE) && (After == D3D12_RESOURCE_STATE_DEPTH_READ))
-		{
-			return false;
-		}
-
-		// COMMON is an oddball state that doesn't follow the RESOURE_STATE pattern of 
-		// having exactly one bit set so we need to special case these
-		if (After == D3D12_RESOURCE_STATE_COMMON)
-		{
-			// Before state should not have the common state otherwise it's invalid transition
-			check(Before != D3D12_RESOURCE_STATE_COMMON);
-			return true;
-		}
-
-		if (bInAllowStateMerging)
-		{
-			// We should avoid doing read-to-read state transitions. But when we do, we should avoid turning off already transitioned bits,
-			// e.g. VERTEX_BUFFER -> SHADER_RESOURCE is turned into VERTEX_BUFFER -> VERTEX_BUFFER | SHADER_RESOURCE.
-			// This reduces the number of resource transitions and ensures automatic states from resource bindings get properly combined.
-			D3D12_RESOURCE_STATES Combined = Before | After;
-			if ((Combined & (D3D12_RESOURCE_STATE_GENERIC_READ | D3D12_RESOURCE_STATE_INDIRECT_ARGUMENT)) == Combined)
-			{
-				After = Combined;
-			}
-		}
-
-		return Before != After;
-	}
-
-	enum class ETransitionMode
-	{
-		Apply,
-		Validate
-	};
-
-	/** Transition a resource's state based on a Render target view */
-	static inline void TransitionResource(FD3D12CommandListHandle& hCommandList, FD3D12RenderTargetView* pView, D3D12_RESOURCE_STATES after, ETransitionMode InMode)
-	{
-		// Early out if we are not using engine transitions and not validating them
-		check(InMode == ETransitionMode::Validate);
-		if (!GUseInternalTransitions && !GValidateInternalTransitions)
-			return;
-
-		FD3D12Resource* pResource = pView->GetResource();
-
-		const D3D12_RENDER_TARGET_VIEW_DESC &desc = pView->GetDesc();
-		switch (desc.ViewDimension)
-		{
-		case D3D12_RTV_DIMENSION_TEXTURE3D:
-			// Note: For volume (3D) textures, all slices for a given mipmap level are a single subresource index.
-			// Fall-through
-		case D3D12_RTV_DIMENSION_TEXTURE2D:
-		case D3D12_RTV_DIMENSION_TEXTURE2DMS:
-			// Only one subresource to transition
-			TransitionResource(hCommandList, pResource, D3D12_RESOURCE_STATE_TBD, after, desc.Texture2D.MipSlice, InMode);
-			break;
-
-		case D3D12_RTV_DIMENSION_TEXTURE2DARRAY:
-		{
-			// Multiple subresources to transition
-			TransitionResource(hCommandList, pResource, D3D12_RESOURCE_STATE_TBD, after, pView->GetViewSubresourceSubset(), InMode);
-			break;
-		}
-
-		default:
-			check(false);	// Need to update this code to include the view type
-			break;
-		}
-	}
-
-	/** Transition a resource's state based on a Depth stencil view's desc flags */
-	static inline void TransitionResource(FD3D12CommandListHandle& hCommandList, FD3D12DepthStencilView* pView, ETransitionMode InMode)
-	{
-		// Early out if we are not using engine transitions and not validating them
-		check(InMode == ETransitionMode::Validate);
-		if (!GUseInternalTransitions && !GValidateInternalTransitions)
-			return;
-
-		// Determine the required subresource states from the view desc
-		const D3D12_DEPTH_STENCIL_VIEW_DESC& DSVDesc = pView->GetDesc();
-		const bool bDSVDepthIsWritable = (DSVDesc.Flags & D3D12_DSV_FLAG_READ_ONLY_DEPTH) == 0;
-		const bool bDSVStencilIsWritable = (DSVDesc.Flags & D3D12_DSV_FLAG_READ_ONLY_STENCIL) == 0;
-		// TODO: Check if the PSO depth stencil is writable. When this is done, we need to transition in SetDepthStencilState too.
-
-		// This code assumes that the DSV always contains the depth plane
-		check(pView->HasDepth());
-		const bool bHasDepth = true;
-		const bool bHasStencil = pView->HasStencil();
-		const bool bDepthIsWritable = bHasDepth && bDSVDepthIsWritable;
-		const bool bStencilIsWritable = bHasStencil && bDSVStencilIsWritable;
-
-		// DEPTH_WRITE is suitable for read operations when used as a normal depth/stencil buffer.
-		FD3D12Resource* pResource = pView->GetResource();
-		if (bDepthIsWritable)
-		{
-			TransitionResource(hCommandList, pResource, D3D12_RESOURCE_STATE_TBD, D3D12_RESOURCE_STATE_DEPTH_WRITE, pView->GetDepthOnlyViewSubresourceSubset(), InMode);
-		}
-
-		if (bStencilIsWritable)
-		{
-			TransitionResource(hCommandList, pResource, D3D12_RESOURCE_STATE_TBD, D3D12_RESOURCE_STATE_DEPTH_WRITE, pView->GetStencilOnlyViewSubresourceSubset(), InMode);
-		}
-	}
-
-	/** Transition a resource's state based on a Depth stencil view */
-	static inline void TransitionResource(FD3D12CommandListHandle& hCommandList, FD3D12DepthStencilView* pView, D3D12_RESOURCE_STATES after, ETransitionMode InMode)
-	{
-		// Early out if we are not using engine transitions and not validating them
-		check(InMode == ETransitionMode::Validate);
-		if (!GUseInternalTransitions && !GValidateInternalTransitions)
-			return;
-
-		FD3D12Resource* pResource = pView->GetResource();
-
-		const D3D12_DEPTH_STENCIL_VIEW_DESC &desc = pView->GetDesc();
-		switch (desc.ViewDimension)
-		{
-		case D3D12_DSV_DIMENSION_TEXTURE2D:
-		case D3D12_DSV_DIMENSION_TEXTURE2DMS:
-			if (pResource->GetPlaneCount() > 1)
-			{
-				// Multiple subresources to transtion
-				TransitionResource(hCommandList, pResource, D3D12_RESOURCE_STATE_TBD, after, pView->GetViewSubresourceSubset(), InMode);
-				break;
-			}
-			else
-			{
-				// Only one subresource to transition
-				check(pResource->GetPlaneCount() == 1);
-				TransitionResource(hCommandList, pResource, D3D12_RESOURCE_STATE_TBD, after, desc.Texture2D.MipSlice, InMode);
-			}
-			break;
-
-		case D3D12_DSV_DIMENSION_TEXTURE2DARRAY:
-		case D3D12_DSV_DIMENSION_TEXTURE2DMSARRAY:
-		{
-			// Multiple subresources to transtion
-			TransitionResource(hCommandList, pResource, D3D12_RESOURCE_STATE_TBD, after, pView->GetViewSubresourceSubset(), InMode);
-			break;
-		}
-
-		default:
-			check(false);	// Need to update this code to include the view type
-			break;
-		}
-	}
-
-	/** Transition a resource's state based on a Unordered access view */
-	static inline void TransitionResource(FD3D12CommandListHandle& hCommandList, FD3D12UnorderedAccessView* pView, D3D12_RESOURCE_STATES after, ETransitionMode InMode)
-	{
-		// Early out if we are not using engine transitions and not validating them
-		if (!GUseInternalTransitions && !GValidateInternalTransitions)
-			return;
-
-		FD3D12Resource* pResource = pView->GetResource();
-
-		const D3D12_UNORDERED_ACCESS_VIEW_DESC &desc = pView->GetDesc();
-		switch (desc.ViewDimension)
-		{
-		case D3D12_UAV_DIMENSION_BUFFER:
-			TransitionResource(hCommandList, pResource, D3D12_RESOURCE_STATE_TBD, after, 0, InMode);
-			break;
-
-		case D3D12_UAV_DIMENSION_TEXTURE2D:
-			// Only one subresource to transition
-			TransitionResource(hCommandList, pResource, D3D12_RESOURCE_STATE_TBD, after, desc.Texture2D.MipSlice, InMode);
-			break;
-
-		case D3D12_UAV_DIMENSION_TEXTURE2DARRAY:
-		{
-			// Multiple subresources to transtion
-			TransitionResource(hCommandList, pResource, D3D12_RESOURCE_STATE_TBD, after, pView->GetViewSubresourceSubset(), InMode);
-			break;
-		}
-		case D3D12_UAV_DIMENSION_TEXTURE3D:
-		{
-			// Multiple subresources to transtion
-			TransitionResource(hCommandList, pResource, D3D12_RESOURCE_STATE_TBD, after, pView->GetViewSubresourceSubset(), InMode);
-			break;
-		}
-
-		default:
-			check(false);	// Need to update this code to include the view type
-			break;
-		}
-	}
-
-	/** Transition a resource's state based on a Shader resource view */
-	static inline void TransitionResource(FD3D12CommandListHandle& hCommandList, FD3D12ShaderResourceView* pView, D3D12_RESOURCE_STATES after, ETransitionMode InMode)
-	{
-		// Early out if we are not using engine transitions and not validating them
-		if (!GUseInternalTransitions && !GValidateInternalTransitions)
-			return;
-
-		FD3D12Resource* pResource = pView->GetResource();
-
-		if (!pResource || !pResource->RequiresResourceStateTracking())
-		{
-			// Early out if we never need to do state tracking, the resource should always be in an SRV state.
-			return;
-		}
-
-		const D3D12_RESOURCE_DESC &ResDesc = pResource->GetDesc();
-		const CViewSubresourceSubset &subresourceSubset = pView->GetViewSubresourceSubset();
-
-		const D3D12_SHADER_RESOURCE_VIEW_DESC &desc = pView->GetDesc();
-		switch (desc.ViewDimension)
-		{
-		default:
-		{
-			// Transition the resource
-			TransitionResource(hCommandList, pResource, D3D12_RESOURCE_STATE_TBD, after, subresourceSubset, InMode);
-			break;
-		}
-
-		case D3D12_SRV_DIMENSION_BUFFER:
-		{
-			if (pResource->GetHeapType() == D3D12_HEAP_TYPE_DEFAULT)
-			{
-				// Transition the resource
-				TransitionResource(hCommandList, pResource, D3D12_RESOURCE_STATE_TBD, after, subresourceSubset, InMode);
-			}
-			break;
-		}
-		}
-	}
-
-	// Transition a specific subresource to the after state.
-	// Return true if UAV barrier is required
-	static inline bool TransitionResource(FD3D12CommandListHandle& hCommandList, FD3D12Resource* pResource, D3D12_RESOURCE_STATES before, D3D12_RESOURCE_STATES after, uint32 subresource, ETransitionMode InMode)
-	{
-		// Early out if we are not using engine transitions and not validating them
-		if (InMode == ETransitionMode::Validate && !GUseInternalTransitions && !GValidateInternalTransitions)
-			return false;
-
-		return TransitionResourceWithTracking(hCommandList, pResource, before, after, subresource, InMode);
-	}
-
-	// Transition a subset of subresources to the after state.
-	// Return true if UAV barrier is required
-	static inline bool TransitionResource(FD3D12CommandListHandle& hCommandList, FD3D12Resource* pResource, D3D12_RESOURCE_STATES before, D3D12_RESOURCE_STATES after, const CViewSubresourceSubset& subresourceSubset, ETransitionMode InMode)
-	{
-		// Early out if we are not using engine transitions and not validating them
-		if (InMode == ETransitionMode::Validate && !GUseInternalTransitions && !GValidateInternalTransitions)
-			return false;
-
-		return TransitionResourceWithTracking(hCommandList, pResource, before, after, subresourceSubset, InMode);
-	}
-
-	// Transition a subresource from current to a new state, using resource state tracking.
-	static bool TransitionResourceWithTracking(FD3D12CommandListHandle& hCommandList, FD3D12Resource* pResource, D3D12_RESOURCE_STATES before, D3D12_RESOURCE_STATES after, uint32 subresource, ETransitionMode InMode)
-	{
-		check(pResource);
-		check(pResource->RequiresResourceStateTracking());
-		check(!((after & (D3D12_RESOURCE_STATE_PIXEL_SHADER_RESOURCE | D3D12_RESOURCE_STATE_NON_PIXEL_SHADER_RESOURCE)) && (pResource->GetDesc().Flags & D3D12_RESOURCE_FLAG_DENY_SHADER_RESOURCE)));
-
-#ifdef PLATFORM_SUPPORTS_RESOURCE_COMPRESSION
-		after |= pResource->GetCompressedState();
-#endif
-
-		hCommandList.UpdateResidency(pResource);
-
-		bool bRequireUAVBarrier = false;
-
-		CResourceState& ResourceState = hCommandList.GetResourceState(pResource);
-		if (subresource == D3D12_RESOURCE_BARRIER_ALL_SUBRESOURCES && !ResourceState.AreAllSubresourcesSame())
-		{
-			// Slow path. Want to transition the entire resource (with multiple subresources). But they aren't in the same state.
-
-			const uint8 SubresourceCount = pResource->GetSubresourceCount();
-			for (uint32 SubresourceIndex = 0; SubresourceIndex < SubresourceCount; SubresourceIndex++)
-			{
-				bool bForceInAfterState = true;
-				bRequireUAVBarrier |= ValidateAndSetResourceState(hCommandList, pResource, ResourceState, SubresourceIndex, before, after, bForceInAfterState, InMode);
-			}
-
-			// The entire resource should now be in the after state on this command list (even if all barriers are pending)
-			verify(ResourceState.CheckAllSubresourceSame());
-			check(EnumHasAllFlags(ResourceState.GetSubresourceState(D3D12_RESOURCE_BARRIER_ALL_SUBRESOURCES), after));
-		}
-		else
-		{
-			bool bForceInAfterState = false;
-			bRequireUAVBarrier = ValidateAndSetResourceState(hCommandList, pResource, ResourceState, subresource, before, after, bForceInAfterState, InMode);
-		}
-
-		return bRequireUAVBarrier;
-	}
-
-	// Transition subresources from current to a new state, using resource state tracking.
-	static bool TransitionResourceWithTracking(FD3D12CommandListHandle& hCommandList, FD3D12Resource* pResource, D3D12_RESOURCE_STATES before, D3D12_RESOURCE_STATES after, const CViewSubresourceSubset& subresourceSubset, ETransitionMode InMode)
-	{
-		check(pResource);
-		check(pResource->RequiresResourceStateTracking());
-		check(!((after & (D3D12_RESOURCE_STATE_PIXEL_SHADER_RESOURCE | D3D12_RESOURCE_STATE_NON_PIXEL_SHADER_RESOURCE)) && (pResource->GetDesc().Flags & D3D12_RESOURCE_FLAG_DENY_SHADER_RESOURCE)));
-
-#ifdef PLATFORM_SUPPORTS_RESOURCE_COMPRESSION
-		after |= pResource->GetCompressedState();
-#endif
-
-		hCommandList.UpdateResidency(pResource);
-		const bool bIsWholeResource = subresourceSubset.IsWholeResource();
-		CResourceState& ResourceState = hCommandList.GetResourceState(pResource);
-
-		bool bRequireUAVBarrier = false;
-
-		if (bIsWholeResource && ResourceState.AreAllSubresourcesSame())
-		{
-			// Fast path. Transition the entire resource from one state to another.
-			bool bForceInAfterState = false;
-			bRequireUAVBarrier = ValidateAndSetResourceState(hCommandList, pResource, ResourceState, D3D12_RESOURCE_BARRIER_ALL_SUBRESOURCES, before, after, bForceInAfterState, InMode);
-		}
-		else
-		{
-			// Slower path. Either the subresources are in more than 1 state, or the view only partially covers the resource.
-			// Either way, we'll need to loop over each subresource in the view...
-
-			bool bWholeResourceWasTransitionedToSameState = bIsWholeResource;
-			for (CViewSubresourceSubset::CViewSubresourceIterator it = subresourceSubset.begin(); it != subresourceSubset.end(); ++it)
-			{
-				for (uint32 SubresourceIndex = it.StartSubresource(); SubresourceIndex < it.EndSubresource(); SubresourceIndex++)
-				{
-					bool bForceInAfterState = false;
-					bRequireUAVBarrier |= ValidateAndSetResourceState(hCommandList, pResource, ResourceState, SubresourceIndex, before, after, bForceInAfterState, InMode);
-
-					// Subresource not in the same state, then whole resource is not in the same state anymore
-					if (ResourceState.GetSubresourceState(SubresourceIndex) != after)
-						bWholeResourceWasTransitionedToSameState = false;
-				}
-			}
-
-			// If we just transtioned every subresource to the same state, lets update it's tracking so it's on a per-resource level
-			if (bWholeResourceWasTransitionedToSameState)
-			{
-				// Sanity check to make sure all subresources are really in the 'after' state
-				verify(ResourceState.CheckAllSubresourceSame());
-				check(EnumHasAllFlags(ResourceState.GetSubresourceState(D3D12_RESOURCE_BARRIER_ALL_SUBRESOURCES), after));
-			}
-		}
-
-		return bRequireUAVBarrier;
-	}
-
-	static bool ValidateAndSetResourceState(FD3D12CommandListHandle& InCommandList, FD3D12Resource* InResource, CResourceState& InResourceState, uint32 InSubresourceIndex, D3D12_RESOURCE_STATES InBeforeState, D3D12_RESOURCE_STATES InAfterState, bool bInForceAfterState, ETransitionMode InMode)
-	{
-		// Only validate the current state?
-		bool bValidateState = !GUseInternalTransitions && (InMode == ETransitionMode::Validate);
-
-		// Try and get the correct D3D before state for the transition
-		D3D12_RESOURCE_STATES TrackedState = InResourceState.GetSubresourceState(InSubresourceIndex);
-		D3D12_RESOURCE_STATES BeforeState = TrackedState;
-
-		// Special case for UAV access resources
-		bool bHasUAVAccessResource = InResource->GetUAVAccessResource() != nullptr;
-
-		// Still untracked in this command list, then try and find out a before state to use
-		if (BeforeState == D3D12_RESOURCE_STATE_TBD)
-		{
-			if (bValidateState)
-			{
-				// Can't correctly validate on parallel command list because command list with final state which
-				// updates the resource state might not have been executed yet (on RHI Thread)
-				// Unless it's a transition on the default context and all transitions happen on the default context (validated somewhere else)
-				if (GRHICommandList.Bypass() || InCommandList.GetCurrentOwningContext()->IsDefaultContext())
-				{
-					BeforeState = InResource->GetResourceState().GetSubresourceState(InSubresourceIndex);
-				}
-			}
-			else if (GUseInternalTransitions)
-			{
-				// Already perform transition here if possible to skip patch up during command list execution
-				if (InBeforeState != D3D12_RESOURCE_STATE_TBD)
-				{
-					check(BeforeState == D3D12_RESOURCE_STATE_TBD || BeforeState == InBeforeState);
-					BeforeState = InBeforeState;
-
-					// Add dummy pending barrier, because the end state needs to be updated during execute
-					InCommandList.AddPendingResourceBarrier(InResource, D3D12_RESOURCE_STATE_TBD, InSubresourceIndex);
-				}
-				else
-				{
-					// Special handling for UAVAccessResource and transition to UAV - don't want to
-					// enqueue pending resource to UAV because the actual resource won't transition
-					// Adding of patch up will only be done when transitioning to non UAV state
-					if (bHasUAVAccessResource && EnumHasAnyFlags(InAfterState, D3D12_RESOURCE_STATE_UNORDERED_ACCESS))
-					{
-						InCommandList.AddAliasingBarrier(InResource->GetResource(), InResource->GetUAVAccessResource());
-						InResourceState.SetSubresourceState(InSubresourceIndex, InAfterState);
-					}
-					else
-					{
-						// We need a pending resource barrier so we can setup the state before this command list executes
-						InResourceState.SetSubresourceState(InSubresourceIndex, InAfterState);
-						InCommandList.AddPendingResourceBarrier(InResource, InAfterState, InSubresourceIndex);
-					}
-				}
-			}
-			else
-			{
-				// We have enqueue the transition right now in the command list and can't add it to the pending list because
-				// this resource can already have been used in the current state in the command list
-				// so changing that state before this command list is invalid.				
-				BeforeState = InBeforeState;
-				if (BeforeState == D3D12_RESOURCE_STATE_TBD)
-				{
-					// If we don't have a valid before state, then we have to use the actual last stored state of the
-					// resource. We can sadly enough only correctly do this when parallel command lists don't perform
-					// any resource transition because then the current stored state might be invalid
-					// (Currently validated during begin/end transition in D3D12Commands)
-					BeforeState = InResource->GetResourceState().GetSubresourceState(InSubresourceIndex);
-				}
-
-				// Add dummy pending barrier, because the end state needs to be updated during execute
-				InCommandList.AddPendingResourceBarrier(InResource, D3D12_RESOURCE_STATE_TBD, InSubresourceIndex);
-			}
-		}
-
-		bool bRequireUAVBarrier = false;
-
-		// Have a valid state now?
-		check(BeforeState != D3D12_RESOURCE_STATE_TBD || GUseInternalTransitions || bValidateState);
-		if (BeforeState != D3D12_RESOURCE_STATE_TBD)
-		{
-			// Make sure the before states match up or are unknown
-			check(InBeforeState == D3D12_RESOURCE_STATE_TBD || BeforeState == InBeforeState);
-
-			if (bValidateState)
-			{
-				// Check if all after states are valid and special case for DepthRead because then DepthWrite is also valid
-				check(EnumHasAllFlags(BeforeState, InAfterState) || (BeforeState == D3D12_RESOURCE_STATE_DEPTH_WRITE && InAfterState == D3D12_RESOURCE_STATE_DEPTH_READ));
-			}
-			else
-			{
-				bool bApplyTransitionBarrier = true;
-
-				// Require UAV barrier when before and after are UAV
-				if (BeforeState == D3D12_RESOURCE_STATE_UNORDERED_ACCESS && InAfterState == D3D12_RESOURCE_STATE_UNORDERED_ACCESS)
-				{
-					bRequireUAVBarrier = true;
-				}
-				// Special case for UAV access resources
-				else if (bHasUAVAccessResource && EnumHasAnyFlags(BeforeState | InAfterState, D3D12_RESOURCE_STATE_UNORDERED_ACCESS))
-				{
-					// inject an aliasing barrier
-					const bool bFromUAV = EnumHasAnyFlags(BeforeState, D3D12_RESOURCE_STATE_UNORDERED_ACCESS);
-					const bool bToUAV = EnumHasAnyFlags(InAfterState, D3D12_RESOURCE_STATE_UNORDERED_ACCESS);
-					check(bFromUAV != bToUAV);
-
-					InCommandList.AddAliasingBarrier(
-						bFromUAV ? InResource->GetUAVAccessResource() : InResource->GetResource(),
-						bToUAV ? InResource->GetUAVAccessResource() : InResource->GetResource());
-
-					if (bToUAV)
-					{
-						InResourceState.SetUAVHiddenResourceState(BeforeState);
-						bApplyTransitionBarrier = false;
-					}
-					else
-					{
-						D3D12_RESOURCE_STATES HiddenState = InResourceState.GetUAVHiddenResourceState();
-
-						// Still unknown in this command list?
-						if (HiddenState == D3D12_RESOURCE_STATE_TBD)
-						{
-							InCommandList.AddPendingResourceBarrier(InResource, InAfterState, InSubresourceIndex);
-							InResourceState.SetSubresourceState(InSubresourceIndex, InAfterState);
-							bApplyTransitionBarrier = false;
-						}
-						else
-						{
-							// Use the hidden state as the before state on the resource
-							BeforeState = HiddenState;
-						}
-					}
-				}
-
-				if (bApplyTransitionBarrier)
-				{
-					// We're not using IsTransitionNeeded() when bInForceAfterState is set because we do want to transition even if 'after' is a subset of 'before'
-					// This is so that we can ensure all subresources are in the same state, simplifying future barriers
-					// No state merging when using engine transitions - otherwise next before state might not match up anymore)
-					bool bAllowStateMerging = GUseInternalTransitions;
-					if ((bInForceAfterState && BeforeState != InAfterState) || IsTransitionNeeded(bAllowStateMerging, BeforeState, InAfterState))
-					{
-						InCommandList.AddTransitionBarrier(InResource, BeforeState, InAfterState, InSubresourceIndex);
-						InResourceState.SetSubresourceState(InSubresourceIndex, InAfterState);
-					}
-					// Force update the state when the tracked state is still unknown
-					else if (TrackedState == D3D12_RESOURCE_STATE_TBD)
-					{
-						InResourceState.SetSubresourceState(InSubresourceIndex, InAfterState);
-					}
-				}
-			}
-		}
-
-		return bRequireUAVBarrier;
-	}
-=======
->>>>>>> d731a049
 
 public:
 
