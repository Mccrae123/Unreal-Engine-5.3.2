// Copyright Epic Games, Inc. All Rights Reserved.

// Implementation of D3D12 Pipelinestate related functions

#pragma once
#if PLATFORM_HOLOLENS
	#include "d3d12.h"
#endif

// FORT-101886
// UE implemented high level PSO caches on the general RHI level already
// D3D12RHI high level PSO caches never cleanup (until shutdown) currently
// and stale PSOs remain in the cache, which is being suspected as the cause
// of some XboxOne crashes
// TODO: Remove or rewrite D3D12RHI high level PSO cache
#ifndef D3D12RHI_USE_HIGH_LEVEL_PSO_CACHE
#define D3D12RHI_USE_HIGH_LEVEL_PSO_CACHE 0
#endif
#ifndef D3D12_USE_DERIVED_PSO
	#define D3D12_USE_DERIVED_PSO 0
#endif
#if D3D12_USE_DERIVED_PSO
	#ifndef D3D12_USE_DERIVED_PSO_SHADER_EXPORTS
		#define D3D12_USE_DERIVED_PSO_SHADER_EXPORTS 0
	#endif // D3D12_USE_DERIVED_PSO_SHADER_EXPORTS
#endif // D3D12_USE_DERIVED_PSO

#if D3D12RHI_USE_HIGH_LEVEL_PSO_CACHE
DECLARE_DWORD_ACCUMULATOR_STAT(TEXT("Graphics: Num high-level cache entries"), STAT_PSOGraphicsNumHighlevelCacheEntries, STATGROUP_D3D12PipelineState);
DECLARE_DWORD_COUNTER_STAT(TEXT("Graphics: High-level cache hit"), STAT_PSOGraphicsHighlevelCacheHit, STATGROUP_D3D12PipelineState);
DECLARE_DWORD_COUNTER_STAT(TEXT("Graphics: High-level cache miss"), STAT_PSOGraphicsHighlevelCacheMiss, STATGROUP_D3D12PipelineState);

DECLARE_DWORD_ACCUMULATOR_STAT(TEXT("Compute: Num high-level cache entries"), STAT_PSOComputeNumHighlevelCacheEntries, STATGROUP_D3D12PipelineState);
DECLARE_DWORD_COUNTER_STAT(TEXT("Compute: High-level cache hit"), STAT_PSOComputeHighlevelCacheHit, STATGROUP_D3D12PipelineState);
DECLARE_DWORD_COUNTER_STAT(TEXT("Compute: High-level cache miss"), STAT_PSOComputeHighlevelCacheMiss, STATGROUP_D3D12PipelineState);
#endif

DECLARE_DWORD_ACCUMULATOR_STAT(TEXT("Graphics: Num low-level cache entries"), STAT_PSOGraphicsNumLowlevelCacheEntries, STATGROUP_D3D12PipelineState);
DECLARE_DWORD_COUNTER_STAT(TEXT("Graphics: Low-level cache hit"), STAT_PSOGraphicsLowlevelCacheHit, STATGROUP_D3D12PipelineState);
DECLARE_DWORD_COUNTER_STAT(TEXT("Graphics: Low-level cache miss"), STAT_PSOGraphicsLowlevelCacheMiss, STATGROUP_D3D12PipelineState);

DECLARE_DWORD_ACCUMULATOR_STAT(TEXT("Compute: Num low-level cache entries"), STAT_PSOComputeNumLowlevelCacheEntries, STATGROUP_D3D12PipelineState);
DECLARE_DWORD_COUNTER_STAT(TEXT("Compute: Low-level cache hit"), STAT_PSOComputeLowlevelCacheHit, STATGROUP_D3D12PipelineState);
DECLARE_DWORD_COUNTER_STAT(TEXT("Compute: Low-level cache miss"), STAT_PSOComputeLowlevelCacheMiss, STATGROUP_D3D12PipelineState);


// Graphics pipeline struct that represents the latest versions of PSO subobjects currently supported by the RHI.
struct FD3D12_GRAPHICS_PIPELINE_STATE_DESC
{
	ID3D12RootSignature *pRootSignature;
	D3D12_SHADER_BYTECODE VS;
	D3D12_SHADER_BYTECODE MS;
	D3D12_SHADER_BYTECODE AS;
	D3D12_SHADER_BYTECODE PS;
	D3D12_SHADER_BYTECODE GS;
#if !D3D12_USE_DERIVED_PSO || D3D12_USE_DERIVED_PSO_SHADER_EXPORTS
	D3D12_BLEND_DESC BlendState;
#endif // #if !D3D12_USE_DERIVED_PSO || D3D12_USE_DERIVED_PSO_SHADER_EXPORTS
#if !D3D12_USE_DERIVED_PSO
<<<<<<< HEAD
	uint32 SampleMask;
=======
	uint32 SampleMask;;
>>>>>>> 6bbb88c8
	D3D12_RASTERIZER_DESC RasterizerState;
	D3D12_DEPTH_STENCIL_DESC1 DepthStencilState;
#endif // #if !D3D12_USE_DERIVED_PSO
	D3D12_INPUT_LAYOUT_DESC InputLayout;
	D3D12_INDEX_BUFFER_STRIP_CUT_VALUE IBStripCutValue;
	D3D12_PRIMITIVE_TOPOLOGY_TYPE PrimitiveTopologyType;
	D3D12_RT_FORMAT_ARRAY RTFormatArray;
	DXGI_FORMAT DSVFormat;
	DXGI_SAMPLE_DESC SampleDesc;
	uint32 NodeMask;
	D3D12_CACHED_PIPELINE_STATE CachedPSO;
	D3D12_PIPELINE_STATE_FLAGS Flags;

	FD3D12_GRAPHICS_PIPELINE_STATE_STREAM PipelineStateStream() const;
#if PLATFORM_SUPPORTS_MESH_SHADERS
	FD3D12_MESH_PIPELINE_STATE_STREAM MeshPipelineStateStream() const;
#endif
};

struct FD3D12LowLevelGraphicsPipelineStateDesc
{
	const FD3D12RootSignature *pRootSignature;
	FD3D12_GRAPHICS_PIPELINE_STATE_DESC Desc;
	ShaderBytecodeHash VSHash;
	ShaderBytecodeHash MSHash;
	ShaderBytecodeHash ASHash;
	ShaderBytecodeHash GSHash;
	ShaderBytecodeHash PSHash;
	uint32 InputLayoutHash;
	bool bFromPSOFileCache;

	SIZE_T CombinedHash;

	FORCEINLINE bool UsesMeshShaders() const
	{
		return Desc.MS.BytecodeLength > 0;
	}

#if D3D12RHI_NEEDS_VENDOR_EXTENSIONS
	// TODO: Replace with a global hash lookup to reduce overall footprint?
	// Very few permutations, so a single > 0 u32 hash code would be lower
	// memory usage, and very rarely cause a look up.
	const TArray<FShaderCodeVendorExtension>* VSExtensions;
	const TArray<FShaderCodeVendorExtension>* MSExtensions;
	const TArray<FShaderCodeVendorExtension>* ASExtensions;
	const TArray<FShaderCodeVendorExtension>* GSExtensions;
	const TArray<FShaderCodeVendorExtension>* PSExtensions;

	FORCEINLINE bool HasVendorExtensions() const
	{
		return (
			VSExtensions != nullptr ||
			MSExtensions != nullptr ||
			ASExtensions != nullptr ||
			PSExtensions != nullptr ||
			GSExtensions != nullptr);
	}
#endif

	FORCEINLINE FString GetName() const { return FString::Printf(TEXT("%llu"), CombinedHash); }

#if D3D12_USE_DERIVED_PSO
	void Destroy();
#endif
};

// Compute pipeline struct that represents the latest versions of PSO subobjects currently supported by the RHI.
struct FD3D12_COMPUTE_PIPELINE_STATE_DESC : public D3D12_COMPUTE_PIPELINE_STATE_DESC
{
	FD3D12_COMPUTE_PIPELINE_STATE_STREAM PipelineStateStream() const;
};

struct FD3D12ComputePipelineStateDesc
{
	const FD3D12RootSignature* pRootSignature;
	FD3D12_COMPUTE_PIPELINE_STATE_DESC Desc;
	ShaderBytecodeHash CSHash;

	SIZE_T CombinedHash;

#if D3D12RHI_NEEDS_VENDOR_EXTENSIONS
	const TArray<FShaderCodeVendorExtension>* Extensions;
	FORCEINLINE bool HasVendorExtensions() const { return (Extensions != nullptr); }
#endif

	FORCEINLINE FString GetName() const { return FString::Printf(TEXT("%llu"), CombinedHash); }

#if D3D12_USE_DERIVED_PSO
	void Destroy();
#endif
};


FD3D12LowLevelGraphicsPipelineStateDesc GetLowLevelGraphicsPipelineStateDesc(const FGraphicsPipelineStateInitializer& Initializer, const FD3D12RootSignature* RootSignature);
FD3D12ComputePipelineStateDesc GetComputePipelineStateDesc(const FD3D12ComputeShader* ComputeShader);

#define PSO_IF_NOT_EQUAL_RETURN_FALSE( value ) if(lhs.##value != rhs.##value){ return false; }

#define PSO_IF_MEMCMP_FAILS_RETURN_FALSE( value ) if(FMemory::Memcmp(&lhs.##value, &rhs.##value, sizeof(rhs.##value)) != 0){ return false; }

#define PSO_IF_STRING_COMPARE_FAILS_RETURN_FALSE( value ) \
	const char* const lhString = lhs.##value##; \
	const char* const rhString = rhs.##value##; \
	if (lhString != rhString) \
	{ \
		if (strcmp(lhString, rhString) != 0) \
		{ \
			return false; \
		} \
	}

template <typename TDesc> struct equality_pipeline_state_desc;

template <> struct equality_pipeline_state_desc<FD3D12LowLevelGraphicsPipelineStateDesc>
{
	bool operator()(const FD3D12LowLevelGraphicsPipelineStateDesc& lhs, const FD3D12LowLevelGraphicsPipelineStateDesc& rhs)
	{
		// Order from most likely to change to least
		PSO_IF_NOT_EQUAL_RETURN_FALSE(Desc.PS.BytecodeLength)
		PSO_IF_NOT_EQUAL_RETURN_FALSE(Desc.VS.BytecodeLength)
		PSO_IF_NOT_EQUAL_RETURN_FALSE(Desc.MS.BytecodeLength)
		PSO_IF_NOT_EQUAL_RETURN_FALSE(Desc.AS.BytecodeLength)
		PSO_IF_NOT_EQUAL_RETURN_FALSE(Desc.GS.BytecodeLength)
		PSO_IF_NOT_EQUAL_RETURN_FALSE(Desc.InputLayout.NumElements)
		PSO_IF_NOT_EQUAL_RETURN_FALSE(Desc.RTFormatArray.NumRenderTargets)
		PSO_IF_NOT_EQUAL_RETURN_FALSE(Desc.DSVFormat)
		PSO_IF_NOT_EQUAL_RETURN_FALSE(Desc.PrimitiveTopologyType)
		PSO_IF_NOT_EQUAL_RETURN_FALSE(Desc.Flags)
		PSO_IF_NOT_EQUAL_RETURN_FALSE(Desc.pRootSignature)
#if !D3D12_USE_DERIVED_PSO || D3D12_USE_DERIVED_PSO_SHADER_EXPORTS
		PSO_IF_MEMCMP_FAILS_RETURN_FALSE(Desc.BlendState)
#endif // #if !D3D12_USE_DERIVED_PSO || D3D12_USE_DERIVED_PSO_SHADER_EXPORTS
#if !D3D12_USE_DERIVED_PSO
		PSO_IF_NOT_EQUAL_RETURN_FALSE(Desc.SampleMask)
		PSO_IF_MEMCMP_FAILS_RETURN_FALSE(Desc.RasterizerState)
		PSO_IF_MEMCMP_FAILS_RETURN_FALSE(Desc.DepthStencilState)
#endif // #if !D3D12_USE_DERIVED_PSO
		PSO_IF_NOT_EQUAL_RETURN_FALSE(Desc.IBStripCutValue)
		PSO_IF_NOT_EQUAL_RETURN_FALSE(Desc.NodeMask)
		PSO_IF_NOT_EQUAL_RETURN_FALSE(Desc.SampleDesc.Count)
		PSO_IF_NOT_EQUAL_RETURN_FALSE(Desc.SampleDesc.Quality)

		for (uint32 i = 0; i < lhs.Desc.RTFormatArray.NumRenderTargets; i++)
		{
			PSO_IF_NOT_EQUAL_RETURN_FALSE(Desc.RTFormatArray.RTFormats[i]);
		}

		// Shader byte code is hashed with SHA1 (160 bit) so the chances of collision
		// should be tiny i.e if there were 1 quadrillion shaders the chance of a 
		// collision is ~ 1 in 10^18. so only do a full check on debug builds
		PSO_IF_NOT_EQUAL_RETURN_FALSE(VSHash)
		PSO_IF_NOT_EQUAL_RETURN_FALSE(MSHash)
		PSO_IF_NOT_EQUAL_RETURN_FALSE(ASHash)
		PSO_IF_NOT_EQUAL_RETURN_FALSE(PSHash)
		PSO_IF_NOT_EQUAL_RETURN_FALSE(GSHash)

		if (lhs.Desc.InputLayout.pInputElementDescs != rhs.Desc.InputLayout.pInputElementDescs &&
			lhs.Desc.InputLayout.NumElements)
		{
			for (uint32 i = 0; i < lhs.Desc.InputLayout.NumElements; i++)
			{
				PSO_IF_NOT_EQUAL_RETURN_FALSE(Desc.InputLayout.pInputElementDescs[i].SemanticIndex)
				PSO_IF_NOT_EQUAL_RETURN_FALSE(Desc.InputLayout.pInputElementDescs[i].Format)
				PSO_IF_NOT_EQUAL_RETURN_FALSE(Desc.InputLayout.pInputElementDescs[i].InputSlot)
				PSO_IF_NOT_EQUAL_RETURN_FALSE(Desc.InputLayout.pInputElementDescs[i].AlignedByteOffset)
				PSO_IF_NOT_EQUAL_RETURN_FALSE(Desc.InputLayout.pInputElementDescs[i].InputSlotClass)
				PSO_IF_NOT_EQUAL_RETURN_FALSE(Desc.InputLayout.pInputElementDescs[i].InstanceDataStepRate)
				PSO_IF_STRING_COMPARE_FAILS_RETURN_FALSE(Desc.InputLayout.pInputElementDescs[i].SemanticName)
			}
		}

	#if PLATFORM_WINDOWS
		PSO_IF_NOT_EQUAL_RETURN_FALSE(VSExtensions);
		PSO_IF_NOT_EQUAL_RETURN_FALSE(MSExtensions);
		PSO_IF_NOT_EQUAL_RETURN_FALSE(ASExtensions);
		PSO_IF_NOT_EQUAL_RETURN_FALSE(PSExtensions);
		PSO_IF_NOT_EQUAL_RETURN_FALSE(GSExtensions);
	#endif

		return true;
	}
};

template <> struct equality_pipeline_state_desc<FD3D12ComputePipelineStateDesc>
{
	bool operator()(const FD3D12ComputePipelineStateDesc& lhs, const FD3D12ComputePipelineStateDesc& rhs)
	{
		PSO_IF_NOT_EQUAL_RETURN_FALSE(Desc.CS.BytecodeLength)
#if PLATFORM_WINDOWS || PLATFORM_HOLOLENS
		PSO_IF_NOT_EQUAL_RETURN_FALSE(Desc.Flags)
#endif
		PSO_IF_NOT_EQUAL_RETURN_FALSE(Desc.pRootSignature)
		PSO_IF_NOT_EQUAL_RETURN_FALSE(Desc.NodeMask)

		// Shader byte code is hashed with SHA1 (160 bit) so the chances of collision
		// should be tiny i.e if there were 1 quadrillion shaders the chance of a 
		// collision is ~ 1 in 10^18. so only do a full check on debug builds
		PSO_IF_NOT_EQUAL_RETURN_FALSE(CSHash)

#if PLATFORM_WINDOWS
		PSO_IF_NOT_EQUAL_RETURN_FALSE(Extensions)
#endif

		return true;
	}
};

struct ComputePipelineCreationArgs;
struct GraphicsPipelineCreationArgs;

struct FD3D12PipelineStateWorker : public FD3D12AdapterChild, public FNonAbandonableTask
{
	FD3D12PipelineStateWorker(FD3D12Adapter* Adapter, const ComputePipelineCreationArgs& InArgs);
	FD3D12PipelineStateWorker(FD3D12Adapter* Adapter, const GraphicsPipelineCreationArgs& InArgs);

	void DoWork();

	FORCEINLINE TStatId GetStatId() const { RETURN_QUICK_DECLARE_CYCLE_STAT(FD3D12PipelineStateWorker, STATGROUP_ThreadPoolAsyncTasks); }

	union PipelineCreationArgs
	{
		ComputePipelineCreationArgs_POD* ComputeArgs;
		GraphicsPipelineCreationArgs_POD* GraphicsArgs;
	} CreationArgs;

	const bool bIsGraphics;
	TRefCountPtr<ID3D12PipelineState> PSO;
};

struct FD3D12PipelineState : public FD3D12AdapterChild, public FD3D12MultiNodeGPUObject, public FNoncopyable
{
public:
	explicit FD3D12PipelineState(FD3D12Adapter* Parent);
	~FD3D12PipelineState();

	void Create(const ComputePipelineCreationArgs& InCreationArgs);
	void CreateAsync(const ComputePipelineCreationArgs& InCreationArgs);

#if D3D12_USE_DERIVED_PSO
	void Create(const FGraphicsPipelineStateInitializer& Initializer, FD3D12PipelineState* BasePSO);
#endif

	void Create(const GraphicsPipelineCreationArgs& InCreationArgs);
	void CreateAsync(const GraphicsPipelineCreationArgs& InCreationArgs);

	FORCEINLINE bool IsValid()
	{
		return (GetPipelineState() != nullptr);
	}

	FORCEINLINE ID3D12PipelineState* GetPipelineState()
	{
		if (InitState == PSOInitState::Initialized)
		{
			return PipelineState.GetReference();
		}
		else
		{
			return InternalGetPipelineState();
		}
	}

	FORCEINLINE uint64 GetContextSortKey() const
	{
		return ContextSortKey;
	}

	FORCEINLINE void SetContextSortKey(uint64 InContextSortKey)
	{
		ContextSortKey = InContextSortKey;
	}

	FD3D12PipelineState& operator=(const FD3D12PipelineState& other) = delete;

private:
	ID3D12PipelineState* InternalGetPipelineState();

protected:
	TRefCountPtr<ID3D12PipelineState> PipelineState;
	FAsyncTask<FD3D12PipelineStateWorker>* Worker;
	FRWLock GetPipelineStateMutex;

	enum class PSOInitState
	{
		Initialized,
		Uninitialized,
		CreationFailed,
	};
	volatile PSOInitState InitState;
<<<<<<< HEAD
=======

	// GRHISupportsPipelineStateSortKey
	uint64 ContextSortKey = 0;
>>>>>>> 6bbb88c8
};

struct FD3D12GraphicsPipelineState : public FRHIGraphicsPipelineState
{
	explicit FD3D12GraphicsPipelineState(const FGraphicsPipelineStateInitializer& Initializer, const FD3D12RootSignature* InRootSignature, FD3D12PipelineState* InPipelineState);
	~FD3D12GraphicsPipelineState();

	FGraphicsPipelineStateInitializer PipelineStateInitializer;
	const FD3D12RootSignature* RootSignature;
	uint16 StreamStrides[MaxVertexElementCount];
	bool bShaderNeedsGlobalConstantBuffer[SF_NumStandardFrequencies];

	FD3D12PipelineState* PipelineState;

	FORCEINLINE class FD3D12VertexShader*   GetVertexShader() const { return (FD3D12VertexShader*)PipelineStateInitializer.BoundShaderState.VertexShaderRHI; }
	FORCEINLINE class FD3D12PixelShader*    GetPixelShader() const { return (FD3D12PixelShader*)PipelineStateInitializer.BoundShaderState.PixelShaderRHI; }
	FORCEINLINE class FD3D12MeshShader*				GetMeshShader() const { return (FD3D12MeshShader*)PipelineStateInitializer.BoundShaderState.GetMeshShader(); }
	FORCEINLINE class FD3D12AmplificationShader*	GetAmplificationShader() const { return (FD3D12AmplificationShader*)PipelineStateInitializer.BoundShaderState.GetAmplificationShader(); }
	FORCEINLINE class FD3D12GeometryShader* GetGeometryShader() const { return (FD3D12GeometryShader*)PipelineStateInitializer.BoundShaderState.GetGeometryShader(); }
};

struct FD3D12ComputePipelineState : public FRHIComputePipelineState
{
	explicit FD3D12ComputePipelineState(
		FD3D12ComputeShader* InComputeShader,
		FD3D12PipelineState* InPipelineState)
		: ComputeShader(InComputeShader)
		, PipelineState(InPipelineState)
	{
	}

	~FD3D12ComputePipelineState();

	TRefCountPtr<FD3D12ComputeShader> ComputeShader;
	FD3D12PipelineState* const PipelineState;
};

#if D3D12RHI_USE_HIGH_LEVEL_PSO_CACHE
struct FInitializerToGPSOMapKey
{
	const FGraphicsPipelineStateInitializer* Initializer;
	uint32 Hash;

	FInitializerToGPSOMapKey() = default;

	FInitializerToGPSOMapKey(const FGraphicsPipelineStateInitializer* InInitializer, uint32 InHash) :
		Initializer(InInitializer),
		Hash(InHash)
	{}

	inline bool operator==(const FInitializerToGPSOMapKey& Other) const
	{
		return *Initializer == *Other.Initializer;
	}
};

inline uint32 GetTypeHash(const FInitializerToGPSOMapKey& Key)
{
	return Key.Hash;
}
#endif

class FD3D12PipelineStateCacheBase : public FD3D12AdapterChild
{
protected:
	enum PSO_CACHE_TYPE
	{
		PSO_CACHE_GRAPHICS,
		PSO_CACHE_COMPUTE,
		NUM_PSO_CACHE_TYPES
	};

	template <typename TDesc, typename TValue>
	struct TStateCacheKeyFuncs : BaseKeyFuncs<TPair<TDesc, TValue>, TDesc, false>
	{
		typedef typename TTypeTraits<TDesc>::ConstPointerType KeyInitType;
		typedef const TPairInitializer<typename TTypeTraits<TDesc>::ConstInitType, typename TTypeTraits<TValue>::ConstInitType>& ElementInitType;

		static FORCEINLINE KeyInitType GetSetKey(ElementInitType Element)
		{
			return Element.Key;
		}
		static FORCEINLINE bool Matches(KeyInitType A, KeyInitType B)
		{
			equality_pipeline_state_desc<TDesc> equal;
			return equal(A, B);
		}
		static FORCEINLINE uint32 GetKeyHash(KeyInitType Key)
		{
			return Key.CombinedHash;
		}
	};

	template <typename TDesc, typename TValue = FD3D12PipelineState*>
	using TPipelineCache = TMap<TDesc, TValue, FDefaultSetAllocator, TStateCacheKeyFuncs<TDesc, TValue>>;
#if D3D12RHI_USE_HIGH_LEVEL_PSO_CACHE
	TMap<FInitializerToGPSOMapKey, FD3D12GraphicsPipelineState*> InitializerToGraphicsPipelineMap;
	TMap<FD3D12ComputeShader*, FD3D12ComputePipelineState*> ComputeShaderToComputePipelineMap;
#endif
	TPipelineCache<FD3D12LowLevelGraphicsPipelineStateDesc> LowLevelGraphicsPipelineStateCache;
	TPipelineCache<FD3D12ComputePipelineStateDesc> ComputePipelineStateCache;

	// Thread access mutual exclusion
#if D3D12RHI_USE_HIGH_LEVEL_PSO_CACHE
	mutable FRWLock InitializerToGraphicsPipelineMapMutex;
	mutable FRWLock ComputeShaderToComputePipelineMapMutex;
#endif
	mutable FRWLock LowLevelGraphicsPipelineStateCacheMutex;
	mutable FRWLock ComputePipelineStateCacheMutex;

	FRWLock DiskCachesCS;
	FDiskCacheInterface DiskCaches[NUM_PSO_CACHE_TYPES];

	void CleanupPipelineStateCaches();

	typedef TFunction<void(FD3D12PipelineState**, const FD3D12LowLevelGraphicsPipelineStateDesc&)> FPostCreateGraphicCallback;
	typedef TFunction<void(FD3D12PipelineState*, const FD3D12ComputePipelineStateDesc&)> FPostCreateComputeCallback;

#if D3D12RHI_USE_HIGH_LEVEL_PSO_CACHE
	virtual FD3D12GraphicsPipelineState* AddToRuntimeCache(const FGraphicsPipelineStateInitializer& Initializer, uint32 InitializerHash, const FD3D12RootSignature* RootSignature, FD3D12PipelineState* PipelineState);
	FD3D12ComputePipelineState* AddToRuntimeCache(FD3D12ComputeShader* ComputeShader, FD3D12PipelineState* PipelineState);
#endif

	FD3D12PipelineState* FindInLowLevelCache(const FD3D12LowLevelGraphicsPipelineStateDesc& Desc);
	FD3D12PipelineState* CreateAndAddToLowLevelCache(const FD3D12LowLevelGraphicsPipelineStateDesc& Desc);
	void AddToLowLevelCache(const FD3D12LowLevelGraphicsPipelineStateDesc& Desc, FD3D12PipelineState** OutPipelineState, const FPostCreateGraphicCallback& PostCreateCallback);
	virtual void OnPSOCreated(FD3D12PipelineState* PipelineState, const FD3D12LowLevelGraphicsPipelineStateDesc& Desc) = 0;
	
	FD3D12PipelineState* FindInLowLevelCache(const FD3D12ComputePipelineStateDesc& Desc);
	FD3D12PipelineState* CreateAndAddToLowLevelCache(const FD3D12ComputePipelineStateDesc& Desc);
	void AddToLowLevelCache(const FD3D12ComputePipelineStateDesc& Desc, FD3D12PipelineState** OutPipelineState, const FPostCreateComputeCallback& PostCreateCallback);
	virtual void OnPSOCreated(FD3D12PipelineState* PipelineState, const FD3D12ComputePipelineStateDesc& Desc) = 0;

#if !D3D12RHI_USE_HIGH_LEVEL_PSO_CACHE
	FD3D12GraphicsPipelineState* FindInLoadedCache(const FGraphicsPipelineStateInitializer& Initializer, const FD3D12RootSignature* RootSignature, FD3D12LowLevelGraphicsPipelineStateDesc& OutLowLevelDesc);
	FD3D12GraphicsPipelineState* CreateAndAdd(const FGraphicsPipelineStateInitializer& Initializer, const FD3D12RootSignature* RootSignature, const FD3D12LowLevelGraphicsPipelineStateDesc& LowLevelDesc);
#endif
public:
#if D3D12RHI_USE_HIGH_LEVEL_PSO_CACHE
	FD3D12GraphicsPipelineState* FindInRuntimeCache(const FGraphicsPipelineStateInitializer& Initializer, uint32& OutHash);
	FD3D12GraphicsPipelineState* FindInLoadedCache(const FGraphicsPipelineStateInitializer& Initializer, uint32 InitializerHash, const FD3D12RootSignature* RootSignature, FD3D12LowLevelGraphicsPipelineStateDesc& OutLowLevelDesc);
	FD3D12GraphicsPipelineState* CreateAndAdd(const FGraphicsPipelineStateInitializer& Initializer, uint32 InitializerHash, const FD3D12RootSignature* RootSignature, const FD3D12LowLevelGraphicsPipelineStateDesc& LowLevelDesc);

	FD3D12ComputePipelineState* FindInRuntimeCache(const FD3D12ComputeShader* ComputeShader);
#endif
	FD3D12ComputePipelineState* FindInLoadedCache(FD3D12ComputeShader* ComputeShader, FD3D12ComputePipelineStateDesc& OutLowLevelDesc);
	FD3D12ComputePipelineState* CreateAndAdd(FD3D12ComputeShader* ComputeShader, const FD3D12ComputePipelineStateDesc& LowLevelDesc);

	static uint64 HashPSODesc(const FD3D12LowLevelGraphicsPipelineStateDesc& Desc);
	static uint64 HashPSODesc(const FD3D12ComputePipelineStateDesc& Desc);

	static uint64 HashData(const void* Data, int32 NumBytes);

	FD3D12PipelineStateCacheBase(FD3D12Adapter* InParent);
	virtual ~FD3D12PipelineStateCacheBase();
};<|MERGE_RESOLUTION|>--- conflicted
+++ resolved
@@ -57,11 +57,7 @@
 	D3D12_BLEND_DESC BlendState;
 #endif // #if !D3D12_USE_DERIVED_PSO || D3D12_USE_DERIVED_PSO_SHADER_EXPORTS
 #if !D3D12_USE_DERIVED_PSO
-<<<<<<< HEAD
-	uint32 SampleMask;
-=======
 	uint32 SampleMask;;
->>>>>>> 6bbb88c8
 	D3D12_RASTERIZER_DESC RasterizerState;
 	D3D12_DEPTH_STENCIL_DESC1 DepthStencilState;
 #endif // #if !D3D12_USE_DERIVED_PSO
@@ -351,12 +347,9 @@
 		CreationFailed,
 	};
 	volatile PSOInitState InitState;
-<<<<<<< HEAD
-=======
 
 	// GRHISupportsPipelineStateSortKey
 	uint64 ContextSortKey = 0;
->>>>>>> 6bbb88c8
 };
 
 struct FD3D12GraphicsPipelineState : public FRHIGraphicsPipelineState
