--- conflicted
+++ resolved
@@ -5,13 +5,8 @@
 	=============================================================================*/
 
 #include "D3D12RHIPrivate.h"
-<<<<<<< HEAD
-#include "D3D12RHIBridge.h"
-#include "TextureProfiler.h"
-=======
 #include "TextureProfiler.h"
 #include "ProfilingDebugging/MemoryTrace.h"
->>>>>>> d731a049
 
 int64 FD3D12GlobalStats::GDedicatedVideoMemory = 0;
 int64 FD3D12GlobalStats::GDedicatedSystemMemory = 0;
@@ -351,24 +346,6 @@
 	return TStatId();
 }
 
-<<<<<<< HEAD
-// Note: This function can be called from many different threads
-// @param TextureSize >0 to allocate, <0 to deallocate
-// @param b3D true:3D, false:2D or cube map
-template<typename TD3D12Texture>
-void FD3D12TextureStats::UpdateD3D12TextureStats(TD3D12Texture& Texture, const D3D12_RESOURCE_DESC& Desc, int64 TextureSize, bool b3D, bool bCubeMap, bool bStreamable, bool bNewTexture)
-{
-
-#if TEXTURE_PROFILER_ENABLED
-
-	if (!bNewTexture && 
-		!Texture.ResourceLocation.IsTransient() 
-		&& !EnumHasAnyFlags(Texture.GetFlags(), TexCreate_Virtual)
-		&& Texture.ResourceLocation.GetType() != FD3D12ResourceLocation::ResourceLocationType::eAliased
-		&& Texture.ResourceLocation.GetType() != FD3D12ResourceLocation::ResourceLocationType::eHeapAliased)
-	{
-		uint64 SafeSize = (uint64)(TextureSize >= 0 ? TextureSize : 0);
-=======
 
 void FD3D12TextureStats::UpdateD3D12TextureStats(FD3D12Texture& Texture, const D3D12_RESOURCE_DESC& Desc, int64 TextureSize, bool b3D, bool bCubeMap, bool bStreamable, bool bNewTexture)
 {
@@ -379,7 +356,6 @@
 		&& !Texture.ResourceLocation.IsAliased())
 	{
 		const uint64 SafeSize = (uint64)(TextureSize >= 0 ? TextureSize : 0);
->>>>>>> d731a049
 		FTextureProfiler::Get()->UpdateTextureAllocation(&Texture, SafeSize, Desc.Alignment, 0);
 	}
 #endif
@@ -462,36 +438,9 @@
 				const uint32 Alignment = Desc->Alignment;
 				FTextureProfiler::Get()->AddTextureAllocation(&Texture, TextureSize, Alignment, 0);
 			}
-<<<<<<< HEAD
-
-			const D3D12_RESOURCE_ALLOCATION_INFO AllocationInfo = Texture.GetParentDevice()->GetDevice()->GetResourceAllocationInfo(0, 1, Desc);
-			const int64 TextureSize = AllocationInfo.SizeInBytes;
-
-			Texture.SetMemorySize(TextureSize);
-
-			UpdateD3D12TextureStats(Texture, *Desc, TextureSize, false, Texture.IsCubemap(), Texture.IsStreamable(), true);
-		}
-		else
-		{
-			Texture.SetMemorySize(Texture.ResourceLocation.GetSize());
-		}
-
-#if TEXTURE_PROFILER_ENABLED
-		if (!EnumHasAnyFlags(Texture.GetFlags(), TexCreate_Virtual)
-			&& !Texture.ResourceLocation.IsTransient()
-			&& Texture.ResourceLocation.GetType() != FD3D12ResourceLocation::ResourceLocationType::eAliased
-			&& Texture.ResourceLocation.GetType() != FD3D12ResourceLocation::ResourceLocationType::eHeapAliased)
-		{
-			size_t Size = Texture.GetMemorySize();
-			uint32 Alignment = Desc->Alignment;
-			FTextureProfiler::Get()->AddTextureAllocation(&Texture, Size, Alignment, 0);
-		}
 #endif
-=======
-#endif
-		}
-
->>>>>>> d731a049
+		}
+
 	}
 }
 
@@ -514,18 +463,8 @@
 			const bool bIsStreamable = EnumHasAnyFlags(CreateFlags, ETextureCreateFlags::Streamable);
 			UpdateD3D12TextureStats(Texture, Desc, -TextureSize, Texture.GetDesc().IsTexture3D(), Texture.GetDesc().IsTextureCube(), bIsStreamable, bNewTexture);
 
-<<<<<<< HEAD
-			UpdateD3D12TextureStats(Texture, Desc, -TextureSize, false, Texture.IsCubemap(), Texture.IsStreamable(), false);
-
-#if TEXTURE_PROFILER_ENABLED
-			if (!EnumHasAnyFlags(Texture.GetFlags(), TexCreate_Virtual)
-				&& !Texture.ResourceLocation.IsTransient()
-				&& Texture.ResourceLocation.GetType() != FD3D12ResourceLocation::ResourceLocationType::eAliased
-				&& Texture.ResourceLocation.GetType() != FD3D12ResourceLocation::ResourceLocationType::eHeapAliased)
-=======
 #if TEXTURE_PROFILER_ENABLED
 			if (!EnumHasAnyFlags(CreateFlags, TexCreate_Virtual) && !Texture.ResourceLocation.IsAliased())
->>>>>>> d731a049
 			{
 				FTextureProfiler::Get()->RemoveTextureAllocation(&Texture);
 			}
@@ -566,24 +505,10 @@
 {
 	FD3D12ResourceDesc ResourceDesc;
 
-<<<<<<< HEAD
-	if (D3D12Texture3D)
-	{
-		const D3D12_RESOURCE_DESC& Desc = D3D12Texture3D->GetDesc();
-		// Don't update state for virtual or transient textures	
-		if (!EnumHasAnyFlags(Texture.GetFlags(), TexCreate_Virtual) && !Texture.ResourceLocation.IsTransient())
-		{
-			const D3D12_RESOURCE_ALLOCATION_INFO AllocationInfo = Texture.GetParentDevice()->GetDevice()->GetResourceAllocationInfo(0, 1, &Desc);
-			const int64 TextureSize = AllocationInfo.SizeInBytes;
-=======
 	check(TextureDesc.Extent.X > 0 && TextureDesc.Extent.Y > 0 && TextureDesc.NumMips > 0);
->>>>>>> d731a049
 
 	const DXGI_FORMAT PlatformResourceFormat = GetPlatformTextureResourceFormat((DXGI_FORMAT)GPixelFormats[TextureDesc.Format].PlatformFormat, TextureDesc.Flags);
 
-<<<<<<< HEAD
-			UpdateD3D12TextureStats(Texture, Desc, TextureSize, true, false, Texture.IsStreamable(), true);
-=======
 	bool bDenyShaderResource = false;
 	if (TextureDesc.Dimension != ETextureDimension::Texture3D)
 	{
@@ -591,30 +516,12 @@
 		{
 			check(TextureDesc.Extent.X <= (int32)GetMaxCubeTextureDimension());
 			check(TextureDesc.Extent.X == TextureDesc.Extent.Y);
->>>>>>> d731a049
 		}
 		else
 		{
 			check(TextureDesc.Extent.X <= (int32)GetMax2DTextureDimension());
 			check(TextureDesc.Extent.Y <= (int32)GetMax2DTextureDimension());
 		}
-<<<<<<< HEAD
-
-#if TEXTURE_PROFILER_ENABLED
-		if (!EnumHasAnyFlags(Texture.GetFlags(), TexCreate_Virtual)
-			&& !Texture.ResourceLocation.IsTransient()
-			&& Texture.ResourceLocation.GetType() != FD3D12ResourceLocation::ResourceLocationType::eAliased
-			&& Texture.ResourceLocation.GetType() != FD3D12ResourceLocation::ResourceLocationType::eHeapAliased)
-		{
-			size_t Size = Texture.GetMemorySize();
-			uint32 Alignment = Desc.Alignment;
-			FTextureProfiler::Get()->AddTextureAllocation(&Texture, Size, Alignment, 0);
-		}
-#endif
-	}
-}
-=======
->>>>>>> d731a049
 
 		if (TextureDesc.IsTextureArray())
 		{
@@ -662,20 +569,6 @@
 			check(!EnumHasAnyFlags(TextureDesc.Flags, TexCreate_RenderTargetable | TexCreate_DepthStencilTargetable));
 			if (TextureDesc.Format == PF_DepthStencil || TextureDesc.Format == PF_ShadowDepth || TextureDesc.Format == PF_D24)
 			{
-<<<<<<< HEAD
-				UpdateD3D12TextureStats(Texture, Desc, -TextureSize, true, false, Texture.IsStreamable(), false);
-			}
-
-#if TEXTURE_PROFILER_ENABLED
-			if (!EnumHasAnyFlags(Texture.GetFlags(), TexCreate_Virtual)
-				&& !Texture.ResourceLocation.IsTransient()
-				&& Texture.ResourceLocation.GetType() != FD3D12ResourceLocation::ResourceLocationType::eAliased
-				&& Texture.ResourceLocation.GetType() != FD3D12ResourceLocation::ResourceLocationType::eHeapAliased)
-			{
-				FTextureProfiler::Get()->RemoveTextureAllocation(&Texture);
-			}
-#endif
-=======
 				ResourceDesc.Flags |= D3D12_RESOURCE_FLAG_ALLOW_DEPTH_STENCIL;
 			}
 			else
@@ -688,7 +581,6 @@
 		if (EnumHasAnyFlags(TextureDesc.Flags, TexCreate_DepthStencilTargetable) && !EnumHasAnyFlags(TextureDesc.Flags, TexCreate_ShaderResource))
 		{
 			bDenyShaderResource = true;
->>>>>>> d731a049
 		}
 	}
 	else // ETextureDimension::Texture3D
@@ -924,54 +816,7 @@
 
 FD3D12Texture* FD3D12DynamicRHI::CreateNewD3D12Texture(const FRHITextureCreateDesc& CreateDesc, FD3D12Device* Device)
 {
-<<<<<<< HEAD
-	FD3D12Resource* SourceResource = Location.GetResource();
-
-	const FD3D12ResourceDesc& SourceDesc = SourceResource->GetDesc();
-	const FD3D12Heap* const ResourceHeap = SourceResource->GetHeap();
-
-	const EPixelFormat SourceFormat = SourceDesc.PixelFormat;
-	const EPixelFormat AliasTextureFormat = SourceDesc.UAVAliasPixelFormat;
-
-	if (ensure(ResourceHeap != nullptr) && ensure(SourceFormat != PF_Unknown) && SourceFormat != AliasTextureFormat)
-	{
-		const uint64 SourceOffset = Location.GetOffsetFromBaseOfResource();
-
-		FD3D12ResourceDesc AliasTextureDesc = SourceDesc;
-		AliasTextureDesc.Format = (DXGI_FORMAT)GPixelFormats[AliasTextureFormat].PlatformFormat;
-		AliasTextureDesc.Width = SourceDesc.Width / GPixelFormats[SourceFormat].BlockSizeX;
-		AliasTextureDesc.Height = SourceDesc.Height / GPixelFormats[SourceFormat].BlockSizeY;
-		// layout of UAV must match source resource
-		AliasTextureDesc.Layout = SourceResource->GetResource()->GetDesc().Layout;
-
-		EnumAddFlags(AliasTextureDesc.Flags, D3D12_RESOURCE_FLAG_ALLOW_UNORDERED_ACCESS);
-
-		AliasTextureDesc.UAVAliasPixelFormat = PF_Unknown;
-
-		TRefCountPtr<ID3D12Resource> pAliasResource;
-		HRESULT AliasHR = Adapter->GetD3DDevice()->CreatePlacedResource(
-			ResourceHeap->GetHeap(),
-			SourceOffset,
-			&AliasTextureDesc,
-			D3D12_RESOURCE_STATE_UNORDERED_ACCESS,
-			ClearValuePtr,
-			IID_PPV_ARGS(pAliasResource.GetInitReference()));
-
-		if (pAliasResource && DebugName)
-		{
-			TCHAR NameBuffer[512]{};
-			FCString::Snprintf(NameBuffer, UE_ARRAY_COUNT(NameBuffer), TEXT("%s UAVAlias"), DebugName);
-			SetName(pAliasResource, NameBuffer);
-		}
-
-		if (SUCCEEDED(AliasHR))
-		{
-			SourceResource->SetUAVAccessResource(pAliasResource);
-		}
-	}
-=======
 	return new FD3D12Texture(CreateDesc, Device);
->>>>>>> d731a049
 }
 
 FD3D12Texture* FD3D12DynamicRHI::CreateD3D12Texture(const FRHITextureCreateDesc& InCreateDesc, class FRHICommandListImmediate* RHICmdList, ID3D12ResourceAllocator* ResourceAllocator)
@@ -1029,145 +874,13 @@
 
 		FD3D12ResourceLocation& Location = NewTexture->ResourceLocation;
 
-<<<<<<< HEAD
-template<typename BaseResourceType>
-TD3D12Texture2D<BaseResourceType>* FD3D12DynamicRHI::CreateD3D12Texture2D(FRHICommandListImmediate* RHICmdList, uint32 SizeX, uint32 SizeY, uint32 SizeZ, bool bTextureArray, bool bCubeTexture, EPixelFormat Format,
-	uint32 NumMips, uint32 NumSamples, ETextureCreateFlags Flags, ERHIAccess InResourceState, FRHIResourceCreateInfo& CreateInfo, ED3D12ResourceTransientMode TransientMode, ID3D12ResourceAllocator* ResourceAllocator)
-{
-#if PLATFORM_WINDOWS || PLATFORM_HOLOLENS
-	
-	TRACE_CPUPROFILER_EVENT_SCOPE(D3D12RHI::CreateD3D12Texture2D);
-
-	check(SizeX > 0 && SizeY > 0 && NumMips > 0);
-
-	if (bCubeTexture)
-	{
-		check(SizeX <= GetMaxCubeTextureDimension());
-		check(SizeX == SizeY);
-	}
-	else
-	{
-		check(SizeX <= GetMax2DTextureDimension());
-		check(SizeY <= GetMax2DTextureDimension());
-	}
-
-	if (bTextureArray)
-	{
-		check(SizeZ > 0 && SizeZ <= GetMaxTextureArrayLayers());
-	}
-
-	SCOPE_CYCLE_COUNTER(STAT_D3D12CreateTextureTime);
-
-	const bool bSRGB = EnumHasAnyFlags(Flags, TexCreate_SRGB);
-
-	const DXGI_FORMAT PlatformResourceFormat = GetPlatformTextureResourceFormat((DXGI_FORMAT)GPixelFormats[Format].PlatformFormat, Flags);
-	const DXGI_FORMAT PlatformShaderResourceFormat = FindShaderResourceDXGIFormat(PlatformResourceFormat, bSRGB);
-	const DXGI_FORMAT PlatformRenderTargetFormat = FindShaderResourceDXGIFormat(PlatformResourceFormat, bSRGB);
-	const DXGI_FORMAT PlatformDepthStencilFormat = FindDepthStencilDXGIFormat(PlatformResourceFormat);
-
-	uint32 ActualMSAACount = NumSamples;
-	uint32 ActualMSAAQuality = GetMaxMSAAQuality(ActualMSAACount);
-
-	// 0xffffffff means not supported
-	if (ActualMSAAQuality == 0xffffffff || EnumHasAnyFlags(Flags, TexCreate_Shared))
-	{
-		// no MSAA
-		ActualMSAACount = 1;
-		ActualMSAAQuality = 0;
-	}
-	const bool bIsMultisampled = ActualMSAACount > 1;
-
-	// Describe the texture.
-	FD3D12ResourceDesc TextureDesc = CD3DX12_RESOURCE_DESC::Tex2D(
-		PlatformResourceFormat,
-		SizeX,
-		SizeY,
-		SizeZ,  // Array size
-		NumMips,
-		ActualMSAACount,
-		ActualMSAAQuality,
-		D3D12_RESOURCE_FLAG_NONE);  // Add misc flags later
-
-	TextureDesc.PixelFormat = Format;
-
-	bool bBCTextureNeedsUAVAlias = EnumHasAnyFlags(Flags, TexCreate_UAV) && IsBlockCompressedFormat(Format);
-	if (bBCTextureNeedsUAVAlias)
-	{
-		EnumRemoveFlags(Flags, TexCreate_UAV);
-		TextureDesc.UAVAliasPixelFormat = GetBlockCompressedFormatUAVAliasFormat(Format);
-	}
-
-#if D3D12RHI_NEEDS_VENDOR_EXTENSIONS
-	TextureDesc.bRequires64BitAtomicSupport = EnumHasAnyFlags(Flags, ETextureCreateFlags::Atomic64Compatible);
-#endif
-
-	// Set up the texture bind flags.
-	bool bCreateRTV;
-	bool bCreateDSV;
-	bool bCreateShaderResource;
-	DetermineTexture2DResourceFlagsAndLayout(SizeX, SizeY, SizeZ, NumMips, ActualMSAACount, Flags, Format, TextureDesc.Flags, TextureDesc.Layout, bCreateRTV, bCreateDSV, bCreateShaderResource);
-
-	// Virtual textures currently not supported in default D3D12
-	Flags &= ~TexCreate_Virtual;
-
-	FD3D12Adapter* Adapter = &GetAdapter();
-
-	D3D12_CLEAR_VALUE *ClearValuePtr = nullptr;
-	D3D12_CLEAR_VALUE ClearValue;
-	if (bCreateDSV && CreateInfo.ClearValueBinding.ColorBinding == EClearBinding::EDepthStencilBound)
-	{
-		ClearValue = CD3DX12_CLEAR_VALUE(PlatformDepthStencilFormat, CreateInfo.ClearValueBinding.Value.DSValue.Depth, (uint8)CreateInfo.ClearValueBinding.Value.DSValue.Stencil);
-		ClearValuePtr = &ClearValue;
-	}
-	else if (bCreateRTV && CreateInfo.ClearValueBinding.ColorBinding == EClearBinding::EColorBound)
-	{
-		ClearValue = CD3DX12_CLEAR_VALUE(PlatformRenderTargetFormat, CreateInfo.ClearValueBinding.Value.Color);
-		ClearValuePtr = &ClearValue;
-	}
-
-	if (Format == PF_NV12)
-	{
-		bCreateRTV = false;
-		bCreateShaderResource = false;
-	}
-
-	// The state this resource will be in when it leaves this function
-	const FD3D12Resource::FD3D12ResourceTypeHelper Type(TextureDesc, D3D12_HEAP_TYPE_DEFAULT);
-	const D3D12_RESOURCE_STATES InitialState = Type.GetOptimalInitialState(InResourceState, false);
-	const D3D12_RESOURCE_STATES CreateState = (CreateInfo.BulkData != nullptr) ? D3D12_RESOURCE_STATE_COPY_DEST : InitialState;
-
-	TD3D12Texture2D<BaseResourceType>* D3D12TextureOut = Adapter->CreateLinkedObject<TD3D12Texture2D<BaseResourceType>>(CreateInfo.GPUMask, [&](FD3D12Device* Device)
-	{
-		TD3D12Texture2D<BaseResourceType>* NewTexture = new TD3D12Texture2D<BaseResourceType>(Device,
-			SizeX,
-			SizeY,
-			SizeZ,
-			NumMips,
-			ActualMSAACount,
-			(EPixelFormat)Format,
-			bCubeTexture,
-			Flags,
-			CreateInfo.ClearValueBinding);		
-
-#if NAME_OBJECTS
-		if (CreateInfo.DebugName)
-=======
 		if (ResourceAllocator)
->>>>>>> d731a049
 		{
 			const D3D12_HEAP_TYPE HeapType = EnumHasAnyFlags(CreateDesc.Flags, TexCreate_CPUReadback) ? D3D12_HEAP_TYPE_READBACK : D3D12_HEAP_TYPE_DEFAULT;
 			ResourceAllocator->AllocateTexture(Device->GetGPUIndex(), HeapType, ResourceDesc, (EPixelFormat)CreateDesc.Format, ED3D12ResourceStateMode::Default, CreateState, ClearValuePtr, CreateDesc.DebugName, Location);
 			Location.SetOwner(NewTexture);
 		}
-<<<<<<< HEAD
-#endif // NAME_OBJECTS
-
-		FD3D12ResourceLocation& Location = NewTexture->ResourceLocation;
-
-		if (ResourceAllocator)
-=======
 		else if (CreateDesc.IsTexture3D())
->>>>>>> d731a049
 		{
 			VERIFYD3D12CREATETEXTURERESULT(Device->GetTextureAllocator().AllocateTexture(
 				ResourceDesc, ClearValuePtr, CreateDesc.Format, Location, CreateState, CreateDesc.DebugName), ResourceDesc, Device->GetDevice());
@@ -1502,38 +1215,6 @@
 	}
 }
 
-<<<<<<< HEAD
-FTexture2DArrayRHIRef FD3D12DynamicRHI::RHICreateTexture2DArray_RenderThread(class FRHICommandListImmediate& RHICmdList, uint32 SizeX, uint32 SizeY, uint32 SizeZ, uint8 Format, uint32 NumMips, uint32 NumSamples, ETextureCreateFlags Flags, ERHIAccess InResourceState, FRHIResourceCreateInfo& CreateInfo)
-{
-	check(SizeZ >= 1);
-
-	return CreateD3D12Texture2D<FD3D12BaseTexture2DArray>(&RHICmdList, SizeX, SizeY, SizeZ, true, false, (EPixelFormat) Format, NumMips, NumSamples, Flags, InResourceState, CreateInfo);
-}
-
-FTexture2DArrayRHIRef FD3D12DynamicRHI::RHICreateTexture2DArray(uint32 SizeX, uint32 SizeY, uint32 SizeZ, uint8 Format, uint32 NumMips, uint32 NumSamples, ETextureCreateFlags Flags, ERHIAccess InResourceState, FRHIResourceCreateInfo& CreateInfo)
-{
-	check(SizeZ >= 1);
-
-	return CreateD3D12Texture2D<FD3D12BaseTexture2DArray>(nullptr, SizeX, SizeY, SizeZ, true, false, (EPixelFormat) Format, NumMips, NumSamples, Flags, InResourceState, CreateInfo);
-}
-
-FTexture3DRHIRef FD3D12DynamicRHI::RHICreateTexture3D_RenderThread(class FRHICommandListImmediate& RHICmdList, uint32 SizeX, uint32 SizeY, uint32 SizeZ, uint8 Format, uint32 NumMips, ETextureCreateFlags Flags, ERHIAccess InResourceState, FRHIResourceCreateInfo& CreateInfo)
-{
-	return CreateD3D12Texture3D(&RHICmdList, SizeX, SizeY, SizeZ, (EPixelFormat) Format, NumMips, Flags, InResourceState, CreateInfo);
-}
-
-FTexture3DRHIRef FD3D12DynamicRHI::RHICreateTexture3D(uint32 SizeX, uint32 SizeY, uint32 SizeZ, uint8 Format, uint32 NumMips, ETextureCreateFlags Flags, ERHIAccess InResourceState, FRHIResourceCreateInfo& CreateInfo)
-{
-	check(SizeZ >= 1);
-#if PLATFORM_WINDOWS || PLATFORM_HOLOLENS
-	return CreateD3D12Texture3D(nullptr, SizeX, SizeY, SizeZ, (EPixelFormat) Format, NumMips, Flags, InResourceState, CreateInfo);
-#else
-	checkf(false, TEXT("XBOX_CODE_MERGE : Removed. The Xbox platform version should be used."));
-	return nullptr;
-#endif // PLATFORM_WINDOWS || PLATFORM_HOLOLENS
-}
-=======
->>>>>>> d731a049
 
 /**
  * Computes the size in memory required by a given texture.
@@ -2472,11 +2153,7 @@
 void* FD3D12DynamicRHI::LockTexture2DArray_RenderThread(class FRHICommandListImmediate& RHICmdList, FRHITexture2DArray* TextureRHI, uint32 TextureIndex, uint32 MipIndex, EResourceLockMode LockMode, uint32& DestStride, bool bLockWithinMiptail)
 {
 	check(TextureRHI);
-<<<<<<< HEAD
-	FD3D12Texture2DArray* Texture = FD3D12DynamicRHI::ResourceCast(TextureRHI);
-=======
 	FD3D12Texture* Texture = FD3D12DynamicRHI::ResourceCast(TextureRHI);
->>>>>>> d731a049
 	return Texture->Lock(&RHICmdList, MipIndex, TextureIndex, LockMode, DestStride);
 }
 
@@ -2490,11 +2167,7 @@
 void FD3D12DynamicRHI::UnlockTexture2DArray_RenderThread(class FRHICommandListImmediate& RHICmdList, FRHITexture2DArray* TextureRHI, uint32 TextureIndex, uint32 MipIndex, bool bLockWithinMiptail)
 {
 	check(TextureRHI);
-<<<<<<< HEAD
-	FD3D12Texture2DArray* Texture = FD3D12DynamicRHI::ResourceCast(TextureRHI);
-=======
 	FD3D12Texture* Texture = FD3D12DynamicRHI::ResourceCast(TextureRHI);
->>>>>>> d731a049
 	Texture->Unlock(&RHICmdList, MipIndex, TextureIndex);
 }
 
@@ -2972,20 +2645,11 @@
 
 #if TEXTURE_PROFILER_ENABLED
 
-<<<<<<< HEAD
-	FD3D12TextureBase* D3D12Texture = GetD3D12TextureFromRHITexture(TextureRHI);
-	
-	if (!EnumHasAnyFlags(TextureRHI->GetFlags(), TexCreate_Virtual)
-		&& !D3D12Texture->ResourceLocation.IsTransient()
-		&& D3D12Texture->ResourceLocation.GetType() != FD3D12ResourceLocation::ResourceLocationType::eAliased
-		&& D3D12Texture->ResourceLocation.GetType() != FD3D12ResourceLocation::ResourceLocationType::eHeapAliased)
-=======
 	FD3D12Texture* D3D12Texture = GetD3D12TextureFromRHITexture(TextureRHI);
 	
 	if (!EnumHasAnyFlags(TextureRHI->GetFlags(), TexCreate_Virtual)
 		&& !D3D12Texture->ResourceLocation.IsTransient()
 		&& !D3D12Texture->ResourceLocation.IsAliased())
->>>>>>> d731a049
 	{
 		FTextureProfiler::Get()->UpdateTextureName(TextureRHI);
 	}
