// Copyright Epic Games, Inc. All Rights Reserved.

//-----------------------------------------------------------------------------
//	Include Files
//-----------------------------------------------------------------------------
#include "D3D12RHIPrivate.h"

int32 GGlobalViewHeapBlockSize = 2000;
static FAutoConsoleVariableRef CVarGlobalViewHeapBlockSize(
	TEXT("D3D12.GlobalViewHeapBlockSize"),
	GGlobalViewHeapBlockSize,
	TEXT("Block size for sub allocations on the global view descriptor heap."),
	ECVF_ReadOnly
);

// Define template functions that are only declared in the header.
#if USE_STATIC_ROOT_SIGNATURE
template void FD3D12DescriptorCache::SetConstantBuffers<SF_Vertex>(const FD3D12RootSignature* RootSignature, FD3D12ConstantBufferCache& Cache, const CBVSlotMask& SlotsNeededMask, uint32 Count, uint32& HeapSlot);
template void FD3D12DescriptorCache::SetConstantBuffers<SF_Hull>(const FD3D12RootSignature* RootSignature, FD3D12ConstantBufferCache& Cache, const CBVSlotMask& SlotsNeededMask, uint32 Count, uint32& HeapSlot);
template void FD3D12DescriptorCache::SetConstantBuffers<SF_Domain>(const FD3D12RootSignature* RootSignature, FD3D12ConstantBufferCache& Cache, const CBVSlotMask& SlotsNeededMask, uint32 Count, uint32& HeapSlot);
template void FD3D12DescriptorCache::SetConstantBuffers<SF_Geometry>(const FD3D12RootSignature* RootSignature, FD3D12ConstantBufferCache& Cache, const CBVSlotMask& SlotsNeededMask, uint32 Count, uint32& HeapSlot);
template void FD3D12DescriptorCache::SetConstantBuffers<SF_Pixel>(const FD3D12RootSignature* RootSignature, FD3D12ConstantBufferCache& Cache, const CBVSlotMask& SlotsNeededMask, uint32 Count, uint32& HeapSlot);
template void FD3D12DescriptorCache::SetConstantBuffers<SF_Compute>(const FD3D12RootSignature* RootSignature, FD3D12ConstantBufferCache& Cache, const CBVSlotMask& SlotsNeededMask, uint32 Count, uint32& HeapSlot);
#else
template void FD3D12DescriptorCache::SetConstantBuffers<SF_Vertex>(const FD3D12RootSignature* RootSignature, FD3D12ConstantBufferCache& Cache, const CBVSlotMask& SlotsNeededMask);
template void FD3D12DescriptorCache::SetConstantBuffers<SF_Hull>(const FD3D12RootSignature* RootSignature, FD3D12ConstantBufferCache& Cache, const CBVSlotMask& SlotsNeededMask);
template void FD3D12DescriptorCache::SetConstantBuffers<SF_Domain>(const FD3D12RootSignature* RootSignature, FD3D12ConstantBufferCache& Cache, const CBVSlotMask& SlotsNeededMask);
template void FD3D12DescriptorCache::SetConstantBuffers<SF_Geometry>(const FD3D12RootSignature* RootSignature, FD3D12ConstantBufferCache& Cache, const CBVSlotMask& SlotsNeededMask);
template void FD3D12DescriptorCache::SetConstantBuffers<SF_Pixel>(const FD3D12RootSignature* RootSignature, FD3D12ConstantBufferCache& Cache, const CBVSlotMask& SlotsNeededMask);
template void FD3D12DescriptorCache::SetConstantBuffers<SF_Compute>(const FD3D12RootSignature* RootSignature, FD3D12ConstantBufferCache& Cache, const CBVSlotMask& SlotsNeededMask);
#endif

template void FD3D12DescriptorCache::SetSRVs<SF_Vertex>(const FD3D12RootSignature* RootSignature, FD3D12ShaderResourceViewCache& Cache, const SRVSlotMask& SlotsNeededMask, uint32 SlotsNeeded, uint32& HeapSlot);
template void FD3D12DescriptorCache::SetSRVs<SF_Hull>(const FD3D12RootSignature* RootSignature, FD3D12ShaderResourceViewCache& Cache, const SRVSlotMask& SlotsNeededMask, uint32 SlotsNeeded, uint32& HeapSlot);
template void FD3D12DescriptorCache::SetSRVs<SF_Domain>(const FD3D12RootSignature* RootSignature, FD3D12ShaderResourceViewCache& Cache, const SRVSlotMask& SlotsNeededMask, uint32 SlotsNeeded, uint32& HeapSlot);
template void FD3D12DescriptorCache::SetSRVs<SF_Geometry>(const FD3D12RootSignature* RootSignature, FD3D12ShaderResourceViewCache& Cache, const SRVSlotMask& SlotsNeededMask, uint32 SlotsNeeded, uint32& HeapSlot);
template void FD3D12DescriptorCache::SetSRVs<SF_Pixel>(const FD3D12RootSignature* RootSignature, FD3D12ShaderResourceViewCache& Cache, const SRVSlotMask& SlotsNeededMask, uint32 SlotsNeeded, uint32& HeapSlot);
template void FD3D12DescriptorCache::SetSRVs<SF_Compute>(const FD3D12RootSignature* RootSignature, FD3D12ShaderResourceViewCache& Cache, const SRVSlotMask& SlotsNeededMask, uint32 SlotsNeeded, uint32& HeapSlot);

template void FD3D12DescriptorCache::SetUAVs<SF_Pixel>(const FD3D12RootSignature* RootSignature, FD3D12UnorderedAccessViewCache& Cache, const UAVSlotMask& SlotsNeededMask, uint32 SlotsNeeded, uint32& HeapSlot);
template void FD3D12DescriptorCache::SetUAVs<SF_Compute>(const FD3D12RootSignature* RootSignature, FD3D12UnorderedAccessViewCache& Cache, const UAVSlotMask& SlotsNeededMask, uint32 SlotsNeeded, uint32& HeapSlot);

template void FD3D12DescriptorCache::SetSamplers<SF_Vertex>(const FD3D12RootSignature* RootSignature, FD3D12SamplerStateCache& Cache, const SamplerSlotMask& SlotsNeededMask, uint32 SlotsNeeded, uint32& HeapSlot);
template void FD3D12DescriptorCache::SetSamplers<SF_Hull>(const FD3D12RootSignature* RootSignature, FD3D12SamplerStateCache& Cache, const SamplerSlotMask& SlotsNeededMask, uint32 SlotsNeeded, uint32& HeapSlot);
template void FD3D12DescriptorCache::SetSamplers<SF_Domain>(const FD3D12RootSignature* RootSignature, FD3D12SamplerStateCache& Cache, const SamplerSlotMask& SlotsNeededMask, uint32 SlotsNeeded, uint32& HeapSlot);
template void FD3D12DescriptorCache::SetSamplers<SF_Geometry>(const FD3D12RootSignature* RootSignature, FD3D12SamplerStateCache& Cache, const SamplerSlotMask& SlotsNeededMask, uint32 SlotsNeeded, uint32& HeapSlot);
template void FD3D12DescriptorCache::SetSamplers<SF_Pixel>(const FD3D12RootSignature* RootSignature, FD3D12SamplerStateCache& Cache, const SamplerSlotMask& SlotsNeededMask, uint32 SlotsNeeded, uint32& HeapSlot);
template void FD3D12DescriptorCache::SetSamplers<SF_Compute>(const FD3D12RootSignature* RootSignature, FD3D12SamplerStateCache& Cache, const SamplerSlotMask& SlotsNeededMask, uint32 SlotsNeeded, uint32& HeapSlot);

bool FD3D12DescriptorCache::HeapRolledOver(D3D12_DESCRIPTOR_HEAP_TYPE Type)
{
	// A heap rolled over, so set the descriptor heaps again and return if the heaps actually changed.
	return SetDescriptorHeaps();
}

void FD3D12DescriptorCache::HeapLoopedAround(D3D12_DESCRIPTOR_HEAP_TYPE Type)
{
	if (Type == FD3D12_DESCRIPTOR_HEAP_TYPE_SAMPLER)
	{
		SamplerMap.Reset();
	}
}

FD3D12DescriptorCache::FD3D12DescriptorCache(FRHIGPUMask Node)
	: FD3D12DeviceChild(nullptr)
	, FD3D12SingleNodeGPUObject(Node)
	, pNullSRV(nullptr)
	, pNullRTV(nullptr)
	, pNullUAV(nullptr)
	, pPreviousViewHeap(nullptr)
	, pPreviousSamplerHeap(nullptr)
	, CurrentViewHeap(nullptr)
	, CurrentSamplerHeap(nullptr)
	, LocalViewHeap(nullptr)
	, LocalSamplerHeap(nullptr, Node, this)
	, SubAllocatedViewHeap(Node, this)
	, SamplerMap(271) // Prime numbers for better hashing
	, bUsingGlobalSamplerHeap(false)
	, NumLocalViewDescriptors(0)
{
	CmdContext = nullptr;
}

void FD3D12DescriptorCache::Init(FD3D12Device* InParent, FD3D12CommandContext* InCmdContext, uint32 InNumLocalViewDescriptors, uint32 InNumSamplerDescriptors)
{
	Parent = InParent;
	CmdContext = InCmdContext;

	LocalSamplerHeap.SetParentDevice(InParent);
	SubAllocatedViewHeap.Init(InParent, D3D12_DESCRIPTOR_HEAP_TYPE_CBV_SRV_UAV);

	// Always Init a local sampler heap as the high level cache will always miss initialy
	// so we need something to fall back on (The view heap never rolls over so we init that one
	// lazily as a backup to save memory)
	LocalSamplerHeap.Init(InNumSamplerDescriptors, FD3D12_DESCRIPTOR_HEAP_TYPE_SAMPLER);

	NumLocalViewDescriptors = InNumLocalViewDescriptors;

	CurrentViewHeap = &SubAllocatedViewHeap;
	CurrentSamplerHeap = &LocalSamplerHeap;
	bUsingGlobalSamplerHeap = false;

	// Create default views
	D3D12_SHADER_RESOURCE_VIEW_DESC SRVDesc = {};
	SRVDesc.Shader4ComponentMapping = D3D12_DEFAULT_SHADER_4_COMPONENT_MAPPING;
	SRVDesc.ViewDimension = D3D12_SRV_DIMENSION_TEXTURE2D;
	SRVDesc.Format = DXGI_FORMAT_B8G8R8A8_UNORM;
	SRVDesc.Texture2D.MipLevels = 1;
	SRVDesc.Texture2D.MostDetailedMip = 0;
	SRVDesc.Texture2D.ResourceMinLODClamp = 0.0f;
	pNullSRV = new FD3D12DescriptorHandleSRV(GetParentDevice());
	pNullSRV->CreateView(SRVDesc, nullptr);

	D3D12_RENDER_TARGET_VIEW_DESC RTVDesc = {};
	RTVDesc.ViewDimension = D3D12_RTV_DIMENSION_TEXTURE2D;
	RTVDesc.Format = DXGI_FORMAT_B8G8R8A8_UNORM;
	RTVDesc.Texture2D.MipSlice = 0;
	pNullRTV = new FD3D12DescriptorHandleRTV(GetParentDevice());
	pNullRTV->CreateView(RTVDesc, nullptr);

	D3D12_UNORDERED_ACCESS_VIEW_DESC UAVDesc = {};
	UAVDesc.ViewDimension = D3D12_UAV_DIMENSION_TEXTURE2D;
	UAVDesc.Format = DXGI_FORMAT_R8G8B8A8_UNORM;
	UAVDesc.Texture2D.MipSlice = 0;
	pNullUAV = new FD3D12DescriptorHandleUAV(GetParentDevice());
	pNullUAV->CreateViewWithCounter(UAVDesc, nullptr, nullptr);

#if USE_STATIC_ROOT_SIGNATURE
	pNullCBV = new FD3D12ConstantBufferView(GetParentDevice(), nullptr);
#endif

	const FSamplerStateInitializerRHI SamplerDesc(
		SF_Trilinear,
		AM_Clamp,
		AM_Clamp,
		AM_Clamp,
		0,
		0,
		0,
		FLT_MAX
		);

	FSamplerStateRHIRef Sampler = InParent->CreateSampler(SamplerDesc);

	pDefaultSampler = static_cast<FD3D12SamplerState*>(Sampler.GetReference());

	// The default sampler must have ID=0
	// DescriptorCache::SetSamplers relies on this
	check(pDefaultSampler->ID == 0);
}

void FD3D12DescriptorCache::Clear()
{
	delete pNullSRV; pNullSRV = nullptr;
	delete pNullUAV; pNullUAV = nullptr;
	delete pNullRTV; pNullRTV = nullptr;
#if USE_STATIC_ROOT_SIGNATURE
	delete pNullCBV; pNullCBV = nullptr;
#endif
}

void FD3D12DescriptorCache::BeginFrame()
{
	FD3D12GlobalOnlineSamplerHeap& DeviceSamplerHeap = GetParentDevice()->GetGlobalSamplerHeap();

	{
		FScopeLock Lock(&DeviceSamplerHeap.GetCriticalSection());
		if (DeviceSamplerHeap.DescriptorTablesDirty())
		{
			LocalSamplerSet = DeviceSamplerHeap.GetUniqueDescriptorTables();
		}
	}

	SwitchToGlobalSamplerHeap();
}

void FD3D12DescriptorCache::EndFrame()
{
	if (UniqueTables.Num())
	{
		GatherUniqueSamplerTables();
	}
}

void FD3D12DescriptorCache::GatherUniqueSamplerTables()
{
	FD3D12GlobalOnlineSamplerHeap& DeviceSamplerHeap = GetParentDevice()->GetGlobalSamplerHeap();

	FScopeLock Lock(&DeviceSamplerHeap.GetCriticalSection());

	auto& TableSet = DeviceSamplerHeap.GetUniqueDescriptorTables();

	for (auto& Table : UniqueTables)
	{
		if (TableSet.Contains(Table) == false)
		{
			if (DeviceSamplerHeap.CanReserveSlots(Table.Key.Count))
			{
				uint32 HeapSlot = DeviceSamplerHeap.ReserveSlots(Table.Key.Count);

				if (HeapSlot != FD3D12OnlineHeap::HeapExhaustedValue)
				{
					D3D12_CPU_DESCRIPTOR_HANDLE DestDescriptor = DeviceSamplerHeap.GetCPUSlotHandle(HeapSlot);

					GetParentDevice()->GetDevice()->CopyDescriptors(
						1, &DestDescriptor, &Table.Key.Count,
						Table.Key.Count, Table.CPUTable, nullptr /* sizes */,
						FD3D12_DESCRIPTOR_HEAP_TYPE_SAMPLER);

					Table.GPUHandle = DeviceSamplerHeap.GetGPUSlotHandle(HeapSlot);
					TableSet.Add(Table);

					DeviceSamplerHeap.ToggleDescriptorTablesDirtyFlag(true);
				}
			}
		}
	}

	// Reset the tables as the next frame should inherit them from the global heap
	UniqueTables.Empty();
}

bool FD3D12DescriptorCache::SetDescriptorHeaps()
{
	// Sometimes there is no underlying command list for the context.
	// In that case, there is nothing to do and that's ok since we'll call this function again later when a command list is opened.
	if (CmdContext->CommandListHandle == nullptr)
	{
		return false;
	}

	// See if the descriptor heaps changed.
	bool bHeapChanged = false;
	ID3D12DescriptorHeap* const pCurrentViewHeap = CurrentViewHeap->GetHeap();
	if (pPreviousViewHeap != pCurrentViewHeap)
	{
		// The view heap changed, so dirty the descriptor tables.
		bHeapChanged = true;
		CmdContext->StateCache.DirtyViewDescriptorTables();

		INC_DWORD_STAT_BY(STAT_ViewHeapChanged, pPreviousViewHeap == nullptr ? 0 : 1);	// Don't count the initial set on a command list.
	}

	ID3D12DescriptorHeap* const pCurrentSamplerHeap = CurrentSamplerHeap->GetHeap();
	if (pPreviousSamplerHeap != pCurrentSamplerHeap)
	{
		// The sampler heap changed, so dirty the descriptor tables.
		bHeapChanged = true;
		CmdContext->StateCache.DirtySamplerDescriptorTables();

		// Reset the sampler map since it will have invalid entries for the new heap.
		SamplerMap.Reset();

		INC_DWORD_STAT_BY(STAT_SamplerHeapChanged, pPreviousSamplerHeap == nullptr ? 0 : 1);	// Don't count the initial set on a command list.
	}

	// Set the descriptor heaps.
	if (bHeapChanged)
	{
		ID3D12DescriptorHeap* /*const*/ ppHeaps[] = { pCurrentViewHeap, pCurrentSamplerHeap };
		CmdContext->CommandListHandle->SetDescriptorHeaps(UE_ARRAY_COUNT(ppHeaps), ppHeaps);

		pPreviousViewHeap = pCurrentViewHeap;
		pPreviousSamplerHeap = pCurrentSamplerHeap;
	}

	check(pPreviousSamplerHeap == pCurrentSamplerHeap);
	check(pPreviousViewHeap == pCurrentViewHeap);
	return bHeapChanged;
}


D3D12RHI_API void FD3D12DescriptorCache::SetCurrentCommandList(const FD3D12CommandListHandle& CommandListHandle)
{
	// Clear the previous heap pointers (since it's a new command list) and then set the current descriptor heaps.
	pPreviousViewHeap = nullptr;
	pPreviousSamplerHeap = nullptr;

	CurrentViewHeap->SetCurrentCommandList(CommandListHandle);

	// The global sampler heap doesn't care about the current command list
	LocalSamplerHeap.SetCurrentCommandList(CommandListHandle);

	// Update the descriptor heap
	SetDescriptorHeaps();
}

void FD3D12DescriptorCache::SetVertexBuffers(FD3D12VertexBufferCache& Cache)
{
	const uint32 Count = Cache.MaxBoundVertexBufferIndex + 1;
	if (Count == 0)
	{
		return; // No-op
	}

	CmdContext->CommandListHandle.UpdateResidency(Cache.ResidencyHandles, Count);
	CmdContext->CommandListHandle->IASetVertexBuffers(0, Count, Cache.CurrentVertexBufferViews);
}

template <EShaderFrequency ShaderStage>
void FD3D12DescriptorCache::SetUAVs(const FD3D12RootSignature* RootSignature, FD3D12UnorderedAccessViewCache& Cache, const UAVSlotMask& SlotsNeededMask, uint32 SlotsNeeded, uint32& HeapSlot)
{
	static_assert(ShaderStage < SF_NumStandardFrequencies, "Unexpected shader frequency.");

	UAVSlotMask& CurrentDirtySlotMask = Cache.DirtySlotMask[ShaderStage];
	check(CurrentDirtySlotMask != 0);	// All dirty slots for the current shader stage.
	check(SlotsNeededMask != 0);		// All dirty slots for the current shader stage AND used by the current shader stage.
	check(SlotsNeeded != 0);

	// Reserve heap slots
	// Note: SlotsNeeded already accounts for the UAVStartSlot. For example, if a shader has 4 UAVs starting at slot 2 then SlotsNeeded will be 6 (because the root descriptor table currently starts at slot 0).
	uint32 FirstSlotIndex = HeapSlot;
	HeapSlot += SlotsNeeded;

	CD3DX12_CPU_DESCRIPTOR_HANDLE DestDescriptor(CurrentViewHeap->GetCPUSlotHandle(FirstSlotIndex));
	CD3DX12_GPU_DESCRIPTOR_HANDLE BindDescriptor(CurrentViewHeap->GetGPUSlotHandle(FirstSlotIndex));
	CD3DX12_CPU_DESCRIPTOR_HANDLE SrcDescriptors[MAX_UAVS];

	FD3D12CommandListHandle& CommandList = CmdContext->CommandListHandle;

	const uint32 UAVStartSlot = Cache.StartSlot[ShaderStage];
	auto& UAVs = Cache.Views[ShaderStage];

	// Fill heap slots
	for (uint32 SlotIndex = 0; SlotIndex < SlotsNeeded; SlotIndex++)
	{
		if ((SlotIndex < UAVStartSlot) || (UAVs[SlotIndex] == nullptr))
		{
			SrcDescriptors[SlotIndex] = pNullUAV->GetHandle();
		}
		else
		{
			SrcDescriptors[SlotIndex] = UAVs[SlotIndex]->GetView();

			FD3D12DynamicRHI::TransitionResource(CommandList, UAVs[SlotIndex], D3D12_RESOURCE_STATE_UNORDERED_ACCESS);
			CommandList.UpdateResidency(Cache.ResidencyHandles[ShaderStage][SlotIndex]);
		}
	}
	FD3D12UnorderedAccessViewCache::CleanSlots(CurrentDirtySlotMask, SlotsNeeded);

	check((CurrentDirtySlotMask & SlotsNeededMask) == 0);	// Check all slots that needed to be set, were set.

	// Gather the descriptors from the offline heaps to the online heap
	GetParentDevice()->GetDevice()->CopyDescriptors(
		1, &DestDescriptor, &SlotsNeeded,
		SlotsNeeded, SrcDescriptors, nullptr /* sizes */,
		D3D12_DESCRIPTOR_HEAP_TYPE_CBV_SRV_UAV);

	if (ShaderStage == SF_Pixel)
	{
		const uint32 RDTIndex = RootSignature->UAVRDTBindSlot(ShaderStage);
		CommandList->SetGraphicsRootDescriptorTable(RDTIndex, BindDescriptor);
	}
	else
	{
		check(ShaderStage == SF_Compute);
		const uint32 RDTIndex = RootSignature->UAVRDTBindSlot(ShaderStage);
		CommandList->SetComputeRootDescriptorTable(RDTIndex, BindDescriptor);
	}

	// We changed the descriptor table, so all resources bound to slots outside of the table's range are now dirty.
	// If a shader needs to use resources bound to these slots later, we need to set the descriptor table again to ensure those
	// descriptors are valid.
	const UAVSlotMask OutsideCurrentTableRegisterMask = ~(((UAVSlotMask)1 << SlotsNeeded) - (UAVSlotMask)1);
	Cache.Dirty(ShaderStage, OutsideCurrentTableRegisterMask);

#ifdef VERBOSE_DESCRIPTOR_HEAP_DEBUG
	FMsg::Logf(__FILE__, __LINE__, TEXT("DescriptorCache"), ELogVerbosity::Log, TEXT("SetUnorderedAccessViewTable [STAGE %d] to slots %d - %d"), (int32)ShaderStage, FirstSlotIndex, FirstSlotIndex + SlotsNeeded - 1);
#endif
}

void FD3D12DescriptorCache::SetRenderTargets(FD3D12RenderTargetView** RenderTargetViewArray, uint32 Count, FD3D12DepthStencilView* DepthStencilTarget)
{
	// NOTE: For this function, setting zero render targets might not be a no-op, since this is also used
	//       sometimes for only setting a depth stencil.

	D3D12_CPU_DESCRIPTOR_HANDLE RTVDescriptors[D3D12_SIMULTANEOUS_RENDER_TARGET_COUNT];

	FD3D12CommandListHandle& CommandList = CmdContext->CommandListHandle;

	// Fill heap slots
	for (uint32 i = 0; i < Count; i++)
	{
		if (RenderTargetViewArray[i] != NULL)
		{
			// RTV should already be in the correct state. It is transitioned in RHISetRenderTargets.
			FD3D12DynamicRHI::TransitionResource(CommandList, RenderTargetViewArray[i], D3D12_RESOURCE_STATE_RENDER_TARGET);
			RTVDescriptors[i] = RenderTargetViewArray[i]->GetView();

			CommandList.UpdateResidency(RenderTargetViewArray[i]->GetResource());
		}
		else
		{
			RTVDescriptors[i] = pNullRTV->GetHandle();
		}
	}

	if (DepthStencilTarget != nullptr)
	{
		FD3D12DynamicRHI::TransitionResource(CommandList, DepthStencilTarget);

		const D3D12_CPU_DESCRIPTOR_HANDLE DSVDescriptor = DepthStencilTarget->GetView();
		CommandList->OMSetRenderTargets(Count, RTVDescriptors, 0, &DSVDescriptor);
		CommandList.UpdateResidency(DepthStencilTarget->GetResource());
	}
	else
	{
		CA_SUPPRESS(6001);
		CommandList->OMSetRenderTargets(Count, RTVDescriptors, 0, nullptr);
	}
}

void FD3D12DescriptorCache::SetStreamOutTargets(FD3D12Resource** Buffers, uint32 Count, const uint32* Offsets)
{
	// Determine how many slots are really needed, since the Count passed in is a pre-defined maximum
	uint32 SlotsNeeded = 0;
	for (int32 i = Count - 1; i >= 0; i--)
	{
		if (Buffers[i] != NULL)
		{
			SlotsNeeded = i + 1;
			break;
		}
	}

	if (0 == SlotsNeeded)
	{
		return; // No-op
	}

	D3D12_STREAM_OUTPUT_BUFFER_VIEW SOViews[D3D12_SO_BUFFER_SLOT_COUNT] = { };

	FD3D12CommandListHandle& CommandList = CmdContext->CommandListHandle;

	// Fill heap slots
	for (uint32 i = 0; i < SlotsNeeded; i++)
	{
		if (Buffers[i])
		{
			CommandList.UpdateResidency(Buffers[i]);
		}

		D3D12_STREAM_OUTPUT_BUFFER_VIEW &currentView = SOViews[i];
		currentView.BufferLocation = (Buffers[i] != nullptr) ? Buffers[i]->GetGPUVirtualAddress() : 0;

		// MS - The following view members are not correct
		check(0);
		currentView.BufferFilledSizeLocation = 0;
		currentView.SizeInBytes = -1;

		if (Buffers[i] != nullptr)
		{
			FD3D12DynamicRHI::TransitionResource(CommandList, Buffers[i], D3D12_RESOURCE_STATE_STREAM_OUT, D3D12_RESOURCE_BARRIER_ALL_SUBRESOURCES);
		}
	}

	CommandList->SOSetTargets(0, SlotsNeeded, SOViews);
}

template <EShaderFrequency ShaderStage>
void FD3D12DescriptorCache::SetSamplers(const FD3D12RootSignature* RootSignature, FD3D12SamplerStateCache& Cache, const SamplerSlotMask& SlotsNeededMask, uint32 SlotsNeeded, uint32& HeapSlot)
{
	static_assert(ShaderStage < SF_NumStandardFrequencies, "Unexpected shader frequency.");

	check(CurrentSamplerHeap != &GetParentDevice()->GetGlobalSamplerHeap());
	check(bUsingGlobalSamplerHeap == false);

	SamplerSlotMask& CurrentDirtySlotMask = Cache.DirtySlotMask[ShaderStage];
	check(CurrentDirtySlotMask != 0);	// All dirty slots for the current shader stage.
	check(SlotsNeededMask != 0);		// All dirty slots for the current shader stage AND used by the current shader stage.
	check(SlotsNeeded != 0);

	auto& Samplers = Cache.States[ShaderStage];

	D3D12_GPU_DESCRIPTOR_HANDLE BindDescriptor = { 0 };
	bool CacheHit = false;

	// Check to see if the sampler configuration is already in the sampler heap
	FD3D12SamplerArrayDesc Desc = {};
	if (SlotsNeeded <= UE_ARRAY_COUNT(Desc.SamplerID))
	{
		Desc.Count = SlotsNeeded;

		SamplerSlotMask CacheDirtySlotMask = CurrentDirtySlotMask;	// Temp mask
		for (uint32 SlotIndex = 0; SlotIndex < SlotsNeeded; SlotIndex++)
		{
			Desc.SamplerID[SlotIndex] = Samplers[SlotIndex] ? Samplers[SlotIndex]->ID : 0;
		}
		FD3D12SamplerStateCache::CleanSlots(CacheDirtySlotMask, SlotsNeeded);

		// The hash uses all of the bits
		for (uint32 SlotIndex = SlotsNeeded; SlotIndex < UE_ARRAY_COUNT(Desc.SamplerID); SlotIndex++)
		{
			Desc.SamplerID[SlotIndex] = 0;
		}

		D3D12_GPU_DESCRIPTOR_HANDLE* FoundDescriptor = SamplerMap.Find(Desc);
		if (FoundDescriptor)
		{
			check(IsHeapSet(LocalSamplerHeap.GetHeap()));
			BindDescriptor = *FoundDescriptor;
			CacheHit = true;
			CurrentDirtySlotMask = CacheDirtySlotMask;
		}
	}

	if (!CacheHit)
	{
		// Reserve heap slots
		const uint32 FirstSlotIndex = HeapSlot;
		HeapSlot += SlotsNeeded;
		D3D12_CPU_DESCRIPTOR_HANDLE DestDescriptor = CurrentSamplerHeap->GetCPUSlotHandle(FirstSlotIndex);
		BindDescriptor = CurrentSamplerHeap->GetGPUSlotHandle(FirstSlotIndex);

		checkSlow(SlotsNeeded <= MAX_SAMPLERS);

		// Fill heap slots
		CD3DX12_CPU_DESCRIPTOR_HANDLE SrcDescriptors[MAX_SAMPLERS];
		for (uint32 SlotIndex = 0; SlotIndex < SlotsNeeded; SlotIndex++)
		{
			if (Samplers[SlotIndex] != nullptr)
			{
				SrcDescriptors[SlotIndex] = Samplers[SlotIndex]->Descriptor;
			}
			else
			{
				SrcDescriptors[SlotIndex] = pDefaultSampler->Descriptor;
			}
		}
		FD3D12SamplerStateCache::CleanSlots(CurrentDirtySlotMask, SlotsNeeded);

		GetParentDevice()->GetDevice()->CopyDescriptors(
			1, &DestDescriptor, &SlotsNeeded,
			SlotsNeeded, SrcDescriptors, nullptr /* sizes */,
			FD3D12_DESCRIPTOR_HEAP_TYPE_SAMPLER);

		// Remember the locations of the samplers in the sampler map
		if (SlotsNeeded <= UE_ARRAY_COUNT(Desc.SamplerID))
		{
			UniqueTables.Add(FD3D12UniqueSamplerTable(Desc, SrcDescriptors));

			SamplerMap.Add(Desc, BindDescriptor);
		}
	}

	FD3D12CommandListHandle& CommandList = CmdContext->CommandListHandle;

	if (ShaderStage == SF_Compute)
	{
		const uint32 RDTIndex = RootSignature->SamplerRDTBindSlot(ShaderStage);
		CommandList->SetComputeRootDescriptorTable(RDTIndex, BindDescriptor);
	}
	else
	{
		const uint32 RDTIndex = RootSignature->SamplerRDTBindSlot(ShaderStage);
		CommandList->SetGraphicsRootDescriptorTable(RDTIndex, BindDescriptor);
	}

	// We changed the descriptor table, so all resources bound to slots outside of the table's range are now dirty.
	// If a shader needs to use resources bound to these slots later, we need to set the descriptor table again to ensure those
	// descriptors are valid.
	const SamplerSlotMask OutsideCurrentTableRegisterMask = ~(((SamplerSlotMask)1 << SlotsNeeded) - (SamplerSlotMask)1);
	Cache.Dirty(ShaderStage, OutsideCurrentTableRegisterMask);

#ifdef VERBOSE_DESCRIPTOR_HEAP_DEBUG
	FMsg::Logf(__FILE__, __LINE__, TEXT("DescriptorCache"), ELogVerbosity::Log, TEXT("SetSamplerTable [STAGE %d] to slots %d - %d"), (int32)ShaderStage, FirstSlotIndex, FirstSlotIndex + SlotsNeeded - 1);
#endif
}

template <EShaderFrequency ShaderStage>
void FD3D12DescriptorCache::SetSRVs(const FD3D12RootSignature* RootSignature, FD3D12ShaderResourceViewCache& Cache, const SRVSlotMask& SlotsNeededMask, uint32 SlotsNeeded, uint32& HeapSlot)
{
	static_assert(ShaderStage < SF_NumStandardFrequencies, "Unexpected shader frequency.");

	SRVSlotMask& CurrentDirtySlotMask = Cache.DirtySlotMask[ShaderStage];
	check(CurrentDirtySlotMask != 0);	// All dirty slots for the current shader stage.
	check(SlotsNeededMask != 0);		// All dirty slots for the current shader stage AND used by the current shader stage.
	check(SlotsNeeded != 0);

	FD3D12CommandListHandle& CommandList = CmdContext->CommandListHandle;

	auto& SRVs = Cache.Views[ShaderStage];

	// Reserve heap slots
	uint32 FirstSlotIndex = HeapSlot;
	HeapSlot += SlotsNeeded;

	D3D12_CPU_DESCRIPTOR_HANDLE DestDescriptor = CurrentViewHeap->GetCPUSlotHandle(FirstSlotIndex);
	D3D12_CPU_DESCRIPTOR_HANDLE SrcDescriptors[MAX_SRVS];

	const D3D12_RESOURCE_STATES ValidResourceStates = CmdContext->ValidResourceStates;

	for (uint32 SlotIndex = 0; SlotIndex < SlotsNeeded; SlotIndex++)
	{
		if (SRVs[SlotIndex] != nullptr)
		{
			SrcDescriptors[SlotIndex] = SRVs[SlotIndex]->GetView();

			if (SRVs[SlotIndex]->IsDepthStencilResource())
			{
				FD3D12DynamicRHI::TransitionResource(CommandList, SRVs[SlotIndex], (D3D12_RESOURCE_STATE_PIXEL_SHADER_RESOURCE | D3D12_RESOURCE_STATE_NON_PIXEL_SHADER_RESOURCE | D3D12_RESOURCE_STATE_DEPTH_READ) & ValidResourceStates);
			}
			else if (SRVs[SlotIndex]->GetSkipFastClearFinalize())
			{
				D3D12_RESOURCE_STATES State = D3D12_RESOURCE_STATE_PIXEL_SHADER_RESOURCE | D3D12_RESOURCE_STATE_NON_PIXEL_SHADER_RESOURCE | CmdContext->SkipFastClearEliminateState;
				FD3D12DynamicRHI::TransitionResource(CommandList, SRVs[SlotIndex], State & ValidResourceStates);
			}
			else
			{
				FD3D12DynamicRHI::TransitionResource(CommandList, SRVs[SlotIndex], (D3D12_RESOURCE_STATE_PIXEL_SHADER_RESOURCE | D3D12_RESOURCE_STATE_NON_PIXEL_SHADER_RESOURCE) & ValidResourceStates);
			}

			CommandList.UpdateResidency(Cache.ResidencyHandles[ShaderStage][SlotIndex]);
		}
		else
		{
			SrcDescriptors[SlotIndex] = pNullSRV->GetHandle();
		}
		check(SrcDescriptors[SlotIndex].ptr != 0);
	}
	FD3D12ShaderResourceViewCache::CleanSlots(CurrentDirtySlotMask, SlotsNeeded);

	ID3D12Device* Device = GetParentDevice()->GetDevice();
	Device->CopyDescriptors(1, &DestDescriptor, &SlotsNeeded, SlotsNeeded, SrcDescriptors, nullptr, D3D12_DESCRIPTOR_HEAP_TYPE_CBV_SRV_UAV);


	check((CurrentDirtySlotMask & SlotsNeededMask) == 0);	// Check all slots that needed to be set, were set.

	const D3D12_GPU_DESCRIPTOR_HANDLE BindDescriptor = CurrentViewHeap->GetGPUSlotHandle(FirstSlotIndex);

	if (ShaderStage == SF_Compute)
	{
		const uint32 RDTIndex = RootSignature->SRVRDTBindSlot(ShaderStage);
		CommandList->SetComputeRootDescriptorTable(RDTIndex, BindDescriptor);
	}
	else
	{
		const uint32 RDTIndex = RootSignature->SRVRDTBindSlot(ShaderStage);
		CommandList->SetGraphicsRootDescriptorTable(RDTIndex, BindDescriptor);
	}

	// We changed the descriptor table, so all resources bound to slots outside of the table's range are now dirty.
	// If a shader needs to use resources bound to these slots later, we need to set the descriptor table again to ensure those
	// descriptors are valid.
	const SRVSlotMask OutsideCurrentTableRegisterMask = ~(((SRVSlotMask)1 << SlotsNeeded) - (SRVSlotMask)1);
	Cache.Dirty(ShaderStage, OutsideCurrentTableRegisterMask);

#ifdef VERBOSE_DESCRIPTOR_HEAP_DEBUG
	FMsg::Logf(__FILE__, __LINE__, TEXT("DescriptorCache"), ELogVerbosity::Log, TEXT("SetShaderResourceViewTable [STAGE %d] to slots %d - %d"), (int32)ShaderStage, FirstSlotIndex, FirstSlotIndex + SlotsNeeded - 1);
#endif
}

template <EShaderFrequency ShaderStage>
#if USE_STATIC_ROOT_SIGNATURE
void FD3D12DescriptorCache::SetConstantBuffers(const FD3D12RootSignature* RootSignature, FD3D12ConstantBufferCache& Cache, const CBVSlotMask& SlotsNeededMask, uint32 SlotsNeeded, uint32& HeapSlot)
#else
void FD3D12DescriptorCache::SetConstantBuffers(const FD3D12RootSignature* RootSignature, FD3D12ConstantBufferCache& Cache, const CBVSlotMask& SlotsNeededMask)
#endif
{
	static_assert(ShaderStage < SF_NumStandardFrequencies, "Unexpected shader frequency.");

	CBVSlotMask& CurrentDirtySlotMask = Cache.DirtySlotMask[ShaderStage];
	check(CurrentDirtySlotMask != 0);	// All dirty slots for the current shader stage.
	check(SlotsNeededMask != 0);		// All dirty slots for the current shader stage AND used by the current shader stage.

	FD3D12CommandListHandle& CommandList = CmdContext->CommandListHandle;
	ID3D12Device* Device = GetParentDevice()->GetDevice();

	// Process root CBV
	const CBVSlotMask RDCBVSlotsNeededMask = GRootCBVSlotMask & SlotsNeededMask;
	check(RDCBVSlotsNeededMask); // Check this wasn't a wasted call.

#if USE_STATIC_ROOT_SIGNATURE
	// Now desc table with CBV
	auto& CBVHandles = Cache.CBHandles[ShaderStage];

	// Reserve heap slots
	uint32 FirstSlotIndex = HeapSlot;
	check(SlotsNeeded != 0);
	HeapSlot += SlotsNeeded;

	D3D12_CPU_DESCRIPTOR_HANDLE DestDescriptor = CurrentViewHeap->GetCPUSlotHandle(FirstSlotIndex);
	const uint32 DescriptorSize = CurrentViewHeap->GetDescriptorSize();

	//Device->CopyDescriptors(1, &DestDescriptor, &DescriptorSize, SlotsNeeded, CBVHandles, SrcSizes, D3D12_DESCRIPTOR_HEAP_TYPE_CBV_SRV_UAV);
	for (uint32 SlotIndex = 0; SlotIndex < SlotsNeeded; SlotIndex++)
	{
		if (CBVHandles[SlotIndex].ptr != 0)
		{
			Device->CopyDescriptorsSimple(1, DestDescriptor, CBVHandles[SlotIndex], D3D12_DESCRIPTOR_HEAP_TYPE_CBV_SRV_UAV);

			// Update residency.
			CommandList.UpdateResidency(Cache.ResidencyHandles[ShaderStage][SlotIndex]);
		}
		else
		{
			Device->CopyDescriptorsSimple(1, DestDescriptor, pNullCBV->OfflineDescriptorHandle, D3D12_DESCRIPTOR_HEAP_TYPE_CBV_SRV_UAV);
		}

		DestDescriptor.ptr += DescriptorSize;

		// Clear the dirty bit.
		FD3D12ConstantBufferCache::CleanSlot(CurrentDirtySlotMask, SlotIndex);
	}

	check((CurrentDirtySlotMask & SlotsNeededMask) == 0);	// Check all slots that needed to be set, were set.

	const D3D12_GPU_DESCRIPTOR_HANDLE BindDescriptor = CurrentViewHeap->GetGPUSlotHandle(FirstSlotIndex);

	if (ShaderStage == SF_Compute)
	{
		const uint32 RDTIndex = RootSignature->CBVRDTBindSlot(ShaderStage);
		ensure(RDTIndex != 255);
		CommandList->SetComputeRootDescriptorTable(RDTIndex, BindDescriptor);
	}
	else
	{
		const uint32 RDTIndex = RootSignature->CBVRDTBindSlot(ShaderStage);
		ensure(RDTIndex != 255);
		CommandList->SetGraphicsRootDescriptorTable(RDTIndex, BindDescriptor);
	}

	// We changed the descriptor table, so all resources bound to slots outside of the table's range are now dirty.
	// If a shader needs to use resources bound to these slots later, we need to set the descriptor table again to ensure those
	// descriptors are valid.
	const CBVSlotMask OutsideCurrentTableRegisterMask = ~(((CBVSlotMask)1 << SlotsNeeded) - (CBVSlotMask)1);
	Cache.Dirty(ShaderStage, OutsideCurrentTableRegisterMask);

#ifdef VERBOSE_DESCRIPTOR_HEAP_DEBUG
	FMsg::Logf(__FILE__, __LINE__, TEXT("DescriptorCache"), ELogVerbosity::Log, TEXT("SetShaderResourceViewTable [STAGE %d] to slots %d - %d"), (int32)ShaderStage, FirstSlotIndex, FirstSlotIndex + SlotsNeeded - 1);
#endif
#else

	// Set root descriptors.
	// At least one needed root descriptor is dirty.
	const uint32 BaseIndex = RootSignature->CBVRDBaseBindSlot(ShaderStage);
	ensure(BaseIndex != 255);
	const uint32 RDCBVsNeeded = FMath::FloorLog2(RDCBVSlotsNeededMask) + 1;	// Get the index of the most significant bit that's set.
	check(RDCBVsNeeded <= MAX_ROOT_CBVS);
	for (uint32 SlotIndex = 0; SlotIndex < RDCBVsNeeded; SlotIndex++)
	{
		// Only set the root descriptor if it's dirty and we need to set it (it can be used by the shader).
		if (FD3D12ConstantBufferCache::IsSlotDirty(RDCBVSlotsNeededMask, SlotIndex))
		{
			const D3D12_GPU_VIRTUAL_ADDRESS& CurrentGPUVirtualAddress = Cache.CurrentGPUVirtualAddress[ShaderStage][SlotIndex];
			check(CurrentGPUVirtualAddress != 0);
			if (ShaderStage == SF_Compute)
			{
				CommandList->SetComputeRootConstantBufferView(BaseIndex + SlotIndex, CurrentGPUVirtualAddress);
			}
			else
			{
				CommandList->SetGraphicsRootConstantBufferView(BaseIndex + SlotIndex, CurrentGPUVirtualAddress);
			}

			// Update residency.
			CommandList.UpdateResidency(Cache.ResidencyHandles[ShaderStage][SlotIndex]);

			// Clear the dirty bit.
			FD3D12ConstantBufferCache::CleanSlot(CurrentDirtySlotMask, SlotIndex);
		}
	}
	check((CurrentDirtySlotMask & RDCBVSlotsNeededMask) == 0);	// Check all slots that needed to be set, were set.

	static_assert(GDescriptorTableCBVSlotMask == 0, "FD3D12DescriptorCache::SetConstantBuffers needs to be updated to handle descriptor tables.");	// Check that all CBVs slots are controlled by root descriptors.
#endif	
}

bool FD3D12DescriptorCache::SwitchToContextLocalViewHeap(const FD3D12CommandListHandle& CommandListHandle)
{
	if (LocalViewHeap == nullptr)
	{
		UE_LOG(LogD3D12RHI, Log, TEXT("This should only happen in the Editor where it doesn't matter as much. If it happens in game you should increase the device global heap size!"));
		
		// Allocate the heap lazily
		LocalViewHeap = new FD3D12LocalOnlineHeap(GetParentDevice(), GetGPUMask(), this);
		if (LocalViewHeap)
		{
			check(NumLocalViewDescriptors);
			LocalViewHeap->Init(NumLocalViewDescriptors, D3D12_DESCRIPTOR_HEAP_TYPE_CBV_SRV_UAV);
		}
		else
		{
			check(false);
			return false;
		}
	}

	LocalViewHeap->SetCurrentCommandList(CommandListHandle);
	CurrentViewHeap = LocalViewHeap;
	const bool bDescriptorHeapsChanged = SetDescriptorHeaps();

	check(IsHeapSet(LocalViewHeap->GetHeap()));
	return bDescriptorHeapsChanged;
}

bool FD3D12DescriptorCache::SwitchToContextLocalSamplerHeap()
{
	bool bDescriptorHeapsChanged = false;
	if (UsingGlobalSamplerHeap())
	{
		bUsingGlobalSamplerHeap = false;
		CurrentSamplerHeap = &LocalSamplerHeap;
		bDescriptorHeapsChanged = SetDescriptorHeaps();
	}

	check(IsHeapSet(LocalSamplerHeap.GetHeap()));
	return bDescriptorHeapsChanged;
}

bool FD3D12DescriptorCache::SwitchToGlobalSamplerHeap()
{
	bool bDescriptorHeapsChanged = false;
	if (!UsingGlobalSamplerHeap())
	{
		bUsingGlobalSamplerHeap = true;
		CurrentSamplerHeap = &GetParentDevice()->GetGlobalSamplerHeap();
		bDescriptorHeapsChanged = SetDescriptorHeaps();
	}

	// Sometimes this is called when there is no underlying command list.
	// This is OK, as the desriptor heaps will be set when a command list is opened.
	check((CmdContext->CommandListHandle == nullptr) || IsHeapSet(GetParentDevice()->GetGlobalSamplerHeap().GetHeap()));
	return bDescriptorHeapsChanged;
}


////////////////////////////////////////////////////////////////////////////////////////////////////////////////////////
// FD3D12OnlineHeap
////////////////////////////////////////////////////////////////////////////////////////////////////////////////////////

<<<<<<< HEAD
bool FD3D12ThreadLocalOnlineHeap::RollOver()
{
	// Enqueue the current entry
	ensureMsgf(CurrentCommandList != nullptr, TEXT("Would have set up a sync point with a null commandlist."));
	Entry.SyncPoint = CurrentCommandList;
	ReclaimPool.Enqueue(Entry);

	if ( ReclaimPool.Peek(Entry) && Entry.SyncPoint.IsComplete() )
	{
		ReclaimPool.Dequeue(Entry);

		Heap = Entry.Heap;
	}
	else
	{
		UE_LOG(LogD3D12RHI, Log, TEXT("OnlineHeap RollOver Detected. Increase the heap size to prevent creation of additional heaps"));

		//LLM_SCOPE(ELLMTag::DescriptorCache);

		VERIFYD3D12RESULT(GetParentDevice()->GetDevice()->CreateDescriptorHeap(&Desc, IID_PPV_ARGS(Heap.GetInitReference())));
		SetName(Heap, Desc.Type == D3D12_DESCRIPTOR_HEAP_TYPE_CBV_SRV_UAV ? L"Thread Local - Online View Heap" : L"Thread Local - Online Sampler Heap");

		if (Desc.Type == D3D12_DESCRIPTOR_HEAP_TYPE_CBV_SRV_UAV)
		{
			INC_DWORD_STAT(STAT_NumViewOnlineDescriptorHeaps);
			INC_MEMORY_STAT_BY(STAT_ViewOnlineDescriptorHeapMemory, Desc.NumDescriptors * GetDescriptorSize());
		}
		else
		{
			INC_DWORD_STAT(STAT_NumSamplerOnlineDescriptorHeaps);
			INC_MEMORY_STAT_BY(STAT_SamplerOnlineDescriptorHeapMemory, Desc.NumDescriptors * GetDescriptorSize());
		}

		Entry.Heap = Heap;
	}
	
	NextSlotIndex = 0;
	FirstUsedSlot = 0;

	// Notify other layers of heap change
	CPUBase = Heap->GetCPUDescriptorHandleForHeapStart();
	GPUBase = Heap->GetGPUDescriptorHandleForHeapStart();
	return Parent->HeapRolledOver(Desc.Type);
}

void FD3D12ThreadLocalOnlineHeap::NotifyCurrentCommandList(const FD3D12CommandListHandle& CommandListHandle)
{
	if (CurrentCommandList != nullptr && NextSlotIndex > 0)
	{
		// Track the previous command list
		SyncPointEntry SyncPoint;
		SyncPoint.SyncPoint = CurrentCommandList;
		SyncPoint.LastSlotInUse = NextSlotIndex - 1;
		SyncPoints.Enqueue(SyncPoint);

		Entry.SyncPoint = CurrentCommandList;

		// Free up slots for finished command lists
		while (SyncPoints.Peek(SyncPoint) && SyncPoint.SyncPoint.IsComplete())
		{
			SyncPoints.Dequeue(SyncPoint);
			FirstUsedSlot = SyncPoint.LastSlotInUse + 1;
		}
	}

	// Update the current command list
	CurrentCommandList = CommandListHandle;
}

void FD3D12GlobalOnlineHeap::Init(uint32 TotalSize, D3D12_DESCRIPTOR_HEAP_TYPE Type)
{
	D3D12_DESCRIPTOR_HEAP_FLAGS HeapFlags = D3D12_DESCRIPTOR_HEAP_FLAG_SHADER_VISIBLE;

	Desc = {};
	Desc.Flags = HeapFlags;
	Desc.Type = Type;
	Desc.NumDescriptors = TotalSize;
	Desc.NodeMask = GetGPUMask().GetNative();

	//LLM_SCOPE(ELLMTag::DescriptorCache);

	VERIFYD3D12RESULT(GetParentDevice()->GetDevice()->CreateDescriptorHeap(&Desc, IID_PPV_ARGS(Heap.GetInitReference())));
	SetName(Heap, Desc.Type == D3D12_DESCRIPTOR_HEAP_TYPE_CBV_SRV_UAV ? L"Device Global - Online View Heap" : L"Device Global - Online Sampler Heap");

	CPUBase = Heap->GetCPUDescriptorHandleForHeapStart();
	GPUBase = Heap->GetGPUDescriptorHandleForHeapStart();
	DescriptorSize = GetParentDevice()->GetDevice()->GetDescriptorHandleIncrementSize(Desc.Type);

	if (Desc.Type == D3D12_DESCRIPTOR_HEAP_TYPE_CBV_SRV_UAV)
	{
		// Reserve the whole heap for sub allocation
		ReserveSlots(TotalSize);

		INC_DWORD_STAT(STAT_NumViewOnlineDescriptorHeaps);
		INC_MEMORY_STAT_BY(STAT_ViewOnlineDescriptorHeapMemory, Desc.NumDescriptors * GetDescriptorSize());
	}
	else
	{
		INC_DWORD_STAT(STAT_NumSamplerOnlineDescriptorHeaps);
		INC_MEMORY_STAT_BY(STAT_SamplerOnlineDescriptorHeapMemory, Desc.NumDescriptors * GetDescriptorSize());
	}
}

FD3D12OnlineHeap::FD3D12OnlineHeap(FD3D12Device* Device, FRHIGPUMask Node, bool CanLoopAround, FD3D12DescriptorCache* _Parent)
=======
/**
Initialization constructor
**/
FD3D12OnlineHeap::FD3D12OnlineHeap(FD3D12Device* Device, FRHIGPUMask Node, bool CanLoopAround)
>>>>>>> 24776ab6
	: FD3D12DeviceChild(Device)
	, FD3D12SingleNodeGPUObject(Node)
	, DescriptorSize(0)
	, bCanLoopAround(CanLoopAround)
	, NextSlotIndex(0)
	, FirstUsedSlot(0)
	, Desc({})
{};


/**
Check if requested number of slots still fit the heap
**/
bool FD3D12OnlineHeap::CanReserveSlots(uint32 NumSlots)
{
	const uint32 HeapSize = GetTotalSize();

	// Sanity checks
	if (0 == NumSlots)
	{
		return true;
	}
	if (NumSlots > HeapSize)
	{
#if !defined(_HAS_EXCEPTIONS) || _HAS_EXCEPTIONS == 1
		throw E_OUTOFMEMORY;
#else
		UE_LOG(LogD3D12RHI, Fatal, TEXT("Unable to reserve slot"));
#endif
	}
	uint32 FirstRequestedSlot = NextSlotIndex;
	uint32 SlotAfterReservation = NextSlotIndex + NumSlots;

	// TEMP: Disable wrap around by not allowing it to reserve slots if the heap is full.
	if (SlotAfterReservation > HeapSize)
	{
		return false;
	}

	return true;

	// TEMP: Uncomment this code once the heap wrap around is fixed.
	//if (SlotAfterReservation <= HeapSize)
	//{
	//	return true;
	//}

	//// Try looping around to prevent rollovers
	//SlotAfterReservation = NumSlots;

	//if (SlotAfterReservation <= FirstUsedSlot)
	//{
	//	return true;
	//}

	//return false;
}


/**
Reserve requested amount of descriptor slots - should fit, user has to check with CanReserveSlots first
**/
uint32 FD3D12OnlineHeap::ReserveSlots(uint32 NumSlotsRequested)
{
#ifdef VERBOSE_DESCRIPTOR_HEAP_DEBUG
	FMsg::Logf(__FILE__, __LINE__, TEXT("DescriptorCache"), ELogVerbosity::Log, TEXT("Requesting reservation [TYPE %d] with %d slots, required fence is %d"),
		(int32)Desc.Type, NumSlotsRequested, RequiredFenceForCurrentCL);
#endif

	const uint32 HeapSize = GetTotalSize();

	// Sanity checks
	if (NumSlotsRequested > HeapSize)
	{
#if !defined(_HAS_EXCEPTIONS) || _HAS_EXCEPTIONS == 1
		throw E_OUTOFMEMORY;
#else
		return HeapExhaustedValue;
#endif
	}

	// CanReserveSlots should have been called first
	check(CanReserveSlots(NumSlotsRequested));

	// Decide which slots will be reserved and what needs to be cleaned up
	uint32 FirstRequestedSlot = NextSlotIndex;
	uint32 SlotAfterReservation = NextSlotIndex + NumSlotsRequested;

	// Loop around if the end of the heap has been reached
	if (bCanLoopAround && SlotAfterReservation > HeapSize)
	{
		FirstRequestedSlot = 0;
		SlotAfterReservation = NumSlotsRequested;

		FirstUsedSlot = SlotAfterReservation;

		// Notify the derived class that the heap has been looped around
		HeapLoopedAround();
	}

	// Note where to start looking next time
	NextSlotIndex = SlotAfterReservation;

	if (Desc.Type == D3D12_DESCRIPTOR_HEAP_TYPE_CBV_SRV_UAV)
	{
		INC_DWORD_STAT_BY(STAT_NumReservedViewOnlineDescriptors, NumSlotsRequested);
	}
	else
	{
		INC_DWORD_STAT_BY(STAT_NumReservedSamplerOnlineDescriptors, NumSlotsRequested);
	}

	return FirstRequestedSlot;
}


/**
Increment the internal slot counter - only used by threadlocal sampler heap
**/
void FD3D12OnlineHeap::SetNextSlot(uint32 NextSlot)
{
	// For samplers, ReserveSlots will be called with a conservative estimate
	// This is used to correct for the actual number of heap slots used
	check(NextSlot <= NextSlotIndex);

	check(Desc.Type != D3D12_DESCRIPTOR_HEAP_TYPE_CBV_SRV_UAV);
	DEC_DWORD_STAT_BY(STAT_NumReservedSamplerOnlineDescriptors, NextSlotIndex - NextSlot);

	NextSlotIndex = NextSlot;
}


////////////////////////////////////////////////////////////////////////////////////////////////////////////////////////
// FD3D12GlobalSamplerOnlineHeap
////////////////////////////////////////////////////////////////////////////////////////////////////////////////////////

/**
Allocate and initialize the global sampler heap
**/
void FD3D12GlobalOnlineSamplerHeap::Init(uint32 TotalSize)
{
	D3D12_DESCRIPTOR_HEAP_FLAGS HeapFlags = D3D12_DESCRIPTOR_HEAP_FLAG_SHADER_VISIBLE;

	Desc = {};
	Desc.Flags = HeapFlags;
	Desc.Type = D3D12_DESCRIPTOR_HEAP_TYPE_SAMPLER;
	Desc.NumDescriptors = TotalSize;
	Desc.NodeMask = GetGPUMask().GetNative();

	VERIFYD3D12RESULT(GetParentDevice()->GetDevice()->CreateDescriptorHeap(&Desc, IID_PPV_ARGS(Heap.GetInitReference())));
	SetName(Heap, L"Device Global - Online Sampler Heap");

	CPUBase = Heap->GetCPUDescriptorHandleForHeapStart();
	GPUBase = Heap->GetGPUDescriptorHandleForHeapStart();
	DescriptorSize = GetParentDevice()->GetDevice()->GetDescriptorHandleIncrementSize(Desc.Type);

	INC_DWORD_STAT(STAT_NumSamplerOnlineDescriptorHeaps);
	INC_MEMORY_STAT_BY(STAT_SamplerOnlineDescriptorHeapMemory, Desc.NumDescriptors * GetDescriptorSize());
}


/**
No rollover supported
**/
bool FD3D12GlobalOnlineSamplerHeap::RollOver()
{
	check(false);
	UE_LOG(LogD3D12RHI, Fatal, TEXT("Global Descriptor heaps can't roll over!"));
	return false;
}


////////////////////////////////////////////////////////////////////////////////////////////////////////////////////////
// FD3D12GlobalHeap
////////////////////////////////////////////////////////////////////////////////////////////////////////////////////////

/**
@brief Allocate and initialize the global heap
**/
void FD3D12GlobalHeap::Init(D3D12_DESCRIPTOR_HEAP_TYPE InType, uint32 InTotalSize)
{
	Type = InType;
	TotalSize = InTotalSize;

	// Setup the descriptor
	D3D12_DESCRIPTOR_HEAP_DESC Desc = {};
	Desc.Flags = D3D12_DESCRIPTOR_HEAP_FLAG_SHADER_VISIBLE;
	Desc.Type = InType;
	Desc.NumDescriptors = TotalSize;
	Desc.NodeMask = GetGPUMask().GetNative();

	// Allocate the heap and name it
	VERIFYD3D12RESULT(GetParentDevice()->GetDevice()->CreateDescriptorHeap(&Desc, IID_PPV_ARGS(Heap.GetInitReference())));
	SetName(Heap, Desc.Type == D3D12_DESCRIPTOR_HEAP_TYPE_CBV_SRV_UAV ? L"Device Global - Online View Heap" : L"Device Global - Online Sampler Heap");

	// Extract useful data from created heap
	CPUBase = Heap->GetCPUDescriptorHandleForHeapStart();
	GPUBase = Heap->GetGPUDescriptorHandleForHeapStart();
	DescriptorSize = GetParentDevice()->GetDevice()->GetDescriptorHandleIncrementSize(Desc.Type);

	// Update the stats
	if (Desc.Type == D3D12_DESCRIPTOR_HEAP_TYPE_CBV_SRV_UAV)
	{
		INC_DWORD_STAT(STAT_NumViewOnlineDescriptorHeaps);
		INC_MEMORY_STAT_BY(STAT_ViewOnlineDescriptorHeapMemory, Desc.NumDescriptors * DescriptorSize);
	}
	else
	{
		INC_DWORD_STAT(STAT_NumSamplerOnlineDescriptorHeaps);
		INC_MEMORY_STAT_BY(STAT_SamplerOnlineDescriptorHeapMemory, Desc.NumDescriptors * DescriptorSize);
	}

	INC_DWORD_STAT_BY(STAT_GlobalViewHeapFreeDescriptors, TotalSize);
	
	// Compute amount of free blocks
	uint32 BlockSize = GGlobalViewHeapBlockSize;
	uint32 BlockCount = TotalSize / BlockSize;
	ReleasedBlocks.Reserve(BlockCount);

	// Allocate the free blocks
	uint32 CurrentBaseSlot = 0;
	for (uint32 BlockIndex = 0; BlockIndex < BlockCount; ++BlockIndex)
	{
		// Last entry take the rest
		uint32 ActualBlockSize = (BlockIndex == (BlockCount - 1)) ? TotalSize - CurrentBaseSlot : BlockSize;
		FreeBlocks.Enqueue(new FD3D12GlobalHeapBlock(CurrentBaseSlot, ActualBlockSize));
		CurrentBaseSlot += ActualBlockSize;
	}
}


/**
Allocate a new heap block - will also check if released blocks can be freed again
**/
FD3D12GlobalHeapBlock* FD3D12GlobalHeap::AllocateHeapBlock()
{
	SCOPED_NAMED_EVENT(FD3D12GlobalHeap_AllocateHeapBlock, FColor::Silver);

	FScopeLock Lock(&CriticalSection);

	// Check if certain released blocks are free again
	UpdateFreeBlocks();

	// Free block
	FD3D12GlobalHeapBlock* Result = nullptr;
	FreeBlocks.Dequeue(Result);

	if (Result)
	{
		// Update stats
		INC_DWORD_STAT(STAT_GlobalViewHeapBlockAllocations);
		DEC_DWORD_STAT_BY(STAT_GlobalViewHeapFreeDescriptors, Result->Size);
		INC_DWORD_STAT_BY(STAT_GlobalViewHeapReservedDescriptors, Result->Size);
	}

	return Result;
}


/**
Free given block - can still be used by the GPU (SyncPoint needs to be setup by the caller and will be used to check if the block can be reused again)
**/
void FD3D12GlobalHeap::FreeHeapBlock(FD3D12GlobalHeapBlock* InHeapBlock)
{
	FScopeLock Lock(&CriticalSection);

	// Update stats
	DEC_DWORD_STAT_BY(STAT_GlobalViewHeapReservedDescriptors, InHeapBlock->Size);
	INC_DWORD_STAT_BY(STAT_GlobalViewHeapUsedDescriptors, InHeapBlock->SizeUsed);
	INC_DWORD_STAT_BY(STAT_GlobalViewHeapWastedDescriptors, InHeapBlock->Size - InHeapBlock->SizeUsed);

	ReleasedBlocks.Add(InHeapBlock);
}


/**
Find all the blocks which are not used by the GPU anymore
**/
void FD3D12GlobalHeap::UpdateFreeBlocks()
{
	for (int32 BlockIndex = 0; BlockIndex < ReleasedBlocks.Num(); ++BlockIndex)
	{
		// Check if GPU is ready consuming the block data
		FD3D12GlobalHeapBlock* ReleasedBlock = ReleasedBlocks[BlockIndex];
		if (ReleasedBlock->SyncPoint.IsComplete())
		{
			// Update stats
			DEC_DWORD_STAT_BY(STAT_GlobalViewHeapUsedDescriptors, ReleasedBlock->SizeUsed);
			DEC_DWORD_STAT_BY(STAT_GlobalViewHeapWastedDescriptors, ReleasedBlock->Size - ReleasedBlock->SizeUsed);
			INC_DWORD_STAT_BY(STAT_GlobalViewHeapFreeDescriptors, ReleasedBlock->Size);

			ReleasedBlock->SizeUsed = 0;
			FreeBlocks.Enqueue(ReleasedBlock);

			// don't want to resize, but optional parameter is missing
			ReleasedBlocks.RemoveAtSwap(BlockIndex);
			BlockIndex--;
		}
	}

}


////////////////////////////////////////////////////////////////////////////////////////////////////////////////////////
// FD3D12SubAllocatedOnlineHeap
////////////////////////////////////////////////////////////////////////////////////////////////////////////////////////

/**
Initialize the sub allocated online heap
**/
void FD3D12SubAllocatedOnlineHeap::Init(FD3D12Device* InDevice, D3D12_DESCRIPTOR_HEAP_TYPE InHeapType)
{
	SetParentDevice(InDevice);
	HeapType = InHeapType;
}


/**
Handle roll over on the sub allocated online heap - needs a new block
**/
bool FD3D12SubAllocatedOnlineHeap::RollOver()
{
	// Try and allocate a new block from the global heap
	AllocateBlock();

	// Sub-allocated descriptor heaps don't change, so no need to set descriptor heaps if we still have a block allocated
	return CurrentBlock == nullptr;
}


/**
Set the current command list which needs to be notified about changes
**/
void FD3D12SubAllocatedOnlineHeap::SetCurrentCommandList(const FD3D12CommandListHandle& CommandListHandle)
{
	// Update the current command list
	CurrentCommandList = CommandListHandle;

	// Allocate a new block if we don't have one yet
	if (CurrentBlock == nullptr)
	{
		AllocateBlock();
	}
}


/**
Tries to allocate a new block from the global heap - if it fails then it will switch to thread local view heap
**/
bool FD3D12SubAllocatedOnlineHeap::AllocateBlock()
{
	FD3D12GlobalHeap& GlobalHeap = GetParentDevice()->GetGlobalViewHeap();

	// If we still have a block, then free it first
	if (CurrentBlock)
	{
		// Update actual used size
		check(FirstUsedSlot == 0);
		CurrentBlock->SizeUsed = NextSlotIndex;

		// Create the sync point on the current command list
		CurrentBlock->SyncPoint = FD3D12CLSyncPoint(CurrentCommandList);

		GlobalHeap.FreeHeapBlock(CurrentBlock);		
		CurrentBlock = nullptr;
	}

	// Try and allocate from the global heap
	CurrentBlock = GlobalHeap.AllocateHeapBlock();

	// Reset counters
	NextSlotIndex = 0;
	FirstUsedSlot = 0;
	Heap.SafeRelease();

	// Extract global heap data
	if (CurrentBlock)
	{
		DescriptorSize = GlobalHeap.GetDescriptorSize();
		CPUBase = GlobalHeap.GetCPUSlotHandle(CurrentBlock);
		GPUBase = GlobalHeap.GetGPUSlotHandle(CurrentBlock);
		Heap = GlobalHeap.GetHeap();
		Desc = Heap->GetDesc();
	}
	else
	{
		// Notify parent that we have run out of sub allocations
		// This should *never* happen but we will handle it and revert to local heaps to be safe
<<<<<<< HEAD
		UE_LOG(LogD3D12RHI, Log, TEXT("Descriptor cache ran out of sub allocated descriptor blocks! Moving to Context local View heap strategy"));
		return Parent->SwitchToContextLocalViewHeap(CurrentCommandList);
=======
		UE_LOG(LogD3D12RHI, Warning, TEXT("Descriptor cache ran out of sub allocated descriptor blocks! Moving to Context local View heap strategy"));
		DescriptorCache->SwitchToContextLocalViewHeap(CurrentCommandList);
	}

	// Allocation succeeded?
	return (CurrentBlock != nullptr);
}


////////////////////////////////////////////////////////////////////////////////////////////////////////////////////////
// FD3D12LocalOnlineHeap
////////////////////////////////////////////////////////////////////////////////////////////////////////////////////////

/**
Initialize a thread local online heap
**/
void FD3D12LocalOnlineHeap::Init(uint32 NumDescriptors, D3D12_DESCRIPTOR_HEAP_TYPE Type)
{
	Desc = {};
	Desc.Flags = D3D12_DESCRIPTOR_HEAP_FLAG_SHADER_VISIBLE;
	Desc.Type = Type;
	Desc.NumDescriptors = NumDescriptors;
	Desc.NodeMask = GetGPUMask().GetNative();

	//LLM_SCOPE(ELLMTag::DescriptorCache);
	VERIFYD3D12RESULT(GetParentDevice()->GetDevice()->CreateDescriptorHeap(&Desc, IID_PPV_ARGS(Heap.GetInitReference())));
	SetName(Heap, Desc.Type == D3D12_DESCRIPTOR_HEAP_TYPE_CBV_SRV_UAV ? L"Thread Local - Online View Heap" : L"Thread Local - Online Sampler Heap");

	Entry.Heap = Heap;

	CPUBase = Heap->GetCPUDescriptorHandleForHeapStart();
	GPUBase = Heap->GetGPUDescriptorHandleForHeapStart();
	DescriptorSize = GetParentDevice()->GetDevice()->GetDescriptorHandleIncrementSize(Type);

	if (Desc.Type == D3D12_DESCRIPTOR_HEAP_TYPE_CBV_SRV_UAV)
	{
		INC_DWORD_STAT(STAT_NumViewOnlineDescriptorHeaps);
		INC_MEMORY_STAT_BY(STAT_ViewOnlineDescriptorHeapMemory, Desc.NumDescriptors * GetDescriptorSize());
	}
	else
	{
		INC_DWORD_STAT(STAT_NumSamplerOnlineDescriptorHeaps);
		INC_MEMORY_STAT_BY(STAT_SamplerOnlineDescriptorHeapMemory, Desc.NumDescriptors * GetDescriptorSize());
	}
}


/**
Handle roll over
**/
bool FD3D12LocalOnlineHeap::RollOver()
{
	// Enqueue the current entry
	ensureMsgf(CurrentCommandList != nullptr, TEXT("Would have set up a sync point with a null commandlist."));
	Entry.SyncPoint = CurrentCommandList;
	ReclaimPool.Enqueue(Entry);

	if (ReclaimPool.Peek(Entry) && Entry.SyncPoint.IsComplete())
	{
		ReclaimPool.Dequeue(Entry);

		Heap = Entry.Heap;
	}
	else
	{
		UE_LOG(LogD3D12RHI, Log, TEXT("OnlineHeap RollOver Detected. Increase the heap size to prevent creation of additional heaps"));

		//LLM_SCOPE(ELLMTag::DescriptorCache);

		VERIFYD3D12RESULT(GetParentDevice()->GetDevice()->CreateDescriptorHeap(&Desc, IID_PPV_ARGS(Heap.GetInitReference())));
		SetName(Heap, Desc.Type == D3D12_DESCRIPTOR_HEAP_TYPE_CBV_SRV_UAV ? L"Thread Local - Online View Heap" : L"Thread Local - Online Sampler Heap");

		if (Desc.Type == D3D12_DESCRIPTOR_HEAP_TYPE_CBV_SRV_UAV)
		{
			INC_DWORD_STAT(STAT_NumViewOnlineDescriptorHeaps);
			INC_MEMORY_STAT_BY(STAT_ViewOnlineDescriptorHeapMemory, Desc.NumDescriptors * GetDescriptorSize());
		}
		else
		{
			INC_DWORD_STAT(STAT_NumSamplerOnlineDescriptorHeaps);
			INC_MEMORY_STAT_BY(STAT_SamplerOnlineDescriptorHeapMemory, Desc.NumDescriptors * GetDescriptorSize());
		}

		Entry.Heap = Heap;
>>>>>>> 24776ab6
	}

	NextSlotIndex = 0;
	FirstUsedSlot = 0;

	// Notify other layers of heap change
	CPUBase = Heap->GetCPUDescriptorHandleForHeapStart();
	GPUBase = Heap->GetGPUDescriptorHandleForHeapStart();
	return DescriptorCache->HeapRolledOver(Desc.Type);
}


/**
Handle loop around on the heap
**/
void FD3D12LocalOnlineHeap::HeapLoopedAround()
{
	DescriptorCache->HeapLoopedAround(Desc.Type);
}


/**
Update the command list which should be notified about changes
**/
void FD3D12LocalOnlineHeap::SetCurrentCommandList(const FD3D12CommandListHandle& CommandListHandle)
{
	if (CurrentCommandList != nullptr && NextSlotIndex > 0)
	{
		// Track the previous command list
		SyncPointEntry SyncPoint;
		SyncPoint.SyncPoint = CurrentCommandList;
		SyncPoint.LastSlotInUse = NextSlotIndex - 1;
		SyncPoints.Enqueue(SyncPoint);

		Entry.SyncPoint = CurrentCommandList;

		// Free up slots for finished command lists
		while (SyncPoints.Peek(SyncPoint) && SyncPoint.SyncPoint.IsComplete())
		{
			SyncPoints.Dequeue(SyncPoint);
			FirstUsedSlot = SyncPoint.LastSlotInUse + 1;
		}
	}

	// Update the current command list
	CurrentCommandList = CommandListHandle;
}


////////////////////////////////////////////////////////////////////////////////////////////////////////////////////////
// Util
////////////////////////////////////////////////////////////////////////////////////////////////////////////////////////

uint32 GetTypeHash(const FD3D12SamplerArrayDesc& Key)
{
	return FD3D12PipelineStateCache::HashData((void*)Key.SamplerID, Key.Count * sizeof(Key.SamplerID[0]));
}

uint32 GetTypeHash(const FD3D12QuantizedBoundShaderState& Key)
{
	return FD3D12PipelineStateCache::HashData((void*)&Key, sizeof(Key));
}<|MERGE_RESOLUTION|>--- conflicted
+++ resolved
@@ -829,117 +829,10 @@
 // FD3D12OnlineHeap
 ////////////////////////////////////////////////////////////////////////////////////////////////////////////////////////
 
-<<<<<<< HEAD
-bool FD3D12ThreadLocalOnlineHeap::RollOver()
-{
-	// Enqueue the current entry
-	ensureMsgf(CurrentCommandList != nullptr, TEXT("Would have set up a sync point with a null commandlist."));
-	Entry.SyncPoint = CurrentCommandList;
-	ReclaimPool.Enqueue(Entry);
-
-	if ( ReclaimPool.Peek(Entry) && Entry.SyncPoint.IsComplete() )
-	{
-		ReclaimPool.Dequeue(Entry);
-
-		Heap = Entry.Heap;
-	}
-	else
-	{
-		UE_LOG(LogD3D12RHI, Log, TEXT("OnlineHeap RollOver Detected. Increase the heap size to prevent creation of additional heaps"));
-
-		//LLM_SCOPE(ELLMTag::DescriptorCache);
-
-		VERIFYD3D12RESULT(GetParentDevice()->GetDevice()->CreateDescriptorHeap(&Desc, IID_PPV_ARGS(Heap.GetInitReference())));
-		SetName(Heap, Desc.Type == D3D12_DESCRIPTOR_HEAP_TYPE_CBV_SRV_UAV ? L"Thread Local - Online View Heap" : L"Thread Local - Online Sampler Heap");
-
-		if (Desc.Type == D3D12_DESCRIPTOR_HEAP_TYPE_CBV_SRV_UAV)
-		{
-			INC_DWORD_STAT(STAT_NumViewOnlineDescriptorHeaps);
-			INC_MEMORY_STAT_BY(STAT_ViewOnlineDescriptorHeapMemory, Desc.NumDescriptors * GetDescriptorSize());
-		}
-		else
-		{
-			INC_DWORD_STAT(STAT_NumSamplerOnlineDescriptorHeaps);
-			INC_MEMORY_STAT_BY(STAT_SamplerOnlineDescriptorHeapMemory, Desc.NumDescriptors * GetDescriptorSize());
-		}
-
-		Entry.Heap = Heap;
-	}
-	
-	NextSlotIndex = 0;
-	FirstUsedSlot = 0;
-
-	// Notify other layers of heap change
-	CPUBase = Heap->GetCPUDescriptorHandleForHeapStart();
-	GPUBase = Heap->GetGPUDescriptorHandleForHeapStart();
-	return Parent->HeapRolledOver(Desc.Type);
-}
-
-void FD3D12ThreadLocalOnlineHeap::NotifyCurrentCommandList(const FD3D12CommandListHandle& CommandListHandle)
-{
-	if (CurrentCommandList != nullptr && NextSlotIndex > 0)
-	{
-		// Track the previous command list
-		SyncPointEntry SyncPoint;
-		SyncPoint.SyncPoint = CurrentCommandList;
-		SyncPoint.LastSlotInUse = NextSlotIndex - 1;
-		SyncPoints.Enqueue(SyncPoint);
-
-		Entry.SyncPoint = CurrentCommandList;
-
-		// Free up slots for finished command lists
-		while (SyncPoints.Peek(SyncPoint) && SyncPoint.SyncPoint.IsComplete())
-		{
-			SyncPoints.Dequeue(SyncPoint);
-			FirstUsedSlot = SyncPoint.LastSlotInUse + 1;
-		}
-	}
-
-	// Update the current command list
-	CurrentCommandList = CommandListHandle;
-}
-
-void FD3D12GlobalOnlineHeap::Init(uint32 TotalSize, D3D12_DESCRIPTOR_HEAP_TYPE Type)
-{
-	D3D12_DESCRIPTOR_HEAP_FLAGS HeapFlags = D3D12_DESCRIPTOR_HEAP_FLAG_SHADER_VISIBLE;
-
-	Desc = {};
-	Desc.Flags = HeapFlags;
-	Desc.Type = Type;
-	Desc.NumDescriptors = TotalSize;
-	Desc.NodeMask = GetGPUMask().GetNative();
-
-	//LLM_SCOPE(ELLMTag::DescriptorCache);
-
-	VERIFYD3D12RESULT(GetParentDevice()->GetDevice()->CreateDescriptorHeap(&Desc, IID_PPV_ARGS(Heap.GetInitReference())));
-	SetName(Heap, Desc.Type == D3D12_DESCRIPTOR_HEAP_TYPE_CBV_SRV_UAV ? L"Device Global - Online View Heap" : L"Device Global - Online Sampler Heap");
-
-	CPUBase = Heap->GetCPUDescriptorHandleForHeapStart();
-	GPUBase = Heap->GetGPUDescriptorHandleForHeapStart();
-	DescriptorSize = GetParentDevice()->GetDevice()->GetDescriptorHandleIncrementSize(Desc.Type);
-
-	if (Desc.Type == D3D12_DESCRIPTOR_HEAP_TYPE_CBV_SRV_UAV)
-	{
-		// Reserve the whole heap for sub allocation
-		ReserveSlots(TotalSize);
-
-		INC_DWORD_STAT(STAT_NumViewOnlineDescriptorHeaps);
-		INC_MEMORY_STAT_BY(STAT_ViewOnlineDescriptorHeapMemory, Desc.NumDescriptors * GetDescriptorSize());
-	}
-	else
-	{
-		INC_DWORD_STAT(STAT_NumSamplerOnlineDescriptorHeaps);
-		INC_MEMORY_STAT_BY(STAT_SamplerOnlineDescriptorHeapMemory, Desc.NumDescriptors * GetDescriptorSize());
-	}
-}
-
-FD3D12OnlineHeap::FD3D12OnlineHeap(FD3D12Device* Device, FRHIGPUMask Node, bool CanLoopAround, FD3D12DescriptorCache* _Parent)
-=======
 /**
 Initialization constructor
 **/
 FD3D12OnlineHeap::FD3D12OnlineHeap(FD3D12Device* Device, FRHIGPUMask Node, bool CanLoopAround)
->>>>>>> 24776ab6
 	: FD3D12DeviceChild(Device)
 	, FD3D12SingleNodeGPUObject(Node)
 	, DescriptorSize(0)
@@ -1328,10 +1221,6 @@
 	{
 		// Notify parent that we have run out of sub allocations
 		// This should *never* happen but we will handle it and revert to local heaps to be safe
-<<<<<<< HEAD
-		UE_LOG(LogD3D12RHI, Log, TEXT("Descriptor cache ran out of sub allocated descriptor blocks! Moving to Context local View heap strategy"));
-		return Parent->SwitchToContextLocalViewHeap(CurrentCommandList);
-=======
 		UE_LOG(LogD3D12RHI, Warning, TEXT("Descriptor cache ran out of sub allocated descriptor blocks! Moving to Context local View heap strategy"));
 		DescriptorCache->SwitchToContextLocalViewHeap(CurrentCommandList);
 	}
@@ -1416,7 +1305,6 @@
 		}
 
 		Entry.Heap = Heap;
->>>>>>> 24776ab6
 	}
 
 	NextSlotIndex = 0;
