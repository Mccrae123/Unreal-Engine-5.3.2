// Copyright Epic Games, Inc. All Rights Reserved.

//-----------------------------------------------------------------------------
//	Include Files
//-----------------------------------------------------------------------------
#include "D3D12RHIPrivate.h"

int32 GGlobalViewHeapBlockSize = 2000;
static FAutoConsoleVariableRef CVarGlobalViewHeapBlockSize(
	TEXT("D3D12.GlobalViewHeapBlockSize"),
	GGlobalViewHeapBlockSize,
	TEXT("Block size for sub allocations on the global view descriptor heap."),
	ECVF_ReadOnly
);

// Define template functions that are only declared in the header.
#if USE_STATIC_ROOT_SIGNATURE
template void FD3D12DescriptorCache::SetConstantBuffers<SF_Vertex>(const FD3D12RootSignature* RootSignature, FD3D12ConstantBufferCache& Cache, const CBVSlotMask& SlotsNeededMask, uint32 Count, uint32& HeapSlot);
template void FD3D12DescriptorCache::SetConstantBuffers<SF_Mesh>(const FD3D12RootSignature* RootSignature, FD3D12ConstantBufferCache& Cache, const CBVSlotMask& SlotsNeededMask, uint32 Count, uint32& HeapSlot);
template void FD3D12DescriptorCache::SetConstantBuffers<SF_Amplification>(const FD3D12RootSignature* RootSignature, FD3D12ConstantBufferCache& Cache, const CBVSlotMask& SlotsNeededMask, uint32 Count, uint32& HeapSlot);
template void FD3D12DescriptorCache::SetConstantBuffers<SF_Geometry>(const FD3D12RootSignature* RootSignature, FD3D12ConstantBufferCache& Cache, const CBVSlotMask& SlotsNeededMask, uint32 Count, uint32& HeapSlot);
template void FD3D12DescriptorCache::SetConstantBuffers<SF_Pixel>(const FD3D12RootSignature* RootSignature, FD3D12ConstantBufferCache& Cache, const CBVSlotMask& SlotsNeededMask, uint32 Count, uint32& HeapSlot);
template void FD3D12DescriptorCache::SetConstantBuffers<SF_Compute>(const FD3D12RootSignature* RootSignature, FD3D12ConstantBufferCache& Cache, const CBVSlotMask& SlotsNeededMask, uint32 Count, uint32& HeapSlot);
#else
template void FD3D12DescriptorCache::SetConstantBuffers<SF_Vertex>(const FD3D12RootSignature* RootSignature, FD3D12ConstantBufferCache& Cache, const CBVSlotMask& SlotsNeededMask);
template void FD3D12DescriptorCache::SetConstantBuffers<SF_Mesh>(const FD3D12RootSignature* RootSignature, FD3D12ConstantBufferCache& Cache, const CBVSlotMask& SlotsNeededMask);
template void FD3D12DescriptorCache::SetConstantBuffers<SF_Amplification>(const FD3D12RootSignature* RootSignature, FD3D12ConstantBufferCache& Cache, const CBVSlotMask& SlotsNeededMask);
template void FD3D12DescriptorCache::SetConstantBuffers<SF_Geometry>(const FD3D12RootSignature* RootSignature, FD3D12ConstantBufferCache& Cache, const CBVSlotMask& SlotsNeededMask);
template void FD3D12DescriptorCache::SetConstantBuffers<SF_Pixel>(const FD3D12RootSignature* RootSignature, FD3D12ConstantBufferCache& Cache, const CBVSlotMask& SlotsNeededMask);
template void FD3D12DescriptorCache::SetConstantBuffers<SF_Compute>(const FD3D12RootSignature* RootSignature, FD3D12ConstantBufferCache& Cache, const CBVSlotMask& SlotsNeededMask);
#endif

template void FD3D12DescriptorCache::SetSRVs<SF_Vertex>(const FD3D12RootSignature* RootSignature, FD3D12ShaderResourceViewCache& Cache, const SRVSlotMask& SlotsNeededMask, uint32 SlotsNeeded, uint32& HeapSlot);
template void FD3D12DescriptorCache::SetSRVs<SF_Mesh>(const FD3D12RootSignature* RootSignature, FD3D12ShaderResourceViewCache& Cache, const SRVSlotMask& SlotsNeededMask, uint32 SlotsNeeded, uint32& HeapSlot);
template void FD3D12DescriptorCache::SetSRVs<SF_Amplification>(const FD3D12RootSignature* RootSignature, FD3D12ShaderResourceViewCache& Cache, const SRVSlotMask& SlotsNeededMask, uint32 SlotsNeeded, uint32& HeapSlot);
template void FD3D12DescriptorCache::SetSRVs<SF_Geometry>(const FD3D12RootSignature* RootSignature, FD3D12ShaderResourceViewCache& Cache, const SRVSlotMask& SlotsNeededMask, uint32 SlotsNeeded, uint32& HeapSlot);
template void FD3D12DescriptorCache::SetSRVs<SF_Pixel>(const FD3D12RootSignature* RootSignature, FD3D12ShaderResourceViewCache& Cache, const SRVSlotMask& SlotsNeededMask, uint32 SlotsNeeded, uint32& HeapSlot);
template void FD3D12DescriptorCache::SetSRVs<SF_Compute>(const FD3D12RootSignature* RootSignature, FD3D12ShaderResourceViewCache& Cache, const SRVSlotMask& SlotsNeededMask, uint32 SlotsNeeded, uint32& HeapSlot);

template void FD3D12DescriptorCache::SetUAVs<SF_Pixel>(const FD3D12RootSignature* RootSignature, FD3D12UnorderedAccessViewCache& Cache, const UAVSlotMask& SlotsNeededMask, uint32 SlotsNeeded, uint32& HeapSlot);
template void FD3D12DescriptorCache::SetUAVs<SF_Compute>(const FD3D12RootSignature* RootSignature, FD3D12UnorderedAccessViewCache& Cache, const UAVSlotMask& SlotsNeededMask, uint32 SlotsNeeded, uint32& HeapSlot);

template void FD3D12DescriptorCache::SetSamplers<SF_Vertex>(const FD3D12RootSignature* RootSignature, FD3D12SamplerStateCache& Cache, const SamplerSlotMask& SlotsNeededMask, uint32 SlotsNeeded, uint32& HeapSlot);
template void FD3D12DescriptorCache::SetSamplers<SF_Mesh>(const FD3D12RootSignature* RootSignature, FD3D12SamplerStateCache& Cache, const SamplerSlotMask& SlotsNeededMask, uint32 SlotsNeeded, uint32& HeapSlot);
template void FD3D12DescriptorCache::SetSamplers<SF_Amplification>(const FD3D12RootSignature* RootSignature, FD3D12SamplerStateCache& Cache, const SamplerSlotMask& SlotsNeededMask, uint32 SlotsNeeded, uint32& HeapSlot);
template void FD3D12DescriptorCache::SetSamplers<SF_Geometry>(const FD3D12RootSignature* RootSignature, FD3D12SamplerStateCache& Cache, const SamplerSlotMask& SlotsNeededMask, uint32 SlotsNeeded, uint32& HeapSlot);
template void FD3D12DescriptorCache::SetSamplers<SF_Pixel>(const FD3D12RootSignature* RootSignature, FD3D12SamplerStateCache& Cache, const SamplerSlotMask& SlotsNeededMask, uint32 SlotsNeeded, uint32& HeapSlot);
template void FD3D12DescriptorCache::SetSamplers<SF_Compute>(const FD3D12RootSignature* RootSignature, FD3D12SamplerStateCache& Cache, const SamplerSlotMask& SlotsNeededMask, uint32 SlotsNeeded, uint32& HeapSlot);

bool FD3D12DescriptorCache::HeapRolledOver(D3D12_DESCRIPTOR_HEAP_TYPE Type)
{
	// A heap rolled over, so set the descriptor heaps again and return if the heaps actually changed.
	return SetDescriptorHeaps();
}

void FD3D12DescriptorCache::HeapLoopedAround(D3D12_DESCRIPTOR_HEAP_TYPE Type)
{
	if (Type == FD3D12_DESCRIPTOR_HEAP_TYPE_SAMPLER)
	{
		SamplerMap.Reset();
	}
}

FD3D12DescriptorCache::FD3D12DescriptorCache(FRHIGPUMask Node)
	: FD3D12DeviceChild(nullptr)
	, FD3D12SingleNodeGPUObject(Node)
	, pNullSRV(nullptr)
	, pNullRTV(nullptr)
	, pNullUAV(nullptr)
	, pPreviousViewHeap(nullptr)
	, pPreviousSamplerHeap(nullptr)
	, CurrentViewHeap(nullptr)
	, CurrentSamplerHeap(nullptr)
	, LocalViewHeap(nullptr)
	, LocalSamplerHeap(nullptr, Node, this)
	, SubAllocatedViewHeap(Node, this)
	, SamplerMap(271) // Prime numbers for better hashing
	, bUsingGlobalSamplerHeap(false)
	, NumLocalViewDescriptors(0)
{
	CmdContext = nullptr;
}

void FD3D12DescriptorCache::Init(FD3D12Device* InParent, FD3D12CommandContext* InCmdContext, uint32 InNumLocalViewDescriptors, uint32 InNumSamplerDescriptors)
{
	Parent = InParent;
	CmdContext = InCmdContext;

	LocalSamplerHeap.SetParentDevice(InParent);
	SubAllocatedViewHeap.Init(InParent, D3D12_DESCRIPTOR_HEAP_TYPE_CBV_SRV_UAV);

	// Always Init a local sampler heap as the high level cache will always miss initialy
	// so we need something to fall back on (The view heap never rolls over so we init that one
	// lazily as a backup to save memory)
	LocalSamplerHeap.Init(InNumSamplerDescriptors, FD3D12_DESCRIPTOR_HEAP_TYPE_SAMPLER);

	NumLocalViewDescriptors = InNumLocalViewDescriptors;

	CurrentViewHeap = &SubAllocatedViewHeap;
	CurrentSamplerHeap = &LocalSamplerHeap;
	bUsingGlobalSamplerHeap = false;

	// Create default views
	D3D12_SHADER_RESOURCE_VIEW_DESC SRVDesc = {};
	SRVDesc.Shader4ComponentMapping = D3D12_DEFAULT_SHADER_4_COMPONENT_MAPPING;
	SRVDesc.ViewDimension = D3D12_SRV_DIMENSION_TEXTURE2D;
	SRVDesc.Format = DXGI_FORMAT_B8G8R8A8_UNORM;
	SRVDesc.Texture2D.MipLevels = 1;
	SRVDesc.Texture2D.MostDetailedMip = 0;
	SRVDesc.Texture2D.ResourceMinLODClamp = 0.0f;
	pNullSRV = new FD3D12DescriptorHandleSRV(GetParentDevice());
	pNullSRV->CreateView(SRVDesc, nullptr);

	D3D12_RENDER_TARGET_VIEW_DESC RTVDesc = {};
	RTVDesc.ViewDimension = D3D12_RTV_DIMENSION_TEXTURE2D;
	RTVDesc.Format = DXGI_FORMAT_B8G8R8A8_UNORM;
	RTVDesc.Texture2D.MipSlice = 0;
	pNullRTV = new FD3D12DescriptorHandleRTV(GetParentDevice());
	pNullRTV->CreateView(RTVDesc, nullptr);

	D3D12_UNORDERED_ACCESS_VIEW_DESC UAVDesc = {};
	UAVDesc.ViewDimension = D3D12_UAV_DIMENSION_TEXTURE2D;
	UAVDesc.Format = DXGI_FORMAT_R8G8B8A8_UNORM;
	UAVDesc.Texture2D.MipSlice = 0;
	pNullUAV = new FD3D12DescriptorHandleUAV(GetParentDevice());
	pNullUAV->CreateViewWithCounter(UAVDesc, nullptr, nullptr);

#if USE_STATIC_ROOT_SIGNATURE
	pNullCBV = new FD3D12ConstantBufferView(GetParentDevice(), nullptr);
#endif

	const FSamplerStateInitializerRHI SamplerDesc(
		SF_Trilinear,
		AM_Clamp,
		AM_Clamp,
		AM_Clamp,
		0,
		0,
		0,
		FLT_MAX
		);

	FSamplerStateRHIRef Sampler = InParent->CreateSampler(SamplerDesc);

	pDefaultSampler = static_cast<FD3D12SamplerState*>(Sampler.GetReference());

	// The default sampler must have ID=0
	// DescriptorCache::SetSamplers relies on this
	check(pDefaultSampler->ID == 0);
}

void FD3D12DescriptorCache::Clear()
{
	delete pNullSRV; pNullSRV = nullptr;
	delete pNullUAV; pNullUAV = nullptr;
	delete pNullRTV; pNullRTV = nullptr;
#if USE_STATIC_ROOT_SIGNATURE
	delete pNullCBV; pNullCBV = nullptr;
#endif
}

void FD3D12DescriptorCache::BeginFrame()
{
	FD3D12GlobalOnlineSamplerHeap& DeviceSamplerHeap = GetParentDevice()->GetGlobalSamplerHeap();

	{
		FScopeLock Lock(&DeviceSamplerHeap.GetCriticalSection());
		if (DeviceSamplerHeap.DescriptorTablesDirty())
		{
			LocalSamplerSet = DeviceSamplerHeap.GetUniqueDescriptorTables();
		}
	}

	SwitchToGlobalSamplerHeap();
}

void FD3D12DescriptorCache::EndFrame()
{
	if (UniqueTables.Num())
	{
		GatherUniqueSamplerTables();
	}
}

void FD3D12DescriptorCache::GatherUniqueSamplerTables()
{
	FD3D12GlobalOnlineSamplerHeap& DeviceSamplerHeap = GetParentDevice()->GetGlobalSamplerHeap();

	FScopeLock Lock(&DeviceSamplerHeap.GetCriticalSection());

	auto& TableSet = DeviceSamplerHeap.GetUniqueDescriptorTables();

	for (auto& Table : UniqueTables)
	{
		if (TableSet.Contains(Table) == false)
		{
			if (DeviceSamplerHeap.CanReserveSlots(Table.Key.Count))
			{
				uint32 HeapSlot = DeviceSamplerHeap.ReserveSlots(Table.Key.Count);

				if (HeapSlot != FD3D12OnlineHeap::HeapExhaustedValue)
				{
					D3D12_CPU_DESCRIPTOR_HANDLE DestDescriptor = DeviceSamplerHeap.GetCPUSlotHandle(HeapSlot);

					GetParentDevice()->GetDevice()->CopyDescriptors(
						1, &DestDescriptor, &Table.Key.Count,
						Table.Key.Count, Table.CPUTable, nullptr /* sizes */,
						FD3D12_DESCRIPTOR_HEAP_TYPE_SAMPLER);

					Table.GPUHandle = DeviceSamplerHeap.GetGPUSlotHandle(HeapSlot);
					TableSet.Add(Table);

					DeviceSamplerHeap.ToggleDescriptorTablesDirtyFlag(true);
				}
			}
		}
	}

	// Reset the tables as the next frame should inherit them from the global heap
	UniqueTables.Empty();
}

bool FD3D12DescriptorCache::SetDescriptorHeaps()
{
	// Sometimes there is no underlying command list for the context.
	// In that case, there is nothing to do and that's ok since we'll call this function again later when a command list is opened.
	if (CmdContext->CommandListHandle == nullptr)
	{
		return false;
	}

	// See if the descriptor heaps changed.
	bool bHeapChanged = false;
	ID3D12DescriptorHeap* const pCurrentViewHeap = CurrentViewHeap->GetHeap();
	if (pPreviousViewHeap != pCurrentViewHeap)
	{
		// The view heap changed, so dirty the descriptor tables.
		bHeapChanged = true;
		CmdContext->StateCache.DirtyViewDescriptorTables();

		INC_DWORD_STAT_BY(STAT_ViewHeapChanged, pPreviousViewHeap == nullptr ? 0 : 1);	// Don't count the initial set on a command list.
	}

	ID3D12DescriptorHeap* const pCurrentSamplerHeap = CurrentSamplerHeap->GetHeap();
	if (pPreviousSamplerHeap != pCurrentSamplerHeap)
	{
		// The sampler heap changed, so dirty the descriptor tables.
		bHeapChanged = true;
		CmdContext->StateCache.DirtySamplerDescriptorTables();

		// Reset the sampler map since it will have invalid entries for the new heap.
		SamplerMap.Reset();

		INC_DWORD_STAT_BY(STAT_SamplerHeapChanged, pPreviousSamplerHeap == nullptr ? 0 : 1);	// Don't count the initial set on a command list.
	}

	// Set the descriptor heaps.
	if (bHeapChanged)
	{
		ID3D12DescriptorHeap* /*const*/ ppHeaps[] = { pCurrentViewHeap, pCurrentSamplerHeap };
		CmdContext->CommandListHandle->SetDescriptorHeaps(UE_ARRAY_COUNT(ppHeaps), ppHeaps);

		pPreviousViewHeap = pCurrentViewHeap;
		pPreviousSamplerHeap = pCurrentSamplerHeap;
	}

	check(pPreviousSamplerHeap == pCurrentSamplerHeap);
	check(pPreviousViewHeap == pCurrentViewHeap);
	return bHeapChanged;
}


D3D12RHI_API void FD3D12DescriptorCache::SetCurrentCommandList(const FD3D12CommandListHandle& CommandListHandle)
{
	// Clear the previous heap pointers (since it's a new command list) and then set the current descriptor heaps.
	pPreviousViewHeap = nullptr;
	pPreviousSamplerHeap = nullptr;

	CurrentViewHeap->SetCurrentCommandList(CommandListHandle);

	// The global sampler heap doesn't care about the current command list
	LocalSamplerHeap.SetCurrentCommandList(CommandListHandle);

	// Update the descriptor heap
	SetDescriptorHeaps();
}

void FD3D12DescriptorCache::SetVertexBuffers(FD3D12VertexBufferCache& Cache)
{
	const uint32 Count = Cache.MaxBoundVertexBufferIndex + 1;
	if (Count == 0)
	{
		return; // No-op
	}

	CmdContext->CommandListHandle.UpdateResidency(Cache.ResidencyHandles, Count);
	CmdContext->CommandListHandle->IASetVertexBuffers(0, Count, Cache.CurrentVertexBufferViews);

	for (uint32 i = 0; i < Count; ++i)
	{
		if (Cache.CurrentVertexBufferResources[i])
		{
			FD3D12Resource* Resource = Cache.CurrentVertexBufferResources[i]->GetResource();
			if (Resource && Resource->RequiresResourceStateTracking())
			{
				check(Resource->GetSubresourceCount() == 1);
				FD3D12DynamicRHI::TransitionResource(CmdContext->CommandListHandle, Resource, D3D12_RESOURCE_STATE_TBD, D3D12_RESOURCE_STATE_VERTEX_AND_CONSTANT_BUFFER, D3D12_RESOURCE_BARRIER_ALL_SUBRESOURCES, FD3D12DynamicRHI::ETransitionMode::Validate);
			}
		}
	}
}

template <EShaderFrequency ShaderStage>
void FD3D12DescriptorCache::SetUAVs(const FD3D12RootSignature* RootSignature, FD3D12UnorderedAccessViewCache& Cache, const UAVSlotMask& SlotsNeededMask, uint32 SlotsNeeded, uint32& HeapSlot)
{
	static_assert(ShaderStage < SF_NumStandardFrequencies, "Unexpected shader frequency.");

	UAVSlotMask& CurrentDirtySlotMask = Cache.DirtySlotMask[ShaderStage];
	check(CurrentDirtySlotMask != 0);	// All dirty slots for the current shader stage.
	check(SlotsNeededMask != 0);		// All dirty slots for the current shader stage AND used by the current shader stage.
	check(SlotsNeeded != 0);

	// Reserve heap slots
	// Note: SlotsNeeded already accounts for the UAVStartSlot. For example, if a shader has 4 UAVs starting at slot 2 then SlotsNeeded will be 6 (because the root descriptor table currently starts at slot 0).
	uint32 FirstSlotIndex = HeapSlot;
	HeapSlot += SlotsNeeded;

	D3D12_CPU_DESCRIPTOR_HANDLE DestDescriptor(CurrentViewHeap->GetCPUSlotHandle(FirstSlotIndex));
	D3D12_GPU_DESCRIPTOR_HANDLE BindDescriptor(CurrentViewHeap->GetGPUSlotHandle(FirstSlotIndex));
	D3D12_CPU_DESCRIPTOR_HANDLE SrcDescriptors[MAX_UAVS];

	FD3D12CommandListHandle& CommandList = CmdContext->CommandListHandle;

	const uint32 UAVStartSlot = Cache.StartSlot[ShaderStage];
	auto& UAVs = Cache.Views[ShaderStage];

	// Fill heap slots
	for (uint32 SlotIndex = 0; SlotIndex < SlotsNeeded; SlotIndex++)
	{
		if ((SlotIndex < UAVStartSlot) || (UAVs[SlotIndex] == nullptr))
		{
			SrcDescriptors[SlotIndex] = pNullUAV->GetHandle();
		}
		else
		{
			SrcDescriptors[SlotIndex] = UAVs[SlotIndex]->GetView();

			FD3D12DynamicRHI::TransitionResource(CommandList, UAVs[SlotIndex], D3D12_RESOURCE_STATE_UNORDERED_ACCESS, FD3D12DynamicRHI::ETransitionMode::Validate);
			CommandList.UpdateResidency(Cache.ResidencyHandles[ShaderStage][SlotIndex]);
		}
	}
	FD3D12UnorderedAccessViewCache::CleanSlots(CurrentDirtySlotMask, SlotsNeeded);

	check((CurrentDirtySlotMask & SlotsNeededMask) == 0);	// Check all slots that needed to be set, were set.

	// Gather the descriptors from the offline heaps to the online heap
	GetParentDevice()->GetDevice()->CopyDescriptors(
		1, &DestDescriptor, &SlotsNeeded,
		SlotsNeeded, SrcDescriptors, nullptr /* sizes */,
		D3D12_DESCRIPTOR_HEAP_TYPE_CBV_SRV_UAV);

	if (ShaderStage == SF_Pixel)
	{
		const uint32 RDTIndex = RootSignature->UAVRDTBindSlot(ShaderStage);
		CommandList->SetGraphicsRootDescriptorTable(RDTIndex, BindDescriptor);
	}
	else
	{
		check(ShaderStage == SF_Compute);
		const uint32 RDTIndex = RootSignature->UAVRDTBindSlot(ShaderStage);
		CommandList->SetComputeRootDescriptorTable(RDTIndex, BindDescriptor);
	}

	// We changed the descriptor table, so all resources bound to slots outside of the table's range are now dirty.
	// If a shader needs to use resources bound to these slots later, we need to set the descriptor table again to ensure those
	// descriptors are valid.
	const UAVSlotMask OutsideCurrentTableRegisterMask = ~(((UAVSlotMask)1 << SlotsNeeded) - (UAVSlotMask)1);
	Cache.Dirty(ShaderStage, OutsideCurrentTableRegisterMask);

#ifdef VERBOSE_DESCRIPTOR_HEAP_DEBUG
	FMsg::Logf(__FILE__, __LINE__, TEXT("DescriptorCache"), ELogVerbosity::Log, TEXT("SetUnorderedAccessViewTable [STAGE %d] to slots %d - %d"), (int32)ShaderStage, FirstSlotIndex, FirstSlotIndex + SlotsNeeded - 1);
#endif

	const int8 DiagnosticBufferSlot = RootSignature->GetDiagnosticBufferSlot();
	D3D12_GPU_VIRTUAL_ADDRESS DiagnosticBufferAddress = CmdContext->GetCommandListManager().GetDiagnosticBufferGPUAddress();
	if (DiagnosticBufferSlot >= 0 && DiagnosticBufferAddress)
	{
		if (ShaderStage == SF_Compute)
		{
			CommandList->SetComputeRootUnorderedAccessView(DiagnosticBufferSlot, DiagnosticBufferAddress);
		}
		else
		{
			CommandList->SetGraphicsRootUnorderedAccessView(DiagnosticBufferSlot, DiagnosticBufferAddress);
		}
	}
}

void FD3D12DescriptorCache::SetRenderTargets(FD3D12RenderTargetView** RenderTargetViewArray, uint32 Count, FD3D12DepthStencilView* DepthStencilTarget)
{
	// NOTE: For this function, setting zero render targets might not be a no-op, since this is also used
	//       sometimes for only setting a depth stencil.

	D3D12_CPU_DESCRIPTOR_HANDLE RTVDescriptors[D3D12_SIMULTANEOUS_RENDER_TARGET_COUNT];

	FD3D12CommandListHandle& CommandList = CmdContext->CommandListHandle;

	// RTV & DS stace should already be in the correct state. It is transitioned in RHISetRenderTargetsAndClear coming from BeginPass because
	// then we know the correct depth & stencil read & write flags.

	// Fill heap slots
	for (uint32 i = 0; i < Count; i++)
	{
		if (RenderTargetViewArray[i] != NULL)
		{
			RTVDescriptors[i] = RenderTargetViewArray[i]->GetView();
			CommandList.UpdateResidency(RenderTargetViewArray[i]->GetResource());
		}
		else
		{
			RTVDescriptors[i] = pNullRTV->GetHandle();
		}
	}

	if (DepthStencilTarget != nullptr)
	{
		const D3D12_CPU_DESCRIPTOR_HANDLE DSVDescriptor = DepthStencilTarget->GetView();
		CommandList->OMSetRenderTargets(Count, RTVDescriptors, 0, &DSVDescriptor);
		CommandList.UpdateResidency(DepthStencilTarget->GetResource());
	}
	else
	{
		CA_SUPPRESS(6001);
		CommandList->OMSetRenderTargets(Count, RTVDescriptors, 0, nullptr);
	}
}

void FD3D12DescriptorCache::SetStreamOutTargets(FD3D12Resource** Buffers, uint32 Count, const uint32* Offsets)
{
	check(Count == 0);
}

template <EShaderFrequency ShaderStage>
void FD3D12DescriptorCache::SetSamplers(const FD3D12RootSignature* RootSignature, FD3D12SamplerStateCache& Cache, const SamplerSlotMask& SlotsNeededMask, uint32 SlotsNeeded, uint32& HeapSlot)
{
	static_assert(ShaderStage < SF_NumStandardFrequencies, "Unexpected shader frequency.");

	check(CurrentSamplerHeap != &GetParentDevice()->GetGlobalSamplerHeap());
	check(bUsingGlobalSamplerHeap == false);

	SamplerSlotMask& CurrentDirtySlotMask = Cache.DirtySlotMask[ShaderStage];
	check(CurrentDirtySlotMask != 0);	// All dirty slots for the current shader stage.
	check(SlotsNeededMask != 0);		// All dirty slots for the current shader stage AND used by the current shader stage.
	check(SlotsNeeded != 0);

	auto& Samplers = Cache.States[ShaderStage];

	D3D12_GPU_DESCRIPTOR_HANDLE BindDescriptor = { 0 };
	bool CacheHit = false;

	// Check to see if the sampler configuration is already in the sampler heap
	FD3D12SamplerArrayDesc Desc = {};
	if (SlotsNeeded <= UE_ARRAY_COUNT(Desc.SamplerID))
	{
		Desc.Count = SlotsNeeded;

		SamplerSlotMask CacheDirtySlotMask = CurrentDirtySlotMask;	// Temp mask
		for (uint32 SlotIndex = 0; SlotIndex < SlotsNeeded; SlotIndex++)
		{
			Desc.SamplerID[SlotIndex] = Samplers[SlotIndex] ? Samplers[SlotIndex]->ID : 0;
		}
		FD3D12SamplerStateCache::CleanSlots(CacheDirtySlotMask, SlotsNeeded);

		// The hash uses all of the bits
		for (uint32 SlotIndex = SlotsNeeded; SlotIndex < UE_ARRAY_COUNT(Desc.SamplerID); SlotIndex++)
		{
			Desc.SamplerID[SlotIndex] = 0;
		}

		D3D12_GPU_DESCRIPTOR_HANDLE* FoundDescriptor = SamplerMap.Find(Desc);
		if (FoundDescriptor)
		{
			check(IsHeapSet(LocalSamplerHeap.GetHeap()));
			BindDescriptor = *FoundDescriptor;
			CacheHit = true;
			CurrentDirtySlotMask = CacheDirtySlotMask;
		}
	}

	if (!CacheHit)
	{
		// Reserve heap slots
		const uint32 FirstSlotIndex = HeapSlot;
		HeapSlot += SlotsNeeded;
		D3D12_CPU_DESCRIPTOR_HANDLE DestDescriptor = CurrentSamplerHeap->GetCPUSlotHandle(FirstSlotIndex);
		BindDescriptor = CurrentSamplerHeap->GetGPUSlotHandle(FirstSlotIndex);

		checkSlow(SlotsNeeded <= MAX_SAMPLERS);

		// Fill heap slots
		D3D12_CPU_DESCRIPTOR_HANDLE SrcDescriptors[MAX_SAMPLERS];
		for (uint32 SlotIndex = 0; SlotIndex < SlotsNeeded; SlotIndex++)
		{
			if (Samplers[SlotIndex] != nullptr)
			{
				SrcDescriptors[SlotIndex] = Samplers[SlotIndex]->Descriptor;
			}
			else
			{
				SrcDescriptors[SlotIndex] = pDefaultSampler->Descriptor;
			}
		}
		FD3D12SamplerStateCache::CleanSlots(CurrentDirtySlotMask, SlotsNeeded);

		GetParentDevice()->GetDevice()->CopyDescriptors(
			1, &DestDescriptor, &SlotsNeeded,
			SlotsNeeded, SrcDescriptors, nullptr /* sizes */,
			FD3D12_DESCRIPTOR_HEAP_TYPE_SAMPLER);

		// Remember the locations of the samplers in the sampler map
		if (SlotsNeeded <= UE_ARRAY_COUNT(Desc.SamplerID))
		{
			UniqueTables.Add(FD3D12UniqueSamplerTable(Desc, SrcDescriptors));

			SamplerMap.Add(Desc, BindDescriptor);
		}
	}

	FD3D12CommandListHandle& CommandList = CmdContext->CommandListHandle;

	if (ShaderStage == SF_Compute)
	{
		const uint32 RDTIndex = RootSignature->SamplerRDTBindSlot(ShaderStage);
		CommandList->SetComputeRootDescriptorTable(RDTIndex, BindDescriptor);
	}
	else
	{
		const uint32 RDTIndex = RootSignature->SamplerRDTBindSlot(ShaderStage);
		CommandList->SetGraphicsRootDescriptorTable(RDTIndex, BindDescriptor);
	}

	// We changed the descriptor table, so all resources bound to slots outside of the table's range are now dirty.
	// If a shader needs to use resources bound to these slots later, we need to set the descriptor table again to ensure those
	// descriptors are valid.
	const SamplerSlotMask OutsideCurrentTableRegisterMask = ~(((SamplerSlotMask)1 << SlotsNeeded) - (SamplerSlotMask)1);
	Cache.Dirty(ShaderStage, OutsideCurrentTableRegisterMask);

#ifdef VERBOSE_DESCRIPTOR_HEAP_DEBUG
	FMsg::Logf(__FILE__, __LINE__, TEXT("DescriptorCache"), ELogVerbosity::Log, TEXT("SetSamplerTable [STAGE %d] to slots %d - %d"), (int32)ShaderStage, FirstSlotIndex, FirstSlotIndex + SlotsNeeded - 1);
#endif
}

template <EShaderFrequency ShaderStage>
void FD3D12DescriptorCache::SetSRVs(const FD3D12RootSignature* RootSignature, FD3D12ShaderResourceViewCache& Cache, const SRVSlotMask& SlotsNeededMask, uint32 SlotsNeeded, uint32& HeapSlot)
{
	static_assert(ShaderStage < SF_NumStandardFrequencies, "Unexpected shader frequency.");

	SRVSlotMask& CurrentDirtySlotMask = Cache.DirtySlotMask[ShaderStage];
	check(CurrentDirtySlotMask != 0);	// All dirty slots for the current shader stage.
	check(SlotsNeededMask != 0);		// All dirty slots for the current shader stage AND used by the current shader stage.
	check(SlotsNeeded != 0);

	FD3D12CommandListHandle& CommandList = CmdContext->CommandListHandle;

	auto& SRVs = Cache.Views[ShaderStage];

	// Reserve heap slots
	uint32 FirstSlotIndex = HeapSlot;
	HeapSlot += SlotsNeeded;

	D3D12_CPU_DESCRIPTOR_HANDLE DestDescriptor = CurrentViewHeap->GetCPUSlotHandle(FirstSlotIndex);
	D3D12_CPU_DESCRIPTOR_HANDLE SrcDescriptors[MAX_SRVS];

	const D3D12_RESOURCE_STATES ValidResourceStates = CmdContext->ValidResourceStates;

	for (uint32 SlotIndex = 0; SlotIndex < SlotsNeeded; SlotIndex++)
	{
		if (SRVs[SlotIndex] != nullptr)
		{
			SrcDescriptors[SlotIndex] = SRVs[SlotIndex]->GetView();

			D3D12_RESOURCE_STATES State = (ShaderStage == SF_Compute) ? D3D12_RESOURCE_STATE_NON_PIXEL_SHADER_RESOURCE : D3D12_RESOURCE_STATE_NON_PIXEL_SHADER_RESOURCE | D3D12_RESOURCE_STATE_PIXEL_SHADER_RESOURCE;
			if (SRVs[SlotIndex]->IsDepthStencilResource())
			{
<<<<<<< HEAD
				FD3D12DynamicRHI::TransitionResource(CommandList, SRVs[SlotIndex], (D3D12_RESOURCE_STATE_PIXEL_SHADER_RESOURCE | D3D12_RESOURCE_STATE_NON_PIXEL_SHADER_RESOURCE | D3D12_RESOURCE_STATE_DEPTH_READ) & ValidResourceStates);
			}
			else if (SRVs[SlotIndex]->GetSkipFastClearFinalize())
			{
				D3D12_RESOURCE_STATES State = D3D12_RESOURCE_STATE_PIXEL_SHADER_RESOURCE | D3D12_RESOURCE_STATE_NON_PIXEL_SHADER_RESOURCE | CmdContext->SkipFastClearEliminateState;
				FD3D12DynamicRHI::TransitionResource(CommandList, SRVs[SlotIndex], State & ValidResourceStates);
			}
			else
			{
				FD3D12DynamicRHI::TransitionResource(CommandList, SRVs[SlotIndex], (D3D12_RESOURCE_STATE_PIXEL_SHADER_RESOURCE | D3D12_RESOURCE_STATE_NON_PIXEL_SHADER_RESOURCE) & ValidResourceStates);
=======
				if (GUseInternalTransitions)
				{
					State |= D3D12_RESOURCE_STATE_DEPTH_READ;
				}
			}
			else if (SRVs[SlotIndex]->GetSkipFastClearFinalize())
			{
				State |= CmdContext->SkipFastClearEliminateState;
>>>>>>> 6bbb88c8
			}
			FD3D12DynamicRHI::TransitionResource(CommandList, SRVs[SlotIndex], State & ValidResourceStates, FD3D12DynamicRHI::ETransitionMode::Validate);

			CommandList.UpdateResidency(Cache.ResidencyHandles[ShaderStage][SlotIndex]);
		}
		else
		{
			SrcDescriptors[SlotIndex] = pNullSRV->GetHandle();
		}
		check(SrcDescriptors[SlotIndex].ptr != 0);
	}
	FD3D12ShaderResourceViewCache::CleanSlots(CurrentDirtySlotMask, SlotsNeeded);

	ID3D12Device* Device = GetParentDevice()->GetDevice();
	Device->CopyDescriptors(1, &DestDescriptor, &SlotsNeeded, SlotsNeeded, SrcDescriptors, nullptr, D3D12_DESCRIPTOR_HEAP_TYPE_CBV_SRV_UAV);


	check((CurrentDirtySlotMask & SlotsNeededMask) == 0);	// Check all slots that needed to be set, were set.

	const D3D12_GPU_DESCRIPTOR_HANDLE BindDescriptor = CurrentViewHeap->GetGPUSlotHandle(FirstSlotIndex);

	if (ShaderStage == SF_Compute)
	{
		const uint32 RDTIndex = RootSignature->SRVRDTBindSlot(ShaderStage);
		CommandList->SetComputeRootDescriptorTable(RDTIndex, BindDescriptor);
	}
	else
	{
		const uint32 RDTIndex = RootSignature->SRVRDTBindSlot(ShaderStage);
		CommandList->SetGraphicsRootDescriptorTable(RDTIndex, BindDescriptor);
	}

	// We changed the descriptor table, so all resources bound to slots outside of the table's range are now dirty.
	// If a shader needs to use resources bound to these slots later, we need to set the descriptor table again to ensure those
	// descriptors are valid.
	const SRVSlotMask OutsideCurrentTableRegisterMask = ~(((SRVSlotMask)1 << SlotsNeeded) - (SRVSlotMask)1);
	Cache.Dirty(ShaderStage, OutsideCurrentTableRegisterMask);

#ifdef VERBOSE_DESCRIPTOR_HEAP_DEBUG
	FMsg::Logf(__FILE__, __LINE__, TEXT("DescriptorCache"), ELogVerbosity::Log, TEXT("SetShaderResourceViewTable [STAGE %d] to slots %d - %d"), (int32)ShaderStage, FirstSlotIndex, FirstSlotIndex + SlotsNeeded - 1);
#endif
}

template <EShaderFrequency ShaderStage>
#if USE_STATIC_ROOT_SIGNATURE
void FD3D12DescriptorCache::SetConstantBuffers(const FD3D12RootSignature* RootSignature, FD3D12ConstantBufferCache& Cache, const CBVSlotMask& SlotsNeededMask, uint32 SlotsNeeded, uint32& HeapSlot)
#else
void FD3D12DescriptorCache::SetConstantBuffers(const FD3D12RootSignature* RootSignature, FD3D12ConstantBufferCache& Cache, const CBVSlotMask& SlotsNeededMask)
#endif
{
	static_assert(ShaderStage < SF_NumStandardFrequencies, "Unexpected shader frequency.");

	CBVSlotMask& CurrentDirtySlotMask = Cache.DirtySlotMask[ShaderStage];
	check(CurrentDirtySlotMask != 0);	// All dirty slots for the current shader stage.
	check(SlotsNeededMask != 0);		// All dirty slots for the current shader stage AND used by the current shader stage.

	FD3D12CommandListHandle& CommandList = CmdContext->CommandListHandle;
	ID3D12Device* Device = GetParentDevice()->GetDevice();

	// Process root CBV
	const CBVSlotMask RDCBVSlotsNeededMask = GRootCBVSlotMask & SlotsNeededMask;
	check(RDCBVSlotsNeededMask); // Check this wasn't a wasted call.

#if USE_STATIC_ROOT_SIGNATURE
	// Now desc table with CBV
	auto& CBVHandles = Cache.CBHandles[ShaderStage];

	// Reserve heap slots
	uint32 FirstSlotIndex = HeapSlot;
	check(SlotsNeeded != 0);
	HeapSlot += SlotsNeeded;

	D3D12_CPU_DESCRIPTOR_HANDLE DestDescriptor = CurrentViewHeap->GetCPUSlotHandle(FirstSlotIndex);
	const uint32 DescriptorSize = CurrentViewHeap->GetDescriptorSize();

	//Device->CopyDescriptors(1, &DestDescriptor, &DescriptorSize, SlotsNeeded, CBVHandles, SrcSizes, D3D12_DESCRIPTOR_HEAP_TYPE_CBV_SRV_UAV);
	for (uint32 SlotIndex = 0; SlotIndex < SlotsNeeded; SlotIndex++)
	{
		if (CBVHandles[SlotIndex].ptr != 0)
		{
			Device->CopyDescriptorsSimple(1, DestDescriptor, CBVHandles[SlotIndex], D3D12_DESCRIPTOR_HEAP_TYPE_CBV_SRV_UAV);

			// Update residency.
			CommandList.UpdateResidency(Cache.ResidencyHandles[ShaderStage][SlotIndex]);
		}
		else
		{
			Device->CopyDescriptorsSimple(1, DestDescriptor, pNullCBV->OfflineDescriptorHandle, D3D12_DESCRIPTOR_HEAP_TYPE_CBV_SRV_UAV);
		}

		DestDescriptor.ptr += DescriptorSize;

		// Clear the dirty bit.
		FD3D12ConstantBufferCache::CleanSlot(CurrentDirtySlotMask, SlotIndex);
	}

	check((CurrentDirtySlotMask & SlotsNeededMask) == 0);	// Check all slots that needed to be set, were set.

	const D3D12_GPU_DESCRIPTOR_HANDLE BindDescriptor = CurrentViewHeap->GetGPUSlotHandle(FirstSlotIndex);

	if (ShaderStage == SF_Compute)
	{
		const uint32 RDTIndex = RootSignature->CBVRDTBindSlot(ShaderStage);
		ensure(RDTIndex != 255);
		CommandList->SetComputeRootDescriptorTable(RDTIndex, BindDescriptor);
	}
	else
	{
		const uint32 RDTIndex = RootSignature->CBVRDTBindSlot(ShaderStage);
		ensure(RDTIndex != 255);
		CommandList->SetGraphicsRootDescriptorTable(RDTIndex, BindDescriptor);
	}

	// We changed the descriptor table, so all resources bound to slots outside of the table's range are now dirty.
	// If a shader needs to use resources bound to these slots later, we need to set the descriptor table again to ensure those
	// descriptors are valid.
	const CBVSlotMask OutsideCurrentTableRegisterMask = ~(((CBVSlotMask)1 << SlotsNeeded) - (CBVSlotMask)1);
	Cache.Dirty(ShaderStage, OutsideCurrentTableRegisterMask);

#ifdef VERBOSE_DESCRIPTOR_HEAP_DEBUG
	FMsg::Logf(__FILE__, __LINE__, TEXT("DescriptorCache"), ELogVerbosity::Log, TEXT("SetShaderResourceViewTable [STAGE %d] to slots %d - %d"), (int32)ShaderStage, FirstSlotIndex, FirstSlotIndex + SlotsNeeded - 1);
#endif
#else

	// Set root descriptors.
	// At least one needed root descriptor is dirty.
	const uint32 BaseIndex = RootSignature->CBVRDBaseBindSlot(ShaderStage);
	ensure(BaseIndex != 255);
	const uint32 RDCBVsNeeded = FMath::FloorLog2(RDCBVSlotsNeededMask) + 1;	// Get the index of the most significant bit that's set.
	check(RDCBVsNeeded <= MAX_ROOT_CBVS);
	for (uint32 SlotIndex = 0; SlotIndex < RDCBVsNeeded; SlotIndex++)
	{
		// Only set the root descriptor if it's dirty and we need to set it (it can be used by the shader).
		if (FD3D12ConstantBufferCache::IsSlotDirty(RDCBVSlotsNeededMask, SlotIndex))
		{
			const D3D12_GPU_VIRTUAL_ADDRESS& CurrentGPUVirtualAddress = Cache.CurrentGPUVirtualAddress[ShaderStage][SlotIndex];
			check(CurrentGPUVirtualAddress != 0);
			if (ShaderStage == SF_Compute)
			{
				CommandList->SetComputeRootConstantBufferView(BaseIndex + SlotIndex, CurrentGPUVirtualAddress);
			}
			else
			{
				CommandList->SetGraphicsRootConstantBufferView(BaseIndex + SlotIndex, CurrentGPUVirtualAddress);
			}

			// Update residency.
			CommandList.UpdateResidency(Cache.ResidencyHandles[ShaderStage][SlotIndex]);

			// Clear the dirty bit.
			FD3D12ConstantBufferCache::CleanSlot(CurrentDirtySlotMask, SlotIndex);
		}
	}
	check((CurrentDirtySlotMask & RDCBVSlotsNeededMask) == 0);	// Check all slots that needed to be set, were set.

	static_assert(GDescriptorTableCBVSlotMask == 0, "FD3D12DescriptorCache::SetConstantBuffers needs to be updated to handle descriptor tables.");	// Check that all CBVs slots are controlled by root descriptors.
#endif	
}

bool FD3D12DescriptorCache::SwitchToContextLocalViewHeap(const FD3D12CommandListHandle& CommandListHandle)
{
	if (LocalViewHeap == nullptr)
	{
		UE_LOG(LogD3D12RHI, Log, TEXT("This should only happen in the Editor where it doesn't matter as much. If it happens in game you should increase the device global heap size!"));
		
		// Allocate the heap lazily
		LocalViewHeap = new FD3D12LocalOnlineHeap(GetParentDevice(), GetGPUMask(), this);
		if (LocalViewHeap)
		{
			check(NumLocalViewDescriptors);
			LocalViewHeap->Init(NumLocalViewDescriptors, D3D12_DESCRIPTOR_HEAP_TYPE_CBV_SRV_UAV);
		}
		else
		{
			check(false);
			return false;
		}
	}

	LocalViewHeap->SetCurrentCommandList(CommandListHandle);
	CurrentViewHeap = LocalViewHeap;
	const bool bDescriptorHeapsChanged = SetDescriptorHeaps();

	check(IsHeapSet(LocalViewHeap->GetHeap()));
	return bDescriptorHeapsChanged;
}

bool FD3D12DescriptorCache::SwitchToContextLocalSamplerHeap()
{
	bool bDescriptorHeapsChanged = false;
	if (UsingGlobalSamplerHeap())
	{
		bUsingGlobalSamplerHeap = false;
		CurrentSamplerHeap = &LocalSamplerHeap;
		bDescriptorHeapsChanged = SetDescriptorHeaps();
	}

	check(IsHeapSet(LocalSamplerHeap.GetHeap()));
	return bDescriptorHeapsChanged;
}

bool FD3D12DescriptorCache::SwitchToGlobalSamplerHeap()
{
	bool bDescriptorHeapsChanged = false;
	if (!UsingGlobalSamplerHeap())
	{
		bUsingGlobalSamplerHeap = true;
		CurrentSamplerHeap = &GetParentDevice()->GetGlobalSamplerHeap();
		bDescriptorHeapsChanged = SetDescriptorHeaps();
	}

	// Sometimes this is called when there is no underlying command list.
	// This is OK, as the desriptor heaps will be set when a command list is opened.
	check((CmdContext->CommandListHandle == nullptr) || IsHeapSet(GetParentDevice()->GetGlobalSamplerHeap().GetHeap()));
	return bDescriptorHeapsChanged;
}


////////////////////////////////////////////////////////////////////////////////////////////////////////////////////////
// FD3D12OnlineHeap
////////////////////////////////////////////////////////////////////////////////////////////////////////////////////////

/**
Initialization constructor
**/
FD3D12OnlineHeap::FD3D12OnlineHeap(FD3D12Device* Device, FRHIGPUMask Node, bool CanLoopAround)
	: FD3D12DeviceChild(Device)
	, FD3D12SingleNodeGPUObject(Node)
	, DescriptorSize(0)
	, bCanLoopAround(CanLoopAround)
	, NextSlotIndex(0)
	, FirstUsedSlot(0)
	, Desc({})
{};


/**
Check if requested number of slots still fit the heap
**/
bool FD3D12OnlineHeap::CanReserveSlots(uint32 NumSlots)
{
	const uint32 HeapSize = GetTotalSize();

	// Sanity checks
	if (0 == NumSlots)
	{
		return true;
	}
	if (NumSlots > HeapSize)
	{
#if !defined(_HAS_EXCEPTIONS) || _HAS_EXCEPTIONS == 1
		throw E_OUTOFMEMORY;
#else
		UE_LOG(LogD3D12RHI, Fatal, TEXT("Unable to reserve slot"));
#endif
	}
	uint32 FirstRequestedSlot = NextSlotIndex;
	uint32 SlotAfterReservation = NextSlotIndex + NumSlots;

	// TEMP: Disable wrap around by not allowing it to reserve slots if the heap is full.
	if (SlotAfterReservation > HeapSize)
	{
		return false;
	}

	return true;

	// TEMP: Uncomment this code once the heap wrap around is fixed.
	//if (SlotAfterReservation <= HeapSize)
	//{
	//	return true;
	//}

	//// Try looping around to prevent rollovers
	//SlotAfterReservation = NumSlots;

	//if (SlotAfterReservation <= FirstUsedSlot)
	//{
	//	return true;
	//}

	//return false;
}


/**
Reserve requested amount of descriptor slots - should fit, user has to check with CanReserveSlots first
**/
uint32 FD3D12OnlineHeap::ReserveSlots(uint32 NumSlotsRequested)
{
#ifdef VERBOSE_DESCRIPTOR_HEAP_DEBUG
	FMsg::Logf(__FILE__, __LINE__, TEXT("DescriptorCache"), ELogVerbosity::Log, TEXT("Requesting reservation [TYPE %d] with %d slots, required fence is %d"),
		(int32)Desc.Type, NumSlotsRequested, RequiredFenceForCurrentCL);
#endif

	const uint32 HeapSize = GetTotalSize();

	// Sanity checks
	if (NumSlotsRequested > HeapSize)
	{
#if !defined(_HAS_EXCEPTIONS) || _HAS_EXCEPTIONS == 1
		throw E_OUTOFMEMORY;
#else
		return HeapExhaustedValue;
#endif
	}

	// CanReserveSlots should have been called first
	check(CanReserveSlots(NumSlotsRequested));

	// Decide which slots will be reserved and what needs to be cleaned up
	uint32 FirstRequestedSlot = NextSlotIndex;
	uint32 SlotAfterReservation = NextSlotIndex + NumSlotsRequested;

	// Loop around if the end of the heap has been reached
	if (bCanLoopAround && SlotAfterReservation > HeapSize)
	{
		FirstRequestedSlot = 0;
		SlotAfterReservation = NumSlotsRequested;

		FirstUsedSlot = SlotAfterReservation;

		// Notify the derived class that the heap has been looped around
		HeapLoopedAround();
	}

	// Note where to start looking next time
	NextSlotIndex = SlotAfterReservation;

	if (Desc.Type == D3D12_DESCRIPTOR_HEAP_TYPE_CBV_SRV_UAV)
	{
		INC_DWORD_STAT_BY(STAT_NumReservedViewOnlineDescriptors, NumSlotsRequested);
	}
	else
	{
		INC_DWORD_STAT_BY(STAT_NumReservedSamplerOnlineDescriptors, NumSlotsRequested);
	}

	return FirstRequestedSlot;
}


/**
Increment the internal slot counter - only used by threadlocal sampler heap
**/
void FD3D12OnlineHeap::SetNextSlot(uint32 NextSlot)
{
	// For samplers, ReserveSlots will be called with a conservative estimate
	// This is used to correct for the actual number of heap slots used
	check(NextSlot <= NextSlotIndex);

	check(Desc.Type != D3D12_DESCRIPTOR_HEAP_TYPE_CBV_SRV_UAV);
	DEC_DWORD_STAT_BY(STAT_NumReservedSamplerOnlineDescriptors, NextSlotIndex - NextSlot);

	NextSlotIndex = NextSlot;
}


////////////////////////////////////////////////////////////////////////////////////////////////////////////////////////
// FD3D12GlobalSamplerOnlineHeap
////////////////////////////////////////////////////////////////////////////////////////////////////////////////////////

/**
Allocate and initialize the global sampler heap
**/
void FD3D12GlobalOnlineSamplerHeap::Init(uint32 TotalSize)
{
	D3D12_DESCRIPTOR_HEAP_FLAGS HeapFlags = D3D12_DESCRIPTOR_HEAP_FLAG_SHADER_VISIBLE;

	Desc = {};
	Desc.Flags = HeapFlags;
	Desc.Type = D3D12_DESCRIPTOR_HEAP_TYPE_SAMPLER;
	Desc.NumDescriptors = TotalSize;
	Desc.NodeMask = GetGPUMask().GetNative();

	VERIFYD3D12RESULT(GetParentDevice()->GetDevice()->CreateDescriptorHeap(&Desc, IID_PPV_ARGS(Heap.GetInitReference())));
	SetName(Heap, L"Device Global - Online Sampler Heap");

	CPUBase = Heap->GetCPUDescriptorHandleForHeapStart();
	GPUBase = Heap->GetGPUDescriptorHandleForHeapStart();
	DescriptorSize = GetParentDevice()->GetDevice()->GetDescriptorHandleIncrementSize(Desc.Type);

	INC_DWORD_STAT(STAT_NumSamplerOnlineDescriptorHeaps);
	INC_MEMORY_STAT_BY(STAT_SamplerOnlineDescriptorHeapMemory, Desc.NumDescriptors * GetDescriptorSize());
}


/**
No rollover supported
**/
bool FD3D12GlobalOnlineSamplerHeap::RollOver()
{
	check(false);
	UE_LOG(LogD3D12RHI, Fatal, TEXT("Global Descriptor heaps can't roll over!"));
	return false;
}


////////////////////////////////////////////////////////////////////////////////////////////////////////////////////////
// FD3D12GlobalHeap
////////////////////////////////////////////////////////////////////////////////////////////////////////////////////////

/**
@brief Allocate and initialize the global heap
**/
void FD3D12GlobalHeap::Init(D3D12_DESCRIPTOR_HEAP_TYPE InType, uint32 InTotalSize)
{
	Type = InType;
	TotalSize = InTotalSize;

	// Setup the descriptor
	D3D12_DESCRIPTOR_HEAP_DESC Desc = {};
	Desc.Flags = D3D12_DESCRIPTOR_HEAP_FLAG_SHADER_VISIBLE;
	Desc.Type = InType;
	Desc.NumDescriptors = TotalSize;
	Desc.NodeMask = GetGPUMask().GetNative();

	// Allocate the heap and name it
	VERIFYD3D12RESULT(GetParentDevice()->GetDevice()->CreateDescriptorHeap(&Desc, IID_PPV_ARGS(Heap.GetInitReference())));
	SetName(Heap, Desc.Type == D3D12_DESCRIPTOR_HEAP_TYPE_CBV_SRV_UAV ? L"Device Global - Online View Heap" : L"Device Global - Online Sampler Heap");

	// Extract useful data from created heap
	CPUBase = Heap->GetCPUDescriptorHandleForHeapStart();
	GPUBase = Heap->GetGPUDescriptorHandleForHeapStart();
	DescriptorSize = GetParentDevice()->GetDevice()->GetDescriptorHandleIncrementSize(Desc.Type);

	// Update the stats
	if (Desc.Type == D3D12_DESCRIPTOR_HEAP_TYPE_CBV_SRV_UAV)
	{
		INC_DWORD_STAT(STAT_NumViewOnlineDescriptorHeaps);
		INC_MEMORY_STAT_BY(STAT_ViewOnlineDescriptorHeapMemory, Desc.NumDescriptors * DescriptorSize);
	}
	else
	{
		INC_DWORD_STAT(STAT_NumSamplerOnlineDescriptorHeaps);
		INC_MEMORY_STAT_BY(STAT_SamplerOnlineDescriptorHeapMemory, Desc.NumDescriptors * DescriptorSize);
	}
<<<<<<< HEAD
=======
	INC_MEMORY_STAT_BY(STAT_D3D12MemoryCurrentTotal, Desc.NumDescriptors * DescriptorSize);
>>>>>>> 6bbb88c8

	INC_DWORD_STAT_BY(STAT_GlobalViewHeapFreeDescriptors, TotalSize);
	
	// Compute amount of free blocks
	uint32 BlockSize = GGlobalViewHeapBlockSize;
	uint32 BlockCount = TotalSize / BlockSize;
	ReleasedBlocks.Reserve(BlockCount);

	// Allocate the free blocks
	uint32 CurrentBaseSlot = 0;
	for (uint32 BlockIndex = 0; BlockIndex < BlockCount; ++BlockIndex)
	{
		// Last entry take the rest
		uint32 ActualBlockSize = (BlockIndex == (BlockCount - 1)) ? TotalSize - CurrentBaseSlot : BlockSize;
		FreeBlocks.Enqueue(new FD3D12GlobalHeapBlock(CurrentBaseSlot, ActualBlockSize));
		CurrentBaseSlot += ActualBlockSize;
	}
}


/**
Allocate a new heap block - will also check if released blocks can be freed again
**/
FD3D12GlobalHeapBlock* FD3D12GlobalHeap::AllocateHeapBlock()
{
	SCOPED_NAMED_EVENT(FD3D12GlobalHeap_AllocateHeapBlock, FColor::Silver);

	FScopeLock Lock(&CriticalSection);

	// Check if certain released blocks are free again
	UpdateFreeBlocks();

	// Free block
	FD3D12GlobalHeapBlock* Result = nullptr;
	FreeBlocks.Dequeue(Result);

	if (Result)
	{
		// Update stats
		INC_DWORD_STAT(STAT_GlobalViewHeapBlockAllocations);
		DEC_DWORD_STAT_BY(STAT_GlobalViewHeapFreeDescriptors, Result->Size);
		INC_DWORD_STAT_BY(STAT_GlobalViewHeapReservedDescriptors, Result->Size);
	}

	return Result;
}


/**
Free given block - can still be used by the GPU (SyncPoint needs to be setup by the caller and will be used to check if the block can be reused again)
**/
void FD3D12GlobalHeap::FreeHeapBlock(FD3D12GlobalHeapBlock* InHeapBlock)
{
	FScopeLock Lock(&CriticalSection);

	// Update stats
	DEC_DWORD_STAT_BY(STAT_GlobalViewHeapReservedDescriptors, InHeapBlock->Size);
	INC_DWORD_STAT_BY(STAT_GlobalViewHeapUsedDescriptors, InHeapBlock->SizeUsed);
	INC_DWORD_STAT_BY(STAT_GlobalViewHeapWastedDescriptors, InHeapBlock->Size - InHeapBlock->SizeUsed);

	ReleasedBlocks.Add(InHeapBlock);
}


/**
Find all the blocks which are not used by the GPU anymore
**/
void FD3D12GlobalHeap::UpdateFreeBlocks()
{
	for (int32 BlockIndex = 0; BlockIndex < ReleasedBlocks.Num(); ++BlockIndex)
	{
		// Check if GPU is ready consuming the block data
		FD3D12GlobalHeapBlock* ReleasedBlock = ReleasedBlocks[BlockIndex];
		if (ReleasedBlock->SyncPoint.IsComplete())
		{
			// Update stats
			DEC_DWORD_STAT_BY(STAT_GlobalViewHeapUsedDescriptors, ReleasedBlock->SizeUsed);
			DEC_DWORD_STAT_BY(STAT_GlobalViewHeapWastedDescriptors, ReleasedBlock->Size - ReleasedBlock->SizeUsed);
			INC_DWORD_STAT_BY(STAT_GlobalViewHeapFreeDescriptors, ReleasedBlock->Size);

			ReleasedBlock->SizeUsed = 0;
			FreeBlocks.Enqueue(ReleasedBlock);

			// don't want to resize, but optional parameter is missing
			ReleasedBlocks.RemoveAtSwap(BlockIndex);
			BlockIndex--;
		}
	}

}


////////////////////////////////////////////////////////////////////////////////////////////////////////////////////////
// FD3D12SubAllocatedOnlineHeap
////////////////////////////////////////////////////////////////////////////////////////////////////////////////////////

/**
Initialize the sub allocated online heap
**/
void FD3D12SubAllocatedOnlineHeap::Init(FD3D12Device* InDevice, D3D12_DESCRIPTOR_HEAP_TYPE InHeapType)
{
	SetParentDevice(InDevice);
	HeapType = InHeapType;
}


/**
Handle roll over on the sub allocated online heap - needs a new block
**/
bool FD3D12SubAllocatedOnlineHeap::RollOver()
{
	// Try and allocate a new block from the global heap
	AllocateBlock();
<<<<<<< HEAD

	// Sub-allocated descriptor heaps don't change, so no need to set descriptor heaps if we still have a block allocated
	return CurrentBlock == nullptr;
}

=======

	// Sub-allocated descriptor heaps don't change, so no need to set descriptor heaps if we still have a block allocated
	return CurrentBlock == nullptr;
}

>>>>>>> 6bbb88c8

/**
Set the current command list which needs to be notified about changes
**/
void FD3D12SubAllocatedOnlineHeap::SetCurrentCommandList(const FD3D12CommandListHandle& CommandListHandle)
{
	// Update the current command list
	CurrentCommandList = CommandListHandle;

	// Allocate a new block if we don't have one yet
	if (CurrentBlock == nullptr)
<<<<<<< HEAD
	{
		AllocateBlock();
	}
}


/**
Tries to allocate a new block from the global heap - if it fails then it will switch to thread local view heap
**/
bool FD3D12SubAllocatedOnlineHeap::AllocateBlock()
{
	FD3D12GlobalHeap& GlobalHeap = GetParentDevice()->GetGlobalViewHeap();

	// If we still have a block, then free it first
	if (CurrentBlock)
	{
=======
	{
		AllocateBlock();
	}
}


/**
Tries to allocate a new block from the global heap - if it fails then it will switch to thread local view heap
**/
bool FD3D12SubAllocatedOnlineHeap::AllocateBlock()
{
	FD3D12GlobalHeap& GlobalHeap = GetParentDevice()->GetGlobalViewHeap();

	// If we still have a block, then free it first
	if (CurrentBlock)
	{
>>>>>>> 6bbb88c8
		// Update actual used size
		check(FirstUsedSlot == 0);
		CurrentBlock->SizeUsed = NextSlotIndex;

		// Create the sync point on the current command list
		CurrentBlock->SyncPoint = FD3D12CLSyncPoint(CurrentCommandList);

		GlobalHeap.FreeHeapBlock(CurrentBlock);		
		CurrentBlock = nullptr;
	}

	// Try and allocate from the global heap
	CurrentBlock = GlobalHeap.AllocateHeapBlock();

	// Reset counters
	NextSlotIndex = 0;
	FirstUsedSlot = 0;
	Heap.SafeRelease();

	// Extract global heap data
	if (CurrentBlock)
	{
		DescriptorSize = GlobalHeap.GetDescriptorSize();
		CPUBase = GlobalHeap.GetCPUSlotHandle(CurrentBlock);
		GPUBase = GlobalHeap.GetGPUSlotHandle(CurrentBlock);
		Heap = GlobalHeap.GetHeap();
		Desc = Heap->GetDesc();
	}
	else
	{
		// Notify parent that we have run out of sub allocations
		// This should *never* happen but we will handle it and revert to local heaps to be safe
		UE_LOG(LogD3D12RHI, Warning, TEXT("Descriptor cache ran out of sub allocated descriptor blocks! Moving to Context local View heap strategy"));
		DescriptorCache->SwitchToContextLocalViewHeap(CurrentCommandList);
	}

	// Allocation succeeded?
	return (CurrentBlock != nullptr);
}


////////////////////////////////////////////////////////////////////////////////////////////////////////////////////////
// FD3D12LocalOnlineHeap
////////////////////////////////////////////////////////////////////////////////////////////////////////////////////////

/**
Initialize a thread local online heap
**/
void FD3D12LocalOnlineHeap::Init(uint32 NumDescriptors, D3D12_DESCRIPTOR_HEAP_TYPE Type)
{
	Desc = {};
	Desc.Flags = D3D12_DESCRIPTOR_HEAP_FLAG_SHADER_VISIBLE;
	Desc.Type = Type;
	Desc.NumDescriptors = NumDescriptors;
	Desc.NodeMask = GetGPUMask().GetNative();

	//LLM_SCOPE(ELLMTag::DescriptorCache);
	VERIFYD3D12RESULT(GetParentDevice()->GetDevice()->CreateDescriptorHeap(&Desc, IID_PPV_ARGS(Heap.GetInitReference())));
	SetName(Heap, Desc.Type == D3D12_DESCRIPTOR_HEAP_TYPE_CBV_SRV_UAV ? L"Thread Local - Online View Heap" : L"Thread Local - Online Sampler Heap");

	Entry.Heap = Heap;

	CPUBase = Heap->GetCPUDescriptorHandleForHeapStart();
	GPUBase = Heap->GetGPUDescriptorHandleForHeapStart();
	DescriptorSize = GetParentDevice()->GetDevice()->GetDescriptorHandleIncrementSize(Type);

	if (Desc.Type == D3D12_DESCRIPTOR_HEAP_TYPE_CBV_SRV_UAV)
	{
		INC_DWORD_STAT(STAT_NumViewOnlineDescriptorHeaps);
		INC_MEMORY_STAT_BY(STAT_ViewOnlineDescriptorHeapMemory, Desc.NumDescriptors * GetDescriptorSize());
	}
	else
	{
		INC_DWORD_STAT(STAT_NumSamplerOnlineDescriptorHeaps);
		INC_MEMORY_STAT_BY(STAT_SamplerOnlineDescriptorHeapMemory, Desc.NumDescriptors * GetDescriptorSize());
	}
<<<<<<< HEAD
=======
	INC_MEMORY_STAT_BY(STAT_D3D12MemoryCurrentTotal, Desc.NumDescriptors * GetDescriptorSize());
>>>>>>> 6bbb88c8
}


/**
Handle roll over
**/
bool FD3D12LocalOnlineHeap::RollOver()
{
	// Enqueue the current entry
	ensureMsgf(CurrentCommandList != nullptr, TEXT("Would have set up a sync point with a null commandlist."));
	Entry.SyncPoint = CurrentCommandList;
	ReclaimPool.Enqueue(Entry);

	if (ReclaimPool.Peek(Entry) && Entry.SyncPoint.IsComplete())
	{
		ReclaimPool.Dequeue(Entry);

		Heap = Entry.Heap;
	}
	else
	{
		UE_LOG(LogD3D12RHI, Log, TEXT("OnlineHeap RollOver Detected. Increase the heap size to prevent creation of additional heaps"));

		//LLM_SCOPE(ELLMTag::DescriptorCache);

		VERIFYD3D12RESULT(GetParentDevice()->GetDevice()->CreateDescriptorHeap(&Desc, IID_PPV_ARGS(Heap.GetInitReference())));
		SetName(Heap, Desc.Type == D3D12_DESCRIPTOR_HEAP_TYPE_CBV_SRV_UAV ? L"Thread Local - Online View Heap" : L"Thread Local - Online Sampler Heap");

		if (Desc.Type == D3D12_DESCRIPTOR_HEAP_TYPE_CBV_SRV_UAV)
		{
			INC_DWORD_STAT(STAT_NumViewOnlineDescriptorHeaps);
			INC_MEMORY_STAT_BY(STAT_ViewOnlineDescriptorHeapMemory, Desc.NumDescriptors * GetDescriptorSize());
		}
		else
		{
			INC_DWORD_STAT(STAT_NumSamplerOnlineDescriptorHeaps);
			INC_MEMORY_STAT_BY(STAT_SamplerOnlineDescriptorHeapMemory, Desc.NumDescriptors * GetDescriptorSize());
		}
<<<<<<< HEAD
=======
		INC_MEMORY_STAT_BY(STAT_D3D12MemoryCurrentTotal, Desc.NumDescriptors * GetDescriptorSize());
>>>>>>> 6bbb88c8

		Entry.Heap = Heap;
	}

	NextSlotIndex = 0;
	FirstUsedSlot = 0;

	// Notify other layers of heap change
	CPUBase = Heap->GetCPUDescriptorHandleForHeapStart();
	GPUBase = Heap->GetGPUDescriptorHandleForHeapStart();
	return DescriptorCache->HeapRolledOver(Desc.Type);
}


/**
Handle loop around on the heap
**/
void FD3D12LocalOnlineHeap::HeapLoopedAround()
{
	DescriptorCache->HeapLoopedAround(Desc.Type);
}


/**
Update the command list which should be notified about changes
**/
void FD3D12LocalOnlineHeap::SetCurrentCommandList(const FD3D12CommandListHandle& CommandListHandle)
{
	if (CurrentCommandList != nullptr && NextSlotIndex > 0)
	{
		// Track the previous command list
		SyncPointEntry SyncPoint;
		SyncPoint.SyncPoint = CurrentCommandList;
		SyncPoint.LastSlotInUse = NextSlotIndex - 1;
		SyncPoints.Enqueue(SyncPoint);

		Entry.SyncPoint = CurrentCommandList;

		// Free up slots for finished command lists
		while (SyncPoints.Peek(SyncPoint) && SyncPoint.SyncPoint.IsComplete())
		{
			SyncPoints.Dequeue(SyncPoint);
			FirstUsedSlot = SyncPoint.LastSlotInUse + 1;
		}
	}

	// Update the current command list
	CurrentCommandList = CommandListHandle;
}


////////////////////////////////////////////////////////////////////////////////////////////////////////////////////////
// Util
////////////////////////////////////////////////////////////////////////////////////////////////////////////////////////

uint32 GetTypeHash(const FD3D12SamplerArrayDesc& Key)
{
	return FD3D12PipelineStateCache::HashData((void*)Key.SamplerID, Key.Count * sizeof(Key.SamplerID[0]));
}

uint32 GetTypeHash(const FD3D12QuantizedBoundShaderState& Key)
{
	return FD3D12PipelineStateCache::HashData((void*)&Key, sizeof(Key));
}<|MERGE_RESOLUTION|>--- conflicted
+++ resolved
@@ -582,18 +582,6 @@
 			D3D12_RESOURCE_STATES State = (ShaderStage == SF_Compute) ? D3D12_RESOURCE_STATE_NON_PIXEL_SHADER_RESOURCE : D3D12_RESOURCE_STATE_NON_PIXEL_SHADER_RESOURCE | D3D12_RESOURCE_STATE_PIXEL_SHADER_RESOURCE;
 			if (SRVs[SlotIndex]->IsDepthStencilResource())
 			{
-<<<<<<< HEAD
-				FD3D12DynamicRHI::TransitionResource(CommandList, SRVs[SlotIndex], (D3D12_RESOURCE_STATE_PIXEL_SHADER_RESOURCE | D3D12_RESOURCE_STATE_NON_PIXEL_SHADER_RESOURCE | D3D12_RESOURCE_STATE_DEPTH_READ) & ValidResourceStates);
-			}
-			else if (SRVs[SlotIndex]->GetSkipFastClearFinalize())
-			{
-				D3D12_RESOURCE_STATES State = D3D12_RESOURCE_STATE_PIXEL_SHADER_RESOURCE | D3D12_RESOURCE_STATE_NON_PIXEL_SHADER_RESOURCE | CmdContext->SkipFastClearEliminateState;
-				FD3D12DynamicRHI::TransitionResource(CommandList, SRVs[SlotIndex], State & ValidResourceStates);
-			}
-			else
-			{
-				FD3D12DynamicRHI::TransitionResource(CommandList, SRVs[SlotIndex], (D3D12_RESOURCE_STATE_PIXEL_SHADER_RESOURCE | D3D12_RESOURCE_STATE_NON_PIXEL_SHADER_RESOURCE) & ValidResourceStates);
-=======
 				if (GUseInternalTransitions)
 				{
 					State |= D3D12_RESOURCE_STATE_DEPTH_READ;
@@ -602,7 +590,6 @@
 			else if (SRVs[SlotIndex]->GetSkipFastClearFinalize())
 			{
 				State |= CmdContext->SkipFastClearEliminateState;
->>>>>>> 6bbb88c8
 			}
 			FD3D12DynamicRHI::TransitionResource(CommandList, SRVs[SlotIndex], State & ValidResourceStates, FD3D12DynamicRHI::ETransitionMode::Validate);
 
@@ -1040,10 +1027,7 @@
 		INC_DWORD_STAT(STAT_NumSamplerOnlineDescriptorHeaps);
 		INC_MEMORY_STAT_BY(STAT_SamplerOnlineDescriptorHeapMemory, Desc.NumDescriptors * DescriptorSize);
 	}
-<<<<<<< HEAD
-=======
 	INC_MEMORY_STAT_BY(STAT_D3D12MemoryCurrentTotal, Desc.NumDescriptors * DescriptorSize);
->>>>>>> 6bbb88c8
 
 	INC_DWORD_STAT_BY(STAT_GlobalViewHeapFreeDescriptors, TotalSize);
 	
@@ -1157,19 +1141,11 @@
 {
 	// Try and allocate a new block from the global heap
 	AllocateBlock();
-<<<<<<< HEAD
 
 	// Sub-allocated descriptor heaps don't change, so no need to set descriptor heaps if we still have a block allocated
 	return CurrentBlock == nullptr;
 }
 
-=======
-
-	// Sub-allocated descriptor heaps don't change, so no need to set descriptor heaps if we still have a block allocated
-	return CurrentBlock == nullptr;
-}
-
->>>>>>> 6bbb88c8
 
 /**
 Set the current command list which needs to be notified about changes
@@ -1181,7 +1157,6 @@
 
 	// Allocate a new block if we don't have one yet
 	if (CurrentBlock == nullptr)
-<<<<<<< HEAD
 	{
 		AllocateBlock();
 	}
@@ -1198,24 +1173,6 @@
 	// If we still have a block, then free it first
 	if (CurrentBlock)
 	{
-=======
-	{
-		AllocateBlock();
-	}
-}
-
-
-/**
-Tries to allocate a new block from the global heap - if it fails then it will switch to thread local view heap
-**/
-bool FD3D12SubAllocatedOnlineHeap::AllocateBlock()
-{
-	FD3D12GlobalHeap& GlobalHeap = GetParentDevice()->GetGlobalViewHeap();
-
-	// If we still have a block, then free it first
-	if (CurrentBlock)
-	{
->>>>>>> 6bbb88c8
 		// Update actual used size
 		check(FirstUsedSlot == 0);
 		CurrentBlock->SizeUsed = NextSlotIndex;
@@ -1292,10 +1249,7 @@
 		INC_DWORD_STAT(STAT_NumSamplerOnlineDescriptorHeaps);
 		INC_MEMORY_STAT_BY(STAT_SamplerOnlineDescriptorHeapMemory, Desc.NumDescriptors * GetDescriptorSize());
 	}
-<<<<<<< HEAD
-=======
 	INC_MEMORY_STAT_BY(STAT_D3D12MemoryCurrentTotal, Desc.NumDescriptors * GetDescriptorSize());
->>>>>>> 6bbb88c8
 }
 
 
@@ -1334,10 +1288,7 @@
 			INC_DWORD_STAT(STAT_NumSamplerOnlineDescriptorHeaps);
 			INC_MEMORY_STAT_BY(STAT_SamplerOnlineDescriptorHeapMemory, Desc.NumDescriptors * GetDescriptorSize());
 		}
-<<<<<<< HEAD
-=======
 		INC_MEMORY_STAT_BY(STAT_D3D12MemoryCurrentTotal, Desc.NumDescriptors * GetDescriptorSize());
->>>>>>> 6bbb88c8
 
 		Entry.Heap = Heap;
 	}
