--- conflicted
+++ resolved
@@ -1055,11 +1055,7 @@
 			Name,
 			kPlacedResourceStrategy,
 			D3D12_HEAP_TYPE_DEFAULT,
-<<<<<<< HEAD
-			D3D12_HEAP_FLAG_ALLOW_ONLY_BUFFERS,
-=======
 			D3D12_HEAP_FLAG_ALLOW_ONLY_BUFFERS | D3D12RHI_HEAP_FLAG_ALLOW_INDIRECT_BUFFERS,
->>>>>>> 9ba46998
 			Flags,
 			DEFAULT_BUFFER_POOL_MAX_ALLOC_SIZE,
 			ED3D12AllocatorID::DefaultBufferAllocator,
@@ -1090,21 +1086,12 @@
 {
 	EBufferPool PoolIndex = GetBufferPool(Desc.Flags);
 	check(PoolIndex < EBufferPool::Count);
-<<<<<<< HEAD
 
 	if (DefaultBufferPools[(uint32) PoolIndex] == nullptr)
 	{
 		InitializeAllocator(PoolIndex, Desc.Flags);
 	}
 
-=======
-
-	if (DefaultBufferPools[(uint32) PoolIndex] == nullptr)
-	{
-		InitializeAllocator(PoolIndex, Desc.Flags);
-	}
-
->>>>>>> 9ba46998
 	DefaultBufferPools[(uint32) PoolIndex]->AllocDefaultResource(Desc, InUsage, ResourceLocation, Alignment, Name);
 }
 
