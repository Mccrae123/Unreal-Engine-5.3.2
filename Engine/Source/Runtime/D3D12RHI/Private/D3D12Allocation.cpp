--- conflicted
+++ resolved
@@ -1455,11 +1455,8 @@
 		return;
 	}
 
-<<<<<<< HEAD
-=======
 	FScopeLock Lock(&CS);
 
->>>>>>> d731a049
 	// Patch out deny shader resource because it doesn't add anything for buffers and allows more pool sharing
 	// TODO: check if this is different on Xbox?
 	D3D12_RESOURCE_DESC ResourceDesc = InResourceDesc;
@@ -1508,10 +1505,7 @@
 void FD3D12DefaultBufferAllocator::BeginFrame()
 {
 #if USE_BUFFER_POOL_ALLOCATOR
-<<<<<<< HEAD
-=======
 	FScopeLock Lock(&CS);
->>>>>>> d731a049
 
 	if (GD3D12VRAMBufferPoolDefrag > 0 && GD3D12VRAMBufferPoolDefragMaxCopySizePerFrame > 0)
 	{
