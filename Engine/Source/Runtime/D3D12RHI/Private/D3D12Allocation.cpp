// Copyright 1998-2019 Epic Games, Inc. All Rights Reserved.

// Implementation of Memory Allocation Strategies

//-----------------------------------------------------------------------------
//	Include Files
//-----------------------------------------------------------------------------
#include "D3D12RHIPrivate.h"
#include "D3D12Allocation.h"
#include "Misc/BufferedOutputDevice.h"
#include "HAL/PlatformStackWalk.h"

#if D3D12RHI_SEGREGATED_TEXTURE_ALLOC
static int32 GD3D12ReadOnlyTextureAllocatorMinPoolSize = 4 * 1024 * 1024;
static FAutoConsoleVariableRef CVarD3D12ReadOnlyTextureAllocatorMinPoolSize(
	TEXT("d3d12.ReadOnlyTextureAllocator.MinPoolSize"),
	GD3D12ReadOnlyTextureAllocatorMinPoolSize,
	TEXT("Minimum allocation granularity (in bytes) of each size list"),
	ECVF_ReadOnly);

static int32 GD3D12ReadOnlyTextureAllocatorMinNumToPool = 8;
static FAutoConsoleVariableRef CVarD3D12ReadOnlyTextureAllocatorMinNumToPool(
	TEXT("d3d12.ReadOnlyTextureAllocator.MinNumToPool"),
	GD3D12ReadOnlyTextureAllocatorMinNumToPool,
	TEXT("Texture pool of each size list must be large enough to store this")
	TEXT("many textures unless constrained by maximum allocation granularity"),
	ECVF_ReadOnly);

static int32 GD3D12ReadOnlyTextureAllocatorMaxPoolSize = 20 * 1024 * 1024;
static FAutoConsoleVariableRef CVarD3D12ReadOnlyTextureAllocatorMaxPoolSize(
	TEXT("d3d12.ReadOnlyTextureAllocator.MaxPoolSize"),
	GD3D12ReadOnlyTextureAllocatorMaxPoolSize,
	TEXT("Maximum allocation granularity (in bytes) of each size list"),
	ECVF_ReadOnly);
#endif


#if D3D12RHI_SEGLIST_ALLOC_TRACK_WASTAGE
static int32 GD3D12SegListTrackLeaks = 0;
static FAutoConsoleVariableRef CVarD3D12SegListTrackLeaks(
	TEXT("d3d12.SegListTrackLeaks"),
	GD3D12SegListTrackLeaks,
	TEXT("1: Enable leak tracking in d3d12 seglist's"),
	ECVF_ReadOnly);
#endif

<<<<<<< HEAD
=======
static int32 GD3D12FastAllocatorMinPagesToRetain = 5;
static FAutoConsoleVariableRef CVarD3D12FastAllocatorMinPagesToRetain(
	TEXT("d3d12.FastAllocator.MinPagesToRetain"),
	GD3D12FastAllocatorMinPagesToRetain,
	TEXT("Minimum number of pages to retain. Pages below this limit will never be released. Pages above can be released after being unused for a certain number of frames."),
	ECVF_Default);

>>>>>>> 69078e53
namespace ED3D12AllocatorID
{
	enum Type
	{
		DefaultBufferAllocator,
		DynamicHeapAllocator,
		TextureAllocator,
		DefaultBufferAllocatorFullResources
	};
};

//-----------------------------------------------------------------------------
//	Allocator Base
//-----------------------------------------------------------------------------
FD3D12ResourceAllocator::FD3D12ResourceAllocator(FD3D12Device* ParentDevice,
	FRHIGPUMask VisibleNodes,
	const FString& Name,
	D3D12_HEAP_TYPE InHeapType,
	D3D12_RESOURCE_FLAGS Flags,
	uint32 MaxSizeForPooling)
	: FD3D12DeviceChild(ParentDevice)
	, FD3D12MultiNodeGPUObject(ParentDevice->GetGPUMask(), VisibleNodes)
	, MaximumAllocationSizeForPooling(MaxSizeForPooling)
	, ResourceFlags(Flags)
	, DebugName(Name)
	, Initialized(false)
	, HeapType(InHeapType)
#if defined(UE_BUILD_DEBUG)
	, SpaceUsed(0)
	, InternalFragmentation(0)
	, NumBlocksInDeferredDeletionQueue(0)
	, PeakUsage(0)
	, FailedAllocationSpace(0)
#endif
{
}

FD3D12ResourceAllocator::~FD3D12ResourceAllocator()
{
}

//-----------------------------------------------------------------------------
//	Buddy Allocator
//-----------------------------------------------------------------------------

FD3D12BuddyAllocator::FD3D12BuddyAllocator(FD3D12Device* ParentDevice, 
	FRHIGPUMask VisibleNodes,
	const FString& Name,
	eBuddyAllocationStrategy InAllocationStrategy,
	D3D12_HEAP_TYPE HeapType,
	D3D12_HEAP_FLAGS HeapFlags,
	D3D12_RESOURCE_FLAGS Flags,
	uint32 MaxSizeForPooling,
	uint32 InAllocatorID,
	uint32 InMaxBlockSize,
	uint32 InMinBlockSize)
	: FD3D12ResourceAllocator(ParentDevice, VisibleNodes, Name, HeapType, Flags, MaxSizeForPooling)
	, MaxBlockSize(InMaxBlockSize)
	, MinBlockSize(InMinBlockSize)
	, HeapFlags(HeapFlags)
	, AllocationStrategy(InAllocationStrategy)
	, AllocatorID(InAllocatorID)
	, BackingHeap(nullptr)
	, TotalSizeUsed(0)
	, HeapFullMessageDisplayed(false)
{
	// maxBlockSize should be evenly dividable by MinBlockSize and  
	// maxBlockSize / MinBlockSize should be a power of two  
	check((MaxBlockSize / MinBlockSize) * MinBlockSize == MaxBlockSize); // Evenly dividable  
	check(0 == ((MaxBlockSize / MinBlockSize) & ((MaxBlockSize / MinBlockSize) - 1))); // Power of two  

	MaxOrder = UnitSizeToOrder(SizeToUnitSize(MaxBlockSize));

	Reset();
}

void FD3D12BuddyAllocator::Initialize()
{
	FD3D12Device* Device = GetParentDevice();
	FD3D12Adapter* Adapter = Device->GetParentAdapter();

	if (AllocationStrategy == eBuddyAllocationStrategy::kPlacedResourceStrategy)
	{
		D3D12_HEAP_PROPERTIES HeapProps = CD3DX12_HEAP_PROPERTIES(HeapType);
		HeapProps.CreationNodeMask = GetGPUMask().GetNative();
		HeapProps.VisibleNodeMask = GetVisibilityMask().GetNative();

		D3D12_HEAP_DESC Desc = {};
		Desc.SizeInBytes = MaxBlockSize;
		Desc.Properties = HeapProps;
		Desc.Alignment = 0;
		Desc.Flags = HeapFlags;

		ID3D12Heap* Heap = nullptr;
		{
			LLM_PLATFORM_SCOPE(ELLMTag::GraphicsPlatform);

			// we are tracking allocations ourselves, so don't let XMemAlloc track these as well
			LLM_SCOPED_PAUSE_TRACKING_FOR_TRACKER(ELLMTracker::Default, ELLMAllocType::System);
			VERIFYD3D12RESULT(Adapter->GetD3DDevice()->CreateHeap(&Desc, IID_PPV_ARGS(&Heap)));
		}
		SetName(Heap, L"Placed Resource Allocator Backing Heap");

		BackingHeap = new FD3D12Heap(GetParentDevice(), GetVisibilityMask());
		BackingHeap->SetHeap(Heap);

		// Only track resources that cannot be accessed on the CPU.
		if (IsCPUInaccessible(HeapType))
		{
			BackingHeap->BeginTrackingResidency(Desc.SizeInBytes);
		}
	}
	else
	{
		{
			LLM_SCOPED_PAUSE_TRACKING_FOR_TRACKER(ELLMTracker::Default, ELLMAllocType::System);
			VERIFYD3D12RESULT(Adapter->CreateBuffer(HeapType, GetGPUMask(), GetVisibilityMask(), MaxBlockSize, BackingResource.GetInitReference(), TEXT("Resource Allocator Underlying Buffer"), ResourceFlags));
		}

		if (IsCPUWritable(HeapType))
		{
			BackingResource->Map();
		}
	}
}

void FD3D12BuddyAllocator::Destroy()
{
	ReleaseAllResources();
}

uint32 FD3D12BuddyAllocator::AllocateBlock(uint32 order)
{
	uint32 offset;

	if (order > MaxOrder)
	{
		check(false); // Can't allocate a block that large  
	}

	if (FreeBlocks[order].Num() == 0)
	{
		// No free nodes in the requested pool.  Try to find a higher-order block and split it.  
		uint32 left = AllocateBlock(order + 1);

		uint32 size = OrderToUnitSize(order);

		uint32 right = left + size;

		FreeBlocks[order].Add(right); // Add the right block to the free pool  

		offset = left; // Return the left block  
	}

	else
	{
		TSet<uint32>::TConstIterator it(FreeBlocks[order]);
		offset = *it;

		// Remove the block from the free list
		FreeBlocks[order].Remove(*it);
	}

	return offset;
}

void FD3D12BuddyAllocator::DeallocateBlock(uint32 offset, uint32 order)
{
	// See if the buddy block is free  
	uint32 size = OrderToUnitSize(order);

	uint32 buddy = GetBuddyOffset(offset, size);

	uint32* it = FreeBlocks[order].Find(buddy);

	if (it != nullptr)
	{
		// Deallocate merged blocks
		DeallocateBlock(FMath::Min(offset, buddy), order + 1);
		// Remove the buddy from the free list  
		FreeBlocks[order].Remove(*it);
	}
	else
	{
		// Add the block to the free list
		FreeBlocks[order].Add(offset);
	}
}

void FD3D12BuddyAllocator::Allocate(uint32 SizeInBytes, uint32 Alignment, FD3D12ResourceLocation& ResourceLocation)
{
	FScopeLock Lock(&CS);

	if (Initialized == false)
	{
		Initialize();
		Initialized = true;
	}

	uint32 SizeToAllocate = SizeInBytes;

	// If the alignment doesn't match the block size
	if (Alignment != 0 && MinBlockSize % Alignment != 0)
	{
		SizeToAllocate = SizeInBytes + Alignment;
	}

	// Work out what size block is needed and allocate one
	const uint32 UnitSize = SizeToUnitSize(SizeToAllocate);
	const uint32 Order = UnitSizeToOrder(UnitSize);
	const uint32 Offset = AllocateBlock(Order); // This is the offset in MinBlockSize units

	const uint32 AllocSize = uint32(OrderToUnitSize(Order) * MinBlockSize);
	const uint32 AllocationBlockOffset = uint32(Offset * MinBlockSize);
	uint32 Padding = 0;

	if (Alignment != 0 && AllocationBlockOffset % Alignment != 0)
	{
		uint32 AlignedBlockOffset = AlignArbitrary(AllocationBlockOffset, Alignment);
		Padding = AlignedBlockOffset - AllocationBlockOffset;

		check((Padding + SizeInBytes) <= AllocSize)
	}

	INCREASE_ALLOC_COUNTER(SpaceUsed, AllocSize);
	INCREASE_ALLOC_COUNTER(InternalFragmentation, Padding);

	TotalSizeUsed += AllocSize;

#if defined(UE_BUILD_DEBUG)
	if (SpaceUsed > PeakUsage)
	{
		PeakUsage = SpaceUsed;
	}
#endif
	const uint32 AlignedOffsetFromResourceBase = AllocationBlockOffset + Padding;
	check((AlignedOffsetFromResourceBase % Alignment) == 0);

	// Setup the info that this allocator
	FD3D12BuddyAllocatorPrivateData& PrivateData = ResourceLocation.GetBuddyAllocatorPrivateData();
	PrivateData.Order = Order;
	PrivateData.Offset = Offset;

	ResourceLocation.SetType(FD3D12ResourceLocation::ResourceLocationType::eSubAllocation);
	ResourceLocation.SetAllocator((FD3D12BaseAllocatorType*)this);
	ResourceLocation.SetSize(SizeInBytes);

	if (AllocationStrategy == eBuddyAllocationStrategy::kManualSubAllocationStrategy)
	{
		ResourceLocation.SetOffsetFromBaseOfResource(AlignedOffsetFromResourceBase);
		ResourceLocation.SetResource(BackingResource);
		ResourceLocation.SetGPUVirtualAddress(BackingResource->GetGPUVirtualAddress() + AlignedOffsetFromResourceBase);

		if (IsCPUWritable(HeapType))
		{
			ResourceLocation.SetMappedBaseAddress((uint8*)BackingResource->GetResourceBaseAddress() + AlignedOffsetFromResourceBase);
		}
	}
	else
	{
		// Place resources are intialized elsewhere
	}

	// track the allocation
#if !PLATFORM_WINDOWS
	LLM(FLowLevelMemTracker::Get().OnLowLevelAlloc(ELLMTracker::Default, &ResourceLocation, SizeInBytes));
	// Note: Disabling this LLM hook for Windows is due to a work-around in the way that d3d12 buffers are tracked
	// by LLM. LLM tracks buffer data in the UpdateBufferStats function because that is the easiest place to ensure that LLM
	// can be updated whenever a buffer is created or released. Unfortunately, some buffers allocate from this allocator
	// which means that the memory would be counted twice. Because of this the tracking had to be disabled here.
	// This does mean that non-buffer memory that goes through this allocator won't be tracked, so this does need a better solution.
	// see UpdateBufferStats for a more detailed explanation.
#endif
}

bool FD3D12BuddyAllocator::TryAllocate(uint32 SizeInBytes, uint32 Alignment, FD3D12ResourceLocation& ResourceLocation)
{
	FScopeLock Lock(&CS);

	if (CanAllocate(SizeInBytes, Alignment))
	{
		Allocate(SizeInBytes, Alignment, ResourceLocation);
		return true;
	}
	else
	{
		INCREASE_ALLOC_COUNTER(FailedAllocationSpace, SizeInBytes);
		return false;
	}
}

void FD3D12BuddyAllocator::Deallocate(FD3D12ResourceLocation& ResourceLocation)
{
	check(IsOwner(ResourceLocation));
	// Blocks are cleaned up async so need a lock
	FScopeLock Lock(&CS);

	FD3D12Adapter* Adapter = GetParentDevice()->GetParentAdapter();
	FD3D12Fence& FrameFence = Adapter->GetFrameFence();

	DeferredDeletionQueue.AddUninitialized();
	RetiredBlock& Block = DeferredDeletionQueue.Last();
	Block.FrameFence = FrameFence.GetCurrentFence();
	FD3D12BuddyAllocatorPrivateData& PrivateData = ResourceLocation.GetBuddyAllocatorPrivateData();
	Block.Data.Order = PrivateData.Order;
	Block.Data.Offset = PrivateData.Offset;

#if defined(UE_BUILD_DEBUG)
	Block.Padding = uint32(OrderToUnitSize(Block.Data.Order) * MinBlockSize) - ResourceLocation.GetSize();
#endif

	if (ResourceLocation.GetResource()->IsPlacedResource())
	{
		Block.PlacedResource = ResourceLocation.GetResource();
	}

	INCREASE_ALLOC_COUNTER(NumBlocksInDeferredDeletionQueue, 1);

	// track the allocation
#if !PLATFORM_WINDOWS
	// Note: Disabling this LLM hook for Windows is due to a work-around in the way that d3d12 buffers are tracked
	// by LLM. LLM tracks buffer data in the UpdateBufferStats function because that is the easiest place to ensure that LLM
	// can be updated whenever a buffer is created or released. Unfortunately, some buffers allocate from this allocator
	// which means that the memory would be counted twice. Because of this the tracking had to be disabled here.
	// This does mean that non-buffer memory that goes through this allocator won't be tracked, so this does need a better solution.
	// see UpdateBufferStats for a more detailed explanation.
	LLM(FLowLevelMemTracker::Get().OnLowLevelFree(ELLMTracker::Default, &ResourceLocation));
#endif
}

void FD3D12BuddyAllocator::DeallocateInternal(RetiredBlock& Block)
{
	DeallocateBlock(Block.Data.Offset, Block.Data.Order);

	const uint32 Size = uint32(OrderToUnitSize(Block.Data.Order) * MinBlockSize);
	DECREASE_ALLOC_COUNTER(SpaceUsed, Size);
	DECREASE_ALLOC_COUNTER(InternalFragmentation, Block.Padding);

	TotalSizeUsed -= Size;

	if (AllocationStrategy == eBuddyAllocationStrategy::kPlacedResourceStrategy)
	{
		// Release the resource
		check(Block.PlacedResource != nullptr);
		Block.PlacedResource->Release();
		Block.PlacedResource = nullptr;
	}
};

void FD3D12BuddyAllocator::CleanUpAllocations()
{
	FScopeLock Lock(&CS);

	FD3D12Adapter* Adapter = GetParentDevice()->GetParentAdapter();
	FD3D12Fence& FrameFence = Adapter->GetFrameFence();

	uint32 PopCount = 0;
	for (int32 i = 0; i < DeferredDeletionQueue.Num(); i++)
	{
		RetiredBlock& Block = DeferredDeletionQueue[i];

		if (FrameFence.IsFenceComplete(Block.FrameFence))
		{
			DeallocateInternal(Block);
			DECREASE_ALLOC_COUNTER(NumBlocksInDeferredDeletionQueue, 1);
			PopCount = i + 1;
		}
		else
		{
			break;
		}
	}

	if (PopCount)
	{
		// clear out all of the released blocks, don't allow the array to shrink
		DeferredDeletionQueue.RemoveAt(0, PopCount, false);
	}
}

void FD3D12BuddyAllocator::ReleaseAllResources()
{
	LLM_SCOPED_PAUSE_TRACKING_FOR_TRACKER(ELLMTracker::Default, ELLMAllocType::System);

	for (RetiredBlock& Block : DeferredDeletionQueue)
	{
		DeallocateInternal(Block);
		DECREASE_ALLOC_COUNTER(NumBlocksInDeferredDeletionQueue, 1);
	}

	DeferredDeletionQueue.Empty();

	if (BackingResource)
	{
		ensure(BackingResource->GetRefCount() == 1 || GNumExplicitGPUsForRendering > 1);
		BackingResource = nullptr;
	}

	if (BackingHeap)
	{
		BackingHeap->Destroy();
	}
}

void FD3D12BuddyAllocator::DumpAllocatorStats(class FOutputDevice& Ar)
{
#if defined(UE_BUILD_DEBUG)
	FBufferedOutputDevice BufferedOutput;
	{
		// This is the memory tracked inside individual allocation pools
		FD3D12DynamicRHI* D3DRHI = FD3D12DynamicRHI::GetD3DRHI();
		FName categoryName(&DebugName.GetCharArray()[0]);

		BufferedOutput.CategorizedLogf(categoryName, ELogVerbosity::Log, TEXT(""));
		BufferedOutput.CategorizedLogf(categoryName, ELogVerbosity::Log, TEXT("Heap Size | MinBlock Size | Space Used | Peak Usage | Unpooled Allocations | Internal Fragmentation | Blocks in Deferred Delete Queue "));
		BufferedOutput.CategorizedLogf(categoryName, ELogVerbosity::Log, TEXT("----------"));

		BufferedOutput.CategorizedLogf(categoryName, ELogVerbosity::Log, TEXT("% 10i % 10i % 16i % 12i % 13i % 8i % 10I"),
			MaxBlockSize,
			MinBlockSize,
			SpaceUsed,
			PeakUsage,
			FailedAllocationSpace,
			InternalFragmentation,
			NumBlocksInDeferredDeletionQueue);
	}

	BufferedOutput.RedirectTo(Ar);
#endif
}

bool FD3D12BuddyAllocator::CanAllocate(uint32 size, uint32 alignment)
{
	if (TotalSizeUsed == MaxBlockSize)
	{
		return false;
	}

	uint32 sizeToAllocate = size;
	// If the alignment doesn't match the block size
	if (alignment != 0 && MinBlockSize % alignment != 0)
	{
		sizeToAllocate = size + alignment;
	}

	uint32 blockSize = MaxBlockSize;

	for (int32 i = FreeBlocks.Num() - 1; i >= 0; i--)
	{
		if (FreeBlocks[i].Num() && blockSize >= sizeToAllocate)
		{
			return true;
		}

		// Halve the block size;
		blockSize = blockSize >> 1;

		if (blockSize < sizeToAllocate) return false;
	}
	return false;
}

void FD3D12BuddyAllocator::Reset()
{
	// Clear the free blocks collection
	FreeBlocks.Empty();

	// Initialize the pool with a free inner block of max inner block size
	FreeBlocks.SetNum(MaxOrder + 1);
	FreeBlocks[MaxOrder].Add((uint32)0);
}

//-----------------------------------------------------------------------------
//	Multi-Buddy Allocator
//-----------------------------------------------------------------------------

FD3D12MultiBuddyAllocator::FD3D12MultiBuddyAllocator(FD3D12Device* ParentDevice,
	FRHIGPUMask VisibleNodes,
	const FString& Name,
	eBuddyAllocationStrategy InAllocationStrategy,
	D3D12_HEAP_TYPE HeapType,
	D3D12_HEAP_FLAGS InHeapFlags,
	D3D12_RESOURCE_FLAGS Flags,
	uint32 MaxSizeForPooling,
	uint32 InAllocatorID,
	uint32 InMaxBlockSize,
	uint32 InMinBlockSize)
	: FD3D12ResourceAllocator(ParentDevice, VisibleNodes, Name, HeapType, Flags, MaxSizeForPooling)
	, AllocationStrategy(InAllocationStrategy)
	, HeapFlags(InHeapFlags)
	, MaxBlockSize(InMaxBlockSize)
	, MinBlockSize(InMinBlockSize)
	, AllocatorID(InAllocatorID)
{}

FD3D12MultiBuddyAllocator::~FD3D12MultiBuddyAllocator()
{
	Destroy();
}

bool FD3D12MultiBuddyAllocator::TryAllocate(uint32 SizeInBytes, uint32 Alignment, FD3D12ResourceLocation& ResourceLocation)
{
	FScopeLock Lock(&CS);

	for (int32 i = 0; i < Allocators.Num(); i++)
	{
		if (Allocators[i]->TryAllocate(SizeInBytes, Alignment, ResourceLocation))
		{
			return true;
		}
	}

	Allocators.Add(CreateNewAllocator());
	return Allocators.Last()->TryAllocate(SizeInBytes, Alignment, ResourceLocation);
}

void FD3D12MultiBuddyAllocator::Deallocate(FD3D12ResourceLocation& ResourceLocation)
{
	//The sub-allocators should handle the deallocation
	check(false);
}

FD3D12BuddyAllocator* FD3D12MultiBuddyAllocator::CreateNewAllocator()
{
	return new FD3D12BuddyAllocator(GetParentDevice(),
		GetVisibilityMask(),
		DebugName,
		AllocationStrategy,
		HeapType,
		HeapFlags,
		ResourceFlags,
		MaximumAllocationSizeForPooling,
		AllocatorID,
		MaxBlockSize,
		MinBlockSize);
}

void FD3D12MultiBuddyAllocator::Initialize()
{
	Allocators.Add(CreateNewAllocator());
}

void FD3D12MultiBuddyAllocator::Destroy()
{
	ReleaseAllResources();
}

void FD3D12MultiBuddyAllocator::CleanUpAllocations()
{
	FScopeLock Lock(&CS);

	for (auto*& Allocator : Allocators)
	{
		Allocator->CleanUpAllocations();
	}

	// Trim empty allocators
	for (int32 i = (Allocators.Num() - 1); i >= 0; i--)
	{
		if (Allocators[i]->IsEmpty())
		{
			Allocators[i]->Destroy();
			delete(Allocators[i]);
			Allocators.RemoveAt(i);
		}
	}
}

void FD3D12MultiBuddyAllocator::DumpAllocatorStats(class FOutputDevice& Ar)
{
	//TODO
}

void FD3D12MultiBuddyAllocator::ReleaseAllResources()
{
	for (int32 i = (Allocators.Num() - 1); i >= 0; i--)
	{
		Allocators[i]->Destroy();
		delete(Allocators[i]);
	}

	Allocators.Empty();
}

void FD3D12MultiBuddyAllocator::Reset()
{

}

//-----------------------------------------------------------------------------
//	Bucket Allocator
//-----------------------------------------------------------------------------
FD3D12BucketAllocator::FD3D12BucketAllocator(FD3D12Device* ParentDevice,
	FRHIGPUMask VisibleNodes,
	const FString& Name,
	D3D12_HEAP_TYPE HeapType,
	D3D12_RESOURCE_FLAGS Flags,
	uint64 InBlockRetentionFrameCount) :
	FD3D12ResourceAllocator(ParentDevice, VisibleNodes, Name, HeapType, Flags, 32 * 1024 * 1024),
	BlockRetentionFrameCount(InBlockRetentionFrameCount)
{}

bool FD3D12BucketAllocator::TryAllocate(uint32 SizeInBytes, uint32 Alignment, FD3D12ResourceLocation& ResourceLocation)
{
	FScopeLock Lock(&CS);

	FD3D12Adapter* Adapter = GetParentDevice()->GetParentAdapter();

	// Size cannot be smaller than the requested alignment
	SizeInBytes = FMath::Max(SizeInBytes, Alignment);

	uint32 Bucket = BucketFromSize(SizeInBytes, BucketShift);
	check(Bucket < NumBuckets);

	uint32 BlockSize = BlockSizeFromBufferSize(SizeInBytes, BucketShift);

	// If some odd alignment is requested, make sure the block can fulfill it.
	if (BlockSize % Alignment != 0)
	{
		const uint32 AlignedSizeInBytes = SizeInBytes + Alignment;
		Bucket = BucketFromSize(AlignedSizeInBytes, BucketShift);
		BlockSize = BlockSizeFromBufferSize(AlignedSizeInBytes, BucketShift);
	}

	FD3D12BlockAllocatorPrivateData& Block = ResourceLocation.GetBlockAllocatorPrivateData();

	// See if a block is already available in the bucket
	if (AvailableBlocks[Bucket].Dequeue(Block))
	{
		check(Block.ResourceHeap);
	}
	else
	{
		// No blocks of the requested size are available so make one
		FD3D12Resource* Resource = nullptr;
		void* BaseAddress = nullptr;

		// Allocate a block
		check(BlockSize >= SizeInBytes);

		if (FAILED(Adapter->CreateBuffer(HeapType, GetGPUMask(), GetVisibilityMask(), SizeInBytes < MIN_HEAP_SIZE ? MIN_HEAP_SIZE : SizeInBytes, &Resource, TEXT("BucketAllocator"), ResourceFlags)))
		{
			return false;
		}

		// Track the resource so we know when to delete it
		SubAllocatedResources.Add(Resource);

		if (IsCPUWritable(HeapType))
		{
			BaseAddress = Resource->Map();
			check(BaseAddress);
			check(BaseAddress == (uint8*)(((uint64)BaseAddress + Alignment - 1) & ~((uint64)Alignment - 1)));
		}

		// Init the block we will return
		Block.BucketIndex = Bucket;
		Block.Offset = 0;
		Block.ResourceHeap = Resource;
		Block.ResourceHeap->AddRef();

		// Chop up the rest of the resource into reusable blocks
		if (BlockSize < MIN_HEAP_SIZE)
		{
			// Create additional available blocks that can be sub-allocated from the same resource
			for (uint32 Offset = BlockSize; Offset <= MIN_HEAP_SIZE - BlockSize; Offset += BlockSize)
			{
				FD3D12BlockAllocatorPrivateData NewBlock = {};
				NewBlock.BucketIndex = Bucket;
				NewBlock.Offset = Offset;
				NewBlock.ResourceHeap = Resource;
				NewBlock.ResourceHeap->AddRef();

				// Add the bucket to the available list
				AvailableBlocks[Bucket].Enqueue(NewBlock);
			}
		}
	}

	uint64 AlignedBlockOffset = Block.Offset;
	if (Alignment != 0 && AlignedBlockOffset % Alignment != 0)
	{
		AlignedBlockOffset = AlignArbitrary(AlignedBlockOffset, Alignment);
	}

	ResourceLocation.SetType(FD3D12ResourceLocation::ResourceLocationType::eSubAllocation);
	ResourceLocation.SetAllocator((FD3D12BaseAllocatorType*)this);
	ResourceLocation.SetResource(Block.ResourceHeap);
	ResourceLocation.SetSize(SizeInBytes);
	ResourceLocation.SetOffsetFromBaseOfResource(AlignedBlockOffset);
	ResourceLocation.SetGPUVirtualAddress(Block.ResourceHeap->GetGPUVirtualAddress() + AlignedBlockOffset);

	if (IsCPUWritable(HeapType))
	{
		ResourceLocation.SetMappedBaseAddress((void*)((uint64)Block.ResourceHeap->GetResourceBaseAddress() + AlignedBlockOffset));
	}

	// Check that when the offset is aligned that it doesn't go passed the end of the block
	check(ResourceLocation.GetOffsetFromBaseOfResource() - Block.Offset + SizeInBytes <= BlockSize);

	return true;
}

void FD3D12BucketAllocator::Deallocate(FD3D12ResourceLocation& ResourceLocation)
{
	FScopeLock Lock(&CS);

	FD3D12Adapter* Adapter = GetParentDevice()->GetParentAdapter();
	FD3D12Fence& FrameFence = Adapter->GetFrameFence();

	FD3D12BlockAllocatorPrivateData& Block = ResourceLocation.GetBlockAllocatorPrivateData();
	Block.FrameFence = FrameFence.GetCurrentFence();

	ExpiredBlocks.Enqueue(Block);
}

void FD3D12BucketAllocator::Initialize()
{

}

void FD3D12BucketAllocator::Destroy()
{
	ReleaseAllResources();
}
void FD3D12BucketAllocator::CleanUpAllocations()
{
	FScopeLock Lock(&CS);

	FD3D12Adapter* Adapter = GetParentDevice()->GetParentAdapter();
	FD3D12Fence& FrameFence = Adapter->GetFrameFence();

#if SUB_ALLOCATED_DEFAULT_ALLOCATIONS
	const static uint32 MinCleanupBucket = FMath::Max<uint32>(0, BucketFromSize(MIN_HEAP_SIZE, BucketShift) - 4);
#else
	const static uint32 MinCleanupBucket = 0;
#endif

	// Start at bucket 8 since smaller buckets are sub-allocated resources
	// and would be fragmented by deleting blocks
	for (uint32 bucket = MinCleanupBucket; bucket < NumBuckets; bucket++)
	{
		FD3D12BlockAllocatorPrivateData BlockInQueue = {};
		const uint32 RetentionCount = BlockRetentionFrameCount;

		const auto& Functor = [&FrameFence, RetentionCount](const FD3D12BlockAllocatorPrivateData& Block) { return FrameFence.IsFenceComplete(Block.FrameFence + RetentionCount); };
		while (AvailableBlocks[bucket].Dequeue(BlockInQueue, Functor))
		{
			SAFE_RELEASE(BlockInQueue.ResourceHeap);
		}
	}

	FD3D12BlockAllocatorPrivateData BlockInQueue = {};

	const auto& Functor = [&FrameFence](const FD3D12BlockAllocatorPrivateData& Block) { return FrameFence.IsFenceComplete(Block.FrameFence); };
	while (ExpiredBlocks.Dequeue(BlockInQueue, Functor))
	{
		// Add the bucket to the available list
		AvailableBlocks[BlockInQueue.BucketIndex].Enqueue(BlockInQueue);
	}
}

void FD3D12BucketAllocator::DumpAllocatorStats(class FOutputDevice& Ar)
{
	//TODO:
}
void FD3D12BucketAllocator::ReleaseAllResources()
{
	const static uint32 MinCleanupBucket = 0;

	// Start at bucket 8 since smaller buckets are sub-allocated resources
	// and would be fragmented by deleting blocks
	for (uint32 bucket = MinCleanupBucket; bucket < NumBuckets; bucket++)
	{
		FD3D12BlockAllocatorPrivateData Block = {};
		while (AvailableBlocks[bucket].Dequeue(Block))
		{
			SAFE_RELEASE(Block.ResourceHeap);
		}
	}

	FD3D12BlockAllocatorPrivateData Block = {};

	while (ExpiredBlocks.Dequeue(Block))
	{
		if (Block.BucketIndex >= MinCleanupBucket) //-V547
		{
			SAFE_RELEASE(Block.ResourceHeap);
		}
	}

	for (FD3D12Resource*& Resource : SubAllocatedResources)
	{
		Resource->Release();
		delete(Resource);
	}
}

void FD3D12BucketAllocator::Reset()
{

}

//-----------------------------------------------------------------------------
//	Dynamic Buffer Allocator
//-----------------------------------------------------------------------------

FD3D12DynamicHeapAllocator::FD3D12DynamicHeapAllocator(FD3D12Adapter* InParent, FD3D12Device* InParentDevice, const FString& InName, eBuddyAllocationStrategy InAllocationStrategy,
	uint32 InMaxSizeForPooling,
	uint32 InMaxBlockSize,
	uint32 InMinBlockSize)
	: FD3D12AdapterChild(InParent)
	, FD3D12MultiNodeGPUObject(InParentDevice->GetGPUMask(), FRHIGPUMask::All()), // Dynamic heaps are upload memory, thus they can be trivially visibile to all GPUs
#ifdef USE_BUCKET_ALLOCATOR
	Allocator(InParentDevice,
		GetVisibilityMask(),
		InName,
		D3D12_HEAP_TYPE_UPLOAD,
		D3D12_RESOURCE_FLAG_NONE,
		5)
#else
	Allocator(InParentDevice,
		GetVisibilityMask(),
		InName,
		InAllocationStrategy,
		D3D12_HEAP_TYPE_UPLOAD,
		D3D12_HEAP_FLAG_ALLOW_ONLY_BUFFERS,
		D3D12_RESOURCE_FLAG_NONE,
		InMaxSizeForPooling,
		ED3D12AllocatorID::DynamicHeapAllocator,
		InMaxBlockSize,
		InMinBlockSize)
#endif
{
}

void FD3D12DynamicHeapAllocator::Init()
{

}

void* FD3D12DynamicHeapAllocator::AllocUploadResource(uint32 Size, uint32 Alignment, FD3D12ResourceLocation& ResourceLocation)
{
	FD3D12Adapter* Adapter = GetParentAdapter();

	ResourceLocation.Clear();

	//TODO: For some reason 0 sized buffers are being created and then expected to have a resource
	if (Size == 0)
	{
		Size = 16;
	}
	
	//Work loads like infiltrator create enourmous amounts of buffer space in setup
	//clean up as we go as it can even run out of memory before the first frame.
	if (Adapter->GetDeferredDeletionQueue().QueueSize() > 128)
	{
		Adapter->GetDeferredDeletionQueue().ReleaseResources(true);
		Allocator.CleanUpAllocations();
	}
	
	if (Size <= Allocator.MaximumAllocationSizeForPooling)
	{
		if (Allocator.TryAllocate(Size, Alignment, ResourceLocation))
		{
			return ResourceLocation.GetMappedBaseAddress();
		}
	}

	FD3D12Resource* NewResource = nullptr;

	//Allocate Standalone
	VERIFYD3D12RESULT(Adapter->CreateBuffer(D3D12_HEAP_TYPE_UPLOAD, GetGPUMask(), GetVisibilityMask(), Size, &NewResource, TEXT("Stand Alone Upload Buffer")));

	ResourceLocation.AsStandAlone(NewResource, Size);

	return ResourceLocation.GetMappedBaseAddress();
}

void FD3D12DynamicHeapAllocator::CleanUpAllocations()
{
	Allocator.CleanUpAllocations();
}

void FD3D12DynamicHeapAllocator::Destroy()
{
	Allocator.Destroy();
}

//-----------------------------------------------------------------------------
//	Default Buffer Allocator
//-----------------------------------------------------------------------------

FD3D12DefaultBufferPool::FD3D12DefaultBufferPool(FD3D12Device* InParent, FD3D12AllocatorType* InAllocator)
	: FD3D12DeviceChild(InParent)
	, FD3D12MultiNodeGPUObject(InAllocator->GetGPUMask(), InAllocator->GetVisibilityMask())
	, Allocator(InAllocator)
{
}

void FD3D12DefaultBufferPool::CleanUpAllocations()
{
	Allocator->CleanUpAllocations();
}


// Grab a buffer from the available buffers or create a new buffer if none are available

void FD3D12DefaultBufferPool::AllocDefaultResource(const D3D12_RESOURCE_DESC& Desc, uint32 InUsage, FD3D12ResourceLocation& ResourceLocation, uint32 Alignment, const TCHAR* Name)
{
	FD3D12Device* Device = GetParentDevice();
	FD3D12Adapter* Adapter = Device->GetParentAdapter();

	// If the resource location owns a block, this will deallocate it.
	ResourceLocation.Clear();

	if (Desc.Width == 0)
	{
		return;
	}

#if D3D12_RHI_RAYTRACING
	// RayTracing acceleration structures must be created in a particular state and may never transition out of it.
	const D3D12_RESOURCE_STATES InitialState = (InUsage & BUF_AccelerationStructure)? D3D12_RESOURCE_STATE_RAYTRACING_ACCELERATION_STRUCTURE : D3D12_RESOURCE_STATE_GENERIC_READ;
#else
	const D3D12_RESOURCE_STATES InitialState = D3D12_RESOURCE_STATE_GENERIC_READ;
#endif

	const bool PoolResource = Desc.Width < Allocator->MaximumAllocationSizeForPooling/* && ((Desc.Width % (1024 * 64)) != 0)*/;

	if (PoolResource)
	{
		const bool bPlacedResource = (Allocator->GetAllocationStrategy() == kPlacedResourceStrategy);
		
		// Ensure we're allocating from the correct pool
		if (bPlacedResource)
		{
			// Writeable resources get separate ID3D12Resource* with their own resource state by using placed resources. Just make sure it's UAV, other flags are free to differ.
			check((Desc.Flags & Allocator->ResourceFlags & D3D12_RESOURCE_FLAG_ALLOW_UNORDERED_ACCESS) != 0);
		}
		else
		{
			// Read-only resources get suballocated from big resources, thus share ID3D12Resource* and resource state with other resources. Ensure it's suballocated from a resource with identical flags.
			check(Desc.Flags == Allocator->ResourceFlags);
		}
	
		if (Allocator->TryAllocate(Desc.Width, Alignment, ResourceLocation))
		{
			if (bPlacedResource)
			{
				check(ResourceLocation.GetResource() == nullptr);

				FD3D12Heap* BackingHeap = ((FD3D12BuddyAllocator*) ResourceLocation.GetAllocator())->GetBackingHeap();
				uint64 HeapOffset = ResourceLocation.GetAllocator()->GetAllocationOffsetInBytes(ResourceLocation.GetBuddyAllocatorPrivateData());

				FD3D12Resource* NewResource = nullptr;
				VERIFYD3D12RESULT(Adapter->CreatePlacedResource(Desc, BackingHeap, HeapOffset, InitialState, nullptr, &NewResource, Name));

				ResourceLocation.SetResource(NewResource);
			}
			else
			{
				// Nothing to do for suballocated resources
			}

			// Successfully sub-allocated
			return;
		}
	}

	// Allocate Standalone
	FD3D12Resource* NewResource = nullptr;
	VERIFYD3D12RESULT(Adapter->CreateBuffer(D3D12_HEAP_TYPE_DEFAULT, GetGPUMask(), GetVisibilityMask(), InitialState, Desc.Width, &NewResource, Name, Desc.Flags));

	ResourceLocation.AsStandAlone(NewResource, Desc.Width);
}

FD3D12DefaultBufferAllocator::FD3D12DefaultBufferAllocator(FD3D12Device* InParent, FRHIGPUMask VisibleNodes)
	: FD3D12DeviceChild(InParent)
	, FD3D12MultiNodeGPUObject(InParent->GetGPUMask(), VisibleNodes)
{
	FMemory::Memset(DefaultBufferPools, 0);
}

void FD3D12DefaultBufferAllocator::InitializeAllocator(EBufferPool PoolIndex, D3D12_RESOURCE_FLAGS Flags)
{
	FD3D12Device* Device = GetParentDevice();
	FD3D12AllocatorType* Allocator = nullptr;

#ifdef USE_BUCKET_ALLOCATOR
	const FString Name(L"Default Buffer Bucket Allocator");
	Allocator = new FD3D12BucketAllocator(Device,
		GetVisibilityMask(),
		Name,
		D3D12_HEAP_TYPE_DEFAULT,
		Desc.Flags,
		5);
#else
	const FString Name(L"Default Buffer Multi Buddy Allocator");
	if (PoolIndex == EBufferPool::UAV)
	{
		Allocator = new FD3D12MultiBuddyAllocator(Device,
			GetVisibilityMask(),
			Name,
			kPlacedResourceStrategy,
			D3D12_HEAP_TYPE_DEFAULT,
			D3D12_HEAP_FLAG_ALLOW_ONLY_BUFFERS | D3D12RHI_HEAP_FLAG_ALLOW_INDIRECT_BUFFERS,
			Flags,
			DEFAULT_BUFFER_POOL_MAX_ALLOC_SIZE,
			ED3D12AllocatorID::DefaultBufferAllocator,
			DEFAULT_BUFFER_POOL_SIZE,
			MIN_PLACED_BUFFER_SIZE);
	}
	else
	{
		Allocator = new FD3D12MultiBuddyAllocator(Device,
			GetVisibilityMask(),
			Name,
			kManualSubAllocationStrategy,
			D3D12_HEAP_TYPE_DEFAULT,
			D3D12_HEAP_FLAG_ALLOW_ONLY_BUFFERS,
			Flags,
			DEFAULT_BUFFER_POOL_MAX_ALLOC_SIZE,
			ED3D12AllocatorID::DefaultBufferAllocator,
			DEFAULT_BUFFER_POOL_SIZE,
			16);
	}
#endif

	DefaultBufferPools[(uint32) PoolIndex] = new FD3D12DefaultBufferPool(Device, Allocator);
}

// Grab a buffer from the available buffers or create a new buffer if none are available
void FD3D12DefaultBufferAllocator::AllocDefaultResource(const D3D12_RESOURCE_DESC& Desc, uint32 InUsage, FD3D12ResourceLocation& ResourceLocation, uint32 Alignment, const TCHAR* Name)
{
	EBufferPool PoolIndex = GetBufferPool(Desc.Flags);
	check(PoolIndex < EBufferPool::Count);

	if (DefaultBufferPools[(uint32) PoolIndex] == nullptr)
	{
		InitializeAllocator(PoolIndex, Desc.Flags);
	}

	DefaultBufferPools[(uint32) PoolIndex]->AllocDefaultResource(Desc, InUsage, ResourceLocation, Alignment, Name);
}

void FD3D12DefaultBufferAllocator::FreeDefaultBufferPools()
{
	for (FD3D12DefaultBufferPool*& DefaultBufferPool : DefaultBufferPools)
	{
		if (DefaultBufferPool)
		{
			DefaultBufferPool->CleanUpAllocations();

			delete DefaultBufferPool;
			DefaultBufferPool = nullptr;
		}
	}
}

void FD3D12DefaultBufferAllocator::CleanupFreeBlocks()
{
	for (FD3D12DefaultBufferPool* DefaultBufferPool : DefaultBufferPools)
	{
		if (DefaultBufferPool)
		{
			DefaultBufferPool->CleanUpAllocations();
		}
	}
}

//-----------------------------------------------------------------------------
//	Texture Allocator
//-----------------------------------------------------------------------------

#if D3D12RHI_SEGREGATED_TEXTURE_ALLOC
FD3D12TextureAllocatorPool::FD3D12TextureAllocatorPool(FD3D12Device* Device, FRHIGPUMask VisibilityNode) :
	FD3D12DeviceChild(Device),
	FD3D12MultiNodeGPUObject(Device->GetGPUMask(), VisibilityNode),
	ReadOnlyTexturePool(
		Device,
		VisibilityNode,
		D3D12_HEAP_TYPE_DEFAULT,
		D3D12_HEAP_FLAG_ALLOW_ONLY_NON_RT_DS_TEXTURES,
		GD3D12ReadOnlyTextureAllocatorMinPoolSize,
		GD3D12ReadOnlyTextureAllocatorMinNumToPool,
		GD3D12ReadOnlyTextureAllocatorMaxPoolSize)
{
}

HRESULT FD3D12TextureAllocatorPool::AllocateTexture(
	D3D12_RESOURCE_DESC Desc,
	const D3D12_CLEAR_VALUE* ClearValue,
	uint8 UEFormat,
	FD3D12ResourceLocation& TextureLocation,
	const D3D12_RESOURCE_STATES InitialState,
	const TCHAR* Name)
{
	HRESULT RetCode = S_OK;
	FD3D12Resource* NewResource = nullptr;
	FD3D12Device* Device = GetParentDevice();
	FD3D12Adapter* Adapter = Device->GetParentAdapter();

	TextureLocation.Clear();

	if (!(Desc.Flags & D3D12_RESOURCE_FLAG_ALLOW_RENDER_TARGET ||
		Desc.Flags & D3D12_RESOURCE_FLAG_ALLOW_DEPTH_STENCIL ||
		Desc.Flags & D3D12_RESOURCE_FLAG_ALLOW_UNORDERED_ACCESS) &&
		Desc.SampleDesc.Count == 1)
	{
		// The top mip level must be less than 64 KB to use 4 KB alignment
		Desc.Alignment = TextureCanBe4KAligned(Desc, UEFormat) ?
			D3D12_SMALL_RESOURCE_PLACEMENT_ALIGNMENT :
			D3D12_DEFAULT_RESOURCE_PLACEMENT_ALIGNMENT;
		const D3D12_RESOURCE_ALLOCATION_INFO Info = Device->GetDevice()->GetResourceAllocationInfo(0, 1, &Desc);

		TRefCountPtr<FD3D12SegHeap> BackingHeap;
		const uint32 Offset = ReadOnlyTexturePool.Allocate(Info.SizeInBytes, Info.Alignment, BackingHeap);

		if (Offset != FD3D12SegListAllocator::InvalidOffset)
		{
			RetCode = Adapter->CreatePlacedResource(Desc, BackingHeap.GetReference(), Offset, InitialState, ClearValue, &NewResource, Name, false);
			if (SUCCEEDED(RetCode))
			{
				FD3D12SegListAllocatorPrivateData& PrivateData = TextureLocation.GetSegListAllocatorPrivateData();
				PrivateData.Offset = Offset;

				TextureLocation.SetType(FD3D12ResourceLocation::ResourceLocationType::eSubAllocation);
				TextureLocation.SetSegListAllocator(&ReadOnlyTexturePool);
				TextureLocation.SetSize(Info.SizeInBytes);
				TextureLocation.SetOffsetFromBaseOfResource(Offset);
				TextureLocation.SetResource(NewResource);
			}
			return RetCode;
		}
	}

	const D3D12_HEAP_PROPERTIES HeapProps = CD3DX12_HEAP_PROPERTIES(D3D12_HEAP_TYPE_DEFAULT, GetGPUMask().GetNative(), GetVisibilityMask().GetNative());
	Desc.Alignment = 0;
	RetCode = Adapter->CreateCommittedResource(Desc, GetGPUMask(), HeapProps, InitialState, ClearValue, &NewResource, Name, false);

	TextureLocation.SetType(FD3D12ResourceLocation::ResourceLocationType::eStandAlone);
	TextureLocation.SetResource(NewResource);
	return RetCode;
}
#else
FD3D12TextureAllocator::FD3D12TextureAllocator(FD3D12Device* Device,
	FRHIGPUMask VisibleNodes,
	const FString& Name,
	uint32 HeapSize,
	D3D12_HEAP_FLAGS Flags) :
	FD3D12MultiBuddyAllocator(Device,
		VisibleNodes,
		Name,
		kPlacedResourceStrategy,
		D3D12_HEAP_TYPE_DEFAULT,
		Flags | D3D12_HEAP_FLAG_DENY_BUFFERS,
		D3D12_RESOURCE_FLAG_NONE,
		D3D12_DEFAULT_RESOURCE_PLACEMENT_ALIGNMENT,
		ED3D12AllocatorID::TextureAllocator,
		HeapSize,
		D3D12_SMALL_RESOURCE_PLACEMENT_ALIGNMENT)
{
	// Inform the texture streaming system of this heap so that it correctly accounts for placed textures
	FD3D12DynamicRHI::GetD3DRHI()->UpdataTextureMemorySize((MaxBlockSize / 1024));
}

FD3D12TextureAllocator::~FD3D12TextureAllocator()
{
	FD3D12DynamicRHI::GetD3DRHI()->UpdataTextureMemorySize(-int32(MaxBlockSize / 1024));
}

HRESULT FD3D12TextureAllocator::AllocateTexture(D3D12_RESOURCE_DESC Desc, const D3D12_CLEAR_VALUE* ClearValue, FD3D12ResourceLocation& TextureLocation, const D3D12_RESOURCE_STATES InitialState, const TCHAR* Name)
{
	FD3D12Device* Device = GetParentDevice();
	FD3D12Adapter* Adapter = Device->GetParentAdapter();

	HRESULT hr = S_OK;
	FD3D12Resource* NewResource = nullptr;

	TextureLocation.Clear();

	D3D12_RESOURCE_ALLOCATION_INFO Info = Device->GetDevice()->GetResourceAllocationInfo(0, 1, &Desc);

	if (Info.SizeInBytes < D3D12_DEFAULT_RESOURCE_PLACEMENT_ALIGNMENT)
	{
		if (TryAllocate(Info.SizeInBytes, Info.Alignment, TextureLocation))
		{
			FD3D12Heap* BackingHeap = ((FD3D12BuddyAllocator*)TextureLocation.GetAllocator())->GetBackingHeap();
			uint64 HeapOffset = TextureLocation.GetAllocator()->GetAllocationOffsetInBytes(TextureLocation.GetBuddyAllocatorPrivateData());

			hr = Adapter->CreatePlacedResource(Desc, BackingHeap, HeapOffset, InitialState, ClearValue, &NewResource, Name, false);
	
			TextureLocation.SetType(FD3D12ResourceLocation::ResourceLocationType::eSubAllocation);
			TextureLocation.SetResource(NewResource);
	
			return hr;
		}
	}

	// Request default alignment for stand alone textures
	Desc.Alignment = 0;
	const D3D12_HEAP_PROPERTIES HeapProps = CD3DX12_HEAP_PROPERTIES(D3D12_HEAP_TYPE_DEFAULT, GetGPUMask().GetNative(), (uint32)GetVisibilityMask().GetNative());

	hr = Adapter->CreateCommittedResource(Desc, GetGPUMask(), HeapProps, InitialState, ClearValue, &NewResource, Name, false);

	TextureLocation.SetType(FD3D12ResourceLocation::ResourceLocationType::eStandAlone);
	TextureLocation.SetResource(NewResource);

	return hr;
}

FD3D12TextureAllocatorPool::FD3D12TextureAllocatorPool(FD3D12Device* Device, FRHIGPUMask VisibilityNode) :
	FD3D12DeviceChild(Device),
	FD3D12MultiNodeGPUObject(Device->GetGPUMask(), VisibilityNode),
	ReadOnlyTexturePool(Device, VisibilityNode, FString(L"Small Read-Only Texture allocator"), TEXTURE_POOL_SIZE, D3D12_HEAP_FLAG_ALLOW_ONLY_NON_RT_DS_TEXTURES)
{};

HRESULT FD3D12TextureAllocatorPool::AllocateTexture(D3D12_RESOURCE_DESC Desc, const D3D12_CLEAR_VALUE* ClearValue, uint8 UEFormat, FD3D12ResourceLocation& TextureLocation, const D3D12_RESOURCE_STATES InitialState, const TCHAR* Name)
{
	// 4KB alignment is only available for read only textures
	if ((Desc.Flags & D3D12_RESOURCE_FLAG_ALLOW_RENDER_TARGET ||
		Desc.Flags & D3D12_RESOURCE_FLAG_ALLOW_DEPTH_STENCIL ||
		Desc.Flags & D3D12_RESOURCE_FLAG_ALLOW_UNORDERED_ACCESS) == false &&
		Desc.SampleDesc.Count == 1)// Multi-Sample texures have much larger alignment requirements (4MB vs 64KB)
	{
		// The top mip level must be less than 64k
		if (TextureCanBe4KAligned(Desc, UEFormat))
		{
			Desc.Alignment = D3D12_SMALL_RESOURCE_PLACEMENT_ALIGNMENT; // request 4k alignment
			return ReadOnlyTexturePool.AllocateTexture(Desc, ClearValue, TextureLocation, InitialState, Name);
		}
	}

	FD3D12Adapter* Adapter = GetParentDevice()->GetParentAdapter();
	FD3D12Resource* Resource = nullptr;

	const D3D12_HEAP_PROPERTIES HeapProps = CD3DX12_HEAP_PROPERTIES(D3D12_HEAP_TYPE_DEFAULT, GetGPUMask().GetNative(), GetVisibilityMask().GetNative());
	HRESULT hr = Adapter->CreateCommittedResource(Desc, GetGPUMask(), HeapProps, InitialState, ClearValue, &Resource, Name, false);

	TextureLocation.SetType(FD3D12ResourceLocation::ResourceLocationType::eStandAlone);
	TextureLocation.SetResource(Resource);

	return hr;
}
#endif

//-----------------------------------------------------------------------------
//	Fast Allocation
//-----------------------------------------------------------------------------

FD3D12FastAllocator::FD3D12FastAllocator(FD3D12Device* Parent, FRHIGPUMask VisibiltyMask, D3D12_HEAP_TYPE InHeapType, uint32 PageSize)
	: FD3D12DeviceChild(Parent)
	, FD3D12MultiNodeGPUObject(Parent->GetGPUMask(), VisibiltyMask)
	, PagePool(Parent, VisibiltyMask, InHeapType, PageSize)
	, CurrentAllocatorPage(nullptr)
{}

FD3D12FastAllocator::FD3D12FastAllocator(FD3D12Device* Parent, FRHIGPUMask VisibiltyMask, const D3D12_HEAP_PROPERTIES& InHeapProperties, uint32 PageSize)
	: FD3D12DeviceChild(Parent)
	, FD3D12MultiNodeGPUObject(Parent->GetGPUMask(), VisibiltyMask)
	, PagePool(Parent, VisibiltyMask, InHeapProperties, PageSize)
	, CurrentAllocatorPage(nullptr)
{}

void* FD3D12FastAllocator::Allocate(uint32 Size, uint32 Alignment, class FD3D12ResourceLocation* ResourceLocation)
{
	// Check to make sure our assumption that we don't need a ResourceLocation->Clear() here is valid.
	checkf(!ResourceLocation->IsValid(), TEXT("The supplied resource location already has a valid resource. You should Clear() it first or it may leak."));

	if (Size > PagePool.GetPageSize())
	{
		FD3D12Adapter* Adapter = GetParentDevice()->GetParentAdapter();

		//Allocations are 64k aligned
		if (Alignment)
		{
			Alignment = (D3D_BUFFER_ALIGNMENT % Alignment) == 0 ? 0 : Alignment;
		}

		FD3D12Resource* Resource = nullptr;
		VERIFYD3D12RESULT(Adapter->CreateBuffer(PagePool.GetHeapType(), GetGPUMask(), GetVisibilityMask(), Size + Alignment, &Resource, TEXT("Stand Alone Fast Allocation")));

		void* Data = nullptr;
		if (PagePool.IsCPUWritable())
		{
			Data = Resource->Map();
		}
		ResourceLocation->AsStandAlone(Resource, Size + Alignment);

		return Data;
	}
	else
	{
		FD3D12ScopeLock Lock(&CS);

		const uint32 Offset = (CurrentAllocatorPage) ? CurrentAllocatorPage->NextFastAllocOffset : 0;
		uint32 CurrentOffset = AlignArbitrary(Offset, Alignment);

		// See if there is room in the current pool
		if (CurrentAllocatorPage == nullptr || PagePool.GetPageSize() < CurrentOffset + Size)
		{
			if (CurrentAllocatorPage)
			{
				PagePool.ReturnFastAllocatorPage(CurrentAllocatorPage);
			}
			CurrentAllocatorPage = PagePool.RequestFastAllocatorPage();

			CurrentOffset = AlignArbitrary(CurrentAllocatorPage->NextFastAllocOffset, Alignment);
		}

		check(PagePool.GetPageSize() - Size >= CurrentOffset);

		// Create a FD3D12ResourceLocation representing a sub-section of the pool resource
		ResourceLocation->AsFastAllocation(CurrentAllocatorPage->FastAllocBuffer.GetReference(),
			Size,
			CurrentAllocatorPage->FastAllocBuffer->GetGPUVirtualAddress(),
			CurrentAllocatorPage->FastAllocData,
			CurrentOffset);

		CurrentAllocatorPage->NextFastAllocOffset = CurrentOffset + Size;

		check(ResourceLocation->GetMappedBaseAddress());
		return ResourceLocation->GetMappedBaseAddress();
	}
}

void FD3D12FastAllocator::CleanupPages(uint64 FrameLag)
{
	FD3D12ScopeLock Lock(&CS);
	PagePool.CleanupPages(FrameLag);
}

void FD3D12FastAllocator::Destroy()
{
	FD3D12ScopeLock Lock(&CS);
	if (CurrentAllocatorPage)
	{
		PagePool.ReturnFastAllocatorPage(CurrentAllocatorPage);
		CurrentAllocatorPage = nullptr;
	}

	PagePool.Destroy();
}

FD3D12FastAllocatorPagePool::FD3D12FastAllocatorPagePool(FD3D12Device* Parent, FRHIGPUMask VisibiltyMask, D3D12_HEAP_TYPE InHeapType, uint32 Size)
	: FD3D12DeviceChild(Parent)
	, FD3D12MultiNodeGPUObject(Parent->GetGPUMask(), VisibiltyMask)
	, PageSize(Size)
	, HeapProperties(CD3DX12_HEAP_PROPERTIES(InHeapType, Parent->GetGPUMask().GetNative(), VisibiltyMask.GetNative()))
{};

FD3D12FastAllocatorPagePool::FD3D12FastAllocatorPagePool(FD3D12Device* Parent, FRHIGPUMask VisibiltyMask, const D3D12_HEAP_PROPERTIES& InHeapProperties, uint32 Size)
	: FD3D12DeviceChild(Parent)
	, FD3D12MultiNodeGPUObject(Parent->GetGPUMask(), VisibiltyMask)
	, PageSize(Size)
	, HeapProperties(InHeapProperties)
{};

FD3D12FastAllocatorPage* FD3D12FastAllocatorPagePool::RequestFastAllocatorPage()
{
	FD3D12Device* Device = GetParentDevice();
	FD3D12Adapter* Adapter = Device->GetParentAdapter();
	FD3D12ManualFence& Fence = Adapter->GetFrameFence();

	const uint64 CompletedFence = Fence.UpdateLastCompletedFence();

	for (int32 Index = 0; Index < Pool.Num(); Index++)
	{
		FD3D12FastAllocatorPage* Page = Pool[Index];

		//If the GPU is done with it and no-one has a lock on it
		if (Page->FastAllocBuffer->GetRefCount() == 1 &&
			Page->FrameFence <= CompletedFence)
		{
			Page->Reset();
			Pool.RemoveAt(Index);
			return Page;
		}
	}

	FD3D12FastAllocatorPage* Page = new FD3D12FastAllocatorPage(PageSize);

	const D3D12_RESOURCE_STATES InitialState = DetermineInitialResourceState(HeapProperties.Type, &HeapProperties);
	VERIFYD3D12RESULT(Adapter->CreateBuffer(HeapProperties, GetGPUMask(), InitialState, PageSize, Page->FastAllocBuffer.GetInitReference(), TEXT("Fast Allocator Page")));
	Page->FastAllocBuffer->DoNotDeferDelete();

	Page->FastAllocData = Page->FastAllocBuffer->Map();

	return Page;
}

void FD3D12FastAllocatorPagePool::ReturnFastAllocatorPage(FD3D12FastAllocatorPage* Page)
{
	FD3D12Adapter* Adapter = GetParentDevice()->GetParentAdapter();
	FD3D12ManualFence& FrameFence = Adapter->GetFrameFence();

	// Extend the lifetime of these resources when in AFR as other nodes might be relying on this
	Page->FrameFence = FrameFence.GetCurrentFence();
	Pool.Add(Page);
}

void FD3D12FastAllocatorPagePool::CleanupPages(uint64 FrameLag)
{
	if (Pool.Num() <= GD3D12FastAllocatorMinPagesToRetain)
	{
		return;
	}

	FD3D12Adapter* Adapter = GetParentDevice()->GetParentAdapter();
	FD3D12ManualFence& FrameFence = Adapter->GetFrameFence();

	const uint64 CompletedFence = FrameFence.UpdateLastCompletedFence();

	// Pages get returned to end of list, so we'll look for pages to delete, starting from the LRU
	for (int32 Index = 0; Index < Pool.Num(); Index++)
	{
		FD3D12FastAllocatorPage* Page = Pool[Index];

		//If the GPU is done with it and no-one has a lock on it
		if (Page->FastAllocBuffer->GetRefCount() == 1 &&
			Page->FrameFence + FrameLag <= CompletedFence)
		{
			Pool.RemoveAt(Index);
			delete(Page);

			// Only release at most one page per frame			
			return;
		}
	}
}

void FD3D12FastAllocatorPagePool::Destroy()
{
	for (int32 i = 0; i < Pool.Num(); i++)
	{
		//check(Pool[i]->FastAllocBuffer->GetRefCount() == 1);
		{
			FD3D12FastAllocatorPage *Page = Pool[i];
			delete(Page);
			Page = nullptr;
		}
	}

	Pool.Empty();
}

FD3D12FastConstantAllocator::FD3D12FastConstantAllocator(FD3D12Device* Parent, FRHIGPUMask VisibiltyMask)
	: FD3D12DeviceChild(Parent)
	, FD3D12MultiNodeGPUObject(Parent->GetGPUMask(), VisibiltyMask)
	, UnderlyingResource(Parent)
	, Offset(64 * 1024) // Initial offset is at end of page so that first Allocate() call triggers a page allocation
	, PageSize(64 * 1024)
{
	check(PageSize % D3D12_CONSTANT_BUFFER_DATA_PLACEMENT_ALIGNMENT == 0);
}

#if USE_STATIC_ROOT_SIGNATURE
void* FD3D12FastConstantAllocator::Allocate(uint32 Bytes, FD3D12ResourceLocation& OutLocation, FD3D12ConstantBufferView* OutCBView)
#else
void* FD3D12FastConstantAllocator::Allocate(uint32 Bytes, FD3D12ResourceLocation& OutLocation)
#endif
{
	check(Bytes <= PageSize);

	const uint32 AlignedSize = Align(Bytes, D3D12_CONSTANT_BUFFER_DATA_PLACEMENT_ALIGNMENT);

	if (Offset + AlignedSize > PageSize)
	{
		Offset = 0;

		FD3D12Device* Device = GetParentDevice();
		FD3D12Adapter* Adapter = Device->GetParentAdapter();

		FD3D12DynamicHeapAllocator& Allocator = Adapter->GetUploadHeapAllocator(Device->GetGPUIndex());
		Allocator.AllocUploadResource(PageSize, DEFAULT_CONTEXT_UPLOAD_POOL_ALIGNMENT, UnderlyingResource);
	}

	OutLocation.AsFastAllocation(UnderlyingResource.GetResource(),
		AlignedSize,
		UnderlyingResource.GetGPUVirtualAddress(),
		UnderlyingResource.GetMappedBaseAddress(),
		Offset);

#if USE_STATIC_ROOT_SIGNATURE
	if (OutCBView)
	{
		OutCBView->Create(UnderlyingResource.GetGPUVirtualAddress() + Offset, AlignedSize);
	}
#endif

	Offset += AlignedSize;

	return OutLocation.GetMappedBaseAddress();
}

FD3D12SegHeap* FD3D12SegList::CreateBackingHeap(
	FD3D12Device* Parent,
	FRHIGPUMask VisibleNodeMask,
	D3D12_HEAP_TYPE HeapType,
	D3D12_HEAP_FLAGS HeapFlags)
{
	// CS can be unlocked at this point and re-locked before adding it to FreeHeaps
	// but doing so may cause multiple heaps to be created
	ID3D12Heap* D3DHeap;
	D3D12_HEAP_DESC Desc = {};
	Desc.SizeInBytes = HeapSize;
<<<<<<< HEAD
	Desc.Properties = CD3DX12_HEAP_PROPERTIES(HeapType, (uint32)Parent->GetGPUMask(), (uint32)VisibleNodeMask);
=======
	Desc.Properties = CD3DX12_HEAP_PROPERTIES(HeapType, Parent->GetGPUMask().GetNative(), VisibleNodeMask.GetNative());
>>>>>>> 69078e53
	Desc.Flags = HeapFlags;

	VERIFYD3D12RESULT(Parent->GetDevice()->CreateHeap(&Desc, IID_PPV_ARGS(&D3DHeap)));

	FD3D12SegHeap* Ret = new FD3D12SegHeap(Parent, VisibleNodeMask, D3DHeap, HeapSize, this, FreeHeaps.Num());
	FreeHeaps.Add(Ret);
	return Ret;
}

FD3D12SegListAllocator::FD3D12SegListAllocator(
	FD3D12Device* Parent,
	FRHIGPUMask VisibilityMask,
	D3D12_HEAP_TYPE InHeapType,
	D3D12_HEAP_FLAGS InHeapFlags,
	uint32 InMinPoolSize,
	uint32 InMinNumToPool,
	uint32 InMaxPoolSize)
	: FD3D12DeviceChild(Parent)
	, FD3D12MultiNodeGPUObject(Parent->GetGPUMask(), VisibilityMask)
	, HeapType(InHeapType)
	, HeapFlags(InHeapFlags)
	, MinPoolSize(InMinPoolSize)
	, MinNumToPool(InMinNumToPool)
	, MaxPoolSize(InMaxPoolSize)
#if D3D12RHI_SEGLIST_ALLOC_TRACK_WASTAGE
	, TotalBytesRequested(0)
#endif
{}

void FD3D12SegListAllocator::Deallocate(
	FD3D12Resource* PlacedResource,
	uint32 Offset,
	uint32 SizeInBytes)
{
	FD3D12Device* Device = this->GetParentDevice();
	FD3D12Adapter* Adapter = Device->GetParentAdapter();
	uint64 CurFenceValue = Adapter->GetFrameFence().GetCurrentFence();
	{
		FScopeLock Lock(&DeferredDeletionCS);

		check(FenceValues.Num() == DeferredDeletionQueue.Num());
		check(!FenceValues.Num() || FenceValues.Last() <= CurFenceValue);

		int32 LastIdx = FenceValues.Num() - 1;
		if (LastIdx < 0 || FenceValues[LastIdx] != CurFenceValue)
		{
			++LastIdx;
			FenceValues.Add(CurFenceValue);
			DeferredDeletionQueue.AddDefaulted();
		}
		new (DeferredDeletionQueue[LastIdx]) FRetiredBlock(PlacedResource, Offset, SizeInBytes);
	}
}

template <typename AllocX, typename AllocY>
void FD3D12SegListAllocator::FreeRetiredBlocks(TArray<TArray<FRetiredBlock, AllocX>, AllocY>& PendingDeletes)
{
	for (int32 Y = 0; Y < PendingDeletes.Num(); ++Y)
	{
		TArray<FRetiredBlock>& RetiredBlocks = PendingDeletes[Y];
		for (int32 X = 0; X < RetiredBlocks.Num(); ++X)
		{
			FRetiredBlock& Block = RetiredBlocks[X];
			FD3D12SegHeap* BackingHeap = static_cast<FD3D12SegHeap*>(Block.PlacedResource->GetHeap());
			check(Block.PlacedResource->GetRefCount() == 1);
			Block.PlacedResource->Release();
			FD3D12SegList* Owner = BackingHeap->OwnerList;
			check(!!Owner);
			Owner->FreeBlock(BackingHeap, Block.Offset);
			OnFree(Block.Offset, BackingHeap, Block.ResourceSize);
		}
	}
}

void FD3D12SegListAllocator::CleanUpAllocations()
{
	TArray<TArray<FRetiredBlock>, TInlineAllocator<1>> PendingDeletes;
	{
		int32 NumToRemove = 0;
		FD3D12Device* Device = this->GetParentDevice();
		FD3D12Adapter* Adapter = Device->GetParentAdapter();
		FD3D12Fence& FrameFence = Adapter->GetFrameFence();

		FScopeLock Lock(&DeferredDeletionCS);

		for (int32 Idx = 0; Idx < DeferredDeletionQueue.Num(); ++Idx)
		{
			if (FrameFence.IsFenceComplete(FenceValues[Idx]))
			{
				++NumToRemove;
				PendingDeletes.Add(MoveTemp(DeferredDeletionQueue[Idx]));
			}
			else
			{
				break;
			}
		}
		if (!!NumToRemove)
		{
			FenceValues.RemoveAt(0, NumToRemove);
			DeferredDeletionQueue.RemoveAt(0, NumToRemove);
		}
	}
	FreeRetiredBlocks(PendingDeletes);
}

void FD3D12SegListAllocator::Destroy()
{
	{
		FScopeLock Lock(&DeferredDeletionCS);
		check(FenceValues.Num() == DeferredDeletionQueue.Num());
		FreeRetiredBlocks(DeferredDeletionQueue);
		FenceValues.Empty();
		DeferredDeletionQueue.Empty();
		VerifyEmpty();
	}
	{
		FRWScopeLock Lock(SegListsRWLock, SLT_Write);
		for (auto& Pair : SegLists)
		{
			FD3D12SegList*& SegList = Pair.Value;
			check(!!SegList);
			delete SegList;
			SegList = nullptr;
		}
		SegLists.Empty();
	}
}
#if D3D12RHI_SEGLIST_ALLOC_TRACK_WASTAGE
void FD3D12SegListAllocator::VerifyEmpty()
{
	FScopeLock Lock(&SegListTrackedAllocationCS);
	if(SegListTrackedAllocations.Num() != 0)
	{
		UE_LOG(LogD3D12RHI, Warning, TEXT("Dumping leaked SegListAllocations\n"));
		for (FD3D12SegListAllocatorLeakTrack& LeakTrack : SegListTrackedAllocations)
		{
			DumpStack(LeakTrack);
		}
	}
<<<<<<< HEAD
	check(TotalBytesRequested == 0); //SegList was not properly freed. Run with d3d12.SegListTrackLeaks=1 to print callstacks of offending allocations
=======

	checkf(TotalBytesRequested == 0,
		TEXT("FD3D12SegListAllocator contains %lld allocated bytes but is expected to be empty. This likely means a memory leak. Use d3d12.SegListTrackLeaks=1 CVar to print allocations to the log."),
		(uint64)TotalBytesRequested);
>>>>>>> 69078e53
}


void FD3D12SegListAllocator::DumpStack(const FD3D12SegListAllocatorLeakTrack& LeakTrack)
{
	UE_LOG(LogD3D12RHI, Warning, TEXT("Leaking Allocation Heap %p Offset %d\nStack Dump\n"), LeakTrack.Heap, LeakTrack.Offset);
	for(uint32 Index = 0; Index < LeakTrack.StackDepth; ++Index)
	{
		const size_t STRING_SIZE = 16 * 1024;
		ANSICHAR StackTrace[STRING_SIZE];
		StackTrace[0] = 0;
		FPlatformStackWalk::ProgramCounterToHumanReadableString(Index, LeakTrack.Stack[Index], StackTrace, STRING_SIZE, 0);
		UE_LOG(LogD3D12RHI, Warning, TEXT("%d %S\n"), Index, StackTrace);
	}
}

void FD3D12SegListAllocator::OnAlloc(uint32 Offset, void* Heap, uint32 Size)
{
	TotalBytesRequested += Size;

	if(GD3D12SegListTrackLeaks == 0)
		return;
	FD3D12SegListAllocatorLeakTrack LeakTrack;
	LeakTrack.Offset = Offset;
	LeakTrack.Heap = Heap;
	LeakTrack.Size = Size;
	LeakTrack.StackDepth = FPlatformStackWalk::CaptureStackBackTrace(&LeakTrack.Stack[0], D3D12RHI_SEGLIST_ALLOC_TRACK_LEAK_STACK_DEPTH);

	FScopeLock Lock(&SegListTrackedAllocationCS);
	check(!SegListTrackedAllocations.Contains(LeakTrack));
	SegListTrackedAllocations.Add(LeakTrack);
}
void FD3D12SegListAllocator::OnFree(uint32 Offset, void* Heap, uint32 Size)
{
	TotalBytesRequested -= Size;
	if (GD3D12SegListTrackLeaks == 0)
		return;

	FD3D12SegListAllocatorLeakTrack LeakTrack;
	LeakTrack.Offset = Offset;
	LeakTrack.Heap = Heap;
	FScopeLock Lock(&SegListTrackedAllocationCS);
	FD3D12SegListAllocatorLeakTrack* Element = SegListTrackedAllocations.Find(LeakTrack);
	check(Element); // element being freed was not found.
	if(Element->Size != Size)
	{
		UE_LOG(LogD3D12RHI, Warning, TEXT("Mismatched alloc/free size %d != %d, %p/%08x"), Element->Size, Size, Element->Heap, Element->Offset);
		DumpStack(*Element);
		check(0); //element being freed had incorrect size. 
	}
	SegListTrackedAllocations.Remove(LeakTrack);
	check(!SegListTrackedAllocations.Contains(LeakTrack));
}
#endif


<|MERGE_RESOLUTION|>--- conflicted
+++ resolved
@@ -44,8 +44,6 @@
 	ECVF_ReadOnly);
 #endif
 
-<<<<<<< HEAD
-=======
 static int32 GD3D12FastAllocatorMinPagesToRetain = 5;
 static FAutoConsoleVariableRef CVarD3D12FastAllocatorMinPagesToRetain(
 	TEXT("d3d12.FastAllocator.MinPagesToRetain"),
@@ -53,7 +51,6 @@
 	TEXT("Minimum number of pages to retain. Pages below this limit will never be released. Pages above can be released after being unused for a certain number of frames."),
 	ECVF_Default);
 
->>>>>>> 69078e53
 namespace ED3D12AllocatorID
 {
 	enum Type
@@ -1561,11 +1558,7 @@
 	ID3D12Heap* D3DHeap;
 	D3D12_HEAP_DESC Desc = {};
 	Desc.SizeInBytes = HeapSize;
-<<<<<<< HEAD
-	Desc.Properties = CD3DX12_HEAP_PROPERTIES(HeapType, (uint32)Parent->GetGPUMask(), (uint32)VisibleNodeMask);
-=======
 	Desc.Properties = CD3DX12_HEAP_PROPERTIES(HeapType, Parent->GetGPUMask().GetNative(), VisibleNodeMask.GetNative());
->>>>>>> 69078e53
 	Desc.Flags = HeapFlags;
 
 	VERIFYD3D12RESULT(Parent->GetDevice()->CreateHeap(&Desc, IID_PPV_ARGS(&D3DHeap)));
@@ -1706,14 +1699,10 @@
 			DumpStack(LeakTrack);
 		}
 	}
-<<<<<<< HEAD
-	check(TotalBytesRequested == 0); //SegList was not properly freed. Run with d3d12.SegListTrackLeaks=1 to print callstacks of offending allocations
-=======
 
 	checkf(TotalBytesRequested == 0,
 		TEXT("FD3D12SegListAllocator contains %lld allocated bytes but is expected to be empty. This likely means a memory leak. Use d3d12.SegListTrackLeaks=1 CVar to print allocations to the log."),
 		(uint64)TotalBytesRequested);
->>>>>>> 69078e53
 }
 
 
