--- conflicted
+++ resolved
@@ -98,18 +98,11 @@
 	// Scaling beyond 5 total threads does not yield any speedup in practice.
 	static constexpr uint32 MaxBindingWorkers = 5; // RHI thread + 4 parallel workers.
 
-<<<<<<< HEAD
-	FD3D12RayTracingScene(FD3D12Adapter* Adapter, FRayTracingSceneInitializer2 Initializer, TResourceArray<D3D12_RAYTRACING_INSTANCE_DESC, 16> Instances, TArray<uint32> PerInstanceNumTransforms);
-	~FD3D12RayTracingScene();
-
-	const FRayTracingSceneInitializer2& GetInitializer() const override final { return Initializer; }
-=======
 	FD3D12RayTracingScene(FD3D12Adapter* Adapter, FRayTracingSceneInitializer2 Initializer);
 	~FD3D12RayTracingScene();
 
 	const FRayTracingSceneInitializer2& GetInitializer() const override final { return Initializer; }
 	uint32 GetLayerBufferOffset(uint32 LayerIndex) const override final { return Layers[LayerIndex].BufferOffset; }
->>>>>>> d731a049
 
 	void BindBuffer(FRHIBuffer* Buffer, uint32 BufferOffset);
 	void ReleaseBuffer();
@@ -133,18 +126,7 @@
 	TRefCountPtr<FD3D12Buffer> AccelerationStructureBuffers[MAX_NUM_GPUS];
 	uint32 BufferOffset = 0;
 
-<<<<<<< HEAD
-	D3D12_BUILD_RAYTRACING_ACCELERATION_STRUCTURE_INPUTS BuildInputs = {};
-
-	FRayTracingAccelerationStructureSize SizeInfo = {};
-
 	const FRayTracingSceneInitializer2 Initializer;
-
-	TResourceArray<D3D12_RAYTRACING_INSTANCE_DESC, 16> Instances;
-	TArray<uint32> PerInstanceNumTransforms;
-=======
-	const FRayTracingSceneInitializer2 Initializer;
->>>>>>> d731a049
 
 	// Scene keeps track of child acceleration structure buffers to ensure
 	// they are resident when any ray tracing work is dispatched.
@@ -166,11 +148,8 @@
 	TMap<const FD3D12RayTracingPipelineState*, FD3D12RayTracingShaderTable*> ShaderTables[MAX_NUM_GPUS];
 
 	uint64 LastCommandListID = 0;
-<<<<<<< HEAD
-=======
 
 	bool bBuilt = false;
->>>>>>> d731a049
 };
 
 // Manages all the pending BLAS compaction requests
