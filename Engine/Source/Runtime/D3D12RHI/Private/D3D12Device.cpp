--- conflicted
+++ resolved
@@ -4,17 +4,6 @@
 #include "D3D12IntelExtensions.h"
 #include "D3D12RayTracing.h"
 
-<<<<<<< HEAD
-#if INTEL_EXTENSIONS
-	#define INTC_IGDEXT_D3D12 1
-
-	THIRD_PARTY_INCLUDES_START
-	#include "igdext.h"
-	THIRD_PARTY_INCLUDES_END
-#endif
-
-=======
->>>>>>> 4af6daef
 static TAutoConsoleVariable<int32> CVarD3D12GPUTimeout(
 	TEXT("r.D3D12.GPUTimeout"),
 	1,
@@ -31,10 +20,7 @@
 	case D3D12_QUERY_HEAP_TYPE_OCCLUSION:            return 0;
 	case D3D12_QUERY_HEAP_TYPE_TIMESTAMP:            return 1;
 	case D3D12_QUERY_HEAP_TYPE_COPY_QUEUE_TIMESTAMP: return 2;
-<<<<<<< HEAD
-=======
 	case D3D12_QUERY_HEAP_TYPE_PIPELINE_STATISTICS:  return 3;
->>>>>>> 4af6daef
 	}
 }
 
@@ -75,24 +61,13 @@
 		HRESULT hr = Device->GetDevice()->QueryInterface(IID_PPV_ARGS(D3D12Device3.GetInitReference()));
 		if (SUCCEEDED(hr))
 		{
-<<<<<<< HEAD
-			// find out how many entries we can much push in a single event (limit to MAX_GPU_BREADCRUMB_DEPTH)
-			int32 GPUCrashDataDepth = Device->GetGPUProfiler().GPUCrashDataDepth;
-			int32 MaxEventCount = GPUCrashDataDepth > 0 ? FMath::Min(GPUCrashDataDepth, MAX_GPU_BREADCRUMB_DEPTH) : MAX_GPU_BREADCRUMB_DEPTH;
-
-=======
->>>>>>> 4af6daef
 			const uint32 ShaderDiagnosticBufferSize = sizeof(FD3D12DiagnosticBufferData);
 
 			// Allocate persistent CPU readable memory which will still be valid after a device lost and wrap this data in a placed resource
 			// so the GPU command list can write to it
-<<<<<<< HEAD
-			const uint32 EventBufferSize = MaxEventCount * sizeof(uint32);
-=======
 			int32 MaxBreadcrumbsContexts = MAX_GPU_BREADCRUMB_CONTEXTS;
 			int32 MaxBreadcrumbsSize = MAX_GPU_BREADCRUMB_SIZE;
 			const uint32 EventBufferSize = MaxBreadcrumbsSize * MaxBreadcrumbsContexts * sizeof(uint32);
->>>>>>> 4af6daef
 			const uint32 TotalBufferSize = EventBufferSize + ShaderDiagnosticBufferSize;
 
 			// Create the platform-specific diagnostic buffer
@@ -107,8 +82,6 @@
 				DiagnosticBuffer->BreadCrumbsOffset = 0;
 				DiagnosticBuffer->BreadCrumbsSize = EventBufferSize;
 
-<<<<<<< HEAD
-=======
 				DiagnosticBuffer->BreadCrumbsContextSize = EventBufferSize / MaxBreadcrumbsContexts;
 
 				for (uint16 Idx = 0; Idx < MaxBreadcrumbsContexts; ++Idx)
@@ -116,7 +89,6 @@
 					DiagnosticBuffer->FreeContextIds.Add(MaxBreadcrumbsContexts - Idx);
 				}
 
->>>>>>> 4af6daef
 				DiagnosticBuffer->DiagnosticsOffset = DiagnosticBuffer->BreadCrumbsOffset + DiagnosticBuffer->BreadCrumbsSize;
 				DiagnosticBuffer->DiagnosticsSize = ShaderDiagnosticBufferSize;
 			}
@@ -125,26 +97,6 @@
 }
 
 FD3D12Queue::~FD3D12Queue()
-<<<<<<< HEAD
-{
-	check(PendingSubmission.IsEmpty());
-	check(PendingInterrupt.IsEmpty());
-}
-
-FD3D12Device::FD3D12Device(FRHIGPUMask InGPUMask, FD3D12Adapter* InAdapter)
-	: FD3D12SingleNodeGPUObject(InGPUMask)
-	, FD3D12AdapterChild       (InAdapter)
-	, GPUProfilingData         (this)
-	, ResidencyManager         (*this)
-	, DescriptorHeapManager    (this)
-	, BindlessDescriptorManager(this)
-	, GlobalSamplerHeap        (this)
-	, OnlineDescriptorManager  (this)
-	, DefaultBufferAllocator   (this, FRHIGPUMask::All()) //Note: Cross node buffers are possible 
-	, DefaultFastAllocator     (this, FRHIGPUMask::All(), D3D12_HEAP_TYPE_UPLOAD, 1024 * 1024 * 4)
-	, TextureAllocator         (this, FRHIGPUMask::All())
-{
-=======
 {
 	// The diagnostic buffer would be implicitly destroyed before the context pool, which can lead to a situation where there
 	// are still some FBreadcrumbStack objects owned by a context, and their destructor tries to use the diagnostic buffer
@@ -169,7 +121,6 @@
 	, DefaultFastAllocator     (this, FRHIGPUMask::All(), D3D12_HEAP_TYPE_UPLOAD, 1024 * 1024 * 4)
 	, TextureAllocator         (this, FRHIGPUMask::All())
 {
->>>>>>> 4af6daef
 	check(IsInGameThread());
 
 	for (uint32 HeapType = 0; HeapType < (uint32)ERHIDescriptorHeapType::Count; ++HeapType)
@@ -237,11 +188,7 @@
 }
 #endif // D3D12_RHI_RAYTRACING
 
-<<<<<<< HEAD
-#if (PLATFORM_WINDOWS || PLATFORM_HOLOLENS)
-=======
 #if D3D12_SUPPORTS_DXGI_DEBUG
->>>>>>> 4af6daef
 typedef HRESULT(WINAPI *FDXGIGetDebugInterface1)(UINT, REFIID, void **);
 #endif
 
@@ -274,17 +221,10 @@
 		if (PlatformFormat != DXGI_FORMAT_UNKNOWN)
 		{
 			const D3D12_FEATURE_DATA_FORMAT_SUPPORT FormatSupport    = GetFormatSupport(Direct3DDevice, PlatformFormat);
-<<<<<<< HEAD
-			const D3D12_FEATURE_DATA_FORMAT_SUPPORT SRVFormatSupport = GetFormatSupport(Direct3DDevice, FindShaderResourceDXGIFormat(PlatformFormat, false));
-			const D3D12_FEATURE_DATA_FORMAT_SUPPORT UAVFormatSupport = GetFormatSupport(Direct3DDevice, FindUnorderedAccessDXGIFormat(PlatformFormat));
-			const D3D12_FEATURE_DATA_FORMAT_SUPPORT RTVFormatSupport = GetFormatSupport(Direct3DDevice, FindShaderResourceDXGIFormat(PlatformFormat, false));
-			const D3D12_FEATURE_DATA_FORMAT_SUPPORT DSVFormatSupport = GetFormatSupport(Direct3DDevice, FindDepthStencilDXGIFormat(PlatformFormat));
-=======
 			const D3D12_FEATURE_DATA_FORMAT_SUPPORT SRVFormatSupport = GetFormatSupport(Direct3DDevice, UE::DXGIUtilities::FindShaderResourceFormat(PlatformFormat, false));
 			const D3D12_FEATURE_DATA_FORMAT_SUPPORT UAVFormatSupport = GetFormatSupport(Direct3DDevice, UE::DXGIUtilities::FindUnorderedAccessFormat(PlatformFormat));
 			const D3D12_FEATURE_DATA_FORMAT_SUPPORT RTVFormatSupport = GetFormatSupport(Direct3DDevice, UE::DXGIUtilities::FindShaderResourceFormat(PlatformFormat, false));
 			const D3D12_FEATURE_DATA_FORMAT_SUPPORT DSVFormatSupport = GetFormatSupport(Direct3DDevice, UE::DXGIUtilities::FindDepthStencilFormat(PlatformFormat));
->>>>>>> 4af6daef
 
 			auto ConvertCap1 = [&Capabilities](const D3D12_FEATURE_DATA_FORMAT_SUPPORT& InSupport, EPixelFormatCapabilities UnrealCap, D3D12_FORMAT_SUPPORT1 InFlags)
 			{
@@ -417,23 +357,6 @@
 	// can make this global heap smaller
 	check(GGlobalResourceDescriptorHeapSize <= MaximumResourceHeapSize || MaximumResourceHeapSize < 0);
 	check(GGlobalSamplerDescriptorHeapSize <= MaximumSamplerHeapSize);
-<<<<<<< HEAD
-
-	check(GGlobalSamplerHeapSize <= MaximumSamplerHeapSize);
-
-	check(GOnlineDescriptorHeapSize <= GGlobalResourceDescriptorHeapSize);
-	check(GBindlessResourceDescriptorHeapSize <= GGlobalResourceDescriptorHeapSize);
-	check(GBindlessSamplerDescriptorHeapSize <= GGlobalSamplerDescriptorHeapSize);
-
-	DescriptorHeapManager.Init(GGlobalResourceDescriptorHeapSize, GGlobalSamplerDescriptorHeapSize);
-
-#if PLATFORM_SUPPORTS_BINDLESS_RENDERING
-	const bool bBindlessResources = RHIGetBindlessResourcesConfiguration(GMaxRHIShaderPlatform) != ERHIBindlessConfiguration::Disabled;
-	const bool bBindlessSamplers = RHIGetBindlessSamplersConfiguration(GMaxRHIShaderPlatform) != ERHIBindlessConfiguration::Disabled;
-	if (bBindlessResources || bBindlessSamplers)
-	{
-		BindlessDescriptorManager.Init(bBindlessResources ? GBindlessResourceDescriptorHeapSize : 0, bBindlessSamplers ? GBindlessSamplerDescriptorHeapSize : 0);
-=======
 
 	check(GGlobalSamplerHeapSize <= MaximumSamplerHeapSize);
 
@@ -459,13 +382,7 @@
 	if (!bFullyBindlessResources)
 	{
 		OnlineDescriptorManager.Init(GOnlineDescriptorHeapSize, GOnlineDescriptorHeapBlockSize);
->>>>>>> 4af6daef
-	}
-#endif
-
-	GlobalSamplerHeap.Init(GGlobalSamplerHeapSize);
-
-	OnlineDescriptorManager.Init(GOnlineDescriptorHeapSize, GOnlineDescriptorHeapBlockSize);
+	}
 
 	// Make sure we create the default views before the first command context
 	CreateDefaultViews();
@@ -482,11 +399,7 @@
 	D3D12_RESOURCE_DESC DispatchRaysDescBufferDesc = CD3DX12_RESOURCE_DESC::Buffer(sizeof(D3D12_DISPATCH_RAYS_DESC), D3D12RHI_RESOURCE_FLAG_ALLOW_INDIRECT_BUFFER);
 	RayTracingDispatchRaysDescBuffer = GetParentAdapter()->CreateRHIBuffer(
 		DispatchRaysDescBufferDesc, 256,
-<<<<<<< HEAD
-		0, DispatchRaysDescBufferDesc.Width, BUF_DrawIndirect,
-=======
 		FRHIBufferDesc(DispatchRaysDescBufferDesc.Width, 0, BUF_DrawIndirect),
->>>>>>> 4af6daef
 		ED3D12ResourceStateMode::MultiState, D3D12_RESOURCE_STATE_INDIRECT_ARGUMENT, false /*bInitialData*/,
 		GetGPUMask(), nullptr /*ResourceAllocator*/, TEXT("DispatchRaysDescBuffer"));
 #endif // D3D12_RHI_RAYTRACING
@@ -506,13 +419,8 @@
 		SRVDesc.Texture2D.MostDetailedMip = 0;
 		SRVDesc.Texture2D.ResourceMinLODClamp = 0.0f;
 
-<<<<<<< HEAD
-		DefaultViews.NullSRV = new FD3D12ViewDescriptorHandle(this, ERHIDescriptorHeapType::Standard);
-		DefaultViews.NullSRV->CreateView(SRVDesc, nullptr, ED3D12DescriptorCreateReason::InitialCreate);
-=======
 		DefaultViews.NullSRV = GetOfflineDescriptorManager(ERHIDescriptorHeapType::Standard).AllocateHeapSlot();
 		GetDevice()->CreateShaderResourceView(nullptr, &SRVDesc, DefaultViews.NullSRV);
->>>>>>> 4af6daef
 	}
 
 	{
@@ -521,13 +429,8 @@
 		RTVDesc.ViewDimension = D3D12_RTV_DIMENSION_TEXTURE2D;
 		RTVDesc.Texture2D.MipSlice = 0;
 
-<<<<<<< HEAD
-		DefaultViews.NullRTV = new FD3D12ViewDescriptorHandle(this, ERHIDescriptorHeapType::RenderTarget);
-		DefaultViews.NullRTV->CreateView(RTVDesc, nullptr);
-=======
 		DefaultViews.NullRTV = GetOfflineDescriptorManager(ERHIDescriptorHeapType::RenderTarget).AllocateHeapSlot();
 		GetDevice()->CreateRenderTargetView(nullptr, &RTVDesc, DefaultViews.NullRTV);
->>>>>>> 4af6daef
 	}
 
 	{
@@ -536,15 +439,6 @@
 		UAVDesc.ViewDimension = D3D12_UAV_DIMENSION_TEXTURE2D;
 		UAVDesc.Texture2D.MipSlice = 0;
 
-<<<<<<< HEAD
-		DefaultViews.NullUAV = new FD3D12ViewDescriptorHandle(this, ERHIDescriptorHeapType::Standard);
-		DefaultViews.NullUAV->CreateView(UAVDesc, nullptr, nullptr, ED3D12DescriptorCreateReason::InitialCreate);
-	}
-
-#if USE_STATIC_ROOT_SIGNATURE
-	DefaultViews.NullCBV = new FD3D12ConstantBufferView(this);
-#endif
-=======
 		DefaultViews.NullUAV = GetOfflineDescriptorManager(ERHIDescriptorHeapType::Standard).AllocateHeapSlot();
 		GetDevice()->CreateUnorderedAccessView(nullptr, nullptr, &UAVDesc, DefaultViews.NullUAV);
 	}
@@ -565,7 +459,6 @@
 		DefaultViews.NullCBV = GetOfflineDescriptorManager(ERHIDescriptorHeapType::Standard).AllocateHeapSlot();
 		GetDevice()->CreateConstantBufferView(&CBVDesc, DefaultViews.NullCBV);
 	}
->>>>>>> 4af6daef
 
 	{
 		const FSamplerStateInitializerRHI SamplerDesc(SF_Trilinear, AM_Clamp, AM_Clamp, AM_Clamp);
@@ -615,7 +508,6 @@
 {
 	GetGPUProfiler().RegisterGPUWork(NumPrimitives, NumVertices);
 }
-<<<<<<< HEAD
 
 void FD3D12Device::RegisterGPUDispatch(FIntVector GroupCount)
 {
@@ -649,9 +541,55 @@
 	}
 }
 
+D3D12_RESOURCE_ALLOCATION_INFO FD3D12Device::GetResourceAllocationInfoUncached(const FD3D12ResourceDesc& InDesc)
+{
+	D3D12_RESOURCE_ALLOCATION_INFO Result;
+
+#if INTEL_EXTENSIONS
+	if (InDesc.bRequires64BitAtomicSupport && IsRHIDeviceIntel() && GDX12INTCAtomicUInt64Emulation)
+	{
+		FD3D12ResourceDesc LocalDesc = InDesc;
+
+		INTC_D3D12_RESOURCE_DESC_0001 IntelLocalDesc{};
+		IntelLocalDesc.pD3D12Desc = &LocalDesc;
+		IntelLocalDesc.EmulatedTyped64bitAtomics = true;
+
+		Result = INTC_D3D12_GetResourceAllocationInfo(FD3D12DynamicRHI::GetD3DRHI()->GetIntelExtensionContext(), 0, 1, &IntelLocalDesc);
+	}
+	else
+#endif
+#if D3D12RHI_SUPPORTS_UNCOMPRESSED_UAV
+	if (InDesc.SupportsUncompressedUAV())
+	{
+		// Convert the desc to the version required by GetResourceAllocationInfo3
+		const CD3DX12_RESOURCE_DESC1 LocalDesc(InDesc);
+
+		const TArray<DXGI_FORMAT, TInlineAllocator<4>> CastableFormats = InDesc.GetCastableFormats();
+
+		const UINT32 NumCastableFormats = CastableFormats.Num();
+		D3D12_RESOURCE_ALLOCATION_INFO1* NoExtraAllocationInfo = nullptr;
+
+		const DXGI_FORMAT* const Formats[] = { CastableFormats.GetData() };
+
+		Result = GetParentAdapter()->GetD3DDevice12()->GetResourceAllocationInfo3(0, 1, &LocalDesc, &NumCastableFormats, Formats, NoExtraAllocationInfo);
+	}
+	else
+#endif
+	{
+		Result = GetDevice()->GetResourceAllocationInfo(0, 1, &InDesc);
+		if (Result.SizeInBytes == UINT64_MAX)
+		{
+			// The description provided caused an error per the docs. This will almost certainly crash outside this fn.
+			UE_LOG(LogD3D12RHI, Error, TEXT("D3D12 GetResourceAllocationInfo failed - likely a resource was requested that has invalid allocation info (e.g. is an invalid texture size)"));
+			UE_LOG(LogD3D12RHI, Error, TEXT("     W %llu H %d depth %d mips %d pf %d"), InDesc.Width, InDesc.Height, InDesc.DepthOrArraySize, InDesc.MipLevels, InDesc.PixelFormat);
+		}
+	}
+	return Result;
+}
+
 D3D12_RESOURCE_ALLOCATION_INFO FD3D12Device::GetResourceAllocationInfo(const FD3D12ResourceDesc& InDesc)
 {
-	uint64 Hash = CityHash64((const char*)&InDesc, sizeof(FD3D12ResourceDesc));
+	const uint64 Hash = CityHash64((const char*)&InDesc, sizeof(FD3D12ResourceDesc));
 
 	// By default there'll be more threads trying to read this than to write it.
 	ResourceAllocationInfoMapMutex.ReadLock();
@@ -664,29 +602,7 @@
 	}
 	else
 	{
-		D3D12_RESOURCE_ALLOCATION_INFO Result;
-#if INTEL_EXTENSIONS
-		if (InDesc.bRequires64BitAtomicSupport && IsRHIDeviceIntel() && GDX12INTCAtomicUInt64Emulation)
-		{
-			FD3D12ResourceDesc LocalDesc = InDesc;
-
-			INTC_D3D12_RESOURCE_DESC_0001 IntelLocalDesc{};
-			IntelLocalDesc.pD3D12Desc = &LocalDesc;
-			IntelLocalDesc.EmulatedTyped64bitAtomics = true;
-
-			Result = INTC_D3D12_GetResourceAllocationInfo(FD3D12DynamicRHI::GetD3DRHI()->GetIntelExtensionContext(), 0, 1, &IntelLocalDesc);
-		}
-		else
-#endif
-		{
-			Result = GetDevice()->GetResourceAllocationInfo(0, 1, &InDesc);
-		    if (Result.SizeInBytes == UINT64_MAX)
-		    {
-			    // The description provided caused an error per the docs. This will almost certainly crash outside this fn.
-			    UE_LOG(LogD3D12RHI, Error, TEXT("D3D12 GetResourceAllocationInfo failed - likely a resource was requested that has invalid allocation info (e.g. is an invalid texture size)"));
-			    UE_LOG(LogD3D12RHI, Error, TEXT("     W %llu H %d depth %d mips %d pf %d"), InDesc.Width, InDesc.Height, InDesc.DepthOrArraySize, InDesc.MipLevels, InDesc.PixelFormat);
-			}
-		}
+		const D3D12_RESOURCE_ALLOCATION_INFO Result = GetResourceAllocationInfoUncached(InDesc);
 
 		ResourceAllocationInfoMapMutex.WriteLock();
 		// Try search again with write lock because could have been added already
@@ -712,204 +628,6 @@
 		case ED3D12QueueType::Async : Context = FD3D12DynamicRHI::GetD3DRHI()->CreateCommandContext(this, QueueType, false); break;
 		case ED3D12QueueType::Copy  : Context = new FD3D12ContextCopy(this); break;
 		}
-=======
-
-void FD3D12Device::RegisterGPUDispatch(FIntVector GroupCount)
-{
-	GetGPUProfiler().RegisterGPUDispatch(GroupCount);
-}
-
-void FD3D12Device::BlockUntilIdle()
-{
-	// Submit a new sync point to each queue
-	TArray<FD3D12Payload*, TInlineAllocator<(uint32)ED3D12QueueType::Count>> Payloads;
-	TArray<FD3D12SyncPointRef, TInlineAllocator<(uint32)ED3D12QueueType::Count>> SyncPoints;
-
-	for (uint32 QueueTypeIndex = 0; QueueTypeIndex < (uint32)ED3D12QueueType::Count; ++QueueTypeIndex)
-	{
-		FD3D12SyncPointRef SyncPoint = FD3D12SyncPoint::Create(ED3D12SyncPointType::GPUAndCPU);
-
-		FD3D12Payload* Payload = new FD3D12Payload(this, (ED3D12QueueType)QueueTypeIndex);
-		Payload->SyncPointsToSignal.Add(SyncPoint);
-		Payload->bAlwaysSignal = true;
-
-		Payloads.Add(Payload);
-		SyncPoints.Add(SyncPoint);
-	}
-
-	FD3D12DynamicRHI::GetD3DRHI()->SubmitPayloads(Payloads);
-
-	// Block this thread until the sync points have signaled.
-	for (FD3D12SyncPointRef& SyncPoint : SyncPoints)
-	{
-		SyncPoint->Wait();
->>>>>>> 4af6daef
-	}
-}
-
-<<<<<<< HEAD
-	check(Context);
-	return Context;
-}
-
-void FD3D12Device::ReleaseContext(FD3D12ContextCommon* Context)
-{
-	check(Context && !Context->IsOpen());
-
-	Queues[(uint32)Context->QueueType].ObjectPool.Contexts.Push(Context);
-}
-
-FD3D12CommandAllocator* FD3D12Device::ObtainCommandAllocator(ED3D12QueueType QueueType)
-{
-	FD3D12CommandAllocator* Allocator = Queues[(uint32)QueueType].ObjectPool.Allocators.Pop();
-	if (!Allocator)
-	{
-		Allocator = new FD3D12CommandAllocator(this, QueueType);
-	}
-
-	check(Allocator);
-	return Allocator;
-}
-
-void FD3D12Device::ReleaseCommandAllocator(FD3D12CommandAllocator* Allocator)
-{
-	check(Allocator);
-	Allocator->Reset();
-	Queues[(uint32)Allocator->QueueType].ObjectPool.Allocators.Push(Allocator);
-}
-
-FD3D12CommandList* FD3D12Device::ObtainCommandList(FD3D12CommandAllocator* CommandAllocator, FD3D12QueryAllocator* TimestampAllocator)
-{
-	check(CommandAllocator->Device == this);
-
-	FD3D12CommandList* List = Queues[(uint32)CommandAllocator->QueueType].ObjectPool.Lists.Pop();
-	if (!List)
-	{
-		List = new FD3D12CommandList(CommandAllocator, TimestampAllocator);
-	}
-	else
-	{
-		List->Reset(CommandAllocator, TimestampAllocator);
-	}
-	
-	check(List);
-	return List;
-}
-
-void FD3D12Device::ReleaseCommandList(FD3D12CommandList* CommandList)
-{
-	check(CommandList);
-	Queues[(uint32)CommandList->QueueType].ObjectPool.Lists.Push(CommandList);
-}
-
-TRefCountPtr<FD3D12QueryHeap> FD3D12Device::ObtainQueryHeap(ED3D12QueueType QueueType, D3D12_QUERY_TYPE QueryType)
-{
-	D3D12_QUERY_HEAP_TYPE HeapType;
-	switch (QueryType)
-	{
-		default:
-			checkNoEntry();
-			return nullptr;
-=======
-D3D12_RESOURCE_ALLOCATION_INFO FD3D12Device::GetResourceAllocationInfoUncached(const FD3D12ResourceDesc& InDesc)
-{
-	D3D12_RESOURCE_ALLOCATION_INFO Result;
-
-#if INTEL_EXTENSIONS
-	if (InDesc.bRequires64BitAtomicSupport && IsRHIDeviceIntel() && GDX12INTCAtomicUInt64Emulation)
-	{
-		FD3D12ResourceDesc LocalDesc = InDesc;
-
-		INTC_D3D12_RESOURCE_DESC_0001 IntelLocalDesc{};
-		IntelLocalDesc.pD3D12Desc = &LocalDesc;
-		IntelLocalDesc.EmulatedTyped64bitAtomics = true;
-
-		Result = INTC_D3D12_GetResourceAllocationInfo(FD3D12DynamicRHI::GetD3DRHI()->GetIntelExtensionContext(), 0, 1, &IntelLocalDesc);
-	}
-	else
-#endif
-#if D3D12RHI_SUPPORTS_UNCOMPRESSED_UAV
-	if (InDesc.SupportsUncompressedUAV())
-	{
-		// Convert the desc to the version required by GetResourceAllocationInfo3
-		const CD3DX12_RESOURCE_DESC1 LocalDesc(InDesc);
-
-		const TArray<DXGI_FORMAT, TInlineAllocator<4>> CastableFormats = InDesc.GetCastableFormats();
-
-		const UINT32 NumCastableFormats = CastableFormats.Num();
-		D3D12_RESOURCE_ALLOCATION_INFO1* NoExtraAllocationInfo = nullptr;
-
-		const DXGI_FORMAT* const Formats[] = { CastableFormats.GetData() };
-
-		Result = GetParentAdapter()->GetD3DDevice12()->GetResourceAllocationInfo3(0, 1, &LocalDesc, &NumCastableFormats, Formats, NoExtraAllocationInfo);
-	}
-	else
-#endif
-	{
-		Result = GetDevice()->GetResourceAllocationInfo(0, 1, &InDesc);
-		if (Result.SizeInBytes == UINT64_MAX)
-		{
-			// The description provided caused an error per the docs. This will almost certainly crash outside this fn.
-			UE_LOG(LogD3D12RHI, Error, TEXT("D3D12 GetResourceAllocationInfo failed - likely a resource was requested that has invalid allocation info (e.g. is an invalid texture size)"));
-			UE_LOG(LogD3D12RHI, Error, TEXT("     W %llu H %d depth %d mips %d pf %d"), InDesc.Width, InDesc.Height, InDesc.DepthOrArraySize, InDesc.MipLevels, InDesc.PixelFormat);
-		}
-	}
-	return Result;
-}
-
-D3D12_RESOURCE_ALLOCATION_INFO FD3D12Device::GetResourceAllocationInfo(const FD3D12ResourceDesc& InDesc)
-{
-	const uint64 Hash = CityHash64((const char*)&InDesc, sizeof(FD3D12ResourceDesc));
->>>>>>> 4af6daef
-
-		case D3D12_QUERY_TYPE_OCCLUSION:
-			HeapType = D3D12_QUERY_HEAP_TYPE_OCCLUSION;
-			break;
-
-		case D3D12_QUERY_TYPE_TIMESTAMP:
-			if (QueueType == ED3D12QueueType::Copy)
-			{
-				// Support for copy queue timestamps is driver dependent.
-				if (!GetParentAdapter()->AreCopyQueueTimestampQueriesSupported())
-					return nullptr; // Not supported
-
-				HeapType = D3D12_QUERY_HEAP_TYPE_COPY_QUEUE_TIMESTAMP;
-			}
-			else
-			{
-				HeapType = D3D12_QUERY_HEAP_TYPE_TIMESTAMP;
-			}
-			break;
-	}
-<<<<<<< HEAD
-=======
-	else
-	{
-		const D3D12_RESOURCE_ALLOCATION_INFO Result = GetResourceAllocationInfoUncached(InDesc);
->>>>>>> 4af6daef
-
-	FD3D12QueryHeap* QueryHeap = QueryHeapPool[GetQueryHeapPoolIndex(HeapType)].Pop();
-	if (!QueryHeap)
-	{
-		// Size the query heap to fill a 64KB page
-		QueryHeap = new FD3D12QueryHeap(this, QueryType, HeapType, 65536 / FD3D12QueryHeap::ResultSize);
-	}
-<<<<<<< HEAD
-=======
-}
-
-FD3D12ContextCommon* FD3D12Device::ObtainContext(ED3D12QueueType QueueType)
-{
-	FD3D12ContextCommon* Context = Queues[(uint32)QueueType].ObjectPool.Contexts.Pop();
-	if (!Context)
-	{
-		switch (QueueType)
-		{
-		default: checkNoEntry(); // fallthrough
-		case ED3D12QueueType::Direct: Context = FD3D12DynamicRHI::GetD3DRHI()->CreateCommandContext(this, QueueType, false); break;
-		case ED3D12QueueType::Async : Context = FD3D12DynamicRHI::GetD3DRHI()->CreateCommandContext(this, QueueType, false); break;
-		case ED3D12QueueType::Copy  : Context = new FD3D12ContextCopy(this); break;
-		}
 	}
 
 	check(Context);
@@ -1013,7 +731,6 @@
 	{
 		QueryHeap = new FD3D12QueryHeap(this, QueryType, HeapType);
 	}
->>>>>>> 4af6daef
 
 	check(QueryHeap->QueryType == QueryType);
 	check(QueryHeap->HeapType == HeapType);
