--- conflicted
+++ resolved
@@ -601,10 +601,6 @@
 		static pD3DDisassemble D3DDisasmFunc = nullptr;
 		if (D3DDisasmFunc == nullptr)
 		{
-<<<<<<< HEAD
-			String.Appendf(TEXT("%S\n"), blob->GetBufferPointer());
-			blob->Release();
-=======
 			static HMODULE CompilerDLL = NULL;	// not nullptr as the return value of LoadLibrary remains defined as NULL
 			static const TCHAR* CompilerPath = TEXT("Binaries/ThirdParty/Windows/DirectX/x64/d3dcompiler_47.dll");
 			if (CompilerDLL == NULL)
@@ -626,7 +622,6 @@
 				String.Appendf(TEXT("%S\n"), blob->GetBufferPointer());
 				blob->Release();
 			}
->>>>>>> 6bbb88c8
 		}
 	}
 #endif
@@ -662,7 +657,6 @@
 				BlendDesc.LogicOp,
 				BlendDesc.RenderTargetWriteMask);
 		}
-<<<<<<< HEAD
 
 		String.Appendf(TEXT("SampleMask = 0x%X\n"),          Desc.SampleMask);
 
@@ -711,80 +705,6 @@
 		String.Appendf(TEXT("Flags = 0x%X\n"), Desc.Flags);
 
 		DumpShaderAsm(String, Desc.VS);
-		DumpShaderAsm(String, Desc.GS);
-		DumpShaderAsm(String, Desc.HS);
-		DumpShaderAsm(String, Desc.DS);
-		DumpShaderAsm(String, Desc.PS);
-	}
-
-	UE_LOG(LogD3D12RHI, Warning, TEXT("Failed to create Graphics PSO with hash 0x%s:\n%s"), Name, *String);
-}
-
-static void DumpComputePSO(const FD3D12_COMPUTE_PIPELINE_STATE_DESC& Desc, const TCHAR* Name)
-{
-	static int32 Counter = 0;
-
-	FString String;
-
-	// Reduce log spam under catastrophic failure scenarios. Only dump the first bunch of PSOs for debugging. For the rest, only output the hash.
-	++Counter;
-	if (Counter < 10)
-	{
-		DumpShaderAsm(String, Desc.CS);
-	}
-
-	UE_LOG(LogD3D12RHI, Warning, TEXT("Failed to create Compute PSO with hash 0x%s:\n%s"), Name, *String);
-}
-=======
->>>>>>> 6bbb88c8
-
-		String.Appendf(TEXT("SampleMask = 0x%X\n"),          Desc.SampleMask);
-
-		const D3D12_RASTERIZER_DESC& RSState = Desc.RasterizerState;
-		String.Appendf(TEXT("FillMode = %u\n"),              RSState.FillMode);
-		String.Appendf(TEXT("CullMode = %u\n"),              RSState.CullMode);
-		String.Appendf(TEXT("FrontCounterClockwise = %u\n"), RSState.FrontCounterClockwise);
-		String.Appendf(TEXT("DepthBias = %d\n"),             RSState.DepthBias);
-		String.Appendf(TEXT("DepthBiasClamp = %f\n"),        RSState.DepthBiasClamp);
-		String.Appendf(TEXT("SlopeScaledDepthBias = %f\n"),  RSState.SlopeScaledDepthBias);
-		String.Appendf(TEXT("DepthClipEnable = %u\n"),       RSState.DepthClipEnable);
-		String.Appendf(TEXT("MultisampleEnable = %u\n"),     RSState.MultisampleEnable);
-		String.Appendf(TEXT("AntialiasedLineEnable = %u\n"), RSState.AntialiasedLineEnable);
-		String.Appendf(TEXT("ForcedSampleCount = %u\n"),     RSState.ForcedSampleCount);
-		String.Appendf(TEXT("ConservativeRaster = %u\n"),    RSState.ConservativeRaster);
-
-		const D3D12_DEPTH_STENCIL_DESC1& DSState = Desc.DepthStencilState;
-		String.Appendf(TEXT("DepthEnable = %u\n"),               DSState.DepthEnable);
-		String.Appendf(TEXT("DepthWriteMask = %u\n"),            DSState.DepthWriteMask);
-		String.Appendf(TEXT("DepthFunc = u\n"),                  DSState.DepthFunc);
-		String.Appendf(TEXT("StencilEnable = %u\n"),             DSState.StencilEnable);
-		String.Appendf(TEXT("StencilReadMask = 0x%X\n"),         DSState.StencilReadMask);
-		String.Appendf(TEXT("StencilWriteMask = 0x%X\n"),        DSState.StencilWriteMask);
-		String.Appendf(TEXT("FrontFace = { %u, %u, %u, %u }\n"), DSState.FrontFace.StencilFailOp, DSState.FrontFace.StencilDepthFailOp, DSState.FrontFace.StencilFailOp, DSState.FrontFace.StencilFunc);
-		String.Appendf(TEXT("BackFace  = { %u, %u, %u, %u }\n"), DSState.BackFace.StencilFailOp,  DSState.BackFace.StencilDepthFailOp,  DSState.BackFace.StencilFailOp,  DSState.BackFace.StencilFunc);
-
-		String.Appendf(TEXT("InputLayout.NumElements = %u\n"), Desc.InputLayout.NumElements);
-		for (uint32 Index = 0; Index < Desc.InputLayout.NumElements; ++Index)
-		{
-			const D3D12_INPUT_ELEMENT_DESC& ILDesc = Desc.InputLayout.pInputElementDescs[Index];
-
-			String.Appendf(TEXT("InputLayout[%u] = { \"%S\", %u, 0x%X, %u, %u, 0x%X, %u }\n"),
-				Index, ILDesc.SemanticName, ILDesc.SemanticIndex, ILDesc.Format, ILDesc.InputSlot, ILDesc.AlignedByteOffset, ILDesc.InputSlotClass, ILDesc.InstanceDataStepRate);
-		}
-
-		String.Appendf(TEXT("IBStripCutValue = 0x%X\n"), Desc.IBStripCutValue);
-		String.Appendf(TEXT("PrimitiveTopologyType = 0x%X\n"), Desc.PrimitiveTopologyType);
-		String.Appendf(TEXT("NumRenderTargets = %u\n"), Desc.RTFormatArray.NumRenderTargets);
-		for (uint32 Index = 0; Index < Desc.RTFormatArray.NumRenderTargets; ++Index)
-		{
-			String.Appendf(TEXT("RTVFormats[%u] = 0x%X\n"), Index, Desc.RTFormatArray.RTFormats[Index]);
-		}
-		String.Appendf(TEXT("DSVFormat = 0x%X\n"), Desc.DSVFormat);
-		String.Appendf(TEXT("SampleDesc = { %u, %u }\n"), Desc.SampleDesc.Count, Desc.SampleDesc.Quality);
-		String.Appendf(TEXT("NodeMask = 0x%X\n"), Desc.NodeMask);
-		String.Appendf(TEXT("Flags = 0x%X\n"), Desc.Flags);
-
-		DumpShaderAsm(String, Desc.VS);
 		DumpShaderAsm(String, Desc.MS);
 		DumpShaderAsm(String, Desc.AS);
 		DumpShaderAsm(String, Desc.GS);
@@ -881,11 +801,7 @@
 		HRESULT hr = CreatePipelineStateFromStream(*PSO, pDevice2, &StreamDesc, static_cast<ID3D12PipelineLibrary1*>(CreationArgs->Library), Name);	// Static cast to ID3D12PipelineLibrary1 since we already checked for ID3D12Device2.
 		if (FAILED(hr))
 		{
-<<<<<<< HEAD
-			// First check if D3D device removed, hung or out of memory and handle that seperatly 
-=======
 			// First check if D3D device removed, hung or out of memory and handle that separately 
->>>>>>> 6bbb88c8
 			if (hr == DXGI_ERROR_DEVICE_REMOVED || hr == DXGI_ERROR_DEVICE_HUNG || hr == E_OUTOFMEMORY)
 			{
 				VERIFYD3D12RESULT_EX(hr, pDevice2);
@@ -904,11 +820,7 @@
 		HRESULT hr = CreatePipelineStateFromStream(*PSO, pDevice2, &StreamDesc, static_cast<ID3D12PipelineLibrary1*>(CreationArgs->Library), Name);	// Static cast to ID3D12PipelineLibrary1 since we already checked for ID3D12Device2.
 		if (FAILED(hr))
 		{
-<<<<<<< HEAD
-			// First check if D3D device removed, hung or out of memory and handle that seperatly 
-=======
 			// First check if D3D device removed, hung or out of memory and handle that separately 
->>>>>>> 6bbb88c8
 			if (hr == DXGI_ERROR_DEVICE_REMOVED || hr == DXGI_ERROR_DEVICE_HUNG || hr == E_OUTOFMEMORY)
 			{
 				VERIFYD3D12RESULT_EX(hr, pDevice2);
@@ -944,11 +856,7 @@
 		// First check if D3D device removed, hung or out of memory and handle that separately 
 		if (hr == DXGI_ERROR_DEVICE_REMOVED || hr == DXGI_ERROR_DEVICE_HUNG || hr == E_OUTOFMEMORY)
 		{
-<<<<<<< HEAD
-			DumpComputePSO(CreationArgs->Desc.Desc, Name);
-=======
 			VERIFYD3D12RESULT_EX(hr, pDevice2);
->>>>>>> 6bbb88c8
 		}
 		else
 		{
@@ -1072,23 +980,6 @@
 		CreatePipelineStateWrapper(PSO, Adapter, CreationArgs);
 	}
 }
-<<<<<<< HEAD
-
-#else
-
-static FORCEINLINE void CreateGraphicsPipelineState(ID3D12PipelineState** PSO, FD3D12Adapter* Adapter, const GraphicsPipelineCreationArgs_POD* CreationArgs)
-{
-	CreatePipelineStateWrapper(PSO, Adapter, CreationArgs, false /* use stream */);
-}
-
-static FORCEINLINE void CreateComputePipelineState(ID3D12PipelineState** PSO, FD3D12Adapter* Adapter, const ComputePipelineCreationArgs_POD* CreationArgs)
-{
-	CreatePipelineStateWrapper(PSO, Adapter, CreationArgs, false /* use stream */);
-}
-
-#endif
-=======
->>>>>>> 6bbb88c8
 
 void FD3D12PipelineState::Create(const ComputePipelineCreationArgs& InCreationArgs)
 {
