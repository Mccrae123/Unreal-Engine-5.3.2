--- conflicted
+++ resolved
@@ -1,4 +1,3 @@
-<<<<<<< HEAD
 // Copyright 1998-2016 Epic Games, Inc. All Rights Reserved.
 
 #pragma once
@@ -134,9 +133,9 @@
 {
 	enum Type
 	{
-		Cardboard = 0 UMETA(DisplayName = "Cardboard", ToolTip = "Configure GoogleVR to run in Cardboard-only mode. App in this mode will not use async reprojection."),
-		Daydream = 1 UMETA(DisplayName = "Daydream", ToolTip = "Configure GoogleVR to run in Daydream-only mode. App in this mode will enable async reprojection and won't be able to run on Non Daydream-ready phone."),
-		DaydreamAndCardboard = 2 UMETA(DisplayName = "Daydream & Cardboard", ToolTip = "Configure GoogleVR to support both Daydream mode and cardboard mode. Async reprojection will be enabled on Daydream-ready phone.")
+		Cardboard = 0 UMETA(DisplayName = "Cardboard", ToolTip = "Configure GoogleVR to run in Cardboard-only mode."),
+		Daydream = 1 UMETA(DisplayName = "Daydream", ToolTip = "Configure GoogleVR to run in Daydream-only mode. In this mode, app won't be able to run on Non Daydream-ready phone."),
+		DaydreamAndCardboard = 2 UMETA(DisplayName = "Daydream & Cardboard", ToolTip = "Configure GoogleVR to run in Daydream mode on Daydream-ready phone and fallback to Cardboard mode on Non Daydream-ready phone.")
 	};
 }
 
@@ -238,6 +237,10 @@
 	UPROPERTY(GlobalConfig, EditAnywhere, Category = AdvancedAPKPackaging, Meta = (DisplayName = "Remove Oculus Signature Files from Distribution APK"))
 	bool bRemoveOSIG;
 
+	// Configure AndroidManifest.xml and Resrouces for Daydream
+	UPROPERTY(GlobalConfig, EditAnywhere, Category = AdvancedAPKPackaging, Meta = (DisplayName = "Configure for deployment to Daydream"))
+	bool bPackageForDaydream;
+
 	// Configure AndroidManifest.xml for Cardboard, Cardboard Advanced, or Daydream deployment. If running in Daydream-only mode, sustained performance and async reprojection are forced.
 	UPROPERTY(GlobalConfig, EditAnywhere, Category = AdvancedAPKPackaging, Meta = (DisplayName = "Configure GoogleVR Deployment Mode"))
 	TEnumAsByte<EGoogleVRMode::Type> GoogleVRMode;
@@ -278,11 +281,11 @@
 	UPROPERTY(GlobalConfig, EditAnywhere, Category = Build, meta = (DisplayName = "Support x86_64 [aka x64]"))
 	bool bBuildForX8664;
 
-	// Enable ES2 support? [CURRENTLY FOR FULL SOURCE GAMES ONLY]
+	// Enable ES2 support?
 	UPROPERTY(GlobalConfig, EditAnywhere, Category = Build, meta = (DisplayName = "Support OpenGL ES2"))
 	bool bBuildForES2;
 
-	// Enable ES3.1 support? [CURRENTLY FOR FULL SOURCE GAMES ONLY]
+	// Enable ES3.1 support?
 	UPROPERTY(GlobalConfig, EditAnywhere, Category = Build, meta = (DisplayName = "Support OpenGL ES3.1"))
 	bool bBuildForES31;
 
@@ -290,7 +293,7 @@
 	UPROPERTY(GlobalConfig, EditAnywhere, Category = Build, meta = (DisplayName = "Support OpenGL ES Deferred Shading Renderer"))
 	bool bBuildForESDeferred;
 
-	// Enable Vulkan support? [CURRENTLY FOR FULL SOURCE GAMES ONLY]
+	// Enable Vulkan rendering support?
 	UPROPERTY(GlobalConfig, EditAnywhere, Category = Build, meta = (DisplayName = "Support Vulkan [Experimental]"))
 	bool bSupportsVulkan;
 
@@ -391,403 +394,4 @@
 	virtual void PostInitProperties() override;
 	// End of UObject interface
 #endif
-};
-=======
-// Copyright 1998-2016 Epic Games, Inc. All Rights Reserved.
-
-#pragma once
-
-#include "AndroidRuntimeSettings.generated.h"
-
-UENUM()
-namespace EAndroidAntVerbosity
-{
-	enum Type
-	{
-		/** Extra quiet logging (-quiet), errors will be logged by second run at normal verbosity. */
-		Quiet,
-
-		/** Normal logging (no options) */
-		Normal,
-
-		/** Extra verbose logging (-verbose) */
-		Verbose,
-	};
-}
-
-UENUM()
-namespace EAndroidScreenOrientation
-{
-	// IF THIS CHANGES, MAKE SURE TO UPDATE UEDeployAndroid.cs, ConvertOrientationIniValue()!
-
-	enum Type
-	{
-		/** Portrait orientation (the display is taller than it is wide). */
-		Portrait,
-
-		/** Portrait orientation rotated 180 degrees. */
-		ReversePortrait,
-
-		/** Use either portrait or reverse portrait orientation, where supported by the device, based on the device orientation sensor. */
-		SensorPortrait,
-
-		/** Landscape orientation (the display is wider than it is tall). */
-		Landscape,
-
-		/** Landscape orientation rotated 180 degrees. */
-		ReverseLandscape,
-
-		/** Use either landscape or reverse landscape orientation, based on the device orientation sensor. */
-		SensorLandscape,
-
-		/** Use any orientation the device normally supports, based on the device orientation sensor. */
-		Sensor,
-
-		/** Use any orientation (including ones the device wouldn't choose in Sensor mode), based on the device orientation sensor. */
-		FullSensor,
-	};
-}
-
-/** Depth buffer precision preferences */
-UENUM()
-namespace EAndroidDepthBufferPreference
-{
-	// IF THIS CHANGES, MAKE SURE TO UPDATE UEDeployAndroid.cs, ConvertDepthBufferIniValue()!
-
-	enum Type
-	{
-		Default = 0 UMETA(DisplayName = "Default"),
-		Bits16 = 16 UMETA(DisplayName = "16-bit"),
-		Bits24 = 24 UMETA(DisplayName = "24-bit"),
-		Bits32 = 32 UMETA(DisplayName = "32-bit"),
-	};
-}
-
-/** The default install location for the application */
-UENUM()
-namespace EAndroidInstallLocation
-{
-	enum Type
-	{
-		/** Install your app only on internal device storage */
-		InternalOnly,
-		/** Install your app on external storage when available */
-		PreferExternal,
-		/** Internal storage is preferred over external, unless the interal storage is low on space */
-		Auto
-	};
-}
-
-/**
- * Holds the game-specific achievement name and corresponding ID from Google Play services.
- */
-USTRUCT()
-struct FGooglePlayAchievementMapping
-{
-	GENERATED_USTRUCT_BODY()
-
-	/** The game-specific achievement name (the one passed in to WriteAchievement calls). */
-	UPROPERTY(EditAnywhere, Category = GooglePlayServices)
-	FString Name;
-
-	/** The ID of the corresponding achievement, generated by the Google Play developer console. */
-	UPROPERTY(EditAnywhere, Category = GooglePlayServices)
-	FString AchievementID;
-};
-
-/**
- * Holds the game-specific leaderboard name and corresponding ID from Google Play services.
- */
-USTRUCT()
-struct FGooglePlayLeaderboardMapping
-{
-	GENERATED_USTRUCT_BODY()
-
-	/** The game-specific leaderboard name (the one passed in to WriteLeaderboards calls). */
-	UPROPERTY(EditAnywhere, Category = GooglePlayServices)
-	FString Name;
-
-	/** The ID of the corresponding leaderboard, generated by the Google Play developer console. */
-	UPROPERTY(EditAnywhere, Category = GooglePlayServices)
-	FString LeaderboardID;
-};
-
-UENUM()
-namespace EAndroidAudio
-{
-	enum Type
-	{
-		Default = 0 UMETA(DisplayName = "Default", ToolTip = "This option selects the default encoder."),
-		OGG = 1 UMETA(DisplayName = "Ogg Vorbis", ToolTip = "Selects Ogg Vorbis encoding."),
-		ADPCM = 2 UMETA(DisplayName = "ADPCM", ToolTip = "This option selects ADPCM lossless encoding.")
-	};
-}
-
-UENUM()
-namespace EGoogleVRMode
-{
-	enum Type
-	{
-		Cardboard = 0 UMETA(DisplayName = "Cardboard", ToolTip = "Configure GoogleVR to run in Cardboard-only mode."),
-		Daydream = 1 UMETA(DisplayName = "Daydream", ToolTip = "Configure GoogleVR to run in Daydream-only mode. In this mode, app won't be able to run on Non Daydream-ready phone."),
-		DaydreamAndCardboard = 2 UMETA(DisplayName = "Daydream & Cardboard", ToolTip = "Configure GoogleVR to run in Daydream mode on Daydream-ready phone and fallback to Cardboard mode on Non Daydream-ready phone.")
-	};
-}
-
-/**
- * Implements the settings for the Android runtime platform.
- */
-UCLASS(config=Engine, defaultconfig)
-class ANDROIDRUNTIMESETTINGS_API UAndroidRuntimeSettings : public UObject
-{
-public:
-	GENERATED_UCLASS_BODY()
-
-	// The official name of the product (same as the name you use on the Play Store web site). Note: Must have at least 2 sections separated by a period and be unique!
-	UPROPERTY(GlobalConfig, EditAnywhere, Category = APKPackaging, Meta = (DisplayName = "Android Package Name ('com.Company.Project', [PROJECT] is replaced with project name)"))
-	FString PackageName;
-
-	// The version number used to indicate newer versions in the Store
-	UPROPERTY(GlobalConfig, EditAnywhere, Category = APKPackaging, Meta = (DisplayName = "Store Version (1-2147483647)", ClampMin="1", ClampMax="2147483647"))
-	int32 StoreVersion;
-
-	// The visual application name displayed for end users
-	UPROPERTY(GlobalConfig, EditAnywhere, Category = APKPackaging, Meta = (DisplayName = "Application Display Name (app_name), project name if blank"))
-	FString ApplicationDisplayName;
-
-	// The visual version displayed for end users
-	UPROPERTY(GlobalConfig, EditAnywhere, Category = APKPackaging, Meta = (DisplayName = "Version Display Name (usually x.y)"))
-	FString VersionDisplayName;
-
-	// What OS version the app is allowed to be installed on (do not set this lower than 9)
-	UPROPERTY(GlobalConfig, EditAnywhere, Category = APKPackaging, Meta = (DisplayName = "Minimum SDK Version (9=Gingerbread, 14=Ice Cream Sandwich, 21=Lollipop)"))
-	int32 MinSDKVersion;
-	
-	// What OS version the app is expected to run on (do not set this lower than 9, set to 19 for GearVR)
-	UPROPERTY(GlobalConfig, EditAnywhere, Category = APKPackaging, Meta = (DisplayName = "Target SDK Version (9=Gingerbread, 14=Ice Cream Sandwich, 21=Lollipop)"))
-	int32 TargetSDKVersion;
-
-	// Preferred install location for the application
-	UPROPERTY(GlobalConfig, EditAnywhere, Category = APKPackaging)
-	TEnumAsByte<EAndroidInstallLocation::Type> InstallLocation;
-
-	// Should the data be placed into the .apk file instead of a separate .obb file. Amazon requires this to be enabled, but Google Play Store will not allow .apk files larger than 50MB, so only small games will work with this enabled.
-	UPROPERTY(GlobalConfig, EditAnywhere, Category = APKPackaging, Meta = (DisplayName = "Package game data inside .apk?"))
-	bool bPackageDataInsideApk;
-
-	// If checked, both batch (.bat) files and shell script (.command) files will be generated, otherwise only done for the current system (default)
-	UPROPERTY(GlobalConfig, EditAnywhere, Category = APKPackaging, Meta = (DisplayName = "Generate install files for all platforms"))
-	bool bCreateAllPlatformsInstall;
-
-	// Disable the verification of an OBB file when it is downloaded or on first start when in a distribution build. 
-	UPROPERTY(GlobalConfig, EditAnywhere, Category = APKPackaging, Meta = (DisplayName = "Disable verify OBB on first start/update."))
-	bool bDisableVerifyOBBOnStartUp;
-
-	// The permitted orientation of the application on the device
-	UPROPERTY(GlobalConfig, EditAnywhere, Category = APKPackaging)
-	TEnumAsByte<EAndroidScreenOrientation::Type> Orientation;
-
-	// Level of verbosity to use during packaging with Ant
-	UPROPERTY(GlobalConfig, EditAnywhere, Category = APKPackaging)
-	TEnumAsByte<EAndroidAntVerbosity::Type> AntVerbosity;
-
-	// Should the software navigation buttons be hidden or not
-	UPROPERTY(GlobalConfig, EditAnywhere, Category = APKPackaging, Meta = (DisplayName = "Enable FullScreen Immersive on KitKat and above devices."))
-	bool bFullScreen;
-
-	// The preferred depth buffer bitcount for Android
-	UPROPERTY(GlobalConfig, EditAnywhere, Category = APKPackaging, Meta = (DisplayName = "Preferred Depth Buffer format"))
-	TEnumAsByte<EAndroidDepthBufferPreference::Type> DepthBufferPreference;
-
-	// Any extra tags for the <manifest> node
-	UPROPERTY(GlobalConfig, EditAnywhere, Category = AdvancedAPKPackaging, Meta = (DisplayName = "Extra Tags for <manifest> node"))
-	TArray<FString> ExtraManifestNodeTags;
-
-	// Any extra tags for the <application> node
-	UPROPERTY(GlobalConfig, EditAnywhere, Category = AdvancedAPKPackaging, Meta = (DisplayName = "Extra Tags for <application> node"))
-	TArray<FString> ExtraApplicationNodeTags;
-
-	// Any extra tags for the com.epicgames.UE4.GameActivity <activity> node
-	// Any extra settings for the <application> section (an optional file <Project>/Build/Android/ManifestApplicationAdditions.txt will also be included)
-	UPROPERTY(GlobalConfig, EditAnywhere, Category = AdvancedAPKPackaging, Meta = (DisplayName = "Extra Settings for <application> section (\\n to separate lines)"))
-	FString ExtraApplicationSettings;
-
-	UPROPERTY(GlobalConfig, EditAnywhere, Category = AdvancedAPKPackaging, Meta = (DisplayName = "Extra Tags for UE4.GameActivity <activity> node"))
-	TArray<FString> ExtraActivityNodeTags;
-
-	// Any extra settings for the main <activity> section (an optional file <Project>/Build/Android/ManifestApplicationActivtyAdditions.txt will also be included)
-	UPROPERTY(GlobalConfig, EditAnywhere, Category = AdvancedAPKPackaging, Meta = (DisplayName = "Extra Settings for <activity> section (\\n to separate lines)"))
-	FString ExtraActivitySettings;
-
-	// Any extra permissions your app needs (an optional file <Project>/Build/Android/ManifestRequirementsAdditions.txt will also be included,
-	// or an optional file <Project>/Build/Android/ManifestRequirementsOverride.txt will replace the entire <!-- Requirements --> section)
-	UPROPERTY(GlobalConfig, EditAnywhere, Category = AdvancedAPKPackaging, Meta = (DisplayName = "Extra Permissions (e.g. 'android.permission.INTERNET')"))
-	TArray<FString> ExtraPermissions;
-
-	// Configure AndroidManifest.xml for GearVR
-	UPROPERTY(GlobalConfig, EditAnywhere, Category = AdvancedAPKPackaging, Meta = (DisplayName = "Configure the AndroidManifest for deployment to GearVR"))
-	bool bPackageForGearVR;
-
-	// Removes Oculus Signature Files (osig) from APK if GearVR APK signed for distribution and enables entitlement checker
-	UPROPERTY(GlobalConfig, EditAnywhere, Category = AdvancedAPKPackaging, Meta = (DisplayName = "Remove Oculus Signature Files from Distribution APK"))
-	bool bRemoveOSIG;
-
-	// Configure AndroidManifest.xml and Resrouces for Daydream
-	UPROPERTY(GlobalConfig, EditAnywhere, Category = AdvancedAPKPackaging, Meta = (DisplayName = "Configure for deployment to Daydream"))
-	bool bPackageForDaydream;
-
-	// Configure AndroidManifest.xml for Cardboard, Cardboard Advanced, or Daydream deployment. If running in Daydream-only mode, sustained performance and async reprojection are forced.
-	UPROPERTY(GlobalConfig, EditAnywhere, Category = AdvancedAPKPackaging, Meta = (DisplayName = "Configure GoogleVR Deployment Mode"))
-	TEnumAsByte<EGoogleVRMode::Type> GoogleVRMode;
-
-	// Configure the Android to run in sustained performance with lower max speeds, but no FPS fluctuations due to temperature
-	UPROPERTY(GlobalConfig, EditAnywhere, Category = AdvancedAPKPackaging, Meta = (DisplayName = "Configure GoogleVR for sustained-performance mode"))
-	bool bGoogleVRSustainedPerformance;
-
-	// This is the file that keytool outputs, specified with the -keystore parameter (file should be in <Project>/Build/Android)
-	UPROPERTY(GlobalConfig, EditAnywhere, Category = DistributionSigning, Meta = (DisplayName = "Key Store (output of keytool, placed in <Project>/Build/Android)"))
-	FString KeyStore;
-	
-	// This is the name of the key that you specified with the -alias parameter to keytool
-	UPROPERTY(GlobalConfig, EditAnywhere, Category = DistributionSigning, Meta = (DisplayName = "Key Alias (-alias parameter to keytool)"))
-	FString KeyAlias;
-	
-	// This is the password that you specified FOR THE KEYSTORE NOT THE KEY, when running keytool (either with -storepass or by typing it in).
-	UPROPERTY(GlobalConfig, EditAnywhere, Category = DistributionSigning, Meta = (DisplayName = "Key Store Password (-storepass parameter to keytool)"))
-	FString KeyStorePassword;
-	
-	// This is the password for the key that you may have specified with keytool, if it's different from the keystore password. Leave blank to use same as Keystore
-	UPROPERTY(GlobalConfig, EditAnywhere, Category = DistributionSigning, Meta = (DisplayName = "Key Password (leave blank to use Key Store Password)"))
-	FString KeyPassword;
-
-	// Enable ArmV7 support? (this will be used if all type are unchecked)
-	UPROPERTY(GlobalConfig, EditAnywhere, Category = Build, meta = (DisplayName = "Support armv7 [aka armeabi-v7a]"))
-	bool bBuildForArmV7;
-
-	// Enable Arm64 support?
-	UPROPERTY(GlobalConfig, EditAnywhere, Category = Build, meta = (DisplayName = "Support arm64 [aka arm64-v8a]"))
-	bool bBuildForArm64;
-
-	// Enable x86 support? [CURRENTLY FOR FULL SOURCE GAMES ONLY]
-	UPROPERTY(GlobalConfig, EditAnywhere, Category = Build, meta = (DisplayName = "Support x86"))
-	bool bBuildForX86;
-
-	// Enable x86-64 support? [CURRENTLY FOR FULL SOURCE GAMES ONLY]
-	UPROPERTY(GlobalConfig, EditAnywhere, Category = Build, meta = (DisplayName = "Support x86_64 [aka x64]"))
-	bool bBuildForX8664;
-
-	// Enable ES2 support?
-	UPROPERTY(GlobalConfig, EditAnywhere, Category = Build, meta = (DisplayName = "Support OpenGL ES2"))
-	bool bBuildForES2;
-
-	// Enable ES3.1 support?
-	UPROPERTY(GlobalConfig, EditAnywhere, Category = Build, meta = (DisplayName = "Support OpenGL ES3.1"))
-	bool bBuildForES31;
-
-	// Enable ES Deferred shading support? [CURRENTLY FOR FULL SOURCE GAMES ONLY. SUPPORTED BY NVIDIA K-1 AND X-1 ONLY.]
-	UPROPERTY(GlobalConfig, EditAnywhere, Category = Build, meta = (DisplayName = "Support OpenGL ES Deferred Shading Renderer"))
-	bool bBuildForESDeferred;
-
-	// Enable Vulkan rendering support?
-	UPROPERTY(GlobalConfig, EditAnywhere, Category = Build, meta = (DisplayName = "Support Vulkan [Experimental]"))
-	bool bSupportsVulkan;
-
-	// If selected, the checked architectures will be split into separate .apk files [CURRENTLY FOR FULL SOURCE GAMES ONLY]
-	// @todo android fat binary: Currently, there isn't much utility in merging multiple .so's into a single .apk except for debugging,
-	// but we can't properly handle multiple GPU architectures in a single .apk, so we are disabling the feature for now
-	// The user will need to manually select the apk to run in their Visual Studio debugger settings (see Override APK in TADP, for instance)
-// 	UPROPERTY(GlobalConfig, EditAnywhere, Category = Build)
-// 	bool bSplitIntoSeparateApks;
-
-	// Should Google Play support be enabled?
-	UPROPERTY(GlobalConfig, EditAnywhere, Category = GooglePlayServices)
-	bool bEnableGooglePlaySupport;
-
-	// The app id obtained from the Google Play Developer Console
-	UPROPERTY(GlobalConfig, EditAnywhere, Category = GooglePlayServices)
-	FString GamesAppID;
-
-	// Mapping of game achievement names to IDs generated by Google Play.
-	UPROPERTY(GlobalConfig, EditAnywhere, Category = GooglePlayServices)
-	TArray<FGooglePlayAchievementMapping> AchievementMap;
-
-	// Mapping of game leaderboard names to IDs generated by Google Play.
-	UPROPERTY(GlobalConfig, EditAnywhere, Category = GooglePlayServices)
-	TArray<FGooglePlayLeaderboardMapping> LeaderboardMap;
-
-	// The unique identifier for the ad obtained from AdMob.
-	UPROPERTY(GlobalConfig, EditAnywhere, Category = GooglePlayServices)
-	FString AdMobAdUnitID;
-
-	// Identifiers for ads obtained from AdMob
-	UPROPERTY(GlobalConfig, EditAnywhere, Category = GooglePlayServices)
-	TArray<FString> AdMobAdUnitIDs;
-
-	// The unique identifier for this application (needed for IAP)
-	UPROPERTY(GlobalConfig, EditAnywhere, Category = GooglePlayServices)
-	FString GooglePlayLicenseKey;
-
-	/** Show the launch image as a startup slash screen */
-	UPROPERTY(GlobalConfig, EditAnywhere, Category = LaunchImages, meta = (DisplayName = "Show launch image"))
-	bool bShowLaunchImage;
-
-	/** Android Audio encoding options */
-	UPROPERTY(GlobalConfig, EditAnywhere, Category = DataCooker, meta = (DisplayName = "Audio encoding"))
-	TEnumAsByte<EAndroidAudio::Type> AndroidAudio;
-	
-	/** Include ETC1 textures when packaging with the Android (Multi) variant. ETC1 will be included if no other formats are selected. */
-	UPROPERTY(GlobalConfig, EditAnywhere, Category = MultiTextureFormats, meta = (DisplayName = "Include ETC1 textures"))
-	bool bMultiTargetFormat_ETC1;
-
-	/** Include ETC2 textures when packaging with the Android (Multi) variant. */
-	UPROPERTY(GlobalConfig, EditAnywhere, Category = MultiTextureFormats, meta = (DisplayName = "Include ETC2 textures"))
-	bool bMultiTargetFormat_ETC2;
-
-	/** Include DXT textures when packaging with the Android (Multi) variant. */
-	UPROPERTY(GlobalConfig, EditAnywhere, Category = MultiTextureFormats, meta = (DisplayName = "Include DXT textures"))
-	bool bMultiTargetFormat_DXT;
-
-	/** Include PVRTC textures when packaging with the Android (Multi) variant. */
-	UPROPERTY(GlobalConfig, EditAnywhere, Category = MultiTextureFormats, meta = (DisplayName = "Include PVRTC textures"))
-	bool bMultiTargetFormat_PVRTC;
-
-	/** Include ATC textures when packaging with the Android (Multi) variant. */
-	UPROPERTY(GlobalConfig, EditAnywhere, Category = MultiTextureFormats, meta = (DisplayName = "Include ATC textures"))
-	bool bMultiTargetFormat_ATC;
-
-	/** Include ASTC textures when packaging with the Android (Multi) variant. */
-	UPROPERTY(GlobalConfig, EditAnywhere, Category = MultiTextureFormats, meta = (DisplayName = "Include ASTC textures"))
-	bool bMultiTargetFormat_ASTC;
-
-	/** Priority for the ETC1 texture format when launching on device or packaging using Android_Multi. The highest priority format supported by the device will be used. Default value is 0.1. */
-	UPROPERTY(GlobalConfig, EditAnywhere, Category = TextureFormatPriorities, meta = (DisplayName = "ETC1 texture format priority"))
-	float TextureFormatPriority_ETC1;
-
-	/** Priority for the ETC2 texture format when launching on device or packaging using Android_Multi. The highest priority format supported by the device will be used. Default value is 0.2. */
-	UPROPERTY(GlobalConfig, EditAnywhere, Category = TextureFormatPriorities, meta = (DisplayName = "ETC2 texture format priority"))
-	float TextureFormatPriority_ETC2;
-
-	/** Priority for the DXT texture format when launching on device or packaging using Android_Multi. The highest priority format supported by the device will be used. Default value is 0.6. */
-	UPROPERTY(GlobalConfig, EditAnywhere, Category = TextureFormatPriorities, meta = (DisplayName = "DXT texture format priority"))
-	float TextureFormatPriority_DXT;
-
-	/** Priority for the PVRTC texture format when launching on device or packaging using Android_Multi. The highest priority format supported by the device will be used. Default value is 0.8. */
-	UPROPERTY(GlobalConfig, EditAnywhere, Category = TextureFormatPriorities, meta = (DisplayName = "PVRTC texture format priority"))
-	float TextureFormatPriority_PVRTC;
-
-	/** Priority for the ATC texture format when launching on device or packaging using Android_Multi. The highest priority format supported by the device will be used. Default value is 0.5. */
-	UPROPERTY(GlobalConfig, EditAnywhere, Category = TextureFormatPriorities, meta = (DisplayName = "ATC texture format priority"))
-	float TextureFormatPriority_ATC;
-
-	/** Priority for the ASTC texture format when launching on device or packaging using Android_Multi. The highest priority format supported by the device will be used. Default value is 0.9. */
-	UPROPERTY(GlobalConfig, EditAnywhere, Category = TextureFormatPriorities, meta = (DisplayName = "ASTC texture format priority"))
-	float TextureFormatPriority_ASTC;
-
-#if WITH_EDITOR
-	// UObject interface
-	virtual void PostEditChangeProperty(struct FPropertyChangedEvent& PropertyChangedEvent) override;
-	virtual void PostInitProperties() override;
-	// End of UObject interface
-#endif
-};
->>>>>>> 92a3597a
+};