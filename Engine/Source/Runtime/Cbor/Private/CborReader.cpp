// Copyright Epic Games, Inc. All Rights Reserved.

#include "CborReader.h"

FCborReader::FCborReader(FArchive* InStream, ECborEndianness InReaderEndianness)
	: Stream(InStream)
	, Endianness(InReaderEndianness)
{
	ContextStack.Emplace();
}

FCborReader::~FCborReader()
{
	check(ContextStack.Num() > 0 && (ContextStack[0].IsDummy() || ContextStack[0].IsError()));
}

const FArchive* FCborReader::GetArchive() const
{
	return Stream;
}

bool FCborReader::IsError() const
{
	// the dummy context holds previous error
	return ContextStack[0].IsError();
}

FCborHeader FCborReader::GetError() const
{
	// the dummy context holds previous error
	return ContextStack[0].Header;
}

const FCborContext& FCborReader::GetContext() const
{
	return ContextStack.Top();
}

bool FCborReader::ReadNext(FCborContext& OutContext)
{
	OutContext.Reset();

	// if an error happened, successive read are also errors 
	if (IsError())
	{
		OutContext.Header = GetError();
		return false;
	}

	// Invalid stream error
	if (Stream == nullptr)
	{
		OutContext.Header = SetError(ECborCode::ErrorStreamFailure);
		return false;
	}

	// Set accurate endianness handling
	ScopedCborArchiveEndianness ScopedArchiveEndianness(*Stream, Endianness);

	// Current parent
	FCborContext& ParentContext = ContextStack.Top();

	// Check if we reached container end, if so output as if we read a break code
	if (ParentContext.IsFiniteContainer() && ParentContext.Length == 0)
	{
		OutContext.Header.Set(ECborCode::Break);
		// Report 0 Length
		OutContext.Length = ParentContext.Length;
		// Report parent context container type
		OutContext.RawTextValue.Add((char)ParentContext.MajorType());
		// Done with parent context
		ContextStack.Pop();
		return true;
	}

	// Done reading
	if (Stream->AtEnd())
	{
		OutContext.Header = (ParentContext.RawCode() == ECborCode::Dummy) ? FCborHeader(ECborCode::StreamEnd) : SetError(ECborCode::ErrorContext);
		return false;
	}

	// Read the cbor header
	*Stream << OutContext.Header;

	// Check for break item
	if (OutContext.IsBreak())
	{
		// Got a break item out of a indefinite context
		if (!ParentContext.IsIndefiniteContainer())
		{
			OutContext.Header = SetError(ECborCode::ErrorBreak);
			return false;
		}
		
		// Odd number of item read
		if (ParentContext.MajorType() == ECborCode::Map && (ParentContext.Length & 1))
		{
			OutContext.Header = SetError(ECborCode::ErrorMapContainer);
			return false;
		}
		// Report Length
		OutContext.Length = ParentContext.Length;
		// Report parent context container type
		OutContext.RawTextValue.Add((char)ParentContext.MajorType());
		// Done with parent context
		ContextStack.Pop();
		return true;
	}

	// if the type is indefinite, we increment the length of the parent context
	if (ParentContext.IsIndefiniteContainer())
	{
		++ParentContext.Length;

		// If we have an indefinite string but current context type doesn't match flag an error
		if (ParentContext.IsString() && ParentContext.MajorType() != OutContext.MajorType())
		{
			OutContext.Header = SetError(ECborCode::ErrorStringNesting);
			return false;
		}
	}
	// Otherwise the length was set when we read the parent context, decrement it, container end if flagged when reaching 0
	else if (ParentContext.IsFiniteContainer())
	{
		--ParentContext.Length;
	}

	// Read item
	switch (OutContext.MajorType())
	{
		case ECborCode::Uint:
			OutContext.UIntValue = ReadUIntValue(OutContext, *Stream);
			break;
		case ECborCode::Int:
			OutContext.UIntValue = ~ReadUIntValue(OutContext, *Stream);
			break;
		case ECborCode::ByteString:
			// fall through
		case ECborCode::TextString:
			// if we have an indefinite string item, push the context
			if (OutContext.IsIndefiniteContainer())
			{
				OutContext.Length = 0;
				ContextStack.Push(OutContext);
			}
			// Otherwise read the string length in bytes, then serialize the raw context in the byte array
			else
			{
				OutContext.Length = ReadUIntValue(OutContext, *Stream);
<<<<<<< HEAD
				int32 StringLength = IntCastChecked<int32>(OutContext.Length);
=======
				if (OutContext.Length > (uint64)(MAX_int32 - 1))
				{
					OutContext.Header = SetError(ECborCode::ErrorStringLength);
					return false;
				}
				int32 StringLength = (int32)OutContext.Length;
>>>>>>> 4af6daef
				OutContext.RawTextValue.SetNumUninitialized(StringLength + 1); // Length doesn't count the null terminating character
				Stream->Serialize(OutContext.RawTextValue.GetData(), OutContext.Length);
				OutContext.RawTextValue[StringLength] = '\0';
			}
			break;
		case ECborCode::Array:
			OutContext.Length = OutContext.AdditionalValue() == ECborCode::Indefinite ? 0 : ReadUIntValue(OutContext, *Stream);
			ContextStack.Push(OutContext);
			break;
		case ECborCode::Map:
			OutContext.Length = OutContext.AdditionalValue() == ECborCode::Indefinite ? 0 : ReadUIntValue(OutContext, *Stream) * 2;
			ContextStack.Push(OutContext);
			break;
		case ECborCode::Tag:
			OutContext.UIntValue = ReadUIntValue(OutContext, *Stream);
			break;
		case ECborCode::Prim:
			ReadPrimValue(OutContext, *Stream);
			break;
	}
	
	if (OutContext.IsError())
	{
		SetError(OutContext.RawCode());
		return false;
	}
	return true;
}

bool FCborReader::SkipContainer(ECborCode ContainerType)
{
	if (GetContext().MajorType() != ContainerType)
	{
		return false;
	}
	uint32 Depth = 0;
	FCborContext Context;
	while (ReadNext(Context))
	{
		if (Context.IsBreak() && Depth-- == 0)
		{
			break;
		}

		if (Context.IsContainer())
		{
			++Depth;
		}
	}
	return !IsError();
}

uint64 FCborReader::ReadUIntValue(FCborContext& Context, FArchive& Ar)
{
	uint64 AdditionalValue = (uint8)Context.AdditionalValue();
	switch (Context.AdditionalValue())
	{
	case ECborCode::Value_1Byte:
		{
			uint8 Temp;
			Ar << Temp;
			AdditionalValue = Temp;
		}
		break;
	case ECborCode::Value_2Bytes:
		{
			uint16 Temp;
			Ar << Temp;
			AdditionalValue = Temp;
		}
		break;
	case ECborCode::Value_4Bytes:
		{
			uint32 Temp;
			Ar << Temp;
			AdditionalValue = Temp;
		}
		break;
	case ECborCode::Value_8Bytes:
		{
			uint64 Temp;
			Ar << Temp;
			AdditionalValue = Temp;
		}
		break;
	case ECborCode::Unused_28:
		// Fall through
	case ECborCode::Unused_29:
		// Fall through
	case ECborCode::Unused_30:
		// Fall through
	case ECborCode::Indefinite:
		// Error
		Context.Header.Set(ECborCode::ErrorReservedItem);
		break;
	default:
		// Use value directly, Noop
		break;
	}
	return AdditionalValue;
}

void FCborReader::ReadPrimValue(FCborContext& Context, FArchive& Ar)
{
	switch (Context.AdditionalValue())
	{
	case ECborCode::False:
		Context.BoolValue = false;
		break;
	case ECborCode::True:
		Context.BoolValue = true;
		break;
	case ECborCode::Null:
		// fall through
	case ECborCode::Undefined:
		// noop
		break;
	case ECborCode::Value_1Byte:
		{
			uint8 Temp;
			Ar << Temp;
		}
		break;
	case ECborCode::Value_2Bytes:
		// We do not support half float encoding
		Context.Header.Set(ECborCode::ErrorNoHalfFloat);
		break;
	case ECborCode::Value_4Bytes:
		{
			float Temp;
			Ar << Temp;
			Context.FloatValue = Temp;
		}
		break;
	case ECborCode::Value_8Bytes:
		{	
			double Temp;
			Ar << Temp;
			Context.DoubleValue = Temp;
		}
		break;
	default:
		// Error other values are unused, break item should have been processed elsewhere
		Context.Header.Set(ECborCode::ErrorReservedItem);
		break;
	}
}

FCborHeader FCborReader::SetError(ECborCode ErrorCode)
{
	FCborContext& Dummy = ContextStack[0];
	Dummy.Header.Set(ErrorCode);
	return Dummy.Header;
}<|MERGE_RESOLUTION|>--- conflicted
+++ resolved
@@ -148,16 +148,12 @@
 			else
 			{
 				OutContext.Length = ReadUIntValue(OutContext, *Stream);
-<<<<<<< HEAD
-				int32 StringLength = IntCastChecked<int32>(OutContext.Length);
-=======
 				if (OutContext.Length > (uint64)(MAX_int32 - 1))
 				{
 					OutContext.Header = SetError(ECborCode::ErrorStringLength);
 					return false;
 				}
 				int32 StringLength = (int32)OutContext.Length;
->>>>>>> 4af6daef
 				OutContext.RawTextValue.SetNumUninitialized(StringLength + 1); // Length doesn't count the null terminating character
 				Stream->Serialize(OutContext.RawTextValue.GetData(), OutContext.Length);
 				OutContext.RawTextValue[StringLength] = '\0';
