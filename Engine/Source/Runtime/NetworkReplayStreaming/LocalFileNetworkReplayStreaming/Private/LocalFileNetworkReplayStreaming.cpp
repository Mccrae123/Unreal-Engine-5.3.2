--- conflicted
+++ resolved
@@ -2657,7 +2657,6 @@
 		// so try creating the folder.
 		IFileManager& FileManager = IFileManager::Get();
 		if (!FileManager.DirectoryExists(*DemoPath) && FileManager.MakeDirectory(*DemoPath, true))
-<<<<<<< HEAD
 		{
 			TotalDiskSpace = 0;
 			TotalDiskFreeSpace = 0;
@@ -2666,18 +2665,7 @@
 
 		if (!bActualStorageQueryResult)
 		{
-			UE_LOG(LogLocalFileReplay, Log, TEXT("FLocalFileNetworkReplayStreamer::GetAutomaticDemoName. Unable to determine free space in %s."), *DemoPath);
-=======
-		{
-			TotalDiskSpace = 0;
-			TotalDiskFreeSpace = 0;
-			bActualStorageQueryResult = FPlatformMisc::GetDiskTotalAndFreeSpace(DemoPath, TotalDiskSpace, TotalDiskFreeSpace);
-		}
-
-		if (!bActualStorageQueryResult)
-		{
 			UE_LOG(LogLocalFileReplay, Log, TEXT("FLocalFileNetworkReplayStreamer::GetDemoFreeStorageSpace. Unable to determine free space in %s."), *DemoPath);
->>>>>>> d731a049
 			return false;
 		}
 	}
@@ -2686,11 +2674,7 @@
 	return true;
 }
 
-<<<<<<< HEAD
-bool FLocalFileNetworkReplayStreamer::CleanUpOldReplays(const FString& DemoPath)
-=======
 bool FLocalFileNetworkReplayStreamer::CleanUpOldReplays(const FString& DemoPath, TArrayView<const FString> AdditionalRelativeDemoPaths)
->>>>>>> d731a049
 {
 	const int32 MaxDemos = FNetworkReplayStreaming::GetMaxNumberOfAutomaticReplays();
 	const bool bUnlimitedDemos = (MaxDemos <= 0);
@@ -2727,17 +2711,10 @@
 		// All the replays in the base DemoPath come first
 		TArray<FAutoReplayInfo> SortedAutoReplays;
 		{
-<<<<<<< HEAD
-			// Convert the replay name to a full path, making sure to remove the file extension
-			// that GetDemoFullFilename will add.
-			AutoReplay = GetDemoFullFilename(DemoPath, AutoReplay); // DL: this makes me sick... we know the full path because we passed it in above..
-			AutoReplay.RemoveFromEnd(FNetworkReplayStreaming::GetReplayFileExtension());
-=======
 			const FString WildCardPath = GetDemoFullFilename(DemoPath, AutoPrefix + FString(TEXT("*")));
 
 			TArray<FString> FoundAutoReplays;
 			FileManager.FindFiles(FoundAutoReplays, *WildCardPath, /* bFiles= */ true, /* bDirectories= */ false);
->>>>>>> d731a049
 
 			SortedAutoReplays.Reserve(SortedAutoReplays.Num() + FoundAutoReplays.Num());
 			for (const FString& AutoReplay : FoundAutoReplays)
