--- conflicted
+++ resolved
@@ -100,52 +100,7 @@
 	}
 
 	// This is used to invalidate compressed audio for a specific platform.
-<<<<<<< HEAD
-	static void GetHashSuffix(const FPlatformAudioCookOverrides* InOverrides, FString& OutSuffix)
-	{
-		if (InOverrides == nullptr)
-		{
-			return;
-		}
-		OutSuffix.AppendChar('_');
-
-		int32 CompressionQualityHash = FMath::FloorToInt(InOverrides->CompressionQualityModifier * 100.0f);
-		OutSuffix.AppendInt(CompressionQualityHash);
-
-		int32 AutoStreamingThresholdHash = FMath::FloorToInt(InOverrides->AutoStreamingThreshold * 100.0f);
-		OutSuffix.AppendInt(AutoStreamingThresholdHash);
-
-		OutSuffix.Append(TEXT("_StreamCache_Ver"));
-		OutSuffix.AppendInt(GetStreamCachingVersion());
-		OutSuffix.AppendChar('_');
-
-		// cache info:
-		OutSuffix.Append(TEXT("MEM_"));
-		OutSuffix.AppendInt(InOverrides->StreamCachingSettings.CacheSizeKB);
-		OutSuffix.Append(TEXT("MaxChnkSize_"));
-		OutSuffix.AppendInt(InOverrides->StreamCachingSettings.MaxChunkSizeOverrideKB);
-
-		if (InOverrides->StreamCachingSettings.bForceLegacyStreamChunking)
-		{
-			OutSuffix.Append(TEXT("_LegacyChunking_"));
-			OutSuffix.AppendInt(InOverrides->StreamCachingSettings.ZerothChunkSizeForLegacyStreamChunkingKB);
-		}
-		
-
-		int32 ResampleBoolHash = (int32)InOverrides->bResampleForDevice;
-		OutSuffix.AppendInt(ResampleBoolHash);
-
-		TMap<ESoundwaveSampleRateSettings, float> SampleRateMap = InOverrides->PlatformSampleRates;
-
-		for (auto& SampleRateQuality : SampleRateMap)
-		{
-			int32 SampleRateHash = FMath::FloorToInt(SampleRateQuality.Value / 1000.0f);
-			OutSuffix.AppendInt(SampleRateHash);
-		}
-	}
-=======
 	static AUDIOPLATFORMCONFIGURATION_API void GetHashSuffix(const FPlatformAudioCookOverrides* InOverrides, FString& OutSuffix);
->>>>>>> 4af6daef
 };
 
 USTRUCT()
