// Copyright Epic Games, Inc. All Rights Reserved.

#pragma once

#include "CoreTypes.h"
#include "FixedFrameRateCustomTimeStep.h"
#include "HAL/IConsoleManager.h"
#include "Misc/AssertionMacros.h"
#include "Misc/FrameRate.h"
#include "UObject/ObjectMacros.h"
#include "UObject/UObjectGlobals.h"

#include "GenlockedCustomTimeStep.generated.h"

class UObject;

/**
 * Class to control the Engine Timestep from a Genlock signal.
 */
UCLASS(Abstract, MinimalAPI)
class UGenlockedCustomTimeStep : public UFixedFrameRateCustomTimeStep
{
	GENERATED_BODY()

protected:

	/** Blocks until it gets a sync signal. Returns false if unsuccessful */
	TIMEMANAGEMENT_API virtual bool WaitForSync() PURE_VIRTUAL(UGenlockedCustomTimeStep::WaitForSync, return false;);

	/** Update FApp CurrentTime, IdleTime and DeltaTime */
	TIMEMANAGEMENT_API void UpdateAppTimes(const double& TimeBeforeSync, const double& TimeAfterSync) const;

public:
	//~ UFixedFrameRateCustomTimeStep interface
	TIMEMANAGEMENT_API virtual FFrameRate GetFixedFrameRate() const PURE_VIRTUAL(UGenlockedCustomTimeStep::GetFixedFrameRate, return FFrameRate(24,1););

	/** Get the sync rate (not always the same as the fixed frame rate) */
	virtual FFrameRate GetSyncRate() const { return GetFixedFrameRate(); };

	/** Returns how many syncs occurred since the last tick */
	TIMEMANAGEMENT_API virtual uint32 GetLastSyncCountDelta() const PURE_VIRTUAL(UGenlockedCustomTimeStep::GetLastSyncCountDelta, return 1;);

	/** Returns true if the Sync related functions will return valid data */
	TIMEMANAGEMENT_API virtual bool IsLastSyncDataValid() const PURE_VIRTUAL(UGenlockedCustomTimeStep::IsLastSyncDataValid, return false;);

	/** Returns how many sync counts are expected between ticks*/
<<<<<<< HEAD
	virtual uint32 GetExpectedSyncCountDelta() const;
=======
	TIMEMANAGEMENT_API virtual uint32 GetExpectedSyncCountDelta() const;
>>>>>>> 4af6daef

	/** Whether automatic format detection is supported. */ 
	virtual bool SupportsFormatAutoDetection() const { return false; };

	/** Whether this custom time step should autodetect the video format if supported. */
	UPROPERTY()
	bool bAutoDetectFormat = false;

	/** Experimental fix for interlace field flipping issue. */
<<<<<<< HEAD
	static TAutoConsoleVariable<int32> CVarExperimentalFieldFlipFix;
=======
	static TIMEMANAGEMENT_API TAutoConsoleVariable<int32> CVarExperimentalFieldFlipFix;
>>>>>>> 4af6daef
};<|MERGE_RESOLUTION|>--- conflicted
+++ resolved
@@ -44,11 +44,7 @@
 	TIMEMANAGEMENT_API virtual bool IsLastSyncDataValid() const PURE_VIRTUAL(UGenlockedCustomTimeStep::IsLastSyncDataValid, return false;);
 
 	/** Returns how many sync counts are expected between ticks*/
-<<<<<<< HEAD
-	virtual uint32 GetExpectedSyncCountDelta() const;
-=======
 	TIMEMANAGEMENT_API virtual uint32 GetExpectedSyncCountDelta() const;
->>>>>>> 4af6daef
 
 	/** Whether automatic format detection is supported. */ 
 	virtual bool SupportsFormatAutoDetection() const { return false; };
@@ -58,9 +54,5 @@
 	bool bAutoDetectFormat = false;
 
 	/** Experimental fix for interlace field flipping issue. */
-<<<<<<< HEAD
-	static TAutoConsoleVariable<int32> CVarExperimentalFieldFlipFix;
-=======
 	static TIMEMANAGEMENT_API TAutoConsoleVariable<int32> CVarExperimentalFieldFlipFix;
->>>>>>> 4af6daef
 };