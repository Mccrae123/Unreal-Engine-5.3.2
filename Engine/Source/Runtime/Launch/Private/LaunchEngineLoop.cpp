--- conflicted
+++ resolved
@@ -3354,17 +3354,10 @@
 			FStats::TickCommandletStats();
 #if CPUPROFILERTRACE_ENABLED
 			PreInitPostStartupScreenTraceScope.Reset(); // Exclude the commandlet main function from this scope's duration
-<<<<<<< HEAD
 			int32 ErrorLevel = Commandlet->Main( CommandletCommandLine );
 			PreInitPostStartupScreenTraceScope.Emplace("FEngineLoop::PreInitPostStartupScreen", CpuChannel);
 #else
 			int32 ErrorLevel = Commandlet->Main( CommandletCommandLine );
-=======
-			int32 ErrorLevel = Commandlet->Main( CommandletCommandLine );
-			PreInitPostStartupScreenTraceScope.Emplace("FEngineLoop::PreInitPostStartupScreen", CpuChannel);
-#else
-			int32 ErrorLevel = Commandlet->Main( CommandletCommandLine );
->>>>>>> 00d61fac
 #endif
 			FStats::TickCommandletStats();
 
