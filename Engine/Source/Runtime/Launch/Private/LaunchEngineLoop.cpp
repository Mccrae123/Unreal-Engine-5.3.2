--- conflicted
+++ resolved
@@ -1443,19 +1443,6 @@
 		{
 			Trace::WriteTo(*Parameter);
 		}
-
-#if PLATFORM_WINDOWS && !UE_BUILD_SHIPPING && !IS_PROGRAM
-		else
-		{
-			// If we can detect a named event then we can try and auto-connect to UnrealInsights.
-			HANDLE KnownEvent = ::OpenEvent(EVENT_ALL_ACCESS, false, TEXT("Local\\UnrealInsightsRecorder"));
-			if (KnownEvent != nullptr)
-			{
-				Trace::SendTo(TEXT("127.0.0.1"));
-				::CloseHandle(KnownEvent);
-			}
-		}
-#endif // PLATFORM_WINDOWS
 	}
 
 #if WITH_ENGINE
@@ -1611,12 +1598,11 @@
 	}
 #endif
 
-<<<<<<< HEAD
 	{
 		SCOPED_BOOT_TIMING("BeginPreInitTextLocalization");
 		BeginPreInitTextLocalization();
 	}
-=======
+
 #if !(IS_PROGRAM || WITH_EDITOR)
 	// Initialize I/O dispatcher if available
 	{
@@ -1645,7 +1631,6 @@
 		}
 	}
 #endif
->>>>>>> ea865044
 
 	// allow the command line to override the platform file singleton
 	bool bFileOverrideFound = false;
@@ -1899,6 +1884,19 @@
 	bHasEditorToken = false;
 #endif
 #endif	//UE_EDITOR
+
+#if PLATFORM_WINDOWS && !UE_BUILD_SHIPPING && !IS_PROGRAM
+	if (!bHasEditorToken)
+	{
+		// If we can detect a named event then we can try and auto-connect to UnrealInsights.
+		HANDLE KnownEvent = ::OpenEvent(EVENT_ALL_ACCESS, false, TEXT("Local\\UnrealInsightsRecorder"));
+		if (KnownEvent != nullptr)
+		{
+			Trace::SendTo(TEXT("127.0.0.1"));
+			::CloseHandle(KnownEvent);
+		}
+	}
+#endif // PLATFORM_WINDOWS
 
 #if !UE_BUILD_SHIPPING
 	// Benchmarking.
@@ -4460,15 +4458,26 @@
 		IssueScalableLongGPUTask(RHICmdList);
 	}
 #endif
-	FString FrameString = FString::Printf(TEXT("Frame %d"), CurrentFrameCounter);
+
 #if ENABLE_NAMED_EVENTS
+	TCHAR IndexedFrameString[32] = { 0 };
+	const TCHAR* FrameString = nullptr;
+	if (UE_TRACE_CHANNELEXPR_IS_ENABLED(CpuChannel))
+	{
+		FrameString = TEXT("Frame");
+	}
+	else
+	{
 #if PLATFORM_LIMIT_PROFILER_UNIQUE_NAMED_EVENTS
-	FPlatformMisc::BeginNamedEvent(FColor::Yellow, TEXT("Frame"));
+		FrameString = TEXT("Frame");
 #else
-	FPlatformMisc::BeginNamedEvent(FColor::Yellow, *FrameString);
-#endif
+		FCString::Snprintf(IndexedFrameString, 32, TEXT("Frame %d"), CurrentFrameCounter);
+		FrameString = IndexedFrameString;
+#endif
+	}
+	FPlatformMisc::BeginNamedEvent(FColor::Yellow, FrameString);
 #endif // ENABLE_NAMED_EVENTS
-	RHICmdList.PushEvent(*FrameString, FColor::Green);
+	RHICmdList.PushEvent(FrameString, FColor::Green);
 #endif // !UE_BUILD_SHIPPING
 
 	GPU_STATS_BEGINFRAME(RHICmdList);
@@ -4535,18 +4544,22 @@
 
 	uint64 CurrentFrameCounter = GFrameCounter;
 
+	TCHAR IndexedFrameString[32] = { 0 };
+	const TCHAR* FrameString = nullptr;
 	if (UE_TRACE_CHANNELEXPR_IS_ENABLED(CpuChannel))
 	{
-		TRACE_CPUPROFILER_EVENT_SCOPE(Frame);
+		FrameString = TEXT("FEngineLoop");
 	}
 	else
 	{
 #if PLATFORM_LIMIT_PROFILER_UNIQUE_NAMED_EVENTS
-		SCOPED_NAMED_EVENT(FEngineLoopTick, FColor::Red);
+		FrameString = TEXT("FEngineLoop");
 #else
-		SCOPED_NAMED_EVENT_F(TEXT("Frame %d"), FColor::Red, CurrentFrameCounter);
-#endif
-	}
+		FCString::Snprintf(IndexedFrameString, 32, TEXT("Frame %d"), CurrentFrameCounter);
+		FrameString = IndexedFrameString;
+#endif
+	}
+	SCOPED_NAMED_EVENT_TCHAR(FrameString, FColor::Red);
 
 	// execute callbacks for cvar changes
 	{
