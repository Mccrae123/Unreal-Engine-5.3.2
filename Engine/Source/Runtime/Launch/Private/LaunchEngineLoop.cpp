--- conflicted
+++ resolved
@@ -50,10 +50,7 @@
 #include "ProfilingDebugging/BootProfiling.h"
 #if WITH_ENGINE
 #include "HAL/PlatformSplash.h"
-<<<<<<< HEAD
-=======
 #include "SceneInterface.h"
->>>>>>> 4af6daef
 #include "StereoRenderUtils.h"
 #include "DataDrivenShaderPlatformInfo.h"
 #endif
@@ -293,15 +290,12 @@
 #include "IOS/IOSAppDelegate.h"
 #endif
 
-<<<<<<< HEAD
-=======
 #if CPUPROFILERTRACE_ENABLED
 UE_TRACE_EVENT_BEGIN(Cpu, Frame, NoSync)
 	UE_TRACE_EVENT_FIELD(UE::Trace::WideString, Name)
 UE_TRACE_EVENT_END()
 #endif // CPUPROFILERTRACE_ENABLED
 
->>>>>>> 4af6daef
 bool GIsConsoleExecutable = false;
 
 int32 GUseDisregardForGCOnDedicatedServers = 1;
@@ -737,21 +731,12 @@
 	virtual void Serialize(const TCHAR* V, ELogVerbosity::Type Verbosity, const class FName& Category) override
 	{
 		if (FoundExitPhrase || IsEngineExitRequested())
-<<<<<<< HEAD
 		{
 			return;
 		}
 
 		for (auto& Phrase : ExitPhrases)
 		{
-=======
-		{
-			return;
-		}
-
-		for (auto& Phrase : ExitPhrases)
-		{
->>>>>>> 4af6daef
 			// look for the exit phrase, but ignore the output of the actual commandline string
 			if (FCString::Stristr(V, *Phrase) && !FCString::Stristr(V, TEXT("-testexit=")))
 			{
@@ -978,53 +963,9 @@
 {
 	if (FPaths::IsProjectFilePathSet())
 	{
-<<<<<<< HEAD
-#if PLATFORM_WINDOWS
-		// GetFilenameOnDisk on Windows will resolve directory junctions and resolving those here has negative consequences
-		// for workflows that use a junction at their root (eg: p4 gets confused about paths and operations fail).
-		// There is a way to get a case-accurate path on Windows without resolving directory junctions, but it is slow.
-		// We can use it here for this one-off situation without causing all uses of GetFilenameOnDisk to be slower.
-		FString ProjectFilePath = FPaths::GetProjectFilePath();
-		TStringBuilder<MAX_PATH> Builder;
-		FPathViews::IterateComponents(
-			ProjectFilePath,
-			[&Builder](FStringView CurrentPathComponent)
-			{
-				if (Builder.Len() != 0)
-				{
-					Builder.AppendChar(TEXT('/'));
-				}
-
-				int32 LenBeforeCurrentComponent = Builder.Len();
-
-				Builder.Append(CurrentPathComponent);
-
-				// Skip over all segments that are either empty or contain relative transforms or start with the volume separator, they should remain as-is
-				const bool bIsIgnoredSegment = CurrentPathComponent.IsEmpty() || CurrentPathComponent.Equals(TEXTVIEW(".")) || CurrentPathComponent.Equals(TEXTVIEW("..")) || CurrentPathComponent.EndsWith(TEXT(':'));
-				if (bIsIgnoredSegment)
-				{
-					return;
-				}
-
-				WIN32_FIND_DATAW Data;
-				HANDLE Handle = FindFirstFileW(StringCast<WIDECHAR>(*Builder, Builder.Len() + 1).Get(), &Data);
-				if (Handle != INVALID_HANDLE_VALUE)
-				{
-					Builder.RemoveSuffix(Builder.Len() - LenBeforeCurrentComponent);
-					Builder.Append(Data.cFileName);
-					FindClose(Handle);
-				}
-			}
-		);
-		FPaths::SetProjectFilePath(Builder.ToString());
-#else
-		FPaths::SetProjectFilePath(IFileManager::Get().GetFilenameOnDisk(*FPaths::GetProjectFilePath()));
-#endif
-=======
 		FString ProjectFilePath = FPaths::GetProjectFilePath();
 		FString ProjectFilePathCorrectCase = FPaths::FindCorrectCase(ProjectFilePath);
 		FPaths::SetProjectFilePath(ProjectFilePathCorrectCase);
->>>>>>> 4af6daef
 	}
 }
 
@@ -1813,7 +1754,6 @@
 static TArray<FString> TokenizeCommandline(const TCHAR* CmdLine, bool bRetainQuotes)
 {
 	TArray<FString> TokenArray;
-<<<<<<< HEAD
 
 	const TCHAR* ParsedCmdLine = CmdLine;
 
@@ -1844,38 +1784,6 @@
 		{
 			TokenArray.Add(MoveTemp(Token));
 		}
-=======
-
-	const TCHAR* ParsedCmdLine = CmdLine;
-
-	while (*ParsedCmdLine)
-	{
-		FString Token;
-				
-		// skip over whitespace to look for a quote
-		while (FChar::IsWhitespace(*ParsedCmdLine))
-		{
-			ParsedCmdLine++;
-		}
-
-		// if we want to keep quotes around the token, and the first character is a quote, then FToken::Parse
-		// will remove the quotes, so put them back
-		if (bRetainQuotes && (*ParsedCmdLine == TEXT('"')))
-		{
-			FParse::Token(ParsedCmdLine, Token, 0);
-			Token = FString::Printf(TEXT("\"%s\""), *Token);
-		}
-		else
-		{
-			FParse::Token(ParsedCmdLine, Token, 0);
-			Token.TrimStartAndEndInline();
-		}
-
-		if (!Token.IsEmpty())
-		{
-			TokenArray.Add(MoveTemp(Token));
-		}
->>>>>>> 4af6daef
 	}
 
 	return MoveTemp(TokenArray);
@@ -2045,11 +1953,7 @@
 			return 1;
 		}
 	}
-<<<<<<< HEAD
-	
-=======
-
->>>>>>> 4af6daef
+
 	// Initialize trace
 	FTraceAuxiliary::Initialize(CmdLine);
 	FTraceAuxiliary::TryAutoConnect();
@@ -2096,11 +2000,7 @@
 		// Assumes no concurrency here.
 		GMalloc = FStatsMallocProfilerProxy::Get();
 	}
-<<<<<<< HEAD
-#endif // STATS
-=======
 #endif // STATS && UE_STATS_MEMORY_PROFILER_ENABLED
->>>>>>> 4af6daef
 
 #if WITH_APPLICATION_CORE
 	{
@@ -2358,7 +2258,6 @@
 	bool bHasEditorToken = false;
 	bool bIsRunningAsDedicatedServer = false;
 	bool bIsRegularClient = false;
-<<<<<<< HEAD
 
 	FString TokenToForward;
 
@@ -2367,16 +2266,6 @@
 	TArray<FString> TokenArray     		= TokenizeCommandline(CmdLine, false);
 	TArray<FString> QuotedTokenArray    = TokenizeCommandline(CmdLine, true);
 
-=======
-
-	FString TokenToForward;
-
-	// these tokens are use later to restore a single commandline string, so keep a version that has quotes around tokens,
-	// in case there are spaces in a token which will break parsing that single string
-	TArray<FString> TokenArray     		= TokenizeCommandline(CmdLine, false);
-	TArray<FString> QuotedTokenArray    = TokenizeCommandline(CmdLine, true);
-
->>>>>>> 4af6daef
 	EGameStringType GameStringType = EGameStringType::Unknown;
 	FString         GameString     = ExtractGameStringArgument(TokenArray, QuotedTokenArray, GameStringType);
 
@@ -2428,7 +2317,6 @@
 	{
 		checkf(!IsModeSelected(), TEXT("SetIsRunningAsRegularClient should not be called after mode has been selected."));
 		bIsRegularClient = true;
-<<<<<<< HEAD
 
 		// Take the first non-switch command-line parameter (i.e. one not starting with a dash) and remember
 		// it to check later as it could be a mistyped commandlet (short name).
@@ -2460,30 +2348,10 @@
 
 		GIsClient = false;
 		GIsServer = true;
-=======
-
-		// Take the first non-switch command-line parameter (i.e. one not starting with a dash) and remember
-		// it to check later as it could be a mistyped commandlet (short name).
-		const FString* NonSwitchParam = TokenArray.FindByPredicate(
-			[](const FString& Token)
-			{
-				return Token[0] != TCHAR('-');
-			}
-		);
-
-		if (NonSwitchParam)
-		{
-			TokenToForward = *NonSwitchParam;
-		}
-
-		GIsClient = true;
-		GIsServer = false;
->>>>>>> 4af6daef
 #if WITH_EDITORONLY_DATA
 		GIsEditor = false;
 #endif
 #if WITH_ENGINE
-<<<<<<< HEAD
 		checkf(!PRIVATE_GIsRunningCommandlet, TEXT("It should not be possible for PRIVATE_GIsRunningCommandlet to have been set when calling SetIsRunningAsDedicatedServer"));
 #endif
 	};
@@ -2502,58 +2370,9 @@
 	};
 #endif
 
-#if WITH_EDITOR
-	if (GIsUCCMakeStandaloneHeaderGenerator)
-	{
-		// Header generation is treated as a commandlet
-		checkf(!IsRunningDedicatedServer(), TEXT("GIsUCCMakeStandaloneHeaderGenerator is not supported in a ServerOnly configuration, or with -server on commandline."));
-
-		SetIsRunningAsCommandlet(TEXT("GIsUCCMakeStandaloneHeaderGenerator"));
-	}
-	else
-#endif
-	{
-		if (IsRunningDedicatedServer())
-		{
-			SetIsRunningAsDedicatedServer();
-		}
-=======
-		checkf(!PRIVATE_GIsRunningCommandlet, TEXT("It should not be possible for PRIVATE_GIsRunningCommandlet to have been set when calling SetIsRunningAsRegularClient"));
-#endif
-	};
-	auto SetIsRunningAsDedicatedServer = [&IsModeSelected, &bIsRunningAsDedicatedServer]()
-	{
-		checkf(!IsModeSelected(), TEXT("SetIsRunningAsDedicatedServer should not be called after mode has been selected."));
-		bIsRunningAsDedicatedServer = true;
-
-		GIsClient = false;
-		GIsServer = true;
-#if WITH_EDITORONLY_DATA
-		GIsEditor = false;
-#endif
-#if WITH_ENGINE
-		checkf(!PRIVATE_GIsRunningCommandlet, TEXT("It should not be possible for PRIVATE_GIsRunningCommandlet to have been set when calling SetIsRunningAsDedicatedServer"));
-#endif
-	};
-#if WITH_EDITORONLY_DATA
-	auto SetIsRunningAsEditor = [&IsModeSelected, &bHasEditorToken]()
-	{
-		checkf(!IsModeSelected(), TEXT("SetIsRunningAsEditor should not be called after mode has been selected."));
-		bHasEditorToken = true;
-
-		GIsClient = true;
-		GIsServer = true;
-		GIsEditor = true;
-#if WITH_ENGINE
-		checkf(!PRIVATE_GIsRunningCommandlet, TEXT("It should not be possible for PRIVATE_GIsRunningCommandlet to have been set when calling SetIsRunningAsEditor"));
-#endif
-	};
-#endif
-
 	if (IsRunningDedicatedServer())
 	{
 		SetIsRunningAsDedicatedServer();
->>>>>>> 4af6daef
 	}
 
 #if UE_EDITOR || WITH_ENGINE || WITH_EDITOR
@@ -2663,7 +2482,6 @@
 #endif
 		// Game, server and non-engine programs never run as the editor
 	}
-<<<<<<< HEAD
 
 #if UE_EDITOR
 	// In the UE_EDITOR configuration we now know enough to finish the mode decision and decide between commandlet or client
@@ -2675,19 +2493,6 @@
 
 	if (bHasEditorToken && GIsGameAgnosticExe)
 	{
-=======
-
-#if UE_EDITOR
-	// In the UE_EDITOR configuration we now know enough to finish the mode decision and decide between commandlet or client
-	// In other configurations we still may need to check the Token for whether it is a commandlet and we make the decision below
-	if (!IsModeSelected())
-	{
-		SetIsRunningAsRegularClient();
-	}
-
-	if (bHasEditorToken && GIsGameAgnosticExe)
-	{
->>>>>>> 4af6daef
 		// If we launched the editor IDE (e.g. not commandlet or -game) without a game name or project name, try to load the most recently loaded project file.
 		// We can not do this if we are using a FilePlatform override since the game directory may already be established.
 		const bool bIsBuildMachine = FParse::Param(FCommandLine::Get(), TEXT("BUILDMACHINE"));
@@ -2965,11 +2770,8 @@
 		UE::ConfigUtilities::RecordApplyCVarSettingsFromIni();
 	}
 
-<<<<<<< HEAD
-=======
 	UE::ConfigUtilities::ApplyCVarsFromBootHotfix();
 
->>>>>>> 4af6daef
 #if WITH_ENGINE
 	extern ENGINE_API void InitializeRenderingCVarsCaching();
 	InitializeRenderingCVarsCaching();
@@ -3029,14 +2831,6 @@
 		GLog->EnableBacklog(false);
 	}
 
-<<<<<<< HEAD
-#if WITH_ENGINE && TRACING_PROFILER
-PRAGMA_DISABLE_DEPRECATION_WARNINGS
-	FTracingProfiler::Get()->Init();
-PRAGMA_ENABLE_DEPRECATION_WARNINGS
-#endif
-=======
->>>>>>> 4af6daef
 #if WITH_ENGINE && FRAMEPRO_ENABLED
 	FFrameProProfiler::Initialize();
 #endif // FRAMEPRO_ENABLED
@@ -3456,19 +3250,12 @@
 		}
 #endif
 
-<<<<<<< HEAD
-#if WITH_EDITOR
-		// The virtualization system will be initialized when ever IVirtualizationSystem::Get is called
-		// but here we try to explicitly initialize it.
-		UE::Virtualization::Initialize(UE::Virtualization::EInitializationFlags::None);
-=======
 #if WITH_EDITOR	
 		if (UE::Virtualization::ShouldInitializePreSlate())
 		{
 			// Explicit initialization of the virtualization system, before slate has initialized and we cannot show error dialogs 
 			UE::Virtualization::Initialize(UE::Virtualization::EInitializationFlags::None);
 		}
->>>>>>> 4af6daef
 #endif //WITH_EDITOR
 
 		check(!GDistanceFieldAsyncQueue);
@@ -3660,11 +3447,7 @@
 	GConfig->GetBool(TEXT("Core.System"), TEXT("EnsureCommandletOnError"), bEnsureOnError, GEngineIni);
 	if (bEnsureOnError)
 	{
-<<<<<<< HEAD
-		ensureMsgf(InNumErrors == 0, TEXT("Commandlet generated %s errors!"), InNumErrors);
-=======
 		ensureMsgf(InNumErrors == 0, TEXT("Commandlet generated %d errors!"), InNumErrors);
->>>>>>> 4af6daef
 	}
 }
 
@@ -3713,11 +3496,8 @@
 #if UE_EDITOR || WITH_ENGINE
 	const TCHAR* CommandletCommandLine = *PreInitContext.CommandletCommandLine;
 #endif // UE_EDITOR || WITH_ENGINE
-<<<<<<< HEAD
-=======
 
 	check(PreInitContext.SlowTaskPtr);
->>>>>>> 4af6daef
 	FScopedSlowTask& SlowTask = *PreInitContext.SlowTaskPtr;
 
 #if WITH_ENGINE
@@ -3963,8 +3743,6 @@
 			UE_SCOPED_ENGINE_ACTIVITY(TEXT("Initializing UObject Classes"));
 			ProcessNewlyLoadedUObjects();
 		}
-<<<<<<< HEAD
-=======
 
 #if WITH_EDITOR
 		if (!UE::Virtualization::ShouldInitializePreSlate())
@@ -3973,7 +3751,6 @@
 			UE::Virtualization::Initialize(UE::Virtualization::EInitializationFlags::None);
 		}
 #endif //WITH_EDITOR
->>>>>>> 4af6daef
 
 		// Ensure game localization has loaded before we continue
 		FTextLocalizationManager::Get().WaitForAsyncTasks();
@@ -4352,19 +4129,13 @@
 #if WITH_ENGINE
 			PRIVATE_GRunningCommandletClass = CommandletClass;
 #endif
-<<<<<<< HEAD
-=======
 			FCoreDelegates::OnCommandletPreMain.Broadcast();
->>>>>>> 4af6daef
 			int32 ErrorLevel;
 			{
 				FTrackedActivityScope CommandletActivity(FTrackedActivity::GetEngineActivity(), *FString::Printf(TEXT("Running %s"), *Commandlet->GetName()), false, FTrackedActivity::ELight::Green);
 				ErrorLevel = Commandlet->Main(CommandletCommandLine);
 			}
-<<<<<<< HEAD
-=======
 			FCoreDelegates::OnCommandletPostMain.Broadcast();
->>>>>>> 4af6daef
 #if WITH_ENGINE
 			PRIVATE_GRunningCommandletClass = nullptr;
 #endif
@@ -5784,11 +5555,7 @@
 	if (GScopedTestExit.IsValid() && GScopedTestExit->RequestExit())
 	{
 		UE_LOG(LogExit, Display, TEXT("**** TestExit: %s ****"), *GScopedTestExit->RequestExitPhrase());
-<<<<<<< HEAD
-		FPlatformMisc::RequestExit(true);
-=======
 		FPlatformMisc::RequestExit(true, TEXT("FEngineLoop::Tick.GScopedTestExit"));
->>>>>>> 4af6daef
 	}
 #endif
 
@@ -5839,45 +5606,16 @@
 
 	// Generate the Frame event string
 	TCHAR IndexedFrameString[32] = { 0 };
-<<<<<<< HEAD
-	const TCHAR* FrameString = nullptr;
-#if CPUPROFILERTRACE_ENABLED
-	const bool bTraceCpuChannelEnabled = UE_TRACE_CHANNELEXPR_IS_ENABLED(CpuChannel);
-	static FAutoNamedEventsToggler TraceNamedEventsToggler;
-	TraceNamedEventsToggler.Update(bTraceCpuChannelEnabled && UE::Trace::IsTracing());
-	if (bTraceCpuChannelEnabled)
-=======
 	const TCHAR* FrameStringPrefix = bTraceCpuChannelEnabled ? TEXT(" ") : TEXT("Frame ");
 #if CSV_PROFILER
 	if (FCsvProfiler::Get()->IsCapturing())
->>>>>>> 4af6daef
 	{
 		FCString::Snprintf(IndexedFrameString, 32, TEXT("Csv%s%d"), FrameStringPrefix, FCsvProfiler::Get()->GetCaptureFrameNumber());
 	}
 	else
-<<<<<<< HEAD
-#endif
-	{
-#if PLATFORM_LIMIT_PROFILER_UNIQUE_NAMED_EVENTS
-		FrameString = TEXT("FEngineLoop");
-#else // PLATFORM_LIMIT_PROFILER_UNIQUE_NAMED_EVENTS
-#if CSV_PROFILER
-		if (FCsvProfiler::Get()->IsCapturing())
-		{
-			FCString::Snprintf(IndexedFrameString, 32, TEXT("CsvFrame %d"), FCsvProfiler::Get()->GetCaptureFrameNumber());
-		}
-		else
-#endif
-		{
-			FCString::Snprintf(IndexedFrameString, 32, TEXT("Frame %d"), CurrentFrameCounter);
-		}
-		FrameString = IndexedFrameString;
-#endif // !PLATFORM_LIMIT_PROFILER_UNIQUE_NAMED_EVENTS
-=======
 #endif
 	{
 		FCString::Snprintf(IndexedFrameString, 32, TEXT("%s%d"), FrameStringPrefix, CurrentFrameCounter);
->>>>>>> 4af6daef
 	}
 	const TCHAR* FrameString = IndexedFrameString;
 #if CPUPROFILERTRACE_ENABLED
@@ -6206,15 +5944,10 @@
 		// We split separate this action from the one above to permit running network replication concurrent with slate widget ticking and painting.
 		if (FSlateApplication::IsInitialized() && !bIdleMode)
 		{
-<<<<<<< HEAD
-			FMoviePlayerProxy::SetIsSlateThreadAllowed(false);
-			FSlateApplication::Get().Tick(ESlateTickType::TimeAndWidgets);
-=======
 			const bool bRenderingSuspended = GEngine->IsRenderingSuspended();
 
 			FMoviePlayerProxy::SetIsSlateThreadAllowed(false);
 			FSlateApplication::Get().Tick(bRenderingSuspended ? ESlateTickType::Time : ESlateTickType::TimeAndWidgets);
->>>>>>> 4af6daef
 			FMoviePlayerProxy::SetIsSlateThreadAllowed(true);
 		}
 
@@ -6382,11 +6115,7 @@
 		// Set the UObject count stat
 #if !UE_BUILD_TEST && !UE_BUILD_SHIPPING
 		SET_DWORD_STAT(STAT_Hash_NumObjects, GUObjectArray.GetObjectArrayNumMinusAvailable());
-<<<<<<< HEAD
-#endif
-=======
 #endif // !UE_BUILD_TEST && !UE_BUILD_SHIPPING
->>>>>>> 4af6daef
 	}
 
 	TRACE_END_FRAME(TraceFrameType_Game);
@@ -6986,11 +6715,7 @@
 		FPIEPreviewDeviceModule* PIEPreviewDeviceProfileSelectorModule = FModuleManager::LoadModulePtr<FPIEPreviewDeviceModule>("PIEPreviewDeviceProfileSelector");
 		if (PIEPreviewDeviceProfileSelectorModule)
 		{
-<<<<<<< HEAD
-			Scalability::ChangeScalabilityPreviewPlatform(PIEPreviewDeviceProfileSelectorModule->GetPreviewPlatformName(), GEditor->GetActiveShaderPlatform());
-=======
 			Scalability::ChangeScalabilityPreviewPlatform(PIEPreviewDeviceProfileSelectorModule->GetPreviewPlatformName(), GShaderPlatformForFeatureLevel[ERHIFeatureLevel::ES3_1]);
->>>>>>> 4af6daef
 		}
 	}
 #endif
@@ -7111,17 +6836,6 @@
 		PixelFormatByteWidth[i] = GPixelFormats[i].BlockBytes;
 	}
 	RHIPostInit(PixelFormatByteWidth);
-
-	if (FApp::CanEverRender())
-	{
-		// perform an early check of hardware capabilities
-		EShaderPlatform ShaderPlatform = GMaxRHIShaderPlatform;
-
-		const UE::StereoRenderUtils::FStereoShaderAspects Aspects(ShaderPlatform);
-
-		UE::StereoRenderUtils::LogISRInit(Aspects);
-		UE::StereoRenderUtils::VerifyISRConfig(Aspects, ShaderPlatform);
-	}
 
 	if (FApp::CanEverRender())
 	{
