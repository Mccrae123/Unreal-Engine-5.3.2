// Copyright Epic Games, Inc. All Rights Reserved.

#include "LaunchEngineLoop.h"

#include "HAL/PlatformStackWalk.h"
#include "HAL/PlatformOutputDevices.h"
#include "HAL/LowLevelMemTracker.h"
#include "Misc/MessageDialog.h"
#include "Misc/ScopedSlowTask.h"
#include "Misc/QueuedThreadPool.h"
#include "HAL/FileManager.h"
#include "HAL/PlatformAffinity.h"
#include "Misc/FileHelper.h"
#include "Internationalization/TextLocalizationManagerGlobals.h"
#include "Logging/LogSuppressionInterface.h"
#include "Async/TaskGraphInterfaces.h"
#include "MemPro/MemProProfiler.h"
#include "Misc/TimeGuard.h"
#include "Misc/Paths.h"
#include "Misc/PathViews.h"
#include "Misc/ConfigCacheIni.h"
#include "Misc/OutputDeviceHelper.h"
#include "Misc/OutputDeviceRedirector.h"
#include "Misc/AutomationTest.h"
#include "Misc/CommandLine.h"
#include "Misc/App.h"
#include "Misc/OutputDeviceConsole.h"
#include "HAL/PlatformFilemanager.h"
#include "HAL/FileManagerGeneric.h"
#include "HAL/ExceptionHandling.h"
#include "HAL/IPlatformFileManagedStorageWrapper.h"
#include "Stats/StatsMallocProfilerProxy.h"
<<<<<<< HEAD
#include "Trace/Trace.h"
#include "ProfilingDebugging/MiscTrace.h"
#include "ProfilingDebugging/PlatformFileTrace.h"
#include "ProfilingDebugging/TraceAuxiliary.h"
#include "ProfilingDebugging/CountersTrace.h"
=======
#include "Trace/Trace.inl"
#include "ProfilingDebugging/TraceAuxiliary.h"
>>>>>>> 3ecbc206
#if WITH_ENGINE
#include "HAL/PlatformSplash.h"
#endif
#if WITH_APPLICATION_CORE
#include "HAL/PlatformApplicationMisc.h"
#endif
#include "HAL/ThreadManager.h"
#include "ProfilingDebugging/ExternalProfiler.h"
#include "Containers/StringView.h"
#include "Containers/Ticker.h"

#include "Interfaces/IPluginManager.h"
#include "ProjectDescriptor.h"
#include "Interfaces/IProjectManager.h"
#include "Misc/UProjectInfo.h"
#include "Misc/EngineVersion.h"

#include "Misc/CoreDelegates.h"
#include "Modules/ModuleManager.h"
#include "Runtime/Launch/Resources/Version.h"
#include "Modules/BuildVersion.h"
#include "UObject/DevObjectVersion.h"
#include "HAL/ThreadHeartBeat.h"

#include "Misc/NetworkVersion.h"
#include "Templates/UniquePtr.h"

#if !(IS_PROGRAM || WITH_EDITOR)
#include "IPlatformFilePak.h"
#include "IO/IoDispatcher.h"
#endif

#if WITH_COREUOBJECT
	#include "Internationalization/PackageLocalizationManager.h"
	#include "Misc/PackageName.h"
	#include "UObject/UObjectHash.h"
	#include "UObject/Package.h"
	#include "UObject/Linker.h"
	#include "UObject/LinkerLoad.h"
	#include "UObject/ReferencerFinder.h"
#endif

#if WITH_EDITOR
	#include "Blueprint/BlueprintSupport.h"
	#include "EditorStyleSet.h"
	#include "Misc/RemoteConfigIni.h"
	#include "EditorCommandLineUtils.h"
	#include "Input/Reply.h"
	#include "Styling/CoreStyle.h"
	#include "RenderingThread.h"
	#include "Editor/EditorEngine.h"
	#include "UnrealEdMisc.h"
	#include "UnrealEdGlobals.h"
	#include "Editor/UnrealEdEngine.h"
	#include "Settings/EditorExperimentalSettings.h"
	#include "Interfaces/IEditorStyleModule.h"
	#include "PIEPreviewDeviceProfileSelectorModule.h"

	#if PLATFORM_WINDOWS
		#include "Windows/AllowWindowsPlatformTypes.h"
			#include <objbase.h>
		#include "Windows/HideWindowsPlatformTypes.h"
	#endif
#endif //WITH_EDITOR

#if WITH_ENGINE
	#include "Engine/GameEngine.h"
	#include "UnrealClient.h"
	#include "Engine/LocalPlayer.h"
	#include "GameFramework/PlayerController.h"
	#include "GameFramework/GameUserSettings.h"
	#include "Features/IModularFeatures.h"
	#include "GameFramework/WorldSettings.h"
	#include "SystemSettings.h"
	#include "EngineStats.h"
	#include "EngineGlobals.h"
	#include "AudioThread.h"
#if WITH_ENGINE && !UE_BUILD_SHIPPING
	#include "IAutomationControllerModule.h"
#endif // WITH_ENGINE && !UE_BUILD_SHIPPING
	#include "DerivedDataCacheInterface.h"
	#include "ShaderCompiler.h"
	#include "DistanceFieldAtlas.h"
	#include "GlobalShader.h"
	#include "ShaderCodeLibrary.h"
	#include "Materials/MaterialInterface.h"
	#include "TextureResource.h"
	#include "Engine/Texture2D.h"
	#include "Internationalization/StringTable.h"
	#include "SceneUtils.h"
	#include "ParticleHelper.h"
	#include "PhysicsPublic.h"
	#include "PlatformFeatures.h"
	#include "DeviceProfiles/DeviceProfileManager.h"
	#include "Commandlets/Commandlet.h"
	#include "EngineService.h"
	#include "ContentStreaming.h"
	#include "HighResScreenshot.h"
	#include "Misc/HotReloadInterface.h"
	#include "ISessionServicesModule.h"
	#include "Net/OnlineEngineInterface.h"
	#include "Internationalization/EnginePackageLocalizationCache.h"
	#include "Rendering/SlateRenderer.h"
	#include "Layout/WidgetPath.h"
	#include "Framework/Application/SlateApplication.h"
	#include "IMessagingModule.h"
	#include "Engine/DemoNetDriver.h"
	#include "LongGPUTask.h"
	#include "RenderUtils.h"
	#include "DynamicResolutionState.h"
	#include "EngineModule.h"

#if !UE_SERVER
	#include "AppMediaTimeSource.h"
	#include "IHeadMountedDisplayModule.h"
	#include "IMediaModule.h"
	#include "HeadMountedDisplay.h"
	#include "MRMeshModule.h"
	#include "Interfaces/ISlateRHIRendererModule.h"
	#include "Interfaces/ISlateNullRendererModule.h"
	#include "EngineFontServices.h"
#endif

	#include "MoviePlayer.h"
    #include "PreLoadScreenManager.h"
	#include "InstallBundleManagerInterface.h"

	#include "ShaderCodeLibrary.h"
	#include "ShaderPipelineCache.h"

#if !UE_BUILD_SHIPPING
	#include "STaskGraph.h"
	#include "IProfilerServiceModule.h"
#endif

#if WITH_AUTOMATION_WORKER
	#include "IAutomationWorkerModule.h"
#endif
#endif  //WITH_ENGINE

#include "Misc/EmbeddedCommunication.h"

class FSlateRenderer;
class SViewport;
class IPlatformFile;
class FExternalProfiler;
class FFeedbackContext;

#if WITH_EDITOR
	#include "FeedbackContextEditor.h"
	static FFeedbackContextEditor UnrealEdWarn;
	#include "AudioEditorModule.h"
#endif	// WITH_EDITOR

#if UE_EDITOR
	#include "DesktopPlatformModule.h"
	#include "TargetReceipt.h"
#endif

#define LOCTEXT_NAMESPACE "LaunchEngineLoop"

#if PLATFORM_WINDOWS
	#include "Windows/AllowWindowsPlatformTypes.h"
	#include <ObjBase.h>
	#include "Windows/HideWindowsPlatformTypes.h"
#endif

#if WITH_ENGINE
	#include "EngineDefines.h"
	#if ENABLE_VISUAL_LOG
		#include "VisualLogger/VisualLogger.h"
	#endif
	#include "ProfilingDebugging/CsvProfiler.h"
	#include "ProfilingDebugging/TracingProfiler.h"
#endif

#if defined(WITH_LAUNCHERCHECK) && WITH_LAUNCHERCHECK
	#include "ILauncherCheckModule.h"
#endif
#include <String/ParseTokens.h>

#if WITH_COREUOBJECT
	#ifndef USE_LOCALIZED_PACKAGE_CACHE
		#define USE_LOCALIZED_PACKAGE_CACHE 1
	#endif
#else
	#define USE_LOCALIZED_PACKAGE_CACHE 0
#endif

#ifndef RHI_COMMAND_LIST_DEBUG_TRACES
	#define RHI_COMMAND_LIST_DEBUG_TRACES 0
#endif

#if WITH_ENGINE
	CSV_DECLARE_CATEGORY_MODULE_EXTERN(CORE_API, Basic);
#endif

#ifndef WITH_CONFIG_PATCHING
#define WITH_CONFIG_PATCHING 0
#endif

#if PLATFORM_IOS || PLATFORM_TVOS
#include "IOS/IOSAppDelegate.h"
#endif


int32 GUseDisregardForGCOnDedicatedServers = 1;
static FAutoConsoleVariableRef CVarUseDisregardForGCOnDedicatedServers(
	TEXT("gc.UseDisregardForGCOnDedicatedServers"),
	GUseDisregardForGCOnDedicatedServers,
	TEXT("If false, DisregardForGC will be disabled for dedicated servers."),
	ECVF_Default
);

static TAutoConsoleVariable<int32> CVarDoAsyncEndOfFrameTasksRandomize(
	TEXT("tick.DoAsyncEndOfFrameTasks.Randomize"),
	0,
	TEXT("Used to add random sleeps to tick.DoAsyncEndOfFrameTasks to shake loose bugs on either thread. Also does random render thread flushes from the game thread.")
	);

static TAutoConsoleVariable<int32> CVarDoAsyncEndOfFrameTasksValidateReplicatedProperties(
	TEXT("tick.DoAsyncEndOfFrameTasks.ValidateReplicatedProperties"),
	0,
	TEXT("If true, validates that replicated properties haven't changed during the Slate tick. Results will not be valid if demo.ClientRecordAsyncEndOfFrame is also enabled.")
	);

static FAutoConsoleTaskPriority CPrio_AsyncEndOfFrameGameTasks(
	TEXT("TaskGraph.TaskPriorities.AsyncEndOfFrameGameTasks"),
	TEXT("Task and thread priority for the experiemntal async end of frame tasks."),
	ENamedThreads::HighThreadPriority,
	ENamedThreads::NormalTaskPriority,
	ENamedThreads::HighTaskPriority
	);

static TAutoConsoleVariable<float> CVarSecondsBeforeEmbeddedAppSleeps(
	TEXT("tick.SecondsBeforeEmbeddedAppSleeps"),
	1,
	TEXT("When built as embedded, how many ticks to perform before sleeping")
);

/** Task that executes concurrently with Slate when tick.DoAsyncEndOfFrameTasks is true. */
class FExecuteConcurrentWithSlateTickTask
{
	TFunction<void()> TickWithSlate;

public:

	FExecuteConcurrentWithSlateTickTask(TFunction<void()> InTickWithSlate)
		: TickWithSlate(InTickWithSlate)
	{
	}

	static FORCEINLINE TStatId GetStatId()
	{
		RETURN_QUICK_DECLARE_CYCLE_STAT(FExecuteConcurrentWithSlateTickTask, STATGROUP_TaskGraphTasks);
	}

	static FORCEINLINE ENamedThreads::Type GetDesiredThread()
	{
		return CPrio_AsyncEndOfFrameGameTasks.Get();
	}

	static FORCEINLINE ESubsequentsMode::Type GetSubsequentsMode() { return ESubsequentsMode::TrackSubsequents; }

	void DoTask(ENamedThreads::Type CurrentThread, const FGraphEventRef& MyCompletionGraphEvent)
	{
		TickWithSlate();
	}
};

// Pipe output to std output
// This enables UBT to collect the output for it's own use
class FOutputDeviceStdOutput : public FOutputDevice
{
public:
	FOutputDeviceStdOutput()
	{
#if PLATFORM_WINDOWS
		bIsConsoleOutput = IsStdoutAttachedToConsole() && !FParse::Param(FCommandLine::Get(), TEXT("GenericConsoleOutput"));
#endif

		if (FParse::Param(FCommandLine::Get(), TEXT("AllowStdOutLogVerbosity")))
		{
			AllowedLogVerbosity = ELogVerbosity::Log;
		}

		if (FParse::Param(FCommandLine::Get(), TEXT("FullStdOutLogOutput")))
		{
			AllowedLogVerbosity = ELogVerbosity::All;
		}

		if (stdout == nullptr)
		{
			AllowedLogVerbosity = ELogVerbosity::NoLogging;
		}
	}

	virtual bool CanBeUsedOnAnyThread() const override
	{
		return true;
	}

	virtual void Serialize( const TCHAR* V, ELogVerbosity::Type Verbosity, const class FName& Category ) override
	{
		if (Verbosity <= AllowedLogVerbosity)
		{
			FString line = FOutputDeviceHelper::FormatLogLine(Verbosity, Category, V, GPrintLogTimes);

#if PLATFORM_WINDOWS
			if (bIsConsoleOutput)
			{
				line.AppendChar('\n');

				WriteConsoleW(GetStdHandle(STD_OUTPUT_HANDLE), *line, line.Len(), NULL, NULL);

				return;
			}

			// fall through to standard printf path
#endif

#if PLATFORM_TCHAR_IS_CHAR16
			printf("%s\n", TCHAR_TO_UTF8(*line));
#elif PLATFORM_USE_LS_SPEC_FOR_WIDECHAR
			// printf prints wchar_t strings just fine with %ls, while mixing printf()/wprintf() is not recommended (see https://stackoverflow.com/questions/8681623/printf-and-wprintf-in-single-c-code)
			printf("%ls\n", *line);
#else
			wprintf(TEXT("%s\n"), *line);
#endif

			fflush(stdout);
		}
	}

private:
	ELogVerbosity::Type AllowedLogVerbosity = ELogVerbosity::Display;
	bool				bIsConsoleOutput = false;

#if PLATFORM_WINDOWS
	static bool IsStdoutAttachedToConsole()
	{
		HANDLE StdoutHandle = GetStdHandle(STD_OUTPUT_HANDLE);
		if (StdoutHandle != INVALID_HANDLE_VALUE)
		{
			DWORD FileType = GetFileType(StdoutHandle);
			if (FileType == FILE_TYPE_CHAR)
			{
				return true;
			}
		}

		return false;
	}
#endif
};


// Exits the game/editor if any of the specified phrases appears in the log output
class FOutputDeviceTestExit : public FOutputDevice
{
	TArray<FString> ExitPhrases;
public:
	FOutputDeviceTestExit(const TArray<FString>& InExitPhrases)
		: ExitPhrases(InExitPhrases)
	{
	}
	virtual ~FOutputDeviceTestExit()
	{
	}
	virtual void Serialize(const TCHAR* V, ELogVerbosity::Type Verbosity, const class FName& Category) override
	{
		if (!IsEngineExitRequested())
		{
			for (auto& Phrase : ExitPhrases)
			{
				if (FCString::Stristr(V, *Phrase) && !FCString::Stristr(V, TEXT("-testexit=")))
				{
#if WITH_ENGINE
					if (GEngine != nullptr)
					{
						if (GIsEditor)
						{
							GEngine->DeferredCommands.Add(TEXT("CLOSE_SLATE_MAINFRAME"));
						}
						else
						{
							GEngine->Exec(nullptr, TEXT("QUIT"));
						}
					}
#else
					FPlatformMisc::RequestExit(true);
#endif
					break;
				}
			}
		}
	}
};


#if WITH_APPLICATION_CORE
static TUniquePtr<FOutputDeviceConsole>	GScopedLogConsole;
#endif
static TUniquePtr<FOutputDeviceStdOutput> GScopedStdOut;
static TUniquePtr<FOutputDeviceTestExit> GScopedTestExit;


#if WITH_ENGINE
static void RHIExitAndStopRHIThread()
{
#if HAS_GPU_STATS
	FRealtimeGPUProfiler::SafeRelease();
#endif

	// Stop the RHI Thread (using GRHIThread_InternalUseOnly is unreliable since RT may be stopped)
	if (FTaskGraphInterface::IsRunning() && FTaskGraphInterface::Get().IsThreadProcessingTasks(ENamedThreads::RHIThread))
	{
		DECLARE_CYCLE_STAT(TEXT("Wait For RHIThread Finish"), STAT_WaitForRHIThreadFinish, STATGROUP_TaskGraphTasks);
		FGraphEventRef QuitTask = TGraphTask<FReturnGraphTask>::CreateTask(nullptr, ENamedThreads::GameThread).ConstructAndDispatchWhenReady(ENamedThreads::RHIThread);
		FTaskGraphInterface::Get().WaitUntilTaskCompletes(QuitTask, ENamedThreads::GameThread_Local);
	}

	RHIExit();
}
#endif

/**
 * Initializes std out device and adds it to GLog
 **/
void InitializeStdOutDevice()
{
	// Check if something is trying to initialize std out device twice.
	check(!GScopedStdOut);

	GScopedStdOut = MakeUnique<FOutputDeviceStdOutput>();
	GLog->AddOutputDevice(GScopedStdOut.Get());
}


bool ParseGameProjectFromCommandLine(const TCHAR* InCmdLine, FString& OutProjectFilePath, FString& OutGameName)
{
	const TCHAR *CmdLine = InCmdLine;
	FString FirstCommandLineToken = FParse::Token(CmdLine, 0);

	// trim any whitespace at edges of string - this can happen if the token was quoted with leading or trailing whitespace
	// VC++ tends to do this in its "external tools" config
	FirstCommandLineToken.TrimStartInline();

	//
	OutProjectFilePath = TEXT("");
	OutGameName = TEXT("");

	if ( FirstCommandLineToken.Len() && !FirstCommandLineToken.StartsWith(TEXT("-")) )
	{
		// The first command line argument could be the project file if it exists or the game name if not launching with a project file
		const FString ProjectFilePath = FString(FirstCommandLineToken);
		if ( FPaths::GetExtension(ProjectFilePath) == FProjectDescriptor::GetExtension() )
		{
			OutProjectFilePath = FirstCommandLineToken;
			// Here we derive the game name from the project file
			OutGameName = FPaths::GetBaseFilename(OutProjectFilePath);
			return true;
		}
		else if (FPaths::IsRelative(FirstCommandLineToken) && FPlatformProperties::IsMonolithicBuild() == false)
		{
			// Full game name is assumed to be the first token
			OutGameName = MoveTemp(FirstCommandLineToken);
			// Derive the project path from the game name. All games must have a uproject file, even if they are in the root folder.
			OutProjectFilePath = FPaths::Combine(*FPaths::RootDir(), *OutGameName, *FString(OutGameName + TEXT(".") + FProjectDescriptor::GetExtension()));
			return true;
		}
	}

#if WITH_EDITOR
	if (FEditorCommandLineUtils::ParseGameProjectPath(InCmdLine, OutProjectFilePath, OutGameName))
	{
		return true;
	}
#endif
	return false;
}

#if WITH_EDITOR
bool ReadInstalledProjectPath(FString& OutProjFilePath)
{
	if(FApp::IsInstalled())
	{
		FString ProjFilePath;
		if (FFileHelper::LoadFileToString(ProjFilePath, *(FPaths::RootDir() / TEXT("Engine/Build/InstalledProjectBuild.txt"))))
		{
			ProjFilePath.TrimStartAndEndInline();
			if(ProjFilePath.Len() > 0)
			{
				OutProjFilePath = FPaths::RootDir() / ProjFilePath;
				FPaths::NormalizeFilename(OutProjFilePath);
				return true;
			}
		}
	}
	return false;
}
#endif

bool LaunchSetGameName(const TCHAR *InCmdLine, FString& OutGameProjectFilePathUnnormalized)
{
	if (GIsGameAgnosticExe)
	{
		// Initialize GameName to an empty string. Populate it below.
		FApp::SetProjectName(TEXT(""));

		FString ProjFilePath;
		FString LocalGameName;
		if (ParseGameProjectFromCommandLine(InCmdLine, ProjFilePath, LocalGameName) == true)
		{
			// Only set the game name if this is NOT a program...
			if (FPlatformProperties::IsProgram() == false)
			{
				FApp::SetProjectName(*LocalGameName);
			}
			OutGameProjectFilePathUnnormalized = ProjFilePath;
			FPaths::SetProjectFilePath(ProjFilePath);
		}
#if WITH_EDITOR
		else if(ReadInstalledProjectPath(ProjFilePath))
		{
			// Only set the game name if this is NOT a program...
			if (FPlatformProperties::IsProgram() == false)
			{
				FApp::SetProjectName(*FPaths::GetBaseFilename(ProjFilePath));
			}
			OutGameProjectFilePathUnnormalized = ProjFilePath;
			FPaths::SetProjectFilePath(ProjFilePath);
		}
#endif
#if UE_GAME
		else
		{
			// Try to use the executable name as the game name.
			LocalGameName = FPlatformProcess::ExecutableName();
			int32 FirstCharToRemove = INDEX_NONE;
			if (LocalGameName.FindChar(TCHAR('-'), FirstCharToRemove))
			{
				LocalGameName.LeftInline(FirstCharToRemove, false);
			}
			FApp::SetProjectName(*LocalGameName);

			// Check it's not UE4Game, otherwise assume a uproject file relative to the game project directory
			if (LocalGameName != TEXT("UE4Game"))
			{
				ProjFilePath = FPaths::Combine(TEXT(".."), TEXT(".."), TEXT(".."), *LocalGameName, *FString(LocalGameName + TEXT(".") + FProjectDescriptor::GetExtension()));
				OutGameProjectFilePathUnnormalized = ProjFilePath;
				FPaths::SetProjectFilePath(ProjFilePath);
			}
		}
#endif

		static bool bPrinted = false;
		if (!bPrinted)
		{
			bPrinted = true;
			if (FApp::HasProjectName())
			{
				UE_LOG(LogInit, Display, TEXT("Running engine for game: %s"), FApp::GetProjectName());
			}
			else
			{
				if (FPlatformProperties::RequiresCookedData())
				{
					UE_LOG(LogInit, Fatal, TEXT("Non-agnostic games on cooked platforms require a uproject file be specified."));
				}
				else
				{
					UE_LOG(LogInit, Display, TEXT("Running engine without a game"));
				}
			}
		}
	}
	else
	{
		FString ProjFilePath;
		FString LocalGameName;
		if (ParseGameProjectFromCommandLine(InCmdLine, ProjFilePath, LocalGameName) == true)
		{
			if (FPlatformProperties::RequiresCookedData())
			{
				// Non-agnostic exes that require cooked data cannot load projects, so make sure that the LocalGameName is the GameName
				if (LocalGameName != FApp::GetProjectName())
				{
					UE_LOG(LogInit, Fatal, TEXT("Non-agnostic games cannot load projects on cooked platforms - expected [%s], found [%s]"), FApp::GetProjectName(), *LocalGameName);
				}
			}
			// Only set the game name if this is NOT a program...
			if (FPlatformProperties::IsProgram() == false)
			{
				FApp::SetProjectName(*LocalGameName);
			}
			OutGameProjectFilePathUnnormalized = ProjFilePath;
			FPaths::SetProjectFilePath(ProjFilePath);
		}

		// In a non-game agnostic exe, the game name should already be assigned by now.
		if (!FApp::HasProjectName())
		{
			UE_LOG(LogInit, Fatal,TEXT("Could not set game name!"));
		}
	}

	return true;
}

void LaunchFixProjectPathCase()
{
	if (FPaths::IsProjectFilePathSet())
	{
#if PLATFORM_WINDOWS
		// GetFilenameOnDisk on Windows will resolve directory junctions and resolving those here has negative consequences
		// for workflows that use a junction at their root (eg: p4 gets confused about paths and operations fail).
		// There is a way to get a case-accurate path on Windows without resolving directory junctions, but it is slow.
		// We can use it here for this one-off situation without causing all uses of GetFilenameOnDisk to be slower.
		WIN32_FIND_DATAW Data;
		FString ProjectFilePath = FPaths::GetProjectFilePath();
		for (FStringView PendingFix = ProjectFilePath; PendingFix.Len() > 0;)
		{
			const FStringView CurrentPathComponent = FPathViews::GetCleanFilename(PendingFix);

			// Skip over all segments that are either empty or contain relative transforms or start with the volume separator, they should remain as-is
			const bool bIsIgnoredSegment = CurrentPathComponent.IsEmpty() || CurrentPathComponent.Equals(TEXT("."_SV)) || CurrentPathComponent.Equals(TEXT(".."_SV)) || CurrentPathComponent.EndsWith(TEXT(':'));
			if (!bIsIgnoredSegment)
			{
				// Temporarily null-terminate the current path component for the system call
				TCHAR Terminator = TEXT('\0');
				Swap(ProjectFilePath.GetCharArray()[PendingFix.Len()], Terminator);

				HANDLE Handle = FindFirstFileW(*ProjectFilePath, &Data);
				if (Handle != INVALID_HANDLE_VALUE)
				{
					check(CurrentPathComponent.Equals(Data.cFileName, ESearchCase::IgnoreCase));
					FCString::Strncpy(GetData(ProjectFilePath) + PendingFix.Len() - CurrentPathComponent.Len(), Data.cFileName, CurrentPathComponent.Len() + 1);
					FindClose(Handle);
				}

				Swap(ProjectFilePath.GetCharArray()[PendingFix.Len()], Terminator);
			}

			PendingFix.LeftChopInline(CurrentPathComponent.Len() + 1);
		}
		FPaths::SetProjectFilePath(ProjectFilePath);
#else
		FPaths::SetProjectFilePath(IFileManager::Get().GetFilenameOnDisk(*FPaths::GetProjectFilePath()));
#endif
	}
}

void LaunchFixGameNameCase()
{
#if PLATFORM_DESKTOP && !IS_PROGRAM
	// This is to make sure this function is not misused and is only called when the game name is set
	check(FApp::HasProjectName());

	// correct the case of the game name, if possible (unless we're running a program and the game name is already set)
	if (FPaths::IsProjectFilePathSet())
	{
		const FString GameName(FPaths::GetBaseFilename(FPaths::GetProjectFilePath()));

		const bool bGameNameMatchesProjectCaseSensitive = (FCString::Strcmp(*GameName, FApp::GetProjectName()) == 0);
		if (!bGameNameMatchesProjectCaseSensitive && (FApp::IsProjectNameEmpty() || GIsGameAgnosticExe || (GameName.Len() > 0 && GIsGameAgnosticExe)))
		{
			if (GameName == FApp::GetProjectName()) // case insensitive compare
			{
				FApp::SetProjectName(*GameName);
			}
			else
			{
				const FText Message = FText::Format(
					NSLOCTEXT("Core", "MismatchedGameNames", "The name of the .uproject file ('{0}') must match the name of the project passed in the command line ('{1}')."),
					FText::FromString(*GameName),
					FText::FromString(FApp::GetProjectName()));
				if (!GIsBuildMachine)
				{
					UE_LOG(LogInit, Warning, TEXT("%s"), *Message.ToString());
					FMessageDialog::Open(EAppMsgType::Ok, Message);
				}
				FApp::SetProjectName(TEXT("")); // this disables part of the crash reporter to avoid writing log files to a bogus directory
				if (!GIsBuildMachine)
				{
					exit(1);
				}
				UE_LOG(LogInit, Fatal, TEXT("%s"), *Message.ToString());
			}
		}
	}
#endif	//PLATFORM_DESKTOP
}


static IPlatformFile* ConditionallyCreateFileWrapper(const TCHAR* Name, IPlatformFile* CurrentPlatformFile, const TCHAR* CommandLine, bool* OutFailedToInitialize = nullptr, bool* bOutShouldBeUsed = nullptr )
{
	if (OutFailedToInitialize)
	{
		*OutFailedToInitialize = false;
	}
	if ( bOutShouldBeUsed )
	{
		*bOutShouldBeUsed = false;
	}
	IPlatformFile* WrapperFile = FPlatformFileManager::Get().GetPlatformFile(Name);
	if (WrapperFile != nullptr && WrapperFile->ShouldBeUsed(CurrentPlatformFile, CommandLine))
	{
		if ( bOutShouldBeUsed )
		{
			*bOutShouldBeUsed = true;
		}
		if (WrapperFile->Initialize(CurrentPlatformFile, CommandLine) == false)
		{
			if (OutFailedToInitialize)
			{
				*OutFailedToInitialize = true;
			}
			// Don't delete the platform file. It will be automatically deleted by its module.
			WrapperFile = nullptr;
		}
	}
	else
	{
		// Make sure it won't be used.
		WrapperFile = nullptr;
	}
	return WrapperFile;
}


/**
 * Look for any file overrides on the command line (i.e. network connection file handler)
 */
bool LaunchCheckForFileOverride(const TCHAR* CmdLine, bool& OutFileOverrideFound)
{
	OutFileOverrideFound = false;

	// Get the physical platform file.
	IPlatformFile* CurrentPlatformFile = &FPlatformFileManager::Get().GetPlatformFile();

	// Try to create pak file wrapper
	{
		IPlatformFile* PlatformFile = ConditionallyCreateFileWrapper(TEXT("PakFile"), CurrentPlatformFile, CmdLine);
		if (PlatformFile)
		{
			CurrentPlatformFile = PlatformFile;
			FPlatformFileManager::Get().SetPlatformFile(*CurrentPlatformFile);
		}
		PlatformFile = ConditionallyCreateFileWrapper(TEXT("CachedReadFile"), CurrentPlatformFile, CmdLine);
		if (PlatformFile)
		{
			CurrentPlatformFile = PlatformFile;
			FPlatformFileManager::Get().SetPlatformFile(*CurrentPlatformFile);
		}
	}

	// Try to create sandbox wrapper
	{
		IPlatformFile* PlatformFile = ConditionallyCreateFileWrapper(TEXT("SandboxFile"), CurrentPlatformFile, CmdLine);
		if (PlatformFile)
		{
			CurrentPlatformFile = PlatformFile;
			FPlatformFileManager::Get().SetPlatformFile(*CurrentPlatformFile);
		}
	}

#if !UE_BUILD_SHIPPING // UFS clients are not available in shipping builds.
	// Streaming network wrapper (it has a priority over normal network wrapper)
	bool bNetworkFailedToInitialize = false;
	do
	{
		bool bShouldUseStreamingFile = false;
		IPlatformFile* NetworkPlatformFile = ConditionallyCreateFileWrapper(TEXT("StreamingFile"), CurrentPlatformFile, CmdLine, &bNetworkFailedToInitialize, &bShouldUseStreamingFile);
		if (NetworkPlatformFile)
		{
			CurrentPlatformFile = NetworkPlatformFile;
			FPlatformFileManager::Get().SetPlatformFile(*CurrentPlatformFile);
		}

		bool bShouldUseCookedIterativeFile = false;
		if ( !bShouldUseStreamingFile && !NetworkPlatformFile )
		{
			NetworkPlatformFile = ConditionallyCreateFileWrapper(TEXT("CookedIterativeFile"), CurrentPlatformFile, CmdLine, &bNetworkFailedToInitialize, &bShouldUseCookedIterativeFile);
			if (NetworkPlatformFile)
			{
				CurrentPlatformFile = NetworkPlatformFile;
				FPlatformFileManager::Get().SetPlatformFile(*CurrentPlatformFile);
			}
		}

		// if streaming network platform file was tried this loop don't try this one
		// Network file wrapper (only create if the streaming wrapper hasn't been created)
		if ( !bShouldUseStreamingFile && !bShouldUseCookedIterativeFile && !NetworkPlatformFile)
		{
			NetworkPlatformFile = ConditionallyCreateFileWrapper(TEXT("NetworkFile"), CurrentPlatformFile, CmdLine, &bNetworkFailedToInitialize);
			if (NetworkPlatformFile)
			{
				CurrentPlatformFile = NetworkPlatformFile;
				FPlatformFileManager::Get().SetPlatformFile(*CurrentPlatformFile);
			}
		}

		if (bNetworkFailedToInitialize)
		{
			FString HostIpString;
			FParse::Value(CmdLine, TEXT("-FileHostIP="), HostIpString);
#if PLATFORM_REQUIRES_FILESERVER
			FPlatformMisc::LowLevelOutputDebugStringf(TEXT("Failed to connect to file server at %s. RETRYING in 5s.\n"), *HostIpString);
			FPlatformProcess::Sleep(5.0f);
			uint32 Result = 2;
#else	//PLATFORM_REQUIRES_FILESERVER
			// note that this can't be localized because it happens before we connect to a filserver - localizing would cause ICU to try to load.... from over the file server connection!
			FString Error = FString::Printf(TEXT("Failed to connect to any of the following file servers:\n\n    %s\n\nWould you like to try again? No will fallback to local disk files, Cancel will quit."), *HostIpString.Replace( TEXT("+"), TEXT("\n    ")));
			uint32 Result = FMessageDialog::Open( EAppMsgType::YesNoCancel, FText::FromString( Error ) );
#endif	//PLATFORM_REQUIRES_FILESERVER

			if (Result == EAppReturnType::No)
			{
				break;
			}
			else if (Result == EAppReturnType::Cancel)
			{
				// Cancel - return a failure, and quit
				return false;
			}
		}
	}
	while (bNetworkFailedToInitialize);
#endif

#if !UE_BUILD_SHIPPING
	// Try to create file profiling wrapper
	{
		IPlatformFile* PlatformFile = ConditionallyCreateFileWrapper(TEXT("ProfileFile"), CurrentPlatformFile, CmdLine);
		if (PlatformFile)
		{
			CurrentPlatformFile = PlatformFile;
			FPlatformFileManager::Get().SetPlatformFile(*CurrentPlatformFile);
		}
	}
	{
		IPlatformFile* PlatformFile = ConditionallyCreateFileWrapper(TEXT("SimpleProfileFile"), CurrentPlatformFile, CmdLine);
		if (PlatformFile)
		{
			CurrentPlatformFile = PlatformFile;
			FPlatformFileManager::Get().SetPlatformFile(*CurrentPlatformFile);
		}
	}
	// Try and create file timings stats wrapper
	{
		IPlatformFile* PlatformFile = ConditionallyCreateFileWrapper(TEXT("FileReadStats"), CurrentPlatformFile, CmdLine);
		if (PlatformFile)
		{
			CurrentPlatformFile = PlatformFile;
			FPlatformFileManager::Get().SetPlatformFile(*CurrentPlatformFile);
		}
	}
	// Try and create file open log wrapper (lists the order files are first opened)
	{
		IPlatformFile* PlatformFile = ConditionallyCreateFileWrapper(TEXT("FileOpenLog"), CurrentPlatformFile, CmdLine);
		if (PlatformFile)
		{
			CurrentPlatformFile = PlatformFile;
			FPlatformFileManager::Get().SetPlatformFile(*CurrentPlatformFile);
		}
	}
#endif	//#if !UE_BUILD_SHIPPING

	// Wrap the above in a file logging singleton if requested
	{
		IPlatformFile* PlatformFile = ConditionallyCreateFileWrapper(TEXT("LogFile"), CurrentPlatformFile, CmdLine);
		if (PlatformFile)
		{
			CurrentPlatformFile = PlatformFile;
			FPlatformFileManager::Get().SetPlatformFile(*CurrentPlatformFile);
		}
	}

	// If our platform file is different than it was when we started, then an override was used
	OutFileOverrideFound = (CurrentPlatformFile != &FPlatformFileManager::Get().GetPlatformFile());

	return true;
}

#if !UE_BUILD_SHIPPING && WITH_EDITORONLY_DATA
/**
 * Process command line aliases
 *
 */
void LaunchCheckForCommandLineAliases(bool& bChanged)
{
	bChanged = false;
	if (FPaths::ProjectDir().Len() > 0)
	{
		// Pass GeneratedConfigDir as nullptr instead of FPaths::GeneratedConfigDir() so that saved directory is not cached before -saveddir argument can be added
		const TCHAR* GeneratedConfigDir = nullptr;

		FConfigFile Config;
		if (FConfigCacheIni::LoadExternalIniFile(Config, TEXT("CommandLineAliases"), nullptr, *FPaths::Combine(FPaths::ProjectDir(), TEXT("Config")),
			/*bIsBaseIniName=*/ false,
			/*Platform=*/ nullptr,
			/*bForceReload=*/ false,
			/*bWriteDestIni=*/ false,
			/*bAllowGeneratedIniWhenCooked=*/ true,
			GeneratedConfigDir
			))
		{
			if (FConfigSection* Section = Config.Find(TEXT("CommandLineAliases")))
			{
				TArray<FString> Tokens;
				{
					const TCHAR* Stream = FCommandLine::Get();
					FString NextToken;
					while (FParse::Token(Stream, NextToken, false))
					{
						Tokens.Add(NextToken);
					}
				}

				for (FConfigSection::TIterator It(*Section); It; ++It)
				{
					FString Key = FString(TEXT("-")) + It.Key().ToString();
					for (FString& Token : Tokens)
					{
						if (Token == Key)
						{
							Token = It.Value().GetValue();
							bChanged = true;
						}
					}
				}

				if (bChanged)
				{
					FString NewCommandLine = FString::Join(Tokens, TEXT(" "));
					FCommandLine::Set(*NewCommandLine);
				}
			}
		}
	}
}

/**
 * Look for command line file
 *
 */
void LaunchCheckForCmdLineFile(const TCHAR* CmdLine, bool& bChanged)
{
	bChanged = false;

	FString CmdLineFile;
	if (FParse::Value(FCommandLine::Get(), TEXT("-CmdLineFile="), CmdLineFile))
	{
		if (CmdLineFile.EndsWith(TEXT(".txt")))
		{
			auto TryProcessFile = [&bChanged](const FString& InFilePath)
			{
				FString FileCmds;
				if (FFileHelper::LoadFileToString(FileCmds, *InFilePath))
				{
					FileCmds = FileCmds.TrimStartAndEnd();
					if (FileCmds.Len() > 0)
					{
						UE_LOG(LogInit, Log, TEXT("Inserting commandline from file: %s, %s"), *InFilePath, *FileCmds);
						FString NewCommandLine = FCommandLine::Get();
						FString Left;
						FString Right;
						if (NewCommandLine.Split(TEXT("-CmdLineFile="), &Left, &Right))
						{
							FString NextToken;
							const TCHAR* Stream = *Right;
							if (FParse::Token(Stream, NextToken, /*bUseEscape=*/ false))
							{
								Right = FString(Stream);
							}

							NewCommandLine = Left + TEXT(" ") + FileCmds + TEXT(" ") + Right;
							FCommandLine::Set(*NewCommandLine);
							bChanged = true;
						}
					}

					return true;
				}

				return false;
			};

			bool bFoundFile = TryProcessFile(CmdLineFile);
			if (!bFoundFile && FPaths::ProjectDir().Len() > 0)
			{
				const FString ProjectDir = FPaths::ProjectDir();
				bFoundFile = TryProcessFile(ProjectDir + CmdLineFile);
				if (!bFoundFile)
				{
					const FString ProjectPluginsDir = ProjectDir + TEXT("Plugins/");
					TArray<FString> DirectoryNames;
					IFileManager::Get().IterateDirectory(*ProjectPluginsDir, [&](const TCHAR* FilenameOrDirectory, bool bIsDirectory) -> bool
					{
						if (bIsDirectory && TryProcessFile(FString(FilenameOrDirectory) + TEXT("/") + CmdLineFile))
						{
							bFoundFile = true;
							return false;
						}
						return true;
					});
				}
			}

			if (!bFoundFile)
			{
				UE_LOG(LogInit, Warning, TEXT("Failed to load commandline file '%s'."), *CmdLineFile);
			}
		}
		else
		{
			UE_LOG(LogInit, Warning, TEXT("Can only load commandline files ending with .txt, can't load: %s"), *CmdLineFile);
		}
	}
}
#endif

bool LaunchHasIncompleteGameName()
{
	if ( FApp::HasProjectName() && !FPaths::IsProjectFilePathSet() )
	{
		// Verify this is a legitimate game name
		// Launched with a game name. See if the <GameName> folder exists. If it doesn't, it could instead be <GameName>Game
		const FString NonSuffixedGameFolder = FPaths::RootDir() / FApp::GetProjectName();
		if (FPlatformFileManager::Get().GetPlatformFile().DirectoryExists(*NonSuffixedGameFolder) == false)
		{
			const FString SuffixedGameFolder = NonSuffixedGameFolder + TEXT("Game");
			if (FPlatformFileManager::Get().GetPlatformFile().DirectoryExists(*SuffixedGameFolder))
			{
				return true;
			}
		}
	}

	return false;
}


void LaunchUpdateMostRecentProjectFile()
{
	// If we are launching without a game name or project file, we should use the last used project file, if it exists
	const FString& AutoLoadProjectFileName = IProjectManager::Get().GetAutoLoadProjectFileName();
	FString RecentProjectFileContents;
	if ( FFileHelper::LoadFileToString(RecentProjectFileContents, *AutoLoadProjectFileName) )
	{
		if ( RecentProjectFileContents.Len() )
		{
			const FString AutoLoadInProgressFilename = AutoLoadProjectFileName + TEXT(".InProgress");
			if ( FPlatformFileManager::Get().GetPlatformFile().FileExists(*AutoLoadInProgressFilename) )
			{
				// We attempted to auto-load a project but the last run did not make it to UEditorEngine::InitEditor.
				// This indicates that there was a problem loading the project.
				// Do not auto-load the project, instead load normally until the next time the editor starts successfully.
				UE_LOG(LogInit, Display, TEXT("There was a problem auto-loading %s. Auto-load will be disabled until the editor successfully starts up with a project."), *RecentProjectFileContents);
			}
			else if ( FPlatformFileManager::Get().GetPlatformFile().FileExists(*RecentProjectFileContents) )
			{
				// The previously loaded project file was found. Change the game name here and update the project file path
				FApp::SetProjectName(*FPaths::GetBaseFilename(RecentProjectFileContents));
				FPaths::SetProjectFilePath(RecentProjectFileContents);
				UE_LOG(LogInit, Display, TEXT("Loading recent project file: %s"), *RecentProjectFileContents);

				// Write a file indicating that we are trying to auto-load a project.
				// This file prevents auto-loading of projects for as long as it exists. It is a detection system for failed auto-loads.
				// The file is deleted in UEditorEngine::InitEditor, thus if the load does not make it that far then the project will not be loaded again.
				FFileHelper::SaveStringToFile(TEXT(""), *AutoLoadInProgressFilename);
			}
		}
	}
}

#if WITH_ENGINE
void OnStartupContentMounted(FInstallBundleRequestResultInfo Result, bool bDumpEarlyConfigReads, bool bDumpEarlyPakFileReads, bool bReloadConfig, bool bForceQuitAfterEarlyReads);
#endif
void DumpEarlyReads(bool bDumpEarlyConfigReads, bool bDumpEarlyPakFileReads, bool bForceQuitAfterEarlyReads);
void HandleConfigReload(bool bReloadConfig);

#if !UE_BUILD_SHIPPING
class FFileInPakFileHistoryHelper
{
private:
	struct FFileInPakFileHistory
	{
		FString PakFileName;
		FString FileName;
	};
	friend uint32 GetTypeHash(const FFileInPakFileHistory& H)
	{
		uint32 Hash = ::GetTypeHash(H.PakFileName);
		Hash = HashCombine(Hash, ::GetTypeHash(H.FileName));
		return Hash;
	}
	friend bool operator==(const FFileInPakFileHistory& A, const FFileInPakFileHistory& B)
	{
		return A.PakFileName == B.PakFileName && A.FileName == B.FileName;
	}

	TSet<FFileInPakFileHistory> History;

	void OnFileOpenedForRead(const TCHAR* PakFileName, const TCHAR* FileName)
	{
		History.Emplace(FFileInPakFileHistory{ PakFileName, FileName });
	}

public:
	FFileInPakFileHistoryHelper()
	{
		FCoreDelegates::OnFileOpenedForReadFromPakFile.AddRaw(this, &FFileInPakFileHistoryHelper::OnFileOpenedForRead);
	}

	~FFileInPakFileHistoryHelper()
	{
		FCoreDelegates::OnFileOpenedForReadFromPakFile.RemoveAll(this);
	}

	void DumpHistory()
	{
		const FString SavePath = FPaths::ProjectLogDir() / TEXT("FilesLoadedFromPakFiles.csv");

		FArchive* Writer = IFileManager::Get().CreateFileWriter(*SavePath, FILEWRITE_NoFail);

		auto WriteLine = [Writer](FString&& Line)
		{
			UE_LOG(LogInit, Display, TEXT("%s"), *Line);
			FTCHARToUTF8 UTF8String(*(MoveTemp(Line) + LINE_TERMINATOR));
			Writer->Serialize((UTF8CHAR*)UTF8String.Get(), UTF8String.Length());
		};

		UE_LOG(LogInit, Display, TEXT("Dumping History of files read from Paks to %s"), *SavePath);
		UE_LOG(LogInit, Display, TEXT("Begin History of files read from Paks"));
		UE_LOG(LogInit, Display, TEXT("------------------------------------------------------"));
		WriteLine(FString::Printf(TEXT("PakFile, File")));
		for (const FFileInPakFileHistory& H : History)
		{
			WriteLine(FString::Printf(TEXT("%s, %s"), *H.PakFileName, *H.FileName));
		}
		UE_LOG(LogInit, Display, TEXT("------------------------------------------------------"));
		UE_LOG(LogInit, Display, TEXT("End History of files read from Paks"));

		delete Writer;
		Writer = nullptr;
	}
};
TUniquePtr<FFileInPakFileHistoryHelper> FileInPakFileHistoryHelper;
#endif // !UE_BUILD_SHIPPING

void RecordFileReadsFromPaks()
{
#if !UE_BUILD_SHIPPING
	FileInPakFileHistoryHelper = MakeUnique<FFileInPakFileHistoryHelper>();
#endif
}

void DumpRecordedFileReadsFromPaks()
{
#if !UE_BUILD_SHIPPING
	if (FileInPakFileHistoryHelper)
	{
		FileInPakFileHistoryHelper->DumpHistory();
	}
#endif
}

void DeleteRecordedFileReadsFromPaks()
{
#if !UE_BUILD_SHIPPING
	FileInPakFileHistoryHelper = nullptr;
#endif
}

/*-----------------------------------------------------------------------------
	FEngineLoop implementation.
-----------------------------------------------------------------------------*/

FEngineLoop::FEngineLoop()
#if WITH_ENGINE
	: EngineService(nullptr)
#endif
{ }


int32 FEngineLoop::PreInit(int32 ArgC, TCHAR* ArgV[], const TCHAR* AdditionalCommandline)
{
	FString CmdLine = FCommandLine::BuildFromArgV(nullptr, ArgC, ArgV, AdditionalCommandline);

	// send the command line without the exe name
	return GEngineLoop.PreInit(*CmdLine);
}

#if WITH_ENGINE
bool IsServerDelegateForOSS(FName WorldContextHandle)
{
	if (IsRunningDedicatedServer())
	{
		return true;
	}

	UWorld* World = nullptr;
#if WITH_EDITOR
	if (WorldContextHandle != NAME_None)
	{
		const FWorldContext* WorldContext = GEngine->GetWorldContextFromHandle(WorldContextHandle);
		if (WorldContext)
		{
			check(WorldContext->WorldType == EWorldType::Game || WorldContext->WorldType == EWorldType::PIE);
			World = WorldContext->World();
		}		
	}	
#endif

	if (!World)
	{
		UGameEngine* GameEngine = Cast<UGameEngine>(GEngine);
		if (GameEngine)
		{
			World = GameEngine->GetGameWorld();
		}
		else
		{
			// The calling code didn't pass in a world context and really should have
			if (GIsPlayInEditorWorld)
			{
				World = GWorld;
			}

#if !WITH_DEV_AUTOMATION_TESTS
			// Not having a world to make the right determination is a bad thing
			// In the editor during PIE this will confuse the individual PIE windows and their associated online components
			UE_CLOG((World == nullptr), LogInit, Error, TEXT("Failed to determine if OSS is server in PIE, OSS requests will fail"));
#endif
		}
	}

	ENetMode NetMode = World ? World->GetNetMode() : NM_Standalone;
	return (NetMode == NM_ListenServer || NetMode == NM_DedicatedServer);
}
#endif

#if WITH_ENGINE && CSV_PROFILER
static void UpdateCoreCsvStats_BeginFrame()
{
#if PLATFORM_WINDOWS && !UE_BUILD_SHIPPING
	if (FCsvProfiler::Get()->IsCapturing())
	{
		const uint32 ProcessId = (uint32)GetCurrentProcessId();
		float ProcessUsageFraction = 0.f, IdleUsageFraction = 0.f;
		FWindowsPlatformProcess::GetPerFrameProcessorUsage(ProcessId, ProcessUsageFraction, IdleUsageFraction);

		CSV_CUSTOM_STAT_GLOBAL(CPUUsage_Process, ProcessUsageFraction, ECsvCustomStatOp::Set);
		CSV_CUSTOM_STAT_GLOBAL(CPUUsage_Idle, IdleUsageFraction, ECsvCustomStatOp::Set);
	}
#endif

#if !UE_BUILD_SHIPPING
	static TMap<uint32, TArray<FString>>* CsvFrameExecCmds = NULL;
	if (CsvFrameExecCmds == NULL)
	{
		CsvFrameExecCmds = new TMap<uint32, TArray<FString>>();

		FString CsvExecCommandsStr;
		FParse::Value(FCommandLine::Get(), TEXT("-csvExecCmds="), CsvExecCommandsStr, false);

		TArray<FString> CsvExecCommandsList;
		if (CsvExecCommandsStr.ParseIntoArray(CsvExecCommandsList, TEXT(","), true) > 0)
		{
			for (FString FrameAndCommand : CsvExecCommandsList)
			{
				TArray<FString> FrameAndCommandList;
				if (FrameAndCommand.ParseIntoArray(FrameAndCommandList, TEXT(":"), true) == 2)
				{
					uint32 Frame = FCString::Atoi(*FrameAndCommandList[0]);
					if (!CsvFrameExecCmds->Find(Frame))
					{
						CsvFrameExecCmds->Add(Frame, TArray<FString>());
					}
					(*CsvFrameExecCmds)[Frame].Add(FrameAndCommandList[1]);
				}
			}
		}
	}
	if (FCsvProfiler::Get()->IsCapturing())
	{
		TArray<FString>* FrameCommands = CsvFrameExecCmds->Find(FCsvProfiler::Get()->GetCaptureFrameNumber());
		if (FrameCommands != NULL)
		{
			for (FString Cmd : *FrameCommands)
			{
				CSV_EVENT_GLOBAL(TEXT("Executing CSV exec command : %s"), *Cmd);
				GEngine->Exec(GWorld, *Cmd);
			}
		}
	}

#endif
}

static void UpdateCoreCsvStats_EndFrame()
{
	CSV_CUSTOM_STAT_GLOBAL(RenderThreadTime, FPlatformTime::ToMilliseconds(GRenderThreadTime), ECsvCustomStatOp::Set);
	CSV_CUSTOM_STAT_GLOBAL(GameThreadTime, FPlatformTime::ToMilliseconds(GGameThreadTime), ECsvCustomStatOp::Set);
	CSV_CUSTOM_STAT_GLOBAL(GPUTime, FPlatformTime::ToMilliseconds(GGPUFrameTime), ECsvCustomStatOp::Set);
	if (IsRunningRHIInSeparateThread())
	{
		CSV_CUSTOM_STAT_GLOBAL(RHIThreadTime, FPlatformTime::ToMilliseconds(GRHIThreadTime), ECsvCustomStatOp::Set);
	}
	if (GInputLatencyTime > 0)
	{
		CSV_CUSTOM_STAT_GLOBAL(InputLatencyTime, FPlatformTime::ToMilliseconds(GInputLatencyTime), ECsvCustomStatOp::Set);
	}
	FPlatformMemoryStats MemoryStats = FPlatformMemory::GetStats();
	float PhysicalMBFree = float(MemoryStats.AvailablePhysical / 1024) / 1024.0f;
#if !UE_BUILD_SHIPPING
	// Subtract any extra development memory from physical free. This can result in negative values in cases where we would have crashed OOM
	PhysicalMBFree -= float(FPlatformMemory::GetExtraDevelopmentMemorySize() / 1024ull / 1024ull);
#endif
	CSV_CUSTOM_STAT_GLOBAL(MemoryFreeMB, PhysicalMBFree, ECsvCustomStatOp::Set);
}
#endif // WITH_ENGINE && CSV_PROFILER

#if WITH_ENGINE
namespace AppLifetimeEventCapture
{
	static void AppWillDeactivate()
	{
		UE_LOG( LogCore, Display, TEXT("AppLifetime: Application will deactivate") );
		CSV_EVENT_GLOBAL(TEXT("App_WillDeactivate"));
	}

	static void AppHasReactivated()
	{
		UE_LOG( LogCore, Display, TEXT("AppLifetime: Application has reactivated") );
		CSV_EVENT_GLOBAL(TEXT("App_HasReactivated"));
	}

	static void AppWillEnterBackground()
	{
		UE_LOG( LogCore, Display, TEXT("AppLifetime: Application will enter background") );
		CSV_EVENT_GLOBAL(TEXT("App_WillEnterBackground"));
	}

	static void AppHasEnteredForeground()
	{
		UE_LOG( LogCore, Display, TEXT("AppLifetime: Application has entered foreground") );
		CSV_EVENT_GLOBAL(TEXT("App_HasEnteredForeground"));
	}

	static void Init()
	{
		FCoreDelegates::ApplicationWillDeactivateDelegate.AddStatic(AppWillDeactivate);
		FCoreDelegates::ApplicationHasReactivatedDelegate.AddStatic(AppHasReactivated);
		FCoreDelegates::ApplicationWillEnterBackgroundDelegate.AddStatic(AppWillEnterBackground);
		FCoreDelegates::ApplicationHasEnteredForegroundDelegate.AddStatic(AppHasEnteredForeground);
	}
}
#endif //WITH_ENGINE

static void UpdateGInputTime()
{
	GInputTime = FPlatformTime::Cycles64();
}

DECLARE_CYCLE_STAT(TEXT("FEngineLoop::PreInitPreStartupScreen.AfterStats"), STAT_FEngineLoop_PreInitPreStartupScreen_AfterStats, STATGROUP_LoadTime);
DECLARE_CYCLE_STAT(TEXT("FEngineLoop::PreInitPostStartupScreen.AfterStats"), STAT_FEngineLoop_PreInitPostStartupScreen_AfterStats, STATGROUP_LoadTime);

int32 FEngineLoop::PreInitPreStartupScreen(const TCHAR* CmdLine)
{
	FDelayedAutoRegisterHelper::RunAndClearDelayedAutoRegisterDelegates(EDelayedRegisterRunPhase::StartOfEnginePreInit);
<<<<<<< HEAD

=======
>>>>>>> 3ecbc206
	SCOPED_BOOT_TIMING("FEngineLoop::PreInitPreStartupScreen");

	// The GLog singleton is lazy initialised and by default will assume that
	// its "master thread" is the one it was created on. This lazy initialisation
	// can happen during the dynamic init (e.g. static) of a DLL which modern
	// Windows does on a worker thread thus makeing its master thread not this one.
	// So we make it this one and GLog->TearDown() is happy.
	if (GLog != nullptr)
	{
		GLog->SetCurrentThreadAsMasterThread();
	}

	// Set the flag for whether we've build DebugGame instead of Development. The engine does not know this (whereas the launch module does) because it is always built in development.
#if UE_BUILD_DEVELOPMENT && defined(UE_BUILD_DEVELOPMENT_WITH_DEBUGGAME) && UE_BUILD_DEVELOPMENT_WITH_DEBUGGAME
	FApp::SetDebugGame(true);
#endif

#if PLATFORM_WINDOWS
	// Register a handler for Ctrl-C so we've effective signal handling from the outset.
	FWindowsPlatformMisc::SetGracefulTerminationHandler();
#endif // PLATFORM_WINDOWS

#if BUILD_EMBEDDED_APP
#ifdef EMBEDDED_LINKER_GAME_HELPER_FUNCTION
	extern void EMBEDDED_LINKER_GAME_HELPER_FUNCTION();
	EMBEDDED_LINKER_GAME_HELPER_FUNCTION();
#endif
	FEmbeddedCommunication::Init();
	FEmbeddedCommunication::KeepAwake(TEXT("Startup"), false);
#endif

	FMemory::SetupTLSCachesOnCurrentThread();

<<<<<<< HEAD
	// disable/enable LLM based on commandline
	{
		SCOPED_BOOT_TIMING("LLM Init");
		LLM(FLowLevelMemTracker::Get().ProcessCommandLine(CmdLine));
#if MEMPRO_ENABLED
		FMemProProfiler::Init(CmdLine);
#endif
	}
	LLM_SCOPE(ELLMTag::EnginePreInitMemory);

	{
		SCOPED_BOOT_TIMING("InitTaggedStorage");
		FPlatformMisc::InitTaggedStorage(1024);
	}

=======
>>>>>>> 3ecbc206
	if (FParse::Param(CmdLine, TEXT("UTF8Output")))
	{
		FPlatformMisc::SetUTF8Output();
	}

	// Switch into executable's directory.
	FPlatformProcess::SetCurrentWorkingDirectoryToBaseDir();

	// this is set later with shorter command lines, but we want to make sure it is set ASAP as some subsystems will do the tests themselves...
	// also realize that command lines can be pulled from the network at a slightly later time.
	if (!FCommandLine::Set(CmdLine))
	{
		// Fail, shipping builds will crash if setting command line fails
		return -1;
	}

<<<<<<< HEAD
#if UE_TRACE_ENABLED
	{
		FTraceAuxiliary::Initialize(CmdLine);

		TRACE_REGISTER_GAME_THREAD(FPlatformTLS::GetCurrentThreadId());
		TRACE_CPUPROFILER_INIT(CmdLine);
		TRACE_PLATFORMFILE_INIT(CmdLine);
		TRACE_COUNTERS_INIT(CmdLine);
=======
	// Avoiding potential exploits by not exposing command line overrides in the shipping games.
#if !UE_BUILD_SHIPPING && WITH_EDITORONLY_DATA
	// Retrieve additional command line arguments from environment variable.
	FString Env = FPlatformMisc::GetEnvironmentVariable(TEXT("UE-CmdLineArgs")).TrimStart();
	if (Env.Len())
	{
		// Append the command line environment after inserting a space as we can't set it in the
		// environment.
		FCommandLine::Append(TEXT(" -EnvAfterHere "));
		FCommandLine::Append(*Env);
		CmdLine = FCommandLine::Get();
	}
#endif

	// Initialize trace
	FTraceAuxiliary::Initialize(CmdLine);

	// disable/enable LLM based on commandline
	{
		SCOPED_BOOT_TIMING("LLM Init");
		LLM(FLowLevelMemTracker::Get().ProcessCommandLine(CmdLine));
#if MEMPRO_ENABLED
		FMemProProfiler::Init(CmdLine);
#endif
	}
	LLM_SCOPE(ELLMTag::EnginePreInitMemory);

	{
		SCOPED_BOOT_TIMING("InitTaggedStorage");
		FPlatformMisc::InitTaggedStorage(1024);
>>>>>>> 3ecbc206
	}
#endif

#if WITH_ENGINE
	FCoreUObjectDelegates::PostGarbageCollectConditionalBeginDestroy.AddStatic(DeferredPhysResourceCleanup);
#endif
	FCoreDelegates::OnSamplingInput.AddStatic(UpdateGInputTime);

#if defined(WITH_LAUNCHERCHECK) && WITH_LAUNCHERCHECK
	if (ILauncherCheckModule::Get().WasRanFromLauncher() == false)
	{
		// Tell Launcher to run us instead
		ILauncherCheckModule::Get().RunLauncher(ELauncherAction::AppLaunch);
		// We wish to exit
		RequestEngineExit(TEXT("Run outside of launcher; restarting via launcher"));
		return 1;
	}
#endif

#if	STATS
	// Create the stats malloc profiler proxy.
	if (FStatsMallocProfilerProxy::HasMemoryProfilerToken())
	{
		if (PLATFORM_USES_FIXED_GMalloc_CLASS)
		{
			UE_LOG(LogMemory, Fatal, TEXT("Cannot do malloc profiling with PLATFORM_USES_FIXED_GMalloc_CLASS."));
		}
		// Assumes no concurrency here.
		GMalloc = FStatsMallocProfilerProxy::Get();
	}
#endif // STATS

	// Name of project file before normalization (as specified in command line).
	// Used to fixup project name if necessary.
	FString GameProjectFilePathUnnormalized;

	{
		SCOPED_BOOT_TIMING("LaunchSetGameName");

		// Set GameName, based on the command line
		if (LaunchSetGameName(CmdLine, GameProjectFilePathUnnormalized) == false)
		{
			// If it failed, do not continue
			return 1;
		}
	}

#if WITH_APPLICATION_CORE
	{
		SCOPED_BOOT_TIMING("CreateConsoleOutputDevice");
		// Initialize log console here to avoid statics initialization issues when launched from the command line.
		GScopedLogConsole = TUniquePtr<FOutputDeviceConsole>(FPlatformApplicationMisc::CreateConsoleOutputDevice());
	}
#endif

	// Always enable the backlog so we get all messages, we will disable and clear it in the game
	// as soon as we determine whether GIsEditor == false
	GLog->EnableBacklog(true);

	// Initialize std out device as early as possible if requested in the command line
#if PLATFORM_DESKTOP
	// consoles don't typically have stdout, and FOutputDeviceDebug is responsible for echoing logs to the
	// terminal
	if (FParse::Param(FCommandLine::Get(), TEXT("stdout")))
	{
		InitializeStdOutDevice();
	}
#endif

#if !UE_BUILD_SHIPPING
	if (FPlatformProperties::SupportsQuit())
	{
		FString ExitPhrases;
		if (FParse::Value(FCommandLine::Get(), TEXT("testexit="), ExitPhrases))
		{
			TArray<FString> ExitPhrasesList;
			if (ExitPhrases.ParseIntoArray(ExitPhrasesList, TEXT("+"), true) > 0)
			{
				GScopedTestExit = MakeUnique<FOutputDeviceTestExit>(ExitPhrasesList);
				GLog->AddOutputDevice(GScopedTestExit.Get());
			}
		}
	}

	if (FParse::Param(FCommandLine::Get(), TEXT("emitdrawevents")))
	{
		SetEmitDrawEvents(true);
	}
#endif // !UE_BUILD_SHIPPING

	// Switch into executable's directory (may be required by some of the platform file overrides)
	FPlatformProcess::SetCurrentWorkingDirectoryToBaseDir();

	// This fixes up the relative project path, needs to happen before we set platform file paths
	if (FPlatformProperties::IsProgram() == false)
	{
		SCOPED_BOOT_TIMING("Fix up the relative project path");

		if (FPaths::IsProjectFilePathSet())
		{
			FString ProjPath = FPaths::GetProjectFilePath();
			if (FPaths::FileExists(ProjPath) == false)
			{
				// display it multiple ways, it's very important error message...
				FPlatformMisc::LowLevelOutputDebugStringf(TEXT("Project file not found: %s\n"), *ProjPath);
				UE_LOG(LogInit, Display, TEXT("Project file not found: %s"), *ProjPath);
				UE_LOG(LogInit, Display, TEXT("\tAttempting to find via project info helper."));
				// Use the uprojectdirs
				FString GameProjectFile = FUProjectDictionary::GetDefault().GetRelativeProjectPathForGame(FApp::GetProjectName(), FPlatformProcess::BaseDir());
				if (GameProjectFile.IsEmpty() == false)
				{
					UE_LOG(LogInit, Display, TEXT("\tFound project file %s."), *GameProjectFile);
					FPaths::SetProjectFilePath(GameProjectFile);

					// Fixup command line if project file wasn't found in specified directory to properly parse next arguments.
					FString OldCommandLine = FString(FCommandLine::Get());
					OldCommandLine.ReplaceInline(*GameProjectFilePathUnnormalized, *GameProjectFile, ESearchCase::CaseSensitive);
					FCommandLine::Set(*OldCommandLine);
					CmdLine = FCommandLine::Get();
				}
			}
		}
	}

	// Output devices.
	{
		SCOPED_BOOT_TIMING("Init Output Devices");
#if WITH_APPLICATION_CORE
		GError = FPlatformApplicationMisc::GetErrorOutputDevice();
		GWarn = FPlatformApplicationMisc::GetFeedbackContext();
#else
		GError = FPlatformOutputDevices::GetError();
		GWarn = FPlatformOutputDevices::GetFeedbackContext();
#endif
	}

	// Avoiding potential exploits by not exposing command line overrides in the shipping games.
#if !UE_BUILD_SHIPPING && WITH_EDITORONLY_DATA
	{
		SCOPED_BOOT_TIMING("Command Line Adjustments");

		bool bChanged = false;
		LaunchCheckForCommandLineAliases(bChanged);
		if (bChanged)
		{
			CmdLine = FCommandLine::Get();
		}

		bChanged = false;
		LaunchCheckForCmdLineFile(CmdLine, bChanged);
		if (bChanged)
		{
			CmdLine = FCommandLine::Get();
		}
	}
#endif

	{
		SCOPED_BOOT_TIMING("BeginPreInitTextLocalization");
		BeginPreInitTextLocalization();
	}

	// allow the command line to override the platform file singleton
	bool bFileOverrideFound = false;
	{
		SCOPED_BOOT_TIMING("LaunchCheckForFileOverride");
		if (LaunchCheckForFileOverride(CmdLine, bFileOverrideFound) == false)
		{
			// if it failed, we cannot continue
			return 1;
		}
	}

	// 
#if PLATFORM_DESKTOP && !IS_MONOLITHIC
	{
		SCOPED_BOOT_TIMING("AddExtraBinarySearchPaths");
		FModuleManager::Get().AddExtraBinarySearchPaths();
	}
#endif

	// Initialize file manager
	{
		SCOPED_BOOT_TIMING("IFileManager::Get().ProcessCommandLineOptions");
		IFileManager::Get().ProcessCommandLineOptions();
	}

#if WITH_COREUOBJECT
	{
		SCOPED_BOOT_TIMING("InitializeNewAsyncIO");
		FPlatformFileManager::Get().InitializeNewAsyncIO();
	}
#endif

	FDelayedAutoRegisterHelper::RunAndClearDelayedAutoRegisterDelegates(EDelayedRegisterRunPhase::FileSystemReady);

	if (GIsGameAgnosticExe)
	{
		// If we launched without a project file, but with a game name that is incomplete, warn about the improper use of a Game suffix
		if (LaunchHasIncompleteGameName())
		{
			// We did not find a non-suffixed folder and we DID find the suffixed one.
			// The engine MUST be launched with <GameName>Game.
			const FText GameNameText = FText::FromString(FApp::GetProjectName());
			FMessageDialog::Open(EAppMsgType::Ok, FText::Format(LOCTEXT("RequiresGamePrefix", "Error: UE4Editor does not append 'Game' to the passed in game name.\nYou must use the full name.\nYou specified '{0}', use '{0}Game'."), GameNameText));
			return 1;
		}
	}

	// remember thread id of the main thread
	GGameThreadId = FPlatformTLS::GetCurrentThreadId();
	GIsGameThreadIdInitialized = true;

	FPlatformProcess::SetThreadAffinityMask(FPlatformAffinity::GetMainGameMask());
	FPlatformProcess::SetupGameThread();

	// Figure out whether we're the editor, ucc or the game.
	const SIZE_T CommandLineSize = FCString::Strlen(CmdLine) + 1;
	TCHAR* CommandLineCopy = new TCHAR[CommandLineSize];
	FCString::Strcpy(CommandLineCopy, CommandLineSize, CmdLine);
	const TCHAR* ParsedCmdLine = CommandLineCopy;

	FString Token = FParse::Token(ParsedCmdLine, 0);

#if WITH_ENGINE
	// Add the default engine shader dir
	AddShaderSourceDirectoryMapping(TEXT("/Engine"), FGenericPlatformProcess::ShaderDir());

	TArray<FString> Tokens;
	TArray<FString> Switches;
	UCommandlet::ParseCommandLine(CommandLineCopy, Tokens, Switches);

	bool bHasCommandletToken = false;

	for (int32 TokenIndex = 0; TokenIndex < Tokens.Num(); ++TokenIndex)
	{
		if (Tokens[TokenIndex].EndsWith(TEXT("Commandlet")))
		{
			bHasCommandletToken = true;
			Token = Tokens[TokenIndex];
			break;
		}
	}

	for (int32 SwitchIndex = 0; SwitchIndex < Switches.Num() && !bHasCommandletToken; ++SwitchIndex)
	{
		if (Switches[SwitchIndex].StartsWith(TEXT("RUN=")))
		{
			bHasCommandletToken = true;
			Token = Switches[SwitchIndex];
			break;
		}
	}

	if (bHasCommandletToken)
	{
		// will be reset later once the commandlet class loaded
		PRIVATE_GIsRunningCommandlet = true;
	}

#endif // WITH_ENGINE


	// trim any whitespace at edges of string - this can happen if the token was quoted with leading or trailing whitespace
	// VC++ tends to do this in its "external tools" config
	Token.TrimStartAndEndInline();

	// Path returned by FPaths::GetProjectFilePath() is normalized, so may have symlinks and ~ resolved and may differ from the original path to .uproject passed in the command line
	FString NormalizedToken = Token;
	FPaths::NormalizeFilename(NormalizedToken);

	const bool bFirstTokenIsGameName = (FApp::HasProjectName() && Token == FApp::GetProjectName());
	const bool bFirstTokenIsGameProjectFilePath = (FPaths::IsProjectFilePathSet() && NormalizedToken == FPaths::GetProjectFilePath());
	const bool bFirstTokenIsGameProjectFileShortName = (FPaths::IsProjectFilePathSet() && Token == FPaths::GetCleanFilename(FPaths::GetProjectFilePath()));

	if (bFirstTokenIsGameName || bFirstTokenIsGameProjectFilePath || bFirstTokenIsGameProjectFileShortName)
	{
		// first item on command line was the game name, remove it in all cases
		FString RemainingCommandline = ParsedCmdLine;
		FCString::Strcpy(CommandLineCopy, CommandLineSize, *RemainingCommandline);
		ParsedCmdLine = CommandLineCopy;

		// Set a new command-line that doesn't include the game name as the first argument
		FCommandLine::Set(ParsedCmdLine);

		Token = FParse::Token(ParsedCmdLine, 0);
		Token.TrimStartInline();

		// if the next token is a project file, then we skip it (which can happen on some platforms that combine
		// commandlines... this handles extra .uprojects, but if you run with MyGame MyGame, we can't tell if
		// the second MyGame is a map or not)
		while (FPaths::GetExtension(Token) == FProjectDescriptor::GetExtension())
		{
			Token = FParse::Token(ParsedCmdLine, 0);
			Token.TrimStartInline();
		}

		if (bFirstTokenIsGameProjectFilePath || bFirstTokenIsGameProjectFileShortName)
		{
			// Convert it to relative if possible...
			FString RelativeGameProjectFilePath = FFileManagerGeneric::DefaultConvertToRelativePath(*FPaths::GetProjectFilePath());
			if (RelativeGameProjectFilePath != FPaths::GetProjectFilePath())
			{
				FPaths::SetProjectFilePath(RelativeGameProjectFilePath);
			}
		}
	}

	// look early for the editor token
	bool bHasEditorToken = false;

#if UE_EDITOR
	// Check each token for '-game', '-server' or '-run='
	bool bIsNotEditor = false;

	// This isn't necessarily pretty, but many requests have been made to allow
	//   UE4Editor.exe <GAMENAME> -game <map>
	// or
	//   UE4Editor.exe <GAMENAME> -game 127.0.0.0
	// We don't want to remove the -game from the commandline just yet in case
	// we need it for something later. So, just move it to the end for now...
	const bool bFirstTokenIsGame = (Token == TEXT("-GAME"));
	const bool bFirstTokenIsServer = (Token == TEXT("-SERVER"));
	const bool bFirstTokenIsModeOverride = bFirstTokenIsGame || bFirstTokenIsServer || bHasCommandletToken;
	const TCHAR* CommandletCommandLine = nullptr;
	if (bFirstTokenIsModeOverride)
	{
		bIsNotEditor = true;
		if (bFirstTokenIsGame || bFirstTokenIsServer)
		{
			// Move the token to the end of the list...
			FString RemainingCommandline = ParsedCmdLine;
			RemainingCommandline.TrimStartInline();
			RemainingCommandline += FString::Printf(TEXT(" %s"), *Token);
			FCommandLine::Set(*RemainingCommandline);
		}
		if (bHasCommandletToken)
		{
#if STATS
			// Leave the stats enabled.
			if (!FStats::EnabledForCommandlet())
			{
				FThreadStats::MasterDisableForever();
			}
#endif
			if (Token.StartsWith(TEXT("run=")))
			{
				Token.RightChopInline(4, false);
				if (!Token.EndsWith(TEXT("Commandlet")))
				{
					Token += TEXT("Commandlet");
				}
			}
			CommandletCommandLine = ParsedCmdLine;
		}
	}

	if (bHasCommandletToken)
	{
		// will be reset later once the commandlet class loaded
		PRIVATE_GIsRunningCommandlet = true;
	}

	if (!bIsNotEditor && GIsGameAgnosticExe)
	{
		// If we launched without a game name or project name, try to load the most recently loaded project file.
		// We can not do this if we are using a FilePlatform override since the game directory may already be established.
		const bool bIsBuildMachine = FParse::Param(FCommandLine::Get(), TEXT("BUILDMACHINE"));
		const bool bLoadMostRecentProjectFileIfItExists = !FApp::HasProjectName() && !bFileOverrideFound && !bIsBuildMachine && !FParse::Param(CmdLine, TEXT("norecentproject"));
		if (bLoadMostRecentProjectFileIfItExists)
		{
			LaunchUpdateMostRecentProjectFile();
		}
	}

	FString CheckToken = Token;
	bool bFoundValidToken = false;
	while (!bFoundValidToken && (CheckToken.Len() > 0))
	{
		if (!bIsNotEditor)
		{
			bool bHasNonEditorToken = (CheckToken == TEXT("-GAME")) || (CheckToken == TEXT("-SERVER")) || (CheckToken.StartsWith(TEXT("RUN="))) || CheckToken.EndsWith(TEXT("Commandlet"));
			if (bHasNonEditorToken)
			{
				bIsNotEditor = true;
				bFoundValidToken = true;
			}
		}

		CheckToken = FParse::Token(ParsedCmdLine, 0);
	}

	bHasEditorToken = !bIsNotEditor;
#elif WITH_ENGINE
	const TCHAR* CommandletCommandLine = nullptr;
	if (bHasCommandletToken)
	{
#if STATS
		// Leave the stats enabled.
		if (!FStats::EnabledForCommandlet())
		{
			FThreadStats::MasterDisableForever();
		}
#endif
		if (Token.StartsWith(TEXT("run=")))
		{
			Token.RightChopInline(4, false);
			if (!Token.EndsWith(TEXT("Commandlet")))
			{
				Token += TEXT("Commandlet");
			}
		}
		CommandletCommandLine = ParsedCmdLine;
	}
#if WITH_EDITOR && WITH_EDITORONLY_DATA
	// If a non-editor target build w/ WITH_EDITOR and WITH_EDITORONLY_DATA, use the old token check...
	//@todo. Is this something we need to support?
	bHasEditorToken = Token == TEXT("EDITOR");
#else
	// Game, server and commandlets never set the editor token
	bHasEditorToken = false;
#endif
#endif	//UE_EDITOR

#if !UE_BUILD_SHIPPING && !IS_PROGRAM
	if (!bHasEditorToken)
	{
		FTraceAuxiliary::TryAutoConnect();
	}
#endif

#if !UE_BUILD_SHIPPING
	// Benchmarking.
	FApp::SetBenchmarking(FParse::Param(FCommandLine::Get(), TEXT("BENCHMARK")));
#else
	FApp::SetBenchmarking(false);
#endif // !UE_BUILD_SHIPPING

	// "-Deterministic" is a shortcut for "-UseFixedTimeStep -FixedSeed"
	bool bDeterministic = FParse::Param(FCommandLine::Get(), TEXT("Deterministic"));

	FApp::SetUseFixedTimeStep(bDeterministic || FParse::Param(FCommandLine::Get(), TEXT("UseFixedTimeStep")));

	FApp::bUseFixedSeed = bDeterministic || FApp::IsBenchmarking() || FParse::Param(FCommandLine::Get(), TEXT("FixedSeed"));

	// Initialize random number generator.
	{
		uint32 Seed1 = 0;
		uint32 Seed2 = 0;

		if (!FApp::bUseFixedSeed)
		{
			Seed1 = FPlatformTime::Cycles();
			Seed2 = FPlatformTime::Cycles();
		}

		FMath::RandInit(Seed1);
		FMath::SRandInit(Seed2);

		UE_LOG(LogInit, Verbose, TEXT("RandInit(%d) SRandInit(%d)."), Seed1, Seed2);
	}

#if !IS_PROGRAM
	if (!GIsGameAgnosticExe && FApp::HasProjectName() && !FPaths::IsProjectFilePathSet())
	{
		// If we are using a non-agnostic exe where a name was specified but we did not specify a project path. Assemble one based on the game name.
		const FString ProjectFilePath = FPaths::Combine(*FPaths::ProjectDir(), *FString::Printf(TEXT("%s.%s"), FApp::GetProjectName(), *FProjectDescriptor::GetExtension()));
		FPaths::SetProjectFilePath(ProjectFilePath);
	}
#endif

	// Now verify the project file if we have one
	if (FPaths::IsProjectFilePathSet()
#if IS_PROGRAM
		// Programs don't need uproject files to exist, but some do specify them and if they exist we should load them
		&& FPaths::FileExists(FPaths::GetProjectFilePath())
#endif
		)
	{
		SCOPED_BOOT_TIMING("IProjectManager::Get().LoadProjectFile");

		if (!IProjectManager::Get().LoadProjectFile(FPaths::GetProjectFilePath()))
		{
			// The project file was invalid or saved with a newer version of the engine. Exit.
			UE_LOG(LogInit, Warning, TEXT("Could not find a valid project file, the engine will exit now."));
			return 1;
		}

		if (IProjectManager::Get().IsEnterpriseProject() && FPaths::DirectoryExists(FPaths::EnterpriseDir()))
		{
			// Add the enterprise binaries directory if we're an enterprise project
			FModuleManager::Get().AddBinariesDirectory(*FPaths::Combine(FPaths::EnterpriseDir(), TEXT("Binaries"), FPlatformProcess::GetBinariesSubdirectory()), false);
		}
	}

#if !IS_PROGRAM
	// Fix the project file path case before we attempt to fix the game name
	LaunchFixProjectPathCase();

	if (FApp::HasProjectName())
	{
		// Tell the module manager what the game binaries folder is
		const FString ProjectBinariesDirectory = FPaths::Combine(FPlatformMisc::ProjectDir(), TEXT("Binaries"), FPlatformProcess::GetBinariesSubdirectory());
		FPlatformProcess::AddDllDirectory(*ProjectBinariesDirectory);
		FModuleManager::Get().SetGameBinariesDirectory(*ProjectBinariesDirectory);

		LaunchFixGameNameCase();
	}
#endif

	// Some programs might not use the taskgraph or thread pool
	bool bCreateTaskGraphAndThreadPools = true;
	// If STATS is defined (via FORCE_USE_STATS or other), we have to call FTaskGraphInterface::Startup()
#if IS_PROGRAM && !STATS
	bCreateTaskGraphAndThreadPools = !FParse::Param(FCommandLine::Get(), TEXT("ReduceThreadUsage"));
#endif
	if (bCreateTaskGraphAndThreadPools)
	{
		// initialize task graph sub-system with potential multiple threads
		SCOPED_BOOT_TIMING("FTaskGraphInterface::Startup");
		FTaskGraphInterface::Startup(FPlatformMisc::NumberOfCores());
		FTaskGraphInterface::Get().AttachToThread(ENamedThreads::GameThread);
	}

	FDelayedAutoRegisterHelper::RunAndClearDelayedAutoRegisterDelegates(EDelayedRegisterRunPhase::TaskGraphSystemReady);

#if STATS
	FThreadStats::StartThread();
#endif

	FDelayedAutoRegisterHelper::RunAndClearDelayedAutoRegisterDelegates(EDelayedRegisterRunPhase::StatSystemReady);

	FScopeCycleCounter CycleCount_AfterStats(GET_STATID(STAT_FEngineLoop_PreInitPreStartupScreen_AfterStats));

	// Load Core modules required for everything else to work (needs to be loaded before InitializeRenderingCVarsCaching)
	{
		SCOPED_BOOT_TIMING("LoadCoreModules");
		if (!LoadCoreModules())
		{
			UE_LOG(LogInit, Error, TEXT("Failed to load Core modules."));
			return 1;
		}
	}

	const bool bDumpEarlyConfigReads = FParse::Param(FCommandLine::Get(), TEXT("DumpEarlyConfigReads"));
	const bool bDumpEarlyPakFileReads = FParse::Param(FCommandLine::Get(), TEXT("DumpEarlyPakFileReads"));
	const bool bForceQuitAfterEarlyReads = FParse::Param(FCommandLine::Get(), TEXT("ForceQuitAfterEarlyReads"));

	// Overly verbose to avoid a dumb static analysis warning
#if WITH_CONFIG_PATCHING
	constexpr bool bWithConfigPatching = true;
#else
	constexpr bool bWithConfigPatching = false;
#endif

	if (bDumpEarlyConfigReads)
	{
		RecordConfigReadsFromIni();
	}

	if (bDumpEarlyPakFileReads)
	{
		RecordFileReadsFromPaks();
	}

	if(bWithConfigPatching)
	{
		UE_LOG(LogInit, Verbose, TEXT("Begin recording CVar changes for config patching."));

		RecordApplyCVarSettingsFromIni();
	}

#if WITH_ENGINE
	extern ENGINE_API void InitializeRenderingCVarsCaching();
	InitializeRenderingCVarsCaching();
#endif

	bool bTokenDoesNotHaveDash = Token.Len() && FCString::Strnicmp(*Token, TEXT("-"), 1) != 0;

#if WITH_EDITOR
	// If we're running as an game but don't have a project, inform the user and exit.
	if (bHasEditorToken == false && bHasCommandletToken == false)
	{
		if (!FPaths::IsProjectFilePathSet())
		{
			//@todo this is too early to localize
			FMessageDialog::Open(EAppMsgType::Ok, NSLOCTEXT("Engine", "UE4RequiresProjectFiles", "UE4 games require a project file as the first parameter."));
			return 1;
		}
	}

	if (GIsUCCMakeStandaloneHeaderGenerator)
	{
		// Rebuilding script requires some hacks in the engine so we flag that.
		PRIVATE_GIsRunningCommandlet = true;
	}
#endif //WITH_EDITOR

	if (FPlatformProcess::SupportsMultithreading() && bCreateTaskGraphAndThreadPools)
	{
		SCOPED_BOOT_TIMING("Init FQueuedThreadPool's");

		int StackSize = 128;
		bool bForceEditorStackSize = false;
#if WITH_EDITOR
		bForceEditorStackSize = true;
#endif

		if (bHasEditorToken || bForceEditorStackSize)
		{
			StackSize = 1000;
		}


		{
			GThreadPool = FQueuedThreadPool::Allocate();
			int32 NumThreadsInThreadPool = FPlatformMisc::NumberOfWorkerThreadsToSpawn();

			// we are only going to give dedicated servers one pool thread
			if (FPlatformProperties::IsServerOnly())
			{
				NumThreadsInThreadPool = 1;
			}
			verify(GThreadPool->Create(NumThreadsInThreadPool, StackSize * 1024, TPri_SlightlyBelowNormal, TEXT("ThreadPool")));
		}
		{
			GBackgroundPriorityThreadPool = FQueuedThreadPool::Allocate();
			int32 NumThreadsInThreadPool = 2;
			if (FPlatformProperties::IsServerOnly())
			{
				NumThreadsInThreadPool = 1;
			}

			verify(GBackgroundPriorityThreadPool->Create(NumThreadsInThreadPool, StackSize * 1024, TPri_Lowest, TEXT("BackgroundThreadPool")));
		}

#if WITH_EDITOR
		{
			// when we are in the editor we like to do things like build lighting and such
			// this thread pool can be used for those purposes
			GLargeThreadPool = FQueuedThreadPool::Allocate();
			int32 NumThreadsInLargeThreadPool = FMath::Max(FPlatformMisc::NumberOfCoresIncludingHyperthreads() - 2, 2);

			// The default priority is above normal on Windows, which WILL make the system unresponsive when the thread-pool is heavily used.
			// Also need to be lower than the game-thread to avoid impacting the frame rate with too much preemption. 
<<<<<<< HEAD
			verify(GLargeThreadPool->Create(NumThreadsInLargeThreadPool, StackSize * 1024, TPri_SlightlyBelowNormal));
=======
			verify(GLargeThreadPool->Create(NumThreadsInLargeThreadPool, StackSize * 1024, TPri_SlightlyBelowNormal, TEXT("LargeThreadPool")));
>>>>>>> 3ecbc206
		}
#endif
	}

#if WITH_APPLICATION_CORE
	// Get a pointer to the log output device
	GLogConsole = GScopedLogConsole.Get();
#endif

	{
		SCOPED_BOOT_TIMING("LoadPreInitModules");
		LoadPreInitModules();
	}

#if WITH_ENGINE && CSV_PROFILER
	if (!IsRunningDedicatedServer())
	{
		FCoreDelegates::OnBeginFrame.AddStatic(UpdateCoreCsvStats_BeginFrame);
		FCoreDelegates::OnEndFrame.AddStatic(UpdateCoreCsvStats_EndFrame);
	}
	FCsvProfiler::Get()->Init();
#endif

#if WITH_ENGINE
	AppLifetimeEventCapture::Init();
#endif

#if WITH_ENGINE && TRACING_PROFILER
	FTracingProfiler::Get()->Init();
#endif

	// Start the application
	{
		SCOPED_BOOT_TIMING("AppInit");
		if (!AppInit())
		{
			return 1;
		}
	}

	if (FPlatformProcess::SupportsMultithreading())
	{
		{
			SCOPED_BOOT_TIMING("GIOThreadPool->Create");
			GIOThreadPool = FQueuedThreadPool::Allocate();
			int32 NumThreadsInThreadPool = FPlatformMisc::NumberOfIOWorkerThreadsToSpawn();
			if (FPlatformProperties::IsServerOnly())
			{
				NumThreadsInThreadPool = 2;
			}
			verify(GIOThreadPool->Create(NumThreadsInThreadPool, 96 * 1024, TPri_AboveNormal, TEXT("IOThreadPool")));
		}
	}

	FEmbeddedCommunication::ForceTick(1);

#if WITH_ENGINE
	{
		SCOPED_BOOT_TIMING("System settings and cvar init");
		// Initialize system settings before anyone tries to use it...
		GSystemSettings.Initialize(bHasEditorToken);

		// Apply renderer settings from console variables stored in the INI.
		ApplyCVarSettingsFromIni(TEXT("/Script/Engine.RendererSettings"), *GEngineIni, ECVF_SetByProjectSetting);
		ApplyCVarSettingsFromIni(TEXT("/Script/Engine.RendererOverrideSettings"), *GEngineIni, ECVF_SetByProjectSetting);
		ApplyCVarSettingsFromIni(TEXT("/Script/Engine.StreamingSettings"), *GEngineIni, ECVF_SetByProjectSetting);
		ApplyCVarSettingsFromIni(TEXT("/Script/Engine.GarbageCollectionSettings"), *GEngineIni, ECVF_SetByProjectSetting);
		ApplyCVarSettingsFromIni(TEXT("/Script/Engine.NetworkSettings"), *GEngineIni, ECVF_SetByProjectSetting);
#if WITH_EDITOR
		ApplyCVarSettingsFromIni(TEXT("/Script/UnrealEd.CookerSettings"), *GEngineIni, ECVF_SetByProjectSetting);
#endif

#if !UE_SERVER
		if (!IsRunningDedicatedServer())
		{
			if (!IsRunningCommandlet())
			{
				// Note: It is critical that resolution settings are loaded before the movie starts playing so that the window size and fullscreen state is known
				UGameUserSettings::PreloadResolutionSettings();
			}
		}
#endif
	}
	{
		{
			SCOPED_BOOT_TIMING("InitScalabilitySystem");
			// Init scalability system and defaults
			Scalability::InitScalabilitySystem();
		}

		{
			SCOPED_BOOT_TIMING("InitializeCVarsForActiveDeviceProfile");
			// Set all CVars which have been setup in the device profiles.
			// This may include scalability group settings which will override
			// the defaults set above which can then be replaced below when
			// the game user settings are loaded and applied.
			UDeviceProfileManager::InitializeCVarsForActiveDeviceProfile();
		}

		{
			SCOPED_BOOT_TIMING("Scalability::LoadState");
			// As early as possible to avoid expensive re-init of subsystems,
			// after SystemSettings.ini file loading so we get the right state,
			// before ConsoleVariables.ini so the local developer can always override.
			// after InitializeCVarsForActiveDeviceProfile() so the user can override platform defaults
			Scalability::LoadState((bHasEditorToken && !GEditorSettingsIni.IsEmpty()) ? GEditorSettingsIni : GGameUserSettingsIni);
		}

		if (FPlatformMisc::UseRenderThread())
		{
			GUseThreadedRendering = true;
		}
	}
#endif

	{
		SCOPED_BOOT_TIMING("LoadConsoleVariablesFromINI");
		FConfigCacheIni::LoadConsoleVariablesFromINI();
	}

	{
		SCOPED_BOOT_TIMING("Platform Initialization");
		DECLARE_SCOPE_CYCLE_COUNTER(TEXT("Platform Initialization"), STAT_PlatformInit, STATGROUP_LoadTime);

		// platform specific initialization now that the SystemSettings are loaded
		FPlatformMisc::PlatformInit();
#if WITH_APPLICATION_CORE
		FPlatformApplicationMisc::Init();
#endif
		FPlatformMemory::Init();
	}

#if !(IS_PROGRAM || WITH_EDITOR)
	if (FIoDispatcher::IsInitialized())
	{
		SCOPED_BOOT_TIMING("InitIoDispatcher");
		FIoDispatcher::InitializePostSettings();
	}
#endif

	// Let LogConsole know what ini file it should use to save its setting on exit.
	// We can't use GGameIni inside log console because it's destroyed in the global
	// scoped pointer and at that moment GGameIni may already be gone.
	if (GLogConsole != nullptr)
	{
		GLogConsole->SetIniFilename(*GGameIni);
	}


#if CHECK_PUREVIRTUALS
	FMessageDialog::Open(EAppMsgType::Ok, *NSLOCTEXT("Engine", "Error_PureVirtualsEnabled", "The game cannot run with CHECK_PUREVIRTUALS enabled.  Please disable CHECK_PUREVIRTUALS and rebuild the executable.").ToString());
	FPlatformMisc::RequestExit(false);
#endif

	FEmbeddedCommunication::ForceTick(2);

#if WITH_ENGINE
	// allow for game explorer processing (including parental controls) and firewalls installation
	if (!FPlatformMisc::CommandLineCommands())
	{
		FPlatformMisc::RequestExit(false);
	}

	bool bIsRegularClient = false;

	if (!bHasEditorToken)
	{
		// See whether the first token on the command line is a commandlet.

		//@hack: We need to set these before calling StaticLoadClass so all required data gets loaded for the commandlets.
		GIsClient = true;
		GIsServer = true;
#if WITH_EDITOR
		GIsEditor = true;
#endif	//WITH_EDITOR
		PRIVATE_GIsRunningCommandlet = true;

		// Allow commandlet rendering and/or audio based on command line switch (too early to let the commandlet itself override this).
		PRIVATE_GAllowCommandletRendering = FParse::Param(FCommandLine::Get(), TEXT("AllowCommandletRendering"));
		PRIVATE_GAllowCommandletAudio = FParse::Param(FCommandLine::Get(), TEXT("AllowCommandletAudio"));

		// We need to disregard the empty token as we try finding Token + "Commandlet" which would result in finding the
		// UCommandlet class if Token is empty.
		bool bDefinitelyCommandlet = (bTokenDoesNotHaveDash && Token.EndsWith(TEXT("Commandlet")));
		if (!bTokenDoesNotHaveDash)
		{
			if (Token.StartsWith(TEXT("run=")))
			{
				Token.RightChopInline(4, false);
				bDefinitelyCommandlet = true;
				if (!Token.EndsWith(TEXT("Commandlet")))
				{
					Token += TEXT("Commandlet");
				}
			}
		}
		else
		{
			if (!bDefinitelyCommandlet)
			{
				UClass* TempCommandletClass = FindObject<UClass>(ANY_PACKAGE, *(Token + TEXT("Commandlet")), false);

				if (TempCommandletClass)
				{
					check(TempCommandletClass->IsChildOf(UCommandlet::StaticClass())); // ok so you have a class that ends with commandlet that is not a commandlet

					Token += TEXT("Commandlet");
					bDefinitelyCommandlet = true;
				}
			}
		}

		if (!bDefinitelyCommandlet)
		{
			bIsRegularClient = true;
			GIsClient = true;
			GIsServer = false;
#if WITH_EDITORONLY_DATA
			GIsEditor = false;
#endif
			PRIVATE_GIsRunningCommandlet = false;
		}
	}

	bool bDisableDisregardForGC = bHasEditorToken;
	if (IsRunningDedicatedServer())
	{
		GIsClient = false;
		GIsServer = true;
		PRIVATE_GIsRunningCommandlet = false;
#if WITH_EDITOR
		GIsEditor = false;
#endif
		bDisableDisregardForGC |= FPlatformProperties::RequiresCookedData() && (GUseDisregardForGCOnDedicatedServers == 0);
	}

	// If std out device hasn't been initialized yet (there was no -stdout param in the command line) and
	// we meet all the criteria, initialize it now.
	if (!GScopedStdOut && !bHasEditorToken && !bIsRegularClient && !IsRunningDedicatedServer())
	{
		SCOPED_BOOT_TIMING("InitializeStdOutDevice");

		InitializeStdOutDevice();
	}

	bool bIsCook = bHasCommandletToken && (Token == TEXT("cookcommandlet"));
#if WITH_EDITOR
	{
		if (bIsCook)
		{
			// Target platform manager can only be initialized successfully after 
			ITargetPlatformManagerModule* TargetPlatformManager = GetTargetPlatformManager(false);
			FString InitErrors;
			if (TargetPlatformManager && TargetPlatformManager->HasInitErrors(&InitErrors))
			{
				RequestEngineExit(InitErrors);
				return 1;
			}
		}
	}
#endif

	{
		SCOPED_BOOT_TIMING("IPlatformFeaturesModule::Get()");
		// allow the platform to start up any features it may need
		IPlatformFeaturesModule::Get();
	}

	{
		SCOPED_BOOT_TIMING("InitGamePhys");
		// Init physics engine before loading anything, in case we want to do things like cook during post-load.
		if (!InitGamePhys())
		{
			// If we failed to initialize physics we cannot continue.
			return 1;
		}
	}

	{
		bool bShouldCleanShaderWorkingDirectory = true;
#if !(UE_BUILD_SHIPPING && WITH_EDITOR)
		// Only clean the shader working directory if we are the first instance, to avoid deleting files in use by other instances
		//@todo - check if any other instances are running right now
		bShouldCleanShaderWorkingDirectory = GIsFirstInstance;
#endif

		if (bShouldCleanShaderWorkingDirectory && !FParse::Param(FCommandLine::Get(), TEXT("Multiprocess")))
		{
			SCOPED_BOOT_TIMING("FPlatformProcess::CleanShaderWorkingDirectory");

			// get shader path, and convert it to the userdirectory
			for (const auto& SHaderSourceDirectoryEntry : AllShaderSourceDirectoryMappings())
			{
				FString ShaderDir = FString(FPlatformProcess::BaseDir()) / SHaderSourceDirectoryEntry.Value;
				FString UserShaderDir = IFileManager::Get().ConvertToAbsolutePathForExternalAppForWrite(*ShaderDir);
				FPaths::CollapseRelativeDirectories(ShaderDir);

				// make sure we don't delete from the source directory
				if (ShaderDir != UserShaderDir)
				{
					IFileManager::Get().DeleteDirectory(*UserShaderDir, false, true);
				}
			}

			FPlatformProcess::CleanShaderWorkingDir();
		}
	}

#if !UE_BUILD_SHIPPING
	GIsDemoMode = FParse::Param(FCommandLine::Get(), TEXT("DEMOMODE"));
#endif

	if (bHasEditorToken)
	{
#if WITH_EDITOR

		// We're the editor.
		GIsClient = true;
		GIsServer = true;
		GIsEditor = true;
		PRIVATE_GIsRunningCommandlet = false;

		GWarn = &UnrealEdWarn;

#else
		FMessageDialog::Open(EAppMsgType::Ok, NSLOCTEXT("Engine", "EditorNotSupported", "Editor not supported in this mode."));
		FPlatformMisc::RequestExit(false);
		return 1;
#endif //WITH_EDITOR
	}

#endif // WITH_ENGINE
	// If we're not in the editor stop collecting the backlog now that we know
	if (!GIsEditor)
	{
		GLog->EnableBacklog(false);
	}
#if WITH_ENGINE

	InitEngineTextLocalization();

	bool bForceEnableHighDPI = false;
#if WITH_EDITOR
	bForceEnableHighDPI = FPIEPreviewDeviceModule::IsRequestingPreviewDevice();
#endif

	// This must be called before any window (including the splash screen is created
	FSlateApplication::InitHighDPI(bForceEnableHighDPI);

	UStringTable::InitializeEngineBridge();

	if (FApp::ShouldUseThreadingForPerformance() && FPlatformMisc::AllowAudioThread())
	{
		bool bUseThreadedAudio = false;
		if (!GIsEditor)
		{
			GConfig->GetBool(TEXT("Audio"), TEXT("UseAudioThread"), bUseThreadedAudio, GEngineIni);
		}
		FAudioThread::SetUseThreadedAudio(bUseThreadedAudio);
	}

	if (FPlatformProcess::SupportsMultithreading() && !IsRunningDedicatedServer() && (bIsRegularClient || bHasEditorToken))
	{
		SCOPED_BOOT_TIMING("FPlatformSplash::Show()");
		FPlatformSplash::Show();
	}

	if (!IsRunningDedicatedServer() && (bHasEditorToken || bIsRegularClient))
	{
		// Init platform application
		SCOPED_BOOT_TIMING("FSlateApplication::Create()");
		FSlateApplication::Create();
	}
	else
	{
		// If we're not creating the slate application there is some basic initialization
		// that it does that still must be done
		EKeys::Initialize();
		FCoreStyle::ResetToDefault();
	}

	if (GIsEditor)
	{
		// The editor makes use of all cultures in its UI, so pre-load the resource data now to avoid a hitch later
		FInternationalization::Get().LoadAllCultureData();
	}

	FEmbeddedCommunication::ForceTick(3);

	PreInitContext.SlowTaskPtr = new FScopedSlowTask(100, NSLOCTEXT("EngineLoop", "EngineLoop_Initializing", "Initializing..."));
	FScopedSlowTask& SlowTask = *PreInitContext.SlowTaskPtr;

	SlowTask.EnterProgressFrame(10);

#if USE_LOCALIZED_PACKAGE_CACHE
	FPackageLocalizationManager::Get().InitializeFromLazyCallback([](FPackageLocalizationManager& InPackageLocalizationManager)
	{
		InPackageLocalizationManager.InitializeFromCache(MakeShareable(new FEnginePackageLocalizationCache()));
	});
#endif	// USE_LOCALIZED_PACKAGE_CACHE

#if RHI_COMMAND_LIST_DEBUG_TRACES
	EnableEmitDrawEventsOnlyOnCommandlist();
#endif

	{
		SCOPED_BOOT_TIMING("FUniformBufferStruct::InitializeStructs()");
		FShaderParametersMetadata::InitializeAllUniformBufferStructs();
	}

	{
		SCOPED_BOOT_TIMING("RHIInit");
		// Initialize the RHI.
		RHIInit(bHasEditorToken);
	}

	{
		SCOPED_BOOT_TIMING("RenderUtilsInit");
		// One-time initialization of global variables based on engine configuration.
		RenderUtilsInit();
	}

	{
		bool bUseCodeLibrary = FPlatformProperties::RequiresCookedData() || GAllowCookedDataInEditorBuilds;
		if (bUseCodeLibrary)
		{
			{
				SCOPED_BOOT_TIMING("FShaderCodeLibrary::InitForRuntime");
				// Will open material shader code storage if project was packaged with it
				// This only opens the Global shader library, which is always in the content dir.
				FShaderCodeLibrary::InitForRuntime(GMaxRHIShaderPlatform);
			}

	#if !UE_EDITOR
			// Cooked data only - but also requires the code library - game only
			if (FPlatformProperties::RequiresCookedData())
			{
				SCOPED_BOOT_TIMING("FShaderPipelineCache::Initialize");
				// Initialize the pipeline cache system. Opening is deferred until the manual call to
				// OpenPipelineFileCache below, after content pak's ShaderCodeLibraries are loaded.
				FShaderPipelineCache::Initialize(GMaxRHIShaderPlatform);
			}
	#endif //!UE_EDITOR
		}
	}


	bool bEnableShaderCompile = !FParse::Param(FCommandLine::Get(), TEXT("NoShaderCompile"));

	if (bEnableShaderCompile && !FPlatformProperties::RequiresCookedData())
	{
		check(!GShaderCompilerStats);
		GShaderCompilerStats = new FShaderCompilerStats();

		check(!GShaderCompilingManager);
		GShaderCompilingManager = new FShaderCompilingManager();

		check(!GDistanceFieldAsyncQueue);
		GDistanceFieldAsyncQueue = new FDistanceFieldAsyncQueue();

		// Shader hash cache is required only for shader compilation.
		InitializeShaderHashCache();
	}

	{
		SCOPED_BOOT_TIMING("GetRendererModule");
		// Cache the renderer module in the main thread so that we can safely retrieve it later from the rendering thread.
		GetRendererModule();
	}

	{
		if (bEnableShaderCompile)
		{
			SCOPED_BOOT_TIMING("InitializeShaderTypes");
			// Initialize shader types before loading any shaders
			InitializeShaderTypes();
		}

		FDelayedAutoRegisterHelper::RunAndClearDelayedAutoRegisterDelegates(EDelayedRegisterRunPhase::ShaderTypesReady);

		SlowTask.EnterProgressFrame(30);

		// Load the global shaders.
		// if (!IsRunningCommandlet())
		// hack: don't load global shaders if we are cooking we will load the shaders for the correct platform later
		if (bEnableShaderCompile &&
			!IsRunningDedicatedServer() &&
			!bIsCook)
			// if (FParse::Param(FCommandLine::Get(), TEXT("Multiprocess")) == false)
		{
			LLM_SCOPE(ELLMTag::Shaders);
			SCOPED_BOOT_TIMING("CompileGlobalShaderMap");
			CompileGlobalShaderMap(false);
			if (IsEngineExitRequested())
			{
				// This means we can't continue without the global shader map.
				return 1;
			}
		}
		else if (FPlatformProperties::RequiresCookedData() == false)
		{
			GetDerivedDataCacheRef();
		}

		{
			SCOPED_BOOT_TIMING("CreateMoviePlayer");
			CreateMoviePlayer();
		}

		if (FPreLoadScreenManager::ArePreLoadScreensEnabled())
		{
			SCOPED_BOOT_TIMING("FPreLoadScreenManager::Create");
			FPreLoadScreenManager::Create();
			ensure(FPreLoadScreenManager::Get());
		}

		// If platforms support early movie playback we have to start the rendering thread much earlier
#if PLATFORM_SUPPORTS_EARLY_MOVIE_PLAYBACK
		{
			SCOPED_BOOT_TIMING("PostInitRHI");
			PostInitRHI();
		}

		if (GUseThreadedRendering)
		{
			if (GRHISupportsRHIThread)
			{
				const bool DefaultUseRHIThread = true;
				GUseRHIThread_InternalUseOnly = DefaultUseRHIThread;
				if (FParse::Param(FCommandLine::Get(), TEXT("rhithread")))
				{
					GUseRHIThread_InternalUseOnly = true;
				}
				else if (FParse::Param(FCommandLine::Get(), TEXT("norhithread")))
				{
					GUseRHIThread_InternalUseOnly = false;
				}
			}
				
			SCOPED_BOOT_TIMING("StartRenderingThread");
			StartRenderingThread();
		}
#endif

		FEmbeddedCommunication::ForceTick(4);

		{
#if !UE_SERVER// && !UE_EDITOR
			if (!IsRunningDedicatedServer() && !IsRunningCommandlet())
			{
				TSharedPtr<FSlateRenderer> SlateRenderer = GUsingNullRHI ?
					FModuleManager::Get().LoadModuleChecked<ISlateNullRendererModule>("SlateNullRenderer").CreateSlateNullRenderer() :
					FModuleManager::Get().GetModuleChecked<ISlateRHIRendererModule>("SlateRHIRenderer").CreateSlateRHIRenderer();
				TSharedRef<FSlateRenderer> SlateRendererSharedRef = SlateRenderer.ToSharedRef();

				{
					SCOPED_BOOT_TIMING("CurrentSlateApp.InitializeRenderer");
					// If Slate is being used, initialize the renderer after RHIInit
					FSlateApplication& CurrentSlateApp = FSlateApplication::Get();
					CurrentSlateApp.InitializeRenderer(SlateRendererSharedRef);
				}

				{
					SCOPED_BOOT_TIMING("FEngineFontServices::Create");
					// Create the engine font services now that the Slate renderer is ready
					FEngineFontServices::Create();
				}

				{
					SCOPED_BOOT_TIMING("LoadModulesForProject(ELoadingPhase::PostSplashScreen)");
					// Load up all modules that need to hook into the custom splash screen
					if (!IProjectManager::Get().LoadModulesForProject(ELoadingPhase::PostSplashScreen) || !IPluginManager::Get().LoadModulesForEnabledPlugins(ELoadingPhase::PostSplashScreen))
					{
						return 1;
					}
				}

				{
					SCOPED_BOOT_TIMING("PlayFirstPreLoadScreen");

					if (FPreLoadScreenManager::Get())
					{
						{
							SCOPED_BOOT_TIMING("PlayFirstPreLoadScreen - FPreLoadScreenManager::Get()->Initialize");
							// initialize and present custom splash screen
							FPreLoadScreenManager::Get()->Initialize(SlateRendererSharedRef.Get());
						}

						if (FPreLoadScreenManager::Get()->HasRegisteredPreLoadScreenType(EPreLoadScreenTypes::CustomSplashScreen))
						{
							FPreLoadScreenManager::Get()->PlayFirstPreLoadScreen(EPreLoadScreenTypes::CustomSplashScreen);
						}
#if PLATFORM_XBOXONE && WITH_LEGACY_XDK && ENABLE_XBOXONE_FAST_ACTIVATION
						else
						{
							UE_LOG(LogInit, Warning, TEXT("Enable fast activation without enabling a custom splash screen may cause garbage frame buffer being presented"));
						}
#endif
					}
				}

				PreInitContext.SlateRenderer = SlateRenderer;
			}
#endif // !UE_SERVER
		}
	}
#endif // WITH_ENGINE

	// Save PreInitContext
	PreInitContext.bDumpEarlyConfigReads = bDumpEarlyConfigReads;
	PreInitContext.bDumpEarlyPakFileReads = bDumpEarlyPakFileReads;
	PreInitContext.bForceQuitAfterEarlyReads = bForceQuitAfterEarlyReads;
	PreInitContext.bWithConfigPatching = bWithConfigPatching;
	PreInitContext.bHasEditorToken = bHasEditorToken;
#if WITH_ENGINE
	PreInitContext.bDisableDisregardForGC = bDisableDisregardForGC;
	PreInitContext.bIsRegularClient = bIsRegularClient;
#endif // WITH_ENGINE
	PreInitContext.bTokenDoesNotHaveDash = bTokenDoesNotHaveDash;
	PreInitContext.Token = Token;
#if UE_EDITOR || WITH_ENGINE
	PreInitContext.CommandletCommandLine = CommandletCommandLine;
#endif // UE_EDITOR || WITH_ENGINE
	PreInitContext.CommandLineCopy = CommandLineCopy;
	
	return 0;
}

int32 FEngineLoop::PreInitPostStartupScreen(const TCHAR* CmdLine)
{
	//Long duration timing scopes have negative performance consequences on UnrealInsights, so taking special steps to avoid
	//having the PreInitPostStartupScreen scope from encompassing commandlet execution, which may be long duration.
#if CPUPROFILERTRACE_ENABLED
	TOptional<FCpuProfilerTrace::FDynamicEventScope> PreInitPostStartupScreenTraceScope(InPlace, "FEngineLoop::PreInitPostStartupScreen", CpuChannel);
#endif
	FScopedBootTiming ANONYMOUS_VARIABLE(BootTiming_)("FEngineLoop::PreInitPostStartupScreen");

	if (IsEngineExitRequested())
	{
		return 0;
	}

	FScopeCycleCounter CycleCount_AfterStats(GET_STATID(STAT_FEngineLoop_PreInitPostStartupScreen_AfterStats));

	// Restore PreInitContext
	bool bDumpEarlyConfigReads = PreInitContext.bDumpEarlyConfigReads;
	bool bDumpEarlyPakFileReads = PreInitContext.bDumpEarlyPakFileReads;
	bool bForceQuitAfterEarlyReads = PreInitContext.bForceQuitAfterEarlyReads;
	bool bWithConfigPatching = PreInitContext.bWithConfigPatching;
	bool bHasEditorToken = PreInitContext.bHasEditorToken;
#if WITH_ENGINE
	bool bDisableDisregardForGC = PreInitContext.bDisableDisregardForGC;
	bool bIsRegularClient = PreInitContext.bIsRegularClient;
#endif // WITH_ENGINE
	bool bTokenDoesNotHaveDash = PreInitContext.bTokenDoesNotHaveDash;
	FString Token = PreInitContext.Token;
#if UE_EDITOR || WITH_ENGINE
	const TCHAR* CommandletCommandLine = PreInitContext.CommandletCommandLine;
#endif // UE_EDITOR || WITH_ENGINE
	TCHAR* CommandLineCopy = PreInitContext.CommandLineCopy;
	FScopedSlowTask& SlowTask = *PreInitContext.SlowTaskPtr;

#if WITH_ENGINE
	{
#if !UE_SERVER// && !UE_EDITOR
		if (!IsRunningDedicatedServer() && !IsRunningCommandlet())
		{
			SCOPED_BOOT_TIMING("PreInitPostStartupScreen_StartupGraphics");

			TSharedPtr<FSlateRenderer> SlateRenderer = PreInitContext.SlateRenderer;
			TSharedRef<FSlateRenderer> SlateRendererSharedRef = SlateRenderer.ToSharedRef();
			{
				SCOPED_BOOT_TIMING("GetMoviePlayer()->SetupLoadingScreenFromIni");
				// allow the movie player to load a sequence from the .inis (a PreLoadingScreen module could have already initialized a sequence, in which case
				// it wouldn't have anything in it's .ini file)
				GetMoviePlayer()->SetupLoadingScreenFromIni();
			}

			{
				SCOPED_BOOT_TIMING("LoadModulesForProject(ELoadingPhase::PreEarlyLoadingScreen)");
				// Load up all modules that need to hook into the loading screen
				if (!IProjectManager::Get().LoadModulesForProject(ELoadingPhase::PreEarlyLoadingScreen) || !IPluginManager::Get().LoadModulesForEnabledPlugins(ELoadingPhase::PreEarlyLoadingScreen))
				{
					return 1;
				}
			}

			IInstallBundleManager* BundleManager = IInstallBundleManager::GetPlatformInstallBundleManager();
			if (BundleManager != nullptr && !BundleManager->IsNullInterface())
			{
				IInstallBundleManager::InstallBundleCompleteDelegate.AddStatic(
					&OnStartupContentMounted, bDumpEarlyConfigReads, bDumpEarlyPakFileReads, bWithConfigPatching, bForceQuitAfterEarlyReads);
			}
			// If not using the bundle manager, config will be reloaded after ESP, see below

			if (GetMoviePlayer()->HasEarlyStartupMovie())
			{
				SCOPED_BOOT_TIMING("EarlyStartupMovie");
				GetMoviePlayer()->Initialize(SlateRendererSharedRef.Get(), FPreLoadScreenManager::Get() ? FPreLoadScreenManager::Get()->GetRenderWindow() : nullptr);

				// hide splash screen now before playing any movies
				FPlatformMisc::PlatformHandleSplashScreen(false);

				// only allowed to play any movies marked as early startup.  These movies or widgets can have no interaction whatsoever with uobjects or engine features
				GetMoviePlayer()->PlayEarlyStartupMovies();

				// display the splash screen again now that early startup movies have played
				FPlatformMisc::PlatformHandleSplashScreen(true);

#if 0 && PAK_TRACKER// dump the files which have been accessed inside the pak file
				FPakPlatformFile* PakPlatformFile = (FPakPlatformFile*)(FPlatformFileManager::Get().FindPlatformFile(FPakPlatformFile::GetTypeName()));
				FString FileList = TEXT("All files accessed before init\n");
				for (const auto& PakMapFile : PakPlatformFile->GetPakMap())
				{
					FileList += PakMapFile.Key + TEXT("\n");
				}
				UE_LOG(LogInit, Display, TEXT("\n%s"), *FileList);
#endif

#if 0 && CONFIG_REMEMBER_ACCESS_PATTERN

				TArray<FString> ConfigFilenames;
				GConfig->GetConfigFilenames(ConfigFilenames);
				for (const FString& ConfigFilename : ConfigFilenames)
				{
					const FConfigFile* Config = GConfig->FindConfigFile(ConfigFilename);

					for (auto& ConfigSection : *Config)
					{
						TSet<FName> ProcessedValues;
						const FName SectionName = FName(*ConfigSection.Key);

						for (auto& ConfigValue : ConfigSection.Value)
						{
							const FName& ValueName = ConfigValue.Key;
							if (ProcessedValues.Contains(ValueName))
								continue;

							ProcessedValues.Add(ValueName);

							TArray<FConfigValue> ValueArray;
							ConfigSection.Value.MultiFind(ValueName, ValueArray, true);

							bool bHasBeenAccessed = false;
							for (const auto& ValueArrayEntry : ValueArray)
							{
								if (ValueArrayEntry.HasBeenRead())
								{
									bHasBeenAccessed = true;
									break;
								}
							}

							if (bHasBeenAccessed)
							{
								UE_LOG(LogInit, Display, TEXT("Accessed Ini Setting %s %s %s"), *ConfigFilename, *SectionName.ToString(), *ValueName.ToString());
							}

						}
					}

				}
#endif
			}
			else
			{
				SCOPED_BOOT_TIMING("PlayFirstPreLoadScreen");

				if (FPreLoadScreenManager::Get())
				{
					SCOPED_BOOT_TIMING("PlayFirstPreLoadScreen - FPreLoadScreenManager::Get()->Initialize");
					// initialize and play our first Early PreLoad Screen if one is setup
					FPreLoadScreenManager::Get()->Initialize(SlateRendererSharedRef.Get());

					if (FPreLoadScreenManager::Get()->HasRegisteredPreLoadScreenType(EPreLoadScreenTypes::EarlyStartupScreen))
					{
						// disable the splash before playing the early startup screen
						FPreLoadScreenManager::Get()->IsResponsibleForRenderingDelegate.AddLambda(
							[](bool bIsPreloadScreenManResponsibleForRendering)
							{
								FPlatformMisc::PlatformHandleSplashScreen(!bIsPreloadScreenManResponsibleForRendering);
							}
						);
						FPreLoadScreenManager::Get()->PlayFirstPreLoadScreen(EPreLoadScreenTypes::EarlyStartupScreen);
					}
					else
					{
						// no early startup screen, show the splash screen
						FPlatformMisc::PlatformHandleSplashScreen(true);
					}
				}
				else
				{
					// no preload manager, show the splash screen
					FPlatformMisc::PlatformHandleSplashScreen(true);
				}
			}
		}
		else if (IsRunningCommandlet())
		{
			// Create the engine font services now that the Slate renderer is ready
			FEngineFontServices::Create();
		}
#endif //!UE_SERVER

		//Now that our EarlyStartupScreen is finished, lets take the necessary steps to mount paks, apply .ini cvars, and open the shader libraries if we installed content we expect to handle
		//If using a bundle manager, assume its handling all this stuff and that we don't have to do it.
		IInstallBundleManager* BundleManager = IInstallBundleManager::GetPlatformInstallBundleManager();
		if (BundleManager == nullptr || BundleManager->IsNullInterface())
		{
			// Mount Paks that were installed during EarlyStartupScreen
			if (FCoreDelegates::OnMountAllPakFiles.IsBound() && FPaths::HasProjectPersistentDownloadDir() )
			{
				SCOPED_BOOT_TIMING("MountPaksAfterEarlyStartupScreen");

				FString InstalledGameContentDir = FPaths::Combine(*FPaths::ProjectPersistentDownloadDir(), TEXT("InstalledContent"), FApp::GetProjectName(), TEXT("Content"), TEXT("Paks"));
				FPlatformMisc::AddAdditionalRootDirectory(FPaths::Combine(*FPaths::ProjectPersistentDownloadDir(), TEXT("InstalledContent")));

				TArray<FString> PakFolders;
				PakFolders.Add(InstalledGameContentDir);
				FCoreDelegates::OnMountAllPakFiles.Execute(PakFolders);

				// Look for any plugins installed during EarlyStartupScreen
				IPluginManager::Get().RefreshPluginsList();
				IPluginManager::Get().LoadModulesForEnabledPlugins(ELoadingPhase::PreEarlyLoadingScreen);
			}

			DumpEarlyReads(bDumpEarlyConfigReads, bDumpEarlyPakFileReads, bForceQuitAfterEarlyReads);

			//Reapply CVars after our EarlyLoadScreen
			if(bWithConfigPatching)
			{
				SCOPED_BOOT_TIMING("ReapplyCVarsFromIniAfterEarlyStartupScreen");
				HandleConfigReload(bWithConfigPatching);
			}

			//Handle opening shader library after our EarlyLoadScreen
			{
				LLM_SCOPE(ELLMTag::Shaders);
				SCOPED_BOOT_TIMING("FShaderCodeLibrary::OpenLibrary");

				// Open the game library which contains the material shaders.
				FShaderCodeLibrary::OpenLibrary(FApp::GetProjectName(), FPaths::ProjectContentDir());
				for (const FString& RootDir : FPlatformMisc::GetAdditionalRootDirectories())
				{
					FShaderCodeLibrary::OpenLibrary(FApp::GetProjectName(), FPaths::Combine(RootDir, FApp::GetProjectName(), TEXT("Content")));
				}

				// Now our shader code main library is opened, kick off the precompile, if already initialized
				FShaderPipelineCache::OpenPipelineFileCache(GMaxRHIShaderPlatform);
			}
		}

		InitGameTextLocalization();

		DECLARE_SCOPE_CYCLE_COUNTER(TEXT("Initial UObject load"), STAT_InitialUObjectLoad, STATGROUP_LoadTime);

		// In order to be able to use short script package names get all script
		// package names from ini files and register them with FPackageName system.
		FPackageName::RegisterShortPackageNamesForUObjectModules();

		SlowTask.EnterProgressFrame(5);

#if USE_EVENT_DRIVEN_ASYNC_LOAD_AT_BOOT_TIME && !USE_PER_MODULE_UOBJECT_BOOTSTRAP
		{
		    SCOPED_BOOT_TIMING("LoadAssetRegistryModule");
		    // If we don't do this now and the async loading thread is active, then we will attempt to load this module from a thread
		    FModuleManager::Get().LoadModule("AssetRegistry");
		}
#endif

		FEmbeddedCommunication::ForceTick(5);

		// for any auto-registered functions that want to wait until main(), run them now
		// @todo loadtime: this should have phases, so caller can decide when auto-register runs [use plugin phases probably?]
		FDelayedAutoRegisterHelper::RunAndClearDelayedAutoRegisterDelegates(EDelayedRegisterRunPhase::PreObjectSystemReady);

		// Make sure all UObject classes are registered and default properties have been initialized
		ProcessNewlyLoadedUObjects();

		FDelayedAutoRegisterHelper::RunAndClearDelayedAutoRegisterDelegates(EDelayedRegisterRunPhase::ObjectSystemReady);

		FEmbeddedCommunication::ForceTick(6);

#if WITH_EDITOR
		if(FPIEPreviewDeviceModule::IsRequestingPreviewDevice())
		{
			auto PIEPreviewDeviceModule = FModuleManager::LoadModulePtr<IPIEPreviewDeviceModule>("PIEPreviewDeviceProfileSelector");
			if (PIEPreviewDeviceModule)
			{
				PIEPreviewDeviceModule->ApplyPreviewDeviceState();
			}
		}
#endif
#if USE_LOCALIZED_PACKAGE_CACHE
		{
			SCOPED_BOOT_TIMING("FPackageLocalizationManager::Get().PerformLazyInitialization()");
			// CoreUObject is definitely available now, so make sure the package localization cache is available
			// This may have already been initialized from the CDO creation from ProcessNewlyLoadedUObjects
			FPackageLocalizationManager::Get().PerformLazyInitialization();
		}
#endif	// USE_LOCALIZED_PACKAGE_CACHE

		{
			SCOPED_BOOT_TIMING("InitDefaultMaterials etc");
			// Default materials may have been loaded due to dependencies when loading
			// classes and class default objects. If not, do so now.
			UMaterialInterface::InitDefaultMaterials();
			UMaterialInterface::AssertDefaultMaterialsExist();
			UMaterialInterface::AssertDefaultMaterialsPostLoaded();
		}
	}

	{
		SCOPED_BOOT_TIMING("IStreamingManager::Get()");
		// Initialize the texture streaming system (needs to happen after RHIInit and ProcessNewlyLoadedUObjects).
		IStreamingManager::Get();
	}

	SlowTask.EnterProgressFrame(5);

	// Tell the module manager is may now process newly-loaded UObjects when new C++ modules are loaded
	FModuleManager::Get().StartProcessingNewlyLoadedObjects();

	FEmbeddedCommunication::ForceTick(7);

	// Setup GC optimizations
	if (bDisableDisregardForGC)
	{
		SCOPED_BOOT_TIMING("DisableDisregardForGC");
		GUObjectArray.DisableDisregardForGC();
	}

	SlowTask.EnterProgressFrame(10);

	{
		SCOPED_BOOT_TIMING("LoadStartupCoreModules");
		if (!LoadStartupCoreModules())
		{
			// At least one startup module failed to load, return 1 to indicate an error
			return 1;
		}
	}


	SlowTask.EnterProgressFrame(10);

	{
		SCOPED_BOOT_TIMING("IProjectManager::Get().LoadModulesForProject(ELoadingPhase::PreLoadingScreen)");
		// Load up all modules that need to hook into the loading screen
		if (!IProjectManager::Get().LoadModulesForProject(ELoadingPhase::PreLoadingScreen) || !IPluginManager::Get().LoadModulesForEnabledPlugins(ELoadingPhase::PreLoadingScreen))
		{
			return 1;
		}
	}

#if !UE_SERVER
    //See if we have an engine loading PreLoadScreen registered, if not try to play an engine loading movie as a backup.
    if (!IsRunningDedicatedServer() && !IsRunningCommandlet() && !GetMoviePlayer()->IsMovieCurrentlyPlaying())
    {
		SCOPED_BOOT_TIMING("FPreLoadScreenManager::Get()->Initialize etc");
		if (FSlateRenderer* Renderer = FSlateApplication::Get().GetRenderer())
        {
            if (FPreLoadScreenManager::Get())
            {
                if (FPreLoadScreenManager::Get()->HasRegisteredPreLoadScreenType(EPreLoadScreenTypes::EngineLoadingScreen))
                {
                    FPreLoadScreenManager::Get()->Initialize(*Renderer);
                }
                else
                {
                    //If we don't have a PreLoadScreen to show, try and initialize old flow with the movie player.
                    GetMoviePlayer()->Initialize(*Renderer, FPreLoadScreenManager::Get()->GetRenderWindow());
                }
            }
            else
            {
                GetMoviePlayer()->Initialize(*Renderer, nullptr);
            }
        }
    }
#endif

	{
		SCOPED_BOOT_TIMING("FPlatformApplicationMisc::PostInit");
		// do any post appInit processing, before the render thread is started.
		FPlatformApplicationMisc::PostInit();
	}
	SlowTask.EnterProgressFrame(5);

#if !PLATFORM_SUPPORTS_EARLY_MOVIE_PLAYBACK
	{
		SCOPED_BOOT_TIMING("PostInitRHI etc");
		PostInitRHI();

		if (GUseThreadedRendering)
		{
			if (GRHISupportsRHIThread)
			{
				const bool DefaultUseRHIThread = true;
				GUseRHIThread_InternalUseOnly = DefaultUseRHIThread;
				if (FParse::Param(FCommandLine::Get(), TEXT("rhithread")))
				{
					GUseRHIThread_InternalUseOnly = true;
				}
				else if (FParse::Param(FCommandLine::Get(), TEXT("norhithread")))
				{
					GUseRHIThread_InternalUseOnly = false;
				}
			}
			StartRenderingThread();
		}
	}
#endif // !PLATFORM_SUPPORTS_EARLY_MOVIE_PLAYBACK

	// Playing a movie can only happen after the rendering thread is started.
#if !UE_SERVER// && !UE_EDITOR
	if (!IsRunningDedicatedServer() && !IsRunningCommandlet() && !GetMoviePlayer()->IsMovieCurrentlyPlaying())
	{
		SCOPED_BOOT_TIMING("PlayFirstPreLoadScreen etc");
		if (FPreLoadScreenManager::Get() && FPreLoadScreenManager::Get()->HasRegisteredPreLoadScreenType(EPreLoadScreenTypes::EngineLoadingScreen))
        {
            FPreLoadScreenManager::Get()->PlayFirstPreLoadScreen(EPreLoadScreenTypes::EngineLoadingScreen);
			FPreLoadScreenManager::Get()->SetEngineLoadingComplete(false);
        }
        else
        {
            // Play any non-early startup loading movies.
            GetMoviePlayer()->PlayMovie();
        }
	}
#endif
	{
		SCOPED_BOOT_TIMING("PlatformHandleSplashScreen etc");
#if !UE_SERVER
		if (!IsRunningDedicatedServer())
		{
			// show or hide splash screen based on movie
			FPlatformMisc::PlatformHandleSplashScreen(!GetMoviePlayer()->IsMovieCurrentlyPlaying());
		}
		else
#endif
		{
			// show splash screen
			FPlatformMisc::PlatformHandleSplashScreen(true);
		}
	}

	if(!GIsEditor)
	{
		FCoreUObjectDelegates::PreGarbageCollectConditionalBeginDestroy.AddStatic(StartRenderCommandFenceBundler);
		FCoreUObjectDelegates::PostGarbageCollectConditionalBeginDestroy.AddStatic(StopRenderCommandFenceBundler);
	}

#if WITH_EDITOR
	// We need to mount the shared resources for templates (if there are any) before we try and load and game classes
	FUnrealEdMisc::Get().MountTemplateSharedPaths();
#endif

	{
		SCOPED_BOOT_TIMING("LoadStartupModules");
		if (!LoadStartupModules())
		{
			// At least one startup module failed to load, return 1 to indicate an error
			return 1;
		}
	}
#endif // WITH_ENGINE

#if WITH_COREUOBJECT
	if (GUObjectArray.IsOpenForDisregardForGC())
	{
		SCOPED_BOOT_TIMING("CloseDisregardForGC");
		GUObjectArray.CloseDisregardForGC();
	}
	NotifyRegistrationComplete();
	FReferencerFinder::NotifyRegistrationComplete();
#endif // WITH_COREUOBJECT

#if WITH_ENGINE
	if (UOnlineEngineInterface::Get()->IsLoaded())
	{
		SetIsServerForOnlineSubsystemsDelegate(FQueryIsRunningServer::CreateStatic(&IsServerDelegateForOSS));
	}

	SlowTask.EnterProgressFrame(5);

	if (!bHasEditorToken)
	{
		UClass* CommandletClass = nullptr;

		if (!bIsRegularClient)
		{
			CommandletClass = FindObject<UClass>(ANY_PACKAGE,*Token,false);
			if (!CommandletClass)
			{
				if (GLogConsole && !GIsSilent)
				{
					GLogConsole->Show(true);
				}
				UE_LOG(LogInit, Error, TEXT("%s looked like a commandlet, but we could not find the class."), *Token);
				RequestEngineExit(FString::Printf(TEXT("Failed to find commandlet class %s"), *Token));
				return 1;
			}

#if PLATFORM_WINDOWS || PLATFORM_MAC || PLATFORM_UNIX
			extern bool GIsConsoleExecutable;
			if (GIsConsoleExecutable)
			{
				if (GLogConsole != nullptr && GLogConsole->IsAttached())
				{
					GLog->RemoveOutputDevice(GLogConsole);
				}
				// Setup Ctrl-C handler for console application
				FPlatformMisc::SetGracefulTerminationHandler();
			}
			else
#endif
			{
				// Bring up console unless we're a silent build.
				if( GLogConsole && !GIsSilent )
				{
					GLogConsole->Show( true );
				}
			}

			// print output immediately
			setvbuf(stdout, nullptr, _IONBF, 0);

			UE_LOG(LogInit, Log,  TEXT("Executing %s"), *CommandletClass->GetFullName() );

			// Allow commandlets to individually override those settings.
			UCommandlet* Default = CastChecked<UCommandlet>(CommandletClass->GetDefaultObject());

			if ( IsEngineExitRequested() )
			{
				// commandlet set IsEngineExitRequested() during construction
				return 1;
			}

			GIsClient = Default->IsClient;
			GIsServer = Default->IsServer;
#if WITH_EDITOR
			GIsEditor = Default->IsEditor;
#else
			if (Default->IsEditor)
			{
				UE_LOG(LogInit, Error, TEXT("Cannot run editor commandlet %s with game executable."), *CommandletClass->GetFullName());
				RequestEngineExit(TEXT("Tried to run commandlet in non-editor build"));
				return 1;
			}
#endif
			PRIVATE_GIsRunningCommandlet = true;
			// Reset aux log if we don't want to log to the console window.
			if( !Default->LogToConsole )
			{
				GLog->RemoveOutputDevice( GLogConsole );
			}

			// allow the commandlet the opportunity to create a custom engine
			CommandletClass->GetDefaultObject<UCommandlet>()->CreateCustomEngine(CommandletCommandLine);
			if ( GEngine == nullptr )
			{
#if WITH_EDITOR
				if ( GIsEditor )
				{
					FString EditorEngineClassName;
					GConfig->GetString(TEXT("/Script/Engine.Engine"), TEXT("EditorEngine"), EditorEngineClassName, GEngineIni);
					UClass* EditorEngineClass = StaticLoadClass( UEditorEngine::StaticClass(), nullptr, *EditorEngineClassName);
					if (EditorEngineClass == nullptr)
					{
						UE_LOG(LogInit, Fatal, TEXT("Failed to load Editor Engine class '%s'."), *EditorEngineClassName);
					}

					GEngine = GEditor = NewObject<UEditorEngine>(GetTransientPackage(), EditorEngineClass);

					GEngine->ParseCommandline();

					UE_LOG(LogInit, Log, TEXT("Initializing Editor Engine..."));
					GEditor->InitEditor(this);
					UE_LOG(LogInit, Log, TEXT("Initializing Editor Engine Completed"));
				}
				else
#endif
				{
					FString GameEngineClassName;
					GConfig->GetString(TEXT("/Script/Engine.Engine"), TEXT("GameEngine"), GameEngineClassName, GEngineIni);

					UClass* EngineClass = StaticLoadClass( UEngine::StaticClass(), nullptr, *GameEngineClassName);

					if (EngineClass == nullptr)
					{
						UE_LOG(LogInit, Fatal, TEXT("Failed to load Engine class '%s'."), *GameEngineClassName);
					}

					// must do this here so that the engine object that we create on the next line receives the correct property values
					GEngine = NewObject<UEngine>(GetTransientPackage(), EngineClass);
					check(GEngine);

					GEngine->ParseCommandline();

					UE_LOG(LogInit, Log, TEXT("Initializing Game Engine..."));
					GEngine->Init(this);
					UE_LOG(LogInit, Log, TEXT("Initializing Game Engine Completed"));
				}
			}

			// Call init callbacks
			FCoreDelegates::OnPostEngineInit.Broadcast();

			// Load all the post-engine init modules
			ensure(IProjectManager::Get().LoadModulesForProject(ELoadingPhase::PostEngineInit));
			ensure(IPluginManager::Get().LoadModulesForEnabledPlugins(ELoadingPhase::PostEngineInit));

			//run automation smoke tests now that the commandlet has had a chance to override the above flags and GEngine is available
			FAutomationTestFramework::Get().RunSmokeTests();

			UCommandlet* Commandlet = NewObject<UCommandlet>(GetTransientPackage(), CommandletClass);
			check(Commandlet);
			Commandlet->AddToRoot();

			// Execute the commandlet.
			double CommandletExecutionStartTime = FPlatformTime::Seconds();

			// Commandlets don't always handle -run= properly in the commandline so we'll provide them
			// with a custom version that doesn't have it.
			Commandlet->ParseParms( CommandletCommandLine );
#if	STATS
			// We have to close the scope, otherwise we will end with broken stats.
			CycleCount_AfterStats.StopAndResetStatId();
#endif // STATS
			FStats::TickCommandletStats();
#if CPUPROFILERTRACE_ENABLED
			PreInitPostStartupScreenTraceScope.Reset(); // Exclude the commandlet main function from this scope's duration
			int32 ErrorLevel = Commandlet->Main( CommandletCommandLine );
			PreInitPostStartupScreenTraceScope.Emplace("FEngineLoop::PreInitPostStartupScreen", CpuChannel);
#else
			int32 ErrorLevel = Commandlet->Main( CommandletCommandLine );
#endif
			FStats::TickCommandletStats();

			RequestEngineExit(FString::Printf(TEXT("Commandlet %s finished execution (result %d)"), *Commandlet->GetName(), ErrorLevel));

			// Log warning/ error summary.
			if( Commandlet->ShowErrorCount )
			{
				TArray<FString> AllErrors;
				TArray<FString> AllWarnings;
				GWarn->GetErrors(AllErrors);
				GWarn->GetWarnings(AllWarnings);

				if (AllErrors.Num() || AllWarnings.Num())
				{
					SET_WARN_COLOR(COLOR_WHITE);
					UE_LOG(LogInit, Display, TEXT(""));
					UE_LOG(LogInit, Display, TEXT("Warning/Error Summary (Unique only)"));
					UE_LOG(LogInit, Display, TEXT("-----------------------------------"));

					const int32 MaxMessagesToShow = (GIsBuildMachine || FParse::Param(FCommandLine::Get(), TEXT("DUMPALLWARNINGS"))) ?
						(AllErrors.Num() + AllWarnings.Num()) : 50;

					TSet<FString> ShownMessages;
					ShownMessages.Empty(MaxMessagesToShow);

					SET_WARN_COLOR(COLOR_RED);

					for (const FString& ErrorMessage : AllErrors)
					{
						bool bAlreadyShown = false;
						ShownMessages.Add(ErrorMessage, &bAlreadyShown);

						if (!bAlreadyShown)
						{
							if (ShownMessages.Num() > MaxMessagesToShow)
							{
								SET_WARN_COLOR(COLOR_WHITE);
								UE_CLOG(MaxMessagesToShow < AllErrors.Num(), LogInit, Display, TEXT("NOTE: Only first %d errors displayed."), MaxMessagesToShow);
								break;
							}

							UE_LOG(LogInit, Display, TEXT("%s"), *ErrorMessage);
						}
					}

					SET_WARN_COLOR(COLOR_YELLOW);
					ShownMessages.Empty(MaxMessagesToShow);

					for (const FString& WarningMessage : AllWarnings)
					{
						bool bAlreadyShown = false;
						ShownMessages.Add(WarningMessage, &bAlreadyShown);

						if (!bAlreadyShown)
						{
							if (ShownMessages.Num() > MaxMessagesToShow)
							{
								SET_WARN_COLOR(COLOR_WHITE);
								UE_CLOG(MaxMessagesToShow < AllWarnings.Num(), LogInit, Display, TEXT("NOTE: Only first %d warnings displayed."), MaxMessagesToShow);
								break;
							}

							UE_LOG(LogInit, Display, TEXT("%s"), *WarningMessage);
						}
					}
				}

				UE_LOG(LogInit, Display, TEXT(""));

				if( ErrorLevel != 0 )
				{
					SET_WARN_COLOR(COLOR_RED);
					UE_LOG(LogInit, Display, TEXT("Commandlet->Main return this error code: %d"), ErrorLevel );
					UE_LOG(LogInit, Display, TEXT("With %d error(s), %d warning(s)"), AllErrors.Num(), AllWarnings.Num() );
				}
				else if( ( AllErrors.Num() == 0 ) )
				{
					SET_WARN_COLOR(AllWarnings.Num() ? COLOR_YELLOW : COLOR_GREEN);
					UE_LOG(LogInit, Display, TEXT("Success - %d error(s), %d warning(s)"), AllErrors.Num(), AllWarnings.Num() );
				}
				else
				{
					SET_WARN_COLOR(COLOR_RED);
					UE_LOG(LogInit, Display, TEXT("Failure - %d error(s), %d warning(s)"), AllErrors.Num(), AllWarnings.Num() );
					ErrorLevel = 1;
				}
				CLEAR_WARN_COLOR();
			}
			else
			{
				UE_LOG(LogInit, Display, TEXT("Finished.") );
			}

			double CommandletExecutionTime = FPlatformTime::Seconds() - CommandletExecutionStartTime;
			UE_LOG(LogInit, Display, LINE_TERMINATOR TEXT( "Execution of commandlet took:  %.2f seconds"), CommandletExecutionTime );

			// We're ready to exit!
			return ErrorLevel;
		}
		else
		{
			// We're a regular client.
			check(bIsRegularClient);

			if (bTokenDoesNotHaveDash)
			{
				// here we give people a reasonable warning if they tried to use the short name of a commandlet
				UClass* TempCommandletClass = FindObject<UClass>(ANY_PACKAGE,*(Token+TEXT("Commandlet")),false);
				if (TempCommandletClass)
				{
					UE_LOG(LogInit, Fatal, TEXT("You probably meant to call a commandlet. Please use the full name %s."), *(Token+TEXT("Commandlet")));
				}
			}
		}
	}

	// exit if wanted.
	if( IsEngineExitRequested() )
	{
		if ( GEngine != nullptr )
		{
			GEngine->PreExit();
		}
		AppPreExit();
		// appExit is called outside guarded block.
		return 1;
	}

	FEmbeddedCommunication::ForceTick(8);

	FString MatineeName;

	if(FParse::Param(FCommandLine::Get(),TEXT("DUMPMOVIE")) || FParse::Value(FCommandLine::Get(), TEXT("-MATINEESSCAPTURE="), MatineeName))
	{
		// -1: remain on
		GIsDumpingMovie = -1;
	}

	// If dumping movie then we do NOT want on-screen messages
	GAreScreenMessagesEnabled = !GIsDumpingMovie && !GIsDemoMode;

#if !UE_BUILD_SHIPPING
	if (FParse::Param(FCommandLine::Get(),TEXT("NOSCREENMESSAGES")))
	{
		GAreScreenMessagesEnabled = false;
	}

	if (GEngine && FParse::Param(FCommandLine::Get(), TEXT("statunit")))
	{
		GEngine->Exec(nullptr, TEXT("stat unit"));
	}

	// Don't update INI files if benchmarking or -noini
	if( FApp::IsBenchmarking() || FParse::Param(FCommandLine::Get(),TEXT("NOINI")))
	{
		GConfig->Detach( GEngineIni );
		GConfig->Detach( GInputIni );
		GConfig->Detach( GGameIni );
		GConfig->Detach( GEditorIni );
	}
#endif // !UE_BUILD_SHIPPING

	// initialize the pointer, as it is deleted before being assigned in the first frame
	PendingCleanupObjects = nullptr;

	// Initialize profile visualizers.
#if !(UE_BUILD_SHIPPING || UE_BUILD_TEST)
	FModuleManager::Get().LoadModule(TEXT("TaskGraph"));
	if (FPlatformProcess::SupportsMultithreading())
	{
		FModuleManager::Get().LoadModule(TEXT("ProfilerService"));
		FModuleManager::Get().GetModuleChecked<IProfilerServiceModule>("ProfilerService").CreateProfilerServiceManager();
	}
#endif

	// Init HighRes screenshot system, unless running on server
	if (!IsRunningDedicatedServer())
	{
		GetHighResScreenshotConfig().Init();
	}

#else // WITH_ENGINE
	InitEngineTextLocalization();
	InitGameTextLocalization();
#if USE_LOCALIZED_PACKAGE_CACHE
	{
		SCOPED_BOOT_TIMING("FPackageLocalizationManager::Get().InitializeFromDefaultCache");
		FPackageLocalizationManager::Get().InitializeFromDefaultCache();
	}
#endif	// USE_LOCALIZED_PACKAGE_CACHE
#if WITH_APPLICATION_CORE
	{
		SCOPED_BOOT_TIMING("FPlatformApplicationMisc::PostInit");
		FPlatformApplicationMisc::PostInit();
	}
#endif
#endif // WITH_ENGINE

	{
		SCOPED_BOOT_TIMING("RunSmokeTests");
		//run automation smoke tests now that everything is setup to run
		FAutomationTestFramework::Get().RunSmokeTests();
	}

	FEmbeddedCommunication::ForceTick(9);

	PreInitContext.Cleanup();

	// Note we still have 20% remaining on the slow task: this will be used by the Editor/Engine initialization next
	return 0;
}

int32 FEngineLoop::PreInit(const TCHAR* CmdLine)
{
	const int32 rv1 = PreInitPreStartupScreen(CmdLine);
	if (rv1 != 0)
	{
		PreInitContext.Cleanup();
		return rv1;
	}

	const int32 rv2 = PreInitPostStartupScreen(CmdLine);
	if (rv2 != 0)
	{
		PreInitContext.Cleanup();
		return rv2;
	}

	return 0;
}


bool FEngineLoop::LoadCoreModules()
{
	// Always attempt to load CoreUObject. It requires additional pre-init which is called from its module's StartupModule method.
#if WITH_COREUOBJECT
#if USE_PER_MODULE_UOBJECT_BOOTSTRAP // otherwise do it later
	FModuleManager::Get().OnProcessLoadedObjectsCallback().AddStatic(ProcessNewlyLoadedUObjects);
#endif
	return FModuleManager::Get().LoadModule(TEXT("CoreUObject")) != nullptr;
#else
	return true;
#endif
}


void FEngineLoop::CleanupPreInitContext()
{
	PreInitContext.Cleanup();
}

void FEngineLoop::LoadPreInitModules()
{
	DECLARE_SCOPE_CYCLE_COUNTER(TEXT("Loading PreInit Modules"), STAT_PreInitModules, STATGROUP_LoadTime);

	// GGetMapNameDelegate is initialized here
#if WITH_ENGINE
	FModuleManager::Get().LoadModule(TEXT("Engine"));

	FModuleManager::Get().LoadModule(TEXT("Renderer"));

	FModuleManager::Get().LoadModule(TEXT("AnimGraphRuntime"));

	FPlatformApplicationMisc::LoadPreInitModules();

#if !UE_SERVER
	if (!IsRunningDedicatedServer() )
	{
		if (!GUsingNullRHI)
		{
			// This needs to be loaded before InitializeShaderTypes is called
			FModuleManager::Get().LoadModuleChecked<ISlateRHIRendererModule>("SlateRHIRenderer");
		}
	}
#endif

	FModuleManager::Get().LoadModule(TEXT("Landscape"));

	// Initialize ShaderCore before loading or compiling any shaders,
	// But after Renderer and any other modules which implement shader types.
	FModuleManager::Get().LoadModule(TEXT("RenderCore"));

#if WITH_EDITORONLY_DATA
	// Load the texture compressor module before any textures load. They may
	// compress asynchronously and that can lead to a race condition.
	FModuleManager::Get().LoadModule(TEXT("TextureCompressor"));
#endif

#endif // WITH_ENGINE

#if (WITH_EDITOR && !(UE_BUILD_SHIPPING || UE_BUILD_TEST))
	// Load audio editor module before engine class CDOs are loaded
	FModuleManager::Get().LoadModule(TEXT("AudioEditor"));
	FModuleManager::Get().LoadModule(TEXT("AnimationModifiers"));
#endif
}


#if WITH_ENGINE

bool FEngineLoop::LoadStartupCoreModules()
{
	FScopedSlowTask SlowTask(100);

	DECLARE_SCOPE_CYCLE_COUNTER(TEXT("Loading Startup Modules"), STAT_StartupModules, STATGROUP_LoadTime);

	bool bSuccess = true;

	// Load all Runtime modules
	SlowTask.EnterProgressFrame(10);
	{
		FModuleManager::Get().LoadModule(TEXT("Core"));
		FModuleManager::Get().LoadModule(TEXT("Networking"));
	}

	SlowTask.EnterProgressFrame(10);
	FPlatformApplicationMisc::LoadStartupModules();

	// initialize messaging
	SlowTask.EnterProgressFrame(10);
	if (FPlatformProcess::SupportsMultithreading())
	{
		FModuleManager::LoadModuleChecked<IMessagingModule>("Messaging");
	}

	// Init Scene Reconstruction support
#if !UE_SERVER
	if (!IsRunningDedicatedServer())
	{
		FModuleManager::LoadModuleChecked<IMRMeshModule>("MRMesh");
	}
#endif

	SlowTask.EnterProgressFrame(10);
#if WITH_EDITOR
	FModuleManager::Get().LoadModuleChecked("UnrealEd");
	FModuleManager::LoadModuleChecked<IEditorStyleModule>("EditorStyle");
	FModuleManager::Get().LoadModuleChecked("LandscapeEditorUtilities");
#endif //WITH_EDITOR

	// Load UI modules
	SlowTask.EnterProgressFrame(10);
	if ( !IsRunningDedicatedServer() )
	{
		FModuleManager::Get().LoadModule("SlateCore");
		FModuleManager::Get().LoadModule("Slate");

#if !UE_BUILD_SHIPPING
		// Need to load up the SlateReflector module to initialize the WidgetSnapshotService
		FModuleManager::Get().LoadModule("SlateReflector");
#endif // !UE_BUILD_SHIPPING
	}

#if WITH_EDITOR
	// In dedicated server builds with the editor, we need to load UMG/UMGEditor for compiling blueprints.
	// UMG must be loaded for runtime and cooking.
	FModuleManager::Get().LoadModule("UMG");
#else
	if ( !IsRunningDedicatedServer() )
	{
		// UMG must be loaded for runtime and cooking.
		FModuleManager::Get().LoadModule("UMG");
	}
#endif //WITH_EDITOR

	// Load all Development modules
	SlowTask.EnterProgressFrame(20);
	if (!IsRunningDedicatedServer())
	{
#if WITH_UNREAL_DEVELOPER_TOOLS
		FModuleManager::Get().LoadModule("MessageLog");
#endif	// WITH_UNREAL_DEVELOPER_TOOLS
#if WITH_EDITOR
		FModuleManager::Get().LoadModule("CollisionAnalyzer");
#endif	// WITH_EDITOR
	}

#if WITH_UNREAL_DEVELOPER_TOOLS
		FModuleManager::Get().LoadModule("FunctionalTesting");
#endif	//WITH_UNREAL_DEVELOPER_TOOLS

	SlowTask.EnterProgressFrame(30);
#if (WITH_EDITOR && !(UE_BUILD_SHIPPING || UE_BUILD_TEST))
	// HACK: load BT editor as early as possible for statically initialized assets (non cooked BT assets needs it)
	// cooking needs this module too
	FModuleManager::Get().LoadModule(TEXT("BehaviorTreeEditor"));

	// Ability tasks are based on GameplayTasks, so we need to make sure that module is loaded as well
	FModuleManager::Get().LoadModule(TEXT("GameplayTasksEditor"));

	IAudioEditorModule* AudioEditorModule = &FModuleManager::LoadModuleChecked<IAudioEditorModule>("AudioEditor");
	AudioEditorModule->RegisterAssetActions();

	// Load the StringTableEditor module to register its asset actions
	FModuleManager::Get().LoadModule("StringTableEditor");

	if( !IsRunningDedicatedServer() )
	{
		// VREditor needs to be loaded in non-server editor builds early, so engine content Blueprints can be loaded during DDC generation
		FModuleManager::Get().LoadModule(TEXT("VREditor"));
	}

	if (IsRunningCommandlet())
	{
		FModuleManager::Get().LoadModule(TEXT("IntroTutorials"));
		FModuleManager::Get().LoadModule(TEXT("Blutility"));
	}

#endif //(WITH_EDITOR && !(UE_BUILD_SHIPPING || UE_BUILD_TEST))

#if WITH_ENGINE
	// Load runtime client modules (which are also needed at cook-time)
	if( !IsRunningDedicatedServer() )
	{
		FModuleManager::Get().LoadModule(TEXT("Overlay"));
	}

	FModuleManager::Get().LoadModule(TEXT("MediaAssets"));
#endif

	FModuleManager::Get().LoadModule(TEXT("ClothingSystemRuntimeNv"));
#if WITH_EDITOR
	FModuleManager::Get().LoadModule(TEXT("ClothingSystemEditor"));
#endif

	FModuleManager::Get().LoadModule(TEXT("PacketHandler"));
	FModuleManager::Get().LoadModule(TEXT("NetworkReplayStreaming"));

	return bSuccess;
}


bool FEngineLoop::LoadStartupModules()
{
	FScopedSlowTask SlowTask(3);

	SlowTask.EnterProgressFrame(1);
	// Load any modules that want to be loaded before default modules are loaded up.
	if (!IProjectManager::Get().LoadModulesForProject(ELoadingPhase::PreDefault) || !IPluginManager::Get().LoadModulesForEnabledPlugins(ELoadingPhase::PreDefault))
	{
		return false;
	}

	SlowTask.EnterProgressFrame(1);
	// Load modules that are configured to load in the default phase
	if (!IProjectManager::Get().LoadModulesForProject(ELoadingPhase::Default) || !IPluginManager::Get().LoadModulesForEnabledPlugins(ELoadingPhase::Default))
	{
		return false;
	}

	SlowTask.EnterProgressFrame(1);
	// Load any modules that want to be loaded after default modules are loaded up.
	if (!IProjectManager::Get().LoadModulesForProject(ELoadingPhase::PostDefault) || !IPluginManager::Get().LoadModulesForEnabledPlugins(ELoadingPhase::PostDefault))
	{
		return false;
	}

	return true;
}


void FEngineLoop::InitTime()
{
	// Init variables used for benchmarking and ticking.
	FApp::SetCurrentTime(FPlatformTime::Seconds());
	MaxFrameCounter				= 0;
	MaxTickTime					= 0;
	TotalTickTime				= 0;
	LastFrameCycles				= FPlatformTime::Cycles();

	float FloatMaxTickTime		= 0;
#if (!UE_BUILD_SHIPPING || ENABLE_PGO_PROFILE)
	FParse::Value(FCommandLine::Get(),TEXT("SECONDS="),FloatMaxTickTime);
	MaxTickTime					= FloatMaxTickTime;

	// look of a version of seconds that only is applied if FApp::IsBenchmarking() is set. This makes it easier on
	// say, iOS, where we have a toggle setting to enable benchmarking, but don't want to have to make user
	// also disable the seconds setting as well. -seconds= will exit the app after time even if benchmarking
	// is not enabled
	// NOTE: This will override -seconds= if it's specified
	if (FApp::IsBenchmarking())
	{
		if (FParse::Value(FCommandLine::Get(),TEXT("BENCHMARKSECONDS="),FloatMaxTickTime) && FloatMaxTickTime)
		{
			MaxTickTime			= FloatMaxTickTime;
		}
	}

	// Use -FPS=X to override fixed tick rate if e.g. -BENCHMARK is used.
	float FixedFPS = 0;
	FParse::Value(FCommandLine::Get(),TEXT("FPS="),FixedFPS);
	if( FixedFPS > 0 )
	{
		FApp::SetFixedDeltaTime(1 / FixedFPS);
	}

#endif // !UE_BUILD_SHIPPING

	// convert FloatMaxTickTime into number of frames (using 1 / FApp::GetFixedDeltaTime() to convert fps to seconds )
	MaxFrameCounter = FMath::TruncToInt(MaxTickTime / FApp::GetFixedDeltaTime());
}


//called via FCoreDelegates::StarvedGameLoop
void GameLoopIsStarved()
{
	FlushPendingDeleteRHIResources_GameThread();
	FStats::AdvanceFrame( true, FStats::FOnAdvanceRenderingThreadStats::CreateStatic( &AdvanceRenderingThreadStatsGT ) );
}


int32 FEngineLoop::Init()
{
	LLM_SCOPE(ELLMTag::EngineInitMemory);
	SCOPED_BOOT_TIMING("FEngineLoop::Init");

	DECLARE_SCOPE_CYCLE_COUNTER( TEXT( "FEngineLoop::Init" ), STAT_FEngineLoop_Init, STATGROUP_LoadTime );

	FScopedSlowTask SlowTask(100);
	SlowTask.EnterProgressFrame(10);

	FEmbeddedCommunication::ForceTick(10);

	// Figure out which UEngine variant to use.
	UClass* EngineClass = nullptr;
	if( !GIsEditor )
	{
		SCOPED_BOOT_TIMING("Create GEngine");
		// We're the game.
		FString GameEngineClassName;
		GConfig->GetString(TEXT("/Script/Engine.Engine"), TEXT("GameEngine"), GameEngineClassName, GEngineIni);
		EngineClass = StaticLoadClass( UGameEngine::StaticClass(), nullptr, *GameEngineClassName);
		if (EngineClass == nullptr)
		{
			UE_LOG(LogInit, Fatal, TEXT("Failed to load UnrealEd Engine class '%s'."), *GameEngineClassName);
		}
		GEngine = NewObject<UEngine>(GetTransientPackage(), EngineClass);
	}
	else
	{
#if WITH_EDITOR
		// We're UnrealEd.
		FString UnrealEdEngineClassName;
		GConfig->GetString(TEXT("/Script/Engine.Engine"), TEXT("UnrealEdEngine"), UnrealEdEngineClassName, GEngineIni);
		EngineClass = StaticLoadClass(UUnrealEdEngine::StaticClass(), nullptr, *UnrealEdEngineClassName);
		if (EngineClass == nullptr)
		{
			UE_LOG(LogInit, Fatal, TEXT("Failed to load UnrealEd Engine class '%s'."), *UnrealEdEngineClassName);
		}
		GEngine = GEditor = GUnrealEd = NewObject<UUnrealEdEngine>(GetTransientPackage(), EngineClass);
#else
		check(0);
#endif
	}

	FEmbeddedCommunication::ForceTick(11);

	check( GEngine );

	GetMoviePlayer()->PassLoadingScreenWindowBackToGame();
    
    if (FPreLoadScreenManager::Get())
    {
        FPreLoadScreenManager::Get()->PassPreLoadScreenWindowBackToGame();
    }

	{
		SCOPED_BOOT_TIMING("GEngine->ParseCommandline()");
		GEngine->ParseCommandline();
	}

	FEmbeddedCommunication::ForceTick(12);

	{
		SCOPED_BOOT_TIMING("InitTime");
		InitTime();
	}

	SlowTask.EnterProgressFrame(60);

	{
		SCOPED_BOOT_TIMING("GEngine->Init");
		GEngine->Init(this);
	}

	// Call init callbacks
	FCoreDelegates::OnPostEngineInit.Broadcast();

	SlowTask.EnterProgressFrame(30);

	// initialize engine instance discovery
	if (FPlatformProcess::SupportsMultithreading())
	{
		SCOPED_BOOT_TIMING("SessionService etc");
		if (!IsRunningCommandlet())
		{
			SessionService = FModuleManager::LoadModuleChecked<ISessionServicesModule>("SessionServices").GetSessionService();
			
			if (SessionService.IsValid())
			{
			SessionService->Start();
		}
		}

		EngineService = new FEngineService();
	}

	{
		SCOPED_BOOT_TIMING("IProjectManager::Get().LoadModulesForProject(ELoadingPhase::PostEngineInit)");
		// Load all the post-engine init modules
		if (!IProjectManager::Get().LoadModulesForProject(ELoadingPhase::PostEngineInit) || !IPluginManager::Get().LoadModulesForEnabledPlugins(ELoadingPhase::PostEngineInit))
		{
			RequestEngineExit(TEXT("One or more modules failed PostEngineInit"));
			return 1;
		}
	}

	{
		SCOPED_BOOT_TIMING("GEngine->Start()");
		GEngine->Start();
	}

	FEmbeddedCommunication::ForceTick(13);

    if (FPreLoadScreenManager::Get() && FPreLoadScreenManager::Get()->HasActivePreLoadScreenType(EPreLoadScreenTypes::EngineLoadingScreen))
    {
		SCOPED_BOOT_TIMING("WaitForEngineLoadingScreenToFinish");
		FPreLoadScreenManager::Get()->SetEngineLoadingComplete(true);
        FPreLoadScreenManager::Get()->WaitForEngineLoadingScreenToFinish();
    }
    else
    {
		SCOPED_BOOT_TIMING("WaitForMovieToFinish");
		GetMoviePlayer()->WaitForMovieToFinish();
    }

	FTraceAuxiliary::ParseCommandLine(FCommandLine::Get());

#if !UE_SERVER
	// initialize media framework
	IMediaModule* MediaModule = FModuleManager::LoadModulePtr<IMediaModule>("Media");

	if (MediaModule != nullptr)
	{
		MediaModule->SetTimeSource(MakeShareable(new FAppMediaTimeSource));
	}
#endif

	FEmbeddedCommunication::ForceTick(14);

	// initialize automation worker
#if WITH_AUTOMATION_WORKER
	FModuleManager::Get().LoadModule("AutomationWorker");
#endif

	// Automation tests can be invoked locally in non-editor builds configuration (e.g. performance profiling in Test configuration)
#if WITH_ENGINE && !UE_BUILD_SHIPPING
	FModuleManager::Get().LoadModule("AutomationController");
	FModuleManager::GetModuleChecked<IAutomationControllerModule>("AutomationController").Init();
#endif

#if WITH_EDITOR
	if (GIsEditor)
	{
		FModuleManager::Get().LoadModule(TEXT("ProfilerClient"));
	}

	FModuleManager::Get().LoadModule(TEXT("SequenceRecorder"));
	FModuleManager::Get().LoadModule(TEXT("SequenceRecorderSections"));
#endif

	GIsRunning = true;

	if (!GIsEditor)
	{
		// hide a couple frames worth of rendering
		FViewport::SetGameRenderingEnabled(true, 3);
	}

	FEmbeddedCommunication::ForceTick(15);

	FCoreDelegates::StarvedGameLoop.BindStatic(&GameLoopIsStarved);

	// Ready to measure thread heartbeat
	FThreadHeartBeat::Get().Start();

	FShaderPipelineCache::PauseBatching();
   	{
#if defined(WITH_CODE_GUARD_HANDLER) && WITH_CODE_GUARD_HANDLER
         void CheckImageIntegrity();
        CheckImageIntegrity();
#endif
    }
    
    {
		SCOPED_BOOT_TIMING("FCoreDelegates::OnFEngineLoopInitComplete.Broadcast()");
		FCoreDelegates::OnFEngineLoopInitComplete.Broadcast();
	}
	FShaderPipelineCache::ResumeBatching();

#if BUILD_EMBEDDED_APP
	FEmbeddedCommunication::AllowSleep(TEXT("Startup"));
	FEmbeddedCommunication::KeepAwake(TEXT("FirstTicks"), true);
#endif
	
#if UE_EXTERNAL_PROFILING_ENABLED
	FExternalProfiler* ActiveProfiler = FActiveExternalProfilerBase::GetActiveProfiler();
	if (ActiveProfiler)
	{
		ActiveProfiler->Register();
	}
#endif		// UE_EXTERNAL_PROFILING_ENABLED

	FDelayedAutoRegisterHelper::RunAndClearDelayedAutoRegisterDelegates(EDelayedRegisterRunPhase::EndOfEngineInit);

	return 0;
}


void FEngineLoop::Exit()
{
	STAT_ADD_CUSTOMMESSAGE_NAME( STAT_NamedMarker, TEXT( "EngineLoop.Exit" ) );
	TRACE_BOOKMARK(TEXT("EngineLoop.Exit"));

	GIsRunning	= 0;
	GLogConsole	= nullptr;

	IInstallBundleManager::InstallBundleCompleteDelegate.RemoveAll(this);

	// shutdown visual logger and flush all data
#if ENABLE_VISUAL_LOG
	FVisualLogger::Get().Shutdown();
#endif


	// Make sure we're not in the middle of loading something.
	{
		bool bFlushOnExit = true;
		if (GConfig)
		{
			FBoolConfigValueHelper FlushStreamingOnExitHelper(TEXT("/Script/Engine.StreamingSettings"), TEXT("s.FlushStreamingOnExit"), GEngineIni);
			bFlushOnExit = FlushStreamingOnExitHelper;			
		}
		if (bFlushOnExit)
		{
	FlushAsyncLoading();
		}
		else
		{
			CancelAsyncLoading();
		}
	}

	// Block till all outstanding resource streaming requests are fulfilled.
	if (!IStreamingManager::HasShutdown())
	{
		UTexture2D::CancelPendingTextureStreaming();
		IStreamingManager::Get().BlockTillAllRequestsFinished();
	}

#if WITH_ENGINE
	// shut down messaging
	delete EngineService;
	EngineService = nullptr;

	if (SessionService.IsValid())
	{
		SessionService->Stop();
		SessionService.Reset();
	}

	if (GDistanceFieldAsyncQueue)
	{
		GDistanceFieldAsyncQueue->Shutdown();
		delete GDistanceFieldAsyncQueue;
	}
#endif // WITH_ENGINE

	if ( GEngine != nullptr )
	{
		GEngine->ReleaseAudioDeviceManager();
	}

	if ( GEngine != nullptr )
	{
		GEngine->PreExit();
	}

	FAudioDeviceManager::Shutdown();

	// close all windows
	FSlateApplication::Shutdown();

#if !UE_SERVER
	if ( FEngineFontServices::IsInitialized() )
	{
		FEngineFontServices::Destroy();
	}
#endif

#if WITH_EDITOR
	// These module must be shut down first because other modules may try to access them during shutdown.
	// Accessing these modules at shutdown causes instability since the object system will have been shut down and these modules uses uobjects internally.
	FModuleManager::Get().UnloadModule("AssetTools", true);

#endif // WITH_EDITOR
	FModuleManager::Get().UnloadModule("WorldBrowser", true);
	FModuleManager::Get().UnloadModule("AssetRegistry", true);

#if !PLATFORM_ANDROID || PLATFORM_LUMIN 	// AppPreExit doesn't work on Android
	AppPreExit();

	TermGamePhys();
	ParticleVertexFactoryPool_FreePool();
#else
	// AppPreExit() stops malloc profiler, do it here instead
	MALLOC_PROFILER( GMalloc->Exec(nullptr, TEXT("MPROF STOP"), *GLog);	);
#endif // !ANDROID

	// Stop the rendering thread.
	StopRenderingThread();
	
	// Disable the PSO cache
	FShaderPipelineCache::Shutdown();

	// Close shader code map, if any
	FShaderCodeLibrary::Shutdown();

#if !PLATFORM_ANDROID || PLATFORM_LUMIN // UnloadModules doesn't work on Android
#if WITH_ENGINE
	// Save the hot reload state
	IHotReloadInterface* HotReload = IHotReloadInterface::GetPtr();
	if(HotReload != nullptr)
	{
		HotReload->SaveConfig();
	}
#endif

	// Unload all modules.  Note that this doesn't actually unload the module DLLs (that happens at
	// process exit by the OS), but it does call ShutdownModule() on all loaded modules in the reverse
	// order they were loaded in, so that systems can unregister and perform general clean up.
	FModuleManager::Get().UnloadModulesAtShutdown();
#endif // !ANDROID

	IStreamingManager::Shutdown();

	// Tear down the RHI.
	RHIExitAndStopRHIThread();

	DestroyMoviePlayer();

	// Move earlier?
#if STATS
	FThreadStats::StopThread();
#endif

	FTaskGraphInterface::Shutdown();

	FPlatformMisc::ShutdownTaggedStorage();

	TRACE_CPUPROFILER_SHUTDOWN();
}


void FEngineLoop::ProcessLocalPlayerSlateOperations() const
{
	FSlateApplication& SlateApp = FSlateApplication::Get();

	// For all the game worlds drill down to the player controller for each game viewport and process it's slate operation
	for ( const FWorldContext& Context : GEngine->GetWorldContexts() )
	{
		UWorld* CurWorld = Context.World();
		if ( CurWorld && CurWorld->IsGameWorld() )
		{
			UGameViewportClient* GameViewportClient = CurWorld->GetGameViewport();
			TSharedPtr< SViewport > ViewportWidget = GameViewportClient ? GameViewportClient->GetGameViewportWidget() : nullptr;

			if ( ViewportWidget.IsValid() )
			{
				FWidgetPath PathToWidget;
				SlateApp.GeneratePathToWidgetUnchecked(ViewportWidget.ToSharedRef(), PathToWidget);

				if (PathToWidget.IsValid())
				{
					for (FConstPlayerControllerIterator Iterator = CurWorld->GetPlayerControllerIterator(); Iterator; ++Iterator)
					{
						APlayerController* PlayerController = Iterator->Get();
						if (PlayerController)
						{
							if (ULocalPlayer* LocalPlayer = Cast<ULocalPlayer>(PlayerController->Player))
							{
								TOptional<int32> UserIndex = SlateApp.GetUserIndexForController(LocalPlayer->GetControllerId());
								if (UserIndex.IsSet())
								{
									FReply& TheReply = LocalPlayer->GetSlateOperations();
									SlateApp.ProcessExternalReply(PathToWidget, TheReply, UserIndex.GetValue());

									TheReply = FReply::Unhandled();
								}
							}
						}
					}
				}
			}
		}
	}
}

#if WITH_ENGINE
void OnStartupContentMounted(FInstallBundleRequestResultInfo Result, bool bDumpEarlyConfigReads, bool bDumpEarlyPakFileReads, bool bReloadConfig, bool bForceQuitAfterEarlyReads)
{
	if (Result.bIsStartup && Result.Result == EInstallBundleResult::OK)
	{
		DumpEarlyReads(bDumpEarlyConfigReads, bDumpEarlyPakFileReads, bForceQuitAfterEarlyReads);
		HandleConfigReload(bReloadConfig);

		IInstallBundleManager::InstallBundleCompleteDelegate.RemoveAll(&GEngineLoop);
	}
}
#endif

void DumpEarlyReads(bool bDumpEarlyConfigReads, bool bDumpEarlyPakFileReads, bool bForceQuitAfterEarlyReads)
{
	if (bDumpEarlyConfigReads)
	{
		DumpRecordedConfigReadsFromIni();
		DeleteRecordedConfigReadsFromIni();
	}

	if (bDumpEarlyPakFileReads)
	{
		DumpRecordedFileReadsFromPaks();
		DeleteRecordedFileReadsFromPaks();
	}

	if (bForceQuitAfterEarlyReads)
	{
		GLog->Flush();
		GEngine->DeferredCommands.Emplace(TEXT("Quit force"));
	}
}

void HandleConfigReload(bool bReloadConfig)
{
	if (bReloadConfig)
	{
		ReapplyRecordedCVarSettingsFromIni();
		DeleteRecordedCVarSettingsFromIni();
	}
}

bool FEngineLoop::ShouldUseIdleMode() const
{
	static const auto CVarIdleWhenNotForeground = IConsoleManager::Get().FindTConsoleVariableDataInt(TEXT("t.IdleWhenNotForeground"));
	bool bIdleMode = false;

	// Yield cpu usage if desired
	if (FApp::IsGame()
		&& FPlatformProperties::SupportsWindowedMode()
		&& CVarIdleWhenNotForeground->GetValueOnGameThread()
		&& !FPlatformApplicationMisc::IsThisApplicationForeground())
	{
		bIdleMode = true;
	}
	
#if BUILD_EMBEDDED_APP
	if (FEmbeddedCommunication::IsAwakeForTicking() == false)
	{
		bIdleMode = true;
	}
#endif

	if (bIdleMode)
	{
		for (const FWorldContext& Context : GEngine->GetWorldContexts())
		{
			if (!Context.World()->AreAlwaysLoadedLevelsLoaded())
			{
				bIdleMode = false;
				break;
			}
		}
	}

	return bIdleMode;
}

#if !UE_BUILD_SHIPPING && !UE_BUILD_TEST && MALLOC_GT_HOOKS

#include "Containers/StackTracker.h"
static TAutoConsoleVariable<int32> CVarLogGameThreadMallocChurn(
	TEXT("LogGameThreadMallocChurn.Enable"),
	0,
	TEXT("If > 0, then collect sample game thread malloc, realloc and free, periodically print a report of the worst offenders."));

static TAutoConsoleVariable<int32> CVarLogGameThreadMallocChurn_PrintFrequency(
	TEXT("LogGameThreadMallocChurn.PrintFrequency"),
	300,
	TEXT("Number of frames between churn reports."));

static TAutoConsoleVariable<int32> CVarLogGameThreadMallocChurn_Threshhold(
	TEXT("LogGameThreadMallocChurn.Threshhold"),
	10,
	TEXT("Minimum average number of allocs per frame to include in the report."));

static TAutoConsoleVariable<int32> CVarLogGameThreadMallocChurn_SampleFrequency(
	TEXT("LogGameThreadMallocChurn.SampleFrequency"),
	100,
	TEXT("Number of allocs to skip between samples. This is used to prevent churn sampling from slowing the game down too much."));

static TAutoConsoleVariable<int32> CVarLogGameThreadMallocChurn_StackIgnore(
	TEXT("LogGameThreadMallocChurn.StackIgnore"),
	2,
	TEXT("Number of items to discard from the top of a stack frame."));

static TAutoConsoleVariable<int32> CVarLogGameThreadMallocChurn_RemoveAliases(
	TEXT("LogGameThreadMallocChurn.RemoveAliases"),
	1,
	TEXT("If > 0 then remove aliases from the counting process. This essentialy merges addresses that have the same human readable string. It is slower."));

static TAutoConsoleVariable<int32> CVarLogGameThreadMallocChurn_StackLen(
	TEXT("LogGameThreadMallocChurn.StackLen"),
	3,
	TEXT("Maximum number of stack frame items to keep. This improves aggregation because calls that originate from multiple places but end up in the same place will be accounted together."));


extern CORE_API TFunction<void(int32)>* GGameThreadMallocHook;

struct FScopedSampleMallocChurn
{
	static FStackTracker GGameThreadMallocChurnTracker;
	static uint64 DumpFrame;

	bool bEnabled;
	int32 CountDown;
	TFunction<void(int32)> Hook;

	FScopedSampleMallocChurn()
		: bEnabled(CVarLogGameThreadMallocChurn.GetValueOnGameThread() > 0)
		, CountDown(CVarLogGameThreadMallocChurn_SampleFrequency.GetValueOnGameThread())
		, Hook(
		[this](int32 Index)
	{
		if (--CountDown <= 0)
		{
			CountDown = CVarLogGameThreadMallocChurn_SampleFrequency.GetValueOnGameThread();
			CollectSample();
		}
	}
	)
	{
		if (bEnabled)
		{
			check(IsInGameThread());
			check(!GGameThreadMallocHook);
			if (!DumpFrame)
			{
				DumpFrame = GFrameCounter + CVarLogGameThreadMallocChurn_PrintFrequency.GetValueOnGameThread();
				GGameThreadMallocChurnTracker.ResetTracking();
			}
			GGameThreadMallocChurnTracker.ToggleTracking(true, true);
			GGameThreadMallocHook = &Hook;
		}
		else
		{
			check(IsInGameThread());
			GGameThreadMallocChurnTracker.ToggleTracking(false, true);
			if (DumpFrame)
			{
				DumpFrame = 0;
				GGameThreadMallocChurnTracker.ResetTracking();
			}
		}
	}
	~FScopedSampleMallocChurn()
	{
		if (bEnabled)
		{
			check(IsInGameThread());
			check(GGameThreadMallocHook == &Hook);
			GGameThreadMallocHook = nullptr;
			GGameThreadMallocChurnTracker.ToggleTracking(false, true);
			check(DumpFrame);
			if (GFrameCounter > DumpFrame)
			{
				PrintResultsAndReset();
			}
		}
	}

	void CollectSample()
	{
		check(IsInGameThread());
		GGameThreadMallocChurnTracker.CaptureStackTrace(CVarLogGameThreadMallocChurn_StackIgnore.GetValueOnGameThread(), nullptr, CVarLogGameThreadMallocChurn_StackLen.GetValueOnGameThread(), CVarLogGameThreadMallocChurn_RemoveAliases.GetValueOnGameThread() > 0);
	}
	void PrintResultsAndReset()
	{
		DumpFrame = GFrameCounter + CVarLogGameThreadMallocChurn_PrintFrequency.GetValueOnGameThread();
		FOutputDeviceRedirector* Log = FOutputDeviceRedirector::Get();
		float SampleAndFrameCorrection = float(CVarLogGameThreadMallocChurn_SampleFrequency.GetValueOnGameThread()) / float(CVarLogGameThreadMallocChurn_PrintFrequency.GetValueOnGameThread());
		GGameThreadMallocChurnTracker.DumpStackTraces(CVarLogGameThreadMallocChurn_Threshhold.GetValueOnGameThread(), *Log, SampleAndFrameCorrection);
		GGameThreadMallocChurnTracker.ResetTracking();
	}
};
FStackTracker FScopedSampleMallocChurn::GGameThreadMallocChurnTracker;
uint64 FScopedSampleMallocChurn::DumpFrame = 0;

#endif


static inline void BeginFrameRenderThread(FRHICommandListImmediate& RHICmdList, uint64 CurrentFrameCounter)
{
	TRACE_BEGIN_FRAME(TraceFrameType_Rendering);
	GRHICommandList.LatchBypass();
	GFrameNumberRenderThread++;

#if !UE_BUILD_SHIPPING 
	// If we are profiling, kick off a long GPU task to make the GPU always behind the CPU so that we
	// won't get GPU idle time measured in profiling results
#if WITH_PROFILEGPU 
	if (GTriggerGPUProfile && !GTriggerGPUHitchProfile)
	{
		IssueScalableLongGPUTask(RHICmdList);
	}
#endif

#if ENABLE_NAMED_EVENTS
	TCHAR IndexedFrameString[32] = { 0 };
	const TCHAR* FrameString = nullptr;
	if (UE_TRACE_CHANNELEXPR_IS_ENABLED(CpuChannel))
	{
		FrameString = TEXT("Frame");
	}
	else
	{
#if PLATFORM_LIMIT_PROFILER_UNIQUE_NAMED_EVENTS
		FrameString = TEXT("Frame");
#else
		FCString::Snprintf(IndexedFrameString, 32, TEXT("Frame %d"), CurrentFrameCounter);
		FrameString = IndexedFrameString;
#endif
	}
	FPlatformMisc::BeginNamedEvent(FColor::Yellow, FrameString);
#endif // ENABLE_NAMED_EVENTS
	RHICmdList.PushEvent(FrameString, FColor::Green);
#endif // !UE_BUILD_SHIPPING

	GPU_STATS_BEGINFRAME(RHICmdList);
	RHICmdList.BeginFrame();
	FCoreDelegates::OnBeginFrameRT.Broadcast();

	RHICmdList.EnqueueLambda([CurrentFrameCounter](FRHICommandListImmediate& InRHICmdList)
	{
		GEngine->SetRenderLatencyMarkerStart(CurrentFrameCounter);
	});
}


static inline void EndFrameRenderThread(FRHICommandListImmediate& RHICmdList, uint64 CurrentFrameCounter)
{
	RHICmdList.EnqueueLambda([CurrentFrameCounter](FRHICommandListImmediate& InRHICmdList)
	{
		GEngine->SetRenderLatencyMarkerEnd(CurrentFrameCounter);
	});

	FCoreDelegates::OnEndFrameRT.Broadcast();
	RHICmdList.EndFrame();

	GPU_STATS_ENDFRAME(RHICmdList);
#if !UE_BUILD_SHIPPING 
	RHICmdList.PopEvent();
#if ENABLE_NAMED_EVENTS
	FPlatformMisc::EndNamedEvent();
#endif
#endif // !UE_BUILD_SHIPPING 
	TRACE_END_FRAME(TraceFrameType_Rendering);
}

#if BUILD_EMBEDDED_APP
#include "Misc/EmbeddedCommunication.h"
#endif

void FEngineLoop::Tick()
{
    // make sure to catch any FMemStack uses outside of UWorld::Tick
    FMemMark MemStackMark(FMemStack::Get());

#if !UE_BUILD_SHIPPING && !UE_BUILD_TEST && MALLOC_GT_HOOKS
	FScopedSampleMallocChurn ChurnTracker;
#endif
	// let the low level mem tracker pump once a frame to update states
	LLM(FLowLevelMemTracker::Get().UpdateStatsPerFrame());

	LLM_SCOPE(ELLMTag::EngineMisc);

	// Send a heartbeat for the diagnostics thread
	FThreadHeartBeat::Get().HeartBeat(true);
	FGameThreadHitchHeartBeat::Get().FrameStart();
	FPlatformMisc::TickHotfixables();

	// Make sure something is ticking the rendering tickables in -onethread mode to avoid leaks/bugs.
	if (!GUseThreadedRendering && !GIsRenderingThreadSuspended.Load(EMemoryOrder::Relaxed))
	{
		TickRenderingTickables();
	}

	// Ensure we aren't starting a frame while loading or playing a loading movie
	ensure(GetMoviePlayer()->IsLoadingFinished() && !GetMoviePlayer()->IsMovieCurrentlyPlaying());

#if UE_EXTERNAL_PROFILING_ENABLED
	FExternalProfiler* ActiveProfiler = FActiveExternalProfilerBase::GetActiveProfiler();
	if (ActiveProfiler)
	{
		ActiveProfiler->FrameSync();
	}
#endif		// UE_EXTERNAL_PROFILING_ENABLED

	FPlatformMisc::BeginNamedEventFrame();

	uint64 CurrentFrameCounter = GFrameCounter;

#if ENABLE_NAMED_EVENTS
	TCHAR IndexedFrameString[32] = { 0 };
	const TCHAR* FrameString = nullptr;
	if (UE_TRACE_CHANNELEXPR_IS_ENABLED(CpuChannel))
	{
		FrameString = TEXT("FEngineLoop");
	}
	else
	{
#if PLATFORM_LIMIT_PROFILER_UNIQUE_NAMED_EVENTS
		FrameString = TEXT("FEngineLoop");
#else
		FCString::Snprintf(IndexedFrameString, 32, TEXT("Frame %d"), CurrentFrameCounter);
		FrameString = IndexedFrameString;
#endif
	}
	SCOPED_NAMED_EVENT_TCHAR(FrameString, FColor::Red);
#endif

	// execute callbacks for cvar changes
	{
		QUICK_SCOPE_CYCLE_COUNTER(STAT_FEngineLoop_Tick_CallAllConsoleVariableSinks);
		IConsoleManager::Get().CallAllConsoleVariableSinks();
	}

	{
		TRACE_BEGIN_FRAME(TraceFrameType_Game);

		SCOPE_CYCLE_COUNTER(STAT_FrameTime);

		#if WITH_PROFILEGPU && !UE_BUILD_SHIPPING
			// Issue the measurement of the execution time of a basic LongGPUTask unit on the very first frame
			// The results will be retrived on the first call of IssueScalableLongGPUTask
			if (GFrameCounter == 0 && IsFeatureLevelSupported(GMaxRHIShaderPlatform, ERHIFeatureLevel::SM5) && FApp::CanEverRender())
			{
				FlushRenderingCommands();

				ENQUEUE_RENDER_COMMAND(MeasureLongGPUTaskExecutionTimeCmd)(
					[](FRHICommandListImmediate& RHICmdList)
					{
						MeasureLongGPUTaskExecutionTime(RHICmdList);
					});
			}
		#endif

		FCoreDelegates::OnBeginFrame.Broadcast();

		// flush debug output which has been buffered by other threads
		{
			QUICK_SCOPE_CYCLE_COUNTER(STAT_FEngineLoop_FlushThreadedLogs); 
			GLog->FlushThreadedLogs();
		}

		// exit if frame limit is reached in benchmark mode, or if time limit is reached
		if ((FApp::IsBenchmarking() && MaxFrameCounter && (GFrameCounter > MaxFrameCounter)) ||
			(MaxTickTime && (TotalTickTime > MaxTickTime)))
		{
			FPlatformMisc::RequestExit(0);
		}

		// set FApp::CurrentTime, FApp::DeltaTime and potentially wait to enforce max tick rate
		{
			QUICK_SCOPE_CYCLE_COUNTER(STAT_FEngineLoop_UpdateTimeAndHandleMaxTickRate);
			GEngine->UpdateTimeAndHandleMaxTickRate();
			GEngine->SetGameLatencyMarkerStart(CurrentFrameCounter);
		}

		for (const FWorldContext& Context : GEngine->GetWorldContexts())
		{
			UWorld* CurrentWorld = Context.World();
			if (CurrentWorld)
			{
				FSceneInterface* Scene = CurrentWorld->Scene;
				ENQUEUE_RENDER_COMMAND(UpdateScenePrimitives)(
					[Scene](FRHICommandListImmediate& RHICmdList)
				{
					Scene->UpdateAllPrimitiveSceneInfos(RHICmdList);
				});
			}
		}

		// beginning of RHI frame
		ENQUEUE_RENDER_COMMAND(BeginFrame)([CurrentFrameCounter](FRHICommandListImmediate& RHICmdList)
		{
			BeginFrameRenderThread(RHICmdList, CurrentFrameCounter);
		});

		for (const FWorldContext& Context : GEngine->GetWorldContexts())
		{
			UWorld* CurrentWorld = Context.World();
			if (CurrentWorld)
			{
				FSceneInterface* Scene = CurrentWorld->Scene;

				ENQUEUE_RENDER_COMMAND(SceneStartFrame)([Scene](FRHICommandListImmediate& RHICmdList)
				{
					Scene->StartFrame();
				});
			}
		}

#if !UE_SERVER && WITH_ENGINE
		if (!GIsEditor && GEngine->GameViewport && GEngine->GameViewport->GetWorld() && GEngine->GameViewport->GetWorld()->IsCameraMoveable())
		{
			// When not in editor, we emit dynamic resolution's begin frame right after RHI's.
			GEngine->EmitDynamicResolutionEvent(EDynamicResolutionStateEvent::BeginFrame);
		}
#endif

		// tick performance monitoring
		{
			QUICK_SCOPE_CYCLE_COUNTER(STAT_FEngineLoop_TickFPSChart);
			GEngine->TickPerformanceMonitoring( FApp::GetDeltaTime() );

			extern COREUOBJECT_API void ResetAsyncLoadingStats();
			ResetAsyncLoadingStats();
		}

#if UPDATE_MALLOC_STATS
		// update memory allocator stats
		{
			QUICK_SCOPE_CYCLE_COUNTER(STAT_FEngineLoop_Malloc_UpdateStats);
			GMalloc->UpdateStats();
		}
#endif
	}

	FStats::AdvanceFrame( false, FStats::FOnAdvanceRenderingThreadStats::CreateStatic( &AdvanceRenderingThreadStatsGT ) );

	{
		SCOPE_CYCLE_COUNTER( STAT_FrameTime );

		// Calculates average FPS/MS (outside STATS on purpose)
		CalculateFPSTimings();

		// Note the start of a new frame
		MALLOC_PROFILER(GMalloc->Exec(nullptr, *FString::Printf(TEXT("SNAPSHOTMEMORYFRAME")),*GLog));

		// handle some per-frame tasks on the rendering thread
		ENQUEUE_RENDER_COMMAND(ResetDeferredUpdates)(
			[](FRHICommandList& RHICmdList)
			{
				FDeferredUpdateResource::ResetNeedsUpdate();
				FlushPendingDeleteRHIResources_RenderThread();
			});

		{
			SCOPE_CYCLE_COUNTER(STAT_PumpMessages);
			FPlatformApplicationMisc::PumpMessages(true);
		}

		bool bIdleMode;
		{

			QUICK_SCOPE_CYCLE_COUNTER(STAT_FEngineLoop_Idle);

			// Idle mode prevents ticking and rendering completely
			bIdleMode = ShouldUseIdleMode();
			if (bIdleMode)
			{
				// Yield CPU time
				FPlatformProcess::Sleep(.1f);
			}
		}

		// @todo vreditor urgent: Temporary hack to allow world-to-meters to be set before
		// input is polled for motion controller devices each frame.
		extern ENGINE_API float GNewWorldToMetersScale;
		if( GNewWorldToMetersScale != 0.0f  )
		{
#if WITH_ENGINE
			UWorld* WorldToScale = GWorld;

#if WITH_EDITOR
			if( GIsEditor && GEditor->PlayWorld != nullptr && GEditor->bIsSimulatingInEditor )
			{
				WorldToScale = GEditor->PlayWorld;
			}
#endif //WITH_EDITOR

			if( WorldToScale != nullptr )
			{
				if( GNewWorldToMetersScale != WorldToScale->GetWorldSettings()->WorldToMeters )
				{
					WorldToScale->GetWorldSettings()->WorldToMeters = GNewWorldToMetersScale;
				}
			}

			GNewWorldToMetersScale = 0.0f;
		}
#endif //WITH_ENGINE

		// tick active platform files
		FPlatformFileManager::Get().TickActivePlatformFile();

		// Roughly track the time when the input was sampled
		FCoreDelegates::OnSamplingInput.Broadcast();

		// process accumulated Slate input
		if (FSlateApplication::IsInitialized() && !bIdleMode)
		{
			CSV_SCOPED_TIMING_STAT_EXCLUSIVE(Input);
			SCOPE_TIME_GUARD(TEXT("SlateInput"));
			QUICK_SCOPE_CYCLE_COUNTER(STAT_FEngineLoop_Tick_SlateInput);
			LLM_SCOPE(ELLMTag::UI);

			FSlateApplication& SlateApp = FSlateApplication::Get();
            {
                QUICK_SCOPE_CYCLE_COUNTER(STAT_FEngineLoop_Tick_PollGameDeviceState);
                SlateApp.PollGameDeviceState();
            }
			// Gives widgets a chance to process any accumulated input
            {
                QUICK_SCOPE_CYCLE_COUNTER(STAT_FEngineLoop_Tick_FinishedInputThisFrame);
                SlateApp.FinishedInputThisFrame();
            }
		}

#if !UE_SERVER
		// tick media framework
		static const FName MediaModuleName(TEXT("Media"));
		IMediaModule* MediaModule = FModuleManager::LoadModulePtr<IMediaModule>(MediaModuleName);

		if (MediaModule != nullptr)
		{
			MediaModule->TickPreEngine();
		}
#endif

		// main game engine tick (world, game objects, etc.)
		GEngine->Tick(FApp::GetDeltaTime(), bIdleMode);

		// If a movie that is blocking the game thread has been playing,
		// wait for it to finish before we continue to tick or tick again
		// We do this right after GEngine->Tick() because that is where user code would initiate a load / movie.
		{
            if (FPreLoadScreenManager::Get())
            {
                if (FPreLoadScreenManager::Get()->HasRegisteredPreLoadScreenType(EPreLoadScreenTypes::EngineLoadingScreen))
                {
                    //Wait for any Engine Loading Screen to stop
                    if (FPreLoadScreenManager::Get()->HasActivePreLoadScreenType(EPreLoadScreenTypes::EngineLoadingScreen))
                    {
                        FPreLoadScreenManager::Get()->WaitForEngineLoadingScreenToFinish();
                    }

                    //Switch Game Window Back
                    UGameEngine* GameEngine = Cast<UGameEngine>(GEngine);
                    if (GameEngine)
                    {
                        GameEngine->SwitchGameWindowToUseGameViewport();
                    }
                }
                
                //Destroy / Clean Up PreLoadScreenManager as we are now done
                FPreLoadScreenManager::Destroy();
            }
			else
			{
				QUICK_SCOPE_CYCLE_COUNTER(STAT_FEngineLoop_WaitForMovieToFinish);
				GetMoviePlayer()->WaitForMovieToFinish(true);
			}
		}

		if (GShaderCompilingManager)
		{
			// Process any asynchronous shader compile results that are ready, limit execution time
			QUICK_SCOPE_CYCLE_COUNTER(STAT_FEngineLoop_Tick_GShaderCompilingManager);
			GShaderCompilingManager->ProcessAsyncResults(true, false);
		}

		if (GDistanceFieldAsyncQueue)
		{
			QUICK_SCOPE_CYCLE_COUNTER(STAT_FEngineLoop_Tick_GDistanceFieldAsyncQueue);
			GDistanceFieldAsyncQueue->ProcessAsyncTasks();
		}

#if !UE_SERVER
		// tick media framework
		if (MediaModule != nullptr)
		{
			MediaModule->TickPreSlate();
		}
#endif

		// Tick the platform and input portion of Slate application, we need to do this before we run things
		// concurrent with networking.
		if (FSlateApplication::IsInitialized() && !bIdleMode)
		{
			{
				QUICK_SCOPE_CYCLE_COUNTER(STAT_FEngineLoop_ProcessPlayerControllersSlateOperations);
				check(!IsRunningDedicatedServer());

				// Process slate operations accumulated in the world ticks.
				ProcessLocalPlayerSlateOperations();
			}

			FSlateApplication::Get().Tick(ESlateTickType::PlatformAndInput);
		}

#if WITH_ENGINE
		// process concurrent Slate tasks
		FGraphEventRef ConcurrentTask;
		const bool bDoConcurrentSlateTick = GEngine->ShouldDoAsyncEndOfFrameTasks();

		const UGameViewportClient* const GameViewport = GEngine->GameViewport;
		const UWorld* const GameViewportWorld = GameViewport ? GameViewport->GetWorld() : nullptr;
		UDemoNetDriver* const CurrentDemoNetDriver = GameViewportWorld ? GameViewportWorld->GetDemoNetDriver() : nullptr;

		// Optionally validate that Slate has not modified any replicated properties for client replay recording.
		FDemoSavedPropertyState PreSlateObjectStates;
		const bool bValidateReplicatedProperties = CurrentDemoNetDriver && CVarDoAsyncEndOfFrameTasksValidateReplicatedProperties.GetValueOnGameThread() != 0;
		if (bValidateReplicatedProperties)
		{
			PreSlateObjectStates = CurrentDemoNetDriver->SavePropertyState();
		}

		if (bDoConcurrentSlateTick)
		{
			const float DeltaSeconds = FApp::GetDeltaTime();

			if (CurrentDemoNetDriver && CurrentDemoNetDriver->ShouldTickFlushAsyncEndOfFrame())
			{
				ConcurrentTask = TGraphTask<FExecuteConcurrentWithSlateTickTask>::CreateTask(nullptr, ENamedThreads::GameThread).ConstructAndDispatchWhenReady(
					[CurrentDemoNetDriver, DeltaSeconds]()
				{
					if (CVarDoAsyncEndOfFrameTasksRandomize.GetValueOnAnyThread(true) > 0)
					{
						FPlatformProcess::Sleep(FMath::RandRange(0.0f, .003f)); // this shakes up the threading to find race conditions
					}

					if (CurrentDemoNetDriver != nullptr)
					{
						CurrentDemoNetDriver->TickFlushAsyncEndOfFrame(DeltaSeconds);
					}
				});
			}
		}
#endif

		// Tick(Advance) Time for the application and then tick and paint slate application widgets.
		// We split separate this action from the one above to permit running network replication concurrent with slate widget ticking and painting.
		if (FSlateApplication::IsInitialized() && !bIdleMode)
		{
			FSlateApplication::Get().Tick(ESlateTickType::TimeAndWidgets);
		}

#if WITH_ENGINE
		if (bValidateReplicatedProperties)
		{
			const bool bReplicatedPropertiesDifferent = CurrentDemoNetDriver->ComparePropertyState(PreSlateObjectStates);
			if (bReplicatedPropertiesDifferent)
			{
				UE_LOG(LogInit, Log, TEXT("Replicated properties changed during Slate tick!"));
			}
		}

		if (ConcurrentTask.GetReference())
		{
			CSV_SCOPED_SET_WAIT_STAT(Slate);

			QUICK_SCOPE_CYCLE_COUNTER(STAT_ConcurrentWithSlateTickTasks_Wait);
			FTaskGraphInterface::Get().WaitUntilTaskCompletes(ConcurrentTask);
			ConcurrentTask = nullptr;
		}
		{
			ENQUEUE_RENDER_COMMAND(WaitForOutstandingTasksOnly_for_DelaySceneRenderCompletion)(
				[](FRHICommandList& RHICmdList)
				{
					QUICK_SCOPE_CYCLE_COUNTER(STAT_DelaySceneRenderCompletion_TaskWait);
					FRHICommandListExecutor::GetImmediateCommandList().ImmediateFlush(EImmediateFlushType::WaitForOutstandingTasksOnly);
				});
		}
#endif

#if STATS
		// Clear any stat group notifications we have pending just in case they weren't claimed during FSlateApplication::Get().Tick
		extern CORE_API void ClearPendingStatGroups();
		ClearPendingStatGroups();
#endif

#if WITH_EDITOR && !UE_BUILD_SHIPPING
		// tick automation controller (Editor only)
		{
			QUICK_SCOPE_CYCLE_COUNTER(STAT_FEngineLoop_Tick_AutomationController);
			static FName AutomationController("AutomationController");
			if (FModuleManager::Get().IsModuleLoaded(AutomationController))
			{
				FModuleManager::GetModuleChecked<IAutomationControllerModule>(AutomationController).Tick();
			}
		}
#endif

#if WITH_ENGINE && WITH_AUTOMATION_WORKER
		// tick automation worker
		{
			QUICK_SCOPE_CYCLE_COUNTER(STAT_FEngineLoop_Tick_AutomationWorker);
			static const FName AutomationWorkerModuleName = TEXT("AutomationWorker");
			if (FModuleManager::Get().IsModuleLoaded(AutomationWorkerModuleName))
			{
				FModuleManager::GetModuleChecked<IAutomationWorkerModule>(AutomationWorkerModuleName).Tick();
			}
		}
#endif

		// tick render hardware interface
		{			
			SCOPE_CYCLE_COUNTER(STAT_RHITickTime);
			RHITick( FApp::GetDeltaTime() ); // Update RHI.
		}

		// Increment global frame counter. Once for each engine tick.
		GFrameCounter++;

		// Disregard first few ticks for total tick time as it includes loading and such.
		if (GFrameCounter > 6)
		{
			TotalTickTime += FApp::GetDeltaTime();
		}

		// Find the objects which need to be cleaned up the next frame.
		FPendingCleanupObjects* PreviousPendingCleanupObjects = PendingCleanupObjects;
		PendingCleanupObjects = GetPendingCleanupObjects();

		{
			SCOPE_CYCLE_COUNTER(STAT_FrameSyncTime);
			// this could be perhaps moved down to get greater parallelism
			// Sync game and render thread. Either total sync or allowing one frame lag.
			static FFrameEndSync FrameEndSync;
			static auto CVarAllowOneFrameThreadLag = IConsoleManager::Get().FindTConsoleVariableDataInt(TEXT("r.OneFrameThreadLag"));
			FrameEndSync.Sync( CVarAllowOneFrameThreadLag->GetValueOnGameThread() != 0 );
		}

		// tick core ticker, threads & deferred commands
		{
			SCOPE_CYCLE_COUNTER(STAT_DeferredTickTime);
			CSV_SCOPED_TIMING_STAT_EXCLUSIVE(DeferredTickTime);
			// Delete the objects which were enqueued for deferred cleanup before the previous frame.
			delete PreviousPendingCleanupObjects;

#if WITH_COREUOBJECT
			DeleteLoaders(); // destroy all linkers pending delete
#endif

			FTicker::GetCoreTicker().Tick(FApp::GetDeltaTime());
			FThreadManager::Get().Tick();
			GEngine->TickDeferredCommands();		
		}

#if !UE_SERVER
		// tick media framework
		if (MediaModule != nullptr)
		{
			QUICK_SCOPE_CYCLE_COUNTER(STAT_FEngineLoop_MediaTickPostRender);
			MediaModule->TickPostRender();
		}
#endif

		FCoreDelegates::OnEndFrame.Broadcast();

		#if !UE_SERVER && WITH_ENGINE
		{
			// We emit dynamic resolution's end frame right before RHI's. GEngine is going to ignore it if no BeginFrame was done.
			GEngine->EmitDynamicResolutionEvent(EDynamicResolutionStateEvent::EndFrame);
		}
		#endif

		// end of RHI frame
		ENQUEUE_RENDER_COMMAND(EndFrame)(
			[CurrentFrameCounter](FRHICommandListImmediate& RHICmdList)
			{
				EndFrameRenderThread(RHICmdList, CurrentFrameCounter);
			});

		GEngine->SetGameLatencyMarkerEnd(CurrentFrameCounter);

		// Set CPU utilization stats.
		const FCPUTime CPUTime = FPlatformTime::GetCPUTime();
		SET_FLOAT_STAT( STAT_CPUTimePct, CPUTime.CPUTimePct );
		SET_FLOAT_STAT( STAT_CPUTimePctRelative, CPUTime.CPUTimePctRelative );

		// Set the UObject count stat
#if UE_GC_TRACK_OBJ_AVAILABLE
		SET_DWORD_STAT(STAT_Hash_NumObjects, GUObjectArray.GetObjectArrayNumMinusAvailable());
#endif
		TRACE_END_FRAME(TraceFrameType_Game);
	}

#if BUILD_EMBEDDED_APP
	static double LastSleepTime = FPlatformTime::Seconds();
	double TimeNow = FPlatformTime::Seconds();
	if (LastSleepTime > 0 && TimeNow - LastSleepTime >= CVarSecondsBeforeEmbeddedAppSleeps.GetValueOnAnyThread())
	{
		LastSleepTime = 0;
		FEmbeddedCommunication::AllowSleep(TEXT("FirstTicks"));
	}
#endif
}


void FEngineLoop::ClearPendingCleanupObjects()
{
	delete PendingCleanupObjects;
	PendingCleanupObjects = nullptr;
}

#endif // WITH_ENGINE


static TAutoConsoleVariable<int32> CVarLogTimestamp(
	TEXT("log.Timestamp"),
	1,
	TEXT("Defines if time is included in each line in the log file and in what form. Layout: [time][frame mod 1000]\n")
	TEXT("  0 = Do not display log timestamps\n")
	TEXT("  1 = Log time stamps in UTC and frame time (default) e.g. [2015.11.25-21.28.50:803][376]\n")
	TEXT("  2 = Log timestamps in seconds elapsed since GStartTime e.g. [0130.29][420]")
	TEXT("  3 = Log timestamps in local time and frame time e.g. [2017.08.04-17.59.50:803][420]")
	TEXT("  4 = Log timestamps with the engine's timecode and frame time e.g. [17:59:50:18][420]"),
	ECVF_Default);


static TAutoConsoleVariable<int32> CVarLogCategory(
	TEXT("log.Category"),
	1,
	TEXT("Defines if the categoy is included in each line in the log file and in what form.\n")
	TEXT("  0 = Do not log category\n")
	TEXT("  2 = Log the category (default)"),
	ECVF_Default);


// Gets called any time cvars change (on the main thread)
static void CVarLogSinkFunction()
{
	{
		// for debugging
		ELogTimes::Type OldGPrintLogTimes = GPrintLogTimes;

		int32 LogTimestampValue = CVarLogTimestamp.GetValueOnGameThread();

		// Note GPrintLogTimes can be used on multiple threads but it should be no issue to change it on the fly
		switch(LogTimestampValue)
		{
			default:
			case 0: GPrintLogTimes = ELogTimes::None; break;
			case 1: GPrintLogTimes = ELogTimes::UTC; break;
			case 2: GPrintLogTimes = ELogTimes::SinceGStartTime; break;
			case 3: GPrintLogTimes = ELogTimes::Local; break;
			case 4: GPrintLogTimes = ELogTimes::Timecode; break;
		}
	}

	{
		int32 LogCategoryValue = CVarLogCategory.GetValueOnGameThread();

		// Note GPrintLogCategory can be used on multiple threads but it should be no issue to change it on the fly
		GPrintLogCategory = LogCategoryValue != 0;
	}
}


FAutoConsoleVariableSink CVarLogSink(FConsoleCommandDelegate::CreateStatic(&CVarLogSinkFunction));

static void CheckForPrintTimesOverride()
{
	// Determine whether to override the default setting for including timestamps in the log.
	FString LogTimes;
	if (GConfig->GetString( TEXT( "LogFiles" ), TEXT( "LogTimes" ), LogTimes, GEngineIni ))
	{
		if (LogTimes == TEXT( "None" ))
		{
			CVarLogTimestamp->Set((int)ELogTimes::None, ECVF_SetBySystemSettingsIni);
		}
		else if (LogTimes == TEXT( "UTC" ))
		{
			CVarLogTimestamp->Set((int)ELogTimes::UTC, ECVF_SetBySystemSettingsIni);
		}
		else if (LogTimes == TEXT( "SinceStart" ))
		{
			CVarLogTimestamp->Set((int)ELogTimes::SinceGStartTime, ECVF_SetBySystemSettingsIni);
		}
		else if (LogTimes == TEXT( "Local" ))
		{
			CVarLogTimestamp->Set((int)ELogTimes::Local, ECVF_SetBySystemSettingsIni);
		}
		else if (LogTimes == TEXT( "Timecode" ))
		{
			CVarLogTimestamp->Set((int)ELogTimes::Timecode, ECVF_SetBySystemSettingsIni);
		}
		// Assume this is a bool for backward compatibility
		else if (FCString::ToBool( *LogTimes ))
		{
			CVarLogTimestamp->Set((int)ELogTimes::UTC, ECVF_SetBySystemSettingsIni);
		}
	}

	if (FParse::Param( FCommandLine::Get(), TEXT( "LOGTIMES" ) ))
	{
		CVarLogTimestamp->Set((int)ELogTimes::UTC, ECVF_SetByCommandline);
	}
	else if (FParse::Param( FCommandLine::Get(), TEXT( "UTCLOGTIMES" ) ))
	{
		CVarLogTimestamp->Set((int)ELogTimes::UTC, ECVF_SetByCommandline);
	}
	else if (FParse::Param( FCommandLine::Get(), TEXT( "NOLOGTIMES" ) ))
	{
		CVarLogTimestamp->Set((int)ELogTimes::None, ECVF_SetByCommandline);
	}
	else if (FParse::Param( FCommandLine::Get(), TEXT( "LOGTIMESINCESTART" ) ))
	{
		CVarLogTimestamp->Set((int)ELogTimes::SinceGStartTime, ECVF_SetByCommandline);
	}
	else if (FParse::Param( FCommandLine::Get(), TEXT( "LOCALLOGTIMES" ) ))
	{
		CVarLogTimestamp->Set((int)ELogTimes::Local, ECVF_SetByCommandline);
	}
	else if (FParse::Param(FCommandLine::Get(), TEXT( "LOGTIMECODE" )))
	{
		CVarLogTimestamp->Set((int)ELogTimes::Timecode, ECVF_SetByCommandline);
	}
}

#if UE_EDITOR
bool LaunchCorrectEditorExecutable(const FString& EditorTargetFileName)
{
	// Don't allow relaunching the executable if we're running some unattended scripted process.
	if(FApp::IsUnattended())
	{
		return false;
	}

	// Figure out the executable that we should be running
	FString LaunchExecutableName;
	if(EditorTargetFileName.Len() == 0)
	{
		LaunchExecutableName = FPlatformProcess::GenerateApplicationPath(TEXT("UE4Editor"), FApp::GetBuildConfiguration());
	}
	else
	{
		FTargetReceipt Receipt;
		if(!FPaths::FileExists(EditorTargetFileName) || !Receipt.Read(EditorTargetFileName))
		{
			return false;
		}
		LaunchExecutableName = Receipt.Launch;
	}
	FPaths::MakeStandardFilename(LaunchExecutableName);

	// Get the current executable name. Don't allow relaunching if we're running the console app.
	FString CurrentExecutableName = FPlatformProcess::ExecutablePath();
	if(FPaths::GetBaseFilename(CurrentExecutableName).EndsWith(TEXT("-Cmd")))
	{
		return false;
	}
	FPaths::MakeStandardFilename(CurrentExecutableName);

	// Nothing to do if they're the same
	if(LaunchExecutableName == CurrentExecutableName)
	{
		return false;
	}

	// Relaunch the correct executable
	UE_LOG(LogInit, Display, TEXT("Running incorrect executable for target. Launching %s..."), *LaunchExecutableName);
	FPlatformProcess::CreateProc(*IFileManager::Get().ConvertToAbsolutePathForExternalAppForRead(*LaunchExecutableName), FCommandLine::GetOriginal(), true, false, false, nullptr, 0, nullptr, nullptr, nullptr);
	return true;
}
#endif

/* FEngineLoop static interface
 *****************************************************************************/

bool FEngineLoop::AppInit( )
{
	{
		SCOPED_BOOT_TIMING("BeginInitTextLocalization");
		BeginInitTextLocalization();
	}



	// Error history.
	FCString::Strcpy(GErrorHist, TEXT("Fatal error!" LINE_TERMINATOR LINE_TERMINATOR));

	// Platform specific pre-init.
	{
		SCOPED_BOOT_TIMING("FPlatformMisc::PlatformPreInit");
		FPlatformMisc::PlatformPreInit();
	}
#if WITH_APPLICATION_CORE
	{
		SCOPED_BOOT_TIMING("FPlatformApplicationMisc::PreInit");
		FPlatformApplicationMisc::PreInit();
	}
#endif

	// Keep track of start time.
	GSystemStartTime = FDateTime::Now().ToString();

	// Switch into executable's directory.
	FPlatformProcess::SetCurrentWorkingDirectoryToBaseDir();

	{
		SCOPED_BOOT_TIMING("IFileManager::Get().ProcessCommandLineOptions()");
		// Now finish initializing the file manager after the command line is set up
		IFileManager::Get().ProcessCommandLineOptions();
	}

	FPageAllocator::Get().LatchProtectedMode();

	if (FParse::Param(FCommandLine::Get(), TEXT("purgatorymallocproxy")))
	{
		FMemory::EnablePurgatoryTests();
	}

	if (FParse::Param(FCommandLine::Get(), TEXT("poisonmallocproxy")))
	{
		FMemory::EnablePoisonTests();
	}

#if !UE_BUILD_SHIPPING
	if (FParse::Param(FCommandLine::Get(), TEXT("BUILDMACHINE")))
	{
		GIsBuildMachine = true;
	}

	// If "-WaitForDebugger" was specified, halt startup and wait for a debugger to attach before continuing
	if( FParse::Param( FCommandLine::Get(), TEXT( "WaitForDebugger" ) ) )
	{
		while( !FPlatformMisc::IsDebuggerPresent() )
		{
			FPlatformProcess::Sleep( 0.1f );
		}
	}
#endif // !UE_BUILD_SHIPPING

#if PLATFORM_WINDOWS

	// make sure that the log directory tree exists
	IFileManager::Get().MakeDirectory( *FPaths::ProjectLogDir(), true );

	// update the mini dump filename now that we have enough info to point it to the log folder even in installed builds
	FCString::Strcpy(MiniDumpFilenameW, *IFileManager::Get().ConvertToAbsolutePathForExternalAppForWrite(*FString::Printf(TEXT("%sunreal-v%i-%s.dmp"), *FPaths::ProjectLogDir(), FEngineVersion::Current().GetChangelist(), *FDateTime::Now().ToString())));
#endif
	{
		SCOPED_BOOT_TIMING("FPlatformOutputDevices::SetupOutputDevices");
		// Init logging to disk
		FPlatformOutputDevices::SetupOutputDevices();
	}

#if WITH_EDITOR
	// Append any command line overrides when running as a preview device
	if (FPIEPreviewDeviceModule::IsRequestingPreviewDevice())
	{
		FPIEPreviewDeviceModule* PIEPreviewDeviceProfileSelectorModule = FModuleManager::LoadModulePtr<FPIEPreviewDeviceModule>("PIEPreviewDeviceProfileSelector");
		if (PIEPreviewDeviceProfileSelectorModule)
		{
			PIEPreviewDeviceProfileSelectorModule->ApplyCommandLineOverrides();
		}
	}
#endif

	{
		SCOPED_BOOT_TIMING("FConfigCacheIni::InitializeConfigSystem");
		LLM_SCOPE(ELLMTag::ConfigSystem);
		// init config system
		FConfigCacheIni::InitializeConfigSystem();
	}

	FDelayedAutoRegisterHelper::RunAndClearDelayedAutoRegisterDelegates(EDelayedRegisterRunPhase::IniSystemReady);

	// Load "asap" plugin modules
	IPluginManager&  PluginManager = IPluginManager::Get();
	IProjectManager& ProjectManager = IProjectManager::Get();
	if (!ProjectManager.LoadModulesForProject(ELoadingPhase::EarliestPossible) || !PluginManager.LoadModulesForEnabledPlugins(ELoadingPhase::EarliestPossible))
	{
		return false;
	}

	{
		SCOPED_BOOT_TIMING("FPlatformStackWalk::Init");
		// Now that configs have been initialized, setup stack walking options
		FPlatformStackWalk::Init();
	}

	CheckForPrintTimesOverride();

	// Check whether the project or any of its plugins are missing or are out of date
#if UE_EDITOR && !IS_MONOLITHIC
	if(!GIsBuildMachine && !FApp::IsUnattended() && FPaths::IsProjectFilePathSet())
	{
		// Check all the plugins are present
		if(!PluginManager.AreRequiredPluginsAvailable())
		{
			return false;
		}

		// Find the editor target
		FString EditorTargetFileName;
		FString DefaultEditorTarget;
		GConfig->GetString(TEXT("/Script/BuildSettings.BuildSettings"), TEXT("DefaultEditorTarget"), DefaultEditorTarget, GEngineIni);

		for (const FTargetInfo& Target : FDesktopPlatformModule::Get()->GetTargetsForProject(FPaths::GetProjectFilePath()))
		{
			if (Target.Type == EBuildTargetType::Editor && (DefaultEditorTarget.Len() == 0 || Target.Name == DefaultEditorTarget))
			{
				if (FPaths::IsUnderDirectory(Target.Path, FPlatformMisc::ProjectDir()))
				{
					EditorTargetFileName = FTargetReceipt::GetDefaultPath(FPlatformMisc::ProjectDir(), *Target.Name, FPlatformProcess::GetBinariesSubdirectory(), FApp::GetBuildConfiguration(), nullptr);
				}
				else if (FPaths::IsUnderDirectory(Target.Path, FPaths::EngineDir()))
				{
					EditorTargetFileName = FTargetReceipt::GetDefaultPath(*FPaths::EngineDir(), *Target.Name, FPlatformProcess::GetBinariesSubdirectory(), FApp::GetBuildConfiguration(), nullptr);
				}
				break;
			}
		}

		// If we're not running the correct executable for the current target, and the listed executable exists, run that instead
		if(LaunchCorrectEditorExecutable(EditorTargetFileName))
		{
			return false;
		}

		// Check if we need to compile
		bool bNeedCompile = false;
		GConfig->GetBool(TEXT("/Script/UnrealEd.EditorLoadingSavingSettings"), TEXT("bForceCompilationAtStartup"), bNeedCompile, GEditorPerProjectIni);
		if(FParse::Param(FCommandLine::Get(), TEXT("SKIPCOMPILE")) || FParse::Param(FCommandLine::Get(), TEXT("MULTIPROCESS")))
		{
			bNeedCompile = false;
		}
		if(!bNeedCompile)
		{
			// Check if any of the project or plugin modules are out of date, and the user wants to compile them.
			TArray<FString> IncompatibleFiles;
			ProjectManager.CheckModuleCompatibility(IncompatibleFiles);

			TArray<FString> IncompatibleEngineFiles;
			PluginManager.CheckModuleCompatibility(IncompatibleFiles, IncompatibleEngineFiles);

			if (IncompatibleFiles.Num() > 0)
			{
				// Log the modules which need to be rebuilt
				for (int Idx = 0; Idx < IncompatibleFiles.Num(); Idx++)
				{
					UE_LOG(LogInit, Warning, TEXT("Incompatible or missing module: %s"), *IncompatibleFiles[Idx]);
				}

				// Build the error message for the dialog box
				FString ModulesList = TEXT("The following modules are missing or built with a different engine version:\n\n");

				int NumModulesToDisplay = (IncompatibleFiles.Num() <= 20)? IncompatibleFiles.Num() : 15;
				for (int Idx = 0; Idx < NumModulesToDisplay; Idx++)
				{
					ModulesList += FString::Printf(TEXT("  %s\n"), *IncompatibleFiles[Idx]);
				}
				if(IncompatibleFiles.Num() > NumModulesToDisplay)
				{
					ModulesList += FString::Printf(TEXT("  (+%d others, see log for details)\n"), IncompatibleFiles.Num() - NumModulesToDisplay);
				}

				// If we're running with -stdout, assume that we're a non interactive process and about to fail
				if (FApp::IsUnattended() || FParse::Param(FCommandLine::Get(), TEXT("stdout")))
				{
					return false;
				}

				// If there are any engine modules that need building, force the user to build through the IDE
				if(IncompatibleEngineFiles.Num() > 0)
				{
					FString CompileForbidden = ModulesList + TEXT("\nEngine modules cannot be compiled at runtime. Please build through your IDE.");
					FPlatformMisc::MessageBoxExt(EAppMsgType::Ok, *CompileForbidden, TEXT("Missing Modules"));
					return false;
				}

				// Ask whether to compile before continuing
				FString CompilePrompt = ModulesList + TEXT("\nWould you like to rebuild them now?");
				if (FPlatformMisc::MessageBoxExt(EAppMsgType::YesNo, *CompilePrompt, *FString::Printf(TEXT("Missing %s Modules"), FApp::GetProjectName())) == EAppReturnType::No)
				{
					return false;
				}

				bNeedCompile = true;
			}
			else if(EditorTargetFileName.Len() > 0 && !FPaths::FileExists(EditorTargetFileName))
			{
				// Prompt to compile. The target file isn't essential, but we 
				if (FPlatformMisc::MessageBoxExt(EAppMsgType::YesNo, *FString::Printf(TEXT("The %s file does not exist. Would you like to build the editor?"), *FPaths::GetCleanFilename(EditorTargetFileName)), TEXT("Missing target file")) == EAppReturnType::Yes)
				{
					bNeedCompile = true;
				}
			}
		}

		FEmbeddedCommunication::ForceTick(16);
		
		if(bNeedCompile)
		{
			// Try to compile it
			FFeedbackContext *Context = (FFeedbackContext*)FDesktopPlatformModule::Get()->GetNativeFeedbackContext();
			Context->BeginSlowTask(FText::FromString(TEXT("Starting build...")), true, true);
			ECompilationResult::Type CompilationResult = ECompilationResult::Unknown;
			bool bCompileResult = FDesktopPlatformModule::Get()->CompileGameProject(FPaths::RootDir(), FPaths::GetProjectFilePath(), Context, &CompilationResult);
			Context->EndSlowTask();

			// Check if we're running the wrong executable now
			if(bCompileResult && LaunchCorrectEditorExecutable(EditorTargetFileName))
			{
				return false;
			}

			// Check if we needed to modify engine files
			if (!bCompileResult && CompilationResult == ECompilationResult::FailedDueToEngineChange)
			{
				FPlatformMisc::MessageBoxExt(EAppMsgType::Ok, TEXT("Engine modules are out of date, and cannot be compiled while the engine is running. Please build through your IDE."), TEXT("Missing Modules"));
				return false;
			}

			// Get a list of modules which are still incompatible
			TArray<FString> StillIncompatibleFiles;
			ProjectManager.CheckModuleCompatibility(StillIncompatibleFiles);

			TArray<FString> StillIncompatibleEngineFiles;
			PluginManager.CheckModuleCompatibility(StillIncompatibleFiles, StillIncompatibleEngineFiles);

			if(!bCompileResult || StillIncompatibleFiles.Num() > 0)
			{
				for (int Idx = 0; Idx < StillIncompatibleFiles.Num(); Idx++)
				{
					UE_LOG(LogInit, Warning, TEXT("Still incompatible or missing module: %s"), *StillIncompatibleFiles[Idx]);
				}
				if (!FApp::IsUnattended())
				{
					FPlatformMisc::MessageBoxExt(EAppMsgType::Ok, *FString::Printf(TEXT("%s could not be compiled. Try rebuilding from source manually."), FApp::GetProjectName()), TEXT("Error"));
				}
				return false;
			}
		}
	}
#endif

	// Put the command line and config info into the suppression system (before plugins start loading)
	FLogSuppressionInterface::Get().ProcessConfigAndCommandLine();

#if PLATFORM_IOS || PLATFORM_TVOS
	// Now that the config system is ready, init the audio system.
	[[IOSAppDelegate GetDelegate] InitializeAudioSession];
#endif

	
	// NOTE: This is the earliest place to init the online subsystems (via plugins)
	// Code needs GConfigFile to be valid
	// Must be after FThreadStats::StartThread();
	// Must be before Render/RHI subsystem D3DCreate() for platform services that need D3D hooks like Steam

	{
		SCOPED_BOOT_TIMING("Load pre-init plugin modules");
		// Load "pre-init" plugin modules
		if (!ProjectManager.LoadModulesForProject(ELoadingPhase::PostConfigInit) || !PluginManager.LoadModulesForEnabledPlugins(ELoadingPhase::PostConfigInit))
		{
			return false;
		}
	}

	// Register the callback that allows the text localization manager to load data for plugins
	FCoreDelegates::GatherAdditionalLocResPathsCallback.AddLambda([](TArray<FString>& OutLocResPaths)
	{
		IPluginManager::Get().GetLocalizationPathsForEnabledPlugins(OutLocResPaths);
	});

	FEmbeddedCommunication::ForceTick(17);

	PreInitHMDDevice();

	// after the above has run we now have the REQUIRED set of engine .INIs  (all of the other .INIs)
	// that are gotten from .h files' config() are not requires and are dynamically loaded when the .u files are loaded

#if !UE_BUILD_SHIPPING
	// Prompt the user for remote debugging?
	bool bPromptForRemoteDebug = false;
	GConfig->GetBool(TEXT("Engine.ErrorHandling"), TEXT("bPromptForRemoteDebugging"), bPromptForRemoteDebug, GEngineIni);
	bool bPromptForRemoteDebugOnEnsure = false;
	GConfig->GetBool(TEXT("Engine.ErrorHandling"), TEXT("bPromptForRemoteDebugOnEnsure"), bPromptForRemoteDebugOnEnsure, GEngineIni);

	if (FParse::Param(FCommandLine::Get(), TEXT("PROMPTREMOTEDEBUG")))
	{
		bPromptForRemoteDebug = true;
	}

	if (FParse::Param(FCommandLine::Get(), TEXT("PROMPTREMOTEDEBUGENSURE")))
	{
		bPromptForRemoteDebug = true;
		bPromptForRemoteDebugOnEnsure = true;
	}

	FPlatformMisc::SetShouldPromptForRemoteDebugging(bPromptForRemoteDebug);
	FPlatformMisc::SetShouldPromptForRemoteDebugOnEnsure(bPromptForRemoteDebugOnEnsure);

	// Feedback context.
	if (FParse::Param(FCommandLine::Get(), TEXT("WARNINGSASERRORS")))
	{
		GWarn->TreatWarningsAsErrors = true;
	}

	if (FParse::Param(FCommandLine::Get(), TEXT("SILENT")))
	{
		GIsSilent = true;
	}

	if (FParse::Param(FCommandLine::Get(), TEXT("RUNNINGUNATTENDEDSCRIPT")))
	{
		GIsRunningUnattendedScript = true;
	}

#endif // !UE_BUILD_SHIPPING

	// Show log if wanted.
	if (GLogConsole && FParse::Param(FCommandLine::Get(), TEXT("LOG")))
	{
		GLogConsole->Show(true);
	}

	// Print all initial startup logging
	FApp::PrintStartupLogMessages();

	// if a logging build, clear out old log files. Avoid races when multiple processes are running at once.
#if !NO_LOGGING
	if (!FParse::Param(FCommandLine::Get(), TEXT("MULTIPROCESS")))
	{
		FMaintenance::DeleteOldLogs();
	}
#endif

#if !UE_BUILD_SHIPPING
	{
		SCOPED_BOOT_TIMING("FApp::InitializeSession");
		FApp::InitializeSession();
	}
#endif

#if PLATFORM_USE_PLATFORM_FILE_MANAGED_STORAGE_WRAPPER
	// Delay initialization of FPersistentStorageManager to a point where GConfig is initialized
	FPersistentStorageManager::Get().Initialize();
#endif

	// Checks.
	check(sizeof(uint8) == 1);
	check(sizeof(int8) == 1);
	check(sizeof(uint16) == 2);
	check(sizeof(uint32) == 4);
	check(sizeof(uint64) == 8);
	check(sizeof(ANSICHAR) == 1);

#if PLATFORM_TCHAR_IS_4_BYTES
	check(sizeof(TCHAR) == 4);
#else
	check(sizeof(TCHAR) == 2);
#endif

	check(sizeof(int16) == 2);
	check(sizeof(int32) == 4);
	check(sizeof(int64) == 8);
	check(sizeof(bool) == 1);
	check(sizeof(float) == 4);
	check(sizeof(double) == 8);

	// Init list of common colors.
	GColorList.CreateColorMap();

	bool bForceSmokeTests = false;
	GConfig->GetBool(TEXT("AutomationTesting"), TEXT("bForceSmokeTests"), bForceSmokeTests, GEngineIni);
	bForceSmokeTests |= FParse::Param(FCommandLine::Get(), TEXT("bForceSmokeTests"));
	FAutomationTestFramework::Get().SetForceSmokeTests(bForceSmokeTests);

	FEmbeddedCommunication::ForceTick(18);

	// Init other systems.
	{
		SCOPED_BOOT_TIMING("FCoreDelegates::OnInit.Broadcast");
		FCoreDelegates::OnInit.Broadcast();
	}

	FEmbeddedCommunication::ForceTick(19);

	return true;
}


void FEngineLoop::AppPreExit( )
{
	UE_LOG(LogExit, Log, TEXT("Preparing to exit.") );

	FCoreDelegates::OnPreExit.Broadcast();

	MALLOC_PROFILER( GMalloc->Exec(nullptr, TEXT("MPROF STOP"), *GLog);	);

#if WITH_ENGINE
	if (FString(FCommandLine::Get()).Contains(TEXT("CreatePak")) && GetDerivedDataCache())
	{
		// if we are creating a Pak, we need to make sure everything is done and written before we exit
		UE_LOG(LogInit, Display, TEXT("Closing DDC Pak File."));
		GetDerivedDataCacheRef().WaitForQuiescence(true);
	}
#endif

#if WITH_EDITOR
	FRemoteConfig::Flush();
#endif

	FCoreDelegates::OnExit.Broadcast();

#if WITH_EDITOR
	if (GLargeThreadPool != nullptr)
	{
		GLargeThreadPool->Destroy();
	}
#endif // WITH_EDITOR

	// Clean up the thread pool
	if (GThreadPool != nullptr)
	{
		GThreadPool->Destroy();
	}

	if (GBackgroundPriorityThreadPool != nullptr)
	{
		GBackgroundPriorityThreadPool->Destroy();
	}

	if (GIOThreadPool != nullptr)
	{
		GIOThreadPool->Destroy();
	}

#if WITH_ENGINE
	if ( GShaderCompilingManager )
	{
		GShaderCompilingManager->Shutdown();

		delete GShaderCompilingManager;
		GShaderCompilingManager = nullptr;
	}
	if(GShaderCompilerStats)
	{
		delete GShaderCompilerStats;
		GShaderCompilerStats = nullptr;
	}
#endif

#if !(IS_PROGRAM || WITH_EDITOR)
	FIoDispatcher::Shutdown();
#endif
}


void FEngineLoop::AppExit( )
{
#if !WITH_ENGINE
	// when compiled WITH_ENGINE, this will happen in FEngineLoop::Exit()
	FTaskGraphInterface::Shutdown();
#endif // WITH_ENGINE

	UE_LOG(LogExit, Log, TEXT("Exiting."));

#if WITH_APPLICATION_CORE
	FPlatformApplicationMisc::TearDown();
#endif
	FPlatformMisc::PlatformTearDown();

	if (GConfig)
	{
		GConfig->Exit();
		delete GConfig;
		GConfig = nullptr;
	}

	if( GLog )
	{
		GLog->TearDown();
	}

	FInternationalization::TearDown();
}

void FEngineLoop::PostInitRHI()
{
#if WITH_ENGINE
	TArray<uint32> PixelFormatByteWidth;
	PixelFormatByteWidth.AddUninitialized(PF_MAX);
	for (int i = 0; i < PF_MAX; i++)
	{
		PixelFormatByteWidth[i] = GPixelFormats[i].BlockBytes;
	}
	RHIPostInit(PixelFormatByteWidth);

#if (!UE_BUILD_SHIPPING)
	if (FParse::Param(FCommandLine::Get(), TEXT("rhiunittest")))
	{
		extern ENGINE_API void RunRHIUnitTest();
		RunRHIUnitTest();
	}
#endif //(!UE_BUILD_SHIPPING)

#endif
}

void FEngineLoop::PreInitHMDDevice()
{
#if WITH_ENGINE && !UE_SERVER
	if (!FParse::Param(FCommandLine::Get(), TEXT("nohmd")) && !FParse::Param(FCommandLine::Get(), TEXT("emulatestereo")))
	{
		// Get a list of modules that implement this feature
		FName Type = IHeadMountedDisplayModule::GetModularFeatureName();
		IModularFeatures& ModularFeatures = IModularFeatures::Get();
		TArray<IHeadMountedDisplayModule*> HMDModules = ModularFeatures.GetModularFeatureImplementations<IHeadMountedDisplayModule>(Type);

		// Check whether the user passed in an explicit HMD module on the command line
		FString ExplicitHMDName;
		bool bUseExplicitHMDName = FParse::Value(FCommandLine::Get(), TEXT("hmd="), ExplicitHMDName);

		// Iterate over modules, checking ExplicitHMDName and calling PreInit
		for (auto HMDModuleIt = HMDModules.CreateIterator(); HMDModuleIt; ++HMDModuleIt)
		{
			IHeadMountedDisplayModule* HMDModule = *HMDModuleIt;


			bool bUnregisterHMDModule = false;
			if (bUseExplicitHMDName)
			{
				TArray<FString> HMDAliases;
				HMDModule->GetModuleAliases(HMDAliases);
				HMDAliases.Add(HMDModule->GetModuleKeyName());

				bUnregisterHMDModule = true;
				for (const FString& HMDModuleName : HMDAliases)
				{
					if (ExplicitHMDName.Equals(HMDModuleName, ESearchCase::IgnoreCase))
					{
						bUnregisterHMDModule = !HMDModule->PreInit();
						break;
					}
				}
			}
			else
			{
				bUnregisterHMDModule = !HMDModule->PreInit();
			}

			if (bUnregisterHMDModule)
			{
				// Unregister modules which don't match ExplicitHMDName, or which fail PreInit
				ModularFeatures.UnregisterModularFeature(Type, HMDModule);
			}
		}
		// Note we do not disable or warn here if no HMD modules matched ExplicitHMDName, as not all HMD plugins have been loaded yet.
	}
#endif // #if WITH_ENGINE && !UE_SERVER
}

void FPreInitContext::Cleanup()
{
#if WITH_ENGINE && !UE_SERVER
	SlateRenderer = nullptr;
#endif // WITH_ENGINE && !UE_SERVER
	CommandletCommandLine = nullptr;

	delete[] CommandLineCopy;
	CommandLineCopy = nullptr;

	delete SlowTaskPtr;
	SlowTaskPtr = nullptr;
}

#undef LOCTEXT_NAMESPACE<|MERGE_RESOLUTION|>--- conflicted
+++ resolved
@@ -30,16 +30,8 @@
 #include "HAL/ExceptionHandling.h"
 #include "HAL/IPlatformFileManagedStorageWrapper.h"
 #include "Stats/StatsMallocProfilerProxy.h"
-<<<<<<< HEAD
-#include "Trace/Trace.h"
-#include "ProfilingDebugging/MiscTrace.h"
-#include "ProfilingDebugging/PlatformFileTrace.h"
-#include "ProfilingDebugging/TraceAuxiliary.h"
-#include "ProfilingDebugging/CountersTrace.h"
-=======
 #include "Trace/Trace.inl"
 #include "ProfilingDebugging/TraceAuxiliary.h"
->>>>>>> 3ecbc206
 #if WITH_ENGINE
 #include "HAL/PlatformSplash.h"
 #endif
@@ -454,7 +446,7 @@
 	FRealtimeGPUProfiler::SafeRelease();
 #endif
 
-	// Stop the RHI Thread (using GRHIThread_InternalUseOnly is unreliable since RT may be stopped)
+	// Stop the RHI Thread (using IsRHIThreadRunning() is unreliable since RT may be stopped)
 	if (FTaskGraphInterface::IsRunning() && FTaskGraphInterface::Get().IsThreadProcessingTasks(ENamedThreads::RHIThread))
 	{
 		DECLARE_CYCLE_STAT(TEXT("Wait For RHIThread Finish"), STAT_WaitForRHIThreadFinish, STATGROUP_TaskGraphTasks);
@@ -1413,10 +1405,6 @@
 int32 FEngineLoop::PreInitPreStartupScreen(const TCHAR* CmdLine)
 {
 	FDelayedAutoRegisterHelper::RunAndClearDelayedAutoRegisterDelegates(EDelayedRegisterRunPhase::StartOfEnginePreInit);
-<<<<<<< HEAD
-
-=======
->>>>>>> 3ecbc206
 	SCOPED_BOOT_TIMING("FEngineLoop::PreInitPreStartupScreen");
 
 	// The GLog singleton is lazy initialised and by default will assume that
@@ -1450,24 +1438,6 @@
 
 	FMemory::SetupTLSCachesOnCurrentThread();
 
-<<<<<<< HEAD
-	// disable/enable LLM based on commandline
-	{
-		SCOPED_BOOT_TIMING("LLM Init");
-		LLM(FLowLevelMemTracker::Get().ProcessCommandLine(CmdLine));
-#if MEMPRO_ENABLED
-		FMemProProfiler::Init(CmdLine);
-#endif
-	}
-	LLM_SCOPE(ELLMTag::EnginePreInitMemory);
-
-	{
-		SCOPED_BOOT_TIMING("InitTaggedStorage");
-		FPlatformMisc::InitTaggedStorage(1024);
-	}
-
-=======
->>>>>>> 3ecbc206
 	if (FParse::Param(CmdLine, TEXT("UTF8Output")))
 	{
 		FPlatformMisc::SetUTF8Output();
@@ -1484,16 +1454,6 @@
 		return -1;
 	}
 
-<<<<<<< HEAD
-#if UE_TRACE_ENABLED
-	{
-		FTraceAuxiliary::Initialize(CmdLine);
-
-		TRACE_REGISTER_GAME_THREAD(FPlatformTLS::GetCurrentThreadId());
-		TRACE_CPUPROFILER_INIT(CmdLine);
-		TRACE_PLATFORMFILE_INIT(CmdLine);
-		TRACE_COUNTERS_INIT(CmdLine);
-=======
 	// Avoiding potential exploits by not exposing command line overrides in the shipping games.
 #if !UE_BUILD_SHIPPING && WITH_EDITORONLY_DATA
 	// Retrieve additional command line arguments from environment variable.
@@ -1524,9 +1484,7 @@
 	{
 		SCOPED_BOOT_TIMING("InitTaggedStorage");
 		FPlatformMisc::InitTaggedStorage(1024);
->>>>>>> 3ecbc206
-	}
-#endif
+	}
 
 #if WITH_ENGINE
 	FCoreUObjectDelegates::PostGarbageCollectConditionalBeginDestroy.AddStatic(DeferredPhysResourceCleanup);
@@ -2170,11 +2128,7 @@
 
 			// The default priority is above normal on Windows, which WILL make the system unresponsive when the thread-pool is heavily used.
 			// Also need to be lower than the game-thread to avoid impacting the frame rate with too much preemption. 
-<<<<<<< HEAD
-			verify(GLargeThreadPool->Create(NumThreadsInLargeThreadPool, StackSize * 1024, TPri_SlightlyBelowNormal));
-=======
 			verify(GLargeThreadPool->Create(NumThreadsInLargeThreadPool, StackSize * 1024, TPri_SlightlyBelowNormal, TEXT("LargeThreadPool")));
->>>>>>> 3ecbc206
 		}
 #endif
 	}
@@ -2203,7 +2157,9 @@
 #endif
 
 #if WITH_ENGINE && TRACING_PROFILER
+PRAGMA_DISABLE_DEPRECATION_WARNINGS
 	FTracingProfiler::Get()->Init();
+PRAGMA_ENABLE_DEPRECATION_WARNINGS
 #endif
 
 	// Start the application
@@ -2805,12 +2761,7 @@
 
 int32 FEngineLoop::PreInitPostStartupScreen(const TCHAR* CmdLine)
 {
-	//Long duration timing scopes have negative performance consequences on UnrealInsights, so taking special steps to avoid
-	//having the PreInitPostStartupScreen scope from encompassing commandlet execution, which may be long duration.
-#if CPUPROFILERTRACE_ENABLED
-	TOptional<FCpuProfilerTrace::FDynamicEventScope> PreInitPostStartupScreenTraceScope(InPlace, "FEngineLoop::PreInitPostStartupScreen", CpuChannel);
-#endif
-	FScopedBootTiming ANONYMOUS_VARIABLE(BootTiming_)("FEngineLoop::PreInitPostStartupScreen");
+	SCOPED_BOOT_TIMING("FEngineLoop::PreInitPostStartupScreen");
 
 	if (IsEngineExitRequested())
 	{
@@ -3407,13 +3358,7 @@
 			CycleCount_AfterStats.StopAndResetStatId();
 #endif // STATS
 			FStats::TickCommandletStats();
-#if CPUPROFILERTRACE_ENABLED
-			PreInitPostStartupScreenTraceScope.Reset(); // Exclude the commandlet main function from this scope's duration
 			int32 ErrorLevel = Commandlet->Main( CommandletCommandLine );
-			PreInitPostStartupScreenTraceScope.Emplace("FEngineLoop::PreInitPostStartupScreen", CpuChannel);
-#else
-			int32 ErrorLevel = Commandlet->Main( CommandletCommandLine );
-#endif
 			FStats::TickCommandletStats();
 
 			RequestEngineExit(FString::Printf(TEXT("Commandlet %s finished execution (result %d)"), *Commandlet->GetName(), ErrorLevel));
@@ -4050,7 +3995,7 @@
 		GetMoviePlayer()->WaitForMovieToFinish();
     }
 
-	FTraceAuxiliary::ParseCommandLine(FCommandLine::Get());
+	FTraceAuxiliary::EnableChannels();
 
 #if !UE_SERVER
 	// initialize media framework
@@ -4523,6 +4468,7 @@
 
 #endif
 
+static uint32 TraceFrameEventThreadId = (uint32) -1;
 
 static inline void BeginFrameRenderThread(FRHICommandListImmediate& RHICmdList, uint64 CurrentFrameCounter)
 {
@@ -4540,25 +4486,25 @@
 	}
 #endif
 
+#if CPUPROFILERTRACE_ENABLED
+	TraceFrameEventThreadId = (uint32) -1;
+	if (UE_TRACE_CHANNELEXPR_IS_ENABLED(CpuChannel))
+	{
+		TraceFrameEventThreadId = FPlatformTLS::GetCurrentThreadId();
+		FCpuProfilerTrace::OutputBeginDynamicEvent(TEXT("Frame"));
+	}
+#endif //CPUPROFILERTRACE_ENABLED
+
+	FString FrameString = FString::Printf(TEXT("Frame %d"), CurrentFrameCounter);
 #if ENABLE_NAMED_EVENTS
-	TCHAR IndexedFrameString[32] = { 0 };
-	const TCHAR* FrameString = nullptr;
-	if (UE_TRACE_CHANNELEXPR_IS_ENABLED(CpuChannel))
-	{
-		FrameString = TEXT("Frame");
-	}
-	else
-	{
 #if PLATFORM_LIMIT_PROFILER_UNIQUE_NAMED_EVENTS
-		FrameString = TEXT("Frame");
+	FPlatformMisc::BeginNamedEvent(FColor::Yellow, TEXT("Frame"));
 #else
-		FCString::Snprintf(IndexedFrameString, 32, TEXT("Frame %d"), CurrentFrameCounter);
-		FrameString = IndexedFrameString;
-#endif
-	}
-	FPlatformMisc::BeginNamedEvent(FColor::Yellow, FrameString);
+	FPlatformMisc::BeginNamedEvent(FColor::Yellow, *FrameString);
+#endif
 #endif // ENABLE_NAMED_EVENTS
-	RHICmdList.PushEvent(FrameString, FColor::Green);
+
+	RHICmdList.PushEvent(*FrameString, FColor::Green);
 #endif // !UE_BUILD_SHIPPING
 
 	GPU_STATS_BEGINFRAME(RHICmdList);
@@ -4588,6 +4534,12 @@
 #if ENABLE_NAMED_EVENTS
 	FPlatformMisc::EndNamedEvent();
 #endif
+#if CPUPROFILERTRACE_ENABLED
+	if (TraceFrameEventThreadId == FPlatformTLS::GetCurrentThreadId())
+	{
+		FCpuProfilerTrace::OutputEndEvent();
+	}
+#endif // CPUPROFILERTRACE_ENABLED
 #endif // !UE_BUILD_SHIPPING 
 	TRACE_END_FRAME(TraceFrameType_Rendering);
 }
@@ -5257,6 +5209,14 @@
 }
 
 #if UE_EDITOR
+//Standardize paths when deciding  if running the proper editor exe. 
+void CleanUpPath(FString& InPath)
+{
+	//Converts to full path will also replace '\' with '/' and will collapse relative directories (C:\foo\..\bar to C:\bar)
+	InPath = FPaths::ConvertRelativePathToFull(InPath);
+	FPaths::RemoveDuplicateSlashes(InPath);
+}
+
 bool LaunchCorrectEditorExecutable(const FString& EditorTargetFileName)
 {
 	// Don't allow relaunching the executable if we're running some unattended scripted process.
@@ -5280,7 +5240,7 @@
 		}
 		LaunchExecutableName = Receipt.Launch;
 	}
-	FPaths::MakeStandardFilename(LaunchExecutableName);
+	CleanUpPath(LaunchExecutableName);
 
 	// Get the current executable name. Don't allow relaunching if we're running the console app.
 	FString CurrentExecutableName = FPlatformProcess::ExecutablePath();
@@ -5288,16 +5248,16 @@
 	{
 		return false;
 	}
-	FPaths::MakeStandardFilename(CurrentExecutableName);
+	CleanUpPath(CurrentExecutableName);
 
 	// Nothing to do if they're the same
-	if(LaunchExecutableName == CurrentExecutableName)
+	if(FPaths::IsSamePath(LaunchExecutableName, CurrentExecutableName))
 	{
 		return false;
 	}
 
 	// Relaunch the correct executable
-	UE_LOG(LogInit, Display, TEXT("Running incorrect executable for target. Launching %s..."), *LaunchExecutableName);
+	UE_LOG(LogInit, Display, TEXT("Running incorrect executable for target (%s). Launching %s instead..."), *CurrentExecutableName, *LaunchExecutableName);
 	FPlatformProcess::CreateProc(*IFileManager::Get().ConvertToAbsolutePathForExternalAppForRead(*LaunchExecutableName), FCommandLine::GetOriginal(), true, false, false, nullptr, 0, nullptr, nullptr, nullptr);
 	return true;
 }
