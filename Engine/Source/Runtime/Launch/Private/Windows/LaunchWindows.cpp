// Copyright Epic Games, Inc. All Rights Reserved.
	
#include "CoreMinimal.h"

#include "Misc/App.h"
#include "Misc/OutputDeviceError.h"
#include "LaunchEngineLoop.h"
#include "HAL/ExceptionHandling.h"
#include "HAL/PlatformMallocCrash.h"
#include "Windows/WindowsHWrapper.h"
#include <shellapi.h>

#if UE_BUILD_DEBUG
#include <crtdbg.h>
#endif

#if USING_ADDRESS_SANITISER

#include <sanitizer/asan_interface.h>

DEFINE_LOG_CATEGORY_STATIC(LogASan, Log, All);

static void ASanErrorCallback(const char* ErrorStr)
{
	UE_LOG(LogASan, Fatal, TEXT("ASan Error: %s"), ANSI_TO_TCHAR(ErrorStr));
}

#endif

DEFINE_LOG_CATEGORY_STATIC(LogLaunchWindows, Log, All);

extern int32 GuardedMain( const TCHAR* CmdLine );
extern void LaunchStaticShutdownAfterError();

// http://developer.download.nvidia.com/devzone/devcenter/gamegraphics/files/OptimusRenderingPolicies.pdf
// The following line is to favor the high performance NVIDIA GPU if there are multiple GPUs
// Has to be .exe module to be correctly detected.
extern "C" { _declspec(dllexport) uint32 NvOptimusEnablement = 0x00000001; }

// And the AMD equivalent
// Also has to be .exe module to be correctly detected.
extern "C" { _declspec(dllexport) uint32 AmdPowerXpressRequestHighPerformance = 0x00000001; }

// Opt in to new D3D12 redist and tell the loader where to search for D3D12Core.dll.
// The D3D loader looks for these symbol exports in the .exe module.
// We only support this on x64 Windows Desktop platforms. Other platforms or non-redist-aware 
// versions of Windows will transparently load default OS-provided D3D12 library.
#define USE_D3D12_REDIST (PLATFORM_DESKTOP && PLATFORM_CPU_X86_FAMILY && PLATFORM_64BITS && 1)
#if USE_D3D12_REDIST
<<<<<<< HEAD
extern "C" { _declspec(dllexport) extern const UINT D3D12SDKVersion = 608; }
=======
extern "C" { _declspec(dllexport) extern const UINT D3D12SDKVersion = 610; }
>>>>>>> 4af6daef
extern "C" { _declspec(dllexport) extern const char* D3D12SDKPath = ".\\D3D12\\"; }
#endif // USE_D3D12_REDIST

/** Whether we should pause before exiting. used by UCC */
bool		GShouldPauseBeforeExit;

/**
 * Handler for CRT parameter validation. Triggers error
 *
 * @param Expression - the expression that failed crt validation
 * @param Function - function which failed crt validation
 * @param File - file where failure occured
 * @param Line - line number of failure
 * @param Reserved - not used
 */
void InvalidParameterHandler(const TCHAR* Expression,
							 const TCHAR* Function, 
							 const TCHAR* File, 
							 uint32 Line, 
							 uintptr_t Reserved)
{
	UE_LOG(LogLaunchWindows, Fatal,TEXT("SECURE CRT: Invalid parameter detected.\nExpression: %s Function: %s. File: %s Line: %d\n"), 
		Expression ? Expression : TEXT("Unknown"), 
		Function ? Function : TEXT("Unknown"), 
		File ? File : TEXT("Unknown"), 
		Line );
}

/**
 * Setup the common debug settings 
 */
void SetupWindowsEnvironment( void )
{
	// all crt validation should trigger the callback
	_set_invalid_parameter_handler(InvalidParameterHandler);

#if UE_BUILD_DEBUG
	// Disable the message box for assertions and just write to debugout instead
	_CrtSetReportMode( _CRT_ASSERT, _CRTDBG_MODE_DEBUG );
	// don't fill buffers with 0xfd as we make assumptions for FNames st we only use a fraction of the entire buffer
	_CrtSetDebugFillThreshold( 0 );
#endif
}
/**
 * The inner exception handler catches crashes/asserts in native C++ code and is the only way to get the correct callstack
 * when running a 64-bit executable. However, XAudio2 doesn't always like this and it may result in no sound.
 */
#ifdef _WIN64
	bool GEnableInnerException = true;
#else
	bool GEnableInnerException = false;
#endif

/**
 * The inner exception handler catches crashes/asserts in native C++ code and is the only way to get the correct callstack
 * when running a 64-bit executable. However, XAudio2 doesn't like this and it may result in no sound.
 */
LAUNCH_API int32 GuardedMainWrapper( const TCHAR* CmdLine )
{
	int32 ErrorLevel = 0;
	if ( GEnableInnerException )
	{
#if !PLATFORM_SEH_EXCEPTIONS_DISABLED
	 	__try
#endif
		{
			// Run the guarded code.
			ErrorLevel = GuardedMain( CmdLine );
		}
#if !PLATFORM_SEH_EXCEPTIONS_DISABLED
		__except( FPlatformMisc::GetCrashHandlingType() == ECrashHandlingType::Default ? (ReportCrash( GetExceptionInformation()), EXCEPTION_CONTINUE_SEARCH) : EXCEPTION_CONTINUE_SEARCH )
		{
			// Deliberately do nothing but avoid warning C6322: Empty _except block.
			(void)0;
		}
#endif
	}
	else
	{
		// Run the guarded code.
		ErrorLevel = GuardedMain( CmdLine );
	}
	return ErrorLevel;
}

/**
 * The command-line invocation string, processed using the standard Windows CommandLineToArgvW implementation.
 * This need to be a static global to avoid object unwinding errors in WinMain when SEH is enabled.
 */
static FString GSavedCommandLine;

bool ProcessCommandLine()
{
	int argc = 0;
	LPWSTR* argv = ::CommandLineToArgvW(::GetCommandLineW(), &argc);
	if (argv != nullptr)
	{
		// Reconstruct our command line string in a format suitable for consumption by the FParse class
		GSavedCommandLine = "";
		for (int32 Option = 1; Option < argc; Option++)
		{
			GSavedCommandLine += TEXT(" ");
			
			// Inject quotes in the correct position to preserve arguments containing whitespace
			FString Temp = argv[Option];
			if (Temp.Contains(TEXT(" ")))
			{
				int32 Quote = 0;
				if(Temp.StartsWith(TEXT("-")))
				{
					int32 Separator;
					if (Temp.FindChar('=', Separator))
					{
						Quote = Separator + 1;
					}
				}
				Temp = Temp.Left(Quote) + TEXT("\"") + Temp.Mid(Quote) + TEXT("\"");
			}
			GSavedCommandLine += Temp;
		}
		
		// Free memory allocated for CommandLineToArgvW() arguments
		::LocalFree(argv);
		return true;
	}
	
	return false;
}

LAUNCH_API int32 LaunchWindowsStartup( HINSTANCE hInInstance, HINSTANCE hPrevInstance, char*, int32 nCmdShow, const TCHAR* CmdLine )
{
	TRACE_BOOKMARK(TEXT("WinMain.Enter"));
#if USING_ADDRESS_SANITISER
	__asan_set_error_report_callback(ASanErrorCallback);
#endif

	// Setup common Windows settings
	SetupWindowsEnvironment();

	int32 ErrorLevel			= 0;
	hInstance				= hInInstance;

	if (!CmdLine)
	{
		CmdLine = ::GetCommandLineW();

		// Attempt to process the command-line arguments using the standard Windows implementation
		// (This ensures behavior parity with other platforms where argc and argv are used.)
		if ( ProcessCommandLine() )
		{
			CmdLine = *GSavedCommandLine;
		}
	}

	// If we're running in unattended mode, make sure we never display error dialogs if we crash.
	if ( FParse::Param( CmdLine, TEXT("unattended") ) )
	{
		SetErrorMode(SEM_FAILCRITICALERRORS | SEM_NOGPFAULTERRORBOX | SEM_NOOPENFILEERRORBOX);
	}

	if ( FParse::Param( CmdLine,TEXT("crashreports") ) )
	{
		GAlwaysReportCrash = true;
	}

	bool bNoExceptionHandler = FParse::Param(CmdLine,TEXT("noexceptionhandler"));
	(void)bNoExceptionHandler;

	bool bIgnoreDebugger = FParse::Param(CmdLine, TEXT("IgnoreDebugger"));
	(void)bIgnoreDebugger;

	bool bIsDebuggerPresent = FPlatformMisc::IsDebuggerPresent() && !bIgnoreDebugger;
	(void)bIsDebuggerPresent;

	// Using the -noinnerexception parameter will disable the exception handler within native C++, which is call from managed code,
	// which is called from this function.
	// The default case is to have three wrapped exception handlers 
	// Native: WinMain() -> Native: GuardedMainWrapper().
	// The inner exception handler in GuardedMainWrapper() catches crashes/asserts in native C++ code and is the only way to get the
	// correct callstack when running a 64-bit executable. However, XAudio2 sometimes (?) don't like this and it may result in no sound.
#ifdef _WIN64
	if ( FParse::Param(CmdLine,TEXT("noinnerexception")) || FApp::IsBenchmarking() || bNoExceptionHandler)
	{
		GEnableInnerException = false;
	}
#endif	

	// When we're running embedded, assume that the outer application is going to be handling crash reporting
#if UE_BUILD_DEBUG
	if (GUELibraryOverrideSettings.bIsEmbedded || !GAlwaysReportCrash)
#else
	if (GUELibraryOverrideSettings.bIsEmbedded || bNoExceptionHandler || (bIsDebuggerPresent && !GAlwaysReportCrash))
#endif
	{
		// Don't use exception handling when a debugger is attached to exactly trap the crash. This does NOT check
		// whether we are the first instance or not!
		ErrorLevel = GuardedMain( CmdLine );
	}
	else
	{
		// Use structured exception handling to trap any crashes, walk the the stack and display a crash dialog box.
#if !PLATFORM_SEH_EXCEPTIONS_DISABLED
		__try
#endif
 		{
			GIsGuarded = 1;
			// Run the guarded code.
			ErrorLevel = GuardedMainWrapper( CmdLine );
			GIsGuarded = 0;
		}
#if !PLATFORM_SEH_EXCEPTIONS_DISABLED
		__except( FPlatformMisc::GetCrashHandlingType() == ECrashHandlingType::Default
				? ( GEnableInnerException ? EXCEPTION_EXECUTE_HANDLER : ReportCrash(GetExceptionInformation()) )
				: EXCEPTION_CONTINUE_SEARCH )	
		{
			// Crashed.
			ErrorLevel = 1;
			if(GError)
			{
				GError->HandleError();
			}
			LaunchStaticShutdownAfterError();
			FPlatformMallocCrash::Get().PrintPoolsUsage();
			FPlatformMisc::RequestExit( true, TEXT("LaunchWindowsStartup.ExceptionHandler"));
		}
#endif
	}

	TRACE_BOOKMARK(TEXT("WinMain.Exit"));

	return ErrorLevel;
}

LAUNCH_API void LaunchWindowsShutdown()
{
	// Final shut down.
	FEngineLoop::AppExit();

	// pause if we should
	if (GShouldPauseBeforeExit)
	{
		Sleep(INFINITE);
	}
}

int32 WINAPI WinMain(_In_ HINSTANCE hInInstance, _In_opt_ HINSTANCE hPrevInstance, _In_ char* pCmdLine, _In_ int32 nCmdShow)
{
	int32 Result = LaunchWindowsStartup(hInInstance, hPrevInstance, pCmdLine, nCmdShow, nullptr);
	LaunchWindowsShutdown();
	return Result;
}
<|MERGE_RESOLUTION|>--- conflicted
+++ resolved
@@ -47,11 +47,7 @@
 // versions of Windows will transparently load default OS-provided D3D12 library.
 #define USE_D3D12_REDIST (PLATFORM_DESKTOP && PLATFORM_CPU_X86_FAMILY && PLATFORM_64BITS && 1)
 #if USE_D3D12_REDIST
-<<<<<<< HEAD
-extern "C" { _declspec(dllexport) extern const UINT D3D12SDKVersion = 608; }
-=======
 extern "C" { _declspec(dllexport) extern const UINT D3D12SDKVersion = 610; }
->>>>>>> 4af6daef
 extern "C" { _declspec(dllexport) extern const char* D3D12SDKPath = ".\\D3D12\\"; }
 #endif // USE_D3D12_REDIST
 
