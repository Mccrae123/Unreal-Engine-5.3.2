--- conflicted
+++ resolved
@@ -37,11 +37,7 @@
 #define USE_D3D12_REDIST (PLATFORM_DESKTOP && PLATFORM_CPU_X86_FAMILY && PLATFORM_64BITS && 1)
 #if USE_D3D12_REDIST
 extern "C" { _declspec(dllexport) extern const UINT D3D12SDKVersion = 602; }
-<<<<<<< HEAD
-extern "C" { _declspec(dllexport) extern const char* D3D12SDKPath = u8".\\D3D12\\"; }
-=======
 extern "C" { _declspec(dllexport) extern const char* D3D12SDKPath = ".\\D3D12\\"; }
->>>>>>> d731a049
 #endif // USE_D3D12_REDIST
 
 /** Whether we should pause before exiting. used by UCC */
