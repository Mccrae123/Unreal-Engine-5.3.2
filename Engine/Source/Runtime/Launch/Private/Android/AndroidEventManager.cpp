--- conflicted
+++ resolved
@@ -14,8 +14,7 @@
 DEFINE_LOG_CATEGORY(LogAndroidEvents);
 
 FAppEventManager* FAppEventManager::sInstance = NULL;
-// whether EventManager started doing ticks
-static volatile bool bStartedTicking = false;
+
 
 FAppEventManager* FAppEventManager::GetInstance()
 {
@@ -30,8 +29,6 @@
 
 void FAppEventManager::Tick()
 {
-	bStartedTicking = true;
-	
 	static const bool bIsDaydreamApp = FAndroidMisc::IsDaydreamApplication();
 	bool bWindowCreatedThisTick = false;
 	
@@ -295,14 +292,25 @@
 		return;
 	}
 
+	int rc = pthread_mutex_lock(&MainMutex);
+	check(rc == 0);
+	bool AlreadyInited = FirstInitialized;
+	rc = pthread_mutex_unlock(&MainMutex);
+	check(rc == 0);
+
 	// Make sure window will not be deleted until event is processed
 	// Window could be deleted by OS while event queue stuck at game start-up phase
 	FAndroidWindow::AcquireWindowRef((ANativeWindow*)InWindow);
 
-	if (!bStartedTicking)
+	if (AlreadyInited)
+	{
+		EnqueueAppEvent(APP_EVENT_STATE_WINDOW_CREATED, InWindow);
+	}
+	else
 	{
 		//This cannot wait until first tick. 
-		int rc = pthread_mutex_lock(&MainMutex);
+
+		rc = pthread_mutex_lock(&MainMutex);
 		check(rc == 0);
 
 		check(FAndroidWindow::GetHardwareWindow() == NULL);
@@ -311,9 +319,9 @@
 
 		rc = pthread_mutex_unlock(&MainMutex);
 		check(rc == 0);
-	}
-	
-	EnqueueAppEvent(APP_EVENT_STATE_WINDOW_CREATED, InWindow);
+
+		EnqueueAppEvent(APP_EVENT_STATE_WINDOW_CREATED, InWindow);
+	}
 }
 
 void FAppEventManager::HandleWindowClosed()
@@ -334,39 +342,8 @@
 
 		rc = pthread_mutex_unlock(&MainMutex);
 		check(rc == 0);
-
-<<<<<<< HEAD
-		EnqueueAppEvent(APP_EVENT_STATE_WINDOW_DESTROYED, NULL);
-		return;
-	}
-	
-	if (!bStartedTicking)
-	{
-		// If engine is not ticking yet, and window is being destroyed
-		// 1. Immediately release current window
-		// 2. Unwind to queue to APP_EVENT_STATE_WINDOW_CREATED event
-		int rc = pthread_mutex_lock(&MainMutex);
-		check(rc == 0);
-		FAndroidWindow::SetHardwareWindow(nullptr);
-		while (!Queue.IsEmpty())
-		{
-			FAppEventData Event = DequeueAppEvent();
-			if (Event.State == APP_EVENT_STATE_WINDOW_CREATED)
-			{
-				ANativeWindow* DestroyedWindow = (ANativeWindow*)Event.Data;
-				FAndroidWindow::ReleaseWindowRef(DestroyedWindow);
-				break;
-			}
-		}
-				
-		rc = pthread_mutex_unlock(&MainMutex);
-		check(rc == 0);
-	}
-	else
-	{
-		EnqueueAppEvent(APP_EVENT_STATE_WINDOW_DESTROYED, NULL);
-	}
-=======
+	}
+
 	// a "destroy window" event appears on the game preInit routine
 	//     before creating a valid Android window
 	// - override the "create window" data
@@ -377,7 +354,6 @@
 		bDestroyWindowPending = true;
 	}
 	EnqueueAppEvent(APP_EVENT_STATE_WINDOW_DESTROYED, NULL);
->>>>>>> e3a25b20
 }
 
 
