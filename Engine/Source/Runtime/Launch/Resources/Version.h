--- conflicted
+++ resolved
@@ -56,13 +56,8 @@
 // newer than a 5.11.* version, regardless of the changelist that it was built with)
 // When updating these, also update the static_assert below
 #define ENGINE_MAJOR_VERSION	5
-<<<<<<< HEAD
-#define ENGINE_MINOR_VERSION	1
-#define ENGINE_PATCH_VERSION	1
-=======
 #define ENGINE_MINOR_VERSION	2
 #define ENGINE_PATCH_VERSION	0
->>>>>>> 74d0b334
 
 // If this static_assert fires then Version.h has been updated without updating this code.
 // This line exists to cause conflicts when merging Version.h between streams so if one stream updates
