// Copyright 1998-2017 Epic Games, Inc. All Rights Reserved.

#pragma once

//=============================================================================================================================================================
// This file defines constants used for versioning packages, modules, and various subsystems in UE4. In general, it should not be necessary to include this
// file and access these values directly - they are all wrapped behind the higher-level abstractions in FEngineVersion and the FApp class.
//
// The following concepts are used for versioning in UE4:
//
//  -  The *engine version* defines the explicit major/minor/patch version of the engine, plus the changelist and branch name that it was built from. The 
//     changelist is assumed to be a monotonically increasing number in the current branch, and is used both as a unique identifier and to infer that one engine
//     was later than another. Tagged property serialization in UE4 is tolerant to properties being added or removed, so we always want to prevent an older 
//     build of the engine loading assets created with a newer build, discarding properties which have recently been added, and silently losing data
//     when the asset is saved out. The changelist allows ordering versions in such cases. The engine version is encapsulated by the FEngineVersion class, of 
//     which there are two commonly referenced instances:
//
//         FEngineVersion::Current()        normally uses ENGINE_CURRENT_CL_VERSION for the changelist component, and indicates the code the engine was built 
//                                          from. This is typically only used for diagnostic and display purposes.
//
//         FEngineVersion::CompatibleWith() normally uses ENGINE_COMPATIBLE_CL_VERSION for the changelist component and '0' for the patch component, and 
//                                          indicates the baseline version of the engine that this build maintains strict binary compatibility with. 
//                                          By default, this compatibility extends to assets, executable modules, and any network data transmitted between 
//                                          two builds, and is used when creating patches and hotfixes that can be used interchangably with another build.
//                                          This should be used for versioning in the majority of cases in the engine.
//
//     Both the ENGINE_CURRENT_CL_VERSION and ENGINE_COMPATIBLE_CL_VERSION macros can be updated systemically by build systems using the UpdateLocalVersion 
//     AutomationTool command (as well as the ENGINE_IS_LICENSEE_VERSION and BRANCH_NAME macros).
//
//  -  The *object version* (aka serialization version) is as a monotonically incrementing (but manually updated) integer, and is used to write one-way 
//     upgrade code in custom UObject serialization functions. It is set by the enum in ObjectVersion.h, and is global to the whole engine. This version number 
//     is saved as a raw integer value in package headers, so it cannot be safely reordered or merged between branches. It should ONLY be updated 
//     by Epic, otherwise future engine merges may corrupt content.
//
//  -  The *licensee object version* is provided for licensees to create their own one-way upgrade paths akin to the regular object version. Epic will never
//     add entries to this enumeration. It is defined by the enum in ObjectVersion.h
//
//  -  Any number of *custom object version* objects may be registered to create orthoganal incrementing version numbers similar to the object version and 
//     licensee version enums (see FCustomVersion). Each one is registered with a GUID, ensuring uniqueness and allowing the FArchive to quickly store and 
//     retrieve them without any context of what they represent. Custom versions may be created for individual projects, subsystems, or branches.
//
//  -  The *build version* is an opaque string specific to the product being built, and should be used for identifying the current application 
//     (as opposed to distinct applications built with the same engine version). It is set by the BUILD_VERSION macro, which can be updated using the 
//     UpdateLocalVersion AutomationTool command.
//
//  -  The *network version* and *replay version* are used for versioning the network and replay subsystems, and default to the compatible engine version.
//
//  -  The *engine association* in a .uproject file often takes the appearance of a version number for launcher-installed binary UE4 releases, but may be 
//     other identifiers as well. See ProjectDescriptor.h for a description of how this technique works.
//
// Constants in this file are updated by AutomationTool and UnrealGameSync. Be careful when changing formatting for the submitted version of this file that 
// these tools can still parse it.
//=============================================================================================================================================================

// These numbers define the banner UE4 version, and are the most significant numbers when ordering two engine versions (that is, a 4.12.* version is always 
// newer than a 4.11.* version, regardless of the changelist that it was built with)
#define ENGINE_MAJOR_VERSION	4
#define ENGINE_MINOR_VERSION	17
<<<<<<< HEAD
#define ENGINE_PATCH_VERSION	1
=======
#define ENGINE_PATCH_VERSION	2
>>>>>>> 7027e215

// If set to 1, indicates that this is a licensee build of the engine. For the same major/minor/patch release of the engine, licensee changelists are always 
// considered newer than Epic changelists for engine versions. This follows the assumption that content is developed by Epic leading up to a release, and which 
// point we lock compatibility, and any subsequent licensee modifications to the engine will have a superset of its functionality even if the changelist 
// numbers are lower.
#define ENGINE_IS_LICENSEE_VERSION 0

// The Perforce changelist being compiled. Use this value advisedly; it does not take into account out-of-order commits to engine release branches over 
// development branches, licensee versions, or whether the engine version has been locked to maintain compatibility with a previous engine release. Prefer
// BUILD_VERSION where a unique, product-specific identifier is required, or FEngineVersion::CompatibleWith() where relational comparisons between two 
// versions is required.
#define BUILT_FROM_CHANGELIST 0

// Whether this build is "promoted"; that is, compiled by a build machine (rather than locally) and distributed in binary form. This disables certain features in
// the engine relating to building locally (because they require intermediate files to be available), such as the hot-reload functionality in the editor.
// UnrealGameSync explicitly sets this to zero for local builds.
#define ENGINE_IS_PROMOTED_BUILD  (BUILT_FROM_CHANGELIST > 0)

// The changelist version of the engine. By including a monotonically increasing number in the engine version (and saving it into packages as FEngineVersion), 
// we can prevent newer packages with the same major/minor engine version from being loaded with an older revision of the engine.
#define ENGINE_CURRENT_CL_VERSION  BUILT_FROM_CHANGELIST

// The compatible changelist version of the engine. This number identifies a particular API revision, and is used to determine module and package backwards 
// compatibility. Hotfixes should retain the compatible version of the original release. This define is parsed by the build tools, and should be a number or 
// BUILT_FROM_CHANGELIST, defined in this particular order for each alternative.
#if ENGINE_CURRENT_CL_VERSION > 0
	#if ENGINE_IS_LICENSEE_VERSION
		#define ENGINE_COMPATIBLE_CL_VERSION ENGINE_CURRENT_CL_VERSION
	#else
		#define ENGINE_COMPATIBLE_CL_VERSION 3573198 /* Or hotfix compatibility changelist */
	#endif
#else
	#define ENGINE_COMPATIBLE_CL_VERSION 0
#endif
#if ENGINE_IS_LICENSEE_VERSION == 0 && ENGINE_PATCH_VERSION > 0 && ENGINE_CURRENT_CL_VERSION > 0 && ENGINE_COMPATIBLE_CL_VERSION == ENGINE_CURRENT_CL_VERSION
	#error ENGINE_COMPATIBLE_CL_VERSION must be manually defined for hotfix builds
#endif

// The version number used for determining network compatibility
#define ENGINE_NET_VERSION  ENGINE_COMPATIBLE_CL_VERSION

// The version number used for determining replay compatibility
#define ENGINE_REPLAY_VERSION  ENGINE_NET_VERSION

// The branch that this engine is being built from. When set by UAT, this has the form of a Perforce depot path with forward slashes escaped by plus characters 
// (eg. //UE4/Main -> ++UE4+Main)
#define BRANCH_NAME "++UE4+Release-4.17"

// Macros for encoding strings
#define VERSION_TEXT_2(x) L ## x
#define VERSION_TEXT(x) VERSION_TEXT_2(x)
#define VERSION_STRINGIFY_2(x) VERSION_TEXT(#x)
#define VERSION_STRINGIFY(x) VERSION_STRINGIFY_2(x)

// The BUILD_VERSION string defines an opaque string representing this particular build, and can be customized for a product without modifying the internal engine version.
// This string should be used to uniquely identify a build of the current product, as opposed to something built with this version of the engine.
#define BUILD_VERSION VERSION_TEXT(BRANCH_NAME) VERSION_TEXT("-CL-") VERSION_STRINGIFY(BUILT_FROM_CHANGELIST) 

// Various strings used for engine resources
#define EPIC_COMPANY_NAME  "Epic Games, Inc."
#define EPIC_COPYRIGHT_STRING "Copyright 1998-2017 Epic Games, Inc. All Rights Reserved."
#define EPIC_PRODUCT_NAME "Unreal Engine"
#define EPIC_PRODUCT_IDENTIFIER "UnrealEngine"

// Various strings used for project resources
#ifdef PROJECT_COMPANY_NAME
	#define BUILD_PROJECT_COMPANY_NAME PREPROCESSOR_TO_STRING(PROJECT_COMPANY_NAME)
#else
	#define BUILD_PROJECT_COMPANY_NAME EPIC_COMPANY_NAME
#endif // !PROJECT_COMPANY_NAME
#ifdef PROJECT_COPYRIGHT_STRING
	#define BUILD_PROJECT_COPYRIGHT_STRING PREPROCESSOR_TO_STRING(PROJECT_COPYRIGHT_STRING)
#else
	#define BUILD_PROJECT_COPYRIGHT_STRING EPIC_COPYRIGHT_STRING
#endif // !PROJECT_COPYRIGHT_STRING
#ifdef PROJECT_PRODUCT_NAME
	#define BUILD_PROJECT_PRODUCT_NAME PREPROCESSOR_TO_STRING(PROJECT_PRODUCT_NAME)
#else
	#define BUILD_PROJECT_PRODUCT_NAME EPIC_PRODUCT_NAME
#endif // !PROJECT_PRODUCT_NAME
#ifdef PROJECT_PRODUCT_IDENTIFIER
	#define BUILD_PROJECT_PRODUCT_IDENTIFIER PREPROCESSOR_TO_STRING(PROJECT_PRODUCT_IDENTIFIER)
#else
	#define BUILD_PROJECT_PRODUCT_IDENTIFIER EPIC_PRODUCT_IDENTIFIER
#endif // !PROJECT_PRODUCT_IDENTIFIER

#define ENGINE_VERSION_STRING \
	VERSION_STRINGIFY(ENGINE_MAJOR_VERSION) \
	VERSION_TEXT(".") \
	VERSION_STRINGIFY(ENGINE_MINOR_VERSION) \
	VERSION_TEXT(".") \
	VERSION_STRINGIFY(ENGINE_PATCH_VERSION) \
	VERSION_TEXT("-") \
	VERSION_STRINGIFY(BUILT_FROM_CHANGELIST) \
	VERSION_TEXT("+") \
	VERSION_TEXT(BRANCH_NAME)<|MERGE_RESOLUTION|>--- conflicted
+++ resolved
@@ -56,11 +56,7 @@
 // newer than a 4.11.* version, regardless of the changelist that it was built with)
 #define ENGINE_MAJOR_VERSION	4
 #define ENGINE_MINOR_VERSION	17
-<<<<<<< HEAD
-#define ENGINE_PATCH_VERSION	1
-=======
 #define ENGINE_PATCH_VERSION	2
->>>>>>> 7027e215
 
 // If set to 1, indicates that this is a licensee build of the engine. For the same major/minor/patch release of the engine, licensee changelists are always 
 // considered newer than Epic changelists for engine versions. This follows the assumption that content is developed by Epic leading up to a release, and which 
