--- conflicted
+++ resolved
@@ -56,19 +56,8 @@
 // newer than a 5.11.* version, regardless of the changelist that it was built with)
 // When updating these, also update the static_assert below
 #define ENGINE_MAJOR_VERSION	5
-<<<<<<< HEAD
-#define ENGINE_MINOR_VERSION	2
-#define ENGINE_PATCH_VERSION	1
-
-// If this static_assert fires then Version.h has been updated without updating this code.
-// This line exists to cause conflicts when merging Version.h between streams so if one stream updates
-// the minor version while another updates the patch, you do not get a silently combined version that
-// was unintended.
-static_assert(ENGINE_MAJOR_VERSION == 5 && ENGINE_MINOR_VERSION == 2 && ENGINE_PATCH_VERSION == 1); //-V501
-=======
 #define ENGINE_MINOR_VERSION	3
 #define ENGINE_PATCH_VERSION	0
->>>>>>> 4af6daef
 
 // If this static_assert fires then Version.h has been updated without updating this code.
 // This line exists to cause conflicts when merging Version.h between streams so if one stream updates
