--- conflicted
+++ resolved
@@ -55,13 +55,8 @@
 // These numbers define the banner UE4 version, and are the most significant numbers when ordering two engine versions (that is, a 4.12.* version is always 
 // newer than a 4.11.* version, regardless of the changelist that it was built with)
 #define ENGINE_MAJOR_VERSION	4
-<<<<<<< HEAD
-#define ENGINE_MINOR_VERSION	26
-#define ENGINE_PATCH_VERSION	2
-=======
 #define ENGINE_MINOR_VERSION	27
 #define ENGINE_PATCH_VERSION	0
->>>>>>> 3aae9151
 
 // Macros for encoding strings
 #define VERSION_TEXT(x) TEXT(x)
