--- conflicted
+++ resolved
@@ -1,95 +1,3 @@
-<<<<<<< HEAD
-// Copyright Epic Games, Inc. All Rights Reserved.
-
-#pragma once
-
-//=============================================================================================================================================================
-// This file defines constants used for versioning packages, modules, and various subsystems in UE. In general, it should not be necessary to include this
-// file and access these values directly - they are all wrapped behind the higher-level abstractions in FEngineVersion and the FApp class.
-//
-// The following concepts are used for versioning in UE:
-//
-//  -  The *engine version* defines the explicit major/minor/patch version of the engine, plus the changelist and branch name that it was built from. The 
-//     changelist is assumed to be a monotonically increasing number in the current branch, and is used both as a unique identifier and to infer that one engine
-//     was later than another. Tagged property serialization in UE is tolerant to properties being added or removed, so we always want to prevent an older 
-//     build of the engine loading assets created with a newer build, discarding properties which have recently been added, and silently losing data
-//     when the asset is saved out. The changelist allows ordering versions in such cases. The engine version is encapsulated by the FEngineVersion class, of 
-//     which there are two commonly referenced instances:
-//
-//         FEngineVersion::Current()        normally uses ENGINE_CURRENT_CL_VERSION for the changelist component, and indicates the code the engine was built 
-//                                          from. This is typically only used for diagnostic and display purposes.
-//
-//         FEngineVersion::CompatibleWith() normally uses ENGINE_COMPATIBLE_CL_VERSION for the changelist component and '0' for the patch component, and 
-//                                          indicates the baseline version of the engine that this build maintains strict binary compatibility with. 
-//                                          By default, this compatibility extends to assets, executable modules, and any network data transmitted between 
-//                                          two builds, and is used when creating patches and hotfixes that can be used interchangably with another build.
-//                                          This should be used for versioning in the majority of cases in the engine.
-//
-//     Both the ENGINE_CURRENT_CL_VERSION and ENGINE_COMPATIBLE_CL_VERSION macros can be updated systemically by build systems using the UpdateLocalVersion 
-//     AutomationTool command (as well as the ENGINE_IS_LICENSEE_VERSION and BRANCH_NAME macros).
-//
-//  -  The *object version* (aka serialization version) is as a monotonically incrementing (but manually updated) integer, and is used to write one-way 
-//     upgrade code in custom UObject serialization functions. It is set by the enum in ObjectVersion.h, and is global to the whole engine. This version number 
-//     is saved as a raw integer value in package headers, so it cannot be safely reordered or merged between branches. It should ONLY be updated 
-//     by Epic, otherwise future engine merges may corrupt content.
-//
-//  -  The *licensee object version* is provided for licensees to create their own one-way upgrade paths akin to the regular object version. Epic will never
-//     add entries to this enumeration. It is defined by the enum in ObjectVersion.h
-//
-//  -  Any number of *custom object version* objects may be registered to create orthoganal incrementing version numbers similar to the object version and 
-//     licensee version enums (see FCustomVersion). Each one is registered with a GUID, ensuring uniqueness and allowing the FArchive to quickly store and 
-//     retrieve them without any context of what they represent. Custom versions may be created for individual projects, subsystems, or branches.
-//
-//  -  The *build version* is an opaque string specific to the product being built, and should be used for identifying the current application 
-//     (as opposed to distinct applications built with the same engine version). It is set by the BUILD_VERSION macro, which can be updated using the 
-//     UpdateLocalVersion AutomationTool command.
-//
-//  -  The *network version* and *replay version* are used for versioning the network and replay subsystems, and default to the compatible engine version.
-//
-//  -  The *engine association* in a .uproject file often takes the appearance of a version number for launcher-installed binary UE releases, but may be 
-//     other identifiers as well. See ProjectDescriptor.h for a description of how this technique works.
-//
-// Constants in this file are updated by AutomationTool and UnrealGameSync. Be careful when changing formatting for the submitted version of this file that 
-// these tools can still parse it.
-//=============================================================================================================================================================
-
-// These numbers define the banner UE version, and are the most significant numbers when ordering two engine versions (that is, a 5.12.* version is always 
-// newer than a 5.11.* version, regardless of the changelist that it was built with)
-#define ENGINE_MAJOR_VERSION	5
-#define ENGINE_MINOR_VERSION	0
-#define ENGINE_PATCH_VERSION	3
-
-// Macros for encoding strings
-#define VERSION_TEXT(x) TEXT(x)
-#define VERSION_STRINGIFY_2(x) VERSION_TEXT(#x)
-#define VERSION_STRINGIFY(x) VERSION_STRINGIFY_2(x)
-
-// Various strings used for engine resources
-#define EPIC_COMPANY_NAME  "Epic Games, Inc."
-#define EPIC_COPYRIGHT_STRING "Copyright Epic Games, Inc. All Rights Reserved."
-#define EPIC_PRODUCT_NAME "Unreal Engine"
-#define EPIC_PRODUCT_IDENTIFIER "UnrealEngine"
-
-#if defined(BUILT_FROM_CHANGELIST) && defined(BRANCH_NAME)
-#define ENGINE_VERSION_STRING \
-	VERSION_STRINGIFY(ENGINE_MAJOR_VERSION) \
-	VERSION_TEXT(".") \
-	VERSION_STRINGIFY(ENGINE_MINOR_VERSION) \
-	VERSION_TEXT(".") \
-	VERSION_STRINGIFY(ENGINE_PATCH_VERSION) \
-	VERSION_TEXT("-") \
-	VERSION_STRINGIFY(BUILT_FROM_CHANGELIST) \
-	VERSION_TEXT("+") \
-	VERSION_TEXT(BRANCH_NAME)
-#else
-#define ENGINE_VERSION_STRING \
-	VERSION_STRINGIFY(ENGINE_MAJOR_VERSION) \
-	VERSION_TEXT(".") \
-	VERSION_STRINGIFY(ENGINE_MINOR_VERSION) \
-	VERSION_TEXT(".") \
-	VERSION_STRINGIFY(ENGINE_PATCH_VERSION)
-#endif
-=======
 // Copyright Epic Games, Inc. All Rights Reserved.
 
 #pragma once
@@ -179,5 +87,4 @@
 	VERSION_STRINGIFY(ENGINE_MINOR_VERSION) \
 	VERSION_TEXT(".") \
 	VERSION_STRINGIFY(ENGINE_PATCH_VERSION)
-#endif
->>>>>>> d731a049
+#endif