--- conflicted
+++ resolved
@@ -92,12 +92,7 @@
 			{
 				DynamicallyLoadedModuleNames.AddRange(new string [] {
 					"AudioMixerCoreAudio",
-<<<<<<< HEAD
-					"CoreAudio"
-=======
->>>>>>> 6bbb88c8
-				});
-				PublicFrameworks.Add("CoreAudio");
+				});
 			}
 			else if (Target.IsInPlatformGroup(UnrealPlatformGroup.Unix))
 			{
