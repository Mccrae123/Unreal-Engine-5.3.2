--- conflicted
+++ resolved
@@ -85,14 +85,6 @@
 					"AudioMixerXAudio2",
 				});
 			}
-<<<<<<< HEAD
-			else if (Target.Platform == UnrealTargetPlatform.HoloLens)
-			{
-				DynamicallyLoadedModuleNames.Add("D3D11RHI");
-				DynamicallyLoadedModuleNames.Add("AudioMixerXAudio2");
-			}
-=======
->>>>>>> d731a049
 			else if (Target.Platform == UnrealTargetPlatform.Mac)
 			{
 				DynamicallyLoadedModuleNames.AddRange(new string[] {
