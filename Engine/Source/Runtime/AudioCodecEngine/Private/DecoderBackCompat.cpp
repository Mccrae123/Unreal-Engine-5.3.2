// Copyright Epic Games, Inc. All Rights Reserved.

#include "DecoderBackCompat.h"
#include "DecoderInputBackCompat.h"
#include "AudioDecompress.h"

namespace Audio
{
	PRAGMA_DISABLE_DEPRECATION_WARNINGS

	static const FCodecDetails Details =
	{
		TEXT("BackCompat"),
		TEXT("BackCompat"),
		1,
		{ FCodecFeatures::HasDecoder }
	};

	bool FBackCompatCodec::SupportsPlatform(FName InPlatformName) const
	{
		// Everything right now.
		return true;
	}
	const FCodecDetails& FBackCompatCodec::GetDetails() const
	{
		return Details;
	}

	const FCodecDetails& FBackCompatCodec::GetDetailsStatic()
	{
		return Details;
	}

	ICodec::FDecoderPtr FBackCompatCodec::CreateDecoder(
		IDecoder::FDecoderInputPtr InSrc,
		IDecoder::FDecoderOutputPtr InDst)
	{
		return MakeUnique<FBackCompat>(
			InSrc,
			InDst
			);
	}

	FBackCompat::FBackCompat(IDecoder::FDecoderInputPtr InSrc, IDecoder::FDecoderOutputPtr InDst)
		: Src(InSrc)
		, Dst(InDst)
	{
		audio_ensure(InSrc->FindSection(Desc));
		FDecodedFormatInfo Info{ Desc.NumChannels, Desc.NumFramesPerSec, EBitRepresentation::Int16_Interleaved };
		Reqs = Dst->GetRequirements(Info);
		ResidualBuffer.SetNum(Reqs.NumSampleFramesWanted * Desc.NumChannels);
	}

	Audio::IDecoder::FDecodeReturn FBackCompat::Decode(bool bLoop)
	{
		int32 NumFramesRemaining = Reqs.NumSampleFramesWanted;
		FBackCompatInput& BackCompatSrc = static_cast<FBackCompatInput&>(*Src);
		ICompressedAudioInfo* Info = BackCompatSrc.GetInfo();

		// cache the streaming flag off the wave
		// if it has changed since the last Decode() call, bail
		// something has probably changed in editor
		if (bIsFirstDecode)
		{
			bIsFirstDecode = false;
		}
		else
		{
			if (bPreviousIsStreaming != BackCompatSrc.Wave->IsStreaming())
			{
				return EDecodeResult::Finished;
			}
		}
		bPreviousIsStreaming = BackCompatSrc.Wave->IsStreaming();

		// prepare for decode operation
		bool bFinished = false;
		IDecoderOutput::FPushedAudioDetails PushedDetails(
			Desc.NumFramesPerSec,
			Desc.NumChannels,
			FrameOffset
		);

		uint32 BuffSizeInBytes = ResidualBuffer.Num() * sizeof(int16);
		uint32 BuffSizeInFrames = Reqs.NumSampleFramesWanted;
		uint8* Buff = (uint8*)ResidualBuffer.GetData();

		int32 NumBytesStreamed = BuffSizeInBytes;
		while (!bFinished && NumFramesRemaining > 0)
		{
			if (BackCompatSrc.Wave->IsStreaming())
			{
				bFinished = Info->StreamCompressedData(Buff, bLoop, BuffSizeInBytes, NumBytesStreamed);
			}
			else
			{
				bFinished = Info->ReadCompressedData(Buff, bLoop, BuffSizeInBytes);
			}
			int32 NumSamplesStreamed = NumBytesStreamed / sizeof(int16);
			int32 NumFramesStreamed = NumSamplesStreamed / Desc.NumChannels;
			PushedDetails.SampleFramesStartOffset = FrameOffset;
			//ResidualBuffer.SetNum(NumBytesStreamed / sizeof(int16));

			Dst->PushAudio(
				PushedDetails,
				MakeArrayView(ResidualBuffer.GetData(), NumSamplesStreamed)
			);

			FrameOffset += NumFramesStreamed;
<<<<<<< HEAD
			NumFramesRemaining -= NumFramesStreamed;
=======
			NumFramesRemaining -= FMath::Min(NumFramesStreamed, NumFramesRemaining);
>>>>>>> 4af6daef
		}

		if (!bFinished)
		{
			return EDecodeResult::MoreDataRemaining;
		}
		else if (bLoop) // (bFinished is true)
		{
			return EDecodeResult::Looped;
		}
		else // (bFinished is true and we aren't looping)
		{
			return EDecodeResult::Finished;
		}
	}

	PRAGMA_ENABLE_DEPRECATION_WARNINGS
}<|MERGE_RESOLUTION|>--- conflicted
+++ resolved
@@ -107,11 +107,7 @@
 			);
 
 			FrameOffset += NumFramesStreamed;
-<<<<<<< HEAD
-			NumFramesRemaining -= NumFramesStreamed;
-=======
 			NumFramesRemaining -= FMath::Min(NumFramesStreamed, NumFramesRemaining);
->>>>>>> 4af6daef
 		}
 
 		if (!bFinished)
