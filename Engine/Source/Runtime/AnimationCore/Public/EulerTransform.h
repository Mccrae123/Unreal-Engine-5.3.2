--- conflicted
+++ resolved
@@ -115,9 +115,5 @@
 
 template<> struct TBaseStructure<FEulerTransform>
 {
-<<<<<<< HEAD
-	ANIMATIONCORE_API static UScriptStruct* Get() { return FEulerTransform::StaticStruct(); }
-=======
 	static UScriptStruct* Get() { return FEulerTransform::StaticStruct(); }
->>>>>>> 4af6daef
 };