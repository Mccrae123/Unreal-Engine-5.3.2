--- conflicted
+++ resolved
@@ -13,12 +13,9 @@
 
 #include "EulerTransform.generated.h"
 
-<<<<<<< HEAD
-=======
 class UScriptStruct;
 template <class T> struct TBaseStructure;
 
->>>>>>> d731a049
 UENUM()
 enum class EEulerRotationOrder : uint8
 {
@@ -60,16 +57,6 @@
 		: Location(InLocation)
 		, Rotation(InRotation)
 		, Scale(InScale)
-<<<<<<< HEAD
-	{
-	}
-
-	FORCEINLINE FEulerTransform(const FTransform& InTransform)
-		: Location(InTransform.GetLocation())
-		, Rotation(InTransform.GetRotation().Rotator())
-		, Scale(InTransform.GetScale3D())
-=======
->>>>>>> d731a049
 	{
 	}
 
@@ -107,8 +94,6 @@
 		Scale = InTransform.GetScale3D();
 	}
 
-<<<<<<< HEAD
-=======
 	// Test if all components of the transforms are equal, within a tolerance.
 	FORCEINLINE bool Equals(const FEulerTransform& Other, FReal Tolerance = KINDA_SMALL_NUMBER) const
 	{
@@ -117,7 +102,6 @@
 			Scale.Equals(Other.Scale, Tolerance);
 	}
 
->>>>>>> d731a049
 	FORCEINLINE const FVector& GetLocation() const { return Location; }
 	FORCEINLINE FQuat GetRotation() const { return Rotation.Quaternion(); }
 	FORCEINLINE const FRotator& Rotator() const { return Rotation; }
