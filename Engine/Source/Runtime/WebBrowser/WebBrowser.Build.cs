--- conflicted
+++ resolved
@@ -7,12 +7,9 @@
 {
 	public WebBrowser(ReadOnlyTargetRules Target) : base(Target)
 	{
-<<<<<<< HEAD
-=======
 		// CEF3 does not compile with C++20 on all platforms, remove if updated
 		CppStandard = CppStandardVersion.Cpp17;
 
->>>>>>> 4af6daef
 		PrivateDependencyModuleNames.AddRange(
 			new string[]
 			{
