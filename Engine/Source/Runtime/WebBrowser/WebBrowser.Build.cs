--- conflicted
+++ resolved
@@ -48,8 +48,6 @@
 			PrivateDependencyModuleNames.Add("HTTP");
 
 			CircularlyReferencedDependentModules.Add("WebBrowserTexture");
-<<<<<<< HEAD
-=======
 		}
 
 		if ( Target.Type != TargetType.Program && Target.Platform == UnrealTargetPlatform.Win64)
@@ -62,7 +60,6 @@
 				}
 			);
 
->>>>>>> 6bbb88c8
 		}
 
 		if (Target.Platform == UnrealTargetPlatform.Win64
